// Copyright 2022 Esri
//
// Licensed under the Apache License, Version 2.0 (the "License");
// you may not use this file except in compliance with the License.
// You may obtain a copy of the License at
//
//   https://www.apache.org/licenses/LICENSE-2.0
//
// Unless required by applicable law or agreed to in writing, software
// distributed under the License is distributed on an "AS IS" BASIS,
// WITHOUT WARRANTIES OR CONDITIONS OF ANY KIND, either express or implied.
// See the License for the specific language governing permissions and
// limitations under the License.

import SwiftUI

struct SampleList: View {
    /// A Boolean value that indicates whether the user is searching.
    @Environment(\.isSearching) private var isSearching
    
    /// All samples that will be displayed in the list.
    let samples: [Sample]
    
    /// The search query in the search bar.
    @Binding var query: String
    
    /// A Boolean value that indicates whether to present the about view.
    @State private var isAboutViewPresented = false
    
    /// The samples to display in the list. Searching adjusts this value.
    private var displayedSamples: [Sample] {
        if !isSearching {
            return samples
        } else {
            if query.isEmpty {
                return samples
            } else {
                return samples.filter { $0.name.localizedCaseInsensitiveContains(query) }
            }
        }
    }
    
    var body: some View {
<<<<<<< HEAD
        List(displayedSamples, id: \.name) { sample in
            SampleRow(sample: sample)
=======
        List(displayedSamples, id: \.nameInUpperCamelCase) { sample in
            NavigationLink(sample.name) {
                SampleDetailView(sample: sample)
            }
>>>>>>> 13ec635e
        }
        .toolbar {
            ToolbarItem(placement: .navigationBarTrailing) {
                Button {
                    isAboutViewPresented.toggle()
                } label: {
                    Image(systemName: "info.circle")
                }
                .sheet(isPresented: $isAboutViewPresented) {
                    AboutView()
                }
            }
        }
    }
}

private extension SampleList {
    struct SampleRow: View {
        /// The sample displayed in the row.
        let sample: Sample
        /// A Boolean value indicating whether to show the sample's description
        @State private var isShowingDescription = false
        
        var body: some View {
            NavigationLink {
                SampleDetailView(sample: sample)
            } label: {
                HStack {
                    VStack(alignment: .leading, spacing: 5) {
                        Text(sample.name)
                        if isShowingDescription {
                            Text(sample.description)
                                .font(.caption)
                                .foregroundColor(.secondary)
                                .transition(.move(edge: .top).combined(with: .opacity))
                        }
                    }
                    Spacer()
                    Button {
                        isShowingDescription.toggle()
                    } label: {
                        Image(systemName: isShowingDescription ? "info.circle.fill" : "info.circle")
                    }
                    .buttonStyle(.borderless)
                }
                .animation(.easeOut, value: isShowingDescription)
            }
        }
    }
}<|MERGE_RESOLUTION|>--- conflicted
+++ resolved
@@ -41,15 +41,8 @@
     }
     
     var body: some View {
-<<<<<<< HEAD
         List(displayedSamples, id: \.name) { sample in
             SampleRow(sample: sample)
-=======
-        List(displayedSamples, id: \.nameInUpperCamelCase) { sample in
-            NavigationLink(sample.name) {
-                SampleDetailView(sample: sample)
-            }
->>>>>>> 13ec635e
         }
         .toolbar {
             ToolbarItem(placement: .navigationBarTrailing) {
