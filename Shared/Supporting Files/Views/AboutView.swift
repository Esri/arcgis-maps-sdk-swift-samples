// Copyright 2022 Esri
//
// Licensed under the Apache License, Version 2.0 (the "License");
// you may not use this file except in compliance with the License.
// You may obtain a copy of the License at
//
//   https://www.apache.org/licenses/LICENSE-2.0
//
// Unless required by applicable law or agreed to in writing, software
// distributed under the License is distributed on an "AS IS" BASIS,
// WITHOUT WARRANTIES OR CONDITIONS OF ANY KIND, either express or implied.
// See the License for the specific language governing permissions and
// limitations under the License.

import SwiftUI

struct AboutView: View {
    var body: some View {
<<<<<<< HEAD
        if #available(iOS 16, *) {
            NavigationStack {
                AboutList()
=======
        NavigationView {
            List {
                Section {
                    VStack {
                        Image("ArcGIS SDK Logo", label: Text("App icon"))
                        Text(Bundle.main.name)
                            .font(.headline)
                        copyrightText
                            .font(.footnote)
                            .foregroundColor(.secondary)
                    }
                    .listRowBackground(Color.clear)
                    .frame(maxWidth: .infinity)
                }
                Section {
                    VersionRow(title: "Version", version: Bundle.main.shortVersion)
                    VersionRow(title: "SDK Version", version: Bundle.arcGIS.shortVersion, build: Bundle.arcGIS.version)
                }
                Section(header: Text("Powered By")) {
                    Link("ArcGIS Maps SDK for Swift Toolkit", destination: .toolkit)
                    Link("ArcGIS Maps SDK for Swift", destination: .developers)
                }
                Section(footer: Text("Browse and discuss in the Esri Community.")) {
                    Link("Esri Community", destination: .esriCommunity)
                }
                Section(footer: Text("Log an issue in the GitHub repository.")) {
                    Link("GitHub Repository", destination: .githubRepository)
                }
                Section(footer: Text("View details about the API.")) {
                    Link("API Reference", destination: .apiReference)
                }
>>>>>>> b6e925d4
            }
        } else {
            NavigationView {
                AboutList()
            }
        }
    }
}

private struct VersionRow: View {
    let title: String
    let version: String
    let build: String
    
    init(title: String, version: String, build: String = "") {
        self.title = title
        self.version = version
        self.build = build
    }
    
    var versionText: Text {
        if !build.isEmpty {
            return Text("\(version) (\(build))")
        } else {
            return Text("\(version)")
        }
    }
    
    var body: some View {
        HStack {
            Text(title)
            Spacer()
            versionText
                .foregroundColor(.secondary)
        }
    }
}

private extension Bundle {
    static let arcGIS = Bundle(identifier: "ArcGIS")!
    
    var name: String { object(forInfoDictionaryKey: "CFBundleName") as? String ?? "" }
    var shortVersion: String { object(forInfoDictionaryKey: "CFBundleShortVersionString") as? String ?? "" }
    var version: String { object(forInfoDictionaryKey: "CFBundleVersion") as? String ?? "" }
}

private extension URL {
    static let developers = URL(string: "https://developers.arcgis.com/ios/")!
    static let esriCommunity = URL(string: "https://community.esri.com/t5/arcgis-runtime-sdk-for-ios-questions/bd-p/arcgis-runtime-sdk-for-ios-questions")!
    static let githubRepository = URL(string: "https://github.com/ArcGIS/arcgis-maps-sdk-swift-samples")!
    static let toolkit = URL(string: "https://github.com/ArcGIS/arcgis-maps-sdk-swift-toolkit")!
    static let apiReference = URL(string: "https://developers.arcgis.com/ios/api-reference/")!
}

private struct AboutList: View {
    @Environment(\.dismiss) private var dismiss: DismissAction
    
    var copyrightText: Text {
        Text("Copyright © 2022 Esri. All Rights Reserved.")
    }
    
    var body: some View {
        List {
            Section {
                VStack {
                    Image("ArcGIS SDK Logo", label: Text("App icon"))
                    Text(Bundle.main.name)
                        .font(.headline)
                    copyrightText
                        .font(.footnote)
                        .foregroundColor(.secondary)
                }
                .listRowBackground(Color.clear)
                .frame(maxWidth: .infinity)
            }
            Section {
                VersionRow(title: "Version", version: Bundle.main.shortVersion)
                VersionRow(title: "SDK Version", version: Bundle.arcGIS.shortVersion, build: Bundle.arcGIS.version)
            }
            Section(header: Text("Powered By")) {
                Link("ArcGIS Runtime Toolkit for Swift", destination: .toolkit)
                Link("ArcGIS Runtime SDK for Swift", destination: .developers)
            }
            Section(footer: Text("Browse and discuss in the Esri Community.")) {
                Link("Esri Community", destination: .esriCommunity)
            }
            Section(footer: Text("Log an issue in the GitHub repository.")) {
                Link("GitHub Repository", destination: .githubRepository)
            }
            Section(footer: Text("View details about the API.")) {
                Link("API Reference", destination: .apiReference)
            }
        }
        .navigationTitle("About")
        .navigationBarTitleDisplayMode(.inline)
        .toolbar {
            ToolbarItem(placement: .confirmationAction) {
                Button("Done") {
                    dismiss()
                }
            }
        }
    }
}<|MERGE_RESOLUTION|>--- conflicted
+++ resolved
@@ -16,43 +16,9 @@
 
 struct AboutView: View {
     var body: some View {
-<<<<<<< HEAD
         if #available(iOS 16, *) {
             NavigationStack {
                 AboutList()
-=======
-        NavigationView {
-            List {
-                Section {
-                    VStack {
-                        Image("ArcGIS SDK Logo", label: Text("App icon"))
-                        Text(Bundle.main.name)
-                            .font(.headline)
-                        copyrightText
-                            .font(.footnote)
-                            .foregroundColor(.secondary)
-                    }
-                    .listRowBackground(Color.clear)
-                    .frame(maxWidth: .infinity)
-                }
-                Section {
-                    VersionRow(title: "Version", version: Bundle.main.shortVersion)
-                    VersionRow(title: "SDK Version", version: Bundle.arcGIS.shortVersion, build: Bundle.arcGIS.version)
-                }
-                Section(header: Text("Powered By")) {
-                    Link("ArcGIS Maps SDK for Swift Toolkit", destination: .toolkit)
-                    Link("ArcGIS Maps SDK for Swift", destination: .developers)
-                }
-                Section(footer: Text("Browse and discuss in the Esri Community.")) {
-                    Link("Esri Community", destination: .esriCommunity)
-                }
-                Section(footer: Text("Log an issue in the GitHub repository.")) {
-                    Link("GitHub Repository", destination: .githubRepository)
-                }
-                Section(footer: Text("View details about the API.")) {
-                    Link("API Reference", destination: .apiReference)
-                }
->>>>>>> b6e925d4
             }
         } else {
             NavigationView {
@@ -133,8 +99,8 @@
                 VersionRow(title: "SDK Version", version: Bundle.arcGIS.shortVersion, build: Bundle.arcGIS.version)
             }
             Section(header: Text("Powered By")) {
-                Link("ArcGIS Runtime Toolkit for Swift", destination: .toolkit)
-                Link("ArcGIS Runtime SDK for Swift", destination: .developers)
+                Link("ArcGIS Maps SDK for Swift Toolkit", destination: .toolkit)
+                Link("ArcGIS Maps SDK for Swift", destination: .developers)
             }
             Section(footer: Text("Browse and discuss in the Esri Community.")) {
                 Link("Esri Community", destination: .esriCommunity)
