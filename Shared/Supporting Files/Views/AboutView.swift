// Copyright 2022 Esri
//
// Licensed under the Apache License, Version 2.0 (the "License");
// you may not use this file except in compliance with the License.
// You may obtain a copy of the License at
//
//   https://www.apache.org/licenses/LICENSE-2.0
//
// Unless required by applicable law or agreed to in writing, software
// distributed under the License is distributed on an "AS IS" BASIS,
// WITHOUT WARRANTIES OR CONDITIONS OF ANY KIND, either express or implied.
// See the License for the specific language governing permissions and
// limitations under the License.

import SwiftUI

struct AboutView: View {
    var body: some View {
        if #available(iOS 16, *) {
            NavigationStack {
                AboutList()
            }
        } else {
            NavigationView {
                AboutList()
            }
        }
    }
}

private struct VersionRow: View {
    let title: String
    let version: String
    let build: String
    
    init(title: String, version: String, build: String = "") {
        self.title = title
        self.version = version
        self.build = build
    }
    
    var versionText: Text {
        if !build.isEmpty {
            return Text("\(version) (\(build))")
        } else {
            return Text("\(version)")
        }
    }
    
    var body: some View {
        HStack {
            Text(title)
            Spacer()
            versionText
                .foregroundColor(.secondary)
        }
    }
}

private extension Bundle {
<<<<<<< HEAD
    static let arcGIS = Bundle(identifier: "com.esri.ArcGIS")!
=======
    static let arcGIS = Bundle(identifier: "com.esri.arcgis-maps.swift")!
>>>>>>> 145f3659
    
    var name: String { object(forInfoDictionaryKey: "CFBundleName") as? String ?? "" }
    var shortVersion: String { object(forInfoDictionaryKey: "CFBundleShortVersionString") as? String ?? "" }
    var version: String { object(forInfoDictionaryKey: "CFBundleVersion") as? String ?? "" }
}

private extension URL {
    static let developers = URL(string: "https://developers.arcgis.com/swift/")!
    static let esriCommunity = URL(string: "https://community.esri.com/t5/swift-maps-sdk-questions/bd-p/swift-maps-sdk-questions")!
    static let githubRepository = URL(string: "https://github.com/ArcGIS/arcgis-maps-sdk-swift-samples")!
    static let toolkit = URL(string: "https://github.com/ArcGIS/arcgis-maps-sdk-swift-toolkit")!
    static let apiReference = URL(string: "https://developers.arcgis.com/swift/api-reference/documentation/arcgis/")!
}

private struct AboutList: View {
    @Environment(\.dismiss) private var dismiss: DismissAction
    
    var copyrightText: Text {
        Text("Copyright © 2022 Esri. All Rights Reserved.")
    }
    
    var body: some View {
        List {
            Section {
                VStack {
                    Image("ArcGIS SDK Logo", label: Text("App icon"))
                    Text(Bundle.main.name)
                        .font(.headline)
                    copyrightText
                        .font(.footnote)
                        .foregroundColor(.secondary)
                }
                .listRowBackground(Color.clear)
                .frame(maxWidth: .infinity)
            }
            Section {
                VersionRow(title: "Version", version: Bundle.main.shortVersion)
                VersionRow(title: "SDK Version", version: Bundle.arcGIS.shortVersion, build: Bundle.arcGIS.version)
            }
            Section(header: Text("Powered By")) {
                Link("ArcGIS Maps SDK for Swift Toolkit", destination: .toolkit)
                Link("ArcGIS Maps SDK for Swift", destination: .developers)
            }
            Section(footer: Text("Browse and discuss in the Esri Community.")) {
                Link("Esri Community", destination: .esriCommunity)
            }
            Section(footer: Text("Log an issue in the GitHub repository.")) {
                Link("GitHub Repository", destination: .githubRepository)
            }
            Section(footer: Text("View details about the API.")) {
                Link("API Reference", destination: .apiReference)
            }
        }
        .navigationTitle("About")
        .navigationBarTitleDisplayMode(.inline)
        .toolbar {
            ToolbarItem(placement: .confirmationAction) {
                Button("Done") {
                    dismiss()
                }
            }
        }
    }
}<|MERGE_RESOLUTION|>--- conflicted
+++ resolved
@@ -58,11 +58,7 @@
 }
 
 private extension Bundle {
-<<<<<<< HEAD
     static let arcGIS = Bundle(identifier: "com.esri.ArcGIS")!
-=======
-    static let arcGIS = Bundle(identifier: "com.esri.arcgis-maps.swift")!
->>>>>>> 145f3659
     
     var name: String { object(forInfoDictionaryKey: "CFBundleName") as? String ?? "" }
     var shortVersion: String { object(forInfoDictionaryKey: "CFBundleShortVersionString") as? String ?? "" }
