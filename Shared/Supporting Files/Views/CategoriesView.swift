--- conflicted
+++ resolved
@@ -57,7 +57,6 @@
         @ViewBuilder let destination: Content
         
         var body: some View {
-<<<<<<< HEAD
             NavigationLink {
                 destination
                     .navigationTitle(name)
@@ -68,35 +67,18 @@
                     .overlay {
                         ZStack {
                             Color(red: 0.24, green: 0.24, blue: 0.26, opacity: 0.6)
-                            Circle()
-                                .foregroundColor(.black.opacity(0.75))
+                            Image("\(name.replacingOccurrences(of: " ", with: "-"))-icon")
+                                .resizable()
+                                .colorInvert()
+                                .padding(10)
                                 .frame(width: 50, height: 50)
-                            Image("\(name.replacingOccurrences(of: " ", with: "-"))-icon")
-                                .colorInvert()
+                                .background(.black.opacity(0.75))
+                                .clipShape(Circle())
                             Text(name)
                                 .multilineTextAlignment(.center)
                                 .foregroundColor(.white)
                                 .offset(y: 45)
                         }
-=======
-            Image("\(category.replacingOccurrences(of: " ", with: "-"))-bg")
-                .resizable()
-                .aspectRatio(contentMode: .fit)
-                .overlay {
-                    ZStack {
-                        Color(red: 0.24, green: 0.24, blue: 0.26, opacity: 0.6)
-                        Image("\(category.replacingOccurrences(of: " ", with: "-"))-icon")
-                            .resizable()
-                            .colorInvert()
-                            .padding(10)
-                            .frame(width: 50, height: 50)
-                            .background(.black.opacity(0.75))
-                            .clipShape(Circle())
-                        Text(category)
-                            .multilineTextAlignment(.center)
-                            .foregroundColor(.white)
-                            .offset(y: 45)
->>>>>>> 950f2b02
                     }
             }
             .isDetailLink(false)
