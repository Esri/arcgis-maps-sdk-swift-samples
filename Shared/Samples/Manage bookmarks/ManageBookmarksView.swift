--- conflicted
+++ resolved
@@ -212,8 +212,6 @@
     ) -> some View {
         modifier(ManageBookmarksView.NewBookmarkAlert(isPresented: isPresented, onSave: onSave))
     }
-<<<<<<< HEAD
-=======
     
     /// Presents a half sheet when a given binding to a Boolean value is true.
     /// - Parameters:
@@ -235,7 +233,6 @@
 #endif
             }
     }
->>>>>>> ef5c5733
 }
 
 #Preview {
