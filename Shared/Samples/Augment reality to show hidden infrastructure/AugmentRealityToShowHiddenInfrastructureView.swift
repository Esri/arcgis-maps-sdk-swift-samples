// Copyright 2024 Esri
//
// Licensed under the Apache License, Version 2.0 (the "License");
// you may not use this file except in compliance with the License.
// You may obtain a copy of the License at
//
//   https://www.apache.org/licenses/LICENSE-2.0
//
// Unless required by applicable law or agreed to in writing, software
// distributed under the License is distributed on an "AS IS" BASIS,
// WITHOUT WARRANTIES OR CONDITIONS OF ANY KIND, either express or implied.
// See the License for the specific language governing permissions and
// limitations under the License.

import ArcGIS
import CoreLocation
import SwiftUI

struct AugmentRealityToShowHiddenInfrastructureView: View {
    /// The view model for the map view in the sample.
    @StateObject private var model = MapModel()
    
    /// The status message in the overlay.
    @State private var statusMessage = "Tap the map to add pipe points."
    
    /// A Boolean value indicating whether there are graphics to be deleted.
    @State private var canDelete = false
    
    /// A Boolean value indicating whether the current geometry edits can be added as a pipe.
    @State private var canApplyEdits = false
    
    /// A Boolean value indicating whether the geometry editor can undo.
    @State private var geometryEditorCanUndo = false
    
    /// A Boolean value indicating whether the alert for entering an elevation offset is showing.
    @State private var elevationAlertIsPresented = false
    
    /// The error shown in the error alert.
    @State private var error: Error?
    
    var body: some View {
<<<<<<< HEAD
        NavigationStack {
            MapView(map: model.map, graphicsOverlays: [model.pipesGraphicsOverlay])
                .locationDisplay(model.locationDisplay)
                .geometryEditor(model.geometryEditor)
                .toolbar {
                    ToolbarItemGroup(placement: .bottomBar) {
                        toolbarButtons
                    }
=======
        MapView(map: model.map, graphicsOverlays: [model.pipesGraphicsOverlay])
            .locationDisplay(model.locationDisplay)
            .geometryEditor(model.geometryEditor)
            .toolbar {
                ToolbarItemGroup(placement: .bottomBar) {
                    toolbarButtons
>>>>>>> 7ae1ea2e
                }
            }
            .overlay(alignment: .top) {
                instructionText
            }
            .elevationOffsetAlert(isPresented: $elevationAlertIsPresented) { elevationOffset in
                model.addPipe(elevationOffset: elevationOffset)
                canDelete = true
                
                if elevationOffset < 0 {
                    statusMessage = "Pipe added \(elevationOffset.formatted()) meter(s) below surface."
                } else if elevationOffset.isZero {
                    statusMessage = "Pipe added at ground level."
                } else {
                    statusMessage = "Pipe added \(elevationOffset.formatted()) meter(s) above surface."
                }
                statusMessage.append("\nTap the camera to view the pipe(s) in AR.")
                
                model.geometryEditor.start(withType: Polyline.self)
            }
            .task {
                do {
                    try await model.startLocationDisplay()
                } catch {
                    self.error = error
                }
                
                // Start the geometry editor and listen for its geometry updates.
                model.geometryEditor.start(withType: Polyline.self)
                
                for await geometry in model.geometryEditor.$geometry {
                    let polyline = geometry as? Polyline
                    canApplyEdits = polyline?.parts.contains { $0.points.count >= 2 } ?? false
                    if canApplyEdits {
                        statusMessage = "Tap the check mark to add the pipe."
                    }
                    
                    geometryEditorCanUndo = model.geometryEditor.canUndo
                }
            }
            .errorAlert(presentingError: $error)
    }
    
    /// The buttons in the bottom toolbar.
    @ViewBuilder private var toolbarButtons: some View {
        Button {
            if geometryEditorCanUndo {
                model.geometryEditor.undo()
            } else {
                model.removeAllGraphics()
                canDelete = false
                statusMessage = "Tap the map to add pipe points."
            }
        } label: {
            Image(systemName: geometryEditorCanUndo ? "arrow.uturn.backward" : "trash")
        }
        .disabled(!geometryEditorCanUndo && !canDelete)
        Spacer()
        
        NavigationLink {
            ARPipesSceneView(model: model.sceneModel)
        } label: {
            Image(systemName: "camera")
        }
        .disabled(geometryEditorCanUndo || !canDelete)
        Spacer()
        
        Button("Done", systemImage: "checkmark") {
            elevationAlertIsPresented = true
        }
        .disabled(!canApplyEdits)
    }
    
    /// The instruction text in the overlay.
    private var instructionText: some View {
        Text(statusMessage)
            .multilineTextAlignment(.center)
            .frame(maxWidth: .infinity, alignment: .center)
            .padding(8)
            .background(.thinMaterial, ignoresSafeAreaEdges: .horizontal)
    }
}

private extension AugmentRealityToShowHiddenInfrastructureView {
    // MARK: Map Model
    
    /// The view model for the map view in the sample.
    class MapModel: ObservableObject {
        /// A map with an imagery basemap style.
        let map = Map(basemapStyle: .arcGISImagery)
        
        /// The graphics overlay for the 2D pipe graphics.
        let pipesGraphicsOverlay: GraphicsOverlay = {
            let graphicsOverlay = GraphicsOverlay()
            let redLineSymbol = SimpleLineSymbol(style: .solid, color: .red, width: 2)
            graphicsOverlay.renderer = SimpleRenderer(symbol: redLineSymbol)
            return graphicsOverlay
        }()
        
        /// The location display for showing the user's current location.
        let locationDisplay: LocationDisplay = {
            let locationDisplay = LocationDisplay(dataSource: SystemLocationDataSource())
            locationDisplay.autoPanMode = .recenter
            locationDisplay.initialZoomScale = 1000
            return locationDisplay
        }()
        
        /// The geometry editor for creating polylines representing pipes.
        let geometryEditor = GeometryEditor()
        
        /// The view model for scene view in the sample.
        let sceneModel = SceneModel()
        
        /// Starts the location display to show user's location on the map.
        func startLocationDisplay() async throws {
            // Request location permission if it has not yet been determined.
            let locationManager = CLLocationManager()
            if locationManager.authorizationStatus == .notDetermined {
                locationManager.requestWhenInUseAuthorization()
            }
            
            // Start the location display to zoom to the user's current location.
            try await locationDisplay.dataSource.start()
        }
        
        /// Adds pipe graphics to the map and scene using the current geometry editor edits.
        /// - Parameter elevationOffset: The elevation to offset the pipe with in the scene.
        func addPipe(elevationOffset: Double) {
            guard let polyline = geometryEditor.stop() as? Polyline else { return }
            
            let pipeGraphic = Graphic(geometry: polyline)
            pipesGraphicsOverlay.addGraphic(pipeGraphic)
            
            Task {
                await sceneModel.addGraphics(for: polyline, elevationOffset: elevationOffset)
            }
        }
        
        /// Removes the graphics from the map and scene graphics overlays.
        func removeAllGraphics() {
            pipesGraphicsOverlay.removeAllGraphics()
            
            sceneModel.pipeGraphicsOverlay.removeAllGraphics()
            sceneModel.shadowGraphicsOverlay.removeAllGraphics()
            sceneModel.leaderGraphicsOverlay.removeAllGraphics()
        }
    }
    
    // MARK: Elevation Alert
    
    /// An alert that allows the user to enter an elevation offset for a pipe.
    struct ElevationOffsetAlert: ViewModifier {
        /// A binding to a Boolean value that determines whether to present the alert.
        @Binding var isPresented: Bool
        
        /// The action to perform when the user presses "Done".
        let action: (Double) -> Void
        
        /// The text in the text field.
        @State private var text = ""
        
        /// A Boolean value indicating whether the invalid elevation alert is showing.
        @State private var invalidAlertIsPresented = false
        
        func body(content: Content) -> some View {
            content
                .alert("Enter an Elevation", isPresented: $isPresented) {
                    TextField("Enter elevation", text: $text)
                        .keyboardType(.numbersAndPunctuation)
                    
                    Button("Cancel", role: .cancel, action: {})
                    
                    Button("Done") {
                        if let elevationOffset = Double(text),
                           -10...10 ~= elevationOffset {
                            action(elevationOffset)
                            text.removeAll()
                        } else {
                            invalidAlertIsPresented = true
                        }
                    }
                } message: {
                    Text("Enter a pipe elevation offset in meters between -10 and 10.")
                }
                .alert("Invalid Elevation", isPresented: $invalidAlertIsPresented) {
                    Button("OK") {
                        isPresented = true
                    }
                } message: {
                    Text("\"\(text)\" is not a valid elevation offset.\nEnter a value between -10 and 10.")
                }
        }
    }
}

private extension View {
    /// Presents an alert that allows the user to enter an elevation offset for a pipe.
    /// - Parameters:
    ///   - isPresented: A binding to a Boolean value that determines whether to present the alert.
    ///   - action: The action to perform when the user presses "Done".
    /// - Returns: A new `View`.
    func elevationOffsetAlert(
        isPresented: Binding<Bool>,
        action: @escaping (Double) -> Void
    ) -> some View {
        self.modifier(
            AugmentRealityToShowHiddenInfrastructureView.ElevationOffsetAlert(
                isPresented: isPresented,
                action: action
            )
        )
    }
}<|MERGE_RESOLUTION|>--- conflicted
+++ resolved
@@ -39,23 +39,12 @@
     @State private var error: Error?
     
     var body: some View {
-<<<<<<< HEAD
-        NavigationStack {
-            MapView(map: model.map, graphicsOverlays: [model.pipesGraphicsOverlay])
-                .locationDisplay(model.locationDisplay)
-                .geometryEditor(model.geometryEditor)
-                .toolbar {
-                    ToolbarItemGroup(placement: .bottomBar) {
-                        toolbarButtons
-                    }
-=======
         MapView(map: model.map, graphicsOverlays: [model.pipesGraphicsOverlay])
             .locationDisplay(model.locationDisplay)
             .geometryEditor(model.geometryEditor)
             .toolbar {
                 ToolbarItemGroup(placement: .bottomBar) {
                     toolbarButtons
->>>>>>> 7ae1ea2e
                 }
             }
             .overlay(alignment: .top) {
