// Copyright 2024 Esri
//
// Licensed under the Apache License, Version 2.0 (the "License");
// you may not use this file except in compliance with the License.
// You may obtain a copy of the License at
//
//   https://www.apache.org/licenses/LICENSE-2.0
//
// Unless required by applicable law or agreed to in writing, software
// distributed under the License is distributed on an "AS IS" BASIS,
// WITHOUT WARRANTIES OR CONDITIONS OF ANY KIND, either express or implied.
// See the License for the specific language governing permissions and
// limitations under the License.

import ArcGIS
import CoreLocation
import SwiftUI

<<<<<<< HEAD
@available(macCatalyst, unavailable)
@MainActor
=======
>>>>>>> 49cdfc02
struct AugmentRealityToNavigateRouteView: View {
    /// The view model for the map view in the sample.
    @StateObject private var model = MapModel()
    
    /// The error shown in the error alert.
    @State private var error: Error?
    
    /// The point on the map where the user tapped.
    @State private var tapLocation: Point?
    
    var body: some View {
        MapView(
            map: model.map,
            graphicsOverlays: model.graphicsOverlays
        )
        .locationDisplay(model.locationDisplay)
        .onSingleTapGesture { _, mapPoint in
            tapLocation = mapPoint
        }
        .onDisappear {
            Task {
                await model.locationDisplay.dataSource.stop()
            }
        }
        .task(id: tapLocation) {
            guard let tapLocation else { return }
            
            do {
                try await model.addRouteGraphic(for: tapLocation)
            } catch {
                self.error = error
            }
        }
        .task {
            do {
                try await model.setUp()
            } catch {
                self.error = error
            }
        }
        .overlay(alignment: .top) {
            instructionText
        }
        .toolbar {
            ToolbarItemGroup(placement: .bottomBar) {
                toolbarButtons
            }
        }
        .errorAlert(presentingError: $error)
    }
    
    /// The buttons in the bottom toolbar.
    @ViewBuilder private var toolbarButtons: some View {
        Spacer()
        NavigationLink {
            ARRouteSceneView(model: model.sceneModel)
        } label: {
            Image(systemName: "camera")
                .imageScale(.large)
        }
        .disabled(!model.didSelectRoute)
        
        Spacer()
        Button {
            model.reset()
            model.statusText = "Tap to place a start point."
        } label: {
            Image(systemName: "trash")
                .imageScale(.large)
        }
        .disabled(!model.didSelectRouteStop && !model.didSelectRoute)
    }
    
    /// The instruction text in the overlay.
    private var instructionText: some View {
        Text(model.statusText)
            .multilineTextAlignment(.center)
            .frame(maxWidth: .infinity, alignment: .center)
            .padding(8)
            .background(.thinMaterial, ignoresSafeAreaEdges: .horizontal)
    }
}

@available(macCatalyst, unavailable)
private extension AugmentRealityToNavigateRouteView {
    // MARK: Map Model
    
    /// A view model for this example.
    @MainActor
    class MapModel: ObservableObject {
        /// A map with an imagery basemap style.
        let map = Map(basemapStyle: .arcGISImagery)
        
        /// The map's location display.
        let locationDisplay: LocationDisplay = {
            let locationDisplay = LocationDisplay()
            locationDisplay.autoPanMode = .recenter
            return locationDisplay
        }()
        
        /// The graphics overlay for the stops.
        private let stopGraphicsOverlay = GraphicsOverlay()
        
        /// A graphics overlay for route graphics.
        private let routeGraphicsOverlay: GraphicsOverlay = {
            let overlay = GraphicsOverlay()
            overlay.renderer = SimpleRenderer(
                symbol: SimpleLineSymbol(style: .solid, color: .yellow, width: 5)
            )
            return overlay
        }()
        
        /// The map's graphics overlays.
        var graphicsOverlays: [GraphicsOverlay] {
            return [stopGraphicsOverlay, routeGraphicsOverlay]
        }
        /// A point representing the start of navigation.
        private var startPoint: Point? {
            didSet {
                let stopSymbol = PictureMarkerSymbol(image: .stopA)
                let startStopGraphic = Graphic(geometry: startPoint, symbol: stopSymbol)
                stopGraphicsOverlay.addGraphic(startStopGraphic)
            }
        }
        
        /// A point representing the destination of navigation.
        private var endPoint: Point? {
            didSet {
                let stopSymbol = PictureMarkerSymbol(image: .stopB)
                let endStopGraphic = Graphic(geometry: endPoint, symbol: stopSymbol)
                stopGraphicsOverlay.addGraphic(endStopGraphic)
            }
        }
        
        /// A Boolean value indicating whether a route stop is selected.
        var didSelectRouteStop: Bool {
            startPoint != nil || endPoint != nil
        }
        
        /// A Boolean value indicating whether a route is selected.
        var didSelectRoute: Bool {
            startPoint != nil && endPoint != nil
        }
        
        /// The view model for scene view in the sample.
        let sceneModel = SceneModel()
        
        /// The status text displayed to the user.
        @Published var statusText = "Tap to place a start point."
        
        /// Performs important tasks including setting up the location display, creating route parameters,
        /// and loading the scene elevation source.
        func setUp() async throws {
            try await startLocationDisplay()
            try await makeParameters()
            try await sceneModel.loadElevationSource()
        }
        
        /// Starts the location display to show user's location on the map.
        func startLocationDisplay() async throws {
            // Request location permission if it has not yet been determined.
            let locationManager = CLLocationManager()
            if locationManager.authorizationStatus == .notDetermined {
                locationManager.requestWhenInUseAuthorization()
            }
            
            locationDisplay.dataSource = sceneModel.locationDataSource
            
            // Start the location display to zoom to the user's current location.
            try await locationDisplay.dataSource.start()
        }
        
        /// Creates walking route parameters.
        func makeParameters() async throws {
            let parameters = try await sceneModel.routeTask.makeDefaultParameters()
            
            if let walkMode = sceneModel.routeTask.info.travelModes.first(where: { $0.name.contains("Walking") }) {
                parameters.travelMode = walkMode
                parameters.returnsStops = true
                parameters.returnsDirections = true
                parameters.returnsRoutes = true
                sceneModel.routeParameters = parameters
            }
        }
        
        /// Adds a route graphic for the selected route using a given start and end point.
        /// - Parameter mapPoint: The map point for the route start or end point.
        func addRouteGraphic(for mapPoint: Point) async throws {
            if startPoint == nil {
                startPoint = mapPoint
                statusText = "Tap to place destination."
            } else if endPoint == nil {
                endPoint = mapPoint
                sceneModel.routeParameters.setStops(makeStops())
                
                let routeResult = try await sceneModel.routeTask.solveRoute(
                    using: sceneModel.routeParameters
                )
                if let firstRoute = routeResult.routes.first {
                    let routeGraphic = Graphic(geometry: firstRoute.geometry)
                    routeGraphicsOverlay.addGraphic(routeGraphic)
                    sceneModel.routeResult = routeResult
                    try await sceneModel.makeRouteOverlay()
                    statusText = "Tap camera to start navigation."
                }
            }
        }
        
        /// Creates the start and destination stops for the navigation.
        private func makeStops() -> [Stop] {
            guard let startPoint, let endPoint else { return [] }
            let stop1 = Stop(point: startPoint)
            stop1.name = "Start"
            let stop2 = Stop(point: endPoint)
            stop2.name = "Destination"
            return [stop1, stop2]
        }
        
        /// Resets the start and destination stops for the navigation.
        func reset() {
            routeGraphicsOverlay.removeAllGraphics()
            stopGraphicsOverlay.removeAllGraphics()
            sceneModel.routeParameters.clearStops()
            startPoint = nil
            endPoint = nil
        }
    }
}<|MERGE_RESOLUTION|>--- conflicted
+++ resolved
@@ -16,11 +16,8 @@
 import CoreLocation
 import SwiftUI
 
-<<<<<<< HEAD
 @available(macCatalyst, unavailable)
 @MainActor
-=======
->>>>>>> 49cdfc02
 struct AugmentRealityToNavigateRouteView: View {
     /// The view model for the map view in the sample.
     @StateObject private var model = MapModel()
