--- conflicted
+++ resolved
@@ -118,14 +118,8 @@
                         .labelsHidden()
                         Spacer()
                         
-<<<<<<< HEAD
                         SheetButton(title: "Route Settings") {
-                            SettingsList()
-                                .environmentObject(model)
-=======
-                        SheetButton(title: "Settings") {
                             SettingsList(model: model)
->>>>>>> 5f855e61
                         } label: {
                             Image(systemName: "gear")
                         }
