--- conflicted
+++ resolved
@@ -149,11 +149,8 @@
 			dstPath = "";
 			dstSubfolderSpec = 7;
 			files = (
-<<<<<<< HEAD
 				0044289329C9234300160767 /* GetElevationAtPointOnSurfaceView.swift in Copy Source Code Files */,
-=======
 				218F35C229C290BF00502022 /* AuthenticateWithOAuthView.swift in Copy Source Code Files */,
->>>>>>> fb9e6b86
 				0044CDE02995D4DD004618CE /* ShowDeviceLocationHistoryView.swift in Copy Source Code Files */,
 				0042E24628E50EE4001F33D6 /* ShowViewshedFromPointInSceneView.swift in Copy Source Code Files */,
 				0042E24728E50EE4001F33D6 /* ShowViewshedFromPointInSceneView.Model.swift in Copy Source Code Files */,
