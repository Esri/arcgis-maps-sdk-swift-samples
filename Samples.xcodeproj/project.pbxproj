// !$*UTF8*$!
{
	archiveVersion = 1;
	classes = {
	};
	objectVersion = 55;
	objects = {

/* Begin PBXBuildFile section */
		0005580A2817C51E00224BC6 /* SampleDetailView.swift in Sources */ = {isa = PBXBuildFile; fileRef = 000558092817C51E00224BC6 /* SampleDetailView.swift */; };
		00181B462846AD7100654571 /* View+Alert.swift in Sources */ = {isa = PBXBuildFile; fileRef = 00181B452846AD7100654571 /* View+Alert.swift */; };
		001C6DE127FE8A9400D472C2 /* AppSecrets.swift.masque in Sources */ = {isa = PBXBuildFile; fileRef = 001C6DD827FE585A00D472C2 /* AppSecrets.swift.masque */; };
		00273CF42A82AB5900A7A77D /* SamplesSearchView.swift in Sources */ = {isa = PBXBuildFile; fileRef = 00273CF32A82AB5900A7A77D /* SamplesSearchView.swift */; };
		00273CF62A82AB8700A7A77D /* SampleRow.swift in Sources */ = {isa = PBXBuildFile; fileRef = 00273CF52A82AB8700A7A77D /* SampleRow.swift */; };
		0039A4E92885C50300592C86 /* AddSceneLayerFromServiceView.swift in Copy Source Code Files */ = {isa = PBXBuildFile; fileRef = E066DD3F28610F55004D3D5B /* AddSceneLayerFromServiceView.swift */; };
		0039A4EA2885C50300592C86 /* ClipGeometryView.swift in Copy Source Code Files */ = {isa = PBXBuildFile; fileRef = E000E75F2869E33D005D87C5 /* ClipGeometryView.swift */; };
		0039A4EB2885C50300592C86 /* CreatePlanarAndGeodeticBuffersView.swift in Copy Source Code Files */ = {isa = PBXBuildFile; fileRef = E004A6EC2849556E002A1FE6 /* CreatePlanarAndGeodeticBuffersView.swift */; };
		0039A4EC2885C50300592C86 /* CutGeometryView.swift in Copy Source Code Files */ = {isa = PBXBuildFile; fileRef = E000E762286A0B18005D87C5 /* CutGeometryView.swift */; };
		0039A4ED2885C50300592C86 /* DisplayMapView.swift in Copy Source Code Files */ = {isa = PBXBuildFile; fileRef = 0074ABBE28174BCF0037244A /* DisplayMapView.swift */; };
		0039A4EE2885C50300592C86 /* DisplayOverviewMapView.swift in Copy Source Code Files */ = {isa = PBXBuildFile; fileRef = 00B04FB4283EEBA80026C882 /* DisplayOverviewMapView.swift */; };
		0039A4EF2885C50300592C86 /* DisplaySceneView.swift in Copy Source Code Files */ = {isa = PBXBuildFile; fileRef = E004A6D828465C70002A1FE6 /* DisplaySceneView.swift */; };
		0039A4F02885C50300592C86 /* ProjectGeometryView.swift in Copy Source Code Files */ = {isa = PBXBuildFile; fileRef = E0EA0B762866390E00C9621D /* ProjectGeometryView.swift */; };
		0039A4F12885C50300592C86 /* SearchWithGeocodeView.swift in Copy Source Code Files */ = {isa = PBXBuildFile; fileRef = 00CB9137284814A4005C2C5D /* SearchWithGeocodeView.swift */; };
		0039A4F22885C50300592C86 /* SelectFeaturesInFeatureLayerView.swift in Copy Source Code Files */ = {isa = PBXBuildFile; fileRef = E004A6F5284FA42A002A1FE6 /* SelectFeaturesInFeatureLayerView.swift */; };
		0039A4F32885C50300592C86 /* SetBasemapView.swift in Copy Source Code Files */ = {isa = PBXBuildFile; fileRef = 00B042E5282EDC690072E1B4 /* SetBasemapView.swift */; };
		0039A4F42885C50300592C86 /* SetSurfacePlacementModeView.swift in Copy Source Code Files */ = {isa = PBXBuildFile; fileRef = E088E1562862579D00413100 /* SetSurfacePlacementModeView.swift */; };
		0039A4F52885C50300592C86 /* SetViewpointRotationView.swift in Copy Source Code Files */ = {isa = PBXBuildFile; fileRef = E004A6BD28414332002A1FE6 /* SetViewpointRotationView.swift */; };
		0039A4F62885C50300592C86 /* ShowCalloutView.swift in Copy Source Code Files */ = {isa = PBXBuildFile; fileRef = E004A6DF28466279002A1FE6 /* ShowCalloutView.swift */; };
		0039A4F72885C50300592C86 /* ShowDeviceLocationView.swift in Copy Source Code Files */ = {isa = PBXBuildFile; fileRef = E004A6E828493BCE002A1FE6 /* ShowDeviceLocationView.swift */; };
		0039A4F82885C50300592C86 /* ShowResultOfSpatialRelationshipsView.swift in Copy Source Code Files */ = {isa = PBXBuildFile; fileRef = E066DD3A2860CA08004D3D5B /* ShowResultOfSpatialRelationshipsView.swift */; };
		0039A4F92885C50300592C86 /* ShowResultOfSpatialOperationsView.swift in Copy Source Code Files */ = {isa = PBXBuildFile; fileRef = E004A6F2284E4FEB002A1FE6 /* ShowResultOfSpatialOperationsView.swift */; };
		0039A4FA2885C50300592C86 /* StyleGraphicsWithRendererView.swift in Copy Source Code Files */ = {isa = PBXBuildFile; fileRef = E066DD372860AB28004D3D5B /* StyleGraphicsWithRendererView.swift */; };
		0039A4FB2885C50300592C86 /* StyleGraphicsWithSymbolsView.swift in Copy Source Code Files */ = {isa = PBXBuildFile; fileRef = E004A6E52846A61F002A1FE6 /* StyleGraphicsWithSymbolsView.swift */; };
		0042E24328E4BF8F001F33D6 /* ShowViewshedFromPointInSceneView.Model.swift in Sources */ = {isa = PBXBuildFile; fileRef = 0042E24228E4BF8F001F33D6 /* ShowViewshedFromPointInSceneView.Model.swift */; };
		0042E24528E4F82C001F33D6 /* ShowViewshedFromPointInSceneView.ViewshedSettingsView.swift in Sources */ = {isa = PBXBuildFile; fileRef = 0042E24428E4F82B001F33D6 /* ShowViewshedFromPointInSceneView.ViewshedSettingsView.swift */; };
		0042E24628E50EE4001F33D6 /* ShowViewshedFromPointInSceneView.swift in Copy Source Code Files */ = {isa = PBXBuildFile; fileRef = 0086F3FD28E3770900974721 /* ShowViewshedFromPointInSceneView.swift */; };
		0042E24728E50EE4001F33D6 /* ShowViewshedFromPointInSceneView.Model.swift in Copy Source Code Files */ = {isa = PBXBuildFile; fileRef = 0042E24228E4BF8F001F33D6 /* ShowViewshedFromPointInSceneView.Model.swift */; };
		0042E24828E50EE4001F33D6 /* ShowViewshedFromPointInSceneView.ViewshedSettingsView.swift in Copy Source Code Files */ = {isa = PBXBuildFile; fileRef = 0042E24428E4F82B001F33D6 /* ShowViewshedFromPointInSceneView.ViewshedSettingsView.swift */; };
		0044289229C90C0B00160767 /* GetElevationAtPointOnSurfaceView.swift in Sources */ = {isa = PBXBuildFile; fileRef = 0044289129C90C0B00160767 /* GetElevationAtPointOnSurfaceView.swift */; };
		0044289329C9234300160767 /* GetElevationAtPointOnSurfaceView.swift in Copy Source Code Files */ = {isa = PBXBuildFile; fileRef = 0044289129C90C0B00160767 /* GetElevationAtPointOnSurfaceView.swift */; };
		0044CDDF2995C39E004618CE /* ShowDeviceLocationHistoryView.swift in Sources */ = {isa = PBXBuildFile; fileRef = 0044CDDE2995C39E004618CE /* ShowDeviceLocationHistoryView.swift */; };
		0044CDE02995D4DD004618CE /* ShowDeviceLocationHistoryView.swift in Copy Source Code Files */ = {isa = PBXBuildFile; fileRef = 0044CDDE2995C39E004618CE /* ShowDeviceLocationHistoryView.swift */; };
		004FE87129DF5D8700075217 /* Bristol in Resources */ = {isa = PBXBuildFile; fileRef = 004FE87029DF5D8700075217 /* Bristol */; settings = {ASSET_TAGS = (Animate3DGraphic, ChangeCameraController, ); }; };
		006C835528B40682004AEB7F /* BrowseBuildingFloorsView.swift in Copy Source Code Files */ = {isa = PBXBuildFile; fileRef = E0FE32E628747778002C6ACA /* BrowseBuildingFloorsView.swift */; };
		006C835628B40682004AEB7F /* DisplayMapFromMobileMapPackageView.swift in Copy Source Code Files */ = {isa = PBXBuildFile; fileRef = F111CCC0288B5D5600205358 /* DisplayMapFromMobileMapPackageView.swift */; };
		0074ABBF28174BCF0037244A /* DisplayMapView.swift in Sources */ = {isa = PBXBuildFile; fileRef = 0074ABBE28174BCF0037244A /* DisplayMapView.swift */; };
		0074ABC428174F430037244A /* Sample.swift in Sources */ = {isa = PBXBuildFile; fileRef = 0074ABC128174F430037244A /* Sample.swift */; };
		0074ABCD2817BCC30037244A /* SamplesApp+Samples.swift.tache in Sources */ = {isa = PBXBuildFile; fileRef = 0074ABCA2817B8DB0037244A /* SamplesApp+Samples.swift.tache */; };
		0086F40128E3770A00974721 /* ShowViewshedFromPointInSceneView.swift in Sources */ = {isa = PBXBuildFile; fileRef = 0086F3FD28E3770900974721 /* ShowViewshedFromPointInSceneView.swift */; };
		00A7A1462A2FC58300F035F7 /* DisplayContentOfUtilityNetworkContainerView.swift in Sources */ = {isa = PBXBuildFile; fileRef = 00A7A1432A2FC58300F035F7 /* DisplayContentOfUtilityNetworkContainerView.swift */; };
		00A7A14A2A2FC5B700F035F7 /* DisplayContentOfUtilityNetworkContainerView.Model.swift in Sources */ = {isa = PBXBuildFile; fileRef = 00A7A1492A2FC5B700F035F7 /* DisplayContentOfUtilityNetworkContainerView.Model.swift */; };
		00B04273282EC59E0072E1B4 /* AboutView.swift in Sources */ = {isa = PBXBuildFile; fileRef = 00B04272282EC59E0072E1B4 /* AboutView.swift */; };
		00B042E8282EDC690072E1B4 /* SetBasemapView.swift in Sources */ = {isa = PBXBuildFile; fileRef = 00B042E5282EDC690072E1B4 /* SetBasemapView.swift */; };
		00B04FB5283EEBA80026C882 /* DisplayOverviewMapView.swift in Sources */ = {isa = PBXBuildFile; fileRef = 00B04FB4283EEBA80026C882 /* DisplayOverviewMapView.swift */; };
		00C43AED2947DC350099AE34 /* ArcGISToolkit in Frameworks */ = {isa = PBXBuildFile; productRef = 00C43AEC2947DC350099AE34 /* ArcGISToolkit */; };
		00C7993B2A845AAF00AFE342 /* Sidebar.swift in Sources */ = {isa = PBXBuildFile; fileRef = 00C7993A2A845AAF00AFE342 /* Sidebar.swift */; };
		00C94A0D28B53DE1004E42D9 /* raster-file in Resources */ = {isa = PBXBuildFile; fileRef = 00C94A0C28B53DE1004E42D9 /* raster-file */; settings = {ASSET_TAGS = (AddRasterFromFile, ); }; };
		00CB9138284814A4005C2C5D /* SearchWithGeocodeView.swift in Sources */ = {isa = PBXBuildFile; fileRef = 00CB9137284814A4005C2C5D /* SearchWithGeocodeView.swift */; };
		00CCB8A5285BAF8700BBAB70 /* OnDemandResource.swift in Sources */ = {isa = PBXBuildFile; fileRef = 00CCB8A4285BAF8700BBAB70 /* OnDemandResource.swift */; };
		00D4EF802863842100B9CC30 /* AddFeatureLayersView.swift in Sources */ = {isa = PBXBuildFile; fileRef = 00D4EF7F2863842100B9CC30 /* AddFeatureLayersView.swift */; };
		00D4EF9028638BF100B9CC30 /* LA_Trails.geodatabase in Resources */ = {isa = PBXBuildFile; fileRef = 00D4EF8228638BF100B9CC30 /* LA_Trails.geodatabase */; settings = {ASSET_TAGS = (AddFeatureLayers, ); }; };
		00D4EF9A28638BF100B9CC30 /* AuroraCO.gpkg in Resources */ = {isa = PBXBuildFile; fileRef = 00D4EF8F28638BF100B9CC30 /* AuroraCO.gpkg */; settings = {ASSET_TAGS = (AddFeatureLayers, ); }; };
		00D4EFB12863CE6300B9CC30 /* ScottishWildlifeTrust_reserves in Resources */ = {isa = PBXBuildFile; fileRef = 00D4EFB02863CE6300B9CC30 /* ScottishWildlifeTrust_reserves */; settings = {ASSET_TAGS = (AddFeatureLayers, ); }; };
		00E5401C27F3CCA200CF66D5 /* SamplesApp.swift in Sources */ = {isa = PBXBuildFile; fileRef = 00E5400C27F3CCA100CF66D5 /* SamplesApp.swift */; };
		00E5401E27F3CCA200CF66D5 /* ContentView.swift in Sources */ = {isa = PBXBuildFile; fileRef = 00E5400D27F3CCA100CF66D5 /* ContentView.swift */; };
		00E5402027F3CCA200CF66D5 /* Assets.xcassets in Resources */ = {isa = PBXBuildFile; fileRef = 00E5400E27F3CCA200CF66D5 /* Assets.xcassets */; };
		00EB803A2A31506F00AC2B07 /* DisplayContentOfUtilityNetworkContainerView.swift in Copy Source Code Files */ = {isa = PBXBuildFile; fileRef = 00A7A1432A2FC58300F035F7 /* DisplayContentOfUtilityNetworkContainerView.swift */; };
		00EB803B2A31506F00AC2B07 /* DisplayContentOfUtilityNetworkContainerView.Model.swift in Copy Source Code Files */ = {isa = PBXBuildFile; fileRef = 00A7A1492A2FC5B700F035F7 /* DisplayContentOfUtilityNetworkContainerView.Model.swift */; };
		108EC04129D25B2C000F35D0 /* QueryFeatureTableView.swift in Sources */ = {isa = PBXBuildFile; fileRef = 108EC04029D25B2C000F35D0 /* QueryFeatureTableView.swift */; };
		108EC04229D25B55000F35D0 /* QueryFeatureTableView.swift in Copy Source Code Files */ = {isa = PBXBuildFile; fileRef = 108EC04029D25B2C000F35D0 /* QueryFeatureTableView.swift */; };
		1C0C1C3929D34DAE005C8B24 /* ChangeViewpointView.swift in Sources */ = {isa = PBXBuildFile; fileRef = 1C0C1C3429D34DAE005C8B24 /* ChangeViewpointView.swift */; };
		1C0C1C3D29D34DDD005C8B24 /* ChangeViewpointView.swift in Copy Source Code Files */ = {isa = PBXBuildFile; fileRef = 1C0C1C3429D34DAE005C8B24 /* ChangeViewpointView.swift */; };
		1C19B4F12A578E46001D2506 /* CreateLoadReportView.Views.swift in Sources */ = {isa = PBXBuildFile; fileRef = 1C19B4EB2A578E46001D2506 /* CreateLoadReportView.Views.swift */; };
		1C19B4F32A578E46001D2506 /* CreateLoadReportView.swift in Sources */ = {isa = PBXBuildFile; fileRef = 1C19B4ED2A578E46001D2506 /* CreateLoadReportView.swift */; };
		1C19B4F52A578E46001D2506 /* CreateLoadReportView.Model.swift in Sources */ = {isa = PBXBuildFile; fileRef = 1C19B4EF2A578E46001D2506 /* CreateLoadReportView.Model.swift */; };
		1C19B4F72A578E69001D2506 /* CreateLoadReportView.Model.swift in Copy Source Code Files */ = {isa = PBXBuildFile; fileRef = 1C19B4EF2A578E46001D2506 /* CreateLoadReportView.Model.swift */; };
		1C19B4F82A578E69001D2506 /* CreateLoadReportView.swift in Copy Source Code Files */ = {isa = PBXBuildFile; fileRef = 1C19B4ED2A578E46001D2506 /* CreateLoadReportView.swift */; };
		1C19B4F92A578E69001D2506 /* CreateLoadReportView.Views.swift in Copy Source Code Files */ = {isa = PBXBuildFile; fileRef = 1C19B4EB2A578E46001D2506 /* CreateLoadReportView.Views.swift */; };
		1C26ED192A859525009B7721 /* FilterFeaturesInSceneView.swift in Sources */ = {isa = PBXBuildFile; fileRef = 1C26ED152A859525009B7721 /* FilterFeaturesInSceneView.swift */; };
		1C26ED202A8BEC63009B7721 /* FilterFeaturesInSceneView.swift in Copy Source Code Files */ = {isa = PBXBuildFile; fileRef = 1C26ED152A859525009B7721 /* FilterFeaturesInSceneView.swift */; };
		1C3B7DC82A5F64FC00907443 /* AnalyzeNetworkWithSubnetworkTraceView.Model.swift in Sources */ = {isa = PBXBuildFile; fileRef = 1C3B7DC32A5F64FC00907443 /* AnalyzeNetworkWithSubnetworkTraceView.Model.swift */; };
		1C3B7DCB2A5F64FC00907443 /* AnalyzeNetworkWithSubnetworkTraceView.swift in Sources */ = {isa = PBXBuildFile; fileRef = 1C3B7DC62A5F64FC00907443 /* AnalyzeNetworkWithSubnetworkTraceView.swift */; };
		1C3B7DCD2A5F652500907443 /* AnalyzeNetworkWithSubnetworkTraceView.Model.swift in Copy Source Code Files */ = {isa = PBXBuildFile; fileRef = 1C3B7DC32A5F64FC00907443 /* AnalyzeNetworkWithSubnetworkTraceView.Model.swift */; };
		1C3B7DCE2A5F652500907443 /* AnalyzeNetworkWithSubnetworkTraceView.swift in Copy Source Code Files */ = {isa = PBXBuildFile; fileRef = 1C3B7DC62A5F64FC00907443 /* AnalyzeNetworkWithSubnetworkTraceView.swift */; };
		1C42E04729D2396B004FC4BE /* ShowPopupView.swift in Sources */ = {isa = PBXBuildFile; fileRef = 1C42E04329D2396B004FC4BE /* ShowPopupView.swift */; };
		1C42E04A29D239D2004FC4BE /* ShowPopupView.swift in Copy Source Code Files */ = {isa = PBXBuildFile; fileRef = 1C42E04329D2396B004FC4BE /* ShowPopupView.swift */; };
		1C43BC7F2A43781200509BF8 /* SetVisibilityOfSubtypeSublayerView.Views.swift in Sources */ = {isa = PBXBuildFile; fileRef = 1C43BC792A43781100509BF8 /* SetVisibilityOfSubtypeSublayerView.Views.swift */; };
		1C43BC822A43781200509BF8 /* SetVisibilityOfSubtypeSublayerView.Model.swift in Sources */ = {isa = PBXBuildFile; fileRef = 1C43BC7C2A43781100509BF8 /* SetVisibilityOfSubtypeSublayerView.Model.swift */; };
		1C43BC842A43781200509BF8 /* SetVisibilityOfSubtypeSublayerView.swift in Sources */ = {isa = PBXBuildFile; fileRef = 1C43BC7E2A43781100509BF8 /* SetVisibilityOfSubtypeSublayerView.swift */; };
		1C43BC852A43783900509BF8 /* SetVisibilityOfSubtypeSublayerView.Model.swift in Copy Source Code Files */ = {isa = PBXBuildFile; fileRef = 1C43BC7C2A43781100509BF8 /* SetVisibilityOfSubtypeSublayerView.Model.swift */; };
		1C43BC862A43783900509BF8 /* SetVisibilityOfSubtypeSublayerView.swift in Copy Source Code Files */ = {isa = PBXBuildFile; fileRef = 1C43BC7E2A43781100509BF8 /* SetVisibilityOfSubtypeSublayerView.swift */; };
		1C43BC872A43783900509BF8 /* SetVisibilityOfSubtypeSublayerView.Views.swift in Copy Source Code Files */ = {isa = PBXBuildFile; fileRef = 1C43BC792A43781100509BF8 /* SetVisibilityOfSubtypeSublayerView.Views.swift */; };
		1C56B5E62A82C02D000381DA /* DisplayPointsUsingClusteringFeatureReductionView.swift in Sources */ = {isa = PBXBuildFile; fileRef = 1C56B5E22A82C02D000381DA /* DisplayPointsUsingClusteringFeatureReductionView.swift */; };
		1C56B5E72A82C057000381DA /* DisplayPointsUsingClusteringFeatureReductionView.swift in Copy Source Code Files */ = {isa = PBXBuildFile; fileRef = 1C56B5E22A82C02D000381DA /* DisplayPointsUsingClusteringFeatureReductionView.swift */; };
		1C929F092A27B86800134252 /* ShowUtilityAssociationsView.swift in Copy Source Code Files */ = {isa = PBXBuildFile; fileRef = 1CAF831B2A20305F000E1E60 /* ShowUtilityAssociationsView.swift */; };
		1C965C3929DB9176002F8536 /* ShowRealisticLightAndShadowsView.swift in Copy Source Code Files */ = {isa = PBXBuildFile; fileRef = 1C9B74C529DB43580038B06F /* ShowRealisticLightAndShadowsView.swift */; };
		1C9B74C929DB43580038B06F /* ShowRealisticLightAndShadowsView.swift in Sources */ = {isa = PBXBuildFile; fileRef = 1C9B74C529DB43580038B06F /* ShowRealisticLightAndShadowsView.swift */; };
		1C9B74D929DB54560038B06F /* ChangeCameraControllerView.swift in Sources */ = {isa = PBXBuildFile; fileRef = 1C9B74D529DB54560038B06F /* ChangeCameraControllerView.swift */; };
		1C9B74DE29DB56860038B06F /* ChangeCameraControllerView.swift in Copy Source Code Files */ = {isa = PBXBuildFile; fileRef = 1C9B74D529DB54560038B06F /* ChangeCameraControllerView.swift */; };
		1CAB8D4B2A3CEAB0002AA649 /* RunValveIsolationTraceView.Model.swift in Sources */ = {isa = PBXBuildFile; fileRef = 1CAB8D442A3CEAB0002AA649 /* RunValveIsolationTraceView.Model.swift */; };
		1CAB8D4E2A3CEAB0002AA649 /* RunValveIsolationTraceView.swift in Sources */ = {isa = PBXBuildFile; fileRef = 1CAB8D472A3CEAB0002AA649 /* RunValveIsolationTraceView.swift */; };
		1CAB8D502A3CEB43002AA649 /* RunValveIsolationTraceView.Model.swift in Copy Source Code Files */ = {isa = PBXBuildFile; fileRef = 1CAB8D442A3CEAB0002AA649 /* RunValveIsolationTraceView.Model.swift */; };
		1CAB8D512A3CEB43002AA649 /* RunValveIsolationTraceView.swift in Copy Source Code Files */ = {isa = PBXBuildFile; fileRef = 1CAB8D472A3CEAB0002AA649 /* RunValveIsolationTraceView.swift */; };
		1CAF831F2A20305F000E1E60 /* ShowUtilityAssociationsView.swift in Sources */ = {isa = PBXBuildFile; fileRef = 1CAF831B2A20305F000E1E60 /* ShowUtilityAssociationsView.swift */; };
		218F35B829C28F4A00502022 /* AuthenticateWithOAuthView.swift in Sources */ = {isa = PBXBuildFile; fileRef = 218F35B329C28F4A00502022 /* AuthenticateWithOAuthView.swift */; };
		218F35C229C290BF00502022 /* AuthenticateWithOAuthView.swift in Copy Source Code Files */ = {isa = PBXBuildFile; fileRef = 218F35B329C28F4A00502022 /* AuthenticateWithOAuthView.swift */; };
		4D2ADC4329C26D05003B367F /* AddDynamicEntityLayerView.swift in Sources */ = {isa = PBXBuildFile; fileRef = 4D2ADC3F29C26D05003B367F /* AddDynamicEntityLayerView.swift */; };
		4D2ADC4729C26D2C003B367F /* AddDynamicEntityLayerView.swift in Copy Source Code Files */ = {isa = PBXBuildFile; fileRef = 4D2ADC3F29C26D05003B367F /* AddDynamicEntityLayerView.swift */; };
		4D2ADC5A29C4F612003B367F /* ChangeMapViewBackgroundView.swift in Sources */ = {isa = PBXBuildFile; fileRef = 4D2ADC5529C4F612003B367F /* ChangeMapViewBackgroundView.swift */; };
		4D2ADC5D29C4F612003B367F /* ChangeMapViewBackgroundView.SettingsView.swift in Sources */ = {isa = PBXBuildFile; fileRef = 4D2ADC5829C4F612003B367F /* ChangeMapViewBackgroundView.SettingsView.swift */; };
		4D2ADC6229C5071C003B367F /* ChangeMapViewBackgroundView.Model.swift in Sources */ = {isa = PBXBuildFile; fileRef = 4D2ADC6129C5071C003B367F /* ChangeMapViewBackgroundView.Model.swift */; };
		4D2ADC6729C50BD6003B367F /* AddDynamicEntityLayerView.Model.swift in Sources */ = {isa = PBXBuildFile; fileRef = 4D2ADC6629C50BD6003B367F /* AddDynamicEntityLayerView.Model.swift */; };
		4D2ADC6929C50C4C003B367F /* AddDynamicEntityLayerView.SettingsView.swift in Sources */ = {isa = PBXBuildFile; fileRef = 4D2ADC6829C50C4C003B367F /* AddDynamicEntityLayerView.SettingsView.swift */; };
		4D2ADC6A29C50D91003B367F /* AddDynamicEntityLayerView.Model.swift in Copy Source Code Files */ = {isa = PBXBuildFile; fileRef = 4D2ADC6629C50BD6003B367F /* AddDynamicEntityLayerView.Model.swift */; };
		4D2ADC6B29C50D91003B367F /* AddDynamicEntityLayerView.SettingsView.swift in Copy Source Code Files */ = {isa = PBXBuildFile; fileRef = 4D2ADC6829C50C4C003B367F /* AddDynamicEntityLayerView.SettingsView.swift */; };
		7573E81A29D6134C00BEED9C /* TraceUtilityNetworkView.Model.swift in Sources */ = {isa = PBXBuildFile; fileRef = 7573E81329D6134C00BEED9C /* TraceUtilityNetworkView.Model.swift */; };
		7573E81C29D6134C00BEED9C /* TraceUtilityNetworkView.Enums.swift in Sources */ = {isa = PBXBuildFile; fileRef = 7573E81529D6134C00BEED9C /* TraceUtilityNetworkView.Enums.swift */; };
		7573E81E29D6134C00BEED9C /* TraceUtilityNetworkView.Views.swift in Sources */ = {isa = PBXBuildFile; fileRef = 7573E81729D6134C00BEED9C /* TraceUtilityNetworkView.Views.swift */; };
		7573E81F29D6134C00BEED9C /* TraceUtilityNetworkView.swift in Sources */ = {isa = PBXBuildFile; fileRef = 7573E81829D6134C00BEED9C /* TraceUtilityNetworkView.swift */; };
		7573E82129D6136C00BEED9C /* TraceUtilityNetworkView.Model.swift in Copy Source Code Files */ = {isa = PBXBuildFile; fileRef = 7573E81329D6134C00BEED9C /* TraceUtilityNetworkView.Model.swift */; };
		7573E82229D6136C00BEED9C /* TraceUtilityNetworkView.Enums.swift in Copy Source Code Files */ = {isa = PBXBuildFile; fileRef = 7573E81529D6134C00BEED9C /* TraceUtilityNetworkView.Enums.swift */; };
		7573E82329D6136C00BEED9C /* TraceUtilityNetworkView.Views.swift in Copy Source Code Files */ = {isa = PBXBuildFile; fileRef = 7573E81729D6134C00BEED9C /* TraceUtilityNetworkView.Views.swift */; };
		7573E82429D6136C00BEED9C /* TraceUtilityNetworkView.swift in Copy Source Code Files */ = {isa = PBXBuildFile; fileRef = 7573E81829D6134C00BEED9C /* TraceUtilityNetworkView.swift */; };
		75DD736729D35FF40010229D /* ChangeMapViewBackgroundView.swift in Copy Source Code Files */ = {isa = PBXBuildFile; fileRef = 4D2ADC5529C4F612003B367F /* ChangeMapViewBackgroundView.swift */; };
		75DD736829D35FF40010229D /* ChangeMapViewBackgroundView.SettingsView.swift in Copy Source Code Files */ = {isa = PBXBuildFile; fileRef = 4D2ADC5829C4F612003B367F /* ChangeMapViewBackgroundView.SettingsView.swift */; };
		75DD736929D35FF40010229D /* ChangeMapViewBackgroundView.Model.swift in Copy Source Code Files */ = {isa = PBXBuildFile; fileRef = 4D2ADC6129C5071C003B367F /* ChangeMapViewBackgroundView.Model.swift */; };
		75DD739529D38B1B0010229D /* NavigateRouteView.swift in Sources */ = {isa = PBXBuildFile; fileRef = 75DD739129D38B1B0010229D /* NavigateRouteView.swift */; };
		75DD739929D38B420010229D /* NavigateRouteView.swift in Copy Source Code Files */ = {isa = PBXBuildFile; fileRef = 75DD739129D38B1B0010229D /* NavigateRouteView.swift */; };
		7900C5F62A83FC3F002D430F /* AddCustomDynamicEntityDataSourceView.Vessel.swift in Sources */ = {isa = PBXBuildFile; fileRef = 7900C5F52A83FC3F002D430F /* AddCustomDynamicEntityDataSourceView.Vessel.swift */; };
		792222DD2A81AA5D00619FFE /* AIS_MarineCadastre_SelectedVessels_CustomDataSource.jsonl in Resources */ = {isa = PBXBuildFile; fileRef = 792222DC2A81AA5D00619FFE /* AIS_MarineCadastre_SelectedVessels_CustomDataSource.jsonl */; settings = {ASSET_TAGS = (AddCustomDynamicEntityDataSource, ); }; };
		79302F852A1ED4E30002336A /* CreateAndSaveKMLView.Model.swift in Sources */ = {isa = PBXBuildFile; fileRef = 79302F842A1ED4E30002336A /* CreateAndSaveKMLView.Model.swift */; };
		79302F872A1ED71B0002336A /* CreateAndSaveKMLView.Views.swift in Sources */ = {isa = PBXBuildFile; fileRef = 79302F862A1ED71B0002336A /* CreateAndSaveKMLView.Views.swift */; };
		79A47DFB2A20286800D7C5B9 /* CreateAndSaveKMLView.Model.swift in Copy Source Code Files */ = {isa = PBXBuildFile; fileRef = 79302F842A1ED4E30002336A /* CreateAndSaveKMLView.Model.swift */; };
		79A47DFC2A20286800D7C5B9 /* CreateAndSaveKMLView.Views.swift in Copy Source Code Files */ = {isa = PBXBuildFile; fileRef = 79302F862A1ED71B0002336A /* CreateAndSaveKMLView.Views.swift */; };
		79B7B80A2A1BF8EC00F57C27 /* CreateAndSaveKMLView.swift in Sources */ = {isa = PBXBuildFile; fileRef = 79B7B8092A1BF8EC00F57C27 /* CreateAndSaveKMLView.swift */; };
		79B7B80B2A1BFDE700F57C27 /* CreateAndSaveKMLView.swift in Copy Source Code Files */ = {isa = PBXBuildFile; fileRef = 79B7B8092A1BF8EC00F57C27 /* CreateAndSaveKMLView.swift */; };
		79D84D132A81711A00F45262 /* AddCustomDynamicEntityDataSourceView.swift in Sources */ = {isa = PBXBuildFile; fileRef = 79D84D0D2A815C5B00F45262 /* AddCustomDynamicEntityDataSourceView.swift */; };
		79D84D152A81718F00F45262 /* AddCustomDynamicEntityDataSourceView.swift in Copy Source Code Files */ = {isa = PBXBuildFile; fileRef = 79D84D0D2A815C5B00F45262 /* AddCustomDynamicEntityDataSourceView.swift */; };
		883C121529C9136600062FF9 /* DownloadPreplannedMapAreaView.MapPicker.swift in Sources */ = {isa = PBXBuildFile; fileRef = 883C121429C9136600062FF9 /* DownloadPreplannedMapAreaView.MapPicker.swift */; };
		883C121729C914E100062FF9 /* DownloadPreplannedMapAreaView.MapPicker.swift in Copy Source Code Files */ = {isa = PBXBuildFile; fileRef = 883C121429C9136600062FF9 /* DownloadPreplannedMapAreaView.MapPicker.swift */; };
		883C121829C914E100062FF9 /* DownloadPreplannedMapAreaView.Model.swift in Copy Source Code Files */ = {isa = PBXBuildFile; fileRef = E0D04FF128A5390000747989 /* DownloadPreplannedMapAreaView.Model.swift */; };
		883C121929C914E100062FF9 /* DownloadPreplannedMapAreaView.swift in Copy Source Code Files */ = {isa = PBXBuildFile; fileRef = E070A0A2286F3B6000F2B606 /* DownloadPreplannedMapAreaView.swift */; };
		88F93CC129C3D59D0006B28E /* CreateAndEditGeometriesView.swift in Sources */ = {isa = PBXBuildFile; fileRef = 88F93CC029C3D59C0006B28E /* CreateAndEditGeometriesView.swift */; };
		88F93CC229C4D3480006B28E /* CreateAndEditGeometriesView.swift in Copy Source Code Files */ = {isa = PBXBuildFile; fileRef = 88F93CC029C3D59C0006B28E /* CreateAndEditGeometriesView.swift */; };
		D701D72C2A37C7F7006FF0C8 /* bradley_low_3ds in Resources */ = {isa = PBXBuildFile; fileRef = D701D72B2A37C7F7006FF0C8 /* bradley_low_3ds */; settings = {ASSET_TAGS = (ShowViewshedFromGeoelementInScene, ); }; };
		D704AA5A2AB22C1A00A3BB63 /* GroupLayersTogetherView.swift in Sources */ = {isa = PBXBuildFile; fileRef = D704AA592AB22C1A00A3BB63 /* GroupLayersTogetherView.swift */; };
		D704AA5B2AB22D8400A3BB63 /* GroupLayersTogetherView.swift in Copy Source Code Files */ = {isa = PBXBuildFile; fileRef = D704AA592AB22C1A00A3BB63 /* GroupLayersTogetherView.swift */; };
		D7054AE92ACCCB6C007235BA /* Animate3DGraphicView.SettingsView.swift in Sources */ = {isa = PBXBuildFile; fileRef = D7054AE82ACCCB6C007235BA /* Animate3DGraphicView.SettingsView.swift */; };
		D7054AEA2ACCCC34007235BA /* Animate3DGraphicView.SettingsView.swift in Copy Source Code Files */ = {isa = PBXBuildFile; fileRef = D7054AE82ACCCB6C007235BA /* Animate3DGraphicView.SettingsView.swift */; };
		D7058FB12ACB423C00A40F14 /* Animate3DGraphicView.Model.swift in Sources */ = {isa = PBXBuildFile; fileRef = D7058FB02ACB423C00A40F14 /* Animate3DGraphicView.Model.swift */; };
		D7058FB22ACB424E00A40F14 /* Animate3DGraphicView.Model.swift in Copy Source Code Files */ = {isa = PBXBuildFile; fileRef = D7058FB02ACB423C00A40F14 /* Animate3DGraphicView.Model.swift */; };
		D70BE5792A5624A80022CA02 /* CategoriesView.swift in Sources */ = {isa = PBXBuildFile; fileRef = D70BE5782A5624A80022CA02 /* CategoriesView.swift */; };
		D710996D2A27D9210065A1C1 /* DensifyAndGeneralizeGeometryView.swift in Sources */ = {isa = PBXBuildFile; fileRef = D710996C2A27D9210065A1C1 /* DensifyAndGeneralizeGeometryView.swift */; };
		D710996E2A27D9B30065A1C1 /* DensifyAndGeneralizeGeometryView.swift in Copy Source Code Files */ = {isa = PBXBuildFile; fileRef = D710996C2A27D9210065A1C1 /* DensifyAndGeneralizeGeometryView.swift */; };
		D71099702A2802FA0065A1C1 /* DensifyAndGeneralizeGeometryView.SettingsView.swift in Sources */ = {isa = PBXBuildFile; fileRef = D710996F2A2802FA0065A1C1 /* DensifyAndGeneralizeGeometryView.SettingsView.swift */; };
		D71099712A280D830065A1C1 /* DensifyAndGeneralizeGeometryView.SettingsView.swift in Copy Source Code Files */ = {isa = PBXBuildFile; fileRef = D710996F2A2802FA0065A1C1 /* DensifyAndGeneralizeGeometryView.SettingsView.swift */; };
		D71C5F642AAA7A88006599FD /* CreateSymbolStylesFromWebStylesView.swift in Sources */ = {isa = PBXBuildFile; fileRef = D71C5F632AAA7A88006599FD /* CreateSymbolStylesFromWebStylesView.swift */; };
		D71C5F652AAA83D2006599FD /* CreateSymbolStylesFromWebStylesView.swift in Copy Source Code Files */ = {isa = PBXBuildFile; fileRef = D71C5F632AAA7A88006599FD /* CreateSymbolStylesFromWebStylesView.swift */; };
		D721EEA82ABDFF550040BE46 /* LothianRiversAnno.mmpk in Resources */ = {isa = PBXBuildFile; fileRef = D721EEA72ABDFF550040BE46 /* LothianRiversAnno.mmpk */; settings = {ASSET_TAGS = (ShowMobileMapPackageExpirationDate, ); }; };
		D722BD222A420DAD002C2087 /* ShowExtrudedFeaturesView.swift in Sources */ = {isa = PBXBuildFile; fileRef = D722BD212A420DAD002C2087 /* ShowExtrudedFeaturesView.swift */; };
		D722BD232A420DEC002C2087 /* ShowExtrudedFeaturesView.swift in Copy Source Code Files */ = {isa = PBXBuildFile; fileRef = D722BD212A420DAD002C2087 /* ShowExtrudedFeaturesView.swift */; };
		D7232EE12AC1E5AA0079ABFF /* PlayKMLTourView.swift in Sources */ = {isa = PBXBuildFile; fileRef = D7232EE02AC1E5AA0079ABFF /* PlayKMLTourView.swift */; };
		D7232EE22AC1E6DC0079ABFF /* PlayKMLTourView.swift in Copy Source Code Files */ = {isa = PBXBuildFile; fileRef = D7232EE02AC1E5AA0079ABFF /* PlayKMLTourView.swift */; };
		D7337C5A2ABCFDB100A5D865 /* StyleSymbolsFromMobileStyleFileView.SymbolOptionsListView.swift in Sources */ = {isa = PBXBuildFile; fileRef = D7337C592ABCFDB100A5D865 /* StyleSymbolsFromMobileStyleFileView.SymbolOptionsListView.swift */; };
		D7337C5B2ABCFDE400A5D865 /* StyleSymbolsFromMobileStyleFileView.SymbolOptionsListView.swift in Copy Source Code Files */ = {isa = PBXBuildFile; fileRef = D7337C592ABCFDB100A5D865 /* StyleSymbolsFromMobileStyleFileView.SymbolOptionsListView.swift */; };
		D7337C602ABD142D00A5D865 /* ShowMobileMapPackageExpirationDateView.swift in Sources */ = {isa = PBXBuildFile; fileRef = D7337C5F2ABD142D00A5D865 /* ShowMobileMapPackageExpirationDateView.swift */; };
		D7337C612ABD166A00A5D865 /* ShowMobileMapPackageExpirationDateView.swift in Copy Source Code Files */ = {isa = PBXBuildFile; fileRef = D7337C5F2ABD142D00A5D865 /* ShowMobileMapPackageExpirationDateView.swift */; };
		D734FA0C2A183A5B00246D7E /* SetMaxExtentView.swift in Sources */ = {isa = PBXBuildFile; fileRef = D734FA092A183A5B00246D7E /* SetMaxExtentView.swift */; };
		D73F8CF42AB1089900CD39DA /* Restaurant.stylx in Resources */ = {isa = PBXBuildFile; fileRef = D73F8CF32AB1089900CD39DA /* Restaurant.stylx */; settings = {ASSET_TAGS = (StyleFeaturesWithCustomDictionary, ); }; };
		D744FD172A2112D90084A66C /* CreateConvexHullAroundPointsView.swift in Sources */ = {isa = PBXBuildFile; fileRef = D744FD162A2112D90084A66C /* CreateConvexHullAroundPointsView.swift */; };
		D744FD182A2113C70084A66C /* CreateConvexHullAroundPointsView.swift in Copy Source Code Files */ = {isa = PBXBuildFile; fileRef = D744FD162A2112D90084A66C /* CreateConvexHullAroundPointsView.swift */; };
		D7464F1E2ACE04B3007FEE88 /* IdentifyRasterCellView.swift in Sources */ = {isa = PBXBuildFile; fileRef = D7464F1D2ACE04B3007FEE88 /* IdentifyRasterCellView.swift */; };
		D7464F1F2ACE04C2007FEE88 /* IdentifyRasterCellView.swift in Copy Source Code Files */ = {isa = PBXBuildFile; fileRef = D7464F1D2ACE04B3007FEE88 /* IdentifyRasterCellView.swift */; };
		D7464F2B2ACE0965007FEE88 /* SA_EVI_8Day_03May20 in Resources */ = {isa = PBXBuildFile; fileRef = D7464F2A2ACE0964007FEE88 /* SA_EVI_8Day_03May20 */; settings = {ASSET_TAGS = (IdentifyRasterCell, ); }; };
		D7497F3C2AC4B4C100167AD2 /* DisplayDimensionsView.swift in Sources */ = {isa = PBXBuildFile; fileRef = D7497F3B2AC4B4C100167AD2 /* DisplayDimensionsView.swift */; };
		D7497F3D2AC4B4CF00167AD2 /* DisplayDimensionsView.swift in Copy Source Code Files */ = {isa = PBXBuildFile; fileRef = D7497F3B2AC4B4C100167AD2 /* DisplayDimensionsView.swift */; };
		D7497F402AC4BA4100167AD2 /* Edinburgh_Pylon_Dimensions.mmpk in Resources */ = {isa = PBXBuildFile; fileRef = D7497F3F2AC4BA4100167AD2 /* Edinburgh_Pylon_Dimensions.mmpk */; settings = {ASSET_TAGS = (DisplayDimensions, ); }; };
		D74C8BFE2ABA5605007C76B8 /* StyleSymbolsFromMobileStyleFileView.swift in Sources */ = {isa = PBXBuildFile; fileRef = D74C8BFD2ABA5605007C76B8 /* StyleSymbolsFromMobileStyleFileView.swift */; };
		D74C8BFF2ABA56C0007C76B8 /* StyleSymbolsFromMobileStyleFileView.swift in Copy Source Code Files */ = {isa = PBXBuildFile; fileRef = D74C8BFD2ABA5605007C76B8 /* StyleSymbolsFromMobileStyleFileView.swift */; };
		D74C8C022ABA6202007C76B8 /* emoji-mobile.stylx in Resources */ = {isa = PBXBuildFile; fileRef = D74C8C012ABA6202007C76B8 /* emoji-mobile.stylx */; settings = {ASSET_TAGS = (StyleSymbolsFromMobileStyleFile, ); }; };
		D75101812A2E493600B8FA48 /* ShowLabelsOnLayerView.swift in Sources */ = {isa = PBXBuildFile; fileRef = D75101802A2E493600B8FA48 /* ShowLabelsOnLayerView.swift */; };
		D75101822A2E497F00B8FA48 /* ShowLabelsOnLayerView.swift in Copy Source Code Files */ = {isa = PBXBuildFile; fileRef = D75101802A2E493600B8FA48 /* ShowLabelsOnLayerView.swift */; };
		D751018E2A2E962D00B8FA48 /* IdentifyLayerFeaturesView.swift in Sources */ = {isa = PBXBuildFile; fileRef = D751018D2A2E962D00B8FA48 /* IdentifyLayerFeaturesView.swift */; };
		D751018F2A2E966C00B8FA48 /* IdentifyLayerFeaturesView.swift in Copy Source Code Files */ = {isa = PBXBuildFile; fileRef = D751018D2A2E962D00B8FA48 /* IdentifyLayerFeaturesView.swift */; };
		D752D9402A39154C003EB25E /* ManageOperationalLayersView.swift in Sources */ = {isa = PBXBuildFile; fileRef = D752D93F2A39154C003EB25E /* ManageOperationalLayersView.swift */; };
		D752D9412A39162F003EB25E /* ManageOperationalLayersView.swift in Copy Source Code Files */ = {isa = PBXBuildFile; fileRef = D752D93F2A39154C003EB25E /* ManageOperationalLayersView.swift */; };
		D752D9462A3A6F80003EB25E /* MonitorChangesToMapLoadStatusView.swift in Sources */ = {isa = PBXBuildFile; fileRef = D752D9452A3A6F7F003EB25E /* MonitorChangesToMapLoadStatusView.swift */; };
		D752D9472A3A6FC0003EB25E /* MonitorChangesToMapLoadStatusView.swift in Copy Source Code Files */ = {isa = PBXBuildFile; fileRef = D752D9452A3A6F7F003EB25E /* MonitorChangesToMapLoadStatusView.swift */; };
		D752D95F2A3BCE06003EB25E /* DisplayMapFromPortalItemView.swift in Sources */ = {isa = PBXBuildFile; fileRef = D752D95E2A3BCE06003EB25E /* DisplayMapFromPortalItemView.swift */; };
		D752D9602A3BCE63003EB25E /* DisplayMapFromPortalItemView.swift in Copy Source Code Files */ = {isa = PBXBuildFile; fileRef = D752D95E2A3BCE06003EB25E /* DisplayMapFromPortalItemView.swift */; };
		D75362D22A1E886700D83028 /* ApplyUniqueValueRendererView.swift in Sources */ = {isa = PBXBuildFile; fileRef = D75362D12A1E886700D83028 /* ApplyUniqueValueRendererView.swift */; };
		D75362D32A1E8C8800D83028 /* ApplyUniqueValueRendererView.swift in Copy Source Code Files */ = {isa = PBXBuildFile; fileRef = D75362D12A1E886700D83028 /* ApplyUniqueValueRendererView.swift */; };
		D754E3232A1D66820006C5F1 /* StylePointWithPictureMarkerSymbolsView.swift in Sources */ = {isa = PBXBuildFile; fileRef = D754E3222A1D66820006C5F1 /* StylePointWithPictureMarkerSymbolsView.swift */; };
		D754E3242A1D66C20006C5F1 /* StylePointWithPictureMarkerSymbolsView.swift in Copy Source Code Files */ = {isa = PBXBuildFile; fileRef = D754E3222A1D66820006C5F1 /* StylePointWithPictureMarkerSymbolsView.swift */; };
		D75B58512AAFB3030038B3B4 /* StyleFeaturesWithCustomDictionaryView.swift in Sources */ = {isa = PBXBuildFile; fileRef = D75B58502AAFB3030038B3B4 /* StyleFeaturesWithCustomDictionaryView.swift */; };
		D75B58522AAFB37C0038B3B4 /* StyleFeaturesWithCustomDictionaryView.swift in Copy Source Code Files */ = {isa = PBXBuildFile; fileRef = D75B58502AAFB3030038B3B4 /* StyleFeaturesWithCustomDictionaryView.swift */; };
		D75C35672AB50338003CD55F /* GroupLayersTogetherView.GroupLayerListView.swift in Sources */ = {isa = PBXBuildFile; fileRef = D75C35662AB50338003CD55F /* GroupLayersTogetherView.GroupLayerListView.swift */; };
		D7634FAF2A43B7AC00F8AEFB /* CreateConvexHullAroundGeometriesView.swift in Sources */ = {isa = PBXBuildFile; fileRef = D7634FAE2A43B7AC00F8AEFB /* CreateConvexHullAroundGeometriesView.swift */; };
		D7634FB02A43B8B000F8AEFB /* CreateConvexHullAroundGeometriesView.swift in Copy Source Code Files */ = {isa = PBXBuildFile; fileRef = D7634FAE2A43B7AC00F8AEFB /* CreateConvexHullAroundGeometriesView.swift */; };
		D769C2122A29019B00030F61 /* SetUpLocationDrivenGeotriggersView.swift in Sources */ = {isa = PBXBuildFile; fileRef = D769C2112A29019B00030F61 /* SetUpLocationDrivenGeotriggersView.swift */; };
		D769C2132A29057200030F61 /* SetUpLocationDrivenGeotriggersView.swift in Copy Source Code Files */ = {isa = PBXBuildFile; fileRef = D769C2112A29019B00030F61 /* SetUpLocationDrivenGeotriggersView.swift */; };
		D77570C02A2942F800F490CD /* AnimateImagesWithImageOverlayView.swift in Sources */ = {isa = PBXBuildFile; fileRef = D77570BF2A2942F800F490CD /* AnimateImagesWithImageOverlayView.swift */; };
		D77570C12A2943D900F490CD /* AnimateImagesWithImageOverlayView.swift in Copy Source Code Files */ = {isa = PBXBuildFile; fileRef = D77570BF2A2942F800F490CD /* AnimateImagesWithImageOverlayView.swift */; };
		D77572AE2A295DDE00F490CD /* PacificSouthWest2 in Resources */ = {isa = PBXBuildFile; fileRef = D77572AD2A295DDD00F490CD /* PacificSouthWest2 */; settings = {ASSET_TAGS = (AnimateImagesWithImageOverlay, ); }; };
		D78666AD2A2161F100C60110 /* FindNearestVertexView.swift in Sources */ = {isa = PBXBuildFile; fileRef = D78666AC2A2161F100C60110 /* FindNearestVertexView.swift */; };
		D78666AE2A21629200C60110 /* FindNearestVertexView.swift in Copy Source Code Files */ = {isa = PBXBuildFile; fileRef = D78666AC2A2161F100C60110 /* FindNearestVertexView.swift */; };
		D79EE76E2A4CEA5D005A52AE /* SetUpLocationDrivenGeotriggersView.Model.swift in Sources */ = {isa = PBXBuildFile; fileRef = D79EE76D2A4CEA5D005A52AE /* SetUpLocationDrivenGeotriggersView.Model.swift */; };
		D79EE76F2A4CEA7F005A52AE /* SetUpLocationDrivenGeotriggersView.Model.swift in Copy Source Code Files */ = {isa = PBXBuildFile; fileRef = D79EE76D2A4CEA5D005A52AE /* SetUpLocationDrivenGeotriggersView.Model.swift */; };
		D7ABA2F92A32579C0021822B /* MeasureDistanceInSceneView.swift in Sources */ = {isa = PBXBuildFile; fileRef = D7ABA2F82A32579C0021822B /* MeasureDistanceInSceneView.swift */; };
		D7ABA2FA2A32760D0021822B /* MeasureDistanceInSceneView.swift in Copy Source Code Files */ = {isa = PBXBuildFile; fileRef = D7ABA2F82A32579C0021822B /* MeasureDistanceInSceneView.swift */; };
		D7ABA2FF2A32881C0021822B /* ShowViewshedFromGeoelementInSceneView.swift in Sources */ = {isa = PBXBuildFile; fileRef = D7ABA2FE2A32881C0021822B /* ShowViewshedFromGeoelementInSceneView.swift */; };
		D7ABA3002A3288970021822B /* ShowViewshedFromGeoelementInSceneView.swift in Copy Source Code Files */ = {isa = PBXBuildFile; fileRef = D7ABA2FE2A32881C0021822B /* ShowViewshedFromGeoelementInSceneView.swift */; };
		D7AE861E2AC39DC50049B626 /* DisplayAnnotationView.swift in Sources */ = {isa = PBXBuildFile; fileRef = D7AE861D2AC39DC50049B626 /* DisplayAnnotationView.swift */; };
		D7AE861F2AC39E7F0049B626 /* DisplayAnnotationView.swift in Copy Source Code Files */ = {isa = PBXBuildFile; fileRef = D7AE861D2AC39DC50049B626 /* DisplayAnnotationView.swift */; };
		D7AE86202AC3A1050049B626 /* AddCustomDynamicEntityDataSourceView.Vessel.swift in Copy Source Code Files */ = {isa = PBXBuildFile; fileRef = 7900C5F52A83FC3F002D430F /* AddCustomDynamicEntityDataSourceView.Vessel.swift */; };
		D7AE86212AC3A10A0049B626 /* GroupLayersTogetherView.GroupLayerListView.swift in Copy Source Code Files */ = {isa = PBXBuildFile; fileRef = D75C35662AB50338003CD55F /* GroupLayersTogetherView.GroupLayerListView.swift */; };
		D7C16D1B2AC5F95300689E89 /* Animate3DGraphicView.swift in Sources */ = {isa = PBXBuildFile; fileRef = D7C16D1A2AC5F95300689E89 /* Animate3DGraphicView.swift */; };
		D7C16D1C2AC5F96900689E89 /* Animate3DGraphicView.swift in Copy Source Code Files */ = {isa = PBXBuildFile; fileRef = D7C16D1A2AC5F95300689E89 /* Animate3DGraphicView.swift */; };
		D7C16D1F2AC5FE8200689E89 /* Pyrenees.csv in Resources */ = {isa = PBXBuildFile; fileRef = D7C16D1E2AC5FE8200689E89 /* Pyrenees.csv */; settings = {ASSET_TAGS = (Animate3DGraphic, ); }; };
		D7C16D222AC5FE9800689E89 /* GrandCanyon.csv in Resources */ = {isa = PBXBuildFile; fileRef = D7C16D212AC5FE9800689E89 /* GrandCanyon.csv */; settings = {ASSET_TAGS = (Animate3DGraphic, ); }; };
		D7C16D252AC5FEA600689E89 /* Snowdon.csv in Resources */ = {isa = PBXBuildFile; fileRef = D7C16D242AC5FEA600689E89 /* Snowdon.csv */; settings = {ASSET_TAGS = (Animate3DGraphic, ); }; };
		D7C16D282AC5FEB700689E89 /* Hawaii.csv in Resources */ = {isa = PBXBuildFile; fileRef = D7C16D272AC5FEB600689E89 /* Hawaii.csv */; settings = {ASSET_TAGS = (Animate3DGraphic, ); }; };
		D7CC33FF2A31475C00198EDF /* ShowLineOfSightBetweenPointsView.swift in Sources */ = {isa = PBXBuildFile; fileRef = D7CC33FD2A31475C00198EDF /* ShowLineOfSightBetweenPointsView.swift */; };
		D7CC34002A3147FF00198EDF /* ShowLineOfSightBetweenPointsView.swift in Copy Source Code Files */ = {isa = PBXBuildFile; fileRef = D7CC33FD2A31475C00198EDF /* ShowLineOfSightBetweenPointsView.swift */; };
		D7E440D72A1ECE7D005D74DE /* CreateBuffersAroundPointsView.swift in Sources */ = {isa = PBXBuildFile; fileRef = D7E440D62A1ECE7D005D74DE /* CreateBuffersAroundPointsView.swift */; };
		D7E440D82A1ECEB3005D74DE /* CreateBuffersAroundPointsView.swift in Copy Source Code Files */ = {isa = PBXBuildFile; fileRef = D7E440D62A1ECE7D005D74DE /* CreateBuffersAroundPointsView.swift */; };
		D7E557682A1D768800B9FB09 /* AddWMSLayerView.swift in Sources */ = {isa = PBXBuildFile; fileRef = D7E557672A1D768800B9FB09 /* AddWMSLayerView.swift */; };
		D7E9EF292A1D2219000C4865 /* SetMinAndMaxScaleView.swift in Copy Source Code Files */ = {isa = PBXBuildFile; fileRef = D7EAF3592A1C023800D822C4 /* SetMinAndMaxScaleView.swift */; };
		D7E9EF2A2A1D29F2000C4865 /* SetMaxExtentView.swift in Copy Source Code Files */ = {isa = PBXBuildFile; fileRef = D734FA092A183A5B00246D7E /* SetMaxExtentView.swift */; };
		D7EAF35A2A1C023800D822C4 /* SetMinAndMaxScaleView.swift in Sources */ = {isa = PBXBuildFile; fileRef = D7EAF3592A1C023800D822C4 /* SetMinAndMaxScaleView.swift */; };
		D7ECF5982AB8BE63003FB2BE /* RenderMultilayerSymbolsView.swift in Sources */ = {isa = PBXBuildFile; fileRef = D7ECF5972AB8BE63003FB2BE /* RenderMultilayerSymbolsView.swift */; };
		D7ECF5992AB8BF5A003FB2BE /* RenderMultilayerSymbolsView.swift in Copy Source Code Files */ = {isa = PBXBuildFile; fileRef = D7ECF5972AB8BE63003FB2BE /* RenderMultilayerSymbolsView.swift */; };
		D7EF5D752A26A03A00FEBDE5 /* ShowCoordinatesInMultipleFormatsView.swift in Sources */ = {isa = PBXBuildFile; fileRef = D7EF5D742A26A03A00FEBDE5 /* ShowCoordinatesInMultipleFormatsView.swift */; };
		D7EF5D762A26A1EE00FEBDE5 /* ShowCoordinatesInMultipleFormatsView.swift in Copy Source Code Files */ = {isa = PBXBuildFile; fileRef = D7EF5D742A26A03A00FEBDE5 /* ShowCoordinatesInMultipleFormatsView.swift */; };
		D7F2784C2A1D76F5002E4567 /* AddWMSLayerView.swift in Copy Source Code Files */ = {isa = PBXBuildFile; fileRef = D7E557672A1D768800B9FB09 /* AddWMSLayerView.swift */; };
		E000E7602869E33D005D87C5 /* ClipGeometryView.swift in Sources */ = {isa = PBXBuildFile; fileRef = E000E75F2869E33D005D87C5 /* ClipGeometryView.swift */; };
		E000E763286A0B18005D87C5 /* CutGeometryView.swift in Sources */ = {isa = PBXBuildFile; fileRef = E000E762286A0B18005D87C5 /* CutGeometryView.swift */; };
		E004A6C128414332002A1FE6 /* SetViewpointRotationView.swift in Sources */ = {isa = PBXBuildFile; fileRef = E004A6BD28414332002A1FE6 /* SetViewpointRotationView.swift */; };
		E004A6DC28465C70002A1FE6 /* DisplaySceneView.swift in Sources */ = {isa = PBXBuildFile; fileRef = E004A6D828465C70002A1FE6 /* DisplaySceneView.swift */; };
		E004A6E028466279002A1FE6 /* ShowCalloutView.swift in Sources */ = {isa = PBXBuildFile; fileRef = E004A6DF28466279002A1FE6 /* ShowCalloutView.swift */; };
		E004A6E62846A61F002A1FE6 /* StyleGraphicsWithSymbolsView.swift in Sources */ = {isa = PBXBuildFile; fileRef = E004A6E52846A61F002A1FE6 /* StyleGraphicsWithSymbolsView.swift */; };
		E004A6E928493BCE002A1FE6 /* ShowDeviceLocationView.swift in Sources */ = {isa = PBXBuildFile; fileRef = E004A6E828493BCE002A1FE6 /* ShowDeviceLocationView.swift */; };
		E004A6ED2849556E002A1FE6 /* CreatePlanarAndGeodeticBuffersView.swift in Sources */ = {isa = PBXBuildFile; fileRef = E004A6EC2849556E002A1FE6 /* CreatePlanarAndGeodeticBuffersView.swift */; };
		E004A6F0284E4B9B002A1FE6 /* DownloadVectorTilesToLocalCacheView.swift in Sources */ = {isa = PBXBuildFile; fileRef = E004A6EF284E4B9B002A1FE6 /* DownloadVectorTilesToLocalCacheView.swift */; };
		E004A6F3284E4FEB002A1FE6 /* ShowResultOfSpatialOperationsView.swift in Sources */ = {isa = PBXBuildFile; fileRef = E004A6F2284E4FEB002A1FE6 /* ShowResultOfSpatialOperationsView.swift */; };
		E004A6F6284FA42A002A1FE6 /* SelectFeaturesInFeatureLayerView.swift in Sources */ = {isa = PBXBuildFile; fileRef = E004A6F5284FA42A002A1FE6 /* SelectFeaturesInFeatureLayerView.swift */; };
		E0082217287755AC002AD138 /* View+Sheet.swift in Sources */ = {isa = PBXBuildFile; fileRef = E0082216287755AC002AD138 /* View+Sheet.swift */; };
		E03CB0692888944D002B27D9 /* GenerateOfflineMapView.swift in Copy Source Code Files */ = {isa = PBXBuildFile; fileRef = E088E1732863B5F800413100 /* GenerateOfflineMapView.swift */; };
		E03CB06A288894C4002B27D9 /* FindRouteView.swift in Copy Source Code Files */ = {isa = PBXBuildFile; fileRef = E066DD34285CF3B3004D3D5B /* FindRouteView.swift */; };
		E03CB06B2889879D002B27D9 /* DownloadVectorTilesToLocalCacheView.swift in Copy Source Code Files */ = {isa = PBXBuildFile; fileRef = E004A6EF284E4B9B002A1FE6 /* DownloadVectorTilesToLocalCacheView.swift */; };
		E041ABC0287CA9F00056009B /* WebView.swift in Sources */ = {isa = PBXBuildFile; fileRef = E041ABBF287CA9F00056009B /* WebView.swift */; };
		E041ABD7287DB04D0056009B /* SampleInfoView.swift in Sources */ = {isa = PBXBuildFile; fileRef = E041ABD6287DB04D0056009B /* SampleInfoView.swift */; };
		E041AC1A287F54580056009B /* highlight.min.js in Resources */ = {isa = PBXBuildFile; fileRef = E041AC15287F54580056009B /* highlight.min.js */; };
		E041AC1E288076A60056009B /* info.css in Resources */ = {isa = PBXBuildFile; fileRef = E041AC1D288076A60056009B /* info.css */; };
		E041AC20288077B90056009B /* xcode.css in Resources */ = {isa = PBXBuildFile; fileRef = E041AC1F288077B90056009B /* xcode.css */; };
		E066DD35285CF3B3004D3D5B /* FindRouteView.swift in Sources */ = {isa = PBXBuildFile; fileRef = E066DD34285CF3B3004D3D5B /* FindRouteView.swift */; };
		E066DD382860AB28004D3D5B /* StyleGraphicsWithRendererView.swift in Sources */ = {isa = PBXBuildFile; fileRef = E066DD372860AB28004D3D5B /* StyleGraphicsWithRendererView.swift */; };
		E066DD3B2860CA08004D3D5B /* ShowResultOfSpatialRelationshipsView.swift in Sources */ = {isa = PBXBuildFile; fileRef = E066DD3A2860CA08004D3D5B /* ShowResultOfSpatialRelationshipsView.swift */; };
		E066DD4028610F55004D3D5B /* AddSceneLayerFromServiceView.swift in Sources */ = {isa = PBXBuildFile; fileRef = E066DD3F28610F55004D3D5B /* AddSceneLayerFromServiceView.swift */; };
		E070A0A3286F3B6000F2B606 /* DownloadPreplannedMapAreaView.swift in Sources */ = {isa = PBXBuildFile; fileRef = E070A0A2286F3B6000F2B606 /* DownloadPreplannedMapAreaView.swift */; };
		E088E1572862579D00413100 /* SetSurfacePlacementModeView.swift in Sources */ = {isa = PBXBuildFile; fileRef = E088E1562862579D00413100 /* SetSurfacePlacementModeView.swift */; };
		E088E1742863B5F800413100 /* GenerateOfflineMapView.swift in Sources */ = {isa = PBXBuildFile; fileRef = E088E1732863B5F800413100 /* GenerateOfflineMapView.swift */; };
		E08953F12891899600E077CF /* EnvironmentValues+SampleInfoVisibility.swift in Sources */ = {isa = PBXBuildFile; fileRef = E08953F02891899600E077CF /* EnvironmentValues+SampleInfoVisibility.swift */; };
		E0A1AEE328874590003C797D /* AddFeatureLayersView.swift in Copy Source Code Files */ = {isa = PBXBuildFile; fileRef = 00D4EF7F2863842100B9CC30 /* AddFeatureLayersView.swift */; };
		E0D04FF228A5390000747989 /* DownloadPreplannedMapAreaView.Model.swift in Sources */ = {isa = PBXBuildFile; fileRef = E0D04FF128A5390000747989 /* DownloadPreplannedMapAreaView.Model.swift */; };
		E0EA0B772866390E00C9621D /* ProjectGeometryView.swift in Sources */ = {isa = PBXBuildFile; fileRef = E0EA0B762866390E00C9621D /* ProjectGeometryView.swift */; };
		E0FE32E728747778002C6ACA /* BrowseBuildingFloorsView.swift in Sources */ = {isa = PBXBuildFile; fileRef = E0FE32E628747778002C6ACA /* BrowseBuildingFloorsView.swift */; };
		F111CCC1288B5D5600205358 /* DisplayMapFromMobileMapPackageView.swift in Sources */ = {isa = PBXBuildFile; fileRef = F111CCC0288B5D5600205358 /* DisplayMapFromMobileMapPackageView.swift */; };
		F111CCC4288B641900205358 /* Yellowstone.mmpk in Resources */ = {isa = PBXBuildFile; fileRef = F111CCC3288B641900205358 /* Yellowstone.mmpk */; settings = {ASSET_TAGS = (DisplayMapFromMobileMapPackage, ); }; };
		F1E71BF1289473760064C33F /* AddRasterFromFileView.swift in Sources */ = {isa = PBXBuildFile; fileRef = F1E71BF0289473760064C33F /* AddRasterFromFileView.swift */; };
		F1E71BFA28A479C70064C33F /* AddRasterFromFileView.swift in Copy Source Code Files */ = {isa = PBXBuildFile; fileRef = F1E71BF0289473760064C33F /* AddRasterFromFileView.swift */; };
/* End PBXBuildFile section */

/* Begin PBXBuildRule section */
		0074ABCC2817B8E60037244A /* PBXBuildRule */ = {
			isa = PBXBuildRule;
			compilerSpec = com.apple.compilers.proxy.script;
			filePatterns = "*.tache";
			fileType = pattern.proxy;
			inputFiles = (
				"$(SRCROOT)/Shared/Samples/",
			);
			isEditable = 1;
			name = "Generate Sample Initializers from Source Code Files";
			outputFiles = (
				"$(DERIVED_FILE_DIR)/$(INPUT_FILE_BASE)",
			);
			runOncePerArchitecture = 0;
			script = "xcrun --sdk macosx swift \"${SRCROOT}/Scripts/GenerateSampleViewSourceCode.swift\" \"${SCRIPT_INPUT_FILE_0}\" \"${INPUT_FILE_PATH}\" \"${SCRIPT_OUTPUT_FILE_0}\" \n";
		};
		0083586F27FE3BCF00192A15 /* PBXBuildRule */ = {
			isa = PBXBuildRule;
			compilerSpec = com.apple.compilers.proxy.script;
			filePatterns = "*.masque";
			fileType = pattern.proxy;
			inputFiles = (
				"$(SRCROOT)/.secrets",
			);
			isEditable = 1;
			name = "Generate Swift Code from Secrets";
			outputFiles = (
				"$(DERIVED_FILE_DIR)/$(INPUT_FILE_BASE)",
			);
			runOncePerArchitecture = 0;
			script = "\"${SRCROOT}/Scripts/masquerade\" -i \"${INPUT_FILE_PATH}\" -o \"${SCRIPT_OUTPUT_FILE_0}\" -s \"${SCRIPT_INPUT_FILE_0}\" -f\n";
		};
/* End PBXBuildRule section */

/* Begin PBXCopyFilesBuildPhase section */
		00144B5E280634840090DD5D /* Embed Frameworks */ = {
			isa = PBXCopyFilesBuildPhase;
			buildActionMask = 2147483647;
			dstPath = "";
			dstSubfolderSpec = 10;
			files = (
			);
			name = "Embed Frameworks";
			runOnlyForDeploymentPostprocessing = 0;
		};
		0039A4E82885C4E300592C86 /* Copy Source Code Files */ = {
			isa = PBXCopyFilesBuildPhase;
			buildActionMask = 2147483647;
			dstPath = "";
			dstSubfolderSpec = 7;
			files = (
<<<<<<< HEAD
				D7464F1F2ACE04C2007FEE88 /* IdentifyRasterCellView.swift in Copy Source Code Files */,
=======
				D7054AEA2ACCCC34007235BA /* Animate3DGraphicView.SettingsView.swift in Copy Source Code Files */,
				D7058FB22ACB424E00A40F14 /* Animate3DGraphicView.Model.swift in Copy Source Code Files */,
				D7C16D1C2AC5F96900689E89 /* Animate3DGraphicView.swift in Copy Source Code Files */,
>>>>>>> 8f3d6fde
				D7497F3D2AC4B4CF00167AD2 /* DisplayDimensionsView.swift in Copy Source Code Files */,
				D7232EE22AC1E6DC0079ABFF /* PlayKMLTourView.swift in Copy Source Code Files */,
				D7AE861F2AC39E7F0049B626 /* DisplayAnnotationView.swift in Copy Source Code Files */,
				D7337C5B2ABCFDE400A5D865 /* StyleSymbolsFromMobileStyleFileView.SymbolOptionsListView.swift in Copy Source Code Files */,
				D74C8BFF2ABA56C0007C76B8 /* StyleSymbolsFromMobileStyleFileView.swift in Copy Source Code Files */,
				D7AE86212AC3A10A0049B626 /* GroupLayersTogetherView.GroupLayerListView.swift in Copy Source Code Files */,
				D7AE86202AC3A1050049B626 /* AddCustomDynamicEntityDataSourceView.Vessel.swift in Copy Source Code Files */,
				D7ECF5992AB8BF5A003FB2BE /* RenderMultilayerSymbolsView.swift in Copy Source Code Files */,
				D7337C612ABD166A00A5D865 /* ShowMobileMapPackageExpirationDateView.swift in Copy Source Code Files */,
				D704AA5B2AB22D8400A3BB63 /* GroupLayersTogetherView.swift in Copy Source Code Files */,
				D75B58522AAFB37C0038B3B4 /* StyleFeaturesWithCustomDictionaryView.swift in Copy Source Code Files */,
				D71C5F652AAA83D2006599FD /* CreateSymbolStylesFromWebStylesView.swift in Copy Source Code Files */,
				79D84D152A81718F00F45262 /* AddCustomDynamicEntityDataSourceView.swift in Copy Source Code Files */,
				1C26ED202A8BEC63009B7721 /* FilterFeaturesInSceneView.swift in Copy Source Code Files */,
				1C56B5E72A82C057000381DA /* DisplayPointsUsingClusteringFeatureReductionView.swift in Copy Source Code Files */,
				D7ABA3002A3288970021822B /* ShowViewshedFromGeoelementInSceneView.swift in Copy Source Code Files */,
				1C3B7DCD2A5F652500907443 /* AnalyzeNetworkWithSubnetworkTraceView.Model.swift in Copy Source Code Files */,
				1C3B7DCE2A5F652500907443 /* AnalyzeNetworkWithSubnetworkTraceView.swift in Copy Source Code Files */,
				D79EE76F2A4CEA7F005A52AE /* SetUpLocationDrivenGeotriggersView.Model.swift in Copy Source Code Files */,
				D769C2132A29057200030F61 /* SetUpLocationDrivenGeotriggersView.swift in Copy Source Code Files */,
				1C19B4F72A578E69001D2506 /* CreateLoadReportView.Model.swift in Copy Source Code Files */,
				1C19B4F82A578E69001D2506 /* CreateLoadReportView.swift in Copy Source Code Files */,
				1C19B4F92A578E69001D2506 /* CreateLoadReportView.Views.swift in Copy Source Code Files */,
				D752D9412A39162F003EB25E /* ManageOperationalLayersView.swift in Copy Source Code Files */,
				D77570C12A2943D900F490CD /* AnimateImagesWithImageOverlayView.swift in Copy Source Code Files */,
				D7634FB02A43B8B000F8AEFB /* CreateConvexHullAroundGeometriesView.swift in Copy Source Code Files */,
				D7ABA2FA2A32760D0021822B /* MeasureDistanceInSceneView.swift in Copy Source Code Files */,
				D722BD232A420DEC002C2087 /* ShowExtrudedFeaturesView.swift in Copy Source Code Files */,
				D752D9602A3BCE63003EB25E /* DisplayMapFromPortalItemView.swift in Copy Source Code Files */,
				1C43BC852A43783900509BF8 /* SetVisibilityOfSubtypeSublayerView.Model.swift in Copy Source Code Files */,
				1C43BC862A43783900509BF8 /* SetVisibilityOfSubtypeSublayerView.swift in Copy Source Code Files */,
				1C43BC872A43783900509BF8 /* SetVisibilityOfSubtypeSublayerView.Views.swift in Copy Source Code Files */,
				00EB803A2A31506F00AC2B07 /* DisplayContentOfUtilityNetworkContainerView.swift in Copy Source Code Files */,
				00EB803B2A31506F00AC2B07 /* DisplayContentOfUtilityNetworkContainerView.Model.swift in Copy Source Code Files */,
				D751018F2A2E966C00B8FA48 /* IdentifyLayerFeaturesView.swift in Copy Source Code Files */,
				D752D9472A3A6FC0003EB25E /* MonitorChangesToMapLoadStatusView.swift in Copy Source Code Files */,
				D7CC34002A3147FF00198EDF /* ShowLineOfSightBetweenPointsView.swift in Copy Source Code Files */,
				1CAB8D502A3CEB43002AA649 /* RunValveIsolationTraceView.Model.swift in Copy Source Code Files */,
				1CAB8D512A3CEB43002AA649 /* RunValveIsolationTraceView.swift in Copy Source Code Files */,
				D71099712A280D830065A1C1 /* DensifyAndGeneralizeGeometryView.SettingsView.swift in Copy Source Code Files */,
				D710996E2A27D9B30065A1C1 /* DensifyAndGeneralizeGeometryView.swift in Copy Source Code Files */,
				D75101822A2E497F00B8FA48 /* ShowLabelsOnLayerView.swift in Copy Source Code Files */,
				D7EF5D762A26A1EE00FEBDE5 /* ShowCoordinatesInMultipleFormatsView.swift in Copy Source Code Files */,
				79A47DFB2A20286800D7C5B9 /* CreateAndSaveKMLView.Model.swift in Copy Source Code Files */,
				79A47DFC2A20286800D7C5B9 /* CreateAndSaveKMLView.Views.swift in Copy Source Code Files */,
				79B7B80B2A1BFDE700F57C27 /* CreateAndSaveKMLView.swift in Copy Source Code Files */,
				D78666AE2A21629200C60110 /* FindNearestVertexView.swift in Copy Source Code Files */,
				D7E440D82A1ECEB3005D74DE /* CreateBuffersAroundPointsView.swift in Copy Source Code Files */,
				D744FD182A2113C70084A66C /* CreateConvexHullAroundPointsView.swift in Copy Source Code Files */,
				D754E3242A1D66C20006C5F1 /* StylePointWithPictureMarkerSymbolsView.swift in Copy Source Code Files */,
				D7F2784C2A1D76F5002E4567 /* AddWMSLayerView.swift in Copy Source Code Files */,
				D75362D32A1E8C8800D83028 /* ApplyUniqueValueRendererView.swift in Copy Source Code Files */,
				1C929F092A27B86800134252 /* ShowUtilityAssociationsView.swift in Copy Source Code Files */,
				D7E9EF2A2A1D29F2000C4865 /* SetMaxExtentView.swift in Copy Source Code Files */,
				D7E9EF292A1D2219000C4865 /* SetMinAndMaxScaleView.swift in Copy Source Code Files */,
				1C9B74DE29DB56860038B06F /* ChangeCameraControllerView.swift in Copy Source Code Files */,
				1C965C3929DB9176002F8536 /* ShowRealisticLightAndShadowsView.swift in Copy Source Code Files */,
				883C121729C914E100062FF9 /* DownloadPreplannedMapAreaView.MapPicker.swift in Copy Source Code Files */,
				883C121829C914E100062FF9 /* DownloadPreplannedMapAreaView.Model.swift in Copy Source Code Files */,
				883C121929C914E100062FF9 /* DownloadPreplannedMapAreaView.swift in Copy Source Code Files */,
				1C0C1C3D29D34DDD005C8B24 /* ChangeViewpointView.swift in Copy Source Code Files */,
				1C42E04A29D239D2004FC4BE /* ShowPopupView.swift in Copy Source Code Files */,
				108EC04229D25B55000F35D0 /* QueryFeatureTableView.swift in Copy Source Code Files */,
				88F93CC229C4D3480006B28E /* CreateAndEditGeometriesView.swift in Copy Source Code Files */,
				0044289329C9234300160767 /* GetElevationAtPointOnSurfaceView.swift in Copy Source Code Files */,
				4D2ADC6A29C50D91003B367F /* AddDynamicEntityLayerView.Model.swift in Copy Source Code Files */,
				4D2ADC6B29C50D91003B367F /* AddDynamicEntityLayerView.SettingsView.swift in Copy Source Code Files */,
				4D2ADC4729C26D2C003B367F /* AddDynamicEntityLayerView.swift in Copy Source Code Files */,
				218F35C229C290BF00502022 /* AuthenticateWithOAuthView.swift in Copy Source Code Files */,
				0044CDE02995D4DD004618CE /* ShowDeviceLocationHistoryView.swift in Copy Source Code Files */,
				0042E24628E50EE4001F33D6 /* ShowViewshedFromPointInSceneView.swift in Copy Source Code Files */,
				0042E24728E50EE4001F33D6 /* ShowViewshedFromPointInSceneView.Model.swift in Copy Source Code Files */,
				0042E24828E50EE4001F33D6 /* ShowViewshedFromPointInSceneView.ViewshedSettingsView.swift in Copy Source Code Files */,
				006C835528B40682004AEB7F /* BrowseBuildingFloorsView.swift in Copy Source Code Files */,
				006C835628B40682004AEB7F /* DisplayMapFromMobileMapPackageView.swift in Copy Source Code Files */,
				F1E71BFA28A479C70064C33F /* AddRasterFromFileView.swift in Copy Source Code Files */,
				0039A4E92885C50300592C86 /* AddSceneLayerFromServiceView.swift in Copy Source Code Files */,
				75DD736729D35FF40010229D /* ChangeMapViewBackgroundView.swift in Copy Source Code Files */,
				75DD736829D35FF40010229D /* ChangeMapViewBackgroundView.SettingsView.swift in Copy Source Code Files */,
				75DD736929D35FF40010229D /* ChangeMapViewBackgroundView.Model.swift in Copy Source Code Files */,
				0039A4EA2885C50300592C86 /* ClipGeometryView.swift in Copy Source Code Files */,
				0039A4EB2885C50300592C86 /* CreatePlanarAndGeodeticBuffersView.swift in Copy Source Code Files */,
				0039A4EC2885C50300592C86 /* CutGeometryView.swift in Copy Source Code Files */,
				E0A1AEE328874590003C797D /* AddFeatureLayersView.swift in Copy Source Code Files */,
				0039A4ED2885C50300592C86 /* DisplayMapView.swift in Copy Source Code Files */,
				0039A4EE2885C50300592C86 /* DisplayOverviewMapView.swift in Copy Source Code Files */,
				0039A4EF2885C50300592C86 /* DisplaySceneView.swift in Copy Source Code Files */,
				E03CB06B2889879D002B27D9 /* DownloadVectorTilesToLocalCacheView.swift in Copy Source Code Files */,
				E03CB06A288894C4002B27D9 /* FindRouteView.swift in Copy Source Code Files */,
				E03CB0692888944D002B27D9 /* GenerateOfflineMapView.swift in Copy Source Code Files */,
				75DD739929D38B420010229D /* NavigateRouteView.swift in Copy Source Code Files */,
				0039A4F02885C50300592C86 /* ProjectGeometryView.swift in Copy Source Code Files */,
				0039A4F12885C50300592C86 /* SearchWithGeocodeView.swift in Copy Source Code Files */,
				0039A4F22885C50300592C86 /* SelectFeaturesInFeatureLayerView.swift in Copy Source Code Files */,
				0039A4F32885C50300592C86 /* SetBasemapView.swift in Copy Source Code Files */,
				0039A4F42885C50300592C86 /* SetSurfacePlacementModeView.swift in Copy Source Code Files */,
				0039A4F52885C50300592C86 /* SetViewpointRotationView.swift in Copy Source Code Files */,
				0039A4F62885C50300592C86 /* ShowCalloutView.swift in Copy Source Code Files */,
				0039A4F72885C50300592C86 /* ShowDeviceLocationView.swift in Copy Source Code Files */,
				0039A4F82885C50300592C86 /* ShowResultOfSpatialRelationshipsView.swift in Copy Source Code Files */,
				0039A4F92885C50300592C86 /* ShowResultOfSpatialOperationsView.swift in Copy Source Code Files */,
				0039A4FA2885C50300592C86 /* StyleGraphicsWithRendererView.swift in Copy Source Code Files */,
				0039A4FB2885C50300592C86 /* StyleGraphicsWithSymbolsView.swift in Copy Source Code Files */,
				7573E82129D6136C00BEED9C /* TraceUtilityNetworkView.Model.swift in Copy Source Code Files */,
				7573E82229D6136C00BEED9C /* TraceUtilityNetworkView.Enums.swift in Copy Source Code Files */,
				7573E82329D6136C00BEED9C /* TraceUtilityNetworkView.Views.swift in Copy Source Code Files */,
				7573E82429D6136C00BEED9C /* TraceUtilityNetworkView.swift in Copy Source Code Files */,
			);
			name = "Copy Source Code Files";
			runOnlyForDeploymentPostprocessing = 0;
		};
/* End PBXCopyFilesBuildPhase section */

/* Begin PBXFileReference section */
		000558092817C51E00224BC6 /* SampleDetailView.swift */ = {isa = PBXFileReference; lastKnownFileType = sourcecode.swift; path = SampleDetailView.swift; sourceTree = "<group>"; };
		00181B452846AD7100654571 /* View+Alert.swift */ = {isa = PBXFileReference; lastKnownFileType = sourcecode.swift; path = "View+Alert.swift"; sourceTree = "<group>"; };
		001C6DD827FE585A00D472C2 /* AppSecrets.swift.masque */ = {isa = PBXFileReference; fileEncoding = 4; lastKnownFileType = text; path = AppSecrets.swift.masque; sourceTree = "<group>"; };
		00273CF32A82AB5900A7A77D /* SamplesSearchView.swift */ = {isa = PBXFileReference; lastKnownFileType = sourcecode.swift; path = SamplesSearchView.swift; sourceTree = "<group>"; };
		00273CF52A82AB8700A7A77D /* SampleRow.swift */ = {isa = PBXFileReference; lastKnownFileType = sourcecode.swift; path = SampleRow.swift; sourceTree = "<group>"; };
		003D7C342821EBCC009DDFD2 /* masquerade */ = {isa = PBXFileReference; lastKnownFileType = text; path = masquerade; sourceTree = "<group>"; };
		003D7C352821EBCC009DDFD2 /* GenerateSampleViewSourceCode.swift */ = {isa = PBXFileReference; lastKnownFileType = sourcecode.swift; path = GenerateSampleViewSourceCode.swift; sourceTree = "<group>"; };
		0042E24228E4BF8F001F33D6 /* ShowViewshedFromPointInSceneView.Model.swift */ = {isa = PBXFileReference; lastKnownFileType = sourcecode.swift; path = ShowViewshedFromPointInSceneView.Model.swift; sourceTree = "<group>"; };
		0042E24428E4F82B001F33D6 /* ShowViewshedFromPointInSceneView.ViewshedSettingsView.swift */ = {isa = PBXFileReference; lastKnownFileType = sourcecode.swift; path = ShowViewshedFromPointInSceneView.ViewshedSettingsView.swift; sourceTree = "<group>"; };
		0044289129C90C0B00160767 /* GetElevationAtPointOnSurfaceView.swift */ = {isa = PBXFileReference; lastKnownFileType = sourcecode.swift; path = GetElevationAtPointOnSurfaceView.swift; sourceTree = "<group>"; };
		0044CDDE2995C39E004618CE /* ShowDeviceLocationHistoryView.swift */ = {isa = PBXFileReference; lastKnownFileType = sourcecode.swift; path = ShowDeviceLocationHistoryView.swift; sourceTree = "<group>"; };
		004FE87029DF5D8700075217 /* Bristol */ = {isa = PBXFileReference; lastKnownFileType = folder; path = Bristol; sourceTree = "<group>"; };
		0074ABBE28174BCF0037244A /* DisplayMapView.swift */ = {isa = PBXFileReference; lastKnownFileType = sourcecode.swift; path = DisplayMapView.swift; sourceTree = "<group>"; };
		0074ABC128174F430037244A /* Sample.swift */ = {isa = PBXFileReference; fileEncoding = 4; lastKnownFileType = sourcecode.swift; path = Sample.swift; sourceTree = "<group>"; };
		0074ABCA2817B8DB0037244A /* SamplesApp+Samples.swift.tache */ = {isa = PBXFileReference; fileEncoding = 4; lastKnownFileType = text; path = "SamplesApp+Samples.swift.tache"; sourceTree = "<group>"; };
		0086F3FD28E3770900974721 /* ShowViewshedFromPointInSceneView.swift */ = {isa = PBXFileReference; fileEncoding = 4; lastKnownFileType = sourcecode.swift; path = ShowViewshedFromPointInSceneView.swift; sourceTree = "<group>"; };
		00A7A1432A2FC58300F035F7 /* DisplayContentOfUtilityNetworkContainerView.swift */ = {isa = PBXFileReference; fileEncoding = 4; lastKnownFileType = sourcecode.swift; path = DisplayContentOfUtilityNetworkContainerView.swift; sourceTree = "<group>"; };
		00A7A1492A2FC5B700F035F7 /* DisplayContentOfUtilityNetworkContainerView.Model.swift */ = {isa = PBXFileReference; lastKnownFileType = sourcecode.swift; path = DisplayContentOfUtilityNetworkContainerView.Model.swift; sourceTree = "<group>"; };
		00ACF554293E6C6A0059B2A9 /* Samples.entitlements */ = {isa = PBXFileReference; lastKnownFileType = text.plist.entitlements; path = Samples.entitlements; sourceTree = "<group>"; };
		00B04272282EC59E0072E1B4 /* AboutView.swift */ = {isa = PBXFileReference; fileEncoding = 4; lastKnownFileType = sourcecode.swift; path = AboutView.swift; sourceTree = "<group>"; };
		00B042E5282EDC690072E1B4 /* SetBasemapView.swift */ = {isa = PBXFileReference; fileEncoding = 4; lastKnownFileType = sourcecode.swift; path = SetBasemapView.swift; sourceTree = "<group>"; };
		00B04FB4283EEBA80026C882 /* DisplayOverviewMapView.swift */ = {isa = PBXFileReference; lastKnownFileType = sourcecode.swift; path = DisplayOverviewMapView.swift; sourceTree = "<group>"; };
		00C7993A2A845AAF00AFE342 /* Sidebar.swift */ = {isa = PBXFileReference; lastKnownFileType = sourcecode.swift; path = Sidebar.swift; sourceTree = "<group>"; };
		00C94A0C28B53DE1004E42D9 /* raster-file */ = {isa = PBXFileReference; lastKnownFileType = folder; path = "raster-file"; sourceTree = "<group>"; };
		00CB9137284814A4005C2C5D /* SearchWithGeocodeView.swift */ = {isa = PBXFileReference; lastKnownFileType = sourcecode.swift; path = SearchWithGeocodeView.swift; sourceTree = "<group>"; };
		00CCB8A2285AAD7D00BBAB70 /* DowloadPortalItemData.swift */ = {isa = PBXFileReference; lastKnownFileType = sourcecode.swift; path = DowloadPortalItemData.swift; sourceTree = "<group>"; };
		00CCB8A4285BAF8700BBAB70 /* OnDemandResource.swift */ = {isa = PBXFileReference; lastKnownFileType = sourcecode.swift; path = OnDemandResource.swift; sourceTree = "<group>"; };
		00D4EF7F2863842100B9CC30 /* AddFeatureLayersView.swift */ = {isa = PBXFileReference; lastKnownFileType = sourcecode.swift; path = AddFeatureLayersView.swift; sourceTree = "<group>"; };
		00D4EF8228638BF100B9CC30 /* LA_Trails.geodatabase */ = {isa = PBXFileReference; lastKnownFileType = file; path = LA_Trails.geodatabase; sourceTree = "<group>"; };
		00D4EF8F28638BF100B9CC30 /* AuroraCO.gpkg */ = {isa = PBXFileReference; lastKnownFileType = file; path = AuroraCO.gpkg; sourceTree = "<group>"; };
		00D4EFB02863CE6300B9CC30 /* ScottishWildlifeTrust_reserves */ = {isa = PBXFileReference; lastKnownFileType = folder; path = ScottishWildlifeTrust_reserves; sourceTree = "<group>"; };
		00E5400C27F3CCA100CF66D5 /* SamplesApp.swift */ = {isa = PBXFileReference; lastKnownFileType = sourcecode.swift; path = SamplesApp.swift; sourceTree = "<group>"; };
		00E5400D27F3CCA100CF66D5 /* ContentView.swift */ = {isa = PBXFileReference; lastKnownFileType = sourcecode.swift; path = ContentView.swift; sourceTree = "<group>"; };
		00E5400E27F3CCA200CF66D5 /* Assets.xcassets */ = {isa = PBXFileReference; lastKnownFileType = folder.assetcatalog; path = Assets.xcassets; sourceTree = "<group>"; };
		00E5401327F3CCA200CF66D5 /* Samples.app */ = {isa = PBXFileReference; explicitFileType = wrapper.application; includeInIndex = 0; path = Samples.app; sourceTree = BUILT_PRODUCTS_DIR; };
		00E5402A27F775EA00CF66D5 /* Info.plist */ = {isa = PBXFileReference; lastKnownFileType = text.plist.xml; path = Info.plist; sourceTree = "<group>"; };
		108EC04029D25B2C000F35D0 /* QueryFeatureTableView.swift */ = {isa = PBXFileReference; fileEncoding = 4; lastKnownFileType = sourcecode.swift; path = QueryFeatureTableView.swift; sourceTree = "<group>"; };
		1C0C1C3429D34DAE005C8B24 /* ChangeViewpointView.swift */ = {isa = PBXFileReference; fileEncoding = 4; lastKnownFileType = sourcecode.swift; path = ChangeViewpointView.swift; sourceTree = "<group>"; };
		1C19B4EB2A578E46001D2506 /* CreateLoadReportView.Views.swift */ = {isa = PBXFileReference; fileEncoding = 4; lastKnownFileType = sourcecode.swift; path = CreateLoadReportView.Views.swift; sourceTree = "<group>"; };
		1C19B4ED2A578E46001D2506 /* CreateLoadReportView.swift */ = {isa = PBXFileReference; fileEncoding = 4; lastKnownFileType = sourcecode.swift; path = CreateLoadReportView.swift; sourceTree = "<group>"; };
		1C19B4EF2A578E46001D2506 /* CreateLoadReportView.Model.swift */ = {isa = PBXFileReference; fileEncoding = 4; lastKnownFileType = sourcecode.swift; path = CreateLoadReportView.Model.swift; sourceTree = "<group>"; };
		1C26ED152A859525009B7721 /* FilterFeaturesInSceneView.swift */ = {isa = PBXFileReference; fileEncoding = 4; lastKnownFileType = sourcecode.swift; path = FilterFeaturesInSceneView.swift; sourceTree = "<group>"; };
		1C3B7DC32A5F64FC00907443 /* AnalyzeNetworkWithSubnetworkTraceView.Model.swift */ = {isa = PBXFileReference; fileEncoding = 4; lastKnownFileType = sourcecode.swift; path = AnalyzeNetworkWithSubnetworkTraceView.Model.swift; sourceTree = "<group>"; };
		1C3B7DC62A5F64FC00907443 /* AnalyzeNetworkWithSubnetworkTraceView.swift */ = {isa = PBXFileReference; fileEncoding = 4; lastKnownFileType = sourcecode.swift; path = AnalyzeNetworkWithSubnetworkTraceView.swift; sourceTree = "<group>"; };
		1C42E04329D2396B004FC4BE /* ShowPopupView.swift */ = {isa = PBXFileReference; fileEncoding = 4; lastKnownFileType = sourcecode.swift; path = ShowPopupView.swift; sourceTree = "<group>"; };
		1C43BC792A43781100509BF8 /* SetVisibilityOfSubtypeSublayerView.Views.swift */ = {isa = PBXFileReference; fileEncoding = 4; lastKnownFileType = sourcecode.swift; path = SetVisibilityOfSubtypeSublayerView.Views.swift; sourceTree = "<group>"; };
		1C43BC7C2A43781100509BF8 /* SetVisibilityOfSubtypeSublayerView.Model.swift */ = {isa = PBXFileReference; fileEncoding = 4; lastKnownFileType = sourcecode.swift; path = SetVisibilityOfSubtypeSublayerView.Model.swift; sourceTree = "<group>"; };
		1C43BC7E2A43781100509BF8 /* SetVisibilityOfSubtypeSublayerView.swift */ = {isa = PBXFileReference; fileEncoding = 4; lastKnownFileType = sourcecode.swift; path = SetVisibilityOfSubtypeSublayerView.swift; sourceTree = "<group>"; };
		1C56B5E22A82C02D000381DA /* DisplayPointsUsingClusteringFeatureReductionView.swift */ = {isa = PBXFileReference; fileEncoding = 4; lastKnownFileType = sourcecode.swift; path = DisplayPointsUsingClusteringFeatureReductionView.swift; sourceTree = "<group>"; };
		1C9B74C529DB43580038B06F /* ShowRealisticLightAndShadowsView.swift */ = {isa = PBXFileReference; fileEncoding = 4; lastKnownFileType = sourcecode.swift; path = ShowRealisticLightAndShadowsView.swift; sourceTree = "<group>"; };
		1C9B74D529DB54560038B06F /* ChangeCameraControllerView.swift */ = {isa = PBXFileReference; fileEncoding = 4; lastKnownFileType = sourcecode.swift; path = ChangeCameraControllerView.swift; sourceTree = "<group>"; };
		1CAB8D442A3CEAB0002AA649 /* RunValveIsolationTraceView.Model.swift */ = {isa = PBXFileReference; fileEncoding = 4; lastKnownFileType = sourcecode.swift; path = RunValveIsolationTraceView.Model.swift; sourceTree = "<group>"; };
		1CAB8D472A3CEAB0002AA649 /* RunValveIsolationTraceView.swift */ = {isa = PBXFileReference; fileEncoding = 4; lastKnownFileType = sourcecode.swift; path = RunValveIsolationTraceView.swift; sourceTree = "<group>"; };
		1CAF831B2A20305F000E1E60 /* ShowUtilityAssociationsView.swift */ = {isa = PBXFileReference; fileEncoding = 4; lastKnownFileType = sourcecode.swift; path = ShowUtilityAssociationsView.swift; sourceTree = "<group>"; };
		218F35B329C28F4A00502022 /* AuthenticateWithOAuthView.swift */ = {isa = PBXFileReference; fileEncoding = 4; lastKnownFileType = sourcecode.swift; path = AuthenticateWithOAuthView.swift; sourceTree = "<group>"; };
		4D2ADC3F29C26D05003B367F /* AddDynamicEntityLayerView.swift */ = {isa = PBXFileReference; fileEncoding = 4; lastKnownFileType = sourcecode.swift; path = AddDynamicEntityLayerView.swift; sourceTree = "<group>"; };
		4D2ADC5529C4F612003B367F /* ChangeMapViewBackgroundView.swift */ = {isa = PBXFileReference; fileEncoding = 4; lastKnownFileType = sourcecode.swift; path = ChangeMapViewBackgroundView.swift; sourceTree = "<group>"; };
		4D2ADC5829C4F612003B367F /* ChangeMapViewBackgroundView.SettingsView.swift */ = {isa = PBXFileReference; fileEncoding = 4; lastKnownFileType = sourcecode.swift; path = ChangeMapViewBackgroundView.SettingsView.swift; sourceTree = "<group>"; };
		4D2ADC6129C5071C003B367F /* ChangeMapViewBackgroundView.Model.swift */ = {isa = PBXFileReference; lastKnownFileType = sourcecode.swift; path = ChangeMapViewBackgroundView.Model.swift; sourceTree = "<group>"; };
		4D2ADC6629C50BD6003B367F /* AddDynamicEntityLayerView.Model.swift */ = {isa = PBXFileReference; lastKnownFileType = sourcecode.swift; path = AddDynamicEntityLayerView.Model.swift; sourceTree = "<group>"; };
		4D2ADC6829C50C4C003B367F /* AddDynamicEntityLayerView.SettingsView.swift */ = {isa = PBXFileReference; lastKnownFileType = sourcecode.swift; path = AddDynamicEntityLayerView.SettingsView.swift; sourceTree = "<group>"; };
		7573E81329D6134C00BEED9C /* TraceUtilityNetworkView.Model.swift */ = {isa = PBXFileReference; fileEncoding = 4; lastKnownFileType = sourcecode.swift; path = TraceUtilityNetworkView.Model.swift; sourceTree = "<group>"; };
		7573E81529D6134C00BEED9C /* TraceUtilityNetworkView.Enums.swift */ = {isa = PBXFileReference; fileEncoding = 4; lastKnownFileType = sourcecode.swift; path = TraceUtilityNetworkView.Enums.swift; sourceTree = "<group>"; };
		7573E81729D6134C00BEED9C /* TraceUtilityNetworkView.Views.swift */ = {isa = PBXFileReference; fileEncoding = 4; lastKnownFileType = sourcecode.swift; path = TraceUtilityNetworkView.Views.swift; sourceTree = "<group>"; };
		7573E81829D6134C00BEED9C /* TraceUtilityNetworkView.swift */ = {isa = PBXFileReference; fileEncoding = 4; lastKnownFileType = sourcecode.swift; path = TraceUtilityNetworkView.swift; sourceTree = "<group>"; };
		75DD739129D38B1B0010229D /* NavigateRouteView.swift */ = {isa = PBXFileReference; fileEncoding = 4; lastKnownFileType = sourcecode.swift; path = NavigateRouteView.swift; sourceTree = "<group>"; };
		7900C5F52A83FC3F002D430F /* AddCustomDynamicEntityDataSourceView.Vessel.swift */ = {isa = PBXFileReference; lastKnownFileType = sourcecode.swift; path = AddCustomDynamicEntityDataSourceView.Vessel.swift; sourceTree = "<group>"; };
		792222DC2A81AA5D00619FFE /* AIS_MarineCadastre_SelectedVessels_CustomDataSource.jsonl */ = {isa = PBXFileReference; fileEncoding = 4; lastKnownFileType = text; path = AIS_MarineCadastre_SelectedVessels_CustomDataSource.jsonl; sourceTree = "<group>"; };
		79302F842A1ED4E30002336A /* CreateAndSaveKMLView.Model.swift */ = {isa = PBXFileReference; lastKnownFileType = sourcecode.swift; path = CreateAndSaveKMLView.Model.swift; sourceTree = "<group>"; };
		79302F862A1ED71B0002336A /* CreateAndSaveKMLView.Views.swift */ = {isa = PBXFileReference; lastKnownFileType = sourcecode.swift; path = CreateAndSaveKMLView.Views.swift; sourceTree = "<group>"; };
		79B7B8092A1BF8EC00F57C27 /* CreateAndSaveKMLView.swift */ = {isa = PBXFileReference; lastKnownFileType = sourcecode.swift; path = CreateAndSaveKMLView.swift; sourceTree = "<group>"; };
		79D84D0D2A815C5B00F45262 /* AddCustomDynamicEntityDataSourceView.swift */ = {isa = PBXFileReference; lastKnownFileType = sourcecode.swift; path = AddCustomDynamicEntityDataSourceView.swift; sourceTree = "<group>"; };
		883C121429C9136600062FF9 /* DownloadPreplannedMapAreaView.MapPicker.swift */ = {isa = PBXFileReference; fileEncoding = 4; lastKnownFileType = sourcecode.swift; path = DownloadPreplannedMapAreaView.MapPicker.swift; sourceTree = "<group>"; };
		88F93CC029C3D59C0006B28E /* CreateAndEditGeometriesView.swift */ = {isa = PBXFileReference; lastKnownFileType = sourcecode.swift; path = CreateAndEditGeometriesView.swift; sourceTree = "<group>"; };
		D701D72B2A37C7F7006FF0C8 /* bradley_low_3ds */ = {isa = PBXFileReference; lastKnownFileType = folder; path = bradley_low_3ds; sourceTree = "<group>"; };
		D704AA592AB22C1A00A3BB63 /* GroupLayersTogetherView.swift */ = {isa = PBXFileReference; fileEncoding = 4; lastKnownFileType = sourcecode.swift; path = GroupLayersTogetherView.swift; sourceTree = "<group>"; };
		D7054AE82ACCCB6C007235BA /* Animate3DGraphicView.SettingsView.swift */ = {isa = PBXFileReference; fileEncoding = 4; lastKnownFileType = sourcecode.swift; path = Animate3DGraphicView.SettingsView.swift; sourceTree = "<group>"; };
		D7058FB02ACB423C00A40F14 /* Animate3DGraphicView.Model.swift */ = {isa = PBXFileReference; fileEncoding = 4; lastKnownFileType = sourcecode.swift; path = Animate3DGraphicView.Model.swift; sourceTree = "<group>"; };
		D70BE5782A5624A80022CA02 /* CategoriesView.swift */ = {isa = PBXFileReference; lastKnownFileType = sourcecode.swift; path = CategoriesView.swift; sourceTree = "<group>"; };
		D710996C2A27D9210065A1C1 /* DensifyAndGeneralizeGeometryView.swift */ = {isa = PBXFileReference; fileEncoding = 4; lastKnownFileType = sourcecode.swift; path = DensifyAndGeneralizeGeometryView.swift; sourceTree = "<group>"; };
		D710996F2A2802FA0065A1C1 /* DensifyAndGeneralizeGeometryView.SettingsView.swift */ = {isa = PBXFileReference; lastKnownFileType = sourcecode.swift; path = DensifyAndGeneralizeGeometryView.SettingsView.swift; sourceTree = "<group>"; };
		D71C5F632AAA7A88006599FD /* CreateSymbolStylesFromWebStylesView.swift */ = {isa = PBXFileReference; fileEncoding = 4; lastKnownFileType = sourcecode.swift; path = CreateSymbolStylesFromWebStylesView.swift; sourceTree = "<group>"; };
		D721EEA72ABDFF550040BE46 /* LothianRiversAnno.mmpk */ = {isa = PBXFileReference; lastKnownFileType = file; path = LothianRiversAnno.mmpk; sourceTree = "<group>"; };
		D722BD212A420DAD002C2087 /* ShowExtrudedFeaturesView.swift */ = {isa = PBXFileReference; fileEncoding = 4; lastKnownFileType = sourcecode.swift; path = ShowExtrudedFeaturesView.swift; sourceTree = "<group>"; };
		D7232EE02AC1E5AA0079ABFF /* PlayKMLTourView.swift */ = {isa = PBXFileReference; fileEncoding = 4; lastKnownFileType = sourcecode.swift; path = PlayKMLTourView.swift; sourceTree = "<group>"; };
		D7337C592ABCFDB100A5D865 /* StyleSymbolsFromMobileStyleFileView.SymbolOptionsListView.swift */ = {isa = PBXFileReference; fileEncoding = 4; lastKnownFileType = sourcecode.swift; path = StyleSymbolsFromMobileStyleFileView.SymbolOptionsListView.swift; sourceTree = "<group>"; };
		D7337C5F2ABD142D00A5D865 /* ShowMobileMapPackageExpirationDateView.swift */ = {isa = PBXFileReference; fileEncoding = 4; lastKnownFileType = sourcecode.swift; path = ShowMobileMapPackageExpirationDateView.swift; sourceTree = "<group>"; };
		D734FA092A183A5B00246D7E /* SetMaxExtentView.swift */ = {isa = PBXFileReference; fileEncoding = 4; lastKnownFileType = sourcecode.swift; path = SetMaxExtentView.swift; sourceTree = "<group>"; };
		D73F8CF32AB1089900CD39DA /* Restaurant.stylx */ = {isa = PBXFileReference; lastKnownFileType = file; path = Restaurant.stylx; sourceTree = "<group>"; };
		D744FD162A2112D90084A66C /* CreateConvexHullAroundPointsView.swift */ = {isa = PBXFileReference; fileEncoding = 4; lastKnownFileType = sourcecode.swift; path = CreateConvexHullAroundPointsView.swift; sourceTree = "<group>"; };
		D7464F1D2ACE04B3007FEE88 /* IdentifyRasterCellView.swift */ = {isa = PBXFileReference; fileEncoding = 4; lastKnownFileType = sourcecode.swift; path = IdentifyRasterCellView.swift; sourceTree = "<group>"; };
		D7464F2A2ACE0964007FEE88 /* SA_EVI_8Day_03May20 */ = {isa = PBXFileReference; lastKnownFileType = folder; path = SA_EVI_8Day_03May20; sourceTree = "<group>"; };
		D7497F3B2AC4B4C100167AD2 /* DisplayDimensionsView.swift */ = {isa = PBXFileReference; fileEncoding = 4; lastKnownFileType = sourcecode.swift; path = DisplayDimensionsView.swift; sourceTree = "<group>"; };
		D7497F3F2AC4BA4100167AD2 /* Edinburgh_Pylon_Dimensions.mmpk */ = {isa = PBXFileReference; lastKnownFileType = file; path = Edinburgh_Pylon_Dimensions.mmpk; sourceTree = "<group>"; };
		D74C8BFD2ABA5605007C76B8 /* StyleSymbolsFromMobileStyleFileView.swift */ = {isa = PBXFileReference; fileEncoding = 4; lastKnownFileType = sourcecode.swift; path = StyleSymbolsFromMobileStyleFileView.swift; sourceTree = "<group>"; };
		D74C8C012ABA6202007C76B8 /* emoji-mobile.stylx */ = {isa = PBXFileReference; lastKnownFileType = file; path = "emoji-mobile.stylx"; sourceTree = "<group>"; };
		D75101802A2E493600B8FA48 /* ShowLabelsOnLayerView.swift */ = {isa = PBXFileReference; fileEncoding = 4; lastKnownFileType = sourcecode.swift; path = ShowLabelsOnLayerView.swift; sourceTree = "<group>"; };
		D751018D2A2E962D00B8FA48 /* IdentifyLayerFeaturesView.swift */ = {isa = PBXFileReference; fileEncoding = 4; lastKnownFileType = sourcecode.swift; path = IdentifyLayerFeaturesView.swift; sourceTree = "<group>"; };
		D752D93F2A39154C003EB25E /* ManageOperationalLayersView.swift */ = {isa = PBXFileReference; fileEncoding = 4; lastKnownFileType = sourcecode.swift; path = ManageOperationalLayersView.swift; sourceTree = "<group>"; };
		D752D9452A3A6F7F003EB25E /* MonitorChangesToMapLoadStatusView.swift */ = {isa = PBXFileReference; fileEncoding = 4; lastKnownFileType = sourcecode.swift; path = MonitorChangesToMapLoadStatusView.swift; sourceTree = "<group>"; };
		D752D95E2A3BCE06003EB25E /* DisplayMapFromPortalItemView.swift */ = {isa = PBXFileReference; fileEncoding = 4; lastKnownFileType = sourcecode.swift; path = DisplayMapFromPortalItemView.swift; sourceTree = "<group>"; };
		D75362D12A1E886700D83028 /* ApplyUniqueValueRendererView.swift */ = {isa = PBXFileReference; fileEncoding = 4; lastKnownFileType = sourcecode.swift; path = ApplyUniqueValueRendererView.swift; sourceTree = "<group>"; };
		D754E3222A1D66820006C5F1 /* StylePointWithPictureMarkerSymbolsView.swift */ = {isa = PBXFileReference; fileEncoding = 4; lastKnownFileType = sourcecode.swift; path = StylePointWithPictureMarkerSymbolsView.swift; sourceTree = "<group>"; };
		D75B58502AAFB3030038B3B4 /* StyleFeaturesWithCustomDictionaryView.swift */ = {isa = PBXFileReference; fileEncoding = 4; lastKnownFileType = sourcecode.swift; path = StyleFeaturesWithCustomDictionaryView.swift; sourceTree = "<group>"; };
		D75C35662AB50338003CD55F /* GroupLayersTogetherView.GroupLayerListView.swift */ = {isa = PBXFileReference; fileEncoding = 4; lastKnownFileType = sourcecode.swift; path = GroupLayersTogetherView.GroupLayerListView.swift; sourceTree = "<group>"; };
		D7634FAE2A43B7AC00F8AEFB /* CreateConvexHullAroundGeometriesView.swift */ = {isa = PBXFileReference; fileEncoding = 4; lastKnownFileType = sourcecode.swift; path = CreateConvexHullAroundGeometriesView.swift; sourceTree = "<group>"; };
		D769C2112A29019B00030F61 /* SetUpLocationDrivenGeotriggersView.swift */ = {isa = PBXFileReference; fileEncoding = 4; lastKnownFileType = sourcecode.swift; path = SetUpLocationDrivenGeotriggersView.swift; sourceTree = "<group>"; };
		D77570BF2A2942F800F490CD /* AnimateImagesWithImageOverlayView.swift */ = {isa = PBXFileReference; fileEncoding = 4; lastKnownFileType = sourcecode.swift; path = AnimateImagesWithImageOverlayView.swift; sourceTree = "<group>"; };
		D77572AD2A295DDD00F490CD /* PacificSouthWest2 */ = {isa = PBXFileReference; lastKnownFileType = folder; path = PacificSouthWest2; sourceTree = "<group>"; };
		D78666AC2A2161F100C60110 /* FindNearestVertexView.swift */ = {isa = PBXFileReference; fileEncoding = 4; lastKnownFileType = sourcecode.swift; path = FindNearestVertexView.swift; sourceTree = "<group>"; };
		D79EE76D2A4CEA5D005A52AE /* SetUpLocationDrivenGeotriggersView.Model.swift */ = {isa = PBXFileReference; fileEncoding = 4; lastKnownFileType = sourcecode.swift; path = SetUpLocationDrivenGeotriggersView.Model.swift; sourceTree = "<group>"; };
		D7ABA2F82A32579C0021822B /* MeasureDistanceInSceneView.swift */ = {isa = PBXFileReference; fileEncoding = 4; lastKnownFileType = sourcecode.swift; path = MeasureDistanceInSceneView.swift; sourceTree = "<group>"; };
		D7ABA2FE2A32881C0021822B /* ShowViewshedFromGeoelementInSceneView.swift */ = {isa = PBXFileReference; fileEncoding = 4; lastKnownFileType = sourcecode.swift; path = ShowViewshedFromGeoelementInSceneView.swift; sourceTree = "<group>"; };
		D7AE861D2AC39DC50049B626 /* DisplayAnnotationView.swift */ = {isa = PBXFileReference; fileEncoding = 4; lastKnownFileType = sourcecode.swift; path = DisplayAnnotationView.swift; sourceTree = "<group>"; };
		D7C16D1A2AC5F95300689E89 /* Animate3DGraphicView.swift */ = {isa = PBXFileReference; fileEncoding = 4; lastKnownFileType = sourcecode.swift; path = Animate3DGraphicView.swift; sourceTree = "<group>"; };
		D7C16D1E2AC5FE8200689E89 /* Pyrenees.csv */ = {isa = PBXFileReference; fileEncoding = 4; lastKnownFileType = text; path = Pyrenees.csv; sourceTree = "<group>"; };
		D7C16D212AC5FE9800689E89 /* GrandCanyon.csv */ = {isa = PBXFileReference; fileEncoding = 4; lastKnownFileType = text; path = GrandCanyon.csv; sourceTree = "<group>"; };
		D7C16D242AC5FEA600689E89 /* Snowdon.csv */ = {isa = PBXFileReference; fileEncoding = 4; lastKnownFileType = text; path = Snowdon.csv; sourceTree = "<group>"; };
		D7C16D272AC5FEB600689E89 /* Hawaii.csv */ = {isa = PBXFileReference; fileEncoding = 4; lastKnownFileType = text; path = Hawaii.csv; sourceTree = "<group>"; };
		D7CC33FD2A31475C00198EDF /* ShowLineOfSightBetweenPointsView.swift */ = {isa = PBXFileReference; fileEncoding = 4; lastKnownFileType = sourcecode.swift; path = ShowLineOfSightBetweenPointsView.swift; sourceTree = "<group>"; };
		D7E440D62A1ECE7D005D74DE /* CreateBuffersAroundPointsView.swift */ = {isa = PBXFileReference; fileEncoding = 4; lastKnownFileType = sourcecode.swift; path = CreateBuffersAroundPointsView.swift; sourceTree = "<group>"; };
		D7E557672A1D768800B9FB09 /* AddWMSLayerView.swift */ = {isa = PBXFileReference; fileEncoding = 4; lastKnownFileType = sourcecode.swift; path = AddWMSLayerView.swift; sourceTree = "<group>"; };
		D7EAF3592A1C023800D822C4 /* SetMinAndMaxScaleView.swift */ = {isa = PBXFileReference; fileEncoding = 4; lastKnownFileType = sourcecode.swift; path = SetMinAndMaxScaleView.swift; sourceTree = "<group>"; };
		D7ECF5972AB8BE63003FB2BE /* RenderMultilayerSymbolsView.swift */ = {isa = PBXFileReference; fileEncoding = 4; lastKnownFileType = sourcecode.swift; path = RenderMultilayerSymbolsView.swift; sourceTree = "<group>"; };
		D7EF5D742A26A03A00FEBDE5 /* ShowCoordinatesInMultipleFormatsView.swift */ = {isa = PBXFileReference; fileEncoding = 4; lastKnownFileType = sourcecode.swift; path = ShowCoordinatesInMultipleFormatsView.swift; sourceTree = "<group>"; };
		E000E75F2869E33D005D87C5 /* ClipGeometryView.swift */ = {isa = PBXFileReference; lastKnownFileType = sourcecode.swift; path = ClipGeometryView.swift; sourceTree = "<group>"; };
		E000E762286A0B18005D87C5 /* CutGeometryView.swift */ = {isa = PBXFileReference; lastKnownFileType = sourcecode.swift; path = CutGeometryView.swift; sourceTree = "<group>"; };
		E004A6BD28414332002A1FE6 /* SetViewpointRotationView.swift */ = {isa = PBXFileReference; fileEncoding = 4; lastKnownFileType = sourcecode.swift; path = SetViewpointRotationView.swift; sourceTree = "<group>"; };
		E004A6D828465C70002A1FE6 /* DisplaySceneView.swift */ = {isa = PBXFileReference; fileEncoding = 4; lastKnownFileType = sourcecode.swift; path = DisplaySceneView.swift; sourceTree = "<group>"; };
		E004A6DF28466279002A1FE6 /* ShowCalloutView.swift */ = {isa = PBXFileReference; lastKnownFileType = sourcecode.swift; path = ShowCalloutView.swift; sourceTree = "<group>"; };
		E004A6E52846A61F002A1FE6 /* StyleGraphicsWithSymbolsView.swift */ = {isa = PBXFileReference; lastKnownFileType = sourcecode.swift; path = StyleGraphicsWithSymbolsView.swift; sourceTree = "<group>"; };
		E004A6E828493BCE002A1FE6 /* ShowDeviceLocationView.swift */ = {isa = PBXFileReference; lastKnownFileType = sourcecode.swift; path = ShowDeviceLocationView.swift; sourceTree = "<group>"; };
		E004A6EC2849556E002A1FE6 /* CreatePlanarAndGeodeticBuffersView.swift */ = {isa = PBXFileReference; lastKnownFileType = sourcecode.swift; path = CreatePlanarAndGeodeticBuffersView.swift; sourceTree = "<group>"; };
		E004A6EF284E4B9B002A1FE6 /* DownloadVectorTilesToLocalCacheView.swift */ = {isa = PBXFileReference; lastKnownFileType = sourcecode.swift; path = DownloadVectorTilesToLocalCacheView.swift; sourceTree = "<group>"; };
		E004A6F2284E4FEB002A1FE6 /* ShowResultOfSpatialOperationsView.swift */ = {isa = PBXFileReference; lastKnownFileType = sourcecode.swift; path = ShowResultOfSpatialOperationsView.swift; sourceTree = "<group>"; };
		E004A6F5284FA42A002A1FE6 /* SelectFeaturesInFeatureLayerView.swift */ = {isa = PBXFileReference; lastKnownFileType = sourcecode.swift; path = SelectFeaturesInFeatureLayerView.swift; sourceTree = "<group>"; };
		E0082216287755AC002AD138 /* View+Sheet.swift */ = {isa = PBXFileReference; lastKnownFileType = sourcecode.swift; path = "View+Sheet.swift"; sourceTree = "<group>"; };
		E041ABBF287CA9F00056009B /* WebView.swift */ = {isa = PBXFileReference; lastKnownFileType = sourcecode.swift; path = WebView.swift; sourceTree = "<group>"; };
		E041ABD6287DB04D0056009B /* SampleInfoView.swift */ = {isa = PBXFileReference; lastKnownFileType = sourcecode.swift; path = SampleInfoView.swift; sourceTree = "<group>"; };
		E041AC15287F54580056009B /* highlight.min.js */ = {isa = PBXFileReference; fileEncoding = 4; lastKnownFileType = sourcecode.javascript; path = highlight.min.js; sourceTree = "<group>"; };
		E041AC1D288076A60056009B /* info.css */ = {isa = PBXFileReference; fileEncoding = 4; lastKnownFileType = text.css; path = info.css; sourceTree = "<group>"; };
		E041AC1F288077B90056009B /* xcode.css */ = {isa = PBXFileReference; fileEncoding = 4; lastKnownFileType = text.css; path = xcode.css; sourceTree = "<group>"; };
		E066DD34285CF3B3004D3D5B /* FindRouteView.swift */ = {isa = PBXFileReference; lastKnownFileType = sourcecode.swift; path = FindRouteView.swift; sourceTree = "<group>"; };
		E066DD372860AB28004D3D5B /* StyleGraphicsWithRendererView.swift */ = {isa = PBXFileReference; lastKnownFileType = sourcecode.swift; path = StyleGraphicsWithRendererView.swift; sourceTree = "<group>"; };
		E066DD3A2860CA08004D3D5B /* ShowResultOfSpatialRelationshipsView.swift */ = {isa = PBXFileReference; lastKnownFileType = sourcecode.swift; path = ShowResultOfSpatialRelationshipsView.swift; sourceTree = "<group>"; };
		E066DD3F28610F55004D3D5B /* AddSceneLayerFromServiceView.swift */ = {isa = PBXFileReference; lastKnownFileType = sourcecode.swift; path = AddSceneLayerFromServiceView.swift; sourceTree = "<group>"; };
		E070A0A2286F3B6000F2B606 /* DownloadPreplannedMapAreaView.swift */ = {isa = PBXFileReference; lastKnownFileType = sourcecode.swift; path = DownloadPreplannedMapAreaView.swift; sourceTree = "<group>"; };
		E088E1562862579D00413100 /* SetSurfacePlacementModeView.swift */ = {isa = PBXFileReference; lastKnownFileType = sourcecode.swift; path = SetSurfacePlacementModeView.swift; sourceTree = "<group>"; };
		E088E1732863B5F800413100 /* GenerateOfflineMapView.swift */ = {isa = PBXFileReference; lastKnownFileType = sourcecode.swift; path = GenerateOfflineMapView.swift; sourceTree = "<group>"; };
		E08953F02891899600E077CF /* EnvironmentValues+SampleInfoVisibility.swift */ = {isa = PBXFileReference; lastKnownFileType = sourcecode.swift; path = "EnvironmentValues+SampleInfoVisibility.swift"; sourceTree = "<group>"; };
		E0D04FF128A5390000747989 /* DownloadPreplannedMapAreaView.Model.swift */ = {isa = PBXFileReference; lastKnownFileType = sourcecode.swift; path = DownloadPreplannedMapAreaView.Model.swift; sourceTree = "<group>"; };
		E0EA0B762866390E00C9621D /* ProjectGeometryView.swift */ = {isa = PBXFileReference; lastKnownFileType = sourcecode.swift; path = ProjectGeometryView.swift; sourceTree = "<group>"; };
		E0FE32E628747778002C6ACA /* BrowseBuildingFloorsView.swift */ = {isa = PBXFileReference; lastKnownFileType = sourcecode.swift; path = BrowseBuildingFloorsView.swift; sourceTree = "<group>"; };
		F111CCC0288B5D5600205358 /* DisplayMapFromMobileMapPackageView.swift */ = {isa = PBXFileReference; lastKnownFileType = sourcecode.swift; path = DisplayMapFromMobileMapPackageView.swift; sourceTree = "<group>"; };
		F111CCC3288B641900205358 /* Yellowstone.mmpk */ = {isa = PBXFileReference; lastKnownFileType = file; path = Yellowstone.mmpk; sourceTree = "<group>"; };
		F1E71BF0289473760064C33F /* AddRasterFromFileView.swift */ = {isa = PBXFileReference; lastKnownFileType = sourcecode.swift; path = AddRasterFromFileView.swift; sourceTree = "<group>"; };
/* End PBXFileReference section */

/* Begin PBXFrameworksBuildPhase section */
		00E5401027F3CCA200CF66D5 /* Frameworks */ = {
			isa = PBXFrameworksBuildPhase;
			buildActionMask = 2147483647;
			files = (
				00C43AED2947DC350099AE34 /* ArcGISToolkit in Frameworks */,
			);
			runOnlyForDeploymentPostprocessing = 0;
		};
/* End PBXFrameworksBuildPhase section */

/* Begin PBXGroup section */
		0005580D281872BE00224BC6 /* Views */ = {
			isa = PBXGroup;
			children = (
				00B04272282EC59E0072E1B4 /* AboutView.swift */,
				D70BE5782A5624A80022CA02 /* CategoriesView.swift */,
				00E5400D27F3CCA100CF66D5 /* ContentView.swift */,
				000558092817C51E00224BC6 /* SampleDetailView.swift */,
				E041ABD6287DB04D0056009B /* SampleInfoView.swift */,
				00273CF52A82AB8700A7A77D /* SampleRow.swift */,
				00273CF32A82AB5900A7A77D /* SamplesSearchView.swift */,
				00C7993A2A845AAF00AFE342 /* Sidebar.swift */,
				E041ABBF287CA9F00056009B /* WebView.swift */,
			);
			path = Views;
			sourceTree = "<group>";
		};
		00181B442846AD3900654571 /* Extensions */ = {
			isa = PBXGroup;
			children = (
				E08953F02891899600E077CF /* EnvironmentValues+SampleInfoVisibility.swift */,
				00181B452846AD7100654571 /* View+Alert.swift */,
				E0082216287755AC002AD138 /* View+Sheet.swift */,
			);
			path = Extensions;
			sourceTree = "<group>";
		};
		0023DE5029D648FA0098243A /* macOS */ = {
			isa = PBXGroup;
			children = (
				00ACF554293E6C6A0059B2A9 /* Samples.entitlements */,
			);
			path = macOS;
			sourceTree = "<group>";
		};
		003D7C332821EBCC009DDFD2 /* Scripts */ = {
			isa = PBXGroup;
			children = (
				00CCB8A2285AAD7D00BBAB70 /* DowloadPortalItemData.swift */,
				003D7C352821EBCC009DDFD2 /* GenerateSampleViewSourceCode.swift */,
				003D7C342821EBCC009DDFD2 /* masquerade */,
			);
			path = Scripts;
			sourceTree = "<group>";
		};
		0044288C29C90BD500160767 /* Get elevation at point on surface */ = {
			isa = PBXGroup;
			children = (
				0044289129C90C0B00160767 /* GetElevationAtPointOnSurfaceView.swift */,
			);
			path = "Get elevation at point on surface";
			sourceTree = "<group>";
		};
		0044CDD72995C352004618CE /* Show device location history */ = {
			isa = PBXGroup;
			children = (
				0044CDDE2995C39E004618CE /* ShowDeviceLocationHistoryView.swift */,
			);
			path = "Show device location history";
			sourceTree = "<group>";
		};
		0074ABAF281742420037244A /* Supporting Files */ = {
			isa = PBXGroup;
			children = (
				00181B442846AD3900654571 /* Extensions */,
				0074ABC028174F430037244A /* Models */,
				0005580D281872BE00224BC6 /* Views */,
				E041ABC3287CAFEB0056009B /* Web */,
			);
			path = "Supporting Files";
			sourceTree = "<group>";
		};
		0074ABB228174B830037244A /* Samples */ = {
			isa = PBXGroup;
			children = (
				79D84D0C2A815BED00F45262 /* Add custom dynamic entity data source */,
				4D2ADC3E29C26D05003B367F /* Add dynamic entity layer */,
				00D4EF7E2863840D00B9CC30 /* Add feature layers */,
				F19A316128906F0D003B7EF9 /* Add raster from file */,
				E066DD3E28610F3F004D3D5B /* Add scene layer from service */,
				D7E557602A1D743100B9FB09 /* Add WMS layer */,
				1C3B7DC22A5F64FC00907443 /* Analyze network with subnetwork trace */,
				D7C16D172AC5F6C100689E89 /* Animate 3D graphic */,
				D77570BC2A29427200F490CD /* Animate images with image overlay */,
				D75362CC2A1E862B00D83028 /* Apply unique value renderer */,
				218F35B229C28F4A00502022 /* Authenticate with OAuth */,
				E0FE32E528747762002C6ACA /* Browse building floors */,
				1C9B74D229DB54560038B06F /* Change camera controller */,
				4D2ADC5329C4F612003B367F /* Change map view background */,
				1C0C1C3229D34DAE005C8B24 /* Change viewpoint */,
				E000E75E2869E325005D87C5 /* Clip geometry */,
				88F93CBE29C3D4E30006B28E /* Create and edit geometries */,
				79B7B8082A1BF8B300F57C27 /* Create and save KML file */,
				D7E440D12A1ECBC2005D74DE /* Create buffers around points */,
				D7B3C5C02A43B71E001DA4D8 /* Create convex hull around geometries */,
				D744FD132A2112360084A66C /* Create convex hull around points */,
				1C19B4EA2A578E46001D2506 /* Create load report */,
				E004A6EB28495538002A1FE6 /* Create planar and geodetic buffers */,
				D71C5F602AAA7854006599FD /* Create symbol styles from web styles */,
				E000E761286A0B07005D87C5 /* Cut geometry */,
				D71099692A27D8880065A1C1 /* Densify and generalize geometry */,
				D7AE861A2AC39D750049B626 /* Display annotation */,
				00A7A1422A2FC58300F035F7 /* Display content of utility network container */,
				D7497F382AC4B45300167AD2 /* Display dimensions */,
				0074ABB328174B830037244A /* Display map */,
				F111CCBD288B548400205358 /* Display map from mobile map package */,
				D752D95B2A3BCDD4003EB25E /* Display map from portal item */,
				00B04FB3283EEB830026C882 /* Display overview map */,
				1C56B5DE2A82C02D000381DA /* Display points using clustering feature reduction */,
				E004A6D528465C70002A1FE6 /* Display scene */,
				E070A0A1286F3B3400F2B606 /* Download preplanned map area */,
				E004A6EE284E4B7A002A1FE6 /* Download vector tiles to local cache */,
				1C26ED122A859525009B7721 /* Filter features in scene */,
				D78666A92A21616D00C60110 /* Find nearest vertex */,
				E066DD33285CF3A0004D3D5B /* Find route */,
				E088E1722863B5E600413100 /* Generate offline map */,
				0044288C29C90BD500160767 /* Get elevation at point on surface */,
				D704AA562AB22B7A00A3BB63 /* Group layers together */,
				D751018A2A2E960300B8FA48 /* Identify layer features */,
				D7464F182ACE0445007FEE88 /* Identify raster cell */,
				D752D93C2A3914E5003EB25E /* Manage operational layers */,
				D7ABA2F52A3256610021822B /* Measure distance in scene */,
				D752D9422A3A6EB8003EB25E /* Monitor changes to map load status */,
				75DD739029D38B1B0010229D /* Navigate route */,
				D7232EDD2AC1E5410079ABFF /* Play KML tour */,
				E0EA0B75286638FD00C9621D /* Project geometry */,
				108EC03F29D25AE1000F35D0 /* Query feature table */,
				D7ECF5942AB8BDCA003FB2BE /* Render multilayer symbols */,
				1CAB8D402A3CEAB0002AA649 /* Run valve isolation trace */,
				00CB913628481475005C2C5D /* Search with geocode */,
				E004A6F4284FA3C5002A1FE6 /* Select features in feature layer */,
				00B042E3282EDC690072E1B4 /* Set basemap */,
				D734FA072A183A5A00246D7E /* Set max extent */,
				D7EAF34F2A1C011000D822C4 /* Set min and max scale */,
				E088E1552862578800413100 /* Set surface placement mode */,
				D769C20D2A28FF8600030F61 /* Set up location-driven geotriggers */,
				E004A6B928414332002A1FE6 /* Set viewpoint rotation */,
				1C43BC782A43781100509BF8 /* Set visibility of subtype sublayer */,
				E004A6DE2846626A002A1FE6 /* Show callout */,
				D7EF5D712A269E2D00FEBDE5 /* Show coordinates in multiple formats */,
				E004A6E728493BBB002A1FE6 /* Show device location */,
				0044CDD72995C352004618CE /* Show device location history */,
				D722BD1E2A420D7E002C2087 /* Show extruded features */,
				D751017D2A2E490800B8FA48 /* Show labels on layer */,
				D7CC33FB2A31475C00198EDF /* Show line of sight between points */,
				D7337C5C2ABD137400A5D865 /* Show mobile map package expiration date */,
				1C42E04129D2396B004FC4BE /* Show popup */,
				1C9B74C429DB43580038B06F /* Show realistic light and shadows */,
				E004A6F1284E4F80002A1FE6 /* Show result of spatial operations */,
				E066DD392860C9EE004D3D5B /* Show result of spatial relationships */,
				1CAF831A2A20305F000E1E60 /* Show utility associations */,
				D7ABA2FB2A3287C10021822B /* Show viewshed from geoelement in scene */,
				0086F3FC28E3770900974721 /* Show viewshed from point in scene */,
				D75B584D2AAFB2C20038B3B4 /* Style features with custom dictionary */,
				E066DD362860AB0B004D3D5B /* Style graphics with renderer */,
				E004A6E42846A609002A1FE6 /* Style graphics with symbols */,
				D754E31D2A1D661D0006C5F1 /* Style point with picture marker symbols */,
				D74C8BFA2ABA5572007C76B8 /* Style symbols from mobile style file */,
				7573E81229D6134C00BEED9C /* Trace utility network */,
			);
			path = Samples;
			sourceTree = "<group>";
		};
		0074ABB328174B830037244A /* Display map */ = {
			isa = PBXGroup;
			children = (
				0074ABBE28174BCF0037244A /* DisplayMapView.swift */,
			);
			path = "Display map";
			sourceTree = "<group>";
		};
		0074ABC028174F430037244A /* Models */ = {
			isa = PBXGroup;
			children = (
				00CCB8A4285BAF8700BBAB70 /* OnDemandResource.swift */,
				0074ABC128174F430037244A /* Sample.swift */,
			);
			path = Models;
			sourceTree = "<group>";
		};
		0086F3FC28E3770900974721 /* Show viewshed from point in scene */ = {
			isa = PBXGroup;
			children = (
				0042E24228E4BF8F001F33D6 /* ShowViewshedFromPointInSceneView.Model.swift */,
				0086F3FD28E3770900974721 /* ShowViewshedFromPointInSceneView.swift */,
				0042E24428E4F82B001F33D6 /* ShowViewshedFromPointInSceneView.ViewshedSettingsView.swift */,
			);
			path = "Show viewshed from point in scene";
			sourceTree = "<group>";
		};
		00966EE62811F64D009D3DD7 /* iOS */ = {
			isa = PBXGroup;
			children = (
				00E5402A27F775EA00CF66D5 /* Info.plist */,
			);
			path = iOS;
			sourceTree = "<group>";
		};
		00A7A1422A2FC58300F035F7 /* Display content of utility network container */ = {
			isa = PBXGroup;
			children = (
				00A7A1432A2FC58300F035F7 /* DisplayContentOfUtilityNetworkContainerView.swift */,
				00A7A1492A2FC5B700F035F7 /* DisplayContentOfUtilityNetworkContainerView.Model.swift */,
			);
			path = "Display content of utility network container";
			sourceTree = "<group>";
		};
		00B042E3282EDC690072E1B4 /* Set basemap */ = {
			isa = PBXGroup;
			children = (
				00B042E5282EDC690072E1B4 /* SetBasemapView.swift */,
			);
			path = "Set basemap";
			sourceTree = "<group>";
		};
		00B04FB3283EEB830026C882 /* Display overview map */ = {
			isa = PBXGroup;
			children = (
				00B04FB4283EEBA80026C882 /* DisplayOverviewMapView.swift */,
			);
			path = "Display overview map";
			sourceTree = "<group>";
		};
		00C94A0228B53DCC004E42D9 /* 7c4c679ab06a4df19dc497f577f111bd */ = {
			isa = PBXGroup;
			children = (
				00C94A0C28B53DE1004E42D9 /* raster-file */,
			);
			path = 7c4c679ab06a4df19dc497f577f111bd;
			sourceTree = "<group>";
		};
		00CB913628481475005C2C5D /* Search with geocode */ = {
			isa = PBXGroup;
			children = (
				00CB9137284814A4005C2C5D /* SearchWithGeocodeView.swift */,
			);
			path = "Search with geocode";
			sourceTree = "<group>";
		};
		00CCB8A6285D059300BBAB70 /* Portal Data */ = {
			isa = PBXGroup;
			children = (
				D74C8C002ABA6202007C76B8 /* 1bd036f221f54a99abc9e46ff3511cbf */,
				D7C16D1D2AC5FE8200689E89 /* 5a9b60cee9ba41e79640a06bcdf8084d */,
				00C94A0228B53DCC004E42D9 /* 7c4c679ab06a4df19dc497f577f111bd */,
				D701D7242A37C7E4006FF0C8 /* 07d62a792ab6496d9b772a24efea45d0 */,
				00D4EF8328638BF100B9CC30 /* 15a7cbd3af1e47cfa5d2c6b93dc44fc2 */,
				00D4EF8E28638BF100B9CC30 /* 68ec42517cdd439e81b036210483e8e7 */,
				D7C16D202AC5FE9800689E89 /* 290f0c571c394461a8b58b6775d0bd63 */,
				1C965C4629DBA879002F8536 /* 681d6f7694644709a7c830ec57a2d72b */,
				D7C16D232AC5FEA600689E89 /* 12509ffdc684437f8f2656b0129d2c13 */,
				D73F8CF22AB1089900CD39DA /* 751138a2e0844e06853522d54103222a */,
				D721EEA62ABDFF550040BE46 /* 174150279af74a2ba6f8b87a567f480b */,
				792222DB2A81AA5D00619FFE /* a8a942c228af4fac96baa78ad60f511f */,
				D7464F202ACE0910007FEE88 /* b5f977c78ec74b3a8857ca86d1d9b318 */,
				00D4EF8128638BF100B9CC30 /* cb1b20748a9f4d128dad8a87244e3e37 */,
				D77572AC2A295DC100F490CD /* d1453556d91e46dea191c20c398b82cd */,
				F111CCC2288B63DB00205358 /* e1f3a7254cb845b09450f54937c16061 */,
				D7C16D262AC5FEB600689E89 /* e87c154fb9c2487f999143df5b08e9b1 */,
				D7497F3E2AC4BA4100167AD2 /* f5ff6f5556a945bca87ca513b8729a1e */,
			);
			path = "Portal Data";
			sourceTree = SOURCE_ROOT;
		};
		00D4EF7E2863840D00B9CC30 /* Add feature layers */ = {
			isa = PBXGroup;
			children = (
				00D4EF7F2863842100B9CC30 /* AddFeatureLayersView.swift */,
			);
			path = "Add feature layers";
			sourceTree = "<group>";
		};
		00D4EF8128638BF100B9CC30 /* cb1b20748a9f4d128dad8a87244e3e37 */ = {
			isa = PBXGroup;
			children = (
				00D4EF8228638BF100B9CC30 /* LA_Trails.geodatabase */,
			);
			path = cb1b20748a9f4d128dad8a87244e3e37;
			sourceTree = "<group>";
		};
		00D4EF8328638BF100B9CC30 /* 15a7cbd3af1e47cfa5d2c6b93dc44fc2 */ = {
			isa = PBXGroup;
			children = (
				00D4EFB02863CE6300B9CC30 /* ScottishWildlifeTrust_reserves */,
			);
			path = 15a7cbd3af1e47cfa5d2c6b93dc44fc2;
			sourceTree = "<group>";
		};
		00D4EF8E28638BF100B9CC30 /* 68ec42517cdd439e81b036210483e8e7 */ = {
			isa = PBXGroup;
			children = (
				00D4EF8F28638BF100B9CC30 /* AuroraCO.gpkg */,
			);
			path = 68ec42517cdd439e81b036210483e8e7;
			sourceTree = "<group>";
		};
		00E5400627F3CCA100CF66D5 = {
			isa = PBXGroup;
			children = (
				00966EE62811F64D009D3DD7 /* iOS */,
				0023DE5029D648FA0098243A /* macOS */,
				00CCB8A6285D059300BBAB70 /* Portal Data */,
				00E5401427F3CCA200CF66D5 /* Products */,
				003D7C332821EBCC009DDFD2 /* Scripts */,
				00E5400B27F3CCA100CF66D5 /* Shared */,
			);
			sourceTree = "<group>";
		};
		00E5400B27F3CCA100CF66D5 /* Shared */ = {
			isa = PBXGroup;
			children = (
				0074ABAF281742420037244A /* Supporting Files */,
				0074ABB228174B830037244A /* Samples */,
				00E5400C27F3CCA100CF66D5 /* SamplesApp.swift */,
				00E5400E27F3CCA200CF66D5 /* Assets.xcassets */,
				001C6DD827FE585A00D472C2 /* AppSecrets.swift.masque */,
				0074ABCA2817B8DB0037244A /* SamplesApp+Samples.swift.tache */,
			);
			path = Shared;
			sourceTree = "<group>";
		};
		00E5401427F3CCA200CF66D5 /* Products */ = {
			isa = PBXGroup;
			children = (
				00E5401327F3CCA200CF66D5 /* Samples.app */,
			);
			name = Products;
			sourceTree = "<group>";
		};
		108EC03F29D25AE1000F35D0 /* Query feature table */ = {
			isa = PBXGroup;
			children = (
				108EC04029D25B2C000F35D0 /* QueryFeatureTableView.swift */,
			);
			path = "Query feature table";
			sourceTree = "<group>";
		};
		1C0C1C3229D34DAE005C8B24 /* Change viewpoint */ = {
			isa = PBXGroup;
			children = (
				1C0C1C3429D34DAE005C8B24 /* ChangeViewpointView.swift */,
			);
			path = "Change viewpoint";
			sourceTree = "<group>";
		};
		1C19B4EA2A578E46001D2506 /* Create load report */ = {
			isa = PBXGroup;
			children = (
				1C19B4EF2A578E46001D2506 /* CreateLoadReportView.Model.swift */,
				1C19B4ED2A578E46001D2506 /* CreateLoadReportView.swift */,
				1C19B4EB2A578E46001D2506 /* CreateLoadReportView.Views.swift */,
			);
			path = "Create load report";
			sourceTree = "<group>";
		};
		1C26ED122A859525009B7721 /* Filter features in scene */ = {
			isa = PBXGroup;
			children = (
				1C26ED152A859525009B7721 /* FilterFeaturesInSceneView.swift */,
			);
			path = "Filter features in scene";
			sourceTree = "<group>";
		};
		1C3B7DC22A5F64FC00907443 /* Analyze network with subnetwork trace */ = {
			isa = PBXGroup;
			children = (
				1C3B7DC32A5F64FC00907443 /* AnalyzeNetworkWithSubnetworkTraceView.Model.swift */,
				1C3B7DC62A5F64FC00907443 /* AnalyzeNetworkWithSubnetworkTraceView.swift */,
			);
			path = "Analyze network with subnetwork trace";
			sourceTree = "<group>";
		};
		1C42E04129D2396B004FC4BE /* Show popup */ = {
			isa = PBXGroup;
			children = (
				1C42E04329D2396B004FC4BE /* ShowPopupView.swift */,
			);
			path = "Show popup";
			sourceTree = "<group>";
		};
		1C43BC782A43781100509BF8 /* Set visibility of subtype sublayer */ = {
			isa = PBXGroup;
			children = (
				1C43BC7C2A43781100509BF8 /* SetVisibilityOfSubtypeSublayerView.Model.swift */,
				1C43BC7E2A43781100509BF8 /* SetVisibilityOfSubtypeSublayerView.swift */,
				1C43BC792A43781100509BF8 /* SetVisibilityOfSubtypeSublayerView.Views.swift */,
			);
			path = "Set visibility of subtype sublayer";
			sourceTree = "<group>";
		};
		1C56B5DE2A82C02D000381DA /* Display points using clustering feature reduction */ = {
			isa = PBXGroup;
			children = (
				1C56B5E22A82C02D000381DA /* DisplayPointsUsingClusteringFeatureReductionView.swift */,
			);
			path = "Display points using clustering feature reduction";
			sourceTree = "<group>";
		};
		1C965C4629DBA879002F8536 /* 681d6f7694644709a7c830ec57a2d72b */ = {
			isa = PBXGroup;
			children = (
				004FE87029DF5D8700075217 /* Bristol */,
			);
			path = 681d6f7694644709a7c830ec57a2d72b;
			sourceTree = "<group>";
		};
		1C9B74C429DB43580038B06F /* Show realistic light and shadows */ = {
			isa = PBXGroup;
			children = (
				1C9B74C529DB43580038B06F /* ShowRealisticLightAndShadowsView.swift */,
			);
			path = "Show realistic light and shadows";
			sourceTree = "<group>";
		};
		1C9B74D229DB54560038B06F /* Change camera controller */ = {
			isa = PBXGroup;
			children = (
				1C9B74D529DB54560038B06F /* ChangeCameraControllerView.swift */,
			);
			path = "Change camera controller";
			sourceTree = "<group>";
		};
		1CAB8D402A3CEAB0002AA649 /* Run valve isolation trace */ = {
			isa = PBXGroup;
			children = (
				1CAB8D442A3CEAB0002AA649 /* RunValveIsolationTraceView.Model.swift */,
				1CAB8D472A3CEAB0002AA649 /* RunValveIsolationTraceView.swift */,
			);
			path = "Run valve isolation trace";
			sourceTree = "<group>";
		};
		1CAF831A2A20305F000E1E60 /* Show utility associations */ = {
			isa = PBXGroup;
			children = (
				1CAF831B2A20305F000E1E60 /* ShowUtilityAssociationsView.swift */,
			);
			path = "Show utility associations";
			sourceTree = "<group>";
		};
		218F35B229C28F4A00502022 /* Authenticate with OAuth */ = {
			isa = PBXGroup;
			children = (
				218F35B329C28F4A00502022 /* AuthenticateWithOAuthView.swift */,
			);
			path = "Authenticate with OAuth";
			sourceTree = "<group>";
		};
		4D2ADC3E29C26D05003B367F /* Add dynamic entity layer */ = {
			isa = PBXGroup;
			children = (
				4D2ADC3F29C26D05003B367F /* AddDynamicEntityLayerView.swift */,
				4D2ADC6629C50BD6003B367F /* AddDynamicEntityLayerView.Model.swift */,
				4D2ADC6829C50C4C003B367F /* AddDynamicEntityLayerView.SettingsView.swift */,
			);
			path = "Add dynamic entity layer";
			sourceTree = "<group>";
		};
		4D2ADC5329C4F612003B367F /* Change map view background */ = {
			isa = PBXGroup;
			children = (
				4D2ADC5529C4F612003B367F /* ChangeMapViewBackgroundView.swift */,
				4D2ADC5829C4F612003B367F /* ChangeMapViewBackgroundView.SettingsView.swift */,
				4D2ADC6129C5071C003B367F /* ChangeMapViewBackgroundView.Model.swift */,
			);
			path = "Change map view background";
			sourceTree = "<group>";
		};
		7573E81229D6134C00BEED9C /* Trace utility network */ = {
			isa = PBXGroup;
			children = (
				7573E81329D6134C00BEED9C /* TraceUtilityNetworkView.Model.swift */,
				7573E81529D6134C00BEED9C /* TraceUtilityNetworkView.Enums.swift */,
				7573E81729D6134C00BEED9C /* TraceUtilityNetworkView.Views.swift */,
				7573E81829D6134C00BEED9C /* TraceUtilityNetworkView.swift */,
			);
			path = "Trace utility network";
			sourceTree = "<group>";
		};
		75DD739029D38B1B0010229D /* Navigate route */ = {
			isa = PBXGroup;
			children = (
				75DD739129D38B1B0010229D /* NavigateRouteView.swift */,
			);
			path = "Navigate route";
			sourceTree = "<group>";
		};
		792222DB2A81AA5D00619FFE /* a8a942c228af4fac96baa78ad60f511f */ = {
			isa = PBXGroup;
			children = (
				792222DC2A81AA5D00619FFE /* AIS_MarineCadastre_SelectedVessels_CustomDataSource.jsonl */,
			);
			path = a8a942c228af4fac96baa78ad60f511f;
			sourceTree = "<group>";
		};
		79B7B8082A1BF8B300F57C27 /* Create and save KML file */ = {
			isa = PBXGroup;
			children = (
				79302F842A1ED4E30002336A /* CreateAndSaveKMLView.Model.swift */,
				79B7B8092A1BF8EC00F57C27 /* CreateAndSaveKMLView.swift */,
				79302F862A1ED71B0002336A /* CreateAndSaveKMLView.Views.swift */,
			);
			path = "Create and save KML file";
			sourceTree = "<group>";
		};
		79D84D0C2A815BED00F45262 /* Add custom dynamic entity data source */ = {
			isa = PBXGroup;
			children = (
				79D84D0D2A815C5B00F45262 /* AddCustomDynamicEntityDataSourceView.swift */,
				7900C5F52A83FC3F002D430F /* AddCustomDynamicEntityDataSourceView.Vessel.swift */,
			);
			path = "Add custom dynamic entity data source";
			sourceTree = "<group>";
		};
		88F93CBE29C3D4E30006B28E /* Create and edit geometries */ = {
			isa = PBXGroup;
			children = (
				88F93CC029C3D59C0006B28E /* CreateAndEditGeometriesView.swift */,
			);
			path = "Create and edit geometries";
			sourceTree = "<group>";
		};
		D701D7242A37C7E4006FF0C8 /* 07d62a792ab6496d9b772a24efea45d0 */ = {
			isa = PBXGroup;
			children = (
				D701D72B2A37C7F7006FF0C8 /* bradley_low_3ds */,
			);
			path = 07d62a792ab6496d9b772a24efea45d0;
			sourceTree = "<group>";
		};
		D704AA562AB22B7A00A3BB63 /* Group layers together */ = {
			isa = PBXGroup;
			children = (
				D704AA592AB22C1A00A3BB63 /* GroupLayersTogetherView.swift */,
				D75C35662AB50338003CD55F /* GroupLayersTogetherView.GroupLayerListView.swift */,
			);
			path = "Group layers together";
			sourceTree = "<group>";
		};
		D71099692A27D8880065A1C1 /* Densify and generalize geometry */ = {
			isa = PBXGroup;
			children = (
				D710996C2A27D9210065A1C1 /* DensifyAndGeneralizeGeometryView.swift */,
				D710996F2A2802FA0065A1C1 /* DensifyAndGeneralizeGeometryView.SettingsView.swift */,
			);
			path = "Densify and generalize geometry";
			sourceTree = "<group>";
		};
		D71C5F602AAA7854006599FD /* Create symbol styles from web styles */ = {
			isa = PBXGroup;
			children = (
				D71C5F632AAA7A88006599FD /* CreateSymbolStylesFromWebStylesView.swift */,
			);
			path = "Create symbol styles from web styles";
			sourceTree = "<group>";
		};
		D721EEA62ABDFF550040BE46 /* 174150279af74a2ba6f8b87a567f480b */ = {
			isa = PBXGroup;
			children = (
				D721EEA72ABDFF550040BE46 /* LothianRiversAnno.mmpk */,
			);
			path = 174150279af74a2ba6f8b87a567f480b;
			sourceTree = "<group>";
		};
		D722BD1E2A420D7E002C2087 /* Show extruded features */ = {
			isa = PBXGroup;
			children = (
				D722BD212A420DAD002C2087 /* ShowExtrudedFeaturesView.swift */,
			);
			path = "Show extruded features";
			sourceTree = "<group>";
		};
		D7232EDD2AC1E5410079ABFF /* Play KML tour */ = {
			isa = PBXGroup;
			children = (
				D7232EE02AC1E5AA0079ABFF /* PlayKMLTourView.swift */,
			);
			path = "Play KML tour";
			sourceTree = "<group>";
		};
		D7337C5C2ABD137400A5D865 /* Show mobile map package expiration date */ = {
			isa = PBXGroup;
			children = (
				D7337C5F2ABD142D00A5D865 /* ShowMobileMapPackageExpirationDateView.swift */,
			);
			path = "Show mobile map package expiration date";
			sourceTree = "<group>";
		};
		D734FA072A183A5A00246D7E /* Set max extent */ = {
			isa = PBXGroup;
			children = (
				D734FA092A183A5B00246D7E /* SetMaxExtentView.swift */,
			);
			path = "Set max extent";
			sourceTree = "<group>";
		};
		D73F8CF22AB1089900CD39DA /* 751138a2e0844e06853522d54103222a */ = {
			isa = PBXGroup;
			children = (
				D73F8CF32AB1089900CD39DA /* Restaurant.stylx */,
			);
			path = 751138a2e0844e06853522d54103222a;
			sourceTree = "<group>";
		};
		D744FD132A2112360084A66C /* Create convex hull around points */ = {
			isa = PBXGroup;
			children = (
				D744FD162A2112D90084A66C /* CreateConvexHullAroundPointsView.swift */,
			);
			path = "Create convex hull around points";
			sourceTree = "<group>";
		};
		D7464F182ACE0445007FEE88 /* Identify raster cell */ = {
			isa = PBXGroup;
			children = (
				D7464F1D2ACE04B3007FEE88 /* IdentifyRasterCellView.swift */,
			);
			path = "Identify raster cell";
			sourceTree = "<group>";
		};
		D7464F202ACE0910007FEE88 /* b5f977c78ec74b3a8857ca86d1d9b318 */ = {
			isa = PBXGroup;
			children = (
				D7464F2A2ACE0964007FEE88 /* SA_EVI_8Day_03May20 */,
			);
			path = b5f977c78ec74b3a8857ca86d1d9b318;
			sourceTree = "<group>";
		};
		D7497F382AC4B45300167AD2 /* Display dimensions */ = {
			isa = PBXGroup;
			children = (
				D7497F3B2AC4B4C100167AD2 /* DisplayDimensionsView.swift */,
			);
			path = "Display dimensions";
			sourceTree = "<group>";
		};
		D7497F3E2AC4BA4100167AD2 /* f5ff6f5556a945bca87ca513b8729a1e */ = {
			isa = PBXGroup;
			children = (
				D7497F3F2AC4BA4100167AD2 /* Edinburgh_Pylon_Dimensions.mmpk */,
			);
			path = f5ff6f5556a945bca87ca513b8729a1e;
			sourceTree = "<group>";
		};
		D74C8BFA2ABA5572007C76B8 /* Style symbols from mobile style file */ = {
			isa = PBXGroup;
			children = (
				D7337C592ABCFDB100A5D865 /* StyleSymbolsFromMobileStyleFileView.SymbolOptionsListView.swift */,
				D74C8BFD2ABA5605007C76B8 /* StyleSymbolsFromMobileStyleFileView.swift */,
			);
			path = "Style symbols from mobile style file";
			sourceTree = "<group>";
		};
		D74C8C002ABA6202007C76B8 /* 1bd036f221f54a99abc9e46ff3511cbf */ = {
			isa = PBXGroup;
			children = (
				D74C8C012ABA6202007C76B8 /* emoji-mobile.stylx */,
			);
			path = 1bd036f221f54a99abc9e46ff3511cbf;
			sourceTree = "<group>";
		};
		D751017D2A2E490800B8FA48 /* Show labels on layer */ = {
			isa = PBXGroup;
			children = (
				D75101802A2E493600B8FA48 /* ShowLabelsOnLayerView.swift */,
			);
			path = "Show labels on layer";
			sourceTree = "<group>";
		};
		D751018A2A2E960300B8FA48 /* Identify layer features */ = {
			isa = PBXGroup;
			children = (
				D751018D2A2E962D00B8FA48 /* IdentifyLayerFeaturesView.swift */,
			);
			path = "Identify layer features";
			sourceTree = "<group>";
		};
		D752D93C2A3914E5003EB25E /* Manage operational layers */ = {
			isa = PBXGroup;
			children = (
				D752D93F2A39154C003EB25E /* ManageOperationalLayersView.swift */,
			);
			path = "Manage operational layers";
			sourceTree = "<group>";
		};
		D752D9422A3A6EB8003EB25E /* Monitor changes to map load status */ = {
			isa = PBXGroup;
			children = (
				D752D9452A3A6F7F003EB25E /* MonitorChangesToMapLoadStatusView.swift */,
			);
			path = "Monitor changes to map load status";
			sourceTree = "<group>";
		};
		D752D95B2A3BCDD4003EB25E /* Display map from portal item */ = {
			isa = PBXGroup;
			children = (
				D752D95E2A3BCE06003EB25E /* DisplayMapFromPortalItemView.swift */,
			);
			path = "Display map from portal item";
			sourceTree = "<group>";
		};
		D75362CC2A1E862B00D83028 /* Apply unique value renderer */ = {
			isa = PBXGroup;
			children = (
				D75362D12A1E886700D83028 /* ApplyUniqueValueRendererView.swift */,
			);
			path = "Apply unique value renderer";
			sourceTree = "<group>";
		};
		D754E31D2A1D661D0006C5F1 /* Style point with picture marker symbols */ = {
			isa = PBXGroup;
			children = (
				D754E3222A1D66820006C5F1 /* StylePointWithPictureMarkerSymbolsView.swift */,
			);
			path = "Style point with picture marker symbols";
			sourceTree = "<group>";
		};
		D75B584D2AAFB2C20038B3B4 /* Style features with custom dictionary */ = {
			isa = PBXGroup;
			children = (
				D75B58502AAFB3030038B3B4 /* StyleFeaturesWithCustomDictionaryView.swift */,
			);
			path = "Style features with custom dictionary";
			sourceTree = "<group>";
		};
		D769C20D2A28FF8600030F61 /* Set up location-driven geotriggers */ = {
			isa = PBXGroup;
			children = (
				D769C2112A29019B00030F61 /* SetUpLocationDrivenGeotriggersView.swift */,
				D79EE76D2A4CEA5D005A52AE /* SetUpLocationDrivenGeotriggersView.Model.swift */,
			);
			path = "Set up location-driven geotriggers";
			sourceTree = "<group>";
		};
		D77570BC2A29427200F490CD /* Animate images with image overlay */ = {
			isa = PBXGroup;
			children = (
				D77570BF2A2942F800F490CD /* AnimateImagesWithImageOverlayView.swift */,
			);
			path = "Animate images with image overlay";
			sourceTree = "<group>";
		};
		D77572AC2A295DC100F490CD /* d1453556d91e46dea191c20c398b82cd */ = {
			isa = PBXGroup;
			children = (
				D77572AD2A295DDD00F490CD /* PacificSouthWest2 */,
			);
			path = d1453556d91e46dea191c20c398b82cd;
			sourceTree = "<group>";
		};
		D78666A92A21616D00C60110 /* Find nearest vertex */ = {
			isa = PBXGroup;
			children = (
				D78666AC2A2161F100C60110 /* FindNearestVertexView.swift */,
			);
			path = "Find nearest vertex";
			sourceTree = "<group>";
		};
		D7ABA2F52A3256610021822B /* Measure distance in scene */ = {
			isa = PBXGroup;
			children = (
				D7ABA2F82A32579C0021822B /* MeasureDistanceInSceneView.swift */,
			);
			path = "Measure distance in scene";
			sourceTree = "<group>";
		};
		D7ABA2FB2A3287C10021822B /* Show viewshed from geoelement in scene */ = {
			isa = PBXGroup;
			children = (
				D7ABA2FE2A32881C0021822B /* ShowViewshedFromGeoelementInSceneView.swift */,
			);
			path = "Show viewshed from geoelement in scene";
			sourceTree = "<group>";
		};
		D7AE861A2AC39D750049B626 /* Display annotation */ = {
			isa = PBXGroup;
			children = (
				D7AE861D2AC39DC50049B626 /* DisplayAnnotationView.swift */,
			);
			path = "Display annotation";
			sourceTree = "<group>";
		};
		D7B3C5C02A43B71E001DA4D8 /* Create convex hull around geometries */ = {
			isa = PBXGroup;
			children = (
				D7634FAE2A43B7AC00F8AEFB /* CreateConvexHullAroundGeometriesView.swift */,
			);
			path = "Create convex hull around geometries";
			sourceTree = "<group>";
		};
		D7C16D172AC5F6C100689E89 /* Animate 3D graphic */ = {
			isa = PBXGroup;
			children = (
				D7058FB02ACB423C00A40F14 /* Animate3DGraphicView.Model.swift */,
				D7054AE82ACCCB6C007235BA /* Animate3DGraphicView.SettingsView.swift */,
				D7C16D1A2AC5F95300689E89 /* Animate3DGraphicView.swift */,
			);
			path = "Animate 3D graphic";
			sourceTree = "<group>";
		};
		D7C16D1D2AC5FE8200689E89 /* 5a9b60cee9ba41e79640a06bcdf8084d */ = {
			isa = PBXGroup;
			children = (
				D7C16D1E2AC5FE8200689E89 /* Pyrenees.csv */,
			);
			path = 5a9b60cee9ba41e79640a06bcdf8084d;
			sourceTree = "<group>";
		};
		D7C16D202AC5FE9800689E89 /* 290f0c571c394461a8b58b6775d0bd63 */ = {
			isa = PBXGroup;
			children = (
				D7C16D212AC5FE9800689E89 /* GrandCanyon.csv */,
			);
			path = 290f0c571c394461a8b58b6775d0bd63;
			sourceTree = "<group>";
		};
		D7C16D232AC5FEA600689E89 /* 12509ffdc684437f8f2656b0129d2c13 */ = {
			isa = PBXGroup;
			children = (
				D7C16D242AC5FEA600689E89 /* Snowdon.csv */,
			);
			path = 12509ffdc684437f8f2656b0129d2c13;
			sourceTree = "<group>";
		};
		D7C16D262AC5FEB600689E89 /* e87c154fb9c2487f999143df5b08e9b1 */ = {
			isa = PBXGroup;
			children = (
				D7C16D272AC5FEB600689E89 /* Hawaii.csv */,
			);
			path = e87c154fb9c2487f999143df5b08e9b1;
			sourceTree = "<group>";
		};
		D7CC33FB2A31475C00198EDF /* Show line of sight between points */ = {
			isa = PBXGroup;
			children = (
				D7CC33FD2A31475C00198EDF /* ShowLineOfSightBetweenPointsView.swift */,
			);
			path = "Show line of sight between points";
			sourceTree = "<group>";
		};
		D7E440D12A1ECBC2005D74DE /* Create buffers around points */ = {
			isa = PBXGroup;
			children = (
				D7E440D62A1ECE7D005D74DE /* CreateBuffersAroundPointsView.swift */,
			);
			path = "Create buffers around points";
			sourceTree = "<group>";
		};
		D7E557602A1D743100B9FB09 /* Add WMS layer */ = {
			isa = PBXGroup;
			children = (
				D7E557672A1D768800B9FB09 /* AddWMSLayerView.swift */,
			);
			path = "Add WMS layer";
			sourceTree = "<group>";
		};
		D7EAF34F2A1C011000D822C4 /* Set min and max scale */ = {
			isa = PBXGroup;
			children = (
				D7EAF3592A1C023800D822C4 /* SetMinAndMaxScaleView.swift */,
			);
			path = "Set min and max scale";
			sourceTree = "<group>";
		};
		D7ECF5942AB8BDCA003FB2BE /* Render multilayer symbols */ = {
			isa = PBXGroup;
			children = (
				D7ECF5972AB8BE63003FB2BE /* RenderMultilayerSymbolsView.swift */,
			);
			path = "Render multilayer symbols";
			sourceTree = "<group>";
		};
		D7EF5D712A269E2D00FEBDE5 /* Show coordinates in multiple formats */ = {
			isa = PBXGroup;
			children = (
				D7EF5D742A26A03A00FEBDE5 /* ShowCoordinatesInMultipleFormatsView.swift */,
			);
			path = "Show coordinates in multiple formats";
			sourceTree = "<group>";
		};
		E000E75E2869E325005D87C5 /* Clip geometry */ = {
			isa = PBXGroup;
			children = (
				E000E75F2869E33D005D87C5 /* ClipGeometryView.swift */,
			);
			path = "Clip geometry";
			sourceTree = "<group>";
		};
		E000E761286A0B07005D87C5 /* Cut geometry */ = {
			isa = PBXGroup;
			children = (
				E000E762286A0B18005D87C5 /* CutGeometryView.swift */,
			);
			path = "Cut geometry";
			sourceTree = "<group>";
		};
		E004A6B928414332002A1FE6 /* Set viewpoint rotation */ = {
			isa = PBXGroup;
			children = (
				E004A6BD28414332002A1FE6 /* SetViewpointRotationView.swift */,
			);
			path = "Set viewpoint rotation";
			sourceTree = "<group>";
		};
		E004A6D528465C70002A1FE6 /* Display scene */ = {
			isa = PBXGroup;
			children = (
				E004A6D828465C70002A1FE6 /* DisplaySceneView.swift */,
			);
			path = "Display scene";
			sourceTree = "<group>";
		};
		E004A6DE2846626A002A1FE6 /* Show callout */ = {
			isa = PBXGroup;
			children = (
				E004A6DF28466279002A1FE6 /* ShowCalloutView.swift */,
			);
			path = "Show callout";
			sourceTree = "<group>";
		};
		E004A6E42846A609002A1FE6 /* Style graphics with symbols */ = {
			isa = PBXGroup;
			children = (
				E004A6E52846A61F002A1FE6 /* StyleGraphicsWithSymbolsView.swift */,
			);
			path = "Style graphics with symbols";
			sourceTree = "<group>";
		};
		E004A6E728493BBB002A1FE6 /* Show device location */ = {
			isa = PBXGroup;
			children = (
				E004A6E828493BCE002A1FE6 /* ShowDeviceLocationView.swift */,
			);
			path = "Show device location";
			sourceTree = "<group>";
		};
		E004A6EB28495538002A1FE6 /* Create planar and geodetic buffers */ = {
			isa = PBXGroup;
			children = (
				E004A6EC2849556E002A1FE6 /* CreatePlanarAndGeodeticBuffersView.swift */,
			);
			path = "Create planar and geodetic buffers";
			sourceTree = "<group>";
		};
		E004A6EE284E4B7A002A1FE6 /* Download vector tiles to local cache */ = {
			isa = PBXGroup;
			children = (
				E004A6EF284E4B9B002A1FE6 /* DownloadVectorTilesToLocalCacheView.swift */,
			);
			path = "Download vector tiles to local cache";
			sourceTree = "<group>";
		};
		E004A6F1284E4F80002A1FE6 /* Show result of spatial operations */ = {
			isa = PBXGroup;
			children = (
				E004A6F2284E4FEB002A1FE6 /* ShowResultOfSpatialOperationsView.swift */,
			);
			path = "Show result of spatial operations";
			sourceTree = "<group>";
		};
		E004A6F4284FA3C5002A1FE6 /* Select features in feature layer */ = {
			isa = PBXGroup;
			children = (
				E004A6F5284FA42A002A1FE6 /* SelectFeaturesInFeatureLayerView.swift */,
			);
			path = "Select features in feature layer";
			sourceTree = "<group>";
		};
		E041ABC3287CAFEB0056009B /* Web */ = {
			isa = PBXGroup;
			children = (
				E041AC15287F54580056009B /* highlight.min.js */,
				E041AC1D288076A60056009B /* info.css */,
				E041AC1F288077B90056009B /* xcode.css */,
			);
			path = Web;
			sourceTree = "<group>";
		};
		E066DD33285CF3A0004D3D5B /* Find route */ = {
			isa = PBXGroup;
			children = (
				E066DD34285CF3B3004D3D5B /* FindRouteView.swift */,
			);
			path = "Find route";
			sourceTree = "<group>";
		};
		E066DD362860AB0B004D3D5B /* Style graphics with renderer */ = {
			isa = PBXGroup;
			children = (
				E066DD372860AB28004D3D5B /* StyleGraphicsWithRendererView.swift */,
			);
			path = "Style graphics with renderer";
			sourceTree = "<group>";
		};
		E066DD392860C9EE004D3D5B /* Show result of spatial relationships */ = {
			isa = PBXGroup;
			children = (
				E066DD3A2860CA08004D3D5B /* ShowResultOfSpatialRelationshipsView.swift */,
			);
			path = "Show result of spatial relationships";
			sourceTree = "<group>";
		};
		E066DD3E28610F3F004D3D5B /* Add scene layer from service */ = {
			isa = PBXGroup;
			children = (
				E066DD3F28610F55004D3D5B /* AddSceneLayerFromServiceView.swift */,
			);
			path = "Add scene layer from service";
			sourceTree = "<group>";
		};
		E070A0A1286F3B3400F2B606 /* Download preplanned map area */ = {
			isa = PBXGroup;
			children = (
				883C121429C9136600062FF9 /* DownloadPreplannedMapAreaView.MapPicker.swift */,
				E0D04FF128A5390000747989 /* DownloadPreplannedMapAreaView.Model.swift */,
				E070A0A2286F3B6000F2B606 /* DownloadPreplannedMapAreaView.swift */,
			);
			path = "Download preplanned map area";
			sourceTree = "<group>";
		};
		E088E1552862578800413100 /* Set surface placement mode */ = {
			isa = PBXGroup;
			children = (
				E088E1562862579D00413100 /* SetSurfacePlacementModeView.swift */,
			);
			path = "Set surface placement mode";
			sourceTree = "<group>";
		};
		E088E1722863B5E600413100 /* Generate offline map */ = {
			isa = PBXGroup;
			children = (
				E088E1732863B5F800413100 /* GenerateOfflineMapView.swift */,
			);
			path = "Generate offline map";
			sourceTree = "<group>";
		};
		E0EA0B75286638FD00C9621D /* Project geometry */ = {
			isa = PBXGroup;
			children = (
				E0EA0B762866390E00C9621D /* ProjectGeometryView.swift */,
			);
			path = "Project geometry";
			sourceTree = "<group>";
		};
		E0FE32E528747762002C6ACA /* Browse building floors */ = {
			isa = PBXGroup;
			children = (
				E0FE32E628747778002C6ACA /* BrowseBuildingFloorsView.swift */,
			);
			path = "Browse building floors";
			sourceTree = "<group>";
		};
		F111CCBD288B548400205358 /* Display map from mobile map package */ = {
			isa = PBXGroup;
			children = (
				F111CCC0288B5D5600205358 /* DisplayMapFromMobileMapPackageView.swift */,
			);
			path = "Display map from mobile map package";
			sourceTree = "<group>";
		};
		F111CCC2288B63DB00205358 /* e1f3a7254cb845b09450f54937c16061 */ = {
			isa = PBXGroup;
			children = (
				F111CCC3288B641900205358 /* Yellowstone.mmpk */,
			);
			path = e1f3a7254cb845b09450f54937c16061;
			sourceTree = "<group>";
		};
		F19A316128906F0D003B7EF9 /* Add raster from file */ = {
			isa = PBXGroup;
			children = (
				F1E71BF0289473760064C33F /* AddRasterFromFileView.swift */,
			);
			path = "Add raster from file";
			sourceTree = "<group>";
		};
/* End PBXGroup section */

/* Begin PBXNativeTarget section */
		00E5401227F3CCA200CF66D5 /* Samples */ = {
			isa = PBXNativeTarget;
			buildConfigurationList = 00E5402427F3CCA200CF66D5 /* Build configuration list for PBXNativeTarget "Samples" */;
			buildPhases = (
				001C6DDC27FE5CE800D472C2 /* Create .secrets File If It Does Not Exist */,
				00CCB8A3285BA2FD00BBAB70 /* Download Portal Item Data */,
				00E5402B27F77A5A00CF66D5 /* Lint Sources */,
				00E5400F27F3CCA200CF66D5 /* Sources */,
				00144B5E280634840090DD5D /* Embed Frameworks */,
				00E5401027F3CCA200CF66D5 /* Frameworks */,
				00E5401127F3CCA200CF66D5 /* Resources */,
				0039A4E82885C4E300592C86 /* Copy Source Code Files */,
				0039A4E72885C45200592C86 /* Copy README.md Files For Source Code View */,
			);
			buildRules = (
				0083586F27FE3BCF00192A15 /* PBXBuildRule */,
				0074ABCC2817B8E60037244A /* PBXBuildRule */,
			);
			dependencies = (
			);
			name = Samples;
			packageProductDependencies = (
				00C43AEC2947DC350099AE34 /* ArcGISToolkit */,
			);
			productName = "arcgis-swift-sdk-samples (iOS)";
			productReference = 00E5401327F3CCA200CF66D5 /* Samples.app */;
			productType = "com.apple.product-type.application";
		};
/* End PBXNativeTarget section */

/* Begin PBXProject section */
		00E5400727F3CCA100CF66D5 /* Project object */ = {
			isa = PBXProject;
			attributes = {
				BuildIndependentTargetsInParallel = 1;
				KnownAssetTags = (
					AddCustomDynamicEntityDataSource,
					AddFeatureLayers,
					AddRasterFromFile,
					Animate3DGraphic,
					AnimateImagesWithImageOverlay,
					ChangeCameraController,
					DisplayDimensions,
					DisplayMapFromMobileMapPackage,
					IdentifyRasterCell,
					ShowMobileMapPackageExpirationDate,
					ShowViewshedFromGeoelementInScene,
					StyleFeaturesWithCustomDictionary,
					StyleSymbolsFromMobileStyleFile,
				);
				LastSwiftUpdateCheck = 1330;
				LastUpgradeCheck = 1330;
				ORGANIZATIONNAME = Esri;
				TargetAttributes = {
					00E5401227F3CCA200CF66D5 = {
						CreatedOnToolsVersion = 13.3;
					};
				};
			};
			buildConfigurationList = 00E5400A27F3CCA100CF66D5 /* Build configuration list for PBXProject "Samples" */;
			compatibilityVersion = "Xcode 13.0";
			developmentRegion = en;
			hasScannedForEncodings = 0;
			knownRegions = (
				en,
				Base,
			);
			mainGroup = 00E5400627F3CCA100CF66D5;
			packageReferences = (
				00C43AEB2947DC350099AE34 /* XCRemoteSwiftPackageReference "arcgis-maps-sdk-swift-toolkit" */,
			);
			productRefGroup = 00E5401427F3CCA200CF66D5 /* Products */;
			projectDirPath = "";
			projectRoot = "";
			targets = (
				00E5401227F3CCA200CF66D5 /* Samples */,
			);
		};
/* End PBXProject section */

/* Begin PBXResourcesBuildPhase section */
		00E5401127F3CCA200CF66D5 /* Resources */ = {
			isa = PBXResourcesBuildPhase;
			buildActionMask = 2147483647;
			files = (
				E041AC1E288076A60056009B /* info.css in Resources */,
				D721EEA82ABDFF550040BE46 /* LothianRiversAnno.mmpk in Resources */,
				D7C16D1F2AC5FE8200689E89 /* Pyrenees.csv in Resources */,
				E041AC1A287F54580056009B /* highlight.min.js in Resources */,
				D7497F402AC4BA4100167AD2 /* Edinburgh_Pylon_Dimensions.mmpk in Resources */,
				00E5402027F3CCA200CF66D5 /* Assets.xcassets in Resources */,
				00C94A0D28B53DE1004E42D9 /* raster-file in Resources */,
				D7464F2B2ACE0965007FEE88 /* SA_EVI_8Day_03May20 in Resources */,
				004FE87129DF5D8700075217 /* Bristol in Resources */,
				D7C16D252AC5FEA600689E89 /* Snowdon.csv in Resources */,
				D73F8CF42AB1089900CD39DA /* Restaurant.stylx in Resources */,
				D74C8C022ABA6202007C76B8 /* emoji-mobile.stylx in Resources */,
				792222DD2A81AA5D00619FFE /* AIS_MarineCadastre_SelectedVessels_CustomDataSource.jsonl in Resources */,
				E041AC20288077B90056009B /* xcode.css in Resources */,
				00D4EF9028638BF100B9CC30 /* LA_Trails.geodatabase in Resources */,
				D701D72C2A37C7F7006FF0C8 /* bradley_low_3ds in Resources */,
				00D4EF9A28638BF100B9CC30 /* AuroraCO.gpkg in Resources */,
				D7C16D282AC5FEB700689E89 /* Hawaii.csv in Resources */,
				F111CCC4288B641900205358 /* Yellowstone.mmpk in Resources */,
				D77572AE2A295DDE00F490CD /* PacificSouthWest2 in Resources */,
				00D4EFB12863CE6300B9CC30 /* ScottishWildlifeTrust_reserves in Resources */,
				D7C16D222AC5FE9800689E89 /* GrandCanyon.csv in Resources */,
			);
			runOnlyForDeploymentPostprocessing = 0;
		};
/* End PBXResourcesBuildPhase section */

/* Begin PBXShellScriptBuildPhase section */
		001C6DDC27FE5CE800D472C2 /* Create .secrets File If It Does Not Exist */ = {
			isa = PBXShellScriptBuildPhase;
			alwaysOutOfDate = 1;
			buildActionMask = 2147483647;
			files = (
			);
			inputFileListPaths = (
			);
			inputPaths = (
			);
			name = "Create .secrets File If It Does Not Exist";
			outputFileListPaths = (
			);
			outputPaths = (
				"$(SRCROOT)/.secrets",
			);
			runOnlyForDeploymentPostprocessing = 0;
			shellPath = /bin/sh;
			shellScript = "if [ ! -e \"$SRCROOT/.secrets\" ]\nthen\n    touch \"$SRCROOT/.secrets\"\nfi\n";
		};
		0039A4E72885C45200592C86 /* Copy README.md Files For Source Code View */ = {
			isa = PBXShellScriptBuildPhase;
			alwaysOutOfDate = 1;
			buildActionMask = 2147483647;
			files = (
			);
			inputFileListPaths = (
			);
			inputPaths = (
			);
			name = "Copy README.md Files For Source Code View";
			outputFileListPaths = (
			);
			outputPaths = (
			);
			runOnlyForDeploymentPostprocessing = 0;
			shellPath = /bin/sh;
			shellScript = "echo $BUILT_PRODUCTS_DIR\n\n# Directory to which the readmes will be copied.\nREADMES_DIR=${BUILT_PRODUCTS_DIR}/${UNLOCALIZED_RESOURCES_FOLDER_PATH}/READMEs\nmkdir -p \"${READMES_DIR}\"\n\n# Root readme for the project to skip.\nDEFAULT_README=$SRCROOT/README.md\n\n# Find all README.md files in the project.\nfind ${SRCROOT} -name \"README.md\" | while read file\ndo\n    # Skip the root readme for project.\n    if [ \"$file\" = \"$DEFAULT_README\" ]\n    then\n        echo $BUILT_PRODUCTS_DIR\n        continue\n    fi\n    \n    # Extract the folder name from the path.\n    FILE_PATH=$(dirname \"$file\")\n    FOLDER_NAME=$(basename \"$FILE_PATH\")\n    \n    cp \"${file}\" \"${READMES_DIR}/${FOLDER_NAME}.md\"\ndone\n";
		};
		00CCB8A3285BA2FD00BBAB70 /* Download Portal Item Data */ = {
			isa = PBXShellScriptBuildPhase;
			alwaysOutOfDate = 1;
			buildActionMask = 2147483647;
			files = (
			);
			inputFileListPaths = (
			);
			inputPaths = (
			);
			name = "Download Portal Item Data";
			outputFileListPaths = (
			);
			outputPaths = (
			);
			runOnlyForDeploymentPostprocessing = 0;
			shellPath = /bin/sh;
			shellScript = "SAMPLES_DIRECTORY=\"${SRCROOT}/Shared/Samples\"\nDOWNLOAD_DIRECTORY=\"${SRCROOT}/Portal Data\"\nxcrun --sdk macosx swift \"${SRCROOT}/Scripts/DowloadPortalItemData.swift\" \"$SAMPLES_DIRECTORY\" \"$DOWNLOAD_DIRECTORY\"\n";
		};
		00E5402B27F77A5A00CF66D5 /* Lint Sources */ = {
			isa = PBXShellScriptBuildPhase;
			alwaysOutOfDate = 1;
			buildActionMask = 2147483647;
			files = (
			);
			inputFileListPaths = (
			);
			inputPaths = (
			);
			name = "Lint Sources";
			outputFileListPaths = (
			);
			outputPaths = (
			);
			runOnlyForDeploymentPostprocessing = 0;
			shellPath = /bin/sh;
			shellScript = "if [[ \"$(uname -m)\" == arm64 ]]; then\n    export PATH=\"/opt/homebrew/bin:$PATH\"\nfi\n\nif which swiftlint > /dev/null; then\n  swiftlint\nelse\n  echo \"warning: SwiftLint not installed, download from https://github.com/realm/SwiftLint\"\nfi\n";
		};
/* End PBXShellScriptBuildPhase section */

/* Begin PBXSourcesBuildPhase section */
		00E5400F27F3CCA200CF66D5 /* Sources */ = {
			isa = PBXSourcesBuildPhase;
			buildActionMask = 2147483647;
			files = (
				79D84D132A81711A00F45262 /* AddCustomDynamicEntityDataSourceView.swift in Sources */,
				E000E7602869E33D005D87C5 /* ClipGeometryView.swift in Sources */,
				4D2ADC6729C50BD6003B367F /* AddDynamicEntityLayerView.Model.swift in Sources */,
				E004A6E928493BCE002A1FE6 /* ShowDeviceLocationView.swift in Sources */,
				1C26ED192A859525009B7721 /* FilterFeaturesInSceneView.swift in Sources */,
				F111CCC1288B5D5600205358 /* DisplayMapFromMobileMapPackageView.swift in Sources */,
				D7337C5A2ABCFDB100A5D865 /* StyleSymbolsFromMobileStyleFileView.SymbolOptionsListView.swift in Sources */,
				1C43BC842A43781200509BF8 /* SetVisibilityOfSubtypeSublayerView.swift in Sources */,
				00A7A1462A2FC58300F035F7 /* DisplayContentOfUtilityNetworkContainerView.swift in Sources */,
				218F35B829C28F4A00502022 /* AuthenticateWithOAuthView.swift in Sources */,
				79B7B80A2A1BF8EC00F57C27 /* CreateAndSaveKMLView.swift in Sources */,
				7573E81C29D6134C00BEED9C /* TraceUtilityNetworkView.Enums.swift in Sources */,
				7573E81A29D6134C00BEED9C /* TraceUtilityNetworkView.Model.swift in Sources */,
				1C3B7DC82A5F64FC00907443 /* AnalyzeNetworkWithSubnetworkTraceView.Model.swift in Sources */,
				D752D9402A39154C003EB25E /* ManageOperationalLayersView.swift in Sources */,
				D7ABA2F92A32579C0021822B /* MeasureDistanceInSceneView.swift in Sources */,
				E004A6E028466279002A1FE6 /* ShowCalloutView.swift in Sources */,
				E000E763286A0B18005D87C5 /* CutGeometryView.swift in Sources */,
				001C6DE127FE8A9400D472C2 /* AppSecrets.swift.masque in Sources */,
				D75B58512AAFB3030038B3B4 /* StyleFeaturesWithCustomDictionaryView.swift in Sources */,
				E0D04FF228A5390000747989 /* DownloadPreplannedMapAreaView.Model.swift in Sources */,
				00CCB8A5285BAF8700BBAB70 /* OnDemandResource.swift in Sources */,
				1C19B4F32A578E46001D2506 /* CreateLoadReportView.swift in Sources */,
				7900C5F62A83FC3F002D430F /* AddCustomDynamicEntityDataSourceView.Vessel.swift in Sources */,
				D71099702A2802FA0065A1C1 /* DensifyAndGeneralizeGeometryView.SettingsView.swift in Sources */,
				E004A6ED2849556E002A1FE6 /* CreatePlanarAndGeodeticBuffersView.swift in Sources */,
				E041ABD7287DB04D0056009B /* SampleInfoView.swift in Sources */,
				1C43BC822A43781200509BF8 /* SetVisibilityOfSubtypeSublayerView.Model.swift in Sources */,
				D752D9462A3A6F80003EB25E /* MonitorChangesToMapLoadStatusView.swift in Sources */,
				E0082217287755AC002AD138 /* View+Sheet.swift in Sources */,
				00181B462846AD7100654571 /* View+Alert.swift in Sources */,
				00273CF62A82AB8700A7A77D /* SampleRow.swift in Sources */,
				D7ABA2FF2A32881C0021822B /* ShowViewshedFromGeoelementInSceneView.swift in Sources */,
				E0FE32E728747778002C6ACA /* BrowseBuildingFloorsView.swift in Sources */,
				D752D95F2A3BCE06003EB25E /* DisplayMapFromPortalItemView.swift in Sources */,
				1CAB8D4B2A3CEAB0002AA649 /* RunValveIsolationTraceView.Model.swift in Sources */,
				E070A0A3286F3B6000F2B606 /* DownloadPreplannedMapAreaView.swift in Sources */,
				D77570C02A2942F800F490CD /* AnimateImagesWithImageOverlayView.swift in Sources */,
				D7054AE92ACCCB6C007235BA /* Animate3DGraphicView.SettingsView.swift in Sources */,
				E0EA0B772866390E00C9621D /* ProjectGeometryView.swift in Sources */,
				D74C8BFE2ABA5605007C76B8 /* StyleSymbolsFromMobileStyleFileView.swift in Sources */,
				0042E24328E4BF8F001F33D6 /* ShowViewshedFromPointInSceneView.Model.swift in Sources */,
				D7E557682A1D768800B9FB09 /* AddWMSLayerView.swift in Sources */,
				D7497F3C2AC4B4C100167AD2 /* DisplayDimensionsView.swift in Sources */,
				0005580A2817C51E00224BC6 /* SampleDetailView.swift in Sources */,
				D75C35672AB50338003CD55F /* GroupLayersTogetherView.GroupLayerListView.swift in Sources */,
				4D2ADC6229C5071C003B367F /* ChangeMapViewBackgroundView.Model.swift in Sources */,
				0074ABCD2817BCC30037244A /* SamplesApp+Samples.swift.tache in Sources */,
				D79EE76E2A4CEA5D005A52AE /* SetUpLocationDrivenGeotriggersView.Model.swift in Sources */,
				E004A6F3284E4FEB002A1FE6 /* ShowResultOfSpatialOperationsView.swift in Sources */,
				D751018E2A2E962D00B8FA48 /* IdentifyLayerFeaturesView.swift in Sources */,
				F1E71BF1289473760064C33F /* AddRasterFromFileView.swift in Sources */,
				00B04273282EC59E0072E1B4 /* AboutView.swift in Sources */,
				7573E81F29D6134C00BEED9C /* TraceUtilityNetworkView.swift in Sources */,
				4D2ADC6929C50C4C003B367F /* AddDynamicEntityLayerView.SettingsView.swift in Sources */,
				1C42E04729D2396B004FC4BE /* ShowPopupView.swift in Sources */,
				79302F872A1ED71B0002336A /* CreateAndSaveKMLView.Views.swift in Sources */,
				1C19B4F12A578E46001D2506 /* CreateLoadReportView.Views.swift in Sources */,
				E066DD3B2860CA08004D3D5B /* ShowResultOfSpatialRelationshipsView.swift in Sources */,
				7573E81E29D6134C00BEED9C /* TraceUtilityNetworkView.Views.swift in Sources */,
				4D2ADC5A29C4F612003B367F /* ChangeMapViewBackgroundView.swift in Sources */,
				D7ECF5982AB8BE63003FB2BE /* RenderMultilayerSymbolsView.swift in Sources */,
				D769C2122A29019B00030F61 /* SetUpLocationDrivenGeotriggersView.swift in Sources */,
				79302F852A1ED4E30002336A /* CreateAndSaveKMLView.Model.swift in Sources */,
				D7058FB12ACB423C00A40F14 /* Animate3DGraphicView.Model.swift in Sources */,
				0044CDDF2995C39E004618CE /* ShowDeviceLocationHistoryView.swift in Sources */,
				E041ABC0287CA9F00056009B /* WebView.swift in Sources */,
				E088E1572862579D00413100 /* SetSurfacePlacementModeView.swift in Sources */,
				1CAF831F2A20305F000E1E60 /* ShowUtilityAssociationsView.swift in Sources */,
				00C7993B2A845AAF00AFE342 /* Sidebar.swift in Sources */,
				E004A6C128414332002A1FE6 /* SetViewpointRotationView.swift in Sources */,
				883C121529C9136600062FF9 /* DownloadPreplannedMapAreaView.MapPicker.swift in Sources */,
				1C9B74C929DB43580038B06F /* ShowRealisticLightAndShadowsView.swift in Sources */,
				D7232EE12AC1E5AA0079ABFF /* PlayKMLTourView.swift in Sources */,
				1C56B5E62A82C02D000381DA /* DisplayPointsUsingClusteringFeatureReductionView.swift in Sources */,
				D7337C602ABD142D00A5D865 /* ShowMobileMapPackageExpirationDateView.swift in Sources */,
				00E5401E27F3CCA200CF66D5 /* ContentView.swift in Sources */,
				D7634FAF2A43B7AC00F8AEFB /* CreateConvexHullAroundGeometriesView.swift in Sources */,
				E066DD382860AB28004D3D5B /* StyleGraphicsWithRendererView.swift in Sources */,
				108EC04129D25B2C000F35D0 /* QueryFeatureTableView.swift in Sources */,
				00B04FB5283EEBA80026C882 /* DisplayOverviewMapView.swift in Sources */,
				D71C5F642AAA7A88006599FD /* CreateSymbolStylesFromWebStylesView.swift in Sources */,
				D7CC33FF2A31475C00198EDF /* ShowLineOfSightBetweenPointsView.swift in Sources */,
				D70BE5792A5624A80022CA02 /* CategoriesView.swift in Sources */,
				4D2ADC5D29C4F612003B367F /* ChangeMapViewBackgroundView.SettingsView.swift in Sources */,
				75DD739529D38B1B0010229D /* NavigateRouteView.swift in Sources */,
				D75362D22A1E886700D83028 /* ApplyUniqueValueRendererView.swift in Sources */,
				0074ABBF28174BCF0037244A /* DisplayMapView.swift in Sources */,
				D7EF5D752A26A03A00FEBDE5 /* ShowCoordinatesInMultipleFormatsView.swift in Sources */,
				0086F40128E3770A00974721 /* ShowViewshedFromPointInSceneView.swift in Sources */,
				0044289229C90C0B00160767 /* GetElevationAtPointOnSurfaceView.swift in Sources */,
				D7E440D72A1ECE7D005D74DE /* CreateBuffersAroundPointsView.swift in Sources */,
				00D4EF802863842100B9CC30 /* AddFeatureLayersView.swift in Sources */,
				D710996D2A27D9210065A1C1 /* DensifyAndGeneralizeGeometryView.swift in Sources */,
				88F93CC129C3D59D0006B28E /* CreateAndEditGeometriesView.swift in Sources */,
				1C0C1C3929D34DAE005C8B24 /* ChangeViewpointView.swift in Sources */,
				D7AE861E2AC39DC50049B626 /* DisplayAnnotationView.swift in Sources */,
				D734FA0C2A183A5B00246D7E /* SetMaxExtentView.swift in Sources */,
				D704AA5A2AB22C1A00A3BB63 /* GroupLayersTogetherView.swift in Sources */,
				E004A6DC28465C70002A1FE6 /* DisplaySceneView.swift in Sources */,
				E066DD35285CF3B3004D3D5B /* FindRouteView.swift in Sources */,
				D722BD222A420DAD002C2087 /* ShowExtrudedFeaturesView.swift in Sources */,
				E004A6F6284FA42A002A1FE6 /* SelectFeaturesInFeatureLayerView.swift in Sources */,
				D75101812A2E493600B8FA48 /* ShowLabelsOnLayerView.swift in Sources */,
				1C3B7DCB2A5F64FC00907443 /* AnalyzeNetworkWithSubnetworkTraceView.swift in Sources */,
				E08953F12891899600E077CF /* EnvironmentValues+SampleInfoVisibility.swift in Sources */,
				00B042E8282EDC690072E1B4 /* SetBasemapView.swift in Sources */,
				E004A6E62846A61F002A1FE6 /* StyleGraphicsWithSymbolsView.swift in Sources */,
				E088E1742863B5F800413100 /* GenerateOfflineMapView.swift in Sources */,
				0074ABC428174F430037244A /* Sample.swift in Sources */,
				00A7A14A2A2FC5B700F035F7 /* DisplayContentOfUtilityNetworkContainerView.Model.swift in Sources */,
				E004A6F0284E4B9B002A1FE6 /* DownloadVectorTilesToLocalCacheView.swift in Sources */,
				1CAB8D4E2A3CEAB0002AA649 /* RunValveIsolationTraceView.swift in Sources */,
				4D2ADC4329C26D05003B367F /* AddDynamicEntityLayerView.swift in Sources */,
				D7EAF35A2A1C023800D822C4 /* SetMinAndMaxScaleView.swift in Sources */,
				1C19B4F52A578E46001D2506 /* CreateLoadReportView.Model.swift in Sources */,
				0042E24528E4F82C001F33D6 /* ShowViewshedFromPointInSceneView.ViewshedSettingsView.swift in Sources */,
				1C9B74D929DB54560038B06F /* ChangeCameraControllerView.swift in Sources */,
				00273CF42A82AB5900A7A77D /* SamplesSearchView.swift in Sources */,
				D78666AD2A2161F100C60110 /* FindNearestVertexView.swift in Sources */,
				D7C16D1B2AC5F95300689E89 /* Animate3DGraphicView.swift in Sources */,
				D744FD172A2112D90084A66C /* CreateConvexHullAroundPointsView.swift in Sources */,
				00CB9138284814A4005C2C5D /* SearchWithGeocodeView.swift in Sources */,
				1C43BC7F2A43781200509BF8 /* SetVisibilityOfSubtypeSublayerView.Views.swift in Sources */,
				D754E3232A1D66820006C5F1 /* StylePointWithPictureMarkerSymbolsView.swift in Sources */,
				00E5401C27F3CCA200CF66D5 /* SamplesApp.swift in Sources */,
				E066DD4028610F55004D3D5B /* AddSceneLayerFromServiceView.swift in Sources */,
				D7464F1E2ACE04B3007FEE88 /* IdentifyRasterCellView.swift in Sources */,
			);
			runOnlyForDeploymentPostprocessing = 0;
		};
/* End PBXSourcesBuildPhase section */

/* Begin XCBuildConfiguration section */
		00E5402227F3CCA200CF66D5 /* Debug */ = {
			isa = XCBuildConfiguration;
			buildSettings = {
				ALWAYS_SEARCH_USER_PATHS = NO;
				CLANG_ANALYZER_NONNULL = YES;
				CLANG_ANALYZER_NUMBER_OBJECT_CONVERSION = YES_AGGRESSIVE;
				CLANG_CXX_LANGUAGE_STANDARD = "gnu++17";
				CLANG_ENABLE_MODULES = YES;
				CLANG_ENABLE_OBJC_ARC = YES;
				CLANG_ENABLE_OBJC_WEAK = YES;
				CLANG_WARN_BLOCK_CAPTURE_AUTORELEASING = YES;
				CLANG_WARN_BOOL_CONVERSION = YES;
				CLANG_WARN_COMMA = YES;
				CLANG_WARN_CONSTANT_CONVERSION = YES;
				CLANG_WARN_DEPRECATED_OBJC_IMPLEMENTATIONS = YES;
				CLANG_WARN_DIRECT_OBJC_ISA_USAGE = YES_ERROR;
				CLANG_WARN_DOCUMENTATION_COMMENTS = YES;
				CLANG_WARN_EMPTY_BODY = YES;
				CLANG_WARN_ENUM_CONVERSION = YES;
				CLANG_WARN_INFINITE_RECURSION = YES;
				CLANG_WARN_INT_CONVERSION = YES;
				CLANG_WARN_NON_LITERAL_NULL_CONVERSION = YES;
				CLANG_WARN_OBJC_IMPLICIT_RETAIN_SELF = YES;
				CLANG_WARN_OBJC_LITERAL_CONVERSION = YES;
				CLANG_WARN_OBJC_ROOT_CLASS = YES_ERROR;
				CLANG_WARN_QUOTED_INCLUDE_IN_FRAMEWORK_HEADER = YES;
				CLANG_WARN_RANGE_LOOP_ANALYSIS = YES;
				CLANG_WARN_STRICT_PROTOTYPES = YES;
				CLANG_WARN_SUSPICIOUS_MOVE = YES;
				CLANG_WARN_UNGUARDED_AVAILABILITY = YES_AGGRESSIVE;
				CLANG_WARN_UNREACHABLE_CODE = YES;
				CLANG_WARN__DUPLICATE_METHOD_MATCH = YES;
				COPY_PHASE_STRIP = NO;
				DEAD_CODE_STRIPPING = YES;
				DEBUG_INFORMATION_FORMAT = dwarf;
				ENABLE_STRICT_OBJC_MSGSEND = YES;
				ENABLE_TESTABILITY = YES;
				GCC_C_LANGUAGE_STANDARD = gnu11;
				GCC_DYNAMIC_NO_PIC = NO;
				GCC_NO_COMMON_BLOCKS = YES;
				GCC_OPTIMIZATION_LEVEL = 0;
				GCC_PREPROCESSOR_DEFINITIONS = (
					"DEBUG=1",
					"$(inherited)",
				);
				GCC_WARN_64_TO_32_BIT_CONVERSION = YES;
				GCC_WARN_ABOUT_RETURN_TYPE = YES_ERROR;
				GCC_WARN_UNDECLARED_SELECTOR = YES;
				GCC_WARN_UNINITIALIZED_AUTOS = YES_AGGRESSIVE;
				GCC_WARN_UNUSED_FUNCTION = YES;
				GCC_WARN_UNUSED_VARIABLE = YES;
				MTL_ENABLE_DEBUG_INFO = INCLUDE_SOURCE;
				MTL_FAST_MATH = YES;
				ONLY_ACTIVE_ARCH = YES;
				SWIFT_ACTIVE_COMPILATION_CONDITIONS = DEBUG;
				SWIFT_OPTIMIZATION_LEVEL = "-Onone";
			};
			name = Debug;
		};
		00E5402327F3CCA200CF66D5 /* Release */ = {
			isa = XCBuildConfiguration;
			buildSettings = {
				ALWAYS_SEARCH_USER_PATHS = NO;
				CLANG_ANALYZER_NONNULL = YES;
				CLANG_ANALYZER_NUMBER_OBJECT_CONVERSION = YES_AGGRESSIVE;
				CLANG_CXX_LANGUAGE_STANDARD = "gnu++17";
				CLANG_ENABLE_MODULES = YES;
				CLANG_ENABLE_OBJC_ARC = YES;
				CLANG_ENABLE_OBJC_WEAK = YES;
				CLANG_WARN_BLOCK_CAPTURE_AUTORELEASING = YES;
				CLANG_WARN_BOOL_CONVERSION = YES;
				CLANG_WARN_COMMA = YES;
				CLANG_WARN_CONSTANT_CONVERSION = YES;
				CLANG_WARN_DEPRECATED_OBJC_IMPLEMENTATIONS = YES;
				CLANG_WARN_DIRECT_OBJC_ISA_USAGE = YES_ERROR;
				CLANG_WARN_DOCUMENTATION_COMMENTS = YES;
				CLANG_WARN_EMPTY_BODY = YES;
				CLANG_WARN_ENUM_CONVERSION = YES;
				CLANG_WARN_INFINITE_RECURSION = YES;
				CLANG_WARN_INT_CONVERSION = YES;
				CLANG_WARN_NON_LITERAL_NULL_CONVERSION = YES;
				CLANG_WARN_OBJC_IMPLICIT_RETAIN_SELF = YES;
				CLANG_WARN_OBJC_LITERAL_CONVERSION = YES;
				CLANG_WARN_OBJC_ROOT_CLASS = YES_ERROR;
				CLANG_WARN_QUOTED_INCLUDE_IN_FRAMEWORK_HEADER = YES;
				CLANG_WARN_RANGE_LOOP_ANALYSIS = YES;
				CLANG_WARN_STRICT_PROTOTYPES = YES;
				CLANG_WARN_SUSPICIOUS_MOVE = YES;
				CLANG_WARN_UNGUARDED_AVAILABILITY = YES_AGGRESSIVE;
				CLANG_WARN_UNREACHABLE_CODE = YES;
				CLANG_WARN__DUPLICATE_METHOD_MATCH = YES;
				COPY_PHASE_STRIP = NO;
				DEAD_CODE_STRIPPING = YES;
				DEBUG_INFORMATION_FORMAT = "dwarf-with-dsym";
				ENABLE_NS_ASSERTIONS = NO;
				ENABLE_STRICT_OBJC_MSGSEND = YES;
				GCC_C_LANGUAGE_STANDARD = gnu11;
				GCC_NO_COMMON_BLOCKS = YES;
				GCC_WARN_64_TO_32_BIT_CONVERSION = YES;
				GCC_WARN_ABOUT_RETURN_TYPE = YES_ERROR;
				GCC_WARN_UNDECLARED_SELECTOR = YES;
				GCC_WARN_UNINITIALIZED_AUTOS = YES_AGGRESSIVE;
				GCC_WARN_UNUSED_FUNCTION = YES;
				GCC_WARN_UNUSED_VARIABLE = YES;
				MTL_ENABLE_DEBUG_INFO = NO;
				MTL_FAST_MATH = YES;
				SWIFT_COMPILATION_MODE = wholemodule;
				SWIFT_OPTIMIZATION_LEVEL = "-O";
			};
			name = Release;
		};
		00E5402527F3CCA200CF66D5 /* Debug */ = {
			isa = XCBuildConfiguration;
			buildSettings = {
				ASSETCATALOG_COMPILER_APPICON_NAME = AppIcon;
				ASSETCATALOG_COMPILER_GLOBAL_ACCENT_COLOR_NAME = AccentColor;
				CODE_SIGN_ENTITLEMENTS = macOS/Samples.entitlements;
				"CODE_SIGN_IDENTITY[sdk=macosx*]" = "Apple Development";
				CODE_SIGN_STYLE = Automatic;
				CURRENT_PROJECT_VERSION = 1;
				EMBED_ASSET_PACKS_IN_PRODUCT_BUNDLE = YES;
				INFOPLIST_FILE = "$(SRCROOT)/iOS/Info.plist";
				IPHONEOS_DEPLOYMENT_TARGET = 15.0;
				"IPHONEOS_DEPLOYMENT_TARGET[sdk=macosx*]" = 15.0;
				LD_RUNPATH_SEARCH_PATHS = (
					"$(inherited)",
					"@executable_path/Frameworks",
				);
				MARKETING_VERSION = 200.2.0;
				PRODUCT_BUNDLE_IDENTIFIER = "com.esri.arcgis-swift-sdk-samples";
				PRODUCT_NAME = Samples;
				SDKROOT = iphoneos;
				SUPPORTED_PLATFORMS = "iphoneos iphonesimulator";
				SUPPORTS_MACCATALYST = YES;
				SUPPORTS_MAC_DESIGNED_FOR_IPHONE_IPAD = NO;
				SWIFT_EMIT_LOC_STRINGS = YES;
				SWIFT_VERSION = 5.0;
				TARGETED_DEVICE_FAMILY = "1,2,6";
			};
			name = Debug;
		};
		00E5402627F3CCA200CF66D5 /* Release */ = {
			isa = XCBuildConfiguration;
			buildSettings = {
				ASSETCATALOG_COMPILER_APPICON_NAME = AppIcon;
				ASSETCATALOG_COMPILER_GLOBAL_ACCENT_COLOR_NAME = AccentColor;
				CODE_SIGN_ENTITLEMENTS = macOS/Samples.entitlements;
				"CODE_SIGN_IDENTITY[sdk=macosx*]" = "Apple Development";
				CODE_SIGN_STYLE = Automatic;
				CURRENT_PROJECT_VERSION = 1;
				DEVELOPMENT_TEAM = "";
				EMBED_ASSET_PACKS_IN_PRODUCT_BUNDLE = YES;
				INFOPLIST_FILE = "$(SRCROOT)/iOS/Info.plist";
				IPHONEOS_DEPLOYMENT_TARGET = 15.0;
				"IPHONEOS_DEPLOYMENT_TARGET[sdk=macosx*]" = 15.0;
				LD_RUNPATH_SEARCH_PATHS = (
					"$(inherited)",
					"@executable_path/Frameworks",
				);
				MARKETING_VERSION = 200.2.0;
				PRODUCT_BUNDLE_IDENTIFIER = "com.esri.arcgis-swift-sdk-samples";
				PRODUCT_NAME = Samples;
				SDKROOT = iphoneos;
				SUPPORTED_PLATFORMS = "iphoneos iphonesimulator";
				SUPPORTS_MACCATALYST = YES;
				SUPPORTS_MAC_DESIGNED_FOR_IPHONE_IPAD = NO;
				SWIFT_EMIT_LOC_STRINGS = YES;
				SWIFT_VERSION = 5.0;
				TARGETED_DEVICE_FAMILY = "1,2,6";
				VALIDATE_PRODUCT = YES;
			};
			name = Release;
		};
/* End XCBuildConfiguration section */

/* Begin XCConfigurationList section */
		00E5400A27F3CCA100CF66D5 /* Build configuration list for PBXProject "Samples" */ = {
			isa = XCConfigurationList;
			buildConfigurations = (
				00E5402227F3CCA200CF66D5 /* Debug */,
				00E5402327F3CCA200CF66D5 /* Release */,
			);
			defaultConfigurationIsVisible = 0;
			defaultConfigurationName = Release;
		};
		00E5402427F3CCA200CF66D5 /* Build configuration list for PBXNativeTarget "Samples" */ = {
			isa = XCConfigurationList;
			buildConfigurations = (
				00E5402527F3CCA200CF66D5 /* Debug */,
				00E5402627F3CCA200CF66D5 /* Release */,
			);
			defaultConfigurationIsVisible = 0;
			defaultConfigurationName = Release;
		};
/* End XCConfigurationList section */

/* Begin XCRemoteSwiftPackageReference section */
		00C43AEB2947DC350099AE34 /* XCRemoteSwiftPackageReference "arcgis-maps-sdk-swift-toolkit" */ = {
			isa = XCRemoteSwiftPackageReference;
			repositoryURL = "https://github.com/Esri/arcgis-maps-sdk-swift-toolkit/";
			requirement = {
				kind = upToNextMinorVersion;
				minimumVersion = 200.2.0;
			};
		};
/* End XCRemoteSwiftPackageReference section */

/* Begin XCSwiftPackageProductDependency section */
		00C43AEC2947DC350099AE34 /* ArcGISToolkit */ = {
			isa = XCSwiftPackageProductDependency;
			package = 00C43AEB2947DC350099AE34 /* XCRemoteSwiftPackageReference "arcgis-maps-sdk-swift-toolkit" */;
			productName = ArcGISToolkit;
		};
/* End XCSwiftPackageProductDependency section */
	};
	rootObject = 00E5400727F3CCA100CF66D5 /* Project object */;
}<|MERGE_RESOLUTION|>--- conflicted
+++ resolved
@@ -323,13 +323,10 @@
 			dstPath = "";
 			dstSubfolderSpec = 7;
 			files = (
-<<<<<<< HEAD
 				D7464F1F2ACE04C2007FEE88 /* IdentifyRasterCellView.swift in Copy Source Code Files */,
-=======
 				D7054AEA2ACCCC34007235BA /* Animate3DGraphicView.SettingsView.swift in Copy Source Code Files */,
 				D7058FB22ACB424E00A40F14 /* Animate3DGraphicView.Model.swift in Copy Source Code Files */,
 				D7C16D1C2AC5F96900689E89 /* Animate3DGraphicView.swift in Copy Source Code Files */,
->>>>>>> 8f3d6fde
 				D7497F3D2AC4B4CF00167AD2 /* DisplayDimensionsView.swift in Copy Source Code Files */,
 				D7232EE22AC1E6DC0079ABFF /* PlayKMLTourView.swift in Copy Source Code Files */,
 				D7AE861F2AC39E7F0049B626 /* DisplayAnnotationView.swift in Copy Source Code Files */,
