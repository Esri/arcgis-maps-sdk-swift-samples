// !$*UTF8*$!
{
	archiveVersion = 1;
	classes = {
	};
	objectVersion = 77;
	objects = {

/* Begin PBXBuildFile section */
		0000FB6E2BBDB17600845921 /* Add3DTilesLayerView.swift in Sources */ = {isa = PBXBuildFile; fileRef = 0000FB6B2BBDB17600845921 /* Add3DTilesLayerView.swift */; };
		0000FB712BBDC01400845921 /* Add3DTilesLayerView.swift in Copy Source Code Files */ = {isa = PBXBuildFile; fileRef = 0000FB6B2BBDB17600845921 /* Add3DTilesLayerView.swift */; };
		0005580A2817C51E00224BC6 /* SampleDetailView.swift in Sources */ = {isa = PBXBuildFile; fileRef = 000558092817C51E00224BC6 /* SampleDetailView.swift */; };
		000D43162B9918420003D3C2 /* ConfigureBasemapStyleParametersView.swift in Sources */ = {isa = PBXBuildFile; fileRef = 000D43132B9918420003D3C2 /* ConfigureBasemapStyleParametersView.swift */; };
		000D43182B993A030003D3C2 /* ConfigureBasemapStyleParametersView.swift in Copy Source Code Files */ = {isa = PBXBuildFile; fileRef = 000D43132B9918420003D3C2 /* ConfigureBasemapStyleParametersView.swift */; };
		00181B462846AD7100654571 /* View+ErrorAlert.swift in Sources */ = {isa = PBXBuildFile; fileRef = 00181B452846AD7100654571 /* View+ErrorAlert.swift */; };
		001C6DE127FE8A9400D472C2 /* AppSecrets.swift.masque in Sources */ = {isa = PBXBuildFile; fileRef = 001C6DD827FE585A00D472C2 /* AppSecrets.swift.masque */; };
		00273CF42A82AB5900A7A77D /* SamplesSearchView.swift in Sources */ = {isa = PBXBuildFile; fileRef = 00273CF32A82AB5900A7A77D /* SamplesSearchView.swift */; };
		00273CF62A82AB8700A7A77D /* SampleLink.swift in Sources */ = {isa = PBXBuildFile; fileRef = 00273CF52A82AB8700A7A77D /* SampleLink.swift */; };
		0039A4E92885C50300592C86 /* AddSceneLayerFromServiceView.swift in Copy Source Code Files */ = {isa = PBXBuildFile; fileRef = E066DD3F28610F55004D3D5B /* AddSceneLayerFromServiceView.swift */; };
		0039A4EA2885C50300592C86 /* ClipGeometryView.swift in Copy Source Code Files */ = {isa = PBXBuildFile; fileRef = E000E75F2869E33D005D87C5 /* ClipGeometryView.swift */; };
		0039A4EB2885C50300592C86 /* CreatePlanarAndGeodeticBuffersView.swift in Copy Source Code Files */ = {isa = PBXBuildFile; fileRef = E004A6EC2849556E002A1FE6 /* CreatePlanarAndGeodeticBuffersView.swift */; };
		0039A4EC2885C50300592C86 /* CutGeometryView.swift in Copy Source Code Files */ = {isa = PBXBuildFile; fileRef = E000E762286A0B18005D87C5 /* CutGeometryView.swift */; };
		0039A4ED2885C50300592C86 /* DisplayMapView.swift in Copy Source Code Files */ = {isa = PBXBuildFile; fileRef = 0074ABBE28174BCF0037244A /* DisplayMapView.swift */; };
		0039A4EE2885C50300592C86 /* DisplayOverviewMapView.swift in Copy Source Code Files */ = {isa = PBXBuildFile; fileRef = 00B04FB4283EEBA80026C882 /* DisplayOverviewMapView.swift */; };
		0039A4EF2885C50300592C86 /* DisplaySceneView.swift in Copy Source Code Files */ = {isa = PBXBuildFile; fileRef = E004A6D828465C70002A1FE6 /* DisplaySceneView.swift */; };
		0039A4F02885C50300592C86 /* ProjectGeometryView.swift in Copy Source Code Files */ = {isa = PBXBuildFile; fileRef = E0EA0B762866390E00C9621D /* ProjectGeometryView.swift */; };
		0039A4F12885C50300592C86 /* SearchWithGeocodeView.swift in Copy Source Code Files */ = {isa = PBXBuildFile; fileRef = 00CB9137284814A4005C2C5D /* SearchWithGeocodeView.swift */; };
		0039A4F22885C50300592C86 /* SelectFeaturesInFeatureLayerView.swift in Copy Source Code Files */ = {isa = PBXBuildFile; fileRef = E004A6F5284FA42A002A1FE6 /* SelectFeaturesInFeatureLayerView.swift */; };
		0039A4F32885C50300592C86 /* SetBasemapView.swift in Copy Source Code Files */ = {isa = PBXBuildFile; fileRef = 00B042E5282EDC690072E1B4 /* SetBasemapView.swift */; };
		0039A4F42885C50300592C86 /* SetSurfacePlacementModeView.swift in Copy Source Code Files */ = {isa = PBXBuildFile; fileRef = E088E1562862579D00413100 /* SetSurfacePlacementModeView.swift */; };
		0039A4F52885C50300592C86 /* SetViewpointRotationView.swift in Copy Source Code Files */ = {isa = PBXBuildFile; fileRef = E004A6BD28414332002A1FE6 /* SetViewpointRotationView.swift */; };
		0039A4F62885C50300592C86 /* ShowCalloutView.swift in Copy Source Code Files */ = {isa = PBXBuildFile; fileRef = E004A6DF28466279002A1FE6 /* ShowCalloutView.swift */; };
		0039A4F72885C50300592C86 /* ShowDeviceLocationView.swift in Copy Source Code Files */ = {isa = PBXBuildFile; fileRef = E004A6E828493BCE002A1FE6 /* ShowDeviceLocationView.swift */; };
		0039A4F82885C50300592C86 /* ShowResultOfSpatialRelationshipsView.swift in Copy Source Code Files */ = {isa = PBXBuildFile; fileRef = E066DD3A2860CA08004D3D5B /* ShowResultOfSpatialRelationshipsView.swift */; };
		0039A4F92885C50300592C86 /* ShowResultOfSpatialOperationsView.swift in Copy Source Code Files */ = {isa = PBXBuildFile; fileRef = E004A6F2284E4FEB002A1FE6 /* ShowResultOfSpatialOperationsView.swift */; };
		0039A4FA2885C50300592C86 /* StyleGraphicsWithRendererView.swift in Copy Source Code Files */ = {isa = PBXBuildFile; fileRef = E066DD372860AB28004D3D5B /* StyleGraphicsWithRendererView.swift */; };
		0039A4FB2885C50300592C86 /* StyleGraphicsWithSymbolsView.swift in Copy Source Code Files */ = {isa = PBXBuildFile; fileRef = E004A6E52846A61F002A1FE6 /* StyleGraphicsWithSymbolsView.swift */; };
		003B36F92C5042BA00A75F66 /* ShowServiceAreaView.swift in Copy Source Code Files */ = {isa = PBXBuildFile; fileRef = 95D2EE0E2C334D1600683D53 /* ShowServiceAreaView.swift */; };
		0042E24328E4BF8F001F33D6 /* ShowViewshedFromPointInSceneView.Model.swift in Sources */ = {isa = PBXBuildFile; fileRef = 0042E24228E4BF8F001F33D6 /* ShowViewshedFromPointInSceneView.Model.swift */; };
		0042E24528E4F82C001F33D6 /* ShowViewshedFromPointInSceneView.ViewshedSettingsView.swift in Sources */ = {isa = PBXBuildFile; fileRef = 0042E24428E4F82B001F33D6 /* ShowViewshedFromPointInSceneView.ViewshedSettingsView.swift */; };
		0042E24628E50EE4001F33D6 /* ShowViewshedFromPointInSceneView.swift in Copy Source Code Files */ = {isa = PBXBuildFile; fileRef = 0086F3FD28E3770900974721 /* ShowViewshedFromPointInSceneView.swift */; };
		0042E24728E50EE4001F33D6 /* ShowViewshedFromPointInSceneView.Model.swift in Copy Source Code Files */ = {isa = PBXBuildFile; fileRef = 0042E24228E4BF8F001F33D6 /* ShowViewshedFromPointInSceneView.Model.swift */; };
		0042E24828E50EE4001F33D6 /* ShowViewshedFromPointInSceneView.ViewshedSettingsView.swift in Copy Source Code Files */ = {isa = PBXBuildFile; fileRef = 0042E24428E4F82B001F33D6 /* ShowViewshedFromPointInSceneView.ViewshedSettingsView.swift */; };
		0044218A2DB9533900249FEE /* AddFeatureCollectionLayerFromPortalItemView.swift in Sources */ = {isa = PBXBuildFile; fileRef = 004421892DB9532D00249FEE /* AddFeatureCollectionLayerFromPortalItemView.swift */; };
		0044218B2DB9575600249FEE /* AddFeatureCollectionLayerFromPortalItemView.swift in Copy Source Code Files */ = {isa = PBXBuildFile; fileRef = 004421892DB9532D00249FEE /* AddFeatureCollectionLayerFromPortalItemView.swift */; };
		004421902DB9620200249FEE /* AddFeatureCollectionLayerFromQueryView.swift in Sources */ = {isa = PBXBuildFile; fileRef = 0044218F2DB961FE00249FEE /* AddFeatureCollectionLayerFromQueryView.swift */; };
		004421912DB96A7800249FEE /* AddFeatureCollectionLayerFromQueryView.swift in Copy Source Code Files */ = {isa = PBXBuildFile; fileRef = 0044218F2DB961FE00249FEE /* AddFeatureCollectionLayerFromQueryView.swift */; };
		0044289229C90C0B00160767 /* GetElevationAtPointOnSurfaceView.swift in Sources */ = {isa = PBXBuildFile; fileRef = 0044289129C90C0B00160767 /* GetElevationAtPointOnSurfaceView.swift */; };
		0044289329C9234300160767 /* GetElevationAtPointOnSurfaceView.swift in Copy Source Code Files */ = {isa = PBXBuildFile; fileRef = 0044289129C90C0B00160767 /* GetElevationAtPointOnSurfaceView.swift */; };
		0044CDDF2995C39E004618CE /* ShowDeviceLocationHistoryView.swift in Sources */ = {isa = PBXBuildFile; fileRef = 0044CDDE2995C39E004618CE /* ShowDeviceLocationHistoryView.swift */; };
		0044CDE02995D4DD004618CE /* ShowDeviceLocationHistoryView.swift in Copy Source Code Files */ = {isa = PBXBuildFile; fileRef = 0044CDDE2995C39E004618CE /* ShowDeviceLocationHistoryView.swift */; };
		004A2B9D2BED455B00C297CE /* canyonlands in Resources */ = {isa = PBXBuildFile; fileRef = 004A2B9C2BED455B00C297CE /* canyonlands */; settings = {ASSET_TAGS = (ApplyScheduledUpdatesToPreplannedMapArea, ); }; };
		004A2BA22BED456500C297CE /* ApplyScheduledUpdatesToPreplannedMapAreaView.swift in Sources */ = {isa = PBXBuildFile; fileRef = 004A2B9E2BED456500C297CE /* ApplyScheduledUpdatesToPreplannedMapAreaView.swift */; };
		004A2BA52BED458C00C297CE /* ApplyScheduledUpdatesToPreplannedMapAreaView.swift in Copy Source Code Files */ = {isa = PBXBuildFile; fileRef = 004A2B9E2BED456500C297CE /* ApplyScheduledUpdatesToPreplannedMapAreaView.swift */; };
		004FE87129DF5D8700075217 /* Bristol in Resources */ = {isa = PBXBuildFile; fileRef = 004FE87029DF5D8700075217 /* Bristol */; settings = {ASSET_TAGS = (Animate3DGraphic, ChangeCameraController, OrbitCameraAroundObject, StylePointWithDistanceCompositeSceneSymbol, ); }; };
		006C835528B40682004AEB7F /* BrowseBuildingFloorsView.swift in Copy Source Code Files */ = {isa = PBXBuildFile; fileRef = E0FE32E628747778002C6ACA /* BrowseBuildingFloorsView.swift */; };
		006C835628B40682004AEB7F /* DisplayMapFromMobileMapPackageView.swift in Copy Source Code Files */ = {isa = PBXBuildFile; fileRef = F111CCC0288B5D5600205358 /* DisplayMapFromMobileMapPackageView.swift */; };
		0072C7F42DBAA65E001502CA /* AddFeatureCollectionLayerFromTableView.swift in Sources */ = {isa = PBXBuildFile; fileRef = 0072C7F32DBAA65B001502CA /* AddFeatureCollectionLayerFromTableView.swift */; };
		0072C7F52DBAB714001502CA /* AddFeatureCollectionLayerFromTableView.swift in Copy Source Code Files */ = {isa = PBXBuildFile; fileRef = 0072C7F32DBAA65B001502CA /* AddFeatureCollectionLayerFromTableView.swift */; };
		0074ABBF28174BCF0037244A /* DisplayMapView.swift in Sources */ = {isa = PBXBuildFile; fileRef = 0074ABBE28174BCF0037244A /* DisplayMapView.swift */; };
		0074ABC428174F430037244A /* Sample.swift in Sources */ = {isa = PBXBuildFile; fileRef = 0074ABC128174F430037244A /* Sample.swift */; };
		0074ABCD2817BCC30037244A /* SamplesApp+Samples.swift.tache in Sources */ = {isa = PBXBuildFile; fileRef = 0074ABCA2817B8DB0037244A /* SamplesApp+Samples.swift.tache */; };
		0086F40128E3770A00974721 /* ShowViewshedFromPointInSceneView.swift in Sources */ = {isa = PBXBuildFile; fileRef = 0086F3FD28E3770900974721 /* ShowViewshedFromPointInSceneView.swift */; };
		00A7A1462A2FC58300F035F7 /* DisplayContentOfUtilityNetworkContainerView.swift in Sources */ = {isa = PBXBuildFile; fileRef = 00A7A1432A2FC58300F035F7 /* DisplayContentOfUtilityNetworkContainerView.swift */; };
		00A7A14A2A2FC5B700F035F7 /* DisplayContentOfUtilityNetworkContainerView.Model.swift in Sources */ = {isa = PBXBuildFile; fileRef = 00A7A1492A2FC5B700F035F7 /* DisplayContentOfUtilityNetworkContainerView.Model.swift */; };
		00ABA94E2BF6721700C0488C /* ShowGridView.swift in Sources */ = {isa = PBXBuildFile; fileRef = 00ABA94D2BF6721700C0488C /* ShowGridView.swift */; };
		00ABA94F2BF6D06200C0488C /* ShowGridView.swift in Copy Source Code Files */ = {isa = PBXBuildFile; fileRef = 00ABA94D2BF6721700C0488C /* ShowGridView.swift */; };
		00B04273282EC59E0072E1B4 /* AboutView.swift in Sources */ = {isa = PBXBuildFile; fileRef = 00B04272282EC59E0072E1B4 /* AboutView.swift */; };
		00B042E8282EDC690072E1B4 /* SetBasemapView.swift in Sources */ = {isa = PBXBuildFile; fileRef = 00B042E5282EDC690072E1B4 /* SetBasemapView.swift */; };
		00B04FB5283EEBA80026C882 /* DisplayOverviewMapView.swift in Sources */ = {isa = PBXBuildFile; fileRef = 00B04FB4283EEBA80026C882 /* DisplayOverviewMapView.swift */; };
		00C43AED2947DC350099AE34 /* ArcGISToolkit in Frameworks */ = {isa = PBXBuildFile; productRef = 00C43AEC2947DC350099AE34 /* ArcGISToolkit */; };
		00C94A0D28B53DE1004E42D9 /* raster-file in Resources */ = {isa = PBXBuildFile; fileRef = 00C94A0C28B53DE1004E42D9 /* raster-file */; settings = {ASSET_TAGS = (AddRasterFromFile, ); }; };
		00CB9138284814A4005C2C5D /* SearchWithGeocodeView.swift in Sources */ = {isa = PBXBuildFile; fileRef = 00CB9137284814A4005C2C5D /* SearchWithGeocodeView.swift */; };
		00CCB8A5285BAF8700BBAB70 /* OnDemandResource.swift in Sources */ = {isa = PBXBuildFile; fileRef = 00CCB8A4285BAF8700BBAB70 /* OnDemandResource.swift */; };
		00D4EF802863842100B9CC30 /* AddFeatureLayersView.swift in Sources */ = {isa = PBXBuildFile; fileRef = 00D4EF7F2863842100B9CC30 /* AddFeatureLayersView.swift */; };
		00D4EF9028638BF100B9CC30 /* LA_Trails.geodatabase in Resources */ = {isa = PBXBuildFile; fileRef = 00D4EF8228638BF100B9CC30 /* LA_Trails.geodatabase */; settings = {ASSET_TAGS = (AddFeatureLayers, ); }; };
		00D4EF9A28638BF100B9CC30 /* AuroraCO.gpkg in Resources */ = {isa = PBXBuildFile; fileRef = 00D4EF8F28638BF100B9CC30 /* AuroraCO.gpkg */; settings = {ASSET_TAGS = (AddFeatureLayers, ); }; };
		00D4EFB12863CE6300B9CC30 /* ScottishWildlifeTrust_reserves in Resources */ = {isa = PBXBuildFile; fileRef = 00D4EFB02863CE6300B9CC30 /* ScottishWildlifeTrust_reserves */; settings = {ASSET_TAGS = (AddFeatureLayers, ); }; };
		00E1D90B2BC0AF97001AEB6A /* SnapGeometryEditsView.SnapSettingsView.swift in Sources */ = {isa = PBXBuildFile; fileRef = 00E1D90A2BC0AF97001AEB6A /* SnapGeometryEditsView.SnapSettingsView.swift */; };
		00E1D90D2BC0B125001AEB6A /* SnapGeometryEditsView.GeometryEditorModel.swift in Sources */ = {isa = PBXBuildFile; fileRef = 00E1D90C2BC0B125001AEB6A /* SnapGeometryEditsView.GeometryEditorModel.swift */; };
		00E1D90F2BC0B1E8001AEB6A /* SnapGeometryEditsView.GeometryEditorMenu.swift in Sources */ = {isa = PBXBuildFile; fileRef = 00E1D90E2BC0B1E8001AEB6A /* SnapGeometryEditsView.GeometryEditorMenu.swift */; };
		00E1D9102BC0B4D8001AEB6A /* SnapGeometryEditsView.SnapSettingsView.swift in Copy Source Code Files */ = {isa = PBXBuildFile; fileRef = 00E1D90A2BC0AF97001AEB6A /* SnapGeometryEditsView.SnapSettingsView.swift */; };
		00E1D9112BC0B4D8001AEB6A /* SnapGeometryEditsView.GeometryEditorModel.swift in Copy Source Code Files */ = {isa = PBXBuildFile; fileRef = 00E1D90C2BC0B125001AEB6A /* SnapGeometryEditsView.GeometryEditorModel.swift */; };
		00E1D9122BC0B4D8001AEB6A /* SnapGeometryEditsView.GeometryEditorMenu.swift in Copy Source Code Files */ = {isa = PBXBuildFile; fileRef = 00E1D90E2BC0B1E8001AEB6A /* SnapGeometryEditsView.GeometryEditorMenu.swift */; };
		00E5401C27F3CCA200CF66D5 /* SamplesApp.swift in Sources */ = {isa = PBXBuildFile; fileRef = 00E5400C27F3CCA100CF66D5 /* SamplesApp.swift */; };
		00E5401E27F3CCA200CF66D5 /* ContentView.swift in Sources */ = {isa = PBXBuildFile; fileRef = 00E5400D27F3CCA100CF66D5 /* ContentView.swift */; };
		00E5402027F3CCA200CF66D5 /* Assets.xcassets in Resources */ = {isa = PBXBuildFile; fileRef = 00E5400E27F3CCA200CF66D5 /* Assets.xcassets */; };
		00E7C15C2BBE1BF000B85D69 /* SnapGeometryEditsView.swift in Sources */ = {isa = PBXBuildFile; fileRef = 00E7C1592BBE1BF000B85D69 /* SnapGeometryEditsView.swift */; };
		00E7C15D2BBF74D800B85D69 /* SnapGeometryEditsView.swift in Copy Source Code Files */ = {isa = PBXBuildFile; fileRef = 00E7C1592BBE1BF000B85D69 /* SnapGeometryEditsView.swift */; };
		00EB803A2A31506F00AC2B07 /* DisplayContentOfUtilityNetworkContainerView.swift in Copy Source Code Files */ = {isa = PBXBuildFile; fileRef = 00A7A1432A2FC58300F035F7 /* DisplayContentOfUtilityNetworkContainerView.swift */; };
		00EB803B2A31506F00AC2B07 /* DisplayContentOfUtilityNetworkContainerView.Model.swift in Copy Source Code Files */ = {isa = PBXBuildFile; fileRef = 00A7A1492A2FC5B700F035F7 /* DisplayContentOfUtilityNetworkContainerView.Model.swift */; };
		00F279D62AF418DC00CECAF8 /* AddDynamicEntityLayerView.VehicleCallout.swift in Sources */ = {isa = PBXBuildFile; fileRef = 00F279D52AF418DC00CECAF8 /* AddDynamicEntityLayerView.VehicleCallout.swift */; };
		00F279D72AF4364700CECAF8 /* AddDynamicEntityLayerView.VehicleCallout.swift in Copy Source Code Files */ = {isa = PBXBuildFile; fileRef = 00F279D52AF418DC00CECAF8 /* AddDynamicEntityLayerView.VehicleCallout.swift */; };
		102B6A372BFD5B55009F763C /* IdentifyFeaturesInWMSLayerView.swift in Sources */ = {isa = PBXBuildFile; fileRef = 102B6A362BFD5B55009F763C /* IdentifyFeaturesInWMSLayerView.swift */; };
		104F55C72BF3E30A00204D04 /* GenerateOfflineMapWithCustomParametersView.swift in Copy Source Code Files */ = {isa = PBXBuildFile; fileRef = 10B782042BE55D7E007EAE6C /* GenerateOfflineMapWithCustomParametersView.swift */; };
		104F55C82BF3E30A00204D04 /* GenerateOfflineMapWithCustomParametersView.CustomParameters.swift in Copy Source Code Files */ = {isa = PBXBuildFile; fileRef = 10B782072BE5A058007EAE6C /* GenerateOfflineMapWithCustomParametersView.CustomParameters.swift */; };
		1081B93D2C000E8B00C1BEB1 /* IdentifyFeaturesInWMSLayerView.swift in Copy Source Code Files */ = {isa = PBXBuildFile; fileRef = 102B6A362BFD5B55009F763C /* IdentifyFeaturesInWMSLayerView.swift */; };
		108EC04129D25B2C000F35D0 /* QueryFeatureTableView.swift in Sources */ = {isa = PBXBuildFile; fileRef = 108EC04029D25B2C000F35D0 /* QueryFeatureTableView.swift */; };
		108EC04229D25B55000F35D0 /* QueryFeatureTableView.swift in Copy Source Code Files */ = {isa = PBXBuildFile; fileRef = 108EC04029D25B2C000F35D0 /* QueryFeatureTableView.swift */; };
		10B782052BE55D7E007EAE6C /* GenerateOfflineMapWithCustomParametersView.swift in Sources */ = {isa = PBXBuildFile; fileRef = 10B782042BE55D7E007EAE6C /* GenerateOfflineMapWithCustomParametersView.swift */; };
		10B782082BE5A058007EAE6C /* GenerateOfflineMapWithCustomParametersView.CustomParameters.swift in Sources */ = {isa = PBXBuildFile; fileRef = 10B782072BE5A058007EAE6C /* GenerateOfflineMapWithCustomParametersView.CustomParameters.swift */; };
		10BD9EB42BF51B4B00ABDBD5 /* GenerateOfflineMapWithCustomParametersView.Model.swift in Sources */ = {isa = PBXBuildFile; fileRef = 10BD9EB32BF51B4B00ABDBD5 /* GenerateOfflineMapWithCustomParametersView.Model.swift */; };
		10BD9EB52BF51F9000ABDBD5 /* GenerateOfflineMapWithCustomParametersView.Model.swift in Copy Source Code Files */ = {isa = PBXBuildFile; fileRef = 10BD9EB32BF51B4B00ABDBD5 /* GenerateOfflineMapWithCustomParametersView.Model.swift */; };
		10CFF4CA2DBAAFAC0027F144 /* AddFeatureLayerWithTimeOffsetView.swift in Sources */ = {isa = PBXBuildFile; fileRef = 10CFF4C92DBAAFAC0027F144 /* AddFeatureLayerWithTimeOffsetView.swift */; };
		10CFF5082DC1A3850027F144 /* AddFeatureLayerWithTimeOffsetView.swift in Copy Source Code Files */ = {isa = PBXBuildFile; fileRef = 10CFF4C92DBAAFAC0027F144 /* AddFeatureLayerWithTimeOffsetView.swift */; };
		10D321932BDB187400B39B1B /* naperville_imagery.tpkx in Resources */ = {isa = PBXBuildFile; fileRef = 10D321922BDB187400B39B1B /* naperville_imagery.tpkx */; settings = {ASSET_TAGS = (GenerateOfflineMapWithLocalBasemap, ); }; };
		10D321962BDB1CB500B39B1B /* GenerateOfflineMapWithLocalBasemapView.swift in Sources */ = {isa = PBXBuildFile; fileRef = 10D321952BDB1CB500B39B1B /* GenerateOfflineMapWithLocalBasemapView.swift */; };
		10D321972BDC3B4900B39B1B /* GenerateOfflineMapWithLocalBasemapView.swift in Copy Source Code Files */ = {isa = PBXBuildFile; fileRef = 10D321952BDB1CB500B39B1B /* GenerateOfflineMapWithLocalBasemapView.swift */; };
		1C0C1C3929D34DAE005C8B24 /* ChangeViewpointView.swift in Sources */ = {isa = PBXBuildFile; fileRef = 1C0C1C3429D34DAE005C8B24 /* ChangeViewpointView.swift */; };
		1C0C1C3D29D34DDD005C8B24 /* ChangeViewpointView.swift in Copy Source Code Files */ = {isa = PBXBuildFile; fileRef = 1C0C1C3429D34DAE005C8B24 /* ChangeViewpointView.swift */; };
		1C19B4F12A578E46001D2506 /* CreateLoadReportView.Views.swift in Sources */ = {isa = PBXBuildFile; fileRef = 1C19B4EB2A578E46001D2506 /* CreateLoadReportView.Views.swift */; };
		1C19B4F32A578E46001D2506 /* CreateLoadReportView.swift in Sources */ = {isa = PBXBuildFile; fileRef = 1C19B4ED2A578E46001D2506 /* CreateLoadReportView.swift */; };
		1C19B4F52A578E46001D2506 /* CreateLoadReportView.Model.swift in Sources */ = {isa = PBXBuildFile; fileRef = 1C19B4EF2A578E46001D2506 /* CreateLoadReportView.Model.swift */; };
		1C19B4F72A578E69001D2506 /* CreateLoadReportView.Model.swift in Copy Source Code Files */ = {isa = PBXBuildFile; fileRef = 1C19B4EF2A578E46001D2506 /* CreateLoadReportView.Model.swift */; };
		1C19B4F82A578E69001D2506 /* CreateLoadReportView.swift in Copy Source Code Files */ = {isa = PBXBuildFile; fileRef = 1C19B4ED2A578E46001D2506 /* CreateLoadReportView.swift */; };
		1C19B4F92A578E69001D2506 /* CreateLoadReportView.Views.swift in Copy Source Code Files */ = {isa = PBXBuildFile; fileRef = 1C19B4EB2A578E46001D2506 /* CreateLoadReportView.Views.swift */; };
		1C2538542BABACB100337307 /* AugmentRealityToNavigateRouteView.ARSceneView.swift in Copy Source Code Files */ = {isa = PBXBuildFile; fileRef = 1C2538522BABACB100337307 /* AugmentRealityToNavigateRouteView.ARSceneView.swift */; };
		1C2538552BABACB100337307 /* AugmentRealityToNavigateRouteView.swift in Copy Source Code Files */ = {isa = PBXBuildFile; fileRef = 1C2538532BABACB100337307 /* AugmentRealityToNavigateRouteView.swift */; };
		1C2538562BABACFD00337307 /* AugmentRealityToNavigateRouteView.swift in Sources */ = {isa = PBXBuildFile; fileRef = 1C2538532BABACB100337307 /* AugmentRealityToNavigateRouteView.swift */; };
		1C2538572BABACFD00337307 /* AugmentRealityToNavigateRouteView.ARSceneView.swift in Sources */ = {isa = PBXBuildFile; fileRef = 1C2538522BABACB100337307 /* AugmentRealityToNavigateRouteView.ARSceneView.swift */; };
		1C26ED192A859525009B7721 /* FilterFeaturesInSceneView.swift in Sources */ = {isa = PBXBuildFile; fileRef = 1C26ED152A859525009B7721 /* FilterFeaturesInSceneView.swift */; };
		1C26ED202A8BEC63009B7721 /* FilterFeaturesInSceneView.swift in Copy Source Code Files */ = {isa = PBXBuildFile; fileRef = 1C26ED152A859525009B7721 /* FilterFeaturesInSceneView.swift */; };
		1C29C9592DBAE50D0074028F /* AddWMTSLayerView.swift in Sources */ = {isa = PBXBuildFile; fileRef = 1C29C9532DBAE50D0074028F /* AddWMTSLayerView.swift */; };
		1C29C95A2DBAE5770074028F /* AddWMTSLayerView.swift in Copy Source Code Files */ = {isa = PBXBuildFile; fileRef = 1C29C9532DBAE50D0074028F /* AddWMTSLayerView.swift */; };
		1C38915D2DBC36C800ADFDDC /* AddWFSLayerView.swift in Sources */ = {isa = PBXBuildFile; fileRef = 1C38915C2DBC36C700ADFDDC /* AddWFSLayerView.swift */; };
		1C38915E2DBC3EDC00ADFDDC /* AddWFSLayerView.swift in Copy Source Code Files */ = {isa = PBXBuildFile; fileRef = 1C38915C2DBC36C700ADFDDC /* AddWFSLayerView.swift */; };
		1C3B7DC82A5F64FC00907443 /* AnalyzeNetworkWithSubnetworkTraceView.Model.swift in Sources */ = {isa = PBXBuildFile; fileRef = 1C3B7DC32A5F64FC00907443 /* AnalyzeNetworkWithSubnetworkTraceView.Model.swift */; };
		1C3B7DCB2A5F64FC00907443 /* AnalyzeNetworkWithSubnetworkTraceView.swift in Sources */ = {isa = PBXBuildFile; fileRef = 1C3B7DC62A5F64FC00907443 /* AnalyzeNetworkWithSubnetworkTraceView.swift */; };
		1C3B7DCD2A5F652500907443 /* AnalyzeNetworkWithSubnetworkTraceView.Model.swift in Copy Source Code Files */ = {isa = PBXBuildFile; fileRef = 1C3B7DC32A5F64FC00907443 /* AnalyzeNetworkWithSubnetworkTraceView.Model.swift */; };
		1C3B7DCE2A5F652500907443 /* AnalyzeNetworkWithSubnetworkTraceView.swift in Copy Source Code Files */ = {isa = PBXBuildFile; fileRef = 1C3B7DC62A5F64FC00907443 /* AnalyzeNetworkWithSubnetworkTraceView.swift */; };
		1C42E04729D2396B004FC4BE /* ShowPopupView.swift in Sources */ = {isa = PBXBuildFile; fileRef = 1C42E04329D2396B004FC4BE /* ShowPopupView.swift */; };
		1C42E04A29D239D2004FC4BE /* ShowPopupView.swift in Copy Source Code Files */ = {isa = PBXBuildFile; fileRef = 1C42E04329D2396B004FC4BE /* ShowPopupView.swift */; };
		1C43BC7F2A43781200509BF8 /* SetVisibilityOfSubtypeSublayerView.Views.swift in Sources */ = {isa = PBXBuildFile; fileRef = 1C43BC792A43781100509BF8 /* SetVisibilityOfSubtypeSublayerView.Views.swift */; };
		1C43BC822A43781200509BF8 /* SetVisibilityOfSubtypeSublayerView.Model.swift in Sources */ = {isa = PBXBuildFile; fileRef = 1C43BC7C2A43781100509BF8 /* SetVisibilityOfSubtypeSublayerView.Model.swift */; };
		1C43BC842A43781200509BF8 /* SetVisibilityOfSubtypeSublayerView.swift in Sources */ = {isa = PBXBuildFile; fileRef = 1C43BC7E2A43781100509BF8 /* SetVisibilityOfSubtypeSublayerView.swift */; };
		1C43BC852A43783900509BF8 /* SetVisibilityOfSubtypeSublayerView.Model.swift in Copy Source Code Files */ = {isa = PBXBuildFile; fileRef = 1C43BC7C2A43781100509BF8 /* SetVisibilityOfSubtypeSublayerView.Model.swift */; };
		1C43BC862A43783900509BF8 /* SetVisibilityOfSubtypeSublayerView.swift in Copy Source Code Files */ = {isa = PBXBuildFile; fileRef = 1C43BC7E2A43781100509BF8 /* SetVisibilityOfSubtypeSublayerView.swift */; };
		1C43BC872A43783900509BF8 /* SetVisibilityOfSubtypeSublayerView.Views.swift in Copy Source Code Files */ = {isa = PBXBuildFile; fileRef = 1C43BC792A43781100509BF8 /* SetVisibilityOfSubtypeSublayerView.Views.swift */; };
		1C8EC7472BAE2891001A6929 /* AugmentRealityToCollectDataView.swift in Sources */ = {isa = PBXBuildFile; fileRef = 1C8EC7432BAE2891001A6929 /* AugmentRealityToCollectDataView.swift */; };
		1C8EC74B2BAE28A9001A6929 /* AugmentRealityToCollectDataView.swift in Copy Source Code Files */ = {isa = PBXBuildFile; fileRef = 1C8EC7432BAE2891001A6929 /* AugmentRealityToCollectDataView.swift */; };
		1C929F092A27B86800134252 /* ShowUtilityAssociationsView.swift in Copy Source Code Files */ = {isa = PBXBuildFile; fileRef = 1CAF831B2A20305F000E1E60 /* ShowUtilityAssociationsView.swift */; };
		1C965C3929DB9176002F8536 /* ShowRealisticLightAndShadowsView.swift in Copy Source Code Files */ = {isa = PBXBuildFile; fileRef = 1C9B74C529DB43580038B06F /* ShowRealisticLightAndShadowsView.swift */; };
		1C9B74C929DB43580038B06F /* ShowRealisticLightAndShadowsView.swift in Sources */ = {isa = PBXBuildFile; fileRef = 1C9B74C529DB43580038B06F /* ShowRealisticLightAndShadowsView.swift */; };
		1C9B74D929DB54560038B06F /* ChangeCameraControllerView.swift in Sources */ = {isa = PBXBuildFile; fileRef = 1C9B74D529DB54560038B06F /* ChangeCameraControllerView.swift */; };
		1C9B74DE29DB56860038B06F /* ChangeCameraControllerView.swift in Copy Source Code Files */ = {isa = PBXBuildFile; fileRef = 1C9B74D529DB54560038B06F /* ChangeCameraControllerView.swift */; };
		1CAB8D4B2A3CEAB0002AA649 /* RunValveIsolationTraceView.Model.swift in Sources */ = {isa = PBXBuildFile; fileRef = 1CAB8D442A3CEAB0002AA649 /* RunValveIsolationTraceView.Model.swift */; };
		1CAB8D4E2A3CEAB0002AA649 /* RunValveIsolationTraceView.swift in Sources */ = {isa = PBXBuildFile; fileRef = 1CAB8D472A3CEAB0002AA649 /* RunValveIsolationTraceView.swift */; };
		1CAB8D502A3CEB43002AA649 /* RunValveIsolationTraceView.Model.swift in Copy Source Code Files */ = {isa = PBXBuildFile; fileRef = 1CAB8D442A3CEAB0002AA649 /* RunValveIsolationTraceView.Model.swift */; };
		1CAB8D512A3CEB43002AA649 /* RunValveIsolationTraceView.swift in Copy Source Code Files */ = {isa = PBXBuildFile; fileRef = 1CAB8D472A3CEAB0002AA649 /* RunValveIsolationTraceView.swift */; };
		1CAF831F2A20305F000E1E60 /* ShowUtilityAssociationsView.swift in Sources */ = {isa = PBXBuildFile; fileRef = 1CAF831B2A20305F000E1E60 /* ShowUtilityAssociationsView.swift */; };
		218F35B829C28F4A00502022 /* AuthenticateWithOAuthView.swift in Sources */ = {isa = PBXBuildFile; fileRef = 218F35B329C28F4A00502022 /* AuthenticateWithOAuthView.swift */; };
		218F35C229C290BF00502022 /* AuthenticateWithOAuthView.swift in Copy Source Code Files */ = {isa = PBXBuildFile; fileRef = 218F35B329C28F4A00502022 /* AuthenticateWithOAuthView.swift */; };
		3E30884A2C5D789A00ECEAC5 /* SetSpatialReferenceView.swift in Copy Source Code Files */ = {isa = PBXBuildFile; fileRef = 3EEDE7CD2C5D73F700510104 /* SetSpatialReferenceView.swift */; };
		3E54CF222C66AFBE00DD2F18 /* AddWebTiledLayerView.swift in Sources */ = {isa = PBXBuildFile; fileRef = 3E54CF212C66AFBE00DD2F18 /* AddWebTiledLayerView.swift */; };
		3E54CF232C66B00500DD2F18 /* AddWebTiledLayerView.swift in Copy Source Code Files */ = {isa = PBXBuildFile; fileRef = 3E54CF212C66AFBE00DD2F18 /* AddWebTiledLayerView.swift */; };
		3E720F9D2C619B1700E22A9E /* SetInitialViewpointView.swift in Sources */ = {isa = PBXBuildFile; fileRef = 3E720F9C2C619B1700E22A9E /* SetInitialViewpointView.swift */; };
		3E720F9E2C61A0B700E22A9E /* SetInitialViewpointView.swift in Copy Source Code Files */ = {isa = PBXBuildFile; fileRef = 3E720F9C2C619B1700E22A9E /* SetInitialViewpointView.swift */; };
		3E9F77732C6A60FA0022CAB5 /* QueryFeatureCountAndExtentView.swift in Sources */ = {isa = PBXBuildFile; fileRef = 3E9F77722C6A60FA0022CAB5 /* QueryFeatureCountAndExtentView.swift */; };
		3E9F77742C6A6E670022CAB5 /* QueryFeatureCountAndExtentView.swift in Copy Source Code Files */ = {isa = PBXBuildFile; fileRef = 3E9F77722C6A60FA0022CAB5 /* QueryFeatureCountAndExtentView.swift */; };
		3EEDE7CE2C5D73F700510104 /* SetSpatialReferenceView.swift in Sources */ = {isa = PBXBuildFile; fileRef = 3EEDE7CD2C5D73F700510104 /* SetSpatialReferenceView.swift */; };
		4C8126DD2DBBCF0B006EF7D2 /* ApplyStyleToWMSLayerView.swift in Sources */ = {isa = PBXBuildFile; fileRef = 4C8126DC2DBBCEFE006EF7D2 /* ApplyStyleToWMSLayerView.swift */; };
		4C8126E22DBFD9EF006EF7D2 /* ApplyStyleToWMSLayerView.swift in Copy Source Code Files */ = {isa = PBXBuildFile; fileRef = 4C8126DC2DBBCEFE006EF7D2 /* ApplyStyleToWMSLayerView.swift */; };
		4D126D6D29CA1B6000CFB7A7 /* ShowDeviceLocationWithNMEADataSourcesView.swift in Sources */ = {isa = PBXBuildFile; fileRef = 4D126D6929CA1B6000CFB7A7 /* ShowDeviceLocationWithNMEADataSourcesView.swift */; };
		4D126D7229CA1E1800CFB7A7 /* FileNMEASentenceReader.swift in Sources */ = {isa = PBXBuildFile; fileRef = 4D126D7129CA1E1800CFB7A7 /* FileNMEASentenceReader.swift */; };
		4D126D7329CA1EFD00CFB7A7 /* ShowDeviceLocationWithNMEADataSourcesView.swift in Copy Source Code Files */ = {isa = PBXBuildFile; fileRef = 4D126D6929CA1B6000CFB7A7 /* ShowDeviceLocationWithNMEADataSourcesView.swift */; };
		4D126D7429CA1EFD00CFB7A7 /* FileNMEASentenceReader.swift in Copy Source Code Files */ = {isa = PBXBuildFile; fileRef = 4D126D7129CA1E1800CFB7A7 /* FileNMEASentenceReader.swift */; };
		4D126D7C29CA3E6000CFB7A7 /* Redlands.nmea in Resources */ = {isa = PBXBuildFile; fileRef = 4D126D7B29CA3E6000CFB7A7 /* Redlands.nmea */; settings = {ASSET_TAGS = (ShowDeviceLocationWithNmeaDataSources, ); }; };
		4D126D7E29CA43D200CFB7A7 /* ShowDeviceLocationWithNMEADataSourcesView.Model.swift in Sources */ = {isa = PBXBuildFile; fileRef = 4D126D7D29CA43D200CFB7A7 /* ShowDeviceLocationWithNMEADataSourcesView.Model.swift */; };
		4D2ADC4329C26D05003B367F /* AddDynamicEntityLayerView.swift in Sources */ = {isa = PBXBuildFile; fileRef = 4D2ADC3F29C26D05003B367F /* AddDynamicEntityLayerView.swift */; };
		4D2ADC4729C26D2C003B367F /* AddDynamicEntityLayerView.swift in Copy Source Code Files */ = {isa = PBXBuildFile; fileRef = 4D2ADC3F29C26D05003B367F /* AddDynamicEntityLayerView.swift */; };
		4D2ADC5A29C4F612003B367F /* ChangeMapViewBackgroundView.swift in Sources */ = {isa = PBXBuildFile; fileRef = 4D2ADC5529C4F612003B367F /* ChangeMapViewBackgroundView.swift */; };
		4D2ADC5D29C4F612003B367F /* ChangeMapViewBackgroundView.SettingsView.swift in Sources */ = {isa = PBXBuildFile; fileRef = 4D2ADC5829C4F612003B367F /* ChangeMapViewBackgroundView.SettingsView.swift */; };
		4D2ADC6229C5071C003B367F /* ChangeMapViewBackgroundView.Model.swift in Sources */ = {isa = PBXBuildFile; fileRef = 4D2ADC6129C5071C003B367F /* ChangeMapViewBackgroundView.Model.swift */; };
		4D2ADC6729C50BD6003B367F /* AddDynamicEntityLayerView.Model.swift in Sources */ = {isa = PBXBuildFile; fileRef = 4D2ADC6629C50BD6003B367F /* AddDynamicEntityLayerView.Model.swift */; };
		4D2ADC6929C50C4C003B367F /* AddDynamicEntityLayerView.SettingsView.swift in Sources */ = {isa = PBXBuildFile; fileRef = 4D2ADC6829C50C4C003B367F /* AddDynamicEntityLayerView.SettingsView.swift */; };
		4D2ADC6A29C50D91003B367F /* AddDynamicEntityLayerView.Model.swift in Copy Source Code Files */ = {isa = PBXBuildFile; fileRef = 4D2ADC6629C50BD6003B367F /* AddDynamicEntityLayerView.Model.swift */; };
		4D2ADC6B29C50D91003B367F /* AddDynamicEntityLayerView.SettingsView.swift in Copy Source Code Files */ = {isa = PBXBuildFile; fileRef = 4D2ADC6829C50C4C003B367F /* AddDynamicEntityLayerView.SettingsView.swift */; };
		4DD058102A0D3F6B00A59B34 /* ShowDeviceLocationWithNMEADataSourcesView.Model.swift in Copy Source Code Files */ = {isa = PBXBuildFile; fileRef = 4D126D7D29CA43D200CFB7A7 /* ShowDeviceLocationWithNMEADataSourcesView.Model.swift */; };
		7573E81A29D6134C00BEED9C /* TraceUtilityNetworkView.Model.swift in Sources */ = {isa = PBXBuildFile; fileRef = 7573E81329D6134C00BEED9C /* TraceUtilityNetworkView.Model.swift */; };
		7573E81C29D6134C00BEED9C /* TraceUtilityNetworkView.Enums.swift in Sources */ = {isa = PBXBuildFile; fileRef = 7573E81529D6134C00BEED9C /* TraceUtilityNetworkView.Enums.swift */; };
		7573E81E29D6134C00BEED9C /* TraceUtilityNetworkView.Views.swift in Sources */ = {isa = PBXBuildFile; fileRef = 7573E81729D6134C00BEED9C /* TraceUtilityNetworkView.Views.swift */; };
		7573E81F29D6134C00BEED9C /* TraceUtilityNetworkView.swift in Sources */ = {isa = PBXBuildFile; fileRef = 7573E81829D6134C00BEED9C /* TraceUtilityNetworkView.swift */; };
		7573E82129D6136C00BEED9C /* TraceUtilityNetworkView.Model.swift in Copy Source Code Files */ = {isa = PBXBuildFile; fileRef = 7573E81329D6134C00BEED9C /* TraceUtilityNetworkView.Model.swift */; };
		7573E82229D6136C00BEED9C /* TraceUtilityNetworkView.Enums.swift in Copy Source Code Files */ = {isa = PBXBuildFile; fileRef = 7573E81529D6134C00BEED9C /* TraceUtilityNetworkView.Enums.swift */; };
		7573E82329D6136C00BEED9C /* TraceUtilityNetworkView.Views.swift in Copy Source Code Files */ = {isa = PBXBuildFile; fileRef = 7573E81729D6134C00BEED9C /* TraceUtilityNetworkView.Views.swift */; };
		7573E82429D6136C00BEED9C /* TraceUtilityNetworkView.swift in Copy Source Code Files */ = {isa = PBXBuildFile; fileRef = 7573E81829D6134C00BEED9C /* TraceUtilityNetworkView.swift */; };
		75DD736729D35FF40010229D /* ChangeMapViewBackgroundView.swift in Copy Source Code Files */ = {isa = PBXBuildFile; fileRef = 4D2ADC5529C4F612003B367F /* ChangeMapViewBackgroundView.swift */; };
		75DD736829D35FF40010229D /* ChangeMapViewBackgroundView.SettingsView.swift in Copy Source Code Files */ = {isa = PBXBuildFile; fileRef = 4D2ADC5829C4F612003B367F /* ChangeMapViewBackgroundView.SettingsView.swift */; };
		75DD736929D35FF40010229D /* ChangeMapViewBackgroundView.Model.swift in Copy Source Code Files */ = {isa = PBXBuildFile; fileRef = 4D2ADC6129C5071C003B367F /* ChangeMapViewBackgroundView.Model.swift */; };
		75DD739529D38B1B0010229D /* NavigateRouteView.swift in Sources */ = {isa = PBXBuildFile; fileRef = 75DD739129D38B1B0010229D /* NavigateRouteView.swift */; };
		75DD739929D38B420010229D /* NavigateRouteView.swift in Copy Source Code Files */ = {isa = PBXBuildFile; fileRef = 75DD739129D38B1B0010229D /* NavigateRouteView.swift */; };
		7900C5F62A83FC3F002D430F /* AddCustomDynamicEntityDataSourceView.Vessel.swift in Sources */ = {isa = PBXBuildFile; fileRef = 7900C5F52A83FC3F002D430F /* AddCustomDynamicEntityDataSourceView.Vessel.swift */; };
		792222DD2A81AA5D00619FFE /* AIS_MarineCadastre_SelectedVessels_CustomDataSource.jsonl in Resources */ = {isa = PBXBuildFile; fileRef = 792222DC2A81AA5D00619FFE /* AIS_MarineCadastre_SelectedVessels_CustomDataSource.jsonl */; settings = {ASSET_TAGS = (AddCustomDynamicEntityDataSource, ); }; };
		79302F852A1ED4E30002336A /* CreateAndSaveKMLView.Model.swift in Sources */ = {isa = PBXBuildFile; fileRef = 79302F842A1ED4E30002336A /* CreateAndSaveKMLView.Model.swift */; };
		79302F872A1ED71B0002336A /* CreateAndSaveKMLView.Views.swift in Sources */ = {isa = PBXBuildFile; fileRef = 79302F862A1ED71B0002336A /* CreateAndSaveKMLView.Views.swift */; };
		798C2DA72AFC505600EE7E97 /* PrivacyInfo.xcprivacy in Resources */ = {isa = PBXBuildFile; fileRef = 798C2DA62AFC505600EE7E97 /* PrivacyInfo.xcprivacy */; };
		79A47DFB2A20286800D7C5B9 /* CreateAndSaveKMLView.Model.swift in Copy Source Code Files */ = {isa = PBXBuildFile; fileRef = 79302F842A1ED4E30002336A /* CreateAndSaveKMLView.Model.swift */; };
		79A47DFC2A20286800D7C5B9 /* CreateAndSaveKMLView.Views.swift in Copy Source Code Files */ = {isa = PBXBuildFile; fileRef = 79302F862A1ED71B0002336A /* CreateAndSaveKMLView.Views.swift */; };
		79B7B80A2A1BF8EC00F57C27 /* CreateAndSaveKMLView.swift in Sources */ = {isa = PBXBuildFile; fileRef = 79B7B8092A1BF8EC00F57C27 /* CreateAndSaveKMLView.swift */; };
		79B7B80B2A1BFDE700F57C27 /* CreateAndSaveKMLView.swift in Copy Source Code Files */ = {isa = PBXBuildFile; fileRef = 79B7B8092A1BF8EC00F57C27 /* CreateAndSaveKMLView.swift */; };
		79D84D132A81711A00F45262 /* AddCustomDynamicEntityDataSourceView.swift in Sources */ = {isa = PBXBuildFile; fileRef = 79D84D0D2A815C5B00F45262 /* AddCustomDynamicEntityDataSourceView.swift */; };
		79D84D152A81718F00F45262 /* AddCustomDynamicEntityDataSourceView.swift in Copy Source Code Files */ = {isa = PBXBuildFile; fileRef = 79D84D0D2A815C5B00F45262 /* AddCustomDynamicEntityDataSourceView.swift */; };
		883C121529C9136600062FF9 /* DownloadPreplannedMapAreaView.MapPicker.swift in Sources */ = {isa = PBXBuildFile; fileRef = 883C121429C9136600062FF9 /* DownloadPreplannedMapAreaView.MapPicker.swift */; };
		883C121729C914E100062FF9 /* DownloadPreplannedMapAreaView.MapPicker.swift in Copy Source Code Files */ = {isa = PBXBuildFile; fileRef = 883C121429C9136600062FF9 /* DownloadPreplannedMapAreaView.MapPicker.swift */; };
		883C121829C914E100062FF9 /* DownloadPreplannedMapAreaView.Model.swift in Copy Source Code Files */ = {isa = PBXBuildFile; fileRef = E0D04FF128A5390000747989 /* DownloadPreplannedMapAreaView.Model.swift */; };
		883C121929C914E100062FF9 /* DownloadPreplannedMapAreaView.swift in Copy Source Code Files */ = {isa = PBXBuildFile; fileRef = E070A0A2286F3B6000F2B606 /* DownloadPreplannedMapAreaView.swift */; };
		88F93CC129C3D59D0006B28E /* CreateAndEditGeometriesView.swift in Sources */ = {isa = PBXBuildFile; fileRef = 88F93CC029C3D59C0006B28E /* CreateAndEditGeometriesView.swift */; };
		88F93CC229C4D3480006B28E /* CreateAndEditGeometriesView.swift in Copy Source Code Files */ = {isa = PBXBuildFile; fileRef = 88F93CC029C3D59C0006B28E /* CreateAndEditGeometriesView.swift */; };
		9503056E2C46ECB70091B32D /* ShowDeviceLocationUsingIndoorPositioningView.Model.swift in Sources */ = {isa = PBXBuildFile; fileRef = 9503056D2C46ECB70091B32D /* ShowDeviceLocationUsingIndoorPositioningView.Model.swift */; };
		9529D1942C01676200B5C1A3 /* SelectFeaturesInSceneLayerView.swift in Copy Source Code Files */ = {isa = PBXBuildFile; fileRef = 954AEDED2C01332600265114 /* SelectFeaturesInSceneLayerView.swift */; };
		9537AFD72C220EF0000923C5 /* ExchangeSetwithoutUpdates in Resources */ = {isa = PBXBuildFile; fileRef = 9537AFD62C220EF0000923C5 /* ExchangeSetwithoutUpdates */; settings = {ASSET_TAGS = (ConfigureElectronicNavigationalCharts, ); }; };
		9547085C2C3C719800CA8579 /* EditFeatureAttachmentsView.Model.swift in Sources */ = {isa = PBXBuildFile; fileRef = 9547085B2C3C719800CA8579 /* EditFeatureAttachmentsView.Model.swift */; };
		954AEDEE2C01332600265114 /* SelectFeaturesInSceneLayerView.swift in Sources */ = {isa = PBXBuildFile; fileRef = 954AEDED2C01332600265114 /* SelectFeaturesInSceneLayerView.swift */; };
		955271612C0E6749009B1ED4 /* AddRasterFromServiceView.swift in Sources */ = {isa = PBXBuildFile; fileRef = 955271602C0E6749009B1ED4 /* AddRasterFromServiceView.swift */; };
		955AFAC42C10FD6F009C8FE5 /* ApplyMosaicRuleToRastersView.swift in Sources */ = {isa = PBXBuildFile; fileRef = 955AFAC32C10FD6F009C8FE5 /* ApplyMosaicRuleToRastersView.swift */; };
		955AFAC62C110B8A009C8FE5 /* ApplyMosaicRuleToRastersView.swift in Copy Source Code Files */ = {isa = PBXBuildFile; fileRef = 955AFAC32C10FD6F009C8FE5 /* ApplyMosaicRuleToRastersView.swift */; };
		9579FCEA2C3360BB00FC8A1D /* EditFeatureAttachmentsView.swift in Sources */ = {isa = PBXBuildFile; fileRef = 9579FCE92C3360BB00FC8A1D /* EditFeatureAttachmentsView.swift */; };
		9579FCEC2C33616B00FC8A1D /* EditFeatureAttachmentsView.swift in Copy Source Code Files */ = {isa = PBXBuildFile; fileRef = 9579FCE92C3360BB00FC8A1D /* EditFeatureAttachmentsView.swift */; };
		95A3773C2C0F93770044D1CC /* AddRasterFromServiceView.swift in Copy Source Code Files */ = {isa = PBXBuildFile; fileRef = 955271602C0E6749009B1ED4 /* AddRasterFromServiceView.swift */; };
		95A572192C0FDCC9006E8B48 /* ShowScaleBarView.swift in Sources */ = {isa = PBXBuildFile; fileRef = 95A572182C0FDCC9006E8B48 /* ShowScaleBarView.swift */; };
		95A5721B2C0FDD34006E8B48 /* ShowScaleBarView.swift in Copy Source Code Files */ = {isa = PBXBuildFile; fileRef = 95A572182C0FDCC9006E8B48 /* ShowScaleBarView.swift */; };
		95ADF34F2C3CBAE800566FF6 /* EditFeatureAttachmentsView.Model.swift in Copy Source Code Files */ = {isa = PBXBuildFile; fileRef = 9547085B2C3C719800CA8579 /* EditFeatureAttachmentsView.Model.swift */; };
		95D2EE0F2C334D1600683D53 /* ShowServiceAreaView.swift in Sources */ = {isa = PBXBuildFile; fileRef = 95D2EE0E2C334D1600683D53 /* ShowServiceAreaView.swift */; };
		95DEB9B62C127A92009BEC35 /* ShowViewshedFromPointOnMapView.swift in Sources */ = {isa = PBXBuildFile; fileRef = 95DEB9B52C127A92009BEC35 /* ShowViewshedFromPointOnMapView.swift */; };
		95DEB9B82C127B5E009BEC35 /* ShowViewshedFromPointOnMapView.swift in Copy Source Code Files */ = {isa = PBXBuildFile; fileRef = 95DEB9B52C127A92009BEC35 /* ShowViewshedFromPointOnMapView.swift */; };
		95E0DBCA2C503E2500224A82 /* ShowDeviceLocationUsingIndoorPositioningView.swift in Copy Source Code Files */ = {isa = PBXBuildFile; fileRef = 95F891282C46E9D60010EBED /* ShowDeviceLocationUsingIndoorPositioningView.swift */; };
		95E0DBCB2C503E2500224A82 /* ShowDeviceLocationUsingIndoorPositioningView.Model.swift in Copy Source Code Files */ = {isa = PBXBuildFile; fileRef = 9503056D2C46ECB70091B32D /* ShowDeviceLocationUsingIndoorPositioningView.Model.swift */; };
		95E980712C26183000CB8912 /* BrowseOGCAPIFeatureServiceView.swift in Sources */ = {isa = PBXBuildFile; fileRef = 95E980702C26183000CB8912 /* BrowseOGCAPIFeatureServiceView.swift */; };
		95E980742C26189E00CB8912 /* BrowseOGCAPIFeatureServiceView.swift in Copy Source Code Files */ = {isa = PBXBuildFile; fileRef = 95E980702C26183000CB8912 /* BrowseOGCAPIFeatureServiceView.swift */; };
		95F3A52B2C07F09C00885DED /* SetSurfaceNavigationConstraintView.swift in Sources */ = {isa = PBXBuildFile; fileRef = 95F3A52A2C07F09C00885DED /* SetSurfaceNavigationConstraintView.swift */; };
		95F3A52D2C07F28700885DED /* SetSurfaceNavigationConstraintView.swift in Copy Source Code Files */ = {isa = PBXBuildFile; fileRef = 95F3A52A2C07F09C00885DED /* SetSurfaceNavigationConstraintView.swift */; };
		95F891292C46E9D60010EBED /* ShowDeviceLocationUsingIndoorPositioningView.swift in Sources */ = {isa = PBXBuildFile; fileRef = 95F891282C46E9D60010EBED /* ShowDeviceLocationUsingIndoorPositioningView.swift */; };
		D70082EB2ACF900100E0C3C2 /* IdentifyKMLFeaturesView.swift in Sources */ = {isa = PBXBuildFile; fileRef = D70082EA2ACF900100E0C3C2 /* IdentifyKMLFeaturesView.swift */; };
		D70082EC2ACF901600E0C3C2 /* IdentifyKMLFeaturesView.swift in Copy Source Code Files */ = {isa = PBXBuildFile; fileRef = D70082EA2ACF900100E0C3C2 /* IdentifyKMLFeaturesView.swift */; };
		D7010EBF2B05616900D43F55 /* DisplaySceneFromMobileScenePackageView.swift in Sources */ = {isa = PBXBuildFile; fileRef = D7010EBC2B05616900D43F55 /* DisplaySceneFromMobileScenePackageView.swift */; };
		D7010EC12B05618400D43F55 /* DisplaySceneFromMobileScenePackageView.swift in Copy Source Code Files */ = {isa = PBXBuildFile; fileRef = D7010EBC2B05616900D43F55 /* DisplaySceneFromMobileScenePackageView.swift */; };
		D701D72C2A37C7F7006FF0C8 /* bradley_low_3ds in Resources */ = {isa = PBXBuildFile; fileRef = D701D72B2A37C7F7006FF0C8 /* bradley_low_3ds */; settings = {ASSET_TAGS = (ShowViewshedFromGeoelementInScene, ); }; };
		D703F04D2D9334AC0077E3A8 /* SnapGeometryEditsWithUtilityNetworkRulesView.Model.swift in Sources */ = {isa = PBXBuildFile; fileRef = D703F04C2D9334AC0077E3A8 /* SnapGeometryEditsWithUtilityNetworkRulesView.Model.swift */; };
		D703F04E2D9334BD0077E3A8 /* SnapGeometryEditsWithUtilityNetworkRulesView.Model.swift in Copy Source Code Files */ = {isa = PBXBuildFile; fileRef = D703F04C2D9334AC0077E3A8 /* SnapGeometryEditsWithUtilityNetworkRulesView.Model.swift */; };
		D7044B962BE18D73000F2C43 /* EditWithBranchVersioningView.Views.swift in Sources */ = {isa = PBXBuildFile; fileRef = D7044B952BE18D73000F2C43 /* EditWithBranchVersioningView.Views.swift */; };
		D7044B972BE18D8D000F2C43 /* EditWithBranchVersioningView.Views.swift in Copy Source Code Files */ = {isa = PBXBuildFile; fileRef = D7044B952BE18D73000F2C43 /* EditWithBranchVersioningView.Views.swift */; };
		D704AA5A2AB22C1A00A3BB63 /* GroupLayersTogetherView.swift in Sources */ = {isa = PBXBuildFile; fileRef = D704AA592AB22C1A00A3BB63 /* GroupLayersTogetherView.swift */; };
		D704AA5B2AB22D8400A3BB63 /* GroupLayersTogetherView.swift in Copy Source Code Files */ = {isa = PBXBuildFile; fileRef = D704AA592AB22C1A00A3BB63 /* GroupLayersTogetherView.swift */; };
		D705390A2CD0122D00F63F4A /* mil2525d.stylx in Resources */ = {isa = PBXBuildFile; fileRef = D70539032CD0122D00F63F4A /* mil2525d.stylx */; settings = {ASSET_TAGS = (ApplyDictionaryRendererToFeatureLayer, ); }; };
		D70539102CD012BB00F63F4A /* militaryoverlay.geodatabase in Resources */ = {isa = PBXBuildFile; fileRef = D705390F2CD0127700F63F4A /* militaryoverlay.geodatabase */; settings = {ASSET_TAGS = (ApplyDictionaryRendererToFeatureLayer, ); }; };
		D7054AE92ACCCB6C007235BA /* Animate3DGraphicView.SettingsView.swift in Sources */ = {isa = PBXBuildFile; fileRef = D7054AE82ACCCB6C007235BA /* Animate3DGraphicView.SettingsView.swift */; };
		D7054AEA2ACCCC34007235BA /* Animate3DGraphicView.SettingsView.swift in Copy Source Code Files */ = {isa = PBXBuildFile; fileRef = D7054AE82ACCCB6C007235BA /* Animate3DGraphicView.SettingsView.swift */; };
		D7058B102B59E44B000A888A /* StylePointWithSceneSymbolView.swift in Sources */ = {isa = PBXBuildFile; fileRef = D7058B0D2B59E44B000A888A /* StylePointWithSceneSymbolView.swift */; };
		D7058B122B59E468000A888A /* StylePointWithSceneSymbolView.swift in Copy Source Code Files */ = {isa = PBXBuildFile; fileRef = D7058B0D2B59E44B000A888A /* StylePointWithSceneSymbolView.swift */; };
		D7058FB12ACB423C00A40F14 /* Animate3DGraphicView.Model.swift in Sources */ = {isa = PBXBuildFile; fileRef = D7058FB02ACB423C00A40F14 /* Animate3DGraphicView.Model.swift */; };
		D7058FB22ACB424E00A40F14 /* Animate3DGraphicView.Model.swift in Copy Source Code Files */ = {isa = PBXBuildFile; fileRef = D7058FB02ACB423C00A40F14 /* Animate3DGraphicView.Model.swift */; };
		D70789922CD160FD000DF215 /* ApplyDictionaryRendererToGraphicsOverlayView.swift in Sources */ = {isa = PBXBuildFile; fileRef = D707898E2CD160FD000DF215 /* ApplyDictionaryRendererToGraphicsOverlayView.swift */; };
		D70789952CD1611E000DF215 /* ApplyDictionaryRendererToGraphicsOverlayView.swift in Copy Source Code Files */ = {isa = PBXBuildFile; fileRef = D707898E2CD160FD000DF215 /* ApplyDictionaryRendererToGraphicsOverlayView.swift */; };
		D707899B2CD16324000DF215 /* Mil2525DMessages.xml in Resources */ = {isa = PBXBuildFile; fileRef = D70789992CD16324000DF215 /* Mil2525DMessages.xml */; settings = {ASSET_TAGS = (ApplyDictionaryRendererToGraphicsOverlay, ); }; };
		D7084FA92AD771AA00EC7F4F /* AugmentRealityToFlyOverSceneView.swift in Sources */ = {isa = PBXBuildFile; fileRef = D7084FA62AD771AA00EC7F4F /* AugmentRealityToFlyOverSceneView.swift */; };
		D7084FAB2AD771F600EC7F4F /* AugmentRealityToFlyOverSceneView.swift in Copy Source Code Files */ = {isa = PBXBuildFile; fileRef = D7084FA62AD771AA00EC7F4F /* AugmentRealityToFlyOverSceneView.swift */; };
		D70BE5792A5624A80022CA02 /* CategoriesView.swift in Sources */ = {isa = PBXBuildFile; fileRef = D70BE5782A5624A80022CA02 /* CategoriesView.swift */; };
		D710996D2A27D9210065A1C1 /* DensifyAndGeneralizeGeometryView.swift in Sources */ = {isa = PBXBuildFile; fileRef = D710996C2A27D9210065A1C1 /* DensifyAndGeneralizeGeometryView.swift */; };
		D710996E2A27D9B30065A1C1 /* DensifyAndGeneralizeGeometryView.swift in Copy Source Code Files */ = {isa = PBXBuildFile; fileRef = D710996C2A27D9210065A1C1 /* DensifyAndGeneralizeGeometryView.swift */; };
		D71099702A2802FA0065A1C1 /* DensifyAndGeneralizeGeometryView.SettingsView.swift in Sources */ = {isa = PBXBuildFile; fileRef = D710996F2A2802FA0065A1C1 /* DensifyAndGeneralizeGeometryView.SettingsView.swift */; };
		D71099712A280D830065A1C1 /* DensifyAndGeneralizeGeometryView.SettingsView.swift in Copy Source Code Files */ = {isa = PBXBuildFile; fileRef = D710996F2A2802FA0065A1C1 /* DensifyAndGeneralizeGeometryView.SettingsView.swift */; };
		D7114A0D2BDC6A3300FA68CA /* EditWithBranchVersioningView.Model.swift in Sources */ = {isa = PBXBuildFile; fileRef = D7114A0C2BDC6A3300FA68CA /* EditWithBranchVersioningView.Model.swift */; };
		D7114A0F2BDC6AED00FA68CA /* EditWithBranchVersioningView.Model.swift in Copy Source Code Files */ = {isa = PBXBuildFile; fileRef = D7114A0C2BDC6A3300FA68CA /* EditWithBranchVersioningView.Model.swift */; };
		D71371792BD88ECC00EB2F86 /* MonitorChangesToLayerViewStateView.swift in Sources */ = {isa = PBXBuildFile; fileRef = D71371752BD88ECC00EB2F86 /* MonitorChangesToLayerViewStateView.swift */; };
		D713717C2BD88EF800EB2F86 /* MonitorChangesToLayerViewStateView.swift in Copy Source Code Files */ = {isa = PBXBuildFile; fileRef = D71371752BD88ECC00EB2F86 /* MonitorChangesToLayerViewStateView.swift */; };
		D713C6D72CB990600073AA72 /* AddKMLLayerView.swift in Sources */ = {isa = PBXBuildFile; fileRef = D713C6D12CB990600073AA72 /* AddKMLLayerView.swift */; };
		D713C6D82CB990800073AA72 /* AddKMLLayerView.swift in Copy Source Code Files */ = {isa = PBXBuildFile; fileRef = D713C6D12CB990600073AA72 /* AddKMLLayerView.swift */; };
		D713C6F72CB9B9A60073AA72 /* US_State_Capitals.kml in Resources */ = {isa = PBXBuildFile; fileRef = D713C6F52CB9B9A60073AA72 /* US_State_Capitals.kml */; settings = {ASSET_TAGS = (AddKmlLayer, ); }; };
		D7142BC42DB71082004F87B7 /* View+PagePresentation.swift in Sources */ = {isa = PBXBuildFile; fileRef = D7142BC32DB71082004F87B7 /* View+PagePresentation.swift */; };
		D71563E92D5AC2B600D2E948 /* CreateKMLMultiTrackView.swift in Sources */ = {isa = PBXBuildFile; fileRef = D71563E32D5AC2B600D2E948 /* CreateKMLMultiTrackView.swift */; };
		D71563EA2D5AC2D500D2E948 /* CreateKMLMultiTrackView.swift in Copy Source Code Files */ = {isa = PBXBuildFile; fileRef = D71563E32D5AC2B600D2E948 /* CreateKMLMultiTrackView.swift */; };
		D718A1E72B570F7500447087 /* OrbitCameraAroundObjectView.Model.swift in Sources */ = {isa = PBXBuildFile; fileRef = D718A1E62B570F7500447087 /* OrbitCameraAroundObjectView.Model.swift */; };
		D718A1E82B571C9100447087 /* OrbitCameraAroundObjectView.Model.swift in Copy Source Code Files */ = {isa = PBXBuildFile; fileRef = D718A1E62B570F7500447087 /* OrbitCameraAroundObjectView.Model.swift */; };
		D718A1ED2B575FD900447087 /* ManageBookmarksView.swift in Sources */ = {isa = PBXBuildFile; fileRef = D718A1EA2B575FD900447087 /* ManageBookmarksView.swift */; };
		D718A1F02B57602000447087 /* ManageBookmarksView.swift in Copy Source Code Files */ = {isa = PBXBuildFile; fileRef = D718A1EA2B575FD900447087 /* ManageBookmarksView.swift */; };
		D71A9DE22D8CC88D00CA03CB /* SnapGeometryEditsWithUtilityNetworkRulesView.swift in Sources */ = {isa = PBXBuildFile; fileRef = D71A9DE02D8CC88D00CA03CB /* SnapGeometryEditsWithUtilityNetworkRulesView.swift */; };
		D71A9DE52D8CC8B500CA03CB /* SnapGeometryEditsWithUtilityNetworkRulesView.swift in Copy Source Code Files */ = {isa = PBXBuildFile; fileRef = D71A9DE02D8CC88D00CA03CB /* SnapGeometryEditsWithUtilityNetworkRulesView.swift */; };
		D71C5F642AAA7A88006599FD /* CreateSymbolStylesFromWebStylesView.swift in Sources */ = {isa = PBXBuildFile; fileRef = D71C5F632AAA7A88006599FD /* CreateSymbolStylesFromWebStylesView.swift */; };
		D71C5F652AAA83D2006599FD /* CreateSymbolStylesFromWebStylesView.swift in Copy Source Code Files */ = {isa = PBXBuildFile; fileRef = D71C5F632AAA7A88006599FD /* CreateSymbolStylesFromWebStylesView.swift */; };
		D71C90A22C6C249B0018C63E /* StyleGeometryTypesWithSymbolsView.swift in Sources */ = {isa = PBXBuildFile; fileRef = D71C909C2C6C249B0018C63E /* StyleGeometryTypesWithSymbolsView.swift */; };
		D71C90A32C6C249B0018C63E /* StyleGeometryTypesWithSymbolsView.Views.swift in Sources */ = {isa = PBXBuildFile; fileRef = D71C909D2C6C249B0018C63E /* StyleGeometryTypesWithSymbolsView.Views.swift */; };
		D71C90A42C6C252B0018C63E /* StyleGeometryTypesWithSymbolsView.swift in Copy Source Code Files */ = {isa = PBXBuildFile; fileRef = D71C909C2C6C249B0018C63E /* StyleGeometryTypesWithSymbolsView.swift */; };
		D71C90A52C6C252F0018C63E /* StyleGeometryTypesWithSymbolsView.Views.swift in Copy Source Code Files */ = {isa = PBXBuildFile; fileRef = D71C909D2C6C249B0018C63E /* StyleGeometryTypesWithSymbolsView.Views.swift */; };
		D71D516E2B51D7B600B2A2BE /* SearchForWebMapView.Views.swift in Sources */ = {isa = PBXBuildFile; fileRef = D71D516D2B51D7B600B2A2BE /* SearchForWebMapView.Views.swift */; };
		D71D516F2B51D87700B2A2BE /* SearchForWebMapView.Views.swift in Copy Source Code Files */ = {isa = PBXBuildFile; fileRef = D71D516D2B51D7B600B2A2BE /* SearchForWebMapView.Views.swift */; };
		D71FCB8A2AD6277F000E517C /* CreateMobileGeodatabaseView.Model.swift in Sources */ = {isa = PBXBuildFile; fileRef = D71FCB892AD6277E000E517C /* CreateMobileGeodatabaseView.Model.swift */; };
		D71FCB8B2AD628B9000E517C /* CreateMobileGeodatabaseView.Model.swift in Copy Source Code Files */ = {isa = PBXBuildFile; fileRef = D71FCB892AD6277E000E517C /* CreateMobileGeodatabaseView.Model.swift */; };
		D7201CDA2CC6B710004BDB7D /* AddTiledLayerAsBasemapView.swift in Sources */ = {isa = PBXBuildFile; fileRef = D7201CD42CC6B710004BDB7D /* AddTiledLayerAsBasemapView.swift */; };
		D7201CDB2CC6B72A004BDB7D /* AddTiledLayerAsBasemapView.swift in Copy Source Code Files */ = {isa = PBXBuildFile; fileRef = D7201CD42CC6B710004BDB7D /* AddTiledLayerAsBasemapView.swift */; };
		D7201D042CC6D3B5004BDB7D /* AddVectorTiledLayerFromCustomStyleView.swift in Sources */ = {isa = PBXBuildFile; fileRef = D7201D002CC6D3B5004BDB7D /* AddVectorTiledLayerFromCustomStyleView.swift */; };
		D7201D072CC6D3D3004BDB7D /* AddVectorTiledLayerFromCustomStyleView.swift in Copy Source Code Files */ = {isa = PBXBuildFile; fileRef = D7201D002CC6D3B5004BDB7D /* AddVectorTiledLayerFromCustomStyleView.swift */; };
		D7201D2B2CC6D829004BDB7D /* dodge_city.vtpk in Resources */ = {isa = PBXBuildFile; fileRef = D7201D292CC6D829004BDB7D /* dodge_city.vtpk */; settings = {ASSET_TAGS = (AddVectorTiledLayerFromCustomStyle, ); }; };
		D721EEA82ABDFF550040BE46 /* LothianRiversAnno.mmpk in Resources */ = {isa = PBXBuildFile; fileRef = D721EEA72ABDFF550040BE46 /* LothianRiversAnno.mmpk */; settings = {ASSET_TAGS = (ShowMobileMapPackageExpirationDate, ); }; };
		D722BD222A420DAD002C2087 /* ShowExtrudedFeaturesView.swift in Sources */ = {isa = PBXBuildFile; fileRef = D722BD212A420DAD002C2087 /* ShowExtrudedFeaturesView.swift */; };
		D722BD232A420DEC002C2087 /* ShowExtrudedFeaturesView.swift in Copy Source Code Files */ = {isa = PBXBuildFile; fileRef = D722BD212A420DAD002C2087 /* ShowExtrudedFeaturesView.swift */; };
		D7232EE12AC1E5AA0079ABFF /* PlayKMLTourView.swift in Sources */ = {isa = PBXBuildFile; fileRef = D7232EE02AC1E5AA0079ABFF /* PlayKMLTourView.swift */; };
		D7232EE22AC1E6DC0079ABFF /* PlayKMLTourView.swift in Copy Source Code Files */ = {isa = PBXBuildFile; fileRef = D7232EE02AC1E5AA0079ABFF /* PlayKMLTourView.swift */; };
		D72C43F32AEB066D00B6157B /* GeocodeOfflineView.Model.swift in Sources */ = {isa = PBXBuildFile; fileRef = D72C43F22AEB066D00B6157B /* GeocodeOfflineView.Model.swift */; };
		D72F272E2ADA1E4400F906DA /* AugmentRealityToShowTabletopSceneView.swift in Sources */ = {isa = PBXBuildFile; fileRef = D72F272B2ADA1E4400F906DA /* AugmentRealityToShowTabletopSceneView.swift */; };
		D72F27302ADA1E9900F906DA /* AugmentRealityToShowTabletopSceneView.swift in Copy Source Code Files */ = {isa = PBXBuildFile; fileRef = D72F272B2ADA1E4400F906DA /* AugmentRealityToShowTabletopSceneView.swift */; };
		D72FE7032CE6D05600BBC0FE /* AppFavorites.swift in Sources */ = {isa = PBXBuildFile; fileRef = D72FE7022CE6D05600BBC0FE /* AppFavorites.swift */; };
		D72FE7082CE6DA1900BBC0FE /* SampleMenuButtons.swift in Sources */ = {isa = PBXBuildFile; fileRef = D72FE7072CE6DA1900BBC0FE /* SampleMenuButtons.swift */; };
		D731F3C12AD0D2AC00A8431E /* IdentifyGraphicsView.swift in Sources */ = {isa = PBXBuildFile; fileRef = D731F3C02AD0D2AC00A8431E /* IdentifyGraphicsView.swift */; };
		D731F3C22AD0D2BB00A8431E /* IdentifyGraphicsView.swift in Copy Source Code Files */ = {isa = PBXBuildFile; fileRef = D731F3C02AD0D2AC00A8431E /* IdentifyGraphicsView.swift */; };
		D7337C5A2ABCFDB100A5D865 /* StyleSymbolsFromMobileStyleFileView.SymbolOptionsListView.swift in Sources */ = {isa = PBXBuildFile; fileRef = D7337C592ABCFDB100A5D865 /* StyleSymbolsFromMobileStyleFileView.SymbolOptionsListView.swift */; };
		D7337C5B2ABCFDE400A5D865 /* StyleSymbolsFromMobileStyleFileView.SymbolOptionsListView.swift in Copy Source Code Files */ = {isa = PBXBuildFile; fileRef = D7337C592ABCFDB100A5D865 /* StyleSymbolsFromMobileStyleFileView.SymbolOptionsListView.swift */; };
		D7337C602ABD142D00A5D865 /* ShowMobileMapPackageExpirationDateView.swift in Sources */ = {isa = PBXBuildFile; fileRef = D7337C5F2ABD142D00A5D865 /* ShowMobileMapPackageExpirationDateView.swift */; };
		D7337C612ABD166A00A5D865 /* ShowMobileMapPackageExpirationDateView.swift in Copy Source Code Files */ = {isa = PBXBuildFile; fileRef = D7337C5F2ABD142D00A5D865 /* ShowMobileMapPackageExpirationDateView.swift */; };
		D733CA192BED980D00FBDE4C /* EditAndSyncFeaturesWithFeatureServiceView.swift in Sources */ = {isa = PBXBuildFile; fileRef = D733CA152BED980D00FBDE4C /* EditAndSyncFeaturesWithFeatureServiceView.swift */; };
		D733CA1C2BED982C00FBDE4C /* EditAndSyncFeaturesWithFeatureServiceView.swift in Copy Source Code Files */ = {isa = PBXBuildFile; fileRef = D733CA152BED980D00FBDE4C /* EditAndSyncFeaturesWithFeatureServiceView.swift */; };
		D734FA0C2A183A5B00246D7E /* SetMaxExtentView.swift in Sources */ = {isa = PBXBuildFile; fileRef = D734FA092A183A5B00246D7E /* SetMaxExtentView.swift */; };
		D7352F8E2BD992C40013FFEF /* MonitorChangesToDrawStatusView.swift in Sources */ = {isa = PBXBuildFile; fileRef = D7352F8A2BD992C40013FFEF /* MonitorChangesToDrawStatusView.swift */; };
		D7352F912BD992E40013FFEF /* MonitorChangesToDrawStatusView.swift in Copy Source Code Files */ = {isa = PBXBuildFile; fileRef = D7352F8A2BD992C40013FFEF /* MonitorChangesToDrawStatusView.swift */; };
		D73571D72CB613220046A433 /* hydrography in Resources */ = {isa = PBXBuildFile; fileRef = D73571D62CB6131E0046A433 /* hydrography */; settings = {ASSET_TAGS = (ConfigureElectronicNavigationalCharts, ); }; };
		D73723762AF5877500846884 /* FindRouteInMobileMapPackageView.Models.swift in Sources */ = {isa = PBXBuildFile; fileRef = D73723742AF5877500846884 /* FindRouteInMobileMapPackageView.Models.swift */; };
		D73723792AF5ADD800846884 /* FindRouteInMobileMapPackageView.MobileMapView.swift in Sources */ = {isa = PBXBuildFile; fileRef = D73723782AF5ADD700846884 /* FindRouteInMobileMapPackageView.MobileMapView.swift */; };
		D737237A2AF5AE1600846884 /* FindRouteInMobileMapPackageView.MobileMapView.swift in Copy Source Code Files */ = {isa = PBXBuildFile; fileRef = D73723782AF5ADD700846884 /* FindRouteInMobileMapPackageView.MobileMapView.swift */; };
		D737237B2AF5AE1A00846884 /* FindRouteInMobileMapPackageView.Models.swift in Copy Source Code Files */ = {isa = PBXBuildFile; fileRef = D73723742AF5877500846884 /* FindRouteInMobileMapPackageView.Models.swift */; };
		D73E61962BDAEE6600457932 /* MatchViewpointOfGeoViewsView.swift in Sources */ = {isa = PBXBuildFile; fileRef = D73E61922BDAEE6600457932 /* MatchViewpointOfGeoViewsView.swift */; };
		D73E61992BDAEEDD00457932 /* MatchViewpointOfGeoViewsView.swift in Copy Source Code Files */ = {isa = PBXBuildFile; fileRef = D73E61922BDAEE6600457932 /* MatchViewpointOfGeoViewsView.swift */; };
		D73E619E2BDB21F400457932 /* EditWithBranchVersioningView.swift in Sources */ = {isa = PBXBuildFile; fileRef = D73E619A2BDB21F400457932 /* EditWithBranchVersioningView.swift */; };
		D73E61A12BDB221B00457932 /* EditWithBranchVersioningView.swift in Copy Source Code Files */ = {isa = PBXBuildFile; fileRef = D73E619A2BDB21F400457932 /* EditWithBranchVersioningView.swift */; };
		D73F06692B5EE73D000B574F /* QueryFeaturesWithArcadeExpressionView.swift in Sources */ = {isa = PBXBuildFile; fileRef = D73F06662B5EE73D000B574F /* QueryFeaturesWithArcadeExpressionView.swift */; };
		D73F066C2B5EE760000B574F /* QueryFeaturesWithArcadeExpressionView.swift in Copy Source Code Files */ = {isa = PBXBuildFile; fileRef = D73F06662B5EE73D000B574F /* QueryFeaturesWithArcadeExpressionView.swift */; };
		D73F8CF42AB1089900CD39DA /* Restaurant.stylx in Resources */ = {isa = PBXBuildFile; fileRef = D73F8CF32AB1089900CD39DA /* Restaurant.stylx */; settings = {ASSET_TAGS = (StyleFeaturesWithCustomDictionary, ); }; };
		D73FC0FD2AD4A18D0067A19B /* CreateMobileGeodatabaseView.swift in Sources */ = {isa = PBXBuildFile; fileRef = D73FC0FC2AD4A18D0067A19B /* CreateMobileGeodatabaseView.swift */; };
		D73FC0FE2AD4A19A0067A19B /* CreateMobileGeodatabaseView.swift in Copy Source Code Files */ = {isa = PBXBuildFile; fileRef = D73FC0FC2AD4A18D0067A19B /* CreateMobileGeodatabaseView.swift */; };
		D73FC90B2B6312A0001AC486 /* AddFeaturesWithContingentValuesView.Model.swift in Copy Source Code Files */ = {isa = PBXBuildFile; fileRef = D74F03EF2B609A7D00E83688 /* AddFeaturesWithContingentValuesView.Model.swift */; };
		D73FC90C2B6312A5001AC486 /* AddFeaturesWithContingentValuesView.AddFeatureView.swift in Copy Source Code Files */ = {isa = PBXBuildFile; fileRef = D7F8C0422B608F120072BFA7 /* AddFeaturesWithContingentValuesView.AddFeatureView.swift */; };
		D73FCFF72B02A3AA0006360D /* FindAddressWithReverseGeocodeView.swift in Sources */ = {isa = PBXBuildFile; fileRef = D73FCFF42B02A3AA0006360D /* FindAddressWithReverseGeocodeView.swift */; };
		D73FCFFA2B02A3C50006360D /* FindAddressWithReverseGeocodeView.swift in Copy Source Code Files */ = {isa = PBXBuildFile; fileRef = D73FCFF42B02A3AA0006360D /* FindAddressWithReverseGeocodeView.swift */; };
		D73FCFFF2B02C7630006360D /* FindRouteAroundBarriersView.Views.swift in Sources */ = {isa = PBXBuildFile; fileRef = D73FCFFE2B02C7630006360D /* FindRouteAroundBarriersView.Views.swift */; };
		D73FD0002B02C9610006360D /* FindRouteAroundBarriersView.Views.swift in Copy Source Code Files */ = {isa = PBXBuildFile; fileRef = D73FCFFE2B02C7630006360D /* FindRouteAroundBarriersView.Views.swift */; };
		D742E4922B04132B00690098 /* DisplayWebSceneFromPortalItemView.swift in Sources */ = {isa = PBXBuildFile; fileRef = D742E48F2B04132B00690098 /* DisplayWebSceneFromPortalItemView.swift */; };
		D742E4952B04134C00690098 /* DisplayWebSceneFromPortalItemView.swift in Copy Source Code Files */ = {isa = PBXBuildFile; fileRef = D742E48F2B04132B00690098 /* DisplayWebSceneFromPortalItemView.swift */; };
		D744FD172A2112D90084A66C /* CreateConvexHullAroundPointsView.swift in Sources */ = {isa = PBXBuildFile; fileRef = D744FD162A2112D90084A66C /* CreateConvexHullAroundPointsView.swift */; };
		D744FD182A2113C70084A66C /* CreateConvexHullAroundPointsView.swift in Copy Source Code Files */ = {isa = PBXBuildFile; fileRef = D744FD162A2112D90084A66C /* CreateConvexHullAroundPointsView.swift */; };
		D7464F1E2ACE04B3007FEE88 /* IdentifyRasterCellView.swift in Sources */ = {isa = PBXBuildFile; fileRef = D7464F1D2ACE04B3007FEE88 /* IdentifyRasterCellView.swift */; };
		D7464F1F2ACE04C2007FEE88 /* IdentifyRasterCellView.swift in Copy Source Code Files */ = {isa = PBXBuildFile; fileRef = D7464F1D2ACE04B3007FEE88 /* IdentifyRasterCellView.swift */; };
		D7464F2B2ACE0965007FEE88 /* SA_EVI_8Day_03May20 in Resources */ = {isa = PBXBuildFile; fileRef = D7464F2A2ACE0964007FEE88 /* SA_EVI_8Day_03May20 */; settings = {ASSET_TAGS = (IdentifyRasterCell, ); }; };
		D7497F3C2AC4B4C100167AD2 /* DisplayDimensionsView.swift in Sources */ = {isa = PBXBuildFile; fileRef = D7497F3B2AC4B4C100167AD2 /* DisplayDimensionsView.swift */; };
		D7497F3D2AC4B4CF00167AD2 /* DisplayDimensionsView.swift in Copy Source Code Files */ = {isa = PBXBuildFile; fileRef = D7497F3B2AC4B4C100167AD2 /* DisplayDimensionsView.swift */; };
		D7497F402AC4BA4100167AD2 /* Edinburgh_Pylon_Dimensions.mmpk in Resources */ = {isa = PBXBuildFile; fileRef = D7497F3F2AC4BA4100167AD2 /* Edinburgh_Pylon_Dimensions.mmpk */; settings = {ASSET_TAGS = (DisplayDimensions, ); }; };
		D74C8BFE2ABA5605007C76B8 /* StyleSymbolsFromMobileStyleFileView.swift in Sources */ = {isa = PBXBuildFile; fileRef = D74C8BFD2ABA5605007C76B8 /* StyleSymbolsFromMobileStyleFileView.swift */; };
		D74C8BFF2ABA56C0007C76B8 /* StyleSymbolsFromMobileStyleFileView.swift in Copy Source Code Files */ = {isa = PBXBuildFile; fileRef = D74C8BFD2ABA5605007C76B8 /* StyleSymbolsFromMobileStyleFileView.swift */; };
		D74C8C022ABA6202007C76B8 /* emoji-mobile.stylx in Resources */ = {isa = PBXBuildFile; fileRef = D74C8C012ABA6202007C76B8 /* emoji-mobile.stylx */; settings = {ASSET_TAGS = (StyleSymbolsFromMobileStyleFile, ); }; };
		D74EA7842B6DADA5008F6C7C /* ValidateUtilityNetworkTopologyView.swift in Sources */ = {isa = PBXBuildFile; fileRef = D74EA7812B6DADA5008F6C7C /* ValidateUtilityNetworkTopologyView.swift */; };
		D74EA7872B6DADCC008F6C7C /* ValidateUtilityNetworkTopologyView.swift in Copy Source Code Files */ = {isa = PBXBuildFile; fileRef = D74EA7812B6DADA5008F6C7C /* ValidateUtilityNetworkTopologyView.swift */; };
		D74ECD0D2BEEAE2F007C0FA6 /* EditAndSyncFeaturesWithFeatureServiceView.Model.swift in Sources */ = {isa = PBXBuildFile; fileRef = D74ECD0C2BEEAE2F007C0FA6 /* EditAndSyncFeaturesWithFeatureServiceView.Model.swift */; };
		D74ECD0E2BEEAE40007C0FA6 /* EditAndSyncFeaturesWithFeatureServiceView.Model.swift in Copy Source Code Files */ = {isa = PBXBuildFile; fileRef = D74ECD0C2BEEAE2F007C0FA6 /* EditAndSyncFeaturesWithFeatureServiceView.Model.swift */; };
		D74F03F02B609A7D00E83688 /* AddFeaturesWithContingentValuesView.Model.swift in Sources */ = {isa = PBXBuildFile; fileRef = D74F03EF2B609A7D00E83688 /* AddFeaturesWithContingentValuesView.Model.swift */; };
		D74F6C442D0CD51B00D4FB15 /* ConfigureElectronicNavigationalChartsView.swift in Sources */ = {isa = PBXBuildFile; fileRef = D74F6C3E2D0CD51B00D4FB15 /* ConfigureElectronicNavigationalChartsView.swift */; };
		D74F6C452D0CD54200D4FB15 /* ConfigureElectronicNavigationalChartsView.swift in Copy Source Code Files */ = {isa = PBXBuildFile; fileRef = D74F6C3E2D0CD51B00D4FB15 /* ConfigureElectronicNavigationalChartsView.swift */; };
		D75101812A2E493600B8FA48 /* ShowLabelsOnLayerView.swift in Sources */ = {isa = PBXBuildFile; fileRef = D75101802A2E493600B8FA48 /* ShowLabelsOnLayerView.swift */; };
		D75101822A2E497F00B8FA48 /* ShowLabelsOnLayerView.swift in Copy Source Code Files */ = {isa = PBXBuildFile; fileRef = D75101802A2E493600B8FA48 /* ShowLabelsOnLayerView.swift */; };
		D751018E2A2E962D00B8FA48 /* IdentifyLayerFeaturesView.swift in Sources */ = {isa = PBXBuildFile; fileRef = D751018D2A2E962D00B8FA48 /* IdentifyLayerFeaturesView.swift */; };
		D751018F2A2E966C00B8FA48 /* IdentifyLayerFeaturesView.swift in Copy Source Code Files */ = {isa = PBXBuildFile; fileRef = D751018D2A2E962D00B8FA48 /* IdentifyLayerFeaturesView.swift */; };
		D751B4C82CD3E572005CE750 /* AddKMLLayerWithNetworkLinksView.swift in Sources */ = {isa = PBXBuildFile; fileRef = D751B4C42CD3E572005CE750 /* AddKMLLayerWithNetworkLinksView.swift */; };
		D751B4CB2CD3E598005CE750 /* AddKMLLayerWithNetworkLinksView.swift in Copy Source Code Files */ = {isa = PBXBuildFile; fileRef = D751B4C42CD3E572005CE750 /* AddKMLLayerWithNetworkLinksView.swift */; };
		D752D9402A39154C003EB25E /* ManageOperationalLayersView.swift in Sources */ = {isa = PBXBuildFile; fileRef = D752D93F2A39154C003EB25E /* ManageOperationalLayersView.swift */; };
		D752D9412A39162F003EB25E /* ManageOperationalLayersView.swift in Copy Source Code Files */ = {isa = PBXBuildFile; fileRef = D752D93F2A39154C003EB25E /* ManageOperationalLayersView.swift */; };
		D752D9462A3A6F80003EB25E /* MonitorChangesToMapLoadStatusView.swift in Sources */ = {isa = PBXBuildFile; fileRef = D752D9452A3A6F7F003EB25E /* MonitorChangesToMapLoadStatusView.swift */; };
		D752D9472A3A6FC0003EB25E /* MonitorChangesToMapLoadStatusView.swift in Copy Source Code Files */ = {isa = PBXBuildFile; fileRef = D752D9452A3A6F7F003EB25E /* MonitorChangesToMapLoadStatusView.swift */; };
		D752D95F2A3BCE06003EB25E /* DisplayMapFromPortalItemView.swift in Sources */ = {isa = PBXBuildFile; fileRef = D752D95E2A3BCE06003EB25E /* DisplayMapFromPortalItemView.swift */; };
		D752D9602A3BCE63003EB25E /* DisplayMapFromPortalItemView.swift in Copy Source Code Files */ = {isa = PBXBuildFile; fileRef = D752D95E2A3BCE06003EB25E /* DisplayMapFromPortalItemView.swift */; };
		D75362D22A1E886700D83028 /* ApplyUniqueValueRendererView.swift in Sources */ = {isa = PBXBuildFile; fileRef = D75362D12A1E886700D83028 /* ApplyUniqueValueRendererView.swift */; };
		D75362D32A1E8C8800D83028 /* ApplyUniqueValueRendererView.swift in Copy Source Code Files */ = {isa = PBXBuildFile; fileRef = D75362D12A1E886700D83028 /* ApplyUniqueValueRendererView.swift */; };
		D7553CDB2AE2DFEC00DC2A70 /* GeocodeOfflineView.swift in Sources */ = {isa = PBXBuildFile; fileRef = D7553CD82AE2DFEC00DC2A70 /* GeocodeOfflineView.swift */; };
		D7553CDD2AE2E00E00DC2A70 /* GeocodeOfflineView.swift in Copy Source Code Files */ = {isa = PBXBuildFile; fileRef = D7553CD82AE2DFEC00DC2A70 /* GeocodeOfflineView.swift */; };
		D757D14B2B6C46E50065F78F /* ListSpatialReferenceTransformationsView.Model.swift in Sources */ = {isa = PBXBuildFile; fileRef = D757D14A2B6C46E50065F78F /* ListSpatialReferenceTransformationsView.Model.swift */; };
		D757D14C2B6C60170065F78F /* ListSpatialReferenceTransformationsView.Model.swift in Copy Source Code Files */ = {isa = PBXBuildFile; fileRef = D757D14A2B6C46E50065F78F /* ListSpatialReferenceTransformationsView.Model.swift */; };
		D7588F5F2B7D8DAA008B75E2 /* NavigateRouteWithReroutingView.swift in Sources */ = {isa = PBXBuildFile; fileRef = D7588F5C2B7D8DAA008B75E2 /* NavigateRouteWithReroutingView.swift */; };
		D7588F622B7D8DED008B75E2 /* NavigateRouteWithReroutingView.swift in Copy Source Code Files */ = {isa = PBXBuildFile; fileRef = D7588F5C2B7D8DAA008B75E2 /* NavigateRouteWithReroutingView.swift */; };
		D75B58512AAFB3030038B3B4 /* StyleFeaturesWithCustomDictionaryView.swift in Sources */ = {isa = PBXBuildFile; fileRef = D75B58502AAFB3030038B3B4 /* StyleFeaturesWithCustomDictionaryView.swift */; };
		D75B58522AAFB37C0038B3B4 /* StyleFeaturesWithCustomDictionaryView.swift in Copy Source Code Files */ = {isa = PBXBuildFile; fileRef = D75B58502AAFB3030038B3B4 /* StyleFeaturesWithCustomDictionaryView.swift */; };
		D75C35672AB50338003CD55F /* GroupLayersTogetherView.GroupLayerListView.swift in Sources */ = {isa = PBXBuildFile; fileRef = D75C35662AB50338003CD55F /* GroupLayersTogetherView.GroupLayerListView.swift */; };
		D75E5EE62CC0340100252595 /* ListContentsOfKMLFileView.swift in Sources */ = {isa = PBXBuildFile; fileRef = D75E5EE22CC0340100252595 /* ListContentsOfKMLFileView.swift */; };
		D75E5EE92CC0342700252595 /* ListContentsOfKMLFileView.swift in Copy Source Code Files */ = {isa = PBXBuildFile; fileRef = D75E5EE22CC0340100252595 /* ListContentsOfKMLFileView.swift */; };
		D75E5EEC2CC0466900252595 /* esri_test_data.kmz in Resources */ = {isa = PBXBuildFile; fileRef = D75E5EEA2CC0466900252595 /* esri_test_data.kmz */; settings = {ASSET_TAGS = (ListContentsOfKmlFile, ); }; };
		D75E5EF12CC049D500252595 /* EditFeaturesUsingFeatureFormsView.swift in Sources */ = {isa = PBXBuildFile; fileRef = D75E5EED2CC049D500252595 /* EditFeaturesUsingFeatureFormsView.swift */; };
		D75E5EF42CC04A0C00252595 /* EditFeaturesUsingFeatureFormsView.swift in Copy Source Code Files */ = {isa = PBXBuildFile; fileRef = D75E5EED2CC049D500252595 /* EditFeaturesUsingFeatureFormsView.swift */; };
		D75F66362B48EABC00434974 /* SearchForWebMapView.swift in Sources */ = {isa = PBXBuildFile; fileRef = D75F66332B48EABC00434974 /* SearchForWebMapView.swift */; };
		D75F66392B48EB1800434974 /* SearchForWebMapView.swift in Copy Source Code Files */ = {isa = PBXBuildFile; fileRef = D75F66332B48EABC00434974 /* SearchForWebMapView.swift */; };
		D76000A22AF18BAB00B3084D /* FindRouteInTransportNetworkView.Model.swift in Copy Source Code Files */ = {isa = PBXBuildFile; fileRef = D7749AD52AF08BF50086632F /* FindRouteInTransportNetworkView.Model.swift */; };
		D76000AE2AF19C2300B3084D /* FindRouteInMobileMapPackageView.swift in Sources */ = {isa = PBXBuildFile; fileRef = D76000AB2AF19C2300B3084D /* FindRouteInMobileMapPackageView.swift */; };
		D76000B12AF19C4600B3084D /* FindRouteInMobileMapPackageView.swift in Copy Source Code Files */ = {isa = PBXBuildFile; fileRef = D76000AB2AF19C2300B3084D /* FindRouteInMobileMapPackageView.swift */; };
		D76000B72AF19FCA00B3084D /* SanFrancisco.mmpk in Resources */ = {isa = PBXBuildFile; fileRef = D76000B62AF19FCA00B3084D /* SanFrancisco.mmpk */; settings = {ASSET_TAGS = (FindRouteInMobileMapPackage, ); }; };
		D762AF5F2BF6A7B900ECE3C7 /* EditFeaturesWithFeatureLinkedAnnotationView.swift in Sources */ = {isa = PBXBuildFile; fileRef = D762AF5B2BF6A7B900ECE3C7 /* EditFeaturesWithFeatureLinkedAnnotationView.swift */; };
		D762AF622BF6A7D100ECE3C7 /* EditFeaturesWithFeatureLinkedAnnotationView.swift in Copy Source Code Files */ = {isa = PBXBuildFile; fileRef = D762AF5B2BF6A7B900ECE3C7 /* EditFeaturesWithFeatureLinkedAnnotationView.swift */; };
		D762AF652BF6A96100ECE3C7 /* loudoun_anno.geodatabase in Resources */ = {isa = PBXBuildFile; fileRef = D762AF632BF6A96100ECE3C7 /* loudoun_anno.geodatabase */; settings = {ASSET_TAGS = (EditFeaturesWithFeatureLinkedAnnotation, ); }; };
		D762DA0E2D94C750001052DD /* NapervilleGasUtilities.geodatabase in Resources */ = {isa = PBXBuildFile; fileRef = D762DA0C2D94C750001052DD /* NapervilleGasUtilities.geodatabase */; settings = {ASSET_TAGS = (SnapGeometryEditsWithUtilityNetworkRules, ); }; };
		D7634FAF2A43B7AC00F8AEFB /* CreateConvexHullAroundGeometriesView.swift in Sources */ = {isa = PBXBuildFile; fileRef = D7634FAE2A43B7AC00F8AEFB /* CreateConvexHullAroundGeometriesView.swift */; };
		D7634FB02A43B8B000F8AEFB /* CreateConvexHullAroundGeometriesView.swift in Copy Source Code Files */ = {isa = PBXBuildFile; fileRef = D7634FAE2A43B7AC00F8AEFB /* CreateConvexHullAroundGeometriesView.swift */; };
		D7635FF12B9272CB0044AB97 /* DisplayClustersView.swift in Sources */ = {isa = PBXBuildFile; fileRef = D7635FED2B9272CB0044AB97 /* DisplayClustersView.swift */; };
		D7635FFB2B9277DC0044AB97 /* ConfigureClustersView.Model.swift in Sources */ = {isa = PBXBuildFile; fileRef = D7635FF52B9277DC0044AB97 /* ConfigureClustersView.Model.swift */; };
		D7635FFD2B9277DC0044AB97 /* ConfigureClustersView.SettingsView.swift in Sources */ = {isa = PBXBuildFile; fileRef = D7635FF72B9277DC0044AB97 /* ConfigureClustersView.SettingsView.swift */; };
		D7635FFE2B9277DC0044AB97 /* ConfigureClustersView.swift in Sources */ = {isa = PBXBuildFile; fileRef = D7635FF82B9277DC0044AB97 /* ConfigureClustersView.swift */; };
		D76360002B9296420044AB97 /* ConfigureClustersView.swift in Copy Source Code Files */ = {isa = PBXBuildFile; fileRef = D7635FF82B9277DC0044AB97 /* ConfigureClustersView.swift */; };
		D76360012B92964A0044AB97 /* ConfigureClustersView.Model.swift in Copy Source Code Files */ = {isa = PBXBuildFile; fileRef = D7635FF52B9277DC0044AB97 /* ConfigureClustersView.Model.swift */; };
		D76360022B9296520044AB97 /* ConfigureClustersView.SettingsView.swift in Copy Source Code Files */ = {isa = PBXBuildFile; fileRef = D7635FF72B9277DC0044AB97 /* ConfigureClustersView.SettingsView.swift */; };
		D76360032B9296580044AB97 /* DisplayClustersView.swift in Copy Source Code Files */ = {isa = PBXBuildFile; fileRef = D7635FED2B9272CB0044AB97 /* DisplayClustersView.swift */; };
		D76495212B74687E0042699E /* ValidateUtilityNetworkTopologyView.Model.swift in Sources */ = {isa = PBXBuildFile; fileRef = D76495202B74687E0042699E /* ValidateUtilityNetworkTopologyView.Model.swift */; };
		D76495222B7468940042699E /* ValidateUtilityNetworkTopologyView.Model.swift in Copy Source Code Files */ = {isa = PBXBuildFile; fileRef = D76495202B74687E0042699E /* ValidateUtilityNetworkTopologyView.Model.swift */; };
		D764B7DF2BE2F89D002E2F92 /* EditGeodatabaseWithTransactionsView.swift in Sources */ = {isa = PBXBuildFile; fileRef = D764B7DB2BE2F89D002E2F92 /* EditGeodatabaseWithTransactionsView.swift */; };
		D764B7E22BE2F8B8002E2F92 /* EditGeodatabaseWithTransactionsView.swift in Copy Source Code Files */ = {isa = PBXBuildFile; fileRef = D764B7DB2BE2F89D002E2F92 /* EditGeodatabaseWithTransactionsView.swift */; };
		D76929FA2B4F79540047205E /* OrbitCameraAroundObjectView.swift in Sources */ = {isa = PBXBuildFile; fileRef = D76929F52B4F78340047205E /* OrbitCameraAroundObjectView.swift */; };
		D76929FB2B4F795C0047205E /* OrbitCameraAroundObjectView.swift in Copy Source Code Files */ = {isa = PBXBuildFile; fileRef = D76929F52B4F78340047205E /* OrbitCameraAroundObjectView.swift */; };
		D769C2122A29019B00030F61 /* SetUpLocationDrivenGeotriggersView.swift in Sources */ = {isa = PBXBuildFile; fileRef = D769C2112A29019B00030F61 /* SetUpLocationDrivenGeotriggersView.swift */; };
		D769C2132A29057200030F61 /* SetUpLocationDrivenGeotriggersView.swift in Copy Source Code Files */ = {isa = PBXBuildFile; fileRef = D769C2112A29019B00030F61 /* SetUpLocationDrivenGeotriggersView.swift */; };
		D769DF332BEC1A1C0062AE95 /* EditGeodatabaseWithTransactionsView.Model.swift in Sources */ = {isa = PBXBuildFile; fileRef = D769DF322BEC1A1C0062AE95 /* EditGeodatabaseWithTransactionsView.Model.swift */; };
		D769DF342BEC1A9E0062AE95 /* EditGeodatabaseWithTransactionsView.Model.swift in Copy Source Code Files */ = {isa = PBXBuildFile; fileRef = D769DF322BEC1A1C0062AE95 /* EditGeodatabaseWithTransactionsView.Model.swift */; };
		D76CE8D92BFD7047009A8686 /* SetReferenceScaleView.swift in Sources */ = {isa = PBXBuildFile; fileRef = D76CE8D52BFD7047009A8686 /* SetReferenceScaleView.swift */; };
		D76CE8DA2BFD7063009A8686 /* SetReferenceScaleView.swift in Copy Source Code Files */ = {isa = PBXBuildFile; fileRef = D76CE8D52BFD7047009A8686 /* SetReferenceScaleView.swift */; };
		D76EE6072AF9AFE100DA0325 /* FindRouteAroundBarriersView.Model.swift in Sources */ = {isa = PBXBuildFile; fileRef = D76EE6062AF9AFE100DA0325 /* FindRouteAroundBarriersView.Model.swift */; };
		D76EE6082AF9AFEC00DA0325 /* FindRouteAroundBarriersView.Model.swift in Copy Source Code Files */ = {isa = PBXBuildFile; fileRef = D76EE6062AF9AFE100DA0325 /* FindRouteAroundBarriersView.Model.swift */; };
		D7705D582AFC244E00CC0335 /* FindClosestFacilityToMultiplePointsView.swift in Sources */ = {isa = PBXBuildFile; fileRef = D7705D552AFC244E00CC0335 /* FindClosestFacilityToMultiplePointsView.swift */; };
		D7705D5B2AFC246A00CC0335 /* FindClosestFacilityToMultiplePointsView.swift in Copy Source Code Files */ = {isa = PBXBuildFile; fileRef = D7705D552AFC244E00CC0335 /* FindClosestFacilityToMultiplePointsView.swift */; };
		D7705D642AFC570700CC0335 /* FindClosestFacilityFromPointView.swift in Sources */ = {isa = PBXBuildFile; fileRef = D7705D612AFC570700CC0335 /* FindClosestFacilityFromPointView.swift */; };
		D7705D662AFC575000CC0335 /* FindClosestFacilityFromPointView.swift in Copy Source Code Files */ = {isa = PBXBuildFile; fileRef = D7705D612AFC570700CC0335 /* FindClosestFacilityFromPointView.swift */; };
		D771D0C82CD55211004C13CB /* ApplyRasterRenderingRuleView.swift in Sources */ = {isa = PBXBuildFile; fileRef = D771D0C22CD55211004C13CB /* ApplyRasterRenderingRuleView.swift */; };
		D771D0C92CD5522A004C13CB /* ApplyRasterRenderingRuleView.swift in Copy Source Code Files */ = {isa = PBXBuildFile; fileRef = D771D0C22CD55211004C13CB /* ApplyRasterRenderingRuleView.swift */; };
		D7749AD62AF08BF50086632F /* FindRouteInTransportNetworkView.Model.swift in Sources */ = {isa = PBXBuildFile; fileRef = D7749AD52AF08BF50086632F /* FindRouteInTransportNetworkView.Model.swift */; };
		D77570C02A2942F800F490CD /* AnimateImagesWithImageOverlayView.swift in Sources */ = {isa = PBXBuildFile; fileRef = D77570BF2A2942F800F490CD /* AnimateImagesWithImageOverlayView.swift */; };
		D77570C12A2943D900F490CD /* AnimateImagesWithImageOverlayView.swift in Copy Source Code Files */ = {isa = PBXBuildFile; fileRef = D77570BF2A2942F800F490CD /* AnimateImagesWithImageOverlayView.swift */; };
		D77572AE2A295DDE00F490CD /* PacificSouthWest2 in Resources */ = {isa = PBXBuildFile; fileRef = D77572AD2A295DDD00F490CD /* PacificSouthWest2 */; settings = {ASSET_TAGS = (AnimateImagesWithImageOverlay, ); }; };
		D77688132B69826B007C3860 /* ListSpatialReferenceTransformationsView.swift in Sources */ = {isa = PBXBuildFile; fileRef = D77688102B69826B007C3860 /* ListSpatialReferenceTransformationsView.swift */; };
		D77688152B69828E007C3860 /* ListSpatialReferenceTransformationsView.swift in Copy Source Code Files */ = {isa = PBXBuildFile; fileRef = D77688102B69826B007C3860 /* ListSpatialReferenceTransformationsView.swift */; };
		D7781D492B7EB03400E53C51 /* SanDiegoTourPath.json in Resources */ = {isa = PBXBuildFile; fileRef = D7781D482B7EB03400E53C51 /* SanDiegoTourPath.json */; settings = {ASSET_TAGS = (NavigateRouteWithRerouting, ); }; };
		D7781D4B2B7ECCB700E53C51 /* NavigateRouteWithReroutingView.Model.swift in Sources */ = {isa = PBXBuildFile; fileRef = D7781D4A2B7ECCB700E53C51 /* NavigateRouteWithReroutingView.Model.swift */; };
		D7781D4C2B7ECCC800E53C51 /* NavigateRouteWithReroutingView.Model.swift in Copy Source Code Files */ = {isa = PBXBuildFile; fileRef = D7781D4A2B7ECCB700E53C51 /* NavigateRouteWithReroutingView.Model.swift */; };
		D77BC5392B59A2D3007B49B6 /* StylePointWithDistanceCompositeSceneSymbolView.swift in Sources */ = {isa = PBXBuildFile; fileRef = D77BC5362B59A2D3007B49B6 /* StylePointWithDistanceCompositeSceneSymbolView.swift */; };
		D77BC53C2B59A309007B49B6 /* StylePointWithDistanceCompositeSceneSymbolView.swift in Copy Source Code Files */ = {isa = PBXBuildFile; fileRef = D77BC5362B59A2D3007B49B6 /* StylePointWithDistanceCompositeSceneSymbolView.swift */; };
		D77D9C002BB2438200B38A6C /* AugmentRealityToShowHiddenInfrastructureView.ARSceneView.swift in Sources */ = {isa = PBXBuildFile; fileRef = D77D9BFF2BB2438200B38A6C /* AugmentRealityToShowHiddenInfrastructureView.ARSceneView.swift */; };
		D77D9C012BB2439400B38A6C /* AugmentRealityToShowHiddenInfrastructureView.ARSceneView.swift in Copy Source Code Files */ = {isa = PBXBuildFile; fileRef = D77D9BFF2BB2438200B38A6C /* AugmentRealityToShowHiddenInfrastructureView.ARSceneView.swift */; };
		D7848ED82CBD85A300F6F546 /* AddPointSceneLayerView.swift in Sources */ = {isa = PBXBuildFile; fileRef = D7848ED42CBD85A300F6F546 /* AddPointSceneLayerView.swift */; };
		D7848EDB2CBD85D100F6F546 /* AddPointSceneLayerView.swift in Copy Source Code Files */ = {isa = PBXBuildFile; fileRef = D7848ED42CBD85A300F6F546 /* AddPointSceneLayerView.swift */; };
		D7848EFE2CBD986400F6F546 /* AddElevationSourceFromRasterView.swift in Sources */ = {isa = PBXBuildFile; fileRef = D7848EFA2CBD986400F6F546 /* AddElevationSourceFromRasterView.swift */; };
		D7848F012CBD987B00F6F546 /* AddElevationSourceFromRasterView.swift in Copy Source Code Files */ = {isa = PBXBuildFile; fileRef = D7848EFA2CBD986400F6F546 /* AddElevationSourceFromRasterView.swift */; };
		D78666AD2A2161F100C60110 /* FindNearestVertexView.swift in Sources */ = {isa = PBXBuildFile; fileRef = D78666AC2A2161F100C60110 /* FindNearestVertexView.swift */; };
		D78666AE2A21629200C60110 /* FindNearestVertexView.swift in Copy Source Code Files */ = {isa = PBXBuildFile; fileRef = D78666AC2A2161F100C60110 /* FindNearestVertexView.swift */; };
		D789AAAD2D66C718007A8E0E /* CreateKMLMultiTrackView.Model.swift in Sources */ = {isa = PBXBuildFile; fileRef = D789AAAC2D66C718007A8E0E /* CreateKMLMultiTrackView.Model.swift */; };
		D789AAAE2D66C737007A8E0E /* CreateKMLMultiTrackView.Model.swift in Copy Source Code Files */ = {isa = PBXBuildFile; fileRef = D789AAAC2D66C718007A8E0E /* CreateKMLMultiTrackView.Model.swift */; };
		D78FA4942C3C88880079313E /* CreateDynamicBasemapGalleryView.Views.swift in Sources */ = {isa = PBXBuildFile; fileRef = D78FA4932C3C88880079313E /* CreateDynamicBasemapGalleryView.Views.swift */; };
		D78FA4952C3C8E8A0079313E /* CreateDynamicBasemapGalleryView.Views.swift in Copy Source Code Files */ = {isa = PBXBuildFile; fileRef = D78FA4932C3C88880079313E /* CreateDynamicBasemapGalleryView.Views.swift */; };
		D79482D42C35D872006521CD /* CreateDynamicBasemapGalleryView.swift in Sources */ = {isa = PBXBuildFile; fileRef = D79482D02C35D872006521CD /* CreateDynamicBasemapGalleryView.swift */; };
		D79482D72C35D8A3006521CD /* CreateDynamicBasemapGalleryView.swift in Copy Source Code Files */ = {isa = PBXBuildFile; fileRef = D79482D02C35D872006521CD /* CreateDynamicBasemapGalleryView.swift */; };
		D79EE76E2A4CEA5D005A52AE /* SetUpLocationDrivenGeotriggersView.Model.swift in Sources */ = {isa = PBXBuildFile; fileRef = D79EE76D2A4CEA5D005A52AE /* SetUpLocationDrivenGeotriggersView.Model.swift */; };
		D79EE76F2A4CEA7F005A52AE /* SetUpLocationDrivenGeotriggersView.Model.swift in Copy Source Code Files */ = {isa = PBXBuildFile; fileRef = D79EE76D2A4CEA5D005A52AE /* SetUpLocationDrivenGeotriggersView.Model.swift */; };
		D7A670D52DADB9630060E327 /* Bundle.swift in Sources */ = {isa = PBXBuildFile; fileRef = D7A670D42DADB9630060E327 /* Bundle.swift */; };
		D7A670D72DADBC770060E327 /* EnvironmentValues+RequestReviewModel.swift in Sources */ = {isa = PBXBuildFile; fileRef = D7A670D62DADBC770060E327 /* EnvironmentValues+RequestReviewModel.swift */; };
		D7A737E02BABB9FE00B7C7FC /* AugmentRealityToShowHiddenInfrastructureView.swift in Sources */ = {isa = PBXBuildFile; fileRef = D7A737DC2BABB9FE00B7C7FC /* AugmentRealityToShowHiddenInfrastructureView.swift */; };
		D7A737E32BABBA2200B7C7FC /* AugmentRealityToShowHiddenInfrastructureView.swift in Copy Source Code Files */ = {isa = PBXBuildFile; fileRef = D7A737DC2BABB9FE00B7C7FC /* AugmentRealityToShowHiddenInfrastructureView.swift */; };
		D7A85A082CD5ABF5009DC68A /* QueryWithCQLFiltersView.swift in Sources */ = {isa = PBXBuildFile; fileRef = D7A85A022CD5ABF5009DC68A /* QueryWithCQLFiltersView.swift */; };
		D7A85A092CD5AC0B009DC68A /* QueryWithCQLFiltersView.swift in Copy Source Code Files */ = {isa = PBXBuildFile; fileRef = D7A85A022CD5ABF5009DC68A /* QueryWithCQLFiltersView.swift */; };
		D7ABA2F92A32579C0021822B /* MeasureDistanceInSceneView.swift in Sources */ = {isa = PBXBuildFile; fileRef = D7ABA2F82A32579C0021822B /* MeasureDistanceInSceneView.swift */; };
		D7ABA2FA2A32760D0021822B /* MeasureDistanceInSceneView.swift in Copy Source Code Files */ = {isa = PBXBuildFile; fileRef = D7ABA2F82A32579C0021822B /* MeasureDistanceInSceneView.swift */; };
		D7ABA2FF2A32881C0021822B /* ShowViewshedFromGeoelementInSceneView.swift in Sources */ = {isa = PBXBuildFile; fileRef = D7ABA2FE2A32881C0021822B /* ShowViewshedFromGeoelementInSceneView.swift */; };
		D7ABA3002A3288970021822B /* ShowViewshedFromGeoelementInSceneView.swift in Copy Source Code Files */ = {isa = PBXBuildFile; fileRef = D7ABA2FE2A32881C0021822B /* ShowViewshedFromGeoelementInSceneView.swift */; };
		D7AE861E2AC39DC50049B626 /* DisplayAnnotationView.swift in Sources */ = {isa = PBXBuildFile; fileRef = D7AE861D2AC39DC50049B626 /* DisplayAnnotationView.swift */; };
		D7AE861F2AC39E7F0049B626 /* DisplayAnnotationView.swift in Copy Source Code Files */ = {isa = PBXBuildFile; fileRef = D7AE861D2AC39DC50049B626 /* DisplayAnnotationView.swift */; };
		D7AE86202AC3A1050049B626 /* AddCustomDynamicEntityDataSourceView.Vessel.swift in Copy Source Code Files */ = {isa = PBXBuildFile; fileRef = 7900C5F52A83FC3F002D430F /* AddCustomDynamicEntityDataSourceView.Vessel.swift */; };
		D7AE86212AC3A10A0049B626 /* GroupLayersTogetherView.GroupLayerListView.swift in Copy Source Code Files */ = {isa = PBXBuildFile; fileRef = D75C35662AB50338003CD55F /* GroupLayersTogetherView.GroupLayerListView.swift */; };
		D7B759B32B1FFBE300017FDD /* FavoritesView.swift in Sources */ = {isa = PBXBuildFile; fileRef = D7B759B22B1FFBE300017FDD /* FavoritesView.swift */; };
		D7BA38912BFBC476009954F5 /* EditFeaturesWithFeatureLinkedAnnotationView.Model.swift in Sources */ = {isa = PBXBuildFile; fileRef = D7BA38902BFBC476009954F5 /* EditFeaturesWithFeatureLinkedAnnotationView.Model.swift */; };
		D7BA38922BFBC4F0009954F5 /* EditFeaturesWithFeatureLinkedAnnotationView.Model.swift in Copy Source Code Files */ = {isa = PBXBuildFile; fileRef = D7BA38902BFBC476009954F5 /* EditFeaturesWithFeatureLinkedAnnotationView.Model.swift */; };
		D7BA38972BFBFC0F009954F5 /* QueryRelatedFeaturesView.swift in Sources */ = {isa = PBXBuildFile; fileRef = D7BA38932BFBFC0F009954F5 /* QueryRelatedFeaturesView.swift */; };
		D7BA389A2BFBFC2E009954F5 /* QueryRelatedFeaturesView.swift in Copy Source Code Files */ = {isa = PBXBuildFile; fileRef = D7BA38932BFBFC0F009954F5 /* QueryRelatedFeaturesView.swift */; };
		D7BB3DD22C5D781800FFCD56 /* SaveTheBay.geodatabase in Resources */ = {isa = PBXBuildFile; fileRef = D7BB3DD02C5D781800FFCD56 /* SaveTheBay.geodatabase */; settings = {ASSET_TAGS = (EditGeodatabaseWithTransactions, ); }; };
		D7BE7E6F2CC19CC3006DDB0C /* AddTiledLayerView.swift in Sources */ = {isa = PBXBuildFile; fileRef = D7BE7E6B2CC19CC3006DDB0C /* AddTiledLayerView.swift */; };
		D7BE7E722CC19CE5006DDB0C /* AddTiledLayerView.swift in Copy Source Code Files */ = {isa = PBXBuildFile; fileRef = D7BE7E6B2CC19CC3006DDB0C /* AddTiledLayerView.swift */; };
		D7BEBAA02CBD9CCA00F882E7 /* MontereyElevation.dt2 in Resources */ = {isa = PBXBuildFile; fileRef = D7BEBA9E2CBD9CCA00F882E7 /* MontereyElevation.dt2 */; settings = {ASSET_TAGS = (AddElevationSourceFromRaster, ); }; };
		D7BEBAC52CBDC0F800F882E7 /* AddElevationSourceFromTilePackageView.swift in Sources */ = {isa = PBXBuildFile; fileRef = D7BEBABF2CBDC0F800F882E7 /* AddElevationSourceFromTilePackageView.swift */; };
		D7BEBAC62CBDC11600F882E7 /* AddElevationSourceFromTilePackageView.swift in Copy Source Code Files */ = {isa = PBXBuildFile; fileRef = D7BEBABF2CBDC0F800F882E7 /* AddElevationSourceFromTilePackageView.swift */; };
		D7BEBAC92CBDC81200F882E7 /* MontereyElevation.tpkx in Resources */ = {isa = PBXBuildFile; fileRef = D7BEBAC72CBDC81200F882E7 /* MontereyElevation.tpkx */; settings = {ASSET_TAGS = (AddElevationSourceFromTilePackage, ); }; };
		D7BEBAD22CBDFE1C00F882E7 /* DisplayAlternateSymbolsAtDifferentScalesView.swift in Sources */ = {isa = PBXBuildFile; fileRef = D7BEBACE2CBDFE1C00F882E7 /* DisplayAlternateSymbolsAtDifferentScalesView.swift */; };
		D7BEBAD52CBDFE3900F882E7 /* DisplayAlternateSymbolsAtDifferentScalesView.swift in Copy Source Code Files */ = {isa = PBXBuildFile; fileRef = D7BEBACE2CBDFE1C00F882E7 /* DisplayAlternateSymbolsAtDifferentScalesView.swift */; };
		D7C16D1B2AC5F95300689E89 /* Animate3DGraphicView.swift in Sources */ = {isa = PBXBuildFile; fileRef = D7C16D1A2AC5F95300689E89 /* Animate3DGraphicView.swift */; };
		D7C16D1C2AC5F96900689E89 /* Animate3DGraphicView.swift in Copy Source Code Files */ = {isa = PBXBuildFile; fileRef = D7C16D1A2AC5F95300689E89 /* Animate3DGraphicView.swift */; };
		D7C16D1F2AC5FE8200689E89 /* Pyrenees.csv in Resources */ = {isa = PBXBuildFile; fileRef = D7C16D1E2AC5FE8200689E89 /* Pyrenees.csv */; settings = {ASSET_TAGS = (Animate3DGraphic, ); }; };
		D7C16D222AC5FE9800689E89 /* GrandCanyon.csv in Resources */ = {isa = PBXBuildFile; fileRef = D7C16D212AC5FE9800689E89 /* GrandCanyon.csv */; settings = {ASSET_TAGS = (Animate3DGraphic, ); }; };
		D7C16D252AC5FEA600689E89 /* Snowdon.csv in Resources */ = {isa = PBXBuildFile; fileRef = D7C16D242AC5FEA600689E89 /* Snowdon.csv */; settings = {ASSET_TAGS = (Animate3DGraphic, ); }; };
		D7C16D282AC5FEB700689E89 /* Hawaii.csv in Resources */ = {isa = PBXBuildFile; fileRef = D7C16D272AC5FEB600689E89 /* Hawaii.csv */; settings = {ASSET_TAGS = (Animate3DGraphic, ); }; };
		D7C3AB4A2B683291008909B9 /* SetFeatureRequestModeView.swift in Sources */ = {isa = PBXBuildFile; fileRef = D7C3AB472B683291008909B9 /* SetFeatureRequestModeView.swift */; };
		D7C3AB4D2B6832B7008909B9 /* SetFeatureRequestModeView.swift in Copy Source Code Files */ = {isa = PBXBuildFile; fileRef = D7C3AB472B683291008909B9 /* SetFeatureRequestModeView.swift */; };
		D7C523402BED9BBF00E8221A /* SanFrancisco.tpkx in Resources */ = {isa = PBXBuildFile; fileRef = D7C5233E2BED9BBF00E8221A /* SanFrancisco.tpkx */; settings = {ASSET_TAGS = (AddTiledLayerAsBasemap, EditAndSyncFeaturesWithFeatureService, ); }; };
		D7C6420C2B4F47E10042B8F7 /* SearchForWebMapView.Model.swift in Sources */ = {isa = PBXBuildFile; fileRef = D7C6420B2B4F47E10042B8F7 /* SearchForWebMapView.Model.swift */; };
		D7C6420D2B4F5DDB0042B8F7 /* SearchForWebMapView.Model.swift in Copy Source Code Files */ = {isa = PBXBuildFile; fileRef = D7C6420B2B4F47E10042B8F7 /* SearchForWebMapView.Model.swift */; };
		D7C97B562B75C10C0097CDA1 /* ValidateUtilityNetworkTopologyView.Views.swift in Sources */ = {isa = PBXBuildFile; fileRef = D7C97B552B75C10C0097CDA1 /* ValidateUtilityNetworkTopologyView.Views.swift */; };
		D7CC33FF2A31475C00198EDF /* ShowLineOfSightBetweenPointsView.swift in Sources */ = {isa = PBXBuildFile; fileRef = D7CC33FD2A31475C00198EDF /* ShowLineOfSightBetweenPointsView.swift */; };
		D7CC34002A3147FF00198EDF /* ShowLineOfSightBetweenPointsView.swift in Copy Source Code Files */ = {isa = PBXBuildFile; fileRef = D7CC33FD2A31475C00198EDF /* ShowLineOfSightBetweenPointsView.swift */; };
		D7CDD38B2CB86F0A00DE9766 /* AddPointCloudLayerFromFileView.swift in Sources */ = {isa = PBXBuildFile; fileRef = D7CDD3852CB86F0A00DE9766 /* AddPointCloudLayerFromFileView.swift */; };
		D7CDD38C2CB86F4A00DE9766 /* AddPointCloudLayerFromFileView.swift in Copy Source Code Files */ = {isa = PBXBuildFile; fileRef = D7CDD3852CB86F0A00DE9766 /* AddPointCloudLayerFromFileView.swift */; };
		D7CDD38F2CB872EA00DE9766 /* sandiego-north-balboa-pointcloud.slpk in Resources */ = {isa = PBXBuildFile; fileRef = D7CDD38D2CB872EA00DE9766 /* sandiego-north-balboa-pointcloud.slpk */; settings = {ASSET_TAGS = (AddPointCloudLayerFromFile, ); }; };
		D7CE9F9B2AE2F575008F7A5F /* streetmap_SD.tpkx in Resources */ = {isa = PBXBuildFile; fileRef = D7CE9F9A2AE2F575008F7A5F /* streetmap_SD.tpkx */; settings = {ASSET_TAGS = (GeocodeOffline, ); }; };
		D7CE9FA32AE2F595008F7A5F /* san-diego-eagle-locator in Resources */ = {isa = PBXBuildFile; fileRef = D7CE9FA22AE2F595008F7A5F /* san-diego-eagle-locator */; settings = {ASSET_TAGS = (GeocodeOffline, ); }; };
		D7D1F3532ADDBE5D009CE2DA /* philadelphia.mspk in Resources */ = {isa = PBXBuildFile; fileRef = D7D1F3522ADDBE5D009CE2DA /* philadelphia.mspk */; settings = {ASSET_TAGS = (AugmentRealityToShowTabletopScene, DisplaySceneFromMobileScenePackage, ); }; };
		D7D9FCF62BF2CC8600F972A2 /* FilterByDefinitionExpressionOrDisplayFilterView.swift in Sources */ = {isa = PBXBuildFile; fileRef = D7D9FCF22BF2CC8600F972A2 /* FilterByDefinitionExpressionOrDisplayFilterView.swift */; };
		D7D9FCF92BF2CCA300F972A2 /* FilterByDefinitionExpressionOrDisplayFilterView.swift in Copy Source Code Files */ = {isa = PBXBuildFile; fileRef = D7D9FCF22BF2CC8600F972A2 /* FilterByDefinitionExpressionOrDisplayFilterView.swift */; };
		D7DDF84E2AF43AA2004352D9 /* GeocodeOfflineView.Model.swift in Copy Source Code Files */ = {isa = PBXBuildFile; fileRef = D72C43F22AEB066D00B6157B /* GeocodeOfflineView.Model.swift */; };
		D7DDF8532AF47C6C004352D9 /* FindRouteAroundBarriersView.swift in Sources */ = {isa = PBXBuildFile; fileRef = D7DDF8502AF47C6C004352D9 /* FindRouteAroundBarriersView.swift */; };
		D7DDF8562AF47C86004352D9 /* FindRouteAroundBarriersView.swift in Copy Source Code Files */ = {isa = PBXBuildFile; fileRef = D7DDF8502AF47C6C004352D9 /* FindRouteAroundBarriersView.swift */; };
		D7DFA0EA2CBA0242007C31F2 /* AddMapImageLayerView.swift in Sources */ = {isa = PBXBuildFile; fileRef = D7DFA0E62CBA0242007C31F2 /* AddMapImageLayerView.swift */; };
		D7DFA0ED2CBA0260007C31F2 /* AddMapImageLayerView.swift in Copy Source Code Files */ = {isa = PBXBuildFile; fileRef = D7DFA0E62CBA0242007C31F2 /* AddMapImageLayerView.swift */; };
		D7E440D72A1ECE7D005D74DE /* CreateBuffersAroundPointsView.swift in Sources */ = {isa = PBXBuildFile; fileRef = D7E440D62A1ECE7D005D74DE /* CreateBuffersAroundPointsView.swift */; };
		D7E440D82A1ECEB3005D74DE /* CreateBuffersAroundPointsView.swift in Copy Source Code Files */ = {isa = PBXBuildFile; fileRef = D7E440D62A1ECE7D005D74DE /* CreateBuffersAroundPointsView.swift */; };
		D7E557682A1D768800B9FB09 /* AddWMSLayerView.swift in Sources */ = {isa = PBXBuildFile; fileRef = D7E557672A1D768800B9FB09 /* AddWMSLayerView.swift */; };
		D7E7D0812AEB39D5003AAD02 /* FindRouteInTransportNetworkView.swift in Sources */ = {isa = PBXBuildFile; fileRef = D7E7D0802AEB39D5003AAD02 /* FindRouteInTransportNetworkView.swift */; };
		D7E7D0822AEB3A1D003AAD02 /* FindRouteInTransportNetworkView.swift in Copy Source Code Files */ = {isa = PBXBuildFile; fileRef = D7E7D0802AEB39D5003AAD02 /* FindRouteInTransportNetworkView.swift */; };
		D7E7D09A2AEB3C47003AAD02 /* san_diego_offline_routing in Resources */ = {isa = PBXBuildFile; fileRef = D7E7D0992AEB3C47003AAD02 /* san_diego_offline_routing */; settings = {ASSET_TAGS = (FindRouteInTransportNetwork, NavigateRouteWithRerouting, ); }; };
		D7E9EF292A1D2219000C4865 /* SetMinAndMaxScaleView.swift in Copy Source Code Files */ = {isa = PBXBuildFile; fileRef = D7EAF3592A1C023800D822C4 /* SetMinAndMaxScaleView.swift */; };
		D7E9EF2A2A1D29F2000C4865 /* SetMaxExtentView.swift in Copy Source Code Files */ = {isa = PBXBuildFile; fileRef = D734FA092A183A5B00246D7E /* SetMaxExtentView.swift */; };
		D7EAF35A2A1C023800D822C4 /* SetMinAndMaxScaleView.swift in Sources */ = {isa = PBXBuildFile; fileRef = D7EAF3592A1C023800D822C4 /* SetMinAndMaxScaleView.swift */; };
		D7ECF5982AB8BE63003FB2BE /* RenderMultilayerSymbolsView.swift in Sources */ = {isa = PBXBuildFile; fileRef = D7ECF5972AB8BE63003FB2BE /* RenderMultilayerSymbolsView.swift */; };
		D7ECF5992AB8BF5A003FB2BE /* RenderMultilayerSymbolsView.swift in Copy Source Code Files */ = {isa = PBXBuildFile; fileRef = D7ECF5972AB8BE63003FB2BE /* RenderMultilayerSymbolsView.swift */; };
		D7EF5D752A26A03A00FEBDE5 /* ShowCoordinatesInMultipleFormatsView.swift in Sources */ = {isa = PBXBuildFile; fileRef = D7EF5D742A26A03A00FEBDE5 /* ShowCoordinatesInMultipleFormatsView.swift */; };
		D7EF5D762A26A1EE00FEBDE5 /* ShowCoordinatesInMultipleFormatsView.swift in Copy Source Code Files */ = {isa = PBXBuildFile; fileRef = D7EF5D742A26A03A00FEBDE5 /* ShowCoordinatesInMultipleFormatsView.swift */; };
		D7F2784C2A1D76F5002E4567 /* AddWMSLayerView.swift in Copy Source Code Files */ = {isa = PBXBuildFile; fileRef = D7E557672A1D768800B9FB09 /* AddWMSLayerView.swift */; };
		D7F2A02F2CD00F1C0008D981 /* ApplyDictionaryRendererToFeatureLayerView.swift in Sources */ = {isa = PBXBuildFile; fileRef = D7F2A0292CD00F1C0008D981 /* ApplyDictionaryRendererToFeatureLayerView.swift */; };
		D7F2A0302CD00F400008D981 /* ApplyDictionaryRendererToFeatureLayerView.swift in Copy Source Code Files */ = {isa = PBXBuildFile; fileRef = D7F2A0292CD00F1C0008D981 /* ApplyDictionaryRendererToFeatureLayerView.swift */; };
		D7F850042B7C427A00680D7C /* ValidateUtilityNetworkTopologyView.Views.swift in Copy Source Code Files */ = {isa = PBXBuildFile; fileRef = D7C97B552B75C10C0097CDA1 /* ValidateUtilityNetworkTopologyView.Views.swift */; };
		D7F8C0392B60564D0072BFA7 /* AddFeaturesWithContingentValuesView.swift in Sources */ = {isa = PBXBuildFile; fileRef = D7F8C0362B60564D0072BFA7 /* AddFeaturesWithContingentValuesView.swift */; };
		D7F8C03B2B6056790072BFA7 /* AddFeaturesWithContingentValuesView.swift in Copy Source Code Files */ = {isa = PBXBuildFile; fileRef = D7F8C0362B60564D0072BFA7 /* AddFeaturesWithContingentValuesView.swift */; };
		D7F8C03E2B605AF60072BFA7 /* ContingentValuesBirdNests.geodatabase in Resources */ = {isa = PBXBuildFile; fileRef = D7F8C03D2B605AF60072BFA7 /* ContingentValuesBirdNests.geodatabase */; settings = {ASSET_TAGS = (AddFeaturesWithContingentValues, ); }; };
		D7F8C0412B605E720072BFA7 /* FillmoreTopographicMap.vtpk in Resources */ = {isa = PBXBuildFile; fileRef = D7F8C0402B605E720072BFA7 /* FillmoreTopographicMap.vtpk */; settings = {ASSET_TAGS = (AddFeaturesWithContingentValues, ); }; };
		D7F8C0432B608F120072BFA7 /* AddFeaturesWithContingentValuesView.AddFeatureView.swift in Sources */ = {isa = PBXBuildFile; fileRef = D7F8C0422B608F120072BFA7 /* AddFeaturesWithContingentValuesView.AddFeatureView.swift */; };
		E000E7602869E33D005D87C5 /* ClipGeometryView.swift in Sources */ = {isa = PBXBuildFile; fileRef = E000E75F2869E33D005D87C5 /* ClipGeometryView.swift */; };
		E000E763286A0B18005D87C5 /* CutGeometryView.swift in Sources */ = {isa = PBXBuildFile; fileRef = E000E762286A0B18005D87C5 /* CutGeometryView.swift */; };
		E004A6C128414332002A1FE6 /* SetViewpointRotationView.swift in Sources */ = {isa = PBXBuildFile; fileRef = E004A6BD28414332002A1FE6 /* SetViewpointRotationView.swift */; };
		E004A6DC28465C70002A1FE6 /* DisplaySceneView.swift in Sources */ = {isa = PBXBuildFile; fileRef = E004A6D828465C70002A1FE6 /* DisplaySceneView.swift */; };
		E004A6E028466279002A1FE6 /* ShowCalloutView.swift in Sources */ = {isa = PBXBuildFile; fileRef = E004A6DF28466279002A1FE6 /* ShowCalloutView.swift */; };
		E004A6E62846A61F002A1FE6 /* StyleGraphicsWithSymbolsView.swift in Sources */ = {isa = PBXBuildFile; fileRef = E004A6E52846A61F002A1FE6 /* StyleGraphicsWithSymbolsView.swift */; };
		E004A6E928493BCE002A1FE6 /* ShowDeviceLocationView.swift in Sources */ = {isa = PBXBuildFile; fileRef = E004A6E828493BCE002A1FE6 /* ShowDeviceLocationView.swift */; };
		E004A6ED2849556E002A1FE6 /* CreatePlanarAndGeodeticBuffersView.swift in Sources */ = {isa = PBXBuildFile; fileRef = E004A6EC2849556E002A1FE6 /* CreatePlanarAndGeodeticBuffersView.swift */; };
		E004A6F0284E4B9B002A1FE6 /* DownloadVectorTilesToLocalCacheView.swift in Sources */ = {isa = PBXBuildFile; fileRef = E004A6EF284E4B9B002A1FE6 /* DownloadVectorTilesToLocalCacheView.swift */; };
		E004A6F3284E4FEB002A1FE6 /* ShowResultOfSpatialOperationsView.swift in Sources */ = {isa = PBXBuildFile; fileRef = E004A6F2284E4FEB002A1FE6 /* ShowResultOfSpatialOperationsView.swift */; };
		E004A6F6284FA42A002A1FE6 /* SelectFeaturesInFeatureLayerView.swift in Sources */ = {isa = PBXBuildFile; fileRef = E004A6F5284FA42A002A1FE6 /* SelectFeaturesInFeatureLayerView.swift */; };
		E03CB0692888944D002B27D9 /* GenerateOfflineMapView.swift in Copy Source Code Files */ = {isa = PBXBuildFile; fileRef = E088E1732863B5F800413100 /* GenerateOfflineMapView.swift */; };
		E03CB06A288894C4002B27D9 /* FindRouteView.swift in Copy Source Code Files */ = {isa = PBXBuildFile; fileRef = E066DD34285CF3B3004D3D5B /* FindRouteView.swift */; };
		E03CB06B2889879D002B27D9 /* DownloadVectorTilesToLocalCacheView.swift in Copy Source Code Files */ = {isa = PBXBuildFile; fileRef = E004A6EF284E4B9B002A1FE6 /* DownloadVectorTilesToLocalCacheView.swift */; };
		E041ABC0287CA9F00056009B /* WebView.swift in Sources */ = {isa = PBXBuildFile; fileRef = E041ABBF287CA9F00056009B /* WebView.swift */; };
		E041ABD7287DB04D0056009B /* SampleInfoView.swift in Sources */ = {isa = PBXBuildFile; fileRef = E041ABD6287DB04D0056009B /* SampleInfoView.swift */; };
		E041AC1A287F54580056009B /* highlight.min.js in Resources */ = {isa = PBXBuildFile; fileRef = E041AC15287F54580056009B /* highlight.min.js */; };
		E041AC1E288076A60056009B /* info.css in Resources */ = {isa = PBXBuildFile; fileRef = E041AC1D288076A60056009B /* info.css */; };
		E041AC20288077B90056009B /* xcode.css in Resources */ = {isa = PBXBuildFile; fileRef = E041AC1F288077B90056009B /* xcode.css */; };
		E066DD35285CF3B3004D3D5B /* FindRouteView.swift in Sources */ = {isa = PBXBuildFile; fileRef = E066DD34285CF3B3004D3D5B /* FindRouteView.swift */; };
		E066DD382860AB28004D3D5B /* StyleGraphicsWithRendererView.swift in Sources */ = {isa = PBXBuildFile; fileRef = E066DD372860AB28004D3D5B /* StyleGraphicsWithRendererView.swift */; };
		E066DD3B2860CA08004D3D5B /* ShowResultOfSpatialRelationshipsView.swift in Sources */ = {isa = PBXBuildFile; fileRef = E066DD3A2860CA08004D3D5B /* ShowResultOfSpatialRelationshipsView.swift */; };
		E066DD4028610F55004D3D5B /* AddSceneLayerFromServiceView.swift in Sources */ = {isa = PBXBuildFile; fileRef = E066DD3F28610F55004D3D5B /* AddSceneLayerFromServiceView.swift */; };
		E070A0A3286F3B6000F2B606 /* DownloadPreplannedMapAreaView.swift in Sources */ = {isa = PBXBuildFile; fileRef = E070A0A2286F3B6000F2B606 /* DownloadPreplannedMapAreaView.swift */; };
		E088E1572862579D00413100 /* SetSurfacePlacementModeView.swift in Sources */ = {isa = PBXBuildFile; fileRef = E088E1562862579D00413100 /* SetSurfacePlacementModeView.swift */; };
		E088E1742863B5F800413100 /* GenerateOfflineMapView.swift in Sources */ = {isa = PBXBuildFile; fileRef = E088E1732863B5F800413100 /* GenerateOfflineMapView.swift */; };
		E0A1AEE328874590003C797D /* AddFeatureLayersView.swift in Copy Source Code Files */ = {isa = PBXBuildFile; fileRef = 00D4EF7F2863842100B9CC30 /* AddFeatureLayersView.swift */; };
		E0D04FF228A5390000747989 /* DownloadPreplannedMapAreaView.Model.swift in Sources */ = {isa = PBXBuildFile; fileRef = E0D04FF128A5390000747989 /* DownloadPreplannedMapAreaView.Model.swift */; };
		E0EA0B772866390E00C9621D /* ProjectGeometryView.swift in Sources */ = {isa = PBXBuildFile; fileRef = E0EA0B762866390E00C9621D /* ProjectGeometryView.swift */; };
		E0FE32E728747778002C6ACA /* BrowseBuildingFloorsView.swift in Sources */ = {isa = PBXBuildFile; fileRef = E0FE32E628747778002C6ACA /* BrowseBuildingFloorsView.swift */; };
		F111CCC1288B5D5600205358 /* DisplayMapFromMobileMapPackageView.swift in Sources */ = {isa = PBXBuildFile; fileRef = F111CCC0288B5D5600205358 /* DisplayMapFromMobileMapPackageView.swift */; };
		F111CCC4288B641900205358 /* Yellowstone.mmpk in Resources */ = {isa = PBXBuildFile; fileRef = F111CCC3288B641900205358 /* Yellowstone.mmpk */; settings = {ASSET_TAGS = (DisplayMapFromMobileMapPackage, ); }; };
		F1E71BF1289473760064C33F /* AddRasterFromFileView.swift in Sources */ = {isa = PBXBuildFile; fileRef = F1E71BF0289473760064C33F /* AddRasterFromFileView.swift */; };
		F1E71BFA28A479C70064C33F /* AddRasterFromFileView.swift in Copy Source Code Files */ = {isa = PBXBuildFile; fileRef = F1E71BF0289473760064C33F /* AddRasterFromFileView.swift */; };
/* End PBXBuildFile section */

/* Begin PBXBuildRule section */
		0074ABCC2817B8E60037244A /* PBXBuildRule */ = {
			isa = PBXBuildRule;
			compilerSpec = com.apple.compilers.proxy.script;
			filePatterns = "*.tache";
			fileType = pattern.proxy;
			inputFiles = (
				"$(SRCROOT)/Shared/Samples/",
			);
			isEditable = 1;
			name = "Generate Sample Initializers from Source Code Files";
			outputFiles = (
				"$(DERIVED_FILE_DIR)/$(INPUT_FILE_BASE)",
			);
			runOncePerArchitecture = 0;
			script = "xcrun --sdk macosx swift \"${SRCROOT}/Scripts/GenerateSampleViewSourceCode.swift\" \"${SCRIPT_INPUT_FILE_0}\" \"${INPUT_FILE_PATH}\" \"${SCRIPT_OUTPUT_FILE_0}\" \n";
		};
		0083586F27FE3BCF00192A15 /* PBXBuildRule */ = {
			isa = PBXBuildRule;
			compilerSpec = com.apple.compilers.proxy.script;
			filePatterns = "*.masque";
			fileType = pattern.proxy;
			inputFiles = (
				"$(SRCROOT)/.secrets",
			);
			isEditable = 1;
			name = "Generate Swift Code from Secrets";
			outputFiles = (
				"$(DERIVED_FILE_DIR)/$(INPUT_FILE_BASE)",
			);
			runOncePerArchitecture = 0;
			script = "\"${SRCROOT}/Scripts/masquerade\" -i \"${INPUT_FILE_PATH}\" -o \"${SCRIPT_OUTPUT_FILE_0}\" -s \"${SCRIPT_INPUT_FILE_0}\" -f\n";
		};
/* End PBXBuildRule section */

/* Begin PBXCopyFilesBuildPhase section */
		00144B5E280634840090DD5D /* Embed Frameworks */ = {
			isa = PBXCopyFilesBuildPhase;
			buildActionMask = 2147483647;
			dstPath = "";
			dstSubfolderSpec = 10;
			files = (
			);
			name = "Embed Frameworks";
			runOnlyForDeploymentPostprocessing = 0;
		};
		0039A4E82885C4E300592C86 /* Copy Source Code Files */ = {
			isa = PBXCopyFilesBuildPhase;
			buildActionMask = 2147483647;
			dstPath = "";
			dstSubfolderSpec = 7;
			files = (
<<<<<<< HEAD
				0072C7F52DBAB714001502CA /* AddFeatureCollectionLayerFromTableView.swift in Copy Source Code Files */,
=======
				1C38915E2DBC3EDC00ADFDDC /* AddWFSLayerView.swift in Copy Source Code Files */,
				1C29C95A2DBAE5770074028F /* AddWMTSLayerView.swift in Copy Source Code Files */,
>>>>>>> 2922f04a
				004421912DB96A7800249FEE /* AddFeatureCollectionLayerFromQueryView.swift in Copy Source Code Files */,
				10CFF5082DC1A3850027F144 /* AddFeatureLayerWithTimeOffsetView.swift in Copy Source Code Files */,
				0044218B2DB9575600249FEE /* AddFeatureCollectionLayerFromPortalItemView.swift in Copy Source Code Files */,
				4C8126E22DBFD9EF006EF7D2 /* ApplyStyleToWMSLayerView.swift in Copy Source Code Files */,
				D703F04E2D9334BD0077E3A8 /* SnapGeometryEditsWithUtilityNetworkRulesView.Model.swift in Copy Source Code Files */,
				D71A9DE52D8CC8B500CA03CB /* SnapGeometryEditsWithUtilityNetworkRulesView.swift in Copy Source Code Files */,
				D789AAAE2D66C737007A8E0E /* CreateKMLMultiTrackView.Model.swift in Copy Source Code Files */,
				D71563EA2D5AC2D500D2E948 /* CreateKMLMultiTrackView.swift in Copy Source Code Files */,
				D74F6C452D0CD54200D4FB15 /* ConfigureElectronicNavigationalChartsView.swift in Copy Source Code Files */,
				D7A85A092CD5AC0B009DC68A /* QueryWithCQLFiltersView.swift in Copy Source Code Files */,
				D771D0C92CD5522A004C13CB /* ApplyRasterRenderingRuleView.swift in Copy Source Code Files */,
				D751B4CB2CD3E598005CE750 /* AddKMLLayerWithNetworkLinksView.swift in Copy Source Code Files */,
				D70789952CD1611E000DF215 /* ApplyDictionaryRendererToGraphicsOverlayView.swift in Copy Source Code Files */,
				D7F2A0302CD00F400008D981 /* ApplyDictionaryRendererToFeatureLayerView.swift in Copy Source Code Files */,
				D75E5EF42CC04A0C00252595 /* EditFeaturesUsingFeatureFormsView.swift in Copy Source Code Files */,
				D7201D072CC6D3D3004BDB7D /* AddVectorTiledLayerFromCustomStyleView.swift in Copy Source Code Files */,
				D75E5EE92CC0342700252595 /* ListContentsOfKMLFileView.swift in Copy Source Code Files */,
				D7201CDB2CC6B72A004BDB7D /* AddTiledLayerAsBasemapView.swift in Copy Source Code Files */,
				D7BE7E722CC19CE5006DDB0C /* AddTiledLayerView.swift in Copy Source Code Files */,
				D7BEBAD52CBDFE3900F882E7 /* DisplayAlternateSymbolsAtDifferentScalesView.swift in Copy Source Code Files */,
				D7BEBAC62CBDC11600F882E7 /* AddElevationSourceFromTilePackageView.swift in Copy Source Code Files */,
				D7848F012CBD987B00F6F546 /* AddElevationSourceFromRasterView.swift in Copy Source Code Files */,
				D7848EDB2CBD85D100F6F546 /* AddPointSceneLayerView.swift in Copy Source Code Files */,
				D7DFA0ED2CBA0260007C31F2 /* AddMapImageLayerView.swift in Copy Source Code Files */,
				D7CDD38C2CB86F4A00DE9766 /* AddPointCloudLayerFromFileView.swift in Copy Source Code Files */,
				D713C6D82CB990800073AA72 /* AddKMLLayerView.swift in Copy Source Code Files */,
				95E0DBCA2C503E2500224A82 /* ShowDeviceLocationUsingIndoorPositioningView.swift in Copy Source Code Files */,
				95E0DBCB2C503E2500224A82 /* ShowDeviceLocationUsingIndoorPositioningView.Model.swift in Copy Source Code Files */,
				D71C90A52C6C252F0018C63E /* StyleGeometryTypesWithSymbolsView.Views.swift in Copy Source Code Files */,
				D71C90A42C6C252B0018C63E /* StyleGeometryTypesWithSymbolsView.swift in Copy Source Code Files */,
				3E9F77742C6A6E670022CAB5 /* QueryFeatureCountAndExtentView.swift in Copy Source Code Files */,
				3E54CF232C66B00500DD2F18 /* AddWebTiledLayerView.swift in Copy Source Code Files */,
				3E30884A2C5D789A00ECEAC5 /* SetSpatialReferenceView.swift in Copy Source Code Files */,
				3E720F9E2C61A0B700E22A9E /* SetInitialViewpointView.swift in Copy Source Code Files */,
				D78FA4952C3C8E8A0079313E /* CreateDynamicBasemapGalleryView.Views.swift in Copy Source Code Files */,
				D79482D72C35D8A3006521CD /* CreateDynamicBasemapGalleryView.swift in Copy Source Code Files */,
				003B36F92C5042BA00A75F66 /* ShowServiceAreaView.swift in Copy Source Code Files */,
				95ADF34F2C3CBAE800566FF6 /* EditFeatureAttachmentsView.Model.swift in Copy Source Code Files */,
				9579FCEC2C33616B00FC8A1D /* EditFeatureAttachmentsView.swift in Copy Source Code Files */,
				95E980742C26189E00CB8912 /* BrowseOGCAPIFeatureServiceView.swift in Copy Source Code Files */,
				955AFAC62C110B8A009C8FE5 /* ApplyMosaicRuleToRastersView.swift in Copy Source Code Files */,
				95DEB9B82C127B5E009BEC35 /* ShowViewshedFromPointOnMapView.swift in Copy Source Code Files */,
				95A5721B2C0FDD34006E8B48 /* ShowScaleBarView.swift in Copy Source Code Files */,
				95A3773C2C0F93770044D1CC /* AddRasterFromServiceView.swift in Copy Source Code Files */,
				95F3A52D2C07F28700885DED /* SetSurfaceNavigationConstraintView.swift in Copy Source Code Files */,
				9529D1942C01676200B5C1A3 /* SelectFeaturesInSceneLayerView.swift in Copy Source Code Files */,
				D76CE8DA2BFD7063009A8686 /* SetReferenceScaleView.swift in Copy Source Code Files */,
				D7BA389A2BFBFC2E009954F5 /* QueryRelatedFeaturesView.swift in Copy Source Code Files */,
				00ABA94F2BF6D06200C0488C /* ShowGridView.swift in Copy Source Code Files */,
				D7BA38922BFBC4F0009954F5 /* EditFeaturesWithFeatureLinkedAnnotationView.Model.swift in Copy Source Code Files */,
				D762AF622BF6A7D100ECE3C7 /* EditFeaturesWithFeatureLinkedAnnotationView.swift in Copy Source Code Files */,
				1081B93D2C000E8B00C1BEB1 /* IdentifyFeaturesInWMSLayerView.swift in Copy Source Code Files */,
				D7D9FCF92BF2CCA300F972A2 /* FilterByDefinitionExpressionOrDisplayFilterView.swift in Copy Source Code Files */,
				D7044B972BE18D8D000F2C43 /* EditWithBranchVersioningView.Views.swift in Copy Source Code Files */,
				D7114A0F2BDC6AED00FA68CA /* EditWithBranchVersioningView.Model.swift in Copy Source Code Files */,
				D73E61A12BDB221B00457932 /* EditWithBranchVersioningView.swift in Copy Source Code Files */,
				D74ECD0E2BEEAE40007C0FA6 /* EditAndSyncFeaturesWithFeatureServiceView.Model.swift in Copy Source Code Files */,
				D733CA1C2BED982C00FBDE4C /* EditAndSyncFeaturesWithFeatureServiceView.swift in Copy Source Code Files */,
				10BD9EB52BF51F9000ABDBD5 /* GenerateOfflineMapWithCustomParametersView.Model.swift in Copy Source Code Files */,
				D769DF342BEC1A9E0062AE95 /* EditGeodatabaseWithTransactionsView.Model.swift in Copy Source Code Files */,
				D764B7E22BE2F8B8002E2F92 /* EditGeodatabaseWithTransactionsView.swift in Copy Source Code Files */,
				004A2BA52BED458C00C297CE /* ApplyScheduledUpdatesToPreplannedMapAreaView.swift in Copy Source Code Files */,
				104F55C72BF3E30A00204D04 /* GenerateOfflineMapWithCustomParametersView.swift in Copy Source Code Files */,
				104F55C82BF3E30A00204D04 /* GenerateOfflineMapWithCustomParametersView.CustomParameters.swift in Copy Source Code Files */,
				D73E61992BDAEEDD00457932 /* MatchViewpointOfGeoViewsView.swift in Copy Source Code Files */,
				D7352F912BD992E40013FFEF /* MonitorChangesToDrawStatusView.swift in Copy Source Code Files */,
				D713717C2BD88EF800EB2F86 /* MonitorChangesToLayerViewStateView.swift in Copy Source Code Files */,
				10D321972BDC3B4900B39B1B /* GenerateOfflineMapWithLocalBasemapView.swift in Copy Source Code Files */,
				00E1D9102BC0B4D8001AEB6A /* SnapGeometryEditsView.SnapSettingsView.swift in Copy Source Code Files */,
				00E1D9112BC0B4D8001AEB6A /* SnapGeometryEditsView.GeometryEditorModel.swift in Copy Source Code Files */,
				00E1D9122BC0B4D8001AEB6A /* SnapGeometryEditsView.GeometryEditorMenu.swift in Copy Source Code Files */,
				00E7C15D2BBF74D800B85D69 /* SnapGeometryEditsView.swift in Copy Source Code Files */,
				0000FB712BBDC01400845921 /* Add3DTilesLayerView.swift in Copy Source Code Files */,
				D77D9C012BB2439400B38A6C /* AugmentRealityToShowHiddenInfrastructureView.ARSceneView.swift in Copy Source Code Files */,
				D7A737E32BABBA2200B7C7FC /* AugmentRealityToShowHiddenInfrastructureView.swift in Copy Source Code Files */,
				1C2538542BABACB100337307 /* AugmentRealityToNavigateRouteView.ARSceneView.swift in Copy Source Code Files */,
				1C2538552BABACB100337307 /* AugmentRealityToNavigateRouteView.swift in Copy Source Code Files */,
				1C8EC74B2BAE28A9001A6929 /* AugmentRealityToCollectDataView.swift in Copy Source Code Files */,
				000D43182B993A030003D3C2 /* ConfigureBasemapStyleParametersView.swift in Copy Source Code Files */,
				D76360032B9296580044AB97 /* DisplayClustersView.swift in Copy Source Code Files */,
				D76360022B9296520044AB97 /* ConfigureClustersView.SettingsView.swift in Copy Source Code Files */,
				D76360012B92964A0044AB97 /* ConfigureClustersView.Model.swift in Copy Source Code Files */,
				D76360002B9296420044AB97 /* ConfigureClustersView.swift in Copy Source Code Files */,
				D7781D4C2B7ECCC800E53C51 /* NavigateRouteWithReroutingView.Model.swift in Copy Source Code Files */,
				D7588F622B7D8DED008B75E2 /* NavigateRouteWithReroutingView.swift in Copy Source Code Files */,
				D7F850042B7C427A00680D7C /* ValidateUtilityNetworkTopologyView.Views.swift in Copy Source Code Files */,
				D76495222B7468940042699E /* ValidateUtilityNetworkTopologyView.Model.swift in Copy Source Code Files */,
				D74EA7872B6DADCC008F6C7C /* ValidateUtilityNetworkTopologyView.swift in Copy Source Code Files */,
				D757D14C2B6C60170065F78F /* ListSpatialReferenceTransformationsView.Model.swift in Copy Source Code Files */,
				D77688152B69828E007C3860 /* ListSpatialReferenceTransformationsView.swift in Copy Source Code Files */,
				D7C3AB4D2B6832B7008909B9 /* SetFeatureRequestModeView.swift in Copy Source Code Files */,
				D73FC90C2B6312A5001AC486 /* AddFeaturesWithContingentValuesView.AddFeatureView.swift in Copy Source Code Files */,
				D73FC90B2B6312A0001AC486 /* AddFeaturesWithContingentValuesView.Model.swift in Copy Source Code Files */,
				D7F8C03B2B6056790072BFA7 /* AddFeaturesWithContingentValuesView.swift in Copy Source Code Files */,
				D73F066C2B5EE760000B574F /* QueryFeaturesWithArcadeExpressionView.swift in Copy Source Code Files */,
				D718A1F02B57602000447087 /* ManageBookmarksView.swift in Copy Source Code Files */,
				D77BC53C2B59A309007B49B6 /* StylePointWithDistanceCompositeSceneSymbolView.swift in Copy Source Code Files */,
				D718A1E82B571C9100447087 /* OrbitCameraAroundObjectView.Model.swift in Copy Source Code Files */,
				D76929FB2B4F795C0047205E /* OrbitCameraAroundObjectView.swift in Copy Source Code Files */,
				D7058B122B59E468000A888A /* StylePointWithSceneSymbolView.swift in Copy Source Code Files */,
				D71D516F2B51D87700B2A2BE /* SearchForWebMapView.Views.swift in Copy Source Code Files */,
				D7C6420D2B4F5DDB0042B8F7 /* SearchForWebMapView.Model.swift in Copy Source Code Files */,
				D75F66392B48EB1800434974 /* SearchForWebMapView.swift in Copy Source Code Files */,
				D73FCFFA2B02A3C50006360D /* FindAddressWithReverseGeocodeView.swift in Copy Source Code Files */,
				D742E4952B04134C00690098 /* DisplayWebSceneFromPortalItemView.swift in Copy Source Code Files */,
				D7010EC12B05618400D43F55 /* DisplaySceneFromMobileScenePackageView.swift in Copy Source Code Files */,
				D737237B2AF5AE1A00846884 /* FindRouteInMobileMapPackageView.Models.swift in Copy Source Code Files */,
				D737237A2AF5AE1600846884 /* FindRouteInMobileMapPackageView.MobileMapView.swift in Copy Source Code Files */,
				D76000B12AF19C4600B3084D /* FindRouteInMobileMapPackageView.swift in Copy Source Code Files */,
				D7705D662AFC575000CC0335 /* FindClosestFacilityFromPointView.swift in Copy Source Code Files */,
				D73FD0002B02C9610006360D /* FindRouteAroundBarriersView.Views.swift in Copy Source Code Files */,
				D76EE6082AF9AFEC00DA0325 /* FindRouteAroundBarriersView.Model.swift in Copy Source Code Files */,
				D7DDF8562AF47C86004352D9 /* FindRouteAroundBarriersView.swift in Copy Source Code Files */,
				D7DDF84E2AF43AA2004352D9 /* GeocodeOfflineView.Model.swift in Copy Source Code Files */,
				D7705D5B2AFC246A00CC0335 /* FindClosestFacilityToMultiplePointsView.swift in Copy Source Code Files */,
				00F279D72AF4364700CECAF8 /* AddDynamicEntityLayerView.VehicleCallout.swift in Copy Source Code Files */,
				D76000A22AF18BAB00B3084D /* FindRouteInTransportNetworkView.Model.swift in Copy Source Code Files */,
				D7E7D0822AEB3A1D003AAD02 /* FindRouteInTransportNetworkView.swift in Copy Source Code Files */,
				D7553CDD2AE2E00E00DC2A70 /* GeocodeOfflineView.swift in Copy Source Code Files */,
				4DD058102A0D3F6B00A59B34 /* ShowDeviceLocationWithNMEADataSourcesView.Model.swift in Copy Source Code Files */,
				4D126D7329CA1EFD00CFB7A7 /* ShowDeviceLocationWithNMEADataSourcesView.swift in Copy Source Code Files */,
				4D126D7429CA1EFD00CFB7A7 /* FileNMEASentenceReader.swift in Copy Source Code Files */,
				D7084FAB2AD771F600EC7F4F /* AugmentRealityToFlyOverSceneView.swift in Copy Source Code Files */,
				D72F27302ADA1E9900F906DA /* AugmentRealityToShowTabletopSceneView.swift in Copy Source Code Files */,
				D71FCB8B2AD628B9000E517C /* CreateMobileGeodatabaseView.Model.swift in Copy Source Code Files */,
				D73FC0FE2AD4A19A0067A19B /* CreateMobileGeodatabaseView.swift in Copy Source Code Files */,
				D7464F1F2ACE04C2007FEE88 /* IdentifyRasterCellView.swift in Copy Source Code Files */,
				D731F3C22AD0D2BB00A8431E /* IdentifyGraphicsView.swift in Copy Source Code Files */,
				D70082EC2ACF901600E0C3C2 /* IdentifyKMLFeaturesView.swift in Copy Source Code Files */,
				D7054AEA2ACCCC34007235BA /* Animate3DGraphicView.SettingsView.swift in Copy Source Code Files */,
				D7058FB22ACB424E00A40F14 /* Animate3DGraphicView.Model.swift in Copy Source Code Files */,
				D7C16D1C2AC5F96900689E89 /* Animate3DGraphicView.swift in Copy Source Code Files */,
				D7497F3D2AC4B4CF00167AD2 /* DisplayDimensionsView.swift in Copy Source Code Files */,
				D7232EE22AC1E6DC0079ABFF /* PlayKMLTourView.swift in Copy Source Code Files */,
				D7AE861F2AC39E7F0049B626 /* DisplayAnnotationView.swift in Copy Source Code Files */,
				D7337C5B2ABCFDE400A5D865 /* StyleSymbolsFromMobileStyleFileView.SymbolOptionsListView.swift in Copy Source Code Files */,
				D74C8BFF2ABA56C0007C76B8 /* StyleSymbolsFromMobileStyleFileView.swift in Copy Source Code Files */,
				D7AE86212AC3A10A0049B626 /* GroupLayersTogetherView.GroupLayerListView.swift in Copy Source Code Files */,
				D7AE86202AC3A1050049B626 /* AddCustomDynamicEntityDataSourceView.Vessel.swift in Copy Source Code Files */,
				D7ECF5992AB8BF5A003FB2BE /* RenderMultilayerSymbolsView.swift in Copy Source Code Files */,
				D7337C612ABD166A00A5D865 /* ShowMobileMapPackageExpirationDateView.swift in Copy Source Code Files */,
				D704AA5B2AB22D8400A3BB63 /* GroupLayersTogetherView.swift in Copy Source Code Files */,
				D75B58522AAFB37C0038B3B4 /* StyleFeaturesWithCustomDictionaryView.swift in Copy Source Code Files */,
				D71C5F652AAA83D2006599FD /* CreateSymbolStylesFromWebStylesView.swift in Copy Source Code Files */,
				79D84D152A81718F00F45262 /* AddCustomDynamicEntityDataSourceView.swift in Copy Source Code Files */,
				1C26ED202A8BEC63009B7721 /* FilterFeaturesInSceneView.swift in Copy Source Code Files */,
				D7ABA3002A3288970021822B /* ShowViewshedFromGeoelementInSceneView.swift in Copy Source Code Files */,
				1C3B7DCD2A5F652500907443 /* AnalyzeNetworkWithSubnetworkTraceView.Model.swift in Copy Source Code Files */,
				1C3B7DCE2A5F652500907443 /* AnalyzeNetworkWithSubnetworkTraceView.swift in Copy Source Code Files */,
				D79EE76F2A4CEA7F005A52AE /* SetUpLocationDrivenGeotriggersView.Model.swift in Copy Source Code Files */,
				D769C2132A29057200030F61 /* SetUpLocationDrivenGeotriggersView.swift in Copy Source Code Files */,
				1C19B4F72A578E69001D2506 /* CreateLoadReportView.Model.swift in Copy Source Code Files */,
				1C19B4F82A578E69001D2506 /* CreateLoadReportView.swift in Copy Source Code Files */,
				1C19B4F92A578E69001D2506 /* CreateLoadReportView.Views.swift in Copy Source Code Files */,
				D752D9412A39162F003EB25E /* ManageOperationalLayersView.swift in Copy Source Code Files */,
				D77570C12A2943D900F490CD /* AnimateImagesWithImageOverlayView.swift in Copy Source Code Files */,
				D7634FB02A43B8B000F8AEFB /* CreateConvexHullAroundGeometriesView.swift in Copy Source Code Files */,
				D7ABA2FA2A32760D0021822B /* MeasureDistanceInSceneView.swift in Copy Source Code Files */,
				D722BD232A420DEC002C2087 /* ShowExtrudedFeaturesView.swift in Copy Source Code Files */,
				D752D9602A3BCE63003EB25E /* DisplayMapFromPortalItemView.swift in Copy Source Code Files */,
				1C43BC852A43783900509BF8 /* SetVisibilityOfSubtypeSublayerView.Model.swift in Copy Source Code Files */,
				1C43BC862A43783900509BF8 /* SetVisibilityOfSubtypeSublayerView.swift in Copy Source Code Files */,
				1C43BC872A43783900509BF8 /* SetVisibilityOfSubtypeSublayerView.Views.swift in Copy Source Code Files */,
				00EB803A2A31506F00AC2B07 /* DisplayContentOfUtilityNetworkContainerView.swift in Copy Source Code Files */,
				00EB803B2A31506F00AC2B07 /* DisplayContentOfUtilityNetworkContainerView.Model.swift in Copy Source Code Files */,
				D751018F2A2E966C00B8FA48 /* IdentifyLayerFeaturesView.swift in Copy Source Code Files */,
				D752D9472A3A6FC0003EB25E /* MonitorChangesToMapLoadStatusView.swift in Copy Source Code Files */,
				D7CC34002A3147FF00198EDF /* ShowLineOfSightBetweenPointsView.swift in Copy Source Code Files */,
				1CAB8D502A3CEB43002AA649 /* RunValveIsolationTraceView.Model.swift in Copy Source Code Files */,
				1CAB8D512A3CEB43002AA649 /* RunValveIsolationTraceView.swift in Copy Source Code Files */,
				D71099712A280D830065A1C1 /* DensifyAndGeneralizeGeometryView.SettingsView.swift in Copy Source Code Files */,
				D710996E2A27D9B30065A1C1 /* DensifyAndGeneralizeGeometryView.swift in Copy Source Code Files */,
				D75101822A2E497F00B8FA48 /* ShowLabelsOnLayerView.swift in Copy Source Code Files */,
				D7EF5D762A26A1EE00FEBDE5 /* ShowCoordinatesInMultipleFormatsView.swift in Copy Source Code Files */,
				79A47DFB2A20286800D7C5B9 /* CreateAndSaveKMLView.Model.swift in Copy Source Code Files */,
				79A47DFC2A20286800D7C5B9 /* CreateAndSaveKMLView.Views.swift in Copy Source Code Files */,
				79B7B80B2A1BFDE700F57C27 /* CreateAndSaveKMLView.swift in Copy Source Code Files */,
				D78666AE2A21629200C60110 /* FindNearestVertexView.swift in Copy Source Code Files */,
				D7E440D82A1ECEB3005D74DE /* CreateBuffersAroundPointsView.swift in Copy Source Code Files */,
				D744FD182A2113C70084A66C /* CreateConvexHullAroundPointsView.swift in Copy Source Code Files */,
				D7F2784C2A1D76F5002E4567 /* AddWMSLayerView.swift in Copy Source Code Files */,
				D75362D32A1E8C8800D83028 /* ApplyUniqueValueRendererView.swift in Copy Source Code Files */,
				1C929F092A27B86800134252 /* ShowUtilityAssociationsView.swift in Copy Source Code Files */,
				D7E9EF2A2A1D29F2000C4865 /* SetMaxExtentView.swift in Copy Source Code Files */,
				D7E9EF292A1D2219000C4865 /* SetMinAndMaxScaleView.swift in Copy Source Code Files */,
				1C9B74DE29DB56860038B06F /* ChangeCameraControllerView.swift in Copy Source Code Files */,
				1C965C3929DB9176002F8536 /* ShowRealisticLightAndShadowsView.swift in Copy Source Code Files */,
				883C121729C914E100062FF9 /* DownloadPreplannedMapAreaView.MapPicker.swift in Copy Source Code Files */,
				883C121829C914E100062FF9 /* DownloadPreplannedMapAreaView.Model.swift in Copy Source Code Files */,
				883C121929C914E100062FF9 /* DownloadPreplannedMapAreaView.swift in Copy Source Code Files */,
				1C0C1C3D29D34DDD005C8B24 /* ChangeViewpointView.swift in Copy Source Code Files */,
				1C42E04A29D239D2004FC4BE /* ShowPopupView.swift in Copy Source Code Files */,
				108EC04229D25B55000F35D0 /* QueryFeatureTableView.swift in Copy Source Code Files */,
				88F93CC229C4D3480006B28E /* CreateAndEditGeometriesView.swift in Copy Source Code Files */,
				0044289329C9234300160767 /* GetElevationAtPointOnSurfaceView.swift in Copy Source Code Files */,
				4D2ADC6A29C50D91003B367F /* AddDynamicEntityLayerView.Model.swift in Copy Source Code Files */,
				4D2ADC6B29C50D91003B367F /* AddDynamicEntityLayerView.SettingsView.swift in Copy Source Code Files */,
				4D2ADC4729C26D2C003B367F /* AddDynamicEntityLayerView.swift in Copy Source Code Files */,
				218F35C229C290BF00502022 /* AuthenticateWithOAuthView.swift in Copy Source Code Files */,
				0044CDE02995D4DD004618CE /* ShowDeviceLocationHistoryView.swift in Copy Source Code Files */,
				0042E24628E50EE4001F33D6 /* ShowViewshedFromPointInSceneView.swift in Copy Source Code Files */,
				0042E24728E50EE4001F33D6 /* ShowViewshedFromPointInSceneView.Model.swift in Copy Source Code Files */,
				0042E24828E50EE4001F33D6 /* ShowViewshedFromPointInSceneView.ViewshedSettingsView.swift in Copy Source Code Files */,
				006C835528B40682004AEB7F /* BrowseBuildingFloorsView.swift in Copy Source Code Files */,
				006C835628B40682004AEB7F /* DisplayMapFromMobileMapPackageView.swift in Copy Source Code Files */,
				F1E71BFA28A479C70064C33F /* AddRasterFromFileView.swift in Copy Source Code Files */,
				0039A4E92885C50300592C86 /* AddSceneLayerFromServiceView.swift in Copy Source Code Files */,
				75DD736729D35FF40010229D /* ChangeMapViewBackgroundView.swift in Copy Source Code Files */,
				75DD736829D35FF40010229D /* ChangeMapViewBackgroundView.SettingsView.swift in Copy Source Code Files */,
				75DD736929D35FF40010229D /* ChangeMapViewBackgroundView.Model.swift in Copy Source Code Files */,
				0039A4EA2885C50300592C86 /* ClipGeometryView.swift in Copy Source Code Files */,
				0039A4EB2885C50300592C86 /* CreatePlanarAndGeodeticBuffersView.swift in Copy Source Code Files */,
				0039A4EC2885C50300592C86 /* CutGeometryView.swift in Copy Source Code Files */,
				E0A1AEE328874590003C797D /* AddFeatureLayersView.swift in Copy Source Code Files */,
				0039A4ED2885C50300592C86 /* DisplayMapView.swift in Copy Source Code Files */,
				0039A4EE2885C50300592C86 /* DisplayOverviewMapView.swift in Copy Source Code Files */,
				0039A4EF2885C50300592C86 /* DisplaySceneView.swift in Copy Source Code Files */,
				E03CB06B2889879D002B27D9 /* DownloadVectorTilesToLocalCacheView.swift in Copy Source Code Files */,
				E03CB06A288894C4002B27D9 /* FindRouteView.swift in Copy Source Code Files */,
				E03CB0692888944D002B27D9 /* GenerateOfflineMapView.swift in Copy Source Code Files */,
				75DD739929D38B420010229D /* NavigateRouteView.swift in Copy Source Code Files */,
				0039A4F02885C50300592C86 /* ProjectGeometryView.swift in Copy Source Code Files */,
				0039A4F12885C50300592C86 /* SearchWithGeocodeView.swift in Copy Source Code Files */,
				0039A4F22885C50300592C86 /* SelectFeaturesInFeatureLayerView.swift in Copy Source Code Files */,
				0039A4F32885C50300592C86 /* SetBasemapView.swift in Copy Source Code Files */,
				0039A4F42885C50300592C86 /* SetSurfacePlacementModeView.swift in Copy Source Code Files */,
				0039A4F52885C50300592C86 /* SetViewpointRotationView.swift in Copy Source Code Files */,
				0039A4F62885C50300592C86 /* ShowCalloutView.swift in Copy Source Code Files */,
				0039A4F72885C50300592C86 /* ShowDeviceLocationView.swift in Copy Source Code Files */,
				0039A4F82885C50300592C86 /* ShowResultOfSpatialRelationshipsView.swift in Copy Source Code Files */,
				0039A4F92885C50300592C86 /* ShowResultOfSpatialOperationsView.swift in Copy Source Code Files */,
				0039A4FA2885C50300592C86 /* StyleGraphicsWithRendererView.swift in Copy Source Code Files */,
				0039A4FB2885C50300592C86 /* StyleGraphicsWithSymbolsView.swift in Copy Source Code Files */,
				7573E82129D6136C00BEED9C /* TraceUtilityNetworkView.Model.swift in Copy Source Code Files */,
				7573E82229D6136C00BEED9C /* TraceUtilityNetworkView.Enums.swift in Copy Source Code Files */,
				7573E82329D6136C00BEED9C /* TraceUtilityNetworkView.Views.swift in Copy Source Code Files */,
				7573E82429D6136C00BEED9C /* TraceUtilityNetworkView.swift in Copy Source Code Files */,
			);
			name = "Copy Source Code Files";
			runOnlyForDeploymentPostprocessing = 0;
		};
/* End PBXCopyFilesBuildPhase section */

/* Begin PBXFileReference section */
		0000FB6B2BBDB17600845921 /* Add3DTilesLayerView.swift */ = {isa = PBXFileReference; fileEncoding = 4; lastKnownFileType = sourcecode.swift; path = Add3DTilesLayerView.swift; sourceTree = "<group>"; };
		000558092817C51E00224BC6 /* SampleDetailView.swift */ = {isa = PBXFileReference; lastKnownFileType = sourcecode.swift; path = SampleDetailView.swift; sourceTree = "<group>"; };
		000D43132B9918420003D3C2 /* ConfigureBasemapStyleParametersView.swift */ = {isa = PBXFileReference; fileEncoding = 4; lastKnownFileType = sourcecode.swift; path = ConfigureBasemapStyleParametersView.swift; sourceTree = "<group>"; };
		00181B452846AD7100654571 /* View+ErrorAlert.swift */ = {isa = PBXFileReference; lastKnownFileType = sourcecode.swift; path = "View+ErrorAlert.swift"; sourceTree = "<group>"; };
		001C6DD827FE585A00D472C2 /* AppSecrets.swift.masque */ = {isa = PBXFileReference; fileEncoding = 4; lastKnownFileType = text; path = AppSecrets.swift.masque; sourceTree = "<group>"; };
		00273CF32A82AB5900A7A77D /* SamplesSearchView.swift */ = {isa = PBXFileReference; lastKnownFileType = sourcecode.swift; path = SamplesSearchView.swift; sourceTree = "<group>"; };
		00273CF52A82AB8700A7A77D /* SampleLink.swift */ = {isa = PBXFileReference; lastKnownFileType = sourcecode.swift; path = SampleLink.swift; sourceTree = "<group>"; };
		003D7C342821EBCC009DDFD2 /* masquerade */ = {isa = PBXFileReference; lastKnownFileType = text; path = masquerade; sourceTree = "<group>"; };
		003D7C352821EBCC009DDFD2 /* GenerateSampleViewSourceCode.swift */ = {isa = PBXFileReference; lastKnownFileType = sourcecode.swift; path = GenerateSampleViewSourceCode.swift; sourceTree = "<group>"; };
		0042E24228E4BF8F001F33D6 /* ShowViewshedFromPointInSceneView.Model.swift */ = {isa = PBXFileReference; lastKnownFileType = sourcecode.swift; path = ShowViewshedFromPointInSceneView.Model.swift; sourceTree = "<group>"; };
		0042E24428E4F82B001F33D6 /* ShowViewshedFromPointInSceneView.ViewshedSettingsView.swift */ = {isa = PBXFileReference; lastKnownFileType = sourcecode.swift; path = ShowViewshedFromPointInSceneView.ViewshedSettingsView.swift; sourceTree = "<group>"; };
		004421892DB9532D00249FEE /* AddFeatureCollectionLayerFromPortalItemView.swift */ = {isa = PBXFileReference; lastKnownFileType = sourcecode.swift; path = AddFeatureCollectionLayerFromPortalItemView.swift; sourceTree = "<group>"; };
		0044218F2DB961FE00249FEE /* AddFeatureCollectionLayerFromQueryView.swift */ = {isa = PBXFileReference; lastKnownFileType = sourcecode.swift; path = AddFeatureCollectionLayerFromQueryView.swift; sourceTree = "<group>"; };
		0044289129C90C0B00160767 /* GetElevationAtPointOnSurfaceView.swift */ = {isa = PBXFileReference; lastKnownFileType = sourcecode.swift; path = GetElevationAtPointOnSurfaceView.swift; sourceTree = "<group>"; };
		0044CDDE2995C39E004618CE /* ShowDeviceLocationHistoryView.swift */ = {isa = PBXFileReference; lastKnownFileType = sourcecode.swift; path = ShowDeviceLocationHistoryView.swift; sourceTree = "<group>"; };
		004A2B9C2BED455B00C297CE /* canyonlands */ = {isa = PBXFileReference; lastKnownFileType = folder; path = canyonlands; sourceTree = "<group>"; };
		004A2B9E2BED456500C297CE /* ApplyScheduledUpdatesToPreplannedMapAreaView.swift */ = {isa = PBXFileReference; fileEncoding = 4; lastKnownFileType = sourcecode.swift; path = ApplyScheduledUpdatesToPreplannedMapAreaView.swift; sourceTree = "<group>"; };
		004FE87029DF5D8700075217 /* Bristol */ = {isa = PBXFileReference; lastKnownFileType = folder; path = Bristol; sourceTree = "<group>"; };
		0072C7F32DBAA65B001502CA /* AddFeatureCollectionLayerFromTableView.swift */ = {isa = PBXFileReference; lastKnownFileType = sourcecode.swift; path = AddFeatureCollectionLayerFromTableView.swift; sourceTree = "<group>"; };
		0074ABBE28174BCF0037244A /* DisplayMapView.swift */ = {isa = PBXFileReference; lastKnownFileType = sourcecode.swift; path = DisplayMapView.swift; sourceTree = "<group>"; };
		0074ABC128174F430037244A /* Sample.swift */ = {isa = PBXFileReference; fileEncoding = 4; lastKnownFileType = sourcecode.swift; path = Sample.swift; sourceTree = "<group>"; };
		0074ABCA2817B8DB0037244A /* SamplesApp+Samples.swift.tache */ = {isa = PBXFileReference; fileEncoding = 4; lastKnownFileType = text; path = "SamplesApp+Samples.swift.tache"; sourceTree = "<group>"; };
		0086F3FD28E3770900974721 /* ShowViewshedFromPointInSceneView.swift */ = {isa = PBXFileReference; fileEncoding = 4; lastKnownFileType = sourcecode.swift; path = ShowViewshedFromPointInSceneView.swift; sourceTree = "<group>"; };
		00A7A1432A2FC58300F035F7 /* DisplayContentOfUtilityNetworkContainerView.swift */ = {isa = PBXFileReference; fileEncoding = 4; lastKnownFileType = sourcecode.swift; path = DisplayContentOfUtilityNetworkContainerView.swift; sourceTree = "<group>"; };
		00A7A1492A2FC5B700F035F7 /* DisplayContentOfUtilityNetworkContainerView.Model.swift */ = {isa = PBXFileReference; lastKnownFileType = sourcecode.swift; path = DisplayContentOfUtilityNetworkContainerView.Model.swift; sourceTree = "<group>"; };
		00ABA94D2BF6721700C0488C /* ShowGridView.swift */ = {isa = PBXFileReference; lastKnownFileType = sourcecode.swift; path = ShowGridView.swift; sourceTree = "<group>"; };
		00ACF554293E6C6A0059B2A9 /* Samples.entitlements */ = {isa = PBXFileReference; lastKnownFileType = text.plist.entitlements; path = Samples.entitlements; sourceTree = "<group>"; };
		00B04272282EC59E0072E1B4 /* AboutView.swift */ = {isa = PBXFileReference; fileEncoding = 4; lastKnownFileType = sourcecode.swift; path = AboutView.swift; sourceTree = "<group>"; };
		00B042E5282EDC690072E1B4 /* SetBasemapView.swift */ = {isa = PBXFileReference; fileEncoding = 4; lastKnownFileType = sourcecode.swift; path = SetBasemapView.swift; sourceTree = "<group>"; };
		00B04FB4283EEBA80026C882 /* DisplayOverviewMapView.swift */ = {isa = PBXFileReference; lastKnownFileType = sourcecode.swift; path = DisplayOverviewMapView.swift; sourceTree = "<group>"; };
		00C94A0C28B53DE1004E42D9 /* raster-file */ = {isa = PBXFileReference; lastKnownFileType = folder; path = "raster-file"; sourceTree = "<group>"; };
		00CB9137284814A4005C2C5D /* SearchWithGeocodeView.swift */ = {isa = PBXFileReference; lastKnownFileType = sourcecode.swift; path = SearchWithGeocodeView.swift; sourceTree = "<group>"; };
		00CCB8A4285BAF8700BBAB70 /* OnDemandResource.swift */ = {isa = PBXFileReference; lastKnownFileType = sourcecode.swift; path = OnDemandResource.swift; sourceTree = "<group>"; };
		00D4EF7F2863842100B9CC30 /* AddFeatureLayersView.swift */ = {isa = PBXFileReference; lastKnownFileType = sourcecode.swift; path = AddFeatureLayersView.swift; sourceTree = "<group>"; };
		00D4EF8228638BF100B9CC30 /* LA_Trails.geodatabase */ = {isa = PBXFileReference; lastKnownFileType = file; path = LA_Trails.geodatabase; sourceTree = "<group>"; };
		00D4EF8F28638BF100B9CC30 /* AuroraCO.gpkg */ = {isa = PBXFileReference; lastKnownFileType = file; path = AuroraCO.gpkg; sourceTree = "<group>"; };
		00D4EFB02863CE6300B9CC30 /* ScottishWildlifeTrust_reserves */ = {isa = PBXFileReference; lastKnownFileType = folder; path = ScottishWildlifeTrust_reserves; sourceTree = "<group>"; };
		00E1D90A2BC0AF97001AEB6A /* SnapGeometryEditsView.SnapSettingsView.swift */ = {isa = PBXFileReference; lastKnownFileType = sourcecode.swift; path = SnapGeometryEditsView.SnapSettingsView.swift; sourceTree = "<group>"; };
		00E1D90C2BC0B125001AEB6A /* SnapGeometryEditsView.GeometryEditorModel.swift */ = {isa = PBXFileReference; lastKnownFileType = sourcecode.swift; path = SnapGeometryEditsView.GeometryEditorModel.swift; sourceTree = "<group>"; };
		00E1D90E2BC0B1E8001AEB6A /* SnapGeometryEditsView.GeometryEditorMenu.swift */ = {isa = PBXFileReference; lastKnownFileType = sourcecode.swift; path = SnapGeometryEditsView.GeometryEditorMenu.swift; sourceTree = "<group>"; };
		00E5400C27F3CCA100CF66D5 /* SamplesApp.swift */ = {isa = PBXFileReference; lastKnownFileType = sourcecode.swift; path = SamplesApp.swift; sourceTree = "<group>"; };
		00E5400D27F3CCA100CF66D5 /* ContentView.swift */ = {isa = PBXFileReference; lastKnownFileType = sourcecode.swift; path = ContentView.swift; sourceTree = "<group>"; };
		00E5400E27F3CCA200CF66D5 /* Assets.xcassets */ = {isa = PBXFileReference; lastKnownFileType = folder.assetcatalog; path = Assets.xcassets; sourceTree = "<group>"; };
		00E5401327F3CCA200CF66D5 /* ArcGIS Maps SDK Samples.app */ = {isa = PBXFileReference; explicitFileType = wrapper.application; includeInIndex = 0; path = "ArcGIS Maps SDK Samples.app"; sourceTree = BUILT_PRODUCTS_DIR; };
		00E5402A27F775EA00CF66D5 /* Info.plist */ = {isa = PBXFileReference; lastKnownFileType = text.plist.xml; path = Info.plist; sourceTree = "<group>"; };
		00E7C1592BBE1BF000B85D69 /* SnapGeometryEditsView.swift */ = {isa = PBXFileReference; fileEncoding = 4; lastKnownFileType = sourcecode.swift; path = SnapGeometryEditsView.swift; sourceTree = "<group>"; };
		00F279D52AF418DC00CECAF8 /* AddDynamicEntityLayerView.VehicleCallout.swift */ = {isa = PBXFileReference; lastKnownFileType = sourcecode.swift; path = AddDynamicEntityLayerView.VehicleCallout.swift; sourceTree = "<group>"; };
		102B6A362BFD5B55009F763C /* IdentifyFeaturesInWMSLayerView.swift */ = {isa = PBXFileReference; lastKnownFileType = sourcecode.swift; path = IdentifyFeaturesInWMSLayerView.swift; sourceTree = "<group>"; };
		108EC04029D25B2C000F35D0 /* QueryFeatureTableView.swift */ = {isa = PBXFileReference; fileEncoding = 4; lastKnownFileType = sourcecode.swift; path = QueryFeatureTableView.swift; sourceTree = "<group>"; };
		10B782042BE55D7E007EAE6C /* GenerateOfflineMapWithCustomParametersView.swift */ = {isa = PBXFileReference; lastKnownFileType = sourcecode.swift; path = GenerateOfflineMapWithCustomParametersView.swift; sourceTree = "<group>"; };
		10B782072BE5A058007EAE6C /* GenerateOfflineMapWithCustomParametersView.CustomParameters.swift */ = {isa = PBXFileReference; lastKnownFileType = sourcecode.swift; path = GenerateOfflineMapWithCustomParametersView.CustomParameters.swift; sourceTree = "<group>"; };
		10BD9EB32BF51B4B00ABDBD5 /* GenerateOfflineMapWithCustomParametersView.Model.swift */ = {isa = PBXFileReference; lastKnownFileType = sourcecode.swift; path = GenerateOfflineMapWithCustomParametersView.Model.swift; sourceTree = "<group>"; };
		10CFF4C92DBAAFAC0027F144 /* AddFeatureLayerWithTimeOffsetView.swift */ = {isa = PBXFileReference; lastKnownFileType = sourcecode.swift; path = AddFeatureLayerWithTimeOffsetView.swift; sourceTree = "<group>"; };
		10D321922BDB187400B39B1B /* naperville_imagery.tpkx */ = {isa = PBXFileReference; lastKnownFileType = file; path = naperville_imagery.tpkx; sourceTree = "<group>"; };
		10D321952BDB1CB500B39B1B /* GenerateOfflineMapWithLocalBasemapView.swift */ = {isa = PBXFileReference; lastKnownFileType = sourcecode.swift; path = GenerateOfflineMapWithLocalBasemapView.swift; sourceTree = "<group>"; };
		1C0C1C3429D34DAE005C8B24 /* ChangeViewpointView.swift */ = {isa = PBXFileReference; fileEncoding = 4; lastKnownFileType = sourcecode.swift; path = ChangeViewpointView.swift; sourceTree = "<group>"; };
		1C19B4EB2A578E46001D2506 /* CreateLoadReportView.Views.swift */ = {isa = PBXFileReference; fileEncoding = 4; lastKnownFileType = sourcecode.swift; path = CreateLoadReportView.Views.swift; sourceTree = "<group>"; };
		1C19B4ED2A578E46001D2506 /* CreateLoadReportView.swift */ = {isa = PBXFileReference; fileEncoding = 4; lastKnownFileType = sourcecode.swift; path = CreateLoadReportView.swift; sourceTree = "<group>"; };
		1C19B4EF2A578E46001D2506 /* CreateLoadReportView.Model.swift */ = {isa = PBXFileReference; fileEncoding = 4; lastKnownFileType = sourcecode.swift; path = CreateLoadReportView.Model.swift; sourceTree = "<group>"; };
		1C2538522BABACB100337307 /* AugmentRealityToNavigateRouteView.ARSceneView.swift */ = {isa = PBXFileReference; lastKnownFileType = sourcecode.swift; path = AugmentRealityToNavigateRouteView.ARSceneView.swift; sourceTree = "<group>"; };
		1C2538532BABACB100337307 /* AugmentRealityToNavigateRouteView.swift */ = {isa = PBXFileReference; lastKnownFileType = sourcecode.swift; path = AugmentRealityToNavigateRouteView.swift; sourceTree = "<group>"; };
		1C26ED152A859525009B7721 /* FilterFeaturesInSceneView.swift */ = {isa = PBXFileReference; fileEncoding = 4; lastKnownFileType = sourcecode.swift; path = FilterFeaturesInSceneView.swift; sourceTree = "<group>"; };
		1C29C9532DBAE50D0074028F /* AddWMTSLayerView.swift */ = {isa = PBXFileReference; lastKnownFileType = sourcecode.swift; path = AddWMTSLayerView.swift; sourceTree = "<group>"; };
		1C38915C2DBC36C700ADFDDC /* AddWFSLayerView.swift */ = {isa = PBXFileReference; lastKnownFileType = sourcecode.swift; path = AddWFSLayerView.swift; sourceTree = "<group>"; };
		1C3B7DC32A5F64FC00907443 /* AnalyzeNetworkWithSubnetworkTraceView.Model.swift */ = {isa = PBXFileReference; fileEncoding = 4; lastKnownFileType = sourcecode.swift; path = AnalyzeNetworkWithSubnetworkTraceView.Model.swift; sourceTree = "<group>"; };
		1C3B7DC62A5F64FC00907443 /* AnalyzeNetworkWithSubnetworkTraceView.swift */ = {isa = PBXFileReference; fileEncoding = 4; lastKnownFileType = sourcecode.swift; path = AnalyzeNetworkWithSubnetworkTraceView.swift; sourceTree = "<group>"; };
		1C42E04329D2396B004FC4BE /* ShowPopupView.swift */ = {isa = PBXFileReference; fileEncoding = 4; lastKnownFileType = sourcecode.swift; path = ShowPopupView.swift; sourceTree = "<group>"; };
		1C43BC792A43781100509BF8 /* SetVisibilityOfSubtypeSublayerView.Views.swift */ = {isa = PBXFileReference; fileEncoding = 4; lastKnownFileType = sourcecode.swift; path = SetVisibilityOfSubtypeSublayerView.Views.swift; sourceTree = "<group>"; };
		1C43BC7C2A43781100509BF8 /* SetVisibilityOfSubtypeSublayerView.Model.swift */ = {isa = PBXFileReference; fileEncoding = 4; lastKnownFileType = sourcecode.swift; path = SetVisibilityOfSubtypeSublayerView.Model.swift; sourceTree = "<group>"; };
		1C43BC7E2A43781100509BF8 /* SetVisibilityOfSubtypeSublayerView.swift */ = {isa = PBXFileReference; fileEncoding = 4; lastKnownFileType = sourcecode.swift; path = SetVisibilityOfSubtypeSublayerView.swift; sourceTree = "<group>"; };
		1C8EC7432BAE2891001A6929 /* AugmentRealityToCollectDataView.swift */ = {isa = PBXFileReference; fileEncoding = 4; lastKnownFileType = sourcecode.swift; path = AugmentRealityToCollectDataView.swift; sourceTree = "<group>"; };
		1C9B74C529DB43580038B06F /* ShowRealisticLightAndShadowsView.swift */ = {isa = PBXFileReference; fileEncoding = 4; lastKnownFileType = sourcecode.swift; path = ShowRealisticLightAndShadowsView.swift; sourceTree = "<group>"; };
		1C9B74D529DB54560038B06F /* ChangeCameraControllerView.swift */ = {isa = PBXFileReference; fileEncoding = 4; lastKnownFileType = sourcecode.swift; path = ChangeCameraControllerView.swift; sourceTree = "<group>"; };
		1CAB8D442A3CEAB0002AA649 /* RunValveIsolationTraceView.Model.swift */ = {isa = PBXFileReference; fileEncoding = 4; lastKnownFileType = sourcecode.swift; path = RunValveIsolationTraceView.Model.swift; sourceTree = "<group>"; };
		1CAB8D472A3CEAB0002AA649 /* RunValveIsolationTraceView.swift */ = {isa = PBXFileReference; fileEncoding = 4; lastKnownFileType = sourcecode.swift; path = RunValveIsolationTraceView.swift; sourceTree = "<group>"; };
		1CAF831B2A20305F000E1E60 /* ShowUtilityAssociationsView.swift */ = {isa = PBXFileReference; fileEncoding = 4; lastKnownFileType = sourcecode.swift; path = ShowUtilityAssociationsView.swift; sourceTree = "<group>"; };
		218F35B329C28F4A00502022 /* AuthenticateWithOAuthView.swift */ = {isa = PBXFileReference; fileEncoding = 4; lastKnownFileType = sourcecode.swift; path = AuthenticateWithOAuthView.swift; sourceTree = "<group>"; };
		3E54CF212C66AFBE00DD2F18 /* AddWebTiledLayerView.swift */ = {isa = PBXFileReference; lastKnownFileType = sourcecode.swift; path = AddWebTiledLayerView.swift; sourceTree = "<group>"; };
		3E720F9C2C619B1700E22A9E /* SetInitialViewpointView.swift */ = {isa = PBXFileReference; lastKnownFileType = sourcecode.swift; path = SetInitialViewpointView.swift; sourceTree = "<group>"; };
		3E9F77722C6A60FA0022CAB5 /* QueryFeatureCountAndExtentView.swift */ = {isa = PBXFileReference; lastKnownFileType = sourcecode.swift; path = QueryFeatureCountAndExtentView.swift; sourceTree = "<group>"; };
		3EEDE7CD2C5D73F700510104 /* SetSpatialReferenceView.swift */ = {isa = PBXFileReference; lastKnownFileType = sourcecode.swift; path = SetSpatialReferenceView.swift; sourceTree = "<group>"; };
		4C8126DC2DBBCEFE006EF7D2 /* ApplyStyleToWMSLayerView.swift */ = {isa = PBXFileReference; lastKnownFileType = sourcecode.swift; path = ApplyStyleToWMSLayerView.swift; sourceTree = "<group>"; };
		4D126D6929CA1B6000CFB7A7 /* ShowDeviceLocationWithNMEADataSourcesView.swift */ = {isa = PBXFileReference; fileEncoding = 4; lastKnownFileType = sourcecode.swift; path = ShowDeviceLocationWithNMEADataSourcesView.swift; sourceTree = "<group>"; };
		4D126D7129CA1E1800CFB7A7 /* FileNMEASentenceReader.swift */ = {isa = PBXFileReference; lastKnownFileType = sourcecode.swift; path = FileNMEASentenceReader.swift; sourceTree = "<group>"; };
		4D126D7B29CA3E6000CFB7A7 /* Redlands.nmea */ = {isa = PBXFileReference; fileEncoding = 4; lastKnownFileType = text; path = Redlands.nmea; sourceTree = "<group>"; };
		4D126D7D29CA43D200CFB7A7 /* ShowDeviceLocationWithNMEADataSourcesView.Model.swift */ = {isa = PBXFileReference; lastKnownFileType = sourcecode.swift; path = ShowDeviceLocationWithNMEADataSourcesView.Model.swift; sourceTree = "<group>"; };
		4D2ADC3F29C26D05003B367F /* AddDynamicEntityLayerView.swift */ = {isa = PBXFileReference; fileEncoding = 4; lastKnownFileType = sourcecode.swift; path = AddDynamicEntityLayerView.swift; sourceTree = "<group>"; };
		4D2ADC5529C4F612003B367F /* ChangeMapViewBackgroundView.swift */ = {isa = PBXFileReference; fileEncoding = 4; lastKnownFileType = sourcecode.swift; path = ChangeMapViewBackgroundView.swift; sourceTree = "<group>"; };
		4D2ADC5829C4F612003B367F /* ChangeMapViewBackgroundView.SettingsView.swift */ = {isa = PBXFileReference; fileEncoding = 4; lastKnownFileType = sourcecode.swift; path = ChangeMapViewBackgroundView.SettingsView.swift; sourceTree = "<group>"; };
		4D2ADC6129C5071C003B367F /* ChangeMapViewBackgroundView.Model.swift */ = {isa = PBXFileReference; lastKnownFileType = sourcecode.swift; path = ChangeMapViewBackgroundView.Model.swift; sourceTree = "<group>"; };
		4D2ADC6629C50BD6003B367F /* AddDynamicEntityLayerView.Model.swift */ = {isa = PBXFileReference; lastKnownFileType = sourcecode.swift; path = AddDynamicEntityLayerView.Model.swift; sourceTree = "<group>"; };
		4D2ADC6829C50C4C003B367F /* AddDynamicEntityLayerView.SettingsView.swift */ = {isa = PBXFileReference; lastKnownFileType = sourcecode.swift; path = AddDynamicEntityLayerView.SettingsView.swift; sourceTree = "<group>"; };
		7573E81329D6134C00BEED9C /* TraceUtilityNetworkView.Model.swift */ = {isa = PBXFileReference; fileEncoding = 4; lastKnownFileType = sourcecode.swift; path = TraceUtilityNetworkView.Model.swift; sourceTree = "<group>"; };
		7573E81529D6134C00BEED9C /* TraceUtilityNetworkView.Enums.swift */ = {isa = PBXFileReference; fileEncoding = 4; lastKnownFileType = sourcecode.swift; path = TraceUtilityNetworkView.Enums.swift; sourceTree = "<group>"; };
		7573E81729D6134C00BEED9C /* TraceUtilityNetworkView.Views.swift */ = {isa = PBXFileReference; fileEncoding = 4; lastKnownFileType = sourcecode.swift; path = TraceUtilityNetworkView.Views.swift; sourceTree = "<group>"; };
		7573E81829D6134C00BEED9C /* TraceUtilityNetworkView.swift */ = {isa = PBXFileReference; fileEncoding = 4; lastKnownFileType = sourcecode.swift; path = TraceUtilityNetworkView.swift; sourceTree = "<group>"; };
		75DD739129D38B1B0010229D /* NavigateRouteView.swift */ = {isa = PBXFileReference; fileEncoding = 4; lastKnownFileType = sourcecode.swift; path = NavigateRouteView.swift; sourceTree = "<group>"; };
		7900C5F52A83FC3F002D430F /* AddCustomDynamicEntityDataSourceView.Vessel.swift */ = {isa = PBXFileReference; lastKnownFileType = sourcecode.swift; path = AddCustomDynamicEntityDataSourceView.Vessel.swift; sourceTree = "<group>"; };
		792222DC2A81AA5D00619FFE /* AIS_MarineCadastre_SelectedVessels_CustomDataSource.jsonl */ = {isa = PBXFileReference; fileEncoding = 4; lastKnownFileType = text; path = AIS_MarineCadastre_SelectedVessels_CustomDataSource.jsonl; sourceTree = "<group>"; };
		79302F842A1ED4E30002336A /* CreateAndSaveKMLView.Model.swift */ = {isa = PBXFileReference; lastKnownFileType = sourcecode.swift; path = CreateAndSaveKMLView.Model.swift; sourceTree = "<group>"; };
		79302F862A1ED71B0002336A /* CreateAndSaveKMLView.Views.swift */ = {isa = PBXFileReference; lastKnownFileType = sourcecode.swift; path = CreateAndSaveKMLView.Views.swift; sourceTree = "<group>"; };
		798C2DA62AFC505600EE7E97 /* PrivacyInfo.xcprivacy */ = {isa = PBXFileReference; lastKnownFileType = text.xml; path = PrivacyInfo.xcprivacy; sourceTree = "<group>"; };
		79B7B8092A1BF8EC00F57C27 /* CreateAndSaveKMLView.swift */ = {isa = PBXFileReference; lastKnownFileType = sourcecode.swift; path = CreateAndSaveKMLView.swift; sourceTree = "<group>"; };
		79D84D0D2A815C5B00F45262 /* AddCustomDynamicEntityDataSourceView.swift */ = {isa = PBXFileReference; lastKnownFileType = sourcecode.swift; path = AddCustomDynamicEntityDataSourceView.swift; sourceTree = "<group>"; };
		883C121429C9136600062FF9 /* DownloadPreplannedMapAreaView.MapPicker.swift */ = {isa = PBXFileReference; fileEncoding = 4; lastKnownFileType = sourcecode.swift; path = DownloadPreplannedMapAreaView.MapPicker.swift; sourceTree = "<group>"; };
		88F93CC029C3D59C0006B28E /* CreateAndEditGeometriesView.swift */ = {isa = PBXFileReference; lastKnownFileType = sourcecode.swift; path = CreateAndEditGeometriesView.swift; sourceTree = "<group>"; };
		9503056D2C46ECB70091B32D /* ShowDeviceLocationUsingIndoorPositioningView.Model.swift */ = {isa = PBXFileReference; lastKnownFileType = sourcecode.swift; path = ShowDeviceLocationUsingIndoorPositioningView.Model.swift; sourceTree = "<group>"; };
		9537AFD62C220EF0000923C5 /* ExchangeSetwithoutUpdates */ = {isa = PBXFileReference; lastKnownFileType = folder; path = ExchangeSetwithoutUpdates; sourceTree = "<group>"; };
		9547085B2C3C719800CA8579 /* EditFeatureAttachmentsView.Model.swift */ = {isa = PBXFileReference; lastKnownFileType = sourcecode.swift; path = EditFeatureAttachmentsView.Model.swift; sourceTree = "<group>"; };
		954AEDED2C01332600265114 /* SelectFeaturesInSceneLayerView.swift */ = {isa = PBXFileReference; lastKnownFileType = sourcecode.swift; path = SelectFeaturesInSceneLayerView.swift; sourceTree = "<group>"; };
		955271602C0E6749009B1ED4 /* AddRasterFromServiceView.swift */ = {isa = PBXFileReference; lastKnownFileType = sourcecode.swift; path = AddRasterFromServiceView.swift; sourceTree = "<group>"; };
		955AFAC32C10FD6F009C8FE5 /* ApplyMosaicRuleToRastersView.swift */ = {isa = PBXFileReference; lastKnownFileType = sourcecode.swift; path = ApplyMosaicRuleToRastersView.swift; sourceTree = "<group>"; };
		9579FCE92C3360BB00FC8A1D /* EditFeatureAttachmentsView.swift */ = {isa = PBXFileReference; lastKnownFileType = sourcecode.swift; path = EditFeatureAttachmentsView.swift; sourceTree = "<group>"; };
		95A572182C0FDCC9006E8B48 /* ShowScaleBarView.swift */ = {isa = PBXFileReference; lastKnownFileType = sourcecode.swift; path = ShowScaleBarView.swift; sourceTree = "<group>"; };
		95D2EE0E2C334D1600683D53 /* ShowServiceAreaView.swift */ = {isa = PBXFileReference; lastKnownFileType = sourcecode.swift; path = ShowServiceAreaView.swift; sourceTree = "<group>"; };
		95DEB9B52C127A92009BEC35 /* ShowViewshedFromPointOnMapView.swift */ = {isa = PBXFileReference; lastKnownFileType = sourcecode.swift; path = ShowViewshedFromPointOnMapView.swift; sourceTree = "<group>"; };
		95E980702C26183000CB8912 /* BrowseOGCAPIFeatureServiceView.swift */ = {isa = PBXFileReference; lastKnownFileType = sourcecode.swift; path = BrowseOGCAPIFeatureServiceView.swift; sourceTree = "<group>"; };
		95F3A52A2C07F09C00885DED /* SetSurfaceNavigationConstraintView.swift */ = {isa = PBXFileReference; lastKnownFileType = sourcecode.swift; path = SetSurfaceNavigationConstraintView.swift; sourceTree = "<group>"; };
		95F891282C46E9D60010EBED /* ShowDeviceLocationUsingIndoorPositioningView.swift */ = {isa = PBXFileReference; lastKnownFileType = sourcecode.swift; path = ShowDeviceLocationUsingIndoorPositioningView.swift; sourceTree = "<group>"; };
		D70082EA2ACF900100E0C3C2 /* IdentifyKMLFeaturesView.swift */ = {isa = PBXFileReference; fileEncoding = 4; lastKnownFileType = sourcecode.swift; path = IdentifyKMLFeaturesView.swift; sourceTree = "<group>"; };
		D7010EBC2B05616900D43F55 /* DisplaySceneFromMobileScenePackageView.swift */ = {isa = PBXFileReference; fileEncoding = 4; lastKnownFileType = sourcecode.swift; path = DisplaySceneFromMobileScenePackageView.swift; sourceTree = "<group>"; };
		D701D72B2A37C7F7006FF0C8 /* bradley_low_3ds */ = {isa = PBXFileReference; lastKnownFileType = folder; path = bradley_low_3ds; sourceTree = "<group>"; };
		D703F04C2D9334AC0077E3A8 /* SnapGeometryEditsWithUtilityNetworkRulesView.Model.swift */ = {isa = PBXFileReference; lastKnownFileType = sourcecode.swift; path = SnapGeometryEditsWithUtilityNetworkRulesView.Model.swift; sourceTree = "<group>"; };
		D7044B952BE18D73000F2C43 /* EditWithBranchVersioningView.Views.swift */ = {isa = PBXFileReference; fileEncoding = 4; lastKnownFileType = sourcecode.swift; path = EditWithBranchVersioningView.Views.swift; sourceTree = "<group>"; };
		D704AA592AB22C1A00A3BB63 /* GroupLayersTogetherView.swift */ = {isa = PBXFileReference; fileEncoding = 4; lastKnownFileType = sourcecode.swift; path = GroupLayersTogetherView.swift; sourceTree = "<group>"; };
		D70539032CD0122D00F63F4A /* mil2525d.stylx */ = {isa = PBXFileReference; lastKnownFileType = file; path = mil2525d.stylx; sourceTree = "<group>"; };
		D705390F2CD0127700F63F4A /* militaryoverlay.geodatabase */ = {isa = PBXFileReference; lastKnownFileType = folder; path = militaryoverlay.geodatabase; sourceTree = "<group>"; };
		D7054AE82ACCCB6C007235BA /* Animate3DGraphicView.SettingsView.swift */ = {isa = PBXFileReference; fileEncoding = 4; lastKnownFileType = sourcecode.swift; path = Animate3DGraphicView.SettingsView.swift; sourceTree = "<group>"; };
		D7058B0D2B59E44B000A888A /* StylePointWithSceneSymbolView.swift */ = {isa = PBXFileReference; fileEncoding = 4; lastKnownFileType = sourcecode.swift; path = StylePointWithSceneSymbolView.swift; sourceTree = "<group>"; };
		D7058FB02ACB423C00A40F14 /* Animate3DGraphicView.Model.swift */ = {isa = PBXFileReference; fileEncoding = 4; lastKnownFileType = sourcecode.swift; path = Animate3DGraphicView.Model.swift; sourceTree = "<group>"; };
		D707898E2CD160FD000DF215 /* ApplyDictionaryRendererToGraphicsOverlayView.swift */ = {isa = PBXFileReference; lastKnownFileType = sourcecode.swift; path = ApplyDictionaryRendererToGraphicsOverlayView.swift; sourceTree = "<group>"; };
		D70789992CD16324000DF215 /* Mil2525DMessages.xml */ = {isa = PBXFileReference; lastKnownFileType = text.xml; path = Mil2525DMessages.xml; sourceTree = "<group>"; };
		D7084FA62AD771AA00EC7F4F /* AugmentRealityToFlyOverSceneView.swift */ = {isa = PBXFileReference; fileEncoding = 4; lastKnownFileType = sourcecode.swift; path = AugmentRealityToFlyOverSceneView.swift; sourceTree = "<group>"; };
		D70BE5782A5624A80022CA02 /* CategoriesView.swift */ = {isa = PBXFileReference; lastKnownFileType = sourcecode.swift; path = CategoriesView.swift; sourceTree = "<group>"; };
		D710996C2A27D9210065A1C1 /* DensifyAndGeneralizeGeometryView.swift */ = {isa = PBXFileReference; fileEncoding = 4; lastKnownFileType = sourcecode.swift; path = DensifyAndGeneralizeGeometryView.swift; sourceTree = "<group>"; };
		D710996F2A2802FA0065A1C1 /* DensifyAndGeneralizeGeometryView.SettingsView.swift */ = {isa = PBXFileReference; lastKnownFileType = sourcecode.swift; path = DensifyAndGeneralizeGeometryView.SettingsView.swift; sourceTree = "<group>"; };
		D7114A0C2BDC6A3300FA68CA /* EditWithBranchVersioningView.Model.swift */ = {isa = PBXFileReference; fileEncoding = 4; lastKnownFileType = sourcecode.swift; path = EditWithBranchVersioningView.Model.swift; sourceTree = "<group>"; };
		D71371752BD88ECC00EB2F86 /* MonitorChangesToLayerViewStateView.swift */ = {isa = PBXFileReference; fileEncoding = 4; lastKnownFileType = sourcecode.swift; path = MonitorChangesToLayerViewStateView.swift; sourceTree = "<group>"; };
		D713C6D12CB990600073AA72 /* AddKMLLayerView.swift */ = {isa = PBXFileReference; lastKnownFileType = sourcecode.swift; path = AddKMLLayerView.swift; sourceTree = "<group>"; };
		D713C6F52CB9B9A60073AA72 /* US_State_Capitals.kml */ = {isa = PBXFileReference; lastKnownFileType = text.xml; path = US_State_Capitals.kml; sourceTree = "<group>"; };
		D7142BC32DB71082004F87B7 /* View+PagePresentation.swift */ = {isa = PBXFileReference; lastKnownFileType = sourcecode.swift; path = "View+PagePresentation.swift"; sourceTree = "<group>"; };
		D71563E32D5AC2B600D2E948 /* CreateKMLMultiTrackView.swift */ = {isa = PBXFileReference; lastKnownFileType = sourcecode.swift; path = CreateKMLMultiTrackView.swift; sourceTree = "<group>"; };
		D718A1E62B570F7500447087 /* OrbitCameraAroundObjectView.Model.swift */ = {isa = PBXFileReference; fileEncoding = 4; lastKnownFileType = sourcecode.swift; path = OrbitCameraAroundObjectView.Model.swift; sourceTree = "<group>"; };
		D718A1EA2B575FD900447087 /* ManageBookmarksView.swift */ = {isa = PBXFileReference; fileEncoding = 4; lastKnownFileType = sourcecode.swift; path = ManageBookmarksView.swift; sourceTree = "<group>"; };
		D71A9DE02D8CC88D00CA03CB /* SnapGeometryEditsWithUtilityNetworkRulesView.swift */ = {isa = PBXFileReference; lastKnownFileType = sourcecode.swift; path = SnapGeometryEditsWithUtilityNetworkRulesView.swift; sourceTree = "<group>"; };
		D71C5F632AAA7A88006599FD /* CreateSymbolStylesFromWebStylesView.swift */ = {isa = PBXFileReference; fileEncoding = 4; lastKnownFileType = sourcecode.swift; path = CreateSymbolStylesFromWebStylesView.swift; sourceTree = "<group>"; };
		D71C909C2C6C249B0018C63E /* StyleGeometryTypesWithSymbolsView.swift */ = {isa = PBXFileReference; fileEncoding = 4; lastKnownFileType = sourcecode.swift; path = StyleGeometryTypesWithSymbolsView.swift; sourceTree = "<group>"; };
		D71C909D2C6C249B0018C63E /* StyleGeometryTypesWithSymbolsView.Views.swift */ = {isa = PBXFileReference; fileEncoding = 4; lastKnownFileType = sourcecode.swift; path = StyleGeometryTypesWithSymbolsView.Views.swift; sourceTree = "<group>"; };
		D71D516D2B51D7B600B2A2BE /* SearchForWebMapView.Views.swift */ = {isa = PBXFileReference; fileEncoding = 4; lastKnownFileType = sourcecode.swift; path = SearchForWebMapView.Views.swift; sourceTree = "<group>"; };
		D71FCB892AD6277E000E517C /* CreateMobileGeodatabaseView.Model.swift */ = {isa = PBXFileReference; fileEncoding = 4; lastKnownFileType = sourcecode.swift; path = CreateMobileGeodatabaseView.Model.swift; sourceTree = "<group>"; };
		D7201CD42CC6B710004BDB7D /* AddTiledLayerAsBasemapView.swift */ = {isa = PBXFileReference; lastKnownFileType = sourcecode.swift; path = AddTiledLayerAsBasemapView.swift; sourceTree = "<group>"; };
		D7201D002CC6D3B5004BDB7D /* AddVectorTiledLayerFromCustomStyleView.swift */ = {isa = PBXFileReference; lastKnownFileType = sourcecode.swift; path = AddVectorTiledLayerFromCustomStyleView.swift; sourceTree = "<group>"; };
		D7201D292CC6D829004BDB7D /* dodge_city.vtpk */ = {isa = PBXFileReference; lastKnownFileType = file; path = dodge_city.vtpk; sourceTree = "<group>"; };
		D721EEA72ABDFF550040BE46 /* LothianRiversAnno.mmpk */ = {isa = PBXFileReference; lastKnownFileType = file; path = LothianRiversAnno.mmpk; sourceTree = "<group>"; };
		D722BD212A420DAD002C2087 /* ShowExtrudedFeaturesView.swift */ = {isa = PBXFileReference; fileEncoding = 4; lastKnownFileType = sourcecode.swift; path = ShowExtrudedFeaturesView.swift; sourceTree = "<group>"; };
		D7232EE02AC1E5AA0079ABFF /* PlayKMLTourView.swift */ = {isa = PBXFileReference; fileEncoding = 4; lastKnownFileType = sourcecode.swift; path = PlayKMLTourView.swift; sourceTree = "<group>"; };
		D72C43F22AEB066D00B6157B /* GeocodeOfflineView.Model.swift */ = {isa = PBXFileReference; fileEncoding = 4; lastKnownFileType = sourcecode.swift; path = GeocodeOfflineView.Model.swift; sourceTree = "<group>"; };
		D72F272B2ADA1E4400F906DA /* AugmentRealityToShowTabletopSceneView.swift */ = {isa = PBXFileReference; fileEncoding = 4; lastKnownFileType = sourcecode.swift; path = AugmentRealityToShowTabletopSceneView.swift; sourceTree = "<group>"; };
		D72FE7022CE6D05600BBC0FE /* AppFavorites.swift */ = {isa = PBXFileReference; lastKnownFileType = sourcecode.swift; path = AppFavorites.swift; sourceTree = "<group>"; };
		D72FE7072CE6DA1900BBC0FE /* SampleMenuButtons.swift */ = {isa = PBXFileReference; lastKnownFileType = sourcecode.swift; path = SampleMenuButtons.swift; sourceTree = "<group>"; };
		D731F3C02AD0D2AC00A8431E /* IdentifyGraphicsView.swift */ = {isa = PBXFileReference; fileEncoding = 4; lastKnownFileType = sourcecode.swift; path = IdentifyGraphicsView.swift; sourceTree = "<group>"; };
		D7337C592ABCFDB100A5D865 /* StyleSymbolsFromMobileStyleFileView.SymbolOptionsListView.swift */ = {isa = PBXFileReference; fileEncoding = 4; lastKnownFileType = sourcecode.swift; path = StyleSymbolsFromMobileStyleFileView.SymbolOptionsListView.swift; sourceTree = "<group>"; };
		D7337C5F2ABD142D00A5D865 /* ShowMobileMapPackageExpirationDateView.swift */ = {isa = PBXFileReference; fileEncoding = 4; lastKnownFileType = sourcecode.swift; path = ShowMobileMapPackageExpirationDateView.swift; sourceTree = "<group>"; };
		D733CA152BED980D00FBDE4C /* EditAndSyncFeaturesWithFeatureServiceView.swift */ = {isa = PBXFileReference; fileEncoding = 4; lastKnownFileType = sourcecode.swift; path = EditAndSyncFeaturesWithFeatureServiceView.swift; sourceTree = "<group>"; };
		D734FA092A183A5B00246D7E /* SetMaxExtentView.swift */ = {isa = PBXFileReference; fileEncoding = 4; lastKnownFileType = sourcecode.swift; path = SetMaxExtentView.swift; sourceTree = "<group>"; };
		D7352F8A2BD992C40013FFEF /* MonitorChangesToDrawStatusView.swift */ = {isa = PBXFileReference; fileEncoding = 4; lastKnownFileType = sourcecode.swift; path = MonitorChangesToDrawStatusView.swift; sourceTree = "<group>"; };
		D73571D62CB6131E0046A433 /* hydrography */ = {isa = PBXFileReference; lastKnownFileType = folder; path = hydrography; sourceTree = "<group>"; };
		D73723742AF5877500846884 /* FindRouteInMobileMapPackageView.Models.swift */ = {isa = PBXFileReference; fileEncoding = 4; lastKnownFileType = sourcecode.swift; path = FindRouteInMobileMapPackageView.Models.swift; sourceTree = "<group>"; };
		D73723782AF5ADD700846884 /* FindRouteInMobileMapPackageView.MobileMapView.swift */ = {isa = PBXFileReference; fileEncoding = 4; lastKnownFileType = sourcecode.swift; path = FindRouteInMobileMapPackageView.MobileMapView.swift; sourceTree = "<group>"; };
		D73E61922BDAEE6600457932 /* MatchViewpointOfGeoViewsView.swift */ = {isa = PBXFileReference; fileEncoding = 4; lastKnownFileType = sourcecode.swift; path = MatchViewpointOfGeoViewsView.swift; sourceTree = "<group>"; };
		D73E619A2BDB21F400457932 /* EditWithBranchVersioningView.swift */ = {isa = PBXFileReference; fileEncoding = 4; lastKnownFileType = sourcecode.swift; path = EditWithBranchVersioningView.swift; sourceTree = "<group>"; };
		D73F06662B5EE73D000B574F /* QueryFeaturesWithArcadeExpressionView.swift */ = {isa = PBXFileReference; fileEncoding = 4; lastKnownFileType = sourcecode.swift; path = QueryFeaturesWithArcadeExpressionView.swift; sourceTree = "<group>"; };
		D73F8CF32AB1089900CD39DA /* Restaurant.stylx */ = {isa = PBXFileReference; lastKnownFileType = file; path = Restaurant.stylx; sourceTree = "<group>"; };
		D73FC0FC2AD4A18D0067A19B /* CreateMobileGeodatabaseView.swift */ = {isa = PBXFileReference; fileEncoding = 4; lastKnownFileType = sourcecode.swift; path = CreateMobileGeodatabaseView.swift; sourceTree = "<group>"; };
		D73FCFF42B02A3AA0006360D /* FindAddressWithReverseGeocodeView.swift */ = {isa = PBXFileReference; fileEncoding = 4; lastKnownFileType = sourcecode.swift; path = FindAddressWithReverseGeocodeView.swift; sourceTree = "<group>"; };
		D73FCFFE2B02C7630006360D /* FindRouteAroundBarriersView.Views.swift */ = {isa = PBXFileReference; fileEncoding = 4; lastKnownFileType = sourcecode.swift; path = FindRouteAroundBarriersView.Views.swift; sourceTree = "<group>"; };
		D742B6812D0A5FA100BA944F /* DownloadPortalItemData.swift */ = {isa = PBXFileReference; lastKnownFileType = sourcecode.swift; path = DownloadPortalItemData.swift; sourceTree = "<group>"; };
		D742E48F2B04132B00690098 /* DisplayWebSceneFromPortalItemView.swift */ = {isa = PBXFileReference; fileEncoding = 4; lastKnownFileType = sourcecode.swift; path = DisplayWebSceneFromPortalItemView.swift; sourceTree = "<group>"; };
		D744FD162A2112D90084A66C /* CreateConvexHullAroundPointsView.swift */ = {isa = PBXFileReference; fileEncoding = 4; lastKnownFileType = sourcecode.swift; path = CreateConvexHullAroundPointsView.swift; sourceTree = "<group>"; };
		D7464F1D2ACE04B3007FEE88 /* IdentifyRasterCellView.swift */ = {isa = PBXFileReference; fileEncoding = 4; lastKnownFileType = sourcecode.swift; path = IdentifyRasterCellView.swift; sourceTree = "<group>"; };
		D7464F2A2ACE0964007FEE88 /* SA_EVI_8Day_03May20 */ = {isa = PBXFileReference; lastKnownFileType = folder; path = SA_EVI_8Day_03May20; sourceTree = "<group>"; };
		D7497F3B2AC4B4C100167AD2 /* DisplayDimensionsView.swift */ = {isa = PBXFileReference; fileEncoding = 4; lastKnownFileType = sourcecode.swift; path = DisplayDimensionsView.swift; sourceTree = "<group>"; };
		D7497F3F2AC4BA4100167AD2 /* Edinburgh_Pylon_Dimensions.mmpk */ = {isa = PBXFileReference; lastKnownFileType = file; path = Edinburgh_Pylon_Dimensions.mmpk; sourceTree = "<group>"; };
		D74C8BFD2ABA5605007C76B8 /* StyleSymbolsFromMobileStyleFileView.swift */ = {isa = PBXFileReference; fileEncoding = 4; lastKnownFileType = sourcecode.swift; path = StyleSymbolsFromMobileStyleFileView.swift; sourceTree = "<group>"; };
		D74C8C012ABA6202007C76B8 /* emoji-mobile.stylx */ = {isa = PBXFileReference; lastKnownFileType = file; path = "emoji-mobile.stylx"; sourceTree = "<group>"; };
		D74EA7812B6DADA5008F6C7C /* ValidateUtilityNetworkTopologyView.swift */ = {isa = PBXFileReference; fileEncoding = 4; lastKnownFileType = sourcecode.swift; path = ValidateUtilityNetworkTopologyView.swift; sourceTree = "<group>"; };
		D74ECD0C2BEEAE2F007C0FA6 /* EditAndSyncFeaturesWithFeatureServiceView.Model.swift */ = {isa = PBXFileReference; fileEncoding = 4; lastKnownFileType = sourcecode.swift; path = EditAndSyncFeaturesWithFeatureServiceView.Model.swift; sourceTree = "<group>"; };
		D74F03EF2B609A7D00E83688 /* AddFeaturesWithContingentValuesView.Model.swift */ = {isa = PBXFileReference; fileEncoding = 4; lastKnownFileType = sourcecode.swift; path = AddFeaturesWithContingentValuesView.Model.swift; sourceTree = "<group>"; };
		D74F6C3E2D0CD51B00D4FB15 /* ConfigureElectronicNavigationalChartsView.swift */ = {isa = PBXFileReference; lastKnownFileType = sourcecode.swift; path = ConfigureElectronicNavigationalChartsView.swift; sourceTree = "<group>"; };
		D75101802A2E493600B8FA48 /* ShowLabelsOnLayerView.swift */ = {isa = PBXFileReference; fileEncoding = 4; lastKnownFileType = sourcecode.swift; path = ShowLabelsOnLayerView.swift; sourceTree = "<group>"; };
		D751018D2A2E962D00B8FA48 /* IdentifyLayerFeaturesView.swift */ = {isa = PBXFileReference; fileEncoding = 4; lastKnownFileType = sourcecode.swift; path = IdentifyLayerFeaturesView.swift; sourceTree = "<group>"; };
		D751B4C42CD3E572005CE750 /* AddKMLLayerWithNetworkLinksView.swift */ = {isa = PBXFileReference; lastKnownFileType = sourcecode.swift; path = AddKMLLayerWithNetworkLinksView.swift; sourceTree = "<group>"; };
		D752D93F2A39154C003EB25E /* ManageOperationalLayersView.swift */ = {isa = PBXFileReference; fileEncoding = 4; lastKnownFileType = sourcecode.swift; path = ManageOperationalLayersView.swift; sourceTree = "<group>"; };
		D752D9452A3A6F7F003EB25E /* MonitorChangesToMapLoadStatusView.swift */ = {isa = PBXFileReference; fileEncoding = 4; lastKnownFileType = sourcecode.swift; path = MonitorChangesToMapLoadStatusView.swift; sourceTree = "<group>"; };
		D752D95E2A3BCE06003EB25E /* DisplayMapFromPortalItemView.swift */ = {isa = PBXFileReference; fileEncoding = 4; lastKnownFileType = sourcecode.swift; path = DisplayMapFromPortalItemView.swift; sourceTree = "<group>"; };
		D75362D12A1E886700D83028 /* ApplyUniqueValueRendererView.swift */ = {isa = PBXFileReference; fileEncoding = 4; lastKnownFileType = sourcecode.swift; path = ApplyUniqueValueRendererView.swift; sourceTree = "<group>"; };
		D7553CD82AE2DFEC00DC2A70 /* GeocodeOfflineView.swift */ = {isa = PBXFileReference; fileEncoding = 4; lastKnownFileType = sourcecode.swift; path = GeocodeOfflineView.swift; sourceTree = "<group>"; };
		D757D14A2B6C46E50065F78F /* ListSpatialReferenceTransformationsView.Model.swift */ = {isa = PBXFileReference; fileEncoding = 4; lastKnownFileType = sourcecode.swift; path = ListSpatialReferenceTransformationsView.Model.swift; sourceTree = "<group>"; };
		D7588F5C2B7D8DAA008B75E2 /* NavigateRouteWithReroutingView.swift */ = {isa = PBXFileReference; fileEncoding = 4; lastKnownFileType = sourcecode.swift; path = NavigateRouteWithReroutingView.swift; sourceTree = "<group>"; };
		D75B58502AAFB3030038B3B4 /* StyleFeaturesWithCustomDictionaryView.swift */ = {isa = PBXFileReference; fileEncoding = 4; lastKnownFileType = sourcecode.swift; path = StyleFeaturesWithCustomDictionaryView.swift; sourceTree = "<group>"; };
		D75C35662AB50338003CD55F /* GroupLayersTogetherView.GroupLayerListView.swift */ = {isa = PBXFileReference; fileEncoding = 4; lastKnownFileType = sourcecode.swift; path = GroupLayersTogetherView.GroupLayerListView.swift; sourceTree = "<group>"; };
		D75E5EE22CC0340100252595 /* ListContentsOfKMLFileView.swift */ = {isa = PBXFileReference; lastKnownFileType = sourcecode.swift; path = ListContentsOfKMLFileView.swift; sourceTree = "<group>"; };
		D75E5EEA2CC0466900252595 /* esri_test_data.kmz */ = {isa = PBXFileReference; lastKnownFileType = file; path = esri_test_data.kmz; sourceTree = "<group>"; };
		D75E5EED2CC049D500252595 /* EditFeaturesUsingFeatureFormsView.swift */ = {isa = PBXFileReference; lastKnownFileType = sourcecode.swift; path = EditFeaturesUsingFeatureFormsView.swift; sourceTree = "<group>"; };
		D75F66332B48EABC00434974 /* SearchForWebMapView.swift */ = {isa = PBXFileReference; fileEncoding = 4; lastKnownFileType = sourcecode.swift; path = SearchForWebMapView.swift; sourceTree = "<group>"; };
		D76000AB2AF19C2300B3084D /* FindRouteInMobileMapPackageView.swift */ = {isa = PBXFileReference; fileEncoding = 4; lastKnownFileType = sourcecode.swift; path = FindRouteInMobileMapPackageView.swift; sourceTree = "<group>"; };
		D76000B62AF19FCA00B3084D /* SanFrancisco.mmpk */ = {isa = PBXFileReference; lastKnownFileType = file; path = SanFrancisco.mmpk; sourceTree = "<group>"; };
		D762AF5B2BF6A7B900ECE3C7 /* EditFeaturesWithFeatureLinkedAnnotationView.swift */ = {isa = PBXFileReference; fileEncoding = 4; lastKnownFileType = sourcecode.swift; path = EditFeaturesWithFeatureLinkedAnnotationView.swift; sourceTree = "<group>"; };
		D762AF632BF6A96100ECE3C7 /* loudoun_anno.geodatabase */ = {isa = PBXFileReference; lastKnownFileType = file; path = loudoun_anno.geodatabase; sourceTree = "<group>"; };
		D762DA0C2D94C750001052DD /* NapervilleGasUtilities.geodatabase */ = {isa = PBXFileReference; lastKnownFileType = file; path = NapervilleGasUtilities.geodatabase; sourceTree = "<group>"; };
		D7634FAE2A43B7AC00F8AEFB /* CreateConvexHullAroundGeometriesView.swift */ = {isa = PBXFileReference; fileEncoding = 4; lastKnownFileType = sourcecode.swift; path = CreateConvexHullAroundGeometriesView.swift; sourceTree = "<group>"; };
		D7635FED2B9272CB0044AB97 /* DisplayClustersView.swift */ = {isa = PBXFileReference; fileEncoding = 4; lastKnownFileType = sourcecode.swift; path = DisplayClustersView.swift; sourceTree = "<group>"; };
		D7635FF52B9277DC0044AB97 /* ConfigureClustersView.Model.swift */ = {isa = PBXFileReference; fileEncoding = 4; lastKnownFileType = sourcecode.swift; path = ConfigureClustersView.Model.swift; sourceTree = "<group>"; };
		D7635FF72B9277DC0044AB97 /* ConfigureClustersView.SettingsView.swift */ = {isa = PBXFileReference; fileEncoding = 4; lastKnownFileType = sourcecode.swift; path = ConfigureClustersView.SettingsView.swift; sourceTree = "<group>"; };
		D7635FF82B9277DC0044AB97 /* ConfigureClustersView.swift */ = {isa = PBXFileReference; fileEncoding = 4; lastKnownFileType = sourcecode.swift; path = ConfigureClustersView.swift; sourceTree = "<group>"; };
		D76495202B74687E0042699E /* ValidateUtilityNetworkTopologyView.Model.swift */ = {isa = PBXFileReference; fileEncoding = 4; lastKnownFileType = sourcecode.swift; path = ValidateUtilityNetworkTopologyView.Model.swift; sourceTree = "<group>"; };
		D764B7DB2BE2F89D002E2F92 /* EditGeodatabaseWithTransactionsView.swift */ = {isa = PBXFileReference; fileEncoding = 4; lastKnownFileType = sourcecode.swift; path = EditGeodatabaseWithTransactionsView.swift; sourceTree = "<group>"; };
		D76929F52B4F78340047205E /* OrbitCameraAroundObjectView.swift */ = {isa = PBXFileReference; fileEncoding = 4; lastKnownFileType = sourcecode.swift; path = OrbitCameraAroundObjectView.swift; sourceTree = "<group>"; };
		D769C2112A29019B00030F61 /* SetUpLocationDrivenGeotriggersView.swift */ = {isa = PBXFileReference; fileEncoding = 4; lastKnownFileType = sourcecode.swift; path = SetUpLocationDrivenGeotriggersView.swift; sourceTree = "<group>"; };
		D769DF322BEC1A1C0062AE95 /* EditGeodatabaseWithTransactionsView.Model.swift */ = {isa = PBXFileReference; fileEncoding = 4; lastKnownFileType = sourcecode.swift; path = EditGeodatabaseWithTransactionsView.Model.swift; sourceTree = "<group>"; };
		D76CE8D52BFD7047009A8686 /* SetReferenceScaleView.swift */ = {isa = PBXFileReference; fileEncoding = 4; lastKnownFileType = sourcecode.swift; path = SetReferenceScaleView.swift; sourceTree = "<group>"; };
		D76EE6062AF9AFE100DA0325 /* FindRouteAroundBarriersView.Model.swift */ = {isa = PBXFileReference; fileEncoding = 4; lastKnownFileType = sourcecode.swift; path = FindRouteAroundBarriersView.Model.swift; sourceTree = "<group>"; };
		D7705D552AFC244E00CC0335 /* FindClosestFacilityToMultiplePointsView.swift */ = {isa = PBXFileReference; fileEncoding = 4; lastKnownFileType = sourcecode.swift; path = FindClosestFacilityToMultiplePointsView.swift; sourceTree = "<group>"; };
		D7705D612AFC570700CC0335 /* FindClosestFacilityFromPointView.swift */ = {isa = PBXFileReference; fileEncoding = 4; lastKnownFileType = sourcecode.swift; path = FindClosestFacilityFromPointView.swift; sourceTree = "<group>"; };
		D771D0C22CD55211004C13CB /* ApplyRasterRenderingRuleView.swift */ = {isa = PBXFileReference; lastKnownFileType = sourcecode.swift; path = ApplyRasterRenderingRuleView.swift; sourceTree = "<group>"; };
		D7749AD52AF08BF50086632F /* FindRouteInTransportNetworkView.Model.swift */ = {isa = PBXFileReference; fileEncoding = 4; lastKnownFileType = sourcecode.swift; path = FindRouteInTransportNetworkView.Model.swift; sourceTree = "<group>"; };
		D77570BF2A2942F800F490CD /* AnimateImagesWithImageOverlayView.swift */ = {isa = PBXFileReference; fileEncoding = 4; lastKnownFileType = sourcecode.swift; path = AnimateImagesWithImageOverlayView.swift; sourceTree = "<group>"; };
		D77572AD2A295DDD00F490CD /* PacificSouthWest2 */ = {isa = PBXFileReference; lastKnownFileType = folder; path = PacificSouthWest2; sourceTree = "<group>"; };
		D77688102B69826B007C3860 /* ListSpatialReferenceTransformationsView.swift */ = {isa = PBXFileReference; fileEncoding = 4; lastKnownFileType = sourcecode.swift; path = ListSpatialReferenceTransformationsView.swift; sourceTree = "<group>"; };
		D7781D482B7EB03400E53C51 /* SanDiegoTourPath.json */ = {isa = PBXFileReference; fileEncoding = 4; lastKnownFileType = text.json; path = SanDiegoTourPath.json; sourceTree = "<group>"; };
		D7781D4A2B7ECCB700E53C51 /* NavigateRouteWithReroutingView.Model.swift */ = {isa = PBXFileReference; fileEncoding = 4; lastKnownFileType = sourcecode.swift; path = NavigateRouteWithReroutingView.Model.swift; sourceTree = "<group>"; };
		D77BC5362B59A2D3007B49B6 /* StylePointWithDistanceCompositeSceneSymbolView.swift */ = {isa = PBXFileReference; fileEncoding = 4; lastKnownFileType = sourcecode.swift; path = StylePointWithDistanceCompositeSceneSymbolView.swift; sourceTree = "<group>"; };
		D77D9BFF2BB2438200B38A6C /* AugmentRealityToShowHiddenInfrastructureView.ARSceneView.swift */ = {isa = PBXFileReference; fileEncoding = 4; lastKnownFileType = sourcecode.swift; path = AugmentRealityToShowHiddenInfrastructureView.ARSceneView.swift; sourceTree = "<group>"; };
		D7848ED42CBD85A300F6F546 /* AddPointSceneLayerView.swift */ = {isa = PBXFileReference; lastKnownFileType = sourcecode.swift; path = AddPointSceneLayerView.swift; sourceTree = "<group>"; };
		D7848EFA2CBD986400F6F546 /* AddElevationSourceFromRasterView.swift */ = {isa = PBXFileReference; lastKnownFileType = sourcecode.swift; path = AddElevationSourceFromRasterView.swift; sourceTree = "<group>"; };
		D78666AC2A2161F100C60110 /* FindNearestVertexView.swift */ = {isa = PBXFileReference; fileEncoding = 4; lastKnownFileType = sourcecode.swift; path = FindNearestVertexView.swift; sourceTree = "<group>"; };
		D789AAAC2D66C718007A8E0E /* CreateKMLMultiTrackView.Model.swift */ = {isa = PBXFileReference; lastKnownFileType = sourcecode.swift; path = CreateKMLMultiTrackView.Model.swift; sourceTree = "<group>"; };
		D78FA4932C3C88880079313E /* CreateDynamicBasemapGalleryView.Views.swift */ = {isa = PBXFileReference; lastKnownFileType = sourcecode.swift; path = CreateDynamicBasemapGalleryView.Views.swift; sourceTree = "<group>"; };
		D79482D02C35D872006521CD /* CreateDynamicBasemapGalleryView.swift */ = {isa = PBXFileReference; fileEncoding = 4; lastKnownFileType = sourcecode.swift; path = CreateDynamicBasemapGalleryView.swift; sourceTree = "<group>"; };
		D79EE76D2A4CEA5D005A52AE /* SetUpLocationDrivenGeotriggersView.Model.swift */ = {isa = PBXFileReference; fileEncoding = 4; lastKnownFileType = sourcecode.swift; path = SetUpLocationDrivenGeotriggersView.Model.swift; sourceTree = "<group>"; };
		D7A670D42DADB9630060E327 /* Bundle.swift */ = {isa = PBXFileReference; lastKnownFileType = sourcecode.swift; path = Bundle.swift; sourceTree = "<group>"; };
		D7A670D62DADBC770060E327 /* EnvironmentValues+RequestReviewModel.swift */ = {isa = PBXFileReference; lastKnownFileType = sourcecode.swift; path = "EnvironmentValues+RequestReviewModel.swift"; sourceTree = "<group>"; };
		D7A737DC2BABB9FE00B7C7FC /* AugmentRealityToShowHiddenInfrastructureView.swift */ = {isa = PBXFileReference; fileEncoding = 4; lastKnownFileType = sourcecode.swift; path = AugmentRealityToShowHiddenInfrastructureView.swift; sourceTree = "<group>"; };
		D7A85A022CD5ABF5009DC68A /* QueryWithCQLFiltersView.swift */ = {isa = PBXFileReference; lastKnownFileType = sourcecode.swift; path = QueryWithCQLFiltersView.swift; sourceTree = "<group>"; };
		D7ABA2F82A32579C0021822B /* MeasureDistanceInSceneView.swift */ = {isa = PBXFileReference; fileEncoding = 4; lastKnownFileType = sourcecode.swift; path = MeasureDistanceInSceneView.swift; sourceTree = "<group>"; };
		D7ABA2FE2A32881C0021822B /* ShowViewshedFromGeoelementInSceneView.swift */ = {isa = PBXFileReference; fileEncoding = 4; lastKnownFileType = sourcecode.swift; path = ShowViewshedFromGeoelementInSceneView.swift; sourceTree = "<group>"; };
		D7AE861D2AC39DC50049B626 /* DisplayAnnotationView.swift */ = {isa = PBXFileReference; fileEncoding = 4; lastKnownFileType = sourcecode.swift; path = DisplayAnnotationView.swift; sourceTree = "<group>"; };
		D7B759B22B1FFBE300017FDD /* FavoritesView.swift */ = {isa = PBXFileReference; lastKnownFileType = sourcecode.swift; path = FavoritesView.swift; sourceTree = "<group>"; };
		D7BA38902BFBC476009954F5 /* EditFeaturesWithFeatureLinkedAnnotationView.Model.swift */ = {isa = PBXFileReference; fileEncoding = 4; lastKnownFileType = sourcecode.swift; path = EditFeaturesWithFeatureLinkedAnnotationView.Model.swift; sourceTree = "<group>"; };
		D7BA38932BFBFC0F009954F5 /* QueryRelatedFeaturesView.swift */ = {isa = PBXFileReference; fileEncoding = 4; lastKnownFileType = sourcecode.swift; path = QueryRelatedFeaturesView.swift; sourceTree = "<group>"; };
		D7BB3DD02C5D781800FFCD56 /* SaveTheBay.geodatabase */ = {isa = PBXFileReference; lastKnownFileType = file; path = SaveTheBay.geodatabase; sourceTree = "<group>"; };
		D7BE7E6B2CC19CC3006DDB0C /* AddTiledLayerView.swift */ = {isa = PBXFileReference; lastKnownFileType = sourcecode.swift; path = AddTiledLayerView.swift; sourceTree = "<group>"; };
		D7BEBA9E2CBD9CCA00F882E7 /* MontereyElevation.dt2 */ = {isa = PBXFileReference; lastKnownFileType = text; path = MontereyElevation.dt2; sourceTree = "<group>"; };
		D7BEBABF2CBDC0F800F882E7 /* AddElevationSourceFromTilePackageView.swift */ = {isa = PBXFileReference; lastKnownFileType = sourcecode.swift; path = AddElevationSourceFromTilePackageView.swift; sourceTree = "<group>"; };
		D7BEBAC72CBDC81200F882E7 /* MontereyElevation.tpkx */ = {isa = PBXFileReference; lastKnownFileType = file; path = MontereyElevation.tpkx; sourceTree = "<group>"; };
		D7BEBACE2CBDFE1C00F882E7 /* DisplayAlternateSymbolsAtDifferentScalesView.swift */ = {isa = PBXFileReference; lastKnownFileType = sourcecode.swift; path = DisplayAlternateSymbolsAtDifferentScalesView.swift; sourceTree = "<group>"; };
		D7C16D1A2AC5F95300689E89 /* Animate3DGraphicView.swift */ = {isa = PBXFileReference; fileEncoding = 4; lastKnownFileType = sourcecode.swift; path = Animate3DGraphicView.swift; sourceTree = "<group>"; };
		D7C16D1E2AC5FE8200689E89 /* Pyrenees.csv */ = {isa = PBXFileReference; fileEncoding = 4; lastKnownFileType = text; path = Pyrenees.csv; sourceTree = "<group>"; };
		D7C16D212AC5FE9800689E89 /* GrandCanyon.csv */ = {isa = PBXFileReference; fileEncoding = 4; lastKnownFileType = text; path = GrandCanyon.csv; sourceTree = "<group>"; };
		D7C16D242AC5FEA600689E89 /* Snowdon.csv */ = {isa = PBXFileReference; fileEncoding = 4; lastKnownFileType = text; path = Snowdon.csv; sourceTree = "<group>"; };
		D7C16D272AC5FEB600689E89 /* Hawaii.csv */ = {isa = PBXFileReference; fileEncoding = 4; lastKnownFileType = text; path = Hawaii.csv; sourceTree = "<group>"; };
		D7C3AB472B683291008909B9 /* SetFeatureRequestModeView.swift */ = {isa = PBXFileReference; fileEncoding = 4; lastKnownFileType = sourcecode.swift; path = SetFeatureRequestModeView.swift; sourceTree = "<group>"; };
		D7C5233E2BED9BBF00E8221A /* SanFrancisco.tpkx */ = {isa = PBXFileReference; lastKnownFileType = file; path = SanFrancisco.tpkx; sourceTree = "<group>"; };
		D7C6420B2B4F47E10042B8F7 /* SearchForWebMapView.Model.swift */ = {isa = PBXFileReference; fileEncoding = 4; lastKnownFileType = sourcecode.swift; path = SearchForWebMapView.Model.swift; sourceTree = "<group>"; };
		D7C97B552B75C10C0097CDA1 /* ValidateUtilityNetworkTopologyView.Views.swift */ = {isa = PBXFileReference; fileEncoding = 4; lastKnownFileType = sourcecode.swift; path = ValidateUtilityNetworkTopologyView.Views.swift; sourceTree = "<group>"; };
		D7CC33FD2A31475C00198EDF /* ShowLineOfSightBetweenPointsView.swift */ = {isa = PBXFileReference; fileEncoding = 4; lastKnownFileType = sourcecode.swift; path = ShowLineOfSightBetweenPointsView.swift; sourceTree = "<group>"; };
		D7CDD3852CB86F0A00DE9766 /* AddPointCloudLayerFromFileView.swift */ = {isa = PBXFileReference; lastKnownFileType = sourcecode.swift; path = AddPointCloudLayerFromFileView.swift; sourceTree = "<group>"; };
		D7CDD38D2CB872EA00DE9766 /* sandiego-north-balboa-pointcloud.slpk */ = {isa = PBXFileReference; lastKnownFileType = file; path = "sandiego-north-balboa-pointcloud.slpk"; sourceTree = "<group>"; };
		D7CE9F9A2AE2F575008F7A5F /* streetmap_SD.tpkx */ = {isa = PBXFileReference; lastKnownFileType = file; path = streetmap_SD.tpkx; sourceTree = "<group>"; };
		D7CE9FA22AE2F595008F7A5F /* san-diego-eagle-locator */ = {isa = PBXFileReference; lastKnownFileType = folder; path = "san-diego-eagle-locator"; sourceTree = "<group>"; };
		D7D1F3522ADDBE5D009CE2DA /* philadelphia.mspk */ = {isa = PBXFileReference; lastKnownFileType = file; path = philadelphia.mspk; sourceTree = "<group>"; };
		D7D9FCF22BF2CC8600F972A2 /* FilterByDefinitionExpressionOrDisplayFilterView.swift */ = {isa = PBXFileReference; fileEncoding = 4; lastKnownFileType = sourcecode.swift; path = FilterByDefinitionExpressionOrDisplayFilterView.swift; sourceTree = "<group>"; };
		D7DDF8502AF47C6C004352D9 /* FindRouteAroundBarriersView.swift */ = {isa = PBXFileReference; fileEncoding = 4; lastKnownFileType = sourcecode.swift; path = FindRouteAroundBarriersView.swift; sourceTree = "<group>"; };
		D7DFA0E62CBA0242007C31F2 /* AddMapImageLayerView.swift */ = {isa = PBXFileReference; lastKnownFileType = sourcecode.swift; path = AddMapImageLayerView.swift; sourceTree = "<group>"; };
		D7E440D62A1ECE7D005D74DE /* CreateBuffersAroundPointsView.swift */ = {isa = PBXFileReference; fileEncoding = 4; lastKnownFileType = sourcecode.swift; path = CreateBuffersAroundPointsView.swift; sourceTree = "<group>"; };
		D7E557672A1D768800B9FB09 /* AddWMSLayerView.swift */ = {isa = PBXFileReference; fileEncoding = 4; lastKnownFileType = sourcecode.swift; path = AddWMSLayerView.swift; sourceTree = "<group>"; };
		D7E7D0802AEB39D5003AAD02 /* FindRouteInTransportNetworkView.swift */ = {isa = PBXFileReference; fileEncoding = 4; lastKnownFileType = sourcecode.swift; path = FindRouteInTransportNetworkView.swift; sourceTree = "<group>"; };
		D7E7D0992AEB3C47003AAD02 /* san_diego_offline_routing */ = {isa = PBXFileReference; lastKnownFileType = folder; path = san_diego_offline_routing; sourceTree = "<group>"; };
		D7EAF3592A1C023800D822C4 /* SetMinAndMaxScaleView.swift */ = {isa = PBXFileReference; fileEncoding = 4; lastKnownFileType = sourcecode.swift; path = SetMinAndMaxScaleView.swift; sourceTree = "<group>"; };
		D7ECF5972AB8BE63003FB2BE /* RenderMultilayerSymbolsView.swift */ = {isa = PBXFileReference; fileEncoding = 4; lastKnownFileType = sourcecode.swift; path = RenderMultilayerSymbolsView.swift; sourceTree = "<group>"; };
		D7EF5D742A26A03A00FEBDE5 /* ShowCoordinatesInMultipleFormatsView.swift */ = {isa = PBXFileReference; fileEncoding = 4; lastKnownFileType = sourcecode.swift; path = ShowCoordinatesInMultipleFormatsView.swift; sourceTree = "<group>"; };
		D7F2A0292CD00F1C0008D981 /* ApplyDictionaryRendererToFeatureLayerView.swift */ = {isa = PBXFileReference; lastKnownFileType = sourcecode.swift; path = ApplyDictionaryRendererToFeatureLayerView.swift; sourceTree = "<group>"; };
		D7F8C0362B60564D0072BFA7 /* AddFeaturesWithContingentValuesView.swift */ = {isa = PBXFileReference; fileEncoding = 4; lastKnownFileType = sourcecode.swift; path = AddFeaturesWithContingentValuesView.swift; sourceTree = "<group>"; };
		D7F8C03D2B605AF60072BFA7 /* ContingentValuesBirdNests.geodatabase */ = {isa = PBXFileReference; lastKnownFileType = file; path = ContingentValuesBirdNests.geodatabase; sourceTree = "<group>"; };
		D7F8C0402B605E720072BFA7 /* FillmoreTopographicMap.vtpk */ = {isa = PBXFileReference; lastKnownFileType = file; path = FillmoreTopographicMap.vtpk; sourceTree = "<group>"; };
		D7F8C0422B608F120072BFA7 /* AddFeaturesWithContingentValuesView.AddFeatureView.swift */ = {isa = PBXFileReference; fileEncoding = 4; lastKnownFileType = sourcecode.swift; path = AddFeaturesWithContingentValuesView.AddFeatureView.swift; sourceTree = "<group>"; };
		E000E75F2869E33D005D87C5 /* ClipGeometryView.swift */ = {isa = PBXFileReference; lastKnownFileType = sourcecode.swift; path = ClipGeometryView.swift; sourceTree = "<group>"; };
		E000E762286A0B18005D87C5 /* CutGeometryView.swift */ = {isa = PBXFileReference; lastKnownFileType = sourcecode.swift; path = CutGeometryView.swift; sourceTree = "<group>"; };
		E004A6BD28414332002A1FE6 /* SetViewpointRotationView.swift */ = {isa = PBXFileReference; fileEncoding = 4; lastKnownFileType = sourcecode.swift; path = SetViewpointRotationView.swift; sourceTree = "<group>"; };
		E004A6D828465C70002A1FE6 /* DisplaySceneView.swift */ = {isa = PBXFileReference; fileEncoding = 4; lastKnownFileType = sourcecode.swift; path = DisplaySceneView.swift; sourceTree = "<group>"; };
		E004A6DF28466279002A1FE6 /* ShowCalloutView.swift */ = {isa = PBXFileReference; lastKnownFileType = sourcecode.swift; path = ShowCalloutView.swift; sourceTree = "<group>"; };
		E004A6E52846A61F002A1FE6 /* StyleGraphicsWithSymbolsView.swift */ = {isa = PBXFileReference; lastKnownFileType = sourcecode.swift; path = StyleGraphicsWithSymbolsView.swift; sourceTree = "<group>"; };
		E004A6E828493BCE002A1FE6 /* ShowDeviceLocationView.swift */ = {isa = PBXFileReference; lastKnownFileType = sourcecode.swift; path = ShowDeviceLocationView.swift; sourceTree = "<group>"; };
		E004A6EC2849556E002A1FE6 /* CreatePlanarAndGeodeticBuffersView.swift */ = {isa = PBXFileReference; lastKnownFileType = sourcecode.swift; path = CreatePlanarAndGeodeticBuffersView.swift; sourceTree = "<group>"; };
		E004A6EF284E4B9B002A1FE6 /* DownloadVectorTilesToLocalCacheView.swift */ = {isa = PBXFileReference; lastKnownFileType = sourcecode.swift; path = DownloadVectorTilesToLocalCacheView.swift; sourceTree = "<group>"; };
		E004A6F2284E4FEB002A1FE6 /* ShowResultOfSpatialOperationsView.swift */ = {isa = PBXFileReference; lastKnownFileType = sourcecode.swift; path = ShowResultOfSpatialOperationsView.swift; sourceTree = "<group>"; };
		E004A6F5284FA42A002A1FE6 /* SelectFeaturesInFeatureLayerView.swift */ = {isa = PBXFileReference; lastKnownFileType = sourcecode.swift; path = SelectFeaturesInFeatureLayerView.swift; sourceTree = "<group>"; };
		E041ABBF287CA9F00056009B /* WebView.swift */ = {isa = PBXFileReference; lastKnownFileType = sourcecode.swift; path = WebView.swift; sourceTree = "<group>"; };
		E041ABD6287DB04D0056009B /* SampleInfoView.swift */ = {isa = PBXFileReference; lastKnownFileType = sourcecode.swift; path = SampleInfoView.swift; sourceTree = "<group>"; };
		E041AC15287F54580056009B /* highlight.min.js */ = {isa = PBXFileReference; fileEncoding = 4; lastKnownFileType = sourcecode.javascript; path = highlight.min.js; sourceTree = "<group>"; };
		E041AC1D288076A60056009B /* info.css */ = {isa = PBXFileReference; fileEncoding = 4; lastKnownFileType = text.css; path = info.css; sourceTree = "<group>"; };
		E041AC1F288077B90056009B /* xcode.css */ = {isa = PBXFileReference; fileEncoding = 4; lastKnownFileType = text.css; path = xcode.css; sourceTree = "<group>"; };
		E066DD34285CF3B3004D3D5B /* FindRouteView.swift */ = {isa = PBXFileReference; lastKnownFileType = sourcecode.swift; path = FindRouteView.swift; sourceTree = "<group>"; };
		E066DD372860AB28004D3D5B /* StyleGraphicsWithRendererView.swift */ = {isa = PBXFileReference; lastKnownFileType = sourcecode.swift; path = StyleGraphicsWithRendererView.swift; sourceTree = "<group>"; };
		E066DD3A2860CA08004D3D5B /* ShowResultOfSpatialRelationshipsView.swift */ = {isa = PBXFileReference; lastKnownFileType = sourcecode.swift; path = ShowResultOfSpatialRelationshipsView.swift; sourceTree = "<group>"; };
		E066DD3F28610F55004D3D5B /* AddSceneLayerFromServiceView.swift */ = {isa = PBXFileReference; lastKnownFileType = sourcecode.swift; path = AddSceneLayerFromServiceView.swift; sourceTree = "<group>"; };
		E070A0A2286F3B6000F2B606 /* DownloadPreplannedMapAreaView.swift */ = {isa = PBXFileReference; lastKnownFileType = sourcecode.swift; path = DownloadPreplannedMapAreaView.swift; sourceTree = "<group>"; };
		E088E1562862579D00413100 /* SetSurfacePlacementModeView.swift */ = {isa = PBXFileReference; lastKnownFileType = sourcecode.swift; path = SetSurfacePlacementModeView.swift; sourceTree = "<group>"; };
		E088E1732863B5F800413100 /* GenerateOfflineMapView.swift */ = {isa = PBXFileReference; lastKnownFileType = sourcecode.swift; path = GenerateOfflineMapView.swift; sourceTree = "<group>"; };
		E0D04FF128A5390000747989 /* DownloadPreplannedMapAreaView.Model.swift */ = {isa = PBXFileReference; lastKnownFileType = sourcecode.swift; path = DownloadPreplannedMapAreaView.Model.swift; sourceTree = "<group>"; };
		E0EA0B762866390E00C9621D /* ProjectGeometryView.swift */ = {isa = PBXFileReference; lastKnownFileType = sourcecode.swift; path = ProjectGeometryView.swift; sourceTree = "<group>"; };
		E0FE32E628747778002C6ACA /* BrowseBuildingFloorsView.swift */ = {isa = PBXFileReference; lastKnownFileType = sourcecode.swift; path = BrowseBuildingFloorsView.swift; sourceTree = "<group>"; };
		F111CCC0288B5D5600205358 /* DisplayMapFromMobileMapPackageView.swift */ = {isa = PBXFileReference; lastKnownFileType = sourcecode.swift; path = DisplayMapFromMobileMapPackageView.swift; sourceTree = "<group>"; };
		F111CCC3288B641900205358 /* Yellowstone.mmpk */ = {isa = PBXFileReference; lastKnownFileType = file; path = Yellowstone.mmpk; sourceTree = "<group>"; };
		F1E71BF0289473760064C33F /* AddRasterFromFileView.swift */ = {isa = PBXFileReference; lastKnownFileType = sourcecode.swift; path = AddRasterFromFileView.swift; sourceTree = "<group>"; };
/* End PBXFileReference section */

/* Begin PBXFrameworksBuildPhase section */
		00E5401027F3CCA200CF66D5 /* Frameworks */ = {
			isa = PBXFrameworksBuildPhase;
			buildActionMask = 2147483647;
			files = (
				00C43AED2947DC350099AE34 /* ArcGISToolkit in Frameworks */,
			);
			runOnlyForDeploymentPostprocessing = 0;
		};
/* End PBXFrameworksBuildPhase section */

/* Begin PBXGroup section */
		0000FB6D2BBDB17600845921 /* Add 3D tiles layer */ = {
			isa = PBXGroup;
			children = (
				0000FB6B2BBDB17600845921 /* Add3DTilesLayerView.swift */,
			);
			path = "Add 3D tiles layer";
			sourceTree = "<group>";
		};
		0005580D281872BE00224BC6 /* Views */ = {
			isa = PBXGroup;
			children = (
				00B04272282EC59E0072E1B4 /* AboutView.swift */,
				D70BE5782A5624A80022CA02 /* CategoriesView.swift */,
				00E5400D27F3CCA100CF66D5 /* ContentView.swift */,
				D7B759B22B1FFBE300017FDD /* FavoritesView.swift */,
				000558092817C51E00224BC6 /* SampleDetailView.swift */,
				E041ABD6287DB04D0056009B /* SampleInfoView.swift */,
				00273CF52A82AB8700A7A77D /* SampleLink.swift */,
				D72FE7072CE6DA1900BBC0FE /* SampleMenuButtons.swift */,
				00273CF32A82AB5900A7A77D /* SamplesSearchView.swift */,
				E041ABBF287CA9F00056009B /* WebView.swift */,
			);
			path = Views;
			sourceTree = "<group>";
		};
		000D43152B9918420003D3C2 /* Configure basemap style parameters */ = {
			isa = PBXGroup;
			children = (
				000D43132B9918420003D3C2 /* ConfigureBasemapStyleParametersView.swift */,
			);
			path = "Configure basemap style parameters";
			sourceTree = "<group>";
		};
		00181B442846AD3900654571 /* Extensions */ = {
			isa = PBXGroup;
			children = (
				D7A670D42DADB9630060E327 /* Bundle.swift */,
				D7A670D62DADBC770060E327 /* EnvironmentValues+RequestReviewModel.swift */,
				00181B452846AD7100654571 /* View+ErrorAlert.swift */,
				D7142BC32DB71082004F87B7 /* View+PagePresentation.swift */,
			);
			path = Extensions;
			sourceTree = "<group>";
		};
		0023DE5029D648FA0098243A /* macOS */ = {
			isa = PBXGroup;
			children = (
				00ACF554293E6C6A0059B2A9 /* Samples.entitlements */,
			);
			path = macOS;
			sourceTree = "<group>";
		};
		003D7C332821EBCC009DDFD2 /* Scripts */ = {
			isa = PBXGroup;
			children = (
				D742B6812D0A5FA100BA944F /* DownloadPortalItemData.swift */,
				003D7C352821EBCC009DDFD2 /* GenerateSampleViewSourceCode.swift */,
				003D7C342821EBCC009DDFD2 /* masquerade */,
			);
			path = Scripts;
			sourceTree = "<group>";
		};
		004421872DB9532400249FEE /* Add feature collection layer from portal item */ = {
			isa = PBXGroup;
			children = (
				004421892DB9532D00249FEE /* AddFeatureCollectionLayerFromPortalItemView.swift */,
			);
			path = "Add feature collection layer from portal item";
			sourceTree = "<group>";
		};
		0044218D2DB961F500249FEE /* Add feature collection layer from query */ = {
			isa = PBXGroup;
			children = (
				0044218F2DB961FE00249FEE /* AddFeatureCollectionLayerFromQueryView.swift */,
			);
			path = "Add feature collection layer from query";
			sourceTree = "<group>";
		};
		0044288C29C90BD500160767 /* Get elevation at point on surface */ = {
			isa = PBXGroup;
			children = (
				0044289129C90C0B00160767 /* GetElevationAtPointOnSurfaceView.swift */,
			);
			path = "Get elevation at point on surface";
			sourceTree = "<group>";
		};
		0044CDD72995C352004618CE /* Show device location history */ = {
			isa = PBXGroup;
			children = (
				0044CDDE2995C39E004618CE /* ShowDeviceLocationHistoryView.swift */,
			);
			path = "Show device location history";
			sourceTree = "<group>";
		};
		004A2B962BED454300C297CE /* 740b663bff5e4198b9b6674af93f638a */ = {
			isa = PBXGroup;
			children = (
				004A2B9C2BED455B00C297CE /* canyonlands */,
			);
			path = 740b663bff5e4198b9b6674af93f638a;
			sourceTree = "<group>";
		};
		004A2BA12BED456500C297CE /* Apply scheduled updates to preplanned map area */ = {
			isa = PBXGroup;
			children = (
				004A2B9E2BED456500C297CE /* ApplyScheduledUpdatesToPreplannedMapAreaView.swift */,
			);
			path = "Apply scheduled updates to preplanned map area";
			sourceTree = "<group>";
		};
		0072C7F12DBAA64C001502CA /* Add feature collection layer from table */ = {
			isa = PBXGroup;
			children = (
				0072C7F32DBAA65B001502CA /* AddFeatureCollectionLayerFromTableView.swift */,
			);
			path = "Add feature collection layer from table";
			sourceTree = "<group>";
		};
		0074ABAF281742420037244A /* Supporting Files */ = {
			isa = PBXGroup;
			children = (
				00181B442846AD3900654571 /* Extensions */,
				0074ABC028174F430037244A /* Models */,
				0005580D281872BE00224BC6 /* Views */,
				E041ABC3287CAFEB0056009B /* Web */,
			);
			path = "Supporting Files";
			sourceTree = "<group>";
		};
		0074ABB228174B830037244A /* Samples */ = {
			isa = PBXGroup;
			children = (
				0000FB6D2BBDB17600845921 /* Add 3D tiles layer */,
				79D84D0C2A815BED00F45262 /* Add custom dynamic entity data source */,
				4D2ADC3E29C26D05003B367F /* Add dynamic entity layer */,
				D7848EFD2CBD986400F6F546 /* Add elevation source from raster */,
				D7BEBAC22CBDC0F800F882E7 /* Add elevation source from tile package */,
				004421872DB9532400249FEE /* Add feature collection layer from portal item */,
				0044218D2DB961F500249FEE /* Add feature collection layer from query */,
<<<<<<< HEAD
				0072C7F12DBAA64C001502CA /* Add feature collection layer from table */,
=======
				10CFF4C82DBAAEE10027F144 /* Add feature layer with time offset */,
>>>>>>> 2922f04a
				00D4EF7E2863840D00B9CC30 /* Add feature layers */,
				D7F8C0342B60564D0072BFA7 /* Add features with contingent values */,
				D713C6D42CB990600073AA72 /* Add KML layer */,
				D751B4C72CD3E572005CE750 /* Add KML layer with network links */,
				D7DFA0E92CBA0242007C31F2 /* Add map image layer */,
				D7CDD3882CB86F0A00DE9766 /* Add point cloud layer from file */,
				D7848ED72CBD85A300F6F546 /* Add point scene layer */,
				F19A316128906F0D003B7EF9 /* Add raster from file */,
				955271622C0E6750009B1ED4 /* Add raster from service */,
				E066DD3E28610F3F004D3D5B /* Add scene layer from service */,
				D7BE7E6E2CC19CC3006DDB0C /* Add tiled layer */,
				D7201CD72CC6B710004BDB7D /* Add tiled layer as basemap */,
				D7201D032CC6D3B5004BDB7D /* Add vector tiled layer from custom style */,
				3E54CF202C66AFA400DD2F18 /* Add web tiled layer */,
				1C38915B2DBC36B000ADFDDC /* Add WFS layer */,
				D7E557602A1D743100B9FB09 /* Add WMS layer */,
				1C29C9622DBAE5D10074028F /* Add WMTS layer */,
				1C3B7DC22A5F64FC00907443 /* Analyze network with subnetwork trace */,
				D7C16D172AC5F6C100689E89 /* Animate 3D graphic */,
				D77570BC2A29427200F490CD /* Animate images with image overlay */,
				D7F2A02C2CD00F1C0008D981 /* Apply dictionary renderer to feature layer */,
				D70789912CD160FD000DF215 /* Apply dictionary renderer to graphics overlay */,
				955AFAC52C10FD74009C8FE5 /* Apply mosaic rule to rasters */,
				D771D0C52CD55211004C13CB /* Apply raster rendering rule */,
				004A2BA12BED456500C297CE /* Apply scheduled updates to preplanned map area */,
				4C8126DB2DBBCED7006EF7D2 /* Apply style to WMS layer */,
				D75362CC2A1E862B00D83028 /* Apply unique value renderer */,
				1C8EC7422BAE2891001A6929 /* Augment reality to collect data */,
				D7084FA42AD771AA00EC7F4F /* Augment reality to fly over scene */,
				1C2538472BABAC7B00337307 /* Augment reality to navigate route */,
				D7A737DF2BABB9FE00B7C7FC /* Augment reality to show hidden infrastructure */,
				D72F27292ADA1E4400F906DA /* Augment reality to show tabletop scene */,
				218F35B229C28F4A00502022 /* Authenticate with OAuth */,
				E0FE32E528747762002C6ACA /* Browse building floors */,
				95E980732C26185000CB8912 /* Browse OGC API feature service */,
				1C9B74D229DB54560038B06F /* Change camera controller */,
				4D2ADC5329C4F612003B367F /* Change map view background */,
				1C0C1C3229D34DAE005C8B24 /* Change viewpoint */,
				E000E75E2869E325005D87C5 /* Clip geometry */,
				000D43152B9918420003D3C2 /* Configure basemap style parameters */,
				D7635FF32B9277DC0044AB97 /* Configure clusters */,
				D74F6C412D0CD51B00D4FB15 /* Configure electronic navigational charts */,
				88F93CBE29C3D4E30006B28E /* Create and edit geometries */,
				79B7B8082A1BF8B300F57C27 /* Create and save KML file */,
				D7E440D12A1ECBC2005D74DE /* Create buffers around points */,
				D7B3C5C02A43B71E001DA4D8 /* Create convex hull around geometries */,
				D744FD132A2112360084A66C /* Create convex hull around points */,
				D79482D32C35D872006521CD /* Create dynamic basemap gallery */,
				D71563E62D5AC2B600D2E948 /* Create KML multi-track */,
				1C19B4EA2A578E46001D2506 /* Create load report */,
				D73FABE82AD4A0370048EC70 /* Create mobile geodatabase */,
				E004A6EB28495538002A1FE6 /* Create planar and geodetic buffers */,
				D71C5F602AAA7854006599FD /* Create symbol styles from web styles */,
				E000E761286A0B07005D87C5 /* Cut geometry */,
				D71099692A27D8880065A1C1 /* Densify and generalize geometry */,
				D7BEBAD12CBDFE1C00F882E7 /* Display alternate symbols at different scales */,
				D7AE861A2AC39D750049B626 /* Display annotation */,
				D7635FEA2B9272CB0044AB97 /* Display clusters */,
				00A7A1422A2FC58300F035F7 /* Display content of utility network container */,
				D7497F382AC4B45300167AD2 /* Display dimensions */,
				0074ABB328174B830037244A /* Display map */,
				F111CCBD288B548400205358 /* Display map from mobile map package */,
				D752D95B2A3BCDD4003EB25E /* Display map from portal item */,
				00B04FB3283EEB830026C882 /* Display overview map */,
				E004A6D528465C70002A1FE6 /* Display scene */,
				D7010EBA2B05616900D43F55 /* Display scene from mobile scene package */,
				D742E48E2B04132B00690098 /* Display web scene from portal item */,
				E070A0A1286F3B3400F2B606 /* Download preplanned map area */,
				E004A6EE284E4B7A002A1FE6 /* Download vector tiles to local cache */,
				D733CA182BED980D00FBDE4C /* Edit and sync features with feature service */,
				9579FCEB2C3360CA00FC8A1D /* Edit feature attachments */,
				D75E5EF02CC049D500252595 /* Edit features using feature forms */,
				D762AF5E2BF6A7B900ECE3C7 /* Edit features with feature-linked annotation */,
				D764B7DE2BE2F89D002E2F92 /* Edit geodatabase with transactions */,
				D73E619D2BDB21F400457932 /* Edit with branch versioning */,
				D7D9FCF52BF2CC8600F972A2 /* Filter by definition expression or display filter */,
				1C26ED122A859525009B7721 /* Filter features in scene */,
				D73FCFF32B02A3AA0006360D /* Find address with reverse geocode */,
				D7705D5F2AFC570700CC0335 /* Find closest facility from point */,
				D7705D542AFC244E00CC0335 /* Find closest facility to multiple points */,
				D78666A92A21616D00C60110 /* Find nearest vertex */,
				E066DD33285CF3A0004D3D5B /* Find route */,
				D7DDF84F2AF47C6C004352D9 /* Find route around barriers */,
				D76000AA2AF19C2300B3084D /* Find route in mobile map package */,
				D7E7D0792AEB39BF003AAD02 /* Find route in transport network */,
				E088E1722863B5E600413100 /* Generate offline map */,
				10B782032BE55C52007EAE6C /* Generate offline map with custom parameters */,
				10D321942BDB1C2E00B39B1B /* Generate offline map with local basemap */,
				D7553CD62AE2DFEC00DC2A70 /* Geocode offline */,
				0044288C29C90BD500160767 /* Get elevation at point on surface */,
				D704AA562AB22B7A00A3BB63 /* Group layers together */,
				102B6A352BFD5AD1009F763C /* Identify features in WMS layer */,
				D731F3BD2AD0D22500A8431E /* Identify graphics */,
				D70082E72ACF8F6C00E0C3C2 /* Identify KML features */,
				D751018A2A2E960300B8FA48 /* Identify layer features */,
				D7464F182ACE0445007FEE88 /* Identify raster cell */,
				D75E5EE52CC0340100252595 /* List contents of KML file */,
				D776880E2B69826B007C3860 /* List spatial reference transformations */,
				D718A1E92B575FD900447087 /* Manage bookmarks */,
				D752D93C2A3914E5003EB25E /* Manage operational layers */,
				D73E61952BDAEE6600457932 /* Match viewpoint of geo views */,
				D7ABA2F52A3256610021822B /* Measure distance in scene */,
				D7352F8D2BD992C40013FFEF /* Monitor changes to draw status */,
				D71371782BD88ECC00EB2F86 /* Monitor changes to layer view state */,
				D752D9422A3A6EB8003EB25E /* Monitor changes to map load status */,
				75DD739029D38B1B0010229D /* Navigate route */,
				D7588F5B2B7D8DAA008B75E2 /* Navigate route with rerouting */,
				D76929F32B4F78340047205E /* Orbit camera around object */,
				D7232EDD2AC1E5410079ABFF /* Play KML tour */,
				E0EA0B75286638FD00C9621D /* Project geometry */,
				3E9F77712C6A609B0022CAB5 /* Query feature count and extent */,
				108EC03F29D25AE1000F35D0 /* Query feature table */,
				D73F06652B5EE73D000B574F /* Query features with Arcade expression */,
				D7BA38962BFBFC0F009954F5 /* Query related features */,
				D7A85A052CD5ABF5009DC68A /* Query with CQL filters */,
				D7ECF5942AB8BDCA003FB2BE /* Render multilayer symbols */,
				1CAB8D402A3CEAB0002AA649 /* Run valve isolation trace */,
				D75F66322B48EABC00434974 /* Search for web map */,
				00CB913628481475005C2C5D /* Search with geocode */,
				E004A6F4284FA3C5002A1FE6 /* Select features in feature layer */,
				954AEDEF2C01332F00265114 /* Select features in scene layer */,
				00B042E3282EDC690072E1B4 /* Set basemap */,
				D7C3AB462B683291008909B9 /* Set feature request mode */,
				3E720F9B2C619ACD00E22A9E /* Set initial viewpoint */,
				D734FA072A183A5A00246D7E /* Set max extent */,
				D7EAF34F2A1C011000D822C4 /* Set min and max scale */,
				D76CE8D62BFD7047009A8686 /* Set reference scale */,
				3EEDE7CC2C5D735E00510104 /* Set spatial reference */,
				95F3A52C2C07F0A600885DED /* Set surface navigation constraint */,
				E088E1552862578800413100 /* Set surface placement mode */,
				D769C20D2A28FF8600030F61 /* Set up location-driven geotriggers */,
				E004A6B928414332002A1FE6 /* Set viewpoint rotation */,
				1C43BC782A43781100509BF8 /* Set visibility of subtype sublayer */,
				E004A6DE2846626A002A1FE6 /* Show callout */,
				D7EF5D712A269E2D00FEBDE5 /* Show coordinates in multiple formats */,
				E004A6E728493BBB002A1FE6 /* Show device location */,
				0044CDD72995C352004618CE /* Show device location history */,
				95F8912A2C46E9F00010EBED /* Show device location using indoor positioning */,
				4D126D6829CA1B6000CFB7A7 /* Show device location with NMEA data sources */,
				D722BD1E2A420D7E002C2087 /* Show extruded features */,
				00ABA94B2BF671FC00C0488C /* Show grid */,
				D751017D2A2E490800B8FA48 /* Show labels on layer */,
				D7CC33FB2A31475C00198EDF /* Show line of sight between points */,
				D7337C5C2ABD137400A5D865 /* Show mobile map package expiration date */,
				1C42E04129D2396B004FC4BE /* Show popup */,
				1C9B74C429DB43580038B06F /* Show realistic light and shadows */,
				E004A6F1284E4F80002A1FE6 /* Show result of spatial operations */,
				E066DD392860C9EE004D3D5B /* Show result of spatial relationships */,
				95A5721A2C0FDCCE006E8B48 /* Show scale bar */,
				95D2EE102C334D1D00683D53 /* Show service area */,
				1CAF831A2A20305F000E1E60 /* Show utility associations */,
				D7ABA2FB2A3287C10021822B /* Show viewshed from geoelement in scene */,
				0086F3FC28E3770900974721 /* Show viewshed from point in scene */,
				95DEB9B72C127A97009BEC35 /* Show viewshed from point on map */,
				00E7C15A2BBE1BF000B85D69 /* Snap geometry edits */,
				D71A9DE12D8CC88D00CA03CB /* Snap geometry edits with utility network rules */,
				D75B584D2AAFB2C20038B3B4 /* Style features with custom dictionary */,
				D71C909E2C6C249B0018C63E /* Style geometry types with symbols */,
				E066DD362860AB0B004D3D5B /* Style graphics with renderer */,
				E004A6E42846A609002A1FE6 /* Style graphics with symbols */,
				D77BC5352B59A2D3007B49B6 /* Style point with distance composite scene symbol */,
				D7058B0B2B59E44B000A888A /* Style point with scene symbol */,
				D74C8BFA2ABA5572007C76B8 /* Style symbols from mobile style file */,
				7573E81229D6134C00BEED9C /* Trace utility network */,
				D74EA7802B6DADA5008F6C7C /* Validate utility network topology */,
			);
			path = Samples;
			sourceTree = "<group>";
		};
		0074ABB328174B830037244A /* Display map */ = {
			isa = PBXGroup;
			children = (
				0074ABBE28174BCF0037244A /* DisplayMapView.swift */,
			);
			path = "Display map";
			sourceTree = "<group>";
		};
		0074ABC028174F430037244A /* Models */ = {
			isa = PBXGroup;
			children = (
				D72FE7022CE6D05600BBC0FE /* AppFavorites.swift */,
				00CCB8A4285BAF8700BBAB70 /* OnDemandResource.swift */,
				0074ABC128174F430037244A /* Sample.swift */,
			);
			path = Models;
			sourceTree = "<group>";
		};
		0086F3FC28E3770900974721 /* Show viewshed from point in scene */ = {
			isa = PBXGroup;
			children = (
				0042E24228E4BF8F001F33D6 /* ShowViewshedFromPointInSceneView.Model.swift */,
				0086F3FD28E3770900974721 /* ShowViewshedFromPointInSceneView.swift */,
				0042E24428E4F82B001F33D6 /* ShowViewshedFromPointInSceneView.ViewshedSettingsView.swift */,
			);
			path = "Show viewshed from point in scene";
			sourceTree = "<group>";
		};
		00966EE62811F64D009D3DD7 /* iOS */ = {
			isa = PBXGroup;
			children = (
				00E5402A27F775EA00CF66D5 /* Info.plist */,
			);
			path = iOS;
			sourceTree = "<group>";
		};
		00A7A1422A2FC58300F035F7 /* Display content of utility network container */ = {
			isa = PBXGroup;
			children = (
				00A7A1432A2FC58300F035F7 /* DisplayContentOfUtilityNetworkContainerView.swift */,
				00A7A1492A2FC5B700F035F7 /* DisplayContentOfUtilityNetworkContainerView.Model.swift */,
			);
			path = "Display content of utility network container";
			sourceTree = "<group>";
		};
		00ABA94B2BF671FC00C0488C /* Show grid */ = {
			isa = PBXGroup;
			children = (
				00ABA94D2BF6721700C0488C /* ShowGridView.swift */,
			);
			path = "Show grid";
			sourceTree = "<group>";
		};
		00B042E3282EDC690072E1B4 /* Set basemap */ = {
			isa = PBXGroup;
			children = (
				00B042E5282EDC690072E1B4 /* SetBasemapView.swift */,
			);
			path = "Set basemap";
			sourceTree = "<group>";
		};
		00B04FB3283EEB830026C882 /* Display overview map */ = {
			isa = PBXGroup;
			children = (
				00B04FB4283EEBA80026C882 /* DisplayOverviewMapView.swift */,
			);
			path = "Display overview map";
			sourceTree = "<group>";
		};
		00C94A0228B53DCC004E42D9 /* 7c4c679ab06a4df19dc497f577f111bd */ = {
			isa = PBXGroup;
			children = (
				00C94A0C28B53DE1004E42D9 /* raster-file */,
			);
			path = 7c4c679ab06a4df19dc497f577f111bd;
			sourceTree = "<group>";
		};
		00CB913628481475005C2C5D /* Search with geocode */ = {
			isa = PBXGroup;
			children = (
				00CB9137284814A4005C2C5D /* SearchWithGeocodeView.swift */,
			);
			path = "Search with geocode";
			sourceTree = "<group>";
		};
		00CCB8A6285D059300BBAB70 /* Portal Data */ = {
			isa = PBXGroup;
			children = (
				D762DA0D2D94C750001052DD /* 0fd3a39660d54c12b05d5f81f207dffd */,
				D74C8C002ABA6202007C76B8 /* 1bd036f221f54a99abc9e46ff3511cbf */,
				D7781D472B7EB03400E53C51 /* 4caec8c55ea2463982f1af7d9611b8d5 */,
				D7C16D1D2AC5FE8200689E89 /* 5a9b60cee9ba41e79640a06bcdf8084d */,
				00C94A0228B53DCC004E42D9 /* 7c4c679ab06a4df19dc497f577f111bd */,
				D701D7242A37C7E4006FF0C8 /* 07d62a792ab6496d9b772a24efea45d0 */,
				D7D1F3512ADDBE5D009CE2DA /* 7dd2f97bb007466ea939160d0de96a9d */,
				9537AFC82C220ECB000923C5 /* 9d2987a825c646468b3ce7512fb76e2d */,
				00D4EF8328638BF100B9CC30 /* 15a7cbd3af1e47cfa5d2c6b93dc44fc2 */,
				D7CE9F992AE2F575008F7A5F /* 22c3083d4fa74e3e9b25adfc9f8c0496 */,
				D7CDD38E2CB872EA00DE9766 /* 34da965ca51d4c68aa9b3a38edb29e00 */,
				D7BEBAC82CBDC81200F882E7 /* 52ca74b4ba8042b78b3c653696f34a9c */,
				00D4EF8E28638BF100B9CC30 /* 68ec42517cdd439e81b036210483e8e7 */,
				D762AF642BF6A96100ECE3C7 /* 74c0c9fa80f4498c9739cc42531e9948 */,
				D76000B52AF19FC900B3084D /* 260eb6535c824209964cf281766ebe43 */,
				D7C16D202AC5FE9800689E89 /* 290f0c571c394461a8b58b6775d0bd63 */,
				D713C6F62CB9B9A60073AA72 /* 324e4742820e46cfbe5029ff2c32cb1f */,
				1C965C4629DBA879002F8536 /* 681d6f7694644709a7c830ec57a2d72b */,
				004A2B962BED454300C297CE /* 740b663bff5e4198b9b6674af93f638a */,
				D7CE9F9C2AE2F585008F7A5F /* 3424d442ebe54f3cbf34462382d3aebe */,
				D735717F2CB613100046A433 /* 5028bf3513ff4c38b28822d010a4937c */,
				D707899A2CD16324000DF215 /* 8776cfc26eed4485a03de6316826384c */,
				D7C16D232AC5FEA600689E89 /* 12509ffdc684437f8f2656b0129d2c13 */,
				D7BB3DD12C5D781800FFCD56 /* 43809fd639f242fd8045ecbafd61a579 */,
				10D321912BDB187400B39B1B /* 85282f2aaa2844d8935cdb8722e22a93 */,
				D73F8CF22AB1089900CD39DA /* 751138a2e0844e06853522d54103222a */,
				D7BEBA9F2CBD9CCA00F882E7 /* 98092369c4ae4d549bbbd45dba993ebc */,
				D721EEA62ABDFF550040BE46 /* 174150279af74a2ba6f8b87a567f480b */,
				792222DB2A81AA5D00619FFE /* a8a942c228af4fac96baa78ad60f511f */,
				D7464F202ACE0910007FEE88 /* b5f977c78ec74b3a8857ca86d1d9b318 */,
				D7F8C03F2B605E720072BFA7 /* b5106355f1634b8996e634c04b6a930a */,
				D70539042CD0122D00F63F4A /* c78b149a1d52414682c86a5feeb13d30 */,
				00D4EF8128638BF100B9CC30 /* cb1b20748a9f4d128dad8a87244e3e37 */,
				4D126D7629CA3B3F00CFB7A7 /* d5bad9f4fee9483791e405880fb466da */,
				D77572AC2A295DC100F490CD /* d1453556d91e46dea191c20c398b82cd */,
				D75E5EEB2CC0466900252595 /* da301cb122874d5497f8a8f6c81eb36e */,
				D7E7D0862AEB3C36003AAD02 /* df193653ed39449195af0c9725701dca */,
				D70539082CD0122D00F63F4A /* e0d41b4b409a49a5a7ba11939d8535dc */,
				F111CCC2288B63DB00205358 /* e1f3a7254cb845b09450f54937c16061 */,
				D7C5233F2BED9BBF00E8221A /* e4a398afe9a945f3b0f4dca1e4faccb5 */,
				D7F8C03C2B605AF60072BFA7 /* e12b54ea799f4606a2712157cf9f6e41 */,
				D7C16D262AC5FEB600689E89 /* e87c154fb9c2487f999143df5b08e9b1 */,
				D7201D2A2CC6D829004BDB7D /* f4b742a57af344988b02227e2824ca5f */,
				D7497F3E2AC4BA4100167AD2 /* f5ff6f5556a945bca87ca513b8729a1e */,
			);
			path = "Portal Data";
			sourceTree = SOURCE_ROOT;
		};
		00D4EF7E2863840D00B9CC30 /* Add feature layers */ = {
			isa = PBXGroup;
			children = (
				00D4EF7F2863842100B9CC30 /* AddFeatureLayersView.swift */,
			);
			path = "Add feature layers";
			sourceTree = "<group>";
		};
		00D4EF8128638BF100B9CC30 /* cb1b20748a9f4d128dad8a87244e3e37 */ = {
			isa = PBXGroup;
			children = (
				00D4EF8228638BF100B9CC30 /* LA_Trails.geodatabase */,
			);
			path = cb1b20748a9f4d128dad8a87244e3e37;
			sourceTree = "<group>";
		};
		00D4EF8328638BF100B9CC30 /* 15a7cbd3af1e47cfa5d2c6b93dc44fc2 */ = {
			isa = PBXGroup;
			children = (
				00D4EFB02863CE6300B9CC30 /* ScottishWildlifeTrust_reserves */,
			);
			path = 15a7cbd3af1e47cfa5d2c6b93dc44fc2;
			sourceTree = "<group>";
		};
		00D4EF8E28638BF100B9CC30 /* 68ec42517cdd439e81b036210483e8e7 */ = {
			isa = PBXGroup;
			children = (
				00D4EF8F28638BF100B9CC30 /* AuroraCO.gpkg */,
			);
			path = 68ec42517cdd439e81b036210483e8e7;
			sourceTree = "<group>";
		};
		00E5400627F3CCA100CF66D5 = {
			isa = PBXGroup;
			children = (
				00966EE62811F64D009D3DD7 /* iOS */,
				0023DE5029D648FA0098243A /* macOS */,
				00CCB8A6285D059300BBAB70 /* Portal Data */,
				00E5401427F3CCA200CF66D5 /* Products */,
				003D7C332821EBCC009DDFD2 /* Scripts */,
				00E5400B27F3CCA100CF66D5 /* Shared */,
			);
			sourceTree = "<group>";
		};
		00E5400B27F3CCA100CF66D5 /* Shared */ = {
			isa = PBXGroup;
			children = (
				0074ABAF281742420037244A /* Supporting Files */,
				0074ABB228174B830037244A /* Samples */,
				00E5400C27F3CCA100CF66D5 /* SamplesApp.swift */,
				00E5400E27F3CCA200CF66D5 /* Assets.xcassets */,
				798C2DA62AFC505600EE7E97 /* PrivacyInfo.xcprivacy */,
				001C6DD827FE585A00D472C2 /* AppSecrets.swift.masque */,
				0074ABCA2817B8DB0037244A /* SamplesApp+Samples.swift.tache */,
			);
			path = Shared;
			sourceTree = "<group>";
		};
		00E5401427F3CCA200CF66D5 /* Products */ = {
			isa = PBXGroup;
			children = (
				00E5401327F3CCA200CF66D5 /* ArcGIS Maps SDK Samples.app */,
			);
			name = Products;
			sourceTree = "<group>";
		};
		00E7C15A2BBE1BF000B85D69 /* Snap geometry edits */ = {
			isa = PBXGroup;
			children = (
				00E7C1592BBE1BF000B85D69 /* SnapGeometryEditsView.swift */,
				00E1D90A2BC0AF97001AEB6A /* SnapGeometryEditsView.SnapSettingsView.swift */,
				00E1D90C2BC0B125001AEB6A /* SnapGeometryEditsView.GeometryEditorModel.swift */,
				00E1D90E2BC0B1E8001AEB6A /* SnapGeometryEditsView.GeometryEditorMenu.swift */,
			);
			path = "Snap geometry edits";
			sourceTree = "<group>";
		};
		102B6A352BFD5AD1009F763C /* Identify features in WMS layer */ = {
			isa = PBXGroup;
			children = (
				102B6A362BFD5B55009F763C /* IdentifyFeaturesInWMSLayerView.swift */,
			);
			path = "Identify features in WMS layer";
			sourceTree = "<group>";
		};
		108EC03F29D25AE1000F35D0 /* Query feature table */ = {
			isa = PBXGroup;
			children = (
				108EC04029D25B2C000F35D0 /* QueryFeatureTableView.swift */,
			);
			path = "Query feature table";
			sourceTree = "<group>";
		};
		10B782032BE55C52007EAE6C /* Generate offline map with custom parameters */ = {
			isa = PBXGroup;
			children = (
				10B782042BE55D7E007EAE6C /* GenerateOfflineMapWithCustomParametersView.swift */,
				10B782072BE5A058007EAE6C /* GenerateOfflineMapWithCustomParametersView.CustomParameters.swift */,
				10BD9EB32BF51B4B00ABDBD5 /* GenerateOfflineMapWithCustomParametersView.Model.swift */,
			);
			path = "Generate offline map with custom parameters";
			sourceTree = "<group>";
		};
		10CFF4C82DBAAEE10027F144 /* Add feature layer with time offset */ = {
			isa = PBXGroup;
			children = (
				10CFF4C92DBAAFAC0027F144 /* AddFeatureLayerWithTimeOffsetView.swift */,
			);
			path = "Add feature layer with time offset";
			sourceTree = "<group>";
		};
		10D321912BDB187400B39B1B /* 85282f2aaa2844d8935cdb8722e22a93 */ = {
			isa = PBXGroup;
			children = (
				10D321922BDB187400B39B1B /* naperville_imagery.tpkx */,
			);
			path = 85282f2aaa2844d8935cdb8722e22a93;
			sourceTree = "<group>";
		};
		10D321942BDB1C2E00B39B1B /* Generate offline map with local basemap */ = {
			isa = PBXGroup;
			children = (
				10D321952BDB1CB500B39B1B /* GenerateOfflineMapWithLocalBasemapView.swift */,
			);
			path = "Generate offline map with local basemap";
			sourceTree = "<group>";
		};
		1C0C1C3229D34DAE005C8B24 /* Change viewpoint */ = {
			isa = PBXGroup;
			children = (
				1C0C1C3429D34DAE005C8B24 /* ChangeViewpointView.swift */,
			);
			path = "Change viewpoint";
			sourceTree = "<group>";
		};
		1C19B4EA2A578E46001D2506 /* Create load report */ = {
			isa = PBXGroup;
			children = (
				1C19B4EF2A578E46001D2506 /* CreateLoadReportView.Model.swift */,
				1C19B4ED2A578E46001D2506 /* CreateLoadReportView.swift */,
				1C19B4EB2A578E46001D2506 /* CreateLoadReportView.Views.swift */,
			);
			path = "Create load report";
			sourceTree = "<group>";
		};
		1C2538472BABAC7B00337307 /* Augment reality to navigate route */ = {
			isa = PBXGroup;
			children = (
				1C2538532BABACB100337307 /* AugmentRealityToNavigateRouteView.swift */,
				1C2538522BABACB100337307 /* AugmentRealityToNavigateRouteView.ARSceneView.swift */,
			);
			path = "Augment reality to navigate route";
			sourceTree = "<group>";
		};
		1C26ED122A859525009B7721 /* Filter features in scene */ = {
			isa = PBXGroup;
			children = (
				1C26ED152A859525009B7721 /* FilterFeaturesInSceneView.swift */,
			);
			path = "Filter features in scene";
			sourceTree = "<group>";
		};
		1C29C9622DBAE5D10074028F /* Add WMTS layer */ = {
			isa = PBXGroup;
			children = (
				1C29C9532DBAE50D0074028F /* AddWMTSLayerView.swift */,
			);
			path = "Add WMTS layer";
			sourceTree = "<group>";
		};
		1C38915B2DBC36B000ADFDDC /* Add WFS layer */ = {
			isa = PBXGroup;
			children = (
				1C38915C2DBC36C700ADFDDC /* AddWFSLayerView.swift */,
			);
			path = "Add WFS layer";
			sourceTree = "<group>";
		};
		1C3B7DC22A5F64FC00907443 /* Analyze network with subnetwork trace */ = {
			isa = PBXGroup;
			children = (
				1C3B7DC32A5F64FC00907443 /* AnalyzeNetworkWithSubnetworkTraceView.Model.swift */,
				1C3B7DC62A5F64FC00907443 /* AnalyzeNetworkWithSubnetworkTraceView.swift */,
			);
			path = "Analyze network with subnetwork trace";
			sourceTree = "<group>";
		};
		1C42E04129D2396B004FC4BE /* Show popup */ = {
			isa = PBXGroup;
			children = (
				1C42E04329D2396B004FC4BE /* ShowPopupView.swift */,
			);
			path = "Show popup";
			sourceTree = "<group>";
		};
		1C43BC782A43781100509BF8 /* Set visibility of subtype sublayer */ = {
			isa = PBXGroup;
			children = (
				1C43BC7C2A43781100509BF8 /* SetVisibilityOfSubtypeSublayerView.Model.swift */,
				1C43BC7E2A43781100509BF8 /* SetVisibilityOfSubtypeSublayerView.swift */,
				1C43BC792A43781100509BF8 /* SetVisibilityOfSubtypeSublayerView.Views.swift */,
			);
			path = "Set visibility of subtype sublayer";
			sourceTree = "<group>";
		};
		1C8EC7422BAE2891001A6929 /* Augment reality to collect data */ = {
			isa = PBXGroup;
			children = (
				1C8EC7432BAE2891001A6929 /* AugmentRealityToCollectDataView.swift */,
			);
			path = "Augment reality to collect data";
			sourceTree = "<group>";
		};
		1C965C4629DBA879002F8536 /* 681d6f7694644709a7c830ec57a2d72b */ = {
			isa = PBXGroup;
			children = (
				004FE87029DF5D8700075217 /* Bristol */,
			);
			path = 681d6f7694644709a7c830ec57a2d72b;
			sourceTree = "<group>";
		};
		1C9B74C429DB43580038B06F /* Show realistic light and shadows */ = {
			isa = PBXGroup;
			children = (
				1C9B74C529DB43580038B06F /* ShowRealisticLightAndShadowsView.swift */,
			);
			path = "Show realistic light and shadows";
			sourceTree = "<group>";
		};
		1C9B74D229DB54560038B06F /* Change camera controller */ = {
			isa = PBXGroup;
			children = (
				1C9B74D529DB54560038B06F /* ChangeCameraControllerView.swift */,
			);
			path = "Change camera controller";
			sourceTree = "<group>";
		};
		1CAB8D402A3CEAB0002AA649 /* Run valve isolation trace */ = {
			isa = PBXGroup;
			children = (
				1CAB8D442A3CEAB0002AA649 /* RunValveIsolationTraceView.Model.swift */,
				1CAB8D472A3CEAB0002AA649 /* RunValveIsolationTraceView.swift */,
			);
			path = "Run valve isolation trace";
			sourceTree = "<group>";
		};
		1CAF831A2A20305F000E1E60 /* Show utility associations */ = {
			isa = PBXGroup;
			children = (
				1CAF831B2A20305F000E1E60 /* ShowUtilityAssociationsView.swift */,
			);
			path = "Show utility associations";
			sourceTree = "<group>";
		};
		218F35B229C28F4A00502022 /* Authenticate with OAuth */ = {
			isa = PBXGroup;
			children = (
				218F35B329C28F4A00502022 /* AuthenticateWithOAuthView.swift */,
			);
			path = "Authenticate with OAuth";
			sourceTree = "<group>";
		};
		3E54CF202C66AFA400DD2F18 /* Add web tiled layer */ = {
			isa = PBXGroup;
			children = (
				3E54CF212C66AFBE00DD2F18 /* AddWebTiledLayerView.swift */,
			);
			path = "Add web tiled layer";
			sourceTree = "<group>";
		};
		3E720F9B2C619ACD00E22A9E /* Set initial viewpoint */ = {
			isa = PBXGroup;
			children = (
				3E720F9C2C619B1700E22A9E /* SetInitialViewpointView.swift */,
			);
			path = "Set initial viewpoint";
			sourceTree = "<group>";
		};
		3E9F77712C6A609B0022CAB5 /* Query feature count and extent */ = {
			isa = PBXGroup;
			children = (
				3E9F77722C6A60FA0022CAB5 /* QueryFeatureCountAndExtentView.swift */,
			);
			path = "Query feature count and extent";
			sourceTree = "<group>";
		};
		3EEDE7CC2C5D735E00510104 /* Set spatial reference */ = {
			isa = PBXGroup;
			children = (
				3EEDE7CD2C5D73F700510104 /* SetSpatialReferenceView.swift */,
			);
			path = "Set spatial reference";
			sourceTree = "<group>";
		};
		4C8126DB2DBBCED7006EF7D2 /* Apply style to WMS layer */ = {
			isa = PBXGroup;
			children = (
				4C8126DC2DBBCEFE006EF7D2 /* ApplyStyleToWMSLayerView.swift */,
			);
			path = "Apply style to WMS layer";
			sourceTree = "<group>";
		};
		4D126D6829CA1B6000CFB7A7 /* Show device location with NMEA data sources */ = {
			isa = PBXGroup;
			children = (
				4D126D6929CA1B6000CFB7A7 /* ShowDeviceLocationWithNMEADataSourcesView.swift */,
				4D126D7D29CA43D200CFB7A7 /* ShowDeviceLocationWithNMEADataSourcesView.Model.swift */,
				4D126D7129CA1E1800CFB7A7 /* FileNMEASentenceReader.swift */,
			);
			path = "Show device location with NMEA data sources";
			sourceTree = "<group>";
		};
		4D126D7629CA3B3F00CFB7A7 /* d5bad9f4fee9483791e405880fb466da */ = {
			isa = PBXGroup;
			children = (
				4D126D7B29CA3E6000CFB7A7 /* Redlands.nmea */,
			);
			path = d5bad9f4fee9483791e405880fb466da;
			sourceTree = "<group>";
		};
		4D2ADC3E29C26D05003B367F /* Add dynamic entity layer */ = {
			isa = PBXGroup;
			children = (
				4D2ADC3F29C26D05003B367F /* AddDynamicEntityLayerView.swift */,
				4D2ADC6629C50BD6003B367F /* AddDynamicEntityLayerView.Model.swift */,
				4D2ADC6829C50C4C003B367F /* AddDynamicEntityLayerView.SettingsView.swift */,
				00F279D52AF418DC00CECAF8 /* AddDynamicEntityLayerView.VehicleCallout.swift */,
			);
			path = "Add dynamic entity layer";
			sourceTree = "<group>";
		};
		4D2ADC5329C4F612003B367F /* Change map view background */ = {
			isa = PBXGroup;
			children = (
				4D2ADC5529C4F612003B367F /* ChangeMapViewBackgroundView.swift */,
				4D2ADC5829C4F612003B367F /* ChangeMapViewBackgroundView.SettingsView.swift */,
				4D2ADC6129C5071C003B367F /* ChangeMapViewBackgroundView.Model.swift */,
			);
			path = "Change map view background";
			sourceTree = "<group>";
		};
		7573E81229D6134C00BEED9C /* Trace utility network */ = {
			isa = PBXGroup;
			children = (
				7573E81329D6134C00BEED9C /* TraceUtilityNetworkView.Model.swift */,
				7573E81529D6134C00BEED9C /* TraceUtilityNetworkView.Enums.swift */,
				7573E81729D6134C00BEED9C /* TraceUtilityNetworkView.Views.swift */,
				7573E81829D6134C00BEED9C /* TraceUtilityNetworkView.swift */,
			);
			path = "Trace utility network";
			sourceTree = "<group>";
		};
		75DD739029D38B1B0010229D /* Navigate route */ = {
			isa = PBXGroup;
			children = (
				75DD739129D38B1B0010229D /* NavigateRouteView.swift */,
			);
			path = "Navigate route";
			sourceTree = "<group>";
		};
		792222DB2A81AA5D00619FFE /* a8a942c228af4fac96baa78ad60f511f */ = {
			isa = PBXGroup;
			children = (
				792222DC2A81AA5D00619FFE /* AIS_MarineCadastre_SelectedVessels_CustomDataSource.jsonl */,
			);
			path = a8a942c228af4fac96baa78ad60f511f;
			sourceTree = "<group>";
		};
		79B7B8082A1BF8B300F57C27 /* Create and save KML file */ = {
			isa = PBXGroup;
			children = (
				79302F842A1ED4E30002336A /* CreateAndSaveKMLView.Model.swift */,
				79B7B8092A1BF8EC00F57C27 /* CreateAndSaveKMLView.swift */,
				79302F862A1ED71B0002336A /* CreateAndSaveKMLView.Views.swift */,
			);
			path = "Create and save KML file";
			sourceTree = "<group>";
		};
		79D84D0C2A815BED00F45262 /* Add custom dynamic entity data source */ = {
			isa = PBXGroup;
			children = (
				79D84D0D2A815C5B00F45262 /* AddCustomDynamicEntityDataSourceView.swift */,
				7900C5F52A83FC3F002D430F /* AddCustomDynamicEntityDataSourceView.Vessel.swift */,
			);
			path = "Add custom dynamic entity data source";
			sourceTree = "<group>";
		};
		88F93CBE29C3D4E30006B28E /* Create and edit geometries */ = {
			isa = PBXGroup;
			children = (
				88F93CC029C3D59C0006B28E /* CreateAndEditGeometriesView.swift */,
			);
			path = "Create and edit geometries";
			sourceTree = "<group>";
		};
		9537AFC82C220ECB000923C5 /* 9d2987a825c646468b3ce7512fb76e2d */ = {
			isa = PBXGroup;
			children = (
				9537AFD62C220EF0000923C5 /* ExchangeSetwithoutUpdates */,
			);
			path = 9d2987a825c646468b3ce7512fb76e2d;
			sourceTree = "<group>";
		};
		954AEDEF2C01332F00265114 /* Select features in scene layer */ = {
			isa = PBXGroup;
			children = (
				954AEDED2C01332600265114 /* SelectFeaturesInSceneLayerView.swift */,
			);
			path = "Select features in scene layer";
			sourceTree = "<group>";
		};
		955271622C0E6750009B1ED4 /* Add raster from service */ = {
			isa = PBXGroup;
			children = (
				955271602C0E6749009B1ED4 /* AddRasterFromServiceView.swift */,
			);
			path = "Add raster from service";
			sourceTree = "<group>";
		};
		955AFAC52C10FD74009C8FE5 /* Apply mosaic rule to rasters */ = {
			isa = PBXGroup;
			children = (
				955AFAC32C10FD6F009C8FE5 /* ApplyMosaicRuleToRastersView.swift */,
			);
			path = "Apply mosaic rule to rasters";
			sourceTree = "<group>";
		};
		9579FCEB2C3360CA00FC8A1D /* Edit feature attachments */ = {
			isa = PBXGroup;
			children = (
				9579FCE92C3360BB00FC8A1D /* EditFeatureAttachmentsView.swift */,
				9547085B2C3C719800CA8579 /* EditFeatureAttachmentsView.Model.swift */,
			);
			path = "Edit feature attachments";
			sourceTree = "<group>";
		};
		95A5721A2C0FDCCE006E8B48 /* Show scale bar */ = {
			isa = PBXGroup;
			children = (
				95A572182C0FDCC9006E8B48 /* ShowScaleBarView.swift */,
			);
			path = "Show scale bar";
			sourceTree = "<group>";
		};
		95D2EE102C334D1D00683D53 /* Show service area */ = {
			isa = PBXGroup;
			children = (
				95D2EE0E2C334D1600683D53 /* ShowServiceAreaView.swift */,
			);
			path = "Show service area";
			sourceTree = "<group>";
		};
		95DEB9B72C127A97009BEC35 /* Show viewshed from point on map */ = {
			isa = PBXGroup;
			children = (
				95DEB9B52C127A92009BEC35 /* ShowViewshedFromPointOnMapView.swift */,
			);
			path = "Show viewshed from point on map";
			sourceTree = "<group>";
		};
		95E980732C26185000CB8912 /* Browse OGC API feature service */ = {
			isa = PBXGroup;
			children = (
				95E980702C26183000CB8912 /* BrowseOGCAPIFeatureServiceView.swift */,
			);
			path = "Browse OGC API feature service";
			sourceTree = "<group>";
		};
		95F3A52C2C07F0A600885DED /* Set surface navigation constraint */ = {
			isa = PBXGroup;
			children = (
				95F3A52A2C07F09C00885DED /* SetSurfaceNavigationConstraintView.swift */,
			);
			path = "Set surface navigation constraint";
			sourceTree = "<group>";
		};
		95F8912A2C46E9F00010EBED /* Show device location using indoor positioning */ = {
			isa = PBXGroup;
			children = (
				95F891282C46E9D60010EBED /* ShowDeviceLocationUsingIndoorPositioningView.swift */,
				9503056D2C46ECB70091B32D /* ShowDeviceLocationUsingIndoorPositioningView.Model.swift */,
			);
			path = "Show device location using indoor positioning";
			sourceTree = "<group>";
		};
		D70082E72ACF8F6C00E0C3C2 /* Identify KML features */ = {
			isa = PBXGroup;
			children = (
				D70082EA2ACF900100E0C3C2 /* IdentifyKMLFeaturesView.swift */,
			);
			path = "Identify KML features";
			sourceTree = "<group>";
		};
		D7010EBA2B05616900D43F55 /* Display scene from mobile scene package */ = {
			isa = PBXGroup;
			children = (
				D7010EBC2B05616900D43F55 /* DisplaySceneFromMobileScenePackageView.swift */,
			);
			path = "Display scene from mobile scene package";
			sourceTree = "<group>";
		};
		D701D7242A37C7E4006FF0C8 /* 07d62a792ab6496d9b772a24efea45d0 */ = {
			isa = PBXGroup;
			children = (
				D701D72B2A37C7F7006FF0C8 /* bradley_low_3ds */,
			);
			path = 07d62a792ab6496d9b772a24efea45d0;
			sourceTree = "<group>";
		};
		D704AA562AB22B7A00A3BB63 /* Group layers together */ = {
			isa = PBXGroup;
			children = (
				D704AA592AB22C1A00A3BB63 /* GroupLayersTogetherView.swift */,
				D75C35662AB50338003CD55F /* GroupLayersTogetherView.GroupLayerListView.swift */,
			);
			path = "Group layers together";
			sourceTree = "<group>";
		};
		D70539042CD0122D00F63F4A /* c78b149a1d52414682c86a5feeb13d30 */ = {
			isa = PBXGroup;
			children = (
				D70539032CD0122D00F63F4A /* mil2525d.stylx */,
			);
			path = c78b149a1d52414682c86a5feeb13d30;
			sourceTree = "<group>";
		};
		D70539082CD0122D00F63F4A /* e0d41b4b409a49a5a7ba11939d8535dc */ = {
			isa = PBXGroup;
			children = (
				D705390F2CD0127700F63F4A /* militaryoverlay.geodatabase */,
			);
			path = e0d41b4b409a49a5a7ba11939d8535dc;
			sourceTree = "<group>";
		};
		D7058B0B2B59E44B000A888A /* Style point with scene symbol */ = {
			isa = PBXGroup;
			children = (
				D7058B0D2B59E44B000A888A /* StylePointWithSceneSymbolView.swift */,
			);
			path = "Style point with scene symbol";
			sourceTree = "<group>";
		};
		D70789912CD160FD000DF215 /* Apply dictionary renderer to graphics overlay */ = {
			isa = PBXGroup;
			children = (
				D707898E2CD160FD000DF215 /* ApplyDictionaryRendererToGraphicsOverlayView.swift */,
			);
			path = "Apply dictionary renderer to graphics overlay";
			sourceTree = "<group>";
		};
		D707899A2CD16324000DF215 /* 8776cfc26eed4485a03de6316826384c */ = {
			isa = PBXGroup;
			children = (
				D70789992CD16324000DF215 /* Mil2525DMessages.xml */,
			);
			path = 8776cfc26eed4485a03de6316826384c;
			sourceTree = "<group>";
		};
		D7084FA42AD771AA00EC7F4F /* Augment reality to fly over scene */ = {
			isa = PBXGroup;
			children = (
				D7084FA62AD771AA00EC7F4F /* AugmentRealityToFlyOverSceneView.swift */,
			);
			path = "Augment reality to fly over scene";
			sourceTree = "<group>";
		};
		D71099692A27D8880065A1C1 /* Densify and generalize geometry */ = {
			isa = PBXGroup;
			children = (
				D710996C2A27D9210065A1C1 /* DensifyAndGeneralizeGeometryView.swift */,
				D710996F2A2802FA0065A1C1 /* DensifyAndGeneralizeGeometryView.SettingsView.swift */,
			);
			path = "Densify and generalize geometry";
			sourceTree = "<group>";
		};
		D71371782BD88ECC00EB2F86 /* Monitor changes to layer view state */ = {
			isa = PBXGroup;
			children = (
				D71371752BD88ECC00EB2F86 /* MonitorChangesToLayerViewStateView.swift */,
			);
			path = "Monitor changes to layer view state";
			sourceTree = "<group>";
		};
		D713C6D42CB990600073AA72 /* Add KML layer */ = {
			isa = PBXGroup;
			children = (
				D713C6D12CB990600073AA72 /* AddKMLLayerView.swift */,
			);
			path = "Add KML layer";
			sourceTree = "<group>";
		};
		D713C6F62CB9B9A60073AA72 /* 324e4742820e46cfbe5029ff2c32cb1f */ = {
			isa = PBXGroup;
			children = (
				D713C6F52CB9B9A60073AA72 /* US_State_Capitals.kml */,
			);
			path = 324e4742820e46cfbe5029ff2c32cb1f;
			sourceTree = "<group>";
		};
		D71563E62D5AC2B600D2E948 /* Create KML multi-track */ = {
			isa = PBXGroup;
			children = (
				D71563E32D5AC2B600D2E948 /* CreateKMLMultiTrackView.swift */,
				D789AAAC2D66C718007A8E0E /* CreateKMLMultiTrackView.Model.swift */,
			);
			path = "Create KML multi-track";
			sourceTree = "<group>";
		};
		D718A1E92B575FD900447087 /* Manage bookmarks */ = {
			isa = PBXGroup;
			children = (
				D718A1EA2B575FD900447087 /* ManageBookmarksView.swift */,
			);
			path = "Manage bookmarks";
			sourceTree = "<group>";
		};
		D71A9DE12D8CC88D00CA03CB /* Snap geometry edits with utility network rules */ = {
			isa = PBXGroup;
			children = (
				D71A9DE02D8CC88D00CA03CB /* SnapGeometryEditsWithUtilityNetworkRulesView.swift */,
				D703F04C2D9334AC0077E3A8 /* SnapGeometryEditsWithUtilityNetworkRulesView.Model.swift */,
			);
			path = "Snap geometry edits with utility network rules";
			sourceTree = "<group>";
		};
		D71C5F602AAA7854006599FD /* Create symbol styles from web styles */ = {
			isa = PBXGroup;
			children = (
				D71C5F632AAA7A88006599FD /* CreateSymbolStylesFromWebStylesView.swift */,
			);
			path = "Create symbol styles from web styles";
			sourceTree = "<group>";
		};
		D71C909E2C6C249B0018C63E /* Style geometry types with symbols */ = {
			isa = PBXGroup;
			children = (
				D71C909C2C6C249B0018C63E /* StyleGeometryTypesWithSymbolsView.swift */,
				D71C909D2C6C249B0018C63E /* StyleGeometryTypesWithSymbolsView.Views.swift */,
			);
			path = "Style geometry types with symbols";
			sourceTree = "<group>";
		};
		D7201CD72CC6B710004BDB7D /* Add tiled layer as basemap */ = {
			isa = PBXGroup;
			children = (
				D7201CD42CC6B710004BDB7D /* AddTiledLayerAsBasemapView.swift */,
			);
			path = "Add tiled layer as basemap";
			sourceTree = "<group>";
		};
		D7201D032CC6D3B5004BDB7D /* Add vector tiled layer from custom style */ = {
			isa = PBXGroup;
			children = (
				D7201D002CC6D3B5004BDB7D /* AddVectorTiledLayerFromCustomStyleView.swift */,
			);
			path = "Add vector tiled layer from custom style";
			sourceTree = "<group>";
		};
		D7201D2A2CC6D829004BDB7D /* f4b742a57af344988b02227e2824ca5f */ = {
			isa = PBXGroup;
			children = (
				D7201D292CC6D829004BDB7D /* dodge_city.vtpk */,
			);
			path = f4b742a57af344988b02227e2824ca5f;
			sourceTree = "<group>";
		};
		D721EEA62ABDFF550040BE46 /* 174150279af74a2ba6f8b87a567f480b */ = {
			isa = PBXGroup;
			children = (
				D721EEA72ABDFF550040BE46 /* LothianRiversAnno.mmpk */,
			);
			path = 174150279af74a2ba6f8b87a567f480b;
			sourceTree = "<group>";
		};
		D722BD1E2A420D7E002C2087 /* Show extruded features */ = {
			isa = PBXGroup;
			children = (
				D722BD212A420DAD002C2087 /* ShowExtrudedFeaturesView.swift */,
			);
			path = "Show extruded features";
			sourceTree = "<group>";
		};
		D7232EDD2AC1E5410079ABFF /* Play KML tour */ = {
			isa = PBXGroup;
			children = (
				D7232EE02AC1E5AA0079ABFF /* PlayKMLTourView.swift */,
			);
			path = "Play KML tour";
			sourceTree = "<group>";
		};
		D72F27292ADA1E4400F906DA /* Augment reality to show tabletop scene */ = {
			isa = PBXGroup;
			children = (
				D72F272B2ADA1E4400F906DA /* AugmentRealityToShowTabletopSceneView.swift */,
			);
			path = "Augment reality to show tabletop scene";
			sourceTree = "<group>";
		};
		D731F3BD2AD0D22500A8431E /* Identify graphics */ = {
			isa = PBXGroup;
			children = (
				D731F3C02AD0D2AC00A8431E /* IdentifyGraphicsView.swift */,
			);
			path = "Identify graphics";
			sourceTree = "<group>";
		};
		D7337C5C2ABD137400A5D865 /* Show mobile map package expiration date */ = {
			isa = PBXGroup;
			children = (
				D7337C5F2ABD142D00A5D865 /* ShowMobileMapPackageExpirationDateView.swift */,
			);
			path = "Show mobile map package expiration date";
			sourceTree = "<group>";
		};
		D733CA182BED980D00FBDE4C /* Edit and sync features with feature service */ = {
			isa = PBXGroup;
			children = (
				D733CA152BED980D00FBDE4C /* EditAndSyncFeaturesWithFeatureServiceView.swift */,
				D74ECD0C2BEEAE2F007C0FA6 /* EditAndSyncFeaturesWithFeatureServiceView.Model.swift */,
			);
			path = "Edit and sync features with feature service";
			sourceTree = "<group>";
		};
		D734FA072A183A5A00246D7E /* Set max extent */ = {
			isa = PBXGroup;
			children = (
				D734FA092A183A5B00246D7E /* SetMaxExtentView.swift */,
			);
			path = "Set max extent";
			sourceTree = "<group>";
		};
		D7352F8D2BD992C40013FFEF /* Monitor changes to draw status */ = {
			isa = PBXGroup;
			children = (
				D7352F8A2BD992C40013FFEF /* MonitorChangesToDrawStatusView.swift */,
			);
			path = "Monitor changes to draw status";
			sourceTree = "<group>";
		};
		D735717F2CB613100046A433 /* 5028bf3513ff4c38b28822d010a4937c */ = {
			isa = PBXGroup;
			children = (
				D73571D62CB6131E0046A433 /* hydrography */,
			);
			path = 5028bf3513ff4c38b28822d010a4937c;
			sourceTree = "<group>";
		};
		D73E61952BDAEE6600457932 /* Match viewpoint of geo views */ = {
			isa = PBXGroup;
			children = (
				D73E61922BDAEE6600457932 /* MatchViewpointOfGeoViewsView.swift */,
			);
			path = "Match viewpoint of geo views";
			sourceTree = "<group>";
		};
		D73E619D2BDB21F400457932 /* Edit with branch versioning */ = {
			isa = PBXGroup;
			children = (
				D73E619A2BDB21F400457932 /* EditWithBranchVersioningView.swift */,
				D7114A0C2BDC6A3300FA68CA /* EditWithBranchVersioningView.Model.swift */,
				D7044B952BE18D73000F2C43 /* EditWithBranchVersioningView.Views.swift */,
			);
			path = "Edit with branch versioning";
			sourceTree = "<group>";
		};
		D73F06652B5EE73D000B574F /* Query features with Arcade expression */ = {
			isa = PBXGroup;
			children = (
				D73F06662B5EE73D000B574F /* QueryFeaturesWithArcadeExpressionView.swift */,
			);
			path = "Query features with Arcade expression";
			sourceTree = "<group>";
		};
		D73F8CF22AB1089900CD39DA /* 751138a2e0844e06853522d54103222a */ = {
			isa = PBXGroup;
			children = (
				D73F8CF32AB1089900CD39DA /* Restaurant.stylx */,
			);
			path = 751138a2e0844e06853522d54103222a;
			sourceTree = "<group>";
		};
		D73FABE82AD4A0370048EC70 /* Create mobile geodatabase */ = {
			isa = PBXGroup;
			children = (
				D71FCB892AD6277E000E517C /* CreateMobileGeodatabaseView.Model.swift */,
				D73FC0FC2AD4A18D0067A19B /* CreateMobileGeodatabaseView.swift */,
			);
			path = "Create mobile geodatabase";
			sourceTree = "<group>";
		};
		D73FCFF32B02A3AA0006360D /* Find address with reverse geocode */ = {
			isa = PBXGroup;
			children = (
				D73FCFF42B02A3AA0006360D /* FindAddressWithReverseGeocodeView.swift */,
			);
			path = "Find address with reverse geocode";
			sourceTree = "<group>";
		};
		D742E48E2B04132B00690098 /* Display web scene from portal item */ = {
			isa = PBXGroup;
			children = (
				D742E48F2B04132B00690098 /* DisplayWebSceneFromPortalItemView.swift */,
			);
			path = "Display web scene from portal item";
			sourceTree = "<group>";
		};
		D744FD132A2112360084A66C /* Create convex hull around points */ = {
			isa = PBXGroup;
			children = (
				D744FD162A2112D90084A66C /* CreateConvexHullAroundPointsView.swift */,
			);
			path = "Create convex hull around points";
			sourceTree = "<group>";
		};
		D7464F182ACE0445007FEE88 /* Identify raster cell */ = {
			isa = PBXGroup;
			children = (
				D7464F1D2ACE04B3007FEE88 /* IdentifyRasterCellView.swift */,
			);
			path = "Identify raster cell";
			sourceTree = "<group>";
		};
		D7464F202ACE0910007FEE88 /* b5f977c78ec74b3a8857ca86d1d9b318 */ = {
			isa = PBXGroup;
			children = (
				D7464F2A2ACE0964007FEE88 /* SA_EVI_8Day_03May20 */,
			);
			path = b5f977c78ec74b3a8857ca86d1d9b318;
			sourceTree = "<group>";
		};
		D7497F382AC4B45300167AD2 /* Display dimensions */ = {
			isa = PBXGroup;
			children = (
				D7497F3B2AC4B4C100167AD2 /* DisplayDimensionsView.swift */,
			);
			path = "Display dimensions";
			sourceTree = "<group>";
		};
		D7497F3E2AC4BA4100167AD2 /* f5ff6f5556a945bca87ca513b8729a1e */ = {
			isa = PBXGroup;
			children = (
				D7497F3F2AC4BA4100167AD2 /* Edinburgh_Pylon_Dimensions.mmpk */,
			);
			path = f5ff6f5556a945bca87ca513b8729a1e;
			sourceTree = "<group>";
		};
		D74C8BFA2ABA5572007C76B8 /* Style symbols from mobile style file */ = {
			isa = PBXGroup;
			children = (
				D7337C592ABCFDB100A5D865 /* StyleSymbolsFromMobileStyleFileView.SymbolOptionsListView.swift */,
				D74C8BFD2ABA5605007C76B8 /* StyleSymbolsFromMobileStyleFileView.swift */,
			);
			path = "Style symbols from mobile style file";
			sourceTree = "<group>";
		};
		D74C8C002ABA6202007C76B8 /* 1bd036f221f54a99abc9e46ff3511cbf */ = {
			isa = PBXGroup;
			children = (
				D74C8C012ABA6202007C76B8 /* emoji-mobile.stylx */,
			);
			path = 1bd036f221f54a99abc9e46ff3511cbf;
			sourceTree = "<group>";
		};
		D74EA7802B6DADA5008F6C7C /* Validate utility network topology */ = {
			isa = PBXGroup;
			children = (
				D74EA7812B6DADA5008F6C7C /* ValidateUtilityNetworkTopologyView.swift */,
				D76495202B74687E0042699E /* ValidateUtilityNetworkTopologyView.Model.swift */,
				D7C97B552B75C10C0097CDA1 /* ValidateUtilityNetworkTopologyView.Views.swift */,
			);
			path = "Validate utility network topology";
			sourceTree = "<group>";
		};
		D74F6C412D0CD51B00D4FB15 /* Configure electronic navigational charts */ = {
			isa = PBXGroup;
			children = (
				D74F6C3E2D0CD51B00D4FB15 /* ConfigureElectronicNavigationalChartsView.swift */,
			);
			path = "Configure electronic navigational charts";
			sourceTree = "<group>";
		};
		D751017D2A2E490800B8FA48 /* Show labels on layer */ = {
			isa = PBXGroup;
			children = (
				D75101802A2E493600B8FA48 /* ShowLabelsOnLayerView.swift */,
			);
			path = "Show labels on layer";
			sourceTree = "<group>";
		};
		D751018A2A2E960300B8FA48 /* Identify layer features */ = {
			isa = PBXGroup;
			children = (
				D751018D2A2E962D00B8FA48 /* IdentifyLayerFeaturesView.swift */,
			);
			path = "Identify layer features";
			sourceTree = "<group>";
		};
		D751B4C72CD3E572005CE750 /* Add KML layer with network links */ = {
			isa = PBXGroup;
			children = (
				D751B4C42CD3E572005CE750 /* AddKMLLayerWithNetworkLinksView.swift */,
			);
			path = "Add KML layer with network links";
			sourceTree = "<group>";
		};
		D752D93C2A3914E5003EB25E /* Manage operational layers */ = {
			isa = PBXGroup;
			children = (
				D752D93F2A39154C003EB25E /* ManageOperationalLayersView.swift */,
			);
			path = "Manage operational layers";
			sourceTree = "<group>";
		};
		D752D9422A3A6EB8003EB25E /* Monitor changes to map load status */ = {
			isa = PBXGroup;
			children = (
				D752D9452A3A6F7F003EB25E /* MonitorChangesToMapLoadStatusView.swift */,
			);
			path = "Monitor changes to map load status";
			sourceTree = "<group>";
		};
		D752D95B2A3BCDD4003EB25E /* Display map from portal item */ = {
			isa = PBXGroup;
			children = (
				D752D95E2A3BCE06003EB25E /* DisplayMapFromPortalItemView.swift */,
			);
			path = "Display map from portal item";
			sourceTree = "<group>";
		};
		D75362CC2A1E862B00D83028 /* Apply unique value renderer */ = {
			isa = PBXGroup;
			children = (
				D75362D12A1E886700D83028 /* ApplyUniqueValueRendererView.swift */,
			);
			path = "Apply unique value renderer";
			sourceTree = "<group>";
		};
		D7553CD62AE2DFEC00DC2A70 /* Geocode offline */ = {
			isa = PBXGroup;
			children = (
				D72C43F22AEB066D00B6157B /* GeocodeOfflineView.Model.swift */,
				D7553CD82AE2DFEC00DC2A70 /* GeocodeOfflineView.swift */,
			);
			path = "Geocode offline";
			sourceTree = "<group>";
		};
		D7588F5B2B7D8DAA008B75E2 /* Navigate route with rerouting */ = {
			isa = PBXGroup;
			children = (
				D7588F5C2B7D8DAA008B75E2 /* NavigateRouteWithReroutingView.swift */,
				D7781D4A2B7ECCB700E53C51 /* NavigateRouteWithReroutingView.Model.swift */,
			);
			path = "Navigate route with rerouting";
			sourceTree = "<group>";
		};
		D75B584D2AAFB2C20038B3B4 /* Style features with custom dictionary */ = {
			isa = PBXGroup;
			children = (
				D75B58502AAFB3030038B3B4 /* StyleFeaturesWithCustomDictionaryView.swift */,
			);
			path = "Style features with custom dictionary";
			sourceTree = "<group>";
		};
		D75E5EE52CC0340100252595 /* List contents of KML file */ = {
			isa = PBXGroup;
			children = (
				D75E5EE22CC0340100252595 /* ListContentsOfKMLFileView.swift */,
			);
			path = "List contents of KML file";
			sourceTree = "<group>";
		};
		D75E5EEB2CC0466900252595 /* da301cb122874d5497f8a8f6c81eb36e */ = {
			isa = PBXGroup;
			children = (
				D75E5EEA2CC0466900252595 /* esri_test_data.kmz */,
			);
			path = da301cb122874d5497f8a8f6c81eb36e;
			sourceTree = "<group>";
		};
		D75E5EF02CC049D500252595 /* Edit features using feature forms */ = {
			isa = PBXGroup;
			children = (
				D75E5EED2CC049D500252595 /* EditFeaturesUsingFeatureFormsView.swift */,
			);
			path = "Edit features using feature forms";
			sourceTree = "<group>";
		};
		D75F66322B48EABC00434974 /* Search for web map */ = {
			isa = PBXGroup;
			children = (
				D75F66332B48EABC00434974 /* SearchForWebMapView.swift */,
				D7C6420B2B4F47E10042B8F7 /* SearchForWebMapView.Model.swift */,
				D71D516D2B51D7B600B2A2BE /* SearchForWebMapView.Views.swift */,
			);
			path = "Search for web map";
			sourceTree = "<group>";
		};
		D76000AA2AF19C2300B3084D /* Find route in mobile map package */ = {
			isa = PBXGroup;
			children = (
				D73723782AF5ADD700846884 /* FindRouteInMobileMapPackageView.MobileMapView.swift */,
				D73723742AF5877500846884 /* FindRouteInMobileMapPackageView.Models.swift */,
				D76000AB2AF19C2300B3084D /* FindRouteInMobileMapPackageView.swift */,
			);
			path = "Find route in mobile map package";
			sourceTree = "<group>";
		};
		D76000B52AF19FC900B3084D /* 260eb6535c824209964cf281766ebe43 */ = {
			isa = PBXGroup;
			children = (
				D76000B62AF19FCA00B3084D /* SanFrancisco.mmpk */,
			);
			path = 260eb6535c824209964cf281766ebe43;
			sourceTree = "<group>";
		};
		D762AF5E2BF6A7B900ECE3C7 /* Edit features with feature-linked annotation */ = {
			isa = PBXGroup;
			children = (
				D762AF5B2BF6A7B900ECE3C7 /* EditFeaturesWithFeatureLinkedAnnotationView.swift */,
				D7BA38902BFBC476009954F5 /* EditFeaturesWithFeatureLinkedAnnotationView.Model.swift */,
			);
			path = "Edit features with feature-linked annotation";
			sourceTree = "<group>";
		};
		D762AF642BF6A96100ECE3C7 /* 74c0c9fa80f4498c9739cc42531e9948 */ = {
			isa = PBXGroup;
			children = (
				D762AF632BF6A96100ECE3C7 /* loudoun_anno.geodatabase */,
			);
			path = 74c0c9fa80f4498c9739cc42531e9948;
			sourceTree = "<group>";
		};
		D762DA0D2D94C750001052DD /* 0fd3a39660d54c12b05d5f81f207dffd */ = {
			isa = PBXGroup;
			children = (
				D762DA0C2D94C750001052DD /* NapervilleGasUtilities.geodatabase */,
			);
			path = 0fd3a39660d54c12b05d5f81f207dffd;
			sourceTree = "<group>";
		};
		D7635FEA2B9272CB0044AB97 /* Display clusters */ = {
			isa = PBXGroup;
			children = (
				D7635FED2B9272CB0044AB97 /* DisplayClustersView.swift */,
			);
			path = "Display clusters";
			sourceTree = "<group>";
		};
		D7635FF32B9277DC0044AB97 /* Configure clusters */ = {
			isa = PBXGroup;
			children = (
				D7635FF82B9277DC0044AB97 /* ConfigureClustersView.swift */,
				D7635FF52B9277DC0044AB97 /* ConfigureClustersView.Model.swift */,
				D7635FF72B9277DC0044AB97 /* ConfigureClustersView.SettingsView.swift */,
			);
			path = "Configure clusters";
			sourceTree = "<group>";
		};
		D764B7DE2BE2F89D002E2F92 /* Edit geodatabase with transactions */ = {
			isa = PBXGroup;
			children = (
				D764B7DB2BE2F89D002E2F92 /* EditGeodatabaseWithTransactionsView.swift */,
				D769DF322BEC1A1C0062AE95 /* EditGeodatabaseWithTransactionsView.Model.swift */,
			);
			path = "Edit geodatabase with transactions";
			sourceTree = "<group>";
		};
		D76929F32B4F78340047205E /* Orbit camera around object */ = {
			isa = PBXGroup;
			children = (
				D76929F52B4F78340047205E /* OrbitCameraAroundObjectView.swift */,
				D718A1E62B570F7500447087 /* OrbitCameraAroundObjectView.Model.swift */,
			);
			path = "Orbit camera around object";
			sourceTree = "<group>";
		};
		D769C20D2A28FF8600030F61 /* Set up location-driven geotriggers */ = {
			isa = PBXGroup;
			children = (
				D769C2112A29019B00030F61 /* SetUpLocationDrivenGeotriggersView.swift */,
				D79EE76D2A4CEA5D005A52AE /* SetUpLocationDrivenGeotriggersView.Model.swift */,
			);
			path = "Set up location-driven geotriggers";
			sourceTree = "<group>";
		};
		D76CE8D62BFD7047009A8686 /* Set reference scale */ = {
			isa = PBXGroup;
			children = (
				D76CE8D52BFD7047009A8686 /* SetReferenceScaleView.swift */,
			);
			path = "Set reference scale";
			sourceTree = "<group>";
		};
		D7705D542AFC244E00CC0335 /* Find closest facility to multiple points */ = {
			isa = PBXGroup;
			children = (
				D7705D552AFC244E00CC0335 /* FindClosestFacilityToMultiplePointsView.swift */,
			);
			path = "Find closest facility to multiple points";
			sourceTree = "<group>";
		};
		D7705D5F2AFC570700CC0335 /* Find closest facility from point */ = {
			isa = PBXGroup;
			children = (
				D7705D612AFC570700CC0335 /* FindClosestFacilityFromPointView.swift */,
			);
			path = "Find closest facility from point";
			sourceTree = "<group>";
		};
		D771D0C52CD55211004C13CB /* Apply raster rendering rule */ = {
			isa = PBXGroup;
			children = (
				D771D0C22CD55211004C13CB /* ApplyRasterRenderingRuleView.swift */,
			);
			path = "Apply raster rendering rule";
			sourceTree = "<group>";
		};
		D77570BC2A29427200F490CD /* Animate images with image overlay */ = {
			isa = PBXGroup;
			children = (
				D77570BF2A2942F800F490CD /* AnimateImagesWithImageOverlayView.swift */,
			);
			path = "Animate images with image overlay";
			sourceTree = "<group>";
		};
		D77572AC2A295DC100F490CD /* d1453556d91e46dea191c20c398b82cd */ = {
			isa = PBXGroup;
			children = (
				D77572AD2A295DDD00F490CD /* PacificSouthWest2 */,
			);
			path = d1453556d91e46dea191c20c398b82cd;
			sourceTree = "<group>";
		};
		D776880E2B69826B007C3860 /* List spatial reference transformations */ = {
			isa = PBXGroup;
			children = (
				D77688102B69826B007C3860 /* ListSpatialReferenceTransformationsView.swift */,
				D757D14A2B6C46E50065F78F /* ListSpatialReferenceTransformationsView.Model.swift */,
			);
			path = "List spatial reference transformations";
			sourceTree = "<group>";
		};
		D7781D472B7EB03400E53C51 /* 4caec8c55ea2463982f1af7d9611b8d5 */ = {
			isa = PBXGroup;
			children = (
				D7781D482B7EB03400E53C51 /* SanDiegoTourPath.json */,
			);
			path = 4caec8c55ea2463982f1af7d9611b8d5;
			sourceTree = "<group>";
		};
		D77BC5352B59A2D3007B49B6 /* Style point with distance composite scene symbol */ = {
			isa = PBXGroup;
			children = (
				D77BC5362B59A2D3007B49B6 /* StylePointWithDistanceCompositeSceneSymbolView.swift */,
			);
			path = "Style point with distance composite scene symbol";
			sourceTree = "<group>";
		};
		D7848ED72CBD85A300F6F546 /* Add point scene layer */ = {
			isa = PBXGroup;
			children = (
				D7848ED42CBD85A300F6F546 /* AddPointSceneLayerView.swift */,
			);
			path = "Add point scene layer";
			sourceTree = "<group>";
		};
		D7848EFD2CBD986400F6F546 /* Add elevation source from raster */ = {
			isa = PBXGroup;
			children = (
				D7848EFA2CBD986400F6F546 /* AddElevationSourceFromRasterView.swift */,
			);
			path = "Add elevation source from raster";
			sourceTree = "<group>";
		};
		D78666A92A21616D00C60110 /* Find nearest vertex */ = {
			isa = PBXGroup;
			children = (
				D78666AC2A2161F100C60110 /* FindNearestVertexView.swift */,
			);
			path = "Find nearest vertex";
			sourceTree = "<group>";
		};
		D79482D32C35D872006521CD /* Create dynamic basemap gallery */ = {
			isa = PBXGroup;
			children = (
				D79482D02C35D872006521CD /* CreateDynamicBasemapGalleryView.swift */,
				D78FA4932C3C88880079313E /* CreateDynamicBasemapGalleryView.Views.swift */,
			);
			path = "Create dynamic basemap gallery";
			sourceTree = "<group>";
		};
		D7A737DF2BABB9FE00B7C7FC /* Augment reality to show hidden infrastructure */ = {
			isa = PBXGroup;
			children = (
				D7A737DC2BABB9FE00B7C7FC /* AugmentRealityToShowHiddenInfrastructureView.swift */,
				D77D9BFF2BB2438200B38A6C /* AugmentRealityToShowHiddenInfrastructureView.ARSceneView.swift */,
			);
			path = "Augment reality to show hidden infrastructure";
			sourceTree = "<group>";
		};
		D7A85A052CD5ABF5009DC68A /* Query with CQL filters */ = {
			isa = PBXGroup;
			children = (
				D7A85A022CD5ABF5009DC68A /* QueryWithCQLFiltersView.swift */,
			);
			path = "Query with CQL filters";
			sourceTree = "<group>";
		};
		D7ABA2F52A3256610021822B /* Measure distance in scene */ = {
			isa = PBXGroup;
			children = (
				D7ABA2F82A32579C0021822B /* MeasureDistanceInSceneView.swift */,
			);
			path = "Measure distance in scene";
			sourceTree = "<group>";
		};
		D7ABA2FB2A3287C10021822B /* Show viewshed from geoelement in scene */ = {
			isa = PBXGroup;
			children = (
				D7ABA2FE2A32881C0021822B /* ShowViewshedFromGeoelementInSceneView.swift */,
			);
			path = "Show viewshed from geoelement in scene";
			sourceTree = "<group>";
		};
		D7AE861A2AC39D750049B626 /* Display annotation */ = {
			isa = PBXGroup;
			children = (
				D7AE861D2AC39DC50049B626 /* DisplayAnnotationView.swift */,
			);
			path = "Display annotation";
			sourceTree = "<group>";
		};
		D7B3C5C02A43B71E001DA4D8 /* Create convex hull around geometries */ = {
			isa = PBXGroup;
			children = (
				D7634FAE2A43B7AC00F8AEFB /* CreateConvexHullAroundGeometriesView.swift */,
			);
			path = "Create convex hull around geometries";
			sourceTree = "<group>";
		};
		D7BA38962BFBFC0F009954F5 /* Query related features */ = {
			isa = PBXGroup;
			children = (
				D7BA38932BFBFC0F009954F5 /* QueryRelatedFeaturesView.swift */,
			);
			path = "Query related features";
			sourceTree = "<group>";
		};
		D7BB3DD12C5D781800FFCD56 /* 43809fd639f242fd8045ecbafd61a579 */ = {
			isa = PBXGroup;
			children = (
				D7BB3DD02C5D781800FFCD56 /* SaveTheBay.geodatabase */,
			);
			path = 43809fd639f242fd8045ecbafd61a579;
			sourceTree = "<group>";
		};
		D7BE7E6E2CC19CC3006DDB0C /* Add tiled layer */ = {
			isa = PBXGroup;
			children = (
				D7BE7E6B2CC19CC3006DDB0C /* AddTiledLayerView.swift */,
			);
			path = "Add tiled layer";
			sourceTree = "<group>";
		};
		D7BEBA9F2CBD9CCA00F882E7 /* 98092369c4ae4d549bbbd45dba993ebc */ = {
			isa = PBXGroup;
			children = (
				D7BEBA9E2CBD9CCA00F882E7 /* MontereyElevation.dt2 */,
			);
			path = 98092369c4ae4d549bbbd45dba993ebc;
			sourceTree = "<group>";
		};
		D7BEBAC22CBDC0F800F882E7 /* Add elevation source from tile package */ = {
			isa = PBXGroup;
			children = (
				D7BEBABF2CBDC0F800F882E7 /* AddElevationSourceFromTilePackageView.swift */,
			);
			path = "Add elevation source from tile package";
			sourceTree = "<group>";
		};
		D7BEBAC82CBDC81200F882E7 /* 52ca74b4ba8042b78b3c653696f34a9c */ = {
			isa = PBXGroup;
			children = (
				D7BEBAC72CBDC81200F882E7 /* MontereyElevation.tpkx */,
			);
			path = 52ca74b4ba8042b78b3c653696f34a9c;
			sourceTree = "<group>";
		};
		D7BEBAD12CBDFE1C00F882E7 /* Display alternate symbols at different scales */ = {
			isa = PBXGroup;
			children = (
				D7BEBACE2CBDFE1C00F882E7 /* DisplayAlternateSymbolsAtDifferentScalesView.swift */,
			);
			path = "Display alternate symbols at different scales";
			sourceTree = "<group>";
		};
		D7C16D172AC5F6C100689E89 /* Animate 3D graphic */ = {
			isa = PBXGroup;
			children = (
				D7058FB02ACB423C00A40F14 /* Animate3DGraphicView.Model.swift */,
				D7054AE82ACCCB6C007235BA /* Animate3DGraphicView.SettingsView.swift */,
				D7C16D1A2AC5F95300689E89 /* Animate3DGraphicView.swift */,
			);
			path = "Animate 3D graphic";
			sourceTree = "<group>";
		};
		D7C16D1D2AC5FE8200689E89 /* 5a9b60cee9ba41e79640a06bcdf8084d */ = {
			isa = PBXGroup;
			children = (
				D7C16D1E2AC5FE8200689E89 /* Pyrenees.csv */,
			);
			path = 5a9b60cee9ba41e79640a06bcdf8084d;
			sourceTree = "<group>";
		};
		D7C16D202AC5FE9800689E89 /* 290f0c571c394461a8b58b6775d0bd63 */ = {
			isa = PBXGroup;
			children = (
				D7C16D212AC5FE9800689E89 /* GrandCanyon.csv */,
			);
			path = 290f0c571c394461a8b58b6775d0bd63;
			sourceTree = "<group>";
		};
		D7C16D232AC5FEA600689E89 /* 12509ffdc684437f8f2656b0129d2c13 */ = {
			isa = PBXGroup;
			children = (
				D7C16D242AC5FEA600689E89 /* Snowdon.csv */,
			);
			path = 12509ffdc684437f8f2656b0129d2c13;
			sourceTree = "<group>";
		};
		D7C16D262AC5FEB600689E89 /* e87c154fb9c2487f999143df5b08e9b1 */ = {
			isa = PBXGroup;
			children = (
				D7C16D272AC5FEB600689E89 /* Hawaii.csv */,
			);
			path = e87c154fb9c2487f999143df5b08e9b1;
			sourceTree = "<group>";
		};
		D7C3AB462B683291008909B9 /* Set feature request mode */ = {
			isa = PBXGroup;
			children = (
				D7C3AB472B683291008909B9 /* SetFeatureRequestModeView.swift */,
			);
			path = "Set feature request mode";
			sourceTree = "<group>";
		};
		D7C5233F2BED9BBF00E8221A /* e4a398afe9a945f3b0f4dca1e4faccb5 */ = {
			isa = PBXGroup;
			children = (
				D7C5233E2BED9BBF00E8221A /* SanFrancisco.tpkx */,
			);
			path = e4a398afe9a945f3b0f4dca1e4faccb5;
			sourceTree = "<group>";
		};
		D7CC33FB2A31475C00198EDF /* Show line of sight between points */ = {
			isa = PBXGroup;
			children = (
				D7CC33FD2A31475C00198EDF /* ShowLineOfSightBetweenPointsView.swift */,
			);
			path = "Show line of sight between points";
			sourceTree = "<group>";
		};
		D7CDD3882CB86F0A00DE9766 /* Add point cloud layer from file */ = {
			isa = PBXGroup;
			children = (
				D7CDD3852CB86F0A00DE9766 /* AddPointCloudLayerFromFileView.swift */,
			);
			path = "Add point cloud layer from file";
			sourceTree = "<group>";
		};
		D7CDD38E2CB872EA00DE9766 /* 34da965ca51d4c68aa9b3a38edb29e00 */ = {
			isa = PBXGroup;
			children = (
				D7CDD38D2CB872EA00DE9766 /* sandiego-north-balboa-pointcloud.slpk */,
			);
			path = 34da965ca51d4c68aa9b3a38edb29e00;
			sourceTree = "<group>";
		};
		D7CE9F992AE2F575008F7A5F /* 22c3083d4fa74e3e9b25adfc9f8c0496 */ = {
			isa = PBXGroup;
			children = (
				D7CE9F9A2AE2F575008F7A5F /* streetmap_SD.tpkx */,
			);
			path = 22c3083d4fa74e3e9b25adfc9f8c0496;
			sourceTree = "<group>";
		};
		D7CE9F9C2AE2F585008F7A5F /* 3424d442ebe54f3cbf34462382d3aebe */ = {
			isa = PBXGroup;
			children = (
				D7CE9FA22AE2F595008F7A5F /* san-diego-eagle-locator */,
			);
			path = 3424d442ebe54f3cbf34462382d3aebe;
			sourceTree = "<group>";
		};
		D7D1F3512ADDBE5D009CE2DA /* 7dd2f97bb007466ea939160d0de96a9d */ = {
			isa = PBXGroup;
			children = (
				D7D1F3522ADDBE5D009CE2DA /* philadelphia.mspk */,
			);
			path = 7dd2f97bb007466ea939160d0de96a9d;
			sourceTree = "<group>";
		};
		D7D9FCF52BF2CC8600F972A2 /* Filter by definition expression or display filter */ = {
			isa = PBXGroup;
			children = (
				D7D9FCF22BF2CC8600F972A2 /* FilterByDefinitionExpressionOrDisplayFilterView.swift */,
			);
			path = "Filter by definition expression or display filter";
			sourceTree = "<group>";
		};
		D7DDF84F2AF47C6C004352D9 /* Find route around barriers */ = {
			isa = PBXGroup;
			children = (
				D76EE6062AF9AFE100DA0325 /* FindRouteAroundBarriersView.Model.swift */,
				D7DDF8502AF47C6C004352D9 /* FindRouteAroundBarriersView.swift */,
				D73FCFFE2B02C7630006360D /* FindRouteAroundBarriersView.Views.swift */,
			);
			path = "Find route around barriers";
			sourceTree = "<group>";
		};
		D7DFA0E92CBA0242007C31F2 /* Add map image layer */ = {
			isa = PBXGroup;
			children = (
				D7DFA0E62CBA0242007C31F2 /* AddMapImageLayerView.swift */,
			);
			path = "Add map image layer";
			sourceTree = "<group>";
		};
		D7E440D12A1ECBC2005D74DE /* Create buffers around points */ = {
			isa = PBXGroup;
			children = (
				D7E440D62A1ECE7D005D74DE /* CreateBuffersAroundPointsView.swift */,
			);
			path = "Create buffers around points";
			sourceTree = "<group>";
		};
		D7E557602A1D743100B9FB09 /* Add WMS layer */ = {
			isa = PBXGroup;
			children = (
				D7E557672A1D768800B9FB09 /* AddWMSLayerView.swift */,
			);
			path = "Add WMS layer";
			sourceTree = "<group>";
		};
		D7E7D0792AEB39BF003AAD02 /* Find route in transport network */ = {
			isa = PBXGroup;
			children = (
				D7749AD52AF08BF50086632F /* FindRouteInTransportNetworkView.Model.swift */,
				D7E7D0802AEB39D5003AAD02 /* FindRouteInTransportNetworkView.swift */,
			);
			path = "Find route in transport network";
			sourceTree = "<group>";
		};
		D7E7D0862AEB3C36003AAD02 /* df193653ed39449195af0c9725701dca */ = {
			isa = PBXGroup;
			children = (
				D7E7D0992AEB3C47003AAD02 /* san_diego_offline_routing */,
			);
			path = df193653ed39449195af0c9725701dca;
			sourceTree = "<group>";
		};
		D7EAF34F2A1C011000D822C4 /* Set min and max scale */ = {
			isa = PBXGroup;
			children = (
				D7EAF3592A1C023800D822C4 /* SetMinAndMaxScaleView.swift */,
			);
			path = "Set min and max scale";
			sourceTree = "<group>";
		};
		D7ECF5942AB8BDCA003FB2BE /* Render multilayer symbols */ = {
			isa = PBXGroup;
			children = (
				D7ECF5972AB8BE63003FB2BE /* RenderMultilayerSymbolsView.swift */,
			);
			path = "Render multilayer symbols";
			sourceTree = "<group>";
		};
		D7EF5D712A269E2D00FEBDE5 /* Show coordinates in multiple formats */ = {
			isa = PBXGroup;
			children = (
				D7EF5D742A26A03A00FEBDE5 /* ShowCoordinatesInMultipleFormatsView.swift */,
			);
			path = "Show coordinates in multiple formats";
			sourceTree = "<group>";
		};
		D7F2A02C2CD00F1C0008D981 /* Apply dictionary renderer to feature layer */ = {
			isa = PBXGroup;
			children = (
				D7F2A0292CD00F1C0008D981 /* ApplyDictionaryRendererToFeatureLayerView.swift */,
			);
			path = "Apply dictionary renderer to feature layer";
			sourceTree = "<group>";
		};
		D7F8C0342B60564D0072BFA7 /* Add features with contingent values */ = {
			isa = PBXGroup;
			children = (
				D7F8C0362B60564D0072BFA7 /* AddFeaturesWithContingentValuesView.swift */,
				D74F03EF2B609A7D00E83688 /* AddFeaturesWithContingentValuesView.Model.swift */,
				D7F8C0422B608F120072BFA7 /* AddFeaturesWithContingentValuesView.AddFeatureView.swift */,
			);
			path = "Add features with contingent values";
			sourceTree = "<group>";
		};
		D7F8C03C2B605AF60072BFA7 /* e12b54ea799f4606a2712157cf9f6e41 */ = {
			isa = PBXGroup;
			children = (
				D7F8C03D2B605AF60072BFA7 /* ContingentValuesBirdNests.geodatabase */,
			);
			path = e12b54ea799f4606a2712157cf9f6e41;
			sourceTree = "<group>";
		};
		D7F8C03F2B605E720072BFA7 /* b5106355f1634b8996e634c04b6a930a */ = {
			isa = PBXGroup;
			children = (
				D7F8C0402B605E720072BFA7 /* FillmoreTopographicMap.vtpk */,
			);
			path = b5106355f1634b8996e634c04b6a930a;
			sourceTree = "<group>";
		};
		E000E75E2869E325005D87C5 /* Clip geometry */ = {
			isa = PBXGroup;
			children = (
				E000E75F2869E33D005D87C5 /* ClipGeometryView.swift */,
			);
			path = "Clip geometry";
			sourceTree = "<group>";
		};
		E000E761286A0B07005D87C5 /* Cut geometry */ = {
			isa = PBXGroup;
			children = (
				E000E762286A0B18005D87C5 /* CutGeometryView.swift */,
			);
			path = "Cut geometry";
			sourceTree = "<group>";
		};
		E004A6B928414332002A1FE6 /* Set viewpoint rotation */ = {
			isa = PBXGroup;
			children = (
				E004A6BD28414332002A1FE6 /* SetViewpointRotationView.swift */,
			);
			path = "Set viewpoint rotation";
			sourceTree = "<group>";
		};
		E004A6D528465C70002A1FE6 /* Display scene */ = {
			isa = PBXGroup;
			children = (
				E004A6D828465C70002A1FE6 /* DisplaySceneView.swift */,
			);
			path = "Display scene";
			sourceTree = "<group>";
		};
		E004A6DE2846626A002A1FE6 /* Show callout */ = {
			isa = PBXGroup;
			children = (
				E004A6DF28466279002A1FE6 /* ShowCalloutView.swift */,
			);
			path = "Show callout";
			sourceTree = "<group>";
		};
		E004A6E42846A609002A1FE6 /* Style graphics with symbols */ = {
			isa = PBXGroup;
			children = (
				E004A6E52846A61F002A1FE6 /* StyleGraphicsWithSymbolsView.swift */,
			);
			path = "Style graphics with symbols";
			sourceTree = "<group>";
		};
		E004A6E728493BBB002A1FE6 /* Show device location */ = {
			isa = PBXGroup;
			children = (
				E004A6E828493BCE002A1FE6 /* ShowDeviceLocationView.swift */,
			);
			path = "Show device location";
			sourceTree = "<group>";
		};
		E004A6EB28495538002A1FE6 /* Create planar and geodetic buffers */ = {
			isa = PBXGroup;
			children = (
				E004A6EC2849556E002A1FE6 /* CreatePlanarAndGeodeticBuffersView.swift */,
			);
			path = "Create planar and geodetic buffers";
			sourceTree = "<group>";
		};
		E004A6EE284E4B7A002A1FE6 /* Download vector tiles to local cache */ = {
			isa = PBXGroup;
			children = (
				E004A6EF284E4B9B002A1FE6 /* DownloadVectorTilesToLocalCacheView.swift */,
			);
			path = "Download vector tiles to local cache";
			sourceTree = "<group>";
		};
		E004A6F1284E4F80002A1FE6 /* Show result of spatial operations */ = {
			isa = PBXGroup;
			children = (
				E004A6F2284E4FEB002A1FE6 /* ShowResultOfSpatialOperationsView.swift */,
			);
			path = "Show result of spatial operations";
			sourceTree = "<group>";
		};
		E004A6F4284FA3C5002A1FE6 /* Select features in feature layer */ = {
			isa = PBXGroup;
			children = (
				E004A6F5284FA42A002A1FE6 /* SelectFeaturesInFeatureLayerView.swift */,
			);
			path = "Select features in feature layer";
			sourceTree = "<group>";
		};
		E041ABC3287CAFEB0056009B /* Web */ = {
			isa = PBXGroup;
			children = (
				E041AC15287F54580056009B /* highlight.min.js */,
				E041AC1D288076A60056009B /* info.css */,
				E041AC1F288077B90056009B /* xcode.css */,
			);
			path = Web;
			sourceTree = "<group>";
		};
		E066DD33285CF3A0004D3D5B /* Find route */ = {
			isa = PBXGroup;
			children = (
				E066DD34285CF3B3004D3D5B /* FindRouteView.swift */,
			);
			path = "Find route";
			sourceTree = "<group>";
		};
		E066DD362860AB0B004D3D5B /* Style graphics with renderer */ = {
			isa = PBXGroup;
			children = (
				E066DD372860AB28004D3D5B /* StyleGraphicsWithRendererView.swift */,
			);
			path = "Style graphics with renderer";
			sourceTree = "<group>";
		};
		E066DD392860C9EE004D3D5B /* Show result of spatial relationships */ = {
			isa = PBXGroup;
			children = (
				E066DD3A2860CA08004D3D5B /* ShowResultOfSpatialRelationshipsView.swift */,
			);
			path = "Show result of spatial relationships";
			sourceTree = "<group>";
		};
		E066DD3E28610F3F004D3D5B /* Add scene layer from service */ = {
			isa = PBXGroup;
			children = (
				E066DD3F28610F55004D3D5B /* AddSceneLayerFromServiceView.swift */,
			);
			path = "Add scene layer from service";
			sourceTree = "<group>";
		};
		E070A0A1286F3B3400F2B606 /* Download preplanned map area */ = {
			isa = PBXGroup;
			children = (
				883C121429C9136600062FF9 /* DownloadPreplannedMapAreaView.MapPicker.swift */,
				E0D04FF128A5390000747989 /* DownloadPreplannedMapAreaView.Model.swift */,
				E070A0A2286F3B6000F2B606 /* DownloadPreplannedMapAreaView.swift */,
			);
			path = "Download preplanned map area";
			sourceTree = "<group>";
		};
		E088E1552862578800413100 /* Set surface placement mode */ = {
			isa = PBXGroup;
			children = (
				E088E1562862579D00413100 /* SetSurfacePlacementModeView.swift */,
			);
			path = "Set surface placement mode";
			sourceTree = "<group>";
		};
		E088E1722863B5E600413100 /* Generate offline map */ = {
			isa = PBXGroup;
			children = (
				E088E1732863B5F800413100 /* GenerateOfflineMapView.swift */,
			);
			path = "Generate offline map";
			sourceTree = "<group>";
		};
		E0EA0B75286638FD00C9621D /* Project geometry */ = {
			isa = PBXGroup;
			children = (
				E0EA0B762866390E00C9621D /* ProjectGeometryView.swift */,
			);
			path = "Project geometry";
			sourceTree = "<group>";
		};
		E0FE32E528747762002C6ACA /* Browse building floors */ = {
			isa = PBXGroup;
			children = (
				E0FE32E628747778002C6ACA /* BrowseBuildingFloorsView.swift */,
			);
			path = "Browse building floors";
			sourceTree = "<group>";
		};
		F111CCBD288B548400205358 /* Display map from mobile map package */ = {
			isa = PBXGroup;
			children = (
				F111CCC0288B5D5600205358 /* DisplayMapFromMobileMapPackageView.swift */,
			);
			path = "Display map from mobile map package";
			sourceTree = "<group>";
		};
		F111CCC2288B63DB00205358 /* e1f3a7254cb845b09450f54937c16061 */ = {
			isa = PBXGroup;
			children = (
				F111CCC3288B641900205358 /* Yellowstone.mmpk */,
			);
			path = e1f3a7254cb845b09450f54937c16061;
			sourceTree = "<group>";
		};
		F19A316128906F0D003B7EF9 /* Add raster from file */ = {
			isa = PBXGroup;
			children = (
				F1E71BF0289473760064C33F /* AddRasterFromFileView.swift */,
			);
			path = "Add raster from file";
			sourceTree = "<group>";
		};
/* End PBXGroup section */

/* Begin PBXNativeTarget section */
		00E5401227F3CCA200CF66D5 /* Samples */ = {
			isa = PBXNativeTarget;
			buildConfigurationList = 00E5402427F3CCA200CF66D5 /* Build configuration list for PBXNativeTarget "Samples" */;
			buildPhases = (
				001C6DDC27FE5CE800D472C2 /* Create .secrets File If It Does Not Exist */,
				00CCB8A3285BA2FD00BBAB70 /* Download Portal Item Data */,
				00E5402B27F77A5A00CF66D5 /* Lint Sources */,
				00E5400F27F3CCA200CF66D5 /* Sources */,
				00144B5E280634840090DD5D /* Embed Frameworks */,
				00E5401027F3CCA200CF66D5 /* Frameworks */,
				00E5401127F3CCA200CF66D5 /* Resources */,
				0039A4E82885C4E300592C86 /* Copy Source Code Files */,
				0039A4E72885C45200592C86 /* Copy README.md Files For Source Code View */,
			);
			buildRules = (
				0083586F27FE3BCF00192A15 /* PBXBuildRule */,
				0074ABCC2817B8E60037244A /* PBXBuildRule */,
			);
			dependencies = (
			);
			name = Samples;
			packageProductDependencies = (
				00C43AEC2947DC350099AE34 /* ArcGISToolkit */,
			);
			productName = "arcgis-swift-sdk-samples (iOS)";
			productReference = 00E5401327F3CCA200CF66D5 /* ArcGIS Maps SDK Samples.app */;
			productType = "com.apple.product-type.application";
		};
/* End PBXNativeTarget section */

/* Begin PBXProject section */
		00E5400727F3CCA100CF66D5 /* Project object */ = {
			isa = PBXProject;
			attributes = {
				BuildIndependentTargetsInParallel = 1;
				KnownAssetTags = (
					AddCustomDynamicEntityDataSource,
					AddElevationSourceFromRaster,
					AddElevationSourceFromTilePackage,
					AddFeatureLayers,
					AddFeaturesWithContingentValues,
					AddKmlLayer,
					AddPointCloudLayerFromFile,
					AddRasterFromFile,
					AddTiledLayerAsBasemap,
					AddVectorTiledLayerFromCustomStyle,
					Animate3DGraphic,
					AnimateImagesWithImageOverlay,
					ApplyDictionaryRendererToFeatureLayer,
					ApplyDictionaryRendererToGraphicsOverlay,
					ApplyScheduledUpdatesToPreplannedMapArea,
					AugmentRealityToShowTabletopScene,
					ChangeCameraController,
					ConfigureElectronicNavigationalCharts,
					DisplayDimensions,
					DisplayMapFromMobileMapPackage,
					DisplaySceneFromMobileScenePackage,
					EditAndSyncFeaturesWithFeatureService,
					EditFeaturesWithFeatureLinkedAnnotation,
					EditGeodatabaseWithTransactions,
					FindRouteInMobileMapPackage,
					FindRouteInTransportNetwork,
					GenerateOfflineMapWithLocalBasemap,
					GeocodeOffline,
					IdentifyRasterCell,
					ListContentsOfKmlFile,
					NavigateRouteWithRerouting,
					OrbitCameraAroundObject,
					ShowDeviceLocationWithNmeaDataSources,
					ShowMobileMapPackageExpirationDate,
					ShowViewshedFromGeoelementInScene,
					SnapGeometryEditsWithUtilityNetworkRules,
					StyleFeaturesWithCustomDictionary,
					StylePointWithDistanceCompositeSceneSymbol,
					StyleSymbolsFromMobileStyleFile,
				);
				LastSwiftUpdateCheck = 1330;
				LastUpgradeCheck = 1600;
				ORGANIZATIONNAME = Esri;
				TargetAttributes = {
					00E5401227F3CCA200CF66D5 = {
						CreatedOnToolsVersion = 13.3;
					};
				};
			};
			buildConfigurationList = 00E5400A27F3CCA100CF66D5 /* Build configuration list for PBXProject "Samples" */;
			developmentRegion = en;
			hasScannedForEncodings = 0;
			knownRegions = (
				en,
				Base,
			);
			mainGroup = 00E5400627F3CCA100CF66D5;
			packageReferences = (
				00C43AEB2947DC350099AE34 /* XCRemoteSwiftPackageReference "arcgis-maps-sdk-swift-toolkit" */,
			);
			preferredProjectObjectVersion = 77;
			productRefGroup = 00E5401427F3CCA200CF66D5 /* Products */;
			projectDirPath = "";
			projectRoot = "";
			targets = (
				00E5401227F3CCA200CF66D5 /* Samples */,
			);
		};
/* End PBXProject section */

/* Begin PBXResourcesBuildPhase section */
		00E5401127F3CCA200CF66D5 /* Resources */ = {
			isa = PBXResourcesBuildPhase;
			buildActionMask = 2147483647;
			files = (
				D7F8C0412B605E720072BFA7 /* FillmoreTopographicMap.vtpk in Resources */,
				9537AFD72C220EF0000923C5 /* ExchangeSetwithoutUpdates in Resources */,
				D7F8C03E2B605AF60072BFA7 /* ContingentValuesBirdNests.geodatabase in Resources */,
				E041AC1E288076A60056009B /* info.css in Resources */,
				D7CE9F9B2AE2F575008F7A5F /* streetmap_SD.tpkx in Resources */,
				D721EEA82ABDFF550040BE46 /* LothianRiversAnno.mmpk in Resources */,
				D7C16D1F2AC5FE8200689E89 /* Pyrenees.csv in Resources */,
				E041AC1A287F54580056009B /* highlight.min.js in Resources */,
				D7497F402AC4BA4100167AD2 /* Edinburgh_Pylon_Dimensions.mmpk in Resources */,
				D7C523402BED9BBF00E8221A /* SanFrancisco.tpkx in Resources */,
				00E5402027F3CCA200CF66D5 /* Assets.xcassets in Resources */,
				4D126D7C29CA3E6000CFB7A7 /* Redlands.nmea in Resources */,
				00C94A0D28B53DE1004E42D9 /* raster-file in Resources */,
				D7464F2B2ACE0965007FEE88 /* SA_EVI_8Day_03May20 in Resources */,
				D762DA0E2D94C750001052DD /* NapervilleGasUtilities.geodatabase in Resources */,
				004FE87129DF5D8700075217 /* Bristol in Resources */,
				D713C6F72CB9B9A60073AA72 /* US_State_Capitals.kml in Resources */,
				D7C16D252AC5FEA600689E89 /* Snowdon.csv in Resources */,
				D73F8CF42AB1089900CD39DA /* Restaurant.stylx in Resources */,
				D7BB3DD22C5D781800FFCD56 /* SaveTheBay.geodatabase in Resources */,
				D707899B2CD16324000DF215 /* Mil2525DMessages.xml in Resources */,
				D74C8C022ABA6202007C76B8 /* emoji-mobile.stylx in Resources */,
				D7CE9FA32AE2F595008F7A5F /* san-diego-eagle-locator in Resources */,
				D70539102CD012BB00F63F4A /* militaryoverlay.geodatabase in Resources */,
				D76000B72AF19FCA00B3084D /* SanFrancisco.mmpk in Resources */,
				D762AF652BF6A96100ECE3C7 /* loudoun_anno.geodatabase in Resources */,
				792222DD2A81AA5D00619FFE /* AIS_MarineCadastre_SelectedVessels_CustomDataSource.jsonl in Resources */,
				E041AC20288077B90056009B /* xcode.css in Resources */,
				00D4EF9028638BF100B9CC30 /* LA_Trails.geodatabase in Resources */,
				D701D72C2A37C7F7006FF0C8 /* bradley_low_3ds in Resources */,
				D7CDD38F2CB872EA00DE9766 /* sandiego-north-balboa-pointcloud.slpk in Resources */,
				00D4EF9A28638BF100B9CC30 /* AuroraCO.gpkg in Resources */,
				D7C16D282AC5FEB700689E89 /* Hawaii.csv in Resources */,
				D73571D72CB613220046A433 /* hydrography in Resources */,
				D7BEBAC92CBDC81200F882E7 /* MontereyElevation.tpkx in Resources */,
				D7D1F3532ADDBE5D009CE2DA /* philadelphia.mspk in Resources */,
				D7201D2B2CC6D829004BDB7D /* dodge_city.vtpk in Resources */,
				004A2B9D2BED455B00C297CE /* canyonlands in Resources */,
				798C2DA72AFC505600EE7E97 /* PrivacyInfo.xcprivacy in Resources */,
				D7E7D09A2AEB3C47003AAD02 /* san_diego_offline_routing in Resources */,
				F111CCC4288B641900205358 /* Yellowstone.mmpk in Resources */,
				D705390A2CD0122D00F63F4A /* mil2525d.stylx in Resources */,
				D77572AE2A295DDE00F490CD /* PacificSouthWest2 in Resources */,
				D75E5EEC2CC0466900252595 /* esri_test_data.kmz in Resources */,
				10D321932BDB187400B39B1B /* naperville_imagery.tpkx in Resources */,
				00D4EFB12863CE6300B9CC30 /* ScottishWildlifeTrust_reserves in Resources */,
				D7781D492B7EB03400E53C51 /* SanDiegoTourPath.json in Resources */,
				D7C16D222AC5FE9800689E89 /* GrandCanyon.csv in Resources */,
				D7BEBAA02CBD9CCA00F882E7 /* MontereyElevation.dt2 in Resources */,
			);
			runOnlyForDeploymentPostprocessing = 0;
		};
/* End PBXResourcesBuildPhase section */

/* Begin PBXShellScriptBuildPhase section */
		001C6DDC27FE5CE800D472C2 /* Create .secrets File If It Does Not Exist */ = {
			isa = PBXShellScriptBuildPhase;
			alwaysOutOfDate = 1;
			buildActionMask = 2147483647;
			files = (
			);
			inputFileListPaths = (
			);
			inputPaths = (
			);
			name = "Create .secrets File If It Does Not Exist";
			outputFileListPaths = (
			);
			outputPaths = (
				"$(SRCROOT)/.secrets",
			);
			runOnlyForDeploymentPostprocessing = 0;
			shellPath = /bin/sh;
			shellScript = "if [ ! -e \"$SRCROOT/.secrets\" ]\nthen\n    touch \"$SRCROOT/.secrets\"\nfi\n";
		};
		0039A4E72885C45200592C86 /* Copy README.md Files For Source Code View */ = {
			isa = PBXShellScriptBuildPhase;
			alwaysOutOfDate = 1;
			buildActionMask = 2147483647;
			files = (
			);
			inputFileListPaths = (
			);
			inputPaths = (
			);
			name = "Copy README.md Files For Source Code View";
			outputFileListPaths = (
			);
			outputPaths = (
			);
			runOnlyForDeploymentPostprocessing = 0;
			shellPath = /bin/sh;
			shellScript = "echo $BUILT_PRODUCTS_DIR\n\n# Directory to which the readmes will be copied.\nREADMES_DIR=${BUILT_PRODUCTS_DIR}/${UNLOCALIZED_RESOURCES_FOLDER_PATH}/READMEs\nmkdir -p \"${READMES_DIR}\"\n\n# Root readme for the project to skip.\nDEFAULT_README=$SRCROOT/README.md\n\n# Find all README.md files in the project.\nfind ${SRCROOT} -name \"README.md\" | while read file\ndo\n    # Skip the root readme for project.\n    if [ \"$file\" = \"$DEFAULT_README\" ]\n    then\n        echo $BUILT_PRODUCTS_DIR\n        continue\n    fi\n    \n    # Extract the folder name from the path.\n    FILE_PATH=$(dirname \"$file\")\n    FOLDER_NAME=$(basename \"$FILE_PATH\")\n    \n    cp \"${file}\" \"${READMES_DIR}/${FOLDER_NAME}.md\"\ndone\n";
		};
		00CCB8A3285BA2FD00BBAB70 /* Download Portal Item Data */ = {
			isa = PBXShellScriptBuildPhase;
			alwaysOutOfDate = 1;
			buildActionMask = 2147483647;
			files = (
			);
			inputFileListPaths = (
			);
			inputPaths = (
			);
			name = "Download Portal Item Data";
			outputFileListPaths = (
			);
			outputPaths = (
			);
			runOnlyForDeploymentPostprocessing = 0;
			shellPath = /bin/sh;
			shellScript = "SAMPLES_DIRECTORY=\"${SRCROOT}/Shared/Samples\"\nDOWNLOAD_DIRECTORY=\"${SRCROOT}/Portal Data\"\nxcrun --sdk macosx swift \"${SRCROOT}/Scripts/DownloadPortalItemData.swift\" \"$SAMPLES_DIRECTORY\" \"$DOWNLOAD_DIRECTORY\"\n";
		};
		00E5402B27F77A5A00CF66D5 /* Lint Sources */ = {
			isa = PBXShellScriptBuildPhase;
			alwaysOutOfDate = 1;
			buildActionMask = 2147483647;
			files = (
			);
			inputFileListPaths = (
			);
			inputPaths = (
			);
			name = "Lint Sources";
			outputFileListPaths = (
			);
			outputPaths = (
			);
			runOnlyForDeploymentPostprocessing = 0;
			shellPath = /bin/sh;
			shellScript = "if [[ \"$(uname -m)\" == arm64 ]]; then\n    export PATH=\"/opt/homebrew/bin:$PATH\"\nfi\n\nif which swiftlint > /dev/null; then\n  swiftlint\nelse\n  echo \"warning: SwiftLint not installed, download from https://github.com/realm/SwiftLint\"\nfi\n";
		};
/* End PBXShellScriptBuildPhase section */

/* Begin PBXSourcesBuildPhase section */
		00E5400F27F3CCA200CF66D5 /* Sources */ = {
			isa = PBXSourcesBuildPhase;
			buildActionMask = 2147483647;
			files = (
				95F891292C46E9D60010EBED /* ShowDeviceLocationUsingIndoorPositioningView.swift in Sources */,
				1C2538562BABACFD00337307 /* AugmentRealityToNavigateRouteView.swift in Sources */,
				1C2538572BABACFD00337307 /* AugmentRealityToNavigateRouteView.ARSceneView.swift in Sources */,
				D72FE7082CE6DA1900BBC0FE /* SampleMenuButtons.swift in Sources */,
				D76929FA2B4F79540047205E /* OrbitCameraAroundObjectView.swift in Sources */,
				D771D0C82CD55211004C13CB /* ApplyRasterRenderingRuleView.swift in Sources */,
				79D84D132A81711A00F45262 /* AddCustomDynamicEntityDataSourceView.swift in Sources */,
				102B6A372BFD5B55009F763C /* IdentifyFeaturesInWMSLayerView.swift in Sources */,
				E000E7602869E33D005D87C5 /* ClipGeometryView.swift in Sources */,
				9503056E2C46ECB70091B32D /* ShowDeviceLocationUsingIndoorPositioningView.Model.swift in Sources */,
				4D2ADC6729C50BD6003B367F /* AddDynamicEntityLayerView.Model.swift in Sources */,
				D7A85A082CD5ABF5009DC68A /* QueryWithCQLFiltersView.swift in Sources */,
				E004A6E928493BCE002A1FE6 /* ShowDeviceLocationView.swift in Sources */,
				1C26ED192A859525009B7721 /* FilterFeaturesInSceneView.swift in Sources */,
				D751B4C82CD3E572005CE750 /* AddKMLLayerWithNetworkLinksView.swift in Sources */,
				D75E5EF12CC049D500252595 /* EditFeaturesUsingFeatureFormsView.swift in Sources */,
				D7352F8E2BD992C40013FFEF /* MonitorChangesToDrawStatusView.swift in Sources */,
				F111CCC1288B5D5600205358 /* DisplayMapFromMobileMapPackageView.swift in Sources */,
				D76495212B74687E0042699E /* ValidateUtilityNetworkTopologyView.Model.swift in Sources */,
				D7D9FCF62BF2CC8600F972A2 /* FilterByDefinitionExpressionOrDisplayFilterView.swift in Sources */,
				D7337C5A2ABCFDB100A5D865 /* StyleSymbolsFromMobileStyleFileView.SymbolOptionsListView.swift in Sources */,
				00E1D90F2BC0B1E8001AEB6A /* SnapGeometryEditsView.GeometryEditorMenu.swift in Sources */,
				1C43BC842A43781200509BF8 /* SetVisibilityOfSubtypeSublayerView.swift in Sources */,
				00A7A1462A2FC58300F035F7 /* DisplayContentOfUtilityNetworkContainerView.swift in Sources */,
				D7553CDB2AE2DFEC00DC2A70 /* GeocodeOfflineView.swift in Sources */,
				D757D14B2B6C46E50065F78F /* ListSpatialReferenceTransformationsView.Model.swift in Sources */,
				218F35B829C28F4A00502022 /* AuthenticateWithOAuthView.swift in Sources */,
				79B7B80A2A1BF8EC00F57C27 /* CreateAndSaveKMLView.swift in Sources */,
				D7C6420C2B4F47E10042B8F7 /* SearchForWebMapView.Model.swift in Sources */,
				000D43162B9918420003D3C2 /* ConfigureBasemapStyleParametersView.swift in Sources */,
				7573E81C29D6134C00BEED9C /* TraceUtilityNetworkView.Enums.swift in Sources */,
				7573E81A29D6134C00BEED9C /* TraceUtilityNetworkView.Model.swift in Sources */,
				1C3B7DC82A5F64FC00907443 /* AnalyzeNetworkWithSubnetworkTraceView.Model.swift in Sources */,
				D752D9402A39154C003EB25E /* ManageOperationalLayersView.swift in Sources */,
				D7ABA2F92A32579C0021822B /* MeasureDistanceInSceneView.swift in Sources */,
				D7CDD38B2CB86F0A00DE9766 /* AddPointCloudLayerFromFileView.swift in Sources */,
				D7BA38912BFBC476009954F5 /* EditFeaturesWithFeatureLinkedAnnotationView.Model.swift in Sources */,
				10D321962BDB1CB500B39B1B /* GenerateOfflineMapWithLocalBasemapView.swift in Sources */,
				D7201CDA2CC6B710004BDB7D /* AddTiledLayerAsBasemapView.swift in Sources */,
				D73723792AF5ADD800846884 /* FindRouteInMobileMapPackageView.MobileMapView.swift in Sources */,
				E004A6E028466279002A1FE6 /* ShowCalloutView.swift in Sources */,
				E000E763286A0B18005D87C5 /* CutGeometryView.swift in Sources */,
				D7BE7E6F2CC19CC3006DDB0C /* AddTiledLayerView.swift in Sources */,
				D7705D582AFC244E00CC0335 /* FindClosestFacilityToMultiplePointsView.swift in Sources */,
				D73FCFFF2B02C7630006360D /* FindRouteAroundBarriersView.Views.swift in Sources */,
				1C29C9592DBAE50D0074028F /* AddWMTSLayerView.swift in Sources */,
				3EEDE7CE2C5D73F700510104 /* SetSpatialReferenceView.swift in Sources */,
				4D126D7229CA1E1800CFB7A7 /* FileNMEASentenceReader.swift in Sources */,
				001C6DE127FE8A9400D472C2 /* AppSecrets.swift.masque in Sources */,
				D77BC5392B59A2D3007B49B6 /* StylePointWithDistanceCompositeSceneSymbolView.swift in Sources */,
				D7084FA92AD771AA00EC7F4F /* AugmentRealityToFlyOverSceneView.swift in Sources */,
				D75B58512AAFB3030038B3B4 /* StyleFeaturesWithCustomDictionaryView.swift in Sources */,
				E0D04FF228A5390000747989 /* DownloadPreplannedMapAreaView.Model.swift in Sources */,
				D764B7DF2BE2F89D002E2F92 /* EditGeodatabaseWithTransactionsView.swift in Sources */,
				00CCB8A5285BAF8700BBAB70 /* OnDemandResource.swift in Sources */,
				D7142BC42DB71082004F87B7 /* View+PagePresentation.swift in Sources */,
				D7635FFE2B9277DC0044AB97 /* ConfigureClustersView.swift in Sources */,
				1C19B4F32A578E46001D2506 /* CreateLoadReportView.swift in Sources */,
				D71563E92D5AC2B600D2E948 /* CreateKMLMultiTrackView.swift in Sources */,
				7900C5F62A83FC3F002D430F /* AddCustomDynamicEntityDataSourceView.Vessel.swift in Sources */,
				D71099702A2802FA0065A1C1 /* DensifyAndGeneralizeGeometryView.SettingsView.swift in Sources */,
				D7201D042CC6D3B5004BDB7D /* AddVectorTiledLayerFromCustomStyleView.swift in Sources */,
				E004A6ED2849556E002A1FE6 /* CreatePlanarAndGeodeticBuffersView.swift in Sources */,
				E041ABD7287DB04D0056009B /* SampleInfoView.swift in Sources */,
				D7635FFD2B9277DC0044AB97 /* ConfigureClustersView.SettingsView.swift in Sources */,
				D769DF332BEC1A1C0062AE95 /* EditGeodatabaseWithTransactionsView.Model.swift in Sources */,
				1C43BC822A43781200509BF8 /* SetVisibilityOfSubtypeSublayerView.Model.swift in Sources */,
				D71FCB8A2AD6277F000E517C /* CreateMobileGeodatabaseView.Model.swift in Sources */,
				D752D9462A3A6F80003EB25E /* MonitorChangesToMapLoadStatusView.swift in Sources */,
				00181B462846AD7100654571 /* View+ErrorAlert.swift in Sources */,
				D733CA192BED980D00FBDE4C /* EditAndSyncFeaturesWithFeatureServiceView.swift in Sources */,
				00273CF62A82AB8700A7A77D /* SampleLink.swift in Sources */,
				95A572192C0FDCC9006E8B48 /* ShowScaleBarView.swift in Sources */,
				D7ABA2FF2A32881C0021822B /* ShowViewshedFromGeoelementInSceneView.swift in Sources */,
				E0FE32E728747778002C6ACA /* BrowseBuildingFloorsView.swift in Sources */,
				954AEDEE2C01332600265114 /* SelectFeaturesInSceneLayerView.swift in Sources */,
				D7F8C0432B608F120072BFA7 /* AddFeaturesWithContingentValuesView.AddFeatureView.swift in Sources */,
				D752D95F2A3BCE06003EB25E /* DisplayMapFromPortalItemView.swift in Sources */,
				004A2BA22BED456500C297CE /* ApplyScheduledUpdatesToPreplannedMapAreaView.swift in Sources */,
				3E9F77732C6A60FA0022CAB5 /* QueryFeatureCountAndExtentView.swift in Sources */,
				1CAB8D4B2A3CEAB0002AA649 /* RunValveIsolationTraceView.Model.swift in Sources */,
				E070A0A3286F3B6000F2B606 /* DownloadPreplannedMapAreaView.swift in Sources */,
				D79482D42C35D872006521CD /* CreateDynamicBasemapGalleryView.swift in Sources */,
				D70789922CD160FD000DF215 /* ApplyDictionaryRendererToGraphicsOverlayView.swift in Sources */,
				D77570C02A2942F800F490CD /* AnimateImagesWithImageOverlayView.swift in Sources */,
				D7848EFE2CBD986400F6F546 /* AddElevationSourceFromRasterView.swift in Sources */,
				D7054AE92ACCCB6C007235BA /* Animate3DGraphicView.SettingsView.swift in Sources */,
				D78FA4942C3C88880079313E /* CreateDynamicBasemapGalleryView.Views.swift in Sources */,
				E0EA0B772866390E00C9621D /* ProjectGeometryView.swift in Sources */,
				D74C8BFE2ABA5605007C76B8 /* StyleSymbolsFromMobileStyleFileView.swift in Sources */,
				D7E7D0812AEB39D5003AAD02 /* FindRouteInTransportNetworkView.swift in Sources */,
				D742E4922B04132B00690098 /* DisplayWebSceneFromPortalItemView.swift in Sources */,
				0042E24328E4BF8F001F33D6 /* ShowViewshedFromPointInSceneView.Model.swift in Sources */,
				95F3A52B2C07F09C00885DED /* SetSurfaceNavigationConstraintView.swift in Sources */,
				D7E557682A1D768800B9FB09 /* AddWMSLayerView.swift in Sources */,
				D7497F3C2AC4B4C100167AD2 /* DisplayDimensionsView.swift in Sources */,
				D7C97B562B75C10C0097CDA1 /* ValidateUtilityNetworkTopologyView.Views.swift in Sources */,
				D73FCFF72B02A3AA0006360D /* FindAddressWithReverseGeocodeView.swift in Sources */,
				1C38915D2DBC36C800ADFDDC /* AddWFSLayerView.swift in Sources */,
				D789AAAD2D66C718007A8E0E /* CreateKMLMultiTrackView.Model.swift in Sources */,
				0005580A2817C51E00224BC6 /* SampleDetailView.swift in Sources */,
				D75F66362B48EABC00434974 /* SearchForWebMapView.swift in Sources */,
				D7058B102B59E44B000A888A /* StylePointWithSceneSymbolView.swift in Sources */,
				0044218A2DB9533900249FEE /* AddFeatureCollectionLayerFromPortalItemView.swift in Sources */,
				1C8EC7472BAE2891001A6929 /* AugmentRealityToCollectDataView.swift in Sources */,
				D75C35672AB50338003CD55F /* GroupLayersTogetherView.GroupLayerListView.swift in Sources */,
				4D2ADC6229C5071C003B367F /* ChangeMapViewBackgroundView.Model.swift in Sources */,
				D7848ED82CBD85A300F6F546 /* AddPointSceneLayerView.swift in Sources */,
				0074ABCD2817BCC30037244A /* SamplesApp+Samples.swift.tache in Sources */,
				D79EE76E2A4CEA5D005A52AE /* SetUpLocationDrivenGeotriggersView.Model.swift in Sources */,
				10CFF4CA2DBAAFAC0027F144 /* AddFeatureLayerWithTimeOffsetView.swift in Sources */,
				D74F03F02B609A7D00E83688 /* AddFeaturesWithContingentValuesView.Model.swift in Sources */,
				E004A6F3284E4FEB002A1FE6 /* ShowResultOfSpatialOperationsView.swift in Sources */,
				955AFAC42C10FD6F009C8FE5 /* ApplyMosaicRuleToRastersView.swift in Sources */,
				D751018E2A2E962D00B8FA48 /* IdentifyLayerFeaturesView.swift in Sources */,
				F1E71BF1289473760064C33F /* AddRasterFromFileView.swift in Sources */,
				00B04273282EC59E0072E1B4 /* AboutView.swift in Sources */,
				7573E81F29D6134C00BEED9C /* TraceUtilityNetworkView.swift in Sources */,
				D7781D4B2B7ECCB700E53C51 /* NavigateRouteWithReroutingView.Model.swift in Sources */,
				4D2ADC6929C50C4C003B367F /* AddDynamicEntityLayerView.SettingsView.swift in Sources */,
				1C42E04729D2396B004FC4BE /* ShowPopupView.swift in Sources */,
				D72FE7032CE6D05600BBC0FE /* AppFavorites.swift in Sources */,
				79302F872A1ED71B0002336A /* CreateAndSaveKMLView.Views.swift in Sources */,
				D73FC0FD2AD4A18D0067A19B /* CreateMobileGeodatabaseView.swift in Sources */,
				D7F2A02F2CD00F1C0008D981 /* ApplyDictionaryRendererToFeatureLayerView.swift in Sources */,
				1C19B4F12A578E46001D2506 /* CreateLoadReportView.Views.swift in Sources */,
				D703F04D2D9334AC0077E3A8 /* SnapGeometryEditsWithUtilityNetworkRulesView.Model.swift in Sources */,
				E066DD3B2860CA08004D3D5B /* ShowResultOfSpatialRelationshipsView.swift in Sources */,
				7573E81E29D6134C00BEED9C /* TraceUtilityNetworkView.Views.swift in Sources */,
				D75E5EE62CC0340100252595 /* ListContentsOfKMLFileView.swift in Sources */,
				4D2ADC5A29C4F612003B367F /* ChangeMapViewBackgroundView.swift in Sources */,
				95DEB9B62C127A92009BEC35 /* ShowViewshedFromPointOnMapView.swift in Sources */,
				D7BA38972BFBFC0F009954F5 /* QueryRelatedFeaturesView.swift in Sources */,
				004421902DB9620200249FEE /* AddFeatureCollectionLayerFromQueryView.swift in Sources */,
				D7ECF5982AB8BE63003FB2BE /* RenderMultilayerSymbolsView.swift in Sources */,
				D769C2122A29019B00030F61 /* SetUpLocationDrivenGeotriggersView.swift in Sources */,
				79302F852A1ED4E30002336A /* CreateAndSaveKMLView.Model.swift in Sources */,
				D7C3AB4A2B683291008909B9 /* SetFeatureRequestModeView.swift in Sources */,
				95D2EE0F2C334D1600683D53 /* ShowServiceAreaView.swift in Sources */,
				D7A670D72DADBC770060E327 /* EnvironmentValues+RequestReviewModel.swift in Sources */,
				D7058FB12ACB423C00A40F14 /* Animate3DGraphicView.Model.swift in Sources */,
				D7BEBAC52CBDC0F800F882E7 /* AddElevationSourceFromTilePackageView.swift in Sources */,
				D77D9C002BB2438200B38A6C /* AugmentRealityToShowHiddenInfrastructureView.ARSceneView.swift in Sources */,
				0044CDDF2995C39E004618CE /* ShowDeviceLocationHistoryView.swift in Sources */,
				E041ABC0287CA9F00056009B /* WebView.swift in Sources */,
				D73E619E2BDB21F400457932 /* EditWithBranchVersioningView.swift in Sources */,
				D7DFA0EA2CBA0242007C31F2 /* AddMapImageLayerView.swift in Sources */,
				D7705D642AFC570700CC0335 /* FindClosestFacilityFromPointView.swift in Sources */,
				E088E1572862579D00413100 /* SetSurfacePlacementModeView.swift in Sources */,
				9579FCEA2C3360BB00FC8A1D /* EditFeatureAttachmentsView.swift in Sources */,
				D762AF5F2BF6A7B900ECE3C7 /* EditFeaturesWithFeatureLinkedAnnotationView.swift in Sources */,
				1CAF831F2A20305F000E1E60 /* ShowUtilityAssociationsView.swift in Sources */,
				00E7C15C2BBE1BF000B85D69 /* SnapGeometryEditsView.swift in Sources */,
				E004A6C128414332002A1FE6 /* SetViewpointRotationView.swift in Sources */,
				883C121529C9136600062FF9 /* DownloadPreplannedMapAreaView.MapPicker.swift in Sources */,
				D72C43F32AEB066D00B6157B /* GeocodeOfflineView.Model.swift in Sources */,
				1C9B74C929DB43580038B06F /* ShowRealisticLightAndShadowsView.swift in Sources */,
				10B782052BE55D7E007EAE6C /* GenerateOfflineMapWithCustomParametersView.swift in Sources */,
				D7635FF12B9272CB0044AB97 /* DisplayClustersView.swift in Sources */,
				D7232EE12AC1E5AA0079ABFF /* PlayKMLTourView.swift in Sources */,
				D7010EBF2B05616900D43F55 /* DisplaySceneFromMobileScenePackageView.swift in Sources */,
				D7337C602ABD142D00A5D865 /* ShowMobileMapPackageExpirationDateView.swift in Sources */,
				00E5401E27F3CCA200CF66D5 /* ContentView.swift in Sources */,
				D7634FAF2A43B7AC00F8AEFB /* CreateConvexHullAroundGeometriesView.swift in Sources */,
				E066DD382860AB28004D3D5B /* StyleGraphicsWithRendererView.swift in Sources */,
				108EC04129D25B2C000F35D0 /* QueryFeatureTableView.swift in Sources */,
				D71D516E2B51D7B600B2A2BE /* SearchForWebMapView.Views.swift in Sources */,
				D71A9DE22D8CC88D00CA03CB /* SnapGeometryEditsWithUtilityNetworkRulesView.swift in Sources */,
				D7114A0D2BDC6A3300FA68CA /* EditWithBranchVersioningView.Model.swift in Sources */,
				00B04FB5283EEBA80026C882 /* DisplayOverviewMapView.swift in Sources */,
				D718A1E72B570F7500447087 /* OrbitCameraAroundObjectView.Model.swift in Sources */,
				D71C5F642AAA7A88006599FD /* CreateSymbolStylesFromWebStylesView.swift in Sources */,
				D7CC33FF2A31475C00198EDF /* ShowLineOfSightBetweenPointsView.swift in Sources */,
				D70BE5792A5624A80022CA02 /* CategoriesView.swift in Sources */,
				10BD9EB42BF51B4B00ABDBD5 /* GenerateOfflineMapWithCustomParametersView.Model.swift in Sources */,
				4D2ADC5D29C4F612003B367F /* ChangeMapViewBackgroundView.SettingsView.swift in Sources */,
				75DD739529D38B1B0010229D /* NavigateRouteView.swift in Sources */,
				D75362D22A1E886700D83028 /* ApplyUniqueValueRendererView.swift in Sources */,
				D74F6C442D0CD51B00D4FB15 /* ConfigureElectronicNavigationalChartsView.swift in Sources */,
				0074ABBF28174BCF0037244A /* DisplayMapView.swift in Sources */,
				D7EF5D752A26A03A00FEBDE5 /* ShowCoordinatesInMultipleFormatsView.swift in Sources */,
				D72F272E2ADA1E4400F906DA /* AugmentRealityToShowTabletopSceneView.swift in Sources */,
				10B782082BE5A058007EAE6C /* GenerateOfflineMapWithCustomParametersView.CustomParameters.swift in Sources */,
				D76EE6072AF9AFE100DA0325 /* FindRouteAroundBarriersView.Model.swift in Sources */,
				0086F40128E3770A00974721 /* ShowViewshedFromPointInSceneView.swift in Sources */,
				0044289229C90C0B00160767 /* GetElevationAtPointOnSurfaceView.swift in Sources */,
				00E1D90B2BC0AF97001AEB6A /* SnapGeometryEditsView.SnapSettingsView.swift in Sources */,
				D7E440D72A1ECE7D005D74DE /* CreateBuffersAroundPointsView.swift in Sources */,
				00D4EF802863842100B9CC30 /* AddFeatureLayersView.swift in Sources */,
				4D126D7E29CA43D200CFB7A7 /* ShowDeviceLocationWithNMEADataSourcesView.Model.swift in Sources */,
				D7A670D52DADB9630060E327 /* Bundle.swift in Sources */,
				4D126D6D29CA1B6000CFB7A7 /* ShowDeviceLocationWithNMEADataSourcesView.swift in Sources */,
				D710996D2A27D9210065A1C1 /* DensifyAndGeneralizeGeometryView.swift in Sources */,
				88F93CC129C3D59D0006B28E /* CreateAndEditGeometriesView.swift in Sources */,
				1C0C1C3929D34DAE005C8B24 /* ChangeViewpointView.swift in Sources */,
				955271612C0E6749009B1ED4 /* AddRasterFromServiceView.swift in Sources */,
				D7AE861E2AC39DC50049B626 /* DisplayAnnotationView.swift in Sources */,
				D734FA0C2A183A5B00246D7E /* SetMaxExtentView.swift in Sources */,
				D704AA5A2AB22C1A00A3BB63 /* GroupLayersTogetherView.swift in Sources */,
				0072C7F42DBAA65E001502CA /* AddFeatureCollectionLayerFromTableView.swift in Sources */,
				E004A6DC28465C70002A1FE6 /* DisplaySceneView.swift in Sources */,
				E066DD35285CF3B3004D3D5B /* FindRouteView.swift in Sources */,
				D71371792BD88ECC00EB2F86 /* MonitorChangesToLayerViewStateView.swift in Sources */,
				D7B759B32B1FFBE300017FDD /* FavoritesView.swift in Sources */,
				D722BD222A420DAD002C2087 /* ShowExtrudedFeaturesView.swift in Sources */,
				E004A6F6284FA42A002A1FE6 /* SelectFeaturesInFeatureLayerView.swift in Sources */,
				D77688132B69826B007C3860 /* ListSpatialReferenceTransformationsView.swift in Sources */,
				D75101812A2E493600B8FA48 /* ShowLabelsOnLayerView.swift in Sources */,
				1C3B7DCB2A5F64FC00907443 /* AnalyzeNetworkWithSubnetworkTraceView.swift in Sources */,
				00B042E8282EDC690072E1B4 /* SetBasemapView.swift in Sources */,
				E004A6E62846A61F002A1FE6 /* StyleGraphicsWithSymbolsView.swift in Sources */,
				0000FB6E2BBDB17600845921 /* Add3DTilesLayerView.swift in Sources */,
				D74EA7842B6DADA5008F6C7C /* ValidateUtilityNetworkTopologyView.swift in Sources */,
				00E1D90D2BC0B125001AEB6A /* SnapGeometryEditsView.GeometryEditorModel.swift in Sources */,
				E088E1742863B5F800413100 /* GenerateOfflineMapView.swift in Sources */,
				0074ABC428174F430037244A /* Sample.swift in Sources */,
				95E980712C26183000CB8912 /* BrowseOGCAPIFeatureServiceView.swift in Sources */,
				D713C6D72CB990600073AA72 /* AddKMLLayerView.swift in Sources */,
				00A7A14A2A2FC5B700F035F7 /* DisplayContentOfUtilityNetworkContainerView.Model.swift in Sources */,
				E004A6F0284E4B9B002A1FE6 /* DownloadVectorTilesToLocalCacheView.swift in Sources */,
				00ABA94E2BF6721700C0488C /* ShowGridView.swift in Sources */,
				1CAB8D4E2A3CEAB0002AA649 /* RunValveIsolationTraceView.swift in Sources */,
				D7A737E02BABB9FE00B7C7FC /* AugmentRealityToShowHiddenInfrastructureView.swift in Sources */,
				4D2ADC4329C26D05003B367F /* AddDynamicEntityLayerView.swift in Sources */,
				D70082EB2ACF900100E0C3C2 /* IdentifyKMLFeaturesView.swift in Sources */,
				D7635FFB2B9277DC0044AB97 /* ConfigureClustersView.Model.swift in Sources */,
				D7EAF35A2A1C023800D822C4 /* SetMinAndMaxScaleView.swift in Sources */,
				1C19B4F52A578E46001D2506 /* CreateLoadReportView.Model.swift in Sources */,
				9547085C2C3C719800CA8579 /* EditFeatureAttachmentsView.Model.swift in Sources */,
				D71C90A22C6C249B0018C63E /* StyleGeometryTypesWithSymbolsView.swift in Sources */,
				3E54CF222C66AFBE00DD2F18 /* AddWebTiledLayerView.swift in Sources */,
				0042E24528E4F82C001F33D6 /* ShowViewshedFromPointInSceneView.ViewshedSettingsView.swift in Sources */,
				D7DDF8532AF47C6C004352D9 /* FindRouteAroundBarriersView.swift in Sources */,
				1C9B74D929DB54560038B06F /* ChangeCameraControllerView.swift in Sources */,
				D7BEBAD22CBDFE1C00F882E7 /* DisplayAlternateSymbolsAtDifferentScalesView.swift in Sources */,
				D76000AE2AF19C2300B3084D /* FindRouteInMobileMapPackageView.swift in Sources */,
				00273CF42A82AB5900A7A77D /* SamplesSearchView.swift in Sources */,
				D78666AD2A2161F100C60110 /* FindNearestVertexView.swift in Sources */,
				3E720F9D2C619B1700E22A9E /* SetInitialViewpointView.swift in Sources */,
				D76CE8D92BFD7047009A8686 /* SetReferenceScaleView.swift in Sources */,
				D7C16D1B2AC5F95300689E89 /* Animate3DGraphicView.swift in Sources */,
				D744FD172A2112D90084A66C /* CreateConvexHullAroundPointsView.swift in Sources */,
				D7044B962BE18D73000F2C43 /* EditWithBranchVersioningView.Views.swift in Sources */,
				D71C90A32C6C249B0018C63E /* StyleGeometryTypesWithSymbolsView.Views.swift in Sources */,
				D718A1ED2B575FD900447087 /* ManageBookmarksView.swift in Sources */,
				D73723762AF5877500846884 /* FindRouteInMobileMapPackageView.Models.swift in Sources */,
				D74ECD0D2BEEAE2F007C0FA6 /* EditAndSyncFeaturesWithFeatureServiceView.Model.swift in Sources */,
				00CB9138284814A4005C2C5D /* SearchWithGeocodeView.swift in Sources */,
				1C43BC7F2A43781200509BF8 /* SetVisibilityOfSubtypeSublayerView.Views.swift in Sources */,
				D731F3C12AD0D2AC00A8431E /* IdentifyGraphicsView.swift in Sources */,
				4C8126DD2DBBCF0B006EF7D2 /* ApplyStyleToWMSLayerView.swift in Sources */,
				00E5401C27F3CCA200CF66D5 /* SamplesApp.swift in Sources */,
				D73E61962BDAEE6600457932 /* MatchViewpointOfGeoViewsView.swift in Sources */,
				E066DD4028610F55004D3D5B /* AddSceneLayerFromServiceView.swift in Sources */,
				D7F8C0392B60564D0072BFA7 /* AddFeaturesWithContingentValuesView.swift in Sources */,
				00F279D62AF418DC00CECAF8 /* AddDynamicEntityLayerView.VehicleCallout.swift in Sources */,
				D7749AD62AF08BF50086632F /* FindRouteInTransportNetworkView.Model.swift in Sources */,
				D73F06692B5EE73D000B574F /* QueryFeaturesWithArcadeExpressionView.swift in Sources */,
				D7464F1E2ACE04B3007FEE88 /* IdentifyRasterCellView.swift in Sources */,
				D7588F5F2B7D8DAA008B75E2 /* NavigateRouteWithReroutingView.swift in Sources */,
			);
			runOnlyForDeploymentPostprocessing = 0;
		};
/* End PBXSourcesBuildPhase section */

/* Begin XCBuildConfiguration section */
		00E5402227F3CCA200CF66D5 /* Debug */ = {
			isa = XCBuildConfiguration;
			buildSettings = {
				ALWAYS_SEARCH_USER_PATHS = NO;
				ASSETCATALOG_COMPILER_GENERATE_SWIFT_ASSET_SYMBOL_EXTENSIONS = YES;
				CLANG_ANALYZER_NONNULL = YES;
				CLANG_ANALYZER_NUMBER_OBJECT_CONVERSION = YES_AGGRESSIVE;
				CLANG_CXX_LANGUAGE_STANDARD = "gnu++17";
				CLANG_ENABLE_MODULES = YES;
				CLANG_ENABLE_OBJC_ARC = YES;
				CLANG_ENABLE_OBJC_WEAK = YES;
				CLANG_WARN_BLOCK_CAPTURE_AUTORELEASING = YES;
				CLANG_WARN_BOOL_CONVERSION = YES;
				CLANG_WARN_COMMA = YES;
				CLANG_WARN_CONSTANT_CONVERSION = YES;
				CLANG_WARN_DEPRECATED_OBJC_IMPLEMENTATIONS = YES;
				CLANG_WARN_DIRECT_OBJC_ISA_USAGE = YES_ERROR;
				CLANG_WARN_DOCUMENTATION_COMMENTS = YES;
				CLANG_WARN_EMPTY_BODY = YES;
				CLANG_WARN_ENUM_CONVERSION = YES;
				CLANG_WARN_INFINITE_RECURSION = YES;
				CLANG_WARN_INT_CONVERSION = YES;
				CLANG_WARN_NON_LITERAL_NULL_CONVERSION = YES;
				CLANG_WARN_OBJC_IMPLICIT_RETAIN_SELF = YES;
				CLANG_WARN_OBJC_LITERAL_CONVERSION = YES;
				CLANG_WARN_OBJC_ROOT_CLASS = YES_ERROR;
				CLANG_WARN_QUOTED_INCLUDE_IN_FRAMEWORK_HEADER = YES;
				CLANG_WARN_RANGE_LOOP_ANALYSIS = YES;
				CLANG_WARN_STRICT_PROTOTYPES = YES;
				CLANG_WARN_SUSPICIOUS_MOVE = YES;
				CLANG_WARN_UNGUARDED_AVAILABILITY = YES_AGGRESSIVE;
				CLANG_WARN_UNREACHABLE_CODE = YES;
				CLANG_WARN__DUPLICATE_METHOD_MATCH = YES;
				COPY_PHASE_STRIP = NO;
				DEAD_CODE_STRIPPING = YES;
				DEBUG_INFORMATION_FORMAT = dwarf;
				ENABLE_STRICT_OBJC_MSGSEND = YES;
				ENABLE_TESTABILITY = YES;
				ENABLE_USER_SCRIPT_SANDBOXING = NO;
				GCC_C_LANGUAGE_STANDARD = gnu11;
				GCC_DYNAMIC_NO_PIC = NO;
				GCC_NO_COMMON_BLOCKS = YES;
				GCC_OPTIMIZATION_LEVEL = 0;
				GCC_PREPROCESSOR_DEFINITIONS = (
					"DEBUG=1",
					"$(inherited)",
				);
				GCC_WARN_64_TO_32_BIT_CONVERSION = YES;
				GCC_WARN_ABOUT_RETURN_TYPE = YES_ERROR;
				GCC_WARN_UNDECLARED_SELECTOR = YES;
				GCC_WARN_UNINITIALIZED_AUTOS = YES_AGGRESSIVE;
				GCC_WARN_UNUSED_FUNCTION = YES;
				GCC_WARN_UNUSED_VARIABLE = YES;
				MTL_ENABLE_DEBUG_INFO = INCLUDE_SOURCE;
				MTL_FAST_MATH = YES;
				ONLY_ACTIVE_ARCH = YES;
				SWIFT_ACTIVE_COMPILATION_CONDITIONS = DEBUG;
				SWIFT_OPTIMIZATION_LEVEL = "-Onone";
			};
			name = Debug;
		};
		00E5402327F3CCA200CF66D5 /* Release */ = {
			isa = XCBuildConfiguration;
			buildSettings = {
				ALWAYS_SEARCH_USER_PATHS = NO;
				ASSETCATALOG_COMPILER_GENERATE_SWIFT_ASSET_SYMBOL_EXTENSIONS = YES;
				CLANG_ANALYZER_NONNULL = YES;
				CLANG_ANALYZER_NUMBER_OBJECT_CONVERSION = YES_AGGRESSIVE;
				CLANG_CXX_LANGUAGE_STANDARD = "gnu++17";
				CLANG_ENABLE_MODULES = YES;
				CLANG_ENABLE_OBJC_ARC = YES;
				CLANG_ENABLE_OBJC_WEAK = YES;
				CLANG_WARN_BLOCK_CAPTURE_AUTORELEASING = YES;
				CLANG_WARN_BOOL_CONVERSION = YES;
				CLANG_WARN_COMMA = YES;
				CLANG_WARN_CONSTANT_CONVERSION = YES;
				CLANG_WARN_DEPRECATED_OBJC_IMPLEMENTATIONS = YES;
				CLANG_WARN_DIRECT_OBJC_ISA_USAGE = YES_ERROR;
				CLANG_WARN_DOCUMENTATION_COMMENTS = YES;
				CLANG_WARN_EMPTY_BODY = YES;
				CLANG_WARN_ENUM_CONVERSION = YES;
				CLANG_WARN_INFINITE_RECURSION = YES;
				CLANG_WARN_INT_CONVERSION = YES;
				CLANG_WARN_NON_LITERAL_NULL_CONVERSION = YES;
				CLANG_WARN_OBJC_IMPLICIT_RETAIN_SELF = YES;
				CLANG_WARN_OBJC_LITERAL_CONVERSION = YES;
				CLANG_WARN_OBJC_ROOT_CLASS = YES_ERROR;
				CLANG_WARN_QUOTED_INCLUDE_IN_FRAMEWORK_HEADER = YES;
				CLANG_WARN_RANGE_LOOP_ANALYSIS = YES;
				CLANG_WARN_STRICT_PROTOTYPES = YES;
				CLANG_WARN_SUSPICIOUS_MOVE = YES;
				CLANG_WARN_UNGUARDED_AVAILABILITY = YES_AGGRESSIVE;
				CLANG_WARN_UNREACHABLE_CODE = YES;
				CLANG_WARN__DUPLICATE_METHOD_MATCH = YES;
				COPY_PHASE_STRIP = NO;
				DEAD_CODE_STRIPPING = YES;
				DEBUG_INFORMATION_FORMAT = "dwarf-with-dsym";
				ENABLE_NS_ASSERTIONS = NO;
				ENABLE_STRICT_OBJC_MSGSEND = YES;
				ENABLE_USER_SCRIPT_SANDBOXING = NO;
				GCC_C_LANGUAGE_STANDARD = gnu11;
				GCC_NO_COMMON_BLOCKS = YES;
				GCC_WARN_64_TO_32_BIT_CONVERSION = YES;
				GCC_WARN_ABOUT_RETURN_TYPE = YES_ERROR;
				GCC_WARN_UNDECLARED_SELECTOR = YES;
				GCC_WARN_UNINITIALIZED_AUTOS = YES_AGGRESSIVE;
				GCC_WARN_UNUSED_FUNCTION = YES;
				GCC_WARN_UNUSED_VARIABLE = YES;
				MTL_ENABLE_DEBUG_INFO = NO;
				MTL_FAST_MATH = YES;
				SWIFT_COMPILATION_MODE = wholemodule;
				SWIFT_OPTIMIZATION_LEVEL = "-O";
			};
			name = Release;
		};
		00E5402527F3CCA200CF66D5 /* Debug */ = {
			isa = XCBuildConfiguration;
			buildSettings = {
				ASSETCATALOG_COMPILER_APPICON_NAME = AppIcon;
				ASSETCATALOG_COMPILER_GLOBAL_ACCENT_COLOR_NAME = AccentColor;
				CODE_SIGN_ENTITLEMENTS = macOS/Samples.entitlements;
				"CODE_SIGN_IDENTITY[sdk=macosx*]" = "Apple Development";
				CODE_SIGN_STYLE = Automatic;
				CURRENT_PROJECT_VERSION = 1;
				EMBED_ASSET_PACKS_IN_PRODUCT_BUNDLE = YES;
				INFOPLIST_FILE = "$(SRCROOT)/iOS/Info.plist";
				IPHONEOS_DEPLOYMENT_TARGET = 17.0;
				LD_RUNPATH_SEARCH_PATHS = (
					"$(inherited)",
					"@executable_path/Frameworks",
				);
				MARKETING_VERSION = 200.7.0;
				PRODUCT_BUNDLE_IDENTIFIER = "com.esri.arcgis-swift-sdk-samples";
				PRODUCT_NAME = "ArcGIS Maps SDK Samples";
				SDKROOT = iphoneos;
				SUPPORTED_PLATFORMS = "iphoneos iphonesimulator";
				SUPPORTS_MACCATALYST = YES;
				SUPPORTS_MAC_DESIGNED_FOR_IPHONE_IPAD = NO;
				SWIFT_EMIT_LOC_STRINGS = YES;
				SWIFT_VERSION = 6.0;
				TARGETED_DEVICE_FAMILY = "1,2,6";
			};
			name = Debug;
		};
		00E5402627F3CCA200CF66D5 /* Release */ = {
			isa = XCBuildConfiguration;
			buildSettings = {
				ASSETCATALOG_COMPILER_APPICON_NAME = AppIcon;
				ASSETCATALOG_COMPILER_GLOBAL_ACCENT_COLOR_NAME = AccentColor;
				CODE_SIGN_ENTITLEMENTS = macOS/Samples.entitlements;
				"CODE_SIGN_IDENTITY[sdk=macosx*]" = "Apple Development";
				CODE_SIGN_STYLE = Automatic;
				CURRENT_PROJECT_VERSION = 1;
				DEVELOPMENT_TEAM = "";
				EMBED_ASSET_PACKS_IN_PRODUCT_BUNDLE = YES;
				INFOPLIST_FILE = "$(SRCROOT)/iOS/Info.plist";
				IPHONEOS_DEPLOYMENT_TARGET = 17.0;
				LD_RUNPATH_SEARCH_PATHS = (
					"$(inherited)",
					"@executable_path/Frameworks",
				);
				MARKETING_VERSION = 200.7.0;
				PRODUCT_BUNDLE_IDENTIFIER = "com.esri.arcgis-swift-sdk-samples";
				PRODUCT_NAME = "ArcGIS Maps SDK Samples";
				SDKROOT = iphoneos;
				SUPPORTED_PLATFORMS = "iphoneos iphonesimulator";
				SUPPORTS_MACCATALYST = YES;
				SUPPORTS_MAC_DESIGNED_FOR_IPHONE_IPAD = NO;
				SWIFT_EMIT_LOC_STRINGS = YES;
				SWIFT_VERSION = 6.0;
				TARGETED_DEVICE_FAMILY = "1,2,6";
				VALIDATE_PRODUCT = YES;
			};
			name = Release;
		};
/* End XCBuildConfiguration section */

/* Begin XCConfigurationList section */
		00E5400A27F3CCA100CF66D5 /* Build configuration list for PBXProject "Samples" */ = {
			isa = XCConfigurationList;
			buildConfigurations = (
				00E5402227F3CCA200CF66D5 /* Debug */,
				00E5402327F3CCA200CF66D5 /* Release */,
			);
			defaultConfigurationIsVisible = 0;
			defaultConfigurationName = Release;
		};
		00E5402427F3CCA200CF66D5 /* Build configuration list for PBXNativeTarget "Samples" */ = {
			isa = XCConfigurationList;
			buildConfigurations = (
				00E5402527F3CCA200CF66D5 /* Debug */,
				00E5402627F3CCA200CF66D5 /* Release */,
			);
			defaultConfigurationIsVisible = 0;
			defaultConfigurationName = Release;
		};
/* End XCConfigurationList section */

/* Begin XCRemoteSwiftPackageReference section */
		00C43AEB2947DC350099AE34 /* XCRemoteSwiftPackageReference "arcgis-maps-sdk-swift-toolkit" */ = {
			isa = XCRemoteSwiftPackageReference;
			repositoryURL = "https://github.com/Esri/arcgis-maps-sdk-swift-toolkit/";
			requirement = {
				kind = upToNextMinorVersion;
				minimumVersion = 200.7.0;
			};
		};
/* End XCRemoteSwiftPackageReference section */

/* Begin XCSwiftPackageProductDependency section */
		00C43AEC2947DC350099AE34 /* ArcGISToolkit */ = {
			isa = XCSwiftPackageProductDependency;
			package = 00C43AEB2947DC350099AE34 /* XCRemoteSwiftPackageReference "arcgis-maps-sdk-swift-toolkit" */;
			productName = ArcGISToolkit;
		};
/* End XCSwiftPackageProductDependency section */
	};
	rootObject = 00E5400727F3CCA100CF66D5 /* Project object */;
}<|MERGE_RESOLUTION|>--- conflicted
+++ resolved
@@ -611,12 +611,9 @@
 			dstPath = "";
 			dstSubfolderSpec = 7;
 			files = (
-<<<<<<< HEAD
 				0072C7F52DBAB714001502CA /* AddFeatureCollectionLayerFromTableView.swift in Copy Source Code Files */,
-=======
 				1C38915E2DBC3EDC00ADFDDC /* AddWFSLayerView.swift in Copy Source Code Files */,
 				1C29C95A2DBAE5770074028F /* AddWMTSLayerView.swift in Copy Source Code Files */,
->>>>>>> 2922f04a
 				004421912DB96A7800249FEE /* AddFeatureCollectionLayerFromQueryView.swift in Copy Source Code Files */,
 				10CFF5082DC1A3850027F144 /* AddFeatureLayerWithTimeOffsetView.swift in Copy Source Code Files */,
 				0044218B2DB9575600249FEE /* AddFeatureCollectionLayerFromPortalItemView.swift in Copy Source Code Files */,
@@ -1329,11 +1326,8 @@
 				D7BEBAC22CBDC0F800F882E7 /* Add elevation source from tile package */,
 				004421872DB9532400249FEE /* Add feature collection layer from portal item */,
 				0044218D2DB961F500249FEE /* Add feature collection layer from query */,
-<<<<<<< HEAD
 				0072C7F12DBAA64C001502CA /* Add feature collection layer from table */,
-=======
 				10CFF4C82DBAAEE10027F144 /* Add feature layer with time offset */,
->>>>>>> 2922f04a
 				00D4EF7E2863840D00B9CC30 /* Add feature layers */,
 				D7F8C0342B60564D0072BFA7 /* Add features with contingent values */,
 				D713C6D42CB990600073AA72 /* Add KML layer */,
