// !$*UTF8*$!
{
	archiveVersion = 1;
	classes = {
	};
	objectVersion = 55;
	objects = {

/* Begin PBXBuildFile section */
		0005580A2817C51E00224BC6 /* SampleDetailView.swift in Sources */ = {isa = PBXBuildFile; fileRef = 000558092817C51E00224BC6 /* SampleDetailView.swift */; };
		0005580C28185C0600224BC6 /* SampleList.swift in Sources */ = {isa = PBXBuildFile; fileRef = 0005580B28185C0600224BC6 /* SampleList.swift */; };
		00181B462846AD7100654571 /* View+Alert.swift in Sources */ = {isa = PBXBuildFile; fileRef = 00181B452846AD7100654571 /* View+Alert.swift */; };
		001C6DE127FE8A9400D472C2 /* AppSecrets.swift.masque in Sources */ = {isa = PBXBuildFile; fileRef = 001C6DD827FE585A00D472C2 /* AppSecrets.swift.masque */; };
		0039A4E92885C50300592C86 /* AddSceneLayerFromServiceView.swift in Copy Source Code Files */ = {isa = PBXBuildFile; fileRef = E066DD3F28610F55004D3D5B /* AddSceneLayerFromServiceView.swift */; };
		0039A4EA2885C50300592C86 /* ClipGeometryView.swift in Copy Source Code Files */ = {isa = PBXBuildFile; fileRef = E000E75F2869E33D005D87C5 /* ClipGeometryView.swift */; };
		0039A4EB2885C50300592C86 /* CreatePlanarAndGeodeticBuffersView.swift in Copy Source Code Files */ = {isa = PBXBuildFile; fileRef = E004A6EC2849556E002A1FE6 /* CreatePlanarAndGeodeticBuffersView.swift */; };
		0039A4EC2885C50300592C86 /* CutGeometryView.swift in Copy Source Code Files */ = {isa = PBXBuildFile; fileRef = E000E762286A0B18005D87C5 /* CutGeometryView.swift */; };
		0039A4ED2885C50300592C86 /* DisplayMapView.swift in Copy Source Code Files */ = {isa = PBXBuildFile; fileRef = 0074ABBE28174BCF0037244A /* DisplayMapView.swift */; };
		0039A4EE2885C50300592C86 /* DisplayOverviewMapView.swift in Copy Source Code Files */ = {isa = PBXBuildFile; fileRef = 00B04FB4283EEBA80026C882 /* DisplayOverviewMapView.swift */; };
		0039A4EF2885C50300592C86 /* DisplaySceneView.swift in Copy Source Code Files */ = {isa = PBXBuildFile; fileRef = E004A6D828465C70002A1FE6 /* DisplaySceneView.swift */; };
		0039A4F02885C50300592C86 /* ProjectGeometryView.swift in Copy Source Code Files */ = {isa = PBXBuildFile; fileRef = E0EA0B762866390E00C9621D /* ProjectGeometryView.swift */; };
		0039A4F12885C50300592C86 /* SearchWithGeocodeView.swift in Copy Source Code Files */ = {isa = PBXBuildFile; fileRef = 00CB9137284814A4005C2C5D /* SearchWithGeocodeView.swift */; };
		0039A4F22885C50300592C86 /* SelectFeaturesInFeatureLayerView.swift in Copy Source Code Files */ = {isa = PBXBuildFile; fileRef = E004A6F5284FA42A002A1FE6 /* SelectFeaturesInFeatureLayerView.swift */; };
		0039A4F32885C50300592C86 /* SetBasemapView.swift in Copy Source Code Files */ = {isa = PBXBuildFile; fileRef = 00B042E5282EDC690072E1B4 /* SetBasemapView.swift */; };
		0039A4F42885C50300592C86 /* SetSurfacePlacementModeView.swift in Copy Source Code Files */ = {isa = PBXBuildFile; fileRef = E088E1562862579D00413100 /* SetSurfacePlacementModeView.swift */; };
		0039A4F52885C50300592C86 /* SetViewpointRotationView.swift in Copy Source Code Files */ = {isa = PBXBuildFile; fileRef = E004A6BD28414332002A1FE6 /* SetViewpointRotationView.swift */; };
		0039A4F62885C50300592C86 /* ShowCalloutView.swift in Copy Source Code Files */ = {isa = PBXBuildFile; fileRef = E004A6DF28466279002A1FE6 /* ShowCalloutView.swift */; };
		0039A4F72885C50300592C86 /* ShowDeviceLocationView.swift in Copy Source Code Files */ = {isa = PBXBuildFile; fileRef = E004A6E828493BCE002A1FE6 /* ShowDeviceLocationView.swift */; };
		0039A4F82885C50300592C86 /* ShowResultOfSpatialRelationshipsView.swift in Copy Source Code Files */ = {isa = PBXBuildFile; fileRef = E066DD3A2860CA08004D3D5B /* ShowResultOfSpatialRelationshipsView.swift */; };
		0039A4F92885C50300592C86 /* ShowResultOfSpatialOperationsView.swift in Copy Source Code Files */ = {isa = PBXBuildFile; fileRef = E004A6F2284E4FEB002A1FE6 /* ShowResultOfSpatialOperationsView.swift */; };
		0039A4FA2885C50300592C86 /* StyleGraphicsWithRendererView.swift in Copy Source Code Files */ = {isa = PBXBuildFile; fileRef = E066DD372860AB28004D3D5B /* StyleGraphicsWithRendererView.swift */; };
		0039A4FB2885C50300592C86 /* StyleGraphicsWithSymbolsView.swift in Copy Source Code Files */ = {isa = PBXBuildFile; fileRef = E004A6E52846A61F002A1FE6 /* StyleGraphicsWithSymbolsView.swift */; };
		0042E24328E4BF8F001F33D6 /* ShowViewshedFromPointInSceneView.Model.swift in Sources */ = {isa = PBXBuildFile; fileRef = 0042E24228E4BF8F001F33D6 /* ShowViewshedFromPointInSceneView.Model.swift */; };
		0042E24528E4F82C001F33D6 /* ShowViewshedFromPointInSceneView.ViewshedSettingsView.swift in Sources */ = {isa = PBXBuildFile; fileRef = 0042E24428E4F82B001F33D6 /* ShowViewshedFromPointInSceneView.ViewshedSettingsView.swift */; };
		0042E24628E50EE4001F33D6 /* ShowViewshedFromPointInSceneView.swift in Copy Source Code Files */ = {isa = PBXBuildFile; fileRef = 0086F3FD28E3770900974721 /* ShowViewshedFromPointInSceneView.swift */; };
		0042E24728E50EE4001F33D6 /* ShowViewshedFromPointInSceneView.Model.swift in Copy Source Code Files */ = {isa = PBXBuildFile; fileRef = 0042E24228E4BF8F001F33D6 /* ShowViewshedFromPointInSceneView.Model.swift */; };
		0042E24828E50EE4001F33D6 /* ShowViewshedFromPointInSceneView.ViewshedSettingsView.swift in Copy Source Code Files */ = {isa = PBXBuildFile; fileRef = 0042E24428E4F82B001F33D6 /* ShowViewshedFromPointInSceneView.ViewshedSettingsView.swift */; };
		0044289229C90C0B00160767 /* GetElevationAtPointOnSurfaceView.swift in Sources */ = {isa = PBXBuildFile; fileRef = 0044289129C90C0B00160767 /* GetElevationAtPointOnSurfaceView.swift */; };
		0044289329C9234300160767 /* GetElevationAtPointOnSurfaceView.swift in Copy Source Code Files */ = {isa = PBXBuildFile; fileRef = 0044289129C90C0B00160767 /* GetElevationAtPointOnSurfaceView.swift */; };
		0044CDDF2995C39E004618CE /* ShowDeviceLocationHistoryView.swift in Sources */ = {isa = PBXBuildFile; fileRef = 0044CDDE2995C39E004618CE /* ShowDeviceLocationHistoryView.swift */; };
		0044CDE02995D4DD004618CE /* ShowDeviceLocationHistoryView.swift in Copy Source Code Files */ = {isa = PBXBuildFile; fileRef = 0044CDDE2995C39E004618CE /* ShowDeviceLocationHistoryView.swift */; };
		004FE87129DF5D8700075217 /* Bristol in Resources */ = {isa = PBXBuildFile; fileRef = 004FE87029DF5D8700075217 /* Bristol */; settings = {ASSET_TAGS = (ChangeCameraController, ); }; };
		006C835528B40682004AEB7F /* BrowseBuildingFloorsView.swift in Copy Source Code Files */ = {isa = PBXBuildFile; fileRef = E0FE32E628747778002C6ACA /* BrowseBuildingFloorsView.swift */; };
		006C835628B40682004AEB7F /* DisplayMapFromMobileMapPackageView.swift in Copy Source Code Files */ = {isa = PBXBuildFile; fileRef = F111CCC0288B5D5600205358 /* DisplayMapFromMobileMapPackageView.swift */; };
		0074ABBF28174BCF0037244A /* DisplayMapView.swift in Sources */ = {isa = PBXBuildFile; fileRef = 0074ABBE28174BCF0037244A /* DisplayMapView.swift */; };
		0074ABC428174F430037244A /* Sample.swift in Sources */ = {isa = PBXBuildFile; fileRef = 0074ABC128174F430037244A /* Sample.swift */; };
		0074ABCD2817BCC30037244A /* SamplesApp+Samples.swift.tache in Sources */ = {isa = PBXBuildFile; fileRef = 0074ABCA2817B8DB0037244A /* SamplesApp+Samples.swift.tache */; };
		0086F40128E3770A00974721 /* ShowViewshedFromPointInSceneView.swift in Sources */ = {isa = PBXBuildFile; fileRef = 0086F3FD28E3770900974721 /* ShowViewshedFromPointInSceneView.swift */; };
		00B04273282EC59E0072E1B4 /* AboutView.swift in Sources */ = {isa = PBXBuildFile; fileRef = 00B04272282EC59E0072E1B4 /* AboutView.swift */; };
		00B042E8282EDC690072E1B4 /* SetBasemapView.swift in Sources */ = {isa = PBXBuildFile; fileRef = 00B042E5282EDC690072E1B4 /* SetBasemapView.swift */; };
		00B04FB5283EEBA80026C882 /* DisplayOverviewMapView.swift in Sources */ = {isa = PBXBuildFile; fileRef = 00B04FB4283EEBA80026C882 /* DisplayOverviewMapView.swift */; };
		00C43AED2947DC350099AE34 /* ArcGISToolkit in Frameworks */ = {isa = PBXBuildFile; productRef = 00C43AEC2947DC350099AE34 /* ArcGISToolkit */; };
		00C94A0D28B53DE1004E42D9 /* raster-file in Resources */ = {isa = PBXBuildFile; fileRef = 00C94A0C28B53DE1004E42D9 /* raster-file */; settings = {ASSET_TAGS = (AddRasterFromFile, ); }; };
		00CB9138284814A4005C2C5D /* SearchWithGeocodeView.swift in Sources */ = {isa = PBXBuildFile; fileRef = 00CB9137284814A4005C2C5D /* SearchWithGeocodeView.swift */; };
		00CCB8A5285BAF8700BBAB70 /* OnDemandResource.swift in Sources */ = {isa = PBXBuildFile; fileRef = 00CCB8A4285BAF8700BBAB70 /* OnDemandResource.swift */; };
		00D4EF802863842100B9CC30 /* AddFeatureLayersView.swift in Sources */ = {isa = PBXBuildFile; fileRef = 00D4EF7F2863842100B9CC30 /* AddFeatureLayersView.swift */; };
		00D4EF9028638BF100B9CC30 /* LA_Trails.geodatabase in Resources */ = {isa = PBXBuildFile; fileRef = 00D4EF8228638BF100B9CC30 /* LA_Trails.geodatabase */; settings = {ASSET_TAGS = (AddFeatureLayers, ); }; };
		00D4EF9A28638BF100B9CC30 /* AuroraCO.gpkg in Resources */ = {isa = PBXBuildFile; fileRef = 00D4EF8F28638BF100B9CC30 /* AuroraCO.gpkg */; settings = {ASSET_TAGS = (AddFeatureLayers, ); }; };
		00D4EFB12863CE6300B9CC30 /* ScottishWildlifeTrust_reserves in Resources */ = {isa = PBXBuildFile; fileRef = 00D4EFB02863CE6300B9CC30 /* ScottishWildlifeTrust_reserves */; settings = {ASSET_TAGS = (AddFeatureLayers, ); }; };
		00E5401C27F3CCA200CF66D5 /* SamplesApp.swift in Sources */ = {isa = PBXBuildFile; fileRef = 00E5400C27F3CCA100CF66D5 /* SamplesApp.swift */; };
		00E5401E27F3CCA200CF66D5 /* ContentView.swift in Sources */ = {isa = PBXBuildFile; fileRef = 00E5400D27F3CCA100CF66D5 /* ContentView.swift */; };
		00E5402027F3CCA200CF66D5 /* Assets.xcassets in Resources */ = {isa = PBXBuildFile; fileRef = 00E5400E27F3CCA200CF66D5 /* Assets.xcassets */; };
		108EC04129D25B2C000F35D0 /* QueryFeatureTableView.swift in Sources */ = {isa = PBXBuildFile; fileRef = 108EC04029D25B2C000F35D0 /* QueryFeatureTableView.swift */; };
		108EC04229D25B55000F35D0 /* QueryFeatureTableView.swift in Copy Source Code Files */ = {isa = PBXBuildFile; fileRef = 108EC04029D25B2C000F35D0 /* QueryFeatureTableView.swift */; };
		1C0C1C3929D34DAE005C8B24 /* ChangeViewpointView.swift in Sources */ = {isa = PBXBuildFile; fileRef = 1C0C1C3429D34DAE005C8B24 /* ChangeViewpointView.swift */; };
		1C0C1C3D29D34DDD005C8B24 /* ChangeViewpointView.swift in Copy Source Code Files */ = {isa = PBXBuildFile; fileRef = 1C0C1C3429D34DAE005C8B24 /* ChangeViewpointView.swift */; };
		1C42E04729D2396B004FC4BE /* ShowPopupView.swift in Sources */ = {isa = PBXBuildFile; fileRef = 1C42E04329D2396B004FC4BE /* ShowPopupView.swift */; };
		1C42E04A29D239D2004FC4BE /* ShowPopupView.swift in Copy Source Code Files */ = {isa = PBXBuildFile; fileRef = 1C42E04329D2396B004FC4BE /* ShowPopupView.swift */; };
		1C929F092A27B86800134252 /* ShowUtilityAssociationsView.swift in Copy Source Code Files */ = {isa = PBXBuildFile; fileRef = 1CAF831B2A20305F000E1E60 /* ShowUtilityAssociationsView.swift */; };
		1C965C3929DB9176002F8536 /* ShowRealisticLightAndShadowsView.swift in Copy Source Code Files */ = {isa = PBXBuildFile; fileRef = 1C9B74C529DB43580038B06F /* ShowRealisticLightAndShadowsView.swift */; };
		1C9B74C929DB43580038B06F /* ShowRealisticLightAndShadowsView.swift in Sources */ = {isa = PBXBuildFile; fileRef = 1C9B74C529DB43580038B06F /* ShowRealisticLightAndShadowsView.swift */; };
		1C9B74D929DB54560038B06F /* ChangeCameraControllerView.swift in Sources */ = {isa = PBXBuildFile; fileRef = 1C9B74D529DB54560038B06F /* ChangeCameraControllerView.swift */; };
		1C9B74DE29DB56860038B06F /* ChangeCameraControllerView.swift in Copy Source Code Files */ = {isa = PBXBuildFile; fileRef = 1C9B74D529DB54560038B06F /* ChangeCameraControllerView.swift */; };
		1CAF831F2A20305F000E1E60 /* ShowUtilityAssociationsView.swift in Sources */ = {isa = PBXBuildFile; fileRef = 1CAF831B2A20305F000E1E60 /* ShowUtilityAssociationsView.swift */; };
		218F35B829C28F4A00502022 /* AuthenticateWithOAuthView.swift in Sources */ = {isa = PBXBuildFile; fileRef = 218F35B329C28F4A00502022 /* AuthenticateWithOAuthView.swift */; };
		218F35C229C290BF00502022 /* AuthenticateWithOAuthView.swift in Copy Source Code Files */ = {isa = PBXBuildFile; fileRef = 218F35B329C28F4A00502022 /* AuthenticateWithOAuthView.swift */; };
		4D2ADC4329C26D05003B367F /* AddDynamicEntityLayerView.swift in Sources */ = {isa = PBXBuildFile; fileRef = 4D2ADC3F29C26D05003B367F /* AddDynamicEntityLayerView.swift */; };
		4D2ADC4729C26D2C003B367F /* AddDynamicEntityLayerView.swift in Copy Source Code Files */ = {isa = PBXBuildFile; fileRef = 4D2ADC3F29C26D05003B367F /* AddDynamicEntityLayerView.swift */; };
		4D2ADC5A29C4F612003B367F /* ChangeMapViewBackgroundView.swift in Sources */ = {isa = PBXBuildFile; fileRef = 4D2ADC5529C4F612003B367F /* ChangeMapViewBackgroundView.swift */; };
		4D2ADC5D29C4F612003B367F /* ChangeMapViewBackgroundView.SettingsView.swift in Sources */ = {isa = PBXBuildFile; fileRef = 4D2ADC5829C4F612003B367F /* ChangeMapViewBackgroundView.SettingsView.swift */; };
		4D2ADC6229C5071C003B367F /* ChangeMapViewBackgroundView.Model.swift in Sources */ = {isa = PBXBuildFile; fileRef = 4D2ADC6129C5071C003B367F /* ChangeMapViewBackgroundView.Model.swift */; };
		4D2ADC6729C50BD6003B367F /* AddDynamicEntityLayerView.Model.swift in Sources */ = {isa = PBXBuildFile; fileRef = 4D2ADC6629C50BD6003B367F /* AddDynamicEntityLayerView.Model.swift */; };
		4D2ADC6929C50C4C003B367F /* AddDynamicEntityLayerView.SettingsView.swift in Sources */ = {isa = PBXBuildFile; fileRef = 4D2ADC6829C50C4C003B367F /* AddDynamicEntityLayerView.SettingsView.swift */; };
		4D2ADC6A29C50D91003B367F /* AddDynamicEntityLayerView.Model.swift in Copy Source Code Files */ = {isa = PBXBuildFile; fileRef = 4D2ADC6629C50BD6003B367F /* AddDynamicEntityLayerView.Model.swift */; };
		4D2ADC6B29C50D91003B367F /* AddDynamicEntityLayerView.SettingsView.swift in Copy Source Code Files */ = {isa = PBXBuildFile; fileRef = 4D2ADC6829C50C4C003B367F /* AddDynamicEntityLayerView.SettingsView.swift */; };
		7573E81A29D6134C00BEED9C /* TraceUtilityNetworkView.Model.swift in Sources */ = {isa = PBXBuildFile; fileRef = 7573E81329D6134C00BEED9C /* TraceUtilityNetworkView.Model.swift */; };
		7573E81C29D6134C00BEED9C /* TraceUtilityNetworkView.Enums.swift in Sources */ = {isa = PBXBuildFile; fileRef = 7573E81529D6134C00BEED9C /* TraceUtilityNetworkView.Enums.swift */; };
		7573E81E29D6134C00BEED9C /* TraceUtilityNetworkView.Views.swift in Sources */ = {isa = PBXBuildFile; fileRef = 7573E81729D6134C00BEED9C /* TraceUtilityNetworkView.Views.swift */; };
		7573E81F29D6134C00BEED9C /* TraceUtilityNetworkView.swift in Sources */ = {isa = PBXBuildFile; fileRef = 7573E81829D6134C00BEED9C /* TraceUtilityNetworkView.swift */; };
		7573E82129D6136C00BEED9C /* TraceUtilityNetworkView.Model.swift in Copy Source Code Files */ = {isa = PBXBuildFile; fileRef = 7573E81329D6134C00BEED9C /* TraceUtilityNetworkView.Model.swift */; };
		7573E82229D6136C00BEED9C /* TraceUtilityNetworkView.Enums.swift in Copy Source Code Files */ = {isa = PBXBuildFile; fileRef = 7573E81529D6134C00BEED9C /* TraceUtilityNetworkView.Enums.swift */; };
		7573E82329D6136C00BEED9C /* TraceUtilityNetworkView.Views.swift in Copy Source Code Files */ = {isa = PBXBuildFile; fileRef = 7573E81729D6134C00BEED9C /* TraceUtilityNetworkView.Views.swift */; };
		7573E82429D6136C00BEED9C /* TraceUtilityNetworkView.swift in Copy Source Code Files */ = {isa = PBXBuildFile; fileRef = 7573E81829D6134C00BEED9C /* TraceUtilityNetworkView.swift */; };
		75DD736729D35FF40010229D /* ChangeMapViewBackgroundView.swift in Copy Source Code Files */ = {isa = PBXBuildFile; fileRef = 4D2ADC5529C4F612003B367F /* ChangeMapViewBackgroundView.swift */; };
		75DD736829D35FF40010229D /* ChangeMapViewBackgroundView.SettingsView.swift in Copy Source Code Files */ = {isa = PBXBuildFile; fileRef = 4D2ADC5829C4F612003B367F /* ChangeMapViewBackgroundView.SettingsView.swift */; };
		75DD736929D35FF40010229D /* ChangeMapViewBackgroundView.Model.swift in Copy Source Code Files */ = {isa = PBXBuildFile; fileRef = 4D2ADC6129C5071C003B367F /* ChangeMapViewBackgroundView.Model.swift */; };
		75DD739529D38B1B0010229D /* NavigateRouteView.swift in Sources */ = {isa = PBXBuildFile; fileRef = 75DD739129D38B1B0010229D /* NavigateRouteView.swift */; };
		75DD739929D38B420010229D /* NavigateRouteView.swift in Copy Source Code Files */ = {isa = PBXBuildFile; fileRef = 75DD739129D38B1B0010229D /* NavigateRouteView.swift */; };
		79302F852A1ED4E30002336A /* CreateAndSaveKMLView.Model.swift in Sources */ = {isa = PBXBuildFile; fileRef = 79302F842A1ED4E30002336A /* CreateAndSaveKMLView.Model.swift */; };
		79302F872A1ED71B0002336A /* CreateAndSaveKMLView.Views.swift in Sources */ = {isa = PBXBuildFile; fileRef = 79302F862A1ED71B0002336A /* CreateAndSaveKMLView.Views.swift */; };
		79A47DFB2A20286800D7C5B9 /* CreateAndSaveKMLView.Model.swift in Copy Source Code Files */ = {isa = PBXBuildFile; fileRef = 79302F842A1ED4E30002336A /* CreateAndSaveKMLView.Model.swift */; };
		79A47DFC2A20286800D7C5B9 /* CreateAndSaveKMLView.Views.swift in Copy Source Code Files */ = {isa = PBXBuildFile; fileRef = 79302F862A1ED71B0002336A /* CreateAndSaveKMLView.Views.swift */; };
		79B7B80A2A1BF8EC00F57C27 /* CreateAndSaveKMLView.swift in Sources */ = {isa = PBXBuildFile; fileRef = 79B7B8092A1BF8EC00F57C27 /* CreateAndSaveKMLView.swift */; };
		79B7B80B2A1BFDE700F57C27 /* CreateAndSaveKMLView.swift in Copy Source Code Files */ = {isa = PBXBuildFile; fileRef = 79B7B8092A1BF8EC00F57C27 /* CreateAndSaveKMLView.swift */; };
		883C121529C9136600062FF9 /* DownloadPreplannedMapAreaView.MapPicker.swift in Sources */ = {isa = PBXBuildFile; fileRef = 883C121429C9136600062FF9 /* DownloadPreplannedMapAreaView.MapPicker.swift */; };
		883C121729C914E100062FF9 /* DownloadPreplannedMapAreaView.MapPicker.swift in Copy Source Code Files */ = {isa = PBXBuildFile; fileRef = 883C121429C9136600062FF9 /* DownloadPreplannedMapAreaView.MapPicker.swift */; };
		883C121829C914E100062FF9 /* DownloadPreplannedMapAreaView.Model.swift in Copy Source Code Files */ = {isa = PBXBuildFile; fileRef = E0D04FF128A5390000747989 /* DownloadPreplannedMapAreaView.Model.swift */; };
		883C121929C914E100062FF9 /* DownloadPreplannedMapAreaView.swift in Copy Source Code Files */ = {isa = PBXBuildFile; fileRef = E070A0A2286F3B6000F2B606 /* DownloadPreplannedMapAreaView.swift */; };
		88F93CC129C3D59D0006B28E /* SketchOnMapView.swift in Sources */ = {isa = PBXBuildFile; fileRef = 88F93CC029C3D59C0006B28E /* SketchOnMapView.swift */; };
		88F93CC229C4D3480006B28E /* SketchOnMapView.swift in Copy Source Code Files */ = {isa = PBXBuildFile; fileRef = 88F93CC029C3D59C0006B28E /* SketchOnMapView.swift */; };
		D734FA0C2A183A5B00246D7E /* SetMaxExtentView.swift in Sources */ = {isa = PBXBuildFile; fileRef = D734FA092A183A5B00246D7E /* SetMaxExtentView.swift */; };
		D744FD172A2112D90084A66C /* CreateConvexHullAroundPointsView.swift in Sources */ = {isa = PBXBuildFile; fileRef = D744FD162A2112D90084A66C /* CreateConvexHullAroundPointsView.swift */; };
		D744FD182A2113C70084A66C /* CreateConvexHullAroundPointsView.swift in Copy Source Code Files */ = {isa = PBXBuildFile; fileRef = D744FD162A2112D90084A66C /* CreateConvexHullAroundPointsView.swift */; };
<<<<<<< HEAD
		D751018E2A2E962D00B8FA48 /* IdentifyLayerFeaturesView.swift in Sources */ = {isa = PBXBuildFile; fileRef = D751018D2A2E962D00B8FA48 /* IdentifyLayerFeaturesView.swift */; };
		D751018F2A2E966C00B8FA48 /* IdentifyLayerFeaturesView.swift in Copy Source Code Files */ = {isa = PBXBuildFile; fileRef = D751018D2A2E962D00B8FA48 /* IdentifyLayerFeaturesView.swift */; };
=======
		D75101812A2E493600B8FA48 /* ShowLabelsOnLayerView.swift in Sources */ = {isa = PBXBuildFile; fileRef = D75101802A2E493600B8FA48 /* ShowLabelsOnLayerView.swift */; };
		D75101822A2E497F00B8FA48 /* ShowLabelsOnLayerView.swift in Copy Source Code Files */ = {isa = PBXBuildFile; fileRef = D75101802A2E493600B8FA48 /* ShowLabelsOnLayerView.swift */; };
>>>>>>> 8de7d04c
		D75362D22A1E886700D83028 /* ApplyUniqueValueRendererView.swift in Sources */ = {isa = PBXBuildFile; fileRef = D75362D12A1E886700D83028 /* ApplyUniqueValueRendererView.swift */; };
		D75362D32A1E8C8800D83028 /* ApplyUniqueValueRendererView.swift in Copy Source Code Files */ = {isa = PBXBuildFile; fileRef = D75362D12A1E886700D83028 /* ApplyUniqueValueRendererView.swift */; };
		D754E3232A1D66820006C5F1 /* StylePointWithPictureMarkerSymbolsView.swift in Sources */ = {isa = PBXBuildFile; fileRef = D754E3222A1D66820006C5F1 /* StylePointWithPictureMarkerSymbolsView.swift */; };
		D754E3242A1D66C20006C5F1 /* StylePointWithPictureMarkerSymbolsView.swift in Copy Source Code Files */ = {isa = PBXBuildFile; fileRef = D754E3222A1D66820006C5F1 /* StylePointWithPictureMarkerSymbolsView.swift */; };
		D78666AD2A2161F100C60110 /* FindNearestVertexView.swift in Sources */ = {isa = PBXBuildFile; fileRef = D78666AC2A2161F100C60110 /* FindNearestVertexView.swift */; };
		D78666AE2A21629200C60110 /* FindNearestVertexView.swift in Copy Source Code Files */ = {isa = PBXBuildFile; fileRef = D78666AC2A2161F100C60110 /* FindNearestVertexView.swift */; };
		D7E440D72A1ECE7D005D74DE /* CreateBuffersAroundPointsView.swift in Sources */ = {isa = PBXBuildFile; fileRef = D7E440D62A1ECE7D005D74DE /* CreateBuffersAroundPointsView.swift */; };
		D7E440D82A1ECEB3005D74DE /* CreateBuffersAroundPointsView.swift in Copy Source Code Files */ = {isa = PBXBuildFile; fileRef = D7E440D62A1ECE7D005D74DE /* CreateBuffersAroundPointsView.swift */; };
		D7E557682A1D768800B9FB09 /* AddWMSLayerView.swift in Sources */ = {isa = PBXBuildFile; fileRef = D7E557672A1D768800B9FB09 /* AddWMSLayerView.swift */; };
		D7E9EF292A1D2219000C4865 /* SetMinAndMaxScaleView.swift in Copy Source Code Files */ = {isa = PBXBuildFile; fileRef = D7EAF3592A1C023800D822C4 /* SetMinAndMaxScaleView.swift */; };
		D7E9EF2A2A1D29F2000C4865 /* SetMaxExtentView.swift in Copy Source Code Files */ = {isa = PBXBuildFile; fileRef = D734FA092A183A5B00246D7E /* SetMaxExtentView.swift */; };
		D7EAF35A2A1C023800D822C4 /* SetMinAndMaxScaleView.swift in Sources */ = {isa = PBXBuildFile; fileRef = D7EAF3592A1C023800D822C4 /* SetMinAndMaxScaleView.swift */; };
		D7EF5D752A26A03A00FEBDE5 /* ShowCoordinatesInMultipleFormatsView.swift in Sources */ = {isa = PBXBuildFile; fileRef = D7EF5D742A26A03A00FEBDE5 /* ShowCoordinatesInMultipleFormatsView.swift */; };
		D7EF5D762A26A1EE00FEBDE5 /* ShowCoordinatesInMultipleFormatsView.swift in Copy Source Code Files */ = {isa = PBXBuildFile; fileRef = D7EF5D742A26A03A00FEBDE5 /* ShowCoordinatesInMultipleFormatsView.swift */; };
		D7F2784C2A1D76F5002E4567 /* AddWMSLayerView.swift in Copy Source Code Files */ = {isa = PBXBuildFile; fileRef = D7E557672A1D768800B9FB09 /* AddWMSLayerView.swift */; };
		E000E7602869E33D005D87C5 /* ClipGeometryView.swift in Sources */ = {isa = PBXBuildFile; fileRef = E000E75F2869E33D005D87C5 /* ClipGeometryView.swift */; };
		E000E763286A0B18005D87C5 /* CutGeometryView.swift in Sources */ = {isa = PBXBuildFile; fileRef = E000E762286A0B18005D87C5 /* CutGeometryView.swift */; };
		E004A6C128414332002A1FE6 /* SetViewpointRotationView.swift in Sources */ = {isa = PBXBuildFile; fileRef = E004A6BD28414332002A1FE6 /* SetViewpointRotationView.swift */; };
		E004A6DC28465C70002A1FE6 /* DisplaySceneView.swift in Sources */ = {isa = PBXBuildFile; fileRef = E004A6D828465C70002A1FE6 /* DisplaySceneView.swift */; };
		E004A6E028466279002A1FE6 /* ShowCalloutView.swift in Sources */ = {isa = PBXBuildFile; fileRef = E004A6DF28466279002A1FE6 /* ShowCalloutView.swift */; };
		E004A6E62846A61F002A1FE6 /* StyleGraphicsWithSymbolsView.swift in Sources */ = {isa = PBXBuildFile; fileRef = E004A6E52846A61F002A1FE6 /* StyleGraphicsWithSymbolsView.swift */; };
		E004A6E928493BCE002A1FE6 /* ShowDeviceLocationView.swift in Sources */ = {isa = PBXBuildFile; fileRef = E004A6E828493BCE002A1FE6 /* ShowDeviceLocationView.swift */; };
		E004A6ED2849556E002A1FE6 /* CreatePlanarAndGeodeticBuffersView.swift in Sources */ = {isa = PBXBuildFile; fileRef = E004A6EC2849556E002A1FE6 /* CreatePlanarAndGeodeticBuffersView.swift */; };
		E004A6F0284E4B9B002A1FE6 /* DownloadVectorTilesToLocalCacheView.swift in Sources */ = {isa = PBXBuildFile; fileRef = E004A6EF284E4B9B002A1FE6 /* DownloadVectorTilesToLocalCacheView.swift */; };
		E004A6F3284E4FEB002A1FE6 /* ShowResultOfSpatialOperationsView.swift in Sources */ = {isa = PBXBuildFile; fileRef = E004A6F2284E4FEB002A1FE6 /* ShowResultOfSpatialOperationsView.swift */; };
		E004A6F6284FA42A002A1FE6 /* SelectFeaturesInFeatureLayerView.swift in Sources */ = {isa = PBXBuildFile; fileRef = E004A6F5284FA42A002A1FE6 /* SelectFeaturesInFeatureLayerView.swift */; };
		E0082217287755AC002AD138 /* View+Sheet.swift in Sources */ = {isa = PBXBuildFile; fileRef = E0082216287755AC002AD138 /* View+Sheet.swift */; };
		E03CB0692888944D002B27D9 /* GenerateOfflineMapView.swift in Copy Source Code Files */ = {isa = PBXBuildFile; fileRef = E088E1732863B5F800413100 /* GenerateOfflineMapView.swift */; };
		E03CB06A288894C4002B27D9 /* FindRouteView.swift in Copy Source Code Files */ = {isa = PBXBuildFile; fileRef = E066DD34285CF3B3004D3D5B /* FindRouteView.swift */; };
		E03CB06B2889879D002B27D9 /* DownloadVectorTilesToLocalCacheView.swift in Copy Source Code Files */ = {isa = PBXBuildFile; fileRef = E004A6EF284E4B9B002A1FE6 /* DownloadVectorTilesToLocalCacheView.swift */; };
		E041ABC0287CA9F00056009B /* WebView.swift in Sources */ = {isa = PBXBuildFile; fileRef = E041ABBF287CA9F00056009B /* WebView.swift */; };
		E041ABD7287DB04D0056009B /* SampleInfoView.swift in Sources */ = {isa = PBXBuildFile; fileRef = E041ABD6287DB04D0056009B /* SampleInfoView.swift */; };
		E041AC1A287F54580056009B /* highlight.min.js in Resources */ = {isa = PBXBuildFile; fileRef = E041AC15287F54580056009B /* highlight.min.js */; };
		E041AC1E288076A60056009B /* info.css in Resources */ = {isa = PBXBuildFile; fileRef = E041AC1D288076A60056009B /* info.css */; };
		E041AC20288077B90056009B /* xcode.css in Resources */ = {isa = PBXBuildFile; fileRef = E041AC1F288077B90056009B /* xcode.css */; };
		E066DD35285CF3B3004D3D5B /* FindRouteView.swift in Sources */ = {isa = PBXBuildFile; fileRef = E066DD34285CF3B3004D3D5B /* FindRouteView.swift */; };
		E066DD382860AB28004D3D5B /* StyleGraphicsWithRendererView.swift in Sources */ = {isa = PBXBuildFile; fileRef = E066DD372860AB28004D3D5B /* StyleGraphicsWithRendererView.swift */; };
		E066DD3B2860CA08004D3D5B /* ShowResultOfSpatialRelationshipsView.swift in Sources */ = {isa = PBXBuildFile; fileRef = E066DD3A2860CA08004D3D5B /* ShowResultOfSpatialRelationshipsView.swift */; };
		E066DD4028610F55004D3D5B /* AddSceneLayerFromServiceView.swift in Sources */ = {isa = PBXBuildFile; fileRef = E066DD3F28610F55004D3D5B /* AddSceneLayerFromServiceView.swift */; };
		E070A0A3286F3B6000F2B606 /* DownloadPreplannedMapAreaView.swift in Sources */ = {isa = PBXBuildFile; fileRef = E070A0A2286F3B6000F2B606 /* DownloadPreplannedMapAreaView.swift */; };
		E088E1572862579D00413100 /* SetSurfacePlacementModeView.swift in Sources */ = {isa = PBXBuildFile; fileRef = E088E1562862579D00413100 /* SetSurfacePlacementModeView.swift */; };
		E088E1742863B5F800413100 /* GenerateOfflineMapView.swift in Sources */ = {isa = PBXBuildFile; fileRef = E088E1732863B5F800413100 /* GenerateOfflineMapView.swift */; };
		E08953F12891899600E077CF /* EnvironmentValues+SampleInfoVisibility.swift in Sources */ = {isa = PBXBuildFile; fileRef = E08953F02891899600E077CF /* EnvironmentValues+SampleInfoVisibility.swift */; };
		E0A1AEE328874590003C797D /* AddFeatureLayersView.swift in Copy Source Code Files */ = {isa = PBXBuildFile; fileRef = 00D4EF7F2863842100B9CC30 /* AddFeatureLayersView.swift */; };
		E0D04FF228A5390000747989 /* DownloadPreplannedMapAreaView.Model.swift in Sources */ = {isa = PBXBuildFile; fileRef = E0D04FF128A5390000747989 /* DownloadPreplannedMapAreaView.Model.swift */; };
		E0EA0B772866390E00C9621D /* ProjectGeometryView.swift in Sources */ = {isa = PBXBuildFile; fileRef = E0EA0B762866390E00C9621D /* ProjectGeometryView.swift */; };
		E0FE32E728747778002C6ACA /* BrowseBuildingFloorsView.swift in Sources */ = {isa = PBXBuildFile; fileRef = E0FE32E628747778002C6ACA /* BrowseBuildingFloorsView.swift */; };
		F111CCC1288B5D5600205358 /* DisplayMapFromMobileMapPackageView.swift in Sources */ = {isa = PBXBuildFile; fileRef = F111CCC0288B5D5600205358 /* DisplayMapFromMobileMapPackageView.swift */; };
		F111CCC4288B641900205358 /* Yellowstone.mmpk in Resources */ = {isa = PBXBuildFile; fileRef = F111CCC3288B641900205358 /* Yellowstone.mmpk */; settings = {ASSET_TAGS = (DisplayMapFromMobileMapPackage, ); }; };
		F1E71BF1289473760064C33F /* AddRasterFromFileView.swift in Sources */ = {isa = PBXBuildFile; fileRef = F1E71BF0289473760064C33F /* AddRasterFromFileView.swift */; };
		F1E71BFA28A479C70064C33F /* AddRasterFromFileView.swift in Copy Source Code Files */ = {isa = PBXBuildFile; fileRef = F1E71BF0289473760064C33F /* AddRasterFromFileView.swift */; };
/* End PBXBuildFile section */

/* Begin PBXBuildRule section */
		0074ABCC2817B8E60037244A /* PBXBuildRule */ = {
			isa = PBXBuildRule;
			compilerSpec = com.apple.compilers.proxy.script;
			filePatterns = "*.tache";
			fileType = pattern.proxy;
			inputFiles = (
				"$(SRCROOT)/Shared/Samples/",
			);
			isEditable = 1;
			name = "Generate Sample Initializers from Source Code Files";
			outputFiles = (
				"$(DERIVED_FILE_DIR)/$(INPUT_FILE_BASE)",
			);
			runOncePerArchitecture = 0;
			script = "xcrun --sdk macosx swift \"${SRCROOT}/Scripts/GenerateSampleViewSourceCode.swift\" \"${SCRIPT_INPUT_FILE_0}\" \"${INPUT_FILE_PATH}\" \"${SCRIPT_OUTPUT_FILE_0}\" \n";
		};
		0083586F27FE3BCF00192A15 /* PBXBuildRule */ = {
			isa = PBXBuildRule;
			compilerSpec = com.apple.compilers.proxy.script;
			filePatterns = "*.masque";
			fileType = pattern.proxy;
			inputFiles = (
				"$(SRCROOT)/.secrets",
			);
			isEditable = 1;
			name = "Generate Swift Code from Secrets";
			outputFiles = (
				"$(DERIVED_FILE_DIR)/$(INPUT_FILE_BASE)",
			);
			runOncePerArchitecture = 0;
			script = "\"${SRCROOT}/Scripts/masquerade\" -i \"${INPUT_FILE_PATH}\" -o \"${SCRIPT_OUTPUT_FILE_0}\" -s \"${SCRIPT_INPUT_FILE_0}\" -f\n";
		};
/* End PBXBuildRule section */

/* Begin PBXCopyFilesBuildPhase section */
		00144B5E280634840090DD5D /* Embed Frameworks */ = {
			isa = PBXCopyFilesBuildPhase;
			buildActionMask = 2147483647;
			dstPath = "";
			dstSubfolderSpec = 10;
			files = (
			);
			name = "Embed Frameworks";
			runOnlyForDeploymentPostprocessing = 0;
		};
		0039A4E82885C4E300592C86 /* Copy Source Code Files */ = {
			isa = PBXCopyFilesBuildPhase;
			buildActionMask = 2147483647;
			dstPath = "";
			dstSubfolderSpec = 7;
			files = (
<<<<<<< HEAD
				D751018F2A2E966C00B8FA48 /* IdentifyLayerFeaturesView.swift in Copy Source Code Files */,
=======
				D75101822A2E497F00B8FA48 /* ShowLabelsOnLayerView.swift in Copy Source Code Files */,
>>>>>>> 8de7d04c
				D7EF5D762A26A1EE00FEBDE5 /* ShowCoordinatesInMultipleFormatsView.swift in Copy Source Code Files */,
				79A47DFB2A20286800D7C5B9 /* CreateAndSaveKMLView.Model.swift in Copy Source Code Files */,
				79A47DFC2A20286800D7C5B9 /* CreateAndSaveKMLView.Views.swift in Copy Source Code Files */,
				79B7B80B2A1BFDE700F57C27 /* CreateAndSaveKMLView.swift in Copy Source Code Files */,
				D78666AE2A21629200C60110 /* FindNearestVertexView.swift in Copy Source Code Files */,
				D7E440D82A1ECEB3005D74DE /* CreateBuffersAroundPointsView.swift in Copy Source Code Files */,
				D744FD182A2113C70084A66C /* CreateConvexHullAroundPointsView.swift in Copy Source Code Files */,
				D754E3242A1D66C20006C5F1 /* StylePointWithPictureMarkerSymbolsView.swift in Copy Source Code Files */,
				D7F2784C2A1D76F5002E4567 /* AddWMSLayerView.swift in Copy Source Code Files */,
				D75362D32A1E8C8800D83028 /* ApplyUniqueValueRendererView.swift in Copy Source Code Files */,
				1C929F092A27B86800134252 /* ShowUtilityAssociationsView.swift in Copy Source Code Files */,
				D7E9EF2A2A1D29F2000C4865 /* SetMaxExtentView.swift in Copy Source Code Files */,
				D7E9EF292A1D2219000C4865 /* SetMinAndMaxScaleView.swift in Copy Source Code Files */,
				1C9B74DE29DB56860038B06F /* ChangeCameraControllerView.swift in Copy Source Code Files */,
				1C965C3929DB9176002F8536 /* ShowRealisticLightAndShadowsView.swift in Copy Source Code Files */,
				883C121729C914E100062FF9 /* DownloadPreplannedMapAreaView.MapPicker.swift in Copy Source Code Files */,
				883C121829C914E100062FF9 /* DownloadPreplannedMapAreaView.Model.swift in Copy Source Code Files */,
				883C121929C914E100062FF9 /* DownloadPreplannedMapAreaView.swift in Copy Source Code Files */,
				1C0C1C3D29D34DDD005C8B24 /* ChangeViewpointView.swift in Copy Source Code Files */,
				1C42E04A29D239D2004FC4BE /* ShowPopupView.swift in Copy Source Code Files */,
				108EC04229D25B55000F35D0 /* QueryFeatureTableView.swift in Copy Source Code Files */,
				88F93CC229C4D3480006B28E /* SketchOnMapView.swift in Copy Source Code Files */,
				0044289329C9234300160767 /* GetElevationAtPointOnSurfaceView.swift in Copy Source Code Files */,
				4D2ADC6A29C50D91003B367F /* AddDynamicEntityLayerView.Model.swift in Copy Source Code Files */,
				4D2ADC6B29C50D91003B367F /* AddDynamicEntityLayerView.SettingsView.swift in Copy Source Code Files */,
				4D2ADC4729C26D2C003B367F /* AddDynamicEntityLayerView.swift in Copy Source Code Files */,
				218F35C229C290BF00502022 /* AuthenticateWithOAuthView.swift in Copy Source Code Files */,
				0044CDE02995D4DD004618CE /* ShowDeviceLocationHistoryView.swift in Copy Source Code Files */,
				0042E24628E50EE4001F33D6 /* ShowViewshedFromPointInSceneView.swift in Copy Source Code Files */,
				0042E24728E50EE4001F33D6 /* ShowViewshedFromPointInSceneView.Model.swift in Copy Source Code Files */,
				0042E24828E50EE4001F33D6 /* ShowViewshedFromPointInSceneView.ViewshedSettingsView.swift in Copy Source Code Files */,
				006C835528B40682004AEB7F /* BrowseBuildingFloorsView.swift in Copy Source Code Files */,
				006C835628B40682004AEB7F /* DisplayMapFromMobileMapPackageView.swift in Copy Source Code Files */,
				F1E71BFA28A479C70064C33F /* AddRasterFromFileView.swift in Copy Source Code Files */,
				0039A4E92885C50300592C86 /* AddSceneLayerFromServiceView.swift in Copy Source Code Files */,
				75DD736729D35FF40010229D /* ChangeMapViewBackgroundView.swift in Copy Source Code Files */,
				75DD736829D35FF40010229D /* ChangeMapViewBackgroundView.SettingsView.swift in Copy Source Code Files */,
				75DD736929D35FF40010229D /* ChangeMapViewBackgroundView.Model.swift in Copy Source Code Files */,
				0039A4EA2885C50300592C86 /* ClipGeometryView.swift in Copy Source Code Files */,
				0039A4EB2885C50300592C86 /* CreatePlanarAndGeodeticBuffersView.swift in Copy Source Code Files */,
				0039A4EC2885C50300592C86 /* CutGeometryView.swift in Copy Source Code Files */,
				E0A1AEE328874590003C797D /* AddFeatureLayersView.swift in Copy Source Code Files */,
				0039A4ED2885C50300592C86 /* DisplayMapView.swift in Copy Source Code Files */,
				0039A4EE2885C50300592C86 /* DisplayOverviewMapView.swift in Copy Source Code Files */,
				0039A4EF2885C50300592C86 /* DisplaySceneView.swift in Copy Source Code Files */,
				E03CB06B2889879D002B27D9 /* DownloadVectorTilesToLocalCacheView.swift in Copy Source Code Files */,
				E03CB06A288894C4002B27D9 /* FindRouteView.swift in Copy Source Code Files */,
				E03CB0692888944D002B27D9 /* GenerateOfflineMapView.swift in Copy Source Code Files */,
				75DD739929D38B420010229D /* NavigateRouteView.swift in Copy Source Code Files */,
				0039A4F02885C50300592C86 /* ProjectGeometryView.swift in Copy Source Code Files */,
				0039A4F12885C50300592C86 /* SearchWithGeocodeView.swift in Copy Source Code Files */,
				0039A4F22885C50300592C86 /* SelectFeaturesInFeatureLayerView.swift in Copy Source Code Files */,
				0039A4F32885C50300592C86 /* SetBasemapView.swift in Copy Source Code Files */,
				0039A4F42885C50300592C86 /* SetSurfacePlacementModeView.swift in Copy Source Code Files */,
				0039A4F52885C50300592C86 /* SetViewpointRotationView.swift in Copy Source Code Files */,
				0039A4F62885C50300592C86 /* ShowCalloutView.swift in Copy Source Code Files */,
				0039A4F72885C50300592C86 /* ShowDeviceLocationView.swift in Copy Source Code Files */,
				0039A4F82885C50300592C86 /* ShowResultOfSpatialRelationshipsView.swift in Copy Source Code Files */,
				0039A4F92885C50300592C86 /* ShowResultOfSpatialOperationsView.swift in Copy Source Code Files */,
				0039A4FA2885C50300592C86 /* StyleGraphicsWithRendererView.swift in Copy Source Code Files */,
				0039A4FB2885C50300592C86 /* StyleGraphicsWithSymbolsView.swift in Copy Source Code Files */,
				7573E82129D6136C00BEED9C /* TraceUtilityNetworkView.Model.swift in Copy Source Code Files */,
				7573E82229D6136C00BEED9C /* TraceUtilityNetworkView.Enums.swift in Copy Source Code Files */,
				7573E82329D6136C00BEED9C /* TraceUtilityNetworkView.Views.swift in Copy Source Code Files */,
				7573E82429D6136C00BEED9C /* TraceUtilityNetworkView.swift in Copy Source Code Files */,
			);
			name = "Copy Source Code Files";
			runOnlyForDeploymentPostprocessing = 0;
		};
/* End PBXCopyFilesBuildPhase section */

/* Begin PBXFileReference section */
		000558092817C51E00224BC6 /* SampleDetailView.swift */ = {isa = PBXFileReference; lastKnownFileType = sourcecode.swift; path = SampleDetailView.swift; sourceTree = "<group>"; };
		0005580B28185C0600224BC6 /* SampleList.swift */ = {isa = PBXFileReference; lastKnownFileType = sourcecode.swift; path = SampleList.swift; sourceTree = "<group>"; };
		00181B452846AD7100654571 /* View+Alert.swift */ = {isa = PBXFileReference; lastKnownFileType = sourcecode.swift; path = "View+Alert.swift"; sourceTree = "<group>"; };
		001C6DD827FE585A00D472C2 /* AppSecrets.swift.masque */ = {isa = PBXFileReference; fileEncoding = 4; lastKnownFileType = text; path = AppSecrets.swift.masque; sourceTree = "<group>"; };
		003D7C342821EBCC009DDFD2 /* masquerade */ = {isa = PBXFileReference; lastKnownFileType = text; path = masquerade; sourceTree = "<group>"; };
		003D7C352821EBCC009DDFD2 /* GenerateSampleViewSourceCode.swift */ = {isa = PBXFileReference; lastKnownFileType = sourcecode.swift; path = GenerateSampleViewSourceCode.swift; sourceTree = "<group>"; };
		0042E24228E4BF8F001F33D6 /* ShowViewshedFromPointInSceneView.Model.swift */ = {isa = PBXFileReference; lastKnownFileType = sourcecode.swift; path = ShowViewshedFromPointInSceneView.Model.swift; sourceTree = "<group>"; };
		0042E24428E4F82B001F33D6 /* ShowViewshedFromPointInSceneView.ViewshedSettingsView.swift */ = {isa = PBXFileReference; lastKnownFileType = sourcecode.swift; path = ShowViewshedFromPointInSceneView.ViewshedSettingsView.swift; sourceTree = "<group>"; };
		0044289129C90C0B00160767 /* GetElevationAtPointOnSurfaceView.swift */ = {isa = PBXFileReference; lastKnownFileType = sourcecode.swift; path = GetElevationAtPointOnSurfaceView.swift; sourceTree = "<group>"; };
		0044CDDE2995C39E004618CE /* ShowDeviceLocationHistoryView.swift */ = {isa = PBXFileReference; lastKnownFileType = sourcecode.swift; path = ShowDeviceLocationHistoryView.swift; sourceTree = "<group>"; };
		004FE87029DF5D8700075217 /* Bristol */ = {isa = PBXFileReference; lastKnownFileType = folder; path = Bristol; sourceTree = "<group>"; };
		0074ABBE28174BCF0037244A /* DisplayMapView.swift */ = {isa = PBXFileReference; lastKnownFileType = sourcecode.swift; path = DisplayMapView.swift; sourceTree = "<group>"; };
		0074ABC128174F430037244A /* Sample.swift */ = {isa = PBXFileReference; fileEncoding = 4; lastKnownFileType = sourcecode.swift; path = Sample.swift; sourceTree = "<group>"; };
		0074ABCA2817B8DB0037244A /* SamplesApp+Samples.swift.tache */ = {isa = PBXFileReference; fileEncoding = 4; lastKnownFileType = text; path = "SamplesApp+Samples.swift.tache"; sourceTree = "<group>"; };
		0086F3FD28E3770900974721 /* ShowViewshedFromPointInSceneView.swift */ = {isa = PBXFileReference; fileEncoding = 4; lastKnownFileType = sourcecode.swift; path = ShowViewshedFromPointInSceneView.swift; sourceTree = "<group>"; };
		00ACF554293E6C6A0059B2A9 /* Samples.entitlements */ = {isa = PBXFileReference; lastKnownFileType = text.plist.entitlements; path = Samples.entitlements; sourceTree = "<group>"; };
		00B04272282EC59E0072E1B4 /* AboutView.swift */ = {isa = PBXFileReference; fileEncoding = 4; lastKnownFileType = sourcecode.swift; path = AboutView.swift; sourceTree = "<group>"; };
		00B042E5282EDC690072E1B4 /* SetBasemapView.swift */ = {isa = PBXFileReference; fileEncoding = 4; lastKnownFileType = sourcecode.swift; path = SetBasemapView.swift; sourceTree = "<group>"; };
		00B04FB4283EEBA80026C882 /* DisplayOverviewMapView.swift */ = {isa = PBXFileReference; lastKnownFileType = sourcecode.swift; path = DisplayOverviewMapView.swift; sourceTree = "<group>"; };
		00C94A0C28B53DE1004E42D9 /* raster-file */ = {isa = PBXFileReference; lastKnownFileType = folder; path = "raster-file"; sourceTree = "<group>"; };
		00CB9137284814A4005C2C5D /* SearchWithGeocodeView.swift */ = {isa = PBXFileReference; lastKnownFileType = sourcecode.swift; path = SearchWithGeocodeView.swift; sourceTree = "<group>"; };
		00CCB8A2285AAD7D00BBAB70 /* DowloadPortalItemData.swift */ = {isa = PBXFileReference; lastKnownFileType = sourcecode.swift; path = DowloadPortalItemData.swift; sourceTree = "<group>"; };
		00CCB8A4285BAF8700BBAB70 /* OnDemandResource.swift */ = {isa = PBXFileReference; lastKnownFileType = sourcecode.swift; path = OnDemandResource.swift; sourceTree = "<group>"; };
		00D4EF7F2863842100B9CC30 /* AddFeatureLayersView.swift */ = {isa = PBXFileReference; lastKnownFileType = sourcecode.swift; path = AddFeatureLayersView.swift; sourceTree = "<group>"; };
		00D4EF8228638BF100B9CC30 /* LA_Trails.geodatabase */ = {isa = PBXFileReference; lastKnownFileType = file; path = LA_Trails.geodatabase; sourceTree = "<group>"; };
		00D4EF8F28638BF100B9CC30 /* AuroraCO.gpkg */ = {isa = PBXFileReference; lastKnownFileType = file; path = AuroraCO.gpkg; sourceTree = "<group>"; };
		00D4EFB02863CE6300B9CC30 /* ScottishWildlifeTrust_reserves */ = {isa = PBXFileReference; lastKnownFileType = folder; path = ScottishWildlifeTrust_reserves; sourceTree = "<group>"; };
		00E5400C27F3CCA100CF66D5 /* SamplesApp.swift */ = {isa = PBXFileReference; lastKnownFileType = sourcecode.swift; path = SamplesApp.swift; sourceTree = "<group>"; };
		00E5400D27F3CCA100CF66D5 /* ContentView.swift */ = {isa = PBXFileReference; lastKnownFileType = sourcecode.swift; path = ContentView.swift; sourceTree = "<group>"; };
		00E5400E27F3CCA200CF66D5 /* Assets.xcassets */ = {isa = PBXFileReference; lastKnownFileType = folder.assetcatalog; path = Assets.xcassets; sourceTree = "<group>"; };
		00E5401327F3CCA200CF66D5 /* Samples.app */ = {isa = PBXFileReference; explicitFileType = wrapper.application; includeInIndex = 0; path = Samples.app; sourceTree = BUILT_PRODUCTS_DIR; };
		00E5402A27F775EA00CF66D5 /* Info.plist */ = {isa = PBXFileReference; lastKnownFileType = text.plist.xml; path = Info.plist; sourceTree = "<group>"; };
		108EC04029D25B2C000F35D0 /* QueryFeatureTableView.swift */ = {isa = PBXFileReference; fileEncoding = 4; lastKnownFileType = sourcecode.swift; path = QueryFeatureTableView.swift; sourceTree = "<group>"; };
		1C0C1C3429D34DAE005C8B24 /* ChangeViewpointView.swift */ = {isa = PBXFileReference; fileEncoding = 4; lastKnownFileType = sourcecode.swift; path = ChangeViewpointView.swift; sourceTree = "<group>"; };
		1C42E04329D2396B004FC4BE /* ShowPopupView.swift */ = {isa = PBXFileReference; fileEncoding = 4; lastKnownFileType = sourcecode.swift; path = ShowPopupView.swift; sourceTree = "<group>"; };
		1C9B74C529DB43580038B06F /* ShowRealisticLightAndShadowsView.swift */ = {isa = PBXFileReference; fileEncoding = 4; lastKnownFileType = sourcecode.swift; path = ShowRealisticLightAndShadowsView.swift; sourceTree = "<group>"; };
		1C9B74D529DB54560038B06F /* ChangeCameraControllerView.swift */ = {isa = PBXFileReference; fileEncoding = 4; lastKnownFileType = sourcecode.swift; path = ChangeCameraControllerView.swift; sourceTree = "<group>"; };
		1CAF831B2A20305F000E1E60 /* ShowUtilityAssociationsView.swift */ = {isa = PBXFileReference; fileEncoding = 4; lastKnownFileType = sourcecode.swift; path = ShowUtilityAssociationsView.swift; sourceTree = "<group>"; };
		218F35B329C28F4A00502022 /* AuthenticateWithOAuthView.swift */ = {isa = PBXFileReference; fileEncoding = 4; lastKnownFileType = sourcecode.swift; path = AuthenticateWithOAuthView.swift; sourceTree = "<group>"; };
		4D2ADC3F29C26D05003B367F /* AddDynamicEntityLayerView.swift */ = {isa = PBXFileReference; fileEncoding = 4; lastKnownFileType = sourcecode.swift; path = AddDynamicEntityLayerView.swift; sourceTree = "<group>"; };
		4D2ADC5529C4F612003B367F /* ChangeMapViewBackgroundView.swift */ = {isa = PBXFileReference; fileEncoding = 4; lastKnownFileType = sourcecode.swift; path = ChangeMapViewBackgroundView.swift; sourceTree = "<group>"; };
		4D2ADC5829C4F612003B367F /* ChangeMapViewBackgroundView.SettingsView.swift */ = {isa = PBXFileReference; fileEncoding = 4; lastKnownFileType = sourcecode.swift; path = ChangeMapViewBackgroundView.SettingsView.swift; sourceTree = "<group>"; };
		4D2ADC6129C5071C003B367F /* ChangeMapViewBackgroundView.Model.swift */ = {isa = PBXFileReference; lastKnownFileType = sourcecode.swift; path = ChangeMapViewBackgroundView.Model.swift; sourceTree = "<group>"; };
		4D2ADC6629C50BD6003B367F /* AddDynamicEntityLayerView.Model.swift */ = {isa = PBXFileReference; lastKnownFileType = sourcecode.swift; path = AddDynamicEntityLayerView.Model.swift; sourceTree = "<group>"; };
		4D2ADC6829C50C4C003B367F /* AddDynamicEntityLayerView.SettingsView.swift */ = {isa = PBXFileReference; lastKnownFileType = sourcecode.swift; path = AddDynamicEntityLayerView.SettingsView.swift; sourceTree = "<group>"; };
		7573E81329D6134C00BEED9C /* TraceUtilityNetworkView.Model.swift */ = {isa = PBXFileReference; fileEncoding = 4; lastKnownFileType = sourcecode.swift; path = TraceUtilityNetworkView.Model.swift; sourceTree = "<group>"; };
		7573E81529D6134C00BEED9C /* TraceUtilityNetworkView.Enums.swift */ = {isa = PBXFileReference; fileEncoding = 4; lastKnownFileType = sourcecode.swift; path = TraceUtilityNetworkView.Enums.swift; sourceTree = "<group>"; };
		7573E81729D6134C00BEED9C /* TraceUtilityNetworkView.Views.swift */ = {isa = PBXFileReference; fileEncoding = 4; lastKnownFileType = sourcecode.swift; path = TraceUtilityNetworkView.Views.swift; sourceTree = "<group>"; };
		7573E81829D6134C00BEED9C /* TraceUtilityNetworkView.swift */ = {isa = PBXFileReference; fileEncoding = 4; lastKnownFileType = sourcecode.swift; path = TraceUtilityNetworkView.swift; sourceTree = "<group>"; };
		75DD739129D38B1B0010229D /* NavigateRouteView.swift */ = {isa = PBXFileReference; fileEncoding = 4; lastKnownFileType = sourcecode.swift; path = NavigateRouteView.swift; sourceTree = "<group>"; };
		79302F842A1ED4E30002336A /* CreateAndSaveKMLView.Model.swift */ = {isa = PBXFileReference; lastKnownFileType = sourcecode.swift; path = CreateAndSaveKMLView.Model.swift; sourceTree = "<group>"; };
		79302F862A1ED71B0002336A /* CreateAndSaveKMLView.Views.swift */ = {isa = PBXFileReference; lastKnownFileType = sourcecode.swift; path = CreateAndSaveKMLView.Views.swift; sourceTree = "<group>"; };
		79B7B8092A1BF8EC00F57C27 /* CreateAndSaveKMLView.swift */ = {isa = PBXFileReference; lastKnownFileType = sourcecode.swift; path = CreateAndSaveKMLView.swift; sourceTree = "<group>"; };
		883C121429C9136600062FF9 /* DownloadPreplannedMapAreaView.MapPicker.swift */ = {isa = PBXFileReference; fileEncoding = 4; lastKnownFileType = sourcecode.swift; path = DownloadPreplannedMapAreaView.MapPicker.swift; sourceTree = "<group>"; };
		88F93CC029C3D59C0006B28E /* SketchOnMapView.swift */ = {isa = PBXFileReference; lastKnownFileType = sourcecode.swift; path = SketchOnMapView.swift; sourceTree = "<group>"; };
		D734FA092A183A5B00246D7E /* SetMaxExtentView.swift */ = {isa = PBXFileReference; fileEncoding = 4; lastKnownFileType = sourcecode.swift; path = SetMaxExtentView.swift; sourceTree = "<group>"; };
		D744FD162A2112D90084A66C /* CreateConvexHullAroundPointsView.swift */ = {isa = PBXFileReference; fileEncoding = 4; lastKnownFileType = sourcecode.swift; path = CreateConvexHullAroundPointsView.swift; sourceTree = "<group>"; };
<<<<<<< HEAD
		D751018D2A2E962D00B8FA48 /* IdentifyLayerFeaturesView.swift */ = {isa = PBXFileReference; fileEncoding = 4; lastKnownFileType = sourcecode.swift; path = IdentifyLayerFeaturesView.swift; sourceTree = "<group>"; };
=======
		D75101802A2E493600B8FA48 /* ShowLabelsOnLayerView.swift */ = {isa = PBXFileReference; fileEncoding = 4; lastKnownFileType = sourcecode.swift; path = ShowLabelsOnLayerView.swift; sourceTree = "<group>"; };
>>>>>>> 8de7d04c
		D75362D12A1E886700D83028 /* ApplyUniqueValueRendererView.swift */ = {isa = PBXFileReference; fileEncoding = 4; lastKnownFileType = sourcecode.swift; path = ApplyUniqueValueRendererView.swift; sourceTree = "<group>"; };
		D754E3222A1D66820006C5F1 /* StylePointWithPictureMarkerSymbolsView.swift */ = {isa = PBXFileReference; fileEncoding = 4; lastKnownFileType = sourcecode.swift; path = StylePointWithPictureMarkerSymbolsView.swift; sourceTree = "<group>"; };
		D78666AC2A2161F100C60110 /* FindNearestVertexView.swift */ = {isa = PBXFileReference; fileEncoding = 4; lastKnownFileType = sourcecode.swift; path = FindNearestVertexView.swift; sourceTree = "<group>"; };
		D7E440D62A1ECE7D005D74DE /* CreateBuffersAroundPointsView.swift */ = {isa = PBXFileReference; fileEncoding = 4; lastKnownFileType = sourcecode.swift; path = CreateBuffersAroundPointsView.swift; sourceTree = "<group>"; };
		D7E557672A1D768800B9FB09 /* AddWMSLayerView.swift */ = {isa = PBXFileReference; fileEncoding = 4; lastKnownFileType = sourcecode.swift; path = AddWMSLayerView.swift; sourceTree = "<group>"; };
		D7EAF3592A1C023800D822C4 /* SetMinAndMaxScaleView.swift */ = {isa = PBXFileReference; fileEncoding = 4; lastKnownFileType = sourcecode.swift; path = SetMinAndMaxScaleView.swift; sourceTree = "<group>"; };
		D7EF5D742A26A03A00FEBDE5 /* ShowCoordinatesInMultipleFormatsView.swift */ = {isa = PBXFileReference; fileEncoding = 4; lastKnownFileType = sourcecode.swift; path = ShowCoordinatesInMultipleFormatsView.swift; sourceTree = "<group>"; };
		E000E75F2869E33D005D87C5 /* ClipGeometryView.swift */ = {isa = PBXFileReference; lastKnownFileType = sourcecode.swift; path = ClipGeometryView.swift; sourceTree = "<group>"; };
		E000E762286A0B18005D87C5 /* CutGeometryView.swift */ = {isa = PBXFileReference; lastKnownFileType = sourcecode.swift; path = CutGeometryView.swift; sourceTree = "<group>"; };
		E004A6BD28414332002A1FE6 /* SetViewpointRotationView.swift */ = {isa = PBXFileReference; fileEncoding = 4; lastKnownFileType = sourcecode.swift; path = SetViewpointRotationView.swift; sourceTree = "<group>"; };
		E004A6D828465C70002A1FE6 /* DisplaySceneView.swift */ = {isa = PBXFileReference; fileEncoding = 4; lastKnownFileType = sourcecode.swift; path = DisplaySceneView.swift; sourceTree = "<group>"; };
		E004A6DF28466279002A1FE6 /* ShowCalloutView.swift */ = {isa = PBXFileReference; lastKnownFileType = sourcecode.swift; path = ShowCalloutView.swift; sourceTree = "<group>"; };
		E004A6E52846A61F002A1FE6 /* StyleGraphicsWithSymbolsView.swift */ = {isa = PBXFileReference; lastKnownFileType = sourcecode.swift; path = StyleGraphicsWithSymbolsView.swift; sourceTree = "<group>"; };
		E004A6E828493BCE002A1FE6 /* ShowDeviceLocationView.swift */ = {isa = PBXFileReference; lastKnownFileType = sourcecode.swift; path = ShowDeviceLocationView.swift; sourceTree = "<group>"; };
		E004A6EC2849556E002A1FE6 /* CreatePlanarAndGeodeticBuffersView.swift */ = {isa = PBXFileReference; lastKnownFileType = sourcecode.swift; path = CreatePlanarAndGeodeticBuffersView.swift; sourceTree = "<group>"; };
		E004A6EF284E4B9B002A1FE6 /* DownloadVectorTilesToLocalCacheView.swift */ = {isa = PBXFileReference; lastKnownFileType = sourcecode.swift; path = DownloadVectorTilesToLocalCacheView.swift; sourceTree = "<group>"; };
		E004A6F2284E4FEB002A1FE6 /* ShowResultOfSpatialOperationsView.swift */ = {isa = PBXFileReference; lastKnownFileType = sourcecode.swift; path = ShowResultOfSpatialOperationsView.swift; sourceTree = "<group>"; };
		E004A6F5284FA42A002A1FE6 /* SelectFeaturesInFeatureLayerView.swift */ = {isa = PBXFileReference; lastKnownFileType = sourcecode.swift; path = SelectFeaturesInFeatureLayerView.swift; sourceTree = "<group>"; };
		E0082216287755AC002AD138 /* View+Sheet.swift */ = {isa = PBXFileReference; lastKnownFileType = sourcecode.swift; path = "View+Sheet.swift"; sourceTree = "<group>"; };
		E041ABBF287CA9F00056009B /* WebView.swift */ = {isa = PBXFileReference; lastKnownFileType = sourcecode.swift; path = WebView.swift; sourceTree = "<group>"; };
		E041ABD6287DB04D0056009B /* SampleInfoView.swift */ = {isa = PBXFileReference; lastKnownFileType = sourcecode.swift; path = SampleInfoView.swift; sourceTree = "<group>"; };
		E041AC15287F54580056009B /* highlight.min.js */ = {isa = PBXFileReference; fileEncoding = 4; lastKnownFileType = sourcecode.javascript; path = highlight.min.js; sourceTree = "<group>"; };
		E041AC1D288076A60056009B /* info.css */ = {isa = PBXFileReference; fileEncoding = 4; lastKnownFileType = text.css; path = info.css; sourceTree = "<group>"; };
		E041AC1F288077B90056009B /* xcode.css */ = {isa = PBXFileReference; fileEncoding = 4; lastKnownFileType = text.css; path = xcode.css; sourceTree = "<group>"; };
		E066DD34285CF3B3004D3D5B /* FindRouteView.swift */ = {isa = PBXFileReference; lastKnownFileType = sourcecode.swift; path = FindRouteView.swift; sourceTree = "<group>"; };
		E066DD372860AB28004D3D5B /* StyleGraphicsWithRendererView.swift */ = {isa = PBXFileReference; lastKnownFileType = sourcecode.swift; path = StyleGraphicsWithRendererView.swift; sourceTree = "<group>"; };
		E066DD3A2860CA08004D3D5B /* ShowResultOfSpatialRelationshipsView.swift */ = {isa = PBXFileReference; lastKnownFileType = sourcecode.swift; path = ShowResultOfSpatialRelationshipsView.swift; sourceTree = "<group>"; };
		E066DD3F28610F55004D3D5B /* AddSceneLayerFromServiceView.swift */ = {isa = PBXFileReference; lastKnownFileType = sourcecode.swift; path = AddSceneLayerFromServiceView.swift; sourceTree = "<group>"; };
		E070A0A2286F3B6000F2B606 /* DownloadPreplannedMapAreaView.swift */ = {isa = PBXFileReference; lastKnownFileType = sourcecode.swift; path = DownloadPreplannedMapAreaView.swift; sourceTree = "<group>"; };
		E088E1562862579D00413100 /* SetSurfacePlacementModeView.swift */ = {isa = PBXFileReference; lastKnownFileType = sourcecode.swift; path = SetSurfacePlacementModeView.swift; sourceTree = "<group>"; };
		E088E1732863B5F800413100 /* GenerateOfflineMapView.swift */ = {isa = PBXFileReference; lastKnownFileType = sourcecode.swift; path = GenerateOfflineMapView.swift; sourceTree = "<group>"; };
		E08953F02891899600E077CF /* EnvironmentValues+SampleInfoVisibility.swift */ = {isa = PBXFileReference; lastKnownFileType = sourcecode.swift; path = "EnvironmentValues+SampleInfoVisibility.swift"; sourceTree = "<group>"; };
		E0D04FF128A5390000747989 /* DownloadPreplannedMapAreaView.Model.swift */ = {isa = PBXFileReference; lastKnownFileType = sourcecode.swift; path = DownloadPreplannedMapAreaView.Model.swift; sourceTree = "<group>"; };
		E0EA0B762866390E00C9621D /* ProjectGeometryView.swift */ = {isa = PBXFileReference; lastKnownFileType = sourcecode.swift; path = ProjectGeometryView.swift; sourceTree = "<group>"; };
		E0FE32E628747778002C6ACA /* BrowseBuildingFloorsView.swift */ = {isa = PBXFileReference; lastKnownFileType = sourcecode.swift; path = BrowseBuildingFloorsView.swift; sourceTree = "<group>"; };
		F111CCC0288B5D5600205358 /* DisplayMapFromMobileMapPackageView.swift */ = {isa = PBXFileReference; lastKnownFileType = sourcecode.swift; path = DisplayMapFromMobileMapPackageView.swift; sourceTree = "<group>"; };
		F111CCC3288B641900205358 /* Yellowstone.mmpk */ = {isa = PBXFileReference; lastKnownFileType = file; path = Yellowstone.mmpk; sourceTree = "<group>"; };
		F1E71BF0289473760064C33F /* AddRasterFromFileView.swift */ = {isa = PBXFileReference; lastKnownFileType = sourcecode.swift; path = AddRasterFromFileView.swift; sourceTree = "<group>"; };
/* End PBXFileReference section */

/* Begin PBXFrameworksBuildPhase section */
		00E5401027F3CCA200CF66D5 /* Frameworks */ = {
			isa = PBXFrameworksBuildPhase;
			buildActionMask = 2147483647;
			files = (
				00C43AED2947DC350099AE34 /* ArcGISToolkit in Frameworks */,
			);
			runOnlyForDeploymentPostprocessing = 0;
		};
/* End PBXFrameworksBuildPhase section */

/* Begin PBXGroup section */
		0005580D281872BE00224BC6 /* Views */ = {
			isa = PBXGroup;
			children = (
				00B04272282EC59E0072E1B4 /* AboutView.swift */,
				00E5400D27F3CCA100CF66D5 /* ContentView.swift */,
				000558092817C51E00224BC6 /* SampleDetailView.swift */,
				E041ABD6287DB04D0056009B /* SampleInfoView.swift */,
				0005580B28185C0600224BC6 /* SampleList.swift */,
				E041ABBF287CA9F00056009B /* WebView.swift */,
			);
			path = Views;
			sourceTree = "<group>";
		};
		00181B442846AD3900654571 /* Extensions */ = {
			isa = PBXGroup;
			children = (
				E08953F02891899600E077CF /* EnvironmentValues+SampleInfoVisibility.swift */,
				00181B452846AD7100654571 /* View+Alert.swift */,
				E0082216287755AC002AD138 /* View+Sheet.swift */,
			);
			path = Extensions;
			sourceTree = "<group>";
		};
		0023DE5029D648FA0098243A /* macOS */ = {
			isa = PBXGroup;
			children = (
				00ACF554293E6C6A0059B2A9 /* Samples.entitlements */,
			);
			path = macOS;
			sourceTree = "<group>";
		};
		003D7C332821EBCC009DDFD2 /* Scripts */ = {
			isa = PBXGroup;
			children = (
				00CCB8A2285AAD7D00BBAB70 /* DowloadPortalItemData.swift */,
				003D7C352821EBCC009DDFD2 /* GenerateSampleViewSourceCode.swift */,
				003D7C342821EBCC009DDFD2 /* masquerade */,
			);
			path = Scripts;
			sourceTree = "<group>";
		};
		0044288C29C90BD500160767 /* Get elevation at point on surface */ = {
			isa = PBXGroup;
			children = (
				0044289129C90C0B00160767 /* GetElevationAtPointOnSurfaceView.swift */,
			);
			path = "Get elevation at point on surface";
			sourceTree = "<group>";
		};
		0044CDD72995C352004618CE /* Show device location history */ = {
			isa = PBXGroup;
			children = (
				0044CDDE2995C39E004618CE /* ShowDeviceLocationHistoryView.swift */,
			);
			path = "Show device location history";
			sourceTree = "<group>";
		};
		0074ABAF281742420037244A /* Supporting Files */ = {
			isa = PBXGroup;
			children = (
				00181B442846AD3900654571 /* Extensions */,
				0074ABC028174F430037244A /* Models */,
				0005580D281872BE00224BC6 /* Views */,
				E041ABC3287CAFEB0056009B /* Web */,
			);
			path = "Supporting Files";
			sourceTree = "<group>";
		};
		0074ABB228174B830037244A /* Samples */ = {
			isa = PBXGroup;
			children = (
				4D2ADC3E29C26D05003B367F /* Add dynamic entity layer */,
				00D4EF7E2863840D00B9CC30 /* Add feature layers */,
				F19A316128906F0D003B7EF9 /* Add raster from file */,
				E066DD3E28610F3F004D3D5B /* Add scene layer from service */,
				D7E557602A1D743100B9FB09 /* Add WMS layer */,
				D75362CC2A1E862B00D83028 /* Apply unique value renderer */,
				218F35B229C28F4A00502022 /* Authenticate with OAuth */,
				E0FE32E528747762002C6ACA /* Browse building floors */,
				1C9B74D229DB54560038B06F /* Change camera controller */,
				4D2ADC5329C4F612003B367F /* Change map view background */,
				1C0C1C3229D34DAE005C8B24 /* Change viewpoint */,
				E000E75E2869E325005D87C5 /* Clip geometry */,
				79B7B8082A1BF8B300F57C27 /* Create and save KML file */,
				D7E440D12A1ECBC2005D74DE /* Create buffers around points */,
				D744FD132A2112360084A66C /* Create convex hull around points */,
				E004A6EB28495538002A1FE6 /* Create planar and geodetic buffers */,
				E000E761286A0B07005D87C5 /* Cut geometry */,
				0074ABB328174B830037244A /* Display map */,
				F111CCBD288B548400205358 /* Display map from mobile map package */,
				00B04FB3283EEB830026C882 /* Display overview map */,
				E004A6D528465C70002A1FE6 /* Display scene */,
				E070A0A1286F3B3400F2B606 /* Download preplanned map area */,
				E004A6EE284E4B7A002A1FE6 /* Download vector tiles to local cache */,
				D78666A92A21616D00C60110 /* Find nearest vertex */,
				E066DD33285CF3A0004D3D5B /* Find route */,
				E088E1722863B5E600413100 /* Generate offline map */,
				0044288C29C90BD500160767 /* Get elevation at point on surface */,
				D751018A2A2E960300B8FA48 /* Identify layer features */,
				75DD739029D38B1B0010229D /* Navigate route */,
				E0EA0B75286638FD00C9621D /* Project geometry */,
				108EC03F29D25AE1000F35D0 /* Query feature table */,
				00CB913628481475005C2C5D /* Search with geocode */,
				E004A6F4284FA3C5002A1FE6 /* Select features in feature layer */,
				00B042E3282EDC690072E1B4 /* Set basemap */,
				D734FA072A183A5A00246D7E /* Set max extent */,
				D7EAF34F2A1C011000D822C4 /* Set min and max scale */,
				E088E1552862578800413100 /* Set surface placement mode */,
				E004A6B928414332002A1FE6 /* Set viewpoint rotation */,
				E004A6DE2846626A002A1FE6 /* Show callout */,
				D7EF5D712A269E2D00FEBDE5 /* Show coordinates in multiple formats */,
				E004A6E728493BBB002A1FE6 /* Show device location */,
				0044CDD72995C352004618CE /* Show device location history */,
				D751017D2A2E490800B8FA48 /* Show labels on layer */,
				1C42E04129D2396B004FC4BE /* Show popup */,
				1C9B74C429DB43580038B06F /* Show realistic light and shadows */,
				E004A6F1284E4F80002A1FE6 /* Show result of spatial operations */,
				E066DD392860C9EE004D3D5B /* Show result of spatial relationships */,
				1CAF831A2A20305F000E1E60 /* Show utility associations */,
				0086F3FC28E3770900974721 /* Show viewshed from point in scene */,
				88F93CBE29C3D4E30006B28E /* Sketch on map */,
				E066DD362860AB0B004D3D5B /* Style graphics with renderer */,
				E004A6E42846A609002A1FE6 /* Style graphics with symbols */,
				D754E31D2A1D661D0006C5F1 /* Style point with picture marker symbols */,
				7573E81229D6134C00BEED9C /* Trace utility network */,
			);
			path = Samples;
			sourceTree = "<group>";
		};
		0074ABB328174B830037244A /* Display map */ = {
			isa = PBXGroup;
			children = (
				0074ABBE28174BCF0037244A /* DisplayMapView.swift */,
			);
			path = "Display map";
			sourceTree = "<group>";
		};
		0074ABC028174F430037244A /* Models */ = {
			isa = PBXGroup;
			children = (
				00CCB8A4285BAF8700BBAB70 /* OnDemandResource.swift */,
				0074ABC128174F430037244A /* Sample.swift */,
			);
			path = Models;
			sourceTree = "<group>";
		};
		0086F3FC28E3770900974721 /* Show viewshed from point in scene */ = {
			isa = PBXGroup;
			children = (
				0042E24228E4BF8F001F33D6 /* ShowViewshedFromPointInSceneView.Model.swift */,
				0086F3FD28E3770900974721 /* ShowViewshedFromPointInSceneView.swift */,
				0042E24428E4F82B001F33D6 /* ShowViewshedFromPointInSceneView.ViewshedSettingsView.swift */,
			);
			path = "Show viewshed from point in scene";
			sourceTree = "<group>";
		};
		00966EE62811F64D009D3DD7 /* iOS */ = {
			isa = PBXGroup;
			children = (
				00E5402A27F775EA00CF66D5 /* Info.plist */,
			);
			path = iOS;
			sourceTree = "<group>";
		};
		00B042E3282EDC690072E1B4 /* Set basemap */ = {
			isa = PBXGroup;
			children = (
				00B042E5282EDC690072E1B4 /* SetBasemapView.swift */,
			);
			path = "Set basemap";
			sourceTree = "<group>";
		};
		00B04FB3283EEB830026C882 /* Display overview map */ = {
			isa = PBXGroup;
			children = (
				00B04FB4283EEBA80026C882 /* DisplayOverviewMapView.swift */,
			);
			path = "Display overview map";
			sourceTree = "<group>";
		};
		00C94A0228B53DCC004E42D9 /* 7c4c679ab06a4df19dc497f577f111bd */ = {
			isa = PBXGroup;
			children = (
				00C94A0C28B53DE1004E42D9 /* raster-file */,
			);
			path = 7c4c679ab06a4df19dc497f577f111bd;
			sourceTree = "<group>";
		};
		00CB913628481475005C2C5D /* Search with geocode */ = {
			isa = PBXGroup;
			children = (
				00CB9137284814A4005C2C5D /* SearchWithGeocodeView.swift */,
			);
			path = "Search with geocode";
			sourceTree = "<group>";
		};
		00CCB8A6285D059300BBAB70 /* Portal Data */ = {
			isa = PBXGroup;
			children = (
				1C965C4629DBA879002F8536 /* 681d6f7694644709a7c830ec57a2d72b */,
				00D4EF8128638BF100B9CC30 /* cb1b20748a9f4d128dad8a87244e3e37 */,
				00C94A0228B53DCC004E42D9 /* 7c4c679ab06a4df19dc497f577f111bd */,
				00D4EF8328638BF100B9CC30 /* 15a7cbd3af1e47cfa5d2c6b93dc44fc2 */,
				00D4EF8E28638BF100B9CC30 /* 68ec42517cdd439e81b036210483e8e7 */,
				F111CCC2288B63DB00205358 /* e1f3a7254cb845b09450f54937c16061 */,
			);
			path = "Portal Data";
			sourceTree = SOURCE_ROOT;
		};
		00D4EF7E2863840D00B9CC30 /* Add feature layers */ = {
			isa = PBXGroup;
			children = (
				00D4EF7F2863842100B9CC30 /* AddFeatureLayersView.swift */,
			);
			path = "Add feature layers";
			sourceTree = "<group>";
		};
		00D4EF8128638BF100B9CC30 /* cb1b20748a9f4d128dad8a87244e3e37 */ = {
			isa = PBXGroup;
			children = (
				00D4EF8228638BF100B9CC30 /* LA_Trails.geodatabase */,
			);
			path = cb1b20748a9f4d128dad8a87244e3e37;
			sourceTree = "<group>";
		};
		00D4EF8328638BF100B9CC30 /* 15a7cbd3af1e47cfa5d2c6b93dc44fc2 */ = {
			isa = PBXGroup;
			children = (
				00D4EFB02863CE6300B9CC30 /* ScottishWildlifeTrust_reserves */,
			);
			path = 15a7cbd3af1e47cfa5d2c6b93dc44fc2;
			sourceTree = "<group>";
		};
		00D4EF8E28638BF100B9CC30 /* 68ec42517cdd439e81b036210483e8e7 */ = {
			isa = PBXGroup;
			children = (
				00D4EF8F28638BF100B9CC30 /* AuroraCO.gpkg */,
			);
			path = 68ec42517cdd439e81b036210483e8e7;
			sourceTree = "<group>";
		};
		00E5400627F3CCA100CF66D5 = {
			isa = PBXGroup;
			children = (
				00966EE62811F64D009D3DD7 /* iOS */,
				0023DE5029D648FA0098243A /* macOS */,
				00CCB8A6285D059300BBAB70 /* Portal Data */,
				00E5401427F3CCA200CF66D5 /* Products */,
				003D7C332821EBCC009DDFD2 /* Scripts */,
				00E5400B27F3CCA100CF66D5 /* Shared */,
			);
			sourceTree = "<group>";
		};
		00E5400B27F3CCA100CF66D5 /* Shared */ = {
			isa = PBXGroup;
			children = (
				0074ABAF281742420037244A /* Supporting Files */,
				0074ABB228174B830037244A /* Samples */,
				00E5400C27F3CCA100CF66D5 /* SamplesApp.swift */,
				00E5400E27F3CCA200CF66D5 /* Assets.xcassets */,
				001C6DD827FE585A00D472C2 /* AppSecrets.swift.masque */,
				0074ABCA2817B8DB0037244A /* SamplesApp+Samples.swift.tache */,
			);
			path = Shared;
			sourceTree = "<group>";
		};
		00E5401427F3CCA200CF66D5 /* Products */ = {
			isa = PBXGroup;
			children = (
				00E5401327F3CCA200CF66D5 /* Samples.app */,
			);
			name = Products;
			sourceTree = "<group>";
		};
		108EC03F29D25AE1000F35D0 /* Query feature table */ = {
			isa = PBXGroup;
			children = (
				108EC04029D25B2C000F35D0 /* QueryFeatureTableView.swift */,
			);
			path = "Query feature table";
			sourceTree = "<group>";
		};
		1C0C1C3229D34DAE005C8B24 /* Change viewpoint */ = {
			isa = PBXGroup;
			children = (
				1C0C1C3429D34DAE005C8B24 /* ChangeViewpointView.swift */,
			);
			path = "Change viewpoint";
			sourceTree = "<group>";
		};
		1C42E04129D2396B004FC4BE /* Show popup */ = {
			isa = PBXGroup;
			children = (
				1C42E04329D2396B004FC4BE /* ShowPopupView.swift */,
			);
			path = "Show popup";
			sourceTree = "<group>";
		};
		1C965C4629DBA879002F8536 /* 681d6f7694644709a7c830ec57a2d72b */ = {
			isa = PBXGroup;
			children = (
				004FE87029DF5D8700075217 /* Bristol */,
			);
			path = 681d6f7694644709a7c830ec57a2d72b;
			sourceTree = "<group>";
		};
		1C9B74C429DB43580038B06F /* Show realistic light and shadows */ = {
			isa = PBXGroup;
			children = (
				1C9B74C529DB43580038B06F /* ShowRealisticLightAndShadowsView.swift */,
			);
			path = "Show realistic light and shadows";
			sourceTree = "<group>";
		};
		1C9B74D229DB54560038B06F /* Change camera controller */ = {
			isa = PBXGroup;
			children = (
				1C9B74D529DB54560038B06F /* ChangeCameraControllerView.swift */,
			);
			path = "Change camera controller";
			sourceTree = "<group>";
		};
		1CAF831A2A20305F000E1E60 /* Show utility associations */ = {
			isa = PBXGroup;
			children = (
				1CAF831B2A20305F000E1E60 /* ShowUtilityAssociationsView.swift */,
			);
			path = "Show utility associations";
			sourceTree = "<group>";
		};
		218F35B229C28F4A00502022 /* Authenticate with OAuth */ = {
			isa = PBXGroup;
			children = (
				218F35B329C28F4A00502022 /* AuthenticateWithOAuthView.swift */,
			);
			path = "Authenticate with OAuth";
			sourceTree = "<group>";
		};
		4D2ADC3E29C26D05003B367F /* Add dynamic entity layer */ = {
			isa = PBXGroup;
			children = (
				4D2ADC3F29C26D05003B367F /* AddDynamicEntityLayerView.swift */,
				4D2ADC6629C50BD6003B367F /* AddDynamicEntityLayerView.Model.swift */,
				4D2ADC6829C50C4C003B367F /* AddDynamicEntityLayerView.SettingsView.swift */,
			);
			path = "Add dynamic entity layer";
			sourceTree = "<group>";
		};
		4D2ADC5329C4F612003B367F /* Change map view background */ = {
			isa = PBXGroup;
			children = (
				4D2ADC5529C4F612003B367F /* ChangeMapViewBackgroundView.swift */,
				4D2ADC5829C4F612003B367F /* ChangeMapViewBackgroundView.SettingsView.swift */,
				4D2ADC6129C5071C003B367F /* ChangeMapViewBackgroundView.Model.swift */,
			);
			path = "Change map view background";
			sourceTree = "<group>";
		};
		7573E81229D6134C00BEED9C /* Trace utility network */ = {
			isa = PBXGroup;
			children = (
				7573E81329D6134C00BEED9C /* TraceUtilityNetworkView.Model.swift */,
				7573E81529D6134C00BEED9C /* TraceUtilityNetworkView.Enums.swift */,
				7573E81729D6134C00BEED9C /* TraceUtilityNetworkView.Views.swift */,
				7573E81829D6134C00BEED9C /* TraceUtilityNetworkView.swift */,
			);
			path = "Trace utility network";
			sourceTree = "<group>";
		};
		75DD739029D38B1B0010229D /* Navigate route */ = {
			isa = PBXGroup;
			children = (
				75DD739129D38B1B0010229D /* NavigateRouteView.swift */,
			);
			path = "Navigate route";
			sourceTree = "<group>";
		};
		79B7B8082A1BF8B300F57C27 /* Create and save KML file */ = {
			isa = PBXGroup;
			children = (
				79302F842A1ED4E30002336A /* CreateAndSaveKMLView.Model.swift */,
				79B7B8092A1BF8EC00F57C27 /* CreateAndSaveKMLView.swift */,
				79302F862A1ED71B0002336A /* CreateAndSaveKMLView.Views.swift */,
			);
			path = "Create and save KML file";
			sourceTree = "<group>";
		};
		88F93CBE29C3D4E30006B28E /* Sketch on map */ = {
			isa = PBXGroup;
			children = (
				88F93CC029C3D59C0006B28E /* SketchOnMapView.swift */,
			);
			path = "Sketch on map";
			sourceTree = "<group>";
		};
		D734FA072A183A5A00246D7E /* Set max extent */ = {
			isa = PBXGroup;
			children = (
				D734FA092A183A5B00246D7E /* SetMaxExtentView.swift */,
			);
			path = "Set max extent";
			sourceTree = "<group>";
		};
		D744FD132A2112360084A66C /* Create convex hull around points */ = {
			isa = PBXGroup;
			children = (
				D744FD162A2112D90084A66C /* CreateConvexHullAroundPointsView.swift */,
			);
			path = "Create convex hull around points";
			sourceTree = "<group>";
		};
<<<<<<< HEAD
		D751018A2A2E960300B8FA48 /* Identify layer features */ = {
			isa = PBXGroup;
			children = (
				D751018D2A2E962D00B8FA48 /* IdentifyLayerFeaturesView.swift */,
			);
			path = "Identify layer features";
=======
		D751017D2A2E490800B8FA48 /* Show labels on layer */ = {
			isa = PBXGroup;
			children = (
				D75101802A2E493600B8FA48 /* ShowLabelsOnLayerView.swift */,
			);
			path = "Show labels on layer";
>>>>>>> 8de7d04c
			sourceTree = "<group>";
		};
		D75362CC2A1E862B00D83028 /* Apply unique value renderer */ = {
			isa = PBXGroup;
			children = (
				D75362D12A1E886700D83028 /* ApplyUniqueValueRendererView.swift */,
			);
			path = "Apply unique value renderer";
			sourceTree = "<group>";
		};
		D754E31D2A1D661D0006C5F1 /* Style point with picture marker symbols */ = {
			isa = PBXGroup;
			children = (
				D754E3222A1D66820006C5F1 /* StylePointWithPictureMarkerSymbolsView.swift */,
			);
			path = "Style point with picture marker symbols";
			sourceTree = "<group>";
		};
		D78666A92A21616D00C60110 /* Find nearest vertex */ = {
			isa = PBXGroup;
			children = (
				D78666AC2A2161F100C60110 /* FindNearestVertexView.swift */,
			);
			path = "Find nearest vertex";
			sourceTree = "<group>";
		};
		D7E440D12A1ECBC2005D74DE /* Create buffers around points */ = {
			isa = PBXGroup;
			children = (
				D7E440D62A1ECE7D005D74DE /* CreateBuffersAroundPointsView.swift */,
			);
			path = "Create buffers around points";
			sourceTree = "<group>";
		};
		D7E557602A1D743100B9FB09 /* Add WMS layer */ = {
			isa = PBXGroup;
			children = (
				D7E557672A1D768800B9FB09 /* AddWMSLayerView.swift */,
			);
			path = "Add WMS layer";
			sourceTree = "<group>";
		};
		D7EAF34F2A1C011000D822C4 /* Set min and max scale */ = {
			isa = PBXGroup;
			children = (
				D7EAF3592A1C023800D822C4 /* SetMinAndMaxScaleView.swift */,
			);
			path = "Set min and max scale";
			sourceTree = "<group>";
		};
		D7EF5D712A269E2D00FEBDE5 /* Show coordinates in multiple formats */ = {
			isa = PBXGroup;
			children = (
				D7EF5D742A26A03A00FEBDE5 /* ShowCoordinatesInMultipleFormatsView.swift */,
			);
			path = "Show coordinates in multiple formats";
			sourceTree = "<group>";
		};
		E000E75E2869E325005D87C5 /* Clip geometry */ = {
			isa = PBXGroup;
			children = (
				E000E75F2869E33D005D87C5 /* ClipGeometryView.swift */,
			);
			path = "Clip geometry";
			sourceTree = "<group>";
		};
		E000E761286A0B07005D87C5 /* Cut geometry */ = {
			isa = PBXGroup;
			children = (
				E000E762286A0B18005D87C5 /* CutGeometryView.swift */,
			);
			path = "Cut geometry";
			sourceTree = "<group>";
		};
		E004A6B928414332002A1FE6 /* Set viewpoint rotation */ = {
			isa = PBXGroup;
			children = (
				E004A6BD28414332002A1FE6 /* SetViewpointRotationView.swift */,
			);
			path = "Set viewpoint rotation";
			sourceTree = "<group>";
		};
		E004A6D528465C70002A1FE6 /* Display scene */ = {
			isa = PBXGroup;
			children = (
				E004A6D828465C70002A1FE6 /* DisplaySceneView.swift */,
			);
			path = "Display scene";
			sourceTree = "<group>";
		};
		E004A6DE2846626A002A1FE6 /* Show callout */ = {
			isa = PBXGroup;
			children = (
				E004A6DF28466279002A1FE6 /* ShowCalloutView.swift */,
			);
			path = "Show callout";
			sourceTree = "<group>";
		};
		E004A6E42846A609002A1FE6 /* Style graphics with symbols */ = {
			isa = PBXGroup;
			children = (
				E004A6E52846A61F002A1FE6 /* StyleGraphicsWithSymbolsView.swift */,
			);
			path = "Style graphics with symbols";
			sourceTree = "<group>";
		};
		E004A6E728493BBB002A1FE6 /* Show device location */ = {
			isa = PBXGroup;
			children = (
				E004A6E828493BCE002A1FE6 /* ShowDeviceLocationView.swift */,
			);
			path = "Show device location";
			sourceTree = "<group>";
		};
		E004A6EB28495538002A1FE6 /* Create planar and geodetic buffers */ = {
			isa = PBXGroup;
			children = (
				E004A6EC2849556E002A1FE6 /* CreatePlanarAndGeodeticBuffersView.swift */,
			);
			path = "Create planar and geodetic buffers";
			sourceTree = "<group>";
		};
		E004A6EE284E4B7A002A1FE6 /* Download vector tiles to local cache */ = {
			isa = PBXGroup;
			children = (
				E004A6EF284E4B9B002A1FE6 /* DownloadVectorTilesToLocalCacheView.swift */,
			);
			path = "Download vector tiles to local cache";
			sourceTree = "<group>";
		};
		E004A6F1284E4F80002A1FE6 /* Show result of spatial operations */ = {
			isa = PBXGroup;
			children = (
				E004A6F2284E4FEB002A1FE6 /* ShowResultOfSpatialOperationsView.swift */,
			);
			path = "Show result of spatial operations";
			sourceTree = "<group>";
		};
		E004A6F4284FA3C5002A1FE6 /* Select features in feature layer */ = {
			isa = PBXGroup;
			children = (
				E004A6F5284FA42A002A1FE6 /* SelectFeaturesInFeatureLayerView.swift */,
			);
			path = "Select features in feature layer";
			sourceTree = "<group>";
		};
		E041ABC3287CAFEB0056009B /* Web */ = {
			isa = PBXGroup;
			children = (
				E041AC15287F54580056009B /* highlight.min.js */,
				E041AC1D288076A60056009B /* info.css */,
				E041AC1F288077B90056009B /* xcode.css */,
			);
			path = Web;
			sourceTree = "<group>";
		};
		E066DD33285CF3A0004D3D5B /* Find route */ = {
			isa = PBXGroup;
			children = (
				E066DD34285CF3B3004D3D5B /* FindRouteView.swift */,
			);
			path = "Find route";
			sourceTree = "<group>";
		};
		E066DD362860AB0B004D3D5B /* Style graphics with renderer */ = {
			isa = PBXGroup;
			children = (
				E066DD372860AB28004D3D5B /* StyleGraphicsWithRendererView.swift */,
			);
			path = "Style graphics with renderer";
			sourceTree = "<group>";
		};
		E066DD392860C9EE004D3D5B /* Show result of spatial relationships */ = {
			isa = PBXGroup;
			children = (
				E066DD3A2860CA08004D3D5B /* ShowResultOfSpatialRelationshipsView.swift */,
			);
			path = "Show result of spatial relationships";
			sourceTree = "<group>";
		};
		E066DD3E28610F3F004D3D5B /* Add scene layer from service */ = {
			isa = PBXGroup;
			children = (
				E066DD3F28610F55004D3D5B /* AddSceneLayerFromServiceView.swift */,
			);
			path = "Add scene layer from service";
			sourceTree = "<group>";
		};
		E070A0A1286F3B3400F2B606 /* Download preplanned map area */ = {
			isa = PBXGroup;
			children = (
				883C121429C9136600062FF9 /* DownloadPreplannedMapAreaView.MapPicker.swift */,
				E0D04FF128A5390000747989 /* DownloadPreplannedMapAreaView.Model.swift */,
				E070A0A2286F3B6000F2B606 /* DownloadPreplannedMapAreaView.swift */,
			);
			path = "Download preplanned map area";
			sourceTree = "<group>";
		};
		E088E1552862578800413100 /* Set surface placement mode */ = {
			isa = PBXGroup;
			children = (
				E088E1562862579D00413100 /* SetSurfacePlacementModeView.swift */,
			);
			path = "Set surface placement mode";
			sourceTree = "<group>";
		};
		E088E1722863B5E600413100 /* Generate offline map */ = {
			isa = PBXGroup;
			children = (
				E088E1732863B5F800413100 /* GenerateOfflineMapView.swift */,
			);
			path = "Generate offline map";
			sourceTree = "<group>";
		};
		E0EA0B75286638FD00C9621D /* Project geometry */ = {
			isa = PBXGroup;
			children = (
				E0EA0B762866390E00C9621D /* ProjectGeometryView.swift */,
			);
			path = "Project geometry";
			sourceTree = "<group>";
		};
		E0FE32E528747762002C6ACA /* Browse building floors */ = {
			isa = PBXGroup;
			children = (
				E0FE32E628747778002C6ACA /* BrowseBuildingFloorsView.swift */,
			);
			path = "Browse building floors";
			sourceTree = "<group>";
		};
		F111CCBD288B548400205358 /* Display map from mobile map package */ = {
			isa = PBXGroup;
			children = (
				F111CCC0288B5D5600205358 /* DisplayMapFromMobileMapPackageView.swift */,
			);
			path = "Display map from mobile map package";
			sourceTree = "<group>";
		};
		F111CCC2288B63DB00205358 /* e1f3a7254cb845b09450f54937c16061 */ = {
			isa = PBXGroup;
			children = (
				F111CCC3288B641900205358 /* Yellowstone.mmpk */,
			);
			path = e1f3a7254cb845b09450f54937c16061;
			sourceTree = "<group>";
		};
		F19A316128906F0D003B7EF9 /* Add raster from file */ = {
			isa = PBXGroup;
			children = (
				F1E71BF0289473760064C33F /* AddRasterFromFileView.swift */,
			);
			path = "Add raster from file";
			sourceTree = "<group>";
		};
/* End PBXGroup section */

/* Begin PBXNativeTarget section */
		00E5401227F3CCA200CF66D5 /* Samples */ = {
			isa = PBXNativeTarget;
			buildConfigurationList = 00E5402427F3CCA200CF66D5 /* Build configuration list for PBXNativeTarget "Samples" */;
			buildPhases = (
				001C6DDC27FE5CE800D472C2 /* Create .secrets File If It Does Not Exist */,
				00CCB8A3285BA2FD00BBAB70 /* Download Portal Item Data */,
				00E5402B27F77A5A00CF66D5 /* Lint Sources */,
				00E5400F27F3CCA200CF66D5 /* Sources */,
				00144B5E280634840090DD5D /* Embed Frameworks */,
				00E5401027F3CCA200CF66D5 /* Frameworks */,
				00E5401127F3CCA200CF66D5 /* Resources */,
				0039A4E82885C4E300592C86 /* Copy Source Code Files */,
				0039A4E72885C45200592C86 /* Copy README.md Files For Source Code View */,
			);
			buildRules = (
				0083586F27FE3BCF00192A15 /* PBXBuildRule */,
				0074ABCC2817B8E60037244A /* PBXBuildRule */,
			);
			dependencies = (
			);
			name = Samples;
			packageProductDependencies = (
				00C43AEC2947DC350099AE34 /* ArcGISToolkit */,
			);
			productName = "arcgis-swift-sdk-samples (iOS)";
			productReference = 00E5401327F3CCA200CF66D5 /* Samples.app */;
			productType = "com.apple.product-type.application";
		};
/* End PBXNativeTarget section */

/* Begin PBXProject section */
		00E5400727F3CCA100CF66D5 /* Project object */ = {
			isa = PBXProject;
			attributes = {
				BuildIndependentTargetsInParallel = 1;
				KnownAssetTags = (
					AddFeatureLayers,
					AddRasterFromFile,
					ChangeCameraController,
					DisplayMapFromMobileMapPackage,
				);
				LastSwiftUpdateCheck = 1330;
				LastUpgradeCheck = 1330;
				ORGANIZATIONNAME = Esri;
				TargetAttributes = {
					00E5401227F3CCA200CF66D5 = {
						CreatedOnToolsVersion = 13.3;
					};
				};
			};
			buildConfigurationList = 00E5400A27F3CCA100CF66D5 /* Build configuration list for PBXProject "Samples" */;
			compatibilityVersion = "Xcode 13.0";
			developmentRegion = en;
			hasScannedForEncodings = 0;
			knownRegions = (
				en,
				Base,
			);
			mainGroup = 00E5400627F3CCA100CF66D5;
			packageReferences = (
				00C43AEB2947DC350099AE34 /* XCRemoteSwiftPackageReference "arcgis-maps-sdk-swift-toolkit" */,
			);
			productRefGroup = 00E5401427F3CCA200CF66D5 /* Products */;
			projectDirPath = "";
			projectRoot = "";
			targets = (
				00E5401227F3CCA200CF66D5 /* Samples */,
			);
		};
/* End PBXProject section */

/* Begin PBXResourcesBuildPhase section */
		00E5401127F3CCA200CF66D5 /* Resources */ = {
			isa = PBXResourcesBuildPhase;
			buildActionMask = 2147483647;
			files = (
				E041AC1E288076A60056009B /* info.css in Resources */,
				E041AC1A287F54580056009B /* highlight.min.js in Resources */,
				00E5402027F3CCA200CF66D5 /* Assets.xcassets in Resources */,
				00C94A0D28B53DE1004E42D9 /* raster-file in Resources */,
				004FE87129DF5D8700075217 /* Bristol in Resources */,
				E041AC20288077B90056009B /* xcode.css in Resources */,
				00D4EF9028638BF100B9CC30 /* LA_Trails.geodatabase in Resources */,
				00D4EF9A28638BF100B9CC30 /* AuroraCO.gpkg in Resources */,
				F111CCC4288B641900205358 /* Yellowstone.mmpk in Resources */,
				00D4EFB12863CE6300B9CC30 /* ScottishWildlifeTrust_reserves in Resources */,
			);
			runOnlyForDeploymentPostprocessing = 0;
		};
/* End PBXResourcesBuildPhase section */

/* Begin PBXShellScriptBuildPhase section */
		001C6DDC27FE5CE800D472C2 /* Create .secrets File If It Does Not Exist */ = {
			isa = PBXShellScriptBuildPhase;
			alwaysOutOfDate = 1;
			buildActionMask = 2147483647;
			files = (
			);
			inputFileListPaths = (
			);
			inputPaths = (
			);
			name = "Create .secrets File If It Does Not Exist";
			outputFileListPaths = (
			);
			outputPaths = (
				"$(SRCROOT)/.secrets",
			);
			runOnlyForDeploymentPostprocessing = 0;
			shellPath = /bin/sh;
			shellScript = "if [ ! -e \"$SRCROOT/.secrets\" ]\nthen\n    touch \"$SRCROOT/.secrets\"\nfi\n";
		};
		0039A4E72885C45200592C86 /* Copy README.md Files For Source Code View */ = {
			isa = PBXShellScriptBuildPhase;
			alwaysOutOfDate = 1;
			buildActionMask = 2147483647;
			files = (
			);
			inputFileListPaths = (
			);
			inputPaths = (
			);
			name = "Copy README.md Files For Source Code View";
			outputFileListPaths = (
			);
			outputPaths = (
			);
			runOnlyForDeploymentPostprocessing = 0;
			shellPath = /bin/sh;
			shellScript = "echo $BUILT_PRODUCTS_DIR\n\n# Directory to which the readmes will be copied.\nREADMES_DIR=${BUILT_PRODUCTS_DIR}/${UNLOCALIZED_RESOURCES_FOLDER_PATH}/READMEs\nmkdir -p \"${READMES_DIR}\"\n\n# Root readme for the project to skip.\nDEFAULT_README=$SRCROOT/README.md\n\n# Find all README.md files in the project.\nfind ${SRCROOT} -name \"README.md\" | while read file\ndo\n    # Skip the root readme for project.\n    if [ \"$file\" = \"$DEFAULT_README\" ]\n    then\n        echo $BUILT_PRODUCTS_DIR\n        continue\n    fi\n    \n    # Extract the folder name from the path.\n    FILE_PATH=$(dirname \"$file\")\n    FOLDER_NAME=$(basename \"$FILE_PATH\")\n    \n    cp \"${file}\" \"${READMES_DIR}/${FOLDER_NAME}.md\"\ndone\n";
		};
		00CCB8A3285BA2FD00BBAB70 /* Download Portal Item Data */ = {
			isa = PBXShellScriptBuildPhase;
			alwaysOutOfDate = 1;
			buildActionMask = 2147483647;
			files = (
			);
			inputFileListPaths = (
			);
			inputPaths = (
			);
			name = "Download Portal Item Data";
			outputFileListPaths = (
			);
			outputPaths = (
			);
			runOnlyForDeploymentPostprocessing = 0;
			shellPath = /bin/sh;
			shellScript = "SAMPLES_DIRECTORY=\"${SRCROOT}/Shared/Samples\"\nDOWNLOAD_DIRECTORY=\"${SRCROOT}/Portal Data\"\nxcrun --sdk macosx swift \"${SRCROOT}/Scripts/DowloadPortalItemData.swift\" \"$SAMPLES_DIRECTORY\" \"$DOWNLOAD_DIRECTORY\"\n";
		};
		00E5402B27F77A5A00CF66D5 /* Lint Sources */ = {
			isa = PBXShellScriptBuildPhase;
			alwaysOutOfDate = 1;
			buildActionMask = 2147483647;
			files = (
			);
			inputFileListPaths = (
			);
			inputPaths = (
			);
			name = "Lint Sources";
			outputFileListPaths = (
			);
			outputPaths = (
			);
			runOnlyForDeploymentPostprocessing = 0;
			shellPath = /bin/sh;
			shellScript = "if [[ \"$(uname -m)\" == arm64 ]]; then\n    export PATH=\"/opt/homebrew/bin:$PATH\"\nfi\n\nif which swiftlint > /dev/null; then\n  swiftlint\nelse\n  echo \"warning: SwiftLint not installed, download from https://github.com/realm/SwiftLint\"\nfi\n";
		};
/* End PBXShellScriptBuildPhase section */

/* Begin PBXSourcesBuildPhase section */
		00E5400F27F3CCA200CF66D5 /* Sources */ = {
			isa = PBXSourcesBuildPhase;
			buildActionMask = 2147483647;
			files = (
				E000E7602869E33D005D87C5 /* ClipGeometryView.swift in Sources */,
				4D2ADC6729C50BD6003B367F /* AddDynamicEntityLayerView.Model.swift in Sources */,
				E004A6E928493BCE002A1FE6 /* ShowDeviceLocationView.swift in Sources */,
				F111CCC1288B5D5600205358 /* DisplayMapFromMobileMapPackageView.swift in Sources */,
				218F35B829C28F4A00502022 /* AuthenticateWithOAuthView.swift in Sources */,
				79B7B80A2A1BF8EC00F57C27 /* CreateAndSaveKMLView.swift in Sources */,
				7573E81C29D6134C00BEED9C /* TraceUtilityNetworkView.Enums.swift in Sources */,
				7573E81A29D6134C00BEED9C /* TraceUtilityNetworkView.Model.swift in Sources */,
				0005580C28185C0600224BC6 /* SampleList.swift in Sources */,
				E004A6E028466279002A1FE6 /* ShowCalloutView.swift in Sources */,
				E000E763286A0B18005D87C5 /* CutGeometryView.swift in Sources */,
				001C6DE127FE8A9400D472C2 /* AppSecrets.swift.masque in Sources */,
				E0D04FF228A5390000747989 /* DownloadPreplannedMapAreaView.Model.swift in Sources */,
				00CCB8A5285BAF8700BBAB70 /* OnDemandResource.swift in Sources */,
				E004A6ED2849556E002A1FE6 /* CreatePlanarAndGeodeticBuffersView.swift in Sources */,
				E041ABD7287DB04D0056009B /* SampleInfoView.swift in Sources */,
				E0082217287755AC002AD138 /* View+Sheet.swift in Sources */,
				00181B462846AD7100654571 /* View+Alert.swift in Sources */,
				E0FE32E728747778002C6ACA /* BrowseBuildingFloorsView.swift in Sources */,
				E070A0A3286F3B6000F2B606 /* DownloadPreplannedMapAreaView.swift in Sources */,
				E0EA0B772866390E00C9621D /* ProjectGeometryView.swift in Sources */,
				0042E24328E4BF8F001F33D6 /* ShowViewshedFromPointInSceneView.Model.swift in Sources */,
				D7E557682A1D768800B9FB09 /* AddWMSLayerView.swift in Sources */,
				0005580A2817C51E00224BC6 /* SampleDetailView.swift in Sources */,
				4D2ADC6229C5071C003B367F /* ChangeMapViewBackgroundView.Model.swift in Sources */,
				0074ABCD2817BCC30037244A /* SamplesApp+Samples.swift.tache in Sources */,
				E004A6F3284E4FEB002A1FE6 /* ShowResultOfSpatialOperationsView.swift in Sources */,
				D751018E2A2E962D00B8FA48 /* IdentifyLayerFeaturesView.swift in Sources */,
				F1E71BF1289473760064C33F /* AddRasterFromFileView.swift in Sources */,
				00B04273282EC59E0072E1B4 /* AboutView.swift in Sources */,
				7573E81F29D6134C00BEED9C /* TraceUtilityNetworkView.swift in Sources */,
				4D2ADC6929C50C4C003B367F /* AddDynamicEntityLayerView.SettingsView.swift in Sources */,
				1C42E04729D2396B004FC4BE /* ShowPopupView.swift in Sources */,
				79302F872A1ED71B0002336A /* CreateAndSaveKMLView.Views.swift in Sources */,
				E066DD3B2860CA08004D3D5B /* ShowResultOfSpatialRelationshipsView.swift in Sources */,
				7573E81E29D6134C00BEED9C /* TraceUtilityNetworkView.Views.swift in Sources */,
				4D2ADC5A29C4F612003B367F /* ChangeMapViewBackgroundView.swift in Sources */,
				79302F852A1ED4E30002336A /* CreateAndSaveKMLView.Model.swift in Sources */,
				0044CDDF2995C39E004618CE /* ShowDeviceLocationHistoryView.swift in Sources */,
				E041ABC0287CA9F00056009B /* WebView.swift in Sources */,
				E088E1572862579D00413100 /* SetSurfacePlacementModeView.swift in Sources */,
				1CAF831F2A20305F000E1E60 /* ShowUtilityAssociationsView.swift in Sources */,
				E004A6C128414332002A1FE6 /* SetViewpointRotationView.swift in Sources */,
				883C121529C9136600062FF9 /* DownloadPreplannedMapAreaView.MapPicker.swift in Sources */,
				1C9B74C929DB43580038B06F /* ShowRealisticLightAndShadowsView.swift in Sources */,
				00E5401E27F3CCA200CF66D5 /* ContentView.swift in Sources */,
				E066DD382860AB28004D3D5B /* StyleGraphicsWithRendererView.swift in Sources */,
				108EC04129D25B2C000F35D0 /* QueryFeatureTableView.swift in Sources */,
				00B04FB5283EEBA80026C882 /* DisplayOverviewMapView.swift in Sources */,
				4D2ADC5D29C4F612003B367F /* ChangeMapViewBackgroundView.SettingsView.swift in Sources */,
				75DD739529D38B1B0010229D /* NavigateRouteView.swift in Sources */,
				D75362D22A1E886700D83028 /* ApplyUniqueValueRendererView.swift in Sources */,
				0074ABBF28174BCF0037244A /* DisplayMapView.swift in Sources */,
				D7EF5D752A26A03A00FEBDE5 /* ShowCoordinatesInMultipleFormatsView.swift in Sources */,
				0086F40128E3770A00974721 /* ShowViewshedFromPointInSceneView.swift in Sources */,
				0044289229C90C0B00160767 /* GetElevationAtPointOnSurfaceView.swift in Sources */,
				D7E440D72A1ECE7D005D74DE /* CreateBuffersAroundPointsView.swift in Sources */,
				00D4EF802863842100B9CC30 /* AddFeatureLayersView.swift in Sources */,
				88F93CC129C3D59D0006B28E /* SketchOnMapView.swift in Sources */,
				1C0C1C3929D34DAE005C8B24 /* ChangeViewpointView.swift in Sources */,
				D734FA0C2A183A5B00246D7E /* SetMaxExtentView.swift in Sources */,
				E004A6DC28465C70002A1FE6 /* DisplaySceneView.swift in Sources */,
				E066DD35285CF3B3004D3D5B /* FindRouteView.swift in Sources */,
				E004A6F6284FA42A002A1FE6 /* SelectFeaturesInFeatureLayerView.swift in Sources */,
				D75101812A2E493600B8FA48 /* ShowLabelsOnLayerView.swift in Sources */,
				E08953F12891899600E077CF /* EnvironmentValues+SampleInfoVisibility.swift in Sources */,
				00B042E8282EDC690072E1B4 /* SetBasemapView.swift in Sources */,
				E004A6E62846A61F002A1FE6 /* StyleGraphicsWithSymbolsView.swift in Sources */,
				E088E1742863B5F800413100 /* GenerateOfflineMapView.swift in Sources */,
				0074ABC428174F430037244A /* Sample.swift in Sources */,
				E004A6F0284E4B9B002A1FE6 /* DownloadVectorTilesToLocalCacheView.swift in Sources */,
				4D2ADC4329C26D05003B367F /* AddDynamicEntityLayerView.swift in Sources */,
				D7EAF35A2A1C023800D822C4 /* SetMinAndMaxScaleView.swift in Sources */,
				0042E24528E4F82C001F33D6 /* ShowViewshedFromPointInSceneView.ViewshedSettingsView.swift in Sources */,
				1C9B74D929DB54560038B06F /* ChangeCameraControllerView.swift in Sources */,
				D78666AD2A2161F100C60110 /* FindNearestVertexView.swift in Sources */,
				D744FD172A2112D90084A66C /* CreateConvexHullAroundPointsView.swift in Sources */,
				00CB9138284814A4005C2C5D /* SearchWithGeocodeView.swift in Sources */,
				D754E3232A1D66820006C5F1 /* StylePointWithPictureMarkerSymbolsView.swift in Sources */,
				00E5401C27F3CCA200CF66D5 /* SamplesApp.swift in Sources */,
				E066DD4028610F55004D3D5B /* AddSceneLayerFromServiceView.swift in Sources */,
			);
			runOnlyForDeploymentPostprocessing = 0;
		};
/* End PBXSourcesBuildPhase section */

/* Begin XCBuildConfiguration section */
		00E5402227F3CCA200CF66D5 /* Debug */ = {
			isa = XCBuildConfiguration;
			buildSettings = {
				ALWAYS_SEARCH_USER_PATHS = NO;
				CLANG_ANALYZER_NONNULL = YES;
				CLANG_ANALYZER_NUMBER_OBJECT_CONVERSION = YES_AGGRESSIVE;
				CLANG_CXX_LANGUAGE_STANDARD = "gnu++17";
				CLANG_ENABLE_MODULES = YES;
				CLANG_ENABLE_OBJC_ARC = YES;
				CLANG_ENABLE_OBJC_WEAK = YES;
				CLANG_WARN_BLOCK_CAPTURE_AUTORELEASING = YES;
				CLANG_WARN_BOOL_CONVERSION = YES;
				CLANG_WARN_COMMA = YES;
				CLANG_WARN_CONSTANT_CONVERSION = YES;
				CLANG_WARN_DEPRECATED_OBJC_IMPLEMENTATIONS = YES;
				CLANG_WARN_DIRECT_OBJC_ISA_USAGE = YES_ERROR;
				CLANG_WARN_DOCUMENTATION_COMMENTS = YES;
				CLANG_WARN_EMPTY_BODY = YES;
				CLANG_WARN_ENUM_CONVERSION = YES;
				CLANG_WARN_INFINITE_RECURSION = YES;
				CLANG_WARN_INT_CONVERSION = YES;
				CLANG_WARN_NON_LITERAL_NULL_CONVERSION = YES;
				CLANG_WARN_OBJC_IMPLICIT_RETAIN_SELF = YES;
				CLANG_WARN_OBJC_LITERAL_CONVERSION = YES;
				CLANG_WARN_OBJC_ROOT_CLASS = YES_ERROR;
				CLANG_WARN_QUOTED_INCLUDE_IN_FRAMEWORK_HEADER = YES;
				CLANG_WARN_RANGE_LOOP_ANALYSIS = YES;
				CLANG_WARN_STRICT_PROTOTYPES = YES;
				CLANG_WARN_SUSPICIOUS_MOVE = YES;
				CLANG_WARN_UNGUARDED_AVAILABILITY = YES_AGGRESSIVE;
				CLANG_WARN_UNREACHABLE_CODE = YES;
				CLANG_WARN__DUPLICATE_METHOD_MATCH = YES;
				COPY_PHASE_STRIP = NO;
				DEAD_CODE_STRIPPING = YES;
				DEBUG_INFORMATION_FORMAT = dwarf;
				ENABLE_STRICT_OBJC_MSGSEND = YES;
				ENABLE_TESTABILITY = YES;
				GCC_C_LANGUAGE_STANDARD = gnu11;
				GCC_DYNAMIC_NO_PIC = NO;
				GCC_NO_COMMON_BLOCKS = YES;
				GCC_OPTIMIZATION_LEVEL = 0;
				GCC_PREPROCESSOR_DEFINITIONS = (
					"DEBUG=1",
					"$(inherited)",
				);
				GCC_WARN_64_TO_32_BIT_CONVERSION = YES;
				GCC_WARN_ABOUT_RETURN_TYPE = YES_ERROR;
				GCC_WARN_UNDECLARED_SELECTOR = YES;
				GCC_WARN_UNINITIALIZED_AUTOS = YES_AGGRESSIVE;
				GCC_WARN_UNUSED_FUNCTION = YES;
				GCC_WARN_UNUSED_VARIABLE = YES;
				MTL_ENABLE_DEBUG_INFO = INCLUDE_SOURCE;
				MTL_FAST_MATH = YES;
				ONLY_ACTIVE_ARCH = YES;
				SWIFT_ACTIVE_COMPILATION_CONDITIONS = DEBUG;
				SWIFT_OPTIMIZATION_LEVEL = "-Onone";
			};
			name = Debug;
		};
		00E5402327F3CCA200CF66D5 /* Release */ = {
			isa = XCBuildConfiguration;
			buildSettings = {
				ALWAYS_SEARCH_USER_PATHS = NO;
				CLANG_ANALYZER_NONNULL = YES;
				CLANG_ANALYZER_NUMBER_OBJECT_CONVERSION = YES_AGGRESSIVE;
				CLANG_CXX_LANGUAGE_STANDARD = "gnu++17";
				CLANG_ENABLE_MODULES = YES;
				CLANG_ENABLE_OBJC_ARC = YES;
				CLANG_ENABLE_OBJC_WEAK = YES;
				CLANG_WARN_BLOCK_CAPTURE_AUTORELEASING = YES;
				CLANG_WARN_BOOL_CONVERSION = YES;
				CLANG_WARN_COMMA = YES;
				CLANG_WARN_CONSTANT_CONVERSION = YES;
				CLANG_WARN_DEPRECATED_OBJC_IMPLEMENTATIONS = YES;
				CLANG_WARN_DIRECT_OBJC_ISA_USAGE = YES_ERROR;
				CLANG_WARN_DOCUMENTATION_COMMENTS = YES;
				CLANG_WARN_EMPTY_BODY = YES;
				CLANG_WARN_ENUM_CONVERSION = YES;
				CLANG_WARN_INFINITE_RECURSION = YES;
				CLANG_WARN_INT_CONVERSION = YES;
				CLANG_WARN_NON_LITERAL_NULL_CONVERSION = YES;
				CLANG_WARN_OBJC_IMPLICIT_RETAIN_SELF = YES;
				CLANG_WARN_OBJC_LITERAL_CONVERSION = YES;
				CLANG_WARN_OBJC_ROOT_CLASS = YES_ERROR;
				CLANG_WARN_QUOTED_INCLUDE_IN_FRAMEWORK_HEADER = YES;
				CLANG_WARN_RANGE_LOOP_ANALYSIS = YES;
				CLANG_WARN_STRICT_PROTOTYPES = YES;
				CLANG_WARN_SUSPICIOUS_MOVE = YES;
				CLANG_WARN_UNGUARDED_AVAILABILITY = YES_AGGRESSIVE;
				CLANG_WARN_UNREACHABLE_CODE = YES;
				CLANG_WARN__DUPLICATE_METHOD_MATCH = YES;
				COPY_PHASE_STRIP = NO;
				DEAD_CODE_STRIPPING = YES;
				DEBUG_INFORMATION_FORMAT = "dwarf-with-dsym";
				ENABLE_NS_ASSERTIONS = NO;
				ENABLE_STRICT_OBJC_MSGSEND = YES;
				GCC_C_LANGUAGE_STANDARD = gnu11;
				GCC_NO_COMMON_BLOCKS = YES;
				GCC_WARN_64_TO_32_BIT_CONVERSION = YES;
				GCC_WARN_ABOUT_RETURN_TYPE = YES_ERROR;
				GCC_WARN_UNDECLARED_SELECTOR = YES;
				GCC_WARN_UNINITIALIZED_AUTOS = YES_AGGRESSIVE;
				GCC_WARN_UNUSED_FUNCTION = YES;
				GCC_WARN_UNUSED_VARIABLE = YES;
				MTL_ENABLE_DEBUG_INFO = NO;
				MTL_FAST_MATH = YES;
				SWIFT_COMPILATION_MODE = wholemodule;
				SWIFT_OPTIMIZATION_LEVEL = "-O";
			};
			name = Release;
		};
		00E5402527F3CCA200CF66D5 /* Debug */ = {
			isa = XCBuildConfiguration;
			buildSettings = {
				ASSETCATALOG_COMPILER_APPICON_NAME = AppIcon;
				ASSETCATALOG_COMPILER_GLOBAL_ACCENT_COLOR_NAME = AccentColor;
				CODE_SIGN_ENTITLEMENTS = macOS/Samples.entitlements;
				"CODE_SIGN_IDENTITY[sdk=macosx*]" = "Apple Development";
				CODE_SIGN_STYLE = Automatic;
				CURRENT_PROJECT_VERSION = 1;
				EMBED_ASSET_PACKS_IN_PRODUCT_BUNDLE = YES;
				INFOPLIST_FILE = "$(SRCROOT)/iOS/Info.plist";
				IPHONEOS_DEPLOYMENT_TARGET = 15.0;
				"IPHONEOS_DEPLOYMENT_TARGET[sdk=macosx*]" = 15.0;
				LD_RUNPATH_SEARCH_PATHS = (
					"$(inherited)",
					"@executable_path/Frameworks",
				);
				MARKETING_VERSION = 200.1.0;
				PRODUCT_BUNDLE_IDENTIFIER = "com.esri.arcgis-swift-sdk-samples";
				PRODUCT_NAME = Samples;
				SDKROOT = iphoneos;
				SUPPORTED_PLATFORMS = "iphoneos iphonesimulator";
				SUPPORTS_MACCATALYST = YES;
				SUPPORTS_MAC_DESIGNED_FOR_IPHONE_IPAD = NO;
				SWIFT_EMIT_LOC_STRINGS = YES;
				SWIFT_VERSION = 5.0;
				TARGETED_DEVICE_FAMILY = "1,2,6";
			};
			name = Debug;
		};
		00E5402627F3CCA200CF66D5 /* Release */ = {
			isa = XCBuildConfiguration;
			buildSettings = {
				ASSETCATALOG_COMPILER_APPICON_NAME = AppIcon;
				ASSETCATALOG_COMPILER_GLOBAL_ACCENT_COLOR_NAME = AccentColor;
				CODE_SIGN_ENTITLEMENTS = macOS/Samples.entitlements;
				"CODE_SIGN_IDENTITY[sdk=macosx*]" = "Apple Development";
				CODE_SIGN_STYLE = Automatic;
				CURRENT_PROJECT_VERSION = 1;
				EMBED_ASSET_PACKS_IN_PRODUCT_BUNDLE = YES;
				INFOPLIST_FILE = "$(SRCROOT)/iOS/Info.plist";
				IPHONEOS_DEPLOYMENT_TARGET = 15.0;
				"IPHONEOS_DEPLOYMENT_TARGET[sdk=macosx*]" = 15.0;
				LD_RUNPATH_SEARCH_PATHS = (
					"$(inherited)",
					"@executable_path/Frameworks",
				);
				MARKETING_VERSION = 200.1.0;
				PRODUCT_BUNDLE_IDENTIFIER = "com.esri.arcgis-swift-sdk-samples";
				PRODUCT_NAME = Samples;
				SDKROOT = iphoneos;
				SUPPORTED_PLATFORMS = "iphoneos iphonesimulator";
				SUPPORTS_MACCATALYST = YES;
				SUPPORTS_MAC_DESIGNED_FOR_IPHONE_IPAD = NO;
				SWIFT_EMIT_LOC_STRINGS = YES;
				SWIFT_VERSION = 5.0;
				TARGETED_DEVICE_FAMILY = "1,2,6";
				VALIDATE_PRODUCT = YES;
			};
			name = Release;
		};
/* End XCBuildConfiguration section */

/* Begin XCConfigurationList section */
		00E5400A27F3CCA100CF66D5 /* Build configuration list for PBXProject "Samples" */ = {
			isa = XCConfigurationList;
			buildConfigurations = (
				00E5402227F3CCA200CF66D5 /* Debug */,
				00E5402327F3CCA200CF66D5 /* Release */,
			);
			defaultConfigurationIsVisible = 0;
			defaultConfigurationName = Release;
		};
		00E5402427F3CCA200CF66D5 /* Build configuration list for PBXNativeTarget "Samples" */ = {
			isa = XCConfigurationList;
			buildConfigurations = (
				00E5402527F3CCA200CF66D5 /* Debug */,
				00E5402627F3CCA200CF66D5 /* Release */,
			);
			defaultConfigurationIsVisible = 0;
			defaultConfigurationName = Release;
		};
/* End XCConfigurationList section */

/* Begin XCRemoteSwiftPackageReference section */
		00C43AEB2947DC350099AE34 /* XCRemoteSwiftPackageReference "arcgis-maps-sdk-swift-toolkit" */ = {
			isa = XCRemoteSwiftPackageReference;
			repositoryURL = "https://github.com/Esri/arcgis-maps-sdk-swift-toolkit/";
			requirement = {
				kind = upToNextMinorVersion;
				minimumVersion = 200.1.0;
			};
		};
/* End XCRemoteSwiftPackageReference section */

/* Begin XCSwiftPackageProductDependency section */
		00C43AEC2947DC350099AE34 /* ArcGISToolkit */ = {
			isa = XCSwiftPackageProductDependency;
			package = 00C43AEB2947DC350099AE34 /* XCRemoteSwiftPackageReference "arcgis-maps-sdk-swift-toolkit" */;
			productName = ArcGISToolkit;
		};
/* End XCSwiftPackageProductDependency section */
	};
	rootObject = 00E5400727F3CCA100CF66D5 /* Project object */;
}<|MERGE_RESOLUTION|>--- conflicted
+++ resolved
@@ -111,13 +111,10 @@
 		D734FA0C2A183A5B00246D7E /* SetMaxExtentView.swift in Sources */ = {isa = PBXBuildFile; fileRef = D734FA092A183A5B00246D7E /* SetMaxExtentView.swift */; };
 		D744FD172A2112D90084A66C /* CreateConvexHullAroundPointsView.swift in Sources */ = {isa = PBXBuildFile; fileRef = D744FD162A2112D90084A66C /* CreateConvexHullAroundPointsView.swift */; };
 		D744FD182A2113C70084A66C /* CreateConvexHullAroundPointsView.swift in Copy Source Code Files */ = {isa = PBXBuildFile; fileRef = D744FD162A2112D90084A66C /* CreateConvexHullAroundPointsView.swift */; };
-<<<<<<< HEAD
 		D751018E2A2E962D00B8FA48 /* IdentifyLayerFeaturesView.swift in Sources */ = {isa = PBXBuildFile; fileRef = D751018D2A2E962D00B8FA48 /* IdentifyLayerFeaturesView.swift */; };
 		D751018F2A2E966C00B8FA48 /* IdentifyLayerFeaturesView.swift in Copy Source Code Files */ = {isa = PBXBuildFile; fileRef = D751018D2A2E962D00B8FA48 /* IdentifyLayerFeaturesView.swift */; };
-=======
 		D75101812A2E493600B8FA48 /* ShowLabelsOnLayerView.swift in Sources */ = {isa = PBXBuildFile; fileRef = D75101802A2E493600B8FA48 /* ShowLabelsOnLayerView.swift */; };
 		D75101822A2E497F00B8FA48 /* ShowLabelsOnLayerView.swift in Copy Source Code Files */ = {isa = PBXBuildFile; fileRef = D75101802A2E493600B8FA48 /* ShowLabelsOnLayerView.swift */; };
->>>>>>> 8de7d04c
 		D75362D22A1E886700D83028 /* ApplyUniqueValueRendererView.swift in Sources */ = {isa = PBXBuildFile; fileRef = D75362D12A1E886700D83028 /* ApplyUniqueValueRendererView.swift */; };
 		D75362D32A1E8C8800D83028 /* ApplyUniqueValueRendererView.swift in Copy Source Code Files */ = {isa = PBXBuildFile; fileRef = D75362D12A1E886700D83028 /* ApplyUniqueValueRendererView.swift */; };
 		D754E3232A1D66820006C5F1 /* StylePointWithPictureMarkerSymbolsView.swift in Sources */ = {isa = PBXBuildFile; fileRef = D754E3222A1D66820006C5F1 /* StylePointWithPictureMarkerSymbolsView.swift */; };
@@ -223,11 +220,8 @@
 			dstPath = "";
 			dstSubfolderSpec = 7;
 			files = (
-<<<<<<< HEAD
 				D751018F2A2E966C00B8FA48 /* IdentifyLayerFeaturesView.swift in Copy Source Code Files */,
-=======
 				D75101822A2E497F00B8FA48 /* ShowLabelsOnLayerView.swift in Copy Source Code Files */,
->>>>>>> 8de7d04c
 				D7EF5D762A26A1EE00FEBDE5 /* ShowCoordinatesInMultipleFormatsView.swift in Copy Source Code Files */,
 				79A47DFB2A20286800D7C5B9 /* CreateAndSaveKMLView.Model.swift in Copy Source Code Files */,
 				79A47DFC2A20286800D7C5B9 /* CreateAndSaveKMLView.Views.swift in Copy Source Code Files */,
@@ -357,11 +351,8 @@
 		88F93CC029C3D59C0006B28E /* SketchOnMapView.swift */ = {isa = PBXFileReference; lastKnownFileType = sourcecode.swift; path = SketchOnMapView.swift; sourceTree = "<group>"; };
 		D734FA092A183A5B00246D7E /* SetMaxExtentView.swift */ = {isa = PBXFileReference; fileEncoding = 4; lastKnownFileType = sourcecode.swift; path = SetMaxExtentView.swift; sourceTree = "<group>"; };
 		D744FD162A2112D90084A66C /* CreateConvexHullAroundPointsView.swift */ = {isa = PBXFileReference; fileEncoding = 4; lastKnownFileType = sourcecode.swift; path = CreateConvexHullAroundPointsView.swift; sourceTree = "<group>"; };
-<<<<<<< HEAD
 		D751018D2A2E962D00B8FA48 /* IdentifyLayerFeaturesView.swift */ = {isa = PBXFileReference; fileEncoding = 4; lastKnownFileType = sourcecode.swift; path = IdentifyLayerFeaturesView.swift; sourceTree = "<group>"; };
-=======
 		D75101802A2E493600B8FA48 /* ShowLabelsOnLayerView.swift */ = {isa = PBXFileReference; fileEncoding = 4; lastKnownFileType = sourcecode.swift; path = ShowLabelsOnLayerView.swift; sourceTree = "<group>"; };
->>>>>>> 8de7d04c
 		D75362D12A1E886700D83028 /* ApplyUniqueValueRendererView.swift */ = {isa = PBXFileReference; fileEncoding = 4; lastKnownFileType = sourcecode.swift; path = ApplyUniqueValueRendererView.swift; sourceTree = "<group>"; };
 		D754E3222A1D66820006C5F1 /* StylePointWithPictureMarkerSymbolsView.swift */ = {isa = PBXFileReference; fileEncoding = 4; lastKnownFileType = sourcecode.swift; path = StylePointWithPictureMarkerSymbolsView.swift; sourceTree = "<group>"; };
 		D78666AC2A2161F100C60110 /* FindNearestVertexView.swift */ = {isa = PBXFileReference; fileEncoding = 4; lastKnownFileType = sourcecode.swift; path = FindNearestVertexView.swift; sourceTree = "<group>"; };
@@ -825,21 +816,20 @@
 			path = "Create convex hull around points";
 			sourceTree = "<group>";
 		};
-<<<<<<< HEAD
 		D751018A2A2E960300B8FA48 /* Identify layer features */ = {
 			isa = PBXGroup;
 			children = (
 				D751018D2A2E962D00B8FA48 /* IdentifyLayerFeaturesView.swift */,
 			);
 			path = "Identify layer features";
-=======
+      sourceTree = "<group>";
+		};
 		D751017D2A2E490800B8FA48 /* Show labels on layer */ = {
 			isa = PBXGroup;
 			children = (
 				D75101802A2E493600B8FA48 /* ShowLabelsOnLayerView.swift */,
 			);
 			path = "Show labels on layer";
->>>>>>> 8de7d04c
 			sourceTree = "<group>";
 		};
 		D75362CC2A1E862B00D83028 /* Apply unique value renderer */ = {
