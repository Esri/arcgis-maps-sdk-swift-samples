// !$*UTF8*$!
{
	archiveVersion = 1;
	classes = {
	};
	objectVersion = 55;
	objects = {

/* Begin PBXBuildFile section */
		0005580A2817C51E00224BC6 /* SampleDetailView.swift in Sources */ = {isa = PBXBuildFile; fileRef = 000558092817C51E00224BC6 /* SampleDetailView.swift */; };
		00181B462846AD7100654571 /* View+Alert.swift in Sources */ = {isa = PBXBuildFile; fileRef = 00181B452846AD7100654571 /* View+Alert.swift */; };
		001C6DE127FE8A9400D472C2 /* AppSecrets.swift.masque in Sources */ = {isa = PBXBuildFile; fileRef = 001C6DD827FE585A00D472C2 /* AppSecrets.swift.masque */; };
		00273CF42A82AB5900A7A77D /* SamplesSearchView.swift in Sources */ = {isa = PBXBuildFile; fileRef = 00273CF32A82AB5900A7A77D /* SamplesSearchView.swift */; };
		00273CF62A82AB8700A7A77D /* SampleRow.swift in Sources */ = {isa = PBXBuildFile; fileRef = 00273CF52A82AB8700A7A77D /* SampleRow.swift */; };
		0039A4E92885C50300592C86 /* AddSceneLayerFromServiceView.swift in Copy Source Code Files */ = {isa = PBXBuildFile; fileRef = E066DD3F28610F55004D3D5B /* AddSceneLayerFromServiceView.swift */; };
		0039A4EA2885C50300592C86 /* ClipGeometryView.swift in Copy Source Code Files */ = {isa = PBXBuildFile; fileRef = E000E75F2869E33D005D87C5 /* ClipGeometryView.swift */; };
		0039A4EB2885C50300592C86 /* CreatePlanarAndGeodeticBuffersView.swift in Copy Source Code Files */ = {isa = PBXBuildFile; fileRef = E004A6EC2849556E002A1FE6 /* CreatePlanarAndGeodeticBuffersView.swift */; };
		0039A4EC2885C50300592C86 /* CutGeometryView.swift in Copy Source Code Files */ = {isa = PBXBuildFile; fileRef = E000E762286A0B18005D87C5 /* CutGeometryView.swift */; };
		0039A4ED2885C50300592C86 /* DisplayMapView.swift in Copy Source Code Files */ = {isa = PBXBuildFile; fileRef = 0074ABBE28174BCF0037244A /* DisplayMapView.swift */; };
		0039A4EE2885C50300592C86 /* DisplayOverviewMapView.swift in Copy Source Code Files */ = {isa = PBXBuildFile; fileRef = 00B04FB4283EEBA80026C882 /* DisplayOverviewMapView.swift */; };
		0039A4EF2885C50300592C86 /* DisplaySceneView.swift in Copy Source Code Files */ = {isa = PBXBuildFile; fileRef = E004A6D828465C70002A1FE6 /* DisplaySceneView.swift */; };
		0039A4F02885C50300592C86 /* ProjectGeometryView.swift in Copy Source Code Files */ = {isa = PBXBuildFile; fileRef = E0EA0B762866390E00C9621D /* ProjectGeometryView.swift */; };
		0039A4F12885C50300592C86 /* SearchWithGeocodeView.swift in Copy Source Code Files */ = {isa = PBXBuildFile; fileRef = 00CB9137284814A4005C2C5D /* SearchWithGeocodeView.swift */; };
		0039A4F22885C50300592C86 /* SelectFeaturesInFeatureLayerView.swift in Copy Source Code Files */ = {isa = PBXBuildFile; fileRef = E004A6F5284FA42A002A1FE6 /* SelectFeaturesInFeatureLayerView.swift */; };
		0039A4F32885C50300592C86 /* SetBasemapView.swift in Copy Source Code Files */ = {isa = PBXBuildFile; fileRef = 00B042E5282EDC690072E1B4 /* SetBasemapView.swift */; };
		0039A4F42885C50300592C86 /* SetSurfacePlacementModeView.swift in Copy Source Code Files */ = {isa = PBXBuildFile; fileRef = E088E1562862579D00413100 /* SetSurfacePlacementModeView.swift */; };
		0039A4F52885C50300592C86 /* SetViewpointRotationView.swift in Copy Source Code Files */ = {isa = PBXBuildFile; fileRef = E004A6BD28414332002A1FE6 /* SetViewpointRotationView.swift */; };
		0039A4F62885C50300592C86 /* ShowCalloutView.swift in Copy Source Code Files */ = {isa = PBXBuildFile; fileRef = E004A6DF28466279002A1FE6 /* ShowCalloutView.swift */; };
		0039A4F72885C50300592C86 /* ShowDeviceLocationView.swift in Copy Source Code Files */ = {isa = PBXBuildFile; fileRef = E004A6E828493BCE002A1FE6 /* ShowDeviceLocationView.swift */; };
		0039A4F82885C50300592C86 /* ShowResultOfSpatialRelationshipsView.swift in Copy Source Code Files */ = {isa = PBXBuildFile; fileRef = E066DD3A2860CA08004D3D5B /* ShowResultOfSpatialRelationshipsView.swift */; };
		0039A4F92885C50300592C86 /* ShowResultOfSpatialOperationsView.swift in Copy Source Code Files */ = {isa = PBXBuildFile; fileRef = E004A6F2284E4FEB002A1FE6 /* ShowResultOfSpatialOperationsView.swift */; };
		0039A4FA2885C50300592C86 /* StyleGraphicsWithRendererView.swift in Copy Source Code Files */ = {isa = PBXBuildFile; fileRef = E066DD372860AB28004D3D5B /* StyleGraphicsWithRendererView.swift */; };
		0039A4FB2885C50300592C86 /* StyleGraphicsWithSymbolsView.swift in Copy Source Code Files */ = {isa = PBXBuildFile; fileRef = E004A6E52846A61F002A1FE6 /* StyleGraphicsWithSymbolsView.swift */; };
		0042E24328E4BF8F001F33D6 /* ShowViewshedFromPointInSceneView.Model.swift in Sources */ = {isa = PBXBuildFile; fileRef = 0042E24228E4BF8F001F33D6 /* ShowViewshedFromPointInSceneView.Model.swift */; };
		0042E24528E4F82C001F33D6 /* ShowViewshedFromPointInSceneView.ViewshedSettingsView.swift in Sources */ = {isa = PBXBuildFile; fileRef = 0042E24428E4F82B001F33D6 /* ShowViewshedFromPointInSceneView.ViewshedSettingsView.swift */; };
		0042E24628E50EE4001F33D6 /* ShowViewshedFromPointInSceneView.swift in Copy Source Code Files */ = {isa = PBXBuildFile; fileRef = 0086F3FD28E3770900974721 /* ShowViewshedFromPointInSceneView.swift */; };
		0042E24728E50EE4001F33D6 /* ShowViewshedFromPointInSceneView.Model.swift in Copy Source Code Files */ = {isa = PBXBuildFile; fileRef = 0042E24228E4BF8F001F33D6 /* ShowViewshedFromPointInSceneView.Model.swift */; };
		0042E24828E50EE4001F33D6 /* ShowViewshedFromPointInSceneView.ViewshedSettingsView.swift in Copy Source Code Files */ = {isa = PBXBuildFile; fileRef = 0042E24428E4F82B001F33D6 /* ShowViewshedFromPointInSceneView.ViewshedSettingsView.swift */; };
		0044289229C90C0B00160767 /* GetElevationAtPointOnSurfaceView.swift in Sources */ = {isa = PBXBuildFile; fileRef = 0044289129C90C0B00160767 /* GetElevationAtPointOnSurfaceView.swift */; };
		0044289329C9234300160767 /* GetElevationAtPointOnSurfaceView.swift in Copy Source Code Files */ = {isa = PBXBuildFile; fileRef = 0044289129C90C0B00160767 /* GetElevationAtPointOnSurfaceView.swift */; };
		0044CDDF2995C39E004618CE /* ShowDeviceLocationHistoryView.swift in Sources */ = {isa = PBXBuildFile; fileRef = 0044CDDE2995C39E004618CE /* ShowDeviceLocationHistoryView.swift */; };
		0044CDE02995D4DD004618CE /* ShowDeviceLocationHistoryView.swift in Copy Source Code Files */ = {isa = PBXBuildFile; fileRef = 0044CDDE2995C39E004618CE /* ShowDeviceLocationHistoryView.swift */; };
		004FE87129DF5D8700075217 /* Bristol in Resources */ = {isa = PBXBuildFile; fileRef = 004FE87029DF5D8700075217 /* Bristol */; settings = {ASSET_TAGS = (Animate3DGraphic, ChangeCameraController, ); }; };
		006C835528B40682004AEB7F /* BrowseBuildingFloorsView.swift in Copy Source Code Files */ = {isa = PBXBuildFile; fileRef = E0FE32E628747778002C6ACA /* BrowseBuildingFloorsView.swift */; };
		006C835628B40682004AEB7F /* DisplayMapFromMobileMapPackageView.swift in Copy Source Code Files */ = {isa = PBXBuildFile; fileRef = F111CCC0288B5D5600205358 /* DisplayMapFromMobileMapPackageView.swift */; };
		0074ABBF28174BCF0037244A /* DisplayMapView.swift in Sources */ = {isa = PBXBuildFile; fileRef = 0074ABBE28174BCF0037244A /* DisplayMapView.swift */; };
		0074ABC428174F430037244A /* Sample.swift in Sources */ = {isa = PBXBuildFile; fileRef = 0074ABC128174F430037244A /* Sample.swift */; };
		0074ABCD2817BCC30037244A /* SamplesApp+Samples.swift.tache in Sources */ = {isa = PBXBuildFile; fileRef = 0074ABCA2817B8DB0037244A /* SamplesApp+Samples.swift.tache */; };
		0086F40128E3770A00974721 /* ShowViewshedFromPointInSceneView.swift in Sources */ = {isa = PBXBuildFile; fileRef = 0086F3FD28E3770900974721 /* ShowViewshedFromPointInSceneView.swift */; };
		00A7A1462A2FC58300F035F7 /* DisplayContentOfUtilityNetworkContainerView.swift in Sources */ = {isa = PBXBuildFile; fileRef = 00A7A1432A2FC58300F035F7 /* DisplayContentOfUtilityNetworkContainerView.swift */; };
		00A7A14A2A2FC5B700F035F7 /* DisplayContentOfUtilityNetworkContainerView.Model.swift in Sources */ = {isa = PBXBuildFile; fileRef = 00A7A1492A2FC5B700F035F7 /* DisplayContentOfUtilityNetworkContainerView.Model.swift */; };
		00B04273282EC59E0072E1B4 /* AboutView.swift in Sources */ = {isa = PBXBuildFile; fileRef = 00B04272282EC59E0072E1B4 /* AboutView.swift */; };
		00B042E8282EDC690072E1B4 /* SetBasemapView.swift in Sources */ = {isa = PBXBuildFile; fileRef = 00B042E5282EDC690072E1B4 /* SetBasemapView.swift */; };
		00B04FB5283EEBA80026C882 /* DisplayOverviewMapView.swift in Sources */ = {isa = PBXBuildFile; fileRef = 00B04FB4283EEBA80026C882 /* DisplayOverviewMapView.swift */; };
		00C43AED2947DC350099AE34 /* ArcGISToolkit in Frameworks */ = {isa = PBXBuildFile; productRef = 00C43AEC2947DC350099AE34 /* ArcGISToolkit */; };
		00C7993B2A845AAF00AFE342 /* Sidebar.swift in Sources */ = {isa = PBXBuildFile; fileRef = 00C7993A2A845AAF00AFE342 /* Sidebar.swift */; };
		00C94A0D28B53DE1004E42D9 /* raster-file in Resources */ = {isa = PBXBuildFile; fileRef = 00C94A0C28B53DE1004E42D9 /* raster-file */; settings = {ASSET_TAGS = (AddRasterFromFile, ); }; };
		00CB9138284814A4005C2C5D /* SearchWithGeocodeView.swift in Sources */ = {isa = PBXBuildFile; fileRef = 00CB9137284814A4005C2C5D /* SearchWithGeocodeView.swift */; };
		00CCB8A5285BAF8700BBAB70 /* OnDemandResource.swift in Sources */ = {isa = PBXBuildFile; fileRef = 00CCB8A4285BAF8700BBAB70 /* OnDemandResource.swift */; };
		00D4EF802863842100B9CC30 /* AddFeatureLayersView.swift in Sources */ = {isa = PBXBuildFile; fileRef = 00D4EF7F2863842100B9CC30 /* AddFeatureLayersView.swift */; };
		00D4EF9028638BF100B9CC30 /* LA_Trails.geodatabase in Resources */ = {isa = PBXBuildFile; fileRef = 00D4EF8228638BF100B9CC30 /* LA_Trails.geodatabase */; settings = {ASSET_TAGS = (AddFeatureLayers, ); }; };
		00D4EF9A28638BF100B9CC30 /* AuroraCO.gpkg in Resources */ = {isa = PBXBuildFile; fileRef = 00D4EF8F28638BF100B9CC30 /* AuroraCO.gpkg */; settings = {ASSET_TAGS = (AddFeatureLayers, ); }; };
		00D4EFB12863CE6300B9CC30 /* ScottishWildlifeTrust_reserves in Resources */ = {isa = PBXBuildFile; fileRef = 00D4EFB02863CE6300B9CC30 /* ScottishWildlifeTrust_reserves */; settings = {ASSET_TAGS = (AddFeatureLayers, ); }; };
		00E5401C27F3CCA200CF66D5 /* SamplesApp.swift in Sources */ = {isa = PBXBuildFile; fileRef = 00E5400C27F3CCA100CF66D5 /* SamplesApp.swift */; };
		00E5401E27F3CCA200CF66D5 /* ContentView.swift in Sources */ = {isa = PBXBuildFile; fileRef = 00E5400D27F3CCA100CF66D5 /* ContentView.swift */; };
		00E5402027F3CCA200CF66D5 /* Assets.xcassets in Resources */ = {isa = PBXBuildFile; fileRef = 00E5400E27F3CCA200CF66D5 /* Assets.xcassets */; };
		00EB803A2A31506F00AC2B07 /* DisplayContentOfUtilityNetworkContainerView.swift in Copy Source Code Files */ = {isa = PBXBuildFile; fileRef = 00A7A1432A2FC58300F035F7 /* DisplayContentOfUtilityNetworkContainerView.swift */; };
		00EB803B2A31506F00AC2B07 /* DisplayContentOfUtilityNetworkContainerView.Model.swift in Copy Source Code Files */ = {isa = PBXBuildFile; fileRef = 00A7A1492A2FC5B700F035F7 /* DisplayContentOfUtilityNetworkContainerView.Model.swift */; };
		00F279D62AF418DC00CECAF8 /* AddDynamicEntityLayerView.VehicleCallout.swift in Sources */ = {isa = PBXBuildFile; fileRef = 00F279D52AF418DC00CECAF8 /* AddDynamicEntityLayerView.VehicleCallout.swift */; };
		00F279D72AF4364700CECAF8 /* AddDynamicEntityLayerView.VehicleCallout.swift in Copy Source Code Files */ = {isa = PBXBuildFile; fileRef = 00F279D52AF418DC00CECAF8 /* AddDynamicEntityLayerView.VehicleCallout.swift */; };
		108EC04129D25B2C000F35D0 /* QueryFeatureTableView.swift in Sources */ = {isa = PBXBuildFile; fileRef = 108EC04029D25B2C000F35D0 /* QueryFeatureTableView.swift */; };
		108EC04229D25B55000F35D0 /* QueryFeatureTableView.swift in Copy Source Code Files */ = {isa = PBXBuildFile; fileRef = 108EC04029D25B2C000F35D0 /* QueryFeatureTableView.swift */; };
		1C0C1C3929D34DAE005C8B24 /* ChangeViewpointView.swift in Sources */ = {isa = PBXBuildFile; fileRef = 1C0C1C3429D34DAE005C8B24 /* ChangeViewpointView.swift */; };
		1C0C1C3D29D34DDD005C8B24 /* ChangeViewpointView.swift in Copy Source Code Files */ = {isa = PBXBuildFile; fileRef = 1C0C1C3429D34DAE005C8B24 /* ChangeViewpointView.swift */; };
		1C19B4F12A578E46001D2506 /* CreateLoadReportView.Views.swift in Sources */ = {isa = PBXBuildFile; fileRef = 1C19B4EB2A578E46001D2506 /* CreateLoadReportView.Views.swift */; };
		1C19B4F32A578E46001D2506 /* CreateLoadReportView.swift in Sources */ = {isa = PBXBuildFile; fileRef = 1C19B4ED2A578E46001D2506 /* CreateLoadReportView.swift */; };
		1C19B4F52A578E46001D2506 /* CreateLoadReportView.Model.swift in Sources */ = {isa = PBXBuildFile; fileRef = 1C19B4EF2A578E46001D2506 /* CreateLoadReportView.Model.swift */; };
		1C19B4F72A578E69001D2506 /* CreateLoadReportView.Model.swift in Copy Source Code Files */ = {isa = PBXBuildFile; fileRef = 1C19B4EF2A578E46001D2506 /* CreateLoadReportView.Model.swift */; };
		1C19B4F82A578E69001D2506 /* CreateLoadReportView.swift in Copy Source Code Files */ = {isa = PBXBuildFile; fileRef = 1C19B4ED2A578E46001D2506 /* CreateLoadReportView.swift */; };
		1C19B4F92A578E69001D2506 /* CreateLoadReportView.Views.swift in Copy Source Code Files */ = {isa = PBXBuildFile; fileRef = 1C19B4EB2A578E46001D2506 /* CreateLoadReportView.Views.swift */; };
		1C26ED192A859525009B7721 /* FilterFeaturesInSceneView.swift in Sources */ = {isa = PBXBuildFile; fileRef = 1C26ED152A859525009B7721 /* FilterFeaturesInSceneView.swift */; };
		1C26ED202A8BEC63009B7721 /* FilterFeaturesInSceneView.swift in Copy Source Code Files */ = {isa = PBXBuildFile; fileRef = 1C26ED152A859525009B7721 /* FilterFeaturesInSceneView.swift */; };
		1C3B7DC82A5F64FC00907443 /* AnalyzeNetworkWithSubnetworkTraceView.Model.swift in Sources */ = {isa = PBXBuildFile; fileRef = 1C3B7DC32A5F64FC00907443 /* AnalyzeNetworkWithSubnetworkTraceView.Model.swift */; };
		1C3B7DCB2A5F64FC00907443 /* AnalyzeNetworkWithSubnetworkTraceView.swift in Sources */ = {isa = PBXBuildFile; fileRef = 1C3B7DC62A5F64FC00907443 /* AnalyzeNetworkWithSubnetworkTraceView.swift */; };
		1C3B7DCD2A5F652500907443 /* AnalyzeNetworkWithSubnetworkTraceView.Model.swift in Copy Source Code Files */ = {isa = PBXBuildFile; fileRef = 1C3B7DC32A5F64FC00907443 /* AnalyzeNetworkWithSubnetworkTraceView.Model.swift */; };
		1C3B7DCE2A5F652500907443 /* AnalyzeNetworkWithSubnetworkTraceView.swift in Copy Source Code Files */ = {isa = PBXBuildFile; fileRef = 1C3B7DC62A5F64FC00907443 /* AnalyzeNetworkWithSubnetworkTraceView.swift */; };
		1C42E04729D2396B004FC4BE /* ShowPopupView.swift in Sources */ = {isa = PBXBuildFile; fileRef = 1C42E04329D2396B004FC4BE /* ShowPopupView.swift */; };
		1C42E04A29D239D2004FC4BE /* ShowPopupView.swift in Copy Source Code Files */ = {isa = PBXBuildFile; fileRef = 1C42E04329D2396B004FC4BE /* ShowPopupView.swift */; };
		1C43BC7F2A43781200509BF8 /* SetVisibilityOfSubtypeSublayerView.Views.swift in Sources */ = {isa = PBXBuildFile; fileRef = 1C43BC792A43781100509BF8 /* SetVisibilityOfSubtypeSublayerView.Views.swift */; };
		1C43BC822A43781200509BF8 /* SetVisibilityOfSubtypeSublayerView.Model.swift in Sources */ = {isa = PBXBuildFile; fileRef = 1C43BC7C2A43781100509BF8 /* SetVisibilityOfSubtypeSublayerView.Model.swift */; };
		1C43BC842A43781200509BF8 /* SetVisibilityOfSubtypeSublayerView.swift in Sources */ = {isa = PBXBuildFile; fileRef = 1C43BC7E2A43781100509BF8 /* SetVisibilityOfSubtypeSublayerView.swift */; };
		1C43BC852A43783900509BF8 /* SetVisibilityOfSubtypeSublayerView.Model.swift in Copy Source Code Files */ = {isa = PBXBuildFile; fileRef = 1C43BC7C2A43781100509BF8 /* SetVisibilityOfSubtypeSublayerView.Model.swift */; };
		1C43BC862A43783900509BF8 /* SetVisibilityOfSubtypeSublayerView.swift in Copy Source Code Files */ = {isa = PBXBuildFile; fileRef = 1C43BC7E2A43781100509BF8 /* SetVisibilityOfSubtypeSublayerView.swift */; };
		1C43BC872A43783900509BF8 /* SetVisibilityOfSubtypeSublayerView.Views.swift in Copy Source Code Files */ = {isa = PBXBuildFile; fileRef = 1C43BC792A43781100509BF8 /* SetVisibilityOfSubtypeSublayerView.Views.swift */; };
		1C56B5E62A82C02D000381DA /* DisplayPointsUsingClusteringFeatureReductionView.swift in Sources */ = {isa = PBXBuildFile; fileRef = 1C56B5E22A82C02D000381DA /* DisplayPointsUsingClusteringFeatureReductionView.swift */; };
		1C56B5E72A82C057000381DA /* DisplayPointsUsingClusteringFeatureReductionView.swift in Copy Source Code Files */ = {isa = PBXBuildFile; fileRef = 1C56B5E22A82C02D000381DA /* DisplayPointsUsingClusteringFeatureReductionView.swift */; };
		1C929F092A27B86800134252 /* ShowUtilityAssociationsView.swift in Copy Source Code Files */ = {isa = PBXBuildFile; fileRef = 1CAF831B2A20305F000E1E60 /* ShowUtilityAssociationsView.swift */; };
		1C965C3929DB9176002F8536 /* ShowRealisticLightAndShadowsView.swift in Copy Source Code Files */ = {isa = PBXBuildFile; fileRef = 1C9B74C529DB43580038B06F /* ShowRealisticLightAndShadowsView.swift */; };
		1C9B74C929DB43580038B06F /* ShowRealisticLightAndShadowsView.swift in Sources */ = {isa = PBXBuildFile; fileRef = 1C9B74C529DB43580038B06F /* ShowRealisticLightAndShadowsView.swift */; };
		1C9B74D929DB54560038B06F /* ChangeCameraControllerView.swift in Sources */ = {isa = PBXBuildFile; fileRef = 1C9B74D529DB54560038B06F /* ChangeCameraControllerView.swift */; };
		1C9B74DE29DB56860038B06F /* ChangeCameraControllerView.swift in Copy Source Code Files */ = {isa = PBXBuildFile; fileRef = 1C9B74D529DB54560038B06F /* ChangeCameraControllerView.swift */; };
		1CAB8D4B2A3CEAB0002AA649 /* RunValveIsolationTraceView.Model.swift in Sources */ = {isa = PBXBuildFile; fileRef = 1CAB8D442A3CEAB0002AA649 /* RunValveIsolationTraceView.Model.swift */; };
		1CAB8D4E2A3CEAB0002AA649 /* RunValveIsolationTraceView.swift in Sources */ = {isa = PBXBuildFile; fileRef = 1CAB8D472A3CEAB0002AA649 /* RunValveIsolationTraceView.swift */; };
		1CAB8D502A3CEB43002AA649 /* RunValveIsolationTraceView.Model.swift in Copy Source Code Files */ = {isa = PBXBuildFile; fileRef = 1CAB8D442A3CEAB0002AA649 /* RunValveIsolationTraceView.Model.swift */; };
		1CAB8D512A3CEB43002AA649 /* RunValveIsolationTraceView.swift in Copy Source Code Files */ = {isa = PBXBuildFile; fileRef = 1CAB8D472A3CEAB0002AA649 /* RunValveIsolationTraceView.swift */; };
		1CAF831F2A20305F000E1E60 /* ShowUtilityAssociationsView.swift in Sources */ = {isa = PBXBuildFile; fileRef = 1CAF831B2A20305F000E1E60 /* ShowUtilityAssociationsView.swift */; };
		218F35B829C28F4A00502022 /* AuthenticateWithOAuthView.swift in Sources */ = {isa = PBXBuildFile; fileRef = 218F35B329C28F4A00502022 /* AuthenticateWithOAuthView.swift */; };
		218F35C229C290BF00502022 /* AuthenticateWithOAuthView.swift in Copy Source Code Files */ = {isa = PBXBuildFile; fileRef = 218F35B329C28F4A00502022 /* AuthenticateWithOAuthView.swift */; };
		4D126D6D29CA1B6000CFB7A7 /* ShowDeviceLocationWithNMEADataSourcesView.swift in Sources */ = {isa = PBXBuildFile; fileRef = 4D126D6929CA1B6000CFB7A7 /* ShowDeviceLocationWithNMEADataSourcesView.swift */; };
		4D126D7229CA1E1800CFB7A7 /* FileNMEASentenceReader.swift in Sources */ = {isa = PBXBuildFile; fileRef = 4D126D7129CA1E1800CFB7A7 /* FileNMEASentenceReader.swift */; };
		4D126D7329CA1EFD00CFB7A7 /* ShowDeviceLocationWithNMEADataSourcesView.swift in Copy Source Code Files */ = {isa = PBXBuildFile; fileRef = 4D126D6929CA1B6000CFB7A7 /* ShowDeviceLocationWithNMEADataSourcesView.swift */; };
		4D126D7429CA1EFD00CFB7A7 /* FileNMEASentenceReader.swift in Copy Source Code Files */ = {isa = PBXBuildFile; fileRef = 4D126D7129CA1E1800CFB7A7 /* FileNMEASentenceReader.swift */; };
		4D126D7C29CA3E6000CFB7A7 /* Redlands.nmea in Resources */ = {isa = PBXBuildFile; fileRef = 4D126D7B29CA3E6000CFB7A7 /* Redlands.nmea */; settings = {ASSET_TAGS = (ShowDeviceLocationWithNmeaDataSources, ); }; };
		4D126D7E29CA43D200CFB7A7 /* ShowDeviceLocationWithNMEADataSourcesView.Model.swift in Sources */ = {isa = PBXBuildFile; fileRef = 4D126D7D29CA43D200CFB7A7 /* ShowDeviceLocationWithNMEADataSourcesView.Model.swift */; };
		4D2ADC4329C26D05003B367F /* AddDynamicEntityLayerView.swift in Sources */ = {isa = PBXBuildFile; fileRef = 4D2ADC3F29C26D05003B367F /* AddDynamicEntityLayerView.swift */; };
		4D2ADC4729C26D2C003B367F /* AddDynamicEntityLayerView.swift in Copy Source Code Files */ = {isa = PBXBuildFile; fileRef = 4D2ADC3F29C26D05003B367F /* AddDynamicEntityLayerView.swift */; };
		4D2ADC5A29C4F612003B367F /* ChangeMapViewBackgroundView.swift in Sources */ = {isa = PBXBuildFile; fileRef = 4D2ADC5529C4F612003B367F /* ChangeMapViewBackgroundView.swift */; };
		4D2ADC5D29C4F612003B367F /* ChangeMapViewBackgroundView.SettingsView.swift in Sources */ = {isa = PBXBuildFile; fileRef = 4D2ADC5829C4F612003B367F /* ChangeMapViewBackgroundView.SettingsView.swift */; };
		4D2ADC6229C5071C003B367F /* ChangeMapViewBackgroundView.Model.swift in Sources */ = {isa = PBXBuildFile; fileRef = 4D2ADC6129C5071C003B367F /* ChangeMapViewBackgroundView.Model.swift */; };
		4D2ADC6729C50BD6003B367F /* AddDynamicEntityLayerView.Model.swift in Sources */ = {isa = PBXBuildFile; fileRef = 4D2ADC6629C50BD6003B367F /* AddDynamicEntityLayerView.Model.swift */; };
		4D2ADC6929C50C4C003B367F /* AddDynamicEntityLayerView.SettingsView.swift in Sources */ = {isa = PBXBuildFile; fileRef = 4D2ADC6829C50C4C003B367F /* AddDynamicEntityLayerView.SettingsView.swift */; };
		4D2ADC6A29C50D91003B367F /* AddDynamicEntityLayerView.Model.swift in Copy Source Code Files */ = {isa = PBXBuildFile; fileRef = 4D2ADC6629C50BD6003B367F /* AddDynamicEntityLayerView.Model.swift */; };
		4D2ADC6B29C50D91003B367F /* AddDynamicEntityLayerView.SettingsView.swift in Copy Source Code Files */ = {isa = PBXBuildFile; fileRef = 4D2ADC6829C50C4C003B367F /* AddDynamicEntityLayerView.SettingsView.swift */; };
		4DD058102A0D3F6B00A59B34 /* ShowDeviceLocationWithNMEADataSourcesView.Model.swift in Copy Source Code Files */ = {isa = PBXBuildFile; fileRef = 4D126D7D29CA43D200CFB7A7 /* ShowDeviceLocationWithNMEADataSourcesView.Model.swift */; };
		7573E81A29D6134C00BEED9C /* TraceUtilityNetworkView.Model.swift in Sources */ = {isa = PBXBuildFile; fileRef = 7573E81329D6134C00BEED9C /* TraceUtilityNetworkView.Model.swift */; };
		7573E81C29D6134C00BEED9C /* TraceUtilityNetworkView.Enums.swift in Sources */ = {isa = PBXBuildFile; fileRef = 7573E81529D6134C00BEED9C /* TraceUtilityNetworkView.Enums.swift */; };
		7573E81E29D6134C00BEED9C /* TraceUtilityNetworkView.Views.swift in Sources */ = {isa = PBXBuildFile; fileRef = 7573E81729D6134C00BEED9C /* TraceUtilityNetworkView.Views.swift */; };
		7573E81F29D6134C00BEED9C /* TraceUtilityNetworkView.swift in Sources */ = {isa = PBXBuildFile; fileRef = 7573E81829D6134C00BEED9C /* TraceUtilityNetworkView.swift */; };
		7573E82129D6136C00BEED9C /* TraceUtilityNetworkView.Model.swift in Copy Source Code Files */ = {isa = PBXBuildFile; fileRef = 7573E81329D6134C00BEED9C /* TraceUtilityNetworkView.Model.swift */; };
		7573E82229D6136C00BEED9C /* TraceUtilityNetworkView.Enums.swift in Copy Source Code Files */ = {isa = PBXBuildFile; fileRef = 7573E81529D6134C00BEED9C /* TraceUtilityNetworkView.Enums.swift */; };
		7573E82329D6136C00BEED9C /* TraceUtilityNetworkView.Views.swift in Copy Source Code Files */ = {isa = PBXBuildFile; fileRef = 7573E81729D6134C00BEED9C /* TraceUtilityNetworkView.Views.swift */; };
		7573E82429D6136C00BEED9C /* TraceUtilityNetworkView.swift in Copy Source Code Files */ = {isa = PBXBuildFile; fileRef = 7573E81829D6134C00BEED9C /* TraceUtilityNetworkView.swift */; };
		75DD736729D35FF40010229D /* ChangeMapViewBackgroundView.swift in Copy Source Code Files */ = {isa = PBXBuildFile; fileRef = 4D2ADC5529C4F612003B367F /* ChangeMapViewBackgroundView.swift */; };
		75DD736829D35FF40010229D /* ChangeMapViewBackgroundView.SettingsView.swift in Copy Source Code Files */ = {isa = PBXBuildFile; fileRef = 4D2ADC5829C4F612003B367F /* ChangeMapViewBackgroundView.SettingsView.swift */; };
		75DD736929D35FF40010229D /* ChangeMapViewBackgroundView.Model.swift in Copy Source Code Files */ = {isa = PBXBuildFile; fileRef = 4D2ADC6129C5071C003B367F /* ChangeMapViewBackgroundView.Model.swift */; };
		75DD739529D38B1B0010229D /* NavigateRouteView.swift in Sources */ = {isa = PBXBuildFile; fileRef = 75DD739129D38B1B0010229D /* NavigateRouteView.swift */; };
		75DD739929D38B420010229D /* NavigateRouteView.swift in Copy Source Code Files */ = {isa = PBXBuildFile; fileRef = 75DD739129D38B1B0010229D /* NavigateRouteView.swift */; };
		7900C5F62A83FC3F002D430F /* AddCustomDynamicEntityDataSourceView.Vessel.swift in Sources */ = {isa = PBXBuildFile; fileRef = 7900C5F52A83FC3F002D430F /* AddCustomDynamicEntityDataSourceView.Vessel.swift */; };
		792222DD2A81AA5D00619FFE /* AIS_MarineCadastre_SelectedVessels_CustomDataSource.jsonl in Resources */ = {isa = PBXBuildFile; fileRef = 792222DC2A81AA5D00619FFE /* AIS_MarineCadastre_SelectedVessels_CustomDataSource.jsonl */; settings = {ASSET_TAGS = (AddCustomDynamicEntityDataSource, ); }; };
		79302F852A1ED4E30002336A /* CreateAndSaveKMLView.Model.swift in Sources */ = {isa = PBXBuildFile; fileRef = 79302F842A1ED4E30002336A /* CreateAndSaveKMLView.Model.swift */; };
		79302F872A1ED71B0002336A /* CreateAndSaveKMLView.Views.swift in Sources */ = {isa = PBXBuildFile; fileRef = 79302F862A1ED71B0002336A /* CreateAndSaveKMLView.Views.swift */; };
		798C2DA72AFC505600EE7E97 /* PrivacyInfo.xcprivacy in Resources */ = {isa = PBXBuildFile; fileRef = 798C2DA62AFC505600EE7E97 /* PrivacyInfo.xcprivacy */; };
		79A47DFB2A20286800D7C5B9 /* CreateAndSaveKMLView.Model.swift in Copy Source Code Files */ = {isa = PBXBuildFile; fileRef = 79302F842A1ED4E30002336A /* CreateAndSaveKMLView.Model.swift */; };
		79A47DFC2A20286800D7C5B9 /* CreateAndSaveKMLView.Views.swift in Copy Source Code Files */ = {isa = PBXBuildFile; fileRef = 79302F862A1ED71B0002336A /* CreateAndSaveKMLView.Views.swift */; };
		79B7B80A2A1BF8EC00F57C27 /* CreateAndSaveKMLView.swift in Sources */ = {isa = PBXBuildFile; fileRef = 79B7B8092A1BF8EC00F57C27 /* CreateAndSaveKMLView.swift */; };
		79B7B80B2A1BFDE700F57C27 /* CreateAndSaveKMLView.swift in Copy Source Code Files */ = {isa = PBXBuildFile; fileRef = 79B7B8092A1BF8EC00F57C27 /* CreateAndSaveKMLView.swift */; };
		79D84D132A81711A00F45262 /* AddCustomDynamicEntityDataSourceView.swift in Sources */ = {isa = PBXBuildFile; fileRef = 79D84D0D2A815C5B00F45262 /* AddCustomDynamicEntityDataSourceView.swift */; };
		79D84D152A81718F00F45262 /* AddCustomDynamicEntityDataSourceView.swift in Copy Source Code Files */ = {isa = PBXBuildFile; fileRef = 79D84D0D2A815C5B00F45262 /* AddCustomDynamicEntityDataSourceView.swift */; };
		883C121529C9136600062FF9 /* DownloadPreplannedMapAreaView.MapPicker.swift in Sources */ = {isa = PBXBuildFile; fileRef = 883C121429C9136600062FF9 /* DownloadPreplannedMapAreaView.MapPicker.swift */; };
		883C121729C914E100062FF9 /* DownloadPreplannedMapAreaView.MapPicker.swift in Copy Source Code Files */ = {isa = PBXBuildFile; fileRef = 883C121429C9136600062FF9 /* DownloadPreplannedMapAreaView.MapPicker.swift */; };
		883C121829C914E100062FF9 /* DownloadPreplannedMapAreaView.Model.swift in Copy Source Code Files */ = {isa = PBXBuildFile; fileRef = E0D04FF128A5390000747989 /* DownloadPreplannedMapAreaView.Model.swift */; };
		883C121929C914E100062FF9 /* DownloadPreplannedMapAreaView.swift in Copy Source Code Files */ = {isa = PBXBuildFile; fileRef = E070A0A2286F3B6000F2B606 /* DownloadPreplannedMapAreaView.swift */; };
		88F93CC129C3D59D0006B28E /* CreateAndEditGeometriesView.swift in Sources */ = {isa = PBXBuildFile; fileRef = 88F93CC029C3D59C0006B28E /* CreateAndEditGeometriesView.swift */; };
		88F93CC229C4D3480006B28E /* CreateAndEditGeometriesView.swift in Copy Source Code Files */ = {isa = PBXBuildFile; fileRef = 88F93CC029C3D59C0006B28E /* CreateAndEditGeometriesView.swift */; };
		D70082EB2ACF900100E0C3C2 /* IdentifyKMLFeaturesView.swift in Sources */ = {isa = PBXBuildFile; fileRef = D70082EA2ACF900100E0C3C2 /* IdentifyKMLFeaturesView.swift */; };
		D70082EC2ACF901600E0C3C2 /* IdentifyKMLFeaturesView.swift in Copy Source Code Files */ = {isa = PBXBuildFile; fileRef = D70082EA2ACF900100E0C3C2 /* IdentifyKMLFeaturesView.swift */; };
		D701D72C2A37C7F7006FF0C8 /* bradley_low_3ds in Resources */ = {isa = PBXBuildFile; fileRef = D701D72B2A37C7F7006FF0C8 /* bradley_low_3ds */; settings = {ASSET_TAGS = (ShowViewshedFromGeoelementInScene, ); }; };
		D704AA5A2AB22C1A00A3BB63 /* GroupLayersTogetherView.swift in Sources */ = {isa = PBXBuildFile; fileRef = D704AA592AB22C1A00A3BB63 /* GroupLayersTogetherView.swift */; };
		D704AA5B2AB22D8400A3BB63 /* GroupLayersTogetherView.swift in Copy Source Code Files */ = {isa = PBXBuildFile; fileRef = D704AA592AB22C1A00A3BB63 /* GroupLayersTogetherView.swift */; };
		D7054AE92ACCCB6C007235BA /* Animate3DGraphicView.SettingsView.swift in Sources */ = {isa = PBXBuildFile; fileRef = D7054AE82ACCCB6C007235BA /* Animate3DGraphicView.SettingsView.swift */; };
		D7054AEA2ACCCC34007235BA /* Animate3DGraphicView.SettingsView.swift in Copy Source Code Files */ = {isa = PBXBuildFile; fileRef = D7054AE82ACCCB6C007235BA /* Animate3DGraphicView.SettingsView.swift */; };
		D7058FB12ACB423C00A40F14 /* Animate3DGraphicView.Model.swift in Sources */ = {isa = PBXBuildFile; fileRef = D7058FB02ACB423C00A40F14 /* Animate3DGraphicView.Model.swift */; };
		D7058FB22ACB424E00A40F14 /* Animate3DGraphicView.Model.swift in Copy Source Code Files */ = {isa = PBXBuildFile; fileRef = D7058FB02ACB423C00A40F14 /* Animate3DGraphicView.Model.swift */; };
		D7084FA92AD771AA00EC7F4F /* AugmentRealityToFlyOverSceneView.swift in Sources */ = {isa = PBXBuildFile; fileRef = D7084FA62AD771AA00EC7F4F /* AugmentRealityToFlyOverSceneView.swift */; };
		D7084FAB2AD771F600EC7F4F /* AugmentRealityToFlyOverSceneView.swift in Copy Source Code Files */ = {isa = PBXBuildFile; fileRef = D7084FA62AD771AA00EC7F4F /* AugmentRealityToFlyOverSceneView.swift */; };
		D70BE5792A5624A80022CA02 /* CategoriesView.swift in Sources */ = {isa = PBXBuildFile; fileRef = D70BE5782A5624A80022CA02 /* CategoriesView.swift */; };
		D710996D2A27D9210065A1C1 /* DensifyAndGeneralizeGeometryView.swift in Sources */ = {isa = PBXBuildFile; fileRef = D710996C2A27D9210065A1C1 /* DensifyAndGeneralizeGeometryView.swift */; };
		D710996E2A27D9B30065A1C1 /* DensifyAndGeneralizeGeometryView.swift in Copy Source Code Files */ = {isa = PBXBuildFile; fileRef = D710996C2A27D9210065A1C1 /* DensifyAndGeneralizeGeometryView.swift */; };
		D71099702A2802FA0065A1C1 /* DensifyAndGeneralizeGeometryView.SettingsView.swift in Sources */ = {isa = PBXBuildFile; fileRef = D710996F2A2802FA0065A1C1 /* DensifyAndGeneralizeGeometryView.SettingsView.swift */; };
		D71099712A280D830065A1C1 /* DensifyAndGeneralizeGeometryView.SettingsView.swift in Copy Source Code Files */ = {isa = PBXBuildFile; fileRef = D710996F2A2802FA0065A1C1 /* DensifyAndGeneralizeGeometryView.SettingsView.swift */; };
		D71C5F642AAA7A88006599FD /* CreateSymbolStylesFromWebStylesView.swift in Sources */ = {isa = PBXBuildFile; fileRef = D71C5F632AAA7A88006599FD /* CreateSymbolStylesFromWebStylesView.swift */; };
		D71C5F652AAA83D2006599FD /* CreateSymbolStylesFromWebStylesView.swift in Copy Source Code Files */ = {isa = PBXBuildFile; fileRef = D71C5F632AAA7A88006599FD /* CreateSymbolStylesFromWebStylesView.swift */; };
		D71FCB8A2AD6277F000E517C /* CreateMobileGeodatabaseView.Model.swift in Sources */ = {isa = PBXBuildFile; fileRef = D71FCB892AD6277E000E517C /* CreateMobileGeodatabaseView.Model.swift */; };
		D71FCB8B2AD628B9000E517C /* CreateMobileGeodatabaseView.Model.swift in Copy Source Code Files */ = {isa = PBXBuildFile; fileRef = D71FCB892AD6277E000E517C /* CreateMobileGeodatabaseView.Model.swift */; };
		D721EEA82ABDFF550040BE46 /* LothianRiversAnno.mmpk in Resources */ = {isa = PBXBuildFile; fileRef = D721EEA72ABDFF550040BE46 /* LothianRiversAnno.mmpk */; settings = {ASSET_TAGS = (ShowMobileMapPackageExpirationDate, ); }; };
		D722BD222A420DAD002C2087 /* ShowExtrudedFeaturesView.swift in Sources */ = {isa = PBXBuildFile; fileRef = D722BD212A420DAD002C2087 /* ShowExtrudedFeaturesView.swift */; };
		D722BD232A420DEC002C2087 /* ShowExtrudedFeaturesView.swift in Copy Source Code Files */ = {isa = PBXBuildFile; fileRef = D722BD212A420DAD002C2087 /* ShowExtrudedFeaturesView.swift */; };
		D7232EE12AC1E5AA0079ABFF /* PlayKMLTourView.swift in Sources */ = {isa = PBXBuildFile; fileRef = D7232EE02AC1E5AA0079ABFF /* PlayKMLTourView.swift */; };
		D7232EE22AC1E6DC0079ABFF /* PlayKMLTourView.swift in Copy Source Code Files */ = {isa = PBXBuildFile; fileRef = D7232EE02AC1E5AA0079ABFF /* PlayKMLTourView.swift */; };
		D72C43F32AEB066D00B6157B /* GeocodeOfflineView.Model.swift in Sources */ = {isa = PBXBuildFile; fileRef = D72C43F22AEB066D00B6157B /* GeocodeOfflineView.Model.swift */; };
		D72F272E2ADA1E4400F906DA /* AugmentRealityToShowTabletopSceneView.swift in Sources */ = {isa = PBXBuildFile; fileRef = D72F272B2ADA1E4400F906DA /* AugmentRealityToShowTabletopSceneView.swift */; };
		D72F27302ADA1E9900F906DA /* AugmentRealityToShowTabletopSceneView.swift in Copy Source Code Files */ = {isa = PBXBuildFile; fileRef = D72F272B2ADA1E4400F906DA /* AugmentRealityToShowTabletopSceneView.swift */; };
		D731F3C12AD0D2AC00A8431E /* IdentifyGraphicsView.swift in Sources */ = {isa = PBXBuildFile; fileRef = D731F3C02AD0D2AC00A8431E /* IdentifyGraphicsView.swift */; };
		D731F3C22AD0D2BB00A8431E /* IdentifyGraphicsView.swift in Copy Source Code Files */ = {isa = PBXBuildFile; fileRef = D731F3C02AD0D2AC00A8431E /* IdentifyGraphicsView.swift */; };
		D7337C5A2ABCFDB100A5D865 /* StyleSymbolsFromMobileStyleFileView.SymbolOptionsListView.swift in Sources */ = {isa = PBXBuildFile; fileRef = D7337C592ABCFDB100A5D865 /* StyleSymbolsFromMobileStyleFileView.SymbolOptionsListView.swift */; };
		D7337C5B2ABCFDE400A5D865 /* StyleSymbolsFromMobileStyleFileView.SymbolOptionsListView.swift in Copy Source Code Files */ = {isa = PBXBuildFile; fileRef = D7337C592ABCFDB100A5D865 /* StyleSymbolsFromMobileStyleFileView.SymbolOptionsListView.swift */; };
		D7337C602ABD142D00A5D865 /* ShowMobileMapPackageExpirationDateView.swift in Sources */ = {isa = PBXBuildFile; fileRef = D7337C5F2ABD142D00A5D865 /* ShowMobileMapPackageExpirationDateView.swift */; };
		D7337C612ABD166A00A5D865 /* ShowMobileMapPackageExpirationDateView.swift in Copy Source Code Files */ = {isa = PBXBuildFile; fileRef = D7337C5F2ABD142D00A5D865 /* ShowMobileMapPackageExpirationDateView.swift */; };
		D734FA0C2A183A5B00246D7E /* SetMaxExtentView.swift in Sources */ = {isa = PBXBuildFile; fileRef = D734FA092A183A5B00246D7E /* SetMaxExtentView.swift */; };
		D73F8CF42AB1089900CD39DA /* Restaurant.stylx in Resources */ = {isa = PBXBuildFile; fileRef = D73F8CF32AB1089900CD39DA /* Restaurant.stylx */; settings = {ASSET_TAGS = (StyleFeaturesWithCustomDictionary, ); }; };
		D73FC0FD2AD4A18D0067A19B /* CreateMobileGeodatabaseView.swift in Sources */ = {isa = PBXBuildFile; fileRef = D73FC0FC2AD4A18D0067A19B /* CreateMobileGeodatabaseView.swift */; };
		D73FC0FE2AD4A19A0067A19B /* CreateMobileGeodatabaseView.swift in Copy Source Code Files */ = {isa = PBXBuildFile; fileRef = D73FC0FC2AD4A18D0067A19B /* CreateMobileGeodatabaseView.swift */; };
		D744FD172A2112D90084A66C /* CreateConvexHullAroundPointsView.swift in Sources */ = {isa = PBXBuildFile; fileRef = D744FD162A2112D90084A66C /* CreateConvexHullAroundPointsView.swift */; };
		D744FD182A2113C70084A66C /* CreateConvexHullAroundPointsView.swift in Copy Source Code Files */ = {isa = PBXBuildFile; fileRef = D744FD162A2112D90084A66C /* CreateConvexHullAroundPointsView.swift */; };
		D7464F1E2ACE04B3007FEE88 /* IdentifyRasterCellView.swift in Sources */ = {isa = PBXBuildFile; fileRef = D7464F1D2ACE04B3007FEE88 /* IdentifyRasterCellView.swift */; };
		D7464F1F2ACE04C2007FEE88 /* IdentifyRasterCellView.swift in Copy Source Code Files */ = {isa = PBXBuildFile; fileRef = D7464F1D2ACE04B3007FEE88 /* IdentifyRasterCellView.swift */; };
		D7464F2B2ACE0965007FEE88 /* SA_EVI_8Day_03May20 in Resources */ = {isa = PBXBuildFile; fileRef = D7464F2A2ACE0964007FEE88 /* SA_EVI_8Day_03May20 */; settings = {ASSET_TAGS = (IdentifyRasterCell, ); }; };
		D7497F3C2AC4B4C100167AD2 /* DisplayDimensionsView.swift in Sources */ = {isa = PBXBuildFile; fileRef = D7497F3B2AC4B4C100167AD2 /* DisplayDimensionsView.swift */; };
		D7497F3D2AC4B4CF00167AD2 /* DisplayDimensionsView.swift in Copy Source Code Files */ = {isa = PBXBuildFile; fileRef = D7497F3B2AC4B4C100167AD2 /* DisplayDimensionsView.swift */; };
		D7497F402AC4BA4100167AD2 /* Edinburgh_Pylon_Dimensions.mmpk in Resources */ = {isa = PBXBuildFile; fileRef = D7497F3F2AC4BA4100167AD2 /* Edinburgh_Pylon_Dimensions.mmpk */; settings = {ASSET_TAGS = (DisplayDimensions, ); }; };
		D74C8BFE2ABA5605007C76B8 /* StyleSymbolsFromMobileStyleFileView.swift in Sources */ = {isa = PBXBuildFile; fileRef = D74C8BFD2ABA5605007C76B8 /* StyleSymbolsFromMobileStyleFileView.swift */; };
		D74C8BFF2ABA56C0007C76B8 /* StyleSymbolsFromMobileStyleFileView.swift in Copy Source Code Files */ = {isa = PBXBuildFile; fileRef = D74C8BFD2ABA5605007C76B8 /* StyleSymbolsFromMobileStyleFileView.swift */; };
		D74C8C022ABA6202007C76B8 /* emoji-mobile.stylx in Resources */ = {isa = PBXBuildFile; fileRef = D74C8C012ABA6202007C76B8 /* emoji-mobile.stylx */; settings = {ASSET_TAGS = (StyleSymbolsFromMobileStyleFile, ); }; };
		D75101812A2E493600B8FA48 /* ShowLabelsOnLayerView.swift in Sources */ = {isa = PBXBuildFile; fileRef = D75101802A2E493600B8FA48 /* ShowLabelsOnLayerView.swift */; };
		D75101822A2E497F00B8FA48 /* ShowLabelsOnLayerView.swift in Copy Source Code Files */ = {isa = PBXBuildFile; fileRef = D75101802A2E493600B8FA48 /* ShowLabelsOnLayerView.swift */; };
		D751018E2A2E962D00B8FA48 /* IdentifyLayerFeaturesView.swift in Sources */ = {isa = PBXBuildFile; fileRef = D751018D2A2E962D00B8FA48 /* IdentifyLayerFeaturesView.swift */; };
		D751018F2A2E966C00B8FA48 /* IdentifyLayerFeaturesView.swift in Copy Source Code Files */ = {isa = PBXBuildFile; fileRef = D751018D2A2E962D00B8FA48 /* IdentifyLayerFeaturesView.swift */; };
		D752D9402A39154C003EB25E /* ManageOperationalLayersView.swift in Sources */ = {isa = PBXBuildFile; fileRef = D752D93F2A39154C003EB25E /* ManageOperationalLayersView.swift */; };
		D752D9412A39162F003EB25E /* ManageOperationalLayersView.swift in Copy Source Code Files */ = {isa = PBXBuildFile; fileRef = D752D93F2A39154C003EB25E /* ManageOperationalLayersView.swift */; };
		D752D9462A3A6F80003EB25E /* MonitorChangesToMapLoadStatusView.swift in Sources */ = {isa = PBXBuildFile; fileRef = D752D9452A3A6F7F003EB25E /* MonitorChangesToMapLoadStatusView.swift */; };
		D752D9472A3A6FC0003EB25E /* MonitorChangesToMapLoadStatusView.swift in Copy Source Code Files */ = {isa = PBXBuildFile; fileRef = D752D9452A3A6F7F003EB25E /* MonitorChangesToMapLoadStatusView.swift */; };
		D752D95F2A3BCE06003EB25E /* DisplayMapFromPortalItemView.swift in Sources */ = {isa = PBXBuildFile; fileRef = D752D95E2A3BCE06003EB25E /* DisplayMapFromPortalItemView.swift */; };
		D752D9602A3BCE63003EB25E /* DisplayMapFromPortalItemView.swift in Copy Source Code Files */ = {isa = PBXBuildFile; fileRef = D752D95E2A3BCE06003EB25E /* DisplayMapFromPortalItemView.swift */; };
		D75362D22A1E886700D83028 /* ApplyUniqueValueRendererView.swift in Sources */ = {isa = PBXBuildFile; fileRef = D75362D12A1E886700D83028 /* ApplyUniqueValueRendererView.swift */; };
		D75362D32A1E8C8800D83028 /* ApplyUniqueValueRendererView.swift in Copy Source Code Files */ = {isa = PBXBuildFile; fileRef = D75362D12A1E886700D83028 /* ApplyUniqueValueRendererView.swift */; };
		D754E3232A1D66820006C5F1 /* StylePointWithPictureMarkerSymbolsView.swift in Sources */ = {isa = PBXBuildFile; fileRef = D754E3222A1D66820006C5F1 /* StylePointWithPictureMarkerSymbolsView.swift */; };
		D754E3242A1D66C20006C5F1 /* StylePointWithPictureMarkerSymbolsView.swift in Copy Source Code Files */ = {isa = PBXBuildFile; fileRef = D754E3222A1D66820006C5F1 /* StylePointWithPictureMarkerSymbolsView.swift */; };
		D7553CDB2AE2DFEC00DC2A70 /* GeocodeOfflineView.swift in Sources */ = {isa = PBXBuildFile; fileRef = D7553CD82AE2DFEC00DC2A70 /* GeocodeOfflineView.swift */; };
		D7553CDD2AE2E00E00DC2A70 /* GeocodeOfflineView.swift in Copy Source Code Files */ = {isa = PBXBuildFile; fileRef = D7553CD82AE2DFEC00DC2A70 /* GeocodeOfflineView.swift */; };
		D75B58512AAFB3030038B3B4 /* StyleFeaturesWithCustomDictionaryView.swift in Sources */ = {isa = PBXBuildFile; fileRef = D75B58502AAFB3030038B3B4 /* StyleFeaturesWithCustomDictionaryView.swift */; };
		D75B58522AAFB37C0038B3B4 /* StyleFeaturesWithCustomDictionaryView.swift in Copy Source Code Files */ = {isa = PBXBuildFile; fileRef = D75B58502AAFB3030038B3B4 /* StyleFeaturesWithCustomDictionaryView.swift */; };
		D75C35672AB50338003CD55F /* GroupLayersTogetherView.GroupLayerListView.swift in Sources */ = {isa = PBXBuildFile; fileRef = D75C35662AB50338003CD55F /* GroupLayersTogetherView.GroupLayerListView.swift */; };
		D76000A22AF18BAB00B3084D /* FindRouteInTransportNetworkView.Model.swift in Copy Source Code Files */ = {isa = PBXBuildFile; fileRef = D7749AD52AF08BF50086632F /* FindRouteInTransportNetworkView.Model.swift */; };
		D7634FAF2A43B7AC00F8AEFB /* CreateConvexHullAroundGeometriesView.swift in Sources */ = {isa = PBXBuildFile; fileRef = D7634FAE2A43B7AC00F8AEFB /* CreateConvexHullAroundGeometriesView.swift */; };
		D7634FB02A43B8B000F8AEFB /* CreateConvexHullAroundGeometriesView.swift in Copy Source Code Files */ = {isa = PBXBuildFile; fileRef = D7634FAE2A43B7AC00F8AEFB /* CreateConvexHullAroundGeometriesView.swift */; };
		D769C2122A29019B00030F61 /* SetUpLocationDrivenGeotriggersView.swift in Sources */ = {isa = PBXBuildFile; fileRef = D769C2112A29019B00030F61 /* SetUpLocationDrivenGeotriggersView.swift */; };
		D769C2132A29057200030F61 /* SetUpLocationDrivenGeotriggersView.swift in Copy Source Code Files */ = {isa = PBXBuildFile; fileRef = D769C2112A29019B00030F61 /* SetUpLocationDrivenGeotriggersView.swift */; };
		D7705D582AFC244E00CC0335 /* FindClosestFacilityToMultiplePointsView.swift in Sources */ = {isa = PBXBuildFile; fileRef = D7705D552AFC244E00CC0335 /* FindClosestFacilityToMultiplePointsView.swift */; };
		D7705D5B2AFC246A00CC0335 /* FindClosestFacilityToMultiplePointsView.swift in Copy Source Code Files */ = {isa = PBXBuildFile; fileRef = D7705D552AFC244E00CC0335 /* FindClosestFacilityToMultiplePointsView.swift */; };
		D7705D642AFC570700CC0335 /* FindClosestFacilityFromPointView.swift in Sources */ = {isa = PBXBuildFile; fileRef = D7705D612AFC570700CC0335 /* FindClosestFacilityFromPointView.swift */; };
		D7705D662AFC575000CC0335 /* FindClosestFacilityFromPointView.swift in Copy Source Code Files */ = {isa = PBXBuildFile; fileRef = D7705D612AFC570700CC0335 /* FindClosestFacilityFromPointView.swift */; };
		D7749AD62AF08BF50086632F /* FindRouteInTransportNetworkView.Model.swift in Sources */ = {isa = PBXBuildFile; fileRef = D7749AD52AF08BF50086632F /* FindRouteInTransportNetworkView.Model.swift */; };
		D77570C02A2942F800F490CD /* AnimateImagesWithImageOverlayView.swift in Sources */ = {isa = PBXBuildFile; fileRef = D77570BF2A2942F800F490CD /* AnimateImagesWithImageOverlayView.swift */; };
		D77570C12A2943D900F490CD /* AnimateImagesWithImageOverlayView.swift in Copy Source Code Files */ = {isa = PBXBuildFile; fileRef = D77570BF2A2942F800F490CD /* AnimateImagesWithImageOverlayView.swift */; };
		D77572AE2A295DDE00F490CD /* PacificSouthWest2 in Resources */ = {isa = PBXBuildFile; fileRef = D77572AD2A295DDD00F490CD /* PacificSouthWest2 */; settings = {ASSET_TAGS = (AnimateImagesWithImageOverlay, ); }; };
		D78666AD2A2161F100C60110 /* FindNearestVertexView.swift in Sources */ = {isa = PBXBuildFile; fileRef = D78666AC2A2161F100C60110 /* FindNearestVertexView.swift */; };
		D78666AE2A21629200C60110 /* FindNearestVertexView.swift in Copy Source Code Files */ = {isa = PBXBuildFile; fileRef = D78666AC2A2161F100C60110 /* FindNearestVertexView.swift */; };
		D79EE76E2A4CEA5D005A52AE /* SetUpLocationDrivenGeotriggersView.Model.swift in Sources */ = {isa = PBXBuildFile; fileRef = D79EE76D2A4CEA5D005A52AE /* SetUpLocationDrivenGeotriggersView.Model.swift */; };
		D79EE76F2A4CEA7F005A52AE /* SetUpLocationDrivenGeotriggersView.Model.swift in Copy Source Code Files */ = {isa = PBXBuildFile; fileRef = D79EE76D2A4CEA5D005A52AE /* SetUpLocationDrivenGeotriggersView.Model.swift */; };
		D7ABA2F92A32579C0021822B /* MeasureDistanceInSceneView.swift in Sources */ = {isa = PBXBuildFile; fileRef = D7ABA2F82A32579C0021822B /* MeasureDistanceInSceneView.swift */; };
		D7ABA2FA2A32760D0021822B /* MeasureDistanceInSceneView.swift in Copy Source Code Files */ = {isa = PBXBuildFile; fileRef = D7ABA2F82A32579C0021822B /* MeasureDistanceInSceneView.swift */; };
		D7ABA2FF2A32881C0021822B /* ShowViewshedFromGeoelementInSceneView.swift in Sources */ = {isa = PBXBuildFile; fileRef = D7ABA2FE2A32881C0021822B /* ShowViewshedFromGeoelementInSceneView.swift */; };
		D7ABA3002A3288970021822B /* ShowViewshedFromGeoelementInSceneView.swift in Copy Source Code Files */ = {isa = PBXBuildFile; fileRef = D7ABA2FE2A32881C0021822B /* ShowViewshedFromGeoelementInSceneView.swift */; };
		D7AE861E2AC39DC50049B626 /* DisplayAnnotationView.swift in Sources */ = {isa = PBXBuildFile; fileRef = D7AE861D2AC39DC50049B626 /* DisplayAnnotationView.swift */; };
		D7AE861F2AC39E7F0049B626 /* DisplayAnnotationView.swift in Copy Source Code Files */ = {isa = PBXBuildFile; fileRef = D7AE861D2AC39DC50049B626 /* DisplayAnnotationView.swift */; };
		D7AE86202AC3A1050049B626 /* AddCustomDynamicEntityDataSourceView.Vessel.swift in Copy Source Code Files */ = {isa = PBXBuildFile; fileRef = 7900C5F52A83FC3F002D430F /* AddCustomDynamicEntityDataSourceView.Vessel.swift */; };
		D7AE86212AC3A10A0049B626 /* GroupLayersTogetherView.GroupLayerListView.swift in Copy Source Code Files */ = {isa = PBXBuildFile; fileRef = D75C35662AB50338003CD55F /* GroupLayersTogetherView.GroupLayerListView.swift */; };
		D7C16D1B2AC5F95300689E89 /* Animate3DGraphicView.swift in Sources */ = {isa = PBXBuildFile; fileRef = D7C16D1A2AC5F95300689E89 /* Animate3DGraphicView.swift */; };
		D7C16D1C2AC5F96900689E89 /* Animate3DGraphicView.swift in Copy Source Code Files */ = {isa = PBXBuildFile; fileRef = D7C16D1A2AC5F95300689E89 /* Animate3DGraphicView.swift */; };
		D7C16D1F2AC5FE8200689E89 /* Pyrenees.csv in Resources */ = {isa = PBXBuildFile; fileRef = D7C16D1E2AC5FE8200689E89 /* Pyrenees.csv */; settings = {ASSET_TAGS = (Animate3DGraphic, ); }; };
		D7C16D222AC5FE9800689E89 /* GrandCanyon.csv in Resources */ = {isa = PBXBuildFile; fileRef = D7C16D212AC5FE9800689E89 /* GrandCanyon.csv */; settings = {ASSET_TAGS = (Animate3DGraphic, ); }; };
		D7C16D252AC5FEA600689E89 /* Snowdon.csv in Resources */ = {isa = PBXBuildFile; fileRef = D7C16D242AC5FEA600689E89 /* Snowdon.csv */; settings = {ASSET_TAGS = (Animate3DGraphic, ); }; };
		D7C16D282AC5FEB700689E89 /* Hawaii.csv in Resources */ = {isa = PBXBuildFile; fileRef = D7C16D272AC5FEB600689E89 /* Hawaii.csv */; settings = {ASSET_TAGS = (Animate3DGraphic, ); }; };
		D7CC33FF2A31475C00198EDF /* ShowLineOfSightBetweenPointsView.swift in Sources */ = {isa = PBXBuildFile; fileRef = D7CC33FD2A31475C00198EDF /* ShowLineOfSightBetweenPointsView.swift */; };
		D7CC34002A3147FF00198EDF /* ShowLineOfSightBetweenPointsView.swift in Copy Source Code Files */ = {isa = PBXBuildFile; fileRef = D7CC33FD2A31475C00198EDF /* ShowLineOfSightBetweenPointsView.swift */; };
		D7CE9F9B2AE2F575008F7A5F /* streetmap_SD.tpkx in Resources */ = {isa = PBXBuildFile; fileRef = D7CE9F9A2AE2F575008F7A5F /* streetmap_SD.tpkx */; settings = {ASSET_TAGS = (GeocodeOffline, ); }; };
		D7CE9FA32AE2F595008F7A5F /* san-diego-eagle-locator in Resources */ = {isa = PBXBuildFile; fileRef = D7CE9FA22AE2F595008F7A5F /* san-diego-eagle-locator */; settings = {ASSET_TAGS = (GeocodeOffline, ); }; };
		D7D1F3532ADDBE5D009CE2DA /* philadelphia.mspk in Resources */ = {isa = PBXBuildFile; fileRef = D7D1F3522ADDBE5D009CE2DA /* philadelphia.mspk */; settings = {ASSET_TAGS = (AugmentRealityToShowTabletopScene, ); }; };
		D7DDF84E2AF43AA2004352D9 /* GeocodeOfflineView.Model.swift in Copy Source Code Files */ = {isa = PBXBuildFile; fileRef = D72C43F22AEB066D00B6157B /* GeocodeOfflineView.Model.swift */; };
		D7E440D72A1ECE7D005D74DE /* CreateBuffersAroundPointsView.swift in Sources */ = {isa = PBXBuildFile; fileRef = D7E440D62A1ECE7D005D74DE /* CreateBuffersAroundPointsView.swift */; };
		D7E440D82A1ECEB3005D74DE /* CreateBuffersAroundPointsView.swift in Copy Source Code Files */ = {isa = PBXBuildFile; fileRef = D7E440D62A1ECE7D005D74DE /* CreateBuffersAroundPointsView.swift */; };
		D7E557682A1D768800B9FB09 /* AddWMSLayerView.swift in Sources */ = {isa = PBXBuildFile; fileRef = D7E557672A1D768800B9FB09 /* AddWMSLayerView.swift */; };
		D7E7D0812AEB39D5003AAD02 /* FindRouteInTransportNetworkView.swift in Sources */ = {isa = PBXBuildFile; fileRef = D7E7D0802AEB39D5003AAD02 /* FindRouteInTransportNetworkView.swift */; };
		D7E7D0822AEB3A1D003AAD02 /* FindRouteInTransportNetworkView.swift in Copy Source Code Files */ = {isa = PBXBuildFile; fileRef = D7E7D0802AEB39D5003AAD02 /* FindRouteInTransportNetworkView.swift */; };
		D7E7D09A2AEB3C47003AAD02 /* san_diego_offline_routing in Resources */ = {isa = PBXBuildFile; fileRef = D7E7D0992AEB3C47003AAD02 /* san_diego_offline_routing */; settings = {ASSET_TAGS = (FindRouteInTransportNetwork, ); }; };
		D7E9EF292A1D2219000C4865 /* SetMinAndMaxScaleView.swift in Copy Source Code Files */ = {isa = PBXBuildFile; fileRef = D7EAF3592A1C023800D822C4 /* SetMinAndMaxScaleView.swift */; };
		D7E9EF2A2A1D29F2000C4865 /* SetMaxExtentView.swift in Copy Source Code Files */ = {isa = PBXBuildFile; fileRef = D734FA092A183A5B00246D7E /* SetMaxExtentView.swift */; };
		D7EAF35A2A1C023800D822C4 /* SetMinAndMaxScaleView.swift in Sources */ = {isa = PBXBuildFile; fileRef = D7EAF3592A1C023800D822C4 /* SetMinAndMaxScaleView.swift */; };
		D7ECF5982AB8BE63003FB2BE /* RenderMultilayerSymbolsView.swift in Sources */ = {isa = PBXBuildFile; fileRef = D7ECF5972AB8BE63003FB2BE /* RenderMultilayerSymbolsView.swift */; };
		D7ECF5992AB8BF5A003FB2BE /* RenderMultilayerSymbolsView.swift in Copy Source Code Files */ = {isa = PBXBuildFile; fileRef = D7ECF5972AB8BE63003FB2BE /* RenderMultilayerSymbolsView.swift */; };
		D7EF5D752A26A03A00FEBDE5 /* ShowCoordinatesInMultipleFormatsView.swift in Sources */ = {isa = PBXBuildFile; fileRef = D7EF5D742A26A03A00FEBDE5 /* ShowCoordinatesInMultipleFormatsView.swift */; };
		D7EF5D762A26A1EE00FEBDE5 /* ShowCoordinatesInMultipleFormatsView.swift in Copy Source Code Files */ = {isa = PBXBuildFile; fileRef = D7EF5D742A26A03A00FEBDE5 /* ShowCoordinatesInMultipleFormatsView.swift */; };
		D7F2784C2A1D76F5002E4567 /* AddWMSLayerView.swift in Copy Source Code Files */ = {isa = PBXBuildFile; fileRef = D7E557672A1D768800B9FB09 /* AddWMSLayerView.swift */; };
		E000E7602869E33D005D87C5 /* ClipGeometryView.swift in Sources */ = {isa = PBXBuildFile; fileRef = E000E75F2869E33D005D87C5 /* ClipGeometryView.swift */; };
		E000E763286A0B18005D87C5 /* CutGeometryView.swift in Sources */ = {isa = PBXBuildFile; fileRef = E000E762286A0B18005D87C5 /* CutGeometryView.swift */; };
		E004A6C128414332002A1FE6 /* SetViewpointRotationView.swift in Sources */ = {isa = PBXBuildFile; fileRef = E004A6BD28414332002A1FE6 /* SetViewpointRotationView.swift */; };
		E004A6DC28465C70002A1FE6 /* DisplaySceneView.swift in Sources */ = {isa = PBXBuildFile; fileRef = E004A6D828465C70002A1FE6 /* DisplaySceneView.swift */; };
		E004A6E028466279002A1FE6 /* ShowCalloutView.swift in Sources */ = {isa = PBXBuildFile; fileRef = E004A6DF28466279002A1FE6 /* ShowCalloutView.swift */; };
		E004A6E62846A61F002A1FE6 /* StyleGraphicsWithSymbolsView.swift in Sources */ = {isa = PBXBuildFile; fileRef = E004A6E52846A61F002A1FE6 /* StyleGraphicsWithSymbolsView.swift */; };
		E004A6E928493BCE002A1FE6 /* ShowDeviceLocationView.swift in Sources */ = {isa = PBXBuildFile; fileRef = E004A6E828493BCE002A1FE6 /* ShowDeviceLocationView.swift */; };
		E004A6ED2849556E002A1FE6 /* CreatePlanarAndGeodeticBuffersView.swift in Sources */ = {isa = PBXBuildFile; fileRef = E004A6EC2849556E002A1FE6 /* CreatePlanarAndGeodeticBuffersView.swift */; };
		E004A6F0284E4B9B002A1FE6 /* DownloadVectorTilesToLocalCacheView.swift in Sources */ = {isa = PBXBuildFile; fileRef = E004A6EF284E4B9B002A1FE6 /* DownloadVectorTilesToLocalCacheView.swift */; };
		E004A6F3284E4FEB002A1FE6 /* ShowResultOfSpatialOperationsView.swift in Sources */ = {isa = PBXBuildFile; fileRef = E004A6F2284E4FEB002A1FE6 /* ShowResultOfSpatialOperationsView.swift */; };
		E004A6F6284FA42A002A1FE6 /* SelectFeaturesInFeatureLayerView.swift in Sources */ = {isa = PBXBuildFile; fileRef = E004A6F5284FA42A002A1FE6 /* SelectFeaturesInFeatureLayerView.swift */; };
		E0082217287755AC002AD138 /* View+Sheet.swift in Sources */ = {isa = PBXBuildFile; fileRef = E0082216287755AC002AD138 /* View+Sheet.swift */; };
		E03CB0692888944D002B27D9 /* GenerateOfflineMapView.swift in Copy Source Code Files */ = {isa = PBXBuildFile; fileRef = E088E1732863B5F800413100 /* GenerateOfflineMapView.swift */; };
		E03CB06A288894C4002B27D9 /* FindRouteView.swift in Copy Source Code Files */ = {isa = PBXBuildFile; fileRef = E066DD34285CF3B3004D3D5B /* FindRouteView.swift */; };
		E03CB06B2889879D002B27D9 /* DownloadVectorTilesToLocalCacheView.swift in Copy Source Code Files */ = {isa = PBXBuildFile; fileRef = E004A6EF284E4B9B002A1FE6 /* DownloadVectorTilesToLocalCacheView.swift */; };
		E041ABC0287CA9F00056009B /* WebView.swift in Sources */ = {isa = PBXBuildFile; fileRef = E041ABBF287CA9F00056009B /* WebView.swift */; };
		E041ABD7287DB04D0056009B /* SampleInfoView.swift in Sources */ = {isa = PBXBuildFile; fileRef = E041ABD6287DB04D0056009B /* SampleInfoView.swift */; };
		E041AC1A287F54580056009B /* highlight.min.js in Resources */ = {isa = PBXBuildFile; fileRef = E041AC15287F54580056009B /* highlight.min.js */; };
		E041AC1E288076A60056009B /* info.css in Resources */ = {isa = PBXBuildFile; fileRef = E041AC1D288076A60056009B /* info.css */; };
		E041AC20288077B90056009B /* xcode.css in Resources */ = {isa = PBXBuildFile; fileRef = E041AC1F288077B90056009B /* xcode.css */; };
		E066DD35285CF3B3004D3D5B /* FindRouteView.swift in Sources */ = {isa = PBXBuildFile; fileRef = E066DD34285CF3B3004D3D5B /* FindRouteView.swift */; };
		E066DD382860AB28004D3D5B /* StyleGraphicsWithRendererView.swift in Sources */ = {isa = PBXBuildFile; fileRef = E066DD372860AB28004D3D5B /* StyleGraphicsWithRendererView.swift */; };
		E066DD3B2860CA08004D3D5B /* ShowResultOfSpatialRelationshipsView.swift in Sources */ = {isa = PBXBuildFile; fileRef = E066DD3A2860CA08004D3D5B /* ShowResultOfSpatialRelationshipsView.swift */; };
		E066DD4028610F55004D3D5B /* AddSceneLayerFromServiceView.swift in Sources */ = {isa = PBXBuildFile; fileRef = E066DD3F28610F55004D3D5B /* AddSceneLayerFromServiceView.swift */; };
		E070A0A3286F3B6000F2B606 /* DownloadPreplannedMapAreaView.swift in Sources */ = {isa = PBXBuildFile; fileRef = E070A0A2286F3B6000F2B606 /* DownloadPreplannedMapAreaView.swift */; };
		E088E1572862579D00413100 /* SetSurfacePlacementModeView.swift in Sources */ = {isa = PBXBuildFile; fileRef = E088E1562862579D00413100 /* SetSurfacePlacementModeView.swift */; };
		E088E1742863B5F800413100 /* GenerateOfflineMapView.swift in Sources */ = {isa = PBXBuildFile; fileRef = E088E1732863B5F800413100 /* GenerateOfflineMapView.swift */; };
		E08953F12891899600E077CF /* EnvironmentValues+SampleInfoVisibility.swift in Sources */ = {isa = PBXBuildFile; fileRef = E08953F02891899600E077CF /* EnvironmentValues+SampleInfoVisibility.swift */; };
		E0A1AEE328874590003C797D /* AddFeatureLayersView.swift in Copy Source Code Files */ = {isa = PBXBuildFile; fileRef = 00D4EF7F2863842100B9CC30 /* AddFeatureLayersView.swift */; };
		E0D04FF228A5390000747989 /* DownloadPreplannedMapAreaView.Model.swift in Sources */ = {isa = PBXBuildFile; fileRef = E0D04FF128A5390000747989 /* DownloadPreplannedMapAreaView.Model.swift */; };
		E0EA0B772866390E00C9621D /* ProjectGeometryView.swift in Sources */ = {isa = PBXBuildFile; fileRef = E0EA0B762866390E00C9621D /* ProjectGeometryView.swift */; };
		E0FE32E728747778002C6ACA /* BrowseBuildingFloorsView.swift in Sources */ = {isa = PBXBuildFile; fileRef = E0FE32E628747778002C6ACA /* BrowseBuildingFloorsView.swift */; };
		F111CCC1288B5D5600205358 /* DisplayMapFromMobileMapPackageView.swift in Sources */ = {isa = PBXBuildFile; fileRef = F111CCC0288B5D5600205358 /* DisplayMapFromMobileMapPackageView.swift */; };
		F111CCC4288B641900205358 /* Yellowstone.mmpk in Resources */ = {isa = PBXBuildFile; fileRef = F111CCC3288B641900205358 /* Yellowstone.mmpk */; settings = {ASSET_TAGS = (DisplayMapFromMobileMapPackage, ); }; };
		F1E71BF1289473760064C33F /* AddRasterFromFileView.swift in Sources */ = {isa = PBXBuildFile; fileRef = F1E71BF0289473760064C33F /* AddRasterFromFileView.swift */; };
		F1E71BFA28A479C70064C33F /* AddRasterFromFileView.swift in Copy Source Code Files */ = {isa = PBXBuildFile; fileRef = F1E71BF0289473760064C33F /* AddRasterFromFileView.swift */; };
/* End PBXBuildFile section */

/* Begin PBXBuildRule section */
		0074ABCC2817B8E60037244A /* PBXBuildRule */ = {
			isa = PBXBuildRule;
			compilerSpec = com.apple.compilers.proxy.script;
			filePatterns = "*.tache";
			fileType = pattern.proxy;
			inputFiles = (
				"$(SRCROOT)/Shared/Samples/",
			);
			isEditable = 1;
			name = "Generate Sample Initializers from Source Code Files";
			outputFiles = (
				"$(DERIVED_FILE_DIR)/$(INPUT_FILE_BASE)",
			);
			runOncePerArchitecture = 0;
			script = "xcrun --sdk macosx swift \"${SRCROOT}/Scripts/GenerateSampleViewSourceCode.swift\" \"${SCRIPT_INPUT_FILE_0}\" \"${INPUT_FILE_PATH}\" \"${SCRIPT_OUTPUT_FILE_0}\" \n";
		};
		0083586F27FE3BCF00192A15 /* PBXBuildRule */ = {
			isa = PBXBuildRule;
			compilerSpec = com.apple.compilers.proxy.script;
			filePatterns = "*.masque";
			fileType = pattern.proxy;
			inputFiles = (
				"$(SRCROOT)/.secrets",
			);
			isEditable = 1;
			name = "Generate Swift Code from Secrets";
			outputFiles = (
				"$(DERIVED_FILE_DIR)/$(INPUT_FILE_BASE)",
			);
			runOncePerArchitecture = 0;
			script = "\"${SRCROOT}/Scripts/masquerade\" -i \"${INPUT_FILE_PATH}\" -o \"${SCRIPT_OUTPUT_FILE_0}\" -s \"${SCRIPT_INPUT_FILE_0}\" -f\n";
		};
/* End PBXBuildRule section */

/* Begin PBXCopyFilesBuildPhase section */
		00144B5E280634840090DD5D /* Embed Frameworks */ = {
			isa = PBXCopyFilesBuildPhase;
			buildActionMask = 2147483647;
			dstPath = "";
			dstSubfolderSpec = 10;
			files = (
			);
			name = "Embed Frameworks";
			runOnlyForDeploymentPostprocessing = 0;
		};
		0039A4E82885C4E300592C86 /* Copy Source Code Files */ = {
			isa = PBXCopyFilesBuildPhase;
			buildActionMask = 2147483647;
			dstPath = "";
			dstSubfolderSpec = 7;
			files = (
<<<<<<< HEAD
				D7705D662AFC575000CC0335 /* FindClosestFacilityFromPointView.swift in Copy Source Code Files */,
=======
				D7DDF84E2AF43AA2004352D9 /* GeocodeOfflineView.Model.swift in Copy Source Code Files */,
>>>>>>> 26f4655b
				D7705D5B2AFC246A00CC0335 /* FindClosestFacilityToMultiplePointsView.swift in Copy Source Code Files */,
				00F279D72AF4364700CECAF8 /* AddDynamicEntityLayerView.VehicleCallout.swift in Copy Source Code Files */,
				D76000A22AF18BAB00B3084D /* FindRouteInTransportNetworkView.Model.swift in Copy Source Code Files */,
				D7E7D0822AEB3A1D003AAD02 /* FindRouteInTransportNetworkView.swift in Copy Source Code Files */,
				D7553CDD2AE2E00E00DC2A70 /* GeocodeOfflineView.swift in Copy Source Code Files */,
				4DD058102A0D3F6B00A59B34 /* ShowDeviceLocationWithNMEADataSourcesView.Model.swift in Copy Source Code Files */,
				4D126D7329CA1EFD00CFB7A7 /* ShowDeviceLocationWithNMEADataSourcesView.swift in Copy Source Code Files */,
				4D126D7429CA1EFD00CFB7A7 /* FileNMEASentenceReader.swift in Copy Source Code Files */,
				D7084FAB2AD771F600EC7F4F /* AugmentRealityToFlyOverSceneView.swift in Copy Source Code Files */,
				D72F27302ADA1E9900F906DA /* AugmentRealityToShowTabletopSceneView.swift in Copy Source Code Files */,
				D71FCB8B2AD628B9000E517C /* CreateMobileGeodatabaseView.Model.swift in Copy Source Code Files */,
				D73FC0FE2AD4A19A0067A19B /* CreateMobileGeodatabaseView.swift in Copy Source Code Files */,
				D7464F1F2ACE04C2007FEE88 /* IdentifyRasterCellView.swift in Copy Source Code Files */,
				D731F3C22AD0D2BB00A8431E /* IdentifyGraphicsView.swift in Copy Source Code Files */,
				D70082EC2ACF901600E0C3C2 /* IdentifyKMLFeaturesView.swift in Copy Source Code Files */,
				D7054AEA2ACCCC34007235BA /* Animate3DGraphicView.SettingsView.swift in Copy Source Code Files */,
				D7058FB22ACB424E00A40F14 /* Animate3DGraphicView.Model.swift in Copy Source Code Files */,
				D7C16D1C2AC5F96900689E89 /* Animate3DGraphicView.swift in Copy Source Code Files */,
				D7497F3D2AC4B4CF00167AD2 /* DisplayDimensionsView.swift in Copy Source Code Files */,
				D7232EE22AC1E6DC0079ABFF /* PlayKMLTourView.swift in Copy Source Code Files */,
				D7AE861F2AC39E7F0049B626 /* DisplayAnnotationView.swift in Copy Source Code Files */,
				D7337C5B2ABCFDE400A5D865 /* StyleSymbolsFromMobileStyleFileView.SymbolOptionsListView.swift in Copy Source Code Files */,
				D74C8BFF2ABA56C0007C76B8 /* StyleSymbolsFromMobileStyleFileView.swift in Copy Source Code Files */,
				D7AE86212AC3A10A0049B626 /* GroupLayersTogetherView.GroupLayerListView.swift in Copy Source Code Files */,
				D7AE86202AC3A1050049B626 /* AddCustomDynamicEntityDataSourceView.Vessel.swift in Copy Source Code Files */,
				D7ECF5992AB8BF5A003FB2BE /* RenderMultilayerSymbolsView.swift in Copy Source Code Files */,
				D7337C612ABD166A00A5D865 /* ShowMobileMapPackageExpirationDateView.swift in Copy Source Code Files */,
				D704AA5B2AB22D8400A3BB63 /* GroupLayersTogetherView.swift in Copy Source Code Files */,
				D75B58522AAFB37C0038B3B4 /* StyleFeaturesWithCustomDictionaryView.swift in Copy Source Code Files */,
				D71C5F652AAA83D2006599FD /* CreateSymbolStylesFromWebStylesView.swift in Copy Source Code Files */,
				79D84D152A81718F00F45262 /* AddCustomDynamicEntityDataSourceView.swift in Copy Source Code Files */,
				1C26ED202A8BEC63009B7721 /* FilterFeaturesInSceneView.swift in Copy Source Code Files */,
				1C56B5E72A82C057000381DA /* DisplayPointsUsingClusteringFeatureReductionView.swift in Copy Source Code Files */,
				D7ABA3002A3288970021822B /* ShowViewshedFromGeoelementInSceneView.swift in Copy Source Code Files */,
				1C3B7DCD2A5F652500907443 /* AnalyzeNetworkWithSubnetworkTraceView.Model.swift in Copy Source Code Files */,
				1C3B7DCE2A5F652500907443 /* AnalyzeNetworkWithSubnetworkTraceView.swift in Copy Source Code Files */,
				D79EE76F2A4CEA7F005A52AE /* SetUpLocationDrivenGeotriggersView.Model.swift in Copy Source Code Files */,
				D769C2132A29057200030F61 /* SetUpLocationDrivenGeotriggersView.swift in Copy Source Code Files */,
				1C19B4F72A578E69001D2506 /* CreateLoadReportView.Model.swift in Copy Source Code Files */,
				1C19B4F82A578E69001D2506 /* CreateLoadReportView.swift in Copy Source Code Files */,
				1C19B4F92A578E69001D2506 /* CreateLoadReportView.Views.swift in Copy Source Code Files */,
				D752D9412A39162F003EB25E /* ManageOperationalLayersView.swift in Copy Source Code Files */,
				D77570C12A2943D900F490CD /* AnimateImagesWithImageOverlayView.swift in Copy Source Code Files */,
				D7634FB02A43B8B000F8AEFB /* CreateConvexHullAroundGeometriesView.swift in Copy Source Code Files */,
				D7ABA2FA2A32760D0021822B /* MeasureDistanceInSceneView.swift in Copy Source Code Files */,
				D722BD232A420DEC002C2087 /* ShowExtrudedFeaturesView.swift in Copy Source Code Files */,
				D752D9602A3BCE63003EB25E /* DisplayMapFromPortalItemView.swift in Copy Source Code Files */,
				1C43BC852A43783900509BF8 /* SetVisibilityOfSubtypeSublayerView.Model.swift in Copy Source Code Files */,
				1C43BC862A43783900509BF8 /* SetVisibilityOfSubtypeSublayerView.swift in Copy Source Code Files */,
				1C43BC872A43783900509BF8 /* SetVisibilityOfSubtypeSublayerView.Views.swift in Copy Source Code Files */,
				00EB803A2A31506F00AC2B07 /* DisplayContentOfUtilityNetworkContainerView.swift in Copy Source Code Files */,
				00EB803B2A31506F00AC2B07 /* DisplayContentOfUtilityNetworkContainerView.Model.swift in Copy Source Code Files */,
				D751018F2A2E966C00B8FA48 /* IdentifyLayerFeaturesView.swift in Copy Source Code Files */,
				D752D9472A3A6FC0003EB25E /* MonitorChangesToMapLoadStatusView.swift in Copy Source Code Files */,
				D7CC34002A3147FF00198EDF /* ShowLineOfSightBetweenPointsView.swift in Copy Source Code Files */,
				1CAB8D502A3CEB43002AA649 /* RunValveIsolationTraceView.Model.swift in Copy Source Code Files */,
				1CAB8D512A3CEB43002AA649 /* RunValveIsolationTraceView.swift in Copy Source Code Files */,
				D71099712A280D830065A1C1 /* DensifyAndGeneralizeGeometryView.SettingsView.swift in Copy Source Code Files */,
				D710996E2A27D9B30065A1C1 /* DensifyAndGeneralizeGeometryView.swift in Copy Source Code Files */,
				D75101822A2E497F00B8FA48 /* ShowLabelsOnLayerView.swift in Copy Source Code Files */,
				D7EF5D762A26A1EE00FEBDE5 /* ShowCoordinatesInMultipleFormatsView.swift in Copy Source Code Files */,
				79A47DFB2A20286800D7C5B9 /* CreateAndSaveKMLView.Model.swift in Copy Source Code Files */,
				79A47DFC2A20286800D7C5B9 /* CreateAndSaveKMLView.Views.swift in Copy Source Code Files */,
				79B7B80B2A1BFDE700F57C27 /* CreateAndSaveKMLView.swift in Copy Source Code Files */,
				D78666AE2A21629200C60110 /* FindNearestVertexView.swift in Copy Source Code Files */,
				D7E440D82A1ECEB3005D74DE /* CreateBuffersAroundPointsView.swift in Copy Source Code Files */,
				D744FD182A2113C70084A66C /* CreateConvexHullAroundPointsView.swift in Copy Source Code Files */,
				D754E3242A1D66C20006C5F1 /* StylePointWithPictureMarkerSymbolsView.swift in Copy Source Code Files */,
				D7F2784C2A1D76F5002E4567 /* AddWMSLayerView.swift in Copy Source Code Files */,
				D75362D32A1E8C8800D83028 /* ApplyUniqueValueRendererView.swift in Copy Source Code Files */,
				1C929F092A27B86800134252 /* ShowUtilityAssociationsView.swift in Copy Source Code Files */,
				D7E9EF2A2A1D29F2000C4865 /* SetMaxExtentView.swift in Copy Source Code Files */,
				D7E9EF292A1D2219000C4865 /* SetMinAndMaxScaleView.swift in Copy Source Code Files */,
				1C9B74DE29DB56860038B06F /* ChangeCameraControllerView.swift in Copy Source Code Files */,
				1C965C3929DB9176002F8536 /* ShowRealisticLightAndShadowsView.swift in Copy Source Code Files */,
				883C121729C914E100062FF9 /* DownloadPreplannedMapAreaView.MapPicker.swift in Copy Source Code Files */,
				883C121829C914E100062FF9 /* DownloadPreplannedMapAreaView.Model.swift in Copy Source Code Files */,
				883C121929C914E100062FF9 /* DownloadPreplannedMapAreaView.swift in Copy Source Code Files */,
				1C0C1C3D29D34DDD005C8B24 /* ChangeViewpointView.swift in Copy Source Code Files */,
				1C42E04A29D239D2004FC4BE /* ShowPopupView.swift in Copy Source Code Files */,
				108EC04229D25B55000F35D0 /* QueryFeatureTableView.swift in Copy Source Code Files */,
				88F93CC229C4D3480006B28E /* CreateAndEditGeometriesView.swift in Copy Source Code Files */,
				0044289329C9234300160767 /* GetElevationAtPointOnSurfaceView.swift in Copy Source Code Files */,
				4D2ADC6A29C50D91003B367F /* AddDynamicEntityLayerView.Model.swift in Copy Source Code Files */,
				4D2ADC6B29C50D91003B367F /* AddDynamicEntityLayerView.SettingsView.swift in Copy Source Code Files */,
				4D2ADC4729C26D2C003B367F /* AddDynamicEntityLayerView.swift in Copy Source Code Files */,
				218F35C229C290BF00502022 /* AuthenticateWithOAuthView.swift in Copy Source Code Files */,
				0044CDE02995D4DD004618CE /* ShowDeviceLocationHistoryView.swift in Copy Source Code Files */,
				0042E24628E50EE4001F33D6 /* ShowViewshedFromPointInSceneView.swift in Copy Source Code Files */,
				0042E24728E50EE4001F33D6 /* ShowViewshedFromPointInSceneView.Model.swift in Copy Source Code Files */,
				0042E24828E50EE4001F33D6 /* ShowViewshedFromPointInSceneView.ViewshedSettingsView.swift in Copy Source Code Files */,
				006C835528B40682004AEB7F /* BrowseBuildingFloorsView.swift in Copy Source Code Files */,
				006C835628B40682004AEB7F /* DisplayMapFromMobileMapPackageView.swift in Copy Source Code Files */,
				F1E71BFA28A479C70064C33F /* AddRasterFromFileView.swift in Copy Source Code Files */,
				0039A4E92885C50300592C86 /* AddSceneLayerFromServiceView.swift in Copy Source Code Files */,
				75DD736729D35FF40010229D /* ChangeMapViewBackgroundView.swift in Copy Source Code Files */,
				75DD736829D35FF40010229D /* ChangeMapViewBackgroundView.SettingsView.swift in Copy Source Code Files */,
				75DD736929D35FF40010229D /* ChangeMapViewBackgroundView.Model.swift in Copy Source Code Files */,
				0039A4EA2885C50300592C86 /* ClipGeometryView.swift in Copy Source Code Files */,
				0039A4EB2885C50300592C86 /* CreatePlanarAndGeodeticBuffersView.swift in Copy Source Code Files */,
				0039A4EC2885C50300592C86 /* CutGeometryView.swift in Copy Source Code Files */,
				E0A1AEE328874590003C797D /* AddFeatureLayersView.swift in Copy Source Code Files */,
				0039A4ED2885C50300592C86 /* DisplayMapView.swift in Copy Source Code Files */,
				0039A4EE2885C50300592C86 /* DisplayOverviewMapView.swift in Copy Source Code Files */,
				0039A4EF2885C50300592C86 /* DisplaySceneView.swift in Copy Source Code Files */,
				E03CB06B2889879D002B27D9 /* DownloadVectorTilesToLocalCacheView.swift in Copy Source Code Files */,
				E03CB06A288894C4002B27D9 /* FindRouteView.swift in Copy Source Code Files */,
				E03CB0692888944D002B27D9 /* GenerateOfflineMapView.swift in Copy Source Code Files */,
				75DD739929D38B420010229D /* NavigateRouteView.swift in Copy Source Code Files */,
				0039A4F02885C50300592C86 /* ProjectGeometryView.swift in Copy Source Code Files */,
				0039A4F12885C50300592C86 /* SearchWithGeocodeView.swift in Copy Source Code Files */,
				0039A4F22885C50300592C86 /* SelectFeaturesInFeatureLayerView.swift in Copy Source Code Files */,
				0039A4F32885C50300592C86 /* SetBasemapView.swift in Copy Source Code Files */,
				0039A4F42885C50300592C86 /* SetSurfacePlacementModeView.swift in Copy Source Code Files */,
				0039A4F52885C50300592C86 /* SetViewpointRotationView.swift in Copy Source Code Files */,
				0039A4F62885C50300592C86 /* ShowCalloutView.swift in Copy Source Code Files */,
				0039A4F72885C50300592C86 /* ShowDeviceLocationView.swift in Copy Source Code Files */,
				0039A4F82885C50300592C86 /* ShowResultOfSpatialRelationshipsView.swift in Copy Source Code Files */,
				0039A4F92885C50300592C86 /* ShowResultOfSpatialOperationsView.swift in Copy Source Code Files */,
				0039A4FA2885C50300592C86 /* StyleGraphicsWithRendererView.swift in Copy Source Code Files */,
				0039A4FB2885C50300592C86 /* StyleGraphicsWithSymbolsView.swift in Copy Source Code Files */,
				7573E82129D6136C00BEED9C /* TraceUtilityNetworkView.Model.swift in Copy Source Code Files */,
				7573E82229D6136C00BEED9C /* TraceUtilityNetworkView.Enums.swift in Copy Source Code Files */,
				7573E82329D6136C00BEED9C /* TraceUtilityNetworkView.Views.swift in Copy Source Code Files */,
				7573E82429D6136C00BEED9C /* TraceUtilityNetworkView.swift in Copy Source Code Files */,
			);
			name = "Copy Source Code Files";
			runOnlyForDeploymentPostprocessing = 0;
		};
/* End PBXCopyFilesBuildPhase section */

/* Begin PBXFileReference section */
		000558092817C51E00224BC6 /* SampleDetailView.swift */ = {isa = PBXFileReference; lastKnownFileType = sourcecode.swift; path = SampleDetailView.swift; sourceTree = "<group>"; };
		00181B452846AD7100654571 /* View+Alert.swift */ = {isa = PBXFileReference; lastKnownFileType = sourcecode.swift; path = "View+Alert.swift"; sourceTree = "<group>"; };
		001C6DD827FE585A00D472C2 /* AppSecrets.swift.masque */ = {isa = PBXFileReference; fileEncoding = 4; lastKnownFileType = text; path = AppSecrets.swift.masque; sourceTree = "<group>"; };
		00273CF32A82AB5900A7A77D /* SamplesSearchView.swift */ = {isa = PBXFileReference; lastKnownFileType = sourcecode.swift; path = SamplesSearchView.swift; sourceTree = "<group>"; };
		00273CF52A82AB8700A7A77D /* SampleRow.swift */ = {isa = PBXFileReference; lastKnownFileType = sourcecode.swift; path = SampleRow.swift; sourceTree = "<group>"; };
		003D7C342821EBCC009DDFD2 /* masquerade */ = {isa = PBXFileReference; lastKnownFileType = text; path = masquerade; sourceTree = "<group>"; };
		003D7C352821EBCC009DDFD2 /* GenerateSampleViewSourceCode.swift */ = {isa = PBXFileReference; lastKnownFileType = sourcecode.swift; path = GenerateSampleViewSourceCode.swift; sourceTree = "<group>"; };
		0042E24228E4BF8F001F33D6 /* ShowViewshedFromPointInSceneView.Model.swift */ = {isa = PBXFileReference; lastKnownFileType = sourcecode.swift; path = ShowViewshedFromPointInSceneView.Model.swift; sourceTree = "<group>"; };
		0042E24428E4F82B001F33D6 /* ShowViewshedFromPointInSceneView.ViewshedSettingsView.swift */ = {isa = PBXFileReference; lastKnownFileType = sourcecode.swift; path = ShowViewshedFromPointInSceneView.ViewshedSettingsView.swift; sourceTree = "<group>"; };
		0044289129C90C0B00160767 /* GetElevationAtPointOnSurfaceView.swift */ = {isa = PBXFileReference; lastKnownFileType = sourcecode.swift; path = GetElevationAtPointOnSurfaceView.swift; sourceTree = "<group>"; };
		0044CDDE2995C39E004618CE /* ShowDeviceLocationHistoryView.swift */ = {isa = PBXFileReference; lastKnownFileType = sourcecode.swift; path = ShowDeviceLocationHistoryView.swift; sourceTree = "<group>"; };
		004FE87029DF5D8700075217 /* Bristol */ = {isa = PBXFileReference; lastKnownFileType = folder; path = Bristol; sourceTree = "<group>"; };
		0074ABBE28174BCF0037244A /* DisplayMapView.swift */ = {isa = PBXFileReference; lastKnownFileType = sourcecode.swift; path = DisplayMapView.swift; sourceTree = "<group>"; };
		0074ABC128174F430037244A /* Sample.swift */ = {isa = PBXFileReference; fileEncoding = 4; lastKnownFileType = sourcecode.swift; path = Sample.swift; sourceTree = "<group>"; };
		0074ABCA2817B8DB0037244A /* SamplesApp+Samples.swift.tache */ = {isa = PBXFileReference; fileEncoding = 4; lastKnownFileType = text; path = "SamplesApp+Samples.swift.tache"; sourceTree = "<group>"; };
		0086F3FD28E3770900974721 /* ShowViewshedFromPointInSceneView.swift */ = {isa = PBXFileReference; fileEncoding = 4; lastKnownFileType = sourcecode.swift; path = ShowViewshedFromPointInSceneView.swift; sourceTree = "<group>"; };
		00A7A1432A2FC58300F035F7 /* DisplayContentOfUtilityNetworkContainerView.swift */ = {isa = PBXFileReference; fileEncoding = 4; lastKnownFileType = sourcecode.swift; path = DisplayContentOfUtilityNetworkContainerView.swift; sourceTree = "<group>"; };
		00A7A1492A2FC5B700F035F7 /* DisplayContentOfUtilityNetworkContainerView.Model.swift */ = {isa = PBXFileReference; lastKnownFileType = sourcecode.swift; path = DisplayContentOfUtilityNetworkContainerView.Model.swift; sourceTree = "<group>"; };
		00ACF554293E6C6A0059B2A9 /* Samples.entitlements */ = {isa = PBXFileReference; lastKnownFileType = text.plist.entitlements; path = Samples.entitlements; sourceTree = "<group>"; };
		00B04272282EC59E0072E1B4 /* AboutView.swift */ = {isa = PBXFileReference; fileEncoding = 4; lastKnownFileType = sourcecode.swift; path = AboutView.swift; sourceTree = "<group>"; };
		00B042E5282EDC690072E1B4 /* SetBasemapView.swift */ = {isa = PBXFileReference; fileEncoding = 4; lastKnownFileType = sourcecode.swift; path = SetBasemapView.swift; sourceTree = "<group>"; };
		00B04FB4283EEBA80026C882 /* DisplayOverviewMapView.swift */ = {isa = PBXFileReference; lastKnownFileType = sourcecode.swift; path = DisplayOverviewMapView.swift; sourceTree = "<group>"; };
		00C7993A2A845AAF00AFE342 /* Sidebar.swift */ = {isa = PBXFileReference; lastKnownFileType = sourcecode.swift; path = Sidebar.swift; sourceTree = "<group>"; };
		00C94A0C28B53DE1004E42D9 /* raster-file */ = {isa = PBXFileReference; lastKnownFileType = folder; path = "raster-file"; sourceTree = "<group>"; };
		00CB9137284814A4005C2C5D /* SearchWithGeocodeView.swift */ = {isa = PBXFileReference; lastKnownFileType = sourcecode.swift; path = SearchWithGeocodeView.swift; sourceTree = "<group>"; };
		00CCB8A2285AAD7D00BBAB70 /* DowloadPortalItemData.swift */ = {isa = PBXFileReference; lastKnownFileType = sourcecode.swift; path = DowloadPortalItemData.swift; sourceTree = "<group>"; };
		00CCB8A4285BAF8700BBAB70 /* OnDemandResource.swift */ = {isa = PBXFileReference; lastKnownFileType = sourcecode.swift; path = OnDemandResource.swift; sourceTree = "<group>"; };
		00D4EF7F2863842100B9CC30 /* AddFeatureLayersView.swift */ = {isa = PBXFileReference; lastKnownFileType = sourcecode.swift; path = AddFeatureLayersView.swift; sourceTree = "<group>"; };
		00D4EF8228638BF100B9CC30 /* LA_Trails.geodatabase */ = {isa = PBXFileReference; lastKnownFileType = file; path = LA_Trails.geodatabase; sourceTree = "<group>"; };
		00D4EF8F28638BF100B9CC30 /* AuroraCO.gpkg */ = {isa = PBXFileReference; lastKnownFileType = file; path = AuroraCO.gpkg; sourceTree = "<group>"; };
		00D4EFB02863CE6300B9CC30 /* ScottishWildlifeTrust_reserves */ = {isa = PBXFileReference; lastKnownFileType = folder; path = ScottishWildlifeTrust_reserves; sourceTree = "<group>"; };
		00E5400C27F3CCA100CF66D5 /* SamplesApp.swift */ = {isa = PBXFileReference; lastKnownFileType = sourcecode.swift; path = SamplesApp.swift; sourceTree = "<group>"; };
		00E5400D27F3CCA100CF66D5 /* ContentView.swift */ = {isa = PBXFileReference; lastKnownFileType = sourcecode.swift; path = ContentView.swift; sourceTree = "<group>"; };
		00E5400E27F3CCA200CF66D5 /* Assets.xcassets */ = {isa = PBXFileReference; lastKnownFileType = folder.assetcatalog; path = Assets.xcassets; sourceTree = "<group>"; };
		00E5401327F3CCA200CF66D5 /* Samples.app */ = {isa = PBXFileReference; explicitFileType = wrapper.application; includeInIndex = 0; path = Samples.app; sourceTree = BUILT_PRODUCTS_DIR; };
		00E5402A27F775EA00CF66D5 /* Info.plist */ = {isa = PBXFileReference; lastKnownFileType = text.plist.xml; path = Info.plist; sourceTree = "<group>"; };
		00F279D52AF418DC00CECAF8 /* AddDynamicEntityLayerView.VehicleCallout.swift */ = {isa = PBXFileReference; lastKnownFileType = sourcecode.swift; path = AddDynamicEntityLayerView.VehicleCallout.swift; sourceTree = "<group>"; };
		108EC04029D25B2C000F35D0 /* QueryFeatureTableView.swift */ = {isa = PBXFileReference; fileEncoding = 4; lastKnownFileType = sourcecode.swift; path = QueryFeatureTableView.swift; sourceTree = "<group>"; };
		1C0C1C3429D34DAE005C8B24 /* ChangeViewpointView.swift */ = {isa = PBXFileReference; fileEncoding = 4; lastKnownFileType = sourcecode.swift; path = ChangeViewpointView.swift; sourceTree = "<group>"; };
		1C19B4EB2A578E46001D2506 /* CreateLoadReportView.Views.swift */ = {isa = PBXFileReference; fileEncoding = 4; lastKnownFileType = sourcecode.swift; path = CreateLoadReportView.Views.swift; sourceTree = "<group>"; };
		1C19B4ED2A578E46001D2506 /* CreateLoadReportView.swift */ = {isa = PBXFileReference; fileEncoding = 4; lastKnownFileType = sourcecode.swift; path = CreateLoadReportView.swift; sourceTree = "<group>"; };
		1C19B4EF2A578E46001D2506 /* CreateLoadReportView.Model.swift */ = {isa = PBXFileReference; fileEncoding = 4; lastKnownFileType = sourcecode.swift; path = CreateLoadReportView.Model.swift; sourceTree = "<group>"; };
		1C26ED152A859525009B7721 /* FilterFeaturesInSceneView.swift */ = {isa = PBXFileReference; fileEncoding = 4; lastKnownFileType = sourcecode.swift; path = FilterFeaturesInSceneView.swift; sourceTree = "<group>"; };
		1C3B7DC32A5F64FC00907443 /* AnalyzeNetworkWithSubnetworkTraceView.Model.swift */ = {isa = PBXFileReference; fileEncoding = 4; lastKnownFileType = sourcecode.swift; path = AnalyzeNetworkWithSubnetworkTraceView.Model.swift; sourceTree = "<group>"; };
		1C3B7DC62A5F64FC00907443 /* AnalyzeNetworkWithSubnetworkTraceView.swift */ = {isa = PBXFileReference; fileEncoding = 4; lastKnownFileType = sourcecode.swift; path = AnalyzeNetworkWithSubnetworkTraceView.swift; sourceTree = "<group>"; };
		1C42E04329D2396B004FC4BE /* ShowPopupView.swift */ = {isa = PBXFileReference; fileEncoding = 4; lastKnownFileType = sourcecode.swift; path = ShowPopupView.swift; sourceTree = "<group>"; };
		1C43BC792A43781100509BF8 /* SetVisibilityOfSubtypeSublayerView.Views.swift */ = {isa = PBXFileReference; fileEncoding = 4; lastKnownFileType = sourcecode.swift; path = SetVisibilityOfSubtypeSublayerView.Views.swift; sourceTree = "<group>"; };
		1C43BC7C2A43781100509BF8 /* SetVisibilityOfSubtypeSublayerView.Model.swift */ = {isa = PBXFileReference; fileEncoding = 4; lastKnownFileType = sourcecode.swift; path = SetVisibilityOfSubtypeSublayerView.Model.swift; sourceTree = "<group>"; };
		1C43BC7E2A43781100509BF8 /* SetVisibilityOfSubtypeSublayerView.swift */ = {isa = PBXFileReference; fileEncoding = 4; lastKnownFileType = sourcecode.swift; path = SetVisibilityOfSubtypeSublayerView.swift; sourceTree = "<group>"; };
		1C56B5E22A82C02D000381DA /* DisplayPointsUsingClusteringFeatureReductionView.swift */ = {isa = PBXFileReference; fileEncoding = 4; lastKnownFileType = sourcecode.swift; path = DisplayPointsUsingClusteringFeatureReductionView.swift; sourceTree = "<group>"; };
		1C9B74C529DB43580038B06F /* ShowRealisticLightAndShadowsView.swift */ = {isa = PBXFileReference; fileEncoding = 4; lastKnownFileType = sourcecode.swift; path = ShowRealisticLightAndShadowsView.swift; sourceTree = "<group>"; };
		1C9B74D529DB54560038B06F /* ChangeCameraControllerView.swift */ = {isa = PBXFileReference; fileEncoding = 4; lastKnownFileType = sourcecode.swift; path = ChangeCameraControllerView.swift; sourceTree = "<group>"; };
		1CAB8D442A3CEAB0002AA649 /* RunValveIsolationTraceView.Model.swift */ = {isa = PBXFileReference; fileEncoding = 4; lastKnownFileType = sourcecode.swift; path = RunValveIsolationTraceView.Model.swift; sourceTree = "<group>"; };
		1CAB8D472A3CEAB0002AA649 /* RunValveIsolationTraceView.swift */ = {isa = PBXFileReference; fileEncoding = 4; lastKnownFileType = sourcecode.swift; path = RunValveIsolationTraceView.swift; sourceTree = "<group>"; };
		1CAF831B2A20305F000E1E60 /* ShowUtilityAssociationsView.swift */ = {isa = PBXFileReference; fileEncoding = 4; lastKnownFileType = sourcecode.swift; path = ShowUtilityAssociationsView.swift; sourceTree = "<group>"; };
		218F35B329C28F4A00502022 /* AuthenticateWithOAuthView.swift */ = {isa = PBXFileReference; fileEncoding = 4; lastKnownFileType = sourcecode.swift; path = AuthenticateWithOAuthView.swift; sourceTree = "<group>"; };
		4D126D6929CA1B6000CFB7A7 /* ShowDeviceLocationWithNMEADataSourcesView.swift */ = {isa = PBXFileReference; fileEncoding = 4; lastKnownFileType = sourcecode.swift; path = ShowDeviceLocationWithNMEADataSourcesView.swift; sourceTree = "<group>"; };
		4D126D7129CA1E1800CFB7A7 /* FileNMEASentenceReader.swift */ = {isa = PBXFileReference; lastKnownFileType = sourcecode.swift; path = FileNMEASentenceReader.swift; sourceTree = "<group>"; };
		4D126D7B29CA3E6000CFB7A7 /* Redlands.nmea */ = {isa = PBXFileReference; fileEncoding = 4; lastKnownFileType = text; path = Redlands.nmea; sourceTree = "<group>"; };
		4D126D7D29CA43D200CFB7A7 /* ShowDeviceLocationWithNMEADataSourcesView.Model.swift */ = {isa = PBXFileReference; lastKnownFileType = sourcecode.swift; path = ShowDeviceLocationWithNMEADataSourcesView.Model.swift; sourceTree = "<group>"; };
		4D2ADC3F29C26D05003B367F /* AddDynamicEntityLayerView.swift */ = {isa = PBXFileReference; fileEncoding = 4; lastKnownFileType = sourcecode.swift; path = AddDynamicEntityLayerView.swift; sourceTree = "<group>"; };
		4D2ADC5529C4F612003B367F /* ChangeMapViewBackgroundView.swift */ = {isa = PBXFileReference; fileEncoding = 4; lastKnownFileType = sourcecode.swift; path = ChangeMapViewBackgroundView.swift; sourceTree = "<group>"; };
		4D2ADC5829C4F612003B367F /* ChangeMapViewBackgroundView.SettingsView.swift */ = {isa = PBXFileReference; fileEncoding = 4; lastKnownFileType = sourcecode.swift; path = ChangeMapViewBackgroundView.SettingsView.swift; sourceTree = "<group>"; };
		4D2ADC6129C5071C003B367F /* ChangeMapViewBackgroundView.Model.swift */ = {isa = PBXFileReference; lastKnownFileType = sourcecode.swift; path = ChangeMapViewBackgroundView.Model.swift; sourceTree = "<group>"; };
		4D2ADC6629C50BD6003B367F /* AddDynamicEntityLayerView.Model.swift */ = {isa = PBXFileReference; lastKnownFileType = sourcecode.swift; path = AddDynamicEntityLayerView.Model.swift; sourceTree = "<group>"; };
		4D2ADC6829C50C4C003B367F /* AddDynamicEntityLayerView.SettingsView.swift */ = {isa = PBXFileReference; lastKnownFileType = sourcecode.swift; path = AddDynamicEntityLayerView.SettingsView.swift; sourceTree = "<group>"; };
		7573E81329D6134C00BEED9C /* TraceUtilityNetworkView.Model.swift */ = {isa = PBXFileReference; fileEncoding = 4; lastKnownFileType = sourcecode.swift; path = TraceUtilityNetworkView.Model.swift; sourceTree = "<group>"; };
		7573E81529D6134C00BEED9C /* TraceUtilityNetworkView.Enums.swift */ = {isa = PBXFileReference; fileEncoding = 4; lastKnownFileType = sourcecode.swift; path = TraceUtilityNetworkView.Enums.swift; sourceTree = "<group>"; };
		7573E81729D6134C00BEED9C /* TraceUtilityNetworkView.Views.swift */ = {isa = PBXFileReference; fileEncoding = 4; lastKnownFileType = sourcecode.swift; path = TraceUtilityNetworkView.Views.swift; sourceTree = "<group>"; };
		7573E81829D6134C00BEED9C /* TraceUtilityNetworkView.swift */ = {isa = PBXFileReference; fileEncoding = 4; lastKnownFileType = sourcecode.swift; path = TraceUtilityNetworkView.swift; sourceTree = "<group>"; };
		75DD739129D38B1B0010229D /* NavigateRouteView.swift */ = {isa = PBXFileReference; fileEncoding = 4; lastKnownFileType = sourcecode.swift; path = NavigateRouteView.swift; sourceTree = "<group>"; };
		7900C5F52A83FC3F002D430F /* AddCustomDynamicEntityDataSourceView.Vessel.swift */ = {isa = PBXFileReference; lastKnownFileType = sourcecode.swift; path = AddCustomDynamicEntityDataSourceView.Vessel.swift; sourceTree = "<group>"; };
		792222DC2A81AA5D00619FFE /* AIS_MarineCadastre_SelectedVessels_CustomDataSource.jsonl */ = {isa = PBXFileReference; fileEncoding = 4; lastKnownFileType = text; path = AIS_MarineCadastre_SelectedVessels_CustomDataSource.jsonl; sourceTree = "<group>"; };
		79302F842A1ED4E30002336A /* CreateAndSaveKMLView.Model.swift */ = {isa = PBXFileReference; lastKnownFileType = sourcecode.swift; path = CreateAndSaveKMLView.Model.swift; sourceTree = "<group>"; };
		79302F862A1ED71B0002336A /* CreateAndSaveKMLView.Views.swift */ = {isa = PBXFileReference; lastKnownFileType = sourcecode.swift; path = CreateAndSaveKMLView.Views.swift; sourceTree = "<group>"; };
		798C2DA62AFC505600EE7E97 /* PrivacyInfo.xcprivacy */ = {isa = PBXFileReference; lastKnownFileType = text.xml; path = PrivacyInfo.xcprivacy; sourceTree = "<group>"; };
		79B7B8092A1BF8EC00F57C27 /* CreateAndSaveKMLView.swift */ = {isa = PBXFileReference; lastKnownFileType = sourcecode.swift; path = CreateAndSaveKMLView.swift; sourceTree = "<group>"; };
		79D84D0D2A815C5B00F45262 /* AddCustomDynamicEntityDataSourceView.swift */ = {isa = PBXFileReference; lastKnownFileType = sourcecode.swift; path = AddCustomDynamicEntityDataSourceView.swift; sourceTree = "<group>"; };
		883C121429C9136600062FF9 /* DownloadPreplannedMapAreaView.MapPicker.swift */ = {isa = PBXFileReference; fileEncoding = 4; lastKnownFileType = sourcecode.swift; path = DownloadPreplannedMapAreaView.MapPicker.swift; sourceTree = "<group>"; };
		88F93CC029C3D59C0006B28E /* CreateAndEditGeometriesView.swift */ = {isa = PBXFileReference; lastKnownFileType = sourcecode.swift; path = CreateAndEditGeometriesView.swift; sourceTree = "<group>"; };
		D70082EA2ACF900100E0C3C2 /* IdentifyKMLFeaturesView.swift */ = {isa = PBXFileReference; fileEncoding = 4; lastKnownFileType = sourcecode.swift; path = IdentifyKMLFeaturesView.swift; sourceTree = "<group>"; };
		D701D72B2A37C7F7006FF0C8 /* bradley_low_3ds */ = {isa = PBXFileReference; lastKnownFileType = folder; path = bradley_low_3ds; sourceTree = "<group>"; };
		D704AA592AB22C1A00A3BB63 /* GroupLayersTogetherView.swift */ = {isa = PBXFileReference; fileEncoding = 4; lastKnownFileType = sourcecode.swift; path = GroupLayersTogetherView.swift; sourceTree = "<group>"; };
		D7054AE82ACCCB6C007235BA /* Animate3DGraphicView.SettingsView.swift */ = {isa = PBXFileReference; fileEncoding = 4; lastKnownFileType = sourcecode.swift; path = Animate3DGraphicView.SettingsView.swift; sourceTree = "<group>"; };
		D7058FB02ACB423C00A40F14 /* Animate3DGraphicView.Model.swift */ = {isa = PBXFileReference; fileEncoding = 4; lastKnownFileType = sourcecode.swift; path = Animate3DGraphicView.Model.swift; sourceTree = "<group>"; };
		D7084FA62AD771AA00EC7F4F /* AugmentRealityToFlyOverSceneView.swift */ = {isa = PBXFileReference; fileEncoding = 4; lastKnownFileType = sourcecode.swift; path = AugmentRealityToFlyOverSceneView.swift; sourceTree = "<group>"; };
		D70BE5782A5624A80022CA02 /* CategoriesView.swift */ = {isa = PBXFileReference; lastKnownFileType = sourcecode.swift; path = CategoriesView.swift; sourceTree = "<group>"; };
		D710996C2A27D9210065A1C1 /* DensifyAndGeneralizeGeometryView.swift */ = {isa = PBXFileReference; fileEncoding = 4; lastKnownFileType = sourcecode.swift; path = DensifyAndGeneralizeGeometryView.swift; sourceTree = "<group>"; };
		D710996F2A2802FA0065A1C1 /* DensifyAndGeneralizeGeometryView.SettingsView.swift */ = {isa = PBXFileReference; lastKnownFileType = sourcecode.swift; path = DensifyAndGeneralizeGeometryView.SettingsView.swift; sourceTree = "<group>"; };
		D71C5F632AAA7A88006599FD /* CreateSymbolStylesFromWebStylesView.swift */ = {isa = PBXFileReference; fileEncoding = 4; lastKnownFileType = sourcecode.swift; path = CreateSymbolStylesFromWebStylesView.swift; sourceTree = "<group>"; };
		D71FCB892AD6277E000E517C /* CreateMobileGeodatabaseView.Model.swift */ = {isa = PBXFileReference; fileEncoding = 4; lastKnownFileType = sourcecode.swift; path = CreateMobileGeodatabaseView.Model.swift; sourceTree = "<group>"; };
		D721EEA72ABDFF550040BE46 /* LothianRiversAnno.mmpk */ = {isa = PBXFileReference; lastKnownFileType = file; path = LothianRiversAnno.mmpk; sourceTree = "<group>"; };
		D722BD212A420DAD002C2087 /* ShowExtrudedFeaturesView.swift */ = {isa = PBXFileReference; fileEncoding = 4; lastKnownFileType = sourcecode.swift; path = ShowExtrudedFeaturesView.swift; sourceTree = "<group>"; };
		D7232EE02AC1E5AA0079ABFF /* PlayKMLTourView.swift */ = {isa = PBXFileReference; fileEncoding = 4; lastKnownFileType = sourcecode.swift; path = PlayKMLTourView.swift; sourceTree = "<group>"; };
		D72C43F22AEB066D00B6157B /* GeocodeOfflineView.Model.swift */ = {isa = PBXFileReference; fileEncoding = 4; lastKnownFileType = sourcecode.swift; path = GeocodeOfflineView.Model.swift; sourceTree = "<group>"; };
		D72F272B2ADA1E4400F906DA /* AugmentRealityToShowTabletopSceneView.swift */ = {isa = PBXFileReference; fileEncoding = 4; lastKnownFileType = sourcecode.swift; path = AugmentRealityToShowTabletopSceneView.swift; sourceTree = "<group>"; };
		D731F3C02AD0D2AC00A8431E /* IdentifyGraphicsView.swift */ = {isa = PBXFileReference; fileEncoding = 4; lastKnownFileType = sourcecode.swift; path = IdentifyGraphicsView.swift; sourceTree = "<group>"; };
		D7337C592ABCFDB100A5D865 /* StyleSymbolsFromMobileStyleFileView.SymbolOptionsListView.swift */ = {isa = PBXFileReference; fileEncoding = 4; lastKnownFileType = sourcecode.swift; path = StyleSymbolsFromMobileStyleFileView.SymbolOptionsListView.swift; sourceTree = "<group>"; };
		D7337C5F2ABD142D00A5D865 /* ShowMobileMapPackageExpirationDateView.swift */ = {isa = PBXFileReference; fileEncoding = 4; lastKnownFileType = sourcecode.swift; path = ShowMobileMapPackageExpirationDateView.swift; sourceTree = "<group>"; };
		D734FA092A183A5B00246D7E /* SetMaxExtentView.swift */ = {isa = PBXFileReference; fileEncoding = 4; lastKnownFileType = sourcecode.swift; path = SetMaxExtentView.swift; sourceTree = "<group>"; };
		D73F8CF32AB1089900CD39DA /* Restaurant.stylx */ = {isa = PBXFileReference; lastKnownFileType = file; path = Restaurant.stylx; sourceTree = "<group>"; };
		D73FC0FC2AD4A18D0067A19B /* CreateMobileGeodatabaseView.swift */ = {isa = PBXFileReference; fileEncoding = 4; lastKnownFileType = sourcecode.swift; path = CreateMobileGeodatabaseView.swift; sourceTree = "<group>"; };
		D744FD162A2112D90084A66C /* CreateConvexHullAroundPointsView.swift */ = {isa = PBXFileReference; fileEncoding = 4; lastKnownFileType = sourcecode.swift; path = CreateConvexHullAroundPointsView.swift; sourceTree = "<group>"; };
		D7464F1D2ACE04B3007FEE88 /* IdentifyRasterCellView.swift */ = {isa = PBXFileReference; fileEncoding = 4; lastKnownFileType = sourcecode.swift; path = IdentifyRasterCellView.swift; sourceTree = "<group>"; };
		D7464F2A2ACE0964007FEE88 /* SA_EVI_8Day_03May20 */ = {isa = PBXFileReference; lastKnownFileType = folder; path = SA_EVI_8Day_03May20; sourceTree = "<group>"; };
		D7497F3B2AC4B4C100167AD2 /* DisplayDimensionsView.swift */ = {isa = PBXFileReference; fileEncoding = 4; lastKnownFileType = sourcecode.swift; path = DisplayDimensionsView.swift; sourceTree = "<group>"; };
		D7497F3F2AC4BA4100167AD2 /* Edinburgh_Pylon_Dimensions.mmpk */ = {isa = PBXFileReference; lastKnownFileType = file; path = Edinburgh_Pylon_Dimensions.mmpk; sourceTree = "<group>"; };
		D74C8BFD2ABA5605007C76B8 /* StyleSymbolsFromMobileStyleFileView.swift */ = {isa = PBXFileReference; fileEncoding = 4; lastKnownFileType = sourcecode.swift; path = StyleSymbolsFromMobileStyleFileView.swift; sourceTree = "<group>"; };
		D74C8C012ABA6202007C76B8 /* emoji-mobile.stylx */ = {isa = PBXFileReference; lastKnownFileType = file; path = "emoji-mobile.stylx"; sourceTree = "<group>"; };
		D75101802A2E493600B8FA48 /* ShowLabelsOnLayerView.swift */ = {isa = PBXFileReference; fileEncoding = 4; lastKnownFileType = sourcecode.swift; path = ShowLabelsOnLayerView.swift; sourceTree = "<group>"; };
		D751018D2A2E962D00B8FA48 /* IdentifyLayerFeaturesView.swift */ = {isa = PBXFileReference; fileEncoding = 4; lastKnownFileType = sourcecode.swift; path = IdentifyLayerFeaturesView.swift; sourceTree = "<group>"; };
		D752D93F2A39154C003EB25E /* ManageOperationalLayersView.swift */ = {isa = PBXFileReference; fileEncoding = 4; lastKnownFileType = sourcecode.swift; path = ManageOperationalLayersView.swift; sourceTree = "<group>"; };
		D752D9452A3A6F7F003EB25E /* MonitorChangesToMapLoadStatusView.swift */ = {isa = PBXFileReference; fileEncoding = 4; lastKnownFileType = sourcecode.swift; path = MonitorChangesToMapLoadStatusView.swift; sourceTree = "<group>"; };
		D752D95E2A3BCE06003EB25E /* DisplayMapFromPortalItemView.swift */ = {isa = PBXFileReference; fileEncoding = 4; lastKnownFileType = sourcecode.swift; path = DisplayMapFromPortalItemView.swift; sourceTree = "<group>"; };
		D75362D12A1E886700D83028 /* ApplyUniqueValueRendererView.swift */ = {isa = PBXFileReference; fileEncoding = 4; lastKnownFileType = sourcecode.swift; path = ApplyUniqueValueRendererView.swift; sourceTree = "<group>"; };
		D754E3222A1D66820006C5F1 /* StylePointWithPictureMarkerSymbolsView.swift */ = {isa = PBXFileReference; fileEncoding = 4; lastKnownFileType = sourcecode.swift; path = StylePointWithPictureMarkerSymbolsView.swift; sourceTree = "<group>"; };
		D7553CD82AE2DFEC00DC2A70 /* GeocodeOfflineView.swift */ = {isa = PBXFileReference; fileEncoding = 4; lastKnownFileType = sourcecode.swift; path = GeocodeOfflineView.swift; sourceTree = "<group>"; };
		D75B58502AAFB3030038B3B4 /* StyleFeaturesWithCustomDictionaryView.swift */ = {isa = PBXFileReference; fileEncoding = 4; lastKnownFileType = sourcecode.swift; path = StyleFeaturesWithCustomDictionaryView.swift; sourceTree = "<group>"; };
		D75C35662AB50338003CD55F /* GroupLayersTogetherView.GroupLayerListView.swift */ = {isa = PBXFileReference; fileEncoding = 4; lastKnownFileType = sourcecode.swift; path = GroupLayersTogetherView.GroupLayerListView.swift; sourceTree = "<group>"; };
		D7634FAE2A43B7AC00F8AEFB /* CreateConvexHullAroundGeometriesView.swift */ = {isa = PBXFileReference; fileEncoding = 4; lastKnownFileType = sourcecode.swift; path = CreateConvexHullAroundGeometriesView.swift; sourceTree = "<group>"; };
		D769C2112A29019B00030F61 /* SetUpLocationDrivenGeotriggersView.swift */ = {isa = PBXFileReference; fileEncoding = 4; lastKnownFileType = sourcecode.swift; path = SetUpLocationDrivenGeotriggersView.swift; sourceTree = "<group>"; };
		D7705D552AFC244E00CC0335 /* FindClosestFacilityToMultiplePointsView.swift */ = {isa = PBXFileReference; fileEncoding = 4; lastKnownFileType = sourcecode.swift; path = FindClosestFacilityToMultiplePointsView.swift; sourceTree = "<group>"; };
		D7705D612AFC570700CC0335 /* FindClosestFacilityFromPointView.swift */ = {isa = PBXFileReference; fileEncoding = 4; lastKnownFileType = sourcecode.swift; path = FindClosestFacilityFromPointView.swift; sourceTree = "<group>"; };
		D7749AD52AF08BF50086632F /* FindRouteInTransportNetworkView.Model.swift */ = {isa = PBXFileReference; fileEncoding = 4; lastKnownFileType = sourcecode.swift; path = FindRouteInTransportNetworkView.Model.swift; sourceTree = "<group>"; };
		D77570BF2A2942F800F490CD /* AnimateImagesWithImageOverlayView.swift */ = {isa = PBXFileReference; fileEncoding = 4; lastKnownFileType = sourcecode.swift; path = AnimateImagesWithImageOverlayView.swift; sourceTree = "<group>"; };
		D77572AD2A295DDD00F490CD /* PacificSouthWest2 */ = {isa = PBXFileReference; lastKnownFileType = folder; path = PacificSouthWest2; sourceTree = "<group>"; };
		D78666AC2A2161F100C60110 /* FindNearestVertexView.swift */ = {isa = PBXFileReference; fileEncoding = 4; lastKnownFileType = sourcecode.swift; path = FindNearestVertexView.swift; sourceTree = "<group>"; };
		D79EE76D2A4CEA5D005A52AE /* SetUpLocationDrivenGeotriggersView.Model.swift */ = {isa = PBXFileReference; fileEncoding = 4; lastKnownFileType = sourcecode.swift; path = SetUpLocationDrivenGeotriggersView.Model.swift; sourceTree = "<group>"; };
		D7ABA2F82A32579C0021822B /* MeasureDistanceInSceneView.swift */ = {isa = PBXFileReference; fileEncoding = 4; lastKnownFileType = sourcecode.swift; path = MeasureDistanceInSceneView.swift; sourceTree = "<group>"; };
		D7ABA2FE2A32881C0021822B /* ShowViewshedFromGeoelementInSceneView.swift */ = {isa = PBXFileReference; fileEncoding = 4; lastKnownFileType = sourcecode.swift; path = ShowViewshedFromGeoelementInSceneView.swift; sourceTree = "<group>"; };
		D7AE861D2AC39DC50049B626 /* DisplayAnnotationView.swift */ = {isa = PBXFileReference; fileEncoding = 4; lastKnownFileType = sourcecode.swift; path = DisplayAnnotationView.swift; sourceTree = "<group>"; };
		D7C16D1A2AC5F95300689E89 /* Animate3DGraphicView.swift */ = {isa = PBXFileReference; fileEncoding = 4; lastKnownFileType = sourcecode.swift; path = Animate3DGraphicView.swift; sourceTree = "<group>"; };
		D7C16D1E2AC5FE8200689E89 /* Pyrenees.csv */ = {isa = PBXFileReference; fileEncoding = 4; lastKnownFileType = text; path = Pyrenees.csv; sourceTree = "<group>"; };
		D7C16D212AC5FE9800689E89 /* GrandCanyon.csv */ = {isa = PBXFileReference; fileEncoding = 4; lastKnownFileType = text; path = GrandCanyon.csv; sourceTree = "<group>"; };
		D7C16D242AC5FEA600689E89 /* Snowdon.csv */ = {isa = PBXFileReference; fileEncoding = 4; lastKnownFileType = text; path = Snowdon.csv; sourceTree = "<group>"; };
		D7C16D272AC5FEB600689E89 /* Hawaii.csv */ = {isa = PBXFileReference; fileEncoding = 4; lastKnownFileType = text; path = Hawaii.csv; sourceTree = "<group>"; };
		D7CC33FD2A31475C00198EDF /* ShowLineOfSightBetweenPointsView.swift */ = {isa = PBXFileReference; fileEncoding = 4; lastKnownFileType = sourcecode.swift; path = ShowLineOfSightBetweenPointsView.swift; sourceTree = "<group>"; };
		D7CE9F9A2AE2F575008F7A5F /* streetmap_SD.tpkx */ = {isa = PBXFileReference; lastKnownFileType = file; path = streetmap_SD.tpkx; sourceTree = "<group>"; };
		D7CE9FA22AE2F595008F7A5F /* san-diego-eagle-locator */ = {isa = PBXFileReference; lastKnownFileType = folder; path = "san-diego-eagle-locator"; sourceTree = "<group>"; };
		D7D1F3522ADDBE5D009CE2DA /* philadelphia.mspk */ = {isa = PBXFileReference; lastKnownFileType = file; path = philadelphia.mspk; sourceTree = "<group>"; };
		D7E440D62A1ECE7D005D74DE /* CreateBuffersAroundPointsView.swift */ = {isa = PBXFileReference; fileEncoding = 4; lastKnownFileType = sourcecode.swift; path = CreateBuffersAroundPointsView.swift; sourceTree = "<group>"; };
		D7E557672A1D768800B9FB09 /* AddWMSLayerView.swift */ = {isa = PBXFileReference; fileEncoding = 4; lastKnownFileType = sourcecode.swift; path = AddWMSLayerView.swift; sourceTree = "<group>"; };
		D7E7D0802AEB39D5003AAD02 /* FindRouteInTransportNetworkView.swift */ = {isa = PBXFileReference; fileEncoding = 4; lastKnownFileType = sourcecode.swift; path = FindRouteInTransportNetworkView.swift; sourceTree = "<group>"; };
		D7E7D0992AEB3C47003AAD02 /* san_diego_offline_routing */ = {isa = PBXFileReference; lastKnownFileType = folder; path = san_diego_offline_routing; sourceTree = "<group>"; };
		D7EAF3592A1C023800D822C4 /* SetMinAndMaxScaleView.swift */ = {isa = PBXFileReference; fileEncoding = 4; lastKnownFileType = sourcecode.swift; path = SetMinAndMaxScaleView.swift; sourceTree = "<group>"; };
		D7ECF5972AB8BE63003FB2BE /* RenderMultilayerSymbolsView.swift */ = {isa = PBXFileReference; fileEncoding = 4; lastKnownFileType = sourcecode.swift; path = RenderMultilayerSymbolsView.swift; sourceTree = "<group>"; };
		D7EF5D742A26A03A00FEBDE5 /* ShowCoordinatesInMultipleFormatsView.swift */ = {isa = PBXFileReference; fileEncoding = 4; lastKnownFileType = sourcecode.swift; path = ShowCoordinatesInMultipleFormatsView.swift; sourceTree = "<group>"; };
		E000E75F2869E33D005D87C5 /* ClipGeometryView.swift */ = {isa = PBXFileReference; lastKnownFileType = sourcecode.swift; path = ClipGeometryView.swift; sourceTree = "<group>"; };
		E000E762286A0B18005D87C5 /* CutGeometryView.swift */ = {isa = PBXFileReference; lastKnownFileType = sourcecode.swift; path = CutGeometryView.swift; sourceTree = "<group>"; };
		E004A6BD28414332002A1FE6 /* SetViewpointRotationView.swift */ = {isa = PBXFileReference; fileEncoding = 4; lastKnownFileType = sourcecode.swift; path = SetViewpointRotationView.swift; sourceTree = "<group>"; };
		E004A6D828465C70002A1FE6 /* DisplaySceneView.swift */ = {isa = PBXFileReference; fileEncoding = 4; lastKnownFileType = sourcecode.swift; path = DisplaySceneView.swift; sourceTree = "<group>"; };
		E004A6DF28466279002A1FE6 /* ShowCalloutView.swift */ = {isa = PBXFileReference; lastKnownFileType = sourcecode.swift; path = ShowCalloutView.swift; sourceTree = "<group>"; };
		E004A6E52846A61F002A1FE6 /* StyleGraphicsWithSymbolsView.swift */ = {isa = PBXFileReference; lastKnownFileType = sourcecode.swift; path = StyleGraphicsWithSymbolsView.swift; sourceTree = "<group>"; };
		E004A6E828493BCE002A1FE6 /* ShowDeviceLocationView.swift */ = {isa = PBXFileReference; lastKnownFileType = sourcecode.swift; path = ShowDeviceLocationView.swift; sourceTree = "<group>"; };
		E004A6EC2849556E002A1FE6 /* CreatePlanarAndGeodeticBuffersView.swift */ = {isa = PBXFileReference; lastKnownFileType = sourcecode.swift; path = CreatePlanarAndGeodeticBuffersView.swift; sourceTree = "<group>"; };
		E004A6EF284E4B9B002A1FE6 /* DownloadVectorTilesToLocalCacheView.swift */ = {isa = PBXFileReference; lastKnownFileType = sourcecode.swift; path = DownloadVectorTilesToLocalCacheView.swift; sourceTree = "<group>"; };
		E004A6F2284E4FEB002A1FE6 /* ShowResultOfSpatialOperationsView.swift */ = {isa = PBXFileReference; lastKnownFileType = sourcecode.swift; path = ShowResultOfSpatialOperationsView.swift; sourceTree = "<group>"; };
		E004A6F5284FA42A002A1FE6 /* SelectFeaturesInFeatureLayerView.swift */ = {isa = PBXFileReference; lastKnownFileType = sourcecode.swift; path = SelectFeaturesInFeatureLayerView.swift; sourceTree = "<group>"; };
		E0082216287755AC002AD138 /* View+Sheet.swift */ = {isa = PBXFileReference; lastKnownFileType = sourcecode.swift; path = "View+Sheet.swift"; sourceTree = "<group>"; };
		E041ABBF287CA9F00056009B /* WebView.swift */ = {isa = PBXFileReference; lastKnownFileType = sourcecode.swift; path = WebView.swift; sourceTree = "<group>"; };
		E041ABD6287DB04D0056009B /* SampleInfoView.swift */ = {isa = PBXFileReference; lastKnownFileType = sourcecode.swift; path = SampleInfoView.swift; sourceTree = "<group>"; };
		E041AC15287F54580056009B /* highlight.min.js */ = {isa = PBXFileReference; fileEncoding = 4; lastKnownFileType = sourcecode.javascript; path = highlight.min.js; sourceTree = "<group>"; };
		E041AC1D288076A60056009B /* info.css */ = {isa = PBXFileReference; fileEncoding = 4; lastKnownFileType = text.css; path = info.css; sourceTree = "<group>"; };
		E041AC1F288077B90056009B /* xcode.css */ = {isa = PBXFileReference; fileEncoding = 4; lastKnownFileType = text.css; path = xcode.css; sourceTree = "<group>"; };
		E066DD34285CF3B3004D3D5B /* FindRouteView.swift */ = {isa = PBXFileReference; lastKnownFileType = sourcecode.swift; path = FindRouteView.swift; sourceTree = "<group>"; };
		E066DD372860AB28004D3D5B /* StyleGraphicsWithRendererView.swift */ = {isa = PBXFileReference; lastKnownFileType = sourcecode.swift; path = StyleGraphicsWithRendererView.swift; sourceTree = "<group>"; };
		E066DD3A2860CA08004D3D5B /* ShowResultOfSpatialRelationshipsView.swift */ = {isa = PBXFileReference; lastKnownFileType = sourcecode.swift; path = ShowResultOfSpatialRelationshipsView.swift; sourceTree = "<group>"; };
		E066DD3F28610F55004D3D5B /* AddSceneLayerFromServiceView.swift */ = {isa = PBXFileReference; lastKnownFileType = sourcecode.swift; path = AddSceneLayerFromServiceView.swift; sourceTree = "<group>"; };
		E070A0A2286F3B6000F2B606 /* DownloadPreplannedMapAreaView.swift */ = {isa = PBXFileReference; lastKnownFileType = sourcecode.swift; path = DownloadPreplannedMapAreaView.swift; sourceTree = "<group>"; };
		E088E1562862579D00413100 /* SetSurfacePlacementModeView.swift */ = {isa = PBXFileReference; lastKnownFileType = sourcecode.swift; path = SetSurfacePlacementModeView.swift; sourceTree = "<group>"; };
		E088E1732863B5F800413100 /* GenerateOfflineMapView.swift */ = {isa = PBXFileReference; lastKnownFileType = sourcecode.swift; path = GenerateOfflineMapView.swift; sourceTree = "<group>"; };
		E08953F02891899600E077CF /* EnvironmentValues+SampleInfoVisibility.swift */ = {isa = PBXFileReference; lastKnownFileType = sourcecode.swift; path = "EnvironmentValues+SampleInfoVisibility.swift"; sourceTree = "<group>"; };
		E0D04FF128A5390000747989 /* DownloadPreplannedMapAreaView.Model.swift */ = {isa = PBXFileReference; lastKnownFileType = sourcecode.swift; path = DownloadPreplannedMapAreaView.Model.swift; sourceTree = "<group>"; };
		E0EA0B762866390E00C9621D /* ProjectGeometryView.swift */ = {isa = PBXFileReference; lastKnownFileType = sourcecode.swift; path = ProjectGeometryView.swift; sourceTree = "<group>"; };
		E0FE32E628747778002C6ACA /* BrowseBuildingFloorsView.swift */ = {isa = PBXFileReference; lastKnownFileType = sourcecode.swift; path = BrowseBuildingFloorsView.swift; sourceTree = "<group>"; };
		F111CCC0288B5D5600205358 /* DisplayMapFromMobileMapPackageView.swift */ = {isa = PBXFileReference; lastKnownFileType = sourcecode.swift; path = DisplayMapFromMobileMapPackageView.swift; sourceTree = "<group>"; };
		F111CCC3288B641900205358 /* Yellowstone.mmpk */ = {isa = PBXFileReference; lastKnownFileType = file; path = Yellowstone.mmpk; sourceTree = "<group>"; };
		F1E71BF0289473760064C33F /* AddRasterFromFileView.swift */ = {isa = PBXFileReference; lastKnownFileType = sourcecode.swift; path = AddRasterFromFileView.swift; sourceTree = "<group>"; };
/* End PBXFileReference section */

/* Begin PBXFrameworksBuildPhase section */
		00E5401027F3CCA200CF66D5 /* Frameworks */ = {
			isa = PBXFrameworksBuildPhase;
			buildActionMask = 2147483647;
			files = (
				00C43AED2947DC350099AE34 /* ArcGISToolkit in Frameworks */,
			);
			runOnlyForDeploymentPostprocessing = 0;
		};
/* End PBXFrameworksBuildPhase section */

/* Begin PBXGroup section */
		0005580D281872BE00224BC6 /* Views */ = {
			isa = PBXGroup;
			children = (
				00B04272282EC59E0072E1B4 /* AboutView.swift */,
				D70BE5782A5624A80022CA02 /* CategoriesView.swift */,
				00E5400D27F3CCA100CF66D5 /* ContentView.swift */,
				000558092817C51E00224BC6 /* SampleDetailView.swift */,
				E041ABD6287DB04D0056009B /* SampleInfoView.swift */,
				00273CF52A82AB8700A7A77D /* SampleRow.swift */,
				00273CF32A82AB5900A7A77D /* SamplesSearchView.swift */,
				00C7993A2A845AAF00AFE342 /* Sidebar.swift */,
				E041ABBF287CA9F00056009B /* WebView.swift */,
			);
			path = Views;
			sourceTree = "<group>";
		};
		00181B442846AD3900654571 /* Extensions */ = {
			isa = PBXGroup;
			children = (
				E08953F02891899600E077CF /* EnvironmentValues+SampleInfoVisibility.swift */,
				00181B452846AD7100654571 /* View+Alert.swift */,
				E0082216287755AC002AD138 /* View+Sheet.swift */,
			);
			path = Extensions;
			sourceTree = "<group>";
		};
		0023DE5029D648FA0098243A /* macOS */ = {
			isa = PBXGroup;
			children = (
				00ACF554293E6C6A0059B2A9 /* Samples.entitlements */,
			);
			path = macOS;
			sourceTree = "<group>";
		};
		003D7C332821EBCC009DDFD2 /* Scripts */ = {
			isa = PBXGroup;
			children = (
				00CCB8A2285AAD7D00BBAB70 /* DowloadPortalItemData.swift */,
				003D7C352821EBCC009DDFD2 /* GenerateSampleViewSourceCode.swift */,
				003D7C342821EBCC009DDFD2 /* masquerade */,
			);
			path = Scripts;
			sourceTree = "<group>";
		};
		0044288C29C90BD500160767 /* Get elevation at point on surface */ = {
			isa = PBXGroup;
			children = (
				0044289129C90C0B00160767 /* GetElevationAtPointOnSurfaceView.swift */,
			);
			path = "Get elevation at point on surface";
			sourceTree = "<group>";
		};
		0044CDD72995C352004618CE /* Show device location history */ = {
			isa = PBXGroup;
			children = (
				0044CDDE2995C39E004618CE /* ShowDeviceLocationHistoryView.swift */,
			);
			path = "Show device location history";
			sourceTree = "<group>";
		};
		0074ABAF281742420037244A /* Supporting Files */ = {
			isa = PBXGroup;
			children = (
				00181B442846AD3900654571 /* Extensions */,
				0074ABC028174F430037244A /* Models */,
				0005580D281872BE00224BC6 /* Views */,
				E041ABC3287CAFEB0056009B /* Web */,
			);
			path = "Supporting Files";
			sourceTree = "<group>";
		};
		0074ABB228174B830037244A /* Samples */ = {
			isa = PBXGroup;
			children = (
				79D84D0C2A815BED00F45262 /* Add custom dynamic entity data source */,
				4D2ADC3E29C26D05003B367F /* Add dynamic entity layer */,
				00D4EF7E2863840D00B9CC30 /* Add feature layers */,
				F19A316128906F0D003B7EF9 /* Add raster from file */,
				E066DD3E28610F3F004D3D5B /* Add scene layer from service */,
				D7E557602A1D743100B9FB09 /* Add WMS layer */,
				1C3B7DC22A5F64FC00907443 /* Analyze network with subnetwork trace */,
				D7C16D172AC5F6C100689E89 /* Animate 3D graphic */,
				D77570BC2A29427200F490CD /* Animate images with image overlay */,
				D75362CC2A1E862B00D83028 /* Apply unique value renderer */,
				D7084FA42AD771AA00EC7F4F /* Augment reality to fly over scene */,
				D72F27292ADA1E4400F906DA /* Augment reality to show tabletop scene */,
				218F35B229C28F4A00502022 /* Authenticate with OAuth */,
				E0FE32E528747762002C6ACA /* Browse building floors */,
				1C9B74D229DB54560038B06F /* Change camera controller */,
				4D2ADC5329C4F612003B367F /* Change map view background */,
				1C0C1C3229D34DAE005C8B24 /* Change viewpoint */,
				E000E75E2869E325005D87C5 /* Clip geometry */,
				88F93CBE29C3D4E30006B28E /* Create and edit geometries */,
				79B7B8082A1BF8B300F57C27 /* Create and save KML file */,
				D7E440D12A1ECBC2005D74DE /* Create buffers around points */,
				D7B3C5C02A43B71E001DA4D8 /* Create convex hull around geometries */,
				D744FD132A2112360084A66C /* Create convex hull around points */,
				1C19B4EA2A578E46001D2506 /* Create load report */,
				D73FABE82AD4A0370048EC70 /* Create mobile geodatabase */,
				E004A6EB28495538002A1FE6 /* Create planar and geodetic buffers */,
				D71C5F602AAA7854006599FD /* Create symbol styles from web styles */,
				E000E761286A0B07005D87C5 /* Cut geometry */,
				D71099692A27D8880065A1C1 /* Densify and generalize geometry */,
				D7AE861A2AC39D750049B626 /* Display annotation */,
				00A7A1422A2FC58300F035F7 /* Display content of utility network container */,
				D7497F382AC4B45300167AD2 /* Display dimensions */,
				0074ABB328174B830037244A /* Display map */,
				F111CCBD288B548400205358 /* Display map from mobile map package */,
				D752D95B2A3BCDD4003EB25E /* Display map from portal item */,
				00B04FB3283EEB830026C882 /* Display overview map */,
				1C56B5DE2A82C02D000381DA /* Display points using clustering feature reduction */,
				E004A6D528465C70002A1FE6 /* Display scene */,
				E070A0A1286F3B3400F2B606 /* Download preplanned map area */,
				E004A6EE284E4B7A002A1FE6 /* Download vector tiles to local cache */,
				1C26ED122A859525009B7721 /* Filter features in scene */,
				D7705D5F2AFC570700CC0335 /* Find closest facility from point */,
				D7705D542AFC244E00CC0335 /* Find closest facility to multiple points */,
				D78666A92A21616D00C60110 /* Find nearest vertex */,
				E066DD33285CF3A0004D3D5B /* Find route */,
				D7E7D0792AEB39BF003AAD02 /* Find route in transport network */,
				E088E1722863B5E600413100 /* Generate offline map */,
				D7553CD62AE2DFEC00DC2A70 /* Geocode offline */,
				0044288C29C90BD500160767 /* Get elevation at point on surface */,
				D704AA562AB22B7A00A3BB63 /* Group layers together */,
				D731F3BD2AD0D22500A8431E /* Identify graphics */,
				D70082E72ACF8F6C00E0C3C2 /* Identify KML features */,
				D751018A2A2E960300B8FA48 /* Identify layer features */,
				D7464F182ACE0445007FEE88 /* Identify raster cell */,
				D752D93C2A3914E5003EB25E /* Manage operational layers */,
				D7ABA2F52A3256610021822B /* Measure distance in scene */,
				D752D9422A3A6EB8003EB25E /* Monitor changes to map load status */,
				75DD739029D38B1B0010229D /* Navigate route */,
				D7232EDD2AC1E5410079ABFF /* Play KML tour */,
				E0EA0B75286638FD00C9621D /* Project geometry */,
				108EC03F29D25AE1000F35D0 /* Query feature table */,
				D7ECF5942AB8BDCA003FB2BE /* Render multilayer symbols */,
				1CAB8D402A3CEAB0002AA649 /* Run valve isolation trace */,
				00CB913628481475005C2C5D /* Search with geocode */,
				E004A6F4284FA3C5002A1FE6 /* Select features in feature layer */,
				00B042E3282EDC690072E1B4 /* Set basemap */,
				D734FA072A183A5A00246D7E /* Set max extent */,
				D7EAF34F2A1C011000D822C4 /* Set min and max scale */,
				E088E1552862578800413100 /* Set surface placement mode */,
				D769C20D2A28FF8600030F61 /* Set up location-driven geotriggers */,
				E004A6B928414332002A1FE6 /* Set viewpoint rotation */,
				1C43BC782A43781100509BF8 /* Set visibility of subtype sublayer */,
				E004A6DE2846626A002A1FE6 /* Show callout */,
				D7EF5D712A269E2D00FEBDE5 /* Show coordinates in multiple formats */,
				E004A6E728493BBB002A1FE6 /* Show device location */,
				0044CDD72995C352004618CE /* Show device location history */,
				4D126D6829CA1B6000CFB7A7 /* Show device location with NMEA data sources */,
				D722BD1E2A420D7E002C2087 /* Show extruded features */,
				D751017D2A2E490800B8FA48 /* Show labels on layer */,
				D7CC33FB2A31475C00198EDF /* Show line of sight between points */,
				D7337C5C2ABD137400A5D865 /* Show mobile map package expiration date */,
				1C42E04129D2396B004FC4BE /* Show popup */,
				1C9B74C429DB43580038B06F /* Show realistic light and shadows */,
				E004A6F1284E4F80002A1FE6 /* Show result of spatial operations */,
				E066DD392860C9EE004D3D5B /* Show result of spatial relationships */,
				1CAF831A2A20305F000E1E60 /* Show utility associations */,
				D7ABA2FB2A3287C10021822B /* Show viewshed from geoelement in scene */,
				0086F3FC28E3770900974721 /* Show viewshed from point in scene */,
				D75B584D2AAFB2C20038B3B4 /* Style features with custom dictionary */,
				E066DD362860AB0B004D3D5B /* Style graphics with renderer */,
				E004A6E42846A609002A1FE6 /* Style graphics with symbols */,
				D754E31D2A1D661D0006C5F1 /* Style point with picture marker symbols */,
				D74C8BFA2ABA5572007C76B8 /* Style symbols from mobile style file */,
				7573E81229D6134C00BEED9C /* Trace utility network */,
			);
			path = Samples;
			sourceTree = "<group>";
		};
		0074ABB328174B830037244A /* Display map */ = {
			isa = PBXGroup;
			children = (
				0074ABBE28174BCF0037244A /* DisplayMapView.swift */,
			);
			path = "Display map";
			sourceTree = "<group>";
		};
		0074ABC028174F430037244A /* Models */ = {
			isa = PBXGroup;
			children = (
				00CCB8A4285BAF8700BBAB70 /* OnDemandResource.swift */,
				0074ABC128174F430037244A /* Sample.swift */,
			);
			path = Models;
			sourceTree = "<group>";
		};
		0086F3FC28E3770900974721 /* Show viewshed from point in scene */ = {
			isa = PBXGroup;
			children = (
				0042E24228E4BF8F001F33D6 /* ShowViewshedFromPointInSceneView.Model.swift */,
				0086F3FD28E3770900974721 /* ShowViewshedFromPointInSceneView.swift */,
				0042E24428E4F82B001F33D6 /* ShowViewshedFromPointInSceneView.ViewshedSettingsView.swift */,
			);
			path = "Show viewshed from point in scene";
			sourceTree = "<group>";
		};
		00966EE62811F64D009D3DD7 /* iOS */ = {
			isa = PBXGroup;
			children = (
				00E5402A27F775EA00CF66D5 /* Info.plist */,
			);
			path = iOS;
			sourceTree = "<group>";
		};
		00A7A1422A2FC58300F035F7 /* Display content of utility network container */ = {
			isa = PBXGroup;
			children = (
				00A7A1432A2FC58300F035F7 /* DisplayContentOfUtilityNetworkContainerView.swift */,
				00A7A1492A2FC5B700F035F7 /* DisplayContentOfUtilityNetworkContainerView.Model.swift */,
			);
			path = "Display content of utility network container";
			sourceTree = "<group>";
		};
		00B042E3282EDC690072E1B4 /* Set basemap */ = {
			isa = PBXGroup;
			children = (
				00B042E5282EDC690072E1B4 /* SetBasemapView.swift */,
			);
			path = "Set basemap";
			sourceTree = "<group>";
		};
		00B04FB3283EEB830026C882 /* Display overview map */ = {
			isa = PBXGroup;
			children = (
				00B04FB4283EEBA80026C882 /* DisplayOverviewMapView.swift */,
			);
			path = "Display overview map";
			sourceTree = "<group>";
		};
		00C94A0228B53DCC004E42D9 /* 7c4c679ab06a4df19dc497f577f111bd */ = {
			isa = PBXGroup;
			children = (
				00C94A0C28B53DE1004E42D9 /* raster-file */,
			);
			path = 7c4c679ab06a4df19dc497f577f111bd;
			sourceTree = "<group>";
		};
		00CB913628481475005C2C5D /* Search with geocode */ = {
			isa = PBXGroup;
			children = (
				00CB9137284814A4005C2C5D /* SearchWithGeocodeView.swift */,
			);
			path = "Search with geocode";
			sourceTree = "<group>";
		};
		00CCB8A6285D059300BBAB70 /* Portal Data */ = {
			isa = PBXGroup;
			children = (
				D74C8C002ABA6202007C76B8 /* 1bd036f221f54a99abc9e46ff3511cbf */,
				D7C16D1D2AC5FE8200689E89 /* 5a9b60cee9ba41e79640a06bcdf8084d */,
				00C94A0228B53DCC004E42D9 /* 7c4c679ab06a4df19dc497f577f111bd */,
				D701D7242A37C7E4006FF0C8 /* 07d62a792ab6496d9b772a24efea45d0 */,
				D7D1F3512ADDBE5D009CE2DA /* 7dd2f97bb007466ea939160d0de96a9d */,
				00D4EF8328638BF100B9CC30 /* 15a7cbd3af1e47cfa5d2c6b93dc44fc2 */,
				D7CE9F992AE2F575008F7A5F /* 22c3083d4fa74e3e9b25adfc9f8c0496 */,
				00D4EF8E28638BF100B9CC30 /* 68ec42517cdd439e81b036210483e8e7 */,
				D7C16D202AC5FE9800689E89 /* 290f0c571c394461a8b58b6775d0bd63 */,
				1C965C4629DBA879002F8536 /* 681d6f7694644709a7c830ec57a2d72b */,
				D7CE9F9C2AE2F585008F7A5F /* 3424d442ebe54f3cbf34462382d3aebe */,
				D7C16D232AC5FEA600689E89 /* 12509ffdc684437f8f2656b0129d2c13 */,
				D73F8CF22AB1089900CD39DA /* 751138a2e0844e06853522d54103222a */,
				D721EEA62ABDFF550040BE46 /* 174150279af74a2ba6f8b87a567f480b */,
				792222DB2A81AA5D00619FFE /* a8a942c228af4fac96baa78ad60f511f */,
				D7464F202ACE0910007FEE88 /* b5f977c78ec74b3a8857ca86d1d9b318 */,
				00D4EF8128638BF100B9CC30 /* cb1b20748a9f4d128dad8a87244e3e37 */,
				4D126D7629CA3B3F00CFB7A7 /* d5bad9f4fee9483791e405880fb466da */,
				D77572AC2A295DC100F490CD /* d1453556d91e46dea191c20c398b82cd */,
				D7E7D0862AEB3C36003AAD02 /* df193653ed39449195af0c9725701dca */,
				F111CCC2288B63DB00205358 /* e1f3a7254cb845b09450f54937c16061 */,
				D7C16D262AC5FEB600689E89 /* e87c154fb9c2487f999143df5b08e9b1 */,
				D7497F3E2AC4BA4100167AD2 /* f5ff6f5556a945bca87ca513b8729a1e */,
			);
			path = "Portal Data";
			sourceTree = SOURCE_ROOT;
		};
		00D4EF7E2863840D00B9CC30 /* Add feature layers */ = {
			isa = PBXGroup;
			children = (
				00D4EF7F2863842100B9CC30 /* AddFeatureLayersView.swift */,
			);
			path = "Add feature layers";
			sourceTree = "<group>";
		};
		00D4EF8128638BF100B9CC30 /* cb1b20748a9f4d128dad8a87244e3e37 */ = {
			isa = PBXGroup;
			children = (
				00D4EF8228638BF100B9CC30 /* LA_Trails.geodatabase */,
			);
			path = cb1b20748a9f4d128dad8a87244e3e37;
			sourceTree = "<group>";
		};
		00D4EF8328638BF100B9CC30 /* 15a7cbd3af1e47cfa5d2c6b93dc44fc2 */ = {
			isa = PBXGroup;
			children = (
				00D4EFB02863CE6300B9CC30 /* ScottishWildlifeTrust_reserves */,
			);
			path = 15a7cbd3af1e47cfa5d2c6b93dc44fc2;
			sourceTree = "<group>";
		};
		00D4EF8E28638BF100B9CC30 /* 68ec42517cdd439e81b036210483e8e7 */ = {
			isa = PBXGroup;
			children = (
				00D4EF8F28638BF100B9CC30 /* AuroraCO.gpkg */,
			);
			path = 68ec42517cdd439e81b036210483e8e7;
			sourceTree = "<group>";
		};
		00E5400627F3CCA100CF66D5 = {
			isa = PBXGroup;
			children = (
				00966EE62811F64D009D3DD7 /* iOS */,
				0023DE5029D648FA0098243A /* macOS */,
				00CCB8A6285D059300BBAB70 /* Portal Data */,
				00E5401427F3CCA200CF66D5 /* Products */,
				003D7C332821EBCC009DDFD2 /* Scripts */,
				00E5400B27F3CCA100CF66D5 /* Shared */,
			);
			sourceTree = "<group>";
		};
		00E5400B27F3CCA100CF66D5 /* Shared */ = {
			isa = PBXGroup;
			children = (
				0074ABAF281742420037244A /* Supporting Files */,
				0074ABB228174B830037244A /* Samples */,
				00E5400C27F3CCA100CF66D5 /* SamplesApp.swift */,
				00E5400E27F3CCA200CF66D5 /* Assets.xcassets */,
				798C2DA62AFC505600EE7E97 /* PrivacyInfo.xcprivacy */,
				001C6DD827FE585A00D472C2 /* AppSecrets.swift.masque */,
				0074ABCA2817B8DB0037244A /* SamplesApp+Samples.swift.tache */,
			);
			path = Shared;
			sourceTree = "<group>";
		};
		00E5401427F3CCA200CF66D5 /* Products */ = {
			isa = PBXGroup;
			children = (
				00E5401327F3CCA200CF66D5 /* Samples.app */,
			);
			name = Products;
			sourceTree = "<group>";
		};
		108EC03F29D25AE1000F35D0 /* Query feature table */ = {
			isa = PBXGroup;
			children = (
				108EC04029D25B2C000F35D0 /* QueryFeatureTableView.swift */,
			);
			path = "Query feature table";
			sourceTree = "<group>";
		};
		1C0C1C3229D34DAE005C8B24 /* Change viewpoint */ = {
			isa = PBXGroup;
			children = (
				1C0C1C3429D34DAE005C8B24 /* ChangeViewpointView.swift */,
			);
			path = "Change viewpoint";
			sourceTree = "<group>";
		};
		1C19B4EA2A578E46001D2506 /* Create load report */ = {
			isa = PBXGroup;
			children = (
				1C19B4EF2A578E46001D2506 /* CreateLoadReportView.Model.swift */,
				1C19B4ED2A578E46001D2506 /* CreateLoadReportView.swift */,
				1C19B4EB2A578E46001D2506 /* CreateLoadReportView.Views.swift */,
			);
			path = "Create load report";
			sourceTree = "<group>";
		};
		1C26ED122A859525009B7721 /* Filter features in scene */ = {
			isa = PBXGroup;
			children = (
				1C26ED152A859525009B7721 /* FilterFeaturesInSceneView.swift */,
			);
			path = "Filter features in scene";
			sourceTree = "<group>";
		};
		1C3B7DC22A5F64FC00907443 /* Analyze network with subnetwork trace */ = {
			isa = PBXGroup;
			children = (
				1C3B7DC32A5F64FC00907443 /* AnalyzeNetworkWithSubnetworkTraceView.Model.swift */,
				1C3B7DC62A5F64FC00907443 /* AnalyzeNetworkWithSubnetworkTraceView.swift */,
			);
			path = "Analyze network with subnetwork trace";
			sourceTree = "<group>";
		};
		1C42E04129D2396B004FC4BE /* Show popup */ = {
			isa = PBXGroup;
			children = (
				1C42E04329D2396B004FC4BE /* ShowPopupView.swift */,
			);
			path = "Show popup";
			sourceTree = "<group>";
		};
		1C43BC782A43781100509BF8 /* Set visibility of subtype sublayer */ = {
			isa = PBXGroup;
			children = (
				1C43BC7C2A43781100509BF8 /* SetVisibilityOfSubtypeSublayerView.Model.swift */,
				1C43BC7E2A43781100509BF8 /* SetVisibilityOfSubtypeSublayerView.swift */,
				1C43BC792A43781100509BF8 /* SetVisibilityOfSubtypeSublayerView.Views.swift */,
			);
			path = "Set visibility of subtype sublayer";
			sourceTree = "<group>";
		};
		1C56B5DE2A82C02D000381DA /* Display points using clustering feature reduction */ = {
			isa = PBXGroup;
			children = (
				1C56B5E22A82C02D000381DA /* DisplayPointsUsingClusteringFeatureReductionView.swift */,
			);
			path = "Display points using clustering feature reduction";
			sourceTree = "<group>";
		};
		1C965C4629DBA879002F8536 /* 681d6f7694644709a7c830ec57a2d72b */ = {
			isa = PBXGroup;
			children = (
				004FE87029DF5D8700075217 /* Bristol */,
			);
			path = 681d6f7694644709a7c830ec57a2d72b;
			sourceTree = "<group>";
		};
		1C9B74C429DB43580038B06F /* Show realistic light and shadows */ = {
			isa = PBXGroup;
			children = (
				1C9B74C529DB43580038B06F /* ShowRealisticLightAndShadowsView.swift */,
			);
			path = "Show realistic light and shadows";
			sourceTree = "<group>";
		};
		1C9B74D229DB54560038B06F /* Change camera controller */ = {
			isa = PBXGroup;
			children = (
				1C9B74D529DB54560038B06F /* ChangeCameraControllerView.swift */,
			);
			path = "Change camera controller";
			sourceTree = "<group>";
		};
		1CAB8D402A3CEAB0002AA649 /* Run valve isolation trace */ = {
			isa = PBXGroup;
			children = (
				1CAB8D442A3CEAB0002AA649 /* RunValveIsolationTraceView.Model.swift */,
				1CAB8D472A3CEAB0002AA649 /* RunValveIsolationTraceView.swift */,
			);
			path = "Run valve isolation trace";
			sourceTree = "<group>";
		};
		1CAF831A2A20305F000E1E60 /* Show utility associations */ = {
			isa = PBXGroup;
			children = (
				1CAF831B2A20305F000E1E60 /* ShowUtilityAssociationsView.swift */,
			);
			path = "Show utility associations";
			sourceTree = "<group>";
		};
		218F35B229C28F4A00502022 /* Authenticate with OAuth */ = {
			isa = PBXGroup;
			children = (
				218F35B329C28F4A00502022 /* AuthenticateWithOAuthView.swift */,
			);
			path = "Authenticate with OAuth";
			sourceTree = "<group>";
		};
		4D126D6829CA1B6000CFB7A7 /* Show device location with NMEA data sources */ = {
			isa = PBXGroup;
			children = (
				4D126D6929CA1B6000CFB7A7 /* ShowDeviceLocationWithNMEADataSourcesView.swift */,
				4D126D7D29CA43D200CFB7A7 /* ShowDeviceLocationWithNMEADataSourcesView.Model.swift */,
				4D126D7129CA1E1800CFB7A7 /* FileNMEASentenceReader.swift */,
			);
			path = "Show device location with NMEA data sources";
			sourceTree = "<group>";
		};
		4D126D7629CA3B3F00CFB7A7 /* d5bad9f4fee9483791e405880fb466da */ = {
			isa = PBXGroup;
			children = (
				4D126D7B29CA3E6000CFB7A7 /* Redlands.nmea */,
			);
			path = d5bad9f4fee9483791e405880fb466da;
			sourceTree = "<group>";
		};
		4D2ADC3E29C26D05003B367F /* Add dynamic entity layer */ = {
			isa = PBXGroup;
			children = (
				4D2ADC3F29C26D05003B367F /* AddDynamicEntityLayerView.swift */,
				4D2ADC6629C50BD6003B367F /* AddDynamicEntityLayerView.Model.swift */,
				4D2ADC6829C50C4C003B367F /* AddDynamicEntityLayerView.SettingsView.swift */,
				00F279D52AF418DC00CECAF8 /* AddDynamicEntityLayerView.VehicleCallout.swift */,
			);
			path = "Add dynamic entity layer";
			sourceTree = "<group>";
		};
		4D2ADC5329C4F612003B367F /* Change map view background */ = {
			isa = PBXGroup;
			children = (
				4D2ADC5529C4F612003B367F /* ChangeMapViewBackgroundView.swift */,
				4D2ADC5829C4F612003B367F /* ChangeMapViewBackgroundView.SettingsView.swift */,
				4D2ADC6129C5071C003B367F /* ChangeMapViewBackgroundView.Model.swift */,
			);
			path = "Change map view background";
			sourceTree = "<group>";
		};
		7573E81229D6134C00BEED9C /* Trace utility network */ = {
			isa = PBXGroup;
			children = (
				7573E81329D6134C00BEED9C /* TraceUtilityNetworkView.Model.swift */,
				7573E81529D6134C00BEED9C /* TraceUtilityNetworkView.Enums.swift */,
				7573E81729D6134C00BEED9C /* TraceUtilityNetworkView.Views.swift */,
				7573E81829D6134C00BEED9C /* TraceUtilityNetworkView.swift */,
			);
			path = "Trace utility network";
			sourceTree = "<group>";
		};
		75DD739029D38B1B0010229D /* Navigate route */ = {
			isa = PBXGroup;
			children = (
				75DD739129D38B1B0010229D /* NavigateRouteView.swift */,
			);
			path = "Navigate route";
			sourceTree = "<group>";
		};
		792222DB2A81AA5D00619FFE /* a8a942c228af4fac96baa78ad60f511f */ = {
			isa = PBXGroup;
			children = (
				792222DC2A81AA5D00619FFE /* AIS_MarineCadastre_SelectedVessels_CustomDataSource.jsonl */,
			);
			path = a8a942c228af4fac96baa78ad60f511f;
			sourceTree = "<group>";
		};
		79B7B8082A1BF8B300F57C27 /* Create and save KML file */ = {
			isa = PBXGroup;
			children = (
				79302F842A1ED4E30002336A /* CreateAndSaveKMLView.Model.swift */,
				79B7B8092A1BF8EC00F57C27 /* CreateAndSaveKMLView.swift */,
				79302F862A1ED71B0002336A /* CreateAndSaveKMLView.Views.swift */,
			);
			path = "Create and save KML file";
			sourceTree = "<group>";
		};
		79D84D0C2A815BED00F45262 /* Add custom dynamic entity data source */ = {
			isa = PBXGroup;
			children = (
				79D84D0D2A815C5B00F45262 /* AddCustomDynamicEntityDataSourceView.swift */,
				7900C5F52A83FC3F002D430F /* AddCustomDynamicEntityDataSourceView.Vessel.swift */,
			);
			path = "Add custom dynamic entity data source";
			sourceTree = "<group>";
		};
		88F93CBE29C3D4E30006B28E /* Create and edit geometries */ = {
			isa = PBXGroup;
			children = (
				88F93CC029C3D59C0006B28E /* CreateAndEditGeometriesView.swift */,
			);
			path = "Create and edit geometries";
			sourceTree = "<group>";
		};
		D70082E72ACF8F6C00E0C3C2 /* Identify KML features */ = {
			isa = PBXGroup;
			children = (
				D70082EA2ACF900100E0C3C2 /* IdentifyKMLFeaturesView.swift */,
			);
			path = "Identify KML features";
			sourceTree = "<group>";
		};
		D701D7242A37C7E4006FF0C8 /* 07d62a792ab6496d9b772a24efea45d0 */ = {
			isa = PBXGroup;
			children = (
				D701D72B2A37C7F7006FF0C8 /* bradley_low_3ds */,
			);
			path = 07d62a792ab6496d9b772a24efea45d0;
			sourceTree = "<group>";
		};
		D704AA562AB22B7A00A3BB63 /* Group layers together */ = {
			isa = PBXGroup;
			children = (
				D704AA592AB22C1A00A3BB63 /* GroupLayersTogetherView.swift */,
				D75C35662AB50338003CD55F /* GroupLayersTogetherView.GroupLayerListView.swift */,
			);
			path = "Group layers together";
			sourceTree = "<group>";
		};
		D7084FA42AD771AA00EC7F4F /* Augment reality to fly over scene */ = {
			isa = PBXGroup;
			children = (
				D7084FA62AD771AA00EC7F4F /* AugmentRealityToFlyOverSceneView.swift */,
			);
			path = "Augment reality to fly over scene";
			sourceTree = "<group>";
		};
		D71099692A27D8880065A1C1 /* Densify and generalize geometry */ = {
			isa = PBXGroup;
			children = (
				D710996C2A27D9210065A1C1 /* DensifyAndGeneralizeGeometryView.swift */,
				D710996F2A2802FA0065A1C1 /* DensifyAndGeneralizeGeometryView.SettingsView.swift */,
			);
			path = "Densify and generalize geometry";
			sourceTree = "<group>";
		};
		D71C5F602AAA7854006599FD /* Create symbol styles from web styles */ = {
			isa = PBXGroup;
			children = (
				D71C5F632AAA7A88006599FD /* CreateSymbolStylesFromWebStylesView.swift */,
			);
			path = "Create symbol styles from web styles";
			sourceTree = "<group>";
		};
		D721EEA62ABDFF550040BE46 /* 174150279af74a2ba6f8b87a567f480b */ = {
			isa = PBXGroup;
			children = (
				D721EEA72ABDFF550040BE46 /* LothianRiversAnno.mmpk */,
			);
			path = 174150279af74a2ba6f8b87a567f480b;
			sourceTree = "<group>";
		};
		D722BD1E2A420D7E002C2087 /* Show extruded features */ = {
			isa = PBXGroup;
			children = (
				D722BD212A420DAD002C2087 /* ShowExtrudedFeaturesView.swift */,
			);
			path = "Show extruded features";
			sourceTree = "<group>";
		};
		D7232EDD2AC1E5410079ABFF /* Play KML tour */ = {
			isa = PBXGroup;
			children = (
				D7232EE02AC1E5AA0079ABFF /* PlayKMLTourView.swift */,
			);
			path = "Play KML tour";
			sourceTree = "<group>";
		};
		D72F27292ADA1E4400F906DA /* Augment reality to show tabletop scene */ = {
			isa = PBXGroup;
			children = (
				D72F272B2ADA1E4400F906DA /* AugmentRealityToShowTabletopSceneView.swift */,
			);
			path = "Augment reality to show tabletop scene";
			sourceTree = "<group>";
		};
		D731F3BD2AD0D22500A8431E /* Identify graphics */ = {
			isa = PBXGroup;
			children = (
				D731F3C02AD0D2AC00A8431E /* IdentifyGraphicsView.swift */,
			);
			path = "Identify graphics";
			sourceTree = "<group>";
		};
		D7337C5C2ABD137400A5D865 /* Show mobile map package expiration date */ = {
			isa = PBXGroup;
			children = (
				D7337C5F2ABD142D00A5D865 /* ShowMobileMapPackageExpirationDateView.swift */,
			);
			path = "Show mobile map package expiration date";
			sourceTree = "<group>";
		};
		D734FA072A183A5A00246D7E /* Set max extent */ = {
			isa = PBXGroup;
			children = (
				D734FA092A183A5B00246D7E /* SetMaxExtentView.swift */,
			);
			path = "Set max extent";
			sourceTree = "<group>";
		};
		D73F8CF22AB1089900CD39DA /* 751138a2e0844e06853522d54103222a */ = {
			isa = PBXGroup;
			children = (
				D73F8CF32AB1089900CD39DA /* Restaurant.stylx */,
			);
			path = 751138a2e0844e06853522d54103222a;
			sourceTree = "<group>";
		};
		D73FABE82AD4A0370048EC70 /* Create mobile geodatabase */ = {
			isa = PBXGroup;
			children = (
				D71FCB892AD6277E000E517C /* CreateMobileGeodatabaseView.Model.swift */,
				D73FC0FC2AD4A18D0067A19B /* CreateMobileGeodatabaseView.swift */,
			);
			path = "Create mobile geodatabase";
			sourceTree = "<group>";
		};
		D744FD132A2112360084A66C /* Create convex hull around points */ = {
			isa = PBXGroup;
			children = (
				D744FD162A2112D90084A66C /* CreateConvexHullAroundPointsView.swift */,
			);
			path = "Create convex hull around points";
			sourceTree = "<group>";
		};
		D7464F182ACE0445007FEE88 /* Identify raster cell */ = {
			isa = PBXGroup;
			children = (
				D7464F1D2ACE04B3007FEE88 /* IdentifyRasterCellView.swift */,
			);
			path = "Identify raster cell";
			sourceTree = "<group>";
		};
		D7464F202ACE0910007FEE88 /* b5f977c78ec74b3a8857ca86d1d9b318 */ = {
			isa = PBXGroup;
			children = (
				D7464F2A2ACE0964007FEE88 /* SA_EVI_8Day_03May20 */,
			);
			path = b5f977c78ec74b3a8857ca86d1d9b318;
			sourceTree = "<group>";
		};
		D7497F382AC4B45300167AD2 /* Display dimensions */ = {
			isa = PBXGroup;
			children = (
				D7497F3B2AC4B4C100167AD2 /* DisplayDimensionsView.swift */,
			);
			path = "Display dimensions";
			sourceTree = "<group>";
		};
		D7497F3E2AC4BA4100167AD2 /* f5ff6f5556a945bca87ca513b8729a1e */ = {
			isa = PBXGroup;
			children = (
				D7497F3F2AC4BA4100167AD2 /* Edinburgh_Pylon_Dimensions.mmpk */,
			);
			path = f5ff6f5556a945bca87ca513b8729a1e;
			sourceTree = "<group>";
		};
		D74C8BFA2ABA5572007C76B8 /* Style symbols from mobile style file */ = {
			isa = PBXGroup;
			children = (
				D7337C592ABCFDB100A5D865 /* StyleSymbolsFromMobileStyleFileView.SymbolOptionsListView.swift */,
				D74C8BFD2ABA5605007C76B8 /* StyleSymbolsFromMobileStyleFileView.swift */,
			);
			path = "Style symbols from mobile style file";
			sourceTree = "<group>";
		};
		D74C8C002ABA6202007C76B8 /* 1bd036f221f54a99abc9e46ff3511cbf */ = {
			isa = PBXGroup;
			children = (
				D74C8C012ABA6202007C76B8 /* emoji-mobile.stylx */,
			);
			path = 1bd036f221f54a99abc9e46ff3511cbf;
			sourceTree = "<group>";
		};
		D751017D2A2E490800B8FA48 /* Show labels on layer */ = {
			isa = PBXGroup;
			children = (
				D75101802A2E493600B8FA48 /* ShowLabelsOnLayerView.swift */,
			);
			path = "Show labels on layer";
			sourceTree = "<group>";
		};
		D751018A2A2E960300B8FA48 /* Identify layer features */ = {
			isa = PBXGroup;
			children = (
				D751018D2A2E962D00B8FA48 /* IdentifyLayerFeaturesView.swift */,
			);
			path = "Identify layer features";
			sourceTree = "<group>";
		};
		D752D93C2A3914E5003EB25E /* Manage operational layers */ = {
			isa = PBXGroup;
			children = (
				D752D93F2A39154C003EB25E /* ManageOperationalLayersView.swift */,
			);
			path = "Manage operational layers";
			sourceTree = "<group>";
		};
		D752D9422A3A6EB8003EB25E /* Monitor changes to map load status */ = {
			isa = PBXGroup;
			children = (
				D752D9452A3A6F7F003EB25E /* MonitorChangesToMapLoadStatusView.swift */,
			);
			path = "Monitor changes to map load status";
			sourceTree = "<group>";
		};
		D752D95B2A3BCDD4003EB25E /* Display map from portal item */ = {
			isa = PBXGroup;
			children = (
				D752D95E2A3BCE06003EB25E /* DisplayMapFromPortalItemView.swift */,
			);
			path = "Display map from portal item";
			sourceTree = "<group>";
		};
		D75362CC2A1E862B00D83028 /* Apply unique value renderer */ = {
			isa = PBXGroup;
			children = (
				D75362D12A1E886700D83028 /* ApplyUniqueValueRendererView.swift */,
			);
			path = "Apply unique value renderer";
			sourceTree = "<group>";
		};
		D754E31D2A1D661D0006C5F1 /* Style point with picture marker symbols */ = {
			isa = PBXGroup;
			children = (
				D754E3222A1D66820006C5F1 /* StylePointWithPictureMarkerSymbolsView.swift */,
			);
			path = "Style point with picture marker symbols";
			sourceTree = "<group>";
		};
		D7553CD62AE2DFEC00DC2A70 /* Geocode offline */ = {
			isa = PBXGroup;
			children = (
				D72C43F22AEB066D00B6157B /* GeocodeOfflineView.Model.swift */,
				D7553CD82AE2DFEC00DC2A70 /* GeocodeOfflineView.swift */,
			);
			path = "Geocode offline";
			sourceTree = "<group>";
		};
		D75B584D2AAFB2C20038B3B4 /* Style features with custom dictionary */ = {
			isa = PBXGroup;
			children = (
				D75B58502AAFB3030038B3B4 /* StyleFeaturesWithCustomDictionaryView.swift */,
			);
			path = "Style features with custom dictionary";
			sourceTree = "<group>";
		};
		D769C20D2A28FF8600030F61 /* Set up location-driven geotriggers */ = {
			isa = PBXGroup;
			children = (
				D769C2112A29019B00030F61 /* SetUpLocationDrivenGeotriggersView.swift */,
				D79EE76D2A4CEA5D005A52AE /* SetUpLocationDrivenGeotriggersView.Model.swift */,
			);
			path = "Set up location-driven geotriggers";
			sourceTree = "<group>";
		};
		D7705D542AFC244E00CC0335 /* Find closest facility to multiple points */ = {
			isa = PBXGroup;
			children = (
				D7705D552AFC244E00CC0335 /* FindClosestFacilityToMultiplePointsView.swift */,
			);
			path = "Find closest facility to multiple points";
			sourceTree = "<group>";
		};
		D7705D5F2AFC570700CC0335 /* Find closest facility from point */ = {
			isa = PBXGroup;
			children = (
				D7705D612AFC570700CC0335 /* FindClosestFacilityFromPointView.swift */,
			);
			path = "Find closest facility from point";
			sourceTree = "<group>";
		};
		D77570BC2A29427200F490CD /* Animate images with image overlay */ = {
			isa = PBXGroup;
			children = (
				D77570BF2A2942F800F490CD /* AnimateImagesWithImageOverlayView.swift */,
			);
			path = "Animate images with image overlay";
			sourceTree = "<group>";
		};
		D77572AC2A295DC100F490CD /* d1453556d91e46dea191c20c398b82cd */ = {
			isa = PBXGroup;
			children = (
				D77572AD2A295DDD00F490CD /* PacificSouthWest2 */,
			);
			path = d1453556d91e46dea191c20c398b82cd;
			sourceTree = "<group>";
		};
		D78666A92A21616D00C60110 /* Find nearest vertex */ = {
			isa = PBXGroup;
			children = (
				D78666AC2A2161F100C60110 /* FindNearestVertexView.swift */,
			);
			path = "Find nearest vertex";
			sourceTree = "<group>";
		};
		D7ABA2F52A3256610021822B /* Measure distance in scene */ = {
			isa = PBXGroup;
			children = (
				D7ABA2F82A32579C0021822B /* MeasureDistanceInSceneView.swift */,
			);
			path = "Measure distance in scene";
			sourceTree = "<group>";
		};
		D7ABA2FB2A3287C10021822B /* Show viewshed from geoelement in scene */ = {
			isa = PBXGroup;
			children = (
				D7ABA2FE2A32881C0021822B /* ShowViewshedFromGeoelementInSceneView.swift */,
			);
			path = "Show viewshed from geoelement in scene";
			sourceTree = "<group>";
		};
		D7AE861A2AC39D750049B626 /* Display annotation */ = {
			isa = PBXGroup;
			children = (
				D7AE861D2AC39DC50049B626 /* DisplayAnnotationView.swift */,
			);
			path = "Display annotation";
			sourceTree = "<group>";
		};
		D7B3C5C02A43B71E001DA4D8 /* Create convex hull around geometries */ = {
			isa = PBXGroup;
			children = (
				D7634FAE2A43B7AC00F8AEFB /* CreateConvexHullAroundGeometriesView.swift */,
			);
			path = "Create convex hull around geometries";
			sourceTree = "<group>";
		};
		D7C16D172AC5F6C100689E89 /* Animate 3D graphic */ = {
			isa = PBXGroup;
			children = (
				D7058FB02ACB423C00A40F14 /* Animate3DGraphicView.Model.swift */,
				D7054AE82ACCCB6C007235BA /* Animate3DGraphicView.SettingsView.swift */,
				D7C16D1A2AC5F95300689E89 /* Animate3DGraphicView.swift */,
			);
			path = "Animate 3D graphic";
			sourceTree = "<group>";
		};
		D7C16D1D2AC5FE8200689E89 /* 5a9b60cee9ba41e79640a06bcdf8084d */ = {
			isa = PBXGroup;
			children = (
				D7C16D1E2AC5FE8200689E89 /* Pyrenees.csv */,
			);
			path = 5a9b60cee9ba41e79640a06bcdf8084d;
			sourceTree = "<group>";
		};
		D7C16D202AC5FE9800689E89 /* 290f0c571c394461a8b58b6775d0bd63 */ = {
			isa = PBXGroup;
			children = (
				D7C16D212AC5FE9800689E89 /* GrandCanyon.csv */,
			);
			path = 290f0c571c394461a8b58b6775d0bd63;
			sourceTree = "<group>";
		};
		D7C16D232AC5FEA600689E89 /* 12509ffdc684437f8f2656b0129d2c13 */ = {
			isa = PBXGroup;
			children = (
				D7C16D242AC5FEA600689E89 /* Snowdon.csv */,
			);
			path = 12509ffdc684437f8f2656b0129d2c13;
			sourceTree = "<group>";
		};
		D7C16D262AC5FEB600689E89 /* e87c154fb9c2487f999143df5b08e9b1 */ = {
			isa = PBXGroup;
			children = (
				D7C16D272AC5FEB600689E89 /* Hawaii.csv */,
			);
			path = e87c154fb9c2487f999143df5b08e9b1;
			sourceTree = "<group>";
		};
		D7CC33FB2A31475C00198EDF /* Show line of sight between points */ = {
			isa = PBXGroup;
			children = (
				D7CC33FD2A31475C00198EDF /* ShowLineOfSightBetweenPointsView.swift */,
			);
			path = "Show line of sight between points";
			sourceTree = "<group>";
		};
		D7CE9F992AE2F575008F7A5F /* 22c3083d4fa74e3e9b25adfc9f8c0496 */ = {
			isa = PBXGroup;
			children = (
				D7CE9F9A2AE2F575008F7A5F /* streetmap_SD.tpkx */,
			);
			path = 22c3083d4fa74e3e9b25adfc9f8c0496;
			sourceTree = "<group>";
		};
		D7CE9F9C2AE2F585008F7A5F /* 3424d442ebe54f3cbf34462382d3aebe */ = {
			isa = PBXGroup;
			children = (
				D7CE9FA22AE2F595008F7A5F /* san-diego-eagle-locator */,
			);
			path = 3424d442ebe54f3cbf34462382d3aebe;
			sourceTree = "<group>";
		};
		D7D1F3512ADDBE5D009CE2DA /* 7dd2f97bb007466ea939160d0de96a9d */ = {
			isa = PBXGroup;
			children = (
				D7D1F3522ADDBE5D009CE2DA /* philadelphia.mspk */,
			);
			path = 7dd2f97bb007466ea939160d0de96a9d;
			sourceTree = "<group>";
		};
		D7E440D12A1ECBC2005D74DE /* Create buffers around points */ = {
			isa = PBXGroup;
			children = (
				D7E440D62A1ECE7D005D74DE /* CreateBuffersAroundPointsView.swift */,
			);
			path = "Create buffers around points";
			sourceTree = "<group>";
		};
		D7E557602A1D743100B9FB09 /* Add WMS layer */ = {
			isa = PBXGroup;
			children = (
				D7E557672A1D768800B9FB09 /* AddWMSLayerView.swift */,
			);
			path = "Add WMS layer";
			sourceTree = "<group>";
		};
		D7E7D0792AEB39BF003AAD02 /* Find route in transport network */ = {
			isa = PBXGroup;
			children = (
				D7749AD52AF08BF50086632F /* FindRouteInTransportNetworkView.Model.swift */,
				D7E7D0802AEB39D5003AAD02 /* FindRouteInTransportNetworkView.swift */,
			);
			path = "Find route in transport network";
			sourceTree = "<group>";
		};
		D7E7D0862AEB3C36003AAD02 /* df193653ed39449195af0c9725701dca */ = {
			isa = PBXGroup;
			children = (
				D7E7D0992AEB3C47003AAD02 /* san_diego_offline_routing */,
			);
			path = df193653ed39449195af0c9725701dca;
			sourceTree = "<group>";
		};
		D7EAF34F2A1C011000D822C4 /* Set min and max scale */ = {
			isa = PBXGroup;
			children = (
				D7EAF3592A1C023800D822C4 /* SetMinAndMaxScaleView.swift */,
			);
			path = "Set min and max scale";
			sourceTree = "<group>";
		};
		D7ECF5942AB8BDCA003FB2BE /* Render multilayer symbols */ = {
			isa = PBXGroup;
			children = (
				D7ECF5972AB8BE63003FB2BE /* RenderMultilayerSymbolsView.swift */,
			);
			path = "Render multilayer symbols";
			sourceTree = "<group>";
		};
		D7EF5D712A269E2D00FEBDE5 /* Show coordinates in multiple formats */ = {
			isa = PBXGroup;
			children = (
				D7EF5D742A26A03A00FEBDE5 /* ShowCoordinatesInMultipleFormatsView.swift */,
			);
			path = "Show coordinates in multiple formats";
			sourceTree = "<group>";
		};
		E000E75E2869E325005D87C5 /* Clip geometry */ = {
			isa = PBXGroup;
			children = (
				E000E75F2869E33D005D87C5 /* ClipGeometryView.swift */,
			);
			path = "Clip geometry";
			sourceTree = "<group>";
		};
		E000E761286A0B07005D87C5 /* Cut geometry */ = {
			isa = PBXGroup;
			children = (
				E000E762286A0B18005D87C5 /* CutGeometryView.swift */,
			);
			path = "Cut geometry";
			sourceTree = "<group>";
		};
		E004A6B928414332002A1FE6 /* Set viewpoint rotation */ = {
			isa = PBXGroup;
			children = (
				E004A6BD28414332002A1FE6 /* SetViewpointRotationView.swift */,
			);
			path = "Set viewpoint rotation";
			sourceTree = "<group>";
		};
		E004A6D528465C70002A1FE6 /* Display scene */ = {
			isa = PBXGroup;
			children = (
				E004A6D828465C70002A1FE6 /* DisplaySceneView.swift */,
			);
			path = "Display scene";
			sourceTree = "<group>";
		};
		E004A6DE2846626A002A1FE6 /* Show callout */ = {
			isa = PBXGroup;
			children = (
				E004A6DF28466279002A1FE6 /* ShowCalloutView.swift */,
			);
			path = "Show callout";
			sourceTree = "<group>";
		};
		E004A6E42846A609002A1FE6 /* Style graphics with symbols */ = {
			isa = PBXGroup;
			children = (
				E004A6E52846A61F002A1FE6 /* StyleGraphicsWithSymbolsView.swift */,
			);
			path = "Style graphics with symbols";
			sourceTree = "<group>";
		};
		E004A6E728493BBB002A1FE6 /* Show device location */ = {
			isa = PBXGroup;
			children = (
				E004A6E828493BCE002A1FE6 /* ShowDeviceLocationView.swift */,
			);
			path = "Show device location";
			sourceTree = "<group>";
		};
		E004A6EB28495538002A1FE6 /* Create planar and geodetic buffers */ = {
			isa = PBXGroup;
			children = (
				E004A6EC2849556E002A1FE6 /* CreatePlanarAndGeodeticBuffersView.swift */,
			);
			path = "Create planar and geodetic buffers";
			sourceTree = "<group>";
		};
		E004A6EE284E4B7A002A1FE6 /* Download vector tiles to local cache */ = {
			isa = PBXGroup;
			children = (
				E004A6EF284E4B9B002A1FE6 /* DownloadVectorTilesToLocalCacheView.swift */,
			);
			path = "Download vector tiles to local cache";
			sourceTree = "<group>";
		};
		E004A6F1284E4F80002A1FE6 /* Show result of spatial operations */ = {
			isa = PBXGroup;
			children = (
				E004A6F2284E4FEB002A1FE6 /* ShowResultOfSpatialOperationsView.swift */,
			);
			path = "Show result of spatial operations";
			sourceTree = "<group>";
		};
		E004A6F4284FA3C5002A1FE6 /* Select features in feature layer */ = {
			isa = PBXGroup;
			children = (
				E004A6F5284FA42A002A1FE6 /* SelectFeaturesInFeatureLayerView.swift */,
			);
			path = "Select features in feature layer";
			sourceTree = "<group>";
		};
		E041ABC3287CAFEB0056009B /* Web */ = {
			isa = PBXGroup;
			children = (
				E041AC15287F54580056009B /* highlight.min.js */,
				E041AC1D288076A60056009B /* info.css */,
				E041AC1F288077B90056009B /* xcode.css */,
			);
			path = Web;
			sourceTree = "<group>";
		};
		E066DD33285CF3A0004D3D5B /* Find route */ = {
			isa = PBXGroup;
			children = (
				E066DD34285CF3B3004D3D5B /* FindRouteView.swift */,
			);
			path = "Find route";
			sourceTree = "<group>";
		};
		E066DD362860AB0B004D3D5B /* Style graphics with renderer */ = {
			isa = PBXGroup;
			children = (
				E066DD372860AB28004D3D5B /* StyleGraphicsWithRendererView.swift */,
			);
			path = "Style graphics with renderer";
			sourceTree = "<group>";
		};
		E066DD392860C9EE004D3D5B /* Show result of spatial relationships */ = {
			isa = PBXGroup;
			children = (
				E066DD3A2860CA08004D3D5B /* ShowResultOfSpatialRelationshipsView.swift */,
			);
			path = "Show result of spatial relationships";
			sourceTree = "<group>";
		};
		E066DD3E28610F3F004D3D5B /* Add scene layer from service */ = {
			isa = PBXGroup;
			children = (
				E066DD3F28610F55004D3D5B /* AddSceneLayerFromServiceView.swift */,
			);
			path = "Add scene layer from service";
			sourceTree = "<group>";
		};
		E070A0A1286F3B3400F2B606 /* Download preplanned map area */ = {
			isa = PBXGroup;
			children = (
				883C121429C9136600062FF9 /* DownloadPreplannedMapAreaView.MapPicker.swift */,
				E0D04FF128A5390000747989 /* DownloadPreplannedMapAreaView.Model.swift */,
				E070A0A2286F3B6000F2B606 /* DownloadPreplannedMapAreaView.swift */,
			);
			path = "Download preplanned map area";
			sourceTree = "<group>";
		};
		E088E1552862578800413100 /* Set surface placement mode */ = {
			isa = PBXGroup;
			children = (
				E088E1562862579D00413100 /* SetSurfacePlacementModeView.swift */,
			);
			path = "Set surface placement mode";
			sourceTree = "<group>";
		};
		E088E1722863B5E600413100 /* Generate offline map */ = {
			isa = PBXGroup;
			children = (
				E088E1732863B5F800413100 /* GenerateOfflineMapView.swift */,
			);
			path = "Generate offline map";
			sourceTree = "<group>";
		};
		E0EA0B75286638FD00C9621D /* Project geometry */ = {
			isa = PBXGroup;
			children = (
				E0EA0B762866390E00C9621D /* ProjectGeometryView.swift */,
			);
			path = "Project geometry";
			sourceTree = "<group>";
		};
		E0FE32E528747762002C6ACA /* Browse building floors */ = {
			isa = PBXGroup;
			children = (
				E0FE32E628747778002C6ACA /* BrowseBuildingFloorsView.swift */,
			);
			path = "Browse building floors";
			sourceTree = "<group>";
		};
		F111CCBD288B548400205358 /* Display map from mobile map package */ = {
			isa = PBXGroup;
			children = (
				F111CCC0288B5D5600205358 /* DisplayMapFromMobileMapPackageView.swift */,
			);
			path = "Display map from mobile map package";
			sourceTree = "<group>";
		};
		F111CCC2288B63DB00205358 /* e1f3a7254cb845b09450f54937c16061 */ = {
			isa = PBXGroup;
			children = (
				F111CCC3288B641900205358 /* Yellowstone.mmpk */,
			);
			path = e1f3a7254cb845b09450f54937c16061;
			sourceTree = "<group>";
		};
		F19A316128906F0D003B7EF9 /* Add raster from file */ = {
			isa = PBXGroup;
			children = (
				F1E71BF0289473760064C33F /* AddRasterFromFileView.swift */,
			);
			path = "Add raster from file";
			sourceTree = "<group>";
		};
/* End PBXGroup section */

/* Begin PBXNativeTarget section */
		00E5401227F3CCA200CF66D5 /* Samples */ = {
			isa = PBXNativeTarget;
			buildConfigurationList = 00E5402427F3CCA200CF66D5 /* Build configuration list for PBXNativeTarget "Samples" */;
			buildPhases = (
				001C6DDC27FE5CE800D472C2 /* Create .secrets File If It Does Not Exist */,
				00CCB8A3285BA2FD00BBAB70 /* Download Portal Item Data */,
				00E5402B27F77A5A00CF66D5 /* Lint Sources */,
				00E5400F27F3CCA200CF66D5 /* Sources */,
				00144B5E280634840090DD5D /* Embed Frameworks */,
				00E5401027F3CCA200CF66D5 /* Frameworks */,
				00E5401127F3CCA200CF66D5 /* Resources */,
				0039A4E82885C4E300592C86 /* Copy Source Code Files */,
				0039A4E72885C45200592C86 /* Copy README.md Files For Source Code View */,
			);
			buildRules = (
				0083586F27FE3BCF00192A15 /* PBXBuildRule */,
				0074ABCC2817B8E60037244A /* PBXBuildRule */,
			);
			dependencies = (
			);
			name = Samples;
			packageProductDependencies = (
				00C43AEC2947DC350099AE34 /* ArcGISToolkit */,
			);
			productName = "arcgis-swift-sdk-samples (iOS)";
			productReference = 00E5401327F3CCA200CF66D5 /* Samples.app */;
			productType = "com.apple.product-type.application";
		};
/* End PBXNativeTarget section */

/* Begin PBXProject section */
		00E5400727F3CCA100CF66D5 /* Project object */ = {
			isa = PBXProject;
			attributes = {
				BuildIndependentTargetsInParallel = 1;
				KnownAssetTags = (
					AddCustomDynamicEntityDataSource,
					AddFeatureLayers,
					AddRasterFromFile,
					Animate3DGraphic,
					AnimateImagesWithImageOverlay,
					AugmentRealityToShowTabletopScene,
					ChangeCameraController,
					DisplayDimensions,
					DisplayMapFromMobileMapPackage,
					FindRouteInTransportNetwork,
					GeocodeOffline,
					IdentifyRasterCell,
					ShowDeviceLocationWithNmeaDataSources,
					ShowMobileMapPackageExpirationDate,
					ShowViewshedFromGeoelementInScene,
					StyleFeaturesWithCustomDictionary,
					StyleSymbolsFromMobileStyleFile,
				);
				LastSwiftUpdateCheck = 1330;
				LastUpgradeCheck = 1500;
				ORGANIZATIONNAME = Esri;
				TargetAttributes = {
					00E5401227F3CCA200CF66D5 = {
						CreatedOnToolsVersion = 13.3;
					};
				};
			};
			buildConfigurationList = 00E5400A27F3CCA100CF66D5 /* Build configuration list for PBXProject "Samples" */;
			compatibilityVersion = "Xcode 13.0";
			developmentRegion = en;
			hasScannedForEncodings = 0;
			knownRegions = (
				en,
				Base,
			);
			mainGroup = 00E5400627F3CCA100CF66D5;
			packageReferences = (
				00C43AEB2947DC350099AE34 /* XCRemoteSwiftPackageReference "arcgis-maps-sdk-swift-toolkit" */,
			);
			productRefGroup = 00E5401427F3CCA200CF66D5 /* Products */;
			projectDirPath = "";
			projectRoot = "";
			targets = (
				00E5401227F3CCA200CF66D5 /* Samples */,
			);
		};
/* End PBXProject section */

/* Begin PBXResourcesBuildPhase section */
		00E5401127F3CCA200CF66D5 /* Resources */ = {
			isa = PBXResourcesBuildPhase;
			buildActionMask = 2147483647;
			files = (
				E041AC1E288076A60056009B /* info.css in Resources */,
				D7CE9F9B2AE2F575008F7A5F /* streetmap_SD.tpkx in Resources */,
				D721EEA82ABDFF550040BE46 /* LothianRiversAnno.mmpk in Resources */,
				D7C16D1F2AC5FE8200689E89 /* Pyrenees.csv in Resources */,
				E041AC1A287F54580056009B /* highlight.min.js in Resources */,
				D7497F402AC4BA4100167AD2 /* Edinburgh_Pylon_Dimensions.mmpk in Resources */,
				00E5402027F3CCA200CF66D5 /* Assets.xcassets in Resources */,
				4D126D7C29CA3E6000CFB7A7 /* Redlands.nmea in Resources */,
				00C94A0D28B53DE1004E42D9 /* raster-file in Resources */,
				D7464F2B2ACE0965007FEE88 /* SA_EVI_8Day_03May20 in Resources */,
				004FE87129DF5D8700075217 /* Bristol in Resources */,
				D7C16D252AC5FEA600689E89 /* Snowdon.csv in Resources */,
				D73F8CF42AB1089900CD39DA /* Restaurant.stylx in Resources */,
				D74C8C022ABA6202007C76B8 /* emoji-mobile.stylx in Resources */,
				D7CE9FA32AE2F595008F7A5F /* san-diego-eagle-locator in Resources */,
				792222DD2A81AA5D00619FFE /* AIS_MarineCadastre_SelectedVessels_CustomDataSource.jsonl in Resources */,
				E041AC20288077B90056009B /* xcode.css in Resources */,
				00D4EF9028638BF100B9CC30 /* LA_Trails.geodatabase in Resources */,
				D701D72C2A37C7F7006FF0C8 /* bradley_low_3ds in Resources */,
				00D4EF9A28638BF100B9CC30 /* AuroraCO.gpkg in Resources */,
				D7C16D282AC5FEB700689E89 /* Hawaii.csv in Resources */,
				D7D1F3532ADDBE5D009CE2DA /* philadelphia.mspk in Resources */,
				798C2DA72AFC505600EE7E97 /* PrivacyInfo.xcprivacy in Resources */,
				D7E7D09A2AEB3C47003AAD02 /* san_diego_offline_routing in Resources */,
				F111CCC4288B641900205358 /* Yellowstone.mmpk in Resources */,
				D77572AE2A295DDE00F490CD /* PacificSouthWest2 in Resources */,
				00D4EFB12863CE6300B9CC30 /* ScottishWildlifeTrust_reserves in Resources */,
				D7C16D222AC5FE9800689E89 /* GrandCanyon.csv in Resources */,
			);
			runOnlyForDeploymentPostprocessing = 0;
		};
/* End PBXResourcesBuildPhase section */

/* Begin PBXShellScriptBuildPhase section */
		001C6DDC27FE5CE800D472C2 /* Create .secrets File If It Does Not Exist */ = {
			isa = PBXShellScriptBuildPhase;
			alwaysOutOfDate = 1;
			buildActionMask = 2147483647;
			files = (
			);
			inputFileListPaths = (
			);
			inputPaths = (
			);
			name = "Create .secrets File If It Does Not Exist";
			outputFileListPaths = (
			);
			outputPaths = (
				"$(SRCROOT)/.secrets",
			);
			runOnlyForDeploymentPostprocessing = 0;
			shellPath = /bin/sh;
			shellScript = "if [ ! -e \"$SRCROOT/.secrets\" ]\nthen\n    touch \"$SRCROOT/.secrets\"\nfi\n";
		};
		0039A4E72885C45200592C86 /* Copy README.md Files For Source Code View */ = {
			isa = PBXShellScriptBuildPhase;
			alwaysOutOfDate = 1;
			buildActionMask = 2147483647;
			files = (
			);
			inputFileListPaths = (
			);
			inputPaths = (
			);
			name = "Copy README.md Files For Source Code View";
			outputFileListPaths = (
			);
			outputPaths = (
			);
			runOnlyForDeploymentPostprocessing = 0;
			shellPath = /bin/sh;
			shellScript = "echo $BUILT_PRODUCTS_DIR\n\n# Directory to which the readmes will be copied.\nREADMES_DIR=${BUILT_PRODUCTS_DIR}/${UNLOCALIZED_RESOURCES_FOLDER_PATH}/READMEs\nmkdir -p \"${READMES_DIR}\"\n\n# Root readme for the project to skip.\nDEFAULT_README=$SRCROOT/README.md\n\n# Find all README.md files in the project.\nfind ${SRCROOT} -name \"README.md\" | while read file\ndo\n    # Skip the root readme for project.\n    if [ \"$file\" = \"$DEFAULT_README\" ]\n    then\n        echo $BUILT_PRODUCTS_DIR\n        continue\n    fi\n    \n    # Extract the folder name from the path.\n    FILE_PATH=$(dirname \"$file\")\n    FOLDER_NAME=$(basename \"$FILE_PATH\")\n    \n    cp \"${file}\" \"${READMES_DIR}/${FOLDER_NAME}.md\"\ndone\n";
		};
		00CCB8A3285BA2FD00BBAB70 /* Download Portal Item Data */ = {
			isa = PBXShellScriptBuildPhase;
			alwaysOutOfDate = 1;
			buildActionMask = 2147483647;
			files = (
			);
			inputFileListPaths = (
			);
			inputPaths = (
			);
			name = "Download Portal Item Data";
			outputFileListPaths = (
			);
			outputPaths = (
			);
			runOnlyForDeploymentPostprocessing = 0;
			shellPath = /bin/sh;
			shellScript = "SAMPLES_DIRECTORY=\"${SRCROOT}/Shared/Samples\"\nDOWNLOAD_DIRECTORY=\"${SRCROOT}/Portal Data\"\nxcrun --sdk macosx swift \"${SRCROOT}/Scripts/DowloadPortalItemData.swift\" \"$SAMPLES_DIRECTORY\" \"$DOWNLOAD_DIRECTORY\"\n";
		};
		00E5402B27F77A5A00CF66D5 /* Lint Sources */ = {
			isa = PBXShellScriptBuildPhase;
			alwaysOutOfDate = 1;
			buildActionMask = 2147483647;
			files = (
			);
			inputFileListPaths = (
			);
			inputPaths = (
			);
			name = "Lint Sources";
			outputFileListPaths = (
			);
			outputPaths = (
			);
			runOnlyForDeploymentPostprocessing = 0;
			shellPath = /bin/sh;
			shellScript = "if [[ \"$(uname -m)\" == arm64 ]]; then\n    export PATH=\"/opt/homebrew/bin:$PATH\"\nfi\n\nif which swiftlint > /dev/null; then\n  swiftlint\nelse\n  echo \"warning: SwiftLint not installed, download from https://github.com/realm/SwiftLint\"\nfi\n";
		};
/* End PBXShellScriptBuildPhase section */

/* Begin PBXSourcesBuildPhase section */
		00E5400F27F3CCA200CF66D5 /* Sources */ = {
			isa = PBXSourcesBuildPhase;
			buildActionMask = 2147483647;
			files = (
				79D84D132A81711A00F45262 /* AddCustomDynamicEntityDataSourceView.swift in Sources */,
				E000E7602869E33D005D87C5 /* ClipGeometryView.swift in Sources */,
				4D2ADC6729C50BD6003B367F /* AddDynamicEntityLayerView.Model.swift in Sources */,
				E004A6E928493BCE002A1FE6 /* ShowDeviceLocationView.swift in Sources */,
				1C26ED192A859525009B7721 /* FilterFeaturesInSceneView.swift in Sources */,
				F111CCC1288B5D5600205358 /* DisplayMapFromMobileMapPackageView.swift in Sources */,
				D7337C5A2ABCFDB100A5D865 /* StyleSymbolsFromMobileStyleFileView.SymbolOptionsListView.swift in Sources */,
				1C43BC842A43781200509BF8 /* SetVisibilityOfSubtypeSublayerView.swift in Sources */,
				00A7A1462A2FC58300F035F7 /* DisplayContentOfUtilityNetworkContainerView.swift in Sources */,
				D7553CDB2AE2DFEC00DC2A70 /* GeocodeOfflineView.swift in Sources */,
				218F35B829C28F4A00502022 /* AuthenticateWithOAuthView.swift in Sources */,
				79B7B80A2A1BF8EC00F57C27 /* CreateAndSaveKMLView.swift in Sources */,
				7573E81C29D6134C00BEED9C /* TraceUtilityNetworkView.Enums.swift in Sources */,
				7573E81A29D6134C00BEED9C /* TraceUtilityNetworkView.Model.swift in Sources */,
				1C3B7DC82A5F64FC00907443 /* AnalyzeNetworkWithSubnetworkTraceView.Model.swift in Sources */,
				D752D9402A39154C003EB25E /* ManageOperationalLayersView.swift in Sources */,
				D7ABA2F92A32579C0021822B /* MeasureDistanceInSceneView.swift in Sources */,
				E004A6E028466279002A1FE6 /* ShowCalloutView.swift in Sources */,
				E000E763286A0B18005D87C5 /* CutGeometryView.swift in Sources */,
				D7705D582AFC244E00CC0335 /* FindClosestFacilityToMultiplePointsView.swift in Sources */,
				4D126D7229CA1E1800CFB7A7 /* FileNMEASentenceReader.swift in Sources */,
				001C6DE127FE8A9400D472C2 /* AppSecrets.swift.masque in Sources */,
				D7084FA92AD771AA00EC7F4F /* AugmentRealityToFlyOverSceneView.swift in Sources */,
				D75B58512AAFB3030038B3B4 /* StyleFeaturesWithCustomDictionaryView.swift in Sources */,
				E0D04FF228A5390000747989 /* DownloadPreplannedMapAreaView.Model.swift in Sources */,
				00CCB8A5285BAF8700BBAB70 /* OnDemandResource.swift in Sources */,
				1C19B4F32A578E46001D2506 /* CreateLoadReportView.swift in Sources */,
				7900C5F62A83FC3F002D430F /* AddCustomDynamicEntityDataSourceView.Vessel.swift in Sources */,
				D71099702A2802FA0065A1C1 /* DensifyAndGeneralizeGeometryView.SettingsView.swift in Sources */,
				E004A6ED2849556E002A1FE6 /* CreatePlanarAndGeodeticBuffersView.swift in Sources */,
				E041ABD7287DB04D0056009B /* SampleInfoView.swift in Sources */,
				1C43BC822A43781200509BF8 /* SetVisibilityOfSubtypeSublayerView.Model.swift in Sources */,
				D71FCB8A2AD6277F000E517C /* CreateMobileGeodatabaseView.Model.swift in Sources */,
				D752D9462A3A6F80003EB25E /* MonitorChangesToMapLoadStatusView.swift in Sources */,
				E0082217287755AC002AD138 /* View+Sheet.swift in Sources */,
				00181B462846AD7100654571 /* View+Alert.swift in Sources */,
				00273CF62A82AB8700A7A77D /* SampleRow.swift in Sources */,
				D7ABA2FF2A32881C0021822B /* ShowViewshedFromGeoelementInSceneView.swift in Sources */,
				E0FE32E728747778002C6ACA /* BrowseBuildingFloorsView.swift in Sources */,
				D752D95F2A3BCE06003EB25E /* DisplayMapFromPortalItemView.swift in Sources */,
				1CAB8D4B2A3CEAB0002AA649 /* RunValveIsolationTraceView.Model.swift in Sources */,
				E070A0A3286F3B6000F2B606 /* DownloadPreplannedMapAreaView.swift in Sources */,
				D77570C02A2942F800F490CD /* AnimateImagesWithImageOverlayView.swift in Sources */,
				D7054AE92ACCCB6C007235BA /* Animate3DGraphicView.SettingsView.swift in Sources */,
				E0EA0B772866390E00C9621D /* ProjectGeometryView.swift in Sources */,
				D74C8BFE2ABA5605007C76B8 /* StyleSymbolsFromMobileStyleFileView.swift in Sources */,
				D7E7D0812AEB39D5003AAD02 /* FindRouteInTransportNetworkView.swift in Sources */,
				0042E24328E4BF8F001F33D6 /* ShowViewshedFromPointInSceneView.Model.swift in Sources */,
				D7E557682A1D768800B9FB09 /* AddWMSLayerView.swift in Sources */,
				D7497F3C2AC4B4C100167AD2 /* DisplayDimensionsView.swift in Sources */,
				0005580A2817C51E00224BC6 /* SampleDetailView.swift in Sources */,
				D75C35672AB50338003CD55F /* GroupLayersTogetherView.GroupLayerListView.swift in Sources */,
				4D2ADC6229C5071C003B367F /* ChangeMapViewBackgroundView.Model.swift in Sources */,
				0074ABCD2817BCC30037244A /* SamplesApp+Samples.swift.tache in Sources */,
				D79EE76E2A4CEA5D005A52AE /* SetUpLocationDrivenGeotriggersView.Model.swift in Sources */,
				E004A6F3284E4FEB002A1FE6 /* ShowResultOfSpatialOperationsView.swift in Sources */,
				D751018E2A2E962D00B8FA48 /* IdentifyLayerFeaturesView.swift in Sources */,
				F1E71BF1289473760064C33F /* AddRasterFromFileView.swift in Sources */,
				00B04273282EC59E0072E1B4 /* AboutView.swift in Sources */,
				7573E81F29D6134C00BEED9C /* TraceUtilityNetworkView.swift in Sources */,
				4D2ADC6929C50C4C003B367F /* AddDynamicEntityLayerView.SettingsView.swift in Sources */,
				1C42E04729D2396B004FC4BE /* ShowPopupView.swift in Sources */,
				79302F872A1ED71B0002336A /* CreateAndSaveKMLView.Views.swift in Sources */,
				D73FC0FD2AD4A18D0067A19B /* CreateMobileGeodatabaseView.swift in Sources */,
				1C19B4F12A578E46001D2506 /* CreateLoadReportView.Views.swift in Sources */,
				E066DD3B2860CA08004D3D5B /* ShowResultOfSpatialRelationshipsView.swift in Sources */,
				7573E81E29D6134C00BEED9C /* TraceUtilityNetworkView.Views.swift in Sources */,
				4D2ADC5A29C4F612003B367F /* ChangeMapViewBackgroundView.swift in Sources */,
				D7ECF5982AB8BE63003FB2BE /* RenderMultilayerSymbolsView.swift in Sources */,
				D769C2122A29019B00030F61 /* SetUpLocationDrivenGeotriggersView.swift in Sources */,
				79302F852A1ED4E30002336A /* CreateAndSaveKMLView.Model.swift in Sources */,
				D7058FB12ACB423C00A40F14 /* Animate3DGraphicView.Model.swift in Sources */,
				0044CDDF2995C39E004618CE /* ShowDeviceLocationHistoryView.swift in Sources */,
				E041ABC0287CA9F00056009B /* WebView.swift in Sources */,
				D7705D642AFC570700CC0335 /* FindClosestFacilityFromPointView.swift in Sources */,
				E088E1572862579D00413100 /* SetSurfacePlacementModeView.swift in Sources */,
				1CAF831F2A20305F000E1E60 /* ShowUtilityAssociationsView.swift in Sources */,
				00C7993B2A845AAF00AFE342 /* Sidebar.swift in Sources */,
				E004A6C128414332002A1FE6 /* SetViewpointRotationView.swift in Sources */,
				883C121529C9136600062FF9 /* DownloadPreplannedMapAreaView.MapPicker.swift in Sources */,
				D72C43F32AEB066D00B6157B /* GeocodeOfflineView.Model.swift in Sources */,
				1C9B74C929DB43580038B06F /* ShowRealisticLightAndShadowsView.swift in Sources */,
				D7232EE12AC1E5AA0079ABFF /* PlayKMLTourView.swift in Sources */,
				1C56B5E62A82C02D000381DA /* DisplayPointsUsingClusteringFeatureReductionView.swift in Sources */,
				D7337C602ABD142D00A5D865 /* ShowMobileMapPackageExpirationDateView.swift in Sources */,
				00E5401E27F3CCA200CF66D5 /* ContentView.swift in Sources */,
				D7634FAF2A43B7AC00F8AEFB /* CreateConvexHullAroundGeometriesView.swift in Sources */,
				E066DD382860AB28004D3D5B /* StyleGraphicsWithRendererView.swift in Sources */,
				108EC04129D25B2C000F35D0 /* QueryFeatureTableView.swift in Sources */,
				00B04FB5283EEBA80026C882 /* DisplayOverviewMapView.swift in Sources */,
				D71C5F642AAA7A88006599FD /* CreateSymbolStylesFromWebStylesView.swift in Sources */,
				D7CC33FF2A31475C00198EDF /* ShowLineOfSightBetweenPointsView.swift in Sources */,
				D70BE5792A5624A80022CA02 /* CategoriesView.swift in Sources */,
				4D2ADC5D29C4F612003B367F /* ChangeMapViewBackgroundView.SettingsView.swift in Sources */,
				75DD739529D38B1B0010229D /* NavigateRouteView.swift in Sources */,
				D75362D22A1E886700D83028 /* ApplyUniqueValueRendererView.swift in Sources */,
				0074ABBF28174BCF0037244A /* DisplayMapView.swift in Sources */,
				D7EF5D752A26A03A00FEBDE5 /* ShowCoordinatesInMultipleFormatsView.swift in Sources */,
				D72F272E2ADA1E4400F906DA /* AugmentRealityToShowTabletopSceneView.swift in Sources */,
				0086F40128E3770A00974721 /* ShowViewshedFromPointInSceneView.swift in Sources */,
				0044289229C90C0B00160767 /* GetElevationAtPointOnSurfaceView.swift in Sources */,
				D7E440D72A1ECE7D005D74DE /* CreateBuffersAroundPointsView.swift in Sources */,
				00D4EF802863842100B9CC30 /* AddFeatureLayersView.swift in Sources */,
				4D126D7E29CA43D200CFB7A7 /* ShowDeviceLocationWithNMEADataSourcesView.Model.swift in Sources */,
				4D126D6D29CA1B6000CFB7A7 /* ShowDeviceLocationWithNMEADataSourcesView.swift in Sources */,
				D710996D2A27D9210065A1C1 /* DensifyAndGeneralizeGeometryView.swift in Sources */,
				88F93CC129C3D59D0006B28E /* CreateAndEditGeometriesView.swift in Sources */,
				1C0C1C3929D34DAE005C8B24 /* ChangeViewpointView.swift in Sources */,
				D7AE861E2AC39DC50049B626 /* DisplayAnnotationView.swift in Sources */,
				D734FA0C2A183A5B00246D7E /* SetMaxExtentView.swift in Sources */,
				D704AA5A2AB22C1A00A3BB63 /* GroupLayersTogetherView.swift in Sources */,
				E004A6DC28465C70002A1FE6 /* DisplaySceneView.swift in Sources */,
				E066DD35285CF3B3004D3D5B /* FindRouteView.swift in Sources */,
				D722BD222A420DAD002C2087 /* ShowExtrudedFeaturesView.swift in Sources */,
				E004A6F6284FA42A002A1FE6 /* SelectFeaturesInFeatureLayerView.swift in Sources */,
				D75101812A2E493600B8FA48 /* ShowLabelsOnLayerView.swift in Sources */,
				1C3B7DCB2A5F64FC00907443 /* AnalyzeNetworkWithSubnetworkTraceView.swift in Sources */,
				E08953F12891899600E077CF /* EnvironmentValues+SampleInfoVisibility.swift in Sources */,
				00B042E8282EDC690072E1B4 /* SetBasemapView.swift in Sources */,
				E004A6E62846A61F002A1FE6 /* StyleGraphicsWithSymbolsView.swift in Sources */,
				E088E1742863B5F800413100 /* GenerateOfflineMapView.swift in Sources */,
				0074ABC428174F430037244A /* Sample.swift in Sources */,
				00A7A14A2A2FC5B700F035F7 /* DisplayContentOfUtilityNetworkContainerView.Model.swift in Sources */,
				E004A6F0284E4B9B002A1FE6 /* DownloadVectorTilesToLocalCacheView.swift in Sources */,
				1CAB8D4E2A3CEAB0002AA649 /* RunValveIsolationTraceView.swift in Sources */,
				4D2ADC4329C26D05003B367F /* AddDynamicEntityLayerView.swift in Sources */,
				D70082EB2ACF900100E0C3C2 /* IdentifyKMLFeaturesView.swift in Sources */,
				D7EAF35A2A1C023800D822C4 /* SetMinAndMaxScaleView.swift in Sources */,
				1C19B4F52A578E46001D2506 /* CreateLoadReportView.Model.swift in Sources */,
				0042E24528E4F82C001F33D6 /* ShowViewshedFromPointInSceneView.ViewshedSettingsView.swift in Sources */,
				1C9B74D929DB54560038B06F /* ChangeCameraControllerView.swift in Sources */,
				00273CF42A82AB5900A7A77D /* SamplesSearchView.swift in Sources */,
				D78666AD2A2161F100C60110 /* FindNearestVertexView.swift in Sources */,
				D7C16D1B2AC5F95300689E89 /* Animate3DGraphicView.swift in Sources */,
				D744FD172A2112D90084A66C /* CreateConvexHullAroundPointsView.swift in Sources */,
				00CB9138284814A4005C2C5D /* SearchWithGeocodeView.swift in Sources */,
				1C43BC7F2A43781200509BF8 /* SetVisibilityOfSubtypeSublayerView.Views.swift in Sources */,
				D754E3232A1D66820006C5F1 /* StylePointWithPictureMarkerSymbolsView.swift in Sources */,
				D731F3C12AD0D2AC00A8431E /* IdentifyGraphicsView.swift in Sources */,
				00E5401C27F3CCA200CF66D5 /* SamplesApp.swift in Sources */,
				E066DD4028610F55004D3D5B /* AddSceneLayerFromServiceView.swift in Sources */,
				00F279D62AF418DC00CECAF8 /* AddDynamicEntityLayerView.VehicleCallout.swift in Sources */,
				D7749AD62AF08BF50086632F /* FindRouteInTransportNetworkView.Model.swift in Sources */,
				D7464F1E2ACE04B3007FEE88 /* IdentifyRasterCellView.swift in Sources */,
			);
			runOnlyForDeploymentPostprocessing = 0;
		};
/* End PBXSourcesBuildPhase section */

/* Begin XCBuildConfiguration section */
		00E5402227F3CCA200CF66D5 /* Debug */ = {
			isa = XCBuildConfiguration;
			buildSettings = {
				ALWAYS_SEARCH_USER_PATHS = NO;
				CLANG_ANALYZER_NONNULL = YES;
				CLANG_ANALYZER_NUMBER_OBJECT_CONVERSION = YES_AGGRESSIVE;
				CLANG_CXX_LANGUAGE_STANDARD = "gnu++17";
				CLANG_ENABLE_MODULES = YES;
				CLANG_ENABLE_OBJC_ARC = YES;
				CLANG_ENABLE_OBJC_WEAK = YES;
				CLANG_WARN_BLOCK_CAPTURE_AUTORELEASING = YES;
				CLANG_WARN_BOOL_CONVERSION = YES;
				CLANG_WARN_COMMA = YES;
				CLANG_WARN_CONSTANT_CONVERSION = YES;
				CLANG_WARN_DEPRECATED_OBJC_IMPLEMENTATIONS = YES;
				CLANG_WARN_DIRECT_OBJC_ISA_USAGE = YES_ERROR;
				CLANG_WARN_DOCUMENTATION_COMMENTS = YES;
				CLANG_WARN_EMPTY_BODY = YES;
				CLANG_WARN_ENUM_CONVERSION = YES;
				CLANG_WARN_INFINITE_RECURSION = YES;
				CLANG_WARN_INT_CONVERSION = YES;
				CLANG_WARN_NON_LITERAL_NULL_CONVERSION = YES;
				CLANG_WARN_OBJC_IMPLICIT_RETAIN_SELF = YES;
				CLANG_WARN_OBJC_LITERAL_CONVERSION = YES;
				CLANG_WARN_OBJC_ROOT_CLASS = YES_ERROR;
				CLANG_WARN_QUOTED_INCLUDE_IN_FRAMEWORK_HEADER = YES;
				CLANG_WARN_RANGE_LOOP_ANALYSIS = YES;
				CLANG_WARN_STRICT_PROTOTYPES = YES;
				CLANG_WARN_SUSPICIOUS_MOVE = YES;
				CLANG_WARN_UNGUARDED_AVAILABILITY = YES_AGGRESSIVE;
				CLANG_WARN_UNREACHABLE_CODE = YES;
				CLANG_WARN__DUPLICATE_METHOD_MATCH = YES;
				COPY_PHASE_STRIP = NO;
				DEAD_CODE_STRIPPING = YES;
				DEBUG_INFORMATION_FORMAT = dwarf;
				ENABLE_STRICT_OBJC_MSGSEND = YES;
				ENABLE_TESTABILITY = YES;
				GCC_C_LANGUAGE_STANDARD = gnu11;
				GCC_DYNAMIC_NO_PIC = NO;
				GCC_NO_COMMON_BLOCKS = YES;
				GCC_OPTIMIZATION_LEVEL = 0;
				GCC_PREPROCESSOR_DEFINITIONS = (
					"DEBUG=1",
					"$(inherited)",
				);
				GCC_WARN_64_TO_32_BIT_CONVERSION = YES;
				GCC_WARN_ABOUT_RETURN_TYPE = YES_ERROR;
				GCC_WARN_UNDECLARED_SELECTOR = YES;
				GCC_WARN_UNINITIALIZED_AUTOS = YES_AGGRESSIVE;
				GCC_WARN_UNUSED_FUNCTION = YES;
				GCC_WARN_UNUSED_VARIABLE = YES;
				MTL_ENABLE_DEBUG_INFO = INCLUDE_SOURCE;
				MTL_FAST_MATH = YES;
				ONLY_ACTIVE_ARCH = YES;
				SWIFT_ACTIVE_COMPILATION_CONDITIONS = DEBUG;
				SWIFT_OPTIMIZATION_LEVEL = "-Onone";
			};
			name = Debug;
		};
		00E5402327F3CCA200CF66D5 /* Release */ = {
			isa = XCBuildConfiguration;
			buildSettings = {
				ALWAYS_SEARCH_USER_PATHS = NO;
				CLANG_ANALYZER_NONNULL = YES;
				CLANG_ANALYZER_NUMBER_OBJECT_CONVERSION = YES_AGGRESSIVE;
				CLANG_CXX_LANGUAGE_STANDARD = "gnu++17";
				CLANG_ENABLE_MODULES = YES;
				CLANG_ENABLE_OBJC_ARC = YES;
				CLANG_ENABLE_OBJC_WEAK = YES;
				CLANG_WARN_BLOCK_CAPTURE_AUTORELEASING = YES;
				CLANG_WARN_BOOL_CONVERSION = YES;
				CLANG_WARN_COMMA = YES;
				CLANG_WARN_CONSTANT_CONVERSION = YES;
				CLANG_WARN_DEPRECATED_OBJC_IMPLEMENTATIONS = YES;
				CLANG_WARN_DIRECT_OBJC_ISA_USAGE = YES_ERROR;
				CLANG_WARN_DOCUMENTATION_COMMENTS = YES;
				CLANG_WARN_EMPTY_BODY = YES;
				CLANG_WARN_ENUM_CONVERSION = YES;
				CLANG_WARN_INFINITE_RECURSION = YES;
				CLANG_WARN_INT_CONVERSION = YES;
				CLANG_WARN_NON_LITERAL_NULL_CONVERSION = YES;
				CLANG_WARN_OBJC_IMPLICIT_RETAIN_SELF = YES;
				CLANG_WARN_OBJC_LITERAL_CONVERSION = YES;
				CLANG_WARN_OBJC_ROOT_CLASS = YES_ERROR;
				CLANG_WARN_QUOTED_INCLUDE_IN_FRAMEWORK_HEADER = YES;
				CLANG_WARN_RANGE_LOOP_ANALYSIS = YES;
				CLANG_WARN_STRICT_PROTOTYPES = YES;
				CLANG_WARN_SUSPICIOUS_MOVE = YES;
				CLANG_WARN_UNGUARDED_AVAILABILITY = YES_AGGRESSIVE;
				CLANG_WARN_UNREACHABLE_CODE = YES;
				CLANG_WARN__DUPLICATE_METHOD_MATCH = YES;
				COPY_PHASE_STRIP = NO;
				DEAD_CODE_STRIPPING = YES;
				DEBUG_INFORMATION_FORMAT = "dwarf-with-dsym";
				ENABLE_NS_ASSERTIONS = NO;
				ENABLE_STRICT_OBJC_MSGSEND = YES;
				GCC_C_LANGUAGE_STANDARD = gnu11;
				GCC_NO_COMMON_BLOCKS = YES;
				GCC_WARN_64_TO_32_BIT_CONVERSION = YES;
				GCC_WARN_ABOUT_RETURN_TYPE = YES_ERROR;
				GCC_WARN_UNDECLARED_SELECTOR = YES;
				GCC_WARN_UNINITIALIZED_AUTOS = YES_AGGRESSIVE;
				GCC_WARN_UNUSED_FUNCTION = YES;
				GCC_WARN_UNUSED_VARIABLE = YES;
				MTL_ENABLE_DEBUG_INFO = NO;
				MTL_FAST_MATH = YES;
				SWIFT_COMPILATION_MODE = wholemodule;
				SWIFT_OPTIMIZATION_LEVEL = "-O";
			};
			name = Release;
		};
		00E5402527F3CCA200CF66D5 /* Debug */ = {
			isa = XCBuildConfiguration;
			buildSettings = {
				ASSETCATALOG_COMPILER_APPICON_NAME = AppIcon;
				ASSETCATALOG_COMPILER_GLOBAL_ACCENT_COLOR_NAME = AccentColor;
				CODE_SIGN_ENTITLEMENTS = macOS/Samples.entitlements;
				"CODE_SIGN_IDENTITY[sdk=macosx*]" = "Apple Development";
				CODE_SIGN_STYLE = Automatic;
				CURRENT_PROJECT_VERSION = 1;
				EMBED_ASSET_PACKS_IN_PRODUCT_BUNDLE = YES;
				INFOPLIST_FILE = "$(SRCROOT)/iOS/Info.plist";
				IPHONEOS_DEPLOYMENT_TARGET = 15.0;
				"IPHONEOS_DEPLOYMENT_TARGET[sdk=macosx*]" = 15.0;
				LD_RUNPATH_SEARCH_PATHS = (
					"$(inherited)",
					"@executable_path/Frameworks",
				);
				MARKETING_VERSION = 200.2.0;
				PRODUCT_BUNDLE_IDENTIFIER = "com.esri.arcgis-swift-sdk-samples";
				PRODUCT_NAME = Samples;
				SDKROOT = iphoneos;
				SUPPORTED_PLATFORMS = "iphoneos iphonesimulator";
				SUPPORTS_MACCATALYST = YES;
				SUPPORTS_MAC_DESIGNED_FOR_IPHONE_IPAD = NO;
				SWIFT_EMIT_LOC_STRINGS = YES;
				SWIFT_VERSION = 5.0;
				TARGETED_DEVICE_FAMILY = "1,2,6";
			};
			name = Debug;
		};
		00E5402627F3CCA200CF66D5 /* Release */ = {
			isa = XCBuildConfiguration;
			buildSettings = {
				ASSETCATALOG_COMPILER_APPICON_NAME = AppIcon;
				ASSETCATALOG_COMPILER_GLOBAL_ACCENT_COLOR_NAME = AccentColor;
				CODE_SIGN_ENTITLEMENTS = macOS/Samples.entitlements;
				"CODE_SIGN_IDENTITY[sdk=macosx*]" = "Apple Development";
				CODE_SIGN_STYLE = Automatic;
				CURRENT_PROJECT_VERSION = 1;
				DEVELOPMENT_TEAM = "";
				EMBED_ASSET_PACKS_IN_PRODUCT_BUNDLE = YES;
				INFOPLIST_FILE = "$(SRCROOT)/iOS/Info.plist";
				IPHONEOS_DEPLOYMENT_TARGET = 15.0;
				"IPHONEOS_DEPLOYMENT_TARGET[sdk=macosx*]" = 15.0;
				LD_RUNPATH_SEARCH_PATHS = (
					"$(inherited)",
					"@executable_path/Frameworks",
				);
				MARKETING_VERSION = 200.2.0;
				PRODUCT_BUNDLE_IDENTIFIER = "com.esri.arcgis-swift-sdk-samples";
				PRODUCT_NAME = Samples;
				SDKROOT = iphoneos;
				SUPPORTED_PLATFORMS = "iphoneos iphonesimulator";
				SUPPORTS_MACCATALYST = YES;
				SUPPORTS_MAC_DESIGNED_FOR_IPHONE_IPAD = NO;
				SWIFT_EMIT_LOC_STRINGS = YES;
				SWIFT_VERSION = 5.0;
				TARGETED_DEVICE_FAMILY = "1,2,6";
				VALIDATE_PRODUCT = YES;
			};
			name = Release;
		};
/* End XCBuildConfiguration section */

/* Begin XCConfigurationList section */
		00E5400A27F3CCA100CF66D5 /* Build configuration list for PBXProject "Samples" */ = {
			isa = XCConfigurationList;
			buildConfigurations = (
				00E5402227F3CCA200CF66D5 /* Debug */,
				00E5402327F3CCA200CF66D5 /* Release */,
			);
			defaultConfigurationIsVisible = 0;
			defaultConfigurationName = Release;
		};
		00E5402427F3CCA200CF66D5 /* Build configuration list for PBXNativeTarget "Samples" */ = {
			isa = XCConfigurationList;
			buildConfigurations = (
				00E5402527F3CCA200CF66D5 /* Debug */,
				00E5402627F3CCA200CF66D5 /* Release */,
			);
			defaultConfigurationIsVisible = 0;
			defaultConfigurationName = Release;
		};
/* End XCConfigurationList section */

/* Begin XCRemoteSwiftPackageReference section */
		00C43AEB2947DC350099AE34 /* XCRemoteSwiftPackageReference "arcgis-maps-sdk-swift-toolkit" */ = {
			isa = XCRemoteSwiftPackageReference;
			repositoryURL = "https://github.com/Esri/arcgis-maps-sdk-swift-toolkit/";
			requirement = {
				kind = upToNextMinorVersion;
				minimumVersion = 200.2.0;
			};
		};
/* End XCRemoteSwiftPackageReference section */

/* Begin XCSwiftPackageProductDependency section */
		00C43AEC2947DC350099AE34 /* ArcGISToolkit */ = {
			isa = XCSwiftPackageProductDependency;
			package = 00C43AEB2947DC350099AE34 /* XCRemoteSwiftPackageReference "arcgis-maps-sdk-swift-toolkit" */;
			productName = ArcGISToolkit;
		};
/* End XCSwiftPackageProductDependency section */
	};
	rootObject = 00E5400727F3CCA100CF66D5 /* Project object */;
}<|MERGE_RESOLUTION|>--- conflicted
+++ resolved
@@ -361,11 +361,8 @@
 			dstPath = "";
 			dstSubfolderSpec = 7;
 			files = (
-<<<<<<< HEAD
 				D7705D662AFC575000CC0335 /* FindClosestFacilityFromPointView.swift in Copy Source Code Files */,
-=======
 				D7DDF84E2AF43AA2004352D9 /* GeocodeOfflineView.Model.swift in Copy Source Code Files */,
->>>>>>> 26f4655b
 				D7705D5B2AFC246A00CC0335 /* FindClosestFacilityToMultiplePointsView.swift in Copy Source Code Files */,
 				00F279D72AF4364700CECAF8 /* AddDynamicEntityLayerView.VehicleCallout.swift in Copy Source Code Files */,
 				D76000A22AF18BAB00B3084D /* FindRouteInTransportNetworkView.Model.swift in Copy Source Code Files */,
