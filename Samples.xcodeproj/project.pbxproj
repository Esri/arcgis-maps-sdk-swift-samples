// !$*UTF8*$!
{
	archiveVersion = 1;
	classes = {
	};
	objectVersion = 55;
	objects = {

/* Begin PBXBuildFile section */
		0005580A2817C51E00224BC6 /* SampleDetailView.swift in Sources */ = {isa = PBXBuildFile; fileRef = 000558092817C51E00224BC6 /* SampleDetailView.swift */; };
		0005580C28185C0600224BC6 /* SampleList.swift in Sources */ = {isa = PBXBuildFile; fileRef = 0005580B28185C0600224BC6 /* SampleList.swift */; };
		00181B462846AD7100654571 /* View+Alert.swift in Sources */ = {isa = PBXBuildFile; fileRef = 00181B452846AD7100654571 /* View+Alert.swift */; };
		001C6DE127FE8A9400D472C2 /* AppSecrets.swift.masque in Sources */ = {isa = PBXBuildFile; fileRef = 001C6DD827FE585A00D472C2 /* AppSecrets.swift.masque */; };
		0039A4E92885C50300592C86 /* AddSceneLayerFromServiceView.swift in Copy Source Code Files */ = {isa = PBXBuildFile; fileRef = E066DD3F28610F55004D3D5B /* AddSceneLayerFromServiceView.swift */; };
		0039A4EA2885C50300592C86 /* ClipGeometryView.swift in Copy Source Code Files */ = {isa = PBXBuildFile; fileRef = E000E75F2869E33D005D87C5 /* ClipGeometryView.swift */; };
		0039A4EB2885C50300592C86 /* CreatePlanarAndGeodeticBuffersView.swift in Copy Source Code Files */ = {isa = PBXBuildFile; fileRef = E004A6EC2849556E002A1FE6 /* CreatePlanarAndGeodeticBuffersView.swift */; };
		0039A4EC2885C50300592C86 /* CutGeometryView.swift in Copy Source Code Files */ = {isa = PBXBuildFile; fileRef = E000E762286A0B18005D87C5 /* CutGeometryView.swift */; };
		0039A4ED2885C50300592C86 /* DisplayMapView.swift in Copy Source Code Files */ = {isa = PBXBuildFile; fileRef = 0074ABBE28174BCF0037244A /* DisplayMapView.swift */; };
		0039A4EE2885C50300592C86 /* DisplayOverviewMapView.swift in Copy Source Code Files */ = {isa = PBXBuildFile; fileRef = 00B04FB4283EEBA80026C882 /* DisplayOverviewMapView.swift */; };
		0039A4EF2885C50300592C86 /* DisplaySceneView.swift in Copy Source Code Files */ = {isa = PBXBuildFile; fileRef = E004A6D828465C70002A1FE6 /* DisplaySceneView.swift */; };
		0039A4F02885C50300592C86 /* ProjectGeometryView.swift in Copy Source Code Files */ = {isa = PBXBuildFile; fileRef = E0EA0B762866390E00C9621D /* ProjectGeometryView.swift */; };
		0039A4F12885C50300592C86 /* SearchWithGeocodeView.swift in Copy Source Code Files */ = {isa = PBXBuildFile; fileRef = 00CB9137284814A4005C2C5D /* SearchWithGeocodeView.swift */; };
		0039A4F22885C50300592C86 /* SelectFeaturesInFeatureLayerView.swift in Copy Source Code Files */ = {isa = PBXBuildFile; fileRef = E004A6F5284FA42A002A1FE6 /* SelectFeaturesInFeatureLayerView.swift */; };
		0039A4F32885C50300592C86 /* SetBasemapView.swift in Copy Source Code Files */ = {isa = PBXBuildFile; fileRef = 00B042E5282EDC690072E1B4 /* SetBasemapView.swift */; };
		0039A4F42885C50300592C86 /* SetSurfacePlacementModeView.swift in Copy Source Code Files */ = {isa = PBXBuildFile; fileRef = E088E1562862579D00413100 /* SetSurfacePlacementModeView.swift */; };
		0039A4F52885C50300592C86 /* SetViewpointRotationView.swift in Copy Source Code Files */ = {isa = PBXBuildFile; fileRef = E004A6BD28414332002A1FE6 /* SetViewpointRotationView.swift */; };
		0039A4F62885C50300592C86 /* ShowCalloutView.swift in Copy Source Code Files */ = {isa = PBXBuildFile; fileRef = E004A6DF28466279002A1FE6 /* ShowCalloutView.swift */; };
		0039A4F72885C50300592C86 /* ShowDeviceLocationView.swift in Copy Source Code Files */ = {isa = PBXBuildFile; fileRef = E004A6E828493BCE002A1FE6 /* ShowDeviceLocationView.swift */; };
		0039A4F82885C50300592C86 /* ShowResultOfSpatialRelationshipsView.swift in Copy Source Code Files */ = {isa = PBXBuildFile; fileRef = E066DD3A2860CA08004D3D5B /* ShowResultOfSpatialRelationshipsView.swift */; };
		0039A4F92885C50300592C86 /* ShowResultOfSpatialOperationsView.swift in Copy Source Code Files */ = {isa = PBXBuildFile; fileRef = E004A6F2284E4FEB002A1FE6 /* ShowResultOfSpatialOperationsView.swift */; };
		0039A4FA2885C50300592C86 /* StyleGraphicsWithRendererView.swift in Copy Source Code Files */ = {isa = PBXBuildFile; fileRef = E066DD372860AB28004D3D5B /* StyleGraphicsWithRendererView.swift */; };
		0039A4FB2885C50300592C86 /* StyleGraphicsWithSymbolsView.swift in Copy Source Code Files */ = {isa = PBXBuildFile; fileRef = E004A6E52846A61F002A1FE6 /* StyleGraphicsWithSymbolsView.swift */; };
		0042E24328E4BF8F001F33D6 /* ShowViewshedFromPointInSceneView.Model.swift in Sources */ = {isa = PBXBuildFile; fileRef = 0042E24228E4BF8F001F33D6 /* ShowViewshedFromPointInSceneView.Model.swift */; };
		0042E24528E4F82C001F33D6 /* ShowViewshedFromPointInSceneView.ViewshedSettingsView.swift in Sources */ = {isa = PBXBuildFile; fileRef = 0042E24428E4F82B001F33D6 /* ShowViewshedFromPointInSceneView.ViewshedSettingsView.swift */; };
		0042E24628E50EE4001F33D6 /* ShowViewshedFromPointInSceneView.swift in Copy Source Code Files */ = {isa = PBXBuildFile; fileRef = 0086F3FD28E3770900974721 /* ShowViewshedFromPointInSceneView.swift */; };
		0042E24728E50EE4001F33D6 /* ShowViewshedFromPointInSceneView.Model.swift in Copy Source Code Files */ = {isa = PBXBuildFile; fileRef = 0042E24228E4BF8F001F33D6 /* ShowViewshedFromPointInSceneView.Model.swift */; };
		0042E24828E50EE4001F33D6 /* ShowViewshedFromPointInSceneView.ViewshedSettingsView.swift in Copy Source Code Files */ = {isa = PBXBuildFile; fileRef = 0042E24428E4F82B001F33D6 /* ShowViewshedFromPointInSceneView.ViewshedSettingsView.swift */; };
		0044289229C90C0B00160767 /* GetElevationAtPointOnSurfaceView.swift in Sources */ = {isa = PBXBuildFile; fileRef = 0044289129C90C0B00160767 /* GetElevationAtPointOnSurfaceView.swift */; };
		0044289329C9234300160767 /* GetElevationAtPointOnSurfaceView.swift in Copy Source Code Files */ = {isa = PBXBuildFile; fileRef = 0044289129C90C0B00160767 /* GetElevationAtPointOnSurfaceView.swift */; };
		0044CDDF2995C39E004618CE /* ShowDeviceLocationHistoryView.swift in Sources */ = {isa = PBXBuildFile; fileRef = 0044CDDE2995C39E004618CE /* ShowDeviceLocationHistoryView.swift */; };
		0044CDE02995D4DD004618CE /* ShowDeviceLocationHistoryView.swift in Copy Source Code Files */ = {isa = PBXBuildFile; fileRef = 0044CDDE2995C39E004618CE /* ShowDeviceLocationHistoryView.swift */; };
		004FE87129DF5D8700075217 /* Bristol in Resources */ = {isa = PBXBuildFile; fileRef = 004FE87029DF5D8700075217 /* Bristol */; settings = {ASSET_TAGS = (ChangeCameraController, ); }; };
		006C835528B40682004AEB7F /* BrowseBuildingFloorsView.swift in Copy Source Code Files */ = {isa = PBXBuildFile; fileRef = E0FE32E628747778002C6ACA /* BrowseBuildingFloorsView.swift */; };
		006C835628B40682004AEB7F /* DisplayMapFromMobileMapPackageView.swift in Copy Source Code Files */ = {isa = PBXBuildFile; fileRef = F111CCC0288B5D5600205358 /* DisplayMapFromMobileMapPackageView.swift */; };
		0074ABBF28174BCF0037244A /* DisplayMapView.swift in Sources */ = {isa = PBXBuildFile; fileRef = 0074ABBE28174BCF0037244A /* DisplayMapView.swift */; };
		0074ABC428174F430037244A /* Sample.swift in Sources */ = {isa = PBXBuildFile; fileRef = 0074ABC128174F430037244A /* Sample.swift */; };
		0074ABCD2817BCC30037244A /* SamplesApp+Samples.swift.tache in Sources */ = {isa = PBXBuildFile; fileRef = 0074ABCA2817B8DB0037244A /* SamplesApp+Samples.swift.tache */; };
		0086F40128E3770A00974721 /* ShowViewshedFromPointInSceneView.swift in Sources */ = {isa = PBXBuildFile; fileRef = 0086F3FD28E3770900974721 /* ShowViewshedFromPointInSceneView.swift */; };
		00A7A1462A2FC58300F035F7 /* DisplayContentOfUtilityNetworkContainerView.swift in Sources */ = {isa = PBXBuildFile; fileRef = 00A7A1432A2FC58300F035F7 /* DisplayContentOfUtilityNetworkContainerView.swift */; };
		00A7A14A2A2FC5B700F035F7 /* DisplayContentOfUtilityNetworkContainerView.Model.swift in Sources */ = {isa = PBXBuildFile; fileRef = 00A7A1492A2FC5B700F035F7 /* DisplayContentOfUtilityNetworkContainerView.Model.swift */; };
		00B04273282EC59E0072E1B4 /* AboutView.swift in Sources */ = {isa = PBXBuildFile; fileRef = 00B04272282EC59E0072E1B4 /* AboutView.swift */; };
		00B042E8282EDC690072E1B4 /* SetBasemapView.swift in Sources */ = {isa = PBXBuildFile; fileRef = 00B042E5282EDC690072E1B4 /* SetBasemapView.swift */; };
		00B04FB5283EEBA80026C882 /* DisplayOverviewMapView.swift in Sources */ = {isa = PBXBuildFile; fileRef = 00B04FB4283EEBA80026C882 /* DisplayOverviewMapView.swift */; };
		00C43AED2947DC350099AE34 /* ArcGISToolkit in Frameworks */ = {isa = PBXBuildFile; productRef = 00C43AEC2947DC350099AE34 /* ArcGISToolkit */; };
		00C94A0D28B53DE1004E42D9 /* raster-file in Resources */ = {isa = PBXBuildFile; fileRef = 00C94A0C28B53DE1004E42D9 /* raster-file */; settings = {ASSET_TAGS = (AddRasterFromFile, ); }; };
		00CB9138284814A4005C2C5D /* SearchWithGeocodeView.swift in Sources */ = {isa = PBXBuildFile; fileRef = 00CB9137284814A4005C2C5D /* SearchWithGeocodeView.swift */; };
		00CCB8A5285BAF8700BBAB70 /* OnDemandResource.swift in Sources */ = {isa = PBXBuildFile; fileRef = 00CCB8A4285BAF8700BBAB70 /* OnDemandResource.swift */; };
		00D4EF802863842100B9CC30 /* AddFeatureLayersView.swift in Sources */ = {isa = PBXBuildFile; fileRef = 00D4EF7F2863842100B9CC30 /* AddFeatureLayersView.swift */; };
		00D4EF9028638BF100B9CC30 /* LA_Trails.geodatabase in Resources */ = {isa = PBXBuildFile; fileRef = 00D4EF8228638BF100B9CC30 /* LA_Trails.geodatabase */; settings = {ASSET_TAGS = (AddFeatureLayers, ); }; };
		00D4EF9A28638BF100B9CC30 /* AuroraCO.gpkg in Resources */ = {isa = PBXBuildFile; fileRef = 00D4EF8F28638BF100B9CC30 /* AuroraCO.gpkg */; settings = {ASSET_TAGS = (AddFeatureLayers, ); }; };
		00D4EFB12863CE6300B9CC30 /* ScottishWildlifeTrust_reserves in Resources */ = {isa = PBXBuildFile; fileRef = 00D4EFB02863CE6300B9CC30 /* ScottishWildlifeTrust_reserves */; settings = {ASSET_TAGS = (AddFeatureLayers, ); }; };
		00E5401C27F3CCA200CF66D5 /* SamplesApp.swift in Sources */ = {isa = PBXBuildFile; fileRef = 00E5400C27F3CCA100CF66D5 /* SamplesApp.swift */; };
		00E5401E27F3CCA200CF66D5 /* ContentView.swift in Sources */ = {isa = PBXBuildFile; fileRef = 00E5400D27F3CCA100CF66D5 /* ContentView.swift */; };
		00E5402027F3CCA200CF66D5 /* Assets.xcassets in Resources */ = {isa = PBXBuildFile; fileRef = 00E5400E27F3CCA200CF66D5 /* Assets.xcassets */; };
		00EB803A2A31506F00AC2B07 /* DisplayContentOfUtilityNetworkContainerView.swift in Copy Source Code Files */ = {isa = PBXBuildFile; fileRef = 00A7A1432A2FC58300F035F7 /* DisplayContentOfUtilityNetworkContainerView.swift */; };
		00EB803B2A31506F00AC2B07 /* DisplayContentOfUtilityNetworkContainerView.Model.swift in Copy Source Code Files */ = {isa = PBXBuildFile; fileRef = 00A7A1492A2FC5B700F035F7 /* DisplayContentOfUtilityNetworkContainerView.Model.swift */; };
		108EC04129D25B2C000F35D0 /* QueryFeatureTableView.swift in Sources */ = {isa = PBXBuildFile; fileRef = 108EC04029D25B2C000F35D0 /* QueryFeatureTableView.swift */; };
		108EC04229D25B55000F35D0 /* QueryFeatureTableView.swift in Copy Source Code Files */ = {isa = PBXBuildFile; fileRef = 108EC04029D25B2C000F35D0 /* QueryFeatureTableView.swift */; };
		1C0C1C3929D34DAE005C8B24 /* ChangeViewpointView.swift in Sources */ = {isa = PBXBuildFile; fileRef = 1C0C1C3429D34DAE005C8B24 /* ChangeViewpointView.swift */; };
		1C0C1C3D29D34DDD005C8B24 /* ChangeViewpointView.swift in Copy Source Code Files */ = {isa = PBXBuildFile; fileRef = 1C0C1C3429D34DAE005C8B24 /* ChangeViewpointView.swift */; };
		1C42E04729D2396B004FC4BE /* ShowPopupView.swift in Sources */ = {isa = PBXBuildFile; fileRef = 1C42E04329D2396B004FC4BE /* ShowPopupView.swift */; };
		1C42E04A29D239D2004FC4BE /* ShowPopupView.swift in Copy Source Code Files */ = {isa = PBXBuildFile; fileRef = 1C42E04329D2396B004FC4BE /* ShowPopupView.swift */; };
		1C929F092A27B86800134252 /* ShowUtilityAssociationsView.swift in Copy Source Code Files */ = {isa = PBXBuildFile; fileRef = 1CAF831B2A20305F000E1E60 /* ShowUtilityAssociationsView.swift */; };
		1C965C3929DB9176002F8536 /* ShowRealisticLightAndShadowsView.swift in Copy Source Code Files */ = {isa = PBXBuildFile; fileRef = 1C9B74C529DB43580038B06F /* ShowRealisticLightAndShadowsView.swift */; };
		1C9B74C929DB43580038B06F /* ShowRealisticLightAndShadowsView.swift in Sources */ = {isa = PBXBuildFile; fileRef = 1C9B74C529DB43580038B06F /* ShowRealisticLightAndShadowsView.swift */; };
		1C9B74D929DB54560038B06F /* ChangeCameraControllerView.swift in Sources */ = {isa = PBXBuildFile; fileRef = 1C9B74D529DB54560038B06F /* ChangeCameraControllerView.swift */; };
		1C9B74DE29DB56860038B06F /* ChangeCameraControllerView.swift in Copy Source Code Files */ = {isa = PBXBuildFile; fileRef = 1C9B74D529DB54560038B06F /* ChangeCameraControllerView.swift */; };
		1CAF831F2A20305F000E1E60 /* ShowUtilityAssociationsView.swift in Sources */ = {isa = PBXBuildFile; fileRef = 1CAF831B2A20305F000E1E60 /* ShowUtilityAssociationsView.swift */; };
		218F35B829C28F4A00502022 /* AuthenticateWithOAuthView.swift in Sources */ = {isa = PBXBuildFile; fileRef = 218F35B329C28F4A00502022 /* AuthenticateWithOAuthView.swift */; };
		218F35C229C290BF00502022 /* AuthenticateWithOAuthView.swift in Copy Source Code Files */ = {isa = PBXBuildFile; fileRef = 218F35B329C28F4A00502022 /* AuthenticateWithOAuthView.swift */; };
		4D2ADC4329C26D05003B367F /* AddDynamicEntityLayerView.swift in Sources */ = {isa = PBXBuildFile; fileRef = 4D2ADC3F29C26D05003B367F /* AddDynamicEntityLayerView.swift */; };
		4D2ADC4729C26D2C003B367F /* AddDynamicEntityLayerView.swift in Copy Source Code Files */ = {isa = PBXBuildFile; fileRef = 4D2ADC3F29C26D05003B367F /* AddDynamicEntityLayerView.swift */; };
		4D2ADC5A29C4F612003B367F /* ChangeMapViewBackgroundView.swift in Sources */ = {isa = PBXBuildFile; fileRef = 4D2ADC5529C4F612003B367F /* ChangeMapViewBackgroundView.swift */; };
		4D2ADC5D29C4F612003B367F /* ChangeMapViewBackgroundView.SettingsView.swift in Sources */ = {isa = PBXBuildFile; fileRef = 4D2ADC5829C4F612003B367F /* ChangeMapViewBackgroundView.SettingsView.swift */; };
		4D2ADC6229C5071C003B367F /* ChangeMapViewBackgroundView.Model.swift in Sources */ = {isa = PBXBuildFile; fileRef = 4D2ADC6129C5071C003B367F /* ChangeMapViewBackgroundView.Model.swift */; };
		4D2ADC6729C50BD6003B367F /* AddDynamicEntityLayerView.Model.swift in Sources */ = {isa = PBXBuildFile; fileRef = 4D2ADC6629C50BD6003B367F /* AddDynamicEntityLayerView.Model.swift */; };
		4D2ADC6929C50C4C003B367F /* AddDynamicEntityLayerView.SettingsView.swift in Sources */ = {isa = PBXBuildFile; fileRef = 4D2ADC6829C50C4C003B367F /* AddDynamicEntityLayerView.SettingsView.swift */; };
		4D2ADC6A29C50D91003B367F /* AddDynamicEntityLayerView.Model.swift in Copy Source Code Files */ = {isa = PBXBuildFile; fileRef = 4D2ADC6629C50BD6003B367F /* AddDynamicEntityLayerView.Model.swift */; };
		4D2ADC6B29C50D91003B367F /* AddDynamicEntityLayerView.SettingsView.swift in Copy Source Code Files */ = {isa = PBXBuildFile; fileRef = 4D2ADC6829C50C4C003B367F /* AddDynamicEntityLayerView.SettingsView.swift */; };
		7573E81A29D6134C00BEED9C /* TraceUtilityNetworkView.Model.swift in Sources */ = {isa = PBXBuildFile; fileRef = 7573E81329D6134C00BEED9C /* TraceUtilityNetworkView.Model.swift */; };
		7573E81C29D6134C00BEED9C /* TraceUtilityNetworkView.Enums.swift in Sources */ = {isa = PBXBuildFile; fileRef = 7573E81529D6134C00BEED9C /* TraceUtilityNetworkView.Enums.swift */; };
		7573E81E29D6134C00BEED9C /* TraceUtilityNetworkView.Views.swift in Sources */ = {isa = PBXBuildFile; fileRef = 7573E81729D6134C00BEED9C /* TraceUtilityNetworkView.Views.swift */; };
		7573E81F29D6134C00BEED9C /* TraceUtilityNetworkView.swift in Sources */ = {isa = PBXBuildFile; fileRef = 7573E81829D6134C00BEED9C /* TraceUtilityNetworkView.swift */; };
		7573E82129D6136C00BEED9C /* TraceUtilityNetworkView.Model.swift in Copy Source Code Files */ = {isa = PBXBuildFile; fileRef = 7573E81329D6134C00BEED9C /* TraceUtilityNetworkView.Model.swift */; };
		7573E82229D6136C00BEED9C /* TraceUtilityNetworkView.Enums.swift in Copy Source Code Files */ = {isa = PBXBuildFile; fileRef = 7573E81529D6134C00BEED9C /* TraceUtilityNetworkView.Enums.swift */; };
		7573E82329D6136C00BEED9C /* TraceUtilityNetworkView.Views.swift in Copy Source Code Files */ = {isa = PBXBuildFile; fileRef = 7573E81729D6134C00BEED9C /* TraceUtilityNetworkView.Views.swift */; };
		7573E82429D6136C00BEED9C /* TraceUtilityNetworkView.swift in Copy Source Code Files */ = {isa = PBXBuildFile; fileRef = 7573E81829D6134C00BEED9C /* TraceUtilityNetworkView.swift */; };
		75DD736729D35FF40010229D /* ChangeMapViewBackgroundView.swift in Copy Source Code Files */ = {isa = PBXBuildFile; fileRef = 4D2ADC5529C4F612003B367F /* ChangeMapViewBackgroundView.swift */; };
		75DD736829D35FF40010229D /* ChangeMapViewBackgroundView.SettingsView.swift in Copy Source Code Files */ = {isa = PBXBuildFile; fileRef = 4D2ADC5829C4F612003B367F /* ChangeMapViewBackgroundView.SettingsView.swift */; };
		75DD736929D35FF40010229D /* ChangeMapViewBackgroundView.Model.swift in Copy Source Code Files */ = {isa = PBXBuildFile; fileRef = 4D2ADC6129C5071C003B367F /* ChangeMapViewBackgroundView.Model.swift */; };
		75DD739529D38B1B0010229D /* NavigateRouteView.swift in Sources */ = {isa = PBXBuildFile; fileRef = 75DD739129D38B1B0010229D /* NavigateRouteView.swift */; };
		75DD739929D38B420010229D /* NavigateRouteView.swift in Copy Source Code Files */ = {isa = PBXBuildFile; fileRef = 75DD739129D38B1B0010229D /* NavigateRouteView.swift */; };
		79302F852A1ED4E30002336A /* CreateAndSaveKMLView.Model.swift in Sources */ = {isa = PBXBuildFile; fileRef = 79302F842A1ED4E30002336A /* CreateAndSaveKMLView.Model.swift */; };
		79302F872A1ED71B0002336A /* CreateAndSaveKMLView.Views.swift in Sources */ = {isa = PBXBuildFile; fileRef = 79302F862A1ED71B0002336A /* CreateAndSaveKMLView.Views.swift */; };
		79A47DFB2A20286800D7C5B9 /* CreateAndSaveKMLView.Model.swift in Copy Source Code Files */ = {isa = PBXBuildFile; fileRef = 79302F842A1ED4E30002336A /* CreateAndSaveKMLView.Model.swift */; };
		79A47DFC2A20286800D7C5B9 /* CreateAndSaveKMLView.Views.swift in Copy Source Code Files */ = {isa = PBXBuildFile; fileRef = 79302F862A1ED71B0002336A /* CreateAndSaveKMLView.Views.swift */; };
		79B7B80A2A1BF8EC00F57C27 /* CreateAndSaveKMLView.swift in Sources */ = {isa = PBXBuildFile; fileRef = 79B7B8092A1BF8EC00F57C27 /* CreateAndSaveKMLView.swift */; };
		79B7B80B2A1BFDE700F57C27 /* CreateAndSaveKMLView.swift in Copy Source Code Files */ = {isa = PBXBuildFile; fileRef = 79B7B8092A1BF8EC00F57C27 /* CreateAndSaveKMLView.swift */; };
		883C121529C9136600062FF9 /* DownloadPreplannedMapAreaView.MapPicker.swift in Sources */ = {isa = PBXBuildFile; fileRef = 883C121429C9136600062FF9 /* DownloadPreplannedMapAreaView.MapPicker.swift */; };
		883C121729C914E100062FF9 /* DownloadPreplannedMapAreaView.MapPicker.swift in Copy Source Code Files */ = {isa = PBXBuildFile; fileRef = 883C121429C9136600062FF9 /* DownloadPreplannedMapAreaView.MapPicker.swift */; };
		883C121829C914E100062FF9 /* DownloadPreplannedMapAreaView.Model.swift in Copy Source Code Files */ = {isa = PBXBuildFile; fileRef = E0D04FF128A5390000747989 /* DownloadPreplannedMapAreaView.Model.swift */; };
		883C121929C914E100062FF9 /* DownloadPreplannedMapAreaView.swift in Copy Source Code Files */ = {isa = PBXBuildFile; fileRef = E070A0A2286F3B6000F2B606 /* DownloadPreplannedMapAreaView.swift */; };
		88F93CC129C3D59D0006B28E /* SketchOnMapView.swift in Sources */ = {isa = PBXBuildFile; fileRef = 88F93CC029C3D59C0006B28E /* SketchOnMapView.swift */; };
		88F93CC229C4D3480006B28E /* SketchOnMapView.swift in Copy Source Code Files */ = {isa = PBXBuildFile; fileRef = 88F93CC029C3D59C0006B28E /* SketchOnMapView.swift */; };
		D701D72C2A37C7F7006FF0C8 /* bradley_low_3ds in Resources */ = {isa = PBXBuildFile; fileRef = D701D72B2A37C7F7006FF0C8 /* bradley_low_3ds */; settings = {ASSET_TAGS = (ShowViewshedFromGeoelementInScene, ); }; };
		D710996D2A27D9210065A1C1 /* DensifyAndGeneralizeGeometryView.swift in Sources */ = {isa = PBXBuildFile; fileRef = D710996C2A27D9210065A1C1 /* DensifyAndGeneralizeGeometryView.swift */; };
		D710996E2A27D9B30065A1C1 /* DensifyAndGeneralizeGeometryView.swift in Copy Source Code Files */ = {isa = PBXBuildFile; fileRef = D710996C2A27D9210065A1C1 /* DensifyAndGeneralizeGeometryView.swift */; };
		D71099702A2802FA0065A1C1 /* DensifyAndGeneralizeGeometryView.SettingsView.swift in Sources */ = {isa = PBXBuildFile; fileRef = D710996F2A2802FA0065A1C1 /* DensifyAndGeneralizeGeometryView.SettingsView.swift */; };
		D71099712A280D830065A1C1 /* DensifyAndGeneralizeGeometryView.SettingsView.swift in Copy Source Code Files */ = {isa = PBXBuildFile; fileRef = D710996F2A2802FA0065A1C1 /* DensifyAndGeneralizeGeometryView.SettingsView.swift */; };
		D722BD222A420DAD002C2087 /* ShowExtrudedFeaturesView.swift in Sources */ = {isa = PBXBuildFile; fileRef = D722BD212A420DAD002C2087 /* ShowExtrudedFeaturesView.swift */; };
		D722BD232A420DEC002C2087 /* ShowExtrudedFeaturesView.swift in Copy Source Code Files */ = {isa = PBXBuildFile; fileRef = D722BD212A420DAD002C2087 /* ShowExtrudedFeaturesView.swift */; };
		D734FA0C2A183A5B00246D7E /* SetMaxExtentView.swift in Sources */ = {isa = PBXBuildFile; fileRef = D734FA092A183A5B00246D7E /* SetMaxExtentView.swift */; };
		D744FD172A2112D90084A66C /* CreateConvexHullAroundPointsView.swift in Sources */ = {isa = PBXBuildFile; fileRef = D744FD162A2112D90084A66C /* CreateConvexHullAroundPointsView.swift */; };
		D744FD182A2113C70084A66C /* CreateConvexHullAroundPointsView.swift in Copy Source Code Files */ = {isa = PBXBuildFile; fileRef = D744FD162A2112D90084A66C /* CreateConvexHullAroundPointsView.swift */; };
		D75101812A2E493600B8FA48 /* ShowLabelsOnLayerView.swift in Sources */ = {isa = PBXBuildFile; fileRef = D75101802A2E493600B8FA48 /* ShowLabelsOnLayerView.swift */; };
		D75101822A2E497F00B8FA48 /* ShowLabelsOnLayerView.swift in Copy Source Code Files */ = {isa = PBXBuildFile; fileRef = D75101802A2E493600B8FA48 /* ShowLabelsOnLayerView.swift */; };
		D751018E2A2E962D00B8FA48 /* IdentifyLayerFeaturesView.swift in Sources */ = {isa = PBXBuildFile; fileRef = D751018D2A2E962D00B8FA48 /* IdentifyLayerFeaturesView.swift */; };
		D751018F2A2E966C00B8FA48 /* IdentifyLayerFeaturesView.swift in Copy Source Code Files */ = {isa = PBXBuildFile; fileRef = D751018D2A2E962D00B8FA48 /* IdentifyLayerFeaturesView.swift */; };
		D752D9462A3A6F80003EB25E /* MonitorChangesToMapLoadStatusView.swift in Sources */ = {isa = PBXBuildFile; fileRef = D752D9452A3A6F7F003EB25E /* MonitorChangesToMapLoadStatusView.swift */; };
		D752D9472A3A6FC0003EB25E /* MonitorChangesToMapLoadStatusView.swift in Copy Source Code Files */ = {isa = PBXBuildFile; fileRef = D752D9452A3A6F7F003EB25E /* MonitorChangesToMapLoadStatusView.swift */; };
		D752D95F2A3BCE06003EB25E /* DisplayMapFromPortalItemView.swift in Sources */ = {isa = PBXBuildFile; fileRef = D752D95E2A3BCE06003EB25E /* DisplayMapFromPortalItemView.swift */; };
		D752D9602A3BCE63003EB25E /* DisplayMapFromPortalItemView.swift in Copy Source Code Files */ = {isa = PBXBuildFile; fileRef = D752D95E2A3BCE06003EB25E /* DisplayMapFromPortalItemView.swift */; };
		D75362D22A1E886700D83028 /* ApplyUniqueValueRendererView.swift in Sources */ = {isa = PBXBuildFile; fileRef = D75362D12A1E886700D83028 /* ApplyUniqueValueRendererView.swift */; };
		D75362D32A1E8C8800D83028 /* ApplyUniqueValueRendererView.swift in Copy Source Code Files */ = {isa = PBXBuildFile; fileRef = D75362D12A1E886700D83028 /* ApplyUniqueValueRendererView.swift */; };
		D754E3232A1D66820006C5F1 /* StylePointWithPictureMarkerSymbolsView.swift in Sources */ = {isa = PBXBuildFile; fileRef = D754E3222A1D66820006C5F1 /* StylePointWithPictureMarkerSymbolsView.swift */; };
		D754E3242A1D66C20006C5F1 /* StylePointWithPictureMarkerSymbolsView.swift in Copy Source Code Files */ = {isa = PBXBuildFile; fileRef = D754E3222A1D66820006C5F1 /* StylePointWithPictureMarkerSymbolsView.swift */; };
		D7634FAF2A43B7AC00F8AEFB /* CreateConvexHullAroundGeometriesView.swift in Sources */ = {isa = PBXBuildFile; fileRef = D7634FAE2A43B7AC00F8AEFB /* CreateConvexHullAroundGeometriesView.swift */; };
		D7634FB02A43B8B000F8AEFB /* CreateConvexHullAroundGeometriesView.swift in Copy Source Code Files */ = {isa = PBXBuildFile; fileRef = D7634FAE2A43B7AC00F8AEFB /* CreateConvexHullAroundGeometriesView.swift */; };
		D77570C02A2942F800F490CD /* AnimateImagesWithImageOverlayView.swift in Sources */ = {isa = PBXBuildFile; fileRef = D77570BF2A2942F800F490CD /* AnimateImagesWithImageOverlayView.swift */; };
		D77570C12A2943D900F490CD /* AnimateImagesWithImageOverlayView.swift in Copy Source Code Files */ = {isa = PBXBuildFile; fileRef = D77570BF2A2942F800F490CD /* AnimateImagesWithImageOverlayView.swift */; };
		D77572AE2A295DDE00F490CD /* PacificSouthWest2 in Resources */ = {isa = PBXBuildFile; fileRef = D77572AD2A295DDD00F490CD /* PacificSouthWest2 */; settings = {ASSET_TAGS = (AnimateImagesWithImageOverlay, ); }; };
		D78666AD2A2161F100C60110 /* FindNearestVertexView.swift in Sources */ = {isa = PBXBuildFile; fileRef = D78666AC2A2161F100C60110 /* FindNearestVertexView.swift */; };
		D78666AE2A21629200C60110 /* FindNearestVertexView.swift in Copy Source Code Files */ = {isa = PBXBuildFile; fileRef = D78666AC2A2161F100C60110 /* FindNearestVertexView.swift */; };
<<<<<<< HEAD
		D7ABA2FF2A32881C0021822B /* ShowViewshedFromGeoelementInSceneView.swift in Sources */ = {isa = PBXBuildFile; fileRef = D7ABA2FE2A32881C0021822B /* ShowViewshedFromGeoelementInSceneView.swift */; };
		D7ABA3002A3288970021822B /* ShowViewshedFromGeoelementInSceneView.swift in Copy Source Code Files */ = {isa = PBXBuildFile; fileRef = D7ABA2FE2A32881C0021822B /* ShowViewshedFromGeoelementInSceneView.swift */; };
=======
		D7ABA2F92A32579C0021822B /* MeasureDistanceInSceneView.swift in Sources */ = {isa = PBXBuildFile; fileRef = D7ABA2F82A32579C0021822B /* MeasureDistanceInSceneView.swift */; };
		D7ABA2FA2A32760D0021822B /* MeasureDistanceInSceneView.swift in Copy Source Code Files */ = {isa = PBXBuildFile; fileRef = D7ABA2F82A32579C0021822B /* MeasureDistanceInSceneView.swift */; };
>>>>>>> 95fe8dcc
		D7CC33FF2A31475C00198EDF /* ShowLineOfSightBetweenPointsView.swift in Sources */ = {isa = PBXBuildFile; fileRef = D7CC33FD2A31475C00198EDF /* ShowLineOfSightBetweenPointsView.swift */; };
		D7CC34002A3147FF00198EDF /* ShowLineOfSightBetweenPointsView.swift in Copy Source Code Files */ = {isa = PBXBuildFile; fileRef = D7CC33FD2A31475C00198EDF /* ShowLineOfSightBetweenPointsView.swift */; };
		D7E440D72A1ECE7D005D74DE /* CreateBuffersAroundPointsView.swift in Sources */ = {isa = PBXBuildFile; fileRef = D7E440D62A1ECE7D005D74DE /* CreateBuffersAroundPointsView.swift */; };
		D7E440D82A1ECEB3005D74DE /* CreateBuffersAroundPointsView.swift in Copy Source Code Files */ = {isa = PBXBuildFile; fileRef = D7E440D62A1ECE7D005D74DE /* CreateBuffersAroundPointsView.swift */; };
		D7E557682A1D768800B9FB09 /* AddWMSLayerView.swift in Sources */ = {isa = PBXBuildFile; fileRef = D7E557672A1D768800B9FB09 /* AddWMSLayerView.swift */; };
		D7E9EF292A1D2219000C4865 /* SetMinAndMaxScaleView.swift in Copy Source Code Files */ = {isa = PBXBuildFile; fileRef = D7EAF3592A1C023800D822C4 /* SetMinAndMaxScaleView.swift */; };
		D7E9EF2A2A1D29F2000C4865 /* SetMaxExtentView.swift in Copy Source Code Files */ = {isa = PBXBuildFile; fileRef = D734FA092A183A5B00246D7E /* SetMaxExtentView.swift */; };
		D7EAF35A2A1C023800D822C4 /* SetMinAndMaxScaleView.swift in Sources */ = {isa = PBXBuildFile; fileRef = D7EAF3592A1C023800D822C4 /* SetMinAndMaxScaleView.swift */; };
		D7EF5D752A26A03A00FEBDE5 /* ShowCoordinatesInMultipleFormatsView.swift in Sources */ = {isa = PBXBuildFile; fileRef = D7EF5D742A26A03A00FEBDE5 /* ShowCoordinatesInMultipleFormatsView.swift */; };
		D7EF5D762A26A1EE00FEBDE5 /* ShowCoordinatesInMultipleFormatsView.swift in Copy Source Code Files */ = {isa = PBXBuildFile; fileRef = D7EF5D742A26A03A00FEBDE5 /* ShowCoordinatesInMultipleFormatsView.swift */; };
		D7F2784C2A1D76F5002E4567 /* AddWMSLayerView.swift in Copy Source Code Files */ = {isa = PBXBuildFile; fileRef = D7E557672A1D768800B9FB09 /* AddWMSLayerView.swift */; };
		E000E7602869E33D005D87C5 /* ClipGeometryView.swift in Sources */ = {isa = PBXBuildFile; fileRef = E000E75F2869E33D005D87C5 /* ClipGeometryView.swift */; };
		E000E763286A0B18005D87C5 /* CutGeometryView.swift in Sources */ = {isa = PBXBuildFile; fileRef = E000E762286A0B18005D87C5 /* CutGeometryView.swift */; };
		E004A6C128414332002A1FE6 /* SetViewpointRotationView.swift in Sources */ = {isa = PBXBuildFile; fileRef = E004A6BD28414332002A1FE6 /* SetViewpointRotationView.swift */; };
		E004A6DC28465C70002A1FE6 /* DisplaySceneView.swift in Sources */ = {isa = PBXBuildFile; fileRef = E004A6D828465C70002A1FE6 /* DisplaySceneView.swift */; };
		E004A6E028466279002A1FE6 /* ShowCalloutView.swift in Sources */ = {isa = PBXBuildFile; fileRef = E004A6DF28466279002A1FE6 /* ShowCalloutView.swift */; };
		E004A6E62846A61F002A1FE6 /* StyleGraphicsWithSymbolsView.swift in Sources */ = {isa = PBXBuildFile; fileRef = E004A6E52846A61F002A1FE6 /* StyleGraphicsWithSymbolsView.swift */; };
		E004A6E928493BCE002A1FE6 /* ShowDeviceLocationView.swift in Sources */ = {isa = PBXBuildFile; fileRef = E004A6E828493BCE002A1FE6 /* ShowDeviceLocationView.swift */; };
		E004A6ED2849556E002A1FE6 /* CreatePlanarAndGeodeticBuffersView.swift in Sources */ = {isa = PBXBuildFile; fileRef = E004A6EC2849556E002A1FE6 /* CreatePlanarAndGeodeticBuffersView.swift */; };
		E004A6F0284E4B9B002A1FE6 /* DownloadVectorTilesToLocalCacheView.swift in Sources */ = {isa = PBXBuildFile; fileRef = E004A6EF284E4B9B002A1FE6 /* DownloadVectorTilesToLocalCacheView.swift */; };
		E004A6F3284E4FEB002A1FE6 /* ShowResultOfSpatialOperationsView.swift in Sources */ = {isa = PBXBuildFile; fileRef = E004A6F2284E4FEB002A1FE6 /* ShowResultOfSpatialOperationsView.swift */; };
		E004A6F6284FA42A002A1FE6 /* SelectFeaturesInFeatureLayerView.swift in Sources */ = {isa = PBXBuildFile; fileRef = E004A6F5284FA42A002A1FE6 /* SelectFeaturesInFeatureLayerView.swift */; };
		E0082217287755AC002AD138 /* View+Sheet.swift in Sources */ = {isa = PBXBuildFile; fileRef = E0082216287755AC002AD138 /* View+Sheet.swift */; };
		E03CB0692888944D002B27D9 /* GenerateOfflineMapView.swift in Copy Source Code Files */ = {isa = PBXBuildFile; fileRef = E088E1732863B5F800413100 /* GenerateOfflineMapView.swift */; };
		E03CB06A288894C4002B27D9 /* FindRouteView.swift in Copy Source Code Files */ = {isa = PBXBuildFile; fileRef = E066DD34285CF3B3004D3D5B /* FindRouteView.swift */; };
		E03CB06B2889879D002B27D9 /* DownloadVectorTilesToLocalCacheView.swift in Copy Source Code Files */ = {isa = PBXBuildFile; fileRef = E004A6EF284E4B9B002A1FE6 /* DownloadVectorTilesToLocalCacheView.swift */; };
		E041ABC0287CA9F00056009B /* WebView.swift in Sources */ = {isa = PBXBuildFile; fileRef = E041ABBF287CA9F00056009B /* WebView.swift */; };
		E041ABD7287DB04D0056009B /* SampleInfoView.swift in Sources */ = {isa = PBXBuildFile; fileRef = E041ABD6287DB04D0056009B /* SampleInfoView.swift */; };
		E041AC1A287F54580056009B /* highlight.min.js in Resources */ = {isa = PBXBuildFile; fileRef = E041AC15287F54580056009B /* highlight.min.js */; };
		E041AC1E288076A60056009B /* info.css in Resources */ = {isa = PBXBuildFile; fileRef = E041AC1D288076A60056009B /* info.css */; };
		E041AC20288077B90056009B /* xcode.css in Resources */ = {isa = PBXBuildFile; fileRef = E041AC1F288077B90056009B /* xcode.css */; };
		E066DD35285CF3B3004D3D5B /* FindRouteView.swift in Sources */ = {isa = PBXBuildFile; fileRef = E066DD34285CF3B3004D3D5B /* FindRouteView.swift */; };
		E066DD382860AB28004D3D5B /* StyleGraphicsWithRendererView.swift in Sources */ = {isa = PBXBuildFile; fileRef = E066DD372860AB28004D3D5B /* StyleGraphicsWithRendererView.swift */; };
		E066DD3B2860CA08004D3D5B /* ShowResultOfSpatialRelationshipsView.swift in Sources */ = {isa = PBXBuildFile; fileRef = E066DD3A2860CA08004D3D5B /* ShowResultOfSpatialRelationshipsView.swift */; };
		E066DD4028610F55004D3D5B /* AddSceneLayerFromServiceView.swift in Sources */ = {isa = PBXBuildFile; fileRef = E066DD3F28610F55004D3D5B /* AddSceneLayerFromServiceView.swift */; };
		E070A0A3286F3B6000F2B606 /* DownloadPreplannedMapAreaView.swift in Sources */ = {isa = PBXBuildFile; fileRef = E070A0A2286F3B6000F2B606 /* DownloadPreplannedMapAreaView.swift */; };
		E088E1572862579D00413100 /* SetSurfacePlacementModeView.swift in Sources */ = {isa = PBXBuildFile; fileRef = E088E1562862579D00413100 /* SetSurfacePlacementModeView.swift */; };
		E088E1742863B5F800413100 /* GenerateOfflineMapView.swift in Sources */ = {isa = PBXBuildFile; fileRef = E088E1732863B5F800413100 /* GenerateOfflineMapView.swift */; };
		E08953F12891899600E077CF /* EnvironmentValues+SampleInfoVisibility.swift in Sources */ = {isa = PBXBuildFile; fileRef = E08953F02891899600E077CF /* EnvironmentValues+SampleInfoVisibility.swift */; };
		E0A1AEE328874590003C797D /* AddFeatureLayersView.swift in Copy Source Code Files */ = {isa = PBXBuildFile; fileRef = 00D4EF7F2863842100B9CC30 /* AddFeatureLayersView.swift */; };
		E0D04FF228A5390000747989 /* DownloadPreplannedMapAreaView.Model.swift in Sources */ = {isa = PBXBuildFile; fileRef = E0D04FF128A5390000747989 /* DownloadPreplannedMapAreaView.Model.swift */; };
		E0EA0B772866390E00C9621D /* ProjectGeometryView.swift in Sources */ = {isa = PBXBuildFile; fileRef = E0EA0B762866390E00C9621D /* ProjectGeometryView.swift */; };
		E0FE32E728747778002C6ACA /* BrowseBuildingFloorsView.swift in Sources */ = {isa = PBXBuildFile; fileRef = E0FE32E628747778002C6ACA /* BrowseBuildingFloorsView.swift */; };
		F111CCC1288B5D5600205358 /* DisplayMapFromMobileMapPackageView.swift in Sources */ = {isa = PBXBuildFile; fileRef = F111CCC0288B5D5600205358 /* DisplayMapFromMobileMapPackageView.swift */; };
		F111CCC4288B641900205358 /* Yellowstone.mmpk in Resources */ = {isa = PBXBuildFile; fileRef = F111CCC3288B641900205358 /* Yellowstone.mmpk */; settings = {ASSET_TAGS = (DisplayMapFromMobileMapPackage, ); }; };
		F1E71BF1289473760064C33F /* AddRasterFromFileView.swift in Sources */ = {isa = PBXBuildFile; fileRef = F1E71BF0289473760064C33F /* AddRasterFromFileView.swift */; };
		F1E71BFA28A479C70064C33F /* AddRasterFromFileView.swift in Copy Source Code Files */ = {isa = PBXBuildFile; fileRef = F1E71BF0289473760064C33F /* AddRasterFromFileView.swift */; };
/* End PBXBuildFile section */

/* Begin PBXBuildRule section */
		0074ABCC2817B8E60037244A /* PBXBuildRule */ = {
			isa = PBXBuildRule;
			compilerSpec = com.apple.compilers.proxy.script;
			filePatterns = "*.tache";
			fileType = pattern.proxy;
			inputFiles = (
				"$(SRCROOT)/Shared/Samples/",
			);
			isEditable = 1;
			name = "Generate Sample Initializers from Source Code Files";
			outputFiles = (
				"$(DERIVED_FILE_DIR)/$(INPUT_FILE_BASE)",
			);
			runOncePerArchitecture = 0;
			script = "xcrun --sdk macosx swift \"${SRCROOT}/Scripts/GenerateSampleViewSourceCode.swift\" \"${SCRIPT_INPUT_FILE_0}\" \"${INPUT_FILE_PATH}\" \"${SCRIPT_OUTPUT_FILE_0}\" \n";
		};
		0083586F27FE3BCF00192A15 /* PBXBuildRule */ = {
			isa = PBXBuildRule;
			compilerSpec = com.apple.compilers.proxy.script;
			filePatterns = "*.masque";
			fileType = pattern.proxy;
			inputFiles = (
				"$(SRCROOT)/.secrets",
			);
			isEditable = 1;
			name = "Generate Swift Code from Secrets";
			outputFiles = (
				"$(DERIVED_FILE_DIR)/$(INPUT_FILE_BASE)",
			);
			runOncePerArchitecture = 0;
			script = "\"${SRCROOT}/Scripts/masquerade\" -i \"${INPUT_FILE_PATH}\" -o \"${SCRIPT_OUTPUT_FILE_0}\" -s \"${SCRIPT_INPUT_FILE_0}\" -f\n";
		};
/* End PBXBuildRule section */

/* Begin PBXCopyFilesBuildPhase section */
		00144B5E280634840090DD5D /* Embed Frameworks */ = {
			isa = PBXCopyFilesBuildPhase;
			buildActionMask = 2147483647;
			dstPath = "";
			dstSubfolderSpec = 10;
			files = (
			);
			name = "Embed Frameworks";
			runOnlyForDeploymentPostprocessing = 0;
		};
		0039A4E82885C4E300592C86 /* Copy Source Code Files */ = {
			isa = PBXCopyFilesBuildPhase;
			buildActionMask = 2147483647;
			dstPath = "";
			dstSubfolderSpec = 7;
			files = (
<<<<<<< HEAD
				D7ABA3002A3288970021822B /* ShowViewshedFromGeoelementInSceneView.swift in Copy Source Code Files */,
=======
				D77570C12A2943D900F490CD /* AnimateImagesWithImageOverlayView.swift in Copy Source Code Files */,
				D7634FB02A43B8B000F8AEFB /* CreateConvexHullAroundGeometriesView.swift in Copy Source Code Files */,
				D7ABA2FA2A32760D0021822B /* MeasureDistanceInSceneView.swift in Copy Source Code Files */,
				D722BD232A420DEC002C2087 /* ShowExtrudedFeaturesView.swift in Copy Source Code Files */,
>>>>>>> 95fe8dcc
				D752D9602A3BCE63003EB25E /* DisplayMapFromPortalItemView.swift in Copy Source Code Files */,
				00EB803A2A31506F00AC2B07 /* DisplayContentOfUtilityNetworkContainerView.swift in Copy Source Code Files */,
				00EB803B2A31506F00AC2B07 /* DisplayContentOfUtilityNetworkContainerView.Model.swift in Copy Source Code Files */,
				D751018F2A2E966C00B8FA48 /* IdentifyLayerFeaturesView.swift in Copy Source Code Files */,
				D752D9472A3A6FC0003EB25E /* MonitorChangesToMapLoadStatusView.swift in Copy Source Code Files */,
				D7CC34002A3147FF00198EDF /* ShowLineOfSightBetweenPointsView.swift in Copy Source Code Files */,
				D71099712A280D830065A1C1 /* DensifyAndGeneralizeGeometryView.SettingsView.swift in Copy Source Code Files */,
				D710996E2A27D9B30065A1C1 /* DensifyAndGeneralizeGeometryView.swift in Copy Source Code Files */,
				D75101822A2E497F00B8FA48 /* ShowLabelsOnLayerView.swift in Copy Source Code Files */,
				D7EF5D762A26A1EE00FEBDE5 /* ShowCoordinatesInMultipleFormatsView.swift in Copy Source Code Files */,
				79A47DFB2A20286800D7C5B9 /* CreateAndSaveKMLView.Model.swift in Copy Source Code Files */,
				79A47DFC2A20286800D7C5B9 /* CreateAndSaveKMLView.Views.swift in Copy Source Code Files */,
				79B7B80B2A1BFDE700F57C27 /* CreateAndSaveKMLView.swift in Copy Source Code Files */,
				D78666AE2A21629200C60110 /* FindNearestVertexView.swift in Copy Source Code Files */,
				D7E440D82A1ECEB3005D74DE /* CreateBuffersAroundPointsView.swift in Copy Source Code Files */,
				D744FD182A2113C70084A66C /* CreateConvexHullAroundPointsView.swift in Copy Source Code Files */,
				D754E3242A1D66C20006C5F1 /* StylePointWithPictureMarkerSymbolsView.swift in Copy Source Code Files */,
				D7F2784C2A1D76F5002E4567 /* AddWMSLayerView.swift in Copy Source Code Files */,
				D75362D32A1E8C8800D83028 /* ApplyUniqueValueRendererView.swift in Copy Source Code Files */,
				1C929F092A27B86800134252 /* ShowUtilityAssociationsView.swift in Copy Source Code Files */,
				D7E9EF2A2A1D29F2000C4865 /* SetMaxExtentView.swift in Copy Source Code Files */,
				D7E9EF292A1D2219000C4865 /* SetMinAndMaxScaleView.swift in Copy Source Code Files */,
				1C9B74DE29DB56860038B06F /* ChangeCameraControllerView.swift in Copy Source Code Files */,
				1C965C3929DB9176002F8536 /* ShowRealisticLightAndShadowsView.swift in Copy Source Code Files */,
				883C121729C914E100062FF9 /* DownloadPreplannedMapAreaView.MapPicker.swift in Copy Source Code Files */,
				883C121829C914E100062FF9 /* DownloadPreplannedMapAreaView.Model.swift in Copy Source Code Files */,
				883C121929C914E100062FF9 /* DownloadPreplannedMapAreaView.swift in Copy Source Code Files */,
				1C0C1C3D29D34DDD005C8B24 /* ChangeViewpointView.swift in Copy Source Code Files */,
				1C42E04A29D239D2004FC4BE /* ShowPopupView.swift in Copy Source Code Files */,
				108EC04229D25B55000F35D0 /* QueryFeatureTableView.swift in Copy Source Code Files */,
				88F93CC229C4D3480006B28E /* SketchOnMapView.swift in Copy Source Code Files */,
				0044289329C9234300160767 /* GetElevationAtPointOnSurfaceView.swift in Copy Source Code Files */,
				4D2ADC6A29C50D91003B367F /* AddDynamicEntityLayerView.Model.swift in Copy Source Code Files */,
				4D2ADC6B29C50D91003B367F /* AddDynamicEntityLayerView.SettingsView.swift in Copy Source Code Files */,
				4D2ADC4729C26D2C003B367F /* AddDynamicEntityLayerView.swift in Copy Source Code Files */,
				218F35C229C290BF00502022 /* AuthenticateWithOAuthView.swift in Copy Source Code Files */,
				0044CDE02995D4DD004618CE /* ShowDeviceLocationHistoryView.swift in Copy Source Code Files */,
				0042E24628E50EE4001F33D6 /* ShowViewshedFromPointInSceneView.swift in Copy Source Code Files */,
				0042E24728E50EE4001F33D6 /* ShowViewshedFromPointInSceneView.Model.swift in Copy Source Code Files */,
				0042E24828E50EE4001F33D6 /* ShowViewshedFromPointInSceneView.ViewshedSettingsView.swift in Copy Source Code Files */,
				006C835528B40682004AEB7F /* BrowseBuildingFloorsView.swift in Copy Source Code Files */,
				006C835628B40682004AEB7F /* DisplayMapFromMobileMapPackageView.swift in Copy Source Code Files */,
				F1E71BFA28A479C70064C33F /* AddRasterFromFileView.swift in Copy Source Code Files */,
				0039A4E92885C50300592C86 /* AddSceneLayerFromServiceView.swift in Copy Source Code Files */,
				75DD736729D35FF40010229D /* ChangeMapViewBackgroundView.swift in Copy Source Code Files */,
				75DD736829D35FF40010229D /* ChangeMapViewBackgroundView.SettingsView.swift in Copy Source Code Files */,
				75DD736929D35FF40010229D /* ChangeMapViewBackgroundView.Model.swift in Copy Source Code Files */,
				0039A4EA2885C50300592C86 /* ClipGeometryView.swift in Copy Source Code Files */,
				0039A4EB2885C50300592C86 /* CreatePlanarAndGeodeticBuffersView.swift in Copy Source Code Files */,
				0039A4EC2885C50300592C86 /* CutGeometryView.swift in Copy Source Code Files */,
				E0A1AEE328874590003C797D /* AddFeatureLayersView.swift in Copy Source Code Files */,
				0039A4ED2885C50300592C86 /* DisplayMapView.swift in Copy Source Code Files */,
				0039A4EE2885C50300592C86 /* DisplayOverviewMapView.swift in Copy Source Code Files */,
				0039A4EF2885C50300592C86 /* DisplaySceneView.swift in Copy Source Code Files */,
				E03CB06B2889879D002B27D9 /* DownloadVectorTilesToLocalCacheView.swift in Copy Source Code Files */,
				E03CB06A288894C4002B27D9 /* FindRouteView.swift in Copy Source Code Files */,
				E03CB0692888944D002B27D9 /* GenerateOfflineMapView.swift in Copy Source Code Files */,
				75DD739929D38B420010229D /* NavigateRouteView.swift in Copy Source Code Files */,
				0039A4F02885C50300592C86 /* ProjectGeometryView.swift in Copy Source Code Files */,
				0039A4F12885C50300592C86 /* SearchWithGeocodeView.swift in Copy Source Code Files */,
				0039A4F22885C50300592C86 /* SelectFeaturesInFeatureLayerView.swift in Copy Source Code Files */,
				0039A4F32885C50300592C86 /* SetBasemapView.swift in Copy Source Code Files */,
				0039A4F42885C50300592C86 /* SetSurfacePlacementModeView.swift in Copy Source Code Files */,
				0039A4F52885C50300592C86 /* SetViewpointRotationView.swift in Copy Source Code Files */,
				0039A4F62885C50300592C86 /* ShowCalloutView.swift in Copy Source Code Files */,
				0039A4F72885C50300592C86 /* ShowDeviceLocationView.swift in Copy Source Code Files */,
				0039A4F82885C50300592C86 /* ShowResultOfSpatialRelationshipsView.swift in Copy Source Code Files */,
				0039A4F92885C50300592C86 /* ShowResultOfSpatialOperationsView.swift in Copy Source Code Files */,
				0039A4FA2885C50300592C86 /* StyleGraphicsWithRendererView.swift in Copy Source Code Files */,
				0039A4FB2885C50300592C86 /* StyleGraphicsWithSymbolsView.swift in Copy Source Code Files */,
				7573E82129D6136C00BEED9C /* TraceUtilityNetworkView.Model.swift in Copy Source Code Files */,
				7573E82229D6136C00BEED9C /* TraceUtilityNetworkView.Enums.swift in Copy Source Code Files */,
				7573E82329D6136C00BEED9C /* TraceUtilityNetworkView.Views.swift in Copy Source Code Files */,
				7573E82429D6136C00BEED9C /* TraceUtilityNetworkView.swift in Copy Source Code Files */,
			);
			name = "Copy Source Code Files";
			runOnlyForDeploymentPostprocessing = 0;
		};
/* End PBXCopyFilesBuildPhase section */

/* Begin PBXFileReference section */
		000558092817C51E00224BC6 /* SampleDetailView.swift */ = {isa = PBXFileReference; lastKnownFileType = sourcecode.swift; path = SampleDetailView.swift; sourceTree = "<group>"; };
		0005580B28185C0600224BC6 /* SampleList.swift */ = {isa = PBXFileReference; lastKnownFileType = sourcecode.swift; path = SampleList.swift; sourceTree = "<group>"; };
		00181B452846AD7100654571 /* View+Alert.swift */ = {isa = PBXFileReference; lastKnownFileType = sourcecode.swift; path = "View+Alert.swift"; sourceTree = "<group>"; };
		001C6DD827FE585A00D472C2 /* AppSecrets.swift.masque */ = {isa = PBXFileReference; fileEncoding = 4; lastKnownFileType = text; path = AppSecrets.swift.masque; sourceTree = "<group>"; };
		003D7C342821EBCC009DDFD2 /* masquerade */ = {isa = PBXFileReference; lastKnownFileType = text; path = masquerade; sourceTree = "<group>"; };
		003D7C352821EBCC009DDFD2 /* GenerateSampleViewSourceCode.swift */ = {isa = PBXFileReference; lastKnownFileType = sourcecode.swift; path = GenerateSampleViewSourceCode.swift; sourceTree = "<group>"; };
		0042E24228E4BF8F001F33D6 /* ShowViewshedFromPointInSceneView.Model.swift */ = {isa = PBXFileReference; lastKnownFileType = sourcecode.swift; path = ShowViewshedFromPointInSceneView.Model.swift; sourceTree = "<group>"; };
		0042E24428E4F82B001F33D6 /* ShowViewshedFromPointInSceneView.ViewshedSettingsView.swift */ = {isa = PBXFileReference; lastKnownFileType = sourcecode.swift; path = ShowViewshedFromPointInSceneView.ViewshedSettingsView.swift; sourceTree = "<group>"; };
		0044289129C90C0B00160767 /* GetElevationAtPointOnSurfaceView.swift */ = {isa = PBXFileReference; lastKnownFileType = sourcecode.swift; path = GetElevationAtPointOnSurfaceView.swift; sourceTree = "<group>"; };
		0044CDDE2995C39E004618CE /* ShowDeviceLocationHistoryView.swift */ = {isa = PBXFileReference; lastKnownFileType = sourcecode.swift; path = ShowDeviceLocationHistoryView.swift; sourceTree = "<group>"; };
		004FE87029DF5D8700075217 /* Bristol */ = {isa = PBXFileReference; lastKnownFileType = folder; path = Bristol; sourceTree = "<group>"; };
		0074ABBE28174BCF0037244A /* DisplayMapView.swift */ = {isa = PBXFileReference; lastKnownFileType = sourcecode.swift; path = DisplayMapView.swift; sourceTree = "<group>"; };
		0074ABC128174F430037244A /* Sample.swift */ = {isa = PBXFileReference; fileEncoding = 4; lastKnownFileType = sourcecode.swift; path = Sample.swift; sourceTree = "<group>"; };
		0074ABCA2817B8DB0037244A /* SamplesApp+Samples.swift.tache */ = {isa = PBXFileReference; fileEncoding = 4; lastKnownFileType = text; path = "SamplesApp+Samples.swift.tache"; sourceTree = "<group>"; };
		0086F3FD28E3770900974721 /* ShowViewshedFromPointInSceneView.swift */ = {isa = PBXFileReference; fileEncoding = 4; lastKnownFileType = sourcecode.swift; path = ShowViewshedFromPointInSceneView.swift; sourceTree = "<group>"; };
		00A7A1432A2FC58300F035F7 /* DisplayContentOfUtilityNetworkContainerView.swift */ = {isa = PBXFileReference; fileEncoding = 4; lastKnownFileType = sourcecode.swift; path = DisplayContentOfUtilityNetworkContainerView.swift; sourceTree = "<group>"; };
		00A7A1492A2FC5B700F035F7 /* DisplayContentOfUtilityNetworkContainerView.Model.swift */ = {isa = PBXFileReference; lastKnownFileType = sourcecode.swift; path = DisplayContentOfUtilityNetworkContainerView.Model.swift; sourceTree = "<group>"; };
		00ACF554293E6C6A0059B2A9 /* Samples.entitlements */ = {isa = PBXFileReference; lastKnownFileType = text.plist.entitlements; path = Samples.entitlements; sourceTree = "<group>"; };
		00B04272282EC59E0072E1B4 /* AboutView.swift */ = {isa = PBXFileReference; fileEncoding = 4; lastKnownFileType = sourcecode.swift; path = AboutView.swift; sourceTree = "<group>"; };
		00B042E5282EDC690072E1B4 /* SetBasemapView.swift */ = {isa = PBXFileReference; fileEncoding = 4; lastKnownFileType = sourcecode.swift; path = SetBasemapView.swift; sourceTree = "<group>"; };
		00B04FB4283EEBA80026C882 /* DisplayOverviewMapView.swift */ = {isa = PBXFileReference; lastKnownFileType = sourcecode.swift; path = DisplayOverviewMapView.swift; sourceTree = "<group>"; };
		00C94A0C28B53DE1004E42D9 /* raster-file */ = {isa = PBXFileReference; lastKnownFileType = folder; path = "raster-file"; sourceTree = "<group>"; };
		00CB9137284814A4005C2C5D /* SearchWithGeocodeView.swift */ = {isa = PBXFileReference; lastKnownFileType = sourcecode.swift; path = SearchWithGeocodeView.swift; sourceTree = "<group>"; };
		00CCB8A2285AAD7D00BBAB70 /* DowloadPortalItemData.swift */ = {isa = PBXFileReference; lastKnownFileType = sourcecode.swift; path = DowloadPortalItemData.swift; sourceTree = "<group>"; };
		00CCB8A4285BAF8700BBAB70 /* OnDemandResource.swift */ = {isa = PBXFileReference; lastKnownFileType = sourcecode.swift; path = OnDemandResource.swift; sourceTree = "<group>"; };
		00D4EF7F2863842100B9CC30 /* AddFeatureLayersView.swift */ = {isa = PBXFileReference; lastKnownFileType = sourcecode.swift; path = AddFeatureLayersView.swift; sourceTree = "<group>"; };
		00D4EF8228638BF100B9CC30 /* LA_Trails.geodatabase */ = {isa = PBXFileReference; lastKnownFileType = file; path = LA_Trails.geodatabase; sourceTree = "<group>"; };
		00D4EF8F28638BF100B9CC30 /* AuroraCO.gpkg */ = {isa = PBXFileReference; lastKnownFileType = file; path = AuroraCO.gpkg; sourceTree = "<group>"; };
		00D4EFB02863CE6300B9CC30 /* ScottishWildlifeTrust_reserves */ = {isa = PBXFileReference; lastKnownFileType = folder; path = ScottishWildlifeTrust_reserves; sourceTree = "<group>"; };
		00E5400C27F3CCA100CF66D5 /* SamplesApp.swift */ = {isa = PBXFileReference; lastKnownFileType = sourcecode.swift; path = SamplesApp.swift; sourceTree = "<group>"; };
		00E5400D27F3CCA100CF66D5 /* ContentView.swift */ = {isa = PBXFileReference; lastKnownFileType = sourcecode.swift; path = ContentView.swift; sourceTree = "<group>"; };
		00E5400E27F3CCA200CF66D5 /* Assets.xcassets */ = {isa = PBXFileReference; lastKnownFileType = folder.assetcatalog; path = Assets.xcassets; sourceTree = "<group>"; };
		00E5401327F3CCA200CF66D5 /* Samples.app */ = {isa = PBXFileReference; explicitFileType = wrapper.application; includeInIndex = 0; path = Samples.app; sourceTree = BUILT_PRODUCTS_DIR; };
		00E5402A27F775EA00CF66D5 /* Info.plist */ = {isa = PBXFileReference; lastKnownFileType = text.plist.xml; path = Info.plist; sourceTree = "<group>"; };
		108EC04029D25B2C000F35D0 /* QueryFeatureTableView.swift */ = {isa = PBXFileReference; fileEncoding = 4; lastKnownFileType = sourcecode.swift; path = QueryFeatureTableView.swift; sourceTree = "<group>"; };
		1C0C1C3429D34DAE005C8B24 /* ChangeViewpointView.swift */ = {isa = PBXFileReference; fileEncoding = 4; lastKnownFileType = sourcecode.swift; path = ChangeViewpointView.swift; sourceTree = "<group>"; };
		1C42E04329D2396B004FC4BE /* ShowPopupView.swift */ = {isa = PBXFileReference; fileEncoding = 4; lastKnownFileType = sourcecode.swift; path = ShowPopupView.swift; sourceTree = "<group>"; };
		1C9B74C529DB43580038B06F /* ShowRealisticLightAndShadowsView.swift */ = {isa = PBXFileReference; fileEncoding = 4; lastKnownFileType = sourcecode.swift; path = ShowRealisticLightAndShadowsView.swift; sourceTree = "<group>"; };
		1C9B74D529DB54560038B06F /* ChangeCameraControllerView.swift */ = {isa = PBXFileReference; fileEncoding = 4; lastKnownFileType = sourcecode.swift; path = ChangeCameraControllerView.swift; sourceTree = "<group>"; };
		1CAF831B2A20305F000E1E60 /* ShowUtilityAssociationsView.swift */ = {isa = PBXFileReference; fileEncoding = 4; lastKnownFileType = sourcecode.swift; path = ShowUtilityAssociationsView.swift; sourceTree = "<group>"; };
		218F35B329C28F4A00502022 /* AuthenticateWithOAuthView.swift */ = {isa = PBXFileReference; fileEncoding = 4; lastKnownFileType = sourcecode.swift; path = AuthenticateWithOAuthView.swift; sourceTree = "<group>"; };
		4D2ADC3F29C26D05003B367F /* AddDynamicEntityLayerView.swift */ = {isa = PBXFileReference; fileEncoding = 4; lastKnownFileType = sourcecode.swift; path = AddDynamicEntityLayerView.swift; sourceTree = "<group>"; };
		4D2ADC5529C4F612003B367F /* ChangeMapViewBackgroundView.swift */ = {isa = PBXFileReference; fileEncoding = 4; lastKnownFileType = sourcecode.swift; path = ChangeMapViewBackgroundView.swift; sourceTree = "<group>"; };
		4D2ADC5829C4F612003B367F /* ChangeMapViewBackgroundView.SettingsView.swift */ = {isa = PBXFileReference; fileEncoding = 4; lastKnownFileType = sourcecode.swift; path = ChangeMapViewBackgroundView.SettingsView.swift; sourceTree = "<group>"; };
		4D2ADC6129C5071C003B367F /* ChangeMapViewBackgroundView.Model.swift */ = {isa = PBXFileReference; lastKnownFileType = sourcecode.swift; path = ChangeMapViewBackgroundView.Model.swift; sourceTree = "<group>"; };
		4D2ADC6629C50BD6003B367F /* AddDynamicEntityLayerView.Model.swift */ = {isa = PBXFileReference; lastKnownFileType = sourcecode.swift; path = AddDynamicEntityLayerView.Model.swift; sourceTree = "<group>"; };
		4D2ADC6829C50C4C003B367F /* AddDynamicEntityLayerView.SettingsView.swift */ = {isa = PBXFileReference; lastKnownFileType = sourcecode.swift; path = AddDynamicEntityLayerView.SettingsView.swift; sourceTree = "<group>"; };
		7573E81329D6134C00BEED9C /* TraceUtilityNetworkView.Model.swift */ = {isa = PBXFileReference; fileEncoding = 4; lastKnownFileType = sourcecode.swift; path = TraceUtilityNetworkView.Model.swift; sourceTree = "<group>"; };
		7573E81529D6134C00BEED9C /* TraceUtilityNetworkView.Enums.swift */ = {isa = PBXFileReference; fileEncoding = 4; lastKnownFileType = sourcecode.swift; path = TraceUtilityNetworkView.Enums.swift; sourceTree = "<group>"; };
		7573E81729D6134C00BEED9C /* TraceUtilityNetworkView.Views.swift */ = {isa = PBXFileReference; fileEncoding = 4; lastKnownFileType = sourcecode.swift; path = TraceUtilityNetworkView.Views.swift; sourceTree = "<group>"; };
		7573E81829D6134C00BEED9C /* TraceUtilityNetworkView.swift */ = {isa = PBXFileReference; fileEncoding = 4; lastKnownFileType = sourcecode.swift; path = TraceUtilityNetworkView.swift; sourceTree = "<group>"; };
		75DD739129D38B1B0010229D /* NavigateRouteView.swift */ = {isa = PBXFileReference; fileEncoding = 4; lastKnownFileType = sourcecode.swift; path = NavigateRouteView.swift; sourceTree = "<group>"; };
		79302F842A1ED4E30002336A /* CreateAndSaveKMLView.Model.swift */ = {isa = PBXFileReference; lastKnownFileType = sourcecode.swift; path = CreateAndSaveKMLView.Model.swift; sourceTree = "<group>"; };
		79302F862A1ED71B0002336A /* CreateAndSaveKMLView.Views.swift */ = {isa = PBXFileReference; lastKnownFileType = sourcecode.swift; path = CreateAndSaveKMLView.Views.swift; sourceTree = "<group>"; };
		79B7B8092A1BF8EC00F57C27 /* CreateAndSaveKMLView.swift */ = {isa = PBXFileReference; lastKnownFileType = sourcecode.swift; path = CreateAndSaveKMLView.swift; sourceTree = "<group>"; };
		883C121429C9136600062FF9 /* DownloadPreplannedMapAreaView.MapPicker.swift */ = {isa = PBXFileReference; fileEncoding = 4; lastKnownFileType = sourcecode.swift; path = DownloadPreplannedMapAreaView.MapPicker.swift; sourceTree = "<group>"; };
		88F93CC029C3D59C0006B28E /* SketchOnMapView.swift */ = {isa = PBXFileReference; lastKnownFileType = sourcecode.swift; path = SketchOnMapView.swift; sourceTree = "<group>"; };
		D701D72B2A37C7F7006FF0C8 /* bradley_low_3ds */ = {isa = PBXFileReference; lastKnownFileType = folder; path = bradley_low_3ds; sourceTree = "<group>"; };
		D710996C2A27D9210065A1C1 /* DensifyAndGeneralizeGeometryView.swift */ = {isa = PBXFileReference; fileEncoding = 4; lastKnownFileType = sourcecode.swift; path = DensifyAndGeneralizeGeometryView.swift; sourceTree = "<group>"; };
		D710996F2A2802FA0065A1C1 /* DensifyAndGeneralizeGeometryView.SettingsView.swift */ = {isa = PBXFileReference; lastKnownFileType = sourcecode.swift; path = DensifyAndGeneralizeGeometryView.SettingsView.swift; sourceTree = "<group>"; };
		D722BD212A420DAD002C2087 /* ShowExtrudedFeaturesView.swift */ = {isa = PBXFileReference; fileEncoding = 4; lastKnownFileType = sourcecode.swift; path = ShowExtrudedFeaturesView.swift; sourceTree = "<group>"; };
		D734FA092A183A5B00246D7E /* SetMaxExtentView.swift */ = {isa = PBXFileReference; fileEncoding = 4; lastKnownFileType = sourcecode.swift; path = SetMaxExtentView.swift; sourceTree = "<group>"; };
		D744FD162A2112D90084A66C /* CreateConvexHullAroundPointsView.swift */ = {isa = PBXFileReference; fileEncoding = 4; lastKnownFileType = sourcecode.swift; path = CreateConvexHullAroundPointsView.swift; sourceTree = "<group>"; };
		D75101802A2E493600B8FA48 /* ShowLabelsOnLayerView.swift */ = {isa = PBXFileReference; fileEncoding = 4; lastKnownFileType = sourcecode.swift; path = ShowLabelsOnLayerView.swift; sourceTree = "<group>"; };
		D751018D2A2E962D00B8FA48 /* IdentifyLayerFeaturesView.swift */ = {isa = PBXFileReference; fileEncoding = 4; lastKnownFileType = sourcecode.swift; path = IdentifyLayerFeaturesView.swift; sourceTree = "<group>"; };
		D752D9452A3A6F7F003EB25E /* MonitorChangesToMapLoadStatusView.swift */ = {isa = PBXFileReference; fileEncoding = 4; lastKnownFileType = sourcecode.swift; path = MonitorChangesToMapLoadStatusView.swift; sourceTree = "<group>"; };
		D752D95E2A3BCE06003EB25E /* DisplayMapFromPortalItemView.swift */ = {isa = PBXFileReference; fileEncoding = 4; lastKnownFileType = sourcecode.swift; path = DisplayMapFromPortalItemView.swift; sourceTree = "<group>"; };
		D75362D12A1E886700D83028 /* ApplyUniqueValueRendererView.swift */ = {isa = PBXFileReference; fileEncoding = 4; lastKnownFileType = sourcecode.swift; path = ApplyUniqueValueRendererView.swift; sourceTree = "<group>"; };
		D754E3222A1D66820006C5F1 /* StylePointWithPictureMarkerSymbolsView.swift */ = {isa = PBXFileReference; fileEncoding = 4; lastKnownFileType = sourcecode.swift; path = StylePointWithPictureMarkerSymbolsView.swift; sourceTree = "<group>"; };
		D7634FAE2A43B7AC00F8AEFB /* CreateConvexHullAroundGeometriesView.swift */ = {isa = PBXFileReference; fileEncoding = 4; lastKnownFileType = sourcecode.swift; path = CreateConvexHullAroundGeometriesView.swift; sourceTree = "<group>"; };
		D77570BF2A2942F800F490CD /* AnimateImagesWithImageOverlayView.swift */ = {isa = PBXFileReference; fileEncoding = 4; lastKnownFileType = sourcecode.swift; path = AnimateImagesWithImageOverlayView.swift; sourceTree = "<group>"; };
		D77572AD2A295DDD00F490CD /* PacificSouthWest2 */ = {isa = PBXFileReference; lastKnownFileType = folder; path = PacificSouthWest2; sourceTree = "<group>"; };
		D78666AC2A2161F100C60110 /* FindNearestVertexView.swift */ = {isa = PBXFileReference; fileEncoding = 4; lastKnownFileType = sourcecode.swift; path = FindNearestVertexView.swift; sourceTree = "<group>"; };
<<<<<<< HEAD
		D7ABA2FE2A32881C0021822B /* ShowViewshedFromGeoelementInSceneView.swift */ = {isa = PBXFileReference; fileEncoding = 4; lastKnownFileType = sourcecode.swift; path = ShowViewshedFromGeoelementInSceneView.swift; sourceTree = "<group>"; };
=======
		D7ABA2F82A32579C0021822B /* MeasureDistanceInSceneView.swift */ = {isa = PBXFileReference; fileEncoding = 4; lastKnownFileType = sourcecode.swift; path = MeasureDistanceInSceneView.swift; sourceTree = "<group>"; };
>>>>>>> 95fe8dcc
		D7CC33FD2A31475C00198EDF /* ShowLineOfSightBetweenPointsView.swift */ = {isa = PBXFileReference; fileEncoding = 4; lastKnownFileType = sourcecode.swift; path = ShowLineOfSightBetweenPointsView.swift; sourceTree = "<group>"; };
		D7E440D62A1ECE7D005D74DE /* CreateBuffersAroundPointsView.swift */ = {isa = PBXFileReference; fileEncoding = 4; lastKnownFileType = sourcecode.swift; path = CreateBuffersAroundPointsView.swift; sourceTree = "<group>"; };
		D7E557672A1D768800B9FB09 /* AddWMSLayerView.swift */ = {isa = PBXFileReference; fileEncoding = 4; lastKnownFileType = sourcecode.swift; path = AddWMSLayerView.swift; sourceTree = "<group>"; };
		D7EAF3592A1C023800D822C4 /* SetMinAndMaxScaleView.swift */ = {isa = PBXFileReference; fileEncoding = 4; lastKnownFileType = sourcecode.swift; path = SetMinAndMaxScaleView.swift; sourceTree = "<group>"; };
		D7EF5D742A26A03A00FEBDE5 /* ShowCoordinatesInMultipleFormatsView.swift */ = {isa = PBXFileReference; fileEncoding = 4; lastKnownFileType = sourcecode.swift; path = ShowCoordinatesInMultipleFormatsView.swift; sourceTree = "<group>"; };
		E000E75F2869E33D005D87C5 /* ClipGeometryView.swift */ = {isa = PBXFileReference; lastKnownFileType = sourcecode.swift; path = ClipGeometryView.swift; sourceTree = "<group>"; };
		E000E762286A0B18005D87C5 /* CutGeometryView.swift */ = {isa = PBXFileReference; lastKnownFileType = sourcecode.swift; path = CutGeometryView.swift; sourceTree = "<group>"; };
		E004A6BD28414332002A1FE6 /* SetViewpointRotationView.swift */ = {isa = PBXFileReference; fileEncoding = 4; lastKnownFileType = sourcecode.swift; path = SetViewpointRotationView.swift; sourceTree = "<group>"; };
		E004A6D828465C70002A1FE6 /* DisplaySceneView.swift */ = {isa = PBXFileReference; fileEncoding = 4; lastKnownFileType = sourcecode.swift; path = DisplaySceneView.swift; sourceTree = "<group>"; };
		E004A6DF28466279002A1FE6 /* ShowCalloutView.swift */ = {isa = PBXFileReference; lastKnownFileType = sourcecode.swift; path = ShowCalloutView.swift; sourceTree = "<group>"; };
		E004A6E52846A61F002A1FE6 /* StyleGraphicsWithSymbolsView.swift */ = {isa = PBXFileReference; lastKnownFileType = sourcecode.swift; path = StyleGraphicsWithSymbolsView.swift; sourceTree = "<group>"; };
		E004A6E828493BCE002A1FE6 /* ShowDeviceLocationView.swift */ = {isa = PBXFileReference; lastKnownFileType = sourcecode.swift; path = ShowDeviceLocationView.swift; sourceTree = "<group>"; };
		E004A6EC2849556E002A1FE6 /* CreatePlanarAndGeodeticBuffersView.swift */ = {isa = PBXFileReference; lastKnownFileType = sourcecode.swift; path = CreatePlanarAndGeodeticBuffersView.swift; sourceTree = "<group>"; };
		E004A6EF284E4B9B002A1FE6 /* DownloadVectorTilesToLocalCacheView.swift */ = {isa = PBXFileReference; lastKnownFileType = sourcecode.swift; path = DownloadVectorTilesToLocalCacheView.swift; sourceTree = "<group>"; };
		E004A6F2284E4FEB002A1FE6 /* ShowResultOfSpatialOperationsView.swift */ = {isa = PBXFileReference; lastKnownFileType = sourcecode.swift; path = ShowResultOfSpatialOperationsView.swift; sourceTree = "<group>"; };
		E004A6F5284FA42A002A1FE6 /* SelectFeaturesInFeatureLayerView.swift */ = {isa = PBXFileReference; lastKnownFileType = sourcecode.swift; path = SelectFeaturesInFeatureLayerView.swift; sourceTree = "<group>"; };
		E0082216287755AC002AD138 /* View+Sheet.swift */ = {isa = PBXFileReference; lastKnownFileType = sourcecode.swift; path = "View+Sheet.swift"; sourceTree = "<group>"; };
		E041ABBF287CA9F00056009B /* WebView.swift */ = {isa = PBXFileReference; lastKnownFileType = sourcecode.swift; path = WebView.swift; sourceTree = "<group>"; };
		E041ABD6287DB04D0056009B /* SampleInfoView.swift */ = {isa = PBXFileReference; lastKnownFileType = sourcecode.swift; path = SampleInfoView.swift; sourceTree = "<group>"; };
		E041AC15287F54580056009B /* highlight.min.js */ = {isa = PBXFileReference; fileEncoding = 4; lastKnownFileType = sourcecode.javascript; path = highlight.min.js; sourceTree = "<group>"; };
		E041AC1D288076A60056009B /* info.css */ = {isa = PBXFileReference; fileEncoding = 4; lastKnownFileType = text.css; path = info.css; sourceTree = "<group>"; };
		E041AC1F288077B90056009B /* xcode.css */ = {isa = PBXFileReference; fileEncoding = 4; lastKnownFileType = text.css; path = xcode.css; sourceTree = "<group>"; };
		E066DD34285CF3B3004D3D5B /* FindRouteView.swift */ = {isa = PBXFileReference; lastKnownFileType = sourcecode.swift; path = FindRouteView.swift; sourceTree = "<group>"; };
		E066DD372860AB28004D3D5B /* StyleGraphicsWithRendererView.swift */ = {isa = PBXFileReference; lastKnownFileType = sourcecode.swift; path = StyleGraphicsWithRendererView.swift; sourceTree = "<group>"; };
		E066DD3A2860CA08004D3D5B /* ShowResultOfSpatialRelationshipsView.swift */ = {isa = PBXFileReference; lastKnownFileType = sourcecode.swift; path = ShowResultOfSpatialRelationshipsView.swift; sourceTree = "<group>"; };
		E066DD3F28610F55004D3D5B /* AddSceneLayerFromServiceView.swift */ = {isa = PBXFileReference; lastKnownFileType = sourcecode.swift; path = AddSceneLayerFromServiceView.swift; sourceTree = "<group>"; };
		E070A0A2286F3B6000F2B606 /* DownloadPreplannedMapAreaView.swift */ = {isa = PBXFileReference; lastKnownFileType = sourcecode.swift; path = DownloadPreplannedMapAreaView.swift; sourceTree = "<group>"; };
		E088E1562862579D00413100 /* SetSurfacePlacementModeView.swift */ = {isa = PBXFileReference; lastKnownFileType = sourcecode.swift; path = SetSurfacePlacementModeView.swift; sourceTree = "<group>"; };
		E088E1732863B5F800413100 /* GenerateOfflineMapView.swift */ = {isa = PBXFileReference; lastKnownFileType = sourcecode.swift; path = GenerateOfflineMapView.swift; sourceTree = "<group>"; };
		E08953F02891899600E077CF /* EnvironmentValues+SampleInfoVisibility.swift */ = {isa = PBXFileReference; lastKnownFileType = sourcecode.swift; path = "EnvironmentValues+SampleInfoVisibility.swift"; sourceTree = "<group>"; };
		E0D04FF128A5390000747989 /* DownloadPreplannedMapAreaView.Model.swift */ = {isa = PBXFileReference; lastKnownFileType = sourcecode.swift; path = DownloadPreplannedMapAreaView.Model.swift; sourceTree = "<group>"; };
		E0EA0B762866390E00C9621D /* ProjectGeometryView.swift */ = {isa = PBXFileReference; lastKnownFileType = sourcecode.swift; path = ProjectGeometryView.swift; sourceTree = "<group>"; };
		E0FE32E628747778002C6ACA /* BrowseBuildingFloorsView.swift */ = {isa = PBXFileReference; lastKnownFileType = sourcecode.swift; path = BrowseBuildingFloorsView.swift; sourceTree = "<group>"; };
		F111CCC0288B5D5600205358 /* DisplayMapFromMobileMapPackageView.swift */ = {isa = PBXFileReference; lastKnownFileType = sourcecode.swift; path = DisplayMapFromMobileMapPackageView.swift; sourceTree = "<group>"; };
		F111CCC3288B641900205358 /* Yellowstone.mmpk */ = {isa = PBXFileReference; lastKnownFileType = file; path = Yellowstone.mmpk; sourceTree = "<group>"; };
		F1E71BF0289473760064C33F /* AddRasterFromFileView.swift */ = {isa = PBXFileReference; lastKnownFileType = sourcecode.swift; path = AddRasterFromFileView.swift; sourceTree = "<group>"; };
/* End PBXFileReference section */

/* Begin PBXFrameworksBuildPhase section */
		00E5401027F3CCA200CF66D5 /* Frameworks */ = {
			isa = PBXFrameworksBuildPhase;
			buildActionMask = 2147483647;
			files = (
				00C43AED2947DC350099AE34 /* ArcGISToolkit in Frameworks */,
			);
			runOnlyForDeploymentPostprocessing = 0;
		};
/* End PBXFrameworksBuildPhase section */

/* Begin PBXGroup section */
		0005580D281872BE00224BC6 /* Views */ = {
			isa = PBXGroup;
			children = (
				00B04272282EC59E0072E1B4 /* AboutView.swift */,
				00E5400D27F3CCA100CF66D5 /* ContentView.swift */,
				000558092817C51E00224BC6 /* SampleDetailView.swift */,
				E041ABD6287DB04D0056009B /* SampleInfoView.swift */,
				0005580B28185C0600224BC6 /* SampleList.swift */,
				E041ABBF287CA9F00056009B /* WebView.swift */,
			);
			path = Views;
			sourceTree = "<group>";
		};
		00181B442846AD3900654571 /* Extensions */ = {
			isa = PBXGroup;
			children = (
				E08953F02891899600E077CF /* EnvironmentValues+SampleInfoVisibility.swift */,
				00181B452846AD7100654571 /* View+Alert.swift */,
				E0082216287755AC002AD138 /* View+Sheet.swift */,
			);
			path = Extensions;
			sourceTree = "<group>";
		};
		0023DE5029D648FA0098243A /* macOS */ = {
			isa = PBXGroup;
			children = (
				00ACF554293E6C6A0059B2A9 /* Samples.entitlements */,
			);
			path = macOS;
			sourceTree = "<group>";
		};
		003D7C332821EBCC009DDFD2 /* Scripts */ = {
			isa = PBXGroup;
			children = (
				00CCB8A2285AAD7D00BBAB70 /* DowloadPortalItemData.swift */,
				003D7C352821EBCC009DDFD2 /* GenerateSampleViewSourceCode.swift */,
				003D7C342821EBCC009DDFD2 /* masquerade */,
			);
			path = Scripts;
			sourceTree = "<group>";
		};
		0044288C29C90BD500160767 /* Get elevation at point on surface */ = {
			isa = PBXGroup;
			children = (
				0044289129C90C0B00160767 /* GetElevationAtPointOnSurfaceView.swift */,
			);
			path = "Get elevation at point on surface";
			sourceTree = "<group>";
		};
		0044CDD72995C352004618CE /* Show device location history */ = {
			isa = PBXGroup;
			children = (
				0044CDDE2995C39E004618CE /* ShowDeviceLocationHistoryView.swift */,
			);
			path = "Show device location history";
			sourceTree = "<group>";
		};
		0074ABAF281742420037244A /* Supporting Files */ = {
			isa = PBXGroup;
			children = (
				00181B442846AD3900654571 /* Extensions */,
				0074ABC028174F430037244A /* Models */,
				0005580D281872BE00224BC6 /* Views */,
				E041ABC3287CAFEB0056009B /* Web */,
			);
			path = "Supporting Files";
			sourceTree = "<group>";
		};
		0074ABB228174B830037244A /* Samples */ = {
			isa = PBXGroup;
			children = (
				4D2ADC3E29C26D05003B367F /* Add dynamic entity layer */,
				00D4EF7E2863840D00B9CC30 /* Add feature layers */,
				F19A316128906F0D003B7EF9 /* Add raster from file */,
				E066DD3E28610F3F004D3D5B /* Add scene layer from service */,
				D7E557602A1D743100B9FB09 /* Add WMS layer */,
				D77570BC2A29427200F490CD /* Animate images with image overlay */,
				D75362CC2A1E862B00D83028 /* Apply unique value renderer */,
				218F35B229C28F4A00502022 /* Authenticate with OAuth */,
				E0FE32E528747762002C6ACA /* Browse building floors */,
				1C9B74D229DB54560038B06F /* Change camera controller */,
				4D2ADC5329C4F612003B367F /* Change map view background */,
				1C0C1C3229D34DAE005C8B24 /* Change viewpoint */,
				E000E75E2869E325005D87C5 /* Clip geometry */,
				79B7B8082A1BF8B300F57C27 /* Create and save KML file */,
				D7E440D12A1ECBC2005D74DE /* Create buffers around points */,
				D7B3C5C02A43B71E001DA4D8 /* Create convex hull around geometries */,
				D744FD132A2112360084A66C /* Create convex hull around points */,
				E004A6EB28495538002A1FE6 /* Create planar and geodetic buffers */,
				E000E761286A0B07005D87C5 /* Cut geometry */,
				D71099692A27D8880065A1C1 /* Densify and generalize geometry */,
				00A7A1422A2FC58300F035F7 /* Display content of utility network container */,
				0074ABB328174B830037244A /* Display map */,
				F111CCBD288B548400205358 /* Display map from mobile map package */,
				D752D95B2A3BCDD4003EB25E /* Display map from portal item */,
				00B04FB3283EEB830026C882 /* Display overview map */,
				E004A6D528465C70002A1FE6 /* Display scene */,
				E070A0A1286F3B3400F2B606 /* Download preplanned map area */,
				E004A6EE284E4B7A002A1FE6 /* Download vector tiles to local cache */,
				D78666A92A21616D00C60110 /* Find nearest vertex */,
				E066DD33285CF3A0004D3D5B /* Find route */,
				E088E1722863B5E600413100 /* Generate offline map */,
				0044288C29C90BD500160767 /* Get elevation at point on surface */,
				D751018A2A2E960300B8FA48 /* Identify layer features */,
				D7ABA2F52A3256610021822B /* Measure distance in scene */,
				D752D9422A3A6EB8003EB25E /* Monitor changes to map load status */,
				75DD739029D38B1B0010229D /* Navigate route */,
				E0EA0B75286638FD00C9621D /* Project geometry */,
				108EC03F29D25AE1000F35D0 /* Query feature table */,
				00CB913628481475005C2C5D /* Search with geocode */,
				E004A6F4284FA3C5002A1FE6 /* Select features in feature layer */,
				00B042E3282EDC690072E1B4 /* Set basemap */,
				D734FA072A183A5A00246D7E /* Set max extent */,
				D7EAF34F2A1C011000D822C4 /* Set min and max scale */,
				E088E1552862578800413100 /* Set surface placement mode */,
				E004A6B928414332002A1FE6 /* Set viewpoint rotation */,
				E004A6DE2846626A002A1FE6 /* Show callout */,
				D7EF5D712A269E2D00FEBDE5 /* Show coordinates in multiple formats */,
				E004A6E728493BBB002A1FE6 /* Show device location */,
				0044CDD72995C352004618CE /* Show device location history */,
				D722BD1E2A420D7E002C2087 /* Show extruded features */,
				D751017D2A2E490800B8FA48 /* Show labels on layer */,
				D7CC33FB2A31475C00198EDF /* Show line of sight between points */,
				1C42E04129D2396B004FC4BE /* Show popup */,
				1C9B74C429DB43580038B06F /* Show realistic light and shadows */,
				E004A6F1284E4F80002A1FE6 /* Show result of spatial operations */,
				E066DD392860C9EE004D3D5B /* Show result of spatial relationships */,
				1CAF831A2A20305F000E1E60 /* Show utility associations */,
				D7ABA2FB2A3287C10021822B /* Show viewshed from geoelement in scene */,
				0086F3FC28E3770900974721 /* Show viewshed from point in scene */,
				88F93CBE29C3D4E30006B28E /* Sketch on map */,
				E066DD362860AB0B004D3D5B /* Style graphics with renderer */,
				E004A6E42846A609002A1FE6 /* Style graphics with symbols */,
				D754E31D2A1D661D0006C5F1 /* Style point with picture marker symbols */,
				7573E81229D6134C00BEED9C /* Trace utility network */,
			);
			path = Samples;
			sourceTree = "<group>";
		};
		0074ABB328174B830037244A /* Display map */ = {
			isa = PBXGroup;
			children = (
				0074ABBE28174BCF0037244A /* DisplayMapView.swift */,
			);
			path = "Display map";
			sourceTree = "<group>";
		};
		0074ABC028174F430037244A /* Models */ = {
			isa = PBXGroup;
			children = (
				00CCB8A4285BAF8700BBAB70 /* OnDemandResource.swift */,
				0074ABC128174F430037244A /* Sample.swift */,
			);
			path = Models;
			sourceTree = "<group>";
		};
		0086F3FC28E3770900974721 /* Show viewshed from point in scene */ = {
			isa = PBXGroup;
			children = (
				0042E24228E4BF8F001F33D6 /* ShowViewshedFromPointInSceneView.Model.swift */,
				0086F3FD28E3770900974721 /* ShowViewshedFromPointInSceneView.swift */,
				0042E24428E4F82B001F33D6 /* ShowViewshedFromPointInSceneView.ViewshedSettingsView.swift */,
			);
			path = "Show viewshed from point in scene";
			sourceTree = "<group>";
		};
		00966EE62811F64D009D3DD7 /* iOS */ = {
			isa = PBXGroup;
			children = (
				00E5402A27F775EA00CF66D5 /* Info.plist */,
			);
			path = iOS;
			sourceTree = "<group>";
		};
		00A7A1422A2FC58300F035F7 /* Display content of utility network container */ = {
			isa = PBXGroup;
			children = (
				00A7A1432A2FC58300F035F7 /* DisplayContentOfUtilityNetworkContainerView.swift */,
				00A7A1492A2FC5B700F035F7 /* DisplayContentOfUtilityNetworkContainerView.Model.swift */,
			);
			path = "Display content of utility network container";
			sourceTree = "<group>";
		};
		00B042E3282EDC690072E1B4 /* Set basemap */ = {
			isa = PBXGroup;
			children = (
				00B042E5282EDC690072E1B4 /* SetBasemapView.swift */,
			);
			path = "Set basemap";
			sourceTree = "<group>";
		};
		00B04FB3283EEB830026C882 /* Display overview map */ = {
			isa = PBXGroup;
			children = (
				00B04FB4283EEBA80026C882 /* DisplayOverviewMapView.swift */,
			);
			path = "Display overview map";
			sourceTree = "<group>";
		};
		00C94A0228B53DCC004E42D9 /* 7c4c679ab06a4df19dc497f577f111bd */ = {
			isa = PBXGroup;
			children = (
				00C94A0C28B53DE1004E42D9 /* raster-file */,
			);
			path = 7c4c679ab06a4df19dc497f577f111bd;
			sourceTree = "<group>";
		};
		00CB913628481475005C2C5D /* Search with geocode */ = {
			isa = PBXGroup;
			children = (
				00CB9137284814A4005C2C5D /* SearchWithGeocodeView.swift */,
			);
			path = "Search with geocode";
			sourceTree = "<group>";
		};
		00CCB8A6285D059300BBAB70 /* Portal Data */ = {
			isa = PBXGroup;
			children = (
<<<<<<< HEAD
				D701D7242A37C7E4006FF0C8 /* 07d62a792ab6496d9b772a24efea45d0 */,
=======
				D77572AC2A295DC100F490CD /* d1453556d91e46dea191c20c398b82cd */,
>>>>>>> 95fe8dcc
				1C965C4629DBA879002F8536 /* 681d6f7694644709a7c830ec57a2d72b */,
				00D4EF8128638BF100B9CC30 /* cb1b20748a9f4d128dad8a87244e3e37 */,
				00C94A0228B53DCC004E42D9 /* 7c4c679ab06a4df19dc497f577f111bd */,
				00D4EF8328638BF100B9CC30 /* 15a7cbd3af1e47cfa5d2c6b93dc44fc2 */,
				00D4EF8E28638BF100B9CC30 /* 68ec42517cdd439e81b036210483e8e7 */,
				F111CCC2288B63DB00205358 /* e1f3a7254cb845b09450f54937c16061 */,
			);
			path = "Portal Data";
			sourceTree = SOURCE_ROOT;
		};
		00D4EF7E2863840D00B9CC30 /* Add feature layers */ = {
			isa = PBXGroup;
			children = (
				00D4EF7F2863842100B9CC30 /* AddFeatureLayersView.swift */,
			);
			path = "Add feature layers";
			sourceTree = "<group>";
		};
		00D4EF8128638BF100B9CC30 /* cb1b20748a9f4d128dad8a87244e3e37 */ = {
			isa = PBXGroup;
			children = (
				00D4EF8228638BF100B9CC30 /* LA_Trails.geodatabase */,
			);
			path = cb1b20748a9f4d128dad8a87244e3e37;
			sourceTree = "<group>";
		};
		00D4EF8328638BF100B9CC30 /* 15a7cbd3af1e47cfa5d2c6b93dc44fc2 */ = {
			isa = PBXGroup;
			children = (
				00D4EFB02863CE6300B9CC30 /* ScottishWildlifeTrust_reserves */,
			);
			path = 15a7cbd3af1e47cfa5d2c6b93dc44fc2;
			sourceTree = "<group>";
		};
		00D4EF8E28638BF100B9CC30 /* 68ec42517cdd439e81b036210483e8e7 */ = {
			isa = PBXGroup;
			children = (
				00D4EF8F28638BF100B9CC30 /* AuroraCO.gpkg */,
			);
			path = 68ec42517cdd439e81b036210483e8e7;
			sourceTree = "<group>";
		};
		00E5400627F3CCA100CF66D5 = {
			isa = PBXGroup;
			children = (
				00966EE62811F64D009D3DD7 /* iOS */,
				0023DE5029D648FA0098243A /* macOS */,
				00CCB8A6285D059300BBAB70 /* Portal Data */,
				00E5401427F3CCA200CF66D5 /* Products */,
				003D7C332821EBCC009DDFD2 /* Scripts */,
				00E5400B27F3CCA100CF66D5 /* Shared */,
			);
			sourceTree = "<group>";
		};
		00E5400B27F3CCA100CF66D5 /* Shared */ = {
			isa = PBXGroup;
			children = (
				0074ABAF281742420037244A /* Supporting Files */,
				0074ABB228174B830037244A /* Samples */,
				00E5400C27F3CCA100CF66D5 /* SamplesApp.swift */,
				00E5400E27F3CCA200CF66D5 /* Assets.xcassets */,
				001C6DD827FE585A00D472C2 /* AppSecrets.swift.masque */,
				0074ABCA2817B8DB0037244A /* SamplesApp+Samples.swift.tache */,
			);
			path = Shared;
			sourceTree = "<group>";
		};
		00E5401427F3CCA200CF66D5 /* Products */ = {
			isa = PBXGroup;
			children = (
				00E5401327F3CCA200CF66D5 /* Samples.app */,
			);
			name = Products;
			sourceTree = "<group>";
		};
		108EC03F29D25AE1000F35D0 /* Query feature table */ = {
			isa = PBXGroup;
			children = (
				108EC04029D25B2C000F35D0 /* QueryFeatureTableView.swift */,
			);
			path = "Query feature table";
			sourceTree = "<group>";
		};
		1C0C1C3229D34DAE005C8B24 /* Change viewpoint */ = {
			isa = PBXGroup;
			children = (
				1C0C1C3429D34DAE005C8B24 /* ChangeViewpointView.swift */,
			);
			path = "Change viewpoint";
			sourceTree = "<group>";
		};
		1C42E04129D2396B004FC4BE /* Show popup */ = {
			isa = PBXGroup;
			children = (
				1C42E04329D2396B004FC4BE /* ShowPopupView.swift */,
			);
			path = "Show popup";
			sourceTree = "<group>";
		};
		1C965C4629DBA879002F8536 /* 681d6f7694644709a7c830ec57a2d72b */ = {
			isa = PBXGroup;
			children = (
				004FE87029DF5D8700075217 /* Bristol */,
			);
			path = 681d6f7694644709a7c830ec57a2d72b;
			sourceTree = "<group>";
		};
		1C9B74C429DB43580038B06F /* Show realistic light and shadows */ = {
			isa = PBXGroup;
			children = (
				1C9B74C529DB43580038B06F /* ShowRealisticLightAndShadowsView.swift */,
			);
			path = "Show realistic light and shadows";
			sourceTree = "<group>";
		};
		1C9B74D229DB54560038B06F /* Change camera controller */ = {
			isa = PBXGroup;
			children = (
				1C9B74D529DB54560038B06F /* ChangeCameraControllerView.swift */,
			);
			path = "Change camera controller";
			sourceTree = "<group>";
		};
		1CAF831A2A20305F000E1E60 /* Show utility associations */ = {
			isa = PBXGroup;
			children = (
				1CAF831B2A20305F000E1E60 /* ShowUtilityAssociationsView.swift */,
			);
			path = "Show utility associations";
			sourceTree = "<group>";
		};
		218F35B229C28F4A00502022 /* Authenticate with OAuth */ = {
			isa = PBXGroup;
			children = (
				218F35B329C28F4A00502022 /* AuthenticateWithOAuthView.swift */,
			);
			path = "Authenticate with OAuth";
			sourceTree = "<group>";
		};
		4D2ADC3E29C26D05003B367F /* Add dynamic entity layer */ = {
			isa = PBXGroup;
			children = (
				4D2ADC3F29C26D05003B367F /* AddDynamicEntityLayerView.swift */,
				4D2ADC6629C50BD6003B367F /* AddDynamicEntityLayerView.Model.swift */,
				4D2ADC6829C50C4C003B367F /* AddDynamicEntityLayerView.SettingsView.swift */,
			);
			path = "Add dynamic entity layer";
			sourceTree = "<group>";
		};
		4D2ADC5329C4F612003B367F /* Change map view background */ = {
			isa = PBXGroup;
			children = (
				4D2ADC5529C4F612003B367F /* ChangeMapViewBackgroundView.swift */,
				4D2ADC5829C4F612003B367F /* ChangeMapViewBackgroundView.SettingsView.swift */,
				4D2ADC6129C5071C003B367F /* ChangeMapViewBackgroundView.Model.swift */,
			);
			path = "Change map view background";
			sourceTree = "<group>";
		};
		7573E81229D6134C00BEED9C /* Trace utility network */ = {
			isa = PBXGroup;
			children = (
				7573E81329D6134C00BEED9C /* TraceUtilityNetworkView.Model.swift */,
				7573E81529D6134C00BEED9C /* TraceUtilityNetworkView.Enums.swift */,
				7573E81729D6134C00BEED9C /* TraceUtilityNetworkView.Views.swift */,
				7573E81829D6134C00BEED9C /* TraceUtilityNetworkView.swift */,
			);
			path = "Trace utility network";
			sourceTree = "<group>";
		};
		75DD739029D38B1B0010229D /* Navigate route */ = {
			isa = PBXGroup;
			children = (
				75DD739129D38B1B0010229D /* NavigateRouteView.swift */,
			);
			path = "Navigate route";
			sourceTree = "<group>";
		};
		79B7B8082A1BF8B300F57C27 /* Create and save KML file */ = {
			isa = PBXGroup;
			children = (
				79302F842A1ED4E30002336A /* CreateAndSaveKMLView.Model.swift */,
				79B7B8092A1BF8EC00F57C27 /* CreateAndSaveKMLView.swift */,
				79302F862A1ED71B0002336A /* CreateAndSaveKMLView.Views.swift */,
			);
			path = "Create and save KML file";
			sourceTree = "<group>";
		};
		88F93CBE29C3D4E30006B28E /* Sketch on map */ = {
			isa = PBXGroup;
			children = (
				88F93CC029C3D59C0006B28E /* SketchOnMapView.swift */,
			);
			path = "Sketch on map";
			sourceTree = "<group>";
		};
		D701D7242A37C7E4006FF0C8 /* 07d62a792ab6496d9b772a24efea45d0 */ = {
			isa = PBXGroup;
			children = (
				D701D72B2A37C7F7006FF0C8 /* bradley_low_3ds */,
			);
			path = 07d62a792ab6496d9b772a24efea45d0;
			sourceTree = "<group>";
		};
		D71099692A27D8880065A1C1 /* Densify and generalize geometry */ = {
			isa = PBXGroup;
			children = (
				D710996C2A27D9210065A1C1 /* DensifyAndGeneralizeGeometryView.swift */,
				D710996F2A2802FA0065A1C1 /* DensifyAndGeneralizeGeometryView.SettingsView.swift */,
			);
			path = "Densify and generalize geometry";
			sourceTree = "<group>";
		};
		D722BD1E2A420D7E002C2087 /* Show extruded features */ = {
			isa = PBXGroup;
			children = (
				D722BD212A420DAD002C2087 /* ShowExtrudedFeaturesView.swift */,
			);
			path = "Show extruded features";
			sourceTree = "<group>";
		};
		D734FA072A183A5A00246D7E /* Set max extent */ = {
			isa = PBXGroup;
			children = (
				D734FA092A183A5B00246D7E /* SetMaxExtentView.swift */,
			);
			path = "Set max extent";
			sourceTree = "<group>";
		};
		D744FD132A2112360084A66C /* Create convex hull around points */ = {
			isa = PBXGroup;
			children = (
				D744FD162A2112D90084A66C /* CreateConvexHullAroundPointsView.swift */,
			);
			path = "Create convex hull around points";
			sourceTree = "<group>";
		};
		D751017D2A2E490800B8FA48 /* Show labels on layer */ = {
			isa = PBXGroup;
			children = (
				D75101802A2E493600B8FA48 /* ShowLabelsOnLayerView.swift */,
			);
			path = "Show labels on layer";
			sourceTree = "<group>";
		};
		D751018A2A2E960300B8FA48 /* Identify layer features */ = {
			isa = PBXGroup;
			children = (
				D751018D2A2E962D00B8FA48 /* IdentifyLayerFeaturesView.swift */,
			);
			path = "Identify layer features";
			sourceTree = "<group>";
		};
		D752D9422A3A6EB8003EB25E /* Monitor changes to map load status */ = {
			isa = PBXGroup;
			children = (
				D752D9452A3A6F7F003EB25E /* MonitorChangesToMapLoadStatusView.swift */,
			);
			path = "Monitor changes to map load status";
			sourceTree = "<group>";
		};
		D752D95B2A3BCDD4003EB25E /* Display map from portal item */ = {
			isa = PBXGroup;
			children = (
				D752D95E2A3BCE06003EB25E /* DisplayMapFromPortalItemView.swift */,
			);
			path = "Display map from portal item";
			sourceTree = "<group>";
		};
		D75362CC2A1E862B00D83028 /* Apply unique value renderer */ = {
			isa = PBXGroup;
			children = (
				D75362D12A1E886700D83028 /* ApplyUniqueValueRendererView.swift */,
			);
			path = "Apply unique value renderer";
			sourceTree = "<group>";
		};
		D754E31D2A1D661D0006C5F1 /* Style point with picture marker symbols */ = {
			isa = PBXGroup;
			children = (
				D754E3222A1D66820006C5F1 /* StylePointWithPictureMarkerSymbolsView.swift */,
			);
			path = "Style point with picture marker symbols";
			sourceTree = "<group>";
		};
		D77570BC2A29427200F490CD /* Animate images with image overlay */ = {
			isa = PBXGroup;
			children = (
				D77570BF2A2942F800F490CD /* AnimateImagesWithImageOverlayView.swift */,
			);
			path = "Animate images with image overlay";
			sourceTree = "<group>";
		};
		D77572AC2A295DC100F490CD /* d1453556d91e46dea191c20c398b82cd */ = {
			isa = PBXGroup;
			children = (
				D77572AD2A295DDD00F490CD /* PacificSouthWest2 */,
			);
			path = d1453556d91e46dea191c20c398b82cd;
			sourceTree = "<group>";
		};
		D78666A92A21616D00C60110 /* Find nearest vertex */ = {
			isa = PBXGroup;
			children = (
				D78666AC2A2161F100C60110 /* FindNearestVertexView.swift */,
			);
			path = "Find nearest vertex";
			sourceTree = "<group>";
		};
<<<<<<< HEAD
		D7ABA2FB2A3287C10021822B /* Show viewshed from geoelement in scene */ = {
			isa = PBXGroup;
			children = (
				D7ABA2FE2A32881C0021822B /* ShowViewshedFromGeoelementInSceneView.swift */,
			);
			path = "Show viewshed from geoelement in scene";
=======
		D7ABA2F52A3256610021822B /* Measure distance in scene */ = {
			isa = PBXGroup;
			children = (
				D7ABA2F82A32579C0021822B /* MeasureDistanceInSceneView.swift */,
			);
			path = "Measure distance in scene";
			sourceTree = "<group>";
		};
		D7B3C5C02A43B71E001DA4D8 /* Create convex hull around geometries */ = {
			isa = PBXGroup;
			children = (
				D7634FAE2A43B7AC00F8AEFB /* CreateConvexHullAroundGeometriesView.swift */,
			);
			path = "Create convex hull around geometries";
>>>>>>> 95fe8dcc
			sourceTree = "<group>";
		};
		D7CC33FB2A31475C00198EDF /* Show line of sight between points */ = {
			isa = PBXGroup;
			children = (
				D7CC33FD2A31475C00198EDF /* ShowLineOfSightBetweenPointsView.swift */,
			);
			path = "Show line of sight between points";
			sourceTree = "<group>";
		};
		D7E440D12A1ECBC2005D74DE /* Create buffers around points */ = {
			isa = PBXGroup;
			children = (
				D7E440D62A1ECE7D005D74DE /* CreateBuffersAroundPointsView.swift */,
			);
			path = "Create buffers around points";
			sourceTree = "<group>";
		};
		D7E557602A1D743100B9FB09 /* Add WMS layer */ = {
			isa = PBXGroup;
			children = (
				D7E557672A1D768800B9FB09 /* AddWMSLayerView.swift */,
			);
			path = "Add WMS layer";
			sourceTree = "<group>";
		};
		D7EAF34F2A1C011000D822C4 /* Set min and max scale */ = {
			isa = PBXGroup;
			children = (
				D7EAF3592A1C023800D822C4 /* SetMinAndMaxScaleView.swift */,
			);
			path = "Set min and max scale";
			sourceTree = "<group>";
		};
		D7EF5D712A269E2D00FEBDE5 /* Show coordinates in multiple formats */ = {
			isa = PBXGroup;
			children = (
				D7EF5D742A26A03A00FEBDE5 /* ShowCoordinatesInMultipleFormatsView.swift */,
			);
			path = "Show coordinates in multiple formats";
			sourceTree = "<group>";
		};
		E000E75E2869E325005D87C5 /* Clip geometry */ = {
			isa = PBXGroup;
			children = (
				E000E75F2869E33D005D87C5 /* ClipGeometryView.swift */,
			);
			path = "Clip geometry";
			sourceTree = "<group>";
		};
		E000E761286A0B07005D87C5 /* Cut geometry */ = {
			isa = PBXGroup;
			children = (
				E000E762286A0B18005D87C5 /* CutGeometryView.swift */,
			);
			path = "Cut geometry";
			sourceTree = "<group>";
		};
		E004A6B928414332002A1FE6 /* Set viewpoint rotation */ = {
			isa = PBXGroup;
			children = (
				E004A6BD28414332002A1FE6 /* SetViewpointRotationView.swift */,
			);
			path = "Set viewpoint rotation";
			sourceTree = "<group>";
		};
		E004A6D528465C70002A1FE6 /* Display scene */ = {
			isa = PBXGroup;
			children = (
				E004A6D828465C70002A1FE6 /* DisplaySceneView.swift */,
			);
			path = "Display scene";
			sourceTree = "<group>";
		};
		E004A6DE2846626A002A1FE6 /* Show callout */ = {
			isa = PBXGroup;
			children = (
				E004A6DF28466279002A1FE6 /* ShowCalloutView.swift */,
			);
			path = "Show callout";
			sourceTree = "<group>";
		};
		E004A6E42846A609002A1FE6 /* Style graphics with symbols */ = {
			isa = PBXGroup;
			children = (
				E004A6E52846A61F002A1FE6 /* StyleGraphicsWithSymbolsView.swift */,
			);
			path = "Style graphics with symbols";
			sourceTree = "<group>";
		};
		E004A6E728493BBB002A1FE6 /* Show device location */ = {
			isa = PBXGroup;
			children = (
				E004A6E828493BCE002A1FE6 /* ShowDeviceLocationView.swift */,
			);
			path = "Show device location";
			sourceTree = "<group>";
		};
		E004A6EB28495538002A1FE6 /* Create planar and geodetic buffers */ = {
			isa = PBXGroup;
			children = (
				E004A6EC2849556E002A1FE6 /* CreatePlanarAndGeodeticBuffersView.swift */,
			);
			path = "Create planar and geodetic buffers";
			sourceTree = "<group>";
		};
		E004A6EE284E4B7A002A1FE6 /* Download vector tiles to local cache */ = {
			isa = PBXGroup;
			children = (
				E004A6EF284E4B9B002A1FE6 /* DownloadVectorTilesToLocalCacheView.swift */,
			);
			path = "Download vector tiles to local cache";
			sourceTree = "<group>";
		};
		E004A6F1284E4F80002A1FE6 /* Show result of spatial operations */ = {
			isa = PBXGroup;
			children = (
				E004A6F2284E4FEB002A1FE6 /* ShowResultOfSpatialOperationsView.swift */,
			);
			path = "Show result of spatial operations";
			sourceTree = "<group>";
		};
		E004A6F4284FA3C5002A1FE6 /* Select features in feature layer */ = {
			isa = PBXGroup;
			children = (
				E004A6F5284FA42A002A1FE6 /* SelectFeaturesInFeatureLayerView.swift */,
			);
			path = "Select features in feature layer";
			sourceTree = "<group>";
		};
		E041ABC3287CAFEB0056009B /* Web */ = {
			isa = PBXGroup;
			children = (
				E041AC15287F54580056009B /* highlight.min.js */,
				E041AC1D288076A60056009B /* info.css */,
				E041AC1F288077B90056009B /* xcode.css */,
			);
			path = Web;
			sourceTree = "<group>";
		};
		E066DD33285CF3A0004D3D5B /* Find route */ = {
			isa = PBXGroup;
			children = (
				E066DD34285CF3B3004D3D5B /* FindRouteView.swift */,
			);
			path = "Find route";
			sourceTree = "<group>";
		};
		E066DD362860AB0B004D3D5B /* Style graphics with renderer */ = {
			isa = PBXGroup;
			children = (
				E066DD372860AB28004D3D5B /* StyleGraphicsWithRendererView.swift */,
			);
			path = "Style graphics with renderer";
			sourceTree = "<group>";
		};
		E066DD392860C9EE004D3D5B /* Show result of spatial relationships */ = {
			isa = PBXGroup;
			children = (
				E066DD3A2860CA08004D3D5B /* ShowResultOfSpatialRelationshipsView.swift */,
			);
			path = "Show result of spatial relationships";
			sourceTree = "<group>";
		};
		E066DD3E28610F3F004D3D5B /* Add scene layer from service */ = {
			isa = PBXGroup;
			children = (
				E066DD3F28610F55004D3D5B /* AddSceneLayerFromServiceView.swift */,
			);
			path = "Add scene layer from service";
			sourceTree = "<group>";
		};
		E070A0A1286F3B3400F2B606 /* Download preplanned map area */ = {
			isa = PBXGroup;
			children = (
				883C121429C9136600062FF9 /* DownloadPreplannedMapAreaView.MapPicker.swift */,
				E0D04FF128A5390000747989 /* DownloadPreplannedMapAreaView.Model.swift */,
				E070A0A2286F3B6000F2B606 /* DownloadPreplannedMapAreaView.swift */,
			);
			path = "Download preplanned map area";
			sourceTree = "<group>";
		};
		E088E1552862578800413100 /* Set surface placement mode */ = {
			isa = PBXGroup;
			children = (
				E088E1562862579D00413100 /* SetSurfacePlacementModeView.swift */,
			);
			path = "Set surface placement mode";
			sourceTree = "<group>";
		};
		E088E1722863B5E600413100 /* Generate offline map */ = {
			isa = PBXGroup;
			children = (
				E088E1732863B5F800413100 /* GenerateOfflineMapView.swift */,
			);
			path = "Generate offline map";
			sourceTree = "<group>";
		};
		E0EA0B75286638FD00C9621D /* Project geometry */ = {
			isa = PBXGroup;
			children = (
				E0EA0B762866390E00C9621D /* ProjectGeometryView.swift */,
			);
			path = "Project geometry";
			sourceTree = "<group>";
		};
		E0FE32E528747762002C6ACA /* Browse building floors */ = {
			isa = PBXGroup;
			children = (
				E0FE32E628747778002C6ACA /* BrowseBuildingFloorsView.swift */,
			);
			path = "Browse building floors";
			sourceTree = "<group>";
		};
		F111CCBD288B548400205358 /* Display map from mobile map package */ = {
			isa = PBXGroup;
			children = (
				F111CCC0288B5D5600205358 /* DisplayMapFromMobileMapPackageView.swift */,
			);
			path = "Display map from mobile map package";
			sourceTree = "<group>";
		};
		F111CCC2288B63DB00205358 /* e1f3a7254cb845b09450f54937c16061 */ = {
			isa = PBXGroup;
			children = (
				F111CCC3288B641900205358 /* Yellowstone.mmpk */,
			);
			path = e1f3a7254cb845b09450f54937c16061;
			sourceTree = "<group>";
		};
		F19A316128906F0D003B7EF9 /* Add raster from file */ = {
			isa = PBXGroup;
			children = (
				F1E71BF0289473760064C33F /* AddRasterFromFileView.swift */,
			);
			path = "Add raster from file";
			sourceTree = "<group>";
		};
/* End PBXGroup section */

/* Begin PBXNativeTarget section */
		00E5401227F3CCA200CF66D5 /* Samples */ = {
			isa = PBXNativeTarget;
			buildConfigurationList = 00E5402427F3CCA200CF66D5 /* Build configuration list for PBXNativeTarget "Samples" */;
			buildPhases = (
				001C6DDC27FE5CE800D472C2 /* Create .secrets File If It Does Not Exist */,
				00CCB8A3285BA2FD00BBAB70 /* Download Portal Item Data */,
				00E5402B27F77A5A00CF66D5 /* Lint Sources */,
				00E5400F27F3CCA200CF66D5 /* Sources */,
				00144B5E280634840090DD5D /* Embed Frameworks */,
				00E5401027F3CCA200CF66D5 /* Frameworks */,
				00E5401127F3CCA200CF66D5 /* Resources */,
				0039A4E82885C4E300592C86 /* Copy Source Code Files */,
				0039A4E72885C45200592C86 /* Copy README.md Files For Source Code View */,
			);
			buildRules = (
				0083586F27FE3BCF00192A15 /* PBXBuildRule */,
				0074ABCC2817B8E60037244A /* PBXBuildRule */,
			);
			dependencies = (
			);
			name = Samples;
			packageProductDependencies = (
				00C43AEC2947DC350099AE34 /* ArcGISToolkit */,
			);
			productName = "arcgis-swift-sdk-samples (iOS)";
			productReference = 00E5401327F3CCA200CF66D5 /* Samples.app */;
			productType = "com.apple.product-type.application";
		};
/* End PBXNativeTarget section */

/* Begin PBXProject section */
		00E5400727F3CCA100CF66D5 /* Project object */ = {
			isa = PBXProject;
			attributes = {
				BuildIndependentTargetsInParallel = 1;
				KnownAssetTags = (
					AddFeatureLayers,
					AddRasterFromFile,
					AnimateImagesWithImageOverlay,
					ChangeCameraController,
					DisplayMapFromMobileMapPackage,
					ShowViewshedFromGeoelementInScene,
				);
				LastSwiftUpdateCheck = 1330;
				LastUpgradeCheck = 1330;
				ORGANIZATIONNAME = Esri;
				TargetAttributes = {
					00E5401227F3CCA200CF66D5 = {
						CreatedOnToolsVersion = 13.3;
					};
				};
			};
			buildConfigurationList = 00E5400A27F3CCA100CF66D5 /* Build configuration list for PBXProject "Samples" */;
			compatibilityVersion = "Xcode 13.0";
			developmentRegion = en;
			hasScannedForEncodings = 0;
			knownRegions = (
				en,
				Base,
			);
			mainGroup = 00E5400627F3CCA100CF66D5;
			packageReferences = (
				00C43AEB2947DC350099AE34 /* XCRemoteSwiftPackageReference "arcgis-maps-sdk-swift-toolkit" */,
			);
			productRefGroup = 00E5401427F3CCA200CF66D5 /* Products */;
			projectDirPath = "";
			projectRoot = "";
			targets = (
				00E5401227F3CCA200CF66D5 /* Samples */,
			);
		};
/* End PBXProject section */

/* Begin PBXResourcesBuildPhase section */
		00E5401127F3CCA200CF66D5 /* Resources */ = {
			isa = PBXResourcesBuildPhase;
			buildActionMask = 2147483647;
			files = (
				E041AC1E288076A60056009B /* info.css in Resources */,
				E041AC1A287F54580056009B /* highlight.min.js in Resources */,
				00E5402027F3CCA200CF66D5 /* Assets.xcassets in Resources */,
				00C94A0D28B53DE1004E42D9 /* raster-file in Resources */,
				004FE87129DF5D8700075217 /* Bristol in Resources */,
				E041AC20288077B90056009B /* xcode.css in Resources */,
				00D4EF9028638BF100B9CC30 /* LA_Trails.geodatabase in Resources */,
				D701D72C2A37C7F7006FF0C8 /* bradley_low_3ds in Resources */,
				00D4EF9A28638BF100B9CC30 /* AuroraCO.gpkg in Resources */,
				F111CCC4288B641900205358 /* Yellowstone.mmpk in Resources */,
				D77572AE2A295DDE00F490CD /* PacificSouthWest2 in Resources */,
				00D4EFB12863CE6300B9CC30 /* ScottishWildlifeTrust_reserves in Resources */,
			);
			runOnlyForDeploymentPostprocessing = 0;
		};
/* End PBXResourcesBuildPhase section */

/* Begin PBXShellScriptBuildPhase section */
		001C6DDC27FE5CE800D472C2 /* Create .secrets File If It Does Not Exist */ = {
			isa = PBXShellScriptBuildPhase;
			alwaysOutOfDate = 1;
			buildActionMask = 2147483647;
			files = (
			);
			inputFileListPaths = (
			);
			inputPaths = (
			);
			name = "Create .secrets File If It Does Not Exist";
			outputFileListPaths = (
			);
			outputPaths = (
				"$(SRCROOT)/.secrets",
			);
			runOnlyForDeploymentPostprocessing = 0;
			shellPath = /bin/sh;
			shellScript = "if [ ! -e \"$SRCROOT/.secrets\" ]\nthen\n    touch \"$SRCROOT/.secrets\"\nfi\n";
		};
		0039A4E72885C45200592C86 /* Copy README.md Files For Source Code View */ = {
			isa = PBXShellScriptBuildPhase;
			alwaysOutOfDate = 1;
			buildActionMask = 2147483647;
			files = (
			);
			inputFileListPaths = (
			);
			inputPaths = (
			);
			name = "Copy README.md Files For Source Code View";
			outputFileListPaths = (
			);
			outputPaths = (
			);
			runOnlyForDeploymentPostprocessing = 0;
			shellPath = /bin/sh;
			shellScript = "echo $BUILT_PRODUCTS_DIR\n\n# Directory to which the readmes will be copied.\nREADMES_DIR=${BUILT_PRODUCTS_DIR}/${UNLOCALIZED_RESOURCES_FOLDER_PATH}/READMEs\nmkdir -p \"${READMES_DIR}\"\n\n# Root readme for the project to skip.\nDEFAULT_README=$SRCROOT/README.md\n\n# Find all README.md files in the project.\nfind ${SRCROOT} -name \"README.md\" | while read file\ndo\n    # Skip the root readme for project.\n    if [ \"$file\" = \"$DEFAULT_README\" ]\n    then\n        echo $BUILT_PRODUCTS_DIR\n        continue\n    fi\n    \n    # Extract the folder name from the path.\n    FILE_PATH=$(dirname \"$file\")\n    FOLDER_NAME=$(basename \"$FILE_PATH\")\n    \n    cp \"${file}\" \"${READMES_DIR}/${FOLDER_NAME}.md\"\ndone\n";
		};
		00CCB8A3285BA2FD00BBAB70 /* Download Portal Item Data */ = {
			isa = PBXShellScriptBuildPhase;
			alwaysOutOfDate = 1;
			buildActionMask = 2147483647;
			files = (
			);
			inputFileListPaths = (
			);
			inputPaths = (
			);
			name = "Download Portal Item Data";
			outputFileListPaths = (
			);
			outputPaths = (
			);
			runOnlyForDeploymentPostprocessing = 0;
			shellPath = /bin/sh;
			shellScript = "SAMPLES_DIRECTORY=\"${SRCROOT}/Shared/Samples\"\nDOWNLOAD_DIRECTORY=\"${SRCROOT}/Portal Data\"\nxcrun --sdk macosx swift \"${SRCROOT}/Scripts/DowloadPortalItemData.swift\" \"$SAMPLES_DIRECTORY\" \"$DOWNLOAD_DIRECTORY\"\n";
		};
		00E5402B27F77A5A00CF66D5 /* Lint Sources */ = {
			isa = PBXShellScriptBuildPhase;
			alwaysOutOfDate = 1;
			buildActionMask = 2147483647;
			files = (
			);
			inputFileListPaths = (
			);
			inputPaths = (
			);
			name = "Lint Sources";
			outputFileListPaths = (
			);
			outputPaths = (
			);
			runOnlyForDeploymentPostprocessing = 0;
			shellPath = /bin/sh;
			shellScript = "if [[ \"$(uname -m)\" == arm64 ]]; then\n    export PATH=\"/opt/homebrew/bin:$PATH\"\nfi\n\nif which swiftlint > /dev/null; then\n  swiftlint\nelse\n  echo \"warning: SwiftLint not installed, download from https://github.com/realm/SwiftLint\"\nfi\n";
		};
/* End PBXShellScriptBuildPhase section */

/* Begin PBXSourcesBuildPhase section */
		00E5400F27F3CCA200CF66D5 /* Sources */ = {
			isa = PBXSourcesBuildPhase;
			buildActionMask = 2147483647;
			files = (
				E000E7602869E33D005D87C5 /* ClipGeometryView.swift in Sources */,
				4D2ADC6729C50BD6003B367F /* AddDynamicEntityLayerView.Model.swift in Sources */,
				E004A6E928493BCE002A1FE6 /* ShowDeviceLocationView.swift in Sources */,
				F111CCC1288B5D5600205358 /* DisplayMapFromMobileMapPackageView.swift in Sources */,
				00A7A1462A2FC58300F035F7 /* DisplayContentOfUtilityNetworkContainerView.swift in Sources */,
				218F35B829C28F4A00502022 /* AuthenticateWithOAuthView.swift in Sources */,
				79B7B80A2A1BF8EC00F57C27 /* CreateAndSaveKMLView.swift in Sources */,
				7573E81C29D6134C00BEED9C /* TraceUtilityNetworkView.Enums.swift in Sources */,
				7573E81A29D6134C00BEED9C /* TraceUtilityNetworkView.Model.swift in Sources */,
				0005580C28185C0600224BC6 /* SampleList.swift in Sources */,
				D7ABA2F92A32579C0021822B /* MeasureDistanceInSceneView.swift in Sources */,
				E004A6E028466279002A1FE6 /* ShowCalloutView.swift in Sources */,
				E000E763286A0B18005D87C5 /* CutGeometryView.swift in Sources */,
				001C6DE127FE8A9400D472C2 /* AppSecrets.swift.masque in Sources */,
				E0D04FF228A5390000747989 /* DownloadPreplannedMapAreaView.Model.swift in Sources */,
				00CCB8A5285BAF8700BBAB70 /* OnDemandResource.swift in Sources */,
				D71099702A2802FA0065A1C1 /* DensifyAndGeneralizeGeometryView.SettingsView.swift in Sources */,
				E004A6ED2849556E002A1FE6 /* CreatePlanarAndGeodeticBuffersView.swift in Sources */,
				E041ABD7287DB04D0056009B /* SampleInfoView.swift in Sources */,
				D752D9462A3A6F80003EB25E /* MonitorChangesToMapLoadStatusView.swift in Sources */,
				E0082217287755AC002AD138 /* View+Sheet.swift in Sources */,
				00181B462846AD7100654571 /* View+Alert.swift in Sources */,
				D7ABA2FF2A32881C0021822B /* ShowViewshedFromGeoelementInSceneView.swift in Sources */,
				E0FE32E728747778002C6ACA /* BrowseBuildingFloorsView.swift in Sources */,
				D752D95F2A3BCE06003EB25E /* DisplayMapFromPortalItemView.swift in Sources */,
				E070A0A3286F3B6000F2B606 /* DownloadPreplannedMapAreaView.swift in Sources */,
				D77570C02A2942F800F490CD /* AnimateImagesWithImageOverlayView.swift in Sources */,
				E0EA0B772866390E00C9621D /* ProjectGeometryView.swift in Sources */,
				0042E24328E4BF8F001F33D6 /* ShowViewshedFromPointInSceneView.Model.swift in Sources */,
				D7E557682A1D768800B9FB09 /* AddWMSLayerView.swift in Sources */,
				0005580A2817C51E00224BC6 /* SampleDetailView.swift in Sources */,
				4D2ADC6229C5071C003B367F /* ChangeMapViewBackgroundView.Model.swift in Sources */,
				0074ABCD2817BCC30037244A /* SamplesApp+Samples.swift.tache in Sources */,
				E004A6F3284E4FEB002A1FE6 /* ShowResultOfSpatialOperationsView.swift in Sources */,
				D751018E2A2E962D00B8FA48 /* IdentifyLayerFeaturesView.swift in Sources */,
				F1E71BF1289473760064C33F /* AddRasterFromFileView.swift in Sources */,
				00B04273282EC59E0072E1B4 /* AboutView.swift in Sources */,
				7573E81F29D6134C00BEED9C /* TraceUtilityNetworkView.swift in Sources */,
				4D2ADC6929C50C4C003B367F /* AddDynamicEntityLayerView.SettingsView.swift in Sources */,
				1C42E04729D2396B004FC4BE /* ShowPopupView.swift in Sources */,
				79302F872A1ED71B0002336A /* CreateAndSaveKMLView.Views.swift in Sources */,
				E066DD3B2860CA08004D3D5B /* ShowResultOfSpatialRelationshipsView.swift in Sources */,
				7573E81E29D6134C00BEED9C /* TraceUtilityNetworkView.Views.swift in Sources */,
				4D2ADC5A29C4F612003B367F /* ChangeMapViewBackgroundView.swift in Sources */,
				79302F852A1ED4E30002336A /* CreateAndSaveKMLView.Model.swift in Sources */,
				0044CDDF2995C39E004618CE /* ShowDeviceLocationHistoryView.swift in Sources */,
				E041ABC0287CA9F00056009B /* WebView.swift in Sources */,
				E088E1572862579D00413100 /* SetSurfacePlacementModeView.swift in Sources */,
				1CAF831F2A20305F000E1E60 /* ShowUtilityAssociationsView.swift in Sources */,
				E004A6C128414332002A1FE6 /* SetViewpointRotationView.swift in Sources */,
				883C121529C9136600062FF9 /* DownloadPreplannedMapAreaView.MapPicker.swift in Sources */,
				1C9B74C929DB43580038B06F /* ShowRealisticLightAndShadowsView.swift in Sources */,
				00E5401E27F3CCA200CF66D5 /* ContentView.swift in Sources */,
				D7634FAF2A43B7AC00F8AEFB /* CreateConvexHullAroundGeometriesView.swift in Sources */,
				E066DD382860AB28004D3D5B /* StyleGraphicsWithRendererView.swift in Sources */,
				108EC04129D25B2C000F35D0 /* QueryFeatureTableView.swift in Sources */,
				00B04FB5283EEBA80026C882 /* DisplayOverviewMapView.swift in Sources */,
				D7CC33FF2A31475C00198EDF /* ShowLineOfSightBetweenPointsView.swift in Sources */,
				4D2ADC5D29C4F612003B367F /* ChangeMapViewBackgroundView.SettingsView.swift in Sources */,
				75DD739529D38B1B0010229D /* NavigateRouteView.swift in Sources */,
				D75362D22A1E886700D83028 /* ApplyUniqueValueRendererView.swift in Sources */,
				0074ABBF28174BCF0037244A /* DisplayMapView.swift in Sources */,
				D7EF5D752A26A03A00FEBDE5 /* ShowCoordinatesInMultipleFormatsView.swift in Sources */,
				0086F40128E3770A00974721 /* ShowViewshedFromPointInSceneView.swift in Sources */,
				0044289229C90C0B00160767 /* GetElevationAtPointOnSurfaceView.swift in Sources */,
				D7E440D72A1ECE7D005D74DE /* CreateBuffersAroundPointsView.swift in Sources */,
				00D4EF802863842100B9CC30 /* AddFeatureLayersView.swift in Sources */,
				D710996D2A27D9210065A1C1 /* DensifyAndGeneralizeGeometryView.swift in Sources */,
				88F93CC129C3D59D0006B28E /* SketchOnMapView.swift in Sources */,
				1C0C1C3929D34DAE005C8B24 /* ChangeViewpointView.swift in Sources */,
				D734FA0C2A183A5B00246D7E /* SetMaxExtentView.swift in Sources */,
				E004A6DC28465C70002A1FE6 /* DisplaySceneView.swift in Sources */,
				E066DD35285CF3B3004D3D5B /* FindRouteView.swift in Sources */,
				D722BD222A420DAD002C2087 /* ShowExtrudedFeaturesView.swift in Sources */,
				E004A6F6284FA42A002A1FE6 /* SelectFeaturesInFeatureLayerView.swift in Sources */,
				D75101812A2E493600B8FA48 /* ShowLabelsOnLayerView.swift in Sources */,
				E08953F12891899600E077CF /* EnvironmentValues+SampleInfoVisibility.swift in Sources */,
				00B042E8282EDC690072E1B4 /* SetBasemapView.swift in Sources */,
				E004A6E62846A61F002A1FE6 /* StyleGraphicsWithSymbolsView.swift in Sources */,
				E088E1742863B5F800413100 /* GenerateOfflineMapView.swift in Sources */,
				0074ABC428174F430037244A /* Sample.swift in Sources */,
				00A7A14A2A2FC5B700F035F7 /* DisplayContentOfUtilityNetworkContainerView.Model.swift in Sources */,
				E004A6F0284E4B9B002A1FE6 /* DownloadVectorTilesToLocalCacheView.swift in Sources */,
				4D2ADC4329C26D05003B367F /* AddDynamicEntityLayerView.swift in Sources */,
				D7EAF35A2A1C023800D822C4 /* SetMinAndMaxScaleView.swift in Sources */,
				0042E24528E4F82C001F33D6 /* ShowViewshedFromPointInSceneView.ViewshedSettingsView.swift in Sources */,
				1C9B74D929DB54560038B06F /* ChangeCameraControllerView.swift in Sources */,
				D78666AD2A2161F100C60110 /* FindNearestVertexView.swift in Sources */,
				D744FD172A2112D90084A66C /* CreateConvexHullAroundPointsView.swift in Sources */,
				00CB9138284814A4005C2C5D /* SearchWithGeocodeView.swift in Sources */,
				D754E3232A1D66820006C5F1 /* StylePointWithPictureMarkerSymbolsView.swift in Sources */,
				00E5401C27F3CCA200CF66D5 /* SamplesApp.swift in Sources */,
				E066DD4028610F55004D3D5B /* AddSceneLayerFromServiceView.swift in Sources */,
			);
			runOnlyForDeploymentPostprocessing = 0;
		};
/* End PBXSourcesBuildPhase section */

/* Begin XCBuildConfiguration section */
		00E5402227F3CCA200CF66D5 /* Debug */ = {
			isa = XCBuildConfiguration;
			buildSettings = {
				ALWAYS_SEARCH_USER_PATHS = NO;
				CLANG_ANALYZER_NONNULL = YES;
				CLANG_ANALYZER_NUMBER_OBJECT_CONVERSION = YES_AGGRESSIVE;
				CLANG_CXX_LANGUAGE_STANDARD = "gnu++17";
				CLANG_ENABLE_MODULES = YES;
				CLANG_ENABLE_OBJC_ARC = YES;
				CLANG_ENABLE_OBJC_WEAK = YES;
				CLANG_WARN_BLOCK_CAPTURE_AUTORELEASING = YES;
				CLANG_WARN_BOOL_CONVERSION = YES;
				CLANG_WARN_COMMA = YES;
				CLANG_WARN_CONSTANT_CONVERSION = YES;
				CLANG_WARN_DEPRECATED_OBJC_IMPLEMENTATIONS = YES;
				CLANG_WARN_DIRECT_OBJC_ISA_USAGE = YES_ERROR;
				CLANG_WARN_DOCUMENTATION_COMMENTS = YES;
				CLANG_WARN_EMPTY_BODY = YES;
				CLANG_WARN_ENUM_CONVERSION = YES;
				CLANG_WARN_INFINITE_RECURSION = YES;
				CLANG_WARN_INT_CONVERSION = YES;
				CLANG_WARN_NON_LITERAL_NULL_CONVERSION = YES;
				CLANG_WARN_OBJC_IMPLICIT_RETAIN_SELF = YES;
				CLANG_WARN_OBJC_LITERAL_CONVERSION = YES;
				CLANG_WARN_OBJC_ROOT_CLASS = YES_ERROR;
				CLANG_WARN_QUOTED_INCLUDE_IN_FRAMEWORK_HEADER = YES;
				CLANG_WARN_RANGE_LOOP_ANALYSIS = YES;
				CLANG_WARN_STRICT_PROTOTYPES = YES;
				CLANG_WARN_SUSPICIOUS_MOVE = YES;
				CLANG_WARN_UNGUARDED_AVAILABILITY = YES_AGGRESSIVE;
				CLANG_WARN_UNREACHABLE_CODE = YES;
				CLANG_WARN__DUPLICATE_METHOD_MATCH = YES;
				COPY_PHASE_STRIP = NO;
				DEAD_CODE_STRIPPING = YES;
				DEBUG_INFORMATION_FORMAT = dwarf;
				ENABLE_STRICT_OBJC_MSGSEND = YES;
				ENABLE_TESTABILITY = YES;
				GCC_C_LANGUAGE_STANDARD = gnu11;
				GCC_DYNAMIC_NO_PIC = NO;
				GCC_NO_COMMON_BLOCKS = YES;
				GCC_OPTIMIZATION_LEVEL = 0;
				GCC_PREPROCESSOR_DEFINITIONS = (
					"DEBUG=1",
					"$(inherited)",
				);
				GCC_WARN_64_TO_32_BIT_CONVERSION = YES;
				GCC_WARN_ABOUT_RETURN_TYPE = YES_ERROR;
				GCC_WARN_UNDECLARED_SELECTOR = YES;
				GCC_WARN_UNINITIALIZED_AUTOS = YES_AGGRESSIVE;
				GCC_WARN_UNUSED_FUNCTION = YES;
				GCC_WARN_UNUSED_VARIABLE = YES;
				MTL_ENABLE_DEBUG_INFO = INCLUDE_SOURCE;
				MTL_FAST_MATH = YES;
				ONLY_ACTIVE_ARCH = YES;
				SWIFT_ACTIVE_COMPILATION_CONDITIONS = DEBUG;
				SWIFT_OPTIMIZATION_LEVEL = "-Onone";
			};
			name = Debug;
		};
		00E5402327F3CCA200CF66D5 /* Release */ = {
			isa = XCBuildConfiguration;
			buildSettings = {
				ALWAYS_SEARCH_USER_PATHS = NO;
				CLANG_ANALYZER_NONNULL = YES;
				CLANG_ANALYZER_NUMBER_OBJECT_CONVERSION = YES_AGGRESSIVE;
				CLANG_CXX_LANGUAGE_STANDARD = "gnu++17";
				CLANG_ENABLE_MODULES = YES;
				CLANG_ENABLE_OBJC_ARC = YES;
				CLANG_ENABLE_OBJC_WEAK = YES;
				CLANG_WARN_BLOCK_CAPTURE_AUTORELEASING = YES;
				CLANG_WARN_BOOL_CONVERSION = YES;
				CLANG_WARN_COMMA = YES;
				CLANG_WARN_CONSTANT_CONVERSION = YES;
				CLANG_WARN_DEPRECATED_OBJC_IMPLEMENTATIONS = YES;
				CLANG_WARN_DIRECT_OBJC_ISA_USAGE = YES_ERROR;
				CLANG_WARN_DOCUMENTATION_COMMENTS = YES;
				CLANG_WARN_EMPTY_BODY = YES;
				CLANG_WARN_ENUM_CONVERSION = YES;
				CLANG_WARN_INFINITE_RECURSION = YES;
				CLANG_WARN_INT_CONVERSION = YES;
				CLANG_WARN_NON_LITERAL_NULL_CONVERSION = YES;
				CLANG_WARN_OBJC_IMPLICIT_RETAIN_SELF = YES;
				CLANG_WARN_OBJC_LITERAL_CONVERSION = YES;
				CLANG_WARN_OBJC_ROOT_CLASS = YES_ERROR;
				CLANG_WARN_QUOTED_INCLUDE_IN_FRAMEWORK_HEADER = YES;
				CLANG_WARN_RANGE_LOOP_ANALYSIS = YES;
				CLANG_WARN_STRICT_PROTOTYPES = YES;
				CLANG_WARN_SUSPICIOUS_MOVE = YES;
				CLANG_WARN_UNGUARDED_AVAILABILITY = YES_AGGRESSIVE;
				CLANG_WARN_UNREACHABLE_CODE = YES;
				CLANG_WARN__DUPLICATE_METHOD_MATCH = YES;
				COPY_PHASE_STRIP = NO;
				DEAD_CODE_STRIPPING = YES;
				DEBUG_INFORMATION_FORMAT = "dwarf-with-dsym";
				ENABLE_NS_ASSERTIONS = NO;
				ENABLE_STRICT_OBJC_MSGSEND = YES;
				GCC_C_LANGUAGE_STANDARD = gnu11;
				GCC_NO_COMMON_BLOCKS = YES;
				GCC_WARN_64_TO_32_BIT_CONVERSION = YES;
				GCC_WARN_ABOUT_RETURN_TYPE = YES_ERROR;
				GCC_WARN_UNDECLARED_SELECTOR = YES;
				GCC_WARN_UNINITIALIZED_AUTOS = YES_AGGRESSIVE;
				GCC_WARN_UNUSED_FUNCTION = YES;
				GCC_WARN_UNUSED_VARIABLE = YES;
				MTL_ENABLE_DEBUG_INFO = NO;
				MTL_FAST_MATH = YES;
				SWIFT_COMPILATION_MODE = wholemodule;
				SWIFT_OPTIMIZATION_LEVEL = "-O";
			};
			name = Release;
		};
		00E5402527F3CCA200CF66D5 /* Debug */ = {
			isa = XCBuildConfiguration;
			buildSettings = {
				ASSETCATALOG_COMPILER_APPICON_NAME = AppIcon;
				ASSETCATALOG_COMPILER_GLOBAL_ACCENT_COLOR_NAME = AccentColor;
				CODE_SIGN_ENTITLEMENTS = macOS/Samples.entitlements;
				"CODE_SIGN_IDENTITY[sdk=macosx*]" = "Apple Development";
				CODE_SIGN_STYLE = Automatic;
				CURRENT_PROJECT_VERSION = 1;
				EMBED_ASSET_PACKS_IN_PRODUCT_BUNDLE = YES;
				INFOPLIST_FILE = "$(SRCROOT)/iOS/Info.plist";
				IPHONEOS_DEPLOYMENT_TARGET = 15.0;
				"IPHONEOS_DEPLOYMENT_TARGET[sdk=macosx*]" = 15.0;
				LD_RUNPATH_SEARCH_PATHS = (
					"$(inherited)",
					"@executable_path/Frameworks",
				);
				MARKETING_VERSION = 200.1.0;
				PRODUCT_BUNDLE_IDENTIFIER = "com.esri.arcgis-swift-sdk-samples";
				PRODUCT_NAME = Samples;
				SDKROOT = iphoneos;
				SUPPORTED_PLATFORMS = "iphoneos iphonesimulator";
				SUPPORTS_MACCATALYST = YES;
				SUPPORTS_MAC_DESIGNED_FOR_IPHONE_IPAD = NO;
				SWIFT_EMIT_LOC_STRINGS = YES;
				SWIFT_VERSION = 5.0;
				TARGETED_DEVICE_FAMILY = "1,2,6";
			};
			name = Debug;
		};
		00E5402627F3CCA200CF66D5 /* Release */ = {
			isa = XCBuildConfiguration;
			buildSettings = {
				ASSETCATALOG_COMPILER_APPICON_NAME = AppIcon;
				ASSETCATALOG_COMPILER_GLOBAL_ACCENT_COLOR_NAME = AccentColor;
				CODE_SIGN_ENTITLEMENTS = macOS/Samples.entitlements;
				"CODE_SIGN_IDENTITY[sdk=macosx*]" = "Apple Development";
				CODE_SIGN_STYLE = Automatic;
				CURRENT_PROJECT_VERSION = 1;
				EMBED_ASSET_PACKS_IN_PRODUCT_BUNDLE = YES;
				INFOPLIST_FILE = "$(SRCROOT)/iOS/Info.plist";
				IPHONEOS_DEPLOYMENT_TARGET = 15.0;
				"IPHONEOS_DEPLOYMENT_TARGET[sdk=macosx*]" = 15.0;
				LD_RUNPATH_SEARCH_PATHS = (
					"$(inherited)",
					"@executable_path/Frameworks",
				);
				MARKETING_VERSION = 200.1.0;
				PRODUCT_BUNDLE_IDENTIFIER = "com.esri.arcgis-swift-sdk-samples";
				PRODUCT_NAME = Samples;
				SDKROOT = iphoneos;
				SUPPORTED_PLATFORMS = "iphoneos iphonesimulator";
				SUPPORTS_MACCATALYST = YES;
				SUPPORTS_MAC_DESIGNED_FOR_IPHONE_IPAD = NO;
				SWIFT_EMIT_LOC_STRINGS = YES;
				SWIFT_VERSION = 5.0;
				TARGETED_DEVICE_FAMILY = "1,2,6";
				VALIDATE_PRODUCT = YES;
			};
			name = Release;
		};
/* End XCBuildConfiguration section */

/* Begin XCConfigurationList section */
		00E5400A27F3CCA100CF66D5 /* Build configuration list for PBXProject "Samples" */ = {
			isa = XCConfigurationList;
			buildConfigurations = (
				00E5402227F3CCA200CF66D5 /* Debug */,
				00E5402327F3CCA200CF66D5 /* Release */,
			);
			defaultConfigurationIsVisible = 0;
			defaultConfigurationName = Release;
		};
		00E5402427F3CCA200CF66D5 /* Build configuration list for PBXNativeTarget "Samples" */ = {
			isa = XCConfigurationList;
			buildConfigurations = (
				00E5402527F3CCA200CF66D5 /* Debug */,
				00E5402627F3CCA200CF66D5 /* Release */,
			);
			defaultConfigurationIsVisible = 0;
			defaultConfigurationName = Release;
		};
/* End XCConfigurationList section */

/* Begin XCRemoteSwiftPackageReference section */
		00C43AEB2947DC350099AE34 /* XCRemoteSwiftPackageReference "arcgis-maps-sdk-swift-toolkit" */ = {
			isa = XCRemoteSwiftPackageReference;
			repositoryURL = "https://github.com/Esri/arcgis-maps-sdk-swift-toolkit/";
			requirement = {
				kind = upToNextMinorVersion;
				minimumVersion = 200.1.0;
			};
		};
/* End XCRemoteSwiftPackageReference section */

/* Begin XCSwiftPackageProductDependency section */
		00C43AEC2947DC350099AE34 /* ArcGISToolkit */ = {
			isa = XCSwiftPackageProductDependency;
			package = 00C43AEB2947DC350099AE34 /* XCRemoteSwiftPackageReference "arcgis-maps-sdk-swift-toolkit" */;
			productName = ArcGISToolkit;
		};
/* End XCSwiftPackageProductDependency section */
	};
	rootObject = 00E5400727F3CCA100CF66D5 /* Project object */;
}<|MERGE_RESOLUTION|>--- conflicted
+++ resolved
@@ -141,13 +141,10 @@
 		D77572AE2A295DDE00F490CD /* PacificSouthWest2 in Resources */ = {isa = PBXBuildFile; fileRef = D77572AD2A295DDD00F490CD /* PacificSouthWest2 */; settings = {ASSET_TAGS = (AnimateImagesWithImageOverlay, ); }; };
 		D78666AD2A2161F100C60110 /* FindNearestVertexView.swift in Sources */ = {isa = PBXBuildFile; fileRef = D78666AC2A2161F100C60110 /* FindNearestVertexView.swift */; };
 		D78666AE2A21629200C60110 /* FindNearestVertexView.swift in Copy Source Code Files */ = {isa = PBXBuildFile; fileRef = D78666AC2A2161F100C60110 /* FindNearestVertexView.swift */; };
-<<<<<<< HEAD
 		D7ABA2FF2A32881C0021822B /* ShowViewshedFromGeoelementInSceneView.swift in Sources */ = {isa = PBXBuildFile; fileRef = D7ABA2FE2A32881C0021822B /* ShowViewshedFromGeoelementInSceneView.swift */; };
 		D7ABA3002A3288970021822B /* ShowViewshedFromGeoelementInSceneView.swift in Copy Source Code Files */ = {isa = PBXBuildFile; fileRef = D7ABA2FE2A32881C0021822B /* ShowViewshedFromGeoelementInSceneView.swift */; };
-=======
 		D7ABA2F92A32579C0021822B /* MeasureDistanceInSceneView.swift in Sources */ = {isa = PBXBuildFile; fileRef = D7ABA2F82A32579C0021822B /* MeasureDistanceInSceneView.swift */; };
 		D7ABA2FA2A32760D0021822B /* MeasureDistanceInSceneView.swift in Copy Source Code Files */ = {isa = PBXBuildFile; fileRef = D7ABA2F82A32579C0021822B /* MeasureDistanceInSceneView.swift */; };
->>>>>>> 95fe8dcc
 		D7CC33FF2A31475C00198EDF /* ShowLineOfSightBetweenPointsView.swift in Sources */ = {isa = PBXBuildFile; fileRef = D7CC33FD2A31475C00198EDF /* ShowLineOfSightBetweenPointsView.swift */; };
 		D7CC34002A3147FF00198EDF /* ShowLineOfSightBetweenPointsView.swift in Copy Source Code Files */ = {isa = PBXBuildFile; fileRef = D7CC33FD2A31475C00198EDF /* ShowLineOfSightBetweenPointsView.swift */; };
 		D7E440D72A1ECE7D005D74DE /* CreateBuffersAroundPointsView.swift in Sources */ = {isa = PBXBuildFile; fileRef = D7E440D62A1ECE7D005D74DE /* CreateBuffersAroundPointsView.swift */; };
@@ -249,14 +246,11 @@
 			dstPath = "";
 			dstSubfolderSpec = 7;
 			files = (
-<<<<<<< HEAD
 				D7ABA3002A3288970021822B /* ShowViewshedFromGeoelementInSceneView.swift in Copy Source Code Files */,
-=======
 				D77570C12A2943D900F490CD /* AnimateImagesWithImageOverlayView.swift in Copy Source Code Files */,
 				D7634FB02A43B8B000F8AEFB /* CreateConvexHullAroundGeometriesView.swift in Copy Source Code Files */,
 				D7ABA2FA2A32760D0021822B /* MeasureDistanceInSceneView.swift in Copy Source Code Files */,
 				D722BD232A420DEC002C2087 /* ShowExtrudedFeaturesView.swift in Copy Source Code Files */,
->>>>>>> 95fe8dcc
 				D752D9602A3BCE63003EB25E /* DisplayMapFromPortalItemView.swift in Copy Source Code Files */,
 				00EB803A2A31506F00AC2B07 /* DisplayContentOfUtilityNetworkContainerView.swift in Copy Source Code Files */,
 				00EB803B2A31506F00AC2B07 /* DisplayContentOfUtilityNetworkContainerView.Model.swift in Copy Source Code Files */,
@@ -411,11 +405,8 @@
 		D77570BF2A2942F800F490CD /* AnimateImagesWithImageOverlayView.swift */ = {isa = PBXFileReference; fileEncoding = 4; lastKnownFileType = sourcecode.swift; path = AnimateImagesWithImageOverlayView.swift; sourceTree = "<group>"; };
 		D77572AD2A295DDD00F490CD /* PacificSouthWest2 */ = {isa = PBXFileReference; lastKnownFileType = folder; path = PacificSouthWest2; sourceTree = "<group>"; };
 		D78666AC2A2161F100C60110 /* FindNearestVertexView.swift */ = {isa = PBXFileReference; fileEncoding = 4; lastKnownFileType = sourcecode.swift; path = FindNearestVertexView.swift; sourceTree = "<group>"; };
-<<<<<<< HEAD
 		D7ABA2FE2A32881C0021822B /* ShowViewshedFromGeoelementInSceneView.swift */ = {isa = PBXFileReference; fileEncoding = 4; lastKnownFileType = sourcecode.swift; path = ShowViewshedFromGeoelementInSceneView.swift; sourceTree = "<group>"; };
-=======
 		D7ABA2F82A32579C0021822B /* MeasureDistanceInSceneView.swift */ = {isa = PBXFileReference; fileEncoding = 4; lastKnownFileType = sourcecode.swift; path = MeasureDistanceInSceneView.swift; sourceTree = "<group>"; };
->>>>>>> 95fe8dcc
 		D7CC33FD2A31475C00198EDF /* ShowLineOfSightBetweenPointsView.swift */ = {isa = PBXFileReference; fileEncoding = 4; lastKnownFileType = sourcecode.swift; path = ShowLineOfSightBetweenPointsView.swift; sourceTree = "<group>"; };
 		D7E440D62A1ECE7D005D74DE /* CreateBuffersAroundPointsView.swift */ = {isa = PBXFileReference; fileEncoding = 4; lastKnownFileType = sourcecode.swift; path = CreateBuffersAroundPointsView.swift; sourceTree = "<group>"; };
 		D7E557672A1D768800B9FB09 /* AddWMSLayerView.swift */ = {isa = PBXFileReference; fileEncoding = 4; lastKnownFileType = sourcecode.swift; path = AddWMSLayerView.swift; sourceTree = "<group>"; };
@@ -684,11 +675,8 @@
 		00CCB8A6285D059300BBAB70 /* Portal Data */ = {
 			isa = PBXGroup;
 			children = (
-<<<<<<< HEAD
 				D701D7242A37C7E4006FF0C8 /* 07d62a792ab6496d9b772a24efea45d0 */,
-=======
 				D77572AC2A295DC100F490CD /* d1453556d91e46dea191c20c398b82cd */,
->>>>>>> 95fe8dcc
 				1C965C4629DBA879002F8536 /* 681d6f7694644709a7c830ec57a2d72b */,
 				00D4EF8128638BF100B9CC30 /* cb1b20748a9f4d128dad8a87244e3e37 */,
 				00C94A0228B53DCC004E42D9 /* 7c4c679ab06a4df19dc497f577f111bd */,
@@ -998,14 +986,14 @@
 			path = "Find nearest vertex";
 			sourceTree = "<group>";
 		};
-<<<<<<< HEAD
 		D7ABA2FB2A3287C10021822B /* Show viewshed from geoelement in scene */ = {
 			isa = PBXGroup;
 			children = (
 				D7ABA2FE2A32881C0021822B /* ShowViewshedFromGeoelementInSceneView.swift */,
 			);
 			path = "Show viewshed from geoelement in scene";
-=======
+			sourceTree = "<group>";
+		};
 		D7ABA2F52A3256610021822B /* Measure distance in scene */ = {
 			isa = PBXGroup;
 			children = (
@@ -1020,7 +1008,6 @@
 				D7634FAE2A43B7AC00F8AEFB /* CreateConvexHullAroundGeometriesView.swift */,
 			);
 			path = "Create convex hull around geometries";
->>>>>>> 95fe8dcc
 			sourceTree = "<group>";
 		};
 		D7CC33FB2A31475C00198EDF /* Show line of sight between points */ = {
