--- conflicted
+++ resolved
@@ -216,11 +216,8 @@
 			dstPath = "";
 			dstSubfolderSpec = 7;
 			files = (
-<<<<<<< HEAD
 				D751018F2A2E966C00B8FA48 /* IdentifyLayerFeaturesView.swift in Copy Source Code Files */,
-=======
 				D7EF5D762A26A1EE00FEBDE5 /* ShowCoordinatesInMultipleFormatsView.swift in Copy Source Code Files */,
->>>>>>> 2cccc17c
 				79A47DFB2A20286800D7C5B9 /* CreateAndSaveKMLView.Model.swift in Copy Source Code Files */,
 				79A47DFC2A20286800D7C5B9 /* CreateAndSaveKMLView.Views.swift in Copy Source Code Files */,
 				79B7B80B2A1BFDE700F57C27 /* CreateAndSaveKMLView.swift in Copy Source Code Files */,
