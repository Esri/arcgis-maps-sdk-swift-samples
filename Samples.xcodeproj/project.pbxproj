// !$*UTF8*$!
{
	archiveVersion = 1;
	classes = {
	};
	objectVersion = 55;
	objects = {

/* Begin PBXBuildFile section */
		0000FB6E2BBDB17600845921 /* Add3DTilesLayerView.swift in Sources */ = {isa = PBXBuildFile; fileRef = 0000FB6B2BBDB17600845921 /* Add3DTilesLayerView.swift */; };
		0000FB712BBDC01400845921 /* Add3DTilesLayerView.swift in Copy Source Code Files */ = {isa = PBXBuildFile; fileRef = 0000FB6B2BBDB17600845921 /* Add3DTilesLayerView.swift */; };
		0005580A2817C51E00224BC6 /* SampleDetailView.swift in Sources */ = {isa = PBXBuildFile; fileRef = 000558092817C51E00224BC6 /* SampleDetailView.swift */; };
		000D43162B9918420003D3C2 /* ConfigureBasemapStyleParametersView.swift in Sources */ = {isa = PBXBuildFile; fileRef = 000D43132B9918420003D3C2 /* ConfigureBasemapStyleParametersView.swift */; };
		000D43182B993A030003D3C2 /* ConfigureBasemapStyleParametersView.swift in Copy Source Code Files */ = {isa = PBXBuildFile; fileRef = 000D43132B9918420003D3C2 /* ConfigureBasemapStyleParametersView.swift */; };
		00181B462846AD7100654571 /* View+ErrorAlert.swift in Sources */ = {isa = PBXBuildFile; fileRef = 00181B452846AD7100654571 /* View+ErrorAlert.swift */; };
		001C6DE127FE8A9400D472C2 /* AppSecrets.swift.masque in Sources */ = {isa = PBXBuildFile; fileRef = 001C6DD827FE585A00D472C2 /* AppSecrets.swift.masque */; };
		00273CF42A82AB5900A7A77D /* SamplesSearchView.swift in Sources */ = {isa = PBXBuildFile; fileRef = 00273CF32A82AB5900A7A77D /* SamplesSearchView.swift */; };
		00273CF62A82AB8700A7A77D /* SampleLink.swift in Sources */ = {isa = PBXBuildFile; fileRef = 00273CF52A82AB8700A7A77D /* SampleLink.swift */; };
		0039A4E92885C50300592C86 /* AddSceneLayerFromServiceView.swift in Copy Source Code Files */ = {isa = PBXBuildFile; fileRef = E066DD3F28610F55004D3D5B /* AddSceneLayerFromServiceView.swift */; };
		0039A4EA2885C50300592C86 /* ClipGeometryView.swift in Copy Source Code Files */ = {isa = PBXBuildFile; fileRef = E000E75F2869E33D005D87C5 /* ClipGeometryView.swift */; };
		0039A4EB2885C50300592C86 /* CreatePlanarAndGeodeticBuffersView.swift in Copy Source Code Files */ = {isa = PBXBuildFile; fileRef = E004A6EC2849556E002A1FE6 /* CreatePlanarAndGeodeticBuffersView.swift */; };
		0039A4EC2885C50300592C86 /* CutGeometryView.swift in Copy Source Code Files */ = {isa = PBXBuildFile; fileRef = E000E762286A0B18005D87C5 /* CutGeometryView.swift */; };
		0039A4ED2885C50300592C86 /* DisplayMapView.swift in Copy Source Code Files */ = {isa = PBXBuildFile; fileRef = 0074ABBE28174BCF0037244A /* DisplayMapView.swift */; };
		0039A4EE2885C50300592C86 /* DisplayOverviewMapView.swift in Copy Source Code Files */ = {isa = PBXBuildFile; fileRef = 00B04FB4283EEBA80026C882 /* DisplayOverviewMapView.swift */; };
		0039A4EF2885C50300592C86 /* DisplaySceneView.swift in Copy Source Code Files */ = {isa = PBXBuildFile; fileRef = E004A6D828465C70002A1FE6 /* DisplaySceneView.swift */; };
		0039A4F02885C50300592C86 /* ProjectGeometryView.swift in Copy Source Code Files */ = {isa = PBXBuildFile; fileRef = E0EA0B762866390E00C9621D /* ProjectGeometryView.swift */; };
		0039A4F12885C50300592C86 /* SearchWithGeocodeView.swift in Copy Source Code Files */ = {isa = PBXBuildFile; fileRef = 00CB9137284814A4005C2C5D /* SearchWithGeocodeView.swift */; };
		0039A4F22885C50300592C86 /* SelectFeaturesInFeatureLayerView.swift in Copy Source Code Files */ = {isa = PBXBuildFile; fileRef = E004A6F5284FA42A002A1FE6 /* SelectFeaturesInFeatureLayerView.swift */; };
		0039A4F32885C50300592C86 /* SetBasemapView.swift in Copy Source Code Files */ = {isa = PBXBuildFile; fileRef = 00B042E5282EDC690072E1B4 /* SetBasemapView.swift */; };
		0039A4F42885C50300592C86 /* SetSurfacePlacementModeView.swift in Copy Source Code Files */ = {isa = PBXBuildFile; fileRef = E088E1562862579D00413100 /* SetSurfacePlacementModeView.swift */; };
		0039A4F52885C50300592C86 /* SetViewpointRotationView.swift in Copy Source Code Files */ = {isa = PBXBuildFile; fileRef = E004A6BD28414332002A1FE6 /* SetViewpointRotationView.swift */; };
		0039A4F62885C50300592C86 /* ShowCalloutView.swift in Copy Source Code Files */ = {isa = PBXBuildFile; fileRef = E004A6DF28466279002A1FE6 /* ShowCalloutView.swift */; };
		0039A4F72885C50300592C86 /* ShowDeviceLocationView.swift in Copy Source Code Files */ = {isa = PBXBuildFile; fileRef = E004A6E828493BCE002A1FE6 /* ShowDeviceLocationView.swift */; };
		0039A4F82885C50300592C86 /* ShowResultOfSpatialRelationshipsView.swift in Copy Source Code Files */ = {isa = PBXBuildFile; fileRef = E066DD3A2860CA08004D3D5B /* ShowResultOfSpatialRelationshipsView.swift */; };
		0039A4F92885C50300592C86 /* ShowResultOfSpatialOperationsView.swift in Copy Source Code Files */ = {isa = PBXBuildFile; fileRef = E004A6F2284E4FEB002A1FE6 /* ShowResultOfSpatialOperationsView.swift */; };
		0039A4FA2885C50300592C86 /* StyleGraphicsWithRendererView.swift in Copy Source Code Files */ = {isa = PBXBuildFile; fileRef = E066DD372860AB28004D3D5B /* StyleGraphicsWithRendererView.swift */; };
		0039A4FB2885C50300592C86 /* StyleGraphicsWithSymbolsView.swift in Copy Source Code Files */ = {isa = PBXBuildFile; fileRef = E004A6E52846A61F002A1FE6 /* StyleGraphicsWithSymbolsView.swift */; };
		0042E24328E4BF8F001F33D6 /* ShowViewshedFromPointInSceneView.Model.swift in Sources */ = {isa = PBXBuildFile; fileRef = 0042E24228E4BF8F001F33D6 /* ShowViewshedFromPointInSceneView.Model.swift */; };
		0042E24528E4F82C001F33D6 /* ShowViewshedFromPointInSceneView.ViewshedSettingsView.swift in Sources */ = {isa = PBXBuildFile; fileRef = 0042E24428E4F82B001F33D6 /* ShowViewshedFromPointInSceneView.ViewshedSettingsView.swift */; };
		0042E24628E50EE4001F33D6 /* ShowViewshedFromPointInSceneView.swift in Copy Source Code Files */ = {isa = PBXBuildFile; fileRef = 0086F3FD28E3770900974721 /* ShowViewshedFromPointInSceneView.swift */; };
		0042E24728E50EE4001F33D6 /* ShowViewshedFromPointInSceneView.Model.swift in Copy Source Code Files */ = {isa = PBXBuildFile; fileRef = 0042E24228E4BF8F001F33D6 /* ShowViewshedFromPointInSceneView.Model.swift */; };
		0042E24828E50EE4001F33D6 /* ShowViewshedFromPointInSceneView.ViewshedSettingsView.swift in Copy Source Code Files */ = {isa = PBXBuildFile; fileRef = 0042E24428E4F82B001F33D6 /* ShowViewshedFromPointInSceneView.ViewshedSettingsView.swift */; };
		0044289229C90C0B00160767 /* GetElevationAtPointOnSurfaceView.swift in Sources */ = {isa = PBXBuildFile; fileRef = 0044289129C90C0B00160767 /* GetElevationAtPointOnSurfaceView.swift */; };
		0044289329C9234300160767 /* GetElevationAtPointOnSurfaceView.swift in Copy Source Code Files */ = {isa = PBXBuildFile; fileRef = 0044289129C90C0B00160767 /* GetElevationAtPointOnSurfaceView.swift */; };
		0044CDDF2995C39E004618CE /* ShowDeviceLocationHistoryView.swift in Sources */ = {isa = PBXBuildFile; fileRef = 0044CDDE2995C39E004618CE /* ShowDeviceLocationHistoryView.swift */; };
		0044CDE02995D4DD004618CE /* ShowDeviceLocationHistoryView.swift in Copy Source Code Files */ = {isa = PBXBuildFile; fileRef = 0044CDDE2995C39E004618CE /* ShowDeviceLocationHistoryView.swift */; };
		004A2B9D2BED455B00C297CE /* canyonlands in Resources */ = {isa = PBXBuildFile; fileRef = 004A2B9C2BED455B00C297CE /* canyonlands */; settings = {ASSET_TAGS = (ApplyScheduledUpdatesToPreplannedMapArea, ); }; };
		004A2BA22BED456500C297CE /* ApplyScheduledUpdatesToPreplannedMapAreaView.swift in Sources */ = {isa = PBXBuildFile; fileRef = 004A2B9E2BED456500C297CE /* ApplyScheduledUpdatesToPreplannedMapAreaView.swift */; };
		004A2BA52BED458C00C297CE /* ApplyScheduledUpdatesToPreplannedMapAreaView.swift in Copy Source Code Files */ = {isa = PBXBuildFile; fileRef = 004A2B9E2BED456500C297CE /* ApplyScheduledUpdatesToPreplannedMapAreaView.swift */; };
		004FE87129DF5D8700075217 /* Bristol in Resources */ = {isa = PBXBuildFile; fileRef = 004FE87029DF5D8700075217 /* Bristol */; settings = {ASSET_TAGS = (Animate3DGraphic, ChangeCameraController, OrbitCameraAroundObject, StylePointWithDistanceCompositeSceneSymbol, ); }; };
		006C835528B40682004AEB7F /* BrowseBuildingFloorsView.swift in Copy Source Code Files */ = {isa = PBXBuildFile; fileRef = E0FE32E628747778002C6ACA /* BrowseBuildingFloorsView.swift */; };
		006C835628B40682004AEB7F /* DisplayMapFromMobileMapPackageView.swift in Copy Source Code Files */ = {isa = PBXBuildFile; fileRef = F111CCC0288B5D5600205358 /* DisplayMapFromMobileMapPackageView.swift */; };
		0074ABBF28174BCF0037244A /* DisplayMapView.swift in Sources */ = {isa = PBXBuildFile; fileRef = 0074ABBE28174BCF0037244A /* DisplayMapView.swift */; };
		0074ABC428174F430037244A /* Sample.swift in Sources */ = {isa = PBXBuildFile; fileRef = 0074ABC128174F430037244A /* Sample.swift */; };
		0074ABCD2817BCC30037244A /* SamplesApp+Samples.swift.tache in Sources */ = {isa = PBXBuildFile; fileRef = 0074ABCA2817B8DB0037244A /* SamplesApp+Samples.swift.tache */; };
		0086F40128E3770A00974721 /* ShowViewshedFromPointInSceneView.swift in Sources */ = {isa = PBXBuildFile; fileRef = 0086F3FD28E3770900974721 /* ShowViewshedFromPointInSceneView.swift */; };
		00A7A1462A2FC58300F035F7 /* DisplayContentOfUtilityNetworkContainerView.swift in Sources */ = {isa = PBXBuildFile; fileRef = 00A7A1432A2FC58300F035F7 /* DisplayContentOfUtilityNetworkContainerView.swift */; };
		00A7A14A2A2FC5B700F035F7 /* DisplayContentOfUtilityNetworkContainerView.Model.swift in Sources */ = {isa = PBXBuildFile; fileRef = 00A7A1492A2FC5B700F035F7 /* DisplayContentOfUtilityNetworkContainerView.Model.swift */; };
		00ABA94E2BF6721700C0488C /* ShowGridView.swift in Sources */ = {isa = PBXBuildFile; fileRef = 00ABA94D2BF6721700C0488C /* ShowGridView.swift */; };
		00ABA94F2BF6D06200C0488C /* ShowGridView.swift in Copy Source Code Files */ = {isa = PBXBuildFile; fileRef = 00ABA94D2BF6721700C0488C /* ShowGridView.swift */; };
		00B04273282EC59E0072E1B4 /* AboutView.swift in Sources */ = {isa = PBXBuildFile; fileRef = 00B04272282EC59E0072E1B4 /* AboutView.swift */; };
		00B042E8282EDC690072E1B4 /* SetBasemapView.swift in Sources */ = {isa = PBXBuildFile; fileRef = 00B042E5282EDC690072E1B4 /* SetBasemapView.swift */; };
		00B04FB5283EEBA80026C882 /* DisplayOverviewMapView.swift in Sources */ = {isa = PBXBuildFile; fileRef = 00B04FB4283EEBA80026C882 /* DisplayOverviewMapView.swift */; };
		00C43AED2947DC350099AE34 /* ArcGISToolkit in Frameworks */ = {isa = PBXBuildFile; productRef = 00C43AEC2947DC350099AE34 /* ArcGISToolkit */; };
		00C94A0D28B53DE1004E42D9 /* raster-file in Resources */ = {isa = PBXBuildFile; fileRef = 00C94A0C28B53DE1004E42D9 /* raster-file */; settings = {ASSET_TAGS = (AddRasterFromFile, ); }; };
		00CB9138284814A4005C2C5D /* SearchWithGeocodeView.swift in Sources */ = {isa = PBXBuildFile; fileRef = 00CB9137284814A4005C2C5D /* SearchWithGeocodeView.swift */; };
		00CCB8A5285BAF8700BBAB70 /* OnDemandResource.swift in Sources */ = {isa = PBXBuildFile; fileRef = 00CCB8A4285BAF8700BBAB70 /* OnDemandResource.swift */; };
		00D4EF802863842100B9CC30 /* AddFeatureLayersView.swift in Sources */ = {isa = PBXBuildFile; fileRef = 00D4EF7F2863842100B9CC30 /* AddFeatureLayersView.swift */; };
		00D4EF9028638BF100B9CC30 /* LA_Trails.geodatabase in Resources */ = {isa = PBXBuildFile; fileRef = 00D4EF8228638BF100B9CC30 /* LA_Trails.geodatabase */; settings = {ASSET_TAGS = (AddFeatureLayers, ); }; };
		00D4EF9A28638BF100B9CC30 /* AuroraCO.gpkg in Resources */ = {isa = PBXBuildFile; fileRef = 00D4EF8F28638BF100B9CC30 /* AuroraCO.gpkg */; settings = {ASSET_TAGS = (AddFeatureLayers, ); }; };
		00D4EFB12863CE6300B9CC30 /* ScottishWildlifeTrust_reserves in Resources */ = {isa = PBXBuildFile; fileRef = 00D4EFB02863CE6300B9CC30 /* ScottishWildlifeTrust_reserves */; settings = {ASSET_TAGS = (AddFeatureLayers, ); }; };
		00E1D90B2BC0AF97001AEB6A /* SnapGeometryEditsView.SnapSettingsView.swift in Sources */ = {isa = PBXBuildFile; fileRef = 00E1D90A2BC0AF97001AEB6A /* SnapGeometryEditsView.SnapSettingsView.swift */; };
		00E1D90D2BC0B125001AEB6A /* SnapGeometryEditsView.GeometryEditorModel.swift in Sources */ = {isa = PBXBuildFile; fileRef = 00E1D90C2BC0B125001AEB6A /* SnapGeometryEditsView.GeometryEditorModel.swift */; };
		00E1D90F2BC0B1E8001AEB6A /* SnapGeometryEditsView.GeometryEditorMenu.swift in Sources */ = {isa = PBXBuildFile; fileRef = 00E1D90E2BC0B1E8001AEB6A /* SnapGeometryEditsView.GeometryEditorMenu.swift */; };
		00E1D9102BC0B4D8001AEB6A /* SnapGeometryEditsView.SnapSettingsView.swift in Copy Source Code Files */ = {isa = PBXBuildFile; fileRef = 00E1D90A2BC0AF97001AEB6A /* SnapGeometryEditsView.SnapSettingsView.swift */; };
		00E1D9112BC0B4D8001AEB6A /* SnapGeometryEditsView.GeometryEditorModel.swift in Copy Source Code Files */ = {isa = PBXBuildFile; fileRef = 00E1D90C2BC0B125001AEB6A /* SnapGeometryEditsView.GeometryEditorModel.swift */; };
		00E1D9122BC0B4D8001AEB6A /* SnapGeometryEditsView.GeometryEditorMenu.swift in Copy Source Code Files */ = {isa = PBXBuildFile; fileRef = 00E1D90E2BC0B1E8001AEB6A /* SnapGeometryEditsView.GeometryEditorMenu.swift */; };
		00E5401C27F3CCA200CF66D5 /* SamplesApp.swift in Sources */ = {isa = PBXBuildFile; fileRef = 00E5400C27F3CCA100CF66D5 /* SamplesApp.swift */; };
		00E5401E27F3CCA200CF66D5 /* ContentView.swift in Sources */ = {isa = PBXBuildFile; fileRef = 00E5400D27F3CCA100CF66D5 /* ContentView.swift */; };
		00E5402027F3CCA200CF66D5 /* Assets.xcassets in Resources */ = {isa = PBXBuildFile; fileRef = 00E5400E27F3CCA200CF66D5 /* Assets.xcassets */; };
		00E7C15C2BBE1BF000B85D69 /* SnapGeometryEditsView.swift in Sources */ = {isa = PBXBuildFile; fileRef = 00E7C1592BBE1BF000B85D69 /* SnapGeometryEditsView.swift */; };
		00E7C15D2BBF74D800B85D69 /* SnapGeometryEditsView.swift in Copy Source Code Files */ = {isa = PBXBuildFile; fileRef = 00E7C1592BBE1BF000B85D69 /* SnapGeometryEditsView.swift */; };
		00EB803A2A31506F00AC2B07 /* DisplayContentOfUtilityNetworkContainerView.swift in Copy Source Code Files */ = {isa = PBXBuildFile; fileRef = 00A7A1432A2FC58300F035F7 /* DisplayContentOfUtilityNetworkContainerView.swift */; };
		00EB803B2A31506F00AC2B07 /* DisplayContentOfUtilityNetworkContainerView.Model.swift in Copy Source Code Files */ = {isa = PBXBuildFile; fileRef = 00A7A1492A2FC5B700F035F7 /* DisplayContentOfUtilityNetworkContainerView.Model.swift */; };
		00F279D62AF418DC00CECAF8 /* AddDynamicEntityLayerView.VehicleCallout.swift in Sources */ = {isa = PBXBuildFile; fileRef = 00F279D52AF418DC00CECAF8 /* AddDynamicEntityLayerView.VehicleCallout.swift */; };
		00F279D72AF4364700CECAF8 /* AddDynamicEntityLayerView.VehicleCallout.swift in Copy Source Code Files */ = {isa = PBXBuildFile; fileRef = 00F279D52AF418DC00CECAF8 /* AddDynamicEntityLayerView.VehicleCallout.swift */; };
		102B6A372BFD5B55009F763C /* IdentifyFeaturesInWMSLayerView.swift in Sources */ = {isa = PBXBuildFile; fileRef = 102B6A362BFD5B55009F763C /* IdentifyFeaturesInWMSLayerView.swift */; };
		104F55C72BF3E30A00204D04 /* GenerateOfflineMapWithCustomParametersView.swift in Copy Source Code Files */ = {isa = PBXBuildFile; fileRef = 10B782042BE55D7E007EAE6C /* GenerateOfflineMapWithCustomParametersView.swift */; };
		104F55C82BF3E30A00204D04 /* GenerateOfflineMapWithCustomParametersView.CustomParameters.swift in Copy Source Code Files */ = {isa = PBXBuildFile; fileRef = 10B782072BE5A058007EAE6C /* GenerateOfflineMapWithCustomParametersView.CustomParameters.swift */; };
		1081B93D2C000E8B00C1BEB1 /* IdentifyFeaturesInWMSLayerView.swift in Copy Source Code Files */ = {isa = PBXBuildFile; fileRef = 102B6A362BFD5B55009F763C /* IdentifyFeaturesInWMSLayerView.swift */; };
		108EC04129D25B2C000F35D0 /* QueryFeatureTableView.swift in Sources */ = {isa = PBXBuildFile; fileRef = 108EC04029D25B2C000F35D0 /* QueryFeatureTableView.swift */; };
		108EC04229D25B55000F35D0 /* QueryFeatureTableView.swift in Copy Source Code Files */ = {isa = PBXBuildFile; fileRef = 108EC04029D25B2C000F35D0 /* QueryFeatureTableView.swift */; };
		10B782052BE55D7E007EAE6C /* GenerateOfflineMapWithCustomParametersView.swift in Sources */ = {isa = PBXBuildFile; fileRef = 10B782042BE55D7E007EAE6C /* GenerateOfflineMapWithCustomParametersView.swift */; };
		10B782082BE5A058007EAE6C /* GenerateOfflineMapWithCustomParametersView.CustomParameters.swift in Sources */ = {isa = PBXBuildFile; fileRef = 10B782072BE5A058007EAE6C /* GenerateOfflineMapWithCustomParametersView.CustomParameters.swift */; };
		10BD9EB42BF51B4B00ABDBD5 /* GenerateOfflineMapWithCustomParametersView.Model.swift in Sources */ = {isa = PBXBuildFile; fileRef = 10BD9EB32BF51B4B00ABDBD5 /* GenerateOfflineMapWithCustomParametersView.Model.swift */; };
		10BD9EB52BF51F9000ABDBD5 /* GenerateOfflineMapWithCustomParametersView.Model.swift in Copy Source Code Files */ = {isa = PBXBuildFile; fileRef = 10BD9EB32BF51B4B00ABDBD5 /* GenerateOfflineMapWithCustomParametersView.Model.swift */; };
		10D321932BDB187400B39B1B /* naperville_imagery.tpkx in Resources */ = {isa = PBXBuildFile; fileRef = 10D321922BDB187400B39B1B /* naperville_imagery.tpkx */; settings = {ASSET_TAGS = (GenerateOfflineMapWithLocalBasemap, ); }; };
		10D321962BDB1CB500B39B1B /* GenerateOfflineMapWithLocalBasemapView.swift in Sources */ = {isa = PBXBuildFile; fileRef = 10D321952BDB1CB500B39B1B /* GenerateOfflineMapWithLocalBasemapView.swift */; };
		10D321972BDC3B4900B39B1B /* GenerateOfflineMapWithLocalBasemapView.swift in Copy Source Code Files */ = {isa = PBXBuildFile; fileRef = 10D321952BDB1CB500B39B1B /* GenerateOfflineMapWithLocalBasemapView.swift */; };
		1C0C1C3929D34DAE005C8B24 /* ChangeViewpointView.swift in Sources */ = {isa = PBXBuildFile; fileRef = 1C0C1C3429D34DAE005C8B24 /* ChangeViewpointView.swift */; };
		1C0C1C3D29D34DDD005C8B24 /* ChangeViewpointView.swift in Copy Source Code Files */ = {isa = PBXBuildFile; fileRef = 1C0C1C3429D34DAE005C8B24 /* ChangeViewpointView.swift */; };
		1C19B4F12A578E46001D2506 /* CreateLoadReportView.Views.swift in Sources */ = {isa = PBXBuildFile; fileRef = 1C19B4EB2A578E46001D2506 /* CreateLoadReportView.Views.swift */; };
		1C19B4F32A578E46001D2506 /* CreateLoadReportView.swift in Sources */ = {isa = PBXBuildFile; fileRef = 1C19B4ED2A578E46001D2506 /* CreateLoadReportView.swift */; };
		1C19B4F52A578E46001D2506 /* CreateLoadReportView.Model.swift in Sources */ = {isa = PBXBuildFile; fileRef = 1C19B4EF2A578E46001D2506 /* CreateLoadReportView.Model.swift */; };
		1C19B4F72A578E69001D2506 /* CreateLoadReportView.Model.swift in Copy Source Code Files */ = {isa = PBXBuildFile; fileRef = 1C19B4EF2A578E46001D2506 /* CreateLoadReportView.Model.swift */; };
		1C19B4F82A578E69001D2506 /* CreateLoadReportView.swift in Copy Source Code Files */ = {isa = PBXBuildFile; fileRef = 1C19B4ED2A578E46001D2506 /* CreateLoadReportView.swift */; };
		1C19B4F92A578E69001D2506 /* CreateLoadReportView.Views.swift in Copy Source Code Files */ = {isa = PBXBuildFile; fileRef = 1C19B4EB2A578E46001D2506 /* CreateLoadReportView.Views.swift */; };
		1C2538542BABACB100337307 /* AugmentRealityToNavigateRouteView.RoutePlannerView.swift in Copy Source Code Files */ = {isa = PBXBuildFile; fileRef = 1C2538522BABACB100337307 /* AugmentRealityToNavigateRouteView.RoutePlannerView.swift */; };
		1C2538552BABACB100337307 /* AugmentRealityToNavigateRouteView.swift in Copy Source Code Files */ = {isa = PBXBuildFile; fileRef = 1C2538532BABACB100337307 /* AugmentRealityToNavigateRouteView.swift */; };
		1C2538562BABACFD00337307 /* AugmentRealityToNavigateRouteView.swift in Sources */ = {isa = PBXBuildFile; fileRef = 1C2538532BABACB100337307 /* AugmentRealityToNavigateRouteView.swift */; };
		1C2538572BABACFD00337307 /* AugmentRealityToNavigateRouteView.RoutePlannerView.swift in Sources */ = {isa = PBXBuildFile; fileRef = 1C2538522BABACB100337307 /* AugmentRealityToNavigateRouteView.RoutePlannerView.swift */; };
		1C26ED192A859525009B7721 /* FilterFeaturesInSceneView.swift in Sources */ = {isa = PBXBuildFile; fileRef = 1C26ED152A859525009B7721 /* FilterFeaturesInSceneView.swift */; };
		1C26ED202A8BEC63009B7721 /* FilterFeaturesInSceneView.swift in Copy Source Code Files */ = {isa = PBXBuildFile; fileRef = 1C26ED152A859525009B7721 /* FilterFeaturesInSceneView.swift */; };
		1C3B7DC82A5F64FC00907443 /* AnalyzeNetworkWithSubnetworkTraceView.Model.swift in Sources */ = {isa = PBXBuildFile; fileRef = 1C3B7DC32A5F64FC00907443 /* AnalyzeNetworkWithSubnetworkTraceView.Model.swift */; };
		1C3B7DCB2A5F64FC00907443 /* AnalyzeNetworkWithSubnetworkTraceView.swift in Sources */ = {isa = PBXBuildFile; fileRef = 1C3B7DC62A5F64FC00907443 /* AnalyzeNetworkWithSubnetworkTraceView.swift */; };
		1C3B7DCD2A5F652500907443 /* AnalyzeNetworkWithSubnetworkTraceView.Model.swift in Copy Source Code Files */ = {isa = PBXBuildFile; fileRef = 1C3B7DC32A5F64FC00907443 /* AnalyzeNetworkWithSubnetworkTraceView.Model.swift */; };
		1C3B7DCE2A5F652500907443 /* AnalyzeNetworkWithSubnetworkTraceView.swift in Copy Source Code Files */ = {isa = PBXBuildFile; fileRef = 1C3B7DC62A5F64FC00907443 /* AnalyzeNetworkWithSubnetworkTraceView.swift */; };
		1C42E04729D2396B004FC4BE /* ShowPopupView.swift in Sources */ = {isa = PBXBuildFile; fileRef = 1C42E04329D2396B004FC4BE /* ShowPopupView.swift */; };
		1C42E04A29D239D2004FC4BE /* ShowPopupView.swift in Copy Source Code Files */ = {isa = PBXBuildFile; fileRef = 1C42E04329D2396B004FC4BE /* ShowPopupView.swift */; };
		1C43BC7F2A43781200509BF8 /* SetVisibilityOfSubtypeSublayerView.Views.swift in Sources */ = {isa = PBXBuildFile; fileRef = 1C43BC792A43781100509BF8 /* SetVisibilityOfSubtypeSublayerView.Views.swift */; };
		1C43BC822A43781200509BF8 /* SetVisibilityOfSubtypeSublayerView.Model.swift in Sources */ = {isa = PBXBuildFile; fileRef = 1C43BC7C2A43781100509BF8 /* SetVisibilityOfSubtypeSublayerView.Model.swift */; };
		1C43BC842A43781200509BF8 /* SetVisibilityOfSubtypeSublayerView.swift in Sources */ = {isa = PBXBuildFile; fileRef = 1C43BC7E2A43781100509BF8 /* SetVisibilityOfSubtypeSublayerView.swift */; };
		1C43BC852A43783900509BF8 /* SetVisibilityOfSubtypeSublayerView.Model.swift in Copy Source Code Files */ = {isa = PBXBuildFile; fileRef = 1C43BC7C2A43781100509BF8 /* SetVisibilityOfSubtypeSublayerView.Model.swift */; };
		1C43BC862A43783900509BF8 /* SetVisibilityOfSubtypeSublayerView.swift in Copy Source Code Files */ = {isa = PBXBuildFile; fileRef = 1C43BC7E2A43781100509BF8 /* SetVisibilityOfSubtypeSublayerView.swift */; };
		1C43BC872A43783900509BF8 /* SetVisibilityOfSubtypeSublayerView.Views.swift in Copy Source Code Files */ = {isa = PBXBuildFile; fileRef = 1C43BC792A43781100509BF8 /* SetVisibilityOfSubtypeSublayerView.Views.swift */; };
		1C8EC7472BAE2891001A6929 /* AugmentRealityToCollectDataView.swift in Sources */ = {isa = PBXBuildFile; fileRef = 1C8EC7432BAE2891001A6929 /* AugmentRealityToCollectDataView.swift */; };
		1C8EC74B2BAE28A9001A6929 /* AugmentRealityToCollectDataView.swift in Copy Source Code Files */ = {isa = PBXBuildFile; fileRef = 1C8EC7432BAE2891001A6929 /* AugmentRealityToCollectDataView.swift */; };
		1C929F092A27B86800134252 /* ShowUtilityAssociationsView.swift in Copy Source Code Files */ = {isa = PBXBuildFile; fileRef = 1CAF831B2A20305F000E1E60 /* ShowUtilityAssociationsView.swift */; };
		1C965C3929DB9176002F8536 /* ShowRealisticLightAndShadowsView.swift in Copy Source Code Files */ = {isa = PBXBuildFile; fileRef = 1C9B74C529DB43580038B06F /* ShowRealisticLightAndShadowsView.swift */; };
		1C9B74C929DB43580038B06F /* ShowRealisticLightAndShadowsView.swift in Sources */ = {isa = PBXBuildFile; fileRef = 1C9B74C529DB43580038B06F /* ShowRealisticLightAndShadowsView.swift */; };
		1C9B74D929DB54560038B06F /* ChangeCameraControllerView.swift in Sources */ = {isa = PBXBuildFile; fileRef = 1C9B74D529DB54560038B06F /* ChangeCameraControllerView.swift */; };
		1C9B74DE29DB56860038B06F /* ChangeCameraControllerView.swift in Copy Source Code Files */ = {isa = PBXBuildFile; fileRef = 1C9B74D529DB54560038B06F /* ChangeCameraControllerView.swift */; };
		1CAB8D4B2A3CEAB0002AA649 /* RunValveIsolationTraceView.Model.swift in Sources */ = {isa = PBXBuildFile; fileRef = 1CAB8D442A3CEAB0002AA649 /* RunValveIsolationTraceView.Model.swift */; };
		1CAB8D4E2A3CEAB0002AA649 /* RunValveIsolationTraceView.swift in Sources */ = {isa = PBXBuildFile; fileRef = 1CAB8D472A3CEAB0002AA649 /* RunValveIsolationTraceView.swift */; };
		1CAB8D502A3CEB43002AA649 /* RunValveIsolationTraceView.Model.swift in Copy Source Code Files */ = {isa = PBXBuildFile; fileRef = 1CAB8D442A3CEAB0002AA649 /* RunValveIsolationTraceView.Model.swift */; };
		1CAB8D512A3CEB43002AA649 /* RunValveIsolationTraceView.swift in Copy Source Code Files */ = {isa = PBXBuildFile; fileRef = 1CAB8D472A3CEAB0002AA649 /* RunValveIsolationTraceView.swift */; };
		1CAF831F2A20305F000E1E60 /* ShowUtilityAssociationsView.swift in Sources */ = {isa = PBXBuildFile; fileRef = 1CAF831B2A20305F000E1E60 /* ShowUtilityAssociationsView.swift */; };
		218F35B829C28F4A00502022 /* AuthenticateWithOAuthView.swift in Sources */ = {isa = PBXBuildFile; fileRef = 218F35B329C28F4A00502022 /* AuthenticateWithOAuthView.swift */; };
		218F35C229C290BF00502022 /* AuthenticateWithOAuthView.swift in Copy Source Code Files */ = {isa = PBXBuildFile; fileRef = 218F35B329C28F4A00502022 /* AuthenticateWithOAuthView.swift */; };
		4D126D6D29CA1B6000CFB7A7 /* ShowDeviceLocationWithNMEADataSourcesView.swift in Sources */ = {isa = PBXBuildFile; fileRef = 4D126D6929CA1B6000CFB7A7 /* ShowDeviceLocationWithNMEADataSourcesView.swift */; };
		4D126D7229CA1E1800CFB7A7 /* FileNMEASentenceReader.swift in Sources */ = {isa = PBXBuildFile; fileRef = 4D126D7129CA1E1800CFB7A7 /* FileNMEASentenceReader.swift */; };
		4D126D7329CA1EFD00CFB7A7 /* ShowDeviceLocationWithNMEADataSourcesView.swift in Copy Source Code Files */ = {isa = PBXBuildFile; fileRef = 4D126D6929CA1B6000CFB7A7 /* ShowDeviceLocationWithNMEADataSourcesView.swift */; };
		4D126D7429CA1EFD00CFB7A7 /* FileNMEASentenceReader.swift in Copy Source Code Files */ = {isa = PBXBuildFile; fileRef = 4D126D7129CA1E1800CFB7A7 /* FileNMEASentenceReader.swift */; };
		4D126D7C29CA3E6000CFB7A7 /* Redlands.nmea in Resources */ = {isa = PBXBuildFile; fileRef = 4D126D7B29CA3E6000CFB7A7 /* Redlands.nmea */; settings = {ASSET_TAGS = (ShowDeviceLocationWithNmeaDataSources, ); }; };
		4D126D7E29CA43D200CFB7A7 /* ShowDeviceLocationWithNMEADataSourcesView.Model.swift in Sources */ = {isa = PBXBuildFile; fileRef = 4D126D7D29CA43D200CFB7A7 /* ShowDeviceLocationWithNMEADataSourcesView.Model.swift */; };
		4D2ADC4329C26D05003B367F /* AddDynamicEntityLayerView.swift in Sources */ = {isa = PBXBuildFile; fileRef = 4D2ADC3F29C26D05003B367F /* AddDynamicEntityLayerView.swift */; };
		4D2ADC4729C26D2C003B367F /* AddDynamicEntityLayerView.swift in Copy Source Code Files */ = {isa = PBXBuildFile; fileRef = 4D2ADC3F29C26D05003B367F /* AddDynamicEntityLayerView.swift */; };
		4D2ADC5A29C4F612003B367F /* ChangeMapViewBackgroundView.swift in Sources */ = {isa = PBXBuildFile; fileRef = 4D2ADC5529C4F612003B367F /* ChangeMapViewBackgroundView.swift */; };
		4D2ADC5D29C4F612003B367F /* ChangeMapViewBackgroundView.SettingsView.swift in Sources */ = {isa = PBXBuildFile; fileRef = 4D2ADC5829C4F612003B367F /* ChangeMapViewBackgroundView.SettingsView.swift */; };
		4D2ADC6229C5071C003B367F /* ChangeMapViewBackgroundView.Model.swift in Sources */ = {isa = PBXBuildFile; fileRef = 4D2ADC6129C5071C003B367F /* ChangeMapViewBackgroundView.Model.swift */; };
		4D2ADC6729C50BD6003B367F /* AddDynamicEntityLayerView.Model.swift in Sources */ = {isa = PBXBuildFile; fileRef = 4D2ADC6629C50BD6003B367F /* AddDynamicEntityLayerView.Model.swift */; };
		4D2ADC6929C50C4C003B367F /* AddDynamicEntityLayerView.SettingsView.swift in Sources */ = {isa = PBXBuildFile; fileRef = 4D2ADC6829C50C4C003B367F /* AddDynamicEntityLayerView.SettingsView.swift */; };
		4D2ADC6A29C50D91003B367F /* AddDynamicEntityLayerView.Model.swift in Copy Source Code Files */ = {isa = PBXBuildFile; fileRef = 4D2ADC6629C50BD6003B367F /* AddDynamicEntityLayerView.Model.swift */; };
		4D2ADC6B29C50D91003B367F /* AddDynamicEntityLayerView.SettingsView.swift in Copy Source Code Files */ = {isa = PBXBuildFile; fileRef = 4D2ADC6829C50C4C003B367F /* AddDynamicEntityLayerView.SettingsView.swift */; };
		4DD058102A0D3F6B00A59B34 /* ShowDeviceLocationWithNMEADataSourcesView.Model.swift in Copy Source Code Files */ = {isa = PBXBuildFile; fileRef = 4D126D7D29CA43D200CFB7A7 /* ShowDeviceLocationWithNMEADataSourcesView.Model.swift */; };
		7573E81A29D6134C00BEED9C /* TraceUtilityNetworkView.Model.swift in Sources */ = {isa = PBXBuildFile; fileRef = 7573E81329D6134C00BEED9C /* TraceUtilityNetworkView.Model.swift */; };
		7573E81C29D6134C00BEED9C /* TraceUtilityNetworkView.Enums.swift in Sources */ = {isa = PBXBuildFile; fileRef = 7573E81529D6134C00BEED9C /* TraceUtilityNetworkView.Enums.swift */; };
		7573E81E29D6134C00BEED9C /* TraceUtilityNetworkView.Views.swift in Sources */ = {isa = PBXBuildFile; fileRef = 7573E81729D6134C00BEED9C /* TraceUtilityNetworkView.Views.swift */; };
		7573E81F29D6134C00BEED9C /* TraceUtilityNetworkView.swift in Sources */ = {isa = PBXBuildFile; fileRef = 7573E81829D6134C00BEED9C /* TraceUtilityNetworkView.swift */; };
		7573E82129D6136C00BEED9C /* TraceUtilityNetworkView.Model.swift in Copy Source Code Files */ = {isa = PBXBuildFile; fileRef = 7573E81329D6134C00BEED9C /* TraceUtilityNetworkView.Model.swift */; };
		7573E82229D6136C00BEED9C /* TraceUtilityNetworkView.Enums.swift in Copy Source Code Files */ = {isa = PBXBuildFile; fileRef = 7573E81529D6134C00BEED9C /* TraceUtilityNetworkView.Enums.swift */; };
		7573E82329D6136C00BEED9C /* TraceUtilityNetworkView.Views.swift in Copy Source Code Files */ = {isa = PBXBuildFile; fileRef = 7573E81729D6134C00BEED9C /* TraceUtilityNetworkView.Views.swift */; };
		7573E82429D6136C00BEED9C /* TraceUtilityNetworkView.swift in Copy Source Code Files */ = {isa = PBXBuildFile; fileRef = 7573E81829D6134C00BEED9C /* TraceUtilityNetworkView.swift */; };
		75DD736729D35FF40010229D /* ChangeMapViewBackgroundView.swift in Copy Source Code Files */ = {isa = PBXBuildFile; fileRef = 4D2ADC5529C4F612003B367F /* ChangeMapViewBackgroundView.swift */; };
		75DD736829D35FF40010229D /* ChangeMapViewBackgroundView.SettingsView.swift in Copy Source Code Files */ = {isa = PBXBuildFile; fileRef = 4D2ADC5829C4F612003B367F /* ChangeMapViewBackgroundView.SettingsView.swift */; };
		75DD736929D35FF40010229D /* ChangeMapViewBackgroundView.Model.swift in Copy Source Code Files */ = {isa = PBXBuildFile; fileRef = 4D2ADC6129C5071C003B367F /* ChangeMapViewBackgroundView.Model.swift */; };
		75DD739529D38B1B0010229D /* NavigateRouteView.swift in Sources */ = {isa = PBXBuildFile; fileRef = 75DD739129D38B1B0010229D /* NavigateRouteView.swift */; };
		75DD739929D38B420010229D /* NavigateRouteView.swift in Copy Source Code Files */ = {isa = PBXBuildFile; fileRef = 75DD739129D38B1B0010229D /* NavigateRouteView.swift */; };
		7900C5F62A83FC3F002D430F /* AddCustomDynamicEntityDataSourceView.Vessel.swift in Sources */ = {isa = PBXBuildFile; fileRef = 7900C5F52A83FC3F002D430F /* AddCustomDynamicEntityDataSourceView.Vessel.swift */; };
		792222DD2A81AA5D00619FFE /* AIS_MarineCadastre_SelectedVessels_CustomDataSource.jsonl in Resources */ = {isa = PBXBuildFile; fileRef = 792222DC2A81AA5D00619FFE /* AIS_MarineCadastre_SelectedVessels_CustomDataSource.jsonl */; settings = {ASSET_TAGS = (AddCustomDynamicEntityDataSource, ); }; };
		79302F852A1ED4E30002336A /* CreateAndSaveKMLView.Model.swift in Sources */ = {isa = PBXBuildFile; fileRef = 79302F842A1ED4E30002336A /* CreateAndSaveKMLView.Model.swift */; };
		79302F872A1ED71B0002336A /* CreateAndSaveKMLView.Views.swift in Sources */ = {isa = PBXBuildFile; fileRef = 79302F862A1ED71B0002336A /* CreateAndSaveKMLView.Views.swift */; };
		798C2DA72AFC505600EE7E97 /* PrivacyInfo.xcprivacy in Resources */ = {isa = PBXBuildFile; fileRef = 798C2DA62AFC505600EE7E97 /* PrivacyInfo.xcprivacy */; };
		79A47DFB2A20286800D7C5B9 /* CreateAndSaveKMLView.Model.swift in Copy Source Code Files */ = {isa = PBXBuildFile; fileRef = 79302F842A1ED4E30002336A /* CreateAndSaveKMLView.Model.swift */; };
		79A47DFC2A20286800D7C5B9 /* CreateAndSaveKMLView.Views.swift in Copy Source Code Files */ = {isa = PBXBuildFile; fileRef = 79302F862A1ED71B0002336A /* CreateAndSaveKMLView.Views.swift */; };
		79B7B80A2A1BF8EC00F57C27 /* CreateAndSaveKMLView.swift in Sources */ = {isa = PBXBuildFile; fileRef = 79B7B8092A1BF8EC00F57C27 /* CreateAndSaveKMLView.swift */; };
		79B7B80B2A1BFDE700F57C27 /* CreateAndSaveKMLView.swift in Copy Source Code Files */ = {isa = PBXBuildFile; fileRef = 79B7B8092A1BF8EC00F57C27 /* CreateAndSaveKMLView.swift */; };
		79D84D132A81711A00F45262 /* AddCustomDynamicEntityDataSourceView.swift in Sources */ = {isa = PBXBuildFile; fileRef = 79D84D0D2A815C5B00F45262 /* AddCustomDynamicEntityDataSourceView.swift */; };
		79D84D152A81718F00F45262 /* AddCustomDynamicEntityDataSourceView.swift in Copy Source Code Files */ = {isa = PBXBuildFile; fileRef = 79D84D0D2A815C5B00F45262 /* AddCustomDynamicEntityDataSourceView.swift */; };
		883C121529C9136600062FF9 /* DownloadPreplannedMapAreaView.MapPicker.swift in Sources */ = {isa = PBXBuildFile; fileRef = 883C121429C9136600062FF9 /* DownloadPreplannedMapAreaView.MapPicker.swift */; };
		883C121729C914E100062FF9 /* DownloadPreplannedMapAreaView.MapPicker.swift in Copy Source Code Files */ = {isa = PBXBuildFile; fileRef = 883C121429C9136600062FF9 /* DownloadPreplannedMapAreaView.MapPicker.swift */; };
		883C121829C914E100062FF9 /* DownloadPreplannedMapAreaView.Model.swift in Copy Source Code Files */ = {isa = PBXBuildFile; fileRef = E0D04FF128A5390000747989 /* DownloadPreplannedMapAreaView.Model.swift */; };
		883C121929C914E100062FF9 /* DownloadPreplannedMapAreaView.swift in Copy Source Code Files */ = {isa = PBXBuildFile; fileRef = E070A0A2286F3B6000F2B606 /* DownloadPreplannedMapAreaView.swift */; };
		88F93CC129C3D59D0006B28E /* CreateAndEditGeometriesView.swift in Sources */ = {isa = PBXBuildFile; fileRef = 88F93CC029C3D59C0006B28E /* CreateAndEditGeometriesView.swift */; };
		88F93CC229C4D3480006B28E /* CreateAndEditGeometriesView.swift in Copy Source Code Files */ = {isa = PBXBuildFile; fileRef = 88F93CC029C3D59C0006B28E /* CreateAndEditGeometriesView.swift */; };
		9529D1942C01676200B5C1A3 /* SelectFeaturesInSceneLayerView.swift in Copy Source Code Files */ = {isa = PBXBuildFile; fileRef = 954AEDED2C01332600265114 /* SelectFeaturesInSceneLayerView.swift */; };
		954AEDEE2C01332600265114 /* SelectFeaturesInSceneLayerView.swift in Sources */ = {isa = PBXBuildFile; fileRef = 954AEDED2C01332600265114 /* SelectFeaturesInSceneLayerView.swift */; };
<<<<<<< HEAD
		955271612C0E6749009B1ED4 /* AddRasterFromServiceView.swift in Sources */ = {isa = PBXBuildFile; fileRef = 955271602C0E6749009B1ED4 /* AddRasterFromServiceView.swift */; };
=======
		95F3A52B2C07F09C00885DED /* SetSurfaceNavigationConstraintView.swift in Sources */ = {isa = PBXBuildFile; fileRef = 95F3A52A2C07F09C00885DED /* SetSurfaceNavigationConstraintView.swift */; };
		95F3A52D2C07F28700885DED /* SetSurfaceNavigationConstraintView.swift in Copy Source Code Files */ = {isa = PBXBuildFile; fileRef = 95F3A52A2C07F09C00885DED /* SetSurfaceNavigationConstraintView.swift */; };
>>>>>>> 72377397
		D70082EB2ACF900100E0C3C2 /* IdentifyKMLFeaturesView.swift in Sources */ = {isa = PBXBuildFile; fileRef = D70082EA2ACF900100E0C3C2 /* IdentifyKMLFeaturesView.swift */; };
		D70082EC2ACF901600E0C3C2 /* IdentifyKMLFeaturesView.swift in Copy Source Code Files */ = {isa = PBXBuildFile; fileRef = D70082EA2ACF900100E0C3C2 /* IdentifyKMLFeaturesView.swift */; };
		D7010EBF2B05616900D43F55 /* DisplaySceneFromMobileScenePackageView.swift in Sources */ = {isa = PBXBuildFile; fileRef = D7010EBC2B05616900D43F55 /* DisplaySceneFromMobileScenePackageView.swift */; };
		D7010EC12B05618400D43F55 /* DisplaySceneFromMobileScenePackageView.swift in Copy Source Code Files */ = {isa = PBXBuildFile; fileRef = D7010EBC2B05616900D43F55 /* DisplaySceneFromMobileScenePackageView.swift */; };
		D701D72C2A37C7F7006FF0C8 /* bradley_low_3ds in Resources */ = {isa = PBXBuildFile; fileRef = D701D72B2A37C7F7006FF0C8 /* bradley_low_3ds */; settings = {ASSET_TAGS = (ShowViewshedFromGeoelementInScene, ); }; };
		D7044B962BE18D73000F2C43 /* EditWithBranchVersioningView.Views.swift in Sources */ = {isa = PBXBuildFile; fileRef = D7044B952BE18D73000F2C43 /* EditWithBranchVersioningView.Views.swift */; };
		D7044B972BE18D8D000F2C43 /* EditWithBranchVersioningView.Views.swift in Copy Source Code Files */ = {isa = PBXBuildFile; fileRef = D7044B952BE18D73000F2C43 /* EditWithBranchVersioningView.Views.swift */; };
		D704AA5A2AB22C1A00A3BB63 /* GroupLayersTogetherView.swift in Sources */ = {isa = PBXBuildFile; fileRef = D704AA592AB22C1A00A3BB63 /* GroupLayersTogetherView.swift */; };
		D704AA5B2AB22D8400A3BB63 /* GroupLayersTogetherView.swift in Copy Source Code Files */ = {isa = PBXBuildFile; fileRef = D704AA592AB22C1A00A3BB63 /* GroupLayersTogetherView.swift */; };
		D7054AE92ACCCB6C007235BA /* Animate3DGraphicView.SettingsView.swift in Sources */ = {isa = PBXBuildFile; fileRef = D7054AE82ACCCB6C007235BA /* Animate3DGraphicView.SettingsView.swift */; };
		D7054AEA2ACCCC34007235BA /* Animate3DGraphicView.SettingsView.swift in Copy Source Code Files */ = {isa = PBXBuildFile; fileRef = D7054AE82ACCCB6C007235BA /* Animate3DGraphicView.SettingsView.swift */; };
		D7058B102B59E44B000A888A /* StylePointWithSceneSymbolView.swift in Sources */ = {isa = PBXBuildFile; fileRef = D7058B0D2B59E44B000A888A /* StylePointWithSceneSymbolView.swift */; };
		D7058B122B59E468000A888A /* StylePointWithSceneSymbolView.swift in Copy Source Code Files */ = {isa = PBXBuildFile; fileRef = D7058B0D2B59E44B000A888A /* StylePointWithSceneSymbolView.swift */; };
		D7058FB12ACB423C00A40F14 /* Animate3DGraphicView.Model.swift in Sources */ = {isa = PBXBuildFile; fileRef = D7058FB02ACB423C00A40F14 /* Animate3DGraphicView.Model.swift */; };
		D7058FB22ACB424E00A40F14 /* Animate3DGraphicView.Model.swift in Copy Source Code Files */ = {isa = PBXBuildFile; fileRef = D7058FB02ACB423C00A40F14 /* Animate3DGraphicView.Model.swift */; };
		D7084FA92AD771AA00EC7F4F /* AugmentRealityToFlyOverSceneView.swift in Sources */ = {isa = PBXBuildFile; fileRef = D7084FA62AD771AA00EC7F4F /* AugmentRealityToFlyOverSceneView.swift */; };
		D7084FAB2AD771F600EC7F4F /* AugmentRealityToFlyOverSceneView.swift in Copy Source Code Files */ = {isa = PBXBuildFile; fileRef = D7084FA62AD771AA00EC7F4F /* AugmentRealityToFlyOverSceneView.swift */; };
		D70BE5792A5624A80022CA02 /* CategoriesView.swift in Sources */ = {isa = PBXBuildFile; fileRef = D70BE5782A5624A80022CA02 /* CategoriesView.swift */; };
		D710996D2A27D9210065A1C1 /* DensifyAndGeneralizeGeometryView.swift in Sources */ = {isa = PBXBuildFile; fileRef = D710996C2A27D9210065A1C1 /* DensifyAndGeneralizeGeometryView.swift */; };
		D710996E2A27D9B30065A1C1 /* DensifyAndGeneralizeGeometryView.swift in Copy Source Code Files */ = {isa = PBXBuildFile; fileRef = D710996C2A27D9210065A1C1 /* DensifyAndGeneralizeGeometryView.swift */; };
		D71099702A2802FA0065A1C1 /* DensifyAndGeneralizeGeometryView.SettingsView.swift in Sources */ = {isa = PBXBuildFile; fileRef = D710996F2A2802FA0065A1C1 /* DensifyAndGeneralizeGeometryView.SettingsView.swift */; };
		D71099712A280D830065A1C1 /* DensifyAndGeneralizeGeometryView.SettingsView.swift in Copy Source Code Files */ = {isa = PBXBuildFile; fileRef = D710996F2A2802FA0065A1C1 /* DensifyAndGeneralizeGeometryView.SettingsView.swift */; };
		D7114A0D2BDC6A3300FA68CA /* EditWithBranchVersioningView.Model.swift in Sources */ = {isa = PBXBuildFile; fileRef = D7114A0C2BDC6A3300FA68CA /* EditWithBranchVersioningView.Model.swift */; };
		D7114A0F2BDC6AED00FA68CA /* EditWithBranchVersioningView.Model.swift in Copy Source Code Files */ = {isa = PBXBuildFile; fileRef = D7114A0C2BDC6A3300FA68CA /* EditWithBranchVersioningView.Model.swift */; };
		D71371792BD88ECC00EB2F86 /* MonitorChangesToLayerViewStateView.swift in Sources */ = {isa = PBXBuildFile; fileRef = D71371752BD88ECC00EB2F86 /* MonitorChangesToLayerViewStateView.swift */; };
		D713717C2BD88EF800EB2F86 /* MonitorChangesToLayerViewStateView.swift in Copy Source Code Files */ = {isa = PBXBuildFile; fileRef = D71371752BD88ECC00EB2F86 /* MonitorChangesToLayerViewStateView.swift */; };
		D718A1E72B570F7500447087 /* OrbitCameraAroundObjectView.Model.swift in Sources */ = {isa = PBXBuildFile; fileRef = D718A1E62B570F7500447087 /* OrbitCameraAroundObjectView.Model.swift */; };
		D718A1E82B571C9100447087 /* OrbitCameraAroundObjectView.Model.swift in Copy Source Code Files */ = {isa = PBXBuildFile; fileRef = D718A1E62B570F7500447087 /* OrbitCameraAroundObjectView.Model.swift */; };
		D718A1ED2B575FD900447087 /* ManageBookmarksView.swift in Sources */ = {isa = PBXBuildFile; fileRef = D718A1EA2B575FD900447087 /* ManageBookmarksView.swift */; };
		D718A1F02B57602000447087 /* ManageBookmarksView.swift in Copy Source Code Files */ = {isa = PBXBuildFile; fileRef = D718A1EA2B575FD900447087 /* ManageBookmarksView.swift */; };
		D71C5F642AAA7A88006599FD /* CreateSymbolStylesFromWebStylesView.swift in Sources */ = {isa = PBXBuildFile; fileRef = D71C5F632AAA7A88006599FD /* CreateSymbolStylesFromWebStylesView.swift */; };
		D71C5F652AAA83D2006599FD /* CreateSymbolStylesFromWebStylesView.swift in Copy Source Code Files */ = {isa = PBXBuildFile; fileRef = D71C5F632AAA7A88006599FD /* CreateSymbolStylesFromWebStylesView.swift */; };
		D71D516E2B51D7B600B2A2BE /* SearchForWebMapView.Views.swift in Sources */ = {isa = PBXBuildFile; fileRef = D71D516D2B51D7B600B2A2BE /* SearchForWebMapView.Views.swift */; };
		D71D516F2B51D87700B2A2BE /* SearchForWebMapView.Views.swift in Copy Source Code Files */ = {isa = PBXBuildFile; fileRef = D71D516D2B51D7B600B2A2BE /* SearchForWebMapView.Views.swift */; };
		D71FCB8A2AD6277F000E517C /* CreateMobileGeodatabaseView.Model.swift in Sources */ = {isa = PBXBuildFile; fileRef = D71FCB892AD6277E000E517C /* CreateMobileGeodatabaseView.Model.swift */; };
		D71FCB8B2AD628B9000E517C /* CreateMobileGeodatabaseView.Model.swift in Copy Source Code Files */ = {isa = PBXBuildFile; fileRef = D71FCB892AD6277E000E517C /* CreateMobileGeodatabaseView.Model.swift */; };
		D721EEA82ABDFF550040BE46 /* LothianRiversAnno.mmpk in Resources */ = {isa = PBXBuildFile; fileRef = D721EEA72ABDFF550040BE46 /* LothianRiversAnno.mmpk */; settings = {ASSET_TAGS = (ShowMobileMapPackageExpirationDate, ); }; };
		D722BD222A420DAD002C2087 /* ShowExtrudedFeaturesView.swift in Sources */ = {isa = PBXBuildFile; fileRef = D722BD212A420DAD002C2087 /* ShowExtrudedFeaturesView.swift */; };
		D722BD232A420DEC002C2087 /* ShowExtrudedFeaturesView.swift in Copy Source Code Files */ = {isa = PBXBuildFile; fileRef = D722BD212A420DAD002C2087 /* ShowExtrudedFeaturesView.swift */; };
		D7232EE12AC1E5AA0079ABFF /* PlayKMLTourView.swift in Sources */ = {isa = PBXBuildFile; fileRef = D7232EE02AC1E5AA0079ABFF /* PlayKMLTourView.swift */; };
		D7232EE22AC1E6DC0079ABFF /* PlayKMLTourView.swift in Copy Source Code Files */ = {isa = PBXBuildFile; fileRef = D7232EE02AC1E5AA0079ABFF /* PlayKMLTourView.swift */; };
		D72C43F32AEB066D00B6157B /* GeocodeOfflineView.Model.swift in Sources */ = {isa = PBXBuildFile; fileRef = D72C43F22AEB066D00B6157B /* GeocodeOfflineView.Model.swift */; };
		D72F272E2ADA1E4400F906DA /* AugmentRealityToShowTabletopSceneView.swift in Sources */ = {isa = PBXBuildFile; fileRef = D72F272B2ADA1E4400F906DA /* AugmentRealityToShowTabletopSceneView.swift */; };
		D72F27302ADA1E9900F906DA /* AugmentRealityToShowTabletopSceneView.swift in Copy Source Code Files */ = {isa = PBXBuildFile; fileRef = D72F272B2ADA1E4400F906DA /* AugmentRealityToShowTabletopSceneView.swift */; };
		D731F3C12AD0D2AC00A8431E /* IdentifyGraphicsView.swift in Sources */ = {isa = PBXBuildFile; fileRef = D731F3C02AD0D2AC00A8431E /* IdentifyGraphicsView.swift */; };
		D731F3C22AD0D2BB00A8431E /* IdentifyGraphicsView.swift in Copy Source Code Files */ = {isa = PBXBuildFile; fileRef = D731F3C02AD0D2AC00A8431E /* IdentifyGraphicsView.swift */; };
		D7337C5A2ABCFDB100A5D865 /* StyleSymbolsFromMobileStyleFileView.SymbolOptionsListView.swift in Sources */ = {isa = PBXBuildFile; fileRef = D7337C592ABCFDB100A5D865 /* StyleSymbolsFromMobileStyleFileView.SymbolOptionsListView.swift */; };
		D7337C5B2ABCFDE400A5D865 /* StyleSymbolsFromMobileStyleFileView.SymbolOptionsListView.swift in Copy Source Code Files */ = {isa = PBXBuildFile; fileRef = D7337C592ABCFDB100A5D865 /* StyleSymbolsFromMobileStyleFileView.SymbolOptionsListView.swift */; };
		D7337C602ABD142D00A5D865 /* ShowMobileMapPackageExpirationDateView.swift in Sources */ = {isa = PBXBuildFile; fileRef = D7337C5F2ABD142D00A5D865 /* ShowMobileMapPackageExpirationDateView.swift */; };
		D7337C612ABD166A00A5D865 /* ShowMobileMapPackageExpirationDateView.swift in Copy Source Code Files */ = {isa = PBXBuildFile; fileRef = D7337C5F2ABD142D00A5D865 /* ShowMobileMapPackageExpirationDateView.swift */; };
		D733CA192BED980D00FBDE4C /* EditAndSyncFeaturesWithFeatureServiceView.swift in Sources */ = {isa = PBXBuildFile; fileRef = D733CA152BED980D00FBDE4C /* EditAndSyncFeaturesWithFeatureServiceView.swift */; };
		D733CA1C2BED982C00FBDE4C /* EditAndSyncFeaturesWithFeatureServiceView.swift in Copy Source Code Files */ = {isa = PBXBuildFile; fileRef = D733CA152BED980D00FBDE4C /* EditAndSyncFeaturesWithFeatureServiceView.swift */; };
		D734FA0C2A183A5B00246D7E /* SetMaxExtentView.swift in Sources */ = {isa = PBXBuildFile; fileRef = D734FA092A183A5B00246D7E /* SetMaxExtentView.swift */; };
		D7352F8E2BD992C40013FFEF /* MonitorChangesToDrawStatusView.swift in Sources */ = {isa = PBXBuildFile; fileRef = D7352F8A2BD992C40013FFEF /* MonitorChangesToDrawStatusView.swift */; };
		D7352F912BD992E40013FFEF /* MonitorChangesToDrawStatusView.swift in Copy Source Code Files */ = {isa = PBXBuildFile; fileRef = D7352F8A2BD992C40013FFEF /* MonitorChangesToDrawStatusView.swift */; };
		D73723762AF5877500846884 /* FindRouteInMobileMapPackageView.Models.swift in Sources */ = {isa = PBXBuildFile; fileRef = D73723742AF5877500846884 /* FindRouteInMobileMapPackageView.Models.swift */; };
		D73723792AF5ADD800846884 /* FindRouteInMobileMapPackageView.MobileMapView.swift in Sources */ = {isa = PBXBuildFile; fileRef = D73723782AF5ADD700846884 /* FindRouteInMobileMapPackageView.MobileMapView.swift */; };
		D737237A2AF5AE1600846884 /* FindRouteInMobileMapPackageView.MobileMapView.swift in Copy Source Code Files */ = {isa = PBXBuildFile; fileRef = D73723782AF5ADD700846884 /* FindRouteInMobileMapPackageView.MobileMapView.swift */; };
		D737237B2AF5AE1A00846884 /* FindRouteInMobileMapPackageView.Models.swift in Copy Source Code Files */ = {isa = PBXBuildFile; fileRef = D73723742AF5877500846884 /* FindRouteInMobileMapPackageView.Models.swift */; };
		D73E61962BDAEE6600457932 /* MatchViewpointOfGeoViewsView.swift in Sources */ = {isa = PBXBuildFile; fileRef = D73E61922BDAEE6600457932 /* MatchViewpointOfGeoViewsView.swift */; };
		D73E61992BDAEEDD00457932 /* MatchViewpointOfGeoViewsView.swift in Copy Source Code Files */ = {isa = PBXBuildFile; fileRef = D73E61922BDAEE6600457932 /* MatchViewpointOfGeoViewsView.swift */; };
		D73E619E2BDB21F400457932 /* EditWithBranchVersioningView.swift in Sources */ = {isa = PBXBuildFile; fileRef = D73E619A2BDB21F400457932 /* EditWithBranchVersioningView.swift */; };
		D73E61A12BDB221B00457932 /* EditWithBranchVersioningView.swift in Copy Source Code Files */ = {isa = PBXBuildFile; fileRef = D73E619A2BDB21F400457932 /* EditWithBranchVersioningView.swift */; };
		D73F06692B5EE73D000B574F /* QueryFeaturesWithArcadeExpressionView.swift in Sources */ = {isa = PBXBuildFile; fileRef = D73F06662B5EE73D000B574F /* QueryFeaturesWithArcadeExpressionView.swift */; };
		D73F066C2B5EE760000B574F /* QueryFeaturesWithArcadeExpressionView.swift in Copy Source Code Files */ = {isa = PBXBuildFile; fileRef = D73F06662B5EE73D000B574F /* QueryFeaturesWithArcadeExpressionView.swift */; };
		D73F8CF42AB1089900CD39DA /* Restaurant.stylx in Resources */ = {isa = PBXBuildFile; fileRef = D73F8CF32AB1089900CD39DA /* Restaurant.stylx */; settings = {ASSET_TAGS = (StyleFeaturesWithCustomDictionary, ); }; };
		D73FC0FD2AD4A18D0067A19B /* CreateMobileGeodatabaseView.swift in Sources */ = {isa = PBXBuildFile; fileRef = D73FC0FC2AD4A18D0067A19B /* CreateMobileGeodatabaseView.swift */; };
		D73FC0FE2AD4A19A0067A19B /* CreateMobileGeodatabaseView.swift in Copy Source Code Files */ = {isa = PBXBuildFile; fileRef = D73FC0FC2AD4A18D0067A19B /* CreateMobileGeodatabaseView.swift */; };
		D73FC90B2B6312A0001AC486 /* AddFeaturesWithContingentValuesView.Model.swift in Copy Source Code Files */ = {isa = PBXBuildFile; fileRef = D74F03EF2B609A7D00E83688 /* AddFeaturesWithContingentValuesView.Model.swift */; };
		D73FC90C2B6312A5001AC486 /* AddFeaturesWithContingentValuesView.AddFeatureView.swift in Copy Source Code Files */ = {isa = PBXBuildFile; fileRef = D7F8C0422B608F120072BFA7 /* AddFeaturesWithContingentValuesView.AddFeatureView.swift */; };
		D73FCFF72B02A3AA0006360D /* FindAddressWithReverseGeocodeView.swift in Sources */ = {isa = PBXBuildFile; fileRef = D73FCFF42B02A3AA0006360D /* FindAddressWithReverseGeocodeView.swift */; };
		D73FCFFA2B02A3C50006360D /* FindAddressWithReverseGeocodeView.swift in Copy Source Code Files */ = {isa = PBXBuildFile; fileRef = D73FCFF42B02A3AA0006360D /* FindAddressWithReverseGeocodeView.swift */; };
		D73FCFFF2B02C7630006360D /* FindRouteAroundBarriersView.Views.swift in Sources */ = {isa = PBXBuildFile; fileRef = D73FCFFE2B02C7630006360D /* FindRouteAroundBarriersView.Views.swift */; };
		D73FD0002B02C9610006360D /* FindRouteAroundBarriersView.Views.swift in Copy Source Code Files */ = {isa = PBXBuildFile; fileRef = D73FCFFE2B02C7630006360D /* FindRouteAroundBarriersView.Views.swift */; };
		D742E4922B04132B00690098 /* DisplayWebSceneFromPortalItemView.swift in Sources */ = {isa = PBXBuildFile; fileRef = D742E48F2B04132B00690098 /* DisplayWebSceneFromPortalItemView.swift */; };
		D742E4952B04134C00690098 /* DisplayWebSceneFromPortalItemView.swift in Copy Source Code Files */ = {isa = PBXBuildFile; fileRef = D742E48F2B04132B00690098 /* DisplayWebSceneFromPortalItemView.swift */; };
		D744FD172A2112D90084A66C /* CreateConvexHullAroundPointsView.swift in Sources */ = {isa = PBXBuildFile; fileRef = D744FD162A2112D90084A66C /* CreateConvexHullAroundPointsView.swift */; };
		D744FD182A2113C70084A66C /* CreateConvexHullAroundPointsView.swift in Copy Source Code Files */ = {isa = PBXBuildFile; fileRef = D744FD162A2112D90084A66C /* CreateConvexHullAroundPointsView.swift */; };
		D7464F1E2ACE04B3007FEE88 /* IdentifyRasterCellView.swift in Sources */ = {isa = PBXBuildFile; fileRef = D7464F1D2ACE04B3007FEE88 /* IdentifyRasterCellView.swift */; };
		D7464F1F2ACE04C2007FEE88 /* IdentifyRasterCellView.swift in Copy Source Code Files */ = {isa = PBXBuildFile; fileRef = D7464F1D2ACE04B3007FEE88 /* IdentifyRasterCellView.swift */; };
		D7464F2B2ACE0965007FEE88 /* SA_EVI_8Day_03May20 in Resources */ = {isa = PBXBuildFile; fileRef = D7464F2A2ACE0964007FEE88 /* SA_EVI_8Day_03May20 */; settings = {ASSET_TAGS = (IdentifyRasterCell, ); }; };
		D7497F3C2AC4B4C100167AD2 /* DisplayDimensionsView.swift in Sources */ = {isa = PBXBuildFile; fileRef = D7497F3B2AC4B4C100167AD2 /* DisplayDimensionsView.swift */; };
		D7497F3D2AC4B4CF00167AD2 /* DisplayDimensionsView.swift in Copy Source Code Files */ = {isa = PBXBuildFile; fileRef = D7497F3B2AC4B4C100167AD2 /* DisplayDimensionsView.swift */; };
		D7497F402AC4BA4100167AD2 /* Edinburgh_Pylon_Dimensions.mmpk in Resources */ = {isa = PBXBuildFile; fileRef = D7497F3F2AC4BA4100167AD2 /* Edinburgh_Pylon_Dimensions.mmpk */; settings = {ASSET_TAGS = (DisplayDimensions, ); }; };
		D74C8BFE2ABA5605007C76B8 /* StyleSymbolsFromMobileStyleFileView.swift in Sources */ = {isa = PBXBuildFile; fileRef = D74C8BFD2ABA5605007C76B8 /* StyleSymbolsFromMobileStyleFileView.swift */; };
		D74C8BFF2ABA56C0007C76B8 /* StyleSymbolsFromMobileStyleFileView.swift in Copy Source Code Files */ = {isa = PBXBuildFile; fileRef = D74C8BFD2ABA5605007C76B8 /* StyleSymbolsFromMobileStyleFileView.swift */; };
		D74C8C022ABA6202007C76B8 /* emoji-mobile.stylx in Resources */ = {isa = PBXBuildFile; fileRef = D74C8C012ABA6202007C76B8 /* emoji-mobile.stylx */; settings = {ASSET_TAGS = (StyleSymbolsFromMobileStyleFile, ); }; };
		D74EA7842B6DADA5008F6C7C /* ValidateUtilityNetworkTopologyView.swift in Sources */ = {isa = PBXBuildFile; fileRef = D74EA7812B6DADA5008F6C7C /* ValidateUtilityNetworkTopologyView.swift */; };
		D74EA7872B6DADCC008F6C7C /* ValidateUtilityNetworkTopologyView.swift in Copy Source Code Files */ = {isa = PBXBuildFile; fileRef = D74EA7812B6DADA5008F6C7C /* ValidateUtilityNetworkTopologyView.swift */; };
		D74ECD0D2BEEAE2F007C0FA6 /* EditAndSyncFeaturesWithFeatureServiceView.Model.swift in Sources */ = {isa = PBXBuildFile; fileRef = D74ECD0C2BEEAE2F007C0FA6 /* EditAndSyncFeaturesWithFeatureServiceView.Model.swift */; };
		D74ECD0E2BEEAE40007C0FA6 /* EditAndSyncFeaturesWithFeatureServiceView.Model.swift in Copy Source Code Files */ = {isa = PBXBuildFile; fileRef = D74ECD0C2BEEAE2F007C0FA6 /* EditAndSyncFeaturesWithFeatureServiceView.Model.swift */; };
		D74F03F02B609A7D00E83688 /* AddFeaturesWithContingentValuesView.Model.swift in Sources */ = {isa = PBXBuildFile; fileRef = D74F03EF2B609A7D00E83688 /* AddFeaturesWithContingentValuesView.Model.swift */; };
		D75101812A2E493600B8FA48 /* ShowLabelsOnLayerView.swift in Sources */ = {isa = PBXBuildFile; fileRef = D75101802A2E493600B8FA48 /* ShowLabelsOnLayerView.swift */; };
		D75101822A2E497F00B8FA48 /* ShowLabelsOnLayerView.swift in Copy Source Code Files */ = {isa = PBXBuildFile; fileRef = D75101802A2E493600B8FA48 /* ShowLabelsOnLayerView.swift */; };
		D751018E2A2E962D00B8FA48 /* IdentifyLayerFeaturesView.swift in Sources */ = {isa = PBXBuildFile; fileRef = D751018D2A2E962D00B8FA48 /* IdentifyLayerFeaturesView.swift */; };
		D751018F2A2E966C00B8FA48 /* IdentifyLayerFeaturesView.swift in Copy Source Code Files */ = {isa = PBXBuildFile; fileRef = D751018D2A2E962D00B8FA48 /* IdentifyLayerFeaturesView.swift */; };
		D752D9402A39154C003EB25E /* ManageOperationalLayersView.swift in Sources */ = {isa = PBXBuildFile; fileRef = D752D93F2A39154C003EB25E /* ManageOperationalLayersView.swift */; };
		D752D9412A39162F003EB25E /* ManageOperationalLayersView.swift in Copy Source Code Files */ = {isa = PBXBuildFile; fileRef = D752D93F2A39154C003EB25E /* ManageOperationalLayersView.swift */; };
		D752D9462A3A6F80003EB25E /* MonitorChangesToMapLoadStatusView.swift in Sources */ = {isa = PBXBuildFile; fileRef = D752D9452A3A6F7F003EB25E /* MonitorChangesToMapLoadStatusView.swift */; };
		D752D9472A3A6FC0003EB25E /* MonitorChangesToMapLoadStatusView.swift in Copy Source Code Files */ = {isa = PBXBuildFile; fileRef = D752D9452A3A6F7F003EB25E /* MonitorChangesToMapLoadStatusView.swift */; };
		D752D95F2A3BCE06003EB25E /* DisplayMapFromPortalItemView.swift in Sources */ = {isa = PBXBuildFile; fileRef = D752D95E2A3BCE06003EB25E /* DisplayMapFromPortalItemView.swift */; };
		D752D9602A3BCE63003EB25E /* DisplayMapFromPortalItemView.swift in Copy Source Code Files */ = {isa = PBXBuildFile; fileRef = D752D95E2A3BCE06003EB25E /* DisplayMapFromPortalItemView.swift */; };
		D75362D22A1E886700D83028 /* ApplyUniqueValueRendererView.swift in Sources */ = {isa = PBXBuildFile; fileRef = D75362D12A1E886700D83028 /* ApplyUniqueValueRendererView.swift */; };
		D75362D32A1E8C8800D83028 /* ApplyUniqueValueRendererView.swift in Copy Source Code Files */ = {isa = PBXBuildFile; fileRef = D75362D12A1E886700D83028 /* ApplyUniqueValueRendererView.swift */; };
		D754E3232A1D66820006C5F1 /* StylePointWithPictureMarkerSymbolsView.swift in Sources */ = {isa = PBXBuildFile; fileRef = D754E3222A1D66820006C5F1 /* StylePointWithPictureMarkerSymbolsView.swift */; };
		D754E3242A1D66C20006C5F1 /* StylePointWithPictureMarkerSymbolsView.swift in Copy Source Code Files */ = {isa = PBXBuildFile; fileRef = D754E3222A1D66820006C5F1 /* StylePointWithPictureMarkerSymbolsView.swift */; };
		D7553CDB2AE2DFEC00DC2A70 /* GeocodeOfflineView.swift in Sources */ = {isa = PBXBuildFile; fileRef = D7553CD82AE2DFEC00DC2A70 /* GeocodeOfflineView.swift */; };
		D7553CDD2AE2E00E00DC2A70 /* GeocodeOfflineView.swift in Copy Source Code Files */ = {isa = PBXBuildFile; fileRef = D7553CD82AE2DFEC00DC2A70 /* GeocodeOfflineView.swift */; };
		D757D14B2B6C46E50065F78F /* ListSpatialReferenceTransformationsView.Model.swift in Sources */ = {isa = PBXBuildFile; fileRef = D757D14A2B6C46E50065F78F /* ListSpatialReferenceTransformationsView.Model.swift */; };
		D757D14C2B6C60170065F78F /* ListSpatialReferenceTransformationsView.Model.swift in Copy Source Code Files */ = {isa = PBXBuildFile; fileRef = D757D14A2B6C46E50065F78F /* ListSpatialReferenceTransformationsView.Model.swift */; };
		D7588F5F2B7D8DAA008B75E2 /* NavigateRouteWithReroutingView.swift in Sources */ = {isa = PBXBuildFile; fileRef = D7588F5C2B7D8DAA008B75E2 /* NavigateRouteWithReroutingView.swift */; };
		D7588F622B7D8DED008B75E2 /* NavigateRouteWithReroutingView.swift in Copy Source Code Files */ = {isa = PBXBuildFile; fileRef = D7588F5C2B7D8DAA008B75E2 /* NavigateRouteWithReroutingView.swift */; };
		D75B58512AAFB3030038B3B4 /* StyleFeaturesWithCustomDictionaryView.swift in Sources */ = {isa = PBXBuildFile; fileRef = D75B58502AAFB3030038B3B4 /* StyleFeaturesWithCustomDictionaryView.swift */; };
		D75B58522AAFB37C0038B3B4 /* StyleFeaturesWithCustomDictionaryView.swift in Copy Source Code Files */ = {isa = PBXBuildFile; fileRef = D75B58502AAFB3030038B3B4 /* StyleFeaturesWithCustomDictionaryView.swift */; };
		D75C35672AB50338003CD55F /* GroupLayersTogetherView.GroupLayerListView.swift in Sources */ = {isa = PBXBuildFile; fileRef = D75C35662AB50338003CD55F /* GroupLayersTogetherView.GroupLayerListView.swift */; };
		D75F66362B48EABC00434974 /* SearchForWebMapView.swift in Sources */ = {isa = PBXBuildFile; fileRef = D75F66332B48EABC00434974 /* SearchForWebMapView.swift */; };
		D75F66392B48EB1800434974 /* SearchForWebMapView.swift in Copy Source Code Files */ = {isa = PBXBuildFile; fileRef = D75F66332B48EABC00434974 /* SearchForWebMapView.swift */; };
		D76000A22AF18BAB00B3084D /* FindRouteInTransportNetworkView.Model.swift in Copy Source Code Files */ = {isa = PBXBuildFile; fileRef = D7749AD52AF08BF50086632F /* FindRouteInTransportNetworkView.Model.swift */; };
		D76000AE2AF19C2300B3084D /* FindRouteInMobileMapPackageView.swift in Sources */ = {isa = PBXBuildFile; fileRef = D76000AB2AF19C2300B3084D /* FindRouteInMobileMapPackageView.swift */; };
		D76000B12AF19C4600B3084D /* FindRouteInMobileMapPackageView.swift in Copy Source Code Files */ = {isa = PBXBuildFile; fileRef = D76000AB2AF19C2300B3084D /* FindRouteInMobileMapPackageView.swift */; };
		D76000B72AF19FCA00B3084D /* SanFrancisco.mmpk in Resources */ = {isa = PBXBuildFile; fileRef = D76000B62AF19FCA00B3084D /* SanFrancisco.mmpk */; settings = {ASSET_TAGS = (FindRouteInMobileMapPackage, ); }; };
		D762AF5F2BF6A7B900ECE3C7 /* EditFeaturesWithFeatureLinkedAnnotationView.swift in Sources */ = {isa = PBXBuildFile; fileRef = D762AF5B2BF6A7B900ECE3C7 /* EditFeaturesWithFeatureLinkedAnnotationView.swift */; };
		D762AF622BF6A7D100ECE3C7 /* EditFeaturesWithFeatureLinkedAnnotationView.swift in Copy Source Code Files */ = {isa = PBXBuildFile; fileRef = D762AF5B2BF6A7B900ECE3C7 /* EditFeaturesWithFeatureLinkedAnnotationView.swift */; };
		D762AF652BF6A96100ECE3C7 /* loudoun_anno.geodatabase in Resources */ = {isa = PBXBuildFile; fileRef = D762AF632BF6A96100ECE3C7 /* loudoun_anno.geodatabase */; settings = {ASSET_TAGS = (EditFeaturesWithFeatureLinkedAnnotation, ); }; };
		D7634FAF2A43B7AC00F8AEFB /* CreateConvexHullAroundGeometriesView.swift in Sources */ = {isa = PBXBuildFile; fileRef = D7634FAE2A43B7AC00F8AEFB /* CreateConvexHullAroundGeometriesView.swift */; };
		D7634FB02A43B8B000F8AEFB /* CreateConvexHullAroundGeometriesView.swift in Copy Source Code Files */ = {isa = PBXBuildFile; fileRef = D7634FAE2A43B7AC00F8AEFB /* CreateConvexHullAroundGeometriesView.swift */; };
		D7635FF12B9272CB0044AB97 /* DisplayClustersView.swift in Sources */ = {isa = PBXBuildFile; fileRef = D7635FED2B9272CB0044AB97 /* DisplayClustersView.swift */; };
		D7635FFB2B9277DC0044AB97 /* ConfigureClustersView.Model.swift in Sources */ = {isa = PBXBuildFile; fileRef = D7635FF52B9277DC0044AB97 /* ConfigureClustersView.Model.swift */; };
		D7635FFD2B9277DC0044AB97 /* ConfigureClustersView.SettingsView.swift in Sources */ = {isa = PBXBuildFile; fileRef = D7635FF72B9277DC0044AB97 /* ConfigureClustersView.SettingsView.swift */; };
		D7635FFE2B9277DC0044AB97 /* ConfigureClustersView.swift in Sources */ = {isa = PBXBuildFile; fileRef = D7635FF82B9277DC0044AB97 /* ConfigureClustersView.swift */; };
		D76360002B9296420044AB97 /* ConfigureClustersView.swift in Copy Source Code Files */ = {isa = PBXBuildFile; fileRef = D7635FF82B9277DC0044AB97 /* ConfigureClustersView.swift */; };
		D76360012B92964A0044AB97 /* ConfigureClustersView.Model.swift in Copy Source Code Files */ = {isa = PBXBuildFile; fileRef = D7635FF52B9277DC0044AB97 /* ConfigureClustersView.Model.swift */; };
		D76360022B9296520044AB97 /* ConfigureClustersView.SettingsView.swift in Copy Source Code Files */ = {isa = PBXBuildFile; fileRef = D7635FF72B9277DC0044AB97 /* ConfigureClustersView.SettingsView.swift */; };
		D76360032B9296580044AB97 /* DisplayClustersView.swift in Copy Source Code Files */ = {isa = PBXBuildFile; fileRef = D7635FED2B9272CB0044AB97 /* DisplayClustersView.swift */; };
		D76495212B74687E0042699E /* ValidateUtilityNetworkTopologyView.Model.swift in Sources */ = {isa = PBXBuildFile; fileRef = D76495202B74687E0042699E /* ValidateUtilityNetworkTopologyView.Model.swift */; };
		D76495222B7468940042699E /* ValidateUtilityNetworkTopologyView.Model.swift in Copy Source Code Files */ = {isa = PBXBuildFile; fileRef = D76495202B74687E0042699E /* ValidateUtilityNetworkTopologyView.Model.swift */; };
		D764B7DF2BE2F89D002E2F92 /* EditGeodatabaseWithTransactionsView.swift in Sources */ = {isa = PBXBuildFile; fileRef = D764B7DB2BE2F89D002E2F92 /* EditGeodatabaseWithTransactionsView.swift */; };
		D764B7E22BE2F8B8002E2F92 /* EditGeodatabaseWithTransactionsView.swift in Copy Source Code Files */ = {isa = PBXBuildFile; fileRef = D764B7DB2BE2F89D002E2F92 /* EditGeodatabaseWithTransactionsView.swift */; };
		D76929FA2B4F79540047205E /* OrbitCameraAroundObjectView.swift in Sources */ = {isa = PBXBuildFile; fileRef = D76929F52B4F78340047205E /* OrbitCameraAroundObjectView.swift */; };
		D76929FB2B4F795C0047205E /* OrbitCameraAroundObjectView.swift in Copy Source Code Files */ = {isa = PBXBuildFile; fileRef = D76929F52B4F78340047205E /* OrbitCameraAroundObjectView.swift */; };
		D769C2122A29019B00030F61 /* SetUpLocationDrivenGeotriggersView.swift in Sources */ = {isa = PBXBuildFile; fileRef = D769C2112A29019B00030F61 /* SetUpLocationDrivenGeotriggersView.swift */; };
		D769C2132A29057200030F61 /* SetUpLocationDrivenGeotriggersView.swift in Copy Source Code Files */ = {isa = PBXBuildFile; fileRef = D769C2112A29019B00030F61 /* SetUpLocationDrivenGeotriggersView.swift */; };
		D769DF332BEC1A1C0062AE95 /* EditGeodatabaseWithTransactionsView.Model.swift in Sources */ = {isa = PBXBuildFile; fileRef = D769DF322BEC1A1C0062AE95 /* EditGeodatabaseWithTransactionsView.Model.swift */; };
		D769DF342BEC1A9E0062AE95 /* EditGeodatabaseWithTransactionsView.Model.swift in Copy Source Code Files */ = {isa = PBXBuildFile; fileRef = D769DF322BEC1A1C0062AE95 /* EditGeodatabaseWithTransactionsView.Model.swift */; };
		D76CE8D92BFD7047009A8686 /* SetReferenceScaleView.swift in Sources */ = {isa = PBXBuildFile; fileRef = D76CE8D52BFD7047009A8686 /* SetReferenceScaleView.swift */; };
		D76CE8DA2BFD7063009A8686 /* SetReferenceScaleView.swift in Copy Source Code Files */ = {isa = PBXBuildFile; fileRef = D76CE8D52BFD7047009A8686 /* SetReferenceScaleView.swift */; };
		D76EE6072AF9AFE100DA0325 /* FindRouteAroundBarriersView.Model.swift in Sources */ = {isa = PBXBuildFile; fileRef = D76EE6062AF9AFE100DA0325 /* FindRouteAroundBarriersView.Model.swift */; };
		D76EE6082AF9AFEC00DA0325 /* FindRouteAroundBarriersView.Model.swift in Copy Source Code Files */ = {isa = PBXBuildFile; fileRef = D76EE6062AF9AFE100DA0325 /* FindRouteAroundBarriersView.Model.swift */; };
		D7705D582AFC244E00CC0335 /* FindClosestFacilityToMultiplePointsView.swift in Sources */ = {isa = PBXBuildFile; fileRef = D7705D552AFC244E00CC0335 /* FindClosestFacilityToMultiplePointsView.swift */; };
		D7705D5B2AFC246A00CC0335 /* FindClosestFacilityToMultiplePointsView.swift in Copy Source Code Files */ = {isa = PBXBuildFile; fileRef = D7705D552AFC244E00CC0335 /* FindClosestFacilityToMultiplePointsView.swift */; };
		D7705D642AFC570700CC0335 /* FindClosestFacilityFromPointView.swift in Sources */ = {isa = PBXBuildFile; fileRef = D7705D612AFC570700CC0335 /* FindClosestFacilityFromPointView.swift */; };
		D7705D662AFC575000CC0335 /* FindClosestFacilityFromPointView.swift in Copy Source Code Files */ = {isa = PBXBuildFile; fileRef = D7705D612AFC570700CC0335 /* FindClosestFacilityFromPointView.swift */; };
		D7749AD62AF08BF50086632F /* FindRouteInTransportNetworkView.Model.swift in Sources */ = {isa = PBXBuildFile; fileRef = D7749AD52AF08BF50086632F /* FindRouteInTransportNetworkView.Model.swift */; };
		D77570C02A2942F800F490CD /* AnimateImagesWithImageOverlayView.swift in Sources */ = {isa = PBXBuildFile; fileRef = D77570BF2A2942F800F490CD /* AnimateImagesWithImageOverlayView.swift */; };
		D77570C12A2943D900F490CD /* AnimateImagesWithImageOverlayView.swift in Copy Source Code Files */ = {isa = PBXBuildFile; fileRef = D77570BF2A2942F800F490CD /* AnimateImagesWithImageOverlayView.swift */; };
		D77572AE2A295DDE00F490CD /* PacificSouthWest2 in Resources */ = {isa = PBXBuildFile; fileRef = D77572AD2A295DDD00F490CD /* PacificSouthWest2 */; settings = {ASSET_TAGS = (AnimateImagesWithImageOverlay, ); }; };
		D77688132B69826B007C3860 /* ListSpatialReferenceTransformationsView.swift in Sources */ = {isa = PBXBuildFile; fileRef = D77688102B69826B007C3860 /* ListSpatialReferenceTransformationsView.swift */; };
		D77688152B69828E007C3860 /* ListSpatialReferenceTransformationsView.swift in Copy Source Code Files */ = {isa = PBXBuildFile; fileRef = D77688102B69826B007C3860 /* ListSpatialReferenceTransformationsView.swift */; };
		D7781D492B7EB03400E53C51 /* SanDiegoTourPath.json in Resources */ = {isa = PBXBuildFile; fileRef = D7781D482B7EB03400E53C51 /* SanDiegoTourPath.json */; settings = {ASSET_TAGS = (NavigateRouteWithRerouting, ); }; };
		D7781D4B2B7ECCB700E53C51 /* NavigateRouteWithReroutingView.Model.swift in Sources */ = {isa = PBXBuildFile; fileRef = D7781D4A2B7ECCB700E53C51 /* NavigateRouteWithReroutingView.Model.swift */; };
		D7781D4C2B7ECCC800E53C51 /* NavigateRouteWithReroutingView.Model.swift in Copy Source Code Files */ = {isa = PBXBuildFile; fileRef = D7781D4A2B7ECCB700E53C51 /* NavigateRouteWithReroutingView.Model.swift */; };
		D77BC5392B59A2D3007B49B6 /* StylePointWithDistanceCompositeSceneSymbolView.swift in Sources */ = {isa = PBXBuildFile; fileRef = D77BC5362B59A2D3007B49B6 /* StylePointWithDistanceCompositeSceneSymbolView.swift */; };
		D77BC53C2B59A309007B49B6 /* StylePointWithDistanceCompositeSceneSymbolView.swift in Copy Source Code Files */ = {isa = PBXBuildFile; fileRef = D77BC5362B59A2D3007B49B6 /* StylePointWithDistanceCompositeSceneSymbolView.swift */; };
		D77D9C002BB2438200B38A6C /* AugmentRealityToShowHiddenInfrastructureView.ARSceneView.swift in Sources */ = {isa = PBXBuildFile; fileRef = D77D9BFF2BB2438200B38A6C /* AugmentRealityToShowHiddenInfrastructureView.ARSceneView.swift */; };
		D77D9C012BB2439400B38A6C /* AugmentRealityToShowHiddenInfrastructureView.ARSceneView.swift in Copy Source Code Files */ = {isa = PBXBuildFile; fileRef = D77D9BFF2BB2438200B38A6C /* AugmentRealityToShowHiddenInfrastructureView.ARSceneView.swift */; };
		D78666AD2A2161F100C60110 /* FindNearestVertexView.swift in Sources */ = {isa = PBXBuildFile; fileRef = D78666AC2A2161F100C60110 /* FindNearestVertexView.swift */; };
		D78666AE2A21629200C60110 /* FindNearestVertexView.swift in Copy Source Code Files */ = {isa = PBXBuildFile; fileRef = D78666AC2A2161F100C60110 /* FindNearestVertexView.swift */; };
		D79EE76E2A4CEA5D005A52AE /* SetUpLocationDrivenGeotriggersView.Model.swift in Sources */ = {isa = PBXBuildFile; fileRef = D79EE76D2A4CEA5D005A52AE /* SetUpLocationDrivenGeotriggersView.Model.swift */; };
		D79EE76F2A4CEA7F005A52AE /* SetUpLocationDrivenGeotriggersView.Model.swift in Copy Source Code Files */ = {isa = PBXBuildFile; fileRef = D79EE76D2A4CEA5D005A52AE /* SetUpLocationDrivenGeotriggersView.Model.swift */; };
		D7A737E02BABB9FE00B7C7FC /* AugmentRealityToShowHiddenInfrastructureView.swift in Sources */ = {isa = PBXBuildFile; fileRef = D7A737DC2BABB9FE00B7C7FC /* AugmentRealityToShowHiddenInfrastructureView.swift */; };
		D7A737E32BABBA2200B7C7FC /* AugmentRealityToShowHiddenInfrastructureView.swift in Copy Source Code Files */ = {isa = PBXBuildFile; fileRef = D7A737DC2BABB9FE00B7C7FC /* AugmentRealityToShowHiddenInfrastructureView.swift */; };
		D7ABA2F92A32579C0021822B /* MeasureDistanceInSceneView.swift in Sources */ = {isa = PBXBuildFile; fileRef = D7ABA2F82A32579C0021822B /* MeasureDistanceInSceneView.swift */; };
		D7ABA2FA2A32760D0021822B /* MeasureDistanceInSceneView.swift in Copy Source Code Files */ = {isa = PBXBuildFile; fileRef = D7ABA2F82A32579C0021822B /* MeasureDistanceInSceneView.swift */; };
		D7ABA2FF2A32881C0021822B /* ShowViewshedFromGeoelementInSceneView.swift in Sources */ = {isa = PBXBuildFile; fileRef = D7ABA2FE2A32881C0021822B /* ShowViewshedFromGeoelementInSceneView.swift */; };
		D7ABA3002A3288970021822B /* ShowViewshedFromGeoelementInSceneView.swift in Copy Source Code Files */ = {isa = PBXBuildFile; fileRef = D7ABA2FE2A32881C0021822B /* ShowViewshedFromGeoelementInSceneView.swift */; };
		D7AE861E2AC39DC50049B626 /* DisplayAnnotationView.swift in Sources */ = {isa = PBXBuildFile; fileRef = D7AE861D2AC39DC50049B626 /* DisplayAnnotationView.swift */; };
		D7AE861F2AC39E7F0049B626 /* DisplayAnnotationView.swift in Copy Source Code Files */ = {isa = PBXBuildFile; fileRef = D7AE861D2AC39DC50049B626 /* DisplayAnnotationView.swift */; };
		D7AE86202AC3A1050049B626 /* AddCustomDynamicEntityDataSourceView.Vessel.swift in Copy Source Code Files */ = {isa = PBXBuildFile; fileRef = 7900C5F52A83FC3F002D430F /* AddCustomDynamicEntityDataSourceView.Vessel.swift */; };
		D7AE86212AC3A10A0049B626 /* GroupLayersTogetherView.GroupLayerListView.swift in Copy Source Code Files */ = {isa = PBXBuildFile; fileRef = D75C35662AB50338003CD55F /* GroupLayersTogetherView.GroupLayerListView.swift */; };
		D7B759B32B1FFBE300017FDD /* FavoritesView.swift in Sources */ = {isa = PBXBuildFile; fileRef = D7B759B22B1FFBE300017FDD /* FavoritesView.swift */; };
		D7BA38912BFBC476009954F5 /* EditFeaturesWithFeatureLinkedAnnotationView.Model.swift in Sources */ = {isa = PBXBuildFile; fileRef = D7BA38902BFBC476009954F5 /* EditFeaturesWithFeatureLinkedAnnotationView.Model.swift */; };
		D7BA38922BFBC4F0009954F5 /* EditFeaturesWithFeatureLinkedAnnotationView.Model.swift in Copy Source Code Files */ = {isa = PBXBuildFile; fileRef = D7BA38902BFBC476009954F5 /* EditFeaturesWithFeatureLinkedAnnotationView.Model.swift */; };
		D7BA38972BFBFC0F009954F5 /* QueryRelatedFeaturesView.swift in Sources */ = {isa = PBXBuildFile; fileRef = D7BA38932BFBFC0F009954F5 /* QueryRelatedFeaturesView.swift */; };
		D7BA389A2BFBFC2E009954F5 /* QueryRelatedFeaturesView.swift in Copy Source Code Files */ = {isa = PBXBuildFile; fileRef = D7BA38932BFBFC0F009954F5 /* QueryRelatedFeaturesView.swift */; };
		D7BA8C442B2A4DAA00018633 /* Array+RawRepresentable.swift in Sources */ = {isa = PBXBuildFile; fileRef = D7BA8C432B2A4DAA00018633 /* Array+RawRepresentable.swift */; };
		D7BA8C462B2A8ACA00018633 /* String.swift in Sources */ = {isa = PBXBuildFile; fileRef = D7BA8C452B2A8ACA00018633 /* String.swift */; };
		D7C16D1B2AC5F95300689E89 /* Animate3DGraphicView.swift in Sources */ = {isa = PBXBuildFile; fileRef = D7C16D1A2AC5F95300689E89 /* Animate3DGraphicView.swift */; };
		D7C16D1C2AC5F96900689E89 /* Animate3DGraphicView.swift in Copy Source Code Files */ = {isa = PBXBuildFile; fileRef = D7C16D1A2AC5F95300689E89 /* Animate3DGraphicView.swift */; };
		D7C16D1F2AC5FE8200689E89 /* Pyrenees.csv in Resources */ = {isa = PBXBuildFile; fileRef = D7C16D1E2AC5FE8200689E89 /* Pyrenees.csv */; settings = {ASSET_TAGS = (Animate3DGraphic, ); }; };
		D7C16D222AC5FE9800689E89 /* GrandCanyon.csv in Resources */ = {isa = PBXBuildFile; fileRef = D7C16D212AC5FE9800689E89 /* GrandCanyon.csv */; settings = {ASSET_TAGS = (Animate3DGraphic, ); }; };
		D7C16D252AC5FEA600689E89 /* Snowdon.csv in Resources */ = {isa = PBXBuildFile; fileRef = D7C16D242AC5FEA600689E89 /* Snowdon.csv */; settings = {ASSET_TAGS = (Animate3DGraphic, ); }; };
		D7C16D282AC5FEB700689E89 /* Hawaii.csv in Resources */ = {isa = PBXBuildFile; fileRef = D7C16D272AC5FEB600689E89 /* Hawaii.csv */; settings = {ASSET_TAGS = (Animate3DGraphic, ); }; };
		D7C3AB4A2B683291008909B9 /* SetFeatureRequestModeView.swift in Sources */ = {isa = PBXBuildFile; fileRef = D7C3AB472B683291008909B9 /* SetFeatureRequestModeView.swift */; };
		D7C3AB4D2B6832B7008909B9 /* SetFeatureRequestModeView.swift in Copy Source Code Files */ = {isa = PBXBuildFile; fileRef = D7C3AB472B683291008909B9 /* SetFeatureRequestModeView.swift */; };
		D7C523402BED9BBF00E8221A /* SanFrancisco.tpkx in Resources */ = {isa = PBXBuildFile; fileRef = D7C5233E2BED9BBF00E8221A /* SanFrancisco.tpkx */; settings = {ASSET_TAGS = (EditAndSyncFeaturesWithFeatureService, ); }; };
		D7C6420C2B4F47E10042B8F7 /* SearchForWebMapView.Model.swift in Sources */ = {isa = PBXBuildFile; fileRef = D7C6420B2B4F47E10042B8F7 /* SearchForWebMapView.Model.swift */; };
		D7C6420D2B4F5DDB0042B8F7 /* SearchForWebMapView.Model.swift in Copy Source Code Files */ = {isa = PBXBuildFile; fileRef = D7C6420B2B4F47E10042B8F7 /* SearchForWebMapView.Model.swift */; };
		D7C97B562B75C10C0097CDA1 /* ValidateUtilityNetworkTopologyView.Views.swift in Sources */ = {isa = PBXBuildFile; fileRef = D7C97B552B75C10C0097CDA1 /* ValidateUtilityNetworkTopologyView.Views.swift */; };
		D7CC33FF2A31475C00198EDF /* ShowLineOfSightBetweenPointsView.swift in Sources */ = {isa = PBXBuildFile; fileRef = D7CC33FD2A31475C00198EDF /* ShowLineOfSightBetweenPointsView.swift */; };
		D7CC34002A3147FF00198EDF /* ShowLineOfSightBetweenPointsView.swift in Copy Source Code Files */ = {isa = PBXBuildFile; fileRef = D7CC33FD2A31475C00198EDF /* ShowLineOfSightBetweenPointsView.swift */; };
		D7CE9F9B2AE2F575008F7A5F /* streetmap_SD.tpkx in Resources */ = {isa = PBXBuildFile; fileRef = D7CE9F9A2AE2F575008F7A5F /* streetmap_SD.tpkx */; settings = {ASSET_TAGS = (GeocodeOffline, ); }; };
		D7CE9FA32AE2F595008F7A5F /* san-diego-eagle-locator in Resources */ = {isa = PBXBuildFile; fileRef = D7CE9FA22AE2F595008F7A5F /* san-diego-eagle-locator */; settings = {ASSET_TAGS = (GeocodeOffline, ); }; };
		D7D1F3532ADDBE5D009CE2DA /* philadelphia.mspk in Resources */ = {isa = PBXBuildFile; fileRef = D7D1F3522ADDBE5D009CE2DA /* philadelphia.mspk */; settings = {ASSET_TAGS = (AugmentRealityToShowTabletopScene, DisplaySceneFromMobileScenePackage, ); }; };
		D7D9FCF62BF2CC8600F972A2 /* FilterByDefinitionExpressionOrDisplayFilterView.swift in Sources */ = {isa = PBXBuildFile; fileRef = D7D9FCF22BF2CC8600F972A2 /* FilterByDefinitionExpressionOrDisplayFilterView.swift */; };
		D7D9FCF92BF2CCA300F972A2 /* FilterByDefinitionExpressionOrDisplayFilterView.swift in Copy Source Code Files */ = {isa = PBXBuildFile; fileRef = D7D9FCF22BF2CC8600F972A2 /* FilterByDefinitionExpressionOrDisplayFilterView.swift */; };
		D7DDF84E2AF43AA2004352D9 /* GeocodeOfflineView.Model.swift in Copy Source Code Files */ = {isa = PBXBuildFile; fileRef = D72C43F22AEB066D00B6157B /* GeocodeOfflineView.Model.swift */; };
		D7DDF8532AF47C6C004352D9 /* FindRouteAroundBarriersView.swift in Sources */ = {isa = PBXBuildFile; fileRef = D7DDF8502AF47C6C004352D9 /* FindRouteAroundBarriersView.swift */; };
		D7DDF8562AF47C86004352D9 /* FindRouteAroundBarriersView.swift in Copy Source Code Files */ = {isa = PBXBuildFile; fileRef = D7DDF8502AF47C6C004352D9 /* FindRouteAroundBarriersView.swift */; };
		D7E440D72A1ECE7D005D74DE /* CreateBuffersAroundPointsView.swift in Sources */ = {isa = PBXBuildFile; fileRef = D7E440D62A1ECE7D005D74DE /* CreateBuffersAroundPointsView.swift */; };
		D7E440D82A1ECEB3005D74DE /* CreateBuffersAroundPointsView.swift in Copy Source Code Files */ = {isa = PBXBuildFile; fileRef = D7E440D62A1ECE7D005D74DE /* CreateBuffersAroundPointsView.swift */; };
		D7E557682A1D768800B9FB09 /* AddWMSLayerView.swift in Sources */ = {isa = PBXBuildFile; fileRef = D7E557672A1D768800B9FB09 /* AddWMSLayerView.swift */; };
		D7E7D0812AEB39D5003AAD02 /* FindRouteInTransportNetworkView.swift in Sources */ = {isa = PBXBuildFile; fileRef = D7E7D0802AEB39D5003AAD02 /* FindRouteInTransportNetworkView.swift */; };
		D7E7D0822AEB3A1D003AAD02 /* FindRouteInTransportNetworkView.swift in Copy Source Code Files */ = {isa = PBXBuildFile; fileRef = D7E7D0802AEB39D5003AAD02 /* FindRouteInTransportNetworkView.swift */; };
		D7E7D09A2AEB3C47003AAD02 /* san_diego_offline_routing in Resources */ = {isa = PBXBuildFile; fileRef = D7E7D0992AEB3C47003AAD02 /* san_diego_offline_routing */; settings = {ASSET_TAGS = (FindRouteInTransportNetwork, NavigateRouteWithRerouting, ); }; };
		D7E9EF292A1D2219000C4865 /* SetMinAndMaxScaleView.swift in Copy Source Code Files */ = {isa = PBXBuildFile; fileRef = D7EAF3592A1C023800D822C4 /* SetMinAndMaxScaleView.swift */; };
		D7E9EF2A2A1D29F2000C4865 /* SetMaxExtentView.swift in Copy Source Code Files */ = {isa = PBXBuildFile; fileRef = D734FA092A183A5B00246D7E /* SetMaxExtentView.swift */; };
		D7EAF35A2A1C023800D822C4 /* SetMinAndMaxScaleView.swift in Sources */ = {isa = PBXBuildFile; fileRef = D7EAF3592A1C023800D822C4 /* SetMinAndMaxScaleView.swift */; };
		D7ECF5982AB8BE63003FB2BE /* RenderMultilayerSymbolsView.swift in Sources */ = {isa = PBXBuildFile; fileRef = D7ECF5972AB8BE63003FB2BE /* RenderMultilayerSymbolsView.swift */; };
		D7ECF5992AB8BF5A003FB2BE /* RenderMultilayerSymbolsView.swift in Copy Source Code Files */ = {isa = PBXBuildFile; fileRef = D7ECF5972AB8BE63003FB2BE /* RenderMultilayerSymbolsView.swift */; };
		D7EF5D752A26A03A00FEBDE5 /* ShowCoordinatesInMultipleFormatsView.swift in Sources */ = {isa = PBXBuildFile; fileRef = D7EF5D742A26A03A00FEBDE5 /* ShowCoordinatesInMultipleFormatsView.swift */; };
		D7EF5D762A26A1EE00FEBDE5 /* ShowCoordinatesInMultipleFormatsView.swift in Copy Source Code Files */ = {isa = PBXBuildFile; fileRef = D7EF5D742A26A03A00FEBDE5 /* ShowCoordinatesInMultipleFormatsView.swift */; };
		D7F2784C2A1D76F5002E4567 /* AddWMSLayerView.swift in Copy Source Code Files */ = {isa = PBXBuildFile; fileRef = D7E557672A1D768800B9FB09 /* AddWMSLayerView.swift */; };
		D7F850042B7C427A00680D7C /* ValidateUtilityNetworkTopologyView.Views.swift in Copy Source Code Files */ = {isa = PBXBuildFile; fileRef = D7C97B552B75C10C0097CDA1 /* ValidateUtilityNetworkTopologyView.Views.swift */; };
		D7F8C0392B60564D0072BFA7 /* AddFeaturesWithContingentValuesView.swift in Sources */ = {isa = PBXBuildFile; fileRef = D7F8C0362B60564D0072BFA7 /* AddFeaturesWithContingentValuesView.swift */; };
		D7F8C03B2B6056790072BFA7 /* AddFeaturesWithContingentValuesView.swift in Copy Source Code Files */ = {isa = PBXBuildFile; fileRef = D7F8C0362B60564D0072BFA7 /* AddFeaturesWithContingentValuesView.swift */; };
		D7F8C03E2B605AF60072BFA7 /* ContingentValuesBirdNests.geodatabase in Resources */ = {isa = PBXBuildFile; fileRef = D7F8C03D2B605AF60072BFA7 /* ContingentValuesBirdNests.geodatabase */; settings = {ASSET_TAGS = (AddFeaturesWithContingentValues, ); }; };
		D7F8C0412B605E720072BFA7 /* FillmoreTopographicMap.vtpk in Resources */ = {isa = PBXBuildFile; fileRef = D7F8C0402B605E720072BFA7 /* FillmoreTopographicMap.vtpk */; settings = {ASSET_TAGS = (AddFeaturesWithContingentValues, ); }; };
		D7F8C0432B608F120072BFA7 /* AddFeaturesWithContingentValuesView.AddFeatureView.swift in Sources */ = {isa = PBXBuildFile; fileRef = D7F8C0422B608F120072BFA7 /* AddFeaturesWithContingentValuesView.AddFeatureView.swift */; };
		E000E7602869E33D005D87C5 /* ClipGeometryView.swift in Sources */ = {isa = PBXBuildFile; fileRef = E000E75F2869E33D005D87C5 /* ClipGeometryView.swift */; };
		E000E763286A0B18005D87C5 /* CutGeometryView.swift in Sources */ = {isa = PBXBuildFile; fileRef = E000E762286A0B18005D87C5 /* CutGeometryView.swift */; };
		E004A6C128414332002A1FE6 /* SetViewpointRotationView.swift in Sources */ = {isa = PBXBuildFile; fileRef = E004A6BD28414332002A1FE6 /* SetViewpointRotationView.swift */; };
		E004A6DC28465C70002A1FE6 /* DisplaySceneView.swift in Sources */ = {isa = PBXBuildFile; fileRef = E004A6D828465C70002A1FE6 /* DisplaySceneView.swift */; };
		E004A6E028466279002A1FE6 /* ShowCalloutView.swift in Sources */ = {isa = PBXBuildFile; fileRef = E004A6DF28466279002A1FE6 /* ShowCalloutView.swift */; };
		E004A6E62846A61F002A1FE6 /* StyleGraphicsWithSymbolsView.swift in Sources */ = {isa = PBXBuildFile; fileRef = E004A6E52846A61F002A1FE6 /* StyleGraphicsWithSymbolsView.swift */; };
		E004A6E928493BCE002A1FE6 /* ShowDeviceLocationView.swift in Sources */ = {isa = PBXBuildFile; fileRef = E004A6E828493BCE002A1FE6 /* ShowDeviceLocationView.swift */; };
		E004A6ED2849556E002A1FE6 /* CreatePlanarAndGeodeticBuffersView.swift in Sources */ = {isa = PBXBuildFile; fileRef = E004A6EC2849556E002A1FE6 /* CreatePlanarAndGeodeticBuffersView.swift */; };
		E004A6F0284E4B9B002A1FE6 /* DownloadVectorTilesToLocalCacheView.swift in Sources */ = {isa = PBXBuildFile; fileRef = E004A6EF284E4B9B002A1FE6 /* DownloadVectorTilesToLocalCacheView.swift */; };
		E004A6F3284E4FEB002A1FE6 /* ShowResultOfSpatialOperationsView.swift in Sources */ = {isa = PBXBuildFile; fileRef = E004A6F2284E4FEB002A1FE6 /* ShowResultOfSpatialOperationsView.swift */; };
		E004A6F6284FA42A002A1FE6 /* SelectFeaturesInFeatureLayerView.swift in Sources */ = {isa = PBXBuildFile; fileRef = E004A6F5284FA42A002A1FE6 /* SelectFeaturesInFeatureLayerView.swift */; };
		E03CB0692888944D002B27D9 /* GenerateOfflineMapView.swift in Copy Source Code Files */ = {isa = PBXBuildFile; fileRef = E088E1732863B5F800413100 /* GenerateOfflineMapView.swift */; };
		E03CB06A288894C4002B27D9 /* FindRouteView.swift in Copy Source Code Files */ = {isa = PBXBuildFile; fileRef = E066DD34285CF3B3004D3D5B /* FindRouteView.swift */; };
		E03CB06B2889879D002B27D9 /* DownloadVectorTilesToLocalCacheView.swift in Copy Source Code Files */ = {isa = PBXBuildFile; fileRef = E004A6EF284E4B9B002A1FE6 /* DownloadVectorTilesToLocalCacheView.swift */; };
		E041ABC0287CA9F00056009B /* WebView.swift in Sources */ = {isa = PBXBuildFile; fileRef = E041ABBF287CA9F00056009B /* WebView.swift */; };
		E041ABD7287DB04D0056009B /* SampleInfoView.swift in Sources */ = {isa = PBXBuildFile; fileRef = E041ABD6287DB04D0056009B /* SampleInfoView.swift */; };
		E041AC1A287F54580056009B /* highlight.min.js in Resources */ = {isa = PBXBuildFile; fileRef = E041AC15287F54580056009B /* highlight.min.js */; };
		E041AC1E288076A60056009B /* info.css in Resources */ = {isa = PBXBuildFile; fileRef = E041AC1D288076A60056009B /* info.css */; };
		E041AC20288077B90056009B /* xcode.css in Resources */ = {isa = PBXBuildFile; fileRef = E041AC1F288077B90056009B /* xcode.css */; };
		E066DD35285CF3B3004D3D5B /* FindRouteView.swift in Sources */ = {isa = PBXBuildFile; fileRef = E066DD34285CF3B3004D3D5B /* FindRouteView.swift */; };
		E066DD382860AB28004D3D5B /* StyleGraphicsWithRendererView.swift in Sources */ = {isa = PBXBuildFile; fileRef = E066DD372860AB28004D3D5B /* StyleGraphicsWithRendererView.swift */; };
		E066DD3B2860CA08004D3D5B /* ShowResultOfSpatialRelationshipsView.swift in Sources */ = {isa = PBXBuildFile; fileRef = E066DD3A2860CA08004D3D5B /* ShowResultOfSpatialRelationshipsView.swift */; };
		E066DD4028610F55004D3D5B /* AddSceneLayerFromServiceView.swift in Sources */ = {isa = PBXBuildFile; fileRef = E066DD3F28610F55004D3D5B /* AddSceneLayerFromServiceView.swift */; };
		E070A0A3286F3B6000F2B606 /* DownloadPreplannedMapAreaView.swift in Sources */ = {isa = PBXBuildFile; fileRef = E070A0A2286F3B6000F2B606 /* DownloadPreplannedMapAreaView.swift */; };
		E088E1572862579D00413100 /* SetSurfacePlacementModeView.swift in Sources */ = {isa = PBXBuildFile; fileRef = E088E1562862579D00413100 /* SetSurfacePlacementModeView.swift */; };
		E088E1742863B5F800413100 /* GenerateOfflineMapView.swift in Sources */ = {isa = PBXBuildFile; fileRef = E088E1732863B5F800413100 /* GenerateOfflineMapView.swift */; };
		E0A1AEE328874590003C797D /* AddFeatureLayersView.swift in Copy Source Code Files */ = {isa = PBXBuildFile; fileRef = 00D4EF7F2863842100B9CC30 /* AddFeatureLayersView.swift */; };
		E0D04FF228A5390000747989 /* DownloadPreplannedMapAreaView.Model.swift in Sources */ = {isa = PBXBuildFile; fileRef = E0D04FF128A5390000747989 /* DownloadPreplannedMapAreaView.Model.swift */; };
		E0EA0B772866390E00C9621D /* ProjectGeometryView.swift in Sources */ = {isa = PBXBuildFile; fileRef = E0EA0B762866390E00C9621D /* ProjectGeometryView.swift */; };
		E0FE32E728747778002C6ACA /* BrowseBuildingFloorsView.swift in Sources */ = {isa = PBXBuildFile; fileRef = E0FE32E628747778002C6ACA /* BrowseBuildingFloorsView.swift */; };
		F111CCC1288B5D5600205358 /* DisplayMapFromMobileMapPackageView.swift in Sources */ = {isa = PBXBuildFile; fileRef = F111CCC0288B5D5600205358 /* DisplayMapFromMobileMapPackageView.swift */; };
		F111CCC4288B641900205358 /* Yellowstone.mmpk in Resources */ = {isa = PBXBuildFile; fileRef = F111CCC3288B641900205358 /* Yellowstone.mmpk */; settings = {ASSET_TAGS = (DisplayMapFromMobileMapPackage, ); }; };
		F1E71BF1289473760064C33F /* AddRasterFromFileView.swift in Sources */ = {isa = PBXBuildFile; fileRef = F1E71BF0289473760064C33F /* AddRasterFromFileView.swift */; };
		F1E71BFA28A479C70064C33F /* AddRasterFromFileView.swift in Copy Source Code Files */ = {isa = PBXBuildFile; fileRef = F1E71BF0289473760064C33F /* AddRasterFromFileView.swift */; };
/* End PBXBuildFile section */

/* Begin PBXBuildRule section */
		0074ABCC2817B8E60037244A /* PBXBuildRule */ = {
			isa = PBXBuildRule;
			compilerSpec = com.apple.compilers.proxy.script;
			filePatterns = "*.tache";
			fileType = pattern.proxy;
			inputFiles = (
				"$(SRCROOT)/Shared/Samples/",
			);
			isEditable = 1;
			name = "Generate Sample Initializers from Source Code Files";
			outputFiles = (
				"$(DERIVED_FILE_DIR)/$(INPUT_FILE_BASE)",
			);
			runOncePerArchitecture = 0;
			script = "xcrun --sdk macosx swift \"${SRCROOT}/Scripts/GenerateSampleViewSourceCode.swift\" \"${SCRIPT_INPUT_FILE_0}\" \"${INPUT_FILE_PATH}\" \"${SCRIPT_OUTPUT_FILE_0}\" \n";
		};
		0083586F27FE3BCF00192A15 /* PBXBuildRule */ = {
			isa = PBXBuildRule;
			compilerSpec = com.apple.compilers.proxy.script;
			filePatterns = "*.masque";
			fileType = pattern.proxy;
			inputFiles = (
				"$(SRCROOT)/.secrets",
			);
			isEditable = 1;
			name = "Generate Swift Code from Secrets";
			outputFiles = (
				"$(DERIVED_FILE_DIR)/$(INPUT_FILE_BASE)",
			);
			runOncePerArchitecture = 0;
			script = "\"${SRCROOT}/Scripts/masquerade\" -i \"${INPUT_FILE_PATH}\" -o \"${SCRIPT_OUTPUT_FILE_0}\" -s \"${SCRIPT_INPUT_FILE_0}\" -f\n";
		};
/* End PBXBuildRule section */

/* Begin PBXCopyFilesBuildPhase section */
		00144B5E280634840090DD5D /* Embed Frameworks */ = {
			isa = PBXCopyFilesBuildPhase;
			buildActionMask = 2147483647;
			dstPath = "";
			dstSubfolderSpec = 10;
			files = (
			);
			name = "Embed Frameworks";
			runOnlyForDeploymentPostprocessing = 0;
		};
		0039A4E82885C4E300592C86 /* Copy Source Code Files */ = {
			isa = PBXCopyFilesBuildPhase;
			buildActionMask = 2147483647;
			dstPath = "";
			dstSubfolderSpec = 7;
			files = (
				95F3A52D2C07F28700885DED /* SetSurfaceNavigationConstraintView.swift in Copy Source Code Files */,
				9529D1942C01676200B5C1A3 /* SelectFeaturesInSceneLayerView.swift in Copy Source Code Files */,
				D76CE8DA2BFD7063009A8686 /* SetReferenceScaleView.swift in Copy Source Code Files */,
				D7BA389A2BFBFC2E009954F5 /* QueryRelatedFeaturesView.swift in Copy Source Code Files */,
				00ABA94F2BF6D06200C0488C /* ShowGridView.swift in Copy Source Code Files */,
				D7BA38922BFBC4F0009954F5 /* EditFeaturesWithFeatureLinkedAnnotationView.Model.swift in Copy Source Code Files */,
				D762AF622BF6A7D100ECE3C7 /* EditFeaturesWithFeatureLinkedAnnotationView.swift in Copy Source Code Files */,
				1081B93D2C000E8B00C1BEB1 /* IdentifyFeaturesInWMSLayerView.swift in Copy Source Code Files */,
				D7D9FCF92BF2CCA300F972A2 /* FilterByDefinitionExpressionOrDisplayFilterView.swift in Copy Source Code Files */,
				D7044B972BE18D8D000F2C43 /* EditWithBranchVersioningView.Views.swift in Copy Source Code Files */,
				D7114A0F2BDC6AED00FA68CA /* EditWithBranchVersioningView.Model.swift in Copy Source Code Files */,
				D73E61A12BDB221B00457932 /* EditWithBranchVersioningView.swift in Copy Source Code Files */,
				D74ECD0E2BEEAE40007C0FA6 /* EditAndSyncFeaturesWithFeatureServiceView.Model.swift in Copy Source Code Files */,
				D733CA1C2BED982C00FBDE4C /* EditAndSyncFeaturesWithFeatureServiceView.swift in Copy Source Code Files */,
				10BD9EB52BF51F9000ABDBD5 /* GenerateOfflineMapWithCustomParametersView.Model.swift in Copy Source Code Files */,
				D769DF342BEC1A9E0062AE95 /* EditGeodatabaseWithTransactionsView.Model.swift in Copy Source Code Files */,
				D764B7E22BE2F8B8002E2F92 /* EditGeodatabaseWithTransactionsView.swift in Copy Source Code Files */,
				004A2BA52BED458C00C297CE /* ApplyScheduledUpdatesToPreplannedMapAreaView.swift in Copy Source Code Files */,
				104F55C72BF3E30A00204D04 /* GenerateOfflineMapWithCustomParametersView.swift in Copy Source Code Files */,
				104F55C82BF3E30A00204D04 /* GenerateOfflineMapWithCustomParametersView.CustomParameters.swift in Copy Source Code Files */,
				D73E61992BDAEEDD00457932 /* MatchViewpointOfGeoViewsView.swift in Copy Source Code Files */,
				D7352F912BD992E40013FFEF /* MonitorChangesToDrawStatusView.swift in Copy Source Code Files */,
				D713717C2BD88EF800EB2F86 /* MonitorChangesToLayerViewStateView.swift in Copy Source Code Files */,
				10D321972BDC3B4900B39B1B /* GenerateOfflineMapWithLocalBasemapView.swift in Copy Source Code Files */,
				00E1D9102BC0B4D8001AEB6A /* SnapGeometryEditsView.SnapSettingsView.swift in Copy Source Code Files */,
				00E1D9112BC0B4D8001AEB6A /* SnapGeometryEditsView.GeometryEditorModel.swift in Copy Source Code Files */,
				00E1D9122BC0B4D8001AEB6A /* SnapGeometryEditsView.GeometryEditorMenu.swift in Copy Source Code Files */,
				00E7C15D2BBF74D800B85D69 /* SnapGeometryEditsView.swift in Copy Source Code Files */,
				0000FB712BBDC01400845921 /* Add3DTilesLayerView.swift in Copy Source Code Files */,
				D77D9C012BB2439400B38A6C /* AugmentRealityToShowHiddenInfrastructureView.ARSceneView.swift in Copy Source Code Files */,
				D7A737E32BABBA2200B7C7FC /* AugmentRealityToShowHiddenInfrastructureView.swift in Copy Source Code Files */,
				1C2538542BABACB100337307 /* AugmentRealityToNavigateRouteView.RoutePlannerView.swift in Copy Source Code Files */,
				1C2538552BABACB100337307 /* AugmentRealityToNavigateRouteView.swift in Copy Source Code Files */,
				1C8EC74B2BAE28A9001A6929 /* AugmentRealityToCollectDataView.swift in Copy Source Code Files */,
				000D43182B993A030003D3C2 /* ConfigureBasemapStyleParametersView.swift in Copy Source Code Files */,
				D76360032B9296580044AB97 /* DisplayClustersView.swift in Copy Source Code Files */,
				D76360022B9296520044AB97 /* ConfigureClustersView.SettingsView.swift in Copy Source Code Files */,
				D76360012B92964A0044AB97 /* ConfigureClustersView.Model.swift in Copy Source Code Files */,
				D76360002B9296420044AB97 /* ConfigureClustersView.swift in Copy Source Code Files */,
				D7781D4C2B7ECCC800E53C51 /* NavigateRouteWithReroutingView.Model.swift in Copy Source Code Files */,
				D7588F622B7D8DED008B75E2 /* NavigateRouteWithReroutingView.swift in Copy Source Code Files */,
				D7F850042B7C427A00680D7C /* ValidateUtilityNetworkTopologyView.Views.swift in Copy Source Code Files */,
				D76495222B7468940042699E /* ValidateUtilityNetworkTopologyView.Model.swift in Copy Source Code Files */,
				D74EA7872B6DADCC008F6C7C /* ValidateUtilityNetworkTopologyView.swift in Copy Source Code Files */,
				D757D14C2B6C60170065F78F /* ListSpatialReferenceTransformationsView.Model.swift in Copy Source Code Files */,
				D77688152B69828E007C3860 /* ListSpatialReferenceTransformationsView.swift in Copy Source Code Files */,
				D7C3AB4D2B6832B7008909B9 /* SetFeatureRequestModeView.swift in Copy Source Code Files */,
				D73FC90C2B6312A5001AC486 /* AddFeaturesWithContingentValuesView.AddFeatureView.swift in Copy Source Code Files */,
				D73FC90B2B6312A0001AC486 /* AddFeaturesWithContingentValuesView.Model.swift in Copy Source Code Files */,
				D7F8C03B2B6056790072BFA7 /* AddFeaturesWithContingentValuesView.swift in Copy Source Code Files */,
				D73F066C2B5EE760000B574F /* QueryFeaturesWithArcadeExpressionView.swift in Copy Source Code Files */,
				D718A1F02B57602000447087 /* ManageBookmarksView.swift in Copy Source Code Files */,
				D77BC53C2B59A309007B49B6 /* StylePointWithDistanceCompositeSceneSymbolView.swift in Copy Source Code Files */,
				D718A1E82B571C9100447087 /* OrbitCameraAroundObjectView.Model.swift in Copy Source Code Files */,
				D76929FB2B4F795C0047205E /* OrbitCameraAroundObjectView.swift in Copy Source Code Files */,
				D7058B122B59E468000A888A /* StylePointWithSceneSymbolView.swift in Copy Source Code Files */,
				D71D516F2B51D87700B2A2BE /* SearchForWebMapView.Views.swift in Copy Source Code Files */,
				D7C6420D2B4F5DDB0042B8F7 /* SearchForWebMapView.Model.swift in Copy Source Code Files */,
				D75F66392B48EB1800434974 /* SearchForWebMapView.swift in Copy Source Code Files */,
				D73FCFFA2B02A3C50006360D /* FindAddressWithReverseGeocodeView.swift in Copy Source Code Files */,
				D742E4952B04134C00690098 /* DisplayWebSceneFromPortalItemView.swift in Copy Source Code Files */,
				D7010EC12B05618400D43F55 /* DisplaySceneFromMobileScenePackageView.swift in Copy Source Code Files */,
				D737237B2AF5AE1A00846884 /* FindRouteInMobileMapPackageView.Models.swift in Copy Source Code Files */,
				D737237A2AF5AE1600846884 /* FindRouteInMobileMapPackageView.MobileMapView.swift in Copy Source Code Files */,
				D76000B12AF19C4600B3084D /* FindRouteInMobileMapPackageView.swift in Copy Source Code Files */,
				D7705D662AFC575000CC0335 /* FindClosestFacilityFromPointView.swift in Copy Source Code Files */,
				D73FD0002B02C9610006360D /* FindRouteAroundBarriersView.Views.swift in Copy Source Code Files */,
				D76EE6082AF9AFEC00DA0325 /* FindRouteAroundBarriersView.Model.swift in Copy Source Code Files */,
				D7DDF8562AF47C86004352D9 /* FindRouteAroundBarriersView.swift in Copy Source Code Files */,
				D7DDF84E2AF43AA2004352D9 /* GeocodeOfflineView.Model.swift in Copy Source Code Files */,
				D7705D5B2AFC246A00CC0335 /* FindClosestFacilityToMultiplePointsView.swift in Copy Source Code Files */,
				00F279D72AF4364700CECAF8 /* AddDynamicEntityLayerView.VehicleCallout.swift in Copy Source Code Files */,
				D76000A22AF18BAB00B3084D /* FindRouteInTransportNetworkView.Model.swift in Copy Source Code Files */,
				D7E7D0822AEB3A1D003AAD02 /* FindRouteInTransportNetworkView.swift in Copy Source Code Files */,
				D7553CDD2AE2E00E00DC2A70 /* GeocodeOfflineView.swift in Copy Source Code Files */,
				4DD058102A0D3F6B00A59B34 /* ShowDeviceLocationWithNMEADataSourcesView.Model.swift in Copy Source Code Files */,
				4D126D7329CA1EFD00CFB7A7 /* ShowDeviceLocationWithNMEADataSourcesView.swift in Copy Source Code Files */,
				4D126D7429CA1EFD00CFB7A7 /* FileNMEASentenceReader.swift in Copy Source Code Files */,
				D7084FAB2AD771F600EC7F4F /* AugmentRealityToFlyOverSceneView.swift in Copy Source Code Files */,
				D72F27302ADA1E9900F906DA /* AugmentRealityToShowTabletopSceneView.swift in Copy Source Code Files */,
				D71FCB8B2AD628B9000E517C /* CreateMobileGeodatabaseView.Model.swift in Copy Source Code Files */,
				D73FC0FE2AD4A19A0067A19B /* CreateMobileGeodatabaseView.swift in Copy Source Code Files */,
				D7464F1F2ACE04C2007FEE88 /* IdentifyRasterCellView.swift in Copy Source Code Files */,
				D731F3C22AD0D2BB00A8431E /* IdentifyGraphicsView.swift in Copy Source Code Files */,
				D70082EC2ACF901600E0C3C2 /* IdentifyKMLFeaturesView.swift in Copy Source Code Files */,
				D7054AEA2ACCCC34007235BA /* Animate3DGraphicView.SettingsView.swift in Copy Source Code Files */,
				D7058FB22ACB424E00A40F14 /* Animate3DGraphicView.Model.swift in Copy Source Code Files */,
				D7C16D1C2AC5F96900689E89 /* Animate3DGraphicView.swift in Copy Source Code Files */,
				D7497F3D2AC4B4CF00167AD2 /* DisplayDimensionsView.swift in Copy Source Code Files */,
				D7232EE22AC1E6DC0079ABFF /* PlayKMLTourView.swift in Copy Source Code Files */,
				D7AE861F2AC39E7F0049B626 /* DisplayAnnotationView.swift in Copy Source Code Files */,
				D7337C5B2ABCFDE400A5D865 /* StyleSymbolsFromMobileStyleFileView.SymbolOptionsListView.swift in Copy Source Code Files */,
				D74C8BFF2ABA56C0007C76B8 /* StyleSymbolsFromMobileStyleFileView.swift in Copy Source Code Files */,
				D7AE86212AC3A10A0049B626 /* GroupLayersTogetherView.GroupLayerListView.swift in Copy Source Code Files */,
				D7AE86202AC3A1050049B626 /* AddCustomDynamicEntityDataSourceView.Vessel.swift in Copy Source Code Files */,
				D7ECF5992AB8BF5A003FB2BE /* RenderMultilayerSymbolsView.swift in Copy Source Code Files */,
				D7337C612ABD166A00A5D865 /* ShowMobileMapPackageExpirationDateView.swift in Copy Source Code Files */,
				D704AA5B2AB22D8400A3BB63 /* GroupLayersTogetherView.swift in Copy Source Code Files */,
				D75B58522AAFB37C0038B3B4 /* StyleFeaturesWithCustomDictionaryView.swift in Copy Source Code Files */,
				D71C5F652AAA83D2006599FD /* CreateSymbolStylesFromWebStylesView.swift in Copy Source Code Files */,
				79D84D152A81718F00F45262 /* AddCustomDynamicEntityDataSourceView.swift in Copy Source Code Files */,
				1C26ED202A8BEC63009B7721 /* FilterFeaturesInSceneView.swift in Copy Source Code Files */,
				D7ABA3002A3288970021822B /* ShowViewshedFromGeoelementInSceneView.swift in Copy Source Code Files */,
				1C3B7DCD2A5F652500907443 /* AnalyzeNetworkWithSubnetworkTraceView.Model.swift in Copy Source Code Files */,
				1C3B7DCE2A5F652500907443 /* AnalyzeNetworkWithSubnetworkTraceView.swift in Copy Source Code Files */,
				D79EE76F2A4CEA7F005A52AE /* SetUpLocationDrivenGeotriggersView.Model.swift in Copy Source Code Files */,
				D769C2132A29057200030F61 /* SetUpLocationDrivenGeotriggersView.swift in Copy Source Code Files */,
				1C19B4F72A578E69001D2506 /* CreateLoadReportView.Model.swift in Copy Source Code Files */,
				1C19B4F82A578E69001D2506 /* CreateLoadReportView.swift in Copy Source Code Files */,
				1C19B4F92A578E69001D2506 /* CreateLoadReportView.Views.swift in Copy Source Code Files */,
				D752D9412A39162F003EB25E /* ManageOperationalLayersView.swift in Copy Source Code Files */,
				D77570C12A2943D900F490CD /* AnimateImagesWithImageOverlayView.swift in Copy Source Code Files */,
				D7634FB02A43B8B000F8AEFB /* CreateConvexHullAroundGeometriesView.swift in Copy Source Code Files */,
				D7ABA2FA2A32760D0021822B /* MeasureDistanceInSceneView.swift in Copy Source Code Files */,
				D722BD232A420DEC002C2087 /* ShowExtrudedFeaturesView.swift in Copy Source Code Files */,
				D752D9602A3BCE63003EB25E /* DisplayMapFromPortalItemView.swift in Copy Source Code Files */,
				1C43BC852A43783900509BF8 /* SetVisibilityOfSubtypeSublayerView.Model.swift in Copy Source Code Files */,
				1C43BC862A43783900509BF8 /* SetVisibilityOfSubtypeSublayerView.swift in Copy Source Code Files */,
				1C43BC872A43783900509BF8 /* SetVisibilityOfSubtypeSublayerView.Views.swift in Copy Source Code Files */,
				00EB803A2A31506F00AC2B07 /* DisplayContentOfUtilityNetworkContainerView.swift in Copy Source Code Files */,
				00EB803B2A31506F00AC2B07 /* DisplayContentOfUtilityNetworkContainerView.Model.swift in Copy Source Code Files */,
				D751018F2A2E966C00B8FA48 /* IdentifyLayerFeaturesView.swift in Copy Source Code Files */,
				D752D9472A3A6FC0003EB25E /* MonitorChangesToMapLoadStatusView.swift in Copy Source Code Files */,
				D7CC34002A3147FF00198EDF /* ShowLineOfSightBetweenPointsView.swift in Copy Source Code Files */,
				1CAB8D502A3CEB43002AA649 /* RunValveIsolationTraceView.Model.swift in Copy Source Code Files */,
				1CAB8D512A3CEB43002AA649 /* RunValveIsolationTraceView.swift in Copy Source Code Files */,
				D71099712A280D830065A1C1 /* DensifyAndGeneralizeGeometryView.SettingsView.swift in Copy Source Code Files */,
				D710996E2A27D9B30065A1C1 /* DensifyAndGeneralizeGeometryView.swift in Copy Source Code Files */,
				D75101822A2E497F00B8FA48 /* ShowLabelsOnLayerView.swift in Copy Source Code Files */,
				D7EF5D762A26A1EE00FEBDE5 /* ShowCoordinatesInMultipleFormatsView.swift in Copy Source Code Files */,
				79A47DFB2A20286800D7C5B9 /* CreateAndSaveKMLView.Model.swift in Copy Source Code Files */,
				79A47DFC2A20286800D7C5B9 /* CreateAndSaveKMLView.Views.swift in Copy Source Code Files */,
				79B7B80B2A1BFDE700F57C27 /* CreateAndSaveKMLView.swift in Copy Source Code Files */,
				D78666AE2A21629200C60110 /* FindNearestVertexView.swift in Copy Source Code Files */,
				D7E440D82A1ECEB3005D74DE /* CreateBuffersAroundPointsView.swift in Copy Source Code Files */,
				D744FD182A2113C70084A66C /* CreateConvexHullAroundPointsView.swift in Copy Source Code Files */,
				D754E3242A1D66C20006C5F1 /* StylePointWithPictureMarkerSymbolsView.swift in Copy Source Code Files */,
				D7F2784C2A1D76F5002E4567 /* AddWMSLayerView.swift in Copy Source Code Files */,
				D75362D32A1E8C8800D83028 /* ApplyUniqueValueRendererView.swift in Copy Source Code Files */,
				1C929F092A27B86800134252 /* ShowUtilityAssociationsView.swift in Copy Source Code Files */,
				D7E9EF2A2A1D29F2000C4865 /* SetMaxExtentView.swift in Copy Source Code Files */,
				D7E9EF292A1D2219000C4865 /* SetMinAndMaxScaleView.swift in Copy Source Code Files */,
				1C9B74DE29DB56860038B06F /* ChangeCameraControllerView.swift in Copy Source Code Files */,
				1C965C3929DB9176002F8536 /* ShowRealisticLightAndShadowsView.swift in Copy Source Code Files */,
				883C121729C914E100062FF9 /* DownloadPreplannedMapAreaView.MapPicker.swift in Copy Source Code Files */,
				883C121829C914E100062FF9 /* DownloadPreplannedMapAreaView.Model.swift in Copy Source Code Files */,
				883C121929C914E100062FF9 /* DownloadPreplannedMapAreaView.swift in Copy Source Code Files */,
				1C0C1C3D29D34DDD005C8B24 /* ChangeViewpointView.swift in Copy Source Code Files */,
				1C42E04A29D239D2004FC4BE /* ShowPopupView.swift in Copy Source Code Files */,
				108EC04229D25B55000F35D0 /* QueryFeatureTableView.swift in Copy Source Code Files */,
				88F93CC229C4D3480006B28E /* CreateAndEditGeometriesView.swift in Copy Source Code Files */,
				0044289329C9234300160767 /* GetElevationAtPointOnSurfaceView.swift in Copy Source Code Files */,
				4D2ADC6A29C50D91003B367F /* AddDynamicEntityLayerView.Model.swift in Copy Source Code Files */,
				4D2ADC6B29C50D91003B367F /* AddDynamicEntityLayerView.SettingsView.swift in Copy Source Code Files */,
				4D2ADC4729C26D2C003B367F /* AddDynamicEntityLayerView.swift in Copy Source Code Files */,
				218F35C229C290BF00502022 /* AuthenticateWithOAuthView.swift in Copy Source Code Files */,
				0044CDE02995D4DD004618CE /* ShowDeviceLocationHistoryView.swift in Copy Source Code Files */,
				0042E24628E50EE4001F33D6 /* ShowViewshedFromPointInSceneView.swift in Copy Source Code Files */,
				0042E24728E50EE4001F33D6 /* ShowViewshedFromPointInSceneView.Model.swift in Copy Source Code Files */,
				0042E24828E50EE4001F33D6 /* ShowViewshedFromPointInSceneView.ViewshedSettingsView.swift in Copy Source Code Files */,
				006C835528B40682004AEB7F /* BrowseBuildingFloorsView.swift in Copy Source Code Files */,
				006C835628B40682004AEB7F /* DisplayMapFromMobileMapPackageView.swift in Copy Source Code Files */,
				F1E71BFA28A479C70064C33F /* AddRasterFromFileView.swift in Copy Source Code Files */,
				0039A4E92885C50300592C86 /* AddSceneLayerFromServiceView.swift in Copy Source Code Files */,
				75DD736729D35FF40010229D /* ChangeMapViewBackgroundView.swift in Copy Source Code Files */,
				75DD736829D35FF40010229D /* ChangeMapViewBackgroundView.SettingsView.swift in Copy Source Code Files */,
				75DD736929D35FF40010229D /* ChangeMapViewBackgroundView.Model.swift in Copy Source Code Files */,
				0039A4EA2885C50300592C86 /* ClipGeometryView.swift in Copy Source Code Files */,
				0039A4EB2885C50300592C86 /* CreatePlanarAndGeodeticBuffersView.swift in Copy Source Code Files */,
				0039A4EC2885C50300592C86 /* CutGeometryView.swift in Copy Source Code Files */,
				E0A1AEE328874590003C797D /* AddFeatureLayersView.swift in Copy Source Code Files */,
				0039A4ED2885C50300592C86 /* DisplayMapView.swift in Copy Source Code Files */,
				0039A4EE2885C50300592C86 /* DisplayOverviewMapView.swift in Copy Source Code Files */,
				0039A4EF2885C50300592C86 /* DisplaySceneView.swift in Copy Source Code Files */,
				E03CB06B2889879D002B27D9 /* DownloadVectorTilesToLocalCacheView.swift in Copy Source Code Files */,
				E03CB06A288894C4002B27D9 /* FindRouteView.swift in Copy Source Code Files */,
				E03CB0692888944D002B27D9 /* GenerateOfflineMapView.swift in Copy Source Code Files */,
				75DD739929D38B420010229D /* NavigateRouteView.swift in Copy Source Code Files */,
				0039A4F02885C50300592C86 /* ProjectGeometryView.swift in Copy Source Code Files */,
				0039A4F12885C50300592C86 /* SearchWithGeocodeView.swift in Copy Source Code Files */,
				0039A4F22885C50300592C86 /* SelectFeaturesInFeatureLayerView.swift in Copy Source Code Files */,
				0039A4F32885C50300592C86 /* SetBasemapView.swift in Copy Source Code Files */,
				0039A4F42885C50300592C86 /* SetSurfacePlacementModeView.swift in Copy Source Code Files */,
				0039A4F52885C50300592C86 /* SetViewpointRotationView.swift in Copy Source Code Files */,
				0039A4F62885C50300592C86 /* ShowCalloutView.swift in Copy Source Code Files */,
				0039A4F72885C50300592C86 /* ShowDeviceLocationView.swift in Copy Source Code Files */,
				0039A4F82885C50300592C86 /* ShowResultOfSpatialRelationshipsView.swift in Copy Source Code Files */,
				0039A4F92885C50300592C86 /* ShowResultOfSpatialOperationsView.swift in Copy Source Code Files */,
				0039A4FA2885C50300592C86 /* StyleGraphicsWithRendererView.swift in Copy Source Code Files */,
				0039A4FB2885C50300592C86 /* StyleGraphicsWithSymbolsView.swift in Copy Source Code Files */,
				7573E82129D6136C00BEED9C /* TraceUtilityNetworkView.Model.swift in Copy Source Code Files */,
				7573E82229D6136C00BEED9C /* TraceUtilityNetworkView.Enums.swift in Copy Source Code Files */,
				7573E82329D6136C00BEED9C /* TraceUtilityNetworkView.Views.swift in Copy Source Code Files */,
				7573E82429D6136C00BEED9C /* TraceUtilityNetworkView.swift in Copy Source Code Files */,
			);
			name = "Copy Source Code Files";
			runOnlyForDeploymentPostprocessing = 0;
		};
/* End PBXCopyFilesBuildPhase section */

/* Begin PBXFileReference section */
		0000FB6B2BBDB17600845921 /* Add3DTilesLayerView.swift */ = {isa = PBXFileReference; fileEncoding = 4; lastKnownFileType = sourcecode.swift; path = Add3DTilesLayerView.swift; sourceTree = "<group>"; };
		000558092817C51E00224BC6 /* SampleDetailView.swift */ = {isa = PBXFileReference; lastKnownFileType = sourcecode.swift; path = SampleDetailView.swift; sourceTree = "<group>"; };
		000D43132B9918420003D3C2 /* ConfigureBasemapStyleParametersView.swift */ = {isa = PBXFileReference; fileEncoding = 4; lastKnownFileType = sourcecode.swift; path = ConfigureBasemapStyleParametersView.swift; sourceTree = "<group>"; };
		00181B452846AD7100654571 /* View+ErrorAlert.swift */ = {isa = PBXFileReference; lastKnownFileType = sourcecode.swift; path = "View+ErrorAlert.swift"; sourceTree = "<group>"; };
		001C6DD827FE585A00D472C2 /* AppSecrets.swift.masque */ = {isa = PBXFileReference; fileEncoding = 4; lastKnownFileType = text; path = AppSecrets.swift.masque; sourceTree = "<group>"; };
		00273CF32A82AB5900A7A77D /* SamplesSearchView.swift */ = {isa = PBXFileReference; lastKnownFileType = sourcecode.swift; path = SamplesSearchView.swift; sourceTree = "<group>"; };
		00273CF52A82AB8700A7A77D /* SampleLink.swift */ = {isa = PBXFileReference; lastKnownFileType = sourcecode.swift; path = SampleLink.swift; sourceTree = "<group>"; };
		003D7C342821EBCC009DDFD2 /* masquerade */ = {isa = PBXFileReference; lastKnownFileType = text; path = masquerade; sourceTree = "<group>"; };
		003D7C352821EBCC009DDFD2 /* GenerateSampleViewSourceCode.swift */ = {isa = PBXFileReference; lastKnownFileType = sourcecode.swift; path = GenerateSampleViewSourceCode.swift; sourceTree = "<group>"; };
		0042E24228E4BF8F001F33D6 /* ShowViewshedFromPointInSceneView.Model.swift */ = {isa = PBXFileReference; lastKnownFileType = sourcecode.swift; path = ShowViewshedFromPointInSceneView.Model.swift; sourceTree = "<group>"; };
		0042E24428E4F82B001F33D6 /* ShowViewshedFromPointInSceneView.ViewshedSettingsView.swift */ = {isa = PBXFileReference; lastKnownFileType = sourcecode.swift; path = ShowViewshedFromPointInSceneView.ViewshedSettingsView.swift; sourceTree = "<group>"; };
		0044289129C90C0B00160767 /* GetElevationAtPointOnSurfaceView.swift */ = {isa = PBXFileReference; lastKnownFileType = sourcecode.swift; path = GetElevationAtPointOnSurfaceView.swift; sourceTree = "<group>"; };
		0044CDDE2995C39E004618CE /* ShowDeviceLocationHistoryView.swift */ = {isa = PBXFileReference; lastKnownFileType = sourcecode.swift; path = ShowDeviceLocationHistoryView.swift; sourceTree = "<group>"; };
		004A2B9C2BED455B00C297CE /* canyonlands */ = {isa = PBXFileReference; lastKnownFileType = folder; path = canyonlands; sourceTree = "<group>"; };
		004A2B9E2BED456500C297CE /* ApplyScheduledUpdatesToPreplannedMapAreaView.swift */ = {isa = PBXFileReference; fileEncoding = 4; lastKnownFileType = sourcecode.swift; path = ApplyScheduledUpdatesToPreplannedMapAreaView.swift; sourceTree = "<group>"; };
		004FE87029DF5D8700075217 /* Bristol */ = {isa = PBXFileReference; lastKnownFileType = folder; path = Bristol; sourceTree = "<group>"; };
		0074ABBE28174BCF0037244A /* DisplayMapView.swift */ = {isa = PBXFileReference; lastKnownFileType = sourcecode.swift; path = DisplayMapView.swift; sourceTree = "<group>"; };
		0074ABC128174F430037244A /* Sample.swift */ = {isa = PBXFileReference; fileEncoding = 4; lastKnownFileType = sourcecode.swift; path = Sample.swift; sourceTree = "<group>"; };
		0074ABCA2817B8DB0037244A /* SamplesApp+Samples.swift.tache */ = {isa = PBXFileReference; fileEncoding = 4; lastKnownFileType = text; path = "SamplesApp+Samples.swift.tache"; sourceTree = "<group>"; };
		0086F3FD28E3770900974721 /* ShowViewshedFromPointInSceneView.swift */ = {isa = PBXFileReference; fileEncoding = 4; lastKnownFileType = sourcecode.swift; path = ShowViewshedFromPointInSceneView.swift; sourceTree = "<group>"; };
		00A7A1432A2FC58300F035F7 /* DisplayContentOfUtilityNetworkContainerView.swift */ = {isa = PBXFileReference; fileEncoding = 4; lastKnownFileType = sourcecode.swift; path = DisplayContentOfUtilityNetworkContainerView.swift; sourceTree = "<group>"; };
		00A7A1492A2FC5B700F035F7 /* DisplayContentOfUtilityNetworkContainerView.Model.swift */ = {isa = PBXFileReference; lastKnownFileType = sourcecode.swift; path = DisplayContentOfUtilityNetworkContainerView.Model.swift; sourceTree = "<group>"; };
		00ABA94D2BF6721700C0488C /* ShowGridView.swift */ = {isa = PBXFileReference; lastKnownFileType = sourcecode.swift; path = ShowGridView.swift; sourceTree = "<group>"; };
		00ACF554293E6C6A0059B2A9 /* Samples.entitlements */ = {isa = PBXFileReference; lastKnownFileType = text.plist.entitlements; path = Samples.entitlements; sourceTree = "<group>"; };
		00B04272282EC59E0072E1B4 /* AboutView.swift */ = {isa = PBXFileReference; fileEncoding = 4; lastKnownFileType = sourcecode.swift; path = AboutView.swift; sourceTree = "<group>"; };
		00B042E5282EDC690072E1B4 /* SetBasemapView.swift */ = {isa = PBXFileReference; fileEncoding = 4; lastKnownFileType = sourcecode.swift; path = SetBasemapView.swift; sourceTree = "<group>"; };
		00B04FB4283EEBA80026C882 /* DisplayOverviewMapView.swift */ = {isa = PBXFileReference; lastKnownFileType = sourcecode.swift; path = DisplayOverviewMapView.swift; sourceTree = "<group>"; };
		00C94A0C28B53DE1004E42D9 /* raster-file */ = {isa = PBXFileReference; lastKnownFileType = folder; path = "raster-file"; sourceTree = "<group>"; };
		00CB9137284814A4005C2C5D /* SearchWithGeocodeView.swift */ = {isa = PBXFileReference; lastKnownFileType = sourcecode.swift; path = SearchWithGeocodeView.swift; sourceTree = "<group>"; };
		00CCB8A2285AAD7D00BBAB70 /* DowloadPortalItemData.swift */ = {isa = PBXFileReference; lastKnownFileType = sourcecode.swift; path = DowloadPortalItemData.swift; sourceTree = "<group>"; };
		00CCB8A4285BAF8700BBAB70 /* OnDemandResource.swift */ = {isa = PBXFileReference; lastKnownFileType = sourcecode.swift; path = OnDemandResource.swift; sourceTree = "<group>"; };
		00D4EF7F2863842100B9CC30 /* AddFeatureLayersView.swift */ = {isa = PBXFileReference; lastKnownFileType = sourcecode.swift; path = AddFeatureLayersView.swift; sourceTree = "<group>"; };
		00D4EF8228638BF100B9CC30 /* LA_Trails.geodatabase */ = {isa = PBXFileReference; lastKnownFileType = file; path = LA_Trails.geodatabase; sourceTree = "<group>"; };
		00D4EF8F28638BF100B9CC30 /* AuroraCO.gpkg */ = {isa = PBXFileReference; lastKnownFileType = file; path = AuroraCO.gpkg; sourceTree = "<group>"; };
		00D4EFB02863CE6300B9CC30 /* ScottishWildlifeTrust_reserves */ = {isa = PBXFileReference; lastKnownFileType = folder; path = ScottishWildlifeTrust_reserves; sourceTree = "<group>"; };
		00E1D90A2BC0AF97001AEB6A /* SnapGeometryEditsView.SnapSettingsView.swift */ = {isa = PBXFileReference; lastKnownFileType = sourcecode.swift; path = SnapGeometryEditsView.SnapSettingsView.swift; sourceTree = "<group>"; };
		00E1D90C2BC0B125001AEB6A /* SnapGeometryEditsView.GeometryEditorModel.swift */ = {isa = PBXFileReference; lastKnownFileType = sourcecode.swift; path = SnapGeometryEditsView.GeometryEditorModel.swift; sourceTree = "<group>"; };
		00E1D90E2BC0B1E8001AEB6A /* SnapGeometryEditsView.GeometryEditorMenu.swift */ = {isa = PBXFileReference; lastKnownFileType = sourcecode.swift; path = SnapGeometryEditsView.GeometryEditorMenu.swift; sourceTree = "<group>"; };
		00E5400C27F3CCA100CF66D5 /* SamplesApp.swift */ = {isa = PBXFileReference; lastKnownFileType = sourcecode.swift; path = SamplesApp.swift; sourceTree = "<group>"; };
		00E5400D27F3CCA100CF66D5 /* ContentView.swift */ = {isa = PBXFileReference; lastKnownFileType = sourcecode.swift; path = ContentView.swift; sourceTree = "<group>"; };
		00E5400E27F3CCA200CF66D5 /* Assets.xcassets */ = {isa = PBXFileReference; lastKnownFileType = folder.assetcatalog; path = Assets.xcassets; sourceTree = "<group>"; };
		00E5401327F3CCA200CF66D5 /* Samples.app */ = {isa = PBXFileReference; explicitFileType = wrapper.application; includeInIndex = 0; path = Samples.app; sourceTree = BUILT_PRODUCTS_DIR; };
		00E5402A27F775EA00CF66D5 /* Info.plist */ = {isa = PBXFileReference; lastKnownFileType = text.plist.xml; path = Info.plist; sourceTree = "<group>"; };
		00E7C1592BBE1BF000B85D69 /* SnapGeometryEditsView.swift */ = {isa = PBXFileReference; fileEncoding = 4; lastKnownFileType = sourcecode.swift; path = SnapGeometryEditsView.swift; sourceTree = "<group>"; };
		00F279D52AF418DC00CECAF8 /* AddDynamicEntityLayerView.VehicleCallout.swift */ = {isa = PBXFileReference; lastKnownFileType = sourcecode.swift; path = AddDynamicEntityLayerView.VehicleCallout.swift; sourceTree = "<group>"; };
		102B6A362BFD5B55009F763C /* IdentifyFeaturesInWMSLayerView.swift */ = {isa = PBXFileReference; lastKnownFileType = sourcecode.swift; path = IdentifyFeaturesInWMSLayerView.swift; sourceTree = "<group>"; };
		108EC04029D25B2C000F35D0 /* QueryFeatureTableView.swift */ = {isa = PBXFileReference; fileEncoding = 4; lastKnownFileType = sourcecode.swift; path = QueryFeatureTableView.swift; sourceTree = "<group>"; };
		10B782042BE55D7E007EAE6C /* GenerateOfflineMapWithCustomParametersView.swift */ = {isa = PBXFileReference; lastKnownFileType = sourcecode.swift; path = GenerateOfflineMapWithCustomParametersView.swift; sourceTree = "<group>"; };
		10B782072BE5A058007EAE6C /* GenerateOfflineMapWithCustomParametersView.CustomParameters.swift */ = {isa = PBXFileReference; lastKnownFileType = sourcecode.swift; path = GenerateOfflineMapWithCustomParametersView.CustomParameters.swift; sourceTree = "<group>"; };
		10BD9EB32BF51B4B00ABDBD5 /* GenerateOfflineMapWithCustomParametersView.Model.swift */ = {isa = PBXFileReference; lastKnownFileType = sourcecode.swift; path = GenerateOfflineMapWithCustomParametersView.Model.swift; sourceTree = "<group>"; };
		10D321922BDB187400B39B1B /* naperville_imagery.tpkx */ = {isa = PBXFileReference; lastKnownFileType = file; path = naperville_imagery.tpkx; sourceTree = "<group>"; };
		10D321952BDB1CB500B39B1B /* GenerateOfflineMapWithLocalBasemapView.swift */ = {isa = PBXFileReference; lastKnownFileType = sourcecode.swift; path = GenerateOfflineMapWithLocalBasemapView.swift; sourceTree = "<group>"; };
		1C0C1C3429D34DAE005C8B24 /* ChangeViewpointView.swift */ = {isa = PBXFileReference; fileEncoding = 4; lastKnownFileType = sourcecode.swift; path = ChangeViewpointView.swift; sourceTree = "<group>"; };
		1C19B4EB2A578E46001D2506 /* CreateLoadReportView.Views.swift */ = {isa = PBXFileReference; fileEncoding = 4; lastKnownFileType = sourcecode.swift; path = CreateLoadReportView.Views.swift; sourceTree = "<group>"; };
		1C19B4ED2A578E46001D2506 /* CreateLoadReportView.swift */ = {isa = PBXFileReference; fileEncoding = 4; lastKnownFileType = sourcecode.swift; path = CreateLoadReportView.swift; sourceTree = "<group>"; };
		1C19B4EF2A578E46001D2506 /* CreateLoadReportView.Model.swift */ = {isa = PBXFileReference; fileEncoding = 4; lastKnownFileType = sourcecode.swift; path = CreateLoadReportView.Model.swift; sourceTree = "<group>"; };
		1C2538522BABACB100337307 /* AugmentRealityToNavigateRouteView.RoutePlannerView.swift */ = {isa = PBXFileReference; lastKnownFileType = sourcecode.swift; path = AugmentRealityToNavigateRouteView.RoutePlannerView.swift; sourceTree = "<group>"; };
		1C2538532BABACB100337307 /* AugmentRealityToNavigateRouteView.swift */ = {isa = PBXFileReference; lastKnownFileType = sourcecode.swift; path = AugmentRealityToNavigateRouteView.swift; sourceTree = "<group>"; };
		1C26ED152A859525009B7721 /* FilterFeaturesInSceneView.swift */ = {isa = PBXFileReference; fileEncoding = 4; lastKnownFileType = sourcecode.swift; path = FilterFeaturesInSceneView.swift; sourceTree = "<group>"; };
		1C3B7DC32A5F64FC00907443 /* AnalyzeNetworkWithSubnetworkTraceView.Model.swift */ = {isa = PBXFileReference; fileEncoding = 4; lastKnownFileType = sourcecode.swift; path = AnalyzeNetworkWithSubnetworkTraceView.Model.swift; sourceTree = "<group>"; };
		1C3B7DC62A5F64FC00907443 /* AnalyzeNetworkWithSubnetworkTraceView.swift */ = {isa = PBXFileReference; fileEncoding = 4; lastKnownFileType = sourcecode.swift; path = AnalyzeNetworkWithSubnetworkTraceView.swift; sourceTree = "<group>"; };
		1C42E04329D2396B004FC4BE /* ShowPopupView.swift */ = {isa = PBXFileReference; fileEncoding = 4; lastKnownFileType = sourcecode.swift; path = ShowPopupView.swift; sourceTree = "<group>"; };
		1C43BC792A43781100509BF8 /* SetVisibilityOfSubtypeSublayerView.Views.swift */ = {isa = PBXFileReference; fileEncoding = 4; lastKnownFileType = sourcecode.swift; path = SetVisibilityOfSubtypeSublayerView.Views.swift; sourceTree = "<group>"; };
		1C43BC7C2A43781100509BF8 /* SetVisibilityOfSubtypeSublayerView.Model.swift */ = {isa = PBXFileReference; fileEncoding = 4; lastKnownFileType = sourcecode.swift; path = SetVisibilityOfSubtypeSublayerView.Model.swift; sourceTree = "<group>"; };
		1C43BC7E2A43781100509BF8 /* SetVisibilityOfSubtypeSublayerView.swift */ = {isa = PBXFileReference; fileEncoding = 4; lastKnownFileType = sourcecode.swift; path = SetVisibilityOfSubtypeSublayerView.swift; sourceTree = "<group>"; };
		1C8EC7432BAE2891001A6929 /* AugmentRealityToCollectDataView.swift */ = {isa = PBXFileReference; fileEncoding = 4; lastKnownFileType = sourcecode.swift; path = AugmentRealityToCollectDataView.swift; sourceTree = "<group>"; };
		1C9B74C529DB43580038B06F /* ShowRealisticLightAndShadowsView.swift */ = {isa = PBXFileReference; fileEncoding = 4; lastKnownFileType = sourcecode.swift; path = ShowRealisticLightAndShadowsView.swift; sourceTree = "<group>"; };
		1C9B74D529DB54560038B06F /* ChangeCameraControllerView.swift */ = {isa = PBXFileReference; fileEncoding = 4; lastKnownFileType = sourcecode.swift; path = ChangeCameraControllerView.swift; sourceTree = "<group>"; };
		1CAB8D442A3CEAB0002AA649 /* RunValveIsolationTraceView.Model.swift */ = {isa = PBXFileReference; fileEncoding = 4; lastKnownFileType = sourcecode.swift; path = RunValveIsolationTraceView.Model.swift; sourceTree = "<group>"; };
		1CAB8D472A3CEAB0002AA649 /* RunValveIsolationTraceView.swift */ = {isa = PBXFileReference; fileEncoding = 4; lastKnownFileType = sourcecode.swift; path = RunValveIsolationTraceView.swift; sourceTree = "<group>"; };
		1CAF831B2A20305F000E1E60 /* ShowUtilityAssociationsView.swift */ = {isa = PBXFileReference; fileEncoding = 4; lastKnownFileType = sourcecode.swift; path = ShowUtilityAssociationsView.swift; sourceTree = "<group>"; };
		218F35B329C28F4A00502022 /* AuthenticateWithOAuthView.swift */ = {isa = PBXFileReference; fileEncoding = 4; lastKnownFileType = sourcecode.swift; path = AuthenticateWithOAuthView.swift; sourceTree = "<group>"; };
		4D126D6929CA1B6000CFB7A7 /* ShowDeviceLocationWithNMEADataSourcesView.swift */ = {isa = PBXFileReference; fileEncoding = 4; lastKnownFileType = sourcecode.swift; path = ShowDeviceLocationWithNMEADataSourcesView.swift; sourceTree = "<group>"; };
		4D126D7129CA1E1800CFB7A7 /* FileNMEASentenceReader.swift */ = {isa = PBXFileReference; lastKnownFileType = sourcecode.swift; path = FileNMEASentenceReader.swift; sourceTree = "<group>"; };
		4D126D7B29CA3E6000CFB7A7 /* Redlands.nmea */ = {isa = PBXFileReference; fileEncoding = 4; lastKnownFileType = text; path = Redlands.nmea; sourceTree = "<group>"; };
		4D126D7D29CA43D200CFB7A7 /* ShowDeviceLocationWithNMEADataSourcesView.Model.swift */ = {isa = PBXFileReference; lastKnownFileType = sourcecode.swift; path = ShowDeviceLocationWithNMEADataSourcesView.Model.swift; sourceTree = "<group>"; };
		4D2ADC3F29C26D05003B367F /* AddDynamicEntityLayerView.swift */ = {isa = PBXFileReference; fileEncoding = 4; lastKnownFileType = sourcecode.swift; path = AddDynamicEntityLayerView.swift; sourceTree = "<group>"; };
		4D2ADC5529C4F612003B367F /* ChangeMapViewBackgroundView.swift */ = {isa = PBXFileReference; fileEncoding = 4; lastKnownFileType = sourcecode.swift; path = ChangeMapViewBackgroundView.swift; sourceTree = "<group>"; };
		4D2ADC5829C4F612003B367F /* ChangeMapViewBackgroundView.SettingsView.swift */ = {isa = PBXFileReference; fileEncoding = 4; lastKnownFileType = sourcecode.swift; path = ChangeMapViewBackgroundView.SettingsView.swift; sourceTree = "<group>"; };
		4D2ADC6129C5071C003B367F /* ChangeMapViewBackgroundView.Model.swift */ = {isa = PBXFileReference; lastKnownFileType = sourcecode.swift; path = ChangeMapViewBackgroundView.Model.swift; sourceTree = "<group>"; };
		4D2ADC6629C50BD6003B367F /* AddDynamicEntityLayerView.Model.swift */ = {isa = PBXFileReference; lastKnownFileType = sourcecode.swift; path = AddDynamicEntityLayerView.Model.swift; sourceTree = "<group>"; };
		4D2ADC6829C50C4C003B367F /* AddDynamicEntityLayerView.SettingsView.swift */ = {isa = PBXFileReference; lastKnownFileType = sourcecode.swift; path = AddDynamicEntityLayerView.SettingsView.swift; sourceTree = "<group>"; };
		7573E81329D6134C00BEED9C /* TraceUtilityNetworkView.Model.swift */ = {isa = PBXFileReference; fileEncoding = 4; lastKnownFileType = sourcecode.swift; path = TraceUtilityNetworkView.Model.swift; sourceTree = "<group>"; };
		7573E81529D6134C00BEED9C /* TraceUtilityNetworkView.Enums.swift */ = {isa = PBXFileReference; fileEncoding = 4; lastKnownFileType = sourcecode.swift; path = TraceUtilityNetworkView.Enums.swift; sourceTree = "<group>"; };
		7573E81729D6134C00BEED9C /* TraceUtilityNetworkView.Views.swift */ = {isa = PBXFileReference; fileEncoding = 4; lastKnownFileType = sourcecode.swift; path = TraceUtilityNetworkView.Views.swift; sourceTree = "<group>"; };
		7573E81829D6134C00BEED9C /* TraceUtilityNetworkView.swift */ = {isa = PBXFileReference; fileEncoding = 4; lastKnownFileType = sourcecode.swift; path = TraceUtilityNetworkView.swift; sourceTree = "<group>"; };
		75DD739129D38B1B0010229D /* NavigateRouteView.swift */ = {isa = PBXFileReference; fileEncoding = 4; lastKnownFileType = sourcecode.swift; path = NavigateRouteView.swift; sourceTree = "<group>"; };
		7900C5F52A83FC3F002D430F /* AddCustomDynamicEntityDataSourceView.Vessel.swift */ = {isa = PBXFileReference; lastKnownFileType = sourcecode.swift; path = AddCustomDynamicEntityDataSourceView.Vessel.swift; sourceTree = "<group>"; };
		792222DC2A81AA5D00619FFE /* AIS_MarineCadastre_SelectedVessels_CustomDataSource.jsonl */ = {isa = PBXFileReference; fileEncoding = 4; lastKnownFileType = text; path = AIS_MarineCadastre_SelectedVessels_CustomDataSource.jsonl; sourceTree = "<group>"; };
		79302F842A1ED4E30002336A /* CreateAndSaveKMLView.Model.swift */ = {isa = PBXFileReference; lastKnownFileType = sourcecode.swift; path = CreateAndSaveKMLView.Model.swift; sourceTree = "<group>"; };
		79302F862A1ED71B0002336A /* CreateAndSaveKMLView.Views.swift */ = {isa = PBXFileReference; lastKnownFileType = sourcecode.swift; path = CreateAndSaveKMLView.Views.swift; sourceTree = "<group>"; };
		798C2DA62AFC505600EE7E97 /* PrivacyInfo.xcprivacy */ = {isa = PBXFileReference; lastKnownFileType = text.xml; path = PrivacyInfo.xcprivacy; sourceTree = "<group>"; };
		79B7B8092A1BF8EC00F57C27 /* CreateAndSaveKMLView.swift */ = {isa = PBXFileReference; lastKnownFileType = sourcecode.swift; path = CreateAndSaveKMLView.swift; sourceTree = "<group>"; };
		79D84D0D2A815C5B00F45262 /* AddCustomDynamicEntityDataSourceView.swift */ = {isa = PBXFileReference; lastKnownFileType = sourcecode.swift; path = AddCustomDynamicEntityDataSourceView.swift; sourceTree = "<group>"; };
		883C121429C9136600062FF9 /* DownloadPreplannedMapAreaView.MapPicker.swift */ = {isa = PBXFileReference; fileEncoding = 4; lastKnownFileType = sourcecode.swift; path = DownloadPreplannedMapAreaView.MapPicker.swift; sourceTree = "<group>"; };
		88F93CC029C3D59C0006B28E /* CreateAndEditGeometriesView.swift */ = {isa = PBXFileReference; lastKnownFileType = sourcecode.swift; path = CreateAndEditGeometriesView.swift; sourceTree = "<group>"; };
		954AEDED2C01332600265114 /* SelectFeaturesInSceneLayerView.swift */ = {isa = PBXFileReference; lastKnownFileType = sourcecode.swift; path = SelectFeaturesInSceneLayerView.swift; sourceTree = "<group>"; };
<<<<<<< HEAD
		955271602C0E6749009B1ED4 /* AddRasterFromServiceView.swift */ = {isa = PBXFileReference; lastKnownFileType = sourcecode.swift; path = AddRasterFromServiceView.swift; sourceTree = "<group>"; };
=======
		95F3A52A2C07F09C00885DED /* SetSurfaceNavigationConstraintView.swift */ = {isa = PBXFileReference; lastKnownFileType = sourcecode.swift; path = SetSurfaceNavigationConstraintView.swift; sourceTree = "<group>"; };
>>>>>>> 72377397
		D70082EA2ACF900100E0C3C2 /* IdentifyKMLFeaturesView.swift */ = {isa = PBXFileReference; fileEncoding = 4; lastKnownFileType = sourcecode.swift; path = IdentifyKMLFeaturesView.swift; sourceTree = "<group>"; };
		D7010EBC2B05616900D43F55 /* DisplaySceneFromMobileScenePackageView.swift */ = {isa = PBXFileReference; fileEncoding = 4; lastKnownFileType = sourcecode.swift; path = DisplaySceneFromMobileScenePackageView.swift; sourceTree = "<group>"; };
		D701D72B2A37C7F7006FF0C8 /* bradley_low_3ds */ = {isa = PBXFileReference; lastKnownFileType = folder; path = bradley_low_3ds; sourceTree = "<group>"; };
		D7044B952BE18D73000F2C43 /* EditWithBranchVersioningView.Views.swift */ = {isa = PBXFileReference; fileEncoding = 4; lastKnownFileType = sourcecode.swift; path = EditWithBranchVersioningView.Views.swift; sourceTree = "<group>"; };
		D704AA592AB22C1A00A3BB63 /* GroupLayersTogetherView.swift */ = {isa = PBXFileReference; fileEncoding = 4; lastKnownFileType = sourcecode.swift; path = GroupLayersTogetherView.swift; sourceTree = "<group>"; };
		D7054AE82ACCCB6C007235BA /* Animate3DGraphicView.SettingsView.swift */ = {isa = PBXFileReference; fileEncoding = 4; lastKnownFileType = sourcecode.swift; path = Animate3DGraphicView.SettingsView.swift; sourceTree = "<group>"; };
		D7058B0D2B59E44B000A888A /* StylePointWithSceneSymbolView.swift */ = {isa = PBXFileReference; fileEncoding = 4; lastKnownFileType = sourcecode.swift; path = StylePointWithSceneSymbolView.swift; sourceTree = "<group>"; };
		D7058FB02ACB423C00A40F14 /* Animate3DGraphicView.Model.swift */ = {isa = PBXFileReference; fileEncoding = 4; lastKnownFileType = sourcecode.swift; path = Animate3DGraphicView.Model.swift; sourceTree = "<group>"; };
		D7084FA62AD771AA00EC7F4F /* AugmentRealityToFlyOverSceneView.swift */ = {isa = PBXFileReference; fileEncoding = 4; lastKnownFileType = sourcecode.swift; path = AugmentRealityToFlyOverSceneView.swift; sourceTree = "<group>"; };
		D70BE5782A5624A80022CA02 /* CategoriesView.swift */ = {isa = PBXFileReference; lastKnownFileType = sourcecode.swift; path = CategoriesView.swift; sourceTree = "<group>"; };
		D710996C2A27D9210065A1C1 /* DensifyAndGeneralizeGeometryView.swift */ = {isa = PBXFileReference; fileEncoding = 4; lastKnownFileType = sourcecode.swift; path = DensifyAndGeneralizeGeometryView.swift; sourceTree = "<group>"; };
		D710996F2A2802FA0065A1C1 /* DensifyAndGeneralizeGeometryView.SettingsView.swift */ = {isa = PBXFileReference; lastKnownFileType = sourcecode.swift; path = DensifyAndGeneralizeGeometryView.SettingsView.swift; sourceTree = "<group>"; };
		D7114A0C2BDC6A3300FA68CA /* EditWithBranchVersioningView.Model.swift */ = {isa = PBXFileReference; fileEncoding = 4; lastKnownFileType = sourcecode.swift; path = EditWithBranchVersioningView.Model.swift; sourceTree = "<group>"; };
		D71371752BD88ECC00EB2F86 /* MonitorChangesToLayerViewStateView.swift */ = {isa = PBXFileReference; fileEncoding = 4; lastKnownFileType = sourcecode.swift; path = MonitorChangesToLayerViewStateView.swift; sourceTree = "<group>"; };
		D718A1E62B570F7500447087 /* OrbitCameraAroundObjectView.Model.swift */ = {isa = PBXFileReference; fileEncoding = 4; lastKnownFileType = sourcecode.swift; path = OrbitCameraAroundObjectView.Model.swift; sourceTree = "<group>"; };
		D718A1EA2B575FD900447087 /* ManageBookmarksView.swift */ = {isa = PBXFileReference; fileEncoding = 4; lastKnownFileType = sourcecode.swift; path = ManageBookmarksView.swift; sourceTree = "<group>"; };
		D71C5F632AAA7A88006599FD /* CreateSymbolStylesFromWebStylesView.swift */ = {isa = PBXFileReference; fileEncoding = 4; lastKnownFileType = sourcecode.swift; path = CreateSymbolStylesFromWebStylesView.swift; sourceTree = "<group>"; };
		D71D516D2B51D7B600B2A2BE /* SearchForWebMapView.Views.swift */ = {isa = PBXFileReference; fileEncoding = 4; lastKnownFileType = sourcecode.swift; path = SearchForWebMapView.Views.swift; sourceTree = "<group>"; };
		D71FCB892AD6277E000E517C /* CreateMobileGeodatabaseView.Model.swift */ = {isa = PBXFileReference; fileEncoding = 4; lastKnownFileType = sourcecode.swift; path = CreateMobileGeodatabaseView.Model.swift; sourceTree = "<group>"; };
		D721EEA72ABDFF550040BE46 /* LothianRiversAnno.mmpk */ = {isa = PBXFileReference; lastKnownFileType = file; path = LothianRiversAnno.mmpk; sourceTree = "<group>"; };
		D722BD212A420DAD002C2087 /* ShowExtrudedFeaturesView.swift */ = {isa = PBXFileReference; fileEncoding = 4; lastKnownFileType = sourcecode.swift; path = ShowExtrudedFeaturesView.swift; sourceTree = "<group>"; };
		D7232EE02AC1E5AA0079ABFF /* PlayKMLTourView.swift */ = {isa = PBXFileReference; fileEncoding = 4; lastKnownFileType = sourcecode.swift; path = PlayKMLTourView.swift; sourceTree = "<group>"; };
		D72C43F22AEB066D00B6157B /* GeocodeOfflineView.Model.swift */ = {isa = PBXFileReference; fileEncoding = 4; lastKnownFileType = sourcecode.swift; path = GeocodeOfflineView.Model.swift; sourceTree = "<group>"; };
		D72F272B2ADA1E4400F906DA /* AugmentRealityToShowTabletopSceneView.swift */ = {isa = PBXFileReference; fileEncoding = 4; lastKnownFileType = sourcecode.swift; path = AugmentRealityToShowTabletopSceneView.swift; sourceTree = "<group>"; };
		D731F3C02AD0D2AC00A8431E /* IdentifyGraphicsView.swift */ = {isa = PBXFileReference; fileEncoding = 4; lastKnownFileType = sourcecode.swift; path = IdentifyGraphicsView.swift; sourceTree = "<group>"; };
		D7337C592ABCFDB100A5D865 /* StyleSymbolsFromMobileStyleFileView.SymbolOptionsListView.swift */ = {isa = PBXFileReference; fileEncoding = 4; lastKnownFileType = sourcecode.swift; path = StyleSymbolsFromMobileStyleFileView.SymbolOptionsListView.swift; sourceTree = "<group>"; };
		D7337C5F2ABD142D00A5D865 /* ShowMobileMapPackageExpirationDateView.swift */ = {isa = PBXFileReference; fileEncoding = 4; lastKnownFileType = sourcecode.swift; path = ShowMobileMapPackageExpirationDateView.swift; sourceTree = "<group>"; };
		D733CA152BED980D00FBDE4C /* EditAndSyncFeaturesWithFeatureServiceView.swift */ = {isa = PBXFileReference; fileEncoding = 4; lastKnownFileType = sourcecode.swift; path = EditAndSyncFeaturesWithFeatureServiceView.swift; sourceTree = "<group>"; };
		D734FA092A183A5B00246D7E /* SetMaxExtentView.swift */ = {isa = PBXFileReference; fileEncoding = 4; lastKnownFileType = sourcecode.swift; path = SetMaxExtentView.swift; sourceTree = "<group>"; };
		D7352F8A2BD992C40013FFEF /* MonitorChangesToDrawStatusView.swift */ = {isa = PBXFileReference; fileEncoding = 4; lastKnownFileType = sourcecode.swift; path = MonitorChangesToDrawStatusView.swift; sourceTree = "<group>"; };
		D73723742AF5877500846884 /* FindRouteInMobileMapPackageView.Models.swift */ = {isa = PBXFileReference; fileEncoding = 4; lastKnownFileType = sourcecode.swift; path = FindRouteInMobileMapPackageView.Models.swift; sourceTree = "<group>"; };
		D73723782AF5ADD700846884 /* FindRouteInMobileMapPackageView.MobileMapView.swift */ = {isa = PBXFileReference; fileEncoding = 4; lastKnownFileType = sourcecode.swift; path = FindRouteInMobileMapPackageView.MobileMapView.swift; sourceTree = "<group>"; };
		D73E61922BDAEE6600457932 /* MatchViewpointOfGeoViewsView.swift */ = {isa = PBXFileReference; fileEncoding = 4; lastKnownFileType = sourcecode.swift; path = MatchViewpointOfGeoViewsView.swift; sourceTree = "<group>"; };
		D73E619A2BDB21F400457932 /* EditWithBranchVersioningView.swift */ = {isa = PBXFileReference; fileEncoding = 4; lastKnownFileType = sourcecode.swift; path = EditWithBranchVersioningView.swift; sourceTree = "<group>"; };
		D73F06662B5EE73D000B574F /* QueryFeaturesWithArcadeExpressionView.swift */ = {isa = PBXFileReference; fileEncoding = 4; lastKnownFileType = sourcecode.swift; path = QueryFeaturesWithArcadeExpressionView.swift; sourceTree = "<group>"; };
		D73F8CF32AB1089900CD39DA /* Restaurant.stylx */ = {isa = PBXFileReference; lastKnownFileType = file; path = Restaurant.stylx; sourceTree = "<group>"; };
		D73FC0FC2AD4A18D0067A19B /* CreateMobileGeodatabaseView.swift */ = {isa = PBXFileReference; fileEncoding = 4; lastKnownFileType = sourcecode.swift; path = CreateMobileGeodatabaseView.swift; sourceTree = "<group>"; };
		D73FCFF42B02A3AA0006360D /* FindAddressWithReverseGeocodeView.swift */ = {isa = PBXFileReference; fileEncoding = 4; lastKnownFileType = sourcecode.swift; path = FindAddressWithReverseGeocodeView.swift; sourceTree = "<group>"; };
		D73FCFFE2B02C7630006360D /* FindRouteAroundBarriersView.Views.swift */ = {isa = PBXFileReference; fileEncoding = 4; lastKnownFileType = sourcecode.swift; path = FindRouteAroundBarriersView.Views.swift; sourceTree = "<group>"; };
		D742E48F2B04132B00690098 /* DisplayWebSceneFromPortalItemView.swift */ = {isa = PBXFileReference; fileEncoding = 4; lastKnownFileType = sourcecode.swift; path = DisplayWebSceneFromPortalItemView.swift; sourceTree = "<group>"; };
		D744FD162A2112D90084A66C /* CreateConvexHullAroundPointsView.swift */ = {isa = PBXFileReference; fileEncoding = 4; lastKnownFileType = sourcecode.swift; path = CreateConvexHullAroundPointsView.swift; sourceTree = "<group>"; };
		D7464F1D2ACE04B3007FEE88 /* IdentifyRasterCellView.swift */ = {isa = PBXFileReference; fileEncoding = 4; lastKnownFileType = sourcecode.swift; path = IdentifyRasterCellView.swift; sourceTree = "<group>"; };
		D7464F2A2ACE0964007FEE88 /* SA_EVI_8Day_03May20 */ = {isa = PBXFileReference; lastKnownFileType = folder; path = SA_EVI_8Day_03May20; sourceTree = "<group>"; };
		D7497F3B2AC4B4C100167AD2 /* DisplayDimensionsView.swift */ = {isa = PBXFileReference; fileEncoding = 4; lastKnownFileType = sourcecode.swift; path = DisplayDimensionsView.swift; sourceTree = "<group>"; };
		D7497F3F2AC4BA4100167AD2 /* Edinburgh_Pylon_Dimensions.mmpk */ = {isa = PBXFileReference; lastKnownFileType = file; path = Edinburgh_Pylon_Dimensions.mmpk; sourceTree = "<group>"; };
		D74C8BFD2ABA5605007C76B8 /* StyleSymbolsFromMobileStyleFileView.swift */ = {isa = PBXFileReference; fileEncoding = 4; lastKnownFileType = sourcecode.swift; path = StyleSymbolsFromMobileStyleFileView.swift; sourceTree = "<group>"; };
		D74C8C012ABA6202007C76B8 /* emoji-mobile.stylx */ = {isa = PBXFileReference; lastKnownFileType = file; path = "emoji-mobile.stylx"; sourceTree = "<group>"; };
		D74EA7812B6DADA5008F6C7C /* ValidateUtilityNetworkTopologyView.swift */ = {isa = PBXFileReference; fileEncoding = 4; lastKnownFileType = sourcecode.swift; path = ValidateUtilityNetworkTopologyView.swift; sourceTree = "<group>"; };
		D74ECD0C2BEEAE2F007C0FA6 /* EditAndSyncFeaturesWithFeatureServiceView.Model.swift */ = {isa = PBXFileReference; fileEncoding = 4; lastKnownFileType = sourcecode.swift; path = EditAndSyncFeaturesWithFeatureServiceView.Model.swift; sourceTree = "<group>"; };
		D74F03EF2B609A7D00E83688 /* AddFeaturesWithContingentValuesView.Model.swift */ = {isa = PBXFileReference; fileEncoding = 4; lastKnownFileType = sourcecode.swift; path = AddFeaturesWithContingentValuesView.Model.swift; sourceTree = "<group>"; };
		D75101802A2E493600B8FA48 /* ShowLabelsOnLayerView.swift */ = {isa = PBXFileReference; fileEncoding = 4; lastKnownFileType = sourcecode.swift; path = ShowLabelsOnLayerView.swift; sourceTree = "<group>"; };
		D751018D2A2E962D00B8FA48 /* IdentifyLayerFeaturesView.swift */ = {isa = PBXFileReference; fileEncoding = 4; lastKnownFileType = sourcecode.swift; path = IdentifyLayerFeaturesView.swift; sourceTree = "<group>"; };
		D752D93F2A39154C003EB25E /* ManageOperationalLayersView.swift */ = {isa = PBXFileReference; fileEncoding = 4; lastKnownFileType = sourcecode.swift; path = ManageOperationalLayersView.swift; sourceTree = "<group>"; };
		D752D9452A3A6F7F003EB25E /* MonitorChangesToMapLoadStatusView.swift */ = {isa = PBXFileReference; fileEncoding = 4; lastKnownFileType = sourcecode.swift; path = MonitorChangesToMapLoadStatusView.swift; sourceTree = "<group>"; };
		D752D95E2A3BCE06003EB25E /* DisplayMapFromPortalItemView.swift */ = {isa = PBXFileReference; fileEncoding = 4; lastKnownFileType = sourcecode.swift; path = DisplayMapFromPortalItemView.swift; sourceTree = "<group>"; };
		D75362D12A1E886700D83028 /* ApplyUniqueValueRendererView.swift */ = {isa = PBXFileReference; fileEncoding = 4; lastKnownFileType = sourcecode.swift; path = ApplyUniqueValueRendererView.swift; sourceTree = "<group>"; };
		D754E3222A1D66820006C5F1 /* StylePointWithPictureMarkerSymbolsView.swift */ = {isa = PBXFileReference; fileEncoding = 4; lastKnownFileType = sourcecode.swift; path = StylePointWithPictureMarkerSymbolsView.swift; sourceTree = "<group>"; };
		D7553CD82AE2DFEC00DC2A70 /* GeocodeOfflineView.swift */ = {isa = PBXFileReference; fileEncoding = 4; lastKnownFileType = sourcecode.swift; path = GeocodeOfflineView.swift; sourceTree = "<group>"; };
		D757D14A2B6C46E50065F78F /* ListSpatialReferenceTransformationsView.Model.swift */ = {isa = PBXFileReference; fileEncoding = 4; lastKnownFileType = sourcecode.swift; path = ListSpatialReferenceTransformationsView.Model.swift; sourceTree = "<group>"; };
		D7588F5C2B7D8DAA008B75E2 /* NavigateRouteWithReroutingView.swift */ = {isa = PBXFileReference; fileEncoding = 4; lastKnownFileType = sourcecode.swift; path = NavigateRouteWithReroutingView.swift; sourceTree = "<group>"; };
		D75B58502AAFB3030038B3B4 /* StyleFeaturesWithCustomDictionaryView.swift */ = {isa = PBXFileReference; fileEncoding = 4; lastKnownFileType = sourcecode.swift; path = StyleFeaturesWithCustomDictionaryView.swift; sourceTree = "<group>"; };
		D75C35662AB50338003CD55F /* GroupLayersTogetherView.GroupLayerListView.swift */ = {isa = PBXFileReference; fileEncoding = 4; lastKnownFileType = sourcecode.swift; path = GroupLayersTogetherView.GroupLayerListView.swift; sourceTree = "<group>"; };
		D75F66332B48EABC00434974 /* SearchForWebMapView.swift */ = {isa = PBXFileReference; fileEncoding = 4; lastKnownFileType = sourcecode.swift; path = SearchForWebMapView.swift; sourceTree = "<group>"; };
		D76000AB2AF19C2300B3084D /* FindRouteInMobileMapPackageView.swift */ = {isa = PBXFileReference; fileEncoding = 4; lastKnownFileType = sourcecode.swift; path = FindRouteInMobileMapPackageView.swift; sourceTree = "<group>"; };
		D76000B62AF19FCA00B3084D /* SanFrancisco.mmpk */ = {isa = PBXFileReference; lastKnownFileType = file; path = SanFrancisco.mmpk; sourceTree = "<group>"; };
		D762AF5B2BF6A7B900ECE3C7 /* EditFeaturesWithFeatureLinkedAnnotationView.swift */ = {isa = PBXFileReference; fileEncoding = 4; lastKnownFileType = sourcecode.swift; path = EditFeaturesWithFeatureLinkedAnnotationView.swift; sourceTree = "<group>"; };
		D762AF632BF6A96100ECE3C7 /* loudoun_anno.geodatabase */ = {isa = PBXFileReference; lastKnownFileType = file; path = loudoun_anno.geodatabase; sourceTree = "<group>"; };
		D7634FAE2A43B7AC00F8AEFB /* CreateConvexHullAroundGeometriesView.swift */ = {isa = PBXFileReference; fileEncoding = 4; lastKnownFileType = sourcecode.swift; path = CreateConvexHullAroundGeometriesView.swift; sourceTree = "<group>"; };
		D7635FED2B9272CB0044AB97 /* DisplayClustersView.swift */ = {isa = PBXFileReference; fileEncoding = 4; lastKnownFileType = sourcecode.swift; path = DisplayClustersView.swift; sourceTree = "<group>"; };
		D7635FF52B9277DC0044AB97 /* ConfigureClustersView.Model.swift */ = {isa = PBXFileReference; fileEncoding = 4; lastKnownFileType = sourcecode.swift; path = ConfigureClustersView.Model.swift; sourceTree = "<group>"; };
		D7635FF72B9277DC0044AB97 /* ConfigureClustersView.SettingsView.swift */ = {isa = PBXFileReference; fileEncoding = 4; lastKnownFileType = sourcecode.swift; path = ConfigureClustersView.SettingsView.swift; sourceTree = "<group>"; };
		D7635FF82B9277DC0044AB97 /* ConfigureClustersView.swift */ = {isa = PBXFileReference; fileEncoding = 4; lastKnownFileType = sourcecode.swift; path = ConfigureClustersView.swift; sourceTree = "<group>"; };
		D76495202B74687E0042699E /* ValidateUtilityNetworkTopologyView.Model.swift */ = {isa = PBXFileReference; fileEncoding = 4; lastKnownFileType = sourcecode.swift; path = ValidateUtilityNetworkTopologyView.Model.swift; sourceTree = "<group>"; };
		D764B7DB2BE2F89D002E2F92 /* EditGeodatabaseWithTransactionsView.swift */ = {isa = PBXFileReference; fileEncoding = 4; lastKnownFileType = sourcecode.swift; path = EditGeodatabaseWithTransactionsView.swift; sourceTree = "<group>"; };
		D76929F52B4F78340047205E /* OrbitCameraAroundObjectView.swift */ = {isa = PBXFileReference; fileEncoding = 4; lastKnownFileType = sourcecode.swift; path = OrbitCameraAroundObjectView.swift; sourceTree = "<group>"; };
		D769C2112A29019B00030F61 /* SetUpLocationDrivenGeotriggersView.swift */ = {isa = PBXFileReference; fileEncoding = 4; lastKnownFileType = sourcecode.swift; path = SetUpLocationDrivenGeotriggersView.swift; sourceTree = "<group>"; };
		D769DF322BEC1A1C0062AE95 /* EditGeodatabaseWithTransactionsView.Model.swift */ = {isa = PBXFileReference; fileEncoding = 4; lastKnownFileType = sourcecode.swift; path = EditGeodatabaseWithTransactionsView.Model.swift; sourceTree = "<group>"; };
		D76CE8D52BFD7047009A8686 /* SetReferenceScaleView.swift */ = {isa = PBXFileReference; fileEncoding = 4; lastKnownFileType = sourcecode.swift; path = SetReferenceScaleView.swift; sourceTree = "<group>"; };
		D76EE6062AF9AFE100DA0325 /* FindRouteAroundBarriersView.Model.swift */ = {isa = PBXFileReference; fileEncoding = 4; lastKnownFileType = sourcecode.swift; path = FindRouteAroundBarriersView.Model.swift; sourceTree = "<group>"; };
		D7705D552AFC244E00CC0335 /* FindClosestFacilityToMultiplePointsView.swift */ = {isa = PBXFileReference; fileEncoding = 4; lastKnownFileType = sourcecode.swift; path = FindClosestFacilityToMultiplePointsView.swift; sourceTree = "<group>"; };
		D7705D612AFC570700CC0335 /* FindClosestFacilityFromPointView.swift */ = {isa = PBXFileReference; fileEncoding = 4; lastKnownFileType = sourcecode.swift; path = FindClosestFacilityFromPointView.swift; sourceTree = "<group>"; };
		D7749AD52AF08BF50086632F /* FindRouteInTransportNetworkView.Model.swift */ = {isa = PBXFileReference; fileEncoding = 4; lastKnownFileType = sourcecode.swift; path = FindRouteInTransportNetworkView.Model.swift; sourceTree = "<group>"; };
		D77570BF2A2942F800F490CD /* AnimateImagesWithImageOverlayView.swift */ = {isa = PBXFileReference; fileEncoding = 4; lastKnownFileType = sourcecode.swift; path = AnimateImagesWithImageOverlayView.swift; sourceTree = "<group>"; };
		D77572AD2A295DDD00F490CD /* PacificSouthWest2 */ = {isa = PBXFileReference; lastKnownFileType = folder; path = PacificSouthWest2; sourceTree = "<group>"; };
		D77688102B69826B007C3860 /* ListSpatialReferenceTransformationsView.swift */ = {isa = PBXFileReference; fileEncoding = 4; lastKnownFileType = sourcecode.swift; path = ListSpatialReferenceTransformationsView.swift; sourceTree = "<group>"; };
		D7781D482B7EB03400E53C51 /* SanDiegoTourPath.json */ = {isa = PBXFileReference; fileEncoding = 4; lastKnownFileType = text.json; path = SanDiegoTourPath.json; sourceTree = "<group>"; };
		D7781D4A2B7ECCB700E53C51 /* NavigateRouteWithReroutingView.Model.swift */ = {isa = PBXFileReference; fileEncoding = 4; lastKnownFileType = sourcecode.swift; path = NavigateRouteWithReroutingView.Model.swift; sourceTree = "<group>"; };
		D77BC5362B59A2D3007B49B6 /* StylePointWithDistanceCompositeSceneSymbolView.swift */ = {isa = PBXFileReference; fileEncoding = 4; lastKnownFileType = sourcecode.swift; path = StylePointWithDistanceCompositeSceneSymbolView.swift; sourceTree = "<group>"; };
		D77D9BFF2BB2438200B38A6C /* AugmentRealityToShowHiddenInfrastructureView.ARSceneView.swift */ = {isa = PBXFileReference; fileEncoding = 4; lastKnownFileType = sourcecode.swift; path = AugmentRealityToShowHiddenInfrastructureView.ARSceneView.swift; sourceTree = "<group>"; };
		D78666AC2A2161F100C60110 /* FindNearestVertexView.swift */ = {isa = PBXFileReference; fileEncoding = 4; lastKnownFileType = sourcecode.swift; path = FindNearestVertexView.swift; sourceTree = "<group>"; };
		D79EE76D2A4CEA5D005A52AE /* SetUpLocationDrivenGeotriggersView.Model.swift */ = {isa = PBXFileReference; fileEncoding = 4; lastKnownFileType = sourcecode.swift; path = SetUpLocationDrivenGeotriggersView.Model.swift; sourceTree = "<group>"; };
		D7A737DC2BABB9FE00B7C7FC /* AugmentRealityToShowHiddenInfrastructureView.swift */ = {isa = PBXFileReference; fileEncoding = 4; lastKnownFileType = sourcecode.swift; path = AugmentRealityToShowHiddenInfrastructureView.swift; sourceTree = "<group>"; };
		D7ABA2F82A32579C0021822B /* MeasureDistanceInSceneView.swift */ = {isa = PBXFileReference; fileEncoding = 4; lastKnownFileType = sourcecode.swift; path = MeasureDistanceInSceneView.swift; sourceTree = "<group>"; };
		D7ABA2FE2A32881C0021822B /* ShowViewshedFromGeoelementInSceneView.swift */ = {isa = PBXFileReference; fileEncoding = 4; lastKnownFileType = sourcecode.swift; path = ShowViewshedFromGeoelementInSceneView.swift; sourceTree = "<group>"; };
		D7AE861D2AC39DC50049B626 /* DisplayAnnotationView.swift */ = {isa = PBXFileReference; fileEncoding = 4; lastKnownFileType = sourcecode.swift; path = DisplayAnnotationView.swift; sourceTree = "<group>"; };
		D7B759B22B1FFBE300017FDD /* FavoritesView.swift */ = {isa = PBXFileReference; lastKnownFileType = sourcecode.swift; path = FavoritesView.swift; sourceTree = "<group>"; };
		D7BA38902BFBC476009954F5 /* EditFeaturesWithFeatureLinkedAnnotationView.Model.swift */ = {isa = PBXFileReference; fileEncoding = 4; lastKnownFileType = sourcecode.swift; path = EditFeaturesWithFeatureLinkedAnnotationView.Model.swift; sourceTree = "<group>"; };
		D7BA38932BFBFC0F009954F5 /* QueryRelatedFeaturesView.swift */ = {isa = PBXFileReference; fileEncoding = 4; lastKnownFileType = sourcecode.swift; path = QueryRelatedFeaturesView.swift; sourceTree = "<group>"; };
		D7BA8C432B2A4DAA00018633 /* Array+RawRepresentable.swift */ = {isa = PBXFileReference; lastKnownFileType = sourcecode.swift; path = "Array+RawRepresentable.swift"; sourceTree = "<group>"; };
		D7BA8C452B2A8ACA00018633 /* String.swift */ = {isa = PBXFileReference; lastKnownFileType = sourcecode.swift; path = String.swift; sourceTree = "<group>"; };
		D7C16D1A2AC5F95300689E89 /* Animate3DGraphicView.swift */ = {isa = PBXFileReference; fileEncoding = 4; lastKnownFileType = sourcecode.swift; path = Animate3DGraphicView.swift; sourceTree = "<group>"; };
		D7C16D1E2AC5FE8200689E89 /* Pyrenees.csv */ = {isa = PBXFileReference; fileEncoding = 4; lastKnownFileType = text; path = Pyrenees.csv; sourceTree = "<group>"; };
		D7C16D212AC5FE9800689E89 /* GrandCanyon.csv */ = {isa = PBXFileReference; fileEncoding = 4; lastKnownFileType = text; path = GrandCanyon.csv; sourceTree = "<group>"; };
		D7C16D242AC5FEA600689E89 /* Snowdon.csv */ = {isa = PBXFileReference; fileEncoding = 4; lastKnownFileType = text; path = Snowdon.csv; sourceTree = "<group>"; };
		D7C16D272AC5FEB600689E89 /* Hawaii.csv */ = {isa = PBXFileReference; fileEncoding = 4; lastKnownFileType = text; path = Hawaii.csv; sourceTree = "<group>"; };
		D7C3AB472B683291008909B9 /* SetFeatureRequestModeView.swift */ = {isa = PBXFileReference; fileEncoding = 4; lastKnownFileType = sourcecode.swift; path = SetFeatureRequestModeView.swift; sourceTree = "<group>"; };
		D7C5233E2BED9BBF00E8221A /* SanFrancisco.tpkx */ = {isa = PBXFileReference; lastKnownFileType = file; path = SanFrancisco.tpkx; sourceTree = "<group>"; };
		D7C6420B2B4F47E10042B8F7 /* SearchForWebMapView.Model.swift */ = {isa = PBXFileReference; fileEncoding = 4; lastKnownFileType = sourcecode.swift; path = SearchForWebMapView.Model.swift; sourceTree = "<group>"; };
		D7C97B552B75C10C0097CDA1 /* ValidateUtilityNetworkTopologyView.Views.swift */ = {isa = PBXFileReference; fileEncoding = 4; lastKnownFileType = sourcecode.swift; path = ValidateUtilityNetworkTopologyView.Views.swift; sourceTree = "<group>"; };
		D7CC33FD2A31475C00198EDF /* ShowLineOfSightBetweenPointsView.swift */ = {isa = PBXFileReference; fileEncoding = 4; lastKnownFileType = sourcecode.swift; path = ShowLineOfSightBetweenPointsView.swift; sourceTree = "<group>"; };
		D7CE9F9A2AE2F575008F7A5F /* streetmap_SD.tpkx */ = {isa = PBXFileReference; lastKnownFileType = file; path = streetmap_SD.tpkx; sourceTree = "<group>"; };
		D7CE9FA22AE2F595008F7A5F /* san-diego-eagle-locator */ = {isa = PBXFileReference; lastKnownFileType = folder; path = "san-diego-eagle-locator"; sourceTree = "<group>"; };
		D7D1F3522ADDBE5D009CE2DA /* philadelphia.mspk */ = {isa = PBXFileReference; lastKnownFileType = file; path = philadelphia.mspk; sourceTree = "<group>"; };
		D7D9FCF22BF2CC8600F972A2 /* FilterByDefinitionExpressionOrDisplayFilterView.swift */ = {isa = PBXFileReference; fileEncoding = 4; lastKnownFileType = sourcecode.swift; path = FilterByDefinitionExpressionOrDisplayFilterView.swift; sourceTree = "<group>"; };
		D7DDF8502AF47C6C004352D9 /* FindRouteAroundBarriersView.swift */ = {isa = PBXFileReference; fileEncoding = 4; lastKnownFileType = sourcecode.swift; path = FindRouteAroundBarriersView.swift; sourceTree = "<group>"; };
		D7E440D62A1ECE7D005D74DE /* CreateBuffersAroundPointsView.swift */ = {isa = PBXFileReference; fileEncoding = 4; lastKnownFileType = sourcecode.swift; path = CreateBuffersAroundPointsView.swift; sourceTree = "<group>"; };
		D7E557672A1D768800B9FB09 /* AddWMSLayerView.swift */ = {isa = PBXFileReference; fileEncoding = 4; lastKnownFileType = sourcecode.swift; path = AddWMSLayerView.swift; sourceTree = "<group>"; };
		D7E7D0802AEB39D5003AAD02 /* FindRouteInTransportNetworkView.swift */ = {isa = PBXFileReference; fileEncoding = 4; lastKnownFileType = sourcecode.swift; path = FindRouteInTransportNetworkView.swift; sourceTree = "<group>"; };
		D7E7D0992AEB3C47003AAD02 /* san_diego_offline_routing */ = {isa = PBXFileReference; lastKnownFileType = folder; path = san_diego_offline_routing; sourceTree = "<group>"; };
		D7EAF3592A1C023800D822C4 /* SetMinAndMaxScaleView.swift */ = {isa = PBXFileReference; fileEncoding = 4; lastKnownFileType = sourcecode.swift; path = SetMinAndMaxScaleView.swift; sourceTree = "<group>"; };
		D7ECF5972AB8BE63003FB2BE /* RenderMultilayerSymbolsView.swift */ = {isa = PBXFileReference; fileEncoding = 4; lastKnownFileType = sourcecode.swift; path = RenderMultilayerSymbolsView.swift; sourceTree = "<group>"; };
		D7EF5D742A26A03A00FEBDE5 /* ShowCoordinatesInMultipleFormatsView.swift */ = {isa = PBXFileReference; fileEncoding = 4; lastKnownFileType = sourcecode.swift; path = ShowCoordinatesInMultipleFormatsView.swift; sourceTree = "<group>"; };
		D7F8C0362B60564D0072BFA7 /* AddFeaturesWithContingentValuesView.swift */ = {isa = PBXFileReference; fileEncoding = 4; lastKnownFileType = sourcecode.swift; path = AddFeaturesWithContingentValuesView.swift; sourceTree = "<group>"; };
		D7F8C03D2B605AF60072BFA7 /* ContingentValuesBirdNests.geodatabase */ = {isa = PBXFileReference; lastKnownFileType = file; path = ContingentValuesBirdNests.geodatabase; sourceTree = "<group>"; };
		D7F8C0402B605E720072BFA7 /* FillmoreTopographicMap.vtpk */ = {isa = PBXFileReference; lastKnownFileType = file; path = FillmoreTopographicMap.vtpk; sourceTree = "<group>"; };
		D7F8C0422B608F120072BFA7 /* AddFeaturesWithContingentValuesView.AddFeatureView.swift */ = {isa = PBXFileReference; fileEncoding = 4; lastKnownFileType = sourcecode.swift; path = AddFeaturesWithContingentValuesView.AddFeatureView.swift; sourceTree = "<group>"; };
		E000E75F2869E33D005D87C5 /* ClipGeometryView.swift */ = {isa = PBXFileReference; lastKnownFileType = sourcecode.swift; path = ClipGeometryView.swift; sourceTree = "<group>"; };
		E000E762286A0B18005D87C5 /* CutGeometryView.swift */ = {isa = PBXFileReference; lastKnownFileType = sourcecode.swift; path = CutGeometryView.swift; sourceTree = "<group>"; };
		E004A6BD28414332002A1FE6 /* SetViewpointRotationView.swift */ = {isa = PBXFileReference; fileEncoding = 4; lastKnownFileType = sourcecode.swift; path = SetViewpointRotationView.swift; sourceTree = "<group>"; };
		E004A6D828465C70002A1FE6 /* DisplaySceneView.swift */ = {isa = PBXFileReference; fileEncoding = 4; lastKnownFileType = sourcecode.swift; path = DisplaySceneView.swift; sourceTree = "<group>"; };
		E004A6DF28466279002A1FE6 /* ShowCalloutView.swift */ = {isa = PBXFileReference; lastKnownFileType = sourcecode.swift; path = ShowCalloutView.swift; sourceTree = "<group>"; };
		E004A6E52846A61F002A1FE6 /* StyleGraphicsWithSymbolsView.swift */ = {isa = PBXFileReference; lastKnownFileType = sourcecode.swift; path = StyleGraphicsWithSymbolsView.swift; sourceTree = "<group>"; };
		E004A6E828493BCE002A1FE6 /* ShowDeviceLocationView.swift */ = {isa = PBXFileReference; lastKnownFileType = sourcecode.swift; path = ShowDeviceLocationView.swift; sourceTree = "<group>"; };
		E004A6EC2849556E002A1FE6 /* CreatePlanarAndGeodeticBuffersView.swift */ = {isa = PBXFileReference; lastKnownFileType = sourcecode.swift; path = CreatePlanarAndGeodeticBuffersView.swift; sourceTree = "<group>"; };
		E004A6EF284E4B9B002A1FE6 /* DownloadVectorTilesToLocalCacheView.swift */ = {isa = PBXFileReference; lastKnownFileType = sourcecode.swift; path = DownloadVectorTilesToLocalCacheView.swift; sourceTree = "<group>"; };
		E004A6F2284E4FEB002A1FE6 /* ShowResultOfSpatialOperationsView.swift */ = {isa = PBXFileReference; lastKnownFileType = sourcecode.swift; path = ShowResultOfSpatialOperationsView.swift; sourceTree = "<group>"; };
		E004A6F5284FA42A002A1FE6 /* SelectFeaturesInFeatureLayerView.swift */ = {isa = PBXFileReference; lastKnownFileType = sourcecode.swift; path = SelectFeaturesInFeatureLayerView.swift; sourceTree = "<group>"; };
		E041ABBF287CA9F00056009B /* WebView.swift */ = {isa = PBXFileReference; lastKnownFileType = sourcecode.swift; path = WebView.swift; sourceTree = "<group>"; };
		E041ABD6287DB04D0056009B /* SampleInfoView.swift */ = {isa = PBXFileReference; lastKnownFileType = sourcecode.swift; path = SampleInfoView.swift; sourceTree = "<group>"; };
		E041AC15287F54580056009B /* highlight.min.js */ = {isa = PBXFileReference; fileEncoding = 4; lastKnownFileType = sourcecode.javascript; path = highlight.min.js; sourceTree = "<group>"; };
		E041AC1D288076A60056009B /* info.css */ = {isa = PBXFileReference; fileEncoding = 4; lastKnownFileType = text.css; path = info.css; sourceTree = "<group>"; };
		E041AC1F288077B90056009B /* xcode.css */ = {isa = PBXFileReference; fileEncoding = 4; lastKnownFileType = text.css; path = xcode.css; sourceTree = "<group>"; };
		E066DD34285CF3B3004D3D5B /* FindRouteView.swift */ = {isa = PBXFileReference; lastKnownFileType = sourcecode.swift; path = FindRouteView.swift; sourceTree = "<group>"; };
		E066DD372860AB28004D3D5B /* StyleGraphicsWithRendererView.swift */ = {isa = PBXFileReference; lastKnownFileType = sourcecode.swift; path = StyleGraphicsWithRendererView.swift; sourceTree = "<group>"; };
		E066DD3A2860CA08004D3D5B /* ShowResultOfSpatialRelationshipsView.swift */ = {isa = PBXFileReference; lastKnownFileType = sourcecode.swift; path = ShowResultOfSpatialRelationshipsView.swift; sourceTree = "<group>"; };
		E066DD3F28610F55004D3D5B /* AddSceneLayerFromServiceView.swift */ = {isa = PBXFileReference; lastKnownFileType = sourcecode.swift; path = AddSceneLayerFromServiceView.swift; sourceTree = "<group>"; };
		E070A0A2286F3B6000F2B606 /* DownloadPreplannedMapAreaView.swift */ = {isa = PBXFileReference; lastKnownFileType = sourcecode.swift; path = DownloadPreplannedMapAreaView.swift; sourceTree = "<group>"; };
		E088E1562862579D00413100 /* SetSurfacePlacementModeView.swift */ = {isa = PBXFileReference; lastKnownFileType = sourcecode.swift; path = SetSurfacePlacementModeView.swift; sourceTree = "<group>"; };
		E088E1732863B5F800413100 /* GenerateOfflineMapView.swift */ = {isa = PBXFileReference; lastKnownFileType = sourcecode.swift; path = GenerateOfflineMapView.swift; sourceTree = "<group>"; };
		E0D04FF128A5390000747989 /* DownloadPreplannedMapAreaView.Model.swift */ = {isa = PBXFileReference; lastKnownFileType = sourcecode.swift; path = DownloadPreplannedMapAreaView.Model.swift; sourceTree = "<group>"; };
		E0EA0B762866390E00C9621D /* ProjectGeometryView.swift */ = {isa = PBXFileReference; lastKnownFileType = sourcecode.swift; path = ProjectGeometryView.swift; sourceTree = "<group>"; };
		E0FE32E628747778002C6ACA /* BrowseBuildingFloorsView.swift */ = {isa = PBXFileReference; lastKnownFileType = sourcecode.swift; path = BrowseBuildingFloorsView.swift; sourceTree = "<group>"; };
		F111CCC0288B5D5600205358 /* DisplayMapFromMobileMapPackageView.swift */ = {isa = PBXFileReference; lastKnownFileType = sourcecode.swift; path = DisplayMapFromMobileMapPackageView.swift; sourceTree = "<group>"; };
		F111CCC3288B641900205358 /* Yellowstone.mmpk */ = {isa = PBXFileReference; lastKnownFileType = file; path = Yellowstone.mmpk; sourceTree = "<group>"; };
		F1E71BF0289473760064C33F /* AddRasterFromFileView.swift */ = {isa = PBXFileReference; lastKnownFileType = sourcecode.swift; path = AddRasterFromFileView.swift; sourceTree = "<group>"; };
/* End PBXFileReference section */

/* Begin PBXFrameworksBuildPhase section */
		00E5401027F3CCA200CF66D5 /* Frameworks */ = {
			isa = PBXFrameworksBuildPhase;
			buildActionMask = 2147483647;
			files = (
				00C43AED2947DC350099AE34 /* ArcGISToolkit in Frameworks */,
			);
			runOnlyForDeploymentPostprocessing = 0;
		};
/* End PBXFrameworksBuildPhase section */

/* Begin PBXGroup section */
		0000FB6D2BBDB17600845921 /* Add 3D tiles layer */ = {
			isa = PBXGroup;
			children = (
				0000FB6B2BBDB17600845921 /* Add3DTilesLayerView.swift */,
			);
			path = "Add 3D tiles layer";
			sourceTree = "<group>";
		};
		0005580D281872BE00224BC6 /* Views */ = {
			isa = PBXGroup;
			children = (
				00B04272282EC59E0072E1B4 /* AboutView.swift */,
				D70BE5782A5624A80022CA02 /* CategoriesView.swift */,
				00E5400D27F3CCA100CF66D5 /* ContentView.swift */,
				D7B759B22B1FFBE300017FDD /* FavoritesView.swift */,
				000558092817C51E00224BC6 /* SampleDetailView.swift */,
				E041ABD6287DB04D0056009B /* SampleInfoView.swift */,
				00273CF52A82AB8700A7A77D /* SampleLink.swift */,
				00273CF32A82AB5900A7A77D /* SamplesSearchView.swift */,
				E041ABBF287CA9F00056009B /* WebView.swift */,
			);
			path = Views;
			sourceTree = "<group>";
		};
		000D43152B9918420003D3C2 /* Configure basemap style parameters */ = {
			isa = PBXGroup;
			children = (
				000D43132B9918420003D3C2 /* ConfigureBasemapStyleParametersView.swift */,
			);
			path = "Configure basemap style parameters";
			sourceTree = "<group>";
		};
		00181B442846AD3900654571 /* Extensions */ = {
			isa = PBXGroup;
			children = (
				D7BA8C432B2A4DAA00018633 /* Array+RawRepresentable.swift */,
				D7BA8C452B2A8ACA00018633 /* String.swift */,
				00181B452846AD7100654571 /* View+ErrorAlert.swift */,
			);
			path = Extensions;
			sourceTree = "<group>";
		};
		0023DE5029D648FA0098243A /* macOS */ = {
			isa = PBXGroup;
			children = (
				00ACF554293E6C6A0059B2A9 /* Samples.entitlements */,
			);
			path = macOS;
			sourceTree = "<group>";
		};
		003D7C332821EBCC009DDFD2 /* Scripts */ = {
			isa = PBXGroup;
			children = (
				00CCB8A2285AAD7D00BBAB70 /* DowloadPortalItemData.swift */,
				003D7C352821EBCC009DDFD2 /* GenerateSampleViewSourceCode.swift */,
				003D7C342821EBCC009DDFD2 /* masquerade */,
			);
			path = Scripts;
			sourceTree = "<group>";
		};
		0044288C29C90BD500160767 /* Get elevation at point on surface */ = {
			isa = PBXGroup;
			children = (
				0044289129C90C0B00160767 /* GetElevationAtPointOnSurfaceView.swift */,
			);
			path = "Get elevation at point on surface";
			sourceTree = "<group>";
		};
		0044CDD72995C352004618CE /* Show device location history */ = {
			isa = PBXGroup;
			children = (
				0044CDDE2995C39E004618CE /* ShowDeviceLocationHistoryView.swift */,
			);
			path = "Show device location history";
			sourceTree = "<group>";
		};
		004A2B962BED454300C297CE /* 740b663bff5e4198b9b6674af93f638a */ = {
			isa = PBXGroup;
			children = (
				004A2B9C2BED455B00C297CE /* canyonlands */,
			);
			path = 740b663bff5e4198b9b6674af93f638a;
			sourceTree = "<group>";
		};
		004A2BA12BED456500C297CE /* Apply scheduled updates to preplanned map area */ = {
			isa = PBXGroup;
			children = (
				004A2B9E2BED456500C297CE /* ApplyScheduledUpdatesToPreplannedMapAreaView.swift */,
			);
			path = "Apply scheduled updates to preplanned map area";
			sourceTree = "<group>";
		};
		0074ABAF281742420037244A /* Supporting Files */ = {
			isa = PBXGroup;
			children = (
				00181B442846AD3900654571 /* Extensions */,
				0074ABC028174F430037244A /* Models */,
				0005580D281872BE00224BC6 /* Views */,
				E041ABC3287CAFEB0056009B /* Web */,
			);
			path = "Supporting Files";
			sourceTree = "<group>";
		};
		0074ABB228174B830037244A /* Samples */ = {
			isa = PBXGroup;
			children = (
				0000FB6D2BBDB17600845921 /* Add 3D tiles layer */,
				79D84D0C2A815BED00F45262 /* Add custom dynamic entity data source */,
				4D2ADC3E29C26D05003B367F /* Add dynamic entity layer */,
				00D4EF7E2863840D00B9CC30 /* Add feature layers */,
				D7F8C0342B60564D0072BFA7 /* Add features with contingent values */,
				F19A316128906F0D003B7EF9 /* Add raster from file */,
				955271622C0E6750009B1ED4 /* Add raster from service */,
				E066DD3E28610F3F004D3D5B /* Add scene layer from service */,
				D7E557602A1D743100B9FB09 /* Add WMS layer */,
				1C3B7DC22A5F64FC00907443 /* Analyze network with subnetwork trace */,
				D7C16D172AC5F6C100689E89 /* Animate 3D graphic */,
				D77570BC2A29427200F490CD /* Animate images with image overlay */,
				004A2BA12BED456500C297CE /* Apply scheduled updates to preplanned map area */,
				D75362CC2A1E862B00D83028 /* Apply unique value renderer */,
				1C8EC7422BAE2891001A6929 /* Augment reality to collect data */,
				D7084FA42AD771AA00EC7F4F /* Augment reality to fly over scene */,
				1C2538472BABAC7B00337307 /* Augment reality to navigate route */,
				D7A737DF2BABB9FE00B7C7FC /* Augment reality to show hidden infrastructure */,
				D72F27292ADA1E4400F906DA /* Augment reality to show tabletop scene */,
				218F35B229C28F4A00502022 /* Authenticate with OAuth */,
				E0FE32E528747762002C6ACA /* Browse building floors */,
				1C9B74D229DB54560038B06F /* Change camera controller */,
				4D2ADC5329C4F612003B367F /* Change map view background */,
				1C0C1C3229D34DAE005C8B24 /* Change viewpoint */,
				E000E75E2869E325005D87C5 /* Clip geometry */,
				000D43152B9918420003D3C2 /* Configure basemap style parameters */,
				D7635FF32B9277DC0044AB97 /* Configure clusters */,
				88F93CBE29C3D4E30006B28E /* Create and edit geometries */,
				79B7B8082A1BF8B300F57C27 /* Create and save KML file */,
				D7E440D12A1ECBC2005D74DE /* Create buffers around points */,
				D7B3C5C02A43B71E001DA4D8 /* Create convex hull around geometries */,
				D744FD132A2112360084A66C /* Create convex hull around points */,
				1C19B4EA2A578E46001D2506 /* Create load report */,
				D73FABE82AD4A0370048EC70 /* Create mobile geodatabase */,
				E004A6EB28495538002A1FE6 /* Create planar and geodetic buffers */,
				D71C5F602AAA7854006599FD /* Create symbol styles from web styles */,
				E000E761286A0B07005D87C5 /* Cut geometry */,
				D71099692A27D8880065A1C1 /* Densify and generalize geometry */,
				D7AE861A2AC39D750049B626 /* Display annotation */,
				D7635FEA2B9272CB0044AB97 /* Display clusters */,
				00A7A1422A2FC58300F035F7 /* Display content of utility network container */,
				D7497F382AC4B45300167AD2 /* Display dimensions */,
				0074ABB328174B830037244A /* Display map */,
				F111CCBD288B548400205358 /* Display map from mobile map package */,
				D752D95B2A3BCDD4003EB25E /* Display map from portal item */,
				00B04FB3283EEB830026C882 /* Display overview map */,
				E004A6D528465C70002A1FE6 /* Display scene */,
				D7010EBA2B05616900D43F55 /* Display scene from mobile scene package */,
				D742E48E2B04132B00690098 /* Display web scene from portal item */,
				E070A0A1286F3B3400F2B606 /* Download preplanned map area */,
				E004A6EE284E4B7A002A1FE6 /* Download vector tiles to local cache */,
				D733CA182BED980D00FBDE4C /* Edit and sync features with feature service */,
				D762AF5E2BF6A7B900ECE3C7 /* Edit features with feature-linked annotation */,
				D764B7DE2BE2F89D002E2F92 /* Edit geodatabase with transactions */,
				D73E619D2BDB21F400457932 /* Edit with branch versioning */,
				D7D9FCF52BF2CC8600F972A2 /* Filter by definition expression or display filter */,
				1C26ED122A859525009B7721 /* Filter features in scene */,
				D73FCFF32B02A3AA0006360D /* Find address with reverse geocode */,
				D7705D5F2AFC570700CC0335 /* Find closest facility from point */,
				D7705D542AFC244E00CC0335 /* Find closest facility to multiple points */,
				D78666A92A21616D00C60110 /* Find nearest vertex */,
				E066DD33285CF3A0004D3D5B /* Find route */,
				D7DDF84F2AF47C6C004352D9 /* Find route around barriers */,
				D76000AA2AF19C2300B3084D /* Find route in mobile map package */,
				D7E7D0792AEB39BF003AAD02 /* Find route in transport network */,
				E088E1722863B5E600413100 /* Generate offline map */,
				10B782032BE55C52007EAE6C /* Generate offline map with custom parameters */,
				10D321942BDB1C2E00B39B1B /* Generate offline map with local basemap */,
				D7553CD62AE2DFEC00DC2A70 /* Geocode offline */,
				0044288C29C90BD500160767 /* Get elevation at point on surface */,
				D704AA562AB22B7A00A3BB63 /* Group layers together */,
				102B6A352BFD5AD1009F763C /* Identify features in WMS layer */,
				D731F3BD2AD0D22500A8431E /* Identify graphics */,
				D70082E72ACF8F6C00E0C3C2 /* Identify KML features */,
				D751018A2A2E960300B8FA48 /* Identify layer features */,
				D7464F182ACE0445007FEE88 /* Identify raster cell */,
				D776880E2B69826B007C3860 /* List spatial reference transformations */,
				D718A1E92B575FD900447087 /* Manage bookmarks */,
				D752D93C2A3914E5003EB25E /* Manage operational layers */,
				D73E61952BDAEE6600457932 /* Match viewpoint of geo views */,
				D7ABA2F52A3256610021822B /* Measure distance in scene */,
				D7352F8D2BD992C40013FFEF /* Monitor changes to draw status */,
				D71371782BD88ECC00EB2F86 /* Monitor changes to layer view state */,
				D752D9422A3A6EB8003EB25E /* Monitor changes to map load status */,
				75DD739029D38B1B0010229D /* Navigate route */,
				D7588F5B2B7D8DAA008B75E2 /* Navigate route with rerouting */,
				D76929F32B4F78340047205E /* Orbit camera around object */,
				D7232EDD2AC1E5410079ABFF /* Play KML tour */,
				E0EA0B75286638FD00C9621D /* Project geometry */,
				108EC03F29D25AE1000F35D0 /* Query feature table */,
				D73F06652B5EE73D000B574F /* Query features with Arcade expression */,
				D7BA38962BFBFC0F009954F5 /* Query related features */,
				D7ECF5942AB8BDCA003FB2BE /* Render multilayer symbols */,
				1CAB8D402A3CEAB0002AA649 /* Run valve isolation trace */,
				D75F66322B48EABC00434974 /* Search for web map */,
				00CB913628481475005C2C5D /* Search with geocode */,
				E004A6F4284FA3C5002A1FE6 /* Select features in feature layer */,
				954AEDEF2C01332F00265114 /* Select features in scene layer */,
				00B042E3282EDC690072E1B4 /* Set basemap */,
				D7C3AB462B683291008909B9 /* Set feature request mode */,
				D734FA072A183A5A00246D7E /* Set max extent */,
				D7EAF34F2A1C011000D822C4 /* Set min and max scale */,
				D76CE8D62BFD7047009A8686 /* Set reference scale */,
				95F3A52C2C07F0A600885DED /* Set surface navigation constraint */,
				E088E1552862578800413100 /* Set surface placement mode */,
				D769C20D2A28FF8600030F61 /* Set up location-driven geotriggers */,
				E004A6B928414332002A1FE6 /* Set viewpoint rotation */,
				1C43BC782A43781100509BF8 /* Set visibility of subtype sublayer */,
				E004A6DE2846626A002A1FE6 /* Show callout */,
				D7EF5D712A269E2D00FEBDE5 /* Show coordinates in multiple formats */,
				E004A6E728493BBB002A1FE6 /* Show device location */,
				0044CDD72995C352004618CE /* Show device location history */,
				4D126D6829CA1B6000CFB7A7 /* Show device location with NMEA data sources */,
				D722BD1E2A420D7E002C2087 /* Show extruded features */,
				00ABA94B2BF671FC00C0488C /* Show grid */,
				D751017D2A2E490800B8FA48 /* Show labels on layer */,
				D7CC33FB2A31475C00198EDF /* Show line of sight between points */,
				D7337C5C2ABD137400A5D865 /* Show mobile map package expiration date */,
				1C42E04129D2396B004FC4BE /* Show popup */,
				1C9B74C429DB43580038B06F /* Show realistic light and shadows */,
				E004A6F1284E4F80002A1FE6 /* Show result of spatial operations */,
				E066DD392860C9EE004D3D5B /* Show result of spatial relationships */,
				1CAF831A2A20305F000E1E60 /* Show utility associations */,
				D7ABA2FB2A3287C10021822B /* Show viewshed from geoelement in scene */,
				0086F3FC28E3770900974721 /* Show viewshed from point in scene */,
				00E7C15A2BBE1BF000B85D69 /* Snap geometry edits */,
				D75B584D2AAFB2C20038B3B4 /* Style features with custom dictionary */,
				E066DD362860AB0B004D3D5B /* Style graphics with renderer */,
				E004A6E42846A609002A1FE6 /* Style graphics with symbols */,
				D77BC5352B59A2D3007B49B6 /* Style point with distance composite scene symbol */,
				D754E31D2A1D661D0006C5F1 /* Style point with picture marker symbols */,
				D7058B0B2B59E44B000A888A /* Style point with scene symbol */,
				D74C8BFA2ABA5572007C76B8 /* Style symbols from mobile style file */,
				7573E81229D6134C00BEED9C /* Trace utility network */,
				D74EA7802B6DADA5008F6C7C /* Validate utility network topology */,
			);
			path = Samples;
			sourceTree = "<group>";
		};
		0074ABB328174B830037244A /* Display map */ = {
			isa = PBXGroup;
			children = (
				0074ABBE28174BCF0037244A /* DisplayMapView.swift */,
			);
			path = "Display map";
			sourceTree = "<group>";
		};
		0074ABC028174F430037244A /* Models */ = {
			isa = PBXGroup;
			children = (
				00CCB8A4285BAF8700BBAB70 /* OnDemandResource.swift */,
				0074ABC128174F430037244A /* Sample.swift */,
			);
			path = Models;
			sourceTree = "<group>";
		};
		0086F3FC28E3770900974721 /* Show viewshed from point in scene */ = {
			isa = PBXGroup;
			children = (
				0042E24228E4BF8F001F33D6 /* ShowViewshedFromPointInSceneView.Model.swift */,
				0086F3FD28E3770900974721 /* ShowViewshedFromPointInSceneView.swift */,
				0042E24428E4F82B001F33D6 /* ShowViewshedFromPointInSceneView.ViewshedSettingsView.swift */,
			);
			path = "Show viewshed from point in scene";
			sourceTree = "<group>";
		};
		00966EE62811F64D009D3DD7 /* iOS */ = {
			isa = PBXGroup;
			children = (
				00E5402A27F775EA00CF66D5 /* Info.plist */,
			);
			path = iOS;
			sourceTree = "<group>";
		};
		00A7A1422A2FC58300F035F7 /* Display content of utility network container */ = {
			isa = PBXGroup;
			children = (
				00A7A1432A2FC58300F035F7 /* DisplayContentOfUtilityNetworkContainerView.swift */,
				00A7A1492A2FC5B700F035F7 /* DisplayContentOfUtilityNetworkContainerView.Model.swift */,
			);
			path = "Display content of utility network container";
			sourceTree = "<group>";
		};
		00ABA94B2BF671FC00C0488C /* Show grid */ = {
			isa = PBXGroup;
			children = (
				00ABA94D2BF6721700C0488C /* ShowGridView.swift */,
			);
			path = "Show grid";
			sourceTree = "<group>";
		};
		00B042E3282EDC690072E1B4 /* Set basemap */ = {
			isa = PBXGroup;
			children = (
				00B042E5282EDC690072E1B4 /* SetBasemapView.swift */,
			);
			path = "Set basemap";
			sourceTree = "<group>";
		};
		00B04FB3283EEB830026C882 /* Display overview map */ = {
			isa = PBXGroup;
			children = (
				00B04FB4283EEBA80026C882 /* DisplayOverviewMapView.swift */,
			);
			path = "Display overview map";
			sourceTree = "<group>";
		};
		00C94A0228B53DCC004E42D9 /* 7c4c679ab06a4df19dc497f577f111bd */ = {
			isa = PBXGroup;
			children = (
				00C94A0C28B53DE1004E42D9 /* raster-file */,
			);
			path = 7c4c679ab06a4df19dc497f577f111bd;
			sourceTree = "<group>";
		};
		00CB913628481475005C2C5D /* Search with geocode */ = {
			isa = PBXGroup;
			children = (
				00CB9137284814A4005C2C5D /* SearchWithGeocodeView.swift */,
			);
			path = "Search with geocode";
			sourceTree = "<group>";
		};
		00CCB8A6285D059300BBAB70 /* Portal Data */ = {
			isa = PBXGroup;
			children = (
				D762AF642BF6A96100ECE3C7 /* 74c0c9fa80f4498c9739cc42531e9948 */,
				004A2B962BED454300C297CE /* 740b663bff5e4198b9b6674af93f638a */,
				D701D7242A37C7E4006FF0C8 /* 07d62a792ab6496d9b772a24efea45d0 */,
				D7C16D232AC5FEA600689E89 /* 12509ffdc684437f8f2656b0129d2c13 */,
				00D4EF8328638BF100B9CC30 /* 15a7cbd3af1e47cfa5d2c6b93dc44fc2 */,
				D721EEA62ABDFF550040BE46 /* 174150279af74a2ba6f8b87a567f480b */,
				D74C8C002ABA6202007C76B8 /* 1bd036f221f54a99abc9e46ff3511cbf */,
				D7CE9F992AE2F575008F7A5F /* 22c3083d4fa74e3e9b25adfc9f8c0496 */,
				D76000B52AF19FC900B3084D /* 260eb6535c824209964cf281766ebe43 */,
				D7C16D202AC5FE9800689E89 /* 290f0c571c394461a8b58b6775d0bd63 */,
				D7CE9F9C2AE2F585008F7A5F /* 3424d442ebe54f3cbf34462382d3aebe */,
				D7781D472B7EB03400E53C51 /* 4caec8c55ea2463982f1af7d9611b8d5 */,
				D7C16D1D2AC5FE8200689E89 /* 5a9b60cee9ba41e79640a06bcdf8084d */,
				1C965C4629DBA879002F8536 /* 681d6f7694644709a7c830ec57a2d72b */,
				00D4EF8E28638BF100B9CC30 /* 68ec42517cdd439e81b036210483e8e7 */,
				D73F8CF22AB1089900CD39DA /* 751138a2e0844e06853522d54103222a */,
				00C94A0228B53DCC004E42D9 /* 7c4c679ab06a4df19dc497f577f111bd */,
				D7D1F3512ADDBE5D009CE2DA /* 7dd2f97bb007466ea939160d0de96a9d */,
				10D321912BDB187400B39B1B /* 85282f2aaa2844d8935cdb8722e22a93 */,
				792222DB2A81AA5D00619FFE /* a8a942c228af4fac96baa78ad60f511f */,
				D7F8C03F2B605E720072BFA7 /* b5106355f1634b8996e634c04b6a930a */,
				D7464F202ACE0910007FEE88 /* b5f977c78ec74b3a8857ca86d1d9b318 */,
				00D4EF8128638BF100B9CC30 /* cb1b20748a9f4d128dad8a87244e3e37 */,
				D77572AC2A295DC100F490CD /* d1453556d91e46dea191c20c398b82cd */,
				4D126D7629CA3B3F00CFB7A7 /* d5bad9f4fee9483791e405880fb466da */,
				D7E7D0862AEB3C36003AAD02 /* df193653ed39449195af0c9725701dca */,
				D7F8C03C2B605AF60072BFA7 /* e12b54ea799f4606a2712157cf9f6e41 */,
				F111CCC2288B63DB00205358 /* e1f3a7254cb845b09450f54937c16061 */,
				D7C5233F2BED9BBF00E8221A /* e4a398afe9a945f3b0f4dca1e4faccb5 */,
				D7C16D262AC5FEB600689E89 /* e87c154fb9c2487f999143df5b08e9b1 */,
				D7497F3E2AC4BA4100167AD2 /* f5ff6f5556a945bca87ca513b8729a1e */,
			);
			path = "Portal Data";
			sourceTree = SOURCE_ROOT;
		};
		00D4EF7E2863840D00B9CC30 /* Add feature layers */ = {
			isa = PBXGroup;
			children = (
				00D4EF7F2863842100B9CC30 /* AddFeatureLayersView.swift */,
			);
			path = "Add feature layers";
			sourceTree = "<group>";
		};
		00D4EF8128638BF100B9CC30 /* cb1b20748a9f4d128dad8a87244e3e37 */ = {
			isa = PBXGroup;
			children = (
				00D4EF8228638BF100B9CC30 /* LA_Trails.geodatabase */,
			);
			path = cb1b20748a9f4d128dad8a87244e3e37;
			sourceTree = "<group>";
		};
		00D4EF8328638BF100B9CC30 /* 15a7cbd3af1e47cfa5d2c6b93dc44fc2 */ = {
			isa = PBXGroup;
			children = (
				00D4EFB02863CE6300B9CC30 /* ScottishWildlifeTrust_reserves */,
			);
			path = 15a7cbd3af1e47cfa5d2c6b93dc44fc2;
			sourceTree = "<group>";
		};
		00D4EF8E28638BF100B9CC30 /* 68ec42517cdd439e81b036210483e8e7 */ = {
			isa = PBXGroup;
			children = (
				00D4EF8F28638BF100B9CC30 /* AuroraCO.gpkg */,
			);
			path = 68ec42517cdd439e81b036210483e8e7;
			sourceTree = "<group>";
		};
		00E5400627F3CCA100CF66D5 = {
			isa = PBXGroup;
			children = (
				00966EE62811F64D009D3DD7 /* iOS */,
				0023DE5029D648FA0098243A /* macOS */,
				00CCB8A6285D059300BBAB70 /* Portal Data */,
				00E5401427F3CCA200CF66D5 /* Products */,
				003D7C332821EBCC009DDFD2 /* Scripts */,
				00E5400B27F3CCA100CF66D5 /* Shared */,
			);
			sourceTree = "<group>";
		};
		00E5400B27F3CCA100CF66D5 /* Shared */ = {
			isa = PBXGroup;
			children = (
				0074ABAF281742420037244A /* Supporting Files */,
				0074ABB228174B830037244A /* Samples */,
				00E5400C27F3CCA100CF66D5 /* SamplesApp.swift */,
				00E5400E27F3CCA200CF66D5 /* Assets.xcassets */,
				798C2DA62AFC505600EE7E97 /* PrivacyInfo.xcprivacy */,
				001C6DD827FE585A00D472C2 /* AppSecrets.swift.masque */,
				0074ABCA2817B8DB0037244A /* SamplesApp+Samples.swift.tache */,
			);
			path = Shared;
			sourceTree = "<group>";
		};
		00E5401427F3CCA200CF66D5 /* Products */ = {
			isa = PBXGroup;
			children = (
				00E5401327F3CCA200CF66D5 /* Samples.app */,
			);
			name = Products;
			sourceTree = "<group>";
		};
		00E7C15A2BBE1BF000B85D69 /* Snap geometry edits */ = {
			isa = PBXGroup;
			children = (
				00E7C1592BBE1BF000B85D69 /* SnapGeometryEditsView.swift */,
				00E1D90A2BC0AF97001AEB6A /* SnapGeometryEditsView.SnapSettingsView.swift */,
				00E1D90C2BC0B125001AEB6A /* SnapGeometryEditsView.GeometryEditorModel.swift */,
				00E1D90E2BC0B1E8001AEB6A /* SnapGeometryEditsView.GeometryEditorMenu.swift */,
			);
			path = "Snap geometry edits";
			sourceTree = "<group>";
		};
		102B6A352BFD5AD1009F763C /* Identify features in WMS layer */ = {
			isa = PBXGroup;
			children = (
				102B6A362BFD5B55009F763C /* IdentifyFeaturesInWMSLayerView.swift */,
			);
			path = "Identify features in WMS layer";
			sourceTree = "<group>";
		};
		108EC03F29D25AE1000F35D0 /* Query feature table */ = {
			isa = PBXGroup;
			children = (
				108EC04029D25B2C000F35D0 /* QueryFeatureTableView.swift */,
			);
			path = "Query feature table";
			sourceTree = "<group>";
		};
		10B782032BE55C52007EAE6C /* Generate offline map with custom parameters */ = {
			isa = PBXGroup;
			children = (
				10B782042BE55D7E007EAE6C /* GenerateOfflineMapWithCustomParametersView.swift */,
				10B782072BE5A058007EAE6C /* GenerateOfflineMapWithCustomParametersView.CustomParameters.swift */,
				10BD9EB32BF51B4B00ABDBD5 /* GenerateOfflineMapWithCustomParametersView.Model.swift */,
			);
			path = "Generate offline map with custom parameters";
			sourceTree = "<group>";
		};
		10D321912BDB187400B39B1B /* 85282f2aaa2844d8935cdb8722e22a93 */ = {
			isa = PBXGroup;
			children = (
				10D321922BDB187400B39B1B /* naperville_imagery.tpkx */,
			);
			path = 85282f2aaa2844d8935cdb8722e22a93;
			sourceTree = "<group>";
		};
		10D321942BDB1C2E00B39B1B /* Generate offline map with local basemap */ = {
			isa = PBXGroup;
			children = (
				10D321952BDB1CB500B39B1B /* GenerateOfflineMapWithLocalBasemapView.swift */,
			);
			path = "Generate offline map with local basemap";
			sourceTree = "<group>";
		};
		1C0C1C3229D34DAE005C8B24 /* Change viewpoint */ = {
			isa = PBXGroup;
			children = (
				1C0C1C3429D34DAE005C8B24 /* ChangeViewpointView.swift */,
			);
			path = "Change viewpoint";
			sourceTree = "<group>";
		};
		1C19B4EA2A578E46001D2506 /* Create load report */ = {
			isa = PBXGroup;
			children = (
				1C19B4EF2A578E46001D2506 /* CreateLoadReportView.Model.swift */,
				1C19B4ED2A578E46001D2506 /* CreateLoadReportView.swift */,
				1C19B4EB2A578E46001D2506 /* CreateLoadReportView.Views.swift */,
			);
			path = "Create load report";
			sourceTree = "<group>";
		};
		1C2538472BABAC7B00337307 /* Augment reality to navigate route */ = {
			isa = PBXGroup;
			children = (
				1C2538532BABACB100337307 /* AugmentRealityToNavigateRouteView.swift */,
				1C2538522BABACB100337307 /* AugmentRealityToNavigateRouteView.RoutePlannerView.swift */,
			);
			path = "Augment reality to navigate route";
			sourceTree = "<group>";
		};
		1C26ED122A859525009B7721 /* Filter features in scene */ = {
			isa = PBXGroup;
			children = (
				1C26ED152A859525009B7721 /* FilterFeaturesInSceneView.swift */,
			);
			path = "Filter features in scene";
			sourceTree = "<group>";
		};
		1C3B7DC22A5F64FC00907443 /* Analyze network with subnetwork trace */ = {
			isa = PBXGroup;
			children = (
				1C3B7DC32A5F64FC00907443 /* AnalyzeNetworkWithSubnetworkTraceView.Model.swift */,
				1C3B7DC62A5F64FC00907443 /* AnalyzeNetworkWithSubnetworkTraceView.swift */,
			);
			path = "Analyze network with subnetwork trace";
			sourceTree = "<group>";
		};
		1C42E04129D2396B004FC4BE /* Show popup */ = {
			isa = PBXGroup;
			children = (
				1C42E04329D2396B004FC4BE /* ShowPopupView.swift */,
			);
			path = "Show popup";
			sourceTree = "<group>";
		};
		1C43BC782A43781100509BF8 /* Set visibility of subtype sublayer */ = {
			isa = PBXGroup;
			children = (
				1C43BC7C2A43781100509BF8 /* SetVisibilityOfSubtypeSublayerView.Model.swift */,
				1C43BC7E2A43781100509BF8 /* SetVisibilityOfSubtypeSublayerView.swift */,
				1C43BC792A43781100509BF8 /* SetVisibilityOfSubtypeSublayerView.Views.swift */,
			);
			path = "Set visibility of subtype sublayer";
			sourceTree = "<group>";
		};
		1C8EC7422BAE2891001A6929 /* Augment reality to collect data */ = {
			isa = PBXGroup;
			children = (
				1C8EC7432BAE2891001A6929 /* AugmentRealityToCollectDataView.swift */,
			);
			path = "Augment reality to collect data";
			sourceTree = "<group>";
		};
		1C965C4629DBA879002F8536 /* 681d6f7694644709a7c830ec57a2d72b */ = {
			isa = PBXGroup;
			children = (
				004FE87029DF5D8700075217 /* Bristol */,
			);
			path = 681d6f7694644709a7c830ec57a2d72b;
			sourceTree = "<group>";
		};
		1C9B74C429DB43580038B06F /* Show realistic light and shadows */ = {
			isa = PBXGroup;
			children = (
				1C9B74C529DB43580038B06F /* ShowRealisticLightAndShadowsView.swift */,
			);
			path = "Show realistic light and shadows";
			sourceTree = "<group>";
		};
		1C9B74D229DB54560038B06F /* Change camera controller */ = {
			isa = PBXGroup;
			children = (
				1C9B74D529DB54560038B06F /* ChangeCameraControllerView.swift */,
			);
			path = "Change camera controller";
			sourceTree = "<group>";
		};
		1CAB8D402A3CEAB0002AA649 /* Run valve isolation trace */ = {
			isa = PBXGroup;
			children = (
				1CAB8D442A3CEAB0002AA649 /* RunValveIsolationTraceView.Model.swift */,
				1CAB8D472A3CEAB0002AA649 /* RunValveIsolationTraceView.swift */,
			);
			path = "Run valve isolation trace";
			sourceTree = "<group>";
		};
		1CAF831A2A20305F000E1E60 /* Show utility associations */ = {
			isa = PBXGroup;
			children = (
				1CAF831B2A20305F000E1E60 /* ShowUtilityAssociationsView.swift */,
			);
			path = "Show utility associations";
			sourceTree = "<group>";
		};
		218F35B229C28F4A00502022 /* Authenticate with OAuth */ = {
			isa = PBXGroup;
			children = (
				218F35B329C28F4A00502022 /* AuthenticateWithOAuthView.swift */,
			);
			path = "Authenticate with OAuth";
			sourceTree = "<group>";
		};
		4D126D6829CA1B6000CFB7A7 /* Show device location with NMEA data sources */ = {
			isa = PBXGroup;
			children = (
				4D126D6929CA1B6000CFB7A7 /* ShowDeviceLocationWithNMEADataSourcesView.swift */,
				4D126D7D29CA43D200CFB7A7 /* ShowDeviceLocationWithNMEADataSourcesView.Model.swift */,
				4D126D7129CA1E1800CFB7A7 /* FileNMEASentenceReader.swift */,
			);
			path = "Show device location with NMEA data sources";
			sourceTree = "<group>";
		};
		4D126D7629CA3B3F00CFB7A7 /* d5bad9f4fee9483791e405880fb466da */ = {
			isa = PBXGroup;
			children = (
				4D126D7B29CA3E6000CFB7A7 /* Redlands.nmea */,
			);
			path = d5bad9f4fee9483791e405880fb466da;
			sourceTree = "<group>";
		};
		4D2ADC3E29C26D05003B367F /* Add dynamic entity layer */ = {
			isa = PBXGroup;
			children = (
				4D2ADC3F29C26D05003B367F /* AddDynamicEntityLayerView.swift */,
				4D2ADC6629C50BD6003B367F /* AddDynamicEntityLayerView.Model.swift */,
				4D2ADC6829C50C4C003B367F /* AddDynamicEntityLayerView.SettingsView.swift */,
				00F279D52AF418DC00CECAF8 /* AddDynamicEntityLayerView.VehicleCallout.swift */,
			);
			path = "Add dynamic entity layer";
			sourceTree = "<group>";
		};
		4D2ADC5329C4F612003B367F /* Change map view background */ = {
			isa = PBXGroup;
			children = (
				4D2ADC5529C4F612003B367F /* ChangeMapViewBackgroundView.swift */,
				4D2ADC5829C4F612003B367F /* ChangeMapViewBackgroundView.SettingsView.swift */,
				4D2ADC6129C5071C003B367F /* ChangeMapViewBackgroundView.Model.swift */,
			);
			path = "Change map view background";
			sourceTree = "<group>";
		};
		7573E81229D6134C00BEED9C /* Trace utility network */ = {
			isa = PBXGroup;
			children = (
				7573E81329D6134C00BEED9C /* TraceUtilityNetworkView.Model.swift */,
				7573E81529D6134C00BEED9C /* TraceUtilityNetworkView.Enums.swift */,
				7573E81729D6134C00BEED9C /* TraceUtilityNetworkView.Views.swift */,
				7573E81829D6134C00BEED9C /* TraceUtilityNetworkView.swift */,
			);
			path = "Trace utility network";
			sourceTree = "<group>";
		};
		75DD739029D38B1B0010229D /* Navigate route */ = {
			isa = PBXGroup;
			children = (
				75DD739129D38B1B0010229D /* NavigateRouteView.swift */,
			);
			path = "Navigate route";
			sourceTree = "<group>";
		};
		792222DB2A81AA5D00619FFE /* a8a942c228af4fac96baa78ad60f511f */ = {
			isa = PBXGroup;
			children = (
				792222DC2A81AA5D00619FFE /* AIS_MarineCadastre_SelectedVessels_CustomDataSource.jsonl */,
			);
			path = a8a942c228af4fac96baa78ad60f511f;
			sourceTree = "<group>";
		};
		79B7B8082A1BF8B300F57C27 /* Create and save KML file */ = {
			isa = PBXGroup;
			children = (
				79302F842A1ED4E30002336A /* CreateAndSaveKMLView.Model.swift */,
				79B7B8092A1BF8EC00F57C27 /* CreateAndSaveKMLView.swift */,
				79302F862A1ED71B0002336A /* CreateAndSaveKMLView.Views.swift */,
			);
			path = "Create and save KML file";
			sourceTree = "<group>";
		};
		79D84D0C2A815BED00F45262 /* Add custom dynamic entity data source */ = {
			isa = PBXGroup;
			children = (
				79D84D0D2A815C5B00F45262 /* AddCustomDynamicEntityDataSourceView.swift */,
				7900C5F52A83FC3F002D430F /* AddCustomDynamicEntityDataSourceView.Vessel.swift */,
			);
			path = "Add custom dynamic entity data source";
			sourceTree = "<group>";
		};
		88F93CBE29C3D4E30006B28E /* Create and edit geometries */ = {
			isa = PBXGroup;
			children = (
				88F93CC029C3D59C0006B28E /* CreateAndEditGeometriesView.swift */,
			);
			path = "Create and edit geometries";
			sourceTree = "<group>";
		};
		954AEDEF2C01332F00265114 /* Select features in scene layer */ = {
			isa = PBXGroup;
			children = (
				954AEDED2C01332600265114 /* SelectFeaturesInSceneLayerView.swift */,
			);
			path = "Select features in scene layer";
			sourceTree = "<group>";
		};
<<<<<<< HEAD
		955271622C0E6750009B1ED4 /* Add raster from service */ = {
			isa = PBXGroup;
			children = (
				955271602C0E6749009B1ED4 /* AddRasterFromServiceView.swift */,
			);
			path = "Add raster from service";
=======
		95F3A52C2C07F0A600885DED /* Set surface navigation constraint */ = {
			isa = PBXGroup;
			children = (
				95F3A52A2C07F09C00885DED /* SetSurfaceNavigationConstraintView.swift */,
			);
			path = "Set surface navigation constraint";
>>>>>>> 72377397
			sourceTree = "<group>";
		};
		D70082E72ACF8F6C00E0C3C2 /* Identify KML features */ = {
			isa = PBXGroup;
			children = (
				D70082EA2ACF900100E0C3C2 /* IdentifyKMLFeaturesView.swift */,
			);
			path = "Identify KML features";
			sourceTree = "<group>";
		};
		D7010EBA2B05616900D43F55 /* Display scene from mobile scene package */ = {
			isa = PBXGroup;
			children = (
				D7010EBC2B05616900D43F55 /* DisplaySceneFromMobileScenePackageView.swift */,
			);
			path = "Display scene from mobile scene package";
			sourceTree = "<group>";
		};
		D701D7242A37C7E4006FF0C8 /* 07d62a792ab6496d9b772a24efea45d0 */ = {
			isa = PBXGroup;
			children = (
				D701D72B2A37C7F7006FF0C8 /* bradley_low_3ds */,
			);
			path = 07d62a792ab6496d9b772a24efea45d0;
			sourceTree = "<group>";
		};
		D704AA562AB22B7A00A3BB63 /* Group layers together */ = {
			isa = PBXGroup;
			children = (
				D704AA592AB22C1A00A3BB63 /* GroupLayersTogetherView.swift */,
				D75C35662AB50338003CD55F /* GroupLayersTogetherView.GroupLayerListView.swift */,
			);
			path = "Group layers together";
			sourceTree = "<group>";
		};
		D7058B0B2B59E44B000A888A /* Style point with scene symbol */ = {
			isa = PBXGroup;
			children = (
				D7058B0D2B59E44B000A888A /* StylePointWithSceneSymbolView.swift */,
			);
			path = "Style point with scene symbol";
			sourceTree = "<group>";
		};
		D7084FA42AD771AA00EC7F4F /* Augment reality to fly over scene */ = {
			isa = PBXGroup;
			children = (
				D7084FA62AD771AA00EC7F4F /* AugmentRealityToFlyOverSceneView.swift */,
			);
			path = "Augment reality to fly over scene";
			sourceTree = "<group>";
		};
		D71099692A27D8880065A1C1 /* Densify and generalize geometry */ = {
			isa = PBXGroup;
			children = (
				D710996C2A27D9210065A1C1 /* DensifyAndGeneralizeGeometryView.swift */,
				D710996F2A2802FA0065A1C1 /* DensifyAndGeneralizeGeometryView.SettingsView.swift */,
			);
			path = "Densify and generalize geometry";
			sourceTree = "<group>";
		};
		D71371782BD88ECC00EB2F86 /* Monitor changes to layer view state */ = {
			isa = PBXGroup;
			children = (
				D71371752BD88ECC00EB2F86 /* MonitorChangesToLayerViewStateView.swift */,
			);
			path = "Monitor changes to layer view state";
			sourceTree = "<group>";
		};
		D718A1E92B575FD900447087 /* Manage bookmarks */ = {
			isa = PBXGroup;
			children = (
				D718A1EA2B575FD900447087 /* ManageBookmarksView.swift */,
			);
			path = "Manage bookmarks";
			sourceTree = "<group>";
		};
		D71C5F602AAA7854006599FD /* Create symbol styles from web styles */ = {
			isa = PBXGroup;
			children = (
				D71C5F632AAA7A88006599FD /* CreateSymbolStylesFromWebStylesView.swift */,
			);
			path = "Create symbol styles from web styles";
			sourceTree = "<group>";
		};
		D721EEA62ABDFF550040BE46 /* 174150279af74a2ba6f8b87a567f480b */ = {
			isa = PBXGroup;
			children = (
				D721EEA72ABDFF550040BE46 /* LothianRiversAnno.mmpk */,
			);
			path = 174150279af74a2ba6f8b87a567f480b;
			sourceTree = "<group>";
		};
		D722BD1E2A420D7E002C2087 /* Show extruded features */ = {
			isa = PBXGroup;
			children = (
				D722BD212A420DAD002C2087 /* ShowExtrudedFeaturesView.swift */,
			);
			path = "Show extruded features";
			sourceTree = "<group>";
		};
		D7232EDD2AC1E5410079ABFF /* Play KML tour */ = {
			isa = PBXGroup;
			children = (
				D7232EE02AC1E5AA0079ABFF /* PlayKMLTourView.swift */,
			);
			path = "Play KML tour";
			sourceTree = "<group>";
		};
		D72F27292ADA1E4400F906DA /* Augment reality to show tabletop scene */ = {
			isa = PBXGroup;
			children = (
				D72F272B2ADA1E4400F906DA /* AugmentRealityToShowTabletopSceneView.swift */,
			);
			path = "Augment reality to show tabletop scene";
			sourceTree = "<group>";
		};
		D731F3BD2AD0D22500A8431E /* Identify graphics */ = {
			isa = PBXGroup;
			children = (
				D731F3C02AD0D2AC00A8431E /* IdentifyGraphicsView.swift */,
			);
			path = "Identify graphics";
			sourceTree = "<group>";
		};
		D7337C5C2ABD137400A5D865 /* Show mobile map package expiration date */ = {
			isa = PBXGroup;
			children = (
				D7337C5F2ABD142D00A5D865 /* ShowMobileMapPackageExpirationDateView.swift */,
			);
			path = "Show mobile map package expiration date";
			sourceTree = "<group>";
		};
		D733CA182BED980D00FBDE4C /* Edit and sync features with feature service */ = {
			isa = PBXGroup;
			children = (
				D733CA152BED980D00FBDE4C /* EditAndSyncFeaturesWithFeatureServiceView.swift */,
				D74ECD0C2BEEAE2F007C0FA6 /* EditAndSyncFeaturesWithFeatureServiceView.Model.swift */,
			);
			path = "Edit and sync features with feature service";
			sourceTree = "<group>";
		};
		D734FA072A183A5A00246D7E /* Set max extent */ = {
			isa = PBXGroup;
			children = (
				D734FA092A183A5B00246D7E /* SetMaxExtentView.swift */,
			);
			path = "Set max extent";
			sourceTree = "<group>";
		};
		D7352F8D2BD992C40013FFEF /* Monitor changes to draw status */ = {
			isa = PBXGroup;
			children = (
				D7352F8A2BD992C40013FFEF /* MonitorChangesToDrawStatusView.swift */,
			);
			path = "Monitor changes to draw status";
			sourceTree = "<group>";
		};
		D73E61952BDAEE6600457932 /* Match viewpoint of geo views */ = {
			isa = PBXGroup;
			children = (
				D73E61922BDAEE6600457932 /* MatchViewpointOfGeoViewsView.swift */,
			);
			path = "Match viewpoint of geo views";
			sourceTree = "<group>";
		};
		D73E619D2BDB21F400457932 /* Edit with branch versioning */ = {
			isa = PBXGroup;
			children = (
				D73E619A2BDB21F400457932 /* EditWithBranchVersioningView.swift */,
				D7114A0C2BDC6A3300FA68CA /* EditWithBranchVersioningView.Model.swift */,
				D7044B952BE18D73000F2C43 /* EditWithBranchVersioningView.Views.swift */,
			);
			path = "Edit with branch versioning";
			sourceTree = "<group>";
		};
		D73F06652B5EE73D000B574F /* Query features with Arcade expression */ = {
			isa = PBXGroup;
			children = (
				D73F06662B5EE73D000B574F /* QueryFeaturesWithArcadeExpressionView.swift */,
			);
			path = "Query features with Arcade expression";
			sourceTree = "<group>";
		};
		D73F8CF22AB1089900CD39DA /* 751138a2e0844e06853522d54103222a */ = {
			isa = PBXGroup;
			children = (
				D73F8CF32AB1089900CD39DA /* Restaurant.stylx */,
			);
			path = 751138a2e0844e06853522d54103222a;
			sourceTree = "<group>";
		};
		D73FABE82AD4A0370048EC70 /* Create mobile geodatabase */ = {
			isa = PBXGroup;
			children = (
				D71FCB892AD6277E000E517C /* CreateMobileGeodatabaseView.Model.swift */,
				D73FC0FC2AD4A18D0067A19B /* CreateMobileGeodatabaseView.swift */,
			);
			path = "Create mobile geodatabase";
			sourceTree = "<group>";
		};
		D73FCFF32B02A3AA0006360D /* Find address with reverse geocode */ = {
			isa = PBXGroup;
			children = (
				D73FCFF42B02A3AA0006360D /* FindAddressWithReverseGeocodeView.swift */,
			);
			path = "Find address with reverse geocode";
			sourceTree = "<group>";
		};
		D742E48E2B04132B00690098 /* Display web scene from portal item */ = {
			isa = PBXGroup;
			children = (
				D742E48F2B04132B00690098 /* DisplayWebSceneFromPortalItemView.swift */,
			);
			path = "Display web scene from portal item";
			sourceTree = "<group>";
		};
		D744FD132A2112360084A66C /* Create convex hull around points */ = {
			isa = PBXGroup;
			children = (
				D744FD162A2112D90084A66C /* CreateConvexHullAroundPointsView.swift */,
			);
			path = "Create convex hull around points";
			sourceTree = "<group>";
		};
		D7464F182ACE0445007FEE88 /* Identify raster cell */ = {
			isa = PBXGroup;
			children = (
				D7464F1D2ACE04B3007FEE88 /* IdentifyRasterCellView.swift */,
			);
			path = "Identify raster cell";
			sourceTree = "<group>";
		};
		D7464F202ACE0910007FEE88 /* b5f977c78ec74b3a8857ca86d1d9b318 */ = {
			isa = PBXGroup;
			children = (
				D7464F2A2ACE0964007FEE88 /* SA_EVI_8Day_03May20 */,
			);
			path = b5f977c78ec74b3a8857ca86d1d9b318;
			sourceTree = "<group>";
		};
		D7497F382AC4B45300167AD2 /* Display dimensions */ = {
			isa = PBXGroup;
			children = (
				D7497F3B2AC4B4C100167AD2 /* DisplayDimensionsView.swift */,
			);
			path = "Display dimensions";
			sourceTree = "<group>";
		};
		D7497F3E2AC4BA4100167AD2 /* f5ff6f5556a945bca87ca513b8729a1e */ = {
			isa = PBXGroup;
			children = (
				D7497F3F2AC4BA4100167AD2 /* Edinburgh_Pylon_Dimensions.mmpk */,
			);
			path = f5ff6f5556a945bca87ca513b8729a1e;
			sourceTree = "<group>";
		};
		D74C8BFA2ABA5572007C76B8 /* Style symbols from mobile style file */ = {
			isa = PBXGroup;
			children = (
				D7337C592ABCFDB100A5D865 /* StyleSymbolsFromMobileStyleFileView.SymbolOptionsListView.swift */,
				D74C8BFD2ABA5605007C76B8 /* StyleSymbolsFromMobileStyleFileView.swift */,
			);
			path = "Style symbols from mobile style file";
			sourceTree = "<group>";
		};
		D74C8C002ABA6202007C76B8 /* 1bd036f221f54a99abc9e46ff3511cbf */ = {
			isa = PBXGroup;
			children = (
				D74C8C012ABA6202007C76B8 /* emoji-mobile.stylx */,
			);
			path = 1bd036f221f54a99abc9e46ff3511cbf;
			sourceTree = "<group>";
		};
		D74EA7802B6DADA5008F6C7C /* Validate utility network topology */ = {
			isa = PBXGroup;
			children = (
				D74EA7812B6DADA5008F6C7C /* ValidateUtilityNetworkTopologyView.swift */,
				D76495202B74687E0042699E /* ValidateUtilityNetworkTopologyView.Model.swift */,
				D7C97B552B75C10C0097CDA1 /* ValidateUtilityNetworkTopologyView.Views.swift */,
			);
			path = "Validate utility network topology";
			sourceTree = "<group>";
		};
		D751017D2A2E490800B8FA48 /* Show labels on layer */ = {
			isa = PBXGroup;
			children = (
				D75101802A2E493600B8FA48 /* ShowLabelsOnLayerView.swift */,
			);
			path = "Show labels on layer";
			sourceTree = "<group>";
		};
		D751018A2A2E960300B8FA48 /* Identify layer features */ = {
			isa = PBXGroup;
			children = (
				D751018D2A2E962D00B8FA48 /* IdentifyLayerFeaturesView.swift */,
			);
			path = "Identify layer features";
			sourceTree = "<group>";
		};
		D752D93C2A3914E5003EB25E /* Manage operational layers */ = {
			isa = PBXGroup;
			children = (
				D752D93F2A39154C003EB25E /* ManageOperationalLayersView.swift */,
			);
			path = "Manage operational layers";
			sourceTree = "<group>";
		};
		D752D9422A3A6EB8003EB25E /* Monitor changes to map load status */ = {
			isa = PBXGroup;
			children = (
				D752D9452A3A6F7F003EB25E /* MonitorChangesToMapLoadStatusView.swift */,
			);
			path = "Monitor changes to map load status";
			sourceTree = "<group>";
		};
		D752D95B2A3BCDD4003EB25E /* Display map from portal item */ = {
			isa = PBXGroup;
			children = (
				D752D95E2A3BCE06003EB25E /* DisplayMapFromPortalItemView.swift */,
			);
			path = "Display map from portal item";
			sourceTree = "<group>";
		};
		D75362CC2A1E862B00D83028 /* Apply unique value renderer */ = {
			isa = PBXGroup;
			children = (
				D75362D12A1E886700D83028 /* ApplyUniqueValueRendererView.swift */,
			);
			path = "Apply unique value renderer";
			sourceTree = "<group>";
		};
		D754E31D2A1D661D0006C5F1 /* Style point with picture marker symbols */ = {
			isa = PBXGroup;
			children = (
				D754E3222A1D66820006C5F1 /* StylePointWithPictureMarkerSymbolsView.swift */,
			);
			path = "Style point with picture marker symbols";
			sourceTree = "<group>";
		};
		D7553CD62AE2DFEC00DC2A70 /* Geocode offline */ = {
			isa = PBXGroup;
			children = (
				D72C43F22AEB066D00B6157B /* GeocodeOfflineView.Model.swift */,
				D7553CD82AE2DFEC00DC2A70 /* GeocodeOfflineView.swift */,
			);
			path = "Geocode offline";
			sourceTree = "<group>";
		};
		D7588F5B2B7D8DAA008B75E2 /* Navigate route with rerouting */ = {
			isa = PBXGroup;
			children = (
				D7588F5C2B7D8DAA008B75E2 /* NavigateRouteWithReroutingView.swift */,
				D7781D4A2B7ECCB700E53C51 /* NavigateRouteWithReroutingView.Model.swift */,
			);
			path = "Navigate route with rerouting";
			sourceTree = "<group>";
		};
		D75B584D2AAFB2C20038B3B4 /* Style features with custom dictionary */ = {
			isa = PBXGroup;
			children = (
				D75B58502AAFB3030038B3B4 /* StyleFeaturesWithCustomDictionaryView.swift */,
			);
			path = "Style features with custom dictionary";
			sourceTree = "<group>";
		};
		D75F66322B48EABC00434974 /* Search for web map */ = {
			isa = PBXGroup;
			children = (
				D75F66332B48EABC00434974 /* SearchForWebMapView.swift */,
				D7C6420B2B4F47E10042B8F7 /* SearchForWebMapView.Model.swift */,
				D71D516D2B51D7B600B2A2BE /* SearchForWebMapView.Views.swift */,
			);
			path = "Search for web map";
			sourceTree = "<group>";
		};
		D76000AA2AF19C2300B3084D /* Find route in mobile map package */ = {
			isa = PBXGroup;
			children = (
				D73723782AF5ADD700846884 /* FindRouteInMobileMapPackageView.MobileMapView.swift */,
				D73723742AF5877500846884 /* FindRouteInMobileMapPackageView.Models.swift */,
				D76000AB2AF19C2300B3084D /* FindRouteInMobileMapPackageView.swift */,
			);
			path = "Find route in mobile map package";
			sourceTree = "<group>";
		};
		D76000B52AF19FC900B3084D /* 260eb6535c824209964cf281766ebe43 */ = {
			isa = PBXGroup;
			children = (
				D76000B62AF19FCA00B3084D /* SanFrancisco.mmpk */,
			);
			path = 260eb6535c824209964cf281766ebe43;
			sourceTree = "<group>";
		};
		D762AF5E2BF6A7B900ECE3C7 /* Edit features with feature-linked annotation */ = {
			isa = PBXGroup;
			children = (
				D762AF5B2BF6A7B900ECE3C7 /* EditFeaturesWithFeatureLinkedAnnotationView.swift */,
				D7BA38902BFBC476009954F5 /* EditFeaturesWithFeatureLinkedAnnotationView.Model.swift */,
			);
			path = "Edit features with feature-linked annotation";
			sourceTree = "<group>";
		};
		D762AF642BF6A96100ECE3C7 /* 74c0c9fa80f4498c9739cc42531e9948 */ = {
			isa = PBXGroup;
			children = (
				D762AF632BF6A96100ECE3C7 /* loudoun_anno.geodatabase */,
			);
			path = 74c0c9fa80f4498c9739cc42531e9948;
			sourceTree = "<group>";
		};
		D7635FEA2B9272CB0044AB97 /* Display clusters */ = {
			isa = PBXGroup;
			children = (
				D7635FED2B9272CB0044AB97 /* DisplayClustersView.swift */,
			);
			path = "Display clusters";
			sourceTree = "<group>";
		};
		D7635FF32B9277DC0044AB97 /* Configure clusters */ = {
			isa = PBXGroup;
			children = (
				D7635FF82B9277DC0044AB97 /* ConfigureClustersView.swift */,
				D7635FF52B9277DC0044AB97 /* ConfigureClustersView.Model.swift */,
				D7635FF72B9277DC0044AB97 /* ConfigureClustersView.SettingsView.swift */,
			);
			path = "Configure clusters";
			sourceTree = "<group>";
		};
		D764B7DE2BE2F89D002E2F92 /* Edit geodatabase with transactions */ = {
			isa = PBXGroup;
			children = (
				D764B7DB2BE2F89D002E2F92 /* EditGeodatabaseWithTransactionsView.swift */,
				D769DF322BEC1A1C0062AE95 /* EditGeodatabaseWithTransactionsView.Model.swift */,
			);
			path = "Edit geodatabase with transactions";
			sourceTree = "<group>";
		};
		D76929F32B4F78340047205E /* Orbit camera around object */ = {
			isa = PBXGroup;
			children = (
				D76929F52B4F78340047205E /* OrbitCameraAroundObjectView.swift */,
				D718A1E62B570F7500447087 /* OrbitCameraAroundObjectView.Model.swift */,
			);
			path = "Orbit camera around object";
			sourceTree = "<group>";
		};
		D769C20D2A28FF8600030F61 /* Set up location-driven geotriggers */ = {
			isa = PBXGroup;
			children = (
				D769C2112A29019B00030F61 /* SetUpLocationDrivenGeotriggersView.swift */,
				D79EE76D2A4CEA5D005A52AE /* SetUpLocationDrivenGeotriggersView.Model.swift */,
			);
			path = "Set up location-driven geotriggers";
			sourceTree = "<group>";
		};
		D76CE8D62BFD7047009A8686 /* Set reference scale */ = {
			isa = PBXGroup;
			children = (
				D76CE8D52BFD7047009A8686 /* SetReferenceScaleView.swift */,
			);
			path = "Set reference scale";
			sourceTree = "<group>";
		};
		D7705D542AFC244E00CC0335 /* Find closest facility to multiple points */ = {
			isa = PBXGroup;
			children = (
				D7705D552AFC244E00CC0335 /* FindClosestFacilityToMultiplePointsView.swift */,
			);
			path = "Find closest facility to multiple points";
			sourceTree = "<group>";
		};
		D7705D5F2AFC570700CC0335 /* Find closest facility from point */ = {
			isa = PBXGroup;
			children = (
				D7705D612AFC570700CC0335 /* FindClosestFacilityFromPointView.swift */,
			);
			path = "Find closest facility from point";
			sourceTree = "<group>";
		};
		D77570BC2A29427200F490CD /* Animate images with image overlay */ = {
			isa = PBXGroup;
			children = (
				D77570BF2A2942F800F490CD /* AnimateImagesWithImageOverlayView.swift */,
			);
			path = "Animate images with image overlay";
			sourceTree = "<group>";
		};
		D77572AC2A295DC100F490CD /* d1453556d91e46dea191c20c398b82cd */ = {
			isa = PBXGroup;
			children = (
				D77572AD2A295DDD00F490CD /* PacificSouthWest2 */,
			);
			path = d1453556d91e46dea191c20c398b82cd;
			sourceTree = "<group>";
		};
		D776880E2B69826B007C3860 /* List spatial reference transformations */ = {
			isa = PBXGroup;
			children = (
				D77688102B69826B007C3860 /* ListSpatialReferenceTransformationsView.swift */,
				D757D14A2B6C46E50065F78F /* ListSpatialReferenceTransformationsView.Model.swift */,
			);
			path = "List spatial reference transformations";
			sourceTree = "<group>";
		};
		D7781D472B7EB03400E53C51 /* 4caec8c55ea2463982f1af7d9611b8d5 */ = {
			isa = PBXGroup;
			children = (
				D7781D482B7EB03400E53C51 /* SanDiegoTourPath.json */,
			);
			path = 4caec8c55ea2463982f1af7d9611b8d5;
			sourceTree = "<group>";
		};
		D77BC5352B59A2D3007B49B6 /* Style point with distance composite scene symbol */ = {
			isa = PBXGroup;
			children = (
				D77BC5362B59A2D3007B49B6 /* StylePointWithDistanceCompositeSceneSymbolView.swift */,
			);
			path = "Style point with distance composite scene symbol";
			sourceTree = "<group>";
		};
		D78666A92A21616D00C60110 /* Find nearest vertex */ = {
			isa = PBXGroup;
			children = (
				D78666AC2A2161F100C60110 /* FindNearestVertexView.swift */,
			);
			path = "Find nearest vertex";
			sourceTree = "<group>";
		};
		D7A737DF2BABB9FE00B7C7FC /* Augment reality to show hidden infrastructure */ = {
			isa = PBXGroup;
			children = (
				D7A737DC2BABB9FE00B7C7FC /* AugmentRealityToShowHiddenInfrastructureView.swift */,
				D77D9BFF2BB2438200B38A6C /* AugmentRealityToShowHiddenInfrastructureView.ARSceneView.swift */,
			);
			path = "Augment reality to show hidden infrastructure";
			sourceTree = "<group>";
		};
		D7ABA2F52A3256610021822B /* Measure distance in scene */ = {
			isa = PBXGroup;
			children = (
				D7ABA2F82A32579C0021822B /* MeasureDistanceInSceneView.swift */,
			);
			path = "Measure distance in scene";
			sourceTree = "<group>";
		};
		D7ABA2FB2A3287C10021822B /* Show viewshed from geoelement in scene */ = {
			isa = PBXGroup;
			children = (
				D7ABA2FE2A32881C0021822B /* ShowViewshedFromGeoelementInSceneView.swift */,
			);
			path = "Show viewshed from geoelement in scene";
			sourceTree = "<group>";
		};
		D7AE861A2AC39D750049B626 /* Display annotation */ = {
			isa = PBXGroup;
			children = (
				D7AE861D2AC39DC50049B626 /* DisplayAnnotationView.swift */,
			);
			path = "Display annotation";
			sourceTree = "<group>";
		};
		D7B3C5C02A43B71E001DA4D8 /* Create convex hull around geometries */ = {
			isa = PBXGroup;
			children = (
				D7634FAE2A43B7AC00F8AEFB /* CreateConvexHullAroundGeometriesView.swift */,
			);
			path = "Create convex hull around geometries";
			sourceTree = "<group>";
		};
		D7BA38962BFBFC0F009954F5 /* Query related features */ = {
			isa = PBXGroup;
			children = (
				D7BA38932BFBFC0F009954F5 /* QueryRelatedFeaturesView.swift */,
			);
			path = "Query related features";
			sourceTree = "<group>";
		};
		D7C16D172AC5F6C100689E89 /* Animate 3D graphic */ = {
			isa = PBXGroup;
			children = (
				D7058FB02ACB423C00A40F14 /* Animate3DGraphicView.Model.swift */,
				D7054AE82ACCCB6C007235BA /* Animate3DGraphicView.SettingsView.swift */,
				D7C16D1A2AC5F95300689E89 /* Animate3DGraphicView.swift */,
			);
			path = "Animate 3D graphic";
			sourceTree = "<group>";
		};
		D7C16D1D2AC5FE8200689E89 /* 5a9b60cee9ba41e79640a06bcdf8084d */ = {
			isa = PBXGroup;
			children = (
				D7C16D1E2AC5FE8200689E89 /* Pyrenees.csv */,
			);
			path = 5a9b60cee9ba41e79640a06bcdf8084d;
			sourceTree = "<group>";
		};
		D7C16D202AC5FE9800689E89 /* 290f0c571c394461a8b58b6775d0bd63 */ = {
			isa = PBXGroup;
			children = (
				D7C16D212AC5FE9800689E89 /* GrandCanyon.csv */,
			);
			path = 290f0c571c394461a8b58b6775d0bd63;
			sourceTree = "<group>";
		};
		D7C16D232AC5FEA600689E89 /* 12509ffdc684437f8f2656b0129d2c13 */ = {
			isa = PBXGroup;
			children = (
				D7C16D242AC5FEA600689E89 /* Snowdon.csv */,
			);
			path = 12509ffdc684437f8f2656b0129d2c13;
			sourceTree = "<group>";
		};
		D7C16D262AC5FEB600689E89 /* e87c154fb9c2487f999143df5b08e9b1 */ = {
			isa = PBXGroup;
			children = (
				D7C16D272AC5FEB600689E89 /* Hawaii.csv */,
			);
			path = e87c154fb9c2487f999143df5b08e9b1;
			sourceTree = "<group>";
		};
		D7C3AB462B683291008909B9 /* Set feature request mode */ = {
			isa = PBXGroup;
			children = (
				D7C3AB472B683291008909B9 /* SetFeatureRequestModeView.swift */,
			);
			path = "Set feature request mode";
			sourceTree = "<group>";
		};
		D7C5233F2BED9BBF00E8221A /* e4a398afe9a945f3b0f4dca1e4faccb5 */ = {
			isa = PBXGroup;
			children = (
				D7C5233E2BED9BBF00E8221A /* SanFrancisco.tpkx */,
			);
			path = e4a398afe9a945f3b0f4dca1e4faccb5;
			sourceTree = "<group>";
		};
		D7CC33FB2A31475C00198EDF /* Show line of sight between points */ = {
			isa = PBXGroup;
			children = (
				D7CC33FD2A31475C00198EDF /* ShowLineOfSightBetweenPointsView.swift */,
			);
			path = "Show line of sight between points";
			sourceTree = "<group>";
		};
		D7CE9F992AE2F575008F7A5F /* 22c3083d4fa74e3e9b25adfc9f8c0496 */ = {
			isa = PBXGroup;
			children = (
				D7CE9F9A2AE2F575008F7A5F /* streetmap_SD.tpkx */,
			);
			path = 22c3083d4fa74e3e9b25adfc9f8c0496;
			sourceTree = "<group>";
		};
		D7CE9F9C2AE2F585008F7A5F /* 3424d442ebe54f3cbf34462382d3aebe */ = {
			isa = PBXGroup;
			children = (
				D7CE9FA22AE2F595008F7A5F /* san-diego-eagle-locator */,
			);
			path = 3424d442ebe54f3cbf34462382d3aebe;
			sourceTree = "<group>";
		};
		D7D1F3512ADDBE5D009CE2DA /* 7dd2f97bb007466ea939160d0de96a9d */ = {
			isa = PBXGroup;
			children = (
				D7D1F3522ADDBE5D009CE2DA /* philadelphia.mspk */,
			);
			path = 7dd2f97bb007466ea939160d0de96a9d;
			sourceTree = "<group>";
		};
		D7D9FCF52BF2CC8600F972A2 /* Filter by definition expression or display filter */ = {
			isa = PBXGroup;
			children = (
				D7D9FCF22BF2CC8600F972A2 /* FilterByDefinitionExpressionOrDisplayFilterView.swift */,
			);
			path = "Filter by definition expression or display filter";
			sourceTree = "<group>";
		};
		D7DDF84F2AF47C6C004352D9 /* Find route around barriers */ = {
			isa = PBXGroup;
			children = (
				D76EE6062AF9AFE100DA0325 /* FindRouteAroundBarriersView.Model.swift */,
				D7DDF8502AF47C6C004352D9 /* FindRouteAroundBarriersView.swift */,
				D73FCFFE2B02C7630006360D /* FindRouteAroundBarriersView.Views.swift */,
			);
			path = "Find route around barriers";
			sourceTree = "<group>";
		};
		D7E440D12A1ECBC2005D74DE /* Create buffers around points */ = {
			isa = PBXGroup;
			children = (
				D7E440D62A1ECE7D005D74DE /* CreateBuffersAroundPointsView.swift */,
			);
			path = "Create buffers around points";
			sourceTree = "<group>";
		};
		D7E557602A1D743100B9FB09 /* Add WMS layer */ = {
			isa = PBXGroup;
			children = (
				D7E557672A1D768800B9FB09 /* AddWMSLayerView.swift */,
			);
			path = "Add WMS layer";
			sourceTree = "<group>";
		};
		D7E7D0792AEB39BF003AAD02 /* Find route in transport network */ = {
			isa = PBXGroup;
			children = (
				D7749AD52AF08BF50086632F /* FindRouteInTransportNetworkView.Model.swift */,
				D7E7D0802AEB39D5003AAD02 /* FindRouteInTransportNetworkView.swift */,
			);
			path = "Find route in transport network";
			sourceTree = "<group>";
		};
		D7E7D0862AEB3C36003AAD02 /* df193653ed39449195af0c9725701dca */ = {
			isa = PBXGroup;
			children = (
				D7E7D0992AEB3C47003AAD02 /* san_diego_offline_routing */,
			);
			path = df193653ed39449195af0c9725701dca;
			sourceTree = "<group>";
		};
		D7EAF34F2A1C011000D822C4 /* Set min and max scale */ = {
			isa = PBXGroup;
			children = (
				D7EAF3592A1C023800D822C4 /* SetMinAndMaxScaleView.swift */,
			);
			path = "Set min and max scale";
			sourceTree = "<group>";
		};
		D7ECF5942AB8BDCA003FB2BE /* Render multilayer symbols */ = {
			isa = PBXGroup;
			children = (
				D7ECF5972AB8BE63003FB2BE /* RenderMultilayerSymbolsView.swift */,
			);
			path = "Render multilayer symbols";
			sourceTree = "<group>";
		};
		D7EF5D712A269E2D00FEBDE5 /* Show coordinates in multiple formats */ = {
			isa = PBXGroup;
			children = (
				D7EF5D742A26A03A00FEBDE5 /* ShowCoordinatesInMultipleFormatsView.swift */,
			);
			path = "Show coordinates in multiple formats";
			sourceTree = "<group>";
		};
		D7F8C0342B60564D0072BFA7 /* Add features with contingent values */ = {
			isa = PBXGroup;
			children = (
				D7F8C0362B60564D0072BFA7 /* AddFeaturesWithContingentValuesView.swift */,
				D74F03EF2B609A7D00E83688 /* AddFeaturesWithContingentValuesView.Model.swift */,
				D7F8C0422B608F120072BFA7 /* AddFeaturesWithContingentValuesView.AddFeatureView.swift */,
			);
			path = "Add features with contingent values";
			sourceTree = "<group>";
		};
		D7F8C03C2B605AF60072BFA7 /* e12b54ea799f4606a2712157cf9f6e41 */ = {
			isa = PBXGroup;
			children = (
				D7F8C03D2B605AF60072BFA7 /* ContingentValuesBirdNests.geodatabase */,
			);
			path = e12b54ea799f4606a2712157cf9f6e41;
			sourceTree = "<group>";
		};
		D7F8C03F2B605E720072BFA7 /* b5106355f1634b8996e634c04b6a930a */ = {
			isa = PBXGroup;
			children = (
				D7F8C0402B605E720072BFA7 /* FillmoreTopographicMap.vtpk */,
			);
			path = b5106355f1634b8996e634c04b6a930a;
			sourceTree = "<group>";
		};
		E000E75E2869E325005D87C5 /* Clip geometry */ = {
			isa = PBXGroup;
			children = (
				E000E75F2869E33D005D87C5 /* ClipGeometryView.swift */,
			);
			path = "Clip geometry";
			sourceTree = "<group>";
		};
		E000E761286A0B07005D87C5 /* Cut geometry */ = {
			isa = PBXGroup;
			children = (
				E000E762286A0B18005D87C5 /* CutGeometryView.swift */,
			);
			path = "Cut geometry";
			sourceTree = "<group>";
		};
		E004A6B928414332002A1FE6 /* Set viewpoint rotation */ = {
			isa = PBXGroup;
			children = (
				E004A6BD28414332002A1FE6 /* SetViewpointRotationView.swift */,
			);
			path = "Set viewpoint rotation";
			sourceTree = "<group>";
		};
		E004A6D528465C70002A1FE6 /* Display scene */ = {
			isa = PBXGroup;
			children = (
				E004A6D828465C70002A1FE6 /* DisplaySceneView.swift */,
			);
			path = "Display scene";
			sourceTree = "<group>";
		};
		E004A6DE2846626A002A1FE6 /* Show callout */ = {
			isa = PBXGroup;
			children = (
				E004A6DF28466279002A1FE6 /* ShowCalloutView.swift */,
			);
			path = "Show callout";
			sourceTree = "<group>";
		};
		E004A6E42846A609002A1FE6 /* Style graphics with symbols */ = {
			isa = PBXGroup;
			children = (
				E004A6E52846A61F002A1FE6 /* StyleGraphicsWithSymbolsView.swift */,
			);
			path = "Style graphics with symbols";
			sourceTree = "<group>";
		};
		E004A6E728493BBB002A1FE6 /* Show device location */ = {
			isa = PBXGroup;
			children = (
				E004A6E828493BCE002A1FE6 /* ShowDeviceLocationView.swift */,
			);
			path = "Show device location";
			sourceTree = "<group>";
		};
		E004A6EB28495538002A1FE6 /* Create planar and geodetic buffers */ = {
			isa = PBXGroup;
			children = (
				E004A6EC2849556E002A1FE6 /* CreatePlanarAndGeodeticBuffersView.swift */,
			);
			path = "Create planar and geodetic buffers";
			sourceTree = "<group>";
		};
		E004A6EE284E4B7A002A1FE6 /* Download vector tiles to local cache */ = {
			isa = PBXGroup;
			children = (
				E004A6EF284E4B9B002A1FE6 /* DownloadVectorTilesToLocalCacheView.swift */,
			);
			path = "Download vector tiles to local cache";
			sourceTree = "<group>";
		};
		E004A6F1284E4F80002A1FE6 /* Show result of spatial operations */ = {
			isa = PBXGroup;
			children = (
				E004A6F2284E4FEB002A1FE6 /* ShowResultOfSpatialOperationsView.swift */,
			);
			path = "Show result of spatial operations";
			sourceTree = "<group>";
		};
		E004A6F4284FA3C5002A1FE6 /* Select features in feature layer */ = {
			isa = PBXGroup;
			children = (
				E004A6F5284FA42A002A1FE6 /* SelectFeaturesInFeatureLayerView.swift */,
			);
			path = "Select features in feature layer";
			sourceTree = "<group>";
		};
		E041ABC3287CAFEB0056009B /* Web */ = {
			isa = PBXGroup;
			children = (
				E041AC15287F54580056009B /* highlight.min.js */,
				E041AC1D288076A60056009B /* info.css */,
				E041AC1F288077B90056009B /* xcode.css */,
			);
			path = Web;
			sourceTree = "<group>";
		};
		E066DD33285CF3A0004D3D5B /* Find route */ = {
			isa = PBXGroup;
			children = (
				E066DD34285CF3B3004D3D5B /* FindRouteView.swift */,
			);
			path = "Find route";
			sourceTree = "<group>";
		};
		E066DD362860AB0B004D3D5B /* Style graphics with renderer */ = {
			isa = PBXGroup;
			children = (
				E066DD372860AB28004D3D5B /* StyleGraphicsWithRendererView.swift */,
			);
			path = "Style graphics with renderer";
			sourceTree = "<group>";
		};
		E066DD392860C9EE004D3D5B /* Show result of spatial relationships */ = {
			isa = PBXGroup;
			children = (
				E066DD3A2860CA08004D3D5B /* ShowResultOfSpatialRelationshipsView.swift */,
			);
			path = "Show result of spatial relationships";
			sourceTree = "<group>";
		};
		E066DD3E28610F3F004D3D5B /* Add scene layer from service */ = {
			isa = PBXGroup;
			children = (
				E066DD3F28610F55004D3D5B /* AddSceneLayerFromServiceView.swift */,
			);
			path = "Add scene layer from service";
			sourceTree = "<group>";
		};
		E070A0A1286F3B3400F2B606 /* Download preplanned map area */ = {
			isa = PBXGroup;
			children = (
				883C121429C9136600062FF9 /* DownloadPreplannedMapAreaView.MapPicker.swift */,
				E0D04FF128A5390000747989 /* DownloadPreplannedMapAreaView.Model.swift */,
				E070A0A2286F3B6000F2B606 /* DownloadPreplannedMapAreaView.swift */,
			);
			path = "Download preplanned map area";
			sourceTree = "<group>";
		};
		E088E1552862578800413100 /* Set surface placement mode */ = {
			isa = PBXGroup;
			children = (
				E088E1562862579D00413100 /* SetSurfacePlacementModeView.swift */,
			);
			path = "Set surface placement mode";
			sourceTree = "<group>";
		};
		E088E1722863B5E600413100 /* Generate offline map */ = {
			isa = PBXGroup;
			children = (
				E088E1732863B5F800413100 /* GenerateOfflineMapView.swift */,
			);
			path = "Generate offline map";
			sourceTree = "<group>";
		};
		E0EA0B75286638FD00C9621D /* Project geometry */ = {
			isa = PBXGroup;
			children = (
				E0EA0B762866390E00C9621D /* ProjectGeometryView.swift */,
			);
			path = "Project geometry";
			sourceTree = "<group>";
		};
		E0FE32E528747762002C6ACA /* Browse building floors */ = {
			isa = PBXGroup;
			children = (
				E0FE32E628747778002C6ACA /* BrowseBuildingFloorsView.swift */,
			);
			path = "Browse building floors";
			sourceTree = "<group>";
		};
		F111CCBD288B548400205358 /* Display map from mobile map package */ = {
			isa = PBXGroup;
			children = (
				F111CCC0288B5D5600205358 /* DisplayMapFromMobileMapPackageView.swift */,
			);
			path = "Display map from mobile map package";
			sourceTree = "<group>";
		};
		F111CCC2288B63DB00205358 /* e1f3a7254cb845b09450f54937c16061 */ = {
			isa = PBXGroup;
			children = (
				F111CCC3288B641900205358 /* Yellowstone.mmpk */,
			);
			path = e1f3a7254cb845b09450f54937c16061;
			sourceTree = "<group>";
		};
		F19A316128906F0D003B7EF9 /* Add raster from file */ = {
			isa = PBXGroup;
			children = (
				F1E71BF0289473760064C33F /* AddRasterFromFileView.swift */,
			);
			path = "Add raster from file";
			sourceTree = "<group>";
		};
/* End PBXGroup section */

/* Begin PBXNativeTarget section */
		00E5401227F3CCA200CF66D5 /* Samples */ = {
			isa = PBXNativeTarget;
			buildConfigurationList = 00E5402427F3CCA200CF66D5 /* Build configuration list for PBXNativeTarget "Samples" */;
			buildPhases = (
				001C6DDC27FE5CE800D472C2 /* Create .secrets File If It Does Not Exist */,
				00CCB8A3285BA2FD00BBAB70 /* Download Portal Item Data */,
				00E5402B27F77A5A00CF66D5 /* Lint Sources */,
				00E5400F27F3CCA200CF66D5 /* Sources */,
				00144B5E280634840090DD5D /* Embed Frameworks */,
				00E5401027F3CCA200CF66D5 /* Frameworks */,
				00E5401127F3CCA200CF66D5 /* Resources */,
				0039A4E82885C4E300592C86 /* Copy Source Code Files */,
				0039A4E72885C45200592C86 /* Copy README.md Files For Source Code View */,
			);
			buildRules = (
				0083586F27FE3BCF00192A15 /* PBXBuildRule */,
				0074ABCC2817B8E60037244A /* PBXBuildRule */,
			);
			dependencies = (
			);
			name = Samples;
			packageProductDependencies = (
				00C43AEC2947DC350099AE34 /* ArcGISToolkit */,
			);
			productName = "arcgis-swift-sdk-samples (iOS)";
			productReference = 00E5401327F3CCA200CF66D5 /* Samples.app */;
			productType = "com.apple.product-type.application";
		};
/* End PBXNativeTarget section */

/* Begin PBXProject section */
		00E5400727F3CCA100CF66D5 /* Project object */ = {
			isa = PBXProject;
			attributes = {
				BuildIndependentTargetsInParallel = 1;
				KnownAssetTags = (
					AddCustomDynamicEntityDataSource,
					AddFeatureLayers,
					AddFeaturesWithContingentValues,
					AddRasterFromFile,
					Animate3DGraphic,
					AnimateImagesWithImageOverlay,
					ApplyScheduledUpdatesToPreplannedMapArea,
					AugmentRealityToShowTabletopScene,
					ChangeCameraController,
					DisplayDimensions,
					DisplayMapFromMobileMapPackage,
					DisplaySceneFromMobileScenePackage,
					EditAndSyncFeaturesWithFeatureService,
					EditFeaturesWithFeatureLinkedAnnotation,
					FindRouteInMobileMapPackage,
					FindRouteInTransportNetwork,
					GenerateOfflineMapWithLocalBasemap,
					GeocodeOffline,
					IdentifyRasterCell,
					NavigateRouteWithRerouting,
					OrbitCameraAroundObject,
					ShowDeviceLocationWithNmeaDataSources,
					ShowMobileMapPackageExpirationDate,
					ShowViewshedFromGeoelementInScene,
					StyleFeaturesWithCustomDictionary,
					StylePointWithDistanceCompositeSceneSymbol,
					StyleSymbolsFromMobileStyleFile,
				);
				LastSwiftUpdateCheck = 1330;
				LastUpgradeCheck = 1530;
				ORGANIZATIONNAME = Esri;
				TargetAttributes = {
					00E5401227F3CCA200CF66D5 = {
						CreatedOnToolsVersion = 13.3;
					};
				};
			};
			buildConfigurationList = 00E5400A27F3CCA100CF66D5 /* Build configuration list for PBXProject "Samples" */;
			compatibilityVersion = "Xcode 13.0";
			developmentRegion = en;
			hasScannedForEncodings = 0;
			knownRegions = (
				en,
				Base,
			);
			mainGroup = 00E5400627F3CCA100CF66D5;
			packageReferences = (
				00C43AEB2947DC350099AE34 /* XCRemoteSwiftPackageReference "arcgis-maps-sdk-swift-toolkit" */,
			);
			productRefGroup = 00E5401427F3CCA200CF66D5 /* Products */;
			projectDirPath = "";
			projectRoot = "";
			targets = (
				00E5401227F3CCA200CF66D5 /* Samples */,
			);
		};
/* End PBXProject section */

/* Begin PBXResourcesBuildPhase section */
		00E5401127F3CCA200CF66D5 /* Resources */ = {
			isa = PBXResourcesBuildPhase;
			buildActionMask = 2147483647;
			files = (
				D7F8C0412B605E720072BFA7 /* FillmoreTopographicMap.vtpk in Resources */,
				D7F8C03E2B605AF60072BFA7 /* ContingentValuesBirdNests.geodatabase in Resources */,
				E041AC1E288076A60056009B /* info.css in Resources */,
				D7CE9F9B2AE2F575008F7A5F /* streetmap_SD.tpkx in Resources */,
				D721EEA82ABDFF550040BE46 /* LothianRiversAnno.mmpk in Resources */,
				D7C16D1F2AC5FE8200689E89 /* Pyrenees.csv in Resources */,
				E041AC1A287F54580056009B /* highlight.min.js in Resources */,
				D7497F402AC4BA4100167AD2 /* Edinburgh_Pylon_Dimensions.mmpk in Resources */,
				D7C523402BED9BBF00E8221A /* SanFrancisco.tpkx in Resources */,
				00E5402027F3CCA200CF66D5 /* Assets.xcassets in Resources */,
				4D126D7C29CA3E6000CFB7A7 /* Redlands.nmea in Resources */,
				00C94A0D28B53DE1004E42D9 /* raster-file in Resources */,
				D7464F2B2ACE0965007FEE88 /* SA_EVI_8Day_03May20 in Resources */,
				004FE87129DF5D8700075217 /* Bristol in Resources */,
				D7C16D252AC5FEA600689E89 /* Snowdon.csv in Resources */,
				D73F8CF42AB1089900CD39DA /* Restaurant.stylx in Resources */,
				D74C8C022ABA6202007C76B8 /* emoji-mobile.stylx in Resources */,
				D7CE9FA32AE2F595008F7A5F /* san-diego-eagle-locator in Resources */,
				D76000B72AF19FCA00B3084D /* SanFrancisco.mmpk in Resources */,
				D762AF652BF6A96100ECE3C7 /* loudoun_anno.geodatabase in Resources */,
				792222DD2A81AA5D00619FFE /* AIS_MarineCadastre_SelectedVessels_CustomDataSource.jsonl in Resources */,
				E041AC20288077B90056009B /* xcode.css in Resources */,
				00D4EF9028638BF100B9CC30 /* LA_Trails.geodatabase in Resources */,
				D701D72C2A37C7F7006FF0C8 /* bradley_low_3ds in Resources */,
				00D4EF9A28638BF100B9CC30 /* AuroraCO.gpkg in Resources */,
				D7C16D282AC5FEB700689E89 /* Hawaii.csv in Resources */,
				D7D1F3532ADDBE5D009CE2DA /* philadelphia.mspk in Resources */,
				004A2B9D2BED455B00C297CE /* canyonlands in Resources */,
				798C2DA72AFC505600EE7E97 /* PrivacyInfo.xcprivacy in Resources */,
				D7E7D09A2AEB3C47003AAD02 /* san_diego_offline_routing in Resources */,
				F111CCC4288B641900205358 /* Yellowstone.mmpk in Resources */,
				D77572AE2A295DDE00F490CD /* PacificSouthWest2 in Resources */,
				10D321932BDB187400B39B1B /* naperville_imagery.tpkx in Resources */,
				00D4EFB12863CE6300B9CC30 /* ScottishWildlifeTrust_reserves in Resources */,
				D7781D492B7EB03400E53C51 /* SanDiegoTourPath.json in Resources */,
				D7C16D222AC5FE9800689E89 /* GrandCanyon.csv in Resources */,
			);
			runOnlyForDeploymentPostprocessing = 0;
		};
/* End PBXResourcesBuildPhase section */

/* Begin PBXShellScriptBuildPhase section */
		001C6DDC27FE5CE800D472C2 /* Create .secrets File If It Does Not Exist */ = {
			isa = PBXShellScriptBuildPhase;
			alwaysOutOfDate = 1;
			buildActionMask = 2147483647;
			files = (
			);
			inputFileListPaths = (
			);
			inputPaths = (
			);
			name = "Create .secrets File If It Does Not Exist";
			outputFileListPaths = (
			);
			outputPaths = (
				"$(SRCROOT)/.secrets",
			);
			runOnlyForDeploymentPostprocessing = 0;
			shellPath = /bin/sh;
			shellScript = "if [ ! -e \"$SRCROOT/.secrets\" ]\nthen\n    touch \"$SRCROOT/.secrets\"\nfi\n";
		};
		0039A4E72885C45200592C86 /* Copy README.md Files For Source Code View */ = {
			isa = PBXShellScriptBuildPhase;
			alwaysOutOfDate = 1;
			buildActionMask = 2147483647;
			files = (
			);
			inputFileListPaths = (
			);
			inputPaths = (
			);
			name = "Copy README.md Files For Source Code View";
			outputFileListPaths = (
			);
			outputPaths = (
			);
			runOnlyForDeploymentPostprocessing = 0;
			shellPath = /bin/sh;
			shellScript = "echo $BUILT_PRODUCTS_DIR\n\n# Directory to which the readmes will be copied.\nREADMES_DIR=${BUILT_PRODUCTS_DIR}/${UNLOCALIZED_RESOURCES_FOLDER_PATH}/READMEs\nmkdir -p \"${READMES_DIR}\"\n\n# Root readme for the project to skip.\nDEFAULT_README=$SRCROOT/README.md\n\n# Find all README.md files in the project.\nfind ${SRCROOT} -name \"README.md\" | while read file\ndo\n    # Skip the root readme for project.\n    if [ \"$file\" = \"$DEFAULT_README\" ]\n    then\n        echo $BUILT_PRODUCTS_DIR\n        continue\n    fi\n    \n    # Extract the folder name from the path.\n    FILE_PATH=$(dirname \"$file\")\n    FOLDER_NAME=$(basename \"$FILE_PATH\")\n    \n    cp \"${file}\" \"${READMES_DIR}/${FOLDER_NAME}.md\"\ndone\n";
		};
		00CCB8A3285BA2FD00BBAB70 /* Download Portal Item Data */ = {
			isa = PBXShellScriptBuildPhase;
			alwaysOutOfDate = 1;
			buildActionMask = 2147483647;
			files = (
			);
			inputFileListPaths = (
			);
			inputPaths = (
			);
			name = "Download Portal Item Data";
			outputFileListPaths = (
			);
			outputPaths = (
			);
			runOnlyForDeploymentPostprocessing = 0;
			shellPath = /bin/sh;
			shellScript = "SAMPLES_DIRECTORY=\"${SRCROOT}/Shared/Samples\"\nDOWNLOAD_DIRECTORY=\"${SRCROOT}/Portal Data\"\nxcrun --sdk macosx swift \"${SRCROOT}/Scripts/DowloadPortalItemData.swift\" \"$SAMPLES_DIRECTORY\" \"$DOWNLOAD_DIRECTORY\"\n";
		};
		00E5402B27F77A5A00CF66D5 /* Lint Sources */ = {
			isa = PBXShellScriptBuildPhase;
			alwaysOutOfDate = 1;
			buildActionMask = 2147483647;
			files = (
			);
			inputFileListPaths = (
			);
			inputPaths = (
			);
			name = "Lint Sources";
			outputFileListPaths = (
			);
			outputPaths = (
			);
			runOnlyForDeploymentPostprocessing = 0;
			shellPath = /bin/sh;
			shellScript = "if [[ \"$(uname -m)\" == arm64 ]]; then\n    export PATH=\"/opt/homebrew/bin:$PATH\"\nfi\n\nif which swiftlint > /dev/null; then\n  swiftlint\nelse\n  echo \"warning: SwiftLint not installed, download from https://github.com/realm/SwiftLint\"\nfi\n";
		};
/* End PBXShellScriptBuildPhase section */

/* Begin PBXSourcesBuildPhase section */
		00E5400F27F3CCA200CF66D5 /* Sources */ = {
			isa = PBXSourcesBuildPhase;
			buildActionMask = 2147483647;
			files = (
				1C2538562BABACFD00337307 /* AugmentRealityToNavigateRouteView.swift in Sources */,
				1C2538572BABACFD00337307 /* AugmentRealityToNavigateRouteView.RoutePlannerView.swift in Sources */,
				D76929FA2B4F79540047205E /* OrbitCameraAroundObjectView.swift in Sources */,
				79D84D132A81711A00F45262 /* AddCustomDynamicEntityDataSourceView.swift in Sources */,
				102B6A372BFD5B55009F763C /* IdentifyFeaturesInWMSLayerView.swift in Sources */,
				E000E7602869E33D005D87C5 /* ClipGeometryView.swift in Sources */,
				4D2ADC6729C50BD6003B367F /* AddDynamicEntityLayerView.Model.swift in Sources */,
				E004A6E928493BCE002A1FE6 /* ShowDeviceLocationView.swift in Sources */,
				1C26ED192A859525009B7721 /* FilterFeaturesInSceneView.swift in Sources */,
				D7352F8E2BD992C40013FFEF /* MonitorChangesToDrawStatusView.swift in Sources */,
				F111CCC1288B5D5600205358 /* DisplayMapFromMobileMapPackageView.swift in Sources */,
				D7BA8C462B2A8ACA00018633 /* String.swift in Sources */,
				D76495212B74687E0042699E /* ValidateUtilityNetworkTopologyView.Model.swift in Sources */,
				D7D9FCF62BF2CC8600F972A2 /* FilterByDefinitionExpressionOrDisplayFilterView.swift in Sources */,
				D7337C5A2ABCFDB100A5D865 /* StyleSymbolsFromMobileStyleFileView.SymbolOptionsListView.swift in Sources */,
				00E1D90F2BC0B1E8001AEB6A /* SnapGeometryEditsView.GeometryEditorMenu.swift in Sources */,
				1C43BC842A43781200509BF8 /* SetVisibilityOfSubtypeSublayerView.swift in Sources */,
				00A7A1462A2FC58300F035F7 /* DisplayContentOfUtilityNetworkContainerView.swift in Sources */,
				D7553CDB2AE2DFEC00DC2A70 /* GeocodeOfflineView.swift in Sources */,
				D757D14B2B6C46E50065F78F /* ListSpatialReferenceTransformationsView.Model.swift in Sources */,
				218F35B829C28F4A00502022 /* AuthenticateWithOAuthView.swift in Sources */,
				79B7B80A2A1BF8EC00F57C27 /* CreateAndSaveKMLView.swift in Sources */,
				D7C6420C2B4F47E10042B8F7 /* SearchForWebMapView.Model.swift in Sources */,
				000D43162B9918420003D3C2 /* ConfigureBasemapStyleParametersView.swift in Sources */,
				7573E81C29D6134C00BEED9C /* TraceUtilityNetworkView.Enums.swift in Sources */,
				7573E81A29D6134C00BEED9C /* TraceUtilityNetworkView.Model.swift in Sources */,
				1C3B7DC82A5F64FC00907443 /* AnalyzeNetworkWithSubnetworkTraceView.Model.swift in Sources */,
				D752D9402A39154C003EB25E /* ManageOperationalLayersView.swift in Sources */,
				D7ABA2F92A32579C0021822B /* MeasureDistanceInSceneView.swift in Sources */,
				D7BA38912BFBC476009954F5 /* EditFeaturesWithFeatureLinkedAnnotationView.Model.swift in Sources */,
				10D321962BDB1CB500B39B1B /* GenerateOfflineMapWithLocalBasemapView.swift in Sources */,
				D73723792AF5ADD800846884 /* FindRouteInMobileMapPackageView.MobileMapView.swift in Sources */,
				E004A6E028466279002A1FE6 /* ShowCalloutView.swift in Sources */,
				E000E763286A0B18005D87C5 /* CutGeometryView.swift in Sources */,
				D7705D582AFC244E00CC0335 /* FindClosestFacilityToMultiplePointsView.swift in Sources */,
				D73FCFFF2B02C7630006360D /* FindRouteAroundBarriersView.Views.swift in Sources */,
				4D126D7229CA1E1800CFB7A7 /* FileNMEASentenceReader.swift in Sources */,
				001C6DE127FE8A9400D472C2 /* AppSecrets.swift.masque in Sources */,
				D77BC5392B59A2D3007B49B6 /* StylePointWithDistanceCompositeSceneSymbolView.swift in Sources */,
				D7084FA92AD771AA00EC7F4F /* AugmentRealityToFlyOverSceneView.swift in Sources */,
				D75B58512AAFB3030038B3B4 /* StyleFeaturesWithCustomDictionaryView.swift in Sources */,
				E0D04FF228A5390000747989 /* DownloadPreplannedMapAreaView.Model.swift in Sources */,
				D764B7DF2BE2F89D002E2F92 /* EditGeodatabaseWithTransactionsView.swift in Sources */,
				00CCB8A5285BAF8700BBAB70 /* OnDemandResource.swift in Sources */,
				D7635FFE2B9277DC0044AB97 /* ConfigureClustersView.swift in Sources */,
				1C19B4F32A578E46001D2506 /* CreateLoadReportView.swift in Sources */,
				7900C5F62A83FC3F002D430F /* AddCustomDynamicEntityDataSourceView.Vessel.swift in Sources */,
				D71099702A2802FA0065A1C1 /* DensifyAndGeneralizeGeometryView.SettingsView.swift in Sources */,
				E004A6ED2849556E002A1FE6 /* CreatePlanarAndGeodeticBuffersView.swift in Sources */,
				E041ABD7287DB04D0056009B /* SampleInfoView.swift in Sources */,
				D7635FFD2B9277DC0044AB97 /* ConfigureClustersView.SettingsView.swift in Sources */,
				D769DF332BEC1A1C0062AE95 /* EditGeodatabaseWithTransactionsView.Model.swift in Sources */,
				1C43BC822A43781200509BF8 /* SetVisibilityOfSubtypeSublayerView.Model.swift in Sources */,
				D71FCB8A2AD6277F000E517C /* CreateMobileGeodatabaseView.Model.swift in Sources */,
				D752D9462A3A6F80003EB25E /* MonitorChangesToMapLoadStatusView.swift in Sources */,
				00181B462846AD7100654571 /* View+ErrorAlert.swift in Sources */,
				D733CA192BED980D00FBDE4C /* EditAndSyncFeaturesWithFeatureServiceView.swift in Sources */,
				00273CF62A82AB8700A7A77D /* SampleLink.swift in Sources */,
				D7ABA2FF2A32881C0021822B /* ShowViewshedFromGeoelementInSceneView.swift in Sources */,
				E0FE32E728747778002C6ACA /* BrowseBuildingFloorsView.swift in Sources */,
				954AEDEE2C01332600265114 /* SelectFeaturesInSceneLayerView.swift in Sources */,
				D7F8C0432B608F120072BFA7 /* AddFeaturesWithContingentValuesView.AddFeatureView.swift in Sources */,
				D752D95F2A3BCE06003EB25E /* DisplayMapFromPortalItemView.swift in Sources */,
				004A2BA22BED456500C297CE /* ApplyScheduledUpdatesToPreplannedMapAreaView.swift in Sources */,
				1CAB8D4B2A3CEAB0002AA649 /* RunValveIsolationTraceView.Model.swift in Sources */,
				E070A0A3286F3B6000F2B606 /* DownloadPreplannedMapAreaView.swift in Sources */,
				D77570C02A2942F800F490CD /* AnimateImagesWithImageOverlayView.swift in Sources */,
				D7054AE92ACCCB6C007235BA /* Animate3DGraphicView.SettingsView.swift in Sources */,
				D7BA8C442B2A4DAA00018633 /* Array+RawRepresentable.swift in Sources */,
				E0EA0B772866390E00C9621D /* ProjectGeometryView.swift in Sources */,
				D74C8BFE2ABA5605007C76B8 /* StyleSymbolsFromMobileStyleFileView.swift in Sources */,
				D7E7D0812AEB39D5003AAD02 /* FindRouteInTransportNetworkView.swift in Sources */,
				D742E4922B04132B00690098 /* DisplayWebSceneFromPortalItemView.swift in Sources */,
				0042E24328E4BF8F001F33D6 /* ShowViewshedFromPointInSceneView.Model.swift in Sources */,
				95F3A52B2C07F09C00885DED /* SetSurfaceNavigationConstraintView.swift in Sources */,
				D7E557682A1D768800B9FB09 /* AddWMSLayerView.swift in Sources */,
				D7497F3C2AC4B4C100167AD2 /* DisplayDimensionsView.swift in Sources */,
				D7C97B562B75C10C0097CDA1 /* ValidateUtilityNetworkTopologyView.Views.swift in Sources */,
				D73FCFF72B02A3AA0006360D /* FindAddressWithReverseGeocodeView.swift in Sources */,
				0005580A2817C51E00224BC6 /* SampleDetailView.swift in Sources */,
				D75F66362B48EABC00434974 /* SearchForWebMapView.swift in Sources */,
				D7058B102B59E44B000A888A /* StylePointWithSceneSymbolView.swift in Sources */,
				1C8EC7472BAE2891001A6929 /* AugmentRealityToCollectDataView.swift in Sources */,
				D75C35672AB50338003CD55F /* GroupLayersTogetherView.GroupLayerListView.swift in Sources */,
				4D2ADC6229C5071C003B367F /* ChangeMapViewBackgroundView.Model.swift in Sources */,
				0074ABCD2817BCC30037244A /* SamplesApp+Samples.swift.tache in Sources */,
				D79EE76E2A4CEA5D005A52AE /* SetUpLocationDrivenGeotriggersView.Model.swift in Sources */,
				D74F03F02B609A7D00E83688 /* AddFeaturesWithContingentValuesView.Model.swift in Sources */,
				E004A6F3284E4FEB002A1FE6 /* ShowResultOfSpatialOperationsView.swift in Sources */,
				D751018E2A2E962D00B8FA48 /* IdentifyLayerFeaturesView.swift in Sources */,
				F1E71BF1289473760064C33F /* AddRasterFromFileView.swift in Sources */,
				00B04273282EC59E0072E1B4 /* AboutView.swift in Sources */,
				7573E81F29D6134C00BEED9C /* TraceUtilityNetworkView.swift in Sources */,
				D7781D4B2B7ECCB700E53C51 /* NavigateRouteWithReroutingView.Model.swift in Sources */,
				4D2ADC6929C50C4C003B367F /* AddDynamicEntityLayerView.SettingsView.swift in Sources */,
				1C42E04729D2396B004FC4BE /* ShowPopupView.swift in Sources */,
				79302F872A1ED71B0002336A /* CreateAndSaveKMLView.Views.swift in Sources */,
				D73FC0FD2AD4A18D0067A19B /* CreateMobileGeodatabaseView.swift in Sources */,
				1C19B4F12A578E46001D2506 /* CreateLoadReportView.Views.swift in Sources */,
				E066DD3B2860CA08004D3D5B /* ShowResultOfSpatialRelationshipsView.swift in Sources */,
				7573E81E29D6134C00BEED9C /* TraceUtilityNetworkView.Views.swift in Sources */,
				4D2ADC5A29C4F612003B367F /* ChangeMapViewBackgroundView.swift in Sources */,
				D7BA38972BFBFC0F009954F5 /* QueryRelatedFeaturesView.swift in Sources */,
				D7ECF5982AB8BE63003FB2BE /* RenderMultilayerSymbolsView.swift in Sources */,
				D769C2122A29019B00030F61 /* SetUpLocationDrivenGeotriggersView.swift in Sources */,
				79302F852A1ED4E30002336A /* CreateAndSaveKMLView.Model.swift in Sources */,
				D7C3AB4A2B683291008909B9 /* SetFeatureRequestModeView.swift in Sources */,
				D7058FB12ACB423C00A40F14 /* Animate3DGraphicView.Model.swift in Sources */,
				D77D9C002BB2438200B38A6C /* AugmentRealityToShowHiddenInfrastructureView.ARSceneView.swift in Sources */,
				0044CDDF2995C39E004618CE /* ShowDeviceLocationHistoryView.swift in Sources */,
				E041ABC0287CA9F00056009B /* WebView.swift in Sources */,
				D73E619E2BDB21F400457932 /* EditWithBranchVersioningView.swift in Sources */,
				D7705D642AFC570700CC0335 /* FindClosestFacilityFromPointView.swift in Sources */,
				E088E1572862579D00413100 /* SetSurfacePlacementModeView.swift in Sources */,
				D762AF5F2BF6A7B900ECE3C7 /* EditFeaturesWithFeatureLinkedAnnotationView.swift in Sources */,
				1CAF831F2A20305F000E1E60 /* ShowUtilityAssociationsView.swift in Sources */,
				00E7C15C2BBE1BF000B85D69 /* SnapGeometryEditsView.swift in Sources */,
				E004A6C128414332002A1FE6 /* SetViewpointRotationView.swift in Sources */,
				883C121529C9136600062FF9 /* DownloadPreplannedMapAreaView.MapPicker.swift in Sources */,
				D72C43F32AEB066D00B6157B /* GeocodeOfflineView.Model.swift in Sources */,
				1C9B74C929DB43580038B06F /* ShowRealisticLightAndShadowsView.swift in Sources */,
				10B782052BE55D7E007EAE6C /* GenerateOfflineMapWithCustomParametersView.swift in Sources */,
				D7635FF12B9272CB0044AB97 /* DisplayClustersView.swift in Sources */,
				D7232EE12AC1E5AA0079ABFF /* PlayKMLTourView.swift in Sources */,
				D7010EBF2B05616900D43F55 /* DisplaySceneFromMobileScenePackageView.swift in Sources */,
				D7337C602ABD142D00A5D865 /* ShowMobileMapPackageExpirationDateView.swift in Sources */,
				00E5401E27F3CCA200CF66D5 /* ContentView.swift in Sources */,
				D7634FAF2A43B7AC00F8AEFB /* CreateConvexHullAroundGeometriesView.swift in Sources */,
				E066DD382860AB28004D3D5B /* StyleGraphicsWithRendererView.swift in Sources */,
				108EC04129D25B2C000F35D0 /* QueryFeatureTableView.swift in Sources */,
				D71D516E2B51D7B600B2A2BE /* SearchForWebMapView.Views.swift in Sources */,
				D7114A0D2BDC6A3300FA68CA /* EditWithBranchVersioningView.Model.swift in Sources */,
				00B04FB5283EEBA80026C882 /* DisplayOverviewMapView.swift in Sources */,
				D718A1E72B570F7500447087 /* OrbitCameraAroundObjectView.Model.swift in Sources */,
				D71C5F642AAA7A88006599FD /* CreateSymbolStylesFromWebStylesView.swift in Sources */,
				D7CC33FF2A31475C00198EDF /* ShowLineOfSightBetweenPointsView.swift in Sources */,
				D70BE5792A5624A80022CA02 /* CategoriesView.swift in Sources */,
				10BD9EB42BF51B4B00ABDBD5 /* GenerateOfflineMapWithCustomParametersView.Model.swift in Sources */,
				4D2ADC5D29C4F612003B367F /* ChangeMapViewBackgroundView.SettingsView.swift in Sources */,
				75DD739529D38B1B0010229D /* NavigateRouteView.swift in Sources */,
				D75362D22A1E886700D83028 /* ApplyUniqueValueRendererView.swift in Sources */,
				0074ABBF28174BCF0037244A /* DisplayMapView.swift in Sources */,
				D7EF5D752A26A03A00FEBDE5 /* ShowCoordinatesInMultipleFormatsView.swift in Sources */,
				D72F272E2ADA1E4400F906DA /* AugmentRealityToShowTabletopSceneView.swift in Sources */,
				10B782082BE5A058007EAE6C /* GenerateOfflineMapWithCustomParametersView.CustomParameters.swift in Sources */,
				D76EE6072AF9AFE100DA0325 /* FindRouteAroundBarriersView.Model.swift in Sources */,
				0086F40128E3770A00974721 /* ShowViewshedFromPointInSceneView.swift in Sources */,
				0044289229C90C0B00160767 /* GetElevationAtPointOnSurfaceView.swift in Sources */,
				00E1D90B2BC0AF97001AEB6A /* SnapGeometryEditsView.SnapSettingsView.swift in Sources */,
				D7E440D72A1ECE7D005D74DE /* CreateBuffersAroundPointsView.swift in Sources */,
				00D4EF802863842100B9CC30 /* AddFeatureLayersView.swift in Sources */,
				4D126D7E29CA43D200CFB7A7 /* ShowDeviceLocationWithNMEADataSourcesView.Model.swift in Sources */,
				4D126D6D29CA1B6000CFB7A7 /* ShowDeviceLocationWithNMEADataSourcesView.swift in Sources */,
				D710996D2A27D9210065A1C1 /* DensifyAndGeneralizeGeometryView.swift in Sources */,
				88F93CC129C3D59D0006B28E /* CreateAndEditGeometriesView.swift in Sources */,
				1C0C1C3929D34DAE005C8B24 /* ChangeViewpointView.swift in Sources */,
				955271612C0E6749009B1ED4 /* AddRasterFromServiceView.swift in Sources */,
				D7AE861E2AC39DC50049B626 /* DisplayAnnotationView.swift in Sources */,
				D734FA0C2A183A5B00246D7E /* SetMaxExtentView.swift in Sources */,
				D704AA5A2AB22C1A00A3BB63 /* GroupLayersTogetherView.swift in Sources */,
				E004A6DC28465C70002A1FE6 /* DisplaySceneView.swift in Sources */,
				E066DD35285CF3B3004D3D5B /* FindRouteView.swift in Sources */,
				D71371792BD88ECC00EB2F86 /* MonitorChangesToLayerViewStateView.swift in Sources */,
				D7B759B32B1FFBE300017FDD /* FavoritesView.swift in Sources */,
				D722BD222A420DAD002C2087 /* ShowExtrudedFeaturesView.swift in Sources */,
				E004A6F6284FA42A002A1FE6 /* SelectFeaturesInFeatureLayerView.swift in Sources */,
				D77688132B69826B007C3860 /* ListSpatialReferenceTransformationsView.swift in Sources */,
				D75101812A2E493600B8FA48 /* ShowLabelsOnLayerView.swift in Sources */,
				1C3B7DCB2A5F64FC00907443 /* AnalyzeNetworkWithSubnetworkTraceView.swift in Sources */,
				00B042E8282EDC690072E1B4 /* SetBasemapView.swift in Sources */,
				E004A6E62846A61F002A1FE6 /* StyleGraphicsWithSymbolsView.swift in Sources */,
				0000FB6E2BBDB17600845921 /* Add3DTilesLayerView.swift in Sources */,
				D74EA7842B6DADA5008F6C7C /* ValidateUtilityNetworkTopologyView.swift in Sources */,
				00E1D90D2BC0B125001AEB6A /* SnapGeometryEditsView.GeometryEditorModel.swift in Sources */,
				E088E1742863B5F800413100 /* GenerateOfflineMapView.swift in Sources */,
				0074ABC428174F430037244A /* Sample.swift in Sources */,
				00A7A14A2A2FC5B700F035F7 /* DisplayContentOfUtilityNetworkContainerView.Model.swift in Sources */,
				E004A6F0284E4B9B002A1FE6 /* DownloadVectorTilesToLocalCacheView.swift in Sources */,
				00ABA94E2BF6721700C0488C /* ShowGridView.swift in Sources */,
				1CAB8D4E2A3CEAB0002AA649 /* RunValveIsolationTraceView.swift in Sources */,
				D7A737E02BABB9FE00B7C7FC /* AugmentRealityToShowHiddenInfrastructureView.swift in Sources */,
				4D2ADC4329C26D05003B367F /* AddDynamicEntityLayerView.swift in Sources */,
				D70082EB2ACF900100E0C3C2 /* IdentifyKMLFeaturesView.swift in Sources */,
				D7635FFB2B9277DC0044AB97 /* ConfigureClustersView.Model.swift in Sources */,
				D7EAF35A2A1C023800D822C4 /* SetMinAndMaxScaleView.swift in Sources */,
				1C19B4F52A578E46001D2506 /* CreateLoadReportView.Model.swift in Sources */,
				0042E24528E4F82C001F33D6 /* ShowViewshedFromPointInSceneView.ViewshedSettingsView.swift in Sources */,
				D7DDF8532AF47C6C004352D9 /* FindRouteAroundBarriersView.swift in Sources */,
				1C9B74D929DB54560038B06F /* ChangeCameraControllerView.swift in Sources */,
				D76000AE2AF19C2300B3084D /* FindRouteInMobileMapPackageView.swift in Sources */,
				00273CF42A82AB5900A7A77D /* SamplesSearchView.swift in Sources */,
				D78666AD2A2161F100C60110 /* FindNearestVertexView.swift in Sources */,
				D76CE8D92BFD7047009A8686 /* SetReferenceScaleView.swift in Sources */,
				D7C16D1B2AC5F95300689E89 /* Animate3DGraphicView.swift in Sources */,
				D744FD172A2112D90084A66C /* CreateConvexHullAroundPointsView.swift in Sources */,
				D7044B962BE18D73000F2C43 /* EditWithBranchVersioningView.Views.swift in Sources */,
				D718A1ED2B575FD900447087 /* ManageBookmarksView.swift in Sources */,
				D73723762AF5877500846884 /* FindRouteInMobileMapPackageView.Models.swift in Sources */,
				D74ECD0D2BEEAE2F007C0FA6 /* EditAndSyncFeaturesWithFeatureServiceView.Model.swift in Sources */,
				00CB9138284814A4005C2C5D /* SearchWithGeocodeView.swift in Sources */,
				1C43BC7F2A43781200509BF8 /* SetVisibilityOfSubtypeSublayerView.Views.swift in Sources */,
				D754E3232A1D66820006C5F1 /* StylePointWithPictureMarkerSymbolsView.swift in Sources */,
				D731F3C12AD0D2AC00A8431E /* IdentifyGraphicsView.swift in Sources */,
				00E5401C27F3CCA200CF66D5 /* SamplesApp.swift in Sources */,
				D73E61962BDAEE6600457932 /* MatchViewpointOfGeoViewsView.swift in Sources */,
				E066DD4028610F55004D3D5B /* AddSceneLayerFromServiceView.swift in Sources */,
				D7F8C0392B60564D0072BFA7 /* AddFeaturesWithContingentValuesView.swift in Sources */,
				00F279D62AF418DC00CECAF8 /* AddDynamicEntityLayerView.VehicleCallout.swift in Sources */,
				D7749AD62AF08BF50086632F /* FindRouteInTransportNetworkView.Model.swift in Sources */,
				D73F06692B5EE73D000B574F /* QueryFeaturesWithArcadeExpressionView.swift in Sources */,
				D7464F1E2ACE04B3007FEE88 /* IdentifyRasterCellView.swift in Sources */,
				D7588F5F2B7D8DAA008B75E2 /* NavigateRouteWithReroutingView.swift in Sources */,
			);
			runOnlyForDeploymentPostprocessing = 0;
		};
/* End PBXSourcesBuildPhase section */

/* Begin XCBuildConfiguration section */
		00E5402227F3CCA200CF66D5 /* Debug */ = {
			isa = XCBuildConfiguration;
			buildSettings = {
				ALWAYS_SEARCH_USER_PATHS = NO;
				CLANG_ANALYZER_NONNULL = YES;
				CLANG_ANALYZER_NUMBER_OBJECT_CONVERSION = YES_AGGRESSIVE;
				CLANG_CXX_LANGUAGE_STANDARD = "gnu++17";
				CLANG_ENABLE_MODULES = YES;
				CLANG_ENABLE_OBJC_ARC = YES;
				CLANG_ENABLE_OBJC_WEAK = YES;
				CLANG_WARN_BLOCK_CAPTURE_AUTORELEASING = YES;
				CLANG_WARN_BOOL_CONVERSION = YES;
				CLANG_WARN_COMMA = YES;
				CLANG_WARN_CONSTANT_CONVERSION = YES;
				CLANG_WARN_DEPRECATED_OBJC_IMPLEMENTATIONS = YES;
				CLANG_WARN_DIRECT_OBJC_ISA_USAGE = YES_ERROR;
				CLANG_WARN_DOCUMENTATION_COMMENTS = YES;
				CLANG_WARN_EMPTY_BODY = YES;
				CLANG_WARN_ENUM_CONVERSION = YES;
				CLANG_WARN_INFINITE_RECURSION = YES;
				CLANG_WARN_INT_CONVERSION = YES;
				CLANG_WARN_NON_LITERAL_NULL_CONVERSION = YES;
				CLANG_WARN_OBJC_IMPLICIT_RETAIN_SELF = YES;
				CLANG_WARN_OBJC_LITERAL_CONVERSION = YES;
				CLANG_WARN_OBJC_ROOT_CLASS = YES_ERROR;
				CLANG_WARN_QUOTED_INCLUDE_IN_FRAMEWORK_HEADER = YES;
				CLANG_WARN_RANGE_LOOP_ANALYSIS = YES;
				CLANG_WARN_STRICT_PROTOTYPES = YES;
				CLANG_WARN_SUSPICIOUS_MOVE = YES;
				CLANG_WARN_UNGUARDED_AVAILABILITY = YES_AGGRESSIVE;
				CLANG_WARN_UNREACHABLE_CODE = YES;
				CLANG_WARN__DUPLICATE_METHOD_MATCH = YES;
				COPY_PHASE_STRIP = NO;
				DEAD_CODE_STRIPPING = YES;
				DEBUG_INFORMATION_FORMAT = dwarf;
				ENABLE_STRICT_OBJC_MSGSEND = YES;
				ENABLE_TESTABILITY = YES;
				GCC_C_LANGUAGE_STANDARD = gnu11;
				GCC_DYNAMIC_NO_PIC = NO;
				GCC_NO_COMMON_BLOCKS = YES;
				GCC_OPTIMIZATION_LEVEL = 0;
				GCC_PREPROCESSOR_DEFINITIONS = (
					"DEBUG=1",
					"$(inherited)",
				);
				GCC_WARN_64_TO_32_BIT_CONVERSION = YES;
				GCC_WARN_ABOUT_RETURN_TYPE = YES_ERROR;
				GCC_WARN_UNDECLARED_SELECTOR = YES;
				GCC_WARN_UNINITIALIZED_AUTOS = YES_AGGRESSIVE;
				GCC_WARN_UNUSED_FUNCTION = YES;
				GCC_WARN_UNUSED_VARIABLE = YES;
				MTL_ENABLE_DEBUG_INFO = INCLUDE_SOURCE;
				MTL_FAST_MATH = YES;
				ONLY_ACTIVE_ARCH = YES;
				SWIFT_ACTIVE_COMPILATION_CONDITIONS = DEBUG;
				SWIFT_OPTIMIZATION_LEVEL = "-Onone";
			};
			name = Debug;
		};
		00E5402327F3CCA200CF66D5 /* Release */ = {
			isa = XCBuildConfiguration;
			buildSettings = {
				ALWAYS_SEARCH_USER_PATHS = NO;
				CLANG_ANALYZER_NONNULL = YES;
				CLANG_ANALYZER_NUMBER_OBJECT_CONVERSION = YES_AGGRESSIVE;
				CLANG_CXX_LANGUAGE_STANDARD = "gnu++17";
				CLANG_ENABLE_MODULES = YES;
				CLANG_ENABLE_OBJC_ARC = YES;
				CLANG_ENABLE_OBJC_WEAK = YES;
				CLANG_WARN_BLOCK_CAPTURE_AUTORELEASING = YES;
				CLANG_WARN_BOOL_CONVERSION = YES;
				CLANG_WARN_COMMA = YES;
				CLANG_WARN_CONSTANT_CONVERSION = YES;
				CLANG_WARN_DEPRECATED_OBJC_IMPLEMENTATIONS = YES;
				CLANG_WARN_DIRECT_OBJC_ISA_USAGE = YES_ERROR;
				CLANG_WARN_DOCUMENTATION_COMMENTS = YES;
				CLANG_WARN_EMPTY_BODY = YES;
				CLANG_WARN_ENUM_CONVERSION = YES;
				CLANG_WARN_INFINITE_RECURSION = YES;
				CLANG_WARN_INT_CONVERSION = YES;
				CLANG_WARN_NON_LITERAL_NULL_CONVERSION = YES;
				CLANG_WARN_OBJC_IMPLICIT_RETAIN_SELF = YES;
				CLANG_WARN_OBJC_LITERAL_CONVERSION = YES;
				CLANG_WARN_OBJC_ROOT_CLASS = YES_ERROR;
				CLANG_WARN_QUOTED_INCLUDE_IN_FRAMEWORK_HEADER = YES;
				CLANG_WARN_RANGE_LOOP_ANALYSIS = YES;
				CLANG_WARN_STRICT_PROTOTYPES = YES;
				CLANG_WARN_SUSPICIOUS_MOVE = YES;
				CLANG_WARN_UNGUARDED_AVAILABILITY = YES_AGGRESSIVE;
				CLANG_WARN_UNREACHABLE_CODE = YES;
				CLANG_WARN__DUPLICATE_METHOD_MATCH = YES;
				COPY_PHASE_STRIP = NO;
				DEAD_CODE_STRIPPING = YES;
				DEBUG_INFORMATION_FORMAT = "dwarf-with-dsym";
				ENABLE_NS_ASSERTIONS = NO;
				ENABLE_STRICT_OBJC_MSGSEND = YES;
				GCC_C_LANGUAGE_STANDARD = gnu11;
				GCC_NO_COMMON_BLOCKS = YES;
				GCC_WARN_64_TO_32_BIT_CONVERSION = YES;
				GCC_WARN_ABOUT_RETURN_TYPE = YES_ERROR;
				GCC_WARN_UNDECLARED_SELECTOR = YES;
				GCC_WARN_UNINITIALIZED_AUTOS = YES_AGGRESSIVE;
				GCC_WARN_UNUSED_FUNCTION = YES;
				GCC_WARN_UNUSED_VARIABLE = YES;
				MTL_ENABLE_DEBUG_INFO = NO;
				MTL_FAST_MATH = YES;
				SWIFT_COMPILATION_MODE = wholemodule;
				SWIFT_OPTIMIZATION_LEVEL = "-O";
			};
			name = Release;
		};
		00E5402527F3CCA200CF66D5 /* Debug */ = {
			isa = XCBuildConfiguration;
			buildSettings = {
				ASSETCATALOG_COMPILER_APPICON_NAME = AppIcon;
				ASSETCATALOG_COMPILER_GLOBAL_ACCENT_COLOR_NAME = AccentColor;
				CODE_SIGN_ENTITLEMENTS = macOS/Samples.entitlements;
				"CODE_SIGN_IDENTITY[sdk=macosx*]" = "Apple Development";
				CODE_SIGN_STYLE = Automatic;
				CURRENT_PROJECT_VERSION = 1;
				EMBED_ASSET_PACKS_IN_PRODUCT_BUNDLE = YES;
				INFOPLIST_FILE = "$(SRCROOT)/iOS/Info.plist";
				IPHONEOS_DEPLOYMENT_TARGET = 16.0;
				"IPHONEOS_DEPLOYMENT_TARGET[sdk=macosx*]" = 16.0;
				LD_RUNPATH_SEARCH_PATHS = (
					"$(inherited)",
					"@executable_path/Frameworks",
				);
				MARKETING_VERSION = 200.4.0;
				PRODUCT_BUNDLE_IDENTIFIER = "com.esri.arcgis-swift-sdk-samples";
				PRODUCT_NAME = Samples;
				SDKROOT = iphoneos;
				SUPPORTED_PLATFORMS = "iphoneos iphonesimulator";
				SUPPORTS_MACCATALYST = YES;
				SUPPORTS_MAC_DESIGNED_FOR_IPHONE_IPAD = NO;
				SWIFT_EMIT_LOC_STRINGS = YES;
				SWIFT_VERSION = 5.0;
				TARGETED_DEVICE_FAMILY = "1,2,6";
			};
			name = Debug;
		};
		00E5402627F3CCA200CF66D5 /* Release */ = {
			isa = XCBuildConfiguration;
			buildSettings = {
				ASSETCATALOG_COMPILER_APPICON_NAME = AppIcon;
				ASSETCATALOG_COMPILER_GLOBAL_ACCENT_COLOR_NAME = AccentColor;
				CODE_SIGN_ENTITLEMENTS = macOS/Samples.entitlements;
				"CODE_SIGN_IDENTITY[sdk=macosx*]" = "Apple Development";
				CODE_SIGN_STYLE = Automatic;
				CURRENT_PROJECT_VERSION = 1;
				DEVELOPMENT_TEAM = "";
				EMBED_ASSET_PACKS_IN_PRODUCT_BUNDLE = YES;
				INFOPLIST_FILE = "$(SRCROOT)/iOS/Info.plist";
				IPHONEOS_DEPLOYMENT_TARGET = 16.0;
				"IPHONEOS_DEPLOYMENT_TARGET[sdk=macosx*]" = 16.0;
				LD_RUNPATH_SEARCH_PATHS = (
					"$(inherited)",
					"@executable_path/Frameworks",
				);
				MARKETING_VERSION = 200.4.0;
				PRODUCT_BUNDLE_IDENTIFIER = "com.esri.arcgis-swift-sdk-samples";
				PRODUCT_NAME = Samples;
				SDKROOT = iphoneos;
				SUPPORTED_PLATFORMS = "iphoneos iphonesimulator";
				SUPPORTS_MACCATALYST = YES;
				SUPPORTS_MAC_DESIGNED_FOR_IPHONE_IPAD = NO;
				SWIFT_EMIT_LOC_STRINGS = YES;
				SWIFT_VERSION = 5.0;
				TARGETED_DEVICE_FAMILY = "1,2,6";
				VALIDATE_PRODUCT = YES;
			};
			name = Release;
		};
/* End XCBuildConfiguration section */

/* Begin XCConfigurationList section */
		00E5400A27F3CCA100CF66D5 /* Build configuration list for PBXProject "Samples" */ = {
			isa = XCConfigurationList;
			buildConfigurations = (
				00E5402227F3CCA200CF66D5 /* Debug */,
				00E5402327F3CCA200CF66D5 /* Release */,
			);
			defaultConfigurationIsVisible = 0;
			defaultConfigurationName = Release;
		};
		00E5402427F3CCA200CF66D5 /* Build configuration list for PBXNativeTarget "Samples" */ = {
			isa = XCConfigurationList;
			buildConfigurations = (
				00E5402527F3CCA200CF66D5 /* Debug */,
				00E5402627F3CCA200CF66D5 /* Release */,
			);
			defaultConfigurationIsVisible = 0;
			defaultConfigurationName = Release;
		};
/* End XCConfigurationList section */

/* Begin XCRemoteSwiftPackageReference section */
		00C43AEB2947DC350099AE34 /* XCRemoteSwiftPackageReference "arcgis-maps-sdk-swift-toolkit" */ = {
			isa = XCRemoteSwiftPackageReference;
			repositoryURL = "https://github.com/Esri/arcgis-maps-sdk-swift-toolkit/";
			requirement = {
				kind = upToNextMinorVersion;
				minimumVersion = 200.4.0;
			};
		};
/* End XCRemoteSwiftPackageReference section */

/* Begin XCSwiftPackageProductDependency section */
		00C43AEC2947DC350099AE34 /* ArcGISToolkit */ = {
			isa = XCSwiftPackageProductDependency;
			package = 00C43AEB2947DC350099AE34 /* XCRemoteSwiftPackageReference "arcgis-maps-sdk-swift-toolkit" */;
			productName = ArcGISToolkit;
		};
/* End XCSwiftPackageProductDependency section */
	};
	rootObject = 00E5400727F3CCA100CF66D5 /* Project object */;
}<|MERGE_RESOLUTION|>--- conflicted
+++ resolved
@@ -185,12 +185,9 @@
 		88F93CC229C4D3480006B28E /* CreateAndEditGeometriesView.swift in Copy Source Code Files */ = {isa = PBXBuildFile; fileRef = 88F93CC029C3D59C0006B28E /* CreateAndEditGeometriesView.swift */; };
 		9529D1942C01676200B5C1A3 /* SelectFeaturesInSceneLayerView.swift in Copy Source Code Files */ = {isa = PBXBuildFile; fileRef = 954AEDED2C01332600265114 /* SelectFeaturesInSceneLayerView.swift */; };
 		954AEDEE2C01332600265114 /* SelectFeaturesInSceneLayerView.swift in Sources */ = {isa = PBXBuildFile; fileRef = 954AEDED2C01332600265114 /* SelectFeaturesInSceneLayerView.swift */; };
-<<<<<<< HEAD
 		955271612C0E6749009B1ED4 /* AddRasterFromServiceView.swift in Sources */ = {isa = PBXBuildFile; fileRef = 955271602C0E6749009B1ED4 /* AddRasterFromServiceView.swift */; };
-=======
 		95F3A52B2C07F09C00885DED /* SetSurfaceNavigationConstraintView.swift in Sources */ = {isa = PBXBuildFile; fileRef = 95F3A52A2C07F09C00885DED /* SetSurfaceNavigationConstraintView.swift */; };
 		95F3A52D2C07F28700885DED /* SetSurfaceNavigationConstraintView.swift in Copy Source Code Files */ = {isa = PBXBuildFile; fileRef = 95F3A52A2C07F09C00885DED /* SetSurfaceNavigationConstraintView.swift */; };
->>>>>>> 72377397
 		D70082EB2ACF900100E0C3C2 /* IdentifyKMLFeaturesView.swift in Sources */ = {isa = PBXBuildFile; fileRef = D70082EA2ACF900100E0C3C2 /* IdentifyKMLFeaturesView.swift */; };
 		D70082EC2ACF901600E0C3C2 /* IdentifyKMLFeaturesView.swift in Copy Source Code Files */ = {isa = PBXBuildFile; fileRef = D70082EA2ACF900100E0C3C2 /* IdentifyKMLFeaturesView.swift */; };
 		D7010EBF2B05616900D43F55 /* DisplaySceneFromMobileScenePackageView.swift in Sources */ = {isa = PBXBuildFile; fileRef = D7010EBC2B05616900D43F55 /* DisplaySceneFromMobileScenePackageView.swift */; };
@@ -805,11 +802,8 @@
 		883C121429C9136600062FF9 /* DownloadPreplannedMapAreaView.MapPicker.swift */ = {isa = PBXFileReference; fileEncoding = 4; lastKnownFileType = sourcecode.swift; path = DownloadPreplannedMapAreaView.MapPicker.swift; sourceTree = "<group>"; };
 		88F93CC029C3D59C0006B28E /* CreateAndEditGeometriesView.swift */ = {isa = PBXFileReference; lastKnownFileType = sourcecode.swift; path = CreateAndEditGeometriesView.swift; sourceTree = "<group>"; };
 		954AEDED2C01332600265114 /* SelectFeaturesInSceneLayerView.swift */ = {isa = PBXFileReference; lastKnownFileType = sourcecode.swift; path = SelectFeaturesInSceneLayerView.swift; sourceTree = "<group>"; };
-<<<<<<< HEAD
 		955271602C0E6749009B1ED4 /* AddRasterFromServiceView.swift */ = {isa = PBXFileReference; lastKnownFileType = sourcecode.swift; path = AddRasterFromServiceView.swift; sourceTree = "<group>"; };
-=======
 		95F3A52A2C07F09C00885DED /* SetSurfaceNavigationConstraintView.swift */ = {isa = PBXFileReference; lastKnownFileType = sourcecode.swift; path = SetSurfaceNavigationConstraintView.swift; sourceTree = "<group>"; };
->>>>>>> 72377397
 		D70082EA2ACF900100E0C3C2 /* IdentifyKMLFeaturesView.swift */ = {isa = PBXFileReference; fileEncoding = 4; lastKnownFileType = sourcecode.swift; path = IdentifyKMLFeaturesView.swift; sourceTree = "<group>"; };
 		D7010EBC2B05616900D43F55 /* DisplaySceneFromMobileScenePackageView.swift */ = {isa = PBXFileReference; fileEncoding = 4; lastKnownFileType = sourcecode.swift; path = DisplaySceneFromMobileScenePackageView.swift; sourceTree = "<group>"; };
 		D701D72B2A37C7F7006FF0C8 /* bradley_low_3ds */ = {isa = PBXFileReference; lastKnownFileType = folder; path = bradley_low_3ds; sourceTree = "<group>"; };
@@ -1685,21 +1679,20 @@
 			path = "Select features in scene layer";
 			sourceTree = "<group>";
 		};
-<<<<<<< HEAD
 		955271622C0E6750009B1ED4 /* Add raster from service */ = {
 			isa = PBXGroup;
 			children = (
 				955271602C0E6749009B1ED4 /* AddRasterFromServiceView.swift */,
 			);
 			path = "Add raster from service";
-=======
+      sourceTree = "<group>";
+    };
 		95F3A52C2C07F0A600885DED /* Set surface navigation constraint */ = {
 			isa = PBXGroup;
 			children = (
 				95F3A52A2C07F09C00885DED /* SetSurfaceNavigationConstraintView.swift */,
 			);
 			path = "Set surface navigation constraint";
->>>>>>> 72377397
 			sourceTree = "<group>";
 		};
 		D70082E72ACF8F6C00E0C3C2 /* Identify KML features */ = {
