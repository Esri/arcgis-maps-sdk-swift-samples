// !$*UTF8*$!
{
	archiveVersion = 1;
	classes = {
	};
	objectVersion = 55;
	objects = {

/* Begin PBXBuildFile section */
		0005580A2817C51E00224BC6 /* SampleDetailView.swift in Sources */ = {isa = PBXBuildFile; fileRef = 000558092817C51E00224BC6 /* SampleDetailView.swift */; };
		0005580C28185C0600224BC6 /* SampleList.swift in Sources */ = {isa = PBXBuildFile; fileRef = 0005580B28185C0600224BC6 /* SampleList.swift */; };
		00181B462846AD7100654571 /* View+Alert.swift in Sources */ = {isa = PBXBuildFile; fileRef = 00181B452846AD7100654571 /* View+Alert.swift */; };
		001C6DE127FE8A9400D472C2 /* AppSecrets.swift.masque in Sources */ = {isa = PBXBuildFile; fileRef = 001C6DD827FE585A00D472C2 /* AppSecrets.swift.masque */; };
		0074ABBF28174BCF0037244A /* DisplayMapView.swift in Sources */ = {isa = PBXBuildFile; fileRef = 0074ABBE28174BCF0037244A /* DisplayMapView.swift */; };
		0074ABC428174F430037244A /* Sample.swift in Sources */ = {isa = PBXBuildFile; fileRef = 0074ABC128174F430037244A /* Sample.swift */; };
		0074ABCD2817BCC30037244A /* SamplesApp+Samples.swift.tache in Sources */ = {isa = PBXBuildFile; fileRef = 0074ABCA2817B8DB0037244A /* SamplesApp+Samples.swift.tache */; };
		00B04273282EC59E0072E1B4 /* AboutView.swift in Sources */ = {isa = PBXBuildFile; fileRef = 00B04272282EC59E0072E1B4 /* AboutView.swift */; };
		00B042E1282ED6F50072E1B4 /* ArcGISToolkit in Frameworks */ = {isa = PBXBuildFile; productRef = 00B042E0282ED6F50072E1B4 /* ArcGISToolkit */; };
		00B042E2282ED77E0072E1B4 /* arcgis-runtime-toolkit-swift in Embed Frameworks */ = {isa = PBXBuildFile; fileRef = 00B042DE282ED6E80072E1B4 /* arcgis-runtime-toolkit-swift */; };
		00B042E8282EDC690072E1B4 /* SetBasemapView.swift in Sources */ = {isa = PBXBuildFile; fileRef = 00B042E5282EDC690072E1B4 /* SetBasemapView.swift */; };
		00B04FB5283EEBA80026C882 /* DisplayOverviewMapView.swift in Sources */ = {isa = PBXBuildFile; fileRef = 00B04FB4283EEBA80026C882 /* DisplayOverviewMapView.swift */; };
		00CB9138284814A4005C2C5D /* SearchWithGeocodeView.swift in Sources */ = {isa = PBXBuildFile; fileRef = 00CB9137284814A4005C2C5D /* SearchWithGeocodeView.swift */; };
		00E5401C27F3CCA200CF66D5 /* SamplesApp.swift in Sources */ = {isa = PBXBuildFile; fileRef = 00E5400C27F3CCA100CF66D5 /* SamplesApp.swift */; };
		00E5401E27F3CCA200CF66D5 /* ContentView.swift in Sources */ = {isa = PBXBuildFile; fileRef = 00E5400D27F3CCA100CF66D5 /* ContentView.swift */; };
		00E5402027F3CCA200CF66D5 /* Assets.xcassets in Resources */ = {isa = PBXBuildFile; fileRef = 00E5400E27F3CCA200CF66D5 /* Assets.xcassets */; };
		E004A6C128414332002A1FE6 /* SetViewpointRotationView.swift in Sources */ = {isa = PBXBuildFile; fileRef = E004A6BD28414332002A1FE6 /* SetViewpointRotationView.swift */; };
		E004A6DC28465C70002A1FE6 /* DisplaySceneView.swift in Sources */ = {isa = PBXBuildFile; fileRef = E004A6D828465C70002A1FE6 /* DisplaySceneView.swift */; };
		E004A6E028466279002A1FE6 /* ShowCalloutView.swift in Sources */ = {isa = PBXBuildFile; fileRef = E004A6DF28466279002A1FE6 /* ShowCalloutView.swift */; };
		E004A6E62846A61F002A1FE6 /* StyleGraphicsWithSymbolsView.swift in Sources */ = {isa = PBXBuildFile; fileRef = E004A6E52846A61F002A1FE6 /* StyleGraphicsWithSymbolsView.swift */; };
		E004A6E928493BCE002A1FE6 /* ShowDeviceLocationView.swift in Sources */ = {isa = PBXBuildFile; fileRef = E004A6E828493BCE002A1FE6 /* ShowDeviceLocationView.swift */; };
		E004A6ED2849556E002A1FE6 /* CreatePlanarAndGeodeticBuffersView.swift in Sources */ = {isa = PBXBuildFile; fileRef = E004A6EC2849556E002A1FE6 /* CreatePlanarAndGeodeticBuffersView.swift */; };
		E004A6F3284E4FEB002A1FE6 /* ShowResultsOfSpatialOperationsView.swift in Sources */ = {isa = PBXBuildFile; fileRef = E004A6F2284E4FEB002A1FE6 /* ShowResultsOfSpatialOperationsView.swift */; };
		E004A6F6284FA42A002A1FE6 /* SelectFeaturesInFeatureLayerView.swift in Sources */ = {isa = PBXBuildFile; fileRef = E004A6F5284FA42A002A1FE6 /* SelectFeaturesInFeatureLayerView.swift */; };
<<<<<<< HEAD
		E066DD35285CF3B3004D3D5B /* FindRouteView.swift in Sources */ = {isa = PBXBuildFile; fileRef = E066DD34285CF3B3004D3D5B /* FindRouteView.swift */; };
=======
		E066DD382860AB28004D3D5B /* StyleGraphicsWithRendererView.swift in Sources */ = {isa = PBXBuildFile; fileRef = E066DD372860AB28004D3D5B /* StyleGraphicsWithRendererView.swift */; };
		E066DD4028610F55004D3D5B /* AddSceneLayerFromServiceView.swift in Sources */ = {isa = PBXBuildFile; fileRef = E066DD3F28610F55004D3D5B /* AddSceneLayerFromServiceView.swift */; };
		E0EA0B772866390E00C9621D /* ProjectView.swift in Sources */ = {isa = PBXBuildFile; fileRef = E0EA0B762866390E00C9621D /* ProjectView.swift */; };
>>>>>>> 4dd34370
/* End PBXBuildFile section */

/* Begin PBXBuildRule section */
		0074ABCC2817B8E60037244A /* PBXBuildRule */ = {
			isa = PBXBuildRule;
			compilerSpec = com.apple.compilers.proxy.script;
			filePatterns = "*.tache";
			fileType = pattern.proxy;
			inputFiles = (
				"$(SRCROOT)/Shared/Samples/",
			);
			isEditable = 1;
			name = "Generate Sample Initializers from Source Code Files";
			outputFiles = (
				"$(DERIVED_FILE_DIR)/$(INPUT_FILE_BASE)",
			);
			runOncePerArchitecture = 0;
			script = "xcrun --sdk macosx swift \"${SRCROOT}/Scripts/GenerateSampleViewSourceCode.swift\" \"${SCRIPT_INPUT_FILE_0}\" \"${INPUT_FILE_PATH}\" \"${SCRIPT_OUTPUT_FILE_0}\" \n";
		};
		0083586F27FE3BCF00192A15 /* PBXBuildRule */ = {
			isa = PBXBuildRule;
			compilerSpec = com.apple.compilers.proxy.script;
			filePatterns = "*.masque";
			fileType = pattern.proxy;
			inputFiles = (
				"$(SRCROOT)/.secrets",
			);
			isEditable = 1;
			name = "Generate Swift Code from Secrets";
			outputFiles = (
				"$(DERIVED_FILE_DIR)/$(INPUT_FILE_BASE)",
			);
			runOncePerArchitecture = 0;
			script = "\"${SRCROOT}/Scripts/masquerade\" -i \"${INPUT_FILE_PATH}\" -o \"${SCRIPT_OUTPUT_FILE_0}\" -s \"${SCRIPT_INPUT_FILE_0}\" -f\n";
		};
/* End PBXBuildRule section */

/* Begin PBXCopyFilesBuildPhase section */
		00144B5E280634840090DD5D /* Embed Frameworks */ = {
			isa = PBXCopyFilesBuildPhase;
			buildActionMask = 2147483647;
			dstPath = "";
			dstSubfolderSpec = 10;
			files = (
				00B042E2282ED77E0072E1B4 /* arcgis-runtime-toolkit-swift in Embed Frameworks */,
			);
			name = "Embed Frameworks";
			runOnlyForDeploymentPostprocessing = 0;
		};
/* End PBXCopyFilesBuildPhase section */

/* Begin PBXFileReference section */
		000558092817C51E00224BC6 /* SampleDetailView.swift */ = {isa = PBXFileReference; lastKnownFileType = sourcecode.swift; path = SampleDetailView.swift; sourceTree = "<group>"; };
		0005580B28185C0600224BC6 /* SampleList.swift */ = {isa = PBXFileReference; lastKnownFileType = sourcecode.swift; path = SampleList.swift; sourceTree = "<group>"; };
		00181B452846AD7100654571 /* View+Alert.swift */ = {isa = PBXFileReference; lastKnownFileType = sourcecode.swift; path = "View+Alert.swift"; sourceTree = "<group>"; };
		001C6DD827FE585A00D472C2 /* AppSecrets.swift.masque */ = {isa = PBXFileReference; fileEncoding = 4; lastKnownFileType = text; path = AppSecrets.swift.masque; sourceTree = "<group>"; };
		003D7C342821EBCC009DDFD2 /* masquerade */ = {isa = PBXFileReference; lastKnownFileType = text; path = masquerade; sourceTree = "<group>"; };
		003D7C352821EBCC009DDFD2 /* GenerateSampleViewSourceCode.swift */ = {isa = PBXFileReference; lastKnownFileType = sourcecode.swift; path = GenerateSampleViewSourceCode.swift; sourceTree = "<group>"; };
		0074ABBE28174BCF0037244A /* DisplayMapView.swift */ = {isa = PBXFileReference; lastKnownFileType = sourcecode.swift; path = DisplayMapView.swift; sourceTree = "<group>"; };
		0074ABC128174F430037244A /* Sample.swift */ = {isa = PBXFileReference; fileEncoding = 4; lastKnownFileType = sourcecode.swift; path = Sample.swift; sourceTree = "<group>"; };
		0074ABCA2817B8DB0037244A /* SamplesApp+Samples.swift.tache */ = {isa = PBXFileReference; fileEncoding = 4; lastKnownFileType = text; path = "SamplesApp+Samples.swift.tache"; sourceTree = "<group>"; };
		00B04272282EC59E0072E1B4 /* AboutView.swift */ = {isa = PBXFileReference; fileEncoding = 4; lastKnownFileType = sourcecode.swift; path = AboutView.swift; sourceTree = "<group>"; };
		00B042DE282ED6E80072E1B4 /* arcgis-runtime-toolkit-swift */ = {isa = PBXFileReference; lastKnownFileType = wrapper; name = "arcgis-runtime-toolkit-swift"; path = "../arcgis-runtime-toolkit-swift"; sourceTree = "<group>"; };
		00B042E5282EDC690072E1B4 /* SetBasemapView.swift */ = {isa = PBXFileReference; fileEncoding = 4; lastKnownFileType = sourcecode.swift; path = SetBasemapView.swift; sourceTree = "<group>"; };
		00B04FB4283EEBA80026C882 /* DisplayOverviewMapView.swift */ = {isa = PBXFileReference; lastKnownFileType = sourcecode.swift; path = DisplayOverviewMapView.swift; sourceTree = "<group>"; };
		00CB9137284814A4005C2C5D /* SearchWithGeocodeView.swift */ = {isa = PBXFileReference; lastKnownFileType = sourcecode.swift; path = SearchWithGeocodeView.swift; sourceTree = "<group>"; };
		00E5400C27F3CCA100CF66D5 /* SamplesApp.swift */ = {isa = PBXFileReference; lastKnownFileType = sourcecode.swift; path = SamplesApp.swift; sourceTree = "<group>"; };
		00E5400D27F3CCA100CF66D5 /* ContentView.swift */ = {isa = PBXFileReference; lastKnownFileType = sourcecode.swift; path = ContentView.swift; sourceTree = "<group>"; };
		00E5400E27F3CCA200CF66D5 /* Assets.xcassets */ = {isa = PBXFileReference; lastKnownFileType = folder.assetcatalog; path = Assets.xcassets; sourceTree = "<group>"; };
		00E5401327F3CCA200CF66D5 /* Samples.app */ = {isa = PBXFileReference; explicitFileType = wrapper.application; includeInIndex = 0; path = Samples.app; sourceTree = BUILT_PRODUCTS_DIR; };
		00E5402A27F775EA00CF66D5 /* Info.plist */ = {isa = PBXFileReference; lastKnownFileType = text.plist.xml; path = Info.plist; sourceTree = "<group>"; };
		E004A6BD28414332002A1FE6 /* SetViewpointRotationView.swift */ = {isa = PBXFileReference; fileEncoding = 4; lastKnownFileType = sourcecode.swift; path = SetViewpointRotationView.swift; sourceTree = "<group>"; };
		E004A6D828465C70002A1FE6 /* DisplaySceneView.swift */ = {isa = PBXFileReference; fileEncoding = 4; lastKnownFileType = sourcecode.swift; path = DisplaySceneView.swift; sourceTree = "<group>"; };
		E004A6DF28466279002A1FE6 /* ShowCalloutView.swift */ = {isa = PBXFileReference; lastKnownFileType = sourcecode.swift; path = ShowCalloutView.swift; sourceTree = "<group>"; };
		E004A6E52846A61F002A1FE6 /* StyleGraphicsWithSymbolsView.swift */ = {isa = PBXFileReference; lastKnownFileType = sourcecode.swift; path = StyleGraphicsWithSymbolsView.swift; sourceTree = "<group>"; };
		E004A6E828493BCE002A1FE6 /* ShowDeviceLocationView.swift */ = {isa = PBXFileReference; lastKnownFileType = sourcecode.swift; path = ShowDeviceLocationView.swift; sourceTree = "<group>"; };
		E004A6EC2849556E002A1FE6 /* CreatePlanarAndGeodeticBuffersView.swift */ = {isa = PBXFileReference; lastKnownFileType = sourcecode.swift; path = CreatePlanarAndGeodeticBuffersView.swift; sourceTree = "<group>"; };
		E004A6F2284E4FEB002A1FE6 /* ShowResultsOfSpatialOperationsView.swift */ = {isa = PBXFileReference; lastKnownFileType = sourcecode.swift; path = ShowResultsOfSpatialOperationsView.swift; sourceTree = "<group>"; };
		E004A6F5284FA42A002A1FE6 /* SelectFeaturesInFeatureLayerView.swift */ = {isa = PBXFileReference; lastKnownFileType = sourcecode.swift; path = SelectFeaturesInFeatureLayerView.swift; sourceTree = "<group>"; };
<<<<<<< HEAD
		E066DD34285CF3B3004D3D5B /* FindRouteView.swift */ = {isa = PBXFileReference; lastKnownFileType = sourcecode.swift; path = FindRouteView.swift; sourceTree = "<group>"; };
=======
		E066DD372860AB28004D3D5B /* StyleGraphicsWithRendererView.swift */ = {isa = PBXFileReference; lastKnownFileType = sourcecode.swift; path = StyleGraphicsWithRendererView.swift; sourceTree = "<group>"; };
		E066DD3F28610F55004D3D5B /* AddSceneLayerFromServiceView.swift */ = {isa = PBXFileReference; lastKnownFileType = sourcecode.swift; path = AddSceneLayerFromServiceView.swift; sourceTree = "<group>"; };
		E0EA0B762866390E00C9621D /* ProjectView.swift */ = {isa = PBXFileReference; lastKnownFileType = sourcecode.swift; path = ProjectView.swift; sourceTree = "<group>"; };
>>>>>>> 4dd34370
/* End PBXFileReference section */

/* Begin PBXFrameworksBuildPhase section */
		00E5401027F3CCA200CF66D5 /* Frameworks */ = {
			isa = PBXFrameworksBuildPhase;
			buildActionMask = 2147483647;
			files = (
				00B042E1282ED6F50072E1B4 /* ArcGISToolkit in Frameworks */,
			);
			runOnlyForDeploymentPostprocessing = 0;
		};
/* End PBXFrameworksBuildPhase section */

/* Begin PBXGroup section */
		0005580D281872BE00224BC6 /* Views */ = {
			isa = PBXGroup;
			children = (
				00B04272282EC59E0072E1B4 /* AboutView.swift */,
				00E5400D27F3CCA100CF66D5 /* ContentView.swift */,
				000558092817C51E00224BC6 /* SampleDetailView.swift */,
				0005580B28185C0600224BC6 /* SampleList.swift */,
			);
			path = Views;
			sourceTree = "<group>";
		};
		00181B442846AD3900654571 /* Extensions */ = {
			isa = PBXGroup;
			children = (
				00181B452846AD7100654571 /* View+Alert.swift */,
			);
			path = Extensions;
			sourceTree = "<group>";
		};
		003D7C332821EBCC009DDFD2 /* Scripts */ = {
			isa = PBXGroup;
			children = (
				003D7C342821EBCC009DDFD2 /* masquerade */,
				003D7C352821EBCC009DDFD2 /* GenerateSampleViewSourceCode.swift */,
			);
			path = Scripts;
			sourceTree = "<group>";
		};
		0074ABAF281742420037244A /* Supporting Files */ = {
			isa = PBXGroup;
			children = (
				00181B442846AD3900654571 /* Extensions */,
				0074ABC028174F430037244A /* Models */,
				0005580D281872BE00224BC6 /* Views */,
			);
			path = "Supporting Files";
			sourceTree = "<group>";
		};
		0074ABB228174B830037244A /* Samples */ = {
			isa = PBXGroup;
			children = (
				E066DD3E28610F3F004D3D5B /* Add scene layer from service */,
				E004A6EB28495538002A1FE6 /* Create planar and geodetic buffers */,
				0074ABB328174B830037244A /* Display map */,
				00B04FB3283EEB830026C882 /* Display overview map */,
				E004A6D528465C70002A1FE6 /* Display scene */,
<<<<<<< HEAD
				E066DD33285CF3A0004D3D5B /* Find route */,
=======
				E0EA0B75286638FD00C9621D /* Project */,
>>>>>>> 4dd34370
				00CB913628481475005C2C5D /* Search with geocode */,
				E004A6F4284FA3C5002A1FE6 /* Select features in feature layer */,
				00B042E3282EDC690072E1B4 /* Set basemap */,
				E004A6B928414332002A1FE6 /* Set viewpoint rotation */,
				E004A6DE2846626A002A1FE6 /* Show callout */,
				E004A6E728493BBB002A1FE6 /* Show device location */,
				E004A6F1284E4F80002A1FE6 /* Show results of spatial operations */,
				E066DD362860AB0B004D3D5B /* Style graphics with renderer */,
				E004A6E42846A609002A1FE6 /* Style graphics with symbols */,
			);
			path = Samples;
			sourceTree = "<group>";
		};
		0074ABB328174B830037244A /* Display map */ = {
			isa = PBXGroup;
			children = (
				0074ABBE28174BCF0037244A /* DisplayMapView.swift */,
			);
			path = "Display map";
			sourceTree = "<group>";
		};
		0074ABC028174F430037244A /* Models */ = {
			isa = PBXGroup;
			children = (
				0074ABC128174F430037244A /* Sample.swift */,
			);
			path = Models;
			sourceTree = "<group>";
		};
		00966EE62811F64D009D3DD7 /* iOS */ = {
			isa = PBXGroup;
			children = (
				00E5402A27F775EA00CF66D5 /* Info.plist */,
			);
			path = iOS;
			sourceTree = "<group>";
		};
		00B042E3282EDC690072E1B4 /* Set basemap */ = {
			isa = PBXGroup;
			children = (
				00B042E5282EDC690072E1B4 /* SetBasemapView.swift */,
			);
			path = "Set basemap";
			sourceTree = "<group>";
		};
		00B04FB3283EEB830026C882 /* Display overview map */ = {
			isa = PBXGroup;
			children = (
				00B04FB4283EEBA80026C882 /* DisplayOverviewMapView.swift */,
			);
			path = "Display overview map";
			sourceTree = "<group>";
		};
		00CB913628481475005C2C5D /* Search with geocode */ = {
			isa = PBXGroup;
			children = (
				00CB9137284814A4005C2C5D /* SearchWithGeocodeView.swift */,
			);
			path = "Search with geocode";
			sourceTree = "<group>";
		};
		00E5400627F3CCA100CF66D5 = {
			isa = PBXGroup;
			children = (
				00B042DE282ED6E80072E1B4 /* arcgis-runtime-toolkit-swift */,
				00966EE62811F64D009D3DD7 /* iOS */,
				00E5400B27F3CCA100CF66D5 /* Shared */,
				003D7C332821EBCC009DDFD2 /* Scripts */,
				00E5401427F3CCA200CF66D5 /* Products */,
			);
			sourceTree = "<group>";
		};
		00E5400B27F3CCA100CF66D5 /* Shared */ = {
			isa = PBXGroup;
			children = (
				0074ABAF281742420037244A /* Supporting Files */,
				0074ABB228174B830037244A /* Samples */,
				00E5400C27F3CCA100CF66D5 /* SamplesApp.swift */,
				00E5400E27F3CCA200CF66D5 /* Assets.xcassets */,
				001C6DD827FE585A00D472C2 /* AppSecrets.swift.masque */,
				0074ABCA2817B8DB0037244A /* SamplesApp+Samples.swift.tache */,
			);
			path = Shared;
			sourceTree = "<group>";
		};
		00E5401427F3CCA200CF66D5 /* Products */ = {
			isa = PBXGroup;
			children = (
				00E5401327F3CCA200CF66D5 /* Samples.app */,
			);
			name = Products;
			sourceTree = "<group>";
		};
		E004A6B928414332002A1FE6 /* Set viewpoint rotation */ = {
			isa = PBXGroup;
			children = (
				E004A6BD28414332002A1FE6 /* SetViewpointRotationView.swift */,
			);
			path = "Set viewpoint rotation";
			sourceTree = "<group>";
		};
		E004A6D528465C70002A1FE6 /* Display scene */ = {
			isa = PBXGroup;
			children = (
				E004A6D828465C70002A1FE6 /* DisplaySceneView.swift */,
			);
			path = "Display scene";
			sourceTree = "<group>";
		};
		E004A6DE2846626A002A1FE6 /* Show callout */ = {
			isa = PBXGroup;
			children = (
				E004A6DF28466279002A1FE6 /* ShowCalloutView.swift */,
			);
			path = "Show callout";
			sourceTree = "<group>";
		};
		E004A6E42846A609002A1FE6 /* Style graphics with symbols */ = {
			isa = PBXGroup;
			children = (
				E004A6E52846A61F002A1FE6 /* StyleGraphicsWithSymbolsView.swift */,
			);
			path = "Style graphics with symbols";
			sourceTree = "<group>";
		};
		E004A6E728493BBB002A1FE6 /* Show device location */ = {
			isa = PBXGroup;
			children = (
				E004A6E828493BCE002A1FE6 /* ShowDeviceLocationView.swift */,
			);
			path = "Show device location";
			sourceTree = "<group>";
		};
		E004A6EB28495538002A1FE6 /* Create planar and geodetic buffers */ = {
			isa = PBXGroup;
			children = (
				E004A6EC2849556E002A1FE6 /* CreatePlanarAndGeodeticBuffersView.swift */,
			);
			path = "Create planar and geodetic buffers";
			sourceTree = "<group>";
		};
		E004A6F1284E4F80002A1FE6 /* Show results of spatial operations */ = {
			isa = PBXGroup;
			children = (
				E004A6F2284E4FEB002A1FE6 /* ShowResultsOfSpatialOperationsView.swift */,
			);
			path = "Show results of spatial operations";
			sourceTree = "<group>";
		};
		E004A6F4284FA3C5002A1FE6 /* Select features in feature layer */ = {
			isa = PBXGroup;
			children = (
				E004A6F5284FA42A002A1FE6 /* SelectFeaturesInFeatureLayerView.swift */,
			);
			path = "Select features in feature layer";
			sourceTree = "<group>";
		};
<<<<<<< HEAD
		E066DD33285CF3A0004D3D5B /* Find route */ = {
			isa = PBXGroup;
			children = (
				E066DD34285CF3B3004D3D5B /* FindRouteView.swift */,
			);
			path = "Find route";
=======
		E066DD362860AB0B004D3D5B /* Style graphics with renderer */ = {
			isa = PBXGroup;
			children = (
				E066DD372860AB28004D3D5B /* StyleGraphicsWithRendererView.swift */,
			);
			path = "Style graphics with renderer";
			sourceTree = "<group>";
		};
		E066DD3E28610F3F004D3D5B /* Add scene layer from service */ = {
			isa = PBXGroup;
			children = (
				E066DD3F28610F55004D3D5B /* AddSceneLayerFromServiceView.swift */,
			);
			path = "Add scene layer from service";
			sourceTree = "<group>";
		};
		E0EA0B75286638FD00C9621D /* Project */ = {
			isa = PBXGroup;
			children = (
				E0EA0B762866390E00C9621D /* ProjectView.swift */,
			);
			path = Project;
>>>>>>> 4dd34370
			sourceTree = "<group>";
		};
/* End PBXGroup section */

/* Begin PBXNativeTarget section */
		00E5401227F3CCA200CF66D5 /* Samples (iOS) */ = {
			isa = PBXNativeTarget;
			buildConfigurationList = 00E5402427F3CCA200CF66D5 /* Build configuration list for PBXNativeTarget "Samples (iOS)" */;
			buildPhases = (
				001C6DDC27FE5CE800D472C2 /* Create .secrets File If It Does Not Exist */,
				00E5402B27F77A5A00CF66D5 /* Lint Sources */,
				00E5400F27F3CCA200CF66D5 /* Sources */,
				00E5401027F3CCA200CF66D5 /* Frameworks */,
				00E5401127F3CCA200CF66D5 /* Resources */,
				00144B5E280634840090DD5D /* Embed Frameworks */,
			);
			buildRules = (
				0083586F27FE3BCF00192A15 /* PBXBuildRule */,
				0074ABCC2817B8E60037244A /* PBXBuildRule */,
			);
			dependencies = (
			);
			name = "Samples (iOS)";
			packageProductDependencies = (
				00B042E0282ED6F50072E1B4 /* ArcGISToolkit */,
			);
			productName = "arcgis-swift-sdk-samples (iOS)";
			productReference = 00E5401327F3CCA200CF66D5 /* Samples.app */;
			productType = "com.apple.product-type.application";
		};
/* End PBXNativeTarget section */

/* Begin PBXProject section */
		00E5400727F3CCA100CF66D5 /* Project object */ = {
			isa = PBXProject;
			attributes = {
				BuildIndependentTargetsInParallel = 1;
				LastSwiftUpdateCheck = 1330;
				LastUpgradeCheck = 1330;
				ORGANIZATIONNAME = Esri;
				TargetAttributes = {
					00E5401227F3CCA200CF66D5 = {
						CreatedOnToolsVersion = 13.3;
					};
				};
			};
			buildConfigurationList = 00E5400A27F3CCA100CF66D5 /* Build configuration list for PBXProject "Samples" */;
			compatibilityVersion = "Xcode 13.0";
			developmentRegion = en;
			hasScannedForEncodings = 0;
			knownRegions = (
				en,
				Base,
			);
			mainGroup = 00E5400627F3CCA100CF66D5;
			productRefGroup = 00E5401427F3CCA200CF66D5 /* Products */;
			projectDirPath = "";
			projectRoot = "";
			targets = (
				00E5401227F3CCA200CF66D5 /* Samples (iOS) */,
			);
		};
/* End PBXProject section */

/* Begin PBXResourcesBuildPhase section */
		00E5401127F3CCA200CF66D5 /* Resources */ = {
			isa = PBXResourcesBuildPhase;
			buildActionMask = 2147483647;
			files = (
				00E5402027F3CCA200CF66D5 /* Assets.xcassets in Resources */,
			);
			runOnlyForDeploymentPostprocessing = 0;
		};
/* End PBXResourcesBuildPhase section */

/* Begin PBXShellScriptBuildPhase section */
		001C6DDC27FE5CE800D472C2 /* Create .secrets File If It Does Not Exist */ = {
			isa = PBXShellScriptBuildPhase;
			alwaysOutOfDate = 1;
			buildActionMask = 2147483647;
			files = (
			);
			inputFileListPaths = (
			);
			inputPaths = (
			);
			name = "Create .secrets File If It Does Not Exist";
			outputFileListPaths = (
			);
			outputPaths = (
				"$(SRCROOT)/.secrets",
			);
			runOnlyForDeploymentPostprocessing = 0;
			shellPath = /bin/sh;
			shellScript = "if [ ! -e \"$SRCROOT/.secrets\" ]\nthen\n    touch \"$SRCROOT/.secrets\"\nfi\n";
		};
		00E5402B27F77A5A00CF66D5 /* Lint Sources */ = {
			isa = PBXShellScriptBuildPhase;
			buildActionMask = 2147483647;
			files = (
			);
			inputFileListPaths = (
			);
			inputPaths = (
			);
			name = "Lint Sources";
			outputFileListPaths = (
			);
			outputPaths = (
			);
			runOnlyForDeploymentPostprocessing = 0;
			shellPath = /bin/sh;
			shellScript = "if which swiftlint > /dev/null; then\n  swiftlint\nelse\n  echo \"warning: SwiftLint not installed, download from https://github.com/realm/SwiftLint\"\nfi\n";
		};
/* End PBXShellScriptBuildPhase section */

/* Begin PBXSourcesBuildPhase section */
		00E5400F27F3CCA200CF66D5 /* Sources */ = {
			isa = PBXSourcesBuildPhase;
			buildActionMask = 2147483647;
			files = (
				E004A6E928493BCE002A1FE6 /* ShowDeviceLocationView.swift in Sources */,
				0005580C28185C0600224BC6 /* SampleList.swift in Sources */,
				E004A6E028466279002A1FE6 /* ShowCalloutView.swift in Sources */,
				001C6DE127FE8A9400D472C2 /* AppSecrets.swift.masque in Sources */,
				E004A6ED2849556E002A1FE6 /* CreatePlanarAndGeodeticBuffersView.swift in Sources */,
				00181B462846AD7100654571 /* View+Alert.swift in Sources */,
				E0EA0B772866390E00C9621D /* ProjectView.swift in Sources */,
				0005580A2817C51E00224BC6 /* SampleDetailView.swift in Sources */,
				0074ABCD2817BCC30037244A /* SamplesApp+Samples.swift.tache in Sources */,
				E004A6F3284E4FEB002A1FE6 /* ShowResultsOfSpatialOperationsView.swift in Sources */,
				00B04273282EC59E0072E1B4 /* AboutView.swift in Sources */,
				E004A6C128414332002A1FE6 /* SetViewpointRotationView.swift in Sources */,
				00E5401E27F3CCA200CF66D5 /* ContentView.swift in Sources */,
				E066DD382860AB28004D3D5B /* StyleGraphicsWithRendererView.swift in Sources */,
				00B04FB5283EEBA80026C882 /* DisplayOverviewMapView.swift in Sources */,
				0074ABBF28174BCF0037244A /* DisplayMapView.swift in Sources */,
				E004A6DC28465C70002A1FE6 /* DisplaySceneView.swift in Sources */,
				E066DD35285CF3B3004D3D5B /* FindRouteView.swift in Sources */,
				E004A6F6284FA42A002A1FE6 /* SelectFeaturesInFeatureLayerView.swift in Sources */,
				00B042E8282EDC690072E1B4 /* SetBasemapView.swift in Sources */,
				E004A6E62846A61F002A1FE6 /* StyleGraphicsWithSymbolsView.swift in Sources */,
				0074ABC428174F430037244A /* Sample.swift in Sources */,
				00CB9138284814A4005C2C5D /* SearchWithGeocodeView.swift in Sources */,
				00E5401C27F3CCA200CF66D5 /* SamplesApp.swift in Sources */,
				E066DD4028610F55004D3D5B /* AddSceneLayerFromServiceView.swift in Sources */,
			);
			runOnlyForDeploymentPostprocessing = 0;
		};
/* End PBXSourcesBuildPhase section */

/* Begin XCBuildConfiguration section */
		00E5402227F3CCA200CF66D5 /* Debug */ = {
			isa = XCBuildConfiguration;
			buildSettings = {
				ALWAYS_SEARCH_USER_PATHS = NO;
				CLANG_ANALYZER_NONNULL = YES;
				CLANG_ANALYZER_NUMBER_OBJECT_CONVERSION = YES_AGGRESSIVE;
				CLANG_CXX_LANGUAGE_STANDARD = "gnu++17";
				CLANG_ENABLE_MODULES = YES;
				CLANG_ENABLE_OBJC_ARC = YES;
				CLANG_ENABLE_OBJC_WEAK = YES;
				CLANG_WARN_BLOCK_CAPTURE_AUTORELEASING = YES;
				CLANG_WARN_BOOL_CONVERSION = YES;
				CLANG_WARN_COMMA = YES;
				CLANG_WARN_CONSTANT_CONVERSION = YES;
				CLANG_WARN_DEPRECATED_OBJC_IMPLEMENTATIONS = YES;
				CLANG_WARN_DIRECT_OBJC_ISA_USAGE = YES_ERROR;
				CLANG_WARN_DOCUMENTATION_COMMENTS = YES;
				CLANG_WARN_EMPTY_BODY = YES;
				CLANG_WARN_ENUM_CONVERSION = YES;
				CLANG_WARN_INFINITE_RECURSION = YES;
				CLANG_WARN_INT_CONVERSION = YES;
				CLANG_WARN_NON_LITERAL_NULL_CONVERSION = YES;
				CLANG_WARN_OBJC_IMPLICIT_RETAIN_SELF = YES;
				CLANG_WARN_OBJC_LITERAL_CONVERSION = YES;
				CLANG_WARN_OBJC_ROOT_CLASS = YES_ERROR;
				CLANG_WARN_QUOTED_INCLUDE_IN_FRAMEWORK_HEADER = YES;
				CLANG_WARN_RANGE_LOOP_ANALYSIS = YES;
				CLANG_WARN_STRICT_PROTOTYPES = YES;
				CLANG_WARN_SUSPICIOUS_MOVE = YES;
				CLANG_WARN_UNGUARDED_AVAILABILITY = YES_AGGRESSIVE;
				CLANG_WARN_UNREACHABLE_CODE = YES;
				CLANG_WARN__DUPLICATE_METHOD_MATCH = YES;
				COPY_PHASE_STRIP = NO;
				DEBUG_INFORMATION_FORMAT = dwarf;
				ENABLE_STRICT_OBJC_MSGSEND = YES;
				ENABLE_TESTABILITY = YES;
				GCC_C_LANGUAGE_STANDARD = gnu11;
				GCC_DYNAMIC_NO_PIC = NO;
				GCC_NO_COMMON_BLOCKS = YES;
				GCC_OPTIMIZATION_LEVEL = 0;
				GCC_PREPROCESSOR_DEFINITIONS = (
					"DEBUG=1",
					"$(inherited)",
				);
				GCC_WARN_64_TO_32_BIT_CONVERSION = YES;
				GCC_WARN_ABOUT_RETURN_TYPE = YES_ERROR;
				GCC_WARN_UNDECLARED_SELECTOR = YES;
				GCC_WARN_UNINITIALIZED_AUTOS = YES_AGGRESSIVE;
				GCC_WARN_UNUSED_FUNCTION = YES;
				GCC_WARN_UNUSED_VARIABLE = YES;
				MTL_ENABLE_DEBUG_INFO = INCLUDE_SOURCE;
				MTL_FAST_MATH = YES;
				ONLY_ACTIVE_ARCH = YES;
				SWIFT_ACTIVE_COMPILATION_CONDITIONS = DEBUG;
				SWIFT_OPTIMIZATION_LEVEL = "-Onone";
			};
			name = Debug;
		};
		00E5402327F3CCA200CF66D5 /* Release */ = {
			isa = XCBuildConfiguration;
			buildSettings = {
				ALWAYS_SEARCH_USER_PATHS = NO;
				CLANG_ANALYZER_NONNULL = YES;
				CLANG_ANALYZER_NUMBER_OBJECT_CONVERSION = YES_AGGRESSIVE;
				CLANG_CXX_LANGUAGE_STANDARD = "gnu++17";
				CLANG_ENABLE_MODULES = YES;
				CLANG_ENABLE_OBJC_ARC = YES;
				CLANG_ENABLE_OBJC_WEAK = YES;
				CLANG_WARN_BLOCK_CAPTURE_AUTORELEASING = YES;
				CLANG_WARN_BOOL_CONVERSION = YES;
				CLANG_WARN_COMMA = YES;
				CLANG_WARN_CONSTANT_CONVERSION = YES;
				CLANG_WARN_DEPRECATED_OBJC_IMPLEMENTATIONS = YES;
				CLANG_WARN_DIRECT_OBJC_ISA_USAGE = YES_ERROR;
				CLANG_WARN_DOCUMENTATION_COMMENTS = YES;
				CLANG_WARN_EMPTY_BODY = YES;
				CLANG_WARN_ENUM_CONVERSION = YES;
				CLANG_WARN_INFINITE_RECURSION = YES;
				CLANG_WARN_INT_CONVERSION = YES;
				CLANG_WARN_NON_LITERAL_NULL_CONVERSION = YES;
				CLANG_WARN_OBJC_IMPLICIT_RETAIN_SELF = YES;
				CLANG_WARN_OBJC_LITERAL_CONVERSION = YES;
				CLANG_WARN_OBJC_ROOT_CLASS = YES_ERROR;
				CLANG_WARN_QUOTED_INCLUDE_IN_FRAMEWORK_HEADER = YES;
				CLANG_WARN_RANGE_LOOP_ANALYSIS = YES;
				CLANG_WARN_STRICT_PROTOTYPES = YES;
				CLANG_WARN_SUSPICIOUS_MOVE = YES;
				CLANG_WARN_UNGUARDED_AVAILABILITY = YES_AGGRESSIVE;
				CLANG_WARN_UNREACHABLE_CODE = YES;
				CLANG_WARN__DUPLICATE_METHOD_MATCH = YES;
				COPY_PHASE_STRIP = NO;
				DEBUG_INFORMATION_FORMAT = "dwarf-with-dsym";
				ENABLE_NS_ASSERTIONS = NO;
				ENABLE_STRICT_OBJC_MSGSEND = YES;
				GCC_C_LANGUAGE_STANDARD = gnu11;
				GCC_NO_COMMON_BLOCKS = YES;
				GCC_WARN_64_TO_32_BIT_CONVERSION = YES;
				GCC_WARN_ABOUT_RETURN_TYPE = YES_ERROR;
				GCC_WARN_UNDECLARED_SELECTOR = YES;
				GCC_WARN_UNINITIALIZED_AUTOS = YES_AGGRESSIVE;
				GCC_WARN_UNUSED_FUNCTION = YES;
				GCC_WARN_UNUSED_VARIABLE = YES;
				MTL_ENABLE_DEBUG_INFO = NO;
				MTL_FAST_MATH = YES;
				SWIFT_COMPILATION_MODE = wholemodule;
				SWIFT_OPTIMIZATION_LEVEL = "-O";
			};
			name = Release;
		};
		00E5402527F3CCA200CF66D5 /* Debug */ = {
			isa = XCBuildConfiguration;
			buildSettings = {
				ASSETCATALOG_COMPILER_APPICON_NAME = AppIcon;
				ASSETCATALOG_COMPILER_GLOBAL_ACCENT_COLOR_NAME = AccentColor;
				CODE_SIGN_STYLE = Automatic;
				CURRENT_PROJECT_VERSION = 1;
				INFOPLIST_FILE = "$(SRCROOT)/iOS/Info.plist";
				IPHONEOS_DEPLOYMENT_TARGET = 15.0;
				LD_RUNPATH_SEARCH_PATHS = (
					"$(inherited)",
					"@executable_path/Frameworks",
				);
				MARKETING_VERSION = 200.0.0;
				PRODUCT_BUNDLE_IDENTIFIER = "com.esri.arcgis-swift-sdk-samples";
				PRODUCT_NAME = Samples;
				SDKROOT = iphoneos;
				SWIFT_EMIT_LOC_STRINGS = YES;
				SWIFT_VERSION = 5.0;
				TARGETED_DEVICE_FAMILY = "1,2";
			};
			name = Debug;
		};
		00E5402627F3CCA200CF66D5 /* Release */ = {
			isa = XCBuildConfiguration;
			buildSettings = {
				ASSETCATALOG_COMPILER_APPICON_NAME = AppIcon;
				ASSETCATALOG_COMPILER_GLOBAL_ACCENT_COLOR_NAME = AccentColor;
				CODE_SIGN_STYLE = Automatic;
				CURRENT_PROJECT_VERSION = 1;
				INFOPLIST_FILE = "$(SRCROOT)/iOS/Info.plist";
				IPHONEOS_DEPLOYMENT_TARGET = 15.0;
				LD_RUNPATH_SEARCH_PATHS = (
					"$(inherited)",
					"@executable_path/Frameworks",
				);
				MARKETING_VERSION = 200.0.0;
				PRODUCT_BUNDLE_IDENTIFIER = "com.esri.arcgis-swift-sdk-samples";
				PRODUCT_NAME = Samples;
				SDKROOT = iphoneos;
				SWIFT_EMIT_LOC_STRINGS = YES;
				SWIFT_VERSION = 5.0;
				TARGETED_DEVICE_FAMILY = "1,2";
				VALIDATE_PRODUCT = YES;
			};
			name = Release;
		};
/* End XCBuildConfiguration section */

/* Begin XCConfigurationList section */
		00E5400A27F3CCA100CF66D5 /* Build configuration list for PBXProject "Samples" */ = {
			isa = XCConfigurationList;
			buildConfigurations = (
				00E5402227F3CCA200CF66D5 /* Debug */,
				00E5402327F3CCA200CF66D5 /* Release */,
			);
			defaultConfigurationIsVisible = 0;
			defaultConfigurationName = Release;
		};
		00E5402427F3CCA200CF66D5 /* Build configuration list for PBXNativeTarget "Samples (iOS)" */ = {
			isa = XCConfigurationList;
			buildConfigurations = (
				00E5402527F3CCA200CF66D5 /* Debug */,
				00E5402627F3CCA200CF66D5 /* Release */,
			);
			defaultConfigurationIsVisible = 0;
			defaultConfigurationName = Release;
		};
/* End XCConfigurationList section */

/* Begin XCSwiftPackageProductDependency section */
		00B042E0282ED6F50072E1B4 /* ArcGISToolkit */ = {
			isa = XCSwiftPackageProductDependency;
			productName = ArcGISToolkit;
		};
/* End XCSwiftPackageProductDependency section */
	};
	rootObject = 00E5400727F3CCA100CF66D5 /* Project object */;
}<|MERGE_RESOLUTION|>--- conflicted
+++ resolved
@@ -31,13 +31,10 @@
 		E004A6ED2849556E002A1FE6 /* CreatePlanarAndGeodeticBuffersView.swift in Sources */ = {isa = PBXBuildFile; fileRef = E004A6EC2849556E002A1FE6 /* CreatePlanarAndGeodeticBuffersView.swift */; };
 		E004A6F3284E4FEB002A1FE6 /* ShowResultsOfSpatialOperationsView.swift in Sources */ = {isa = PBXBuildFile; fileRef = E004A6F2284E4FEB002A1FE6 /* ShowResultsOfSpatialOperationsView.swift */; };
 		E004A6F6284FA42A002A1FE6 /* SelectFeaturesInFeatureLayerView.swift in Sources */ = {isa = PBXBuildFile; fileRef = E004A6F5284FA42A002A1FE6 /* SelectFeaturesInFeatureLayerView.swift */; };
-<<<<<<< HEAD
 		E066DD35285CF3B3004D3D5B /* FindRouteView.swift in Sources */ = {isa = PBXBuildFile; fileRef = E066DD34285CF3B3004D3D5B /* FindRouteView.swift */; };
-=======
 		E066DD382860AB28004D3D5B /* StyleGraphicsWithRendererView.swift in Sources */ = {isa = PBXBuildFile; fileRef = E066DD372860AB28004D3D5B /* StyleGraphicsWithRendererView.swift */; };
 		E066DD4028610F55004D3D5B /* AddSceneLayerFromServiceView.swift in Sources */ = {isa = PBXBuildFile; fileRef = E066DD3F28610F55004D3D5B /* AddSceneLayerFromServiceView.swift */; };
 		E0EA0B772866390E00C9621D /* ProjectView.swift in Sources */ = {isa = PBXBuildFile; fileRef = E0EA0B762866390E00C9621D /* ProjectView.swift */; };
->>>>>>> 4dd34370
 /* End PBXBuildFile section */
 
 /* Begin PBXBuildRule section */
@@ -117,13 +114,10 @@
 		E004A6EC2849556E002A1FE6 /* CreatePlanarAndGeodeticBuffersView.swift */ = {isa = PBXFileReference; lastKnownFileType = sourcecode.swift; path = CreatePlanarAndGeodeticBuffersView.swift; sourceTree = "<group>"; };
 		E004A6F2284E4FEB002A1FE6 /* ShowResultsOfSpatialOperationsView.swift */ = {isa = PBXFileReference; lastKnownFileType = sourcecode.swift; path = ShowResultsOfSpatialOperationsView.swift; sourceTree = "<group>"; };
 		E004A6F5284FA42A002A1FE6 /* SelectFeaturesInFeatureLayerView.swift */ = {isa = PBXFileReference; lastKnownFileType = sourcecode.swift; path = SelectFeaturesInFeatureLayerView.swift; sourceTree = "<group>"; };
-<<<<<<< HEAD
 		E066DD34285CF3B3004D3D5B /* FindRouteView.swift */ = {isa = PBXFileReference; lastKnownFileType = sourcecode.swift; path = FindRouteView.swift; sourceTree = "<group>"; };
-=======
 		E066DD372860AB28004D3D5B /* StyleGraphicsWithRendererView.swift */ = {isa = PBXFileReference; lastKnownFileType = sourcecode.swift; path = StyleGraphicsWithRendererView.swift; sourceTree = "<group>"; };
 		E066DD3F28610F55004D3D5B /* AddSceneLayerFromServiceView.swift */ = {isa = PBXFileReference; lastKnownFileType = sourcecode.swift; path = AddSceneLayerFromServiceView.swift; sourceTree = "<group>"; };
 		E0EA0B762866390E00C9621D /* ProjectView.swift */ = {isa = PBXFileReference; lastKnownFileType = sourcecode.swift; path = ProjectView.swift; sourceTree = "<group>"; };
->>>>>>> 4dd34370
 /* End PBXFileReference section */
 
 /* Begin PBXFrameworksBuildPhase section */
@@ -184,11 +178,8 @@
 				0074ABB328174B830037244A /* Display map */,
 				00B04FB3283EEB830026C882 /* Display overview map */,
 				E004A6D528465C70002A1FE6 /* Display scene */,
-<<<<<<< HEAD
 				E066DD33285CF3A0004D3D5B /* Find route */,
-=======
 				E0EA0B75286638FD00C9621D /* Project */,
->>>>>>> 4dd34370
 				00CB913628481475005C2C5D /* Search with geocode */,
 				E004A6F4284FA3C5002A1FE6 /* Select features in feature layer */,
 				00B042E3282EDC690072E1B4 /* Set basemap */,
@@ -346,14 +337,14 @@
 			path = "Select features in feature layer";
 			sourceTree = "<group>";
 		};
-<<<<<<< HEAD
 		E066DD33285CF3A0004D3D5B /* Find route */ = {
 			isa = PBXGroup;
 			children = (
 				E066DD34285CF3B3004D3D5B /* FindRouteView.swift */,
 			);
 			path = "Find route";
-=======
+			sourceTree = "<group>";
+		};
 		E066DD362860AB0B004D3D5B /* Style graphics with renderer */ = {
 			isa = PBXGroup;
 			children = (
@@ -376,7 +367,6 @@
 				E0EA0B762866390E00C9621D /* ProjectView.swift */,
 			);
 			path = Project;
->>>>>>> 4dd34370
 			sourceTree = "<group>";
 		};
 /* End PBXGroup section */
