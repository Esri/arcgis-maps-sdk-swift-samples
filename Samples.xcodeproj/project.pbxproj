// !$*UTF8*$!
{
	archiveVersion = 1;
	classes = {
	};
	objectVersion = 77;
	objects = {

/* Begin PBXBuildFile section */
		0000FB6E2BBDB17600845921 /* Add3DTilesLayerView.swift in Sources */ = {isa = PBXBuildFile; fileRef = 0000FB6B2BBDB17600845921 /* Add3DTilesLayerView.swift */; };
		0000FB712BBDC01400845921 /* Add3DTilesLayerView.swift in Copy Source Code Files */ = {isa = PBXBuildFile; fileRef = 0000FB6B2BBDB17600845921 /* Add3DTilesLayerView.swift */; };
		0005580A2817C51E00224BC6 /* SampleDetailView.swift in Sources */ = {isa = PBXBuildFile; fileRef = 000558092817C51E00224BC6 /* SampleDetailView.swift */; };
		000D43162B9918420003D3C2 /* ConfigureBasemapStyleParametersView.swift in Sources */ = {isa = PBXBuildFile; fileRef = 000D43132B9918420003D3C2 /* ConfigureBasemapStyleParametersView.swift */; };
		000D43182B993A030003D3C2 /* ConfigureBasemapStyleParametersView.swift in Copy Source Code Files */ = {isa = PBXBuildFile; fileRef = 000D43132B9918420003D3C2 /* ConfigureBasemapStyleParametersView.swift */; };
		00181B462846AD7100654571 /* View+ErrorAlert.swift in Sources */ = {isa = PBXBuildFile; fileRef = 00181B452846AD7100654571 /* View+ErrorAlert.swift */; };
		001C6DE127FE8A9400D472C2 /* AppSecrets.swift.masque in Sources */ = {isa = PBXBuildFile; fileRef = 001C6DD827FE585A00D472C2 /* AppSecrets.swift.masque */; };
		00273CF42A82AB5900A7A77D /* SamplesSearchView.swift in Sources */ = {isa = PBXBuildFile; fileRef = 00273CF32A82AB5900A7A77D /* SamplesSearchView.swift */; };
		00273CF62A82AB8700A7A77D /* SampleLink.swift in Sources */ = {isa = PBXBuildFile; fileRef = 00273CF52A82AB8700A7A77D /* SampleLink.swift */; };
		0039A4E92885C50300592C86 /* AddSceneLayerFromServiceView.swift in Copy Source Code Files */ = {isa = PBXBuildFile; fileRef = E066DD3F28610F55004D3D5B /* AddSceneLayerFromServiceView.swift */; };
		0039A4EA2885C50300592C86 /* ClipGeometryView.swift in Copy Source Code Files */ = {isa = PBXBuildFile; fileRef = E000E75F2869E33D005D87C5 /* ClipGeometryView.swift */; };
		0039A4EB2885C50300592C86 /* CreatePlanarAndGeodeticBuffersView.swift in Copy Source Code Files */ = {isa = PBXBuildFile; fileRef = E004A6EC2849556E002A1FE6 /* CreatePlanarAndGeodeticBuffersView.swift */; };
		0039A4EC2885C50300592C86 /* CutGeometryView.swift in Copy Source Code Files */ = {isa = PBXBuildFile; fileRef = E000E762286A0B18005D87C5 /* CutGeometryView.swift */; };
		0039A4ED2885C50300592C86 /* DisplayMapView.swift in Copy Source Code Files */ = {isa = PBXBuildFile; fileRef = 0074ABBE28174BCF0037244A /* DisplayMapView.swift */; };
		0039A4EE2885C50300592C86 /* DisplayOverviewMapView.swift in Copy Source Code Files */ = {isa = PBXBuildFile; fileRef = 00B04FB4283EEBA80026C882 /* DisplayOverviewMapView.swift */; };
		0039A4EF2885C50300592C86 /* DisplaySceneView.swift in Copy Source Code Files */ = {isa = PBXBuildFile; fileRef = E004A6D828465C70002A1FE6 /* DisplaySceneView.swift */; };
		0039A4F02885C50300592C86 /* ProjectGeometryView.swift in Copy Source Code Files */ = {isa = PBXBuildFile; fileRef = E0EA0B762866390E00C9621D /* ProjectGeometryView.swift */; };
		0039A4F12885C50300592C86 /* SearchWithGeocodeView.swift in Copy Source Code Files */ = {isa = PBXBuildFile; fileRef = 00CB9137284814A4005C2C5D /* SearchWithGeocodeView.swift */; };
		0039A4F22885C50300592C86 /* SelectFeaturesInFeatureLayerView.swift in Copy Source Code Files */ = {isa = PBXBuildFile; fileRef = E004A6F5284FA42A002A1FE6 /* SelectFeaturesInFeatureLayerView.swift */; };
		0039A4F32885C50300592C86 /* SetBasemapView.swift in Copy Source Code Files */ = {isa = PBXBuildFile; fileRef = 00B042E5282EDC690072E1B4 /* SetBasemapView.swift */; };
		0039A4F42885C50300592C86 /* SetSurfacePlacementModeView.swift in Copy Source Code Files */ = {isa = PBXBuildFile; fileRef = E088E1562862579D00413100 /* SetSurfacePlacementModeView.swift */; };
		0039A4F52885C50300592C86 /* SetViewpointRotationView.swift in Copy Source Code Files */ = {isa = PBXBuildFile; fileRef = E004A6BD28414332002A1FE6 /* SetViewpointRotationView.swift */; };
		0039A4F62885C50300592C86 /* ShowCalloutView.swift in Copy Source Code Files */ = {isa = PBXBuildFile; fileRef = E004A6DF28466279002A1FE6 /* ShowCalloutView.swift */; };
		0039A4F72885C50300592C86 /* ShowDeviceLocationView.swift in Copy Source Code Files */ = {isa = PBXBuildFile; fileRef = E004A6E828493BCE002A1FE6 /* ShowDeviceLocationView.swift */; };
		0039A4F82885C50300592C86 /* ShowResultOfSpatialRelationshipsView.swift in Copy Source Code Files */ = {isa = PBXBuildFile; fileRef = E066DD3A2860CA08004D3D5B /* ShowResultOfSpatialRelationshipsView.swift */; };
		0039A4F92885C50300592C86 /* ShowResultOfSpatialOperationsView.swift in Copy Source Code Files */ = {isa = PBXBuildFile; fileRef = E004A6F2284E4FEB002A1FE6 /* ShowResultOfSpatialOperationsView.swift */; };
		0039A4FA2885C50300592C86 /* StyleGraphicsWithRendererView.swift in Copy Source Code Files */ = {isa = PBXBuildFile; fileRef = E066DD372860AB28004D3D5B /* StyleGraphicsWithRendererView.swift */; };
		0039A4FB2885C50300592C86 /* StyleGraphicsWithSymbolsView.swift in Copy Source Code Files */ = {isa = PBXBuildFile; fileRef = E004A6E52846A61F002A1FE6 /* StyleGraphicsWithSymbolsView.swift */; };
		003B36F92C5042BA00A75F66 /* ShowServiceAreaView.swift in Copy Source Code Files */ = {isa = PBXBuildFile; fileRef = 95D2EE0E2C334D1600683D53 /* ShowServiceAreaView.swift */; };
		0042E24328E4BF8F001F33D6 /* ShowViewshedFromPointInSceneView.Model.swift in Sources */ = {isa = PBXBuildFile; fileRef = 0042E24228E4BF8F001F33D6 /* ShowViewshedFromPointInSceneView.Model.swift */; };
		0042E24528E4F82C001F33D6 /* ShowViewshedFromPointInSceneView.ViewshedSettingsView.swift in Sources */ = {isa = PBXBuildFile; fileRef = 0042E24428E4F82B001F33D6 /* ShowViewshedFromPointInSceneView.ViewshedSettingsView.swift */; };
		0042E24628E50EE4001F33D6 /* ShowViewshedFromPointInSceneView.swift in Copy Source Code Files */ = {isa = PBXBuildFile; fileRef = 0086F3FD28E3770900974721 /* ShowViewshedFromPointInSceneView.swift */; };
		0042E24728E50EE4001F33D6 /* ShowViewshedFromPointInSceneView.Model.swift in Copy Source Code Files */ = {isa = PBXBuildFile; fileRef = 0042E24228E4BF8F001F33D6 /* ShowViewshedFromPointInSceneView.Model.swift */; };
		0042E24828E50EE4001F33D6 /* ShowViewshedFromPointInSceneView.ViewshedSettingsView.swift in Copy Source Code Files */ = {isa = PBXBuildFile; fileRef = 0042E24428E4F82B001F33D6 /* ShowViewshedFromPointInSceneView.ViewshedSettingsView.swift */; };
		0044289229C90C0B00160767 /* GetElevationAtPointOnSurfaceView.swift in Sources */ = {isa = PBXBuildFile; fileRef = 0044289129C90C0B00160767 /* GetElevationAtPointOnSurfaceView.swift */; };
		0044289329C9234300160767 /* GetElevationAtPointOnSurfaceView.swift in Copy Source Code Files */ = {isa = PBXBuildFile; fileRef = 0044289129C90C0B00160767 /* GetElevationAtPointOnSurfaceView.swift */; };
		0044CDDF2995C39E004618CE /* ShowDeviceLocationHistoryView.swift in Sources */ = {isa = PBXBuildFile; fileRef = 0044CDDE2995C39E004618CE /* ShowDeviceLocationHistoryView.swift */; };
		0044CDE02995D4DD004618CE /* ShowDeviceLocationHistoryView.swift in Copy Source Code Files */ = {isa = PBXBuildFile; fileRef = 0044CDDE2995C39E004618CE /* ShowDeviceLocationHistoryView.swift */; };
		004A2B9D2BED455B00C297CE /* canyonlands in Resources */ = {isa = PBXBuildFile; fileRef = 004A2B9C2BED455B00C297CE /* canyonlands */; settings = {ASSET_TAGS = (ApplyScheduledUpdatesToPreplannedMapArea, ); }; };
		004A2BA22BED456500C297CE /* ApplyScheduledUpdatesToPreplannedMapAreaView.swift in Sources */ = {isa = PBXBuildFile; fileRef = 004A2B9E2BED456500C297CE /* ApplyScheduledUpdatesToPreplannedMapAreaView.swift */; };
		004A2BA52BED458C00C297CE /* ApplyScheduledUpdatesToPreplannedMapAreaView.swift in Copy Source Code Files */ = {isa = PBXBuildFile; fileRef = 004A2B9E2BED456500C297CE /* ApplyScheduledUpdatesToPreplannedMapAreaView.swift */; };
		004FE87129DF5D8700075217 /* Bristol in Resources */ = {isa = PBXBuildFile; fileRef = 004FE87029DF5D8700075217 /* Bristol */; settings = {ASSET_TAGS = (Animate3DGraphic, ChangeCameraController, OrbitCameraAroundObject, StylePointWithDistanceCompositeSceneSymbol, ); }; };
		006C835528B40682004AEB7F /* BrowseBuildingFloorsView.swift in Copy Source Code Files */ = {isa = PBXBuildFile; fileRef = E0FE32E628747778002C6ACA /* BrowseBuildingFloorsView.swift */; };
		006C835628B40682004AEB7F /* DisplayMapFromMobileMapPackageView.swift in Copy Source Code Files */ = {isa = PBXBuildFile; fileRef = F111CCC0288B5D5600205358 /* DisplayMapFromMobileMapPackageView.swift */; };
		0074ABBF28174BCF0037244A /* DisplayMapView.swift in Sources */ = {isa = PBXBuildFile; fileRef = 0074ABBE28174BCF0037244A /* DisplayMapView.swift */; };
		0074ABC428174F430037244A /* Sample.swift in Sources */ = {isa = PBXBuildFile; fileRef = 0074ABC128174F430037244A /* Sample.swift */; };
		0074ABCD2817BCC30037244A /* SamplesApp+Samples.swift.tache in Sources */ = {isa = PBXBuildFile; fileRef = 0074ABCA2817B8DB0037244A /* SamplesApp+Samples.swift.tache */; };
		0086F40128E3770A00974721 /* ShowViewshedFromPointInSceneView.swift in Sources */ = {isa = PBXBuildFile; fileRef = 0086F3FD28E3770900974721 /* ShowViewshedFromPointInSceneView.swift */; };
		00A7A1462A2FC58300F035F7 /* DisplayContentOfUtilityNetworkContainerView.swift in Sources */ = {isa = PBXBuildFile; fileRef = 00A7A1432A2FC58300F035F7 /* DisplayContentOfUtilityNetworkContainerView.swift */; };
		00A7A14A2A2FC5B700F035F7 /* DisplayContentOfUtilityNetworkContainerView.Model.swift in Sources */ = {isa = PBXBuildFile; fileRef = 00A7A1492A2FC5B700F035F7 /* DisplayContentOfUtilityNetworkContainerView.Model.swift */; };
		00ABA94E2BF6721700C0488C /* ShowGridView.swift in Sources */ = {isa = PBXBuildFile; fileRef = 00ABA94D2BF6721700C0488C /* ShowGridView.swift */; };
		00ABA94F2BF6D06200C0488C /* ShowGridView.swift in Copy Source Code Files */ = {isa = PBXBuildFile; fileRef = 00ABA94D2BF6721700C0488C /* ShowGridView.swift */; };
		00B04273282EC59E0072E1B4 /* AboutView.swift in Sources */ = {isa = PBXBuildFile; fileRef = 00B04272282EC59E0072E1B4 /* AboutView.swift */; };
		00B042E8282EDC690072E1B4 /* SetBasemapView.swift in Sources */ = {isa = PBXBuildFile; fileRef = 00B042E5282EDC690072E1B4 /* SetBasemapView.swift */; };
		00B04FB5283EEBA80026C882 /* DisplayOverviewMapView.swift in Sources */ = {isa = PBXBuildFile; fileRef = 00B04FB4283EEBA80026C882 /* DisplayOverviewMapView.swift */; };
		00C43AED2947DC350099AE34 /* ArcGISToolkit in Frameworks */ = {isa = PBXBuildFile; productRef = 00C43AEC2947DC350099AE34 /* ArcGISToolkit */; };
		00C94A0D28B53DE1004E42D9 /* raster-file in Resources */ = {isa = PBXBuildFile; fileRef = 00C94A0C28B53DE1004E42D9 /* raster-file */; settings = {ASSET_TAGS = (AddRasterFromFile, ); }; };
		00CB9138284814A4005C2C5D /* SearchWithGeocodeView.swift in Sources */ = {isa = PBXBuildFile; fileRef = 00CB9137284814A4005C2C5D /* SearchWithGeocodeView.swift */; };
		00CCB8A5285BAF8700BBAB70 /* OnDemandResource.swift in Sources */ = {isa = PBXBuildFile; fileRef = 00CCB8A4285BAF8700BBAB70 /* OnDemandResource.swift */; };
		00D4EF802863842100B9CC30 /* AddFeatureLayersView.swift in Sources */ = {isa = PBXBuildFile; fileRef = 00D4EF7F2863842100B9CC30 /* AddFeatureLayersView.swift */; };
		00D4EF9028638BF100B9CC30 /* LA_Trails.geodatabase in Resources */ = {isa = PBXBuildFile; fileRef = 00D4EF8228638BF100B9CC30 /* LA_Trails.geodatabase */; settings = {ASSET_TAGS = (AddFeatureLayers, ); }; };
		00D4EF9A28638BF100B9CC30 /* AuroraCO.gpkg in Resources */ = {isa = PBXBuildFile; fileRef = 00D4EF8F28638BF100B9CC30 /* AuroraCO.gpkg */; settings = {ASSET_TAGS = (AddFeatureLayers, ); }; };
		00D4EFB12863CE6300B9CC30 /* ScottishWildlifeTrust_reserves in Resources */ = {isa = PBXBuildFile; fileRef = 00D4EFB02863CE6300B9CC30 /* ScottishWildlifeTrust_reserves */; settings = {ASSET_TAGS = (AddFeatureLayers, ); }; };
		00E1D90B2BC0AF97001AEB6A /* SnapGeometryEditsView.SnapSettingsView.swift in Sources */ = {isa = PBXBuildFile; fileRef = 00E1D90A2BC0AF97001AEB6A /* SnapGeometryEditsView.SnapSettingsView.swift */; };
		00E1D90D2BC0B125001AEB6A /* SnapGeometryEditsView.GeometryEditorModel.swift in Sources */ = {isa = PBXBuildFile; fileRef = 00E1D90C2BC0B125001AEB6A /* SnapGeometryEditsView.GeometryEditorModel.swift */; };
		00E1D90F2BC0B1E8001AEB6A /* SnapGeometryEditsView.GeometryEditorMenu.swift in Sources */ = {isa = PBXBuildFile; fileRef = 00E1D90E2BC0B1E8001AEB6A /* SnapGeometryEditsView.GeometryEditorMenu.swift */; };
		00E1D9102BC0B4D8001AEB6A /* SnapGeometryEditsView.SnapSettingsView.swift in Copy Source Code Files */ = {isa = PBXBuildFile; fileRef = 00E1D90A2BC0AF97001AEB6A /* SnapGeometryEditsView.SnapSettingsView.swift */; };
		00E1D9112BC0B4D8001AEB6A /* SnapGeometryEditsView.GeometryEditorModel.swift in Copy Source Code Files */ = {isa = PBXBuildFile; fileRef = 00E1D90C2BC0B125001AEB6A /* SnapGeometryEditsView.GeometryEditorModel.swift */; };
		00E1D9122BC0B4D8001AEB6A /* SnapGeometryEditsView.GeometryEditorMenu.swift in Copy Source Code Files */ = {isa = PBXBuildFile; fileRef = 00E1D90E2BC0B1E8001AEB6A /* SnapGeometryEditsView.GeometryEditorMenu.swift */; };
		00E5401C27F3CCA200CF66D5 /* SamplesApp.swift in Sources */ = {isa = PBXBuildFile; fileRef = 00E5400C27F3CCA100CF66D5 /* SamplesApp.swift */; };
		00E5401E27F3CCA200CF66D5 /* ContentView.swift in Sources */ = {isa = PBXBuildFile; fileRef = 00E5400D27F3CCA100CF66D5 /* ContentView.swift */; };
		00E5402027F3CCA200CF66D5 /* Assets.xcassets in Resources */ = {isa = PBXBuildFile; fileRef = 00E5400E27F3CCA200CF66D5 /* Assets.xcassets */; };
		00E7C15C2BBE1BF000B85D69 /* SnapGeometryEditsView.swift in Sources */ = {isa = PBXBuildFile; fileRef = 00E7C1592BBE1BF000B85D69 /* SnapGeometryEditsView.swift */; };
		00E7C15D2BBF74D800B85D69 /* SnapGeometryEditsView.swift in Copy Source Code Files */ = {isa = PBXBuildFile; fileRef = 00E7C1592BBE1BF000B85D69 /* SnapGeometryEditsView.swift */; };
		00EB803A2A31506F00AC2B07 /* DisplayContentOfUtilityNetworkContainerView.swift in Copy Source Code Files */ = {isa = PBXBuildFile; fileRef = 00A7A1432A2FC58300F035F7 /* DisplayContentOfUtilityNetworkContainerView.swift */; };
		00EB803B2A31506F00AC2B07 /* DisplayContentOfUtilityNetworkContainerView.Model.swift in Copy Source Code Files */ = {isa = PBXBuildFile; fileRef = 00A7A1492A2FC5B700F035F7 /* DisplayContentOfUtilityNetworkContainerView.Model.swift */; };
		00F279D62AF418DC00CECAF8 /* AddDynamicEntityLayerView.VehicleCallout.swift in Sources */ = {isa = PBXBuildFile; fileRef = 00F279D52AF418DC00CECAF8 /* AddDynamicEntityLayerView.VehicleCallout.swift */; };
		00F279D72AF4364700CECAF8 /* AddDynamicEntityLayerView.VehicleCallout.swift in Copy Source Code Files */ = {isa = PBXBuildFile; fileRef = 00F279D52AF418DC00CECAF8 /* AddDynamicEntityLayerView.VehicleCallout.swift */; };
		102B6A372BFD5B55009F763C /* IdentifyFeaturesInWMSLayerView.swift in Sources */ = {isa = PBXBuildFile; fileRef = 102B6A362BFD5B55009F763C /* IdentifyFeaturesInWMSLayerView.swift */; };
		104F55C72BF3E30A00204D04 /* GenerateOfflineMapWithCustomParametersView.swift in Copy Source Code Files */ = {isa = PBXBuildFile; fileRef = 10B782042BE55D7E007EAE6C /* GenerateOfflineMapWithCustomParametersView.swift */; };
		104F55C82BF3E30A00204D04 /* GenerateOfflineMapWithCustomParametersView.CustomParameters.swift in Copy Source Code Files */ = {isa = PBXBuildFile; fileRef = 10B782072BE5A058007EAE6C /* GenerateOfflineMapWithCustomParametersView.CustomParameters.swift */; };
		1081B93D2C000E8B00C1BEB1 /* IdentifyFeaturesInWMSLayerView.swift in Copy Source Code Files */ = {isa = PBXBuildFile; fileRef = 102B6A362BFD5B55009F763C /* IdentifyFeaturesInWMSLayerView.swift */; };
		108EC04129D25B2C000F35D0 /* QueryFeatureTableView.swift in Sources */ = {isa = PBXBuildFile; fileRef = 108EC04029D25B2C000F35D0 /* QueryFeatureTableView.swift */; };
		108EC04229D25B55000F35D0 /* QueryFeatureTableView.swift in Copy Source Code Files */ = {isa = PBXBuildFile; fileRef = 108EC04029D25B2C000F35D0 /* QueryFeatureTableView.swift */; };
		10B782052BE55D7E007EAE6C /* GenerateOfflineMapWithCustomParametersView.swift in Sources */ = {isa = PBXBuildFile; fileRef = 10B782042BE55D7E007EAE6C /* GenerateOfflineMapWithCustomParametersView.swift */; };
		10B782082BE5A058007EAE6C /* GenerateOfflineMapWithCustomParametersView.CustomParameters.swift in Sources */ = {isa = PBXBuildFile; fileRef = 10B782072BE5A058007EAE6C /* GenerateOfflineMapWithCustomParametersView.CustomParameters.swift */; };
		10BD9EB42BF51B4B00ABDBD5 /* GenerateOfflineMapWithCustomParametersView.Model.swift in Sources */ = {isa = PBXBuildFile; fileRef = 10BD9EB32BF51B4B00ABDBD5 /* GenerateOfflineMapWithCustomParametersView.Model.swift */; };
		10BD9EB52BF51F9000ABDBD5 /* GenerateOfflineMapWithCustomParametersView.Model.swift in Copy Source Code Files */ = {isa = PBXBuildFile; fileRef = 10BD9EB32BF51B4B00ABDBD5 /* GenerateOfflineMapWithCustomParametersView.Model.swift */; };
		10D321932BDB187400B39B1B /* naperville_imagery.tpkx in Resources */ = {isa = PBXBuildFile; fileRef = 10D321922BDB187400B39B1B /* naperville_imagery.tpkx */; settings = {ASSET_TAGS = (GenerateOfflineMapWithLocalBasemap, ); }; };
		10D321962BDB1CB500B39B1B /* GenerateOfflineMapWithLocalBasemapView.swift in Sources */ = {isa = PBXBuildFile; fileRef = 10D321952BDB1CB500B39B1B /* GenerateOfflineMapWithLocalBasemapView.swift */; };
		10D321972BDC3B4900B39B1B /* GenerateOfflineMapWithLocalBasemapView.swift in Copy Source Code Files */ = {isa = PBXBuildFile; fileRef = 10D321952BDB1CB500B39B1B /* GenerateOfflineMapWithLocalBasemapView.swift */; };
		1C0C1C3929D34DAE005C8B24 /* ChangeViewpointView.swift in Sources */ = {isa = PBXBuildFile; fileRef = 1C0C1C3429D34DAE005C8B24 /* ChangeViewpointView.swift */; };
		1C0C1C3D29D34DDD005C8B24 /* ChangeViewpointView.swift in Copy Source Code Files */ = {isa = PBXBuildFile; fileRef = 1C0C1C3429D34DAE005C8B24 /* ChangeViewpointView.swift */; };
		1C19B4F12A578E46001D2506 /* CreateLoadReportView.Views.swift in Sources */ = {isa = PBXBuildFile; fileRef = 1C19B4EB2A578E46001D2506 /* CreateLoadReportView.Views.swift */; };
		1C19B4F32A578E46001D2506 /* CreateLoadReportView.swift in Sources */ = {isa = PBXBuildFile; fileRef = 1C19B4ED2A578E46001D2506 /* CreateLoadReportView.swift */; };
		1C19B4F52A578E46001D2506 /* CreateLoadReportView.Model.swift in Sources */ = {isa = PBXBuildFile; fileRef = 1C19B4EF2A578E46001D2506 /* CreateLoadReportView.Model.swift */; };
		1C19B4F72A578E69001D2506 /* CreateLoadReportView.Model.swift in Copy Source Code Files */ = {isa = PBXBuildFile; fileRef = 1C19B4EF2A578E46001D2506 /* CreateLoadReportView.Model.swift */; };
		1C19B4F82A578E69001D2506 /* CreateLoadReportView.swift in Copy Source Code Files */ = {isa = PBXBuildFile; fileRef = 1C19B4ED2A578E46001D2506 /* CreateLoadReportView.swift */; };
		1C19B4F92A578E69001D2506 /* CreateLoadReportView.Views.swift in Copy Source Code Files */ = {isa = PBXBuildFile; fileRef = 1C19B4EB2A578E46001D2506 /* CreateLoadReportView.Views.swift */; };
		1C2538542BABACB100337307 /* AugmentRealityToNavigateRouteView.ARSceneView.swift in Copy Source Code Files */ = {isa = PBXBuildFile; fileRef = 1C2538522BABACB100337307 /* AugmentRealityToNavigateRouteView.ARSceneView.swift */; };
		1C2538552BABACB100337307 /* AugmentRealityToNavigateRouteView.swift in Copy Source Code Files */ = {isa = PBXBuildFile; fileRef = 1C2538532BABACB100337307 /* AugmentRealityToNavigateRouteView.swift */; };
		1C2538562BABACFD00337307 /* AugmentRealityToNavigateRouteView.swift in Sources */ = {isa = PBXBuildFile; fileRef = 1C2538532BABACB100337307 /* AugmentRealityToNavigateRouteView.swift */; };
		1C2538572BABACFD00337307 /* AugmentRealityToNavigateRouteView.ARSceneView.swift in Sources */ = {isa = PBXBuildFile; fileRef = 1C2538522BABACB100337307 /* AugmentRealityToNavigateRouteView.ARSceneView.swift */; };
		1C26ED192A859525009B7721 /* FilterFeaturesInSceneView.swift in Sources */ = {isa = PBXBuildFile; fileRef = 1C26ED152A859525009B7721 /* FilterFeaturesInSceneView.swift */; };
		1C26ED202A8BEC63009B7721 /* FilterFeaturesInSceneView.swift in Copy Source Code Files */ = {isa = PBXBuildFile; fileRef = 1C26ED152A859525009B7721 /* FilterFeaturesInSceneView.swift */; };
		1C3B7DC82A5F64FC00907443 /* AnalyzeNetworkWithSubnetworkTraceView.Model.swift in Sources */ = {isa = PBXBuildFile; fileRef = 1C3B7DC32A5F64FC00907443 /* AnalyzeNetworkWithSubnetworkTraceView.Model.swift */; };
		1C3B7DCB2A5F64FC00907443 /* AnalyzeNetworkWithSubnetworkTraceView.swift in Sources */ = {isa = PBXBuildFile; fileRef = 1C3B7DC62A5F64FC00907443 /* AnalyzeNetworkWithSubnetworkTraceView.swift */; };
		1C3B7DCD2A5F652500907443 /* AnalyzeNetworkWithSubnetworkTraceView.Model.swift in Copy Source Code Files */ = {isa = PBXBuildFile; fileRef = 1C3B7DC32A5F64FC00907443 /* AnalyzeNetworkWithSubnetworkTraceView.Model.swift */; };
		1C3B7DCE2A5F652500907443 /* AnalyzeNetworkWithSubnetworkTraceView.swift in Copy Source Code Files */ = {isa = PBXBuildFile; fileRef = 1C3B7DC62A5F64FC00907443 /* AnalyzeNetworkWithSubnetworkTraceView.swift */; };
		1C42E04729D2396B004FC4BE /* ShowPopupView.swift in Sources */ = {isa = PBXBuildFile; fileRef = 1C42E04329D2396B004FC4BE /* ShowPopupView.swift */; };
		1C42E04A29D239D2004FC4BE /* ShowPopupView.swift in Copy Source Code Files */ = {isa = PBXBuildFile; fileRef = 1C42E04329D2396B004FC4BE /* ShowPopupView.swift */; };
		1C43BC7F2A43781200509BF8 /* SetVisibilityOfSubtypeSublayerView.Views.swift in Sources */ = {isa = PBXBuildFile; fileRef = 1C43BC792A43781100509BF8 /* SetVisibilityOfSubtypeSublayerView.Views.swift */; };
		1C43BC822A43781200509BF8 /* SetVisibilityOfSubtypeSublayerView.Model.swift in Sources */ = {isa = PBXBuildFile; fileRef = 1C43BC7C2A43781100509BF8 /* SetVisibilityOfSubtypeSublayerView.Model.swift */; };
		1C43BC842A43781200509BF8 /* SetVisibilityOfSubtypeSublayerView.swift in Sources */ = {isa = PBXBuildFile; fileRef = 1C43BC7E2A43781100509BF8 /* SetVisibilityOfSubtypeSublayerView.swift */; };
		1C43BC852A43783900509BF8 /* SetVisibilityOfSubtypeSublayerView.Model.swift in Copy Source Code Files */ = {isa = PBXBuildFile; fileRef = 1C43BC7C2A43781100509BF8 /* SetVisibilityOfSubtypeSublayerView.Model.swift */; };
		1C43BC862A43783900509BF8 /* SetVisibilityOfSubtypeSublayerView.swift in Copy Source Code Files */ = {isa = PBXBuildFile; fileRef = 1C43BC7E2A43781100509BF8 /* SetVisibilityOfSubtypeSublayerView.swift */; };
		1C43BC872A43783900509BF8 /* SetVisibilityOfSubtypeSublayerView.Views.swift in Copy Source Code Files */ = {isa = PBXBuildFile; fileRef = 1C43BC792A43781100509BF8 /* SetVisibilityOfSubtypeSublayerView.Views.swift */; };
		1C8EC7472BAE2891001A6929 /* AugmentRealityToCollectDataView.swift in Sources */ = {isa = PBXBuildFile; fileRef = 1C8EC7432BAE2891001A6929 /* AugmentRealityToCollectDataView.swift */; };
		1C8EC74B2BAE28A9001A6929 /* AugmentRealityToCollectDataView.swift in Copy Source Code Files */ = {isa = PBXBuildFile; fileRef = 1C8EC7432BAE2891001A6929 /* AugmentRealityToCollectDataView.swift */; };
		1C929F092A27B86800134252 /* ShowUtilityAssociationsView.swift in Copy Source Code Files */ = {isa = PBXBuildFile; fileRef = 1CAF831B2A20305F000E1E60 /* ShowUtilityAssociationsView.swift */; };
		1C965C3929DB9176002F8536 /* ShowRealisticLightAndShadowsView.swift in Copy Source Code Files */ = {isa = PBXBuildFile; fileRef = 1C9B74C529DB43580038B06F /* ShowRealisticLightAndShadowsView.swift */; };
		1C9B74C929DB43580038B06F /* ShowRealisticLightAndShadowsView.swift in Sources */ = {isa = PBXBuildFile; fileRef = 1C9B74C529DB43580038B06F /* ShowRealisticLightAndShadowsView.swift */; };
		1C9B74D929DB54560038B06F /* ChangeCameraControllerView.swift in Sources */ = {isa = PBXBuildFile; fileRef = 1C9B74D529DB54560038B06F /* ChangeCameraControllerView.swift */; };
		1C9B74DE29DB56860038B06F /* ChangeCameraControllerView.swift in Copy Source Code Files */ = {isa = PBXBuildFile; fileRef = 1C9B74D529DB54560038B06F /* ChangeCameraControllerView.swift */; };
		1CAB8D4B2A3CEAB0002AA649 /* RunValveIsolationTraceView.Model.swift in Sources */ = {isa = PBXBuildFile; fileRef = 1CAB8D442A3CEAB0002AA649 /* RunValveIsolationTraceView.Model.swift */; };
		1CAB8D4E2A3CEAB0002AA649 /* RunValveIsolationTraceView.swift in Sources */ = {isa = PBXBuildFile; fileRef = 1CAB8D472A3CEAB0002AA649 /* RunValveIsolationTraceView.swift */; };
		1CAB8D502A3CEB43002AA649 /* RunValveIsolationTraceView.Model.swift in Copy Source Code Files */ = {isa = PBXBuildFile; fileRef = 1CAB8D442A3CEAB0002AA649 /* RunValveIsolationTraceView.Model.swift */; };
		1CAB8D512A3CEB43002AA649 /* RunValveIsolationTraceView.swift in Copy Source Code Files */ = {isa = PBXBuildFile; fileRef = 1CAB8D472A3CEAB0002AA649 /* RunValveIsolationTraceView.swift */; };
		1CAF831F2A20305F000E1E60 /* ShowUtilityAssociationsView.swift in Sources */ = {isa = PBXBuildFile; fileRef = 1CAF831B2A20305F000E1E60 /* ShowUtilityAssociationsView.swift */; };
		218F35B829C28F4A00502022 /* AuthenticateWithOAuthView.swift in Sources */ = {isa = PBXBuildFile; fileRef = 218F35B329C28F4A00502022 /* AuthenticateWithOAuthView.swift */; };
		218F35C229C290BF00502022 /* AuthenticateWithOAuthView.swift in Copy Source Code Files */ = {isa = PBXBuildFile; fileRef = 218F35B329C28F4A00502022 /* AuthenticateWithOAuthView.swift */; };
		3E30884A2C5D789A00ECEAC5 /* SetSpatialReferenceView.swift in Copy Source Code Files */ = {isa = PBXBuildFile; fileRef = 3EEDE7CD2C5D73F700510104 /* SetSpatialReferenceView.swift */; };
		3E54CF222C66AFBE00DD2F18 /* AddWebTiledLayerView.swift in Sources */ = {isa = PBXBuildFile; fileRef = 3E54CF212C66AFBE00DD2F18 /* AddWebTiledLayerView.swift */; };
		3E54CF232C66B00500DD2F18 /* AddWebTiledLayerView.swift in Copy Source Code Files */ = {isa = PBXBuildFile; fileRef = 3E54CF212C66AFBE00DD2F18 /* AddWebTiledLayerView.swift */; };
		3E720F9D2C619B1700E22A9E /* SetInitialViewpointView.swift in Sources */ = {isa = PBXBuildFile; fileRef = 3E720F9C2C619B1700E22A9E /* SetInitialViewpointView.swift */; };
		3E720F9E2C61A0B700E22A9E /* SetInitialViewpointView.swift in Copy Source Code Files */ = {isa = PBXBuildFile; fileRef = 3E720F9C2C619B1700E22A9E /* SetInitialViewpointView.swift */; };
		3E9F77732C6A60FA0022CAB5 /* QueryFeatureCountAndExtentView.swift in Sources */ = {isa = PBXBuildFile; fileRef = 3E9F77722C6A60FA0022CAB5 /* QueryFeatureCountAndExtentView.swift */; };
		3E9F77742C6A6E670022CAB5 /* QueryFeatureCountAndExtentView.swift in Copy Source Code Files */ = {isa = PBXBuildFile; fileRef = 3E9F77722C6A60FA0022CAB5 /* QueryFeatureCountAndExtentView.swift */; };
		3EEDE7CE2C5D73F700510104 /* SetSpatialReferenceView.swift in Sources */ = {isa = PBXBuildFile; fileRef = 3EEDE7CD2C5D73F700510104 /* SetSpatialReferenceView.swift */; };
		4D126D6D29CA1B6000CFB7A7 /* ShowDeviceLocationWithNMEADataSourcesView.swift in Sources */ = {isa = PBXBuildFile; fileRef = 4D126D6929CA1B6000CFB7A7 /* ShowDeviceLocationWithNMEADataSourcesView.swift */; };
		4D126D7229CA1E1800CFB7A7 /* FileNMEASentenceReader.swift in Sources */ = {isa = PBXBuildFile; fileRef = 4D126D7129CA1E1800CFB7A7 /* FileNMEASentenceReader.swift */; };
		4D126D7329CA1EFD00CFB7A7 /* ShowDeviceLocationWithNMEADataSourcesView.swift in Copy Source Code Files */ = {isa = PBXBuildFile; fileRef = 4D126D6929CA1B6000CFB7A7 /* ShowDeviceLocationWithNMEADataSourcesView.swift */; };
		4D126D7429CA1EFD00CFB7A7 /* FileNMEASentenceReader.swift in Copy Source Code Files */ = {isa = PBXBuildFile; fileRef = 4D126D7129CA1E1800CFB7A7 /* FileNMEASentenceReader.swift */; };
		4D126D7C29CA3E6000CFB7A7 /* Redlands.nmea in Resources */ = {isa = PBXBuildFile; fileRef = 4D126D7B29CA3E6000CFB7A7 /* Redlands.nmea */; settings = {ASSET_TAGS = (ShowDeviceLocationWithNmeaDataSources, ); }; };
		4D126D7E29CA43D200CFB7A7 /* ShowDeviceLocationWithNMEADataSourcesView.Model.swift in Sources */ = {isa = PBXBuildFile; fileRef = 4D126D7D29CA43D200CFB7A7 /* ShowDeviceLocationWithNMEADataSourcesView.Model.swift */; };
		4D2ADC4329C26D05003B367F /* AddDynamicEntityLayerView.swift in Sources */ = {isa = PBXBuildFile; fileRef = 4D2ADC3F29C26D05003B367F /* AddDynamicEntityLayerView.swift */; };
		4D2ADC4729C26D2C003B367F /* AddDynamicEntityLayerView.swift in Copy Source Code Files */ = {isa = PBXBuildFile; fileRef = 4D2ADC3F29C26D05003B367F /* AddDynamicEntityLayerView.swift */; };
		4D2ADC5A29C4F612003B367F /* ChangeMapViewBackgroundView.swift in Sources */ = {isa = PBXBuildFile; fileRef = 4D2ADC5529C4F612003B367F /* ChangeMapViewBackgroundView.swift */; };
		4D2ADC5D29C4F612003B367F /* ChangeMapViewBackgroundView.SettingsView.swift in Sources */ = {isa = PBXBuildFile; fileRef = 4D2ADC5829C4F612003B367F /* ChangeMapViewBackgroundView.SettingsView.swift */; };
		4D2ADC6229C5071C003B367F /* ChangeMapViewBackgroundView.Model.swift in Sources */ = {isa = PBXBuildFile; fileRef = 4D2ADC6129C5071C003B367F /* ChangeMapViewBackgroundView.Model.swift */; };
		4D2ADC6729C50BD6003B367F /* AddDynamicEntityLayerView.Model.swift in Sources */ = {isa = PBXBuildFile; fileRef = 4D2ADC6629C50BD6003B367F /* AddDynamicEntityLayerView.Model.swift */; };
		4D2ADC6929C50C4C003B367F /* AddDynamicEntityLayerView.SettingsView.swift in Sources */ = {isa = PBXBuildFile; fileRef = 4D2ADC6829C50C4C003B367F /* AddDynamicEntityLayerView.SettingsView.swift */; };
		4D2ADC6A29C50D91003B367F /* AddDynamicEntityLayerView.Model.swift in Copy Source Code Files */ = {isa = PBXBuildFile; fileRef = 4D2ADC6629C50BD6003B367F /* AddDynamicEntityLayerView.Model.swift */; };
		4D2ADC6B29C50D91003B367F /* AddDynamicEntityLayerView.SettingsView.swift in Copy Source Code Files */ = {isa = PBXBuildFile; fileRef = 4D2ADC6829C50C4C003B367F /* AddDynamicEntityLayerView.SettingsView.swift */; };
		4DD058102A0D3F6B00A59B34 /* ShowDeviceLocationWithNMEADataSourcesView.Model.swift in Copy Source Code Files */ = {isa = PBXBuildFile; fileRef = 4D126D7D29CA43D200CFB7A7 /* ShowDeviceLocationWithNMEADataSourcesView.Model.swift */; };
		7573E81A29D6134C00BEED9C /* TraceUtilityNetworkView.Model.swift in Sources */ = {isa = PBXBuildFile; fileRef = 7573E81329D6134C00BEED9C /* TraceUtilityNetworkView.Model.swift */; };
		7573E81C29D6134C00BEED9C /* TraceUtilityNetworkView.Enums.swift in Sources */ = {isa = PBXBuildFile; fileRef = 7573E81529D6134C00BEED9C /* TraceUtilityNetworkView.Enums.swift */; };
		7573E81E29D6134C00BEED9C /* TraceUtilityNetworkView.Views.swift in Sources */ = {isa = PBXBuildFile; fileRef = 7573E81729D6134C00BEED9C /* TraceUtilityNetworkView.Views.swift */; };
		7573E81F29D6134C00BEED9C /* TraceUtilityNetworkView.swift in Sources */ = {isa = PBXBuildFile; fileRef = 7573E81829D6134C00BEED9C /* TraceUtilityNetworkView.swift */; };
		7573E82129D6136C00BEED9C /* TraceUtilityNetworkView.Model.swift in Copy Source Code Files */ = {isa = PBXBuildFile; fileRef = 7573E81329D6134C00BEED9C /* TraceUtilityNetworkView.Model.swift */; };
		7573E82229D6136C00BEED9C /* TraceUtilityNetworkView.Enums.swift in Copy Source Code Files */ = {isa = PBXBuildFile; fileRef = 7573E81529D6134C00BEED9C /* TraceUtilityNetworkView.Enums.swift */; };
		7573E82329D6136C00BEED9C /* TraceUtilityNetworkView.Views.swift in Copy Source Code Files */ = {isa = PBXBuildFile; fileRef = 7573E81729D6134C00BEED9C /* TraceUtilityNetworkView.Views.swift */; };
		7573E82429D6136C00BEED9C /* TraceUtilityNetworkView.swift in Copy Source Code Files */ = {isa = PBXBuildFile; fileRef = 7573E81829D6134C00BEED9C /* TraceUtilityNetworkView.swift */; };
		75DD736729D35FF40010229D /* ChangeMapViewBackgroundView.swift in Copy Source Code Files */ = {isa = PBXBuildFile; fileRef = 4D2ADC5529C4F612003B367F /* ChangeMapViewBackgroundView.swift */; };
		75DD736829D35FF40010229D /* ChangeMapViewBackgroundView.SettingsView.swift in Copy Source Code Files */ = {isa = PBXBuildFile; fileRef = 4D2ADC5829C4F612003B367F /* ChangeMapViewBackgroundView.SettingsView.swift */; };
		75DD736929D35FF40010229D /* ChangeMapViewBackgroundView.Model.swift in Copy Source Code Files */ = {isa = PBXBuildFile; fileRef = 4D2ADC6129C5071C003B367F /* ChangeMapViewBackgroundView.Model.swift */; };
		75DD739529D38B1B0010229D /* NavigateRouteView.swift in Sources */ = {isa = PBXBuildFile; fileRef = 75DD739129D38B1B0010229D /* NavigateRouteView.swift */; };
		75DD739929D38B420010229D /* NavigateRouteView.swift in Copy Source Code Files */ = {isa = PBXBuildFile; fileRef = 75DD739129D38B1B0010229D /* NavigateRouteView.swift */; };
		7900C5F62A83FC3F002D430F /* AddCustomDynamicEntityDataSourceView.Vessel.swift in Sources */ = {isa = PBXBuildFile; fileRef = 7900C5F52A83FC3F002D430F /* AddCustomDynamicEntityDataSourceView.Vessel.swift */; };
		792222DD2A81AA5D00619FFE /* AIS_MarineCadastre_SelectedVessels_CustomDataSource.jsonl in Resources */ = {isa = PBXBuildFile; fileRef = 792222DC2A81AA5D00619FFE /* AIS_MarineCadastre_SelectedVessels_CustomDataSource.jsonl */; settings = {ASSET_TAGS = (AddCustomDynamicEntityDataSource, ); }; };
		79302F852A1ED4E30002336A /* CreateAndSaveKMLView.Model.swift in Sources */ = {isa = PBXBuildFile; fileRef = 79302F842A1ED4E30002336A /* CreateAndSaveKMLView.Model.swift */; };
		79302F872A1ED71B0002336A /* CreateAndSaveKMLView.Views.swift in Sources */ = {isa = PBXBuildFile; fileRef = 79302F862A1ED71B0002336A /* CreateAndSaveKMLView.Views.swift */; };
		798C2DA72AFC505600EE7E97 /* PrivacyInfo.xcprivacy in Resources */ = {isa = PBXBuildFile; fileRef = 798C2DA62AFC505600EE7E97 /* PrivacyInfo.xcprivacy */; };
		79A47DFB2A20286800D7C5B9 /* CreateAndSaveKMLView.Model.swift in Copy Source Code Files */ = {isa = PBXBuildFile; fileRef = 79302F842A1ED4E30002336A /* CreateAndSaveKMLView.Model.swift */; };
		79A47DFC2A20286800D7C5B9 /* CreateAndSaveKMLView.Views.swift in Copy Source Code Files */ = {isa = PBXBuildFile; fileRef = 79302F862A1ED71B0002336A /* CreateAndSaveKMLView.Views.swift */; };
		79B7B80A2A1BF8EC00F57C27 /* CreateAndSaveKMLView.swift in Sources */ = {isa = PBXBuildFile; fileRef = 79B7B8092A1BF8EC00F57C27 /* CreateAndSaveKMLView.swift */; };
		79B7B80B2A1BFDE700F57C27 /* CreateAndSaveKMLView.swift in Copy Source Code Files */ = {isa = PBXBuildFile; fileRef = 79B7B8092A1BF8EC00F57C27 /* CreateAndSaveKMLView.swift */; };
		79D84D132A81711A00F45262 /* AddCustomDynamicEntityDataSourceView.swift in Sources */ = {isa = PBXBuildFile; fileRef = 79D84D0D2A815C5B00F45262 /* AddCustomDynamicEntityDataSourceView.swift */; };
		79D84D152A81718F00F45262 /* AddCustomDynamicEntityDataSourceView.swift in Copy Source Code Files */ = {isa = PBXBuildFile; fileRef = 79D84D0D2A815C5B00F45262 /* AddCustomDynamicEntityDataSourceView.swift */; };
		883C121529C9136600062FF9 /* DownloadPreplannedMapAreaView.MapPicker.swift in Sources */ = {isa = PBXBuildFile; fileRef = 883C121429C9136600062FF9 /* DownloadPreplannedMapAreaView.MapPicker.swift */; };
		883C121729C914E100062FF9 /* DownloadPreplannedMapAreaView.MapPicker.swift in Copy Source Code Files */ = {isa = PBXBuildFile; fileRef = 883C121429C9136600062FF9 /* DownloadPreplannedMapAreaView.MapPicker.swift */; };
		883C121829C914E100062FF9 /* DownloadPreplannedMapAreaView.Model.swift in Copy Source Code Files */ = {isa = PBXBuildFile; fileRef = E0D04FF128A5390000747989 /* DownloadPreplannedMapAreaView.Model.swift */; };
		883C121929C914E100062FF9 /* DownloadPreplannedMapAreaView.swift in Copy Source Code Files */ = {isa = PBXBuildFile; fileRef = E070A0A2286F3B6000F2B606 /* DownloadPreplannedMapAreaView.swift */; };
		88F93CC129C3D59D0006B28E /* CreateAndEditGeometriesView.swift in Sources */ = {isa = PBXBuildFile; fileRef = 88F93CC029C3D59C0006B28E /* CreateAndEditGeometriesView.swift */; };
		88F93CC229C4D3480006B28E /* CreateAndEditGeometriesView.swift in Copy Source Code Files */ = {isa = PBXBuildFile; fileRef = 88F93CC029C3D59C0006B28E /* CreateAndEditGeometriesView.swift */; };
		9503056E2C46ECB70091B32D /* ShowDeviceLocationUsingIndoorPositioningView.Model.swift in Sources */ = {isa = PBXBuildFile; fileRef = 9503056D2C46ECB70091B32D /* ShowDeviceLocationUsingIndoorPositioningView.Model.swift */; };
		9529D1942C01676200B5C1A3 /* SelectFeaturesInSceneLayerView.swift in Copy Source Code Files */ = {isa = PBXBuildFile; fileRef = 954AEDED2C01332600265114 /* SelectFeaturesInSceneLayerView.swift */; };
		9537AFB42C2208B5000923C5 /* AddENCExchangeSetView.swift in Sources */ = {isa = PBXBuildFile; fileRef = 9537AFB32C2208B5000923C5 /* AddENCExchangeSetView.swift */; };
		9537AFD72C220EF0000923C5 /* ExchangeSetwithoutUpdates in Resources */ = {isa = PBXBuildFile; fileRef = 9537AFD62C220EF0000923C5 /* ExchangeSetwithoutUpdates */; settings = {ASSET_TAGS = (AddEncExchangeSet, ); }; };
		9547085C2C3C719800CA8579 /* EditFeatureAttachmentsView.Model.swift in Sources */ = {isa = PBXBuildFile; fileRef = 9547085B2C3C719800CA8579 /* EditFeatureAttachmentsView.Model.swift */; };
		954708642C3C798C00CA8579 /* AddENCExchangeSetView.swift in Copy Source Code Files */ = {isa = PBXBuildFile; fileRef = 9537AFB32C2208B5000923C5 /* AddENCExchangeSetView.swift */; };
		954AEDEE2C01332600265114 /* SelectFeaturesInSceneLayerView.swift in Sources */ = {isa = PBXBuildFile; fileRef = 954AEDED2C01332600265114 /* SelectFeaturesInSceneLayerView.swift */; };
		955271612C0E6749009B1ED4 /* AddRasterFromServiceView.swift in Sources */ = {isa = PBXBuildFile; fileRef = 955271602C0E6749009B1ED4 /* AddRasterFromServiceView.swift */; };
		955AFAC42C10FD6F009C8FE5 /* ApplyMosaicRuleToRastersView.swift in Sources */ = {isa = PBXBuildFile; fileRef = 955AFAC32C10FD6F009C8FE5 /* ApplyMosaicRuleToRastersView.swift */; };
		955AFAC62C110B8A009C8FE5 /* ApplyMosaicRuleToRastersView.swift in Copy Source Code Files */ = {isa = PBXBuildFile; fileRef = 955AFAC32C10FD6F009C8FE5 /* ApplyMosaicRuleToRastersView.swift */; };
		9579FCEA2C3360BB00FC8A1D /* EditFeatureAttachmentsView.swift in Sources */ = {isa = PBXBuildFile; fileRef = 9579FCE92C3360BB00FC8A1D /* EditFeatureAttachmentsView.swift */; };
		9579FCEC2C33616B00FC8A1D /* EditFeatureAttachmentsView.swift in Copy Source Code Files */ = {isa = PBXBuildFile; fileRef = 9579FCE92C3360BB00FC8A1D /* EditFeatureAttachmentsView.swift */; };
		95A3773C2C0F93770044D1CC /* AddRasterFromServiceView.swift in Copy Source Code Files */ = {isa = PBXBuildFile; fileRef = 955271602C0E6749009B1ED4 /* AddRasterFromServiceView.swift */; };
		95A572192C0FDCC9006E8B48 /* ShowScaleBarView.swift in Sources */ = {isa = PBXBuildFile; fileRef = 95A572182C0FDCC9006E8B48 /* ShowScaleBarView.swift */; };
		95A5721B2C0FDD34006E8B48 /* ShowScaleBarView.swift in Copy Source Code Files */ = {isa = PBXBuildFile; fileRef = 95A572182C0FDCC9006E8B48 /* ShowScaleBarView.swift */; };
		95ADF34F2C3CBAE800566FF6 /* EditFeatureAttachmentsView.Model.swift in Copy Source Code Files */ = {isa = PBXBuildFile; fileRef = 9547085B2C3C719800CA8579 /* EditFeatureAttachmentsView.Model.swift */; };
		95D2EE0F2C334D1600683D53 /* ShowServiceAreaView.swift in Sources */ = {isa = PBXBuildFile; fileRef = 95D2EE0E2C334D1600683D53 /* ShowServiceAreaView.swift */; };
		95DEB9B62C127A92009BEC35 /* ShowViewshedFromPointOnMapView.swift in Sources */ = {isa = PBXBuildFile; fileRef = 95DEB9B52C127A92009BEC35 /* ShowViewshedFromPointOnMapView.swift */; };
		95DEB9B82C127B5E009BEC35 /* ShowViewshedFromPointOnMapView.swift in Copy Source Code Files */ = {isa = PBXBuildFile; fileRef = 95DEB9B52C127A92009BEC35 /* ShowViewshedFromPointOnMapView.swift */; };
		95E0DBCA2C503E2500224A82 /* ShowDeviceLocationUsingIndoorPositioningView.swift in Copy Source Code Files */ = {isa = PBXBuildFile; fileRef = 95F891282C46E9D60010EBED /* ShowDeviceLocationUsingIndoorPositioningView.swift */; };
		95E0DBCB2C503E2500224A82 /* ShowDeviceLocationUsingIndoorPositioningView.Model.swift in Copy Source Code Files */ = {isa = PBXBuildFile; fileRef = 9503056D2C46ECB70091B32D /* ShowDeviceLocationUsingIndoorPositioningView.Model.swift */; };
		95E980712C26183000CB8912 /* BrowseOGCAPIFeatureServiceView.swift in Sources */ = {isa = PBXBuildFile; fileRef = 95E980702C26183000CB8912 /* BrowseOGCAPIFeatureServiceView.swift */; };
		95E980742C26189E00CB8912 /* BrowseOGCAPIFeatureServiceView.swift in Copy Source Code Files */ = {isa = PBXBuildFile; fileRef = 95E980702C26183000CB8912 /* BrowseOGCAPIFeatureServiceView.swift */; };
		95F3A52B2C07F09C00885DED /* SetSurfaceNavigationConstraintView.swift in Sources */ = {isa = PBXBuildFile; fileRef = 95F3A52A2C07F09C00885DED /* SetSurfaceNavigationConstraintView.swift */; };
		95F3A52D2C07F28700885DED /* SetSurfaceNavigationConstraintView.swift in Copy Source Code Files */ = {isa = PBXBuildFile; fileRef = 95F3A52A2C07F09C00885DED /* SetSurfaceNavigationConstraintView.swift */; };
		95F891292C46E9D60010EBED /* ShowDeviceLocationUsingIndoorPositioningView.swift in Sources */ = {isa = PBXBuildFile; fileRef = 95F891282C46E9D60010EBED /* ShowDeviceLocationUsingIndoorPositioningView.swift */; };
		D70082EB2ACF900100E0C3C2 /* IdentifyKMLFeaturesView.swift in Sources */ = {isa = PBXBuildFile; fileRef = D70082EA2ACF900100E0C3C2 /* IdentifyKMLFeaturesView.swift */; };
		D70082EC2ACF901600E0C3C2 /* IdentifyKMLFeaturesView.swift in Copy Source Code Files */ = {isa = PBXBuildFile; fileRef = D70082EA2ACF900100E0C3C2 /* IdentifyKMLFeaturesView.swift */; };
		D7010EBF2B05616900D43F55 /* DisplaySceneFromMobileScenePackageView.swift in Sources */ = {isa = PBXBuildFile; fileRef = D7010EBC2B05616900D43F55 /* DisplaySceneFromMobileScenePackageView.swift */; };
		D7010EC12B05618400D43F55 /* DisplaySceneFromMobileScenePackageView.swift in Copy Source Code Files */ = {isa = PBXBuildFile; fileRef = D7010EBC2B05616900D43F55 /* DisplaySceneFromMobileScenePackageView.swift */; };
		D701D72C2A37C7F7006FF0C8 /* bradley_low_3ds in Resources */ = {isa = PBXBuildFile; fileRef = D701D72B2A37C7F7006FF0C8 /* bradley_low_3ds */; settings = {ASSET_TAGS = (ShowViewshedFromGeoelementInScene, ); }; };
		D7044B962BE18D73000F2C43 /* EditWithBranchVersioningView.Views.swift in Sources */ = {isa = PBXBuildFile; fileRef = D7044B952BE18D73000F2C43 /* EditWithBranchVersioningView.Views.swift */; };
		D7044B972BE18D8D000F2C43 /* EditWithBranchVersioningView.Views.swift in Copy Source Code Files */ = {isa = PBXBuildFile; fileRef = D7044B952BE18D73000F2C43 /* EditWithBranchVersioningView.Views.swift */; };
		D704AA5A2AB22C1A00A3BB63 /* GroupLayersTogetherView.swift in Sources */ = {isa = PBXBuildFile; fileRef = D704AA592AB22C1A00A3BB63 /* GroupLayersTogetherView.swift */; };
		D704AA5B2AB22D8400A3BB63 /* GroupLayersTogetherView.swift in Copy Source Code Files */ = {isa = PBXBuildFile; fileRef = D704AA592AB22C1A00A3BB63 /* GroupLayersTogetherView.swift */; };
		D7054AE92ACCCB6C007235BA /* Animate3DGraphicView.SettingsView.swift in Sources */ = {isa = PBXBuildFile; fileRef = D7054AE82ACCCB6C007235BA /* Animate3DGraphicView.SettingsView.swift */; };
		D7054AEA2ACCCC34007235BA /* Animate3DGraphicView.SettingsView.swift in Copy Source Code Files */ = {isa = PBXBuildFile; fileRef = D7054AE82ACCCB6C007235BA /* Animate3DGraphicView.SettingsView.swift */; };
		D7058B102B59E44B000A888A /* StylePointWithSceneSymbolView.swift in Sources */ = {isa = PBXBuildFile; fileRef = D7058B0D2B59E44B000A888A /* StylePointWithSceneSymbolView.swift */; };
		D7058B122B59E468000A888A /* StylePointWithSceneSymbolView.swift in Copy Source Code Files */ = {isa = PBXBuildFile; fileRef = D7058B0D2B59E44B000A888A /* StylePointWithSceneSymbolView.swift */; };
		D7058FB12ACB423C00A40F14 /* Animate3DGraphicView.Model.swift in Sources */ = {isa = PBXBuildFile; fileRef = D7058FB02ACB423C00A40F14 /* Animate3DGraphicView.Model.swift */; };
		D7058FB22ACB424E00A40F14 /* Animate3DGraphicView.Model.swift in Copy Source Code Files */ = {isa = PBXBuildFile; fileRef = D7058FB02ACB423C00A40F14 /* Animate3DGraphicView.Model.swift */; };
		D7084FA92AD771AA00EC7F4F /* AugmentRealityToFlyOverSceneView.swift in Sources */ = {isa = PBXBuildFile; fileRef = D7084FA62AD771AA00EC7F4F /* AugmentRealityToFlyOverSceneView.swift */; };
		D7084FAB2AD771F600EC7F4F /* AugmentRealityToFlyOverSceneView.swift in Copy Source Code Files */ = {isa = PBXBuildFile; fileRef = D7084FA62AD771AA00EC7F4F /* AugmentRealityToFlyOverSceneView.swift */; };
		D70BE5792A5624A80022CA02 /* CategoriesView.swift in Sources */ = {isa = PBXBuildFile; fileRef = D70BE5782A5624A80022CA02 /* CategoriesView.swift */; };
		D710996D2A27D9210065A1C1 /* DensifyAndGeneralizeGeometryView.swift in Sources */ = {isa = PBXBuildFile; fileRef = D710996C2A27D9210065A1C1 /* DensifyAndGeneralizeGeometryView.swift */; };
		D710996E2A27D9B30065A1C1 /* DensifyAndGeneralizeGeometryView.swift in Copy Source Code Files */ = {isa = PBXBuildFile; fileRef = D710996C2A27D9210065A1C1 /* DensifyAndGeneralizeGeometryView.swift */; };
		D71099702A2802FA0065A1C1 /* DensifyAndGeneralizeGeometryView.SettingsView.swift in Sources */ = {isa = PBXBuildFile; fileRef = D710996F2A2802FA0065A1C1 /* DensifyAndGeneralizeGeometryView.SettingsView.swift */; };
		D71099712A280D830065A1C1 /* DensifyAndGeneralizeGeometryView.SettingsView.swift in Copy Source Code Files */ = {isa = PBXBuildFile; fileRef = D710996F2A2802FA0065A1C1 /* DensifyAndGeneralizeGeometryView.SettingsView.swift */; };
		D7114A0D2BDC6A3300FA68CA /* EditWithBranchVersioningView.Model.swift in Sources */ = {isa = PBXBuildFile; fileRef = D7114A0C2BDC6A3300FA68CA /* EditWithBranchVersioningView.Model.swift */; };
		D7114A0F2BDC6AED00FA68CA /* EditWithBranchVersioningView.Model.swift in Copy Source Code Files */ = {isa = PBXBuildFile; fileRef = D7114A0C2BDC6A3300FA68CA /* EditWithBranchVersioningView.Model.swift */; };
		D71371792BD88ECC00EB2F86 /* MonitorChangesToLayerViewStateView.swift in Sources */ = {isa = PBXBuildFile; fileRef = D71371752BD88ECC00EB2F86 /* MonitorChangesToLayerViewStateView.swift */; };
		D713717C2BD88EF800EB2F86 /* MonitorChangesToLayerViewStateView.swift in Copy Source Code Files */ = {isa = PBXBuildFile; fileRef = D71371752BD88ECC00EB2F86 /* MonitorChangesToLayerViewStateView.swift */; };
		D713C6D72CB990600073AA72 /* AddKMLLayerView.swift in Sources */ = {isa = PBXBuildFile; fileRef = D713C6D12CB990600073AA72 /* AddKMLLayerView.swift */; };
		D713C6D82CB990800073AA72 /* AddKMLLayerView.swift in Copy Source Code Files */ = {isa = PBXBuildFile; fileRef = D713C6D12CB990600073AA72 /* AddKMLLayerView.swift */; };
		D713C6F72CB9B9A60073AA72 /* US_State_Capitals.kml in Resources */ = {isa = PBXBuildFile; fileRef = D713C6F52CB9B9A60073AA72 /* US_State_Capitals.kml */; settings = {ASSET_TAGS = (AddKmlLayer, ); }; };
		D718A1E72B570F7500447087 /* OrbitCameraAroundObjectView.Model.swift in Sources */ = {isa = PBXBuildFile; fileRef = D718A1E62B570F7500447087 /* OrbitCameraAroundObjectView.Model.swift */; };
		D718A1E82B571C9100447087 /* OrbitCameraAroundObjectView.Model.swift in Copy Source Code Files */ = {isa = PBXBuildFile; fileRef = D718A1E62B570F7500447087 /* OrbitCameraAroundObjectView.Model.swift */; };
		D718A1ED2B575FD900447087 /* ManageBookmarksView.swift in Sources */ = {isa = PBXBuildFile; fileRef = D718A1EA2B575FD900447087 /* ManageBookmarksView.swift */; };
		D718A1F02B57602000447087 /* ManageBookmarksView.swift in Copy Source Code Files */ = {isa = PBXBuildFile; fileRef = D718A1EA2B575FD900447087 /* ManageBookmarksView.swift */; };
		D71C5F642AAA7A88006599FD /* CreateSymbolStylesFromWebStylesView.swift in Sources */ = {isa = PBXBuildFile; fileRef = D71C5F632AAA7A88006599FD /* CreateSymbolStylesFromWebStylesView.swift */; };
		D71C5F652AAA83D2006599FD /* CreateSymbolStylesFromWebStylesView.swift in Copy Source Code Files */ = {isa = PBXBuildFile; fileRef = D71C5F632AAA7A88006599FD /* CreateSymbolStylesFromWebStylesView.swift */; };
		D71C90A22C6C249B0018C63E /* StyleGeometryTypesWithSymbolsView.swift in Sources */ = {isa = PBXBuildFile; fileRef = D71C909C2C6C249B0018C63E /* StyleGeometryTypesWithSymbolsView.swift */; };
		D71C90A32C6C249B0018C63E /* StyleGeometryTypesWithSymbolsView.Views.swift in Sources */ = {isa = PBXBuildFile; fileRef = D71C909D2C6C249B0018C63E /* StyleGeometryTypesWithSymbolsView.Views.swift */; };
		D71C90A42C6C252B0018C63E /* StyleGeometryTypesWithSymbolsView.swift in Copy Source Code Files */ = {isa = PBXBuildFile; fileRef = D71C909C2C6C249B0018C63E /* StyleGeometryTypesWithSymbolsView.swift */; };
		D71C90A52C6C252F0018C63E /* StyleGeometryTypesWithSymbolsView.Views.swift in Copy Source Code Files */ = {isa = PBXBuildFile; fileRef = D71C909D2C6C249B0018C63E /* StyleGeometryTypesWithSymbolsView.Views.swift */; };
		D71D516E2B51D7B600B2A2BE /* SearchForWebMapView.Views.swift in Sources */ = {isa = PBXBuildFile; fileRef = D71D516D2B51D7B600B2A2BE /* SearchForWebMapView.Views.swift */; };
		D71D516F2B51D87700B2A2BE /* SearchForWebMapView.Views.swift in Copy Source Code Files */ = {isa = PBXBuildFile; fileRef = D71D516D2B51D7B600B2A2BE /* SearchForWebMapView.Views.swift */; };
		D71FCB8A2AD6277F000E517C /* CreateMobileGeodatabaseView.Model.swift in Sources */ = {isa = PBXBuildFile; fileRef = D71FCB892AD6277E000E517C /* CreateMobileGeodatabaseView.Model.swift */; };
		D71FCB8B2AD628B9000E517C /* CreateMobileGeodatabaseView.Model.swift in Copy Source Code Files */ = {isa = PBXBuildFile; fileRef = D71FCB892AD6277E000E517C /* CreateMobileGeodatabaseView.Model.swift */; };
		D7201CDA2CC6B710004BDB7D /* AddTiledLayerAsBasemapView.swift in Sources */ = {isa = PBXBuildFile; fileRef = D7201CD42CC6B710004BDB7D /* AddTiledLayerAsBasemapView.swift */; };
		D7201CDB2CC6B72A004BDB7D /* AddTiledLayerAsBasemapView.swift in Copy Source Code Files */ = {isa = PBXBuildFile; fileRef = D7201CD42CC6B710004BDB7D /* AddTiledLayerAsBasemapView.swift */; };
		D721EEA82ABDFF550040BE46 /* LothianRiversAnno.mmpk in Resources */ = {isa = PBXBuildFile; fileRef = D721EEA72ABDFF550040BE46 /* LothianRiversAnno.mmpk */; settings = {ASSET_TAGS = (ShowMobileMapPackageExpirationDate, ); }; };
		D722BD222A420DAD002C2087 /* ShowExtrudedFeaturesView.swift in Sources */ = {isa = PBXBuildFile; fileRef = D722BD212A420DAD002C2087 /* ShowExtrudedFeaturesView.swift */; };
		D722BD232A420DEC002C2087 /* ShowExtrudedFeaturesView.swift in Copy Source Code Files */ = {isa = PBXBuildFile; fileRef = D722BD212A420DAD002C2087 /* ShowExtrudedFeaturesView.swift */; };
		D7232EE12AC1E5AA0079ABFF /* PlayKMLTourView.swift in Sources */ = {isa = PBXBuildFile; fileRef = D7232EE02AC1E5AA0079ABFF /* PlayKMLTourView.swift */; };
		D7232EE22AC1E6DC0079ABFF /* PlayKMLTourView.swift in Copy Source Code Files */ = {isa = PBXBuildFile; fileRef = D7232EE02AC1E5AA0079ABFF /* PlayKMLTourView.swift */; };
		D72C43F32AEB066D00B6157B /* GeocodeOfflineView.Model.swift in Sources */ = {isa = PBXBuildFile; fileRef = D72C43F22AEB066D00B6157B /* GeocodeOfflineView.Model.swift */; };
		D72F272E2ADA1E4400F906DA /* AugmentRealityToShowTabletopSceneView.swift in Sources */ = {isa = PBXBuildFile; fileRef = D72F272B2ADA1E4400F906DA /* AugmentRealityToShowTabletopSceneView.swift */; };
		D72F27302ADA1E9900F906DA /* AugmentRealityToShowTabletopSceneView.swift in Copy Source Code Files */ = {isa = PBXBuildFile; fileRef = D72F272B2ADA1E4400F906DA /* AugmentRealityToShowTabletopSceneView.swift */; };
		D731F3C12AD0D2AC00A8431E /* IdentifyGraphicsView.swift in Sources */ = {isa = PBXBuildFile; fileRef = D731F3C02AD0D2AC00A8431E /* IdentifyGraphicsView.swift */; };
		D731F3C22AD0D2BB00A8431E /* IdentifyGraphicsView.swift in Copy Source Code Files */ = {isa = PBXBuildFile; fileRef = D731F3C02AD0D2AC00A8431E /* IdentifyGraphicsView.swift */; };
		D7337C5A2ABCFDB100A5D865 /* StyleSymbolsFromMobileStyleFileView.SymbolOptionsListView.swift in Sources */ = {isa = PBXBuildFile; fileRef = D7337C592ABCFDB100A5D865 /* StyleSymbolsFromMobileStyleFileView.SymbolOptionsListView.swift */; };
		D7337C5B2ABCFDE400A5D865 /* StyleSymbolsFromMobileStyleFileView.SymbolOptionsListView.swift in Copy Source Code Files */ = {isa = PBXBuildFile; fileRef = D7337C592ABCFDB100A5D865 /* StyleSymbolsFromMobileStyleFileView.SymbolOptionsListView.swift */; };
		D7337C602ABD142D00A5D865 /* ShowMobileMapPackageExpirationDateView.swift in Sources */ = {isa = PBXBuildFile; fileRef = D7337C5F2ABD142D00A5D865 /* ShowMobileMapPackageExpirationDateView.swift */; };
		D7337C612ABD166A00A5D865 /* ShowMobileMapPackageExpirationDateView.swift in Copy Source Code Files */ = {isa = PBXBuildFile; fileRef = D7337C5F2ABD142D00A5D865 /* ShowMobileMapPackageExpirationDateView.swift */; };
		D733CA192BED980D00FBDE4C /* EditAndSyncFeaturesWithFeatureServiceView.swift in Sources */ = {isa = PBXBuildFile; fileRef = D733CA152BED980D00FBDE4C /* EditAndSyncFeaturesWithFeatureServiceView.swift */; };
		D733CA1C2BED982C00FBDE4C /* EditAndSyncFeaturesWithFeatureServiceView.swift in Copy Source Code Files */ = {isa = PBXBuildFile; fileRef = D733CA152BED980D00FBDE4C /* EditAndSyncFeaturesWithFeatureServiceView.swift */; };
		D734FA0C2A183A5B00246D7E /* SetMaxExtentView.swift in Sources */ = {isa = PBXBuildFile; fileRef = D734FA092A183A5B00246D7E /* SetMaxExtentView.swift */; };
		D7352F8E2BD992C40013FFEF /* MonitorChangesToDrawStatusView.swift in Sources */ = {isa = PBXBuildFile; fileRef = D7352F8A2BD992C40013FFEF /* MonitorChangesToDrawStatusView.swift */; };
		D7352F912BD992E40013FFEF /* MonitorChangesToDrawStatusView.swift in Copy Source Code Files */ = {isa = PBXBuildFile; fileRef = D7352F8A2BD992C40013FFEF /* MonitorChangesToDrawStatusView.swift */; };
		D73571D72CB613220046A433 /* hydrography in Resources */ = {isa = PBXBuildFile; fileRef = D73571D62CB6131E0046A433 /* hydrography */; settings = {ASSET_TAGS = (AddEncExchangeSet, ); }; };
		D73723762AF5877500846884 /* FindRouteInMobileMapPackageView.Models.swift in Sources */ = {isa = PBXBuildFile; fileRef = D73723742AF5877500846884 /* FindRouteInMobileMapPackageView.Models.swift */; };
		D73723792AF5ADD800846884 /* FindRouteInMobileMapPackageView.MobileMapView.swift in Sources */ = {isa = PBXBuildFile; fileRef = D73723782AF5ADD700846884 /* FindRouteInMobileMapPackageView.MobileMapView.swift */; };
		D737237A2AF5AE1600846884 /* FindRouteInMobileMapPackageView.MobileMapView.swift in Copy Source Code Files */ = {isa = PBXBuildFile; fileRef = D73723782AF5ADD700846884 /* FindRouteInMobileMapPackageView.MobileMapView.swift */; };
		D737237B2AF5AE1A00846884 /* FindRouteInMobileMapPackageView.Models.swift in Copy Source Code Files */ = {isa = PBXBuildFile; fileRef = D73723742AF5877500846884 /* FindRouteInMobileMapPackageView.Models.swift */; };
		D73E61962BDAEE6600457932 /* MatchViewpointOfGeoViewsView.swift in Sources */ = {isa = PBXBuildFile; fileRef = D73E61922BDAEE6600457932 /* MatchViewpointOfGeoViewsView.swift */; };
		D73E61992BDAEEDD00457932 /* MatchViewpointOfGeoViewsView.swift in Copy Source Code Files */ = {isa = PBXBuildFile; fileRef = D73E61922BDAEE6600457932 /* MatchViewpointOfGeoViewsView.swift */; };
		D73E619E2BDB21F400457932 /* EditWithBranchVersioningView.swift in Sources */ = {isa = PBXBuildFile; fileRef = D73E619A2BDB21F400457932 /* EditWithBranchVersioningView.swift */; };
		D73E61A12BDB221B00457932 /* EditWithBranchVersioningView.swift in Copy Source Code Files */ = {isa = PBXBuildFile; fileRef = D73E619A2BDB21F400457932 /* EditWithBranchVersioningView.swift */; };
		D73F06692B5EE73D000B574F /* QueryFeaturesWithArcadeExpressionView.swift in Sources */ = {isa = PBXBuildFile; fileRef = D73F06662B5EE73D000B574F /* QueryFeaturesWithArcadeExpressionView.swift */; };
		D73F066C2B5EE760000B574F /* QueryFeaturesWithArcadeExpressionView.swift in Copy Source Code Files */ = {isa = PBXBuildFile; fileRef = D73F06662B5EE73D000B574F /* QueryFeaturesWithArcadeExpressionView.swift */; };
		D73F8CF42AB1089900CD39DA /* Restaurant.stylx in Resources */ = {isa = PBXBuildFile; fileRef = D73F8CF32AB1089900CD39DA /* Restaurant.stylx */; settings = {ASSET_TAGS = (StyleFeaturesWithCustomDictionary, ); }; };
		D73FC0FD2AD4A18D0067A19B /* CreateMobileGeodatabaseView.swift in Sources */ = {isa = PBXBuildFile; fileRef = D73FC0FC2AD4A18D0067A19B /* CreateMobileGeodatabaseView.swift */; };
		D73FC0FE2AD4A19A0067A19B /* CreateMobileGeodatabaseView.swift in Copy Source Code Files */ = {isa = PBXBuildFile; fileRef = D73FC0FC2AD4A18D0067A19B /* CreateMobileGeodatabaseView.swift */; };
		D73FC90B2B6312A0001AC486 /* AddFeaturesWithContingentValuesView.Model.swift in Copy Source Code Files */ = {isa = PBXBuildFile; fileRef = D74F03EF2B609A7D00E83688 /* AddFeaturesWithContingentValuesView.Model.swift */; };
		D73FC90C2B6312A5001AC486 /* AddFeaturesWithContingentValuesView.AddFeatureView.swift in Copy Source Code Files */ = {isa = PBXBuildFile; fileRef = D7F8C0422B608F120072BFA7 /* AddFeaturesWithContingentValuesView.AddFeatureView.swift */; };
		D73FCFF72B02A3AA0006360D /* FindAddressWithReverseGeocodeView.swift in Sources */ = {isa = PBXBuildFile; fileRef = D73FCFF42B02A3AA0006360D /* FindAddressWithReverseGeocodeView.swift */; };
		D73FCFFA2B02A3C50006360D /* FindAddressWithReverseGeocodeView.swift in Copy Source Code Files */ = {isa = PBXBuildFile; fileRef = D73FCFF42B02A3AA0006360D /* FindAddressWithReverseGeocodeView.swift */; };
		D73FCFFF2B02C7630006360D /* FindRouteAroundBarriersView.Views.swift in Sources */ = {isa = PBXBuildFile; fileRef = D73FCFFE2B02C7630006360D /* FindRouteAroundBarriersView.Views.swift */; };
		D73FD0002B02C9610006360D /* FindRouteAroundBarriersView.Views.swift in Copy Source Code Files */ = {isa = PBXBuildFile; fileRef = D73FCFFE2B02C7630006360D /* FindRouteAroundBarriersView.Views.swift */; };
		D742E4922B04132B00690098 /* DisplayWebSceneFromPortalItemView.swift in Sources */ = {isa = PBXBuildFile; fileRef = D742E48F2B04132B00690098 /* DisplayWebSceneFromPortalItemView.swift */; };
		D742E4952B04134C00690098 /* DisplayWebSceneFromPortalItemView.swift in Copy Source Code Files */ = {isa = PBXBuildFile; fileRef = D742E48F2B04132B00690098 /* DisplayWebSceneFromPortalItemView.swift */; };
		D744FD172A2112D90084A66C /* CreateConvexHullAroundPointsView.swift in Sources */ = {isa = PBXBuildFile; fileRef = D744FD162A2112D90084A66C /* CreateConvexHullAroundPointsView.swift */; };
		D744FD182A2113C70084A66C /* CreateConvexHullAroundPointsView.swift in Copy Source Code Files */ = {isa = PBXBuildFile; fileRef = D744FD162A2112D90084A66C /* CreateConvexHullAroundPointsView.swift */; };
		D7464F1E2ACE04B3007FEE88 /* IdentifyRasterCellView.swift in Sources */ = {isa = PBXBuildFile; fileRef = D7464F1D2ACE04B3007FEE88 /* IdentifyRasterCellView.swift */; };
		D7464F1F2ACE04C2007FEE88 /* IdentifyRasterCellView.swift in Copy Source Code Files */ = {isa = PBXBuildFile; fileRef = D7464F1D2ACE04B3007FEE88 /* IdentifyRasterCellView.swift */; };
		D7464F2B2ACE0965007FEE88 /* SA_EVI_8Day_03May20 in Resources */ = {isa = PBXBuildFile; fileRef = D7464F2A2ACE0964007FEE88 /* SA_EVI_8Day_03May20 */; settings = {ASSET_TAGS = (IdentifyRasterCell, ); }; };
		D7497F3C2AC4B4C100167AD2 /* DisplayDimensionsView.swift in Sources */ = {isa = PBXBuildFile; fileRef = D7497F3B2AC4B4C100167AD2 /* DisplayDimensionsView.swift */; };
		D7497F3D2AC4B4CF00167AD2 /* DisplayDimensionsView.swift in Copy Source Code Files */ = {isa = PBXBuildFile; fileRef = D7497F3B2AC4B4C100167AD2 /* DisplayDimensionsView.swift */; };
		D7497F402AC4BA4100167AD2 /* Edinburgh_Pylon_Dimensions.mmpk in Resources */ = {isa = PBXBuildFile; fileRef = D7497F3F2AC4BA4100167AD2 /* Edinburgh_Pylon_Dimensions.mmpk */; settings = {ASSET_TAGS = (DisplayDimensions, ); }; };
		D74C8BFE2ABA5605007C76B8 /* StyleSymbolsFromMobileStyleFileView.swift in Sources */ = {isa = PBXBuildFile; fileRef = D74C8BFD2ABA5605007C76B8 /* StyleSymbolsFromMobileStyleFileView.swift */; };
		D74C8BFF2ABA56C0007C76B8 /* StyleSymbolsFromMobileStyleFileView.swift in Copy Source Code Files */ = {isa = PBXBuildFile; fileRef = D74C8BFD2ABA5605007C76B8 /* StyleSymbolsFromMobileStyleFileView.swift */; };
		D74C8C022ABA6202007C76B8 /* emoji-mobile.stylx in Resources */ = {isa = PBXBuildFile; fileRef = D74C8C012ABA6202007C76B8 /* emoji-mobile.stylx */; settings = {ASSET_TAGS = (StyleSymbolsFromMobileStyleFile, ); }; };
		D74EA7842B6DADA5008F6C7C /* ValidateUtilityNetworkTopologyView.swift in Sources */ = {isa = PBXBuildFile; fileRef = D74EA7812B6DADA5008F6C7C /* ValidateUtilityNetworkTopologyView.swift */; };
		D74EA7872B6DADCC008F6C7C /* ValidateUtilityNetworkTopologyView.swift in Copy Source Code Files */ = {isa = PBXBuildFile; fileRef = D74EA7812B6DADA5008F6C7C /* ValidateUtilityNetworkTopologyView.swift */; };
		D74ECD0D2BEEAE2F007C0FA6 /* EditAndSyncFeaturesWithFeatureServiceView.Model.swift in Sources */ = {isa = PBXBuildFile; fileRef = D74ECD0C2BEEAE2F007C0FA6 /* EditAndSyncFeaturesWithFeatureServiceView.Model.swift */; };
		D74ECD0E2BEEAE40007C0FA6 /* EditAndSyncFeaturesWithFeatureServiceView.Model.swift in Copy Source Code Files */ = {isa = PBXBuildFile; fileRef = D74ECD0C2BEEAE2F007C0FA6 /* EditAndSyncFeaturesWithFeatureServiceView.Model.swift */; };
		D74F03F02B609A7D00E83688 /* AddFeaturesWithContingentValuesView.Model.swift in Sources */ = {isa = PBXBuildFile; fileRef = D74F03EF2B609A7D00E83688 /* AddFeaturesWithContingentValuesView.Model.swift */; };
		D75101812A2E493600B8FA48 /* ShowLabelsOnLayerView.swift in Sources */ = {isa = PBXBuildFile; fileRef = D75101802A2E493600B8FA48 /* ShowLabelsOnLayerView.swift */; };
		D75101822A2E497F00B8FA48 /* ShowLabelsOnLayerView.swift in Copy Source Code Files */ = {isa = PBXBuildFile; fileRef = D75101802A2E493600B8FA48 /* ShowLabelsOnLayerView.swift */; };
		D751018E2A2E962D00B8FA48 /* IdentifyLayerFeaturesView.swift in Sources */ = {isa = PBXBuildFile; fileRef = D751018D2A2E962D00B8FA48 /* IdentifyLayerFeaturesView.swift */; };
		D751018F2A2E966C00B8FA48 /* IdentifyLayerFeaturesView.swift in Copy Source Code Files */ = {isa = PBXBuildFile; fileRef = D751018D2A2E962D00B8FA48 /* IdentifyLayerFeaturesView.swift */; };
		D752D9402A39154C003EB25E /* ManageOperationalLayersView.swift in Sources */ = {isa = PBXBuildFile; fileRef = D752D93F2A39154C003EB25E /* ManageOperationalLayersView.swift */; };
		D752D9412A39162F003EB25E /* ManageOperationalLayersView.swift in Copy Source Code Files */ = {isa = PBXBuildFile; fileRef = D752D93F2A39154C003EB25E /* ManageOperationalLayersView.swift */; };
		D752D9462A3A6F80003EB25E /* MonitorChangesToMapLoadStatusView.swift in Sources */ = {isa = PBXBuildFile; fileRef = D752D9452A3A6F7F003EB25E /* MonitorChangesToMapLoadStatusView.swift */; };
		D752D9472A3A6FC0003EB25E /* MonitorChangesToMapLoadStatusView.swift in Copy Source Code Files */ = {isa = PBXBuildFile; fileRef = D752D9452A3A6F7F003EB25E /* MonitorChangesToMapLoadStatusView.swift */; };
		D752D95F2A3BCE06003EB25E /* DisplayMapFromPortalItemView.swift in Sources */ = {isa = PBXBuildFile; fileRef = D752D95E2A3BCE06003EB25E /* DisplayMapFromPortalItemView.swift */; };
		D752D9602A3BCE63003EB25E /* DisplayMapFromPortalItemView.swift in Copy Source Code Files */ = {isa = PBXBuildFile; fileRef = D752D95E2A3BCE06003EB25E /* DisplayMapFromPortalItemView.swift */; };
		D75362D22A1E886700D83028 /* ApplyUniqueValueRendererView.swift in Sources */ = {isa = PBXBuildFile; fileRef = D75362D12A1E886700D83028 /* ApplyUniqueValueRendererView.swift */; };
		D75362D32A1E8C8800D83028 /* ApplyUniqueValueRendererView.swift in Copy Source Code Files */ = {isa = PBXBuildFile; fileRef = D75362D12A1E886700D83028 /* ApplyUniqueValueRendererView.swift */; };
		D7553CDB2AE2DFEC00DC2A70 /* GeocodeOfflineView.swift in Sources */ = {isa = PBXBuildFile; fileRef = D7553CD82AE2DFEC00DC2A70 /* GeocodeOfflineView.swift */; };
		D7553CDD2AE2E00E00DC2A70 /* GeocodeOfflineView.swift in Copy Source Code Files */ = {isa = PBXBuildFile; fileRef = D7553CD82AE2DFEC00DC2A70 /* GeocodeOfflineView.swift */; };
		D757D14B2B6C46E50065F78F /* ListSpatialReferenceTransformationsView.Model.swift in Sources */ = {isa = PBXBuildFile; fileRef = D757D14A2B6C46E50065F78F /* ListSpatialReferenceTransformationsView.Model.swift */; };
		D757D14C2B6C60170065F78F /* ListSpatialReferenceTransformationsView.Model.swift in Copy Source Code Files */ = {isa = PBXBuildFile; fileRef = D757D14A2B6C46E50065F78F /* ListSpatialReferenceTransformationsView.Model.swift */; };
		D7588F5F2B7D8DAA008B75E2 /* NavigateRouteWithReroutingView.swift in Sources */ = {isa = PBXBuildFile; fileRef = D7588F5C2B7D8DAA008B75E2 /* NavigateRouteWithReroutingView.swift */; };
		D7588F622B7D8DED008B75E2 /* NavigateRouteWithReroutingView.swift in Copy Source Code Files */ = {isa = PBXBuildFile; fileRef = D7588F5C2B7D8DAA008B75E2 /* NavigateRouteWithReroutingView.swift */; };
		D75B58512AAFB3030038B3B4 /* StyleFeaturesWithCustomDictionaryView.swift in Sources */ = {isa = PBXBuildFile; fileRef = D75B58502AAFB3030038B3B4 /* StyleFeaturesWithCustomDictionaryView.swift */; };
		D75B58522AAFB37C0038B3B4 /* StyleFeaturesWithCustomDictionaryView.swift in Copy Source Code Files */ = {isa = PBXBuildFile; fileRef = D75B58502AAFB3030038B3B4 /* StyleFeaturesWithCustomDictionaryView.swift */; };
		D75C35672AB50338003CD55F /* GroupLayersTogetherView.GroupLayerListView.swift in Sources */ = {isa = PBXBuildFile; fileRef = D75C35662AB50338003CD55F /* GroupLayersTogetherView.GroupLayerListView.swift */; };
<<<<<<< HEAD
		D75E5EF12CC049D500252595 /* EditFeaturesUsingFeatureFormsView.swift in Sources */ = {isa = PBXBuildFile; fileRef = D75E5EED2CC049D500252595 /* EditFeaturesUsingFeatureFormsView.swift */; };
		D75E5EF42CC04A0C00252595 /* EditFeaturesUsingFeatureFormsView.swift in Copy Source Code Files */ = {isa = PBXBuildFile; fileRef = D75E5EED2CC049D500252595 /* EditFeaturesUsingFeatureFormsView.swift */; };
=======
		D75E5EE62CC0340100252595 /* ListContentsOfKMLFileView.swift in Sources */ = {isa = PBXBuildFile; fileRef = D75E5EE22CC0340100252595 /* ListContentsOfKMLFileView.swift */; };
		D75E5EE92CC0342700252595 /* ListContentsOfKMLFileView.swift in Copy Source Code Files */ = {isa = PBXBuildFile; fileRef = D75E5EE22CC0340100252595 /* ListContentsOfKMLFileView.swift */; };
		D75E5EEC2CC0466900252595 /* esri_test_data.kmz in Resources */ = {isa = PBXBuildFile; fileRef = D75E5EEA2CC0466900252595 /* esri_test_data.kmz */; settings = {ASSET_TAGS = (ListContentsOfKmlFile, ); }; };
>>>>>>> 285a0233
		D75F66362B48EABC00434974 /* SearchForWebMapView.swift in Sources */ = {isa = PBXBuildFile; fileRef = D75F66332B48EABC00434974 /* SearchForWebMapView.swift */; };
		D75F66392B48EB1800434974 /* SearchForWebMapView.swift in Copy Source Code Files */ = {isa = PBXBuildFile; fileRef = D75F66332B48EABC00434974 /* SearchForWebMapView.swift */; };
		D76000A22AF18BAB00B3084D /* FindRouteInTransportNetworkView.Model.swift in Copy Source Code Files */ = {isa = PBXBuildFile; fileRef = D7749AD52AF08BF50086632F /* FindRouteInTransportNetworkView.Model.swift */; };
		D76000AE2AF19C2300B3084D /* FindRouteInMobileMapPackageView.swift in Sources */ = {isa = PBXBuildFile; fileRef = D76000AB2AF19C2300B3084D /* FindRouteInMobileMapPackageView.swift */; };
		D76000B12AF19C4600B3084D /* FindRouteInMobileMapPackageView.swift in Copy Source Code Files */ = {isa = PBXBuildFile; fileRef = D76000AB2AF19C2300B3084D /* FindRouteInMobileMapPackageView.swift */; };
		D76000B72AF19FCA00B3084D /* SanFrancisco.mmpk in Resources */ = {isa = PBXBuildFile; fileRef = D76000B62AF19FCA00B3084D /* SanFrancisco.mmpk */; settings = {ASSET_TAGS = (FindRouteInMobileMapPackage, ); }; };
		D762AF5F2BF6A7B900ECE3C7 /* EditFeaturesWithFeatureLinkedAnnotationView.swift in Sources */ = {isa = PBXBuildFile; fileRef = D762AF5B2BF6A7B900ECE3C7 /* EditFeaturesWithFeatureLinkedAnnotationView.swift */; };
		D762AF622BF6A7D100ECE3C7 /* EditFeaturesWithFeatureLinkedAnnotationView.swift in Copy Source Code Files */ = {isa = PBXBuildFile; fileRef = D762AF5B2BF6A7B900ECE3C7 /* EditFeaturesWithFeatureLinkedAnnotationView.swift */; };
		D762AF652BF6A96100ECE3C7 /* loudoun_anno.geodatabase in Resources */ = {isa = PBXBuildFile; fileRef = D762AF632BF6A96100ECE3C7 /* loudoun_anno.geodatabase */; settings = {ASSET_TAGS = (EditFeaturesWithFeatureLinkedAnnotation, ); }; };
		D7634FAF2A43B7AC00F8AEFB /* CreateConvexHullAroundGeometriesView.swift in Sources */ = {isa = PBXBuildFile; fileRef = D7634FAE2A43B7AC00F8AEFB /* CreateConvexHullAroundGeometriesView.swift */; };
		D7634FB02A43B8B000F8AEFB /* CreateConvexHullAroundGeometriesView.swift in Copy Source Code Files */ = {isa = PBXBuildFile; fileRef = D7634FAE2A43B7AC00F8AEFB /* CreateConvexHullAroundGeometriesView.swift */; };
		D7635FF12B9272CB0044AB97 /* DisplayClustersView.swift in Sources */ = {isa = PBXBuildFile; fileRef = D7635FED2B9272CB0044AB97 /* DisplayClustersView.swift */; };
		D7635FFB2B9277DC0044AB97 /* ConfigureClustersView.Model.swift in Sources */ = {isa = PBXBuildFile; fileRef = D7635FF52B9277DC0044AB97 /* ConfigureClustersView.Model.swift */; };
		D7635FFD2B9277DC0044AB97 /* ConfigureClustersView.SettingsView.swift in Sources */ = {isa = PBXBuildFile; fileRef = D7635FF72B9277DC0044AB97 /* ConfigureClustersView.SettingsView.swift */; };
		D7635FFE2B9277DC0044AB97 /* ConfigureClustersView.swift in Sources */ = {isa = PBXBuildFile; fileRef = D7635FF82B9277DC0044AB97 /* ConfigureClustersView.swift */; };
		D76360002B9296420044AB97 /* ConfigureClustersView.swift in Copy Source Code Files */ = {isa = PBXBuildFile; fileRef = D7635FF82B9277DC0044AB97 /* ConfigureClustersView.swift */; };
		D76360012B92964A0044AB97 /* ConfigureClustersView.Model.swift in Copy Source Code Files */ = {isa = PBXBuildFile; fileRef = D7635FF52B9277DC0044AB97 /* ConfigureClustersView.Model.swift */; };
		D76360022B9296520044AB97 /* ConfigureClustersView.SettingsView.swift in Copy Source Code Files */ = {isa = PBXBuildFile; fileRef = D7635FF72B9277DC0044AB97 /* ConfigureClustersView.SettingsView.swift */; };
		D76360032B9296580044AB97 /* DisplayClustersView.swift in Copy Source Code Files */ = {isa = PBXBuildFile; fileRef = D7635FED2B9272CB0044AB97 /* DisplayClustersView.swift */; };
		D76495212B74687E0042699E /* ValidateUtilityNetworkTopologyView.Model.swift in Sources */ = {isa = PBXBuildFile; fileRef = D76495202B74687E0042699E /* ValidateUtilityNetworkTopologyView.Model.swift */; };
		D76495222B7468940042699E /* ValidateUtilityNetworkTopologyView.Model.swift in Copy Source Code Files */ = {isa = PBXBuildFile; fileRef = D76495202B74687E0042699E /* ValidateUtilityNetworkTopologyView.Model.swift */; };
		D764B7DF2BE2F89D002E2F92 /* EditGeodatabaseWithTransactionsView.swift in Sources */ = {isa = PBXBuildFile; fileRef = D764B7DB2BE2F89D002E2F92 /* EditGeodatabaseWithTransactionsView.swift */; };
		D764B7E22BE2F8B8002E2F92 /* EditGeodatabaseWithTransactionsView.swift in Copy Source Code Files */ = {isa = PBXBuildFile; fileRef = D764B7DB2BE2F89D002E2F92 /* EditGeodatabaseWithTransactionsView.swift */; };
		D76929FA2B4F79540047205E /* OrbitCameraAroundObjectView.swift in Sources */ = {isa = PBXBuildFile; fileRef = D76929F52B4F78340047205E /* OrbitCameraAroundObjectView.swift */; };
		D76929FB2B4F795C0047205E /* OrbitCameraAroundObjectView.swift in Copy Source Code Files */ = {isa = PBXBuildFile; fileRef = D76929F52B4F78340047205E /* OrbitCameraAroundObjectView.swift */; };
		D769C2122A29019B00030F61 /* SetUpLocationDrivenGeotriggersView.swift in Sources */ = {isa = PBXBuildFile; fileRef = D769C2112A29019B00030F61 /* SetUpLocationDrivenGeotriggersView.swift */; };
		D769C2132A29057200030F61 /* SetUpLocationDrivenGeotriggersView.swift in Copy Source Code Files */ = {isa = PBXBuildFile; fileRef = D769C2112A29019B00030F61 /* SetUpLocationDrivenGeotriggersView.swift */; };
		D769DF332BEC1A1C0062AE95 /* EditGeodatabaseWithTransactionsView.Model.swift in Sources */ = {isa = PBXBuildFile; fileRef = D769DF322BEC1A1C0062AE95 /* EditGeodatabaseWithTransactionsView.Model.swift */; };
		D769DF342BEC1A9E0062AE95 /* EditGeodatabaseWithTransactionsView.Model.swift in Copy Source Code Files */ = {isa = PBXBuildFile; fileRef = D769DF322BEC1A1C0062AE95 /* EditGeodatabaseWithTransactionsView.Model.swift */; };
		D76CE8D92BFD7047009A8686 /* SetReferenceScaleView.swift in Sources */ = {isa = PBXBuildFile; fileRef = D76CE8D52BFD7047009A8686 /* SetReferenceScaleView.swift */; };
		D76CE8DA2BFD7063009A8686 /* SetReferenceScaleView.swift in Copy Source Code Files */ = {isa = PBXBuildFile; fileRef = D76CE8D52BFD7047009A8686 /* SetReferenceScaleView.swift */; };
		D76EE6072AF9AFE100DA0325 /* FindRouteAroundBarriersView.Model.swift in Sources */ = {isa = PBXBuildFile; fileRef = D76EE6062AF9AFE100DA0325 /* FindRouteAroundBarriersView.Model.swift */; };
		D76EE6082AF9AFEC00DA0325 /* FindRouteAroundBarriersView.Model.swift in Copy Source Code Files */ = {isa = PBXBuildFile; fileRef = D76EE6062AF9AFE100DA0325 /* FindRouteAroundBarriersView.Model.swift */; };
		D7705D582AFC244E00CC0335 /* FindClosestFacilityToMultiplePointsView.swift in Sources */ = {isa = PBXBuildFile; fileRef = D7705D552AFC244E00CC0335 /* FindClosestFacilityToMultiplePointsView.swift */; };
		D7705D5B2AFC246A00CC0335 /* FindClosestFacilityToMultiplePointsView.swift in Copy Source Code Files */ = {isa = PBXBuildFile; fileRef = D7705D552AFC244E00CC0335 /* FindClosestFacilityToMultiplePointsView.swift */; };
		D7705D642AFC570700CC0335 /* FindClosestFacilityFromPointView.swift in Sources */ = {isa = PBXBuildFile; fileRef = D7705D612AFC570700CC0335 /* FindClosestFacilityFromPointView.swift */; };
		D7705D662AFC575000CC0335 /* FindClosestFacilityFromPointView.swift in Copy Source Code Files */ = {isa = PBXBuildFile; fileRef = D7705D612AFC570700CC0335 /* FindClosestFacilityFromPointView.swift */; };
		D7749AD62AF08BF50086632F /* FindRouteInTransportNetworkView.Model.swift in Sources */ = {isa = PBXBuildFile; fileRef = D7749AD52AF08BF50086632F /* FindRouteInTransportNetworkView.Model.swift */; };
		D77570C02A2942F800F490CD /* AnimateImagesWithImageOverlayView.swift in Sources */ = {isa = PBXBuildFile; fileRef = D77570BF2A2942F800F490CD /* AnimateImagesWithImageOverlayView.swift */; };
		D77570C12A2943D900F490CD /* AnimateImagesWithImageOverlayView.swift in Copy Source Code Files */ = {isa = PBXBuildFile; fileRef = D77570BF2A2942F800F490CD /* AnimateImagesWithImageOverlayView.swift */; };
		D77572AE2A295DDE00F490CD /* PacificSouthWest2 in Resources */ = {isa = PBXBuildFile; fileRef = D77572AD2A295DDD00F490CD /* PacificSouthWest2 */; settings = {ASSET_TAGS = (AnimateImagesWithImageOverlay, ); }; };
		D77688132B69826B007C3860 /* ListSpatialReferenceTransformationsView.swift in Sources */ = {isa = PBXBuildFile; fileRef = D77688102B69826B007C3860 /* ListSpatialReferenceTransformationsView.swift */; };
		D77688152B69828E007C3860 /* ListSpatialReferenceTransformationsView.swift in Copy Source Code Files */ = {isa = PBXBuildFile; fileRef = D77688102B69826B007C3860 /* ListSpatialReferenceTransformationsView.swift */; };
		D7781D492B7EB03400E53C51 /* SanDiegoTourPath.json in Resources */ = {isa = PBXBuildFile; fileRef = D7781D482B7EB03400E53C51 /* SanDiegoTourPath.json */; settings = {ASSET_TAGS = (NavigateRouteWithRerouting, ); }; };
		D7781D4B2B7ECCB700E53C51 /* NavigateRouteWithReroutingView.Model.swift in Sources */ = {isa = PBXBuildFile; fileRef = D7781D4A2B7ECCB700E53C51 /* NavigateRouteWithReroutingView.Model.swift */; };
		D7781D4C2B7ECCC800E53C51 /* NavigateRouteWithReroutingView.Model.swift in Copy Source Code Files */ = {isa = PBXBuildFile; fileRef = D7781D4A2B7ECCB700E53C51 /* NavigateRouteWithReroutingView.Model.swift */; };
		D77BC5392B59A2D3007B49B6 /* StylePointWithDistanceCompositeSceneSymbolView.swift in Sources */ = {isa = PBXBuildFile; fileRef = D77BC5362B59A2D3007B49B6 /* StylePointWithDistanceCompositeSceneSymbolView.swift */; };
		D77BC53C2B59A309007B49B6 /* StylePointWithDistanceCompositeSceneSymbolView.swift in Copy Source Code Files */ = {isa = PBXBuildFile; fileRef = D77BC5362B59A2D3007B49B6 /* StylePointWithDistanceCompositeSceneSymbolView.swift */; };
		D77D9C002BB2438200B38A6C /* AugmentRealityToShowHiddenInfrastructureView.ARSceneView.swift in Sources */ = {isa = PBXBuildFile; fileRef = D77D9BFF2BB2438200B38A6C /* AugmentRealityToShowHiddenInfrastructureView.ARSceneView.swift */; };
		D77D9C012BB2439400B38A6C /* AugmentRealityToShowHiddenInfrastructureView.ARSceneView.swift in Copy Source Code Files */ = {isa = PBXBuildFile; fileRef = D77D9BFF2BB2438200B38A6C /* AugmentRealityToShowHiddenInfrastructureView.ARSceneView.swift */; };
		D7848ED82CBD85A300F6F546 /* AddPointSceneLayerView.swift in Sources */ = {isa = PBXBuildFile; fileRef = D7848ED42CBD85A300F6F546 /* AddPointSceneLayerView.swift */; };
		D7848EDB2CBD85D100F6F546 /* AddPointSceneLayerView.swift in Copy Source Code Files */ = {isa = PBXBuildFile; fileRef = D7848ED42CBD85A300F6F546 /* AddPointSceneLayerView.swift */; };
		D7848EFE2CBD986400F6F546 /* AddElevationSourceFromRasterView.swift in Sources */ = {isa = PBXBuildFile; fileRef = D7848EFA2CBD986400F6F546 /* AddElevationSourceFromRasterView.swift */; };
		D7848F012CBD987B00F6F546 /* AddElevationSourceFromRasterView.swift in Copy Source Code Files */ = {isa = PBXBuildFile; fileRef = D7848EFA2CBD986400F6F546 /* AddElevationSourceFromRasterView.swift */; };
		D78666AD2A2161F100C60110 /* FindNearestVertexView.swift in Sources */ = {isa = PBXBuildFile; fileRef = D78666AC2A2161F100C60110 /* FindNearestVertexView.swift */; };
		D78666AE2A21629200C60110 /* FindNearestVertexView.swift in Copy Source Code Files */ = {isa = PBXBuildFile; fileRef = D78666AC2A2161F100C60110 /* FindNearestVertexView.swift */; };
		D78FA4942C3C88880079313E /* CreateDynamicBasemapGalleryView.Views.swift in Sources */ = {isa = PBXBuildFile; fileRef = D78FA4932C3C88880079313E /* CreateDynamicBasemapGalleryView.Views.swift */; };
		D78FA4952C3C8E8A0079313E /* CreateDynamicBasemapGalleryView.Views.swift in Copy Source Code Files */ = {isa = PBXBuildFile; fileRef = D78FA4932C3C88880079313E /* CreateDynamicBasemapGalleryView.Views.swift */; };
		D79482D42C35D872006521CD /* CreateDynamicBasemapGalleryView.swift in Sources */ = {isa = PBXBuildFile; fileRef = D79482D02C35D872006521CD /* CreateDynamicBasemapGalleryView.swift */; };
		D79482D72C35D8A3006521CD /* CreateDynamicBasemapGalleryView.swift in Copy Source Code Files */ = {isa = PBXBuildFile; fileRef = D79482D02C35D872006521CD /* CreateDynamicBasemapGalleryView.swift */; };
		D79EE76E2A4CEA5D005A52AE /* SetUpLocationDrivenGeotriggersView.Model.swift in Sources */ = {isa = PBXBuildFile; fileRef = D79EE76D2A4CEA5D005A52AE /* SetUpLocationDrivenGeotriggersView.Model.swift */; };
		D79EE76F2A4CEA7F005A52AE /* SetUpLocationDrivenGeotriggersView.Model.swift in Copy Source Code Files */ = {isa = PBXBuildFile; fileRef = D79EE76D2A4CEA5D005A52AE /* SetUpLocationDrivenGeotriggersView.Model.swift */; };
		D7A737E02BABB9FE00B7C7FC /* AugmentRealityToShowHiddenInfrastructureView.swift in Sources */ = {isa = PBXBuildFile; fileRef = D7A737DC2BABB9FE00B7C7FC /* AugmentRealityToShowHiddenInfrastructureView.swift */; };
		D7A737E32BABBA2200B7C7FC /* AugmentRealityToShowHiddenInfrastructureView.swift in Copy Source Code Files */ = {isa = PBXBuildFile; fileRef = D7A737DC2BABB9FE00B7C7FC /* AugmentRealityToShowHiddenInfrastructureView.swift */; };
		D7ABA2F92A32579C0021822B /* MeasureDistanceInSceneView.swift in Sources */ = {isa = PBXBuildFile; fileRef = D7ABA2F82A32579C0021822B /* MeasureDistanceInSceneView.swift */; };
		D7ABA2FA2A32760D0021822B /* MeasureDistanceInSceneView.swift in Copy Source Code Files */ = {isa = PBXBuildFile; fileRef = D7ABA2F82A32579C0021822B /* MeasureDistanceInSceneView.swift */; };
		D7ABA2FF2A32881C0021822B /* ShowViewshedFromGeoelementInSceneView.swift in Sources */ = {isa = PBXBuildFile; fileRef = D7ABA2FE2A32881C0021822B /* ShowViewshedFromGeoelementInSceneView.swift */; };
		D7ABA3002A3288970021822B /* ShowViewshedFromGeoelementInSceneView.swift in Copy Source Code Files */ = {isa = PBXBuildFile; fileRef = D7ABA2FE2A32881C0021822B /* ShowViewshedFromGeoelementInSceneView.swift */; };
		D7AE861E2AC39DC50049B626 /* DisplayAnnotationView.swift in Sources */ = {isa = PBXBuildFile; fileRef = D7AE861D2AC39DC50049B626 /* DisplayAnnotationView.swift */; };
		D7AE861F2AC39E7F0049B626 /* DisplayAnnotationView.swift in Copy Source Code Files */ = {isa = PBXBuildFile; fileRef = D7AE861D2AC39DC50049B626 /* DisplayAnnotationView.swift */; };
		D7AE86202AC3A1050049B626 /* AddCustomDynamicEntityDataSourceView.Vessel.swift in Copy Source Code Files */ = {isa = PBXBuildFile; fileRef = 7900C5F52A83FC3F002D430F /* AddCustomDynamicEntityDataSourceView.Vessel.swift */; };
		D7AE86212AC3A10A0049B626 /* GroupLayersTogetherView.GroupLayerListView.swift in Copy Source Code Files */ = {isa = PBXBuildFile; fileRef = D75C35662AB50338003CD55F /* GroupLayersTogetherView.GroupLayerListView.swift */; };
		D7B759B32B1FFBE300017FDD /* FavoritesView.swift in Sources */ = {isa = PBXBuildFile; fileRef = D7B759B22B1FFBE300017FDD /* FavoritesView.swift */; };
		D7BA38912BFBC476009954F5 /* EditFeaturesWithFeatureLinkedAnnotationView.Model.swift in Sources */ = {isa = PBXBuildFile; fileRef = D7BA38902BFBC476009954F5 /* EditFeaturesWithFeatureLinkedAnnotationView.Model.swift */; };
		D7BA38922BFBC4F0009954F5 /* EditFeaturesWithFeatureLinkedAnnotationView.Model.swift in Copy Source Code Files */ = {isa = PBXBuildFile; fileRef = D7BA38902BFBC476009954F5 /* EditFeaturesWithFeatureLinkedAnnotationView.Model.swift */; };
		D7BA38972BFBFC0F009954F5 /* QueryRelatedFeaturesView.swift in Sources */ = {isa = PBXBuildFile; fileRef = D7BA38932BFBFC0F009954F5 /* QueryRelatedFeaturesView.swift */; };
		D7BA389A2BFBFC2E009954F5 /* QueryRelatedFeaturesView.swift in Copy Source Code Files */ = {isa = PBXBuildFile; fileRef = D7BA38932BFBFC0F009954F5 /* QueryRelatedFeaturesView.swift */; };
		D7BA8C442B2A4DAA00018633 /* Array.swift in Sources */ = {isa = PBXBuildFile; fileRef = D7BA8C432B2A4DAA00018633 /* Array.swift */; };
		D7BA8C462B2A8ACA00018633 /* String.swift in Sources */ = {isa = PBXBuildFile; fileRef = D7BA8C452B2A8ACA00018633 /* String.swift */; };
		D7BB3DD22C5D781800FFCD56 /* SaveTheBay.geodatabase in Resources */ = {isa = PBXBuildFile; fileRef = D7BB3DD02C5D781800FFCD56 /* SaveTheBay.geodatabase */; settings = {ASSET_TAGS = (EditGeodatabaseWithTransactions, ); }; };
		D7BE7E6F2CC19CC3006DDB0C /* AddTiledLayerView.swift in Sources */ = {isa = PBXBuildFile; fileRef = D7BE7E6B2CC19CC3006DDB0C /* AddTiledLayerView.swift */; };
		D7BE7E722CC19CE5006DDB0C /* AddTiledLayerView.swift in Copy Source Code Files */ = {isa = PBXBuildFile; fileRef = D7BE7E6B2CC19CC3006DDB0C /* AddTiledLayerView.swift */; };
		D7BEBAA02CBD9CCA00F882E7 /* MontereyElevation.dt2 in Resources */ = {isa = PBXBuildFile; fileRef = D7BEBA9E2CBD9CCA00F882E7 /* MontereyElevation.dt2 */; settings = {ASSET_TAGS = (AddElevationSourceFromRaster, ); }; };
		D7BEBAC52CBDC0F800F882E7 /* AddElevationSourceFromTilePackageView.swift in Sources */ = {isa = PBXBuildFile; fileRef = D7BEBABF2CBDC0F800F882E7 /* AddElevationSourceFromTilePackageView.swift */; };
		D7BEBAC62CBDC11600F882E7 /* AddElevationSourceFromTilePackageView.swift in Copy Source Code Files */ = {isa = PBXBuildFile; fileRef = D7BEBABF2CBDC0F800F882E7 /* AddElevationSourceFromTilePackageView.swift */; };
		D7BEBAC92CBDC81200F882E7 /* MontereyElevation.tpkx in Resources */ = {isa = PBXBuildFile; fileRef = D7BEBAC72CBDC81200F882E7 /* MontereyElevation.tpkx */; settings = {ASSET_TAGS = (AddElevationSourceFromTilePackage, ); }; };
		D7BEBAD22CBDFE1C00F882E7 /* DisplayAlternateSymbolsAtDifferentScalesView.swift in Sources */ = {isa = PBXBuildFile; fileRef = D7BEBACE2CBDFE1C00F882E7 /* DisplayAlternateSymbolsAtDifferentScalesView.swift */; };
		D7BEBAD52CBDFE3900F882E7 /* DisplayAlternateSymbolsAtDifferentScalesView.swift in Copy Source Code Files */ = {isa = PBXBuildFile; fileRef = D7BEBACE2CBDFE1C00F882E7 /* DisplayAlternateSymbolsAtDifferentScalesView.swift */; };
		D7C16D1B2AC5F95300689E89 /* Animate3DGraphicView.swift in Sources */ = {isa = PBXBuildFile; fileRef = D7C16D1A2AC5F95300689E89 /* Animate3DGraphicView.swift */; };
		D7C16D1C2AC5F96900689E89 /* Animate3DGraphicView.swift in Copy Source Code Files */ = {isa = PBXBuildFile; fileRef = D7C16D1A2AC5F95300689E89 /* Animate3DGraphicView.swift */; };
		D7C16D1F2AC5FE8200689E89 /* Pyrenees.csv in Resources */ = {isa = PBXBuildFile; fileRef = D7C16D1E2AC5FE8200689E89 /* Pyrenees.csv */; settings = {ASSET_TAGS = (Animate3DGraphic, ); }; };
		D7C16D222AC5FE9800689E89 /* GrandCanyon.csv in Resources */ = {isa = PBXBuildFile; fileRef = D7C16D212AC5FE9800689E89 /* GrandCanyon.csv */; settings = {ASSET_TAGS = (Animate3DGraphic, ); }; };
		D7C16D252AC5FEA600689E89 /* Snowdon.csv in Resources */ = {isa = PBXBuildFile; fileRef = D7C16D242AC5FEA600689E89 /* Snowdon.csv */; settings = {ASSET_TAGS = (Animate3DGraphic, ); }; };
		D7C16D282AC5FEB700689E89 /* Hawaii.csv in Resources */ = {isa = PBXBuildFile; fileRef = D7C16D272AC5FEB600689E89 /* Hawaii.csv */; settings = {ASSET_TAGS = (Animate3DGraphic, ); }; };
		D7C3AB4A2B683291008909B9 /* SetFeatureRequestModeView.swift in Sources */ = {isa = PBXBuildFile; fileRef = D7C3AB472B683291008909B9 /* SetFeatureRequestModeView.swift */; };
		D7C3AB4D2B6832B7008909B9 /* SetFeatureRequestModeView.swift in Copy Source Code Files */ = {isa = PBXBuildFile; fileRef = D7C3AB472B683291008909B9 /* SetFeatureRequestModeView.swift */; };
		D7C523402BED9BBF00E8221A /* SanFrancisco.tpkx in Resources */ = {isa = PBXBuildFile; fileRef = D7C5233E2BED9BBF00E8221A /* SanFrancisco.tpkx */; settings = {ASSET_TAGS = (AddTiledLayerAsBasemap, EditAndSyncFeaturesWithFeatureService, ); }; };
		D7C6420C2B4F47E10042B8F7 /* SearchForWebMapView.Model.swift in Sources */ = {isa = PBXBuildFile; fileRef = D7C6420B2B4F47E10042B8F7 /* SearchForWebMapView.Model.swift */; };
		D7C6420D2B4F5DDB0042B8F7 /* SearchForWebMapView.Model.swift in Copy Source Code Files */ = {isa = PBXBuildFile; fileRef = D7C6420B2B4F47E10042B8F7 /* SearchForWebMapView.Model.swift */; };
		D7C97B562B75C10C0097CDA1 /* ValidateUtilityNetworkTopologyView.Views.swift in Sources */ = {isa = PBXBuildFile; fileRef = D7C97B552B75C10C0097CDA1 /* ValidateUtilityNetworkTopologyView.Views.swift */; };
		D7CC33FF2A31475C00198EDF /* ShowLineOfSightBetweenPointsView.swift in Sources */ = {isa = PBXBuildFile; fileRef = D7CC33FD2A31475C00198EDF /* ShowLineOfSightBetweenPointsView.swift */; };
		D7CC34002A3147FF00198EDF /* ShowLineOfSightBetweenPointsView.swift in Copy Source Code Files */ = {isa = PBXBuildFile; fileRef = D7CC33FD2A31475C00198EDF /* ShowLineOfSightBetweenPointsView.swift */; };
		D7CDD38B2CB86F0A00DE9766 /* AddPointCloudLayerFromFileView.swift in Sources */ = {isa = PBXBuildFile; fileRef = D7CDD3852CB86F0A00DE9766 /* AddPointCloudLayerFromFileView.swift */; };
		D7CDD38C2CB86F4A00DE9766 /* AddPointCloudLayerFromFileView.swift in Copy Source Code Files */ = {isa = PBXBuildFile; fileRef = D7CDD3852CB86F0A00DE9766 /* AddPointCloudLayerFromFileView.swift */; };
		D7CDD38F2CB872EA00DE9766 /* sandiego-north-balboa-pointcloud.slpk in Resources */ = {isa = PBXBuildFile; fileRef = D7CDD38D2CB872EA00DE9766 /* sandiego-north-balboa-pointcloud.slpk */; settings = {ASSET_TAGS = (AddPointCloudLayerFromFile, ); }; };
		D7CE9F9B2AE2F575008F7A5F /* streetmap_SD.tpkx in Resources */ = {isa = PBXBuildFile; fileRef = D7CE9F9A2AE2F575008F7A5F /* streetmap_SD.tpkx */; settings = {ASSET_TAGS = (GeocodeOffline, ); }; };
		D7CE9FA32AE2F595008F7A5F /* san-diego-eagle-locator in Resources */ = {isa = PBXBuildFile; fileRef = D7CE9FA22AE2F595008F7A5F /* san-diego-eagle-locator */; settings = {ASSET_TAGS = (GeocodeOffline, ); }; };
		D7D1F3532ADDBE5D009CE2DA /* philadelphia.mspk in Resources */ = {isa = PBXBuildFile; fileRef = D7D1F3522ADDBE5D009CE2DA /* philadelphia.mspk */; settings = {ASSET_TAGS = (AugmentRealityToShowTabletopScene, DisplaySceneFromMobileScenePackage, ); }; };
		D7D9FCF62BF2CC8600F972A2 /* FilterByDefinitionExpressionOrDisplayFilterView.swift in Sources */ = {isa = PBXBuildFile; fileRef = D7D9FCF22BF2CC8600F972A2 /* FilterByDefinitionExpressionOrDisplayFilterView.swift */; };
		D7D9FCF92BF2CCA300F972A2 /* FilterByDefinitionExpressionOrDisplayFilterView.swift in Copy Source Code Files */ = {isa = PBXBuildFile; fileRef = D7D9FCF22BF2CC8600F972A2 /* FilterByDefinitionExpressionOrDisplayFilterView.swift */; };
		D7DDF84E2AF43AA2004352D9 /* GeocodeOfflineView.Model.swift in Copy Source Code Files */ = {isa = PBXBuildFile; fileRef = D72C43F22AEB066D00B6157B /* GeocodeOfflineView.Model.swift */; };
		D7DDF8532AF47C6C004352D9 /* FindRouteAroundBarriersView.swift in Sources */ = {isa = PBXBuildFile; fileRef = D7DDF8502AF47C6C004352D9 /* FindRouteAroundBarriersView.swift */; };
		D7DDF8562AF47C86004352D9 /* FindRouteAroundBarriersView.swift in Copy Source Code Files */ = {isa = PBXBuildFile; fileRef = D7DDF8502AF47C6C004352D9 /* FindRouteAroundBarriersView.swift */; };
		D7DFA0EA2CBA0242007C31F2 /* AddMapImageLayerView.swift in Sources */ = {isa = PBXBuildFile; fileRef = D7DFA0E62CBA0242007C31F2 /* AddMapImageLayerView.swift */; };
		D7DFA0ED2CBA0260007C31F2 /* AddMapImageLayerView.swift in Copy Source Code Files */ = {isa = PBXBuildFile; fileRef = D7DFA0E62CBA0242007C31F2 /* AddMapImageLayerView.swift */; };
		D7E440D72A1ECE7D005D74DE /* CreateBuffersAroundPointsView.swift in Sources */ = {isa = PBXBuildFile; fileRef = D7E440D62A1ECE7D005D74DE /* CreateBuffersAroundPointsView.swift */; };
		D7E440D82A1ECEB3005D74DE /* CreateBuffersAroundPointsView.swift in Copy Source Code Files */ = {isa = PBXBuildFile; fileRef = D7E440D62A1ECE7D005D74DE /* CreateBuffersAroundPointsView.swift */; };
		D7E557682A1D768800B9FB09 /* AddWMSLayerView.swift in Sources */ = {isa = PBXBuildFile; fileRef = D7E557672A1D768800B9FB09 /* AddWMSLayerView.swift */; };
		D7E7D0812AEB39D5003AAD02 /* FindRouteInTransportNetworkView.swift in Sources */ = {isa = PBXBuildFile; fileRef = D7E7D0802AEB39D5003AAD02 /* FindRouteInTransportNetworkView.swift */; };
		D7E7D0822AEB3A1D003AAD02 /* FindRouteInTransportNetworkView.swift in Copy Source Code Files */ = {isa = PBXBuildFile; fileRef = D7E7D0802AEB39D5003AAD02 /* FindRouteInTransportNetworkView.swift */; };
		D7E7D09A2AEB3C47003AAD02 /* san_diego_offline_routing in Resources */ = {isa = PBXBuildFile; fileRef = D7E7D0992AEB3C47003AAD02 /* san_diego_offline_routing */; settings = {ASSET_TAGS = (FindRouteInTransportNetwork, NavigateRouteWithRerouting, ); }; };
		D7E9EF292A1D2219000C4865 /* SetMinAndMaxScaleView.swift in Copy Source Code Files */ = {isa = PBXBuildFile; fileRef = D7EAF3592A1C023800D822C4 /* SetMinAndMaxScaleView.swift */; };
		D7E9EF2A2A1D29F2000C4865 /* SetMaxExtentView.swift in Copy Source Code Files */ = {isa = PBXBuildFile; fileRef = D734FA092A183A5B00246D7E /* SetMaxExtentView.swift */; };
		D7EAF35A2A1C023800D822C4 /* SetMinAndMaxScaleView.swift in Sources */ = {isa = PBXBuildFile; fileRef = D7EAF3592A1C023800D822C4 /* SetMinAndMaxScaleView.swift */; };
		D7ECF5982AB8BE63003FB2BE /* RenderMultilayerSymbolsView.swift in Sources */ = {isa = PBXBuildFile; fileRef = D7ECF5972AB8BE63003FB2BE /* RenderMultilayerSymbolsView.swift */; };
		D7ECF5992AB8BF5A003FB2BE /* RenderMultilayerSymbolsView.swift in Copy Source Code Files */ = {isa = PBXBuildFile; fileRef = D7ECF5972AB8BE63003FB2BE /* RenderMultilayerSymbolsView.swift */; };
		D7EF5D752A26A03A00FEBDE5 /* ShowCoordinatesInMultipleFormatsView.swift in Sources */ = {isa = PBXBuildFile; fileRef = D7EF5D742A26A03A00FEBDE5 /* ShowCoordinatesInMultipleFormatsView.swift */; };
		D7EF5D762A26A1EE00FEBDE5 /* ShowCoordinatesInMultipleFormatsView.swift in Copy Source Code Files */ = {isa = PBXBuildFile; fileRef = D7EF5D742A26A03A00FEBDE5 /* ShowCoordinatesInMultipleFormatsView.swift */; };
		D7F2784C2A1D76F5002E4567 /* AddWMSLayerView.swift in Copy Source Code Files */ = {isa = PBXBuildFile; fileRef = D7E557672A1D768800B9FB09 /* AddWMSLayerView.swift */; };
		D7F850042B7C427A00680D7C /* ValidateUtilityNetworkTopologyView.Views.swift in Copy Source Code Files */ = {isa = PBXBuildFile; fileRef = D7C97B552B75C10C0097CDA1 /* ValidateUtilityNetworkTopologyView.Views.swift */; };
		D7F8C0392B60564D0072BFA7 /* AddFeaturesWithContingentValuesView.swift in Sources */ = {isa = PBXBuildFile; fileRef = D7F8C0362B60564D0072BFA7 /* AddFeaturesWithContingentValuesView.swift */; };
		D7F8C03B2B6056790072BFA7 /* AddFeaturesWithContingentValuesView.swift in Copy Source Code Files */ = {isa = PBXBuildFile; fileRef = D7F8C0362B60564D0072BFA7 /* AddFeaturesWithContingentValuesView.swift */; };
		D7F8C03E2B605AF60072BFA7 /* ContingentValuesBirdNests.geodatabase in Resources */ = {isa = PBXBuildFile; fileRef = D7F8C03D2B605AF60072BFA7 /* ContingentValuesBirdNests.geodatabase */; settings = {ASSET_TAGS = (AddFeaturesWithContingentValues, ); }; };
		D7F8C0412B605E720072BFA7 /* FillmoreTopographicMap.vtpk in Resources */ = {isa = PBXBuildFile; fileRef = D7F8C0402B605E720072BFA7 /* FillmoreTopographicMap.vtpk */; settings = {ASSET_TAGS = (AddFeaturesWithContingentValues, ); }; };
		D7F8C0432B608F120072BFA7 /* AddFeaturesWithContingentValuesView.AddFeatureView.swift in Sources */ = {isa = PBXBuildFile; fileRef = D7F8C0422B608F120072BFA7 /* AddFeaturesWithContingentValuesView.AddFeatureView.swift */; };
		E000E7602869E33D005D87C5 /* ClipGeometryView.swift in Sources */ = {isa = PBXBuildFile; fileRef = E000E75F2869E33D005D87C5 /* ClipGeometryView.swift */; };
		E000E763286A0B18005D87C5 /* CutGeometryView.swift in Sources */ = {isa = PBXBuildFile; fileRef = E000E762286A0B18005D87C5 /* CutGeometryView.swift */; };
		E004A6C128414332002A1FE6 /* SetViewpointRotationView.swift in Sources */ = {isa = PBXBuildFile; fileRef = E004A6BD28414332002A1FE6 /* SetViewpointRotationView.swift */; };
		E004A6DC28465C70002A1FE6 /* DisplaySceneView.swift in Sources */ = {isa = PBXBuildFile; fileRef = E004A6D828465C70002A1FE6 /* DisplaySceneView.swift */; };
		E004A6E028466279002A1FE6 /* ShowCalloutView.swift in Sources */ = {isa = PBXBuildFile; fileRef = E004A6DF28466279002A1FE6 /* ShowCalloutView.swift */; };
		E004A6E62846A61F002A1FE6 /* StyleGraphicsWithSymbolsView.swift in Sources */ = {isa = PBXBuildFile; fileRef = E004A6E52846A61F002A1FE6 /* StyleGraphicsWithSymbolsView.swift */; };
		E004A6E928493BCE002A1FE6 /* ShowDeviceLocationView.swift in Sources */ = {isa = PBXBuildFile; fileRef = E004A6E828493BCE002A1FE6 /* ShowDeviceLocationView.swift */; };
		E004A6ED2849556E002A1FE6 /* CreatePlanarAndGeodeticBuffersView.swift in Sources */ = {isa = PBXBuildFile; fileRef = E004A6EC2849556E002A1FE6 /* CreatePlanarAndGeodeticBuffersView.swift */; };
		E004A6F0284E4B9B002A1FE6 /* DownloadVectorTilesToLocalCacheView.swift in Sources */ = {isa = PBXBuildFile; fileRef = E004A6EF284E4B9B002A1FE6 /* DownloadVectorTilesToLocalCacheView.swift */; };
		E004A6F3284E4FEB002A1FE6 /* ShowResultOfSpatialOperationsView.swift in Sources */ = {isa = PBXBuildFile; fileRef = E004A6F2284E4FEB002A1FE6 /* ShowResultOfSpatialOperationsView.swift */; };
		E004A6F6284FA42A002A1FE6 /* SelectFeaturesInFeatureLayerView.swift in Sources */ = {isa = PBXBuildFile; fileRef = E004A6F5284FA42A002A1FE6 /* SelectFeaturesInFeatureLayerView.swift */; };
		E03CB0692888944D002B27D9 /* GenerateOfflineMapView.swift in Copy Source Code Files */ = {isa = PBXBuildFile; fileRef = E088E1732863B5F800413100 /* GenerateOfflineMapView.swift */; };
		E03CB06A288894C4002B27D9 /* FindRouteView.swift in Copy Source Code Files */ = {isa = PBXBuildFile; fileRef = E066DD34285CF3B3004D3D5B /* FindRouteView.swift */; };
		E03CB06B2889879D002B27D9 /* DownloadVectorTilesToLocalCacheView.swift in Copy Source Code Files */ = {isa = PBXBuildFile; fileRef = E004A6EF284E4B9B002A1FE6 /* DownloadVectorTilesToLocalCacheView.swift */; };
		E041ABC0287CA9F00056009B /* WebView.swift in Sources */ = {isa = PBXBuildFile; fileRef = E041ABBF287CA9F00056009B /* WebView.swift */; };
		E041ABD7287DB04D0056009B /* SampleInfoView.swift in Sources */ = {isa = PBXBuildFile; fileRef = E041ABD6287DB04D0056009B /* SampleInfoView.swift */; };
		E041AC1A287F54580056009B /* highlight.min.js in Resources */ = {isa = PBXBuildFile; fileRef = E041AC15287F54580056009B /* highlight.min.js */; };
		E041AC1E288076A60056009B /* info.css in Resources */ = {isa = PBXBuildFile; fileRef = E041AC1D288076A60056009B /* info.css */; };
		E041AC20288077B90056009B /* xcode.css in Resources */ = {isa = PBXBuildFile; fileRef = E041AC1F288077B90056009B /* xcode.css */; };
		E066DD35285CF3B3004D3D5B /* FindRouteView.swift in Sources */ = {isa = PBXBuildFile; fileRef = E066DD34285CF3B3004D3D5B /* FindRouteView.swift */; };
		E066DD382860AB28004D3D5B /* StyleGraphicsWithRendererView.swift in Sources */ = {isa = PBXBuildFile; fileRef = E066DD372860AB28004D3D5B /* StyleGraphicsWithRendererView.swift */; };
		E066DD3B2860CA08004D3D5B /* ShowResultOfSpatialRelationshipsView.swift in Sources */ = {isa = PBXBuildFile; fileRef = E066DD3A2860CA08004D3D5B /* ShowResultOfSpatialRelationshipsView.swift */; };
		E066DD4028610F55004D3D5B /* AddSceneLayerFromServiceView.swift in Sources */ = {isa = PBXBuildFile; fileRef = E066DD3F28610F55004D3D5B /* AddSceneLayerFromServiceView.swift */; };
		E070A0A3286F3B6000F2B606 /* DownloadPreplannedMapAreaView.swift in Sources */ = {isa = PBXBuildFile; fileRef = E070A0A2286F3B6000F2B606 /* DownloadPreplannedMapAreaView.swift */; };
		E088E1572862579D00413100 /* SetSurfacePlacementModeView.swift in Sources */ = {isa = PBXBuildFile; fileRef = E088E1562862579D00413100 /* SetSurfacePlacementModeView.swift */; };
		E088E1742863B5F800413100 /* GenerateOfflineMapView.swift in Sources */ = {isa = PBXBuildFile; fileRef = E088E1732863B5F800413100 /* GenerateOfflineMapView.swift */; };
		E0A1AEE328874590003C797D /* AddFeatureLayersView.swift in Copy Source Code Files */ = {isa = PBXBuildFile; fileRef = 00D4EF7F2863842100B9CC30 /* AddFeatureLayersView.swift */; };
		E0D04FF228A5390000747989 /* DownloadPreplannedMapAreaView.Model.swift in Sources */ = {isa = PBXBuildFile; fileRef = E0D04FF128A5390000747989 /* DownloadPreplannedMapAreaView.Model.swift */; };
		E0EA0B772866390E00C9621D /* ProjectGeometryView.swift in Sources */ = {isa = PBXBuildFile; fileRef = E0EA0B762866390E00C9621D /* ProjectGeometryView.swift */; };
		E0FE32E728747778002C6ACA /* BrowseBuildingFloorsView.swift in Sources */ = {isa = PBXBuildFile; fileRef = E0FE32E628747778002C6ACA /* BrowseBuildingFloorsView.swift */; };
		F111CCC1288B5D5600205358 /* DisplayMapFromMobileMapPackageView.swift in Sources */ = {isa = PBXBuildFile; fileRef = F111CCC0288B5D5600205358 /* DisplayMapFromMobileMapPackageView.swift */; };
		F111CCC4288B641900205358 /* Yellowstone.mmpk in Resources */ = {isa = PBXBuildFile; fileRef = F111CCC3288B641900205358 /* Yellowstone.mmpk */; settings = {ASSET_TAGS = (DisplayMapFromMobileMapPackage, ); }; };
		F1E71BF1289473760064C33F /* AddRasterFromFileView.swift in Sources */ = {isa = PBXBuildFile; fileRef = F1E71BF0289473760064C33F /* AddRasterFromFileView.swift */; };
		F1E71BFA28A479C70064C33F /* AddRasterFromFileView.swift in Copy Source Code Files */ = {isa = PBXBuildFile; fileRef = F1E71BF0289473760064C33F /* AddRasterFromFileView.swift */; };
/* End PBXBuildFile section */

/* Begin PBXBuildRule section */
		0074ABCC2817B8E60037244A /* PBXBuildRule */ = {
			isa = PBXBuildRule;
			compilerSpec = com.apple.compilers.proxy.script;
			filePatterns = "*.tache";
			fileType = pattern.proxy;
			inputFiles = (
				"$(SRCROOT)/Shared/Samples/",
			);
			isEditable = 1;
			name = "Generate Sample Initializers from Source Code Files";
			outputFiles = (
				"$(DERIVED_FILE_DIR)/$(INPUT_FILE_BASE)",
			);
			runOncePerArchitecture = 0;
			script = "xcrun --sdk macosx swift \"${SRCROOT}/Scripts/GenerateSampleViewSourceCode.swift\" \"${SCRIPT_INPUT_FILE_0}\" \"${INPUT_FILE_PATH}\" \"${SCRIPT_OUTPUT_FILE_0}\" \n";
		};
		0083586F27FE3BCF00192A15 /* PBXBuildRule */ = {
			isa = PBXBuildRule;
			compilerSpec = com.apple.compilers.proxy.script;
			filePatterns = "*.masque";
			fileType = pattern.proxy;
			inputFiles = (
				"$(SRCROOT)/.secrets",
			);
			isEditable = 1;
			name = "Generate Swift Code from Secrets";
			outputFiles = (
				"$(DERIVED_FILE_DIR)/$(INPUT_FILE_BASE)",
			);
			runOncePerArchitecture = 0;
			script = "\"${SRCROOT}/Scripts/masquerade\" -i \"${INPUT_FILE_PATH}\" -o \"${SCRIPT_OUTPUT_FILE_0}\" -s \"${SCRIPT_INPUT_FILE_0}\" -f\n";
		};
/* End PBXBuildRule section */

/* Begin PBXCopyFilesBuildPhase section */
		00144B5E280634840090DD5D /* Embed Frameworks */ = {
			isa = PBXCopyFilesBuildPhase;
			buildActionMask = 2147483647;
			dstPath = "";
			dstSubfolderSpec = 10;
			files = (
			);
			name = "Embed Frameworks";
			runOnlyForDeploymentPostprocessing = 0;
		};
		0039A4E82885C4E300592C86 /* Copy Source Code Files */ = {
			isa = PBXCopyFilesBuildPhase;
			buildActionMask = 2147483647;
			dstPath = "";
			dstSubfolderSpec = 7;
			files = (
<<<<<<< HEAD
				D75E5EF42CC04A0C00252595 /* EditFeaturesUsingFeatureFormsView.swift in Copy Source Code Files */,
=======
				D75E5EE92CC0342700252595 /* ListContentsOfKMLFileView.swift in Copy Source Code Files */,
>>>>>>> 285a0233
				D7201CDB2CC6B72A004BDB7D /* AddTiledLayerAsBasemapView.swift in Copy Source Code Files */,
				D7BE7E722CC19CE5006DDB0C /* AddTiledLayerView.swift in Copy Source Code Files */,
				D7BEBAD52CBDFE3900F882E7 /* DisplayAlternateSymbolsAtDifferentScalesView.swift in Copy Source Code Files */,
				D7BEBAC62CBDC11600F882E7 /* AddElevationSourceFromTilePackageView.swift in Copy Source Code Files */,
				D7848F012CBD987B00F6F546 /* AddElevationSourceFromRasterView.swift in Copy Source Code Files */,
				D7848EDB2CBD85D100F6F546 /* AddPointSceneLayerView.swift in Copy Source Code Files */,
				D7DFA0ED2CBA0260007C31F2 /* AddMapImageLayerView.swift in Copy Source Code Files */,
				D7CDD38C2CB86F4A00DE9766 /* AddPointCloudLayerFromFileView.swift in Copy Source Code Files */,
				D713C6D82CB990800073AA72 /* AddKMLLayerView.swift in Copy Source Code Files */,
				95E0DBCA2C503E2500224A82 /* ShowDeviceLocationUsingIndoorPositioningView.swift in Copy Source Code Files */,
				95E0DBCB2C503E2500224A82 /* ShowDeviceLocationUsingIndoorPositioningView.Model.swift in Copy Source Code Files */,
				D71C90A52C6C252F0018C63E /* StyleGeometryTypesWithSymbolsView.Views.swift in Copy Source Code Files */,
				D71C90A42C6C252B0018C63E /* StyleGeometryTypesWithSymbolsView.swift in Copy Source Code Files */,
				3E9F77742C6A6E670022CAB5 /* QueryFeatureCountAndExtentView.swift in Copy Source Code Files */,
				3E54CF232C66B00500DD2F18 /* AddWebTiledLayerView.swift in Copy Source Code Files */,
				3E30884A2C5D789A00ECEAC5 /* SetSpatialReferenceView.swift in Copy Source Code Files */,
				3E720F9E2C61A0B700E22A9E /* SetInitialViewpointView.swift in Copy Source Code Files */,
				D78FA4952C3C8E8A0079313E /* CreateDynamicBasemapGalleryView.Views.swift in Copy Source Code Files */,
				D79482D72C35D8A3006521CD /* CreateDynamicBasemapGalleryView.swift in Copy Source Code Files */,
				003B36F92C5042BA00A75F66 /* ShowServiceAreaView.swift in Copy Source Code Files */,
				95ADF34F2C3CBAE800566FF6 /* EditFeatureAttachmentsView.Model.swift in Copy Source Code Files */,
				9579FCEC2C33616B00FC8A1D /* EditFeatureAttachmentsView.swift in Copy Source Code Files */,
				954708642C3C798C00CA8579 /* AddENCExchangeSetView.swift in Copy Source Code Files */,
				95E980742C26189E00CB8912 /* BrowseOGCAPIFeatureServiceView.swift in Copy Source Code Files */,
				955AFAC62C110B8A009C8FE5 /* ApplyMosaicRuleToRastersView.swift in Copy Source Code Files */,
				95DEB9B82C127B5E009BEC35 /* ShowViewshedFromPointOnMapView.swift in Copy Source Code Files */,
				95A5721B2C0FDD34006E8B48 /* ShowScaleBarView.swift in Copy Source Code Files */,
				95A3773C2C0F93770044D1CC /* AddRasterFromServiceView.swift in Copy Source Code Files */,
				95F3A52D2C07F28700885DED /* SetSurfaceNavigationConstraintView.swift in Copy Source Code Files */,
				9529D1942C01676200B5C1A3 /* SelectFeaturesInSceneLayerView.swift in Copy Source Code Files */,
				D76CE8DA2BFD7063009A8686 /* SetReferenceScaleView.swift in Copy Source Code Files */,
				D7BA389A2BFBFC2E009954F5 /* QueryRelatedFeaturesView.swift in Copy Source Code Files */,
				00ABA94F2BF6D06200C0488C /* ShowGridView.swift in Copy Source Code Files */,
				D7BA38922BFBC4F0009954F5 /* EditFeaturesWithFeatureLinkedAnnotationView.Model.swift in Copy Source Code Files */,
				D762AF622BF6A7D100ECE3C7 /* EditFeaturesWithFeatureLinkedAnnotationView.swift in Copy Source Code Files */,
				1081B93D2C000E8B00C1BEB1 /* IdentifyFeaturesInWMSLayerView.swift in Copy Source Code Files */,
				D7D9FCF92BF2CCA300F972A2 /* FilterByDefinitionExpressionOrDisplayFilterView.swift in Copy Source Code Files */,
				D7044B972BE18D8D000F2C43 /* EditWithBranchVersioningView.Views.swift in Copy Source Code Files */,
				D7114A0F2BDC6AED00FA68CA /* EditWithBranchVersioningView.Model.swift in Copy Source Code Files */,
				D73E61A12BDB221B00457932 /* EditWithBranchVersioningView.swift in Copy Source Code Files */,
				D74ECD0E2BEEAE40007C0FA6 /* EditAndSyncFeaturesWithFeatureServiceView.Model.swift in Copy Source Code Files */,
				D733CA1C2BED982C00FBDE4C /* EditAndSyncFeaturesWithFeatureServiceView.swift in Copy Source Code Files */,
				10BD9EB52BF51F9000ABDBD5 /* GenerateOfflineMapWithCustomParametersView.Model.swift in Copy Source Code Files */,
				D769DF342BEC1A9E0062AE95 /* EditGeodatabaseWithTransactionsView.Model.swift in Copy Source Code Files */,
				D764B7E22BE2F8B8002E2F92 /* EditGeodatabaseWithTransactionsView.swift in Copy Source Code Files */,
				004A2BA52BED458C00C297CE /* ApplyScheduledUpdatesToPreplannedMapAreaView.swift in Copy Source Code Files */,
				104F55C72BF3E30A00204D04 /* GenerateOfflineMapWithCustomParametersView.swift in Copy Source Code Files */,
				104F55C82BF3E30A00204D04 /* GenerateOfflineMapWithCustomParametersView.CustomParameters.swift in Copy Source Code Files */,
				D73E61992BDAEEDD00457932 /* MatchViewpointOfGeoViewsView.swift in Copy Source Code Files */,
				D7352F912BD992E40013FFEF /* MonitorChangesToDrawStatusView.swift in Copy Source Code Files */,
				D713717C2BD88EF800EB2F86 /* MonitorChangesToLayerViewStateView.swift in Copy Source Code Files */,
				10D321972BDC3B4900B39B1B /* GenerateOfflineMapWithLocalBasemapView.swift in Copy Source Code Files */,
				00E1D9102BC0B4D8001AEB6A /* SnapGeometryEditsView.SnapSettingsView.swift in Copy Source Code Files */,
				00E1D9112BC0B4D8001AEB6A /* SnapGeometryEditsView.GeometryEditorModel.swift in Copy Source Code Files */,
				00E1D9122BC0B4D8001AEB6A /* SnapGeometryEditsView.GeometryEditorMenu.swift in Copy Source Code Files */,
				00E7C15D2BBF74D800B85D69 /* SnapGeometryEditsView.swift in Copy Source Code Files */,
				0000FB712BBDC01400845921 /* Add3DTilesLayerView.swift in Copy Source Code Files */,
				D77D9C012BB2439400B38A6C /* AugmentRealityToShowHiddenInfrastructureView.ARSceneView.swift in Copy Source Code Files */,
				D7A737E32BABBA2200B7C7FC /* AugmentRealityToShowHiddenInfrastructureView.swift in Copy Source Code Files */,
				1C2538542BABACB100337307 /* AugmentRealityToNavigateRouteView.ARSceneView.swift in Copy Source Code Files */,
				1C2538552BABACB100337307 /* AugmentRealityToNavigateRouteView.swift in Copy Source Code Files */,
				1C8EC74B2BAE28A9001A6929 /* AugmentRealityToCollectDataView.swift in Copy Source Code Files */,
				000D43182B993A030003D3C2 /* ConfigureBasemapStyleParametersView.swift in Copy Source Code Files */,
				D76360032B9296580044AB97 /* DisplayClustersView.swift in Copy Source Code Files */,
				D76360022B9296520044AB97 /* ConfigureClustersView.SettingsView.swift in Copy Source Code Files */,
				D76360012B92964A0044AB97 /* ConfigureClustersView.Model.swift in Copy Source Code Files */,
				D76360002B9296420044AB97 /* ConfigureClustersView.swift in Copy Source Code Files */,
				D7781D4C2B7ECCC800E53C51 /* NavigateRouteWithReroutingView.Model.swift in Copy Source Code Files */,
				D7588F622B7D8DED008B75E2 /* NavigateRouteWithReroutingView.swift in Copy Source Code Files */,
				D7F850042B7C427A00680D7C /* ValidateUtilityNetworkTopologyView.Views.swift in Copy Source Code Files */,
				D76495222B7468940042699E /* ValidateUtilityNetworkTopologyView.Model.swift in Copy Source Code Files */,
				D74EA7872B6DADCC008F6C7C /* ValidateUtilityNetworkTopologyView.swift in Copy Source Code Files */,
				D757D14C2B6C60170065F78F /* ListSpatialReferenceTransformationsView.Model.swift in Copy Source Code Files */,
				D77688152B69828E007C3860 /* ListSpatialReferenceTransformationsView.swift in Copy Source Code Files */,
				D7C3AB4D2B6832B7008909B9 /* SetFeatureRequestModeView.swift in Copy Source Code Files */,
				D73FC90C2B6312A5001AC486 /* AddFeaturesWithContingentValuesView.AddFeatureView.swift in Copy Source Code Files */,
				D73FC90B2B6312A0001AC486 /* AddFeaturesWithContingentValuesView.Model.swift in Copy Source Code Files */,
				D7F8C03B2B6056790072BFA7 /* AddFeaturesWithContingentValuesView.swift in Copy Source Code Files */,
				D73F066C2B5EE760000B574F /* QueryFeaturesWithArcadeExpressionView.swift in Copy Source Code Files */,
				D718A1F02B57602000447087 /* ManageBookmarksView.swift in Copy Source Code Files */,
				D77BC53C2B59A309007B49B6 /* StylePointWithDistanceCompositeSceneSymbolView.swift in Copy Source Code Files */,
				D718A1E82B571C9100447087 /* OrbitCameraAroundObjectView.Model.swift in Copy Source Code Files */,
				D76929FB2B4F795C0047205E /* OrbitCameraAroundObjectView.swift in Copy Source Code Files */,
				D7058B122B59E468000A888A /* StylePointWithSceneSymbolView.swift in Copy Source Code Files */,
				D71D516F2B51D87700B2A2BE /* SearchForWebMapView.Views.swift in Copy Source Code Files */,
				D7C6420D2B4F5DDB0042B8F7 /* SearchForWebMapView.Model.swift in Copy Source Code Files */,
				D75F66392B48EB1800434974 /* SearchForWebMapView.swift in Copy Source Code Files */,
				D73FCFFA2B02A3C50006360D /* FindAddressWithReverseGeocodeView.swift in Copy Source Code Files */,
				D742E4952B04134C00690098 /* DisplayWebSceneFromPortalItemView.swift in Copy Source Code Files */,
				D7010EC12B05618400D43F55 /* DisplaySceneFromMobileScenePackageView.swift in Copy Source Code Files */,
				D737237B2AF5AE1A00846884 /* FindRouteInMobileMapPackageView.Models.swift in Copy Source Code Files */,
				D737237A2AF5AE1600846884 /* FindRouteInMobileMapPackageView.MobileMapView.swift in Copy Source Code Files */,
				D76000B12AF19C4600B3084D /* FindRouteInMobileMapPackageView.swift in Copy Source Code Files */,
				D7705D662AFC575000CC0335 /* FindClosestFacilityFromPointView.swift in Copy Source Code Files */,
				D73FD0002B02C9610006360D /* FindRouteAroundBarriersView.Views.swift in Copy Source Code Files */,
				D76EE6082AF9AFEC00DA0325 /* FindRouteAroundBarriersView.Model.swift in Copy Source Code Files */,
				D7DDF8562AF47C86004352D9 /* FindRouteAroundBarriersView.swift in Copy Source Code Files */,
				D7DDF84E2AF43AA2004352D9 /* GeocodeOfflineView.Model.swift in Copy Source Code Files */,
				D7705D5B2AFC246A00CC0335 /* FindClosestFacilityToMultiplePointsView.swift in Copy Source Code Files */,
				00F279D72AF4364700CECAF8 /* AddDynamicEntityLayerView.VehicleCallout.swift in Copy Source Code Files */,
				D76000A22AF18BAB00B3084D /* FindRouteInTransportNetworkView.Model.swift in Copy Source Code Files */,
				D7E7D0822AEB3A1D003AAD02 /* FindRouteInTransportNetworkView.swift in Copy Source Code Files */,
				D7553CDD2AE2E00E00DC2A70 /* GeocodeOfflineView.swift in Copy Source Code Files */,
				4DD058102A0D3F6B00A59B34 /* ShowDeviceLocationWithNMEADataSourcesView.Model.swift in Copy Source Code Files */,
				4D126D7329CA1EFD00CFB7A7 /* ShowDeviceLocationWithNMEADataSourcesView.swift in Copy Source Code Files */,
				4D126D7429CA1EFD00CFB7A7 /* FileNMEASentenceReader.swift in Copy Source Code Files */,
				D7084FAB2AD771F600EC7F4F /* AugmentRealityToFlyOverSceneView.swift in Copy Source Code Files */,
				D72F27302ADA1E9900F906DA /* AugmentRealityToShowTabletopSceneView.swift in Copy Source Code Files */,
				D71FCB8B2AD628B9000E517C /* CreateMobileGeodatabaseView.Model.swift in Copy Source Code Files */,
				D73FC0FE2AD4A19A0067A19B /* CreateMobileGeodatabaseView.swift in Copy Source Code Files */,
				D7464F1F2ACE04C2007FEE88 /* IdentifyRasterCellView.swift in Copy Source Code Files */,
				D731F3C22AD0D2BB00A8431E /* IdentifyGraphicsView.swift in Copy Source Code Files */,
				D70082EC2ACF901600E0C3C2 /* IdentifyKMLFeaturesView.swift in Copy Source Code Files */,
				D7054AEA2ACCCC34007235BA /* Animate3DGraphicView.SettingsView.swift in Copy Source Code Files */,
				D7058FB22ACB424E00A40F14 /* Animate3DGraphicView.Model.swift in Copy Source Code Files */,
				D7C16D1C2AC5F96900689E89 /* Animate3DGraphicView.swift in Copy Source Code Files */,
				D7497F3D2AC4B4CF00167AD2 /* DisplayDimensionsView.swift in Copy Source Code Files */,
				D7232EE22AC1E6DC0079ABFF /* PlayKMLTourView.swift in Copy Source Code Files */,
				D7AE861F2AC39E7F0049B626 /* DisplayAnnotationView.swift in Copy Source Code Files */,
				D7337C5B2ABCFDE400A5D865 /* StyleSymbolsFromMobileStyleFileView.SymbolOptionsListView.swift in Copy Source Code Files */,
				D74C8BFF2ABA56C0007C76B8 /* StyleSymbolsFromMobileStyleFileView.swift in Copy Source Code Files */,
				D7AE86212AC3A10A0049B626 /* GroupLayersTogetherView.GroupLayerListView.swift in Copy Source Code Files */,
				D7AE86202AC3A1050049B626 /* AddCustomDynamicEntityDataSourceView.Vessel.swift in Copy Source Code Files */,
				D7ECF5992AB8BF5A003FB2BE /* RenderMultilayerSymbolsView.swift in Copy Source Code Files */,
				D7337C612ABD166A00A5D865 /* ShowMobileMapPackageExpirationDateView.swift in Copy Source Code Files */,
				D704AA5B2AB22D8400A3BB63 /* GroupLayersTogetherView.swift in Copy Source Code Files */,
				D75B58522AAFB37C0038B3B4 /* StyleFeaturesWithCustomDictionaryView.swift in Copy Source Code Files */,
				D71C5F652AAA83D2006599FD /* CreateSymbolStylesFromWebStylesView.swift in Copy Source Code Files */,
				79D84D152A81718F00F45262 /* AddCustomDynamicEntityDataSourceView.swift in Copy Source Code Files */,
				1C26ED202A8BEC63009B7721 /* FilterFeaturesInSceneView.swift in Copy Source Code Files */,
				D7ABA3002A3288970021822B /* ShowViewshedFromGeoelementInSceneView.swift in Copy Source Code Files */,
				1C3B7DCD2A5F652500907443 /* AnalyzeNetworkWithSubnetworkTraceView.Model.swift in Copy Source Code Files */,
				1C3B7DCE2A5F652500907443 /* AnalyzeNetworkWithSubnetworkTraceView.swift in Copy Source Code Files */,
				D79EE76F2A4CEA7F005A52AE /* SetUpLocationDrivenGeotriggersView.Model.swift in Copy Source Code Files */,
				D769C2132A29057200030F61 /* SetUpLocationDrivenGeotriggersView.swift in Copy Source Code Files */,
				1C19B4F72A578E69001D2506 /* CreateLoadReportView.Model.swift in Copy Source Code Files */,
				1C19B4F82A578E69001D2506 /* CreateLoadReportView.swift in Copy Source Code Files */,
				1C19B4F92A578E69001D2506 /* CreateLoadReportView.Views.swift in Copy Source Code Files */,
				D752D9412A39162F003EB25E /* ManageOperationalLayersView.swift in Copy Source Code Files */,
				D77570C12A2943D900F490CD /* AnimateImagesWithImageOverlayView.swift in Copy Source Code Files */,
				D7634FB02A43B8B000F8AEFB /* CreateConvexHullAroundGeometriesView.swift in Copy Source Code Files */,
				D7ABA2FA2A32760D0021822B /* MeasureDistanceInSceneView.swift in Copy Source Code Files */,
				D722BD232A420DEC002C2087 /* ShowExtrudedFeaturesView.swift in Copy Source Code Files */,
				D752D9602A3BCE63003EB25E /* DisplayMapFromPortalItemView.swift in Copy Source Code Files */,
				1C43BC852A43783900509BF8 /* SetVisibilityOfSubtypeSublayerView.Model.swift in Copy Source Code Files */,
				1C43BC862A43783900509BF8 /* SetVisibilityOfSubtypeSublayerView.swift in Copy Source Code Files */,
				1C43BC872A43783900509BF8 /* SetVisibilityOfSubtypeSublayerView.Views.swift in Copy Source Code Files */,
				00EB803A2A31506F00AC2B07 /* DisplayContentOfUtilityNetworkContainerView.swift in Copy Source Code Files */,
				00EB803B2A31506F00AC2B07 /* DisplayContentOfUtilityNetworkContainerView.Model.swift in Copy Source Code Files */,
				D751018F2A2E966C00B8FA48 /* IdentifyLayerFeaturesView.swift in Copy Source Code Files */,
				D752D9472A3A6FC0003EB25E /* MonitorChangesToMapLoadStatusView.swift in Copy Source Code Files */,
				D7CC34002A3147FF00198EDF /* ShowLineOfSightBetweenPointsView.swift in Copy Source Code Files */,
				1CAB8D502A3CEB43002AA649 /* RunValveIsolationTraceView.Model.swift in Copy Source Code Files */,
				1CAB8D512A3CEB43002AA649 /* RunValveIsolationTraceView.swift in Copy Source Code Files */,
				D71099712A280D830065A1C1 /* DensifyAndGeneralizeGeometryView.SettingsView.swift in Copy Source Code Files */,
				D710996E2A27D9B30065A1C1 /* DensifyAndGeneralizeGeometryView.swift in Copy Source Code Files */,
				D75101822A2E497F00B8FA48 /* ShowLabelsOnLayerView.swift in Copy Source Code Files */,
				D7EF5D762A26A1EE00FEBDE5 /* ShowCoordinatesInMultipleFormatsView.swift in Copy Source Code Files */,
				79A47DFB2A20286800D7C5B9 /* CreateAndSaveKMLView.Model.swift in Copy Source Code Files */,
				79A47DFC2A20286800D7C5B9 /* CreateAndSaveKMLView.Views.swift in Copy Source Code Files */,
				79B7B80B2A1BFDE700F57C27 /* CreateAndSaveKMLView.swift in Copy Source Code Files */,
				D78666AE2A21629200C60110 /* FindNearestVertexView.swift in Copy Source Code Files */,
				D7E440D82A1ECEB3005D74DE /* CreateBuffersAroundPointsView.swift in Copy Source Code Files */,
				D744FD182A2113C70084A66C /* CreateConvexHullAroundPointsView.swift in Copy Source Code Files */,
				D7F2784C2A1D76F5002E4567 /* AddWMSLayerView.swift in Copy Source Code Files */,
				D75362D32A1E8C8800D83028 /* ApplyUniqueValueRendererView.swift in Copy Source Code Files */,
				1C929F092A27B86800134252 /* ShowUtilityAssociationsView.swift in Copy Source Code Files */,
				D7E9EF2A2A1D29F2000C4865 /* SetMaxExtentView.swift in Copy Source Code Files */,
				D7E9EF292A1D2219000C4865 /* SetMinAndMaxScaleView.swift in Copy Source Code Files */,
				1C9B74DE29DB56860038B06F /* ChangeCameraControllerView.swift in Copy Source Code Files */,
				1C965C3929DB9176002F8536 /* ShowRealisticLightAndShadowsView.swift in Copy Source Code Files */,
				883C121729C914E100062FF9 /* DownloadPreplannedMapAreaView.MapPicker.swift in Copy Source Code Files */,
				883C121829C914E100062FF9 /* DownloadPreplannedMapAreaView.Model.swift in Copy Source Code Files */,
				883C121929C914E100062FF9 /* DownloadPreplannedMapAreaView.swift in Copy Source Code Files */,
				1C0C1C3D29D34DDD005C8B24 /* ChangeViewpointView.swift in Copy Source Code Files */,
				1C42E04A29D239D2004FC4BE /* ShowPopupView.swift in Copy Source Code Files */,
				108EC04229D25B55000F35D0 /* QueryFeatureTableView.swift in Copy Source Code Files */,
				88F93CC229C4D3480006B28E /* CreateAndEditGeometriesView.swift in Copy Source Code Files */,
				0044289329C9234300160767 /* GetElevationAtPointOnSurfaceView.swift in Copy Source Code Files */,
				4D2ADC6A29C50D91003B367F /* AddDynamicEntityLayerView.Model.swift in Copy Source Code Files */,
				4D2ADC6B29C50D91003B367F /* AddDynamicEntityLayerView.SettingsView.swift in Copy Source Code Files */,
				4D2ADC4729C26D2C003B367F /* AddDynamicEntityLayerView.swift in Copy Source Code Files */,
				218F35C229C290BF00502022 /* AuthenticateWithOAuthView.swift in Copy Source Code Files */,
				0044CDE02995D4DD004618CE /* ShowDeviceLocationHistoryView.swift in Copy Source Code Files */,
				0042E24628E50EE4001F33D6 /* ShowViewshedFromPointInSceneView.swift in Copy Source Code Files */,
				0042E24728E50EE4001F33D6 /* ShowViewshedFromPointInSceneView.Model.swift in Copy Source Code Files */,
				0042E24828E50EE4001F33D6 /* ShowViewshedFromPointInSceneView.ViewshedSettingsView.swift in Copy Source Code Files */,
				006C835528B40682004AEB7F /* BrowseBuildingFloorsView.swift in Copy Source Code Files */,
				006C835628B40682004AEB7F /* DisplayMapFromMobileMapPackageView.swift in Copy Source Code Files */,
				F1E71BFA28A479C70064C33F /* AddRasterFromFileView.swift in Copy Source Code Files */,
				0039A4E92885C50300592C86 /* AddSceneLayerFromServiceView.swift in Copy Source Code Files */,
				75DD736729D35FF40010229D /* ChangeMapViewBackgroundView.swift in Copy Source Code Files */,
				75DD736829D35FF40010229D /* ChangeMapViewBackgroundView.SettingsView.swift in Copy Source Code Files */,
				75DD736929D35FF40010229D /* ChangeMapViewBackgroundView.Model.swift in Copy Source Code Files */,
				0039A4EA2885C50300592C86 /* ClipGeometryView.swift in Copy Source Code Files */,
				0039A4EB2885C50300592C86 /* CreatePlanarAndGeodeticBuffersView.swift in Copy Source Code Files */,
				0039A4EC2885C50300592C86 /* CutGeometryView.swift in Copy Source Code Files */,
				E0A1AEE328874590003C797D /* AddFeatureLayersView.swift in Copy Source Code Files */,
				0039A4ED2885C50300592C86 /* DisplayMapView.swift in Copy Source Code Files */,
				0039A4EE2885C50300592C86 /* DisplayOverviewMapView.swift in Copy Source Code Files */,
				0039A4EF2885C50300592C86 /* DisplaySceneView.swift in Copy Source Code Files */,
				E03CB06B2889879D002B27D9 /* DownloadVectorTilesToLocalCacheView.swift in Copy Source Code Files */,
				E03CB06A288894C4002B27D9 /* FindRouteView.swift in Copy Source Code Files */,
				E03CB0692888944D002B27D9 /* GenerateOfflineMapView.swift in Copy Source Code Files */,
				75DD739929D38B420010229D /* NavigateRouteView.swift in Copy Source Code Files */,
				0039A4F02885C50300592C86 /* ProjectGeometryView.swift in Copy Source Code Files */,
				0039A4F12885C50300592C86 /* SearchWithGeocodeView.swift in Copy Source Code Files */,
				0039A4F22885C50300592C86 /* SelectFeaturesInFeatureLayerView.swift in Copy Source Code Files */,
				0039A4F32885C50300592C86 /* SetBasemapView.swift in Copy Source Code Files */,
				0039A4F42885C50300592C86 /* SetSurfacePlacementModeView.swift in Copy Source Code Files */,
				0039A4F52885C50300592C86 /* SetViewpointRotationView.swift in Copy Source Code Files */,
				0039A4F62885C50300592C86 /* ShowCalloutView.swift in Copy Source Code Files */,
				0039A4F72885C50300592C86 /* ShowDeviceLocationView.swift in Copy Source Code Files */,
				0039A4F82885C50300592C86 /* ShowResultOfSpatialRelationshipsView.swift in Copy Source Code Files */,
				0039A4F92885C50300592C86 /* ShowResultOfSpatialOperationsView.swift in Copy Source Code Files */,
				0039A4FA2885C50300592C86 /* StyleGraphicsWithRendererView.swift in Copy Source Code Files */,
				0039A4FB2885C50300592C86 /* StyleGraphicsWithSymbolsView.swift in Copy Source Code Files */,
				7573E82129D6136C00BEED9C /* TraceUtilityNetworkView.Model.swift in Copy Source Code Files */,
				7573E82229D6136C00BEED9C /* TraceUtilityNetworkView.Enums.swift in Copy Source Code Files */,
				7573E82329D6136C00BEED9C /* TraceUtilityNetworkView.Views.swift in Copy Source Code Files */,
				7573E82429D6136C00BEED9C /* TraceUtilityNetworkView.swift in Copy Source Code Files */,
			);
			name = "Copy Source Code Files";
			runOnlyForDeploymentPostprocessing = 0;
		};
/* End PBXCopyFilesBuildPhase section */

/* Begin PBXFileReference section */
		0000FB6B2BBDB17600845921 /* Add3DTilesLayerView.swift */ = {isa = PBXFileReference; fileEncoding = 4; lastKnownFileType = sourcecode.swift; path = Add3DTilesLayerView.swift; sourceTree = "<group>"; };
		000558092817C51E00224BC6 /* SampleDetailView.swift */ = {isa = PBXFileReference; lastKnownFileType = sourcecode.swift; path = SampleDetailView.swift; sourceTree = "<group>"; };
		000D43132B9918420003D3C2 /* ConfigureBasemapStyleParametersView.swift */ = {isa = PBXFileReference; fileEncoding = 4; lastKnownFileType = sourcecode.swift; path = ConfigureBasemapStyleParametersView.swift; sourceTree = "<group>"; };
		00181B452846AD7100654571 /* View+ErrorAlert.swift */ = {isa = PBXFileReference; lastKnownFileType = sourcecode.swift; path = "View+ErrorAlert.swift"; sourceTree = "<group>"; };
		001C6DD827FE585A00D472C2 /* AppSecrets.swift.masque */ = {isa = PBXFileReference; fileEncoding = 4; lastKnownFileType = text; path = AppSecrets.swift.masque; sourceTree = "<group>"; };
		00273CF32A82AB5900A7A77D /* SamplesSearchView.swift */ = {isa = PBXFileReference; lastKnownFileType = sourcecode.swift; path = SamplesSearchView.swift; sourceTree = "<group>"; };
		00273CF52A82AB8700A7A77D /* SampleLink.swift */ = {isa = PBXFileReference; lastKnownFileType = sourcecode.swift; path = SampleLink.swift; sourceTree = "<group>"; };
		003D7C342821EBCC009DDFD2 /* masquerade */ = {isa = PBXFileReference; lastKnownFileType = text; path = masquerade; sourceTree = "<group>"; };
		003D7C352821EBCC009DDFD2 /* GenerateSampleViewSourceCode.swift */ = {isa = PBXFileReference; lastKnownFileType = sourcecode.swift; path = GenerateSampleViewSourceCode.swift; sourceTree = "<group>"; };
		0042E24228E4BF8F001F33D6 /* ShowViewshedFromPointInSceneView.Model.swift */ = {isa = PBXFileReference; lastKnownFileType = sourcecode.swift; path = ShowViewshedFromPointInSceneView.Model.swift; sourceTree = "<group>"; };
		0042E24428E4F82B001F33D6 /* ShowViewshedFromPointInSceneView.ViewshedSettingsView.swift */ = {isa = PBXFileReference; lastKnownFileType = sourcecode.swift; path = ShowViewshedFromPointInSceneView.ViewshedSettingsView.swift; sourceTree = "<group>"; };
		0044289129C90C0B00160767 /* GetElevationAtPointOnSurfaceView.swift */ = {isa = PBXFileReference; lastKnownFileType = sourcecode.swift; path = GetElevationAtPointOnSurfaceView.swift; sourceTree = "<group>"; };
		0044CDDE2995C39E004618CE /* ShowDeviceLocationHistoryView.swift */ = {isa = PBXFileReference; lastKnownFileType = sourcecode.swift; path = ShowDeviceLocationHistoryView.swift; sourceTree = "<group>"; };
		004A2B9C2BED455B00C297CE /* canyonlands */ = {isa = PBXFileReference; lastKnownFileType = folder; path = canyonlands; sourceTree = "<group>"; };
		004A2B9E2BED456500C297CE /* ApplyScheduledUpdatesToPreplannedMapAreaView.swift */ = {isa = PBXFileReference; fileEncoding = 4; lastKnownFileType = sourcecode.swift; path = ApplyScheduledUpdatesToPreplannedMapAreaView.swift; sourceTree = "<group>"; };
		004FE87029DF5D8700075217 /* Bristol */ = {isa = PBXFileReference; lastKnownFileType = folder; path = Bristol; sourceTree = "<group>"; };
		0074ABBE28174BCF0037244A /* DisplayMapView.swift */ = {isa = PBXFileReference; lastKnownFileType = sourcecode.swift; path = DisplayMapView.swift; sourceTree = "<group>"; };
		0074ABC128174F430037244A /* Sample.swift */ = {isa = PBXFileReference; fileEncoding = 4; lastKnownFileType = sourcecode.swift; path = Sample.swift; sourceTree = "<group>"; };
		0074ABCA2817B8DB0037244A /* SamplesApp+Samples.swift.tache */ = {isa = PBXFileReference; fileEncoding = 4; lastKnownFileType = text; path = "SamplesApp+Samples.swift.tache"; sourceTree = "<group>"; };
		0086F3FD28E3770900974721 /* ShowViewshedFromPointInSceneView.swift */ = {isa = PBXFileReference; fileEncoding = 4; lastKnownFileType = sourcecode.swift; path = ShowViewshedFromPointInSceneView.swift; sourceTree = "<group>"; };
		00A7A1432A2FC58300F035F7 /* DisplayContentOfUtilityNetworkContainerView.swift */ = {isa = PBXFileReference; fileEncoding = 4; lastKnownFileType = sourcecode.swift; path = DisplayContentOfUtilityNetworkContainerView.swift; sourceTree = "<group>"; };
		00A7A1492A2FC5B700F035F7 /* DisplayContentOfUtilityNetworkContainerView.Model.swift */ = {isa = PBXFileReference; lastKnownFileType = sourcecode.swift; path = DisplayContentOfUtilityNetworkContainerView.Model.swift; sourceTree = "<group>"; };
		00ABA94D2BF6721700C0488C /* ShowGridView.swift */ = {isa = PBXFileReference; lastKnownFileType = sourcecode.swift; path = ShowGridView.swift; sourceTree = "<group>"; };
		00ACF554293E6C6A0059B2A9 /* Samples.entitlements */ = {isa = PBXFileReference; lastKnownFileType = text.plist.entitlements; path = Samples.entitlements; sourceTree = "<group>"; };
		00B04272282EC59E0072E1B4 /* AboutView.swift */ = {isa = PBXFileReference; fileEncoding = 4; lastKnownFileType = sourcecode.swift; path = AboutView.swift; sourceTree = "<group>"; };
		00B042E5282EDC690072E1B4 /* SetBasemapView.swift */ = {isa = PBXFileReference; fileEncoding = 4; lastKnownFileType = sourcecode.swift; path = SetBasemapView.swift; sourceTree = "<group>"; };
		00B04FB4283EEBA80026C882 /* DisplayOverviewMapView.swift */ = {isa = PBXFileReference; lastKnownFileType = sourcecode.swift; path = DisplayOverviewMapView.swift; sourceTree = "<group>"; };
		00C94A0C28B53DE1004E42D9 /* raster-file */ = {isa = PBXFileReference; lastKnownFileType = folder; path = "raster-file"; sourceTree = "<group>"; };
		00CB9137284814A4005C2C5D /* SearchWithGeocodeView.swift */ = {isa = PBXFileReference; lastKnownFileType = sourcecode.swift; path = SearchWithGeocodeView.swift; sourceTree = "<group>"; };
		00CCB8A2285AAD7D00BBAB70 /* DowloadPortalItemData.swift */ = {isa = PBXFileReference; lastKnownFileType = sourcecode.swift; path = DowloadPortalItemData.swift; sourceTree = "<group>"; };
		00CCB8A4285BAF8700BBAB70 /* OnDemandResource.swift */ = {isa = PBXFileReference; lastKnownFileType = sourcecode.swift; path = OnDemandResource.swift; sourceTree = "<group>"; };
		00D4EF7F2863842100B9CC30 /* AddFeatureLayersView.swift */ = {isa = PBXFileReference; lastKnownFileType = sourcecode.swift; path = AddFeatureLayersView.swift; sourceTree = "<group>"; };
		00D4EF8228638BF100B9CC30 /* LA_Trails.geodatabase */ = {isa = PBXFileReference; lastKnownFileType = file; path = LA_Trails.geodatabase; sourceTree = "<group>"; };
		00D4EF8F28638BF100B9CC30 /* AuroraCO.gpkg */ = {isa = PBXFileReference; lastKnownFileType = file; path = AuroraCO.gpkg; sourceTree = "<group>"; };
		00D4EFB02863CE6300B9CC30 /* ScottishWildlifeTrust_reserves */ = {isa = PBXFileReference; lastKnownFileType = folder; path = ScottishWildlifeTrust_reserves; sourceTree = "<group>"; };
		00E1D90A2BC0AF97001AEB6A /* SnapGeometryEditsView.SnapSettingsView.swift */ = {isa = PBXFileReference; lastKnownFileType = sourcecode.swift; path = SnapGeometryEditsView.SnapSettingsView.swift; sourceTree = "<group>"; };
		00E1D90C2BC0B125001AEB6A /* SnapGeometryEditsView.GeometryEditorModel.swift */ = {isa = PBXFileReference; lastKnownFileType = sourcecode.swift; path = SnapGeometryEditsView.GeometryEditorModel.swift; sourceTree = "<group>"; };
		00E1D90E2BC0B1E8001AEB6A /* SnapGeometryEditsView.GeometryEditorMenu.swift */ = {isa = PBXFileReference; lastKnownFileType = sourcecode.swift; path = SnapGeometryEditsView.GeometryEditorMenu.swift; sourceTree = "<group>"; };
		00E5400C27F3CCA100CF66D5 /* SamplesApp.swift */ = {isa = PBXFileReference; lastKnownFileType = sourcecode.swift; path = SamplesApp.swift; sourceTree = "<group>"; };
		00E5400D27F3CCA100CF66D5 /* ContentView.swift */ = {isa = PBXFileReference; lastKnownFileType = sourcecode.swift; path = ContentView.swift; sourceTree = "<group>"; };
		00E5400E27F3CCA200CF66D5 /* Assets.xcassets */ = {isa = PBXFileReference; lastKnownFileType = folder.assetcatalog; path = Assets.xcassets; sourceTree = "<group>"; };
		00E5401327F3CCA200CF66D5 /* ArcGIS Maps SDK Samples.app */ = {isa = PBXFileReference; explicitFileType = wrapper.application; includeInIndex = 0; path = "ArcGIS Maps SDK Samples.app"; sourceTree = BUILT_PRODUCTS_DIR; };
		00E5402A27F775EA00CF66D5 /* Info.plist */ = {isa = PBXFileReference; lastKnownFileType = text.plist.xml; path = Info.plist; sourceTree = "<group>"; };
		00E7C1592BBE1BF000B85D69 /* SnapGeometryEditsView.swift */ = {isa = PBXFileReference; fileEncoding = 4; lastKnownFileType = sourcecode.swift; path = SnapGeometryEditsView.swift; sourceTree = "<group>"; };
		00F279D52AF418DC00CECAF8 /* AddDynamicEntityLayerView.VehicleCallout.swift */ = {isa = PBXFileReference; lastKnownFileType = sourcecode.swift; path = AddDynamicEntityLayerView.VehicleCallout.swift; sourceTree = "<group>"; };
		102B6A362BFD5B55009F763C /* IdentifyFeaturesInWMSLayerView.swift */ = {isa = PBXFileReference; lastKnownFileType = sourcecode.swift; path = IdentifyFeaturesInWMSLayerView.swift; sourceTree = "<group>"; };
		108EC04029D25B2C000F35D0 /* QueryFeatureTableView.swift */ = {isa = PBXFileReference; fileEncoding = 4; lastKnownFileType = sourcecode.swift; path = QueryFeatureTableView.swift; sourceTree = "<group>"; };
		10B782042BE55D7E007EAE6C /* GenerateOfflineMapWithCustomParametersView.swift */ = {isa = PBXFileReference; lastKnownFileType = sourcecode.swift; path = GenerateOfflineMapWithCustomParametersView.swift; sourceTree = "<group>"; };
		10B782072BE5A058007EAE6C /* GenerateOfflineMapWithCustomParametersView.CustomParameters.swift */ = {isa = PBXFileReference; lastKnownFileType = sourcecode.swift; path = GenerateOfflineMapWithCustomParametersView.CustomParameters.swift; sourceTree = "<group>"; };
		10BD9EB32BF51B4B00ABDBD5 /* GenerateOfflineMapWithCustomParametersView.Model.swift */ = {isa = PBXFileReference; lastKnownFileType = sourcecode.swift; path = GenerateOfflineMapWithCustomParametersView.Model.swift; sourceTree = "<group>"; };
		10D321922BDB187400B39B1B /* naperville_imagery.tpkx */ = {isa = PBXFileReference; lastKnownFileType = file; path = naperville_imagery.tpkx; sourceTree = "<group>"; };
		10D321952BDB1CB500B39B1B /* GenerateOfflineMapWithLocalBasemapView.swift */ = {isa = PBXFileReference; lastKnownFileType = sourcecode.swift; path = GenerateOfflineMapWithLocalBasemapView.swift; sourceTree = "<group>"; };
		1C0C1C3429D34DAE005C8B24 /* ChangeViewpointView.swift */ = {isa = PBXFileReference; fileEncoding = 4; lastKnownFileType = sourcecode.swift; path = ChangeViewpointView.swift; sourceTree = "<group>"; };
		1C19B4EB2A578E46001D2506 /* CreateLoadReportView.Views.swift */ = {isa = PBXFileReference; fileEncoding = 4; lastKnownFileType = sourcecode.swift; path = CreateLoadReportView.Views.swift; sourceTree = "<group>"; };
		1C19B4ED2A578E46001D2506 /* CreateLoadReportView.swift */ = {isa = PBXFileReference; fileEncoding = 4; lastKnownFileType = sourcecode.swift; path = CreateLoadReportView.swift; sourceTree = "<group>"; };
		1C19B4EF2A578E46001D2506 /* CreateLoadReportView.Model.swift */ = {isa = PBXFileReference; fileEncoding = 4; lastKnownFileType = sourcecode.swift; path = CreateLoadReportView.Model.swift; sourceTree = "<group>"; };
		1C2538522BABACB100337307 /* AugmentRealityToNavigateRouteView.ARSceneView.swift */ = {isa = PBXFileReference; lastKnownFileType = sourcecode.swift; path = AugmentRealityToNavigateRouteView.ARSceneView.swift; sourceTree = "<group>"; };
		1C2538532BABACB100337307 /* AugmentRealityToNavigateRouteView.swift */ = {isa = PBXFileReference; lastKnownFileType = sourcecode.swift; path = AugmentRealityToNavigateRouteView.swift; sourceTree = "<group>"; };
		1C26ED152A859525009B7721 /* FilterFeaturesInSceneView.swift */ = {isa = PBXFileReference; fileEncoding = 4; lastKnownFileType = sourcecode.swift; path = FilterFeaturesInSceneView.swift; sourceTree = "<group>"; };
		1C3B7DC32A5F64FC00907443 /* AnalyzeNetworkWithSubnetworkTraceView.Model.swift */ = {isa = PBXFileReference; fileEncoding = 4; lastKnownFileType = sourcecode.swift; path = AnalyzeNetworkWithSubnetworkTraceView.Model.swift; sourceTree = "<group>"; };
		1C3B7DC62A5F64FC00907443 /* AnalyzeNetworkWithSubnetworkTraceView.swift */ = {isa = PBXFileReference; fileEncoding = 4; lastKnownFileType = sourcecode.swift; path = AnalyzeNetworkWithSubnetworkTraceView.swift; sourceTree = "<group>"; };
		1C42E04329D2396B004FC4BE /* ShowPopupView.swift */ = {isa = PBXFileReference; fileEncoding = 4; lastKnownFileType = sourcecode.swift; path = ShowPopupView.swift; sourceTree = "<group>"; };
		1C43BC792A43781100509BF8 /* SetVisibilityOfSubtypeSublayerView.Views.swift */ = {isa = PBXFileReference; fileEncoding = 4; lastKnownFileType = sourcecode.swift; path = SetVisibilityOfSubtypeSublayerView.Views.swift; sourceTree = "<group>"; };
		1C43BC7C2A43781100509BF8 /* SetVisibilityOfSubtypeSublayerView.Model.swift */ = {isa = PBXFileReference; fileEncoding = 4; lastKnownFileType = sourcecode.swift; path = SetVisibilityOfSubtypeSublayerView.Model.swift; sourceTree = "<group>"; };
		1C43BC7E2A43781100509BF8 /* SetVisibilityOfSubtypeSublayerView.swift */ = {isa = PBXFileReference; fileEncoding = 4; lastKnownFileType = sourcecode.swift; path = SetVisibilityOfSubtypeSublayerView.swift; sourceTree = "<group>"; };
		1C8EC7432BAE2891001A6929 /* AugmentRealityToCollectDataView.swift */ = {isa = PBXFileReference; fileEncoding = 4; lastKnownFileType = sourcecode.swift; path = AugmentRealityToCollectDataView.swift; sourceTree = "<group>"; };
		1C9B74C529DB43580038B06F /* ShowRealisticLightAndShadowsView.swift */ = {isa = PBXFileReference; fileEncoding = 4; lastKnownFileType = sourcecode.swift; path = ShowRealisticLightAndShadowsView.swift; sourceTree = "<group>"; };
		1C9B74D529DB54560038B06F /* ChangeCameraControllerView.swift */ = {isa = PBXFileReference; fileEncoding = 4; lastKnownFileType = sourcecode.swift; path = ChangeCameraControllerView.swift; sourceTree = "<group>"; };
		1CAB8D442A3CEAB0002AA649 /* RunValveIsolationTraceView.Model.swift */ = {isa = PBXFileReference; fileEncoding = 4; lastKnownFileType = sourcecode.swift; path = RunValveIsolationTraceView.Model.swift; sourceTree = "<group>"; };
		1CAB8D472A3CEAB0002AA649 /* RunValveIsolationTraceView.swift */ = {isa = PBXFileReference; fileEncoding = 4; lastKnownFileType = sourcecode.swift; path = RunValveIsolationTraceView.swift; sourceTree = "<group>"; };
		1CAF831B2A20305F000E1E60 /* ShowUtilityAssociationsView.swift */ = {isa = PBXFileReference; fileEncoding = 4; lastKnownFileType = sourcecode.swift; path = ShowUtilityAssociationsView.swift; sourceTree = "<group>"; };
		218F35B329C28F4A00502022 /* AuthenticateWithOAuthView.swift */ = {isa = PBXFileReference; fileEncoding = 4; lastKnownFileType = sourcecode.swift; path = AuthenticateWithOAuthView.swift; sourceTree = "<group>"; };
		3E54CF212C66AFBE00DD2F18 /* AddWebTiledLayerView.swift */ = {isa = PBXFileReference; lastKnownFileType = sourcecode.swift; path = AddWebTiledLayerView.swift; sourceTree = "<group>"; };
		3E720F9C2C619B1700E22A9E /* SetInitialViewpointView.swift */ = {isa = PBXFileReference; lastKnownFileType = sourcecode.swift; path = SetInitialViewpointView.swift; sourceTree = "<group>"; };
		3E9F77722C6A60FA0022CAB5 /* QueryFeatureCountAndExtentView.swift */ = {isa = PBXFileReference; lastKnownFileType = sourcecode.swift; path = QueryFeatureCountAndExtentView.swift; sourceTree = "<group>"; };
		3EEDE7CD2C5D73F700510104 /* SetSpatialReferenceView.swift */ = {isa = PBXFileReference; lastKnownFileType = sourcecode.swift; path = SetSpatialReferenceView.swift; sourceTree = "<group>"; };
		4D126D6929CA1B6000CFB7A7 /* ShowDeviceLocationWithNMEADataSourcesView.swift */ = {isa = PBXFileReference; fileEncoding = 4; lastKnownFileType = sourcecode.swift; path = ShowDeviceLocationWithNMEADataSourcesView.swift; sourceTree = "<group>"; };
		4D126D7129CA1E1800CFB7A7 /* FileNMEASentenceReader.swift */ = {isa = PBXFileReference; lastKnownFileType = sourcecode.swift; path = FileNMEASentenceReader.swift; sourceTree = "<group>"; };
		4D126D7B29CA3E6000CFB7A7 /* Redlands.nmea */ = {isa = PBXFileReference; fileEncoding = 4; lastKnownFileType = text; path = Redlands.nmea; sourceTree = "<group>"; };
		4D126D7D29CA43D200CFB7A7 /* ShowDeviceLocationWithNMEADataSourcesView.Model.swift */ = {isa = PBXFileReference; lastKnownFileType = sourcecode.swift; path = ShowDeviceLocationWithNMEADataSourcesView.Model.swift; sourceTree = "<group>"; };
		4D2ADC3F29C26D05003B367F /* AddDynamicEntityLayerView.swift */ = {isa = PBXFileReference; fileEncoding = 4; lastKnownFileType = sourcecode.swift; path = AddDynamicEntityLayerView.swift; sourceTree = "<group>"; };
		4D2ADC5529C4F612003B367F /* ChangeMapViewBackgroundView.swift */ = {isa = PBXFileReference; fileEncoding = 4; lastKnownFileType = sourcecode.swift; path = ChangeMapViewBackgroundView.swift; sourceTree = "<group>"; };
		4D2ADC5829C4F612003B367F /* ChangeMapViewBackgroundView.SettingsView.swift */ = {isa = PBXFileReference; fileEncoding = 4; lastKnownFileType = sourcecode.swift; path = ChangeMapViewBackgroundView.SettingsView.swift; sourceTree = "<group>"; };
		4D2ADC6129C5071C003B367F /* ChangeMapViewBackgroundView.Model.swift */ = {isa = PBXFileReference; lastKnownFileType = sourcecode.swift; path = ChangeMapViewBackgroundView.Model.swift; sourceTree = "<group>"; };
		4D2ADC6629C50BD6003B367F /* AddDynamicEntityLayerView.Model.swift */ = {isa = PBXFileReference; lastKnownFileType = sourcecode.swift; path = AddDynamicEntityLayerView.Model.swift; sourceTree = "<group>"; };
		4D2ADC6829C50C4C003B367F /* AddDynamicEntityLayerView.SettingsView.swift */ = {isa = PBXFileReference; lastKnownFileType = sourcecode.swift; path = AddDynamicEntityLayerView.SettingsView.swift; sourceTree = "<group>"; };
		7573E81329D6134C00BEED9C /* TraceUtilityNetworkView.Model.swift */ = {isa = PBXFileReference; fileEncoding = 4; lastKnownFileType = sourcecode.swift; path = TraceUtilityNetworkView.Model.swift; sourceTree = "<group>"; };
		7573E81529D6134C00BEED9C /* TraceUtilityNetworkView.Enums.swift */ = {isa = PBXFileReference; fileEncoding = 4; lastKnownFileType = sourcecode.swift; path = TraceUtilityNetworkView.Enums.swift; sourceTree = "<group>"; };
		7573E81729D6134C00BEED9C /* TraceUtilityNetworkView.Views.swift */ = {isa = PBXFileReference; fileEncoding = 4; lastKnownFileType = sourcecode.swift; path = TraceUtilityNetworkView.Views.swift; sourceTree = "<group>"; };
		7573E81829D6134C00BEED9C /* TraceUtilityNetworkView.swift */ = {isa = PBXFileReference; fileEncoding = 4; lastKnownFileType = sourcecode.swift; path = TraceUtilityNetworkView.swift; sourceTree = "<group>"; };
		75DD739129D38B1B0010229D /* NavigateRouteView.swift */ = {isa = PBXFileReference; fileEncoding = 4; lastKnownFileType = sourcecode.swift; path = NavigateRouteView.swift; sourceTree = "<group>"; };
		7900C5F52A83FC3F002D430F /* AddCustomDynamicEntityDataSourceView.Vessel.swift */ = {isa = PBXFileReference; lastKnownFileType = sourcecode.swift; path = AddCustomDynamicEntityDataSourceView.Vessel.swift; sourceTree = "<group>"; };
		792222DC2A81AA5D00619FFE /* AIS_MarineCadastre_SelectedVessels_CustomDataSource.jsonl */ = {isa = PBXFileReference; fileEncoding = 4; lastKnownFileType = text; path = AIS_MarineCadastre_SelectedVessels_CustomDataSource.jsonl; sourceTree = "<group>"; };
		79302F842A1ED4E30002336A /* CreateAndSaveKMLView.Model.swift */ = {isa = PBXFileReference; lastKnownFileType = sourcecode.swift; path = CreateAndSaveKMLView.Model.swift; sourceTree = "<group>"; };
		79302F862A1ED71B0002336A /* CreateAndSaveKMLView.Views.swift */ = {isa = PBXFileReference; lastKnownFileType = sourcecode.swift; path = CreateAndSaveKMLView.Views.swift; sourceTree = "<group>"; };
		798C2DA62AFC505600EE7E97 /* PrivacyInfo.xcprivacy */ = {isa = PBXFileReference; lastKnownFileType = text.xml; path = PrivacyInfo.xcprivacy; sourceTree = "<group>"; };
		79B7B8092A1BF8EC00F57C27 /* CreateAndSaveKMLView.swift */ = {isa = PBXFileReference; lastKnownFileType = sourcecode.swift; path = CreateAndSaveKMLView.swift; sourceTree = "<group>"; };
		79D84D0D2A815C5B00F45262 /* AddCustomDynamicEntityDataSourceView.swift */ = {isa = PBXFileReference; lastKnownFileType = sourcecode.swift; path = AddCustomDynamicEntityDataSourceView.swift; sourceTree = "<group>"; };
		883C121429C9136600062FF9 /* DownloadPreplannedMapAreaView.MapPicker.swift */ = {isa = PBXFileReference; fileEncoding = 4; lastKnownFileType = sourcecode.swift; path = DownloadPreplannedMapAreaView.MapPicker.swift; sourceTree = "<group>"; };
		88F93CC029C3D59C0006B28E /* CreateAndEditGeometriesView.swift */ = {isa = PBXFileReference; lastKnownFileType = sourcecode.swift; path = CreateAndEditGeometriesView.swift; sourceTree = "<group>"; };
		9503056D2C46ECB70091B32D /* ShowDeviceLocationUsingIndoorPositioningView.Model.swift */ = {isa = PBXFileReference; lastKnownFileType = sourcecode.swift; path = ShowDeviceLocationUsingIndoorPositioningView.Model.swift; sourceTree = "<group>"; };
		9537AFB32C2208B5000923C5 /* AddENCExchangeSetView.swift */ = {isa = PBXFileReference; lastKnownFileType = sourcecode.swift; path = AddENCExchangeSetView.swift; sourceTree = "<group>"; };
		9537AFD62C220EF0000923C5 /* ExchangeSetwithoutUpdates */ = {isa = PBXFileReference; lastKnownFileType = folder; path = ExchangeSetwithoutUpdates; sourceTree = "<group>"; };
		9547085B2C3C719800CA8579 /* EditFeatureAttachmentsView.Model.swift */ = {isa = PBXFileReference; lastKnownFileType = sourcecode.swift; path = EditFeatureAttachmentsView.Model.swift; sourceTree = "<group>"; };
		954AEDED2C01332600265114 /* SelectFeaturesInSceneLayerView.swift */ = {isa = PBXFileReference; lastKnownFileType = sourcecode.swift; path = SelectFeaturesInSceneLayerView.swift; sourceTree = "<group>"; };
		955271602C0E6749009B1ED4 /* AddRasterFromServiceView.swift */ = {isa = PBXFileReference; lastKnownFileType = sourcecode.swift; path = AddRasterFromServiceView.swift; sourceTree = "<group>"; };
		955AFAC32C10FD6F009C8FE5 /* ApplyMosaicRuleToRastersView.swift */ = {isa = PBXFileReference; lastKnownFileType = sourcecode.swift; path = ApplyMosaicRuleToRastersView.swift; sourceTree = "<group>"; };
		9579FCE92C3360BB00FC8A1D /* EditFeatureAttachmentsView.swift */ = {isa = PBXFileReference; lastKnownFileType = sourcecode.swift; path = EditFeatureAttachmentsView.swift; sourceTree = "<group>"; };
		95A572182C0FDCC9006E8B48 /* ShowScaleBarView.swift */ = {isa = PBXFileReference; lastKnownFileType = sourcecode.swift; path = ShowScaleBarView.swift; sourceTree = "<group>"; };
		95D2EE0E2C334D1600683D53 /* ShowServiceAreaView.swift */ = {isa = PBXFileReference; lastKnownFileType = sourcecode.swift; path = ShowServiceAreaView.swift; sourceTree = "<group>"; };
		95DEB9B52C127A92009BEC35 /* ShowViewshedFromPointOnMapView.swift */ = {isa = PBXFileReference; lastKnownFileType = sourcecode.swift; path = ShowViewshedFromPointOnMapView.swift; sourceTree = "<group>"; };
		95E980702C26183000CB8912 /* BrowseOGCAPIFeatureServiceView.swift */ = {isa = PBXFileReference; lastKnownFileType = sourcecode.swift; path = BrowseOGCAPIFeatureServiceView.swift; sourceTree = "<group>"; };
		95F3A52A2C07F09C00885DED /* SetSurfaceNavigationConstraintView.swift */ = {isa = PBXFileReference; lastKnownFileType = sourcecode.swift; path = SetSurfaceNavigationConstraintView.swift; sourceTree = "<group>"; };
		95F891282C46E9D60010EBED /* ShowDeviceLocationUsingIndoorPositioningView.swift */ = {isa = PBXFileReference; lastKnownFileType = sourcecode.swift; path = ShowDeviceLocationUsingIndoorPositioningView.swift; sourceTree = "<group>"; };
		D70082EA2ACF900100E0C3C2 /* IdentifyKMLFeaturesView.swift */ = {isa = PBXFileReference; fileEncoding = 4; lastKnownFileType = sourcecode.swift; path = IdentifyKMLFeaturesView.swift; sourceTree = "<group>"; };
		D7010EBC2B05616900D43F55 /* DisplaySceneFromMobileScenePackageView.swift */ = {isa = PBXFileReference; fileEncoding = 4; lastKnownFileType = sourcecode.swift; path = DisplaySceneFromMobileScenePackageView.swift; sourceTree = "<group>"; };
		D701D72B2A37C7F7006FF0C8 /* bradley_low_3ds */ = {isa = PBXFileReference; lastKnownFileType = folder; path = bradley_low_3ds; sourceTree = "<group>"; };
		D7044B952BE18D73000F2C43 /* EditWithBranchVersioningView.Views.swift */ = {isa = PBXFileReference; fileEncoding = 4; lastKnownFileType = sourcecode.swift; path = EditWithBranchVersioningView.Views.swift; sourceTree = "<group>"; };
		D704AA592AB22C1A00A3BB63 /* GroupLayersTogetherView.swift */ = {isa = PBXFileReference; fileEncoding = 4; lastKnownFileType = sourcecode.swift; path = GroupLayersTogetherView.swift; sourceTree = "<group>"; };
		D7054AE82ACCCB6C007235BA /* Animate3DGraphicView.SettingsView.swift */ = {isa = PBXFileReference; fileEncoding = 4; lastKnownFileType = sourcecode.swift; path = Animate3DGraphicView.SettingsView.swift; sourceTree = "<group>"; };
		D7058B0D2B59E44B000A888A /* StylePointWithSceneSymbolView.swift */ = {isa = PBXFileReference; fileEncoding = 4; lastKnownFileType = sourcecode.swift; path = StylePointWithSceneSymbolView.swift; sourceTree = "<group>"; };
		D7058FB02ACB423C00A40F14 /* Animate3DGraphicView.Model.swift */ = {isa = PBXFileReference; fileEncoding = 4; lastKnownFileType = sourcecode.swift; path = Animate3DGraphicView.Model.swift; sourceTree = "<group>"; };
		D7084FA62AD771AA00EC7F4F /* AugmentRealityToFlyOverSceneView.swift */ = {isa = PBXFileReference; fileEncoding = 4; lastKnownFileType = sourcecode.swift; path = AugmentRealityToFlyOverSceneView.swift; sourceTree = "<group>"; };
		D70BE5782A5624A80022CA02 /* CategoriesView.swift */ = {isa = PBXFileReference; lastKnownFileType = sourcecode.swift; path = CategoriesView.swift; sourceTree = "<group>"; };
		D710996C2A27D9210065A1C1 /* DensifyAndGeneralizeGeometryView.swift */ = {isa = PBXFileReference; fileEncoding = 4; lastKnownFileType = sourcecode.swift; path = DensifyAndGeneralizeGeometryView.swift; sourceTree = "<group>"; };
		D710996F2A2802FA0065A1C1 /* DensifyAndGeneralizeGeometryView.SettingsView.swift */ = {isa = PBXFileReference; lastKnownFileType = sourcecode.swift; path = DensifyAndGeneralizeGeometryView.SettingsView.swift; sourceTree = "<group>"; };
		D7114A0C2BDC6A3300FA68CA /* EditWithBranchVersioningView.Model.swift */ = {isa = PBXFileReference; fileEncoding = 4; lastKnownFileType = sourcecode.swift; path = EditWithBranchVersioningView.Model.swift; sourceTree = "<group>"; };
		D71371752BD88ECC00EB2F86 /* MonitorChangesToLayerViewStateView.swift */ = {isa = PBXFileReference; fileEncoding = 4; lastKnownFileType = sourcecode.swift; path = MonitorChangesToLayerViewStateView.swift; sourceTree = "<group>"; };
		D713C6D12CB990600073AA72 /* AddKMLLayerView.swift */ = {isa = PBXFileReference; lastKnownFileType = sourcecode.swift; path = AddKMLLayerView.swift; sourceTree = "<group>"; };
		D713C6F52CB9B9A60073AA72 /* US_State_Capitals.kml */ = {isa = PBXFileReference; lastKnownFileType = text.xml; path = US_State_Capitals.kml; sourceTree = "<group>"; };
		D718A1E62B570F7500447087 /* OrbitCameraAroundObjectView.Model.swift */ = {isa = PBXFileReference; fileEncoding = 4; lastKnownFileType = sourcecode.swift; path = OrbitCameraAroundObjectView.Model.swift; sourceTree = "<group>"; };
		D718A1EA2B575FD900447087 /* ManageBookmarksView.swift */ = {isa = PBXFileReference; fileEncoding = 4; lastKnownFileType = sourcecode.swift; path = ManageBookmarksView.swift; sourceTree = "<group>"; };
		D71C5F632AAA7A88006599FD /* CreateSymbolStylesFromWebStylesView.swift */ = {isa = PBXFileReference; fileEncoding = 4; lastKnownFileType = sourcecode.swift; path = CreateSymbolStylesFromWebStylesView.swift; sourceTree = "<group>"; };
		D71C909C2C6C249B0018C63E /* StyleGeometryTypesWithSymbolsView.swift */ = {isa = PBXFileReference; fileEncoding = 4; lastKnownFileType = sourcecode.swift; path = StyleGeometryTypesWithSymbolsView.swift; sourceTree = "<group>"; };
		D71C909D2C6C249B0018C63E /* StyleGeometryTypesWithSymbolsView.Views.swift */ = {isa = PBXFileReference; fileEncoding = 4; lastKnownFileType = sourcecode.swift; path = StyleGeometryTypesWithSymbolsView.Views.swift; sourceTree = "<group>"; };
		D71D516D2B51D7B600B2A2BE /* SearchForWebMapView.Views.swift */ = {isa = PBXFileReference; fileEncoding = 4; lastKnownFileType = sourcecode.swift; path = SearchForWebMapView.Views.swift; sourceTree = "<group>"; };
		D71FCB892AD6277E000E517C /* CreateMobileGeodatabaseView.Model.swift */ = {isa = PBXFileReference; fileEncoding = 4; lastKnownFileType = sourcecode.swift; path = CreateMobileGeodatabaseView.Model.swift; sourceTree = "<group>"; };
		D7201CD42CC6B710004BDB7D /* AddTiledLayerAsBasemapView.swift */ = {isa = PBXFileReference; lastKnownFileType = sourcecode.swift; path = AddTiledLayerAsBasemapView.swift; sourceTree = "<group>"; };
		D721EEA72ABDFF550040BE46 /* LothianRiversAnno.mmpk */ = {isa = PBXFileReference; lastKnownFileType = file; path = LothianRiversAnno.mmpk; sourceTree = "<group>"; };
		D722BD212A420DAD002C2087 /* ShowExtrudedFeaturesView.swift */ = {isa = PBXFileReference; fileEncoding = 4; lastKnownFileType = sourcecode.swift; path = ShowExtrudedFeaturesView.swift; sourceTree = "<group>"; };
		D7232EE02AC1E5AA0079ABFF /* PlayKMLTourView.swift */ = {isa = PBXFileReference; fileEncoding = 4; lastKnownFileType = sourcecode.swift; path = PlayKMLTourView.swift; sourceTree = "<group>"; };
		D72C43F22AEB066D00B6157B /* GeocodeOfflineView.Model.swift */ = {isa = PBXFileReference; fileEncoding = 4; lastKnownFileType = sourcecode.swift; path = GeocodeOfflineView.Model.swift; sourceTree = "<group>"; };
		D72F272B2ADA1E4400F906DA /* AugmentRealityToShowTabletopSceneView.swift */ = {isa = PBXFileReference; fileEncoding = 4; lastKnownFileType = sourcecode.swift; path = AugmentRealityToShowTabletopSceneView.swift; sourceTree = "<group>"; };
		D731F3C02AD0D2AC00A8431E /* IdentifyGraphicsView.swift */ = {isa = PBXFileReference; fileEncoding = 4; lastKnownFileType = sourcecode.swift; path = IdentifyGraphicsView.swift; sourceTree = "<group>"; };
		D7337C592ABCFDB100A5D865 /* StyleSymbolsFromMobileStyleFileView.SymbolOptionsListView.swift */ = {isa = PBXFileReference; fileEncoding = 4; lastKnownFileType = sourcecode.swift; path = StyleSymbolsFromMobileStyleFileView.SymbolOptionsListView.swift; sourceTree = "<group>"; };
		D7337C5F2ABD142D00A5D865 /* ShowMobileMapPackageExpirationDateView.swift */ = {isa = PBXFileReference; fileEncoding = 4; lastKnownFileType = sourcecode.swift; path = ShowMobileMapPackageExpirationDateView.swift; sourceTree = "<group>"; };
		D733CA152BED980D00FBDE4C /* EditAndSyncFeaturesWithFeatureServiceView.swift */ = {isa = PBXFileReference; fileEncoding = 4; lastKnownFileType = sourcecode.swift; path = EditAndSyncFeaturesWithFeatureServiceView.swift; sourceTree = "<group>"; };
		D734FA092A183A5B00246D7E /* SetMaxExtentView.swift */ = {isa = PBXFileReference; fileEncoding = 4; lastKnownFileType = sourcecode.swift; path = SetMaxExtentView.swift; sourceTree = "<group>"; };
		D7352F8A2BD992C40013FFEF /* MonitorChangesToDrawStatusView.swift */ = {isa = PBXFileReference; fileEncoding = 4; lastKnownFileType = sourcecode.swift; path = MonitorChangesToDrawStatusView.swift; sourceTree = "<group>"; };
		D73571D62CB6131E0046A433 /* hydrography */ = {isa = PBXFileReference; lastKnownFileType = folder; path = hydrography; sourceTree = "<group>"; };
		D73723742AF5877500846884 /* FindRouteInMobileMapPackageView.Models.swift */ = {isa = PBXFileReference; fileEncoding = 4; lastKnownFileType = sourcecode.swift; path = FindRouteInMobileMapPackageView.Models.swift; sourceTree = "<group>"; };
		D73723782AF5ADD700846884 /* FindRouteInMobileMapPackageView.MobileMapView.swift */ = {isa = PBXFileReference; fileEncoding = 4; lastKnownFileType = sourcecode.swift; path = FindRouteInMobileMapPackageView.MobileMapView.swift; sourceTree = "<group>"; };
		D73E61922BDAEE6600457932 /* MatchViewpointOfGeoViewsView.swift */ = {isa = PBXFileReference; fileEncoding = 4; lastKnownFileType = sourcecode.swift; path = MatchViewpointOfGeoViewsView.swift; sourceTree = "<group>"; };
		D73E619A2BDB21F400457932 /* EditWithBranchVersioningView.swift */ = {isa = PBXFileReference; fileEncoding = 4; lastKnownFileType = sourcecode.swift; path = EditWithBranchVersioningView.swift; sourceTree = "<group>"; };
		D73F06662B5EE73D000B574F /* QueryFeaturesWithArcadeExpressionView.swift */ = {isa = PBXFileReference; fileEncoding = 4; lastKnownFileType = sourcecode.swift; path = QueryFeaturesWithArcadeExpressionView.swift; sourceTree = "<group>"; };
		D73F8CF32AB1089900CD39DA /* Restaurant.stylx */ = {isa = PBXFileReference; lastKnownFileType = file; path = Restaurant.stylx; sourceTree = "<group>"; };
		D73FC0FC2AD4A18D0067A19B /* CreateMobileGeodatabaseView.swift */ = {isa = PBXFileReference; fileEncoding = 4; lastKnownFileType = sourcecode.swift; path = CreateMobileGeodatabaseView.swift; sourceTree = "<group>"; };
		D73FCFF42B02A3AA0006360D /* FindAddressWithReverseGeocodeView.swift */ = {isa = PBXFileReference; fileEncoding = 4; lastKnownFileType = sourcecode.swift; path = FindAddressWithReverseGeocodeView.swift; sourceTree = "<group>"; };
		D73FCFFE2B02C7630006360D /* FindRouteAroundBarriersView.Views.swift */ = {isa = PBXFileReference; fileEncoding = 4; lastKnownFileType = sourcecode.swift; path = FindRouteAroundBarriersView.Views.swift; sourceTree = "<group>"; };
		D742E48F2B04132B00690098 /* DisplayWebSceneFromPortalItemView.swift */ = {isa = PBXFileReference; fileEncoding = 4; lastKnownFileType = sourcecode.swift; path = DisplayWebSceneFromPortalItemView.swift; sourceTree = "<group>"; };
		D744FD162A2112D90084A66C /* CreateConvexHullAroundPointsView.swift */ = {isa = PBXFileReference; fileEncoding = 4; lastKnownFileType = sourcecode.swift; path = CreateConvexHullAroundPointsView.swift; sourceTree = "<group>"; };
		D7464F1D2ACE04B3007FEE88 /* IdentifyRasterCellView.swift */ = {isa = PBXFileReference; fileEncoding = 4; lastKnownFileType = sourcecode.swift; path = IdentifyRasterCellView.swift; sourceTree = "<group>"; };
		D7464F2A2ACE0964007FEE88 /* SA_EVI_8Day_03May20 */ = {isa = PBXFileReference; lastKnownFileType = folder; path = SA_EVI_8Day_03May20; sourceTree = "<group>"; };
		D7497F3B2AC4B4C100167AD2 /* DisplayDimensionsView.swift */ = {isa = PBXFileReference; fileEncoding = 4; lastKnownFileType = sourcecode.swift; path = DisplayDimensionsView.swift; sourceTree = "<group>"; };
		D7497F3F2AC4BA4100167AD2 /* Edinburgh_Pylon_Dimensions.mmpk */ = {isa = PBXFileReference; lastKnownFileType = file; path = Edinburgh_Pylon_Dimensions.mmpk; sourceTree = "<group>"; };
		D74C8BFD2ABA5605007C76B8 /* StyleSymbolsFromMobileStyleFileView.swift */ = {isa = PBXFileReference; fileEncoding = 4; lastKnownFileType = sourcecode.swift; path = StyleSymbolsFromMobileStyleFileView.swift; sourceTree = "<group>"; };
		D74C8C012ABA6202007C76B8 /* emoji-mobile.stylx */ = {isa = PBXFileReference; lastKnownFileType = file; path = "emoji-mobile.stylx"; sourceTree = "<group>"; };
		D74EA7812B6DADA5008F6C7C /* ValidateUtilityNetworkTopologyView.swift */ = {isa = PBXFileReference; fileEncoding = 4; lastKnownFileType = sourcecode.swift; path = ValidateUtilityNetworkTopologyView.swift; sourceTree = "<group>"; };
		D74ECD0C2BEEAE2F007C0FA6 /* EditAndSyncFeaturesWithFeatureServiceView.Model.swift */ = {isa = PBXFileReference; fileEncoding = 4; lastKnownFileType = sourcecode.swift; path = EditAndSyncFeaturesWithFeatureServiceView.Model.swift; sourceTree = "<group>"; };
		D74F03EF2B609A7D00E83688 /* AddFeaturesWithContingentValuesView.Model.swift */ = {isa = PBXFileReference; fileEncoding = 4; lastKnownFileType = sourcecode.swift; path = AddFeaturesWithContingentValuesView.Model.swift; sourceTree = "<group>"; };
		D75101802A2E493600B8FA48 /* ShowLabelsOnLayerView.swift */ = {isa = PBXFileReference; fileEncoding = 4; lastKnownFileType = sourcecode.swift; path = ShowLabelsOnLayerView.swift; sourceTree = "<group>"; };
		D751018D2A2E962D00B8FA48 /* IdentifyLayerFeaturesView.swift */ = {isa = PBXFileReference; fileEncoding = 4; lastKnownFileType = sourcecode.swift; path = IdentifyLayerFeaturesView.swift; sourceTree = "<group>"; };
		D752D93F2A39154C003EB25E /* ManageOperationalLayersView.swift */ = {isa = PBXFileReference; fileEncoding = 4; lastKnownFileType = sourcecode.swift; path = ManageOperationalLayersView.swift; sourceTree = "<group>"; };
		D752D9452A3A6F7F003EB25E /* MonitorChangesToMapLoadStatusView.swift */ = {isa = PBXFileReference; fileEncoding = 4; lastKnownFileType = sourcecode.swift; path = MonitorChangesToMapLoadStatusView.swift; sourceTree = "<group>"; };
		D752D95E2A3BCE06003EB25E /* DisplayMapFromPortalItemView.swift */ = {isa = PBXFileReference; fileEncoding = 4; lastKnownFileType = sourcecode.swift; path = DisplayMapFromPortalItemView.swift; sourceTree = "<group>"; };
		D75362D12A1E886700D83028 /* ApplyUniqueValueRendererView.swift */ = {isa = PBXFileReference; fileEncoding = 4; lastKnownFileType = sourcecode.swift; path = ApplyUniqueValueRendererView.swift; sourceTree = "<group>"; };
		D7553CD82AE2DFEC00DC2A70 /* GeocodeOfflineView.swift */ = {isa = PBXFileReference; fileEncoding = 4; lastKnownFileType = sourcecode.swift; path = GeocodeOfflineView.swift; sourceTree = "<group>"; };
		D757D14A2B6C46E50065F78F /* ListSpatialReferenceTransformationsView.Model.swift */ = {isa = PBXFileReference; fileEncoding = 4; lastKnownFileType = sourcecode.swift; path = ListSpatialReferenceTransformationsView.Model.swift; sourceTree = "<group>"; };
		D7588F5C2B7D8DAA008B75E2 /* NavigateRouteWithReroutingView.swift */ = {isa = PBXFileReference; fileEncoding = 4; lastKnownFileType = sourcecode.swift; path = NavigateRouteWithReroutingView.swift; sourceTree = "<group>"; };
		D75B58502AAFB3030038B3B4 /* StyleFeaturesWithCustomDictionaryView.swift */ = {isa = PBXFileReference; fileEncoding = 4; lastKnownFileType = sourcecode.swift; path = StyleFeaturesWithCustomDictionaryView.swift; sourceTree = "<group>"; };
		D75C35662AB50338003CD55F /* GroupLayersTogetherView.GroupLayerListView.swift */ = {isa = PBXFileReference; fileEncoding = 4; lastKnownFileType = sourcecode.swift; path = GroupLayersTogetherView.GroupLayerListView.swift; sourceTree = "<group>"; };
<<<<<<< HEAD
		D75E5EED2CC049D500252595 /* EditFeaturesUsingFeatureFormsView.swift */ = {isa = PBXFileReference; lastKnownFileType = sourcecode.swift; path = EditFeaturesUsingFeatureFormsView.swift; sourceTree = "<group>"; };
=======
		D75E5EE22CC0340100252595 /* ListContentsOfKMLFileView.swift */ = {isa = PBXFileReference; lastKnownFileType = sourcecode.swift; path = ListContentsOfKMLFileView.swift; sourceTree = "<group>"; };
		D75E5EEA2CC0466900252595 /* esri_test_data.kmz */ = {isa = PBXFileReference; lastKnownFileType = file; path = esri_test_data.kmz; sourceTree = "<group>"; };
>>>>>>> 285a0233
		D75F66332B48EABC00434974 /* SearchForWebMapView.swift */ = {isa = PBXFileReference; fileEncoding = 4; lastKnownFileType = sourcecode.swift; path = SearchForWebMapView.swift; sourceTree = "<group>"; };
		D76000AB2AF19C2300B3084D /* FindRouteInMobileMapPackageView.swift */ = {isa = PBXFileReference; fileEncoding = 4; lastKnownFileType = sourcecode.swift; path = FindRouteInMobileMapPackageView.swift; sourceTree = "<group>"; };
		D76000B62AF19FCA00B3084D /* SanFrancisco.mmpk */ = {isa = PBXFileReference; lastKnownFileType = file; path = SanFrancisco.mmpk; sourceTree = "<group>"; };
		D762AF5B2BF6A7B900ECE3C7 /* EditFeaturesWithFeatureLinkedAnnotationView.swift */ = {isa = PBXFileReference; fileEncoding = 4; lastKnownFileType = sourcecode.swift; path = EditFeaturesWithFeatureLinkedAnnotationView.swift; sourceTree = "<group>"; };
		D762AF632BF6A96100ECE3C7 /* loudoun_anno.geodatabase */ = {isa = PBXFileReference; lastKnownFileType = file; path = loudoun_anno.geodatabase; sourceTree = "<group>"; };
		D7634FAE2A43B7AC00F8AEFB /* CreateConvexHullAroundGeometriesView.swift */ = {isa = PBXFileReference; fileEncoding = 4; lastKnownFileType = sourcecode.swift; path = CreateConvexHullAroundGeometriesView.swift; sourceTree = "<group>"; };
		D7635FED2B9272CB0044AB97 /* DisplayClustersView.swift */ = {isa = PBXFileReference; fileEncoding = 4; lastKnownFileType = sourcecode.swift; path = DisplayClustersView.swift; sourceTree = "<group>"; };
		D7635FF52B9277DC0044AB97 /* ConfigureClustersView.Model.swift */ = {isa = PBXFileReference; fileEncoding = 4; lastKnownFileType = sourcecode.swift; path = ConfigureClustersView.Model.swift; sourceTree = "<group>"; };
		D7635FF72B9277DC0044AB97 /* ConfigureClustersView.SettingsView.swift */ = {isa = PBXFileReference; fileEncoding = 4; lastKnownFileType = sourcecode.swift; path = ConfigureClustersView.SettingsView.swift; sourceTree = "<group>"; };
		D7635FF82B9277DC0044AB97 /* ConfigureClustersView.swift */ = {isa = PBXFileReference; fileEncoding = 4; lastKnownFileType = sourcecode.swift; path = ConfigureClustersView.swift; sourceTree = "<group>"; };
		D76495202B74687E0042699E /* ValidateUtilityNetworkTopologyView.Model.swift */ = {isa = PBXFileReference; fileEncoding = 4; lastKnownFileType = sourcecode.swift; path = ValidateUtilityNetworkTopologyView.Model.swift; sourceTree = "<group>"; };
		D764B7DB2BE2F89D002E2F92 /* EditGeodatabaseWithTransactionsView.swift */ = {isa = PBXFileReference; fileEncoding = 4; lastKnownFileType = sourcecode.swift; path = EditGeodatabaseWithTransactionsView.swift; sourceTree = "<group>"; };
		D76929F52B4F78340047205E /* OrbitCameraAroundObjectView.swift */ = {isa = PBXFileReference; fileEncoding = 4; lastKnownFileType = sourcecode.swift; path = OrbitCameraAroundObjectView.swift; sourceTree = "<group>"; };
		D769C2112A29019B00030F61 /* SetUpLocationDrivenGeotriggersView.swift */ = {isa = PBXFileReference; fileEncoding = 4; lastKnownFileType = sourcecode.swift; path = SetUpLocationDrivenGeotriggersView.swift; sourceTree = "<group>"; };
		D769DF322BEC1A1C0062AE95 /* EditGeodatabaseWithTransactionsView.Model.swift */ = {isa = PBXFileReference; fileEncoding = 4; lastKnownFileType = sourcecode.swift; path = EditGeodatabaseWithTransactionsView.Model.swift; sourceTree = "<group>"; };
		D76CE8D52BFD7047009A8686 /* SetReferenceScaleView.swift */ = {isa = PBXFileReference; fileEncoding = 4; lastKnownFileType = sourcecode.swift; path = SetReferenceScaleView.swift; sourceTree = "<group>"; };
		D76EE6062AF9AFE100DA0325 /* FindRouteAroundBarriersView.Model.swift */ = {isa = PBXFileReference; fileEncoding = 4; lastKnownFileType = sourcecode.swift; path = FindRouteAroundBarriersView.Model.swift; sourceTree = "<group>"; };
		D7705D552AFC244E00CC0335 /* FindClosestFacilityToMultiplePointsView.swift */ = {isa = PBXFileReference; fileEncoding = 4; lastKnownFileType = sourcecode.swift; path = FindClosestFacilityToMultiplePointsView.swift; sourceTree = "<group>"; };
		D7705D612AFC570700CC0335 /* FindClosestFacilityFromPointView.swift */ = {isa = PBXFileReference; fileEncoding = 4; lastKnownFileType = sourcecode.swift; path = FindClosestFacilityFromPointView.swift; sourceTree = "<group>"; };
		D7749AD52AF08BF50086632F /* FindRouteInTransportNetworkView.Model.swift */ = {isa = PBXFileReference; fileEncoding = 4; lastKnownFileType = sourcecode.swift; path = FindRouteInTransportNetworkView.Model.swift; sourceTree = "<group>"; };
		D77570BF2A2942F800F490CD /* AnimateImagesWithImageOverlayView.swift */ = {isa = PBXFileReference; fileEncoding = 4; lastKnownFileType = sourcecode.swift; path = AnimateImagesWithImageOverlayView.swift; sourceTree = "<group>"; };
		D77572AD2A295DDD00F490CD /* PacificSouthWest2 */ = {isa = PBXFileReference; lastKnownFileType = folder; path = PacificSouthWest2; sourceTree = "<group>"; };
		D77688102B69826B007C3860 /* ListSpatialReferenceTransformationsView.swift */ = {isa = PBXFileReference; fileEncoding = 4; lastKnownFileType = sourcecode.swift; path = ListSpatialReferenceTransformationsView.swift; sourceTree = "<group>"; };
		D7781D482B7EB03400E53C51 /* SanDiegoTourPath.json */ = {isa = PBXFileReference; fileEncoding = 4; lastKnownFileType = text.json; path = SanDiegoTourPath.json; sourceTree = "<group>"; };
		D7781D4A2B7ECCB700E53C51 /* NavigateRouteWithReroutingView.Model.swift */ = {isa = PBXFileReference; fileEncoding = 4; lastKnownFileType = sourcecode.swift; path = NavigateRouteWithReroutingView.Model.swift; sourceTree = "<group>"; };
		D77BC5362B59A2D3007B49B6 /* StylePointWithDistanceCompositeSceneSymbolView.swift */ = {isa = PBXFileReference; fileEncoding = 4; lastKnownFileType = sourcecode.swift; path = StylePointWithDistanceCompositeSceneSymbolView.swift; sourceTree = "<group>"; };
		D77D9BFF2BB2438200B38A6C /* AugmentRealityToShowHiddenInfrastructureView.ARSceneView.swift */ = {isa = PBXFileReference; fileEncoding = 4; lastKnownFileType = sourcecode.swift; path = AugmentRealityToShowHiddenInfrastructureView.ARSceneView.swift; sourceTree = "<group>"; };
		D7848ED42CBD85A300F6F546 /* AddPointSceneLayerView.swift */ = {isa = PBXFileReference; lastKnownFileType = sourcecode.swift; path = AddPointSceneLayerView.swift; sourceTree = "<group>"; };
		D7848EFA2CBD986400F6F546 /* AddElevationSourceFromRasterView.swift */ = {isa = PBXFileReference; lastKnownFileType = sourcecode.swift; path = AddElevationSourceFromRasterView.swift; sourceTree = "<group>"; };
		D78666AC2A2161F100C60110 /* FindNearestVertexView.swift */ = {isa = PBXFileReference; fileEncoding = 4; lastKnownFileType = sourcecode.swift; path = FindNearestVertexView.swift; sourceTree = "<group>"; };
		D78FA4932C3C88880079313E /* CreateDynamicBasemapGalleryView.Views.swift */ = {isa = PBXFileReference; lastKnownFileType = sourcecode.swift; path = CreateDynamicBasemapGalleryView.Views.swift; sourceTree = "<group>"; };
		D79482D02C35D872006521CD /* CreateDynamicBasemapGalleryView.swift */ = {isa = PBXFileReference; fileEncoding = 4; lastKnownFileType = sourcecode.swift; path = CreateDynamicBasemapGalleryView.swift; sourceTree = "<group>"; };
		D79EE76D2A4CEA5D005A52AE /* SetUpLocationDrivenGeotriggersView.Model.swift */ = {isa = PBXFileReference; fileEncoding = 4; lastKnownFileType = sourcecode.swift; path = SetUpLocationDrivenGeotriggersView.Model.swift; sourceTree = "<group>"; };
		D7A737DC2BABB9FE00B7C7FC /* AugmentRealityToShowHiddenInfrastructureView.swift */ = {isa = PBXFileReference; fileEncoding = 4; lastKnownFileType = sourcecode.swift; path = AugmentRealityToShowHiddenInfrastructureView.swift; sourceTree = "<group>"; };
		D7ABA2F82A32579C0021822B /* MeasureDistanceInSceneView.swift */ = {isa = PBXFileReference; fileEncoding = 4; lastKnownFileType = sourcecode.swift; path = MeasureDistanceInSceneView.swift; sourceTree = "<group>"; };
		D7ABA2FE2A32881C0021822B /* ShowViewshedFromGeoelementInSceneView.swift */ = {isa = PBXFileReference; fileEncoding = 4; lastKnownFileType = sourcecode.swift; path = ShowViewshedFromGeoelementInSceneView.swift; sourceTree = "<group>"; };
		D7AE861D2AC39DC50049B626 /* DisplayAnnotationView.swift */ = {isa = PBXFileReference; fileEncoding = 4; lastKnownFileType = sourcecode.swift; path = DisplayAnnotationView.swift; sourceTree = "<group>"; };
		D7B759B22B1FFBE300017FDD /* FavoritesView.swift */ = {isa = PBXFileReference; lastKnownFileType = sourcecode.swift; path = FavoritesView.swift; sourceTree = "<group>"; };
		D7BA38902BFBC476009954F5 /* EditFeaturesWithFeatureLinkedAnnotationView.Model.swift */ = {isa = PBXFileReference; fileEncoding = 4; lastKnownFileType = sourcecode.swift; path = EditFeaturesWithFeatureLinkedAnnotationView.Model.swift; sourceTree = "<group>"; };
		D7BA38932BFBFC0F009954F5 /* QueryRelatedFeaturesView.swift */ = {isa = PBXFileReference; fileEncoding = 4; lastKnownFileType = sourcecode.swift; path = QueryRelatedFeaturesView.swift; sourceTree = "<group>"; };
		D7BA8C432B2A4DAA00018633 /* Array.swift */ = {isa = PBXFileReference; lastKnownFileType = sourcecode.swift; path = Array.swift; sourceTree = "<group>"; };
		D7BA8C452B2A8ACA00018633 /* String.swift */ = {isa = PBXFileReference; lastKnownFileType = sourcecode.swift; path = String.swift; sourceTree = "<group>"; };
		D7BB3DD02C5D781800FFCD56 /* SaveTheBay.geodatabase */ = {isa = PBXFileReference; lastKnownFileType = file; path = SaveTheBay.geodatabase; sourceTree = "<group>"; };
		D7BE7E6B2CC19CC3006DDB0C /* AddTiledLayerView.swift */ = {isa = PBXFileReference; lastKnownFileType = sourcecode.swift; path = AddTiledLayerView.swift; sourceTree = "<group>"; };
		D7BEBA9E2CBD9CCA00F882E7 /* MontereyElevation.dt2 */ = {isa = PBXFileReference; lastKnownFileType = text; path = MontereyElevation.dt2; sourceTree = "<group>"; };
		D7BEBABF2CBDC0F800F882E7 /* AddElevationSourceFromTilePackageView.swift */ = {isa = PBXFileReference; lastKnownFileType = sourcecode.swift; path = AddElevationSourceFromTilePackageView.swift; sourceTree = "<group>"; };
		D7BEBAC72CBDC81200F882E7 /* MontereyElevation.tpkx */ = {isa = PBXFileReference; lastKnownFileType = file; path = MontereyElevation.tpkx; sourceTree = "<group>"; };
		D7BEBACE2CBDFE1C00F882E7 /* DisplayAlternateSymbolsAtDifferentScalesView.swift */ = {isa = PBXFileReference; lastKnownFileType = sourcecode.swift; path = DisplayAlternateSymbolsAtDifferentScalesView.swift; sourceTree = "<group>"; };
		D7C16D1A2AC5F95300689E89 /* Animate3DGraphicView.swift */ = {isa = PBXFileReference; fileEncoding = 4; lastKnownFileType = sourcecode.swift; path = Animate3DGraphicView.swift; sourceTree = "<group>"; };
		D7C16D1E2AC5FE8200689E89 /* Pyrenees.csv */ = {isa = PBXFileReference; fileEncoding = 4; lastKnownFileType = text; path = Pyrenees.csv; sourceTree = "<group>"; };
		D7C16D212AC5FE9800689E89 /* GrandCanyon.csv */ = {isa = PBXFileReference; fileEncoding = 4; lastKnownFileType = text; path = GrandCanyon.csv; sourceTree = "<group>"; };
		D7C16D242AC5FEA600689E89 /* Snowdon.csv */ = {isa = PBXFileReference; fileEncoding = 4; lastKnownFileType = text; path = Snowdon.csv; sourceTree = "<group>"; };
		D7C16D272AC5FEB600689E89 /* Hawaii.csv */ = {isa = PBXFileReference; fileEncoding = 4; lastKnownFileType = text; path = Hawaii.csv; sourceTree = "<group>"; };
		D7C3AB472B683291008909B9 /* SetFeatureRequestModeView.swift */ = {isa = PBXFileReference; fileEncoding = 4; lastKnownFileType = sourcecode.swift; path = SetFeatureRequestModeView.swift; sourceTree = "<group>"; };
		D7C5233E2BED9BBF00E8221A /* SanFrancisco.tpkx */ = {isa = PBXFileReference; lastKnownFileType = file; path = SanFrancisco.tpkx; sourceTree = "<group>"; };
		D7C6420B2B4F47E10042B8F7 /* SearchForWebMapView.Model.swift */ = {isa = PBXFileReference; fileEncoding = 4; lastKnownFileType = sourcecode.swift; path = SearchForWebMapView.Model.swift; sourceTree = "<group>"; };
		D7C97B552B75C10C0097CDA1 /* ValidateUtilityNetworkTopologyView.Views.swift */ = {isa = PBXFileReference; fileEncoding = 4; lastKnownFileType = sourcecode.swift; path = ValidateUtilityNetworkTopologyView.Views.swift; sourceTree = "<group>"; };
		D7CC33FD2A31475C00198EDF /* ShowLineOfSightBetweenPointsView.swift */ = {isa = PBXFileReference; fileEncoding = 4; lastKnownFileType = sourcecode.swift; path = ShowLineOfSightBetweenPointsView.swift; sourceTree = "<group>"; };
		D7CDD3852CB86F0A00DE9766 /* AddPointCloudLayerFromFileView.swift */ = {isa = PBXFileReference; lastKnownFileType = sourcecode.swift; path = AddPointCloudLayerFromFileView.swift; sourceTree = "<group>"; };
		D7CDD38D2CB872EA00DE9766 /* sandiego-north-balboa-pointcloud.slpk */ = {isa = PBXFileReference; lastKnownFileType = file; path = "sandiego-north-balboa-pointcloud.slpk"; sourceTree = "<group>"; };
		D7CE9F9A2AE2F575008F7A5F /* streetmap_SD.tpkx */ = {isa = PBXFileReference; lastKnownFileType = file; path = streetmap_SD.tpkx; sourceTree = "<group>"; };
		D7CE9FA22AE2F595008F7A5F /* san-diego-eagle-locator */ = {isa = PBXFileReference; lastKnownFileType = folder; path = "san-diego-eagle-locator"; sourceTree = "<group>"; };
		D7D1F3522ADDBE5D009CE2DA /* philadelphia.mspk */ = {isa = PBXFileReference; lastKnownFileType = file; path = philadelphia.mspk; sourceTree = "<group>"; };
		D7D9FCF22BF2CC8600F972A2 /* FilterByDefinitionExpressionOrDisplayFilterView.swift */ = {isa = PBXFileReference; fileEncoding = 4; lastKnownFileType = sourcecode.swift; path = FilterByDefinitionExpressionOrDisplayFilterView.swift; sourceTree = "<group>"; };
		D7DDF8502AF47C6C004352D9 /* FindRouteAroundBarriersView.swift */ = {isa = PBXFileReference; fileEncoding = 4; lastKnownFileType = sourcecode.swift; path = FindRouteAroundBarriersView.swift; sourceTree = "<group>"; };
		D7DFA0E62CBA0242007C31F2 /* AddMapImageLayerView.swift */ = {isa = PBXFileReference; lastKnownFileType = sourcecode.swift; path = AddMapImageLayerView.swift; sourceTree = "<group>"; };
		D7E440D62A1ECE7D005D74DE /* CreateBuffersAroundPointsView.swift */ = {isa = PBXFileReference; fileEncoding = 4; lastKnownFileType = sourcecode.swift; path = CreateBuffersAroundPointsView.swift; sourceTree = "<group>"; };
		D7E557672A1D768800B9FB09 /* AddWMSLayerView.swift */ = {isa = PBXFileReference; fileEncoding = 4; lastKnownFileType = sourcecode.swift; path = AddWMSLayerView.swift; sourceTree = "<group>"; };
		D7E7D0802AEB39D5003AAD02 /* FindRouteInTransportNetworkView.swift */ = {isa = PBXFileReference; fileEncoding = 4; lastKnownFileType = sourcecode.swift; path = FindRouteInTransportNetworkView.swift; sourceTree = "<group>"; };
		D7E7D0992AEB3C47003AAD02 /* san_diego_offline_routing */ = {isa = PBXFileReference; lastKnownFileType = folder; path = san_diego_offline_routing; sourceTree = "<group>"; };
		D7EAF3592A1C023800D822C4 /* SetMinAndMaxScaleView.swift */ = {isa = PBXFileReference; fileEncoding = 4; lastKnownFileType = sourcecode.swift; path = SetMinAndMaxScaleView.swift; sourceTree = "<group>"; };
		D7ECF5972AB8BE63003FB2BE /* RenderMultilayerSymbolsView.swift */ = {isa = PBXFileReference; fileEncoding = 4; lastKnownFileType = sourcecode.swift; path = RenderMultilayerSymbolsView.swift; sourceTree = "<group>"; };
		D7EF5D742A26A03A00FEBDE5 /* ShowCoordinatesInMultipleFormatsView.swift */ = {isa = PBXFileReference; fileEncoding = 4; lastKnownFileType = sourcecode.swift; path = ShowCoordinatesInMultipleFormatsView.swift; sourceTree = "<group>"; };
		D7F8C0362B60564D0072BFA7 /* AddFeaturesWithContingentValuesView.swift */ = {isa = PBXFileReference; fileEncoding = 4; lastKnownFileType = sourcecode.swift; path = AddFeaturesWithContingentValuesView.swift; sourceTree = "<group>"; };
		D7F8C03D2B605AF60072BFA7 /* ContingentValuesBirdNests.geodatabase */ = {isa = PBXFileReference; lastKnownFileType = file; path = ContingentValuesBirdNests.geodatabase; sourceTree = "<group>"; };
		D7F8C0402B605E720072BFA7 /* FillmoreTopographicMap.vtpk */ = {isa = PBXFileReference; lastKnownFileType = file; path = FillmoreTopographicMap.vtpk; sourceTree = "<group>"; };
		D7F8C0422B608F120072BFA7 /* AddFeaturesWithContingentValuesView.AddFeatureView.swift */ = {isa = PBXFileReference; fileEncoding = 4; lastKnownFileType = sourcecode.swift; path = AddFeaturesWithContingentValuesView.AddFeatureView.swift; sourceTree = "<group>"; };
		E000E75F2869E33D005D87C5 /* ClipGeometryView.swift */ = {isa = PBXFileReference; lastKnownFileType = sourcecode.swift; path = ClipGeometryView.swift; sourceTree = "<group>"; };
		E000E762286A0B18005D87C5 /* CutGeometryView.swift */ = {isa = PBXFileReference; lastKnownFileType = sourcecode.swift; path = CutGeometryView.swift; sourceTree = "<group>"; };
		E004A6BD28414332002A1FE6 /* SetViewpointRotationView.swift */ = {isa = PBXFileReference; fileEncoding = 4; lastKnownFileType = sourcecode.swift; path = SetViewpointRotationView.swift; sourceTree = "<group>"; };
		E004A6D828465C70002A1FE6 /* DisplaySceneView.swift */ = {isa = PBXFileReference; fileEncoding = 4; lastKnownFileType = sourcecode.swift; path = DisplaySceneView.swift; sourceTree = "<group>"; };
		E004A6DF28466279002A1FE6 /* ShowCalloutView.swift */ = {isa = PBXFileReference; lastKnownFileType = sourcecode.swift; path = ShowCalloutView.swift; sourceTree = "<group>"; };
		E004A6E52846A61F002A1FE6 /* StyleGraphicsWithSymbolsView.swift */ = {isa = PBXFileReference; lastKnownFileType = sourcecode.swift; path = StyleGraphicsWithSymbolsView.swift; sourceTree = "<group>"; };
		E004A6E828493BCE002A1FE6 /* ShowDeviceLocationView.swift */ = {isa = PBXFileReference; lastKnownFileType = sourcecode.swift; path = ShowDeviceLocationView.swift; sourceTree = "<group>"; };
		E004A6EC2849556E002A1FE6 /* CreatePlanarAndGeodeticBuffersView.swift */ = {isa = PBXFileReference; lastKnownFileType = sourcecode.swift; path = CreatePlanarAndGeodeticBuffersView.swift; sourceTree = "<group>"; };
		E004A6EF284E4B9B002A1FE6 /* DownloadVectorTilesToLocalCacheView.swift */ = {isa = PBXFileReference; lastKnownFileType = sourcecode.swift; path = DownloadVectorTilesToLocalCacheView.swift; sourceTree = "<group>"; };
		E004A6F2284E4FEB002A1FE6 /* ShowResultOfSpatialOperationsView.swift */ = {isa = PBXFileReference; lastKnownFileType = sourcecode.swift; path = ShowResultOfSpatialOperationsView.swift; sourceTree = "<group>"; };
		E004A6F5284FA42A002A1FE6 /* SelectFeaturesInFeatureLayerView.swift */ = {isa = PBXFileReference; lastKnownFileType = sourcecode.swift; path = SelectFeaturesInFeatureLayerView.swift; sourceTree = "<group>"; };
		E041ABBF287CA9F00056009B /* WebView.swift */ = {isa = PBXFileReference; lastKnownFileType = sourcecode.swift; path = WebView.swift; sourceTree = "<group>"; };
		E041ABD6287DB04D0056009B /* SampleInfoView.swift */ = {isa = PBXFileReference; lastKnownFileType = sourcecode.swift; path = SampleInfoView.swift; sourceTree = "<group>"; };
		E041AC15287F54580056009B /* highlight.min.js */ = {isa = PBXFileReference; fileEncoding = 4; lastKnownFileType = sourcecode.javascript; path = highlight.min.js; sourceTree = "<group>"; };
		E041AC1D288076A60056009B /* info.css */ = {isa = PBXFileReference; fileEncoding = 4; lastKnownFileType = text.css; path = info.css; sourceTree = "<group>"; };
		E041AC1F288077B90056009B /* xcode.css */ = {isa = PBXFileReference; fileEncoding = 4; lastKnownFileType = text.css; path = xcode.css; sourceTree = "<group>"; };
		E066DD34285CF3B3004D3D5B /* FindRouteView.swift */ = {isa = PBXFileReference; lastKnownFileType = sourcecode.swift; path = FindRouteView.swift; sourceTree = "<group>"; };
		E066DD372860AB28004D3D5B /* StyleGraphicsWithRendererView.swift */ = {isa = PBXFileReference; lastKnownFileType = sourcecode.swift; path = StyleGraphicsWithRendererView.swift; sourceTree = "<group>"; };
		E066DD3A2860CA08004D3D5B /* ShowResultOfSpatialRelationshipsView.swift */ = {isa = PBXFileReference; lastKnownFileType = sourcecode.swift; path = ShowResultOfSpatialRelationshipsView.swift; sourceTree = "<group>"; };
		E066DD3F28610F55004D3D5B /* AddSceneLayerFromServiceView.swift */ = {isa = PBXFileReference; lastKnownFileType = sourcecode.swift; path = AddSceneLayerFromServiceView.swift; sourceTree = "<group>"; };
		E070A0A2286F3B6000F2B606 /* DownloadPreplannedMapAreaView.swift */ = {isa = PBXFileReference; lastKnownFileType = sourcecode.swift; path = DownloadPreplannedMapAreaView.swift; sourceTree = "<group>"; };
		E088E1562862579D00413100 /* SetSurfacePlacementModeView.swift */ = {isa = PBXFileReference; lastKnownFileType = sourcecode.swift; path = SetSurfacePlacementModeView.swift; sourceTree = "<group>"; };
		E088E1732863B5F800413100 /* GenerateOfflineMapView.swift */ = {isa = PBXFileReference; lastKnownFileType = sourcecode.swift; path = GenerateOfflineMapView.swift; sourceTree = "<group>"; };
		E0D04FF128A5390000747989 /* DownloadPreplannedMapAreaView.Model.swift */ = {isa = PBXFileReference; lastKnownFileType = sourcecode.swift; path = DownloadPreplannedMapAreaView.Model.swift; sourceTree = "<group>"; };
		E0EA0B762866390E00C9621D /* ProjectGeometryView.swift */ = {isa = PBXFileReference; lastKnownFileType = sourcecode.swift; path = ProjectGeometryView.swift; sourceTree = "<group>"; };
		E0FE32E628747778002C6ACA /* BrowseBuildingFloorsView.swift */ = {isa = PBXFileReference; lastKnownFileType = sourcecode.swift; path = BrowseBuildingFloorsView.swift; sourceTree = "<group>"; };
		F111CCC0288B5D5600205358 /* DisplayMapFromMobileMapPackageView.swift */ = {isa = PBXFileReference; lastKnownFileType = sourcecode.swift; path = DisplayMapFromMobileMapPackageView.swift; sourceTree = "<group>"; };
		F111CCC3288B641900205358 /* Yellowstone.mmpk */ = {isa = PBXFileReference; lastKnownFileType = file; path = Yellowstone.mmpk; sourceTree = "<group>"; };
		F1E71BF0289473760064C33F /* AddRasterFromFileView.swift */ = {isa = PBXFileReference; lastKnownFileType = sourcecode.swift; path = AddRasterFromFileView.swift; sourceTree = "<group>"; };
/* End PBXFileReference section */

/* Begin PBXFrameworksBuildPhase section */
		00E5401027F3CCA200CF66D5 /* Frameworks */ = {
			isa = PBXFrameworksBuildPhase;
			buildActionMask = 2147483647;
			files = (
				00C43AED2947DC350099AE34 /* ArcGISToolkit in Frameworks */,
			);
			runOnlyForDeploymentPostprocessing = 0;
		};
/* End PBXFrameworksBuildPhase section */

/* Begin PBXGroup section */
		0000FB6D2BBDB17600845921 /* Add 3D tiles layer */ = {
			isa = PBXGroup;
			children = (
				0000FB6B2BBDB17600845921 /* Add3DTilesLayerView.swift */,
			);
			path = "Add 3D tiles layer";
			sourceTree = "<group>";
		};
		0005580D281872BE00224BC6 /* Views */ = {
			isa = PBXGroup;
			children = (
				00B04272282EC59E0072E1B4 /* AboutView.swift */,
				D70BE5782A5624A80022CA02 /* CategoriesView.swift */,
				00E5400D27F3CCA100CF66D5 /* ContentView.swift */,
				D7B759B22B1FFBE300017FDD /* FavoritesView.swift */,
				000558092817C51E00224BC6 /* SampleDetailView.swift */,
				E041ABD6287DB04D0056009B /* SampleInfoView.swift */,
				00273CF52A82AB8700A7A77D /* SampleLink.swift */,
				00273CF32A82AB5900A7A77D /* SamplesSearchView.swift */,
				E041ABBF287CA9F00056009B /* WebView.swift */,
			);
			path = Views;
			sourceTree = "<group>";
		};
		000D43152B9918420003D3C2 /* Configure basemap style parameters */ = {
			isa = PBXGroup;
			children = (
				000D43132B9918420003D3C2 /* ConfigureBasemapStyleParametersView.swift */,
			);
			path = "Configure basemap style parameters";
			sourceTree = "<group>";
		};
		00181B442846AD3900654571 /* Extensions */ = {
			isa = PBXGroup;
			children = (
				D7BA8C432B2A4DAA00018633 /* Array.swift */,
				D7BA8C452B2A8ACA00018633 /* String.swift */,
				00181B452846AD7100654571 /* View+ErrorAlert.swift */,
			);
			path = Extensions;
			sourceTree = "<group>";
		};
		0023DE5029D648FA0098243A /* macOS */ = {
			isa = PBXGroup;
			children = (
				00ACF554293E6C6A0059B2A9 /* Samples.entitlements */,
			);
			path = macOS;
			sourceTree = "<group>";
		};
		003D7C332821EBCC009DDFD2 /* Scripts */ = {
			isa = PBXGroup;
			children = (
				00CCB8A2285AAD7D00BBAB70 /* DowloadPortalItemData.swift */,
				003D7C352821EBCC009DDFD2 /* GenerateSampleViewSourceCode.swift */,
				003D7C342821EBCC009DDFD2 /* masquerade */,
			);
			path = Scripts;
			sourceTree = "<group>";
		};
		0044288C29C90BD500160767 /* Get elevation at point on surface */ = {
			isa = PBXGroup;
			children = (
				0044289129C90C0B00160767 /* GetElevationAtPointOnSurfaceView.swift */,
			);
			path = "Get elevation at point on surface";
			sourceTree = "<group>";
		};
		0044CDD72995C352004618CE /* Show device location history */ = {
			isa = PBXGroup;
			children = (
				0044CDDE2995C39E004618CE /* ShowDeviceLocationHistoryView.swift */,
			);
			path = "Show device location history";
			sourceTree = "<group>";
		};
		004A2B962BED454300C297CE /* 740b663bff5e4198b9b6674af93f638a */ = {
			isa = PBXGroup;
			children = (
				004A2B9C2BED455B00C297CE /* canyonlands */,
			);
			path = 740b663bff5e4198b9b6674af93f638a;
			sourceTree = "<group>";
		};
		004A2BA12BED456500C297CE /* Apply scheduled updates to preplanned map area */ = {
			isa = PBXGroup;
			children = (
				004A2B9E2BED456500C297CE /* ApplyScheduledUpdatesToPreplannedMapAreaView.swift */,
			);
			path = "Apply scheduled updates to preplanned map area";
			sourceTree = "<group>";
		};
		0074ABAF281742420037244A /* Supporting Files */ = {
			isa = PBXGroup;
			children = (
				00181B442846AD3900654571 /* Extensions */,
				0074ABC028174F430037244A /* Models */,
				0005580D281872BE00224BC6 /* Views */,
				E041ABC3287CAFEB0056009B /* Web */,
			);
			path = "Supporting Files";
			sourceTree = "<group>";
		};
		0074ABB228174B830037244A /* Samples */ = {
			isa = PBXGroup;
			children = (
				0000FB6D2BBDB17600845921 /* Add 3D tiles layer */,
				79D84D0C2A815BED00F45262 /* Add custom dynamic entity data source */,
				4D2ADC3E29C26D05003B367F /* Add dynamic entity layer */,
				D7848EFD2CBD986400F6F546 /* Add elevation source from raster */,
				D7BEBAC22CBDC0F800F882E7 /* Add elevation source from tile package */,
				9537AFB52C2208CD000923C5 /* Add ENC exchange set */,
				00D4EF7E2863840D00B9CC30 /* Add feature layers */,
				D7F8C0342B60564D0072BFA7 /* Add features with contingent values */,
				D713C6D42CB990600073AA72 /* Add KML layer */,
				D7DFA0E92CBA0242007C31F2 /* Add map image layer */,
				D7CDD3882CB86F0A00DE9766 /* Add point cloud layer from file */,
				D7848ED72CBD85A300F6F546 /* Add point scene layer */,
				F19A316128906F0D003B7EF9 /* Add raster from file */,
				955271622C0E6750009B1ED4 /* Add raster from service */,
				E066DD3E28610F3F004D3D5B /* Add scene layer from service */,
				D7BE7E6E2CC19CC3006DDB0C /* Add tiled layer */,
				D7201CD72CC6B710004BDB7D /* Add tiled layer as basemap */,
				3E54CF202C66AFA400DD2F18 /* Add web tiled layer */,
				D7E557602A1D743100B9FB09 /* Add WMS layer */,
				1C3B7DC22A5F64FC00907443 /* Analyze network with subnetwork trace */,
				D7C16D172AC5F6C100689E89 /* Animate 3D graphic */,
				D77570BC2A29427200F490CD /* Animate images with image overlay */,
				955AFAC52C10FD74009C8FE5 /* Apply mosaic rule to rasters */,
				004A2BA12BED456500C297CE /* Apply scheduled updates to preplanned map area */,
				D75362CC2A1E862B00D83028 /* Apply unique value renderer */,
				1C8EC7422BAE2891001A6929 /* Augment reality to collect data */,
				D7084FA42AD771AA00EC7F4F /* Augment reality to fly over scene */,
				1C2538472BABAC7B00337307 /* Augment reality to navigate route */,
				D7A737DF2BABB9FE00B7C7FC /* Augment reality to show hidden infrastructure */,
				D72F27292ADA1E4400F906DA /* Augment reality to show tabletop scene */,
				218F35B229C28F4A00502022 /* Authenticate with OAuth */,
				E0FE32E528747762002C6ACA /* Browse building floors */,
				95E980732C26185000CB8912 /* Browse OGC API feature service */,
				1C9B74D229DB54560038B06F /* Change camera controller */,
				4D2ADC5329C4F612003B367F /* Change map view background */,
				1C0C1C3229D34DAE005C8B24 /* Change viewpoint */,
				E000E75E2869E325005D87C5 /* Clip geometry */,
				000D43152B9918420003D3C2 /* Configure basemap style parameters */,
				D7635FF32B9277DC0044AB97 /* Configure clusters */,
				88F93CBE29C3D4E30006B28E /* Create and edit geometries */,
				79B7B8082A1BF8B300F57C27 /* Create and save KML file */,
				D7E440D12A1ECBC2005D74DE /* Create buffers around points */,
				D7B3C5C02A43B71E001DA4D8 /* Create convex hull around geometries */,
				D744FD132A2112360084A66C /* Create convex hull around points */,
				D79482D32C35D872006521CD /* Create dynamic basemap gallery */,
				1C19B4EA2A578E46001D2506 /* Create load report */,
				D73FABE82AD4A0370048EC70 /* Create mobile geodatabase */,
				E004A6EB28495538002A1FE6 /* Create planar and geodetic buffers */,
				D71C5F602AAA7854006599FD /* Create symbol styles from web styles */,
				E000E761286A0B07005D87C5 /* Cut geometry */,
				D71099692A27D8880065A1C1 /* Densify and generalize geometry */,
				D7BEBAD12CBDFE1C00F882E7 /* Display alternate symbols at different scales */,
				D7AE861A2AC39D750049B626 /* Display annotation */,
				D7635FEA2B9272CB0044AB97 /* Display clusters */,
				00A7A1422A2FC58300F035F7 /* Display content of utility network container */,
				D7497F382AC4B45300167AD2 /* Display dimensions */,
				0074ABB328174B830037244A /* Display map */,
				F111CCBD288B548400205358 /* Display map from mobile map package */,
				D752D95B2A3BCDD4003EB25E /* Display map from portal item */,
				00B04FB3283EEB830026C882 /* Display overview map */,
				E004A6D528465C70002A1FE6 /* Display scene */,
				D7010EBA2B05616900D43F55 /* Display scene from mobile scene package */,
				D742E48E2B04132B00690098 /* Display web scene from portal item */,
				E070A0A1286F3B3400F2B606 /* Download preplanned map area */,
				E004A6EE284E4B7A002A1FE6 /* Download vector tiles to local cache */,
				D733CA182BED980D00FBDE4C /* Edit and sync features with feature service */,
				9579FCEB2C3360CA00FC8A1D /* Edit feature attachments */,
				D75E5EF02CC049D500252595 /* Edit features using feature forms */,
				D762AF5E2BF6A7B900ECE3C7 /* Edit features with feature-linked annotation */,
				D764B7DE2BE2F89D002E2F92 /* Edit geodatabase with transactions */,
				D73E619D2BDB21F400457932 /* Edit with branch versioning */,
				D7D9FCF52BF2CC8600F972A2 /* Filter by definition expression or display filter */,
				1C26ED122A859525009B7721 /* Filter features in scene */,
				D73FCFF32B02A3AA0006360D /* Find address with reverse geocode */,
				D7705D5F2AFC570700CC0335 /* Find closest facility from point */,
				D7705D542AFC244E00CC0335 /* Find closest facility to multiple points */,
				D78666A92A21616D00C60110 /* Find nearest vertex */,
				E066DD33285CF3A0004D3D5B /* Find route */,
				D7DDF84F2AF47C6C004352D9 /* Find route around barriers */,
				D76000AA2AF19C2300B3084D /* Find route in mobile map package */,
				D7E7D0792AEB39BF003AAD02 /* Find route in transport network */,
				E088E1722863B5E600413100 /* Generate offline map */,
				10B782032BE55C52007EAE6C /* Generate offline map with custom parameters */,
				10D321942BDB1C2E00B39B1B /* Generate offline map with local basemap */,
				D7553CD62AE2DFEC00DC2A70 /* Geocode offline */,
				0044288C29C90BD500160767 /* Get elevation at point on surface */,
				D704AA562AB22B7A00A3BB63 /* Group layers together */,
				102B6A352BFD5AD1009F763C /* Identify features in WMS layer */,
				D731F3BD2AD0D22500A8431E /* Identify graphics */,
				D70082E72ACF8F6C00E0C3C2 /* Identify KML features */,
				D751018A2A2E960300B8FA48 /* Identify layer features */,
				D7464F182ACE0445007FEE88 /* Identify raster cell */,
				D75E5EE52CC0340100252595 /* List contents of KML file */,
				D776880E2B69826B007C3860 /* List spatial reference transformations */,
				D718A1E92B575FD900447087 /* Manage bookmarks */,
				D752D93C2A3914E5003EB25E /* Manage operational layers */,
				D73E61952BDAEE6600457932 /* Match viewpoint of geo views */,
				D7ABA2F52A3256610021822B /* Measure distance in scene */,
				D7352F8D2BD992C40013FFEF /* Monitor changes to draw status */,
				D71371782BD88ECC00EB2F86 /* Monitor changes to layer view state */,
				D752D9422A3A6EB8003EB25E /* Monitor changes to map load status */,
				75DD739029D38B1B0010229D /* Navigate route */,
				D7588F5B2B7D8DAA008B75E2 /* Navigate route with rerouting */,
				D76929F32B4F78340047205E /* Orbit camera around object */,
				D7232EDD2AC1E5410079ABFF /* Play KML tour */,
				E0EA0B75286638FD00C9621D /* Project geometry */,
				3E9F77712C6A609B0022CAB5 /* Query feature count and extent */,
				108EC03F29D25AE1000F35D0 /* Query feature table */,
				D73F06652B5EE73D000B574F /* Query features with Arcade expression */,
				D7BA38962BFBFC0F009954F5 /* Query related features */,
				D7ECF5942AB8BDCA003FB2BE /* Render multilayer symbols */,
				1CAB8D402A3CEAB0002AA649 /* Run valve isolation trace */,
				D75F66322B48EABC00434974 /* Search for web map */,
				00CB913628481475005C2C5D /* Search with geocode */,
				E004A6F4284FA3C5002A1FE6 /* Select features in feature layer */,
				954AEDEF2C01332F00265114 /* Select features in scene layer */,
				00B042E3282EDC690072E1B4 /* Set basemap */,
				D7C3AB462B683291008909B9 /* Set feature request mode */,
				3E720F9B2C619ACD00E22A9E /* Set initial viewpoint */,
				D734FA072A183A5A00246D7E /* Set max extent */,
				D7EAF34F2A1C011000D822C4 /* Set min and max scale */,
				D76CE8D62BFD7047009A8686 /* Set reference scale */,
				3EEDE7CC2C5D735E00510104 /* Set spatial reference */,
				95F3A52C2C07F0A600885DED /* Set surface navigation constraint */,
				E088E1552862578800413100 /* Set surface placement mode */,
				D769C20D2A28FF8600030F61 /* Set up location-driven geotriggers */,
				E004A6B928414332002A1FE6 /* Set viewpoint rotation */,
				1C43BC782A43781100509BF8 /* Set visibility of subtype sublayer */,
				E004A6DE2846626A002A1FE6 /* Show callout */,
				D7EF5D712A269E2D00FEBDE5 /* Show coordinates in multiple formats */,
				E004A6E728493BBB002A1FE6 /* Show device location */,
				0044CDD72995C352004618CE /* Show device location history */,
				95F8912A2C46E9F00010EBED /* Show device location using indoor positioning */,
				4D126D6829CA1B6000CFB7A7 /* Show device location with NMEA data sources */,
				D722BD1E2A420D7E002C2087 /* Show extruded features */,
				00ABA94B2BF671FC00C0488C /* Show grid */,
				D751017D2A2E490800B8FA48 /* Show labels on layer */,
				D7CC33FB2A31475C00198EDF /* Show line of sight between points */,
				D7337C5C2ABD137400A5D865 /* Show mobile map package expiration date */,
				1C42E04129D2396B004FC4BE /* Show popup */,
				1C9B74C429DB43580038B06F /* Show realistic light and shadows */,
				E004A6F1284E4F80002A1FE6 /* Show result of spatial operations */,
				E066DD392860C9EE004D3D5B /* Show result of spatial relationships */,
				95A5721A2C0FDCCE006E8B48 /* Show scale bar */,
				95D2EE102C334D1D00683D53 /* Show service area */,
				1CAF831A2A20305F000E1E60 /* Show utility associations */,
				D7ABA2FB2A3287C10021822B /* Show viewshed from geoelement in scene */,
				0086F3FC28E3770900974721 /* Show viewshed from point in scene */,
				95DEB9B72C127A97009BEC35 /* Show viewshed from point on map */,
				00E7C15A2BBE1BF000B85D69 /* Snap geometry edits */,
				D75B584D2AAFB2C20038B3B4 /* Style features with custom dictionary */,
				D71C909E2C6C249B0018C63E /* Style geometry types with symbols */,
				E066DD362860AB0B004D3D5B /* Style graphics with renderer */,
				E004A6E42846A609002A1FE6 /* Style graphics with symbols */,
				D77BC5352B59A2D3007B49B6 /* Style point with distance composite scene symbol */,
				D7058B0B2B59E44B000A888A /* Style point with scene symbol */,
				D74C8BFA2ABA5572007C76B8 /* Style symbols from mobile style file */,
				7573E81229D6134C00BEED9C /* Trace utility network */,
				D74EA7802B6DADA5008F6C7C /* Validate utility network topology */,
			);
			path = Samples;
			sourceTree = "<group>";
		};
		0074ABB328174B830037244A /* Display map */ = {
			isa = PBXGroup;
			children = (
				0074ABBE28174BCF0037244A /* DisplayMapView.swift */,
			);
			path = "Display map";
			sourceTree = "<group>";
		};
		0074ABC028174F430037244A /* Models */ = {
			isa = PBXGroup;
			children = (
				00CCB8A4285BAF8700BBAB70 /* OnDemandResource.swift */,
				0074ABC128174F430037244A /* Sample.swift */,
			);
			path = Models;
			sourceTree = "<group>";
		};
		0086F3FC28E3770900974721 /* Show viewshed from point in scene */ = {
			isa = PBXGroup;
			children = (
				0042E24228E4BF8F001F33D6 /* ShowViewshedFromPointInSceneView.Model.swift */,
				0086F3FD28E3770900974721 /* ShowViewshedFromPointInSceneView.swift */,
				0042E24428E4F82B001F33D6 /* ShowViewshedFromPointInSceneView.ViewshedSettingsView.swift */,
			);
			path = "Show viewshed from point in scene";
			sourceTree = "<group>";
		};
		00966EE62811F64D009D3DD7 /* iOS */ = {
			isa = PBXGroup;
			children = (
				00E5402A27F775EA00CF66D5 /* Info.plist */,
			);
			path = iOS;
			sourceTree = "<group>";
		};
		00A7A1422A2FC58300F035F7 /* Display content of utility network container */ = {
			isa = PBXGroup;
			children = (
				00A7A1432A2FC58300F035F7 /* DisplayContentOfUtilityNetworkContainerView.swift */,
				00A7A1492A2FC5B700F035F7 /* DisplayContentOfUtilityNetworkContainerView.Model.swift */,
			);
			path = "Display content of utility network container";
			sourceTree = "<group>";
		};
		00ABA94B2BF671FC00C0488C /* Show grid */ = {
			isa = PBXGroup;
			children = (
				00ABA94D2BF6721700C0488C /* ShowGridView.swift */,
			);
			path = "Show grid";
			sourceTree = "<group>";
		};
		00B042E3282EDC690072E1B4 /* Set basemap */ = {
			isa = PBXGroup;
			children = (
				00B042E5282EDC690072E1B4 /* SetBasemapView.swift */,
			);
			path = "Set basemap";
			sourceTree = "<group>";
		};
		00B04FB3283EEB830026C882 /* Display overview map */ = {
			isa = PBXGroup;
			children = (
				00B04FB4283EEBA80026C882 /* DisplayOverviewMapView.swift */,
			);
			path = "Display overview map";
			sourceTree = "<group>";
		};
		00C94A0228B53DCC004E42D9 /* 7c4c679ab06a4df19dc497f577f111bd */ = {
			isa = PBXGroup;
			children = (
				00C94A0C28B53DE1004E42D9 /* raster-file */,
			);
			path = 7c4c679ab06a4df19dc497f577f111bd;
			sourceTree = "<group>";
		};
		00CB913628481475005C2C5D /* Search with geocode */ = {
			isa = PBXGroup;
			children = (
				00CB9137284814A4005C2C5D /* SearchWithGeocodeView.swift */,
			);
			path = "Search with geocode";
			sourceTree = "<group>";
		};
		00CCB8A6285D059300BBAB70 /* Portal Data */ = {
			isa = PBXGroup;
			children = (
				D74C8C002ABA6202007C76B8 /* 1bd036f221f54a99abc9e46ff3511cbf */,
				D7781D472B7EB03400E53C51 /* 4caec8c55ea2463982f1af7d9611b8d5 */,
				D7C16D1D2AC5FE8200689E89 /* 5a9b60cee9ba41e79640a06bcdf8084d */,
				00C94A0228B53DCC004E42D9 /* 7c4c679ab06a4df19dc497f577f111bd */,
				D701D7242A37C7E4006FF0C8 /* 07d62a792ab6496d9b772a24efea45d0 */,
				D7D1F3512ADDBE5D009CE2DA /* 7dd2f97bb007466ea939160d0de96a9d */,
				9537AFC82C220ECB000923C5 /* 9d2987a825c646468b3ce7512fb76e2d */,
				00D4EF8328638BF100B9CC30 /* 15a7cbd3af1e47cfa5d2c6b93dc44fc2 */,
				D7CE9F992AE2F575008F7A5F /* 22c3083d4fa74e3e9b25adfc9f8c0496 */,
				D7CDD38E2CB872EA00DE9766 /* 34da965ca51d4c68aa9b3a38edb29e00 */,
				D7BEBAC82CBDC81200F882E7 /* 52ca74b4ba8042b78b3c653696f34a9c */,
				00D4EF8E28638BF100B9CC30 /* 68ec42517cdd439e81b036210483e8e7 */,
				D762AF642BF6A96100ECE3C7 /* 74c0c9fa80f4498c9739cc42531e9948 */,
				D76000B52AF19FC900B3084D /* 260eb6535c824209964cf281766ebe43 */,
				D7C16D202AC5FE9800689E89 /* 290f0c571c394461a8b58b6775d0bd63 */,
				D713C6F62CB9B9A60073AA72 /* 324e4742820e46cfbe5029ff2c32cb1f */,
				1C965C4629DBA879002F8536 /* 681d6f7694644709a7c830ec57a2d72b */,
				004A2B962BED454300C297CE /* 740b663bff5e4198b9b6674af93f638a */,
				D7CE9F9C2AE2F585008F7A5F /* 3424d442ebe54f3cbf34462382d3aebe */,
				D735717F2CB613100046A433 /* 5028bf3513ff4c38b28822d010a4937c */,
				D7C16D232AC5FEA600689E89 /* 12509ffdc684437f8f2656b0129d2c13 */,
				D7BB3DD12C5D781800FFCD56 /* 43809fd639f242fd8045ecbafd61a579 */,
				10D321912BDB187400B39B1B /* 85282f2aaa2844d8935cdb8722e22a93 */,
				D73F8CF22AB1089900CD39DA /* 751138a2e0844e06853522d54103222a */,
				D7BEBA9F2CBD9CCA00F882E7 /* 98092369c4ae4d549bbbd45dba993ebc */,
				D721EEA62ABDFF550040BE46 /* 174150279af74a2ba6f8b87a567f480b */,
				792222DB2A81AA5D00619FFE /* a8a942c228af4fac96baa78ad60f511f */,
				D7464F202ACE0910007FEE88 /* b5f977c78ec74b3a8857ca86d1d9b318 */,
				D7F8C03F2B605E720072BFA7 /* b5106355f1634b8996e634c04b6a930a */,
				00D4EF8128638BF100B9CC30 /* cb1b20748a9f4d128dad8a87244e3e37 */,
				4D126D7629CA3B3F00CFB7A7 /* d5bad9f4fee9483791e405880fb466da */,
				D77572AC2A295DC100F490CD /* d1453556d91e46dea191c20c398b82cd */,
				D75E5EEB2CC0466900252595 /* da301cb122874d5497f8a8f6c81eb36e */,
				D7E7D0862AEB3C36003AAD02 /* df193653ed39449195af0c9725701dca */,
				F111CCC2288B63DB00205358 /* e1f3a7254cb845b09450f54937c16061 */,
				D7C5233F2BED9BBF00E8221A /* e4a398afe9a945f3b0f4dca1e4faccb5 */,
				D7F8C03C2B605AF60072BFA7 /* e12b54ea799f4606a2712157cf9f6e41 */,
				D7C16D262AC5FEB600689E89 /* e87c154fb9c2487f999143df5b08e9b1 */,
				D7497F3E2AC4BA4100167AD2 /* f5ff6f5556a945bca87ca513b8729a1e */,
			);
			path = "Portal Data";
			sourceTree = SOURCE_ROOT;
		};
		00D4EF7E2863840D00B9CC30 /* Add feature layers */ = {
			isa = PBXGroup;
			children = (
				00D4EF7F2863842100B9CC30 /* AddFeatureLayersView.swift */,
			);
			path = "Add feature layers";
			sourceTree = "<group>";
		};
		00D4EF8128638BF100B9CC30 /* cb1b20748a9f4d128dad8a87244e3e37 */ = {
			isa = PBXGroup;
			children = (
				00D4EF8228638BF100B9CC30 /* LA_Trails.geodatabase */,
			);
			path = cb1b20748a9f4d128dad8a87244e3e37;
			sourceTree = "<group>";
		};
		00D4EF8328638BF100B9CC30 /* 15a7cbd3af1e47cfa5d2c6b93dc44fc2 */ = {
			isa = PBXGroup;
			children = (
				00D4EFB02863CE6300B9CC30 /* ScottishWildlifeTrust_reserves */,
			);
			path = 15a7cbd3af1e47cfa5d2c6b93dc44fc2;
			sourceTree = "<group>";
		};
		00D4EF8E28638BF100B9CC30 /* 68ec42517cdd439e81b036210483e8e7 */ = {
			isa = PBXGroup;
			children = (
				00D4EF8F28638BF100B9CC30 /* AuroraCO.gpkg */,
			);
			path = 68ec42517cdd439e81b036210483e8e7;
			sourceTree = "<group>";
		};
		00E5400627F3CCA100CF66D5 = {
			isa = PBXGroup;
			children = (
				00966EE62811F64D009D3DD7 /* iOS */,
				0023DE5029D648FA0098243A /* macOS */,
				00CCB8A6285D059300BBAB70 /* Portal Data */,
				00E5401427F3CCA200CF66D5 /* Products */,
				003D7C332821EBCC009DDFD2 /* Scripts */,
				00E5400B27F3CCA100CF66D5 /* Shared */,
			);
			sourceTree = "<group>";
		};
		00E5400B27F3CCA100CF66D5 /* Shared */ = {
			isa = PBXGroup;
			children = (
				0074ABAF281742420037244A /* Supporting Files */,
				0074ABB228174B830037244A /* Samples */,
				00E5400C27F3CCA100CF66D5 /* SamplesApp.swift */,
				00E5400E27F3CCA200CF66D5 /* Assets.xcassets */,
				798C2DA62AFC505600EE7E97 /* PrivacyInfo.xcprivacy */,
				001C6DD827FE585A00D472C2 /* AppSecrets.swift.masque */,
				0074ABCA2817B8DB0037244A /* SamplesApp+Samples.swift.tache */,
			);
			path = Shared;
			sourceTree = "<group>";
		};
		00E5401427F3CCA200CF66D5 /* Products */ = {
			isa = PBXGroup;
			children = (
				00E5401327F3CCA200CF66D5 /* ArcGIS Maps SDK Samples.app */,
			);
			name = Products;
			sourceTree = "<group>";
		};
		00E7C15A2BBE1BF000B85D69 /* Snap geometry edits */ = {
			isa = PBXGroup;
			children = (
				00E7C1592BBE1BF000B85D69 /* SnapGeometryEditsView.swift */,
				00E1D90A2BC0AF97001AEB6A /* SnapGeometryEditsView.SnapSettingsView.swift */,
				00E1D90C2BC0B125001AEB6A /* SnapGeometryEditsView.GeometryEditorModel.swift */,
				00E1D90E2BC0B1E8001AEB6A /* SnapGeometryEditsView.GeometryEditorMenu.swift */,
			);
			path = "Snap geometry edits";
			sourceTree = "<group>";
		};
		102B6A352BFD5AD1009F763C /* Identify features in WMS layer */ = {
			isa = PBXGroup;
			children = (
				102B6A362BFD5B55009F763C /* IdentifyFeaturesInWMSLayerView.swift */,
			);
			path = "Identify features in WMS layer";
			sourceTree = "<group>";
		};
		108EC03F29D25AE1000F35D0 /* Query feature table */ = {
			isa = PBXGroup;
			children = (
				108EC04029D25B2C000F35D0 /* QueryFeatureTableView.swift */,
			);
			path = "Query feature table";
			sourceTree = "<group>";
		};
		10B782032BE55C52007EAE6C /* Generate offline map with custom parameters */ = {
			isa = PBXGroup;
			children = (
				10B782042BE55D7E007EAE6C /* GenerateOfflineMapWithCustomParametersView.swift */,
				10B782072BE5A058007EAE6C /* GenerateOfflineMapWithCustomParametersView.CustomParameters.swift */,
				10BD9EB32BF51B4B00ABDBD5 /* GenerateOfflineMapWithCustomParametersView.Model.swift */,
			);
			path = "Generate offline map with custom parameters";
			sourceTree = "<group>";
		};
		10D321912BDB187400B39B1B /* 85282f2aaa2844d8935cdb8722e22a93 */ = {
			isa = PBXGroup;
			children = (
				10D321922BDB187400B39B1B /* naperville_imagery.tpkx */,
			);
			path = 85282f2aaa2844d8935cdb8722e22a93;
			sourceTree = "<group>";
		};
		10D321942BDB1C2E00B39B1B /* Generate offline map with local basemap */ = {
			isa = PBXGroup;
			children = (
				10D321952BDB1CB500B39B1B /* GenerateOfflineMapWithLocalBasemapView.swift */,
			);
			path = "Generate offline map with local basemap";
			sourceTree = "<group>";
		};
		1C0C1C3229D34DAE005C8B24 /* Change viewpoint */ = {
			isa = PBXGroup;
			children = (
				1C0C1C3429D34DAE005C8B24 /* ChangeViewpointView.swift */,
			);
			path = "Change viewpoint";
			sourceTree = "<group>";
		};
		1C19B4EA2A578E46001D2506 /* Create load report */ = {
			isa = PBXGroup;
			children = (
				1C19B4EF2A578E46001D2506 /* CreateLoadReportView.Model.swift */,
				1C19B4ED2A578E46001D2506 /* CreateLoadReportView.swift */,
				1C19B4EB2A578E46001D2506 /* CreateLoadReportView.Views.swift */,
			);
			path = "Create load report";
			sourceTree = "<group>";
		};
		1C2538472BABAC7B00337307 /* Augment reality to navigate route */ = {
			isa = PBXGroup;
			children = (
				1C2538532BABACB100337307 /* AugmentRealityToNavigateRouteView.swift */,
				1C2538522BABACB100337307 /* AugmentRealityToNavigateRouteView.ARSceneView.swift */,
			);
			path = "Augment reality to navigate route";
			sourceTree = "<group>";
		};
		1C26ED122A859525009B7721 /* Filter features in scene */ = {
			isa = PBXGroup;
			children = (
				1C26ED152A859525009B7721 /* FilterFeaturesInSceneView.swift */,
			);
			path = "Filter features in scene";
			sourceTree = "<group>";
		};
		1C3B7DC22A5F64FC00907443 /* Analyze network with subnetwork trace */ = {
			isa = PBXGroup;
			children = (
				1C3B7DC32A5F64FC00907443 /* AnalyzeNetworkWithSubnetworkTraceView.Model.swift */,
				1C3B7DC62A5F64FC00907443 /* AnalyzeNetworkWithSubnetworkTraceView.swift */,
			);
			path = "Analyze network with subnetwork trace";
			sourceTree = "<group>";
		};
		1C42E04129D2396B004FC4BE /* Show popup */ = {
			isa = PBXGroup;
			children = (
				1C42E04329D2396B004FC4BE /* ShowPopupView.swift */,
			);
			path = "Show popup";
			sourceTree = "<group>";
		};
		1C43BC782A43781100509BF8 /* Set visibility of subtype sublayer */ = {
			isa = PBXGroup;
			children = (
				1C43BC7C2A43781100509BF8 /* SetVisibilityOfSubtypeSublayerView.Model.swift */,
				1C43BC7E2A43781100509BF8 /* SetVisibilityOfSubtypeSublayerView.swift */,
				1C43BC792A43781100509BF8 /* SetVisibilityOfSubtypeSublayerView.Views.swift */,
			);
			path = "Set visibility of subtype sublayer";
			sourceTree = "<group>";
		};
		1C8EC7422BAE2891001A6929 /* Augment reality to collect data */ = {
			isa = PBXGroup;
			children = (
				1C8EC7432BAE2891001A6929 /* AugmentRealityToCollectDataView.swift */,
			);
			path = "Augment reality to collect data";
			sourceTree = "<group>";
		};
		1C965C4629DBA879002F8536 /* 681d6f7694644709a7c830ec57a2d72b */ = {
			isa = PBXGroup;
			children = (
				004FE87029DF5D8700075217 /* Bristol */,
			);
			path = 681d6f7694644709a7c830ec57a2d72b;
			sourceTree = "<group>";
		};
		1C9B74C429DB43580038B06F /* Show realistic light and shadows */ = {
			isa = PBXGroup;
			children = (
				1C9B74C529DB43580038B06F /* ShowRealisticLightAndShadowsView.swift */,
			);
			path = "Show realistic light and shadows";
			sourceTree = "<group>";
		};
		1C9B74D229DB54560038B06F /* Change camera controller */ = {
			isa = PBXGroup;
			children = (
				1C9B74D529DB54560038B06F /* ChangeCameraControllerView.swift */,
			);
			path = "Change camera controller";
			sourceTree = "<group>";
		};
		1CAB8D402A3CEAB0002AA649 /* Run valve isolation trace */ = {
			isa = PBXGroup;
			children = (
				1CAB8D442A3CEAB0002AA649 /* RunValveIsolationTraceView.Model.swift */,
				1CAB8D472A3CEAB0002AA649 /* RunValveIsolationTraceView.swift */,
			);
			path = "Run valve isolation trace";
			sourceTree = "<group>";
		};
		1CAF831A2A20305F000E1E60 /* Show utility associations */ = {
			isa = PBXGroup;
			children = (
				1CAF831B2A20305F000E1E60 /* ShowUtilityAssociationsView.swift */,
			);
			path = "Show utility associations";
			sourceTree = "<group>";
		};
		218F35B229C28F4A00502022 /* Authenticate with OAuth */ = {
			isa = PBXGroup;
			children = (
				218F35B329C28F4A00502022 /* AuthenticateWithOAuthView.swift */,
			);
			path = "Authenticate with OAuth";
			sourceTree = "<group>";
		};
		3E54CF202C66AFA400DD2F18 /* Add web tiled layer */ = {
			isa = PBXGroup;
			children = (
				3E54CF212C66AFBE00DD2F18 /* AddWebTiledLayerView.swift */,
			);
			path = "Add web tiled layer";
			sourceTree = "<group>";
		};
		3E720F9B2C619ACD00E22A9E /* Set initial viewpoint */ = {
			isa = PBXGroup;
			children = (
				3E720F9C2C619B1700E22A9E /* SetInitialViewpointView.swift */,
			);
			path = "Set initial viewpoint";
			sourceTree = "<group>";
		};
		3E9F77712C6A609B0022CAB5 /* Query feature count and extent */ = {
			isa = PBXGroup;
			children = (
				3E9F77722C6A60FA0022CAB5 /* QueryFeatureCountAndExtentView.swift */,
			);
			path = "Query feature count and extent";
			sourceTree = "<group>";
		};
		3EEDE7CC2C5D735E00510104 /* Set spatial reference */ = {
			isa = PBXGroup;
			children = (
				3EEDE7CD2C5D73F700510104 /* SetSpatialReferenceView.swift */,
			);
			path = "Set spatial reference";
			sourceTree = "<group>";
		};
		4D126D6829CA1B6000CFB7A7 /* Show device location with NMEA data sources */ = {
			isa = PBXGroup;
			children = (
				4D126D6929CA1B6000CFB7A7 /* ShowDeviceLocationWithNMEADataSourcesView.swift */,
				4D126D7D29CA43D200CFB7A7 /* ShowDeviceLocationWithNMEADataSourcesView.Model.swift */,
				4D126D7129CA1E1800CFB7A7 /* FileNMEASentenceReader.swift */,
			);
			path = "Show device location with NMEA data sources";
			sourceTree = "<group>";
		};
		4D126D7629CA3B3F00CFB7A7 /* d5bad9f4fee9483791e405880fb466da */ = {
			isa = PBXGroup;
			children = (
				4D126D7B29CA3E6000CFB7A7 /* Redlands.nmea */,
			);
			path = d5bad9f4fee9483791e405880fb466da;
			sourceTree = "<group>";
		};
		4D2ADC3E29C26D05003B367F /* Add dynamic entity layer */ = {
			isa = PBXGroup;
			children = (
				4D2ADC3F29C26D05003B367F /* AddDynamicEntityLayerView.swift */,
				4D2ADC6629C50BD6003B367F /* AddDynamicEntityLayerView.Model.swift */,
				4D2ADC6829C50C4C003B367F /* AddDynamicEntityLayerView.SettingsView.swift */,
				00F279D52AF418DC00CECAF8 /* AddDynamicEntityLayerView.VehicleCallout.swift */,
			);
			path = "Add dynamic entity layer";
			sourceTree = "<group>";
		};
		4D2ADC5329C4F612003B367F /* Change map view background */ = {
			isa = PBXGroup;
			children = (
				4D2ADC5529C4F612003B367F /* ChangeMapViewBackgroundView.swift */,
				4D2ADC5829C4F612003B367F /* ChangeMapViewBackgroundView.SettingsView.swift */,
				4D2ADC6129C5071C003B367F /* ChangeMapViewBackgroundView.Model.swift */,
			);
			path = "Change map view background";
			sourceTree = "<group>";
		};
		7573E81229D6134C00BEED9C /* Trace utility network */ = {
			isa = PBXGroup;
			children = (
				7573E81329D6134C00BEED9C /* TraceUtilityNetworkView.Model.swift */,
				7573E81529D6134C00BEED9C /* TraceUtilityNetworkView.Enums.swift */,
				7573E81729D6134C00BEED9C /* TraceUtilityNetworkView.Views.swift */,
				7573E81829D6134C00BEED9C /* TraceUtilityNetworkView.swift */,
			);
			path = "Trace utility network";
			sourceTree = "<group>";
		};
		75DD739029D38B1B0010229D /* Navigate route */ = {
			isa = PBXGroup;
			children = (
				75DD739129D38B1B0010229D /* NavigateRouteView.swift */,
			);
			path = "Navigate route";
			sourceTree = "<group>";
		};
		792222DB2A81AA5D00619FFE /* a8a942c228af4fac96baa78ad60f511f */ = {
			isa = PBXGroup;
			children = (
				792222DC2A81AA5D00619FFE /* AIS_MarineCadastre_SelectedVessels_CustomDataSource.jsonl */,
			);
			path = a8a942c228af4fac96baa78ad60f511f;
			sourceTree = "<group>";
		};
		79B7B8082A1BF8B300F57C27 /* Create and save KML file */ = {
			isa = PBXGroup;
			children = (
				79302F842A1ED4E30002336A /* CreateAndSaveKMLView.Model.swift */,
				79B7B8092A1BF8EC00F57C27 /* CreateAndSaveKMLView.swift */,
				79302F862A1ED71B0002336A /* CreateAndSaveKMLView.Views.swift */,
			);
			path = "Create and save KML file";
			sourceTree = "<group>";
		};
		79D84D0C2A815BED00F45262 /* Add custom dynamic entity data source */ = {
			isa = PBXGroup;
			children = (
				79D84D0D2A815C5B00F45262 /* AddCustomDynamicEntityDataSourceView.swift */,
				7900C5F52A83FC3F002D430F /* AddCustomDynamicEntityDataSourceView.Vessel.swift */,
			);
			path = "Add custom dynamic entity data source";
			sourceTree = "<group>";
		};
		88F93CBE29C3D4E30006B28E /* Create and edit geometries */ = {
			isa = PBXGroup;
			children = (
				88F93CC029C3D59C0006B28E /* CreateAndEditGeometriesView.swift */,
			);
			path = "Create and edit geometries";
			sourceTree = "<group>";
		};
		9537AFB52C2208CD000923C5 /* Add ENC exchange set */ = {
			isa = PBXGroup;
			children = (
				9537AFB32C2208B5000923C5 /* AddENCExchangeSetView.swift */,
			);
			path = "Add ENC exchange set";
			sourceTree = "<group>";
		};
		9537AFC82C220ECB000923C5 /* 9d2987a825c646468b3ce7512fb76e2d */ = {
			isa = PBXGroup;
			children = (
				9537AFD62C220EF0000923C5 /* ExchangeSetwithoutUpdates */,
			);
			path = 9d2987a825c646468b3ce7512fb76e2d;
			sourceTree = "<group>";
		};
		954AEDEF2C01332F00265114 /* Select features in scene layer */ = {
			isa = PBXGroup;
			children = (
				954AEDED2C01332600265114 /* SelectFeaturesInSceneLayerView.swift */,
			);
			path = "Select features in scene layer";
			sourceTree = "<group>";
		};
		955271622C0E6750009B1ED4 /* Add raster from service */ = {
			isa = PBXGroup;
			children = (
				955271602C0E6749009B1ED4 /* AddRasterFromServiceView.swift */,
			);
			path = "Add raster from service";
			sourceTree = "<group>";
		};
		955AFAC52C10FD74009C8FE5 /* Apply mosaic rule to rasters */ = {
			isa = PBXGroup;
			children = (
				955AFAC32C10FD6F009C8FE5 /* ApplyMosaicRuleToRastersView.swift */,
			);
			path = "Apply mosaic rule to rasters";
			sourceTree = "<group>";
		};
		9579FCEB2C3360CA00FC8A1D /* Edit feature attachments */ = {
			isa = PBXGroup;
			children = (
				9579FCE92C3360BB00FC8A1D /* EditFeatureAttachmentsView.swift */,
				9547085B2C3C719800CA8579 /* EditFeatureAttachmentsView.Model.swift */,
			);
			path = "Edit feature attachments";
			sourceTree = "<group>";
		};
		95A5721A2C0FDCCE006E8B48 /* Show scale bar */ = {
			isa = PBXGroup;
			children = (
				95A572182C0FDCC9006E8B48 /* ShowScaleBarView.swift */,
			);
			path = "Show scale bar";
			sourceTree = "<group>";
		};
		95D2EE102C334D1D00683D53 /* Show service area */ = {
			isa = PBXGroup;
			children = (
				95D2EE0E2C334D1600683D53 /* ShowServiceAreaView.swift */,
			);
			path = "Show service area";
			sourceTree = "<group>";
		};
		95DEB9B72C127A97009BEC35 /* Show viewshed from point on map */ = {
			isa = PBXGroup;
			children = (
				95DEB9B52C127A92009BEC35 /* ShowViewshedFromPointOnMapView.swift */,
			);
			path = "Show viewshed from point on map";
			sourceTree = "<group>";
		};
		95E980732C26185000CB8912 /* Browse OGC API feature service */ = {
			isa = PBXGroup;
			children = (
				95E980702C26183000CB8912 /* BrowseOGCAPIFeatureServiceView.swift */,
			);
			path = "Browse OGC API feature service";
			sourceTree = "<group>";
		};
		95F3A52C2C07F0A600885DED /* Set surface navigation constraint */ = {
			isa = PBXGroup;
			children = (
				95F3A52A2C07F09C00885DED /* SetSurfaceNavigationConstraintView.swift */,
			);
			path = "Set surface navigation constraint";
			sourceTree = "<group>";
		};
		95F8912A2C46E9F00010EBED /* Show device location using indoor positioning */ = {
			isa = PBXGroup;
			children = (
				95F891282C46E9D60010EBED /* ShowDeviceLocationUsingIndoorPositioningView.swift */,
				9503056D2C46ECB70091B32D /* ShowDeviceLocationUsingIndoorPositioningView.Model.swift */,
			);
			path = "Show device location using indoor positioning";
			sourceTree = "<group>";
		};
		D70082E72ACF8F6C00E0C3C2 /* Identify KML features */ = {
			isa = PBXGroup;
			children = (
				D70082EA2ACF900100E0C3C2 /* IdentifyKMLFeaturesView.swift */,
			);
			path = "Identify KML features";
			sourceTree = "<group>";
		};
		D7010EBA2B05616900D43F55 /* Display scene from mobile scene package */ = {
			isa = PBXGroup;
			children = (
				D7010EBC2B05616900D43F55 /* DisplaySceneFromMobileScenePackageView.swift */,
			);
			path = "Display scene from mobile scene package";
			sourceTree = "<group>";
		};
		D701D7242A37C7E4006FF0C8 /* 07d62a792ab6496d9b772a24efea45d0 */ = {
			isa = PBXGroup;
			children = (
				D701D72B2A37C7F7006FF0C8 /* bradley_low_3ds */,
			);
			path = 07d62a792ab6496d9b772a24efea45d0;
			sourceTree = "<group>";
		};
		D704AA562AB22B7A00A3BB63 /* Group layers together */ = {
			isa = PBXGroup;
			children = (
				D704AA592AB22C1A00A3BB63 /* GroupLayersTogetherView.swift */,
				D75C35662AB50338003CD55F /* GroupLayersTogetherView.GroupLayerListView.swift */,
			);
			path = "Group layers together";
			sourceTree = "<group>";
		};
		D7058B0B2B59E44B000A888A /* Style point with scene symbol */ = {
			isa = PBXGroup;
			children = (
				D7058B0D2B59E44B000A888A /* StylePointWithSceneSymbolView.swift */,
			);
			path = "Style point with scene symbol";
			sourceTree = "<group>";
		};
		D7084FA42AD771AA00EC7F4F /* Augment reality to fly over scene */ = {
			isa = PBXGroup;
			children = (
				D7084FA62AD771AA00EC7F4F /* AugmentRealityToFlyOverSceneView.swift */,
			);
			path = "Augment reality to fly over scene";
			sourceTree = "<group>";
		};
		D71099692A27D8880065A1C1 /* Densify and generalize geometry */ = {
			isa = PBXGroup;
			children = (
				D710996C2A27D9210065A1C1 /* DensifyAndGeneralizeGeometryView.swift */,
				D710996F2A2802FA0065A1C1 /* DensifyAndGeneralizeGeometryView.SettingsView.swift */,
			);
			path = "Densify and generalize geometry";
			sourceTree = "<group>";
		};
		D71371782BD88ECC00EB2F86 /* Monitor changes to layer view state */ = {
			isa = PBXGroup;
			children = (
				D71371752BD88ECC00EB2F86 /* MonitorChangesToLayerViewStateView.swift */,
			);
			path = "Monitor changes to layer view state";
			sourceTree = "<group>";
		};
		D713C6D42CB990600073AA72 /* Add KML layer */ = {
			isa = PBXGroup;
			children = (
				D713C6D12CB990600073AA72 /* AddKMLLayerView.swift */,
			);
			path = "Add KML layer";
			sourceTree = "<group>";
		};
		D713C6F62CB9B9A60073AA72 /* 324e4742820e46cfbe5029ff2c32cb1f */ = {
			isa = PBXGroup;
			children = (
				D713C6F52CB9B9A60073AA72 /* US_State_Capitals.kml */,
			);
			path = 324e4742820e46cfbe5029ff2c32cb1f;
			sourceTree = "<group>";
		};
		D718A1E92B575FD900447087 /* Manage bookmarks */ = {
			isa = PBXGroup;
			children = (
				D718A1EA2B575FD900447087 /* ManageBookmarksView.swift */,
			);
			path = "Manage bookmarks";
			sourceTree = "<group>";
		};
		D71C5F602AAA7854006599FD /* Create symbol styles from web styles */ = {
			isa = PBXGroup;
			children = (
				D71C5F632AAA7A88006599FD /* CreateSymbolStylesFromWebStylesView.swift */,
			);
			path = "Create symbol styles from web styles";
			sourceTree = "<group>";
		};
		D71C909E2C6C249B0018C63E /* Style geometry types with symbols */ = {
			isa = PBXGroup;
			children = (
				D71C909C2C6C249B0018C63E /* StyleGeometryTypesWithSymbolsView.swift */,
				D71C909D2C6C249B0018C63E /* StyleGeometryTypesWithSymbolsView.Views.swift */,
			);
			path = "Style geometry types with symbols";
			sourceTree = "<group>";
		};
		D7201CD72CC6B710004BDB7D /* Add tiled layer as basemap */ = {
			isa = PBXGroup;
			children = (
				D7201CD42CC6B710004BDB7D /* AddTiledLayerAsBasemapView.swift */,
			);
			path = "Add tiled layer as basemap";
			sourceTree = "<group>";
		};
		D721EEA62ABDFF550040BE46 /* 174150279af74a2ba6f8b87a567f480b */ = {
			isa = PBXGroup;
			children = (
				D721EEA72ABDFF550040BE46 /* LothianRiversAnno.mmpk */,
			);
			path = 174150279af74a2ba6f8b87a567f480b;
			sourceTree = "<group>";
		};
		D722BD1E2A420D7E002C2087 /* Show extruded features */ = {
			isa = PBXGroup;
			children = (
				D722BD212A420DAD002C2087 /* ShowExtrudedFeaturesView.swift */,
			);
			path = "Show extruded features";
			sourceTree = "<group>";
		};
		D7232EDD2AC1E5410079ABFF /* Play KML tour */ = {
			isa = PBXGroup;
			children = (
				D7232EE02AC1E5AA0079ABFF /* PlayKMLTourView.swift */,
			);
			path = "Play KML tour";
			sourceTree = "<group>";
		};
		D72F27292ADA1E4400F906DA /* Augment reality to show tabletop scene */ = {
			isa = PBXGroup;
			children = (
				D72F272B2ADA1E4400F906DA /* AugmentRealityToShowTabletopSceneView.swift */,
			);
			path = "Augment reality to show tabletop scene";
			sourceTree = "<group>";
		};
		D731F3BD2AD0D22500A8431E /* Identify graphics */ = {
			isa = PBXGroup;
			children = (
				D731F3C02AD0D2AC00A8431E /* IdentifyGraphicsView.swift */,
			);
			path = "Identify graphics";
			sourceTree = "<group>";
		};
		D7337C5C2ABD137400A5D865 /* Show mobile map package expiration date */ = {
			isa = PBXGroup;
			children = (
				D7337C5F2ABD142D00A5D865 /* ShowMobileMapPackageExpirationDateView.swift */,
			);
			path = "Show mobile map package expiration date";
			sourceTree = "<group>";
		};
		D733CA182BED980D00FBDE4C /* Edit and sync features with feature service */ = {
			isa = PBXGroup;
			children = (
				D733CA152BED980D00FBDE4C /* EditAndSyncFeaturesWithFeatureServiceView.swift */,
				D74ECD0C2BEEAE2F007C0FA6 /* EditAndSyncFeaturesWithFeatureServiceView.Model.swift */,
			);
			path = "Edit and sync features with feature service";
			sourceTree = "<group>";
		};
		D734FA072A183A5A00246D7E /* Set max extent */ = {
			isa = PBXGroup;
			children = (
				D734FA092A183A5B00246D7E /* SetMaxExtentView.swift */,
			);
			path = "Set max extent";
			sourceTree = "<group>";
		};
		D7352F8D2BD992C40013FFEF /* Monitor changes to draw status */ = {
			isa = PBXGroup;
			children = (
				D7352F8A2BD992C40013FFEF /* MonitorChangesToDrawStatusView.swift */,
			);
			path = "Monitor changes to draw status";
			sourceTree = "<group>";
		};
		D735717F2CB613100046A433 /* 5028bf3513ff4c38b28822d010a4937c */ = {
			isa = PBXGroup;
			children = (
				D73571D62CB6131E0046A433 /* hydrography */,
			);
			path = 5028bf3513ff4c38b28822d010a4937c;
			sourceTree = "<group>";
		};
		D73E61952BDAEE6600457932 /* Match viewpoint of geo views */ = {
			isa = PBXGroup;
			children = (
				D73E61922BDAEE6600457932 /* MatchViewpointOfGeoViewsView.swift */,
			);
			path = "Match viewpoint of geo views";
			sourceTree = "<group>";
		};
		D73E619D2BDB21F400457932 /* Edit with branch versioning */ = {
			isa = PBXGroup;
			children = (
				D73E619A2BDB21F400457932 /* EditWithBranchVersioningView.swift */,
				D7114A0C2BDC6A3300FA68CA /* EditWithBranchVersioningView.Model.swift */,
				D7044B952BE18D73000F2C43 /* EditWithBranchVersioningView.Views.swift */,
			);
			path = "Edit with branch versioning";
			sourceTree = "<group>";
		};
		D73F06652B5EE73D000B574F /* Query features with Arcade expression */ = {
			isa = PBXGroup;
			children = (
				D73F06662B5EE73D000B574F /* QueryFeaturesWithArcadeExpressionView.swift */,
			);
			path = "Query features with Arcade expression";
			sourceTree = "<group>";
		};
		D73F8CF22AB1089900CD39DA /* 751138a2e0844e06853522d54103222a */ = {
			isa = PBXGroup;
			children = (
				D73F8CF32AB1089900CD39DA /* Restaurant.stylx */,
			);
			path = 751138a2e0844e06853522d54103222a;
			sourceTree = "<group>";
		};
		D73FABE82AD4A0370048EC70 /* Create mobile geodatabase */ = {
			isa = PBXGroup;
			children = (
				D71FCB892AD6277E000E517C /* CreateMobileGeodatabaseView.Model.swift */,
				D73FC0FC2AD4A18D0067A19B /* CreateMobileGeodatabaseView.swift */,
			);
			path = "Create mobile geodatabase";
			sourceTree = "<group>";
		};
		D73FCFF32B02A3AA0006360D /* Find address with reverse geocode */ = {
			isa = PBXGroup;
			children = (
				D73FCFF42B02A3AA0006360D /* FindAddressWithReverseGeocodeView.swift */,
			);
			path = "Find address with reverse geocode";
			sourceTree = "<group>";
		};
		D742E48E2B04132B00690098 /* Display web scene from portal item */ = {
			isa = PBXGroup;
			children = (
				D742E48F2B04132B00690098 /* DisplayWebSceneFromPortalItemView.swift */,
			);
			path = "Display web scene from portal item";
			sourceTree = "<group>";
		};
		D744FD132A2112360084A66C /* Create convex hull around points */ = {
			isa = PBXGroup;
			children = (
				D744FD162A2112D90084A66C /* CreateConvexHullAroundPointsView.swift */,
			);
			path = "Create convex hull around points";
			sourceTree = "<group>";
		};
		D7464F182ACE0445007FEE88 /* Identify raster cell */ = {
			isa = PBXGroup;
			children = (
				D7464F1D2ACE04B3007FEE88 /* IdentifyRasterCellView.swift */,
			);
			path = "Identify raster cell";
			sourceTree = "<group>";
		};
		D7464F202ACE0910007FEE88 /* b5f977c78ec74b3a8857ca86d1d9b318 */ = {
			isa = PBXGroup;
			children = (
				D7464F2A2ACE0964007FEE88 /* SA_EVI_8Day_03May20 */,
			);
			path = b5f977c78ec74b3a8857ca86d1d9b318;
			sourceTree = "<group>";
		};
		D7497F382AC4B45300167AD2 /* Display dimensions */ = {
			isa = PBXGroup;
			children = (
				D7497F3B2AC4B4C100167AD2 /* DisplayDimensionsView.swift */,
			);
			path = "Display dimensions";
			sourceTree = "<group>";
		};
		D7497F3E2AC4BA4100167AD2 /* f5ff6f5556a945bca87ca513b8729a1e */ = {
			isa = PBXGroup;
			children = (
				D7497F3F2AC4BA4100167AD2 /* Edinburgh_Pylon_Dimensions.mmpk */,
			);
			path = f5ff6f5556a945bca87ca513b8729a1e;
			sourceTree = "<group>";
		};
		D74C8BFA2ABA5572007C76B8 /* Style symbols from mobile style file */ = {
			isa = PBXGroup;
			children = (
				D7337C592ABCFDB100A5D865 /* StyleSymbolsFromMobileStyleFileView.SymbolOptionsListView.swift */,
				D74C8BFD2ABA5605007C76B8 /* StyleSymbolsFromMobileStyleFileView.swift */,
			);
			path = "Style symbols from mobile style file";
			sourceTree = "<group>";
		};
		D74C8C002ABA6202007C76B8 /* 1bd036f221f54a99abc9e46ff3511cbf */ = {
			isa = PBXGroup;
			children = (
				D74C8C012ABA6202007C76B8 /* emoji-mobile.stylx */,
			);
			path = 1bd036f221f54a99abc9e46ff3511cbf;
			sourceTree = "<group>";
		};
		D74EA7802B6DADA5008F6C7C /* Validate utility network topology */ = {
			isa = PBXGroup;
			children = (
				D74EA7812B6DADA5008F6C7C /* ValidateUtilityNetworkTopologyView.swift */,
				D76495202B74687E0042699E /* ValidateUtilityNetworkTopologyView.Model.swift */,
				D7C97B552B75C10C0097CDA1 /* ValidateUtilityNetworkTopologyView.Views.swift */,
			);
			path = "Validate utility network topology";
			sourceTree = "<group>";
		};
		D751017D2A2E490800B8FA48 /* Show labels on layer */ = {
			isa = PBXGroup;
			children = (
				D75101802A2E493600B8FA48 /* ShowLabelsOnLayerView.swift */,
			);
			path = "Show labels on layer";
			sourceTree = "<group>";
		};
		D751018A2A2E960300B8FA48 /* Identify layer features */ = {
			isa = PBXGroup;
			children = (
				D751018D2A2E962D00B8FA48 /* IdentifyLayerFeaturesView.swift */,
			);
			path = "Identify layer features";
			sourceTree = "<group>";
		};
		D752D93C2A3914E5003EB25E /* Manage operational layers */ = {
			isa = PBXGroup;
			children = (
				D752D93F2A39154C003EB25E /* ManageOperationalLayersView.swift */,
			);
			path = "Manage operational layers";
			sourceTree = "<group>";
		};
		D752D9422A3A6EB8003EB25E /* Monitor changes to map load status */ = {
			isa = PBXGroup;
			children = (
				D752D9452A3A6F7F003EB25E /* MonitorChangesToMapLoadStatusView.swift */,
			);
			path = "Monitor changes to map load status";
			sourceTree = "<group>";
		};
		D752D95B2A3BCDD4003EB25E /* Display map from portal item */ = {
			isa = PBXGroup;
			children = (
				D752D95E2A3BCE06003EB25E /* DisplayMapFromPortalItemView.swift */,
			);
			path = "Display map from portal item";
			sourceTree = "<group>";
		};
		D75362CC2A1E862B00D83028 /* Apply unique value renderer */ = {
			isa = PBXGroup;
			children = (
				D75362D12A1E886700D83028 /* ApplyUniqueValueRendererView.swift */,
			);
			path = "Apply unique value renderer";
			sourceTree = "<group>";
		};
		D7553CD62AE2DFEC00DC2A70 /* Geocode offline */ = {
			isa = PBXGroup;
			children = (
				D72C43F22AEB066D00B6157B /* GeocodeOfflineView.Model.swift */,
				D7553CD82AE2DFEC00DC2A70 /* GeocodeOfflineView.swift */,
			);
			path = "Geocode offline";
			sourceTree = "<group>";
		};
		D7588F5B2B7D8DAA008B75E2 /* Navigate route with rerouting */ = {
			isa = PBXGroup;
			children = (
				D7588F5C2B7D8DAA008B75E2 /* NavigateRouteWithReroutingView.swift */,
				D7781D4A2B7ECCB700E53C51 /* NavigateRouteWithReroutingView.Model.swift */,
			);
			path = "Navigate route with rerouting";
			sourceTree = "<group>";
		};
		D75B584D2AAFB2C20038B3B4 /* Style features with custom dictionary */ = {
			isa = PBXGroup;
			children = (
				D75B58502AAFB3030038B3B4 /* StyleFeaturesWithCustomDictionaryView.swift */,
			);
			path = "Style features with custom dictionary";
			sourceTree = "<group>";
		};
<<<<<<< HEAD
		D75E5EF02CC049D500252595 /* Edit features using feature forms */ = {
			isa = PBXGroup;
			children = (
				D75E5EED2CC049D500252595 /* EditFeaturesUsingFeatureFormsView.swift */,
			);
			path = "Edit features using feature forms";
=======
		D75E5EE52CC0340100252595 /* List contents of KML file */ = {
			isa = PBXGroup;
			children = (
				D75E5EE22CC0340100252595 /* ListContentsOfKMLFileView.swift */,
			);
			path = "List contents of KML file";
			sourceTree = "<group>";
		};
		D75E5EEB2CC0466900252595 /* da301cb122874d5497f8a8f6c81eb36e */ = {
			isa = PBXGroup;
			children = (
				D75E5EEA2CC0466900252595 /* esri_test_data.kmz */,
			);
			path = da301cb122874d5497f8a8f6c81eb36e;
>>>>>>> 285a0233
			sourceTree = "<group>";
		};
		D75F66322B48EABC00434974 /* Search for web map */ = {
			isa = PBXGroup;
			children = (
				D75F66332B48EABC00434974 /* SearchForWebMapView.swift */,
				D7C6420B2B4F47E10042B8F7 /* SearchForWebMapView.Model.swift */,
				D71D516D2B51D7B600B2A2BE /* SearchForWebMapView.Views.swift */,
			);
			path = "Search for web map";
			sourceTree = "<group>";
		};
		D76000AA2AF19C2300B3084D /* Find route in mobile map package */ = {
			isa = PBXGroup;
			children = (
				D73723782AF5ADD700846884 /* FindRouteInMobileMapPackageView.MobileMapView.swift */,
				D73723742AF5877500846884 /* FindRouteInMobileMapPackageView.Models.swift */,
				D76000AB2AF19C2300B3084D /* FindRouteInMobileMapPackageView.swift */,
			);
			path = "Find route in mobile map package";
			sourceTree = "<group>";
		};
		D76000B52AF19FC900B3084D /* 260eb6535c824209964cf281766ebe43 */ = {
			isa = PBXGroup;
			children = (
				D76000B62AF19FCA00B3084D /* SanFrancisco.mmpk */,
			);
			path = 260eb6535c824209964cf281766ebe43;
			sourceTree = "<group>";
		};
		D762AF5E2BF6A7B900ECE3C7 /* Edit features with feature-linked annotation */ = {
			isa = PBXGroup;
			children = (
				D762AF5B2BF6A7B900ECE3C7 /* EditFeaturesWithFeatureLinkedAnnotationView.swift */,
				D7BA38902BFBC476009954F5 /* EditFeaturesWithFeatureLinkedAnnotationView.Model.swift */,
			);
			path = "Edit features with feature-linked annotation";
			sourceTree = "<group>";
		};
		D762AF642BF6A96100ECE3C7 /* 74c0c9fa80f4498c9739cc42531e9948 */ = {
			isa = PBXGroup;
			children = (
				D762AF632BF6A96100ECE3C7 /* loudoun_anno.geodatabase */,
			);
			path = 74c0c9fa80f4498c9739cc42531e9948;
			sourceTree = "<group>";
		};
		D7635FEA2B9272CB0044AB97 /* Display clusters */ = {
			isa = PBXGroup;
			children = (
				D7635FED2B9272CB0044AB97 /* DisplayClustersView.swift */,
			);
			path = "Display clusters";
			sourceTree = "<group>";
		};
		D7635FF32B9277DC0044AB97 /* Configure clusters */ = {
			isa = PBXGroup;
			children = (
				D7635FF82B9277DC0044AB97 /* ConfigureClustersView.swift */,
				D7635FF52B9277DC0044AB97 /* ConfigureClustersView.Model.swift */,
				D7635FF72B9277DC0044AB97 /* ConfigureClustersView.SettingsView.swift */,
			);
			path = "Configure clusters";
			sourceTree = "<group>";
		};
		D764B7DE2BE2F89D002E2F92 /* Edit geodatabase with transactions */ = {
			isa = PBXGroup;
			children = (
				D764B7DB2BE2F89D002E2F92 /* EditGeodatabaseWithTransactionsView.swift */,
				D769DF322BEC1A1C0062AE95 /* EditGeodatabaseWithTransactionsView.Model.swift */,
			);
			path = "Edit geodatabase with transactions";
			sourceTree = "<group>";
		};
		D76929F32B4F78340047205E /* Orbit camera around object */ = {
			isa = PBXGroup;
			children = (
				D76929F52B4F78340047205E /* OrbitCameraAroundObjectView.swift */,
				D718A1E62B570F7500447087 /* OrbitCameraAroundObjectView.Model.swift */,
			);
			path = "Orbit camera around object";
			sourceTree = "<group>";
		};
		D769C20D2A28FF8600030F61 /* Set up location-driven geotriggers */ = {
			isa = PBXGroup;
			children = (
				D769C2112A29019B00030F61 /* SetUpLocationDrivenGeotriggersView.swift */,
				D79EE76D2A4CEA5D005A52AE /* SetUpLocationDrivenGeotriggersView.Model.swift */,
			);
			path = "Set up location-driven geotriggers";
			sourceTree = "<group>";
		};
		D76CE8D62BFD7047009A8686 /* Set reference scale */ = {
			isa = PBXGroup;
			children = (
				D76CE8D52BFD7047009A8686 /* SetReferenceScaleView.swift */,
			);
			path = "Set reference scale";
			sourceTree = "<group>";
		};
		D7705D542AFC244E00CC0335 /* Find closest facility to multiple points */ = {
			isa = PBXGroup;
			children = (
				D7705D552AFC244E00CC0335 /* FindClosestFacilityToMultiplePointsView.swift */,
			);
			path = "Find closest facility to multiple points";
			sourceTree = "<group>";
		};
		D7705D5F2AFC570700CC0335 /* Find closest facility from point */ = {
			isa = PBXGroup;
			children = (
				D7705D612AFC570700CC0335 /* FindClosestFacilityFromPointView.swift */,
			);
			path = "Find closest facility from point";
			sourceTree = "<group>";
		};
		D77570BC2A29427200F490CD /* Animate images with image overlay */ = {
			isa = PBXGroup;
			children = (
				D77570BF2A2942F800F490CD /* AnimateImagesWithImageOverlayView.swift */,
			);
			path = "Animate images with image overlay";
			sourceTree = "<group>";
		};
		D77572AC2A295DC100F490CD /* d1453556d91e46dea191c20c398b82cd */ = {
			isa = PBXGroup;
			children = (
				D77572AD2A295DDD00F490CD /* PacificSouthWest2 */,
			);
			path = d1453556d91e46dea191c20c398b82cd;
			sourceTree = "<group>";
		};
		D776880E2B69826B007C3860 /* List spatial reference transformations */ = {
			isa = PBXGroup;
			children = (
				D77688102B69826B007C3860 /* ListSpatialReferenceTransformationsView.swift */,
				D757D14A2B6C46E50065F78F /* ListSpatialReferenceTransformationsView.Model.swift */,
			);
			path = "List spatial reference transformations";
			sourceTree = "<group>";
		};
		D7781D472B7EB03400E53C51 /* 4caec8c55ea2463982f1af7d9611b8d5 */ = {
			isa = PBXGroup;
			children = (
				D7781D482B7EB03400E53C51 /* SanDiegoTourPath.json */,
			);
			path = 4caec8c55ea2463982f1af7d9611b8d5;
			sourceTree = "<group>";
		};
		D77BC5352B59A2D3007B49B6 /* Style point with distance composite scene symbol */ = {
			isa = PBXGroup;
			children = (
				D77BC5362B59A2D3007B49B6 /* StylePointWithDistanceCompositeSceneSymbolView.swift */,
			);
			path = "Style point with distance composite scene symbol";
			sourceTree = "<group>";
		};
		D7848ED72CBD85A300F6F546 /* Add point scene layer */ = {
			isa = PBXGroup;
			children = (
				D7848ED42CBD85A300F6F546 /* AddPointSceneLayerView.swift */,
			);
			path = "Add point scene layer";
			sourceTree = "<group>";
		};
		D7848EFD2CBD986400F6F546 /* Add elevation source from raster */ = {
			isa = PBXGroup;
			children = (
				D7848EFA2CBD986400F6F546 /* AddElevationSourceFromRasterView.swift */,
			);
			path = "Add elevation source from raster";
			sourceTree = "<group>";
		};
		D78666A92A21616D00C60110 /* Find nearest vertex */ = {
			isa = PBXGroup;
			children = (
				D78666AC2A2161F100C60110 /* FindNearestVertexView.swift */,
			);
			path = "Find nearest vertex";
			sourceTree = "<group>";
		};
		D79482D32C35D872006521CD /* Create dynamic basemap gallery */ = {
			isa = PBXGroup;
			children = (
				D79482D02C35D872006521CD /* CreateDynamicBasemapGalleryView.swift */,
				D78FA4932C3C88880079313E /* CreateDynamicBasemapGalleryView.Views.swift */,
			);
			path = "Create dynamic basemap gallery";
			sourceTree = "<group>";
		};
		D7A737DF2BABB9FE00B7C7FC /* Augment reality to show hidden infrastructure */ = {
			isa = PBXGroup;
			children = (
				D7A737DC2BABB9FE00B7C7FC /* AugmentRealityToShowHiddenInfrastructureView.swift */,
				D77D9BFF2BB2438200B38A6C /* AugmentRealityToShowHiddenInfrastructureView.ARSceneView.swift */,
			);
			path = "Augment reality to show hidden infrastructure";
			sourceTree = "<group>";
		};
		D7ABA2F52A3256610021822B /* Measure distance in scene */ = {
			isa = PBXGroup;
			children = (
				D7ABA2F82A32579C0021822B /* MeasureDistanceInSceneView.swift */,
			);
			path = "Measure distance in scene";
			sourceTree = "<group>";
		};
		D7ABA2FB2A3287C10021822B /* Show viewshed from geoelement in scene */ = {
			isa = PBXGroup;
			children = (
				D7ABA2FE2A32881C0021822B /* ShowViewshedFromGeoelementInSceneView.swift */,
			);
			path = "Show viewshed from geoelement in scene";
			sourceTree = "<group>";
		};
		D7AE861A2AC39D750049B626 /* Display annotation */ = {
			isa = PBXGroup;
			children = (
				D7AE861D2AC39DC50049B626 /* DisplayAnnotationView.swift */,
			);
			path = "Display annotation";
			sourceTree = "<group>";
		};
		D7B3C5C02A43B71E001DA4D8 /* Create convex hull around geometries */ = {
			isa = PBXGroup;
			children = (
				D7634FAE2A43B7AC00F8AEFB /* CreateConvexHullAroundGeometriesView.swift */,
			);
			path = "Create convex hull around geometries";
			sourceTree = "<group>";
		};
		D7BA38962BFBFC0F009954F5 /* Query related features */ = {
			isa = PBXGroup;
			children = (
				D7BA38932BFBFC0F009954F5 /* QueryRelatedFeaturesView.swift */,
			);
			path = "Query related features";
			sourceTree = "<group>";
		};
		D7BB3DD12C5D781800FFCD56 /* 43809fd639f242fd8045ecbafd61a579 */ = {
			isa = PBXGroup;
			children = (
				D7BB3DD02C5D781800FFCD56 /* SaveTheBay.geodatabase */,
			);
			path = 43809fd639f242fd8045ecbafd61a579;
			sourceTree = "<group>";
		};
		D7BE7E6E2CC19CC3006DDB0C /* Add tiled layer */ = {
			isa = PBXGroup;
			children = (
				D7BE7E6B2CC19CC3006DDB0C /* AddTiledLayerView.swift */,
			);
			path = "Add tiled layer";
			sourceTree = "<group>";
		};
		D7BEBA9F2CBD9CCA00F882E7 /* 98092369c4ae4d549bbbd45dba993ebc */ = {
			isa = PBXGroup;
			children = (
				D7BEBA9E2CBD9CCA00F882E7 /* MontereyElevation.dt2 */,
			);
			path = 98092369c4ae4d549bbbd45dba993ebc;
			sourceTree = "<group>";
		};
		D7BEBAC22CBDC0F800F882E7 /* Add elevation source from tile package */ = {
			isa = PBXGroup;
			children = (
				D7BEBABF2CBDC0F800F882E7 /* AddElevationSourceFromTilePackageView.swift */,
			);
			path = "Add elevation source from tile package";
			sourceTree = "<group>";
		};
		D7BEBAC82CBDC81200F882E7 /* 52ca74b4ba8042b78b3c653696f34a9c */ = {
			isa = PBXGroup;
			children = (
				D7BEBAC72CBDC81200F882E7 /* MontereyElevation.tpkx */,
			);
			path = 52ca74b4ba8042b78b3c653696f34a9c;
			sourceTree = "<group>";
		};
		D7BEBAD12CBDFE1C00F882E7 /* Display alternate symbols at different scales */ = {
			isa = PBXGroup;
			children = (
				D7BEBACE2CBDFE1C00F882E7 /* DisplayAlternateSymbolsAtDifferentScalesView.swift */,
			);
			path = "Display alternate symbols at different scales";
			sourceTree = "<group>";
		};
		D7C16D172AC5F6C100689E89 /* Animate 3D graphic */ = {
			isa = PBXGroup;
			children = (
				D7058FB02ACB423C00A40F14 /* Animate3DGraphicView.Model.swift */,
				D7054AE82ACCCB6C007235BA /* Animate3DGraphicView.SettingsView.swift */,
				D7C16D1A2AC5F95300689E89 /* Animate3DGraphicView.swift */,
			);
			path = "Animate 3D graphic";
			sourceTree = "<group>";
		};
		D7C16D1D2AC5FE8200689E89 /* 5a9b60cee9ba41e79640a06bcdf8084d */ = {
			isa = PBXGroup;
			children = (
				D7C16D1E2AC5FE8200689E89 /* Pyrenees.csv */,
			);
			path = 5a9b60cee9ba41e79640a06bcdf8084d;
			sourceTree = "<group>";
		};
		D7C16D202AC5FE9800689E89 /* 290f0c571c394461a8b58b6775d0bd63 */ = {
			isa = PBXGroup;
			children = (
				D7C16D212AC5FE9800689E89 /* GrandCanyon.csv */,
			);
			path = 290f0c571c394461a8b58b6775d0bd63;
			sourceTree = "<group>";
		};
		D7C16D232AC5FEA600689E89 /* 12509ffdc684437f8f2656b0129d2c13 */ = {
			isa = PBXGroup;
			children = (
				D7C16D242AC5FEA600689E89 /* Snowdon.csv */,
			);
			path = 12509ffdc684437f8f2656b0129d2c13;
			sourceTree = "<group>";
		};
		D7C16D262AC5FEB600689E89 /* e87c154fb9c2487f999143df5b08e9b1 */ = {
			isa = PBXGroup;
			children = (
				D7C16D272AC5FEB600689E89 /* Hawaii.csv */,
			);
			path = e87c154fb9c2487f999143df5b08e9b1;
			sourceTree = "<group>";
		};
		D7C3AB462B683291008909B9 /* Set feature request mode */ = {
			isa = PBXGroup;
			children = (
				D7C3AB472B683291008909B9 /* SetFeatureRequestModeView.swift */,
			);
			path = "Set feature request mode";
			sourceTree = "<group>";
		};
		D7C5233F2BED9BBF00E8221A /* e4a398afe9a945f3b0f4dca1e4faccb5 */ = {
			isa = PBXGroup;
			children = (
				D7C5233E2BED9BBF00E8221A /* SanFrancisco.tpkx */,
			);
			path = e4a398afe9a945f3b0f4dca1e4faccb5;
			sourceTree = "<group>";
		};
		D7CC33FB2A31475C00198EDF /* Show line of sight between points */ = {
			isa = PBXGroup;
			children = (
				D7CC33FD2A31475C00198EDF /* ShowLineOfSightBetweenPointsView.swift */,
			);
			path = "Show line of sight between points";
			sourceTree = "<group>";
		};
		D7CDD3882CB86F0A00DE9766 /* Add point cloud layer from file */ = {
			isa = PBXGroup;
			children = (
				D7CDD3852CB86F0A00DE9766 /* AddPointCloudLayerFromFileView.swift */,
			);
			path = "Add point cloud layer from file";
			sourceTree = "<group>";
		};
		D7CDD38E2CB872EA00DE9766 /* 34da965ca51d4c68aa9b3a38edb29e00 */ = {
			isa = PBXGroup;
			children = (
				D7CDD38D2CB872EA00DE9766 /* sandiego-north-balboa-pointcloud.slpk */,
			);
			path = 34da965ca51d4c68aa9b3a38edb29e00;
			sourceTree = "<group>";
		};
		D7CE9F992AE2F575008F7A5F /* 22c3083d4fa74e3e9b25adfc9f8c0496 */ = {
			isa = PBXGroup;
			children = (
				D7CE9F9A2AE2F575008F7A5F /* streetmap_SD.tpkx */,
			);
			path = 22c3083d4fa74e3e9b25adfc9f8c0496;
			sourceTree = "<group>";
		};
		D7CE9F9C2AE2F585008F7A5F /* 3424d442ebe54f3cbf34462382d3aebe */ = {
			isa = PBXGroup;
			children = (
				D7CE9FA22AE2F595008F7A5F /* san-diego-eagle-locator */,
			);
			path = 3424d442ebe54f3cbf34462382d3aebe;
			sourceTree = "<group>";
		};
		D7D1F3512ADDBE5D009CE2DA /* 7dd2f97bb007466ea939160d0de96a9d */ = {
			isa = PBXGroup;
			children = (
				D7D1F3522ADDBE5D009CE2DA /* philadelphia.mspk */,
			);
			path = 7dd2f97bb007466ea939160d0de96a9d;
			sourceTree = "<group>";
		};
		D7D9FCF52BF2CC8600F972A2 /* Filter by definition expression or display filter */ = {
			isa = PBXGroup;
			children = (
				D7D9FCF22BF2CC8600F972A2 /* FilterByDefinitionExpressionOrDisplayFilterView.swift */,
			);
			path = "Filter by definition expression or display filter";
			sourceTree = "<group>";
		};
		D7DDF84F2AF47C6C004352D9 /* Find route around barriers */ = {
			isa = PBXGroup;
			children = (
				D76EE6062AF9AFE100DA0325 /* FindRouteAroundBarriersView.Model.swift */,
				D7DDF8502AF47C6C004352D9 /* FindRouteAroundBarriersView.swift */,
				D73FCFFE2B02C7630006360D /* FindRouteAroundBarriersView.Views.swift */,
			);
			path = "Find route around barriers";
			sourceTree = "<group>";
		};
		D7DFA0E92CBA0242007C31F2 /* Add map image layer */ = {
			isa = PBXGroup;
			children = (
				D7DFA0E62CBA0242007C31F2 /* AddMapImageLayerView.swift */,
			);
			path = "Add map image layer";
			sourceTree = "<group>";
		};
		D7E440D12A1ECBC2005D74DE /* Create buffers around points */ = {
			isa = PBXGroup;
			children = (
				D7E440D62A1ECE7D005D74DE /* CreateBuffersAroundPointsView.swift */,
			);
			path = "Create buffers around points";
			sourceTree = "<group>";
		};
		D7E557602A1D743100B9FB09 /* Add WMS layer */ = {
			isa = PBXGroup;
			children = (
				D7E557672A1D768800B9FB09 /* AddWMSLayerView.swift */,
			);
			path = "Add WMS layer";
			sourceTree = "<group>";
		};
		D7E7D0792AEB39BF003AAD02 /* Find route in transport network */ = {
			isa = PBXGroup;
			children = (
				D7749AD52AF08BF50086632F /* FindRouteInTransportNetworkView.Model.swift */,
				D7E7D0802AEB39D5003AAD02 /* FindRouteInTransportNetworkView.swift */,
			);
			path = "Find route in transport network";
			sourceTree = "<group>";
		};
		D7E7D0862AEB3C36003AAD02 /* df193653ed39449195af0c9725701dca */ = {
			isa = PBXGroup;
			children = (
				D7E7D0992AEB3C47003AAD02 /* san_diego_offline_routing */,
			);
			path = df193653ed39449195af0c9725701dca;
			sourceTree = "<group>";
		};
		D7EAF34F2A1C011000D822C4 /* Set min and max scale */ = {
			isa = PBXGroup;
			children = (
				D7EAF3592A1C023800D822C4 /* SetMinAndMaxScaleView.swift */,
			);
			path = "Set min and max scale";
			sourceTree = "<group>";
		};
		D7ECF5942AB8BDCA003FB2BE /* Render multilayer symbols */ = {
			isa = PBXGroup;
			children = (
				D7ECF5972AB8BE63003FB2BE /* RenderMultilayerSymbolsView.swift */,
			);
			path = "Render multilayer symbols";
			sourceTree = "<group>";
		};
		D7EF5D712A269E2D00FEBDE5 /* Show coordinates in multiple formats */ = {
			isa = PBXGroup;
			children = (
				D7EF5D742A26A03A00FEBDE5 /* ShowCoordinatesInMultipleFormatsView.swift */,
			);
			path = "Show coordinates in multiple formats";
			sourceTree = "<group>";
		};
		D7F8C0342B60564D0072BFA7 /* Add features with contingent values */ = {
			isa = PBXGroup;
			children = (
				D7F8C0362B60564D0072BFA7 /* AddFeaturesWithContingentValuesView.swift */,
				D74F03EF2B609A7D00E83688 /* AddFeaturesWithContingentValuesView.Model.swift */,
				D7F8C0422B608F120072BFA7 /* AddFeaturesWithContingentValuesView.AddFeatureView.swift */,
			);
			path = "Add features with contingent values";
			sourceTree = "<group>";
		};
		D7F8C03C2B605AF60072BFA7 /* e12b54ea799f4606a2712157cf9f6e41 */ = {
			isa = PBXGroup;
			children = (
				D7F8C03D2B605AF60072BFA7 /* ContingentValuesBirdNests.geodatabase */,
			);
			path = e12b54ea799f4606a2712157cf9f6e41;
			sourceTree = "<group>";
		};
		D7F8C03F2B605E720072BFA7 /* b5106355f1634b8996e634c04b6a930a */ = {
			isa = PBXGroup;
			children = (
				D7F8C0402B605E720072BFA7 /* FillmoreTopographicMap.vtpk */,
			);
			path = b5106355f1634b8996e634c04b6a930a;
			sourceTree = "<group>";
		};
		E000E75E2869E325005D87C5 /* Clip geometry */ = {
			isa = PBXGroup;
			children = (
				E000E75F2869E33D005D87C5 /* ClipGeometryView.swift */,
			);
			path = "Clip geometry";
			sourceTree = "<group>";
		};
		E000E761286A0B07005D87C5 /* Cut geometry */ = {
			isa = PBXGroup;
			children = (
				E000E762286A0B18005D87C5 /* CutGeometryView.swift */,
			);
			path = "Cut geometry";
			sourceTree = "<group>";
		};
		E004A6B928414332002A1FE6 /* Set viewpoint rotation */ = {
			isa = PBXGroup;
			children = (
				E004A6BD28414332002A1FE6 /* SetViewpointRotationView.swift */,
			);
			path = "Set viewpoint rotation";
			sourceTree = "<group>";
		};
		E004A6D528465C70002A1FE6 /* Display scene */ = {
			isa = PBXGroup;
			children = (
				E004A6D828465C70002A1FE6 /* DisplaySceneView.swift */,
			);
			path = "Display scene";
			sourceTree = "<group>";
		};
		E004A6DE2846626A002A1FE6 /* Show callout */ = {
			isa = PBXGroup;
			children = (
				E004A6DF28466279002A1FE6 /* ShowCalloutView.swift */,
			);
			path = "Show callout";
			sourceTree = "<group>";
		};
		E004A6E42846A609002A1FE6 /* Style graphics with symbols */ = {
			isa = PBXGroup;
			children = (
				E004A6E52846A61F002A1FE6 /* StyleGraphicsWithSymbolsView.swift */,
			);
			path = "Style graphics with symbols";
			sourceTree = "<group>";
		};
		E004A6E728493BBB002A1FE6 /* Show device location */ = {
			isa = PBXGroup;
			children = (
				E004A6E828493BCE002A1FE6 /* ShowDeviceLocationView.swift */,
			);
			path = "Show device location";
			sourceTree = "<group>";
		};
		E004A6EB28495538002A1FE6 /* Create planar and geodetic buffers */ = {
			isa = PBXGroup;
			children = (
				E004A6EC2849556E002A1FE6 /* CreatePlanarAndGeodeticBuffersView.swift */,
			);
			path = "Create planar and geodetic buffers";
			sourceTree = "<group>";
		};
		E004A6EE284E4B7A002A1FE6 /* Download vector tiles to local cache */ = {
			isa = PBXGroup;
			children = (
				E004A6EF284E4B9B002A1FE6 /* DownloadVectorTilesToLocalCacheView.swift */,
			);
			path = "Download vector tiles to local cache";
			sourceTree = "<group>";
		};
		E004A6F1284E4F80002A1FE6 /* Show result of spatial operations */ = {
			isa = PBXGroup;
			children = (
				E004A6F2284E4FEB002A1FE6 /* ShowResultOfSpatialOperationsView.swift */,
			);
			path = "Show result of spatial operations";
			sourceTree = "<group>";
		};
		E004A6F4284FA3C5002A1FE6 /* Select features in feature layer */ = {
			isa = PBXGroup;
			children = (
				E004A6F5284FA42A002A1FE6 /* SelectFeaturesInFeatureLayerView.swift */,
			);
			path = "Select features in feature layer";
			sourceTree = "<group>";
		};
		E041ABC3287CAFEB0056009B /* Web */ = {
			isa = PBXGroup;
			children = (
				E041AC15287F54580056009B /* highlight.min.js */,
				E041AC1D288076A60056009B /* info.css */,
				E041AC1F288077B90056009B /* xcode.css */,
			);
			path = Web;
			sourceTree = "<group>";
		};
		E066DD33285CF3A0004D3D5B /* Find route */ = {
			isa = PBXGroup;
			children = (
				E066DD34285CF3B3004D3D5B /* FindRouteView.swift */,
			);
			path = "Find route";
			sourceTree = "<group>";
		};
		E066DD362860AB0B004D3D5B /* Style graphics with renderer */ = {
			isa = PBXGroup;
			children = (
				E066DD372860AB28004D3D5B /* StyleGraphicsWithRendererView.swift */,
			);
			path = "Style graphics with renderer";
			sourceTree = "<group>";
		};
		E066DD392860C9EE004D3D5B /* Show result of spatial relationships */ = {
			isa = PBXGroup;
			children = (
				E066DD3A2860CA08004D3D5B /* ShowResultOfSpatialRelationshipsView.swift */,
			);
			path = "Show result of spatial relationships";
			sourceTree = "<group>";
		};
		E066DD3E28610F3F004D3D5B /* Add scene layer from service */ = {
			isa = PBXGroup;
			children = (
				E066DD3F28610F55004D3D5B /* AddSceneLayerFromServiceView.swift */,
			);
			path = "Add scene layer from service";
			sourceTree = "<group>";
		};
		E070A0A1286F3B3400F2B606 /* Download preplanned map area */ = {
			isa = PBXGroup;
			children = (
				883C121429C9136600062FF9 /* DownloadPreplannedMapAreaView.MapPicker.swift */,
				E0D04FF128A5390000747989 /* DownloadPreplannedMapAreaView.Model.swift */,
				E070A0A2286F3B6000F2B606 /* DownloadPreplannedMapAreaView.swift */,
			);
			path = "Download preplanned map area";
			sourceTree = "<group>";
		};
		E088E1552862578800413100 /* Set surface placement mode */ = {
			isa = PBXGroup;
			children = (
				E088E1562862579D00413100 /* SetSurfacePlacementModeView.swift */,
			);
			path = "Set surface placement mode";
			sourceTree = "<group>";
		};
		E088E1722863B5E600413100 /* Generate offline map */ = {
			isa = PBXGroup;
			children = (
				E088E1732863B5F800413100 /* GenerateOfflineMapView.swift */,
			);
			path = "Generate offline map";
			sourceTree = "<group>";
		};
		E0EA0B75286638FD00C9621D /* Project geometry */ = {
			isa = PBXGroup;
			children = (
				E0EA0B762866390E00C9621D /* ProjectGeometryView.swift */,
			);
			path = "Project geometry";
			sourceTree = "<group>";
		};
		E0FE32E528747762002C6ACA /* Browse building floors */ = {
			isa = PBXGroup;
			children = (
				E0FE32E628747778002C6ACA /* BrowseBuildingFloorsView.swift */,
			);
			path = "Browse building floors";
			sourceTree = "<group>";
		};
		F111CCBD288B548400205358 /* Display map from mobile map package */ = {
			isa = PBXGroup;
			children = (
				F111CCC0288B5D5600205358 /* DisplayMapFromMobileMapPackageView.swift */,
			);
			path = "Display map from mobile map package";
			sourceTree = "<group>";
		};
		F111CCC2288B63DB00205358 /* e1f3a7254cb845b09450f54937c16061 */ = {
			isa = PBXGroup;
			children = (
				F111CCC3288B641900205358 /* Yellowstone.mmpk */,
			);
			path = e1f3a7254cb845b09450f54937c16061;
			sourceTree = "<group>";
		};
		F19A316128906F0D003B7EF9 /* Add raster from file */ = {
			isa = PBXGroup;
			children = (
				F1E71BF0289473760064C33F /* AddRasterFromFileView.swift */,
			);
			path = "Add raster from file";
			sourceTree = "<group>";
		};
/* End PBXGroup section */

/* Begin PBXNativeTarget section */
		00E5401227F3CCA200CF66D5 /* Samples */ = {
			isa = PBXNativeTarget;
			buildConfigurationList = 00E5402427F3CCA200CF66D5 /* Build configuration list for PBXNativeTarget "Samples" */;
			buildPhases = (
				001C6DDC27FE5CE800D472C2 /* Create .secrets File If It Does Not Exist */,
				00CCB8A3285BA2FD00BBAB70 /* Download Portal Item Data */,
				00E5402B27F77A5A00CF66D5 /* Lint Sources */,
				00E5400F27F3CCA200CF66D5 /* Sources */,
				00144B5E280634840090DD5D /* Embed Frameworks */,
				00E5401027F3CCA200CF66D5 /* Frameworks */,
				00E5401127F3CCA200CF66D5 /* Resources */,
				0039A4E82885C4E300592C86 /* Copy Source Code Files */,
				0039A4E72885C45200592C86 /* Copy README.md Files For Source Code View */,
			);
			buildRules = (
				0083586F27FE3BCF00192A15 /* PBXBuildRule */,
				0074ABCC2817B8E60037244A /* PBXBuildRule */,
			);
			dependencies = (
			);
			name = Samples;
			packageProductDependencies = (
				00C43AEC2947DC350099AE34 /* ArcGISToolkit */,
			);
			productName = "arcgis-swift-sdk-samples (iOS)";
			productReference = 00E5401327F3CCA200CF66D5 /* ArcGIS Maps SDK Samples.app */;
			productType = "com.apple.product-type.application";
		};
/* End PBXNativeTarget section */

/* Begin PBXProject section */
		00E5400727F3CCA100CF66D5 /* Project object */ = {
			isa = PBXProject;
			attributes = {
				BuildIndependentTargetsInParallel = 1;
				KnownAssetTags = (
					AddCustomDynamicEntityDataSource,
					AddElevationSourceFromRaster,
					AddElevationSourceFromTilePackage,
					AddEncExchangeSet,
					AddFeatureLayers,
					AddFeaturesWithContingentValues,
					AddKmlLayer,
					AddPointCloudLayerFromFile,
					AddRasterFromFile,
					AddTiledLayerAsBasemap,
					Animate3DGraphic,
					AnimateImagesWithImageOverlay,
					ApplyScheduledUpdatesToPreplannedMapArea,
					AugmentRealityToShowTabletopScene,
					ChangeCameraController,
					DisplayDimensions,
					DisplayMapFromMobileMapPackage,
					DisplaySceneFromMobileScenePackage,
					EditAndSyncFeaturesWithFeatureService,
					EditFeaturesWithFeatureLinkedAnnotation,
					EditGeodatabaseWithTransactions,
					FindRouteInMobileMapPackage,
					FindRouteInTransportNetwork,
					GenerateOfflineMapWithLocalBasemap,
					GeocodeOffline,
					IdentifyRasterCell,
					ListContentsOfKmlFile,
					NavigateRouteWithRerouting,
					OrbitCameraAroundObject,
					ShowDeviceLocationWithNmeaDataSources,
					ShowMobileMapPackageExpirationDate,
					ShowViewshedFromGeoelementInScene,
					StyleFeaturesWithCustomDictionary,
					StylePointWithDistanceCompositeSceneSymbol,
					StyleSymbolsFromMobileStyleFile,
				);
				LastSwiftUpdateCheck = 1330;
				LastUpgradeCheck = 1600;
				ORGANIZATIONNAME = Esri;
				TargetAttributes = {
					00E5401227F3CCA200CF66D5 = {
						CreatedOnToolsVersion = 13.3;
					};
				};
			};
			buildConfigurationList = 00E5400A27F3CCA100CF66D5 /* Build configuration list for PBXProject "Samples" */;
			developmentRegion = en;
			hasScannedForEncodings = 0;
			knownRegions = (
				en,
				Base,
			);
			mainGroup = 00E5400627F3CCA100CF66D5;
			packageReferences = (
				00C43AEB2947DC350099AE34 /* XCRemoteSwiftPackageReference "arcgis-maps-sdk-swift-toolkit" */,
			);
			preferredProjectObjectVersion = 77;
			productRefGroup = 00E5401427F3CCA200CF66D5 /* Products */;
			projectDirPath = "";
			projectRoot = "";
			targets = (
				00E5401227F3CCA200CF66D5 /* Samples */,
			);
		};
/* End PBXProject section */

/* Begin PBXResourcesBuildPhase section */
		00E5401127F3CCA200CF66D5 /* Resources */ = {
			isa = PBXResourcesBuildPhase;
			buildActionMask = 2147483647;
			files = (
				D7F8C0412B605E720072BFA7 /* FillmoreTopographicMap.vtpk in Resources */,
				9537AFD72C220EF0000923C5 /* ExchangeSetwithoutUpdates in Resources */,
				D7F8C03E2B605AF60072BFA7 /* ContingentValuesBirdNests.geodatabase in Resources */,
				E041AC1E288076A60056009B /* info.css in Resources */,
				D7CE9F9B2AE2F575008F7A5F /* streetmap_SD.tpkx in Resources */,
				D721EEA82ABDFF550040BE46 /* LothianRiversAnno.mmpk in Resources */,
				D7C16D1F2AC5FE8200689E89 /* Pyrenees.csv in Resources */,
				E041AC1A287F54580056009B /* highlight.min.js in Resources */,
				D7497F402AC4BA4100167AD2 /* Edinburgh_Pylon_Dimensions.mmpk in Resources */,
				D7C523402BED9BBF00E8221A /* SanFrancisco.tpkx in Resources */,
				00E5402027F3CCA200CF66D5 /* Assets.xcassets in Resources */,
				4D126D7C29CA3E6000CFB7A7 /* Redlands.nmea in Resources */,
				00C94A0D28B53DE1004E42D9 /* raster-file in Resources */,
				D7464F2B2ACE0965007FEE88 /* SA_EVI_8Day_03May20 in Resources */,
				004FE87129DF5D8700075217 /* Bristol in Resources */,
				D713C6F72CB9B9A60073AA72 /* US_State_Capitals.kml in Resources */,
				D7C16D252AC5FEA600689E89 /* Snowdon.csv in Resources */,
				D73F8CF42AB1089900CD39DA /* Restaurant.stylx in Resources */,
				D7BB3DD22C5D781800FFCD56 /* SaveTheBay.geodatabase in Resources */,
				D74C8C022ABA6202007C76B8 /* emoji-mobile.stylx in Resources */,
				D7CE9FA32AE2F595008F7A5F /* san-diego-eagle-locator in Resources */,
				D76000B72AF19FCA00B3084D /* SanFrancisco.mmpk in Resources */,
				D762AF652BF6A96100ECE3C7 /* loudoun_anno.geodatabase in Resources */,
				792222DD2A81AA5D00619FFE /* AIS_MarineCadastre_SelectedVessels_CustomDataSource.jsonl in Resources */,
				E041AC20288077B90056009B /* xcode.css in Resources */,
				00D4EF9028638BF100B9CC30 /* LA_Trails.geodatabase in Resources */,
				D701D72C2A37C7F7006FF0C8 /* bradley_low_3ds in Resources */,
				D7CDD38F2CB872EA00DE9766 /* sandiego-north-balboa-pointcloud.slpk in Resources */,
				00D4EF9A28638BF100B9CC30 /* AuroraCO.gpkg in Resources */,
				D7C16D282AC5FEB700689E89 /* Hawaii.csv in Resources */,
				D73571D72CB613220046A433 /* hydrography in Resources */,
				D7BEBAC92CBDC81200F882E7 /* MontereyElevation.tpkx in Resources */,
				D7D1F3532ADDBE5D009CE2DA /* philadelphia.mspk in Resources */,
				004A2B9D2BED455B00C297CE /* canyonlands in Resources */,
				798C2DA72AFC505600EE7E97 /* PrivacyInfo.xcprivacy in Resources */,
				D7E7D09A2AEB3C47003AAD02 /* san_diego_offline_routing in Resources */,
				F111CCC4288B641900205358 /* Yellowstone.mmpk in Resources */,
				D77572AE2A295DDE00F490CD /* PacificSouthWest2 in Resources */,
				D75E5EEC2CC0466900252595 /* esri_test_data.kmz in Resources */,
				10D321932BDB187400B39B1B /* naperville_imagery.tpkx in Resources */,
				00D4EFB12863CE6300B9CC30 /* ScottishWildlifeTrust_reserves in Resources */,
				D7781D492B7EB03400E53C51 /* SanDiegoTourPath.json in Resources */,
				D7C16D222AC5FE9800689E89 /* GrandCanyon.csv in Resources */,
				D7BEBAA02CBD9CCA00F882E7 /* MontereyElevation.dt2 in Resources */,
			);
			runOnlyForDeploymentPostprocessing = 0;
		};
/* End PBXResourcesBuildPhase section */

/* Begin PBXShellScriptBuildPhase section */
		001C6DDC27FE5CE800D472C2 /* Create .secrets File If It Does Not Exist */ = {
			isa = PBXShellScriptBuildPhase;
			alwaysOutOfDate = 1;
			buildActionMask = 2147483647;
			files = (
			);
			inputFileListPaths = (
			);
			inputPaths = (
			);
			name = "Create .secrets File If It Does Not Exist";
			outputFileListPaths = (
			);
			outputPaths = (
				"$(SRCROOT)/.secrets",
			);
			runOnlyForDeploymentPostprocessing = 0;
			shellPath = /bin/sh;
			shellScript = "if [ ! -e \"$SRCROOT/.secrets\" ]\nthen\n    touch \"$SRCROOT/.secrets\"\nfi\n";
		};
		0039A4E72885C45200592C86 /* Copy README.md Files For Source Code View */ = {
			isa = PBXShellScriptBuildPhase;
			alwaysOutOfDate = 1;
			buildActionMask = 2147483647;
			files = (
			);
			inputFileListPaths = (
			);
			inputPaths = (
			);
			name = "Copy README.md Files For Source Code View";
			outputFileListPaths = (
			);
			outputPaths = (
			);
			runOnlyForDeploymentPostprocessing = 0;
			shellPath = /bin/sh;
			shellScript = "echo $BUILT_PRODUCTS_DIR\n\n# Directory to which the readmes will be copied.\nREADMES_DIR=${BUILT_PRODUCTS_DIR}/${UNLOCALIZED_RESOURCES_FOLDER_PATH}/READMEs\nmkdir -p \"${READMES_DIR}\"\n\n# Root readme for the project to skip.\nDEFAULT_README=$SRCROOT/README.md\n\n# Find all README.md files in the project.\nfind ${SRCROOT} -name \"README.md\" | while read file\ndo\n    # Skip the root readme for project.\n    if [ \"$file\" = \"$DEFAULT_README\" ]\n    then\n        echo $BUILT_PRODUCTS_DIR\n        continue\n    fi\n    \n    # Extract the folder name from the path.\n    FILE_PATH=$(dirname \"$file\")\n    FOLDER_NAME=$(basename \"$FILE_PATH\")\n    \n    cp \"${file}\" \"${READMES_DIR}/${FOLDER_NAME}.md\"\ndone\n";
		};
		00CCB8A3285BA2FD00BBAB70 /* Download Portal Item Data */ = {
			isa = PBXShellScriptBuildPhase;
			alwaysOutOfDate = 1;
			buildActionMask = 2147483647;
			files = (
			);
			inputFileListPaths = (
			);
			inputPaths = (
			);
			name = "Download Portal Item Data";
			outputFileListPaths = (
			);
			outputPaths = (
			);
			runOnlyForDeploymentPostprocessing = 0;
			shellPath = /bin/sh;
			shellScript = "SAMPLES_DIRECTORY=\"${SRCROOT}/Shared/Samples\"\nDOWNLOAD_DIRECTORY=\"${SRCROOT}/Portal Data\"\nxcrun --sdk macosx swift \"${SRCROOT}/Scripts/DowloadPortalItemData.swift\" \"$SAMPLES_DIRECTORY\" \"$DOWNLOAD_DIRECTORY\"\n";
		};
		00E5402B27F77A5A00CF66D5 /* Lint Sources */ = {
			isa = PBXShellScriptBuildPhase;
			alwaysOutOfDate = 1;
			buildActionMask = 2147483647;
			files = (
			);
			inputFileListPaths = (
			);
			inputPaths = (
			);
			name = "Lint Sources";
			outputFileListPaths = (
			);
			outputPaths = (
			);
			runOnlyForDeploymentPostprocessing = 0;
			shellPath = /bin/sh;
			shellScript = "if [[ \"$(uname -m)\" == arm64 ]]; then\n    export PATH=\"/opt/homebrew/bin:$PATH\"\nfi\n\nif which swiftlint > /dev/null; then\n  swiftlint\nelse\n  echo \"warning: SwiftLint not installed, download from https://github.com/realm/SwiftLint\"\nfi\n";
		};
/* End PBXShellScriptBuildPhase section */

/* Begin PBXSourcesBuildPhase section */
		00E5400F27F3CCA200CF66D5 /* Sources */ = {
			isa = PBXSourcesBuildPhase;
			buildActionMask = 2147483647;
			files = (
				95F891292C46E9D60010EBED /* ShowDeviceLocationUsingIndoorPositioningView.swift in Sources */,
				1C2538562BABACFD00337307 /* AugmentRealityToNavigateRouteView.swift in Sources */,
				1C2538572BABACFD00337307 /* AugmentRealityToNavigateRouteView.ARSceneView.swift in Sources */,
				D76929FA2B4F79540047205E /* OrbitCameraAroundObjectView.swift in Sources */,
				79D84D132A81711A00F45262 /* AddCustomDynamicEntityDataSourceView.swift in Sources */,
				102B6A372BFD5B55009F763C /* IdentifyFeaturesInWMSLayerView.swift in Sources */,
				E000E7602869E33D005D87C5 /* ClipGeometryView.swift in Sources */,
				9503056E2C46ECB70091B32D /* ShowDeviceLocationUsingIndoorPositioningView.Model.swift in Sources */,
				4D2ADC6729C50BD6003B367F /* AddDynamicEntityLayerView.Model.swift in Sources */,
				E004A6E928493BCE002A1FE6 /* ShowDeviceLocationView.swift in Sources */,
				1C26ED192A859525009B7721 /* FilterFeaturesInSceneView.swift in Sources */,
				D75E5EF12CC049D500252595 /* EditFeaturesUsingFeatureFormsView.swift in Sources */,
				D7352F8E2BD992C40013FFEF /* MonitorChangesToDrawStatusView.swift in Sources */,
				F111CCC1288B5D5600205358 /* DisplayMapFromMobileMapPackageView.swift in Sources */,
				D7BA8C462B2A8ACA00018633 /* String.swift in Sources */,
				D76495212B74687E0042699E /* ValidateUtilityNetworkTopologyView.Model.swift in Sources */,
				D7D9FCF62BF2CC8600F972A2 /* FilterByDefinitionExpressionOrDisplayFilterView.swift in Sources */,
				D7337C5A2ABCFDB100A5D865 /* StyleSymbolsFromMobileStyleFileView.SymbolOptionsListView.swift in Sources */,
				00E1D90F2BC0B1E8001AEB6A /* SnapGeometryEditsView.GeometryEditorMenu.swift in Sources */,
				1C43BC842A43781200509BF8 /* SetVisibilityOfSubtypeSublayerView.swift in Sources */,
				00A7A1462A2FC58300F035F7 /* DisplayContentOfUtilityNetworkContainerView.swift in Sources */,
				D7553CDB2AE2DFEC00DC2A70 /* GeocodeOfflineView.swift in Sources */,
				D757D14B2B6C46E50065F78F /* ListSpatialReferenceTransformationsView.Model.swift in Sources */,
				218F35B829C28F4A00502022 /* AuthenticateWithOAuthView.swift in Sources */,
				79B7B80A2A1BF8EC00F57C27 /* CreateAndSaveKMLView.swift in Sources */,
				D7C6420C2B4F47E10042B8F7 /* SearchForWebMapView.Model.swift in Sources */,
				000D43162B9918420003D3C2 /* ConfigureBasemapStyleParametersView.swift in Sources */,
				7573E81C29D6134C00BEED9C /* TraceUtilityNetworkView.Enums.swift in Sources */,
				7573E81A29D6134C00BEED9C /* TraceUtilityNetworkView.Model.swift in Sources */,
				1C3B7DC82A5F64FC00907443 /* AnalyzeNetworkWithSubnetworkTraceView.Model.swift in Sources */,
				D752D9402A39154C003EB25E /* ManageOperationalLayersView.swift in Sources */,
				D7ABA2F92A32579C0021822B /* MeasureDistanceInSceneView.swift in Sources */,
				D7CDD38B2CB86F0A00DE9766 /* AddPointCloudLayerFromFileView.swift in Sources */,
				D7BA38912BFBC476009954F5 /* EditFeaturesWithFeatureLinkedAnnotationView.Model.swift in Sources */,
				10D321962BDB1CB500B39B1B /* GenerateOfflineMapWithLocalBasemapView.swift in Sources */,
				D7201CDA2CC6B710004BDB7D /* AddTiledLayerAsBasemapView.swift in Sources */,
				D73723792AF5ADD800846884 /* FindRouteInMobileMapPackageView.MobileMapView.swift in Sources */,
				E004A6E028466279002A1FE6 /* ShowCalloutView.swift in Sources */,
				E000E763286A0B18005D87C5 /* CutGeometryView.swift in Sources */,
				D7BE7E6F2CC19CC3006DDB0C /* AddTiledLayerView.swift in Sources */,
				D7705D582AFC244E00CC0335 /* FindClosestFacilityToMultiplePointsView.swift in Sources */,
				D73FCFFF2B02C7630006360D /* FindRouteAroundBarriersView.Views.swift in Sources */,
				3EEDE7CE2C5D73F700510104 /* SetSpatialReferenceView.swift in Sources */,
				4D126D7229CA1E1800CFB7A7 /* FileNMEASentenceReader.swift in Sources */,
				001C6DE127FE8A9400D472C2 /* AppSecrets.swift.masque in Sources */,
				D77BC5392B59A2D3007B49B6 /* StylePointWithDistanceCompositeSceneSymbolView.swift in Sources */,
				D7084FA92AD771AA00EC7F4F /* AugmentRealityToFlyOverSceneView.swift in Sources */,
				D75B58512AAFB3030038B3B4 /* StyleFeaturesWithCustomDictionaryView.swift in Sources */,
				E0D04FF228A5390000747989 /* DownloadPreplannedMapAreaView.Model.swift in Sources */,
				D764B7DF2BE2F89D002E2F92 /* EditGeodatabaseWithTransactionsView.swift in Sources */,
				00CCB8A5285BAF8700BBAB70 /* OnDemandResource.swift in Sources */,
				D7635FFE2B9277DC0044AB97 /* ConfigureClustersView.swift in Sources */,
				1C19B4F32A578E46001D2506 /* CreateLoadReportView.swift in Sources */,
				7900C5F62A83FC3F002D430F /* AddCustomDynamicEntityDataSourceView.Vessel.swift in Sources */,
				D71099702A2802FA0065A1C1 /* DensifyAndGeneralizeGeometryView.SettingsView.swift in Sources */,
				E004A6ED2849556E002A1FE6 /* CreatePlanarAndGeodeticBuffersView.swift in Sources */,
				E041ABD7287DB04D0056009B /* SampleInfoView.swift in Sources */,
				D7635FFD2B9277DC0044AB97 /* ConfigureClustersView.SettingsView.swift in Sources */,
				D769DF332BEC1A1C0062AE95 /* EditGeodatabaseWithTransactionsView.Model.swift in Sources */,
				1C43BC822A43781200509BF8 /* SetVisibilityOfSubtypeSublayerView.Model.swift in Sources */,
				D71FCB8A2AD6277F000E517C /* CreateMobileGeodatabaseView.Model.swift in Sources */,
				D752D9462A3A6F80003EB25E /* MonitorChangesToMapLoadStatusView.swift in Sources */,
				00181B462846AD7100654571 /* View+ErrorAlert.swift in Sources */,
				D733CA192BED980D00FBDE4C /* EditAndSyncFeaturesWithFeatureServiceView.swift in Sources */,
				00273CF62A82AB8700A7A77D /* SampleLink.swift in Sources */,
				95A572192C0FDCC9006E8B48 /* ShowScaleBarView.swift in Sources */,
				D7ABA2FF2A32881C0021822B /* ShowViewshedFromGeoelementInSceneView.swift in Sources */,
				E0FE32E728747778002C6ACA /* BrowseBuildingFloorsView.swift in Sources */,
				954AEDEE2C01332600265114 /* SelectFeaturesInSceneLayerView.swift in Sources */,
				D7F8C0432B608F120072BFA7 /* AddFeaturesWithContingentValuesView.AddFeatureView.swift in Sources */,
				D752D95F2A3BCE06003EB25E /* DisplayMapFromPortalItemView.swift in Sources */,
				004A2BA22BED456500C297CE /* ApplyScheduledUpdatesToPreplannedMapAreaView.swift in Sources */,
				3E9F77732C6A60FA0022CAB5 /* QueryFeatureCountAndExtentView.swift in Sources */,
				1CAB8D4B2A3CEAB0002AA649 /* RunValveIsolationTraceView.Model.swift in Sources */,
				E070A0A3286F3B6000F2B606 /* DownloadPreplannedMapAreaView.swift in Sources */,
				D79482D42C35D872006521CD /* CreateDynamicBasemapGalleryView.swift in Sources */,
				D77570C02A2942F800F490CD /* AnimateImagesWithImageOverlayView.swift in Sources */,
				D7848EFE2CBD986400F6F546 /* AddElevationSourceFromRasterView.swift in Sources */,
				D7054AE92ACCCB6C007235BA /* Animate3DGraphicView.SettingsView.swift in Sources */,
				D7BA8C442B2A4DAA00018633 /* Array.swift in Sources */,
				D78FA4942C3C88880079313E /* CreateDynamicBasemapGalleryView.Views.swift in Sources */,
				E0EA0B772866390E00C9621D /* ProjectGeometryView.swift in Sources */,
				D74C8BFE2ABA5605007C76B8 /* StyleSymbolsFromMobileStyleFileView.swift in Sources */,
				D7E7D0812AEB39D5003AAD02 /* FindRouteInTransportNetworkView.swift in Sources */,
				D742E4922B04132B00690098 /* DisplayWebSceneFromPortalItemView.swift in Sources */,
				0042E24328E4BF8F001F33D6 /* ShowViewshedFromPointInSceneView.Model.swift in Sources */,
				95F3A52B2C07F09C00885DED /* SetSurfaceNavigationConstraintView.swift in Sources */,
				D7E557682A1D768800B9FB09 /* AddWMSLayerView.swift in Sources */,
				D7497F3C2AC4B4C100167AD2 /* DisplayDimensionsView.swift in Sources */,
				D7C97B562B75C10C0097CDA1 /* ValidateUtilityNetworkTopologyView.Views.swift in Sources */,
				D73FCFF72B02A3AA0006360D /* FindAddressWithReverseGeocodeView.swift in Sources */,
				0005580A2817C51E00224BC6 /* SampleDetailView.swift in Sources */,
				D75F66362B48EABC00434974 /* SearchForWebMapView.swift in Sources */,
				D7058B102B59E44B000A888A /* StylePointWithSceneSymbolView.swift in Sources */,
				1C8EC7472BAE2891001A6929 /* AugmentRealityToCollectDataView.swift in Sources */,
				D75C35672AB50338003CD55F /* GroupLayersTogetherView.GroupLayerListView.swift in Sources */,
				4D2ADC6229C5071C003B367F /* ChangeMapViewBackgroundView.Model.swift in Sources */,
				D7848ED82CBD85A300F6F546 /* AddPointSceneLayerView.swift in Sources */,
				0074ABCD2817BCC30037244A /* SamplesApp+Samples.swift.tache in Sources */,
				D79EE76E2A4CEA5D005A52AE /* SetUpLocationDrivenGeotriggersView.Model.swift in Sources */,
				D74F03F02B609A7D00E83688 /* AddFeaturesWithContingentValuesView.Model.swift in Sources */,
				E004A6F3284E4FEB002A1FE6 /* ShowResultOfSpatialOperationsView.swift in Sources */,
				955AFAC42C10FD6F009C8FE5 /* ApplyMosaicRuleToRastersView.swift in Sources */,
				D751018E2A2E962D00B8FA48 /* IdentifyLayerFeaturesView.swift in Sources */,
				9537AFB42C2208B5000923C5 /* AddENCExchangeSetView.swift in Sources */,
				F1E71BF1289473760064C33F /* AddRasterFromFileView.swift in Sources */,
				00B04273282EC59E0072E1B4 /* AboutView.swift in Sources */,
				7573E81F29D6134C00BEED9C /* TraceUtilityNetworkView.swift in Sources */,
				D7781D4B2B7ECCB700E53C51 /* NavigateRouteWithReroutingView.Model.swift in Sources */,
				4D2ADC6929C50C4C003B367F /* AddDynamicEntityLayerView.SettingsView.swift in Sources */,
				1C42E04729D2396B004FC4BE /* ShowPopupView.swift in Sources */,
				79302F872A1ED71B0002336A /* CreateAndSaveKMLView.Views.swift in Sources */,
				D73FC0FD2AD4A18D0067A19B /* CreateMobileGeodatabaseView.swift in Sources */,
				1C19B4F12A578E46001D2506 /* CreateLoadReportView.Views.swift in Sources */,
				E066DD3B2860CA08004D3D5B /* ShowResultOfSpatialRelationshipsView.swift in Sources */,
				7573E81E29D6134C00BEED9C /* TraceUtilityNetworkView.Views.swift in Sources */,
				D75E5EE62CC0340100252595 /* ListContentsOfKMLFileView.swift in Sources */,
				4D2ADC5A29C4F612003B367F /* ChangeMapViewBackgroundView.swift in Sources */,
				95DEB9B62C127A92009BEC35 /* ShowViewshedFromPointOnMapView.swift in Sources */,
				D7BA38972BFBFC0F009954F5 /* QueryRelatedFeaturesView.swift in Sources */,
				D7ECF5982AB8BE63003FB2BE /* RenderMultilayerSymbolsView.swift in Sources */,
				D769C2122A29019B00030F61 /* SetUpLocationDrivenGeotriggersView.swift in Sources */,
				79302F852A1ED4E30002336A /* CreateAndSaveKMLView.Model.swift in Sources */,
				D7C3AB4A2B683291008909B9 /* SetFeatureRequestModeView.swift in Sources */,
				95D2EE0F2C334D1600683D53 /* ShowServiceAreaView.swift in Sources */,
				D7058FB12ACB423C00A40F14 /* Animate3DGraphicView.Model.swift in Sources */,
				D7BEBAC52CBDC0F800F882E7 /* AddElevationSourceFromTilePackageView.swift in Sources */,
				D77D9C002BB2438200B38A6C /* AugmentRealityToShowHiddenInfrastructureView.ARSceneView.swift in Sources */,
				0044CDDF2995C39E004618CE /* ShowDeviceLocationHistoryView.swift in Sources */,
				E041ABC0287CA9F00056009B /* WebView.swift in Sources */,
				D73E619E2BDB21F400457932 /* EditWithBranchVersioningView.swift in Sources */,
				D7DFA0EA2CBA0242007C31F2 /* AddMapImageLayerView.swift in Sources */,
				D7705D642AFC570700CC0335 /* FindClosestFacilityFromPointView.swift in Sources */,
				E088E1572862579D00413100 /* SetSurfacePlacementModeView.swift in Sources */,
				9579FCEA2C3360BB00FC8A1D /* EditFeatureAttachmentsView.swift in Sources */,
				D762AF5F2BF6A7B900ECE3C7 /* EditFeaturesWithFeatureLinkedAnnotationView.swift in Sources */,
				1CAF831F2A20305F000E1E60 /* ShowUtilityAssociationsView.swift in Sources */,
				00E7C15C2BBE1BF000B85D69 /* SnapGeometryEditsView.swift in Sources */,
				E004A6C128414332002A1FE6 /* SetViewpointRotationView.swift in Sources */,
				883C121529C9136600062FF9 /* DownloadPreplannedMapAreaView.MapPicker.swift in Sources */,
				D72C43F32AEB066D00B6157B /* GeocodeOfflineView.Model.swift in Sources */,
				1C9B74C929DB43580038B06F /* ShowRealisticLightAndShadowsView.swift in Sources */,
				10B782052BE55D7E007EAE6C /* GenerateOfflineMapWithCustomParametersView.swift in Sources */,
				D7635FF12B9272CB0044AB97 /* DisplayClustersView.swift in Sources */,
				D7232EE12AC1E5AA0079ABFF /* PlayKMLTourView.swift in Sources */,
				D7010EBF2B05616900D43F55 /* DisplaySceneFromMobileScenePackageView.swift in Sources */,
				D7337C602ABD142D00A5D865 /* ShowMobileMapPackageExpirationDateView.swift in Sources */,
				00E5401E27F3CCA200CF66D5 /* ContentView.swift in Sources */,
				D7634FAF2A43B7AC00F8AEFB /* CreateConvexHullAroundGeometriesView.swift in Sources */,
				E066DD382860AB28004D3D5B /* StyleGraphicsWithRendererView.swift in Sources */,
				108EC04129D25B2C000F35D0 /* QueryFeatureTableView.swift in Sources */,
				D71D516E2B51D7B600B2A2BE /* SearchForWebMapView.Views.swift in Sources */,
				D7114A0D2BDC6A3300FA68CA /* EditWithBranchVersioningView.Model.swift in Sources */,
				00B04FB5283EEBA80026C882 /* DisplayOverviewMapView.swift in Sources */,
				D718A1E72B570F7500447087 /* OrbitCameraAroundObjectView.Model.swift in Sources */,
				D71C5F642AAA7A88006599FD /* CreateSymbolStylesFromWebStylesView.swift in Sources */,
				D7CC33FF2A31475C00198EDF /* ShowLineOfSightBetweenPointsView.swift in Sources */,
				D70BE5792A5624A80022CA02 /* CategoriesView.swift in Sources */,
				10BD9EB42BF51B4B00ABDBD5 /* GenerateOfflineMapWithCustomParametersView.Model.swift in Sources */,
				4D2ADC5D29C4F612003B367F /* ChangeMapViewBackgroundView.SettingsView.swift in Sources */,
				75DD739529D38B1B0010229D /* NavigateRouteView.swift in Sources */,
				D75362D22A1E886700D83028 /* ApplyUniqueValueRendererView.swift in Sources */,
				0074ABBF28174BCF0037244A /* DisplayMapView.swift in Sources */,
				D7EF5D752A26A03A00FEBDE5 /* ShowCoordinatesInMultipleFormatsView.swift in Sources */,
				D72F272E2ADA1E4400F906DA /* AugmentRealityToShowTabletopSceneView.swift in Sources */,
				10B782082BE5A058007EAE6C /* GenerateOfflineMapWithCustomParametersView.CustomParameters.swift in Sources */,
				D76EE6072AF9AFE100DA0325 /* FindRouteAroundBarriersView.Model.swift in Sources */,
				0086F40128E3770A00974721 /* ShowViewshedFromPointInSceneView.swift in Sources */,
				0044289229C90C0B00160767 /* GetElevationAtPointOnSurfaceView.swift in Sources */,
				00E1D90B2BC0AF97001AEB6A /* SnapGeometryEditsView.SnapSettingsView.swift in Sources */,
				D7E440D72A1ECE7D005D74DE /* CreateBuffersAroundPointsView.swift in Sources */,
				00D4EF802863842100B9CC30 /* AddFeatureLayersView.swift in Sources */,
				4D126D7E29CA43D200CFB7A7 /* ShowDeviceLocationWithNMEADataSourcesView.Model.swift in Sources */,
				4D126D6D29CA1B6000CFB7A7 /* ShowDeviceLocationWithNMEADataSourcesView.swift in Sources */,
				D710996D2A27D9210065A1C1 /* DensifyAndGeneralizeGeometryView.swift in Sources */,
				88F93CC129C3D59D0006B28E /* CreateAndEditGeometriesView.swift in Sources */,
				1C0C1C3929D34DAE005C8B24 /* ChangeViewpointView.swift in Sources */,
				955271612C0E6749009B1ED4 /* AddRasterFromServiceView.swift in Sources */,
				D7AE861E2AC39DC50049B626 /* DisplayAnnotationView.swift in Sources */,
				D734FA0C2A183A5B00246D7E /* SetMaxExtentView.swift in Sources */,
				D704AA5A2AB22C1A00A3BB63 /* GroupLayersTogetherView.swift in Sources */,
				E004A6DC28465C70002A1FE6 /* DisplaySceneView.swift in Sources */,
				E066DD35285CF3B3004D3D5B /* FindRouteView.swift in Sources */,
				D71371792BD88ECC00EB2F86 /* MonitorChangesToLayerViewStateView.swift in Sources */,
				D7B759B32B1FFBE300017FDD /* FavoritesView.swift in Sources */,
				D722BD222A420DAD002C2087 /* ShowExtrudedFeaturesView.swift in Sources */,
				E004A6F6284FA42A002A1FE6 /* SelectFeaturesInFeatureLayerView.swift in Sources */,
				D77688132B69826B007C3860 /* ListSpatialReferenceTransformationsView.swift in Sources */,
				D75101812A2E493600B8FA48 /* ShowLabelsOnLayerView.swift in Sources */,
				1C3B7DCB2A5F64FC00907443 /* AnalyzeNetworkWithSubnetworkTraceView.swift in Sources */,
				00B042E8282EDC690072E1B4 /* SetBasemapView.swift in Sources */,
				E004A6E62846A61F002A1FE6 /* StyleGraphicsWithSymbolsView.swift in Sources */,
				0000FB6E2BBDB17600845921 /* Add3DTilesLayerView.swift in Sources */,
				D74EA7842B6DADA5008F6C7C /* ValidateUtilityNetworkTopologyView.swift in Sources */,
				00E1D90D2BC0B125001AEB6A /* SnapGeometryEditsView.GeometryEditorModel.swift in Sources */,
				E088E1742863B5F800413100 /* GenerateOfflineMapView.swift in Sources */,
				0074ABC428174F430037244A /* Sample.swift in Sources */,
				95E980712C26183000CB8912 /* BrowseOGCAPIFeatureServiceView.swift in Sources */,
				D713C6D72CB990600073AA72 /* AddKMLLayerView.swift in Sources */,
				00A7A14A2A2FC5B700F035F7 /* DisplayContentOfUtilityNetworkContainerView.Model.swift in Sources */,
				E004A6F0284E4B9B002A1FE6 /* DownloadVectorTilesToLocalCacheView.swift in Sources */,
				00ABA94E2BF6721700C0488C /* ShowGridView.swift in Sources */,
				1CAB8D4E2A3CEAB0002AA649 /* RunValveIsolationTraceView.swift in Sources */,
				D7A737E02BABB9FE00B7C7FC /* AugmentRealityToShowHiddenInfrastructureView.swift in Sources */,
				4D2ADC4329C26D05003B367F /* AddDynamicEntityLayerView.swift in Sources */,
				D70082EB2ACF900100E0C3C2 /* IdentifyKMLFeaturesView.swift in Sources */,
				D7635FFB2B9277DC0044AB97 /* ConfigureClustersView.Model.swift in Sources */,
				D7EAF35A2A1C023800D822C4 /* SetMinAndMaxScaleView.swift in Sources */,
				1C19B4F52A578E46001D2506 /* CreateLoadReportView.Model.swift in Sources */,
				9547085C2C3C719800CA8579 /* EditFeatureAttachmentsView.Model.swift in Sources */,
				D71C90A22C6C249B0018C63E /* StyleGeometryTypesWithSymbolsView.swift in Sources */,
				3E54CF222C66AFBE00DD2F18 /* AddWebTiledLayerView.swift in Sources */,
				0042E24528E4F82C001F33D6 /* ShowViewshedFromPointInSceneView.ViewshedSettingsView.swift in Sources */,
				D7DDF8532AF47C6C004352D9 /* FindRouteAroundBarriersView.swift in Sources */,
				1C9B74D929DB54560038B06F /* ChangeCameraControllerView.swift in Sources */,
				D7BEBAD22CBDFE1C00F882E7 /* DisplayAlternateSymbolsAtDifferentScalesView.swift in Sources */,
				D76000AE2AF19C2300B3084D /* FindRouteInMobileMapPackageView.swift in Sources */,
				00273CF42A82AB5900A7A77D /* SamplesSearchView.swift in Sources */,
				D78666AD2A2161F100C60110 /* FindNearestVertexView.swift in Sources */,
				3E720F9D2C619B1700E22A9E /* SetInitialViewpointView.swift in Sources */,
				D76CE8D92BFD7047009A8686 /* SetReferenceScaleView.swift in Sources */,
				D7C16D1B2AC5F95300689E89 /* Animate3DGraphicView.swift in Sources */,
				D744FD172A2112D90084A66C /* CreateConvexHullAroundPointsView.swift in Sources */,
				D7044B962BE18D73000F2C43 /* EditWithBranchVersioningView.Views.swift in Sources */,
				D71C90A32C6C249B0018C63E /* StyleGeometryTypesWithSymbolsView.Views.swift in Sources */,
				D718A1ED2B575FD900447087 /* ManageBookmarksView.swift in Sources */,
				D73723762AF5877500846884 /* FindRouteInMobileMapPackageView.Models.swift in Sources */,
				D74ECD0D2BEEAE2F007C0FA6 /* EditAndSyncFeaturesWithFeatureServiceView.Model.swift in Sources */,
				00CB9138284814A4005C2C5D /* SearchWithGeocodeView.swift in Sources */,
				1C43BC7F2A43781200509BF8 /* SetVisibilityOfSubtypeSublayerView.Views.swift in Sources */,
				D731F3C12AD0D2AC00A8431E /* IdentifyGraphicsView.swift in Sources */,
				00E5401C27F3CCA200CF66D5 /* SamplesApp.swift in Sources */,
				D73E61962BDAEE6600457932 /* MatchViewpointOfGeoViewsView.swift in Sources */,
				E066DD4028610F55004D3D5B /* AddSceneLayerFromServiceView.swift in Sources */,
				D7F8C0392B60564D0072BFA7 /* AddFeaturesWithContingentValuesView.swift in Sources */,
				00F279D62AF418DC00CECAF8 /* AddDynamicEntityLayerView.VehicleCallout.swift in Sources */,
				D7749AD62AF08BF50086632F /* FindRouteInTransportNetworkView.Model.swift in Sources */,
				D73F06692B5EE73D000B574F /* QueryFeaturesWithArcadeExpressionView.swift in Sources */,
				D7464F1E2ACE04B3007FEE88 /* IdentifyRasterCellView.swift in Sources */,
				D7588F5F2B7D8DAA008B75E2 /* NavigateRouteWithReroutingView.swift in Sources */,
			);
			runOnlyForDeploymentPostprocessing = 0;
		};
/* End PBXSourcesBuildPhase section */

/* Begin XCBuildConfiguration section */
		00E5402227F3CCA200CF66D5 /* Debug */ = {
			isa = XCBuildConfiguration;
			buildSettings = {
				ALWAYS_SEARCH_USER_PATHS = NO;
				ASSETCATALOG_COMPILER_GENERATE_SWIFT_ASSET_SYMBOL_EXTENSIONS = YES;
				CLANG_ANALYZER_NONNULL = YES;
				CLANG_ANALYZER_NUMBER_OBJECT_CONVERSION = YES_AGGRESSIVE;
				CLANG_CXX_LANGUAGE_STANDARD = "gnu++17";
				CLANG_ENABLE_MODULES = YES;
				CLANG_ENABLE_OBJC_ARC = YES;
				CLANG_ENABLE_OBJC_WEAK = YES;
				CLANG_WARN_BLOCK_CAPTURE_AUTORELEASING = YES;
				CLANG_WARN_BOOL_CONVERSION = YES;
				CLANG_WARN_COMMA = YES;
				CLANG_WARN_CONSTANT_CONVERSION = YES;
				CLANG_WARN_DEPRECATED_OBJC_IMPLEMENTATIONS = YES;
				CLANG_WARN_DIRECT_OBJC_ISA_USAGE = YES_ERROR;
				CLANG_WARN_DOCUMENTATION_COMMENTS = YES;
				CLANG_WARN_EMPTY_BODY = YES;
				CLANG_WARN_ENUM_CONVERSION = YES;
				CLANG_WARN_INFINITE_RECURSION = YES;
				CLANG_WARN_INT_CONVERSION = YES;
				CLANG_WARN_NON_LITERAL_NULL_CONVERSION = YES;
				CLANG_WARN_OBJC_IMPLICIT_RETAIN_SELF = YES;
				CLANG_WARN_OBJC_LITERAL_CONVERSION = YES;
				CLANG_WARN_OBJC_ROOT_CLASS = YES_ERROR;
				CLANG_WARN_QUOTED_INCLUDE_IN_FRAMEWORK_HEADER = YES;
				CLANG_WARN_RANGE_LOOP_ANALYSIS = YES;
				CLANG_WARN_STRICT_PROTOTYPES = YES;
				CLANG_WARN_SUSPICIOUS_MOVE = YES;
				CLANG_WARN_UNGUARDED_AVAILABILITY = YES_AGGRESSIVE;
				CLANG_WARN_UNREACHABLE_CODE = YES;
				CLANG_WARN__DUPLICATE_METHOD_MATCH = YES;
				COPY_PHASE_STRIP = NO;
				DEAD_CODE_STRIPPING = YES;
				DEBUG_INFORMATION_FORMAT = dwarf;
				ENABLE_STRICT_OBJC_MSGSEND = YES;
				ENABLE_TESTABILITY = YES;
				ENABLE_USER_SCRIPT_SANDBOXING = NO;
				GCC_C_LANGUAGE_STANDARD = gnu11;
				GCC_DYNAMIC_NO_PIC = NO;
				GCC_NO_COMMON_BLOCKS = YES;
				GCC_OPTIMIZATION_LEVEL = 0;
				GCC_PREPROCESSOR_DEFINITIONS = (
					"DEBUG=1",
					"$(inherited)",
				);
				GCC_WARN_64_TO_32_BIT_CONVERSION = YES;
				GCC_WARN_ABOUT_RETURN_TYPE = YES_ERROR;
				GCC_WARN_UNDECLARED_SELECTOR = YES;
				GCC_WARN_UNINITIALIZED_AUTOS = YES_AGGRESSIVE;
				GCC_WARN_UNUSED_FUNCTION = YES;
				GCC_WARN_UNUSED_VARIABLE = YES;
				MTL_ENABLE_DEBUG_INFO = INCLUDE_SOURCE;
				MTL_FAST_MATH = YES;
				ONLY_ACTIVE_ARCH = YES;
				SWIFT_ACTIVE_COMPILATION_CONDITIONS = DEBUG;
				SWIFT_OPTIMIZATION_LEVEL = "-Onone";
			};
			name = Debug;
		};
		00E5402327F3CCA200CF66D5 /* Release */ = {
			isa = XCBuildConfiguration;
			buildSettings = {
				ALWAYS_SEARCH_USER_PATHS = NO;
				ASSETCATALOG_COMPILER_GENERATE_SWIFT_ASSET_SYMBOL_EXTENSIONS = YES;
				CLANG_ANALYZER_NONNULL = YES;
				CLANG_ANALYZER_NUMBER_OBJECT_CONVERSION = YES_AGGRESSIVE;
				CLANG_CXX_LANGUAGE_STANDARD = "gnu++17";
				CLANG_ENABLE_MODULES = YES;
				CLANG_ENABLE_OBJC_ARC = YES;
				CLANG_ENABLE_OBJC_WEAK = YES;
				CLANG_WARN_BLOCK_CAPTURE_AUTORELEASING = YES;
				CLANG_WARN_BOOL_CONVERSION = YES;
				CLANG_WARN_COMMA = YES;
				CLANG_WARN_CONSTANT_CONVERSION = YES;
				CLANG_WARN_DEPRECATED_OBJC_IMPLEMENTATIONS = YES;
				CLANG_WARN_DIRECT_OBJC_ISA_USAGE = YES_ERROR;
				CLANG_WARN_DOCUMENTATION_COMMENTS = YES;
				CLANG_WARN_EMPTY_BODY = YES;
				CLANG_WARN_ENUM_CONVERSION = YES;
				CLANG_WARN_INFINITE_RECURSION = YES;
				CLANG_WARN_INT_CONVERSION = YES;
				CLANG_WARN_NON_LITERAL_NULL_CONVERSION = YES;
				CLANG_WARN_OBJC_IMPLICIT_RETAIN_SELF = YES;
				CLANG_WARN_OBJC_LITERAL_CONVERSION = YES;
				CLANG_WARN_OBJC_ROOT_CLASS = YES_ERROR;
				CLANG_WARN_QUOTED_INCLUDE_IN_FRAMEWORK_HEADER = YES;
				CLANG_WARN_RANGE_LOOP_ANALYSIS = YES;
				CLANG_WARN_STRICT_PROTOTYPES = YES;
				CLANG_WARN_SUSPICIOUS_MOVE = YES;
				CLANG_WARN_UNGUARDED_AVAILABILITY = YES_AGGRESSIVE;
				CLANG_WARN_UNREACHABLE_CODE = YES;
				CLANG_WARN__DUPLICATE_METHOD_MATCH = YES;
				COPY_PHASE_STRIP = NO;
				DEAD_CODE_STRIPPING = YES;
				DEBUG_INFORMATION_FORMAT = "dwarf-with-dsym";
				ENABLE_NS_ASSERTIONS = NO;
				ENABLE_STRICT_OBJC_MSGSEND = YES;
				ENABLE_USER_SCRIPT_SANDBOXING = NO;
				GCC_C_LANGUAGE_STANDARD = gnu11;
				GCC_NO_COMMON_BLOCKS = YES;
				GCC_WARN_64_TO_32_BIT_CONVERSION = YES;
				GCC_WARN_ABOUT_RETURN_TYPE = YES_ERROR;
				GCC_WARN_UNDECLARED_SELECTOR = YES;
				GCC_WARN_UNINITIALIZED_AUTOS = YES_AGGRESSIVE;
				GCC_WARN_UNUSED_FUNCTION = YES;
				GCC_WARN_UNUSED_VARIABLE = YES;
				MTL_ENABLE_DEBUG_INFO = NO;
				MTL_FAST_MATH = YES;
				SWIFT_COMPILATION_MODE = wholemodule;
				SWIFT_OPTIMIZATION_LEVEL = "-O";
			};
			name = Release;
		};
		00E5402527F3CCA200CF66D5 /* Debug */ = {
			isa = XCBuildConfiguration;
			buildSettings = {
				ASSETCATALOG_COMPILER_APPICON_NAME = AppIcon;
				ASSETCATALOG_COMPILER_GLOBAL_ACCENT_COLOR_NAME = AccentColor;
				CODE_SIGN_ENTITLEMENTS = macOS/Samples.entitlements;
				"CODE_SIGN_IDENTITY[sdk=macosx*]" = "Apple Development";
				CODE_SIGN_STYLE = Automatic;
				CURRENT_PROJECT_VERSION = 1;
				EMBED_ASSET_PACKS_IN_PRODUCT_BUNDLE = YES;
				INFOPLIST_FILE = "$(SRCROOT)/iOS/Info.plist";
				IPHONEOS_DEPLOYMENT_TARGET = 16.0;
				"IPHONEOS_DEPLOYMENT_TARGET[sdk=macosx*]" = 16.0;
				LD_RUNPATH_SEARCH_PATHS = (
					"$(inherited)",
					"@executable_path/Frameworks",
				);
				MARKETING_VERSION = 200.5.0;
				PRODUCT_BUNDLE_IDENTIFIER = "com.esri.arcgis-swift-sdk-samples";
				PRODUCT_NAME = "ArcGIS Maps SDK Samples";
				SDKROOT = iphoneos;
				SUPPORTED_PLATFORMS = "iphoneos iphonesimulator";
				SUPPORTS_MACCATALYST = YES;
				SUPPORTS_MAC_DESIGNED_FOR_IPHONE_IPAD = NO;
				SWIFT_EMIT_LOC_STRINGS = YES;
				SWIFT_VERSION = 6.0;
				TARGETED_DEVICE_FAMILY = "1,2,6";
			};
			name = Debug;
		};
		00E5402627F3CCA200CF66D5 /* Release */ = {
			isa = XCBuildConfiguration;
			buildSettings = {
				ASSETCATALOG_COMPILER_APPICON_NAME = AppIcon;
				ASSETCATALOG_COMPILER_GLOBAL_ACCENT_COLOR_NAME = AccentColor;
				CODE_SIGN_ENTITLEMENTS = macOS/Samples.entitlements;
				"CODE_SIGN_IDENTITY[sdk=macosx*]" = "Apple Development";
				CODE_SIGN_STYLE = Automatic;
				CURRENT_PROJECT_VERSION = 1;
				DEVELOPMENT_TEAM = "";
				EMBED_ASSET_PACKS_IN_PRODUCT_BUNDLE = YES;
				INFOPLIST_FILE = "$(SRCROOT)/iOS/Info.plist";
				IPHONEOS_DEPLOYMENT_TARGET = 16.0;
				"IPHONEOS_DEPLOYMENT_TARGET[sdk=macosx*]" = 16.0;
				LD_RUNPATH_SEARCH_PATHS = (
					"$(inherited)",
					"@executable_path/Frameworks",
				);
				MARKETING_VERSION = 200.5.0;
				PRODUCT_BUNDLE_IDENTIFIER = "com.esri.arcgis-swift-sdk-samples";
				PRODUCT_NAME = "ArcGIS Maps SDK Samples";
				SDKROOT = iphoneos;
				SUPPORTED_PLATFORMS = "iphoneos iphonesimulator";
				SUPPORTS_MACCATALYST = YES;
				SUPPORTS_MAC_DESIGNED_FOR_IPHONE_IPAD = NO;
				SWIFT_EMIT_LOC_STRINGS = YES;
				SWIFT_VERSION = 6.0;
				TARGETED_DEVICE_FAMILY = "1,2,6";
				VALIDATE_PRODUCT = YES;
			};
			name = Release;
		};
/* End XCBuildConfiguration section */

/* Begin XCConfigurationList section */
		00E5400A27F3CCA100CF66D5 /* Build configuration list for PBXProject "Samples" */ = {
			isa = XCConfigurationList;
			buildConfigurations = (
				00E5402227F3CCA200CF66D5 /* Debug */,
				00E5402327F3CCA200CF66D5 /* Release */,
			);
			defaultConfigurationIsVisible = 0;
			defaultConfigurationName = Release;
		};
		00E5402427F3CCA200CF66D5 /* Build configuration list for PBXNativeTarget "Samples" */ = {
			isa = XCConfigurationList;
			buildConfigurations = (
				00E5402527F3CCA200CF66D5 /* Debug */,
				00E5402627F3CCA200CF66D5 /* Release */,
			);
			defaultConfigurationIsVisible = 0;
			defaultConfigurationName = Release;
		};
/* End XCConfigurationList section */

/* Begin XCRemoteSwiftPackageReference section */
		00C43AEB2947DC350099AE34 /* XCRemoteSwiftPackageReference "arcgis-maps-sdk-swift-toolkit" */ = {
			isa = XCRemoteSwiftPackageReference;
			repositoryURL = "https://github.com/Esri/arcgis-maps-sdk-swift-toolkit/";
			requirement = {
				kind = upToNextMinorVersion;
				minimumVersion = 200.5.0;
			};
		};
/* End XCRemoteSwiftPackageReference section */

/* Begin XCSwiftPackageProductDependency section */
		00C43AEC2947DC350099AE34 /* ArcGISToolkit */ = {
			isa = XCSwiftPackageProductDependency;
			package = 00C43AEB2947DC350099AE34 /* XCRemoteSwiftPackageReference "arcgis-maps-sdk-swift-toolkit" */;
			productName = ArcGISToolkit;
		};
/* End XCSwiftPackageProductDependency section */
	};
	rootObject = 00E5400727F3CCA100CF66D5 /* Project object */;
}<|MERGE_RESOLUTION|>--- conflicted
+++ resolved
@@ -341,14 +341,11 @@
 		D75B58512AAFB3030038B3B4 /* StyleFeaturesWithCustomDictionaryView.swift in Sources */ = {isa = PBXBuildFile; fileRef = D75B58502AAFB3030038B3B4 /* StyleFeaturesWithCustomDictionaryView.swift */; };
 		D75B58522AAFB37C0038B3B4 /* StyleFeaturesWithCustomDictionaryView.swift in Copy Source Code Files */ = {isa = PBXBuildFile; fileRef = D75B58502AAFB3030038B3B4 /* StyleFeaturesWithCustomDictionaryView.swift */; };
 		D75C35672AB50338003CD55F /* GroupLayersTogetherView.GroupLayerListView.swift in Sources */ = {isa = PBXBuildFile; fileRef = D75C35662AB50338003CD55F /* GroupLayersTogetherView.GroupLayerListView.swift */; };
-<<<<<<< HEAD
 		D75E5EF12CC049D500252595 /* EditFeaturesUsingFeatureFormsView.swift in Sources */ = {isa = PBXBuildFile; fileRef = D75E5EED2CC049D500252595 /* EditFeaturesUsingFeatureFormsView.swift */; };
 		D75E5EF42CC04A0C00252595 /* EditFeaturesUsingFeatureFormsView.swift in Copy Source Code Files */ = {isa = PBXBuildFile; fileRef = D75E5EED2CC049D500252595 /* EditFeaturesUsingFeatureFormsView.swift */; };
-=======
 		D75E5EE62CC0340100252595 /* ListContentsOfKMLFileView.swift in Sources */ = {isa = PBXBuildFile; fileRef = D75E5EE22CC0340100252595 /* ListContentsOfKMLFileView.swift */; };
 		D75E5EE92CC0342700252595 /* ListContentsOfKMLFileView.swift in Copy Source Code Files */ = {isa = PBXBuildFile; fileRef = D75E5EE22CC0340100252595 /* ListContentsOfKMLFileView.swift */; };
 		D75E5EEC2CC0466900252595 /* esri_test_data.kmz in Resources */ = {isa = PBXBuildFile; fileRef = D75E5EEA2CC0466900252595 /* esri_test_data.kmz */; settings = {ASSET_TAGS = (ListContentsOfKmlFile, ); }; };
->>>>>>> 285a0233
 		D75F66362B48EABC00434974 /* SearchForWebMapView.swift in Sources */ = {isa = PBXBuildFile; fileRef = D75F66332B48EABC00434974 /* SearchForWebMapView.swift */; };
 		D75F66392B48EB1800434974 /* SearchForWebMapView.swift in Copy Source Code Files */ = {isa = PBXBuildFile; fileRef = D75F66332B48EABC00434974 /* SearchForWebMapView.swift */; };
 		D76000A22AF18BAB00B3084D /* FindRouteInTransportNetworkView.Model.swift in Copy Source Code Files */ = {isa = PBXBuildFile; fileRef = D7749AD52AF08BF50086632F /* FindRouteInTransportNetworkView.Model.swift */; };
@@ -572,11 +569,8 @@
 			dstPath = "";
 			dstSubfolderSpec = 7;
 			files = (
-<<<<<<< HEAD
 				D75E5EF42CC04A0C00252595 /* EditFeaturesUsingFeatureFormsView.swift in Copy Source Code Files */,
-=======
 				D75E5EE92CC0342700252595 /* ListContentsOfKMLFileView.swift in Copy Source Code Files */,
->>>>>>> 285a0233
 				D7201CDB2CC6B72A004BDB7D /* AddTiledLayerAsBasemapView.swift in Copy Source Code Files */,
 				D7BE7E722CC19CE5006DDB0C /* AddTiledLayerView.swift in Copy Source Code Files */,
 				D7BEBAD52CBDFE3900F882E7 /* DisplayAlternateSymbolsAtDifferentScalesView.swift in Copy Source Code Files */,
@@ -986,12 +980,9 @@
 		D7588F5C2B7D8DAA008B75E2 /* NavigateRouteWithReroutingView.swift */ = {isa = PBXFileReference; fileEncoding = 4; lastKnownFileType = sourcecode.swift; path = NavigateRouteWithReroutingView.swift; sourceTree = "<group>"; };
 		D75B58502AAFB3030038B3B4 /* StyleFeaturesWithCustomDictionaryView.swift */ = {isa = PBXFileReference; fileEncoding = 4; lastKnownFileType = sourcecode.swift; path = StyleFeaturesWithCustomDictionaryView.swift; sourceTree = "<group>"; };
 		D75C35662AB50338003CD55F /* GroupLayersTogetherView.GroupLayerListView.swift */ = {isa = PBXFileReference; fileEncoding = 4; lastKnownFileType = sourcecode.swift; path = GroupLayersTogetherView.GroupLayerListView.swift; sourceTree = "<group>"; };
-<<<<<<< HEAD
 		D75E5EED2CC049D500252595 /* EditFeaturesUsingFeatureFormsView.swift */ = {isa = PBXFileReference; lastKnownFileType = sourcecode.swift; path = EditFeaturesUsingFeatureFormsView.swift; sourceTree = "<group>"; };
-=======
 		D75E5EE22CC0340100252595 /* ListContentsOfKMLFileView.swift */ = {isa = PBXFileReference; lastKnownFileType = sourcecode.swift; path = ListContentsOfKMLFileView.swift; sourceTree = "<group>"; };
 		D75E5EEA2CC0466900252595 /* esri_test_data.kmz */ = {isa = PBXFileReference; lastKnownFileType = file; path = esri_test_data.kmz; sourceTree = "<group>"; };
->>>>>>> 285a0233
 		D75F66332B48EABC00434974 /* SearchForWebMapView.swift */ = {isa = PBXFileReference; fileEncoding = 4; lastKnownFileType = sourcecode.swift; path = SearchForWebMapView.swift; sourceTree = "<group>"; };
 		D76000AB2AF19C2300B3084D /* FindRouteInMobileMapPackageView.swift */ = {isa = PBXFileReference; fileEncoding = 4; lastKnownFileType = sourcecode.swift; path = FindRouteInMobileMapPackageView.swift; sourceTree = "<group>"; };
 		D76000B62AF19FCA00B3084D /* SanFrancisco.mmpk */ = {isa = PBXFileReference; lastKnownFileType = file; path = SanFrancisco.mmpk; sourceTree = "<group>"; };
@@ -2368,14 +2359,14 @@
 			path = "Style features with custom dictionary";
 			sourceTree = "<group>";
 		};
-<<<<<<< HEAD
 		D75E5EF02CC049D500252595 /* Edit features using feature forms */ = {
 			isa = PBXGroup;
 			children = (
 				D75E5EED2CC049D500252595 /* EditFeaturesUsingFeatureFormsView.swift */,
 			);
 			path = "Edit features using feature forms";
-=======
+			sourceTree = "<group>";
+		};
 		D75E5EE52CC0340100252595 /* List contents of KML file */ = {
 			isa = PBXGroup;
 			children = (
@@ -2390,7 +2381,6 @@
 				D75E5EEA2CC0466900252595 /* esri_test_data.kmz */,
 			);
 			path = da301cb122874d5497f8a8f6c81eb36e;
->>>>>>> 285a0233
 			sourceTree = "<group>";
 		};
 		D75F66322B48EABC00434974 /* Search for web map */ = {
