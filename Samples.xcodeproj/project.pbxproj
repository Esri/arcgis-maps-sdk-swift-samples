--- conflicted
+++ resolved
@@ -2672,11 +2672,7 @@
 				D7705D642AFC570700CC0335 /* FindClosestFacilityFromPointView.swift in Sources */,
 				E088E1572862579D00413100 /* SetSurfacePlacementModeView.swift in Sources */,
 				1CAF831F2A20305F000E1E60 /* ShowUtilityAssociationsView.swift in Sources */,
-<<<<<<< HEAD
-=======
 				00E7C15C2BBE1BF000B85D69 /* SnapGeometryEditsView.swift in Sources */,
-				00C7993B2A845AAF00AFE342 /* Sidebar.swift in Sources */,
->>>>>>> f4415060
 				E004A6C128414332002A1FE6 /* SetViewpointRotationView.swift in Sources */,
 				883C121529C9136600062FF9 /* DownloadPreplannedMapAreaView.MapPicker.swift in Sources */,
 				D72C43F32AEB066D00B6157B /* GeocodeOfflineView.Model.swift in Sources */,
