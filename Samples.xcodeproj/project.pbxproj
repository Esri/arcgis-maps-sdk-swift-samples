--- conflicted
+++ resolved
@@ -171,11 +171,8 @@
 				E004A6F4284FA3C5002A1FE6 /* Select features in feature layer */,
 				00B042E3282EDC690072E1B4 /* Set basemap */,
 				E004A6B928414332002A1FE6 /* Set viewpoint rotation */,
-<<<<<<< HEAD
 				E004A6E728493BBB002A1FE6 /* Show device location */,
-=======
 				E004A6DE2846626A002A1FE6 /* Show callout */,
->>>>>>> 94b3c683
 				E004A6E42846A609002A1FE6 /* Style graphics with symbols */,
 			);
 			path = Samples;
