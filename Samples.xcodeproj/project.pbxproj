// !$*UTF8*$!
{
	archiveVersion = 1;
	classes = {
	};
	objectVersion = 60;
	objects = {

/* Begin PBXBuildFile section */
		0000FB6E2BBDB17600845921 /* Add3DTilesLayerView.swift in Sources */ = {isa = PBXBuildFile; fileRef = 0000FB6B2BBDB17600845921 /* Add3DTilesLayerView.swift */; };
		0000FB712BBDC01400845921 /* Add3DTilesLayerView.swift in Copy Source Code Files */ = {isa = PBXBuildFile; fileRef = 0000FB6B2BBDB17600845921 /* Add3DTilesLayerView.swift */; };
		0005580A2817C51E00224BC6 /* SampleDetailView.swift in Sources */ = {isa = PBXBuildFile; fileRef = 000558092817C51E00224BC6 /* SampleDetailView.swift */; };
		000D43162B9918420003D3C2 /* ConfigureBasemapStyleParametersView.swift in Sources */ = {isa = PBXBuildFile; fileRef = 000D43132B9918420003D3C2 /* ConfigureBasemapStyleParametersView.swift */; };
		000D43182B993A030003D3C2 /* ConfigureBasemapStyleParametersView.swift in Copy Source Code Files */ = {isa = PBXBuildFile; fileRef = 000D43132B9918420003D3C2 /* ConfigureBasemapStyleParametersView.swift */; };
		00181B462846AD7100654571 /* View+ErrorAlert.swift in Sources */ = {isa = PBXBuildFile; fileRef = 00181B452846AD7100654571 /* View+ErrorAlert.swift */; };
		001C6DE127FE8A9400D472C2 /* AppSecrets.swift.masque in Sources */ = {isa = PBXBuildFile; fileRef = 001C6DD827FE585A00D472C2 /* AppSecrets.swift.masque */; };
		00273CF42A82AB5900A7A77D /* SamplesSearchView.swift in Sources */ = {isa = PBXBuildFile; fileRef = 00273CF32A82AB5900A7A77D /* SamplesSearchView.swift */; };
		00273CF62A82AB8700A7A77D /* SampleLink.swift in Sources */ = {isa = PBXBuildFile; fileRef = 00273CF52A82AB8700A7A77D /* SampleLink.swift */; };
		0039A4E92885C50300592C86 /* AddSceneLayerFromServiceView.swift in Copy Source Code Files */ = {isa = PBXBuildFile; fileRef = E066DD3F28610F55004D3D5B /* AddSceneLayerFromServiceView.swift */; };
		0039A4EA2885C50300592C86 /* ClipGeometryView.swift in Copy Source Code Files */ = {isa = PBXBuildFile; fileRef = E000E75F2869E33D005D87C5 /* ClipGeometryView.swift */; };
		0039A4EB2885C50300592C86 /* CreatePlanarAndGeodeticBuffersView.swift in Copy Source Code Files */ = {isa = PBXBuildFile; fileRef = E004A6EC2849556E002A1FE6 /* CreatePlanarAndGeodeticBuffersView.swift */; };
		0039A4EC2885C50300592C86 /* CutGeometryView.swift in Copy Source Code Files */ = {isa = PBXBuildFile; fileRef = E000E762286A0B18005D87C5 /* CutGeometryView.swift */; };
		0039A4ED2885C50300592C86 /* DisplayMapView.swift in Copy Source Code Files */ = {isa = PBXBuildFile; fileRef = 0074ABBE28174BCF0037244A /* DisplayMapView.swift */; };
		0039A4EE2885C50300592C86 /* DisplayOverviewMapView.swift in Copy Source Code Files */ = {isa = PBXBuildFile; fileRef = 00B04FB4283EEBA80026C882 /* DisplayOverviewMapView.swift */; };
		0039A4EF2885C50300592C86 /* DisplaySceneView.swift in Copy Source Code Files */ = {isa = PBXBuildFile; fileRef = E004A6D828465C70002A1FE6 /* DisplaySceneView.swift */; };
		0039A4F02885C50300592C86 /* ProjectGeometryView.swift in Copy Source Code Files */ = {isa = PBXBuildFile; fileRef = E0EA0B762866390E00C9621D /* ProjectGeometryView.swift */; };
		0039A4F12885C50300592C86 /* SearchWithGeocodeView.swift in Copy Source Code Files */ = {isa = PBXBuildFile; fileRef = 00CB9137284814A4005C2C5D /* SearchWithGeocodeView.swift */; };
		0039A4F22885C50300592C86 /* SelectFeaturesInFeatureLayerView.swift in Copy Source Code Files */ = {isa = PBXBuildFile; fileRef = E004A6F5284FA42A002A1FE6 /* SelectFeaturesInFeatureLayerView.swift */; };
		0039A4F32885C50300592C86 /* SetBasemapView.swift in Copy Source Code Files */ = {isa = PBXBuildFile; fileRef = 00B042E5282EDC690072E1B4 /* SetBasemapView.swift */; };
		0039A4F42885C50300592C86 /* SetSurfacePlacementModeView.swift in Copy Source Code Files */ = {isa = PBXBuildFile; fileRef = E088E1562862579D00413100 /* SetSurfacePlacementModeView.swift */; };
		0039A4F52885C50300592C86 /* SetViewpointRotationView.swift in Copy Source Code Files */ = {isa = PBXBuildFile; fileRef = E004A6BD28414332002A1FE6 /* SetViewpointRotationView.swift */; };
		0039A4F62885C50300592C86 /* ShowCalloutView.swift in Copy Source Code Files */ = {isa = PBXBuildFile; fileRef = E004A6DF28466279002A1FE6 /* ShowCalloutView.swift */; };
		0039A4F72885C50300592C86 /* ShowDeviceLocationView.swift in Copy Source Code Files */ = {isa = PBXBuildFile; fileRef = E004A6E828493BCE002A1FE6 /* ShowDeviceLocationView.swift */; };
		0039A4F82885C50300592C86 /* ShowResultOfSpatialRelationshipsView.swift in Copy Source Code Files */ = {isa = PBXBuildFile; fileRef = E066DD3A2860CA08004D3D5B /* ShowResultOfSpatialRelationshipsView.swift */; };
		0039A4F92885C50300592C86 /* ShowResultOfSpatialOperationsView.swift in Copy Source Code Files */ = {isa = PBXBuildFile; fileRef = E004A6F2284E4FEB002A1FE6 /* ShowResultOfSpatialOperationsView.swift */; };
		0039A4FA2885C50300592C86 /* StyleGraphicsWithRendererView.swift in Copy Source Code Files */ = {isa = PBXBuildFile; fileRef = E066DD372860AB28004D3D5B /* StyleGraphicsWithRendererView.swift */; };
		0039A4FB2885C50300592C86 /* StyleGraphicsWithSymbolsView.swift in Copy Source Code Files */ = {isa = PBXBuildFile; fileRef = E004A6E52846A61F002A1FE6 /* StyleGraphicsWithSymbolsView.swift */; };
		003B36F92C5042BA00A75F66 /* ShowServiceAreaView.swift in Copy Source Code Files */ = {isa = PBXBuildFile; fileRef = 95D2EE0E2C334D1600683D53 /* ShowServiceAreaView.swift */; };
		0042E24328E4BF8F001F33D6 /* ShowViewshedFromPointInSceneView.Model.swift in Sources */ = {isa = PBXBuildFile; fileRef = 0042E24228E4BF8F001F33D6 /* ShowViewshedFromPointInSceneView.Model.swift */; };
		0042E24528E4F82C001F33D6 /* ShowViewshedFromPointInSceneView.ViewshedSettingsView.swift in Sources */ = {isa = PBXBuildFile; fileRef = 0042E24428E4F82B001F33D6 /* ShowViewshedFromPointInSceneView.ViewshedSettingsView.swift */; };
		0042E24628E50EE4001F33D6 /* ShowViewshedFromPointInSceneView.swift in Copy Source Code Files */ = {isa = PBXBuildFile; fileRef = 0086F3FD28E3770900974721 /* ShowViewshedFromPointInSceneView.swift */; };
		0042E24728E50EE4001F33D6 /* ShowViewshedFromPointInSceneView.Model.swift in Copy Source Code Files */ = {isa = PBXBuildFile; fileRef = 0042E24228E4BF8F001F33D6 /* ShowViewshedFromPointInSceneView.Model.swift */; };
		0042E24828E50EE4001F33D6 /* ShowViewshedFromPointInSceneView.ViewshedSettingsView.swift in Copy Source Code Files */ = {isa = PBXBuildFile; fileRef = 0042E24428E4F82B001F33D6 /* ShowViewshedFromPointInSceneView.ViewshedSettingsView.swift */; };
		0044289229C90C0B00160767 /* GetElevationAtPointOnSurfaceView.swift in Sources */ = {isa = PBXBuildFile; fileRef = 0044289129C90C0B00160767 /* GetElevationAtPointOnSurfaceView.swift */; };
		0044289329C9234300160767 /* GetElevationAtPointOnSurfaceView.swift in Copy Source Code Files */ = {isa = PBXBuildFile; fileRef = 0044289129C90C0B00160767 /* GetElevationAtPointOnSurfaceView.swift */; };
		0044CDDF2995C39E004618CE /* ShowDeviceLocationHistoryView.swift in Sources */ = {isa = PBXBuildFile; fileRef = 0044CDDE2995C39E004618CE /* ShowDeviceLocationHistoryView.swift */; };
		0044CDE02995D4DD004618CE /* ShowDeviceLocationHistoryView.swift in Copy Source Code Files */ = {isa = PBXBuildFile; fileRef = 0044CDDE2995C39E004618CE /* ShowDeviceLocationHistoryView.swift */; };
		004A2B9D2BED455B00C297CE /* canyonlands in Resources */ = {isa = PBXBuildFile; fileRef = 004A2B9C2BED455B00C297CE /* canyonlands */; settings = {ASSET_TAGS = (ApplyScheduledUpdatesToPreplannedMapArea, ); }; };
		004A2BA22BED456500C297CE /* ApplyScheduledUpdatesToPreplannedMapAreaView.swift in Sources */ = {isa = PBXBuildFile; fileRef = 004A2B9E2BED456500C297CE /* ApplyScheduledUpdatesToPreplannedMapAreaView.swift */; };
		004A2BA52BED458C00C297CE /* ApplyScheduledUpdatesToPreplannedMapAreaView.swift in Copy Source Code Files */ = {isa = PBXBuildFile; fileRef = 004A2B9E2BED456500C297CE /* ApplyScheduledUpdatesToPreplannedMapAreaView.swift */; };
		004FE87129DF5D8700075217 /* Bristol in Resources */ = {isa = PBXBuildFile; fileRef = 004FE87029DF5D8700075217 /* Bristol */; settings = {ASSET_TAGS = (Animate3DGraphic, ChangeCameraController, OrbitCameraAroundObject, StylePointWithDistanceCompositeSceneSymbol, ); }; };
		006C835528B40682004AEB7F /* BrowseBuildingFloorsView.swift in Copy Source Code Files */ = {isa = PBXBuildFile; fileRef = E0FE32E628747778002C6ACA /* BrowseBuildingFloorsView.swift */; };
		006C835628B40682004AEB7F /* DisplayMapFromMobileMapPackageView.swift in Copy Source Code Files */ = {isa = PBXBuildFile; fileRef = F111CCC0288B5D5600205358 /* DisplayMapFromMobileMapPackageView.swift */; };
		0074ABBF28174BCF0037244A /* DisplayMapView.swift in Sources */ = {isa = PBXBuildFile; fileRef = 0074ABBE28174BCF0037244A /* DisplayMapView.swift */; };
		0074ABC428174F430037244A /* Sample.swift in Sources */ = {isa = PBXBuildFile; fileRef = 0074ABC128174F430037244A /* Sample.swift */; };
		0074ABCD2817BCC30037244A /* SamplesApp+Samples.swift.tache in Sources */ = {isa = PBXBuildFile; fileRef = 0074ABCA2817B8DB0037244A /* SamplesApp+Samples.swift.tache */; };
		0086F40128E3770A00974721 /* ShowViewshedFromPointInSceneView.swift in Sources */ = {isa = PBXBuildFile; fileRef = 0086F3FD28E3770900974721 /* ShowViewshedFromPointInSceneView.swift */; };
		00A7A1462A2FC58300F035F7 /* DisplayContentOfUtilityNetworkContainerView.swift in Sources */ = {isa = PBXBuildFile; fileRef = 00A7A1432A2FC58300F035F7 /* DisplayContentOfUtilityNetworkContainerView.swift */; };
		00A7A14A2A2FC5B700F035F7 /* DisplayContentOfUtilityNetworkContainerView.Model.swift in Sources */ = {isa = PBXBuildFile; fileRef = 00A7A1492A2FC5B700F035F7 /* DisplayContentOfUtilityNetworkContainerView.Model.swift */; };
		00ABA94E2BF6721700C0488C /* ShowGridView.swift in Sources */ = {isa = PBXBuildFile; fileRef = 00ABA94D2BF6721700C0488C /* ShowGridView.swift */; };
		00ABA94F2BF6D06200C0488C /* ShowGridView.swift in Copy Source Code Files */ = {isa = PBXBuildFile; fileRef = 00ABA94D2BF6721700C0488C /* ShowGridView.swift */; };
		00B04273282EC59E0072E1B4 /* AboutView.swift in Sources */ = {isa = PBXBuildFile; fileRef = 00B04272282EC59E0072E1B4 /* AboutView.swift */; };
		00B042E8282EDC690072E1B4 /* SetBasemapView.swift in Sources */ = {isa = PBXBuildFile; fileRef = 00B042E5282EDC690072E1B4 /* SetBasemapView.swift */; };
		00B04FB5283EEBA80026C882 /* DisplayOverviewMapView.swift in Sources */ = {isa = PBXBuildFile; fileRef = 00B04FB4283EEBA80026C882 /* DisplayOverviewMapView.swift */; };
		00C43AED2947DC350099AE34 /* ArcGISToolkit in Frameworks */ = {isa = PBXBuildFile; productRef = 00C43AEC2947DC350099AE34 /* ArcGISToolkit */; };
		00C94A0D28B53DE1004E42D9 /* raster-file in Resources */ = {isa = PBXBuildFile; fileRef = 00C94A0C28B53DE1004E42D9 /* raster-file */; settings = {ASSET_TAGS = (AddRasterFromFile, ); }; };
		00CB9138284814A4005C2C5D /* SearchWithGeocodeView.swift in Sources */ = {isa = PBXBuildFile; fileRef = 00CB9137284814A4005C2C5D /* SearchWithGeocodeView.swift */; };
		00CCB8A5285BAF8700BBAB70 /* OnDemandResource.swift in Sources */ = {isa = PBXBuildFile; fileRef = 00CCB8A4285BAF8700BBAB70 /* OnDemandResource.swift */; };
		00D4EF802863842100B9CC30 /* AddFeatureLayersView.swift in Sources */ = {isa = PBXBuildFile; fileRef = 00D4EF7F2863842100B9CC30 /* AddFeatureLayersView.swift */; };
		00D4EF9028638BF100B9CC30 /* LA_Trails.geodatabase in Resources */ = {isa = PBXBuildFile; fileRef = 00D4EF8228638BF100B9CC30 /* LA_Trails.geodatabase */; settings = {ASSET_TAGS = (AddFeatureLayers, ); }; };
		00D4EF9A28638BF100B9CC30 /* AuroraCO.gpkg in Resources */ = {isa = PBXBuildFile; fileRef = 00D4EF8F28638BF100B9CC30 /* AuroraCO.gpkg */; settings = {ASSET_TAGS = (AddFeatureLayers, ); }; };
		00D4EFB12863CE6300B9CC30 /* ScottishWildlifeTrust_reserves in Resources */ = {isa = PBXBuildFile; fileRef = 00D4EFB02863CE6300B9CC30 /* ScottishWildlifeTrust_reserves */; settings = {ASSET_TAGS = (AddFeatureLayers, ); }; };
		00E1D90B2BC0AF97001AEB6A /* SnapGeometryEditsView.SnapSettingsView.swift in Sources */ = {isa = PBXBuildFile; fileRef = 00E1D90A2BC0AF97001AEB6A /* SnapGeometryEditsView.SnapSettingsView.swift */; };
		00E1D90D2BC0B125001AEB6A /* SnapGeometryEditsView.GeometryEditorModel.swift in Sources */ = {isa = PBXBuildFile; fileRef = 00E1D90C2BC0B125001AEB6A /* SnapGeometryEditsView.GeometryEditorModel.swift */; };
		00E1D90F2BC0B1E8001AEB6A /* SnapGeometryEditsView.GeometryEditorMenu.swift in Sources */ = {isa = PBXBuildFile; fileRef = 00E1D90E2BC0B1E8001AEB6A /* SnapGeometryEditsView.GeometryEditorMenu.swift */; };
		00E1D9102BC0B4D8001AEB6A /* SnapGeometryEditsView.SnapSettingsView.swift in Copy Source Code Files */ = {isa = PBXBuildFile; fileRef = 00E1D90A2BC0AF97001AEB6A /* SnapGeometryEditsView.SnapSettingsView.swift */; };
		00E1D9112BC0B4D8001AEB6A /* SnapGeometryEditsView.GeometryEditorModel.swift in Copy Source Code Files */ = {isa = PBXBuildFile; fileRef = 00E1D90C2BC0B125001AEB6A /* SnapGeometryEditsView.GeometryEditorModel.swift */; };
		00E1D9122BC0B4D8001AEB6A /* SnapGeometryEditsView.GeometryEditorMenu.swift in Copy Source Code Files */ = {isa = PBXBuildFile; fileRef = 00E1D90E2BC0B1E8001AEB6A /* SnapGeometryEditsView.GeometryEditorMenu.swift */; };
		00E5401C27F3CCA200CF66D5 /* SamplesApp.swift in Sources */ = {isa = PBXBuildFile; fileRef = 00E5400C27F3CCA100CF66D5 /* SamplesApp.swift */; };
		00E5401E27F3CCA200CF66D5 /* ContentView.swift in Sources */ = {isa = PBXBuildFile; fileRef = 00E5400D27F3CCA100CF66D5 /* ContentView.swift */; };
		00E5402027F3CCA200CF66D5 /* Assets.xcassets in Resources */ = {isa = PBXBuildFile; fileRef = 00E5400E27F3CCA200CF66D5 /* Assets.xcassets */; };
		00E7C15C2BBE1BF000B85D69 /* SnapGeometryEditsView.swift in Sources */ = {isa = PBXBuildFile; fileRef = 00E7C1592BBE1BF000B85D69 /* SnapGeometryEditsView.swift */; };
		00E7C15D2BBF74D800B85D69 /* SnapGeometryEditsView.swift in Copy Source Code Files */ = {isa = PBXBuildFile; fileRef = 00E7C1592BBE1BF000B85D69 /* SnapGeometryEditsView.swift */; };
		00EB803A2A31506F00AC2B07 /* DisplayContentOfUtilityNetworkContainerView.swift in Copy Source Code Files */ = {isa = PBXBuildFile; fileRef = 00A7A1432A2FC58300F035F7 /* DisplayContentOfUtilityNetworkContainerView.swift */; };
		00EB803B2A31506F00AC2B07 /* DisplayContentOfUtilityNetworkContainerView.Model.swift in Copy Source Code Files */ = {isa = PBXBuildFile; fileRef = 00A7A1492A2FC5B700F035F7 /* DisplayContentOfUtilityNetworkContainerView.Model.swift */; };
		00F279D62AF418DC00CECAF8 /* AddDynamicEntityLayerView.VehicleCallout.swift in Sources */ = {isa = PBXBuildFile; fileRef = 00F279D52AF418DC00CECAF8 /* AddDynamicEntityLayerView.VehicleCallout.swift */; };
		00F279D72AF4364700CECAF8 /* AddDynamicEntityLayerView.VehicleCallout.swift in Copy Source Code Files */ = {isa = PBXBuildFile; fileRef = 00F279D52AF418DC00CECAF8 /* AddDynamicEntityLayerView.VehicleCallout.swift */; };
		102B6A372BFD5B55009F763C /* IdentifyFeaturesInWMSLayerView.swift in Sources */ = {isa = PBXBuildFile; fileRef = 102B6A362BFD5B55009F763C /* IdentifyFeaturesInWMSLayerView.swift */; };
		104F55C72BF3E30A00204D04 /* GenerateOfflineMapWithCustomParametersView.swift in Copy Source Code Files */ = {isa = PBXBuildFile; fileRef = 10B782042BE55D7E007EAE6C /* GenerateOfflineMapWithCustomParametersView.swift */; };
		104F55C82BF3E30A00204D04 /* GenerateOfflineMapWithCustomParametersView.CustomParameters.swift in Copy Source Code Files */ = {isa = PBXBuildFile; fileRef = 10B782072BE5A058007EAE6C /* GenerateOfflineMapWithCustomParametersView.CustomParameters.swift */; };
		1081B93D2C000E8B00C1BEB1 /* IdentifyFeaturesInWMSLayerView.swift in Copy Source Code Files */ = {isa = PBXBuildFile; fileRef = 102B6A362BFD5B55009F763C /* IdentifyFeaturesInWMSLayerView.swift */; };
		108EC04129D25B2C000F35D0 /* QueryFeatureTableView.swift in Sources */ = {isa = PBXBuildFile; fileRef = 108EC04029D25B2C000F35D0 /* QueryFeatureTableView.swift */; };
		108EC04229D25B55000F35D0 /* QueryFeatureTableView.swift in Copy Source Code Files */ = {isa = PBXBuildFile; fileRef = 108EC04029D25B2C000F35D0 /* QueryFeatureTableView.swift */; };
		10B782052BE55D7E007EAE6C /* GenerateOfflineMapWithCustomParametersView.swift in Sources */ = {isa = PBXBuildFile; fileRef = 10B782042BE55D7E007EAE6C /* GenerateOfflineMapWithCustomParametersView.swift */; };
		10B782082BE5A058007EAE6C /* GenerateOfflineMapWithCustomParametersView.CustomParameters.swift in Sources */ = {isa = PBXBuildFile; fileRef = 10B782072BE5A058007EAE6C /* GenerateOfflineMapWithCustomParametersView.CustomParameters.swift */; };
		10BD9EB42BF51B4B00ABDBD5 /* GenerateOfflineMapWithCustomParametersView.Model.swift in Sources */ = {isa = PBXBuildFile; fileRef = 10BD9EB32BF51B4B00ABDBD5 /* GenerateOfflineMapWithCustomParametersView.Model.swift */; };
		10BD9EB52BF51F9000ABDBD5 /* GenerateOfflineMapWithCustomParametersView.Model.swift in Copy Source Code Files */ = {isa = PBXBuildFile; fileRef = 10BD9EB32BF51B4B00ABDBD5 /* GenerateOfflineMapWithCustomParametersView.Model.swift */; };
		10D321932BDB187400B39B1B /* naperville_imagery.tpkx in Resources */ = {isa = PBXBuildFile; fileRef = 10D321922BDB187400B39B1B /* naperville_imagery.tpkx */; settings = {ASSET_TAGS = (GenerateOfflineMapWithLocalBasemap, ); }; };
		10D321962BDB1CB500B39B1B /* GenerateOfflineMapWithLocalBasemapView.swift in Sources */ = {isa = PBXBuildFile; fileRef = 10D321952BDB1CB500B39B1B /* GenerateOfflineMapWithLocalBasemapView.swift */; };
		10D321972BDC3B4900B39B1B /* GenerateOfflineMapWithLocalBasemapView.swift in Copy Source Code Files */ = {isa = PBXBuildFile; fileRef = 10D321952BDB1CB500B39B1B /* GenerateOfflineMapWithLocalBasemapView.swift */; };
		1C0C1C3929D34DAE005C8B24 /* ChangeViewpointView.swift in Sources */ = {isa = PBXBuildFile; fileRef = 1C0C1C3429D34DAE005C8B24 /* ChangeViewpointView.swift */; };
		1C0C1C3D29D34DDD005C8B24 /* ChangeViewpointView.swift in Copy Source Code Files */ = {isa = PBXBuildFile; fileRef = 1C0C1C3429D34DAE005C8B24 /* ChangeViewpointView.swift */; };
		1C19B4F12A578E46001D2506 /* CreateLoadReportView.Views.swift in Sources */ = {isa = PBXBuildFile; fileRef = 1C19B4EB2A578E46001D2506 /* CreateLoadReportView.Views.swift */; };
		1C19B4F32A578E46001D2506 /* CreateLoadReportView.swift in Sources */ = {isa = PBXBuildFile; fileRef = 1C19B4ED2A578E46001D2506 /* CreateLoadReportView.swift */; };
		1C19B4F52A578E46001D2506 /* CreateLoadReportView.Model.swift in Sources */ = {isa = PBXBuildFile; fileRef = 1C19B4EF2A578E46001D2506 /* CreateLoadReportView.Model.swift */; };
		1C19B4F72A578E69001D2506 /* CreateLoadReportView.Model.swift in Copy Source Code Files */ = {isa = PBXBuildFile; fileRef = 1C19B4EF2A578E46001D2506 /* CreateLoadReportView.Model.swift */; };
		1C19B4F82A578E69001D2506 /* CreateLoadReportView.swift in Copy Source Code Files */ = {isa = PBXBuildFile; fileRef = 1C19B4ED2A578E46001D2506 /* CreateLoadReportView.swift */; };
		1C19B4F92A578E69001D2506 /* CreateLoadReportView.Views.swift in Copy Source Code Files */ = {isa = PBXBuildFile; fileRef = 1C19B4EB2A578E46001D2506 /* CreateLoadReportView.Views.swift */; };
		1C2538542BABACB100337307 /* AugmentRealityToNavigateRouteView.ARSceneView.swift in Copy Source Code Files */ = {isa = PBXBuildFile; fileRef = 1C2538522BABACB100337307 /* AugmentRealityToNavigateRouteView.ARSceneView.swift */; };
		1C2538552BABACB100337307 /* AugmentRealityToNavigateRouteView.swift in Copy Source Code Files */ = {isa = PBXBuildFile; fileRef = 1C2538532BABACB100337307 /* AugmentRealityToNavigateRouteView.swift */; };
		1C2538562BABACFD00337307 /* AugmentRealityToNavigateRouteView.swift in Sources */ = {isa = PBXBuildFile; fileRef = 1C2538532BABACB100337307 /* AugmentRealityToNavigateRouteView.swift */; };
		1C2538572BABACFD00337307 /* AugmentRealityToNavigateRouteView.ARSceneView.swift in Sources */ = {isa = PBXBuildFile; fileRef = 1C2538522BABACB100337307 /* AugmentRealityToNavigateRouteView.ARSceneView.swift */; };
		1C26ED192A859525009B7721 /* FilterFeaturesInSceneView.swift in Sources */ = {isa = PBXBuildFile; fileRef = 1C26ED152A859525009B7721 /* FilterFeaturesInSceneView.swift */; };
		1C26ED202A8BEC63009B7721 /* FilterFeaturesInSceneView.swift in Copy Source Code Files */ = {isa = PBXBuildFile; fileRef = 1C26ED152A859525009B7721 /* FilterFeaturesInSceneView.swift */; };
		1C3B7DC82A5F64FC00907443 /* AnalyzeNetworkWithSubnetworkTraceView.Model.swift in Sources */ = {isa = PBXBuildFile; fileRef = 1C3B7DC32A5F64FC00907443 /* AnalyzeNetworkWithSubnetworkTraceView.Model.swift */; };
		1C3B7DCB2A5F64FC00907443 /* AnalyzeNetworkWithSubnetworkTraceView.swift in Sources */ = {isa = PBXBuildFile; fileRef = 1C3B7DC62A5F64FC00907443 /* AnalyzeNetworkWithSubnetworkTraceView.swift */; };
		1C3B7DCD2A5F652500907443 /* AnalyzeNetworkWithSubnetworkTraceView.Model.swift in Copy Source Code Files */ = {isa = PBXBuildFile; fileRef = 1C3B7DC32A5F64FC00907443 /* AnalyzeNetworkWithSubnetworkTraceView.Model.swift */; };
		1C3B7DCE2A5F652500907443 /* AnalyzeNetworkWithSubnetworkTraceView.swift in Copy Source Code Files */ = {isa = PBXBuildFile; fileRef = 1C3B7DC62A5F64FC00907443 /* AnalyzeNetworkWithSubnetworkTraceView.swift */; };
		1C42E04729D2396B004FC4BE /* ShowPopupView.swift in Sources */ = {isa = PBXBuildFile; fileRef = 1C42E04329D2396B004FC4BE /* ShowPopupView.swift */; };
		1C42E04A29D239D2004FC4BE /* ShowPopupView.swift in Copy Source Code Files */ = {isa = PBXBuildFile; fileRef = 1C42E04329D2396B004FC4BE /* ShowPopupView.swift */; };
		1C43BC7F2A43781200509BF8 /* SetVisibilityOfSubtypeSublayerView.Views.swift in Sources */ = {isa = PBXBuildFile; fileRef = 1C43BC792A43781100509BF8 /* SetVisibilityOfSubtypeSublayerView.Views.swift */; };
		1C43BC822A43781200509BF8 /* SetVisibilityOfSubtypeSublayerView.Model.swift in Sources */ = {isa = PBXBuildFile; fileRef = 1C43BC7C2A43781100509BF8 /* SetVisibilityOfSubtypeSublayerView.Model.swift */; };
		1C43BC842A43781200509BF8 /* SetVisibilityOfSubtypeSublayerView.swift in Sources */ = {isa = PBXBuildFile; fileRef = 1C43BC7E2A43781100509BF8 /* SetVisibilityOfSubtypeSublayerView.swift */; };
		1C43BC852A43783900509BF8 /* SetVisibilityOfSubtypeSublayerView.Model.swift in Copy Source Code Files */ = {isa = PBXBuildFile; fileRef = 1C43BC7C2A43781100509BF8 /* SetVisibilityOfSubtypeSublayerView.Model.swift */; };
		1C43BC862A43783900509BF8 /* SetVisibilityOfSubtypeSublayerView.swift in Copy Source Code Files */ = {isa = PBXBuildFile; fileRef = 1C43BC7E2A43781100509BF8 /* SetVisibilityOfSubtypeSublayerView.swift */; };
		1C43BC872A43783900509BF8 /* SetVisibilityOfSubtypeSublayerView.Views.swift in Copy Source Code Files */ = {isa = PBXBuildFile; fileRef = 1C43BC792A43781100509BF8 /* SetVisibilityOfSubtypeSublayerView.Views.swift */; };
		1C8EC7472BAE2891001A6929 /* AugmentRealityToCollectDataView.swift in Sources */ = {isa = PBXBuildFile; fileRef = 1C8EC7432BAE2891001A6929 /* AugmentRealityToCollectDataView.swift */; };
		1C8EC74B2BAE28A9001A6929 /* AugmentRealityToCollectDataView.swift in Copy Source Code Files */ = {isa = PBXBuildFile; fileRef = 1C8EC7432BAE2891001A6929 /* AugmentRealityToCollectDataView.swift */; };
		1C929F092A27B86800134252 /* ShowUtilityAssociationsView.swift in Copy Source Code Files */ = {isa = PBXBuildFile; fileRef = 1CAF831B2A20305F000E1E60 /* ShowUtilityAssociationsView.swift */; };
		1C965C3929DB9176002F8536 /* ShowRealisticLightAndShadowsView.swift in Copy Source Code Files */ = {isa = PBXBuildFile; fileRef = 1C9B74C529DB43580038B06F /* ShowRealisticLightAndShadowsView.swift */; };
		1C9B74C929DB43580038B06F /* ShowRealisticLightAndShadowsView.swift in Sources */ = {isa = PBXBuildFile; fileRef = 1C9B74C529DB43580038B06F /* ShowRealisticLightAndShadowsView.swift */; };
		1C9B74D929DB54560038B06F /* ChangeCameraControllerView.swift in Sources */ = {isa = PBXBuildFile; fileRef = 1C9B74D529DB54560038B06F /* ChangeCameraControllerView.swift */; };
		1C9B74DE29DB56860038B06F /* ChangeCameraControllerView.swift in Copy Source Code Files */ = {isa = PBXBuildFile; fileRef = 1C9B74D529DB54560038B06F /* ChangeCameraControllerView.swift */; };
		1CAB8D4B2A3CEAB0002AA649 /* RunValveIsolationTraceView.Model.swift in Sources */ = {isa = PBXBuildFile; fileRef = 1CAB8D442A3CEAB0002AA649 /* RunValveIsolationTraceView.Model.swift */; };
		1CAB8D4E2A3CEAB0002AA649 /* RunValveIsolationTraceView.swift in Sources */ = {isa = PBXBuildFile; fileRef = 1CAB8D472A3CEAB0002AA649 /* RunValveIsolationTraceView.swift */; };
		1CAB8D502A3CEB43002AA649 /* RunValveIsolationTraceView.Model.swift in Copy Source Code Files */ = {isa = PBXBuildFile; fileRef = 1CAB8D442A3CEAB0002AA649 /* RunValveIsolationTraceView.Model.swift */; };
		1CAB8D512A3CEB43002AA649 /* RunValveIsolationTraceView.swift in Copy Source Code Files */ = {isa = PBXBuildFile; fileRef = 1CAB8D472A3CEAB0002AA649 /* RunValveIsolationTraceView.swift */; };
		1CAF831F2A20305F000E1E60 /* ShowUtilityAssociationsView.swift in Sources */ = {isa = PBXBuildFile; fileRef = 1CAF831B2A20305F000E1E60 /* ShowUtilityAssociationsView.swift */; };
		218F35B829C28F4A00502022 /* AuthenticateWithOAuthView.swift in Sources */ = {isa = PBXBuildFile; fileRef = 218F35B329C28F4A00502022 /* AuthenticateWithOAuthView.swift */; };
		218F35C229C290BF00502022 /* AuthenticateWithOAuthView.swift in Copy Source Code Files */ = {isa = PBXBuildFile; fileRef = 218F35B329C28F4A00502022 /* AuthenticateWithOAuthView.swift */; };
		3E30884A2C5D789A00ECEAC5 /* SetSpatialReferenceView.swift in Copy Source Code Files */ = {isa = PBXBuildFile; fileRef = 3EEDE7CD2C5D73F700510104 /* SetSpatialReferenceView.swift */; };
		3E54CF222C66AFBE00DD2F18 /* AddWebTiledLayerView.swift in Sources */ = {isa = PBXBuildFile; fileRef = 3E54CF212C66AFBE00DD2F18 /* AddWebTiledLayerView.swift */; };
		3E54CF232C66B00500DD2F18 /* AddWebTiledLayerView.swift in Copy Source Code Files */ = {isa = PBXBuildFile; fileRef = 3E54CF212C66AFBE00DD2F18 /* AddWebTiledLayerView.swift */; };
		3E720F9D2C619B1700E22A9E /* SetInitialViewpointView.swift in Sources */ = {isa = PBXBuildFile; fileRef = 3E720F9C2C619B1700E22A9E /* SetInitialViewpointView.swift */; };
		3E720F9E2C61A0B700E22A9E /* SetInitialViewpointView.swift in Copy Source Code Files */ = {isa = PBXBuildFile; fileRef = 3E720F9C2C619B1700E22A9E /* SetInitialViewpointView.swift */; };
		3E9F77732C6A60FA0022CAB5 /* QueryFeatureCountAndExtentView.swift in Sources */ = {isa = PBXBuildFile; fileRef = 3E9F77722C6A60FA0022CAB5 /* QueryFeatureCountAndExtentView.swift */; };
		3E9F77742C6A6E670022CAB5 /* QueryFeatureCountAndExtentView.swift in Copy Source Code Files */ = {isa = PBXBuildFile; fileRef = 3E9F77722C6A60FA0022CAB5 /* QueryFeatureCountAndExtentView.swift */; };
		3EEDE7CE2C5D73F700510104 /* SetSpatialReferenceView.swift in Sources */ = {isa = PBXBuildFile; fileRef = 3EEDE7CD2C5D73F700510104 /* SetSpatialReferenceView.swift */; };
		4D126D6D29CA1B6000CFB7A7 /* ShowDeviceLocationWithNMEADataSourcesView.swift in Sources */ = {isa = PBXBuildFile; fileRef = 4D126D6929CA1B6000CFB7A7 /* ShowDeviceLocationWithNMEADataSourcesView.swift */; };
		4D126D7229CA1E1800CFB7A7 /* FileNMEASentenceReader.swift in Sources */ = {isa = PBXBuildFile; fileRef = 4D126D7129CA1E1800CFB7A7 /* FileNMEASentenceReader.swift */; };
		4D126D7329CA1EFD00CFB7A7 /* ShowDeviceLocationWithNMEADataSourcesView.swift in Copy Source Code Files */ = {isa = PBXBuildFile; fileRef = 4D126D6929CA1B6000CFB7A7 /* ShowDeviceLocationWithNMEADataSourcesView.swift */; };
		4D126D7429CA1EFD00CFB7A7 /* FileNMEASentenceReader.swift in Copy Source Code Files */ = {isa = PBXBuildFile; fileRef = 4D126D7129CA1E1800CFB7A7 /* FileNMEASentenceReader.swift */; };
		4D126D7C29CA3E6000CFB7A7 /* Redlands.nmea in Resources */ = {isa = PBXBuildFile; fileRef = 4D126D7B29CA3E6000CFB7A7 /* Redlands.nmea */; settings = {ASSET_TAGS = (ShowDeviceLocationWithNmeaDataSources, ); }; };
		4D126D7E29CA43D200CFB7A7 /* ShowDeviceLocationWithNMEADataSourcesView.Model.swift in Sources */ = {isa = PBXBuildFile; fileRef = 4D126D7D29CA43D200CFB7A7 /* ShowDeviceLocationWithNMEADataSourcesView.Model.swift */; };
		4D2ADC4329C26D05003B367F /* AddDynamicEntityLayerView.swift in Sources */ = {isa = PBXBuildFile; fileRef = 4D2ADC3F29C26D05003B367F /* AddDynamicEntityLayerView.swift */; };
		4D2ADC4729C26D2C003B367F /* AddDynamicEntityLayerView.swift in Copy Source Code Files */ = {isa = PBXBuildFile; fileRef = 4D2ADC3F29C26D05003B367F /* AddDynamicEntityLayerView.swift */; };
		4D2ADC5A29C4F612003B367F /* ChangeMapViewBackgroundView.swift in Sources */ = {isa = PBXBuildFile; fileRef = 4D2ADC5529C4F612003B367F /* ChangeMapViewBackgroundView.swift */; };
		4D2ADC5D29C4F612003B367F /* ChangeMapViewBackgroundView.SettingsView.swift in Sources */ = {isa = PBXBuildFile; fileRef = 4D2ADC5829C4F612003B367F /* ChangeMapViewBackgroundView.SettingsView.swift */; };
		4D2ADC6229C5071C003B367F /* ChangeMapViewBackgroundView.Model.swift in Sources */ = {isa = PBXBuildFile; fileRef = 4D2ADC6129C5071C003B367F /* ChangeMapViewBackgroundView.Model.swift */; };
		4D2ADC6729C50BD6003B367F /* AddDynamicEntityLayerView.Model.swift in Sources */ = {isa = PBXBuildFile; fileRef = 4D2ADC6629C50BD6003B367F /* AddDynamicEntityLayerView.Model.swift */; };
		4D2ADC6929C50C4C003B367F /* AddDynamicEntityLayerView.SettingsView.swift in Sources */ = {isa = PBXBuildFile; fileRef = 4D2ADC6829C50C4C003B367F /* AddDynamicEntityLayerView.SettingsView.swift */; };
		4D2ADC6A29C50D91003B367F /* AddDynamicEntityLayerView.Model.swift in Copy Source Code Files */ = {isa = PBXBuildFile; fileRef = 4D2ADC6629C50BD6003B367F /* AddDynamicEntityLayerView.Model.swift */; };
		4D2ADC6B29C50D91003B367F /* AddDynamicEntityLayerView.SettingsView.swift in Copy Source Code Files */ = {isa = PBXBuildFile; fileRef = 4D2ADC6829C50C4C003B367F /* AddDynamicEntityLayerView.SettingsView.swift */; };
		4DD058102A0D3F6B00A59B34 /* ShowDeviceLocationWithNMEADataSourcesView.Model.swift in Copy Source Code Files */ = {isa = PBXBuildFile; fileRef = 4D126D7D29CA43D200CFB7A7 /* ShowDeviceLocationWithNMEADataSourcesView.Model.swift */; };
		7573E81A29D6134C00BEED9C /* TraceUtilityNetworkView.Model.swift in Sources */ = {isa = PBXBuildFile; fileRef = 7573E81329D6134C00BEED9C /* TraceUtilityNetworkView.Model.swift */; };
		7573E81C29D6134C00BEED9C /* TraceUtilityNetworkView.Enums.swift in Sources */ = {isa = PBXBuildFile; fileRef = 7573E81529D6134C00BEED9C /* TraceUtilityNetworkView.Enums.swift */; };
		7573E81E29D6134C00BEED9C /* TraceUtilityNetworkView.Views.swift in Sources */ = {isa = PBXBuildFile; fileRef = 7573E81729D6134C00BEED9C /* TraceUtilityNetworkView.Views.swift */; };
		7573E81F29D6134C00BEED9C /* TraceUtilityNetworkView.swift in Sources */ = {isa = PBXBuildFile; fileRef = 7573E81829D6134C00BEED9C /* TraceUtilityNetworkView.swift */; };
		7573E82129D6136C00BEED9C /* TraceUtilityNetworkView.Model.swift in Copy Source Code Files */ = {isa = PBXBuildFile; fileRef = 7573E81329D6134C00BEED9C /* TraceUtilityNetworkView.Model.swift */; };
		7573E82229D6136C00BEED9C /* TraceUtilityNetworkView.Enums.swift in Copy Source Code Files */ = {isa = PBXBuildFile; fileRef = 7573E81529D6134C00BEED9C /* TraceUtilityNetworkView.Enums.swift */; };
		7573E82329D6136C00BEED9C /* TraceUtilityNetworkView.Views.swift in Copy Source Code Files */ = {isa = PBXBuildFile; fileRef = 7573E81729D6134C00BEED9C /* TraceUtilityNetworkView.Views.swift */; };
		7573E82429D6136C00BEED9C /* TraceUtilityNetworkView.swift in Copy Source Code Files */ = {isa = PBXBuildFile; fileRef = 7573E81829D6134C00BEED9C /* TraceUtilityNetworkView.swift */; };
		75DD736729D35FF40010229D /* ChangeMapViewBackgroundView.swift in Copy Source Code Files */ = {isa = PBXBuildFile; fileRef = 4D2ADC5529C4F612003B367F /* ChangeMapViewBackgroundView.swift */; };
		75DD736829D35FF40010229D /* ChangeMapViewBackgroundView.SettingsView.swift in Copy Source Code Files */ = {isa = PBXBuildFile; fileRef = 4D2ADC5829C4F612003B367F /* ChangeMapViewBackgroundView.SettingsView.swift */; };
		75DD736929D35FF40010229D /* ChangeMapViewBackgroundView.Model.swift in Copy Source Code Files */ = {isa = PBXBuildFile; fileRef = 4D2ADC6129C5071C003B367F /* ChangeMapViewBackgroundView.Model.swift */; };
		75DD739529D38B1B0010229D /* NavigateRouteView.swift in Sources */ = {isa = PBXBuildFile; fileRef = 75DD739129D38B1B0010229D /* NavigateRouteView.swift */; };
		75DD739929D38B420010229D /* NavigateRouteView.swift in Copy Source Code Files */ = {isa = PBXBuildFile; fileRef = 75DD739129D38B1B0010229D /* NavigateRouteView.swift */; };
		7900C5F62A83FC3F002D430F /* AddCustomDynamicEntityDataSourceView.Vessel.swift in Sources */ = {isa = PBXBuildFile; fileRef = 7900C5F52A83FC3F002D430F /* AddCustomDynamicEntityDataSourceView.Vessel.swift */; };
		792222DD2A81AA5D00619FFE /* AIS_MarineCadastre_SelectedVessels_CustomDataSource.jsonl in Resources */ = {isa = PBXBuildFile; fileRef = 792222DC2A81AA5D00619FFE /* AIS_MarineCadastre_SelectedVessels_CustomDataSource.jsonl */; settings = {ASSET_TAGS = (AddCustomDynamicEntityDataSource, ); }; };
		79302F852A1ED4E30002336A /* CreateAndSaveKMLView.Model.swift in Sources */ = {isa = PBXBuildFile; fileRef = 79302F842A1ED4E30002336A /* CreateAndSaveKMLView.Model.swift */; };
		79302F872A1ED71B0002336A /* CreateAndSaveKMLView.Views.swift in Sources */ = {isa = PBXBuildFile; fileRef = 79302F862A1ED71B0002336A /* CreateAndSaveKMLView.Views.swift */; };
		798C2DA72AFC505600EE7E97 /* PrivacyInfo.xcprivacy in Resources */ = {isa = PBXBuildFile; fileRef = 798C2DA62AFC505600EE7E97 /* PrivacyInfo.xcprivacy */; };
		79A47DFB2A20286800D7C5B9 /* CreateAndSaveKMLView.Model.swift in Copy Source Code Files */ = {isa = PBXBuildFile; fileRef = 79302F842A1ED4E30002336A /* CreateAndSaveKMLView.Model.swift */; };
		79A47DFC2A20286800D7C5B9 /* CreateAndSaveKMLView.Views.swift in Copy Source Code Files */ = {isa = PBXBuildFile; fileRef = 79302F862A1ED71B0002336A /* CreateAndSaveKMLView.Views.swift */; };
		79B7B80A2A1BF8EC00F57C27 /* CreateAndSaveKMLView.swift in Sources */ = {isa = PBXBuildFile; fileRef = 79B7B8092A1BF8EC00F57C27 /* CreateAndSaveKMLView.swift */; };
		79B7B80B2A1BFDE700F57C27 /* CreateAndSaveKMLView.swift in Copy Source Code Files */ = {isa = PBXBuildFile; fileRef = 79B7B8092A1BF8EC00F57C27 /* CreateAndSaveKMLView.swift */; };
		79D84D132A81711A00F45262 /* AddCustomDynamicEntityDataSourceView.swift in Sources */ = {isa = PBXBuildFile; fileRef = 79D84D0D2A815C5B00F45262 /* AddCustomDynamicEntityDataSourceView.swift */; };
		79D84D152A81718F00F45262 /* AddCustomDynamicEntityDataSourceView.swift in Copy Source Code Files */ = {isa = PBXBuildFile; fileRef = 79D84D0D2A815C5B00F45262 /* AddCustomDynamicEntityDataSourceView.swift */; };
		883C121529C9136600062FF9 /* DownloadPreplannedMapAreaView.MapPicker.swift in Sources */ = {isa = PBXBuildFile; fileRef = 883C121429C9136600062FF9 /* DownloadPreplannedMapAreaView.MapPicker.swift */; };
		883C121729C914E100062FF9 /* DownloadPreplannedMapAreaView.MapPicker.swift in Copy Source Code Files */ = {isa = PBXBuildFile; fileRef = 883C121429C9136600062FF9 /* DownloadPreplannedMapAreaView.MapPicker.swift */; };
		883C121829C914E100062FF9 /* DownloadPreplannedMapAreaView.Model.swift in Copy Source Code Files */ = {isa = PBXBuildFile; fileRef = E0D04FF128A5390000747989 /* DownloadPreplannedMapAreaView.Model.swift */; };
		883C121929C914E100062FF9 /* DownloadPreplannedMapAreaView.swift in Copy Source Code Files */ = {isa = PBXBuildFile; fileRef = E070A0A2286F3B6000F2B606 /* DownloadPreplannedMapAreaView.swift */; };
		88F93CC129C3D59D0006B28E /* CreateAndEditGeometriesView.swift in Sources */ = {isa = PBXBuildFile; fileRef = 88F93CC029C3D59C0006B28E /* CreateAndEditGeometriesView.swift */; };
		88F93CC229C4D3480006B28E /* CreateAndEditGeometriesView.swift in Copy Source Code Files */ = {isa = PBXBuildFile; fileRef = 88F93CC029C3D59C0006B28E /* CreateAndEditGeometriesView.swift */; };
		9503056E2C46ECB70091B32D /* ShowDeviceLocationUsingIndoorPositioningView.Model.swift in Sources */ = {isa = PBXBuildFile; fileRef = 9503056D2C46ECB70091B32D /* ShowDeviceLocationUsingIndoorPositioningView.Model.swift */; };
		950D5B0D2C2CC35D00DF2E4E /* hydrography in Resources */ = {isa = PBXBuildFile; fileRef = 950D5B0C2C2CC35D00DF2E4E /* hydrography */; settings = {ASSET_TAGS = (AddEncExchangeSet, ); }; };
		9529D1942C01676200B5C1A3 /* SelectFeaturesInSceneLayerView.swift in Copy Source Code Files */ = {isa = PBXBuildFile; fileRef = 954AEDED2C01332600265114 /* SelectFeaturesInSceneLayerView.swift */; };
		9537AFB42C2208B5000923C5 /* AddENCExchangeSetView.swift in Sources */ = {isa = PBXBuildFile; fileRef = 9537AFB32C2208B5000923C5 /* AddENCExchangeSetView.swift */; };
		9537AFD72C220EF0000923C5 /* ExchangeSetwithoutUpdates in Resources */ = {isa = PBXBuildFile; fileRef = 9537AFD62C220EF0000923C5 /* ExchangeSetwithoutUpdates */; settings = {ASSET_TAGS = (AddEncExchangeSet, ); }; };
		9547085C2C3C719800CA8579 /* EditFeatureAttachmentsView.Model.swift in Sources */ = {isa = PBXBuildFile; fileRef = 9547085B2C3C719800CA8579 /* EditFeatureAttachmentsView.Model.swift */; };
		954708642C3C798C00CA8579 /* AddENCExchangeSetView.swift in Copy Source Code Files */ = {isa = PBXBuildFile; fileRef = 9537AFB32C2208B5000923C5 /* AddENCExchangeSetView.swift */; };
		954AEDEE2C01332600265114 /* SelectFeaturesInSceneLayerView.swift in Sources */ = {isa = PBXBuildFile; fileRef = 954AEDED2C01332600265114 /* SelectFeaturesInSceneLayerView.swift */; };
		955271612C0E6749009B1ED4 /* AddRasterFromServiceView.swift in Sources */ = {isa = PBXBuildFile; fileRef = 955271602C0E6749009B1ED4 /* AddRasterFromServiceView.swift */; };
		955AFAC42C10FD6F009C8FE5 /* ApplyMosaicRuleToRastersView.swift in Sources */ = {isa = PBXBuildFile; fileRef = 955AFAC32C10FD6F009C8FE5 /* ApplyMosaicRuleToRastersView.swift */; };
		955AFAC62C110B8A009C8FE5 /* ApplyMosaicRuleToRastersView.swift in Copy Source Code Files */ = {isa = PBXBuildFile; fileRef = 955AFAC32C10FD6F009C8FE5 /* ApplyMosaicRuleToRastersView.swift */; };
		9579FCEA2C3360BB00FC8A1D /* EditFeatureAttachmentsView.swift in Sources */ = {isa = PBXBuildFile; fileRef = 9579FCE92C3360BB00FC8A1D /* EditFeatureAttachmentsView.swift */; };
		9579FCEC2C33616B00FC8A1D /* EditFeatureAttachmentsView.swift in Copy Source Code Files */ = {isa = PBXBuildFile; fileRef = 9579FCE92C3360BB00FC8A1D /* EditFeatureAttachmentsView.swift */; };
		95A3773C2C0F93770044D1CC /* AddRasterFromServiceView.swift in Copy Source Code Files */ = {isa = PBXBuildFile; fileRef = 955271602C0E6749009B1ED4 /* AddRasterFromServiceView.swift */; };
		95A572192C0FDCC9006E8B48 /* ShowScaleBarView.swift in Sources */ = {isa = PBXBuildFile; fileRef = 95A572182C0FDCC9006E8B48 /* ShowScaleBarView.swift */; };
		95A5721B2C0FDD34006E8B48 /* ShowScaleBarView.swift in Copy Source Code Files */ = {isa = PBXBuildFile; fileRef = 95A572182C0FDCC9006E8B48 /* ShowScaleBarView.swift */; };
		95ADF34F2C3CBAE800566FF6 /* EditFeatureAttachmentsView.Model.swift in Copy Source Code Files */ = {isa = PBXBuildFile; fileRef = 9547085B2C3C719800CA8579 /* EditFeatureAttachmentsView.Model.swift */; };
		95D2EE0F2C334D1600683D53 /* ShowServiceAreaView.swift in Sources */ = {isa = PBXBuildFile; fileRef = 95D2EE0E2C334D1600683D53 /* ShowServiceAreaView.swift */; };
		95DEB9B62C127A92009BEC35 /* ShowViewshedFromPointOnMapView.swift in Sources */ = {isa = PBXBuildFile; fileRef = 95DEB9B52C127A92009BEC35 /* ShowViewshedFromPointOnMapView.swift */; };
		95DEB9B82C127B5E009BEC35 /* ShowViewshedFromPointOnMapView.swift in Copy Source Code Files */ = {isa = PBXBuildFile; fileRef = 95DEB9B52C127A92009BEC35 /* ShowViewshedFromPointOnMapView.swift */; };
		95E0DBCA2C503E2500224A82 /* ShowDeviceLocationUsingIndoorPositioningView.swift in Copy Source Code Files */ = {isa = PBXBuildFile; fileRef = 95F891282C46E9D60010EBED /* ShowDeviceLocationUsingIndoorPositioningView.swift */; };
		95E0DBCB2C503E2500224A82 /* ShowDeviceLocationUsingIndoorPositioningView.Model.swift in Copy Source Code Files */ = {isa = PBXBuildFile; fileRef = 9503056D2C46ECB70091B32D /* ShowDeviceLocationUsingIndoorPositioningView.Model.swift */; };
		95E980712C26183000CB8912 /* BrowseOGCAPIFeatureServiceView.swift in Sources */ = {isa = PBXBuildFile; fileRef = 95E980702C26183000CB8912 /* BrowseOGCAPIFeatureServiceView.swift */; };
		95E980742C26189E00CB8912 /* BrowseOGCAPIFeatureServiceView.swift in Copy Source Code Files */ = {isa = PBXBuildFile; fileRef = 95E980702C26183000CB8912 /* BrowseOGCAPIFeatureServiceView.swift */; };
		95F3A52B2C07F09C00885DED /* SetSurfaceNavigationConstraintView.swift in Sources */ = {isa = PBXBuildFile; fileRef = 95F3A52A2C07F09C00885DED /* SetSurfaceNavigationConstraintView.swift */; };
		95F3A52D2C07F28700885DED /* SetSurfaceNavigationConstraintView.swift in Copy Source Code Files */ = {isa = PBXBuildFile; fileRef = 95F3A52A2C07F09C00885DED /* SetSurfaceNavigationConstraintView.swift */; };
		95F891292C46E9D60010EBED /* ShowDeviceLocationUsingIndoorPositioningView.swift in Sources */ = {isa = PBXBuildFile; fileRef = 95F891282C46E9D60010EBED /* ShowDeviceLocationUsingIndoorPositioningView.swift */; };
		D70082EB2ACF900100E0C3C2 /* IdentifyKMLFeaturesView.swift in Sources */ = {isa = PBXBuildFile; fileRef = D70082EA2ACF900100E0C3C2 /* IdentifyKMLFeaturesView.swift */; };
		D70082EC2ACF901600E0C3C2 /* IdentifyKMLFeaturesView.swift in Copy Source Code Files */ = {isa = PBXBuildFile; fileRef = D70082EA2ACF900100E0C3C2 /* IdentifyKMLFeaturesView.swift */; };
		D7010EBF2B05616900D43F55 /* DisplaySceneFromMobileScenePackageView.swift in Sources */ = {isa = PBXBuildFile; fileRef = D7010EBC2B05616900D43F55 /* DisplaySceneFromMobileScenePackageView.swift */; };
		D7010EC12B05618400D43F55 /* DisplaySceneFromMobileScenePackageView.swift in Copy Source Code Files */ = {isa = PBXBuildFile; fileRef = D7010EBC2B05616900D43F55 /* DisplaySceneFromMobileScenePackageView.swift */; };
		D701D72C2A37C7F7006FF0C8 /* bradley_low_3ds in Resources */ = {isa = PBXBuildFile; fileRef = D701D72B2A37C7F7006FF0C8 /* bradley_low_3ds */; settings = {ASSET_TAGS = (ShowViewshedFromGeoelementInScene, ); }; };
		D7044B962BE18D73000F2C43 /* EditWithBranchVersioningView.Views.swift in Sources */ = {isa = PBXBuildFile; fileRef = D7044B952BE18D73000F2C43 /* EditWithBranchVersioningView.Views.swift */; };
		D7044B972BE18D8D000F2C43 /* EditWithBranchVersioningView.Views.swift in Copy Source Code Files */ = {isa = PBXBuildFile; fileRef = D7044B952BE18D73000F2C43 /* EditWithBranchVersioningView.Views.swift */; };
		D704AA5A2AB22C1A00A3BB63 /* GroupLayersTogetherView.swift in Sources */ = {isa = PBXBuildFile; fileRef = D704AA592AB22C1A00A3BB63 /* GroupLayersTogetherView.swift */; };
		D704AA5B2AB22D8400A3BB63 /* GroupLayersTogetherView.swift in Copy Source Code Files */ = {isa = PBXBuildFile; fileRef = D704AA592AB22C1A00A3BB63 /* GroupLayersTogetherView.swift */; };
		D7054AE92ACCCB6C007235BA /* Animate3DGraphicView.SettingsView.swift in Sources */ = {isa = PBXBuildFile; fileRef = D7054AE82ACCCB6C007235BA /* Animate3DGraphicView.SettingsView.swift */; };
		D7054AEA2ACCCC34007235BA /* Animate3DGraphicView.SettingsView.swift in Copy Source Code Files */ = {isa = PBXBuildFile; fileRef = D7054AE82ACCCB6C007235BA /* Animate3DGraphicView.SettingsView.swift */; };
		D7058B102B59E44B000A888A /* StylePointWithSceneSymbolView.swift in Sources */ = {isa = PBXBuildFile; fileRef = D7058B0D2B59E44B000A888A /* StylePointWithSceneSymbolView.swift */; };
		D7058B122B59E468000A888A /* StylePointWithSceneSymbolView.swift in Copy Source Code Files */ = {isa = PBXBuildFile; fileRef = D7058B0D2B59E44B000A888A /* StylePointWithSceneSymbolView.swift */; };
		D7058FB12ACB423C00A40F14 /* Animate3DGraphicView.Model.swift in Sources */ = {isa = PBXBuildFile; fileRef = D7058FB02ACB423C00A40F14 /* Animate3DGraphicView.Model.swift */; };
		D7058FB22ACB424E00A40F14 /* Animate3DGraphicView.Model.swift in Copy Source Code Files */ = {isa = PBXBuildFile; fileRef = D7058FB02ACB423C00A40F14 /* Animate3DGraphicView.Model.swift */; };
		D7084FA92AD771AA00EC7F4F /* AugmentRealityToFlyOverSceneView.swift in Sources */ = {isa = PBXBuildFile; fileRef = D7084FA62AD771AA00EC7F4F /* AugmentRealityToFlyOverSceneView.swift */; };
		D7084FAB2AD771F600EC7F4F /* AugmentRealityToFlyOverSceneView.swift in Copy Source Code Files */ = {isa = PBXBuildFile; fileRef = D7084FA62AD771AA00EC7F4F /* AugmentRealityToFlyOverSceneView.swift */; };
		D70BE5792A5624A80022CA02 /* CategoriesView.swift in Sources */ = {isa = PBXBuildFile; fileRef = D70BE5782A5624A80022CA02 /* CategoriesView.swift */; };
		D710996D2A27D9210065A1C1 /* DensifyAndGeneralizeGeometryView.swift in Sources */ = {isa = PBXBuildFile; fileRef = D710996C2A27D9210065A1C1 /* DensifyAndGeneralizeGeometryView.swift */; };
		D710996E2A27D9B30065A1C1 /* DensifyAndGeneralizeGeometryView.swift in Copy Source Code Files */ = {isa = PBXBuildFile; fileRef = D710996C2A27D9210065A1C1 /* DensifyAndGeneralizeGeometryView.swift */; };
		D71099702A2802FA0065A1C1 /* DensifyAndGeneralizeGeometryView.SettingsView.swift in Sources */ = {isa = PBXBuildFile; fileRef = D710996F2A2802FA0065A1C1 /* DensifyAndGeneralizeGeometryView.SettingsView.swift */; };
		D71099712A280D830065A1C1 /* DensifyAndGeneralizeGeometryView.SettingsView.swift in Copy Source Code Files */ = {isa = PBXBuildFile; fileRef = D710996F2A2802FA0065A1C1 /* DensifyAndGeneralizeGeometryView.SettingsView.swift */; };
		D7114A0D2BDC6A3300FA68CA /* EditWithBranchVersioningView.Model.swift in Sources */ = {isa = PBXBuildFile; fileRef = D7114A0C2BDC6A3300FA68CA /* EditWithBranchVersioningView.Model.swift */; };
		D7114A0F2BDC6AED00FA68CA /* EditWithBranchVersioningView.Model.swift in Copy Source Code Files */ = {isa = PBXBuildFile; fileRef = D7114A0C2BDC6A3300FA68CA /* EditWithBranchVersioningView.Model.swift */; };
		D71371792BD88ECC00EB2F86 /* MonitorChangesToLayerViewStateView.swift in Sources */ = {isa = PBXBuildFile; fileRef = D71371752BD88ECC00EB2F86 /* MonitorChangesToLayerViewStateView.swift */; };
		D713717C2BD88EF800EB2F86 /* MonitorChangesToLayerViewStateView.swift in Copy Source Code Files */ = {isa = PBXBuildFile; fileRef = D71371752BD88ECC00EB2F86 /* MonitorChangesToLayerViewStateView.swift */; };
		D718A1E72B570F7500447087 /* OrbitCameraAroundObjectView.Model.swift in Sources */ = {isa = PBXBuildFile; fileRef = D718A1E62B570F7500447087 /* OrbitCameraAroundObjectView.Model.swift */; };
		D718A1E82B571C9100447087 /* OrbitCameraAroundObjectView.Model.swift in Copy Source Code Files */ = {isa = PBXBuildFile; fileRef = D718A1E62B570F7500447087 /* OrbitCameraAroundObjectView.Model.swift */; };
		D718A1ED2B575FD900447087 /* ManageBookmarksView.swift in Sources */ = {isa = PBXBuildFile; fileRef = D718A1EA2B575FD900447087 /* ManageBookmarksView.swift */; };
		D718A1F02B57602000447087 /* ManageBookmarksView.swift in Copy Source Code Files */ = {isa = PBXBuildFile; fileRef = D718A1EA2B575FD900447087 /* ManageBookmarksView.swift */; };
		D71C5F642AAA7A88006599FD /* CreateSymbolStylesFromWebStylesView.swift in Sources */ = {isa = PBXBuildFile; fileRef = D71C5F632AAA7A88006599FD /* CreateSymbolStylesFromWebStylesView.swift */; };
		D71C5F652AAA83D2006599FD /* CreateSymbolStylesFromWebStylesView.swift in Copy Source Code Files */ = {isa = PBXBuildFile; fileRef = D71C5F632AAA7A88006599FD /* CreateSymbolStylesFromWebStylesView.swift */; };
		D71D516E2B51D7B600B2A2BE /* SearchForWebMapView.Views.swift in Sources */ = {isa = PBXBuildFile; fileRef = D71D516D2B51D7B600B2A2BE /* SearchForWebMapView.Views.swift */; };
		D71D516F2B51D87700B2A2BE /* SearchForWebMapView.Views.swift in Copy Source Code Files */ = {isa = PBXBuildFile; fileRef = D71D516D2B51D7B600B2A2BE /* SearchForWebMapView.Views.swift */; };
		D71FCB8A2AD6277F000E517C /* CreateMobileGeodatabaseView.Model.swift in Sources */ = {isa = PBXBuildFile; fileRef = D71FCB892AD6277E000E517C /* CreateMobileGeodatabaseView.Model.swift */; };
		D71FCB8B2AD628B9000E517C /* CreateMobileGeodatabaseView.Model.swift in Copy Source Code Files */ = {isa = PBXBuildFile; fileRef = D71FCB892AD6277E000E517C /* CreateMobileGeodatabaseView.Model.swift */; };
		D721EEA82ABDFF550040BE46 /* LothianRiversAnno.mmpk in Resources */ = {isa = PBXBuildFile; fileRef = D721EEA72ABDFF550040BE46 /* LothianRiversAnno.mmpk */; settings = {ASSET_TAGS = (ShowMobileMapPackageExpirationDate, ); }; };
		D722BD222A420DAD002C2087 /* ShowExtrudedFeaturesView.swift in Sources */ = {isa = PBXBuildFile; fileRef = D722BD212A420DAD002C2087 /* ShowExtrudedFeaturesView.swift */; };
		D722BD232A420DEC002C2087 /* ShowExtrudedFeaturesView.swift in Copy Source Code Files */ = {isa = PBXBuildFile; fileRef = D722BD212A420DAD002C2087 /* ShowExtrudedFeaturesView.swift */; };
		D7232EE12AC1E5AA0079ABFF /* PlayKMLTourView.swift in Sources */ = {isa = PBXBuildFile; fileRef = D7232EE02AC1E5AA0079ABFF /* PlayKMLTourView.swift */; };
		D7232EE22AC1E6DC0079ABFF /* PlayKMLTourView.swift in Copy Source Code Files */ = {isa = PBXBuildFile; fileRef = D7232EE02AC1E5AA0079ABFF /* PlayKMLTourView.swift */; };
		D72C43F32AEB066D00B6157B /* GeocodeOfflineView.Model.swift in Sources */ = {isa = PBXBuildFile; fileRef = D72C43F22AEB066D00B6157B /* GeocodeOfflineView.Model.swift */; };
		D72F272E2ADA1E4400F906DA /* AugmentRealityToShowTabletopSceneView.swift in Sources */ = {isa = PBXBuildFile; fileRef = D72F272B2ADA1E4400F906DA /* AugmentRealityToShowTabletopSceneView.swift */; };
		D72F27302ADA1E9900F906DA /* AugmentRealityToShowTabletopSceneView.swift in Copy Source Code Files */ = {isa = PBXBuildFile; fileRef = D72F272B2ADA1E4400F906DA /* AugmentRealityToShowTabletopSceneView.swift */; };
		D731F3C12AD0D2AC00A8431E /* IdentifyGraphicsView.swift in Sources */ = {isa = PBXBuildFile; fileRef = D731F3C02AD0D2AC00A8431E /* IdentifyGraphicsView.swift */; };
		D731F3C22AD0D2BB00A8431E /* IdentifyGraphicsView.swift in Copy Source Code Files */ = {isa = PBXBuildFile; fileRef = D731F3C02AD0D2AC00A8431E /* IdentifyGraphicsView.swift */; };
		D7337C5A2ABCFDB100A5D865 /* StyleSymbolsFromMobileStyleFileView.SymbolOptionsListView.swift in Sources */ = {isa = PBXBuildFile; fileRef = D7337C592ABCFDB100A5D865 /* StyleSymbolsFromMobileStyleFileView.SymbolOptionsListView.swift */; };
		D7337C5B2ABCFDE400A5D865 /* StyleSymbolsFromMobileStyleFileView.SymbolOptionsListView.swift in Copy Source Code Files */ = {isa = PBXBuildFile; fileRef = D7337C592ABCFDB100A5D865 /* StyleSymbolsFromMobileStyleFileView.SymbolOptionsListView.swift */; };
		D7337C602ABD142D00A5D865 /* ShowMobileMapPackageExpirationDateView.swift in Sources */ = {isa = PBXBuildFile; fileRef = D7337C5F2ABD142D00A5D865 /* ShowMobileMapPackageExpirationDateView.swift */; };
		D7337C612ABD166A00A5D865 /* ShowMobileMapPackageExpirationDateView.swift in Copy Source Code Files */ = {isa = PBXBuildFile; fileRef = D7337C5F2ABD142D00A5D865 /* ShowMobileMapPackageExpirationDateView.swift */; };
		D733CA192BED980D00FBDE4C /* EditAndSyncFeaturesWithFeatureServiceView.swift in Sources */ = {isa = PBXBuildFile; fileRef = D733CA152BED980D00FBDE4C /* EditAndSyncFeaturesWithFeatureServiceView.swift */; };
		D733CA1C2BED982C00FBDE4C /* EditAndSyncFeaturesWithFeatureServiceView.swift in Copy Source Code Files */ = {isa = PBXBuildFile; fileRef = D733CA152BED980D00FBDE4C /* EditAndSyncFeaturesWithFeatureServiceView.swift */; };
		D734FA0C2A183A5B00246D7E /* SetMaxExtentView.swift in Sources */ = {isa = PBXBuildFile; fileRef = D734FA092A183A5B00246D7E /* SetMaxExtentView.swift */; };
		D7352F8E2BD992C40013FFEF /* MonitorChangesToDrawStatusView.swift in Sources */ = {isa = PBXBuildFile; fileRef = D7352F8A2BD992C40013FFEF /* MonitorChangesToDrawStatusView.swift */; };
		D7352F912BD992E40013FFEF /* MonitorChangesToDrawStatusView.swift in Copy Source Code Files */ = {isa = PBXBuildFile; fileRef = D7352F8A2BD992C40013FFEF /* MonitorChangesToDrawStatusView.swift */; };
		D73723762AF5877500846884 /* FindRouteInMobileMapPackageView.Models.swift in Sources */ = {isa = PBXBuildFile; fileRef = D73723742AF5877500846884 /* FindRouteInMobileMapPackageView.Models.swift */; };
		D73723792AF5ADD800846884 /* FindRouteInMobileMapPackageView.MobileMapView.swift in Sources */ = {isa = PBXBuildFile; fileRef = D73723782AF5ADD700846884 /* FindRouteInMobileMapPackageView.MobileMapView.swift */; };
		D737237A2AF5AE1600846884 /* FindRouteInMobileMapPackageView.MobileMapView.swift in Copy Source Code Files */ = {isa = PBXBuildFile; fileRef = D73723782AF5ADD700846884 /* FindRouteInMobileMapPackageView.MobileMapView.swift */; };
		D737237B2AF5AE1A00846884 /* FindRouteInMobileMapPackageView.Models.swift in Copy Source Code Files */ = {isa = PBXBuildFile; fileRef = D73723742AF5877500846884 /* FindRouteInMobileMapPackageView.Models.swift */; };
		D73E61962BDAEE6600457932 /* MatchViewpointOfGeoViewsView.swift in Sources */ = {isa = PBXBuildFile; fileRef = D73E61922BDAEE6600457932 /* MatchViewpointOfGeoViewsView.swift */; };
		D73E61992BDAEEDD00457932 /* MatchViewpointOfGeoViewsView.swift in Copy Source Code Files */ = {isa = PBXBuildFile; fileRef = D73E61922BDAEE6600457932 /* MatchViewpointOfGeoViewsView.swift */; };
		D73E619E2BDB21F400457932 /* EditWithBranchVersioningView.swift in Sources */ = {isa = PBXBuildFile; fileRef = D73E619A2BDB21F400457932 /* EditWithBranchVersioningView.swift */; };
		D73E61A12BDB221B00457932 /* EditWithBranchVersioningView.swift in Copy Source Code Files */ = {isa = PBXBuildFile; fileRef = D73E619A2BDB21F400457932 /* EditWithBranchVersioningView.swift */; };
		D73F06692B5EE73D000B574F /* QueryFeaturesWithArcadeExpressionView.swift in Sources */ = {isa = PBXBuildFile; fileRef = D73F06662B5EE73D000B574F /* QueryFeaturesWithArcadeExpressionView.swift */; };
		D73F066C2B5EE760000B574F /* QueryFeaturesWithArcadeExpressionView.swift in Copy Source Code Files */ = {isa = PBXBuildFile; fileRef = D73F06662B5EE73D000B574F /* QueryFeaturesWithArcadeExpressionView.swift */; };
		D73F8CF42AB1089900CD39DA /* Restaurant.stylx in Resources */ = {isa = PBXBuildFile; fileRef = D73F8CF32AB1089900CD39DA /* Restaurant.stylx */; settings = {ASSET_TAGS = (StyleFeaturesWithCustomDictionary, ); }; };
		D73FC0FD2AD4A18D0067A19B /* CreateMobileGeodatabaseView.swift in Sources */ = {isa = PBXBuildFile; fileRef = D73FC0FC2AD4A18D0067A19B /* CreateMobileGeodatabaseView.swift */; };
		D73FC0FE2AD4A19A0067A19B /* CreateMobileGeodatabaseView.swift in Copy Source Code Files */ = {isa = PBXBuildFile; fileRef = D73FC0FC2AD4A18D0067A19B /* CreateMobileGeodatabaseView.swift */; };
		D73FC90B2B6312A0001AC486 /* AddFeaturesWithContingentValuesView.Model.swift in Copy Source Code Files */ = {isa = PBXBuildFile; fileRef = D74F03EF2B609A7D00E83688 /* AddFeaturesWithContingentValuesView.Model.swift */; };
		D73FC90C2B6312A5001AC486 /* AddFeaturesWithContingentValuesView.AddFeatureView.swift in Copy Source Code Files */ = {isa = PBXBuildFile; fileRef = D7F8C0422B608F120072BFA7 /* AddFeaturesWithContingentValuesView.AddFeatureView.swift */; };
		D73FCFF72B02A3AA0006360D /* FindAddressWithReverseGeocodeView.swift in Sources */ = {isa = PBXBuildFile; fileRef = D73FCFF42B02A3AA0006360D /* FindAddressWithReverseGeocodeView.swift */; };
		D73FCFFA2B02A3C50006360D /* FindAddressWithReverseGeocodeView.swift in Copy Source Code Files */ = {isa = PBXBuildFile; fileRef = D73FCFF42B02A3AA0006360D /* FindAddressWithReverseGeocodeView.swift */; };
		D73FCFFF2B02C7630006360D /* FindRouteAroundBarriersView.Views.swift in Sources */ = {isa = PBXBuildFile; fileRef = D73FCFFE2B02C7630006360D /* FindRouteAroundBarriersView.Views.swift */; };
		D73FD0002B02C9610006360D /* FindRouteAroundBarriersView.Views.swift in Copy Source Code Files */ = {isa = PBXBuildFile; fileRef = D73FCFFE2B02C7630006360D /* FindRouteAroundBarriersView.Views.swift */; };
		D742E4922B04132B00690098 /* DisplayWebSceneFromPortalItemView.swift in Sources */ = {isa = PBXBuildFile; fileRef = D742E48F2B04132B00690098 /* DisplayWebSceneFromPortalItemView.swift */; };
		D742E4952B04134C00690098 /* DisplayWebSceneFromPortalItemView.swift in Copy Source Code Files */ = {isa = PBXBuildFile; fileRef = D742E48F2B04132B00690098 /* DisplayWebSceneFromPortalItemView.swift */; };
		D744FD172A2112D90084A66C /* CreateConvexHullAroundPointsView.swift in Sources */ = {isa = PBXBuildFile; fileRef = D744FD162A2112D90084A66C /* CreateConvexHullAroundPointsView.swift */; };
		D744FD182A2113C70084A66C /* CreateConvexHullAroundPointsView.swift in Copy Source Code Files */ = {isa = PBXBuildFile; fileRef = D744FD162A2112D90084A66C /* CreateConvexHullAroundPointsView.swift */; };
		D7464F1E2ACE04B3007FEE88 /* IdentifyRasterCellView.swift in Sources */ = {isa = PBXBuildFile; fileRef = D7464F1D2ACE04B3007FEE88 /* IdentifyRasterCellView.swift */; };
		D7464F1F2ACE04C2007FEE88 /* IdentifyRasterCellView.swift in Copy Source Code Files */ = {isa = PBXBuildFile; fileRef = D7464F1D2ACE04B3007FEE88 /* IdentifyRasterCellView.swift */; };
		D7464F2B2ACE0965007FEE88 /* SA_EVI_8Day_03May20 in Resources */ = {isa = PBXBuildFile; fileRef = D7464F2A2ACE0964007FEE88 /* SA_EVI_8Day_03May20 */; settings = {ASSET_TAGS = (IdentifyRasterCell, ); }; };
		D7497F3C2AC4B4C100167AD2 /* DisplayDimensionsView.swift in Sources */ = {isa = PBXBuildFile; fileRef = D7497F3B2AC4B4C100167AD2 /* DisplayDimensionsView.swift */; };
		D7497F3D2AC4B4CF00167AD2 /* DisplayDimensionsView.swift in Copy Source Code Files */ = {isa = PBXBuildFile; fileRef = D7497F3B2AC4B4C100167AD2 /* DisplayDimensionsView.swift */; };
		D7497F402AC4BA4100167AD2 /* Edinburgh_Pylon_Dimensions.mmpk in Resources */ = {isa = PBXBuildFile; fileRef = D7497F3F2AC4BA4100167AD2 /* Edinburgh_Pylon_Dimensions.mmpk */; settings = {ASSET_TAGS = (DisplayDimensions, ); }; };
		D74C8BFE2ABA5605007C76B8 /* StyleSymbolsFromMobileStyleFileView.swift in Sources */ = {isa = PBXBuildFile; fileRef = D74C8BFD2ABA5605007C76B8 /* StyleSymbolsFromMobileStyleFileView.swift */; };
		D74C8BFF2ABA56C0007C76B8 /* StyleSymbolsFromMobileStyleFileView.swift in Copy Source Code Files */ = {isa = PBXBuildFile; fileRef = D74C8BFD2ABA5605007C76B8 /* StyleSymbolsFromMobileStyleFileView.swift */; };
		D74C8C022ABA6202007C76B8 /* emoji-mobile.stylx in Resources */ = {isa = PBXBuildFile; fileRef = D74C8C012ABA6202007C76B8 /* emoji-mobile.stylx */; settings = {ASSET_TAGS = (StyleSymbolsFromMobileStyleFile, ); }; };
		D74EA7842B6DADA5008F6C7C /* ValidateUtilityNetworkTopologyView.swift in Sources */ = {isa = PBXBuildFile; fileRef = D74EA7812B6DADA5008F6C7C /* ValidateUtilityNetworkTopologyView.swift */; };
		D74EA7872B6DADCC008F6C7C /* ValidateUtilityNetworkTopologyView.swift in Copy Source Code Files */ = {isa = PBXBuildFile; fileRef = D74EA7812B6DADA5008F6C7C /* ValidateUtilityNetworkTopologyView.swift */; };
		D74ECD0D2BEEAE2F007C0FA6 /* EditAndSyncFeaturesWithFeatureServiceView.Model.swift in Sources */ = {isa = PBXBuildFile; fileRef = D74ECD0C2BEEAE2F007C0FA6 /* EditAndSyncFeaturesWithFeatureServiceView.Model.swift */; };
		D74ECD0E2BEEAE40007C0FA6 /* EditAndSyncFeaturesWithFeatureServiceView.Model.swift in Copy Source Code Files */ = {isa = PBXBuildFile; fileRef = D74ECD0C2BEEAE2F007C0FA6 /* EditAndSyncFeaturesWithFeatureServiceView.Model.swift */; };
		D74F03F02B609A7D00E83688 /* AddFeaturesWithContingentValuesView.Model.swift in Sources */ = {isa = PBXBuildFile; fileRef = D74F03EF2B609A7D00E83688 /* AddFeaturesWithContingentValuesView.Model.swift */; };
		D75101812A2E493600B8FA48 /* ShowLabelsOnLayerView.swift in Sources */ = {isa = PBXBuildFile; fileRef = D75101802A2E493600B8FA48 /* ShowLabelsOnLayerView.swift */; };
		D75101822A2E497F00B8FA48 /* ShowLabelsOnLayerView.swift in Copy Source Code Files */ = {isa = PBXBuildFile; fileRef = D75101802A2E493600B8FA48 /* ShowLabelsOnLayerView.swift */; };
		D751018E2A2E962D00B8FA48 /* IdentifyLayerFeaturesView.swift in Sources */ = {isa = PBXBuildFile; fileRef = D751018D2A2E962D00B8FA48 /* IdentifyLayerFeaturesView.swift */; };
		D751018F2A2E966C00B8FA48 /* IdentifyLayerFeaturesView.swift in Copy Source Code Files */ = {isa = PBXBuildFile; fileRef = D751018D2A2E962D00B8FA48 /* IdentifyLayerFeaturesView.swift */; };
		D752D9402A39154C003EB25E /* ManageOperationalLayersView.swift in Sources */ = {isa = PBXBuildFile; fileRef = D752D93F2A39154C003EB25E /* ManageOperationalLayersView.swift */; };
		D752D9412A39162F003EB25E /* ManageOperationalLayersView.swift in Copy Source Code Files */ = {isa = PBXBuildFile; fileRef = D752D93F2A39154C003EB25E /* ManageOperationalLayersView.swift */; };
		D752D9462A3A6F80003EB25E /* MonitorChangesToMapLoadStatusView.swift in Sources */ = {isa = PBXBuildFile; fileRef = D752D9452A3A6F7F003EB25E /* MonitorChangesToMapLoadStatusView.swift */; };
		D752D9472A3A6FC0003EB25E /* MonitorChangesToMapLoadStatusView.swift in Copy Source Code Files */ = {isa = PBXBuildFile; fileRef = D752D9452A3A6F7F003EB25E /* MonitorChangesToMapLoadStatusView.swift */; };
		D752D95F2A3BCE06003EB25E /* DisplayMapFromPortalItemView.swift in Sources */ = {isa = PBXBuildFile; fileRef = D752D95E2A3BCE06003EB25E /* DisplayMapFromPortalItemView.swift */; };
		D752D9602A3BCE63003EB25E /* DisplayMapFromPortalItemView.swift in Copy Source Code Files */ = {isa = PBXBuildFile; fileRef = D752D95E2A3BCE06003EB25E /* DisplayMapFromPortalItemView.swift */; };
		D75362D22A1E886700D83028 /* ApplyUniqueValueRendererView.swift in Sources */ = {isa = PBXBuildFile; fileRef = D75362D12A1E886700D83028 /* ApplyUniqueValueRendererView.swift */; };
		D75362D32A1E8C8800D83028 /* ApplyUniqueValueRendererView.swift in Copy Source Code Files */ = {isa = PBXBuildFile; fileRef = D75362D12A1E886700D83028 /* ApplyUniqueValueRendererView.swift */; };
		D754E3232A1D66820006C5F1 /* StylePointWithPictureMarkerSymbolsView.swift in Sources */ = {isa = PBXBuildFile; fileRef = D754E3222A1D66820006C5F1 /* StylePointWithPictureMarkerSymbolsView.swift */; };
		D754E3242A1D66C20006C5F1 /* StylePointWithPictureMarkerSymbolsView.swift in Copy Source Code Files */ = {isa = PBXBuildFile; fileRef = D754E3222A1D66820006C5F1 /* StylePointWithPictureMarkerSymbolsView.swift */; };
		D7553CDB2AE2DFEC00DC2A70 /* GeocodeOfflineView.swift in Sources */ = {isa = PBXBuildFile; fileRef = D7553CD82AE2DFEC00DC2A70 /* GeocodeOfflineView.swift */; };
		D7553CDD2AE2E00E00DC2A70 /* GeocodeOfflineView.swift in Copy Source Code Files */ = {isa = PBXBuildFile; fileRef = D7553CD82AE2DFEC00DC2A70 /* GeocodeOfflineView.swift */; };
		D757D14B2B6C46E50065F78F /* ListSpatialReferenceTransformationsView.Model.swift in Sources */ = {isa = PBXBuildFile; fileRef = D757D14A2B6C46E50065F78F /* ListSpatialReferenceTransformationsView.Model.swift */; };
		D757D14C2B6C60170065F78F /* ListSpatialReferenceTransformationsView.Model.swift in Copy Source Code Files */ = {isa = PBXBuildFile; fileRef = D757D14A2B6C46E50065F78F /* ListSpatialReferenceTransformationsView.Model.swift */; };
		D7588F5F2B7D8DAA008B75E2 /* NavigateRouteWithReroutingView.swift in Sources */ = {isa = PBXBuildFile; fileRef = D7588F5C2B7D8DAA008B75E2 /* NavigateRouteWithReroutingView.swift */; };
		D7588F622B7D8DED008B75E2 /* NavigateRouteWithReroutingView.swift in Copy Source Code Files */ = {isa = PBXBuildFile; fileRef = D7588F5C2B7D8DAA008B75E2 /* NavigateRouteWithReroutingView.swift */; };
		D75B58512AAFB3030038B3B4 /* StyleFeaturesWithCustomDictionaryView.swift in Sources */ = {isa = PBXBuildFile; fileRef = D75B58502AAFB3030038B3B4 /* StyleFeaturesWithCustomDictionaryView.swift */; };
		D75B58522AAFB37C0038B3B4 /* StyleFeaturesWithCustomDictionaryView.swift in Copy Source Code Files */ = {isa = PBXBuildFile; fileRef = D75B58502AAFB3030038B3B4 /* StyleFeaturesWithCustomDictionaryView.swift */; };
		D75C35672AB50338003CD55F /* GroupLayersTogetherView.GroupLayerListView.swift in Sources */ = {isa = PBXBuildFile; fileRef = D75C35662AB50338003CD55F /* GroupLayersTogetherView.GroupLayerListView.swift */; };
		D75F66362B48EABC00434974 /* SearchForWebMapView.swift in Sources */ = {isa = PBXBuildFile; fileRef = D75F66332B48EABC00434974 /* SearchForWebMapView.swift */; };
		D75F66392B48EB1800434974 /* SearchForWebMapView.swift in Copy Source Code Files */ = {isa = PBXBuildFile; fileRef = D75F66332B48EABC00434974 /* SearchForWebMapView.swift */; };
		D76000A22AF18BAB00B3084D /* FindRouteInTransportNetworkView.Model.swift in Copy Source Code Files */ = {isa = PBXBuildFile; fileRef = D7749AD52AF08BF50086632F /* FindRouteInTransportNetworkView.Model.swift */; };
		D76000AE2AF19C2300B3084D /* FindRouteInMobileMapPackageView.swift in Sources */ = {isa = PBXBuildFile; fileRef = D76000AB2AF19C2300B3084D /* FindRouteInMobileMapPackageView.swift */; };
		D76000B12AF19C4600B3084D /* FindRouteInMobileMapPackageView.swift in Copy Source Code Files */ = {isa = PBXBuildFile; fileRef = D76000AB2AF19C2300B3084D /* FindRouteInMobileMapPackageView.swift */; };
		D76000B72AF19FCA00B3084D /* SanFrancisco.mmpk in Resources */ = {isa = PBXBuildFile; fileRef = D76000B62AF19FCA00B3084D /* SanFrancisco.mmpk */; settings = {ASSET_TAGS = (FindRouteInMobileMapPackage, ); }; };
		D762AF5F2BF6A7B900ECE3C7 /* EditFeaturesWithFeatureLinkedAnnotationView.swift in Sources */ = {isa = PBXBuildFile; fileRef = D762AF5B2BF6A7B900ECE3C7 /* EditFeaturesWithFeatureLinkedAnnotationView.swift */; };
		D762AF622BF6A7D100ECE3C7 /* EditFeaturesWithFeatureLinkedAnnotationView.swift in Copy Source Code Files */ = {isa = PBXBuildFile; fileRef = D762AF5B2BF6A7B900ECE3C7 /* EditFeaturesWithFeatureLinkedAnnotationView.swift */; };
		D762AF652BF6A96100ECE3C7 /* loudoun_anno.geodatabase in Resources */ = {isa = PBXBuildFile; fileRef = D762AF632BF6A96100ECE3C7 /* loudoun_anno.geodatabase */; settings = {ASSET_TAGS = (EditFeaturesWithFeatureLinkedAnnotation, ); }; };
		D7634FAF2A43B7AC00F8AEFB /* CreateConvexHullAroundGeometriesView.swift in Sources */ = {isa = PBXBuildFile; fileRef = D7634FAE2A43B7AC00F8AEFB /* CreateConvexHullAroundGeometriesView.swift */; };
		D7634FB02A43B8B000F8AEFB /* CreateConvexHullAroundGeometriesView.swift in Copy Source Code Files */ = {isa = PBXBuildFile; fileRef = D7634FAE2A43B7AC00F8AEFB /* CreateConvexHullAroundGeometriesView.swift */; };
		D7635FF12B9272CB0044AB97 /* DisplayClustersView.swift in Sources */ = {isa = PBXBuildFile; fileRef = D7635FED2B9272CB0044AB97 /* DisplayClustersView.swift */; };
		D7635FFB2B9277DC0044AB97 /* ConfigureClustersView.Model.swift in Sources */ = {isa = PBXBuildFile; fileRef = D7635FF52B9277DC0044AB97 /* ConfigureClustersView.Model.swift */; };
		D7635FFD2B9277DC0044AB97 /* ConfigureClustersView.SettingsView.swift in Sources */ = {isa = PBXBuildFile; fileRef = D7635FF72B9277DC0044AB97 /* ConfigureClustersView.SettingsView.swift */; };
		D7635FFE2B9277DC0044AB97 /* ConfigureClustersView.swift in Sources */ = {isa = PBXBuildFile; fileRef = D7635FF82B9277DC0044AB97 /* ConfigureClustersView.swift */; };
		D76360002B9296420044AB97 /* ConfigureClustersView.swift in Copy Source Code Files */ = {isa = PBXBuildFile; fileRef = D7635FF82B9277DC0044AB97 /* ConfigureClustersView.swift */; };
		D76360012B92964A0044AB97 /* ConfigureClustersView.Model.swift in Copy Source Code Files */ = {isa = PBXBuildFile; fileRef = D7635FF52B9277DC0044AB97 /* ConfigureClustersView.Model.swift */; };
		D76360022B9296520044AB97 /* ConfigureClustersView.SettingsView.swift in Copy Source Code Files */ = {isa = PBXBuildFile; fileRef = D7635FF72B9277DC0044AB97 /* ConfigureClustersView.SettingsView.swift */; };
		D76360032B9296580044AB97 /* DisplayClustersView.swift in Copy Source Code Files */ = {isa = PBXBuildFile; fileRef = D7635FED2B9272CB0044AB97 /* DisplayClustersView.swift */; };
		D76495212B74687E0042699E /* ValidateUtilityNetworkTopologyView.Model.swift in Sources */ = {isa = PBXBuildFile; fileRef = D76495202B74687E0042699E /* ValidateUtilityNetworkTopologyView.Model.swift */; };
		D76495222B7468940042699E /* ValidateUtilityNetworkTopologyView.Model.swift in Copy Source Code Files */ = {isa = PBXBuildFile; fileRef = D76495202B74687E0042699E /* ValidateUtilityNetworkTopologyView.Model.swift */; };
		D764B7DF2BE2F89D002E2F92 /* EditGeodatabaseWithTransactionsView.swift in Sources */ = {isa = PBXBuildFile; fileRef = D764B7DB2BE2F89D002E2F92 /* EditGeodatabaseWithTransactionsView.swift */; };
		D764B7E22BE2F8B8002E2F92 /* EditGeodatabaseWithTransactionsView.swift in Copy Source Code Files */ = {isa = PBXBuildFile; fileRef = D764B7DB2BE2F89D002E2F92 /* EditGeodatabaseWithTransactionsView.swift */; };
		D76929FA2B4F79540047205E /* OrbitCameraAroundObjectView.swift in Sources */ = {isa = PBXBuildFile; fileRef = D76929F52B4F78340047205E /* OrbitCameraAroundObjectView.swift */; };
		D76929FB2B4F795C0047205E /* OrbitCameraAroundObjectView.swift in Copy Source Code Files */ = {isa = PBXBuildFile; fileRef = D76929F52B4F78340047205E /* OrbitCameraAroundObjectView.swift */; };
		D769C2122A29019B00030F61 /* SetUpLocationDrivenGeotriggersView.swift in Sources */ = {isa = PBXBuildFile; fileRef = D769C2112A29019B00030F61 /* SetUpLocationDrivenGeotriggersView.swift */; };
		D769C2132A29057200030F61 /* SetUpLocationDrivenGeotriggersView.swift in Copy Source Code Files */ = {isa = PBXBuildFile; fileRef = D769C2112A29019B00030F61 /* SetUpLocationDrivenGeotriggersView.swift */; };
		D769DF332BEC1A1C0062AE95 /* EditGeodatabaseWithTransactionsView.Model.swift in Sources */ = {isa = PBXBuildFile; fileRef = D769DF322BEC1A1C0062AE95 /* EditGeodatabaseWithTransactionsView.Model.swift */; };
		D769DF342BEC1A9E0062AE95 /* EditGeodatabaseWithTransactionsView.Model.swift in Copy Source Code Files */ = {isa = PBXBuildFile; fileRef = D769DF322BEC1A1C0062AE95 /* EditGeodatabaseWithTransactionsView.Model.swift */; };
		D76CE8D92BFD7047009A8686 /* SetReferenceScaleView.swift in Sources */ = {isa = PBXBuildFile; fileRef = D76CE8D52BFD7047009A8686 /* SetReferenceScaleView.swift */; };
		D76CE8DA2BFD7063009A8686 /* SetReferenceScaleView.swift in Copy Source Code Files */ = {isa = PBXBuildFile; fileRef = D76CE8D52BFD7047009A8686 /* SetReferenceScaleView.swift */; };
		D76EE6072AF9AFE100DA0325 /* FindRouteAroundBarriersView.Model.swift in Sources */ = {isa = PBXBuildFile; fileRef = D76EE6062AF9AFE100DA0325 /* FindRouteAroundBarriersView.Model.swift */; };
		D76EE6082AF9AFEC00DA0325 /* FindRouteAroundBarriersView.Model.swift in Copy Source Code Files */ = {isa = PBXBuildFile; fileRef = D76EE6062AF9AFE100DA0325 /* FindRouteAroundBarriersView.Model.swift */; };
		D7705D582AFC244E00CC0335 /* FindClosestFacilityToMultiplePointsView.swift in Sources */ = {isa = PBXBuildFile; fileRef = D7705D552AFC244E00CC0335 /* FindClosestFacilityToMultiplePointsView.swift */; };
		D7705D5B2AFC246A00CC0335 /* FindClosestFacilityToMultiplePointsView.swift in Copy Source Code Files */ = {isa = PBXBuildFile; fileRef = D7705D552AFC244E00CC0335 /* FindClosestFacilityToMultiplePointsView.swift */; };
		D7705D642AFC570700CC0335 /* FindClosestFacilityFromPointView.swift in Sources */ = {isa = PBXBuildFile; fileRef = D7705D612AFC570700CC0335 /* FindClosestFacilityFromPointView.swift */; };
		D7705D662AFC575000CC0335 /* FindClosestFacilityFromPointView.swift in Copy Source Code Files */ = {isa = PBXBuildFile; fileRef = D7705D612AFC570700CC0335 /* FindClosestFacilityFromPointView.swift */; };
		D7749AD62AF08BF50086632F /* FindRouteInTransportNetworkView.Model.swift in Sources */ = {isa = PBXBuildFile; fileRef = D7749AD52AF08BF50086632F /* FindRouteInTransportNetworkView.Model.swift */; };
		D77570C02A2942F800F490CD /* AnimateImagesWithImageOverlayView.swift in Sources */ = {isa = PBXBuildFile; fileRef = D77570BF2A2942F800F490CD /* AnimateImagesWithImageOverlayView.swift */; };
		D77570C12A2943D900F490CD /* AnimateImagesWithImageOverlayView.swift in Copy Source Code Files */ = {isa = PBXBuildFile; fileRef = D77570BF2A2942F800F490CD /* AnimateImagesWithImageOverlayView.swift */; };
		D77572AE2A295DDE00F490CD /* PacificSouthWest2 in Resources */ = {isa = PBXBuildFile; fileRef = D77572AD2A295DDD00F490CD /* PacificSouthWest2 */; settings = {ASSET_TAGS = (AnimateImagesWithImageOverlay, ); }; };
		D77688132B69826B007C3860 /* ListSpatialReferenceTransformationsView.swift in Sources */ = {isa = PBXBuildFile; fileRef = D77688102B69826B007C3860 /* ListSpatialReferenceTransformationsView.swift */; };
		D77688152B69828E007C3860 /* ListSpatialReferenceTransformationsView.swift in Copy Source Code Files */ = {isa = PBXBuildFile; fileRef = D77688102B69826B007C3860 /* ListSpatialReferenceTransformationsView.swift */; };
		D7781D492B7EB03400E53C51 /* SanDiegoTourPath.json in Resources */ = {isa = PBXBuildFile; fileRef = D7781D482B7EB03400E53C51 /* SanDiegoTourPath.json */; settings = {ASSET_TAGS = (NavigateRouteWithRerouting, ); }; };
		D7781D4B2B7ECCB700E53C51 /* NavigateRouteWithReroutingView.Model.swift in Sources */ = {isa = PBXBuildFile; fileRef = D7781D4A2B7ECCB700E53C51 /* NavigateRouteWithReroutingView.Model.swift */; };
		D7781D4C2B7ECCC800E53C51 /* NavigateRouteWithReroutingView.Model.swift in Copy Source Code Files */ = {isa = PBXBuildFile; fileRef = D7781D4A2B7ECCB700E53C51 /* NavigateRouteWithReroutingView.Model.swift */; };
		D77BC5392B59A2D3007B49B6 /* StylePointWithDistanceCompositeSceneSymbolView.swift in Sources */ = {isa = PBXBuildFile; fileRef = D77BC5362B59A2D3007B49B6 /* StylePointWithDistanceCompositeSceneSymbolView.swift */; };
		D77BC53C2B59A309007B49B6 /* StylePointWithDistanceCompositeSceneSymbolView.swift in Copy Source Code Files */ = {isa = PBXBuildFile; fileRef = D77BC5362B59A2D3007B49B6 /* StylePointWithDistanceCompositeSceneSymbolView.swift */; };
		D77D9C002BB2438200B38A6C /* AugmentRealityToShowHiddenInfrastructureView.ARSceneView.swift in Sources */ = {isa = PBXBuildFile; fileRef = D77D9BFF2BB2438200B38A6C /* AugmentRealityToShowHiddenInfrastructureView.ARSceneView.swift */; };
		D77D9C012BB2439400B38A6C /* AugmentRealityToShowHiddenInfrastructureView.ARSceneView.swift in Copy Source Code Files */ = {isa = PBXBuildFile; fileRef = D77D9BFF2BB2438200B38A6C /* AugmentRealityToShowHiddenInfrastructureView.ARSceneView.swift */; };
		D78666AD2A2161F100C60110 /* FindNearestVertexView.swift in Sources */ = {isa = PBXBuildFile; fileRef = D78666AC2A2161F100C60110 /* FindNearestVertexView.swift */; };
		D78666AE2A21629200C60110 /* FindNearestVertexView.swift in Copy Source Code Files */ = {isa = PBXBuildFile; fileRef = D78666AC2A2161F100C60110 /* FindNearestVertexView.swift */; };
		D78FA4942C3C88880079313E /* CreateDynamicBasemapGalleryView.Views.swift in Sources */ = {isa = PBXBuildFile; fileRef = D78FA4932C3C88880079313E /* CreateDynamicBasemapGalleryView.Views.swift */; };
		D78FA4952C3C8E8A0079313E /* CreateDynamicBasemapGalleryView.Views.swift in Copy Source Code Files */ = {isa = PBXBuildFile; fileRef = D78FA4932C3C88880079313E /* CreateDynamicBasemapGalleryView.Views.swift */; };
		D79482D42C35D872006521CD /* CreateDynamicBasemapGalleryView.swift in Sources */ = {isa = PBXBuildFile; fileRef = D79482D02C35D872006521CD /* CreateDynamicBasemapGalleryView.swift */; };
		D79482D72C35D8A3006521CD /* CreateDynamicBasemapGalleryView.swift in Copy Source Code Files */ = {isa = PBXBuildFile; fileRef = D79482D02C35D872006521CD /* CreateDynamicBasemapGalleryView.swift */; };
		D79EE76E2A4CEA5D005A52AE /* SetUpLocationDrivenGeotriggersView.Model.swift in Sources */ = {isa = PBXBuildFile; fileRef = D79EE76D2A4CEA5D005A52AE /* SetUpLocationDrivenGeotriggersView.Model.swift */; };
		D79EE76F2A4CEA7F005A52AE /* SetUpLocationDrivenGeotriggersView.Model.swift in Copy Source Code Files */ = {isa = PBXBuildFile; fileRef = D79EE76D2A4CEA5D005A52AE /* SetUpLocationDrivenGeotriggersView.Model.swift */; };
		D7A737E02BABB9FE00B7C7FC /* AugmentRealityToShowHiddenInfrastructureView.swift in Sources */ = {isa = PBXBuildFile; fileRef = D7A737DC2BABB9FE00B7C7FC /* AugmentRealityToShowHiddenInfrastructureView.swift */; };
		D7A737E32BABBA2200B7C7FC /* AugmentRealityToShowHiddenInfrastructureView.swift in Copy Source Code Files */ = {isa = PBXBuildFile; fileRef = D7A737DC2BABB9FE00B7C7FC /* AugmentRealityToShowHiddenInfrastructureView.swift */; };
		D7ABA2F92A32579C0021822B /* MeasureDistanceInSceneView.swift in Sources */ = {isa = PBXBuildFile; fileRef = D7ABA2F82A32579C0021822B /* MeasureDistanceInSceneView.swift */; };
		D7ABA2FA2A32760D0021822B /* MeasureDistanceInSceneView.swift in Copy Source Code Files */ = {isa = PBXBuildFile; fileRef = D7ABA2F82A32579C0021822B /* MeasureDistanceInSceneView.swift */; };
		D7ABA2FF2A32881C0021822B /* ShowViewshedFromGeoelementInSceneView.swift in Sources */ = {isa = PBXBuildFile; fileRef = D7ABA2FE2A32881C0021822B /* ShowViewshedFromGeoelementInSceneView.swift */; };
		D7ABA3002A3288970021822B /* ShowViewshedFromGeoelementInSceneView.swift in Copy Source Code Files */ = {isa = PBXBuildFile; fileRef = D7ABA2FE2A32881C0021822B /* ShowViewshedFromGeoelementInSceneView.swift */; };
		D7AE861E2AC39DC50049B626 /* DisplayAnnotationView.swift in Sources */ = {isa = PBXBuildFile; fileRef = D7AE861D2AC39DC50049B626 /* DisplayAnnotationView.swift */; };
		D7AE861F2AC39E7F0049B626 /* DisplayAnnotationView.swift in Copy Source Code Files */ = {isa = PBXBuildFile; fileRef = D7AE861D2AC39DC50049B626 /* DisplayAnnotationView.swift */; };
		D7AE86202AC3A1050049B626 /* AddCustomDynamicEntityDataSourceView.Vessel.swift in Copy Source Code Files */ = {isa = PBXBuildFile; fileRef = 7900C5F52A83FC3F002D430F /* AddCustomDynamicEntityDataSourceView.Vessel.swift */; };
		D7AE86212AC3A10A0049B626 /* GroupLayersTogetherView.GroupLayerListView.swift in Copy Source Code Files */ = {isa = PBXBuildFile; fileRef = D75C35662AB50338003CD55F /* GroupLayersTogetherView.GroupLayerListView.swift */; };
		D7B759B32B1FFBE300017FDD /* FavoritesView.swift in Sources */ = {isa = PBXBuildFile; fileRef = D7B759B22B1FFBE300017FDD /* FavoritesView.swift */; };
		D7BA38912BFBC476009954F5 /* EditFeaturesWithFeatureLinkedAnnotationView.Model.swift in Sources */ = {isa = PBXBuildFile; fileRef = D7BA38902BFBC476009954F5 /* EditFeaturesWithFeatureLinkedAnnotationView.Model.swift */; };
		D7BA38922BFBC4F0009954F5 /* EditFeaturesWithFeatureLinkedAnnotationView.Model.swift in Copy Source Code Files */ = {isa = PBXBuildFile; fileRef = D7BA38902BFBC476009954F5 /* EditFeaturesWithFeatureLinkedAnnotationView.Model.swift */; };
		D7BA38972BFBFC0F009954F5 /* QueryRelatedFeaturesView.swift in Sources */ = {isa = PBXBuildFile; fileRef = D7BA38932BFBFC0F009954F5 /* QueryRelatedFeaturesView.swift */; };
		D7BA389A2BFBFC2E009954F5 /* QueryRelatedFeaturesView.swift in Copy Source Code Files */ = {isa = PBXBuildFile; fileRef = D7BA38932BFBFC0F009954F5 /* QueryRelatedFeaturesView.swift */; };
		D7BA8C442B2A4DAA00018633 /* Array+RawRepresentable.swift in Sources */ = {isa = PBXBuildFile; fileRef = D7BA8C432B2A4DAA00018633 /* Array+RawRepresentable.swift */; };
		D7BA8C462B2A8ACA00018633 /* String.swift in Sources */ = {isa = PBXBuildFile; fileRef = D7BA8C452B2A8ACA00018633 /* String.swift */; };
		D7BB3DD22C5D781800FFCD56 /* SaveTheBay.geodatabase in Resources */ = {isa = PBXBuildFile; fileRef = D7BB3DD02C5D781800FFCD56 /* SaveTheBay.geodatabase */; settings = {ASSET_TAGS = (EditGeodatabaseWithTransactions, ); }; };
		D7C16D1B2AC5F95300689E89 /* Animate3DGraphicView.swift in Sources */ = {isa = PBXBuildFile; fileRef = D7C16D1A2AC5F95300689E89 /* Animate3DGraphicView.swift */; };
		D7C16D1C2AC5F96900689E89 /* Animate3DGraphicView.swift in Copy Source Code Files */ = {isa = PBXBuildFile; fileRef = D7C16D1A2AC5F95300689E89 /* Animate3DGraphicView.swift */; };
		D7C16D1F2AC5FE8200689E89 /* Pyrenees.csv in Resources */ = {isa = PBXBuildFile; fileRef = D7C16D1E2AC5FE8200689E89 /* Pyrenees.csv */; settings = {ASSET_TAGS = (Animate3DGraphic, ); }; };
		D7C16D222AC5FE9800689E89 /* GrandCanyon.csv in Resources */ = {isa = PBXBuildFile; fileRef = D7C16D212AC5FE9800689E89 /* GrandCanyon.csv */; settings = {ASSET_TAGS = (Animate3DGraphic, ); }; };
		D7C16D252AC5FEA600689E89 /* Snowdon.csv in Resources */ = {isa = PBXBuildFile; fileRef = D7C16D242AC5FEA600689E89 /* Snowdon.csv */; settings = {ASSET_TAGS = (Animate3DGraphic, ); }; };
		D7C16D282AC5FEB700689E89 /* Hawaii.csv in Resources */ = {isa = PBXBuildFile; fileRef = D7C16D272AC5FEB600689E89 /* Hawaii.csv */; settings = {ASSET_TAGS = (Animate3DGraphic, ); }; };
		D7C3AB4A2B683291008909B9 /* SetFeatureRequestModeView.swift in Sources */ = {isa = PBXBuildFile; fileRef = D7C3AB472B683291008909B9 /* SetFeatureRequestModeView.swift */; };
		D7C3AB4D2B6832B7008909B9 /* SetFeatureRequestModeView.swift in Copy Source Code Files */ = {isa = PBXBuildFile; fileRef = D7C3AB472B683291008909B9 /* SetFeatureRequestModeView.swift */; };
		D7C523402BED9BBF00E8221A /* SanFrancisco.tpkx in Resources */ = {isa = PBXBuildFile; fileRef = D7C5233E2BED9BBF00E8221A /* SanFrancisco.tpkx */; settings = {ASSET_TAGS = (EditAndSyncFeaturesWithFeatureService, ); }; };
		D7C6420C2B4F47E10042B8F7 /* SearchForWebMapView.Model.swift in Sources */ = {isa = PBXBuildFile; fileRef = D7C6420B2B4F47E10042B8F7 /* SearchForWebMapView.Model.swift */; };
		D7C6420D2B4F5DDB0042B8F7 /* SearchForWebMapView.Model.swift in Copy Source Code Files */ = {isa = PBXBuildFile; fileRef = D7C6420B2B4F47E10042B8F7 /* SearchForWebMapView.Model.swift */; };
		D7C97B562B75C10C0097CDA1 /* ValidateUtilityNetworkTopologyView.Views.swift in Sources */ = {isa = PBXBuildFile; fileRef = D7C97B552B75C10C0097CDA1 /* ValidateUtilityNetworkTopologyView.Views.swift */; };
		D7CC33FF2A31475C00198EDF /* ShowLineOfSightBetweenPointsView.swift in Sources */ = {isa = PBXBuildFile; fileRef = D7CC33FD2A31475C00198EDF /* ShowLineOfSightBetweenPointsView.swift */; };
		D7CC34002A3147FF00198EDF /* ShowLineOfSightBetweenPointsView.swift in Copy Source Code Files */ = {isa = PBXBuildFile; fileRef = D7CC33FD2A31475C00198EDF /* ShowLineOfSightBetweenPointsView.swift */; };
		D7CE9F9B2AE2F575008F7A5F /* streetmap_SD.tpkx in Resources */ = {isa = PBXBuildFile; fileRef = D7CE9F9A2AE2F575008F7A5F /* streetmap_SD.tpkx */; settings = {ASSET_TAGS = (GeocodeOffline, ); }; };
		D7CE9FA32AE2F595008F7A5F /* san-diego-eagle-locator in Resources */ = {isa = PBXBuildFile; fileRef = D7CE9FA22AE2F595008F7A5F /* san-diego-eagle-locator */; settings = {ASSET_TAGS = (GeocodeOffline, ); }; };
		D7D1F3532ADDBE5D009CE2DA /* philadelphia.mspk in Resources */ = {isa = PBXBuildFile; fileRef = D7D1F3522ADDBE5D009CE2DA /* philadelphia.mspk */; settings = {ASSET_TAGS = (AugmentRealityToShowTabletopScene, DisplaySceneFromMobileScenePackage, ); }; };
		D7D9FCF62BF2CC8600F972A2 /* FilterByDefinitionExpressionOrDisplayFilterView.swift in Sources */ = {isa = PBXBuildFile; fileRef = D7D9FCF22BF2CC8600F972A2 /* FilterByDefinitionExpressionOrDisplayFilterView.swift */; };
		D7D9FCF92BF2CCA300F972A2 /* FilterByDefinitionExpressionOrDisplayFilterView.swift in Copy Source Code Files */ = {isa = PBXBuildFile; fileRef = D7D9FCF22BF2CC8600F972A2 /* FilterByDefinitionExpressionOrDisplayFilterView.swift */; };
		D7DDF84E2AF43AA2004352D9 /* GeocodeOfflineView.Model.swift in Copy Source Code Files */ = {isa = PBXBuildFile; fileRef = D72C43F22AEB066D00B6157B /* GeocodeOfflineView.Model.swift */; };
		D7DDF8532AF47C6C004352D9 /* FindRouteAroundBarriersView.swift in Sources */ = {isa = PBXBuildFile; fileRef = D7DDF8502AF47C6C004352D9 /* FindRouteAroundBarriersView.swift */; };
		D7DDF8562AF47C86004352D9 /* FindRouteAroundBarriersView.swift in Copy Source Code Files */ = {isa = PBXBuildFile; fileRef = D7DDF8502AF47C6C004352D9 /* FindRouteAroundBarriersView.swift */; };
		D7E440D72A1ECE7D005D74DE /* CreateBuffersAroundPointsView.swift in Sources */ = {isa = PBXBuildFile; fileRef = D7E440D62A1ECE7D005D74DE /* CreateBuffersAroundPointsView.swift */; };
		D7E440D82A1ECEB3005D74DE /* CreateBuffersAroundPointsView.swift in Copy Source Code Files */ = {isa = PBXBuildFile; fileRef = D7E440D62A1ECE7D005D74DE /* CreateBuffersAroundPointsView.swift */; };
		D7E557682A1D768800B9FB09 /* AddWMSLayerView.swift in Sources */ = {isa = PBXBuildFile; fileRef = D7E557672A1D768800B9FB09 /* AddWMSLayerView.swift */; };
		D7E7D0812AEB39D5003AAD02 /* FindRouteInTransportNetworkView.swift in Sources */ = {isa = PBXBuildFile; fileRef = D7E7D0802AEB39D5003AAD02 /* FindRouteInTransportNetworkView.swift */; };
		D7E7D0822AEB3A1D003AAD02 /* FindRouteInTransportNetworkView.swift in Copy Source Code Files */ = {isa = PBXBuildFile; fileRef = D7E7D0802AEB39D5003AAD02 /* FindRouteInTransportNetworkView.swift */; };
		D7E7D09A2AEB3C47003AAD02 /* san_diego_offline_routing in Resources */ = {isa = PBXBuildFile; fileRef = D7E7D0992AEB3C47003AAD02 /* san_diego_offline_routing */; settings = {ASSET_TAGS = (FindRouteInTransportNetwork, NavigateRouteWithRerouting, ); }; };
		D7E9EF292A1D2219000C4865 /* SetMinAndMaxScaleView.swift in Copy Source Code Files */ = {isa = PBXBuildFile; fileRef = D7EAF3592A1C023800D822C4 /* SetMinAndMaxScaleView.swift */; };
		D7E9EF2A2A1D29F2000C4865 /* SetMaxExtentView.swift in Copy Source Code Files */ = {isa = PBXBuildFile; fileRef = D734FA092A183A5B00246D7E /* SetMaxExtentView.swift */; };
		D7EAF35A2A1C023800D822C4 /* SetMinAndMaxScaleView.swift in Sources */ = {isa = PBXBuildFile; fileRef = D7EAF3592A1C023800D822C4 /* SetMinAndMaxScaleView.swift */; };
		D7ECF5982AB8BE63003FB2BE /* RenderMultilayerSymbolsView.swift in Sources */ = {isa = PBXBuildFile; fileRef = D7ECF5972AB8BE63003FB2BE /* RenderMultilayerSymbolsView.swift */; };
		D7ECF5992AB8BF5A003FB2BE /* RenderMultilayerSymbolsView.swift in Copy Source Code Files */ = {isa = PBXBuildFile; fileRef = D7ECF5972AB8BE63003FB2BE /* RenderMultilayerSymbolsView.swift */; };
		D7EF5D752A26A03A00FEBDE5 /* ShowCoordinatesInMultipleFormatsView.swift in Sources */ = {isa = PBXBuildFile; fileRef = D7EF5D742A26A03A00FEBDE5 /* ShowCoordinatesInMultipleFormatsView.swift */; };
		D7EF5D762A26A1EE00FEBDE5 /* ShowCoordinatesInMultipleFormatsView.swift in Copy Source Code Files */ = {isa = PBXBuildFile; fileRef = D7EF5D742A26A03A00FEBDE5 /* ShowCoordinatesInMultipleFormatsView.swift */; };
		D7F2784C2A1D76F5002E4567 /* AddWMSLayerView.swift in Copy Source Code Files */ = {isa = PBXBuildFile; fileRef = D7E557672A1D768800B9FB09 /* AddWMSLayerView.swift */; };
		D7F850042B7C427A00680D7C /* ValidateUtilityNetworkTopologyView.Views.swift in Copy Source Code Files */ = {isa = PBXBuildFile; fileRef = D7C97B552B75C10C0097CDA1 /* ValidateUtilityNetworkTopologyView.Views.swift */; };
		D7F8C0392B60564D0072BFA7 /* AddFeaturesWithContingentValuesView.swift in Sources */ = {isa = PBXBuildFile; fileRef = D7F8C0362B60564D0072BFA7 /* AddFeaturesWithContingentValuesView.swift */; };
		D7F8C03B2B6056790072BFA7 /* AddFeaturesWithContingentValuesView.swift in Copy Source Code Files */ = {isa = PBXBuildFile; fileRef = D7F8C0362B60564D0072BFA7 /* AddFeaturesWithContingentValuesView.swift */; };
		D7F8C03E2B605AF60072BFA7 /* ContingentValuesBirdNests.geodatabase in Resources */ = {isa = PBXBuildFile; fileRef = D7F8C03D2B605AF60072BFA7 /* ContingentValuesBirdNests.geodatabase */; settings = {ASSET_TAGS = (AddFeaturesWithContingentValues, ); }; };
		D7F8C0412B605E720072BFA7 /* FillmoreTopographicMap.vtpk in Resources */ = {isa = PBXBuildFile; fileRef = D7F8C0402B605E720072BFA7 /* FillmoreTopographicMap.vtpk */; settings = {ASSET_TAGS = (AddFeaturesWithContingentValues, ); }; };
		D7F8C0432B608F120072BFA7 /* AddFeaturesWithContingentValuesView.AddFeatureView.swift in Sources */ = {isa = PBXBuildFile; fileRef = D7F8C0422B608F120072BFA7 /* AddFeaturesWithContingentValuesView.AddFeatureView.swift */; };
		E000E7602869E33D005D87C5 /* ClipGeometryView.swift in Sources */ = {isa = PBXBuildFile; fileRef = E000E75F2869E33D005D87C5 /* ClipGeometryView.swift */; };
		E000E763286A0B18005D87C5 /* CutGeometryView.swift in Sources */ = {isa = PBXBuildFile; fileRef = E000E762286A0B18005D87C5 /* CutGeometryView.swift */; };
		E004A6C128414332002A1FE6 /* SetViewpointRotationView.swift in Sources */ = {isa = PBXBuildFile; fileRef = E004A6BD28414332002A1FE6 /* SetViewpointRotationView.swift */; };
		E004A6DC28465C70002A1FE6 /* DisplaySceneView.swift in Sources */ = {isa = PBXBuildFile; fileRef = E004A6D828465C70002A1FE6 /* DisplaySceneView.swift */; };
		E004A6E028466279002A1FE6 /* ShowCalloutView.swift in Sources */ = {isa = PBXBuildFile; fileRef = E004A6DF28466279002A1FE6 /* ShowCalloutView.swift */; };
		E004A6E62846A61F002A1FE6 /* StyleGraphicsWithSymbolsView.swift in Sources */ = {isa = PBXBuildFile; fileRef = E004A6E52846A61F002A1FE6 /* StyleGraphicsWithSymbolsView.swift */; };
		E004A6E928493BCE002A1FE6 /* ShowDeviceLocationView.swift in Sources */ = {isa = PBXBuildFile; fileRef = E004A6E828493BCE002A1FE6 /* ShowDeviceLocationView.swift */; };
		E004A6ED2849556E002A1FE6 /* CreatePlanarAndGeodeticBuffersView.swift in Sources */ = {isa = PBXBuildFile; fileRef = E004A6EC2849556E002A1FE6 /* CreatePlanarAndGeodeticBuffersView.swift */; };
		E004A6F0284E4B9B002A1FE6 /* DownloadVectorTilesToLocalCacheView.swift in Sources */ = {isa = PBXBuildFile; fileRef = E004A6EF284E4B9B002A1FE6 /* DownloadVectorTilesToLocalCacheView.swift */; };
		E004A6F3284E4FEB002A1FE6 /* ShowResultOfSpatialOperationsView.swift in Sources */ = {isa = PBXBuildFile; fileRef = E004A6F2284E4FEB002A1FE6 /* ShowResultOfSpatialOperationsView.swift */; };
		E004A6F6284FA42A002A1FE6 /* SelectFeaturesInFeatureLayerView.swift in Sources */ = {isa = PBXBuildFile; fileRef = E004A6F5284FA42A002A1FE6 /* SelectFeaturesInFeatureLayerView.swift */; };
		E03CB0692888944D002B27D9 /* GenerateOfflineMapView.swift in Copy Source Code Files */ = {isa = PBXBuildFile; fileRef = E088E1732863B5F800413100 /* GenerateOfflineMapView.swift */; };
		E03CB06A288894C4002B27D9 /* FindRouteView.swift in Copy Source Code Files */ = {isa = PBXBuildFile; fileRef = E066DD34285CF3B3004D3D5B /* FindRouteView.swift */; };
		E03CB06B2889879D002B27D9 /* DownloadVectorTilesToLocalCacheView.swift in Copy Source Code Files */ = {isa = PBXBuildFile; fileRef = E004A6EF284E4B9B002A1FE6 /* DownloadVectorTilesToLocalCacheView.swift */; };
		E041ABC0287CA9F00056009B /* WebView.swift in Sources */ = {isa = PBXBuildFile; fileRef = E041ABBF287CA9F00056009B /* WebView.swift */; };
		E041ABD7287DB04D0056009B /* SampleInfoView.swift in Sources */ = {isa = PBXBuildFile; fileRef = E041ABD6287DB04D0056009B /* SampleInfoView.swift */; };
		E041AC1A287F54580056009B /* highlight.min.js in Resources */ = {isa = PBXBuildFile; fileRef = E041AC15287F54580056009B /* highlight.min.js */; };
		E041AC1E288076A60056009B /* info.css in Resources */ = {isa = PBXBuildFile; fileRef = E041AC1D288076A60056009B /* info.css */; };
		E041AC20288077B90056009B /* xcode.css in Resources */ = {isa = PBXBuildFile; fileRef = E041AC1F288077B90056009B /* xcode.css */; };
		E066DD35285CF3B3004D3D5B /* FindRouteView.swift in Sources */ = {isa = PBXBuildFile; fileRef = E066DD34285CF3B3004D3D5B /* FindRouteView.swift */; };
		E066DD382860AB28004D3D5B /* StyleGraphicsWithRendererView.swift in Sources */ = {isa = PBXBuildFile; fileRef = E066DD372860AB28004D3D5B /* StyleGraphicsWithRendererView.swift */; };
		E066DD3B2860CA08004D3D5B /* ShowResultOfSpatialRelationshipsView.swift in Sources */ = {isa = PBXBuildFile; fileRef = E066DD3A2860CA08004D3D5B /* ShowResultOfSpatialRelationshipsView.swift */; };
		E066DD4028610F55004D3D5B /* AddSceneLayerFromServiceView.swift in Sources */ = {isa = PBXBuildFile; fileRef = E066DD3F28610F55004D3D5B /* AddSceneLayerFromServiceView.swift */; };
		E070A0A3286F3B6000F2B606 /* DownloadPreplannedMapAreaView.swift in Sources */ = {isa = PBXBuildFile; fileRef = E070A0A2286F3B6000F2B606 /* DownloadPreplannedMapAreaView.swift */; };
		E088E1572862579D00413100 /* SetSurfacePlacementModeView.swift in Sources */ = {isa = PBXBuildFile; fileRef = E088E1562862579D00413100 /* SetSurfacePlacementModeView.swift */; };
		E088E1742863B5F800413100 /* GenerateOfflineMapView.swift in Sources */ = {isa = PBXBuildFile; fileRef = E088E1732863B5F800413100 /* GenerateOfflineMapView.swift */; };
		E0A1AEE328874590003C797D /* AddFeatureLayersView.swift in Copy Source Code Files */ = {isa = PBXBuildFile; fileRef = 00D4EF7F2863842100B9CC30 /* AddFeatureLayersView.swift */; };
		E0D04FF228A5390000747989 /* DownloadPreplannedMapAreaView.Model.swift in Sources */ = {isa = PBXBuildFile; fileRef = E0D04FF128A5390000747989 /* DownloadPreplannedMapAreaView.Model.swift */; };
		E0EA0B772866390E00C9621D /* ProjectGeometryView.swift in Sources */ = {isa = PBXBuildFile; fileRef = E0EA0B762866390E00C9621D /* ProjectGeometryView.swift */; };
		E0FE32E728747778002C6ACA /* BrowseBuildingFloorsView.swift in Sources */ = {isa = PBXBuildFile; fileRef = E0FE32E628747778002C6ACA /* BrowseBuildingFloorsView.swift */; };
		F111CCC1288B5D5600205358 /* DisplayMapFromMobileMapPackageView.swift in Sources */ = {isa = PBXBuildFile; fileRef = F111CCC0288B5D5600205358 /* DisplayMapFromMobileMapPackageView.swift */; };
		F111CCC4288B641900205358 /* Yellowstone.mmpk in Resources */ = {isa = PBXBuildFile; fileRef = F111CCC3288B641900205358 /* Yellowstone.mmpk */; settings = {ASSET_TAGS = (DisplayMapFromMobileMapPackage, ); }; };
		F1E71BF1289473760064C33F /* AddRasterFromFileView.swift in Sources */ = {isa = PBXBuildFile; fileRef = F1E71BF0289473760064C33F /* AddRasterFromFileView.swift */; };
		F1E71BFA28A479C70064C33F /* AddRasterFromFileView.swift in Copy Source Code Files */ = {isa = PBXBuildFile; fileRef = F1E71BF0289473760064C33F /* AddRasterFromFileView.swift */; };
/* End PBXBuildFile section */

/* Begin PBXBuildRule section */
		0074ABCC2817B8E60037244A /* PBXBuildRule */ = {
			isa = PBXBuildRule;
			compilerSpec = com.apple.compilers.proxy.script;
			filePatterns = "*.tache";
			fileType = pattern.proxy;
			inputFiles = (
				"$(SRCROOT)/Shared/Samples/",
			);
			isEditable = 1;
			name = "Generate Sample Initializers from Source Code Files";
			outputFiles = (
				"$(DERIVED_FILE_DIR)/$(INPUT_FILE_BASE)",
			);
			runOncePerArchitecture = 0;
			script = "xcrun --sdk macosx swift \"${SRCROOT}/Scripts/GenerateSampleViewSourceCode.swift\" \"${SCRIPT_INPUT_FILE_0}\" \"${INPUT_FILE_PATH}\" \"${SCRIPT_OUTPUT_FILE_0}\" \n";
		};
		0083586F27FE3BCF00192A15 /* PBXBuildRule */ = {
			isa = PBXBuildRule;
			compilerSpec = com.apple.compilers.proxy.script;
			filePatterns = "*.masque";
			fileType = pattern.proxy;
			inputFiles = (
				"$(SRCROOT)/.secrets",
			);
			isEditable = 1;
			name = "Generate Swift Code from Secrets";
			outputFiles = (
				"$(DERIVED_FILE_DIR)/$(INPUT_FILE_BASE)",
			);
			runOncePerArchitecture = 0;
			script = "\"${SRCROOT}/Scripts/masquerade\" -i \"${INPUT_FILE_PATH}\" -o \"${SCRIPT_OUTPUT_FILE_0}\" -s \"${SCRIPT_INPUT_FILE_0}\" -f\n";
		};
/* End PBXBuildRule section */

/* Begin PBXCopyFilesBuildPhase section */
		00144B5E280634840090DD5D /* Embed Frameworks */ = {
			isa = PBXCopyFilesBuildPhase;
			buildActionMask = 2147483647;
			dstPath = "";
			dstSubfolderSpec = 10;
			files = (
			);
			name = "Embed Frameworks";
			runOnlyForDeploymentPostprocessing = 0;
		};
		0039A4E82885C4E300592C86 /* Copy Source Code Files */ = {
			isa = PBXCopyFilesBuildPhase;
			buildActionMask = 2147483647;
			dstPath = "";
			dstSubfolderSpec = 7;
			files = (
<<<<<<< HEAD
				95E0DBCA2C503E2500224A82 /* ShowDeviceLocationUsingIndoorPositioningView.swift in Copy Source Code Files */,
				95E0DBCB2C503E2500224A82 /* ShowDeviceLocationUsingIndoorPositioningView.Model.swift in Copy Source Code Files */,
=======
				3E9F77742C6A6E670022CAB5 /* QueryFeatureCountAndExtentView.swift in Copy Source Code Files */,
>>>>>>> 7b173a86
				3E54CF232C66B00500DD2F18 /* AddWebTiledLayerView.swift in Copy Source Code Files */,
				3E30884A2C5D789A00ECEAC5 /* SetSpatialReferenceView.swift in Copy Source Code Files */,
				3E720F9E2C61A0B700E22A9E /* SetInitialViewpointView.swift in Copy Source Code Files */,
				D78FA4952C3C8E8A0079313E /* CreateDynamicBasemapGalleryView.Views.swift in Copy Source Code Files */,
				D79482D72C35D8A3006521CD /* CreateDynamicBasemapGalleryView.swift in Copy Source Code Files */,
				003B36F92C5042BA00A75F66 /* ShowServiceAreaView.swift in Copy Source Code Files */,
				95ADF34F2C3CBAE800566FF6 /* EditFeatureAttachmentsView.Model.swift in Copy Source Code Files */,
				9579FCEC2C33616B00FC8A1D /* EditFeatureAttachmentsView.swift in Copy Source Code Files */,
				954708642C3C798C00CA8579 /* AddENCExchangeSetView.swift in Copy Source Code Files */,
				95E980742C26189E00CB8912 /* BrowseOGCAPIFeatureServiceView.swift in Copy Source Code Files */,
				955AFAC62C110B8A009C8FE5 /* ApplyMosaicRuleToRastersView.swift in Copy Source Code Files */,
				95DEB9B82C127B5E009BEC35 /* ShowViewshedFromPointOnMapView.swift in Copy Source Code Files */,
				95A5721B2C0FDD34006E8B48 /* ShowScaleBarView.swift in Copy Source Code Files */,
				95A3773C2C0F93770044D1CC /* AddRasterFromServiceView.swift in Copy Source Code Files */,
				95F3A52D2C07F28700885DED /* SetSurfaceNavigationConstraintView.swift in Copy Source Code Files */,
				9529D1942C01676200B5C1A3 /* SelectFeaturesInSceneLayerView.swift in Copy Source Code Files */,
				D76CE8DA2BFD7063009A8686 /* SetReferenceScaleView.swift in Copy Source Code Files */,
				D7BA389A2BFBFC2E009954F5 /* QueryRelatedFeaturesView.swift in Copy Source Code Files */,
				00ABA94F2BF6D06200C0488C /* ShowGridView.swift in Copy Source Code Files */,
				D7BA38922BFBC4F0009954F5 /* EditFeaturesWithFeatureLinkedAnnotationView.Model.swift in Copy Source Code Files */,
				D762AF622BF6A7D100ECE3C7 /* EditFeaturesWithFeatureLinkedAnnotationView.swift in Copy Source Code Files */,
				1081B93D2C000E8B00C1BEB1 /* IdentifyFeaturesInWMSLayerView.swift in Copy Source Code Files */,
				D7D9FCF92BF2CCA300F972A2 /* FilterByDefinitionExpressionOrDisplayFilterView.swift in Copy Source Code Files */,
				D7044B972BE18D8D000F2C43 /* EditWithBranchVersioningView.Views.swift in Copy Source Code Files */,
				D7114A0F2BDC6AED00FA68CA /* EditWithBranchVersioningView.Model.swift in Copy Source Code Files */,
				D73E61A12BDB221B00457932 /* EditWithBranchVersioningView.swift in Copy Source Code Files */,
				D74ECD0E2BEEAE40007C0FA6 /* EditAndSyncFeaturesWithFeatureServiceView.Model.swift in Copy Source Code Files */,
				D733CA1C2BED982C00FBDE4C /* EditAndSyncFeaturesWithFeatureServiceView.swift in Copy Source Code Files */,
				10BD9EB52BF51F9000ABDBD5 /* GenerateOfflineMapWithCustomParametersView.Model.swift in Copy Source Code Files */,
				D769DF342BEC1A9E0062AE95 /* EditGeodatabaseWithTransactionsView.Model.swift in Copy Source Code Files */,
				D764B7E22BE2F8B8002E2F92 /* EditGeodatabaseWithTransactionsView.swift in Copy Source Code Files */,
				004A2BA52BED458C00C297CE /* ApplyScheduledUpdatesToPreplannedMapAreaView.swift in Copy Source Code Files */,
				104F55C72BF3E30A00204D04 /* GenerateOfflineMapWithCustomParametersView.swift in Copy Source Code Files */,
				104F55C82BF3E30A00204D04 /* GenerateOfflineMapWithCustomParametersView.CustomParameters.swift in Copy Source Code Files */,
				D73E61992BDAEEDD00457932 /* MatchViewpointOfGeoViewsView.swift in Copy Source Code Files */,
				D7352F912BD992E40013FFEF /* MonitorChangesToDrawStatusView.swift in Copy Source Code Files */,
				D713717C2BD88EF800EB2F86 /* MonitorChangesToLayerViewStateView.swift in Copy Source Code Files */,
				10D321972BDC3B4900B39B1B /* GenerateOfflineMapWithLocalBasemapView.swift in Copy Source Code Files */,
				00E1D9102BC0B4D8001AEB6A /* SnapGeometryEditsView.SnapSettingsView.swift in Copy Source Code Files */,
				00E1D9112BC0B4D8001AEB6A /* SnapGeometryEditsView.GeometryEditorModel.swift in Copy Source Code Files */,
				00E1D9122BC0B4D8001AEB6A /* SnapGeometryEditsView.GeometryEditorMenu.swift in Copy Source Code Files */,
				00E7C15D2BBF74D800B85D69 /* SnapGeometryEditsView.swift in Copy Source Code Files */,
				0000FB712BBDC01400845921 /* Add3DTilesLayerView.swift in Copy Source Code Files */,
				D77D9C012BB2439400B38A6C /* AugmentRealityToShowHiddenInfrastructureView.ARSceneView.swift in Copy Source Code Files */,
				D7A737E32BABBA2200B7C7FC /* AugmentRealityToShowHiddenInfrastructureView.swift in Copy Source Code Files */,
				1C2538542BABACB100337307 /* AugmentRealityToNavigateRouteView.ARSceneView.swift in Copy Source Code Files */,
				1C2538552BABACB100337307 /* AugmentRealityToNavigateRouteView.swift in Copy Source Code Files */,
				1C8EC74B2BAE28A9001A6929 /* AugmentRealityToCollectDataView.swift in Copy Source Code Files */,
				000D43182B993A030003D3C2 /* ConfigureBasemapStyleParametersView.swift in Copy Source Code Files */,
				D76360032B9296580044AB97 /* DisplayClustersView.swift in Copy Source Code Files */,
				D76360022B9296520044AB97 /* ConfigureClustersView.SettingsView.swift in Copy Source Code Files */,
				D76360012B92964A0044AB97 /* ConfigureClustersView.Model.swift in Copy Source Code Files */,
				D76360002B9296420044AB97 /* ConfigureClustersView.swift in Copy Source Code Files */,
				D7781D4C2B7ECCC800E53C51 /* NavigateRouteWithReroutingView.Model.swift in Copy Source Code Files */,
				D7588F622B7D8DED008B75E2 /* NavigateRouteWithReroutingView.swift in Copy Source Code Files */,
				D7F850042B7C427A00680D7C /* ValidateUtilityNetworkTopologyView.Views.swift in Copy Source Code Files */,
				D76495222B7468940042699E /* ValidateUtilityNetworkTopologyView.Model.swift in Copy Source Code Files */,
				D74EA7872B6DADCC008F6C7C /* ValidateUtilityNetworkTopologyView.swift in Copy Source Code Files */,
				D757D14C2B6C60170065F78F /* ListSpatialReferenceTransformationsView.Model.swift in Copy Source Code Files */,
				D77688152B69828E007C3860 /* ListSpatialReferenceTransformationsView.swift in Copy Source Code Files */,
				D7C3AB4D2B6832B7008909B9 /* SetFeatureRequestModeView.swift in Copy Source Code Files */,
				D73FC90C2B6312A5001AC486 /* AddFeaturesWithContingentValuesView.AddFeatureView.swift in Copy Source Code Files */,
				D73FC90B2B6312A0001AC486 /* AddFeaturesWithContingentValuesView.Model.swift in Copy Source Code Files */,
				D7F8C03B2B6056790072BFA7 /* AddFeaturesWithContingentValuesView.swift in Copy Source Code Files */,
				D73F066C2B5EE760000B574F /* QueryFeaturesWithArcadeExpressionView.swift in Copy Source Code Files */,
				D718A1F02B57602000447087 /* ManageBookmarksView.swift in Copy Source Code Files */,
				D77BC53C2B59A309007B49B6 /* StylePointWithDistanceCompositeSceneSymbolView.swift in Copy Source Code Files */,
				D718A1E82B571C9100447087 /* OrbitCameraAroundObjectView.Model.swift in Copy Source Code Files */,
				D76929FB2B4F795C0047205E /* OrbitCameraAroundObjectView.swift in Copy Source Code Files */,
				D7058B122B59E468000A888A /* StylePointWithSceneSymbolView.swift in Copy Source Code Files */,
				D71D516F2B51D87700B2A2BE /* SearchForWebMapView.Views.swift in Copy Source Code Files */,
				D7C6420D2B4F5DDB0042B8F7 /* SearchForWebMapView.Model.swift in Copy Source Code Files */,
				D75F66392B48EB1800434974 /* SearchForWebMapView.swift in Copy Source Code Files */,
				D73FCFFA2B02A3C50006360D /* FindAddressWithReverseGeocodeView.swift in Copy Source Code Files */,
				D742E4952B04134C00690098 /* DisplayWebSceneFromPortalItemView.swift in Copy Source Code Files */,
				D7010EC12B05618400D43F55 /* DisplaySceneFromMobileScenePackageView.swift in Copy Source Code Files */,
				D737237B2AF5AE1A00846884 /* FindRouteInMobileMapPackageView.Models.swift in Copy Source Code Files */,
				D737237A2AF5AE1600846884 /* FindRouteInMobileMapPackageView.MobileMapView.swift in Copy Source Code Files */,
				D76000B12AF19C4600B3084D /* FindRouteInMobileMapPackageView.swift in Copy Source Code Files */,
				D7705D662AFC575000CC0335 /* FindClosestFacilityFromPointView.swift in Copy Source Code Files */,
				D73FD0002B02C9610006360D /* FindRouteAroundBarriersView.Views.swift in Copy Source Code Files */,
				D76EE6082AF9AFEC00DA0325 /* FindRouteAroundBarriersView.Model.swift in Copy Source Code Files */,
				D7DDF8562AF47C86004352D9 /* FindRouteAroundBarriersView.swift in Copy Source Code Files */,
				D7DDF84E2AF43AA2004352D9 /* GeocodeOfflineView.Model.swift in Copy Source Code Files */,
				D7705D5B2AFC246A00CC0335 /* FindClosestFacilityToMultiplePointsView.swift in Copy Source Code Files */,
				00F279D72AF4364700CECAF8 /* AddDynamicEntityLayerView.VehicleCallout.swift in Copy Source Code Files */,
				D76000A22AF18BAB00B3084D /* FindRouteInTransportNetworkView.Model.swift in Copy Source Code Files */,
				D7E7D0822AEB3A1D003AAD02 /* FindRouteInTransportNetworkView.swift in Copy Source Code Files */,
				D7553CDD2AE2E00E00DC2A70 /* GeocodeOfflineView.swift in Copy Source Code Files */,
				4DD058102A0D3F6B00A59B34 /* ShowDeviceLocationWithNMEADataSourcesView.Model.swift in Copy Source Code Files */,
				4D126D7329CA1EFD00CFB7A7 /* ShowDeviceLocationWithNMEADataSourcesView.swift in Copy Source Code Files */,
				4D126D7429CA1EFD00CFB7A7 /* FileNMEASentenceReader.swift in Copy Source Code Files */,
				D7084FAB2AD771F600EC7F4F /* AugmentRealityToFlyOverSceneView.swift in Copy Source Code Files */,
				D72F27302ADA1E9900F906DA /* AugmentRealityToShowTabletopSceneView.swift in Copy Source Code Files */,
				D71FCB8B2AD628B9000E517C /* CreateMobileGeodatabaseView.Model.swift in Copy Source Code Files */,
				D73FC0FE2AD4A19A0067A19B /* CreateMobileGeodatabaseView.swift in Copy Source Code Files */,
				D7464F1F2ACE04C2007FEE88 /* IdentifyRasterCellView.swift in Copy Source Code Files */,
				D731F3C22AD0D2BB00A8431E /* IdentifyGraphicsView.swift in Copy Source Code Files */,
				D70082EC2ACF901600E0C3C2 /* IdentifyKMLFeaturesView.swift in Copy Source Code Files */,
				D7054AEA2ACCCC34007235BA /* Animate3DGraphicView.SettingsView.swift in Copy Source Code Files */,
				D7058FB22ACB424E00A40F14 /* Animate3DGraphicView.Model.swift in Copy Source Code Files */,
				D7C16D1C2AC5F96900689E89 /* Animate3DGraphicView.swift in Copy Source Code Files */,
				D7497F3D2AC4B4CF00167AD2 /* DisplayDimensionsView.swift in Copy Source Code Files */,
				D7232EE22AC1E6DC0079ABFF /* PlayKMLTourView.swift in Copy Source Code Files */,
				D7AE861F2AC39E7F0049B626 /* DisplayAnnotationView.swift in Copy Source Code Files */,
				D7337C5B2ABCFDE400A5D865 /* StyleSymbolsFromMobileStyleFileView.SymbolOptionsListView.swift in Copy Source Code Files */,
				D74C8BFF2ABA56C0007C76B8 /* StyleSymbolsFromMobileStyleFileView.swift in Copy Source Code Files */,
				D7AE86212AC3A10A0049B626 /* GroupLayersTogetherView.GroupLayerListView.swift in Copy Source Code Files */,
				D7AE86202AC3A1050049B626 /* AddCustomDynamicEntityDataSourceView.Vessel.swift in Copy Source Code Files */,
				D7ECF5992AB8BF5A003FB2BE /* RenderMultilayerSymbolsView.swift in Copy Source Code Files */,
				D7337C612ABD166A00A5D865 /* ShowMobileMapPackageExpirationDateView.swift in Copy Source Code Files */,
				D704AA5B2AB22D8400A3BB63 /* GroupLayersTogetherView.swift in Copy Source Code Files */,
				D75B58522AAFB37C0038B3B4 /* StyleFeaturesWithCustomDictionaryView.swift in Copy Source Code Files */,
				D71C5F652AAA83D2006599FD /* CreateSymbolStylesFromWebStylesView.swift in Copy Source Code Files */,
				79D84D152A81718F00F45262 /* AddCustomDynamicEntityDataSourceView.swift in Copy Source Code Files */,
				1C26ED202A8BEC63009B7721 /* FilterFeaturesInSceneView.swift in Copy Source Code Files */,
				D7ABA3002A3288970021822B /* ShowViewshedFromGeoelementInSceneView.swift in Copy Source Code Files */,
				1C3B7DCD2A5F652500907443 /* AnalyzeNetworkWithSubnetworkTraceView.Model.swift in Copy Source Code Files */,
				1C3B7DCE2A5F652500907443 /* AnalyzeNetworkWithSubnetworkTraceView.swift in Copy Source Code Files */,
				D79EE76F2A4CEA7F005A52AE /* SetUpLocationDrivenGeotriggersView.Model.swift in Copy Source Code Files */,
				D769C2132A29057200030F61 /* SetUpLocationDrivenGeotriggersView.swift in Copy Source Code Files */,
				1C19B4F72A578E69001D2506 /* CreateLoadReportView.Model.swift in Copy Source Code Files */,
				1C19B4F82A578E69001D2506 /* CreateLoadReportView.swift in Copy Source Code Files */,
				1C19B4F92A578E69001D2506 /* CreateLoadReportView.Views.swift in Copy Source Code Files */,
				D752D9412A39162F003EB25E /* ManageOperationalLayersView.swift in Copy Source Code Files */,
				D77570C12A2943D900F490CD /* AnimateImagesWithImageOverlayView.swift in Copy Source Code Files */,
				D7634FB02A43B8B000F8AEFB /* CreateConvexHullAroundGeometriesView.swift in Copy Source Code Files */,
				D7ABA2FA2A32760D0021822B /* MeasureDistanceInSceneView.swift in Copy Source Code Files */,
				D722BD232A420DEC002C2087 /* ShowExtrudedFeaturesView.swift in Copy Source Code Files */,
				D752D9602A3BCE63003EB25E /* DisplayMapFromPortalItemView.swift in Copy Source Code Files */,
				1C43BC852A43783900509BF8 /* SetVisibilityOfSubtypeSublayerView.Model.swift in Copy Source Code Files */,
				1C43BC862A43783900509BF8 /* SetVisibilityOfSubtypeSublayerView.swift in Copy Source Code Files */,
				1C43BC872A43783900509BF8 /* SetVisibilityOfSubtypeSublayerView.Views.swift in Copy Source Code Files */,
				00EB803A2A31506F00AC2B07 /* DisplayContentOfUtilityNetworkContainerView.swift in Copy Source Code Files */,
				00EB803B2A31506F00AC2B07 /* DisplayContentOfUtilityNetworkContainerView.Model.swift in Copy Source Code Files */,
				D751018F2A2E966C00B8FA48 /* IdentifyLayerFeaturesView.swift in Copy Source Code Files */,
				D752D9472A3A6FC0003EB25E /* MonitorChangesToMapLoadStatusView.swift in Copy Source Code Files */,
				D7CC34002A3147FF00198EDF /* ShowLineOfSightBetweenPointsView.swift in Copy Source Code Files */,
				1CAB8D502A3CEB43002AA649 /* RunValveIsolationTraceView.Model.swift in Copy Source Code Files */,
				1CAB8D512A3CEB43002AA649 /* RunValveIsolationTraceView.swift in Copy Source Code Files */,
				D71099712A280D830065A1C1 /* DensifyAndGeneralizeGeometryView.SettingsView.swift in Copy Source Code Files */,
				D710996E2A27D9B30065A1C1 /* DensifyAndGeneralizeGeometryView.swift in Copy Source Code Files */,
				D75101822A2E497F00B8FA48 /* ShowLabelsOnLayerView.swift in Copy Source Code Files */,
				D7EF5D762A26A1EE00FEBDE5 /* ShowCoordinatesInMultipleFormatsView.swift in Copy Source Code Files */,
				79A47DFB2A20286800D7C5B9 /* CreateAndSaveKMLView.Model.swift in Copy Source Code Files */,
				79A47DFC2A20286800D7C5B9 /* CreateAndSaveKMLView.Views.swift in Copy Source Code Files */,
				79B7B80B2A1BFDE700F57C27 /* CreateAndSaveKMLView.swift in Copy Source Code Files */,
				D78666AE2A21629200C60110 /* FindNearestVertexView.swift in Copy Source Code Files */,
				D7E440D82A1ECEB3005D74DE /* CreateBuffersAroundPointsView.swift in Copy Source Code Files */,
				D744FD182A2113C70084A66C /* CreateConvexHullAroundPointsView.swift in Copy Source Code Files */,
				D754E3242A1D66C20006C5F1 /* StylePointWithPictureMarkerSymbolsView.swift in Copy Source Code Files */,
				D7F2784C2A1D76F5002E4567 /* AddWMSLayerView.swift in Copy Source Code Files */,
				D75362D32A1E8C8800D83028 /* ApplyUniqueValueRendererView.swift in Copy Source Code Files */,
				1C929F092A27B86800134252 /* ShowUtilityAssociationsView.swift in Copy Source Code Files */,
				D7E9EF2A2A1D29F2000C4865 /* SetMaxExtentView.swift in Copy Source Code Files */,
				D7E9EF292A1D2219000C4865 /* SetMinAndMaxScaleView.swift in Copy Source Code Files */,
				1C9B74DE29DB56860038B06F /* ChangeCameraControllerView.swift in Copy Source Code Files */,
				1C965C3929DB9176002F8536 /* ShowRealisticLightAndShadowsView.swift in Copy Source Code Files */,
				883C121729C914E100062FF9 /* DownloadPreplannedMapAreaView.MapPicker.swift in Copy Source Code Files */,
				883C121829C914E100062FF9 /* DownloadPreplannedMapAreaView.Model.swift in Copy Source Code Files */,
				883C121929C914E100062FF9 /* DownloadPreplannedMapAreaView.swift in Copy Source Code Files */,
				1C0C1C3D29D34DDD005C8B24 /* ChangeViewpointView.swift in Copy Source Code Files */,
				1C42E04A29D239D2004FC4BE /* ShowPopupView.swift in Copy Source Code Files */,
				108EC04229D25B55000F35D0 /* QueryFeatureTableView.swift in Copy Source Code Files */,
				88F93CC229C4D3480006B28E /* CreateAndEditGeometriesView.swift in Copy Source Code Files */,
				0044289329C9234300160767 /* GetElevationAtPointOnSurfaceView.swift in Copy Source Code Files */,
				4D2ADC6A29C50D91003B367F /* AddDynamicEntityLayerView.Model.swift in Copy Source Code Files */,
				4D2ADC6B29C50D91003B367F /* AddDynamicEntityLayerView.SettingsView.swift in Copy Source Code Files */,
				4D2ADC4729C26D2C003B367F /* AddDynamicEntityLayerView.swift in Copy Source Code Files */,
				218F35C229C290BF00502022 /* AuthenticateWithOAuthView.swift in Copy Source Code Files */,
				0044CDE02995D4DD004618CE /* ShowDeviceLocationHistoryView.swift in Copy Source Code Files */,
				0042E24628E50EE4001F33D6 /* ShowViewshedFromPointInSceneView.swift in Copy Source Code Files */,
				0042E24728E50EE4001F33D6 /* ShowViewshedFromPointInSceneView.Model.swift in Copy Source Code Files */,
				0042E24828E50EE4001F33D6 /* ShowViewshedFromPointInSceneView.ViewshedSettingsView.swift in Copy Source Code Files */,
				006C835528B40682004AEB7F /* BrowseBuildingFloorsView.swift in Copy Source Code Files */,
				006C835628B40682004AEB7F /* DisplayMapFromMobileMapPackageView.swift in Copy Source Code Files */,
				F1E71BFA28A479C70064C33F /* AddRasterFromFileView.swift in Copy Source Code Files */,
				0039A4E92885C50300592C86 /* AddSceneLayerFromServiceView.swift in Copy Source Code Files */,
				75DD736729D35FF40010229D /* ChangeMapViewBackgroundView.swift in Copy Source Code Files */,
				75DD736829D35FF40010229D /* ChangeMapViewBackgroundView.SettingsView.swift in Copy Source Code Files */,
				75DD736929D35FF40010229D /* ChangeMapViewBackgroundView.Model.swift in Copy Source Code Files */,
				0039A4EA2885C50300592C86 /* ClipGeometryView.swift in Copy Source Code Files */,
				0039A4EB2885C50300592C86 /* CreatePlanarAndGeodeticBuffersView.swift in Copy Source Code Files */,
				0039A4EC2885C50300592C86 /* CutGeometryView.swift in Copy Source Code Files */,
				E0A1AEE328874590003C797D /* AddFeatureLayersView.swift in Copy Source Code Files */,
				0039A4ED2885C50300592C86 /* DisplayMapView.swift in Copy Source Code Files */,
				0039A4EE2885C50300592C86 /* DisplayOverviewMapView.swift in Copy Source Code Files */,
				0039A4EF2885C50300592C86 /* DisplaySceneView.swift in Copy Source Code Files */,
				E03CB06B2889879D002B27D9 /* DownloadVectorTilesToLocalCacheView.swift in Copy Source Code Files */,
				E03CB06A288894C4002B27D9 /* FindRouteView.swift in Copy Source Code Files */,
				E03CB0692888944D002B27D9 /* GenerateOfflineMapView.swift in Copy Source Code Files */,
				75DD739929D38B420010229D /* NavigateRouteView.swift in Copy Source Code Files */,
				0039A4F02885C50300592C86 /* ProjectGeometryView.swift in Copy Source Code Files */,
				0039A4F12885C50300592C86 /* SearchWithGeocodeView.swift in Copy Source Code Files */,
				0039A4F22885C50300592C86 /* SelectFeaturesInFeatureLayerView.swift in Copy Source Code Files */,
				0039A4F32885C50300592C86 /* SetBasemapView.swift in Copy Source Code Files */,
				0039A4F42885C50300592C86 /* SetSurfacePlacementModeView.swift in Copy Source Code Files */,
				0039A4F52885C50300592C86 /* SetViewpointRotationView.swift in Copy Source Code Files */,
				0039A4F62885C50300592C86 /* ShowCalloutView.swift in Copy Source Code Files */,
				0039A4F72885C50300592C86 /* ShowDeviceLocationView.swift in Copy Source Code Files */,
				0039A4F82885C50300592C86 /* ShowResultOfSpatialRelationshipsView.swift in Copy Source Code Files */,
				0039A4F92885C50300592C86 /* ShowResultOfSpatialOperationsView.swift in Copy Source Code Files */,
				0039A4FA2885C50300592C86 /* StyleGraphicsWithRendererView.swift in Copy Source Code Files */,
				0039A4FB2885C50300592C86 /* StyleGraphicsWithSymbolsView.swift in Copy Source Code Files */,
				7573E82129D6136C00BEED9C /* TraceUtilityNetworkView.Model.swift in Copy Source Code Files */,
				7573E82229D6136C00BEED9C /* TraceUtilityNetworkView.Enums.swift in Copy Source Code Files */,
				7573E82329D6136C00BEED9C /* TraceUtilityNetworkView.Views.swift in Copy Source Code Files */,
				7573E82429D6136C00BEED9C /* TraceUtilityNetworkView.swift in Copy Source Code Files */,
			);
			name = "Copy Source Code Files";
			runOnlyForDeploymentPostprocessing = 0;
		};
/* End PBXCopyFilesBuildPhase section */

/* Begin PBXFileReference section */
		0000FB6B2BBDB17600845921 /* Add3DTilesLayerView.swift */ = {isa = PBXFileReference; fileEncoding = 4; lastKnownFileType = sourcecode.swift; path = Add3DTilesLayerView.swift; sourceTree = "<group>"; };
		000558092817C51E00224BC6 /* SampleDetailView.swift */ = {isa = PBXFileReference; lastKnownFileType = sourcecode.swift; path = SampleDetailView.swift; sourceTree = "<group>"; };
		000D43132B9918420003D3C2 /* ConfigureBasemapStyleParametersView.swift */ = {isa = PBXFileReference; fileEncoding = 4; lastKnownFileType = sourcecode.swift; path = ConfigureBasemapStyleParametersView.swift; sourceTree = "<group>"; };
		00181B452846AD7100654571 /* View+ErrorAlert.swift */ = {isa = PBXFileReference; lastKnownFileType = sourcecode.swift; path = "View+ErrorAlert.swift"; sourceTree = "<group>"; };
		001C6DD827FE585A00D472C2 /* AppSecrets.swift.masque */ = {isa = PBXFileReference; fileEncoding = 4; lastKnownFileType = text; path = AppSecrets.swift.masque; sourceTree = "<group>"; };
		00273CF32A82AB5900A7A77D /* SamplesSearchView.swift */ = {isa = PBXFileReference; lastKnownFileType = sourcecode.swift; path = SamplesSearchView.swift; sourceTree = "<group>"; };
		00273CF52A82AB8700A7A77D /* SampleLink.swift */ = {isa = PBXFileReference; lastKnownFileType = sourcecode.swift; path = SampleLink.swift; sourceTree = "<group>"; };
		003D7C342821EBCC009DDFD2 /* masquerade */ = {isa = PBXFileReference; lastKnownFileType = text; path = masquerade; sourceTree = "<group>"; };
		003D7C352821EBCC009DDFD2 /* GenerateSampleViewSourceCode.swift */ = {isa = PBXFileReference; lastKnownFileType = sourcecode.swift; path = GenerateSampleViewSourceCode.swift; sourceTree = "<group>"; };
		0042E24228E4BF8F001F33D6 /* ShowViewshedFromPointInSceneView.Model.swift */ = {isa = PBXFileReference; lastKnownFileType = sourcecode.swift; path = ShowViewshedFromPointInSceneView.Model.swift; sourceTree = "<group>"; };
		0042E24428E4F82B001F33D6 /* ShowViewshedFromPointInSceneView.ViewshedSettingsView.swift */ = {isa = PBXFileReference; lastKnownFileType = sourcecode.swift; path = ShowViewshedFromPointInSceneView.ViewshedSettingsView.swift; sourceTree = "<group>"; };
		0044289129C90C0B00160767 /* GetElevationAtPointOnSurfaceView.swift */ = {isa = PBXFileReference; lastKnownFileType = sourcecode.swift; path = GetElevationAtPointOnSurfaceView.swift; sourceTree = "<group>"; };
		0044CDDE2995C39E004618CE /* ShowDeviceLocationHistoryView.swift */ = {isa = PBXFileReference; lastKnownFileType = sourcecode.swift; path = ShowDeviceLocationHistoryView.swift; sourceTree = "<group>"; };
		004A2B9C2BED455B00C297CE /* canyonlands */ = {isa = PBXFileReference; lastKnownFileType = folder; path = canyonlands; sourceTree = "<group>"; };
		004A2B9E2BED456500C297CE /* ApplyScheduledUpdatesToPreplannedMapAreaView.swift */ = {isa = PBXFileReference; fileEncoding = 4; lastKnownFileType = sourcecode.swift; path = ApplyScheduledUpdatesToPreplannedMapAreaView.swift; sourceTree = "<group>"; };
		004FE87029DF5D8700075217 /* Bristol */ = {isa = PBXFileReference; lastKnownFileType = folder; path = Bristol; sourceTree = "<group>"; };
		0074ABBE28174BCF0037244A /* DisplayMapView.swift */ = {isa = PBXFileReference; lastKnownFileType = sourcecode.swift; path = DisplayMapView.swift; sourceTree = "<group>"; };
		0074ABC128174F430037244A /* Sample.swift */ = {isa = PBXFileReference; fileEncoding = 4; lastKnownFileType = sourcecode.swift; path = Sample.swift; sourceTree = "<group>"; };
		0074ABCA2817B8DB0037244A /* SamplesApp+Samples.swift.tache */ = {isa = PBXFileReference; fileEncoding = 4; lastKnownFileType = text; path = "SamplesApp+Samples.swift.tache"; sourceTree = "<group>"; };
		0086F3FD28E3770900974721 /* ShowViewshedFromPointInSceneView.swift */ = {isa = PBXFileReference; fileEncoding = 4; lastKnownFileType = sourcecode.swift; path = ShowViewshedFromPointInSceneView.swift; sourceTree = "<group>"; };
		00A7A1432A2FC58300F035F7 /* DisplayContentOfUtilityNetworkContainerView.swift */ = {isa = PBXFileReference; fileEncoding = 4; lastKnownFileType = sourcecode.swift; path = DisplayContentOfUtilityNetworkContainerView.swift; sourceTree = "<group>"; };
		00A7A1492A2FC5B700F035F7 /* DisplayContentOfUtilityNetworkContainerView.Model.swift */ = {isa = PBXFileReference; lastKnownFileType = sourcecode.swift; path = DisplayContentOfUtilityNetworkContainerView.Model.swift; sourceTree = "<group>"; };
		00ABA94D2BF6721700C0488C /* ShowGridView.swift */ = {isa = PBXFileReference; lastKnownFileType = sourcecode.swift; path = ShowGridView.swift; sourceTree = "<group>"; };
		00ACF554293E6C6A0059B2A9 /* Samples.entitlements */ = {isa = PBXFileReference; lastKnownFileType = text.plist.entitlements; path = Samples.entitlements; sourceTree = "<group>"; };
		00B04272282EC59E0072E1B4 /* AboutView.swift */ = {isa = PBXFileReference; fileEncoding = 4; lastKnownFileType = sourcecode.swift; path = AboutView.swift; sourceTree = "<group>"; };
		00B042E5282EDC690072E1B4 /* SetBasemapView.swift */ = {isa = PBXFileReference; fileEncoding = 4; lastKnownFileType = sourcecode.swift; path = SetBasemapView.swift; sourceTree = "<group>"; };
		00B04FB4283EEBA80026C882 /* DisplayOverviewMapView.swift */ = {isa = PBXFileReference; lastKnownFileType = sourcecode.swift; path = DisplayOverviewMapView.swift; sourceTree = "<group>"; };
		00C94A0C28B53DE1004E42D9 /* raster-file */ = {isa = PBXFileReference; lastKnownFileType = folder; path = "raster-file"; sourceTree = "<group>"; };
		00CB9137284814A4005C2C5D /* SearchWithGeocodeView.swift */ = {isa = PBXFileReference; lastKnownFileType = sourcecode.swift; path = SearchWithGeocodeView.swift; sourceTree = "<group>"; };
		00CCB8A2285AAD7D00BBAB70 /* DowloadPortalItemData.swift */ = {isa = PBXFileReference; lastKnownFileType = sourcecode.swift; path = DowloadPortalItemData.swift; sourceTree = "<group>"; };
		00CCB8A4285BAF8700BBAB70 /* OnDemandResource.swift */ = {isa = PBXFileReference; lastKnownFileType = sourcecode.swift; path = OnDemandResource.swift; sourceTree = "<group>"; };
		00D4EF7F2863842100B9CC30 /* AddFeatureLayersView.swift */ = {isa = PBXFileReference; lastKnownFileType = sourcecode.swift; path = AddFeatureLayersView.swift; sourceTree = "<group>"; };
		00D4EF8228638BF100B9CC30 /* LA_Trails.geodatabase */ = {isa = PBXFileReference; lastKnownFileType = file; path = LA_Trails.geodatabase; sourceTree = "<group>"; };
		00D4EF8F28638BF100B9CC30 /* AuroraCO.gpkg */ = {isa = PBXFileReference; lastKnownFileType = file; path = AuroraCO.gpkg; sourceTree = "<group>"; };
		00D4EFB02863CE6300B9CC30 /* ScottishWildlifeTrust_reserves */ = {isa = PBXFileReference; lastKnownFileType = folder; path = ScottishWildlifeTrust_reserves; sourceTree = "<group>"; };
		00E1D90A2BC0AF97001AEB6A /* SnapGeometryEditsView.SnapSettingsView.swift */ = {isa = PBXFileReference; lastKnownFileType = sourcecode.swift; path = SnapGeometryEditsView.SnapSettingsView.swift; sourceTree = "<group>"; };
		00E1D90C2BC0B125001AEB6A /* SnapGeometryEditsView.GeometryEditorModel.swift */ = {isa = PBXFileReference; lastKnownFileType = sourcecode.swift; path = SnapGeometryEditsView.GeometryEditorModel.swift; sourceTree = "<group>"; };
		00E1D90E2BC0B1E8001AEB6A /* SnapGeometryEditsView.GeometryEditorMenu.swift */ = {isa = PBXFileReference; lastKnownFileType = sourcecode.swift; path = SnapGeometryEditsView.GeometryEditorMenu.swift; sourceTree = "<group>"; };
		00E5400C27F3CCA100CF66D5 /* SamplesApp.swift */ = {isa = PBXFileReference; lastKnownFileType = sourcecode.swift; path = SamplesApp.swift; sourceTree = "<group>"; };
		00E5400D27F3CCA100CF66D5 /* ContentView.swift */ = {isa = PBXFileReference; lastKnownFileType = sourcecode.swift; path = ContentView.swift; sourceTree = "<group>"; };
		00E5400E27F3CCA200CF66D5 /* Assets.xcassets */ = {isa = PBXFileReference; lastKnownFileType = folder.assetcatalog; path = Assets.xcassets; sourceTree = "<group>"; };
		00E5401327F3CCA200CF66D5 /* ArcGIS Maps SDK Samples.app */ = {isa = PBXFileReference; explicitFileType = wrapper.application; includeInIndex = 0; path = "ArcGIS Maps SDK Samples.app"; sourceTree = BUILT_PRODUCTS_DIR; };
		00E5402A27F775EA00CF66D5 /* Info.plist */ = {isa = PBXFileReference; lastKnownFileType = text.plist.xml; path = Info.plist; sourceTree = "<group>"; };
		00E7C1592BBE1BF000B85D69 /* SnapGeometryEditsView.swift */ = {isa = PBXFileReference; fileEncoding = 4; lastKnownFileType = sourcecode.swift; path = SnapGeometryEditsView.swift; sourceTree = "<group>"; };
		00F279D52AF418DC00CECAF8 /* AddDynamicEntityLayerView.VehicleCallout.swift */ = {isa = PBXFileReference; lastKnownFileType = sourcecode.swift; path = AddDynamicEntityLayerView.VehicleCallout.swift; sourceTree = "<group>"; };
		102B6A362BFD5B55009F763C /* IdentifyFeaturesInWMSLayerView.swift */ = {isa = PBXFileReference; lastKnownFileType = sourcecode.swift; path = IdentifyFeaturesInWMSLayerView.swift; sourceTree = "<group>"; };
		108EC04029D25B2C000F35D0 /* QueryFeatureTableView.swift */ = {isa = PBXFileReference; fileEncoding = 4; lastKnownFileType = sourcecode.swift; path = QueryFeatureTableView.swift; sourceTree = "<group>"; };
		10B782042BE55D7E007EAE6C /* GenerateOfflineMapWithCustomParametersView.swift */ = {isa = PBXFileReference; lastKnownFileType = sourcecode.swift; path = GenerateOfflineMapWithCustomParametersView.swift; sourceTree = "<group>"; };
		10B782072BE5A058007EAE6C /* GenerateOfflineMapWithCustomParametersView.CustomParameters.swift */ = {isa = PBXFileReference; lastKnownFileType = sourcecode.swift; path = GenerateOfflineMapWithCustomParametersView.CustomParameters.swift; sourceTree = "<group>"; };
		10BD9EB32BF51B4B00ABDBD5 /* GenerateOfflineMapWithCustomParametersView.Model.swift */ = {isa = PBXFileReference; lastKnownFileType = sourcecode.swift; path = GenerateOfflineMapWithCustomParametersView.Model.swift; sourceTree = "<group>"; };
		10D321922BDB187400B39B1B /* naperville_imagery.tpkx */ = {isa = PBXFileReference; lastKnownFileType = file; path = naperville_imagery.tpkx; sourceTree = "<group>"; };
		10D321952BDB1CB500B39B1B /* GenerateOfflineMapWithLocalBasemapView.swift */ = {isa = PBXFileReference; lastKnownFileType = sourcecode.swift; path = GenerateOfflineMapWithLocalBasemapView.swift; sourceTree = "<group>"; };
		1C0C1C3429D34DAE005C8B24 /* ChangeViewpointView.swift */ = {isa = PBXFileReference; fileEncoding = 4; lastKnownFileType = sourcecode.swift; path = ChangeViewpointView.swift; sourceTree = "<group>"; };
		1C19B4EB2A578E46001D2506 /* CreateLoadReportView.Views.swift */ = {isa = PBXFileReference; fileEncoding = 4; lastKnownFileType = sourcecode.swift; path = CreateLoadReportView.Views.swift; sourceTree = "<group>"; };
		1C19B4ED2A578E46001D2506 /* CreateLoadReportView.swift */ = {isa = PBXFileReference; fileEncoding = 4; lastKnownFileType = sourcecode.swift; path = CreateLoadReportView.swift; sourceTree = "<group>"; };
		1C19B4EF2A578E46001D2506 /* CreateLoadReportView.Model.swift */ = {isa = PBXFileReference; fileEncoding = 4; lastKnownFileType = sourcecode.swift; path = CreateLoadReportView.Model.swift; sourceTree = "<group>"; };
		1C2538522BABACB100337307 /* AugmentRealityToNavigateRouteView.ARSceneView.swift */ = {isa = PBXFileReference; lastKnownFileType = sourcecode.swift; path = AugmentRealityToNavigateRouteView.ARSceneView.swift; sourceTree = "<group>"; };
		1C2538532BABACB100337307 /* AugmentRealityToNavigateRouteView.swift */ = {isa = PBXFileReference; lastKnownFileType = sourcecode.swift; path = AugmentRealityToNavigateRouteView.swift; sourceTree = "<group>"; };
		1C26ED152A859525009B7721 /* FilterFeaturesInSceneView.swift */ = {isa = PBXFileReference; fileEncoding = 4; lastKnownFileType = sourcecode.swift; path = FilterFeaturesInSceneView.swift; sourceTree = "<group>"; };
		1C3B7DC32A5F64FC00907443 /* AnalyzeNetworkWithSubnetworkTraceView.Model.swift */ = {isa = PBXFileReference; fileEncoding = 4; lastKnownFileType = sourcecode.swift; path = AnalyzeNetworkWithSubnetworkTraceView.Model.swift; sourceTree = "<group>"; };
		1C3B7DC62A5F64FC00907443 /* AnalyzeNetworkWithSubnetworkTraceView.swift */ = {isa = PBXFileReference; fileEncoding = 4; lastKnownFileType = sourcecode.swift; path = AnalyzeNetworkWithSubnetworkTraceView.swift; sourceTree = "<group>"; };
		1C42E04329D2396B004FC4BE /* ShowPopupView.swift */ = {isa = PBXFileReference; fileEncoding = 4; lastKnownFileType = sourcecode.swift; path = ShowPopupView.swift; sourceTree = "<group>"; };
		1C43BC792A43781100509BF8 /* SetVisibilityOfSubtypeSublayerView.Views.swift */ = {isa = PBXFileReference; fileEncoding = 4; lastKnownFileType = sourcecode.swift; path = SetVisibilityOfSubtypeSublayerView.Views.swift; sourceTree = "<group>"; };
		1C43BC7C2A43781100509BF8 /* SetVisibilityOfSubtypeSublayerView.Model.swift */ = {isa = PBXFileReference; fileEncoding = 4; lastKnownFileType = sourcecode.swift; path = SetVisibilityOfSubtypeSublayerView.Model.swift; sourceTree = "<group>"; };
		1C43BC7E2A43781100509BF8 /* SetVisibilityOfSubtypeSublayerView.swift */ = {isa = PBXFileReference; fileEncoding = 4; lastKnownFileType = sourcecode.swift; path = SetVisibilityOfSubtypeSublayerView.swift; sourceTree = "<group>"; };
		1C8EC7432BAE2891001A6929 /* AugmentRealityToCollectDataView.swift */ = {isa = PBXFileReference; fileEncoding = 4; lastKnownFileType = sourcecode.swift; path = AugmentRealityToCollectDataView.swift; sourceTree = "<group>"; };
		1C9B74C529DB43580038B06F /* ShowRealisticLightAndShadowsView.swift */ = {isa = PBXFileReference; fileEncoding = 4; lastKnownFileType = sourcecode.swift; path = ShowRealisticLightAndShadowsView.swift; sourceTree = "<group>"; };
		1C9B74D529DB54560038B06F /* ChangeCameraControllerView.swift */ = {isa = PBXFileReference; fileEncoding = 4; lastKnownFileType = sourcecode.swift; path = ChangeCameraControllerView.swift; sourceTree = "<group>"; };
		1CAB8D442A3CEAB0002AA649 /* RunValveIsolationTraceView.Model.swift */ = {isa = PBXFileReference; fileEncoding = 4; lastKnownFileType = sourcecode.swift; path = RunValveIsolationTraceView.Model.swift; sourceTree = "<group>"; };
		1CAB8D472A3CEAB0002AA649 /* RunValveIsolationTraceView.swift */ = {isa = PBXFileReference; fileEncoding = 4; lastKnownFileType = sourcecode.swift; path = RunValveIsolationTraceView.swift; sourceTree = "<group>"; };
		1CAF831B2A20305F000E1E60 /* ShowUtilityAssociationsView.swift */ = {isa = PBXFileReference; fileEncoding = 4; lastKnownFileType = sourcecode.swift; path = ShowUtilityAssociationsView.swift; sourceTree = "<group>"; };
		218F35B329C28F4A00502022 /* AuthenticateWithOAuthView.swift */ = {isa = PBXFileReference; fileEncoding = 4; lastKnownFileType = sourcecode.swift; path = AuthenticateWithOAuthView.swift; sourceTree = "<group>"; };
		3E54CF212C66AFBE00DD2F18 /* AddWebTiledLayerView.swift */ = {isa = PBXFileReference; lastKnownFileType = sourcecode.swift; path = AddWebTiledLayerView.swift; sourceTree = "<group>"; };
		3E720F9C2C619B1700E22A9E /* SetInitialViewpointView.swift */ = {isa = PBXFileReference; lastKnownFileType = sourcecode.swift; path = SetInitialViewpointView.swift; sourceTree = "<group>"; };
		3E9F77722C6A60FA0022CAB5 /* QueryFeatureCountAndExtentView.swift */ = {isa = PBXFileReference; lastKnownFileType = sourcecode.swift; path = QueryFeatureCountAndExtentView.swift; sourceTree = "<group>"; };
		3EEDE7CD2C5D73F700510104 /* SetSpatialReferenceView.swift */ = {isa = PBXFileReference; lastKnownFileType = sourcecode.swift; path = SetSpatialReferenceView.swift; sourceTree = "<group>"; };
		4D126D6929CA1B6000CFB7A7 /* ShowDeviceLocationWithNMEADataSourcesView.swift */ = {isa = PBXFileReference; fileEncoding = 4; lastKnownFileType = sourcecode.swift; path = ShowDeviceLocationWithNMEADataSourcesView.swift; sourceTree = "<group>"; };
		4D126D7129CA1E1800CFB7A7 /* FileNMEASentenceReader.swift */ = {isa = PBXFileReference; lastKnownFileType = sourcecode.swift; path = FileNMEASentenceReader.swift; sourceTree = "<group>"; };
		4D126D7B29CA3E6000CFB7A7 /* Redlands.nmea */ = {isa = PBXFileReference; fileEncoding = 4; lastKnownFileType = text; path = Redlands.nmea; sourceTree = "<group>"; };
		4D126D7D29CA43D200CFB7A7 /* ShowDeviceLocationWithNMEADataSourcesView.Model.swift */ = {isa = PBXFileReference; lastKnownFileType = sourcecode.swift; path = ShowDeviceLocationWithNMEADataSourcesView.Model.swift; sourceTree = "<group>"; };
		4D2ADC3F29C26D05003B367F /* AddDynamicEntityLayerView.swift */ = {isa = PBXFileReference; fileEncoding = 4; lastKnownFileType = sourcecode.swift; path = AddDynamicEntityLayerView.swift; sourceTree = "<group>"; };
		4D2ADC5529C4F612003B367F /* ChangeMapViewBackgroundView.swift */ = {isa = PBXFileReference; fileEncoding = 4; lastKnownFileType = sourcecode.swift; path = ChangeMapViewBackgroundView.swift; sourceTree = "<group>"; };
		4D2ADC5829C4F612003B367F /* ChangeMapViewBackgroundView.SettingsView.swift */ = {isa = PBXFileReference; fileEncoding = 4; lastKnownFileType = sourcecode.swift; path = ChangeMapViewBackgroundView.SettingsView.swift; sourceTree = "<group>"; };
		4D2ADC6129C5071C003B367F /* ChangeMapViewBackgroundView.Model.swift */ = {isa = PBXFileReference; lastKnownFileType = sourcecode.swift; path = ChangeMapViewBackgroundView.Model.swift; sourceTree = "<group>"; };
		4D2ADC6629C50BD6003B367F /* AddDynamicEntityLayerView.Model.swift */ = {isa = PBXFileReference; lastKnownFileType = sourcecode.swift; path = AddDynamicEntityLayerView.Model.swift; sourceTree = "<group>"; };
		4D2ADC6829C50C4C003B367F /* AddDynamicEntityLayerView.SettingsView.swift */ = {isa = PBXFileReference; lastKnownFileType = sourcecode.swift; path = AddDynamicEntityLayerView.SettingsView.swift; sourceTree = "<group>"; };
		7573E81329D6134C00BEED9C /* TraceUtilityNetworkView.Model.swift */ = {isa = PBXFileReference; fileEncoding = 4; lastKnownFileType = sourcecode.swift; path = TraceUtilityNetworkView.Model.swift; sourceTree = "<group>"; };
		7573E81529D6134C00BEED9C /* TraceUtilityNetworkView.Enums.swift */ = {isa = PBXFileReference; fileEncoding = 4; lastKnownFileType = sourcecode.swift; path = TraceUtilityNetworkView.Enums.swift; sourceTree = "<group>"; };
		7573E81729D6134C00BEED9C /* TraceUtilityNetworkView.Views.swift */ = {isa = PBXFileReference; fileEncoding = 4; lastKnownFileType = sourcecode.swift; path = TraceUtilityNetworkView.Views.swift; sourceTree = "<group>"; };
		7573E81829D6134C00BEED9C /* TraceUtilityNetworkView.swift */ = {isa = PBXFileReference; fileEncoding = 4; lastKnownFileType = sourcecode.swift; path = TraceUtilityNetworkView.swift; sourceTree = "<group>"; };
		75DD739129D38B1B0010229D /* NavigateRouteView.swift */ = {isa = PBXFileReference; fileEncoding = 4; lastKnownFileType = sourcecode.swift; path = NavigateRouteView.swift; sourceTree = "<group>"; };
		7900C5F52A83FC3F002D430F /* AddCustomDynamicEntityDataSourceView.Vessel.swift */ = {isa = PBXFileReference; lastKnownFileType = sourcecode.swift; path = AddCustomDynamicEntityDataSourceView.Vessel.swift; sourceTree = "<group>"; };
		792222DC2A81AA5D00619FFE /* AIS_MarineCadastre_SelectedVessels_CustomDataSource.jsonl */ = {isa = PBXFileReference; fileEncoding = 4; lastKnownFileType = text; path = AIS_MarineCadastre_SelectedVessels_CustomDataSource.jsonl; sourceTree = "<group>"; };
		79302F842A1ED4E30002336A /* CreateAndSaveKMLView.Model.swift */ = {isa = PBXFileReference; lastKnownFileType = sourcecode.swift; path = CreateAndSaveKMLView.Model.swift; sourceTree = "<group>"; };
		79302F862A1ED71B0002336A /* CreateAndSaveKMLView.Views.swift */ = {isa = PBXFileReference; lastKnownFileType = sourcecode.swift; path = CreateAndSaveKMLView.Views.swift; sourceTree = "<group>"; };
		798C2DA62AFC505600EE7E97 /* PrivacyInfo.xcprivacy */ = {isa = PBXFileReference; lastKnownFileType = text.xml; path = PrivacyInfo.xcprivacy; sourceTree = "<group>"; };
		79B7B8092A1BF8EC00F57C27 /* CreateAndSaveKMLView.swift */ = {isa = PBXFileReference; lastKnownFileType = sourcecode.swift; path = CreateAndSaveKMLView.swift; sourceTree = "<group>"; };
		79D84D0D2A815C5B00F45262 /* AddCustomDynamicEntityDataSourceView.swift */ = {isa = PBXFileReference; lastKnownFileType = sourcecode.swift; path = AddCustomDynamicEntityDataSourceView.swift; sourceTree = "<group>"; };
		883C121429C9136600062FF9 /* DownloadPreplannedMapAreaView.MapPicker.swift */ = {isa = PBXFileReference; fileEncoding = 4; lastKnownFileType = sourcecode.swift; path = DownloadPreplannedMapAreaView.MapPicker.swift; sourceTree = "<group>"; };
		88F93CC029C3D59C0006B28E /* CreateAndEditGeometriesView.swift */ = {isa = PBXFileReference; lastKnownFileType = sourcecode.swift; path = CreateAndEditGeometriesView.swift; sourceTree = "<group>"; };
		9503056D2C46ECB70091B32D /* ShowDeviceLocationUsingIndoorPositioningView.Model.swift */ = {isa = PBXFileReference; lastKnownFileType = sourcecode.swift; path = ShowDeviceLocationUsingIndoorPositioningView.Model.swift; sourceTree = "<group>"; };
		950D5B0C2C2CC35D00DF2E4E /* hydrography */ = {isa = PBXFileReference; lastKnownFileType = folder; path = hydrography; sourceTree = "<group>"; };
		9537AFB32C2208B5000923C5 /* AddENCExchangeSetView.swift */ = {isa = PBXFileReference; lastKnownFileType = sourcecode.swift; path = AddENCExchangeSetView.swift; sourceTree = "<group>"; };
		9537AFD62C220EF0000923C5 /* ExchangeSetwithoutUpdates */ = {isa = PBXFileReference; lastKnownFileType = folder; path = ExchangeSetwithoutUpdates; sourceTree = "<group>"; };
		9547085B2C3C719800CA8579 /* EditFeatureAttachmentsView.Model.swift */ = {isa = PBXFileReference; lastKnownFileType = sourcecode.swift; path = EditFeatureAttachmentsView.Model.swift; sourceTree = "<group>"; };
		954AEDED2C01332600265114 /* SelectFeaturesInSceneLayerView.swift */ = {isa = PBXFileReference; lastKnownFileType = sourcecode.swift; path = SelectFeaturesInSceneLayerView.swift; sourceTree = "<group>"; };
		955271602C0E6749009B1ED4 /* AddRasterFromServiceView.swift */ = {isa = PBXFileReference; lastKnownFileType = sourcecode.swift; path = AddRasterFromServiceView.swift; sourceTree = "<group>"; };
		955AFAC32C10FD6F009C8FE5 /* ApplyMosaicRuleToRastersView.swift */ = {isa = PBXFileReference; lastKnownFileType = sourcecode.swift; path = ApplyMosaicRuleToRastersView.swift; sourceTree = "<group>"; };
		9579FCE92C3360BB00FC8A1D /* EditFeatureAttachmentsView.swift */ = {isa = PBXFileReference; lastKnownFileType = sourcecode.swift; path = EditFeatureAttachmentsView.swift; sourceTree = "<group>"; };
		95A572182C0FDCC9006E8B48 /* ShowScaleBarView.swift */ = {isa = PBXFileReference; lastKnownFileType = sourcecode.swift; path = ShowScaleBarView.swift; sourceTree = "<group>"; };
		95D2EE0E2C334D1600683D53 /* ShowServiceAreaView.swift */ = {isa = PBXFileReference; lastKnownFileType = sourcecode.swift; path = ShowServiceAreaView.swift; sourceTree = "<group>"; };
		95DEB9B52C127A92009BEC35 /* ShowViewshedFromPointOnMapView.swift */ = {isa = PBXFileReference; lastKnownFileType = sourcecode.swift; path = ShowViewshedFromPointOnMapView.swift; sourceTree = "<group>"; };
		95E980702C26183000CB8912 /* BrowseOGCAPIFeatureServiceView.swift */ = {isa = PBXFileReference; lastKnownFileType = sourcecode.swift; path = BrowseOGCAPIFeatureServiceView.swift; sourceTree = "<group>"; };
		95F3A52A2C07F09C00885DED /* SetSurfaceNavigationConstraintView.swift */ = {isa = PBXFileReference; lastKnownFileType = sourcecode.swift; path = SetSurfaceNavigationConstraintView.swift; sourceTree = "<group>"; };
		95F891282C46E9D60010EBED /* ShowDeviceLocationUsingIndoorPositioningView.swift */ = {isa = PBXFileReference; lastKnownFileType = sourcecode.swift; path = ShowDeviceLocationUsingIndoorPositioningView.swift; sourceTree = "<group>"; };
		D70082EA2ACF900100E0C3C2 /* IdentifyKMLFeaturesView.swift */ = {isa = PBXFileReference; fileEncoding = 4; lastKnownFileType = sourcecode.swift; path = IdentifyKMLFeaturesView.swift; sourceTree = "<group>"; };
		D7010EBC2B05616900D43F55 /* DisplaySceneFromMobileScenePackageView.swift */ = {isa = PBXFileReference; fileEncoding = 4; lastKnownFileType = sourcecode.swift; path = DisplaySceneFromMobileScenePackageView.swift; sourceTree = "<group>"; };
		D701D72B2A37C7F7006FF0C8 /* bradley_low_3ds */ = {isa = PBXFileReference; lastKnownFileType = folder; path = bradley_low_3ds; sourceTree = "<group>"; };
		D7044B952BE18D73000F2C43 /* EditWithBranchVersioningView.Views.swift */ = {isa = PBXFileReference; fileEncoding = 4; lastKnownFileType = sourcecode.swift; path = EditWithBranchVersioningView.Views.swift; sourceTree = "<group>"; };
		D704AA592AB22C1A00A3BB63 /* GroupLayersTogetherView.swift */ = {isa = PBXFileReference; fileEncoding = 4; lastKnownFileType = sourcecode.swift; path = GroupLayersTogetherView.swift; sourceTree = "<group>"; };
		D7054AE82ACCCB6C007235BA /* Animate3DGraphicView.SettingsView.swift */ = {isa = PBXFileReference; fileEncoding = 4; lastKnownFileType = sourcecode.swift; path = Animate3DGraphicView.SettingsView.swift; sourceTree = "<group>"; };
		D7058B0D2B59E44B000A888A /* StylePointWithSceneSymbolView.swift */ = {isa = PBXFileReference; fileEncoding = 4; lastKnownFileType = sourcecode.swift; path = StylePointWithSceneSymbolView.swift; sourceTree = "<group>"; };
		D7058FB02ACB423C00A40F14 /* Animate3DGraphicView.Model.swift */ = {isa = PBXFileReference; fileEncoding = 4; lastKnownFileType = sourcecode.swift; path = Animate3DGraphicView.Model.swift; sourceTree = "<group>"; };
		D7084FA62AD771AA00EC7F4F /* AugmentRealityToFlyOverSceneView.swift */ = {isa = PBXFileReference; fileEncoding = 4; lastKnownFileType = sourcecode.swift; path = AugmentRealityToFlyOverSceneView.swift; sourceTree = "<group>"; };
		D70BE5782A5624A80022CA02 /* CategoriesView.swift */ = {isa = PBXFileReference; lastKnownFileType = sourcecode.swift; path = CategoriesView.swift; sourceTree = "<group>"; };
		D710996C2A27D9210065A1C1 /* DensifyAndGeneralizeGeometryView.swift */ = {isa = PBXFileReference; fileEncoding = 4; lastKnownFileType = sourcecode.swift; path = DensifyAndGeneralizeGeometryView.swift; sourceTree = "<group>"; };
		D710996F2A2802FA0065A1C1 /* DensifyAndGeneralizeGeometryView.SettingsView.swift */ = {isa = PBXFileReference; lastKnownFileType = sourcecode.swift; path = DensifyAndGeneralizeGeometryView.SettingsView.swift; sourceTree = "<group>"; };
		D7114A0C2BDC6A3300FA68CA /* EditWithBranchVersioningView.Model.swift */ = {isa = PBXFileReference; fileEncoding = 4; lastKnownFileType = sourcecode.swift; path = EditWithBranchVersioningView.Model.swift; sourceTree = "<group>"; };
		D71371752BD88ECC00EB2F86 /* MonitorChangesToLayerViewStateView.swift */ = {isa = PBXFileReference; fileEncoding = 4; lastKnownFileType = sourcecode.swift; path = MonitorChangesToLayerViewStateView.swift; sourceTree = "<group>"; };
		D718A1E62B570F7500447087 /* OrbitCameraAroundObjectView.Model.swift */ = {isa = PBXFileReference; fileEncoding = 4; lastKnownFileType = sourcecode.swift; path = OrbitCameraAroundObjectView.Model.swift; sourceTree = "<group>"; };
		D718A1EA2B575FD900447087 /* ManageBookmarksView.swift */ = {isa = PBXFileReference; fileEncoding = 4; lastKnownFileType = sourcecode.swift; path = ManageBookmarksView.swift; sourceTree = "<group>"; };
		D71C5F632AAA7A88006599FD /* CreateSymbolStylesFromWebStylesView.swift */ = {isa = PBXFileReference; fileEncoding = 4; lastKnownFileType = sourcecode.swift; path = CreateSymbolStylesFromWebStylesView.swift; sourceTree = "<group>"; };
		D71D516D2B51D7B600B2A2BE /* SearchForWebMapView.Views.swift */ = {isa = PBXFileReference; fileEncoding = 4; lastKnownFileType = sourcecode.swift; path = SearchForWebMapView.Views.swift; sourceTree = "<group>"; };
		D71FCB892AD6277E000E517C /* CreateMobileGeodatabaseView.Model.swift */ = {isa = PBXFileReference; fileEncoding = 4; lastKnownFileType = sourcecode.swift; path = CreateMobileGeodatabaseView.Model.swift; sourceTree = "<group>"; };
		D721EEA72ABDFF550040BE46 /* LothianRiversAnno.mmpk */ = {isa = PBXFileReference; lastKnownFileType = file; path = LothianRiversAnno.mmpk; sourceTree = "<group>"; };
		D722BD212A420DAD002C2087 /* ShowExtrudedFeaturesView.swift */ = {isa = PBXFileReference; fileEncoding = 4; lastKnownFileType = sourcecode.swift; path = ShowExtrudedFeaturesView.swift; sourceTree = "<group>"; };
		D7232EE02AC1E5AA0079ABFF /* PlayKMLTourView.swift */ = {isa = PBXFileReference; fileEncoding = 4; lastKnownFileType = sourcecode.swift; path = PlayKMLTourView.swift; sourceTree = "<group>"; };
		D72C43F22AEB066D00B6157B /* GeocodeOfflineView.Model.swift */ = {isa = PBXFileReference; fileEncoding = 4; lastKnownFileType = sourcecode.swift; path = GeocodeOfflineView.Model.swift; sourceTree = "<group>"; };
		D72F272B2ADA1E4400F906DA /* AugmentRealityToShowTabletopSceneView.swift */ = {isa = PBXFileReference; fileEncoding = 4; lastKnownFileType = sourcecode.swift; path = AugmentRealityToShowTabletopSceneView.swift; sourceTree = "<group>"; };
		D731F3C02AD0D2AC00A8431E /* IdentifyGraphicsView.swift */ = {isa = PBXFileReference; fileEncoding = 4; lastKnownFileType = sourcecode.swift; path = IdentifyGraphicsView.swift; sourceTree = "<group>"; };
		D7337C592ABCFDB100A5D865 /* StyleSymbolsFromMobileStyleFileView.SymbolOptionsListView.swift */ = {isa = PBXFileReference; fileEncoding = 4; lastKnownFileType = sourcecode.swift; path = StyleSymbolsFromMobileStyleFileView.SymbolOptionsListView.swift; sourceTree = "<group>"; };
		D7337C5F2ABD142D00A5D865 /* ShowMobileMapPackageExpirationDateView.swift */ = {isa = PBXFileReference; fileEncoding = 4; lastKnownFileType = sourcecode.swift; path = ShowMobileMapPackageExpirationDateView.swift; sourceTree = "<group>"; };
		D733CA152BED980D00FBDE4C /* EditAndSyncFeaturesWithFeatureServiceView.swift */ = {isa = PBXFileReference; fileEncoding = 4; lastKnownFileType = sourcecode.swift; path = EditAndSyncFeaturesWithFeatureServiceView.swift; sourceTree = "<group>"; };
		D734FA092A183A5B00246D7E /* SetMaxExtentView.swift */ = {isa = PBXFileReference; fileEncoding = 4; lastKnownFileType = sourcecode.swift; path = SetMaxExtentView.swift; sourceTree = "<group>"; };
		D7352F8A2BD992C40013FFEF /* MonitorChangesToDrawStatusView.swift */ = {isa = PBXFileReference; fileEncoding = 4; lastKnownFileType = sourcecode.swift; path = MonitorChangesToDrawStatusView.swift; sourceTree = "<group>"; };
		D73723742AF5877500846884 /* FindRouteInMobileMapPackageView.Models.swift */ = {isa = PBXFileReference; fileEncoding = 4; lastKnownFileType = sourcecode.swift; path = FindRouteInMobileMapPackageView.Models.swift; sourceTree = "<group>"; };
		D73723782AF5ADD700846884 /* FindRouteInMobileMapPackageView.MobileMapView.swift */ = {isa = PBXFileReference; fileEncoding = 4; lastKnownFileType = sourcecode.swift; path = FindRouteInMobileMapPackageView.MobileMapView.swift; sourceTree = "<group>"; };
		D73E61922BDAEE6600457932 /* MatchViewpointOfGeoViewsView.swift */ = {isa = PBXFileReference; fileEncoding = 4; lastKnownFileType = sourcecode.swift; path = MatchViewpointOfGeoViewsView.swift; sourceTree = "<group>"; };
		D73E619A2BDB21F400457932 /* EditWithBranchVersioningView.swift */ = {isa = PBXFileReference; fileEncoding = 4; lastKnownFileType = sourcecode.swift; path = EditWithBranchVersioningView.swift; sourceTree = "<group>"; };
		D73F06662B5EE73D000B574F /* QueryFeaturesWithArcadeExpressionView.swift */ = {isa = PBXFileReference; fileEncoding = 4; lastKnownFileType = sourcecode.swift; path = QueryFeaturesWithArcadeExpressionView.swift; sourceTree = "<group>"; };
		D73F8CF32AB1089900CD39DA /* Restaurant.stylx */ = {isa = PBXFileReference; lastKnownFileType = file; path = Restaurant.stylx; sourceTree = "<group>"; };
		D73FC0FC2AD4A18D0067A19B /* CreateMobileGeodatabaseView.swift */ = {isa = PBXFileReference; fileEncoding = 4; lastKnownFileType = sourcecode.swift; path = CreateMobileGeodatabaseView.swift; sourceTree = "<group>"; };
		D73FCFF42B02A3AA0006360D /* FindAddressWithReverseGeocodeView.swift */ = {isa = PBXFileReference; fileEncoding = 4; lastKnownFileType = sourcecode.swift; path = FindAddressWithReverseGeocodeView.swift; sourceTree = "<group>"; };
		D73FCFFE2B02C7630006360D /* FindRouteAroundBarriersView.Views.swift */ = {isa = PBXFileReference; fileEncoding = 4; lastKnownFileType = sourcecode.swift; path = FindRouteAroundBarriersView.Views.swift; sourceTree = "<group>"; };
		D742E48F2B04132B00690098 /* DisplayWebSceneFromPortalItemView.swift */ = {isa = PBXFileReference; fileEncoding = 4; lastKnownFileType = sourcecode.swift; path = DisplayWebSceneFromPortalItemView.swift; sourceTree = "<group>"; };
		D744FD162A2112D90084A66C /* CreateConvexHullAroundPointsView.swift */ = {isa = PBXFileReference; fileEncoding = 4; lastKnownFileType = sourcecode.swift; path = CreateConvexHullAroundPointsView.swift; sourceTree = "<group>"; };
		D7464F1D2ACE04B3007FEE88 /* IdentifyRasterCellView.swift */ = {isa = PBXFileReference; fileEncoding = 4; lastKnownFileType = sourcecode.swift; path = IdentifyRasterCellView.swift; sourceTree = "<group>"; };
		D7464F2A2ACE0964007FEE88 /* SA_EVI_8Day_03May20 */ = {isa = PBXFileReference; lastKnownFileType = folder; path = SA_EVI_8Day_03May20; sourceTree = "<group>"; };
		D7497F3B2AC4B4C100167AD2 /* DisplayDimensionsView.swift */ = {isa = PBXFileReference; fileEncoding = 4; lastKnownFileType = sourcecode.swift; path = DisplayDimensionsView.swift; sourceTree = "<group>"; };
		D7497F3F2AC4BA4100167AD2 /* Edinburgh_Pylon_Dimensions.mmpk */ = {isa = PBXFileReference; lastKnownFileType = file; path = Edinburgh_Pylon_Dimensions.mmpk; sourceTree = "<group>"; };
		D74C8BFD2ABA5605007C76B8 /* StyleSymbolsFromMobileStyleFileView.swift */ = {isa = PBXFileReference; fileEncoding = 4; lastKnownFileType = sourcecode.swift; path = StyleSymbolsFromMobileStyleFileView.swift; sourceTree = "<group>"; };
		D74C8C012ABA6202007C76B8 /* emoji-mobile.stylx */ = {isa = PBXFileReference; lastKnownFileType = file; path = "emoji-mobile.stylx"; sourceTree = "<group>"; };
		D74EA7812B6DADA5008F6C7C /* ValidateUtilityNetworkTopologyView.swift */ = {isa = PBXFileReference; fileEncoding = 4; lastKnownFileType = sourcecode.swift; path = ValidateUtilityNetworkTopologyView.swift; sourceTree = "<group>"; };
		D74ECD0C2BEEAE2F007C0FA6 /* EditAndSyncFeaturesWithFeatureServiceView.Model.swift */ = {isa = PBXFileReference; fileEncoding = 4; lastKnownFileType = sourcecode.swift; path = EditAndSyncFeaturesWithFeatureServiceView.Model.swift; sourceTree = "<group>"; };
		D74F03EF2B609A7D00E83688 /* AddFeaturesWithContingentValuesView.Model.swift */ = {isa = PBXFileReference; fileEncoding = 4; lastKnownFileType = sourcecode.swift; path = AddFeaturesWithContingentValuesView.Model.swift; sourceTree = "<group>"; };
		D75101802A2E493600B8FA48 /* ShowLabelsOnLayerView.swift */ = {isa = PBXFileReference; fileEncoding = 4; lastKnownFileType = sourcecode.swift; path = ShowLabelsOnLayerView.swift; sourceTree = "<group>"; };
		D751018D2A2E962D00B8FA48 /* IdentifyLayerFeaturesView.swift */ = {isa = PBXFileReference; fileEncoding = 4; lastKnownFileType = sourcecode.swift; path = IdentifyLayerFeaturesView.swift; sourceTree = "<group>"; };
		D752D93F2A39154C003EB25E /* ManageOperationalLayersView.swift */ = {isa = PBXFileReference; fileEncoding = 4; lastKnownFileType = sourcecode.swift; path = ManageOperationalLayersView.swift; sourceTree = "<group>"; };
		D752D9452A3A6F7F003EB25E /* MonitorChangesToMapLoadStatusView.swift */ = {isa = PBXFileReference; fileEncoding = 4; lastKnownFileType = sourcecode.swift; path = MonitorChangesToMapLoadStatusView.swift; sourceTree = "<group>"; };
		D752D95E2A3BCE06003EB25E /* DisplayMapFromPortalItemView.swift */ = {isa = PBXFileReference; fileEncoding = 4; lastKnownFileType = sourcecode.swift; path = DisplayMapFromPortalItemView.swift; sourceTree = "<group>"; };
		D75362D12A1E886700D83028 /* ApplyUniqueValueRendererView.swift */ = {isa = PBXFileReference; fileEncoding = 4; lastKnownFileType = sourcecode.swift; path = ApplyUniqueValueRendererView.swift; sourceTree = "<group>"; };
		D754E3222A1D66820006C5F1 /* StylePointWithPictureMarkerSymbolsView.swift */ = {isa = PBXFileReference; fileEncoding = 4; lastKnownFileType = sourcecode.swift; path = StylePointWithPictureMarkerSymbolsView.swift; sourceTree = "<group>"; };
		D7553CD82AE2DFEC00DC2A70 /* GeocodeOfflineView.swift */ = {isa = PBXFileReference; fileEncoding = 4; lastKnownFileType = sourcecode.swift; path = GeocodeOfflineView.swift; sourceTree = "<group>"; };
		D757D14A2B6C46E50065F78F /* ListSpatialReferenceTransformationsView.Model.swift */ = {isa = PBXFileReference; fileEncoding = 4; lastKnownFileType = sourcecode.swift; path = ListSpatialReferenceTransformationsView.Model.swift; sourceTree = "<group>"; };
		D7588F5C2B7D8DAA008B75E2 /* NavigateRouteWithReroutingView.swift */ = {isa = PBXFileReference; fileEncoding = 4; lastKnownFileType = sourcecode.swift; path = NavigateRouteWithReroutingView.swift; sourceTree = "<group>"; };
		D75B58502AAFB3030038B3B4 /* StyleFeaturesWithCustomDictionaryView.swift */ = {isa = PBXFileReference; fileEncoding = 4; lastKnownFileType = sourcecode.swift; path = StyleFeaturesWithCustomDictionaryView.swift; sourceTree = "<group>"; };
		D75C35662AB50338003CD55F /* GroupLayersTogetherView.GroupLayerListView.swift */ = {isa = PBXFileReference; fileEncoding = 4; lastKnownFileType = sourcecode.swift; path = GroupLayersTogetherView.GroupLayerListView.swift; sourceTree = "<group>"; };
		D75F66332B48EABC00434974 /* SearchForWebMapView.swift */ = {isa = PBXFileReference; fileEncoding = 4; lastKnownFileType = sourcecode.swift; path = SearchForWebMapView.swift; sourceTree = "<group>"; };
		D76000AB2AF19C2300B3084D /* FindRouteInMobileMapPackageView.swift */ = {isa = PBXFileReference; fileEncoding = 4; lastKnownFileType = sourcecode.swift; path = FindRouteInMobileMapPackageView.swift; sourceTree = "<group>"; };
		D76000B62AF19FCA00B3084D /* SanFrancisco.mmpk */ = {isa = PBXFileReference; lastKnownFileType = file; path = SanFrancisco.mmpk; sourceTree = "<group>"; };
		D762AF5B2BF6A7B900ECE3C7 /* EditFeaturesWithFeatureLinkedAnnotationView.swift */ = {isa = PBXFileReference; fileEncoding = 4; lastKnownFileType = sourcecode.swift; path = EditFeaturesWithFeatureLinkedAnnotationView.swift; sourceTree = "<group>"; };
		D762AF632BF6A96100ECE3C7 /* loudoun_anno.geodatabase */ = {isa = PBXFileReference; lastKnownFileType = file; path = loudoun_anno.geodatabase; sourceTree = "<group>"; };
		D7634FAE2A43B7AC00F8AEFB /* CreateConvexHullAroundGeometriesView.swift */ = {isa = PBXFileReference; fileEncoding = 4; lastKnownFileType = sourcecode.swift; path = CreateConvexHullAroundGeometriesView.swift; sourceTree = "<group>"; };
		D7635FED2B9272CB0044AB97 /* DisplayClustersView.swift */ = {isa = PBXFileReference; fileEncoding = 4; lastKnownFileType = sourcecode.swift; path = DisplayClustersView.swift; sourceTree = "<group>"; };
		D7635FF52B9277DC0044AB97 /* ConfigureClustersView.Model.swift */ = {isa = PBXFileReference; fileEncoding = 4; lastKnownFileType = sourcecode.swift; path = ConfigureClustersView.Model.swift; sourceTree = "<group>"; };
		D7635FF72B9277DC0044AB97 /* ConfigureClustersView.SettingsView.swift */ = {isa = PBXFileReference; fileEncoding = 4; lastKnownFileType = sourcecode.swift; path = ConfigureClustersView.SettingsView.swift; sourceTree = "<group>"; };
		D7635FF82B9277DC0044AB97 /* ConfigureClustersView.swift */ = {isa = PBXFileReference; fileEncoding = 4; lastKnownFileType = sourcecode.swift; path = ConfigureClustersView.swift; sourceTree = "<group>"; };
		D76495202B74687E0042699E /* ValidateUtilityNetworkTopologyView.Model.swift */ = {isa = PBXFileReference; fileEncoding = 4; lastKnownFileType = sourcecode.swift; path = ValidateUtilityNetworkTopologyView.Model.swift; sourceTree = "<group>"; };
		D764B7DB2BE2F89D002E2F92 /* EditGeodatabaseWithTransactionsView.swift */ = {isa = PBXFileReference; fileEncoding = 4; lastKnownFileType = sourcecode.swift; path = EditGeodatabaseWithTransactionsView.swift; sourceTree = "<group>"; };
		D76929F52B4F78340047205E /* OrbitCameraAroundObjectView.swift */ = {isa = PBXFileReference; fileEncoding = 4; lastKnownFileType = sourcecode.swift; path = OrbitCameraAroundObjectView.swift; sourceTree = "<group>"; };
		D769C2112A29019B00030F61 /* SetUpLocationDrivenGeotriggersView.swift */ = {isa = PBXFileReference; fileEncoding = 4; lastKnownFileType = sourcecode.swift; path = SetUpLocationDrivenGeotriggersView.swift; sourceTree = "<group>"; };
		D769DF322BEC1A1C0062AE95 /* EditGeodatabaseWithTransactionsView.Model.swift */ = {isa = PBXFileReference; fileEncoding = 4; lastKnownFileType = sourcecode.swift; path = EditGeodatabaseWithTransactionsView.Model.swift; sourceTree = "<group>"; };
		D76CE8D52BFD7047009A8686 /* SetReferenceScaleView.swift */ = {isa = PBXFileReference; fileEncoding = 4; lastKnownFileType = sourcecode.swift; path = SetReferenceScaleView.swift; sourceTree = "<group>"; };
		D76EE6062AF9AFE100DA0325 /* FindRouteAroundBarriersView.Model.swift */ = {isa = PBXFileReference; fileEncoding = 4; lastKnownFileType = sourcecode.swift; path = FindRouteAroundBarriersView.Model.swift; sourceTree = "<group>"; };
		D7705D552AFC244E00CC0335 /* FindClosestFacilityToMultiplePointsView.swift */ = {isa = PBXFileReference; fileEncoding = 4; lastKnownFileType = sourcecode.swift; path = FindClosestFacilityToMultiplePointsView.swift; sourceTree = "<group>"; };
		D7705D612AFC570700CC0335 /* FindClosestFacilityFromPointView.swift */ = {isa = PBXFileReference; fileEncoding = 4; lastKnownFileType = sourcecode.swift; path = FindClosestFacilityFromPointView.swift; sourceTree = "<group>"; };
		D7749AD52AF08BF50086632F /* FindRouteInTransportNetworkView.Model.swift */ = {isa = PBXFileReference; fileEncoding = 4; lastKnownFileType = sourcecode.swift; path = FindRouteInTransportNetworkView.Model.swift; sourceTree = "<group>"; };
		D77570BF2A2942F800F490CD /* AnimateImagesWithImageOverlayView.swift */ = {isa = PBXFileReference; fileEncoding = 4; lastKnownFileType = sourcecode.swift; path = AnimateImagesWithImageOverlayView.swift; sourceTree = "<group>"; };
		D77572AD2A295DDD00F490CD /* PacificSouthWest2 */ = {isa = PBXFileReference; lastKnownFileType = folder; path = PacificSouthWest2; sourceTree = "<group>"; };
		D77688102B69826B007C3860 /* ListSpatialReferenceTransformationsView.swift */ = {isa = PBXFileReference; fileEncoding = 4; lastKnownFileType = sourcecode.swift; path = ListSpatialReferenceTransformationsView.swift; sourceTree = "<group>"; };
		D7781D482B7EB03400E53C51 /* SanDiegoTourPath.json */ = {isa = PBXFileReference; fileEncoding = 4; lastKnownFileType = text.json; path = SanDiegoTourPath.json; sourceTree = "<group>"; };
		D7781D4A2B7ECCB700E53C51 /* NavigateRouteWithReroutingView.Model.swift */ = {isa = PBXFileReference; fileEncoding = 4; lastKnownFileType = sourcecode.swift; path = NavigateRouteWithReroutingView.Model.swift; sourceTree = "<group>"; };
		D77BC5362B59A2D3007B49B6 /* StylePointWithDistanceCompositeSceneSymbolView.swift */ = {isa = PBXFileReference; fileEncoding = 4; lastKnownFileType = sourcecode.swift; path = StylePointWithDistanceCompositeSceneSymbolView.swift; sourceTree = "<group>"; };
		D77D9BFF2BB2438200B38A6C /* AugmentRealityToShowHiddenInfrastructureView.ARSceneView.swift */ = {isa = PBXFileReference; fileEncoding = 4; lastKnownFileType = sourcecode.swift; path = AugmentRealityToShowHiddenInfrastructureView.ARSceneView.swift; sourceTree = "<group>"; };
		D78666AC2A2161F100C60110 /* FindNearestVertexView.swift */ = {isa = PBXFileReference; fileEncoding = 4; lastKnownFileType = sourcecode.swift; path = FindNearestVertexView.swift; sourceTree = "<group>"; };
		D78FA4932C3C88880079313E /* CreateDynamicBasemapGalleryView.Views.swift */ = {isa = PBXFileReference; lastKnownFileType = sourcecode.swift; path = CreateDynamicBasemapGalleryView.Views.swift; sourceTree = "<group>"; };
		D79482D02C35D872006521CD /* CreateDynamicBasemapGalleryView.swift */ = {isa = PBXFileReference; fileEncoding = 4; lastKnownFileType = sourcecode.swift; path = CreateDynamicBasemapGalleryView.swift; sourceTree = "<group>"; };
		D79EE76D2A4CEA5D005A52AE /* SetUpLocationDrivenGeotriggersView.Model.swift */ = {isa = PBXFileReference; fileEncoding = 4; lastKnownFileType = sourcecode.swift; path = SetUpLocationDrivenGeotriggersView.Model.swift; sourceTree = "<group>"; };
		D7A737DC2BABB9FE00B7C7FC /* AugmentRealityToShowHiddenInfrastructureView.swift */ = {isa = PBXFileReference; fileEncoding = 4; lastKnownFileType = sourcecode.swift; path = AugmentRealityToShowHiddenInfrastructureView.swift; sourceTree = "<group>"; };
		D7ABA2F82A32579C0021822B /* MeasureDistanceInSceneView.swift */ = {isa = PBXFileReference; fileEncoding = 4; lastKnownFileType = sourcecode.swift; path = MeasureDistanceInSceneView.swift; sourceTree = "<group>"; };
		D7ABA2FE2A32881C0021822B /* ShowViewshedFromGeoelementInSceneView.swift */ = {isa = PBXFileReference; fileEncoding = 4; lastKnownFileType = sourcecode.swift; path = ShowViewshedFromGeoelementInSceneView.swift; sourceTree = "<group>"; };
		D7AE861D2AC39DC50049B626 /* DisplayAnnotationView.swift */ = {isa = PBXFileReference; fileEncoding = 4; lastKnownFileType = sourcecode.swift; path = DisplayAnnotationView.swift; sourceTree = "<group>"; };
		D7B759B22B1FFBE300017FDD /* FavoritesView.swift */ = {isa = PBXFileReference; lastKnownFileType = sourcecode.swift; path = FavoritesView.swift; sourceTree = "<group>"; };
		D7BA38902BFBC476009954F5 /* EditFeaturesWithFeatureLinkedAnnotationView.Model.swift */ = {isa = PBXFileReference; fileEncoding = 4; lastKnownFileType = sourcecode.swift; path = EditFeaturesWithFeatureLinkedAnnotationView.Model.swift; sourceTree = "<group>"; };
		D7BA38932BFBFC0F009954F5 /* QueryRelatedFeaturesView.swift */ = {isa = PBXFileReference; fileEncoding = 4; lastKnownFileType = sourcecode.swift; path = QueryRelatedFeaturesView.swift; sourceTree = "<group>"; };
		D7BA8C432B2A4DAA00018633 /* Array+RawRepresentable.swift */ = {isa = PBXFileReference; lastKnownFileType = sourcecode.swift; path = "Array+RawRepresentable.swift"; sourceTree = "<group>"; };
		D7BA8C452B2A8ACA00018633 /* String.swift */ = {isa = PBXFileReference; lastKnownFileType = sourcecode.swift; path = String.swift; sourceTree = "<group>"; };
		D7BB3DD02C5D781800FFCD56 /* SaveTheBay.geodatabase */ = {isa = PBXFileReference; lastKnownFileType = file; path = SaveTheBay.geodatabase; sourceTree = "<group>"; };
		D7C16D1A2AC5F95300689E89 /* Animate3DGraphicView.swift */ = {isa = PBXFileReference; fileEncoding = 4; lastKnownFileType = sourcecode.swift; path = Animate3DGraphicView.swift; sourceTree = "<group>"; };
		D7C16D1E2AC5FE8200689E89 /* Pyrenees.csv */ = {isa = PBXFileReference; fileEncoding = 4; lastKnownFileType = text; path = Pyrenees.csv; sourceTree = "<group>"; };
		D7C16D212AC5FE9800689E89 /* GrandCanyon.csv */ = {isa = PBXFileReference; fileEncoding = 4; lastKnownFileType = text; path = GrandCanyon.csv; sourceTree = "<group>"; };
		D7C16D242AC5FEA600689E89 /* Snowdon.csv */ = {isa = PBXFileReference; fileEncoding = 4; lastKnownFileType = text; path = Snowdon.csv; sourceTree = "<group>"; };
		D7C16D272AC5FEB600689E89 /* Hawaii.csv */ = {isa = PBXFileReference; fileEncoding = 4; lastKnownFileType = text; path = Hawaii.csv; sourceTree = "<group>"; };
		D7C3AB472B683291008909B9 /* SetFeatureRequestModeView.swift */ = {isa = PBXFileReference; fileEncoding = 4; lastKnownFileType = sourcecode.swift; path = SetFeatureRequestModeView.swift; sourceTree = "<group>"; };
		D7C5233E2BED9BBF00E8221A /* SanFrancisco.tpkx */ = {isa = PBXFileReference; lastKnownFileType = file; path = SanFrancisco.tpkx; sourceTree = "<group>"; };
		D7C6420B2B4F47E10042B8F7 /* SearchForWebMapView.Model.swift */ = {isa = PBXFileReference; fileEncoding = 4; lastKnownFileType = sourcecode.swift; path = SearchForWebMapView.Model.swift; sourceTree = "<group>"; };
		D7C97B552B75C10C0097CDA1 /* ValidateUtilityNetworkTopologyView.Views.swift */ = {isa = PBXFileReference; fileEncoding = 4; lastKnownFileType = sourcecode.swift; path = ValidateUtilityNetworkTopologyView.Views.swift; sourceTree = "<group>"; };
		D7CC33FD2A31475C00198EDF /* ShowLineOfSightBetweenPointsView.swift */ = {isa = PBXFileReference; fileEncoding = 4; lastKnownFileType = sourcecode.swift; path = ShowLineOfSightBetweenPointsView.swift; sourceTree = "<group>"; };
		D7CE9F9A2AE2F575008F7A5F /* streetmap_SD.tpkx */ = {isa = PBXFileReference; lastKnownFileType = file; path = streetmap_SD.tpkx; sourceTree = "<group>"; };
		D7CE9FA22AE2F595008F7A5F /* san-diego-eagle-locator */ = {isa = PBXFileReference; lastKnownFileType = folder; path = "san-diego-eagle-locator"; sourceTree = "<group>"; };
		D7D1F3522ADDBE5D009CE2DA /* philadelphia.mspk */ = {isa = PBXFileReference; lastKnownFileType = file; path = philadelphia.mspk; sourceTree = "<group>"; };
		D7D9FCF22BF2CC8600F972A2 /* FilterByDefinitionExpressionOrDisplayFilterView.swift */ = {isa = PBXFileReference; fileEncoding = 4; lastKnownFileType = sourcecode.swift; path = FilterByDefinitionExpressionOrDisplayFilterView.swift; sourceTree = "<group>"; };
		D7DDF8502AF47C6C004352D9 /* FindRouteAroundBarriersView.swift */ = {isa = PBXFileReference; fileEncoding = 4; lastKnownFileType = sourcecode.swift; path = FindRouteAroundBarriersView.swift; sourceTree = "<group>"; };
		D7E440D62A1ECE7D005D74DE /* CreateBuffersAroundPointsView.swift */ = {isa = PBXFileReference; fileEncoding = 4; lastKnownFileType = sourcecode.swift; path = CreateBuffersAroundPointsView.swift; sourceTree = "<group>"; };
		D7E557672A1D768800B9FB09 /* AddWMSLayerView.swift */ = {isa = PBXFileReference; fileEncoding = 4; lastKnownFileType = sourcecode.swift; path = AddWMSLayerView.swift; sourceTree = "<group>"; };
		D7E7D0802AEB39D5003AAD02 /* FindRouteInTransportNetworkView.swift */ = {isa = PBXFileReference; fileEncoding = 4; lastKnownFileType = sourcecode.swift; path = FindRouteInTransportNetworkView.swift; sourceTree = "<group>"; };
		D7E7D0992AEB3C47003AAD02 /* san_diego_offline_routing */ = {isa = PBXFileReference; lastKnownFileType = folder; path = san_diego_offline_routing; sourceTree = "<group>"; };
		D7EAF3592A1C023800D822C4 /* SetMinAndMaxScaleView.swift */ = {isa = PBXFileReference; fileEncoding = 4; lastKnownFileType = sourcecode.swift; path = SetMinAndMaxScaleView.swift; sourceTree = "<group>"; };
		D7ECF5972AB8BE63003FB2BE /* RenderMultilayerSymbolsView.swift */ = {isa = PBXFileReference; fileEncoding = 4; lastKnownFileType = sourcecode.swift; path = RenderMultilayerSymbolsView.swift; sourceTree = "<group>"; };
		D7EF5D742A26A03A00FEBDE5 /* ShowCoordinatesInMultipleFormatsView.swift */ = {isa = PBXFileReference; fileEncoding = 4; lastKnownFileType = sourcecode.swift; path = ShowCoordinatesInMultipleFormatsView.swift; sourceTree = "<group>"; };
		D7F8C0362B60564D0072BFA7 /* AddFeaturesWithContingentValuesView.swift */ = {isa = PBXFileReference; fileEncoding = 4; lastKnownFileType = sourcecode.swift; path = AddFeaturesWithContingentValuesView.swift; sourceTree = "<group>"; };
		D7F8C03D2B605AF60072BFA7 /* ContingentValuesBirdNests.geodatabase */ = {isa = PBXFileReference; lastKnownFileType = file; path = ContingentValuesBirdNests.geodatabase; sourceTree = "<group>"; };
		D7F8C0402B605E720072BFA7 /* FillmoreTopographicMap.vtpk */ = {isa = PBXFileReference; lastKnownFileType = file; path = FillmoreTopographicMap.vtpk; sourceTree = "<group>"; };
		D7F8C0422B608F120072BFA7 /* AddFeaturesWithContingentValuesView.AddFeatureView.swift */ = {isa = PBXFileReference; fileEncoding = 4; lastKnownFileType = sourcecode.swift; path = AddFeaturesWithContingentValuesView.AddFeatureView.swift; sourceTree = "<group>"; };
		E000E75F2869E33D005D87C5 /* ClipGeometryView.swift */ = {isa = PBXFileReference; lastKnownFileType = sourcecode.swift; path = ClipGeometryView.swift; sourceTree = "<group>"; };
		E000E762286A0B18005D87C5 /* CutGeometryView.swift */ = {isa = PBXFileReference; lastKnownFileType = sourcecode.swift; path = CutGeometryView.swift; sourceTree = "<group>"; };
		E004A6BD28414332002A1FE6 /* SetViewpointRotationView.swift */ = {isa = PBXFileReference; fileEncoding = 4; lastKnownFileType = sourcecode.swift; path = SetViewpointRotationView.swift; sourceTree = "<group>"; };
		E004A6D828465C70002A1FE6 /* DisplaySceneView.swift */ = {isa = PBXFileReference; fileEncoding = 4; lastKnownFileType = sourcecode.swift; path = DisplaySceneView.swift; sourceTree = "<group>"; };
		E004A6DF28466279002A1FE6 /* ShowCalloutView.swift */ = {isa = PBXFileReference; lastKnownFileType = sourcecode.swift; path = ShowCalloutView.swift; sourceTree = "<group>"; };
		E004A6E52846A61F002A1FE6 /* StyleGraphicsWithSymbolsView.swift */ = {isa = PBXFileReference; lastKnownFileType = sourcecode.swift; path = StyleGraphicsWithSymbolsView.swift; sourceTree = "<group>"; };
		E004A6E828493BCE002A1FE6 /* ShowDeviceLocationView.swift */ = {isa = PBXFileReference; lastKnownFileType = sourcecode.swift; path = ShowDeviceLocationView.swift; sourceTree = "<group>"; };
		E004A6EC2849556E002A1FE6 /* CreatePlanarAndGeodeticBuffersView.swift */ = {isa = PBXFileReference; lastKnownFileType = sourcecode.swift; path = CreatePlanarAndGeodeticBuffersView.swift; sourceTree = "<group>"; };
		E004A6EF284E4B9B002A1FE6 /* DownloadVectorTilesToLocalCacheView.swift */ = {isa = PBXFileReference; lastKnownFileType = sourcecode.swift; path = DownloadVectorTilesToLocalCacheView.swift; sourceTree = "<group>"; };
		E004A6F2284E4FEB002A1FE6 /* ShowResultOfSpatialOperationsView.swift */ = {isa = PBXFileReference; lastKnownFileType = sourcecode.swift; path = ShowResultOfSpatialOperationsView.swift; sourceTree = "<group>"; };
		E004A6F5284FA42A002A1FE6 /* SelectFeaturesInFeatureLayerView.swift */ = {isa = PBXFileReference; lastKnownFileType = sourcecode.swift; path = SelectFeaturesInFeatureLayerView.swift; sourceTree = "<group>"; };
		E041ABBF287CA9F00056009B /* WebView.swift */ = {isa = PBXFileReference; lastKnownFileType = sourcecode.swift; path = WebView.swift; sourceTree = "<group>"; };
		E041ABD6287DB04D0056009B /* SampleInfoView.swift */ = {isa = PBXFileReference; lastKnownFileType = sourcecode.swift; path = SampleInfoView.swift; sourceTree = "<group>"; };
		E041AC15287F54580056009B /* highlight.min.js */ = {isa = PBXFileReference; fileEncoding = 4; lastKnownFileType = sourcecode.javascript; path = highlight.min.js; sourceTree = "<group>"; };
		E041AC1D288076A60056009B /* info.css */ = {isa = PBXFileReference; fileEncoding = 4; lastKnownFileType = text.css; path = info.css; sourceTree = "<group>"; };
		E041AC1F288077B90056009B /* xcode.css */ = {isa = PBXFileReference; fileEncoding = 4; lastKnownFileType = text.css; path = xcode.css; sourceTree = "<group>"; };
		E066DD34285CF3B3004D3D5B /* FindRouteView.swift */ = {isa = PBXFileReference; lastKnownFileType = sourcecode.swift; path = FindRouteView.swift; sourceTree = "<group>"; };
		E066DD372860AB28004D3D5B /* StyleGraphicsWithRendererView.swift */ = {isa = PBXFileReference; lastKnownFileType = sourcecode.swift; path = StyleGraphicsWithRendererView.swift; sourceTree = "<group>"; };
		E066DD3A2860CA08004D3D5B /* ShowResultOfSpatialRelationshipsView.swift */ = {isa = PBXFileReference; lastKnownFileType = sourcecode.swift; path = ShowResultOfSpatialRelationshipsView.swift; sourceTree = "<group>"; };
		E066DD3F28610F55004D3D5B /* AddSceneLayerFromServiceView.swift */ = {isa = PBXFileReference; lastKnownFileType = sourcecode.swift; path = AddSceneLayerFromServiceView.swift; sourceTree = "<group>"; };
		E070A0A2286F3B6000F2B606 /* DownloadPreplannedMapAreaView.swift */ = {isa = PBXFileReference; lastKnownFileType = sourcecode.swift; path = DownloadPreplannedMapAreaView.swift; sourceTree = "<group>"; };
		E088E1562862579D00413100 /* SetSurfacePlacementModeView.swift */ = {isa = PBXFileReference; lastKnownFileType = sourcecode.swift; path = SetSurfacePlacementModeView.swift; sourceTree = "<group>"; };
		E088E1732863B5F800413100 /* GenerateOfflineMapView.swift */ = {isa = PBXFileReference; lastKnownFileType = sourcecode.swift; path = GenerateOfflineMapView.swift; sourceTree = "<group>"; };
		E0D04FF128A5390000747989 /* DownloadPreplannedMapAreaView.Model.swift */ = {isa = PBXFileReference; lastKnownFileType = sourcecode.swift; path = DownloadPreplannedMapAreaView.Model.swift; sourceTree = "<group>"; };
		E0EA0B762866390E00C9621D /* ProjectGeometryView.swift */ = {isa = PBXFileReference; lastKnownFileType = sourcecode.swift; path = ProjectGeometryView.swift; sourceTree = "<group>"; };
		E0FE32E628747778002C6ACA /* BrowseBuildingFloorsView.swift */ = {isa = PBXFileReference; lastKnownFileType = sourcecode.swift; path = BrowseBuildingFloorsView.swift; sourceTree = "<group>"; };
		F111CCC0288B5D5600205358 /* DisplayMapFromMobileMapPackageView.swift */ = {isa = PBXFileReference; lastKnownFileType = sourcecode.swift; path = DisplayMapFromMobileMapPackageView.swift; sourceTree = "<group>"; };
		F111CCC3288B641900205358 /* Yellowstone.mmpk */ = {isa = PBXFileReference; lastKnownFileType = file; path = Yellowstone.mmpk; sourceTree = "<group>"; };
		F1E71BF0289473760064C33F /* AddRasterFromFileView.swift */ = {isa = PBXFileReference; lastKnownFileType = sourcecode.swift; path = AddRasterFromFileView.swift; sourceTree = "<group>"; };
/* End PBXFileReference section */

/* Begin PBXFrameworksBuildPhase section */
		00E5401027F3CCA200CF66D5 /* Frameworks */ = {
			isa = PBXFrameworksBuildPhase;
			buildActionMask = 2147483647;
			files = (
				00C43AED2947DC350099AE34 /* ArcGISToolkit in Frameworks */,
			);
			runOnlyForDeploymentPostprocessing = 0;
		};
/* End PBXFrameworksBuildPhase section */

/* Begin PBXGroup section */
		0000FB6D2BBDB17600845921 /* Add 3D tiles layer */ = {
			isa = PBXGroup;
			children = (
				0000FB6B2BBDB17600845921 /* Add3DTilesLayerView.swift */,
			);
			path = "Add 3D tiles layer";
			sourceTree = "<group>";
		};
		0005580D281872BE00224BC6 /* Views */ = {
			isa = PBXGroup;
			children = (
				00B04272282EC59E0072E1B4 /* AboutView.swift */,
				D70BE5782A5624A80022CA02 /* CategoriesView.swift */,
				00E5400D27F3CCA100CF66D5 /* ContentView.swift */,
				D7B759B22B1FFBE300017FDD /* FavoritesView.swift */,
				000558092817C51E00224BC6 /* SampleDetailView.swift */,
				E041ABD6287DB04D0056009B /* SampleInfoView.swift */,
				00273CF52A82AB8700A7A77D /* SampleLink.swift */,
				00273CF32A82AB5900A7A77D /* SamplesSearchView.swift */,
				E041ABBF287CA9F00056009B /* WebView.swift */,
			);
			path = Views;
			sourceTree = "<group>";
		};
		000D43152B9918420003D3C2 /* Configure basemap style parameters */ = {
			isa = PBXGroup;
			children = (
				000D43132B9918420003D3C2 /* ConfigureBasemapStyleParametersView.swift */,
			);
			path = "Configure basemap style parameters";
			sourceTree = "<group>";
		};
		00181B442846AD3900654571 /* Extensions */ = {
			isa = PBXGroup;
			children = (
				D7BA8C432B2A4DAA00018633 /* Array+RawRepresentable.swift */,
				D7BA8C452B2A8ACA00018633 /* String.swift */,
				00181B452846AD7100654571 /* View+ErrorAlert.swift */,
			);
			path = Extensions;
			sourceTree = "<group>";
		};
		0023DE5029D648FA0098243A /* macOS */ = {
			isa = PBXGroup;
			children = (
				00ACF554293E6C6A0059B2A9 /* Samples.entitlements */,
			);
			path = macOS;
			sourceTree = "<group>";
		};
		003D7C332821EBCC009DDFD2 /* Scripts */ = {
			isa = PBXGroup;
			children = (
				00CCB8A2285AAD7D00BBAB70 /* DowloadPortalItemData.swift */,
				003D7C352821EBCC009DDFD2 /* GenerateSampleViewSourceCode.swift */,
				003D7C342821EBCC009DDFD2 /* masquerade */,
			);
			path = Scripts;
			sourceTree = "<group>";
		};
		0044288C29C90BD500160767 /* Get elevation at point on surface */ = {
			isa = PBXGroup;
			children = (
				0044289129C90C0B00160767 /* GetElevationAtPointOnSurfaceView.swift */,
			);
			path = "Get elevation at point on surface";
			sourceTree = "<group>";
		};
		0044CDD72995C352004618CE /* Show device location history */ = {
			isa = PBXGroup;
			children = (
				0044CDDE2995C39E004618CE /* ShowDeviceLocationHistoryView.swift */,
			);
			path = "Show device location history";
			sourceTree = "<group>";
		};
		004A2B962BED454300C297CE /* 740b663bff5e4198b9b6674af93f638a */ = {
			isa = PBXGroup;
			children = (
				004A2B9C2BED455B00C297CE /* canyonlands */,
			);
			path = 740b663bff5e4198b9b6674af93f638a;
			sourceTree = "<group>";
		};
		004A2BA12BED456500C297CE /* Apply scheduled updates to preplanned map area */ = {
			isa = PBXGroup;
			children = (
				004A2B9E2BED456500C297CE /* ApplyScheduledUpdatesToPreplannedMapAreaView.swift */,
			);
			path = "Apply scheduled updates to preplanned map area";
			sourceTree = "<group>";
		};
		0074ABAF281742420037244A /* Supporting Files */ = {
			isa = PBXGroup;
			children = (
				00181B442846AD3900654571 /* Extensions */,
				0074ABC028174F430037244A /* Models */,
				0005580D281872BE00224BC6 /* Views */,
				E041ABC3287CAFEB0056009B /* Web */,
			);
			path = "Supporting Files";
			sourceTree = "<group>";
		};
		0074ABB228174B830037244A /* Samples */ = {
			isa = PBXGroup;
			children = (
				0000FB6D2BBDB17600845921 /* Add 3D tiles layer */,
				79D84D0C2A815BED00F45262 /* Add custom dynamic entity data source */,
				4D2ADC3E29C26D05003B367F /* Add dynamic entity layer */,
				9537AFB52C2208CD000923C5 /* Add ENC exchange set */,
				00D4EF7E2863840D00B9CC30 /* Add feature layers */,
				D7F8C0342B60564D0072BFA7 /* Add features with contingent values */,
				F19A316128906F0D003B7EF9 /* Add raster from file */,
				955271622C0E6750009B1ED4 /* Add raster from service */,
				E066DD3E28610F3F004D3D5B /* Add scene layer from service */,
				3E54CF202C66AFA400DD2F18 /* Add web tiled layer */,
				D7E557602A1D743100B9FB09 /* Add WMS layer */,
				1C3B7DC22A5F64FC00907443 /* Analyze network with subnetwork trace */,
				D7C16D172AC5F6C100689E89 /* Animate 3D graphic */,
				D77570BC2A29427200F490CD /* Animate images with image overlay */,
				955AFAC52C10FD74009C8FE5 /* Apply mosaic rule to rasters */,
				004A2BA12BED456500C297CE /* Apply scheduled updates to preplanned map area */,
				D75362CC2A1E862B00D83028 /* Apply unique value renderer */,
				1C8EC7422BAE2891001A6929 /* Augment reality to collect data */,
				D7084FA42AD771AA00EC7F4F /* Augment reality to fly over scene */,
				1C2538472BABAC7B00337307 /* Augment reality to navigate route */,
				D7A737DF2BABB9FE00B7C7FC /* Augment reality to show hidden infrastructure */,
				D72F27292ADA1E4400F906DA /* Augment reality to show tabletop scene */,
				218F35B229C28F4A00502022 /* Authenticate with OAuth */,
				E0FE32E528747762002C6ACA /* Browse building floors */,
				95E980732C26185000CB8912 /* Browse OGC API feature service */,
				1C9B74D229DB54560038B06F /* Change camera controller */,
				4D2ADC5329C4F612003B367F /* Change map view background */,
				1C0C1C3229D34DAE005C8B24 /* Change viewpoint */,
				E000E75E2869E325005D87C5 /* Clip geometry */,
				000D43152B9918420003D3C2 /* Configure basemap style parameters */,
				D7635FF32B9277DC0044AB97 /* Configure clusters */,
				88F93CBE29C3D4E30006B28E /* Create and edit geometries */,
				79B7B8082A1BF8B300F57C27 /* Create and save KML file */,
				D7E440D12A1ECBC2005D74DE /* Create buffers around points */,
				D7B3C5C02A43B71E001DA4D8 /* Create convex hull around geometries */,
				D744FD132A2112360084A66C /* Create convex hull around points */,
				D79482D32C35D872006521CD /* Create dynamic basemap gallery */,
				1C19B4EA2A578E46001D2506 /* Create load report */,
				D73FABE82AD4A0370048EC70 /* Create mobile geodatabase */,
				E004A6EB28495538002A1FE6 /* Create planar and geodetic buffers */,
				D71C5F602AAA7854006599FD /* Create symbol styles from web styles */,
				E000E761286A0B07005D87C5 /* Cut geometry */,
				D71099692A27D8880065A1C1 /* Densify and generalize geometry */,
				D7AE861A2AC39D750049B626 /* Display annotation */,
				D7635FEA2B9272CB0044AB97 /* Display clusters */,
				00A7A1422A2FC58300F035F7 /* Display content of utility network container */,
				D7497F382AC4B45300167AD2 /* Display dimensions */,
				0074ABB328174B830037244A /* Display map */,
				F111CCBD288B548400205358 /* Display map from mobile map package */,
				D752D95B2A3BCDD4003EB25E /* Display map from portal item */,
				00B04FB3283EEB830026C882 /* Display overview map */,
				E004A6D528465C70002A1FE6 /* Display scene */,
				D7010EBA2B05616900D43F55 /* Display scene from mobile scene package */,
				D742E48E2B04132B00690098 /* Display web scene from portal item */,
				E070A0A1286F3B3400F2B606 /* Download preplanned map area */,
				E004A6EE284E4B7A002A1FE6 /* Download vector tiles to local cache */,
				D733CA182BED980D00FBDE4C /* Edit and sync features with feature service */,
				9579FCEB2C3360CA00FC8A1D /* Edit feature attachments */,
				D762AF5E2BF6A7B900ECE3C7 /* Edit features with feature-linked annotation */,
				D764B7DE2BE2F89D002E2F92 /* Edit geodatabase with transactions */,
				D73E619D2BDB21F400457932 /* Edit with branch versioning */,
				D7D9FCF52BF2CC8600F972A2 /* Filter by definition expression or display filter */,
				1C26ED122A859525009B7721 /* Filter features in scene */,
				D73FCFF32B02A3AA0006360D /* Find address with reverse geocode */,
				D7705D5F2AFC570700CC0335 /* Find closest facility from point */,
				D7705D542AFC244E00CC0335 /* Find closest facility to multiple points */,
				D78666A92A21616D00C60110 /* Find nearest vertex */,
				E066DD33285CF3A0004D3D5B /* Find route */,
				D7DDF84F2AF47C6C004352D9 /* Find route around barriers */,
				D76000AA2AF19C2300B3084D /* Find route in mobile map package */,
				D7E7D0792AEB39BF003AAD02 /* Find route in transport network */,
				E088E1722863B5E600413100 /* Generate offline map */,
				10B782032BE55C52007EAE6C /* Generate offline map with custom parameters */,
				10D321942BDB1C2E00B39B1B /* Generate offline map with local basemap */,
				D7553CD62AE2DFEC00DC2A70 /* Geocode offline */,
				0044288C29C90BD500160767 /* Get elevation at point on surface */,
				D704AA562AB22B7A00A3BB63 /* Group layers together */,
				102B6A352BFD5AD1009F763C /* Identify features in WMS layer */,
				D731F3BD2AD0D22500A8431E /* Identify graphics */,
				D70082E72ACF8F6C00E0C3C2 /* Identify KML features */,
				D751018A2A2E960300B8FA48 /* Identify layer features */,
				D7464F182ACE0445007FEE88 /* Identify raster cell */,
				D776880E2B69826B007C3860 /* List spatial reference transformations */,
				D718A1E92B575FD900447087 /* Manage bookmarks */,
				D752D93C2A3914E5003EB25E /* Manage operational layers */,
				D73E61952BDAEE6600457932 /* Match viewpoint of geo views */,
				D7ABA2F52A3256610021822B /* Measure distance in scene */,
				D7352F8D2BD992C40013FFEF /* Monitor changes to draw status */,
				D71371782BD88ECC00EB2F86 /* Monitor changes to layer view state */,
				D752D9422A3A6EB8003EB25E /* Monitor changes to map load status */,
				75DD739029D38B1B0010229D /* Navigate route */,
				D7588F5B2B7D8DAA008B75E2 /* Navigate route with rerouting */,
				D76929F32B4F78340047205E /* Orbit camera around object */,
				D7232EDD2AC1E5410079ABFF /* Play KML tour */,
				E0EA0B75286638FD00C9621D /* Project geometry */,
				3E9F77712C6A609B0022CAB5 /* Query feature count and extent */,
				108EC03F29D25AE1000F35D0 /* Query feature table */,
				D73F06652B5EE73D000B574F /* Query features with Arcade expression */,
				D7BA38962BFBFC0F009954F5 /* Query related features */,
				D7ECF5942AB8BDCA003FB2BE /* Render multilayer symbols */,
				1CAB8D402A3CEAB0002AA649 /* Run valve isolation trace */,
				D75F66322B48EABC00434974 /* Search for web map */,
				00CB913628481475005C2C5D /* Search with geocode */,
				E004A6F4284FA3C5002A1FE6 /* Select features in feature layer */,
				954AEDEF2C01332F00265114 /* Select features in scene layer */,
				00B042E3282EDC690072E1B4 /* Set basemap */,
				D7C3AB462B683291008909B9 /* Set feature request mode */,
				3E720F9B2C619ACD00E22A9E /* Set initial viewpoint */,
				D734FA072A183A5A00246D7E /* Set max extent */,
				D7EAF34F2A1C011000D822C4 /* Set min and max scale */,
				D76CE8D62BFD7047009A8686 /* Set reference scale */,
				3EEDE7CC2C5D735E00510104 /* Set spatial reference */,
				95F3A52C2C07F0A600885DED /* Set surface navigation constraint */,
				E088E1552862578800413100 /* Set surface placement mode */,
				D769C20D2A28FF8600030F61 /* Set up location-driven geotriggers */,
				E004A6B928414332002A1FE6 /* Set viewpoint rotation */,
				1C43BC782A43781100509BF8 /* Set visibility of subtype sublayer */,
				E004A6DE2846626A002A1FE6 /* Show callout */,
				D7EF5D712A269E2D00FEBDE5 /* Show coordinates in multiple formats */,
				E004A6E728493BBB002A1FE6 /* Show device location */,
				0044CDD72995C352004618CE /* Show device location history */,
				95F8912A2C46E9F00010EBED /* Show device location using indoor positioning */,
				4D126D6829CA1B6000CFB7A7 /* Show device location with NMEA data sources */,
				D722BD1E2A420D7E002C2087 /* Show extruded features */,
				00ABA94B2BF671FC00C0488C /* Show grid */,
				D751017D2A2E490800B8FA48 /* Show labels on layer */,
				D7CC33FB2A31475C00198EDF /* Show line of sight between points */,
				D7337C5C2ABD137400A5D865 /* Show mobile map package expiration date */,
				1C42E04129D2396B004FC4BE /* Show popup */,
				1C9B74C429DB43580038B06F /* Show realistic light and shadows */,
				E004A6F1284E4F80002A1FE6 /* Show result of spatial operations */,
				E066DD392860C9EE004D3D5B /* Show result of spatial relationships */,
				95A5721A2C0FDCCE006E8B48 /* Show scale bar */,
				95D2EE102C334D1D00683D53 /* Show service area */,
				1CAF831A2A20305F000E1E60 /* Show utility associations */,
				D7ABA2FB2A3287C10021822B /* Show viewshed from geoelement in scene */,
				0086F3FC28E3770900974721 /* Show viewshed from point in scene */,
				95DEB9B72C127A97009BEC35 /* Show viewshed from point on map */,
				00E7C15A2BBE1BF000B85D69 /* Snap geometry edits */,
				D75B584D2AAFB2C20038B3B4 /* Style features with custom dictionary */,
				E066DD362860AB0B004D3D5B /* Style graphics with renderer */,
				E004A6E42846A609002A1FE6 /* Style graphics with symbols */,
				D77BC5352B59A2D3007B49B6 /* Style point with distance composite scene symbol */,
				D754E31D2A1D661D0006C5F1 /* Style point with picture marker symbols */,
				D7058B0B2B59E44B000A888A /* Style point with scene symbol */,
				D74C8BFA2ABA5572007C76B8 /* Style symbols from mobile style file */,
				7573E81229D6134C00BEED9C /* Trace utility network */,
				D74EA7802B6DADA5008F6C7C /* Validate utility network topology */,
			);
			path = Samples;
			sourceTree = "<group>";
		};
		0074ABB328174B830037244A /* Display map */ = {
			isa = PBXGroup;
			children = (
				0074ABBE28174BCF0037244A /* DisplayMapView.swift */,
			);
			path = "Display map";
			sourceTree = "<group>";
		};
		0074ABC028174F430037244A /* Models */ = {
			isa = PBXGroup;
			children = (
				00CCB8A4285BAF8700BBAB70 /* OnDemandResource.swift */,
				0074ABC128174F430037244A /* Sample.swift */,
			);
			path = Models;
			sourceTree = "<group>";
		};
		0086F3FC28E3770900974721 /* Show viewshed from point in scene */ = {
			isa = PBXGroup;
			children = (
				0042E24228E4BF8F001F33D6 /* ShowViewshedFromPointInSceneView.Model.swift */,
				0086F3FD28E3770900974721 /* ShowViewshedFromPointInSceneView.swift */,
				0042E24428E4F82B001F33D6 /* ShowViewshedFromPointInSceneView.ViewshedSettingsView.swift */,
			);
			path = "Show viewshed from point in scene";
			sourceTree = "<group>";
		};
		00966EE62811F64D009D3DD7 /* iOS */ = {
			isa = PBXGroup;
			children = (
				00E5402A27F775EA00CF66D5 /* Info.plist */,
			);
			path = iOS;
			sourceTree = "<group>";
		};
		00A7A1422A2FC58300F035F7 /* Display content of utility network container */ = {
			isa = PBXGroup;
			children = (
				00A7A1432A2FC58300F035F7 /* DisplayContentOfUtilityNetworkContainerView.swift */,
				00A7A1492A2FC5B700F035F7 /* DisplayContentOfUtilityNetworkContainerView.Model.swift */,
			);
			path = "Display content of utility network container";
			sourceTree = "<group>";
		};
		00ABA94B2BF671FC00C0488C /* Show grid */ = {
			isa = PBXGroup;
			children = (
				00ABA94D2BF6721700C0488C /* ShowGridView.swift */,
			);
			path = "Show grid";
			sourceTree = "<group>";
		};
		00B042E3282EDC690072E1B4 /* Set basemap */ = {
			isa = PBXGroup;
			children = (
				00B042E5282EDC690072E1B4 /* SetBasemapView.swift */,
			);
			path = "Set basemap";
			sourceTree = "<group>";
		};
		00B04FB3283EEB830026C882 /* Display overview map */ = {
			isa = PBXGroup;
			children = (
				00B04FB4283EEBA80026C882 /* DisplayOverviewMapView.swift */,
			);
			path = "Display overview map";
			sourceTree = "<group>";
		};
		00C94A0228B53DCC004E42D9 /* 7c4c679ab06a4df19dc497f577f111bd */ = {
			isa = PBXGroup;
			children = (
				00C94A0C28B53DE1004E42D9 /* raster-file */,
			);
			path = 7c4c679ab06a4df19dc497f577f111bd;
			sourceTree = "<group>";
		};
		00CB913628481475005C2C5D /* Search with geocode */ = {
			isa = PBXGroup;
			children = (
				00CB9137284814A4005C2C5D /* SearchWithGeocodeView.swift */,
			);
			path = "Search with geocode";
			sourceTree = "<group>";
		};
		00CCB8A6285D059300BBAB70 /* Portal Data */ = {
			isa = PBXGroup;
			children = (
				D74C8C002ABA6202007C76B8 /* 1bd036f221f54a99abc9e46ff3511cbf */,
				D7781D472B7EB03400E53C51 /* 4caec8c55ea2463982f1af7d9611b8d5 */,
				D7C16D1D2AC5FE8200689E89 /* 5a9b60cee9ba41e79640a06bcdf8084d */,
				00C94A0228B53DCC004E42D9 /* 7c4c679ab06a4df19dc497f577f111bd */,
				D701D7242A37C7E4006FF0C8 /* 07d62a792ab6496d9b772a24efea45d0 */,
				D7D1F3512ADDBE5D009CE2DA /* 7dd2f97bb007466ea939160d0de96a9d */,
				9537AFC82C220ECB000923C5 /* 9d2987a825c646468b3ce7512fb76e2d */,
				00D4EF8328638BF100B9CC30 /* 15a7cbd3af1e47cfa5d2c6b93dc44fc2 */,
				D7CE9F992AE2F575008F7A5F /* 22c3083d4fa74e3e9b25adfc9f8c0496 */,
				00D4EF8E28638BF100B9CC30 /* 68ec42517cdd439e81b036210483e8e7 */,
				D762AF642BF6A96100ECE3C7 /* 74c0c9fa80f4498c9739cc42531e9948 */,
				D76000B52AF19FC900B3084D /* 260eb6535c824209964cf281766ebe43 */,
				D7C16D202AC5FE9800689E89 /* 290f0c571c394461a8b58b6775d0bd63 */,
				1C965C4629DBA879002F8536 /* 681d6f7694644709a7c830ec57a2d72b */,
				004A2B962BED454300C297CE /* 740b663bff5e4198b9b6674af93f638a */,
				D7CE9F9C2AE2F585008F7A5F /* 3424d442ebe54f3cbf34462382d3aebe */,
				D7C16D232AC5FEA600689E89 /* 12509ffdc684437f8f2656b0129d2c13 */,
				D7BB3DD12C5D781800FFCD56 /* 43809fd639f242fd8045ecbafd61a579 */,
				10D321912BDB187400B39B1B /* 85282f2aaa2844d8935cdb8722e22a93 */,
				D73F8CF22AB1089900CD39DA /* 751138a2e0844e06853522d54103222a */,
				D721EEA62ABDFF550040BE46 /* 174150279af74a2ba6f8b87a567f480b */,
				792222DB2A81AA5D00619FFE /* a8a942c228af4fac96baa78ad60f511f */,
				D7464F202ACE0910007FEE88 /* b5f977c78ec74b3a8857ca86d1d9b318 */,
				D7F8C03F2B605E720072BFA7 /* b5106355f1634b8996e634c04b6a930a */,
				950D5AF62C2CC2F100DF2E4E /* c16f3845b9cc4b93a908d87d28823afd */,
				00D4EF8128638BF100B9CC30 /* cb1b20748a9f4d128dad8a87244e3e37 */,
				4D126D7629CA3B3F00CFB7A7 /* d5bad9f4fee9483791e405880fb466da */,
				D77572AC2A295DC100F490CD /* d1453556d91e46dea191c20c398b82cd */,
				D7E7D0862AEB3C36003AAD02 /* df193653ed39449195af0c9725701dca */,
				F111CCC2288B63DB00205358 /* e1f3a7254cb845b09450f54937c16061 */,
				D7C5233F2BED9BBF00E8221A /* e4a398afe9a945f3b0f4dca1e4faccb5 */,
				D7F8C03C2B605AF60072BFA7 /* e12b54ea799f4606a2712157cf9f6e41 */,
				D7C16D262AC5FEB600689E89 /* e87c154fb9c2487f999143df5b08e9b1 */,
				D7497F3E2AC4BA4100167AD2 /* f5ff6f5556a945bca87ca513b8729a1e */,
			);
			path = "Portal Data";
			sourceTree = SOURCE_ROOT;
		};
		00D4EF7E2863840D00B9CC30 /* Add feature layers */ = {
			isa = PBXGroup;
			children = (
				00D4EF7F2863842100B9CC30 /* AddFeatureLayersView.swift */,
			);
			path = "Add feature layers";
			sourceTree = "<group>";
		};
		00D4EF8128638BF100B9CC30 /* cb1b20748a9f4d128dad8a87244e3e37 */ = {
			isa = PBXGroup;
			children = (
				00D4EF8228638BF100B9CC30 /* LA_Trails.geodatabase */,
			);
			path = cb1b20748a9f4d128dad8a87244e3e37;
			sourceTree = "<group>";
		};
		00D4EF8328638BF100B9CC30 /* 15a7cbd3af1e47cfa5d2c6b93dc44fc2 */ = {
			isa = PBXGroup;
			children = (
				00D4EFB02863CE6300B9CC30 /* ScottishWildlifeTrust_reserves */,
			);
			path = 15a7cbd3af1e47cfa5d2c6b93dc44fc2;
			sourceTree = "<group>";
		};
		00D4EF8E28638BF100B9CC30 /* 68ec42517cdd439e81b036210483e8e7 */ = {
			isa = PBXGroup;
			children = (
				00D4EF8F28638BF100B9CC30 /* AuroraCO.gpkg */,
			);
			path = 68ec42517cdd439e81b036210483e8e7;
			sourceTree = "<group>";
		};
		00E5400627F3CCA100CF66D5 = {
			isa = PBXGroup;
			children = (
				00966EE62811F64D009D3DD7 /* iOS */,
				0023DE5029D648FA0098243A /* macOS */,
				00CCB8A6285D059300BBAB70 /* Portal Data */,
				00E5401427F3CCA200CF66D5 /* Products */,
				003D7C332821EBCC009DDFD2 /* Scripts */,
				00E5400B27F3CCA100CF66D5 /* Shared */,
			);
			sourceTree = "<group>";
		};
		00E5400B27F3CCA100CF66D5 /* Shared */ = {
			isa = PBXGroup;
			children = (
				0074ABAF281742420037244A /* Supporting Files */,
				0074ABB228174B830037244A /* Samples */,
				00E5400C27F3CCA100CF66D5 /* SamplesApp.swift */,
				00E5400E27F3CCA200CF66D5 /* Assets.xcassets */,
				798C2DA62AFC505600EE7E97 /* PrivacyInfo.xcprivacy */,
				001C6DD827FE585A00D472C2 /* AppSecrets.swift.masque */,
				0074ABCA2817B8DB0037244A /* SamplesApp+Samples.swift.tache */,
			);
			path = Shared;
			sourceTree = "<group>";
		};
		00E5401427F3CCA200CF66D5 /* Products */ = {
			isa = PBXGroup;
			children = (
				00E5401327F3CCA200CF66D5 /* ArcGIS Maps SDK Samples.app */,
			);
			name = Products;
			sourceTree = "<group>";
		};
		00E7C15A2BBE1BF000B85D69 /* Snap geometry edits */ = {
			isa = PBXGroup;
			children = (
				00E7C1592BBE1BF000B85D69 /* SnapGeometryEditsView.swift */,
				00E1D90A2BC0AF97001AEB6A /* SnapGeometryEditsView.SnapSettingsView.swift */,
				00E1D90C2BC0B125001AEB6A /* SnapGeometryEditsView.GeometryEditorModel.swift */,
				00E1D90E2BC0B1E8001AEB6A /* SnapGeometryEditsView.GeometryEditorMenu.swift */,
			);
			path = "Snap geometry edits";
			sourceTree = "<group>";
		};
		102B6A352BFD5AD1009F763C /* Identify features in WMS layer */ = {
			isa = PBXGroup;
			children = (
				102B6A362BFD5B55009F763C /* IdentifyFeaturesInWMSLayerView.swift */,
			);
			path = "Identify features in WMS layer";
			sourceTree = "<group>";
		};
		108EC03F29D25AE1000F35D0 /* Query feature table */ = {
			isa = PBXGroup;
			children = (
				108EC04029D25B2C000F35D0 /* QueryFeatureTableView.swift */,
			);
			path = "Query feature table";
			sourceTree = "<group>";
		};
		10B782032BE55C52007EAE6C /* Generate offline map with custom parameters */ = {
			isa = PBXGroup;
			children = (
				10B782042BE55D7E007EAE6C /* GenerateOfflineMapWithCustomParametersView.swift */,
				10B782072BE5A058007EAE6C /* GenerateOfflineMapWithCustomParametersView.CustomParameters.swift */,
				10BD9EB32BF51B4B00ABDBD5 /* GenerateOfflineMapWithCustomParametersView.Model.swift */,
			);
			path = "Generate offline map with custom parameters";
			sourceTree = "<group>";
		};
		10D321912BDB187400B39B1B /* 85282f2aaa2844d8935cdb8722e22a93 */ = {
			isa = PBXGroup;
			children = (
				10D321922BDB187400B39B1B /* naperville_imagery.tpkx */,
			);
			path = 85282f2aaa2844d8935cdb8722e22a93;
			sourceTree = "<group>";
		};
		10D321942BDB1C2E00B39B1B /* Generate offline map with local basemap */ = {
			isa = PBXGroup;
			children = (
				10D321952BDB1CB500B39B1B /* GenerateOfflineMapWithLocalBasemapView.swift */,
			);
			path = "Generate offline map with local basemap";
			sourceTree = "<group>";
		};
		1C0C1C3229D34DAE005C8B24 /* Change viewpoint */ = {
			isa = PBXGroup;
			children = (
				1C0C1C3429D34DAE005C8B24 /* ChangeViewpointView.swift */,
			);
			path = "Change viewpoint";
			sourceTree = "<group>";
		};
		1C19B4EA2A578E46001D2506 /* Create load report */ = {
			isa = PBXGroup;
			children = (
				1C19B4EF2A578E46001D2506 /* CreateLoadReportView.Model.swift */,
				1C19B4ED2A578E46001D2506 /* CreateLoadReportView.swift */,
				1C19B4EB2A578E46001D2506 /* CreateLoadReportView.Views.swift */,
			);
			path = "Create load report";
			sourceTree = "<group>";
		};
		1C2538472BABAC7B00337307 /* Augment reality to navigate route */ = {
			isa = PBXGroup;
			children = (
				1C2538532BABACB100337307 /* AugmentRealityToNavigateRouteView.swift */,
				1C2538522BABACB100337307 /* AugmentRealityToNavigateRouteView.ARSceneView.swift */,
			);
			path = "Augment reality to navigate route";
			sourceTree = "<group>";
		};
		1C26ED122A859525009B7721 /* Filter features in scene */ = {
			isa = PBXGroup;
			children = (
				1C26ED152A859525009B7721 /* FilterFeaturesInSceneView.swift */,
			);
			path = "Filter features in scene";
			sourceTree = "<group>";
		};
		1C3B7DC22A5F64FC00907443 /* Analyze network with subnetwork trace */ = {
			isa = PBXGroup;
			children = (
				1C3B7DC32A5F64FC00907443 /* AnalyzeNetworkWithSubnetworkTraceView.Model.swift */,
				1C3B7DC62A5F64FC00907443 /* AnalyzeNetworkWithSubnetworkTraceView.swift */,
			);
			path = "Analyze network with subnetwork trace";
			sourceTree = "<group>";
		};
		1C42E04129D2396B004FC4BE /* Show popup */ = {
			isa = PBXGroup;
			children = (
				1C42E04329D2396B004FC4BE /* ShowPopupView.swift */,
			);
			path = "Show popup";
			sourceTree = "<group>";
		};
		1C43BC782A43781100509BF8 /* Set visibility of subtype sublayer */ = {
			isa = PBXGroup;
			children = (
				1C43BC7C2A43781100509BF8 /* SetVisibilityOfSubtypeSublayerView.Model.swift */,
				1C43BC7E2A43781100509BF8 /* SetVisibilityOfSubtypeSublayerView.swift */,
				1C43BC792A43781100509BF8 /* SetVisibilityOfSubtypeSublayerView.Views.swift */,
			);
			path = "Set visibility of subtype sublayer";
			sourceTree = "<group>";
		};
		1C8EC7422BAE2891001A6929 /* Augment reality to collect data */ = {
			isa = PBXGroup;
			children = (
				1C8EC7432BAE2891001A6929 /* AugmentRealityToCollectDataView.swift */,
			);
			path = "Augment reality to collect data";
			sourceTree = "<group>";
		};
		1C965C4629DBA879002F8536 /* 681d6f7694644709a7c830ec57a2d72b */ = {
			isa = PBXGroup;
			children = (
				004FE87029DF5D8700075217 /* Bristol */,
			);
			path = 681d6f7694644709a7c830ec57a2d72b;
			sourceTree = "<group>";
		};
		1C9B74C429DB43580038B06F /* Show realistic light and shadows */ = {
			isa = PBXGroup;
			children = (
				1C9B74C529DB43580038B06F /* ShowRealisticLightAndShadowsView.swift */,
			);
			path = "Show realistic light and shadows";
			sourceTree = "<group>";
		};
		1C9B74D229DB54560038B06F /* Change camera controller */ = {
			isa = PBXGroup;
			children = (
				1C9B74D529DB54560038B06F /* ChangeCameraControllerView.swift */,
			);
			path = "Change camera controller";
			sourceTree = "<group>";
		};
		1CAB8D402A3CEAB0002AA649 /* Run valve isolation trace */ = {
			isa = PBXGroup;
			children = (
				1CAB8D442A3CEAB0002AA649 /* RunValveIsolationTraceView.Model.swift */,
				1CAB8D472A3CEAB0002AA649 /* RunValveIsolationTraceView.swift */,
			);
			path = "Run valve isolation trace";
			sourceTree = "<group>";
		};
		1CAF831A2A20305F000E1E60 /* Show utility associations */ = {
			isa = PBXGroup;
			children = (
				1CAF831B2A20305F000E1E60 /* ShowUtilityAssociationsView.swift */,
			);
			path = "Show utility associations";
			sourceTree = "<group>";
		};
		218F35B229C28F4A00502022 /* Authenticate with OAuth */ = {
			isa = PBXGroup;
			children = (
				218F35B329C28F4A00502022 /* AuthenticateWithOAuthView.swift */,
			);
			path = "Authenticate with OAuth";
			sourceTree = "<group>";
		};
		3E54CF202C66AFA400DD2F18 /* Add web tiled layer */ = {
			isa = PBXGroup;
			children = (
				3E54CF212C66AFBE00DD2F18 /* AddWebTiledLayerView.swift */,
			);
			path = "Add web tiled layer";
			sourceTree = "<group>";
		};
		3E720F9B2C619ACD00E22A9E /* Set initial viewpoint */ = {
			isa = PBXGroup;
			children = (
				3E720F9C2C619B1700E22A9E /* SetInitialViewpointView.swift */,
			);
			path = "Set initial viewpoint";
			sourceTree = "<group>";
		};
		3E9F77712C6A609B0022CAB5 /* Query feature count and extent */ = {
			isa = PBXGroup;
			children = (
				3E9F77722C6A60FA0022CAB5 /* QueryFeatureCountAndExtentView.swift */,
			);
			path = "Query feature count and extent";
			sourceTree = "<group>";
		};
		3EEDE7CC2C5D735E00510104 /* Set spatial reference */ = {
			isa = PBXGroup;
			children = (
				3EEDE7CD2C5D73F700510104 /* SetSpatialReferenceView.swift */,
			);
			path = "Set spatial reference";
			sourceTree = "<group>";
		};
		4D126D6829CA1B6000CFB7A7 /* Show device location with NMEA data sources */ = {
			isa = PBXGroup;
			children = (
				4D126D6929CA1B6000CFB7A7 /* ShowDeviceLocationWithNMEADataSourcesView.swift */,
				4D126D7D29CA43D200CFB7A7 /* ShowDeviceLocationWithNMEADataSourcesView.Model.swift */,
				4D126D7129CA1E1800CFB7A7 /* FileNMEASentenceReader.swift */,
			);
			path = "Show device location with NMEA data sources";
			sourceTree = "<group>";
		};
		4D126D7629CA3B3F00CFB7A7 /* d5bad9f4fee9483791e405880fb466da */ = {
			isa = PBXGroup;
			children = (
				4D126D7B29CA3E6000CFB7A7 /* Redlands.nmea */,
			);
			path = d5bad9f4fee9483791e405880fb466da;
			sourceTree = "<group>";
		};
		4D2ADC3E29C26D05003B367F /* Add dynamic entity layer */ = {
			isa = PBXGroup;
			children = (
				4D2ADC3F29C26D05003B367F /* AddDynamicEntityLayerView.swift */,
				4D2ADC6629C50BD6003B367F /* AddDynamicEntityLayerView.Model.swift */,
				4D2ADC6829C50C4C003B367F /* AddDynamicEntityLayerView.SettingsView.swift */,
				00F279D52AF418DC00CECAF8 /* AddDynamicEntityLayerView.VehicleCallout.swift */,
			);
			path = "Add dynamic entity layer";
			sourceTree = "<group>";
		};
		4D2ADC5329C4F612003B367F /* Change map view background */ = {
			isa = PBXGroup;
			children = (
				4D2ADC5529C4F612003B367F /* ChangeMapViewBackgroundView.swift */,
				4D2ADC5829C4F612003B367F /* ChangeMapViewBackgroundView.SettingsView.swift */,
				4D2ADC6129C5071C003B367F /* ChangeMapViewBackgroundView.Model.swift */,
			);
			path = "Change map view background";
			sourceTree = "<group>";
		};
		7573E81229D6134C00BEED9C /* Trace utility network */ = {
			isa = PBXGroup;
			children = (
				7573E81329D6134C00BEED9C /* TraceUtilityNetworkView.Model.swift */,
				7573E81529D6134C00BEED9C /* TraceUtilityNetworkView.Enums.swift */,
				7573E81729D6134C00BEED9C /* TraceUtilityNetworkView.Views.swift */,
				7573E81829D6134C00BEED9C /* TraceUtilityNetworkView.swift */,
			);
			path = "Trace utility network";
			sourceTree = "<group>";
		};
		75DD739029D38B1B0010229D /* Navigate route */ = {
			isa = PBXGroup;
			children = (
				75DD739129D38B1B0010229D /* NavigateRouteView.swift */,
			);
			path = "Navigate route";
			sourceTree = "<group>";
		};
		792222DB2A81AA5D00619FFE /* a8a942c228af4fac96baa78ad60f511f */ = {
			isa = PBXGroup;
			children = (
				792222DC2A81AA5D00619FFE /* AIS_MarineCadastre_SelectedVessels_CustomDataSource.jsonl */,
			);
			path = a8a942c228af4fac96baa78ad60f511f;
			sourceTree = "<group>";
		};
		79B7B8082A1BF8B300F57C27 /* Create and save KML file */ = {
			isa = PBXGroup;
			children = (
				79302F842A1ED4E30002336A /* CreateAndSaveKMLView.Model.swift */,
				79B7B8092A1BF8EC00F57C27 /* CreateAndSaveKMLView.swift */,
				79302F862A1ED71B0002336A /* CreateAndSaveKMLView.Views.swift */,
			);
			path = "Create and save KML file";
			sourceTree = "<group>";
		};
		79D84D0C2A815BED00F45262 /* Add custom dynamic entity data source */ = {
			isa = PBXGroup;
			children = (
				79D84D0D2A815C5B00F45262 /* AddCustomDynamicEntityDataSourceView.swift */,
				7900C5F52A83FC3F002D430F /* AddCustomDynamicEntityDataSourceView.Vessel.swift */,
			);
			path = "Add custom dynamic entity data source";
			sourceTree = "<group>";
		};
		88F93CBE29C3D4E30006B28E /* Create and edit geometries */ = {
			isa = PBXGroup;
			children = (
				88F93CC029C3D59C0006B28E /* CreateAndEditGeometriesView.swift */,
			);
			path = "Create and edit geometries";
			sourceTree = "<group>";
		};
		950D5AF62C2CC2F100DF2E4E /* c16f3845b9cc4b93a908d87d28823afd */ = {
			isa = PBXGroup;
			children = (
				950D5B0C2C2CC35D00DF2E4E /* hydrography */,
			);
			path = c16f3845b9cc4b93a908d87d28823afd;
			sourceTree = "<group>";
		};
		9537AFB52C2208CD000923C5 /* Add ENC exchange set */ = {
			isa = PBXGroup;
			children = (
				9537AFB32C2208B5000923C5 /* AddENCExchangeSetView.swift */,
			);
			path = "Add ENC exchange set";
			sourceTree = "<group>";
		};
		9537AFC82C220ECB000923C5 /* 9d2987a825c646468b3ce7512fb76e2d */ = {
			isa = PBXGroup;
			children = (
				9537AFD62C220EF0000923C5 /* ExchangeSetwithoutUpdates */,
			);
			path = 9d2987a825c646468b3ce7512fb76e2d;
			sourceTree = "<group>";
		};
		954AEDEF2C01332F00265114 /* Select features in scene layer */ = {
			isa = PBXGroup;
			children = (
				954AEDED2C01332600265114 /* SelectFeaturesInSceneLayerView.swift */,
			);
			path = "Select features in scene layer";
			sourceTree = "<group>";
		};
		955271622C0E6750009B1ED4 /* Add raster from service */ = {
			isa = PBXGroup;
			children = (
				955271602C0E6749009B1ED4 /* AddRasterFromServiceView.swift */,
			);
			path = "Add raster from service";
			sourceTree = "<group>";
		};
		955AFAC52C10FD74009C8FE5 /* Apply mosaic rule to rasters */ = {
			isa = PBXGroup;
			children = (
				955AFAC32C10FD6F009C8FE5 /* ApplyMosaicRuleToRastersView.swift */,
			);
			path = "Apply mosaic rule to rasters";
			sourceTree = "<group>";
		};
		9579FCEB2C3360CA00FC8A1D /* Edit feature attachments */ = {
			isa = PBXGroup;
			children = (
				9579FCE92C3360BB00FC8A1D /* EditFeatureAttachmentsView.swift */,
				9547085B2C3C719800CA8579 /* EditFeatureAttachmentsView.Model.swift */,
			);
			path = "Edit feature attachments";
			sourceTree = "<group>";
		};
		95A5721A2C0FDCCE006E8B48 /* Show scale bar */ = {
			isa = PBXGroup;
			children = (
				95A572182C0FDCC9006E8B48 /* ShowScaleBarView.swift */,
			);
			path = "Show scale bar";
			sourceTree = "<group>";
		};
		95D2EE102C334D1D00683D53 /* Show service area */ = {
			isa = PBXGroup;
			children = (
				95D2EE0E2C334D1600683D53 /* ShowServiceAreaView.swift */,
			);
			path = "Show service area";
			sourceTree = "<group>";
		};
		95DEB9B72C127A97009BEC35 /* Show viewshed from point on map */ = {
			isa = PBXGroup;
			children = (
				95DEB9B52C127A92009BEC35 /* ShowViewshedFromPointOnMapView.swift */,
			);
			path = "Show viewshed from point on map";
			sourceTree = "<group>";
		};
		95E980732C26185000CB8912 /* Browse OGC API feature service */ = {
			isa = PBXGroup;
			children = (
				95E980702C26183000CB8912 /* BrowseOGCAPIFeatureServiceView.swift */,
			);
			path = "Browse OGC API feature service";
			sourceTree = "<group>";
		};
		95F3A52C2C07F0A600885DED /* Set surface navigation constraint */ = {
			isa = PBXGroup;
			children = (
				95F3A52A2C07F09C00885DED /* SetSurfaceNavigationConstraintView.swift */,
			);
			path = "Set surface navigation constraint";
			sourceTree = "<group>";
		};
		95F8912A2C46E9F00010EBED /* Show device location using indoor positioning */ = {
			isa = PBXGroup;
			children = (
				95F891282C46E9D60010EBED /* ShowDeviceLocationUsingIndoorPositioningView.swift */,
				9503056D2C46ECB70091B32D /* ShowDeviceLocationUsingIndoorPositioningView.Model.swift */,
			);
			path = "Show device location using indoor positioning";
			sourceTree = "<group>";
		};
		D70082E72ACF8F6C00E0C3C2 /* Identify KML features */ = {
			isa = PBXGroup;
			children = (
				D70082EA2ACF900100E0C3C2 /* IdentifyKMLFeaturesView.swift */,
			);
			path = "Identify KML features";
			sourceTree = "<group>";
		};
		D7010EBA2B05616900D43F55 /* Display scene from mobile scene package */ = {
			isa = PBXGroup;
			children = (
				D7010EBC2B05616900D43F55 /* DisplaySceneFromMobileScenePackageView.swift */,
			);
			path = "Display scene from mobile scene package";
			sourceTree = "<group>";
		};
		D701D7242A37C7E4006FF0C8 /* 07d62a792ab6496d9b772a24efea45d0 */ = {
			isa = PBXGroup;
			children = (
				D701D72B2A37C7F7006FF0C8 /* bradley_low_3ds */,
			);
			path = 07d62a792ab6496d9b772a24efea45d0;
			sourceTree = "<group>";
		};
		D704AA562AB22B7A00A3BB63 /* Group layers together */ = {
			isa = PBXGroup;
			children = (
				D704AA592AB22C1A00A3BB63 /* GroupLayersTogetherView.swift */,
				D75C35662AB50338003CD55F /* GroupLayersTogetherView.GroupLayerListView.swift */,
			);
			path = "Group layers together";
			sourceTree = "<group>";
		};
		D7058B0B2B59E44B000A888A /* Style point with scene symbol */ = {
			isa = PBXGroup;
			children = (
				D7058B0D2B59E44B000A888A /* StylePointWithSceneSymbolView.swift */,
			);
			path = "Style point with scene symbol";
			sourceTree = "<group>";
		};
		D7084FA42AD771AA00EC7F4F /* Augment reality to fly over scene */ = {
			isa = PBXGroup;
			children = (
				D7084FA62AD771AA00EC7F4F /* AugmentRealityToFlyOverSceneView.swift */,
			);
			path = "Augment reality to fly over scene";
			sourceTree = "<group>";
		};
		D71099692A27D8880065A1C1 /* Densify and generalize geometry */ = {
			isa = PBXGroup;
			children = (
				D710996C2A27D9210065A1C1 /* DensifyAndGeneralizeGeometryView.swift */,
				D710996F2A2802FA0065A1C1 /* DensifyAndGeneralizeGeometryView.SettingsView.swift */,
			);
			path = "Densify and generalize geometry";
			sourceTree = "<group>";
		};
		D71371782BD88ECC00EB2F86 /* Monitor changes to layer view state */ = {
			isa = PBXGroup;
			children = (
				D71371752BD88ECC00EB2F86 /* MonitorChangesToLayerViewStateView.swift */,
			);
			path = "Monitor changes to layer view state";
			sourceTree = "<group>";
		};
		D718A1E92B575FD900447087 /* Manage bookmarks */ = {
			isa = PBXGroup;
			children = (
				D718A1EA2B575FD900447087 /* ManageBookmarksView.swift */,
			);
			path = "Manage bookmarks";
			sourceTree = "<group>";
		};
		D71C5F602AAA7854006599FD /* Create symbol styles from web styles */ = {
			isa = PBXGroup;
			children = (
				D71C5F632AAA7A88006599FD /* CreateSymbolStylesFromWebStylesView.swift */,
			);
			path = "Create symbol styles from web styles";
			sourceTree = "<group>";
		};
		D721EEA62ABDFF550040BE46 /* 174150279af74a2ba6f8b87a567f480b */ = {
			isa = PBXGroup;
			children = (
				D721EEA72ABDFF550040BE46 /* LothianRiversAnno.mmpk */,
			);
			path = 174150279af74a2ba6f8b87a567f480b;
			sourceTree = "<group>";
		};
		D722BD1E2A420D7E002C2087 /* Show extruded features */ = {
			isa = PBXGroup;
			children = (
				D722BD212A420DAD002C2087 /* ShowExtrudedFeaturesView.swift */,
			);
			path = "Show extruded features";
			sourceTree = "<group>";
		};
		D7232EDD2AC1E5410079ABFF /* Play KML tour */ = {
			isa = PBXGroup;
			children = (
				D7232EE02AC1E5AA0079ABFF /* PlayKMLTourView.swift */,
			);
			path = "Play KML tour";
			sourceTree = "<group>";
		};
		D72F27292ADA1E4400F906DA /* Augment reality to show tabletop scene */ = {
			isa = PBXGroup;
			children = (
				D72F272B2ADA1E4400F906DA /* AugmentRealityToShowTabletopSceneView.swift */,
			);
			path = "Augment reality to show tabletop scene";
			sourceTree = "<group>";
		};
		D731F3BD2AD0D22500A8431E /* Identify graphics */ = {
			isa = PBXGroup;
			children = (
				D731F3C02AD0D2AC00A8431E /* IdentifyGraphicsView.swift */,
			);
			path = "Identify graphics";
			sourceTree = "<group>";
		};
		D7337C5C2ABD137400A5D865 /* Show mobile map package expiration date */ = {
			isa = PBXGroup;
			children = (
				D7337C5F2ABD142D00A5D865 /* ShowMobileMapPackageExpirationDateView.swift */,
			);
			path = "Show mobile map package expiration date";
			sourceTree = "<group>";
		};
		D733CA182BED980D00FBDE4C /* Edit and sync features with feature service */ = {
			isa = PBXGroup;
			children = (
				D733CA152BED980D00FBDE4C /* EditAndSyncFeaturesWithFeatureServiceView.swift */,
				D74ECD0C2BEEAE2F007C0FA6 /* EditAndSyncFeaturesWithFeatureServiceView.Model.swift */,
			);
			path = "Edit and sync features with feature service";
			sourceTree = "<group>";
		};
		D734FA072A183A5A00246D7E /* Set max extent */ = {
			isa = PBXGroup;
			children = (
				D734FA092A183A5B00246D7E /* SetMaxExtentView.swift */,
			);
			path = "Set max extent";
			sourceTree = "<group>";
		};
		D7352F8D2BD992C40013FFEF /* Monitor changes to draw status */ = {
			isa = PBXGroup;
			children = (
				D7352F8A2BD992C40013FFEF /* MonitorChangesToDrawStatusView.swift */,
			);
			path = "Monitor changes to draw status";
			sourceTree = "<group>";
		};
		D73E61952BDAEE6600457932 /* Match viewpoint of geo views */ = {
			isa = PBXGroup;
			children = (
				D73E61922BDAEE6600457932 /* MatchViewpointOfGeoViewsView.swift */,
			);
			path = "Match viewpoint of geo views";
			sourceTree = "<group>";
		};
		D73E619D2BDB21F400457932 /* Edit with branch versioning */ = {
			isa = PBXGroup;
			children = (
				D73E619A2BDB21F400457932 /* EditWithBranchVersioningView.swift */,
				D7114A0C2BDC6A3300FA68CA /* EditWithBranchVersioningView.Model.swift */,
				D7044B952BE18D73000F2C43 /* EditWithBranchVersioningView.Views.swift */,
			);
			path = "Edit with branch versioning";
			sourceTree = "<group>";
		};
		D73F06652B5EE73D000B574F /* Query features with Arcade expression */ = {
			isa = PBXGroup;
			children = (
				D73F06662B5EE73D000B574F /* QueryFeaturesWithArcadeExpressionView.swift */,
			);
			path = "Query features with Arcade expression";
			sourceTree = "<group>";
		};
		D73F8CF22AB1089900CD39DA /* 751138a2e0844e06853522d54103222a */ = {
			isa = PBXGroup;
			children = (
				D73F8CF32AB1089900CD39DA /* Restaurant.stylx */,
			);
			path = 751138a2e0844e06853522d54103222a;
			sourceTree = "<group>";
		};
		D73FABE82AD4A0370048EC70 /* Create mobile geodatabase */ = {
			isa = PBXGroup;
			children = (
				D71FCB892AD6277E000E517C /* CreateMobileGeodatabaseView.Model.swift */,
				D73FC0FC2AD4A18D0067A19B /* CreateMobileGeodatabaseView.swift */,
			);
			path = "Create mobile geodatabase";
			sourceTree = "<group>";
		};
		D73FCFF32B02A3AA0006360D /* Find address with reverse geocode */ = {
			isa = PBXGroup;
			children = (
				D73FCFF42B02A3AA0006360D /* FindAddressWithReverseGeocodeView.swift */,
			);
			path = "Find address with reverse geocode";
			sourceTree = "<group>";
		};
		D742E48E2B04132B00690098 /* Display web scene from portal item */ = {
			isa = PBXGroup;
			children = (
				D742E48F2B04132B00690098 /* DisplayWebSceneFromPortalItemView.swift */,
			);
			path = "Display web scene from portal item";
			sourceTree = "<group>";
		};
		D744FD132A2112360084A66C /* Create convex hull around points */ = {
			isa = PBXGroup;
			children = (
				D744FD162A2112D90084A66C /* CreateConvexHullAroundPointsView.swift */,
			);
			path = "Create convex hull around points";
			sourceTree = "<group>";
		};
		D7464F182ACE0445007FEE88 /* Identify raster cell */ = {
			isa = PBXGroup;
			children = (
				D7464F1D2ACE04B3007FEE88 /* IdentifyRasterCellView.swift */,
			);
			path = "Identify raster cell";
			sourceTree = "<group>";
		};
		D7464F202ACE0910007FEE88 /* b5f977c78ec74b3a8857ca86d1d9b318 */ = {
			isa = PBXGroup;
			children = (
				D7464F2A2ACE0964007FEE88 /* SA_EVI_8Day_03May20 */,
			);
			path = b5f977c78ec74b3a8857ca86d1d9b318;
			sourceTree = "<group>";
		};
		D7497F382AC4B45300167AD2 /* Display dimensions */ = {
			isa = PBXGroup;
			children = (
				D7497F3B2AC4B4C100167AD2 /* DisplayDimensionsView.swift */,
			);
			path = "Display dimensions";
			sourceTree = "<group>";
		};
		D7497F3E2AC4BA4100167AD2 /* f5ff6f5556a945bca87ca513b8729a1e */ = {
			isa = PBXGroup;
			children = (
				D7497F3F2AC4BA4100167AD2 /* Edinburgh_Pylon_Dimensions.mmpk */,
			);
			path = f5ff6f5556a945bca87ca513b8729a1e;
			sourceTree = "<group>";
		};
		D74C8BFA2ABA5572007C76B8 /* Style symbols from mobile style file */ = {
			isa = PBXGroup;
			children = (
				D7337C592ABCFDB100A5D865 /* StyleSymbolsFromMobileStyleFileView.SymbolOptionsListView.swift */,
				D74C8BFD2ABA5605007C76B8 /* StyleSymbolsFromMobileStyleFileView.swift */,
			);
			path = "Style symbols from mobile style file";
			sourceTree = "<group>";
		};
		D74C8C002ABA6202007C76B8 /* 1bd036f221f54a99abc9e46ff3511cbf */ = {
			isa = PBXGroup;
			children = (
				D74C8C012ABA6202007C76B8 /* emoji-mobile.stylx */,
			);
			path = 1bd036f221f54a99abc9e46ff3511cbf;
			sourceTree = "<group>";
		};
		D74EA7802B6DADA5008F6C7C /* Validate utility network topology */ = {
			isa = PBXGroup;
			children = (
				D74EA7812B6DADA5008F6C7C /* ValidateUtilityNetworkTopologyView.swift */,
				D76495202B74687E0042699E /* ValidateUtilityNetworkTopologyView.Model.swift */,
				D7C97B552B75C10C0097CDA1 /* ValidateUtilityNetworkTopologyView.Views.swift */,
			);
			path = "Validate utility network topology";
			sourceTree = "<group>";
		};
		D751017D2A2E490800B8FA48 /* Show labels on layer */ = {
			isa = PBXGroup;
			children = (
				D75101802A2E493600B8FA48 /* ShowLabelsOnLayerView.swift */,
			);
			path = "Show labels on layer";
			sourceTree = "<group>";
		};
		D751018A2A2E960300B8FA48 /* Identify layer features */ = {
			isa = PBXGroup;
			children = (
				D751018D2A2E962D00B8FA48 /* IdentifyLayerFeaturesView.swift */,
			);
			path = "Identify layer features";
			sourceTree = "<group>";
		};
		D752D93C2A3914E5003EB25E /* Manage operational layers */ = {
			isa = PBXGroup;
			children = (
				D752D93F2A39154C003EB25E /* ManageOperationalLayersView.swift */,
			);
			path = "Manage operational layers";
			sourceTree = "<group>";
		};
		D752D9422A3A6EB8003EB25E /* Monitor changes to map load status */ = {
			isa = PBXGroup;
			children = (
				D752D9452A3A6F7F003EB25E /* MonitorChangesToMapLoadStatusView.swift */,
			);
			path = "Monitor changes to map load status";
			sourceTree = "<group>";
		};
		D752D95B2A3BCDD4003EB25E /* Display map from portal item */ = {
			isa = PBXGroup;
			children = (
				D752D95E2A3BCE06003EB25E /* DisplayMapFromPortalItemView.swift */,
			);
			path = "Display map from portal item";
			sourceTree = "<group>";
		};
		D75362CC2A1E862B00D83028 /* Apply unique value renderer */ = {
			isa = PBXGroup;
			children = (
				D75362D12A1E886700D83028 /* ApplyUniqueValueRendererView.swift */,
			);
			path = "Apply unique value renderer";
			sourceTree = "<group>";
		};
		D754E31D2A1D661D0006C5F1 /* Style point with picture marker symbols */ = {
			isa = PBXGroup;
			children = (
				D754E3222A1D66820006C5F1 /* StylePointWithPictureMarkerSymbolsView.swift */,
			);
			path = "Style point with picture marker symbols";
			sourceTree = "<group>";
		};
		D7553CD62AE2DFEC00DC2A70 /* Geocode offline */ = {
			isa = PBXGroup;
			children = (
				D72C43F22AEB066D00B6157B /* GeocodeOfflineView.Model.swift */,
				D7553CD82AE2DFEC00DC2A70 /* GeocodeOfflineView.swift */,
			);
			path = "Geocode offline";
			sourceTree = "<group>";
		};
		D7588F5B2B7D8DAA008B75E2 /* Navigate route with rerouting */ = {
			isa = PBXGroup;
			children = (
				D7588F5C2B7D8DAA008B75E2 /* NavigateRouteWithReroutingView.swift */,
				D7781D4A2B7ECCB700E53C51 /* NavigateRouteWithReroutingView.Model.swift */,
			);
			path = "Navigate route with rerouting";
			sourceTree = "<group>";
		};
		D75B584D2AAFB2C20038B3B4 /* Style features with custom dictionary */ = {
			isa = PBXGroup;
			children = (
				D75B58502AAFB3030038B3B4 /* StyleFeaturesWithCustomDictionaryView.swift */,
			);
			path = "Style features with custom dictionary";
			sourceTree = "<group>";
		};
		D75F66322B48EABC00434974 /* Search for web map */ = {
			isa = PBXGroup;
			children = (
				D75F66332B48EABC00434974 /* SearchForWebMapView.swift */,
				D7C6420B2B4F47E10042B8F7 /* SearchForWebMapView.Model.swift */,
				D71D516D2B51D7B600B2A2BE /* SearchForWebMapView.Views.swift */,
			);
			path = "Search for web map";
			sourceTree = "<group>";
		};
		D76000AA2AF19C2300B3084D /* Find route in mobile map package */ = {
			isa = PBXGroup;
			children = (
				D73723782AF5ADD700846884 /* FindRouteInMobileMapPackageView.MobileMapView.swift */,
				D73723742AF5877500846884 /* FindRouteInMobileMapPackageView.Models.swift */,
				D76000AB2AF19C2300B3084D /* FindRouteInMobileMapPackageView.swift */,
			);
			path = "Find route in mobile map package";
			sourceTree = "<group>";
		};
		D76000B52AF19FC900B3084D /* 260eb6535c824209964cf281766ebe43 */ = {
			isa = PBXGroup;
			children = (
				D76000B62AF19FCA00B3084D /* SanFrancisco.mmpk */,
			);
			path = 260eb6535c824209964cf281766ebe43;
			sourceTree = "<group>";
		};
		D762AF5E2BF6A7B900ECE3C7 /* Edit features with feature-linked annotation */ = {
			isa = PBXGroup;
			children = (
				D762AF5B2BF6A7B900ECE3C7 /* EditFeaturesWithFeatureLinkedAnnotationView.swift */,
				D7BA38902BFBC476009954F5 /* EditFeaturesWithFeatureLinkedAnnotationView.Model.swift */,
			);
			path = "Edit features with feature-linked annotation";
			sourceTree = "<group>";
		};
		D762AF642BF6A96100ECE3C7 /* 74c0c9fa80f4498c9739cc42531e9948 */ = {
			isa = PBXGroup;
			children = (
				D762AF632BF6A96100ECE3C7 /* loudoun_anno.geodatabase */,
			);
			path = 74c0c9fa80f4498c9739cc42531e9948;
			sourceTree = "<group>";
		};
		D7635FEA2B9272CB0044AB97 /* Display clusters */ = {
			isa = PBXGroup;
			children = (
				D7635FED2B9272CB0044AB97 /* DisplayClustersView.swift */,
			);
			path = "Display clusters";
			sourceTree = "<group>";
		};
		D7635FF32B9277DC0044AB97 /* Configure clusters */ = {
			isa = PBXGroup;
			children = (
				D7635FF82B9277DC0044AB97 /* ConfigureClustersView.swift */,
				D7635FF52B9277DC0044AB97 /* ConfigureClustersView.Model.swift */,
				D7635FF72B9277DC0044AB97 /* ConfigureClustersView.SettingsView.swift */,
			);
			path = "Configure clusters";
			sourceTree = "<group>";
		};
		D764B7DE2BE2F89D002E2F92 /* Edit geodatabase with transactions */ = {
			isa = PBXGroup;
			children = (
				D764B7DB2BE2F89D002E2F92 /* EditGeodatabaseWithTransactionsView.swift */,
				D769DF322BEC1A1C0062AE95 /* EditGeodatabaseWithTransactionsView.Model.swift */,
			);
			path = "Edit geodatabase with transactions";
			sourceTree = "<group>";
		};
		D76929F32B4F78340047205E /* Orbit camera around object */ = {
			isa = PBXGroup;
			children = (
				D76929F52B4F78340047205E /* OrbitCameraAroundObjectView.swift */,
				D718A1E62B570F7500447087 /* OrbitCameraAroundObjectView.Model.swift */,
			);
			path = "Orbit camera around object";
			sourceTree = "<group>";
		};
		D769C20D2A28FF8600030F61 /* Set up location-driven geotriggers */ = {
			isa = PBXGroup;
			children = (
				D769C2112A29019B00030F61 /* SetUpLocationDrivenGeotriggersView.swift */,
				D79EE76D2A4CEA5D005A52AE /* SetUpLocationDrivenGeotriggersView.Model.swift */,
			);
			path = "Set up location-driven geotriggers";
			sourceTree = "<group>";
		};
		D76CE8D62BFD7047009A8686 /* Set reference scale */ = {
			isa = PBXGroup;
			children = (
				D76CE8D52BFD7047009A8686 /* SetReferenceScaleView.swift */,
			);
			path = "Set reference scale";
			sourceTree = "<group>";
		};
		D7705D542AFC244E00CC0335 /* Find closest facility to multiple points */ = {
			isa = PBXGroup;
			children = (
				D7705D552AFC244E00CC0335 /* FindClosestFacilityToMultiplePointsView.swift */,
			);
			path = "Find closest facility to multiple points";
			sourceTree = "<group>";
		};
		D7705D5F2AFC570700CC0335 /* Find closest facility from point */ = {
			isa = PBXGroup;
			children = (
				D7705D612AFC570700CC0335 /* FindClosestFacilityFromPointView.swift */,
			);
			path = "Find closest facility from point";
			sourceTree = "<group>";
		};
		D77570BC2A29427200F490CD /* Animate images with image overlay */ = {
			isa = PBXGroup;
			children = (
				D77570BF2A2942F800F490CD /* AnimateImagesWithImageOverlayView.swift */,
			);
			path = "Animate images with image overlay";
			sourceTree = "<group>";
		};
		D77572AC2A295DC100F490CD /* d1453556d91e46dea191c20c398b82cd */ = {
			isa = PBXGroup;
			children = (
				D77572AD2A295DDD00F490CD /* PacificSouthWest2 */,
			);
			path = d1453556d91e46dea191c20c398b82cd;
			sourceTree = "<group>";
		};
		D776880E2B69826B007C3860 /* List spatial reference transformations */ = {
			isa = PBXGroup;
			children = (
				D77688102B69826B007C3860 /* ListSpatialReferenceTransformationsView.swift */,
				D757D14A2B6C46E50065F78F /* ListSpatialReferenceTransformationsView.Model.swift */,
			);
			path = "List spatial reference transformations";
			sourceTree = "<group>";
		};
		D7781D472B7EB03400E53C51 /* 4caec8c55ea2463982f1af7d9611b8d5 */ = {
			isa = PBXGroup;
			children = (
				D7781D482B7EB03400E53C51 /* SanDiegoTourPath.json */,
			);
			path = 4caec8c55ea2463982f1af7d9611b8d5;
			sourceTree = "<group>";
		};
		D77BC5352B59A2D3007B49B6 /* Style point with distance composite scene symbol */ = {
			isa = PBXGroup;
			children = (
				D77BC5362B59A2D3007B49B6 /* StylePointWithDistanceCompositeSceneSymbolView.swift */,
			);
			path = "Style point with distance composite scene symbol";
			sourceTree = "<group>";
		};
		D78666A92A21616D00C60110 /* Find nearest vertex */ = {
			isa = PBXGroup;
			children = (
				D78666AC2A2161F100C60110 /* FindNearestVertexView.swift */,
			);
			path = "Find nearest vertex";
			sourceTree = "<group>";
		};
		D79482D32C35D872006521CD /* Create dynamic basemap gallery */ = {
			isa = PBXGroup;
			children = (
				D79482D02C35D872006521CD /* CreateDynamicBasemapGalleryView.swift */,
				D78FA4932C3C88880079313E /* CreateDynamicBasemapGalleryView.Views.swift */,
			);
			path = "Create dynamic basemap gallery";
			sourceTree = "<group>";
		};
		D7A737DF2BABB9FE00B7C7FC /* Augment reality to show hidden infrastructure */ = {
			isa = PBXGroup;
			children = (
				D7A737DC2BABB9FE00B7C7FC /* AugmentRealityToShowHiddenInfrastructureView.swift */,
				D77D9BFF2BB2438200B38A6C /* AugmentRealityToShowHiddenInfrastructureView.ARSceneView.swift */,
			);
			path = "Augment reality to show hidden infrastructure";
			sourceTree = "<group>";
		};
		D7ABA2F52A3256610021822B /* Measure distance in scene */ = {
			isa = PBXGroup;
			children = (
				D7ABA2F82A32579C0021822B /* MeasureDistanceInSceneView.swift */,
			);
			path = "Measure distance in scene";
			sourceTree = "<group>";
		};
		D7ABA2FB2A3287C10021822B /* Show viewshed from geoelement in scene */ = {
			isa = PBXGroup;
			children = (
				D7ABA2FE2A32881C0021822B /* ShowViewshedFromGeoelementInSceneView.swift */,
			);
			path = "Show viewshed from geoelement in scene";
			sourceTree = "<group>";
		};
		D7AE861A2AC39D750049B626 /* Display annotation */ = {
			isa = PBXGroup;
			children = (
				D7AE861D2AC39DC50049B626 /* DisplayAnnotationView.swift */,
			);
			path = "Display annotation";
			sourceTree = "<group>";
		};
		D7B3C5C02A43B71E001DA4D8 /* Create convex hull around geometries */ = {
			isa = PBXGroup;
			children = (
				D7634FAE2A43B7AC00F8AEFB /* CreateConvexHullAroundGeometriesView.swift */,
			);
			path = "Create convex hull around geometries";
			sourceTree = "<group>";
		};
		D7BA38962BFBFC0F009954F5 /* Query related features */ = {
			isa = PBXGroup;
			children = (
				D7BA38932BFBFC0F009954F5 /* QueryRelatedFeaturesView.swift */,
			);
			path = "Query related features";
			sourceTree = "<group>";
		};
		D7BB3DD12C5D781800FFCD56 /* 43809fd639f242fd8045ecbafd61a579 */ = {
			isa = PBXGroup;
			children = (
				D7BB3DD02C5D781800FFCD56 /* SaveTheBay.geodatabase */,
			);
			path = 43809fd639f242fd8045ecbafd61a579;
			sourceTree = "<group>";
		};
		D7C16D172AC5F6C100689E89 /* Animate 3D graphic */ = {
			isa = PBXGroup;
			children = (
				D7058FB02ACB423C00A40F14 /* Animate3DGraphicView.Model.swift */,
				D7054AE82ACCCB6C007235BA /* Animate3DGraphicView.SettingsView.swift */,
				D7C16D1A2AC5F95300689E89 /* Animate3DGraphicView.swift */,
			);
			path = "Animate 3D graphic";
			sourceTree = "<group>";
		};
		D7C16D1D2AC5FE8200689E89 /* 5a9b60cee9ba41e79640a06bcdf8084d */ = {
			isa = PBXGroup;
			children = (
				D7C16D1E2AC5FE8200689E89 /* Pyrenees.csv */,
			);
			path = 5a9b60cee9ba41e79640a06bcdf8084d;
			sourceTree = "<group>";
		};
		D7C16D202AC5FE9800689E89 /* 290f0c571c394461a8b58b6775d0bd63 */ = {
			isa = PBXGroup;
			children = (
				D7C16D212AC5FE9800689E89 /* GrandCanyon.csv */,
			);
			path = 290f0c571c394461a8b58b6775d0bd63;
			sourceTree = "<group>";
		};
		D7C16D232AC5FEA600689E89 /* 12509ffdc684437f8f2656b0129d2c13 */ = {
			isa = PBXGroup;
			children = (
				D7C16D242AC5FEA600689E89 /* Snowdon.csv */,
			);
			path = 12509ffdc684437f8f2656b0129d2c13;
			sourceTree = "<group>";
		};
		D7C16D262AC5FEB600689E89 /* e87c154fb9c2487f999143df5b08e9b1 */ = {
			isa = PBXGroup;
			children = (
				D7C16D272AC5FEB600689E89 /* Hawaii.csv */,
			);
			path = e87c154fb9c2487f999143df5b08e9b1;
			sourceTree = "<group>";
		};
		D7C3AB462B683291008909B9 /* Set feature request mode */ = {
			isa = PBXGroup;
			children = (
				D7C3AB472B683291008909B9 /* SetFeatureRequestModeView.swift */,
			);
			path = "Set feature request mode";
			sourceTree = "<group>";
		};
		D7C5233F2BED9BBF00E8221A /* e4a398afe9a945f3b0f4dca1e4faccb5 */ = {
			isa = PBXGroup;
			children = (
				D7C5233E2BED9BBF00E8221A /* SanFrancisco.tpkx */,
			);
			path = e4a398afe9a945f3b0f4dca1e4faccb5;
			sourceTree = "<group>";
		};
		D7CC33FB2A31475C00198EDF /* Show line of sight between points */ = {
			isa = PBXGroup;
			children = (
				D7CC33FD2A31475C00198EDF /* ShowLineOfSightBetweenPointsView.swift */,
			);
			path = "Show line of sight between points";
			sourceTree = "<group>";
		};
		D7CE9F992AE2F575008F7A5F /* 22c3083d4fa74e3e9b25adfc9f8c0496 */ = {
			isa = PBXGroup;
			children = (
				D7CE9F9A2AE2F575008F7A5F /* streetmap_SD.tpkx */,
			);
			path = 22c3083d4fa74e3e9b25adfc9f8c0496;
			sourceTree = "<group>";
		};
		D7CE9F9C2AE2F585008F7A5F /* 3424d442ebe54f3cbf34462382d3aebe */ = {
			isa = PBXGroup;
			children = (
				D7CE9FA22AE2F595008F7A5F /* san-diego-eagle-locator */,
			);
			path = 3424d442ebe54f3cbf34462382d3aebe;
			sourceTree = "<group>";
		};
		D7D1F3512ADDBE5D009CE2DA /* 7dd2f97bb007466ea939160d0de96a9d */ = {
			isa = PBXGroup;
			children = (
				D7D1F3522ADDBE5D009CE2DA /* philadelphia.mspk */,
			);
			path = 7dd2f97bb007466ea939160d0de96a9d;
			sourceTree = "<group>";
		};
		D7D9FCF52BF2CC8600F972A2 /* Filter by definition expression or display filter */ = {
			isa = PBXGroup;
			children = (
				D7D9FCF22BF2CC8600F972A2 /* FilterByDefinitionExpressionOrDisplayFilterView.swift */,
			);
			path = "Filter by definition expression or display filter";
			sourceTree = "<group>";
		};
		D7DDF84F2AF47C6C004352D9 /* Find route around barriers */ = {
			isa = PBXGroup;
			children = (
				D76EE6062AF9AFE100DA0325 /* FindRouteAroundBarriersView.Model.swift */,
				D7DDF8502AF47C6C004352D9 /* FindRouteAroundBarriersView.swift */,
				D73FCFFE2B02C7630006360D /* FindRouteAroundBarriersView.Views.swift */,
			);
			path = "Find route around barriers";
			sourceTree = "<group>";
		};
		D7E440D12A1ECBC2005D74DE /* Create buffers around points */ = {
			isa = PBXGroup;
			children = (
				D7E440D62A1ECE7D005D74DE /* CreateBuffersAroundPointsView.swift */,
			);
			path = "Create buffers around points";
			sourceTree = "<group>";
		};
		D7E557602A1D743100B9FB09 /* Add WMS layer */ = {
			isa = PBXGroup;
			children = (
				D7E557672A1D768800B9FB09 /* AddWMSLayerView.swift */,
			);
			path = "Add WMS layer";
			sourceTree = "<group>";
		};
		D7E7D0792AEB39BF003AAD02 /* Find route in transport network */ = {
			isa = PBXGroup;
			children = (
				D7749AD52AF08BF50086632F /* FindRouteInTransportNetworkView.Model.swift */,
				D7E7D0802AEB39D5003AAD02 /* FindRouteInTransportNetworkView.swift */,
			);
			path = "Find route in transport network";
			sourceTree = "<group>";
		};
		D7E7D0862AEB3C36003AAD02 /* df193653ed39449195af0c9725701dca */ = {
			isa = PBXGroup;
			children = (
				D7E7D0992AEB3C47003AAD02 /* san_diego_offline_routing */,
			);
			path = df193653ed39449195af0c9725701dca;
			sourceTree = "<group>";
		};
		D7EAF34F2A1C011000D822C4 /* Set min and max scale */ = {
			isa = PBXGroup;
			children = (
				D7EAF3592A1C023800D822C4 /* SetMinAndMaxScaleView.swift */,
			);
			path = "Set min and max scale";
			sourceTree = "<group>";
		};
		D7ECF5942AB8BDCA003FB2BE /* Render multilayer symbols */ = {
			isa = PBXGroup;
			children = (
				D7ECF5972AB8BE63003FB2BE /* RenderMultilayerSymbolsView.swift */,
			);
			path = "Render multilayer symbols";
			sourceTree = "<group>";
		};
		D7EF5D712A269E2D00FEBDE5 /* Show coordinates in multiple formats */ = {
			isa = PBXGroup;
			children = (
				D7EF5D742A26A03A00FEBDE5 /* ShowCoordinatesInMultipleFormatsView.swift */,
			);
			path = "Show coordinates in multiple formats";
			sourceTree = "<group>";
		};
		D7F8C0342B60564D0072BFA7 /* Add features with contingent values */ = {
			isa = PBXGroup;
			children = (
				D7F8C0362B60564D0072BFA7 /* AddFeaturesWithContingentValuesView.swift */,
				D74F03EF2B609A7D00E83688 /* AddFeaturesWithContingentValuesView.Model.swift */,
				D7F8C0422B608F120072BFA7 /* AddFeaturesWithContingentValuesView.AddFeatureView.swift */,
			);
			path = "Add features with contingent values";
			sourceTree = "<group>";
		};
		D7F8C03C2B605AF60072BFA7 /* e12b54ea799f4606a2712157cf9f6e41 */ = {
			isa = PBXGroup;
			children = (
				D7F8C03D2B605AF60072BFA7 /* ContingentValuesBirdNests.geodatabase */,
			);
			path = e12b54ea799f4606a2712157cf9f6e41;
			sourceTree = "<group>";
		};
		D7F8C03F2B605E720072BFA7 /* b5106355f1634b8996e634c04b6a930a */ = {
			isa = PBXGroup;
			children = (
				D7F8C0402B605E720072BFA7 /* FillmoreTopographicMap.vtpk */,
			);
			path = b5106355f1634b8996e634c04b6a930a;
			sourceTree = "<group>";
		};
		E000E75E2869E325005D87C5 /* Clip geometry */ = {
			isa = PBXGroup;
			children = (
				E000E75F2869E33D005D87C5 /* ClipGeometryView.swift */,
			);
			path = "Clip geometry";
			sourceTree = "<group>";
		};
		E000E761286A0B07005D87C5 /* Cut geometry */ = {
			isa = PBXGroup;
			children = (
				E000E762286A0B18005D87C5 /* CutGeometryView.swift */,
			);
			path = "Cut geometry";
			sourceTree = "<group>";
		};
		E004A6B928414332002A1FE6 /* Set viewpoint rotation */ = {
			isa = PBXGroup;
			children = (
				E004A6BD28414332002A1FE6 /* SetViewpointRotationView.swift */,
			);
			path = "Set viewpoint rotation";
			sourceTree = "<group>";
		};
		E004A6D528465C70002A1FE6 /* Display scene */ = {
			isa = PBXGroup;
			children = (
				E004A6D828465C70002A1FE6 /* DisplaySceneView.swift */,
			);
			path = "Display scene";
			sourceTree = "<group>";
		};
		E004A6DE2846626A002A1FE6 /* Show callout */ = {
			isa = PBXGroup;
			children = (
				E004A6DF28466279002A1FE6 /* ShowCalloutView.swift */,
			);
			path = "Show callout";
			sourceTree = "<group>";
		};
		E004A6E42846A609002A1FE6 /* Style graphics with symbols */ = {
			isa = PBXGroup;
			children = (
				E004A6E52846A61F002A1FE6 /* StyleGraphicsWithSymbolsView.swift */,
			);
			path = "Style graphics with symbols";
			sourceTree = "<group>";
		};
		E004A6E728493BBB002A1FE6 /* Show device location */ = {
			isa = PBXGroup;
			children = (
				E004A6E828493BCE002A1FE6 /* ShowDeviceLocationView.swift */,
			);
			path = "Show device location";
			sourceTree = "<group>";
		};
		E004A6EB28495538002A1FE6 /* Create planar and geodetic buffers */ = {
			isa = PBXGroup;
			children = (
				E004A6EC2849556E002A1FE6 /* CreatePlanarAndGeodeticBuffersView.swift */,
			);
			path = "Create planar and geodetic buffers";
			sourceTree = "<group>";
		};
		E004A6EE284E4B7A002A1FE6 /* Download vector tiles to local cache */ = {
			isa = PBXGroup;
			children = (
				E004A6EF284E4B9B002A1FE6 /* DownloadVectorTilesToLocalCacheView.swift */,
			);
			path = "Download vector tiles to local cache";
			sourceTree = "<group>";
		};
		E004A6F1284E4F80002A1FE6 /* Show result of spatial operations */ = {
			isa = PBXGroup;
			children = (
				E004A6F2284E4FEB002A1FE6 /* ShowResultOfSpatialOperationsView.swift */,
			);
			path = "Show result of spatial operations";
			sourceTree = "<group>";
		};
		E004A6F4284FA3C5002A1FE6 /* Select features in feature layer */ = {
			isa = PBXGroup;
			children = (
				E004A6F5284FA42A002A1FE6 /* SelectFeaturesInFeatureLayerView.swift */,
			);
			path = "Select features in feature layer";
			sourceTree = "<group>";
		};
		E041ABC3287CAFEB0056009B /* Web */ = {
			isa = PBXGroup;
			children = (
				E041AC15287F54580056009B /* highlight.min.js */,
				E041AC1D288076A60056009B /* info.css */,
				E041AC1F288077B90056009B /* xcode.css */,
			);
			path = Web;
			sourceTree = "<group>";
		};
		E066DD33285CF3A0004D3D5B /* Find route */ = {
			isa = PBXGroup;
			children = (
				E066DD34285CF3B3004D3D5B /* FindRouteView.swift */,
			);
			path = "Find route";
			sourceTree = "<group>";
		};
		E066DD362860AB0B004D3D5B /* Style graphics with renderer */ = {
			isa = PBXGroup;
			children = (
				E066DD372860AB28004D3D5B /* StyleGraphicsWithRendererView.swift */,
			);
			path = "Style graphics with renderer";
			sourceTree = "<group>";
		};
		E066DD392860C9EE004D3D5B /* Show result of spatial relationships */ = {
			isa = PBXGroup;
			children = (
				E066DD3A2860CA08004D3D5B /* ShowResultOfSpatialRelationshipsView.swift */,
			);
			path = "Show result of spatial relationships";
			sourceTree = "<group>";
		};
		E066DD3E28610F3F004D3D5B /* Add scene layer from service */ = {
			isa = PBXGroup;
			children = (
				E066DD3F28610F55004D3D5B /* AddSceneLayerFromServiceView.swift */,
			);
			path = "Add scene layer from service";
			sourceTree = "<group>";
		};
		E070A0A1286F3B3400F2B606 /* Download preplanned map area */ = {
			isa = PBXGroup;
			children = (
				883C121429C9136600062FF9 /* DownloadPreplannedMapAreaView.MapPicker.swift */,
				E0D04FF128A5390000747989 /* DownloadPreplannedMapAreaView.Model.swift */,
				E070A0A2286F3B6000F2B606 /* DownloadPreplannedMapAreaView.swift */,
			);
			path = "Download preplanned map area";
			sourceTree = "<group>";
		};
		E088E1552862578800413100 /* Set surface placement mode */ = {
			isa = PBXGroup;
			children = (
				E088E1562862579D00413100 /* SetSurfacePlacementModeView.swift */,
			);
			path = "Set surface placement mode";
			sourceTree = "<group>";
		};
		E088E1722863B5E600413100 /* Generate offline map */ = {
			isa = PBXGroup;
			children = (
				E088E1732863B5F800413100 /* GenerateOfflineMapView.swift */,
			);
			path = "Generate offline map";
			sourceTree = "<group>";
		};
		E0EA0B75286638FD00C9621D /* Project geometry */ = {
			isa = PBXGroup;
			children = (
				E0EA0B762866390E00C9621D /* ProjectGeometryView.swift */,
			);
			path = "Project geometry";
			sourceTree = "<group>";
		};
		E0FE32E528747762002C6ACA /* Browse building floors */ = {
			isa = PBXGroup;
			children = (
				E0FE32E628747778002C6ACA /* BrowseBuildingFloorsView.swift */,
			);
			path = "Browse building floors";
			sourceTree = "<group>";
		};
		F111CCBD288B548400205358 /* Display map from mobile map package */ = {
			isa = PBXGroup;
			children = (
				F111CCC0288B5D5600205358 /* DisplayMapFromMobileMapPackageView.swift */,
			);
			path = "Display map from mobile map package";
			sourceTree = "<group>";
		};
		F111CCC2288B63DB00205358 /* e1f3a7254cb845b09450f54937c16061 */ = {
			isa = PBXGroup;
			children = (
				F111CCC3288B641900205358 /* Yellowstone.mmpk */,
			);
			path = e1f3a7254cb845b09450f54937c16061;
			sourceTree = "<group>";
		};
		F19A316128906F0D003B7EF9 /* Add raster from file */ = {
			isa = PBXGroup;
			children = (
				F1E71BF0289473760064C33F /* AddRasterFromFileView.swift */,
			);
			path = "Add raster from file";
			sourceTree = "<group>";
		};
/* End PBXGroup section */

/* Begin PBXNativeTarget section */
		00E5401227F3CCA200CF66D5 /* Samples */ = {
			isa = PBXNativeTarget;
			buildConfigurationList = 00E5402427F3CCA200CF66D5 /* Build configuration list for PBXNativeTarget "Samples" */;
			buildPhases = (
				001C6DDC27FE5CE800D472C2 /* Create .secrets File If It Does Not Exist */,
				00CCB8A3285BA2FD00BBAB70 /* Download Portal Item Data */,
				00E5402B27F77A5A00CF66D5 /* Lint Sources */,
				00E5400F27F3CCA200CF66D5 /* Sources */,
				00144B5E280634840090DD5D /* Embed Frameworks */,
				00E5401027F3CCA200CF66D5 /* Frameworks */,
				00E5401127F3CCA200CF66D5 /* Resources */,
				0039A4E82885C4E300592C86 /* Copy Source Code Files */,
				0039A4E72885C45200592C86 /* Copy README.md Files For Source Code View */,
			);
			buildRules = (
				0083586F27FE3BCF00192A15 /* PBXBuildRule */,
				0074ABCC2817B8E60037244A /* PBXBuildRule */,
			);
			dependencies = (
			);
			name = Samples;
			packageProductDependencies = (
				00C43AEC2947DC350099AE34 /* ArcGISToolkit */,
			);
			productName = "arcgis-swift-sdk-samples (iOS)";
			productReference = 00E5401327F3CCA200CF66D5 /* ArcGIS Maps SDK Samples.app */;
			productType = "com.apple.product-type.application";
		};
/* End PBXNativeTarget section */

/* Begin PBXProject section */
		00E5400727F3CCA100CF66D5 /* Project object */ = {
			isa = PBXProject;
			attributes = {
				BuildIndependentTargetsInParallel = 1;
				KnownAssetTags = (
					AddCustomDynamicEntityDataSource,
					AddEncExchangeSet,
					AddFeatureLayers,
					AddFeaturesWithContingentValues,
					AddRasterFromFile,
					Animate3DGraphic,
					AnimateImagesWithImageOverlay,
					ApplyScheduledUpdatesToPreplannedMapArea,
					AugmentRealityToShowTabletopScene,
					ChangeCameraController,
					DisplayDimensions,
					DisplayMapFromMobileMapPackage,
					DisplaySceneFromMobileScenePackage,
					EditAndSyncFeaturesWithFeatureService,
					EditFeaturesWithFeatureLinkedAnnotation,
					EditGeodatabaseWithTransactions,
					FindRouteInMobileMapPackage,
					FindRouteInTransportNetwork,
					GenerateOfflineMapWithLocalBasemap,
					GeocodeOffline,
					IdentifyRasterCell,
					NavigateRouteWithRerouting,
					OrbitCameraAroundObject,
					ShowDeviceLocationWithNmeaDataSources,
					ShowMobileMapPackageExpirationDate,
					ShowViewshedFromGeoelementInScene,
					StyleFeaturesWithCustomDictionary,
					StylePointWithDistanceCompositeSceneSymbol,
					StyleSymbolsFromMobileStyleFile,
				);
				LastSwiftUpdateCheck = 1330;
				LastUpgradeCheck = 1500;
				ORGANIZATIONNAME = Esri;
				TargetAttributes = {
					00E5401227F3CCA200CF66D5 = {
						CreatedOnToolsVersion = 13.3;
					};
				};
			};
			buildConfigurationList = 00E5400A27F3CCA100CF66D5 /* Build configuration list for PBXProject "Samples" */;
			compatibilityVersion = "Xcode 15.0";
			developmentRegion = en;
			hasScannedForEncodings = 0;
			knownRegions = (
				en,
				Base,
			);
			mainGroup = 00E5400627F3CCA100CF66D5;
			packageReferences = (
				00C43AEB2947DC350099AE34 /* XCRemoteSwiftPackageReference "arcgis-maps-sdk-swift-toolkit" */,
			);
			productRefGroup = 00E5401427F3CCA200CF66D5 /* Products */;
			projectDirPath = "";
			projectRoot = "";
			targets = (
				00E5401227F3CCA200CF66D5 /* Samples */,
			);
		};
/* End PBXProject section */

/* Begin PBXResourcesBuildPhase section */
		00E5401127F3CCA200CF66D5 /* Resources */ = {
			isa = PBXResourcesBuildPhase;
			buildActionMask = 2147483647;
			files = (
				D7F8C0412B605E720072BFA7 /* FillmoreTopographicMap.vtpk in Resources */,
				9537AFD72C220EF0000923C5 /* ExchangeSetwithoutUpdates in Resources */,
				D7F8C03E2B605AF60072BFA7 /* ContingentValuesBirdNests.geodatabase in Resources */,
				E041AC1E288076A60056009B /* info.css in Resources */,
				D7CE9F9B2AE2F575008F7A5F /* streetmap_SD.tpkx in Resources */,
				D721EEA82ABDFF550040BE46 /* LothianRiversAnno.mmpk in Resources */,
				950D5B0D2C2CC35D00DF2E4E /* hydrography in Resources */,
				D7C16D1F2AC5FE8200689E89 /* Pyrenees.csv in Resources */,
				E041AC1A287F54580056009B /* highlight.min.js in Resources */,
				D7497F402AC4BA4100167AD2 /* Edinburgh_Pylon_Dimensions.mmpk in Resources */,
				D7C523402BED9BBF00E8221A /* SanFrancisco.tpkx in Resources */,
				00E5402027F3CCA200CF66D5 /* Assets.xcassets in Resources */,
				4D126D7C29CA3E6000CFB7A7 /* Redlands.nmea in Resources */,
				00C94A0D28B53DE1004E42D9 /* raster-file in Resources */,
				D7464F2B2ACE0965007FEE88 /* SA_EVI_8Day_03May20 in Resources */,
				004FE87129DF5D8700075217 /* Bristol in Resources */,
				D7C16D252AC5FEA600689E89 /* Snowdon.csv in Resources */,
				D73F8CF42AB1089900CD39DA /* Restaurant.stylx in Resources */,
				D7BB3DD22C5D781800FFCD56 /* SaveTheBay.geodatabase in Resources */,
				D74C8C022ABA6202007C76B8 /* emoji-mobile.stylx in Resources */,
				D7CE9FA32AE2F595008F7A5F /* san-diego-eagle-locator in Resources */,
				D76000B72AF19FCA00B3084D /* SanFrancisco.mmpk in Resources */,
				D762AF652BF6A96100ECE3C7 /* loudoun_anno.geodatabase in Resources */,
				792222DD2A81AA5D00619FFE /* AIS_MarineCadastre_SelectedVessels_CustomDataSource.jsonl in Resources */,
				E041AC20288077B90056009B /* xcode.css in Resources */,
				00D4EF9028638BF100B9CC30 /* LA_Trails.geodatabase in Resources */,
				D701D72C2A37C7F7006FF0C8 /* bradley_low_3ds in Resources */,
				00D4EF9A28638BF100B9CC30 /* AuroraCO.gpkg in Resources */,
				D7C16D282AC5FEB700689E89 /* Hawaii.csv in Resources */,
				D7D1F3532ADDBE5D009CE2DA /* philadelphia.mspk in Resources */,
				004A2B9D2BED455B00C297CE /* canyonlands in Resources */,
				798C2DA72AFC505600EE7E97 /* PrivacyInfo.xcprivacy in Resources */,
				D7E7D09A2AEB3C47003AAD02 /* san_diego_offline_routing in Resources */,
				F111CCC4288B641900205358 /* Yellowstone.mmpk in Resources */,
				D77572AE2A295DDE00F490CD /* PacificSouthWest2 in Resources */,
				10D321932BDB187400B39B1B /* naperville_imagery.tpkx in Resources */,
				00D4EFB12863CE6300B9CC30 /* ScottishWildlifeTrust_reserves in Resources */,
				D7781D492B7EB03400E53C51 /* SanDiegoTourPath.json in Resources */,
				D7C16D222AC5FE9800689E89 /* GrandCanyon.csv in Resources */,
			);
			runOnlyForDeploymentPostprocessing = 0;
		};
/* End PBXResourcesBuildPhase section */

/* Begin PBXShellScriptBuildPhase section */
		001C6DDC27FE5CE800D472C2 /* Create .secrets File If It Does Not Exist */ = {
			isa = PBXShellScriptBuildPhase;
			alwaysOutOfDate = 1;
			buildActionMask = 2147483647;
			files = (
			);
			inputFileListPaths = (
			);
			inputPaths = (
			);
			name = "Create .secrets File If It Does Not Exist";
			outputFileListPaths = (
			);
			outputPaths = (
				"$(SRCROOT)/.secrets",
			);
			runOnlyForDeploymentPostprocessing = 0;
			shellPath = /bin/sh;
			shellScript = "if [ ! -e \"$SRCROOT/.secrets\" ]\nthen\n    touch \"$SRCROOT/.secrets\"\nfi\n";
		};
		0039A4E72885C45200592C86 /* Copy README.md Files For Source Code View */ = {
			isa = PBXShellScriptBuildPhase;
			alwaysOutOfDate = 1;
			buildActionMask = 2147483647;
			files = (
			);
			inputFileListPaths = (
			);
			inputPaths = (
			);
			name = "Copy README.md Files For Source Code View";
			outputFileListPaths = (
			);
			outputPaths = (
			);
			runOnlyForDeploymentPostprocessing = 0;
			shellPath = /bin/sh;
			shellScript = "echo $BUILT_PRODUCTS_DIR\n\n# Directory to which the readmes will be copied.\nREADMES_DIR=${BUILT_PRODUCTS_DIR}/${UNLOCALIZED_RESOURCES_FOLDER_PATH}/READMEs\nmkdir -p \"${READMES_DIR}\"\n\n# Root readme for the project to skip.\nDEFAULT_README=$SRCROOT/README.md\n\n# Find all README.md files in the project.\nfind ${SRCROOT} -name \"README.md\" | while read file\ndo\n    # Skip the root readme for project.\n    if [ \"$file\" = \"$DEFAULT_README\" ]\n    then\n        echo $BUILT_PRODUCTS_DIR\n        continue\n    fi\n    \n    # Extract the folder name from the path.\n    FILE_PATH=$(dirname \"$file\")\n    FOLDER_NAME=$(basename \"$FILE_PATH\")\n    \n    cp \"${file}\" \"${READMES_DIR}/${FOLDER_NAME}.md\"\ndone\n";
		};
		00CCB8A3285BA2FD00BBAB70 /* Download Portal Item Data */ = {
			isa = PBXShellScriptBuildPhase;
			alwaysOutOfDate = 1;
			buildActionMask = 2147483647;
			files = (
			);
			inputFileListPaths = (
			);
			inputPaths = (
			);
			name = "Download Portal Item Data";
			outputFileListPaths = (
			);
			outputPaths = (
			);
			runOnlyForDeploymentPostprocessing = 0;
			shellPath = /bin/sh;
			shellScript = "SAMPLES_DIRECTORY=\"${SRCROOT}/Shared/Samples\"\nDOWNLOAD_DIRECTORY=\"${SRCROOT}/Portal Data\"\nxcrun --sdk macosx swift \"${SRCROOT}/Scripts/DowloadPortalItemData.swift\" \"$SAMPLES_DIRECTORY\" \"$DOWNLOAD_DIRECTORY\"\n";
		};
		00E5402B27F77A5A00CF66D5 /* Lint Sources */ = {
			isa = PBXShellScriptBuildPhase;
			alwaysOutOfDate = 1;
			buildActionMask = 2147483647;
			files = (
			);
			inputFileListPaths = (
			);
			inputPaths = (
			);
			name = "Lint Sources";
			outputFileListPaths = (
			);
			outputPaths = (
			);
			runOnlyForDeploymentPostprocessing = 0;
			shellPath = /bin/sh;
			shellScript = "if [[ \"$(uname -m)\" == arm64 ]]; then\n    export PATH=\"/opt/homebrew/bin:$PATH\"\nfi\n\nif which swiftlint > /dev/null; then\n  swiftlint\nelse\n  echo \"warning: SwiftLint not installed, download from https://github.com/realm/SwiftLint\"\nfi\n";
		};
/* End PBXShellScriptBuildPhase section */

/* Begin PBXSourcesBuildPhase section */
		00E5400F27F3CCA200CF66D5 /* Sources */ = {
			isa = PBXSourcesBuildPhase;
			buildActionMask = 2147483647;
			files = (
				95F891292C46E9D60010EBED /* ShowDeviceLocationUsingIndoorPositioningView.swift in Sources */,
				1C2538562BABACFD00337307 /* AugmentRealityToNavigateRouteView.swift in Sources */,
				1C2538572BABACFD00337307 /* AugmentRealityToNavigateRouteView.ARSceneView.swift in Sources */,
				D76929FA2B4F79540047205E /* OrbitCameraAroundObjectView.swift in Sources */,
				79D84D132A81711A00F45262 /* AddCustomDynamicEntityDataSourceView.swift in Sources */,
				102B6A372BFD5B55009F763C /* IdentifyFeaturesInWMSLayerView.swift in Sources */,
				E000E7602869E33D005D87C5 /* ClipGeometryView.swift in Sources */,
				9503056E2C46ECB70091B32D /* ShowDeviceLocationUsingIndoorPositioningView.Model.swift in Sources */,
				4D2ADC6729C50BD6003B367F /* AddDynamicEntityLayerView.Model.swift in Sources */,
				E004A6E928493BCE002A1FE6 /* ShowDeviceLocationView.swift in Sources */,
				1C26ED192A859525009B7721 /* FilterFeaturesInSceneView.swift in Sources */,
				D7352F8E2BD992C40013FFEF /* MonitorChangesToDrawStatusView.swift in Sources */,
				F111CCC1288B5D5600205358 /* DisplayMapFromMobileMapPackageView.swift in Sources */,
				D7BA8C462B2A8ACA00018633 /* String.swift in Sources */,
				D76495212B74687E0042699E /* ValidateUtilityNetworkTopologyView.Model.swift in Sources */,
				D7D9FCF62BF2CC8600F972A2 /* FilterByDefinitionExpressionOrDisplayFilterView.swift in Sources */,
				D7337C5A2ABCFDB100A5D865 /* StyleSymbolsFromMobileStyleFileView.SymbolOptionsListView.swift in Sources */,
				00E1D90F2BC0B1E8001AEB6A /* SnapGeometryEditsView.GeometryEditorMenu.swift in Sources */,
				1C43BC842A43781200509BF8 /* SetVisibilityOfSubtypeSublayerView.swift in Sources */,
				00A7A1462A2FC58300F035F7 /* DisplayContentOfUtilityNetworkContainerView.swift in Sources */,
				D7553CDB2AE2DFEC00DC2A70 /* GeocodeOfflineView.swift in Sources */,
				D757D14B2B6C46E50065F78F /* ListSpatialReferenceTransformationsView.Model.swift in Sources */,
				218F35B829C28F4A00502022 /* AuthenticateWithOAuthView.swift in Sources */,
				79B7B80A2A1BF8EC00F57C27 /* CreateAndSaveKMLView.swift in Sources */,
				D7C6420C2B4F47E10042B8F7 /* SearchForWebMapView.Model.swift in Sources */,
				000D43162B9918420003D3C2 /* ConfigureBasemapStyleParametersView.swift in Sources */,
				7573E81C29D6134C00BEED9C /* TraceUtilityNetworkView.Enums.swift in Sources */,
				7573E81A29D6134C00BEED9C /* TraceUtilityNetworkView.Model.swift in Sources */,
				1C3B7DC82A5F64FC00907443 /* AnalyzeNetworkWithSubnetworkTraceView.Model.swift in Sources */,
				D752D9402A39154C003EB25E /* ManageOperationalLayersView.swift in Sources */,
				D7ABA2F92A32579C0021822B /* MeasureDistanceInSceneView.swift in Sources */,
				D7BA38912BFBC476009954F5 /* EditFeaturesWithFeatureLinkedAnnotationView.Model.swift in Sources */,
				10D321962BDB1CB500B39B1B /* GenerateOfflineMapWithLocalBasemapView.swift in Sources */,
				D73723792AF5ADD800846884 /* FindRouteInMobileMapPackageView.MobileMapView.swift in Sources */,
				E004A6E028466279002A1FE6 /* ShowCalloutView.swift in Sources */,
				E000E763286A0B18005D87C5 /* CutGeometryView.swift in Sources */,
				D7705D582AFC244E00CC0335 /* FindClosestFacilityToMultiplePointsView.swift in Sources */,
				D73FCFFF2B02C7630006360D /* FindRouteAroundBarriersView.Views.swift in Sources */,
				3EEDE7CE2C5D73F700510104 /* SetSpatialReferenceView.swift in Sources */,
				4D126D7229CA1E1800CFB7A7 /* FileNMEASentenceReader.swift in Sources */,
				001C6DE127FE8A9400D472C2 /* AppSecrets.swift.masque in Sources */,
				D77BC5392B59A2D3007B49B6 /* StylePointWithDistanceCompositeSceneSymbolView.swift in Sources */,
				D7084FA92AD771AA00EC7F4F /* AugmentRealityToFlyOverSceneView.swift in Sources */,
				D75B58512AAFB3030038B3B4 /* StyleFeaturesWithCustomDictionaryView.swift in Sources */,
				E0D04FF228A5390000747989 /* DownloadPreplannedMapAreaView.Model.swift in Sources */,
				D764B7DF2BE2F89D002E2F92 /* EditGeodatabaseWithTransactionsView.swift in Sources */,
				00CCB8A5285BAF8700BBAB70 /* OnDemandResource.swift in Sources */,
				D7635FFE2B9277DC0044AB97 /* ConfigureClustersView.swift in Sources */,
				1C19B4F32A578E46001D2506 /* CreateLoadReportView.swift in Sources */,
				7900C5F62A83FC3F002D430F /* AddCustomDynamicEntityDataSourceView.Vessel.swift in Sources */,
				D71099702A2802FA0065A1C1 /* DensifyAndGeneralizeGeometryView.SettingsView.swift in Sources */,
				E004A6ED2849556E002A1FE6 /* CreatePlanarAndGeodeticBuffersView.swift in Sources */,
				E041ABD7287DB04D0056009B /* SampleInfoView.swift in Sources */,
				D7635FFD2B9277DC0044AB97 /* ConfigureClustersView.SettingsView.swift in Sources */,
				D769DF332BEC1A1C0062AE95 /* EditGeodatabaseWithTransactionsView.Model.swift in Sources */,
				1C43BC822A43781200509BF8 /* SetVisibilityOfSubtypeSublayerView.Model.swift in Sources */,
				D71FCB8A2AD6277F000E517C /* CreateMobileGeodatabaseView.Model.swift in Sources */,
				D752D9462A3A6F80003EB25E /* MonitorChangesToMapLoadStatusView.swift in Sources */,
				00181B462846AD7100654571 /* View+ErrorAlert.swift in Sources */,
				D733CA192BED980D00FBDE4C /* EditAndSyncFeaturesWithFeatureServiceView.swift in Sources */,
				00273CF62A82AB8700A7A77D /* SampleLink.swift in Sources */,
				95A572192C0FDCC9006E8B48 /* ShowScaleBarView.swift in Sources */,
				D7ABA2FF2A32881C0021822B /* ShowViewshedFromGeoelementInSceneView.swift in Sources */,
				E0FE32E728747778002C6ACA /* BrowseBuildingFloorsView.swift in Sources */,
				954AEDEE2C01332600265114 /* SelectFeaturesInSceneLayerView.swift in Sources */,
				D7F8C0432B608F120072BFA7 /* AddFeaturesWithContingentValuesView.AddFeatureView.swift in Sources */,
				D752D95F2A3BCE06003EB25E /* DisplayMapFromPortalItemView.swift in Sources */,
				004A2BA22BED456500C297CE /* ApplyScheduledUpdatesToPreplannedMapAreaView.swift in Sources */,
				3E9F77732C6A60FA0022CAB5 /* QueryFeatureCountAndExtentView.swift in Sources */,
				1CAB8D4B2A3CEAB0002AA649 /* RunValveIsolationTraceView.Model.swift in Sources */,
				E070A0A3286F3B6000F2B606 /* DownloadPreplannedMapAreaView.swift in Sources */,
				D79482D42C35D872006521CD /* CreateDynamicBasemapGalleryView.swift in Sources */,
				D77570C02A2942F800F490CD /* AnimateImagesWithImageOverlayView.swift in Sources */,
				D7054AE92ACCCB6C007235BA /* Animate3DGraphicView.SettingsView.swift in Sources */,
				D7BA8C442B2A4DAA00018633 /* Array+RawRepresentable.swift in Sources */,
				D78FA4942C3C88880079313E /* CreateDynamicBasemapGalleryView.Views.swift in Sources */,
				E0EA0B772866390E00C9621D /* ProjectGeometryView.swift in Sources */,
				D74C8BFE2ABA5605007C76B8 /* StyleSymbolsFromMobileStyleFileView.swift in Sources */,
				D7E7D0812AEB39D5003AAD02 /* FindRouteInTransportNetworkView.swift in Sources */,
				D742E4922B04132B00690098 /* DisplayWebSceneFromPortalItemView.swift in Sources */,
				0042E24328E4BF8F001F33D6 /* ShowViewshedFromPointInSceneView.Model.swift in Sources */,
				95F3A52B2C07F09C00885DED /* SetSurfaceNavigationConstraintView.swift in Sources */,
				D7E557682A1D768800B9FB09 /* AddWMSLayerView.swift in Sources */,
				D7497F3C2AC4B4C100167AD2 /* DisplayDimensionsView.swift in Sources */,
				D7C97B562B75C10C0097CDA1 /* ValidateUtilityNetworkTopologyView.Views.swift in Sources */,
				D73FCFF72B02A3AA0006360D /* FindAddressWithReverseGeocodeView.swift in Sources */,
				0005580A2817C51E00224BC6 /* SampleDetailView.swift in Sources */,
				D75F66362B48EABC00434974 /* SearchForWebMapView.swift in Sources */,
				D7058B102B59E44B000A888A /* StylePointWithSceneSymbolView.swift in Sources */,
				1C8EC7472BAE2891001A6929 /* AugmentRealityToCollectDataView.swift in Sources */,
				D75C35672AB50338003CD55F /* GroupLayersTogetherView.GroupLayerListView.swift in Sources */,
				4D2ADC6229C5071C003B367F /* ChangeMapViewBackgroundView.Model.swift in Sources */,
				0074ABCD2817BCC30037244A /* SamplesApp+Samples.swift.tache in Sources */,
				D79EE76E2A4CEA5D005A52AE /* SetUpLocationDrivenGeotriggersView.Model.swift in Sources */,
				D74F03F02B609A7D00E83688 /* AddFeaturesWithContingentValuesView.Model.swift in Sources */,
				E004A6F3284E4FEB002A1FE6 /* ShowResultOfSpatialOperationsView.swift in Sources */,
				955AFAC42C10FD6F009C8FE5 /* ApplyMosaicRuleToRastersView.swift in Sources */,
				D751018E2A2E962D00B8FA48 /* IdentifyLayerFeaturesView.swift in Sources */,
				9537AFB42C2208B5000923C5 /* AddENCExchangeSetView.swift in Sources */,
				F1E71BF1289473760064C33F /* AddRasterFromFileView.swift in Sources */,
				00B04273282EC59E0072E1B4 /* AboutView.swift in Sources */,
				7573E81F29D6134C00BEED9C /* TraceUtilityNetworkView.swift in Sources */,
				D7781D4B2B7ECCB700E53C51 /* NavigateRouteWithReroutingView.Model.swift in Sources */,
				4D2ADC6929C50C4C003B367F /* AddDynamicEntityLayerView.SettingsView.swift in Sources */,
				1C42E04729D2396B004FC4BE /* ShowPopupView.swift in Sources */,
				79302F872A1ED71B0002336A /* CreateAndSaveKMLView.Views.swift in Sources */,
				D73FC0FD2AD4A18D0067A19B /* CreateMobileGeodatabaseView.swift in Sources */,
				1C19B4F12A578E46001D2506 /* CreateLoadReportView.Views.swift in Sources */,
				E066DD3B2860CA08004D3D5B /* ShowResultOfSpatialRelationshipsView.swift in Sources */,
				7573E81E29D6134C00BEED9C /* TraceUtilityNetworkView.Views.swift in Sources */,
				4D2ADC5A29C4F612003B367F /* ChangeMapViewBackgroundView.swift in Sources */,
				95DEB9B62C127A92009BEC35 /* ShowViewshedFromPointOnMapView.swift in Sources */,
				D7BA38972BFBFC0F009954F5 /* QueryRelatedFeaturesView.swift in Sources */,
				D7ECF5982AB8BE63003FB2BE /* RenderMultilayerSymbolsView.swift in Sources */,
				D769C2122A29019B00030F61 /* SetUpLocationDrivenGeotriggersView.swift in Sources */,
				79302F852A1ED4E30002336A /* CreateAndSaveKMLView.Model.swift in Sources */,
				D7C3AB4A2B683291008909B9 /* SetFeatureRequestModeView.swift in Sources */,
				95D2EE0F2C334D1600683D53 /* ShowServiceAreaView.swift in Sources */,
				D7058FB12ACB423C00A40F14 /* Animate3DGraphicView.Model.swift in Sources */,
				D77D9C002BB2438200B38A6C /* AugmentRealityToShowHiddenInfrastructureView.ARSceneView.swift in Sources */,
				0044CDDF2995C39E004618CE /* ShowDeviceLocationHistoryView.swift in Sources */,
				E041ABC0287CA9F00056009B /* WebView.swift in Sources */,
				D73E619E2BDB21F400457932 /* EditWithBranchVersioningView.swift in Sources */,
				D7705D642AFC570700CC0335 /* FindClosestFacilityFromPointView.swift in Sources */,
				E088E1572862579D00413100 /* SetSurfacePlacementModeView.swift in Sources */,
				9579FCEA2C3360BB00FC8A1D /* EditFeatureAttachmentsView.swift in Sources */,
				D762AF5F2BF6A7B900ECE3C7 /* EditFeaturesWithFeatureLinkedAnnotationView.swift in Sources */,
				1CAF831F2A20305F000E1E60 /* ShowUtilityAssociationsView.swift in Sources */,
				00E7C15C2BBE1BF000B85D69 /* SnapGeometryEditsView.swift in Sources */,
				E004A6C128414332002A1FE6 /* SetViewpointRotationView.swift in Sources */,
				883C121529C9136600062FF9 /* DownloadPreplannedMapAreaView.MapPicker.swift in Sources */,
				D72C43F32AEB066D00B6157B /* GeocodeOfflineView.Model.swift in Sources */,
				1C9B74C929DB43580038B06F /* ShowRealisticLightAndShadowsView.swift in Sources */,
				10B782052BE55D7E007EAE6C /* GenerateOfflineMapWithCustomParametersView.swift in Sources */,
				D7635FF12B9272CB0044AB97 /* DisplayClustersView.swift in Sources */,
				D7232EE12AC1E5AA0079ABFF /* PlayKMLTourView.swift in Sources */,
				D7010EBF2B05616900D43F55 /* DisplaySceneFromMobileScenePackageView.swift in Sources */,
				D7337C602ABD142D00A5D865 /* ShowMobileMapPackageExpirationDateView.swift in Sources */,
				00E5401E27F3CCA200CF66D5 /* ContentView.swift in Sources */,
				D7634FAF2A43B7AC00F8AEFB /* CreateConvexHullAroundGeometriesView.swift in Sources */,
				E066DD382860AB28004D3D5B /* StyleGraphicsWithRendererView.swift in Sources */,
				108EC04129D25B2C000F35D0 /* QueryFeatureTableView.swift in Sources */,
				D71D516E2B51D7B600B2A2BE /* SearchForWebMapView.Views.swift in Sources */,
				D7114A0D2BDC6A3300FA68CA /* EditWithBranchVersioningView.Model.swift in Sources */,
				00B04FB5283EEBA80026C882 /* DisplayOverviewMapView.swift in Sources */,
				D718A1E72B570F7500447087 /* OrbitCameraAroundObjectView.Model.swift in Sources */,
				D71C5F642AAA7A88006599FD /* CreateSymbolStylesFromWebStylesView.swift in Sources */,
				D7CC33FF2A31475C00198EDF /* ShowLineOfSightBetweenPointsView.swift in Sources */,
				D70BE5792A5624A80022CA02 /* CategoriesView.swift in Sources */,
				10BD9EB42BF51B4B00ABDBD5 /* GenerateOfflineMapWithCustomParametersView.Model.swift in Sources */,
				4D2ADC5D29C4F612003B367F /* ChangeMapViewBackgroundView.SettingsView.swift in Sources */,
				75DD739529D38B1B0010229D /* NavigateRouteView.swift in Sources */,
				D75362D22A1E886700D83028 /* ApplyUniqueValueRendererView.swift in Sources */,
				0074ABBF28174BCF0037244A /* DisplayMapView.swift in Sources */,
				D7EF5D752A26A03A00FEBDE5 /* ShowCoordinatesInMultipleFormatsView.swift in Sources */,
				D72F272E2ADA1E4400F906DA /* AugmentRealityToShowTabletopSceneView.swift in Sources */,
				10B782082BE5A058007EAE6C /* GenerateOfflineMapWithCustomParametersView.CustomParameters.swift in Sources */,
				D76EE6072AF9AFE100DA0325 /* FindRouteAroundBarriersView.Model.swift in Sources */,
				0086F40128E3770A00974721 /* ShowViewshedFromPointInSceneView.swift in Sources */,
				0044289229C90C0B00160767 /* GetElevationAtPointOnSurfaceView.swift in Sources */,
				00E1D90B2BC0AF97001AEB6A /* SnapGeometryEditsView.SnapSettingsView.swift in Sources */,
				D7E440D72A1ECE7D005D74DE /* CreateBuffersAroundPointsView.swift in Sources */,
				00D4EF802863842100B9CC30 /* AddFeatureLayersView.swift in Sources */,
				4D126D7E29CA43D200CFB7A7 /* ShowDeviceLocationWithNMEADataSourcesView.Model.swift in Sources */,
				4D126D6D29CA1B6000CFB7A7 /* ShowDeviceLocationWithNMEADataSourcesView.swift in Sources */,
				D710996D2A27D9210065A1C1 /* DensifyAndGeneralizeGeometryView.swift in Sources */,
				88F93CC129C3D59D0006B28E /* CreateAndEditGeometriesView.swift in Sources */,
				1C0C1C3929D34DAE005C8B24 /* ChangeViewpointView.swift in Sources */,
				955271612C0E6749009B1ED4 /* AddRasterFromServiceView.swift in Sources */,
				D7AE861E2AC39DC50049B626 /* DisplayAnnotationView.swift in Sources */,
				D734FA0C2A183A5B00246D7E /* SetMaxExtentView.swift in Sources */,
				D704AA5A2AB22C1A00A3BB63 /* GroupLayersTogetherView.swift in Sources */,
				E004A6DC28465C70002A1FE6 /* DisplaySceneView.swift in Sources */,
				E066DD35285CF3B3004D3D5B /* FindRouteView.swift in Sources */,
				D71371792BD88ECC00EB2F86 /* MonitorChangesToLayerViewStateView.swift in Sources */,
				D7B759B32B1FFBE300017FDD /* FavoritesView.swift in Sources */,
				D722BD222A420DAD002C2087 /* ShowExtrudedFeaturesView.swift in Sources */,
				E004A6F6284FA42A002A1FE6 /* SelectFeaturesInFeatureLayerView.swift in Sources */,
				D77688132B69826B007C3860 /* ListSpatialReferenceTransformationsView.swift in Sources */,
				D75101812A2E493600B8FA48 /* ShowLabelsOnLayerView.swift in Sources */,
				1C3B7DCB2A5F64FC00907443 /* AnalyzeNetworkWithSubnetworkTraceView.swift in Sources */,
				00B042E8282EDC690072E1B4 /* SetBasemapView.swift in Sources */,
				E004A6E62846A61F002A1FE6 /* StyleGraphicsWithSymbolsView.swift in Sources */,
				0000FB6E2BBDB17600845921 /* Add3DTilesLayerView.swift in Sources */,
				D74EA7842B6DADA5008F6C7C /* ValidateUtilityNetworkTopologyView.swift in Sources */,
				00E1D90D2BC0B125001AEB6A /* SnapGeometryEditsView.GeometryEditorModel.swift in Sources */,
				E088E1742863B5F800413100 /* GenerateOfflineMapView.swift in Sources */,
				0074ABC428174F430037244A /* Sample.swift in Sources */,
				95E980712C26183000CB8912 /* BrowseOGCAPIFeatureServiceView.swift in Sources */,
				00A7A14A2A2FC5B700F035F7 /* DisplayContentOfUtilityNetworkContainerView.Model.swift in Sources */,
				E004A6F0284E4B9B002A1FE6 /* DownloadVectorTilesToLocalCacheView.swift in Sources */,
				00ABA94E2BF6721700C0488C /* ShowGridView.swift in Sources */,
				1CAB8D4E2A3CEAB0002AA649 /* RunValveIsolationTraceView.swift in Sources */,
				D7A737E02BABB9FE00B7C7FC /* AugmentRealityToShowHiddenInfrastructureView.swift in Sources */,
				4D2ADC4329C26D05003B367F /* AddDynamicEntityLayerView.swift in Sources */,
				D70082EB2ACF900100E0C3C2 /* IdentifyKMLFeaturesView.swift in Sources */,
				D7635FFB2B9277DC0044AB97 /* ConfigureClustersView.Model.swift in Sources */,
				D7EAF35A2A1C023800D822C4 /* SetMinAndMaxScaleView.swift in Sources */,
				1C19B4F52A578E46001D2506 /* CreateLoadReportView.Model.swift in Sources */,
				9547085C2C3C719800CA8579 /* EditFeatureAttachmentsView.Model.swift in Sources */,
				3E54CF222C66AFBE00DD2F18 /* AddWebTiledLayerView.swift in Sources */,
				0042E24528E4F82C001F33D6 /* ShowViewshedFromPointInSceneView.ViewshedSettingsView.swift in Sources */,
				D7DDF8532AF47C6C004352D9 /* FindRouteAroundBarriersView.swift in Sources */,
				1C9B74D929DB54560038B06F /* ChangeCameraControllerView.swift in Sources */,
				D76000AE2AF19C2300B3084D /* FindRouteInMobileMapPackageView.swift in Sources */,
				00273CF42A82AB5900A7A77D /* SamplesSearchView.swift in Sources */,
				D78666AD2A2161F100C60110 /* FindNearestVertexView.swift in Sources */,
				3E720F9D2C619B1700E22A9E /* SetInitialViewpointView.swift in Sources */,
				D76CE8D92BFD7047009A8686 /* SetReferenceScaleView.swift in Sources */,
				D7C16D1B2AC5F95300689E89 /* Animate3DGraphicView.swift in Sources */,
				D744FD172A2112D90084A66C /* CreateConvexHullAroundPointsView.swift in Sources */,
				D7044B962BE18D73000F2C43 /* EditWithBranchVersioningView.Views.swift in Sources */,
				D718A1ED2B575FD900447087 /* ManageBookmarksView.swift in Sources */,
				D73723762AF5877500846884 /* FindRouteInMobileMapPackageView.Models.swift in Sources */,
				D74ECD0D2BEEAE2F007C0FA6 /* EditAndSyncFeaturesWithFeatureServiceView.Model.swift in Sources */,
				00CB9138284814A4005C2C5D /* SearchWithGeocodeView.swift in Sources */,
				1C43BC7F2A43781200509BF8 /* SetVisibilityOfSubtypeSublayerView.Views.swift in Sources */,
				D754E3232A1D66820006C5F1 /* StylePointWithPictureMarkerSymbolsView.swift in Sources */,
				D731F3C12AD0D2AC00A8431E /* IdentifyGraphicsView.swift in Sources */,
				00E5401C27F3CCA200CF66D5 /* SamplesApp.swift in Sources */,
				D73E61962BDAEE6600457932 /* MatchViewpointOfGeoViewsView.swift in Sources */,
				E066DD4028610F55004D3D5B /* AddSceneLayerFromServiceView.swift in Sources */,
				D7F8C0392B60564D0072BFA7 /* AddFeaturesWithContingentValuesView.swift in Sources */,
				00F279D62AF418DC00CECAF8 /* AddDynamicEntityLayerView.VehicleCallout.swift in Sources */,
				D7749AD62AF08BF50086632F /* FindRouteInTransportNetworkView.Model.swift in Sources */,
				D73F06692B5EE73D000B574F /* QueryFeaturesWithArcadeExpressionView.swift in Sources */,
				D7464F1E2ACE04B3007FEE88 /* IdentifyRasterCellView.swift in Sources */,
				D7588F5F2B7D8DAA008B75E2 /* NavigateRouteWithReroutingView.swift in Sources */,
			);
			runOnlyForDeploymentPostprocessing = 0;
		};
/* End PBXSourcesBuildPhase section */

/* Begin XCBuildConfiguration section */
		00E5402227F3CCA200CF66D5 /* Debug */ = {
			isa = XCBuildConfiguration;
			buildSettings = {
				ALWAYS_SEARCH_USER_PATHS = NO;
				ASSETCATALOG_COMPILER_GENERATE_SWIFT_ASSET_SYMBOL_EXTENSIONS = YES;
				CLANG_ANALYZER_NONNULL = YES;
				CLANG_ANALYZER_NUMBER_OBJECT_CONVERSION = YES_AGGRESSIVE;
				CLANG_CXX_LANGUAGE_STANDARD = "gnu++17";
				CLANG_ENABLE_MODULES = YES;
				CLANG_ENABLE_OBJC_ARC = YES;
				CLANG_ENABLE_OBJC_WEAK = YES;
				CLANG_WARN_BLOCK_CAPTURE_AUTORELEASING = YES;
				CLANG_WARN_BOOL_CONVERSION = YES;
				CLANG_WARN_COMMA = YES;
				CLANG_WARN_CONSTANT_CONVERSION = YES;
				CLANG_WARN_DEPRECATED_OBJC_IMPLEMENTATIONS = YES;
				CLANG_WARN_DIRECT_OBJC_ISA_USAGE = YES_ERROR;
				CLANG_WARN_DOCUMENTATION_COMMENTS = YES;
				CLANG_WARN_EMPTY_BODY = YES;
				CLANG_WARN_ENUM_CONVERSION = YES;
				CLANG_WARN_INFINITE_RECURSION = YES;
				CLANG_WARN_INT_CONVERSION = YES;
				CLANG_WARN_NON_LITERAL_NULL_CONVERSION = YES;
				CLANG_WARN_OBJC_IMPLICIT_RETAIN_SELF = YES;
				CLANG_WARN_OBJC_LITERAL_CONVERSION = YES;
				CLANG_WARN_OBJC_ROOT_CLASS = YES_ERROR;
				CLANG_WARN_QUOTED_INCLUDE_IN_FRAMEWORK_HEADER = YES;
				CLANG_WARN_RANGE_LOOP_ANALYSIS = YES;
				CLANG_WARN_STRICT_PROTOTYPES = YES;
				CLANG_WARN_SUSPICIOUS_MOVE = YES;
				CLANG_WARN_UNGUARDED_AVAILABILITY = YES_AGGRESSIVE;
				CLANG_WARN_UNREACHABLE_CODE = YES;
				CLANG_WARN__DUPLICATE_METHOD_MATCH = YES;
				COPY_PHASE_STRIP = NO;
				DEAD_CODE_STRIPPING = YES;
				DEBUG_INFORMATION_FORMAT = dwarf;
				ENABLE_STRICT_OBJC_MSGSEND = YES;
				ENABLE_TESTABILITY = YES;
				ENABLE_USER_SCRIPT_SANDBOXING = NO;
				GCC_C_LANGUAGE_STANDARD = gnu11;
				GCC_DYNAMIC_NO_PIC = NO;
				GCC_NO_COMMON_BLOCKS = YES;
				GCC_OPTIMIZATION_LEVEL = 0;
				GCC_PREPROCESSOR_DEFINITIONS = (
					"DEBUG=1",
					"$(inherited)",
				);
				GCC_WARN_64_TO_32_BIT_CONVERSION = YES;
				GCC_WARN_ABOUT_RETURN_TYPE = YES_ERROR;
				GCC_WARN_UNDECLARED_SELECTOR = YES;
				GCC_WARN_UNINITIALIZED_AUTOS = YES_AGGRESSIVE;
				GCC_WARN_UNUSED_FUNCTION = YES;
				GCC_WARN_UNUSED_VARIABLE = YES;
				MTL_ENABLE_DEBUG_INFO = INCLUDE_SOURCE;
				MTL_FAST_MATH = YES;
				ONLY_ACTIVE_ARCH = YES;
				SWIFT_ACTIVE_COMPILATION_CONDITIONS = DEBUG;
				SWIFT_OPTIMIZATION_LEVEL = "-Onone";
			};
			name = Debug;
		};
		00E5402327F3CCA200CF66D5 /* Release */ = {
			isa = XCBuildConfiguration;
			buildSettings = {
				ALWAYS_SEARCH_USER_PATHS = NO;
				ASSETCATALOG_COMPILER_GENERATE_SWIFT_ASSET_SYMBOL_EXTENSIONS = YES;
				CLANG_ANALYZER_NONNULL = YES;
				CLANG_ANALYZER_NUMBER_OBJECT_CONVERSION = YES_AGGRESSIVE;
				CLANG_CXX_LANGUAGE_STANDARD = "gnu++17";
				CLANG_ENABLE_MODULES = YES;
				CLANG_ENABLE_OBJC_ARC = YES;
				CLANG_ENABLE_OBJC_WEAK = YES;
				CLANG_WARN_BLOCK_CAPTURE_AUTORELEASING = YES;
				CLANG_WARN_BOOL_CONVERSION = YES;
				CLANG_WARN_COMMA = YES;
				CLANG_WARN_CONSTANT_CONVERSION = YES;
				CLANG_WARN_DEPRECATED_OBJC_IMPLEMENTATIONS = YES;
				CLANG_WARN_DIRECT_OBJC_ISA_USAGE = YES_ERROR;
				CLANG_WARN_DOCUMENTATION_COMMENTS = YES;
				CLANG_WARN_EMPTY_BODY = YES;
				CLANG_WARN_ENUM_CONVERSION = YES;
				CLANG_WARN_INFINITE_RECURSION = YES;
				CLANG_WARN_INT_CONVERSION = YES;
				CLANG_WARN_NON_LITERAL_NULL_CONVERSION = YES;
				CLANG_WARN_OBJC_IMPLICIT_RETAIN_SELF = YES;
				CLANG_WARN_OBJC_LITERAL_CONVERSION = YES;
				CLANG_WARN_OBJC_ROOT_CLASS = YES_ERROR;
				CLANG_WARN_QUOTED_INCLUDE_IN_FRAMEWORK_HEADER = YES;
				CLANG_WARN_RANGE_LOOP_ANALYSIS = YES;
				CLANG_WARN_STRICT_PROTOTYPES = YES;
				CLANG_WARN_SUSPICIOUS_MOVE = YES;
				CLANG_WARN_UNGUARDED_AVAILABILITY = YES_AGGRESSIVE;
				CLANG_WARN_UNREACHABLE_CODE = YES;
				CLANG_WARN__DUPLICATE_METHOD_MATCH = YES;
				COPY_PHASE_STRIP = NO;
				DEAD_CODE_STRIPPING = YES;
				DEBUG_INFORMATION_FORMAT = "dwarf-with-dsym";
				ENABLE_NS_ASSERTIONS = NO;
				ENABLE_STRICT_OBJC_MSGSEND = YES;
				ENABLE_USER_SCRIPT_SANDBOXING = NO;
				GCC_C_LANGUAGE_STANDARD = gnu11;
				GCC_NO_COMMON_BLOCKS = YES;
				GCC_WARN_64_TO_32_BIT_CONVERSION = YES;
				GCC_WARN_ABOUT_RETURN_TYPE = YES_ERROR;
				GCC_WARN_UNDECLARED_SELECTOR = YES;
				GCC_WARN_UNINITIALIZED_AUTOS = YES_AGGRESSIVE;
				GCC_WARN_UNUSED_FUNCTION = YES;
				GCC_WARN_UNUSED_VARIABLE = YES;
				MTL_ENABLE_DEBUG_INFO = NO;
				MTL_FAST_MATH = YES;
				SWIFT_COMPILATION_MODE = wholemodule;
				SWIFT_OPTIMIZATION_LEVEL = "-O";
			};
			name = Release;
		};
		00E5402527F3CCA200CF66D5 /* Debug */ = {
			isa = XCBuildConfiguration;
			buildSettings = {
				ASSETCATALOG_COMPILER_APPICON_NAME = AppIcon;
				ASSETCATALOG_COMPILER_GLOBAL_ACCENT_COLOR_NAME = AccentColor;
				CODE_SIGN_ENTITLEMENTS = macOS/Samples.entitlements;
				"CODE_SIGN_IDENTITY[sdk=macosx*]" = "Apple Development";
				CODE_SIGN_STYLE = Automatic;
				CURRENT_PROJECT_VERSION = 1;
				EMBED_ASSET_PACKS_IN_PRODUCT_BUNDLE = YES;
				INFOPLIST_FILE = "$(SRCROOT)/iOS/Info.plist";
				IPHONEOS_DEPLOYMENT_TARGET = 16.0;
				"IPHONEOS_DEPLOYMENT_TARGET[sdk=macosx*]" = 16.0;
				LD_RUNPATH_SEARCH_PATHS = (
					"$(inherited)",
					"@executable_path/Frameworks",
				);
				MARKETING_VERSION = 200.5.0;
				PRODUCT_BUNDLE_IDENTIFIER = "com.esri.arcgis-swift-sdk-samples";
				PRODUCT_NAME = "ArcGIS Maps SDK Samples";
				SDKROOT = iphoneos;
				SUPPORTED_PLATFORMS = "iphoneos iphonesimulator";
				SUPPORTS_MACCATALYST = YES;
				SUPPORTS_MAC_DESIGNED_FOR_IPHONE_IPAD = NO;
				SWIFT_EMIT_LOC_STRINGS = YES;
				SWIFT_STRICT_CONCURRENCY = targeted;
				SWIFT_VERSION = 5.0;
				TARGETED_DEVICE_FAMILY = "1,2,6";
			};
			name = Debug;
		};
		00E5402627F3CCA200CF66D5 /* Release */ = {
			isa = XCBuildConfiguration;
			buildSettings = {
				ASSETCATALOG_COMPILER_APPICON_NAME = AppIcon;
				ASSETCATALOG_COMPILER_GLOBAL_ACCENT_COLOR_NAME = AccentColor;
				CODE_SIGN_ENTITLEMENTS = macOS/Samples.entitlements;
				"CODE_SIGN_IDENTITY[sdk=macosx*]" = "Apple Development";
				CODE_SIGN_STYLE = Automatic;
				CURRENT_PROJECT_VERSION = 1;
				DEVELOPMENT_TEAM = "";
				EMBED_ASSET_PACKS_IN_PRODUCT_BUNDLE = YES;
				INFOPLIST_FILE = "$(SRCROOT)/iOS/Info.plist";
				IPHONEOS_DEPLOYMENT_TARGET = 16.0;
				"IPHONEOS_DEPLOYMENT_TARGET[sdk=macosx*]" = 16.0;
				LD_RUNPATH_SEARCH_PATHS = (
					"$(inherited)",
					"@executable_path/Frameworks",
				);
				MARKETING_VERSION = 200.5.0;
				PRODUCT_BUNDLE_IDENTIFIER = "com.esri.arcgis-swift-sdk-samples";
				PRODUCT_NAME = "ArcGIS Maps SDK Samples";
				SDKROOT = iphoneos;
				SUPPORTED_PLATFORMS = "iphoneos iphonesimulator";
				SUPPORTS_MACCATALYST = YES;
				SUPPORTS_MAC_DESIGNED_FOR_IPHONE_IPAD = NO;
				SWIFT_EMIT_LOC_STRINGS = YES;
				SWIFT_STRICT_CONCURRENCY = targeted;
				SWIFT_VERSION = 5.0;
				TARGETED_DEVICE_FAMILY = "1,2,6";
				VALIDATE_PRODUCT = YES;
			};
			name = Release;
		};
/* End XCBuildConfiguration section */

/* Begin XCConfigurationList section */
		00E5400A27F3CCA100CF66D5 /* Build configuration list for PBXProject "Samples" */ = {
			isa = XCConfigurationList;
			buildConfigurations = (
				00E5402227F3CCA200CF66D5 /* Debug */,
				00E5402327F3CCA200CF66D5 /* Release */,
			);
			defaultConfigurationIsVisible = 0;
			defaultConfigurationName = Release;
		};
		00E5402427F3CCA200CF66D5 /* Build configuration list for PBXNativeTarget "Samples" */ = {
			isa = XCConfigurationList;
			buildConfigurations = (
				00E5402527F3CCA200CF66D5 /* Debug */,
				00E5402627F3CCA200CF66D5 /* Release */,
			);
			defaultConfigurationIsVisible = 0;
			defaultConfigurationName = Release;
		};
/* End XCConfigurationList section */

/* Begin XCRemoteSwiftPackageReference section */
		00C43AEB2947DC350099AE34 /* XCRemoteSwiftPackageReference "arcgis-maps-sdk-swift-toolkit" */ = {
			isa = XCRemoteSwiftPackageReference;
			repositoryURL = "https://github.com/Esri/arcgis-maps-sdk-swift-toolkit/";
			requirement = {
				kind = upToNextMinorVersion;
				minimumVersion = 200.5.0;
			};
		};
/* End XCRemoteSwiftPackageReference section */

/* Begin XCSwiftPackageProductDependency section */
		00C43AEC2947DC350099AE34 /* ArcGISToolkit */ = {
			isa = XCSwiftPackageProductDependency;
			package = 00C43AEB2947DC350099AE34 /* XCRemoteSwiftPackageReference "arcgis-maps-sdk-swift-toolkit" */;
			productName = ArcGISToolkit;
		};
/* End XCSwiftPackageProductDependency section */
	};
	rootObject = 00E5400727F3CCA100CF66D5 /* Project object */;
}<|MERGE_RESOLUTION|>--- conflicted
+++ resolved
@@ -540,12 +540,9 @@
 			dstPath = "";
 			dstSubfolderSpec = 7;
 			files = (
-<<<<<<< HEAD
 				95E0DBCA2C503E2500224A82 /* ShowDeviceLocationUsingIndoorPositioningView.swift in Copy Source Code Files */,
 				95E0DBCB2C503E2500224A82 /* ShowDeviceLocationUsingIndoorPositioningView.Model.swift in Copy Source Code Files */,
-=======
 				3E9F77742C6A6E670022CAB5 /* QueryFeatureCountAndExtentView.swift in Copy Source Code Files */,
->>>>>>> 7b173a86
 				3E54CF232C66B00500DD2F18 /* AddWebTiledLayerView.swift in Copy Source Code Files */,
 				3E30884A2C5D789A00ECEAC5 /* SetSpatialReferenceView.swift in Copy Source Code Files */,
 				3E720F9E2C61A0B700E22A9E /* SetInitialViewpointView.swift in Copy Source Code Files */,
