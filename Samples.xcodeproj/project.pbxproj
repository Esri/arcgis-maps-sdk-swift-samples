// !$*UTF8*$!
{
	archiveVersion = 1;
	classes = {
	};
	objectVersion = 55;
	objects = {

/* Begin PBXBuildFile section */
		0005580A2817C51E00224BC6 /* SampleDetailView.swift in Sources */ = {isa = PBXBuildFile; fileRef = 000558092817C51E00224BC6 /* SampleDetailView.swift */; };
		00181B462846AD7100654571 /* View+Alert.swift in Sources */ = {isa = PBXBuildFile; fileRef = 00181B452846AD7100654571 /* View+Alert.swift */; };
		001C6DE127FE8A9400D472C2 /* AppSecrets.swift.masque in Sources */ = {isa = PBXBuildFile; fileRef = 001C6DD827FE585A00D472C2 /* AppSecrets.swift.masque */; };
		00273CF42A82AB5900A7A77D /* SamplesSearchView.swift in Sources */ = {isa = PBXBuildFile; fileRef = 00273CF32A82AB5900A7A77D /* SamplesSearchView.swift */; };
		00273CF62A82AB8700A7A77D /* SampleRow.swift in Sources */ = {isa = PBXBuildFile; fileRef = 00273CF52A82AB8700A7A77D /* SampleRow.swift */; };
		0039A4E92885C50300592C86 /* AddSceneLayerFromServiceView.swift in Copy Source Code Files */ = {isa = PBXBuildFile; fileRef = E066DD3F28610F55004D3D5B /* AddSceneLayerFromServiceView.swift */; };
		0039A4EA2885C50300592C86 /* ClipGeometryView.swift in Copy Source Code Files */ = {isa = PBXBuildFile; fileRef = E000E75F2869E33D005D87C5 /* ClipGeometryView.swift */; };
		0039A4EB2885C50300592C86 /* CreatePlanarAndGeodeticBuffersView.swift in Copy Source Code Files */ = {isa = PBXBuildFile; fileRef = E004A6EC2849556E002A1FE6 /* CreatePlanarAndGeodeticBuffersView.swift */; };
		0039A4EC2885C50300592C86 /* CutGeometryView.swift in Copy Source Code Files */ = {isa = PBXBuildFile; fileRef = E000E762286A0B18005D87C5 /* CutGeometryView.swift */; };
		0039A4ED2885C50300592C86 /* DisplayMapView.swift in Copy Source Code Files */ = {isa = PBXBuildFile; fileRef = 0074ABBE28174BCF0037244A /* DisplayMapView.swift */; };
		0039A4EE2885C50300592C86 /* DisplayOverviewMapView.swift in Copy Source Code Files */ = {isa = PBXBuildFile; fileRef = 00B04FB4283EEBA80026C882 /* DisplayOverviewMapView.swift */; };
		0039A4EF2885C50300592C86 /* DisplaySceneView.swift in Copy Source Code Files */ = {isa = PBXBuildFile; fileRef = E004A6D828465C70002A1FE6 /* DisplaySceneView.swift */; };
		0039A4F02885C50300592C86 /* ProjectGeometryView.swift in Copy Source Code Files */ = {isa = PBXBuildFile; fileRef = E0EA0B762866390E00C9621D /* ProjectGeometryView.swift */; };
		0039A4F12885C50300592C86 /* SearchWithGeocodeView.swift in Copy Source Code Files */ = {isa = PBXBuildFile; fileRef = 00CB9137284814A4005C2C5D /* SearchWithGeocodeView.swift */; };
		0039A4F22885C50300592C86 /* SelectFeaturesInFeatureLayerView.swift in Copy Source Code Files */ = {isa = PBXBuildFile; fileRef = E004A6F5284FA42A002A1FE6 /* SelectFeaturesInFeatureLayerView.swift */; };
		0039A4F32885C50300592C86 /* SetBasemapView.swift in Copy Source Code Files */ = {isa = PBXBuildFile; fileRef = 00B042E5282EDC690072E1B4 /* SetBasemapView.swift */; };
		0039A4F42885C50300592C86 /* SetSurfacePlacementModeView.swift in Copy Source Code Files */ = {isa = PBXBuildFile; fileRef = E088E1562862579D00413100 /* SetSurfacePlacementModeView.swift */; };
		0039A4F52885C50300592C86 /* SetViewpointRotationView.swift in Copy Source Code Files */ = {isa = PBXBuildFile; fileRef = E004A6BD28414332002A1FE6 /* SetViewpointRotationView.swift */; };
		0039A4F62885C50300592C86 /* ShowCalloutView.swift in Copy Source Code Files */ = {isa = PBXBuildFile; fileRef = E004A6DF28466279002A1FE6 /* ShowCalloutView.swift */; };
		0039A4F72885C50300592C86 /* ShowDeviceLocationView.swift in Copy Source Code Files */ = {isa = PBXBuildFile; fileRef = E004A6E828493BCE002A1FE6 /* ShowDeviceLocationView.swift */; };
		0039A4F82885C50300592C86 /* ShowResultOfSpatialRelationshipsView.swift in Copy Source Code Files */ = {isa = PBXBuildFile; fileRef = E066DD3A2860CA08004D3D5B /* ShowResultOfSpatialRelationshipsView.swift */; };
		0039A4F92885C50300592C86 /* ShowResultOfSpatialOperationsView.swift in Copy Source Code Files */ = {isa = PBXBuildFile; fileRef = E004A6F2284E4FEB002A1FE6 /* ShowResultOfSpatialOperationsView.swift */; };
		0039A4FA2885C50300592C86 /* StyleGraphicsWithRendererView.swift in Copy Source Code Files */ = {isa = PBXBuildFile; fileRef = E066DD372860AB28004D3D5B /* StyleGraphicsWithRendererView.swift */; };
		0039A4FB2885C50300592C86 /* StyleGraphicsWithSymbolsView.swift in Copy Source Code Files */ = {isa = PBXBuildFile; fileRef = E004A6E52846A61F002A1FE6 /* StyleGraphicsWithSymbolsView.swift */; };
		0042E24328E4BF8F001F33D6 /* ShowViewshedFromPointInSceneView.Model.swift in Sources */ = {isa = PBXBuildFile; fileRef = 0042E24228E4BF8F001F33D6 /* ShowViewshedFromPointInSceneView.Model.swift */; };
		0042E24528E4F82C001F33D6 /* ShowViewshedFromPointInSceneView.ViewshedSettingsView.swift in Sources */ = {isa = PBXBuildFile; fileRef = 0042E24428E4F82B001F33D6 /* ShowViewshedFromPointInSceneView.ViewshedSettingsView.swift */; };
		0042E24628E50EE4001F33D6 /* ShowViewshedFromPointInSceneView.swift in Copy Source Code Files */ = {isa = PBXBuildFile; fileRef = 0086F3FD28E3770900974721 /* ShowViewshedFromPointInSceneView.swift */; };
		0042E24728E50EE4001F33D6 /* ShowViewshedFromPointInSceneView.Model.swift in Copy Source Code Files */ = {isa = PBXBuildFile; fileRef = 0042E24228E4BF8F001F33D6 /* ShowViewshedFromPointInSceneView.Model.swift */; };
		0042E24828E50EE4001F33D6 /* ShowViewshedFromPointInSceneView.ViewshedSettingsView.swift in Copy Source Code Files */ = {isa = PBXBuildFile; fileRef = 0042E24428E4F82B001F33D6 /* ShowViewshedFromPointInSceneView.ViewshedSettingsView.swift */; };
		0044289229C90C0B00160767 /* GetElevationAtPointOnSurfaceView.swift in Sources */ = {isa = PBXBuildFile; fileRef = 0044289129C90C0B00160767 /* GetElevationAtPointOnSurfaceView.swift */; };
		0044289329C9234300160767 /* GetElevationAtPointOnSurfaceView.swift in Copy Source Code Files */ = {isa = PBXBuildFile; fileRef = 0044289129C90C0B00160767 /* GetElevationAtPointOnSurfaceView.swift */; };
		0044CDDF2995C39E004618CE /* ShowDeviceLocationHistoryView.swift in Sources */ = {isa = PBXBuildFile; fileRef = 0044CDDE2995C39E004618CE /* ShowDeviceLocationHistoryView.swift */; };
		0044CDE02995D4DD004618CE /* ShowDeviceLocationHistoryView.swift in Copy Source Code Files */ = {isa = PBXBuildFile; fileRef = 0044CDDE2995C39E004618CE /* ShowDeviceLocationHistoryView.swift */; };
		004FE87129DF5D8700075217 /* Bristol in Resources */ = {isa = PBXBuildFile; fileRef = 004FE87029DF5D8700075217 /* Bristol */; settings = {ASSET_TAGS = (Animate3DGraphic, ChangeCameraController, ); }; };
		006C835528B40682004AEB7F /* BrowseBuildingFloorsView.swift in Copy Source Code Files */ = {isa = PBXBuildFile; fileRef = E0FE32E628747778002C6ACA /* BrowseBuildingFloorsView.swift */; };
		006C835628B40682004AEB7F /* DisplayMapFromMobileMapPackageView.swift in Copy Source Code Files */ = {isa = PBXBuildFile; fileRef = F111CCC0288B5D5600205358 /* DisplayMapFromMobileMapPackageView.swift */; };
		0074ABBF28174BCF0037244A /* DisplayMapView.swift in Sources */ = {isa = PBXBuildFile; fileRef = 0074ABBE28174BCF0037244A /* DisplayMapView.swift */; };
		0074ABC428174F430037244A /* Sample.swift in Sources */ = {isa = PBXBuildFile; fileRef = 0074ABC128174F430037244A /* Sample.swift */; };
		0074ABCD2817BCC30037244A /* SamplesApp+Samples.swift.tache in Sources */ = {isa = PBXBuildFile; fileRef = 0074ABCA2817B8DB0037244A /* SamplesApp+Samples.swift.tache */; };
		0086F40128E3770A00974721 /* ShowViewshedFromPointInSceneView.swift in Sources */ = {isa = PBXBuildFile; fileRef = 0086F3FD28E3770900974721 /* ShowViewshedFromPointInSceneView.swift */; };
		00A7A1462A2FC58300F035F7 /* DisplayContentOfUtilityNetworkContainerView.swift in Sources */ = {isa = PBXBuildFile; fileRef = 00A7A1432A2FC58300F035F7 /* DisplayContentOfUtilityNetworkContainerView.swift */; };
		00A7A14A2A2FC5B700F035F7 /* DisplayContentOfUtilityNetworkContainerView.Model.swift in Sources */ = {isa = PBXBuildFile; fileRef = 00A7A1492A2FC5B700F035F7 /* DisplayContentOfUtilityNetworkContainerView.Model.swift */; };
		00B04273282EC59E0072E1B4 /* AboutView.swift in Sources */ = {isa = PBXBuildFile; fileRef = 00B04272282EC59E0072E1B4 /* AboutView.swift */; };
		00B042E8282EDC690072E1B4 /* SetBasemapView.swift in Sources */ = {isa = PBXBuildFile; fileRef = 00B042E5282EDC690072E1B4 /* SetBasemapView.swift */; };
		00B04FB5283EEBA80026C882 /* DisplayOverviewMapView.swift in Sources */ = {isa = PBXBuildFile; fileRef = 00B04FB4283EEBA80026C882 /* DisplayOverviewMapView.swift */; };
		00C43AED2947DC350099AE34 /* ArcGISToolkit in Frameworks */ = {isa = PBXBuildFile; productRef = 00C43AEC2947DC350099AE34 /* ArcGISToolkit */; };
		00C7993B2A845AAF00AFE342 /* Sidebar.swift in Sources */ = {isa = PBXBuildFile; fileRef = 00C7993A2A845AAF00AFE342 /* Sidebar.swift */; };
		00C94A0D28B53DE1004E42D9 /* raster-file in Resources */ = {isa = PBXBuildFile; fileRef = 00C94A0C28B53DE1004E42D9 /* raster-file */; settings = {ASSET_TAGS = (AddRasterFromFile, ); }; };
		00CB9138284814A4005C2C5D /* SearchWithGeocodeView.swift in Sources */ = {isa = PBXBuildFile; fileRef = 00CB9137284814A4005C2C5D /* SearchWithGeocodeView.swift */; };
		00CCB8A5285BAF8700BBAB70 /* OnDemandResource.swift in Sources */ = {isa = PBXBuildFile; fileRef = 00CCB8A4285BAF8700BBAB70 /* OnDemandResource.swift */; };
		00D4EF802863842100B9CC30 /* AddFeatureLayersView.swift in Sources */ = {isa = PBXBuildFile; fileRef = 00D4EF7F2863842100B9CC30 /* AddFeatureLayersView.swift */; };
		00D4EF9028638BF100B9CC30 /* LA_Trails.geodatabase in Resources */ = {isa = PBXBuildFile; fileRef = 00D4EF8228638BF100B9CC30 /* LA_Trails.geodatabase */; settings = {ASSET_TAGS = (AddFeatureLayers, ); }; };
		00D4EF9A28638BF100B9CC30 /* AuroraCO.gpkg in Resources */ = {isa = PBXBuildFile; fileRef = 00D4EF8F28638BF100B9CC30 /* AuroraCO.gpkg */; settings = {ASSET_TAGS = (AddFeatureLayers, ); }; };
		00D4EFB12863CE6300B9CC30 /* ScottishWildlifeTrust_reserves in Resources */ = {isa = PBXBuildFile; fileRef = 00D4EFB02863CE6300B9CC30 /* ScottishWildlifeTrust_reserves */; settings = {ASSET_TAGS = (AddFeatureLayers, ); }; };
		00E5401C27F3CCA200CF66D5 /* SamplesApp.swift in Sources */ = {isa = PBXBuildFile; fileRef = 00E5400C27F3CCA100CF66D5 /* SamplesApp.swift */; };
		00E5401E27F3CCA200CF66D5 /* ContentView.swift in Sources */ = {isa = PBXBuildFile; fileRef = 00E5400D27F3CCA100CF66D5 /* ContentView.swift */; };
		00E5402027F3CCA200CF66D5 /* Assets.xcassets in Resources */ = {isa = PBXBuildFile; fileRef = 00E5400E27F3CCA200CF66D5 /* Assets.xcassets */; };
		00EB803A2A31506F00AC2B07 /* DisplayContentOfUtilityNetworkContainerView.swift in Copy Source Code Files */ = {isa = PBXBuildFile; fileRef = 00A7A1432A2FC58300F035F7 /* DisplayContentOfUtilityNetworkContainerView.swift */; };
		00EB803B2A31506F00AC2B07 /* DisplayContentOfUtilityNetworkContainerView.Model.swift in Copy Source Code Files */ = {isa = PBXBuildFile; fileRef = 00A7A1492A2FC5B700F035F7 /* DisplayContentOfUtilityNetworkContainerView.Model.swift */; };
		00F279D62AF418DC00CECAF8 /* AddDynamicEntityLayerView.VehicleCallout.swift in Sources */ = {isa = PBXBuildFile; fileRef = 00F279D52AF418DC00CECAF8 /* AddDynamicEntityLayerView.VehicleCallout.swift */; };
		00F279D72AF4364700CECAF8 /* AddDynamicEntityLayerView.VehicleCallout.swift in Copy Source Code Files */ = {isa = PBXBuildFile; fileRef = 00F279D52AF418DC00CECAF8 /* AddDynamicEntityLayerView.VehicleCallout.swift */; };
		108EC04129D25B2C000F35D0 /* QueryFeatureTableView.swift in Sources */ = {isa = PBXBuildFile; fileRef = 108EC04029D25B2C000F35D0 /* QueryFeatureTableView.swift */; };
		108EC04229D25B55000F35D0 /* QueryFeatureTableView.swift in Copy Source Code Files */ = {isa = PBXBuildFile; fileRef = 108EC04029D25B2C000F35D0 /* QueryFeatureTableView.swift */; };
		1C0C1C3929D34DAE005C8B24 /* ChangeViewpointView.swift in Sources */ = {isa = PBXBuildFile; fileRef = 1C0C1C3429D34DAE005C8B24 /* ChangeViewpointView.swift */; };
		1C0C1C3D29D34DDD005C8B24 /* ChangeViewpointView.swift in Copy Source Code Files */ = {isa = PBXBuildFile; fileRef = 1C0C1C3429D34DAE005C8B24 /* ChangeViewpointView.swift */; };
		1C19B4F12A578E46001D2506 /* CreateLoadReportView.Views.swift in Sources */ = {isa = PBXBuildFile; fileRef = 1C19B4EB2A578E46001D2506 /* CreateLoadReportView.Views.swift */; };
		1C19B4F32A578E46001D2506 /* CreateLoadReportView.swift in Sources */ = {isa = PBXBuildFile; fileRef = 1C19B4ED2A578E46001D2506 /* CreateLoadReportView.swift */; };
		1C19B4F52A578E46001D2506 /* CreateLoadReportView.Model.swift in Sources */ = {isa = PBXBuildFile; fileRef = 1C19B4EF2A578E46001D2506 /* CreateLoadReportView.Model.swift */; };
		1C19B4F72A578E69001D2506 /* CreateLoadReportView.Model.swift in Copy Source Code Files */ = {isa = PBXBuildFile; fileRef = 1C19B4EF2A578E46001D2506 /* CreateLoadReportView.Model.swift */; };
		1C19B4F82A578E69001D2506 /* CreateLoadReportView.swift in Copy Source Code Files */ = {isa = PBXBuildFile; fileRef = 1C19B4ED2A578E46001D2506 /* CreateLoadReportView.swift */; };
		1C19B4F92A578E69001D2506 /* CreateLoadReportView.Views.swift in Copy Source Code Files */ = {isa = PBXBuildFile; fileRef = 1C19B4EB2A578E46001D2506 /* CreateLoadReportView.Views.swift */; };
		1C26ED192A859525009B7721 /* FilterFeaturesInSceneView.swift in Sources */ = {isa = PBXBuildFile; fileRef = 1C26ED152A859525009B7721 /* FilterFeaturesInSceneView.swift */; };
		1C26ED202A8BEC63009B7721 /* FilterFeaturesInSceneView.swift in Copy Source Code Files */ = {isa = PBXBuildFile; fileRef = 1C26ED152A859525009B7721 /* FilterFeaturesInSceneView.swift */; };
		1C3B7DC82A5F64FC00907443 /* AnalyzeNetworkWithSubnetworkTraceView.Model.swift in Sources */ = {isa = PBXBuildFile; fileRef = 1C3B7DC32A5F64FC00907443 /* AnalyzeNetworkWithSubnetworkTraceView.Model.swift */; };
		1C3B7DCB2A5F64FC00907443 /* AnalyzeNetworkWithSubnetworkTraceView.swift in Sources */ = {isa = PBXBuildFile; fileRef = 1C3B7DC62A5F64FC00907443 /* AnalyzeNetworkWithSubnetworkTraceView.swift */; };
		1C3B7DCD2A5F652500907443 /* AnalyzeNetworkWithSubnetworkTraceView.Model.swift in Copy Source Code Files */ = {isa = PBXBuildFile; fileRef = 1C3B7DC32A5F64FC00907443 /* AnalyzeNetworkWithSubnetworkTraceView.Model.swift */; };
		1C3B7DCE2A5F652500907443 /* AnalyzeNetworkWithSubnetworkTraceView.swift in Copy Source Code Files */ = {isa = PBXBuildFile; fileRef = 1C3B7DC62A5F64FC00907443 /* AnalyzeNetworkWithSubnetworkTraceView.swift */; };
		1C42E04729D2396B004FC4BE /* ShowPopupView.swift in Sources */ = {isa = PBXBuildFile; fileRef = 1C42E04329D2396B004FC4BE /* ShowPopupView.swift */; };
		1C42E04A29D239D2004FC4BE /* ShowPopupView.swift in Copy Source Code Files */ = {isa = PBXBuildFile; fileRef = 1C42E04329D2396B004FC4BE /* ShowPopupView.swift */; };
		1C43BC7F2A43781200509BF8 /* SetVisibilityOfSubtypeSublayerView.Views.swift in Sources */ = {isa = PBXBuildFile; fileRef = 1C43BC792A43781100509BF8 /* SetVisibilityOfSubtypeSublayerView.Views.swift */; };
		1C43BC822A43781200509BF8 /* SetVisibilityOfSubtypeSublayerView.Model.swift in Sources */ = {isa = PBXBuildFile; fileRef = 1C43BC7C2A43781100509BF8 /* SetVisibilityOfSubtypeSublayerView.Model.swift */; };
		1C43BC842A43781200509BF8 /* SetVisibilityOfSubtypeSublayerView.swift in Sources */ = {isa = PBXBuildFile; fileRef = 1C43BC7E2A43781100509BF8 /* SetVisibilityOfSubtypeSublayerView.swift */; };
		1C43BC852A43783900509BF8 /* SetVisibilityOfSubtypeSublayerView.Model.swift in Copy Source Code Files */ = {isa = PBXBuildFile; fileRef = 1C43BC7C2A43781100509BF8 /* SetVisibilityOfSubtypeSublayerView.Model.swift */; };
		1C43BC862A43783900509BF8 /* SetVisibilityOfSubtypeSublayerView.swift in Copy Source Code Files */ = {isa = PBXBuildFile; fileRef = 1C43BC7E2A43781100509BF8 /* SetVisibilityOfSubtypeSublayerView.swift */; };
		1C43BC872A43783900509BF8 /* SetVisibilityOfSubtypeSublayerView.Views.swift in Copy Source Code Files */ = {isa = PBXBuildFile; fileRef = 1C43BC792A43781100509BF8 /* SetVisibilityOfSubtypeSublayerView.Views.swift */; };
		1C56B5E62A82C02D000381DA /* DisplayPointsUsingClusteringFeatureReductionView.swift in Sources */ = {isa = PBXBuildFile; fileRef = 1C56B5E22A82C02D000381DA /* DisplayPointsUsingClusteringFeatureReductionView.swift */; };
		1C56B5E72A82C057000381DA /* DisplayPointsUsingClusteringFeatureReductionView.swift in Copy Source Code Files */ = {isa = PBXBuildFile; fileRef = 1C56B5E22A82C02D000381DA /* DisplayPointsUsingClusteringFeatureReductionView.swift */; };
		1C929F092A27B86800134252 /* ShowUtilityAssociationsView.swift in Copy Source Code Files */ = {isa = PBXBuildFile; fileRef = 1CAF831B2A20305F000E1E60 /* ShowUtilityAssociationsView.swift */; };
		1C965C3929DB9176002F8536 /* ShowRealisticLightAndShadowsView.swift in Copy Source Code Files */ = {isa = PBXBuildFile; fileRef = 1C9B74C529DB43580038B06F /* ShowRealisticLightAndShadowsView.swift */; };
		1C9B74C929DB43580038B06F /* ShowRealisticLightAndShadowsView.swift in Sources */ = {isa = PBXBuildFile; fileRef = 1C9B74C529DB43580038B06F /* ShowRealisticLightAndShadowsView.swift */; };
		1C9B74D929DB54560038B06F /* ChangeCameraControllerView.swift in Sources */ = {isa = PBXBuildFile; fileRef = 1C9B74D529DB54560038B06F /* ChangeCameraControllerView.swift */; };
		1C9B74DE29DB56860038B06F /* ChangeCameraControllerView.swift in Copy Source Code Files */ = {isa = PBXBuildFile; fileRef = 1C9B74D529DB54560038B06F /* ChangeCameraControllerView.swift */; };
		1CAB8D4B2A3CEAB0002AA649 /* RunValveIsolationTraceView.Model.swift in Sources */ = {isa = PBXBuildFile; fileRef = 1CAB8D442A3CEAB0002AA649 /* RunValveIsolationTraceView.Model.swift */; };
		1CAB8D4E2A3CEAB0002AA649 /* RunValveIsolationTraceView.swift in Sources */ = {isa = PBXBuildFile; fileRef = 1CAB8D472A3CEAB0002AA649 /* RunValveIsolationTraceView.swift */; };
		1CAB8D502A3CEB43002AA649 /* RunValveIsolationTraceView.Model.swift in Copy Source Code Files */ = {isa = PBXBuildFile; fileRef = 1CAB8D442A3CEAB0002AA649 /* RunValveIsolationTraceView.Model.swift */; };
		1CAB8D512A3CEB43002AA649 /* RunValveIsolationTraceView.swift in Copy Source Code Files */ = {isa = PBXBuildFile; fileRef = 1CAB8D472A3CEAB0002AA649 /* RunValveIsolationTraceView.swift */; };
		1CAF831F2A20305F000E1E60 /* ShowUtilityAssociationsView.swift in Sources */ = {isa = PBXBuildFile; fileRef = 1CAF831B2A20305F000E1E60 /* ShowUtilityAssociationsView.swift */; };
		218F35B829C28F4A00502022 /* AuthenticateWithOAuthView.swift in Sources */ = {isa = PBXBuildFile; fileRef = 218F35B329C28F4A00502022 /* AuthenticateWithOAuthView.swift */; };
		218F35C229C290BF00502022 /* AuthenticateWithOAuthView.swift in Copy Source Code Files */ = {isa = PBXBuildFile; fileRef = 218F35B329C28F4A00502022 /* AuthenticateWithOAuthView.swift */; };
		4D126D6D29CA1B6000CFB7A7 /* ShowDeviceLocationWithNMEADataSourcesView.swift in Sources */ = {isa = PBXBuildFile; fileRef = 4D126D6929CA1B6000CFB7A7 /* ShowDeviceLocationWithNMEADataSourcesView.swift */; };
		4D126D7229CA1E1800CFB7A7 /* FileNMEASentenceReader.swift in Sources */ = {isa = PBXBuildFile; fileRef = 4D126D7129CA1E1800CFB7A7 /* FileNMEASentenceReader.swift */; };
		4D126D7329CA1EFD00CFB7A7 /* ShowDeviceLocationWithNMEADataSourcesView.swift in Copy Source Code Files */ = {isa = PBXBuildFile; fileRef = 4D126D6929CA1B6000CFB7A7 /* ShowDeviceLocationWithNMEADataSourcesView.swift */; };
		4D126D7429CA1EFD00CFB7A7 /* FileNMEASentenceReader.swift in Copy Source Code Files */ = {isa = PBXBuildFile; fileRef = 4D126D7129CA1E1800CFB7A7 /* FileNMEASentenceReader.swift */; };
		4D126D7C29CA3E6000CFB7A7 /* Redlands.nmea in Resources */ = {isa = PBXBuildFile; fileRef = 4D126D7B29CA3E6000CFB7A7 /* Redlands.nmea */; settings = {ASSET_TAGS = (ShowDeviceLocationWithNmeaDataSources, ); }; };
		4D126D7E29CA43D200CFB7A7 /* ShowDeviceLocationWithNMEADataSourcesView.Model.swift in Sources */ = {isa = PBXBuildFile; fileRef = 4D126D7D29CA43D200CFB7A7 /* ShowDeviceLocationWithNMEADataSourcesView.Model.swift */; };
		4D2ADC4329C26D05003B367F /* AddDynamicEntityLayerView.swift in Sources */ = {isa = PBXBuildFile; fileRef = 4D2ADC3F29C26D05003B367F /* AddDynamicEntityLayerView.swift */; };
		4D2ADC4729C26D2C003B367F /* AddDynamicEntityLayerView.swift in Copy Source Code Files */ = {isa = PBXBuildFile; fileRef = 4D2ADC3F29C26D05003B367F /* AddDynamicEntityLayerView.swift */; };
		4D2ADC5A29C4F612003B367F /* ChangeMapViewBackgroundView.swift in Sources */ = {isa = PBXBuildFile; fileRef = 4D2ADC5529C4F612003B367F /* ChangeMapViewBackgroundView.swift */; };
		4D2ADC5D29C4F612003B367F /* ChangeMapViewBackgroundView.SettingsView.swift in Sources */ = {isa = PBXBuildFile; fileRef = 4D2ADC5829C4F612003B367F /* ChangeMapViewBackgroundView.SettingsView.swift */; };
		4D2ADC6229C5071C003B367F /* ChangeMapViewBackgroundView.Model.swift in Sources */ = {isa = PBXBuildFile; fileRef = 4D2ADC6129C5071C003B367F /* ChangeMapViewBackgroundView.Model.swift */; };
		4D2ADC6729C50BD6003B367F /* AddDynamicEntityLayerView.Model.swift in Sources */ = {isa = PBXBuildFile; fileRef = 4D2ADC6629C50BD6003B367F /* AddDynamicEntityLayerView.Model.swift */; };
		4D2ADC6929C50C4C003B367F /* AddDynamicEntityLayerView.SettingsView.swift in Sources */ = {isa = PBXBuildFile; fileRef = 4D2ADC6829C50C4C003B367F /* AddDynamicEntityLayerView.SettingsView.swift */; };
		4D2ADC6A29C50D91003B367F /* AddDynamicEntityLayerView.Model.swift in Copy Source Code Files */ = {isa = PBXBuildFile; fileRef = 4D2ADC6629C50BD6003B367F /* AddDynamicEntityLayerView.Model.swift */; };
		4D2ADC6B29C50D91003B367F /* AddDynamicEntityLayerView.SettingsView.swift in Copy Source Code Files */ = {isa = PBXBuildFile; fileRef = 4D2ADC6829C50C4C003B367F /* AddDynamicEntityLayerView.SettingsView.swift */; };
		4DD058102A0D3F6B00A59B34 /* ShowDeviceLocationWithNMEADataSourcesView.Model.swift in Copy Source Code Files */ = {isa = PBXBuildFile; fileRef = 4D126D7D29CA43D200CFB7A7 /* ShowDeviceLocationWithNMEADataSourcesView.Model.swift */; };
		7573E81A29D6134C00BEED9C /* TraceUtilityNetworkView.Model.swift in Sources */ = {isa = PBXBuildFile; fileRef = 7573E81329D6134C00BEED9C /* TraceUtilityNetworkView.Model.swift */; };
		7573E81C29D6134C00BEED9C /* TraceUtilityNetworkView.Enums.swift in Sources */ = {isa = PBXBuildFile; fileRef = 7573E81529D6134C00BEED9C /* TraceUtilityNetworkView.Enums.swift */; };
		7573E81E29D6134C00BEED9C /* TraceUtilityNetworkView.Views.swift in Sources */ = {isa = PBXBuildFile; fileRef = 7573E81729D6134C00BEED9C /* TraceUtilityNetworkView.Views.swift */; };
		7573E81F29D6134C00BEED9C /* TraceUtilityNetworkView.swift in Sources */ = {isa = PBXBuildFile; fileRef = 7573E81829D6134C00BEED9C /* TraceUtilityNetworkView.swift */; };
		7573E82129D6136C00BEED9C /* TraceUtilityNetworkView.Model.swift in Copy Source Code Files */ = {isa = PBXBuildFile; fileRef = 7573E81329D6134C00BEED9C /* TraceUtilityNetworkView.Model.swift */; };
		7573E82229D6136C00BEED9C /* TraceUtilityNetworkView.Enums.swift in Copy Source Code Files */ = {isa = PBXBuildFile; fileRef = 7573E81529D6134C00BEED9C /* TraceUtilityNetworkView.Enums.swift */; };
		7573E82329D6136C00BEED9C /* TraceUtilityNetworkView.Views.swift in Copy Source Code Files */ = {isa = PBXBuildFile; fileRef = 7573E81729D6134C00BEED9C /* TraceUtilityNetworkView.Views.swift */; };
		7573E82429D6136C00BEED9C /* TraceUtilityNetworkView.swift in Copy Source Code Files */ = {isa = PBXBuildFile; fileRef = 7573E81829D6134C00BEED9C /* TraceUtilityNetworkView.swift */; };
		75DD736729D35FF40010229D /* ChangeMapViewBackgroundView.swift in Copy Source Code Files */ = {isa = PBXBuildFile; fileRef = 4D2ADC5529C4F612003B367F /* ChangeMapViewBackgroundView.swift */; };
		75DD736829D35FF40010229D /* ChangeMapViewBackgroundView.SettingsView.swift in Copy Source Code Files */ = {isa = PBXBuildFile; fileRef = 4D2ADC5829C4F612003B367F /* ChangeMapViewBackgroundView.SettingsView.swift */; };
		75DD736929D35FF40010229D /* ChangeMapViewBackgroundView.Model.swift in Copy Source Code Files */ = {isa = PBXBuildFile; fileRef = 4D2ADC6129C5071C003B367F /* ChangeMapViewBackgroundView.Model.swift */; };
		75DD739529D38B1B0010229D /* NavigateRouteView.swift in Sources */ = {isa = PBXBuildFile; fileRef = 75DD739129D38B1B0010229D /* NavigateRouteView.swift */; };
		75DD739929D38B420010229D /* NavigateRouteView.swift in Copy Source Code Files */ = {isa = PBXBuildFile; fileRef = 75DD739129D38B1B0010229D /* NavigateRouteView.swift */; };
		7900C5F62A83FC3F002D430F /* AddCustomDynamicEntityDataSourceView.Vessel.swift in Sources */ = {isa = PBXBuildFile; fileRef = 7900C5F52A83FC3F002D430F /* AddCustomDynamicEntityDataSourceView.Vessel.swift */; };
		792222DD2A81AA5D00619FFE /* AIS_MarineCadastre_SelectedVessels_CustomDataSource.jsonl in Resources */ = {isa = PBXBuildFile; fileRef = 792222DC2A81AA5D00619FFE /* AIS_MarineCadastre_SelectedVessels_CustomDataSource.jsonl */; settings = {ASSET_TAGS = (AddCustomDynamicEntityDataSource, ); }; };
		79302F852A1ED4E30002336A /* CreateAndSaveKMLView.Model.swift in Sources */ = {isa = PBXBuildFile; fileRef = 79302F842A1ED4E30002336A /* CreateAndSaveKMLView.Model.swift */; };
		79302F872A1ED71B0002336A /* CreateAndSaveKMLView.Views.swift in Sources */ = {isa = PBXBuildFile; fileRef = 79302F862A1ED71B0002336A /* CreateAndSaveKMLView.Views.swift */; };
		798C2DA72AFC505600EE7E97 /* PrivacyInfo.xcprivacy in Resources */ = {isa = PBXBuildFile; fileRef = 798C2DA62AFC505600EE7E97 /* PrivacyInfo.xcprivacy */; };
		79A47DFB2A20286800D7C5B9 /* CreateAndSaveKMLView.Model.swift in Copy Source Code Files */ = {isa = PBXBuildFile; fileRef = 79302F842A1ED4E30002336A /* CreateAndSaveKMLView.Model.swift */; };
		79A47DFC2A20286800D7C5B9 /* CreateAndSaveKMLView.Views.swift in Copy Source Code Files */ = {isa = PBXBuildFile; fileRef = 79302F862A1ED71B0002336A /* CreateAndSaveKMLView.Views.swift */; };
		79B7B80A2A1BF8EC00F57C27 /* CreateAndSaveKMLView.swift in Sources */ = {isa = PBXBuildFile; fileRef = 79B7B8092A1BF8EC00F57C27 /* CreateAndSaveKMLView.swift */; };
		79B7B80B2A1BFDE700F57C27 /* CreateAndSaveKMLView.swift in Copy Source Code Files */ = {isa = PBXBuildFile; fileRef = 79B7B8092A1BF8EC00F57C27 /* CreateAndSaveKMLView.swift */; };
		79D84D132A81711A00F45262 /* AddCustomDynamicEntityDataSourceView.swift in Sources */ = {isa = PBXBuildFile; fileRef = 79D84D0D2A815C5B00F45262 /* AddCustomDynamicEntityDataSourceView.swift */; };
		79D84D152A81718F00F45262 /* AddCustomDynamicEntityDataSourceView.swift in Copy Source Code Files */ = {isa = PBXBuildFile; fileRef = 79D84D0D2A815C5B00F45262 /* AddCustomDynamicEntityDataSourceView.swift */; };
		883C121529C9136600062FF9 /* DownloadPreplannedMapAreaView.MapPicker.swift in Sources */ = {isa = PBXBuildFile; fileRef = 883C121429C9136600062FF9 /* DownloadPreplannedMapAreaView.MapPicker.swift */; };
		883C121729C914E100062FF9 /* DownloadPreplannedMapAreaView.MapPicker.swift in Copy Source Code Files */ = {isa = PBXBuildFile; fileRef = 883C121429C9136600062FF9 /* DownloadPreplannedMapAreaView.MapPicker.swift */; };
		883C121829C914E100062FF9 /* DownloadPreplannedMapAreaView.Model.swift in Copy Source Code Files */ = {isa = PBXBuildFile; fileRef = E0D04FF128A5390000747989 /* DownloadPreplannedMapAreaView.Model.swift */; };
		883C121929C914E100062FF9 /* DownloadPreplannedMapAreaView.swift in Copy Source Code Files */ = {isa = PBXBuildFile; fileRef = E070A0A2286F3B6000F2B606 /* DownloadPreplannedMapAreaView.swift */; };
		88F93CC129C3D59D0006B28E /* CreateAndEditGeometriesView.swift in Sources */ = {isa = PBXBuildFile; fileRef = 88F93CC029C3D59C0006B28E /* CreateAndEditGeometriesView.swift */; };
		88F93CC229C4D3480006B28E /* CreateAndEditGeometriesView.swift in Copy Source Code Files */ = {isa = PBXBuildFile; fileRef = 88F93CC029C3D59C0006B28E /* CreateAndEditGeometriesView.swift */; };
		D70082EB2ACF900100E0C3C2 /* IdentifyKMLFeaturesView.swift in Sources */ = {isa = PBXBuildFile; fileRef = D70082EA2ACF900100E0C3C2 /* IdentifyKMLFeaturesView.swift */; };
		D70082EC2ACF901600E0C3C2 /* IdentifyKMLFeaturesView.swift in Copy Source Code Files */ = {isa = PBXBuildFile; fileRef = D70082EA2ACF900100E0C3C2 /* IdentifyKMLFeaturesView.swift */; };
		D701D72C2A37C7F7006FF0C8 /* bradley_low_3ds in Resources */ = {isa = PBXBuildFile; fileRef = D701D72B2A37C7F7006FF0C8 /* bradley_low_3ds */; settings = {ASSET_TAGS = (ShowViewshedFromGeoelementInScene, ); }; };
		D704AA5A2AB22C1A00A3BB63 /* GroupLayersTogetherView.swift in Sources */ = {isa = PBXBuildFile; fileRef = D704AA592AB22C1A00A3BB63 /* GroupLayersTogetherView.swift */; };
		D704AA5B2AB22D8400A3BB63 /* GroupLayersTogetherView.swift in Copy Source Code Files */ = {isa = PBXBuildFile; fileRef = D704AA592AB22C1A00A3BB63 /* GroupLayersTogetherView.swift */; };
		D7054AE92ACCCB6C007235BA /* Animate3DGraphicView.SettingsView.swift in Sources */ = {isa = PBXBuildFile; fileRef = D7054AE82ACCCB6C007235BA /* Animate3DGraphicView.SettingsView.swift */; };
		D7054AEA2ACCCC34007235BA /* Animate3DGraphicView.SettingsView.swift in Copy Source Code Files */ = {isa = PBXBuildFile; fileRef = D7054AE82ACCCB6C007235BA /* Animate3DGraphicView.SettingsView.swift */; };
		D7058FB12ACB423C00A40F14 /* Animate3DGraphicView.Model.swift in Sources */ = {isa = PBXBuildFile; fileRef = D7058FB02ACB423C00A40F14 /* Animate3DGraphicView.Model.swift */; };
		D7058FB22ACB424E00A40F14 /* Animate3DGraphicView.Model.swift in Copy Source Code Files */ = {isa = PBXBuildFile; fileRef = D7058FB02ACB423C00A40F14 /* Animate3DGraphicView.Model.swift */; };
		D7084FA92AD771AA00EC7F4F /* AugmentRealityToFlyOverSceneView.swift in Sources */ = {isa = PBXBuildFile; fileRef = D7084FA62AD771AA00EC7F4F /* AugmentRealityToFlyOverSceneView.swift */; };
		D7084FAB2AD771F600EC7F4F /* AugmentRealityToFlyOverSceneView.swift in Copy Source Code Files */ = {isa = PBXBuildFile; fileRef = D7084FA62AD771AA00EC7F4F /* AugmentRealityToFlyOverSceneView.swift */; };
		D70BE5792A5624A80022CA02 /* CategoriesView.swift in Sources */ = {isa = PBXBuildFile; fileRef = D70BE5782A5624A80022CA02 /* CategoriesView.swift */; };
		D710996D2A27D9210065A1C1 /* DensifyAndGeneralizeGeometryView.swift in Sources */ = {isa = PBXBuildFile; fileRef = D710996C2A27D9210065A1C1 /* DensifyAndGeneralizeGeometryView.swift */; };
		D710996E2A27D9B30065A1C1 /* DensifyAndGeneralizeGeometryView.swift in Copy Source Code Files */ = {isa = PBXBuildFile; fileRef = D710996C2A27D9210065A1C1 /* DensifyAndGeneralizeGeometryView.swift */; };
		D71099702A2802FA0065A1C1 /* DensifyAndGeneralizeGeometryView.SettingsView.swift in Sources */ = {isa = PBXBuildFile; fileRef = D710996F2A2802FA0065A1C1 /* DensifyAndGeneralizeGeometryView.SettingsView.swift */; };
		D71099712A280D830065A1C1 /* DensifyAndGeneralizeGeometryView.SettingsView.swift in Copy Source Code Files */ = {isa = PBXBuildFile; fileRef = D710996F2A2802FA0065A1C1 /* DensifyAndGeneralizeGeometryView.SettingsView.swift */; };
		D71C5F642AAA7A88006599FD /* CreateSymbolStylesFromWebStylesView.swift in Sources */ = {isa = PBXBuildFile; fileRef = D71C5F632AAA7A88006599FD /* CreateSymbolStylesFromWebStylesView.swift */; };
		D71C5F652AAA83D2006599FD /* CreateSymbolStylesFromWebStylesView.swift in Copy Source Code Files */ = {isa = PBXBuildFile; fileRef = D71C5F632AAA7A88006599FD /* CreateSymbolStylesFromWebStylesView.swift */; };
		D71FCB8A2AD6277F000E517C /* CreateMobileGeodatabaseView.Model.swift in Sources */ = {isa = PBXBuildFile; fileRef = D71FCB892AD6277E000E517C /* CreateMobileGeodatabaseView.Model.swift */; };
		D71FCB8B2AD628B9000E517C /* CreateMobileGeodatabaseView.Model.swift in Copy Source Code Files */ = {isa = PBXBuildFile; fileRef = D71FCB892AD6277E000E517C /* CreateMobileGeodatabaseView.Model.swift */; };
		D721EEA82ABDFF550040BE46 /* LothianRiversAnno.mmpk in Resources */ = {isa = PBXBuildFile; fileRef = D721EEA72ABDFF550040BE46 /* LothianRiversAnno.mmpk */; settings = {ASSET_TAGS = (ShowMobileMapPackageExpirationDate, ); }; };
		D722BD222A420DAD002C2087 /* ShowExtrudedFeaturesView.swift in Sources */ = {isa = PBXBuildFile; fileRef = D722BD212A420DAD002C2087 /* ShowExtrudedFeaturesView.swift */; };
		D722BD232A420DEC002C2087 /* ShowExtrudedFeaturesView.swift in Copy Source Code Files */ = {isa = PBXBuildFile; fileRef = D722BD212A420DAD002C2087 /* ShowExtrudedFeaturesView.swift */; };
		D7232EE12AC1E5AA0079ABFF /* PlayKMLTourView.swift in Sources */ = {isa = PBXBuildFile; fileRef = D7232EE02AC1E5AA0079ABFF /* PlayKMLTourView.swift */; };
		D7232EE22AC1E6DC0079ABFF /* PlayKMLTourView.swift in Copy Source Code Files */ = {isa = PBXBuildFile; fileRef = D7232EE02AC1E5AA0079ABFF /* PlayKMLTourView.swift */; };
		D72C43F32AEB066D00B6157B /* GeocodeOfflineView.Model.swift in Sources */ = {isa = PBXBuildFile; fileRef = D72C43F22AEB066D00B6157B /* GeocodeOfflineView.Model.swift */; };
		D72F272E2ADA1E4400F906DA /* AugmentRealityToShowTabletopSceneView.swift in Sources */ = {isa = PBXBuildFile; fileRef = D72F272B2ADA1E4400F906DA /* AugmentRealityToShowTabletopSceneView.swift */; };
		D72F27302ADA1E9900F906DA /* AugmentRealityToShowTabletopSceneView.swift in Copy Source Code Files */ = {isa = PBXBuildFile; fileRef = D72F272B2ADA1E4400F906DA /* AugmentRealityToShowTabletopSceneView.swift */; };
		D731F3C12AD0D2AC00A8431E /* IdentifyGraphicsView.swift in Sources */ = {isa = PBXBuildFile; fileRef = D731F3C02AD0D2AC00A8431E /* IdentifyGraphicsView.swift */; };
		D731F3C22AD0D2BB00A8431E /* IdentifyGraphicsView.swift in Copy Source Code Files */ = {isa = PBXBuildFile; fileRef = D731F3C02AD0D2AC00A8431E /* IdentifyGraphicsView.swift */; };
		D7337C5A2ABCFDB100A5D865 /* StyleSymbolsFromMobileStyleFileView.SymbolOptionsListView.swift in Sources */ = {isa = PBXBuildFile; fileRef = D7337C592ABCFDB100A5D865 /* StyleSymbolsFromMobileStyleFileView.SymbolOptionsListView.swift */; };
		D7337C5B2ABCFDE400A5D865 /* StyleSymbolsFromMobileStyleFileView.SymbolOptionsListView.swift in Copy Source Code Files */ = {isa = PBXBuildFile; fileRef = D7337C592ABCFDB100A5D865 /* StyleSymbolsFromMobileStyleFileView.SymbolOptionsListView.swift */; };
		D7337C602ABD142D00A5D865 /* ShowMobileMapPackageExpirationDateView.swift in Sources */ = {isa = PBXBuildFile; fileRef = D7337C5F2ABD142D00A5D865 /* ShowMobileMapPackageExpirationDateView.swift */; };
		D7337C612ABD166A00A5D865 /* ShowMobileMapPackageExpirationDateView.swift in Copy Source Code Files */ = {isa = PBXBuildFile; fileRef = D7337C5F2ABD142D00A5D865 /* ShowMobileMapPackageExpirationDateView.swift */; };
		D734FA0C2A183A5B00246D7E /* SetMaxExtentView.swift in Sources */ = {isa = PBXBuildFile; fileRef = D734FA092A183A5B00246D7E /* SetMaxExtentView.swift */; };
		D73723762AF5877500846884 /* FindRouteInMobileMapPackageView.Models.swift in Sources */ = {isa = PBXBuildFile; fileRef = D73723742AF5877500846884 /* FindRouteInMobileMapPackageView.Models.swift */; };
		D73723792AF5ADD800846884 /* FindRouteInMobileMapPackageView.MobileMapView.swift in Sources */ = {isa = PBXBuildFile; fileRef = D73723782AF5ADD700846884 /* FindRouteInMobileMapPackageView.MobileMapView.swift */; };
		D737237A2AF5AE1600846884 /* FindRouteInMobileMapPackageView.MobileMapView.swift in Copy Source Code Files */ = {isa = PBXBuildFile; fileRef = D73723782AF5ADD700846884 /* FindRouteInMobileMapPackageView.MobileMapView.swift */; };
		D737237B2AF5AE1A00846884 /* FindRouteInMobileMapPackageView.Models.swift in Copy Source Code Files */ = {isa = PBXBuildFile; fileRef = D73723742AF5877500846884 /* FindRouteInMobileMapPackageView.Models.swift */; };
		D73F8CF42AB1089900CD39DA /* Restaurant.stylx in Resources */ = {isa = PBXBuildFile; fileRef = D73F8CF32AB1089900CD39DA /* Restaurant.stylx */; settings = {ASSET_TAGS = (StyleFeaturesWithCustomDictionary, ); }; };
		D73FC0FD2AD4A18D0067A19B /* CreateMobileGeodatabaseView.swift in Sources */ = {isa = PBXBuildFile; fileRef = D73FC0FC2AD4A18D0067A19B /* CreateMobileGeodatabaseView.swift */; };
		D73FC0FE2AD4A19A0067A19B /* CreateMobileGeodatabaseView.swift in Copy Source Code Files */ = {isa = PBXBuildFile; fileRef = D73FC0FC2AD4A18D0067A19B /* CreateMobileGeodatabaseView.swift */; };
		D73FCFFF2B02C7630006360D /* FindRouteAroundBarriersView.Views.swift in Sources */ = {isa = PBXBuildFile; fileRef = D73FCFFE2B02C7630006360D /* FindRouteAroundBarriersView.Views.swift */; };
		D73FD0002B02C9610006360D /* FindRouteAroundBarriersView.Views.swift in Copy Source Code Files */ = {isa = PBXBuildFile; fileRef = D73FCFFE2B02C7630006360D /* FindRouteAroundBarriersView.Views.swift */; };
		D744FD172A2112D90084A66C /* CreateConvexHullAroundPointsView.swift in Sources */ = {isa = PBXBuildFile; fileRef = D744FD162A2112D90084A66C /* CreateConvexHullAroundPointsView.swift */; };
		D744FD182A2113C70084A66C /* CreateConvexHullAroundPointsView.swift in Copy Source Code Files */ = {isa = PBXBuildFile; fileRef = D744FD162A2112D90084A66C /* CreateConvexHullAroundPointsView.swift */; };
		D7464F1E2ACE04B3007FEE88 /* IdentifyRasterCellView.swift in Sources */ = {isa = PBXBuildFile; fileRef = D7464F1D2ACE04B3007FEE88 /* IdentifyRasterCellView.swift */; };
		D7464F1F2ACE04C2007FEE88 /* IdentifyRasterCellView.swift in Copy Source Code Files */ = {isa = PBXBuildFile; fileRef = D7464F1D2ACE04B3007FEE88 /* IdentifyRasterCellView.swift */; };
		D7464F2B2ACE0965007FEE88 /* SA_EVI_8Day_03May20 in Resources */ = {isa = PBXBuildFile; fileRef = D7464F2A2ACE0964007FEE88 /* SA_EVI_8Day_03May20 */; settings = {ASSET_TAGS = (IdentifyRasterCell, ); }; };
		D7497F3C2AC4B4C100167AD2 /* DisplayDimensionsView.swift in Sources */ = {isa = PBXBuildFile; fileRef = D7497F3B2AC4B4C100167AD2 /* DisplayDimensionsView.swift */; };
		D7497F3D2AC4B4CF00167AD2 /* DisplayDimensionsView.swift in Copy Source Code Files */ = {isa = PBXBuildFile; fileRef = D7497F3B2AC4B4C100167AD2 /* DisplayDimensionsView.swift */; };
		D7497F402AC4BA4100167AD2 /* Edinburgh_Pylon_Dimensions.mmpk in Resources */ = {isa = PBXBuildFile; fileRef = D7497F3F2AC4BA4100167AD2 /* Edinburgh_Pylon_Dimensions.mmpk */; settings = {ASSET_TAGS = (DisplayDimensions, ); }; };
		D74C8BFE2ABA5605007C76B8 /* StyleSymbolsFromMobileStyleFileView.swift in Sources */ = {isa = PBXBuildFile; fileRef = D74C8BFD2ABA5605007C76B8 /* StyleSymbolsFromMobileStyleFileView.swift */; };
		D74C8BFF2ABA56C0007C76B8 /* StyleSymbolsFromMobileStyleFileView.swift in Copy Source Code Files */ = {isa = PBXBuildFile; fileRef = D74C8BFD2ABA5605007C76B8 /* StyleSymbolsFromMobileStyleFileView.swift */; };
		D74C8C022ABA6202007C76B8 /* emoji-mobile.stylx in Resources */ = {isa = PBXBuildFile; fileRef = D74C8C012ABA6202007C76B8 /* emoji-mobile.stylx */; settings = {ASSET_TAGS = (StyleSymbolsFromMobileStyleFile, ); }; };
		D75101812A2E493600B8FA48 /* ShowLabelsOnLayerView.swift in Sources */ = {isa = PBXBuildFile; fileRef = D75101802A2E493600B8FA48 /* ShowLabelsOnLayerView.swift */; };
		D75101822A2E497F00B8FA48 /* ShowLabelsOnLayerView.swift in Copy Source Code Files */ = {isa = PBXBuildFile; fileRef = D75101802A2E493600B8FA48 /* ShowLabelsOnLayerView.swift */; };
		D751018E2A2E962D00B8FA48 /* IdentifyLayerFeaturesView.swift in Sources */ = {isa = PBXBuildFile; fileRef = D751018D2A2E962D00B8FA48 /* IdentifyLayerFeaturesView.swift */; };
		D751018F2A2E966C00B8FA48 /* IdentifyLayerFeaturesView.swift in Copy Source Code Files */ = {isa = PBXBuildFile; fileRef = D751018D2A2E962D00B8FA48 /* IdentifyLayerFeaturesView.swift */; };
		D752D9402A39154C003EB25E /* ManageOperationalLayersView.swift in Sources */ = {isa = PBXBuildFile; fileRef = D752D93F2A39154C003EB25E /* ManageOperationalLayersView.swift */; };
		D752D9412A39162F003EB25E /* ManageOperationalLayersView.swift in Copy Source Code Files */ = {isa = PBXBuildFile; fileRef = D752D93F2A39154C003EB25E /* ManageOperationalLayersView.swift */; };
		D752D9462A3A6F80003EB25E /* MonitorChangesToMapLoadStatusView.swift in Sources */ = {isa = PBXBuildFile; fileRef = D752D9452A3A6F7F003EB25E /* MonitorChangesToMapLoadStatusView.swift */; };
		D752D9472A3A6FC0003EB25E /* MonitorChangesToMapLoadStatusView.swift in Copy Source Code Files */ = {isa = PBXBuildFile; fileRef = D752D9452A3A6F7F003EB25E /* MonitorChangesToMapLoadStatusView.swift */; };
		D752D95F2A3BCE06003EB25E /* DisplayMapFromPortalItemView.swift in Sources */ = {isa = PBXBuildFile; fileRef = D752D95E2A3BCE06003EB25E /* DisplayMapFromPortalItemView.swift */; };
		D752D9602A3BCE63003EB25E /* DisplayMapFromPortalItemView.swift in Copy Source Code Files */ = {isa = PBXBuildFile; fileRef = D752D95E2A3BCE06003EB25E /* DisplayMapFromPortalItemView.swift */; };
		D75362D22A1E886700D83028 /* ApplyUniqueValueRendererView.swift in Sources */ = {isa = PBXBuildFile; fileRef = D75362D12A1E886700D83028 /* ApplyUniqueValueRendererView.swift */; };
		D75362D32A1E8C8800D83028 /* ApplyUniqueValueRendererView.swift in Copy Source Code Files */ = {isa = PBXBuildFile; fileRef = D75362D12A1E886700D83028 /* ApplyUniqueValueRendererView.swift */; };
		D754E3232A1D66820006C5F1 /* StylePointWithPictureMarkerSymbolsView.swift in Sources */ = {isa = PBXBuildFile; fileRef = D754E3222A1D66820006C5F1 /* StylePointWithPictureMarkerSymbolsView.swift */; };
		D754E3242A1D66C20006C5F1 /* StylePointWithPictureMarkerSymbolsView.swift in Copy Source Code Files */ = {isa = PBXBuildFile; fileRef = D754E3222A1D66820006C5F1 /* StylePointWithPictureMarkerSymbolsView.swift */; };
		D7553CDB2AE2DFEC00DC2A70 /* GeocodeOfflineView.swift in Sources */ = {isa = PBXBuildFile; fileRef = D7553CD82AE2DFEC00DC2A70 /* GeocodeOfflineView.swift */; };
		D7553CDD2AE2E00E00DC2A70 /* GeocodeOfflineView.swift in Copy Source Code Files */ = {isa = PBXBuildFile; fileRef = D7553CD82AE2DFEC00DC2A70 /* GeocodeOfflineView.swift */; };
		D75B58512AAFB3030038B3B4 /* StyleFeaturesWithCustomDictionaryView.swift in Sources */ = {isa = PBXBuildFile; fileRef = D75B58502AAFB3030038B3B4 /* StyleFeaturesWithCustomDictionaryView.swift */; };
		D75B58522AAFB37C0038B3B4 /* StyleFeaturesWithCustomDictionaryView.swift in Copy Source Code Files */ = {isa = PBXBuildFile; fileRef = D75B58502AAFB3030038B3B4 /* StyleFeaturesWithCustomDictionaryView.swift */; };
		D75C35672AB50338003CD55F /* GroupLayersTogetherView.GroupLayerListView.swift in Sources */ = {isa = PBXBuildFile; fileRef = D75C35662AB50338003CD55F /* GroupLayersTogetherView.GroupLayerListView.swift */; };
		D76000A22AF18BAB00B3084D /* FindRouteInTransportNetworkView.Model.swift in Copy Source Code Files */ = {isa = PBXBuildFile; fileRef = D7749AD52AF08BF50086632F /* FindRouteInTransportNetworkView.Model.swift */; };
		D76000AE2AF19C2300B3084D /* FindRouteInMobileMapPackageView.swift in Sources */ = {isa = PBXBuildFile; fileRef = D76000AB2AF19C2300B3084D /* FindRouteInMobileMapPackageView.swift */; };
		D76000B12AF19C4600B3084D /* FindRouteInMobileMapPackageView.swift in Copy Source Code Files */ = {isa = PBXBuildFile; fileRef = D76000AB2AF19C2300B3084D /* FindRouteInMobileMapPackageView.swift */; };
		D76000B72AF19FCA00B3084D /* SanFrancisco.mmpk in Resources */ = {isa = PBXBuildFile; fileRef = D76000B62AF19FCA00B3084D /* SanFrancisco.mmpk */; settings = {ASSET_TAGS = (FindRouteInMobileMapPackage, ); }; };
		D7634FAF2A43B7AC00F8AEFB /* CreateConvexHullAroundGeometriesView.swift in Sources */ = {isa = PBXBuildFile; fileRef = D7634FAE2A43B7AC00F8AEFB /* CreateConvexHullAroundGeometriesView.swift */; };
		D7634FB02A43B8B000F8AEFB /* CreateConvexHullAroundGeometriesView.swift in Copy Source Code Files */ = {isa = PBXBuildFile; fileRef = D7634FAE2A43B7AC00F8AEFB /* CreateConvexHullAroundGeometriesView.swift */; };
		D769C2122A29019B00030F61 /* SetUpLocationDrivenGeotriggersView.swift in Sources */ = {isa = PBXBuildFile; fileRef = D769C2112A29019B00030F61 /* SetUpLocationDrivenGeotriggersView.swift */; };
		D769C2132A29057200030F61 /* SetUpLocationDrivenGeotriggersView.swift in Copy Source Code Files */ = {isa = PBXBuildFile; fileRef = D769C2112A29019B00030F61 /* SetUpLocationDrivenGeotriggersView.swift */; };
		D76EE6072AF9AFE100DA0325 /* FindRouteAroundBarriersView.Model.swift in Sources */ = {isa = PBXBuildFile; fileRef = D76EE6062AF9AFE100DA0325 /* FindRouteAroundBarriersView.Model.swift */; };
		D76EE6082AF9AFEC00DA0325 /* FindRouteAroundBarriersView.Model.swift in Copy Source Code Files */ = {isa = PBXBuildFile; fileRef = D76EE6062AF9AFE100DA0325 /* FindRouteAroundBarriersView.Model.swift */; };
		D7705D582AFC244E00CC0335 /* FindClosestFacilityToMultiplePointsView.swift in Sources */ = {isa = PBXBuildFile; fileRef = D7705D552AFC244E00CC0335 /* FindClosestFacilityToMultiplePointsView.swift */; };
		D7705D5B2AFC246A00CC0335 /* FindClosestFacilityToMultiplePointsView.swift in Copy Source Code Files */ = {isa = PBXBuildFile; fileRef = D7705D552AFC244E00CC0335 /* FindClosestFacilityToMultiplePointsView.swift */; };
		D7705D642AFC570700CC0335 /* FindClosestFacilityFromPointView.swift in Sources */ = {isa = PBXBuildFile; fileRef = D7705D612AFC570700CC0335 /* FindClosestFacilityFromPointView.swift */; };
		D7705D662AFC575000CC0335 /* FindClosestFacilityFromPointView.swift in Copy Source Code Files */ = {isa = PBXBuildFile; fileRef = D7705D612AFC570700CC0335 /* FindClosestFacilityFromPointView.swift */; };
		D7749AD62AF08BF50086632F /* FindRouteInTransportNetworkView.Model.swift in Sources */ = {isa = PBXBuildFile; fileRef = D7749AD52AF08BF50086632F /* FindRouteInTransportNetworkView.Model.swift */; };
		D77570C02A2942F800F490CD /* AnimateImagesWithImageOverlayView.swift in Sources */ = {isa = PBXBuildFile; fileRef = D77570BF2A2942F800F490CD /* AnimateImagesWithImageOverlayView.swift */; };
		D77570C12A2943D900F490CD /* AnimateImagesWithImageOverlayView.swift in Copy Source Code Files */ = {isa = PBXBuildFile; fileRef = D77570BF2A2942F800F490CD /* AnimateImagesWithImageOverlayView.swift */; };
		D77572AE2A295DDE00F490CD /* PacificSouthWest2 in Resources */ = {isa = PBXBuildFile; fileRef = D77572AD2A295DDD00F490CD /* PacificSouthWest2 */; settings = {ASSET_TAGS = (AnimateImagesWithImageOverlay, ); }; };
		D78666AD2A2161F100C60110 /* FindNearestVertexView.swift in Sources */ = {isa = PBXBuildFile; fileRef = D78666AC2A2161F100C60110 /* FindNearestVertexView.swift */; };
		D78666AE2A21629200C60110 /* FindNearestVertexView.swift in Copy Source Code Files */ = {isa = PBXBuildFile; fileRef = D78666AC2A2161F100C60110 /* FindNearestVertexView.swift */; };
		D79EE76E2A4CEA5D005A52AE /* SetUpLocationDrivenGeotriggersView.Model.swift in Sources */ = {isa = PBXBuildFile; fileRef = D79EE76D2A4CEA5D005A52AE /* SetUpLocationDrivenGeotriggersView.Model.swift */; };
		D79EE76F2A4CEA7F005A52AE /* SetUpLocationDrivenGeotriggersView.Model.swift in Copy Source Code Files */ = {isa = PBXBuildFile; fileRef = D79EE76D2A4CEA5D005A52AE /* SetUpLocationDrivenGeotriggersView.Model.swift */; };
		D7ABA2F92A32579C0021822B /* MeasureDistanceInSceneView.swift in Sources */ = {isa = PBXBuildFile; fileRef = D7ABA2F82A32579C0021822B /* MeasureDistanceInSceneView.swift */; };
		D7ABA2FA2A32760D0021822B /* MeasureDistanceInSceneView.swift in Copy Source Code Files */ = {isa = PBXBuildFile; fileRef = D7ABA2F82A32579C0021822B /* MeasureDistanceInSceneView.swift */; };
		D7ABA2FF2A32881C0021822B /* ShowViewshedFromGeoelementInSceneView.swift in Sources */ = {isa = PBXBuildFile; fileRef = D7ABA2FE2A32881C0021822B /* ShowViewshedFromGeoelementInSceneView.swift */; };
		D7ABA3002A3288970021822B /* ShowViewshedFromGeoelementInSceneView.swift in Copy Source Code Files */ = {isa = PBXBuildFile; fileRef = D7ABA2FE2A32881C0021822B /* ShowViewshedFromGeoelementInSceneView.swift */; };
		D7AE861E2AC39DC50049B626 /* DisplayAnnotationView.swift in Sources */ = {isa = PBXBuildFile; fileRef = D7AE861D2AC39DC50049B626 /* DisplayAnnotationView.swift */; };
		D7AE861F2AC39E7F0049B626 /* DisplayAnnotationView.swift in Copy Source Code Files */ = {isa = PBXBuildFile; fileRef = D7AE861D2AC39DC50049B626 /* DisplayAnnotationView.swift */; };
		D7AE86202AC3A1050049B626 /* AddCustomDynamicEntityDataSourceView.Vessel.swift in Copy Source Code Files */ = {isa = PBXBuildFile; fileRef = 7900C5F52A83FC3F002D430F /* AddCustomDynamicEntityDataSourceView.Vessel.swift */; };
		D7AE86212AC3A10A0049B626 /* GroupLayersTogetherView.GroupLayerListView.swift in Copy Source Code Files */ = {isa = PBXBuildFile; fileRef = D75C35662AB50338003CD55F /* GroupLayersTogetherView.GroupLayerListView.swift */; };
		D7C16D1B2AC5F95300689E89 /* Animate3DGraphicView.swift in Sources */ = {isa = PBXBuildFile; fileRef = D7C16D1A2AC5F95300689E89 /* Animate3DGraphicView.swift */; };
		D7C16D1C2AC5F96900689E89 /* Animate3DGraphicView.swift in Copy Source Code Files */ = {isa = PBXBuildFile; fileRef = D7C16D1A2AC5F95300689E89 /* Animate3DGraphicView.swift */; };
		D7C16D1F2AC5FE8200689E89 /* Pyrenees.csv in Resources */ = {isa = PBXBuildFile; fileRef = D7C16D1E2AC5FE8200689E89 /* Pyrenees.csv */; settings = {ASSET_TAGS = (Animate3DGraphic, ); }; };
		D7C16D222AC5FE9800689E89 /* GrandCanyon.csv in Resources */ = {isa = PBXBuildFile; fileRef = D7C16D212AC5FE9800689E89 /* GrandCanyon.csv */; settings = {ASSET_TAGS = (Animate3DGraphic, ); }; };
		D7C16D252AC5FEA600689E89 /* Snowdon.csv in Resources */ = {isa = PBXBuildFile; fileRef = D7C16D242AC5FEA600689E89 /* Snowdon.csv */; settings = {ASSET_TAGS = (Animate3DGraphic, ); }; };
		D7C16D282AC5FEB700689E89 /* Hawaii.csv in Resources */ = {isa = PBXBuildFile; fileRef = D7C16D272AC5FEB600689E89 /* Hawaii.csv */; settings = {ASSET_TAGS = (Animate3DGraphic, ); }; };
		D7CC33FF2A31475C00198EDF /* ShowLineOfSightBetweenPointsView.swift in Sources */ = {isa = PBXBuildFile; fileRef = D7CC33FD2A31475C00198EDF /* ShowLineOfSightBetweenPointsView.swift */; };
		D7CC34002A3147FF00198EDF /* ShowLineOfSightBetweenPointsView.swift in Copy Source Code Files */ = {isa = PBXBuildFile; fileRef = D7CC33FD2A31475C00198EDF /* ShowLineOfSightBetweenPointsView.swift */; };
		D7CE9F9B2AE2F575008F7A5F /* streetmap_SD.tpkx in Resources */ = {isa = PBXBuildFile; fileRef = D7CE9F9A2AE2F575008F7A5F /* streetmap_SD.tpkx */; settings = {ASSET_TAGS = (GeocodeOffline, ); }; };
		D7CE9FA32AE2F595008F7A5F /* san-diego-eagle-locator in Resources */ = {isa = PBXBuildFile; fileRef = D7CE9FA22AE2F595008F7A5F /* san-diego-eagle-locator */; settings = {ASSET_TAGS = (GeocodeOffline, ); }; };
		D7D1F3532ADDBE5D009CE2DA /* philadelphia.mspk in Resources */ = {isa = PBXBuildFile; fileRef = D7D1F3522ADDBE5D009CE2DA /* philadelphia.mspk */; settings = {ASSET_TAGS = (AugmentRealityToShowTabletopScene, ); }; };
		D7DDF84E2AF43AA2004352D9 /* GeocodeOfflineView.Model.swift in Copy Source Code Files */ = {isa = PBXBuildFile; fileRef = D72C43F22AEB066D00B6157B /* GeocodeOfflineView.Model.swift */; };
		D7DDF8532AF47C6C004352D9 /* FindRouteAroundBarriersView.swift in Sources */ = {isa = PBXBuildFile; fileRef = D7DDF8502AF47C6C004352D9 /* FindRouteAroundBarriersView.swift */; };
		D7DDF8562AF47C86004352D9 /* FindRouteAroundBarriersView.swift in Copy Source Code Files */ = {isa = PBXBuildFile; fileRef = D7DDF8502AF47C6C004352D9 /* FindRouteAroundBarriersView.swift */; };
		D7E440D72A1ECE7D005D74DE /* CreateBuffersAroundPointsView.swift in Sources */ = {isa = PBXBuildFile; fileRef = D7E440D62A1ECE7D005D74DE /* CreateBuffersAroundPointsView.swift */; };
		D7E440D82A1ECEB3005D74DE /* CreateBuffersAroundPointsView.swift in Copy Source Code Files */ = {isa = PBXBuildFile; fileRef = D7E440D62A1ECE7D005D74DE /* CreateBuffersAroundPointsView.swift */; };
		D7E557682A1D768800B9FB09 /* AddWMSLayerView.swift in Sources */ = {isa = PBXBuildFile; fileRef = D7E557672A1D768800B9FB09 /* AddWMSLayerView.swift */; };
		D7E7D0812AEB39D5003AAD02 /* FindRouteInTransportNetworkView.swift in Sources */ = {isa = PBXBuildFile; fileRef = D7E7D0802AEB39D5003AAD02 /* FindRouteInTransportNetworkView.swift */; };
		D7E7D0822AEB3A1D003AAD02 /* FindRouteInTransportNetworkView.swift in Copy Source Code Files */ = {isa = PBXBuildFile; fileRef = D7E7D0802AEB39D5003AAD02 /* FindRouteInTransportNetworkView.swift */; };
		D7E7D09A2AEB3C47003AAD02 /* san_diego_offline_routing in Resources */ = {isa = PBXBuildFile; fileRef = D7E7D0992AEB3C47003AAD02 /* san_diego_offline_routing */; settings = {ASSET_TAGS = (FindRouteInTransportNetwork, ); }; };
		D7E9EF292A1D2219000C4865 /* SetMinAndMaxScaleView.swift in Copy Source Code Files */ = {isa = PBXBuildFile; fileRef = D7EAF3592A1C023800D822C4 /* SetMinAndMaxScaleView.swift */; };
		D7E9EF2A2A1D29F2000C4865 /* SetMaxExtentView.swift in Copy Source Code Files */ = {isa = PBXBuildFile; fileRef = D734FA092A183A5B00246D7E /* SetMaxExtentView.swift */; };
		D7EAF35A2A1C023800D822C4 /* SetMinAndMaxScaleView.swift in Sources */ = {isa = PBXBuildFile; fileRef = D7EAF3592A1C023800D822C4 /* SetMinAndMaxScaleView.swift */; };
		D7ECF5982AB8BE63003FB2BE /* RenderMultilayerSymbolsView.swift in Sources */ = {isa = PBXBuildFile; fileRef = D7ECF5972AB8BE63003FB2BE /* RenderMultilayerSymbolsView.swift */; };
		D7ECF5992AB8BF5A003FB2BE /* RenderMultilayerSymbolsView.swift in Copy Source Code Files */ = {isa = PBXBuildFile; fileRef = D7ECF5972AB8BE63003FB2BE /* RenderMultilayerSymbolsView.swift */; };
		D7EF5D752A26A03A00FEBDE5 /* ShowCoordinatesInMultipleFormatsView.swift in Sources */ = {isa = PBXBuildFile; fileRef = D7EF5D742A26A03A00FEBDE5 /* ShowCoordinatesInMultipleFormatsView.swift */; };
		D7EF5D762A26A1EE00FEBDE5 /* ShowCoordinatesInMultipleFormatsView.swift in Copy Source Code Files */ = {isa = PBXBuildFile; fileRef = D7EF5D742A26A03A00FEBDE5 /* ShowCoordinatesInMultipleFormatsView.swift */; };
		D7F2784C2A1D76F5002E4567 /* AddWMSLayerView.swift in Copy Source Code Files */ = {isa = PBXBuildFile; fileRef = D7E557672A1D768800B9FB09 /* AddWMSLayerView.swift */; };
		E000E7602869E33D005D87C5 /* ClipGeometryView.swift in Sources */ = {isa = PBXBuildFile; fileRef = E000E75F2869E33D005D87C5 /* ClipGeometryView.swift */; };
		E000E763286A0B18005D87C5 /* CutGeometryView.swift in Sources */ = {isa = PBXBuildFile; fileRef = E000E762286A0B18005D87C5 /* CutGeometryView.swift */; };
		E004A6C128414332002A1FE6 /* SetViewpointRotationView.swift in Sources */ = {isa = PBXBuildFile; fileRef = E004A6BD28414332002A1FE6 /* SetViewpointRotationView.swift */; };
		E004A6DC28465C70002A1FE6 /* DisplaySceneView.swift in Sources */ = {isa = PBXBuildFile; fileRef = E004A6D828465C70002A1FE6 /* DisplaySceneView.swift */; };
		E004A6E028466279002A1FE6 /* ShowCalloutView.swift in Sources */ = {isa = PBXBuildFile; fileRef = E004A6DF28466279002A1FE6 /* ShowCalloutView.swift */; };
		E004A6E62846A61F002A1FE6 /* StyleGraphicsWithSymbolsView.swift in Sources */ = {isa = PBXBuildFile; fileRef = E004A6E52846A61F002A1FE6 /* StyleGraphicsWithSymbolsView.swift */; };
		E004A6E928493BCE002A1FE6 /* ShowDeviceLocationView.swift in Sources */ = {isa = PBXBuildFile; fileRef = E004A6E828493BCE002A1FE6 /* ShowDeviceLocationView.swift */; };
		E004A6ED2849556E002A1FE6 /* CreatePlanarAndGeodeticBuffersView.swift in Sources */ = {isa = PBXBuildFile; fileRef = E004A6EC2849556E002A1FE6 /* CreatePlanarAndGeodeticBuffersView.swift */; };
		E004A6F0284E4B9B002A1FE6 /* DownloadVectorTilesToLocalCacheView.swift in Sources */ = {isa = PBXBuildFile; fileRef = E004A6EF284E4B9B002A1FE6 /* DownloadVectorTilesToLocalCacheView.swift */; };
		E004A6F3284E4FEB002A1FE6 /* ShowResultOfSpatialOperationsView.swift in Sources */ = {isa = PBXBuildFile; fileRef = E004A6F2284E4FEB002A1FE6 /* ShowResultOfSpatialOperationsView.swift */; };
		E004A6F6284FA42A002A1FE6 /* SelectFeaturesInFeatureLayerView.swift in Sources */ = {isa = PBXBuildFile; fileRef = E004A6F5284FA42A002A1FE6 /* SelectFeaturesInFeatureLayerView.swift */; };
		E0082217287755AC002AD138 /* View+Sheet.swift in Sources */ = {isa = PBXBuildFile; fileRef = E0082216287755AC002AD138 /* View+Sheet.swift */; };
		E03CB0692888944D002B27D9 /* GenerateOfflineMapView.swift in Copy Source Code Files */ = {isa = PBXBuildFile; fileRef = E088E1732863B5F800413100 /* GenerateOfflineMapView.swift */; };
		E03CB06A288894C4002B27D9 /* FindRouteView.swift in Copy Source Code Files */ = {isa = PBXBuildFile; fileRef = E066DD34285CF3B3004D3D5B /* FindRouteView.swift */; };
		E03CB06B2889879D002B27D9 /* DownloadVectorTilesToLocalCacheView.swift in Copy Source Code Files */ = {isa = PBXBuildFile; fileRef = E004A6EF284E4B9B002A1FE6 /* DownloadVectorTilesToLocalCacheView.swift */; };
		E041ABC0287CA9F00056009B /* WebView.swift in Sources */ = {isa = PBXBuildFile; fileRef = E041ABBF287CA9F00056009B /* WebView.swift */; };
		E041ABD7287DB04D0056009B /* SampleInfoView.swift in Sources */ = {isa = PBXBuildFile; fileRef = E041ABD6287DB04D0056009B /* SampleInfoView.swift */; };
		E041AC1A287F54580056009B /* highlight.min.js in Resources */ = {isa = PBXBuildFile; fileRef = E041AC15287F54580056009B /* highlight.min.js */; };
		E041AC1E288076A60056009B /* info.css in Resources */ = {isa = PBXBuildFile; fileRef = E041AC1D288076A60056009B /* info.css */; };
		E041AC20288077B90056009B /* xcode.css in Resources */ = {isa = PBXBuildFile; fileRef = E041AC1F288077B90056009B /* xcode.css */; };
		E066DD35285CF3B3004D3D5B /* FindRouteView.swift in Sources */ = {isa = PBXBuildFile; fileRef = E066DD34285CF3B3004D3D5B /* FindRouteView.swift */; };
		E066DD382860AB28004D3D5B /* StyleGraphicsWithRendererView.swift in Sources */ = {isa = PBXBuildFile; fileRef = E066DD372860AB28004D3D5B /* StyleGraphicsWithRendererView.swift */; };
		E066DD3B2860CA08004D3D5B /* ShowResultOfSpatialRelationshipsView.swift in Sources */ = {isa = PBXBuildFile; fileRef = E066DD3A2860CA08004D3D5B /* ShowResultOfSpatialRelationshipsView.swift */; };
		E066DD4028610F55004D3D5B /* AddSceneLayerFromServiceView.swift in Sources */ = {isa = PBXBuildFile; fileRef = E066DD3F28610F55004D3D5B /* AddSceneLayerFromServiceView.swift */; };
		E070A0A3286F3B6000F2B606 /* DownloadPreplannedMapAreaView.swift in Sources */ = {isa = PBXBuildFile; fileRef = E070A0A2286F3B6000F2B606 /* DownloadPreplannedMapAreaView.swift */; };
		E088E1572862579D00413100 /* SetSurfacePlacementModeView.swift in Sources */ = {isa = PBXBuildFile; fileRef = E088E1562862579D00413100 /* SetSurfacePlacementModeView.swift */; };
		E088E1742863B5F800413100 /* GenerateOfflineMapView.swift in Sources */ = {isa = PBXBuildFile; fileRef = E088E1732863B5F800413100 /* GenerateOfflineMapView.swift */; };
		E08953F12891899600E077CF /* EnvironmentValues+SampleInfoVisibility.swift in Sources */ = {isa = PBXBuildFile; fileRef = E08953F02891899600E077CF /* EnvironmentValues+SampleInfoVisibility.swift */; };
		E0A1AEE328874590003C797D /* AddFeatureLayersView.swift in Copy Source Code Files */ = {isa = PBXBuildFile; fileRef = 00D4EF7F2863842100B9CC30 /* AddFeatureLayersView.swift */; };
		E0D04FF228A5390000747989 /* DownloadPreplannedMapAreaView.Model.swift in Sources */ = {isa = PBXBuildFile; fileRef = E0D04FF128A5390000747989 /* DownloadPreplannedMapAreaView.Model.swift */; };
		E0EA0B772866390E00C9621D /* ProjectGeometryView.swift in Sources */ = {isa = PBXBuildFile; fileRef = E0EA0B762866390E00C9621D /* ProjectGeometryView.swift */; };
		E0FE32E728747778002C6ACA /* BrowseBuildingFloorsView.swift in Sources */ = {isa = PBXBuildFile; fileRef = E0FE32E628747778002C6ACA /* BrowseBuildingFloorsView.swift */; };
		F111CCC1288B5D5600205358 /* DisplayMapFromMobileMapPackageView.swift in Sources */ = {isa = PBXBuildFile; fileRef = F111CCC0288B5D5600205358 /* DisplayMapFromMobileMapPackageView.swift */; };
		F111CCC4288B641900205358 /* Yellowstone.mmpk in Resources */ = {isa = PBXBuildFile; fileRef = F111CCC3288B641900205358 /* Yellowstone.mmpk */; settings = {ASSET_TAGS = (DisplayMapFromMobileMapPackage, ); }; };
		F1E71BF1289473760064C33F /* AddRasterFromFileView.swift in Sources */ = {isa = PBXBuildFile; fileRef = F1E71BF0289473760064C33F /* AddRasterFromFileView.swift */; };
		F1E71BFA28A479C70064C33F /* AddRasterFromFileView.swift in Copy Source Code Files */ = {isa = PBXBuildFile; fileRef = F1E71BF0289473760064C33F /* AddRasterFromFileView.swift */; };
/* End PBXBuildFile section */

/* Begin PBXBuildRule section */
		0074ABCC2817B8E60037244A /* PBXBuildRule */ = {
			isa = PBXBuildRule;
			compilerSpec = com.apple.compilers.proxy.script;
			filePatterns = "*.tache";
			fileType = pattern.proxy;
			inputFiles = (
				"$(SRCROOT)/Shared/Samples/",
			);
			isEditable = 1;
			name = "Generate Sample Initializers from Source Code Files";
			outputFiles = (
				"$(DERIVED_FILE_DIR)/$(INPUT_FILE_BASE)",
			);
			runOncePerArchitecture = 0;
			script = "xcrun --sdk macosx swift \"${SRCROOT}/Scripts/GenerateSampleViewSourceCode.swift\" \"${SCRIPT_INPUT_FILE_0}\" \"${INPUT_FILE_PATH}\" \"${SCRIPT_OUTPUT_FILE_0}\" \n";
		};
		0083586F27FE3BCF00192A15 /* PBXBuildRule */ = {
			isa = PBXBuildRule;
			compilerSpec = com.apple.compilers.proxy.script;
			filePatterns = "*.masque";
			fileType = pattern.proxy;
			inputFiles = (
				"$(SRCROOT)/.secrets",
			);
			isEditable = 1;
			name = "Generate Swift Code from Secrets";
			outputFiles = (
				"$(DERIVED_FILE_DIR)/$(INPUT_FILE_BASE)",
			);
			runOncePerArchitecture = 0;
			script = "\"${SRCROOT}/Scripts/masquerade\" -i \"${INPUT_FILE_PATH}\" -o \"${SCRIPT_OUTPUT_FILE_0}\" -s \"${SCRIPT_INPUT_FILE_0}\" -f\n";
		};
/* End PBXBuildRule section */

/* Begin PBXCopyFilesBuildPhase section */
		00144B5E280634840090DD5D /* Embed Frameworks */ = {
			isa = PBXCopyFilesBuildPhase;
			buildActionMask = 2147483647;
			dstPath = "";
			dstSubfolderSpec = 10;
			files = (
			);
			name = "Embed Frameworks";
			runOnlyForDeploymentPostprocessing = 0;
		};
		0039A4E82885C4E300592C86 /* Copy Source Code Files */ = {
			isa = PBXCopyFilesBuildPhase;
			buildActionMask = 2147483647;
			dstPath = "";
			dstSubfolderSpec = 7;
			files = (
<<<<<<< HEAD
				D737237B2AF5AE1A00846884 /* FindRouteInMobileMapPackageView.Models.swift in Copy Source Code Files */,
				D737237A2AF5AE1600846884 /* FindRouteInMobileMapPackageView.MobileMapView.swift in Copy Source Code Files */,
				D76000B12AF19C4600B3084D /* FindRouteInMobileMapPackageView.swift in Copy Source Code Files */,
=======
				D7705D662AFC575000CC0335 /* FindClosestFacilityFromPointView.swift in Copy Source Code Files */,
>>>>>>> 382c8c9d
				D73FD0002B02C9610006360D /* FindRouteAroundBarriersView.Views.swift in Copy Source Code Files */,
				D76EE6082AF9AFEC00DA0325 /* FindRouteAroundBarriersView.Model.swift in Copy Source Code Files */,
				D7DDF8562AF47C86004352D9 /* FindRouteAroundBarriersView.swift in Copy Source Code Files */,
				D7DDF84E2AF43AA2004352D9 /* GeocodeOfflineView.Model.swift in Copy Source Code Files */,
				D7705D5B2AFC246A00CC0335 /* FindClosestFacilityToMultiplePointsView.swift in Copy Source Code Files */,
				00F279D72AF4364700CECAF8 /* AddDynamicEntityLayerView.VehicleCallout.swift in Copy Source Code Files */,
				D76000A22AF18BAB00B3084D /* FindRouteInTransportNetworkView.Model.swift in Copy Source Code Files */,
				D7E7D0822AEB3A1D003AAD02 /* FindRouteInTransportNetworkView.swift in Copy Source Code Files */,
				D7553CDD2AE2E00E00DC2A70 /* GeocodeOfflineView.swift in Copy Source Code Files */,
				4DD058102A0D3F6B00A59B34 /* ShowDeviceLocationWithNMEADataSourcesView.Model.swift in Copy Source Code Files */,
				4D126D7329CA1EFD00CFB7A7 /* ShowDeviceLocationWithNMEADataSourcesView.swift in Copy Source Code Files */,
				4D126D7429CA1EFD00CFB7A7 /* FileNMEASentenceReader.swift in Copy Source Code Files */,
				D7084FAB2AD771F600EC7F4F /* AugmentRealityToFlyOverSceneView.swift in Copy Source Code Files */,
				D72F27302ADA1E9900F906DA /* AugmentRealityToShowTabletopSceneView.swift in Copy Source Code Files */,
				D71FCB8B2AD628B9000E517C /* CreateMobileGeodatabaseView.Model.swift in Copy Source Code Files */,
				D73FC0FE2AD4A19A0067A19B /* CreateMobileGeodatabaseView.swift in Copy Source Code Files */,
				D7464F1F2ACE04C2007FEE88 /* IdentifyRasterCellView.swift in Copy Source Code Files */,
				D731F3C22AD0D2BB00A8431E /* IdentifyGraphicsView.swift in Copy Source Code Files */,
				D70082EC2ACF901600E0C3C2 /* IdentifyKMLFeaturesView.swift in Copy Source Code Files */,
				D7054AEA2ACCCC34007235BA /* Animate3DGraphicView.SettingsView.swift in Copy Source Code Files */,
				D7058FB22ACB424E00A40F14 /* Animate3DGraphicView.Model.swift in Copy Source Code Files */,
				D7C16D1C2AC5F96900689E89 /* Animate3DGraphicView.swift in Copy Source Code Files */,
				D7497F3D2AC4B4CF00167AD2 /* DisplayDimensionsView.swift in Copy Source Code Files */,
				D7232EE22AC1E6DC0079ABFF /* PlayKMLTourView.swift in Copy Source Code Files */,
				D7AE861F2AC39E7F0049B626 /* DisplayAnnotationView.swift in Copy Source Code Files */,
				D7337C5B2ABCFDE400A5D865 /* StyleSymbolsFromMobileStyleFileView.SymbolOptionsListView.swift in Copy Source Code Files */,
				D74C8BFF2ABA56C0007C76B8 /* StyleSymbolsFromMobileStyleFileView.swift in Copy Source Code Files */,
				D7AE86212AC3A10A0049B626 /* GroupLayersTogetherView.GroupLayerListView.swift in Copy Source Code Files */,
				D7AE86202AC3A1050049B626 /* AddCustomDynamicEntityDataSourceView.Vessel.swift in Copy Source Code Files */,
				D7ECF5992AB8BF5A003FB2BE /* RenderMultilayerSymbolsView.swift in Copy Source Code Files */,
				D7337C612ABD166A00A5D865 /* ShowMobileMapPackageExpirationDateView.swift in Copy Source Code Files */,
				D704AA5B2AB22D8400A3BB63 /* GroupLayersTogetherView.swift in Copy Source Code Files */,
				D75B58522AAFB37C0038B3B4 /* StyleFeaturesWithCustomDictionaryView.swift in Copy Source Code Files */,
				D71C5F652AAA83D2006599FD /* CreateSymbolStylesFromWebStylesView.swift in Copy Source Code Files */,
				79D84D152A81718F00F45262 /* AddCustomDynamicEntityDataSourceView.swift in Copy Source Code Files */,
				1C26ED202A8BEC63009B7721 /* FilterFeaturesInSceneView.swift in Copy Source Code Files */,
				1C56B5E72A82C057000381DA /* DisplayPointsUsingClusteringFeatureReductionView.swift in Copy Source Code Files */,
				D7ABA3002A3288970021822B /* ShowViewshedFromGeoelementInSceneView.swift in Copy Source Code Files */,
				1C3B7DCD2A5F652500907443 /* AnalyzeNetworkWithSubnetworkTraceView.Model.swift in Copy Source Code Files */,
				1C3B7DCE2A5F652500907443 /* AnalyzeNetworkWithSubnetworkTraceView.swift in Copy Source Code Files */,
				D79EE76F2A4CEA7F005A52AE /* SetUpLocationDrivenGeotriggersView.Model.swift in Copy Source Code Files */,
				D769C2132A29057200030F61 /* SetUpLocationDrivenGeotriggersView.swift in Copy Source Code Files */,
				1C19B4F72A578E69001D2506 /* CreateLoadReportView.Model.swift in Copy Source Code Files */,
				1C19B4F82A578E69001D2506 /* CreateLoadReportView.swift in Copy Source Code Files */,
				1C19B4F92A578E69001D2506 /* CreateLoadReportView.Views.swift in Copy Source Code Files */,
				D752D9412A39162F003EB25E /* ManageOperationalLayersView.swift in Copy Source Code Files */,
				D77570C12A2943D900F490CD /* AnimateImagesWithImageOverlayView.swift in Copy Source Code Files */,
				D7634FB02A43B8B000F8AEFB /* CreateConvexHullAroundGeometriesView.swift in Copy Source Code Files */,
				D7ABA2FA2A32760D0021822B /* MeasureDistanceInSceneView.swift in Copy Source Code Files */,
				D722BD232A420DEC002C2087 /* ShowExtrudedFeaturesView.swift in Copy Source Code Files */,
				D752D9602A3BCE63003EB25E /* DisplayMapFromPortalItemView.swift in Copy Source Code Files */,
				1C43BC852A43783900509BF8 /* SetVisibilityOfSubtypeSublayerView.Model.swift in Copy Source Code Files */,
				1C43BC862A43783900509BF8 /* SetVisibilityOfSubtypeSublayerView.swift in Copy Source Code Files */,
				1C43BC872A43783900509BF8 /* SetVisibilityOfSubtypeSublayerView.Views.swift in Copy Source Code Files */,
				00EB803A2A31506F00AC2B07 /* DisplayContentOfUtilityNetworkContainerView.swift in Copy Source Code Files */,
				00EB803B2A31506F00AC2B07 /* DisplayContentOfUtilityNetworkContainerView.Model.swift in Copy Source Code Files */,
				D751018F2A2E966C00B8FA48 /* IdentifyLayerFeaturesView.swift in Copy Source Code Files */,
				D752D9472A3A6FC0003EB25E /* MonitorChangesToMapLoadStatusView.swift in Copy Source Code Files */,
				D7CC34002A3147FF00198EDF /* ShowLineOfSightBetweenPointsView.swift in Copy Source Code Files */,
				1CAB8D502A3CEB43002AA649 /* RunValveIsolationTraceView.Model.swift in Copy Source Code Files */,
				1CAB8D512A3CEB43002AA649 /* RunValveIsolationTraceView.swift in Copy Source Code Files */,
				D71099712A280D830065A1C1 /* DensifyAndGeneralizeGeometryView.SettingsView.swift in Copy Source Code Files */,
				D710996E2A27D9B30065A1C1 /* DensifyAndGeneralizeGeometryView.swift in Copy Source Code Files */,
				D75101822A2E497F00B8FA48 /* ShowLabelsOnLayerView.swift in Copy Source Code Files */,
				D7EF5D762A26A1EE00FEBDE5 /* ShowCoordinatesInMultipleFormatsView.swift in Copy Source Code Files */,
				79A47DFB2A20286800D7C5B9 /* CreateAndSaveKMLView.Model.swift in Copy Source Code Files */,
				79A47DFC2A20286800D7C5B9 /* CreateAndSaveKMLView.Views.swift in Copy Source Code Files */,
				79B7B80B2A1BFDE700F57C27 /* CreateAndSaveKMLView.swift in Copy Source Code Files */,
				D78666AE2A21629200C60110 /* FindNearestVertexView.swift in Copy Source Code Files */,
				D7E440D82A1ECEB3005D74DE /* CreateBuffersAroundPointsView.swift in Copy Source Code Files */,
				D744FD182A2113C70084A66C /* CreateConvexHullAroundPointsView.swift in Copy Source Code Files */,
				D754E3242A1D66C20006C5F1 /* StylePointWithPictureMarkerSymbolsView.swift in Copy Source Code Files */,
				D7F2784C2A1D76F5002E4567 /* AddWMSLayerView.swift in Copy Source Code Files */,
				D75362D32A1E8C8800D83028 /* ApplyUniqueValueRendererView.swift in Copy Source Code Files */,
				1C929F092A27B86800134252 /* ShowUtilityAssociationsView.swift in Copy Source Code Files */,
				D7E9EF2A2A1D29F2000C4865 /* SetMaxExtentView.swift in Copy Source Code Files */,
				D7E9EF292A1D2219000C4865 /* SetMinAndMaxScaleView.swift in Copy Source Code Files */,
				1C9B74DE29DB56860038B06F /* ChangeCameraControllerView.swift in Copy Source Code Files */,
				1C965C3929DB9176002F8536 /* ShowRealisticLightAndShadowsView.swift in Copy Source Code Files */,
				883C121729C914E100062FF9 /* DownloadPreplannedMapAreaView.MapPicker.swift in Copy Source Code Files */,
				883C121829C914E100062FF9 /* DownloadPreplannedMapAreaView.Model.swift in Copy Source Code Files */,
				883C121929C914E100062FF9 /* DownloadPreplannedMapAreaView.swift in Copy Source Code Files */,
				1C0C1C3D29D34DDD005C8B24 /* ChangeViewpointView.swift in Copy Source Code Files */,
				1C42E04A29D239D2004FC4BE /* ShowPopupView.swift in Copy Source Code Files */,
				108EC04229D25B55000F35D0 /* QueryFeatureTableView.swift in Copy Source Code Files */,
				88F93CC229C4D3480006B28E /* CreateAndEditGeometriesView.swift in Copy Source Code Files */,
				0044289329C9234300160767 /* GetElevationAtPointOnSurfaceView.swift in Copy Source Code Files */,
				4D2ADC6A29C50D91003B367F /* AddDynamicEntityLayerView.Model.swift in Copy Source Code Files */,
				4D2ADC6B29C50D91003B367F /* AddDynamicEntityLayerView.SettingsView.swift in Copy Source Code Files */,
				4D2ADC4729C26D2C003B367F /* AddDynamicEntityLayerView.swift in Copy Source Code Files */,
				218F35C229C290BF00502022 /* AuthenticateWithOAuthView.swift in Copy Source Code Files */,
				0044CDE02995D4DD004618CE /* ShowDeviceLocationHistoryView.swift in Copy Source Code Files */,
				0042E24628E50EE4001F33D6 /* ShowViewshedFromPointInSceneView.swift in Copy Source Code Files */,
				0042E24728E50EE4001F33D6 /* ShowViewshedFromPointInSceneView.Model.swift in Copy Source Code Files */,
				0042E24828E50EE4001F33D6 /* ShowViewshedFromPointInSceneView.ViewshedSettingsView.swift in Copy Source Code Files */,
				006C835528B40682004AEB7F /* BrowseBuildingFloorsView.swift in Copy Source Code Files */,
				006C835628B40682004AEB7F /* DisplayMapFromMobileMapPackageView.swift in Copy Source Code Files */,
				F1E71BFA28A479C70064C33F /* AddRasterFromFileView.swift in Copy Source Code Files */,
				0039A4E92885C50300592C86 /* AddSceneLayerFromServiceView.swift in Copy Source Code Files */,
				75DD736729D35FF40010229D /* ChangeMapViewBackgroundView.swift in Copy Source Code Files */,
				75DD736829D35FF40010229D /* ChangeMapViewBackgroundView.SettingsView.swift in Copy Source Code Files */,
				75DD736929D35FF40010229D /* ChangeMapViewBackgroundView.Model.swift in Copy Source Code Files */,
				0039A4EA2885C50300592C86 /* ClipGeometryView.swift in Copy Source Code Files */,
				0039A4EB2885C50300592C86 /* CreatePlanarAndGeodeticBuffersView.swift in Copy Source Code Files */,
				0039A4EC2885C50300592C86 /* CutGeometryView.swift in Copy Source Code Files */,
				E0A1AEE328874590003C797D /* AddFeatureLayersView.swift in Copy Source Code Files */,
				0039A4ED2885C50300592C86 /* DisplayMapView.swift in Copy Source Code Files */,
				0039A4EE2885C50300592C86 /* DisplayOverviewMapView.swift in Copy Source Code Files */,
				0039A4EF2885C50300592C86 /* DisplaySceneView.swift in Copy Source Code Files */,
				E03CB06B2889879D002B27D9 /* DownloadVectorTilesToLocalCacheView.swift in Copy Source Code Files */,
				E03CB06A288894C4002B27D9 /* FindRouteView.swift in Copy Source Code Files */,
				E03CB0692888944D002B27D9 /* GenerateOfflineMapView.swift in Copy Source Code Files */,
				75DD739929D38B420010229D /* NavigateRouteView.swift in Copy Source Code Files */,
				0039A4F02885C50300592C86 /* ProjectGeometryView.swift in Copy Source Code Files */,
				0039A4F12885C50300592C86 /* SearchWithGeocodeView.swift in Copy Source Code Files */,
				0039A4F22885C50300592C86 /* SelectFeaturesInFeatureLayerView.swift in Copy Source Code Files */,
				0039A4F32885C50300592C86 /* SetBasemapView.swift in Copy Source Code Files */,
				0039A4F42885C50300592C86 /* SetSurfacePlacementModeView.swift in Copy Source Code Files */,
				0039A4F52885C50300592C86 /* SetViewpointRotationView.swift in Copy Source Code Files */,
				0039A4F62885C50300592C86 /* ShowCalloutView.swift in Copy Source Code Files */,
				0039A4F72885C50300592C86 /* ShowDeviceLocationView.swift in Copy Source Code Files */,
				0039A4F82885C50300592C86 /* ShowResultOfSpatialRelationshipsView.swift in Copy Source Code Files */,
				0039A4F92885C50300592C86 /* ShowResultOfSpatialOperationsView.swift in Copy Source Code Files */,
				0039A4FA2885C50300592C86 /* StyleGraphicsWithRendererView.swift in Copy Source Code Files */,
				0039A4FB2885C50300592C86 /* StyleGraphicsWithSymbolsView.swift in Copy Source Code Files */,
				7573E82129D6136C00BEED9C /* TraceUtilityNetworkView.Model.swift in Copy Source Code Files */,
				7573E82229D6136C00BEED9C /* TraceUtilityNetworkView.Enums.swift in Copy Source Code Files */,
				7573E82329D6136C00BEED9C /* TraceUtilityNetworkView.Views.swift in Copy Source Code Files */,
				7573E82429D6136C00BEED9C /* TraceUtilityNetworkView.swift in Copy Source Code Files */,
			);
			name = "Copy Source Code Files";
			runOnlyForDeploymentPostprocessing = 0;
		};
/* End PBXCopyFilesBuildPhase section */

/* Begin PBXFileReference section */
		000558092817C51E00224BC6 /* SampleDetailView.swift */ = {isa = PBXFileReference; lastKnownFileType = sourcecode.swift; path = SampleDetailView.swift; sourceTree = "<group>"; };
		00181B452846AD7100654571 /* View+Alert.swift */ = {isa = PBXFileReference; lastKnownFileType = sourcecode.swift; path = "View+Alert.swift"; sourceTree = "<group>"; };
		001C6DD827FE585A00D472C2 /* AppSecrets.swift.masque */ = {isa = PBXFileReference; fileEncoding = 4; lastKnownFileType = text; path = AppSecrets.swift.masque; sourceTree = "<group>"; };
		00273CF32A82AB5900A7A77D /* SamplesSearchView.swift */ = {isa = PBXFileReference; lastKnownFileType = sourcecode.swift; path = SamplesSearchView.swift; sourceTree = "<group>"; };
		00273CF52A82AB8700A7A77D /* SampleRow.swift */ = {isa = PBXFileReference; lastKnownFileType = sourcecode.swift; path = SampleRow.swift; sourceTree = "<group>"; };
		003D7C342821EBCC009DDFD2 /* masquerade */ = {isa = PBXFileReference; lastKnownFileType = text; path = masquerade; sourceTree = "<group>"; };
		003D7C352821EBCC009DDFD2 /* GenerateSampleViewSourceCode.swift */ = {isa = PBXFileReference; lastKnownFileType = sourcecode.swift; path = GenerateSampleViewSourceCode.swift; sourceTree = "<group>"; };
		0042E24228E4BF8F001F33D6 /* ShowViewshedFromPointInSceneView.Model.swift */ = {isa = PBXFileReference; lastKnownFileType = sourcecode.swift; path = ShowViewshedFromPointInSceneView.Model.swift; sourceTree = "<group>"; };
		0042E24428E4F82B001F33D6 /* ShowViewshedFromPointInSceneView.ViewshedSettingsView.swift */ = {isa = PBXFileReference; lastKnownFileType = sourcecode.swift; path = ShowViewshedFromPointInSceneView.ViewshedSettingsView.swift; sourceTree = "<group>"; };
		0044289129C90C0B00160767 /* GetElevationAtPointOnSurfaceView.swift */ = {isa = PBXFileReference; lastKnownFileType = sourcecode.swift; path = GetElevationAtPointOnSurfaceView.swift; sourceTree = "<group>"; };
		0044CDDE2995C39E004618CE /* ShowDeviceLocationHistoryView.swift */ = {isa = PBXFileReference; lastKnownFileType = sourcecode.swift; path = ShowDeviceLocationHistoryView.swift; sourceTree = "<group>"; };
		004FE87029DF5D8700075217 /* Bristol */ = {isa = PBXFileReference; lastKnownFileType = folder; path = Bristol; sourceTree = "<group>"; };
		0074ABBE28174BCF0037244A /* DisplayMapView.swift */ = {isa = PBXFileReference; lastKnownFileType = sourcecode.swift; path = DisplayMapView.swift; sourceTree = "<group>"; };
		0074ABC128174F430037244A /* Sample.swift */ = {isa = PBXFileReference; fileEncoding = 4; lastKnownFileType = sourcecode.swift; path = Sample.swift; sourceTree = "<group>"; };
		0074ABCA2817B8DB0037244A /* SamplesApp+Samples.swift.tache */ = {isa = PBXFileReference; fileEncoding = 4; lastKnownFileType = text; path = "SamplesApp+Samples.swift.tache"; sourceTree = "<group>"; };
		0086F3FD28E3770900974721 /* ShowViewshedFromPointInSceneView.swift */ = {isa = PBXFileReference; fileEncoding = 4; lastKnownFileType = sourcecode.swift; path = ShowViewshedFromPointInSceneView.swift; sourceTree = "<group>"; };
		00A7A1432A2FC58300F035F7 /* DisplayContentOfUtilityNetworkContainerView.swift */ = {isa = PBXFileReference; fileEncoding = 4; lastKnownFileType = sourcecode.swift; path = DisplayContentOfUtilityNetworkContainerView.swift; sourceTree = "<group>"; };
		00A7A1492A2FC5B700F035F7 /* DisplayContentOfUtilityNetworkContainerView.Model.swift */ = {isa = PBXFileReference; lastKnownFileType = sourcecode.swift; path = DisplayContentOfUtilityNetworkContainerView.Model.swift; sourceTree = "<group>"; };
		00ACF554293E6C6A0059B2A9 /* Samples.entitlements */ = {isa = PBXFileReference; lastKnownFileType = text.plist.entitlements; path = Samples.entitlements; sourceTree = "<group>"; };
		00B04272282EC59E0072E1B4 /* AboutView.swift */ = {isa = PBXFileReference; fileEncoding = 4; lastKnownFileType = sourcecode.swift; path = AboutView.swift; sourceTree = "<group>"; };
		00B042E5282EDC690072E1B4 /* SetBasemapView.swift */ = {isa = PBXFileReference; fileEncoding = 4; lastKnownFileType = sourcecode.swift; path = SetBasemapView.swift; sourceTree = "<group>"; };
		00B04FB4283EEBA80026C882 /* DisplayOverviewMapView.swift */ = {isa = PBXFileReference; lastKnownFileType = sourcecode.swift; path = DisplayOverviewMapView.swift; sourceTree = "<group>"; };
		00C7993A2A845AAF00AFE342 /* Sidebar.swift */ = {isa = PBXFileReference; lastKnownFileType = sourcecode.swift; path = Sidebar.swift; sourceTree = "<group>"; };
		00C94A0C28B53DE1004E42D9 /* raster-file */ = {isa = PBXFileReference; lastKnownFileType = folder; path = "raster-file"; sourceTree = "<group>"; };
		00CB9137284814A4005C2C5D /* SearchWithGeocodeView.swift */ = {isa = PBXFileReference; lastKnownFileType = sourcecode.swift; path = SearchWithGeocodeView.swift; sourceTree = "<group>"; };
		00CCB8A2285AAD7D00BBAB70 /* DowloadPortalItemData.swift */ = {isa = PBXFileReference; lastKnownFileType = sourcecode.swift; path = DowloadPortalItemData.swift; sourceTree = "<group>"; };
		00CCB8A4285BAF8700BBAB70 /* OnDemandResource.swift */ = {isa = PBXFileReference; lastKnownFileType = sourcecode.swift; path = OnDemandResource.swift; sourceTree = "<group>"; };
		00D4EF7F2863842100B9CC30 /* AddFeatureLayersView.swift */ = {isa = PBXFileReference; lastKnownFileType = sourcecode.swift; path = AddFeatureLayersView.swift; sourceTree = "<group>"; };
		00D4EF8228638BF100B9CC30 /* LA_Trails.geodatabase */ = {isa = PBXFileReference; lastKnownFileType = file; path = LA_Trails.geodatabase; sourceTree = "<group>"; };
		00D4EF8F28638BF100B9CC30 /* AuroraCO.gpkg */ = {isa = PBXFileReference; lastKnownFileType = file; path = AuroraCO.gpkg; sourceTree = "<group>"; };
		00D4EFB02863CE6300B9CC30 /* ScottishWildlifeTrust_reserves */ = {isa = PBXFileReference; lastKnownFileType = folder; path = ScottishWildlifeTrust_reserves; sourceTree = "<group>"; };
		00E5400C27F3CCA100CF66D5 /* SamplesApp.swift */ = {isa = PBXFileReference; lastKnownFileType = sourcecode.swift; path = SamplesApp.swift; sourceTree = "<group>"; };
		00E5400D27F3CCA100CF66D5 /* ContentView.swift */ = {isa = PBXFileReference; lastKnownFileType = sourcecode.swift; path = ContentView.swift; sourceTree = "<group>"; };
		00E5400E27F3CCA200CF66D5 /* Assets.xcassets */ = {isa = PBXFileReference; lastKnownFileType = folder.assetcatalog; path = Assets.xcassets; sourceTree = "<group>"; };
		00E5401327F3CCA200CF66D5 /* Samples.app */ = {isa = PBXFileReference; explicitFileType = wrapper.application; includeInIndex = 0; path = Samples.app; sourceTree = BUILT_PRODUCTS_DIR; };
		00E5402A27F775EA00CF66D5 /* Info.plist */ = {isa = PBXFileReference; lastKnownFileType = text.plist.xml; path = Info.plist; sourceTree = "<group>"; };
		00F279D52AF418DC00CECAF8 /* AddDynamicEntityLayerView.VehicleCallout.swift */ = {isa = PBXFileReference; lastKnownFileType = sourcecode.swift; path = AddDynamicEntityLayerView.VehicleCallout.swift; sourceTree = "<group>"; };
		108EC04029D25B2C000F35D0 /* QueryFeatureTableView.swift */ = {isa = PBXFileReference; fileEncoding = 4; lastKnownFileType = sourcecode.swift; path = QueryFeatureTableView.swift; sourceTree = "<group>"; };
		1C0C1C3429D34DAE005C8B24 /* ChangeViewpointView.swift */ = {isa = PBXFileReference; fileEncoding = 4; lastKnownFileType = sourcecode.swift; path = ChangeViewpointView.swift; sourceTree = "<group>"; };
		1C19B4EB2A578E46001D2506 /* CreateLoadReportView.Views.swift */ = {isa = PBXFileReference; fileEncoding = 4; lastKnownFileType = sourcecode.swift; path = CreateLoadReportView.Views.swift; sourceTree = "<group>"; };
		1C19B4ED2A578E46001D2506 /* CreateLoadReportView.swift */ = {isa = PBXFileReference; fileEncoding = 4; lastKnownFileType = sourcecode.swift; path = CreateLoadReportView.swift; sourceTree = "<group>"; };
		1C19B4EF2A578E46001D2506 /* CreateLoadReportView.Model.swift */ = {isa = PBXFileReference; fileEncoding = 4; lastKnownFileType = sourcecode.swift; path = CreateLoadReportView.Model.swift; sourceTree = "<group>"; };
		1C26ED152A859525009B7721 /* FilterFeaturesInSceneView.swift */ = {isa = PBXFileReference; fileEncoding = 4; lastKnownFileType = sourcecode.swift; path = FilterFeaturesInSceneView.swift; sourceTree = "<group>"; };
		1C3B7DC32A5F64FC00907443 /* AnalyzeNetworkWithSubnetworkTraceView.Model.swift */ = {isa = PBXFileReference; fileEncoding = 4; lastKnownFileType = sourcecode.swift; path = AnalyzeNetworkWithSubnetworkTraceView.Model.swift; sourceTree = "<group>"; };
		1C3B7DC62A5F64FC00907443 /* AnalyzeNetworkWithSubnetworkTraceView.swift */ = {isa = PBXFileReference; fileEncoding = 4; lastKnownFileType = sourcecode.swift; path = AnalyzeNetworkWithSubnetworkTraceView.swift; sourceTree = "<group>"; };
		1C42E04329D2396B004FC4BE /* ShowPopupView.swift */ = {isa = PBXFileReference; fileEncoding = 4; lastKnownFileType = sourcecode.swift; path = ShowPopupView.swift; sourceTree = "<group>"; };
		1C43BC792A43781100509BF8 /* SetVisibilityOfSubtypeSublayerView.Views.swift */ = {isa = PBXFileReference; fileEncoding = 4; lastKnownFileType = sourcecode.swift; path = SetVisibilityOfSubtypeSublayerView.Views.swift; sourceTree = "<group>"; };
		1C43BC7C2A43781100509BF8 /* SetVisibilityOfSubtypeSublayerView.Model.swift */ = {isa = PBXFileReference; fileEncoding = 4; lastKnownFileType = sourcecode.swift; path = SetVisibilityOfSubtypeSublayerView.Model.swift; sourceTree = "<group>"; };
		1C43BC7E2A43781100509BF8 /* SetVisibilityOfSubtypeSublayerView.swift */ = {isa = PBXFileReference; fileEncoding = 4; lastKnownFileType = sourcecode.swift; path = SetVisibilityOfSubtypeSublayerView.swift; sourceTree = "<group>"; };
		1C56B5E22A82C02D000381DA /* DisplayPointsUsingClusteringFeatureReductionView.swift */ = {isa = PBXFileReference; fileEncoding = 4; lastKnownFileType = sourcecode.swift; path = DisplayPointsUsingClusteringFeatureReductionView.swift; sourceTree = "<group>"; };
		1C9B74C529DB43580038B06F /* ShowRealisticLightAndShadowsView.swift */ = {isa = PBXFileReference; fileEncoding = 4; lastKnownFileType = sourcecode.swift; path = ShowRealisticLightAndShadowsView.swift; sourceTree = "<group>"; };
		1C9B74D529DB54560038B06F /* ChangeCameraControllerView.swift */ = {isa = PBXFileReference; fileEncoding = 4; lastKnownFileType = sourcecode.swift; path = ChangeCameraControllerView.swift; sourceTree = "<group>"; };
		1CAB8D442A3CEAB0002AA649 /* RunValveIsolationTraceView.Model.swift */ = {isa = PBXFileReference; fileEncoding = 4; lastKnownFileType = sourcecode.swift; path = RunValveIsolationTraceView.Model.swift; sourceTree = "<group>"; };
		1CAB8D472A3CEAB0002AA649 /* RunValveIsolationTraceView.swift */ = {isa = PBXFileReference; fileEncoding = 4; lastKnownFileType = sourcecode.swift; path = RunValveIsolationTraceView.swift; sourceTree = "<group>"; };
		1CAF831B2A20305F000E1E60 /* ShowUtilityAssociationsView.swift */ = {isa = PBXFileReference; fileEncoding = 4; lastKnownFileType = sourcecode.swift; path = ShowUtilityAssociationsView.swift; sourceTree = "<group>"; };
		218F35B329C28F4A00502022 /* AuthenticateWithOAuthView.swift */ = {isa = PBXFileReference; fileEncoding = 4; lastKnownFileType = sourcecode.swift; path = AuthenticateWithOAuthView.swift; sourceTree = "<group>"; };
		4D126D6929CA1B6000CFB7A7 /* ShowDeviceLocationWithNMEADataSourcesView.swift */ = {isa = PBXFileReference; fileEncoding = 4; lastKnownFileType = sourcecode.swift; path = ShowDeviceLocationWithNMEADataSourcesView.swift; sourceTree = "<group>"; };
		4D126D7129CA1E1800CFB7A7 /* FileNMEASentenceReader.swift */ = {isa = PBXFileReference; lastKnownFileType = sourcecode.swift; path = FileNMEASentenceReader.swift; sourceTree = "<group>"; };
		4D126D7B29CA3E6000CFB7A7 /* Redlands.nmea */ = {isa = PBXFileReference; fileEncoding = 4; lastKnownFileType = text; path = Redlands.nmea; sourceTree = "<group>"; };
		4D126D7D29CA43D200CFB7A7 /* ShowDeviceLocationWithNMEADataSourcesView.Model.swift */ = {isa = PBXFileReference; lastKnownFileType = sourcecode.swift; path = ShowDeviceLocationWithNMEADataSourcesView.Model.swift; sourceTree = "<group>"; };
		4D2ADC3F29C26D05003B367F /* AddDynamicEntityLayerView.swift */ = {isa = PBXFileReference; fileEncoding = 4; lastKnownFileType = sourcecode.swift; path = AddDynamicEntityLayerView.swift; sourceTree = "<group>"; };
		4D2ADC5529C4F612003B367F /* ChangeMapViewBackgroundView.swift */ = {isa = PBXFileReference; fileEncoding = 4; lastKnownFileType = sourcecode.swift; path = ChangeMapViewBackgroundView.swift; sourceTree = "<group>"; };
		4D2ADC5829C4F612003B367F /* ChangeMapViewBackgroundView.SettingsView.swift */ = {isa = PBXFileReference; fileEncoding = 4; lastKnownFileType = sourcecode.swift; path = ChangeMapViewBackgroundView.SettingsView.swift; sourceTree = "<group>"; };
		4D2ADC6129C5071C003B367F /* ChangeMapViewBackgroundView.Model.swift */ = {isa = PBXFileReference; lastKnownFileType = sourcecode.swift; path = ChangeMapViewBackgroundView.Model.swift; sourceTree = "<group>"; };
		4D2ADC6629C50BD6003B367F /* AddDynamicEntityLayerView.Model.swift */ = {isa = PBXFileReference; lastKnownFileType = sourcecode.swift; path = AddDynamicEntityLayerView.Model.swift; sourceTree = "<group>"; };
		4D2ADC6829C50C4C003B367F /* AddDynamicEntityLayerView.SettingsView.swift */ = {isa = PBXFileReference; lastKnownFileType = sourcecode.swift; path = AddDynamicEntityLayerView.SettingsView.swift; sourceTree = "<group>"; };
		7573E81329D6134C00BEED9C /* TraceUtilityNetworkView.Model.swift */ = {isa = PBXFileReference; fileEncoding = 4; lastKnownFileType = sourcecode.swift; path = TraceUtilityNetworkView.Model.swift; sourceTree = "<group>"; };
		7573E81529D6134C00BEED9C /* TraceUtilityNetworkView.Enums.swift */ = {isa = PBXFileReference; fileEncoding = 4; lastKnownFileType = sourcecode.swift; path = TraceUtilityNetworkView.Enums.swift; sourceTree = "<group>"; };
		7573E81729D6134C00BEED9C /* TraceUtilityNetworkView.Views.swift */ = {isa = PBXFileReference; fileEncoding = 4; lastKnownFileType = sourcecode.swift; path = TraceUtilityNetworkView.Views.swift; sourceTree = "<group>"; };
		7573E81829D6134C00BEED9C /* TraceUtilityNetworkView.swift */ = {isa = PBXFileReference; fileEncoding = 4; lastKnownFileType = sourcecode.swift; path = TraceUtilityNetworkView.swift; sourceTree = "<group>"; };
		75DD739129D38B1B0010229D /* NavigateRouteView.swift */ = {isa = PBXFileReference; fileEncoding = 4; lastKnownFileType = sourcecode.swift; path = NavigateRouteView.swift; sourceTree = "<group>"; };
		7900C5F52A83FC3F002D430F /* AddCustomDynamicEntityDataSourceView.Vessel.swift */ = {isa = PBXFileReference; lastKnownFileType = sourcecode.swift; path = AddCustomDynamicEntityDataSourceView.Vessel.swift; sourceTree = "<group>"; };
		792222DC2A81AA5D00619FFE /* AIS_MarineCadastre_SelectedVessels_CustomDataSource.jsonl */ = {isa = PBXFileReference; fileEncoding = 4; lastKnownFileType = text; path = AIS_MarineCadastre_SelectedVessels_CustomDataSource.jsonl; sourceTree = "<group>"; };
		79302F842A1ED4E30002336A /* CreateAndSaveKMLView.Model.swift */ = {isa = PBXFileReference; lastKnownFileType = sourcecode.swift; path = CreateAndSaveKMLView.Model.swift; sourceTree = "<group>"; };
		79302F862A1ED71B0002336A /* CreateAndSaveKMLView.Views.swift */ = {isa = PBXFileReference; lastKnownFileType = sourcecode.swift; path = CreateAndSaveKMLView.Views.swift; sourceTree = "<group>"; };
		798C2DA62AFC505600EE7E97 /* PrivacyInfo.xcprivacy */ = {isa = PBXFileReference; lastKnownFileType = text.xml; path = PrivacyInfo.xcprivacy; sourceTree = "<group>"; };
		79B7B8092A1BF8EC00F57C27 /* CreateAndSaveKMLView.swift */ = {isa = PBXFileReference; lastKnownFileType = sourcecode.swift; path = CreateAndSaveKMLView.swift; sourceTree = "<group>"; };
		79D84D0D2A815C5B00F45262 /* AddCustomDynamicEntityDataSourceView.swift */ = {isa = PBXFileReference; lastKnownFileType = sourcecode.swift; path = AddCustomDynamicEntityDataSourceView.swift; sourceTree = "<group>"; };
		883C121429C9136600062FF9 /* DownloadPreplannedMapAreaView.MapPicker.swift */ = {isa = PBXFileReference; fileEncoding = 4; lastKnownFileType = sourcecode.swift; path = DownloadPreplannedMapAreaView.MapPicker.swift; sourceTree = "<group>"; };
		88F93CC029C3D59C0006B28E /* CreateAndEditGeometriesView.swift */ = {isa = PBXFileReference; lastKnownFileType = sourcecode.swift; path = CreateAndEditGeometriesView.swift; sourceTree = "<group>"; };
		D70082EA2ACF900100E0C3C2 /* IdentifyKMLFeaturesView.swift */ = {isa = PBXFileReference; fileEncoding = 4; lastKnownFileType = sourcecode.swift; path = IdentifyKMLFeaturesView.swift; sourceTree = "<group>"; };
		D701D72B2A37C7F7006FF0C8 /* bradley_low_3ds */ = {isa = PBXFileReference; lastKnownFileType = folder; path = bradley_low_3ds; sourceTree = "<group>"; };
		D704AA592AB22C1A00A3BB63 /* GroupLayersTogetherView.swift */ = {isa = PBXFileReference; fileEncoding = 4; lastKnownFileType = sourcecode.swift; path = GroupLayersTogetherView.swift; sourceTree = "<group>"; };
		D7054AE82ACCCB6C007235BA /* Animate3DGraphicView.SettingsView.swift */ = {isa = PBXFileReference; fileEncoding = 4; lastKnownFileType = sourcecode.swift; path = Animate3DGraphicView.SettingsView.swift; sourceTree = "<group>"; };
		D7058FB02ACB423C00A40F14 /* Animate3DGraphicView.Model.swift */ = {isa = PBXFileReference; fileEncoding = 4; lastKnownFileType = sourcecode.swift; path = Animate3DGraphicView.Model.swift; sourceTree = "<group>"; };
		D7084FA62AD771AA00EC7F4F /* AugmentRealityToFlyOverSceneView.swift */ = {isa = PBXFileReference; fileEncoding = 4; lastKnownFileType = sourcecode.swift; path = AugmentRealityToFlyOverSceneView.swift; sourceTree = "<group>"; };
		D70BE5782A5624A80022CA02 /* CategoriesView.swift */ = {isa = PBXFileReference; lastKnownFileType = sourcecode.swift; path = CategoriesView.swift; sourceTree = "<group>"; };
		D710996C2A27D9210065A1C1 /* DensifyAndGeneralizeGeometryView.swift */ = {isa = PBXFileReference; fileEncoding = 4; lastKnownFileType = sourcecode.swift; path = DensifyAndGeneralizeGeometryView.swift; sourceTree = "<group>"; };
		D710996F2A2802FA0065A1C1 /* DensifyAndGeneralizeGeometryView.SettingsView.swift */ = {isa = PBXFileReference; lastKnownFileType = sourcecode.swift; path = DensifyAndGeneralizeGeometryView.SettingsView.swift; sourceTree = "<group>"; };
		D71C5F632AAA7A88006599FD /* CreateSymbolStylesFromWebStylesView.swift */ = {isa = PBXFileReference; fileEncoding = 4; lastKnownFileType = sourcecode.swift; path = CreateSymbolStylesFromWebStylesView.swift; sourceTree = "<group>"; };
		D71FCB892AD6277E000E517C /* CreateMobileGeodatabaseView.Model.swift */ = {isa = PBXFileReference; fileEncoding = 4; lastKnownFileType = sourcecode.swift; path = CreateMobileGeodatabaseView.Model.swift; sourceTree = "<group>"; };
		D721EEA72ABDFF550040BE46 /* LothianRiversAnno.mmpk */ = {isa = PBXFileReference; lastKnownFileType = file; path = LothianRiversAnno.mmpk; sourceTree = "<group>"; };
		D722BD212A420DAD002C2087 /* ShowExtrudedFeaturesView.swift */ = {isa = PBXFileReference; fileEncoding = 4; lastKnownFileType = sourcecode.swift; path = ShowExtrudedFeaturesView.swift; sourceTree = "<group>"; };
		D7232EE02AC1E5AA0079ABFF /* PlayKMLTourView.swift */ = {isa = PBXFileReference; fileEncoding = 4; lastKnownFileType = sourcecode.swift; path = PlayKMLTourView.swift; sourceTree = "<group>"; };
		D72C43F22AEB066D00B6157B /* GeocodeOfflineView.Model.swift */ = {isa = PBXFileReference; fileEncoding = 4; lastKnownFileType = sourcecode.swift; path = GeocodeOfflineView.Model.swift; sourceTree = "<group>"; };
		D72F272B2ADA1E4400F906DA /* AugmentRealityToShowTabletopSceneView.swift */ = {isa = PBXFileReference; fileEncoding = 4; lastKnownFileType = sourcecode.swift; path = AugmentRealityToShowTabletopSceneView.swift; sourceTree = "<group>"; };
		D731F3C02AD0D2AC00A8431E /* IdentifyGraphicsView.swift */ = {isa = PBXFileReference; fileEncoding = 4; lastKnownFileType = sourcecode.swift; path = IdentifyGraphicsView.swift; sourceTree = "<group>"; };
		D7337C592ABCFDB100A5D865 /* StyleSymbolsFromMobileStyleFileView.SymbolOptionsListView.swift */ = {isa = PBXFileReference; fileEncoding = 4; lastKnownFileType = sourcecode.swift; path = StyleSymbolsFromMobileStyleFileView.SymbolOptionsListView.swift; sourceTree = "<group>"; };
		D7337C5F2ABD142D00A5D865 /* ShowMobileMapPackageExpirationDateView.swift */ = {isa = PBXFileReference; fileEncoding = 4; lastKnownFileType = sourcecode.swift; path = ShowMobileMapPackageExpirationDateView.swift; sourceTree = "<group>"; };
		D734FA092A183A5B00246D7E /* SetMaxExtentView.swift */ = {isa = PBXFileReference; fileEncoding = 4; lastKnownFileType = sourcecode.swift; path = SetMaxExtentView.swift; sourceTree = "<group>"; };
		D73723742AF5877500846884 /* FindRouteInMobileMapPackageView.Models.swift */ = {isa = PBXFileReference; fileEncoding = 4; lastKnownFileType = sourcecode.swift; path = FindRouteInMobileMapPackageView.Models.swift; sourceTree = "<group>"; };
		D73723782AF5ADD700846884 /* FindRouteInMobileMapPackageView.MobileMapView.swift */ = {isa = PBXFileReference; fileEncoding = 4; lastKnownFileType = sourcecode.swift; path = FindRouteInMobileMapPackageView.MobileMapView.swift; sourceTree = "<group>"; };
		D73F8CF32AB1089900CD39DA /* Restaurant.stylx */ = {isa = PBXFileReference; lastKnownFileType = file; path = Restaurant.stylx; sourceTree = "<group>"; };
		D73FC0FC2AD4A18D0067A19B /* CreateMobileGeodatabaseView.swift */ = {isa = PBXFileReference; fileEncoding = 4; lastKnownFileType = sourcecode.swift; path = CreateMobileGeodatabaseView.swift; sourceTree = "<group>"; };
		D73FCFFE2B02C7630006360D /* FindRouteAroundBarriersView.Views.swift */ = {isa = PBXFileReference; fileEncoding = 4; lastKnownFileType = sourcecode.swift; path = FindRouteAroundBarriersView.Views.swift; sourceTree = "<group>"; };
		D744FD162A2112D90084A66C /* CreateConvexHullAroundPointsView.swift */ = {isa = PBXFileReference; fileEncoding = 4; lastKnownFileType = sourcecode.swift; path = CreateConvexHullAroundPointsView.swift; sourceTree = "<group>"; };
		D7464F1D2ACE04B3007FEE88 /* IdentifyRasterCellView.swift */ = {isa = PBXFileReference; fileEncoding = 4; lastKnownFileType = sourcecode.swift; path = IdentifyRasterCellView.swift; sourceTree = "<group>"; };
		D7464F2A2ACE0964007FEE88 /* SA_EVI_8Day_03May20 */ = {isa = PBXFileReference; lastKnownFileType = folder; path = SA_EVI_8Day_03May20; sourceTree = "<group>"; };
		D7497F3B2AC4B4C100167AD2 /* DisplayDimensionsView.swift */ = {isa = PBXFileReference; fileEncoding = 4; lastKnownFileType = sourcecode.swift; path = DisplayDimensionsView.swift; sourceTree = "<group>"; };
		D7497F3F2AC4BA4100167AD2 /* Edinburgh_Pylon_Dimensions.mmpk */ = {isa = PBXFileReference; lastKnownFileType = file; path = Edinburgh_Pylon_Dimensions.mmpk; sourceTree = "<group>"; };
		D74C8BFD2ABA5605007C76B8 /* StyleSymbolsFromMobileStyleFileView.swift */ = {isa = PBXFileReference; fileEncoding = 4; lastKnownFileType = sourcecode.swift; path = StyleSymbolsFromMobileStyleFileView.swift; sourceTree = "<group>"; };
		D74C8C012ABA6202007C76B8 /* emoji-mobile.stylx */ = {isa = PBXFileReference; lastKnownFileType = file; path = "emoji-mobile.stylx"; sourceTree = "<group>"; };
		D75101802A2E493600B8FA48 /* ShowLabelsOnLayerView.swift */ = {isa = PBXFileReference; fileEncoding = 4; lastKnownFileType = sourcecode.swift; path = ShowLabelsOnLayerView.swift; sourceTree = "<group>"; };
		D751018D2A2E962D00B8FA48 /* IdentifyLayerFeaturesView.swift */ = {isa = PBXFileReference; fileEncoding = 4; lastKnownFileType = sourcecode.swift; path = IdentifyLayerFeaturesView.swift; sourceTree = "<group>"; };
		D752D93F2A39154C003EB25E /* ManageOperationalLayersView.swift */ = {isa = PBXFileReference; fileEncoding = 4; lastKnownFileType = sourcecode.swift; path = ManageOperationalLayersView.swift; sourceTree = "<group>"; };
		D752D9452A3A6F7F003EB25E /* MonitorChangesToMapLoadStatusView.swift */ = {isa = PBXFileReference; fileEncoding = 4; lastKnownFileType = sourcecode.swift; path = MonitorChangesToMapLoadStatusView.swift; sourceTree = "<group>"; };
		D752D95E2A3BCE06003EB25E /* DisplayMapFromPortalItemView.swift */ = {isa = PBXFileReference; fileEncoding = 4; lastKnownFileType = sourcecode.swift; path = DisplayMapFromPortalItemView.swift; sourceTree = "<group>"; };
		D75362D12A1E886700D83028 /* ApplyUniqueValueRendererView.swift */ = {isa = PBXFileReference; fileEncoding = 4; lastKnownFileType = sourcecode.swift; path = ApplyUniqueValueRendererView.swift; sourceTree = "<group>"; };
		D754E3222A1D66820006C5F1 /* StylePointWithPictureMarkerSymbolsView.swift */ = {isa = PBXFileReference; fileEncoding = 4; lastKnownFileType = sourcecode.swift; path = StylePointWithPictureMarkerSymbolsView.swift; sourceTree = "<group>"; };
		D7553CD82AE2DFEC00DC2A70 /* GeocodeOfflineView.swift */ = {isa = PBXFileReference; fileEncoding = 4; lastKnownFileType = sourcecode.swift; path = GeocodeOfflineView.swift; sourceTree = "<group>"; };
		D75B58502AAFB3030038B3B4 /* StyleFeaturesWithCustomDictionaryView.swift */ = {isa = PBXFileReference; fileEncoding = 4; lastKnownFileType = sourcecode.swift; path = StyleFeaturesWithCustomDictionaryView.swift; sourceTree = "<group>"; };
		D75C35662AB50338003CD55F /* GroupLayersTogetherView.GroupLayerListView.swift */ = {isa = PBXFileReference; fileEncoding = 4; lastKnownFileType = sourcecode.swift; path = GroupLayersTogetherView.GroupLayerListView.swift; sourceTree = "<group>"; };
		D76000AB2AF19C2300B3084D /* FindRouteInMobileMapPackageView.swift */ = {isa = PBXFileReference; fileEncoding = 4; lastKnownFileType = sourcecode.swift; path = FindRouteInMobileMapPackageView.swift; sourceTree = "<group>"; };
		D76000B62AF19FCA00B3084D /* SanFrancisco.mmpk */ = {isa = PBXFileReference; lastKnownFileType = file; path = SanFrancisco.mmpk; sourceTree = "<group>"; };
		D7634FAE2A43B7AC00F8AEFB /* CreateConvexHullAroundGeometriesView.swift */ = {isa = PBXFileReference; fileEncoding = 4; lastKnownFileType = sourcecode.swift; path = CreateConvexHullAroundGeometriesView.swift; sourceTree = "<group>"; };
		D769C2112A29019B00030F61 /* SetUpLocationDrivenGeotriggersView.swift */ = {isa = PBXFileReference; fileEncoding = 4; lastKnownFileType = sourcecode.swift; path = SetUpLocationDrivenGeotriggersView.swift; sourceTree = "<group>"; };
		D76EE6062AF9AFE100DA0325 /* FindRouteAroundBarriersView.Model.swift */ = {isa = PBXFileReference; fileEncoding = 4; lastKnownFileType = sourcecode.swift; path = FindRouteAroundBarriersView.Model.swift; sourceTree = "<group>"; };
		D7705D552AFC244E00CC0335 /* FindClosestFacilityToMultiplePointsView.swift */ = {isa = PBXFileReference; fileEncoding = 4; lastKnownFileType = sourcecode.swift; path = FindClosestFacilityToMultiplePointsView.swift; sourceTree = "<group>"; };
		D7705D612AFC570700CC0335 /* FindClosestFacilityFromPointView.swift */ = {isa = PBXFileReference; fileEncoding = 4; lastKnownFileType = sourcecode.swift; path = FindClosestFacilityFromPointView.swift; sourceTree = "<group>"; };
		D7749AD52AF08BF50086632F /* FindRouteInTransportNetworkView.Model.swift */ = {isa = PBXFileReference; fileEncoding = 4; lastKnownFileType = sourcecode.swift; path = FindRouteInTransportNetworkView.Model.swift; sourceTree = "<group>"; };
		D77570BF2A2942F800F490CD /* AnimateImagesWithImageOverlayView.swift */ = {isa = PBXFileReference; fileEncoding = 4; lastKnownFileType = sourcecode.swift; path = AnimateImagesWithImageOverlayView.swift; sourceTree = "<group>"; };
		D77572AD2A295DDD00F490CD /* PacificSouthWest2 */ = {isa = PBXFileReference; lastKnownFileType = folder; path = PacificSouthWest2; sourceTree = "<group>"; };
		D78666AC2A2161F100C60110 /* FindNearestVertexView.swift */ = {isa = PBXFileReference; fileEncoding = 4; lastKnownFileType = sourcecode.swift; path = FindNearestVertexView.swift; sourceTree = "<group>"; };
		D79EE76D2A4CEA5D005A52AE /* SetUpLocationDrivenGeotriggersView.Model.swift */ = {isa = PBXFileReference; fileEncoding = 4; lastKnownFileType = sourcecode.swift; path = SetUpLocationDrivenGeotriggersView.Model.swift; sourceTree = "<group>"; };
		D7ABA2F82A32579C0021822B /* MeasureDistanceInSceneView.swift */ = {isa = PBXFileReference; fileEncoding = 4; lastKnownFileType = sourcecode.swift; path = MeasureDistanceInSceneView.swift; sourceTree = "<group>"; };
		D7ABA2FE2A32881C0021822B /* ShowViewshedFromGeoelementInSceneView.swift */ = {isa = PBXFileReference; fileEncoding = 4; lastKnownFileType = sourcecode.swift; path = ShowViewshedFromGeoelementInSceneView.swift; sourceTree = "<group>"; };
		D7AE861D2AC39DC50049B626 /* DisplayAnnotationView.swift */ = {isa = PBXFileReference; fileEncoding = 4; lastKnownFileType = sourcecode.swift; path = DisplayAnnotationView.swift; sourceTree = "<group>"; };
		D7C16D1A2AC5F95300689E89 /* Animate3DGraphicView.swift */ = {isa = PBXFileReference; fileEncoding = 4; lastKnownFileType = sourcecode.swift; path = Animate3DGraphicView.swift; sourceTree = "<group>"; };
		D7C16D1E2AC5FE8200689E89 /* Pyrenees.csv */ = {isa = PBXFileReference; fileEncoding = 4; lastKnownFileType = text; path = Pyrenees.csv; sourceTree = "<group>"; };
		D7C16D212AC5FE9800689E89 /* GrandCanyon.csv */ = {isa = PBXFileReference; fileEncoding = 4; lastKnownFileType = text; path = GrandCanyon.csv; sourceTree = "<group>"; };
		D7C16D242AC5FEA600689E89 /* Snowdon.csv */ = {isa = PBXFileReference; fileEncoding = 4; lastKnownFileType = text; path = Snowdon.csv; sourceTree = "<group>"; };
		D7C16D272AC5FEB600689E89 /* Hawaii.csv */ = {isa = PBXFileReference; fileEncoding = 4; lastKnownFileType = text; path = Hawaii.csv; sourceTree = "<group>"; };
		D7CC33FD2A31475C00198EDF /* ShowLineOfSightBetweenPointsView.swift */ = {isa = PBXFileReference; fileEncoding = 4; lastKnownFileType = sourcecode.swift; path = ShowLineOfSightBetweenPointsView.swift; sourceTree = "<group>"; };
		D7CE9F9A2AE2F575008F7A5F /* streetmap_SD.tpkx */ = {isa = PBXFileReference; lastKnownFileType = file; path = streetmap_SD.tpkx; sourceTree = "<group>"; };
		D7CE9FA22AE2F595008F7A5F /* san-diego-eagle-locator */ = {isa = PBXFileReference; lastKnownFileType = folder; path = "san-diego-eagle-locator"; sourceTree = "<group>"; };
		D7D1F3522ADDBE5D009CE2DA /* philadelphia.mspk */ = {isa = PBXFileReference; lastKnownFileType = file; path = philadelphia.mspk; sourceTree = "<group>"; };
		D7DDF8502AF47C6C004352D9 /* FindRouteAroundBarriersView.swift */ = {isa = PBXFileReference; fileEncoding = 4; lastKnownFileType = sourcecode.swift; path = FindRouteAroundBarriersView.swift; sourceTree = "<group>"; };
		D7E440D62A1ECE7D005D74DE /* CreateBuffersAroundPointsView.swift */ = {isa = PBXFileReference; fileEncoding = 4; lastKnownFileType = sourcecode.swift; path = CreateBuffersAroundPointsView.swift; sourceTree = "<group>"; };
		D7E557672A1D768800B9FB09 /* AddWMSLayerView.swift */ = {isa = PBXFileReference; fileEncoding = 4; lastKnownFileType = sourcecode.swift; path = AddWMSLayerView.swift; sourceTree = "<group>"; };
		D7E7D0802AEB39D5003AAD02 /* FindRouteInTransportNetworkView.swift */ = {isa = PBXFileReference; fileEncoding = 4; lastKnownFileType = sourcecode.swift; path = FindRouteInTransportNetworkView.swift; sourceTree = "<group>"; };
		D7E7D0992AEB3C47003AAD02 /* san_diego_offline_routing */ = {isa = PBXFileReference; lastKnownFileType = folder; path = san_diego_offline_routing; sourceTree = "<group>"; };
		D7EAF3592A1C023800D822C4 /* SetMinAndMaxScaleView.swift */ = {isa = PBXFileReference; fileEncoding = 4; lastKnownFileType = sourcecode.swift; path = SetMinAndMaxScaleView.swift; sourceTree = "<group>"; };
		D7ECF5972AB8BE63003FB2BE /* RenderMultilayerSymbolsView.swift */ = {isa = PBXFileReference; fileEncoding = 4; lastKnownFileType = sourcecode.swift; path = RenderMultilayerSymbolsView.swift; sourceTree = "<group>"; };
		D7EF5D742A26A03A00FEBDE5 /* ShowCoordinatesInMultipleFormatsView.swift */ = {isa = PBXFileReference; fileEncoding = 4; lastKnownFileType = sourcecode.swift; path = ShowCoordinatesInMultipleFormatsView.swift; sourceTree = "<group>"; };
		E000E75F2869E33D005D87C5 /* ClipGeometryView.swift */ = {isa = PBXFileReference; lastKnownFileType = sourcecode.swift; path = ClipGeometryView.swift; sourceTree = "<group>"; };
		E000E762286A0B18005D87C5 /* CutGeometryView.swift */ = {isa = PBXFileReference; lastKnownFileType = sourcecode.swift; path = CutGeometryView.swift; sourceTree = "<group>"; };
		E004A6BD28414332002A1FE6 /* SetViewpointRotationView.swift */ = {isa = PBXFileReference; fileEncoding = 4; lastKnownFileType = sourcecode.swift; path = SetViewpointRotationView.swift; sourceTree = "<group>"; };
		E004A6D828465C70002A1FE6 /* DisplaySceneView.swift */ = {isa = PBXFileReference; fileEncoding = 4; lastKnownFileType = sourcecode.swift; path = DisplaySceneView.swift; sourceTree = "<group>"; };
		E004A6DF28466279002A1FE6 /* ShowCalloutView.swift */ = {isa = PBXFileReference; lastKnownFileType = sourcecode.swift; path = ShowCalloutView.swift; sourceTree = "<group>"; };
		E004A6E52846A61F002A1FE6 /* StyleGraphicsWithSymbolsView.swift */ = {isa = PBXFileReference; lastKnownFileType = sourcecode.swift; path = StyleGraphicsWithSymbolsView.swift; sourceTree = "<group>"; };
		E004A6E828493BCE002A1FE6 /* ShowDeviceLocationView.swift */ = {isa = PBXFileReference; lastKnownFileType = sourcecode.swift; path = ShowDeviceLocationView.swift; sourceTree = "<group>"; };
		E004A6EC2849556E002A1FE6 /* CreatePlanarAndGeodeticBuffersView.swift */ = {isa = PBXFileReference; lastKnownFileType = sourcecode.swift; path = CreatePlanarAndGeodeticBuffersView.swift; sourceTree = "<group>"; };
		E004A6EF284E4B9B002A1FE6 /* DownloadVectorTilesToLocalCacheView.swift */ = {isa = PBXFileReference; lastKnownFileType = sourcecode.swift; path = DownloadVectorTilesToLocalCacheView.swift; sourceTree = "<group>"; };
		E004A6F2284E4FEB002A1FE6 /* ShowResultOfSpatialOperationsView.swift */ = {isa = PBXFileReference; lastKnownFileType = sourcecode.swift; path = ShowResultOfSpatialOperationsView.swift; sourceTree = "<group>"; };
		E004A6F5284FA42A002A1FE6 /* SelectFeaturesInFeatureLayerView.swift */ = {isa = PBXFileReference; lastKnownFileType = sourcecode.swift; path = SelectFeaturesInFeatureLayerView.swift; sourceTree = "<group>"; };
		E0082216287755AC002AD138 /* View+Sheet.swift */ = {isa = PBXFileReference; lastKnownFileType = sourcecode.swift; path = "View+Sheet.swift"; sourceTree = "<group>"; };
		E041ABBF287CA9F00056009B /* WebView.swift */ = {isa = PBXFileReference; lastKnownFileType = sourcecode.swift; path = WebView.swift; sourceTree = "<group>"; };
		E041ABD6287DB04D0056009B /* SampleInfoView.swift */ = {isa = PBXFileReference; lastKnownFileType = sourcecode.swift; path = SampleInfoView.swift; sourceTree = "<group>"; };
		E041AC15287F54580056009B /* highlight.min.js */ = {isa = PBXFileReference; fileEncoding = 4; lastKnownFileType = sourcecode.javascript; path = highlight.min.js; sourceTree = "<group>"; };
		E041AC1D288076A60056009B /* info.css */ = {isa = PBXFileReference; fileEncoding = 4; lastKnownFileType = text.css; path = info.css; sourceTree = "<group>"; };
		E041AC1F288077B90056009B /* xcode.css */ = {isa = PBXFileReference; fileEncoding = 4; lastKnownFileType = text.css; path = xcode.css; sourceTree = "<group>"; };
		E066DD34285CF3B3004D3D5B /* FindRouteView.swift */ = {isa = PBXFileReference; lastKnownFileType = sourcecode.swift; path = FindRouteView.swift; sourceTree = "<group>"; };
		E066DD372860AB28004D3D5B /* StyleGraphicsWithRendererView.swift */ = {isa = PBXFileReference; lastKnownFileType = sourcecode.swift; path = StyleGraphicsWithRendererView.swift; sourceTree = "<group>"; };
		E066DD3A2860CA08004D3D5B /* ShowResultOfSpatialRelationshipsView.swift */ = {isa = PBXFileReference; lastKnownFileType = sourcecode.swift; path = ShowResultOfSpatialRelationshipsView.swift; sourceTree = "<group>"; };
		E066DD3F28610F55004D3D5B /* AddSceneLayerFromServiceView.swift */ = {isa = PBXFileReference; lastKnownFileType = sourcecode.swift; path = AddSceneLayerFromServiceView.swift; sourceTree = "<group>"; };
		E070A0A2286F3B6000F2B606 /* DownloadPreplannedMapAreaView.swift */ = {isa = PBXFileReference; lastKnownFileType = sourcecode.swift; path = DownloadPreplannedMapAreaView.swift; sourceTree = "<group>"; };
		E088E1562862579D00413100 /* SetSurfacePlacementModeView.swift */ = {isa = PBXFileReference; lastKnownFileType = sourcecode.swift; path = SetSurfacePlacementModeView.swift; sourceTree = "<group>"; };
		E088E1732863B5F800413100 /* GenerateOfflineMapView.swift */ = {isa = PBXFileReference; lastKnownFileType = sourcecode.swift; path = GenerateOfflineMapView.swift; sourceTree = "<group>"; };
		E08953F02891899600E077CF /* EnvironmentValues+SampleInfoVisibility.swift */ = {isa = PBXFileReference; lastKnownFileType = sourcecode.swift; path = "EnvironmentValues+SampleInfoVisibility.swift"; sourceTree = "<group>"; };
		E0D04FF128A5390000747989 /* DownloadPreplannedMapAreaView.Model.swift */ = {isa = PBXFileReference; lastKnownFileType = sourcecode.swift; path = DownloadPreplannedMapAreaView.Model.swift; sourceTree = "<group>"; };
		E0EA0B762866390E00C9621D /* ProjectGeometryView.swift */ = {isa = PBXFileReference; lastKnownFileType = sourcecode.swift; path = ProjectGeometryView.swift; sourceTree = "<group>"; };
		E0FE32E628747778002C6ACA /* BrowseBuildingFloorsView.swift */ = {isa = PBXFileReference; lastKnownFileType = sourcecode.swift; path = BrowseBuildingFloorsView.swift; sourceTree = "<group>"; };
		F111CCC0288B5D5600205358 /* DisplayMapFromMobileMapPackageView.swift */ = {isa = PBXFileReference; lastKnownFileType = sourcecode.swift; path = DisplayMapFromMobileMapPackageView.swift; sourceTree = "<group>"; };
		F111CCC3288B641900205358 /* Yellowstone.mmpk */ = {isa = PBXFileReference; lastKnownFileType = file; path = Yellowstone.mmpk; sourceTree = "<group>"; };
		F1E71BF0289473760064C33F /* AddRasterFromFileView.swift */ = {isa = PBXFileReference; lastKnownFileType = sourcecode.swift; path = AddRasterFromFileView.swift; sourceTree = "<group>"; };
/* End PBXFileReference section */

/* Begin PBXFrameworksBuildPhase section */
		00E5401027F3CCA200CF66D5 /* Frameworks */ = {
			isa = PBXFrameworksBuildPhase;
			buildActionMask = 2147483647;
			files = (
				00C43AED2947DC350099AE34 /* ArcGISToolkit in Frameworks */,
			);
			runOnlyForDeploymentPostprocessing = 0;
		};
/* End PBXFrameworksBuildPhase section */

/* Begin PBXGroup section */
		0005580D281872BE00224BC6 /* Views */ = {
			isa = PBXGroup;
			children = (
				00B04272282EC59E0072E1B4 /* AboutView.swift */,
				D70BE5782A5624A80022CA02 /* CategoriesView.swift */,
				00E5400D27F3CCA100CF66D5 /* ContentView.swift */,
				000558092817C51E00224BC6 /* SampleDetailView.swift */,
				E041ABD6287DB04D0056009B /* SampleInfoView.swift */,
				00273CF52A82AB8700A7A77D /* SampleRow.swift */,
				00273CF32A82AB5900A7A77D /* SamplesSearchView.swift */,
				00C7993A2A845AAF00AFE342 /* Sidebar.swift */,
				E041ABBF287CA9F00056009B /* WebView.swift */,
			);
			path = Views;
			sourceTree = "<group>";
		};
		00181B442846AD3900654571 /* Extensions */ = {
			isa = PBXGroup;
			children = (
				E08953F02891899600E077CF /* EnvironmentValues+SampleInfoVisibility.swift */,
				00181B452846AD7100654571 /* View+Alert.swift */,
				E0082216287755AC002AD138 /* View+Sheet.swift */,
			);
			path = Extensions;
			sourceTree = "<group>";
		};
		0023DE5029D648FA0098243A /* macOS */ = {
			isa = PBXGroup;
			children = (
				00ACF554293E6C6A0059B2A9 /* Samples.entitlements */,
			);
			path = macOS;
			sourceTree = "<group>";
		};
		003D7C332821EBCC009DDFD2 /* Scripts */ = {
			isa = PBXGroup;
			children = (
				00CCB8A2285AAD7D00BBAB70 /* DowloadPortalItemData.swift */,
				003D7C352821EBCC009DDFD2 /* GenerateSampleViewSourceCode.swift */,
				003D7C342821EBCC009DDFD2 /* masquerade */,
			);
			path = Scripts;
			sourceTree = "<group>";
		};
		0044288C29C90BD500160767 /* Get elevation at point on surface */ = {
			isa = PBXGroup;
			children = (
				0044289129C90C0B00160767 /* GetElevationAtPointOnSurfaceView.swift */,
			);
			path = "Get elevation at point on surface";
			sourceTree = "<group>";
		};
		0044CDD72995C352004618CE /* Show device location history */ = {
			isa = PBXGroup;
			children = (
				0044CDDE2995C39E004618CE /* ShowDeviceLocationHistoryView.swift */,
			);
			path = "Show device location history";
			sourceTree = "<group>";
		};
		0074ABAF281742420037244A /* Supporting Files */ = {
			isa = PBXGroup;
			children = (
				00181B442846AD3900654571 /* Extensions */,
				0074ABC028174F430037244A /* Models */,
				0005580D281872BE00224BC6 /* Views */,
				E041ABC3287CAFEB0056009B /* Web */,
			);
			path = "Supporting Files";
			sourceTree = "<group>";
		};
		0074ABB228174B830037244A /* Samples */ = {
			isa = PBXGroup;
			children = (
				79D84D0C2A815BED00F45262 /* Add custom dynamic entity data source */,
				4D2ADC3E29C26D05003B367F /* Add dynamic entity layer */,
				00D4EF7E2863840D00B9CC30 /* Add feature layers */,
				F19A316128906F0D003B7EF9 /* Add raster from file */,
				E066DD3E28610F3F004D3D5B /* Add scene layer from service */,
				D7E557602A1D743100B9FB09 /* Add WMS layer */,
				1C3B7DC22A5F64FC00907443 /* Analyze network with subnetwork trace */,
				D7C16D172AC5F6C100689E89 /* Animate 3D graphic */,
				D77570BC2A29427200F490CD /* Animate images with image overlay */,
				D75362CC2A1E862B00D83028 /* Apply unique value renderer */,
				D7084FA42AD771AA00EC7F4F /* Augment reality to fly over scene */,
				D72F27292ADA1E4400F906DA /* Augment reality to show tabletop scene */,
				218F35B229C28F4A00502022 /* Authenticate with OAuth */,
				E0FE32E528747762002C6ACA /* Browse building floors */,
				1C9B74D229DB54560038B06F /* Change camera controller */,
				4D2ADC5329C4F612003B367F /* Change map view background */,
				1C0C1C3229D34DAE005C8B24 /* Change viewpoint */,
				E000E75E2869E325005D87C5 /* Clip geometry */,
				88F93CBE29C3D4E30006B28E /* Create and edit geometries */,
				79B7B8082A1BF8B300F57C27 /* Create and save KML file */,
				D7E440D12A1ECBC2005D74DE /* Create buffers around points */,
				D7B3C5C02A43B71E001DA4D8 /* Create convex hull around geometries */,
				D744FD132A2112360084A66C /* Create convex hull around points */,
				1C19B4EA2A578E46001D2506 /* Create load report */,
				D73FABE82AD4A0370048EC70 /* Create mobile geodatabase */,
				E004A6EB28495538002A1FE6 /* Create planar and geodetic buffers */,
				D71C5F602AAA7854006599FD /* Create symbol styles from web styles */,
				E000E761286A0B07005D87C5 /* Cut geometry */,
				D71099692A27D8880065A1C1 /* Densify and generalize geometry */,
				D7AE861A2AC39D750049B626 /* Display annotation */,
				00A7A1422A2FC58300F035F7 /* Display content of utility network container */,
				D7497F382AC4B45300167AD2 /* Display dimensions */,
				0074ABB328174B830037244A /* Display map */,
				F111CCBD288B548400205358 /* Display map from mobile map package */,
				D752D95B2A3BCDD4003EB25E /* Display map from portal item */,
				00B04FB3283EEB830026C882 /* Display overview map */,
				1C56B5DE2A82C02D000381DA /* Display points using clustering feature reduction */,
				E004A6D528465C70002A1FE6 /* Display scene */,
				E070A0A1286F3B3400F2B606 /* Download preplanned map area */,
				E004A6EE284E4B7A002A1FE6 /* Download vector tiles to local cache */,
				1C26ED122A859525009B7721 /* Filter features in scene */,
				D7705D5F2AFC570700CC0335 /* Find closest facility from point */,
				D7705D542AFC244E00CC0335 /* Find closest facility to multiple points */,
				D78666A92A21616D00C60110 /* Find nearest vertex */,
				E066DD33285CF3A0004D3D5B /* Find route */,
				D7DDF84F2AF47C6C004352D9 /* Find route around barriers */,
				D76000AA2AF19C2300B3084D /* Find route in mobile map package */,
				D7E7D0792AEB39BF003AAD02 /* Find route in transport network */,
				E088E1722863B5E600413100 /* Generate offline map */,
				D7553CD62AE2DFEC00DC2A70 /* Geocode offline */,
				0044288C29C90BD500160767 /* Get elevation at point on surface */,
				D704AA562AB22B7A00A3BB63 /* Group layers together */,
				D731F3BD2AD0D22500A8431E /* Identify graphics */,
				D70082E72ACF8F6C00E0C3C2 /* Identify KML features */,
				D751018A2A2E960300B8FA48 /* Identify layer features */,
				D7464F182ACE0445007FEE88 /* Identify raster cell */,
				D752D93C2A3914E5003EB25E /* Manage operational layers */,
				D7ABA2F52A3256610021822B /* Measure distance in scene */,
				D752D9422A3A6EB8003EB25E /* Monitor changes to map load status */,
				75DD739029D38B1B0010229D /* Navigate route */,
				D7232EDD2AC1E5410079ABFF /* Play KML tour */,
				E0EA0B75286638FD00C9621D /* Project geometry */,
				108EC03F29D25AE1000F35D0 /* Query feature table */,
				D7ECF5942AB8BDCA003FB2BE /* Render multilayer symbols */,
				1CAB8D402A3CEAB0002AA649 /* Run valve isolation trace */,
				00CB913628481475005C2C5D /* Search with geocode */,
				E004A6F4284FA3C5002A1FE6 /* Select features in feature layer */,
				00B042E3282EDC690072E1B4 /* Set basemap */,
				D734FA072A183A5A00246D7E /* Set max extent */,
				D7EAF34F2A1C011000D822C4 /* Set min and max scale */,
				E088E1552862578800413100 /* Set surface placement mode */,
				D769C20D2A28FF8600030F61 /* Set up location-driven geotriggers */,
				E004A6B928414332002A1FE6 /* Set viewpoint rotation */,
				1C43BC782A43781100509BF8 /* Set visibility of subtype sublayer */,
				E004A6DE2846626A002A1FE6 /* Show callout */,
				D7EF5D712A269E2D00FEBDE5 /* Show coordinates in multiple formats */,
				E004A6E728493BBB002A1FE6 /* Show device location */,
				0044CDD72995C352004618CE /* Show device location history */,
				4D126D6829CA1B6000CFB7A7 /* Show device location with NMEA data sources */,
				D722BD1E2A420D7E002C2087 /* Show extruded features */,
				D751017D2A2E490800B8FA48 /* Show labels on layer */,
				D7CC33FB2A31475C00198EDF /* Show line of sight between points */,
				D7337C5C2ABD137400A5D865 /* Show mobile map package expiration date */,
				1C42E04129D2396B004FC4BE /* Show popup */,
				1C9B74C429DB43580038B06F /* Show realistic light and shadows */,
				E004A6F1284E4F80002A1FE6 /* Show result of spatial operations */,
				E066DD392860C9EE004D3D5B /* Show result of spatial relationships */,
				1CAF831A2A20305F000E1E60 /* Show utility associations */,
				D7ABA2FB2A3287C10021822B /* Show viewshed from geoelement in scene */,
				0086F3FC28E3770900974721 /* Show viewshed from point in scene */,
				D75B584D2AAFB2C20038B3B4 /* Style features with custom dictionary */,
				E066DD362860AB0B004D3D5B /* Style graphics with renderer */,
				E004A6E42846A609002A1FE6 /* Style graphics with symbols */,
				D754E31D2A1D661D0006C5F1 /* Style point with picture marker symbols */,
				D74C8BFA2ABA5572007C76B8 /* Style symbols from mobile style file */,
				7573E81229D6134C00BEED9C /* Trace utility network */,
			);
			path = Samples;
			sourceTree = "<group>";
		};
		0074ABB328174B830037244A /* Display map */ = {
			isa = PBXGroup;
			children = (
				0074ABBE28174BCF0037244A /* DisplayMapView.swift */,
			);
			path = "Display map";
			sourceTree = "<group>";
		};
		0074ABC028174F430037244A /* Models */ = {
			isa = PBXGroup;
			children = (
				00CCB8A4285BAF8700BBAB70 /* OnDemandResource.swift */,
				0074ABC128174F430037244A /* Sample.swift */,
			);
			path = Models;
			sourceTree = "<group>";
		};
		0086F3FC28E3770900974721 /* Show viewshed from point in scene */ = {
			isa = PBXGroup;
			children = (
				0042E24228E4BF8F001F33D6 /* ShowViewshedFromPointInSceneView.Model.swift */,
				0086F3FD28E3770900974721 /* ShowViewshedFromPointInSceneView.swift */,
				0042E24428E4F82B001F33D6 /* ShowViewshedFromPointInSceneView.ViewshedSettingsView.swift */,
			);
			path = "Show viewshed from point in scene";
			sourceTree = "<group>";
		};
		00966EE62811F64D009D3DD7 /* iOS */ = {
			isa = PBXGroup;
			children = (
				00E5402A27F775EA00CF66D5 /* Info.plist */,
			);
			path = iOS;
			sourceTree = "<group>";
		};
		00A7A1422A2FC58300F035F7 /* Display content of utility network container */ = {
			isa = PBXGroup;
			children = (
				00A7A1432A2FC58300F035F7 /* DisplayContentOfUtilityNetworkContainerView.swift */,
				00A7A1492A2FC5B700F035F7 /* DisplayContentOfUtilityNetworkContainerView.Model.swift */,
			);
			path = "Display content of utility network container";
			sourceTree = "<group>";
		};
		00B042E3282EDC690072E1B4 /* Set basemap */ = {
			isa = PBXGroup;
			children = (
				00B042E5282EDC690072E1B4 /* SetBasemapView.swift */,
			);
			path = "Set basemap";
			sourceTree = "<group>";
		};
		00B04FB3283EEB830026C882 /* Display overview map */ = {
			isa = PBXGroup;
			children = (
				00B04FB4283EEBA80026C882 /* DisplayOverviewMapView.swift */,
			);
			path = "Display overview map";
			sourceTree = "<group>";
		};
		00C94A0228B53DCC004E42D9 /* 7c4c679ab06a4df19dc497f577f111bd */ = {
			isa = PBXGroup;
			children = (
				00C94A0C28B53DE1004E42D9 /* raster-file */,
			);
			path = 7c4c679ab06a4df19dc497f577f111bd;
			sourceTree = "<group>";
		};
		00CB913628481475005C2C5D /* Search with geocode */ = {
			isa = PBXGroup;
			children = (
				00CB9137284814A4005C2C5D /* SearchWithGeocodeView.swift */,
			);
			path = "Search with geocode";
			sourceTree = "<group>";
		};
		00CCB8A6285D059300BBAB70 /* Portal Data */ = {
			isa = PBXGroup;
			children = (
				D74C8C002ABA6202007C76B8 /* 1bd036f221f54a99abc9e46ff3511cbf */,
				D7C16D1D2AC5FE8200689E89 /* 5a9b60cee9ba41e79640a06bcdf8084d */,
				00C94A0228B53DCC004E42D9 /* 7c4c679ab06a4df19dc497f577f111bd */,
				D701D7242A37C7E4006FF0C8 /* 07d62a792ab6496d9b772a24efea45d0 */,
				D7D1F3512ADDBE5D009CE2DA /* 7dd2f97bb007466ea939160d0de96a9d */,
				00D4EF8328638BF100B9CC30 /* 15a7cbd3af1e47cfa5d2c6b93dc44fc2 */,
				D7CE9F992AE2F575008F7A5F /* 22c3083d4fa74e3e9b25adfc9f8c0496 */,
				00D4EF8E28638BF100B9CC30 /* 68ec42517cdd439e81b036210483e8e7 */,
				D76000B52AF19FC900B3084D /* 260eb6535c824209964cf281766ebe43 */,
				D7C16D202AC5FE9800689E89 /* 290f0c571c394461a8b58b6775d0bd63 */,
				1C965C4629DBA879002F8536 /* 681d6f7694644709a7c830ec57a2d72b */,
				D7CE9F9C2AE2F585008F7A5F /* 3424d442ebe54f3cbf34462382d3aebe */,
				D7C16D232AC5FEA600689E89 /* 12509ffdc684437f8f2656b0129d2c13 */,
				D73F8CF22AB1089900CD39DA /* 751138a2e0844e06853522d54103222a */,
				D721EEA62ABDFF550040BE46 /* 174150279af74a2ba6f8b87a567f480b */,
				792222DB2A81AA5D00619FFE /* a8a942c228af4fac96baa78ad60f511f */,
				D7464F202ACE0910007FEE88 /* b5f977c78ec74b3a8857ca86d1d9b318 */,
				00D4EF8128638BF100B9CC30 /* cb1b20748a9f4d128dad8a87244e3e37 */,
				4D126D7629CA3B3F00CFB7A7 /* d5bad9f4fee9483791e405880fb466da */,
				D77572AC2A295DC100F490CD /* d1453556d91e46dea191c20c398b82cd */,
				D7E7D0862AEB3C36003AAD02 /* df193653ed39449195af0c9725701dca */,
				F111CCC2288B63DB00205358 /* e1f3a7254cb845b09450f54937c16061 */,
				D7C16D262AC5FEB600689E89 /* e87c154fb9c2487f999143df5b08e9b1 */,
				D7497F3E2AC4BA4100167AD2 /* f5ff6f5556a945bca87ca513b8729a1e */,
			);
			path = "Portal Data";
			sourceTree = SOURCE_ROOT;
		};
		00D4EF7E2863840D00B9CC30 /* Add feature layers */ = {
			isa = PBXGroup;
			children = (
				00D4EF7F2863842100B9CC30 /* AddFeatureLayersView.swift */,
			);
			path = "Add feature layers";
			sourceTree = "<group>";
		};
		00D4EF8128638BF100B9CC30 /* cb1b20748a9f4d128dad8a87244e3e37 */ = {
			isa = PBXGroup;
			children = (
				00D4EF8228638BF100B9CC30 /* LA_Trails.geodatabase */,
			);
			path = cb1b20748a9f4d128dad8a87244e3e37;
			sourceTree = "<group>";
		};
		00D4EF8328638BF100B9CC30 /* 15a7cbd3af1e47cfa5d2c6b93dc44fc2 */ = {
			isa = PBXGroup;
			children = (
				00D4EFB02863CE6300B9CC30 /* ScottishWildlifeTrust_reserves */,
			);
			path = 15a7cbd3af1e47cfa5d2c6b93dc44fc2;
			sourceTree = "<group>";
		};
		00D4EF8E28638BF100B9CC30 /* 68ec42517cdd439e81b036210483e8e7 */ = {
			isa = PBXGroup;
			children = (
				00D4EF8F28638BF100B9CC30 /* AuroraCO.gpkg */,
			);
			path = 68ec42517cdd439e81b036210483e8e7;
			sourceTree = "<group>";
		};
		00E5400627F3CCA100CF66D5 = {
			isa = PBXGroup;
			children = (
				00966EE62811F64D009D3DD7 /* iOS */,
				0023DE5029D648FA0098243A /* macOS */,
				00CCB8A6285D059300BBAB70 /* Portal Data */,
				00E5401427F3CCA200CF66D5 /* Products */,
				003D7C332821EBCC009DDFD2 /* Scripts */,
				00E5400B27F3CCA100CF66D5 /* Shared */,
			);
			sourceTree = "<group>";
		};
		00E5400B27F3CCA100CF66D5 /* Shared */ = {
			isa = PBXGroup;
			children = (
				0074ABAF281742420037244A /* Supporting Files */,
				0074ABB228174B830037244A /* Samples */,
				00E5400C27F3CCA100CF66D5 /* SamplesApp.swift */,
				00E5400E27F3CCA200CF66D5 /* Assets.xcassets */,
				798C2DA62AFC505600EE7E97 /* PrivacyInfo.xcprivacy */,
				001C6DD827FE585A00D472C2 /* AppSecrets.swift.masque */,
				0074ABCA2817B8DB0037244A /* SamplesApp+Samples.swift.tache */,
			);
			path = Shared;
			sourceTree = "<group>";
		};
		00E5401427F3CCA200CF66D5 /* Products */ = {
			isa = PBXGroup;
			children = (
				00E5401327F3CCA200CF66D5 /* Samples.app */,
			);
			name = Products;
			sourceTree = "<group>";
		};
		108EC03F29D25AE1000F35D0 /* Query feature table */ = {
			isa = PBXGroup;
			children = (
				108EC04029D25B2C000F35D0 /* QueryFeatureTableView.swift */,
			);
			path = "Query feature table";
			sourceTree = "<group>";
		};
		1C0C1C3229D34DAE005C8B24 /* Change viewpoint */ = {
			isa = PBXGroup;
			children = (
				1C0C1C3429D34DAE005C8B24 /* ChangeViewpointView.swift */,
			);
			path = "Change viewpoint";
			sourceTree = "<group>";
		};
		1C19B4EA2A578E46001D2506 /* Create load report */ = {
			isa = PBXGroup;
			children = (
				1C19B4EF2A578E46001D2506 /* CreateLoadReportView.Model.swift */,
				1C19B4ED2A578E46001D2506 /* CreateLoadReportView.swift */,
				1C19B4EB2A578E46001D2506 /* CreateLoadReportView.Views.swift */,
			);
			path = "Create load report";
			sourceTree = "<group>";
		};
		1C26ED122A859525009B7721 /* Filter features in scene */ = {
			isa = PBXGroup;
			children = (
				1C26ED152A859525009B7721 /* FilterFeaturesInSceneView.swift */,
			);
			path = "Filter features in scene";
			sourceTree = "<group>";
		};
		1C3B7DC22A5F64FC00907443 /* Analyze network with subnetwork trace */ = {
			isa = PBXGroup;
			children = (
				1C3B7DC32A5F64FC00907443 /* AnalyzeNetworkWithSubnetworkTraceView.Model.swift */,
				1C3B7DC62A5F64FC00907443 /* AnalyzeNetworkWithSubnetworkTraceView.swift */,
			);
			path = "Analyze network with subnetwork trace";
			sourceTree = "<group>";
		};
		1C42E04129D2396B004FC4BE /* Show popup */ = {
			isa = PBXGroup;
			children = (
				1C42E04329D2396B004FC4BE /* ShowPopupView.swift */,
			);
			path = "Show popup";
			sourceTree = "<group>";
		};
		1C43BC782A43781100509BF8 /* Set visibility of subtype sublayer */ = {
			isa = PBXGroup;
			children = (
				1C43BC7C2A43781100509BF8 /* SetVisibilityOfSubtypeSublayerView.Model.swift */,
				1C43BC7E2A43781100509BF8 /* SetVisibilityOfSubtypeSublayerView.swift */,
				1C43BC792A43781100509BF8 /* SetVisibilityOfSubtypeSublayerView.Views.swift */,
			);
			path = "Set visibility of subtype sublayer";
			sourceTree = "<group>";
		};
		1C56B5DE2A82C02D000381DA /* Display points using clustering feature reduction */ = {
			isa = PBXGroup;
			children = (
				1C56B5E22A82C02D000381DA /* DisplayPointsUsingClusteringFeatureReductionView.swift */,
			);
			path = "Display points using clustering feature reduction";
			sourceTree = "<group>";
		};
		1C965C4629DBA879002F8536 /* 681d6f7694644709a7c830ec57a2d72b */ = {
			isa = PBXGroup;
			children = (
				004FE87029DF5D8700075217 /* Bristol */,
			);
			path = 681d6f7694644709a7c830ec57a2d72b;
			sourceTree = "<group>";
		};
		1C9B74C429DB43580038B06F /* Show realistic light and shadows */ = {
			isa = PBXGroup;
			children = (
				1C9B74C529DB43580038B06F /* ShowRealisticLightAndShadowsView.swift */,
			);
			path = "Show realistic light and shadows";
			sourceTree = "<group>";
		};
		1C9B74D229DB54560038B06F /* Change camera controller */ = {
			isa = PBXGroup;
			children = (
				1C9B74D529DB54560038B06F /* ChangeCameraControllerView.swift */,
			);
			path = "Change camera controller";
			sourceTree = "<group>";
		};
		1CAB8D402A3CEAB0002AA649 /* Run valve isolation trace */ = {
			isa = PBXGroup;
			children = (
				1CAB8D442A3CEAB0002AA649 /* RunValveIsolationTraceView.Model.swift */,
				1CAB8D472A3CEAB0002AA649 /* RunValveIsolationTraceView.swift */,
			);
			path = "Run valve isolation trace";
			sourceTree = "<group>";
		};
		1CAF831A2A20305F000E1E60 /* Show utility associations */ = {
			isa = PBXGroup;
			children = (
				1CAF831B2A20305F000E1E60 /* ShowUtilityAssociationsView.swift */,
			);
			path = "Show utility associations";
			sourceTree = "<group>";
		};
		218F35B229C28F4A00502022 /* Authenticate with OAuth */ = {
			isa = PBXGroup;
			children = (
				218F35B329C28F4A00502022 /* AuthenticateWithOAuthView.swift */,
			);
			path = "Authenticate with OAuth";
			sourceTree = "<group>";
		};
		4D126D6829CA1B6000CFB7A7 /* Show device location with NMEA data sources */ = {
			isa = PBXGroup;
			children = (
				4D126D6929CA1B6000CFB7A7 /* ShowDeviceLocationWithNMEADataSourcesView.swift */,
				4D126D7D29CA43D200CFB7A7 /* ShowDeviceLocationWithNMEADataSourcesView.Model.swift */,
				4D126D7129CA1E1800CFB7A7 /* FileNMEASentenceReader.swift */,
			);
			path = "Show device location with NMEA data sources";
			sourceTree = "<group>";
		};
		4D126D7629CA3B3F00CFB7A7 /* d5bad9f4fee9483791e405880fb466da */ = {
			isa = PBXGroup;
			children = (
				4D126D7B29CA3E6000CFB7A7 /* Redlands.nmea */,
			);
			path = d5bad9f4fee9483791e405880fb466da;
			sourceTree = "<group>";
		};
		4D2ADC3E29C26D05003B367F /* Add dynamic entity layer */ = {
			isa = PBXGroup;
			children = (
				4D2ADC3F29C26D05003B367F /* AddDynamicEntityLayerView.swift */,
				4D2ADC6629C50BD6003B367F /* AddDynamicEntityLayerView.Model.swift */,
				4D2ADC6829C50C4C003B367F /* AddDynamicEntityLayerView.SettingsView.swift */,
				00F279D52AF418DC00CECAF8 /* AddDynamicEntityLayerView.VehicleCallout.swift */,
			);
			path = "Add dynamic entity layer";
			sourceTree = "<group>";
		};
		4D2ADC5329C4F612003B367F /* Change map view background */ = {
			isa = PBXGroup;
			children = (
				4D2ADC5529C4F612003B367F /* ChangeMapViewBackgroundView.swift */,
				4D2ADC5829C4F612003B367F /* ChangeMapViewBackgroundView.SettingsView.swift */,
				4D2ADC6129C5071C003B367F /* ChangeMapViewBackgroundView.Model.swift */,
			);
			path = "Change map view background";
			sourceTree = "<group>";
		};
		7573E81229D6134C00BEED9C /* Trace utility network */ = {
			isa = PBXGroup;
			children = (
				7573E81329D6134C00BEED9C /* TraceUtilityNetworkView.Model.swift */,
				7573E81529D6134C00BEED9C /* TraceUtilityNetworkView.Enums.swift */,
				7573E81729D6134C00BEED9C /* TraceUtilityNetworkView.Views.swift */,
				7573E81829D6134C00BEED9C /* TraceUtilityNetworkView.swift */,
			);
			path = "Trace utility network";
			sourceTree = "<group>";
		};
		75DD739029D38B1B0010229D /* Navigate route */ = {
			isa = PBXGroup;
			children = (
				75DD739129D38B1B0010229D /* NavigateRouteView.swift */,
			);
			path = "Navigate route";
			sourceTree = "<group>";
		};
		792222DB2A81AA5D00619FFE /* a8a942c228af4fac96baa78ad60f511f */ = {
			isa = PBXGroup;
			children = (
				792222DC2A81AA5D00619FFE /* AIS_MarineCadastre_SelectedVessels_CustomDataSource.jsonl */,
			);
			path = a8a942c228af4fac96baa78ad60f511f;
			sourceTree = "<group>";
		};
		79B7B8082A1BF8B300F57C27 /* Create and save KML file */ = {
			isa = PBXGroup;
			children = (
				79302F842A1ED4E30002336A /* CreateAndSaveKMLView.Model.swift */,
				79B7B8092A1BF8EC00F57C27 /* CreateAndSaveKMLView.swift */,
				79302F862A1ED71B0002336A /* CreateAndSaveKMLView.Views.swift */,
			);
			path = "Create and save KML file";
			sourceTree = "<group>";
		};
		79D84D0C2A815BED00F45262 /* Add custom dynamic entity data source */ = {
			isa = PBXGroup;
			children = (
				79D84D0D2A815C5B00F45262 /* AddCustomDynamicEntityDataSourceView.swift */,
				7900C5F52A83FC3F002D430F /* AddCustomDynamicEntityDataSourceView.Vessel.swift */,
			);
			path = "Add custom dynamic entity data source";
			sourceTree = "<group>";
		};
		88F93CBE29C3D4E30006B28E /* Create and edit geometries */ = {
			isa = PBXGroup;
			children = (
				88F93CC029C3D59C0006B28E /* CreateAndEditGeometriesView.swift */,
			);
			path = "Create and edit geometries";
			sourceTree = "<group>";
		};
		D70082E72ACF8F6C00E0C3C2 /* Identify KML features */ = {
			isa = PBXGroup;
			children = (
				D70082EA2ACF900100E0C3C2 /* IdentifyKMLFeaturesView.swift */,
			);
			path = "Identify KML features";
			sourceTree = "<group>";
		};
		D701D7242A37C7E4006FF0C8 /* 07d62a792ab6496d9b772a24efea45d0 */ = {
			isa = PBXGroup;
			children = (
				D701D72B2A37C7F7006FF0C8 /* bradley_low_3ds */,
			);
			path = 07d62a792ab6496d9b772a24efea45d0;
			sourceTree = "<group>";
		};
		D704AA562AB22B7A00A3BB63 /* Group layers together */ = {
			isa = PBXGroup;
			children = (
				D704AA592AB22C1A00A3BB63 /* GroupLayersTogetherView.swift */,
				D75C35662AB50338003CD55F /* GroupLayersTogetherView.GroupLayerListView.swift */,
			);
			path = "Group layers together";
			sourceTree = "<group>";
		};
		D7084FA42AD771AA00EC7F4F /* Augment reality to fly over scene */ = {
			isa = PBXGroup;
			children = (
				D7084FA62AD771AA00EC7F4F /* AugmentRealityToFlyOverSceneView.swift */,
			);
			path = "Augment reality to fly over scene";
			sourceTree = "<group>";
		};
		D71099692A27D8880065A1C1 /* Densify and generalize geometry */ = {
			isa = PBXGroup;
			children = (
				D710996C2A27D9210065A1C1 /* DensifyAndGeneralizeGeometryView.swift */,
				D710996F2A2802FA0065A1C1 /* DensifyAndGeneralizeGeometryView.SettingsView.swift */,
			);
			path = "Densify and generalize geometry";
			sourceTree = "<group>";
		};
		D71C5F602AAA7854006599FD /* Create symbol styles from web styles */ = {
			isa = PBXGroup;
			children = (
				D71C5F632AAA7A88006599FD /* CreateSymbolStylesFromWebStylesView.swift */,
			);
			path = "Create symbol styles from web styles";
			sourceTree = "<group>";
		};
		D721EEA62ABDFF550040BE46 /* 174150279af74a2ba6f8b87a567f480b */ = {
			isa = PBXGroup;
			children = (
				D721EEA72ABDFF550040BE46 /* LothianRiversAnno.mmpk */,
			);
			path = 174150279af74a2ba6f8b87a567f480b;
			sourceTree = "<group>";
		};
		D722BD1E2A420D7E002C2087 /* Show extruded features */ = {
			isa = PBXGroup;
			children = (
				D722BD212A420DAD002C2087 /* ShowExtrudedFeaturesView.swift */,
			);
			path = "Show extruded features";
			sourceTree = "<group>";
		};
		D7232EDD2AC1E5410079ABFF /* Play KML tour */ = {
			isa = PBXGroup;
			children = (
				D7232EE02AC1E5AA0079ABFF /* PlayKMLTourView.swift */,
			);
			path = "Play KML tour";
			sourceTree = "<group>";
		};
		D72F27292ADA1E4400F906DA /* Augment reality to show tabletop scene */ = {
			isa = PBXGroup;
			children = (
				D72F272B2ADA1E4400F906DA /* AugmentRealityToShowTabletopSceneView.swift */,
			);
			path = "Augment reality to show tabletop scene";
			sourceTree = "<group>";
		};
		D731F3BD2AD0D22500A8431E /* Identify graphics */ = {
			isa = PBXGroup;
			children = (
				D731F3C02AD0D2AC00A8431E /* IdentifyGraphicsView.swift */,
			);
			path = "Identify graphics";
			sourceTree = "<group>";
		};
		D7337C5C2ABD137400A5D865 /* Show mobile map package expiration date */ = {
			isa = PBXGroup;
			children = (
				D7337C5F2ABD142D00A5D865 /* ShowMobileMapPackageExpirationDateView.swift */,
			);
			path = "Show mobile map package expiration date";
			sourceTree = "<group>";
		};
		D734FA072A183A5A00246D7E /* Set max extent */ = {
			isa = PBXGroup;
			children = (
				D734FA092A183A5B00246D7E /* SetMaxExtentView.swift */,
			);
			path = "Set max extent";
			sourceTree = "<group>";
		};
		D73F8CF22AB1089900CD39DA /* 751138a2e0844e06853522d54103222a */ = {
			isa = PBXGroup;
			children = (
				D73F8CF32AB1089900CD39DA /* Restaurant.stylx */,
			);
			path = 751138a2e0844e06853522d54103222a;
			sourceTree = "<group>";
		};
		D73FABE82AD4A0370048EC70 /* Create mobile geodatabase */ = {
			isa = PBXGroup;
			children = (
				D71FCB892AD6277E000E517C /* CreateMobileGeodatabaseView.Model.swift */,
				D73FC0FC2AD4A18D0067A19B /* CreateMobileGeodatabaseView.swift */,
			);
			path = "Create mobile geodatabase";
			sourceTree = "<group>";
		};
		D744FD132A2112360084A66C /* Create convex hull around points */ = {
			isa = PBXGroup;
			children = (
				D744FD162A2112D90084A66C /* CreateConvexHullAroundPointsView.swift */,
			);
			path = "Create convex hull around points";
			sourceTree = "<group>";
		};
		D7464F182ACE0445007FEE88 /* Identify raster cell */ = {
			isa = PBXGroup;
			children = (
				D7464F1D2ACE04B3007FEE88 /* IdentifyRasterCellView.swift */,
			);
			path = "Identify raster cell";
			sourceTree = "<group>";
		};
		D7464F202ACE0910007FEE88 /* b5f977c78ec74b3a8857ca86d1d9b318 */ = {
			isa = PBXGroup;
			children = (
				D7464F2A2ACE0964007FEE88 /* SA_EVI_8Day_03May20 */,
			);
			path = b5f977c78ec74b3a8857ca86d1d9b318;
			sourceTree = "<group>";
		};
		D7497F382AC4B45300167AD2 /* Display dimensions */ = {
			isa = PBXGroup;
			children = (
				D7497F3B2AC4B4C100167AD2 /* DisplayDimensionsView.swift */,
			);
			path = "Display dimensions";
			sourceTree = "<group>";
		};
		D7497F3E2AC4BA4100167AD2 /* f5ff6f5556a945bca87ca513b8729a1e */ = {
			isa = PBXGroup;
			children = (
				D7497F3F2AC4BA4100167AD2 /* Edinburgh_Pylon_Dimensions.mmpk */,
			);
			path = f5ff6f5556a945bca87ca513b8729a1e;
			sourceTree = "<group>";
		};
		D74C8BFA2ABA5572007C76B8 /* Style symbols from mobile style file */ = {
			isa = PBXGroup;
			children = (
				D7337C592ABCFDB100A5D865 /* StyleSymbolsFromMobileStyleFileView.SymbolOptionsListView.swift */,
				D74C8BFD2ABA5605007C76B8 /* StyleSymbolsFromMobileStyleFileView.swift */,
			);
			path = "Style symbols from mobile style file";
			sourceTree = "<group>";
		};
		D74C8C002ABA6202007C76B8 /* 1bd036f221f54a99abc9e46ff3511cbf */ = {
			isa = PBXGroup;
			children = (
				D74C8C012ABA6202007C76B8 /* emoji-mobile.stylx */,
			);
			path = 1bd036f221f54a99abc9e46ff3511cbf;
			sourceTree = "<group>";
		};
		D751017D2A2E490800B8FA48 /* Show labels on layer */ = {
			isa = PBXGroup;
			children = (
				D75101802A2E493600B8FA48 /* ShowLabelsOnLayerView.swift */,
			);
			path = "Show labels on layer";
			sourceTree = "<group>";
		};
		D751018A2A2E960300B8FA48 /* Identify layer features */ = {
			isa = PBXGroup;
			children = (
				D751018D2A2E962D00B8FA48 /* IdentifyLayerFeaturesView.swift */,
			);
			path = "Identify layer features";
			sourceTree = "<group>";
		};
		D752D93C2A3914E5003EB25E /* Manage operational layers */ = {
			isa = PBXGroup;
			children = (
				D752D93F2A39154C003EB25E /* ManageOperationalLayersView.swift */,
			);
			path = "Manage operational layers";
			sourceTree = "<group>";
		};
		D752D9422A3A6EB8003EB25E /* Monitor changes to map load status */ = {
			isa = PBXGroup;
			children = (
				D752D9452A3A6F7F003EB25E /* MonitorChangesToMapLoadStatusView.swift */,
			);
			path = "Monitor changes to map load status";
			sourceTree = "<group>";
		};
		D752D95B2A3BCDD4003EB25E /* Display map from portal item */ = {
			isa = PBXGroup;
			children = (
				D752D95E2A3BCE06003EB25E /* DisplayMapFromPortalItemView.swift */,
			);
			path = "Display map from portal item";
			sourceTree = "<group>";
		};
		D75362CC2A1E862B00D83028 /* Apply unique value renderer */ = {
			isa = PBXGroup;
			children = (
				D75362D12A1E886700D83028 /* ApplyUniqueValueRendererView.swift */,
			);
			path = "Apply unique value renderer";
			sourceTree = "<group>";
		};
		D754E31D2A1D661D0006C5F1 /* Style point with picture marker symbols */ = {
			isa = PBXGroup;
			children = (
				D754E3222A1D66820006C5F1 /* StylePointWithPictureMarkerSymbolsView.swift */,
			);
			path = "Style point with picture marker symbols";
			sourceTree = "<group>";
		};
		D7553CD62AE2DFEC00DC2A70 /* Geocode offline */ = {
			isa = PBXGroup;
			children = (
				D72C43F22AEB066D00B6157B /* GeocodeOfflineView.Model.swift */,
				D7553CD82AE2DFEC00DC2A70 /* GeocodeOfflineView.swift */,
			);
			path = "Geocode offline";
			sourceTree = "<group>";
		};
		D75B584D2AAFB2C20038B3B4 /* Style features with custom dictionary */ = {
			isa = PBXGroup;
			children = (
				D75B58502AAFB3030038B3B4 /* StyleFeaturesWithCustomDictionaryView.swift */,
			);
			path = "Style features with custom dictionary";
			sourceTree = "<group>";
		};
		D76000AA2AF19C2300B3084D /* Find route in mobile map package */ = {
			isa = PBXGroup;
			children = (
				D73723782AF5ADD700846884 /* FindRouteInMobileMapPackageView.MobileMapView.swift */,
				D73723742AF5877500846884 /* FindRouteInMobileMapPackageView.Models.swift */,
				D76000AB2AF19C2300B3084D /* FindRouteInMobileMapPackageView.swift */,
			);
			path = "Find route in mobile map package";
			sourceTree = "<group>";
		};
		D76000B52AF19FC900B3084D /* 260eb6535c824209964cf281766ebe43 */ = {
			isa = PBXGroup;
			children = (
				D76000B62AF19FCA00B3084D /* SanFrancisco.mmpk */,
			);
			path = 260eb6535c824209964cf281766ebe43;
			sourceTree = "<group>";
		};
		D769C20D2A28FF8600030F61 /* Set up location-driven geotriggers */ = {
			isa = PBXGroup;
			children = (
				D769C2112A29019B00030F61 /* SetUpLocationDrivenGeotriggersView.swift */,
				D79EE76D2A4CEA5D005A52AE /* SetUpLocationDrivenGeotriggersView.Model.swift */,
			);
			path = "Set up location-driven geotriggers";
			sourceTree = "<group>";
		};
		D7705D542AFC244E00CC0335 /* Find closest facility to multiple points */ = {
			isa = PBXGroup;
			children = (
				D7705D552AFC244E00CC0335 /* FindClosestFacilityToMultiplePointsView.swift */,
			);
			path = "Find closest facility to multiple points";
			sourceTree = "<group>";
		};
		D7705D5F2AFC570700CC0335 /* Find closest facility from point */ = {
			isa = PBXGroup;
			children = (
				D7705D612AFC570700CC0335 /* FindClosestFacilityFromPointView.swift */,
			);
			path = "Find closest facility from point";
			sourceTree = "<group>";
		};
		D77570BC2A29427200F490CD /* Animate images with image overlay */ = {
			isa = PBXGroup;
			children = (
				D77570BF2A2942F800F490CD /* AnimateImagesWithImageOverlayView.swift */,
			);
			path = "Animate images with image overlay";
			sourceTree = "<group>";
		};
		D77572AC2A295DC100F490CD /* d1453556d91e46dea191c20c398b82cd */ = {
			isa = PBXGroup;
			children = (
				D77572AD2A295DDD00F490CD /* PacificSouthWest2 */,
			);
			path = d1453556d91e46dea191c20c398b82cd;
			sourceTree = "<group>";
		};
		D78666A92A21616D00C60110 /* Find nearest vertex */ = {
			isa = PBXGroup;
			children = (
				D78666AC2A2161F100C60110 /* FindNearestVertexView.swift */,
			);
			path = "Find nearest vertex";
			sourceTree = "<group>";
		};
		D7ABA2F52A3256610021822B /* Measure distance in scene */ = {
			isa = PBXGroup;
			children = (
				D7ABA2F82A32579C0021822B /* MeasureDistanceInSceneView.swift */,
			);
			path = "Measure distance in scene";
			sourceTree = "<group>";
		};
		D7ABA2FB2A3287C10021822B /* Show viewshed from geoelement in scene */ = {
			isa = PBXGroup;
			children = (
				D7ABA2FE2A32881C0021822B /* ShowViewshedFromGeoelementInSceneView.swift */,
			);
			path = "Show viewshed from geoelement in scene";
			sourceTree = "<group>";
		};
		D7AE861A2AC39D750049B626 /* Display annotation */ = {
			isa = PBXGroup;
			children = (
				D7AE861D2AC39DC50049B626 /* DisplayAnnotationView.swift */,
			);
			path = "Display annotation";
			sourceTree = "<group>";
		};
		D7B3C5C02A43B71E001DA4D8 /* Create convex hull around geometries */ = {
			isa = PBXGroup;
			children = (
				D7634FAE2A43B7AC00F8AEFB /* CreateConvexHullAroundGeometriesView.swift */,
			);
			path = "Create convex hull around geometries";
			sourceTree = "<group>";
		};
		D7C16D172AC5F6C100689E89 /* Animate 3D graphic */ = {
			isa = PBXGroup;
			children = (
				D7058FB02ACB423C00A40F14 /* Animate3DGraphicView.Model.swift */,
				D7054AE82ACCCB6C007235BA /* Animate3DGraphicView.SettingsView.swift */,
				D7C16D1A2AC5F95300689E89 /* Animate3DGraphicView.swift */,
			);
			path = "Animate 3D graphic";
			sourceTree = "<group>";
		};
		D7C16D1D2AC5FE8200689E89 /* 5a9b60cee9ba41e79640a06bcdf8084d */ = {
			isa = PBXGroup;
			children = (
				D7C16D1E2AC5FE8200689E89 /* Pyrenees.csv */,
			);
			path = 5a9b60cee9ba41e79640a06bcdf8084d;
			sourceTree = "<group>";
		};
		D7C16D202AC5FE9800689E89 /* 290f0c571c394461a8b58b6775d0bd63 */ = {
			isa = PBXGroup;
			children = (
				D7C16D212AC5FE9800689E89 /* GrandCanyon.csv */,
			);
			path = 290f0c571c394461a8b58b6775d0bd63;
			sourceTree = "<group>";
		};
		D7C16D232AC5FEA600689E89 /* 12509ffdc684437f8f2656b0129d2c13 */ = {
			isa = PBXGroup;
			children = (
				D7C16D242AC5FEA600689E89 /* Snowdon.csv */,
			);
			path = 12509ffdc684437f8f2656b0129d2c13;
			sourceTree = "<group>";
		};
		D7C16D262AC5FEB600689E89 /* e87c154fb9c2487f999143df5b08e9b1 */ = {
			isa = PBXGroup;
			children = (
				D7C16D272AC5FEB600689E89 /* Hawaii.csv */,
			);
			path = e87c154fb9c2487f999143df5b08e9b1;
			sourceTree = "<group>";
		};
		D7CC33FB2A31475C00198EDF /* Show line of sight between points */ = {
			isa = PBXGroup;
			children = (
				D7CC33FD2A31475C00198EDF /* ShowLineOfSightBetweenPointsView.swift */,
			);
			path = "Show line of sight between points";
			sourceTree = "<group>";
		};
		D7CE9F992AE2F575008F7A5F /* 22c3083d4fa74e3e9b25adfc9f8c0496 */ = {
			isa = PBXGroup;
			children = (
				D7CE9F9A2AE2F575008F7A5F /* streetmap_SD.tpkx */,
			);
			path = 22c3083d4fa74e3e9b25adfc9f8c0496;
			sourceTree = "<group>";
		};
		D7CE9F9C2AE2F585008F7A5F /* 3424d442ebe54f3cbf34462382d3aebe */ = {
			isa = PBXGroup;
			children = (
				D7CE9FA22AE2F595008F7A5F /* san-diego-eagle-locator */,
			);
			path = 3424d442ebe54f3cbf34462382d3aebe;
			sourceTree = "<group>";
		};
		D7D1F3512ADDBE5D009CE2DA /* 7dd2f97bb007466ea939160d0de96a9d */ = {
			isa = PBXGroup;
			children = (
				D7D1F3522ADDBE5D009CE2DA /* philadelphia.mspk */,
			);
			path = 7dd2f97bb007466ea939160d0de96a9d;
			sourceTree = "<group>";
		};
		D7DDF84F2AF47C6C004352D9 /* Find route around barriers */ = {
			isa = PBXGroup;
			children = (
				D76EE6062AF9AFE100DA0325 /* FindRouteAroundBarriersView.Model.swift */,
				D7DDF8502AF47C6C004352D9 /* FindRouteAroundBarriersView.swift */,
				D73FCFFE2B02C7630006360D /* FindRouteAroundBarriersView.Views.swift */,
			);
			path = "Find route around barriers";
			sourceTree = "<group>";
		};
		D7E440D12A1ECBC2005D74DE /* Create buffers around points */ = {
			isa = PBXGroup;
			children = (
				D7E440D62A1ECE7D005D74DE /* CreateBuffersAroundPointsView.swift */,
			);
			path = "Create buffers around points";
			sourceTree = "<group>";
		};
		D7E557602A1D743100B9FB09 /* Add WMS layer */ = {
			isa = PBXGroup;
			children = (
				D7E557672A1D768800B9FB09 /* AddWMSLayerView.swift */,
			);
			path = "Add WMS layer";
			sourceTree = "<group>";
		};
		D7E7D0792AEB39BF003AAD02 /* Find route in transport network */ = {
			isa = PBXGroup;
			children = (
				D7749AD52AF08BF50086632F /* FindRouteInTransportNetworkView.Model.swift */,
				D7E7D0802AEB39D5003AAD02 /* FindRouteInTransportNetworkView.swift */,
			);
			path = "Find route in transport network";
			sourceTree = "<group>";
		};
		D7E7D0862AEB3C36003AAD02 /* df193653ed39449195af0c9725701dca */ = {
			isa = PBXGroup;
			children = (
				D7E7D0992AEB3C47003AAD02 /* san_diego_offline_routing */,
			);
			path = df193653ed39449195af0c9725701dca;
			sourceTree = "<group>";
		};
		D7EAF34F2A1C011000D822C4 /* Set min and max scale */ = {
			isa = PBXGroup;
			children = (
				D7EAF3592A1C023800D822C4 /* SetMinAndMaxScaleView.swift */,
			);
			path = "Set min and max scale";
			sourceTree = "<group>";
		};
		D7ECF5942AB8BDCA003FB2BE /* Render multilayer symbols */ = {
			isa = PBXGroup;
			children = (
				D7ECF5972AB8BE63003FB2BE /* RenderMultilayerSymbolsView.swift */,
			);
			path = "Render multilayer symbols";
			sourceTree = "<group>";
		};
		D7EF5D712A269E2D00FEBDE5 /* Show coordinates in multiple formats */ = {
			isa = PBXGroup;
			children = (
				D7EF5D742A26A03A00FEBDE5 /* ShowCoordinatesInMultipleFormatsView.swift */,
			);
			path = "Show coordinates in multiple formats";
			sourceTree = "<group>";
		};
		E000E75E2869E325005D87C5 /* Clip geometry */ = {
			isa = PBXGroup;
			children = (
				E000E75F2869E33D005D87C5 /* ClipGeometryView.swift */,
			);
			path = "Clip geometry";
			sourceTree = "<group>";
		};
		E000E761286A0B07005D87C5 /* Cut geometry */ = {
			isa = PBXGroup;
			children = (
				E000E762286A0B18005D87C5 /* CutGeometryView.swift */,
			);
			path = "Cut geometry";
			sourceTree = "<group>";
		};
		E004A6B928414332002A1FE6 /* Set viewpoint rotation */ = {
			isa = PBXGroup;
			children = (
				E004A6BD28414332002A1FE6 /* SetViewpointRotationView.swift */,
			);
			path = "Set viewpoint rotation";
			sourceTree = "<group>";
		};
		E004A6D528465C70002A1FE6 /* Display scene */ = {
			isa = PBXGroup;
			children = (
				E004A6D828465C70002A1FE6 /* DisplaySceneView.swift */,
			);
			path = "Display scene";
			sourceTree = "<group>";
		};
		E004A6DE2846626A002A1FE6 /* Show callout */ = {
			isa = PBXGroup;
			children = (
				E004A6DF28466279002A1FE6 /* ShowCalloutView.swift */,
			);
			path = "Show callout";
			sourceTree = "<group>";
		};
		E004A6E42846A609002A1FE6 /* Style graphics with symbols */ = {
			isa = PBXGroup;
			children = (
				E004A6E52846A61F002A1FE6 /* StyleGraphicsWithSymbolsView.swift */,
			);
			path = "Style graphics with symbols";
			sourceTree = "<group>";
		};
		E004A6E728493BBB002A1FE6 /* Show device location */ = {
			isa = PBXGroup;
			children = (
				E004A6E828493BCE002A1FE6 /* ShowDeviceLocationView.swift */,
			);
			path = "Show device location";
			sourceTree = "<group>";
		};
		E004A6EB28495538002A1FE6 /* Create planar and geodetic buffers */ = {
			isa = PBXGroup;
			children = (
				E004A6EC2849556E002A1FE6 /* CreatePlanarAndGeodeticBuffersView.swift */,
			);
			path = "Create planar and geodetic buffers";
			sourceTree = "<group>";
		};
		E004A6EE284E4B7A002A1FE6 /* Download vector tiles to local cache */ = {
			isa = PBXGroup;
			children = (
				E004A6EF284E4B9B002A1FE6 /* DownloadVectorTilesToLocalCacheView.swift */,
			);
			path = "Download vector tiles to local cache";
			sourceTree = "<group>";
		};
		E004A6F1284E4F80002A1FE6 /* Show result of spatial operations */ = {
			isa = PBXGroup;
			children = (
				E004A6F2284E4FEB002A1FE6 /* ShowResultOfSpatialOperationsView.swift */,
			);
			path = "Show result of spatial operations";
			sourceTree = "<group>";
		};
		E004A6F4284FA3C5002A1FE6 /* Select features in feature layer */ = {
			isa = PBXGroup;
			children = (
				E004A6F5284FA42A002A1FE6 /* SelectFeaturesInFeatureLayerView.swift */,
			);
			path = "Select features in feature layer";
			sourceTree = "<group>";
		};
		E041ABC3287CAFEB0056009B /* Web */ = {
			isa = PBXGroup;
			children = (
				E041AC15287F54580056009B /* highlight.min.js */,
				E041AC1D288076A60056009B /* info.css */,
				E041AC1F288077B90056009B /* xcode.css */,
			);
			path = Web;
			sourceTree = "<group>";
		};
		E066DD33285CF3A0004D3D5B /* Find route */ = {
			isa = PBXGroup;
			children = (
				E066DD34285CF3B3004D3D5B /* FindRouteView.swift */,
			);
			path = "Find route";
			sourceTree = "<group>";
		};
		E066DD362860AB0B004D3D5B /* Style graphics with renderer */ = {
			isa = PBXGroup;
			children = (
				E066DD372860AB28004D3D5B /* StyleGraphicsWithRendererView.swift */,
			);
			path = "Style graphics with renderer";
			sourceTree = "<group>";
		};
		E066DD392860C9EE004D3D5B /* Show result of spatial relationships */ = {
			isa = PBXGroup;
			children = (
				E066DD3A2860CA08004D3D5B /* ShowResultOfSpatialRelationshipsView.swift */,
			);
			path = "Show result of spatial relationships";
			sourceTree = "<group>";
		};
		E066DD3E28610F3F004D3D5B /* Add scene layer from service */ = {
			isa = PBXGroup;
			children = (
				E066DD3F28610F55004D3D5B /* AddSceneLayerFromServiceView.swift */,
			);
			path = "Add scene layer from service";
			sourceTree = "<group>";
		};
		E070A0A1286F3B3400F2B606 /* Download preplanned map area */ = {
			isa = PBXGroup;
			children = (
				883C121429C9136600062FF9 /* DownloadPreplannedMapAreaView.MapPicker.swift */,
				E0D04FF128A5390000747989 /* DownloadPreplannedMapAreaView.Model.swift */,
				E070A0A2286F3B6000F2B606 /* DownloadPreplannedMapAreaView.swift */,
			);
			path = "Download preplanned map area";
			sourceTree = "<group>";
		};
		E088E1552862578800413100 /* Set surface placement mode */ = {
			isa = PBXGroup;
			children = (
				E088E1562862579D00413100 /* SetSurfacePlacementModeView.swift */,
			);
			path = "Set surface placement mode";
			sourceTree = "<group>";
		};
		E088E1722863B5E600413100 /* Generate offline map */ = {
			isa = PBXGroup;
			children = (
				E088E1732863B5F800413100 /* GenerateOfflineMapView.swift */,
			);
			path = "Generate offline map";
			sourceTree = "<group>";
		};
		E0EA0B75286638FD00C9621D /* Project geometry */ = {
			isa = PBXGroup;
			children = (
				E0EA0B762866390E00C9621D /* ProjectGeometryView.swift */,
			);
			path = "Project geometry";
			sourceTree = "<group>";
		};
		E0FE32E528747762002C6ACA /* Browse building floors */ = {
			isa = PBXGroup;
			children = (
				E0FE32E628747778002C6ACA /* BrowseBuildingFloorsView.swift */,
			);
			path = "Browse building floors";
			sourceTree = "<group>";
		};
		F111CCBD288B548400205358 /* Display map from mobile map package */ = {
			isa = PBXGroup;
			children = (
				F111CCC0288B5D5600205358 /* DisplayMapFromMobileMapPackageView.swift */,
			);
			path = "Display map from mobile map package";
			sourceTree = "<group>";
		};
		F111CCC2288B63DB00205358 /* e1f3a7254cb845b09450f54937c16061 */ = {
			isa = PBXGroup;
			children = (
				F111CCC3288B641900205358 /* Yellowstone.mmpk */,
			);
			path = e1f3a7254cb845b09450f54937c16061;
			sourceTree = "<group>";
		};
		F19A316128906F0D003B7EF9 /* Add raster from file */ = {
			isa = PBXGroup;
			children = (
				F1E71BF0289473760064C33F /* AddRasterFromFileView.swift */,
			);
			path = "Add raster from file";
			sourceTree = "<group>";
		};
/* End PBXGroup section */

/* Begin PBXNativeTarget section */
		00E5401227F3CCA200CF66D5 /* Samples */ = {
			isa = PBXNativeTarget;
			buildConfigurationList = 00E5402427F3CCA200CF66D5 /* Build configuration list for PBXNativeTarget "Samples" */;
			buildPhases = (
				001C6DDC27FE5CE800D472C2 /* Create .secrets File If It Does Not Exist */,
				00CCB8A3285BA2FD00BBAB70 /* Download Portal Item Data */,
				00E5402B27F77A5A00CF66D5 /* Lint Sources */,
				00E5400F27F3CCA200CF66D5 /* Sources */,
				00144B5E280634840090DD5D /* Embed Frameworks */,
				00E5401027F3CCA200CF66D5 /* Frameworks */,
				00E5401127F3CCA200CF66D5 /* Resources */,
				0039A4E82885C4E300592C86 /* Copy Source Code Files */,
				0039A4E72885C45200592C86 /* Copy README.md Files For Source Code View */,
			);
			buildRules = (
				0083586F27FE3BCF00192A15 /* PBXBuildRule */,
				0074ABCC2817B8E60037244A /* PBXBuildRule */,
			);
			dependencies = (
			);
			name = Samples;
			packageProductDependencies = (
				00C43AEC2947DC350099AE34 /* ArcGISToolkit */,
			);
			productName = "arcgis-swift-sdk-samples (iOS)";
			productReference = 00E5401327F3CCA200CF66D5 /* Samples.app */;
			productType = "com.apple.product-type.application";
		};
/* End PBXNativeTarget section */

/* Begin PBXProject section */
		00E5400727F3CCA100CF66D5 /* Project object */ = {
			isa = PBXProject;
			attributes = {
				BuildIndependentTargetsInParallel = 1;
				KnownAssetTags = (
					AddCustomDynamicEntityDataSource,
					AddFeatureLayers,
					AddRasterFromFile,
					Animate3DGraphic,
					AnimateImagesWithImageOverlay,
					AugmentRealityToShowTabletopScene,
					ChangeCameraController,
					DisplayDimensions,
					DisplayMapFromMobileMapPackage,
					FindRouteInMobileMapPackage,
					FindRouteInTransportNetwork,
					GeocodeOffline,
					IdentifyRasterCell,
					ShowDeviceLocationWithNmeaDataSources,
					ShowMobileMapPackageExpirationDate,
					ShowViewshedFromGeoelementInScene,
					StyleFeaturesWithCustomDictionary,
					StyleSymbolsFromMobileStyleFile,
				);
				LastSwiftUpdateCheck = 1330;
				LastUpgradeCheck = 1500;
				ORGANIZATIONNAME = Esri;
				TargetAttributes = {
					00E5401227F3CCA200CF66D5 = {
						CreatedOnToolsVersion = 13.3;
					};
				};
			};
			buildConfigurationList = 00E5400A27F3CCA100CF66D5 /* Build configuration list for PBXProject "Samples" */;
			compatibilityVersion = "Xcode 13.0";
			developmentRegion = en;
			hasScannedForEncodings = 0;
			knownRegions = (
				en,
				Base,
			);
			mainGroup = 00E5400627F3CCA100CF66D5;
			packageReferences = (
				00C43AEB2947DC350099AE34 /* XCRemoteSwiftPackageReference "arcgis-maps-sdk-swift-toolkit" */,
			);
			productRefGroup = 00E5401427F3CCA200CF66D5 /* Products */;
			projectDirPath = "";
			projectRoot = "";
			targets = (
				00E5401227F3CCA200CF66D5 /* Samples */,
			);
		};
/* End PBXProject section */

/* Begin PBXResourcesBuildPhase section */
		00E5401127F3CCA200CF66D5 /* Resources */ = {
			isa = PBXResourcesBuildPhase;
			buildActionMask = 2147483647;
			files = (
				E041AC1E288076A60056009B /* info.css in Resources */,
				D7CE9F9B2AE2F575008F7A5F /* streetmap_SD.tpkx in Resources */,
				D721EEA82ABDFF550040BE46 /* LothianRiversAnno.mmpk in Resources */,
				D7C16D1F2AC5FE8200689E89 /* Pyrenees.csv in Resources */,
				E041AC1A287F54580056009B /* highlight.min.js in Resources */,
				D7497F402AC4BA4100167AD2 /* Edinburgh_Pylon_Dimensions.mmpk in Resources */,
				00E5402027F3CCA200CF66D5 /* Assets.xcassets in Resources */,
				4D126D7C29CA3E6000CFB7A7 /* Redlands.nmea in Resources */,
				00C94A0D28B53DE1004E42D9 /* raster-file in Resources */,
				D7464F2B2ACE0965007FEE88 /* SA_EVI_8Day_03May20 in Resources */,
				004FE87129DF5D8700075217 /* Bristol in Resources */,
				D7C16D252AC5FEA600689E89 /* Snowdon.csv in Resources */,
				D73F8CF42AB1089900CD39DA /* Restaurant.stylx in Resources */,
				D74C8C022ABA6202007C76B8 /* emoji-mobile.stylx in Resources */,
				D7CE9FA32AE2F595008F7A5F /* san-diego-eagle-locator in Resources */,
				D76000B72AF19FCA00B3084D /* SanFrancisco.mmpk in Resources */,
				792222DD2A81AA5D00619FFE /* AIS_MarineCadastre_SelectedVessels_CustomDataSource.jsonl in Resources */,
				E041AC20288077B90056009B /* xcode.css in Resources */,
				00D4EF9028638BF100B9CC30 /* LA_Trails.geodatabase in Resources */,
				D701D72C2A37C7F7006FF0C8 /* bradley_low_3ds in Resources */,
				00D4EF9A28638BF100B9CC30 /* AuroraCO.gpkg in Resources */,
				D7C16D282AC5FEB700689E89 /* Hawaii.csv in Resources */,
				D7D1F3532ADDBE5D009CE2DA /* philadelphia.mspk in Resources */,
				798C2DA72AFC505600EE7E97 /* PrivacyInfo.xcprivacy in Resources */,
				D7E7D09A2AEB3C47003AAD02 /* san_diego_offline_routing in Resources */,
				F111CCC4288B641900205358 /* Yellowstone.mmpk in Resources */,
				D77572AE2A295DDE00F490CD /* PacificSouthWest2 in Resources */,
				00D4EFB12863CE6300B9CC30 /* ScottishWildlifeTrust_reserves in Resources */,
				D7C16D222AC5FE9800689E89 /* GrandCanyon.csv in Resources */,
			);
			runOnlyForDeploymentPostprocessing = 0;
		};
/* End PBXResourcesBuildPhase section */

/* Begin PBXShellScriptBuildPhase section */
		001C6DDC27FE5CE800D472C2 /* Create .secrets File If It Does Not Exist */ = {
			isa = PBXShellScriptBuildPhase;
			alwaysOutOfDate = 1;
			buildActionMask = 2147483647;
			files = (
			);
			inputFileListPaths = (
			);
			inputPaths = (
			);
			name = "Create .secrets File If It Does Not Exist";
			outputFileListPaths = (
			);
			outputPaths = (
				"$(SRCROOT)/.secrets",
			);
			runOnlyForDeploymentPostprocessing = 0;
			shellPath = /bin/sh;
			shellScript = "if [ ! -e \"$SRCROOT/.secrets\" ]\nthen\n    touch \"$SRCROOT/.secrets\"\nfi\n";
		};
		0039A4E72885C45200592C86 /* Copy README.md Files For Source Code View */ = {
			isa = PBXShellScriptBuildPhase;
			alwaysOutOfDate = 1;
			buildActionMask = 2147483647;
			files = (
			);
			inputFileListPaths = (
			);
			inputPaths = (
			);
			name = "Copy README.md Files For Source Code View";
			outputFileListPaths = (
			);
			outputPaths = (
			);
			runOnlyForDeploymentPostprocessing = 0;
			shellPath = /bin/sh;
			shellScript = "echo $BUILT_PRODUCTS_DIR\n\n# Directory to which the readmes will be copied.\nREADMES_DIR=${BUILT_PRODUCTS_DIR}/${UNLOCALIZED_RESOURCES_FOLDER_PATH}/READMEs\nmkdir -p \"${READMES_DIR}\"\n\n# Root readme for the project to skip.\nDEFAULT_README=$SRCROOT/README.md\n\n# Find all README.md files in the project.\nfind ${SRCROOT} -name \"README.md\" | while read file\ndo\n    # Skip the root readme for project.\n    if [ \"$file\" = \"$DEFAULT_README\" ]\n    then\n        echo $BUILT_PRODUCTS_DIR\n        continue\n    fi\n    \n    # Extract the folder name from the path.\n    FILE_PATH=$(dirname \"$file\")\n    FOLDER_NAME=$(basename \"$FILE_PATH\")\n    \n    cp \"${file}\" \"${READMES_DIR}/${FOLDER_NAME}.md\"\ndone\n";
		};
		00CCB8A3285BA2FD00BBAB70 /* Download Portal Item Data */ = {
			isa = PBXShellScriptBuildPhase;
			alwaysOutOfDate = 1;
			buildActionMask = 2147483647;
			files = (
			);
			inputFileListPaths = (
			);
			inputPaths = (
			);
			name = "Download Portal Item Data";
			outputFileListPaths = (
			);
			outputPaths = (
			);
			runOnlyForDeploymentPostprocessing = 0;
			shellPath = /bin/sh;
			shellScript = "SAMPLES_DIRECTORY=\"${SRCROOT}/Shared/Samples\"\nDOWNLOAD_DIRECTORY=\"${SRCROOT}/Portal Data\"\nxcrun --sdk macosx swift \"${SRCROOT}/Scripts/DowloadPortalItemData.swift\" \"$SAMPLES_DIRECTORY\" \"$DOWNLOAD_DIRECTORY\"\n";
		};
		00E5402B27F77A5A00CF66D5 /* Lint Sources */ = {
			isa = PBXShellScriptBuildPhase;
			alwaysOutOfDate = 1;
			buildActionMask = 2147483647;
			files = (
			);
			inputFileListPaths = (
			);
			inputPaths = (
			);
			name = "Lint Sources";
			outputFileListPaths = (
			);
			outputPaths = (
			);
			runOnlyForDeploymentPostprocessing = 0;
			shellPath = /bin/sh;
			shellScript = "if [[ \"$(uname -m)\" == arm64 ]]; then\n    export PATH=\"/opt/homebrew/bin:$PATH\"\nfi\n\nif which swiftlint > /dev/null; then\n  swiftlint\nelse\n  echo \"warning: SwiftLint not installed, download from https://github.com/realm/SwiftLint\"\nfi\n";
		};
/* End PBXShellScriptBuildPhase section */

/* Begin PBXSourcesBuildPhase section */
		00E5400F27F3CCA200CF66D5 /* Sources */ = {
			isa = PBXSourcesBuildPhase;
			buildActionMask = 2147483647;
			files = (
				79D84D132A81711A00F45262 /* AddCustomDynamicEntityDataSourceView.swift in Sources */,
				E000E7602869E33D005D87C5 /* ClipGeometryView.swift in Sources */,
				4D2ADC6729C50BD6003B367F /* AddDynamicEntityLayerView.Model.swift in Sources */,
				E004A6E928493BCE002A1FE6 /* ShowDeviceLocationView.swift in Sources */,
				1C26ED192A859525009B7721 /* FilterFeaturesInSceneView.swift in Sources */,
				F111CCC1288B5D5600205358 /* DisplayMapFromMobileMapPackageView.swift in Sources */,
				D7337C5A2ABCFDB100A5D865 /* StyleSymbolsFromMobileStyleFileView.SymbolOptionsListView.swift in Sources */,
				1C43BC842A43781200509BF8 /* SetVisibilityOfSubtypeSublayerView.swift in Sources */,
				00A7A1462A2FC58300F035F7 /* DisplayContentOfUtilityNetworkContainerView.swift in Sources */,
				D7553CDB2AE2DFEC00DC2A70 /* GeocodeOfflineView.swift in Sources */,
				218F35B829C28F4A00502022 /* AuthenticateWithOAuthView.swift in Sources */,
				79B7B80A2A1BF8EC00F57C27 /* CreateAndSaveKMLView.swift in Sources */,
				7573E81C29D6134C00BEED9C /* TraceUtilityNetworkView.Enums.swift in Sources */,
				7573E81A29D6134C00BEED9C /* TraceUtilityNetworkView.Model.swift in Sources */,
				1C3B7DC82A5F64FC00907443 /* AnalyzeNetworkWithSubnetworkTraceView.Model.swift in Sources */,
				D752D9402A39154C003EB25E /* ManageOperationalLayersView.swift in Sources */,
				D7ABA2F92A32579C0021822B /* MeasureDistanceInSceneView.swift in Sources */,
				D73723792AF5ADD800846884 /* FindRouteInMobileMapPackageView.MobileMapView.swift in Sources */,
				E004A6E028466279002A1FE6 /* ShowCalloutView.swift in Sources */,
				E000E763286A0B18005D87C5 /* CutGeometryView.swift in Sources */,
				D7705D582AFC244E00CC0335 /* FindClosestFacilityToMultiplePointsView.swift in Sources */,
				D73FCFFF2B02C7630006360D /* FindRouteAroundBarriersView.Views.swift in Sources */,
				4D126D7229CA1E1800CFB7A7 /* FileNMEASentenceReader.swift in Sources */,
				001C6DE127FE8A9400D472C2 /* AppSecrets.swift.masque in Sources */,
				D7084FA92AD771AA00EC7F4F /* AugmentRealityToFlyOverSceneView.swift in Sources */,
				D75B58512AAFB3030038B3B4 /* StyleFeaturesWithCustomDictionaryView.swift in Sources */,
				E0D04FF228A5390000747989 /* DownloadPreplannedMapAreaView.Model.swift in Sources */,
				00CCB8A5285BAF8700BBAB70 /* OnDemandResource.swift in Sources */,
				1C19B4F32A578E46001D2506 /* CreateLoadReportView.swift in Sources */,
				7900C5F62A83FC3F002D430F /* AddCustomDynamicEntityDataSourceView.Vessel.swift in Sources */,
				D71099702A2802FA0065A1C1 /* DensifyAndGeneralizeGeometryView.SettingsView.swift in Sources */,
				E004A6ED2849556E002A1FE6 /* CreatePlanarAndGeodeticBuffersView.swift in Sources */,
				E041ABD7287DB04D0056009B /* SampleInfoView.swift in Sources */,
				1C43BC822A43781200509BF8 /* SetVisibilityOfSubtypeSublayerView.Model.swift in Sources */,
				D71FCB8A2AD6277F000E517C /* CreateMobileGeodatabaseView.Model.swift in Sources */,
				D752D9462A3A6F80003EB25E /* MonitorChangesToMapLoadStatusView.swift in Sources */,
				E0082217287755AC002AD138 /* View+Sheet.swift in Sources */,
				00181B462846AD7100654571 /* View+Alert.swift in Sources */,
				00273CF62A82AB8700A7A77D /* SampleRow.swift in Sources */,
				D7ABA2FF2A32881C0021822B /* ShowViewshedFromGeoelementInSceneView.swift in Sources */,
				E0FE32E728747778002C6ACA /* BrowseBuildingFloorsView.swift in Sources */,
				D752D95F2A3BCE06003EB25E /* DisplayMapFromPortalItemView.swift in Sources */,
				1CAB8D4B2A3CEAB0002AA649 /* RunValveIsolationTraceView.Model.swift in Sources */,
				E070A0A3286F3B6000F2B606 /* DownloadPreplannedMapAreaView.swift in Sources */,
				D77570C02A2942F800F490CD /* AnimateImagesWithImageOverlayView.swift in Sources */,
				D7054AE92ACCCB6C007235BA /* Animate3DGraphicView.SettingsView.swift in Sources */,
				E0EA0B772866390E00C9621D /* ProjectGeometryView.swift in Sources */,
				D74C8BFE2ABA5605007C76B8 /* StyleSymbolsFromMobileStyleFileView.swift in Sources */,
				D7E7D0812AEB39D5003AAD02 /* FindRouteInTransportNetworkView.swift in Sources */,
				0042E24328E4BF8F001F33D6 /* ShowViewshedFromPointInSceneView.Model.swift in Sources */,
				D7E557682A1D768800B9FB09 /* AddWMSLayerView.swift in Sources */,
				D7497F3C2AC4B4C100167AD2 /* DisplayDimensionsView.swift in Sources */,
				0005580A2817C51E00224BC6 /* SampleDetailView.swift in Sources */,
				D75C35672AB50338003CD55F /* GroupLayersTogetherView.GroupLayerListView.swift in Sources */,
				4D2ADC6229C5071C003B367F /* ChangeMapViewBackgroundView.Model.swift in Sources */,
				0074ABCD2817BCC30037244A /* SamplesApp+Samples.swift.tache in Sources */,
				D79EE76E2A4CEA5D005A52AE /* SetUpLocationDrivenGeotriggersView.Model.swift in Sources */,
				E004A6F3284E4FEB002A1FE6 /* ShowResultOfSpatialOperationsView.swift in Sources */,
				D751018E2A2E962D00B8FA48 /* IdentifyLayerFeaturesView.swift in Sources */,
				F1E71BF1289473760064C33F /* AddRasterFromFileView.swift in Sources */,
				00B04273282EC59E0072E1B4 /* AboutView.swift in Sources */,
				7573E81F29D6134C00BEED9C /* TraceUtilityNetworkView.swift in Sources */,
				4D2ADC6929C50C4C003B367F /* AddDynamicEntityLayerView.SettingsView.swift in Sources */,
				1C42E04729D2396B004FC4BE /* ShowPopupView.swift in Sources */,
				79302F872A1ED71B0002336A /* CreateAndSaveKMLView.Views.swift in Sources */,
				D73FC0FD2AD4A18D0067A19B /* CreateMobileGeodatabaseView.swift in Sources */,
				1C19B4F12A578E46001D2506 /* CreateLoadReportView.Views.swift in Sources */,
				E066DD3B2860CA08004D3D5B /* ShowResultOfSpatialRelationshipsView.swift in Sources */,
				7573E81E29D6134C00BEED9C /* TraceUtilityNetworkView.Views.swift in Sources */,
				4D2ADC5A29C4F612003B367F /* ChangeMapViewBackgroundView.swift in Sources */,
				D7ECF5982AB8BE63003FB2BE /* RenderMultilayerSymbolsView.swift in Sources */,
				D769C2122A29019B00030F61 /* SetUpLocationDrivenGeotriggersView.swift in Sources */,
				79302F852A1ED4E30002336A /* CreateAndSaveKMLView.Model.swift in Sources */,
				D7058FB12ACB423C00A40F14 /* Animate3DGraphicView.Model.swift in Sources */,
				0044CDDF2995C39E004618CE /* ShowDeviceLocationHistoryView.swift in Sources */,
				E041ABC0287CA9F00056009B /* WebView.swift in Sources */,
				D7705D642AFC570700CC0335 /* FindClosestFacilityFromPointView.swift in Sources */,
				E088E1572862579D00413100 /* SetSurfacePlacementModeView.swift in Sources */,
				1CAF831F2A20305F000E1E60 /* ShowUtilityAssociationsView.swift in Sources */,
				00C7993B2A845AAF00AFE342 /* Sidebar.swift in Sources */,
				E004A6C128414332002A1FE6 /* SetViewpointRotationView.swift in Sources */,
				883C121529C9136600062FF9 /* DownloadPreplannedMapAreaView.MapPicker.swift in Sources */,
				D72C43F32AEB066D00B6157B /* GeocodeOfflineView.Model.swift in Sources */,
				1C9B74C929DB43580038B06F /* ShowRealisticLightAndShadowsView.swift in Sources */,
				D7232EE12AC1E5AA0079ABFF /* PlayKMLTourView.swift in Sources */,
				1C56B5E62A82C02D000381DA /* DisplayPointsUsingClusteringFeatureReductionView.swift in Sources */,
				D7337C602ABD142D00A5D865 /* ShowMobileMapPackageExpirationDateView.swift in Sources */,
				00E5401E27F3CCA200CF66D5 /* ContentView.swift in Sources */,
				D7634FAF2A43B7AC00F8AEFB /* CreateConvexHullAroundGeometriesView.swift in Sources */,
				E066DD382860AB28004D3D5B /* StyleGraphicsWithRendererView.swift in Sources */,
				108EC04129D25B2C000F35D0 /* QueryFeatureTableView.swift in Sources */,
				00B04FB5283EEBA80026C882 /* DisplayOverviewMapView.swift in Sources */,
				D71C5F642AAA7A88006599FD /* CreateSymbolStylesFromWebStylesView.swift in Sources */,
				D7CC33FF2A31475C00198EDF /* ShowLineOfSightBetweenPointsView.swift in Sources */,
				D70BE5792A5624A80022CA02 /* CategoriesView.swift in Sources */,
				4D2ADC5D29C4F612003B367F /* ChangeMapViewBackgroundView.SettingsView.swift in Sources */,
				75DD739529D38B1B0010229D /* NavigateRouteView.swift in Sources */,
				D75362D22A1E886700D83028 /* ApplyUniqueValueRendererView.swift in Sources */,
				0074ABBF28174BCF0037244A /* DisplayMapView.swift in Sources */,
				D7EF5D752A26A03A00FEBDE5 /* ShowCoordinatesInMultipleFormatsView.swift in Sources */,
				D72F272E2ADA1E4400F906DA /* AugmentRealityToShowTabletopSceneView.swift in Sources */,
				D76EE6072AF9AFE100DA0325 /* FindRouteAroundBarriersView.Model.swift in Sources */,
				0086F40128E3770A00974721 /* ShowViewshedFromPointInSceneView.swift in Sources */,
				0044289229C90C0B00160767 /* GetElevationAtPointOnSurfaceView.swift in Sources */,
				D7E440D72A1ECE7D005D74DE /* CreateBuffersAroundPointsView.swift in Sources */,
				00D4EF802863842100B9CC30 /* AddFeatureLayersView.swift in Sources */,
				4D126D7E29CA43D200CFB7A7 /* ShowDeviceLocationWithNMEADataSourcesView.Model.swift in Sources */,
				4D126D6D29CA1B6000CFB7A7 /* ShowDeviceLocationWithNMEADataSourcesView.swift in Sources */,
				D710996D2A27D9210065A1C1 /* DensifyAndGeneralizeGeometryView.swift in Sources */,
				88F93CC129C3D59D0006B28E /* CreateAndEditGeometriesView.swift in Sources */,
				1C0C1C3929D34DAE005C8B24 /* ChangeViewpointView.swift in Sources */,
				D7AE861E2AC39DC50049B626 /* DisplayAnnotationView.swift in Sources */,
				D734FA0C2A183A5B00246D7E /* SetMaxExtentView.swift in Sources */,
				D704AA5A2AB22C1A00A3BB63 /* GroupLayersTogetherView.swift in Sources */,
				E004A6DC28465C70002A1FE6 /* DisplaySceneView.swift in Sources */,
				E066DD35285CF3B3004D3D5B /* FindRouteView.swift in Sources */,
				D722BD222A420DAD002C2087 /* ShowExtrudedFeaturesView.swift in Sources */,
				E004A6F6284FA42A002A1FE6 /* SelectFeaturesInFeatureLayerView.swift in Sources */,
				D75101812A2E493600B8FA48 /* ShowLabelsOnLayerView.swift in Sources */,
				1C3B7DCB2A5F64FC00907443 /* AnalyzeNetworkWithSubnetworkTraceView.swift in Sources */,
				E08953F12891899600E077CF /* EnvironmentValues+SampleInfoVisibility.swift in Sources */,
				00B042E8282EDC690072E1B4 /* SetBasemapView.swift in Sources */,
				E004A6E62846A61F002A1FE6 /* StyleGraphicsWithSymbolsView.swift in Sources */,
				E088E1742863B5F800413100 /* GenerateOfflineMapView.swift in Sources */,
				0074ABC428174F430037244A /* Sample.swift in Sources */,
				00A7A14A2A2FC5B700F035F7 /* DisplayContentOfUtilityNetworkContainerView.Model.swift in Sources */,
				E004A6F0284E4B9B002A1FE6 /* DownloadVectorTilesToLocalCacheView.swift in Sources */,
				1CAB8D4E2A3CEAB0002AA649 /* RunValveIsolationTraceView.swift in Sources */,
				4D2ADC4329C26D05003B367F /* AddDynamicEntityLayerView.swift in Sources */,
				D70082EB2ACF900100E0C3C2 /* IdentifyKMLFeaturesView.swift in Sources */,
				D7EAF35A2A1C023800D822C4 /* SetMinAndMaxScaleView.swift in Sources */,
				1C19B4F52A578E46001D2506 /* CreateLoadReportView.Model.swift in Sources */,
				0042E24528E4F82C001F33D6 /* ShowViewshedFromPointInSceneView.ViewshedSettingsView.swift in Sources */,
				D7DDF8532AF47C6C004352D9 /* FindRouteAroundBarriersView.swift in Sources */,
				1C9B74D929DB54560038B06F /* ChangeCameraControllerView.swift in Sources */,
				D76000AE2AF19C2300B3084D /* FindRouteInMobileMapPackageView.swift in Sources */,
				00273CF42A82AB5900A7A77D /* SamplesSearchView.swift in Sources */,
				D78666AD2A2161F100C60110 /* FindNearestVertexView.swift in Sources */,
				D7C16D1B2AC5F95300689E89 /* Animate3DGraphicView.swift in Sources */,
				D744FD172A2112D90084A66C /* CreateConvexHullAroundPointsView.swift in Sources */,
				D73723762AF5877500846884 /* FindRouteInMobileMapPackageView.Models.swift in Sources */,
				00CB9138284814A4005C2C5D /* SearchWithGeocodeView.swift in Sources */,
				1C43BC7F2A43781200509BF8 /* SetVisibilityOfSubtypeSublayerView.Views.swift in Sources */,
				D754E3232A1D66820006C5F1 /* StylePointWithPictureMarkerSymbolsView.swift in Sources */,
				D731F3C12AD0D2AC00A8431E /* IdentifyGraphicsView.swift in Sources */,
				00E5401C27F3CCA200CF66D5 /* SamplesApp.swift in Sources */,
				E066DD4028610F55004D3D5B /* AddSceneLayerFromServiceView.swift in Sources */,
				00F279D62AF418DC00CECAF8 /* AddDynamicEntityLayerView.VehicleCallout.swift in Sources */,
				D7749AD62AF08BF50086632F /* FindRouteInTransportNetworkView.Model.swift in Sources */,
				D7464F1E2ACE04B3007FEE88 /* IdentifyRasterCellView.swift in Sources */,
			);
			runOnlyForDeploymentPostprocessing = 0;
		};
/* End PBXSourcesBuildPhase section */

/* Begin XCBuildConfiguration section */
		00E5402227F3CCA200CF66D5 /* Debug */ = {
			isa = XCBuildConfiguration;
			buildSettings = {
				ALWAYS_SEARCH_USER_PATHS = NO;
				CLANG_ANALYZER_NONNULL = YES;
				CLANG_ANALYZER_NUMBER_OBJECT_CONVERSION = YES_AGGRESSIVE;
				CLANG_CXX_LANGUAGE_STANDARD = "gnu++17";
				CLANG_ENABLE_MODULES = YES;
				CLANG_ENABLE_OBJC_ARC = YES;
				CLANG_ENABLE_OBJC_WEAK = YES;
				CLANG_WARN_BLOCK_CAPTURE_AUTORELEASING = YES;
				CLANG_WARN_BOOL_CONVERSION = YES;
				CLANG_WARN_COMMA = YES;
				CLANG_WARN_CONSTANT_CONVERSION = YES;
				CLANG_WARN_DEPRECATED_OBJC_IMPLEMENTATIONS = YES;
				CLANG_WARN_DIRECT_OBJC_ISA_USAGE = YES_ERROR;
				CLANG_WARN_DOCUMENTATION_COMMENTS = YES;
				CLANG_WARN_EMPTY_BODY = YES;
				CLANG_WARN_ENUM_CONVERSION = YES;
				CLANG_WARN_INFINITE_RECURSION = YES;
				CLANG_WARN_INT_CONVERSION = YES;
				CLANG_WARN_NON_LITERAL_NULL_CONVERSION = YES;
				CLANG_WARN_OBJC_IMPLICIT_RETAIN_SELF = YES;
				CLANG_WARN_OBJC_LITERAL_CONVERSION = YES;
				CLANG_WARN_OBJC_ROOT_CLASS = YES_ERROR;
				CLANG_WARN_QUOTED_INCLUDE_IN_FRAMEWORK_HEADER = YES;
				CLANG_WARN_RANGE_LOOP_ANALYSIS = YES;
				CLANG_WARN_STRICT_PROTOTYPES = YES;
				CLANG_WARN_SUSPICIOUS_MOVE = YES;
				CLANG_WARN_UNGUARDED_AVAILABILITY = YES_AGGRESSIVE;
				CLANG_WARN_UNREACHABLE_CODE = YES;
				CLANG_WARN__DUPLICATE_METHOD_MATCH = YES;
				COPY_PHASE_STRIP = NO;
				DEAD_CODE_STRIPPING = YES;
				DEBUG_INFORMATION_FORMAT = dwarf;
				ENABLE_STRICT_OBJC_MSGSEND = YES;
				ENABLE_TESTABILITY = YES;
				GCC_C_LANGUAGE_STANDARD = gnu11;
				GCC_DYNAMIC_NO_PIC = NO;
				GCC_NO_COMMON_BLOCKS = YES;
				GCC_OPTIMIZATION_LEVEL = 0;
				GCC_PREPROCESSOR_DEFINITIONS = (
					"DEBUG=1",
					"$(inherited)",
				);
				GCC_WARN_64_TO_32_BIT_CONVERSION = YES;
				GCC_WARN_ABOUT_RETURN_TYPE = YES_ERROR;
				GCC_WARN_UNDECLARED_SELECTOR = YES;
				GCC_WARN_UNINITIALIZED_AUTOS = YES_AGGRESSIVE;
				GCC_WARN_UNUSED_FUNCTION = YES;
				GCC_WARN_UNUSED_VARIABLE = YES;
				MTL_ENABLE_DEBUG_INFO = INCLUDE_SOURCE;
				MTL_FAST_MATH = YES;
				ONLY_ACTIVE_ARCH = YES;
				SWIFT_ACTIVE_COMPILATION_CONDITIONS = DEBUG;
				SWIFT_OPTIMIZATION_LEVEL = "-Onone";
			};
			name = Debug;
		};
		00E5402327F3CCA200CF66D5 /* Release */ = {
			isa = XCBuildConfiguration;
			buildSettings = {
				ALWAYS_SEARCH_USER_PATHS = NO;
				CLANG_ANALYZER_NONNULL = YES;
				CLANG_ANALYZER_NUMBER_OBJECT_CONVERSION = YES_AGGRESSIVE;
				CLANG_CXX_LANGUAGE_STANDARD = "gnu++17";
				CLANG_ENABLE_MODULES = YES;
				CLANG_ENABLE_OBJC_ARC = YES;
				CLANG_ENABLE_OBJC_WEAK = YES;
				CLANG_WARN_BLOCK_CAPTURE_AUTORELEASING = YES;
				CLANG_WARN_BOOL_CONVERSION = YES;
				CLANG_WARN_COMMA = YES;
				CLANG_WARN_CONSTANT_CONVERSION = YES;
				CLANG_WARN_DEPRECATED_OBJC_IMPLEMENTATIONS = YES;
				CLANG_WARN_DIRECT_OBJC_ISA_USAGE = YES_ERROR;
				CLANG_WARN_DOCUMENTATION_COMMENTS = YES;
				CLANG_WARN_EMPTY_BODY = YES;
				CLANG_WARN_ENUM_CONVERSION = YES;
				CLANG_WARN_INFINITE_RECURSION = YES;
				CLANG_WARN_INT_CONVERSION = YES;
				CLANG_WARN_NON_LITERAL_NULL_CONVERSION = YES;
				CLANG_WARN_OBJC_IMPLICIT_RETAIN_SELF = YES;
				CLANG_WARN_OBJC_LITERAL_CONVERSION = YES;
				CLANG_WARN_OBJC_ROOT_CLASS = YES_ERROR;
				CLANG_WARN_QUOTED_INCLUDE_IN_FRAMEWORK_HEADER = YES;
				CLANG_WARN_RANGE_LOOP_ANALYSIS = YES;
				CLANG_WARN_STRICT_PROTOTYPES = YES;
				CLANG_WARN_SUSPICIOUS_MOVE = YES;
				CLANG_WARN_UNGUARDED_AVAILABILITY = YES_AGGRESSIVE;
				CLANG_WARN_UNREACHABLE_CODE = YES;
				CLANG_WARN__DUPLICATE_METHOD_MATCH = YES;
				COPY_PHASE_STRIP = NO;
				DEAD_CODE_STRIPPING = YES;
				DEBUG_INFORMATION_FORMAT = "dwarf-with-dsym";
				ENABLE_NS_ASSERTIONS = NO;
				ENABLE_STRICT_OBJC_MSGSEND = YES;
				GCC_C_LANGUAGE_STANDARD = gnu11;
				GCC_NO_COMMON_BLOCKS = YES;
				GCC_WARN_64_TO_32_BIT_CONVERSION = YES;
				GCC_WARN_ABOUT_RETURN_TYPE = YES_ERROR;
				GCC_WARN_UNDECLARED_SELECTOR = YES;
				GCC_WARN_UNINITIALIZED_AUTOS = YES_AGGRESSIVE;
				GCC_WARN_UNUSED_FUNCTION = YES;
				GCC_WARN_UNUSED_VARIABLE = YES;
				MTL_ENABLE_DEBUG_INFO = NO;
				MTL_FAST_MATH = YES;
				SWIFT_COMPILATION_MODE = wholemodule;
				SWIFT_OPTIMIZATION_LEVEL = "-O";
			};
			name = Release;
		};
		00E5402527F3CCA200CF66D5 /* Debug */ = {
			isa = XCBuildConfiguration;
			buildSettings = {
				ASSETCATALOG_COMPILER_APPICON_NAME = AppIcon;
				ASSETCATALOG_COMPILER_GLOBAL_ACCENT_COLOR_NAME = AccentColor;
				CODE_SIGN_ENTITLEMENTS = macOS/Samples.entitlements;
				"CODE_SIGN_IDENTITY[sdk=macosx*]" = "Apple Development";
				CODE_SIGN_STYLE = Automatic;
				CURRENT_PROJECT_VERSION = 1;
				EMBED_ASSET_PACKS_IN_PRODUCT_BUNDLE = YES;
				INFOPLIST_FILE = "$(SRCROOT)/iOS/Info.plist";
				IPHONEOS_DEPLOYMENT_TARGET = 15.0;
				"IPHONEOS_DEPLOYMENT_TARGET[sdk=macosx*]" = 15.0;
				LD_RUNPATH_SEARCH_PATHS = (
					"$(inherited)",
					"@executable_path/Frameworks",
				);
				MARKETING_VERSION = 200.2.0;
				PRODUCT_BUNDLE_IDENTIFIER = "com.esri.arcgis-swift-sdk-samples";
				PRODUCT_NAME = Samples;
				SDKROOT = iphoneos;
				SUPPORTED_PLATFORMS = "iphoneos iphonesimulator";
				SUPPORTS_MACCATALYST = YES;
				SUPPORTS_MAC_DESIGNED_FOR_IPHONE_IPAD = NO;
				SWIFT_EMIT_LOC_STRINGS = YES;
				SWIFT_VERSION = 5.0;
				TARGETED_DEVICE_FAMILY = "1,2,6";
			};
			name = Debug;
		};
		00E5402627F3CCA200CF66D5 /* Release */ = {
			isa = XCBuildConfiguration;
			buildSettings = {
				ASSETCATALOG_COMPILER_APPICON_NAME = AppIcon;
				ASSETCATALOG_COMPILER_GLOBAL_ACCENT_COLOR_NAME = AccentColor;
				CODE_SIGN_ENTITLEMENTS = macOS/Samples.entitlements;
				"CODE_SIGN_IDENTITY[sdk=macosx*]" = "Apple Development";
				CODE_SIGN_STYLE = Automatic;
				CURRENT_PROJECT_VERSION = 1;
				DEVELOPMENT_TEAM = "";
				EMBED_ASSET_PACKS_IN_PRODUCT_BUNDLE = YES;
				INFOPLIST_FILE = "$(SRCROOT)/iOS/Info.plist";
				IPHONEOS_DEPLOYMENT_TARGET = 15.0;
				"IPHONEOS_DEPLOYMENT_TARGET[sdk=macosx*]" = 15.0;
				LD_RUNPATH_SEARCH_PATHS = (
					"$(inherited)",
					"@executable_path/Frameworks",
				);
				MARKETING_VERSION = 200.2.0;
				PRODUCT_BUNDLE_IDENTIFIER = "com.esri.arcgis-swift-sdk-samples";
				PRODUCT_NAME = Samples;
				SDKROOT = iphoneos;
				SUPPORTED_PLATFORMS = "iphoneos iphonesimulator";
				SUPPORTS_MACCATALYST = YES;
				SUPPORTS_MAC_DESIGNED_FOR_IPHONE_IPAD = NO;
				SWIFT_EMIT_LOC_STRINGS = YES;
				SWIFT_VERSION = 5.0;
				TARGETED_DEVICE_FAMILY = "1,2,6";
				VALIDATE_PRODUCT = YES;
			};
			name = Release;
		};
/* End XCBuildConfiguration section */

/* Begin XCConfigurationList section */
		00E5400A27F3CCA100CF66D5 /* Build configuration list for PBXProject "Samples" */ = {
			isa = XCConfigurationList;
			buildConfigurations = (
				00E5402227F3CCA200CF66D5 /* Debug */,
				00E5402327F3CCA200CF66D5 /* Release */,
			);
			defaultConfigurationIsVisible = 0;
			defaultConfigurationName = Release;
		};
		00E5402427F3CCA200CF66D5 /* Build configuration list for PBXNativeTarget "Samples" */ = {
			isa = XCConfigurationList;
			buildConfigurations = (
				00E5402527F3CCA200CF66D5 /* Debug */,
				00E5402627F3CCA200CF66D5 /* Release */,
			);
			defaultConfigurationIsVisible = 0;
			defaultConfigurationName = Release;
		};
/* End XCConfigurationList section */

/* Begin XCRemoteSwiftPackageReference section */
		00C43AEB2947DC350099AE34 /* XCRemoteSwiftPackageReference "arcgis-maps-sdk-swift-toolkit" */ = {
			isa = XCRemoteSwiftPackageReference;
			repositoryURL = "https://github.com/Esri/arcgis-maps-sdk-swift-toolkit/";
			requirement = {
				kind = upToNextMinorVersion;
				minimumVersion = 200.2.0;
			};
		};
/* End XCRemoteSwiftPackageReference section */

/* Begin XCSwiftPackageProductDependency section */
		00C43AEC2947DC350099AE34 /* ArcGISToolkit */ = {
			isa = XCSwiftPackageProductDependency;
			package = 00C43AEB2947DC350099AE34 /* XCRemoteSwiftPackageReference "arcgis-maps-sdk-swift-toolkit" */;
			productName = ArcGISToolkit;
		};
/* End XCSwiftPackageProductDependency section */
	};
	rootObject = 00E5400727F3CCA100CF66D5 /* Project object */;
}<|MERGE_RESOLUTION|>--- conflicted
+++ resolved
@@ -374,13 +374,10 @@
 			dstPath = "";
 			dstSubfolderSpec = 7;
 			files = (
-<<<<<<< HEAD
 				D737237B2AF5AE1A00846884 /* FindRouteInMobileMapPackageView.Models.swift in Copy Source Code Files */,
 				D737237A2AF5AE1600846884 /* FindRouteInMobileMapPackageView.MobileMapView.swift in Copy Source Code Files */,
 				D76000B12AF19C4600B3084D /* FindRouteInMobileMapPackageView.swift in Copy Source Code Files */,
-=======
 				D7705D662AFC575000CC0335 /* FindClosestFacilityFromPointView.swift in Copy Source Code Files */,
->>>>>>> 382c8c9d
 				D73FD0002B02C9610006360D /* FindRouteAroundBarriersView.Views.swift in Copy Source Code Files */,
 				D76EE6082AF9AFEC00DA0325 /* FindRouteAroundBarriersView.Model.swift in Copy Source Code Files */,
 				D7DDF8562AF47C86004352D9 /* FindRouteAroundBarriersView.swift in Copy Source Code Files */,
