// !$*UTF8*$!
{
	archiveVersion = 1;
	classes = {
	};
	objectVersion = 55;
	objects = {

/* Begin PBXBuildFile section */
		0000FB6E2BBDB17600845921 /* Add3DTilesLayerView.swift in Sources */ = {isa = PBXBuildFile; fileRef = 0000FB6B2BBDB17600845921 /* Add3DTilesLayerView.swift */; };
		0000FB712BBDC01400845921 /* Add3DTilesLayerView.swift in Copy Source Code Files */ = {isa = PBXBuildFile; fileRef = 0000FB6B2BBDB17600845921 /* Add3DTilesLayerView.swift */; };
		0005580A2817C51E00224BC6 /* SampleDetailView.swift in Sources */ = {isa = PBXBuildFile; fileRef = 000558092817C51E00224BC6 /* SampleDetailView.swift */; };
		000D43162B9918420003D3C2 /* ConfigureBasemapStyleParametersView.swift in Sources */ = {isa = PBXBuildFile; fileRef = 000D43132B9918420003D3C2 /* ConfigureBasemapStyleParametersView.swift */; };
		000D43182B993A030003D3C2 /* ConfigureBasemapStyleParametersView.swift in Copy Source Code Files */ = {isa = PBXBuildFile; fileRef = 000D43132B9918420003D3C2 /* ConfigureBasemapStyleParametersView.swift */; };
		00181B462846AD7100654571 /* View+ErrorAlert.swift in Sources */ = {isa = PBXBuildFile; fileRef = 00181B452846AD7100654571 /* View+ErrorAlert.swift */; };
		001C6DE127FE8A9400D472C2 /* AppSecrets.swift.masque in Sources */ = {isa = PBXBuildFile; fileRef = 001C6DD827FE585A00D472C2 /* AppSecrets.swift.masque */; };
		00273CF42A82AB5900A7A77D /* SamplesSearchView.swift in Sources */ = {isa = PBXBuildFile; fileRef = 00273CF32A82AB5900A7A77D /* SamplesSearchView.swift */; };
		00273CF62A82AB8700A7A77D /* SampleLink.swift in Sources */ = {isa = PBXBuildFile; fileRef = 00273CF52A82AB8700A7A77D /* SampleLink.swift */; };
		0039A4E92885C50300592C86 /* AddSceneLayerFromServiceView.swift in Copy Source Code Files */ = {isa = PBXBuildFile; fileRef = E066DD3F28610F55004D3D5B /* AddSceneLayerFromServiceView.swift */; };
		0039A4EA2885C50300592C86 /* ClipGeometryView.swift in Copy Source Code Files */ = {isa = PBXBuildFile; fileRef = E000E75F2869E33D005D87C5 /* ClipGeometryView.swift */; };
		0039A4EB2885C50300592C86 /* CreatePlanarAndGeodeticBuffersView.swift in Copy Source Code Files */ = {isa = PBXBuildFile; fileRef = E004A6EC2849556E002A1FE6 /* CreatePlanarAndGeodeticBuffersView.swift */; };
		0039A4EC2885C50300592C86 /* CutGeometryView.swift in Copy Source Code Files */ = {isa = PBXBuildFile; fileRef = E000E762286A0B18005D87C5 /* CutGeometryView.swift */; };
		0039A4ED2885C50300592C86 /* DisplayMapView.swift in Copy Source Code Files */ = {isa = PBXBuildFile; fileRef = 0074ABBE28174BCF0037244A /* DisplayMapView.swift */; };
		0039A4EE2885C50300592C86 /* DisplayOverviewMapView.swift in Copy Source Code Files */ = {isa = PBXBuildFile; fileRef = 00B04FB4283EEBA80026C882 /* DisplayOverviewMapView.swift */; };
		0039A4EF2885C50300592C86 /* DisplaySceneView.swift in Copy Source Code Files */ = {isa = PBXBuildFile; fileRef = E004A6D828465C70002A1FE6 /* DisplaySceneView.swift */; };
		0039A4F02885C50300592C86 /* ProjectGeometryView.swift in Copy Source Code Files */ = {isa = PBXBuildFile; fileRef = E0EA0B762866390E00C9621D /* ProjectGeometryView.swift */; };
		0039A4F12885C50300592C86 /* SearchWithGeocodeView.swift in Copy Source Code Files */ = {isa = PBXBuildFile; fileRef = 00CB9137284814A4005C2C5D /* SearchWithGeocodeView.swift */; };
		0039A4F22885C50300592C86 /* SelectFeaturesInFeatureLayerView.swift in Copy Source Code Files */ = {isa = PBXBuildFile; fileRef = E004A6F5284FA42A002A1FE6 /* SelectFeaturesInFeatureLayerView.swift */; };
		0039A4F32885C50300592C86 /* SetBasemapView.swift in Copy Source Code Files */ = {isa = PBXBuildFile; fileRef = 00B042E5282EDC690072E1B4 /* SetBasemapView.swift */; };
		0039A4F42885C50300592C86 /* SetSurfacePlacementModeView.swift in Copy Source Code Files */ = {isa = PBXBuildFile; fileRef = E088E1562862579D00413100 /* SetSurfacePlacementModeView.swift */; };
		0039A4F52885C50300592C86 /* SetViewpointRotationView.swift in Copy Source Code Files */ = {isa = PBXBuildFile; fileRef = E004A6BD28414332002A1FE6 /* SetViewpointRotationView.swift */; };
		0039A4F62885C50300592C86 /* ShowCalloutView.swift in Copy Source Code Files */ = {isa = PBXBuildFile; fileRef = E004A6DF28466279002A1FE6 /* ShowCalloutView.swift */; };
		0039A4F72885C50300592C86 /* ShowDeviceLocationView.swift in Copy Source Code Files */ = {isa = PBXBuildFile; fileRef = E004A6E828493BCE002A1FE6 /* ShowDeviceLocationView.swift */; };
		0039A4F82885C50300592C86 /* ShowResultOfSpatialRelationshipsView.swift in Copy Source Code Files */ = {isa = PBXBuildFile; fileRef = E066DD3A2860CA08004D3D5B /* ShowResultOfSpatialRelationshipsView.swift */; };
		0039A4F92885C50300592C86 /* ShowResultOfSpatialOperationsView.swift in Copy Source Code Files */ = {isa = PBXBuildFile; fileRef = E004A6F2284E4FEB002A1FE6 /* ShowResultOfSpatialOperationsView.swift */; };
		0039A4FA2885C50300592C86 /* StyleGraphicsWithRendererView.swift in Copy Source Code Files */ = {isa = PBXBuildFile; fileRef = E066DD372860AB28004D3D5B /* StyleGraphicsWithRendererView.swift */; };
		0039A4FB2885C50300592C86 /* StyleGraphicsWithSymbolsView.swift in Copy Source Code Files */ = {isa = PBXBuildFile; fileRef = E004A6E52846A61F002A1FE6 /* StyleGraphicsWithSymbolsView.swift */; };
		0042E24328E4BF8F001F33D6 /* ShowViewshedFromPointInSceneView.Model.swift in Sources */ = {isa = PBXBuildFile; fileRef = 0042E24228E4BF8F001F33D6 /* ShowViewshedFromPointInSceneView.Model.swift */; };
		0042E24528E4F82C001F33D6 /* ShowViewshedFromPointInSceneView.ViewshedSettingsView.swift in Sources */ = {isa = PBXBuildFile; fileRef = 0042E24428E4F82B001F33D6 /* ShowViewshedFromPointInSceneView.ViewshedSettingsView.swift */; };
		0042E24628E50EE4001F33D6 /* ShowViewshedFromPointInSceneView.swift in Copy Source Code Files */ = {isa = PBXBuildFile; fileRef = 0086F3FD28E3770900974721 /* ShowViewshedFromPointInSceneView.swift */; };
		0042E24728E50EE4001F33D6 /* ShowViewshedFromPointInSceneView.Model.swift in Copy Source Code Files */ = {isa = PBXBuildFile; fileRef = 0042E24228E4BF8F001F33D6 /* ShowViewshedFromPointInSceneView.Model.swift */; };
		0042E24828E50EE4001F33D6 /* ShowViewshedFromPointInSceneView.ViewshedSettingsView.swift in Copy Source Code Files */ = {isa = PBXBuildFile; fileRef = 0042E24428E4F82B001F33D6 /* ShowViewshedFromPointInSceneView.ViewshedSettingsView.swift */; };
		0044289229C90C0B00160767 /* GetElevationAtPointOnSurfaceView.swift in Sources */ = {isa = PBXBuildFile; fileRef = 0044289129C90C0B00160767 /* GetElevationAtPointOnSurfaceView.swift */; };
		0044289329C9234300160767 /* GetElevationAtPointOnSurfaceView.swift in Copy Source Code Files */ = {isa = PBXBuildFile; fileRef = 0044289129C90C0B00160767 /* GetElevationAtPointOnSurfaceView.swift */; };
		0044CDDF2995C39E004618CE /* ShowDeviceLocationHistoryView.swift in Sources */ = {isa = PBXBuildFile; fileRef = 0044CDDE2995C39E004618CE /* ShowDeviceLocationHistoryView.swift */; };
		0044CDE02995D4DD004618CE /* ShowDeviceLocationHistoryView.swift in Copy Source Code Files */ = {isa = PBXBuildFile; fileRef = 0044CDDE2995C39E004618CE /* ShowDeviceLocationHistoryView.swift */; };
		004A2B9D2BED455B00C297CE /* canyonlands in Resources */ = {isa = PBXBuildFile; fileRef = 004A2B9C2BED455B00C297CE /* canyonlands */; settings = {ASSET_TAGS = (ApplyScheduledUpdatesToPreplannedMapArea, ); }; };
		004A2BA22BED456500C297CE /* ApplyScheduledUpdatesToPreplannedMapAreaView.swift in Sources */ = {isa = PBXBuildFile; fileRef = 004A2B9E2BED456500C297CE /* ApplyScheduledUpdatesToPreplannedMapAreaView.swift */; };
		004A2BA52BED458C00C297CE /* ApplyScheduledUpdatesToPreplannedMapAreaView.swift in Copy Source Code Files */ = {isa = PBXBuildFile; fileRef = 004A2B9E2BED456500C297CE /* ApplyScheduledUpdatesToPreplannedMapAreaView.swift */; };
		004FE87129DF5D8700075217 /* Bristol in Resources */ = {isa = PBXBuildFile; fileRef = 004FE87029DF5D8700075217 /* Bristol */; settings = {ASSET_TAGS = (Animate3DGraphic, ChangeCameraController, OrbitCameraAroundObject, StylePointWithDistanceCompositeSceneSymbol, ); }; };
		006C835528B40682004AEB7F /* BrowseBuildingFloorsView.swift in Copy Source Code Files */ = {isa = PBXBuildFile; fileRef = E0FE32E628747778002C6ACA /* BrowseBuildingFloorsView.swift */; };
		006C835628B40682004AEB7F /* DisplayMapFromMobileMapPackageView.swift in Copy Source Code Files */ = {isa = PBXBuildFile; fileRef = F111CCC0288B5D5600205358 /* DisplayMapFromMobileMapPackageView.swift */; };
		0074ABBF28174BCF0037244A /* DisplayMapView.swift in Sources */ = {isa = PBXBuildFile; fileRef = 0074ABBE28174BCF0037244A /* DisplayMapView.swift */; };
		0074ABC428174F430037244A /* Sample.swift in Sources */ = {isa = PBXBuildFile; fileRef = 0074ABC128174F430037244A /* Sample.swift */; };
		0074ABCD2817BCC30037244A /* SamplesApp+Samples.swift.tache in Sources */ = {isa = PBXBuildFile; fileRef = 0074ABCA2817B8DB0037244A /* SamplesApp+Samples.swift.tache */; };
		0086F40128E3770A00974721 /* ShowViewshedFromPointInSceneView.swift in Sources */ = {isa = PBXBuildFile; fileRef = 0086F3FD28E3770900974721 /* ShowViewshedFromPointInSceneView.swift */; };
		00A7A1462A2FC58300F035F7 /* DisplayContentOfUtilityNetworkContainerView.swift in Sources */ = {isa = PBXBuildFile; fileRef = 00A7A1432A2FC58300F035F7 /* DisplayContentOfUtilityNetworkContainerView.swift */; };
		00A7A14A2A2FC5B700F035F7 /* DisplayContentOfUtilityNetworkContainerView.Model.swift in Sources */ = {isa = PBXBuildFile; fileRef = 00A7A1492A2FC5B700F035F7 /* DisplayContentOfUtilityNetworkContainerView.Model.swift */; };
		00B04273282EC59E0072E1B4 /* AboutView.swift in Sources */ = {isa = PBXBuildFile; fileRef = 00B04272282EC59E0072E1B4 /* AboutView.swift */; };
		00B042E8282EDC690072E1B4 /* SetBasemapView.swift in Sources */ = {isa = PBXBuildFile; fileRef = 00B042E5282EDC690072E1B4 /* SetBasemapView.swift */; };
		00B04FB5283EEBA80026C882 /* DisplayOverviewMapView.swift in Sources */ = {isa = PBXBuildFile; fileRef = 00B04FB4283EEBA80026C882 /* DisplayOverviewMapView.swift */; };
		00C43AED2947DC350099AE34 /* ArcGISToolkit in Frameworks */ = {isa = PBXBuildFile; productRef = 00C43AEC2947DC350099AE34 /* ArcGISToolkit */; };
		00C94A0D28B53DE1004E42D9 /* raster-file in Resources */ = {isa = PBXBuildFile; fileRef = 00C94A0C28B53DE1004E42D9 /* raster-file */; settings = {ASSET_TAGS = (AddRasterFromFile, ); }; };
		00CB9138284814A4005C2C5D /* SearchWithGeocodeView.swift in Sources */ = {isa = PBXBuildFile; fileRef = 00CB9137284814A4005C2C5D /* SearchWithGeocodeView.swift */; };
		00CCB8A5285BAF8700BBAB70 /* OnDemandResource.swift in Sources */ = {isa = PBXBuildFile; fileRef = 00CCB8A4285BAF8700BBAB70 /* OnDemandResource.swift */; };
		00D4EF802863842100B9CC30 /* AddFeatureLayersView.swift in Sources */ = {isa = PBXBuildFile; fileRef = 00D4EF7F2863842100B9CC30 /* AddFeatureLayersView.swift */; };
		00D4EF9028638BF100B9CC30 /* LA_Trails.geodatabase in Resources */ = {isa = PBXBuildFile; fileRef = 00D4EF8228638BF100B9CC30 /* LA_Trails.geodatabase */; settings = {ASSET_TAGS = (AddFeatureLayers, ); }; };
		00D4EF9A28638BF100B9CC30 /* AuroraCO.gpkg in Resources */ = {isa = PBXBuildFile; fileRef = 00D4EF8F28638BF100B9CC30 /* AuroraCO.gpkg */; settings = {ASSET_TAGS = (AddFeatureLayers, ); }; };
		00D4EFB12863CE6300B9CC30 /* ScottishWildlifeTrust_reserves in Resources */ = {isa = PBXBuildFile; fileRef = 00D4EFB02863CE6300B9CC30 /* ScottishWildlifeTrust_reserves */; settings = {ASSET_TAGS = (AddFeatureLayers, ); }; };
		00E1D90B2BC0AF97001AEB6A /* SnapGeometryEditsView.SnapSettingsView.swift in Sources */ = {isa = PBXBuildFile; fileRef = 00E1D90A2BC0AF97001AEB6A /* SnapGeometryEditsView.SnapSettingsView.swift */; };
		00E1D90D2BC0B125001AEB6A /* SnapGeometryEditsView.GeometryEditorModel.swift in Sources */ = {isa = PBXBuildFile; fileRef = 00E1D90C2BC0B125001AEB6A /* SnapGeometryEditsView.GeometryEditorModel.swift */; };
		00E1D90F2BC0B1E8001AEB6A /* SnapGeometryEditsView.GeometryEditorMenu.swift in Sources */ = {isa = PBXBuildFile; fileRef = 00E1D90E2BC0B1E8001AEB6A /* SnapGeometryEditsView.GeometryEditorMenu.swift */; };
		00E1D9102BC0B4D8001AEB6A /* SnapGeometryEditsView.SnapSettingsView.swift in Copy Source Code Files */ = {isa = PBXBuildFile; fileRef = 00E1D90A2BC0AF97001AEB6A /* SnapGeometryEditsView.SnapSettingsView.swift */; };
		00E1D9112BC0B4D8001AEB6A /* SnapGeometryEditsView.GeometryEditorModel.swift in Copy Source Code Files */ = {isa = PBXBuildFile; fileRef = 00E1D90C2BC0B125001AEB6A /* SnapGeometryEditsView.GeometryEditorModel.swift */; };
		00E1D9122BC0B4D8001AEB6A /* SnapGeometryEditsView.GeometryEditorMenu.swift in Copy Source Code Files */ = {isa = PBXBuildFile; fileRef = 00E1D90E2BC0B1E8001AEB6A /* SnapGeometryEditsView.GeometryEditorMenu.swift */; };
		00E5401C27F3CCA200CF66D5 /* SamplesApp.swift in Sources */ = {isa = PBXBuildFile; fileRef = 00E5400C27F3CCA100CF66D5 /* SamplesApp.swift */; };
		00E5401E27F3CCA200CF66D5 /* ContentView.swift in Sources */ = {isa = PBXBuildFile; fileRef = 00E5400D27F3CCA100CF66D5 /* ContentView.swift */; };
		00E5402027F3CCA200CF66D5 /* Assets.xcassets in Resources */ = {isa = PBXBuildFile; fileRef = 00E5400E27F3CCA200CF66D5 /* Assets.xcassets */; };
		00E7C15C2BBE1BF000B85D69 /* SnapGeometryEditsView.swift in Sources */ = {isa = PBXBuildFile; fileRef = 00E7C1592BBE1BF000B85D69 /* SnapGeometryEditsView.swift */; };
		00E7C15D2BBF74D800B85D69 /* SnapGeometryEditsView.swift in Copy Source Code Files */ = {isa = PBXBuildFile; fileRef = 00E7C1592BBE1BF000B85D69 /* SnapGeometryEditsView.swift */; };
		00EB803A2A31506F00AC2B07 /* DisplayContentOfUtilityNetworkContainerView.swift in Copy Source Code Files */ = {isa = PBXBuildFile; fileRef = 00A7A1432A2FC58300F035F7 /* DisplayContentOfUtilityNetworkContainerView.swift */; };
		00EB803B2A31506F00AC2B07 /* DisplayContentOfUtilityNetworkContainerView.Model.swift in Copy Source Code Files */ = {isa = PBXBuildFile; fileRef = 00A7A1492A2FC5B700F035F7 /* DisplayContentOfUtilityNetworkContainerView.Model.swift */; };
		00F279D62AF418DC00CECAF8 /* AddDynamicEntityLayerView.VehicleCallout.swift in Sources */ = {isa = PBXBuildFile; fileRef = 00F279D52AF418DC00CECAF8 /* AddDynamicEntityLayerView.VehicleCallout.swift */; };
		00F279D72AF4364700CECAF8 /* AddDynamicEntityLayerView.VehicleCallout.swift in Copy Source Code Files */ = {isa = PBXBuildFile; fileRef = 00F279D52AF418DC00CECAF8 /* AddDynamicEntityLayerView.VehicleCallout.swift */; };
		104F55C72BF3E30A00204D04 /* GenerateOfflineMapWithCustomParametersView.swift in Copy Source Code Files */ = {isa = PBXBuildFile; fileRef = 10B782042BE55D7E007EAE6C /* GenerateOfflineMapWithCustomParametersView.swift */; };
		104F55C82BF3E30A00204D04 /* GenerateOfflineMapWithCustomParametersView.CustomParameters.swift in Copy Source Code Files */ = {isa = PBXBuildFile; fileRef = 10B782072BE5A058007EAE6C /* GenerateOfflineMapWithCustomParametersView.CustomParameters.swift */; };
		108EC04129D25B2C000F35D0 /* QueryFeatureTableView.swift in Sources */ = {isa = PBXBuildFile; fileRef = 108EC04029D25B2C000F35D0 /* QueryFeatureTableView.swift */; };
		108EC04229D25B55000F35D0 /* QueryFeatureTableView.swift in Copy Source Code Files */ = {isa = PBXBuildFile; fileRef = 108EC04029D25B2C000F35D0 /* QueryFeatureTableView.swift */; };
		10B782052BE55D7E007EAE6C /* GenerateOfflineMapWithCustomParametersView.swift in Sources */ = {isa = PBXBuildFile; fileRef = 10B782042BE55D7E007EAE6C /* GenerateOfflineMapWithCustomParametersView.swift */; };
		10B782082BE5A058007EAE6C /* GenerateOfflineMapWithCustomParametersView.CustomParameters.swift in Sources */ = {isa = PBXBuildFile; fileRef = 10B782072BE5A058007EAE6C /* GenerateOfflineMapWithCustomParametersView.CustomParameters.swift */; };
		10BD9EB42BF51B4B00ABDBD5 /* GenerateOfflineMapWithCustomParametersView.Model.swift in Sources */ = {isa = PBXBuildFile; fileRef = 10BD9EB32BF51B4B00ABDBD5 /* GenerateOfflineMapWithCustomParametersView.Model.swift */; };
		10BD9EB52BF51F9000ABDBD5 /* GenerateOfflineMapWithCustomParametersView.Model.swift in Copy Source Code Files */ = {isa = PBXBuildFile; fileRef = 10BD9EB32BF51B4B00ABDBD5 /* GenerateOfflineMapWithCustomParametersView.Model.swift */; };
		10D321932BDB187400B39B1B /* naperville_imagery.tpkx in Resources */ = {isa = PBXBuildFile; fileRef = 10D321922BDB187400B39B1B /* naperville_imagery.tpkx */; settings = {ASSET_TAGS = (GenerateOfflineMapWithLocalBasemap, ); }; };
		10D321962BDB1CB500B39B1B /* GenerateOfflineMapWithLocalBasemapView.swift in Sources */ = {isa = PBXBuildFile; fileRef = 10D321952BDB1CB500B39B1B /* GenerateOfflineMapWithLocalBasemapView.swift */; };
		10D321972BDC3B4900B39B1B /* GenerateOfflineMapWithLocalBasemapView.swift in Copy Source Code Files */ = {isa = PBXBuildFile; fileRef = 10D321952BDB1CB500B39B1B /* GenerateOfflineMapWithLocalBasemapView.swift */; };
		1C0C1C3929D34DAE005C8B24 /* ChangeViewpointView.swift in Sources */ = {isa = PBXBuildFile; fileRef = 1C0C1C3429D34DAE005C8B24 /* ChangeViewpointView.swift */; };
		1C0C1C3D29D34DDD005C8B24 /* ChangeViewpointView.swift in Copy Source Code Files */ = {isa = PBXBuildFile; fileRef = 1C0C1C3429D34DAE005C8B24 /* ChangeViewpointView.swift */; };
		1C19B4F12A578E46001D2506 /* CreateLoadReportView.Views.swift in Sources */ = {isa = PBXBuildFile; fileRef = 1C19B4EB2A578E46001D2506 /* CreateLoadReportView.Views.swift */; };
		1C19B4F32A578E46001D2506 /* CreateLoadReportView.swift in Sources */ = {isa = PBXBuildFile; fileRef = 1C19B4ED2A578E46001D2506 /* CreateLoadReportView.swift */; };
		1C19B4F52A578E46001D2506 /* CreateLoadReportView.Model.swift in Sources */ = {isa = PBXBuildFile; fileRef = 1C19B4EF2A578E46001D2506 /* CreateLoadReportView.Model.swift */; };
		1C19B4F72A578E69001D2506 /* CreateLoadReportView.Model.swift in Copy Source Code Files */ = {isa = PBXBuildFile; fileRef = 1C19B4EF2A578E46001D2506 /* CreateLoadReportView.Model.swift */; };
		1C19B4F82A578E69001D2506 /* CreateLoadReportView.swift in Copy Source Code Files */ = {isa = PBXBuildFile; fileRef = 1C19B4ED2A578E46001D2506 /* CreateLoadReportView.swift */; };
		1C19B4F92A578E69001D2506 /* CreateLoadReportView.Views.swift in Copy Source Code Files */ = {isa = PBXBuildFile; fileRef = 1C19B4EB2A578E46001D2506 /* CreateLoadReportView.Views.swift */; };
		1C2538542BABACB100337307 /* AugmentRealityToNavigateRouteView.RoutePlannerView.swift in Copy Source Code Files */ = {isa = PBXBuildFile; fileRef = 1C2538522BABACB100337307 /* AugmentRealityToNavigateRouteView.RoutePlannerView.swift */; };
		1C2538552BABACB100337307 /* AugmentRealityToNavigateRouteView.swift in Copy Source Code Files */ = {isa = PBXBuildFile; fileRef = 1C2538532BABACB100337307 /* AugmentRealityToNavigateRouteView.swift */; };
		1C2538562BABACFD00337307 /* AugmentRealityToNavigateRouteView.swift in Sources */ = {isa = PBXBuildFile; fileRef = 1C2538532BABACB100337307 /* AugmentRealityToNavigateRouteView.swift */; };
		1C2538572BABACFD00337307 /* AugmentRealityToNavigateRouteView.RoutePlannerView.swift in Sources */ = {isa = PBXBuildFile; fileRef = 1C2538522BABACB100337307 /* AugmentRealityToNavigateRouteView.RoutePlannerView.swift */; };
		1C26ED192A859525009B7721 /* FilterFeaturesInSceneView.swift in Sources */ = {isa = PBXBuildFile; fileRef = 1C26ED152A859525009B7721 /* FilterFeaturesInSceneView.swift */; };
		1C26ED202A8BEC63009B7721 /* FilterFeaturesInSceneView.swift in Copy Source Code Files */ = {isa = PBXBuildFile; fileRef = 1C26ED152A859525009B7721 /* FilterFeaturesInSceneView.swift */; };
		1C3B7DC82A5F64FC00907443 /* AnalyzeNetworkWithSubnetworkTraceView.Model.swift in Sources */ = {isa = PBXBuildFile; fileRef = 1C3B7DC32A5F64FC00907443 /* AnalyzeNetworkWithSubnetworkTraceView.Model.swift */; };
		1C3B7DCB2A5F64FC00907443 /* AnalyzeNetworkWithSubnetworkTraceView.swift in Sources */ = {isa = PBXBuildFile; fileRef = 1C3B7DC62A5F64FC00907443 /* AnalyzeNetworkWithSubnetworkTraceView.swift */; };
		1C3B7DCD2A5F652500907443 /* AnalyzeNetworkWithSubnetworkTraceView.Model.swift in Copy Source Code Files */ = {isa = PBXBuildFile; fileRef = 1C3B7DC32A5F64FC00907443 /* AnalyzeNetworkWithSubnetworkTraceView.Model.swift */; };
		1C3B7DCE2A5F652500907443 /* AnalyzeNetworkWithSubnetworkTraceView.swift in Copy Source Code Files */ = {isa = PBXBuildFile; fileRef = 1C3B7DC62A5F64FC00907443 /* AnalyzeNetworkWithSubnetworkTraceView.swift */; };
		1C42E04729D2396B004FC4BE /* ShowPopupView.swift in Sources */ = {isa = PBXBuildFile; fileRef = 1C42E04329D2396B004FC4BE /* ShowPopupView.swift */; };
		1C42E04A29D239D2004FC4BE /* ShowPopupView.swift in Copy Source Code Files */ = {isa = PBXBuildFile; fileRef = 1C42E04329D2396B004FC4BE /* ShowPopupView.swift */; };
		1C43BC7F2A43781200509BF8 /* SetVisibilityOfSubtypeSublayerView.Views.swift in Sources */ = {isa = PBXBuildFile; fileRef = 1C43BC792A43781100509BF8 /* SetVisibilityOfSubtypeSublayerView.Views.swift */; };
		1C43BC822A43781200509BF8 /* SetVisibilityOfSubtypeSublayerView.Model.swift in Sources */ = {isa = PBXBuildFile; fileRef = 1C43BC7C2A43781100509BF8 /* SetVisibilityOfSubtypeSublayerView.Model.swift */; };
		1C43BC842A43781200509BF8 /* SetVisibilityOfSubtypeSublayerView.swift in Sources */ = {isa = PBXBuildFile; fileRef = 1C43BC7E2A43781100509BF8 /* SetVisibilityOfSubtypeSublayerView.swift */; };
		1C43BC852A43783900509BF8 /* SetVisibilityOfSubtypeSublayerView.Model.swift in Copy Source Code Files */ = {isa = PBXBuildFile; fileRef = 1C43BC7C2A43781100509BF8 /* SetVisibilityOfSubtypeSublayerView.Model.swift */; };
		1C43BC862A43783900509BF8 /* SetVisibilityOfSubtypeSublayerView.swift in Copy Source Code Files */ = {isa = PBXBuildFile; fileRef = 1C43BC7E2A43781100509BF8 /* SetVisibilityOfSubtypeSublayerView.swift */; };
		1C43BC872A43783900509BF8 /* SetVisibilityOfSubtypeSublayerView.Views.swift in Copy Source Code Files */ = {isa = PBXBuildFile; fileRef = 1C43BC792A43781100509BF8 /* SetVisibilityOfSubtypeSublayerView.Views.swift */; };
		1C8EC7472BAE2891001A6929 /* AugmentRealityToCollectDataView.swift in Sources */ = {isa = PBXBuildFile; fileRef = 1C8EC7432BAE2891001A6929 /* AugmentRealityToCollectDataView.swift */; };
		1C8EC74B2BAE28A9001A6929 /* AugmentRealityToCollectDataView.swift in Copy Source Code Files */ = {isa = PBXBuildFile; fileRef = 1C8EC7432BAE2891001A6929 /* AugmentRealityToCollectDataView.swift */; };
		1C929F092A27B86800134252 /* ShowUtilityAssociationsView.swift in Copy Source Code Files */ = {isa = PBXBuildFile; fileRef = 1CAF831B2A20305F000E1E60 /* ShowUtilityAssociationsView.swift */; };
		1C965C3929DB9176002F8536 /* ShowRealisticLightAndShadowsView.swift in Copy Source Code Files */ = {isa = PBXBuildFile; fileRef = 1C9B74C529DB43580038B06F /* ShowRealisticLightAndShadowsView.swift */; };
		1C9B74C929DB43580038B06F /* ShowRealisticLightAndShadowsView.swift in Sources */ = {isa = PBXBuildFile; fileRef = 1C9B74C529DB43580038B06F /* ShowRealisticLightAndShadowsView.swift */; };
		1C9B74D929DB54560038B06F /* ChangeCameraControllerView.swift in Sources */ = {isa = PBXBuildFile; fileRef = 1C9B74D529DB54560038B06F /* ChangeCameraControllerView.swift */; };
		1C9B74DE29DB56860038B06F /* ChangeCameraControllerView.swift in Copy Source Code Files */ = {isa = PBXBuildFile; fileRef = 1C9B74D529DB54560038B06F /* ChangeCameraControllerView.swift */; };
		1CAB8D4B2A3CEAB0002AA649 /* RunValveIsolationTraceView.Model.swift in Sources */ = {isa = PBXBuildFile; fileRef = 1CAB8D442A3CEAB0002AA649 /* RunValveIsolationTraceView.Model.swift */; };
		1CAB8D4E2A3CEAB0002AA649 /* RunValveIsolationTraceView.swift in Sources */ = {isa = PBXBuildFile; fileRef = 1CAB8D472A3CEAB0002AA649 /* RunValveIsolationTraceView.swift */; };
		1CAB8D502A3CEB43002AA649 /* RunValveIsolationTraceView.Model.swift in Copy Source Code Files */ = {isa = PBXBuildFile; fileRef = 1CAB8D442A3CEAB0002AA649 /* RunValveIsolationTraceView.Model.swift */; };
		1CAB8D512A3CEB43002AA649 /* RunValveIsolationTraceView.swift in Copy Source Code Files */ = {isa = PBXBuildFile; fileRef = 1CAB8D472A3CEAB0002AA649 /* RunValveIsolationTraceView.swift */; };
		1CAF831F2A20305F000E1E60 /* ShowUtilityAssociationsView.swift in Sources */ = {isa = PBXBuildFile; fileRef = 1CAF831B2A20305F000E1E60 /* ShowUtilityAssociationsView.swift */; };
		218F35B829C28F4A00502022 /* AuthenticateWithOAuthView.swift in Sources */ = {isa = PBXBuildFile; fileRef = 218F35B329C28F4A00502022 /* AuthenticateWithOAuthView.swift */; };
		218F35C229C290BF00502022 /* AuthenticateWithOAuthView.swift in Copy Source Code Files */ = {isa = PBXBuildFile; fileRef = 218F35B329C28F4A00502022 /* AuthenticateWithOAuthView.swift */; };
		4D126D6D29CA1B6000CFB7A7 /* ShowDeviceLocationWithNMEADataSourcesView.swift in Sources */ = {isa = PBXBuildFile; fileRef = 4D126D6929CA1B6000CFB7A7 /* ShowDeviceLocationWithNMEADataSourcesView.swift */; };
		4D126D7229CA1E1800CFB7A7 /* FileNMEASentenceReader.swift in Sources */ = {isa = PBXBuildFile; fileRef = 4D126D7129CA1E1800CFB7A7 /* FileNMEASentenceReader.swift */; };
		4D126D7329CA1EFD00CFB7A7 /* ShowDeviceLocationWithNMEADataSourcesView.swift in Copy Source Code Files */ = {isa = PBXBuildFile; fileRef = 4D126D6929CA1B6000CFB7A7 /* ShowDeviceLocationWithNMEADataSourcesView.swift */; };
		4D126D7429CA1EFD00CFB7A7 /* FileNMEASentenceReader.swift in Copy Source Code Files */ = {isa = PBXBuildFile; fileRef = 4D126D7129CA1E1800CFB7A7 /* FileNMEASentenceReader.swift */; };
		4D126D7C29CA3E6000CFB7A7 /* Redlands.nmea in Resources */ = {isa = PBXBuildFile; fileRef = 4D126D7B29CA3E6000CFB7A7 /* Redlands.nmea */; settings = {ASSET_TAGS = (ShowDeviceLocationWithNmeaDataSources, ); }; };
		4D126D7E29CA43D200CFB7A7 /* ShowDeviceLocationWithNMEADataSourcesView.Model.swift in Sources */ = {isa = PBXBuildFile; fileRef = 4D126D7D29CA43D200CFB7A7 /* ShowDeviceLocationWithNMEADataSourcesView.Model.swift */; };
		4D2ADC4329C26D05003B367F /* AddDynamicEntityLayerView.swift in Sources */ = {isa = PBXBuildFile; fileRef = 4D2ADC3F29C26D05003B367F /* AddDynamicEntityLayerView.swift */; };
		4D2ADC4729C26D2C003B367F /* AddDynamicEntityLayerView.swift in Copy Source Code Files */ = {isa = PBXBuildFile; fileRef = 4D2ADC3F29C26D05003B367F /* AddDynamicEntityLayerView.swift */; };
		4D2ADC5A29C4F612003B367F /* ChangeMapViewBackgroundView.swift in Sources */ = {isa = PBXBuildFile; fileRef = 4D2ADC5529C4F612003B367F /* ChangeMapViewBackgroundView.swift */; };
		4D2ADC5D29C4F612003B367F /* ChangeMapViewBackgroundView.SettingsView.swift in Sources */ = {isa = PBXBuildFile; fileRef = 4D2ADC5829C4F612003B367F /* ChangeMapViewBackgroundView.SettingsView.swift */; };
		4D2ADC6229C5071C003B367F /* ChangeMapViewBackgroundView.Model.swift in Sources */ = {isa = PBXBuildFile; fileRef = 4D2ADC6129C5071C003B367F /* ChangeMapViewBackgroundView.Model.swift */; };
		4D2ADC6729C50BD6003B367F /* AddDynamicEntityLayerView.Model.swift in Sources */ = {isa = PBXBuildFile; fileRef = 4D2ADC6629C50BD6003B367F /* AddDynamicEntityLayerView.Model.swift */; };
		4D2ADC6929C50C4C003B367F /* AddDynamicEntityLayerView.SettingsView.swift in Sources */ = {isa = PBXBuildFile; fileRef = 4D2ADC6829C50C4C003B367F /* AddDynamicEntityLayerView.SettingsView.swift */; };
		4D2ADC6A29C50D91003B367F /* AddDynamicEntityLayerView.Model.swift in Copy Source Code Files */ = {isa = PBXBuildFile; fileRef = 4D2ADC6629C50BD6003B367F /* AddDynamicEntityLayerView.Model.swift */; };
		4D2ADC6B29C50D91003B367F /* AddDynamicEntityLayerView.SettingsView.swift in Copy Source Code Files */ = {isa = PBXBuildFile; fileRef = 4D2ADC6829C50C4C003B367F /* AddDynamicEntityLayerView.SettingsView.swift */; };
		4DD058102A0D3F6B00A59B34 /* ShowDeviceLocationWithNMEADataSourcesView.Model.swift in Copy Source Code Files */ = {isa = PBXBuildFile; fileRef = 4D126D7D29CA43D200CFB7A7 /* ShowDeviceLocationWithNMEADataSourcesView.Model.swift */; };
		7573E81A29D6134C00BEED9C /* TraceUtilityNetworkView.Model.swift in Sources */ = {isa = PBXBuildFile; fileRef = 7573E81329D6134C00BEED9C /* TraceUtilityNetworkView.Model.swift */; };
		7573E81C29D6134C00BEED9C /* TraceUtilityNetworkView.Enums.swift in Sources */ = {isa = PBXBuildFile; fileRef = 7573E81529D6134C00BEED9C /* TraceUtilityNetworkView.Enums.swift */; };
		7573E81E29D6134C00BEED9C /* TraceUtilityNetworkView.Views.swift in Sources */ = {isa = PBXBuildFile; fileRef = 7573E81729D6134C00BEED9C /* TraceUtilityNetworkView.Views.swift */; };
		7573E81F29D6134C00BEED9C /* TraceUtilityNetworkView.swift in Sources */ = {isa = PBXBuildFile; fileRef = 7573E81829D6134C00BEED9C /* TraceUtilityNetworkView.swift */; };
		7573E82129D6136C00BEED9C /* TraceUtilityNetworkView.Model.swift in Copy Source Code Files */ = {isa = PBXBuildFile; fileRef = 7573E81329D6134C00BEED9C /* TraceUtilityNetworkView.Model.swift */; };
		7573E82229D6136C00BEED9C /* TraceUtilityNetworkView.Enums.swift in Copy Source Code Files */ = {isa = PBXBuildFile; fileRef = 7573E81529D6134C00BEED9C /* TraceUtilityNetworkView.Enums.swift */; };
		7573E82329D6136C00BEED9C /* TraceUtilityNetworkView.Views.swift in Copy Source Code Files */ = {isa = PBXBuildFile; fileRef = 7573E81729D6134C00BEED9C /* TraceUtilityNetworkView.Views.swift */; };
		7573E82429D6136C00BEED9C /* TraceUtilityNetworkView.swift in Copy Source Code Files */ = {isa = PBXBuildFile; fileRef = 7573E81829D6134C00BEED9C /* TraceUtilityNetworkView.swift */; };
		75DD736729D35FF40010229D /* ChangeMapViewBackgroundView.swift in Copy Source Code Files */ = {isa = PBXBuildFile; fileRef = 4D2ADC5529C4F612003B367F /* ChangeMapViewBackgroundView.swift */; };
		75DD736829D35FF40010229D /* ChangeMapViewBackgroundView.SettingsView.swift in Copy Source Code Files */ = {isa = PBXBuildFile; fileRef = 4D2ADC5829C4F612003B367F /* ChangeMapViewBackgroundView.SettingsView.swift */; };
		75DD736929D35FF40010229D /* ChangeMapViewBackgroundView.Model.swift in Copy Source Code Files */ = {isa = PBXBuildFile; fileRef = 4D2ADC6129C5071C003B367F /* ChangeMapViewBackgroundView.Model.swift */; };
		75DD739529D38B1B0010229D /* NavigateRouteView.swift in Sources */ = {isa = PBXBuildFile; fileRef = 75DD739129D38B1B0010229D /* NavigateRouteView.swift */; };
		75DD739929D38B420010229D /* NavigateRouteView.swift in Copy Source Code Files */ = {isa = PBXBuildFile; fileRef = 75DD739129D38B1B0010229D /* NavigateRouteView.swift */; };
		7900C5F62A83FC3F002D430F /* AddCustomDynamicEntityDataSourceView.Vessel.swift in Sources */ = {isa = PBXBuildFile; fileRef = 7900C5F52A83FC3F002D430F /* AddCustomDynamicEntityDataSourceView.Vessel.swift */; };
		792222DD2A81AA5D00619FFE /* AIS_MarineCadastre_SelectedVessels_CustomDataSource.jsonl in Resources */ = {isa = PBXBuildFile; fileRef = 792222DC2A81AA5D00619FFE /* AIS_MarineCadastre_SelectedVessels_CustomDataSource.jsonl */; settings = {ASSET_TAGS = (AddCustomDynamicEntityDataSource, ); }; };
		79302F852A1ED4E30002336A /* CreateAndSaveKMLView.Model.swift in Sources */ = {isa = PBXBuildFile; fileRef = 79302F842A1ED4E30002336A /* CreateAndSaveKMLView.Model.swift */; };
		79302F872A1ED71B0002336A /* CreateAndSaveKMLView.Views.swift in Sources */ = {isa = PBXBuildFile; fileRef = 79302F862A1ED71B0002336A /* CreateAndSaveKMLView.Views.swift */; };
		798C2DA72AFC505600EE7E97 /* PrivacyInfo.xcprivacy in Resources */ = {isa = PBXBuildFile; fileRef = 798C2DA62AFC505600EE7E97 /* PrivacyInfo.xcprivacy */; };
		79A47DFB2A20286800D7C5B9 /* CreateAndSaveKMLView.Model.swift in Copy Source Code Files */ = {isa = PBXBuildFile; fileRef = 79302F842A1ED4E30002336A /* CreateAndSaveKMLView.Model.swift */; };
		79A47DFC2A20286800D7C5B9 /* CreateAndSaveKMLView.Views.swift in Copy Source Code Files */ = {isa = PBXBuildFile; fileRef = 79302F862A1ED71B0002336A /* CreateAndSaveKMLView.Views.swift */; };
		79B7B80A2A1BF8EC00F57C27 /* CreateAndSaveKMLView.swift in Sources */ = {isa = PBXBuildFile; fileRef = 79B7B8092A1BF8EC00F57C27 /* CreateAndSaveKMLView.swift */; };
		79B7B80B2A1BFDE700F57C27 /* CreateAndSaveKMLView.swift in Copy Source Code Files */ = {isa = PBXBuildFile; fileRef = 79B7B8092A1BF8EC00F57C27 /* CreateAndSaveKMLView.swift */; };
		79D84D132A81711A00F45262 /* AddCustomDynamicEntityDataSourceView.swift in Sources */ = {isa = PBXBuildFile; fileRef = 79D84D0D2A815C5B00F45262 /* AddCustomDynamicEntityDataSourceView.swift */; };
		79D84D152A81718F00F45262 /* AddCustomDynamicEntityDataSourceView.swift in Copy Source Code Files */ = {isa = PBXBuildFile; fileRef = 79D84D0D2A815C5B00F45262 /* AddCustomDynamicEntityDataSourceView.swift */; };
		883C121529C9136600062FF9 /* DownloadPreplannedMapAreaView.MapPicker.swift in Sources */ = {isa = PBXBuildFile; fileRef = 883C121429C9136600062FF9 /* DownloadPreplannedMapAreaView.MapPicker.swift */; };
		883C121729C914E100062FF9 /* DownloadPreplannedMapAreaView.MapPicker.swift in Copy Source Code Files */ = {isa = PBXBuildFile; fileRef = 883C121429C9136600062FF9 /* DownloadPreplannedMapAreaView.MapPicker.swift */; };
		883C121829C914E100062FF9 /* DownloadPreplannedMapAreaView.Model.swift in Copy Source Code Files */ = {isa = PBXBuildFile; fileRef = E0D04FF128A5390000747989 /* DownloadPreplannedMapAreaView.Model.swift */; };
		883C121929C914E100062FF9 /* DownloadPreplannedMapAreaView.swift in Copy Source Code Files */ = {isa = PBXBuildFile; fileRef = E070A0A2286F3B6000F2B606 /* DownloadPreplannedMapAreaView.swift */; };
		88F93CC129C3D59D0006B28E /* CreateAndEditGeometriesView.swift in Sources */ = {isa = PBXBuildFile; fileRef = 88F93CC029C3D59C0006B28E /* CreateAndEditGeometriesView.swift */; };
		88F93CC229C4D3480006B28E /* CreateAndEditGeometriesView.swift in Copy Source Code Files */ = {isa = PBXBuildFile; fileRef = 88F93CC029C3D59C0006B28E /* CreateAndEditGeometriesView.swift */; };
		D70082EB2ACF900100E0C3C2 /* IdentifyKMLFeaturesView.swift in Sources */ = {isa = PBXBuildFile; fileRef = D70082EA2ACF900100E0C3C2 /* IdentifyKMLFeaturesView.swift */; };
		D70082EC2ACF901600E0C3C2 /* IdentifyKMLFeaturesView.swift in Copy Source Code Files */ = {isa = PBXBuildFile; fileRef = D70082EA2ACF900100E0C3C2 /* IdentifyKMLFeaturesView.swift */; };
		D7010EBF2B05616900D43F55 /* DisplaySceneFromMobileScenePackageView.swift in Sources */ = {isa = PBXBuildFile; fileRef = D7010EBC2B05616900D43F55 /* DisplaySceneFromMobileScenePackageView.swift */; };
		D7010EC12B05618400D43F55 /* DisplaySceneFromMobileScenePackageView.swift in Copy Source Code Files */ = {isa = PBXBuildFile; fileRef = D7010EBC2B05616900D43F55 /* DisplaySceneFromMobileScenePackageView.swift */; };
		D701D72C2A37C7F7006FF0C8 /* bradley_low_3ds in Resources */ = {isa = PBXBuildFile; fileRef = D701D72B2A37C7F7006FF0C8 /* bradley_low_3ds */; settings = {ASSET_TAGS = (ShowViewshedFromGeoelementInScene, ); }; };
		D7044B962BE18D73000F2C43 /* EditWithBranchVersioningView.Views.swift in Sources */ = {isa = PBXBuildFile; fileRef = D7044B952BE18D73000F2C43 /* EditWithBranchVersioningView.Views.swift */; };
		D7044B972BE18D8D000F2C43 /* EditWithBranchVersioningView.Views.swift in Copy Source Code Files */ = {isa = PBXBuildFile; fileRef = D7044B952BE18D73000F2C43 /* EditWithBranchVersioningView.Views.swift */; };
		D704AA5A2AB22C1A00A3BB63 /* GroupLayersTogetherView.swift in Sources */ = {isa = PBXBuildFile; fileRef = D704AA592AB22C1A00A3BB63 /* GroupLayersTogetherView.swift */; };
		D704AA5B2AB22D8400A3BB63 /* GroupLayersTogetherView.swift in Copy Source Code Files */ = {isa = PBXBuildFile; fileRef = D704AA592AB22C1A00A3BB63 /* GroupLayersTogetherView.swift */; };
		D7054AE92ACCCB6C007235BA /* Animate3DGraphicView.SettingsView.swift in Sources */ = {isa = PBXBuildFile; fileRef = D7054AE82ACCCB6C007235BA /* Animate3DGraphicView.SettingsView.swift */; };
		D7054AEA2ACCCC34007235BA /* Animate3DGraphicView.SettingsView.swift in Copy Source Code Files */ = {isa = PBXBuildFile; fileRef = D7054AE82ACCCB6C007235BA /* Animate3DGraphicView.SettingsView.swift */; };
		D7058B102B59E44B000A888A /* StylePointWithSceneSymbolView.swift in Sources */ = {isa = PBXBuildFile; fileRef = D7058B0D2B59E44B000A888A /* StylePointWithSceneSymbolView.swift */; };
		D7058B122B59E468000A888A /* StylePointWithSceneSymbolView.swift in Copy Source Code Files */ = {isa = PBXBuildFile; fileRef = D7058B0D2B59E44B000A888A /* StylePointWithSceneSymbolView.swift */; };
		D7058FB12ACB423C00A40F14 /* Animate3DGraphicView.Model.swift in Sources */ = {isa = PBXBuildFile; fileRef = D7058FB02ACB423C00A40F14 /* Animate3DGraphicView.Model.swift */; };
		D7058FB22ACB424E00A40F14 /* Animate3DGraphicView.Model.swift in Copy Source Code Files */ = {isa = PBXBuildFile; fileRef = D7058FB02ACB423C00A40F14 /* Animate3DGraphicView.Model.swift */; };
		D7084FA92AD771AA00EC7F4F /* AugmentRealityToFlyOverSceneView.swift in Sources */ = {isa = PBXBuildFile; fileRef = D7084FA62AD771AA00EC7F4F /* AugmentRealityToFlyOverSceneView.swift */; };
		D7084FAB2AD771F600EC7F4F /* AugmentRealityToFlyOverSceneView.swift in Copy Source Code Files */ = {isa = PBXBuildFile; fileRef = D7084FA62AD771AA00EC7F4F /* AugmentRealityToFlyOverSceneView.swift */; };
		D70BE5792A5624A80022CA02 /* CategoriesView.swift in Sources */ = {isa = PBXBuildFile; fileRef = D70BE5782A5624A80022CA02 /* CategoriesView.swift */; };
		D710996D2A27D9210065A1C1 /* DensifyAndGeneralizeGeometryView.swift in Sources */ = {isa = PBXBuildFile; fileRef = D710996C2A27D9210065A1C1 /* DensifyAndGeneralizeGeometryView.swift */; };
		D710996E2A27D9B30065A1C1 /* DensifyAndGeneralizeGeometryView.swift in Copy Source Code Files */ = {isa = PBXBuildFile; fileRef = D710996C2A27D9210065A1C1 /* DensifyAndGeneralizeGeometryView.swift */; };
		D71099702A2802FA0065A1C1 /* DensifyAndGeneralizeGeometryView.SettingsView.swift in Sources */ = {isa = PBXBuildFile; fileRef = D710996F2A2802FA0065A1C1 /* DensifyAndGeneralizeGeometryView.SettingsView.swift */; };
		D71099712A280D830065A1C1 /* DensifyAndGeneralizeGeometryView.SettingsView.swift in Copy Source Code Files */ = {isa = PBXBuildFile; fileRef = D710996F2A2802FA0065A1C1 /* DensifyAndGeneralizeGeometryView.SettingsView.swift */; };
		D7114A0D2BDC6A3300FA68CA /* EditWithBranchVersioningView.Model.swift in Sources */ = {isa = PBXBuildFile; fileRef = D7114A0C2BDC6A3300FA68CA /* EditWithBranchVersioningView.Model.swift */; };
		D7114A0F2BDC6AED00FA68CA /* EditWithBranchVersioningView.Model.swift in Copy Source Code Files */ = {isa = PBXBuildFile; fileRef = D7114A0C2BDC6A3300FA68CA /* EditWithBranchVersioningView.Model.swift */; };
		D71371792BD88ECC00EB2F86 /* MonitorChangesToLayerViewStateView.swift in Sources */ = {isa = PBXBuildFile; fileRef = D71371752BD88ECC00EB2F86 /* MonitorChangesToLayerViewStateView.swift */; };
		D713717C2BD88EF800EB2F86 /* MonitorChangesToLayerViewStateView.swift in Copy Source Code Files */ = {isa = PBXBuildFile; fileRef = D71371752BD88ECC00EB2F86 /* MonitorChangesToLayerViewStateView.swift */; };
		D718A1E72B570F7500447087 /* OrbitCameraAroundObjectView.Model.swift in Sources */ = {isa = PBXBuildFile; fileRef = D718A1E62B570F7500447087 /* OrbitCameraAroundObjectView.Model.swift */; };
		D718A1E82B571C9100447087 /* OrbitCameraAroundObjectView.Model.swift in Copy Source Code Files */ = {isa = PBXBuildFile; fileRef = D718A1E62B570F7500447087 /* OrbitCameraAroundObjectView.Model.swift */; };
		D718A1ED2B575FD900447087 /* ManageBookmarksView.swift in Sources */ = {isa = PBXBuildFile; fileRef = D718A1EA2B575FD900447087 /* ManageBookmarksView.swift */; };
		D718A1F02B57602000447087 /* ManageBookmarksView.swift in Copy Source Code Files */ = {isa = PBXBuildFile; fileRef = D718A1EA2B575FD900447087 /* ManageBookmarksView.swift */; };
		D71C5F642AAA7A88006599FD /* CreateSymbolStylesFromWebStylesView.swift in Sources */ = {isa = PBXBuildFile; fileRef = D71C5F632AAA7A88006599FD /* CreateSymbolStylesFromWebStylesView.swift */; };
		D71C5F652AAA83D2006599FD /* CreateSymbolStylesFromWebStylesView.swift in Copy Source Code Files */ = {isa = PBXBuildFile; fileRef = D71C5F632AAA7A88006599FD /* CreateSymbolStylesFromWebStylesView.swift */; };
		D71D516E2B51D7B600B2A2BE /* SearchForWebMapView.Views.swift in Sources */ = {isa = PBXBuildFile; fileRef = D71D516D2B51D7B600B2A2BE /* SearchForWebMapView.Views.swift */; };
		D71D516F2B51D87700B2A2BE /* SearchForWebMapView.Views.swift in Copy Source Code Files */ = {isa = PBXBuildFile; fileRef = D71D516D2B51D7B600B2A2BE /* SearchForWebMapView.Views.swift */; };
		D71FCB8A2AD6277F000E517C /* CreateMobileGeodatabaseView.Model.swift in Sources */ = {isa = PBXBuildFile; fileRef = D71FCB892AD6277E000E517C /* CreateMobileGeodatabaseView.Model.swift */; };
		D71FCB8B2AD628B9000E517C /* CreateMobileGeodatabaseView.Model.swift in Copy Source Code Files */ = {isa = PBXBuildFile; fileRef = D71FCB892AD6277E000E517C /* CreateMobileGeodatabaseView.Model.swift */; };
		D721EEA82ABDFF550040BE46 /* LothianRiversAnno.mmpk in Resources */ = {isa = PBXBuildFile; fileRef = D721EEA72ABDFF550040BE46 /* LothianRiversAnno.mmpk */; settings = {ASSET_TAGS = (ShowMobileMapPackageExpirationDate, ); }; };
		D722BD222A420DAD002C2087 /* ShowExtrudedFeaturesView.swift in Sources */ = {isa = PBXBuildFile; fileRef = D722BD212A420DAD002C2087 /* ShowExtrudedFeaturesView.swift */; };
		D722BD232A420DEC002C2087 /* ShowExtrudedFeaturesView.swift in Copy Source Code Files */ = {isa = PBXBuildFile; fileRef = D722BD212A420DAD002C2087 /* ShowExtrudedFeaturesView.swift */; };
		D7232EE12AC1E5AA0079ABFF /* PlayKMLTourView.swift in Sources */ = {isa = PBXBuildFile; fileRef = D7232EE02AC1E5AA0079ABFF /* PlayKMLTourView.swift */; };
		D7232EE22AC1E6DC0079ABFF /* PlayKMLTourView.swift in Copy Source Code Files */ = {isa = PBXBuildFile; fileRef = D7232EE02AC1E5AA0079ABFF /* PlayKMLTourView.swift */; };
		D72C43F32AEB066D00B6157B /* GeocodeOfflineView.Model.swift in Sources */ = {isa = PBXBuildFile; fileRef = D72C43F22AEB066D00B6157B /* GeocodeOfflineView.Model.swift */; };
		D72F272E2ADA1E4400F906DA /* AugmentRealityToShowTabletopSceneView.swift in Sources */ = {isa = PBXBuildFile; fileRef = D72F272B2ADA1E4400F906DA /* AugmentRealityToShowTabletopSceneView.swift */; };
		D72F27302ADA1E9900F906DA /* AugmentRealityToShowTabletopSceneView.swift in Copy Source Code Files */ = {isa = PBXBuildFile; fileRef = D72F272B2ADA1E4400F906DA /* AugmentRealityToShowTabletopSceneView.swift */; };
		D731F3C12AD0D2AC00A8431E /* IdentifyGraphicsView.swift in Sources */ = {isa = PBXBuildFile; fileRef = D731F3C02AD0D2AC00A8431E /* IdentifyGraphicsView.swift */; };
		D731F3C22AD0D2BB00A8431E /* IdentifyGraphicsView.swift in Copy Source Code Files */ = {isa = PBXBuildFile; fileRef = D731F3C02AD0D2AC00A8431E /* IdentifyGraphicsView.swift */; };
		D7337C5A2ABCFDB100A5D865 /* StyleSymbolsFromMobileStyleFileView.SymbolOptionsListView.swift in Sources */ = {isa = PBXBuildFile; fileRef = D7337C592ABCFDB100A5D865 /* StyleSymbolsFromMobileStyleFileView.SymbolOptionsListView.swift */; };
		D7337C5B2ABCFDE400A5D865 /* StyleSymbolsFromMobileStyleFileView.SymbolOptionsListView.swift in Copy Source Code Files */ = {isa = PBXBuildFile; fileRef = D7337C592ABCFDB100A5D865 /* StyleSymbolsFromMobileStyleFileView.SymbolOptionsListView.swift */; };
		D7337C602ABD142D00A5D865 /* ShowMobileMapPackageExpirationDateView.swift in Sources */ = {isa = PBXBuildFile; fileRef = D7337C5F2ABD142D00A5D865 /* ShowMobileMapPackageExpirationDateView.swift */; };
		D7337C612ABD166A00A5D865 /* ShowMobileMapPackageExpirationDateView.swift in Copy Source Code Files */ = {isa = PBXBuildFile; fileRef = D7337C5F2ABD142D00A5D865 /* ShowMobileMapPackageExpirationDateView.swift */; };
		D733CA192BED980D00FBDE4C /* EditAndSyncFeaturesWithFeatureServiceView.swift in Sources */ = {isa = PBXBuildFile; fileRef = D733CA152BED980D00FBDE4C /* EditAndSyncFeaturesWithFeatureServiceView.swift */; };
		D733CA1C2BED982C00FBDE4C /* EditAndSyncFeaturesWithFeatureServiceView.swift in Copy Source Code Files */ = {isa = PBXBuildFile; fileRef = D733CA152BED980D00FBDE4C /* EditAndSyncFeaturesWithFeatureServiceView.swift */; };
		D734FA0C2A183A5B00246D7E /* SetMaxExtentView.swift in Sources */ = {isa = PBXBuildFile; fileRef = D734FA092A183A5B00246D7E /* SetMaxExtentView.swift */; };
		D7352F8E2BD992C40013FFEF /* MonitorChangesToDrawStatusView.swift in Sources */ = {isa = PBXBuildFile; fileRef = D7352F8A2BD992C40013FFEF /* MonitorChangesToDrawStatusView.swift */; };
		D7352F912BD992E40013FFEF /* MonitorChangesToDrawStatusView.swift in Copy Source Code Files */ = {isa = PBXBuildFile; fileRef = D7352F8A2BD992C40013FFEF /* MonitorChangesToDrawStatusView.swift */; };
		D73723762AF5877500846884 /* FindRouteInMobileMapPackageView.Models.swift in Sources */ = {isa = PBXBuildFile; fileRef = D73723742AF5877500846884 /* FindRouteInMobileMapPackageView.Models.swift */; };
		D73723792AF5ADD800846884 /* FindRouteInMobileMapPackageView.MobileMapView.swift in Sources */ = {isa = PBXBuildFile; fileRef = D73723782AF5ADD700846884 /* FindRouteInMobileMapPackageView.MobileMapView.swift */; };
		D737237A2AF5AE1600846884 /* FindRouteInMobileMapPackageView.MobileMapView.swift in Copy Source Code Files */ = {isa = PBXBuildFile; fileRef = D73723782AF5ADD700846884 /* FindRouteInMobileMapPackageView.MobileMapView.swift */; };
		D737237B2AF5AE1A00846884 /* FindRouteInMobileMapPackageView.Models.swift in Copy Source Code Files */ = {isa = PBXBuildFile; fileRef = D73723742AF5877500846884 /* FindRouteInMobileMapPackageView.Models.swift */; };
		D73E61962BDAEE6600457932 /* MatchViewpointOfGeoViewsView.swift in Sources */ = {isa = PBXBuildFile; fileRef = D73E61922BDAEE6600457932 /* MatchViewpointOfGeoViewsView.swift */; };
		D73E61992BDAEEDD00457932 /* MatchViewpointOfGeoViewsView.swift in Copy Source Code Files */ = {isa = PBXBuildFile; fileRef = D73E61922BDAEE6600457932 /* MatchViewpointOfGeoViewsView.swift */; };
		D73E619E2BDB21F400457932 /* EditWithBranchVersioningView.swift in Sources */ = {isa = PBXBuildFile; fileRef = D73E619A2BDB21F400457932 /* EditWithBranchVersioningView.swift */; };
		D73E61A12BDB221B00457932 /* EditWithBranchVersioningView.swift in Copy Source Code Files */ = {isa = PBXBuildFile; fileRef = D73E619A2BDB21F400457932 /* EditWithBranchVersioningView.swift */; };
		D73F06692B5EE73D000B574F /* QueryFeaturesWithArcadeExpressionView.swift in Sources */ = {isa = PBXBuildFile; fileRef = D73F06662B5EE73D000B574F /* QueryFeaturesWithArcadeExpressionView.swift */; };
		D73F066C2B5EE760000B574F /* QueryFeaturesWithArcadeExpressionView.swift in Copy Source Code Files */ = {isa = PBXBuildFile; fileRef = D73F06662B5EE73D000B574F /* QueryFeaturesWithArcadeExpressionView.swift */; };
		D73F8CF42AB1089900CD39DA /* Restaurant.stylx in Resources */ = {isa = PBXBuildFile; fileRef = D73F8CF32AB1089900CD39DA /* Restaurant.stylx */; settings = {ASSET_TAGS = (StyleFeaturesWithCustomDictionary, ); }; };
		D73FC0FD2AD4A18D0067A19B /* CreateMobileGeodatabaseView.swift in Sources */ = {isa = PBXBuildFile; fileRef = D73FC0FC2AD4A18D0067A19B /* CreateMobileGeodatabaseView.swift */; };
		D73FC0FE2AD4A19A0067A19B /* CreateMobileGeodatabaseView.swift in Copy Source Code Files */ = {isa = PBXBuildFile; fileRef = D73FC0FC2AD4A18D0067A19B /* CreateMobileGeodatabaseView.swift */; };
		D73FC90B2B6312A0001AC486 /* AddFeaturesWithContingentValuesView.Model.swift in Copy Source Code Files */ = {isa = PBXBuildFile; fileRef = D74F03EF2B609A7D00E83688 /* AddFeaturesWithContingentValuesView.Model.swift */; };
		D73FC90C2B6312A5001AC486 /* AddFeaturesWithContingentValuesView.AddFeatureView.swift in Copy Source Code Files */ = {isa = PBXBuildFile; fileRef = D7F8C0422B608F120072BFA7 /* AddFeaturesWithContingentValuesView.AddFeatureView.swift */; };
		D73FCFF72B02A3AA0006360D /* FindAddressWithReverseGeocodeView.swift in Sources */ = {isa = PBXBuildFile; fileRef = D73FCFF42B02A3AA0006360D /* FindAddressWithReverseGeocodeView.swift */; };
		D73FCFFA2B02A3C50006360D /* FindAddressWithReverseGeocodeView.swift in Copy Source Code Files */ = {isa = PBXBuildFile; fileRef = D73FCFF42B02A3AA0006360D /* FindAddressWithReverseGeocodeView.swift */; };
		D73FCFFF2B02C7630006360D /* FindRouteAroundBarriersView.Views.swift in Sources */ = {isa = PBXBuildFile; fileRef = D73FCFFE2B02C7630006360D /* FindRouteAroundBarriersView.Views.swift */; };
		D73FD0002B02C9610006360D /* FindRouteAroundBarriersView.Views.swift in Copy Source Code Files */ = {isa = PBXBuildFile; fileRef = D73FCFFE2B02C7630006360D /* FindRouteAroundBarriersView.Views.swift */; };
		D742E4922B04132B00690098 /* DisplayWebSceneFromPortalItemView.swift in Sources */ = {isa = PBXBuildFile; fileRef = D742E48F2B04132B00690098 /* DisplayWebSceneFromPortalItemView.swift */; };
		D742E4952B04134C00690098 /* DisplayWebSceneFromPortalItemView.swift in Copy Source Code Files */ = {isa = PBXBuildFile; fileRef = D742E48F2B04132B00690098 /* DisplayWebSceneFromPortalItemView.swift */; };
		D744FD172A2112D90084A66C /* CreateConvexHullAroundPointsView.swift in Sources */ = {isa = PBXBuildFile; fileRef = D744FD162A2112D90084A66C /* CreateConvexHullAroundPointsView.swift */; };
		D744FD182A2113C70084A66C /* CreateConvexHullAroundPointsView.swift in Copy Source Code Files */ = {isa = PBXBuildFile; fileRef = D744FD162A2112D90084A66C /* CreateConvexHullAroundPointsView.swift */; };
		D7464F1E2ACE04B3007FEE88 /* IdentifyRasterCellView.swift in Sources */ = {isa = PBXBuildFile; fileRef = D7464F1D2ACE04B3007FEE88 /* IdentifyRasterCellView.swift */; };
		D7464F1F2ACE04C2007FEE88 /* IdentifyRasterCellView.swift in Copy Source Code Files */ = {isa = PBXBuildFile; fileRef = D7464F1D2ACE04B3007FEE88 /* IdentifyRasterCellView.swift */; };
		D7464F2B2ACE0965007FEE88 /* SA_EVI_8Day_03May20 in Resources */ = {isa = PBXBuildFile; fileRef = D7464F2A2ACE0964007FEE88 /* SA_EVI_8Day_03May20 */; settings = {ASSET_TAGS = (IdentifyRasterCell, ); }; };
		D7497F3C2AC4B4C100167AD2 /* DisplayDimensionsView.swift in Sources */ = {isa = PBXBuildFile; fileRef = D7497F3B2AC4B4C100167AD2 /* DisplayDimensionsView.swift */; };
		D7497F3D2AC4B4CF00167AD2 /* DisplayDimensionsView.swift in Copy Source Code Files */ = {isa = PBXBuildFile; fileRef = D7497F3B2AC4B4C100167AD2 /* DisplayDimensionsView.swift */; };
		D7497F402AC4BA4100167AD2 /* Edinburgh_Pylon_Dimensions.mmpk in Resources */ = {isa = PBXBuildFile; fileRef = D7497F3F2AC4BA4100167AD2 /* Edinburgh_Pylon_Dimensions.mmpk */; settings = {ASSET_TAGS = (DisplayDimensions, ); }; };
		D74C8BFE2ABA5605007C76B8 /* StyleSymbolsFromMobileStyleFileView.swift in Sources */ = {isa = PBXBuildFile; fileRef = D74C8BFD2ABA5605007C76B8 /* StyleSymbolsFromMobileStyleFileView.swift */; };
		D74C8BFF2ABA56C0007C76B8 /* StyleSymbolsFromMobileStyleFileView.swift in Copy Source Code Files */ = {isa = PBXBuildFile; fileRef = D74C8BFD2ABA5605007C76B8 /* StyleSymbolsFromMobileStyleFileView.swift */; };
		D74C8C022ABA6202007C76B8 /* emoji-mobile.stylx in Resources */ = {isa = PBXBuildFile; fileRef = D74C8C012ABA6202007C76B8 /* emoji-mobile.stylx */; settings = {ASSET_TAGS = (StyleSymbolsFromMobileStyleFile, ); }; };
		D74EA7842B6DADA5008F6C7C /* ValidateUtilityNetworkTopologyView.swift in Sources */ = {isa = PBXBuildFile; fileRef = D74EA7812B6DADA5008F6C7C /* ValidateUtilityNetworkTopologyView.swift */; };
		D74EA7872B6DADCC008F6C7C /* ValidateUtilityNetworkTopologyView.swift in Copy Source Code Files */ = {isa = PBXBuildFile; fileRef = D74EA7812B6DADA5008F6C7C /* ValidateUtilityNetworkTopologyView.swift */; };
		D74ECD0D2BEEAE2F007C0FA6 /* EditAndSyncFeaturesWithFeatureServiceView.Model.swift in Sources */ = {isa = PBXBuildFile; fileRef = D74ECD0C2BEEAE2F007C0FA6 /* EditAndSyncFeaturesWithFeatureServiceView.Model.swift */; };
		D74ECD0E2BEEAE40007C0FA6 /* EditAndSyncFeaturesWithFeatureServiceView.Model.swift in Copy Source Code Files */ = {isa = PBXBuildFile; fileRef = D74ECD0C2BEEAE2F007C0FA6 /* EditAndSyncFeaturesWithFeatureServiceView.Model.swift */; };
		D74F03F02B609A7D00E83688 /* AddFeaturesWithContingentValuesView.Model.swift in Sources */ = {isa = PBXBuildFile; fileRef = D74F03EF2B609A7D00E83688 /* AddFeaturesWithContingentValuesView.Model.swift */; };
		D75101812A2E493600B8FA48 /* ShowLabelsOnLayerView.swift in Sources */ = {isa = PBXBuildFile; fileRef = D75101802A2E493600B8FA48 /* ShowLabelsOnLayerView.swift */; };
		D75101822A2E497F00B8FA48 /* ShowLabelsOnLayerView.swift in Copy Source Code Files */ = {isa = PBXBuildFile; fileRef = D75101802A2E493600B8FA48 /* ShowLabelsOnLayerView.swift */; };
		D751018E2A2E962D00B8FA48 /* IdentifyLayerFeaturesView.swift in Sources */ = {isa = PBXBuildFile; fileRef = D751018D2A2E962D00B8FA48 /* IdentifyLayerFeaturesView.swift */; };
		D751018F2A2E966C00B8FA48 /* IdentifyLayerFeaturesView.swift in Copy Source Code Files */ = {isa = PBXBuildFile; fileRef = D751018D2A2E962D00B8FA48 /* IdentifyLayerFeaturesView.swift */; };
		D752D9402A39154C003EB25E /* ManageOperationalLayersView.swift in Sources */ = {isa = PBXBuildFile; fileRef = D752D93F2A39154C003EB25E /* ManageOperationalLayersView.swift */; };
		D752D9412A39162F003EB25E /* ManageOperationalLayersView.swift in Copy Source Code Files */ = {isa = PBXBuildFile; fileRef = D752D93F2A39154C003EB25E /* ManageOperationalLayersView.swift */; };
		D752D9462A3A6F80003EB25E /* MonitorChangesToMapLoadStatusView.swift in Sources */ = {isa = PBXBuildFile; fileRef = D752D9452A3A6F7F003EB25E /* MonitorChangesToMapLoadStatusView.swift */; };
		D752D9472A3A6FC0003EB25E /* MonitorChangesToMapLoadStatusView.swift in Copy Source Code Files */ = {isa = PBXBuildFile; fileRef = D752D9452A3A6F7F003EB25E /* MonitorChangesToMapLoadStatusView.swift */; };
		D752D95F2A3BCE06003EB25E /* DisplayMapFromPortalItemView.swift in Sources */ = {isa = PBXBuildFile; fileRef = D752D95E2A3BCE06003EB25E /* DisplayMapFromPortalItemView.swift */; };
		D752D9602A3BCE63003EB25E /* DisplayMapFromPortalItemView.swift in Copy Source Code Files */ = {isa = PBXBuildFile; fileRef = D752D95E2A3BCE06003EB25E /* DisplayMapFromPortalItemView.swift */; };
		D75362D22A1E886700D83028 /* ApplyUniqueValueRendererView.swift in Sources */ = {isa = PBXBuildFile; fileRef = D75362D12A1E886700D83028 /* ApplyUniqueValueRendererView.swift */; };
		D75362D32A1E8C8800D83028 /* ApplyUniqueValueRendererView.swift in Copy Source Code Files */ = {isa = PBXBuildFile; fileRef = D75362D12A1E886700D83028 /* ApplyUniqueValueRendererView.swift */; };
		D754E3232A1D66820006C5F1 /* StylePointWithPictureMarkerSymbolsView.swift in Sources */ = {isa = PBXBuildFile; fileRef = D754E3222A1D66820006C5F1 /* StylePointWithPictureMarkerSymbolsView.swift */; };
		D754E3242A1D66C20006C5F1 /* StylePointWithPictureMarkerSymbolsView.swift in Copy Source Code Files */ = {isa = PBXBuildFile; fileRef = D754E3222A1D66820006C5F1 /* StylePointWithPictureMarkerSymbolsView.swift */; };
		D7553CDB2AE2DFEC00DC2A70 /* GeocodeOfflineView.swift in Sources */ = {isa = PBXBuildFile; fileRef = D7553CD82AE2DFEC00DC2A70 /* GeocodeOfflineView.swift */; };
		D7553CDD2AE2E00E00DC2A70 /* GeocodeOfflineView.swift in Copy Source Code Files */ = {isa = PBXBuildFile; fileRef = D7553CD82AE2DFEC00DC2A70 /* GeocodeOfflineView.swift */; };
		D757D14B2B6C46E50065F78F /* ListSpatialReferenceTransformationsView.Model.swift in Sources */ = {isa = PBXBuildFile; fileRef = D757D14A2B6C46E50065F78F /* ListSpatialReferenceTransformationsView.Model.swift */; };
		D757D14C2B6C60170065F78F /* ListSpatialReferenceTransformationsView.Model.swift in Copy Source Code Files */ = {isa = PBXBuildFile; fileRef = D757D14A2B6C46E50065F78F /* ListSpatialReferenceTransformationsView.Model.swift */; };
		D7588F5F2B7D8DAA008B75E2 /* NavigateRouteWithReroutingView.swift in Sources */ = {isa = PBXBuildFile; fileRef = D7588F5C2B7D8DAA008B75E2 /* NavigateRouteWithReroutingView.swift */; };
		D7588F622B7D8DED008B75E2 /* NavigateRouteWithReroutingView.swift in Copy Source Code Files */ = {isa = PBXBuildFile; fileRef = D7588F5C2B7D8DAA008B75E2 /* NavigateRouteWithReroutingView.swift */; };
		D75B58512AAFB3030038B3B4 /* StyleFeaturesWithCustomDictionaryView.swift in Sources */ = {isa = PBXBuildFile; fileRef = D75B58502AAFB3030038B3B4 /* StyleFeaturesWithCustomDictionaryView.swift */; };
		D75B58522AAFB37C0038B3B4 /* StyleFeaturesWithCustomDictionaryView.swift in Copy Source Code Files */ = {isa = PBXBuildFile; fileRef = D75B58502AAFB3030038B3B4 /* StyleFeaturesWithCustomDictionaryView.swift */; };
		D75C35672AB50338003CD55F /* GroupLayersTogetherView.GroupLayerListView.swift in Sources */ = {isa = PBXBuildFile; fileRef = D75C35662AB50338003CD55F /* GroupLayersTogetherView.GroupLayerListView.swift */; };
		D75F66362B48EABC00434974 /* SearchForWebMapView.swift in Sources */ = {isa = PBXBuildFile; fileRef = D75F66332B48EABC00434974 /* SearchForWebMapView.swift */; };
		D75F66392B48EB1800434974 /* SearchForWebMapView.swift in Copy Source Code Files */ = {isa = PBXBuildFile; fileRef = D75F66332B48EABC00434974 /* SearchForWebMapView.swift */; };
		D76000A22AF18BAB00B3084D /* FindRouteInTransportNetworkView.Model.swift in Copy Source Code Files */ = {isa = PBXBuildFile; fileRef = D7749AD52AF08BF50086632F /* FindRouteInTransportNetworkView.Model.swift */; };
		D76000AE2AF19C2300B3084D /* FindRouteInMobileMapPackageView.swift in Sources */ = {isa = PBXBuildFile; fileRef = D76000AB2AF19C2300B3084D /* FindRouteInMobileMapPackageView.swift */; };
		D76000B12AF19C4600B3084D /* FindRouteInMobileMapPackageView.swift in Copy Source Code Files */ = {isa = PBXBuildFile; fileRef = D76000AB2AF19C2300B3084D /* FindRouteInMobileMapPackageView.swift */; };
		D76000B72AF19FCA00B3084D /* SanFrancisco.mmpk in Resources */ = {isa = PBXBuildFile; fileRef = D76000B62AF19FCA00B3084D /* SanFrancisco.mmpk */; settings = {ASSET_TAGS = (FindRouteInMobileMapPackage, ); }; };
		D762AF5F2BF6A7B900ECE3C7 /* EditFeaturesWithFeatureLinkedAnnotationView.swift in Sources */ = {isa = PBXBuildFile; fileRef = D762AF5B2BF6A7B900ECE3C7 /* EditFeaturesWithFeatureLinkedAnnotationView.swift */; };
		D762AF622BF6A7D100ECE3C7 /* EditFeaturesWithFeatureLinkedAnnotationView.swift in Copy Source Code Files */ = {isa = PBXBuildFile; fileRef = D762AF5B2BF6A7B900ECE3C7 /* EditFeaturesWithFeatureLinkedAnnotationView.swift */; };
		D762AF652BF6A96100ECE3C7 /* loudoun_anno.geodatabase in Resources */ = {isa = PBXBuildFile; fileRef = D762AF632BF6A96100ECE3C7 /* loudoun_anno.geodatabase */; settings = {ASSET_TAGS = (EditFeaturesWithFeatureLinkedAnnotation, ); }; };
		D7634FAF2A43B7AC00F8AEFB /* CreateConvexHullAroundGeometriesView.swift in Sources */ = {isa = PBXBuildFile; fileRef = D7634FAE2A43B7AC00F8AEFB /* CreateConvexHullAroundGeometriesView.swift */; };
		D7634FB02A43B8B000F8AEFB /* CreateConvexHullAroundGeometriesView.swift in Copy Source Code Files */ = {isa = PBXBuildFile; fileRef = D7634FAE2A43B7AC00F8AEFB /* CreateConvexHullAroundGeometriesView.swift */; };
		D7635FF12B9272CB0044AB97 /* DisplayClustersView.swift in Sources */ = {isa = PBXBuildFile; fileRef = D7635FED2B9272CB0044AB97 /* DisplayClustersView.swift */; };
		D7635FFB2B9277DC0044AB97 /* ConfigureClustersView.Model.swift in Sources */ = {isa = PBXBuildFile; fileRef = D7635FF52B9277DC0044AB97 /* ConfigureClustersView.Model.swift */; };
		D7635FFD2B9277DC0044AB97 /* ConfigureClustersView.SettingsView.swift in Sources */ = {isa = PBXBuildFile; fileRef = D7635FF72B9277DC0044AB97 /* ConfigureClustersView.SettingsView.swift */; };
		D7635FFE2B9277DC0044AB97 /* ConfigureClustersView.swift in Sources */ = {isa = PBXBuildFile; fileRef = D7635FF82B9277DC0044AB97 /* ConfigureClustersView.swift */; };
		D76360002B9296420044AB97 /* ConfigureClustersView.swift in Copy Source Code Files */ = {isa = PBXBuildFile; fileRef = D7635FF82B9277DC0044AB97 /* ConfigureClustersView.swift */; };
		D76360012B92964A0044AB97 /* ConfigureClustersView.Model.swift in Copy Source Code Files */ = {isa = PBXBuildFile; fileRef = D7635FF52B9277DC0044AB97 /* ConfigureClustersView.Model.swift */; };
		D76360022B9296520044AB97 /* ConfigureClustersView.SettingsView.swift in Copy Source Code Files */ = {isa = PBXBuildFile; fileRef = D7635FF72B9277DC0044AB97 /* ConfigureClustersView.SettingsView.swift */; };
		D76360032B9296580044AB97 /* DisplayClustersView.swift in Copy Source Code Files */ = {isa = PBXBuildFile; fileRef = D7635FED2B9272CB0044AB97 /* DisplayClustersView.swift */; };
		D76495212B74687E0042699E /* ValidateUtilityNetworkTopologyView.Model.swift in Sources */ = {isa = PBXBuildFile; fileRef = D76495202B74687E0042699E /* ValidateUtilityNetworkTopologyView.Model.swift */; };
		D76495222B7468940042699E /* ValidateUtilityNetworkTopologyView.Model.swift in Copy Source Code Files */ = {isa = PBXBuildFile; fileRef = D76495202B74687E0042699E /* ValidateUtilityNetworkTopologyView.Model.swift */; };
		D764B7DF2BE2F89D002E2F92 /* EditGeodatabaseWithTransactionsView.swift in Sources */ = {isa = PBXBuildFile; fileRef = D764B7DB2BE2F89D002E2F92 /* EditGeodatabaseWithTransactionsView.swift */; };
		D764B7E22BE2F8B8002E2F92 /* EditGeodatabaseWithTransactionsView.swift in Copy Source Code Files */ = {isa = PBXBuildFile; fileRef = D764B7DB2BE2F89D002E2F92 /* EditGeodatabaseWithTransactionsView.swift */; };
		D76929FA2B4F79540047205E /* OrbitCameraAroundObjectView.swift in Sources */ = {isa = PBXBuildFile; fileRef = D76929F52B4F78340047205E /* OrbitCameraAroundObjectView.swift */; };
		D76929FB2B4F795C0047205E /* OrbitCameraAroundObjectView.swift in Copy Source Code Files */ = {isa = PBXBuildFile; fileRef = D76929F52B4F78340047205E /* OrbitCameraAroundObjectView.swift */; };
		D769C2122A29019B00030F61 /* SetUpLocationDrivenGeotriggersView.swift in Sources */ = {isa = PBXBuildFile; fileRef = D769C2112A29019B00030F61 /* SetUpLocationDrivenGeotriggersView.swift */; };
		D769C2132A29057200030F61 /* SetUpLocationDrivenGeotriggersView.swift in Copy Source Code Files */ = {isa = PBXBuildFile; fileRef = D769C2112A29019B00030F61 /* SetUpLocationDrivenGeotriggersView.swift */; };
		D769DF332BEC1A1C0062AE95 /* EditGeodatabaseWithTransactionsView.Model.swift in Sources */ = {isa = PBXBuildFile; fileRef = D769DF322BEC1A1C0062AE95 /* EditGeodatabaseWithTransactionsView.Model.swift */; };
		D769DF342BEC1A9E0062AE95 /* EditGeodatabaseWithTransactionsView.Model.swift in Copy Source Code Files */ = {isa = PBXBuildFile; fileRef = D769DF322BEC1A1C0062AE95 /* EditGeodatabaseWithTransactionsView.Model.swift */; };
		D76EE6072AF9AFE100DA0325 /* FindRouteAroundBarriersView.Model.swift in Sources */ = {isa = PBXBuildFile; fileRef = D76EE6062AF9AFE100DA0325 /* FindRouteAroundBarriersView.Model.swift */; };
		D76EE6082AF9AFEC00DA0325 /* FindRouteAroundBarriersView.Model.swift in Copy Source Code Files */ = {isa = PBXBuildFile; fileRef = D76EE6062AF9AFE100DA0325 /* FindRouteAroundBarriersView.Model.swift */; };
		D7705D582AFC244E00CC0335 /* FindClosestFacilityToMultiplePointsView.swift in Sources */ = {isa = PBXBuildFile; fileRef = D7705D552AFC244E00CC0335 /* FindClosestFacilityToMultiplePointsView.swift */; };
		D7705D5B2AFC246A00CC0335 /* FindClosestFacilityToMultiplePointsView.swift in Copy Source Code Files */ = {isa = PBXBuildFile; fileRef = D7705D552AFC244E00CC0335 /* FindClosestFacilityToMultiplePointsView.swift */; };
		D7705D642AFC570700CC0335 /* FindClosestFacilityFromPointView.swift in Sources */ = {isa = PBXBuildFile; fileRef = D7705D612AFC570700CC0335 /* FindClosestFacilityFromPointView.swift */; };
		D7705D662AFC575000CC0335 /* FindClosestFacilityFromPointView.swift in Copy Source Code Files */ = {isa = PBXBuildFile; fileRef = D7705D612AFC570700CC0335 /* FindClosestFacilityFromPointView.swift */; };
		D7749AD62AF08BF50086632F /* FindRouteInTransportNetworkView.Model.swift in Sources */ = {isa = PBXBuildFile; fileRef = D7749AD52AF08BF50086632F /* FindRouteInTransportNetworkView.Model.swift */; };
		D77570C02A2942F800F490CD /* AnimateImagesWithImageOverlayView.swift in Sources */ = {isa = PBXBuildFile; fileRef = D77570BF2A2942F800F490CD /* AnimateImagesWithImageOverlayView.swift */; };
		D77570C12A2943D900F490CD /* AnimateImagesWithImageOverlayView.swift in Copy Source Code Files */ = {isa = PBXBuildFile; fileRef = D77570BF2A2942F800F490CD /* AnimateImagesWithImageOverlayView.swift */; };
		D77572AE2A295DDE00F490CD /* PacificSouthWest2 in Resources */ = {isa = PBXBuildFile; fileRef = D77572AD2A295DDD00F490CD /* PacificSouthWest2 */; settings = {ASSET_TAGS = (AnimateImagesWithImageOverlay, ); }; };
		D77688132B69826B007C3860 /* ListSpatialReferenceTransformationsView.swift in Sources */ = {isa = PBXBuildFile; fileRef = D77688102B69826B007C3860 /* ListSpatialReferenceTransformationsView.swift */; };
		D77688152B69828E007C3860 /* ListSpatialReferenceTransformationsView.swift in Copy Source Code Files */ = {isa = PBXBuildFile; fileRef = D77688102B69826B007C3860 /* ListSpatialReferenceTransformationsView.swift */; };
		D7781D492B7EB03400E53C51 /* SanDiegoTourPath.json in Resources */ = {isa = PBXBuildFile; fileRef = D7781D482B7EB03400E53C51 /* SanDiegoTourPath.json */; settings = {ASSET_TAGS = (NavigateRouteWithRerouting, ); }; };
		D7781D4B2B7ECCB700E53C51 /* NavigateRouteWithReroutingView.Model.swift in Sources */ = {isa = PBXBuildFile; fileRef = D7781D4A2B7ECCB700E53C51 /* NavigateRouteWithReroutingView.Model.swift */; };
		D7781D4C2B7ECCC800E53C51 /* NavigateRouteWithReroutingView.Model.swift in Copy Source Code Files */ = {isa = PBXBuildFile; fileRef = D7781D4A2B7ECCB700E53C51 /* NavigateRouteWithReroutingView.Model.swift */; };
		D77BC5392B59A2D3007B49B6 /* StylePointWithDistanceCompositeSceneSymbolView.swift in Sources */ = {isa = PBXBuildFile; fileRef = D77BC5362B59A2D3007B49B6 /* StylePointWithDistanceCompositeSceneSymbolView.swift */; };
		D77BC53C2B59A309007B49B6 /* StylePointWithDistanceCompositeSceneSymbolView.swift in Copy Source Code Files */ = {isa = PBXBuildFile; fileRef = D77BC5362B59A2D3007B49B6 /* StylePointWithDistanceCompositeSceneSymbolView.swift */; };
		D77D9C002BB2438200B38A6C /* AugmentRealityToShowHiddenInfrastructureView.ARSceneView.swift in Sources */ = {isa = PBXBuildFile; fileRef = D77D9BFF2BB2438200B38A6C /* AugmentRealityToShowHiddenInfrastructureView.ARSceneView.swift */; };
		D77D9C012BB2439400B38A6C /* AugmentRealityToShowHiddenInfrastructureView.ARSceneView.swift in Copy Source Code Files */ = {isa = PBXBuildFile; fileRef = D77D9BFF2BB2438200B38A6C /* AugmentRealityToShowHiddenInfrastructureView.ARSceneView.swift */; };
		D78666AD2A2161F100C60110 /* FindNearestVertexView.swift in Sources */ = {isa = PBXBuildFile; fileRef = D78666AC2A2161F100C60110 /* FindNearestVertexView.swift */; };
		D78666AE2A21629200C60110 /* FindNearestVertexView.swift in Copy Source Code Files */ = {isa = PBXBuildFile; fileRef = D78666AC2A2161F100C60110 /* FindNearestVertexView.swift */; };
		D79EE76E2A4CEA5D005A52AE /* SetUpLocationDrivenGeotriggersView.Model.swift in Sources */ = {isa = PBXBuildFile; fileRef = D79EE76D2A4CEA5D005A52AE /* SetUpLocationDrivenGeotriggersView.Model.swift */; };
		D79EE76F2A4CEA7F005A52AE /* SetUpLocationDrivenGeotriggersView.Model.swift in Copy Source Code Files */ = {isa = PBXBuildFile; fileRef = D79EE76D2A4CEA5D005A52AE /* SetUpLocationDrivenGeotriggersView.Model.swift */; };
		D7A737E02BABB9FE00B7C7FC /* AugmentRealityToShowHiddenInfrastructureView.swift in Sources */ = {isa = PBXBuildFile; fileRef = D7A737DC2BABB9FE00B7C7FC /* AugmentRealityToShowHiddenInfrastructureView.swift */; };
		D7A737E32BABBA2200B7C7FC /* AugmentRealityToShowHiddenInfrastructureView.swift in Copy Source Code Files */ = {isa = PBXBuildFile; fileRef = D7A737DC2BABB9FE00B7C7FC /* AugmentRealityToShowHiddenInfrastructureView.swift */; };
		D7ABA2F92A32579C0021822B /* MeasureDistanceInSceneView.swift in Sources */ = {isa = PBXBuildFile; fileRef = D7ABA2F82A32579C0021822B /* MeasureDistanceInSceneView.swift */; };
		D7ABA2FA2A32760D0021822B /* MeasureDistanceInSceneView.swift in Copy Source Code Files */ = {isa = PBXBuildFile; fileRef = D7ABA2F82A32579C0021822B /* MeasureDistanceInSceneView.swift */; };
		D7ABA2FF2A32881C0021822B /* ShowViewshedFromGeoelementInSceneView.swift in Sources */ = {isa = PBXBuildFile; fileRef = D7ABA2FE2A32881C0021822B /* ShowViewshedFromGeoelementInSceneView.swift */; };
		D7ABA3002A3288970021822B /* ShowViewshedFromGeoelementInSceneView.swift in Copy Source Code Files */ = {isa = PBXBuildFile; fileRef = D7ABA2FE2A32881C0021822B /* ShowViewshedFromGeoelementInSceneView.swift */; };
		D7AE861E2AC39DC50049B626 /* DisplayAnnotationView.swift in Sources */ = {isa = PBXBuildFile; fileRef = D7AE861D2AC39DC50049B626 /* DisplayAnnotationView.swift */; };
		D7AE861F2AC39E7F0049B626 /* DisplayAnnotationView.swift in Copy Source Code Files */ = {isa = PBXBuildFile; fileRef = D7AE861D2AC39DC50049B626 /* DisplayAnnotationView.swift */; };
		D7AE86202AC3A1050049B626 /* AddCustomDynamicEntityDataSourceView.Vessel.swift in Copy Source Code Files */ = {isa = PBXBuildFile; fileRef = 7900C5F52A83FC3F002D430F /* AddCustomDynamicEntityDataSourceView.Vessel.swift */; };
		D7AE86212AC3A10A0049B626 /* GroupLayersTogetherView.GroupLayerListView.swift in Copy Source Code Files */ = {isa = PBXBuildFile; fileRef = D75C35662AB50338003CD55F /* GroupLayersTogetherView.GroupLayerListView.swift */; };
		D7B759B32B1FFBE300017FDD /* FavoritesView.swift in Sources */ = {isa = PBXBuildFile; fileRef = D7B759B22B1FFBE300017FDD /* FavoritesView.swift */; };
<<<<<<< HEAD
		D7BA38972BFBFC0F009954F5 /* QueryRelatedFeaturesView.swift in Sources */ = {isa = PBXBuildFile; fileRef = D7BA38932BFBFC0F009954F5 /* QueryRelatedFeaturesView.swift */; };
		D7BA389A2BFBFC2E009954F5 /* QueryRelatedFeaturesView.swift in Copy Source Code Files */ = {isa = PBXBuildFile; fileRef = D7BA38932BFBFC0F009954F5 /* QueryRelatedFeaturesView.swift */; };
=======
		D7BA38912BFBC476009954F5 /* EditFeaturesWithFeatureLinkedAnnotationView.Model.swift in Sources */ = {isa = PBXBuildFile; fileRef = D7BA38902BFBC476009954F5 /* EditFeaturesWithFeatureLinkedAnnotationView.Model.swift */; };
		D7BA38922BFBC4F0009954F5 /* EditFeaturesWithFeatureLinkedAnnotationView.Model.swift in Copy Source Code Files */ = {isa = PBXBuildFile; fileRef = D7BA38902BFBC476009954F5 /* EditFeaturesWithFeatureLinkedAnnotationView.Model.swift */; };
>>>>>>> e782a37e
		D7BA8C442B2A4DAA00018633 /* Array+RawRepresentable.swift in Sources */ = {isa = PBXBuildFile; fileRef = D7BA8C432B2A4DAA00018633 /* Array+RawRepresentable.swift */; };
		D7BA8C462B2A8ACA00018633 /* String.swift in Sources */ = {isa = PBXBuildFile; fileRef = D7BA8C452B2A8ACA00018633 /* String.swift */; };
		D7C16D1B2AC5F95300689E89 /* Animate3DGraphicView.swift in Sources */ = {isa = PBXBuildFile; fileRef = D7C16D1A2AC5F95300689E89 /* Animate3DGraphicView.swift */; };
		D7C16D1C2AC5F96900689E89 /* Animate3DGraphicView.swift in Copy Source Code Files */ = {isa = PBXBuildFile; fileRef = D7C16D1A2AC5F95300689E89 /* Animate3DGraphicView.swift */; };
		D7C16D1F2AC5FE8200689E89 /* Pyrenees.csv in Resources */ = {isa = PBXBuildFile; fileRef = D7C16D1E2AC5FE8200689E89 /* Pyrenees.csv */; settings = {ASSET_TAGS = (Animate3DGraphic, ); }; };
		D7C16D222AC5FE9800689E89 /* GrandCanyon.csv in Resources */ = {isa = PBXBuildFile; fileRef = D7C16D212AC5FE9800689E89 /* GrandCanyon.csv */; settings = {ASSET_TAGS = (Animate3DGraphic, ); }; };
		D7C16D252AC5FEA600689E89 /* Snowdon.csv in Resources */ = {isa = PBXBuildFile; fileRef = D7C16D242AC5FEA600689E89 /* Snowdon.csv */; settings = {ASSET_TAGS = (Animate3DGraphic, ); }; };
		D7C16D282AC5FEB700689E89 /* Hawaii.csv in Resources */ = {isa = PBXBuildFile; fileRef = D7C16D272AC5FEB600689E89 /* Hawaii.csv */; settings = {ASSET_TAGS = (Animate3DGraphic, ); }; };
		D7C3AB4A2B683291008909B9 /* SetFeatureRequestModeView.swift in Sources */ = {isa = PBXBuildFile; fileRef = D7C3AB472B683291008909B9 /* SetFeatureRequestModeView.swift */; };
		D7C3AB4D2B6832B7008909B9 /* SetFeatureRequestModeView.swift in Copy Source Code Files */ = {isa = PBXBuildFile; fileRef = D7C3AB472B683291008909B9 /* SetFeatureRequestModeView.swift */; };
		D7C523402BED9BBF00E8221A /* SanFrancisco.tpkx in Resources */ = {isa = PBXBuildFile; fileRef = D7C5233E2BED9BBF00E8221A /* SanFrancisco.tpkx */; settings = {ASSET_TAGS = (EditAndSyncFeaturesWithFeatureService, ); }; };
		D7C6420C2B4F47E10042B8F7 /* SearchForWebMapView.Model.swift in Sources */ = {isa = PBXBuildFile; fileRef = D7C6420B2B4F47E10042B8F7 /* SearchForWebMapView.Model.swift */; };
		D7C6420D2B4F5DDB0042B8F7 /* SearchForWebMapView.Model.swift in Copy Source Code Files */ = {isa = PBXBuildFile; fileRef = D7C6420B2B4F47E10042B8F7 /* SearchForWebMapView.Model.swift */; };
		D7C97B562B75C10C0097CDA1 /* ValidateUtilityNetworkTopologyView.Views.swift in Sources */ = {isa = PBXBuildFile; fileRef = D7C97B552B75C10C0097CDA1 /* ValidateUtilityNetworkTopologyView.Views.swift */; };
		D7CC33FF2A31475C00198EDF /* ShowLineOfSightBetweenPointsView.swift in Sources */ = {isa = PBXBuildFile; fileRef = D7CC33FD2A31475C00198EDF /* ShowLineOfSightBetweenPointsView.swift */; };
		D7CC34002A3147FF00198EDF /* ShowLineOfSightBetweenPointsView.swift in Copy Source Code Files */ = {isa = PBXBuildFile; fileRef = D7CC33FD2A31475C00198EDF /* ShowLineOfSightBetweenPointsView.swift */; };
		D7CE9F9B2AE2F575008F7A5F /* streetmap_SD.tpkx in Resources */ = {isa = PBXBuildFile; fileRef = D7CE9F9A2AE2F575008F7A5F /* streetmap_SD.tpkx */; settings = {ASSET_TAGS = (GeocodeOffline, ); }; };
		D7CE9FA32AE2F595008F7A5F /* san-diego-eagle-locator in Resources */ = {isa = PBXBuildFile; fileRef = D7CE9FA22AE2F595008F7A5F /* san-diego-eagle-locator */; settings = {ASSET_TAGS = (GeocodeOffline, ); }; };
		D7D1F3532ADDBE5D009CE2DA /* philadelphia.mspk in Resources */ = {isa = PBXBuildFile; fileRef = D7D1F3522ADDBE5D009CE2DA /* philadelphia.mspk */; settings = {ASSET_TAGS = (AugmentRealityToShowTabletopScene, DisplaySceneFromMobileScenePackage, ); }; };
		D7D9FCF62BF2CC8600F972A2 /* FilterByDefinitionExpressionOrDisplayFilterView.swift in Sources */ = {isa = PBXBuildFile; fileRef = D7D9FCF22BF2CC8600F972A2 /* FilterByDefinitionExpressionOrDisplayFilterView.swift */; };
		D7D9FCF92BF2CCA300F972A2 /* FilterByDefinitionExpressionOrDisplayFilterView.swift in Copy Source Code Files */ = {isa = PBXBuildFile; fileRef = D7D9FCF22BF2CC8600F972A2 /* FilterByDefinitionExpressionOrDisplayFilterView.swift */; };
		D7DDF84E2AF43AA2004352D9 /* GeocodeOfflineView.Model.swift in Copy Source Code Files */ = {isa = PBXBuildFile; fileRef = D72C43F22AEB066D00B6157B /* GeocodeOfflineView.Model.swift */; };
		D7DDF8532AF47C6C004352D9 /* FindRouteAroundBarriersView.swift in Sources */ = {isa = PBXBuildFile; fileRef = D7DDF8502AF47C6C004352D9 /* FindRouteAroundBarriersView.swift */; };
		D7DDF8562AF47C86004352D9 /* FindRouteAroundBarriersView.swift in Copy Source Code Files */ = {isa = PBXBuildFile; fileRef = D7DDF8502AF47C6C004352D9 /* FindRouteAroundBarriersView.swift */; };
		D7E440D72A1ECE7D005D74DE /* CreateBuffersAroundPointsView.swift in Sources */ = {isa = PBXBuildFile; fileRef = D7E440D62A1ECE7D005D74DE /* CreateBuffersAroundPointsView.swift */; };
		D7E440D82A1ECEB3005D74DE /* CreateBuffersAroundPointsView.swift in Copy Source Code Files */ = {isa = PBXBuildFile; fileRef = D7E440D62A1ECE7D005D74DE /* CreateBuffersAroundPointsView.swift */; };
		D7E557682A1D768800B9FB09 /* AddWMSLayerView.swift in Sources */ = {isa = PBXBuildFile; fileRef = D7E557672A1D768800B9FB09 /* AddWMSLayerView.swift */; };
		D7E7D0812AEB39D5003AAD02 /* FindRouteInTransportNetworkView.swift in Sources */ = {isa = PBXBuildFile; fileRef = D7E7D0802AEB39D5003AAD02 /* FindRouteInTransportNetworkView.swift */; };
		D7E7D0822AEB3A1D003AAD02 /* FindRouteInTransportNetworkView.swift in Copy Source Code Files */ = {isa = PBXBuildFile; fileRef = D7E7D0802AEB39D5003AAD02 /* FindRouteInTransportNetworkView.swift */; };
		D7E7D09A2AEB3C47003AAD02 /* san_diego_offline_routing in Resources */ = {isa = PBXBuildFile; fileRef = D7E7D0992AEB3C47003AAD02 /* san_diego_offline_routing */; settings = {ASSET_TAGS = (FindRouteInTransportNetwork, NavigateRouteWithRerouting, ); }; };
		D7E9EF292A1D2219000C4865 /* SetMinAndMaxScaleView.swift in Copy Source Code Files */ = {isa = PBXBuildFile; fileRef = D7EAF3592A1C023800D822C4 /* SetMinAndMaxScaleView.swift */; };
		D7E9EF2A2A1D29F2000C4865 /* SetMaxExtentView.swift in Copy Source Code Files */ = {isa = PBXBuildFile; fileRef = D734FA092A183A5B00246D7E /* SetMaxExtentView.swift */; };
		D7EAF35A2A1C023800D822C4 /* SetMinAndMaxScaleView.swift in Sources */ = {isa = PBXBuildFile; fileRef = D7EAF3592A1C023800D822C4 /* SetMinAndMaxScaleView.swift */; };
		D7ECF5982AB8BE63003FB2BE /* RenderMultilayerSymbolsView.swift in Sources */ = {isa = PBXBuildFile; fileRef = D7ECF5972AB8BE63003FB2BE /* RenderMultilayerSymbolsView.swift */; };
		D7ECF5992AB8BF5A003FB2BE /* RenderMultilayerSymbolsView.swift in Copy Source Code Files */ = {isa = PBXBuildFile; fileRef = D7ECF5972AB8BE63003FB2BE /* RenderMultilayerSymbolsView.swift */; };
		D7EF5D752A26A03A00FEBDE5 /* ShowCoordinatesInMultipleFormatsView.swift in Sources */ = {isa = PBXBuildFile; fileRef = D7EF5D742A26A03A00FEBDE5 /* ShowCoordinatesInMultipleFormatsView.swift */; };
		D7EF5D762A26A1EE00FEBDE5 /* ShowCoordinatesInMultipleFormatsView.swift in Copy Source Code Files */ = {isa = PBXBuildFile; fileRef = D7EF5D742A26A03A00FEBDE5 /* ShowCoordinatesInMultipleFormatsView.swift */; };
		D7F2784C2A1D76F5002E4567 /* AddWMSLayerView.swift in Copy Source Code Files */ = {isa = PBXBuildFile; fileRef = D7E557672A1D768800B9FB09 /* AddWMSLayerView.swift */; };
		D7F850042B7C427A00680D7C /* ValidateUtilityNetworkTopologyView.Views.swift in Copy Source Code Files */ = {isa = PBXBuildFile; fileRef = D7C97B552B75C10C0097CDA1 /* ValidateUtilityNetworkTopologyView.Views.swift */; };
		D7F8C0392B60564D0072BFA7 /* AddFeaturesWithContingentValuesView.swift in Sources */ = {isa = PBXBuildFile; fileRef = D7F8C0362B60564D0072BFA7 /* AddFeaturesWithContingentValuesView.swift */; };
		D7F8C03B2B6056790072BFA7 /* AddFeaturesWithContingentValuesView.swift in Copy Source Code Files */ = {isa = PBXBuildFile; fileRef = D7F8C0362B60564D0072BFA7 /* AddFeaturesWithContingentValuesView.swift */; };
		D7F8C03E2B605AF60072BFA7 /* ContingentValuesBirdNests.geodatabase in Resources */ = {isa = PBXBuildFile; fileRef = D7F8C03D2B605AF60072BFA7 /* ContingentValuesBirdNests.geodatabase */; settings = {ASSET_TAGS = (AddFeaturesWithContingentValues, ); }; };
		D7F8C0412B605E720072BFA7 /* FillmoreTopographicMap.vtpk in Resources */ = {isa = PBXBuildFile; fileRef = D7F8C0402B605E720072BFA7 /* FillmoreTopographicMap.vtpk */; settings = {ASSET_TAGS = (AddFeaturesWithContingentValues, ); }; };
		D7F8C0432B608F120072BFA7 /* AddFeaturesWithContingentValuesView.AddFeatureView.swift in Sources */ = {isa = PBXBuildFile; fileRef = D7F8C0422B608F120072BFA7 /* AddFeaturesWithContingentValuesView.AddFeatureView.swift */; };
		E000E7602869E33D005D87C5 /* ClipGeometryView.swift in Sources */ = {isa = PBXBuildFile; fileRef = E000E75F2869E33D005D87C5 /* ClipGeometryView.swift */; };
		E000E763286A0B18005D87C5 /* CutGeometryView.swift in Sources */ = {isa = PBXBuildFile; fileRef = E000E762286A0B18005D87C5 /* CutGeometryView.swift */; };
		E004A6C128414332002A1FE6 /* SetViewpointRotationView.swift in Sources */ = {isa = PBXBuildFile; fileRef = E004A6BD28414332002A1FE6 /* SetViewpointRotationView.swift */; };
		E004A6DC28465C70002A1FE6 /* DisplaySceneView.swift in Sources */ = {isa = PBXBuildFile; fileRef = E004A6D828465C70002A1FE6 /* DisplaySceneView.swift */; };
		E004A6E028466279002A1FE6 /* ShowCalloutView.swift in Sources */ = {isa = PBXBuildFile; fileRef = E004A6DF28466279002A1FE6 /* ShowCalloutView.swift */; };
		E004A6E62846A61F002A1FE6 /* StyleGraphicsWithSymbolsView.swift in Sources */ = {isa = PBXBuildFile; fileRef = E004A6E52846A61F002A1FE6 /* StyleGraphicsWithSymbolsView.swift */; };
		E004A6E928493BCE002A1FE6 /* ShowDeviceLocationView.swift in Sources */ = {isa = PBXBuildFile; fileRef = E004A6E828493BCE002A1FE6 /* ShowDeviceLocationView.swift */; };
		E004A6ED2849556E002A1FE6 /* CreatePlanarAndGeodeticBuffersView.swift in Sources */ = {isa = PBXBuildFile; fileRef = E004A6EC2849556E002A1FE6 /* CreatePlanarAndGeodeticBuffersView.swift */; };
		E004A6F0284E4B9B002A1FE6 /* DownloadVectorTilesToLocalCacheView.swift in Sources */ = {isa = PBXBuildFile; fileRef = E004A6EF284E4B9B002A1FE6 /* DownloadVectorTilesToLocalCacheView.swift */; };
		E004A6F3284E4FEB002A1FE6 /* ShowResultOfSpatialOperationsView.swift in Sources */ = {isa = PBXBuildFile; fileRef = E004A6F2284E4FEB002A1FE6 /* ShowResultOfSpatialOperationsView.swift */; };
		E004A6F6284FA42A002A1FE6 /* SelectFeaturesInFeatureLayerView.swift in Sources */ = {isa = PBXBuildFile; fileRef = E004A6F5284FA42A002A1FE6 /* SelectFeaturesInFeatureLayerView.swift */; };
		E03CB0692888944D002B27D9 /* GenerateOfflineMapView.swift in Copy Source Code Files */ = {isa = PBXBuildFile; fileRef = E088E1732863B5F800413100 /* GenerateOfflineMapView.swift */; };
		E03CB06A288894C4002B27D9 /* FindRouteView.swift in Copy Source Code Files */ = {isa = PBXBuildFile; fileRef = E066DD34285CF3B3004D3D5B /* FindRouteView.swift */; };
		E03CB06B2889879D002B27D9 /* DownloadVectorTilesToLocalCacheView.swift in Copy Source Code Files */ = {isa = PBXBuildFile; fileRef = E004A6EF284E4B9B002A1FE6 /* DownloadVectorTilesToLocalCacheView.swift */; };
		E041ABC0287CA9F00056009B /* WebView.swift in Sources */ = {isa = PBXBuildFile; fileRef = E041ABBF287CA9F00056009B /* WebView.swift */; };
		E041ABD7287DB04D0056009B /* SampleInfoView.swift in Sources */ = {isa = PBXBuildFile; fileRef = E041ABD6287DB04D0056009B /* SampleInfoView.swift */; };
		E041AC1A287F54580056009B /* highlight.min.js in Resources */ = {isa = PBXBuildFile; fileRef = E041AC15287F54580056009B /* highlight.min.js */; };
		E041AC1E288076A60056009B /* info.css in Resources */ = {isa = PBXBuildFile; fileRef = E041AC1D288076A60056009B /* info.css */; };
		E041AC20288077B90056009B /* xcode.css in Resources */ = {isa = PBXBuildFile; fileRef = E041AC1F288077B90056009B /* xcode.css */; };
		E066DD35285CF3B3004D3D5B /* FindRouteView.swift in Sources */ = {isa = PBXBuildFile; fileRef = E066DD34285CF3B3004D3D5B /* FindRouteView.swift */; };
		E066DD382860AB28004D3D5B /* StyleGraphicsWithRendererView.swift in Sources */ = {isa = PBXBuildFile; fileRef = E066DD372860AB28004D3D5B /* StyleGraphicsWithRendererView.swift */; };
		E066DD3B2860CA08004D3D5B /* ShowResultOfSpatialRelationshipsView.swift in Sources */ = {isa = PBXBuildFile; fileRef = E066DD3A2860CA08004D3D5B /* ShowResultOfSpatialRelationshipsView.swift */; };
		E066DD4028610F55004D3D5B /* AddSceneLayerFromServiceView.swift in Sources */ = {isa = PBXBuildFile; fileRef = E066DD3F28610F55004D3D5B /* AddSceneLayerFromServiceView.swift */; };
		E070A0A3286F3B6000F2B606 /* DownloadPreplannedMapAreaView.swift in Sources */ = {isa = PBXBuildFile; fileRef = E070A0A2286F3B6000F2B606 /* DownloadPreplannedMapAreaView.swift */; };
		E088E1572862579D00413100 /* SetSurfacePlacementModeView.swift in Sources */ = {isa = PBXBuildFile; fileRef = E088E1562862579D00413100 /* SetSurfacePlacementModeView.swift */; };
		E088E1742863B5F800413100 /* GenerateOfflineMapView.swift in Sources */ = {isa = PBXBuildFile; fileRef = E088E1732863B5F800413100 /* GenerateOfflineMapView.swift */; };
		E0A1AEE328874590003C797D /* AddFeatureLayersView.swift in Copy Source Code Files */ = {isa = PBXBuildFile; fileRef = 00D4EF7F2863842100B9CC30 /* AddFeatureLayersView.swift */; };
		E0D04FF228A5390000747989 /* DownloadPreplannedMapAreaView.Model.swift in Sources */ = {isa = PBXBuildFile; fileRef = E0D04FF128A5390000747989 /* DownloadPreplannedMapAreaView.Model.swift */; };
		E0EA0B772866390E00C9621D /* ProjectGeometryView.swift in Sources */ = {isa = PBXBuildFile; fileRef = E0EA0B762866390E00C9621D /* ProjectGeometryView.swift */; };
		E0FE32E728747778002C6ACA /* BrowseBuildingFloorsView.swift in Sources */ = {isa = PBXBuildFile; fileRef = E0FE32E628747778002C6ACA /* BrowseBuildingFloorsView.swift */; };
		F111CCC1288B5D5600205358 /* DisplayMapFromMobileMapPackageView.swift in Sources */ = {isa = PBXBuildFile; fileRef = F111CCC0288B5D5600205358 /* DisplayMapFromMobileMapPackageView.swift */; };
		F111CCC4288B641900205358 /* Yellowstone.mmpk in Resources */ = {isa = PBXBuildFile; fileRef = F111CCC3288B641900205358 /* Yellowstone.mmpk */; settings = {ASSET_TAGS = (DisplayMapFromMobileMapPackage, ); }; };
		F1E71BF1289473760064C33F /* AddRasterFromFileView.swift in Sources */ = {isa = PBXBuildFile; fileRef = F1E71BF0289473760064C33F /* AddRasterFromFileView.swift */; };
		F1E71BFA28A479C70064C33F /* AddRasterFromFileView.swift in Copy Source Code Files */ = {isa = PBXBuildFile; fileRef = F1E71BF0289473760064C33F /* AddRasterFromFileView.swift */; };
/* End PBXBuildFile section */

/* Begin PBXBuildRule section */
		0074ABCC2817B8E60037244A /* PBXBuildRule */ = {
			isa = PBXBuildRule;
			compilerSpec = com.apple.compilers.proxy.script;
			filePatterns = "*.tache";
			fileType = pattern.proxy;
			inputFiles = (
				"$(SRCROOT)/Shared/Samples/",
			);
			isEditable = 1;
			name = "Generate Sample Initializers from Source Code Files";
			outputFiles = (
				"$(DERIVED_FILE_DIR)/$(INPUT_FILE_BASE)",
			);
			runOncePerArchitecture = 0;
			script = "xcrun --sdk macosx swift \"${SRCROOT}/Scripts/GenerateSampleViewSourceCode.swift\" \"${SCRIPT_INPUT_FILE_0}\" \"${INPUT_FILE_PATH}\" \"${SCRIPT_OUTPUT_FILE_0}\" \n";
		};
		0083586F27FE3BCF00192A15 /* PBXBuildRule */ = {
			isa = PBXBuildRule;
			compilerSpec = com.apple.compilers.proxy.script;
			filePatterns = "*.masque";
			fileType = pattern.proxy;
			inputFiles = (
				"$(SRCROOT)/.secrets",
			);
			isEditable = 1;
			name = "Generate Swift Code from Secrets";
			outputFiles = (
				"$(DERIVED_FILE_DIR)/$(INPUT_FILE_BASE)",
			);
			runOncePerArchitecture = 0;
			script = "\"${SRCROOT}/Scripts/masquerade\" -i \"${INPUT_FILE_PATH}\" -o \"${SCRIPT_OUTPUT_FILE_0}\" -s \"${SCRIPT_INPUT_FILE_0}\" -f\n";
		};
/* End PBXBuildRule section */

/* Begin PBXCopyFilesBuildPhase section */
		00144B5E280634840090DD5D /* Embed Frameworks */ = {
			isa = PBXCopyFilesBuildPhase;
			buildActionMask = 2147483647;
			dstPath = "";
			dstSubfolderSpec = 10;
			files = (
			);
			name = "Embed Frameworks";
			runOnlyForDeploymentPostprocessing = 0;
		};
		0039A4E82885C4E300592C86 /* Copy Source Code Files */ = {
			isa = PBXCopyFilesBuildPhase;
			buildActionMask = 2147483647;
			dstPath = "";
			dstSubfolderSpec = 7;
			files = (
<<<<<<< HEAD
				D7BA389A2BFBFC2E009954F5 /* QueryRelatedFeaturesView.swift in Copy Source Code Files */,
=======
				D7BA38922BFBC4F0009954F5 /* EditFeaturesWithFeatureLinkedAnnotationView.Model.swift in Copy Source Code Files */,
				D762AF622BF6A7D100ECE3C7 /* EditFeaturesWithFeatureLinkedAnnotationView.swift in Copy Source Code Files */,
>>>>>>> e782a37e
				D7D9FCF92BF2CCA300F972A2 /* FilterByDefinitionExpressionOrDisplayFilterView.swift in Copy Source Code Files */,
				D7044B972BE18D8D000F2C43 /* EditWithBranchVersioningView.Views.swift in Copy Source Code Files */,
				D7114A0F2BDC6AED00FA68CA /* EditWithBranchVersioningView.Model.swift in Copy Source Code Files */,
				D73E61A12BDB221B00457932 /* EditWithBranchVersioningView.swift in Copy Source Code Files */,
				D74ECD0E2BEEAE40007C0FA6 /* EditAndSyncFeaturesWithFeatureServiceView.Model.swift in Copy Source Code Files */,
				D733CA1C2BED982C00FBDE4C /* EditAndSyncFeaturesWithFeatureServiceView.swift in Copy Source Code Files */,
				10BD9EB52BF51F9000ABDBD5 /* GenerateOfflineMapWithCustomParametersView.Model.swift in Copy Source Code Files */,
				D769DF342BEC1A9E0062AE95 /* EditGeodatabaseWithTransactionsView.Model.swift in Copy Source Code Files */,
				D764B7E22BE2F8B8002E2F92 /* EditGeodatabaseWithTransactionsView.swift in Copy Source Code Files */,
				004A2BA52BED458C00C297CE /* ApplyScheduledUpdatesToPreplannedMapAreaView.swift in Copy Source Code Files */,
				104F55C72BF3E30A00204D04 /* GenerateOfflineMapWithCustomParametersView.swift in Copy Source Code Files */,
				104F55C82BF3E30A00204D04 /* GenerateOfflineMapWithCustomParametersView.CustomParameters.swift in Copy Source Code Files */,
				D73E61992BDAEEDD00457932 /* MatchViewpointOfGeoViewsView.swift in Copy Source Code Files */,
				D7352F912BD992E40013FFEF /* MonitorChangesToDrawStatusView.swift in Copy Source Code Files */,
				D713717C2BD88EF800EB2F86 /* MonitorChangesToLayerViewStateView.swift in Copy Source Code Files */,
				10D321972BDC3B4900B39B1B /* GenerateOfflineMapWithLocalBasemapView.swift in Copy Source Code Files */,
				00E1D9102BC0B4D8001AEB6A /* SnapGeometryEditsView.SnapSettingsView.swift in Copy Source Code Files */,
				00E1D9112BC0B4D8001AEB6A /* SnapGeometryEditsView.GeometryEditorModel.swift in Copy Source Code Files */,
				00E1D9122BC0B4D8001AEB6A /* SnapGeometryEditsView.GeometryEditorMenu.swift in Copy Source Code Files */,
				00E7C15D2BBF74D800B85D69 /* SnapGeometryEditsView.swift in Copy Source Code Files */,
				0000FB712BBDC01400845921 /* Add3DTilesLayerView.swift in Copy Source Code Files */,
				D77D9C012BB2439400B38A6C /* AugmentRealityToShowHiddenInfrastructureView.ARSceneView.swift in Copy Source Code Files */,
				D7A737E32BABBA2200B7C7FC /* AugmentRealityToShowHiddenInfrastructureView.swift in Copy Source Code Files */,
				1C2538542BABACB100337307 /* AugmentRealityToNavigateRouteView.RoutePlannerView.swift in Copy Source Code Files */,
				1C2538552BABACB100337307 /* AugmentRealityToNavigateRouteView.swift in Copy Source Code Files */,
				1C8EC74B2BAE28A9001A6929 /* AugmentRealityToCollectDataView.swift in Copy Source Code Files */,
				000D43182B993A030003D3C2 /* ConfigureBasemapStyleParametersView.swift in Copy Source Code Files */,
				D76360032B9296580044AB97 /* DisplayClustersView.swift in Copy Source Code Files */,
				D76360022B9296520044AB97 /* ConfigureClustersView.SettingsView.swift in Copy Source Code Files */,
				D76360012B92964A0044AB97 /* ConfigureClustersView.Model.swift in Copy Source Code Files */,
				D76360002B9296420044AB97 /* ConfigureClustersView.swift in Copy Source Code Files */,
				D7781D4C2B7ECCC800E53C51 /* NavigateRouteWithReroutingView.Model.swift in Copy Source Code Files */,
				D7588F622B7D8DED008B75E2 /* NavigateRouteWithReroutingView.swift in Copy Source Code Files */,
				D7F850042B7C427A00680D7C /* ValidateUtilityNetworkTopologyView.Views.swift in Copy Source Code Files */,
				D76495222B7468940042699E /* ValidateUtilityNetworkTopologyView.Model.swift in Copy Source Code Files */,
				D74EA7872B6DADCC008F6C7C /* ValidateUtilityNetworkTopologyView.swift in Copy Source Code Files */,
				D757D14C2B6C60170065F78F /* ListSpatialReferenceTransformationsView.Model.swift in Copy Source Code Files */,
				D77688152B69828E007C3860 /* ListSpatialReferenceTransformationsView.swift in Copy Source Code Files */,
				D7C3AB4D2B6832B7008909B9 /* SetFeatureRequestModeView.swift in Copy Source Code Files */,
				D73FC90C2B6312A5001AC486 /* AddFeaturesWithContingentValuesView.AddFeatureView.swift in Copy Source Code Files */,
				D73FC90B2B6312A0001AC486 /* AddFeaturesWithContingentValuesView.Model.swift in Copy Source Code Files */,
				D7F8C03B2B6056790072BFA7 /* AddFeaturesWithContingentValuesView.swift in Copy Source Code Files */,
				D73F066C2B5EE760000B574F /* QueryFeaturesWithArcadeExpressionView.swift in Copy Source Code Files */,
				D718A1F02B57602000447087 /* ManageBookmarksView.swift in Copy Source Code Files */,
				D77BC53C2B59A309007B49B6 /* StylePointWithDistanceCompositeSceneSymbolView.swift in Copy Source Code Files */,
				D718A1E82B571C9100447087 /* OrbitCameraAroundObjectView.Model.swift in Copy Source Code Files */,
				D76929FB2B4F795C0047205E /* OrbitCameraAroundObjectView.swift in Copy Source Code Files */,
				D7058B122B59E468000A888A /* StylePointWithSceneSymbolView.swift in Copy Source Code Files */,
				D71D516F2B51D87700B2A2BE /* SearchForWebMapView.Views.swift in Copy Source Code Files */,
				D7C6420D2B4F5DDB0042B8F7 /* SearchForWebMapView.Model.swift in Copy Source Code Files */,
				D75F66392B48EB1800434974 /* SearchForWebMapView.swift in Copy Source Code Files */,
				D73FCFFA2B02A3C50006360D /* FindAddressWithReverseGeocodeView.swift in Copy Source Code Files */,
				D742E4952B04134C00690098 /* DisplayWebSceneFromPortalItemView.swift in Copy Source Code Files */,
				D7010EC12B05618400D43F55 /* DisplaySceneFromMobileScenePackageView.swift in Copy Source Code Files */,
				D737237B2AF5AE1A00846884 /* FindRouteInMobileMapPackageView.Models.swift in Copy Source Code Files */,
				D737237A2AF5AE1600846884 /* FindRouteInMobileMapPackageView.MobileMapView.swift in Copy Source Code Files */,
				D76000B12AF19C4600B3084D /* FindRouteInMobileMapPackageView.swift in Copy Source Code Files */,
				D7705D662AFC575000CC0335 /* FindClosestFacilityFromPointView.swift in Copy Source Code Files */,
				D73FD0002B02C9610006360D /* FindRouteAroundBarriersView.Views.swift in Copy Source Code Files */,
				D76EE6082AF9AFEC00DA0325 /* FindRouteAroundBarriersView.Model.swift in Copy Source Code Files */,
				D7DDF8562AF47C86004352D9 /* FindRouteAroundBarriersView.swift in Copy Source Code Files */,
				D7DDF84E2AF43AA2004352D9 /* GeocodeOfflineView.Model.swift in Copy Source Code Files */,
				D7705D5B2AFC246A00CC0335 /* FindClosestFacilityToMultiplePointsView.swift in Copy Source Code Files */,
				00F279D72AF4364700CECAF8 /* AddDynamicEntityLayerView.VehicleCallout.swift in Copy Source Code Files */,
				D76000A22AF18BAB00B3084D /* FindRouteInTransportNetworkView.Model.swift in Copy Source Code Files */,
				D7E7D0822AEB3A1D003AAD02 /* FindRouteInTransportNetworkView.swift in Copy Source Code Files */,
				D7553CDD2AE2E00E00DC2A70 /* GeocodeOfflineView.swift in Copy Source Code Files */,
				4DD058102A0D3F6B00A59B34 /* ShowDeviceLocationWithNMEADataSourcesView.Model.swift in Copy Source Code Files */,
				4D126D7329CA1EFD00CFB7A7 /* ShowDeviceLocationWithNMEADataSourcesView.swift in Copy Source Code Files */,
				4D126D7429CA1EFD00CFB7A7 /* FileNMEASentenceReader.swift in Copy Source Code Files */,
				D7084FAB2AD771F600EC7F4F /* AugmentRealityToFlyOverSceneView.swift in Copy Source Code Files */,
				D72F27302ADA1E9900F906DA /* AugmentRealityToShowTabletopSceneView.swift in Copy Source Code Files */,
				D71FCB8B2AD628B9000E517C /* CreateMobileGeodatabaseView.Model.swift in Copy Source Code Files */,
				D73FC0FE2AD4A19A0067A19B /* CreateMobileGeodatabaseView.swift in Copy Source Code Files */,
				D7464F1F2ACE04C2007FEE88 /* IdentifyRasterCellView.swift in Copy Source Code Files */,
				D731F3C22AD0D2BB00A8431E /* IdentifyGraphicsView.swift in Copy Source Code Files */,
				D70082EC2ACF901600E0C3C2 /* IdentifyKMLFeaturesView.swift in Copy Source Code Files */,
				D7054AEA2ACCCC34007235BA /* Animate3DGraphicView.SettingsView.swift in Copy Source Code Files */,
				D7058FB22ACB424E00A40F14 /* Animate3DGraphicView.Model.swift in Copy Source Code Files */,
				D7C16D1C2AC5F96900689E89 /* Animate3DGraphicView.swift in Copy Source Code Files */,
				D7497F3D2AC4B4CF00167AD2 /* DisplayDimensionsView.swift in Copy Source Code Files */,
				D7232EE22AC1E6DC0079ABFF /* PlayKMLTourView.swift in Copy Source Code Files */,
				D7AE861F2AC39E7F0049B626 /* DisplayAnnotationView.swift in Copy Source Code Files */,
				D7337C5B2ABCFDE400A5D865 /* StyleSymbolsFromMobileStyleFileView.SymbolOptionsListView.swift in Copy Source Code Files */,
				D74C8BFF2ABA56C0007C76B8 /* StyleSymbolsFromMobileStyleFileView.swift in Copy Source Code Files */,
				D7AE86212AC3A10A0049B626 /* GroupLayersTogetherView.GroupLayerListView.swift in Copy Source Code Files */,
				D7AE86202AC3A1050049B626 /* AddCustomDynamicEntityDataSourceView.Vessel.swift in Copy Source Code Files */,
				D7ECF5992AB8BF5A003FB2BE /* RenderMultilayerSymbolsView.swift in Copy Source Code Files */,
				D7337C612ABD166A00A5D865 /* ShowMobileMapPackageExpirationDateView.swift in Copy Source Code Files */,
				D704AA5B2AB22D8400A3BB63 /* GroupLayersTogetherView.swift in Copy Source Code Files */,
				D75B58522AAFB37C0038B3B4 /* StyleFeaturesWithCustomDictionaryView.swift in Copy Source Code Files */,
				D71C5F652AAA83D2006599FD /* CreateSymbolStylesFromWebStylesView.swift in Copy Source Code Files */,
				79D84D152A81718F00F45262 /* AddCustomDynamicEntityDataSourceView.swift in Copy Source Code Files */,
				1C26ED202A8BEC63009B7721 /* FilterFeaturesInSceneView.swift in Copy Source Code Files */,
				D7ABA3002A3288970021822B /* ShowViewshedFromGeoelementInSceneView.swift in Copy Source Code Files */,
				1C3B7DCD2A5F652500907443 /* AnalyzeNetworkWithSubnetworkTraceView.Model.swift in Copy Source Code Files */,
				1C3B7DCE2A5F652500907443 /* AnalyzeNetworkWithSubnetworkTraceView.swift in Copy Source Code Files */,
				D79EE76F2A4CEA7F005A52AE /* SetUpLocationDrivenGeotriggersView.Model.swift in Copy Source Code Files */,
				D769C2132A29057200030F61 /* SetUpLocationDrivenGeotriggersView.swift in Copy Source Code Files */,
				1C19B4F72A578E69001D2506 /* CreateLoadReportView.Model.swift in Copy Source Code Files */,
				1C19B4F82A578E69001D2506 /* CreateLoadReportView.swift in Copy Source Code Files */,
				1C19B4F92A578E69001D2506 /* CreateLoadReportView.Views.swift in Copy Source Code Files */,
				D752D9412A39162F003EB25E /* ManageOperationalLayersView.swift in Copy Source Code Files */,
				D77570C12A2943D900F490CD /* AnimateImagesWithImageOverlayView.swift in Copy Source Code Files */,
				D7634FB02A43B8B000F8AEFB /* CreateConvexHullAroundGeometriesView.swift in Copy Source Code Files */,
				D7ABA2FA2A32760D0021822B /* MeasureDistanceInSceneView.swift in Copy Source Code Files */,
				D722BD232A420DEC002C2087 /* ShowExtrudedFeaturesView.swift in Copy Source Code Files */,
				D752D9602A3BCE63003EB25E /* DisplayMapFromPortalItemView.swift in Copy Source Code Files */,
				1C43BC852A43783900509BF8 /* SetVisibilityOfSubtypeSublayerView.Model.swift in Copy Source Code Files */,
				1C43BC862A43783900509BF8 /* SetVisibilityOfSubtypeSublayerView.swift in Copy Source Code Files */,
				1C43BC872A43783900509BF8 /* SetVisibilityOfSubtypeSublayerView.Views.swift in Copy Source Code Files */,
				00EB803A2A31506F00AC2B07 /* DisplayContentOfUtilityNetworkContainerView.swift in Copy Source Code Files */,
				00EB803B2A31506F00AC2B07 /* DisplayContentOfUtilityNetworkContainerView.Model.swift in Copy Source Code Files */,
				D751018F2A2E966C00B8FA48 /* IdentifyLayerFeaturesView.swift in Copy Source Code Files */,
				D752D9472A3A6FC0003EB25E /* MonitorChangesToMapLoadStatusView.swift in Copy Source Code Files */,
				D7CC34002A3147FF00198EDF /* ShowLineOfSightBetweenPointsView.swift in Copy Source Code Files */,
				1CAB8D502A3CEB43002AA649 /* RunValveIsolationTraceView.Model.swift in Copy Source Code Files */,
				1CAB8D512A3CEB43002AA649 /* RunValveIsolationTraceView.swift in Copy Source Code Files */,
				D71099712A280D830065A1C1 /* DensifyAndGeneralizeGeometryView.SettingsView.swift in Copy Source Code Files */,
				D710996E2A27D9B30065A1C1 /* DensifyAndGeneralizeGeometryView.swift in Copy Source Code Files */,
				D75101822A2E497F00B8FA48 /* ShowLabelsOnLayerView.swift in Copy Source Code Files */,
				D7EF5D762A26A1EE00FEBDE5 /* ShowCoordinatesInMultipleFormatsView.swift in Copy Source Code Files */,
				79A47DFB2A20286800D7C5B9 /* CreateAndSaveKMLView.Model.swift in Copy Source Code Files */,
				79A47DFC2A20286800D7C5B9 /* CreateAndSaveKMLView.Views.swift in Copy Source Code Files */,
				79B7B80B2A1BFDE700F57C27 /* CreateAndSaveKMLView.swift in Copy Source Code Files */,
				D78666AE2A21629200C60110 /* FindNearestVertexView.swift in Copy Source Code Files */,
				D7E440D82A1ECEB3005D74DE /* CreateBuffersAroundPointsView.swift in Copy Source Code Files */,
				D744FD182A2113C70084A66C /* CreateConvexHullAroundPointsView.swift in Copy Source Code Files */,
				D754E3242A1D66C20006C5F1 /* StylePointWithPictureMarkerSymbolsView.swift in Copy Source Code Files */,
				D7F2784C2A1D76F5002E4567 /* AddWMSLayerView.swift in Copy Source Code Files */,
				D75362D32A1E8C8800D83028 /* ApplyUniqueValueRendererView.swift in Copy Source Code Files */,
				1C929F092A27B86800134252 /* ShowUtilityAssociationsView.swift in Copy Source Code Files */,
				D7E9EF2A2A1D29F2000C4865 /* SetMaxExtentView.swift in Copy Source Code Files */,
				D7E9EF292A1D2219000C4865 /* SetMinAndMaxScaleView.swift in Copy Source Code Files */,
				1C9B74DE29DB56860038B06F /* ChangeCameraControllerView.swift in Copy Source Code Files */,
				1C965C3929DB9176002F8536 /* ShowRealisticLightAndShadowsView.swift in Copy Source Code Files */,
				883C121729C914E100062FF9 /* DownloadPreplannedMapAreaView.MapPicker.swift in Copy Source Code Files */,
				883C121829C914E100062FF9 /* DownloadPreplannedMapAreaView.Model.swift in Copy Source Code Files */,
				883C121929C914E100062FF9 /* DownloadPreplannedMapAreaView.swift in Copy Source Code Files */,
				1C0C1C3D29D34DDD005C8B24 /* ChangeViewpointView.swift in Copy Source Code Files */,
				1C42E04A29D239D2004FC4BE /* ShowPopupView.swift in Copy Source Code Files */,
				108EC04229D25B55000F35D0 /* QueryFeatureTableView.swift in Copy Source Code Files */,
				88F93CC229C4D3480006B28E /* CreateAndEditGeometriesView.swift in Copy Source Code Files */,
				0044289329C9234300160767 /* GetElevationAtPointOnSurfaceView.swift in Copy Source Code Files */,
				4D2ADC6A29C50D91003B367F /* AddDynamicEntityLayerView.Model.swift in Copy Source Code Files */,
				4D2ADC6B29C50D91003B367F /* AddDynamicEntityLayerView.SettingsView.swift in Copy Source Code Files */,
				4D2ADC4729C26D2C003B367F /* AddDynamicEntityLayerView.swift in Copy Source Code Files */,
				218F35C229C290BF00502022 /* AuthenticateWithOAuthView.swift in Copy Source Code Files */,
				0044CDE02995D4DD004618CE /* ShowDeviceLocationHistoryView.swift in Copy Source Code Files */,
				0042E24628E50EE4001F33D6 /* ShowViewshedFromPointInSceneView.swift in Copy Source Code Files */,
				0042E24728E50EE4001F33D6 /* ShowViewshedFromPointInSceneView.Model.swift in Copy Source Code Files */,
				0042E24828E50EE4001F33D6 /* ShowViewshedFromPointInSceneView.ViewshedSettingsView.swift in Copy Source Code Files */,
				006C835528B40682004AEB7F /* BrowseBuildingFloorsView.swift in Copy Source Code Files */,
				006C835628B40682004AEB7F /* DisplayMapFromMobileMapPackageView.swift in Copy Source Code Files */,
				F1E71BFA28A479C70064C33F /* AddRasterFromFileView.swift in Copy Source Code Files */,
				0039A4E92885C50300592C86 /* AddSceneLayerFromServiceView.swift in Copy Source Code Files */,
				75DD736729D35FF40010229D /* ChangeMapViewBackgroundView.swift in Copy Source Code Files */,
				75DD736829D35FF40010229D /* ChangeMapViewBackgroundView.SettingsView.swift in Copy Source Code Files */,
				75DD736929D35FF40010229D /* ChangeMapViewBackgroundView.Model.swift in Copy Source Code Files */,
				0039A4EA2885C50300592C86 /* ClipGeometryView.swift in Copy Source Code Files */,
				0039A4EB2885C50300592C86 /* CreatePlanarAndGeodeticBuffersView.swift in Copy Source Code Files */,
				0039A4EC2885C50300592C86 /* CutGeometryView.swift in Copy Source Code Files */,
				E0A1AEE328874590003C797D /* AddFeatureLayersView.swift in Copy Source Code Files */,
				0039A4ED2885C50300592C86 /* DisplayMapView.swift in Copy Source Code Files */,
				0039A4EE2885C50300592C86 /* DisplayOverviewMapView.swift in Copy Source Code Files */,
				0039A4EF2885C50300592C86 /* DisplaySceneView.swift in Copy Source Code Files */,
				E03CB06B2889879D002B27D9 /* DownloadVectorTilesToLocalCacheView.swift in Copy Source Code Files */,
				E03CB06A288894C4002B27D9 /* FindRouteView.swift in Copy Source Code Files */,
				E03CB0692888944D002B27D9 /* GenerateOfflineMapView.swift in Copy Source Code Files */,
				75DD739929D38B420010229D /* NavigateRouteView.swift in Copy Source Code Files */,
				0039A4F02885C50300592C86 /* ProjectGeometryView.swift in Copy Source Code Files */,
				0039A4F12885C50300592C86 /* SearchWithGeocodeView.swift in Copy Source Code Files */,
				0039A4F22885C50300592C86 /* SelectFeaturesInFeatureLayerView.swift in Copy Source Code Files */,
				0039A4F32885C50300592C86 /* SetBasemapView.swift in Copy Source Code Files */,
				0039A4F42885C50300592C86 /* SetSurfacePlacementModeView.swift in Copy Source Code Files */,
				0039A4F52885C50300592C86 /* SetViewpointRotationView.swift in Copy Source Code Files */,
				0039A4F62885C50300592C86 /* ShowCalloutView.swift in Copy Source Code Files */,
				0039A4F72885C50300592C86 /* ShowDeviceLocationView.swift in Copy Source Code Files */,
				0039A4F82885C50300592C86 /* ShowResultOfSpatialRelationshipsView.swift in Copy Source Code Files */,
				0039A4F92885C50300592C86 /* ShowResultOfSpatialOperationsView.swift in Copy Source Code Files */,
				0039A4FA2885C50300592C86 /* StyleGraphicsWithRendererView.swift in Copy Source Code Files */,
				0039A4FB2885C50300592C86 /* StyleGraphicsWithSymbolsView.swift in Copy Source Code Files */,
				7573E82129D6136C00BEED9C /* TraceUtilityNetworkView.Model.swift in Copy Source Code Files */,
				7573E82229D6136C00BEED9C /* TraceUtilityNetworkView.Enums.swift in Copy Source Code Files */,
				7573E82329D6136C00BEED9C /* TraceUtilityNetworkView.Views.swift in Copy Source Code Files */,
				7573E82429D6136C00BEED9C /* TraceUtilityNetworkView.swift in Copy Source Code Files */,
			);
			name = "Copy Source Code Files";
			runOnlyForDeploymentPostprocessing = 0;
		};
/* End PBXCopyFilesBuildPhase section */

/* Begin PBXFileReference section */
		0000FB6B2BBDB17600845921 /* Add3DTilesLayerView.swift */ = {isa = PBXFileReference; fileEncoding = 4; lastKnownFileType = sourcecode.swift; path = Add3DTilesLayerView.swift; sourceTree = "<group>"; };
		000558092817C51E00224BC6 /* SampleDetailView.swift */ = {isa = PBXFileReference; lastKnownFileType = sourcecode.swift; path = SampleDetailView.swift; sourceTree = "<group>"; };
		000D43132B9918420003D3C2 /* ConfigureBasemapStyleParametersView.swift */ = {isa = PBXFileReference; fileEncoding = 4; lastKnownFileType = sourcecode.swift; path = ConfigureBasemapStyleParametersView.swift; sourceTree = "<group>"; };
		00181B452846AD7100654571 /* View+ErrorAlert.swift */ = {isa = PBXFileReference; lastKnownFileType = sourcecode.swift; path = "View+ErrorAlert.swift"; sourceTree = "<group>"; };
		001C6DD827FE585A00D472C2 /* AppSecrets.swift.masque */ = {isa = PBXFileReference; fileEncoding = 4; lastKnownFileType = text; path = AppSecrets.swift.masque; sourceTree = "<group>"; };
		00273CF32A82AB5900A7A77D /* SamplesSearchView.swift */ = {isa = PBXFileReference; lastKnownFileType = sourcecode.swift; path = SamplesSearchView.swift; sourceTree = "<group>"; };
		00273CF52A82AB8700A7A77D /* SampleLink.swift */ = {isa = PBXFileReference; lastKnownFileType = sourcecode.swift; path = SampleLink.swift; sourceTree = "<group>"; };
		003D7C342821EBCC009DDFD2 /* masquerade */ = {isa = PBXFileReference; lastKnownFileType = text; path = masquerade; sourceTree = "<group>"; };
		003D7C352821EBCC009DDFD2 /* GenerateSampleViewSourceCode.swift */ = {isa = PBXFileReference; lastKnownFileType = sourcecode.swift; path = GenerateSampleViewSourceCode.swift; sourceTree = "<group>"; };
		0042E24228E4BF8F001F33D6 /* ShowViewshedFromPointInSceneView.Model.swift */ = {isa = PBXFileReference; lastKnownFileType = sourcecode.swift; path = ShowViewshedFromPointInSceneView.Model.swift; sourceTree = "<group>"; };
		0042E24428E4F82B001F33D6 /* ShowViewshedFromPointInSceneView.ViewshedSettingsView.swift */ = {isa = PBXFileReference; lastKnownFileType = sourcecode.swift; path = ShowViewshedFromPointInSceneView.ViewshedSettingsView.swift; sourceTree = "<group>"; };
		0044289129C90C0B00160767 /* GetElevationAtPointOnSurfaceView.swift */ = {isa = PBXFileReference; lastKnownFileType = sourcecode.swift; path = GetElevationAtPointOnSurfaceView.swift; sourceTree = "<group>"; };
		0044CDDE2995C39E004618CE /* ShowDeviceLocationHistoryView.swift */ = {isa = PBXFileReference; lastKnownFileType = sourcecode.swift; path = ShowDeviceLocationHistoryView.swift; sourceTree = "<group>"; };
		004A2B9C2BED455B00C297CE /* canyonlands */ = {isa = PBXFileReference; lastKnownFileType = folder; path = canyonlands; sourceTree = "<group>"; };
		004A2B9E2BED456500C297CE /* ApplyScheduledUpdatesToPreplannedMapAreaView.swift */ = {isa = PBXFileReference; fileEncoding = 4; lastKnownFileType = sourcecode.swift; path = ApplyScheduledUpdatesToPreplannedMapAreaView.swift; sourceTree = "<group>"; };
		004FE87029DF5D8700075217 /* Bristol */ = {isa = PBXFileReference; lastKnownFileType = folder; path = Bristol; sourceTree = "<group>"; };
		0074ABBE28174BCF0037244A /* DisplayMapView.swift */ = {isa = PBXFileReference; lastKnownFileType = sourcecode.swift; path = DisplayMapView.swift; sourceTree = "<group>"; };
		0074ABC128174F430037244A /* Sample.swift */ = {isa = PBXFileReference; fileEncoding = 4; lastKnownFileType = sourcecode.swift; path = Sample.swift; sourceTree = "<group>"; };
		0074ABCA2817B8DB0037244A /* SamplesApp+Samples.swift.tache */ = {isa = PBXFileReference; fileEncoding = 4; lastKnownFileType = text; path = "SamplesApp+Samples.swift.tache"; sourceTree = "<group>"; };
		0086F3FD28E3770900974721 /* ShowViewshedFromPointInSceneView.swift */ = {isa = PBXFileReference; fileEncoding = 4; lastKnownFileType = sourcecode.swift; path = ShowViewshedFromPointInSceneView.swift; sourceTree = "<group>"; };
		00A7A1432A2FC58300F035F7 /* DisplayContentOfUtilityNetworkContainerView.swift */ = {isa = PBXFileReference; fileEncoding = 4; lastKnownFileType = sourcecode.swift; path = DisplayContentOfUtilityNetworkContainerView.swift; sourceTree = "<group>"; };
		00A7A1492A2FC5B700F035F7 /* DisplayContentOfUtilityNetworkContainerView.Model.swift */ = {isa = PBXFileReference; lastKnownFileType = sourcecode.swift; path = DisplayContentOfUtilityNetworkContainerView.Model.swift; sourceTree = "<group>"; };
		00ACF554293E6C6A0059B2A9 /* Samples.entitlements */ = {isa = PBXFileReference; lastKnownFileType = text.plist.entitlements; path = Samples.entitlements; sourceTree = "<group>"; };
		00B04272282EC59E0072E1B4 /* AboutView.swift */ = {isa = PBXFileReference; fileEncoding = 4; lastKnownFileType = sourcecode.swift; path = AboutView.swift; sourceTree = "<group>"; };
		00B042E5282EDC690072E1B4 /* SetBasemapView.swift */ = {isa = PBXFileReference; fileEncoding = 4; lastKnownFileType = sourcecode.swift; path = SetBasemapView.swift; sourceTree = "<group>"; };
		00B04FB4283EEBA80026C882 /* DisplayOverviewMapView.swift */ = {isa = PBXFileReference; lastKnownFileType = sourcecode.swift; path = DisplayOverviewMapView.swift; sourceTree = "<group>"; };
		00C94A0C28B53DE1004E42D9 /* raster-file */ = {isa = PBXFileReference; lastKnownFileType = folder; path = "raster-file"; sourceTree = "<group>"; };
		00CB9137284814A4005C2C5D /* SearchWithGeocodeView.swift */ = {isa = PBXFileReference; lastKnownFileType = sourcecode.swift; path = SearchWithGeocodeView.swift; sourceTree = "<group>"; };
		00CCB8A2285AAD7D00BBAB70 /* DowloadPortalItemData.swift */ = {isa = PBXFileReference; lastKnownFileType = sourcecode.swift; path = DowloadPortalItemData.swift; sourceTree = "<group>"; };
		00CCB8A4285BAF8700BBAB70 /* OnDemandResource.swift */ = {isa = PBXFileReference; lastKnownFileType = sourcecode.swift; path = OnDemandResource.swift; sourceTree = "<group>"; };
		00D4EF7F2863842100B9CC30 /* AddFeatureLayersView.swift */ = {isa = PBXFileReference; lastKnownFileType = sourcecode.swift; path = AddFeatureLayersView.swift; sourceTree = "<group>"; };
		00D4EF8228638BF100B9CC30 /* LA_Trails.geodatabase */ = {isa = PBXFileReference; lastKnownFileType = file; path = LA_Trails.geodatabase; sourceTree = "<group>"; };
		00D4EF8F28638BF100B9CC30 /* AuroraCO.gpkg */ = {isa = PBXFileReference; lastKnownFileType = file; path = AuroraCO.gpkg; sourceTree = "<group>"; };
		00D4EFB02863CE6300B9CC30 /* ScottishWildlifeTrust_reserves */ = {isa = PBXFileReference; lastKnownFileType = folder; path = ScottishWildlifeTrust_reserves; sourceTree = "<group>"; };
		00E1D90A2BC0AF97001AEB6A /* SnapGeometryEditsView.SnapSettingsView.swift */ = {isa = PBXFileReference; lastKnownFileType = sourcecode.swift; path = SnapGeometryEditsView.SnapSettingsView.swift; sourceTree = "<group>"; };
		00E1D90C2BC0B125001AEB6A /* SnapGeometryEditsView.GeometryEditorModel.swift */ = {isa = PBXFileReference; lastKnownFileType = sourcecode.swift; path = SnapGeometryEditsView.GeometryEditorModel.swift; sourceTree = "<group>"; };
		00E1D90E2BC0B1E8001AEB6A /* SnapGeometryEditsView.GeometryEditorMenu.swift */ = {isa = PBXFileReference; lastKnownFileType = sourcecode.swift; path = SnapGeometryEditsView.GeometryEditorMenu.swift; sourceTree = "<group>"; };
		00E5400C27F3CCA100CF66D5 /* SamplesApp.swift */ = {isa = PBXFileReference; lastKnownFileType = sourcecode.swift; path = SamplesApp.swift; sourceTree = "<group>"; };
		00E5400D27F3CCA100CF66D5 /* ContentView.swift */ = {isa = PBXFileReference; lastKnownFileType = sourcecode.swift; path = ContentView.swift; sourceTree = "<group>"; };
		00E5400E27F3CCA200CF66D5 /* Assets.xcassets */ = {isa = PBXFileReference; lastKnownFileType = folder.assetcatalog; path = Assets.xcassets; sourceTree = "<group>"; };
		00E5401327F3CCA200CF66D5 /* Samples.app */ = {isa = PBXFileReference; explicitFileType = wrapper.application; includeInIndex = 0; path = Samples.app; sourceTree = BUILT_PRODUCTS_DIR; };
		00E5402A27F775EA00CF66D5 /* Info.plist */ = {isa = PBXFileReference; lastKnownFileType = text.plist.xml; path = Info.plist; sourceTree = "<group>"; };
		00E7C1592BBE1BF000B85D69 /* SnapGeometryEditsView.swift */ = {isa = PBXFileReference; fileEncoding = 4; lastKnownFileType = sourcecode.swift; path = SnapGeometryEditsView.swift; sourceTree = "<group>"; };
		00F279D52AF418DC00CECAF8 /* AddDynamicEntityLayerView.VehicleCallout.swift */ = {isa = PBXFileReference; lastKnownFileType = sourcecode.swift; path = AddDynamicEntityLayerView.VehicleCallout.swift; sourceTree = "<group>"; };
		108EC04029D25B2C000F35D0 /* QueryFeatureTableView.swift */ = {isa = PBXFileReference; fileEncoding = 4; lastKnownFileType = sourcecode.swift; path = QueryFeatureTableView.swift; sourceTree = "<group>"; };
		10B782042BE55D7E007EAE6C /* GenerateOfflineMapWithCustomParametersView.swift */ = {isa = PBXFileReference; lastKnownFileType = sourcecode.swift; path = GenerateOfflineMapWithCustomParametersView.swift; sourceTree = "<group>"; };
		10B782072BE5A058007EAE6C /* GenerateOfflineMapWithCustomParametersView.CustomParameters.swift */ = {isa = PBXFileReference; lastKnownFileType = sourcecode.swift; path = GenerateOfflineMapWithCustomParametersView.CustomParameters.swift; sourceTree = "<group>"; };
		10BD9EB32BF51B4B00ABDBD5 /* GenerateOfflineMapWithCustomParametersView.Model.swift */ = {isa = PBXFileReference; lastKnownFileType = sourcecode.swift; path = GenerateOfflineMapWithCustomParametersView.Model.swift; sourceTree = "<group>"; };
		10D321922BDB187400B39B1B /* naperville_imagery.tpkx */ = {isa = PBXFileReference; lastKnownFileType = file; path = naperville_imagery.tpkx; sourceTree = "<group>"; };
		10D321952BDB1CB500B39B1B /* GenerateOfflineMapWithLocalBasemapView.swift */ = {isa = PBXFileReference; lastKnownFileType = sourcecode.swift; path = GenerateOfflineMapWithLocalBasemapView.swift; sourceTree = "<group>"; };
		1C0C1C3429D34DAE005C8B24 /* ChangeViewpointView.swift */ = {isa = PBXFileReference; fileEncoding = 4; lastKnownFileType = sourcecode.swift; path = ChangeViewpointView.swift; sourceTree = "<group>"; };
		1C19B4EB2A578E46001D2506 /* CreateLoadReportView.Views.swift */ = {isa = PBXFileReference; fileEncoding = 4; lastKnownFileType = sourcecode.swift; path = CreateLoadReportView.Views.swift; sourceTree = "<group>"; };
		1C19B4ED2A578E46001D2506 /* CreateLoadReportView.swift */ = {isa = PBXFileReference; fileEncoding = 4; lastKnownFileType = sourcecode.swift; path = CreateLoadReportView.swift; sourceTree = "<group>"; };
		1C19B4EF2A578E46001D2506 /* CreateLoadReportView.Model.swift */ = {isa = PBXFileReference; fileEncoding = 4; lastKnownFileType = sourcecode.swift; path = CreateLoadReportView.Model.swift; sourceTree = "<group>"; };
		1C2538522BABACB100337307 /* AugmentRealityToNavigateRouteView.RoutePlannerView.swift */ = {isa = PBXFileReference; lastKnownFileType = sourcecode.swift; path = AugmentRealityToNavigateRouteView.RoutePlannerView.swift; sourceTree = "<group>"; };
		1C2538532BABACB100337307 /* AugmentRealityToNavigateRouteView.swift */ = {isa = PBXFileReference; lastKnownFileType = sourcecode.swift; path = AugmentRealityToNavigateRouteView.swift; sourceTree = "<group>"; };
		1C26ED152A859525009B7721 /* FilterFeaturesInSceneView.swift */ = {isa = PBXFileReference; fileEncoding = 4; lastKnownFileType = sourcecode.swift; path = FilterFeaturesInSceneView.swift; sourceTree = "<group>"; };
		1C3B7DC32A5F64FC00907443 /* AnalyzeNetworkWithSubnetworkTraceView.Model.swift */ = {isa = PBXFileReference; fileEncoding = 4; lastKnownFileType = sourcecode.swift; path = AnalyzeNetworkWithSubnetworkTraceView.Model.swift; sourceTree = "<group>"; };
		1C3B7DC62A5F64FC00907443 /* AnalyzeNetworkWithSubnetworkTraceView.swift */ = {isa = PBXFileReference; fileEncoding = 4; lastKnownFileType = sourcecode.swift; path = AnalyzeNetworkWithSubnetworkTraceView.swift; sourceTree = "<group>"; };
		1C42E04329D2396B004FC4BE /* ShowPopupView.swift */ = {isa = PBXFileReference; fileEncoding = 4; lastKnownFileType = sourcecode.swift; path = ShowPopupView.swift; sourceTree = "<group>"; };
		1C43BC792A43781100509BF8 /* SetVisibilityOfSubtypeSublayerView.Views.swift */ = {isa = PBXFileReference; fileEncoding = 4; lastKnownFileType = sourcecode.swift; path = SetVisibilityOfSubtypeSublayerView.Views.swift; sourceTree = "<group>"; };
		1C43BC7C2A43781100509BF8 /* SetVisibilityOfSubtypeSublayerView.Model.swift */ = {isa = PBXFileReference; fileEncoding = 4; lastKnownFileType = sourcecode.swift; path = SetVisibilityOfSubtypeSublayerView.Model.swift; sourceTree = "<group>"; };
		1C43BC7E2A43781100509BF8 /* SetVisibilityOfSubtypeSublayerView.swift */ = {isa = PBXFileReference; fileEncoding = 4; lastKnownFileType = sourcecode.swift; path = SetVisibilityOfSubtypeSublayerView.swift; sourceTree = "<group>"; };
		1C8EC7432BAE2891001A6929 /* AugmentRealityToCollectDataView.swift */ = {isa = PBXFileReference; fileEncoding = 4; lastKnownFileType = sourcecode.swift; path = AugmentRealityToCollectDataView.swift; sourceTree = "<group>"; };
		1C9B74C529DB43580038B06F /* ShowRealisticLightAndShadowsView.swift */ = {isa = PBXFileReference; fileEncoding = 4; lastKnownFileType = sourcecode.swift; path = ShowRealisticLightAndShadowsView.swift; sourceTree = "<group>"; };
		1C9B74D529DB54560038B06F /* ChangeCameraControllerView.swift */ = {isa = PBXFileReference; fileEncoding = 4; lastKnownFileType = sourcecode.swift; path = ChangeCameraControllerView.swift; sourceTree = "<group>"; };
		1CAB8D442A3CEAB0002AA649 /* RunValveIsolationTraceView.Model.swift */ = {isa = PBXFileReference; fileEncoding = 4; lastKnownFileType = sourcecode.swift; path = RunValveIsolationTraceView.Model.swift; sourceTree = "<group>"; };
		1CAB8D472A3CEAB0002AA649 /* RunValveIsolationTraceView.swift */ = {isa = PBXFileReference; fileEncoding = 4; lastKnownFileType = sourcecode.swift; path = RunValveIsolationTraceView.swift; sourceTree = "<group>"; };
		1CAF831B2A20305F000E1E60 /* ShowUtilityAssociationsView.swift */ = {isa = PBXFileReference; fileEncoding = 4; lastKnownFileType = sourcecode.swift; path = ShowUtilityAssociationsView.swift; sourceTree = "<group>"; };
		218F35B329C28F4A00502022 /* AuthenticateWithOAuthView.swift */ = {isa = PBXFileReference; fileEncoding = 4; lastKnownFileType = sourcecode.swift; path = AuthenticateWithOAuthView.swift; sourceTree = "<group>"; };
		4D126D6929CA1B6000CFB7A7 /* ShowDeviceLocationWithNMEADataSourcesView.swift */ = {isa = PBXFileReference; fileEncoding = 4; lastKnownFileType = sourcecode.swift; path = ShowDeviceLocationWithNMEADataSourcesView.swift; sourceTree = "<group>"; };
		4D126D7129CA1E1800CFB7A7 /* FileNMEASentenceReader.swift */ = {isa = PBXFileReference; lastKnownFileType = sourcecode.swift; path = FileNMEASentenceReader.swift; sourceTree = "<group>"; };
		4D126D7B29CA3E6000CFB7A7 /* Redlands.nmea */ = {isa = PBXFileReference; fileEncoding = 4; lastKnownFileType = text; path = Redlands.nmea; sourceTree = "<group>"; };
		4D126D7D29CA43D200CFB7A7 /* ShowDeviceLocationWithNMEADataSourcesView.Model.swift */ = {isa = PBXFileReference; lastKnownFileType = sourcecode.swift; path = ShowDeviceLocationWithNMEADataSourcesView.Model.swift; sourceTree = "<group>"; };
		4D2ADC3F29C26D05003B367F /* AddDynamicEntityLayerView.swift */ = {isa = PBXFileReference; fileEncoding = 4; lastKnownFileType = sourcecode.swift; path = AddDynamicEntityLayerView.swift; sourceTree = "<group>"; };
		4D2ADC5529C4F612003B367F /* ChangeMapViewBackgroundView.swift */ = {isa = PBXFileReference; fileEncoding = 4; lastKnownFileType = sourcecode.swift; path = ChangeMapViewBackgroundView.swift; sourceTree = "<group>"; };
		4D2ADC5829C4F612003B367F /* ChangeMapViewBackgroundView.SettingsView.swift */ = {isa = PBXFileReference; fileEncoding = 4; lastKnownFileType = sourcecode.swift; path = ChangeMapViewBackgroundView.SettingsView.swift; sourceTree = "<group>"; };
		4D2ADC6129C5071C003B367F /* ChangeMapViewBackgroundView.Model.swift */ = {isa = PBXFileReference; lastKnownFileType = sourcecode.swift; path = ChangeMapViewBackgroundView.Model.swift; sourceTree = "<group>"; };
		4D2ADC6629C50BD6003B367F /* AddDynamicEntityLayerView.Model.swift */ = {isa = PBXFileReference; lastKnownFileType = sourcecode.swift; path = AddDynamicEntityLayerView.Model.swift; sourceTree = "<group>"; };
		4D2ADC6829C50C4C003B367F /* AddDynamicEntityLayerView.SettingsView.swift */ = {isa = PBXFileReference; lastKnownFileType = sourcecode.swift; path = AddDynamicEntityLayerView.SettingsView.swift; sourceTree = "<group>"; };
		7573E81329D6134C00BEED9C /* TraceUtilityNetworkView.Model.swift */ = {isa = PBXFileReference; fileEncoding = 4; lastKnownFileType = sourcecode.swift; path = TraceUtilityNetworkView.Model.swift; sourceTree = "<group>"; };
		7573E81529D6134C00BEED9C /* TraceUtilityNetworkView.Enums.swift */ = {isa = PBXFileReference; fileEncoding = 4; lastKnownFileType = sourcecode.swift; path = TraceUtilityNetworkView.Enums.swift; sourceTree = "<group>"; };
		7573E81729D6134C00BEED9C /* TraceUtilityNetworkView.Views.swift */ = {isa = PBXFileReference; fileEncoding = 4; lastKnownFileType = sourcecode.swift; path = TraceUtilityNetworkView.Views.swift; sourceTree = "<group>"; };
		7573E81829D6134C00BEED9C /* TraceUtilityNetworkView.swift */ = {isa = PBXFileReference; fileEncoding = 4; lastKnownFileType = sourcecode.swift; path = TraceUtilityNetworkView.swift; sourceTree = "<group>"; };
		75DD739129D38B1B0010229D /* NavigateRouteView.swift */ = {isa = PBXFileReference; fileEncoding = 4; lastKnownFileType = sourcecode.swift; path = NavigateRouteView.swift; sourceTree = "<group>"; };
		7900C5F52A83FC3F002D430F /* AddCustomDynamicEntityDataSourceView.Vessel.swift */ = {isa = PBXFileReference; lastKnownFileType = sourcecode.swift; path = AddCustomDynamicEntityDataSourceView.Vessel.swift; sourceTree = "<group>"; };
		792222DC2A81AA5D00619FFE /* AIS_MarineCadastre_SelectedVessels_CustomDataSource.jsonl */ = {isa = PBXFileReference; fileEncoding = 4; lastKnownFileType = text; path = AIS_MarineCadastre_SelectedVessels_CustomDataSource.jsonl; sourceTree = "<group>"; };
		79302F842A1ED4E30002336A /* CreateAndSaveKMLView.Model.swift */ = {isa = PBXFileReference; lastKnownFileType = sourcecode.swift; path = CreateAndSaveKMLView.Model.swift; sourceTree = "<group>"; };
		79302F862A1ED71B0002336A /* CreateAndSaveKMLView.Views.swift */ = {isa = PBXFileReference; lastKnownFileType = sourcecode.swift; path = CreateAndSaveKMLView.Views.swift; sourceTree = "<group>"; };
		798C2DA62AFC505600EE7E97 /* PrivacyInfo.xcprivacy */ = {isa = PBXFileReference; lastKnownFileType = text.xml; path = PrivacyInfo.xcprivacy; sourceTree = "<group>"; };
		79B7B8092A1BF8EC00F57C27 /* CreateAndSaveKMLView.swift */ = {isa = PBXFileReference; lastKnownFileType = sourcecode.swift; path = CreateAndSaveKMLView.swift; sourceTree = "<group>"; };
		79D84D0D2A815C5B00F45262 /* AddCustomDynamicEntityDataSourceView.swift */ = {isa = PBXFileReference; lastKnownFileType = sourcecode.swift; path = AddCustomDynamicEntityDataSourceView.swift; sourceTree = "<group>"; };
		883C121429C9136600062FF9 /* DownloadPreplannedMapAreaView.MapPicker.swift */ = {isa = PBXFileReference; fileEncoding = 4; lastKnownFileType = sourcecode.swift; path = DownloadPreplannedMapAreaView.MapPicker.swift; sourceTree = "<group>"; };
		88F93CC029C3D59C0006B28E /* CreateAndEditGeometriesView.swift */ = {isa = PBXFileReference; lastKnownFileType = sourcecode.swift; path = CreateAndEditGeometriesView.swift; sourceTree = "<group>"; };
		D70082EA2ACF900100E0C3C2 /* IdentifyKMLFeaturesView.swift */ = {isa = PBXFileReference; fileEncoding = 4; lastKnownFileType = sourcecode.swift; path = IdentifyKMLFeaturesView.swift; sourceTree = "<group>"; };
		D7010EBC2B05616900D43F55 /* DisplaySceneFromMobileScenePackageView.swift */ = {isa = PBXFileReference; fileEncoding = 4; lastKnownFileType = sourcecode.swift; path = DisplaySceneFromMobileScenePackageView.swift; sourceTree = "<group>"; };
		D701D72B2A37C7F7006FF0C8 /* bradley_low_3ds */ = {isa = PBXFileReference; lastKnownFileType = folder; path = bradley_low_3ds; sourceTree = "<group>"; };
		D7044B952BE18D73000F2C43 /* EditWithBranchVersioningView.Views.swift */ = {isa = PBXFileReference; fileEncoding = 4; lastKnownFileType = sourcecode.swift; path = EditWithBranchVersioningView.Views.swift; sourceTree = "<group>"; };
		D704AA592AB22C1A00A3BB63 /* GroupLayersTogetherView.swift */ = {isa = PBXFileReference; fileEncoding = 4; lastKnownFileType = sourcecode.swift; path = GroupLayersTogetherView.swift; sourceTree = "<group>"; };
		D7054AE82ACCCB6C007235BA /* Animate3DGraphicView.SettingsView.swift */ = {isa = PBXFileReference; fileEncoding = 4; lastKnownFileType = sourcecode.swift; path = Animate3DGraphicView.SettingsView.swift; sourceTree = "<group>"; };
		D7058B0D2B59E44B000A888A /* StylePointWithSceneSymbolView.swift */ = {isa = PBXFileReference; fileEncoding = 4; lastKnownFileType = sourcecode.swift; path = StylePointWithSceneSymbolView.swift; sourceTree = "<group>"; };
		D7058FB02ACB423C00A40F14 /* Animate3DGraphicView.Model.swift */ = {isa = PBXFileReference; fileEncoding = 4; lastKnownFileType = sourcecode.swift; path = Animate3DGraphicView.Model.swift; sourceTree = "<group>"; };
		D7084FA62AD771AA00EC7F4F /* AugmentRealityToFlyOverSceneView.swift */ = {isa = PBXFileReference; fileEncoding = 4; lastKnownFileType = sourcecode.swift; path = AugmentRealityToFlyOverSceneView.swift; sourceTree = "<group>"; };
		D70BE5782A5624A80022CA02 /* CategoriesView.swift */ = {isa = PBXFileReference; lastKnownFileType = sourcecode.swift; path = CategoriesView.swift; sourceTree = "<group>"; };
		D710996C2A27D9210065A1C1 /* DensifyAndGeneralizeGeometryView.swift */ = {isa = PBXFileReference; fileEncoding = 4; lastKnownFileType = sourcecode.swift; path = DensifyAndGeneralizeGeometryView.swift; sourceTree = "<group>"; };
		D710996F2A2802FA0065A1C1 /* DensifyAndGeneralizeGeometryView.SettingsView.swift */ = {isa = PBXFileReference; lastKnownFileType = sourcecode.swift; path = DensifyAndGeneralizeGeometryView.SettingsView.swift; sourceTree = "<group>"; };
		D7114A0C2BDC6A3300FA68CA /* EditWithBranchVersioningView.Model.swift */ = {isa = PBXFileReference; fileEncoding = 4; lastKnownFileType = sourcecode.swift; path = EditWithBranchVersioningView.Model.swift; sourceTree = "<group>"; };
		D71371752BD88ECC00EB2F86 /* MonitorChangesToLayerViewStateView.swift */ = {isa = PBXFileReference; fileEncoding = 4; lastKnownFileType = sourcecode.swift; path = MonitorChangesToLayerViewStateView.swift; sourceTree = "<group>"; };
		D718A1E62B570F7500447087 /* OrbitCameraAroundObjectView.Model.swift */ = {isa = PBXFileReference; fileEncoding = 4; lastKnownFileType = sourcecode.swift; path = OrbitCameraAroundObjectView.Model.swift; sourceTree = "<group>"; };
		D718A1EA2B575FD900447087 /* ManageBookmarksView.swift */ = {isa = PBXFileReference; fileEncoding = 4; lastKnownFileType = sourcecode.swift; path = ManageBookmarksView.swift; sourceTree = "<group>"; };
		D71C5F632AAA7A88006599FD /* CreateSymbolStylesFromWebStylesView.swift */ = {isa = PBXFileReference; fileEncoding = 4; lastKnownFileType = sourcecode.swift; path = CreateSymbolStylesFromWebStylesView.swift; sourceTree = "<group>"; };
		D71D516D2B51D7B600B2A2BE /* SearchForWebMapView.Views.swift */ = {isa = PBXFileReference; fileEncoding = 4; lastKnownFileType = sourcecode.swift; path = SearchForWebMapView.Views.swift; sourceTree = "<group>"; };
		D71FCB892AD6277E000E517C /* CreateMobileGeodatabaseView.Model.swift */ = {isa = PBXFileReference; fileEncoding = 4; lastKnownFileType = sourcecode.swift; path = CreateMobileGeodatabaseView.Model.swift; sourceTree = "<group>"; };
		D721EEA72ABDFF550040BE46 /* LothianRiversAnno.mmpk */ = {isa = PBXFileReference; lastKnownFileType = file; path = LothianRiversAnno.mmpk; sourceTree = "<group>"; };
		D722BD212A420DAD002C2087 /* ShowExtrudedFeaturesView.swift */ = {isa = PBXFileReference; fileEncoding = 4; lastKnownFileType = sourcecode.swift; path = ShowExtrudedFeaturesView.swift; sourceTree = "<group>"; };
		D7232EE02AC1E5AA0079ABFF /* PlayKMLTourView.swift */ = {isa = PBXFileReference; fileEncoding = 4; lastKnownFileType = sourcecode.swift; path = PlayKMLTourView.swift; sourceTree = "<group>"; };
		D72C43F22AEB066D00B6157B /* GeocodeOfflineView.Model.swift */ = {isa = PBXFileReference; fileEncoding = 4; lastKnownFileType = sourcecode.swift; path = GeocodeOfflineView.Model.swift; sourceTree = "<group>"; };
		D72F272B2ADA1E4400F906DA /* AugmentRealityToShowTabletopSceneView.swift */ = {isa = PBXFileReference; fileEncoding = 4; lastKnownFileType = sourcecode.swift; path = AugmentRealityToShowTabletopSceneView.swift; sourceTree = "<group>"; };
		D731F3C02AD0D2AC00A8431E /* IdentifyGraphicsView.swift */ = {isa = PBXFileReference; fileEncoding = 4; lastKnownFileType = sourcecode.swift; path = IdentifyGraphicsView.swift; sourceTree = "<group>"; };
		D7337C592ABCFDB100A5D865 /* StyleSymbolsFromMobileStyleFileView.SymbolOptionsListView.swift */ = {isa = PBXFileReference; fileEncoding = 4; lastKnownFileType = sourcecode.swift; path = StyleSymbolsFromMobileStyleFileView.SymbolOptionsListView.swift; sourceTree = "<group>"; };
		D7337C5F2ABD142D00A5D865 /* ShowMobileMapPackageExpirationDateView.swift */ = {isa = PBXFileReference; fileEncoding = 4; lastKnownFileType = sourcecode.swift; path = ShowMobileMapPackageExpirationDateView.swift; sourceTree = "<group>"; };
		D733CA152BED980D00FBDE4C /* EditAndSyncFeaturesWithFeatureServiceView.swift */ = {isa = PBXFileReference; fileEncoding = 4; lastKnownFileType = sourcecode.swift; path = EditAndSyncFeaturesWithFeatureServiceView.swift; sourceTree = "<group>"; };
		D734FA092A183A5B00246D7E /* SetMaxExtentView.swift */ = {isa = PBXFileReference; fileEncoding = 4; lastKnownFileType = sourcecode.swift; path = SetMaxExtentView.swift; sourceTree = "<group>"; };
		D7352F8A2BD992C40013FFEF /* MonitorChangesToDrawStatusView.swift */ = {isa = PBXFileReference; fileEncoding = 4; lastKnownFileType = sourcecode.swift; path = MonitorChangesToDrawStatusView.swift; sourceTree = "<group>"; };
		D73723742AF5877500846884 /* FindRouteInMobileMapPackageView.Models.swift */ = {isa = PBXFileReference; fileEncoding = 4; lastKnownFileType = sourcecode.swift; path = FindRouteInMobileMapPackageView.Models.swift; sourceTree = "<group>"; };
		D73723782AF5ADD700846884 /* FindRouteInMobileMapPackageView.MobileMapView.swift */ = {isa = PBXFileReference; fileEncoding = 4; lastKnownFileType = sourcecode.swift; path = FindRouteInMobileMapPackageView.MobileMapView.swift; sourceTree = "<group>"; };
		D73E61922BDAEE6600457932 /* MatchViewpointOfGeoViewsView.swift */ = {isa = PBXFileReference; fileEncoding = 4; lastKnownFileType = sourcecode.swift; path = MatchViewpointOfGeoViewsView.swift; sourceTree = "<group>"; };
		D73E619A2BDB21F400457932 /* EditWithBranchVersioningView.swift */ = {isa = PBXFileReference; fileEncoding = 4; lastKnownFileType = sourcecode.swift; path = EditWithBranchVersioningView.swift; sourceTree = "<group>"; };
		D73F06662B5EE73D000B574F /* QueryFeaturesWithArcadeExpressionView.swift */ = {isa = PBXFileReference; fileEncoding = 4; lastKnownFileType = sourcecode.swift; path = QueryFeaturesWithArcadeExpressionView.swift; sourceTree = "<group>"; };
		D73F8CF32AB1089900CD39DA /* Restaurant.stylx */ = {isa = PBXFileReference; lastKnownFileType = file; path = Restaurant.stylx; sourceTree = "<group>"; };
		D73FC0FC2AD4A18D0067A19B /* CreateMobileGeodatabaseView.swift */ = {isa = PBXFileReference; fileEncoding = 4; lastKnownFileType = sourcecode.swift; path = CreateMobileGeodatabaseView.swift; sourceTree = "<group>"; };
		D73FCFF42B02A3AA0006360D /* FindAddressWithReverseGeocodeView.swift */ = {isa = PBXFileReference; fileEncoding = 4; lastKnownFileType = sourcecode.swift; path = FindAddressWithReverseGeocodeView.swift; sourceTree = "<group>"; };
		D73FCFFE2B02C7630006360D /* FindRouteAroundBarriersView.Views.swift */ = {isa = PBXFileReference; fileEncoding = 4; lastKnownFileType = sourcecode.swift; path = FindRouteAroundBarriersView.Views.swift; sourceTree = "<group>"; };
		D742E48F2B04132B00690098 /* DisplayWebSceneFromPortalItemView.swift */ = {isa = PBXFileReference; fileEncoding = 4; lastKnownFileType = sourcecode.swift; path = DisplayWebSceneFromPortalItemView.swift; sourceTree = "<group>"; };
		D744FD162A2112D90084A66C /* CreateConvexHullAroundPointsView.swift */ = {isa = PBXFileReference; fileEncoding = 4; lastKnownFileType = sourcecode.swift; path = CreateConvexHullAroundPointsView.swift; sourceTree = "<group>"; };
		D7464F1D2ACE04B3007FEE88 /* IdentifyRasterCellView.swift */ = {isa = PBXFileReference; fileEncoding = 4; lastKnownFileType = sourcecode.swift; path = IdentifyRasterCellView.swift; sourceTree = "<group>"; };
		D7464F2A2ACE0964007FEE88 /* SA_EVI_8Day_03May20 */ = {isa = PBXFileReference; lastKnownFileType = folder; path = SA_EVI_8Day_03May20; sourceTree = "<group>"; };
		D7497F3B2AC4B4C100167AD2 /* DisplayDimensionsView.swift */ = {isa = PBXFileReference; fileEncoding = 4; lastKnownFileType = sourcecode.swift; path = DisplayDimensionsView.swift; sourceTree = "<group>"; };
		D7497F3F2AC4BA4100167AD2 /* Edinburgh_Pylon_Dimensions.mmpk */ = {isa = PBXFileReference; lastKnownFileType = file; path = Edinburgh_Pylon_Dimensions.mmpk; sourceTree = "<group>"; };
		D74C8BFD2ABA5605007C76B8 /* StyleSymbolsFromMobileStyleFileView.swift */ = {isa = PBXFileReference; fileEncoding = 4; lastKnownFileType = sourcecode.swift; path = StyleSymbolsFromMobileStyleFileView.swift; sourceTree = "<group>"; };
		D74C8C012ABA6202007C76B8 /* emoji-mobile.stylx */ = {isa = PBXFileReference; lastKnownFileType = file; path = "emoji-mobile.stylx"; sourceTree = "<group>"; };
		D74EA7812B6DADA5008F6C7C /* ValidateUtilityNetworkTopologyView.swift */ = {isa = PBXFileReference; fileEncoding = 4; lastKnownFileType = sourcecode.swift; path = ValidateUtilityNetworkTopologyView.swift; sourceTree = "<group>"; };
		D74ECD0C2BEEAE2F007C0FA6 /* EditAndSyncFeaturesWithFeatureServiceView.Model.swift */ = {isa = PBXFileReference; fileEncoding = 4; lastKnownFileType = sourcecode.swift; path = EditAndSyncFeaturesWithFeatureServiceView.Model.swift; sourceTree = "<group>"; };
		D74F03EF2B609A7D00E83688 /* AddFeaturesWithContingentValuesView.Model.swift */ = {isa = PBXFileReference; fileEncoding = 4; lastKnownFileType = sourcecode.swift; path = AddFeaturesWithContingentValuesView.Model.swift; sourceTree = "<group>"; };
		D75101802A2E493600B8FA48 /* ShowLabelsOnLayerView.swift */ = {isa = PBXFileReference; fileEncoding = 4; lastKnownFileType = sourcecode.swift; path = ShowLabelsOnLayerView.swift; sourceTree = "<group>"; };
		D751018D2A2E962D00B8FA48 /* IdentifyLayerFeaturesView.swift */ = {isa = PBXFileReference; fileEncoding = 4; lastKnownFileType = sourcecode.swift; path = IdentifyLayerFeaturesView.swift; sourceTree = "<group>"; };
		D752D93F2A39154C003EB25E /* ManageOperationalLayersView.swift */ = {isa = PBXFileReference; fileEncoding = 4; lastKnownFileType = sourcecode.swift; path = ManageOperationalLayersView.swift; sourceTree = "<group>"; };
		D752D9452A3A6F7F003EB25E /* MonitorChangesToMapLoadStatusView.swift */ = {isa = PBXFileReference; fileEncoding = 4; lastKnownFileType = sourcecode.swift; path = MonitorChangesToMapLoadStatusView.swift; sourceTree = "<group>"; };
		D752D95E2A3BCE06003EB25E /* DisplayMapFromPortalItemView.swift */ = {isa = PBXFileReference; fileEncoding = 4; lastKnownFileType = sourcecode.swift; path = DisplayMapFromPortalItemView.swift; sourceTree = "<group>"; };
		D75362D12A1E886700D83028 /* ApplyUniqueValueRendererView.swift */ = {isa = PBXFileReference; fileEncoding = 4; lastKnownFileType = sourcecode.swift; path = ApplyUniqueValueRendererView.swift; sourceTree = "<group>"; };
		D754E3222A1D66820006C5F1 /* StylePointWithPictureMarkerSymbolsView.swift */ = {isa = PBXFileReference; fileEncoding = 4; lastKnownFileType = sourcecode.swift; path = StylePointWithPictureMarkerSymbolsView.swift; sourceTree = "<group>"; };
		D7553CD82AE2DFEC00DC2A70 /* GeocodeOfflineView.swift */ = {isa = PBXFileReference; fileEncoding = 4; lastKnownFileType = sourcecode.swift; path = GeocodeOfflineView.swift; sourceTree = "<group>"; };
		D757D14A2B6C46E50065F78F /* ListSpatialReferenceTransformationsView.Model.swift */ = {isa = PBXFileReference; fileEncoding = 4; lastKnownFileType = sourcecode.swift; path = ListSpatialReferenceTransformationsView.Model.swift; sourceTree = "<group>"; };
		D7588F5C2B7D8DAA008B75E2 /* NavigateRouteWithReroutingView.swift */ = {isa = PBXFileReference; fileEncoding = 4; lastKnownFileType = sourcecode.swift; path = NavigateRouteWithReroutingView.swift; sourceTree = "<group>"; };
		D75B58502AAFB3030038B3B4 /* StyleFeaturesWithCustomDictionaryView.swift */ = {isa = PBXFileReference; fileEncoding = 4; lastKnownFileType = sourcecode.swift; path = StyleFeaturesWithCustomDictionaryView.swift; sourceTree = "<group>"; };
		D75C35662AB50338003CD55F /* GroupLayersTogetherView.GroupLayerListView.swift */ = {isa = PBXFileReference; fileEncoding = 4; lastKnownFileType = sourcecode.swift; path = GroupLayersTogetherView.GroupLayerListView.swift; sourceTree = "<group>"; };
		D75F66332B48EABC00434974 /* SearchForWebMapView.swift */ = {isa = PBXFileReference; fileEncoding = 4; lastKnownFileType = sourcecode.swift; path = SearchForWebMapView.swift; sourceTree = "<group>"; };
		D76000AB2AF19C2300B3084D /* FindRouteInMobileMapPackageView.swift */ = {isa = PBXFileReference; fileEncoding = 4; lastKnownFileType = sourcecode.swift; path = FindRouteInMobileMapPackageView.swift; sourceTree = "<group>"; };
		D76000B62AF19FCA00B3084D /* SanFrancisco.mmpk */ = {isa = PBXFileReference; lastKnownFileType = file; path = SanFrancisco.mmpk; sourceTree = "<group>"; };
		D762AF5B2BF6A7B900ECE3C7 /* EditFeaturesWithFeatureLinkedAnnotationView.swift */ = {isa = PBXFileReference; fileEncoding = 4; lastKnownFileType = sourcecode.swift; path = EditFeaturesWithFeatureLinkedAnnotationView.swift; sourceTree = "<group>"; };
		D762AF632BF6A96100ECE3C7 /* loudoun_anno.geodatabase */ = {isa = PBXFileReference; lastKnownFileType = file; path = loudoun_anno.geodatabase; sourceTree = "<group>"; };
		D7634FAE2A43B7AC00F8AEFB /* CreateConvexHullAroundGeometriesView.swift */ = {isa = PBXFileReference; fileEncoding = 4; lastKnownFileType = sourcecode.swift; path = CreateConvexHullAroundGeometriesView.swift; sourceTree = "<group>"; };
		D7635FED2B9272CB0044AB97 /* DisplayClustersView.swift */ = {isa = PBXFileReference; fileEncoding = 4; lastKnownFileType = sourcecode.swift; path = DisplayClustersView.swift; sourceTree = "<group>"; };
		D7635FF52B9277DC0044AB97 /* ConfigureClustersView.Model.swift */ = {isa = PBXFileReference; fileEncoding = 4; lastKnownFileType = sourcecode.swift; path = ConfigureClustersView.Model.swift; sourceTree = "<group>"; };
		D7635FF72B9277DC0044AB97 /* ConfigureClustersView.SettingsView.swift */ = {isa = PBXFileReference; fileEncoding = 4; lastKnownFileType = sourcecode.swift; path = ConfigureClustersView.SettingsView.swift; sourceTree = "<group>"; };
		D7635FF82B9277DC0044AB97 /* ConfigureClustersView.swift */ = {isa = PBXFileReference; fileEncoding = 4; lastKnownFileType = sourcecode.swift; path = ConfigureClustersView.swift; sourceTree = "<group>"; };
		D76495202B74687E0042699E /* ValidateUtilityNetworkTopologyView.Model.swift */ = {isa = PBXFileReference; fileEncoding = 4; lastKnownFileType = sourcecode.swift; path = ValidateUtilityNetworkTopologyView.Model.swift; sourceTree = "<group>"; };
		D764B7DB2BE2F89D002E2F92 /* EditGeodatabaseWithTransactionsView.swift */ = {isa = PBXFileReference; fileEncoding = 4; lastKnownFileType = sourcecode.swift; path = EditGeodatabaseWithTransactionsView.swift; sourceTree = "<group>"; };
		D76929F52B4F78340047205E /* OrbitCameraAroundObjectView.swift */ = {isa = PBXFileReference; fileEncoding = 4; lastKnownFileType = sourcecode.swift; path = OrbitCameraAroundObjectView.swift; sourceTree = "<group>"; };
		D769C2112A29019B00030F61 /* SetUpLocationDrivenGeotriggersView.swift */ = {isa = PBXFileReference; fileEncoding = 4; lastKnownFileType = sourcecode.swift; path = SetUpLocationDrivenGeotriggersView.swift; sourceTree = "<group>"; };
		D769DF322BEC1A1C0062AE95 /* EditGeodatabaseWithTransactionsView.Model.swift */ = {isa = PBXFileReference; fileEncoding = 4; lastKnownFileType = sourcecode.swift; path = EditGeodatabaseWithTransactionsView.Model.swift; sourceTree = "<group>"; };
		D76EE6062AF9AFE100DA0325 /* FindRouteAroundBarriersView.Model.swift */ = {isa = PBXFileReference; fileEncoding = 4; lastKnownFileType = sourcecode.swift; path = FindRouteAroundBarriersView.Model.swift; sourceTree = "<group>"; };
		D7705D552AFC244E00CC0335 /* FindClosestFacilityToMultiplePointsView.swift */ = {isa = PBXFileReference; fileEncoding = 4; lastKnownFileType = sourcecode.swift; path = FindClosestFacilityToMultiplePointsView.swift; sourceTree = "<group>"; };
		D7705D612AFC570700CC0335 /* FindClosestFacilityFromPointView.swift */ = {isa = PBXFileReference; fileEncoding = 4; lastKnownFileType = sourcecode.swift; path = FindClosestFacilityFromPointView.swift; sourceTree = "<group>"; };
		D7749AD52AF08BF50086632F /* FindRouteInTransportNetworkView.Model.swift */ = {isa = PBXFileReference; fileEncoding = 4; lastKnownFileType = sourcecode.swift; path = FindRouteInTransportNetworkView.Model.swift; sourceTree = "<group>"; };
		D77570BF2A2942F800F490CD /* AnimateImagesWithImageOverlayView.swift */ = {isa = PBXFileReference; fileEncoding = 4; lastKnownFileType = sourcecode.swift; path = AnimateImagesWithImageOverlayView.swift; sourceTree = "<group>"; };
		D77572AD2A295DDD00F490CD /* PacificSouthWest2 */ = {isa = PBXFileReference; lastKnownFileType = folder; path = PacificSouthWest2; sourceTree = "<group>"; };
		D77688102B69826B007C3860 /* ListSpatialReferenceTransformationsView.swift */ = {isa = PBXFileReference; fileEncoding = 4; lastKnownFileType = sourcecode.swift; path = ListSpatialReferenceTransformationsView.swift; sourceTree = "<group>"; };
		D7781D482B7EB03400E53C51 /* SanDiegoTourPath.json */ = {isa = PBXFileReference; fileEncoding = 4; lastKnownFileType = text.json; path = SanDiegoTourPath.json; sourceTree = "<group>"; };
		D7781D4A2B7ECCB700E53C51 /* NavigateRouteWithReroutingView.Model.swift */ = {isa = PBXFileReference; fileEncoding = 4; lastKnownFileType = sourcecode.swift; path = NavigateRouteWithReroutingView.Model.swift; sourceTree = "<group>"; };
		D77BC5362B59A2D3007B49B6 /* StylePointWithDistanceCompositeSceneSymbolView.swift */ = {isa = PBXFileReference; fileEncoding = 4; lastKnownFileType = sourcecode.swift; path = StylePointWithDistanceCompositeSceneSymbolView.swift; sourceTree = "<group>"; };
		D77D9BFF2BB2438200B38A6C /* AugmentRealityToShowHiddenInfrastructureView.ARSceneView.swift */ = {isa = PBXFileReference; fileEncoding = 4; lastKnownFileType = sourcecode.swift; path = AugmentRealityToShowHiddenInfrastructureView.ARSceneView.swift; sourceTree = "<group>"; };
		D78666AC2A2161F100C60110 /* FindNearestVertexView.swift */ = {isa = PBXFileReference; fileEncoding = 4; lastKnownFileType = sourcecode.swift; path = FindNearestVertexView.swift; sourceTree = "<group>"; };
		D79EE76D2A4CEA5D005A52AE /* SetUpLocationDrivenGeotriggersView.Model.swift */ = {isa = PBXFileReference; fileEncoding = 4; lastKnownFileType = sourcecode.swift; path = SetUpLocationDrivenGeotriggersView.Model.swift; sourceTree = "<group>"; };
		D7A737DC2BABB9FE00B7C7FC /* AugmentRealityToShowHiddenInfrastructureView.swift */ = {isa = PBXFileReference; fileEncoding = 4; lastKnownFileType = sourcecode.swift; path = AugmentRealityToShowHiddenInfrastructureView.swift; sourceTree = "<group>"; };
		D7ABA2F82A32579C0021822B /* MeasureDistanceInSceneView.swift */ = {isa = PBXFileReference; fileEncoding = 4; lastKnownFileType = sourcecode.swift; path = MeasureDistanceInSceneView.swift; sourceTree = "<group>"; };
		D7ABA2FE2A32881C0021822B /* ShowViewshedFromGeoelementInSceneView.swift */ = {isa = PBXFileReference; fileEncoding = 4; lastKnownFileType = sourcecode.swift; path = ShowViewshedFromGeoelementInSceneView.swift; sourceTree = "<group>"; };
		D7AE861D2AC39DC50049B626 /* DisplayAnnotationView.swift */ = {isa = PBXFileReference; fileEncoding = 4; lastKnownFileType = sourcecode.swift; path = DisplayAnnotationView.swift; sourceTree = "<group>"; };
		D7B759B22B1FFBE300017FDD /* FavoritesView.swift */ = {isa = PBXFileReference; lastKnownFileType = sourcecode.swift; path = FavoritesView.swift; sourceTree = "<group>"; };
<<<<<<< HEAD
		D7BA38932BFBFC0F009954F5 /* QueryRelatedFeaturesView.swift */ = {isa = PBXFileReference; fileEncoding = 4; lastKnownFileType = sourcecode.swift; path = QueryRelatedFeaturesView.swift; sourceTree = "<group>"; };
=======
		D7BA38902BFBC476009954F5 /* EditFeaturesWithFeatureLinkedAnnotationView.Model.swift */ = {isa = PBXFileReference; fileEncoding = 4; lastKnownFileType = sourcecode.swift; path = EditFeaturesWithFeatureLinkedAnnotationView.Model.swift; sourceTree = "<group>"; };
>>>>>>> e782a37e
		D7BA8C432B2A4DAA00018633 /* Array+RawRepresentable.swift */ = {isa = PBXFileReference; lastKnownFileType = sourcecode.swift; path = "Array+RawRepresentable.swift"; sourceTree = "<group>"; };
		D7BA8C452B2A8ACA00018633 /* String.swift */ = {isa = PBXFileReference; lastKnownFileType = sourcecode.swift; path = String.swift; sourceTree = "<group>"; };
		D7C16D1A2AC5F95300689E89 /* Animate3DGraphicView.swift */ = {isa = PBXFileReference; fileEncoding = 4; lastKnownFileType = sourcecode.swift; path = Animate3DGraphicView.swift; sourceTree = "<group>"; };
		D7C16D1E2AC5FE8200689E89 /* Pyrenees.csv */ = {isa = PBXFileReference; fileEncoding = 4; lastKnownFileType = text; path = Pyrenees.csv; sourceTree = "<group>"; };
		D7C16D212AC5FE9800689E89 /* GrandCanyon.csv */ = {isa = PBXFileReference; fileEncoding = 4; lastKnownFileType = text; path = GrandCanyon.csv; sourceTree = "<group>"; };
		D7C16D242AC5FEA600689E89 /* Snowdon.csv */ = {isa = PBXFileReference; fileEncoding = 4; lastKnownFileType = text; path = Snowdon.csv; sourceTree = "<group>"; };
		D7C16D272AC5FEB600689E89 /* Hawaii.csv */ = {isa = PBXFileReference; fileEncoding = 4; lastKnownFileType = text; path = Hawaii.csv; sourceTree = "<group>"; };
		D7C3AB472B683291008909B9 /* SetFeatureRequestModeView.swift */ = {isa = PBXFileReference; fileEncoding = 4; lastKnownFileType = sourcecode.swift; path = SetFeatureRequestModeView.swift; sourceTree = "<group>"; };
		D7C5233E2BED9BBF00E8221A /* SanFrancisco.tpkx */ = {isa = PBXFileReference; lastKnownFileType = file; path = SanFrancisco.tpkx; sourceTree = "<group>"; };
		D7C6420B2B4F47E10042B8F7 /* SearchForWebMapView.Model.swift */ = {isa = PBXFileReference; fileEncoding = 4; lastKnownFileType = sourcecode.swift; path = SearchForWebMapView.Model.swift; sourceTree = "<group>"; };
		D7C97B552B75C10C0097CDA1 /* ValidateUtilityNetworkTopologyView.Views.swift */ = {isa = PBXFileReference; fileEncoding = 4; lastKnownFileType = sourcecode.swift; path = ValidateUtilityNetworkTopologyView.Views.swift; sourceTree = "<group>"; };
		D7CC33FD2A31475C00198EDF /* ShowLineOfSightBetweenPointsView.swift */ = {isa = PBXFileReference; fileEncoding = 4; lastKnownFileType = sourcecode.swift; path = ShowLineOfSightBetweenPointsView.swift; sourceTree = "<group>"; };
		D7CE9F9A2AE2F575008F7A5F /* streetmap_SD.tpkx */ = {isa = PBXFileReference; lastKnownFileType = file; path = streetmap_SD.tpkx; sourceTree = "<group>"; };
		D7CE9FA22AE2F595008F7A5F /* san-diego-eagle-locator */ = {isa = PBXFileReference; lastKnownFileType = folder; path = "san-diego-eagle-locator"; sourceTree = "<group>"; };
		D7D1F3522ADDBE5D009CE2DA /* philadelphia.mspk */ = {isa = PBXFileReference; lastKnownFileType = file; path = philadelphia.mspk; sourceTree = "<group>"; };
		D7D9FCF22BF2CC8600F972A2 /* FilterByDefinitionExpressionOrDisplayFilterView.swift */ = {isa = PBXFileReference; fileEncoding = 4; lastKnownFileType = sourcecode.swift; path = FilterByDefinitionExpressionOrDisplayFilterView.swift; sourceTree = "<group>"; };
		D7DDF8502AF47C6C004352D9 /* FindRouteAroundBarriersView.swift */ = {isa = PBXFileReference; fileEncoding = 4; lastKnownFileType = sourcecode.swift; path = FindRouteAroundBarriersView.swift; sourceTree = "<group>"; };
		D7E440D62A1ECE7D005D74DE /* CreateBuffersAroundPointsView.swift */ = {isa = PBXFileReference; fileEncoding = 4; lastKnownFileType = sourcecode.swift; path = CreateBuffersAroundPointsView.swift; sourceTree = "<group>"; };
		D7E557672A1D768800B9FB09 /* AddWMSLayerView.swift */ = {isa = PBXFileReference; fileEncoding = 4; lastKnownFileType = sourcecode.swift; path = AddWMSLayerView.swift; sourceTree = "<group>"; };
		D7E7D0802AEB39D5003AAD02 /* FindRouteInTransportNetworkView.swift */ = {isa = PBXFileReference; fileEncoding = 4; lastKnownFileType = sourcecode.swift; path = FindRouteInTransportNetworkView.swift; sourceTree = "<group>"; };
		D7E7D0992AEB3C47003AAD02 /* san_diego_offline_routing */ = {isa = PBXFileReference; lastKnownFileType = folder; path = san_diego_offline_routing; sourceTree = "<group>"; };
		D7EAF3592A1C023800D822C4 /* SetMinAndMaxScaleView.swift */ = {isa = PBXFileReference; fileEncoding = 4; lastKnownFileType = sourcecode.swift; path = SetMinAndMaxScaleView.swift; sourceTree = "<group>"; };
		D7ECF5972AB8BE63003FB2BE /* RenderMultilayerSymbolsView.swift */ = {isa = PBXFileReference; fileEncoding = 4; lastKnownFileType = sourcecode.swift; path = RenderMultilayerSymbolsView.swift; sourceTree = "<group>"; };
		D7EF5D742A26A03A00FEBDE5 /* ShowCoordinatesInMultipleFormatsView.swift */ = {isa = PBXFileReference; fileEncoding = 4; lastKnownFileType = sourcecode.swift; path = ShowCoordinatesInMultipleFormatsView.swift; sourceTree = "<group>"; };
		D7F8C0362B60564D0072BFA7 /* AddFeaturesWithContingentValuesView.swift */ = {isa = PBXFileReference; fileEncoding = 4; lastKnownFileType = sourcecode.swift; path = AddFeaturesWithContingentValuesView.swift; sourceTree = "<group>"; };
		D7F8C03D2B605AF60072BFA7 /* ContingentValuesBirdNests.geodatabase */ = {isa = PBXFileReference; lastKnownFileType = file; path = ContingentValuesBirdNests.geodatabase; sourceTree = "<group>"; };
		D7F8C0402B605E720072BFA7 /* FillmoreTopographicMap.vtpk */ = {isa = PBXFileReference; lastKnownFileType = file; path = FillmoreTopographicMap.vtpk; sourceTree = "<group>"; };
		D7F8C0422B608F120072BFA7 /* AddFeaturesWithContingentValuesView.AddFeatureView.swift */ = {isa = PBXFileReference; fileEncoding = 4; lastKnownFileType = sourcecode.swift; path = AddFeaturesWithContingentValuesView.AddFeatureView.swift; sourceTree = "<group>"; };
		E000E75F2869E33D005D87C5 /* ClipGeometryView.swift */ = {isa = PBXFileReference; lastKnownFileType = sourcecode.swift; path = ClipGeometryView.swift; sourceTree = "<group>"; };
		E000E762286A0B18005D87C5 /* CutGeometryView.swift */ = {isa = PBXFileReference; lastKnownFileType = sourcecode.swift; path = CutGeometryView.swift; sourceTree = "<group>"; };
		E004A6BD28414332002A1FE6 /* SetViewpointRotationView.swift */ = {isa = PBXFileReference; fileEncoding = 4; lastKnownFileType = sourcecode.swift; path = SetViewpointRotationView.swift; sourceTree = "<group>"; };
		E004A6D828465C70002A1FE6 /* DisplaySceneView.swift */ = {isa = PBXFileReference; fileEncoding = 4; lastKnownFileType = sourcecode.swift; path = DisplaySceneView.swift; sourceTree = "<group>"; };
		E004A6DF28466279002A1FE6 /* ShowCalloutView.swift */ = {isa = PBXFileReference; lastKnownFileType = sourcecode.swift; path = ShowCalloutView.swift; sourceTree = "<group>"; };
		E004A6E52846A61F002A1FE6 /* StyleGraphicsWithSymbolsView.swift */ = {isa = PBXFileReference; lastKnownFileType = sourcecode.swift; path = StyleGraphicsWithSymbolsView.swift; sourceTree = "<group>"; };
		E004A6E828493BCE002A1FE6 /* ShowDeviceLocationView.swift */ = {isa = PBXFileReference; lastKnownFileType = sourcecode.swift; path = ShowDeviceLocationView.swift; sourceTree = "<group>"; };
		E004A6EC2849556E002A1FE6 /* CreatePlanarAndGeodeticBuffersView.swift */ = {isa = PBXFileReference; lastKnownFileType = sourcecode.swift; path = CreatePlanarAndGeodeticBuffersView.swift; sourceTree = "<group>"; };
		E004A6EF284E4B9B002A1FE6 /* DownloadVectorTilesToLocalCacheView.swift */ = {isa = PBXFileReference; lastKnownFileType = sourcecode.swift; path = DownloadVectorTilesToLocalCacheView.swift; sourceTree = "<group>"; };
		E004A6F2284E4FEB002A1FE6 /* ShowResultOfSpatialOperationsView.swift */ = {isa = PBXFileReference; lastKnownFileType = sourcecode.swift; path = ShowResultOfSpatialOperationsView.swift; sourceTree = "<group>"; };
		E004A6F5284FA42A002A1FE6 /* SelectFeaturesInFeatureLayerView.swift */ = {isa = PBXFileReference; lastKnownFileType = sourcecode.swift; path = SelectFeaturesInFeatureLayerView.swift; sourceTree = "<group>"; };
		E041ABBF287CA9F00056009B /* WebView.swift */ = {isa = PBXFileReference; lastKnownFileType = sourcecode.swift; path = WebView.swift; sourceTree = "<group>"; };
		E041ABD6287DB04D0056009B /* SampleInfoView.swift */ = {isa = PBXFileReference; lastKnownFileType = sourcecode.swift; path = SampleInfoView.swift; sourceTree = "<group>"; };
		E041AC15287F54580056009B /* highlight.min.js */ = {isa = PBXFileReference; fileEncoding = 4; lastKnownFileType = sourcecode.javascript; path = highlight.min.js; sourceTree = "<group>"; };
		E041AC1D288076A60056009B /* info.css */ = {isa = PBXFileReference; fileEncoding = 4; lastKnownFileType = text.css; path = info.css; sourceTree = "<group>"; };
		E041AC1F288077B90056009B /* xcode.css */ = {isa = PBXFileReference; fileEncoding = 4; lastKnownFileType = text.css; path = xcode.css; sourceTree = "<group>"; };
		E066DD34285CF3B3004D3D5B /* FindRouteView.swift */ = {isa = PBXFileReference; lastKnownFileType = sourcecode.swift; path = FindRouteView.swift; sourceTree = "<group>"; };
		E066DD372860AB28004D3D5B /* StyleGraphicsWithRendererView.swift */ = {isa = PBXFileReference; lastKnownFileType = sourcecode.swift; path = StyleGraphicsWithRendererView.swift; sourceTree = "<group>"; };
		E066DD3A2860CA08004D3D5B /* ShowResultOfSpatialRelationshipsView.swift */ = {isa = PBXFileReference; lastKnownFileType = sourcecode.swift; path = ShowResultOfSpatialRelationshipsView.swift; sourceTree = "<group>"; };
		E066DD3F28610F55004D3D5B /* AddSceneLayerFromServiceView.swift */ = {isa = PBXFileReference; lastKnownFileType = sourcecode.swift; path = AddSceneLayerFromServiceView.swift; sourceTree = "<group>"; };
		E070A0A2286F3B6000F2B606 /* DownloadPreplannedMapAreaView.swift */ = {isa = PBXFileReference; lastKnownFileType = sourcecode.swift; path = DownloadPreplannedMapAreaView.swift; sourceTree = "<group>"; };
		E088E1562862579D00413100 /* SetSurfacePlacementModeView.swift */ = {isa = PBXFileReference; lastKnownFileType = sourcecode.swift; path = SetSurfacePlacementModeView.swift; sourceTree = "<group>"; };
		E088E1732863B5F800413100 /* GenerateOfflineMapView.swift */ = {isa = PBXFileReference; lastKnownFileType = sourcecode.swift; path = GenerateOfflineMapView.swift; sourceTree = "<group>"; };
		E0D04FF128A5390000747989 /* DownloadPreplannedMapAreaView.Model.swift */ = {isa = PBXFileReference; lastKnownFileType = sourcecode.swift; path = DownloadPreplannedMapAreaView.Model.swift; sourceTree = "<group>"; };
		E0EA0B762866390E00C9621D /* ProjectGeometryView.swift */ = {isa = PBXFileReference; lastKnownFileType = sourcecode.swift; path = ProjectGeometryView.swift; sourceTree = "<group>"; };
		E0FE32E628747778002C6ACA /* BrowseBuildingFloorsView.swift */ = {isa = PBXFileReference; lastKnownFileType = sourcecode.swift; path = BrowseBuildingFloorsView.swift; sourceTree = "<group>"; };
		F111CCC0288B5D5600205358 /* DisplayMapFromMobileMapPackageView.swift */ = {isa = PBXFileReference; lastKnownFileType = sourcecode.swift; path = DisplayMapFromMobileMapPackageView.swift; sourceTree = "<group>"; };
		F111CCC3288B641900205358 /* Yellowstone.mmpk */ = {isa = PBXFileReference; lastKnownFileType = file; path = Yellowstone.mmpk; sourceTree = "<group>"; };
		F1E71BF0289473760064C33F /* AddRasterFromFileView.swift */ = {isa = PBXFileReference; lastKnownFileType = sourcecode.swift; path = AddRasterFromFileView.swift; sourceTree = "<group>"; };
/* End PBXFileReference section */

/* Begin PBXFrameworksBuildPhase section */
		00E5401027F3CCA200CF66D5 /* Frameworks */ = {
			isa = PBXFrameworksBuildPhase;
			buildActionMask = 2147483647;
			files = (
				00C43AED2947DC350099AE34 /* ArcGISToolkit in Frameworks */,
			);
			runOnlyForDeploymentPostprocessing = 0;
		};
/* End PBXFrameworksBuildPhase section */

/* Begin PBXGroup section */
		0000FB6D2BBDB17600845921 /* Add 3D tiles layer */ = {
			isa = PBXGroup;
			children = (
				0000FB6B2BBDB17600845921 /* Add3DTilesLayerView.swift */,
			);
			path = "Add 3D tiles layer";
			sourceTree = "<group>";
		};
		0005580D281872BE00224BC6 /* Views */ = {
			isa = PBXGroup;
			children = (
				00B04272282EC59E0072E1B4 /* AboutView.swift */,
				D70BE5782A5624A80022CA02 /* CategoriesView.swift */,
				00E5400D27F3CCA100CF66D5 /* ContentView.swift */,
				D7B759B22B1FFBE300017FDD /* FavoritesView.swift */,
				000558092817C51E00224BC6 /* SampleDetailView.swift */,
				E041ABD6287DB04D0056009B /* SampleInfoView.swift */,
				00273CF52A82AB8700A7A77D /* SampleLink.swift */,
				00273CF32A82AB5900A7A77D /* SamplesSearchView.swift */,
				E041ABBF287CA9F00056009B /* WebView.swift */,
			);
			path = Views;
			sourceTree = "<group>";
		};
		000D43152B9918420003D3C2 /* Configure basemap style parameters */ = {
			isa = PBXGroup;
			children = (
				000D43132B9918420003D3C2 /* ConfigureBasemapStyleParametersView.swift */,
			);
			path = "Configure basemap style parameters";
			sourceTree = "<group>";
		};
		00181B442846AD3900654571 /* Extensions */ = {
			isa = PBXGroup;
			children = (
				D7BA8C432B2A4DAA00018633 /* Array+RawRepresentable.swift */,
				D7BA8C452B2A8ACA00018633 /* String.swift */,
				00181B452846AD7100654571 /* View+ErrorAlert.swift */,
			);
			path = Extensions;
			sourceTree = "<group>";
		};
		0023DE5029D648FA0098243A /* macOS */ = {
			isa = PBXGroup;
			children = (
				00ACF554293E6C6A0059B2A9 /* Samples.entitlements */,
			);
			path = macOS;
			sourceTree = "<group>";
		};
		003D7C332821EBCC009DDFD2 /* Scripts */ = {
			isa = PBXGroup;
			children = (
				00CCB8A2285AAD7D00BBAB70 /* DowloadPortalItemData.swift */,
				003D7C352821EBCC009DDFD2 /* GenerateSampleViewSourceCode.swift */,
				003D7C342821EBCC009DDFD2 /* masquerade */,
			);
			path = Scripts;
			sourceTree = "<group>";
		};
		0044288C29C90BD500160767 /* Get elevation at point on surface */ = {
			isa = PBXGroup;
			children = (
				0044289129C90C0B00160767 /* GetElevationAtPointOnSurfaceView.swift */,
			);
			path = "Get elevation at point on surface";
			sourceTree = "<group>";
		};
		0044CDD72995C352004618CE /* Show device location history */ = {
			isa = PBXGroup;
			children = (
				0044CDDE2995C39E004618CE /* ShowDeviceLocationHistoryView.swift */,
			);
			path = "Show device location history";
			sourceTree = "<group>";
		};
		004A2B962BED454300C297CE /* 740b663bff5e4198b9b6674af93f638a */ = {
			isa = PBXGroup;
			children = (
				004A2B9C2BED455B00C297CE /* canyonlands */,
			);
			path = 740b663bff5e4198b9b6674af93f638a;
			sourceTree = "<group>";
		};
		004A2BA12BED456500C297CE /* Apply scheduled updates to preplanned map area */ = {
			isa = PBXGroup;
			children = (
				004A2B9E2BED456500C297CE /* ApplyScheduledUpdatesToPreplannedMapAreaView.swift */,
			);
			path = "Apply scheduled updates to preplanned map area";
			sourceTree = "<group>";
		};
		0074ABAF281742420037244A /* Supporting Files */ = {
			isa = PBXGroup;
			children = (
				00181B442846AD3900654571 /* Extensions */,
				0074ABC028174F430037244A /* Models */,
				0005580D281872BE00224BC6 /* Views */,
				E041ABC3287CAFEB0056009B /* Web */,
			);
			path = "Supporting Files";
			sourceTree = "<group>";
		};
		0074ABB228174B830037244A /* Samples */ = {
			isa = PBXGroup;
			children = (
				0000FB6D2BBDB17600845921 /* Add 3D tiles layer */,
				79D84D0C2A815BED00F45262 /* Add custom dynamic entity data source */,
				4D2ADC3E29C26D05003B367F /* Add dynamic entity layer */,
				00D4EF7E2863840D00B9CC30 /* Add feature layers */,
				D7F8C0342B60564D0072BFA7 /* Add features with contingent values */,
				F19A316128906F0D003B7EF9 /* Add raster from file */,
				E066DD3E28610F3F004D3D5B /* Add scene layer from service */,
				D7E557602A1D743100B9FB09 /* Add WMS layer */,
				1C3B7DC22A5F64FC00907443 /* Analyze network with subnetwork trace */,
				D7C16D172AC5F6C100689E89 /* Animate 3D graphic */,
				D77570BC2A29427200F490CD /* Animate images with image overlay */,
				004A2BA12BED456500C297CE /* Apply scheduled updates to preplanned map area */,
				D75362CC2A1E862B00D83028 /* Apply unique value renderer */,
				1C8EC7422BAE2891001A6929 /* Augment reality to collect data */,
				D7084FA42AD771AA00EC7F4F /* Augment reality to fly over scene */,
				1C2538472BABAC7B00337307 /* Augment reality to navigate route */,
				D7A737DF2BABB9FE00B7C7FC /* Augment reality to show hidden infrastructure */,
				D72F27292ADA1E4400F906DA /* Augment reality to show tabletop scene */,
				218F35B229C28F4A00502022 /* Authenticate with OAuth */,
				E0FE32E528747762002C6ACA /* Browse building floors */,
				1C9B74D229DB54560038B06F /* Change camera controller */,
				4D2ADC5329C4F612003B367F /* Change map view background */,
				1C0C1C3229D34DAE005C8B24 /* Change viewpoint */,
				E000E75E2869E325005D87C5 /* Clip geometry */,
				000D43152B9918420003D3C2 /* Configure basemap style parameters */,
				D7635FF32B9277DC0044AB97 /* Configure clusters */,
				88F93CBE29C3D4E30006B28E /* Create and edit geometries */,
				79B7B8082A1BF8B300F57C27 /* Create and save KML file */,
				D7E440D12A1ECBC2005D74DE /* Create buffers around points */,
				D7B3C5C02A43B71E001DA4D8 /* Create convex hull around geometries */,
				D744FD132A2112360084A66C /* Create convex hull around points */,
				1C19B4EA2A578E46001D2506 /* Create load report */,
				D73FABE82AD4A0370048EC70 /* Create mobile geodatabase */,
				E004A6EB28495538002A1FE6 /* Create planar and geodetic buffers */,
				D71C5F602AAA7854006599FD /* Create symbol styles from web styles */,
				E000E761286A0B07005D87C5 /* Cut geometry */,
				D71099692A27D8880065A1C1 /* Densify and generalize geometry */,
				D7AE861A2AC39D750049B626 /* Display annotation */,
				D7635FEA2B9272CB0044AB97 /* Display clusters */,
				00A7A1422A2FC58300F035F7 /* Display content of utility network container */,
				D7497F382AC4B45300167AD2 /* Display dimensions */,
				0074ABB328174B830037244A /* Display map */,
				F111CCBD288B548400205358 /* Display map from mobile map package */,
				D752D95B2A3BCDD4003EB25E /* Display map from portal item */,
				00B04FB3283EEB830026C882 /* Display overview map */,
				E004A6D528465C70002A1FE6 /* Display scene */,
				D7010EBA2B05616900D43F55 /* Display scene from mobile scene package */,
				D742E48E2B04132B00690098 /* Display web scene from portal item */,
				E070A0A1286F3B3400F2B606 /* Download preplanned map area */,
				E004A6EE284E4B7A002A1FE6 /* Download vector tiles to local cache */,
				D733CA182BED980D00FBDE4C /* Edit and sync features with feature service */,
				D762AF5E2BF6A7B900ECE3C7 /* Edit features with feature-linked annotation */,
				D764B7DE2BE2F89D002E2F92 /* Edit geodatabase with transactions */,
				D73E619D2BDB21F400457932 /* Edit with branch versioning */,
				D7D9FCF52BF2CC8600F972A2 /* Filter by definition expression or display filter */,
				1C26ED122A859525009B7721 /* Filter features in scene */,
				D73FCFF32B02A3AA0006360D /* Find address with reverse geocode */,
				D7705D5F2AFC570700CC0335 /* Find closest facility from point */,
				D7705D542AFC244E00CC0335 /* Find closest facility to multiple points */,
				D78666A92A21616D00C60110 /* Find nearest vertex */,
				E066DD33285CF3A0004D3D5B /* Find route */,
				D7DDF84F2AF47C6C004352D9 /* Find route around barriers */,
				D76000AA2AF19C2300B3084D /* Find route in mobile map package */,
				D7E7D0792AEB39BF003AAD02 /* Find route in transport network */,
				E088E1722863B5E600413100 /* Generate offline map */,
				10B782032BE55C52007EAE6C /* Generate offline map with custom parameters */,
				10D321942BDB1C2E00B39B1B /* Generate offline map with local basemap */,
				D7553CD62AE2DFEC00DC2A70 /* Geocode offline */,
				0044288C29C90BD500160767 /* Get elevation at point on surface */,
				D704AA562AB22B7A00A3BB63 /* Group layers together */,
				D731F3BD2AD0D22500A8431E /* Identify graphics */,
				D70082E72ACF8F6C00E0C3C2 /* Identify KML features */,
				D751018A2A2E960300B8FA48 /* Identify layer features */,
				D7464F182ACE0445007FEE88 /* Identify raster cell */,
				D776880E2B69826B007C3860 /* List spatial reference transformations */,
				D718A1E92B575FD900447087 /* Manage bookmarks */,
				D752D93C2A3914E5003EB25E /* Manage operational layers */,
				D73E61952BDAEE6600457932 /* Match viewpoint of geo views */,
				D7ABA2F52A3256610021822B /* Measure distance in scene */,
				D7352F8D2BD992C40013FFEF /* Monitor changes to draw status */,
				D71371782BD88ECC00EB2F86 /* Monitor changes to layer view state */,
				D752D9422A3A6EB8003EB25E /* Monitor changes to map load status */,
				75DD739029D38B1B0010229D /* Navigate route */,
				D7588F5B2B7D8DAA008B75E2 /* Navigate route with rerouting */,
				D76929F32B4F78340047205E /* Orbit camera around object */,
				D7232EDD2AC1E5410079ABFF /* Play KML tour */,
				E0EA0B75286638FD00C9621D /* Project geometry */,
				108EC03F29D25AE1000F35D0 /* Query feature table */,
				D73F06652B5EE73D000B574F /* Query features with Arcade expression */,
				D7BA38962BFBFC0F009954F5 /* Query related features */,
				D7ECF5942AB8BDCA003FB2BE /* Render multilayer symbols */,
				1CAB8D402A3CEAB0002AA649 /* Run valve isolation trace */,
				D75F66322B48EABC00434974 /* Search for web map */,
				00CB913628481475005C2C5D /* Search with geocode */,
				E004A6F4284FA3C5002A1FE6 /* Select features in feature layer */,
				00B042E3282EDC690072E1B4 /* Set basemap */,
				D7C3AB462B683291008909B9 /* Set feature request mode */,
				D734FA072A183A5A00246D7E /* Set max extent */,
				D7EAF34F2A1C011000D822C4 /* Set min and max scale */,
				E088E1552862578800413100 /* Set surface placement mode */,
				D769C20D2A28FF8600030F61 /* Set up location-driven geotriggers */,
				E004A6B928414332002A1FE6 /* Set viewpoint rotation */,
				1C43BC782A43781100509BF8 /* Set visibility of subtype sublayer */,
				E004A6DE2846626A002A1FE6 /* Show callout */,
				D7EF5D712A269E2D00FEBDE5 /* Show coordinates in multiple formats */,
				E004A6E728493BBB002A1FE6 /* Show device location */,
				0044CDD72995C352004618CE /* Show device location history */,
				4D126D6829CA1B6000CFB7A7 /* Show device location with NMEA data sources */,
				D722BD1E2A420D7E002C2087 /* Show extruded features */,
				D751017D2A2E490800B8FA48 /* Show labels on layer */,
				D7CC33FB2A31475C00198EDF /* Show line of sight between points */,
				D7337C5C2ABD137400A5D865 /* Show mobile map package expiration date */,
				1C42E04129D2396B004FC4BE /* Show popup */,
				1C9B74C429DB43580038B06F /* Show realistic light and shadows */,
				E004A6F1284E4F80002A1FE6 /* Show result of spatial operations */,
				E066DD392860C9EE004D3D5B /* Show result of spatial relationships */,
				1CAF831A2A20305F000E1E60 /* Show utility associations */,
				D7ABA2FB2A3287C10021822B /* Show viewshed from geoelement in scene */,
				0086F3FC28E3770900974721 /* Show viewshed from point in scene */,
				00E7C15A2BBE1BF000B85D69 /* Snap geometry edits */,
				D75B584D2AAFB2C20038B3B4 /* Style features with custom dictionary */,
				E066DD362860AB0B004D3D5B /* Style graphics with renderer */,
				E004A6E42846A609002A1FE6 /* Style graphics with symbols */,
				D77BC5352B59A2D3007B49B6 /* Style point with distance composite scene symbol */,
				D754E31D2A1D661D0006C5F1 /* Style point with picture marker symbols */,
				D7058B0B2B59E44B000A888A /* Style point with scene symbol */,
				D74C8BFA2ABA5572007C76B8 /* Style symbols from mobile style file */,
				7573E81229D6134C00BEED9C /* Trace utility network */,
				D74EA7802B6DADA5008F6C7C /* Validate utility network topology */,
			);
			path = Samples;
			sourceTree = "<group>";
		};
		0074ABB328174B830037244A /* Display map */ = {
			isa = PBXGroup;
			children = (
				0074ABBE28174BCF0037244A /* DisplayMapView.swift */,
			);
			path = "Display map";
			sourceTree = "<group>";
		};
		0074ABC028174F430037244A /* Models */ = {
			isa = PBXGroup;
			children = (
				00CCB8A4285BAF8700BBAB70 /* OnDemandResource.swift */,
				0074ABC128174F430037244A /* Sample.swift */,
			);
			path = Models;
			sourceTree = "<group>";
		};
		0086F3FC28E3770900974721 /* Show viewshed from point in scene */ = {
			isa = PBXGroup;
			children = (
				0042E24228E4BF8F001F33D6 /* ShowViewshedFromPointInSceneView.Model.swift */,
				0086F3FD28E3770900974721 /* ShowViewshedFromPointInSceneView.swift */,
				0042E24428E4F82B001F33D6 /* ShowViewshedFromPointInSceneView.ViewshedSettingsView.swift */,
			);
			path = "Show viewshed from point in scene";
			sourceTree = "<group>";
		};
		00966EE62811F64D009D3DD7 /* iOS */ = {
			isa = PBXGroup;
			children = (
				00E5402A27F775EA00CF66D5 /* Info.plist */,
			);
			path = iOS;
			sourceTree = "<group>";
		};
		00A7A1422A2FC58300F035F7 /* Display content of utility network container */ = {
			isa = PBXGroup;
			children = (
				00A7A1432A2FC58300F035F7 /* DisplayContentOfUtilityNetworkContainerView.swift */,
				00A7A1492A2FC5B700F035F7 /* DisplayContentOfUtilityNetworkContainerView.Model.swift */,
			);
			path = "Display content of utility network container";
			sourceTree = "<group>";
		};
		00B042E3282EDC690072E1B4 /* Set basemap */ = {
			isa = PBXGroup;
			children = (
				00B042E5282EDC690072E1B4 /* SetBasemapView.swift */,
			);
			path = "Set basemap";
			sourceTree = "<group>";
		};
		00B04FB3283EEB830026C882 /* Display overview map */ = {
			isa = PBXGroup;
			children = (
				00B04FB4283EEBA80026C882 /* DisplayOverviewMapView.swift */,
			);
			path = "Display overview map";
			sourceTree = "<group>";
		};
		00C94A0228B53DCC004E42D9 /* 7c4c679ab06a4df19dc497f577f111bd */ = {
			isa = PBXGroup;
			children = (
				00C94A0C28B53DE1004E42D9 /* raster-file */,
			);
			path = 7c4c679ab06a4df19dc497f577f111bd;
			sourceTree = "<group>";
		};
		00CB913628481475005C2C5D /* Search with geocode */ = {
			isa = PBXGroup;
			children = (
				00CB9137284814A4005C2C5D /* SearchWithGeocodeView.swift */,
			);
			path = "Search with geocode";
			sourceTree = "<group>";
		};
		00CCB8A6285D059300BBAB70 /* Portal Data */ = {
			isa = PBXGroup;
			children = (
				D762AF642BF6A96100ECE3C7 /* 74c0c9fa80f4498c9739cc42531e9948 */,
				004A2B962BED454300C297CE /* 740b663bff5e4198b9b6674af93f638a */,
				D701D7242A37C7E4006FF0C8 /* 07d62a792ab6496d9b772a24efea45d0 */,
				D7C16D232AC5FEA600689E89 /* 12509ffdc684437f8f2656b0129d2c13 */,
				00D4EF8328638BF100B9CC30 /* 15a7cbd3af1e47cfa5d2c6b93dc44fc2 */,
				D721EEA62ABDFF550040BE46 /* 174150279af74a2ba6f8b87a567f480b */,
				D74C8C002ABA6202007C76B8 /* 1bd036f221f54a99abc9e46ff3511cbf */,
				D7CE9F992AE2F575008F7A5F /* 22c3083d4fa74e3e9b25adfc9f8c0496 */,
				D76000B52AF19FC900B3084D /* 260eb6535c824209964cf281766ebe43 */,
				D7C16D202AC5FE9800689E89 /* 290f0c571c394461a8b58b6775d0bd63 */,
				D7CE9F9C2AE2F585008F7A5F /* 3424d442ebe54f3cbf34462382d3aebe */,
				D7781D472B7EB03400E53C51 /* 4caec8c55ea2463982f1af7d9611b8d5 */,
				D7C16D1D2AC5FE8200689E89 /* 5a9b60cee9ba41e79640a06bcdf8084d */,
				1C965C4629DBA879002F8536 /* 681d6f7694644709a7c830ec57a2d72b */,
				00D4EF8E28638BF100B9CC30 /* 68ec42517cdd439e81b036210483e8e7 */,
				D73F8CF22AB1089900CD39DA /* 751138a2e0844e06853522d54103222a */,
				00C94A0228B53DCC004E42D9 /* 7c4c679ab06a4df19dc497f577f111bd */,
				D7D1F3512ADDBE5D009CE2DA /* 7dd2f97bb007466ea939160d0de96a9d */,
				10D321912BDB187400B39B1B /* 85282f2aaa2844d8935cdb8722e22a93 */,
				792222DB2A81AA5D00619FFE /* a8a942c228af4fac96baa78ad60f511f */,
				D7F8C03F2B605E720072BFA7 /* b5106355f1634b8996e634c04b6a930a */,
				D7464F202ACE0910007FEE88 /* b5f977c78ec74b3a8857ca86d1d9b318 */,
				00D4EF8128638BF100B9CC30 /* cb1b20748a9f4d128dad8a87244e3e37 */,
				D77572AC2A295DC100F490CD /* d1453556d91e46dea191c20c398b82cd */,
				4D126D7629CA3B3F00CFB7A7 /* d5bad9f4fee9483791e405880fb466da */,
				D7E7D0862AEB3C36003AAD02 /* df193653ed39449195af0c9725701dca */,
				D7F8C03C2B605AF60072BFA7 /* e12b54ea799f4606a2712157cf9f6e41 */,
				F111CCC2288B63DB00205358 /* e1f3a7254cb845b09450f54937c16061 */,
				D7C5233F2BED9BBF00E8221A /* e4a398afe9a945f3b0f4dca1e4faccb5 */,
				D7C16D262AC5FEB600689E89 /* e87c154fb9c2487f999143df5b08e9b1 */,
				D7497F3E2AC4BA4100167AD2 /* f5ff6f5556a945bca87ca513b8729a1e */,
			);
			path = "Portal Data";
			sourceTree = SOURCE_ROOT;
		};
		00D4EF7E2863840D00B9CC30 /* Add feature layers */ = {
			isa = PBXGroup;
			children = (
				00D4EF7F2863842100B9CC30 /* AddFeatureLayersView.swift */,
			);
			path = "Add feature layers";
			sourceTree = "<group>";
		};
		00D4EF8128638BF100B9CC30 /* cb1b20748a9f4d128dad8a87244e3e37 */ = {
			isa = PBXGroup;
			children = (
				00D4EF8228638BF100B9CC30 /* LA_Trails.geodatabase */,
			);
			path = cb1b20748a9f4d128dad8a87244e3e37;
			sourceTree = "<group>";
		};
		00D4EF8328638BF100B9CC30 /* 15a7cbd3af1e47cfa5d2c6b93dc44fc2 */ = {
			isa = PBXGroup;
			children = (
				00D4EFB02863CE6300B9CC30 /* ScottishWildlifeTrust_reserves */,
			);
			path = 15a7cbd3af1e47cfa5d2c6b93dc44fc2;
			sourceTree = "<group>";
		};
		00D4EF8E28638BF100B9CC30 /* 68ec42517cdd439e81b036210483e8e7 */ = {
			isa = PBXGroup;
			children = (
				00D4EF8F28638BF100B9CC30 /* AuroraCO.gpkg */,
			);
			path = 68ec42517cdd439e81b036210483e8e7;
			sourceTree = "<group>";
		};
		00E5400627F3CCA100CF66D5 = {
			isa = PBXGroup;
			children = (
				00966EE62811F64D009D3DD7 /* iOS */,
				0023DE5029D648FA0098243A /* macOS */,
				00CCB8A6285D059300BBAB70 /* Portal Data */,
				00E5401427F3CCA200CF66D5 /* Products */,
				003D7C332821EBCC009DDFD2 /* Scripts */,
				00E5400B27F3CCA100CF66D5 /* Shared */,
			);
			sourceTree = "<group>";
		};
		00E5400B27F3CCA100CF66D5 /* Shared */ = {
			isa = PBXGroup;
			children = (
				0074ABAF281742420037244A /* Supporting Files */,
				0074ABB228174B830037244A /* Samples */,
				00E5400C27F3CCA100CF66D5 /* SamplesApp.swift */,
				00E5400E27F3CCA200CF66D5 /* Assets.xcassets */,
				798C2DA62AFC505600EE7E97 /* PrivacyInfo.xcprivacy */,
				001C6DD827FE585A00D472C2 /* AppSecrets.swift.masque */,
				0074ABCA2817B8DB0037244A /* SamplesApp+Samples.swift.tache */,
			);
			path = Shared;
			sourceTree = "<group>";
		};
		00E5401427F3CCA200CF66D5 /* Products */ = {
			isa = PBXGroup;
			children = (
				00E5401327F3CCA200CF66D5 /* Samples.app */,
			);
			name = Products;
			sourceTree = "<group>";
		};
		00E7C15A2BBE1BF000B85D69 /* Snap geometry edits */ = {
			isa = PBXGroup;
			children = (
				00E7C1592BBE1BF000B85D69 /* SnapGeometryEditsView.swift */,
				00E1D90A2BC0AF97001AEB6A /* SnapGeometryEditsView.SnapSettingsView.swift */,
				00E1D90C2BC0B125001AEB6A /* SnapGeometryEditsView.GeometryEditorModel.swift */,
				00E1D90E2BC0B1E8001AEB6A /* SnapGeometryEditsView.GeometryEditorMenu.swift */,
			);
			path = "Snap geometry edits";
			sourceTree = "<group>";
		};
		108EC03F29D25AE1000F35D0 /* Query feature table */ = {
			isa = PBXGroup;
			children = (
				108EC04029D25B2C000F35D0 /* QueryFeatureTableView.swift */,
			);
			path = "Query feature table";
			sourceTree = "<group>";
		};
		10B782032BE55C52007EAE6C /* Generate offline map with custom parameters */ = {
			isa = PBXGroup;
			children = (
				10B782042BE55D7E007EAE6C /* GenerateOfflineMapWithCustomParametersView.swift */,
				10B782072BE5A058007EAE6C /* GenerateOfflineMapWithCustomParametersView.CustomParameters.swift */,
				10BD9EB32BF51B4B00ABDBD5 /* GenerateOfflineMapWithCustomParametersView.Model.swift */,
			);
			path = "Generate offline map with custom parameters";
			sourceTree = "<group>";
		};
		10D321912BDB187400B39B1B /* 85282f2aaa2844d8935cdb8722e22a93 */ = {
			isa = PBXGroup;
			children = (
				10D321922BDB187400B39B1B /* naperville_imagery.tpkx */,
			);
			path = 85282f2aaa2844d8935cdb8722e22a93;
			sourceTree = "<group>";
		};
		10D321942BDB1C2E00B39B1B /* Generate offline map with local basemap */ = {
			isa = PBXGroup;
			children = (
				10D321952BDB1CB500B39B1B /* GenerateOfflineMapWithLocalBasemapView.swift */,
			);
			path = "Generate offline map with local basemap";
			sourceTree = "<group>";
		};
		1C0C1C3229D34DAE005C8B24 /* Change viewpoint */ = {
			isa = PBXGroup;
			children = (
				1C0C1C3429D34DAE005C8B24 /* ChangeViewpointView.swift */,
			);
			path = "Change viewpoint";
			sourceTree = "<group>";
		};
		1C19B4EA2A578E46001D2506 /* Create load report */ = {
			isa = PBXGroup;
			children = (
				1C19B4EF2A578E46001D2506 /* CreateLoadReportView.Model.swift */,
				1C19B4ED2A578E46001D2506 /* CreateLoadReportView.swift */,
				1C19B4EB2A578E46001D2506 /* CreateLoadReportView.Views.swift */,
			);
			path = "Create load report";
			sourceTree = "<group>";
		};
		1C2538472BABAC7B00337307 /* Augment reality to navigate route */ = {
			isa = PBXGroup;
			children = (
				1C2538532BABACB100337307 /* AugmentRealityToNavigateRouteView.swift */,
				1C2538522BABACB100337307 /* AugmentRealityToNavigateRouteView.RoutePlannerView.swift */,
			);
			path = "Augment reality to navigate route";
			sourceTree = "<group>";
		};
		1C26ED122A859525009B7721 /* Filter features in scene */ = {
			isa = PBXGroup;
			children = (
				1C26ED152A859525009B7721 /* FilterFeaturesInSceneView.swift */,
			);
			path = "Filter features in scene";
			sourceTree = "<group>";
		};
		1C3B7DC22A5F64FC00907443 /* Analyze network with subnetwork trace */ = {
			isa = PBXGroup;
			children = (
				1C3B7DC32A5F64FC00907443 /* AnalyzeNetworkWithSubnetworkTraceView.Model.swift */,
				1C3B7DC62A5F64FC00907443 /* AnalyzeNetworkWithSubnetworkTraceView.swift */,
			);
			path = "Analyze network with subnetwork trace";
			sourceTree = "<group>";
		};
		1C42E04129D2396B004FC4BE /* Show popup */ = {
			isa = PBXGroup;
			children = (
				1C42E04329D2396B004FC4BE /* ShowPopupView.swift */,
			);
			path = "Show popup";
			sourceTree = "<group>";
		};
		1C43BC782A43781100509BF8 /* Set visibility of subtype sublayer */ = {
			isa = PBXGroup;
			children = (
				1C43BC7C2A43781100509BF8 /* SetVisibilityOfSubtypeSublayerView.Model.swift */,
				1C43BC7E2A43781100509BF8 /* SetVisibilityOfSubtypeSublayerView.swift */,
				1C43BC792A43781100509BF8 /* SetVisibilityOfSubtypeSublayerView.Views.swift */,
			);
			path = "Set visibility of subtype sublayer";
			sourceTree = "<group>";
		};
		1C8EC7422BAE2891001A6929 /* Augment reality to collect data */ = {
			isa = PBXGroup;
			children = (
				1C8EC7432BAE2891001A6929 /* AugmentRealityToCollectDataView.swift */,
			);
			path = "Augment reality to collect data";
			sourceTree = "<group>";
		};
		1C965C4629DBA879002F8536 /* 681d6f7694644709a7c830ec57a2d72b */ = {
			isa = PBXGroup;
			children = (
				004FE87029DF5D8700075217 /* Bristol */,
			);
			path = 681d6f7694644709a7c830ec57a2d72b;
			sourceTree = "<group>";
		};
		1C9B74C429DB43580038B06F /* Show realistic light and shadows */ = {
			isa = PBXGroup;
			children = (
				1C9B74C529DB43580038B06F /* ShowRealisticLightAndShadowsView.swift */,
			);
			path = "Show realistic light and shadows";
			sourceTree = "<group>";
		};
		1C9B74D229DB54560038B06F /* Change camera controller */ = {
			isa = PBXGroup;
			children = (
				1C9B74D529DB54560038B06F /* ChangeCameraControllerView.swift */,
			);
			path = "Change camera controller";
			sourceTree = "<group>";
		};
		1CAB8D402A3CEAB0002AA649 /* Run valve isolation trace */ = {
			isa = PBXGroup;
			children = (
				1CAB8D442A3CEAB0002AA649 /* RunValveIsolationTraceView.Model.swift */,
				1CAB8D472A3CEAB0002AA649 /* RunValveIsolationTraceView.swift */,
			);
			path = "Run valve isolation trace";
			sourceTree = "<group>";
		};
		1CAF831A2A20305F000E1E60 /* Show utility associations */ = {
			isa = PBXGroup;
			children = (
				1CAF831B2A20305F000E1E60 /* ShowUtilityAssociationsView.swift */,
			);
			path = "Show utility associations";
			sourceTree = "<group>";
		};
		218F35B229C28F4A00502022 /* Authenticate with OAuth */ = {
			isa = PBXGroup;
			children = (
				218F35B329C28F4A00502022 /* AuthenticateWithOAuthView.swift */,
			);
			path = "Authenticate with OAuth";
			sourceTree = "<group>";
		};
		4D126D6829CA1B6000CFB7A7 /* Show device location with NMEA data sources */ = {
			isa = PBXGroup;
			children = (
				4D126D6929CA1B6000CFB7A7 /* ShowDeviceLocationWithNMEADataSourcesView.swift */,
				4D126D7D29CA43D200CFB7A7 /* ShowDeviceLocationWithNMEADataSourcesView.Model.swift */,
				4D126D7129CA1E1800CFB7A7 /* FileNMEASentenceReader.swift */,
			);
			path = "Show device location with NMEA data sources";
			sourceTree = "<group>";
		};
		4D126D7629CA3B3F00CFB7A7 /* d5bad9f4fee9483791e405880fb466da */ = {
			isa = PBXGroup;
			children = (
				4D126D7B29CA3E6000CFB7A7 /* Redlands.nmea */,
			);
			path = d5bad9f4fee9483791e405880fb466da;
			sourceTree = "<group>";
		};
		4D2ADC3E29C26D05003B367F /* Add dynamic entity layer */ = {
			isa = PBXGroup;
			children = (
				4D2ADC3F29C26D05003B367F /* AddDynamicEntityLayerView.swift */,
				4D2ADC6629C50BD6003B367F /* AddDynamicEntityLayerView.Model.swift */,
				4D2ADC6829C50C4C003B367F /* AddDynamicEntityLayerView.SettingsView.swift */,
				00F279D52AF418DC00CECAF8 /* AddDynamicEntityLayerView.VehicleCallout.swift */,
			);
			path = "Add dynamic entity layer";
			sourceTree = "<group>";
		};
		4D2ADC5329C4F612003B367F /* Change map view background */ = {
			isa = PBXGroup;
			children = (
				4D2ADC5529C4F612003B367F /* ChangeMapViewBackgroundView.swift */,
				4D2ADC5829C4F612003B367F /* ChangeMapViewBackgroundView.SettingsView.swift */,
				4D2ADC6129C5071C003B367F /* ChangeMapViewBackgroundView.Model.swift */,
			);
			path = "Change map view background";
			sourceTree = "<group>";
		};
		7573E81229D6134C00BEED9C /* Trace utility network */ = {
			isa = PBXGroup;
			children = (
				7573E81329D6134C00BEED9C /* TraceUtilityNetworkView.Model.swift */,
				7573E81529D6134C00BEED9C /* TraceUtilityNetworkView.Enums.swift */,
				7573E81729D6134C00BEED9C /* TraceUtilityNetworkView.Views.swift */,
				7573E81829D6134C00BEED9C /* TraceUtilityNetworkView.swift */,
			);
			path = "Trace utility network";
			sourceTree = "<group>";
		};
		75DD739029D38B1B0010229D /* Navigate route */ = {
			isa = PBXGroup;
			children = (
				75DD739129D38B1B0010229D /* NavigateRouteView.swift */,
			);
			path = "Navigate route";
			sourceTree = "<group>";
		};
		792222DB2A81AA5D00619FFE /* a8a942c228af4fac96baa78ad60f511f */ = {
			isa = PBXGroup;
			children = (
				792222DC2A81AA5D00619FFE /* AIS_MarineCadastre_SelectedVessels_CustomDataSource.jsonl */,
			);
			path = a8a942c228af4fac96baa78ad60f511f;
			sourceTree = "<group>";
		};
		79B7B8082A1BF8B300F57C27 /* Create and save KML file */ = {
			isa = PBXGroup;
			children = (
				79302F842A1ED4E30002336A /* CreateAndSaveKMLView.Model.swift */,
				79B7B8092A1BF8EC00F57C27 /* CreateAndSaveKMLView.swift */,
				79302F862A1ED71B0002336A /* CreateAndSaveKMLView.Views.swift */,
			);
			path = "Create and save KML file";
			sourceTree = "<group>";
		};
		79D84D0C2A815BED00F45262 /* Add custom dynamic entity data source */ = {
			isa = PBXGroup;
			children = (
				79D84D0D2A815C5B00F45262 /* AddCustomDynamicEntityDataSourceView.swift */,
				7900C5F52A83FC3F002D430F /* AddCustomDynamicEntityDataSourceView.Vessel.swift */,
			);
			path = "Add custom dynamic entity data source";
			sourceTree = "<group>";
		};
		88F93CBE29C3D4E30006B28E /* Create and edit geometries */ = {
			isa = PBXGroup;
			children = (
				88F93CC029C3D59C0006B28E /* CreateAndEditGeometriesView.swift */,
			);
			path = "Create and edit geometries";
			sourceTree = "<group>";
		};
		D70082E72ACF8F6C00E0C3C2 /* Identify KML features */ = {
			isa = PBXGroup;
			children = (
				D70082EA2ACF900100E0C3C2 /* IdentifyKMLFeaturesView.swift */,
			);
			path = "Identify KML features";
			sourceTree = "<group>";
		};
		D7010EBA2B05616900D43F55 /* Display scene from mobile scene package */ = {
			isa = PBXGroup;
			children = (
				D7010EBC2B05616900D43F55 /* DisplaySceneFromMobileScenePackageView.swift */,
			);
			path = "Display scene from mobile scene package";
			sourceTree = "<group>";
		};
		D701D7242A37C7E4006FF0C8 /* 07d62a792ab6496d9b772a24efea45d0 */ = {
			isa = PBXGroup;
			children = (
				D701D72B2A37C7F7006FF0C8 /* bradley_low_3ds */,
			);
			path = 07d62a792ab6496d9b772a24efea45d0;
			sourceTree = "<group>";
		};
		D704AA562AB22B7A00A3BB63 /* Group layers together */ = {
			isa = PBXGroup;
			children = (
				D704AA592AB22C1A00A3BB63 /* GroupLayersTogetherView.swift */,
				D75C35662AB50338003CD55F /* GroupLayersTogetherView.GroupLayerListView.swift */,
			);
			path = "Group layers together";
			sourceTree = "<group>";
		};
		D7058B0B2B59E44B000A888A /* Style point with scene symbol */ = {
			isa = PBXGroup;
			children = (
				D7058B0D2B59E44B000A888A /* StylePointWithSceneSymbolView.swift */,
			);
			path = "Style point with scene symbol";
			sourceTree = "<group>";
		};
		D7084FA42AD771AA00EC7F4F /* Augment reality to fly over scene */ = {
			isa = PBXGroup;
			children = (
				D7084FA62AD771AA00EC7F4F /* AugmentRealityToFlyOverSceneView.swift */,
			);
			path = "Augment reality to fly over scene";
			sourceTree = "<group>";
		};
		D71099692A27D8880065A1C1 /* Densify and generalize geometry */ = {
			isa = PBXGroup;
			children = (
				D710996C2A27D9210065A1C1 /* DensifyAndGeneralizeGeometryView.swift */,
				D710996F2A2802FA0065A1C1 /* DensifyAndGeneralizeGeometryView.SettingsView.swift */,
			);
			path = "Densify and generalize geometry";
			sourceTree = "<group>";
		};
		D71371782BD88ECC00EB2F86 /* Monitor changes to layer view state */ = {
			isa = PBXGroup;
			children = (
				D71371752BD88ECC00EB2F86 /* MonitorChangesToLayerViewStateView.swift */,
			);
			path = "Monitor changes to layer view state";
			sourceTree = "<group>";
		};
		D718A1E92B575FD900447087 /* Manage bookmarks */ = {
			isa = PBXGroup;
			children = (
				D718A1EA2B575FD900447087 /* ManageBookmarksView.swift */,
			);
			path = "Manage bookmarks";
			sourceTree = "<group>";
		};
		D71C5F602AAA7854006599FD /* Create symbol styles from web styles */ = {
			isa = PBXGroup;
			children = (
				D71C5F632AAA7A88006599FD /* CreateSymbolStylesFromWebStylesView.swift */,
			);
			path = "Create symbol styles from web styles";
			sourceTree = "<group>";
		};
		D721EEA62ABDFF550040BE46 /* 174150279af74a2ba6f8b87a567f480b */ = {
			isa = PBXGroup;
			children = (
				D721EEA72ABDFF550040BE46 /* LothianRiversAnno.mmpk */,
			);
			path = 174150279af74a2ba6f8b87a567f480b;
			sourceTree = "<group>";
		};
		D722BD1E2A420D7E002C2087 /* Show extruded features */ = {
			isa = PBXGroup;
			children = (
				D722BD212A420DAD002C2087 /* ShowExtrudedFeaturesView.swift */,
			);
			path = "Show extruded features";
			sourceTree = "<group>";
		};
		D7232EDD2AC1E5410079ABFF /* Play KML tour */ = {
			isa = PBXGroup;
			children = (
				D7232EE02AC1E5AA0079ABFF /* PlayKMLTourView.swift */,
			);
			path = "Play KML tour";
			sourceTree = "<group>";
		};
		D72F27292ADA1E4400F906DA /* Augment reality to show tabletop scene */ = {
			isa = PBXGroup;
			children = (
				D72F272B2ADA1E4400F906DA /* AugmentRealityToShowTabletopSceneView.swift */,
			);
			path = "Augment reality to show tabletop scene";
			sourceTree = "<group>";
		};
		D731F3BD2AD0D22500A8431E /* Identify graphics */ = {
			isa = PBXGroup;
			children = (
				D731F3C02AD0D2AC00A8431E /* IdentifyGraphicsView.swift */,
			);
			path = "Identify graphics";
			sourceTree = "<group>";
		};
		D7337C5C2ABD137400A5D865 /* Show mobile map package expiration date */ = {
			isa = PBXGroup;
			children = (
				D7337C5F2ABD142D00A5D865 /* ShowMobileMapPackageExpirationDateView.swift */,
			);
			path = "Show mobile map package expiration date";
			sourceTree = "<group>";
		};
		D733CA182BED980D00FBDE4C /* Edit and sync features with feature service */ = {
			isa = PBXGroup;
			children = (
				D733CA152BED980D00FBDE4C /* EditAndSyncFeaturesWithFeatureServiceView.swift */,
				D74ECD0C2BEEAE2F007C0FA6 /* EditAndSyncFeaturesWithFeatureServiceView.Model.swift */,
			);
			path = "Edit and sync features with feature service";
			sourceTree = "<group>";
		};
		D734FA072A183A5A00246D7E /* Set max extent */ = {
			isa = PBXGroup;
			children = (
				D734FA092A183A5B00246D7E /* SetMaxExtentView.swift */,
			);
			path = "Set max extent";
			sourceTree = "<group>";
		};
		D7352F8D2BD992C40013FFEF /* Monitor changes to draw status */ = {
			isa = PBXGroup;
			children = (
				D7352F8A2BD992C40013FFEF /* MonitorChangesToDrawStatusView.swift */,
			);
			path = "Monitor changes to draw status";
			sourceTree = "<group>";
		};
		D73E61952BDAEE6600457932 /* Match viewpoint of geo views */ = {
			isa = PBXGroup;
			children = (
				D73E61922BDAEE6600457932 /* MatchViewpointOfGeoViewsView.swift */,
			);
			path = "Match viewpoint of geo views";
			sourceTree = "<group>";
		};
		D73E619D2BDB21F400457932 /* Edit with branch versioning */ = {
			isa = PBXGroup;
			children = (
				D73E619A2BDB21F400457932 /* EditWithBranchVersioningView.swift */,
				D7114A0C2BDC6A3300FA68CA /* EditWithBranchVersioningView.Model.swift */,
				D7044B952BE18D73000F2C43 /* EditWithBranchVersioningView.Views.swift */,
			);
			path = "Edit with branch versioning";
			sourceTree = "<group>";
		};
		D73F06652B5EE73D000B574F /* Query features with Arcade expression */ = {
			isa = PBXGroup;
			children = (
				D73F06662B5EE73D000B574F /* QueryFeaturesWithArcadeExpressionView.swift */,
			);
			path = "Query features with Arcade expression";
			sourceTree = "<group>";
		};
		D73F8CF22AB1089900CD39DA /* 751138a2e0844e06853522d54103222a */ = {
			isa = PBXGroup;
			children = (
				D73F8CF32AB1089900CD39DA /* Restaurant.stylx */,
			);
			path = 751138a2e0844e06853522d54103222a;
			sourceTree = "<group>";
		};
		D73FABE82AD4A0370048EC70 /* Create mobile geodatabase */ = {
			isa = PBXGroup;
			children = (
				D71FCB892AD6277E000E517C /* CreateMobileGeodatabaseView.Model.swift */,
				D73FC0FC2AD4A18D0067A19B /* CreateMobileGeodatabaseView.swift */,
			);
			path = "Create mobile geodatabase";
			sourceTree = "<group>";
		};
		D73FCFF32B02A3AA0006360D /* Find address with reverse geocode */ = {
			isa = PBXGroup;
			children = (
				D73FCFF42B02A3AA0006360D /* FindAddressWithReverseGeocodeView.swift */,
			);
			path = "Find address with reverse geocode";
			sourceTree = "<group>";
		};
		D742E48E2B04132B00690098 /* Display web scene from portal item */ = {
			isa = PBXGroup;
			children = (
				D742E48F2B04132B00690098 /* DisplayWebSceneFromPortalItemView.swift */,
			);
			path = "Display web scene from portal item";
			sourceTree = "<group>";
		};
		D744FD132A2112360084A66C /* Create convex hull around points */ = {
			isa = PBXGroup;
			children = (
				D744FD162A2112D90084A66C /* CreateConvexHullAroundPointsView.swift */,
			);
			path = "Create convex hull around points";
			sourceTree = "<group>";
		};
		D7464F182ACE0445007FEE88 /* Identify raster cell */ = {
			isa = PBXGroup;
			children = (
				D7464F1D2ACE04B3007FEE88 /* IdentifyRasterCellView.swift */,
			);
			path = "Identify raster cell";
			sourceTree = "<group>";
		};
		D7464F202ACE0910007FEE88 /* b5f977c78ec74b3a8857ca86d1d9b318 */ = {
			isa = PBXGroup;
			children = (
				D7464F2A2ACE0964007FEE88 /* SA_EVI_8Day_03May20 */,
			);
			path = b5f977c78ec74b3a8857ca86d1d9b318;
			sourceTree = "<group>";
		};
		D7497F382AC4B45300167AD2 /* Display dimensions */ = {
			isa = PBXGroup;
			children = (
				D7497F3B2AC4B4C100167AD2 /* DisplayDimensionsView.swift */,
			);
			path = "Display dimensions";
			sourceTree = "<group>";
		};
		D7497F3E2AC4BA4100167AD2 /* f5ff6f5556a945bca87ca513b8729a1e */ = {
			isa = PBXGroup;
			children = (
				D7497F3F2AC4BA4100167AD2 /* Edinburgh_Pylon_Dimensions.mmpk */,
			);
			path = f5ff6f5556a945bca87ca513b8729a1e;
			sourceTree = "<group>";
		};
		D74C8BFA2ABA5572007C76B8 /* Style symbols from mobile style file */ = {
			isa = PBXGroup;
			children = (
				D7337C592ABCFDB100A5D865 /* StyleSymbolsFromMobileStyleFileView.SymbolOptionsListView.swift */,
				D74C8BFD2ABA5605007C76B8 /* StyleSymbolsFromMobileStyleFileView.swift */,
			);
			path = "Style symbols from mobile style file";
			sourceTree = "<group>";
		};
		D74C8C002ABA6202007C76B8 /* 1bd036f221f54a99abc9e46ff3511cbf */ = {
			isa = PBXGroup;
			children = (
				D74C8C012ABA6202007C76B8 /* emoji-mobile.stylx */,
			);
			path = 1bd036f221f54a99abc9e46ff3511cbf;
			sourceTree = "<group>";
		};
		D74EA7802B6DADA5008F6C7C /* Validate utility network topology */ = {
			isa = PBXGroup;
			children = (
				D74EA7812B6DADA5008F6C7C /* ValidateUtilityNetworkTopologyView.swift */,
				D76495202B74687E0042699E /* ValidateUtilityNetworkTopologyView.Model.swift */,
				D7C97B552B75C10C0097CDA1 /* ValidateUtilityNetworkTopologyView.Views.swift */,
			);
			path = "Validate utility network topology";
			sourceTree = "<group>";
		};
		D751017D2A2E490800B8FA48 /* Show labels on layer */ = {
			isa = PBXGroup;
			children = (
				D75101802A2E493600B8FA48 /* ShowLabelsOnLayerView.swift */,
			);
			path = "Show labels on layer";
			sourceTree = "<group>";
		};
		D751018A2A2E960300B8FA48 /* Identify layer features */ = {
			isa = PBXGroup;
			children = (
				D751018D2A2E962D00B8FA48 /* IdentifyLayerFeaturesView.swift */,
			);
			path = "Identify layer features";
			sourceTree = "<group>";
		};
		D752D93C2A3914E5003EB25E /* Manage operational layers */ = {
			isa = PBXGroup;
			children = (
				D752D93F2A39154C003EB25E /* ManageOperationalLayersView.swift */,
			);
			path = "Manage operational layers";
			sourceTree = "<group>";
		};
		D752D9422A3A6EB8003EB25E /* Monitor changes to map load status */ = {
			isa = PBXGroup;
			children = (
				D752D9452A3A6F7F003EB25E /* MonitorChangesToMapLoadStatusView.swift */,
			);
			path = "Monitor changes to map load status";
			sourceTree = "<group>";
		};
		D752D95B2A3BCDD4003EB25E /* Display map from portal item */ = {
			isa = PBXGroup;
			children = (
				D752D95E2A3BCE06003EB25E /* DisplayMapFromPortalItemView.swift */,
			);
			path = "Display map from portal item";
			sourceTree = "<group>";
		};
		D75362CC2A1E862B00D83028 /* Apply unique value renderer */ = {
			isa = PBXGroup;
			children = (
				D75362D12A1E886700D83028 /* ApplyUniqueValueRendererView.swift */,
			);
			path = "Apply unique value renderer";
			sourceTree = "<group>";
		};
		D754E31D2A1D661D0006C5F1 /* Style point with picture marker symbols */ = {
			isa = PBXGroup;
			children = (
				D754E3222A1D66820006C5F1 /* StylePointWithPictureMarkerSymbolsView.swift */,
			);
			path = "Style point with picture marker symbols";
			sourceTree = "<group>";
		};
		D7553CD62AE2DFEC00DC2A70 /* Geocode offline */ = {
			isa = PBXGroup;
			children = (
				D72C43F22AEB066D00B6157B /* GeocodeOfflineView.Model.swift */,
				D7553CD82AE2DFEC00DC2A70 /* GeocodeOfflineView.swift */,
			);
			path = "Geocode offline";
			sourceTree = "<group>";
		};
		D7588F5B2B7D8DAA008B75E2 /* Navigate route with rerouting */ = {
			isa = PBXGroup;
			children = (
				D7588F5C2B7D8DAA008B75E2 /* NavigateRouteWithReroutingView.swift */,
				D7781D4A2B7ECCB700E53C51 /* NavigateRouteWithReroutingView.Model.swift */,
			);
			path = "Navigate route with rerouting";
			sourceTree = "<group>";
		};
		D75B584D2AAFB2C20038B3B4 /* Style features with custom dictionary */ = {
			isa = PBXGroup;
			children = (
				D75B58502AAFB3030038B3B4 /* StyleFeaturesWithCustomDictionaryView.swift */,
			);
			path = "Style features with custom dictionary";
			sourceTree = "<group>";
		};
		D75F66322B48EABC00434974 /* Search for web map */ = {
			isa = PBXGroup;
			children = (
				D75F66332B48EABC00434974 /* SearchForWebMapView.swift */,
				D7C6420B2B4F47E10042B8F7 /* SearchForWebMapView.Model.swift */,
				D71D516D2B51D7B600B2A2BE /* SearchForWebMapView.Views.swift */,
			);
			path = "Search for web map";
			sourceTree = "<group>";
		};
		D76000AA2AF19C2300B3084D /* Find route in mobile map package */ = {
			isa = PBXGroup;
			children = (
				D73723782AF5ADD700846884 /* FindRouteInMobileMapPackageView.MobileMapView.swift */,
				D73723742AF5877500846884 /* FindRouteInMobileMapPackageView.Models.swift */,
				D76000AB2AF19C2300B3084D /* FindRouteInMobileMapPackageView.swift */,
			);
			path = "Find route in mobile map package";
			sourceTree = "<group>";
		};
		D76000B52AF19FC900B3084D /* 260eb6535c824209964cf281766ebe43 */ = {
			isa = PBXGroup;
			children = (
				D76000B62AF19FCA00B3084D /* SanFrancisco.mmpk */,
			);
			path = 260eb6535c824209964cf281766ebe43;
			sourceTree = "<group>";
		};
		D762AF5E2BF6A7B900ECE3C7 /* Edit features with feature-linked annotation */ = {
			isa = PBXGroup;
			children = (
				D762AF5B2BF6A7B900ECE3C7 /* EditFeaturesWithFeatureLinkedAnnotationView.swift */,
				D7BA38902BFBC476009954F5 /* EditFeaturesWithFeatureLinkedAnnotationView.Model.swift */,
			);
			path = "Edit features with feature-linked annotation";
			sourceTree = "<group>";
		};
		D762AF642BF6A96100ECE3C7 /* 74c0c9fa80f4498c9739cc42531e9948 */ = {
			isa = PBXGroup;
			children = (
				D762AF632BF6A96100ECE3C7 /* loudoun_anno.geodatabase */,
			);
			path = 74c0c9fa80f4498c9739cc42531e9948;
			sourceTree = "<group>";
		};
		D7635FEA2B9272CB0044AB97 /* Display clusters */ = {
			isa = PBXGroup;
			children = (
				D7635FED2B9272CB0044AB97 /* DisplayClustersView.swift */,
			);
			path = "Display clusters";
			sourceTree = "<group>";
		};
		D7635FF32B9277DC0044AB97 /* Configure clusters */ = {
			isa = PBXGroup;
			children = (
				D7635FF82B9277DC0044AB97 /* ConfigureClustersView.swift */,
				D7635FF52B9277DC0044AB97 /* ConfigureClustersView.Model.swift */,
				D7635FF72B9277DC0044AB97 /* ConfigureClustersView.SettingsView.swift */,
			);
			path = "Configure clusters";
			sourceTree = "<group>";
		};
		D764B7DE2BE2F89D002E2F92 /* Edit geodatabase with transactions */ = {
			isa = PBXGroup;
			children = (
				D764B7DB2BE2F89D002E2F92 /* EditGeodatabaseWithTransactionsView.swift */,
				D769DF322BEC1A1C0062AE95 /* EditGeodatabaseWithTransactionsView.Model.swift */,
			);
			path = "Edit geodatabase with transactions";
			sourceTree = "<group>";
		};
		D76929F32B4F78340047205E /* Orbit camera around object */ = {
			isa = PBXGroup;
			children = (
				D76929F52B4F78340047205E /* OrbitCameraAroundObjectView.swift */,
				D718A1E62B570F7500447087 /* OrbitCameraAroundObjectView.Model.swift */,
			);
			path = "Orbit camera around object";
			sourceTree = "<group>";
		};
		D769C20D2A28FF8600030F61 /* Set up location-driven geotriggers */ = {
			isa = PBXGroup;
			children = (
				D769C2112A29019B00030F61 /* SetUpLocationDrivenGeotriggersView.swift */,
				D79EE76D2A4CEA5D005A52AE /* SetUpLocationDrivenGeotriggersView.Model.swift */,
			);
			path = "Set up location-driven geotriggers";
			sourceTree = "<group>";
		};
		D7705D542AFC244E00CC0335 /* Find closest facility to multiple points */ = {
			isa = PBXGroup;
			children = (
				D7705D552AFC244E00CC0335 /* FindClosestFacilityToMultiplePointsView.swift */,
			);
			path = "Find closest facility to multiple points";
			sourceTree = "<group>";
		};
		D7705D5F2AFC570700CC0335 /* Find closest facility from point */ = {
			isa = PBXGroup;
			children = (
				D7705D612AFC570700CC0335 /* FindClosestFacilityFromPointView.swift */,
			);
			path = "Find closest facility from point";
			sourceTree = "<group>";
		};
		D77570BC2A29427200F490CD /* Animate images with image overlay */ = {
			isa = PBXGroup;
			children = (
				D77570BF2A2942F800F490CD /* AnimateImagesWithImageOverlayView.swift */,
			);
			path = "Animate images with image overlay";
			sourceTree = "<group>";
		};
		D77572AC2A295DC100F490CD /* d1453556d91e46dea191c20c398b82cd */ = {
			isa = PBXGroup;
			children = (
				D77572AD2A295DDD00F490CD /* PacificSouthWest2 */,
			);
			path = d1453556d91e46dea191c20c398b82cd;
			sourceTree = "<group>";
		};
		D776880E2B69826B007C3860 /* List spatial reference transformations */ = {
			isa = PBXGroup;
			children = (
				D77688102B69826B007C3860 /* ListSpatialReferenceTransformationsView.swift */,
				D757D14A2B6C46E50065F78F /* ListSpatialReferenceTransformationsView.Model.swift */,
			);
			path = "List spatial reference transformations";
			sourceTree = "<group>";
		};
		D7781D472B7EB03400E53C51 /* 4caec8c55ea2463982f1af7d9611b8d5 */ = {
			isa = PBXGroup;
			children = (
				D7781D482B7EB03400E53C51 /* SanDiegoTourPath.json */,
			);
			path = 4caec8c55ea2463982f1af7d9611b8d5;
			sourceTree = "<group>";
		};
		D77BC5352B59A2D3007B49B6 /* Style point with distance composite scene symbol */ = {
			isa = PBXGroup;
			children = (
				D77BC5362B59A2D3007B49B6 /* StylePointWithDistanceCompositeSceneSymbolView.swift */,
			);
			path = "Style point with distance composite scene symbol";
			sourceTree = "<group>";
		};
		D78666A92A21616D00C60110 /* Find nearest vertex */ = {
			isa = PBXGroup;
			children = (
				D78666AC2A2161F100C60110 /* FindNearestVertexView.swift */,
			);
			path = "Find nearest vertex";
			sourceTree = "<group>";
		};
		D7A737DF2BABB9FE00B7C7FC /* Augment reality to show hidden infrastructure */ = {
			isa = PBXGroup;
			children = (
				D7A737DC2BABB9FE00B7C7FC /* AugmentRealityToShowHiddenInfrastructureView.swift */,
				D77D9BFF2BB2438200B38A6C /* AugmentRealityToShowHiddenInfrastructureView.ARSceneView.swift */,
			);
			path = "Augment reality to show hidden infrastructure";
			sourceTree = "<group>";
		};
		D7ABA2F52A3256610021822B /* Measure distance in scene */ = {
			isa = PBXGroup;
			children = (
				D7ABA2F82A32579C0021822B /* MeasureDistanceInSceneView.swift */,
			);
			path = "Measure distance in scene";
			sourceTree = "<group>";
		};
		D7ABA2FB2A3287C10021822B /* Show viewshed from geoelement in scene */ = {
			isa = PBXGroup;
			children = (
				D7ABA2FE2A32881C0021822B /* ShowViewshedFromGeoelementInSceneView.swift */,
			);
			path = "Show viewshed from geoelement in scene";
			sourceTree = "<group>";
		};
		D7AE861A2AC39D750049B626 /* Display annotation */ = {
			isa = PBXGroup;
			children = (
				D7AE861D2AC39DC50049B626 /* DisplayAnnotationView.swift */,
			);
			path = "Display annotation";
			sourceTree = "<group>";
		};
		D7B3C5C02A43B71E001DA4D8 /* Create convex hull around geometries */ = {
			isa = PBXGroup;
			children = (
				D7634FAE2A43B7AC00F8AEFB /* CreateConvexHullAroundGeometriesView.swift */,
			);
			path = "Create convex hull around geometries";
			sourceTree = "<group>";
		};
		D7BA38962BFBFC0F009954F5 /* Query related features */ = {
			isa = PBXGroup;
			children = (
				D7BA38932BFBFC0F009954F5 /* QueryRelatedFeaturesView.swift */,
			);
			path = "Query related features";
			sourceTree = "<group>";
		};
		D7C16D172AC5F6C100689E89 /* Animate 3D graphic */ = {
			isa = PBXGroup;
			children = (
				D7058FB02ACB423C00A40F14 /* Animate3DGraphicView.Model.swift */,
				D7054AE82ACCCB6C007235BA /* Animate3DGraphicView.SettingsView.swift */,
				D7C16D1A2AC5F95300689E89 /* Animate3DGraphicView.swift */,
			);
			path = "Animate 3D graphic";
			sourceTree = "<group>";
		};
		D7C16D1D2AC5FE8200689E89 /* 5a9b60cee9ba41e79640a06bcdf8084d */ = {
			isa = PBXGroup;
			children = (
				D7C16D1E2AC5FE8200689E89 /* Pyrenees.csv */,
			);
			path = 5a9b60cee9ba41e79640a06bcdf8084d;
			sourceTree = "<group>";
		};
		D7C16D202AC5FE9800689E89 /* 290f0c571c394461a8b58b6775d0bd63 */ = {
			isa = PBXGroup;
			children = (
				D7C16D212AC5FE9800689E89 /* GrandCanyon.csv */,
			);
			path = 290f0c571c394461a8b58b6775d0bd63;
			sourceTree = "<group>";
		};
		D7C16D232AC5FEA600689E89 /* 12509ffdc684437f8f2656b0129d2c13 */ = {
			isa = PBXGroup;
			children = (
				D7C16D242AC5FEA600689E89 /* Snowdon.csv */,
			);
			path = 12509ffdc684437f8f2656b0129d2c13;
			sourceTree = "<group>";
		};
		D7C16D262AC5FEB600689E89 /* e87c154fb9c2487f999143df5b08e9b1 */ = {
			isa = PBXGroup;
			children = (
				D7C16D272AC5FEB600689E89 /* Hawaii.csv */,
			);
			path = e87c154fb9c2487f999143df5b08e9b1;
			sourceTree = "<group>";
		};
		D7C3AB462B683291008909B9 /* Set feature request mode */ = {
			isa = PBXGroup;
			children = (
				D7C3AB472B683291008909B9 /* SetFeatureRequestModeView.swift */,
			);
			path = "Set feature request mode";
			sourceTree = "<group>";
		};
		D7C5233F2BED9BBF00E8221A /* e4a398afe9a945f3b0f4dca1e4faccb5 */ = {
			isa = PBXGroup;
			children = (
				D7C5233E2BED9BBF00E8221A /* SanFrancisco.tpkx */,
			);
			path = e4a398afe9a945f3b0f4dca1e4faccb5;
			sourceTree = "<group>";
		};
		D7CC33FB2A31475C00198EDF /* Show line of sight between points */ = {
			isa = PBXGroup;
			children = (
				D7CC33FD2A31475C00198EDF /* ShowLineOfSightBetweenPointsView.swift */,
			);
			path = "Show line of sight between points";
			sourceTree = "<group>";
		};
		D7CE9F992AE2F575008F7A5F /* 22c3083d4fa74e3e9b25adfc9f8c0496 */ = {
			isa = PBXGroup;
			children = (
				D7CE9F9A2AE2F575008F7A5F /* streetmap_SD.tpkx */,
			);
			path = 22c3083d4fa74e3e9b25adfc9f8c0496;
			sourceTree = "<group>";
		};
		D7CE9F9C2AE2F585008F7A5F /* 3424d442ebe54f3cbf34462382d3aebe */ = {
			isa = PBXGroup;
			children = (
				D7CE9FA22AE2F595008F7A5F /* san-diego-eagle-locator */,
			);
			path = 3424d442ebe54f3cbf34462382d3aebe;
			sourceTree = "<group>";
		};
		D7D1F3512ADDBE5D009CE2DA /* 7dd2f97bb007466ea939160d0de96a9d */ = {
			isa = PBXGroup;
			children = (
				D7D1F3522ADDBE5D009CE2DA /* philadelphia.mspk */,
			);
			path = 7dd2f97bb007466ea939160d0de96a9d;
			sourceTree = "<group>";
		};
		D7D9FCF52BF2CC8600F972A2 /* Filter by definition expression or display filter */ = {
			isa = PBXGroup;
			children = (
				D7D9FCF22BF2CC8600F972A2 /* FilterByDefinitionExpressionOrDisplayFilterView.swift */,
			);
			path = "Filter by definition expression or display filter";
			sourceTree = "<group>";
		};
		D7DDF84F2AF47C6C004352D9 /* Find route around barriers */ = {
			isa = PBXGroup;
			children = (
				D76EE6062AF9AFE100DA0325 /* FindRouteAroundBarriersView.Model.swift */,
				D7DDF8502AF47C6C004352D9 /* FindRouteAroundBarriersView.swift */,
				D73FCFFE2B02C7630006360D /* FindRouteAroundBarriersView.Views.swift */,
			);
			path = "Find route around barriers";
			sourceTree = "<group>";
		};
		D7E440D12A1ECBC2005D74DE /* Create buffers around points */ = {
			isa = PBXGroup;
			children = (
				D7E440D62A1ECE7D005D74DE /* CreateBuffersAroundPointsView.swift */,
			);
			path = "Create buffers around points";
			sourceTree = "<group>";
		};
		D7E557602A1D743100B9FB09 /* Add WMS layer */ = {
			isa = PBXGroup;
			children = (
				D7E557672A1D768800B9FB09 /* AddWMSLayerView.swift */,
			);
			path = "Add WMS layer";
			sourceTree = "<group>";
		};
		D7E7D0792AEB39BF003AAD02 /* Find route in transport network */ = {
			isa = PBXGroup;
			children = (
				D7749AD52AF08BF50086632F /* FindRouteInTransportNetworkView.Model.swift */,
				D7E7D0802AEB39D5003AAD02 /* FindRouteInTransportNetworkView.swift */,
			);
			path = "Find route in transport network";
			sourceTree = "<group>";
		};
		D7E7D0862AEB3C36003AAD02 /* df193653ed39449195af0c9725701dca */ = {
			isa = PBXGroup;
			children = (
				D7E7D0992AEB3C47003AAD02 /* san_diego_offline_routing */,
			);
			path = df193653ed39449195af0c9725701dca;
			sourceTree = "<group>";
		};
		D7EAF34F2A1C011000D822C4 /* Set min and max scale */ = {
			isa = PBXGroup;
			children = (
				D7EAF3592A1C023800D822C4 /* SetMinAndMaxScaleView.swift */,
			);
			path = "Set min and max scale";
			sourceTree = "<group>";
		};
		D7ECF5942AB8BDCA003FB2BE /* Render multilayer symbols */ = {
			isa = PBXGroup;
			children = (
				D7ECF5972AB8BE63003FB2BE /* RenderMultilayerSymbolsView.swift */,
			);
			path = "Render multilayer symbols";
			sourceTree = "<group>";
		};
		D7EF5D712A269E2D00FEBDE5 /* Show coordinates in multiple formats */ = {
			isa = PBXGroup;
			children = (
				D7EF5D742A26A03A00FEBDE5 /* ShowCoordinatesInMultipleFormatsView.swift */,
			);
			path = "Show coordinates in multiple formats";
			sourceTree = "<group>";
		};
		D7F8C0342B60564D0072BFA7 /* Add features with contingent values */ = {
			isa = PBXGroup;
			children = (
				D7F8C0362B60564D0072BFA7 /* AddFeaturesWithContingentValuesView.swift */,
				D74F03EF2B609A7D00E83688 /* AddFeaturesWithContingentValuesView.Model.swift */,
				D7F8C0422B608F120072BFA7 /* AddFeaturesWithContingentValuesView.AddFeatureView.swift */,
			);
			path = "Add features with contingent values";
			sourceTree = "<group>";
		};
		D7F8C03C2B605AF60072BFA7 /* e12b54ea799f4606a2712157cf9f6e41 */ = {
			isa = PBXGroup;
			children = (
				D7F8C03D2B605AF60072BFA7 /* ContingentValuesBirdNests.geodatabase */,
			);
			path = e12b54ea799f4606a2712157cf9f6e41;
			sourceTree = "<group>";
		};
		D7F8C03F2B605E720072BFA7 /* b5106355f1634b8996e634c04b6a930a */ = {
			isa = PBXGroup;
			children = (
				D7F8C0402B605E720072BFA7 /* FillmoreTopographicMap.vtpk */,
			);
			path = b5106355f1634b8996e634c04b6a930a;
			sourceTree = "<group>";
		};
		E000E75E2869E325005D87C5 /* Clip geometry */ = {
			isa = PBXGroup;
			children = (
				E000E75F2869E33D005D87C5 /* ClipGeometryView.swift */,
			);
			path = "Clip geometry";
			sourceTree = "<group>";
		};
		E000E761286A0B07005D87C5 /* Cut geometry */ = {
			isa = PBXGroup;
			children = (
				E000E762286A0B18005D87C5 /* CutGeometryView.swift */,
			);
			path = "Cut geometry";
			sourceTree = "<group>";
		};
		E004A6B928414332002A1FE6 /* Set viewpoint rotation */ = {
			isa = PBXGroup;
			children = (
				E004A6BD28414332002A1FE6 /* SetViewpointRotationView.swift */,
			);
			path = "Set viewpoint rotation";
			sourceTree = "<group>";
		};
		E004A6D528465C70002A1FE6 /* Display scene */ = {
			isa = PBXGroup;
			children = (
				E004A6D828465C70002A1FE6 /* DisplaySceneView.swift */,
			);
			path = "Display scene";
			sourceTree = "<group>";
		};
		E004A6DE2846626A002A1FE6 /* Show callout */ = {
			isa = PBXGroup;
			children = (
				E004A6DF28466279002A1FE6 /* ShowCalloutView.swift */,
			);
			path = "Show callout";
			sourceTree = "<group>";
		};
		E004A6E42846A609002A1FE6 /* Style graphics with symbols */ = {
			isa = PBXGroup;
			children = (
				E004A6E52846A61F002A1FE6 /* StyleGraphicsWithSymbolsView.swift */,
			);
			path = "Style graphics with symbols";
			sourceTree = "<group>";
		};
		E004A6E728493BBB002A1FE6 /* Show device location */ = {
			isa = PBXGroup;
			children = (
				E004A6E828493BCE002A1FE6 /* ShowDeviceLocationView.swift */,
			);
			path = "Show device location";
			sourceTree = "<group>";
		};
		E004A6EB28495538002A1FE6 /* Create planar and geodetic buffers */ = {
			isa = PBXGroup;
			children = (
				E004A6EC2849556E002A1FE6 /* CreatePlanarAndGeodeticBuffersView.swift */,
			);
			path = "Create planar and geodetic buffers";
			sourceTree = "<group>";
		};
		E004A6EE284E4B7A002A1FE6 /* Download vector tiles to local cache */ = {
			isa = PBXGroup;
			children = (
				E004A6EF284E4B9B002A1FE6 /* DownloadVectorTilesToLocalCacheView.swift */,
			);
			path = "Download vector tiles to local cache";
			sourceTree = "<group>";
		};
		E004A6F1284E4F80002A1FE6 /* Show result of spatial operations */ = {
			isa = PBXGroup;
			children = (
				E004A6F2284E4FEB002A1FE6 /* ShowResultOfSpatialOperationsView.swift */,
			);
			path = "Show result of spatial operations";
			sourceTree = "<group>";
		};
		E004A6F4284FA3C5002A1FE6 /* Select features in feature layer */ = {
			isa = PBXGroup;
			children = (
				E004A6F5284FA42A002A1FE6 /* SelectFeaturesInFeatureLayerView.swift */,
			);
			path = "Select features in feature layer";
			sourceTree = "<group>";
		};
		E041ABC3287CAFEB0056009B /* Web */ = {
			isa = PBXGroup;
			children = (
				E041AC15287F54580056009B /* highlight.min.js */,
				E041AC1D288076A60056009B /* info.css */,
				E041AC1F288077B90056009B /* xcode.css */,
			);
			path = Web;
			sourceTree = "<group>";
		};
		E066DD33285CF3A0004D3D5B /* Find route */ = {
			isa = PBXGroup;
			children = (
				E066DD34285CF3B3004D3D5B /* FindRouteView.swift */,
			);
			path = "Find route";
			sourceTree = "<group>";
		};
		E066DD362860AB0B004D3D5B /* Style graphics with renderer */ = {
			isa = PBXGroup;
			children = (
				E066DD372860AB28004D3D5B /* StyleGraphicsWithRendererView.swift */,
			);
			path = "Style graphics with renderer";
			sourceTree = "<group>";
		};
		E066DD392860C9EE004D3D5B /* Show result of spatial relationships */ = {
			isa = PBXGroup;
			children = (
				E066DD3A2860CA08004D3D5B /* ShowResultOfSpatialRelationshipsView.swift */,
			);
			path = "Show result of spatial relationships";
			sourceTree = "<group>";
		};
		E066DD3E28610F3F004D3D5B /* Add scene layer from service */ = {
			isa = PBXGroup;
			children = (
				E066DD3F28610F55004D3D5B /* AddSceneLayerFromServiceView.swift */,
			);
			path = "Add scene layer from service";
			sourceTree = "<group>";
		};
		E070A0A1286F3B3400F2B606 /* Download preplanned map area */ = {
			isa = PBXGroup;
			children = (
				883C121429C9136600062FF9 /* DownloadPreplannedMapAreaView.MapPicker.swift */,
				E0D04FF128A5390000747989 /* DownloadPreplannedMapAreaView.Model.swift */,
				E070A0A2286F3B6000F2B606 /* DownloadPreplannedMapAreaView.swift */,
			);
			path = "Download preplanned map area";
			sourceTree = "<group>";
		};
		E088E1552862578800413100 /* Set surface placement mode */ = {
			isa = PBXGroup;
			children = (
				E088E1562862579D00413100 /* SetSurfacePlacementModeView.swift */,
			);
			path = "Set surface placement mode";
			sourceTree = "<group>";
		};
		E088E1722863B5E600413100 /* Generate offline map */ = {
			isa = PBXGroup;
			children = (
				E088E1732863B5F800413100 /* GenerateOfflineMapView.swift */,
			);
			path = "Generate offline map";
			sourceTree = "<group>";
		};
		E0EA0B75286638FD00C9621D /* Project geometry */ = {
			isa = PBXGroup;
			children = (
				E0EA0B762866390E00C9621D /* ProjectGeometryView.swift */,
			);
			path = "Project geometry";
			sourceTree = "<group>";
		};
		E0FE32E528747762002C6ACA /* Browse building floors */ = {
			isa = PBXGroup;
			children = (
				E0FE32E628747778002C6ACA /* BrowseBuildingFloorsView.swift */,
			);
			path = "Browse building floors";
			sourceTree = "<group>";
		};
		F111CCBD288B548400205358 /* Display map from mobile map package */ = {
			isa = PBXGroup;
			children = (
				F111CCC0288B5D5600205358 /* DisplayMapFromMobileMapPackageView.swift */,
			);
			path = "Display map from mobile map package";
			sourceTree = "<group>";
		};
		F111CCC2288B63DB00205358 /* e1f3a7254cb845b09450f54937c16061 */ = {
			isa = PBXGroup;
			children = (
				F111CCC3288B641900205358 /* Yellowstone.mmpk */,
			);
			path = e1f3a7254cb845b09450f54937c16061;
			sourceTree = "<group>";
		};
		F19A316128906F0D003B7EF9 /* Add raster from file */ = {
			isa = PBXGroup;
			children = (
				F1E71BF0289473760064C33F /* AddRasterFromFileView.swift */,
			);
			path = "Add raster from file";
			sourceTree = "<group>";
		};
/* End PBXGroup section */

/* Begin PBXNativeTarget section */
		00E5401227F3CCA200CF66D5 /* Samples */ = {
			isa = PBXNativeTarget;
			buildConfigurationList = 00E5402427F3CCA200CF66D5 /* Build configuration list for PBXNativeTarget "Samples" */;
			buildPhases = (
				001C6DDC27FE5CE800D472C2 /* Create .secrets File If It Does Not Exist */,
				00CCB8A3285BA2FD00BBAB70 /* Download Portal Item Data */,
				00E5402B27F77A5A00CF66D5 /* Lint Sources */,
				00E5400F27F3CCA200CF66D5 /* Sources */,
				00144B5E280634840090DD5D /* Embed Frameworks */,
				00E5401027F3CCA200CF66D5 /* Frameworks */,
				00E5401127F3CCA200CF66D5 /* Resources */,
				0039A4E82885C4E300592C86 /* Copy Source Code Files */,
				0039A4E72885C45200592C86 /* Copy README.md Files For Source Code View */,
			);
			buildRules = (
				0083586F27FE3BCF00192A15 /* PBXBuildRule */,
				0074ABCC2817B8E60037244A /* PBXBuildRule */,
			);
			dependencies = (
			);
			name = Samples;
			packageProductDependencies = (
				00C43AEC2947DC350099AE34 /* ArcGISToolkit */,
			);
			productName = "arcgis-swift-sdk-samples (iOS)";
			productReference = 00E5401327F3CCA200CF66D5 /* Samples.app */;
			productType = "com.apple.product-type.application";
		};
/* End PBXNativeTarget section */

/* Begin PBXProject section */
		00E5400727F3CCA100CF66D5 /* Project object */ = {
			isa = PBXProject;
			attributes = {
				BuildIndependentTargetsInParallel = 1;
				KnownAssetTags = (
					AddCustomDynamicEntityDataSource,
					AddFeatureLayers,
					AddFeaturesWithContingentValues,
					AddRasterFromFile,
					Animate3DGraphic,
					AnimateImagesWithImageOverlay,
					ApplyScheduledUpdatesToPreplannedMapArea,
					AugmentRealityToShowTabletopScene,
					ChangeCameraController,
					DisplayDimensions,
					DisplayMapFromMobileMapPackage,
					DisplaySceneFromMobileScenePackage,
					EditAndSyncFeaturesWithFeatureService,
					EditFeaturesWithFeatureLinkedAnnotation,
					FindRouteInMobileMapPackage,
					FindRouteInTransportNetwork,
					GenerateOfflineMapWithLocalBasemap,
					GeocodeOffline,
					IdentifyRasterCell,
					NavigateRouteWithRerouting,
					OrbitCameraAroundObject,
					ShowDeviceLocationWithNmeaDataSources,
					ShowMobileMapPackageExpirationDate,
					ShowViewshedFromGeoelementInScene,
					StyleFeaturesWithCustomDictionary,
					StylePointWithDistanceCompositeSceneSymbol,
					StyleSymbolsFromMobileStyleFile,
				);
				LastSwiftUpdateCheck = 1330;
				LastUpgradeCheck = 1530;
				ORGANIZATIONNAME = Esri;
				TargetAttributes = {
					00E5401227F3CCA200CF66D5 = {
						CreatedOnToolsVersion = 13.3;
					};
				};
			};
			buildConfigurationList = 00E5400A27F3CCA100CF66D5 /* Build configuration list for PBXProject "Samples" */;
			compatibilityVersion = "Xcode 13.0";
			developmentRegion = en;
			hasScannedForEncodings = 0;
			knownRegions = (
				en,
				Base,
			);
			mainGroup = 00E5400627F3CCA100CF66D5;
			packageReferences = (
				00C43AEB2947DC350099AE34 /* XCRemoteSwiftPackageReference "arcgis-maps-sdk-swift-toolkit" */,
			);
			productRefGroup = 00E5401427F3CCA200CF66D5 /* Products */;
			projectDirPath = "";
			projectRoot = "";
			targets = (
				00E5401227F3CCA200CF66D5 /* Samples */,
			);
		};
/* End PBXProject section */

/* Begin PBXResourcesBuildPhase section */
		00E5401127F3CCA200CF66D5 /* Resources */ = {
			isa = PBXResourcesBuildPhase;
			buildActionMask = 2147483647;
			files = (
				D7F8C0412B605E720072BFA7 /* FillmoreTopographicMap.vtpk in Resources */,
				D7F8C03E2B605AF60072BFA7 /* ContingentValuesBirdNests.geodatabase in Resources */,
				E041AC1E288076A60056009B /* info.css in Resources */,
				D7CE9F9B2AE2F575008F7A5F /* streetmap_SD.tpkx in Resources */,
				D721EEA82ABDFF550040BE46 /* LothianRiversAnno.mmpk in Resources */,
				D7C16D1F2AC5FE8200689E89 /* Pyrenees.csv in Resources */,
				E041AC1A287F54580056009B /* highlight.min.js in Resources */,
				D7497F402AC4BA4100167AD2 /* Edinburgh_Pylon_Dimensions.mmpk in Resources */,
				D7C523402BED9BBF00E8221A /* SanFrancisco.tpkx in Resources */,
				00E5402027F3CCA200CF66D5 /* Assets.xcassets in Resources */,
				4D126D7C29CA3E6000CFB7A7 /* Redlands.nmea in Resources */,
				00C94A0D28B53DE1004E42D9 /* raster-file in Resources */,
				D7464F2B2ACE0965007FEE88 /* SA_EVI_8Day_03May20 in Resources */,
				004FE87129DF5D8700075217 /* Bristol in Resources */,
				D7C16D252AC5FEA600689E89 /* Snowdon.csv in Resources */,
				D73F8CF42AB1089900CD39DA /* Restaurant.stylx in Resources */,
				D74C8C022ABA6202007C76B8 /* emoji-mobile.stylx in Resources */,
				D7CE9FA32AE2F595008F7A5F /* san-diego-eagle-locator in Resources */,
				D76000B72AF19FCA00B3084D /* SanFrancisco.mmpk in Resources */,
				D762AF652BF6A96100ECE3C7 /* loudoun_anno.geodatabase in Resources */,
				792222DD2A81AA5D00619FFE /* AIS_MarineCadastre_SelectedVessels_CustomDataSource.jsonl in Resources */,
				E041AC20288077B90056009B /* xcode.css in Resources */,
				00D4EF9028638BF100B9CC30 /* LA_Trails.geodatabase in Resources */,
				D701D72C2A37C7F7006FF0C8 /* bradley_low_3ds in Resources */,
				00D4EF9A28638BF100B9CC30 /* AuroraCO.gpkg in Resources */,
				D7C16D282AC5FEB700689E89 /* Hawaii.csv in Resources */,
				D7D1F3532ADDBE5D009CE2DA /* philadelphia.mspk in Resources */,
				004A2B9D2BED455B00C297CE /* canyonlands in Resources */,
				798C2DA72AFC505600EE7E97 /* PrivacyInfo.xcprivacy in Resources */,
				D7E7D09A2AEB3C47003AAD02 /* san_diego_offline_routing in Resources */,
				F111CCC4288B641900205358 /* Yellowstone.mmpk in Resources */,
				D77572AE2A295DDE00F490CD /* PacificSouthWest2 in Resources */,
				10D321932BDB187400B39B1B /* naperville_imagery.tpkx in Resources */,
				00D4EFB12863CE6300B9CC30 /* ScottishWildlifeTrust_reserves in Resources */,
				D7781D492B7EB03400E53C51 /* SanDiegoTourPath.json in Resources */,
				D7C16D222AC5FE9800689E89 /* GrandCanyon.csv in Resources */,
			);
			runOnlyForDeploymentPostprocessing = 0;
		};
/* End PBXResourcesBuildPhase section */

/* Begin PBXShellScriptBuildPhase section */
		001C6DDC27FE5CE800D472C2 /* Create .secrets File If It Does Not Exist */ = {
			isa = PBXShellScriptBuildPhase;
			alwaysOutOfDate = 1;
			buildActionMask = 2147483647;
			files = (
			);
			inputFileListPaths = (
			);
			inputPaths = (
			);
			name = "Create .secrets File If It Does Not Exist";
			outputFileListPaths = (
			);
			outputPaths = (
				"$(SRCROOT)/.secrets",
			);
			runOnlyForDeploymentPostprocessing = 0;
			shellPath = /bin/sh;
			shellScript = "if [ ! -e \"$SRCROOT/.secrets\" ]\nthen\n    touch \"$SRCROOT/.secrets\"\nfi\n";
		};
		0039A4E72885C45200592C86 /* Copy README.md Files For Source Code View */ = {
			isa = PBXShellScriptBuildPhase;
			alwaysOutOfDate = 1;
			buildActionMask = 2147483647;
			files = (
			);
			inputFileListPaths = (
			);
			inputPaths = (
			);
			name = "Copy README.md Files For Source Code View";
			outputFileListPaths = (
			);
			outputPaths = (
			);
			runOnlyForDeploymentPostprocessing = 0;
			shellPath = /bin/sh;
			shellScript = "echo $BUILT_PRODUCTS_DIR\n\n# Directory to which the readmes will be copied.\nREADMES_DIR=${BUILT_PRODUCTS_DIR}/${UNLOCALIZED_RESOURCES_FOLDER_PATH}/READMEs\nmkdir -p \"${READMES_DIR}\"\n\n# Root readme for the project to skip.\nDEFAULT_README=$SRCROOT/README.md\n\n# Find all README.md files in the project.\nfind ${SRCROOT} -name \"README.md\" | while read file\ndo\n    # Skip the root readme for project.\n    if [ \"$file\" = \"$DEFAULT_README\" ]\n    then\n        echo $BUILT_PRODUCTS_DIR\n        continue\n    fi\n    \n    # Extract the folder name from the path.\n    FILE_PATH=$(dirname \"$file\")\n    FOLDER_NAME=$(basename \"$FILE_PATH\")\n    \n    cp \"${file}\" \"${READMES_DIR}/${FOLDER_NAME}.md\"\ndone\n";
		};
		00CCB8A3285BA2FD00BBAB70 /* Download Portal Item Data */ = {
			isa = PBXShellScriptBuildPhase;
			alwaysOutOfDate = 1;
			buildActionMask = 2147483647;
			files = (
			);
			inputFileListPaths = (
			);
			inputPaths = (
			);
			name = "Download Portal Item Data";
			outputFileListPaths = (
			);
			outputPaths = (
			);
			runOnlyForDeploymentPostprocessing = 0;
			shellPath = /bin/sh;
			shellScript = "SAMPLES_DIRECTORY=\"${SRCROOT}/Shared/Samples\"\nDOWNLOAD_DIRECTORY=\"${SRCROOT}/Portal Data\"\nxcrun --sdk macosx swift \"${SRCROOT}/Scripts/DowloadPortalItemData.swift\" \"$SAMPLES_DIRECTORY\" \"$DOWNLOAD_DIRECTORY\"\n";
		};
		00E5402B27F77A5A00CF66D5 /* Lint Sources */ = {
			isa = PBXShellScriptBuildPhase;
			alwaysOutOfDate = 1;
			buildActionMask = 2147483647;
			files = (
			);
			inputFileListPaths = (
			);
			inputPaths = (
			);
			name = "Lint Sources";
			outputFileListPaths = (
			);
			outputPaths = (
			);
			runOnlyForDeploymentPostprocessing = 0;
			shellPath = /bin/sh;
			shellScript = "if [[ \"$(uname -m)\" == arm64 ]]; then\n    export PATH=\"/opt/homebrew/bin:$PATH\"\nfi\n\nif which swiftlint > /dev/null; then\n  swiftlint\nelse\n  echo \"warning: SwiftLint not installed, download from https://github.com/realm/SwiftLint\"\nfi\n";
		};
/* End PBXShellScriptBuildPhase section */

/* Begin PBXSourcesBuildPhase section */
		00E5400F27F3CCA200CF66D5 /* Sources */ = {
			isa = PBXSourcesBuildPhase;
			buildActionMask = 2147483647;
			files = (
				1C2538562BABACFD00337307 /* AugmentRealityToNavigateRouteView.swift in Sources */,
				1C2538572BABACFD00337307 /* AugmentRealityToNavigateRouteView.RoutePlannerView.swift in Sources */,
				D76929FA2B4F79540047205E /* OrbitCameraAroundObjectView.swift in Sources */,
				79D84D132A81711A00F45262 /* AddCustomDynamicEntityDataSourceView.swift in Sources */,
				E000E7602869E33D005D87C5 /* ClipGeometryView.swift in Sources */,
				4D2ADC6729C50BD6003B367F /* AddDynamicEntityLayerView.Model.swift in Sources */,
				E004A6E928493BCE002A1FE6 /* ShowDeviceLocationView.swift in Sources */,
				1C26ED192A859525009B7721 /* FilterFeaturesInSceneView.swift in Sources */,
				D7352F8E2BD992C40013FFEF /* MonitorChangesToDrawStatusView.swift in Sources */,
				F111CCC1288B5D5600205358 /* DisplayMapFromMobileMapPackageView.swift in Sources */,
				D7BA8C462B2A8ACA00018633 /* String.swift in Sources */,
				D76495212B74687E0042699E /* ValidateUtilityNetworkTopologyView.Model.swift in Sources */,
				D7D9FCF62BF2CC8600F972A2 /* FilterByDefinitionExpressionOrDisplayFilterView.swift in Sources */,
				D7337C5A2ABCFDB100A5D865 /* StyleSymbolsFromMobileStyleFileView.SymbolOptionsListView.swift in Sources */,
				00E1D90F2BC0B1E8001AEB6A /* SnapGeometryEditsView.GeometryEditorMenu.swift in Sources */,
				1C43BC842A43781200509BF8 /* SetVisibilityOfSubtypeSublayerView.swift in Sources */,
				00A7A1462A2FC58300F035F7 /* DisplayContentOfUtilityNetworkContainerView.swift in Sources */,
				D7553CDB2AE2DFEC00DC2A70 /* GeocodeOfflineView.swift in Sources */,
				D757D14B2B6C46E50065F78F /* ListSpatialReferenceTransformationsView.Model.swift in Sources */,
				218F35B829C28F4A00502022 /* AuthenticateWithOAuthView.swift in Sources */,
				79B7B80A2A1BF8EC00F57C27 /* CreateAndSaveKMLView.swift in Sources */,
				D7C6420C2B4F47E10042B8F7 /* SearchForWebMapView.Model.swift in Sources */,
				000D43162B9918420003D3C2 /* ConfigureBasemapStyleParametersView.swift in Sources */,
				7573E81C29D6134C00BEED9C /* TraceUtilityNetworkView.Enums.swift in Sources */,
				7573E81A29D6134C00BEED9C /* TraceUtilityNetworkView.Model.swift in Sources */,
				1C3B7DC82A5F64FC00907443 /* AnalyzeNetworkWithSubnetworkTraceView.Model.swift in Sources */,
				D752D9402A39154C003EB25E /* ManageOperationalLayersView.swift in Sources */,
				D7ABA2F92A32579C0021822B /* MeasureDistanceInSceneView.swift in Sources */,
				D7BA38912BFBC476009954F5 /* EditFeaturesWithFeatureLinkedAnnotationView.Model.swift in Sources */,
				10D321962BDB1CB500B39B1B /* GenerateOfflineMapWithLocalBasemapView.swift in Sources */,
				D73723792AF5ADD800846884 /* FindRouteInMobileMapPackageView.MobileMapView.swift in Sources */,
				E004A6E028466279002A1FE6 /* ShowCalloutView.swift in Sources */,
				E000E763286A0B18005D87C5 /* CutGeometryView.swift in Sources */,
				D7705D582AFC244E00CC0335 /* FindClosestFacilityToMultiplePointsView.swift in Sources */,
				D73FCFFF2B02C7630006360D /* FindRouteAroundBarriersView.Views.swift in Sources */,
				4D126D7229CA1E1800CFB7A7 /* FileNMEASentenceReader.swift in Sources */,
				001C6DE127FE8A9400D472C2 /* AppSecrets.swift.masque in Sources */,
				D77BC5392B59A2D3007B49B6 /* StylePointWithDistanceCompositeSceneSymbolView.swift in Sources */,
				D7084FA92AD771AA00EC7F4F /* AugmentRealityToFlyOverSceneView.swift in Sources */,
				D75B58512AAFB3030038B3B4 /* StyleFeaturesWithCustomDictionaryView.swift in Sources */,
				E0D04FF228A5390000747989 /* DownloadPreplannedMapAreaView.Model.swift in Sources */,
				D764B7DF2BE2F89D002E2F92 /* EditGeodatabaseWithTransactionsView.swift in Sources */,
				00CCB8A5285BAF8700BBAB70 /* OnDemandResource.swift in Sources */,
				D7635FFE2B9277DC0044AB97 /* ConfigureClustersView.swift in Sources */,
				1C19B4F32A578E46001D2506 /* CreateLoadReportView.swift in Sources */,
				7900C5F62A83FC3F002D430F /* AddCustomDynamicEntityDataSourceView.Vessel.swift in Sources */,
				D71099702A2802FA0065A1C1 /* DensifyAndGeneralizeGeometryView.SettingsView.swift in Sources */,
				E004A6ED2849556E002A1FE6 /* CreatePlanarAndGeodeticBuffersView.swift in Sources */,
				E041ABD7287DB04D0056009B /* SampleInfoView.swift in Sources */,
				D7635FFD2B9277DC0044AB97 /* ConfigureClustersView.SettingsView.swift in Sources */,
				D769DF332BEC1A1C0062AE95 /* EditGeodatabaseWithTransactionsView.Model.swift in Sources */,
				1C43BC822A43781200509BF8 /* SetVisibilityOfSubtypeSublayerView.Model.swift in Sources */,
				D71FCB8A2AD6277F000E517C /* CreateMobileGeodatabaseView.Model.swift in Sources */,
				D752D9462A3A6F80003EB25E /* MonitorChangesToMapLoadStatusView.swift in Sources */,
				00181B462846AD7100654571 /* View+ErrorAlert.swift in Sources */,
				D733CA192BED980D00FBDE4C /* EditAndSyncFeaturesWithFeatureServiceView.swift in Sources */,
				00273CF62A82AB8700A7A77D /* SampleLink.swift in Sources */,
				D7ABA2FF2A32881C0021822B /* ShowViewshedFromGeoelementInSceneView.swift in Sources */,
				E0FE32E728747778002C6ACA /* BrowseBuildingFloorsView.swift in Sources */,
				D7F8C0432B608F120072BFA7 /* AddFeaturesWithContingentValuesView.AddFeatureView.swift in Sources */,
				D752D95F2A3BCE06003EB25E /* DisplayMapFromPortalItemView.swift in Sources */,
				004A2BA22BED456500C297CE /* ApplyScheduledUpdatesToPreplannedMapAreaView.swift in Sources */,
				1CAB8D4B2A3CEAB0002AA649 /* RunValveIsolationTraceView.Model.swift in Sources */,
				E070A0A3286F3B6000F2B606 /* DownloadPreplannedMapAreaView.swift in Sources */,
				D77570C02A2942F800F490CD /* AnimateImagesWithImageOverlayView.swift in Sources */,
				D7054AE92ACCCB6C007235BA /* Animate3DGraphicView.SettingsView.swift in Sources */,
				D7BA8C442B2A4DAA00018633 /* Array+RawRepresentable.swift in Sources */,
				E0EA0B772866390E00C9621D /* ProjectGeometryView.swift in Sources */,
				D74C8BFE2ABA5605007C76B8 /* StyleSymbolsFromMobileStyleFileView.swift in Sources */,
				D7E7D0812AEB39D5003AAD02 /* FindRouteInTransportNetworkView.swift in Sources */,
				D742E4922B04132B00690098 /* DisplayWebSceneFromPortalItemView.swift in Sources */,
				0042E24328E4BF8F001F33D6 /* ShowViewshedFromPointInSceneView.Model.swift in Sources */,
				D7E557682A1D768800B9FB09 /* AddWMSLayerView.swift in Sources */,
				D7497F3C2AC4B4C100167AD2 /* DisplayDimensionsView.swift in Sources */,
				D7C97B562B75C10C0097CDA1 /* ValidateUtilityNetworkTopologyView.Views.swift in Sources */,
				D73FCFF72B02A3AA0006360D /* FindAddressWithReverseGeocodeView.swift in Sources */,
				0005580A2817C51E00224BC6 /* SampleDetailView.swift in Sources */,
				D75F66362B48EABC00434974 /* SearchForWebMapView.swift in Sources */,
				D7058B102B59E44B000A888A /* StylePointWithSceneSymbolView.swift in Sources */,
				1C8EC7472BAE2891001A6929 /* AugmentRealityToCollectDataView.swift in Sources */,
				D75C35672AB50338003CD55F /* GroupLayersTogetherView.GroupLayerListView.swift in Sources */,
				4D2ADC6229C5071C003B367F /* ChangeMapViewBackgroundView.Model.swift in Sources */,
				0074ABCD2817BCC30037244A /* SamplesApp+Samples.swift.tache in Sources */,
				D79EE76E2A4CEA5D005A52AE /* SetUpLocationDrivenGeotriggersView.Model.swift in Sources */,
				D74F03F02B609A7D00E83688 /* AddFeaturesWithContingentValuesView.Model.swift in Sources */,
				E004A6F3284E4FEB002A1FE6 /* ShowResultOfSpatialOperationsView.swift in Sources */,
				D751018E2A2E962D00B8FA48 /* IdentifyLayerFeaturesView.swift in Sources */,
				F1E71BF1289473760064C33F /* AddRasterFromFileView.swift in Sources */,
				00B04273282EC59E0072E1B4 /* AboutView.swift in Sources */,
				7573E81F29D6134C00BEED9C /* TraceUtilityNetworkView.swift in Sources */,
				D7781D4B2B7ECCB700E53C51 /* NavigateRouteWithReroutingView.Model.swift in Sources */,
				4D2ADC6929C50C4C003B367F /* AddDynamicEntityLayerView.SettingsView.swift in Sources */,
				1C42E04729D2396B004FC4BE /* ShowPopupView.swift in Sources */,
				79302F872A1ED71B0002336A /* CreateAndSaveKMLView.Views.swift in Sources */,
				D73FC0FD2AD4A18D0067A19B /* CreateMobileGeodatabaseView.swift in Sources */,
				1C19B4F12A578E46001D2506 /* CreateLoadReportView.Views.swift in Sources */,
				E066DD3B2860CA08004D3D5B /* ShowResultOfSpatialRelationshipsView.swift in Sources */,
				7573E81E29D6134C00BEED9C /* TraceUtilityNetworkView.Views.swift in Sources */,
				4D2ADC5A29C4F612003B367F /* ChangeMapViewBackgroundView.swift in Sources */,
				D7BA38972BFBFC0F009954F5 /* QueryRelatedFeaturesView.swift in Sources */,
				D7ECF5982AB8BE63003FB2BE /* RenderMultilayerSymbolsView.swift in Sources */,
				D769C2122A29019B00030F61 /* SetUpLocationDrivenGeotriggersView.swift in Sources */,
				79302F852A1ED4E30002336A /* CreateAndSaveKMLView.Model.swift in Sources */,
				D7C3AB4A2B683291008909B9 /* SetFeatureRequestModeView.swift in Sources */,
				D7058FB12ACB423C00A40F14 /* Animate3DGraphicView.Model.swift in Sources */,
				D77D9C002BB2438200B38A6C /* AugmentRealityToShowHiddenInfrastructureView.ARSceneView.swift in Sources */,
				0044CDDF2995C39E004618CE /* ShowDeviceLocationHistoryView.swift in Sources */,
				E041ABC0287CA9F00056009B /* WebView.swift in Sources */,
				D73E619E2BDB21F400457932 /* EditWithBranchVersioningView.swift in Sources */,
				D7705D642AFC570700CC0335 /* FindClosestFacilityFromPointView.swift in Sources */,
				E088E1572862579D00413100 /* SetSurfacePlacementModeView.swift in Sources */,
				D762AF5F2BF6A7B900ECE3C7 /* EditFeaturesWithFeatureLinkedAnnotationView.swift in Sources */,
				1CAF831F2A20305F000E1E60 /* ShowUtilityAssociationsView.swift in Sources */,
				00E7C15C2BBE1BF000B85D69 /* SnapGeometryEditsView.swift in Sources */,
				E004A6C128414332002A1FE6 /* SetViewpointRotationView.swift in Sources */,
				883C121529C9136600062FF9 /* DownloadPreplannedMapAreaView.MapPicker.swift in Sources */,
				D72C43F32AEB066D00B6157B /* GeocodeOfflineView.Model.swift in Sources */,
				1C9B74C929DB43580038B06F /* ShowRealisticLightAndShadowsView.swift in Sources */,
				10B782052BE55D7E007EAE6C /* GenerateOfflineMapWithCustomParametersView.swift in Sources */,
				D7635FF12B9272CB0044AB97 /* DisplayClustersView.swift in Sources */,
				D7232EE12AC1E5AA0079ABFF /* PlayKMLTourView.swift in Sources */,
				D7010EBF2B05616900D43F55 /* DisplaySceneFromMobileScenePackageView.swift in Sources */,
				D7337C602ABD142D00A5D865 /* ShowMobileMapPackageExpirationDateView.swift in Sources */,
				00E5401E27F3CCA200CF66D5 /* ContentView.swift in Sources */,
				D7634FAF2A43B7AC00F8AEFB /* CreateConvexHullAroundGeometriesView.swift in Sources */,
				E066DD382860AB28004D3D5B /* StyleGraphicsWithRendererView.swift in Sources */,
				108EC04129D25B2C000F35D0 /* QueryFeatureTableView.swift in Sources */,
				D71D516E2B51D7B600B2A2BE /* SearchForWebMapView.Views.swift in Sources */,
				D7114A0D2BDC6A3300FA68CA /* EditWithBranchVersioningView.Model.swift in Sources */,
				00B04FB5283EEBA80026C882 /* DisplayOverviewMapView.swift in Sources */,
				D718A1E72B570F7500447087 /* OrbitCameraAroundObjectView.Model.swift in Sources */,
				D71C5F642AAA7A88006599FD /* CreateSymbolStylesFromWebStylesView.swift in Sources */,
				D7CC33FF2A31475C00198EDF /* ShowLineOfSightBetweenPointsView.swift in Sources */,
				D70BE5792A5624A80022CA02 /* CategoriesView.swift in Sources */,
				10BD9EB42BF51B4B00ABDBD5 /* GenerateOfflineMapWithCustomParametersView.Model.swift in Sources */,
				4D2ADC5D29C4F612003B367F /* ChangeMapViewBackgroundView.SettingsView.swift in Sources */,
				75DD739529D38B1B0010229D /* NavigateRouteView.swift in Sources */,
				D75362D22A1E886700D83028 /* ApplyUniqueValueRendererView.swift in Sources */,
				0074ABBF28174BCF0037244A /* DisplayMapView.swift in Sources */,
				D7EF5D752A26A03A00FEBDE5 /* ShowCoordinatesInMultipleFormatsView.swift in Sources */,
				D72F272E2ADA1E4400F906DA /* AugmentRealityToShowTabletopSceneView.swift in Sources */,
				10B782082BE5A058007EAE6C /* GenerateOfflineMapWithCustomParametersView.CustomParameters.swift in Sources */,
				D76EE6072AF9AFE100DA0325 /* FindRouteAroundBarriersView.Model.swift in Sources */,
				0086F40128E3770A00974721 /* ShowViewshedFromPointInSceneView.swift in Sources */,
				0044289229C90C0B00160767 /* GetElevationAtPointOnSurfaceView.swift in Sources */,
				00E1D90B2BC0AF97001AEB6A /* SnapGeometryEditsView.SnapSettingsView.swift in Sources */,
				D7E440D72A1ECE7D005D74DE /* CreateBuffersAroundPointsView.swift in Sources */,
				00D4EF802863842100B9CC30 /* AddFeatureLayersView.swift in Sources */,
				4D126D7E29CA43D200CFB7A7 /* ShowDeviceLocationWithNMEADataSourcesView.Model.swift in Sources */,
				4D126D6D29CA1B6000CFB7A7 /* ShowDeviceLocationWithNMEADataSourcesView.swift in Sources */,
				D710996D2A27D9210065A1C1 /* DensifyAndGeneralizeGeometryView.swift in Sources */,
				88F93CC129C3D59D0006B28E /* CreateAndEditGeometriesView.swift in Sources */,
				1C0C1C3929D34DAE005C8B24 /* ChangeViewpointView.swift in Sources */,
				D7AE861E2AC39DC50049B626 /* DisplayAnnotationView.swift in Sources */,
				D734FA0C2A183A5B00246D7E /* SetMaxExtentView.swift in Sources */,
				D704AA5A2AB22C1A00A3BB63 /* GroupLayersTogetherView.swift in Sources */,
				E004A6DC28465C70002A1FE6 /* DisplaySceneView.swift in Sources */,
				E066DD35285CF3B3004D3D5B /* FindRouteView.swift in Sources */,
				D71371792BD88ECC00EB2F86 /* MonitorChangesToLayerViewStateView.swift in Sources */,
				D7B759B32B1FFBE300017FDD /* FavoritesView.swift in Sources */,
				D722BD222A420DAD002C2087 /* ShowExtrudedFeaturesView.swift in Sources */,
				E004A6F6284FA42A002A1FE6 /* SelectFeaturesInFeatureLayerView.swift in Sources */,
				D77688132B69826B007C3860 /* ListSpatialReferenceTransformationsView.swift in Sources */,
				D75101812A2E493600B8FA48 /* ShowLabelsOnLayerView.swift in Sources */,
				1C3B7DCB2A5F64FC00907443 /* AnalyzeNetworkWithSubnetworkTraceView.swift in Sources */,
				00B042E8282EDC690072E1B4 /* SetBasemapView.swift in Sources */,
				E004A6E62846A61F002A1FE6 /* StyleGraphicsWithSymbolsView.swift in Sources */,
				0000FB6E2BBDB17600845921 /* Add3DTilesLayerView.swift in Sources */,
				D74EA7842B6DADA5008F6C7C /* ValidateUtilityNetworkTopologyView.swift in Sources */,
				00E1D90D2BC0B125001AEB6A /* SnapGeometryEditsView.GeometryEditorModel.swift in Sources */,
				E088E1742863B5F800413100 /* GenerateOfflineMapView.swift in Sources */,
				0074ABC428174F430037244A /* Sample.swift in Sources */,
				00A7A14A2A2FC5B700F035F7 /* DisplayContentOfUtilityNetworkContainerView.Model.swift in Sources */,
				E004A6F0284E4B9B002A1FE6 /* DownloadVectorTilesToLocalCacheView.swift in Sources */,
				1CAB8D4E2A3CEAB0002AA649 /* RunValveIsolationTraceView.swift in Sources */,
				D7A737E02BABB9FE00B7C7FC /* AugmentRealityToShowHiddenInfrastructureView.swift in Sources */,
				4D2ADC4329C26D05003B367F /* AddDynamicEntityLayerView.swift in Sources */,
				D70082EB2ACF900100E0C3C2 /* IdentifyKMLFeaturesView.swift in Sources */,
				D7635FFB2B9277DC0044AB97 /* ConfigureClustersView.Model.swift in Sources */,
				D7EAF35A2A1C023800D822C4 /* SetMinAndMaxScaleView.swift in Sources */,
				1C19B4F52A578E46001D2506 /* CreateLoadReportView.Model.swift in Sources */,
				0042E24528E4F82C001F33D6 /* ShowViewshedFromPointInSceneView.ViewshedSettingsView.swift in Sources */,
				D7DDF8532AF47C6C004352D9 /* FindRouteAroundBarriersView.swift in Sources */,
				1C9B74D929DB54560038B06F /* ChangeCameraControllerView.swift in Sources */,
				D76000AE2AF19C2300B3084D /* FindRouteInMobileMapPackageView.swift in Sources */,
				00273CF42A82AB5900A7A77D /* SamplesSearchView.swift in Sources */,
				D78666AD2A2161F100C60110 /* FindNearestVertexView.swift in Sources */,
				D7C16D1B2AC5F95300689E89 /* Animate3DGraphicView.swift in Sources */,
				D744FD172A2112D90084A66C /* CreateConvexHullAroundPointsView.swift in Sources */,
				D7044B962BE18D73000F2C43 /* EditWithBranchVersioningView.Views.swift in Sources */,
				D718A1ED2B575FD900447087 /* ManageBookmarksView.swift in Sources */,
				D73723762AF5877500846884 /* FindRouteInMobileMapPackageView.Models.swift in Sources */,
				D74ECD0D2BEEAE2F007C0FA6 /* EditAndSyncFeaturesWithFeatureServiceView.Model.swift in Sources */,
				00CB9138284814A4005C2C5D /* SearchWithGeocodeView.swift in Sources */,
				1C43BC7F2A43781200509BF8 /* SetVisibilityOfSubtypeSublayerView.Views.swift in Sources */,
				D754E3232A1D66820006C5F1 /* StylePointWithPictureMarkerSymbolsView.swift in Sources */,
				D731F3C12AD0D2AC00A8431E /* IdentifyGraphicsView.swift in Sources */,
				00E5401C27F3CCA200CF66D5 /* SamplesApp.swift in Sources */,
				D73E61962BDAEE6600457932 /* MatchViewpointOfGeoViewsView.swift in Sources */,
				E066DD4028610F55004D3D5B /* AddSceneLayerFromServiceView.swift in Sources */,
				D7F8C0392B60564D0072BFA7 /* AddFeaturesWithContingentValuesView.swift in Sources */,
				00F279D62AF418DC00CECAF8 /* AddDynamicEntityLayerView.VehicleCallout.swift in Sources */,
				D7749AD62AF08BF50086632F /* FindRouteInTransportNetworkView.Model.swift in Sources */,
				D73F06692B5EE73D000B574F /* QueryFeaturesWithArcadeExpressionView.swift in Sources */,
				D7464F1E2ACE04B3007FEE88 /* IdentifyRasterCellView.swift in Sources */,
				D7588F5F2B7D8DAA008B75E2 /* NavigateRouteWithReroutingView.swift in Sources */,
			);
			runOnlyForDeploymentPostprocessing = 0;
		};
/* End PBXSourcesBuildPhase section */

/* Begin XCBuildConfiguration section */
		00E5402227F3CCA200CF66D5 /* Debug */ = {
			isa = XCBuildConfiguration;
			buildSettings = {
				ALWAYS_SEARCH_USER_PATHS = NO;
				CLANG_ANALYZER_NONNULL = YES;
				CLANG_ANALYZER_NUMBER_OBJECT_CONVERSION = YES_AGGRESSIVE;
				CLANG_CXX_LANGUAGE_STANDARD = "gnu++17";
				CLANG_ENABLE_MODULES = YES;
				CLANG_ENABLE_OBJC_ARC = YES;
				CLANG_ENABLE_OBJC_WEAK = YES;
				CLANG_WARN_BLOCK_CAPTURE_AUTORELEASING = YES;
				CLANG_WARN_BOOL_CONVERSION = YES;
				CLANG_WARN_COMMA = YES;
				CLANG_WARN_CONSTANT_CONVERSION = YES;
				CLANG_WARN_DEPRECATED_OBJC_IMPLEMENTATIONS = YES;
				CLANG_WARN_DIRECT_OBJC_ISA_USAGE = YES_ERROR;
				CLANG_WARN_DOCUMENTATION_COMMENTS = YES;
				CLANG_WARN_EMPTY_BODY = YES;
				CLANG_WARN_ENUM_CONVERSION = YES;
				CLANG_WARN_INFINITE_RECURSION = YES;
				CLANG_WARN_INT_CONVERSION = YES;
				CLANG_WARN_NON_LITERAL_NULL_CONVERSION = YES;
				CLANG_WARN_OBJC_IMPLICIT_RETAIN_SELF = YES;
				CLANG_WARN_OBJC_LITERAL_CONVERSION = YES;
				CLANG_WARN_OBJC_ROOT_CLASS = YES_ERROR;
				CLANG_WARN_QUOTED_INCLUDE_IN_FRAMEWORK_HEADER = YES;
				CLANG_WARN_RANGE_LOOP_ANALYSIS = YES;
				CLANG_WARN_STRICT_PROTOTYPES = YES;
				CLANG_WARN_SUSPICIOUS_MOVE = YES;
				CLANG_WARN_UNGUARDED_AVAILABILITY = YES_AGGRESSIVE;
				CLANG_WARN_UNREACHABLE_CODE = YES;
				CLANG_WARN__DUPLICATE_METHOD_MATCH = YES;
				COPY_PHASE_STRIP = NO;
				DEAD_CODE_STRIPPING = YES;
				DEBUG_INFORMATION_FORMAT = dwarf;
				ENABLE_STRICT_OBJC_MSGSEND = YES;
				ENABLE_TESTABILITY = YES;
				GCC_C_LANGUAGE_STANDARD = gnu11;
				GCC_DYNAMIC_NO_PIC = NO;
				GCC_NO_COMMON_BLOCKS = YES;
				GCC_OPTIMIZATION_LEVEL = 0;
				GCC_PREPROCESSOR_DEFINITIONS = (
					"DEBUG=1",
					"$(inherited)",
				);
				GCC_WARN_64_TO_32_BIT_CONVERSION = YES;
				GCC_WARN_ABOUT_RETURN_TYPE = YES_ERROR;
				GCC_WARN_UNDECLARED_SELECTOR = YES;
				GCC_WARN_UNINITIALIZED_AUTOS = YES_AGGRESSIVE;
				GCC_WARN_UNUSED_FUNCTION = YES;
				GCC_WARN_UNUSED_VARIABLE = YES;
				MTL_ENABLE_DEBUG_INFO = INCLUDE_SOURCE;
				MTL_FAST_MATH = YES;
				ONLY_ACTIVE_ARCH = YES;
				SWIFT_ACTIVE_COMPILATION_CONDITIONS = DEBUG;
				SWIFT_OPTIMIZATION_LEVEL = "-Onone";
			};
			name = Debug;
		};
		00E5402327F3CCA200CF66D5 /* Release */ = {
			isa = XCBuildConfiguration;
			buildSettings = {
				ALWAYS_SEARCH_USER_PATHS = NO;
				CLANG_ANALYZER_NONNULL = YES;
				CLANG_ANALYZER_NUMBER_OBJECT_CONVERSION = YES_AGGRESSIVE;
				CLANG_CXX_LANGUAGE_STANDARD = "gnu++17";
				CLANG_ENABLE_MODULES = YES;
				CLANG_ENABLE_OBJC_ARC = YES;
				CLANG_ENABLE_OBJC_WEAK = YES;
				CLANG_WARN_BLOCK_CAPTURE_AUTORELEASING = YES;
				CLANG_WARN_BOOL_CONVERSION = YES;
				CLANG_WARN_COMMA = YES;
				CLANG_WARN_CONSTANT_CONVERSION = YES;
				CLANG_WARN_DEPRECATED_OBJC_IMPLEMENTATIONS = YES;
				CLANG_WARN_DIRECT_OBJC_ISA_USAGE = YES_ERROR;
				CLANG_WARN_DOCUMENTATION_COMMENTS = YES;
				CLANG_WARN_EMPTY_BODY = YES;
				CLANG_WARN_ENUM_CONVERSION = YES;
				CLANG_WARN_INFINITE_RECURSION = YES;
				CLANG_WARN_INT_CONVERSION = YES;
				CLANG_WARN_NON_LITERAL_NULL_CONVERSION = YES;
				CLANG_WARN_OBJC_IMPLICIT_RETAIN_SELF = YES;
				CLANG_WARN_OBJC_LITERAL_CONVERSION = YES;
				CLANG_WARN_OBJC_ROOT_CLASS = YES_ERROR;
				CLANG_WARN_QUOTED_INCLUDE_IN_FRAMEWORK_HEADER = YES;
				CLANG_WARN_RANGE_LOOP_ANALYSIS = YES;
				CLANG_WARN_STRICT_PROTOTYPES = YES;
				CLANG_WARN_SUSPICIOUS_MOVE = YES;
				CLANG_WARN_UNGUARDED_AVAILABILITY = YES_AGGRESSIVE;
				CLANG_WARN_UNREACHABLE_CODE = YES;
				CLANG_WARN__DUPLICATE_METHOD_MATCH = YES;
				COPY_PHASE_STRIP = NO;
				DEAD_CODE_STRIPPING = YES;
				DEBUG_INFORMATION_FORMAT = "dwarf-with-dsym";
				ENABLE_NS_ASSERTIONS = NO;
				ENABLE_STRICT_OBJC_MSGSEND = YES;
				GCC_C_LANGUAGE_STANDARD = gnu11;
				GCC_NO_COMMON_BLOCKS = YES;
				GCC_WARN_64_TO_32_BIT_CONVERSION = YES;
				GCC_WARN_ABOUT_RETURN_TYPE = YES_ERROR;
				GCC_WARN_UNDECLARED_SELECTOR = YES;
				GCC_WARN_UNINITIALIZED_AUTOS = YES_AGGRESSIVE;
				GCC_WARN_UNUSED_FUNCTION = YES;
				GCC_WARN_UNUSED_VARIABLE = YES;
				MTL_ENABLE_DEBUG_INFO = NO;
				MTL_FAST_MATH = YES;
				SWIFT_COMPILATION_MODE = wholemodule;
				SWIFT_OPTIMIZATION_LEVEL = "-O";
			};
			name = Release;
		};
		00E5402527F3CCA200CF66D5 /* Debug */ = {
			isa = XCBuildConfiguration;
			buildSettings = {
				ASSETCATALOG_COMPILER_APPICON_NAME = AppIcon;
				ASSETCATALOG_COMPILER_GLOBAL_ACCENT_COLOR_NAME = AccentColor;
				CODE_SIGN_ENTITLEMENTS = macOS/Samples.entitlements;
				"CODE_SIGN_IDENTITY[sdk=macosx*]" = "Apple Development";
				CODE_SIGN_STYLE = Automatic;
				CURRENT_PROJECT_VERSION = 1;
				EMBED_ASSET_PACKS_IN_PRODUCT_BUNDLE = YES;
				INFOPLIST_FILE = "$(SRCROOT)/iOS/Info.plist";
				IPHONEOS_DEPLOYMENT_TARGET = 16.0;
				"IPHONEOS_DEPLOYMENT_TARGET[sdk=macosx*]" = 16.0;
				LD_RUNPATH_SEARCH_PATHS = (
					"$(inherited)",
					"@executable_path/Frameworks",
				);
				MARKETING_VERSION = 200.4.0;
				PRODUCT_BUNDLE_IDENTIFIER = "com.esri.arcgis-swift-sdk-samples";
				PRODUCT_NAME = Samples;
				SDKROOT = iphoneos;
				SUPPORTED_PLATFORMS = "iphoneos iphonesimulator";
				SUPPORTS_MACCATALYST = YES;
				SUPPORTS_MAC_DESIGNED_FOR_IPHONE_IPAD = NO;
				SWIFT_EMIT_LOC_STRINGS = YES;
				SWIFT_VERSION = 5.0;
				TARGETED_DEVICE_FAMILY = "1,2,6";
			};
			name = Debug;
		};
		00E5402627F3CCA200CF66D5 /* Release */ = {
			isa = XCBuildConfiguration;
			buildSettings = {
				ASSETCATALOG_COMPILER_APPICON_NAME = AppIcon;
				ASSETCATALOG_COMPILER_GLOBAL_ACCENT_COLOR_NAME = AccentColor;
				CODE_SIGN_ENTITLEMENTS = macOS/Samples.entitlements;
				"CODE_SIGN_IDENTITY[sdk=macosx*]" = "Apple Development";
				CODE_SIGN_STYLE = Automatic;
				CURRENT_PROJECT_VERSION = 1;
				DEVELOPMENT_TEAM = "";
				EMBED_ASSET_PACKS_IN_PRODUCT_BUNDLE = YES;
				INFOPLIST_FILE = "$(SRCROOT)/iOS/Info.plist";
				IPHONEOS_DEPLOYMENT_TARGET = 16.0;
				"IPHONEOS_DEPLOYMENT_TARGET[sdk=macosx*]" = 16.0;
				LD_RUNPATH_SEARCH_PATHS = (
					"$(inherited)",
					"@executable_path/Frameworks",
				);
				MARKETING_VERSION = 200.4.0;
				PRODUCT_BUNDLE_IDENTIFIER = "com.esri.arcgis-swift-sdk-samples";
				PRODUCT_NAME = Samples;
				SDKROOT = iphoneos;
				SUPPORTED_PLATFORMS = "iphoneos iphonesimulator";
				SUPPORTS_MACCATALYST = YES;
				SUPPORTS_MAC_DESIGNED_FOR_IPHONE_IPAD = NO;
				SWIFT_EMIT_LOC_STRINGS = YES;
				SWIFT_VERSION = 5.0;
				TARGETED_DEVICE_FAMILY = "1,2,6";
				VALIDATE_PRODUCT = YES;
			};
			name = Release;
		};
/* End XCBuildConfiguration section */

/* Begin XCConfigurationList section */
		00E5400A27F3CCA100CF66D5 /* Build configuration list for PBXProject "Samples" */ = {
			isa = XCConfigurationList;
			buildConfigurations = (
				00E5402227F3CCA200CF66D5 /* Debug */,
				00E5402327F3CCA200CF66D5 /* Release */,
			);
			defaultConfigurationIsVisible = 0;
			defaultConfigurationName = Release;
		};
		00E5402427F3CCA200CF66D5 /* Build configuration list for PBXNativeTarget "Samples" */ = {
			isa = XCConfigurationList;
			buildConfigurations = (
				00E5402527F3CCA200CF66D5 /* Debug */,
				00E5402627F3CCA200CF66D5 /* Release */,
			);
			defaultConfigurationIsVisible = 0;
			defaultConfigurationName = Release;
		};
/* End XCConfigurationList section */

/* Begin XCRemoteSwiftPackageReference section */
		00C43AEB2947DC350099AE34 /* XCRemoteSwiftPackageReference "arcgis-maps-sdk-swift-toolkit" */ = {
			isa = XCRemoteSwiftPackageReference;
			repositoryURL = "https://github.com/Esri/arcgis-maps-sdk-swift-toolkit/";
			requirement = {
				kind = upToNextMinorVersion;
				minimumVersion = 200.4.0;
			};
		};
/* End XCRemoteSwiftPackageReference section */

/* Begin XCSwiftPackageProductDependency section */
		00C43AEC2947DC350099AE34 /* ArcGISToolkit */ = {
			isa = XCSwiftPackageProductDependency;
			package = 00C43AEB2947DC350099AE34 /* XCRemoteSwiftPackageReference "arcgis-maps-sdk-swift-toolkit" */;
			productName = ArcGISToolkit;
		};
/* End XCSwiftPackageProductDependency section */
	};
	rootObject = 00E5400727F3CCA100CF66D5 /* Project object */;
}<|MERGE_RESOLUTION|>--- conflicted
+++ resolved
@@ -357,13 +357,10 @@
 		D7AE86202AC3A1050049B626 /* AddCustomDynamicEntityDataSourceView.Vessel.swift in Copy Source Code Files */ = {isa = PBXBuildFile; fileRef = 7900C5F52A83FC3F002D430F /* AddCustomDynamicEntityDataSourceView.Vessel.swift */; };
 		D7AE86212AC3A10A0049B626 /* GroupLayersTogetherView.GroupLayerListView.swift in Copy Source Code Files */ = {isa = PBXBuildFile; fileRef = D75C35662AB50338003CD55F /* GroupLayersTogetherView.GroupLayerListView.swift */; };
 		D7B759B32B1FFBE300017FDD /* FavoritesView.swift in Sources */ = {isa = PBXBuildFile; fileRef = D7B759B22B1FFBE300017FDD /* FavoritesView.swift */; };
-<<<<<<< HEAD
 		D7BA38972BFBFC0F009954F5 /* QueryRelatedFeaturesView.swift in Sources */ = {isa = PBXBuildFile; fileRef = D7BA38932BFBFC0F009954F5 /* QueryRelatedFeaturesView.swift */; };
 		D7BA389A2BFBFC2E009954F5 /* QueryRelatedFeaturesView.swift in Copy Source Code Files */ = {isa = PBXBuildFile; fileRef = D7BA38932BFBFC0F009954F5 /* QueryRelatedFeaturesView.swift */; };
-=======
 		D7BA38912BFBC476009954F5 /* EditFeaturesWithFeatureLinkedAnnotationView.Model.swift in Sources */ = {isa = PBXBuildFile; fileRef = D7BA38902BFBC476009954F5 /* EditFeaturesWithFeatureLinkedAnnotationView.Model.swift */; };
 		D7BA38922BFBC4F0009954F5 /* EditFeaturesWithFeatureLinkedAnnotationView.Model.swift in Copy Source Code Files */ = {isa = PBXBuildFile; fileRef = D7BA38902BFBC476009954F5 /* EditFeaturesWithFeatureLinkedAnnotationView.Model.swift */; };
->>>>>>> e782a37e
 		D7BA8C442B2A4DAA00018633 /* Array+RawRepresentable.swift in Sources */ = {isa = PBXBuildFile; fileRef = D7BA8C432B2A4DAA00018633 /* Array+RawRepresentable.swift */; };
 		D7BA8C462B2A8ACA00018633 /* String.swift in Sources */ = {isa = PBXBuildFile; fileRef = D7BA8C452B2A8ACA00018633 /* String.swift */; };
 		D7C16D1B2AC5F95300689E89 /* Animate3DGraphicView.swift in Sources */ = {isa = PBXBuildFile; fileRef = D7C16D1A2AC5F95300689E89 /* Animate3DGraphicView.swift */; };
@@ -496,12 +493,9 @@
 			dstPath = "";
 			dstSubfolderSpec = 7;
 			files = (
-<<<<<<< HEAD
 				D7BA389A2BFBFC2E009954F5 /* QueryRelatedFeaturesView.swift in Copy Source Code Files */,
-=======
 				D7BA38922BFBC4F0009954F5 /* EditFeaturesWithFeatureLinkedAnnotationView.Model.swift in Copy Source Code Files */,
 				D762AF622BF6A7D100ECE3C7 /* EditFeaturesWithFeatureLinkedAnnotationView.swift in Copy Source Code Files */,
->>>>>>> e782a37e
 				D7D9FCF92BF2CCA300F972A2 /* FilterByDefinitionExpressionOrDisplayFilterView.swift in Copy Source Code Files */,
 				D7044B972BE18D8D000F2C43 /* EditWithBranchVersioningView.Views.swift in Copy Source Code Files */,
 				D7114A0F2BDC6AED00FA68CA /* EditWithBranchVersioningView.Model.swift in Copy Source Code Files */,
@@ -884,11 +878,8 @@
 		D7ABA2FE2A32881C0021822B /* ShowViewshedFromGeoelementInSceneView.swift */ = {isa = PBXFileReference; fileEncoding = 4; lastKnownFileType = sourcecode.swift; path = ShowViewshedFromGeoelementInSceneView.swift; sourceTree = "<group>"; };
 		D7AE861D2AC39DC50049B626 /* DisplayAnnotationView.swift */ = {isa = PBXFileReference; fileEncoding = 4; lastKnownFileType = sourcecode.swift; path = DisplayAnnotationView.swift; sourceTree = "<group>"; };
 		D7B759B22B1FFBE300017FDD /* FavoritesView.swift */ = {isa = PBXFileReference; lastKnownFileType = sourcecode.swift; path = FavoritesView.swift; sourceTree = "<group>"; };
-<<<<<<< HEAD
 		D7BA38932BFBFC0F009954F5 /* QueryRelatedFeaturesView.swift */ = {isa = PBXFileReference; fileEncoding = 4; lastKnownFileType = sourcecode.swift; path = QueryRelatedFeaturesView.swift; sourceTree = "<group>"; };
-=======
 		D7BA38902BFBC476009954F5 /* EditFeaturesWithFeatureLinkedAnnotationView.Model.swift */ = {isa = PBXFileReference; fileEncoding = 4; lastKnownFileType = sourcecode.swift; path = EditFeaturesWithFeatureLinkedAnnotationView.Model.swift; sourceTree = "<group>"; };
->>>>>>> e782a37e
 		D7BA8C432B2A4DAA00018633 /* Array+RawRepresentable.swift */ = {isa = PBXFileReference; lastKnownFileType = sourcecode.swift; path = "Array+RawRepresentable.swift"; sourceTree = "<group>"; };
 		D7BA8C452B2A8ACA00018633 /* String.swift */ = {isa = PBXFileReference; lastKnownFileType = sourcecode.swift; path = String.swift; sourceTree = "<group>"; };
 		D7C16D1A2AC5F95300689E89 /* Animate3DGraphicView.swift */ = {isa = PBXFileReference; fileEncoding = 4; lastKnownFileType = sourcecode.swift; path = Animate3DGraphicView.swift; sourceTree = "<group>"; };
