// !$*UTF8*$!
{
	archiveVersion = 1;
	classes = {
	};
	objectVersion = 77;
	objects = {

/* Begin PBXBuildFile section */
		0000FB6E2BBDB17600845921 /* Add3DTilesLayerView.swift in Sources */ = {isa = PBXBuildFile; fileRef = 0000FB6B2BBDB17600845921 /* Add3DTilesLayerView.swift */; };
		0000FB712BBDC01400845921 /* Add3DTilesLayerView.swift in Copy Source Code Files */ = {isa = PBXBuildFile; fileRef = 0000FB6B2BBDB17600845921 /* Add3DTilesLayerView.swift */; };
		0005580A2817C51E00224BC6 /* SampleDetailView.swift in Sources */ = {isa = PBXBuildFile; fileRef = 000558092817C51E00224BC6 /* SampleDetailView.swift */; };
		000D43162B9918420003D3C2 /* ConfigureBasemapStyleParametersView.swift in Sources */ = {isa = PBXBuildFile; fileRef = 000D43132B9918420003D3C2 /* ConfigureBasemapStyleParametersView.swift */; };
		000D43182B993A030003D3C2 /* ConfigureBasemapStyleParametersView.swift in Copy Source Code Files */ = {isa = PBXBuildFile; fileRef = 000D43132B9918420003D3C2 /* ConfigureBasemapStyleParametersView.swift */; };
		00181B462846AD7100654571 /* View+ErrorAlert.swift in Sources */ = {isa = PBXBuildFile; fileRef = 00181B452846AD7100654571 /* View+ErrorAlert.swift */; };
		001C6DE127FE8A9400D472C2 /* AppSecrets.swift.masque in Sources */ = {isa = PBXBuildFile; fileRef = 001C6DD827FE585A00D472C2 /* AppSecrets.swift.masque */; };
		00273CF42A82AB5900A7A77D /* SamplesSearchView.swift in Sources */ = {isa = PBXBuildFile; fileRef = 00273CF32A82AB5900A7A77D /* SamplesSearchView.swift */; };
		00273CF62A82AB8700A7A77D /* SampleLink.swift in Sources */ = {isa = PBXBuildFile; fileRef = 00273CF52A82AB8700A7A77D /* SampleLink.swift */; };
		0039A4E92885C50300592C86 /* AddSceneLayerFromServiceView.swift in Copy Source Code Files */ = {isa = PBXBuildFile; fileRef = E066DD3F28610F55004D3D5B /* AddSceneLayerFromServiceView.swift */; };
		0039A4EA2885C50300592C86 /* ClipGeometryView.swift in Copy Source Code Files */ = {isa = PBXBuildFile; fileRef = E000E75F2869E33D005D87C5 /* ClipGeometryView.swift */; };
		0039A4EB2885C50300592C86 /* CreatePlanarAndGeodeticBuffersView.swift in Copy Source Code Files */ = {isa = PBXBuildFile; fileRef = E004A6EC2849556E002A1FE6 /* CreatePlanarAndGeodeticBuffersView.swift */; };
		0039A4EC2885C50300592C86 /* CutGeometryView.swift in Copy Source Code Files */ = {isa = PBXBuildFile; fileRef = E000E762286A0B18005D87C5 /* CutGeometryView.swift */; };
		0039A4ED2885C50300592C86 /* DisplayMapView.swift in Copy Source Code Files */ = {isa = PBXBuildFile; fileRef = 0074ABBE28174BCF0037244A /* DisplayMapView.swift */; };
		0039A4EE2885C50300592C86 /* DisplayOverviewMapView.swift in Copy Source Code Files */ = {isa = PBXBuildFile; fileRef = 00B04FB4283EEBA80026C882 /* DisplayOverviewMapView.swift */; };
		0039A4EF2885C50300592C86 /* DisplaySceneView.swift in Copy Source Code Files */ = {isa = PBXBuildFile; fileRef = E004A6D828465C70002A1FE6 /* DisplaySceneView.swift */; };
		0039A4F02885C50300592C86 /* ProjectGeometryView.swift in Copy Source Code Files */ = {isa = PBXBuildFile; fileRef = E0EA0B762866390E00C9621D /* ProjectGeometryView.swift */; };
		0039A4F12885C50300592C86 /* SearchWithGeocodeView.swift in Copy Source Code Files */ = {isa = PBXBuildFile; fileRef = 00CB9137284814A4005C2C5D /* SearchWithGeocodeView.swift */; };
		0039A4F22885C50300592C86 /* SelectFeaturesInFeatureLayerView.swift in Copy Source Code Files */ = {isa = PBXBuildFile; fileRef = E004A6F5284FA42A002A1FE6 /* SelectFeaturesInFeatureLayerView.swift */; };
		0039A4F32885C50300592C86 /* SetBasemapView.swift in Copy Source Code Files */ = {isa = PBXBuildFile; fileRef = 00B042E5282EDC690072E1B4 /* SetBasemapView.swift */; };
		0039A4F42885C50300592C86 /* SetSurfacePlacementModeView.swift in Copy Source Code Files */ = {isa = PBXBuildFile; fileRef = E088E1562862579D00413100 /* SetSurfacePlacementModeView.swift */; };
		0039A4F52885C50300592C86 /* SetViewpointRotationView.swift in Copy Source Code Files */ = {isa = PBXBuildFile; fileRef = E004A6BD28414332002A1FE6 /* SetViewpointRotationView.swift */; };
		0039A4F62885C50300592C86 /* ShowCalloutView.swift in Copy Source Code Files */ = {isa = PBXBuildFile; fileRef = E004A6DF28466279002A1FE6 /* ShowCalloutView.swift */; };
		0039A4F72885C50300592C86 /* ShowDeviceLocationView.swift in Copy Source Code Files */ = {isa = PBXBuildFile; fileRef = E004A6E828493BCE002A1FE6 /* ShowDeviceLocationView.swift */; };
		0039A4F82885C50300592C86 /* ShowResultOfSpatialRelationshipsView.swift in Copy Source Code Files */ = {isa = PBXBuildFile; fileRef = E066DD3A2860CA08004D3D5B /* ShowResultOfSpatialRelationshipsView.swift */; };
		0039A4F92885C50300592C86 /* ShowResultOfSpatialOperationsView.swift in Copy Source Code Files */ = {isa = PBXBuildFile; fileRef = E004A6F2284E4FEB002A1FE6 /* ShowResultOfSpatialOperationsView.swift */; };
		0039A4FA2885C50300592C86 /* StyleGraphicsWithRendererView.swift in Copy Source Code Files */ = {isa = PBXBuildFile; fileRef = E066DD372860AB28004D3D5B /* StyleGraphicsWithRendererView.swift */; };
		0039A4FB2885C50300592C86 /* StyleGraphicsWithSymbolsView.swift in Copy Source Code Files */ = {isa = PBXBuildFile; fileRef = E004A6E52846A61F002A1FE6 /* StyleGraphicsWithSymbolsView.swift */; };
		003B36F92C5042BA00A75F66 /* ShowServiceAreaView.swift in Copy Source Code Files */ = {isa = PBXBuildFile; fileRef = 95D2EE0E2C334D1600683D53 /* ShowServiceAreaView.swift */; };
		0042E24328E4BF8F001F33D6 /* ShowViewshedFromPointInSceneView.Model.swift in Sources */ = {isa = PBXBuildFile; fileRef = 0042E24228E4BF8F001F33D6 /* ShowViewshedFromPointInSceneView.Model.swift */; };
		0042E24528E4F82C001F33D6 /* ShowViewshedFromPointInSceneView.ViewshedSettingsView.swift in Sources */ = {isa = PBXBuildFile; fileRef = 0042E24428E4F82B001F33D6 /* ShowViewshedFromPointInSceneView.ViewshedSettingsView.swift */; };
		0042E24628E50EE4001F33D6 /* ShowViewshedFromPointInSceneView.swift in Copy Source Code Files */ = {isa = PBXBuildFile; fileRef = 0086F3FD28E3770900974721 /* ShowViewshedFromPointInSceneView.swift */; };
		0042E24728E50EE4001F33D6 /* ShowViewshedFromPointInSceneView.Model.swift in Copy Source Code Files */ = {isa = PBXBuildFile; fileRef = 0042E24228E4BF8F001F33D6 /* ShowViewshedFromPointInSceneView.Model.swift */; };
		0042E24828E50EE4001F33D6 /* ShowViewshedFromPointInSceneView.ViewshedSettingsView.swift in Copy Source Code Files */ = {isa = PBXBuildFile; fileRef = 0042E24428E4F82B001F33D6 /* ShowViewshedFromPointInSceneView.ViewshedSettingsView.swift */; };
		0044218A2DB9533900249FEE /* AddFeatureCollectionLayerFromPortalItemView.swift in Sources */ = {isa = PBXBuildFile; fileRef = 004421892DB9532D00249FEE /* AddFeatureCollectionLayerFromPortalItemView.swift */; };
		0044218B2DB9575600249FEE /* AddFeatureCollectionLayerFromPortalItemView.swift in Copy Source Code Files */ = {isa = PBXBuildFile; fileRef = 004421892DB9532D00249FEE /* AddFeatureCollectionLayerFromPortalItemView.swift */; };
		004421902DB9620200249FEE /* AddFeatureCollectionLayerFromQueryView.swift in Sources */ = {isa = PBXBuildFile; fileRef = 0044218F2DB961FE00249FEE /* AddFeatureCollectionLayerFromQueryView.swift */; };
		004421912DB96A7800249FEE /* AddFeatureCollectionLayerFromQueryView.swift in Copy Source Code Files */ = {isa = PBXBuildFile; fileRef = 0044218F2DB961FE00249FEE /* AddFeatureCollectionLayerFromQueryView.swift */; };
		0044289229C90C0B00160767 /* GetElevationAtPointOnSurfaceView.swift in Sources */ = {isa = PBXBuildFile; fileRef = 0044289129C90C0B00160767 /* GetElevationAtPointOnSurfaceView.swift */; };
		0044289329C9234300160767 /* GetElevationAtPointOnSurfaceView.swift in Copy Source Code Files */ = {isa = PBXBuildFile; fileRef = 0044289129C90C0B00160767 /* GetElevationAtPointOnSurfaceView.swift */; };
		0044CDDF2995C39E004618CE /* ShowDeviceLocationHistoryView.swift in Sources */ = {isa = PBXBuildFile; fileRef = 0044CDDE2995C39E004618CE /* ShowDeviceLocationHistoryView.swift */; };
		0044CDE02995D4DD004618CE /* ShowDeviceLocationHistoryView.swift in Copy Source Code Files */ = {isa = PBXBuildFile; fileRef = 0044CDDE2995C39E004618CE /* ShowDeviceLocationHistoryView.swift */; };
		004A2B9D2BED455B00C297CE /* canyonlands in Resources */ = {isa = PBXBuildFile; fileRef = 004A2B9C2BED455B00C297CE /* canyonlands */; settings = {ASSET_TAGS = (ApplyScheduledUpdatesToPreplannedMapArea, ); }; };
		004A2BA22BED456500C297CE /* ApplyScheduledUpdatesToPreplannedMapAreaView.swift in Sources */ = {isa = PBXBuildFile; fileRef = 004A2B9E2BED456500C297CE /* ApplyScheduledUpdatesToPreplannedMapAreaView.swift */; };
		004A2BA52BED458C00C297CE /* ApplyScheduledUpdatesToPreplannedMapAreaView.swift in Copy Source Code Files */ = {isa = PBXBuildFile; fileRef = 004A2B9E2BED456500C297CE /* ApplyScheduledUpdatesToPreplannedMapAreaView.swift */; };
		004FE87129DF5D8700075217 /* Bristol in Resources */ = {isa = PBXBuildFile; fileRef = 004FE87029DF5D8700075217 /* Bristol */; settings = {ASSET_TAGS = (Animate3DGraphic, ChangeCameraController, OrbitCameraAroundObject, StylePointWithDistanceCompositeSceneSymbol, ); }; };
		006C835528B40682004AEB7F /* BrowseBuildingFloorsView.swift in Copy Source Code Files */ = {isa = PBXBuildFile; fileRef = E0FE32E628747778002C6ACA /* BrowseBuildingFloorsView.swift */; };
		006C835628B40682004AEB7F /* DisplayMapFromMobileMapPackageView.swift in Copy Source Code Files */ = {isa = PBXBuildFile; fileRef = F111CCC0288B5D5600205358 /* DisplayMapFromMobileMapPackageView.swift */; };
		0072C7F42DBAA65E001502CA /* AddFeatureCollectionLayerFromTableView.swift in Sources */ = {isa = PBXBuildFile; fileRef = 0072C7F32DBAA65B001502CA /* AddFeatureCollectionLayerFromTableView.swift */; };
		0072C7F52DBAB714001502CA /* AddFeatureCollectionLayerFromTableView.swift in Copy Source Code Files */ = {isa = PBXBuildFile; fileRef = 0072C7F32DBAA65B001502CA /* AddFeatureCollectionLayerFromTableView.swift */; };
		0072C7FA2DBABEAC001502CA /* AddIntegratedMeshLayerView.swift in Sources */ = {isa = PBXBuildFile; fileRef = 0072C7F92DBABEA9001502CA /* AddIntegratedMeshLayerView.swift */; };
		0072C7FB2DBAC1A0001502CA /* AddIntegratedMeshLayerView.swift in Copy Source Code Files */ = {isa = PBXBuildFile; fileRef = 0072C7F92DBABEA9001502CA /* AddIntegratedMeshLayerView.swift */; };
		0072C8002DBAF08D001502CA /* AddItemsToPortalView.swift in Sources */ = {isa = PBXBuildFile; fileRef = 0072C7FF2DBAF08B001502CA /* AddItemsToPortalView.swift */; };
		0074ABBF28174BCF0037244A /* DisplayMapView.swift in Sources */ = {isa = PBXBuildFile; fileRef = 0074ABBE28174BCF0037244A /* DisplayMapView.swift */; };
		0074ABC428174F430037244A /* Sample.swift in Sources */ = {isa = PBXBuildFile; fileRef = 0074ABC128174F430037244A /* Sample.swift */; };
		0074ABCD2817BCC30037244A /* SamplesApp+Samples.swift.tache in Sources */ = {isa = PBXBuildFile; fileRef = 0074ABCA2817B8DB0037244A /* SamplesApp+Samples.swift.tache */; };
		0086F40128E3770A00974721 /* ShowViewshedFromPointInSceneView.swift in Sources */ = {isa = PBXBuildFile; fileRef = 0086F3FD28E3770900974721 /* ShowViewshedFromPointInSceneView.swift */; };
		00A7A1462A2FC58300F035F7 /* DisplayContentOfUtilityNetworkContainerView.swift in Sources */ = {isa = PBXBuildFile; fileRef = 00A7A1432A2FC58300F035F7 /* DisplayContentOfUtilityNetworkContainerView.swift */; };
		00A7A14A2A2FC5B700F035F7 /* DisplayContentOfUtilityNetworkContainerView.Model.swift in Sources */ = {isa = PBXBuildFile; fileRef = 00A7A1492A2FC5B700F035F7 /* DisplayContentOfUtilityNetworkContainerView.Model.swift */; };
		00ABA94E2BF6721700C0488C /* ShowGridView.swift in Sources */ = {isa = PBXBuildFile; fileRef = 00ABA94D2BF6721700C0488C /* ShowGridView.swift */; };
		00ABA94F2BF6D06200C0488C /* ShowGridView.swift in Copy Source Code Files */ = {isa = PBXBuildFile; fileRef = 00ABA94D2BF6721700C0488C /* ShowGridView.swift */; };
		00B04273282EC59E0072E1B4 /* AboutView.swift in Sources */ = {isa = PBXBuildFile; fileRef = 00B04272282EC59E0072E1B4 /* AboutView.swift */; };
		00B042E8282EDC690072E1B4 /* SetBasemapView.swift in Sources */ = {isa = PBXBuildFile; fileRef = 00B042E5282EDC690072E1B4 /* SetBasemapView.swift */; };
		00B04FB5283EEBA80026C882 /* DisplayOverviewMapView.swift in Sources */ = {isa = PBXBuildFile; fileRef = 00B04FB4283EEBA80026C882 /* DisplayOverviewMapView.swift */; };
		00C43AED2947DC350099AE34 /* ArcGISToolkit in Frameworks */ = {isa = PBXBuildFile; productRef = 00C43AEC2947DC350099AE34 /* ArcGISToolkit */; };
		00C94A0D28B53DE1004E42D9 /* raster-file in Resources */ = {isa = PBXBuildFile; fileRef = 00C94A0C28B53DE1004E42D9 /* raster-file */; settings = {ASSET_TAGS = (AddRasterFromFile, ApplyBlendRendererToHillshade, ApplyRgbRenderer, ApplyStretchRenderer, ); }; };
		00CB9138284814A4005C2C5D /* SearchWithGeocodeView.swift in Sources */ = {isa = PBXBuildFile; fileRef = 00CB9137284814A4005C2C5D /* SearchWithGeocodeView.swift */; };
		00CCB8A5285BAF8700BBAB70 /* OnDemandResource.swift in Sources */ = {isa = PBXBuildFile; fileRef = 00CCB8A4285BAF8700BBAB70 /* OnDemandResource.swift */; };
		00D4EF802863842100B9CC30 /* AddFeatureLayersView.swift in Sources */ = {isa = PBXBuildFile; fileRef = 00D4EF7F2863842100B9CC30 /* AddFeatureLayersView.swift */; };
		00D4EF9028638BF100B9CC30 /* LA_Trails.geodatabase in Resources */ = {isa = PBXBuildFile; fileRef = 00D4EF8228638BF100B9CC30 /* LA_Trails.geodatabase */; settings = {ASSET_TAGS = (AddFeatureLayers, ); }; };
		00D4EF9A28638BF100B9CC30 /* AuroraCO.gpkg in Resources */ = {isa = PBXBuildFile; fileRef = 00D4EF8F28638BF100B9CC30 /* AuroraCO.gpkg */; settings = {ASSET_TAGS = (AddFeatureLayers, AddRastersAndFeatureTablesFromGeopackage, ); }; };
		00D4EFB12863CE6300B9CC30 /* ScottishWildlifeTrust_reserves in Resources */ = {isa = PBXBuildFile; fileRef = 00D4EFB02863CE6300B9CC30 /* ScottishWildlifeTrust_reserves */; settings = {ASSET_TAGS = (AddFeatureLayers, ); }; };
		00E1D90B2BC0AF97001AEB6A /* SnapGeometryEditsView.SnapSettingsView.swift in Sources */ = {isa = PBXBuildFile; fileRef = 00E1D90A2BC0AF97001AEB6A /* SnapGeometryEditsView.SnapSettingsView.swift */; };
		00E1D90D2BC0B125001AEB6A /* SnapGeometryEditsView.GeometryEditorModel.swift in Sources */ = {isa = PBXBuildFile; fileRef = 00E1D90C2BC0B125001AEB6A /* SnapGeometryEditsView.GeometryEditorModel.swift */; };
		00E1D90F2BC0B1E8001AEB6A /* SnapGeometryEditsView.GeometryEditorMenu.swift in Sources */ = {isa = PBXBuildFile; fileRef = 00E1D90E2BC0B1E8001AEB6A /* SnapGeometryEditsView.GeometryEditorMenu.swift */; };
		00E1D9102BC0B4D8001AEB6A /* SnapGeometryEditsView.SnapSettingsView.swift in Copy Source Code Files */ = {isa = PBXBuildFile; fileRef = 00E1D90A2BC0AF97001AEB6A /* SnapGeometryEditsView.SnapSettingsView.swift */; };
		00E1D9112BC0B4D8001AEB6A /* SnapGeometryEditsView.GeometryEditorModel.swift in Copy Source Code Files */ = {isa = PBXBuildFile; fileRef = 00E1D90C2BC0B125001AEB6A /* SnapGeometryEditsView.GeometryEditorModel.swift */; };
		00E1D9122BC0B4D8001AEB6A /* SnapGeometryEditsView.GeometryEditorMenu.swift in Copy Source Code Files */ = {isa = PBXBuildFile; fileRef = 00E1D90E2BC0B1E8001AEB6A /* SnapGeometryEditsView.GeometryEditorMenu.swift */; };
		00E5401C27F3CCA200CF66D5 /* SamplesApp.swift in Sources */ = {isa = PBXBuildFile; fileRef = 00E5400C27F3CCA100CF66D5 /* SamplesApp.swift */; };
		00E5401E27F3CCA200CF66D5 /* ContentView.swift in Sources */ = {isa = PBXBuildFile; fileRef = 00E5400D27F3CCA100CF66D5 /* ContentView.swift */; };
		00E5402027F3CCA200CF66D5 /* Assets.xcassets in Resources */ = {isa = PBXBuildFile; fileRef = 00E5400E27F3CCA200CF66D5 /* Assets.xcassets */; };
		00E7C15C2BBE1BF000B85D69 /* SnapGeometryEditsView.swift in Sources */ = {isa = PBXBuildFile; fileRef = 00E7C1592BBE1BF000B85D69 /* SnapGeometryEditsView.swift */; };
		00E7C15D2BBF74D800B85D69 /* SnapGeometryEditsView.swift in Copy Source Code Files */ = {isa = PBXBuildFile; fileRef = 00E7C1592BBE1BF000B85D69 /* SnapGeometryEditsView.swift */; };
		00EB803A2A31506F00AC2B07 /* DisplayContentOfUtilityNetworkContainerView.swift in Copy Source Code Files */ = {isa = PBXBuildFile; fileRef = 00A7A1432A2FC58300F035F7 /* DisplayContentOfUtilityNetworkContainerView.swift */; };
		00EB803B2A31506F00AC2B07 /* DisplayContentOfUtilityNetworkContainerView.Model.swift in Copy Source Code Files */ = {isa = PBXBuildFile; fileRef = 00A7A1492A2FC5B700F035F7 /* DisplayContentOfUtilityNetworkContainerView.Model.swift */; };
		00F279D62AF418DC00CECAF8 /* AddDynamicEntityLayerView.VehicleCallout.swift in Sources */ = {isa = PBXBuildFile; fileRef = 00F279D52AF418DC00CECAF8 /* AddDynamicEntityLayerView.VehicleCallout.swift */; };
		00F279D72AF4364700CECAF8 /* AddDynamicEntityLayerView.VehicleCallout.swift in Copy Source Code Files */ = {isa = PBXBuildFile; fileRef = 00F279D52AF418DC00CECAF8 /* AddDynamicEntityLayerView.VehicleCallout.swift */; };
		00FA4E522DBC08AA008A34CF /* AddItemsToPortalView.swift in Copy Source Code Files */ = {isa = PBXBuildFile; fileRef = 0072C7FF2DBAF08B001502CA /* AddItemsToPortalView.swift */; };
		00FA4E572DBC139C008A34CF /* AddRastersAndFeatureTablesFromGeopackageView.swift in Sources */ = {isa = PBXBuildFile; fileRef = 00FA4E562DBC139B008A34CF /* AddRastersAndFeatureTablesFromGeopackageView.swift */; };
		00FA4E5F2DC568DF008A34CF /* AddRastersAndFeatureTablesFromGeopackageView.swift in Copy Source Code Files */ = {isa = PBXBuildFile; fileRef = 00FA4E562DBC139B008A34CF /* AddRastersAndFeatureTablesFromGeopackageView.swift */; };
		00FA4E642DCA72EE008A34CF /* ApplyRGBRendererView.swift in Sources */ = {isa = PBXBuildFile; fileRef = 00FA4E632DCA72E6008A34CF /* ApplyRGBRendererView.swift */; };
		00FA4E662DCA738A008A34CF /* ApplyRGBRendererView.SettingsView.swift in Sources */ = {isa = PBXBuildFile; fileRef = 00FA4E652DCA7386008A34CF /* ApplyRGBRendererView.SettingsView.swift */; };
		00FA4E682DCA87A9008A34CF /* ApplyRGBRendererView.RangeSlider.swift in Sources */ = {isa = PBXBuildFile; fileRef = 00FA4E672DCA87A5008A34CF /* ApplyRGBRendererView.RangeSlider.swift */; };
		00FA4E692DCAD4E3008A34CF /* ApplyRGBRendererView.swift in Copy Source Code Files */ = {isa = PBXBuildFile; fileRef = 00FA4E632DCA72E6008A34CF /* ApplyRGBRendererView.swift */; };
		00FA4E6A2DCAD4E3008A34CF /* ApplyRGBRendererView.RangeSlider.swift in Copy Source Code Files */ = {isa = PBXBuildFile; fileRef = 00FA4E672DCA87A5008A34CF /* ApplyRGBRendererView.RangeSlider.swift */; };
		00FA4E6B2DCAD4E3008A34CF /* ApplyRGBRendererView.SettingsView.swift in Copy Source Code Files */ = {isa = PBXBuildFile; fileRef = 00FA4E652DCA7386008A34CF /* ApplyRGBRendererView.SettingsView.swift */; };
		00FA4E722DCBD7A9008A34CF /* ApplySimpleRendererToFeatureLayerView.swift in Sources */ = {isa = PBXBuildFile; fileRef = 00FA4E712DCBD7A6008A34CF /* ApplySimpleRendererToFeatureLayerView.swift */; };
		00FA4E732DCBDA58008A34CF /* ApplySimpleRendererToFeatureLayerView.swift in Copy Source Code Files */ = {isa = PBXBuildFile; fileRef = 00FA4E712DCBD7A6008A34CF /* ApplySimpleRendererToFeatureLayerView.swift */; };
		00FA4E822DCD5AEE008A34CF /* srtm in Resources */ = {isa = PBXBuildFile; fileRef = 00FA4E812DCD5AD0008A34CF /* srtm */; settings = {ASSET_TAGS = (ApplyHillshadeRendererToRaster, ); }; };
		00FA4E8B2DCD7233008A34CF /* ApplySimpleRendererToGraphicsOverlayView.swift in Sources */ = {isa = PBXBuildFile; fileRef = 00FA4E882DCD7233008A34CF /* ApplySimpleRendererToGraphicsOverlayView.swift */; };
		00FA4E8D2DCD7536008A34CF /* ApplySimpleRendererToGraphicsOverlayView.swift in Copy Source Code Files */ = {isa = PBXBuildFile; fileRef = 00FA4E882DCD7233008A34CF /* ApplySimpleRendererToGraphicsOverlayView.swift */; };
		102B6A372BFD5B55009F763C /* IdentifyFeaturesInWMSLayerView.swift in Sources */ = {isa = PBXBuildFile; fileRef = 102B6A362BFD5B55009F763C /* IdentifyFeaturesInWMSLayerView.swift */; };
		104F55C72BF3E30A00204D04 /* GenerateOfflineMapWithCustomParametersView.swift in Copy Source Code Files */ = {isa = PBXBuildFile; fileRef = 10B782042BE55D7E007EAE6C /* GenerateOfflineMapWithCustomParametersView.swift */; };
		104F55C82BF3E30A00204D04 /* GenerateOfflineMapWithCustomParametersView.CustomParameters.swift in Copy Source Code Files */ = {isa = PBXBuildFile; fileRef = 10B782072BE5A058007EAE6C /* GenerateOfflineMapWithCustomParametersView.CustomParameters.swift */; };
		1081B93D2C000E8B00C1BEB1 /* IdentifyFeaturesInWMSLayerView.swift in Copy Source Code Files */ = {isa = PBXBuildFile; fileRef = 102B6A362BFD5B55009F763C /* IdentifyFeaturesInWMSLayerView.swift */; };
		108EC04129D25B2C000F35D0 /* QueryFeatureTableView.swift in Sources */ = {isa = PBXBuildFile; fileRef = 108EC04029D25B2C000F35D0 /* QueryFeatureTableView.swift */; };
		108EC04229D25B55000F35D0 /* QueryFeatureTableView.swift in Copy Source Code Files */ = {isa = PBXBuildFile; fileRef = 108EC04029D25B2C000F35D0 /* QueryFeatureTableView.swift */; };
		10B782052BE55D7E007EAE6C /* GenerateOfflineMapWithCustomParametersView.swift in Sources */ = {isa = PBXBuildFile; fileRef = 10B782042BE55D7E007EAE6C /* GenerateOfflineMapWithCustomParametersView.swift */; };
		10B782082BE5A058007EAE6C /* GenerateOfflineMapWithCustomParametersView.CustomParameters.swift in Sources */ = {isa = PBXBuildFile; fileRef = 10B782072BE5A058007EAE6C /* GenerateOfflineMapWithCustomParametersView.CustomParameters.swift */; };
		10BD9EB42BF51B4B00ABDBD5 /* GenerateOfflineMapWithCustomParametersView.Model.swift in Sources */ = {isa = PBXBuildFile; fileRef = 10BD9EB32BF51B4B00ABDBD5 /* GenerateOfflineMapWithCustomParametersView.Model.swift */; };
		10BD9EB52BF51F9000ABDBD5 /* GenerateOfflineMapWithCustomParametersView.Model.swift in Copy Source Code Files */ = {isa = PBXBuildFile; fileRef = 10BD9EB32BF51B4B00ABDBD5 /* GenerateOfflineMapWithCustomParametersView.Model.swift */; };
		10CFF4CA2DBAAFAC0027F144 /* AddFeatureLayerWithTimeOffsetView.swift in Sources */ = {isa = PBXBuildFile; fileRef = 10CFF4C92DBAAFAC0027F144 /* AddFeatureLayerWithTimeOffsetView.swift */; };
		10CFF5082DC1A3850027F144 /* AddFeatureLayerWithTimeOffsetView.swift in Copy Source Code Files */ = {isa = PBXBuildFile; fileRef = 10CFF4C92DBAAFAC0027F144 /* AddFeatureLayerWithTimeOffsetView.swift */; };
		10CFF50B2DC2EC990027F144 /* ApplyClassBreaksRendererToSublayerView.swift in Sources */ = {isa = PBXBuildFile; fileRef = 10CFF50A2DC2EC990027F144 /* ApplyClassBreaksRendererToSublayerView.swift */; };
		10CFF54C2DCD4DFA0027F144 /* ApplyClassBreaksRendererToSublayerView.swift in Copy Source Code Files */ = {isa = PBXBuildFile; fileRef = 10CFF50A2DC2EC990027F144 /* ApplyClassBreaksRendererToSublayerView.swift */; };
		10D321932BDB187400B39B1B /* naperville_imagery.tpkx in Resources */ = {isa = PBXBuildFile; fileRef = 10D321922BDB187400B39B1B /* naperville_imagery.tpkx */; settings = {ASSET_TAGS = (GenerateOfflineMapWithLocalBasemap, ); }; };
		10D321962BDB1CB500B39B1B /* GenerateOfflineMapWithLocalBasemapView.swift in Sources */ = {isa = PBXBuildFile; fileRef = 10D321952BDB1CB500B39B1B /* GenerateOfflineMapWithLocalBasemapView.swift */; };
		10D321972BDC3B4900B39B1B /* GenerateOfflineMapWithLocalBasemapView.swift in Copy Source Code Files */ = {isa = PBXBuildFile; fileRef = 10D321952BDB1CB500B39B1B /* GenerateOfflineMapWithLocalBasemapView.swift */; };
		1C0C1C3929D34DAE005C8B24 /* ChangeViewpointView.swift in Sources */ = {isa = PBXBuildFile; fileRef = 1C0C1C3429D34DAE005C8B24 /* ChangeViewpointView.swift */; };
		1C0C1C3D29D34DDD005C8B24 /* ChangeViewpointView.swift in Copy Source Code Files */ = {isa = PBXBuildFile; fileRef = 1C0C1C3429D34DAE005C8B24 /* ChangeViewpointView.swift */; };
		1C19B4F12A578E46001D2506 /* CreateLoadReportView.Views.swift in Sources */ = {isa = PBXBuildFile; fileRef = 1C19B4EB2A578E46001D2506 /* CreateLoadReportView.Views.swift */; };
		1C19B4F32A578E46001D2506 /* CreateLoadReportView.swift in Sources */ = {isa = PBXBuildFile; fileRef = 1C19B4ED2A578E46001D2506 /* CreateLoadReportView.swift */; };
		1C19B4F52A578E46001D2506 /* CreateLoadReportView.Model.swift in Sources */ = {isa = PBXBuildFile; fileRef = 1C19B4EF2A578E46001D2506 /* CreateLoadReportView.Model.swift */; };
		1C19B4F72A578E69001D2506 /* CreateLoadReportView.Model.swift in Copy Source Code Files */ = {isa = PBXBuildFile; fileRef = 1C19B4EF2A578E46001D2506 /* CreateLoadReportView.Model.swift */; };
		1C19B4F82A578E69001D2506 /* CreateLoadReportView.swift in Copy Source Code Files */ = {isa = PBXBuildFile; fileRef = 1C19B4ED2A578E46001D2506 /* CreateLoadReportView.swift */; };
		1C19B4F92A578E69001D2506 /* CreateLoadReportView.Views.swift in Copy Source Code Files */ = {isa = PBXBuildFile; fileRef = 1C19B4EB2A578E46001D2506 /* CreateLoadReportView.Views.swift */; };
		1C2538542BABACB100337307 /* AugmentRealityToNavigateRouteView.ARSceneView.swift in Copy Source Code Files */ = {isa = PBXBuildFile; fileRef = 1C2538522BABACB100337307 /* AugmentRealityToNavigateRouteView.ARSceneView.swift */; };
		1C2538552BABACB100337307 /* AugmentRealityToNavigateRouteView.swift in Copy Source Code Files */ = {isa = PBXBuildFile; fileRef = 1C2538532BABACB100337307 /* AugmentRealityToNavigateRouteView.swift */; };
		1C2538562BABACFD00337307 /* AugmentRealityToNavigateRouteView.swift in Sources */ = {isa = PBXBuildFile; fileRef = 1C2538532BABACB100337307 /* AugmentRealityToNavigateRouteView.swift */; };
		1C2538572BABACFD00337307 /* AugmentRealityToNavigateRouteView.ARSceneView.swift in Sources */ = {isa = PBXBuildFile; fileRef = 1C2538522BABACB100337307 /* AugmentRealityToNavigateRouteView.ARSceneView.swift */; };
		1C26ED192A859525009B7721 /* FilterFeaturesInSceneView.swift in Sources */ = {isa = PBXBuildFile; fileRef = 1C26ED152A859525009B7721 /* FilterFeaturesInSceneView.swift */; };
		1C26ED202A8BEC63009B7721 /* FilterFeaturesInSceneView.swift in Copy Source Code Files */ = {isa = PBXBuildFile; fileRef = 1C26ED152A859525009B7721 /* FilterFeaturesInSceneView.swift */; };
		1C293D012DCA7C99000B0822 /* ApplyBlendRendererToHillshadeView.swift in Copy Source Code Files */ = {isa = PBXBuildFile; fileRef = 1C3891602DC02F1100ADFDDC /* ApplyBlendRendererToHillshadeView.swift */; };
		1C293D032DCA7C99000B0822 /* ApplyBlendRendererToHillshadeView.SettingsView.swift in Copy Source Code Files */ = {isa = PBXBuildFile; fileRef = 1C3892302DC59E5D00ADFDDC /* ApplyBlendRendererToHillshadeView.SettingsView.swift */; };
		1C293D4D2DCD91BF000B0822 /* color.json in Resources */ = {isa = PBXBuildFile; fileRef = 1C293D4B2DCD91BF000B0822 /* color.json */; settings = {ASSET_TAGS = (ApplyFunctionToRasterFromFile, ); }; };
		1C29C9592DBAE50D0074028F /* AddWMTSLayerView.swift in Sources */ = {isa = PBXBuildFile; fileRef = 1C29C9532DBAE50D0074028F /* AddWMTSLayerView.swift */; };
		1C29C95A2DBAE5770074028F /* AddWMTSLayerView.swift in Copy Source Code Files */ = {isa = PBXBuildFile; fileRef = 1C29C9532DBAE50D0074028F /* AddWMTSLayerView.swift */; };
		1C38915D2DBC36C800ADFDDC /* AddWFSLayerView.swift in Sources */ = {isa = PBXBuildFile; fileRef = 1C38915C2DBC36C700ADFDDC /* AddWFSLayerView.swift */; };
		1C38915E2DBC3EDC00ADFDDC /* AddWFSLayerView.swift in Copy Source Code Files */ = {isa = PBXBuildFile; fileRef = 1C38915C2DBC36C700ADFDDC /* AddWFSLayerView.swift */; };
		1C3891612DC02F1200ADFDDC /* ApplyBlendRendererToHillshadeView.swift in Sources */ = {isa = PBXBuildFile; fileRef = 1C3891602DC02F1100ADFDDC /* ApplyBlendRendererToHillshadeView.swift */; };
		1C3892312DC59E6000ADFDDC /* ApplyBlendRendererToHillshadeView.SettingsView.swift in Sources */ = {isa = PBXBuildFile; fileRef = 1C3892302DC59E5D00ADFDDC /* ApplyBlendRendererToHillshadeView.SettingsView.swift */; };
		1C3B7DC82A5F64FC00907443 /* AnalyzeNetworkWithSubnetworkTraceView.Model.swift in Sources */ = {isa = PBXBuildFile; fileRef = 1C3B7DC32A5F64FC00907443 /* AnalyzeNetworkWithSubnetworkTraceView.Model.swift */; };
		1C3B7DCB2A5F64FC00907443 /* AnalyzeNetworkWithSubnetworkTraceView.swift in Sources */ = {isa = PBXBuildFile; fileRef = 1C3B7DC62A5F64FC00907443 /* AnalyzeNetworkWithSubnetworkTraceView.swift */; };
		1C3B7DCD2A5F652500907443 /* AnalyzeNetworkWithSubnetworkTraceView.Model.swift in Copy Source Code Files */ = {isa = PBXBuildFile; fileRef = 1C3B7DC32A5F64FC00907443 /* AnalyzeNetworkWithSubnetworkTraceView.Model.swift */; };
		1C3B7DCE2A5F652500907443 /* AnalyzeNetworkWithSubnetworkTraceView.swift in Copy Source Code Files */ = {isa = PBXBuildFile; fileRef = 1C3B7DC62A5F64FC00907443 /* AnalyzeNetworkWithSubnetworkTraceView.swift */; };
		1C42E04729D2396B004FC4BE /* ShowPopupView.swift in Sources */ = {isa = PBXBuildFile; fileRef = 1C42E04329D2396B004FC4BE /* ShowPopupView.swift */; };
		1C42E04A29D239D2004FC4BE /* ShowPopupView.swift in Copy Source Code Files */ = {isa = PBXBuildFile; fileRef = 1C42E04329D2396B004FC4BE /* ShowPopupView.swift */; };
		1C43BC7F2A43781200509BF8 /* SetVisibilityOfSubtypeSublayerView.Views.swift in Sources */ = {isa = PBXBuildFile; fileRef = 1C43BC792A43781100509BF8 /* SetVisibilityOfSubtypeSublayerView.Views.swift */; };
		1C43BC822A43781200509BF8 /* SetVisibilityOfSubtypeSublayerView.Model.swift in Sources */ = {isa = PBXBuildFile; fileRef = 1C43BC7C2A43781100509BF8 /* SetVisibilityOfSubtypeSublayerView.Model.swift */; };
		1C43BC842A43781200509BF8 /* SetVisibilityOfSubtypeSublayerView.swift in Sources */ = {isa = PBXBuildFile; fileRef = 1C43BC7E2A43781100509BF8 /* SetVisibilityOfSubtypeSublayerView.swift */; };
		1C43BC852A43783900509BF8 /* SetVisibilityOfSubtypeSublayerView.Model.swift in Copy Source Code Files */ = {isa = PBXBuildFile; fileRef = 1C43BC7C2A43781100509BF8 /* SetVisibilityOfSubtypeSublayerView.Model.swift */; };
		1C43BC862A43783900509BF8 /* SetVisibilityOfSubtypeSublayerView.swift in Copy Source Code Files */ = {isa = PBXBuildFile; fileRef = 1C43BC7E2A43781100509BF8 /* SetVisibilityOfSubtypeSublayerView.swift */; };
		1C43BC872A43783900509BF8 /* SetVisibilityOfSubtypeSublayerView.Views.swift in Copy Source Code Files */ = {isa = PBXBuildFile; fileRef = 1C43BC792A43781100509BF8 /* SetVisibilityOfSubtypeSublayerView.Views.swift */; };
		1C8EC7472BAE2891001A6929 /* AugmentRealityToCollectDataView.swift in Sources */ = {isa = PBXBuildFile; fileRef = 1C8EC7432BAE2891001A6929 /* AugmentRealityToCollectDataView.swift */; };
		1C8EC74B2BAE28A9001A6929 /* AugmentRealityToCollectDataView.swift in Copy Source Code Files */ = {isa = PBXBuildFile; fileRef = 1C8EC7432BAE2891001A6929 /* AugmentRealityToCollectDataView.swift */; };
		1C929F092A27B86800134252 /* ShowUtilityAssociationsView.swift in Copy Source Code Files */ = {isa = PBXBuildFile; fileRef = 1CAF831B2A20305F000E1E60 /* ShowUtilityAssociationsView.swift */; };
		1C965C3929DB9176002F8536 /* ShowRealisticLightAndShadowsView.swift in Copy Source Code Files */ = {isa = PBXBuildFile; fileRef = 1C9B74C529DB43580038B06F /* ShowRealisticLightAndShadowsView.swift */; };
		1C9B74C929DB43580038B06F /* ShowRealisticLightAndShadowsView.swift in Sources */ = {isa = PBXBuildFile; fileRef = 1C9B74C529DB43580038B06F /* ShowRealisticLightAndShadowsView.swift */; };
		1C9B74D929DB54560038B06F /* ChangeCameraControllerView.swift in Sources */ = {isa = PBXBuildFile; fileRef = 1C9B74D529DB54560038B06F /* ChangeCameraControllerView.swift */; };
		1C9B74DE29DB56860038B06F /* ChangeCameraControllerView.swift in Copy Source Code Files */ = {isa = PBXBuildFile; fileRef = 1C9B74D529DB54560038B06F /* ChangeCameraControllerView.swift */; };
		1CAB8D4B2A3CEAB0002AA649 /* RunValveIsolationTraceView.Model.swift in Sources */ = {isa = PBXBuildFile; fileRef = 1CAB8D442A3CEAB0002AA649 /* RunValveIsolationTraceView.Model.swift */; };
		1CAB8D4E2A3CEAB0002AA649 /* RunValveIsolationTraceView.swift in Sources */ = {isa = PBXBuildFile; fileRef = 1CAB8D472A3CEAB0002AA649 /* RunValveIsolationTraceView.swift */; };
		1CAB8D502A3CEB43002AA649 /* RunValveIsolationTraceView.Model.swift in Copy Source Code Files */ = {isa = PBXBuildFile; fileRef = 1CAB8D442A3CEAB0002AA649 /* RunValveIsolationTraceView.Model.swift */; };
		1CAB8D512A3CEB43002AA649 /* RunValveIsolationTraceView.swift in Copy Source Code Files */ = {isa = PBXBuildFile; fileRef = 1CAB8D472A3CEAB0002AA649 /* RunValveIsolationTraceView.swift */; };
		1CAF831F2A20305F000E1E60 /* ShowUtilityAssociationsView.swift in Sources */ = {isa = PBXBuildFile; fileRef = 1CAF831B2A20305F000E1E60 /* ShowUtilityAssociationsView.swift */; };
<<<<<<< HEAD
		1CC755E12DC5A6A7004B346F /* Shasta_Elevation in Resources */ = {isa = PBXBuildFile; fileRef = 1CC755E02DC5A6A7004B346F /* Shasta_Elevation */; settings = {ASSET_TAGS = (ApplyFunctionToRasterFromFile, ); }; };
		1CC755E42DC95625004B346F /* ApplyFunctionToRasterFromFileView.swift in Sources */ = {isa = PBXBuildFile; fileRef = 1CC755E22DC95625004B346F /* ApplyFunctionToRasterFromFileView.swift */; };
		1CC755E52DC95625004B346F /* ApplyFunctionToRasterFromFileView.swift in Copy Source Code Files */ = {isa = PBXBuildFile; fileRef = 1CC755E22DC95625004B346F /* ApplyFunctionToRasterFromFileView.swift */; };
=======
		1CC755E12DC5A6A7004B346F /* Shasta_Elevation in Resources */ = {isa = PBXBuildFile; fileRef = 1CC755E02DC5A6A7004B346F /* Shasta_Elevation */; settings = {ASSET_TAGS = (ApplyBlendRendererToHillshade, ); }; };
>>>>>>> c56cd9a9
		218F35B829C28F4A00502022 /* AuthenticateWithOAuthView.swift in Sources */ = {isa = PBXBuildFile; fileRef = 218F35B329C28F4A00502022 /* AuthenticateWithOAuthView.swift */; };
		218F35C229C290BF00502022 /* AuthenticateWithOAuthView.swift in Copy Source Code Files */ = {isa = PBXBuildFile; fileRef = 218F35B329C28F4A00502022 /* AuthenticateWithOAuthView.swift */; };
		3E30884A2C5D789A00ECEAC5 /* SetSpatialReferenceView.swift in Copy Source Code Files */ = {isa = PBXBuildFile; fileRef = 3EEDE7CD2C5D73F700510104 /* SetSpatialReferenceView.swift */; };
		3E54CF222C66AFBE00DD2F18 /* AddWebTiledLayerView.swift in Sources */ = {isa = PBXBuildFile; fileRef = 3E54CF212C66AFBE00DD2F18 /* AddWebTiledLayerView.swift */; };
		3E54CF232C66B00500DD2F18 /* AddWebTiledLayerView.swift in Copy Source Code Files */ = {isa = PBXBuildFile; fileRef = 3E54CF212C66AFBE00DD2F18 /* AddWebTiledLayerView.swift */; };
		3E720F9D2C619B1700E22A9E /* SetInitialViewpointView.swift in Sources */ = {isa = PBXBuildFile; fileRef = 3E720F9C2C619B1700E22A9E /* SetInitialViewpointView.swift */; };
		3E720F9E2C61A0B700E22A9E /* SetInitialViewpointView.swift in Copy Source Code Files */ = {isa = PBXBuildFile; fileRef = 3E720F9C2C619B1700E22A9E /* SetInitialViewpointView.swift */; };
		3E9F77732C6A60FA0022CAB5 /* QueryFeatureCountAndExtentView.swift in Sources */ = {isa = PBXBuildFile; fileRef = 3E9F77722C6A60FA0022CAB5 /* QueryFeatureCountAndExtentView.swift */; };
		3E9F77742C6A6E670022CAB5 /* QueryFeatureCountAndExtentView.swift in Copy Source Code Files */ = {isa = PBXBuildFile; fileRef = 3E9F77722C6A60FA0022CAB5 /* QueryFeatureCountAndExtentView.swift */; };
		3EEDE7CE2C5D73F700510104 /* SetSpatialReferenceView.swift in Sources */ = {isa = PBXBuildFile; fileRef = 3EEDE7CD2C5D73F700510104 /* SetSpatialReferenceView.swift */; };
		4C8126DD2DBBCF0B006EF7D2 /* ApplyStyleToWMSLayerView.swift in Sources */ = {isa = PBXBuildFile; fileRef = 4C8126DC2DBBCEFE006EF7D2 /* ApplyStyleToWMSLayerView.swift */; };
		4C8126E22DBFD9EF006EF7D2 /* ApplyStyleToWMSLayerView.swift in Copy Source Code Files */ = {isa = PBXBuildFile; fileRef = 4C8126DC2DBBCEFE006EF7D2 /* ApplyStyleToWMSLayerView.swift */; };
		4C8126E72DC02525006EF7D2 /* AnalyzeHotspotsView.swift in Sources */ = {isa = PBXBuildFile; fileRef = 4C8126E62DC02525006EF7D2 /* AnalyzeHotspotsView.swift */; };
		4C8127302DC58E53006EF7D2 /* AnalyzeHotspotsView.swift in Copy Source Code Files */ = {isa = PBXBuildFile; fileRef = 4C8126E62DC02525006EF7D2 /* AnalyzeHotspotsView.swift */; };
		4C81273E2DCA9E31006EF7D2 /* ApplyColormapRendererToRasterView.swift in Sources */ = {isa = PBXBuildFile; fileRef = 4C81273D2DCA9E31006EF7D2 /* ApplyColormapRendererToRasterView.swift */; };
		4C81275D2DCBB745006EF7D2 /* ShastaBW in Resources */ = {isa = PBXBuildFile; fileRef = 4C81275C2DCBB72C006EF7D2 /* ShastaBW */; settings = {ASSET_TAGS = (ApplyColormapRendererToRaster, ); }; };
		4C81275E2DCBDD5A006EF7D2 /* ApplyColormapRendererToRasterView.swift in Copy Source Code Files */ = {isa = PBXBuildFile; fileRef = 4C81273D2DCA9E31006EF7D2 /* ApplyColormapRendererToRasterView.swift */; };
		4C8127612DCBED62006EF7D2 /* ApplyStretchRendererView.swift in Sources */ = {isa = PBXBuildFile; fileRef = 4C8127602DCBED62006EF7D2 /* ApplyStretchRendererView.swift */; };
		4C8127682DCD4F18006EF7D2 /* ApplyStretchRendererView.swift in Copy Source Code Files */ = {isa = PBXBuildFile; fileRef = 4C8127602DCBED62006EF7D2 /* ApplyStretchRendererView.swift */; };
		4D126D6D29CA1B6000CFB7A7 /* ShowDeviceLocationWithNMEADataSourcesView.swift in Sources */ = {isa = PBXBuildFile; fileRef = 4D126D6929CA1B6000CFB7A7 /* ShowDeviceLocationWithNMEADataSourcesView.swift */; };
		4D126D7229CA1E1800CFB7A7 /* FileNMEASentenceReader.swift in Sources */ = {isa = PBXBuildFile; fileRef = 4D126D7129CA1E1800CFB7A7 /* FileNMEASentenceReader.swift */; };
		4D126D7329CA1EFD00CFB7A7 /* ShowDeviceLocationWithNMEADataSourcesView.swift in Copy Source Code Files */ = {isa = PBXBuildFile; fileRef = 4D126D6929CA1B6000CFB7A7 /* ShowDeviceLocationWithNMEADataSourcesView.swift */; };
		4D126D7429CA1EFD00CFB7A7 /* FileNMEASentenceReader.swift in Copy Source Code Files */ = {isa = PBXBuildFile; fileRef = 4D126D7129CA1E1800CFB7A7 /* FileNMEASentenceReader.swift */; };
		4D126D7C29CA3E6000CFB7A7 /* Redlands.nmea in Resources */ = {isa = PBXBuildFile; fileRef = 4D126D7B29CA3E6000CFB7A7 /* Redlands.nmea */; settings = {ASSET_TAGS = (ShowDeviceLocationWithNmeaDataSources, ); }; };
		4D126D7E29CA43D200CFB7A7 /* ShowDeviceLocationWithNMEADataSourcesView.Model.swift in Sources */ = {isa = PBXBuildFile; fileRef = 4D126D7D29CA43D200CFB7A7 /* ShowDeviceLocationWithNMEADataSourcesView.Model.swift */; };
		4D2ADC4329C26D05003B367F /* AddDynamicEntityLayerView.swift in Sources */ = {isa = PBXBuildFile; fileRef = 4D2ADC3F29C26D05003B367F /* AddDynamicEntityLayerView.swift */; };
		4D2ADC4729C26D2C003B367F /* AddDynamicEntityLayerView.swift in Copy Source Code Files */ = {isa = PBXBuildFile; fileRef = 4D2ADC3F29C26D05003B367F /* AddDynamicEntityLayerView.swift */; };
		4D2ADC5A29C4F612003B367F /* ChangeMapViewBackgroundView.swift in Sources */ = {isa = PBXBuildFile; fileRef = 4D2ADC5529C4F612003B367F /* ChangeMapViewBackgroundView.swift */; };
		4D2ADC5D29C4F612003B367F /* ChangeMapViewBackgroundView.SettingsView.swift in Sources */ = {isa = PBXBuildFile; fileRef = 4D2ADC5829C4F612003B367F /* ChangeMapViewBackgroundView.SettingsView.swift */; };
		4D2ADC6229C5071C003B367F /* ChangeMapViewBackgroundView.Model.swift in Sources */ = {isa = PBXBuildFile; fileRef = 4D2ADC6129C5071C003B367F /* ChangeMapViewBackgroundView.Model.swift */; };
		4D2ADC6729C50BD6003B367F /* AddDynamicEntityLayerView.Model.swift in Sources */ = {isa = PBXBuildFile; fileRef = 4D2ADC6629C50BD6003B367F /* AddDynamicEntityLayerView.Model.swift */; };
		4D2ADC6929C50C4C003B367F /* AddDynamicEntityLayerView.SettingsView.swift in Sources */ = {isa = PBXBuildFile; fileRef = 4D2ADC6829C50C4C003B367F /* AddDynamicEntityLayerView.SettingsView.swift */; };
		4D2ADC6A29C50D91003B367F /* AddDynamicEntityLayerView.Model.swift in Copy Source Code Files */ = {isa = PBXBuildFile; fileRef = 4D2ADC6629C50BD6003B367F /* AddDynamicEntityLayerView.Model.swift */; };
		4D2ADC6B29C50D91003B367F /* AddDynamicEntityLayerView.SettingsView.swift in Copy Source Code Files */ = {isa = PBXBuildFile; fileRef = 4D2ADC6829C50C4C003B367F /* AddDynamicEntityLayerView.SettingsView.swift */; };
		4DD058102A0D3F6B00A59B34 /* ShowDeviceLocationWithNMEADataSourcesView.Model.swift in Copy Source Code Files */ = {isa = PBXBuildFile; fileRef = 4D126D7D29CA43D200CFB7A7 /* ShowDeviceLocationWithNMEADataSourcesView.Model.swift */; };
		7573E81A29D6134C00BEED9C /* TraceUtilityNetworkView.Model.swift in Sources */ = {isa = PBXBuildFile; fileRef = 7573E81329D6134C00BEED9C /* TraceUtilityNetworkView.Model.swift */; };
		7573E81C29D6134C00BEED9C /* TraceUtilityNetworkView.Enums.swift in Sources */ = {isa = PBXBuildFile; fileRef = 7573E81529D6134C00BEED9C /* TraceUtilityNetworkView.Enums.swift */; };
		7573E81E29D6134C00BEED9C /* TraceUtilityNetworkView.Views.swift in Sources */ = {isa = PBXBuildFile; fileRef = 7573E81729D6134C00BEED9C /* TraceUtilityNetworkView.Views.swift */; };
		7573E81F29D6134C00BEED9C /* TraceUtilityNetworkView.swift in Sources */ = {isa = PBXBuildFile; fileRef = 7573E81829D6134C00BEED9C /* TraceUtilityNetworkView.swift */; };
		7573E82129D6136C00BEED9C /* TraceUtilityNetworkView.Model.swift in Copy Source Code Files */ = {isa = PBXBuildFile; fileRef = 7573E81329D6134C00BEED9C /* TraceUtilityNetworkView.Model.swift */; };
		7573E82229D6136C00BEED9C /* TraceUtilityNetworkView.Enums.swift in Copy Source Code Files */ = {isa = PBXBuildFile; fileRef = 7573E81529D6134C00BEED9C /* TraceUtilityNetworkView.Enums.swift */; };
		7573E82329D6136C00BEED9C /* TraceUtilityNetworkView.Views.swift in Copy Source Code Files */ = {isa = PBXBuildFile; fileRef = 7573E81729D6134C00BEED9C /* TraceUtilityNetworkView.Views.swift */; };
		7573E82429D6136C00BEED9C /* TraceUtilityNetworkView.swift in Copy Source Code Files */ = {isa = PBXBuildFile; fileRef = 7573E81829D6134C00BEED9C /* TraceUtilityNetworkView.swift */; };
		75DD736729D35FF40010229D /* ChangeMapViewBackgroundView.swift in Copy Source Code Files */ = {isa = PBXBuildFile; fileRef = 4D2ADC5529C4F612003B367F /* ChangeMapViewBackgroundView.swift */; };
		75DD736829D35FF40010229D /* ChangeMapViewBackgroundView.SettingsView.swift in Copy Source Code Files */ = {isa = PBXBuildFile; fileRef = 4D2ADC5829C4F612003B367F /* ChangeMapViewBackgroundView.SettingsView.swift */; };
		75DD736929D35FF40010229D /* ChangeMapViewBackgroundView.Model.swift in Copy Source Code Files */ = {isa = PBXBuildFile; fileRef = 4D2ADC6129C5071C003B367F /* ChangeMapViewBackgroundView.Model.swift */; };
		75DD739529D38B1B0010229D /* NavigateRouteView.swift in Sources */ = {isa = PBXBuildFile; fileRef = 75DD739129D38B1B0010229D /* NavigateRouteView.swift */; };
		75DD739929D38B420010229D /* NavigateRouteView.swift in Copy Source Code Files */ = {isa = PBXBuildFile; fileRef = 75DD739129D38B1B0010229D /* NavigateRouteView.swift */; };
		7900C5F62A83FC3F002D430F /* AddCustomDynamicEntityDataSourceView.Vessel.swift in Sources */ = {isa = PBXBuildFile; fileRef = 7900C5F52A83FC3F002D430F /* AddCustomDynamicEntityDataSourceView.Vessel.swift */; };
		792222DD2A81AA5D00619FFE /* AIS_MarineCadastre_SelectedVessels_CustomDataSource.jsonl in Resources */ = {isa = PBXBuildFile; fileRef = 792222DC2A81AA5D00619FFE /* AIS_MarineCadastre_SelectedVessels_CustomDataSource.jsonl */; settings = {ASSET_TAGS = (AddCustomDynamicEntityDataSource, ); }; };
		79302F852A1ED4E30002336A /* CreateAndSaveKMLView.Model.swift in Sources */ = {isa = PBXBuildFile; fileRef = 79302F842A1ED4E30002336A /* CreateAndSaveKMLView.Model.swift */; };
		79302F872A1ED71B0002336A /* CreateAndSaveKMLView.Views.swift in Sources */ = {isa = PBXBuildFile; fileRef = 79302F862A1ED71B0002336A /* CreateAndSaveKMLView.Views.swift */; };
		798C2DA72AFC505600EE7E97 /* PrivacyInfo.xcprivacy in Resources */ = {isa = PBXBuildFile; fileRef = 798C2DA62AFC505600EE7E97 /* PrivacyInfo.xcprivacy */; };
		79A47DFB2A20286800D7C5B9 /* CreateAndSaveKMLView.Model.swift in Copy Source Code Files */ = {isa = PBXBuildFile; fileRef = 79302F842A1ED4E30002336A /* CreateAndSaveKMLView.Model.swift */; };
		79A47DFC2A20286800D7C5B9 /* CreateAndSaveKMLView.Views.swift in Copy Source Code Files */ = {isa = PBXBuildFile; fileRef = 79302F862A1ED71B0002336A /* CreateAndSaveKMLView.Views.swift */; };
		79B7B80A2A1BF8EC00F57C27 /* CreateAndSaveKMLView.swift in Sources */ = {isa = PBXBuildFile; fileRef = 79B7B8092A1BF8EC00F57C27 /* CreateAndSaveKMLView.swift */; };
		79B7B80B2A1BFDE700F57C27 /* CreateAndSaveKMLView.swift in Copy Source Code Files */ = {isa = PBXBuildFile; fileRef = 79B7B8092A1BF8EC00F57C27 /* CreateAndSaveKMLView.swift */; };
		79D84D132A81711A00F45262 /* AddCustomDynamicEntityDataSourceView.swift in Sources */ = {isa = PBXBuildFile; fileRef = 79D84D0D2A815C5B00F45262 /* AddCustomDynamicEntityDataSourceView.swift */; };
		79D84D152A81718F00F45262 /* AddCustomDynamicEntityDataSourceView.swift in Copy Source Code Files */ = {isa = PBXBuildFile; fileRef = 79D84D0D2A815C5B00F45262 /* AddCustomDynamicEntityDataSourceView.swift */; };
		8810FB592DC94A7200874936 /* ApplyFunctionToRasterFromServiceView.swift in Sources */ = {isa = PBXBuildFile; fileRef = 8810FB582DC94A6600874936 /* ApplyFunctionToRasterFromServiceView.swift */; };
		883C121529C9136600062FF9 /* DownloadPreplannedMapAreaView.MapPicker.swift in Sources */ = {isa = PBXBuildFile; fileRef = 883C121429C9136600062FF9 /* DownloadPreplannedMapAreaView.MapPicker.swift */; };
		883C121729C914E100062FF9 /* DownloadPreplannedMapAreaView.MapPicker.swift in Copy Source Code Files */ = {isa = PBXBuildFile; fileRef = 883C121429C9136600062FF9 /* DownloadPreplannedMapAreaView.MapPicker.swift */; };
		883C121829C914E100062FF9 /* DownloadPreplannedMapAreaView.Model.swift in Copy Source Code Files */ = {isa = PBXBuildFile; fileRef = E0D04FF128A5390000747989 /* DownloadPreplannedMapAreaView.Model.swift */; };
		883C121929C914E100062FF9 /* DownloadPreplannedMapAreaView.swift in Copy Source Code Files */ = {isa = PBXBuildFile; fileRef = E070A0A2286F3B6000F2B606 /* DownloadPreplannedMapAreaView.swift */; };
		88C5E0EB2DCBC1E20091D271 /* ApplyScenePropertyExpressionsView.swift in Sources */ = {isa = PBXBuildFile; fileRef = 88C5E0EA2DCBC1E20091D271 /* ApplyScenePropertyExpressionsView.swift */; };
		88C5E0EC2DCBC3F30091D271 /* ApplyScenePropertyExpressionsView.swift in Copy Source Code Files */ = {isa = PBXBuildFile; fileRef = 88C5E0EA2DCBC1E20091D271 /* ApplyScenePropertyExpressionsView.swift */; };
		88C5E0ED2DCBC4170091D271 /* ApplyHillshadeRendererToRasterView.SettingsView.swift in Copy Source Code Files */ = {isa = PBXBuildFile; fileRef = 88E52E802DCA703B00F48409 /* ApplyHillshadeRendererToRasterView.SettingsView.swift */; };
		88E52E6C2DC960EA00F48409 /* ApplyFunctionToRasterFromServiceView.swift in Copy Source Code Files */ = {isa = PBXBuildFile; fileRef = 8810FB582DC94A6600874936 /* ApplyFunctionToRasterFromServiceView.swift */; };
		88E52E6F2DC96C3F00F48409 /* ApplyHillshadeRendererToRasterView.swift in Sources */ = {isa = PBXBuildFile; fileRef = 88E52E6E2DC96C3F00F48409 /* ApplyHillshadeRendererToRasterView.swift */; };
		88E52E702DC970A800F48409 /* ApplyHillshadeRendererToRasterView.swift in Copy Source Code Files */ = {isa = PBXBuildFile; fileRef = 88E52E6E2DC96C3F00F48409 /* ApplyHillshadeRendererToRasterView.swift */; };
		88E52E812DCA703B00F48409 /* ApplyHillshadeRendererToRasterView.SettingsView.swift in Sources */ = {isa = PBXBuildFile; fileRef = 88E52E802DCA703B00F48409 /* ApplyHillshadeRendererToRasterView.SettingsView.swift */; };
		88F93CC129C3D59D0006B28E /* CreateAndEditGeometriesView.swift in Sources */ = {isa = PBXBuildFile; fileRef = 88F93CC029C3D59C0006B28E /* CreateAndEditGeometriesView.swift */; };
		88F93CC229C4D3480006B28E /* CreateAndEditGeometriesView.swift in Copy Source Code Files */ = {isa = PBXBuildFile; fileRef = 88F93CC029C3D59C0006B28E /* CreateAndEditGeometriesView.swift */; };
		88FB70392DCC207B00EB76E3 /* ApplySymbologyToShapefileView.swift in Sources */ = {isa = PBXBuildFile; fileRef = 88FB70382DCC207B00EB76E3 /* ApplySymbologyToShapefileView.swift */; };
		88FB703C2DCC22E900EB76E3 /* ApplySymbologyToShapefileView.swift in Copy Source Code Files */ = {isa = PBXBuildFile; fileRef = 88FB70382DCC207B00EB76E3 /* ApplySymbologyToShapefileView.swift */; };
		88FB70D12DCC248400EB76E3 /* Aurora_CO_shp in Resources */ = {isa = PBXBuildFile; fileRef = 88FB70D02DCC247B00EB76E3 /* Aurora_CO_shp */; settings = {ASSET_TAGS = (ApplySymbologyToShapefile, ); }; };
		88FB70D42DCD10B600EB76E3 /* AuthenticateWithIntegratedWindowsAuthenticationView.swift in Sources */ = {isa = PBXBuildFile; fileRef = 88FB70D32DCD10B600EB76E3 /* AuthenticateWithIntegratedWindowsAuthenticationView.swift */; };
		88FB70D52DD3C2E000EB76E3 /* AuthenticateWithIntegratedWindowsAuthenticationView.swift in Copy Source Code Files */ = {isa = PBXBuildFile; fileRef = 88FB70D32DCD10B600EB76E3 /* AuthenticateWithIntegratedWindowsAuthenticationView.swift */; };
		9503056E2C46ECB70091B32D /* ShowDeviceLocationUsingIndoorPositioningView.Model.swift in Sources */ = {isa = PBXBuildFile; fileRef = 9503056D2C46ECB70091B32D /* ShowDeviceLocationUsingIndoorPositioningView.Model.swift */; };
		9529D1942C01676200B5C1A3 /* SelectFeaturesInSceneLayerView.swift in Copy Source Code Files */ = {isa = PBXBuildFile; fileRef = 954AEDED2C01332600265114 /* SelectFeaturesInSceneLayerView.swift */; };
		9537AFD72C220EF0000923C5 /* ExchangeSetwithoutUpdates in Resources */ = {isa = PBXBuildFile; fileRef = 9537AFD62C220EF0000923C5 /* ExchangeSetwithoutUpdates */; settings = {ASSET_TAGS = (ConfigureElectronicNavigationalCharts, ); }; };
		9547085C2C3C719800CA8579 /* EditFeatureAttachmentsView.Model.swift in Sources */ = {isa = PBXBuildFile; fileRef = 9547085B2C3C719800CA8579 /* EditFeatureAttachmentsView.Model.swift */; };
		954AEDEE2C01332600265114 /* SelectFeaturesInSceneLayerView.swift in Sources */ = {isa = PBXBuildFile; fileRef = 954AEDED2C01332600265114 /* SelectFeaturesInSceneLayerView.swift */; };
		955271612C0E6749009B1ED4 /* AddRasterFromServiceView.swift in Sources */ = {isa = PBXBuildFile; fileRef = 955271602C0E6749009B1ED4 /* AddRasterFromServiceView.swift */; };
		955AFAC42C10FD6F009C8FE5 /* ApplyMosaicRuleToRastersView.swift in Sources */ = {isa = PBXBuildFile; fileRef = 955AFAC32C10FD6F009C8FE5 /* ApplyMosaicRuleToRastersView.swift */; };
		955AFAC62C110B8A009C8FE5 /* ApplyMosaicRuleToRastersView.swift in Copy Source Code Files */ = {isa = PBXBuildFile; fileRef = 955AFAC32C10FD6F009C8FE5 /* ApplyMosaicRuleToRastersView.swift */; };
		9579FCEA2C3360BB00FC8A1D /* EditFeatureAttachmentsView.swift in Sources */ = {isa = PBXBuildFile; fileRef = 9579FCE92C3360BB00FC8A1D /* EditFeatureAttachmentsView.swift */; };
		9579FCEC2C33616B00FC8A1D /* EditFeatureAttachmentsView.swift in Copy Source Code Files */ = {isa = PBXBuildFile; fileRef = 9579FCE92C3360BB00FC8A1D /* EditFeatureAttachmentsView.swift */; };
		95A3773C2C0F93770044D1CC /* AddRasterFromServiceView.swift in Copy Source Code Files */ = {isa = PBXBuildFile; fileRef = 955271602C0E6749009B1ED4 /* AddRasterFromServiceView.swift */; };
		95A572192C0FDCC9006E8B48 /* ShowScaleBarView.swift in Sources */ = {isa = PBXBuildFile; fileRef = 95A572182C0FDCC9006E8B48 /* ShowScaleBarView.swift */; };
		95A5721B2C0FDD34006E8B48 /* ShowScaleBarView.swift in Copy Source Code Files */ = {isa = PBXBuildFile; fileRef = 95A572182C0FDCC9006E8B48 /* ShowScaleBarView.swift */; };
		95ADF34F2C3CBAE800566FF6 /* EditFeatureAttachmentsView.Model.swift in Copy Source Code Files */ = {isa = PBXBuildFile; fileRef = 9547085B2C3C719800CA8579 /* EditFeatureAttachmentsView.Model.swift */; };
		95D2EE0F2C334D1600683D53 /* ShowServiceAreaView.swift in Sources */ = {isa = PBXBuildFile; fileRef = 95D2EE0E2C334D1600683D53 /* ShowServiceAreaView.swift */; };
		95DEB9B62C127A92009BEC35 /* ShowViewshedFromPointOnMapView.swift in Sources */ = {isa = PBXBuildFile; fileRef = 95DEB9B52C127A92009BEC35 /* ShowViewshedFromPointOnMapView.swift */; };
		95DEB9B82C127B5E009BEC35 /* ShowViewshedFromPointOnMapView.swift in Copy Source Code Files */ = {isa = PBXBuildFile; fileRef = 95DEB9B52C127A92009BEC35 /* ShowViewshedFromPointOnMapView.swift */; };
		95E0DBCA2C503E2500224A82 /* ShowDeviceLocationUsingIndoorPositioningView.swift in Copy Source Code Files */ = {isa = PBXBuildFile; fileRef = 95F891282C46E9D60010EBED /* ShowDeviceLocationUsingIndoorPositioningView.swift */; };
		95E0DBCB2C503E2500224A82 /* ShowDeviceLocationUsingIndoorPositioningView.Model.swift in Copy Source Code Files */ = {isa = PBXBuildFile; fileRef = 9503056D2C46ECB70091B32D /* ShowDeviceLocationUsingIndoorPositioningView.Model.swift */; };
		95E980712C26183000CB8912 /* BrowseOGCAPIFeatureServiceView.swift in Sources */ = {isa = PBXBuildFile; fileRef = 95E980702C26183000CB8912 /* BrowseOGCAPIFeatureServiceView.swift */; };
		95E980742C26189E00CB8912 /* BrowseOGCAPIFeatureServiceView.swift in Copy Source Code Files */ = {isa = PBXBuildFile; fileRef = 95E980702C26183000CB8912 /* BrowseOGCAPIFeatureServiceView.swift */; };
		95F3A52B2C07F09C00885DED /* SetSurfaceNavigationConstraintView.swift in Sources */ = {isa = PBXBuildFile; fileRef = 95F3A52A2C07F09C00885DED /* SetSurfaceNavigationConstraintView.swift */; };
		95F3A52D2C07F28700885DED /* SetSurfaceNavigationConstraintView.swift in Copy Source Code Files */ = {isa = PBXBuildFile; fileRef = 95F3A52A2C07F09C00885DED /* SetSurfaceNavigationConstraintView.swift */; };
		95F891292C46E9D60010EBED /* ShowDeviceLocationUsingIndoorPositioningView.swift in Sources */ = {isa = PBXBuildFile; fileRef = 95F891282C46E9D60010EBED /* ShowDeviceLocationUsingIndoorPositioningView.swift */; };
		D70082EB2ACF900100E0C3C2 /* IdentifyKMLFeaturesView.swift in Sources */ = {isa = PBXBuildFile; fileRef = D70082EA2ACF900100E0C3C2 /* IdentifyKMLFeaturesView.swift */; };
		D70082EC2ACF901600E0C3C2 /* IdentifyKMLFeaturesView.swift in Copy Source Code Files */ = {isa = PBXBuildFile; fileRef = D70082EA2ACF900100E0C3C2 /* IdentifyKMLFeaturesView.swift */; };
		D7010EBF2B05616900D43F55 /* DisplaySceneFromMobileScenePackageView.swift in Sources */ = {isa = PBXBuildFile; fileRef = D7010EBC2B05616900D43F55 /* DisplaySceneFromMobileScenePackageView.swift */; };
		D7010EC12B05618400D43F55 /* DisplaySceneFromMobileScenePackageView.swift in Copy Source Code Files */ = {isa = PBXBuildFile; fileRef = D7010EBC2B05616900D43F55 /* DisplaySceneFromMobileScenePackageView.swift */; };
		D701D72C2A37C7F7006FF0C8 /* bradley_low_3ds in Resources */ = {isa = PBXBuildFile; fileRef = D701D72B2A37C7F7006FF0C8 /* bradley_low_3ds */; settings = {ASSET_TAGS = (ShowViewshedFromGeoelementInScene, ); }; };
		D703F04D2D9334AC0077E3A8 /* SnapGeometryEditsWithUtilityNetworkRulesView.Model.swift in Sources */ = {isa = PBXBuildFile; fileRef = D703F04C2D9334AC0077E3A8 /* SnapGeometryEditsWithUtilityNetworkRulesView.Model.swift */; };
		D703F04E2D9334BD0077E3A8 /* SnapGeometryEditsWithUtilityNetworkRulesView.Model.swift in Copy Source Code Files */ = {isa = PBXBuildFile; fileRef = D703F04C2D9334AC0077E3A8 /* SnapGeometryEditsWithUtilityNetworkRulesView.Model.swift */; };
		D7044B962BE18D73000F2C43 /* EditWithBranchVersioningView.Views.swift in Sources */ = {isa = PBXBuildFile; fileRef = D7044B952BE18D73000F2C43 /* EditWithBranchVersioningView.Views.swift */; };
		D7044B972BE18D8D000F2C43 /* EditWithBranchVersioningView.Views.swift in Copy Source Code Files */ = {isa = PBXBuildFile; fileRef = D7044B952BE18D73000F2C43 /* EditWithBranchVersioningView.Views.swift */; };
		D704AA5A2AB22C1A00A3BB63 /* GroupLayersTogetherView.swift in Sources */ = {isa = PBXBuildFile; fileRef = D704AA592AB22C1A00A3BB63 /* GroupLayersTogetherView.swift */; };
		D704AA5B2AB22D8400A3BB63 /* GroupLayersTogetherView.swift in Copy Source Code Files */ = {isa = PBXBuildFile; fileRef = D704AA592AB22C1A00A3BB63 /* GroupLayersTogetherView.swift */; };
		D705390A2CD0122D00F63F4A /* mil2525d.stylx in Resources */ = {isa = PBXBuildFile; fileRef = D70539032CD0122D00F63F4A /* mil2525d.stylx */; settings = {ASSET_TAGS = (ApplyDictionaryRendererToFeatureLayer, ); }; };
		D70539102CD012BB00F63F4A /* militaryoverlay.geodatabase in Resources */ = {isa = PBXBuildFile; fileRef = D705390F2CD0127700F63F4A /* militaryoverlay.geodatabase */; settings = {ASSET_TAGS = (ApplyDictionaryRendererToFeatureLayer, ); }; };
		D7054AE92ACCCB6C007235BA /* Animate3DGraphicView.SettingsView.swift in Sources */ = {isa = PBXBuildFile; fileRef = D7054AE82ACCCB6C007235BA /* Animate3DGraphicView.SettingsView.swift */; };
		D7054AEA2ACCCC34007235BA /* Animate3DGraphicView.SettingsView.swift in Copy Source Code Files */ = {isa = PBXBuildFile; fileRef = D7054AE82ACCCB6C007235BA /* Animate3DGraphicView.SettingsView.swift */; };
		D7058B102B59E44B000A888A /* StylePointWithSceneSymbolView.swift in Sources */ = {isa = PBXBuildFile; fileRef = D7058B0D2B59E44B000A888A /* StylePointWithSceneSymbolView.swift */; };
		D7058B122B59E468000A888A /* StylePointWithSceneSymbolView.swift in Copy Source Code Files */ = {isa = PBXBuildFile; fileRef = D7058B0D2B59E44B000A888A /* StylePointWithSceneSymbolView.swift */; };
		D7058FB12ACB423C00A40F14 /* Animate3DGraphicView.Model.swift in Sources */ = {isa = PBXBuildFile; fileRef = D7058FB02ACB423C00A40F14 /* Animate3DGraphicView.Model.swift */; };
		D7058FB22ACB424E00A40F14 /* Animate3DGraphicView.Model.swift in Copy Source Code Files */ = {isa = PBXBuildFile; fileRef = D7058FB02ACB423C00A40F14 /* Animate3DGraphicView.Model.swift */; };
		D70789922CD160FD000DF215 /* ApplyDictionaryRendererToGraphicsOverlayView.swift in Sources */ = {isa = PBXBuildFile; fileRef = D707898E2CD160FD000DF215 /* ApplyDictionaryRendererToGraphicsOverlayView.swift */; };
		D70789952CD1611E000DF215 /* ApplyDictionaryRendererToGraphicsOverlayView.swift in Copy Source Code Files */ = {isa = PBXBuildFile; fileRef = D707898E2CD160FD000DF215 /* ApplyDictionaryRendererToGraphicsOverlayView.swift */; };
		D707899B2CD16324000DF215 /* Mil2525DMessages.xml in Resources */ = {isa = PBXBuildFile; fileRef = D70789992CD16324000DF215 /* Mil2525DMessages.xml */; settings = {ASSET_TAGS = (ApplyDictionaryRendererToGraphicsOverlay, ); }; };
		D7084FA92AD771AA00EC7F4F /* AugmentRealityToFlyOverSceneView.swift in Sources */ = {isa = PBXBuildFile; fileRef = D7084FA62AD771AA00EC7F4F /* AugmentRealityToFlyOverSceneView.swift */; };
		D7084FAB2AD771F600EC7F4F /* AugmentRealityToFlyOverSceneView.swift in Copy Source Code Files */ = {isa = PBXBuildFile; fileRef = D7084FA62AD771AA00EC7F4F /* AugmentRealityToFlyOverSceneView.swift */; };
		D70BE5792A5624A80022CA02 /* CategoriesView.swift in Sources */ = {isa = PBXBuildFile; fileRef = D70BE5782A5624A80022CA02 /* CategoriesView.swift */; };
		D710996D2A27D9210065A1C1 /* DensifyAndGeneralizeGeometryView.swift in Sources */ = {isa = PBXBuildFile; fileRef = D710996C2A27D9210065A1C1 /* DensifyAndGeneralizeGeometryView.swift */; };
		D710996E2A27D9B30065A1C1 /* DensifyAndGeneralizeGeometryView.swift in Copy Source Code Files */ = {isa = PBXBuildFile; fileRef = D710996C2A27D9210065A1C1 /* DensifyAndGeneralizeGeometryView.swift */; };
		D71099702A2802FA0065A1C1 /* DensifyAndGeneralizeGeometryView.SettingsView.swift in Sources */ = {isa = PBXBuildFile; fileRef = D710996F2A2802FA0065A1C1 /* DensifyAndGeneralizeGeometryView.SettingsView.swift */; };
		D71099712A280D830065A1C1 /* DensifyAndGeneralizeGeometryView.SettingsView.swift in Copy Source Code Files */ = {isa = PBXBuildFile; fileRef = D710996F2A2802FA0065A1C1 /* DensifyAndGeneralizeGeometryView.SettingsView.swift */; };
		D7114A0D2BDC6A3300FA68CA /* EditWithBranchVersioningView.Model.swift in Sources */ = {isa = PBXBuildFile; fileRef = D7114A0C2BDC6A3300FA68CA /* EditWithBranchVersioningView.Model.swift */; };
		D7114A0F2BDC6AED00FA68CA /* EditWithBranchVersioningView.Model.swift in Copy Source Code Files */ = {isa = PBXBuildFile; fileRef = D7114A0C2BDC6A3300FA68CA /* EditWithBranchVersioningView.Model.swift */; };
		D71371792BD88ECC00EB2F86 /* MonitorChangesToLayerViewStateView.swift in Sources */ = {isa = PBXBuildFile; fileRef = D71371752BD88ECC00EB2F86 /* MonitorChangesToLayerViewStateView.swift */; };
		D713717C2BD88EF800EB2F86 /* MonitorChangesToLayerViewStateView.swift in Copy Source Code Files */ = {isa = PBXBuildFile; fileRef = D71371752BD88ECC00EB2F86 /* MonitorChangesToLayerViewStateView.swift */; };
		D713C6D72CB990600073AA72 /* AddKMLLayerView.swift in Sources */ = {isa = PBXBuildFile; fileRef = D713C6D12CB990600073AA72 /* AddKMLLayerView.swift */; };
		D713C6D82CB990800073AA72 /* AddKMLLayerView.swift in Copy Source Code Files */ = {isa = PBXBuildFile; fileRef = D713C6D12CB990600073AA72 /* AddKMLLayerView.swift */; };
		D713C6F72CB9B9A60073AA72 /* US_State_Capitals.kml in Resources */ = {isa = PBXBuildFile; fileRef = D713C6F52CB9B9A60073AA72 /* US_State_Capitals.kml */; settings = {ASSET_TAGS = (AddKmlLayer, ); }; };
		D7142BC42DB71082004F87B7 /* View+PagePresentation.swift in Sources */ = {isa = PBXBuildFile; fileRef = D7142BC32DB71082004F87B7 /* View+PagePresentation.swift */; };
		D71563E92D5AC2B600D2E948 /* CreateKMLMultiTrackView.swift in Sources */ = {isa = PBXBuildFile; fileRef = D71563E32D5AC2B600D2E948 /* CreateKMLMultiTrackView.swift */; };
		D71563EA2D5AC2D500D2E948 /* CreateKMLMultiTrackView.swift in Copy Source Code Files */ = {isa = PBXBuildFile; fileRef = D71563E32D5AC2B600D2E948 /* CreateKMLMultiTrackView.swift */; };
		D718A1E72B570F7500447087 /* OrbitCameraAroundObjectView.Model.swift in Sources */ = {isa = PBXBuildFile; fileRef = D718A1E62B570F7500447087 /* OrbitCameraAroundObjectView.Model.swift */; };
		D718A1E82B571C9100447087 /* OrbitCameraAroundObjectView.Model.swift in Copy Source Code Files */ = {isa = PBXBuildFile; fileRef = D718A1E62B570F7500447087 /* OrbitCameraAroundObjectView.Model.swift */; };
		D718A1ED2B575FD900447087 /* ManageBookmarksView.swift in Sources */ = {isa = PBXBuildFile; fileRef = D718A1EA2B575FD900447087 /* ManageBookmarksView.swift */; };
		D718A1F02B57602000447087 /* ManageBookmarksView.swift in Copy Source Code Files */ = {isa = PBXBuildFile; fileRef = D718A1EA2B575FD900447087 /* ManageBookmarksView.swift */; };
		D71A9DE22D8CC88D00CA03CB /* SnapGeometryEditsWithUtilityNetworkRulesView.swift in Sources */ = {isa = PBXBuildFile; fileRef = D71A9DE02D8CC88D00CA03CB /* SnapGeometryEditsWithUtilityNetworkRulesView.swift */; };
		D71A9DE52D8CC8B500CA03CB /* SnapGeometryEditsWithUtilityNetworkRulesView.swift in Copy Source Code Files */ = {isa = PBXBuildFile; fileRef = D71A9DE02D8CC88D00CA03CB /* SnapGeometryEditsWithUtilityNetworkRulesView.swift */; };
		D71C5F642AAA7A88006599FD /* CreateSymbolStylesFromWebStylesView.swift in Sources */ = {isa = PBXBuildFile; fileRef = D71C5F632AAA7A88006599FD /* CreateSymbolStylesFromWebStylesView.swift */; };
		D71C5F652AAA83D2006599FD /* CreateSymbolStylesFromWebStylesView.swift in Copy Source Code Files */ = {isa = PBXBuildFile; fileRef = D71C5F632AAA7A88006599FD /* CreateSymbolStylesFromWebStylesView.swift */; };
		D71C90A22C6C249B0018C63E /* StyleGeometryTypesWithSymbolsView.swift in Sources */ = {isa = PBXBuildFile; fileRef = D71C909C2C6C249B0018C63E /* StyleGeometryTypesWithSymbolsView.swift */; };
		D71C90A32C6C249B0018C63E /* StyleGeometryTypesWithSymbolsView.Views.swift in Sources */ = {isa = PBXBuildFile; fileRef = D71C909D2C6C249B0018C63E /* StyleGeometryTypesWithSymbolsView.Views.swift */; };
		D71C90A42C6C252B0018C63E /* StyleGeometryTypesWithSymbolsView.swift in Copy Source Code Files */ = {isa = PBXBuildFile; fileRef = D71C909C2C6C249B0018C63E /* StyleGeometryTypesWithSymbolsView.swift */; };
		D71C90A52C6C252F0018C63E /* StyleGeometryTypesWithSymbolsView.Views.swift in Copy Source Code Files */ = {isa = PBXBuildFile; fileRef = D71C909D2C6C249B0018C63E /* StyleGeometryTypesWithSymbolsView.Views.swift */; };
		D71D516E2B51D7B600B2A2BE /* SearchForWebMapView.Views.swift in Sources */ = {isa = PBXBuildFile; fileRef = D71D516D2B51D7B600B2A2BE /* SearchForWebMapView.Views.swift */; };
		D71D516F2B51D87700B2A2BE /* SearchForWebMapView.Views.swift in Copy Source Code Files */ = {isa = PBXBuildFile; fileRef = D71D516D2B51D7B600B2A2BE /* SearchForWebMapView.Views.swift */; };
		D71D9B152DC430F800FF2D5A /* ApplyTerrainExaggerationView.swift in Sources */ = {isa = PBXBuildFile; fileRef = D71D9B0F2DC430F800FF2D5A /* ApplyTerrainExaggerationView.swift */; };
		D71D9B162DC4311A00FF2D5A /* ApplyTerrainExaggerationView.swift in Copy Source Code Files */ = {isa = PBXBuildFile; fileRef = D71D9B0F2DC430F800FF2D5A /* ApplyTerrainExaggerationView.swift */; };
		D71FCB8A2AD6277F000E517C /* CreateMobileGeodatabaseView.Model.swift in Sources */ = {isa = PBXBuildFile; fileRef = D71FCB892AD6277E000E517C /* CreateMobileGeodatabaseView.Model.swift */; };
		D71FCB8B2AD628B9000E517C /* CreateMobileGeodatabaseView.Model.swift in Copy Source Code Files */ = {isa = PBXBuildFile; fileRef = D71FCB892AD6277E000E517C /* CreateMobileGeodatabaseView.Model.swift */; };
		D7201CDA2CC6B710004BDB7D /* AddTiledLayerAsBasemapView.swift in Sources */ = {isa = PBXBuildFile; fileRef = D7201CD42CC6B710004BDB7D /* AddTiledLayerAsBasemapView.swift */; };
		D7201CDB2CC6B72A004BDB7D /* AddTiledLayerAsBasemapView.swift in Copy Source Code Files */ = {isa = PBXBuildFile; fileRef = D7201CD42CC6B710004BDB7D /* AddTiledLayerAsBasemapView.swift */; };
		D7201D042CC6D3B5004BDB7D /* AddVectorTiledLayerFromCustomStyleView.swift in Sources */ = {isa = PBXBuildFile; fileRef = D7201D002CC6D3B5004BDB7D /* AddVectorTiledLayerFromCustomStyleView.swift */; };
		D7201D072CC6D3D3004BDB7D /* AddVectorTiledLayerFromCustomStyleView.swift in Copy Source Code Files */ = {isa = PBXBuildFile; fileRef = D7201D002CC6D3B5004BDB7D /* AddVectorTiledLayerFromCustomStyleView.swift */; };
		D7201D2B2CC6D829004BDB7D /* dodge_city.vtpk in Resources */ = {isa = PBXBuildFile; fileRef = D7201D292CC6D829004BDB7D /* dodge_city.vtpk */; settings = {ASSET_TAGS = (AddVectorTiledLayerFromCustomStyle, ); }; };
		D721EEA82ABDFF550040BE46 /* LothianRiversAnno.mmpk in Resources */ = {isa = PBXBuildFile; fileRef = D721EEA72ABDFF550040BE46 /* LothianRiversAnno.mmpk */; settings = {ASSET_TAGS = (ShowMobileMapPackageExpirationDate, ); }; };
		D722BD222A420DAD002C2087 /* ShowExtrudedFeaturesView.swift in Sources */ = {isa = PBXBuildFile; fileRef = D722BD212A420DAD002C2087 /* ShowExtrudedFeaturesView.swift */; };
		D722BD232A420DEC002C2087 /* ShowExtrudedFeaturesView.swift in Copy Source Code Files */ = {isa = PBXBuildFile; fileRef = D722BD212A420DAD002C2087 /* ShowExtrudedFeaturesView.swift */; };
		D7232EE12AC1E5AA0079ABFF /* PlayKMLTourView.swift in Sources */ = {isa = PBXBuildFile; fileRef = D7232EE02AC1E5AA0079ABFF /* PlayKMLTourView.swift */; };
		D7232EE22AC1E6DC0079ABFF /* PlayKMLTourView.swift in Copy Source Code Files */ = {isa = PBXBuildFile; fileRef = D7232EE02AC1E5AA0079ABFF /* PlayKMLTourView.swift */; };
		D72C43F32AEB066D00B6157B /* GeocodeOfflineView.Model.swift in Sources */ = {isa = PBXBuildFile; fileRef = D72C43F22AEB066D00B6157B /* GeocodeOfflineView.Model.swift */; };
		D72F272E2ADA1E4400F906DA /* AugmentRealityToShowTabletopSceneView.swift in Sources */ = {isa = PBXBuildFile; fileRef = D72F272B2ADA1E4400F906DA /* AugmentRealityToShowTabletopSceneView.swift */; };
		D72F27302ADA1E9900F906DA /* AugmentRealityToShowTabletopSceneView.swift in Copy Source Code Files */ = {isa = PBXBuildFile; fileRef = D72F272B2ADA1E4400F906DA /* AugmentRealityToShowTabletopSceneView.swift */; };
		D72FE7032CE6D05600BBC0FE /* AppFavorites.swift in Sources */ = {isa = PBXBuildFile; fileRef = D72FE7022CE6D05600BBC0FE /* AppFavorites.swift */; };
		D72FE7082CE6DA1900BBC0FE /* SampleMenuButtons.swift in Sources */ = {isa = PBXBuildFile; fileRef = D72FE7072CE6DA1900BBC0FE /* SampleMenuButtons.swift */; };
		D731F3C12AD0D2AC00A8431E /* IdentifyGraphicsView.swift in Sources */ = {isa = PBXBuildFile; fileRef = D731F3C02AD0D2AC00A8431E /* IdentifyGraphicsView.swift */; };
		D731F3C22AD0D2BB00A8431E /* IdentifyGraphicsView.swift in Copy Source Code Files */ = {isa = PBXBuildFile; fileRef = D731F3C02AD0D2AC00A8431E /* IdentifyGraphicsView.swift */; };
		D7337C5A2ABCFDB100A5D865 /* StyleSymbolsFromMobileStyleFileView.SymbolOptionsListView.swift in Sources */ = {isa = PBXBuildFile; fileRef = D7337C592ABCFDB100A5D865 /* StyleSymbolsFromMobileStyleFileView.SymbolOptionsListView.swift */; };
		D7337C5B2ABCFDE400A5D865 /* StyleSymbolsFromMobileStyleFileView.SymbolOptionsListView.swift in Copy Source Code Files */ = {isa = PBXBuildFile; fileRef = D7337C592ABCFDB100A5D865 /* StyleSymbolsFromMobileStyleFileView.SymbolOptionsListView.swift */; };
		D7337C602ABD142D00A5D865 /* ShowMobileMapPackageExpirationDateView.swift in Sources */ = {isa = PBXBuildFile; fileRef = D7337C5F2ABD142D00A5D865 /* ShowMobileMapPackageExpirationDateView.swift */; };
		D7337C612ABD166A00A5D865 /* ShowMobileMapPackageExpirationDateView.swift in Copy Source Code Files */ = {isa = PBXBuildFile; fileRef = D7337C5F2ABD142D00A5D865 /* ShowMobileMapPackageExpirationDateView.swift */; };
		D733CA192BED980D00FBDE4C /* EditAndSyncFeaturesWithFeatureServiceView.swift in Sources */ = {isa = PBXBuildFile; fileRef = D733CA152BED980D00FBDE4C /* EditAndSyncFeaturesWithFeatureServiceView.swift */; };
		D733CA1C2BED982C00FBDE4C /* EditAndSyncFeaturesWithFeatureServiceView.swift in Copy Source Code Files */ = {isa = PBXBuildFile; fileRef = D733CA152BED980D00FBDE4C /* EditAndSyncFeaturesWithFeatureServiceView.swift */; };
		D734FA0C2A183A5B00246D7E /* SetMaxExtentView.swift in Sources */ = {isa = PBXBuildFile; fileRef = D734FA092A183A5B00246D7E /* SetMaxExtentView.swift */; };
		D7352F8E2BD992C40013FFEF /* MonitorChangesToDrawStatusView.swift in Sources */ = {isa = PBXBuildFile; fileRef = D7352F8A2BD992C40013FFEF /* MonitorChangesToDrawStatusView.swift */; };
		D7352F912BD992E40013FFEF /* MonitorChangesToDrawStatusView.swift in Copy Source Code Files */ = {isa = PBXBuildFile; fileRef = D7352F8A2BD992C40013FFEF /* MonitorChangesToDrawStatusView.swift */; };
		D73571D72CB613220046A433 /* hydrography in Resources */ = {isa = PBXBuildFile; fileRef = D73571D62CB6131E0046A433 /* hydrography */; settings = {ASSET_TAGS = (ConfigureElectronicNavigationalCharts, ); }; };
		D73723762AF5877500846884 /* FindRouteInMobileMapPackageView.Models.swift in Sources */ = {isa = PBXBuildFile; fileRef = D73723742AF5877500846884 /* FindRouteInMobileMapPackageView.Models.swift */; };
		D73723792AF5ADD800846884 /* FindRouteInMobileMapPackageView.MobileMapView.swift in Sources */ = {isa = PBXBuildFile; fileRef = D73723782AF5ADD700846884 /* FindRouteInMobileMapPackageView.MobileMapView.swift */; };
		D737237A2AF5AE1600846884 /* FindRouteInMobileMapPackageView.MobileMapView.swift in Copy Source Code Files */ = {isa = PBXBuildFile; fileRef = D73723782AF5ADD700846884 /* FindRouteInMobileMapPackageView.MobileMapView.swift */; };
		D737237B2AF5AE1A00846884 /* FindRouteInMobileMapPackageView.Models.swift in Copy Source Code Files */ = {isa = PBXBuildFile; fileRef = D73723742AF5877500846884 /* FindRouteInMobileMapPackageView.Models.swift */; };
		D73E61962BDAEE6600457932 /* MatchViewpointOfGeoViewsView.swift in Sources */ = {isa = PBXBuildFile; fileRef = D73E61922BDAEE6600457932 /* MatchViewpointOfGeoViewsView.swift */; };
		D73E61992BDAEEDD00457932 /* MatchViewpointOfGeoViewsView.swift in Copy Source Code Files */ = {isa = PBXBuildFile; fileRef = D73E61922BDAEE6600457932 /* MatchViewpointOfGeoViewsView.swift */; };
		D73E619E2BDB21F400457932 /* EditWithBranchVersioningView.swift in Sources */ = {isa = PBXBuildFile; fileRef = D73E619A2BDB21F400457932 /* EditWithBranchVersioningView.swift */; };
		D73E61A12BDB221B00457932 /* EditWithBranchVersioningView.swift in Copy Source Code Files */ = {isa = PBXBuildFile; fileRef = D73E619A2BDB21F400457932 /* EditWithBranchVersioningView.swift */; };
		D73F06692B5EE73D000B574F /* QueryFeaturesWithArcadeExpressionView.swift in Sources */ = {isa = PBXBuildFile; fileRef = D73F06662B5EE73D000B574F /* QueryFeaturesWithArcadeExpressionView.swift */; };
		D73F066C2B5EE760000B574F /* QueryFeaturesWithArcadeExpressionView.swift in Copy Source Code Files */ = {isa = PBXBuildFile; fileRef = D73F06662B5EE73D000B574F /* QueryFeaturesWithArcadeExpressionView.swift */; };
		D73F8CF42AB1089900CD39DA /* Restaurant.stylx in Resources */ = {isa = PBXBuildFile; fileRef = D73F8CF32AB1089900CD39DA /* Restaurant.stylx */; settings = {ASSET_TAGS = (StyleFeaturesWithCustomDictionary, ); }; };
		D73FC0FD2AD4A18D0067A19B /* CreateMobileGeodatabaseView.swift in Sources */ = {isa = PBXBuildFile; fileRef = D73FC0FC2AD4A18D0067A19B /* CreateMobileGeodatabaseView.swift */; };
		D73FC0FE2AD4A19A0067A19B /* CreateMobileGeodatabaseView.swift in Copy Source Code Files */ = {isa = PBXBuildFile; fileRef = D73FC0FC2AD4A18D0067A19B /* CreateMobileGeodatabaseView.swift */; };
		D73FC90B2B6312A0001AC486 /* AddFeaturesWithContingentValuesView.Model.swift in Copy Source Code Files */ = {isa = PBXBuildFile; fileRef = D74F03EF2B609A7D00E83688 /* AddFeaturesWithContingentValuesView.Model.swift */; };
		D73FC90C2B6312A5001AC486 /* AddFeaturesWithContingentValuesView.AddFeatureView.swift in Copy Source Code Files */ = {isa = PBXBuildFile; fileRef = D7F8C0422B608F120072BFA7 /* AddFeaturesWithContingentValuesView.AddFeatureView.swift */; };
		D73FCFF72B02A3AA0006360D /* FindAddressWithReverseGeocodeView.swift in Sources */ = {isa = PBXBuildFile; fileRef = D73FCFF42B02A3AA0006360D /* FindAddressWithReverseGeocodeView.swift */; };
		D73FCFFA2B02A3C50006360D /* FindAddressWithReverseGeocodeView.swift in Copy Source Code Files */ = {isa = PBXBuildFile; fileRef = D73FCFF42B02A3AA0006360D /* FindAddressWithReverseGeocodeView.swift */; };
		D73FCFFF2B02C7630006360D /* FindRouteAroundBarriersView.Views.swift in Sources */ = {isa = PBXBuildFile; fileRef = D73FCFFE2B02C7630006360D /* FindRouteAroundBarriersView.Views.swift */; };
		D73FD0002B02C9610006360D /* FindRouteAroundBarriersView.Views.swift in Copy Source Code Files */ = {isa = PBXBuildFile; fileRef = D73FCFFE2B02C7630006360D /* FindRouteAroundBarriersView.Views.swift */; };
		D742E4922B04132B00690098 /* DisplayWebSceneFromPortalItemView.swift in Sources */ = {isa = PBXBuildFile; fileRef = D742E48F2B04132B00690098 /* DisplayWebSceneFromPortalItemView.swift */; };
		D742E4952B04134C00690098 /* DisplayWebSceneFromPortalItemView.swift in Copy Source Code Files */ = {isa = PBXBuildFile; fileRef = D742E48F2B04132B00690098 /* DisplayWebSceneFromPortalItemView.swift */; };
		D744FD172A2112D90084A66C /* CreateConvexHullAroundPointsView.swift in Sources */ = {isa = PBXBuildFile; fileRef = D744FD162A2112D90084A66C /* CreateConvexHullAroundPointsView.swift */; };
		D744FD182A2113C70084A66C /* CreateConvexHullAroundPointsView.swift in Copy Source Code Files */ = {isa = PBXBuildFile; fileRef = D744FD162A2112D90084A66C /* CreateConvexHullAroundPointsView.swift */; };
		D7464F1E2ACE04B3007FEE88 /* IdentifyRasterCellView.swift in Sources */ = {isa = PBXBuildFile; fileRef = D7464F1D2ACE04B3007FEE88 /* IdentifyRasterCellView.swift */; };
		D7464F1F2ACE04C2007FEE88 /* IdentifyRasterCellView.swift in Copy Source Code Files */ = {isa = PBXBuildFile; fileRef = D7464F1D2ACE04B3007FEE88 /* IdentifyRasterCellView.swift */; };
		D7464F2B2ACE0965007FEE88 /* SA_EVI_8Day_03May20 in Resources */ = {isa = PBXBuildFile; fileRef = D7464F2A2ACE0964007FEE88 /* SA_EVI_8Day_03May20 */; settings = {ASSET_TAGS = (IdentifyRasterCell, ); }; };
		D7497F3C2AC4B4C100167AD2 /* DisplayDimensionsView.swift in Sources */ = {isa = PBXBuildFile; fileRef = D7497F3B2AC4B4C100167AD2 /* DisplayDimensionsView.swift */; };
		D7497F3D2AC4B4CF00167AD2 /* DisplayDimensionsView.swift in Copy Source Code Files */ = {isa = PBXBuildFile; fileRef = D7497F3B2AC4B4C100167AD2 /* DisplayDimensionsView.swift */; };
		D7497F402AC4BA4100167AD2 /* Edinburgh_Pylon_Dimensions.mmpk in Resources */ = {isa = PBXBuildFile; fileRef = D7497F3F2AC4BA4100167AD2 /* Edinburgh_Pylon_Dimensions.mmpk */; settings = {ASSET_TAGS = (DisplayDimensions, ); }; };
		D74C8BFE2ABA5605007C76B8 /* StyleSymbolsFromMobileStyleFileView.swift in Sources */ = {isa = PBXBuildFile; fileRef = D74C8BFD2ABA5605007C76B8 /* StyleSymbolsFromMobileStyleFileView.swift */; };
		D74C8BFF2ABA56C0007C76B8 /* StyleSymbolsFromMobileStyleFileView.swift in Copy Source Code Files */ = {isa = PBXBuildFile; fileRef = D74C8BFD2ABA5605007C76B8 /* StyleSymbolsFromMobileStyleFileView.swift */; };
		D74C8C022ABA6202007C76B8 /* emoji-mobile.stylx in Resources */ = {isa = PBXBuildFile; fileRef = D74C8C012ABA6202007C76B8 /* emoji-mobile.stylx */; settings = {ASSET_TAGS = (StyleSymbolsFromMobileStyleFile, ); }; };
		D74EA7842B6DADA5008F6C7C /* ValidateUtilityNetworkTopologyView.swift in Sources */ = {isa = PBXBuildFile; fileRef = D74EA7812B6DADA5008F6C7C /* ValidateUtilityNetworkTopologyView.swift */; };
		D74EA7872B6DADCC008F6C7C /* ValidateUtilityNetworkTopologyView.swift in Copy Source Code Files */ = {isa = PBXBuildFile; fileRef = D74EA7812B6DADA5008F6C7C /* ValidateUtilityNetworkTopologyView.swift */; };
		D74ECD0D2BEEAE2F007C0FA6 /* EditAndSyncFeaturesWithFeatureServiceView.Model.swift in Sources */ = {isa = PBXBuildFile; fileRef = D74ECD0C2BEEAE2F007C0FA6 /* EditAndSyncFeaturesWithFeatureServiceView.Model.swift */; };
		D74ECD0E2BEEAE40007C0FA6 /* EditAndSyncFeaturesWithFeatureServiceView.Model.swift in Copy Source Code Files */ = {isa = PBXBuildFile; fileRef = D74ECD0C2BEEAE2F007C0FA6 /* EditAndSyncFeaturesWithFeatureServiceView.Model.swift */; };
		D74F03F02B609A7D00E83688 /* AddFeaturesWithContingentValuesView.Model.swift in Sources */ = {isa = PBXBuildFile; fileRef = D74F03EF2B609A7D00E83688 /* AddFeaturesWithContingentValuesView.Model.swift */; };
		D74F6C442D0CD51B00D4FB15 /* ConfigureElectronicNavigationalChartsView.swift in Sources */ = {isa = PBXBuildFile; fileRef = D74F6C3E2D0CD51B00D4FB15 /* ConfigureElectronicNavigationalChartsView.swift */; };
		D74F6C452D0CD54200D4FB15 /* ConfigureElectronicNavigationalChartsView.swift in Copy Source Code Files */ = {isa = PBXBuildFile; fileRef = D74F6C3E2D0CD51B00D4FB15 /* ConfigureElectronicNavigationalChartsView.swift */; };
		D75101812A2E493600B8FA48 /* ShowLabelsOnLayerView.swift in Sources */ = {isa = PBXBuildFile; fileRef = D75101802A2E493600B8FA48 /* ShowLabelsOnLayerView.swift */; };
		D75101822A2E497F00B8FA48 /* ShowLabelsOnLayerView.swift in Copy Source Code Files */ = {isa = PBXBuildFile; fileRef = D75101802A2E493600B8FA48 /* ShowLabelsOnLayerView.swift */; };
		D751018E2A2E962D00B8FA48 /* IdentifyLayerFeaturesView.swift in Sources */ = {isa = PBXBuildFile; fileRef = D751018D2A2E962D00B8FA48 /* IdentifyLayerFeaturesView.swift */; };
		D751018F2A2E966C00B8FA48 /* IdentifyLayerFeaturesView.swift in Copy Source Code Files */ = {isa = PBXBuildFile; fileRef = D751018D2A2E962D00B8FA48 /* IdentifyLayerFeaturesView.swift */; };
		D751B4C82CD3E572005CE750 /* AddKMLLayerWithNetworkLinksView.swift in Sources */ = {isa = PBXBuildFile; fileRef = D751B4C42CD3E572005CE750 /* AddKMLLayerWithNetworkLinksView.swift */; };
		D751B4CB2CD3E598005CE750 /* AddKMLLayerWithNetworkLinksView.swift in Copy Source Code Files */ = {isa = PBXBuildFile; fileRef = D751B4C42CD3E572005CE750 /* AddKMLLayerWithNetworkLinksView.swift */; };
		D752D9402A39154C003EB25E /* ManageOperationalLayersView.swift in Sources */ = {isa = PBXBuildFile; fileRef = D752D93F2A39154C003EB25E /* ManageOperationalLayersView.swift */; };
		D752D9412A39162F003EB25E /* ManageOperationalLayersView.swift in Copy Source Code Files */ = {isa = PBXBuildFile; fileRef = D752D93F2A39154C003EB25E /* ManageOperationalLayersView.swift */; };
		D752D9462A3A6F80003EB25E /* MonitorChangesToMapLoadStatusView.swift in Sources */ = {isa = PBXBuildFile; fileRef = D752D9452A3A6F7F003EB25E /* MonitorChangesToMapLoadStatusView.swift */; };
		D752D9472A3A6FC0003EB25E /* MonitorChangesToMapLoadStatusView.swift in Copy Source Code Files */ = {isa = PBXBuildFile; fileRef = D752D9452A3A6F7F003EB25E /* MonitorChangesToMapLoadStatusView.swift */; };
		D752D95F2A3BCE06003EB25E /* DisplayMapFromPortalItemView.swift in Sources */ = {isa = PBXBuildFile; fileRef = D752D95E2A3BCE06003EB25E /* DisplayMapFromPortalItemView.swift */; };
		D752D9602A3BCE63003EB25E /* DisplayMapFromPortalItemView.swift in Copy Source Code Files */ = {isa = PBXBuildFile; fileRef = D752D95E2A3BCE06003EB25E /* DisplayMapFromPortalItemView.swift */; };
		D75362D22A1E886700D83028 /* ApplyUniqueValueRendererView.swift in Sources */ = {isa = PBXBuildFile; fileRef = D75362D12A1E886700D83028 /* ApplyUniqueValueRendererView.swift */; };
		D75362D32A1E8C8800D83028 /* ApplyUniqueValueRendererView.swift in Copy Source Code Files */ = {isa = PBXBuildFile; fileRef = D75362D12A1E886700D83028 /* ApplyUniqueValueRendererView.swift */; };
		D7553CDB2AE2DFEC00DC2A70 /* GeocodeOfflineView.swift in Sources */ = {isa = PBXBuildFile; fileRef = D7553CD82AE2DFEC00DC2A70 /* GeocodeOfflineView.swift */; };
		D7553CDD2AE2E00E00DC2A70 /* GeocodeOfflineView.swift in Copy Source Code Files */ = {isa = PBXBuildFile; fileRef = D7553CD82AE2DFEC00DC2A70 /* GeocodeOfflineView.swift */; };
		D757D14B2B6C46E50065F78F /* ListSpatialReferenceTransformationsView.Model.swift in Sources */ = {isa = PBXBuildFile; fileRef = D757D14A2B6C46E50065F78F /* ListSpatialReferenceTransformationsView.Model.swift */; };
		D757D14C2B6C60170065F78F /* ListSpatialReferenceTransformationsView.Model.swift in Copy Source Code Files */ = {isa = PBXBuildFile; fileRef = D757D14A2B6C46E50065F78F /* ListSpatialReferenceTransformationsView.Model.swift */; };
		D7588F5F2B7D8DAA008B75E2 /* NavigateRouteWithReroutingView.swift in Sources */ = {isa = PBXBuildFile; fileRef = D7588F5C2B7D8DAA008B75E2 /* NavigateRouteWithReroutingView.swift */; };
		D7588F622B7D8DED008B75E2 /* NavigateRouteWithReroutingView.swift in Copy Source Code Files */ = {isa = PBXBuildFile; fileRef = D7588F5C2B7D8DAA008B75E2 /* NavigateRouteWithReroutingView.swift */; };
		D75B58512AAFB3030038B3B4 /* StyleFeaturesWithCustomDictionaryView.swift in Sources */ = {isa = PBXBuildFile; fileRef = D75B58502AAFB3030038B3B4 /* StyleFeaturesWithCustomDictionaryView.swift */; };
		D75B58522AAFB37C0038B3B4 /* StyleFeaturesWithCustomDictionaryView.swift in Copy Source Code Files */ = {isa = PBXBuildFile; fileRef = D75B58502AAFB3030038B3B4 /* StyleFeaturesWithCustomDictionaryView.swift */; };
		D75C35672AB50338003CD55F /* GroupLayersTogetherView.GroupLayerListView.swift in Sources */ = {isa = PBXBuildFile; fileRef = D75C35662AB50338003CD55F /* GroupLayersTogetherView.GroupLayerListView.swift */; };
		D75E5EE62CC0340100252595 /* ListContentsOfKMLFileView.swift in Sources */ = {isa = PBXBuildFile; fileRef = D75E5EE22CC0340100252595 /* ListContentsOfKMLFileView.swift */; };
		D75E5EE92CC0342700252595 /* ListContentsOfKMLFileView.swift in Copy Source Code Files */ = {isa = PBXBuildFile; fileRef = D75E5EE22CC0340100252595 /* ListContentsOfKMLFileView.swift */; };
		D75E5EEC2CC0466900252595 /* esri_test_data.kmz in Resources */ = {isa = PBXBuildFile; fileRef = D75E5EEA2CC0466900252595 /* esri_test_data.kmz */; settings = {ASSET_TAGS = (ListContentsOfKmlFile, ); }; };
		D75E5EF12CC049D500252595 /* EditFeaturesUsingFeatureFormsView.swift in Sources */ = {isa = PBXBuildFile; fileRef = D75E5EED2CC049D500252595 /* EditFeaturesUsingFeatureFormsView.swift */; };
		D75E5EF42CC04A0C00252595 /* EditFeaturesUsingFeatureFormsView.swift in Copy Source Code Files */ = {isa = PBXBuildFile; fileRef = D75E5EED2CC049D500252595 /* EditFeaturesUsingFeatureFormsView.swift */; };
		D75F66362B48EABC00434974 /* SearchForWebMapView.swift in Sources */ = {isa = PBXBuildFile; fileRef = D75F66332B48EABC00434974 /* SearchForWebMapView.swift */; };
		D75F66392B48EB1800434974 /* SearchForWebMapView.swift in Copy Source Code Files */ = {isa = PBXBuildFile; fileRef = D75F66332B48EABC00434974 /* SearchForWebMapView.swift */; };
		D76000A22AF18BAB00B3084D /* FindRouteInTransportNetworkView.Model.swift in Copy Source Code Files */ = {isa = PBXBuildFile; fileRef = D7749AD52AF08BF50086632F /* FindRouteInTransportNetworkView.Model.swift */; };
		D76000AE2AF19C2300B3084D /* FindRouteInMobileMapPackageView.swift in Sources */ = {isa = PBXBuildFile; fileRef = D76000AB2AF19C2300B3084D /* FindRouteInMobileMapPackageView.swift */; };
		D76000B12AF19C4600B3084D /* FindRouteInMobileMapPackageView.swift in Copy Source Code Files */ = {isa = PBXBuildFile; fileRef = D76000AB2AF19C2300B3084D /* FindRouteInMobileMapPackageView.swift */; };
		D76000B72AF19FCA00B3084D /* SanFrancisco.mmpk in Resources */ = {isa = PBXBuildFile; fileRef = D76000B62AF19FCA00B3084D /* SanFrancisco.mmpk */; settings = {ASSET_TAGS = (FindRouteInMobileMapPackage, ); }; };
		D762AF5F2BF6A7B900ECE3C7 /* EditFeaturesWithFeatureLinkedAnnotationView.swift in Sources */ = {isa = PBXBuildFile; fileRef = D762AF5B2BF6A7B900ECE3C7 /* EditFeaturesWithFeatureLinkedAnnotationView.swift */; };
		D762AF622BF6A7D100ECE3C7 /* EditFeaturesWithFeatureLinkedAnnotationView.swift in Copy Source Code Files */ = {isa = PBXBuildFile; fileRef = D762AF5B2BF6A7B900ECE3C7 /* EditFeaturesWithFeatureLinkedAnnotationView.swift */; };
		D762AF652BF6A96100ECE3C7 /* loudoun_anno.geodatabase in Resources */ = {isa = PBXBuildFile; fileRef = D762AF632BF6A96100ECE3C7 /* loudoun_anno.geodatabase */; settings = {ASSET_TAGS = (EditFeaturesWithFeatureLinkedAnnotation, ); }; };
		D762DA0E2D94C750001052DD /* NapervilleGasUtilities.geodatabase in Resources */ = {isa = PBXBuildFile; fileRef = D762DA0C2D94C750001052DD /* NapervilleGasUtilities.geodatabase */; settings = {ASSET_TAGS = (SnapGeometryEditsWithUtilityNetworkRules, ); }; };
		D7634FAF2A43B7AC00F8AEFB /* CreateConvexHullAroundGeometriesView.swift in Sources */ = {isa = PBXBuildFile; fileRef = D7634FAE2A43B7AC00F8AEFB /* CreateConvexHullAroundGeometriesView.swift */; };
		D7634FB02A43B8B000F8AEFB /* CreateConvexHullAroundGeometriesView.swift in Copy Source Code Files */ = {isa = PBXBuildFile; fileRef = D7634FAE2A43B7AC00F8AEFB /* CreateConvexHullAroundGeometriesView.swift */; };
		D7635FF12B9272CB0044AB97 /* DisplayClustersView.swift in Sources */ = {isa = PBXBuildFile; fileRef = D7635FED2B9272CB0044AB97 /* DisplayClustersView.swift */; };
		D7635FFB2B9277DC0044AB97 /* ConfigureClustersView.Model.swift in Sources */ = {isa = PBXBuildFile; fileRef = D7635FF52B9277DC0044AB97 /* ConfigureClustersView.Model.swift */; };
		D7635FFD2B9277DC0044AB97 /* ConfigureClustersView.SettingsView.swift in Sources */ = {isa = PBXBuildFile; fileRef = D7635FF72B9277DC0044AB97 /* ConfigureClustersView.SettingsView.swift */; };
		D7635FFE2B9277DC0044AB97 /* ConfigureClustersView.swift in Sources */ = {isa = PBXBuildFile; fileRef = D7635FF82B9277DC0044AB97 /* ConfigureClustersView.swift */; };
		D76360002B9296420044AB97 /* ConfigureClustersView.swift in Copy Source Code Files */ = {isa = PBXBuildFile; fileRef = D7635FF82B9277DC0044AB97 /* ConfigureClustersView.swift */; };
		D76360012B92964A0044AB97 /* ConfigureClustersView.Model.swift in Copy Source Code Files */ = {isa = PBXBuildFile; fileRef = D7635FF52B9277DC0044AB97 /* ConfigureClustersView.Model.swift */; };
		D76360022B9296520044AB97 /* ConfigureClustersView.SettingsView.swift in Copy Source Code Files */ = {isa = PBXBuildFile; fileRef = D7635FF72B9277DC0044AB97 /* ConfigureClustersView.SettingsView.swift */; };
		D76360032B9296580044AB97 /* DisplayClustersView.swift in Copy Source Code Files */ = {isa = PBXBuildFile; fileRef = D7635FED2B9272CB0044AB97 /* DisplayClustersView.swift */; };
		D76495212B74687E0042699E /* ValidateUtilityNetworkTopologyView.Model.swift in Sources */ = {isa = PBXBuildFile; fileRef = D76495202B74687E0042699E /* ValidateUtilityNetworkTopologyView.Model.swift */; };
		D76495222B7468940042699E /* ValidateUtilityNetworkTopologyView.Model.swift in Copy Source Code Files */ = {isa = PBXBuildFile; fileRef = D76495202B74687E0042699E /* ValidateUtilityNetworkTopologyView.Model.swift */; };
		D764B7DF2BE2F89D002E2F92 /* EditGeodatabaseWithTransactionsView.swift in Sources */ = {isa = PBXBuildFile; fileRef = D764B7DB2BE2F89D002E2F92 /* EditGeodatabaseWithTransactionsView.swift */; };
		D764B7E22BE2F8B8002E2F92 /* EditGeodatabaseWithTransactionsView.swift in Copy Source Code Files */ = {isa = PBXBuildFile; fileRef = D764B7DB2BE2F89D002E2F92 /* EditGeodatabaseWithTransactionsView.swift */; };
		D76929FA2B4F79540047205E /* OrbitCameraAroundObjectView.swift in Sources */ = {isa = PBXBuildFile; fileRef = D76929F52B4F78340047205E /* OrbitCameraAroundObjectView.swift */; };
		D76929FB2B4F795C0047205E /* OrbitCameraAroundObjectView.swift in Copy Source Code Files */ = {isa = PBXBuildFile; fileRef = D76929F52B4F78340047205E /* OrbitCameraAroundObjectView.swift */; };
		D769C2122A29019B00030F61 /* SetUpLocationDrivenGeotriggersView.swift in Sources */ = {isa = PBXBuildFile; fileRef = D769C2112A29019B00030F61 /* SetUpLocationDrivenGeotriggersView.swift */; };
		D769C2132A29057200030F61 /* SetUpLocationDrivenGeotriggersView.swift in Copy Source Code Files */ = {isa = PBXBuildFile; fileRef = D769C2112A29019B00030F61 /* SetUpLocationDrivenGeotriggersView.swift */; };
		D769DF332BEC1A1C0062AE95 /* EditGeodatabaseWithTransactionsView.Model.swift in Sources */ = {isa = PBXBuildFile; fileRef = D769DF322BEC1A1C0062AE95 /* EditGeodatabaseWithTransactionsView.Model.swift */; };
		D769DF342BEC1A9E0062AE95 /* EditGeodatabaseWithTransactionsView.Model.swift in Copy Source Code Files */ = {isa = PBXBuildFile; fileRef = D769DF322BEC1A1C0062AE95 /* EditGeodatabaseWithTransactionsView.Model.swift */; };
		D76CE8D92BFD7047009A8686 /* SetReferenceScaleView.swift in Sources */ = {isa = PBXBuildFile; fileRef = D76CE8D52BFD7047009A8686 /* SetReferenceScaleView.swift */; };
		D76CE8DA2BFD7063009A8686 /* SetReferenceScaleView.swift in Copy Source Code Files */ = {isa = PBXBuildFile; fileRef = D76CE8D52BFD7047009A8686 /* SetReferenceScaleView.swift */; };
		D76EE6072AF9AFE100DA0325 /* FindRouteAroundBarriersView.Model.swift in Sources */ = {isa = PBXBuildFile; fileRef = D76EE6062AF9AFE100DA0325 /* FindRouteAroundBarriersView.Model.swift */; };
		D76EE6082AF9AFEC00DA0325 /* FindRouteAroundBarriersView.Model.swift in Copy Source Code Files */ = {isa = PBXBuildFile; fileRef = D76EE6062AF9AFE100DA0325 /* FindRouteAroundBarriersView.Model.swift */; };
		D7705D582AFC244E00CC0335 /* FindClosestFacilityToMultiplePointsView.swift in Sources */ = {isa = PBXBuildFile; fileRef = D7705D552AFC244E00CC0335 /* FindClosestFacilityToMultiplePointsView.swift */; };
		D7705D5B2AFC246A00CC0335 /* FindClosestFacilityToMultiplePointsView.swift in Copy Source Code Files */ = {isa = PBXBuildFile; fileRef = D7705D552AFC244E00CC0335 /* FindClosestFacilityToMultiplePointsView.swift */; };
		D7705D642AFC570700CC0335 /* FindClosestFacilityFromPointView.swift in Sources */ = {isa = PBXBuildFile; fileRef = D7705D612AFC570700CC0335 /* FindClosestFacilityFromPointView.swift */; };
		D7705D662AFC575000CC0335 /* FindClosestFacilityFromPointView.swift in Copy Source Code Files */ = {isa = PBXBuildFile; fileRef = D7705D612AFC570700CC0335 /* FindClosestFacilityFromPointView.swift */; };
		D771D0C82CD55211004C13CB /* ApplyRasterRenderingRuleView.swift in Sources */ = {isa = PBXBuildFile; fileRef = D771D0C22CD55211004C13CB /* ApplyRasterRenderingRuleView.swift */; };
		D771D0C92CD5522A004C13CB /* ApplyRasterRenderingRuleView.swift in Copy Source Code Files */ = {isa = PBXBuildFile; fileRef = D771D0C22CD55211004C13CB /* ApplyRasterRenderingRuleView.swift */; };
		D7749AD62AF08BF50086632F /* FindRouteInTransportNetworkView.Model.swift in Sources */ = {isa = PBXBuildFile; fileRef = D7749AD52AF08BF50086632F /* FindRouteInTransportNetworkView.Model.swift */; };
		D77570C02A2942F800F490CD /* AnimateImagesWithImageOverlayView.swift in Sources */ = {isa = PBXBuildFile; fileRef = D77570BF2A2942F800F490CD /* AnimateImagesWithImageOverlayView.swift */; };
		D77570C12A2943D900F490CD /* AnimateImagesWithImageOverlayView.swift in Copy Source Code Files */ = {isa = PBXBuildFile; fileRef = D77570BF2A2942F800F490CD /* AnimateImagesWithImageOverlayView.swift */; };
		D77572AE2A295DDE00F490CD /* PacificSouthWest2 in Resources */ = {isa = PBXBuildFile; fileRef = D77572AD2A295DDD00F490CD /* PacificSouthWest2 */; settings = {ASSET_TAGS = (AnimateImagesWithImageOverlay, ); }; };
		D77688132B69826B007C3860 /* ListSpatialReferenceTransformationsView.swift in Sources */ = {isa = PBXBuildFile; fileRef = D77688102B69826B007C3860 /* ListSpatialReferenceTransformationsView.swift */; };
		D77688152B69828E007C3860 /* ListSpatialReferenceTransformationsView.swift in Copy Source Code Files */ = {isa = PBXBuildFile; fileRef = D77688102B69826B007C3860 /* ListSpatialReferenceTransformationsView.swift */; };
		D7781D492B7EB03400E53C51 /* SanDiegoTourPath.json in Resources */ = {isa = PBXBuildFile; fileRef = D7781D482B7EB03400E53C51 /* SanDiegoTourPath.json */; settings = {ASSET_TAGS = (NavigateRouteWithRerouting, ); }; };
		D7781D4B2B7ECCB700E53C51 /* NavigateRouteWithReroutingView.Model.swift in Sources */ = {isa = PBXBuildFile; fileRef = D7781D4A2B7ECCB700E53C51 /* NavigateRouteWithReroutingView.Model.swift */; };
		D7781D4C2B7ECCC800E53C51 /* NavigateRouteWithReroutingView.Model.swift in Copy Source Code Files */ = {isa = PBXBuildFile; fileRef = D7781D4A2B7ECCB700E53C51 /* NavigateRouteWithReroutingView.Model.swift */; };
		D77BC5392B59A2D3007B49B6 /* StylePointWithDistanceCompositeSceneSymbolView.swift in Sources */ = {isa = PBXBuildFile; fileRef = D77BC5362B59A2D3007B49B6 /* StylePointWithDistanceCompositeSceneSymbolView.swift */; };
		D77BC53C2B59A309007B49B6 /* StylePointWithDistanceCompositeSceneSymbolView.swift in Copy Source Code Files */ = {isa = PBXBuildFile; fileRef = D77BC5362B59A2D3007B49B6 /* StylePointWithDistanceCompositeSceneSymbolView.swift */; };
		D77D9C002BB2438200B38A6C /* AugmentRealityToShowHiddenInfrastructureView.ARSceneView.swift in Sources */ = {isa = PBXBuildFile; fileRef = D77D9BFF2BB2438200B38A6C /* AugmentRealityToShowHiddenInfrastructureView.ARSceneView.swift */; };
		D77D9C012BB2439400B38A6C /* AugmentRealityToShowHiddenInfrastructureView.ARSceneView.swift in Copy Source Code Files */ = {isa = PBXBuildFile; fileRef = D77D9BFF2BB2438200B38A6C /* AugmentRealityToShowHiddenInfrastructureView.ARSceneView.swift */; };
		D7848ED82CBD85A300F6F546 /* AddPointSceneLayerView.swift in Sources */ = {isa = PBXBuildFile; fileRef = D7848ED42CBD85A300F6F546 /* AddPointSceneLayerView.swift */; };
		D7848EDB2CBD85D100F6F546 /* AddPointSceneLayerView.swift in Copy Source Code Files */ = {isa = PBXBuildFile; fileRef = D7848ED42CBD85A300F6F546 /* AddPointSceneLayerView.swift */; };
		D7848EFE2CBD986400F6F546 /* AddElevationSourceFromRasterView.swift in Sources */ = {isa = PBXBuildFile; fileRef = D7848EFA2CBD986400F6F546 /* AddElevationSourceFromRasterView.swift */; };
		D7848F012CBD987B00F6F546 /* AddElevationSourceFromRasterView.swift in Copy Source Code Files */ = {isa = PBXBuildFile; fileRef = D7848EFA2CBD986400F6F546 /* AddElevationSourceFromRasterView.swift */; };
		D78666AD2A2161F100C60110 /* FindNearestVertexView.swift in Sources */ = {isa = PBXBuildFile; fileRef = D78666AC2A2161F100C60110 /* FindNearestVertexView.swift */; };
		D78666AE2A21629200C60110 /* FindNearestVertexView.swift in Copy Source Code Files */ = {isa = PBXBuildFile; fileRef = D78666AC2A2161F100C60110 /* FindNearestVertexView.swift */; };
		D789AAAD2D66C718007A8E0E /* CreateKMLMultiTrackView.Model.swift in Sources */ = {isa = PBXBuildFile; fileRef = D789AAAC2D66C718007A8E0E /* CreateKMLMultiTrackView.Model.swift */; };
		D789AAAE2D66C737007A8E0E /* CreateKMLMultiTrackView.Model.swift in Copy Source Code Files */ = {isa = PBXBuildFile; fileRef = D789AAAC2D66C718007A8E0E /* CreateKMLMultiTrackView.Model.swift */; };
		D78FA4942C3C88880079313E /* CreateDynamicBasemapGalleryView.Views.swift in Sources */ = {isa = PBXBuildFile; fileRef = D78FA4932C3C88880079313E /* CreateDynamicBasemapGalleryView.Views.swift */; };
		D78FA4952C3C8E8A0079313E /* CreateDynamicBasemapGalleryView.Views.swift in Copy Source Code Files */ = {isa = PBXBuildFile; fileRef = D78FA4932C3C88880079313E /* CreateDynamicBasemapGalleryView.Views.swift */; };
		D79482D42C35D872006521CD /* CreateDynamicBasemapGalleryView.swift in Sources */ = {isa = PBXBuildFile; fileRef = D79482D02C35D872006521CD /* CreateDynamicBasemapGalleryView.swift */; };
		D79482D72C35D8A3006521CD /* CreateDynamicBasemapGalleryView.swift in Copy Source Code Files */ = {isa = PBXBuildFile; fileRef = D79482D02C35D872006521CD /* CreateDynamicBasemapGalleryView.swift */; };
		D79EE76E2A4CEA5D005A52AE /* SetUpLocationDrivenGeotriggersView.Model.swift in Sources */ = {isa = PBXBuildFile; fileRef = D79EE76D2A4CEA5D005A52AE /* SetUpLocationDrivenGeotriggersView.Model.swift */; };
		D79EE76F2A4CEA7F005A52AE /* SetUpLocationDrivenGeotriggersView.Model.swift in Copy Source Code Files */ = {isa = PBXBuildFile; fileRef = D79EE76D2A4CEA5D005A52AE /* SetUpLocationDrivenGeotriggersView.Model.swift */; };
		D7A670D52DADB9630060E327 /* Bundle.swift in Sources */ = {isa = PBXBuildFile; fileRef = D7A670D42DADB9630060E327 /* Bundle.swift */; };
		D7A670D72DADBC770060E327 /* EnvironmentValues+RequestReviewModel.swift in Sources */ = {isa = PBXBuildFile; fileRef = D7A670D62DADBC770060E327 /* EnvironmentValues+RequestReviewModel.swift */; };
		D7A737E02BABB9FE00B7C7FC /* AugmentRealityToShowHiddenInfrastructureView.swift in Sources */ = {isa = PBXBuildFile; fileRef = D7A737DC2BABB9FE00B7C7FC /* AugmentRealityToShowHiddenInfrastructureView.swift */; };
		D7A737E32BABBA2200B7C7FC /* AugmentRealityToShowHiddenInfrastructureView.swift in Copy Source Code Files */ = {isa = PBXBuildFile; fileRef = D7A737DC2BABB9FE00B7C7FC /* AugmentRealityToShowHiddenInfrastructureView.swift */; };
		D7A85A082CD5ABF5009DC68A /* QueryWithCQLFiltersView.swift in Sources */ = {isa = PBXBuildFile; fileRef = D7A85A022CD5ABF5009DC68A /* QueryWithCQLFiltersView.swift */; };
		D7A85A092CD5AC0B009DC68A /* QueryWithCQLFiltersView.swift in Copy Source Code Files */ = {isa = PBXBuildFile; fileRef = D7A85A022CD5ABF5009DC68A /* QueryWithCQLFiltersView.swift */; };
		D7ABA2F92A32579C0021822B /* MeasureDistanceInSceneView.swift in Sources */ = {isa = PBXBuildFile; fileRef = D7ABA2F82A32579C0021822B /* MeasureDistanceInSceneView.swift */; };
		D7ABA2FA2A32760D0021822B /* MeasureDistanceInSceneView.swift in Copy Source Code Files */ = {isa = PBXBuildFile; fileRef = D7ABA2F82A32579C0021822B /* MeasureDistanceInSceneView.swift */; };
		D7ABA2FF2A32881C0021822B /* ShowViewshedFromGeoelementInSceneView.swift in Sources */ = {isa = PBXBuildFile; fileRef = D7ABA2FE2A32881C0021822B /* ShowViewshedFromGeoelementInSceneView.swift */; };
		D7ABA3002A3288970021822B /* ShowViewshedFromGeoelementInSceneView.swift in Copy Source Code Files */ = {isa = PBXBuildFile; fileRef = D7ABA2FE2A32881C0021822B /* ShowViewshedFromGeoelementInSceneView.swift */; };
		D7AE861E2AC39DC50049B626 /* DisplayAnnotationView.swift in Sources */ = {isa = PBXBuildFile; fileRef = D7AE861D2AC39DC50049B626 /* DisplayAnnotationView.swift */; };
		D7AE861F2AC39E7F0049B626 /* DisplayAnnotationView.swift in Copy Source Code Files */ = {isa = PBXBuildFile; fileRef = D7AE861D2AC39DC50049B626 /* DisplayAnnotationView.swift */; };
		D7AE86202AC3A1050049B626 /* AddCustomDynamicEntityDataSourceView.Vessel.swift in Copy Source Code Files */ = {isa = PBXBuildFile; fileRef = 7900C5F52A83FC3F002D430F /* AddCustomDynamicEntityDataSourceView.Vessel.swift */; };
		D7AE86212AC3A10A0049B626 /* GroupLayersTogetherView.GroupLayerListView.swift in Copy Source Code Files */ = {isa = PBXBuildFile; fileRef = D75C35662AB50338003CD55F /* GroupLayersTogetherView.GroupLayerListView.swift */; };
		D7B759B32B1FFBE300017FDD /* FavoritesView.swift in Sources */ = {isa = PBXBuildFile; fileRef = D7B759B22B1FFBE300017FDD /* FavoritesView.swift */; };
		D7BA38912BFBC476009954F5 /* EditFeaturesWithFeatureLinkedAnnotationView.Model.swift in Sources */ = {isa = PBXBuildFile; fileRef = D7BA38902BFBC476009954F5 /* EditFeaturesWithFeatureLinkedAnnotationView.Model.swift */; };
		D7BA38922BFBC4F0009954F5 /* EditFeaturesWithFeatureLinkedAnnotationView.Model.swift in Copy Source Code Files */ = {isa = PBXBuildFile; fileRef = D7BA38902BFBC476009954F5 /* EditFeaturesWithFeatureLinkedAnnotationView.Model.swift */; };
		D7BA38972BFBFC0F009954F5 /* QueryRelatedFeaturesView.swift in Sources */ = {isa = PBXBuildFile; fileRef = D7BA38932BFBFC0F009954F5 /* QueryRelatedFeaturesView.swift */; };
		D7BA389A2BFBFC2E009954F5 /* QueryRelatedFeaturesView.swift in Copy Source Code Files */ = {isa = PBXBuildFile; fileRef = D7BA38932BFBFC0F009954F5 /* QueryRelatedFeaturesView.swift */; };
		D7BB3DD22C5D781800FFCD56 /* SaveTheBay.geodatabase in Resources */ = {isa = PBXBuildFile; fileRef = D7BB3DD02C5D781800FFCD56 /* SaveTheBay.geodatabase */; settings = {ASSET_TAGS = (EditGeodatabaseWithTransactions, ); }; };
		D7BE7E6F2CC19CC3006DDB0C /* AddTiledLayerView.swift in Sources */ = {isa = PBXBuildFile; fileRef = D7BE7E6B2CC19CC3006DDB0C /* AddTiledLayerView.swift */; };
		D7BE7E722CC19CE5006DDB0C /* AddTiledLayerView.swift in Copy Source Code Files */ = {isa = PBXBuildFile; fileRef = D7BE7E6B2CC19CC3006DDB0C /* AddTiledLayerView.swift */; };
		D7BEBAA02CBD9CCA00F882E7 /* MontereyElevation.dt2 in Resources */ = {isa = PBXBuildFile; fileRef = D7BEBA9E2CBD9CCA00F882E7 /* MontereyElevation.dt2 */; settings = {ASSET_TAGS = (AddElevationSourceFromRaster, ); }; };
		D7BEBAC52CBDC0F800F882E7 /* AddElevationSourceFromTilePackageView.swift in Sources */ = {isa = PBXBuildFile; fileRef = D7BEBABF2CBDC0F800F882E7 /* AddElevationSourceFromTilePackageView.swift */; };
		D7BEBAC62CBDC11600F882E7 /* AddElevationSourceFromTilePackageView.swift in Copy Source Code Files */ = {isa = PBXBuildFile; fileRef = D7BEBABF2CBDC0F800F882E7 /* AddElevationSourceFromTilePackageView.swift */; };
		D7BEBAC92CBDC81200F882E7 /* MontereyElevation.tpkx in Resources */ = {isa = PBXBuildFile; fileRef = D7BEBAC72CBDC81200F882E7 /* MontereyElevation.tpkx */; settings = {ASSET_TAGS = (AddElevationSourceFromTilePackage, ); }; };
		D7BEBAD22CBDFE1C00F882E7 /* DisplayAlternateSymbolsAtDifferentScalesView.swift in Sources */ = {isa = PBXBuildFile; fileRef = D7BEBACE2CBDFE1C00F882E7 /* DisplayAlternateSymbolsAtDifferentScalesView.swift */; };
		D7BEBAD52CBDFE3900F882E7 /* DisplayAlternateSymbolsAtDifferentScalesView.swift in Copy Source Code Files */ = {isa = PBXBuildFile; fileRef = D7BEBACE2CBDFE1C00F882E7 /* DisplayAlternateSymbolsAtDifferentScalesView.swift */; };
		D7C16D1B2AC5F95300689E89 /* Animate3DGraphicView.swift in Sources */ = {isa = PBXBuildFile; fileRef = D7C16D1A2AC5F95300689E89 /* Animate3DGraphicView.swift */; };
		D7C16D1C2AC5F96900689E89 /* Animate3DGraphicView.swift in Copy Source Code Files */ = {isa = PBXBuildFile; fileRef = D7C16D1A2AC5F95300689E89 /* Animate3DGraphicView.swift */; };
		D7C16D1F2AC5FE8200689E89 /* Pyrenees.csv in Resources */ = {isa = PBXBuildFile; fileRef = D7C16D1E2AC5FE8200689E89 /* Pyrenees.csv */; settings = {ASSET_TAGS = (Animate3DGraphic, ); }; };
		D7C16D222AC5FE9800689E89 /* GrandCanyon.csv in Resources */ = {isa = PBXBuildFile; fileRef = D7C16D212AC5FE9800689E89 /* GrandCanyon.csv */; settings = {ASSET_TAGS = (Animate3DGraphic, ); }; };
		D7C16D252AC5FEA600689E89 /* Snowdon.csv in Resources */ = {isa = PBXBuildFile; fileRef = D7C16D242AC5FEA600689E89 /* Snowdon.csv */; settings = {ASSET_TAGS = (Animate3DGraphic, ); }; };
		D7C16D282AC5FEB700689E89 /* Hawaii.csv in Resources */ = {isa = PBXBuildFile; fileRef = D7C16D272AC5FEB600689E89 /* Hawaii.csv */; settings = {ASSET_TAGS = (Animate3DGraphic, ); }; };
		D7C3AB4A2B683291008909B9 /* SetFeatureRequestModeView.swift in Sources */ = {isa = PBXBuildFile; fileRef = D7C3AB472B683291008909B9 /* SetFeatureRequestModeView.swift */; };
		D7C3AB4D2B6832B7008909B9 /* SetFeatureRequestModeView.swift in Copy Source Code Files */ = {isa = PBXBuildFile; fileRef = D7C3AB472B683291008909B9 /* SetFeatureRequestModeView.swift */; };
		D7C523402BED9BBF00E8221A /* SanFrancisco.tpkx in Resources */ = {isa = PBXBuildFile; fileRef = D7C5233E2BED9BBF00E8221A /* SanFrancisco.tpkx */; settings = {ASSET_TAGS = (AddTiledLayerAsBasemap, EditAndSyncFeaturesWithFeatureService, ); }; };
		D7C6420C2B4F47E10042B8F7 /* SearchForWebMapView.Model.swift in Sources */ = {isa = PBXBuildFile; fileRef = D7C6420B2B4F47E10042B8F7 /* SearchForWebMapView.Model.swift */; };
		D7C6420D2B4F5DDB0042B8F7 /* SearchForWebMapView.Model.swift in Copy Source Code Files */ = {isa = PBXBuildFile; fileRef = D7C6420B2B4F47E10042B8F7 /* SearchForWebMapView.Model.swift */; };
		D7C97B562B75C10C0097CDA1 /* ValidateUtilityNetworkTopologyView.Views.swift in Sources */ = {isa = PBXBuildFile; fileRef = D7C97B552B75C10C0097CDA1 /* ValidateUtilityNetworkTopologyView.Views.swift */; };
		D7CC33FF2A31475C00198EDF /* ShowLineOfSightBetweenPointsView.swift in Sources */ = {isa = PBXBuildFile; fileRef = D7CC33FD2A31475C00198EDF /* ShowLineOfSightBetweenPointsView.swift */; };
		D7CC34002A3147FF00198EDF /* ShowLineOfSightBetweenPointsView.swift in Copy Source Code Files */ = {isa = PBXBuildFile; fileRef = D7CC33FD2A31475C00198EDF /* ShowLineOfSightBetweenPointsView.swift */; };
		D7CDD38B2CB86F0A00DE9766 /* AddPointCloudLayerFromFileView.swift in Sources */ = {isa = PBXBuildFile; fileRef = D7CDD3852CB86F0A00DE9766 /* AddPointCloudLayerFromFileView.swift */; };
		D7CDD38C2CB86F4A00DE9766 /* AddPointCloudLayerFromFileView.swift in Copy Source Code Files */ = {isa = PBXBuildFile; fileRef = D7CDD3852CB86F0A00DE9766 /* AddPointCloudLayerFromFileView.swift */; };
		D7CDD38F2CB872EA00DE9766 /* sandiego-north-balboa-pointcloud.slpk in Resources */ = {isa = PBXBuildFile; fileRef = D7CDD38D2CB872EA00DE9766 /* sandiego-north-balboa-pointcloud.slpk */; settings = {ASSET_TAGS = (AddPointCloudLayerFromFile, ); }; };
		D7CE9F9B2AE2F575008F7A5F /* streetmap_SD.tpkx in Resources */ = {isa = PBXBuildFile; fileRef = D7CE9F9A2AE2F575008F7A5F /* streetmap_SD.tpkx */; settings = {ASSET_TAGS = (GeocodeOffline, ); }; };
		D7CE9FA32AE2F595008F7A5F /* san-diego-eagle-locator in Resources */ = {isa = PBXBuildFile; fileRef = D7CE9FA22AE2F595008F7A5F /* san-diego-eagle-locator */; settings = {ASSET_TAGS = (GeocodeOffline, ); }; };
		D7D1F3532ADDBE5D009CE2DA /* philadelphia.mspk in Resources */ = {isa = PBXBuildFile; fileRef = D7D1F3522ADDBE5D009CE2DA /* philadelphia.mspk */; settings = {ASSET_TAGS = (AugmentRealityToShowTabletopScene, DisplaySceneFromMobileScenePackage, ); }; };
		D7D9FCF62BF2CC8600F972A2 /* FilterByDefinitionExpressionOrDisplayFilterView.swift in Sources */ = {isa = PBXBuildFile; fileRef = D7D9FCF22BF2CC8600F972A2 /* FilterByDefinitionExpressionOrDisplayFilterView.swift */; };
		D7D9FCF92BF2CCA300F972A2 /* FilterByDefinitionExpressionOrDisplayFilterView.swift in Copy Source Code Files */ = {isa = PBXBuildFile; fileRef = D7D9FCF22BF2CC8600F972A2 /* FilterByDefinitionExpressionOrDisplayFilterView.swift */; };
		D7DDF84E2AF43AA2004352D9 /* GeocodeOfflineView.Model.swift in Copy Source Code Files */ = {isa = PBXBuildFile; fileRef = D72C43F22AEB066D00B6157B /* GeocodeOfflineView.Model.swift */; };
		D7DDF8532AF47C6C004352D9 /* FindRouteAroundBarriersView.swift in Sources */ = {isa = PBXBuildFile; fileRef = D7DDF8502AF47C6C004352D9 /* FindRouteAroundBarriersView.swift */; };
		D7DDF8562AF47C86004352D9 /* FindRouteAroundBarriersView.swift in Copy Source Code Files */ = {isa = PBXBuildFile; fileRef = D7DDF8502AF47C6C004352D9 /* FindRouteAroundBarriersView.swift */; };
		D7DFA0EA2CBA0242007C31F2 /* AddMapImageLayerView.swift in Sources */ = {isa = PBXBuildFile; fileRef = D7DFA0E62CBA0242007C31F2 /* AddMapImageLayerView.swift */; };
		D7DFA0ED2CBA0260007C31F2 /* AddMapImageLayerView.swift in Copy Source Code Files */ = {isa = PBXBuildFile; fileRef = D7DFA0E62CBA0242007C31F2 /* AddMapImageLayerView.swift */; };
		D7E440D72A1ECE7D005D74DE /* CreateBuffersAroundPointsView.swift in Sources */ = {isa = PBXBuildFile; fileRef = D7E440D62A1ECE7D005D74DE /* CreateBuffersAroundPointsView.swift */; };
		D7E440D82A1ECEB3005D74DE /* CreateBuffersAroundPointsView.swift in Copy Source Code Files */ = {isa = PBXBuildFile; fileRef = D7E440D62A1ECE7D005D74DE /* CreateBuffersAroundPointsView.swift */; };
		D7E557682A1D768800B9FB09 /* AddWMSLayerView.swift in Sources */ = {isa = PBXBuildFile; fileRef = D7E557672A1D768800B9FB09 /* AddWMSLayerView.swift */; };
		D7E7D0812AEB39D5003AAD02 /* FindRouteInTransportNetworkView.swift in Sources */ = {isa = PBXBuildFile; fileRef = D7E7D0802AEB39D5003AAD02 /* FindRouteInTransportNetworkView.swift */; };
		D7E7D0822AEB3A1D003AAD02 /* FindRouteInTransportNetworkView.swift in Copy Source Code Files */ = {isa = PBXBuildFile; fileRef = D7E7D0802AEB39D5003AAD02 /* FindRouteInTransportNetworkView.swift */; };
		D7E7D09A2AEB3C47003AAD02 /* san_diego_offline_routing in Resources */ = {isa = PBXBuildFile; fileRef = D7E7D0992AEB3C47003AAD02 /* san_diego_offline_routing */; settings = {ASSET_TAGS = (FindRouteInTransportNetwork, NavigateRouteWithRerouting, ); }; };
		D7E9EF292A1D2219000C4865 /* SetMinAndMaxScaleView.swift in Copy Source Code Files */ = {isa = PBXBuildFile; fileRef = D7EAF3592A1C023800D822C4 /* SetMinAndMaxScaleView.swift */; };
		D7E9EF2A2A1D29F2000C4865 /* SetMaxExtentView.swift in Copy Source Code Files */ = {isa = PBXBuildFile; fileRef = D734FA092A183A5B00246D7E /* SetMaxExtentView.swift */; };
		D7EAF35A2A1C023800D822C4 /* SetMinAndMaxScaleView.swift in Sources */ = {isa = PBXBuildFile; fileRef = D7EAF3592A1C023800D822C4 /* SetMinAndMaxScaleView.swift */; };
		D7ECF5982AB8BE63003FB2BE /* RenderMultilayerSymbolsView.swift in Sources */ = {isa = PBXBuildFile; fileRef = D7ECF5972AB8BE63003FB2BE /* RenderMultilayerSymbolsView.swift */; };
		D7ECF5992AB8BF5A003FB2BE /* RenderMultilayerSymbolsView.swift in Copy Source Code Files */ = {isa = PBXBuildFile; fileRef = D7ECF5972AB8BE63003FB2BE /* RenderMultilayerSymbolsView.swift */; };
		D7EF5D752A26A03A00FEBDE5 /* ShowCoordinatesInMultipleFormatsView.swift in Sources */ = {isa = PBXBuildFile; fileRef = D7EF5D742A26A03A00FEBDE5 /* ShowCoordinatesInMultipleFormatsView.swift */; };
		D7EF5D762A26A1EE00FEBDE5 /* ShowCoordinatesInMultipleFormatsView.swift in Copy Source Code Files */ = {isa = PBXBuildFile; fileRef = D7EF5D742A26A03A00FEBDE5 /* ShowCoordinatesInMultipleFormatsView.swift */; };
		D7F2784C2A1D76F5002E4567 /* AddWMSLayerView.swift in Copy Source Code Files */ = {isa = PBXBuildFile; fileRef = D7E557672A1D768800B9FB09 /* AddWMSLayerView.swift */; };
		D7F2A02F2CD00F1C0008D981 /* ApplyDictionaryRendererToFeatureLayerView.swift in Sources */ = {isa = PBXBuildFile; fileRef = D7F2A0292CD00F1C0008D981 /* ApplyDictionaryRendererToFeatureLayerView.swift */; };
		D7F2A0302CD00F400008D981 /* ApplyDictionaryRendererToFeatureLayerView.swift in Copy Source Code Files */ = {isa = PBXBuildFile; fileRef = D7F2A0292CD00F1C0008D981 /* ApplyDictionaryRendererToFeatureLayerView.swift */; };
		D7F850042B7C427A00680D7C /* ValidateUtilityNetworkTopologyView.Views.swift in Copy Source Code Files */ = {isa = PBXBuildFile; fileRef = D7C97B552B75C10C0097CDA1 /* ValidateUtilityNetworkTopologyView.Views.swift */; };
		D7F8C0392B60564D0072BFA7 /* AddFeaturesWithContingentValuesView.swift in Sources */ = {isa = PBXBuildFile; fileRef = D7F8C0362B60564D0072BFA7 /* AddFeaturesWithContingentValuesView.swift */; };
		D7F8C03B2B6056790072BFA7 /* AddFeaturesWithContingentValuesView.swift in Copy Source Code Files */ = {isa = PBXBuildFile; fileRef = D7F8C0362B60564D0072BFA7 /* AddFeaturesWithContingentValuesView.swift */; };
		D7F8C03E2B605AF60072BFA7 /* ContingentValuesBirdNests.geodatabase in Resources */ = {isa = PBXBuildFile; fileRef = D7F8C03D2B605AF60072BFA7 /* ContingentValuesBirdNests.geodatabase */; settings = {ASSET_TAGS = (AddFeaturesWithContingentValues, ); }; };
		D7F8C0412B605E720072BFA7 /* FillmoreTopographicMap.vtpk in Resources */ = {isa = PBXBuildFile; fileRef = D7F8C0402B605E720072BFA7 /* FillmoreTopographicMap.vtpk */; settings = {ASSET_TAGS = (AddFeaturesWithContingentValues, ); }; };
		D7F8C0432B608F120072BFA7 /* AddFeaturesWithContingentValuesView.AddFeatureView.swift in Sources */ = {isa = PBXBuildFile; fileRef = D7F8C0422B608F120072BFA7 /* AddFeaturesWithContingentValuesView.AddFeatureView.swift */; };
		E000E7602869E33D005D87C5 /* ClipGeometryView.swift in Sources */ = {isa = PBXBuildFile; fileRef = E000E75F2869E33D005D87C5 /* ClipGeometryView.swift */; };
		E000E763286A0B18005D87C5 /* CutGeometryView.swift in Sources */ = {isa = PBXBuildFile; fileRef = E000E762286A0B18005D87C5 /* CutGeometryView.swift */; };
		E004A6C128414332002A1FE6 /* SetViewpointRotationView.swift in Sources */ = {isa = PBXBuildFile; fileRef = E004A6BD28414332002A1FE6 /* SetViewpointRotationView.swift */; };
		E004A6DC28465C70002A1FE6 /* DisplaySceneView.swift in Sources */ = {isa = PBXBuildFile; fileRef = E004A6D828465C70002A1FE6 /* DisplaySceneView.swift */; };
		E004A6E028466279002A1FE6 /* ShowCalloutView.swift in Sources */ = {isa = PBXBuildFile; fileRef = E004A6DF28466279002A1FE6 /* ShowCalloutView.swift */; };
		E004A6E62846A61F002A1FE6 /* StyleGraphicsWithSymbolsView.swift in Sources */ = {isa = PBXBuildFile; fileRef = E004A6E52846A61F002A1FE6 /* StyleGraphicsWithSymbolsView.swift */; };
		E004A6E928493BCE002A1FE6 /* ShowDeviceLocationView.swift in Sources */ = {isa = PBXBuildFile; fileRef = E004A6E828493BCE002A1FE6 /* ShowDeviceLocationView.swift */; };
		E004A6ED2849556E002A1FE6 /* CreatePlanarAndGeodeticBuffersView.swift in Sources */ = {isa = PBXBuildFile; fileRef = E004A6EC2849556E002A1FE6 /* CreatePlanarAndGeodeticBuffersView.swift */; };
		E004A6F0284E4B9B002A1FE6 /* DownloadVectorTilesToLocalCacheView.swift in Sources */ = {isa = PBXBuildFile; fileRef = E004A6EF284E4B9B002A1FE6 /* DownloadVectorTilesToLocalCacheView.swift */; };
		E004A6F3284E4FEB002A1FE6 /* ShowResultOfSpatialOperationsView.swift in Sources */ = {isa = PBXBuildFile; fileRef = E004A6F2284E4FEB002A1FE6 /* ShowResultOfSpatialOperationsView.swift */; };
		E004A6F6284FA42A002A1FE6 /* SelectFeaturesInFeatureLayerView.swift in Sources */ = {isa = PBXBuildFile; fileRef = E004A6F5284FA42A002A1FE6 /* SelectFeaturesInFeatureLayerView.swift */; };
		E03CB0692888944D002B27D9 /* GenerateOfflineMapView.swift in Copy Source Code Files */ = {isa = PBXBuildFile; fileRef = E088E1732863B5F800413100 /* GenerateOfflineMapView.swift */; };
		E03CB06A288894C4002B27D9 /* FindRouteView.swift in Copy Source Code Files */ = {isa = PBXBuildFile; fileRef = E066DD34285CF3B3004D3D5B /* FindRouteView.swift */; };
		E03CB06B2889879D002B27D9 /* DownloadVectorTilesToLocalCacheView.swift in Copy Source Code Files */ = {isa = PBXBuildFile; fileRef = E004A6EF284E4B9B002A1FE6 /* DownloadVectorTilesToLocalCacheView.swift */; };
		E041ABC0287CA9F00056009B /* WebView.swift in Sources */ = {isa = PBXBuildFile; fileRef = E041ABBF287CA9F00056009B /* WebView.swift */; };
		E041ABD7287DB04D0056009B /* SampleInfoView.swift in Sources */ = {isa = PBXBuildFile; fileRef = E041ABD6287DB04D0056009B /* SampleInfoView.swift */; };
		E041AC1A287F54580056009B /* highlight.min.js in Resources */ = {isa = PBXBuildFile; fileRef = E041AC15287F54580056009B /* highlight.min.js */; };
		E041AC1E288076A60056009B /* info.css in Resources */ = {isa = PBXBuildFile; fileRef = E041AC1D288076A60056009B /* info.css */; };
		E041AC20288077B90056009B /* xcode.css in Resources */ = {isa = PBXBuildFile; fileRef = E041AC1F288077B90056009B /* xcode.css */; };
		E066DD35285CF3B3004D3D5B /* FindRouteView.swift in Sources */ = {isa = PBXBuildFile; fileRef = E066DD34285CF3B3004D3D5B /* FindRouteView.swift */; };
		E066DD382860AB28004D3D5B /* StyleGraphicsWithRendererView.swift in Sources */ = {isa = PBXBuildFile; fileRef = E066DD372860AB28004D3D5B /* StyleGraphicsWithRendererView.swift */; };
		E066DD3B2860CA08004D3D5B /* ShowResultOfSpatialRelationshipsView.swift in Sources */ = {isa = PBXBuildFile; fileRef = E066DD3A2860CA08004D3D5B /* ShowResultOfSpatialRelationshipsView.swift */; };
		E066DD4028610F55004D3D5B /* AddSceneLayerFromServiceView.swift in Sources */ = {isa = PBXBuildFile; fileRef = E066DD3F28610F55004D3D5B /* AddSceneLayerFromServiceView.swift */; };
		E070A0A3286F3B6000F2B606 /* DownloadPreplannedMapAreaView.swift in Sources */ = {isa = PBXBuildFile; fileRef = E070A0A2286F3B6000F2B606 /* DownloadPreplannedMapAreaView.swift */; };
		E088E1572862579D00413100 /* SetSurfacePlacementModeView.swift in Sources */ = {isa = PBXBuildFile; fileRef = E088E1562862579D00413100 /* SetSurfacePlacementModeView.swift */; };
		E088E1742863B5F800413100 /* GenerateOfflineMapView.swift in Sources */ = {isa = PBXBuildFile; fileRef = E088E1732863B5F800413100 /* GenerateOfflineMapView.swift */; };
		E0A1AEE328874590003C797D /* AddFeatureLayersView.swift in Copy Source Code Files */ = {isa = PBXBuildFile; fileRef = 00D4EF7F2863842100B9CC30 /* AddFeatureLayersView.swift */; };
		E0D04FF228A5390000747989 /* DownloadPreplannedMapAreaView.Model.swift in Sources */ = {isa = PBXBuildFile; fileRef = E0D04FF128A5390000747989 /* DownloadPreplannedMapAreaView.Model.swift */; };
		E0EA0B772866390E00C9621D /* ProjectGeometryView.swift in Sources */ = {isa = PBXBuildFile; fileRef = E0EA0B762866390E00C9621D /* ProjectGeometryView.swift */; };
		E0FE32E728747778002C6ACA /* BrowseBuildingFloorsView.swift in Sources */ = {isa = PBXBuildFile; fileRef = E0FE32E628747778002C6ACA /* BrowseBuildingFloorsView.swift */; };
		F111CCC1288B5D5600205358 /* DisplayMapFromMobileMapPackageView.swift in Sources */ = {isa = PBXBuildFile; fileRef = F111CCC0288B5D5600205358 /* DisplayMapFromMobileMapPackageView.swift */; };
		F111CCC4288B641900205358 /* Yellowstone.mmpk in Resources */ = {isa = PBXBuildFile; fileRef = F111CCC3288B641900205358 /* Yellowstone.mmpk */; settings = {ASSET_TAGS = (DisplayMapFromMobileMapPackage, ); }; };
		F1E71BF1289473760064C33F /* AddRasterFromFileView.swift in Sources */ = {isa = PBXBuildFile; fileRef = F1E71BF0289473760064C33F /* AddRasterFromFileView.swift */; };
		F1E71BFA28A479C70064C33F /* AddRasterFromFileView.swift in Copy Source Code Files */ = {isa = PBXBuildFile; fileRef = F1E71BF0289473760064C33F /* AddRasterFromFileView.swift */; };
/* End PBXBuildFile section */

/* Begin PBXBuildRule section */
		0074ABCC2817B8E60037244A /* PBXBuildRule */ = {
			isa = PBXBuildRule;
			compilerSpec = com.apple.compilers.proxy.script;
			filePatterns = "*.tache";
			fileType = pattern.proxy;
			inputFiles = (
				"$(SRCROOT)/Shared/Samples/",
			);
			isEditable = 1;
			name = "Generate Sample Initializers from Source Code Files";
			outputFiles = (
				"$(DERIVED_FILE_DIR)/$(INPUT_FILE_BASE)",
			);
			runOncePerArchitecture = 0;
			script = "xcrun --sdk macosx swift \"${SRCROOT}/Scripts/GenerateSampleViewSourceCode.swift\" \"${SCRIPT_INPUT_FILE_0}\" \"${INPUT_FILE_PATH}\" \"${SCRIPT_OUTPUT_FILE_0}\" \n";
		};
		0083586F27FE3BCF00192A15 /* PBXBuildRule */ = {
			isa = PBXBuildRule;
			compilerSpec = com.apple.compilers.proxy.script;
			filePatterns = "*.masque";
			fileType = pattern.proxy;
			inputFiles = (
				"$(SRCROOT)/.secrets",
			);
			isEditable = 1;
			name = "Generate Swift Code from Secrets";
			outputFiles = (
				"$(DERIVED_FILE_DIR)/$(INPUT_FILE_BASE)",
			);
			runOncePerArchitecture = 0;
			script = "\"${SRCROOT}/Scripts/masquerade\" -i \"${INPUT_FILE_PATH}\" -o \"${SCRIPT_OUTPUT_FILE_0}\" -s \"${SCRIPT_INPUT_FILE_0}\" -f\n";
		};
/* End PBXBuildRule section */

/* Begin PBXCopyFilesBuildPhase section */
		00144B5E280634840090DD5D /* Embed Frameworks */ = {
			isa = PBXCopyFilesBuildPhase;
			buildActionMask = 2147483647;
			dstPath = "";
			dstSubfolderSpec = 10;
			files = (
			);
			name = "Embed Frameworks";
			runOnlyForDeploymentPostprocessing = 0;
		};
		0039A4E82885C4E300592C86 /* Copy Source Code Files */ = {
			isa = PBXCopyFilesBuildPhase;
			buildActionMask = 2147483647;
			dstPath = "";
			dstSubfolderSpec = 7;
			files = (
				00FA4E522DBC08AA008A34CF /* AddItemsToPortalView.swift in Copy Source Code Files */,
				88FB70D52DD3C2E000EB76E3 /* AuthenticateWithIntegratedWindowsAuthenticationView.swift in Copy Source Code Files */,
				88FB703C2DCC22E900EB76E3 /* ApplySymbologyToShapefileView.swift in Copy Source Code Files */,
				88C5E0EC2DCBC3F30091D271 /* ApplyScenePropertyExpressionsView.swift in Copy Source Code Files */,
				00FA4E8D2DCD7536008A34CF /* ApplySimpleRendererToGraphicsOverlayView.swift in Copy Source Code Files */,
				00FA4E692DCAD4E3008A34CF /* ApplyRGBRendererView.swift in Copy Source Code Files */,
				00FA4E6A2DCAD4E3008A34CF /* ApplyRGBRendererView.RangeSlider.swift in Copy Source Code Files */,
				00FA4E6B2DCAD4E3008A34CF /* ApplyRGBRendererView.SettingsView.swift in Copy Source Code Files */,
				D71D9B162DC4311A00FF2D5A /* ApplyTerrainExaggerationView.swift in Copy Source Code Files */,
				0072C7F52DBAB714001502CA /* AddFeatureCollectionLayerFromTableView.swift in Copy Source Code Files */,
				00FA4E732DCBDA58008A34CF /* ApplySimpleRendererToFeatureLayerView.swift in Copy Source Code Files */,
				88C5E0ED2DCBC4170091D271 /* ApplyHillshadeRendererToRasterView.SettingsView.swift in Copy Source Code Files */,
				88E52E702DC970A800F48409 /* ApplyHillshadeRendererToRasterView.swift in Copy Source Code Files */,
				1C293D012DCA7C99000B0822 /* ApplyBlendRendererToHillshadeView.swift in Copy Source Code Files */,
				1C293D032DCA7C99000B0822 /* ApplyBlendRendererToHillshadeView.SettingsView.swift in Copy Source Code Files */,
				88E52E6C2DC960EA00F48409 /* ApplyFunctionToRasterFromServiceView.swift in Copy Source Code Files */,
				4C8127682DCD4F18006EF7D2 /* ApplyStretchRendererView.swift in Copy Source Code Files */,
				00FA4E5F2DC568DF008A34CF /* AddRastersAndFeatureTablesFromGeopackageView.swift in Copy Source Code Files */,
				0072C7FB2DBAC1A0001502CA /* AddIntegratedMeshLayerView.swift in Copy Source Code Files */,
				10CFF54C2DCD4DFA0027F144 /* ApplyClassBreaksRendererToSublayerView.swift in Copy Source Code Files */,
				1C38915E2DBC3EDC00ADFDDC /* AddWFSLayerView.swift in Copy Source Code Files */,
				1C29C95A2DBAE5770074028F /* AddWMTSLayerView.swift in Copy Source Code Files */,
				004421912DB96A7800249FEE /* AddFeatureCollectionLayerFromQueryView.swift in Copy Source Code Files */,
				10CFF5082DC1A3850027F144 /* AddFeatureLayerWithTimeOffsetView.swift in Copy Source Code Files */,
				0044218B2DB9575600249FEE /* AddFeatureCollectionLayerFromPortalItemView.swift in Copy Source Code Files */,
				4C8127302DC58E53006EF7D2 /* AnalyzeHotspotsView.swift in Copy Source Code Files */,
				4C81275E2DCBDD5A006EF7D2 /* ApplyColormapRendererToRasterView.swift in Copy Source Code Files */,
				4C8126E22DBFD9EF006EF7D2 /* ApplyStyleToWMSLayerView.swift in Copy Source Code Files */,
				D703F04E2D9334BD0077E3A8 /* SnapGeometryEditsWithUtilityNetworkRulesView.Model.swift in Copy Source Code Files */,
				D71A9DE52D8CC8B500CA03CB /* SnapGeometryEditsWithUtilityNetworkRulesView.swift in Copy Source Code Files */,
				D789AAAE2D66C737007A8E0E /* CreateKMLMultiTrackView.Model.swift in Copy Source Code Files */,
				D71563EA2D5AC2D500D2E948 /* CreateKMLMultiTrackView.swift in Copy Source Code Files */,
				D74F6C452D0CD54200D4FB15 /* ConfigureElectronicNavigationalChartsView.swift in Copy Source Code Files */,
				D7A85A092CD5AC0B009DC68A /* QueryWithCQLFiltersView.swift in Copy Source Code Files */,
				D771D0C92CD5522A004C13CB /* ApplyRasterRenderingRuleView.swift in Copy Source Code Files */,
				D751B4CB2CD3E598005CE750 /* AddKMLLayerWithNetworkLinksView.swift in Copy Source Code Files */,
				D70789952CD1611E000DF215 /* ApplyDictionaryRendererToGraphicsOverlayView.swift in Copy Source Code Files */,
				D7F2A0302CD00F400008D981 /* ApplyDictionaryRendererToFeatureLayerView.swift in Copy Source Code Files */,
				D75E5EF42CC04A0C00252595 /* EditFeaturesUsingFeatureFormsView.swift in Copy Source Code Files */,
				D7201D072CC6D3D3004BDB7D /* AddVectorTiledLayerFromCustomStyleView.swift in Copy Source Code Files */,
				D75E5EE92CC0342700252595 /* ListContentsOfKMLFileView.swift in Copy Source Code Files */,
				D7201CDB2CC6B72A004BDB7D /* AddTiledLayerAsBasemapView.swift in Copy Source Code Files */,
				D7BE7E722CC19CE5006DDB0C /* AddTiledLayerView.swift in Copy Source Code Files */,
				D7BEBAD52CBDFE3900F882E7 /* DisplayAlternateSymbolsAtDifferentScalesView.swift in Copy Source Code Files */,
				D7BEBAC62CBDC11600F882E7 /* AddElevationSourceFromTilePackageView.swift in Copy Source Code Files */,
				D7848F012CBD987B00F6F546 /* AddElevationSourceFromRasterView.swift in Copy Source Code Files */,
				D7848EDB2CBD85D100F6F546 /* AddPointSceneLayerView.swift in Copy Source Code Files */,
				D7DFA0ED2CBA0260007C31F2 /* AddMapImageLayerView.swift in Copy Source Code Files */,
				D7CDD38C2CB86F4A00DE9766 /* AddPointCloudLayerFromFileView.swift in Copy Source Code Files */,
				D713C6D82CB990800073AA72 /* AddKMLLayerView.swift in Copy Source Code Files */,
				95E0DBCA2C503E2500224A82 /* ShowDeviceLocationUsingIndoorPositioningView.swift in Copy Source Code Files */,
				95E0DBCB2C503E2500224A82 /* ShowDeviceLocationUsingIndoorPositioningView.Model.swift in Copy Source Code Files */,
				D71C90A52C6C252F0018C63E /* StyleGeometryTypesWithSymbolsView.Views.swift in Copy Source Code Files */,
				D71C90A42C6C252B0018C63E /* StyleGeometryTypesWithSymbolsView.swift in Copy Source Code Files */,
				3E9F77742C6A6E670022CAB5 /* QueryFeatureCountAndExtentView.swift in Copy Source Code Files */,
				3E54CF232C66B00500DD2F18 /* AddWebTiledLayerView.swift in Copy Source Code Files */,
				3E30884A2C5D789A00ECEAC5 /* SetSpatialReferenceView.swift in Copy Source Code Files */,
				3E720F9E2C61A0B700E22A9E /* SetInitialViewpointView.swift in Copy Source Code Files */,
				D78FA4952C3C8E8A0079313E /* CreateDynamicBasemapGalleryView.Views.swift in Copy Source Code Files */,
				1CC755E52DC95625004B346F /* ApplyFunctionToRasterFromFileView.swift in Copy Source Code Files */,
				D79482D72C35D8A3006521CD /* CreateDynamicBasemapGalleryView.swift in Copy Source Code Files */,
				003B36F92C5042BA00A75F66 /* ShowServiceAreaView.swift in Copy Source Code Files */,
				95ADF34F2C3CBAE800566FF6 /* EditFeatureAttachmentsView.Model.swift in Copy Source Code Files */,
				9579FCEC2C33616B00FC8A1D /* EditFeatureAttachmentsView.swift in Copy Source Code Files */,
				95E980742C26189E00CB8912 /* BrowseOGCAPIFeatureServiceView.swift in Copy Source Code Files */,
				955AFAC62C110B8A009C8FE5 /* ApplyMosaicRuleToRastersView.swift in Copy Source Code Files */,
				95DEB9B82C127B5E009BEC35 /* ShowViewshedFromPointOnMapView.swift in Copy Source Code Files */,
				95A5721B2C0FDD34006E8B48 /* ShowScaleBarView.swift in Copy Source Code Files */,
				95A3773C2C0F93770044D1CC /* AddRasterFromServiceView.swift in Copy Source Code Files */,
				95F3A52D2C07F28700885DED /* SetSurfaceNavigationConstraintView.swift in Copy Source Code Files */,
				9529D1942C01676200B5C1A3 /* SelectFeaturesInSceneLayerView.swift in Copy Source Code Files */,
				D76CE8DA2BFD7063009A8686 /* SetReferenceScaleView.swift in Copy Source Code Files */,
				D7BA389A2BFBFC2E009954F5 /* QueryRelatedFeaturesView.swift in Copy Source Code Files */,
				00ABA94F2BF6D06200C0488C /* ShowGridView.swift in Copy Source Code Files */,
				D7BA38922BFBC4F0009954F5 /* EditFeaturesWithFeatureLinkedAnnotationView.Model.swift in Copy Source Code Files */,
				D762AF622BF6A7D100ECE3C7 /* EditFeaturesWithFeatureLinkedAnnotationView.swift in Copy Source Code Files */,
				1081B93D2C000E8B00C1BEB1 /* IdentifyFeaturesInWMSLayerView.swift in Copy Source Code Files */,
				D7D9FCF92BF2CCA300F972A2 /* FilterByDefinitionExpressionOrDisplayFilterView.swift in Copy Source Code Files */,
				D7044B972BE18D8D000F2C43 /* EditWithBranchVersioningView.Views.swift in Copy Source Code Files */,
				D7114A0F2BDC6AED00FA68CA /* EditWithBranchVersioningView.Model.swift in Copy Source Code Files */,
				D73E61A12BDB221B00457932 /* EditWithBranchVersioningView.swift in Copy Source Code Files */,
				D74ECD0E2BEEAE40007C0FA6 /* EditAndSyncFeaturesWithFeatureServiceView.Model.swift in Copy Source Code Files */,
				D733CA1C2BED982C00FBDE4C /* EditAndSyncFeaturesWithFeatureServiceView.swift in Copy Source Code Files */,
				10BD9EB52BF51F9000ABDBD5 /* GenerateOfflineMapWithCustomParametersView.Model.swift in Copy Source Code Files */,
				D769DF342BEC1A9E0062AE95 /* EditGeodatabaseWithTransactionsView.Model.swift in Copy Source Code Files */,
				D764B7E22BE2F8B8002E2F92 /* EditGeodatabaseWithTransactionsView.swift in Copy Source Code Files */,
				004A2BA52BED458C00C297CE /* ApplyScheduledUpdatesToPreplannedMapAreaView.swift in Copy Source Code Files */,
				104F55C72BF3E30A00204D04 /* GenerateOfflineMapWithCustomParametersView.swift in Copy Source Code Files */,
				104F55C82BF3E30A00204D04 /* GenerateOfflineMapWithCustomParametersView.CustomParameters.swift in Copy Source Code Files */,
				D73E61992BDAEEDD00457932 /* MatchViewpointOfGeoViewsView.swift in Copy Source Code Files */,
				D7352F912BD992E40013FFEF /* MonitorChangesToDrawStatusView.swift in Copy Source Code Files */,
				D713717C2BD88EF800EB2F86 /* MonitorChangesToLayerViewStateView.swift in Copy Source Code Files */,
				10D321972BDC3B4900B39B1B /* GenerateOfflineMapWithLocalBasemapView.swift in Copy Source Code Files */,
				00E1D9102BC0B4D8001AEB6A /* SnapGeometryEditsView.SnapSettingsView.swift in Copy Source Code Files */,
				00E1D9112BC0B4D8001AEB6A /* SnapGeometryEditsView.GeometryEditorModel.swift in Copy Source Code Files */,
				00E1D9122BC0B4D8001AEB6A /* SnapGeometryEditsView.GeometryEditorMenu.swift in Copy Source Code Files */,
				00E7C15D2BBF74D800B85D69 /* SnapGeometryEditsView.swift in Copy Source Code Files */,
				0000FB712BBDC01400845921 /* Add3DTilesLayerView.swift in Copy Source Code Files */,
				D77D9C012BB2439400B38A6C /* AugmentRealityToShowHiddenInfrastructureView.ARSceneView.swift in Copy Source Code Files */,
				D7A737E32BABBA2200B7C7FC /* AugmentRealityToShowHiddenInfrastructureView.swift in Copy Source Code Files */,
				1C2538542BABACB100337307 /* AugmentRealityToNavigateRouteView.ARSceneView.swift in Copy Source Code Files */,
				1C2538552BABACB100337307 /* AugmentRealityToNavigateRouteView.swift in Copy Source Code Files */,
				1C8EC74B2BAE28A9001A6929 /* AugmentRealityToCollectDataView.swift in Copy Source Code Files */,
				000D43182B993A030003D3C2 /* ConfigureBasemapStyleParametersView.swift in Copy Source Code Files */,
				D76360032B9296580044AB97 /* DisplayClustersView.swift in Copy Source Code Files */,
				D76360022B9296520044AB97 /* ConfigureClustersView.SettingsView.swift in Copy Source Code Files */,
				D76360012B92964A0044AB97 /* ConfigureClustersView.Model.swift in Copy Source Code Files */,
				D76360002B9296420044AB97 /* ConfigureClustersView.swift in Copy Source Code Files */,
				D7781D4C2B7ECCC800E53C51 /* NavigateRouteWithReroutingView.Model.swift in Copy Source Code Files */,
				D7588F622B7D8DED008B75E2 /* NavigateRouteWithReroutingView.swift in Copy Source Code Files */,
				D7F850042B7C427A00680D7C /* ValidateUtilityNetworkTopologyView.Views.swift in Copy Source Code Files */,
				D76495222B7468940042699E /* ValidateUtilityNetworkTopologyView.Model.swift in Copy Source Code Files */,
				D74EA7872B6DADCC008F6C7C /* ValidateUtilityNetworkTopologyView.swift in Copy Source Code Files */,
				D757D14C2B6C60170065F78F /* ListSpatialReferenceTransformationsView.Model.swift in Copy Source Code Files */,
				D77688152B69828E007C3860 /* ListSpatialReferenceTransformationsView.swift in Copy Source Code Files */,
				D7C3AB4D2B6832B7008909B9 /* SetFeatureRequestModeView.swift in Copy Source Code Files */,
				D73FC90C2B6312A5001AC486 /* AddFeaturesWithContingentValuesView.AddFeatureView.swift in Copy Source Code Files */,
				D73FC90B2B6312A0001AC486 /* AddFeaturesWithContingentValuesView.Model.swift in Copy Source Code Files */,
				D7F8C03B2B6056790072BFA7 /* AddFeaturesWithContingentValuesView.swift in Copy Source Code Files */,
				D73F066C2B5EE760000B574F /* QueryFeaturesWithArcadeExpressionView.swift in Copy Source Code Files */,
				D718A1F02B57602000447087 /* ManageBookmarksView.swift in Copy Source Code Files */,
				D77BC53C2B59A309007B49B6 /* StylePointWithDistanceCompositeSceneSymbolView.swift in Copy Source Code Files */,
				D718A1E82B571C9100447087 /* OrbitCameraAroundObjectView.Model.swift in Copy Source Code Files */,
				D76929FB2B4F795C0047205E /* OrbitCameraAroundObjectView.swift in Copy Source Code Files */,
				D7058B122B59E468000A888A /* StylePointWithSceneSymbolView.swift in Copy Source Code Files */,
				D71D516F2B51D87700B2A2BE /* SearchForWebMapView.Views.swift in Copy Source Code Files */,
				D7C6420D2B4F5DDB0042B8F7 /* SearchForWebMapView.Model.swift in Copy Source Code Files */,
				D75F66392B48EB1800434974 /* SearchForWebMapView.swift in Copy Source Code Files */,
				D73FCFFA2B02A3C50006360D /* FindAddressWithReverseGeocodeView.swift in Copy Source Code Files */,
				D742E4952B04134C00690098 /* DisplayWebSceneFromPortalItemView.swift in Copy Source Code Files */,
				D7010EC12B05618400D43F55 /* DisplaySceneFromMobileScenePackageView.swift in Copy Source Code Files */,
				D737237B2AF5AE1A00846884 /* FindRouteInMobileMapPackageView.Models.swift in Copy Source Code Files */,
				D737237A2AF5AE1600846884 /* FindRouteInMobileMapPackageView.MobileMapView.swift in Copy Source Code Files */,
				D76000B12AF19C4600B3084D /* FindRouteInMobileMapPackageView.swift in Copy Source Code Files */,
				D7705D662AFC575000CC0335 /* FindClosestFacilityFromPointView.swift in Copy Source Code Files */,
				D73FD0002B02C9610006360D /* FindRouteAroundBarriersView.Views.swift in Copy Source Code Files */,
				D76EE6082AF9AFEC00DA0325 /* FindRouteAroundBarriersView.Model.swift in Copy Source Code Files */,
				D7DDF8562AF47C86004352D9 /* FindRouteAroundBarriersView.swift in Copy Source Code Files */,
				D7DDF84E2AF43AA2004352D9 /* GeocodeOfflineView.Model.swift in Copy Source Code Files */,
				D7705D5B2AFC246A00CC0335 /* FindClosestFacilityToMultiplePointsView.swift in Copy Source Code Files */,
				00F279D72AF4364700CECAF8 /* AddDynamicEntityLayerView.VehicleCallout.swift in Copy Source Code Files */,
				D76000A22AF18BAB00B3084D /* FindRouteInTransportNetworkView.Model.swift in Copy Source Code Files */,
				D7E7D0822AEB3A1D003AAD02 /* FindRouteInTransportNetworkView.swift in Copy Source Code Files */,
				D7553CDD2AE2E00E00DC2A70 /* GeocodeOfflineView.swift in Copy Source Code Files */,
				4DD058102A0D3F6B00A59B34 /* ShowDeviceLocationWithNMEADataSourcesView.Model.swift in Copy Source Code Files */,
				4D126D7329CA1EFD00CFB7A7 /* ShowDeviceLocationWithNMEADataSourcesView.swift in Copy Source Code Files */,
				4D126D7429CA1EFD00CFB7A7 /* FileNMEASentenceReader.swift in Copy Source Code Files */,
				D7084FAB2AD771F600EC7F4F /* AugmentRealityToFlyOverSceneView.swift in Copy Source Code Files */,
				D72F27302ADA1E9900F906DA /* AugmentRealityToShowTabletopSceneView.swift in Copy Source Code Files */,
				D71FCB8B2AD628B9000E517C /* CreateMobileGeodatabaseView.Model.swift in Copy Source Code Files */,
				D73FC0FE2AD4A19A0067A19B /* CreateMobileGeodatabaseView.swift in Copy Source Code Files */,
				D7464F1F2ACE04C2007FEE88 /* IdentifyRasterCellView.swift in Copy Source Code Files */,
				D731F3C22AD0D2BB00A8431E /* IdentifyGraphicsView.swift in Copy Source Code Files */,
				D70082EC2ACF901600E0C3C2 /* IdentifyKMLFeaturesView.swift in Copy Source Code Files */,
				D7054AEA2ACCCC34007235BA /* Animate3DGraphicView.SettingsView.swift in Copy Source Code Files */,
				D7058FB22ACB424E00A40F14 /* Animate3DGraphicView.Model.swift in Copy Source Code Files */,
				D7C16D1C2AC5F96900689E89 /* Animate3DGraphicView.swift in Copy Source Code Files */,
				D7497F3D2AC4B4CF00167AD2 /* DisplayDimensionsView.swift in Copy Source Code Files */,
				D7232EE22AC1E6DC0079ABFF /* PlayKMLTourView.swift in Copy Source Code Files */,
				D7AE861F2AC39E7F0049B626 /* DisplayAnnotationView.swift in Copy Source Code Files */,
				D7337C5B2ABCFDE400A5D865 /* StyleSymbolsFromMobileStyleFileView.SymbolOptionsListView.swift in Copy Source Code Files */,
				D74C8BFF2ABA56C0007C76B8 /* StyleSymbolsFromMobileStyleFileView.swift in Copy Source Code Files */,
				D7AE86212AC3A10A0049B626 /* GroupLayersTogetherView.GroupLayerListView.swift in Copy Source Code Files */,
				D7AE86202AC3A1050049B626 /* AddCustomDynamicEntityDataSourceView.Vessel.swift in Copy Source Code Files */,
				D7ECF5992AB8BF5A003FB2BE /* RenderMultilayerSymbolsView.swift in Copy Source Code Files */,
				D7337C612ABD166A00A5D865 /* ShowMobileMapPackageExpirationDateView.swift in Copy Source Code Files */,
				D704AA5B2AB22D8400A3BB63 /* GroupLayersTogetherView.swift in Copy Source Code Files */,
				D75B58522AAFB37C0038B3B4 /* StyleFeaturesWithCustomDictionaryView.swift in Copy Source Code Files */,
				D71C5F652AAA83D2006599FD /* CreateSymbolStylesFromWebStylesView.swift in Copy Source Code Files */,
				79D84D152A81718F00F45262 /* AddCustomDynamicEntityDataSourceView.swift in Copy Source Code Files */,
				1C26ED202A8BEC63009B7721 /* FilterFeaturesInSceneView.swift in Copy Source Code Files */,
				D7ABA3002A3288970021822B /* ShowViewshedFromGeoelementInSceneView.swift in Copy Source Code Files */,
				1C3B7DCD2A5F652500907443 /* AnalyzeNetworkWithSubnetworkTraceView.Model.swift in Copy Source Code Files */,
				1C3B7DCE2A5F652500907443 /* AnalyzeNetworkWithSubnetworkTraceView.swift in Copy Source Code Files */,
				D79EE76F2A4CEA7F005A52AE /* SetUpLocationDrivenGeotriggersView.Model.swift in Copy Source Code Files */,
				D769C2132A29057200030F61 /* SetUpLocationDrivenGeotriggersView.swift in Copy Source Code Files */,
				1C19B4F72A578E69001D2506 /* CreateLoadReportView.Model.swift in Copy Source Code Files */,
				1C19B4F82A578E69001D2506 /* CreateLoadReportView.swift in Copy Source Code Files */,
				1C19B4F92A578E69001D2506 /* CreateLoadReportView.Views.swift in Copy Source Code Files */,
				D752D9412A39162F003EB25E /* ManageOperationalLayersView.swift in Copy Source Code Files */,
				D77570C12A2943D900F490CD /* AnimateImagesWithImageOverlayView.swift in Copy Source Code Files */,
				D7634FB02A43B8B000F8AEFB /* CreateConvexHullAroundGeometriesView.swift in Copy Source Code Files */,
				D7ABA2FA2A32760D0021822B /* MeasureDistanceInSceneView.swift in Copy Source Code Files */,
				D722BD232A420DEC002C2087 /* ShowExtrudedFeaturesView.swift in Copy Source Code Files */,
				D752D9602A3BCE63003EB25E /* DisplayMapFromPortalItemView.swift in Copy Source Code Files */,
				1C43BC852A43783900509BF8 /* SetVisibilityOfSubtypeSublayerView.Model.swift in Copy Source Code Files */,
				1C43BC862A43783900509BF8 /* SetVisibilityOfSubtypeSublayerView.swift in Copy Source Code Files */,
				1C43BC872A43783900509BF8 /* SetVisibilityOfSubtypeSublayerView.Views.swift in Copy Source Code Files */,
				00EB803A2A31506F00AC2B07 /* DisplayContentOfUtilityNetworkContainerView.swift in Copy Source Code Files */,
				00EB803B2A31506F00AC2B07 /* DisplayContentOfUtilityNetworkContainerView.Model.swift in Copy Source Code Files */,
				D751018F2A2E966C00B8FA48 /* IdentifyLayerFeaturesView.swift in Copy Source Code Files */,
				D752D9472A3A6FC0003EB25E /* MonitorChangesToMapLoadStatusView.swift in Copy Source Code Files */,
				D7CC34002A3147FF00198EDF /* ShowLineOfSightBetweenPointsView.swift in Copy Source Code Files */,
				1CAB8D502A3CEB43002AA649 /* RunValveIsolationTraceView.Model.swift in Copy Source Code Files */,
				1CAB8D512A3CEB43002AA649 /* RunValveIsolationTraceView.swift in Copy Source Code Files */,
				D71099712A280D830065A1C1 /* DensifyAndGeneralizeGeometryView.SettingsView.swift in Copy Source Code Files */,
				D710996E2A27D9B30065A1C1 /* DensifyAndGeneralizeGeometryView.swift in Copy Source Code Files */,
				D75101822A2E497F00B8FA48 /* ShowLabelsOnLayerView.swift in Copy Source Code Files */,
				D7EF5D762A26A1EE00FEBDE5 /* ShowCoordinatesInMultipleFormatsView.swift in Copy Source Code Files */,
				79A47DFB2A20286800D7C5B9 /* CreateAndSaveKMLView.Model.swift in Copy Source Code Files */,
				79A47DFC2A20286800D7C5B9 /* CreateAndSaveKMLView.Views.swift in Copy Source Code Files */,
				79B7B80B2A1BFDE700F57C27 /* CreateAndSaveKMLView.swift in Copy Source Code Files */,
				D78666AE2A21629200C60110 /* FindNearestVertexView.swift in Copy Source Code Files */,
				D7E440D82A1ECEB3005D74DE /* CreateBuffersAroundPointsView.swift in Copy Source Code Files */,
				D744FD182A2113C70084A66C /* CreateConvexHullAroundPointsView.swift in Copy Source Code Files */,
				D7F2784C2A1D76F5002E4567 /* AddWMSLayerView.swift in Copy Source Code Files */,
				D75362D32A1E8C8800D83028 /* ApplyUniqueValueRendererView.swift in Copy Source Code Files */,
				1C929F092A27B86800134252 /* ShowUtilityAssociationsView.swift in Copy Source Code Files */,
				D7E9EF2A2A1D29F2000C4865 /* SetMaxExtentView.swift in Copy Source Code Files */,
				D7E9EF292A1D2219000C4865 /* SetMinAndMaxScaleView.swift in Copy Source Code Files */,
				1C9B74DE29DB56860038B06F /* ChangeCameraControllerView.swift in Copy Source Code Files */,
				1C965C3929DB9176002F8536 /* ShowRealisticLightAndShadowsView.swift in Copy Source Code Files */,
				883C121729C914E100062FF9 /* DownloadPreplannedMapAreaView.MapPicker.swift in Copy Source Code Files */,
				883C121829C914E100062FF9 /* DownloadPreplannedMapAreaView.Model.swift in Copy Source Code Files */,
				883C121929C914E100062FF9 /* DownloadPreplannedMapAreaView.swift in Copy Source Code Files */,
				1C0C1C3D29D34DDD005C8B24 /* ChangeViewpointView.swift in Copy Source Code Files */,
				1C42E04A29D239D2004FC4BE /* ShowPopupView.swift in Copy Source Code Files */,
				108EC04229D25B55000F35D0 /* QueryFeatureTableView.swift in Copy Source Code Files */,
				88F93CC229C4D3480006B28E /* CreateAndEditGeometriesView.swift in Copy Source Code Files */,
				0044289329C9234300160767 /* GetElevationAtPointOnSurfaceView.swift in Copy Source Code Files */,
				4D2ADC6A29C50D91003B367F /* AddDynamicEntityLayerView.Model.swift in Copy Source Code Files */,
				4D2ADC6B29C50D91003B367F /* AddDynamicEntityLayerView.SettingsView.swift in Copy Source Code Files */,
				4D2ADC4729C26D2C003B367F /* AddDynamicEntityLayerView.swift in Copy Source Code Files */,
				218F35C229C290BF00502022 /* AuthenticateWithOAuthView.swift in Copy Source Code Files */,
				0044CDE02995D4DD004618CE /* ShowDeviceLocationHistoryView.swift in Copy Source Code Files */,
				0042E24628E50EE4001F33D6 /* ShowViewshedFromPointInSceneView.swift in Copy Source Code Files */,
				0042E24728E50EE4001F33D6 /* ShowViewshedFromPointInSceneView.Model.swift in Copy Source Code Files */,
				0042E24828E50EE4001F33D6 /* ShowViewshedFromPointInSceneView.ViewshedSettingsView.swift in Copy Source Code Files */,
				006C835528B40682004AEB7F /* BrowseBuildingFloorsView.swift in Copy Source Code Files */,
				006C835628B40682004AEB7F /* DisplayMapFromMobileMapPackageView.swift in Copy Source Code Files */,
				F1E71BFA28A479C70064C33F /* AddRasterFromFileView.swift in Copy Source Code Files */,
				0039A4E92885C50300592C86 /* AddSceneLayerFromServiceView.swift in Copy Source Code Files */,
				75DD736729D35FF40010229D /* ChangeMapViewBackgroundView.swift in Copy Source Code Files */,
				75DD736829D35FF40010229D /* ChangeMapViewBackgroundView.SettingsView.swift in Copy Source Code Files */,
				75DD736929D35FF40010229D /* ChangeMapViewBackgroundView.Model.swift in Copy Source Code Files */,
				0039A4EA2885C50300592C86 /* ClipGeometryView.swift in Copy Source Code Files */,
				0039A4EB2885C50300592C86 /* CreatePlanarAndGeodeticBuffersView.swift in Copy Source Code Files */,
				0039A4EC2885C50300592C86 /* CutGeometryView.swift in Copy Source Code Files */,
				E0A1AEE328874590003C797D /* AddFeatureLayersView.swift in Copy Source Code Files */,
				0039A4ED2885C50300592C86 /* DisplayMapView.swift in Copy Source Code Files */,
				0039A4EE2885C50300592C86 /* DisplayOverviewMapView.swift in Copy Source Code Files */,
				0039A4EF2885C50300592C86 /* DisplaySceneView.swift in Copy Source Code Files */,
				E03CB06B2889879D002B27D9 /* DownloadVectorTilesToLocalCacheView.swift in Copy Source Code Files */,
				E03CB06A288894C4002B27D9 /* FindRouteView.swift in Copy Source Code Files */,
				E03CB0692888944D002B27D9 /* GenerateOfflineMapView.swift in Copy Source Code Files */,
				75DD739929D38B420010229D /* NavigateRouteView.swift in Copy Source Code Files */,
				0039A4F02885C50300592C86 /* ProjectGeometryView.swift in Copy Source Code Files */,
				0039A4F12885C50300592C86 /* SearchWithGeocodeView.swift in Copy Source Code Files */,
				0039A4F22885C50300592C86 /* SelectFeaturesInFeatureLayerView.swift in Copy Source Code Files */,
				0039A4F32885C50300592C86 /* SetBasemapView.swift in Copy Source Code Files */,
				0039A4F42885C50300592C86 /* SetSurfacePlacementModeView.swift in Copy Source Code Files */,
				0039A4F52885C50300592C86 /* SetViewpointRotationView.swift in Copy Source Code Files */,
				0039A4F62885C50300592C86 /* ShowCalloutView.swift in Copy Source Code Files */,
				0039A4F72885C50300592C86 /* ShowDeviceLocationView.swift in Copy Source Code Files */,
				0039A4F82885C50300592C86 /* ShowResultOfSpatialRelationshipsView.swift in Copy Source Code Files */,
				0039A4F92885C50300592C86 /* ShowResultOfSpatialOperationsView.swift in Copy Source Code Files */,
				0039A4FA2885C50300592C86 /* StyleGraphicsWithRendererView.swift in Copy Source Code Files */,
				0039A4FB2885C50300592C86 /* StyleGraphicsWithSymbolsView.swift in Copy Source Code Files */,
				7573E82129D6136C00BEED9C /* TraceUtilityNetworkView.Model.swift in Copy Source Code Files */,
				7573E82229D6136C00BEED9C /* TraceUtilityNetworkView.Enums.swift in Copy Source Code Files */,
				7573E82329D6136C00BEED9C /* TraceUtilityNetworkView.Views.swift in Copy Source Code Files */,
				7573E82429D6136C00BEED9C /* TraceUtilityNetworkView.swift in Copy Source Code Files */,
			);
			name = "Copy Source Code Files";
			runOnlyForDeploymentPostprocessing = 0;
		};
/* End PBXCopyFilesBuildPhase section */

/* Begin PBXFileReference section */
		0000FB6B2BBDB17600845921 /* Add3DTilesLayerView.swift */ = {isa = PBXFileReference; fileEncoding = 4; lastKnownFileType = sourcecode.swift; path = Add3DTilesLayerView.swift; sourceTree = "<group>"; };
		000558092817C51E00224BC6 /* SampleDetailView.swift */ = {isa = PBXFileReference; lastKnownFileType = sourcecode.swift; path = SampleDetailView.swift; sourceTree = "<group>"; };
		000D43132B9918420003D3C2 /* ConfigureBasemapStyleParametersView.swift */ = {isa = PBXFileReference; fileEncoding = 4; lastKnownFileType = sourcecode.swift; path = ConfigureBasemapStyleParametersView.swift; sourceTree = "<group>"; };
		00181B452846AD7100654571 /* View+ErrorAlert.swift */ = {isa = PBXFileReference; lastKnownFileType = sourcecode.swift; path = "View+ErrorAlert.swift"; sourceTree = "<group>"; };
		001C6DD827FE585A00D472C2 /* AppSecrets.swift.masque */ = {isa = PBXFileReference; fileEncoding = 4; lastKnownFileType = text; path = AppSecrets.swift.masque; sourceTree = "<group>"; };
		00273CF32A82AB5900A7A77D /* SamplesSearchView.swift */ = {isa = PBXFileReference; lastKnownFileType = sourcecode.swift; path = SamplesSearchView.swift; sourceTree = "<group>"; };
		00273CF52A82AB8700A7A77D /* SampleLink.swift */ = {isa = PBXFileReference; lastKnownFileType = sourcecode.swift; path = SampleLink.swift; sourceTree = "<group>"; };
		003D7C342821EBCC009DDFD2 /* masquerade */ = {isa = PBXFileReference; lastKnownFileType = text; path = masquerade; sourceTree = "<group>"; };
		003D7C352821EBCC009DDFD2 /* GenerateSampleViewSourceCode.swift */ = {isa = PBXFileReference; lastKnownFileType = sourcecode.swift; path = GenerateSampleViewSourceCode.swift; sourceTree = "<group>"; };
		0042E24228E4BF8F001F33D6 /* ShowViewshedFromPointInSceneView.Model.swift */ = {isa = PBXFileReference; lastKnownFileType = sourcecode.swift; path = ShowViewshedFromPointInSceneView.Model.swift; sourceTree = "<group>"; };
		0042E24428E4F82B001F33D6 /* ShowViewshedFromPointInSceneView.ViewshedSettingsView.swift */ = {isa = PBXFileReference; lastKnownFileType = sourcecode.swift; path = ShowViewshedFromPointInSceneView.ViewshedSettingsView.swift; sourceTree = "<group>"; };
		004421892DB9532D00249FEE /* AddFeatureCollectionLayerFromPortalItemView.swift */ = {isa = PBXFileReference; lastKnownFileType = sourcecode.swift; path = AddFeatureCollectionLayerFromPortalItemView.swift; sourceTree = "<group>"; };
		0044218F2DB961FE00249FEE /* AddFeatureCollectionLayerFromQueryView.swift */ = {isa = PBXFileReference; lastKnownFileType = sourcecode.swift; path = AddFeatureCollectionLayerFromQueryView.swift; sourceTree = "<group>"; };
		0044289129C90C0B00160767 /* GetElevationAtPointOnSurfaceView.swift */ = {isa = PBXFileReference; lastKnownFileType = sourcecode.swift; path = GetElevationAtPointOnSurfaceView.swift; sourceTree = "<group>"; };
		0044CDDE2995C39E004618CE /* ShowDeviceLocationHistoryView.swift */ = {isa = PBXFileReference; lastKnownFileType = sourcecode.swift; path = ShowDeviceLocationHistoryView.swift; sourceTree = "<group>"; };
		004A2B9C2BED455B00C297CE /* canyonlands */ = {isa = PBXFileReference; lastKnownFileType = folder; path = canyonlands; sourceTree = "<group>"; };
		004A2B9E2BED456500C297CE /* ApplyScheduledUpdatesToPreplannedMapAreaView.swift */ = {isa = PBXFileReference; fileEncoding = 4; lastKnownFileType = sourcecode.swift; path = ApplyScheduledUpdatesToPreplannedMapAreaView.swift; sourceTree = "<group>"; };
		004FE87029DF5D8700075217 /* Bristol */ = {isa = PBXFileReference; lastKnownFileType = folder; path = Bristol; sourceTree = "<group>"; };
		0072C7F32DBAA65B001502CA /* AddFeatureCollectionLayerFromTableView.swift */ = {isa = PBXFileReference; lastKnownFileType = sourcecode.swift; path = AddFeatureCollectionLayerFromTableView.swift; sourceTree = "<group>"; };
		0072C7F92DBABEA9001502CA /* AddIntegratedMeshLayerView.swift */ = {isa = PBXFileReference; lastKnownFileType = sourcecode.swift; path = AddIntegratedMeshLayerView.swift; sourceTree = "<group>"; };
		0072C7FF2DBAF08B001502CA /* AddItemsToPortalView.swift */ = {isa = PBXFileReference; lastKnownFileType = sourcecode.swift; path = AddItemsToPortalView.swift; sourceTree = "<group>"; };
		0074ABBE28174BCF0037244A /* DisplayMapView.swift */ = {isa = PBXFileReference; lastKnownFileType = sourcecode.swift; path = DisplayMapView.swift; sourceTree = "<group>"; };
		0074ABC128174F430037244A /* Sample.swift */ = {isa = PBXFileReference; fileEncoding = 4; lastKnownFileType = sourcecode.swift; path = Sample.swift; sourceTree = "<group>"; };
		0074ABCA2817B8DB0037244A /* SamplesApp+Samples.swift.tache */ = {isa = PBXFileReference; fileEncoding = 4; lastKnownFileType = text; path = "SamplesApp+Samples.swift.tache"; sourceTree = "<group>"; };
		0086F3FD28E3770900974721 /* ShowViewshedFromPointInSceneView.swift */ = {isa = PBXFileReference; fileEncoding = 4; lastKnownFileType = sourcecode.swift; path = ShowViewshedFromPointInSceneView.swift; sourceTree = "<group>"; };
		00A7A1432A2FC58300F035F7 /* DisplayContentOfUtilityNetworkContainerView.swift */ = {isa = PBXFileReference; fileEncoding = 4; lastKnownFileType = sourcecode.swift; path = DisplayContentOfUtilityNetworkContainerView.swift; sourceTree = "<group>"; };
		00A7A1492A2FC5B700F035F7 /* DisplayContentOfUtilityNetworkContainerView.Model.swift */ = {isa = PBXFileReference; lastKnownFileType = sourcecode.swift; path = DisplayContentOfUtilityNetworkContainerView.Model.swift; sourceTree = "<group>"; };
		00ABA94D2BF6721700C0488C /* ShowGridView.swift */ = {isa = PBXFileReference; lastKnownFileType = sourcecode.swift; path = ShowGridView.swift; sourceTree = "<group>"; };
		00ACF554293E6C6A0059B2A9 /* Samples.entitlements */ = {isa = PBXFileReference; lastKnownFileType = text.plist.entitlements; path = Samples.entitlements; sourceTree = "<group>"; };
		00B04272282EC59E0072E1B4 /* AboutView.swift */ = {isa = PBXFileReference; fileEncoding = 4; lastKnownFileType = sourcecode.swift; path = AboutView.swift; sourceTree = "<group>"; };
		00B042E5282EDC690072E1B4 /* SetBasemapView.swift */ = {isa = PBXFileReference; fileEncoding = 4; lastKnownFileType = sourcecode.swift; path = SetBasemapView.swift; sourceTree = "<group>"; };
		00B04FB4283EEBA80026C882 /* DisplayOverviewMapView.swift */ = {isa = PBXFileReference; lastKnownFileType = sourcecode.swift; path = DisplayOverviewMapView.swift; sourceTree = "<group>"; };
		00C94A0C28B53DE1004E42D9 /* raster-file */ = {isa = PBXFileReference; lastKnownFileType = folder; path = "raster-file"; sourceTree = "<group>"; };
		00CB9137284814A4005C2C5D /* SearchWithGeocodeView.swift */ = {isa = PBXFileReference; lastKnownFileType = sourcecode.swift; path = SearchWithGeocodeView.swift; sourceTree = "<group>"; };
		00CCB8A4285BAF8700BBAB70 /* OnDemandResource.swift */ = {isa = PBXFileReference; lastKnownFileType = sourcecode.swift; path = OnDemandResource.swift; sourceTree = "<group>"; };
		00D4EF7F2863842100B9CC30 /* AddFeatureLayersView.swift */ = {isa = PBXFileReference; lastKnownFileType = sourcecode.swift; path = AddFeatureLayersView.swift; sourceTree = "<group>"; };
		00D4EF8228638BF100B9CC30 /* LA_Trails.geodatabase */ = {isa = PBXFileReference; lastKnownFileType = file; path = LA_Trails.geodatabase; sourceTree = "<group>"; };
		00D4EF8F28638BF100B9CC30 /* AuroraCO.gpkg */ = {isa = PBXFileReference; lastKnownFileType = file; path = AuroraCO.gpkg; sourceTree = "<group>"; };
		00D4EFB02863CE6300B9CC30 /* ScottishWildlifeTrust_reserves */ = {isa = PBXFileReference; lastKnownFileType = folder; path = ScottishWildlifeTrust_reserves; sourceTree = "<group>"; };
		00E1D90A2BC0AF97001AEB6A /* SnapGeometryEditsView.SnapSettingsView.swift */ = {isa = PBXFileReference; lastKnownFileType = sourcecode.swift; path = SnapGeometryEditsView.SnapSettingsView.swift; sourceTree = "<group>"; };
		00E1D90C2BC0B125001AEB6A /* SnapGeometryEditsView.GeometryEditorModel.swift */ = {isa = PBXFileReference; lastKnownFileType = sourcecode.swift; path = SnapGeometryEditsView.GeometryEditorModel.swift; sourceTree = "<group>"; };
		00E1D90E2BC0B1E8001AEB6A /* SnapGeometryEditsView.GeometryEditorMenu.swift */ = {isa = PBXFileReference; lastKnownFileType = sourcecode.swift; path = SnapGeometryEditsView.GeometryEditorMenu.swift; sourceTree = "<group>"; };
		00E5400C27F3CCA100CF66D5 /* SamplesApp.swift */ = {isa = PBXFileReference; lastKnownFileType = sourcecode.swift; path = SamplesApp.swift; sourceTree = "<group>"; };
		00E5400D27F3CCA100CF66D5 /* ContentView.swift */ = {isa = PBXFileReference; lastKnownFileType = sourcecode.swift; path = ContentView.swift; sourceTree = "<group>"; };
		00E5400E27F3CCA200CF66D5 /* Assets.xcassets */ = {isa = PBXFileReference; lastKnownFileType = folder.assetcatalog; path = Assets.xcassets; sourceTree = "<group>"; };
		00E5401327F3CCA200CF66D5 /* ArcGIS Maps SDK Samples.app */ = {isa = PBXFileReference; explicitFileType = wrapper.application; includeInIndex = 0; path = "ArcGIS Maps SDK Samples.app"; sourceTree = BUILT_PRODUCTS_DIR; };
		00E5402A27F775EA00CF66D5 /* Info.plist */ = {isa = PBXFileReference; lastKnownFileType = text.plist.xml; path = Info.plist; sourceTree = "<group>"; };
		00E7C1592BBE1BF000B85D69 /* SnapGeometryEditsView.swift */ = {isa = PBXFileReference; fileEncoding = 4; lastKnownFileType = sourcecode.swift; path = SnapGeometryEditsView.swift; sourceTree = "<group>"; };
		00F279D52AF418DC00CECAF8 /* AddDynamicEntityLayerView.VehicleCallout.swift */ = {isa = PBXFileReference; lastKnownFileType = sourcecode.swift; path = AddDynamicEntityLayerView.VehicleCallout.swift; sourceTree = "<group>"; };
		00FA4E562DBC139B008A34CF /* AddRastersAndFeatureTablesFromGeopackageView.swift */ = {isa = PBXFileReference; lastKnownFileType = sourcecode.swift; path = AddRastersAndFeatureTablesFromGeopackageView.swift; sourceTree = "<group>"; };
		00FA4E632DCA72E6008A34CF /* ApplyRGBRendererView.swift */ = {isa = PBXFileReference; lastKnownFileType = sourcecode.swift; path = ApplyRGBRendererView.swift; sourceTree = "<group>"; };
		00FA4E652DCA7386008A34CF /* ApplyRGBRendererView.SettingsView.swift */ = {isa = PBXFileReference; lastKnownFileType = sourcecode.swift; path = ApplyRGBRendererView.SettingsView.swift; sourceTree = "<group>"; };
		00FA4E672DCA87A5008A34CF /* ApplyRGBRendererView.RangeSlider.swift */ = {isa = PBXFileReference; lastKnownFileType = sourcecode.swift; path = ApplyRGBRendererView.RangeSlider.swift; sourceTree = "<group>"; };
		00FA4E712DCBD7A6008A34CF /* ApplySimpleRendererToFeatureLayerView.swift */ = {isa = PBXFileReference; lastKnownFileType = sourcecode.swift; path = ApplySimpleRendererToFeatureLayerView.swift; sourceTree = "<group>"; };
		00FA4E812DCD5AD0008A34CF /* srtm */ = {isa = PBXFileReference; lastKnownFileType = folder; path = srtm; sourceTree = "<group>"; };
		00FA4E882DCD7233008A34CF /* ApplySimpleRendererToGraphicsOverlayView.swift */ = {isa = PBXFileReference; lastKnownFileType = sourcecode.swift; path = ApplySimpleRendererToGraphicsOverlayView.swift; sourceTree = "<group>"; };
		102B6A362BFD5B55009F763C /* IdentifyFeaturesInWMSLayerView.swift */ = {isa = PBXFileReference; lastKnownFileType = sourcecode.swift; path = IdentifyFeaturesInWMSLayerView.swift; sourceTree = "<group>"; };
		108EC04029D25B2C000F35D0 /* QueryFeatureTableView.swift */ = {isa = PBXFileReference; fileEncoding = 4; lastKnownFileType = sourcecode.swift; path = QueryFeatureTableView.swift; sourceTree = "<group>"; };
		10B782042BE55D7E007EAE6C /* GenerateOfflineMapWithCustomParametersView.swift */ = {isa = PBXFileReference; lastKnownFileType = sourcecode.swift; path = GenerateOfflineMapWithCustomParametersView.swift; sourceTree = "<group>"; };
		10B782072BE5A058007EAE6C /* GenerateOfflineMapWithCustomParametersView.CustomParameters.swift */ = {isa = PBXFileReference; lastKnownFileType = sourcecode.swift; path = GenerateOfflineMapWithCustomParametersView.CustomParameters.swift; sourceTree = "<group>"; };
		10BD9EB32BF51B4B00ABDBD5 /* GenerateOfflineMapWithCustomParametersView.Model.swift */ = {isa = PBXFileReference; lastKnownFileType = sourcecode.swift; path = GenerateOfflineMapWithCustomParametersView.Model.swift; sourceTree = "<group>"; };
		10CFF4C92DBAAFAC0027F144 /* AddFeatureLayerWithTimeOffsetView.swift */ = {isa = PBXFileReference; lastKnownFileType = sourcecode.swift; path = AddFeatureLayerWithTimeOffsetView.swift; sourceTree = "<group>"; };
		10CFF50A2DC2EC990027F144 /* ApplyClassBreaksRendererToSublayerView.swift */ = {isa = PBXFileReference; lastKnownFileType = sourcecode.swift; path = ApplyClassBreaksRendererToSublayerView.swift; sourceTree = "<group>"; };
		10D321922BDB187400B39B1B /* naperville_imagery.tpkx */ = {isa = PBXFileReference; lastKnownFileType = file; path = naperville_imagery.tpkx; sourceTree = "<group>"; };
		10D321952BDB1CB500B39B1B /* GenerateOfflineMapWithLocalBasemapView.swift */ = {isa = PBXFileReference; lastKnownFileType = sourcecode.swift; path = GenerateOfflineMapWithLocalBasemapView.swift; sourceTree = "<group>"; };
		1C0C1C3429D34DAE005C8B24 /* ChangeViewpointView.swift */ = {isa = PBXFileReference; fileEncoding = 4; lastKnownFileType = sourcecode.swift; path = ChangeViewpointView.swift; sourceTree = "<group>"; };
		1C19B4EB2A578E46001D2506 /* CreateLoadReportView.Views.swift */ = {isa = PBXFileReference; fileEncoding = 4; lastKnownFileType = sourcecode.swift; path = CreateLoadReportView.Views.swift; sourceTree = "<group>"; };
		1C19B4ED2A578E46001D2506 /* CreateLoadReportView.swift */ = {isa = PBXFileReference; fileEncoding = 4; lastKnownFileType = sourcecode.swift; path = CreateLoadReportView.swift; sourceTree = "<group>"; };
		1C19B4EF2A578E46001D2506 /* CreateLoadReportView.Model.swift */ = {isa = PBXFileReference; fileEncoding = 4; lastKnownFileType = sourcecode.swift; path = CreateLoadReportView.Model.swift; sourceTree = "<group>"; };
		1C2538522BABACB100337307 /* AugmentRealityToNavigateRouteView.ARSceneView.swift */ = {isa = PBXFileReference; lastKnownFileType = sourcecode.swift; path = AugmentRealityToNavigateRouteView.ARSceneView.swift; sourceTree = "<group>"; };
		1C2538532BABACB100337307 /* AugmentRealityToNavigateRouteView.swift */ = {isa = PBXFileReference; lastKnownFileType = sourcecode.swift; path = AugmentRealityToNavigateRouteView.swift; sourceTree = "<group>"; };
		1C26ED152A859525009B7721 /* FilterFeaturesInSceneView.swift */ = {isa = PBXFileReference; fileEncoding = 4; lastKnownFileType = sourcecode.swift; path = FilterFeaturesInSceneView.swift; sourceTree = "<group>"; };
		1C293D4B2DCD91BF000B0822 /* color.json */ = {isa = PBXFileReference; lastKnownFileType = text.json; path = color.json; sourceTree = "<group>"; };
		1C29C9532DBAE50D0074028F /* AddWMTSLayerView.swift */ = {isa = PBXFileReference; lastKnownFileType = sourcecode.swift; path = AddWMTSLayerView.swift; sourceTree = "<group>"; };
		1C38915C2DBC36C700ADFDDC /* AddWFSLayerView.swift */ = {isa = PBXFileReference; lastKnownFileType = sourcecode.swift; path = AddWFSLayerView.swift; sourceTree = "<group>"; };
		1C3891602DC02F1100ADFDDC /* ApplyBlendRendererToHillshadeView.swift */ = {isa = PBXFileReference; lastKnownFileType = sourcecode.swift; path = ApplyBlendRendererToHillshadeView.swift; sourceTree = "<group>"; };
		1C3892302DC59E5D00ADFDDC /* ApplyBlendRendererToHillshadeView.SettingsView.swift */ = {isa = PBXFileReference; lastKnownFileType = sourcecode.swift; path = ApplyBlendRendererToHillshadeView.SettingsView.swift; sourceTree = "<group>"; };
		1C3B7DC32A5F64FC00907443 /* AnalyzeNetworkWithSubnetworkTraceView.Model.swift */ = {isa = PBXFileReference; fileEncoding = 4; lastKnownFileType = sourcecode.swift; path = AnalyzeNetworkWithSubnetworkTraceView.Model.swift; sourceTree = "<group>"; };
		1C3B7DC62A5F64FC00907443 /* AnalyzeNetworkWithSubnetworkTraceView.swift */ = {isa = PBXFileReference; fileEncoding = 4; lastKnownFileType = sourcecode.swift; path = AnalyzeNetworkWithSubnetworkTraceView.swift; sourceTree = "<group>"; };
		1C42E04329D2396B004FC4BE /* ShowPopupView.swift */ = {isa = PBXFileReference; fileEncoding = 4; lastKnownFileType = sourcecode.swift; path = ShowPopupView.swift; sourceTree = "<group>"; };
		1C43BC792A43781100509BF8 /* SetVisibilityOfSubtypeSublayerView.Views.swift */ = {isa = PBXFileReference; fileEncoding = 4; lastKnownFileType = sourcecode.swift; path = SetVisibilityOfSubtypeSublayerView.Views.swift; sourceTree = "<group>"; };
		1C43BC7C2A43781100509BF8 /* SetVisibilityOfSubtypeSublayerView.Model.swift */ = {isa = PBXFileReference; fileEncoding = 4; lastKnownFileType = sourcecode.swift; path = SetVisibilityOfSubtypeSublayerView.Model.swift; sourceTree = "<group>"; };
		1C43BC7E2A43781100509BF8 /* SetVisibilityOfSubtypeSublayerView.swift */ = {isa = PBXFileReference; fileEncoding = 4; lastKnownFileType = sourcecode.swift; path = SetVisibilityOfSubtypeSublayerView.swift; sourceTree = "<group>"; };
		1C8EC7432BAE2891001A6929 /* AugmentRealityToCollectDataView.swift */ = {isa = PBXFileReference; fileEncoding = 4; lastKnownFileType = sourcecode.swift; path = AugmentRealityToCollectDataView.swift; sourceTree = "<group>"; };
		1C9B74C529DB43580038B06F /* ShowRealisticLightAndShadowsView.swift */ = {isa = PBXFileReference; fileEncoding = 4; lastKnownFileType = sourcecode.swift; path = ShowRealisticLightAndShadowsView.swift; sourceTree = "<group>"; };
		1C9B74D529DB54560038B06F /* ChangeCameraControllerView.swift */ = {isa = PBXFileReference; fileEncoding = 4; lastKnownFileType = sourcecode.swift; path = ChangeCameraControllerView.swift; sourceTree = "<group>"; };
		1CAB8D442A3CEAB0002AA649 /* RunValveIsolationTraceView.Model.swift */ = {isa = PBXFileReference; fileEncoding = 4; lastKnownFileType = sourcecode.swift; path = RunValveIsolationTraceView.Model.swift; sourceTree = "<group>"; };
		1CAB8D472A3CEAB0002AA649 /* RunValveIsolationTraceView.swift */ = {isa = PBXFileReference; fileEncoding = 4; lastKnownFileType = sourcecode.swift; path = RunValveIsolationTraceView.swift; sourceTree = "<group>"; };
		1CAF831B2A20305F000E1E60 /* ShowUtilityAssociationsView.swift */ = {isa = PBXFileReference; fileEncoding = 4; lastKnownFileType = sourcecode.swift; path = ShowUtilityAssociationsView.swift; sourceTree = "<group>"; };
		1CC755E02DC5A6A7004B346F /* Shasta_Elevation */ = {isa = PBXFileReference; lastKnownFileType = folder; path = Shasta_Elevation; sourceTree = "<group>"; };
		1CC755E22DC95625004B346F /* ApplyFunctionToRasterFromFileView.swift */ = {isa = PBXFileReference; lastKnownFileType = sourcecode.swift; path = ApplyFunctionToRasterFromFileView.swift; sourceTree = "<group>"; };
		218F35B329C28F4A00502022 /* AuthenticateWithOAuthView.swift */ = {isa = PBXFileReference; fileEncoding = 4; lastKnownFileType = sourcecode.swift; path = AuthenticateWithOAuthView.swift; sourceTree = "<group>"; };
		3E54CF212C66AFBE00DD2F18 /* AddWebTiledLayerView.swift */ = {isa = PBXFileReference; lastKnownFileType = sourcecode.swift; path = AddWebTiledLayerView.swift; sourceTree = "<group>"; };
		3E720F9C2C619B1700E22A9E /* SetInitialViewpointView.swift */ = {isa = PBXFileReference; lastKnownFileType = sourcecode.swift; path = SetInitialViewpointView.swift; sourceTree = "<group>"; };
		3E9F77722C6A60FA0022CAB5 /* QueryFeatureCountAndExtentView.swift */ = {isa = PBXFileReference; lastKnownFileType = sourcecode.swift; path = QueryFeatureCountAndExtentView.swift; sourceTree = "<group>"; };
		3EEDE7CD2C5D73F700510104 /* SetSpatialReferenceView.swift */ = {isa = PBXFileReference; lastKnownFileType = sourcecode.swift; path = SetSpatialReferenceView.swift; sourceTree = "<group>"; };
		4C8126DC2DBBCEFE006EF7D2 /* ApplyStyleToWMSLayerView.swift */ = {isa = PBXFileReference; lastKnownFileType = sourcecode.swift; path = ApplyStyleToWMSLayerView.swift; sourceTree = "<group>"; };
		4C8126E62DC02525006EF7D2 /* AnalyzeHotspotsView.swift */ = {isa = PBXFileReference; lastKnownFileType = sourcecode.swift; path = AnalyzeHotspotsView.swift; sourceTree = "<group>"; };
		4C81273D2DCA9E31006EF7D2 /* ApplyColormapRendererToRasterView.swift */ = {isa = PBXFileReference; lastKnownFileType = sourcecode.swift; path = ApplyColormapRendererToRasterView.swift; sourceTree = "<group>"; };
		4C81275C2DCBB72C006EF7D2 /* ShastaBW */ = {isa = PBXFileReference; lastKnownFileType = folder; path = ShastaBW; sourceTree = "<group>"; };
		4C8127602DCBED62006EF7D2 /* ApplyStretchRendererView.swift */ = {isa = PBXFileReference; lastKnownFileType = sourcecode.swift; path = ApplyStretchRendererView.swift; sourceTree = "<group>"; };
		4D126D6929CA1B6000CFB7A7 /* ShowDeviceLocationWithNMEADataSourcesView.swift */ = {isa = PBXFileReference; fileEncoding = 4; lastKnownFileType = sourcecode.swift; path = ShowDeviceLocationWithNMEADataSourcesView.swift; sourceTree = "<group>"; };
		4D126D7129CA1E1800CFB7A7 /* FileNMEASentenceReader.swift */ = {isa = PBXFileReference; lastKnownFileType = sourcecode.swift; path = FileNMEASentenceReader.swift; sourceTree = "<group>"; };
		4D126D7B29CA3E6000CFB7A7 /* Redlands.nmea */ = {isa = PBXFileReference; fileEncoding = 4; lastKnownFileType = text; path = Redlands.nmea; sourceTree = "<group>"; };
		4D126D7D29CA43D200CFB7A7 /* ShowDeviceLocationWithNMEADataSourcesView.Model.swift */ = {isa = PBXFileReference; lastKnownFileType = sourcecode.swift; path = ShowDeviceLocationWithNMEADataSourcesView.Model.swift; sourceTree = "<group>"; };
		4D2ADC3F29C26D05003B367F /* AddDynamicEntityLayerView.swift */ = {isa = PBXFileReference; fileEncoding = 4; lastKnownFileType = sourcecode.swift; path = AddDynamicEntityLayerView.swift; sourceTree = "<group>"; };
		4D2ADC5529C4F612003B367F /* ChangeMapViewBackgroundView.swift */ = {isa = PBXFileReference; fileEncoding = 4; lastKnownFileType = sourcecode.swift; path = ChangeMapViewBackgroundView.swift; sourceTree = "<group>"; };
		4D2ADC5829C4F612003B367F /* ChangeMapViewBackgroundView.SettingsView.swift */ = {isa = PBXFileReference; fileEncoding = 4; lastKnownFileType = sourcecode.swift; path = ChangeMapViewBackgroundView.SettingsView.swift; sourceTree = "<group>"; };
		4D2ADC6129C5071C003B367F /* ChangeMapViewBackgroundView.Model.swift */ = {isa = PBXFileReference; lastKnownFileType = sourcecode.swift; path = ChangeMapViewBackgroundView.Model.swift; sourceTree = "<group>"; };
		4D2ADC6629C50BD6003B367F /* AddDynamicEntityLayerView.Model.swift */ = {isa = PBXFileReference; lastKnownFileType = sourcecode.swift; path = AddDynamicEntityLayerView.Model.swift; sourceTree = "<group>"; };
		4D2ADC6829C50C4C003B367F /* AddDynamicEntityLayerView.SettingsView.swift */ = {isa = PBXFileReference; lastKnownFileType = sourcecode.swift; path = AddDynamicEntityLayerView.SettingsView.swift; sourceTree = "<group>"; };
		7573E81329D6134C00BEED9C /* TraceUtilityNetworkView.Model.swift */ = {isa = PBXFileReference; fileEncoding = 4; lastKnownFileType = sourcecode.swift; path = TraceUtilityNetworkView.Model.swift; sourceTree = "<group>"; };
		7573E81529D6134C00BEED9C /* TraceUtilityNetworkView.Enums.swift */ = {isa = PBXFileReference; fileEncoding = 4; lastKnownFileType = sourcecode.swift; path = TraceUtilityNetworkView.Enums.swift; sourceTree = "<group>"; };
		7573E81729D6134C00BEED9C /* TraceUtilityNetworkView.Views.swift */ = {isa = PBXFileReference; fileEncoding = 4; lastKnownFileType = sourcecode.swift; path = TraceUtilityNetworkView.Views.swift; sourceTree = "<group>"; };
		7573E81829D6134C00BEED9C /* TraceUtilityNetworkView.swift */ = {isa = PBXFileReference; fileEncoding = 4; lastKnownFileType = sourcecode.swift; path = TraceUtilityNetworkView.swift; sourceTree = "<group>"; };
		75DD739129D38B1B0010229D /* NavigateRouteView.swift */ = {isa = PBXFileReference; fileEncoding = 4; lastKnownFileType = sourcecode.swift; path = NavigateRouteView.swift; sourceTree = "<group>"; };
		7900C5F52A83FC3F002D430F /* AddCustomDynamicEntityDataSourceView.Vessel.swift */ = {isa = PBXFileReference; lastKnownFileType = sourcecode.swift; path = AddCustomDynamicEntityDataSourceView.Vessel.swift; sourceTree = "<group>"; };
		792222DC2A81AA5D00619FFE /* AIS_MarineCadastre_SelectedVessels_CustomDataSource.jsonl */ = {isa = PBXFileReference; fileEncoding = 4; lastKnownFileType = text; path = AIS_MarineCadastre_SelectedVessels_CustomDataSource.jsonl; sourceTree = "<group>"; };
		79302F842A1ED4E30002336A /* CreateAndSaveKMLView.Model.swift */ = {isa = PBXFileReference; lastKnownFileType = sourcecode.swift; path = CreateAndSaveKMLView.Model.swift; sourceTree = "<group>"; };
		79302F862A1ED71B0002336A /* CreateAndSaveKMLView.Views.swift */ = {isa = PBXFileReference; lastKnownFileType = sourcecode.swift; path = CreateAndSaveKMLView.Views.swift; sourceTree = "<group>"; };
		798C2DA62AFC505600EE7E97 /* PrivacyInfo.xcprivacy */ = {isa = PBXFileReference; lastKnownFileType = text.xml; path = PrivacyInfo.xcprivacy; sourceTree = "<group>"; };
		79B7B8092A1BF8EC00F57C27 /* CreateAndSaveKMLView.swift */ = {isa = PBXFileReference; lastKnownFileType = sourcecode.swift; path = CreateAndSaveKMLView.swift; sourceTree = "<group>"; };
		79D84D0D2A815C5B00F45262 /* AddCustomDynamicEntityDataSourceView.swift */ = {isa = PBXFileReference; lastKnownFileType = sourcecode.swift; path = AddCustomDynamicEntityDataSourceView.swift; sourceTree = "<group>"; };
		8810FB582DC94A6600874936 /* ApplyFunctionToRasterFromServiceView.swift */ = {isa = PBXFileReference; lastKnownFileType = sourcecode.swift; path = ApplyFunctionToRasterFromServiceView.swift; sourceTree = "<group>"; };
		883C121429C9136600062FF9 /* DownloadPreplannedMapAreaView.MapPicker.swift */ = {isa = PBXFileReference; fileEncoding = 4; lastKnownFileType = sourcecode.swift; path = DownloadPreplannedMapAreaView.MapPicker.swift; sourceTree = "<group>"; };
		88C5E0EA2DCBC1E20091D271 /* ApplyScenePropertyExpressionsView.swift */ = {isa = PBXFileReference; lastKnownFileType = sourcecode.swift; path = ApplyScenePropertyExpressionsView.swift; sourceTree = "<group>"; };
		88E52E6E2DC96C3F00F48409 /* ApplyHillshadeRendererToRasterView.swift */ = {isa = PBXFileReference; lastKnownFileType = sourcecode.swift; path = ApplyHillshadeRendererToRasterView.swift; sourceTree = "<group>"; };
		88E52E802DCA703B00F48409 /* ApplyHillshadeRendererToRasterView.SettingsView.swift */ = {isa = PBXFileReference; lastKnownFileType = sourcecode.swift; path = ApplyHillshadeRendererToRasterView.SettingsView.swift; sourceTree = "<group>"; };
		88F93CC029C3D59C0006B28E /* CreateAndEditGeometriesView.swift */ = {isa = PBXFileReference; lastKnownFileType = sourcecode.swift; path = CreateAndEditGeometriesView.swift; sourceTree = "<group>"; };
		88FB70382DCC207B00EB76E3 /* ApplySymbologyToShapefileView.swift */ = {isa = PBXFileReference; lastKnownFileType = sourcecode.swift; path = ApplySymbologyToShapefileView.swift; sourceTree = "<group>"; };
		88FB70D02DCC247B00EB76E3 /* Aurora_CO_shp */ = {isa = PBXFileReference; lastKnownFileType = folder; path = Aurora_CO_shp; sourceTree = "<group>"; };
		88FB70D32DCD10B600EB76E3 /* AuthenticateWithIntegratedWindowsAuthenticationView.swift */ = {isa = PBXFileReference; lastKnownFileType = sourcecode.swift; path = AuthenticateWithIntegratedWindowsAuthenticationView.swift; sourceTree = "<group>"; };
		9503056D2C46ECB70091B32D /* ShowDeviceLocationUsingIndoorPositioningView.Model.swift */ = {isa = PBXFileReference; lastKnownFileType = sourcecode.swift; path = ShowDeviceLocationUsingIndoorPositioningView.Model.swift; sourceTree = "<group>"; };
		9537AFD62C220EF0000923C5 /* ExchangeSetwithoutUpdates */ = {isa = PBXFileReference; lastKnownFileType = folder; path = ExchangeSetwithoutUpdates; sourceTree = "<group>"; };
		9547085B2C3C719800CA8579 /* EditFeatureAttachmentsView.Model.swift */ = {isa = PBXFileReference; lastKnownFileType = sourcecode.swift; path = EditFeatureAttachmentsView.Model.swift; sourceTree = "<group>"; };
		954AEDED2C01332600265114 /* SelectFeaturesInSceneLayerView.swift */ = {isa = PBXFileReference; lastKnownFileType = sourcecode.swift; path = SelectFeaturesInSceneLayerView.swift; sourceTree = "<group>"; };
		955271602C0E6749009B1ED4 /* AddRasterFromServiceView.swift */ = {isa = PBXFileReference; lastKnownFileType = sourcecode.swift; path = AddRasterFromServiceView.swift; sourceTree = "<group>"; };
		955AFAC32C10FD6F009C8FE5 /* ApplyMosaicRuleToRastersView.swift */ = {isa = PBXFileReference; lastKnownFileType = sourcecode.swift; path = ApplyMosaicRuleToRastersView.swift; sourceTree = "<group>"; };
		9579FCE92C3360BB00FC8A1D /* EditFeatureAttachmentsView.swift */ = {isa = PBXFileReference; lastKnownFileType = sourcecode.swift; path = EditFeatureAttachmentsView.swift; sourceTree = "<group>"; };
		95A572182C0FDCC9006E8B48 /* ShowScaleBarView.swift */ = {isa = PBXFileReference; lastKnownFileType = sourcecode.swift; path = ShowScaleBarView.swift; sourceTree = "<group>"; };
		95D2EE0E2C334D1600683D53 /* ShowServiceAreaView.swift */ = {isa = PBXFileReference; lastKnownFileType = sourcecode.swift; path = ShowServiceAreaView.swift; sourceTree = "<group>"; };
		95DEB9B52C127A92009BEC35 /* ShowViewshedFromPointOnMapView.swift */ = {isa = PBXFileReference; lastKnownFileType = sourcecode.swift; path = ShowViewshedFromPointOnMapView.swift; sourceTree = "<group>"; };
		95E980702C26183000CB8912 /* BrowseOGCAPIFeatureServiceView.swift */ = {isa = PBXFileReference; lastKnownFileType = sourcecode.swift; path = BrowseOGCAPIFeatureServiceView.swift; sourceTree = "<group>"; };
		95F3A52A2C07F09C00885DED /* SetSurfaceNavigationConstraintView.swift */ = {isa = PBXFileReference; lastKnownFileType = sourcecode.swift; path = SetSurfaceNavigationConstraintView.swift; sourceTree = "<group>"; };
		95F891282C46E9D60010EBED /* ShowDeviceLocationUsingIndoorPositioningView.swift */ = {isa = PBXFileReference; lastKnownFileType = sourcecode.swift; path = ShowDeviceLocationUsingIndoorPositioningView.swift; sourceTree = "<group>"; };
		D70082EA2ACF900100E0C3C2 /* IdentifyKMLFeaturesView.swift */ = {isa = PBXFileReference; fileEncoding = 4; lastKnownFileType = sourcecode.swift; path = IdentifyKMLFeaturesView.swift; sourceTree = "<group>"; };
		D7010EBC2B05616900D43F55 /* DisplaySceneFromMobileScenePackageView.swift */ = {isa = PBXFileReference; fileEncoding = 4; lastKnownFileType = sourcecode.swift; path = DisplaySceneFromMobileScenePackageView.swift; sourceTree = "<group>"; };
		D701D72B2A37C7F7006FF0C8 /* bradley_low_3ds */ = {isa = PBXFileReference; lastKnownFileType = folder; path = bradley_low_3ds; sourceTree = "<group>"; };
		D703F04C2D9334AC0077E3A8 /* SnapGeometryEditsWithUtilityNetworkRulesView.Model.swift */ = {isa = PBXFileReference; lastKnownFileType = sourcecode.swift; path = SnapGeometryEditsWithUtilityNetworkRulesView.Model.swift; sourceTree = "<group>"; };
		D7044B952BE18D73000F2C43 /* EditWithBranchVersioningView.Views.swift */ = {isa = PBXFileReference; fileEncoding = 4; lastKnownFileType = sourcecode.swift; path = EditWithBranchVersioningView.Views.swift; sourceTree = "<group>"; };
		D704AA592AB22C1A00A3BB63 /* GroupLayersTogetherView.swift */ = {isa = PBXFileReference; fileEncoding = 4; lastKnownFileType = sourcecode.swift; path = GroupLayersTogetherView.swift; sourceTree = "<group>"; };
		D70539032CD0122D00F63F4A /* mil2525d.stylx */ = {isa = PBXFileReference; lastKnownFileType = file; path = mil2525d.stylx; sourceTree = "<group>"; };
		D705390F2CD0127700F63F4A /* militaryoverlay.geodatabase */ = {isa = PBXFileReference; lastKnownFileType = folder; path = militaryoverlay.geodatabase; sourceTree = "<group>"; };
		D7054AE82ACCCB6C007235BA /* Animate3DGraphicView.SettingsView.swift */ = {isa = PBXFileReference; fileEncoding = 4; lastKnownFileType = sourcecode.swift; path = Animate3DGraphicView.SettingsView.swift; sourceTree = "<group>"; };
		D7058B0D2B59E44B000A888A /* StylePointWithSceneSymbolView.swift */ = {isa = PBXFileReference; fileEncoding = 4; lastKnownFileType = sourcecode.swift; path = StylePointWithSceneSymbolView.swift; sourceTree = "<group>"; };
		D7058FB02ACB423C00A40F14 /* Animate3DGraphicView.Model.swift */ = {isa = PBXFileReference; fileEncoding = 4; lastKnownFileType = sourcecode.swift; path = Animate3DGraphicView.Model.swift; sourceTree = "<group>"; };
		D707898E2CD160FD000DF215 /* ApplyDictionaryRendererToGraphicsOverlayView.swift */ = {isa = PBXFileReference; lastKnownFileType = sourcecode.swift; path = ApplyDictionaryRendererToGraphicsOverlayView.swift; sourceTree = "<group>"; };
		D70789992CD16324000DF215 /* Mil2525DMessages.xml */ = {isa = PBXFileReference; lastKnownFileType = text.xml; path = Mil2525DMessages.xml; sourceTree = "<group>"; };
		D7084FA62AD771AA00EC7F4F /* AugmentRealityToFlyOverSceneView.swift */ = {isa = PBXFileReference; fileEncoding = 4; lastKnownFileType = sourcecode.swift; path = AugmentRealityToFlyOverSceneView.swift; sourceTree = "<group>"; };
		D70BE5782A5624A80022CA02 /* CategoriesView.swift */ = {isa = PBXFileReference; lastKnownFileType = sourcecode.swift; path = CategoriesView.swift; sourceTree = "<group>"; };
		D710996C2A27D9210065A1C1 /* DensifyAndGeneralizeGeometryView.swift */ = {isa = PBXFileReference; fileEncoding = 4; lastKnownFileType = sourcecode.swift; path = DensifyAndGeneralizeGeometryView.swift; sourceTree = "<group>"; };
		D710996F2A2802FA0065A1C1 /* DensifyAndGeneralizeGeometryView.SettingsView.swift */ = {isa = PBXFileReference; lastKnownFileType = sourcecode.swift; path = DensifyAndGeneralizeGeometryView.SettingsView.swift; sourceTree = "<group>"; };
		D7114A0C2BDC6A3300FA68CA /* EditWithBranchVersioningView.Model.swift */ = {isa = PBXFileReference; fileEncoding = 4; lastKnownFileType = sourcecode.swift; path = EditWithBranchVersioningView.Model.swift; sourceTree = "<group>"; };
		D71371752BD88ECC00EB2F86 /* MonitorChangesToLayerViewStateView.swift */ = {isa = PBXFileReference; fileEncoding = 4; lastKnownFileType = sourcecode.swift; path = MonitorChangesToLayerViewStateView.swift; sourceTree = "<group>"; };
		D713C6D12CB990600073AA72 /* AddKMLLayerView.swift */ = {isa = PBXFileReference; lastKnownFileType = sourcecode.swift; path = AddKMLLayerView.swift; sourceTree = "<group>"; };
		D713C6F52CB9B9A60073AA72 /* US_State_Capitals.kml */ = {isa = PBXFileReference; lastKnownFileType = text.xml; path = US_State_Capitals.kml; sourceTree = "<group>"; };
		D7142BC32DB71082004F87B7 /* View+PagePresentation.swift */ = {isa = PBXFileReference; lastKnownFileType = sourcecode.swift; path = "View+PagePresentation.swift"; sourceTree = "<group>"; };
		D71563E32D5AC2B600D2E948 /* CreateKMLMultiTrackView.swift */ = {isa = PBXFileReference; lastKnownFileType = sourcecode.swift; path = CreateKMLMultiTrackView.swift; sourceTree = "<group>"; };
		D718A1E62B570F7500447087 /* OrbitCameraAroundObjectView.Model.swift */ = {isa = PBXFileReference; fileEncoding = 4; lastKnownFileType = sourcecode.swift; path = OrbitCameraAroundObjectView.Model.swift; sourceTree = "<group>"; };
		D718A1EA2B575FD900447087 /* ManageBookmarksView.swift */ = {isa = PBXFileReference; fileEncoding = 4; lastKnownFileType = sourcecode.swift; path = ManageBookmarksView.swift; sourceTree = "<group>"; };
		D71A9DE02D8CC88D00CA03CB /* SnapGeometryEditsWithUtilityNetworkRulesView.swift */ = {isa = PBXFileReference; lastKnownFileType = sourcecode.swift; path = SnapGeometryEditsWithUtilityNetworkRulesView.swift; sourceTree = "<group>"; };
		D71C5F632AAA7A88006599FD /* CreateSymbolStylesFromWebStylesView.swift */ = {isa = PBXFileReference; fileEncoding = 4; lastKnownFileType = sourcecode.swift; path = CreateSymbolStylesFromWebStylesView.swift; sourceTree = "<group>"; };
		D71C909C2C6C249B0018C63E /* StyleGeometryTypesWithSymbolsView.swift */ = {isa = PBXFileReference; fileEncoding = 4; lastKnownFileType = sourcecode.swift; path = StyleGeometryTypesWithSymbolsView.swift; sourceTree = "<group>"; };
		D71C909D2C6C249B0018C63E /* StyleGeometryTypesWithSymbolsView.Views.swift */ = {isa = PBXFileReference; fileEncoding = 4; lastKnownFileType = sourcecode.swift; path = StyleGeometryTypesWithSymbolsView.Views.swift; sourceTree = "<group>"; };
		D71D516D2B51D7B600B2A2BE /* SearchForWebMapView.Views.swift */ = {isa = PBXFileReference; fileEncoding = 4; lastKnownFileType = sourcecode.swift; path = SearchForWebMapView.Views.swift; sourceTree = "<group>"; };
		D71D9B0F2DC430F800FF2D5A /* ApplyTerrainExaggerationView.swift */ = {isa = PBXFileReference; lastKnownFileType = sourcecode.swift; path = ApplyTerrainExaggerationView.swift; sourceTree = "<group>"; };
		D71FCB892AD6277E000E517C /* CreateMobileGeodatabaseView.Model.swift */ = {isa = PBXFileReference; fileEncoding = 4; lastKnownFileType = sourcecode.swift; path = CreateMobileGeodatabaseView.Model.swift; sourceTree = "<group>"; };
		D7201CD42CC6B710004BDB7D /* AddTiledLayerAsBasemapView.swift */ = {isa = PBXFileReference; lastKnownFileType = sourcecode.swift; path = AddTiledLayerAsBasemapView.swift; sourceTree = "<group>"; };
		D7201D002CC6D3B5004BDB7D /* AddVectorTiledLayerFromCustomStyleView.swift */ = {isa = PBXFileReference; lastKnownFileType = sourcecode.swift; path = AddVectorTiledLayerFromCustomStyleView.swift; sourceTree = "<group>"; };
		D7201D292CC6D829004BDB7D /* dodge_city.vtpk */ = {isa = PBXFileReference; lastKnownFileType = file; path = dodge_city.vtpk; sourceTree = "<group>"; };
		D721EEA72ABDFF550040BE46 /* LothianRiversAnno.mmpk */ = {isa = PBXFileReference; lastKnownFileType = file; path = LothianRiversAnno.mmpk; sourceTree = "<group>"; };
		D722BD212A420DAD002C2087 /* ShowExtrudedFeaturesView.swift */ = {isa = PBXFileReference; fileEncoding = 4; lastKnownFileType = sourcecode.swift; path = ShowExtrudedFeaturesView.swift; sourceTree = "<group>"; };
		D7232EE02AC1E5AA0079ABFF /* PlayKMLTourView.swift */ = {isa = PBXFileReference; fileEncoding = 4; lastKnownFileType = sourcecode.swift; path = PlayKMLTourView.swift; sourceTree = "<group>"; };
		D72C43F22AEB066D00B6157B /* GeocodeOfflineView.Model.swift */ = {isa = PBXFileReference; fileEncoding = 4; lastKnownFileType = sourcecode.swift; path = GeocodeOfflineView.Model.swift; sourceTree = "<group>"; };
		D72F272B2ADA1E4400F906DA /* AugmentRealityToShowTabletopSceneView.swift */ = {isa = PBXFileReference; fileEncoding = 4; lastKnownFileType = sourcecode.swift; path = AugmentRealityToShowTabletopSceneView.swift; sourceTree = "<group>"; };
		D72FE7022CE6D05600BBC0FE /* AppFavorites.swift */ = {isa = PBXFileReference; lastKnownFileType = sourcecode.swift; path = AppFavorites.swift; sourceTree = "<group>"; };
		D72FE7072CE6DA1900BBC0FE /* SampleMenuButtons.swift */ = {isa = PBXFileReference; lastKnownFileType = sourcecode.swift; path = SampleMenuButtons.swift; sourceTree = "<group>"; };
		D731F3C02AD0D2AC00A8431E /* IdentifyGraphicsView.swift */ = {isa = PBXFileReference; fileEncoding = 4; lastKnownFileType = sourcecode.swift; path = IdentifyGraphicsView.swift; sourceTree = "<group>"; };
		D7337C592ABCFDB100A5D865 /* StyleSymbolsFromMobileStyleFileView.SymbolOptionsListView.swift */ = {isa = PBXFileReference; fileEncoding = 4; lastKnownFileType = sourcecode.swift; path = StyleSymbolsFromMobileStyleFileView.SymbolOptionsListView.swift; sourceTree = "<group>"; };
		D7337C5F2ABD142D00A5D865 /* ShowMobileMapPackageExpirationDateView.swift */ = {isa = PBXFileReference; fileEncoding = 4; lastKnownFileType = sourcecode.swift; path = ShowMobileMapPackageExpirationDateView.swift; sourceTree = "<group>"; };
		D733CA152BED980D00FBDE4C /* EditAndSyncFeaturesWithFeatureServiceView.swift */ = {isa = PBXFileReference; fileEncoding = 4; lastKnownFileType = sourcecode.swift; path = EditAndSyncFeaturesWithFeatureServiceView.swift; sourceTree = "<group>"; };
		D734FA092A183A5B00246D7E /* SetMaxExtentView.swift */ = {isa = PBXFileReference; fileEncoding = 4; lastKnownFileType = sourcecode.swift; path = SetMaxExtentView.swift; sourceTree = "<group>"; };
		D7352F8A2BD992C40013FFEF /* MonitorChangesToDrawStatusView.swift */ = {isa = PBXFileReference; fileEncoding = 4; lastKnownFileType = sourcecode.swift; path = MonitorChangesToDrawStatusView.swift; sourceTree = "<group>"; };
		D73571D62CB6131E0046A433 /* hydrography */ = {isa = PBXFileReference; lastKnownFileType = folder; path = hydrography; sourceTree = "<group>"; };
		D73723742AF5877500846884 /* FindRouteInMobileMapPackageView.Models.swift */ = {isa = PBXFileReference; fileEncoding = 4; lastKnownFileType = sourcecode.swift; path = FindRouteInMobileMapPackageView.Models.swift; sourceTree = "<group>"; };
		D73723782AF5ADD700846884 /* FindRouteInMobileMapPackageView.MobileMapView.swift */ = {isa = PBXFileReference; fileEncoding = 4; lastKnownFileType = sourcecode.swift; path = FindRouteInMobileMapPackageView.MobileMapView.swift; sourceTree = "<group>"; };
		D73E61922BDAEE6600457932 /* MatchViewpointOfGeoViewsView.swift */ = {isa = PBXFileReference; fileEncoding = 4; lastKnownFileType = sourcecode.swift; path = MatchViewpointOfGeoViewsView.swift; sourceTree = "<group>"; };
		D73E619A2BDB21F400457932 /* EditWithBranchVersioningView.swift */ = {isa = PBXFileReference; fileEncoding = 4; lastKnownFileType = sourcecode.swift; path = EditWithBranchVersioningView.swift; sourceTree = "<group>"; };
		D73F06662B5EE73D000B574F /* QueryFeaturesWithArcadeExpressionView.swift */ = {isa = PBXFileReference; fileEncoding = 4; lastKnownFileType = sourcecode.swift; path = QueryFeaturesWithArcadeExpressionView.swift; sourceTree = "<group>"; };
		D73F8CF32AB1089900CD39DA /* Restaurant.stylx */ = {isa = PBXFileReference; lastKnownFileType = file; path = Restaurant.stylx; sourceTree = "<group>"; };
		D73FC0FC2AD4A18D0067A19B /* CreateMobileGeodatabaseView.swift */ = {isa = PBXFileReference; fileEncoding = 4; lastKnownFileType = sourcecode.swift; path = CreateMobileGeodatabaseView.swift; sourceTree = "<group>"; };
		D73FCFF42B02A3AA0006360D /* FindAddressWithReverseGeocodeView.swift */ = {isa = PBXFileReference; fileEncoding = 4; lastKnownFileType = sourcecode.swift; path = FindAddressWithReverseGeocodeView.swift; sourceTree = "<group>"; };
		D73FCFFE2B02C7630006360D /* FindRouteAroundBarriersView.Views.swift */ = {isa = PBXFileReference; fileEncoding = 4; lastKnownFileType = sourcecode.swift; path = FindRouteAroundBarriersView.Views.swift; sourceTree = "<group>"; };
		D742B6812D0A5FA100BA944F /* DownloadPortalItemData.swift */ = {isa = PBXFileReference; lastKnownFileType = sourcecode.swift; path = DownloadPortalItemData.swift; sourceTree = "<group>"; };
		D742E48F2B04132B00690098 /* DisplayWebSceneFromPortalItemView.swift */ = {isa = PBXFileReference; fileEncoding = 4; lastKnownFileType = sourcecode.swift; path = DisplayWebSceneFromPortalItemView.swift; sourceTree = "<group>"; };
		D744FD162A2112D90084A66C /* CreateConvexHullAroundPointsView.swift */ = {isa = PBXFileReference; fileEncoding = 4; lastKnownFileType = sourcecode.swift; path = CreateConvexHullAroundPointsView.swift; sourceTree = "<group>"; };
		D7464F1D2ACE04B3007FEE88 /* IdentifyRasterCellView.swift */ = {isa = PBXFileReference; fileEncoding = 4; lastKnownFileType = sourcecode.swift; path = IdentifyRasterCellView.swift; sourceTree = "<group>"; };
		D7464F2A2ACE0964007FEE88 /* SA_EVI_8Day_03May20 */ = {isa = PBXFileReference; lastKnownFileType = folder; path = SA_EVI_8Day_03May20; sourceTree = "<group>"; };
		D7497F3B2AC4B4C100167AD2 /* DisplayDimensionsView.swift */ = {isa = PBXFileReference; fileEncoding = 4; lastKnownFileType = sourcecode.swift; path = DisplayDimensionsView.swift; sourceTree = "<group>"; };
		D7497F3F2AC4BA4100167AD2 /* Edinburgh_Pylon_Dimensions.mmpk */ = {isa = PBXFileReference; lastKnownFileType = file; path = Edinburgh_Pylon_Dimensions.mmpk; sourceTree = "<group>"; };
		D74C8BFD2ABA5605007C76B8 /* StyleSymbolsFromMobileStyleFileView.swift */ = {isa = PBXFileReference; fileEncoding = 4; lastKnownFileType = sourcecode.swift; path = StyleSymbolsFromMobileStyleFileView.swift; sourceTree = "<group>"; };
		D74C8C012ABA6202007C76B8 /* emoji-mobile.stylx */ = {isa = PBXFileReference; lastKnownFileType = file; path = "emoji-mobile.stylx"; sourceTree = "<group>"; };
		D74EA7812B6DADA5008F6C7C /* ValidateUtilityNetworkTopologyView.swift */ = {isa = PBXFileReference; fileEncoding = 4; lastKnownFileType = sourcecode.swift; path = ValidateUtilityNetworkTopologyView.swift; sourceTree = "<group>"; };
		D74ECD0C2BEEAE2F007C0FA6 /* EditAndSyncFeaturesWithFeatureServiceView.Model.swift */ = {isa = PBXFileReference; fileEncoding = 4; lastKnownFileType = sourcecode.swift; path = EditAndSyncFeaturesWithFeatureServiceView.Model.swift; sourceTree = "<group>"; };
		D74F03EF2B609A7D00E83688 /* AddFeaturesWithContingentValuesView.Model.swift */ = {isa = PBXFileReference; fileEncoding = 4; lastKnownFileType = sourcecode.swift; path = AddFeaturesWithContingentValuesView.Model.swift; sourceTree = "<group>"; };
		D74F6C3E2D0CD51B00D4FB15 /* ConfigureElectronicNavigationalChartsView.swift */ = {isa = PBXFileReference; lastKnownFileType = sourcecode.swift; path = ConfigureElectronicNavigationalChartsView.swift; sourceTree = "<group>"; };
		D75101802A2E493600B8FA48 /* ShowLabelsOnLayerView.swift */ = {isa = PBXFileReference; fileEncoding = 4; lastKnownFileType = sourcecode.swift; path = ShowLabelsOnLayerView.swift; sourceTree = "<group>"; };
		D751018D2A2E962D00B8FA48 /* IdentifyLayerFeaturesView.swift */ = {isa = PBXFileReference; fileEncoding = 4; lastKnownFileType = sourcecode.swift; path = IdentifyLayerFeaturesView.swift; sourceTree = "<group>"; };
		D751B4C42CD3E572005CE750 /* AddKMLLayerWithNetworkLinksView.swift */ = {isa = PBXFileReference; lastKnownFileType = sourcecode.swift; path = AddKMLLayerWithNetworkLinksView.swift; sourceTree = "<group>"; };
		D752D93F2A39154C003EB25E /* ManageOperationalLayersView.swift */ = {isa = PBXFileReference; fileEncoding = 4; lastKnownFileType = sourcecode.swift; path = ManageOperationalLayersView.swift; sourceTree = "<group>"; };
		D752D9452A3A6F7F003EB25E /* MonitorChangesToMapLoadStatusView.swift */ = {isa = PBXFileReference; fileEncoding = 4; lastKnownFileType = sourcecode.swift; path = MonitorChangesToMapLoadStatusView.swift; sourceTree = "<group>"; };
		D752D95E2A3BCE06003EB25E /* DisplayMapFromPortalItemView.swift */ = {isa = PBXFileReference; fileEncoding = 4; lastKnownFileType = sourcecode.swift; path = DisplayMapFromPortalItemView.swift; sourceTree = "<group>"; };
		D75362D12A1E886700D83028 /* ApplyUniqueValueRendererView.swift */ = {isa = PBXFileReference; fileEncoding = 4; lastKnownFileType = sourcecode.swift; path = ApplyUniqueValueRendererView.swift; sourceTree = "<group>"; };
		D7553CD82AE2DFEC00DC2A70 /* GeocodeOfflineView.swift */ = {isa = PBXFileReference; fileEncoding = 4; lastKnownFileType = sourcecode.swift; path = GeocodeOfflineView.swift; sourceTree = "<group>"; };
		D757D14A2B6C46E50065F78F /* ListSpatialReferenceTransformationsView.Model.swift */ = {isa = PBXFileReference; fileEncoding = 4; lastKnownFileType = sourcecode.swift; path = ListSpatialReferenceTransformationsView.Model.swift; sourceTree = "<group>"; };
		D7588F5C2B7D8DAA008B75E2 /* NavigateRouteWithReroutingView.swift */ = {isa = PBXFileReference; fileEncoding = 4; lastKnownFileType = sourcecode.swift; path = NavigateRouteWithReroutingView.swift; sourceTree = "<group>"; };
		D75B58502AAFB3030038B3B4 /* StyleFeaturesWithCustomDictionaryView.swift */ = {isa = PBXFileReference; fileEncoding = 4; lastKnownFileType = sourcecode.swift; path = StyleFeaturesWithCustomDictionaryView.swift; sourceTree = "<group>"; };
		D75C35662AB50338003CD55F /* GroupLayersTogetherView.GroupLayerListView.swift */ = {isa = PBXFileReference; fileEncoding = 4; lastKnownFileType = sourcecode.swift; path = GroupLayersTogetherView.GroupLayerListView.swift; sourceTree = "<group>"; };
		D75E5EE22CC0340100252595 /* ListContentsOfKMLFileView.swift */ = {isa = PBXFileReference; lastKnownFileType = sourcecode.swift; path = ListContentsOfKMLFileView.swift; sourceTree = "<group>"; };
		D75E5EEA2CC0466900252595 /* esri_test_data.kmz */ = {isa = PBXFileReference; lastKnownFileType = file; path = esri_test_data.kmz; sourceTree = "<group>"; };
		D75E5EED2CC049D500252595 /* EditFeaturesUsingFeatureFormsView.swift */ = {isa = PBXFileReference; lastKnownFileType = sourcecode.swift; path = EditFeaturesUsingFeatureFormsView.swift; sourceTree = "<group>"; };
		D75F66332B48EABC00434974 /* SearchForWebMapView.swift */ = {isa = PBXFileReference; fileEncoding = 4; lastKnownFileType = sourcecode.swift; path = SearchForWebMapView.swift; sourceTree = "<group>"; };
		D76000AB2AF19C2300B3084D /* FindRouteInMobileMapPackageView.swift */ = {isa = PBXFileReference; fileEncoding = 4; lastKnownFileType = sourcecode.swift; path = FindRouteInMobileMapPackageView.swift; sourceTree = "<group>"; };
		D76000B62AF19FCA00B3084D /* SanFrancisco.mmpk */ = {isa = PBXFileReference; lastKnownFileType = file; path = SanFrancisco.mmpk; sourceTree = "<group>"; };
		D762AF5B2BF6A7B900ECE3C7 /* EditFeaturesWithFeatureLinkedAnnotationView.swift */ = {isa = PBXFileReference; fileEncoding = 4; lastKnownFileType = sourcecode.swift; path = EditFeaturesWithFeatureLinkedAnnotationView.swift; sourceTree = "<group>"; };
		D762AF632BF6A96100ECE3C7 /* loudoun_anno.geodatabase */ = {isa = PBXFileReference; lastKnownFileType = file; path = loudoun_anno.geodatabase; sourceTree = "<group>"; };
		D762DA0C2D94C750001052DD /* NapervilleGasUtilities.geodatabase */ = {isa = PBXFileReference; lastKnownFileType = file; path = NapervilleGasUtilities.geodatabase; sourceTree = "<group>"; };
		D7634FAE2A43B7AC00F8AEFB /* CreateConvexHullAroundGeometriesView.swift */ = {isa = PBXFileReference; fileEncoding = 4; lastKnownFileType = sourcecode.swift; path = CreateConvexHullAroundGeometriesView.swift; sourceTree = "<group>"; };
		D7635FED2B9272CB0044AB97 /* DisplayClustersView.swift */ = {isa = PBXFileReference; fileEncoding = 4; lastKnownFileType = sourcecode.swift; path = DisplayClustersView.swift; sourceTree = "<group>"; };
		D7635FF52B9277DC0044AB97 /* ConfigureClustersView.Model.swift */ = {isa = PBXFileReference; fileEncoding = 4; lastKnownFileType = sourcecode.swift; path = ConfigureClustersView.Model.swift; sourceTree = "<group>"; };
		D7635FF72B9277DC0044AB97 /* ConfigureClustersView.SettingsView.swift */ = {isa = PBXFileReference; fileEncoding = 4; lastKnownFileType = sourcecode.swift; path = ConfigureClustersView.SettingsView.swift; sourceTree = "<group>"; };
		D7635FF82B9277DC0044AB97 /* ConfigureClustersView.swift */ = {isa = PBXFileReference; fileEncoding = 4; lastKnownFileType = sourcecode.swift; path = ConfigureClustersView.swift; sourceTree = "<group>"; };
		D76495202B74687E0042699E /* ValidateUtilityNetworkTopologyView.Model.swift */ = {isa = PBXFileReference; fileEncoding = 4; lastKnownFileType = sourcecode.swift; path = ValidateUtilityNetworkTopologyView.Model.swift; sourceTree = "<group>"; };
		D764B7DB2BE2F89D002E2F92 /* EditGeodatabaseWithTransactionsView.swift */ = {isa = PBXFileReference; fileEncoding = 4; lastKnownFileType = sourcecode.swift; path = EditGeodatabaseWithTransactionsView.swift; sourceTree = "<group>"; };
		D76929F52B4F78340047205E /* OrbitCameraAroundObjectView.swift */ = {isa = PBXFileReference; fileEncoding = 4; lastKnownFileType = sourcecode.swift; path = OrbitCameraAroundObjectView.swift; sourceTree = "<group>"; };
		D769C2112A29019B00030F61 /* SetUpLocationDrivenGeotriggersView.swift */ = {isa = PBXFileReference; fileEncoding = 4; lastKnownFileType = sourcecode.swift; path = SetUpLocationDrivenGeotriggersView.swift; sourceTree = "<group>"; };
		D769DF322BEC1A1C0062AE95 /* EditGeodatabaseWithTransactionsView.Model.swift */ = {isa = PBXFileReference; fileEncoding = 4; lastKnownFileType = sourcecode.swift; path = EditGeodatabaseWithTransactionsView.Model.swift; sourceTree = "<group>"; };
		D76CE8D52BFD7047009A8686 /* SetReferenceScaleView.swift */ = {isa = PBXFileReference; fileEncoding = 4; lastKnownFileType = sourcecode.swift; path = SetReferenceScaleView.swift; sourceTree = "<group>"; };
		D76EE6062AF9AFE100DA0325 /* FindRouteAroundBarriersView.Model.swift */ = {isa = PBXFileReference; fileEncoding = 4; lastKnownFileType = sourcecode.swift; path = FindRouteAroundBarriersView.Model.swift; sourceTree = "<group>"; };
		D7705D552AFC244E00CC0335 /* FindClosestFacilityToMultiplePointsView.swift */ = {isa = PBXFileReference; fileEncoding = 4; lastKnownFileType = sourcecode.swift; path = FindClosestFacilityToMultiplePointsView.swift; sourceTree = "<group>"; };
		D7705D612AFC570700CC0335 /* FindClosestFacilityFromPointView.swift */ = {isa = PBXFileReference; fileEncoding = 4; lastKnownFileType = sourcecode.swift; path = FindClosestFacilityFromPointView.swift; sourceTree = "<group>"; };
		D771D0C22CD55211004C13CB /* ApplyRasterRenderingRuleView.swift */ = {isa = PBXFileReference; lastKnownFileType = sourcecode.swift; path = ApplyRasterRenderingRuleView.swift; sourceTree = "<group>"; };
		D7749AD52AF08BF50086632F /* FindRouteInTransportNetworkView.Model.swift */ = {isa = PBXFileReference; fileEncoding = 4; lastKnownFileType = sourcecode.swift; path = FindRouteInTransportNetworkView.Model.swift; sourceTree = "<group>"; };
		D77570BF2A2942F800F490CD /* AnimateImagesWithImageOverlayView.swift */ = {isa = PBXFileReference; fileEncoding = 4; lastKnownFileType = sourcecode.swift; path = AnimateImagesWithImageOverlayView.swift; sourceTree = "<group>"; };
		D77572AD2A295DDD00F490CD /* PacificSouthWest2 */ = {isa = PBXFileReference; lastKnownFileType = folder; path = PacificSouthWest2; sourceTree = "<group>"; };
		D77688102B69826B007C3860 /* ListSpatialReferenceTransformationsView.swift */ = {isa = PBXFileReference; fileEncoding = 4; lastKnownFileType = sourcecode.swift; path = ListSpatialReferenceTransformationsView.swift; sourceTree = "<group>"; };
		D7781D482B7EB03400E53C51 /* SanDiegoTourPath.json */ = {isa = PBXFileReference; fileEncoding = 4; lastKnownFileType = text.json; path = SanDiegoTourPath.json; sourceTree = "<group>"; };
		D7781D4A2B7ECCB700E53C51 /* NavigateRouteWithReroutingView.Model.swift */ = {isa = PBXFileReference; fileEncoding = 4; lastKnownFileType = sourcecode.swift; path = NavigateRouteWithReroutingView.Model.swift; sourceTree = "<group>"; };
		D77BC5362B59A2D3007B49B6 /* StylePointWithDistanceCompositeSceneSymbolView.swift */ = {isa = PBXFileReference; fileEncoding = 4; lastKnownFileType = sourcecode.swift; path = StylePointWithDistanceCompositeSceneSymbolView.swift; sourceTree = "<group>"; };
		D77D9BFF2BB2438200B38A6C /* AugmentRealityToShowHiddenInfrastructureView.ARSceneView.swift */ = {isa = PBXFileReference; fileEncoding = 4; lastKnownFileType = sourcecode.swift; path = AugmentRealityToShowHiddenInfrastructureView.ARSceneView.swift; sourceTree = "<group>"; };
		D7848ED42CBD85A300F6F546 /* AddPointSceneLayerView.swift */ = {isa = PBXFileReference; lastKnownFileType = sourcecode.swift; path = AddPointSceneLayerView.swift; sourceTree = "<group>"; };
		D7848EFA2CBD986400F6F546 /* AddElevationSourceFromRasterView.swift */ = {isa = PBXFileReference; lastKnownFileType = sourcecode.swift; path = AddElevationSourceFromRasterView.swift; sourceTree = "<group>"; };
		D78666AC2A2161F100C60110 /* FindNearestVertexView.swift */ = {isa = PBXFileReference; fileEncoding = 4; lastKnownFileType = sourcecode.swift; path = FindNearestVertexView.swift; sourceTree = "<group>"; };
		D789AAAC2D66C718007A8E0E /* CreateKMLMultiTrackView.Model.swift */ = {isa = PBXFileReference; lastKnownFileType = sourcecode.swift; path = CreateKMLMultiTrackView.Model.swift; sourceTree = "<group>"; };
		D78FA4932C3C88880079313E /* CreateDynamicBasemapGalleryView.Views.swift */ = {isa = PBXFileReference; lastKnownFileType = sourcecode.swift; path = CreateDynamicBasemapGalleryView.Views.swift; sourceTree = "<group>"; };
		D79482D02C35D872006521CD /* CreateDynamicBasemapGalleryView.swift */ = {isa = PBXFileReference; fileEncoding = 4; lastKnownFileType = sourcecode.swift; path = CreateDynamicBasemapGalleryView.swift; sourceTree = "<group>"; };
		D79EE76D2A4CEA5D005A52AE /* SetUpLocationDrivenGeotriggersView.Model.swift */ = {isa = PBXFileReference; fileEncoding = 4; lastKnownFileType = sourcecode.swift; path = SetUpLocationDrivenGeotriggersView.Model.swift; sourceTree = "<group>"; };
		D7A670D42DADB9630060E327 /* Bundle.swift */ = {isa = PBXFileReference; lastKnownFileType = sourcecode.swift; path = Bundle.swift; sourceTree = "<group>"; };
		D7A670D62DADBC770060E327 /* EnvironmentValues+RequestReviewModel.swift */ = {isa = PBXFileReference; lastKnownFileType = sourcecode.swift; path = "EnvironmentValues+RequestReviewModel.swift"; sourceTree = "<group>"; };
		D7A737DC2BABB9FE00B7C7FC /* AugmentRealityToShowHiddenInfrastructureView.swift */ = {isa = PBXFileReference; fileEncoding = 4; lastKnownFileType = sourcecode.swift; path = AugmentRealityToShowHiddenInfrastructureView.swift; sourceTree = "<group>"; };
		D7A85A022CD5ABF5009DC68A /* QueryWithCQLFiltersView.swift */ = {isa = PBXFileReference; lastKnownFileType = sourcecode.swift; path = QueryWithCQLFiltersView.swift; sourceTree = "<group>"; };
		D7ABA2F82A32579C0021822B /* MeasureDistanceInSceneView.swift */ = {isa = PBXFileReference; fileEncoding = 4; lastKnownFileType = sourcecode.swift; path = MeasureDistanceInSceneView.swift; sourceTree = "<group>"; };
		D7ABA2FE2A32881C0021822B /* ShowViewshedFromGeoelementInSceneView.swift */ = {isa = PBXFileReference; fileEncoding = 4; lastKnownFileType = sourcecode.swift; path = ShowViewshedFromGeoelementInSceneView.swift; sourceTree = "<group>"; };
		D7AE861D2AC39DC50049B626 /* DisplayAnnotationView.swift */ = {isa = PBXFileReference; fileEncoding = 4; lastKnownFileType = sourcecode.swift; path = DisplayAnnotationView.swift; sourceTree = "<group>"; };
		D7B759B22B1FFBE300017FDD /* FavoritesView.swift */ = {isa = PBXFileReference; lastKnownFileType = sourcecode.swift; path = FavoritesView.swift; sourceTree = "<group>"; };
		D7BA38902BFBC476009954F5 /* EditFeaturesWithFeatureLinkedAnnotationView.Model.swift */ = {isa = PBXFileReference; fileEncoding = 4; lastKnownFileType = sourcecode.swift; path = EditFeaturesWithFeatureLinkedAnnotationView.Model.swift; sourceTree = "<group>"; };
		D7BA38932BFBFC0F009954F5 /* QueryRelatedFeaturesView.swift */ = {isa = PBXFileReference; fileEncoding = 4; lastKnownFileType = sourcecode.swift; path = QueryRelatedFeaturesView.swift; sourceTree = "<group>"; };
		D7BB3DD02C5D781800FFCD56 /* SaveTheBay.geodatabase */ = {isa = PBXFileReference; lastKnownFileType = file; path = SaveTheBay.geodatabase; sourceTree = "<group>"; };
		D7BE7E6B2CC19CC3006DDB0C /* AddTiledLayerView.swift */ = {isa = PBXFileReference; lastKnownFileType = sourcecode.swift; path = AddTiledLayerView.swift; sourceTree = "<group>"; };
		D7BEBA9E2CBD9CCA00F882E7 /* MontereyElevation.dt2 */ = {isa = PBXFileReference; lastKnownFileType = text; path = MontereyElevation.dt2; sourceTree = "<group>"; };
		D7BEBABF2CBDC0F800F882E7 /* AddElevationSourceFromTilePackageView.swift */ = {isa = PBXFileReference; lastKnownFileType = sourcecode.swift; path = AddElevationSourceFromTilePackageView.swift; sourceTree = "<group>"; };
		D7BEBAC72CBDC81200F882E7 /* MontereyElevation.tpkx */ = {isa = PBXFileReference; lastKnownFileType = file; path = MontereyElevation.tpkx; sourceTree = "<group>"; };
		D7BEBACE2CBDFE1C00F882E7 /* DisplayAlternateSymbolsAtDifferentScalesView.swift */ = {isa = PBXFileReference; lastKnownFileType = sourcecode.swift; path = DisplayAlternateSymbolsAtDifferentScalesView.swift; sourceTree = "<group>"; };
		D7C16D1A2AC5F95300689E89 /* Animate3DGraphicView.swift */ = {isa = PBXFileReference; fileEncoding = 4; lastKnownFileType = sourcecode.swift; path = Animate3DGraphicView.swift; sourceTree = "<group>"; };
		D7C16D1E2AC5FE8200689E89 /* Pyrenees.csv */ = {isa = PBXFileReference; fileEncoding = 4; lastKnownFileType = text; path = Pyrenees.csv; sourceTree = "<group>"; };
		D7C16D212AC5FE9800689E89 /* GrandCanyon.csv */ = {isa = PBXFileReference; fileEncoding = 4; lastKnownFileType = text; path = GrandCanyon.csv; sourceTree = "<group>"; };
		D7C16D242AC5FEA600689E89 /* Snowdon.csv */ = {isa = PBXFileReference; fileEncoding = 4; lastKnownFileType = text; path = Snowdon.csv; sourceTree = "<group>"; };
		D7C16D272AC5FEB600689E89 /* Hawaii.csv */ = {isa = PBXFileReference; fileEncoding = 4; lastKnownFileType = text; path = Hawaii.csv; sourceTree = "<group>"; };
		D7C3AB472B683291008909B9 /* SetFeatureRequestModeView.swift */ = {isa = PBXFileReference; fileEncoding = 4; lastKnownFileType = sourcecode.swift; path = SetFeatureRequestModeView.swift; sourceTree = "<group>"; };
		D7C5233E2BED9BBF00E8221A /* SanFrancisco.tpkx */ = {isa = PBXFileReference; lastKnownFileType = file; path = SanFrancisco.tpkx; sourceTree = "<group>"; };
		D7C6420B2B4F47E10042B8F7 /* SearchForWebMapView.Model.swift */ = {isa = PBXFileReference; fileEncoding = 4; lastKnownFileType = sourcecode.swift; path = SearchForWebMapView.Model.swift; sourceTree = "<group>"; };
		D7C97B552B75C10C0097CDA1 /* ValidateUtilityNetworkTopologyView.Views.swift */ = {isa = PBXFileReference; fileEncoding = 4; lastKnownFileType = sourcecode.swift; path = ValidateUtilityNetworkTopologyView.Views.swift; sourceTree = "<group>"; };
		D7CC33FD2A31475C00198EDF /* ShowLineOfSightBetweenPointsView.swift */ = {isa = PBXFileReference; fileEncoding = 4; lastKnownFileType = sourcecode.swift; path = ShowLineOfSightBetweenPointsView.swift; sourceTree = "<group>"; };
		D7CDD3852CB86F0A00DE9766 /* AddPointCloudLayerFromFileView.swift */ = {isa = PBXFileReference; lastKnownFileType = sourcecode.swift; path = AddPointCloudLayerFromFileView.swift; sourceTree = "<group>"; };
		D7CDD38D2CB872EA00DE9766 /* sandiego-north-balboa-pointcloud.slpk */ = {isa = PBXFileReference; lastKnownFileType = file; path = "sandiego-north-balboa-pointcloud.slpk"; sourceTree = "<group>"; };
		D7CE9F9A2AE2F575008F7A5F /* streetmap_SD.tpkx */ = {isa = PBXFileReference; lastKnownFileType = file; path = streetmap_SD.tpkx; sourceTree = "<group>"; };
		D7CE9FA22AE2F595008F7A5F /* san-diego-eagle-locator */ = {isa = PBXFileReference; lastKnownFileType = folder; path = "san-diego-eagle-locator"; sourceTree = "<group>"; };
		D7D1F3522ADDBE5D009CE2DA /* philadelphia.mspk */ = {isa = PBXFileReference; lastKnownFileType = file; path = philadelphia.mspk; sourceTree = "<group>"; };
		D7D9FCF22BF2CC8600F972A2 /* FilterByDefinitionExpressionOrDisplayFilterView.swift */ = {isa = PBXFileReference; fileEncoding = 4; lastKnownFileType = sourcecode.swift; path = FilterByDefinitionExpressionOrDisplayFilterView.swift; sourceTree = "<group>"; };
		D7DDF8502AF47C6C004352D9 /* FindRouteAroundBarriersView.swift */ = {isa = PBXFileReference; fileEncoding = 4; lastKnownFileType = sourcecode.swift; path = FindRouteAroundBarriersView.swift; sourceTree = "<group>"; };
		D7DFA0E62CBA0242007C31F2 /* AddMapImageLayerView.swift */ = {isa = PBXFileReference; lastKnownFileType = sourcecode.swift; path = AddMapImageLayerView.swift; sourceTree = "<group>"; };
		D7E440D62A1ECE7D005D74DE /* CreateBuffersAroundPointsView.swift */ = {isa = PBXFileReference; fileEncoding = 4; lastKnownFileType = sourcecode.swift; path = CreateBuffersAroundPointsView.swift; sourceTree = "<group>"; };
		D7E557672A1D768800B9FB09 /* AddWMSLayerView.swift */ = {isa = PBXFileReference; fileEncoding = 4; lastKnownFileType = sourcecode.swift; path = AddWMSLayerView.swift; sourceTree = "<group>"; };
		D7E7D0802AEB39D5003AAD02 /* FindRouteInTransportNetworkView.swift */ = {isa = PBXFileReference; fileEncoding = 4; lastKnownFileType = sourcecode.swift; path = FindRouteInTransportNetworkView.swift; sourceTree = "<group>"; };
		D7E7D0992AEB3C47003AAD02 /* san_diego_offline_routing */ = {isa = PBXFileReference; lastKnownFileType = folder; path = san_diego_offline_routing; sourceTree = "<group>"; };
		D7EAF3592A1C023800D822C4 /* SetMinAndMaxScaleView.swift */ = {isa = PBXFileReference; fileEncoding = 4; lastKnownFileType = sourcecode.swift; path = SetMinAndMaxScaleView.swift; sourceTree = "<group>"; };
		D7ECF5972AB8BE63003FB2BE /* RenderMultilayerSymbolsView.swift */ = {isa = PBXFileReference; fileEncoding = 4; lastKnownFileType = sourcecode.swift; path = RenderMultilayerSymbolsView.swift; sourceTree = "<group>"; };
		D7EF5D742A26A03A00FEBDE5 /* ShowCoordinatesInMultipleFormatsView.swift */ = {isa = PBXFileReference; fileEncoding = 4; lastKnownFileType = sourcecode.swift; path = ShowCoordinatesInMultipleFormatsView.swift; sourceTree = "<group>"; };
		D7F2A0292CD00F1C0008D981 /* ApplyDictionaryRendererToFeatureLayerView.swift */ = {isa = PBXFileReference; lastKnownFileType = sourcecode.swift; path = ApplyDictionaryRendererToFeatureLayerView.swift; sourceTree = "<group>"; };
		D7F8C0362B60564D0072BFA7 /* AddFeaturesWithContingentValuesView.swift */ = {isa = PBXFileReference; fileEncoding = 4; lastKnownFileType = sourcecode.swift; path = AddFeaturesWithContingentValuesView.swift; sourceTree = "<group>"; };
		D7F8C03D2B605AF60072BFA7 /* ContingentValuesBirdNests.geodatabase */ = {isa = PBXFileReference; lastKnownFileType = file; path = ContingentValuesBirdNests.geodatabase; sourceTree = "<group>"; };
		D7F8C0402B605E720072BFA7 /* FillmoreTopographicMap.vtpk */ = {isa = PBXFileReference; lastKnownFileType = file; path = FillmoreTopographicMap.vtpk; sourceTree = "<group>"; };
		D7F8C0422B608F120072BFA7 /* AddFeaturesWithContingentValuesView.AddFeatureView.swift */ = {isa = PBXFileReference; fileEncoding = 4; lastKnownFileType = sourcecode.swift; path = AddFeaturesWithContingentValuesView.AddFeatureView.swift; sourceTree = "<group>"; };
		E000E75F2869E33D005D87C5 /* ClipGeometryView.swift */ = {isa = PBXFileReference; lastKnownFileType = sourcecode.swift; path = ClipGeometryView.swift; sourceTree = "<group>"; };
		E000E762286A0B18005D87C5 /* CutGeometryView.swift */ = {isa = PBXFileReference; lastKnownFileType = sourcecode.swift; path = CutGeometryView.swift; sourceTree = "<group>"; };
		E004A6BD28414332002A1FE6 /* SetViewpointRotationView.swift */ = {isa = PBXFileReference; fileEncoding = 4; lastKnownFileType = sourcecode.swift; path = SetViewpointRotationView.swift; sourceTree = "<group>"; };
		E004A6D828465C70002A1FE6 /* DisplaySceneView.swift */ = {isa = PBXFileReference; fileEncoding = 4; lastKnownFileType = sourcecode.swift; path = DisplaySceneView.swift; sourceTree = "<group>"; };
		E004A6DF28466279002A1FE6 /* ShowCalloutView.swift */ = {isa = PBXFileReference; lastKnownFileType = sourcecode.swift; path = ShowCalloutView.swift; sourceTree = "<group>"; };
		E004A6E52846A61F002A1FE6 /* StyleGraphicsWithSymbolsView.swift */ = {isa = PBXFileReference; lastKnownFileType = sourcecode.swift; path = StyleGraphicsWithSymbolsView.swift; sourceTree = "<group>"; };
		E004A6E828493BCE002A1FE6 /* ShowDeviceLocationView.swift */ = {isa = PBXFileReference; lastKnownFileType = sourcecode.swift; path = ShowDeviceLocationView.swift; sourceTree = "<group>"; };
		E004A6EC2849556E002A1FE6 /* CreatePlanarAndGeodeticBuffersView.swift */ = {isa = PBXFileReference; lastKnownFileType = sourcecode.swift; path = CreatePlanarAndGeodeticBuffersView.swift; sourceTree = "<group>"; };
		E004A6EF284E4B9B002A1FE6 /* DownloadVectorTilesToLocalCacheView.swift */ = {isa = PBXFileReference; lastKnownFileType = sourcecode.swift; path = DownloadVectorTilesToLocalCacheView.swift; sourceTree = "<group>"; };
		E004A6F2284E4FEB002A1FE6 /* ShowResultOfSpatialOperationsView.swift */ = {isa = PBXFileReference; lastKnownFileType = sourcecode.swift; path = ShowResultOfSpatialOperationsView.swift; sourceTree = "<group>"; };
		E004A6F5284FA42A002A1FE6 /* SelectFeaturesInFeatureLayerView.swift */ = {isa = PBXFileReference; lastKnownFileType = sourcecode.swift; path = SelectFeaturesInFeatureLayerView.swift; sourceTree = "<group>"; };
		E041ABBF287CA9F00056009B /* WebView.swift */ = {isa = PBXFileReference; lastKnownFileType = sourcecode.swift; path = WebView.swift; sourceTree = "<group>"; };
		E041ABD6287DB04D0056009B /* SampleInfoView.swift */ = {isa = PBXFileReference; lastKnownFileType = sourcecode.swift; path = SampleInfoView.swift; sourceTree = "<group>"; };
		E041AC15287F54580056009B /* highlight.min.js */ = {isa = PBXFileReference; fileEncoding = 4; lastKnownFileType = sourcecode.javascript; path = highlight.min.js; sourceTree = "<group>"; };
		E041AC1D288076A60056009B /* info.css */ = {isa = PBXFileReference; fileEncoding = 4; lastKnownFileType = text.css; path = info.css; sourceTree = "<group>"; };
		E041AC1F288077B90056009B /* xcode.css */ = {isa = PBXFileReference; fileEncoding = 4; lastKnownFileType = text.css; path = xcode.css; sourceTree = "<group>"; };
		E066DD34285CF3B3004D3D5B /* FindRouteView.swift */ = {isa = PBXFileReference; lastKnownFileType = sourcecode.swift; path = FindRouteView.swift; sourceTree = "<group>"; };
		E066DD372860AB28004D3D5B /* StyleGraphicsWithRendererView.swift */ = {isa = PBXFileReference; lastKnownFileType = sourcecode.swift; path = StyleGraphicsWithRendererView.swift; sourceTree = "<group>"; };
		E066DD3A2860CA08004D3D5B /* ShowResultOfSpatialRelationshipsView.swift */ = {isa = PBXFileReference; lastKnownFileType = sourcecode.swift; path = ShowResultOfSpatialRelationshipsView.swift; sourceTree = "<group>"; };
		E066DD3F28610F55004D3D5B /* AddSceneLayerFromServiceView.swift */ = {isa = PBXFileReference; lastKnownFileType = sourcecode.swift; path = AddSceneLayerFromServiceView.swift; sourceTree = "<group>"; };
		E070A0A2286F3B6000F2B606 /* DownloadPreplannedMapAreaView.swift */ = {isa = PBXFileReference; lastKnownFileType = sourcecode.swift; path = DownloadPreplannedMapAreaView.swift; sourceTree = "<group>"; };
		E088E1562862579D00413100 /* SetSurfacePlacementModeView.swift */ = {isa = PBXFileReference; lastKnownFileType = sourcecode.swift; path = SetSurfacePlacementModeView.swift; sourceTree = "<group>"; };
		E088E1732863B5F800413100 /* GenerateOfflineMapView.swift */ = {isa = PBXFileReference; lastKnownFileType = sourcecode.swift; path = GenerateOfflineMapView.swift; sourceTree = "<group>"; };
		E0D04FF128A5390000747989 /* DownloadPreplannedMapAreaView.Model.swift */ = {isa = PBXFileReference; lastKnownFileType = sourcecode.swift; path = DownloadPreplannedMapAreaView.Model.swift; sourceTree = "<group>"; };
		E0EA0B762866390E00C9621D /* ProjectGeometryView.swift */ = {isa = PBXFileReference; lastKnownFileType = sourcecode.swift; path = ProjectGeometryView.swift; sourceTree = "<group>"; };
		E0FE32E628747778002C6ACA /* BrowseBuildingFloorsView.swift */ = {isa = PBXFileReference; lastKnownFileType = sourcecode.swift; path = BrowseBuildingFloorsView.swift; sourceTree = "<group>"; };
		F111CCC0288B5D5600205358 /* DisplayMapFromMobileMapPackageView.swift */ = {isa = PBXFileReference; lastKnownFileType = sourcecode.swift; path = DisplayMapFromMobileMapPackageView.swift; sourceTree = "<group>"; };
		F111CCC3288B641900205358 /* Yellowstone.mmpk */ = {isa = PBXFileReference; lastKnownFileType = file; path = Yellowstone.mmpk; sourceTree = "<group>"; };
		F1E71BF0289473760064C33F /* AddRasterFromFileView.swift */ = {isa = PBXFileReference; lastKnownFileType = sourcecode.swift; path = AddRasterFromFileView.swift; sourceTree = "<group>"; };
/* End PBXFileReference section */

/* Begin PBXFrameworksBuildPhase section */
		00E5401027F3CCA200CF66D5 /* Frameworks */ = {
			isa = PBXFrameworksBuildPhase;
			buildActionMask = 2147483647;
			files = (
				00C43AED2947DC350099AE34 /* ArcGISToolkit in Frameworks */,
			);
			runOnlyForDeploymentPostprocessing = 0;
		};
/* End PBXFrameworksBuildPhase section */

/* Begin PBXGroup section */
		0000FB6D2BBDB17600845921 /* Add 3D tiles layer */ = {
			isa = PBXGroup;
			children = (
				0000FB6B2BBDB17600845921 /* Add3DTilesLayerView.swift */,
			);
			path = "Add 3D tiles layer";
			sourceTree = "<group>";
		};
		0005580D281872BE00224BC6 /* Views */ = {
			isa = PBXGroup;
			children = (
				00B04272282EC59E0072E1B4 /* AboutView.swift */,
				D70BE5782A5624A80022CA02 /* CategoriesView.swift */,
				00E5400D27F3CCA100CF66D5 /* ContentView.swift */,
				D7B759B22B1FFBE300017FDD /* FavoritesView.swift */,
				000558092817C51E00224BC6 /* SampleDetailView.swift */,
				E041ABD6287DB04D0056009B /* SampleInfoView.swift */,
				00273CF52A82AB8700A7A77D /* SampleLink.swift */,
				D72FE7072CE6DA1900BBC0FE /* SampleMenuButtons.swift */,
				00273CF32A82AB5900A7A77D /* SamplesSearchView.swift */,
				E041ABBF287CA9F00056009B /* WebView.swift */,
			);
			path = Views;
			sourceTree = "<group>";
		};
		000D43152B9918420003D3C2 /* Configure basemap style parameters */ = {
			isa = PBXGroup;
			children = (
				000D43132B9918420003D3C2 /* ConfigureBasemapStyleParametersView.swift */,
			);
			path = "Configure basemap style parameters";
			sourceTree = "<group>";
		};
		00181B442846AD3900654571 /* Extensions */ = {
			isa = PBXGroup;
			children = (
				D7A670D42DADB9630060E327 /* Bundle.swift */,
				D7A670D62DADBC770060E327 /* EnvironmentValues+RequestReviewModel.swift */,
				00181B452846AD7100654571 /* View+ErrorAlert.swift */,
				D7142BC32DB71082004F87B7 /* View+PagePresentation.swift */,
			);
			path = Extensions;
			sourceTree = "<group>";
		};
		0023DE5029D648FA0098243A /* macOS */ = {
			isa = PBXGroup;
			children = (
				00ACF554293E6C6A0059B2A9 /* Samples.entitlements */,
			);
			path = macOS;
			sourceTree = "<group>";
		};
		003D7C332821EBCC009DDFD2 /* Scripts */ = {
			isa = PBXGroup;
			children = (
				D742B6812D0A5FA100BA944F /* DownloadPortalItemData.swift */,
				003D7C352821EBCC009DDFD2 /* GenerateSampleViewSourceCode.swift */,
				003D7C342821EBCC009DDFD2 /* masquerade */,
			);
			path = Scripts;
			sourceTree = "<group>";
		};
		004421872DB9532400249FEE /* Add feature collection layer from portal item */ = {
			isa = PBXGroup;
			children = (
				004421892DB9532D00249FEE /* AddFeatureCollectionLayerFromPortalItemView.swift */,
			);
			path = "Add feature collection layer from portal item";
			sourceTree = "<group>";
		};
		0044218D2DB961F500249FEE /* Add feature collection layer from query */ = {
			isa = PBXGroup;
			children = (
				0044218F2DB961FE00249FEE /* AddFeatureCollectionLayerFromQueryView.swift */,
			);
			path = "Add feature collection layer from query";
			sourceTree = "<group>";
		};
		0044288C29C90BD500160767 /* Get elevation at point on surface */ = {
			isa = PBXGroup;
			children = (
				0044289129C90C0B00160767 /* GetElevationAtPointOnSurfaceView.swift */,
			);
			path = "Get elevation at point on surface";
			sourceTree = "<group>";
		};
		0044CDD72995C352004618CE /* Show device location history */ = {
			isa = PBXGroup;
			children = (
				0044CDDE2995C39E004618CE /* ShowDeviceLocationHistoryView.swift */,
			);
			path = "Show device location history";
			sourceTree = "<group>";
		};
		004A2B962BED454300C297CE /* 740b663bff5e4198b9b6674af93f638a */ = {
			isa = PBXGroup;
			children = (
				004A2B9C2BED455B00C297CE /* canyonlands */,
			);
			path = 740b663bff5e4198b9b6674af93f638a;
			sourceTree = "<group>";
		};
		004A2BA12BED456500C297CE /* Apply scheduled updates to preplanned map area */ = {
			isa = PBXGroup;
			children = (
				004A2B9E2BED456500C297CE /* ApplyScheduledUpdatesToPreplannedMapAreaView.swift */,
			);
			path = "Apply scheduled updates to preplanned map area";
			sourceTree = "<group>";
		};
		0072C7F12DBAA64C001502CA /* Add feature collection layer from table */ = {
			isa = PBXGroup;
			children = (
				0072C7F32DBAA65B001502CA /* AddFeatureCollectionLayerFromTableView.swift */,
			);
			path = "Add feature collection layer from table";
			sourceTree = "<group>";
		};
		0072C7F72DBABE9A001502CA /* Add integrated mesh layer */ = {
			isa = PBXGroup;
			children = (
				0072C7F92DBABEA9001502CA /* AddIntegratedMeshLayerView.swift */,
			);
			path = "Add integrated mesh layer";
			sourceTree = "<group>";
		};
		0072C7FD2DBAF07A001502CA /* Add items to portal */ = {
			isa = PBXGroup;
			children = (
				0072C7FF2DBAF08B001502CA /* AddItemsToPortalView.swift */,
			);
			path = "Add items to portal";
			sourceTree = "<group>";
		};
		0074ABAF281742420037244A /* Supporting Files */ = {
			isa = PBXGroup;
			children = (
				00181B442846AD3900654571 /* Extensions */,
				0074ABC028174F430037244A /* Models */,
				0005580D281872BE00224BC6 /* Views */,
				E041ABC3287CAFEB0056009B /* Web */,
			);
			path = "Supporting Files";
			sourceTree = "<group>";
		};
		0074ABB228174B830037244A /* Samples */ = {
			isa = PBXGroup;
			children = (
				0000FB6D2BBDB17600845921 /* Add 3D tiles layer */,
				79D84D0C2A815BED00F45262 /* Add custom dynamic entity data source */,
				4D2ADC3E29C26D05003B367F /* Add dynamic entity layer */,
				D7848EFD2CBD986400F6F546 /* Add elevation source from raster */,
				D7BEBAC22CBDC0F800F882E7 /* Add elevation source from tile package */,
				004421872DB9532400249FEE /* Add feature collection layer from portal item */,
				0044218D2DB961F500249FEE /* Add feature collection layer from query */,
				0072C7F12DBAA64C001502CA /* Add feature collection layer from table */,
				10CFF4C82DBAAEE10027F144 /* Add feature layer with time offset */,
				00D4EF7E2863840D00B9CC30 /* Add feature layers */,
				D7F8C0342B60564D0072BFA7 /* Add features with contingent values */,
				0072C7F72DBABE9A001502CA /* Add integrated mesh layer */,
				0072C7FD2DBAF07A001502CA /* Add items to portal */,
				D713C6D42CB990600073AA72 /* Add KML layer */,
				D751B4C72CD3E572005CE750 /* Add KML layer with network links */,
				D7DFA0E92CBA0242007C31F2 /* Add map image layer */,
				D7CDD3882CB86F0A00DE9766 /* Add point cloud layer from file */,
				D7848ED72CBD85A300F6F546 /* Add point scene layer */,
				F19A316128906F0D003B7EF9 /* Add raster from file */,
				955271622C0E6750009B1ED4 /* Add raster from service */,
				00FA4E542DBC1383008A34CF /* Add rasters and feature tables from geopackage */,
				E066DD3E28610F3F004D3D5B /* Add scene layer from service */,
				D7BE7E6E2CC19CC3006DDB0C /* Add tiled layer */,
				D7201CD72CC6B710004BDB7D /* Add tiled layer as basemap */,
				D7201D032CC6D3B5004BDB7D /* Add vector tiled layer from custom style */,
				3E54CF202C66AFA400DD2F18 /* Add web tiled layer */,
				1C38915B2DBC36B000ADFDDC /* Add WFS layer */,
				D7E557602A1D743100B9FB09 /* Add WMS layer */,
				1C29C9622DBAE5D10074028F /* Add WMTS layer */,
				4C8126E32DC0249D006EF7D2 /* Analyze hotspots */,
				1C3B7DC22A5F64FC00907443 /* Analyze network with subnetwork trace */,
				D7C16D172AC5F6C100689E89 /* Animate 3D graphic */,
				D77570BC2A29427200F490CD /* Animate images with image overlay */,
				1C38915F2DC02F0800ADFDDC /* Apply blend renderer to hillshade */,
				10CFF5092DC2EC3E0027F144 /* Apply class breaks renderer to sublayer */,
				4C81273A2DCA9E03006EF7D2 /* Apply colormap renderer to raster */,
				D7F2A02C2CD00F1C0008D981 /* Apply dictionary renderer to feature layer */,
				D70789912CD160FD000DF215 /* Apply dictionary renderer to graphics overlay */,
				1CC755E32DC95625004B346F /* Apply function to raster from file */,
				8810FB572DC94A5600874936 /* Apply function to raster from service */,
				88E52E6D2DC969CF00F48409 /* Apply hillshade renderer to raster */,
				955AFAC52C10FD74009C8FE5 /* Apply mosaic rule to rasters */,
				D771D0C52CD55211004C13CB /* Apply raster rendering rule */,
				00FA4E612DCA72DA008A34CF /* Apply RGB renderer */,
				88C5E0E92DCBC1B20091D271 /* Apply scene property expressions */,
				004A2BA12BED456500C297CE /* Apply scheduled updates to preplanned map area */,
				00FA4E6F2DCBD795008A34CF /* Apply simple renderer to feature layer */,
				00FA4E8A2DCD7233008A34CF /* Apply simple renderer to graphics overlay */,
				4C81275F2DCBED40006EF7D2 /* Apply stretch renderer */,
				4C8126DB2DBBCED7006EF7D2 /* Apply style to WMS layer */,
				88FB70372DCC204800EB76E3 /* Apply symbology to shapefile */,
				D71D9B122DC430F800FF2D5A /* Apply terrain exaggeration */,
				D75362CC2A1E862B00D83028 /* Apply unique value renderer */,
				1C8EC7422BAE2891001A6929 /* Augment reality to collect data */,
				D7084FA42AD771AA00EC7F4F /* Augment reality to fly over scene */,
				1C2538472BABAC7B00337307 /* Augment reality to navigate route */,
				D7A737DF2BABB9FE00B7C7FC /* Augment reality to show hidden infrastructure */,
				D72F27292ADA1E4400F906DA /* Augment reality to show tabletop scene */,
				88FB70D22DCD10A500EB76E3 /* Authenticate with Integrated Windows Authentication */,
				218F35B229C28F4A00502022 /* Authenticate with OAuth */,
				E0FE32E528747762002C6ACA /* Browse building floors */,
				95E980732C26185000CB8912 /* Browse OGC API feature service */,
				1C9B74D229DB54560038B06F /* Change camera controller */,
				4D2ADC5329C4F612003B367F /* Change map view background */,
				1C0C1C3229D34DAE005C8B24 /* Change viewpoint */,
				E000E75E2869E325005D87C5 /* Clip geometry */,
				000D43152B9918420003D3C2 /* Configure basemap style parameters */,
				D7635FF32B9277DC0044AB97 /* Configure clusters */,
				D74F6C412D0CD51B00D4FB15 /* Configure electronic navigational charts */,
				88F93CBE29C3D4E30006B28E /* Create and edit geometries */,
				79B7B8082A1BF8B300F57C27 /* Create and save KML file */,
				D7E440D12A1ECBC2005D74DE /* Create buffers around points */,
				D7B3C5C02A43B71E001DA4D8 /* Create convex hull around geometries */,
				D744FD132A2112360084A66C /* Create convex hull around points */,
				D79482D32C35D872006521CD /* Create dynamic basemap gallery */,
				D71563E62D5AC2B600D2E948 /* Create KML multi-track */,
				1C19B4EA2A578E46001D2506 /* Create load report */,
				D73FABE82AD4A0370048EC70 /* Create mobile geodatabase */,
				E004A6EB28495538002A1FE6 /* Create planar and geodetic buffers */,
				D71C5F602AAA7854006599FD /* Create symbol styles from web styles */,
				E000E761286A0B07005D87C5 /* Cut geometry */,
				D71099692A27D8880065A1C1 /* Densify and generalize geometry */,
				D7BEBAD12CBDFE1C00F882E7 /* Display alternate symbols at different scales */,
				D7AE861A2AC39D750049B626 /* Display annotation */,
				D7635FEA2B9272CB0044AB97 /* Display clusters */,
				00A7A1422A2FC58300F035F7 /* Display content of utility network container */,
				D7497F382AC4B45300167AD2 /* Display dimensions */,
				0074ABB328174B830037244A /* Display map */,
				F111CCBD288B548400205358 /* Display map from mobile map package */,
				D752D95B2A3BCDD4003EB25E /* Display map from portal item */,
				00B04FB3283EEB830026C882 /* Display overview map */,
				E004A6D528465C70002A1FE6 /* Display scene */,
				D7010EBA2B05616900D43F55 /* Display scene from mobile scene package */,
				D742E48E2B04132B00690098 /* Display web scene from portal item */,
				E070A0A1286F3B3400F2B606 /* Download preplanned map area */,
				E004A6EE284E4B7A002A1FE6 /* Download vector tiles to local cache */,
				D733CA182BED980D00FBDE4C /* Edit and sync features with feature service */,
				9579FCEB2C3360CA00FC8A1D /* Edit feature attachments */,
				D75E5EF02CC049D500252595 /* Edit features using feature forms */,
				D762AF5E2BF6A7B900ECE3C7 /* Edit features with feature-linked annotation */,
				D764B7DE2BE2F89D002E2F92 /* Edit geodatabase with transactions */,
				D73E619D2BDB21F400457932 /* Edit with branch versioning */,
				D7D9FCF52BF2CC8600F972A2 /* Filter by definition expression or display filter */,
				1C26ED122A859525009B7721 /* Filter features in scene */,
				D73FCFF32B02A3AA0006360D /* Find address with reverse geocode */,
				D7705D5F2AFC570700CC0335 /* Find closest facility from point */,
				D7705D542AFC244E00CC0335 /* Find closest facility to multiple points */,
				D78666A92A21616D00C60110 /* Find nearest vertex */,
				E066DD33285CF3A0004D3D5B /* Find route */,
				D7DDF84F2AF47C6C004352D9 /* Find route around barriers */,
				D76000AA2AF19C2300B3084D /* Find route in mobile map package */,
				D7E7D0792AEB39BF003AAD02 /* Find route in transport network */,
				E088E1722863B5E600413100 /* Generate offline map */,
				10B782032BE55C52007EAE6C /* Generate offline map with custom parameters */,
				10D321942BDB1C2E00B39B1B /* Generate offline map with local basemap */,
				D7553CD62AE2DFEC00DC2A70 /* Geocode offline */,
				0044288C29C90BD500160767 /* Get elevation at point on surface */,
				D704AA562AB22B7A00A3BB63 /* Group layers together */,
				102B6A352BFD5AD1009F763C /* Identify features in WMS layer */,
				D731F3BD2AD0D22500A8431E /* Identify graphics */,
				D70082E72ACF8F6C00E0C3C2 /* Identify KML features */,
				D751018A2A2E960300B8FA48 /* Identify layer features */,
				D7464F182ACE0445007FEE88 /* Identify raster cell */,
				D75E5EE52CC0340100252595 /* List contents of KML file */,
				D776880E2B69826B007C3860 /* List spatial reference transformations */,
				D718A1E92B575FD900447087 /* Manage bookmarks */,
				D752D93C2A3914E5003EB25E /* Manage operational layers */,
				D73E61952BDAEE6600457932 /* Match viewpoint of geo views */,
				D7ABA2F52A3256610021822B /* Measure distance in scene */,
				D7352F8D2BD992C40013FFEF /* Monitor changes to draw status */,
				D71371782BD88ECC00EB2F86 /* Monitor changes to layer view state */,
				D752D9422A3A6EB8003EB25E /* Monitor changes to map load status */,
				75DD739029D38B1B0010229D /* Navigate route */,
				D7588F5B2B7D8DAA008B75E2 /* Navigate route with rerouting */,
				D76929F32B4F78340047205E /* Orbit camera around object */,
				D7232EDD2AC1E5410079ABFF /* Play KML tour */,
				E0EA0B75286638FD00C9621D /* Project geometry */,
				3E9F77712C6A609B0022CAB5 /* Query feature count and extent */,
				108EC03F29D25AE1000F35D0 /* Query feature table */,
				D73F06652B5EE73D000B574F /* Query features with Arcade expression */,
				D7BA38962BFBFC0F009954F5 /* Query related features */,
				D7A85A052CD5ABF5009DC68A /* Query with CQL filters */,
				D7ECF5942AB8BDCA003FB2BE /* Render multilayer symbols */,
				1CAB8D402A3CEAB0002AA649 /* Run valve isolation trace */,
				D75F66322B48EABC00434974 /* Search for web map */,
				00CB913628481475005C2C5D /* Search with geocode */,
				E004A6F4284FA3C5002A1FE6 /* Select features in feature layer */,
				954AEDEF2C01332F00265114 /* Select features in scene layer */,
				00B042E3282EDC690072E1B4 /* Set basemap */,
				D7C3AB462B683291008909B9 /* Set feature request mode */,
				3E720F9B2C619ACD00E22A9E /* Set initial viewpoint */,
				D734FA072A183A5A00246D7E /* Set max extent */,
				D7EAF34F2A1C011000D822C4 /* Set min and max scale */,
				D76CE8D62BFD7047009A8686 /* Set reference scale */,
				3EEDE7CC2C5D735E00510104 /* Set spatial reference */,
				95F3A52C2C07F0A600885DED /* Set surface navigation constraint */,
				E088E1552862578800413100 /* Set surface placement mode */,
				D769C20D2A28FF8600030F61 /* Set up location-driven geotriggers */,
				E004A6B928414332002A1FE6 /* Set viewpoint rotation */,
				1C43BC782A43781100509BF8 /* Set visibility of subtype sublayer */,
				E004A6DE2846626A002A1FE6 /* Show callout */,
				D7EF5D712A269E2D00FEBDE5 /* Show coordinates in multiple formats */,
				E004A6E728493BBB002A1FE6 /* Show device location */,
				0044CDD72995C352004618CE /* Show device location history */,
				95F8912A2C46E9F00010EBED /* Show device location using indoor positioning */,
				4D126D6829CA1B6000CFB7A7 /* Show device location with NMEA data sources */,
				D722BD1E2A420D7E002C2087 /* Show extruded features */,
				00ABA94B2BF671FC00C0488C /* Show grid */,
				D751017D2A2E490800B8FA48 /* Show labels on layer */,
				D7CC33FB2A31475C00198EDF /* Show line of sight between points */,
				D7337C5C2ABD137400A5D865 /* Show mobile map package expiration date */,
				1C42E04129D2396B004FC4BE /* Show popup */,
				1C9B74C429DB43580038B06F /* Show realistic light and shadows */,
				E004A6F1284E4F80002A1FE6 /* Show result of spatial operations */,
				E066DD392860C9EE004D3D5B /* Show result of spatial relationships */,
				95A5721A2C0FDCCE006E8B48 /* Show scale bar */,
				95D2EE102C334D1D00683D53 /* Show service area */,
				1CAF831A2A20305F000E1E60 /* Show utility associations */,
				D7ABA2FB2A3287C10021822B /* Show viewshed from geoelement in scene */,
				0086F3FC28E3770900974721 /* Show viewshed from point in scene */,
				95DEB9B72C127A97009BEC35 /* Show viewshed from point on map */,
				00E7C15A2BBE1BF000B85D69 /* Snap geometry edits */,
				D71A9DE12D8CC88D00CA03CB /* Snap geometry edits with utility network rules */,
				D75B584D2AAFB2C20038B3B4 /* Style features with custom dictionary */,
				D71C909E2C6C249B0018C63E /* Style geometry types with symbols */,
				E066DD362860AB0B004D3D5B /* Style graphics with renderer */,
				E004A6E42846A609002A1FE6 /* Style graphics with symbols */,
				D77BC5352B59A2D3007B49B6 /* Style point with distance composite scene symbol */,
				D7058B0B2B59E44B000A888A /* Style point with scene symbol */,
				D74C8BFA2ABA5572007C76B8 /* Style symbols from mobile style file */,
				7573E81229D6134C00BEED9C /* Trace utility network */,
				D74EA7802B6DADA5008F6C7C /* Validate utility network topology */,
			);
			path = Samples;
			sourceTree = "<group>";
		};
		0074ABB328174B830037244A /* Display map */ = {
			isa = PBXGroup;
			children = (
				0074ABBE28174BCF0037244A /* DisplayMapView.swift */,
			);
			path = "Display map";
			sourceTree = "<group>";
		};
		0074ABC028174F430037244A /* Models */ = {
			isa = PBXGroup;
			children = (
				D72FE7022CE6D05600BBC0FE /* AppFavorites.swift */,
				00CCB8A4285BAF8700BBAB70 /* OnDemandResource.swift */,
				0074ABC128174F430037244A /* Sample.swift */,
			);
			path = Models;
			sourceTree = "<group>";
		};
		0086F3FC28E3770900974721 /* Show viewshed from point in scene */ = {
			isa = PBXGroup;
			children = (
				0042E24228E4BF8F001F33D6 /* ShowViewshedFromPointInSceneView.Model.swift */,
				0086F3FD28E3770900974721 /* ShowViewshedFromPointInSceneView.swift */,
				0042E24428E4F82B001F33D6 /* ShowViewshedFromPointInSceneView.ViewshedSettingsView.swift */,
			);
			path = "Show viewshed from point in scene";
			sourceTree = "<group>";
		};
		00966EE62811F64D009D3DD7 /* iOS */ = {
			isa = PBXGroup;
			children = (
				00E5402A27F775EA00CF66D5 /* Info.plist */,
			);
			path = iOS;
			sourceTree = "<group>";
		};
		00A7A1422A2FC58300F035F7 /* Display content of utility network container */ = {
			isa = PBXGroup;
			children = (
				00A7A1432A2FC58300F035F7 /* DisplayContentOfUtilityNetworkContainerView.swift */,
				00A7A1492A2FC5B700F035F7 /* DisplayContentOfUtilityNetworkContainerView.Model.swift */,
			);
			path = "Display content of utility network container";
			sourceTree = "<group>";
		};
		00ABA94B2BF671FC00C0488C /* Show grid */ = {
			isa = PBXGroup;
			children = (
				00ABA94D2BF6721700C0488C /* ShowGridView.swift */,
			);
			path = "Show grid";
			sourceTree = "<group>";
		};
		00B042E3282EDC690072E1B4 /* Set basemap */ = {
			isa = PBXGroup;
			children = (
				00B042E5282EDC690072E1B4 /* SetBasemapView.swift */,
			);
			path = "Set basemap";
			sourceTree = "<group>";
		};
		00B04FB3283EEB830026C882 /* Display overview map */ = {
			isa = PBXGroup;
			children = (
				00B04FB4283EEBA80026C882 /* DisplayOverviewMapView.swift */,
			);
			path = "Display overview map";
			sourceTree = "<group>";
		};
		00C94A0228B53DCC004E42D9 /* 7c4c679ab06a4df19dc497f577f111bd */ = {
			isa = PBXGroup;
			children = (
				00C94A0C28B53DE1004E42D9 /* raster-file */,
			);
			path = 7c4c679ab06a4df19dc497f577f111bd;
			sourceTree = "<group>";
		};
		00CB913628481475005C2C5D /* Search with geocode */ = {
			isa = PBXGroup;
			children = (
				00CB9137284814A4005C2C5D /* SearchWithGeocodeView.swift */,
			);
			path = "Search with geocode";
			sourceTree = "<group>";
		};
		00CCB8A6285D059300BBAB70 /* Portal Data */ = {
			isa = PBXGroup;
			children = (
				1C293D4C2DCD91BF000B0822 /* 5356dbf91788474493467519e268cf87 */,
				D762DA0D2D94C750001052DD /* 0fd3a39660d54c12b05d5f81f207dffd */,
				D74C8C002ABA6202007C76B8 /* 1bd036f221f54a99abc9e46ff3511cbf */,
				D7781D472B7EB03400E53C51 /* 4caec8c55ea2463982f1af7d9611b8d5 */,
				D7C16D1D2AC5FE8200689E89 /* 5a9b60cee9ba41e79640a06bcdf8084d */,
				00C94A0228B53DCC004E42D9 /* 7c4c679ab06a4df19dc497f577f111bd */,
				D701D7242A37C7E4006FF0C8 /* 07d62a792ab6496d9b772a24efea45d0 */,
				D7D1F3512ADDBE5D009CE2DA /* 7dd2f97bb007466ea939160d0de96a9d */,
				00FA4E7C2DCD5959008A34CF /* 9c802ab0c93a4e45a16311c666fe81c1 */,
				9537AFC82C220ECB000923C5 /* 9d2987a825c646468b3ce7512fb76e2d */,
				00D4EF8328638BF100B9CC30 /* 15a7cbd3af1e47cfa5d2c6b93dc44fc2 */,
				D7CE9F992AE2F575008F7A5F /* 22c3083d4fa74e3e9b25adfc9f8c0496 */,
				D7CDD38E2CB872EA00DE9766 /* 34da965ca51d4c68aa9b3a38edb29e00 */,
				D7BEBAC82CBDC81200F882E7 /* 52ca74b4ba8042b78b3c653696f34a9c */,
				00D4EF8E28638BF100B9CC30 /* 68ec42517cdd439e81b036210483e8e7 */,
				D762AF642BF6A96100ECE3C7 /* 74c0c9fa80f4498c9739cc42531e9948 */,
				D76000B52AF19FC900B3084D /* 260eb6535c824209964cf281766ebe43 */,
				D7C16D202AC5FE9800689E89 /* 290f0c571c394461a8b58b6775d0bd63 */,
				D713C6F62CB9B9A60073AA72 /* 324e4742820e46cfbe5029ff2c32cb1f */,
				1C965C4629DBA879002F8536 /* 681d6f7694644709a7c830ec57a2d72b */,
				004A2B962BED454300C297CE /* 740b663bff5e4198b9b6674af93f638a */,
				D7CE9F9C2AE2F585008F7A5F /* 3424d442ebe54f3cbf34462382d3aebe */,
				D735717F2CB613100046A433 /* 5028bf3513ff4c38b28822d010a4937c */,
				D707899A2CD16324000DF215 /* 8776cfc26eed4485a03de6316826384c */,
				D7C16D232AC5FEA600689E89 /* 12509ffdc684437f8f2656b0129d2c13 */,
				D7BB3DD12C5D781800FFCD56 /* 43809fd639f242fd8045ecbafd61a579 */,
				10D321912BDB187400B39B1B /* 85282f2aaa2844d8935cdb8722e22a93 */,
				D73F8CF22AB1089900CD39DA /* 751138a2e0844e06853522d54103222a */,
				D7BEBA9F2CBD9CCA00F882E7 /* 98092369c4ae4d549bbbd45dba993ebc */,
				D721EEA62ABDFF550040BE46 /* 174150279af74a2ba6f8b87a567f480b */,
				792222DB2A81AA5D00619FFE /* a8a942c228af4fac96baa78ad60f511f */,
				D7464F202ACE0910007FEE88 /* b5f977c78ec74b3a8857ca86d1d9b318 */,
				1C38921E2DC1749700ADFDDC /* b051f5c3e01048f3bf11c59b41507896 */,
				D7F8C03F2B605E720072BFA7 /* b5106355f1634b8996e634c04b6a930a */,
				D70539042CD0122D00F63F4A /* c78b149a1d52414682c86a5feeb13d30 */,
				00D4EF8128638BF100B9CC30 /* cb1b20748a9f4d128dad8a87244e3e37 */,
				4C81274E2DCADC82006EF7D2 /* cc68728b5904403ba637e1f1cd2995ae */,
				4D126D7629CA3B3F00CFB7A7 /* d5bad9f4fee9483791e405880fb466da */,
				88FB703A2DCC211E00EB76E3 /* d98b3e5293834c5f852f13c569930caa */,
				D77572AC2A295DC100F490CD /* d1453556d91e46dea191c20c398b82cd */,
				D75E5EEB2CC0466900252595 /* da301cb122874d5497f8a8f6c81eb36e */,
				D7E7D0862AEB3C36003AAD02 /* df193653ed39449195af0c9725701dca */,
				D70539082CD0122D00F63F4A /* e0d41b4b409a49a5a7ba11939d8535dc */,
				F111CCC2288B63DB00205358 /* e1f3a7254cb845b09450f54937c16061 */,
				D7C5233F2BED9BBF00E8221A /* e4a398afe9a945f3b0f4dca1e4faccb5 */,
				D7F8C03C2B605AF60072BFA7 /* e12b54ea799f4606a2712157cf9f6e41 */,
				D7C16D262AC5FEB600689E89 /* e87c154fb9c2487f999143df5b08e9b1 */,
				D7201D2A2CC6D829004BDB7D /* f4b742a57af344988b02227e2824ca5f */,
				D7497F3E2AC4BA4100167AD2 /* f5ff6f5556a945bca87ca513b8729a1e */,
			);
			path = "Portal Data";
			sourceTree = SOURCE_ROOT;
		};
		00D4EF7E2863840D00B9CC30 /* Add feature layers */ = {
			isa = PBXGroup;
			children = (
				00D4EF7F2863842100B9CC30 /* AddFeatureLayersView.swift */,
			);
			path = "Add feature layers";
			sourceTree = "<group>";
		};
		00D4EF8128638BF100B9CC30 /* cb1b20748a9f4d128dad8a87244e3e37 */ = {
			isa = PBXGroup;
			children = (
				00D4EF8228638BF100B9CC30 /* LA_Trails.geodatabase */,
			);
			path = cb1b20748a9f4d128dad8a87244e3e37;
			sourceTree = "<group>";
		};
		00D4EF8328638BF100B9CC30 /* 15a7cbd3af1e47cfa5d2c6b93dc44fc2 */ = {
			isa = PBXGroup;
			children = (
				00D4EFB02863CE6300B9CC30 /* ScottishWildlifeTrust_reserves */,
			);
			path = 15a7cbd3af1e47cfa5d2c6b93dc44fc2;
			sourceTree = "<group>";
		};
		00D4EF8E28638BF100B9CC30 /* 68ec42517cdd439e81b036210483e8e7 */ = {
			isa = PBXGroup;
			children = (
				00D4EF8F28638BF100B9CC30 /* AuroraCO.gpkg */,
			);
			path = 68ec42517cdd439e81b036210483e8e7;
			sourceTree = "<group>";
		};
		00E5400627F3CCA100CF66D5 = {
			isa = PBXGroup;
			children = (
				00966EE62811F64D009D3DD7 /* iOS */,
				0023DE5029D648FA0098243A /* macOS */,
				00CCB8A6285D059300BBAB70 /* Portal Data */,
				00E5401427F3CCA200CF66D5 /* Products */,
				003D7C332821EBCC009DDFD2 /* Scripts */,
				00E5400B27F3CCA100CF66D5 /* Shared */,
			);
			sourceTree = "<group>";
		};
		00E5400B27F3CCA100CF66D5 /* Shared */ = {
			isa = PBXGroup;
			children = (
				0074ABAF281742420037244A /* Supporting Files */,
				0074ABB228174B830037244A /* Samples */,
				00E5400C27F3CCA100CF66D5 /* SamplesApp.swift */,
				00E5400E27F3CCA200CF66D5 /* Assets.xcassets */,
				798C2DA62AFC505600EE7E97 /* PrivacyInfo.xcprivacy */,
				001C6DD827FE585A00D472C2 /* AppSecrets.swift.masque */,
				0074ABCA2817B8DB0037244A /* SamplesApp+Samples.swift.tache */,
			);
			path = Shared;
			sourceTree = "<group>";
		};
		00E5401427F3CCA200CF66D5 /* Products */ = {
			isa = PBXGroup;
			children = (
				00E5401327F3CCA200CF66D5 /* ArcGIS Maps SDK Samples.app */,
			);
			name = Products;
			sourceTree = "<group>";
		};
		00E7C15A2BBE1BF000B85D69 /* Snap geometry edits */ = {
			isa = PBXGroup;
			children = (
				00E7C1592BBE1BF000B85D69 /* SnapGeometryEditsView.swift */,
				00E1D90A2BC0AF97001AEB6A /* SnapGeometryEditsView.SnapSettingsView.swift */,
				00E1D90C2BC0B125001AEB6A /* SnapGeometryEditsView.GeometryEditorModel.swift */,
				00E1D90E2BC0B1E8001AEB6A /* SnapGeometryEditsView.GeometryEditorMenu.swift */,
			);
			path = "Snap geometry edits";
			sourceTree = "<group>";
		};
		00FA4E542DBC1383008A34CF /* Add rasters and feature tables from geopackage */ = {
			isa = PBXGroup;
			children = (
				00FA4E562DBC139B008A34CF /* AddRastersAndFeatureTablesFromGeopackageView.swift */,
			);
			path = "Add rasters and feature tables from geopackage";
			sourceTree = "<group>";
		};
		00FA4E612DCA72DA008A34CF /* Apply RGB renderer */ = {
			isa = PBXGroup;
			children = (
				00FA4E632DCA72E6008A34CF /* ApplyRGBRendererView.swift */,
				00FA4E672DCA87A5008A34CF /* ApplyRGBRendererView.RangeSlider.swift */,
				00FA4E652DCA7386008A34CF /* ApplyRGBRendererView.SettingsView.swift */,
			);
			path = "Apply RGB renderer";
			sourceTree = "<group>";
		};
		00FA4E6F2DCBD795008A34CF /* Apply simple renderer to feature layer */ = {
			isa = PBXGroup;
			children = (
				00FA4E712DCBD7A6008A34CF /* ApplySimpleRendererToFeatureLayerView.swift */,
			);
			path = "Apply simple renderer to feature layer";
			sourceTree = "<group>";
		};
		00FA4E7C2DCD5959008A34CF /* 9c802ab0c93a4e45a16311c666fe81c1 */ = {
			isa = PBXGroup;
			children = (
				00FA4E812DCD5AD0008A34CF /* srtm */,
			);
			path = 9c802ab0c93a4e45a16311c666fe81c1;
			sourceTree = "<group>";
		};
		00FA4E8A2DCD7233008A34CF /* Apply simple renderer to graphics overlay */ = {
			isa = PBXGroup;
			children = (
				00FA4E882DCD7233008A34CF /* ApplySimpleRendererToGraphicsOverlayView.swift */,
			);
			path = "Apply simple renderer to graphics overlay";
			sourceTree = "<group>";
		};
		102B6A352BFD5AD1009F763C /* Identify features in WMS layer */ = {
			isa = PBXGroup;
			children = (
				102B6A362BFD5B55009F763C /* IdentifyFeaturesInWMSLayerView.swift */,
			);
			path = "Identify features in WMS layer";
			sourceTree = "<group>";
		};
		108EC03F29D25AE1000F35D0 /* Query feature table */ = {
			isa = PBXGroup;
			children = (
				108EC04029D25B2C000F35D0 /* QueryFeatureTableView.swift */,
			);
			path = "Query feature table";
			sourceTree = "<group>";
		};
		10B782032BE55C52007EAE6C /* Generate offline map with custom parameters */ = {
			isa = PBXGroup;
			children = (
				10B782042BE55D7E007EAE6C /* GenerateOfflineMapWithCustomParametersView.swift */,
				10B782072BE5A058007EAE6C /* GenerateOfflineMapWithCustomParametersView.CustomParameters.swift */,
				10BD9EB32BF51B4B00ABDBD5 /* GenerateOfflineMapWithCustomParametersView.Model.swift */,
			);
			path = "Generate offline map with custom parameters";
			sourceTree = "<group>";
		};
		10CFF4C82DBAAEE10027F144 /* Add feature layer with time offset */ = {
			isa = PBXGroup;
			children = (
				10CFF4C92DBAAFAC0027F144 /* AddFeatureLayerWithTimeOffsetView.swift */,
			);
			path = "Add feature layer with time offset";
			sourceTree = "<group>";
		};
		10CFF5092DC2EC3E0027F144 /* Apply class breaks renderer to sublayer */ = {
			isa = PBXGroup;
			children = (
				10CFF50A2DC2EC990027F144 /* ApplyClassBreaksRendererToSublayerView.swift */,
			);
			path = "Apply class breaks renderer to sublayer";
			sourceTree = "<group>";
		};
		10D321912BDB187400B39B1B /* 85282f2aaa2844d8935cdb8722e22a93 */ = {
			isa = PBXGroup;
			children = (
				10D321922BDB187400B39B1B /* naperville_imagery.tpkx */,
			);
			path = 85282f2aaa2844d8935cdb8722e22a93;
			sourceTree = "<group>";
		};
		10D321942BDB1C2E00B39B1B /* Generate offline map with local basemap */ = {
			isa = PBXGroup;
			children = (
				10D321952BDB1CB500B39B1B /* GenerateOfflineMapWithLocalBasemapView.swift */,
			);
			path = "Generate offline map with local basemap";
			sourceTree = "<group>";
		};
		1C0C1C3229D34DAE005C8B24 /* Change viewpoint */ = {
			isa = PBXGroup;
			children = (
				1C0C1C3429D34DAE005C8B24 /* ChangeViewpointView.swift */,
			);
			path = "Change viewpoint";
			sourceTree = "<group>";
		};
		1C19B4EA2A578E46001D2506 /* Create load report */ = {
			isa = PBXGroup;
			children = (
				1C19B4EF2A578E46001D2506 /* CreateLoadReportView.Model.swift */,
				1C19B4ED2A578E46001D2506 /* CreateLoadReportView.swift */,
				1C19B4EB2A578E46001D2506 /* CreateLoadReportView.Views.swift */,
			);
			path = "Create load report";
			sourceTree = "<group>";
		};
		1C2538472BABAC7B00337307 /* Augment reality to navigate route */ = {
			isa = PBXGroup;
			children = (
				1C2538532BABACB100337307 /* AugmentRealityToNavigateRouteView.swift */,
				1C2538522BABACB100337307 /* AugmentRealityToNavigateRouteView.ARSceneView.swift */,
			);
			path = "Augment reality to navigate route";
			sourceTree = "<group>";
		};
		1C26ED122A859525009B7721 /* Filter features in scene */ = {
			isa = PBXGroup;
			children = (
				1C26ED152A859525009B7721 /* FilterFeaturesInSceneView.swift */,
			);
			path = "Filter features in scene";
			sourceTree = "<group>";
		};
		1C293D4C2DCD91BF000B0822 /* 5356dbf91788474493467519e268cf87 */ = {
			isa = PBXGroup;
			children = (
				1C293D4B2DCD91BF000B0822 /* color.json */,
			);
			path = 5356dbf91788474493467519e268cf87;
			sourceTree = "<group>";
		};
		1C29C9622DBAE5D10074028F /* Add WMTS layer */ = {
			isa = PBXGroup;
			children = (
				1C29C9532DBAE50D0074028F /* AddWMTSLayerView.swift */,
			);
			path = "Add WMTS layer";
			sourceTree = "<group>";
		};
		1C38915B2DBC36B000ADFDDC /* Add WFS layer */ = {
			isa = PBXGroup;
			children = (
				1C38915C2DBC36C700ADFDDC /* AddWFSLayerView.swift */,
			);
			path = "Add WFS layer";
			sourceTree = "<group>";
		};
		1C38915F2DC02F0800ADFDDC /* Apply blend renderer to hillshade */ = {
			isa = PBXGroup;
			children = (
				1C3891602DC02F1100ADFDDC /* ApplyBlendRendererToHillshadeView.swift */,
				1C3892302DC59E5D00ADFDDC /* ApplyBlendRendererToHillshadeView.SettingsView.swift */,
			);
			path = "Apply blend renderer to hillshade";
			sourceTree = "<group>";
		};
		1C38921E2DC1749700ADFDDC /* b051f5c3e01048f3bf11c59b41507896 */ = {
			isa = PBXGroup;
			children = (
				1CC755E02DC5A6A7004B346F /* Shasta_Elevation */,
			);
			path = b051f5c3e01048f3bf11c59b41507896;
			sourceTree = "<group>";
		};
		1C3B7DC22A5F64FC00907443 /* Analyze network with subnetwork trace */ = {
			isa = PBXGroup;
			children = (
				1C3B7DC32A5F64FC00907443 /* AnalyzeNetworkWithSubnetworkTraceView.Model.swift */,
				1C3B7DC62A5F64FC00907443 /* AnalyzeNetworkWithSubnetworkTraceView.swift */,
			);
			path = "Analyze network with subnetwork trace";
			sourceTree = "<group>";
		};
		1C42E04129D2396B004FC4BE /* Show popup */ = {
			isa = PBXGroup;
			children = (
				1C42E04329D2396B004FC4BE /* ShowPopupView.swift */,
			);
			path = "Show popup";
			sourceTree = "<group>";
		};
		1C43BC782A43781100509BF8 /* Set visibility of subtype sublayer */ = {
			isa = PBXGroup;
			children = (
				1C43BC7C2A43781100509BF8 /* SetVisibilityOfSubtypeSublayerView.Model.swift */,
				1C43BC7E2A43781100509BF8 /* SetVisibilityOfSubtypeSublayerView.swift */,
				1C43BC792A43781100509BF8 /* SetVisibilityOfSubtypeSublayerView.Views.swift */,
			);
			path = "Set visibility of subtype sublayer";
			sourceTree = "<group>";
		};
		1C8EC7422BAE2891001A6929 /* Augment reality to collect data */ = {
			isa = PBXGroup;
			children = (
				1C8EC7432BAE2891001A6929 /* AugmentRealityToCollectDataView.swift */,
			);
			path = "Augment reality to collect data";
			sourceTree = "<group>";
		};
		1C965C4629DBA879002F8536 /* 681d6f7694644709a7c830ec57a2d72b */ = {
			isa = PBXGroup;
			children = (
				004FE87029DF5D8700075217 /* Bristol */,
			);
			path = 681d6f7694644709a7c830ec57a2d72b;
			sourceTree = "<group>";
		};
		1C9B74C429DB43580038B06F /* Show realistic light and shadows */ = {
			isa = PBXGroup;
			children = (
				1C9B74C529DB43580038B06F /* ShowRealisticLightAndShadowsView.swift */,
			);
			path = "Show realistic light and shadows";
			sourceTree = "<group>";
		};
		1C9B74D229DB54560038B06F /* Change camera controller */ = {
			isa = PBXGroup;
			children = (
				1C9B74D529DB54560038B06F /* ChangeCameraControllerView.swift */,
			);
			path = "Change camera controller";
			sourceTree = "<group>";
		};
		1CAB8D402A3CEAB0002AA649 /* Run valve isolation trace */ = {
			isa = PBXGroup;
			children = (
				1CAB8D442A3CEAB0002AA649 /* RunValveIsolationTraceView.Model.swift */,
				1CAB8D472A3CEAB0002AA649 /* RunValveIsolationTraceView.swift */,
			);
			path = "Run valve isolation trace";
			sourceTree = "<group>";
		};
		1CAF831A2A20305F000E1E60 /* Show utility associations */ = {
			isa = PBXGroup;
			children = (
				1CAF831B2A20305F000E1E60 /* ShowUtilityAssociationsView.swift */,
			);
			path = "Show utility associations";
			sourceTree = "<group>";
		};
		1CC755E32DC95625004B346F /* Apply function to raster from file */ = {
			isa = PBXGroup;
			children = (
				1CC755E22DC95625004B346F /* ApplyFunctionToRasterFromFileView.swift */,
			);
			path = "Apply function to raster from file";
			sourceTree = "<group>";
		};
		218F35B229C28F4A00502022 /* Authenticate with OAuth */ = {
			isa = PBXGroup;
			children = (
				218F35B329C28F4A00502022 /* AuthenticateWithOAuthView.swift */,
			);
			path = "Authenticate with OAuth";
			sourceTree = "<group>";
		};
		3E54CF202C66AFA400DD2F18 /* Add web tiled layer */ = {
			isa = PBXGroup;
			children = (
				3E54CF212C66AFBE00DD2F18 /* AddWebTiledLayerView.swift */,
			);
			path = "Add web tiled layer";
			sourceTree = "<group>";
		};
		3E720F9B2C619ACD00E22A9E /* Set initial viewpoint */ = {
			isa = PBXGroup;
			children = (
				3E720F9C2C619B1700E22A9E /* SetInitialViewpointView.swift */,
			);
			path = "Set initial viewpoint";
			sourceTree = "<group>";
		};
		3E9F77712C6A609B0022CAB5 /* Query feature count and extent */ = {
			isa = PBXGroup;
			children = (
				3E9F77722C6A60FA0022CAB5 /* QueryFeatureCountAndExtentView.swift */,
			);
			path = "Query feature count and extent";
			sourceTree = "<group>";
		};
		3EEDE7CC2C5D735E00510104 /* Set spatial reference */ = {
			isa = PBXGroup;
			children = (
				3EEDE7CD2C5D73F700510104 /* SetSpatialReferenceView.swift */,
			);
			path = "Set spatial reference";
			sourceTree = "<group>";
		};
		4C8126DB2DBBCED7006EF7D2 /* Apply style to WMS layer */ = {
			isa = PBXGroup;
			children = (
				4C8126DC2DBBCEFE006EF7D2 /* ApplyStyleToWMSLayerView.swift */,
			);
			path = "Apply style to WMS layer";
			sourceTree = "<group>";
		};
		4C8126E32DC0249D006EF7D2 /* Analyze hotspots */ = {
			isa = PBXGroup;
			children = (
				4C8126E62DC02525006EF7D2 /* AnalyzeHotspotsView.swift */,
			);
			path = "Analyze hotspots";
			sourceTree = "<group>";
		};
		4C81273A2DCA9E03006EF7D2 /* Apply colormap renderer to raster */ = {
			isa = PBXGroup;
			children = (
				4C81273D2DCA9E31006EF7D2 /* ApplyColormapRendererToRasterView.swift */,
			);
			path = "Apply colormap renderer to raster";
			sourceTree = "<group>";
		};
		4C81274E2DCADC82006EF7D2 /* cc68728b5904403ba637e1f1cd2995ae */ = {
			isa = PBXGroup;
			children = (
				4C81275C2DCBB72C006EF7D2 /* ShastaBW */,
			);
			path = cc68728b5904403ba637e1f1cd2995ae;
			sourceTree = "<group>";
		};
		4C81275F2DCBED40006EF7D2 /* Apply stretch renderer */ = {
			isa = PBXGroup;
			children = (
				4C8127602DCBED62006EF7D2 /* ApplyStretchRendererView.swift */,
			);
			path = "Apply stretch renderer";
			sourceTree = "<group>";
		};
		4D126D6829CA1B6000CFB7A7 /* Show device location with NMEA data sources */ = {
			isa = PBXGroup;
			children = (
				4D126D6929CA1B6000CFB7A7 /* ShowDeviceLocationWithNMEADataSourcesView.swift */,
				4D126D7D29CA43D200CFB7A7 /* ShowDeviceLocationWithNMEADataSourcesView.Model.swift */,
				4D126D7129CA1E1800CFB7A7 /* FileNMEASentenceReader.swift */,
			);
			path = "Show device location with NMEA data sources";
			sourceTree = "<group>";
		};
		4D126D7629CA3B3F00CFB7A7 /* d5bad9f4fee9483791e405880fb466da */ = {
			isa = PBXGroup;
			children = (
				4D126D7B29CA3E6000CFB7A7 /* Redlands.nmea */,
			);
			path = d5bad9f4fee9483791e405880fb466da;
			sourceTree = "<group>";
		};
		4D2ADC3E29C26D05003B367F /* Add dynamic entity layer */ = {
			isa = PBXGroup;
			children = (
				4D2ADC3F29C26D05003B367F /* AddDynamicEntityLayerView.swift */,
				4D2ADC6629C50BD6003B367F /* AddDynamicEntityLayerView.Model.swift */,
				4D2ADC6829C50C4C003B367F /* AddDynamicEntityLayerView.SettingsView.swift */,
				00F279D52AF418DC00CECAF8 /* AddDynamicEntityLayerView.VehicleCallout.swift */,
			);
			path = "Add dynamic entity layer";
			sourceTree = "<group>";
		};
		4D2ADC5329C4F612003B367F /* Change map view background */ = {
			isa = PBXGroup;
			children = (
				4D2ADC5529C4F612003B367F /* ChangeMapViewBackgroundView.swift */,
				4D2ADC5829C4F612003B367F /* ChangeMapViewBackgroundView.SettingsView.swift */,
				4D2ADC6129C5071C003B367F /* ChangeMapViewBackgroundView.Model.swift */,
			);
			path = "Change map view background";
			sourceTree = "<group>";
		};
		7573E81229D6134C00BEED9C /* Trace utility network */ = {
			isa = PBXGroup;
			children = (
				7573E81329D6134C00BEED9C /* TraceUtilityNetworkView.Model.swift */,
				7573E81529D6134C00BEED9C /* TraceUtilityNetworkView.Enums.swift */,
				7573E81729D6134C00BEED9C /* TraceUtilityNetworkView.Views.swift */,
				7573E81829D6134C00BEED9C /* TraceUtilityNetworkView.swift */,
			);
			path = "Trace utility network";
			sourceTree = "<group>";
		};
		75DD739029D38B1B0010229D /* Navigate route */ = {
			isa = PBXGroup;
			children = (
				75DD739129D38B1B0010229D /* NavigateRouteView.swift */,
			);
			path = "Navigate route";
			sourceTree = "<group>";
		};
		792222DB2A81AA5D00619FFE /* a8a942c228af4fac96baa78ad60f511f */ = {
			isa = PBXGroup;
			children = (
				792222DC2A81AA5D00619FFE /* AIS_MarineCadastre_SelectedVessels_CustomDataSource.jsonl */,
			);
			path = a8a942c228af4fac96baa78ad60f511f;
			sourceTree = "<group>";
		};
		79B7B8082A1BF8B300F57C27 /* Create and save KML file */ = {
			isa = PBXGroup;
			children = (
				79302F842A1ED4E30002336A /* CreateAndSaveKMLView.Model.swift */,
				79B7B8092A1BF8EC00F57C27 /* CreateAndSaveKMLView.swift */,
				79302F862A1ED71B0002336A /* CreateAndSaveKMLView.Views.swift */,
			);
			path = "Create and save KML file";
			sourceTree = "<group>";
		};
		79D84D0C2A815BED00F45262 /* Add custom dynamic entity data source */ = {
			isa = PBXGroup;
			children = (
				79D84D0D2A815C5B00F45262 /* AddCustomDynamicEntityDataSourceView.swift */,
				7900C5F52A83FC3F002D430F /* AddCustomDynamicEntityDataSourceView.Vessel.swift */,
			);
			path = "Add custom dynamic entity data source";
			sourceTree = "<group>";
		};
		8810FB572DC94A5600874936 /* Apply function to raster from service */ = {
			isa = PBXGroup;
			children = (
				8810FB582DC94A6600874936 /* ApplyFunctionToRasterFromServiceView.swift */,
			);
			path = "Apply function to raster from service";
			sourceTree = "<group>";
		};
		88C5E0E92DCBC1B20091D271 /* Apply scene property expressions */ = {
			isa = PBXGroup;
			children = (
				88C5E0EA2DCBC1E20091D271 /* ApplyScenePropertyExpressionsView.swift */,
			);
			path = "Apply scene property expressions";
			sourceTree = "<group>";
		};
		88E52E6D2DC969CF00F48409 /* Apply hillshade renderer to raster */ = {
			isa = PBXGroup;
			children = (
				88E52E6E2DC96C3F00F48409 /* ApplyHillshadeRendererToRasterView.swift */,
				88E52E802DCA703B00F48409 /* ApplyHillshadeRendererToRasterView.SettingsView.swift */,
			);
			path = "Apply hillshade renderer to raster";
			sourceTree = "<group>";
		};
		88F93CBE29C3D4E30006B28E /* Create and edit geometries */ = {
			isa = PBXGroup;
			children = (
				88F93CC029C3D59C0006B28E /* CreateAndEditGeometriesView.swift */,
			);
			path = "Create and edit geometries";
			sourceTree = "<group>";
		};
		88FB70372DCC204800EB76E3 /* Apply symbology to shapefile */ = {
			isa = PBXGroup;
			children = (
				88FB70382DCC207B00EB76E3 /* ApplySymbologyToShapefileView.swift */,
			);
			path = "Apply symbology to shapefile";
			sourceTree = "<group>";
		};
		88FB703A2DCC211E00EB76E3 /* d98b3e5293834c5f852f13c569930caa */ = {
			isa = PBXGroup;
			children = (
				88FB70D02DCC247B00EB76E3 /* Aurora_CO_shp */,
			);
			path = d98b3e5293834c5f852f13c569930caa;
			sourceTree = "<group>";
		};
		88FB70D22DCD10A500EB76E3 /* Authenticate with Integrated Windows Authentication */ = {
			isa = PBXGroup;
			children = (
				88FB70D32DCD10B600EB76E3 /* AuthenticateWithIntegratedWindowsAuthenticationView.swift */,
			);
			path = "Authenticate with Integrated Windows Authentication";
			sourceTree = "<group>";
		};
		9537AFC82C220ECB000923C5 /* 9d2987a825c646468b3ce7512fb76e2d */ = {
			isa = PBXGroup;
			children = (
				9537AFD62C220EF0000923C5 /* ExchangeSetwithoutUpdates */,
			);
			path = 9d2987a825c646468b3ce7512fb76e2d;
			sourceTree = "<group>";
		};
		954AEDEF2C01332F00265114 /* Select features in scene layer */ = {
			isa = PBXGroup;
			children = (
				954AEDED2C01332600265114 /* SelectFeaturesInSceneLayerView.swift */,
			);
			path = "Select features in scene layer";
			sourceTree = "<group>";
		};
		955271622C0E6750009B1ED4 /* Add raster from service */ = {
			isa = PBXGroup;
			children = (
				955271602C0E6749009B1ED4 /* AddRasterFromServiceView.swift */,
			);
			path = "Add raster from service";
			sourceTree = "<group>";
		};
		955AFAC52C10FD74009C8FE5 /* Apply mosaic rule to rasters */ = {
			isa = PBXGroup;
			children = (
				955AFAC32C10FD6F009C8FE5 /* ApplyMosaicRuleToRastersView.swift */,
			);
			path = "Apply mosaic rule to rasters";
			sourceTree = "<group>";
		};
		9579FCEB2C3360CA00FC8A1D /* Edit feature attachments */ = {
			isa = PBXGroup;
			children = (
				9579FCE92C3360BB00FC8A1D /* EditFeatureAttachmentsView.swift */,
				9547085B2C3C719800CA8579 /* EditFeatureAttachmentsView.Model.swift */,
			);
			path = "Edit feature attachments";
			sourceTree = "<group>";
		};
		95A5721A2C0FDCCE006E8B48 /* Show scale bar */ = {
			isa = PBXGroup;
			children = (
				95A572182C0FDCC9006E8B48 /* ShowScaleBarView.swift */,
			);
			path = "Show scale bar";
			sourceTree = "<group>";
		};
		95D2EE102C334D1D00683D53 /* Show service area */ = {
			isa = PBXGroup;
			children = (
				95D2EE0E2C334D1600683D53 /* ShowServiceAreaView.swift */,
			);
			path = "Show service area";
			sourceTree = "<group>";
		};
		95DEB9B72C127A97009BEC35 /* Show viewshed from point on map */ = {
			isa = PBXGroup;
			children = (
				95DEB9B52C127A92009BEC35 /* ShowViewshedFromPointOnMapView.swift */,
			);
			path = "Show viewshed from point on map";
			sourceTree = "<group>";
		};
		95E980732C26185000CB8912 /* Browse OGC API feature service */ = {
			isa = PBXGroup;
			children = (
				95E980702C26183000CB8912 /* BrowseOGCAPIFeatureServiceView.swift */,
			);
			path = "Browse OGC API feature service";
			sourceTree = "<group>";
		};
		95F3A52C2C07F0A600885DED /* Set surface navigation constraint */ = {
			isa = PBXGroup;
			children = (
				95F3A52A2C07F09C00885DED /* SetSurfaceNavigationConstraintView.swift */,
			);
			path = "Set surface navigation constraint";
			sourceTree = "<group>";
		};
		95F8912A2C46E9F00010EBED /* Show device location using indoor positioning */ = {
			isa = PBXGroup;
			children = (
				95F891282C46E9D60010EBED /* ShowDeviceLocationUsingIndoorPositioningView.swift */,
				9503056D2C46ECB70091B32D /* ShowDeviceLocationUsingIndoorPositioningView.Model.swift */,
			);
			path = "Show device location using indoor positioning";
			sourceTree = "<group>";
		};
		D70082E72ACF8F6C00E0C3C2 /* Identify KML features */ = {
			isa = PBXGroup;
			children = (
				D70082EA2ACF900100E0C3C2 /* IdentifyKMLFeaturesView.swift */,
			);
			path = "Identify KML features";
			sourceTree = "<group>";
		};
		D7010EBA2B05616900D43F55 /* Display scene from mobile scene package */ = {
			isa = PBXGroup;
			children = (
				D7010EBC2B05616900D43F55 /* DisplaySceneFromMobileScenePackageView.swift */,
			);
			path = "Display scene from mobile scene package";
			sourceTree = "<group>";
		};
		D701D7242A37C7E4006FF0C8 /* 07d62a792ab6496d9b772a24efea45d0 */ = {
			isa = PBXGroup;
			children = (
				D701D72B2A37C7F7006FF0C8 /* bradley_low_3ds */,
			);
			path = 07d62a792ab6496d9b772a24efea45d0;
			sourceTree = "<group>";
		};
		D704AA562AB22B7A00A3BB63 /* Group layers together */ = {
			isa = PBXGroup;
			children = (
				D704AA592AB22C1A00A3BB63 /* GroupLayersTogetherView.swift */,
				D75C35662AB50338003CD55F /* GroupLayersTogetherView.GroupLayerListView.swift */,
			);
			path = "Group layers together";
			sourceTree = "<group>";
		};
		D70539042CD0122D00F63F4A /* c78b149a1d52414682c86a5feeb13d30 */ = {
			isa = PBXGroup;
			children = (
				D70539032CD0122D00F63F4A /* mil2525d.stylx */,
			);
			path = c78b149a1d52414682c86a5feeb13d30;
			sourceTree = "<group>";
		};
		D70539082CD0122D00F63F4A /* e0d41b4b409a49a5a7ba11939d8535dc */ = {
			isa = PBXGroup;
			children = (
				D705390F2CD0127700F63F4A /* militaryoverlay.geodatabase */,
			);
			path = e0d41b4b409a49a5a7ba11939d8535dc;
			sourceTree = "<group>";
		};
		D7058B0B2B59E44B000A888A /* Style point with scene symbol */ = {
			isa = PBXGroup;
			children = (
				D7058B0D2B59E44B000A888A /* StylePointWithSceneSymbolView.swift */,
			);
			path = "Style point with scene symbol";
			sourceTree = "<group>";
		};
		D70789912CD160FD000DF215 /* Apply dictionary renderer to graphics overlay */ = {
			isa = PBXGroup;
			children = (
				D707898E2CD160FD000DF215 /* ApplyDictionaryRendererToGraphicsOverlayView.swift */,
			);
			path = "Apply dictionary renderer to graphics overlay";
			sourceTree = "<group>";
		};
		D707899A2CD16324000DF215 /* 8776cfc26eed4485a03de6316826384c */ = {
			isa = PBXGroup;
			children = (
				D70789992CD16324000DF215 /* Mil2525DMessages.xml */,
			);
			path = 8776cfc26eed4485a03de6316826384c;
			sourceTree = "<group>";
		};
		D7084FA42AD771AA00EC7F4F /* Augment reality to fly over scene */ = {
			isa = PBXGroup;
			children = (
				D7084FA62AD771AA00EC7F4F /* AugmentRealityToFlyOverSceneView.swift */,
			);
			path = "Augment reality to fly over scene";
			sourceTree = "<group>";
		};
		D71099692A27D8880065A1C1 /* Densify and generalize geometry */ = {
			isa = PBXGroup;
			children = (
				D710996C2A27D9210065A1C1 /* DensifyAndGeneralizeGeometryView.swift */,
				D710996F2A2802FA0065A1C1 /* DensifyAndGeneralizeGeometryView.SettingsView.swift */,
			);
			path = "Densify and generalize geometry";
			sourceTree = "<group>";
		};
		D71371782BD88ECC00EB2F86 /* Monitor changes to layer view state */ = {
			isa = PBXGroup;
			children = (
				D71371752BD88ECC00EB2F86 /* MonitorChangesToLayerViewStateView.swift */,
			);
			path = "Monitor changes to layer view state";
			sourceTree = "<group>";
		};
		D713C6D42CB990600073AA72 /* Add KML layer */ = {
			isa = PBXGroup;
			children = (
				D713C6D12CB990600073AA72 /* AddKMLLayerView.swift */,
			);
			path = "Add KML layer";
			sourceTree = "<group>";
		};
		D713C6F62CB9B9A60073AA72 /* 324e4742820e46cfbe5029ff2c32cb1f */ = {
			isa = PBXGroup;
			children = (
				D713C6F52CB9B9A60073AA72 /* US_State_Capitals.kml */,
			);
			path = 324e4742820e46cfbe5029ff2c32cb1f;
			sourceTree = "<group>";
		};
		D71563E62D5AC2B600D2E948 /* Create KML multi-track */ = {
			isa = PBXGroup;
			children = (
				D71563E32D5AC2B600D2E948 /* CreateKMLMultiTrackView.swift */,
				D789AAAC2D66C718007A8E0E /* CreateKMLMultiTrackView.Model.swift */,
			);
			path = "Create KML multi-track";
			sourceTree = "<group>";
		};
		D718A1E92B575FD900447087 /* Manage bookmarks */ = {
			isa = PBXGroup;
			children = (
				D718A1EA2B575FD900447087 /* ManageBookmarksView.swift */,
			);
			path = "Manage bookmarks";
			sourceTree = "<group>";
		};
		D71A9DE12D8CC88D00CA03CB /* Snap geometry edits with utility network rules */ = {
			isa = PBXGroup;
			children = (
				D71A9DE02D8CC88D00CA03CB /* SnapGeometryEditsWithUtilityNetworkRulesView.swift */,
				D703F04C2D9334AC0077E3A8 /* SnapGeometryEditsWithUtilityNetworkRulesView.Model.swift */,
			);
			path = "Snap geometry edits with utility network rules";
			sourceTree = "<group>";
		};
		D71C5F602AAA7854006599FD /* Create symbol styles from web styles */ = {
			isa = PBXGroup;
			children = (
				D71C5F632AAA7A88006599FD /* CreateSymbolStylesFromWebStylesView.swift */,
			);
			path = "Create symbol styles from web styles";
			sourceTree = "<group>";
		};
		D71C909E2C6C249B0018C63E /* Style geometry types with symbols */ = {
			isa = PBXGroup;
			children = (
				D71C909C2C6C249B0018C63E /* StyleGeometryTypesWithSymbolsView.swift */,
				D71C909D2C6C249B0018C63E /* StyleGeometryTypesWithSymbolsView.Views.swift */,
			);
			path = "Style geometry types with symbols";
			sourceTree = "<group>";
		};
		D71D9B122DC430F800FF2D5A /* Apply terrain exaggeration */ = {
			isa = PBXGroup;
			children = (
				D71D9B0F2DC430F800FF2D5A /* ApplyTerrainExaggerationView.swift */,
			);
			path = "Apply terrain exaggeration";
			sourceTree = "<group>";
		};
		D7201CD72CC6B710004BDB7D /* Add tiled layer as basemap */ = {
			isa = PBXGroup;
			children = (
				D7201CD42CC6B710004BDB7D /* AddTiledLayerAsBasemapView.swift */,
			);
			path = "Add tiled layer as basemap";
			sourceTree = "<group>";
		};
		D7201D032CC6D3B5004BDB7D /* Add vector tiled layer from custom style */ = {
			isa = PBXGroup;
			children = (
				D7201D002CC6D3B5004BDB7D /* AddVectorTiledLayerFromCustomStyleView.swift */,
			);
			path = "Add vector tiled layer from custom style";
			sourceTree = "<group>";
		};
		D7201D2A2CC6D829004BDB7D /* f4b742a57af344988b02227e2824ca5f */ = {
			isa = PBXGroup;
			children = (
				D7201D292CC6D829004BDB7D /* dodge_city.vtpk */,
			);
			path = f4b742a57af344988b02227e2824ca5f;
			sourceTree = "<group>";
		};
		D721EEA62ABDFF550040BE46 /* 174150279af74a2ba6f8b87a567f480b */ = {
			isa = PBXGroup;
			children = (
				D721EEA72ABDFF550040BE46 /* LothianRiversAnno.mmpk */,
			);
			path = 174150279af74a2ba6f8b87a567f480b;
			sourceTree = "<group>";
		};
		D722BD1E2A420D7E002C2087 /* Show extruded features */ = {
			isa = PBXGroup;
			children = (
				D722BD212A420DAD002C2087 /* ShowExtrudedFeaturesView.swift */,
			);
			path = "Show extruded features";
			sourceTree = "<group>";
		};
		D7232EDD2AC1E5410079ABFF /* Play KML tour */ = {
			isa = PBXGroup;
			children = (
				D7232EE02AC1E5AA0079ABFF /* PlayKMLTourView.swift */,
			);
			path = "Play KML tour";
			sourceTree = "<group>";
		};
		D72F27292ADA1E4400F906DA /* Augment reality to show tabletop scene */ = {
			isa = PBXGroup;
			children = (
				D72F272B2ADA1E4400F906DA /* AugmentRealityToShowTabletopSceneView.swift */,
			);
			path = "Augment reality to show tabletop scene";
			sourceTree = "<group>";
		};
		D731F3BD2AD0D22500A8431E /* Identify graphics */ = {
			isa = PBXGroup;
			children = (
				D731F3C02AD0D2AC00A8431E /* IdentifyGraphicsView.swift */,
			);
			path = "Identify graphics";
			sourceTree = "<group>";
		};
		D7337C5C2ABD137400A5D865 /* Show mobile map package expiration date */ = {
			isa = PBXGroup;
			children = (
				D7337C5F2ABD142D00A5D865 /* ShowMobileMapPackageExpirationDateView.swift */,
			);
			path = "Show mobile map package expiration date";
			sourceTree = "<group>";
		};
		D733CA182BED980D00FBDE4C /* Edit and sync features with feature service */ = {
			isa = PBXGroup;
			children = (
				D733CA152BED980D00FBDE4C /* EditAndSyncFeaturesWithFeatureServiceView.swift */,
				D74ECD0C2BEEAE2F007C0FA6 /* EditAndSyncFeaturesWithFeatureServiceView.Model.swift */,
			);
			path = "Edit and sync features with feature service";
			sourceTree = "<group>";
		};
		D734FA072A183A5A00246D7E /* Set max extent */ = {
			isa = PBXGroup;
			children = (
				D734FA092A183A5B00246D7E /* SetMaxExtentView.swift */,
			);
			path = "Set max extent";
			sourceTree = "<group>";
		};
		D7352F8D2BD992C40013FFEF /* Monitor changes to draw status */ = {
			isa = PBXGroup;
			children = (
				D7352F8A2BD992C40013FFEF /* MonitorChangesToDrawStatusView.swift */,
			);
			path = "Monitor changes to draw status";
			sourceTree = "<group>";
		};
		D735717F2CB613100046A433 /* 5028bf3513ff4c38b28822d010a4937c */ = {
			isa = PBXGroup;
			children = (
				D73571D62CB6131E0046A433 /* hydrography */,
			);
			path = 5028bf3513ff4c38b28822d010a4937c;
			sourceTree = "<group>";
		};
		D73E61952BDAEE6600457932 /* Match viewpoint of geo views */ = {
			isa = PBXGroup;
			children = (
				D73E61922BDAEE6600457932 /* MatchViewpointOfGeoViewsView.swift */,
			);
			path = "Match viewpoint of geo views";
			sourceTree = "<group>";
		};
		D73E619D2BDB21F400457932 /* Edit with branch versioning */ = {
			isa = PBXGroup;
			children = (
				D73E619A2BDB21F400457932 /* EditWithBranchVersioningView.swift */,
				D7114A0C2BDC6A3300FA68CA /* EditWithBranchVersioningView.Model.swift */,
				D7044B952BE18D73000F2C43 /* EditWithBranchVersioningView.Views.swift */,
			);
			path = "Edit with branch versioning";
			sourceTree = "<group>";
		};
		D73F06652B5EE73D000B574F /* Query features with Arcade expression */ = {
			isa = PBXGroup;
			children = (
				D73F06662B5EE73D000B574F /* QueryFeaturesWithArcadeExpressionView.swift */,
			);
			path = "Query features with Arcade expression";
			sourceTree = "<group>";
		};
		D73F8CF22AB1089900CD39DA /* 751138a2e0844e06853522d54103222a */ = {
			isa = PBXGroup;
			children = (
				D73F8CF32AB1089900CD39DA /* Restaurant.stylx */,
			);
			path = 751138a2e0844e06853522d54103222a;
			sourceTree = "<group>";
		};
		D73FABE82AD4A0370048EC70 /* Create mobile geodatabase */ = {
			isa = PBXGroup;
			children = (
				D71FCB892AD6277E000E517C /* CreateMobileGeodatabaseView.Model.swift */,
				D73FC0FC2AD4A18D0067A19B /* CreateMobileGeodatabaseView.swift */,
			);
			path = "Create mobile geodatabase";
			sourceTree = "<group>";
		};
		D73FCFF32B02A3AA0006360D /* Find address with reverse geocode */ = {
			isa = PBXGroup;
			children = (
				D73FCFF42B02A3AA0006360D /* FindAddressWithReverseGeocodeView.swift */,
			);
			path = "Find address with reverse geocode";
			sourceTree = "<group>";
		};
		D742E48E2B04132B00690098 /* Display web scene from portal item */ = {
			isa = PBXGroup;
			children = (
				D742E48F2B04132B00690098 /* DisplayWebSceneFromPortalItemView.swift */,
			);
			path = "Display web scene from portal item";
			sourceTree = "<group>";
		};
		D744FD132A2112360084A66C /* Create convex hull around points */ = {
			isa = PBXGroup;
			children = (
				D744FD162A2112D90084A66C /* CreateConvexHullAroundPointsView.swift */,
			);
			path = "Create convex hull around points";
			sourceTree = "<group>";
		};
		D7464F182ACE0445007FEE88 /* Identify raster cell */ = {
			isa = PBXGroup;
			children = (
				D7464F1D2ACE04B3007FEE88 /* IdentifyRasterCellView.swift */,
			);
			path = "Identify raster cell";
			sourceTree = "<group>";
		};
		D7464F202ACE0910007FEE88 /* b5f977c78ec74b3a8857ca86d1d9b318 */ = {
			isa = PBXGroup;
			children = (
				D7464F2A2ACE0964007FEE88 /* SA_EVI_8Day_03May20 */,
			);
			path = b5f977c78ec74b3a8857ca86d1d9b318;
			sourceTree = "<group>";
		};
		D7497F382AC4B45300167AD2 /* Display dimensions */ = {
			isa = PBXGroup;
			children = (
				D7497F3B2AC4B4C100167AD2 /* DisplayDimensionsView.swift */,
			);
			path = "Display dimensions";
			sourceTree = "<group>";
		};
		D7497F3E2AC4BA4100167AD2 /* f5ff6f5556a945bca87ca513b8729a1e */ = {
			isa = PBXGroup;
			children = (
				D7497F3F2AC4BA4100167AD2 /* Edinburgh_Pylon_Dimensions.mmpk */,
			);
			path = f5ff6f5556a945bca87ca513b8729a1e;
			sourceTree = "<group>";
		};
		D74C8BFA2ABA5572007C76B8 /* Style symbols from mobile style file */ = {
			isa = PBXGroup;
			children = (
				D7337C592ABCFDB100A5D865 /* StyleSymbolsFromMobileStyleFileView.SymbolOptionsListView.swift */,
				D74C8BFD2ABA5605007C76B8 /* StyleSymbolsFromMobileStyleFileView.swift */,
			);
			path = "Style symbols from mobile style file";
			sourceTree = "<group>";
		};
		D74C8C002ABA6202007C76B8 /* 1bd036f221f54a99abc9e46ff3511cbf */ = {
			isa = PBXGroup;
			children = (
				D74C8C012ABA6202007C76B8 /* emoji-mobile.stylx */,
			);
			path = 1bd036f221f54a99abc9e46ff3511cbf;
			sourceTree = "<group>";
		};
		D74EA7802B6DADA5008F6C7C /* Validate utility network topology */ = {
			isa = PBXGroup;
			children = (
				D74EA7812B6DADA5008F6C7C /* ValidateUtilityNetworkTopologyView.swift */,
				D76495202B74687E0042699E /* ValidateUtilityNetworkTopologyView.Model.swift */,
				D7C97B552B75C10C0097CDA1 /* ValidateUtilityNetworkTopologyView.Views.swift */,
			);
			path = "Validate utility network topology";
			sourceTree = "<group>";
		};
		D74F6C412D0CD51B00D4FB15 /* Configure electronic navigational charts */ = {
			isa = PBXGroup;
			children = (
				D74F6C3E2D0CD51B00D4FB15 /* ConfigureElectronicNavigationalChartsView.swift */,
			);
			path = "Configure electronic navigational charts";
			sourceTree = "<group>";
		};
		D751017D2A2E490800B8FA48 /* Show labels on layer */ = {
			isa = PBXGroup;
			children = (
				D75101802A2E493600B8FA48 /* ShowLabelsOnLayerView.swift */,
			);
			path = "Show labels on layer";
			sourceTree = "<group>";
		};
		D751018A2A2E960300B8FA48 /* Identify layer features */ = {
			isa = PBXGroup;
			children = (
				D751018D2A2E962D00B8FA48 /* IdentifyLayerFeaturesView.swift */,
			);
			path = "Identify layer features";
			sourceTree = "<group>";
		};
		D751B4C72CD3E572005CE750 /* Add KML layer with network links */ = {
			isa = PBXGroup;
			children = (
				D751B4C42CD3E572005CE750 /* AddKMLLayerWithNetworkLinksView.swift */,
			);
			path = "Add KML layer with network links";
			sourceTree = "<group>";
		};
		D752D93C2A3914E5003EB25E /* Manage operational layers */ = {
			isa = PBXGroup;
			children = (
				D752D93F2A39154C003EB25E /* ManageOperationalLayersView.swift */,
			);
			path = "Manage operational layers";
			sourceTree = "<group>";
		};
		D752D9422A3A6EB8003EB25E /* Monitor changes to map load status */ = {
			isa = PBXGroup;
			children = (
				D752D9452A3A6F7F003EB25E /* MonitorChangesToMapLoadStatusView.swift */,
			);
			path = "Monitor changes to map load status";
			sourceTree = "<group>";
		};
		D752D95B2A3BCDD4003EB25E /* Display map from portal item */ = {
			isa = PBXGroup;
			children = (
				D752D95E2A3BCE06003EB25E /* DisplayMapFromPortalItemView.swift */,
			);
			path = "Display map from portal item";
			sourceTree = "<group>";
		};
		D75362CC2A1E862B00D83028 /* Apply unique value renderer */ = {
			isa = PBXGroup;
			children = (
				D75362D12A1E886700D83028 /* ApplyUniqueValueRendererView.swift */,
			);
			path = "Apply unique value renderer";
			sourceTree = "<group>";
		};
		D7553CD62AE2DFEC00DC2A70 /* Geocode offline */ = {
			isa = PBXGroup;
			children = (
				D72C43F22AEB066D00B6157B /* GeocodeOfflineView.Model.swift */,
				D7553CD82AE2DFEC00DC2A70 /* GeocodeOfflineView.swift */,
			);
			path = "Geocode offline";
			sourceTree = "<group>";
		};
		D7588F5B2B7D8DAA008B75E2 /* Navigate route with rerouting */ = {
			isa = PBXGroup;
			children = (
				D7588F5C2B7D8DAA008B75E2 /* NavigateRouteWithReroutingView.swift */,
				D7781D4A2B7ECCB700E53C51 /* NavigateRouteWithReroutingView.Model.swift */,
			);
			path = "Navigate route with rerouting";
			sourceTree = "<group>";
		};
		D75B584D2AAFB2C20038B3B4 /* Style features with custom dictionary */ = {
			isa = PBXGroup;
			children = (
				D75B58502AAFB3030038B3B4 /* StyleFeaturesWithCustomDictionaryView.swift */,
			);
			path = "Style features with custom dictionary";
			sourceTree = "<group>";
		};
		D75E5EE52CC0340100252595 /* List contents of KML file */ = {
			isa = PBXGroup;
			children = (
				D75E5EE22CC0340100252595 /* ListContentsOfKMLFileView.swift */,
			);
			path = "List contents of KML file";
			sourceTree = "<group>";
		};
		D75E5EEB2CC0466900252595 /* da301cb122874d5497f8a8f6c81eb36e */ = {
			isa = PBXGroup;
			children = (
				D75E5EEA2CC0466900252595 /* esri_test_data.kmz */,
			);
			path = da301cb122874d5497f8a8f6c81eb36e;
			sourceTree = "<group>";
		};
		D75E5EF02CC049D500252595 /* Edit features using feature forms */ = {
			isa = PBXGroup;
			children = (
				D75E5EED2CC049D500252595 /* EditFeaturesUsingFeatureFormsView.swift */,
			);
			path = "Edit features using feature forms";
			sourceTree = "<group>";
		};
		D75F66322B48EABC00434974 /* Search for web map */ = {
			isa = PBXGroup;
			children = (
				D75F66332B48EABC00434974 /* SearchForWebMapView.swift */,
				D7C6420B2B4F47E10042B8F7 /* SearchForWebMapView.Model.swift */,
				D71D516D2B51D7B600B2A2BE /* SearchForWebMapView.Views.swift */,
			);
			path = "Search for web map";
			sourceTree = "<group>";
		};
		D76000AA2AF19C2300B3084D /* Find route in mobile map package */ = {
			isa = PBXGroup;
			children = (
				D73723782AF5ADD700846884 /* FindRouteInMobileMapPackageView.MobileMapView.swift */,
				D73723742AF5877500846884 /* FindRouteInMobileMapPackageView.Models.swift */,
				D76000AB2AF19C2300B3084D /* FindRouteInMobileMapPackageView.swift */,
			);
			path = "Find route in mobile map package";
			sourceTree = "<group>";
		};
		D76000B52AF19FC900B3084D /* 260eb6535c824209964cf281766ebe43 */ = {
			isa = PBXGroup;
			children = (
				D76000B62AF19FCA00B3084D /* SanFrancisco.mmpk */,
			);
			path = 260eb6535c824209964cf281766ebe43;
			sourceTree = "<group>";
		};
		D762AF5E2BF6A7B900ECE3C7 /* Edit features with feature-linked annotation */ = {
			isa = PBXGroup;
			children = (
				D762AF5B2BF6A7B900ECE3C7 /* EditFeaturesWithFeatureLinkedAnnotationView.swift */,
				D7BA38902BFBC476009954F5 /* EditFeaturesWithFeatureLinkedAnnotationView.Model.swift */,
			);
			path = "Edit features with feature-linked annotation";
			sourceTree = "<group>";
		};
		D762AF642BF6A96100ECE3C7 /* 74c0c9fa80f4498c9739cc42531e9948 */ = {
			isa = PBXGroup;
			children = (
				D762AF632BF6A96100ECE3C7 /* loudoun_anno.geodatabase */,
			);
			path = 74c0c9fa80f4498c9739cc42531e9948;
			sourceTree = "<group>";
		};
		D762DA0D2D94C750001052DD /* 0fd3a39660d54c12b05d5f81f207dffd */ = {
			isa = PBXGroup;
			children = (
				D762DA0C2D94C750001052DD /* NapervilleGasUtilities.geodatabase */,
			);
			path = 0fd3a39660d54c12b05d5f81f207dffd;
			sourceTree = "<group>";
		};
		D7635FEA2B9272CB0044AB97 /* Display clusters */ = {
			isa = PBXGroup;
			children = (
				D7635FED2B9272CB0044AB97 /* DisplayClustersView.swift */,
			);
			path = "Display clusters";
			sourceTree = "<group>";
		};
		D7635FF32B9277DC0044AB97 /* Configure clusters */ = {
			isa = PBXGroup;
			children = (
				D7635FF82B9277DC0044AB97 /* ConfigureClustersView.swift */,
				D7635FF52B9277DC0044AB97 /* ConfigureClustersView.Model.swift */,
				D7635FF72B9277DC0044AB97 /* ConfigureClustersView.SettingsView.swift */,
			);
			path = "Configure clusters";
			sourceTree = "<group>";
		};
		D764B7DE2BE2F89D002E2F92 /* Edit geodatabase with transactions */ = {
			isa = PBXGroup;
			children = (
				D764B7DB2BE2F89D002E2F92 /* EditGeodatabaseWithTransactionsView.swift */,
				D769DF322BEC1A1C0062AE95 /* EditGeodatabaseWithTransactionsView.Model.swift */,
			);
			path = "Edit geodatabase with transactions";
			sourceTree = "<group>";
		};
		D76929F32B4F78340047205E /* Orbit camera around object */ = {
			isa = PBXGroup;
			children = (
				D76929F52B4F78340047205E /* OrbitCameraAroundObjectView.swift */,
				D718A1E62B570F7500447087 /* OrbitCameraAroundObjectView.Model.swift */,
			);
			path = "Orbit camera around object";
			sourceTree = "<group>";
		};
		D769C20D2A28FF8600030F61 /* Set up location-driven geotriggers */ = {
			isa = PBXGroup;
			children = (
				D769C2112A29019B00030F61 /* SetUpLocationDrivenGeotriggersView.swift */,
				D79EE76D2A4CEA5D005A52AE /* SetUpLocationDrivenGeotriggersView.Model.swift */,
			);
			path = "Set up location-driven geotriggers";
			sourceTree = "<group>";
		};
		D76CE8D62BFD7047009A8686 /* Set reference scale */ = {
			isa = PBXGroup;
			children = (
				D76CE8D52BFD7047009A8686 /* SetReferenceScaleView.swift */,
			);
			path = "Set reference scale";
			sourceTree = "<group>";
		};
		D7705D542AFC244E00CC0335 /* Find closest facility to multiple points */ = {
			isa = PBXGroup;
			children = (
				D7705D552AFC244E00CC0335 /* FindClosestFacilityToMultiplePointsView.swift */,
			);
			path = "Find closest facility to multiple points";
			sourceTree = "<group>";
		};
		D7705D5F2AFC570700CC0335 /* Find closest facility from point */ = {
			isa = PBXGroup;
			children = (
				D7705D612AFC570700CC0335 /* FindClosestFacilityFromPointView.swift */,
			);
			path = "Find closest facility from point";
			sourceTree = "<group>";
		};
		D771D0C52CD55211004C13CB /* Apply raster rendering rule */ = {
			isa = PBXGroup;
			children = (
				D771D0C22CD55211004C13CB /* ApplyRasterRenderingRuleView.swift */,
			);
			path = "Apply raster rendering rule";
			sourceTree = "<group>";
		};
		D77570BC2A29427200F490CD /* Animate images with image overlay */ = {
			isa = PBXGroup;
			children = (
				D77570BF2A2942F800F490CD /* AnimateImagesWithImageOverlayView.swift */,
			);
			path = "Animate images with image overlay";
			sourceTree = "<group>";
		};
		D77572AC2A295DC100F490CD /* d1453556d91e46dea191c20c398b82cd */ = {
			isa = PBXGroup;
			children = (
				D77572AD2A295DDD00F490CD /* PacificSouthWest2 */,
			);
			path = d1453556d91e46dea191c20c398b82cd;
			sourceTree = "<group>";
		};
		D776880E2B69826B007C3860 /* List spatial reference transformations */ = {
			isa = PBXGroup;
			children = (
				D77688102B69826B007C3860 /* ListSpatialReferenceTransformationsView.swift */,
				D757D14A2B6C46E50065F78F /* ListSpatialReferenceTransformationsView.Model.swift */,
			);
			path = "List spatial reference transformations";
			sourceTree = "<group>";
		};
		D7781D472B7EB03400E53C51 /* 4caec8c55ea2463982f1af7d9611b8d5 */ = {
			isa = PBXGroup;
			children = (
				D7781D482B7EB03400E53C51 /* SanDiegoTourPath.json */,
			);
			path = 4caec8c55ea2463982f1af7d9611b8d5;
			sourceTree = "<group>";
		};
		D77BC5352B59A2D3007B49B6 /* Style point with distance composite scene symbol */ = {
			isa = PBXGroup;
			children = (
				D77BC5362B59A2D3007B49B6 /* StylePointWithDistanceCompositeSceneSymbolView.swift */,
			);
			path = "Style point with distance composite scene symbol";
			sourceTree = "<group>";
		};
		D7848ED72CBD85A300F6F546 /* Add point scene layer */ = {
			isa = PBXGroup;
			children = (
				D7848ED42CBD85A300F6F546 /* AddPointSceneLayerView.swift */,
			);
			path = "Add point scene layer";
			sourceTree = "<group>";
		};
		D7848EFD2CBD986400F6F546 /* Add elevation source from raster */ = {
			isa = PBXGroup;
			children = (
				D7848EFA2CBD986400F6F546 /* AddElevationSourceFromRasterView.swift */,
			);
			path = "Add elevation source from raster";
			sourceTree = "<group>";
		};
		D78666A92A21616D00C60110 /* Find nearest vertex */ = {
			isa = PBXGroup;
			children = (
				D78666AC2A2161F100C60110 /* FindNearestVertexView.swift */,
			);
			path = "Find nearest vertex";
			sourceTree = "<group>";
		};
		D79482D32C35D872006521CD /* Create dynamic basemap gallery */ = {
			isa = PBXGroup;
			children = (
				D79482D02C35D872006521CD /* CreateDynamicBasemapGalleryView.swift */,
				D78FA4932C3C88880079313E /* CreateDynamicBasemapGalleryView.Views.swift */,
			);
			path = "Create dynamic basemap gallery";
			sourceTree = "<group>";
		};
		D7A737DF2BABB9FE00B7C7FC /* Augment reality to show hidden infrastructure */ = {
			isa = PBXGroup;
			children = (
				D7A737DC2BABB9FE00B7C7FC /* AugmentRealityToShowHiddenInfrastructureView.swift */,
				D77D9BFF2BB2438200B38A6C /* AugmentRealityToShowHiddenInfrastructureView.ARSceneView.swift */,
			);
			path = "Augment reality to show hidden infrastructure";
			sourceTree = "<group>";
		};
		D7A85A052CD5ABF5009DC68A /* Query with CQL filters */ = {
			isa = PBXGroup;
			children = (
				D7A85A022CD5ABF5009DC68A /* QueryWithCQLFiltersView.swift */,
			);
			path = "Query with CQL filters";
			sourceTree = "<group>";
		};
		D7ABA2F52A3256610021822B /* Measure distance in scene */ = {
			isa = PBXGroup;
			children = (
				D7ABA2F82A32579C0021822B /* MeasureDistanceInSceneView.swift */,
			);
			path = "Measure distance in scene";
			sourceTree = "<group>";
		};
		D7ABA2FB2A3287C10021822B /* Show viewshed from geoelement in scene */ = {
			isa = PBXGroup;
			children = (
				D7ABA2FE2A32881C0021822B /* ShowViewshedFromGeoelementInSceneView.swift */,
			);
			path = "Show viewshed from geoelement in scene";
			sourceTree = "<group>";
		};
		D7AE861A2AC39D750049B626 /* Display annotation */ = {
			isa = PBXGroup;
			children = (
				D7AE861D2AC39DC50049B626 /* DisplayAnnotationView.swift */,
			);
			path = "Display annotation";
			sourceTree = "<group>";
		};
		D7B3C5C02A43B71E001DA4D8 /* Create convex hull around geometries */ = {
			isa = PBXGroup;
			children = (
				D7634FAE2A43B7AC00F8AEFB /* CreateConvexHullAroundGeometriesView.swift */,
			);
			path = "Create convex hull around geometries";
			sourceTree = "<group>";
		};
		D7BA38962BFBFC0F009954F5 /* Query related features */ = {
			isa = PBXGroup;
			children = (
				D7BA38932BFBFC0F009954F5 /* QueryRelatedFeaturesView.swift */,
			);
			path = "Query related features";
			sourceTree = "<group>";
		};
		D7BB3DD12C5D781800FFCD56 /* 43809fd639f242fd8045ecbafd61a579 */ = {
			isa = PBXGroup;
			children = (
				D7BB3DD02C5D781800FFCD56 /* SaveTheBay.geodatabase */,
			);
			path = 43809fd639f242fd8045ecbafd61a579;
			sourceTree = "<group>";
		};
		D7BE7E6E2CC19CC3006DDB0C /* Add tiled layer */ = {
			isa = PBXGroup;
			children = (
				D7BE7E6B2CC19CC3006DDB0C /* AddTiledLayerView.swift */,
			);
			path = "Add tiled layer";
			sourceTree = "<group>";
		};
		D7BEBA9F2CBD9CCA00F882E7 /* 98092369c4ae4d549bbbd45dba993ebc */ = {
			isa = PBXGroup;
			children = (
				D7BEBA9E2CBD9CCA00F882E7 /* MontereyElevation.dt2 */,
			);
			path = 98092369c4ae4d549bbbd45dba993ebc;
			sourceTree = "<group>";
		};
		D7BEBAC22CBDC0F800F882E7 /* Add elevation source from tile package */ = {
			isa = PBXGroup;
			children = (
				D7BEBABF2CBDC0F800F882E7 /* AddElevationSourceFromTilePackageView.swift */,
			);
			path = "Add elevation source from tile package";
			sourceTree = "<group>";
		};
		D7BEBAC82CBDC81200F882E7 /* 52ca74b4ba8042b78b3c653696f34a9c */ = {
			isa = PBXGroup;
			children = (
				D7BEBAC72CBDC81200F882E7 /* MontereyElevation.tpkx */,
			);
			path = 52ca74b4ba8042b78b3c653696f34a9c;
			sourceTree = "<group>";
		};
		D7BEBAD12CBDFE1C00F882E7 /* Display alternate symbols at different scales */ = {
			isa = PBXGroup;
			children = (
				D7BEBACE2CBDFE1C00F882E7 /* DisplayAlternateSymbolsAtDifferentScalesView.swift */,
			);
			path = "Display alternate symbols at different scales";
			sourceTree = "<group>";
		};
		D7C16D172AC5F6C100689E89 /* Animate 3D graphic */ = {
			isa = PBXGroup;
			children = (
				D7058FB02ACB423C00A40F14 /* Animate3DGraphicView.Model.swift */,
				D7054AE82ACCCB6C007235BA /* Animate3DGraphicView.SettingsView.swift */,
				D7C16D1A2AC5F95300689E89 /* Animate3DGraphicView.swift */,
			);
			path = "Animate 3D graphic";
			sourceTree = "<group>";
		};
		D7C16D1D2AC5FE8200689E89 /* 5a9b60cee9ba41e79640a06bcdf8084d */ = {
			isa = PBXGroup;
			children = (
				D7C16D1E2AC5FE8200689E89 /* Pyrenees.csv */,
			);
			path = 5a9b60cee9ba41e79640a06bcdf8084d;
			sourceTree = "<group>";
		};
		D7C16D202AC5FE9800689E89 /* 290f0c571c394461a8b58b6775d0bd63 */ = {
			isa = PBXGroup;
			children = (
				D7C16D212AC5FE9800689E89 /* GrandCanyon.csv */,
			);
			path = 290f0c571c394461a8b58b6775d0bd63;
			sourceTree = "<group>";
		};
		D7C16D232AC5FEA600689E89 /* 12509ffdc684437f8f2656b0129d2c13 */ = {
			isa = PBXGroup;
			children = (
				D7C16D242AC5FEA600689E89 /* Snowdon.csv */,
			);
			path = 12509ffdc684437f8f2656b0129d2c13;
			sourceTree = "<group>";
		};
		D7C16D262AC5FEB600689E89 /* e87c154fb9c2487f999143df5b08e9b1 */ = {
			isa = PBXGroup;
			children = (
				D7C16D272AC5FEB600689E89 /* Hawaii.csv */,
			);
			path = e87c154fb9c2487f999143df5b08e9b1;
			sourceTree = "<group>";
		};
		D7C3AB462B683291008909B9 /* Set feature request mode */ = {
			isa = PBXGroup;
			children = (
				D7C3AB472B683291008909B9 /* SetFeatureRequestModeView.swift */,
			);
			path = "Set feature request mode";
			sourceTree = "<group>";
		};
		D7C5233F2BED9BBF00E8221A /* e4a398afe9a945f3b0f4dca1e4faccb5 */ = {
			isa = PBXGroup;
			children = (
				D7C5233E2BED9BBF00E8221A /* SanFrancisco.tpkx */,
			);
			path = e4a398afe9a945f3b0f4dca1e4faccb5;
			sourceTree = "<group>";
		};
		D7CC33FB2A31475C00198EDF /* Show line of sight between points */ = {
			isa = PBXGroup;
			children = (
				D7CC33FD2A31475C00198EDF /* ShowLineOfSightBetweenPointsView.swift */,
			);
			path = "Show line of sight between points";
			sourceTree = "<group>";
		};
		D7CDD3882CB86F0A00DE9766 /* Add point cloud layer from file */ = {
			isa = PBXGroup;
			children = (
				D7CDD3852CB86F0A00DE9766 /* AddPointCloudLayerFromFileView.swift */,
			);
			path = "Add point cloud layer from file";
			sourceTree = "<group>";
		};
		D7CDD38E2CB872EA00DE9766 /* 34da965ca51d4c68aa9b3a38edb29e00 */ = {
			isa = PBXGroup;
			children = (
				D7CDD38D2CB872EA00DE9766 /* sandiego-north-balboa-pointcloud.slpk */,
			);
			path = 34da965ca51d4c68aa9b3a38edb29e00;
			sourceTree = "<group>";
		};
		D7CE9F992AE2F575008F7A5F /* 22c3083d4fa74e3e9b25adfc9f8c0496 */ = {
			isa = PBXGroup;
			children = (
				D7CE9F9A2AE2F575008F7A5F /* streetmap_SD.tpkx */,
			);
			path = 22c3083d4fa74e3e9b25adfc9f8c0496;
			sourceTree = "<group>";
		};
		D7CE9F9C2AE2F585008F7A5F /* 3424d442ebe54f3cbf34462382d3aebe */ = {
			isa = PBXGroup;
			children = (
				D7CE9FA22AE2F595008F7A5F /* san-diego-eagle-locator */,
			);
			path = 3424d442ebe54f3cbf34462382d3aebe;
			sourceTree = "<group>";
		};
		D7D1F3512ADDBE5D009CE2DA /* 7dd2f97bb007466ea939160d0de96a9d */ = {
			isa = PBXGroup;
			children = (
				D7D1F3522ADDBE5D009CE2DA /* philadelphia.mspk */,
			);
			path = 7dd2f97bb007466ea939160d0de96a9d;
			sourceTree = "<group>";
		};
		D7D9FCF52BF2CC8600F972A2 /* Filter by definition expression or display filter */ = {
			isa = PBXGroup;
			children = (
				D7D9FCF22BF2CC8600F972A2 /* FilterByDefinitionExpressionOrDisplayFilterView.swift */,
			);
			path = "Filter by definition expression or display filter";
			sourceTree = "<group>";
		};
		D7DDF84F2AF47C6C004352D9 /* Find route around barriers */ = {
			isa = PBXGroup;
			children = (
				D76EE6062AF9AFE100DA0325 /* FindRouteAroundBarriersView.Model.swift */,
				D7DDF8502AF47C6C004352D9 /* FindRouteAroundBarriersView.swift */,
				D73FCFFE2B02C7630006360D /* FindRouteAroundBarriersView.Views.swift */,
			);
			path = "Find route around barriers";
			sourceTree = "<group>";
		};
		D7DFA0E92CBA0242007C31F2 /* Add map image layer */ = {
			isa = PBXGroup;
			children = (
				D7DFA0E62CBA0242007C31F2 /* AddMapImageLayerView.swift */,
			);
			path = "Add map image layer";
			sourceTree = "<group>";
		};
		D7E440D12A1ECBC2005D74DE /* Create buffers around points */ = {
			isa = PBXGroup;
			children = (
				D7E440D62A1ECE7D005D74DE /* CreateBuffersAroundPointsView.swift */,
			);
			path = "Create buffers around points";
			sourceTree = "<group>";
		};
		D7E557602A1D743100B9FB09 /* Add WMS layer */ = {
			isa = PBXGroup;
			children = (
				D7E557672A1D768800B9FB09 /* AddWMSLayerView.swift */,
			);
			path = "Add WMS layer";
			sourceTree = "<group>";
		};
		D7E7D0792AEB39BF003AAD02 /* Find route in transport network */ = {
			isa = PBXGroup;
			children = (
				D7749AD52AF08BF50086632F /* FindRouteInTransportNetworkView.Model.swift */,
				D7E7D0802AEB39D5003AAD02 /* FindRouteInTransportNetworkView.swift */,
			);
			path = "Find route in transport network";
			sourceTree = "<group>";
		};
		D7E7D0862AEB3C36003AAD02 /* df193653ed39449195af0c9725701dca */ = {
			isa = PBXGroup;
			children = (
				D7E7D0992AEB3C47003AAD02 /* san_diego_offline_routing */,
			);
			path = df193653ed39449195af0c9725701dca;
			sourceTree = "<group>";
		};
		D7EAF34F2A1C011000D822C4 /* Set min and max scale */ = {
			isa = PBXGroup;
			children = (
				D7EAF3592A1C023800D822C4 /* SetMinAndMaxScaleView.swift */,
			);
			path = "Set min and max scale";
			sourceTree = "<group>";
		};
		D7ECF5942AB8BDCA003FB2BE /* Render multilayer symbols */ = {
			isa = PBXGroup;
			children = (
				D7ECF5972AB8BE63003FB2BE /* RenderMultilayerSymbolsView.swift */,
			);
			path = "Render multilayer symbols";
			sourceTree = "<group>";
		};
		D7EF5D712A269E2D00FEBDE5 /* Show coordinates in multiple formats */ = {
			isa = PBXGroup;
			children = (
				D7EF5D742A26A03A00FEBDE5 /* ShowCoordinatesInMultipleFormatsView.swift */,
			);
			path = "Show coordinates in multiple formats";
			sourceTree = "<group>";
		};
		D7F2A02C2CD00F1C0008D981 /* Apply dictionary renderer to feature layer */ = {
			isa = PBXGroup;
			children = (
				D7F2A0292CD00F1C0008D981 /* ApplyDictionaryRendererToFeatureLayerView.swift */,
			);
			path = "Apply dictionary renderer to feature layer";
			sourceTree = "<group>";
		};
		D7F8C0342B60564D0072BFA7 /* Add features with contingent values */ = {
			isa = PBXGroup;
			children = (
				D7F8C0362B60564D0072BFA7 /* AddFeaturesWithContingentValuesView.swift */,
				D74F03EF2B609A7D00E83688 /* AddFeaturesWithContingentValuesView.Model.swift */,
				D7F8C0422B608F120072BFA7 /* AddFeaturesWithContingentValuesView.AddFeatureView.swift */,
			);
			path = "Add features with contingent values";
			sourceTree = "<group>";
		};
		D7F8C03C2B605AF60072BFA7 /* e12b54ea799f4606a2712157cf9f6e41 */ = {
			isa = PBXGroup;
			children = (
				D7F8C03D2B605AF60072BFA7 /* ContingentValuesBirdNests.geodatabase */,
			);
			path = e12b54ea799f4606a2712157cf9f6e41;
			sourceTree = "<group>";
		};
		D7F8C03F2B605E720072BFA7 /* b5106355f1634b8996e634c04b6a930a */ = {
			isa = PBXGroup;
			children = (
				D7F8C0402B605E720072BFA7 /* FillmoreTopographicMap.vtpk */,
			);
			path = b5106355f1634b8996e634c04b6a930a;
			sourceTree = "<group>";
		};
		E000E75E2869E325005D87C5 /* Clip geometry */ = {
			isa = PBXGroup;
			children = (
				E000E75F2869E33D005D87C5 /* ClipGeometryView.swift */,
			);
			path = "Clip geometry";
			sourceTree = "<group>";
		};
		E000E761286A0B07005D87C5 /* Cut geometry */ = {
			isa = PBXGroup;
			children = (
				E000E762286A0B18005D87C5 /* CutGeometryView.swift */,
			);
			path = "Cut geometry";
			sourceTree = "<group>";
		};
		E004A6B928414332002A1FE6 /* Set viewpoint rotation */ = {
			isa = PBXGroup;
			children = (
				E004A6BD28414332002A1FE6 /* SetViewpointRotationView.swift */,
			);
			path = "Set viewpoint rotation";
			sourceTree = "<group>";
		};
		E004A6D528465C70002A1FE6 /* Display scene */ = {
			isa = PBXGroup;
			children = (
				E004A6D828465C70002A1FE6 /* DisplaySceneView.swift */,
			);
			path = "Display scene";
			sourceTree = "<group>";
		};
		E004A6DE2846626A002A1FE6 /* Show callout */ = {
			isa = PBXGroup;
			children = (
				E004A6DF28466279002A1FE6 /* ShowCalloutView.swift */,
			);
			path = "Show callout";
			sourceTree = "<group>";
		};
		E004A6E42846A609002A1FE6 /* Style graphics with symbols */ = {
			isa = PBXGroup;
			children = (
				E004A6E52846A61F002A1FE6 /* StyleGraphicsWithSymbolsView.swift */,
			);
			path = "Style graphics with symbols";
			sourceTree = "<group>";
		};
		E004A6E728493BBB002A1FE6 /* Show device location */ = {
			isa = PBXGroup;
			children = (
				E004A6E828493BCE002A1FE6 /* ShowDeviceLocationView.swift */,
			);
			path = "Show device location";
			sourceTree = "<group>";
		};
		E004A6EB28495538002A1FE6 /* Create planar and geodetic buffers */ = {
			isa = PBXGroup;
			children = (
				E004A6EC2849556E002A1FE6 /* CreatePlanarAndGeodeticBuffersView.swift */,
			);
			path = "Create planar and geodetic buffers";
			sourceTree = "<group>";
		};
		E004A6EE284E4B7A002A1FE6 /* Download vector tiles to local cache */ = {
			isa = PBXGroup;
			children = (
				E004A6EF284E4B9B002A1FE6 /* DownloadVectorTilesToLocalCacheView.swift */,
			);
			path = "Download vector tiles to local cache";
			sourceTree = "<group>";
		};
		E004A6F1284E4F80002A1FE6 /* Show result of spatial operations */ = {
			isa = PBXGroup;
			children = (
				E004A6F2284E4FEB002A1FE6 /* ShowResultOfSpatialOperationsView.swift */,
			);
			path = "Show result of spatial operations";
			sourceTree = "<group>";
		};
		E004A6F4284FA3C5002A1FE6 /* Select features in feature layer */ = {
			isa = PBXGroup;
			children = (
				E004A6F5284FA42A002A1FE6 /* SelectFeaturesInFeatureLayerView.swift */,
			);
			path = "Select features in feature layer";
			sourceTree = "<group>";
		};
		E041ABC3287CAFEB0056009B /* Web */ = {
			isa = PBXGroup;
			children = (
				E041AC15287F54580056009B /* highlight.min.js */,
				E041AC1D288076A60056009B /* info.css */,
				E041AC1F288077B90056009B /* xcode.css */,
			);
			path = Web;
			sourceTree = "<group>";
		};
		E066DD33285CF3A0004D3D5B /* Find route */ = {
			isa = PBXGroup;
			children = (
				E066DD34285CF3B3004D3D5B /* FindRouteView.swift */,
			);
			path = "Find route";
			sourceTree = "<group>";
		};
		E066DD362860AB0B004D3D5B /* Style graphics with renderer */ = {
			isa = PBXGroup;
			children = (
				E066DD372860AB28004D3D5B /* StyleGraphicsWithRendererView.swift */,
			);
			path = "Style graphics with renderer";
			sourceTree = "<group>";
		};
		E066DD392860C9EE004D3D5B /* Show result of spatial relationships */ = {
			isa = PBXGroup;
			children = (
				E066DD3A2860CA08004D3D5B /* ShowResultOfSpatialRelationshipsView.swift */,
			);
			path = "Show result of spatial relationships";
			sourceTree = "<group>";
		};
		E066DD3E28610F3F004D3D5B /* Add scene layer from service */ = {
			isa = PBXGroup;
			children = (
				E066DD3F28610F55004D3D5B /* AddSceneLayerFromServiceView.swift */,
			);
			path = "Add scene layer from service";
			sourceTree = "<group>";
		};
		E070A0A1286F3B3400F2B606 /* Download preplanned map area */ = {
			isa = PBXGroup;
			children = (
				883C121429C9136600062FF9 /* DownloadPreplannedMapAreaView.MapPicker.swift */,
				E0D04FF128A5390000747989 /* DownloadPreplannedMapAreaView.Model.swift */,
				E070A0A2286F3B6000F2B606 /* DownloadPreplannedMapAreaView.swift */,
			);
			path = "Download preplanned map area";
			sourceTree = "<group>";
		};
		E088E1552862578800413100 /* Set surface placement mode */ = {
			isa = PBXGroup;
			children = (
				E088E1562862579D00413100 /* SetSurfacePlacementModeView.swift */,
			);
			path = "Set surface placement mode";
			sourceTree = "<group>";
		};
		E088E1722863B5E600413100 /* Generate offline map */ = {
			isa = PBXGroup;
			children = (
				E088E1732863B5F800413100 /* GenerateOfflineMapView.swift */,
			);
			path = "Generate offline map";
			sourceTree = "<group>";
		};
		E0EA0B75286638FD00C9621D /* Project geometry */ = {
			isa = PBXGroup;
			children = (
				E0EA0B762866390E00C9621D /* ProjectGeometryView.swift */,
			);
			path = "Project geometry";
			sourceTree = "<group>";
		};
		E0FE32E528747762002C6ACA /* Browse building floors */ = {
			isa = PBXGroup;
			children = (
				E0FE32E628747778002C6ACA /* BrowseBuildingFloorsView.swift */,
			);
			path = "Browse building floors";
			sourceTree = "<group>";
		};
		F111CCBD288B548400205358 /* Display map from mobile map package */ = {
			isa = PBXGroup;
			children = (
				F111CCC0288B5D5600205358 /* DisplayMapFromMobileMapPackageView.swift */,
			);
			path = "Display map from mobile map package";
			sourceTree = "<group>";
		};
		F111CCC2288B63DB00205358 /* e1f3a7254cb845b09450f54937c16061 */ = {
			isa = PBXGroup;
			children = (
				F111CCC3288B641900205358 /* Yellowstone.mmpk */,
			);
			path = e1f3a7254cb845b09450f54937c16061;
			sourceTree = "<group>";
		};
		F19A316128906F0D003B7EF9 /* Add raster from file */ = {
			isa = PBXGroup;
			children = (
				F1E71BF0289473760064C33F /* AddRasterFromFileView.swift */,
			);
			path = "Add raster from file";
			sourceTree = "<group>";
		};
/* End PBXGroup section */

/* Begin PBXNativeTarget section */
		00E5401227F3CCA200CF66D5 /* Samples */ = {
			isa = PBXNativeTarget;
			buildConfigurationList = 00E5402427F3CCA200CF66D5 /* Build configuration list for PBXNativeTarget "Samples" */;
			buildPhases = (
				001C6DDC27FE5CE800D472C2 /* Create .secrets File If It Does Not Exist */,
				00CCB8A3285BA2FD00BBAB70 /* Download Portal Item Data */,
				00E5402B27F77A5A00CF66D5 /* Lint Sources */,
				00E5400F27F3CCA200CF66D5 /* Sources */,
				00144B5E280634840090DD5D /* Embed Frameworks */,
				00E5401027F3CCA200CF66D5 /* Frameworks */,
				00E5401127F3CCA200CF66D5 /* Resources */,
				0039A4E82885C4E300592C86 /* Copy Source Code Files */,
				0039A4E72885C45200592C86 /* Copy README.md Files For Source Code View */,
			);
			buildRules = (
				0083586F27FE3BCF00192A15 /* PBXBuildRule */,
				0074ABCC2817B8E60037244A /* PBXBuildRule */,
			);
			dependencies = (
			);
			name = Samples;
			packageProductDependencies = (
				00C43AEC2947DC350099AE34 /* ArcGISToolkit */,
			);
			productName = "arcgis-swift-sdk-samples (iOS)";
			productReference = 00E5401327F3CCA200CF66D5 /* ArcGIS Maps SDK Samples.app */;
			productType = "com.apple.product-type.application";
		};
/* End PBXNativeTarget section */

/* Begin PBXProject section */
		00E5400727F3CCA100CF66D5 /* Project object */ = {
			isa = PBXProject;
			attributes = {
				BuildIndependentTargetsInParallel = 1;
				KnownAssetTags = (
					AddCustomDynamicEntityDataSource,
					AddElevationSourceFromRaster,
					AddElevationSourceFromTilePackage,
					AddFeatureLayers,
					AddFeaturesWithContingentValues,
					AddKmlLayer,
					AddPointCloudLayerFromFile,
					AddRasterFromFile,
					AddRastersAndFeatureTablesFromGeopackage,
					AddTiledLayerAsBasemap,
					AddVectorTiledLayerFromCustomStyle,
					Animate3DGraphic,
					AnimateImagesWithImageOverlay,
					ApplyBlendRendererToHillshade,
					ApplyColormapRendererToRaster,
					ApplyDictionaryRendererToFeatureLayer,
					ApplyDictionaryRendererToGraphicsOverlay,
					ApplyFunctionToRasterFromFile,
					ApplyHillshadeRendererToRaster,
					ApplyRgbRenderer,
					ApplyScheduledUpdatesToPreplannedMapArea,
					ApplyStretchRenderer,
					ApplySymbologyToShapefile,
					AugmentRealityToShowTabletopScene,
					ChangeCameraController,
					ConfigureElectronicNavigationalCharts,
					DisplayDimensions,
					DisplayMapFromMobileMapPackage,
					DisplaySceneFromMobileScenePackage,
					EditAndSyncFeaturesWithFeatureService,
					EditFeaturesWithFeatureLinkedAnnotation,
					EditGeodatabaseWithTransactions,
					FindRouteInMobileMapPackage,
					FindRouteInTransportNetwork,
					GenerateOfflineMapWithLocalBasemap,
					GeocodeOffline,
					IdentifyRasterCell,
					ListContentsOfKmlFile,
					NavigateRouteWithRerouting,
					OrbitCameraAroundObject,
					ShowDeviceLocationWithNmeaDataSources,
					ShowMobileMapPackageExpirationDate,
					ShowViewshedFromGeoelementInScene,
					SnapGeometryEditsWithUtilityNetworkRules,
					StyleFeaturesWithCustomDictionary,
					StylePointWithDistanceCompositeSceneSymbol,
					StyleSymbolsFromMobileStyleFile,
				);
				LastSwiftUpdateCheck = 1330;
				LastUpgradeCheck = 1600;
				ORGANIZATIONNAME = Esri;
				TargetAttributes = {
					00E5401227F3CCA200CF66D5 = {
						CreatedOnToolsVersion = 13.3;
					};
				};
			};
			buildConfigurationList = 00E5400A27F3CCA100CF66D5 /* Build configuration list for PBXProject "Samples" */;
			developmentRegion = en;
			hasScannedForEncodings = 0;
			knownRegions = (
				en,
				Base,
			);
			mainGroup = 00E5400627F3CCA100CF66D5;
			packageReferences = (
				00C43AEB2947DC350099AE34 /* XCRemoteSwiftPackageReference "arcgis-maps-sdk-swift-toolkit" */,
			);
			preferredProjectObjectVersion = 77;
			productRefGroup = 00E5401427F3CCA200CF66D5 /* Products */;
			projectDirPath = "";
			projectRoot = "";
			targets = (
				00E5401227F3CCA200CF66D5 /* Samples */,
			);
		};
/* End PBXProject section */

/* Begin PBXResourcesBuildPhase section */
		00E5401127F3CCA200CF66D5 /* Resources */ = {
			isa = PBXResourcesBuildPhase;
			buildActionMask = 2147483647;
			files = (
				1CC755E12DC5A6A7004B346F /* Shasta_Elevation in Resources */,
				D7F8C0412B605E720072BFA7 /* FillmoreTopographicMap.vtpk in Resources */,
				1C293D4D2DCD91BF000B0822 /* color.json in Resources */,
				9537AFD72C220EF0000923C5 /* ExchangeSetwithoutUpdates in Resources */,
				D7F8C03E2B605AF60072BFA7 /* ContingentValuesBirdNests.geodatabase in Resources */,
				E041AC1E288076A60056009B /* info.css in Resources */,
				D7CE9F9B2AE2F575008F7A5F /* streetmap_SD.tpkx in Resources */,
				D721EEA82ABDFF550040BE46 /* LothianRiversAnno.mmpk in Resources */,
				D7C16D1F2AC5FE8200689E89 /* Pyrenees.csv in Resources */,
				E041AC1A287F54580056009B /* highlight.min.js in Resources */,
				D7497F402AC4BA4100167AD2 /* Edinburgh_Pylon_Dimensions.mmpk in Resources */,
				D7C523402BED9BBF00E8221A /* SanFrancisco.tpkx in Resources */,
				00E5402027F3CCA200CF66D5 /* Assets.xcassets in Resources */,
				4D126D7C29CA3E6000CFB7A7 /* Redlands.nmea in Resources */,
				00C94A0D28B53DE1004E42D9 /* raster-file in Resources */,
				D7464F2B2ACE0965007FEE88 /* SA_EVI_8Day_03May20 in Resources */,
				D762DA0E2D94C750001052DD /* NapervilleGasUtilities.geodatabase in Resources */,
				004FE87129DF5D8700075217 /* Bristol in Resources */,
				D713C6F72CB9B9A60073AA72 /* US_State_Capitals.kml in Resources */,
				00FA4E822DCD5AEE008A34CF /* srtm in Resources */,
				D7C16D252AC5FEA600689E89 /* Snowdon.csv in Resources */,
				D73F8CF42AB1089900CD39DA /* Restaurant.stylx in Resources */,
				D7BB3DD22C5D781800FFCD56 /* SaveTheBay.geodatabase in Resources */,
				D707899B2CD16324000DF215 /* Mil2525DMessages.xml in Resources */,
				D74C8C022ABA6202007C76B8 /* emoji-mobile.stylx in Resources */,
				D7CE9FA32AE2F595008F7A5F /* san-diego-eagle-locator in Resources */,
				D70539102CD012BB00F63F4A /* militaryoverlay.geodatabase in Resources */,
				D76000B72AF19FCA00B3084D /* SanFrancisco.mmpk in Resources */,
				D762AF652BF6A96100ECE3C7 /* loudoun_anno.geodatabase in Resources */,
				792222DD2A81AA5D00619FFE /* AIS_MarineCadastre_SelectedVessels_CustomDataSource.jsonl in Resources */,
				E041AC20288077B90056009B /* xcode.css in Resources */,
				00D4EF9028638BF100B9CC30 /* LA_Trails.geodatabase in Resources */,
				D701D72C2A37C7F7006FF0C8 /* bradley_low_3ds in Resources */,
				D7CDD38F2CB872EA00DE9766 /* sandiego-north-balboa-pointcloud.slpk in Resources */,
				00D4EF9A28638BF100B9CC30 /* AuroraCO.gpkg in Resources */,
				88FB70D12DCC248400EB76E3 /* Aurora_CO_shp in Resources */,
				D7C16D282AC5FEB700689E89 /* Hawaii.csv in Resources */,
				D73571D72CB613220046A433 /* hydrography in Resources */,
				D7BEBAC92CBDC81200F882E7 /* MontereyElevation.tpkx in Resources */,
				D7D1F3532ADDBE5D009CE2DA /* philadelphia.mspk in Resources */,
				D7201D2B2CC6D829004BDB7D /* dodge_city.vtpk in Resources */,
				004A2B9D2BED455B00C297CE /* canyonlands in Resources */,
				798C2DA72AFC505600EE7E97 /* PrivacyInfo.xcprivacy in Resources */,
				D7E7D09A2AEB3C47003AAD02 /* san_diego_offline_routing in Resources */,
				F111CCC4288B641900205358 /* Yellowstone.mmpk in Resources */,
				4C81275D2DCBB745006EF7D2 /* ShastaBW in Resources */,
				D705390A2CD0122D00F63F4A /* mil2525d.stylx in Resources */,
				D77572AE2A295DDE00F490CD /* PacificSouthWest2 in Resources */,
				D75E5EEC2CC0466900252595 /* esri_test_data.kmz in Resources */,
				10D321932BDB187400B39B1B /* naperville_imagery.tpkx in Resources */,
				00D4EFB12863CE6300B9CC30 /* ScottishWildlifeTrust_reserves in Resources */,
				D7781D492B7EB03400E53C51 /* SanDiegoTourPath.json in Resources */,
				D7C16D222AC5FE9800689E89 /* GrandCanyon.csv in Resources */,
				D7BEBAA02CBD9CCA00F882E7 /* MontereyElevation.dt2 in Resources */,
			);
			runOnlyForDeploymentPostprocessing = 0;
		};
/* End PBXResourcesBuildPhase section */

/* Begin PBXShellScriptBuildPhase section */
		001C6DDC27FE5CE800D472C2 /* Create .secrets File If It Does Not Exist */ = {
			isa = PBXShellScriptBuildPhase;
			alwaysOutOfDate = 1;
			buildActionMask = 2147483647;
			files = (
			);
			inputFileListPaths = (
			);
			inputPaths = (
			);
			name = "Create .secrets File If It Does Not Exist";
			outputFileListPaths = (
			);
			outputPaths = (
				"$(SRCROOT)/.secrets",
			);
			runOnlyForDeploymentPostprocessing = 0;
			shellPath = /bin/sh;
			shellScript = "if [ ! -e \"$SRCROOT/.secrets\" ]\nthen\n    touch \"$SRCROOT/.secrets\"\nfi\n";
		};
		0039A4E72885C45200592C86 /* Copy README.md Files For Source Code View */ = {
			isa = PBXShellScriptBuildPhase;
			alwaysOutOfDate = 1;
			buildActionMask = 2147483647;
			files = (
			);
			inputFileListPaths = (
			);
			inputPaths = (
			);
			name = "Copy README.md Files For Source Code View";
			outputFileListPaths = (
			);
			outputPaths = (
			);
			runOnlyForDeploymentPostprocessing = 0;
			shellPath = /bin/sh;
			shellScript = "echo $BUILT_PRODUCTS_DIR\n\n# Directory to which the readmes will be copied.\nREADMES_DIR=${BUILT_PRODUCTS_DIR}/${UNLOCALIZED_RESOURCES_FOLDER_PATH}/READMEs\nmkdir -p \"${READMES_DIR}\"\n\n# Root readme for the project to skip.\nDEFAULT_README=$SRCROOT/README.md\n\n# Find all README.md files in the project.\nfind ${SRCROOT} -name \"README.md\" | while read file\ndo\n    # Skip the root readme for project.\n    if [ \"$file\" = \"$DEFAULT_README\" ]\n    then\n        echo $BUILT_PRODUCTS_DIR\n        continue\n    fi\n    \n    # Extract the folder name from the path.\n    FILE_PATH=$(dirname \"$file\")\n    FOLDER_NAME=$(basename \"$FILE_PATH\")\n    \n    cp \"${file}\" \"${READMES_DIR}/${FOLDER_NAME}.md\"\ndone\n";
		};
		00CCB8A3285BA2FD00BBAB70 /* Download Portal Item Data */ = {
			isa = PBXShellScriptBuildPhase;
			alwaysOutOfDate = 1;
			buildActionMask = 2147483647;
			files = (
			);
			inputFileListPaths = (
			);
			inputPaths = (
			);
			name = "Download Portal Item Data";
			outputFileListPaths = (
			);
			outputPaths = (
			);
			runOnlyForDeploymentPostprocessing = 0;
			shellPath = /bin/sh;
			shellScript = "SAMPLES_DIRECTORY=\"${SRCROOT}/Shared/Samples\"\nDOWNLOAD_DIRECTORY=\"${SRCROOT}/Portal Data\"\nxcrun --sdk macosx swift \"${SRCROOT}/Scripts/DownloadPortalItemData.swift\" \"$SAMPLES_DIRECTORY\" \"$DOWNLOAD_DIRECTORY\"\n";
		};
		00E5402B27F77A5A00CF66D5 /* Lint Sources */ = {
			isa = PBXShellScriptBuildPhase;
			alwaysOutOfDate = 1;
			buildActionMask = 2147483647;
			files = (
			);
			inputFileListPaths = (
			);
			inputPaths = (
			);
			name = "Lint Sources";
			outputFileListPaths = (
			);
			outputPaths = (
			);
			runOnlyForDeploymentPostprocessing = 0;
			shellPath = /bin/sh;
			shellScript = "if [[ \"$(uname -m)\" == arm64 ]]; then\n    export PATH=\"/opt/homebrew/bin:$PATH\"\nfi\n\nif which swiftlint > /dev/null; then\n  swiftlint\nelse\n  echo \"warning: SwiftLint not installed, download from https://github.com/realm/SwiftLint\"\nfi\n";
		};
/* End PBXShellScriptBuildPhase section */

/* Begin PBXSourcesBuildPhase section */
		00E5400F27F3CCA200CF66D5 /* Sources */ = {
			isa = PBXSourcesBuildPhase;
			buildActionMask = 2147483647;
			files = (
				95F891292C46E9D60010EBED /* ShowDeviceLocationUsingIndoorPositioningView.swift in Sources */,
				00FA4E8B2DCD7233008A34CF /* ApplySimpleRendererToGraphicsOverlayView.swift in Sources */,
				1C2538562BABACFD00337307 /* AugmentRealityToNavigateRouteView.swift in Sources */,
				1C2538572BABACFD00337307 /* AugmentRealityToNavigateRouteView.ARSceneView.swift in Sources */,
				D72FE7082CE6DA1900BBC0FE /* SampleMenuButtons.swift in Sources */,
				D76929FA2B4F79540047205E /* OrbitCameraAroundObjectView.swift in Sources */,
				D771D0C82CD55211004C13CB /* ApplyRasterRenderingRuleView.swift in Sources */,
				79D84D132A81711A00F45262 /* AddCustomDynamicEntityDataSourceView.swift in Sources */,
				102B6A372BFD5B55009F763C /* IdentifyFeaturesInWMSLayerView.swift in Sources */,
				E000E7602869E33D005D87C5 /* ClipGeometryView.swift in Sources */,
				9503056E2C46ECB70091B32D /* ShowDeviceLocationUsingIndoorPositioningView.Model.swift in Sources */,
				4D2ADC6729C50BD6003B367F /* AddDynamicEntityLayerView.Model.swift in Sources */,
				D7A85A082CD5ABF5009DC68A /* QueryWithCQLFiltersView.swift in Sources */,
				E004A6E928493BCE002A1FE6 /* ShowDeviceLocationView.swift in Sources */,
				1C26ED192A859525009B7721 /* FilterFeaturesInSceneView.swift in Sources */,
				D751B4C82CD3E572005CE750 /* AddKMLLayerWithNetworkLinksView.swift in Sources */,
				D75E5EF12CC049D500252595 /* EditFeaturesUsingFeatureFormsView.swift in Sources */,
				D7352F8E2BD992C40013FFEF /* MonitorChangesToDrawStatusView.swift in Sources */,
				F111CCC1288B5D5600205358 /* DisplayMapFromMobileMapPackageView.swift in Sources */,
				D76495212B74687E0042699E /* ValidateUtilityNetworkTopologyView.Model.swift in Sources */,
				D7D9FCF62BF2CC8600F972A2 /* FilterByDefinitionExpressionOrDisplayFilterView.swift in Sources */,
				D7337C5A2ABCFDB100A5D865 /* StyleSymbolsFromMobileStyleFileView.SymbolOptionsListView.swift in Sources */,
				00E1D90F2BC0B1E8001AEB6A /* SnapGeometryEditsView.GeometryEditorMenu.swift in Sources */,
				1C43BC842A43781200509BF8 /* SetVisibilityOfSubtypeSublayerView.swift in Sources */,
				00A7A1462A2FC58300F035F7 /* DisplayContentOfUtilityNetworkContainerView.swift in Sources */,
				D7553CDB2AE2DFEC00DC2A70 /* GeocodeOfflineView.swift in Sources */,
				D757D14B2B6C46E50065F78F /* ListSpatialReferenceTransformationsView.Model.swift in Sources */,
				218F35B829C28F4A00502022 /* AuthenticateWithOAuthView.swift in Sources */,
				79B7B80A2A1BF8EC00F57C27 /* CreateAndSaveKMLView.swift in Sources */,
				D7C6420C2B4F47E10042B8F7 /* SearchForWebMapView.Model.swift in Sources */,
				000D43162B9918420003D3C2 /* ConfigureBasemapStyleParametersView.swift in Sources */,
				7573E81C29D6134C00BEED9C /* TraceUtilityNetworkView.Enums.swift in Sources */,
				7573E81A29D6134C00BEED9C /* TraceUtilityNetworkView.Model.swift in Sources */,
				1C3B7DC82A5F64FC00907443 /* AnalyzeNetworkWithSubnetworkTraceView.Model.swift in Sources */,
				0072C7FA2DBABEAC001502CA /* AddIntegratedMeshLayerView.swift in Sources */,
				D752D9402A39154C003EB25E /* ManageOperationalLayersView.swift in Sources */,
				D7ABA2F92A32579C0021822B /* MeasureDistanceInSceneView.swift in Sources */,
				D7CDD38B2CB86F0A00DE9766 /* AddPointCloudLayerFromFileView.swift in Sources */,
				D7BA38912BFBC476009954F5 /* EditFeaturesWithFeatureLinkedAnnotationView.Model.swift in Sources */,
				10D321962BDB1CB500B39B1B /* GenerateOfflineMapWithLocalBasemapView.swift in Sources */,
				D7201CDA2CC6B710004BDB7D /* AddTiledLayerAsBasemapView.swift in Sources */,
				D73723792AF5ADD800846884 /* FindRouteInMobileMapPackageView.MobileMapView.swift in Sources */,
				E004A6E028466279002A1FE6 /* ShowCalloutView.swift in Sources */,
				E000E763286A0B18005D87C5 /* CutGeometryView.swift in Sources */,
				D7BE7E6F2CC19CC3006DDB0C /* AddTiledLayerView.swift in Sources */,
				D7705D582AFC244E00CC0335 /* FindClosestFacilityToMultiplePointsView.swift in Sources */,
				D73FCFFF2B02C7630006360D /* FindRouteAroundBarriersView.Views.swift in Sources */,
				1C29C9592DBAE50D0074028F /* AddWMTSLayerView.swift in Sources */,
				D71D9B152DC430F800FF2D5A /* ApplyTerrainExaggerationView.swift in Sources */,
				3EEDE7CE2C5D73F700510104 /* SetSpatialReferenceView.swift in Sources */,
				4D126D7229CA1E1800CFB7A7 /* FileNMEASentenceReader.swift in Sources */,
				001C6DE127FE8A9400D472C2 /* AppSecrets.swift.masque in Sources */,
				D77BC5392B59A2D3007B49B6 /* StylePointWithDistanceCompositeSceneSymbolView.swift in Sources */,
				D7084FA92AD771AA00EC7F4F /* AugmentRealityToFlyOverSceneView.swift in Sources */,
				D75B58512AAFB3030038B3B4 /* StyleFeaturesWithCustomDictionaryView.swift in Sources */,
				0072C8002DBAF08D001502CA /* AddItemsToPortalView.swift in Sources */,
				E0D04FF228A5390000747989 /* DownloadPreplannedMapAreaView.Model.swift in Sources */,
				D764B7DF2BE2F89D002E2F92 /* EditGeodatabaseWithTransactionsView.swift in Sources */,
				00CCB8A5285BAF8700BBAB70 /* OnDemandResource.swift in Sources */,
				D7142BC42DB71082004F87B7 /* View+PagePresentation.swift in Sources */,
				D7635FFE2B9277DC0044AB97 /* ConfigureClustersView.swift in Sources */,
				1C19B4F32A578E46001D2506 /* CreateLoadReportView.swift in Sources */,
				D71563E92D5AC2B600D2E948 /* CreateKMLMultiTrackView.swift in Sources */,
				4C8127612DCBED62006EF7D2 /* ApplyStretchRendererView.swift in Sources */,
				7900C5F62A83FC3F002D430F /* AddCustomDynamicEntityDataSourceView.Vessel.swift in Sources */,
				D71099702A2802FA0065A1C1 /* DensifyAndGeneralizeGeometryView.SettingsView.swift in Sources */,
				D7201D042CC6D3B5004BDB7D /* AddVectorTiledLayerFromCustomStyleView.swift in Sources */,
				E004A6ED2849556E002A1FE6 /* CreatePlanarAndGeodeticBuffersView.swift in Sources */,
				E041ABD7287DB04D0056009B /* SampleInfoView.swift in Sources */,
				D7635FFD2B9277DC0044AB97 /* ConfigureClustersView.SettingsView.swift in Sources */,
				D769DF332BEC1A1C0062AE95 /* EditGeodatabaseWithTransactionsView.Model.swift in Sources */,
				1C43BC822A43781200509BF8 /* SetVisibilityOfSubtypeSublayerView.Model.swift in Sources */,
				D71FCB8A2AD6277F000E517C /* CreateMobileGeodatabaseView.Model.swift in Sources */,
				D752D9462A3A6F80003EB25E /* MonitorChangesToMapLoadStatusView.swift in Sources */,
				00181B462846AD7100654571 /* View+ErrorAlert.swift in Sources */,
				D733CA192BED980D00FBDE4C /* EditAndSyncFeaturesWithFeatureServiceView.swift in Sources */,
				00273CF62A82AB8700A7A77D /* SampleLink.swift in Sources */,
				4C8126E72DC02525006EF7D2 /* AnalyzeHotspotsView.swift in Sources */,
				95A572192C0FDCC9006E8B48 /* ShowScaleBarView.swift in Sources */,
				D7ABA2FF2A32881C0021822B /* ShowViewshedFromGeoelementInSceneView.swift in Sources */,
				E0FE32E728747778002C6ACA /* BrowseBuildingFloorsView.swift in Sources */,
				954AEDEE2C01332600265114 /* SelectFeaturesInSceneLayerView.swift in Sources */,
				1CC755E42DC95625004B346F /* ApplyFunctionToRasterFromFileView.swift in Sources */,
				D7F8C0432B608F120072BFA7 /* AddFeaturesWithContingentValuesView.AddFeatureView.swift in Sources */,
				D752D95F2A3BCE06003EB25E /* DisplayMapFromPortalItemView.swift in Sources */,
				004A2BA22BED456500C297CE /* ApplyScheduledUpdatesToPreplannedMapAreaView.swift in Sources */,
				3E9F77732C6A60FA0022CAB5 /* QueryFeatureCountAndExtentView.swift in Sources */,
				1CAB8D4B2A3CEAB0002AA649 /* RunValveIsolationTraceView.Model.swift in Sources */,
				E070A0A3286F3B6000F2B606 /* DownloadPreplannedMapAreaView.swift in Sources */,
				D79482D42C35D872006521CD /* CreateDynamicBasemapGalleryView.swift in Sources */,
				D70789922CD160FD000DF215 /* ApplyDictionaryRendererToGraphicsOverlayView.swift in Sources */,
				D77570C02A2942F800F490CD /* AnimateImagesWithImageOverlayView.swift in Sources */,
				D7848EFE2CBD986400F6F546 /* AddElevationSourceFromRasterView.swift in Sources */,
				D7054AE92ACCCB6C007235BA /* Animate3DGraphicView.SettingsView.swift in Sources */,
				D78FA4942C3C88880079313E /* CreateDynamicBasemapGalleryView.Views.swift in Sources */,
				E0EA0B772866390E00C9621D /* ProjectGeometryView.swift in Sources */,
				D74C8BFE2ABA5605007C76B8 /* StyleSymbolsFromMobileStyleFileView.swift in Sources */,
				8810FB592DC94A7200874936 /* ApplyFunctionToRasterFromServiceView.swift in Sources */,
				D7E7D0812AEB39D5003AAD02 /* FindRouteInTransportNetworkView.swift in Sources */,
				D742E4922B04132B00690098 /* DisplayWebSceneFromPortalItemView.swift in Sources */,
				0042E24328E4BF8F001F33D6 /* ShowViewshedFromPointInSceneView.Model.swift in Sources */,
				95F3A52B2C07F09C00885DED /* SetSurfaceNavigationConstraintView.swift in Sources */,
				00FA4E572DBC139C008A34CF /* AddRastersAndFeatureTablesFromGeopackageView.swift in Sources */,
				D7E557682A1D768800B9FB09 /* AddWMSLayerView.swift in Sources */,
				D7497F3C2AC4B4C100167AD2 /* DisplayDimensionsView.swift in Sources */,
				D7C97B562B75C10C0097CDA1 /* ValidateUtilityNetworkTopologyView.Views.swift in Sources */,
				D73FCFF72B02A3AA0006360D /* FindAddressWithReverseGeocodeView.swift in Sources */,
				1C38915D2DBC36C800ADFDDC /* AddWFSLayerView.swift in Sources */,
				D789AAAD2D66C718007A8E0E /* CreateKMLMultiTrackView.Model.swift in Sources */,
				0005580A2817C51E00224BC6 /* SampleDetailView.swift in Sources */,
				00FA4E642DCA72EE008A34CF /* ApplyRGBRendererView.swift in Sources */,
				D75F66362B48EABC00434974 /* SearchForWebMapView.swift in Sources */,
				D7058B102B59E44B000A888A /* StylePointWithSceneSymbolView.swift in Sources */,
				0044218A2DB9533900249FEE /* AddFeatureCollectionLayerFromPortalItemView.swift in Sources */,
				1C8EC7472BAE2891001A6929 /* AugmentRealityToCollectDataView.swift in Sources */,
				D75C35672AB50338003CD55F /* GroupLayersTogetherView.GroupLayerListView.swift in Sources */,
				4D2ADC6229C5071C003B367F /* ChangeMapViewBackgroundView.Model.swift in Sources */,
				D7848ED82CBD85A300F6F546 /* AddPointSceneLayerView.swift in Sources */,
				0074ABCD2817BCC30037244A /* SamplesApp+Samples.swift.tache in Sources */,
				D79EE76E2A4CEA5D005A52AE /* SetUpLocationDrivenGeotriggersView.Model.swift in Sources */,
				4C81273E2DCA9E31006EF7D2 /* ApplyColormapRendererToRasterView.swift in Sources */,
				10CFF4CA2DBAAFAC0027F144 /* AddFeatureLayerWithTimeOffsetView.swift in Sources */,
				D74F03F02B609A7D00E83688 /* AddFeaturesWithContingentValuesView.Model.swift in Sources */,
				E004A6F3284E4FEB002A1FE6 /* ShowResultOfSpatialOperationsView.swift in Sources */,
				955AFAC42C10FD6F009C8FE5 /* ApplyMosaicRuleToRastersView.swift in Sources */,
				D751018E2A2E962D00B8FA48 /* IdentifyLayerFeaturesView.swift in Sources */,
				F1E71BF1289473760064C33F /* AddRasterFromFileView.swift in Sources */,
				00B04273282EC59E0072E1B4 /* AboutView.swift in Sources */,
				88E52E6F2DC96C3F00F48409 /* ApplyHillshadeRendererToRasterView.swift in Sources */,
				7573E81F29D6134C00BEED9C /* TraceUtilityNetworkView.swift in Sources */,
				D7781D4B2B7ECCB700E53C51 /* NavigateRouteWithReroutingView.Model.swift in Sources */,
				4D2ADC6929C50C4C003B367F /* AddDynamicEntityLayerView.SettingsView.swift in Sources */,
				1C42E04729D2396B004FC4BE /* ShowPopupView.swift in Sources */,
				D72FE7032CE6D05600BBC0FE /* AppFavorites.swift in Sources */,
				79302F872A1ED71B0002336A /* CreateAndSaveKMLView.Views.swift in Sources */,
				D73FC0FD2AD4A18D0067A19B /* CreateMobileGeodatabaseView.swift in Sources */,
				D7F2A02F2CD00F1C0008D981 /* ApplyDictionaryRendererToFeatureLayerView.swift in Sources */,
				1C19B4F12A578E46001D2506 /* CreateLoadReportView.Views.swift in Sources */,
				D703F04D2D9334AC0077E3A8 /* SnapGeometryEditsWithUtilityNetworkRulesView.Model.swift in Sources */,
				E066DD3B2860CA08004D3D5B /* ShowResultOfSpatialRelationshipsView.swift in Sources */,
				7573E81E29D6134C00BEED9C /* TraceUtilityNetworkView.Views.swift in Sources */,
				D75E5EE62CC0340100252595 /* ListContentsOfKMLFileView.swift in Sources */,
				4D2ADC5A29C4F612003B367F /* ChangeMapViewBackgroundView.swift in Sources */,
				95DEB9B62C127A92009BEC35 /* ShowViewshedFromPointOnMapView.swift in Sources */,
				D7BA38972BFBFC0F009954F5 /* QueryRelatedFeaturesView.swift in Sources */,
				004421902DB9620200249FEE /* AddFeatureCollectionLayerFromQueryView.swift in Sources */,
				D7ECF5982AB8BE63003FB2BE /* RenderMultilayerSymbolsView.swift in Sources */,
				D769C2122A29019B00030F61 /* SetUpLocationDrivenGeotriggersView.swift in Sources */,
				00FA4E722DCBD7A9008A34CF /* ApplySimpleRendererToFeatureLayerView.swift in Sources */,
				79302F852A1ED4E30002336A /* CreateAndSaveKMLView.Model.swift in Sources */,
				D7C3AB4A2B683291008909B9 /* SetFeatureRequestModeView.swift in Sources */,
				95D2EE0F2C334D1600683D53 /* ShowServiceAreaView.swift in Sources */,
				00FA4E662DCA738A008A34CF /* ApplyRGBRendererView.SettingsView.swift in Sources */,
				D7A670D72DADBC770060E327 /* EnvironmentValues+RequestReviewModel.swift in Sources */,
				D7058FB12ACB423C00A40F14 /* Animate3DGraphicView.Model.swift in Sources */,
				D7BEBAC52CBDC0F800F882E7 /* AddElevationSourceFromTilePackageView.swift in Sources */,
				D77D9C002BB2438200B38A6C /* AugmentRealityToShowHiddenInfrastructureView.ARSceneView.swift in Sources */,
				0044CDDF2995C39E004618CE /* ShowDeviceLocationHistoryView.swift in Sources */,
				E041ABC0287CA9F00056009B /* WebView.swift in Sources */,
				D73E619E2BDB21F400457932 /* EditWithBranchVersioningView.swift in Sources */,
				D7DFA0EA2CBA0242007C31F2 /* AddMapImageLayerView.swift in Sources */,
				D7705D642AFC570700CC0335 /* FindClosestFacilityFromPointView.swift in Sources */,
				E088E1572862579D00413100 /* SetSurfacePlacementModeView.swift in Sources */,
				9579FCEA2C3360BB00FC8A1D /* EditFeatureAttachmentsView.swift in Sources */,
				D762AF5F2BF6A7B900ECE3C7 /* EditFeaturesWithFeatureLinkedAnnotationView.swift in Sources */,
				1CAF831F2A20305F000E1E60 /* ShowUtilityAssociationsView.swift in Sources */,
				00E7C15C2BBE1BF000B85D69 /* SnapGeometryEditsView.swift in Sources */,
				E004A6C128414332002A1FE6 /* SetViewpointRotationView.swift in Sources */,
				883C121529C9136600062FF9 /* DownloadPreplannedMapAreaView.MapPicker.swift in Sources */,
				D72C43F32AEB066D00B6157B /* GeocodeOfflineView.Model.swift in Sources */,
				1C9B74C929DB43580038B06F /* ShowRealisticLightAndShadowsView.swift in Sources */,
				10B782052BE55D7E007EAE6C /* GenerateOfflineMapWithCustomParametersView.swift in Sources */,
				D7635FF12B9272CB0044AB97 /* DisplayClustersView.swift in Sources */,
				D7232EE12AC1E5AA0079ABFF /* PlayKMLTourView.swift in Sources */,
				D7010EBF2B05616900D43F55 /* DisplaySceneFromMobileScenePackageView.swift in Sources */,
				D7337C602ABD142D00A5D865 /* ShowMobileMapPackageExpirationDateView.swift in Sources */,
				00E5401E27F3CCA200CF66D5 /* ContentView.swift in Sources */,
				D7634FAF2A43B7AC00F8AEFB /* CreateConvexHullAroundGeometriesView.swift in Sources */,
				E066DD382860AB28004D3D5B /* StyleGraphicsWithRendererView.swift in Sources */,
				108EC04129D25B2C000F35D0 /* QueryFeatureTableView.swift in Sources */,
				D71D516E2B51D7B600B2A2BE /* SearchForWebMapView.Views.swift in Sources */,
				D71A9DE22D8CC88D00CA03CB /* SnapGeometryEditsWithUtilityNetworkRulesView.swift in Sources */,
				D7114A0D2BDC6A3300FA68CA /* EditWithBranchVersioningView.Model.swift in Sources */,
				00B04FB5283EEBA80026C882 /* DisplayOverviewMapView.swift in Sources */,
				D718A1E72B570F7500447087 /* OrbitCameraAroundObjectView.Model.swift in Sources */,
				88FB70D42DCD10B600EB76E3 /* AuthenticateWithIntegratedWindowsAuthenticationView.swift in Sources */,
				88E52E812DCA703B00F48409 /* ApplyHillshadeRendererToRasterView.SettingsView.swift in Sources */,
				D71C5F642AAA7A88006599FD /* CreateSymbolStylesFromWebStylesView.swift in Sources */,
				D7CC33FF2A31475C00198EDF /* ShowLineOfSightBetweenPointsView.swift in Sources */,
				D70BE5792A5624A80022CA02 /* CategoriesView.swift in Sources */,
				10BD9EB42BF51B4B00ABDBD5 /* GenerateOfflineMapWithCustomParametersView.Model.swift in Sources */,
				4D2ADC5D29C4F612003B367F /* ChangeMapViewBackgroundView.SettingsView.swift in Sources */,
				75DD739529D38B1B0010229D /* NavigateRouteView.swift in Sources */,
				D75362D22A1E886700D83028 /* ApplyUniqueValueRendererView.swift in Sources */,
				D74F6C442D0CD51B00D4FB15 /* ConfigureElectronicNavigationalChartsView.swift in Sources */,
				0074ABBF28174BCF0037244A /* DisplayMapView.swift in Sources */,
				D7EF5D752A26A03A00FEBDE5 /* ShowCoordinatesInMultipleFormatsView.swift in Sources */,
				1C3891612DC02F1200ADFDDC /* ApplyBlendRendererToHillshadeView.swift in Sources */,
				D72F272E2ADA1E4400F906DA /* AugmentRealityToShowTabletopSceneView.swift in Sources */,
				10B782082BE5A058007EAE6C /* GenerateOfflineMapWithCustomParametersView.CustomParameters.swift in Sources */,
				D76EE6072AF9AFE100DA0325 /* FindRouteAroundBarriersView.Model.swift in Sources */,
				0086F40128E3770A00974721 /* ShowViewshedFromPointInSceneView.swift in Sources */,
				0044289229C90C0B00160767 /* GetElevationAtPointOnSurfaceView.swift in Sources */,
				00E1D90B2BC0AF97001AEB6A /* SnapGeometryEditsView.SnapSettingsView.swift in Sources */,
				D7E440D72A1ECE7D005D74DE /* CreateBuffersAroundPointsView.swift in Sources */,
				00D4EF802863842100B9CC30 /* AddFeatureLayersView.swift in Sources */,
				4D126D7E29CA43D200CFB7A7 /* ShowDeviceLocationWithNMEADataSourcesView.Model.swift in Sources */,
				D7A670D52DADB9630060E327 /* Bundle.swift in Sources */,
				4D126D6D29CA1B6000CFB7A7 /* ShowDeviceLocationWithNMEADataSourcesView.swift in Sources */,
				D710996D2A27D9210065A1C1 /* DensifyAndGeneralizeGeometryView.swift in Sources */,
				88F93CC129C3D59D0006B28E /* CreateAndEditGeometriesView.swift in Sources */,
				1C0C1C3929D34DAE005C8B24 /* ChangeViewpointView.swift in Sources */,
				955271612C0E6749009B1ED4 /* AddRasterFromServiceView.swift in Sources */,
				D7AE861E2AC39DC50049B626 /* DisplayAnnotationView.swift in Sources */,
				D734FA0C2A183A5B00246D7E /* SetMaxExtentView.swift in Sources */,
				D704AA5A2AB22C1A00A3BB63 /* GroupLayersTogetherView.swift in Sources */,
				0072C7F42DBAA65E001502CA /* AddFeatureCollectionLayerFromTableView.swift in Sources */,
				E004A6DC28465C70002A1FE6 /* DisplaySceneView.swift in Sources */,
				E066DD35285CF3B3004D3D5B /* FindRouteView.swift in Sources */,
				D71371792BD88ECC00EB2F86 /* MonitorChangesToLayerViewStateView.swift in Sources */,
				D7B759B32B1FFBE300017FDD /* FavoritesView.swift in Sources */,
				D722BD222A420DAD002C2087 /* ShowExtrudedFeaturesView.swift in Sources */,
				E004A6F6284FA42A002A1FE6 /* SelectFeaturesInFeatureLayerView.swift in Sources */,
				88FB70392DCC207B00EB76E3 /* ApplySymbologyToShapefileView.swift in Sources */,
				1C3892312DC59E6000ADFDDC /* ApplyBlendRendererToHillshadeView.SettingsView.swift in Sources */,
				D77688132B69826B007C3860 /* ListSpatialReferenceTransformationsView.swift in Sources */,
				00FA4E682DCA87A9008A34CF /* ApplyRGBRendererView.RangeSlider.swift in Sources */,
				D75101812A2E493600B8FA48 /* ShowLabelsOnLayerView.swift in Sources */,
				1C3B7DCB2A5F64FC00907443 /* AnalyzeNetworkWithSubnetworkTraceView.swift in Sources */,
				00B042E8282EDC690072E1B4 /* SetBasemapView.swift in Sources */,
				E004A6E62846A61F002A1FE6 /* StyleGraphicsWithSymbolsView.swift in Sources */,
				0000FB6E2BBDB17600845921 /* Add3DTilesLayerView.swift in Sources */,
				D74EA7842B6DADA5008F6C7C /* ValidateUtilityNetworkTopologyView.swift in Sources */,
				00E1D90D2BC0B125001AEB6A /* SnapGeometryEditsView.GeometryEditorModel.swift in Sources */,
				E088E1742863B5F800413100 /* GenerateOfflineMapView.swift in Sources */,
				0074ABC428174F430037244A /* Sample.swift in Sources */,
				95E980712C26183000CB8912 /* BrowseOGCAPIFeatureServiceView.swift in Sources */,
				D713C6D72CB990600073AA72 /* AddKMLLayerView.swift in Sources */,
				00A7A14A2A2FC5B700F035F7 /* DisplayContentOfUtilityNetworkContainerView.Model.swift in Sources */,
				E004A6F0284E4B9B002A1FE6 /* DownloadVectorTilesToLocalCacheView.swift in Sources */,
				00ABA94E2BF6721700C0488C /* ShowGridView.swift in Sources */,
				1CAB8D4E2A3CEAB0002AA649 /* RunValveIsolationTraceView.swift in Sources */,
				D7A737E02BABB9FE00B7C7FC /* AugmentRealityToShowHiddenInfrastructureView.swift in Sources */,
				4D2ADC4329C26D05003B367F /* AddDynamicEntityLayerView.swift in Sources */,
				D70082EB2ACF900100E0C3C2 /* IdentifyKMLFeaturesView.swift in Sources */,
				D7635FFB2B9277DC0044AB97 /* ConfigureClustersView.Model.swift in Sources */,
				D7EAF35A2A1C023800D822C4 /* SetMinAndMaxScaleView.swift in Sources */,
				1C19B4F52A578E46001D2506 /* CreateLoadReportView.Model.swift in Sources */,
				88C5E0EB2DCBC1E20091D271 /* ApplyScenePropertyExpressionsView.swift in Sources */,
				9547085C2C3C719800CA8579 /* EditFeatureAttachmentsView.Model.swift in Sources */,
				D71C90A22C6C249B0018C63E /* StyleGeometryTypesWithSymbolsView.swift in Sources */,
				3E54CF222C66AFBE00DD2F18 /* AddWebTiledLayerView.swift in Sources */,
				0042E24528E4F82C001F33D6 /* ShowViewshedFromPointInSceneView.ViewshedSettingsView.swift in Sources */,
				D7DDF8532AF47C6C004352D9 /* FindRouteAroundBarriersView.swift in Sources */,
				1C9B74D929DB54560038B06F /* ChangeCameraControllerView.swift in Sources */,
				D7BEBAD22CBDFE1C00F882E7 /* DisplayAlternateSymbolsAtDifferentScalesView.swift in Sources */,
				D76000AE2AF19C2300B3084D /* FindRouteInMobileMapPackageView.swift in Sources */,
				00273CF42A82AB5900A7A77D /* SamplesSearchView.swift in Sources */,
				D78666AD2A2161F100C60110 /* FindNearestVertexView.swift in Sources */,
				3E720F9D2C619B1700E22A9E /* SetInitialViewpointView.swift in Sources */,
				D76CE8D92BFD7047009A8686 /* SetReferenceScaleView.swift in Sources */,
				D7C16D1B2AC5F95300689E89 /* Animate3DGraphicView.swift in Sources */,
				D744FD172A2112D90084A66C /* CreateConvexHullAroundPointsView.swift in Sources */,
				D7044B962BE18D73000F2C43 /* EditWithBranchVersioningView.Views.swift in Sources */,
				D71C90A32C6C249B0018C63E /* StyleGeometryTypesWithSymbolsView.Views.swift in Sources */,
				D718A1ED2B575FD900447087 /* ManageBookmarksView.swift in Sources */,
				D73723762AF5877500846884 /* FindRouteInMobileMapPackageView.Models.swift in Sources */,
				D74ECD0D2BEEAE2F007C0FA6 /* EditAndSyncFeaturesWithFeatureServiceView.Model.swift in Sources */,
				00CB9138284814A4005C2C5D /* SearchWithGeocodeView.swift in Sources */,
				1C43BC7F2A43781200509BF8 /* SetVisibilityOfSubtypeSublayerView.Views.swift in Sources */,
				D731F3C12AD0D2AC00A8431E /* IdentifyGraphicsView.swift in Sources */,
				4C8126DD2DBBCF0B006EF7D2 /* ApplyStyleToWMSLayerView.swift in Sources */,
				00E5401C27F3CCA200CF66D5 /* SamplesApp.swift in Sources */,
				D73E61962BDAEE6600457932 /* MatchViewpointOfGeoViewsView.swift in Sources */,
				E066DD4028610F55004D3D5B /* AddSceneLayerFromServiceView.swift in Sources */,
				D7F8C0392B60564D0072BFA7 /* AddFeaturesWithContingentValuesView.swift in Sources */,
				00F279D62AF418DC00CECAF8 /* AddDynamicEntityLayerView.VehicleCallout.swift in Sources */,
				10CFF50B2DC2EC990027F144 /* ApplyClassBreaksRendererToSublayerView.swift in Sources */,
				D7749AD62AF08BF50086632F /* FindRouteInTransportNetworkView.Model.swift in Sources */,
				D73F06692B5EE73D000B574F /* QueryFeaturesWithArcadeExpressionView.swift in Sources */,
				D7464F1E2ACE04B3007FEE88 /* IdentifyRasterCellView.swift in Sources */,
				D7588F5F2B7D8DAA008B75E2 /* NavigateRouteWithReroutingView.swift in Sources */,
			);
			runOnlyForDeploymentPostprocessing = 0;
		};
/* End PBXSourcesBuildPhase section */

/* Begin XCBuildConfiguration section */
		00E5402227F3CCA200CF66D5 /* Debug */ = {
			isa = XCBuildConfiguration;
			buildSettings = {
				ALWAYS_SEARCH_USER_PATHS = NO;
				ASSETCATALOG_COMPILER_GENERATE_SWIFT_ASSET_SYMBOL_EXTENSIONS = YES;
				CLANG_ANALYZER_NONNULL = YES;
				CLANG_ANALYZER_NUMBER_OBJECT_CONVERSION = YES_AGGRESSIVE;
				CLANG_CXX_LANGUAGE_STANDARD = "gnu++17";
				CLANG_ENABLE_MODULES = YES;
				CLANG_ENABLE_OBJC_ARC = YES;
				CLANG_ENABLE_OBJC_WEAK = YES;
				CLANG_WARN_BLOCK_CAPTURE_AUTORELEASING = YES;
				CLANG_WARN_BOOL_CONVERSION = YES;
				CLANG_WARN_COMMA = YES;
				CLANG_WARN_CONSTANT_CONVERSION = YES;
				CLANG_WARN_DEPRECATED_OBJC_IMPLEMENTATIONS = YES;
				CLANG_WARN_DIRECT_OBJC_ISA_USAGE = YES_ERROR;
				CLANG_WARN_DOCUMENTATION_COMMENTS = YES;
				CLANG_WARN_EMPTY_BODY = YES;
				CLANG_WARN_ENUM_CONVERSION = YES;
				CLANG_WARN_INFINITE_RECURSION = YES;
				CLANG_WARN_INT_CONVERSION = YES;
				CLANG_WARN_NON_LITERAL_NULL_CONVERSION = YES;
				CLANG_WARN_OBJC_IMPLICIT_RETAIN_SELF = YES;
				CLANG_WARN_OBJC_LITERAL_CONVERSION = YES;
				CLANG_WARN_OBJC_ROOT_CLASS = YES_ERROR;
				CLANG_WARN_QUOTED_INCLUDE_IN_FRAMEWORK_HEADER = YES;
				CLANG_WARN_RANGE_LOOP_ANALYSIS = YES;
				CLANG_WARN_STRICT_PROTOTYPES = YES;
				CLANG_WARN_SUSPICIOUS_MOVE = YES;
				CLANG_WARN_UNGUARDED_AVAILABILITY = YES_AGGRESSIVE;
				CLANG_WARN_UNREACHABLE_CODE = YES;
				CLANG_WARN__DUPLICATE_METHOD_MATCH = YES;
				COPY_PHASE_STRIP = NO;
				DEAD_CODE_STRIPPING = YES;
				DEBUG_INFORMATION_FORMAT = dwarf;
				ENABLE_STRICT_OBJC_MSGSEND = YES;
				ENABLE_TESTABILITY = YES;
				ENABLE_USER_SCRIPT_SANDBOXING = NO;
				GCC_C_LANGUAGE_STANDARD = gnu11;
				GCC_DYNAMIC_NO_PIC = NO;
				GCC_NO_COMMON_BLOCKS = YES;
				GCC_OPTIMIZATION_LEVEL = 0;
				GCC_PREPROCESSOR_DEFINITIONS = (
					"DEBUG=1",
					"$(inherited)",
				);
				GCC_WARN_64_TO_32_BIT_CONVERSION = YES;
				GCC_WARN_ABOUT_RETURN_TYPE = YES_ERROR;
				GCC_WARN_UNDECLARED_SELECTOR = YES;
				GCC_WARN_UNINITIALIZED_AUTOS = YES_AGGRESSIVE;
				GCC_WARN_UNUSED_FUNCTION = YES;
				GCC_WARN_UNUSED_VARIABLE = YES;
				MTL_ENABLE_DEBUG_INFO = INCLUDE_SOURCE;
				MTL_FAST_MATH = YES;
				ONLY_ACTIVE_ARCH = YES;
				SWIFT_ACTIVE_COMPILATION_CONDITIONS = DEBUG;
				SWIFT_OPTIMIZATION_LEVEL = "-Onone";
			};
			name = Debug;
		};
		00E5402327F3CCA200CF66D5 /* Release */ = {
			isa = XCBuildConfiguration;
			buildSettings = {
				ALWAYS_SEARCH_USER_PATHS = NO;
				ASSETCATALOG_COMPILER_GENERATE_SWIFT_ASSET_SYMBOL_EXTENSIONS = YES;
				CLANG_ANALYZER_NONNULL = YES;
				CLANG_ANALYZER_NUMBER_OBJECT_CONVERSION = YES_AGGRESSIVE;
				CLANG_CXX_LANGUAGE_STANDARD = "gnu++17";
				CLANG_ENABLE_MODULES = YES;
				CLANG_ENABLE_OBJC_ARC = YES;
				CLANG_ENABLE_OBJC_WEAK = YES;
				CLANG_WARN_BLOCK_CAPTURE_AUTORELEASING = YES;
				CLANG_WARN_BOOL_CONVERSION = YES;
				CLANG_WARN_COMMA = YES;
				CLANG_WARN_CONSTANT_CONVERSION = YES;
				CLANG_WARN_DEPRECATED_OBJC_IMPLEMENTATIONS = YES;
				CLANG_WARN_DIRECT_OBJC_ISA_USAGE = YES_ERROR;
				CLANG_WARN_DOCUMENTATION_COMMENTS = YES;
				CLANG_WARN_EMPTY_BODY = YES;
				CLANG_WARN_ENUM_CONVERSION = YES;
				CLANG_WARN_INFINITE_RECURSION = YES;
				CLANG_WARN_INT_CONVERSION = YES;
				CLANG_WARN_NON_LITERAL_NULL_CONVERSION = YES;
				CLANG_WARN_OBJC_IMPLICIT_RETAIN_SELF = YES;
				CLANG_WARN_OBJC_LITERAL_CONVERSION = YES;
				CLANG_WARN_OBJC_ROOT_CLASS = YES_ERROR;
				CLANG_WARN_QUOTED_INCLUDE_IN_FRAMEWORK_HEADER = YES;
				CLANG_WARN_RANGE_LOOP_ANALYSIS = YES;
				CLANG_WARN_STRICT_PROTOTYPES = YES;
				CLANG_WARN_SUSPICIOUS_MOVE = YES;
				CLANG_WARN_UNGUARDED_AVAILABILITY = YES_AGGRESSIVE;
				CLANG_WARN_UNREACHABLE_CODE = YES;
				CLANG_WARN__DUPLICATE_METHOD_MATCH = YES;
				COPY_PHASE_STRIP = NO;
				DEAD_CODE_STRIPPING = YES;
				DEBUG_INFORMATION_FORMAT = "dwarf-with-dsym";
				ENABLE_NS_ASSERTIONS = NO;
				ENABLE_STRICT_OBJC_MSGSEND = YES;
				ENABLE_USER_SCRIPT_SANDBOXING = NO;
				GCC_C_LANGUAGE_STANDARD = gnu11;
				GCC_NO_COMMON_BLOCKS = YES;
				GCC_WARN_64_TO_32_BIT_CONVERSION = YES;
				GCC_WARN_ABOUT_RETURN_TYPE = YES_ERROR;
				GCC_WARN_UNDECLARED_SELECTOR = YES;
				GCC_WARN_UNINITIALIZED_AUTOS = YES_AGGRESSIVE;
				GCC_WARN_UNUSED_FUNCTION = YES;
				GCC_WARN_UNUSED_VARIABLE = YES;
				MTL_ENABLE_DEBUG_INFO = NO;
				MTL_FAST_MATH = YES;
				SWIFT_COMPILATION_MODE = wholemodule;
				SWIFT_OPTIMIZATION_LEVEL = "-O";
			};
			name = Release;
		};
		00E5402527F3CCA200CF66D5 /* Debug */ = {
			isa = XCBuildConfiguration;
			buildSettings = {
				ASSETCATALOG_COMPILER_APPICON_NAME = AppIcon;
				ASSETCATALOG_COMPILER_GLOBAL_ACCENT_COLOR_NAME = AccentColor;
				CODE_SIGN_ENTITLEMENTS = macOS/Samples.entitlements;
				"CODE_SIGN_IDENTITY[sdk=macosx*]" = "Apple Development";
				CODE_SIGN_STYLE = Automatic;
				CURRENT_PROJECT_VERSION = 1;
				EMBED_ASSET_PACKS_IN_PRODUCT_BUNDLE = YES;
				INFOPLIST_FILE = "$(SRCROOT)/iOS/Info.plist";
				IPHONEOS_DEPLOYMENT_TARGET = 17.0;
				LD_RUNPATH_SEARCH_PATHS = (
					"$(inherited)",
					"@executable_path/Frameworks",
				);
				MARKETING_VERSION = 200.7.0;
				PRODUCT_BUNDLE_IDENTIFIER = "com.esri.arcgis-swift-sdk-samples";
				PRODUCT_NAME = "ArcGIS Maps SDK Samples";
				SDKROOT = iphoneos;
				SUPPORTED_PLATFORMS = "iphoneos iphonesimulator";
				SUPPORTS_MACCATALYST = YES;
				SUPPORTS_MAC_DESIGNED_FOR_IPHONE_IPAD = NO;
				SWIFT_EMIT_LOC_STRINGS = YES;
				SWIFT_VERSION = 6.0;
				TARGETED_DEVICE_FAMILY = "1,2,6";
			};
			name = Debug;
		};
		00E5402627F3CCA200CF66D5 /* Release */ = {
			isa = XCBuildConfiguration;
			buildSettings = {
				ASSETCATALOG_COMPILER_APPICON_NAME = AppIcon;
				ASSETCATALOG_COMPILER_GLOBAL_ACCENT_COLOR_NAME = AccentColor;
				CODE_SIGN_ENTITLEMENTS = macOS/Samples.entitlements;
				"CODE_SIGN_IDENTITY[sdk=macosx*]" = "Apple Development";
				CODE_SIGN_STYLE = Automatic;
				CURRENT_PROJECT_VERSION = 1;
				DEVELOPMENT_TEAM = "";
				EMBED_ASSET_PACKS_IN_PRODUCT_BUNDLE = YES;
				INFOPLIST_FILE = "$(SRCROOT)/iOS/Info.plist";
				IPHONEOS_DEPLOYMENT_TARGET = 17.0;
				LD_RUNPATH_SEARCH_PATHS = (
					"$(inherited)",
					"@executable_path/Frameworks",
				);
				MARKETING_VERSION = 200.7.0;
				PRODUCT_BUNDLE_IDENTIFIER = "com.esri.arcgis-swift-sdk-samples";
				PRODUCT_NAME = "ArcGIS Maps SDK Samples";
				SDKROOT = iphoneos;
				SUPPORTED_PLATFORMS = "iphoneos iphonesimulator";
				SUPPORTS_MACCATALYST = YES;
				SUPPORTS_MAC_DESIGNED_FOR_IPHONE_IPAD = NO;
				SWIFT_EMIT_LOC_STRINGS = YES;
				SWIFT_VERSION = 6.0;
				TARGETED_DEVICE_FAMILY = "1,2,6";
				VALIDATE_PRODUCT = YES;
			};
			name = Release;
		};
/* End XCBuildConfiguration section */

/* Begin XCConfigurationList section */
		00E5400A27F3CCA100CF66D5 /* Build configuration list for PBXProject "Samples" */ = {
			isa = XCConfigurationList;
			buildConfigurations = (
				00E5402227F3CCA200CF66D5 /* Debug */,
				00E5402327F3CCA200CF66D5 /* Release */,
			);
			defaultConfigurationIsVisible = 0;
			defaultConfigurationName = Release;
		};
		00E5402427F3CCA200CF66D5 /* Build configuration list for PBXNativeTarget "Samples" */ = {
			isa = XCConfigurationList;
			buildConfigurations = (
				00E5402527F3CCA200CF66D5 /* Debug */,
				00E5402627F3CCA200CF66D5 /* Release */,
			);
			defaultConfigurationIsVisible = 0;
			defaultConfigurationName = Release;
		};
/* End XCConfigurationList section */

/* Begin XCRemoteSwiftPackageReference section */
		00C43AEB2947DC350099AE34 /* XCRemoteSwiftPackageReference "arcgis-maps-sdk-swift-toolkit" */ = {
			isa = XCRemoteSwiftPackageReference;
			repositoryURL = "https://github.com/Esri/arcgis-maps-sdk-swift-toolkit/";
			requirement = {
				kind = upToNextMinorVersion;
				minimumVersion = 200.7.0;
			};
		};
/* End XCRemoteSwiftPackageReference section */

/* Begin XCSwiftPackageProductDependency section */
		00C43AEC2947DC350099AE34 /* ArcGISToolkit */ = {
			isa = XCSwiftPackageProductDependency;
			package = 00C43AEB2947DC350099AE34 /* XCRemoteSwiftPackageReference "arcgis-maps-sdk-swift-toolkit" */;
			productName = ArcGISToolkit;
		};
/* End XCSwiftPackageProductDependency section */
	};
	rootObject = 00E5400727F3CCA100CF66D5 /* Project object */;
}<|MERGE_RESOLUTION|>--- conflicted
+++ resolved
@@ -172,13 +172,9 @@
 		1CAB8D502A3CEB43002AA649 /* RunValveIsolationTraceView.Model.swift in Copy Source Code Files */ = {isa = PBXBuildFile; fileRef = 1CAB8D442A3CEAB0002AA649 /* RunValveIsolationTraceView.Model.swift */; };
 		1CAB8D512A3CEB43002AA649 /* RunValveIsolationTraceView.swift in Copy Source Code Files */ = {isa = PBXBuildFile; fileRef = 1CAB8D472A3CEAB0002AA649 /* RunValveIsolationTraceView.swift */; };
 		1CAF831F2A20305F000E1E60 /* ShowUtilityAssociationsView.swift in Sources */ = {isa = PBXBuildFile; fileRef = 1CAF831B2A20305F000E1E60 /* ShowUtilityAssociationsView.swift */; };
-<<<<<<< HEAD
-		1CC755E12DC5A6A7004B346F /* Shasta_Elevation in Resources */ = {isa = PBXBuildFile; fileRef = 1CC755E02DC5A6A7004B346F /* Shasta_Elevation */; settings = {ASSET_TAGS = (ApplyFunctionToRasterFromFile, ); }; };
+		1CC755E12DC5A6A7004B346F /* Shasta_Elevation in Resources */ = {isa = PBXBuildFile; fileRef = 1CC755E02DC5A6A7004B346F /* Shasta_Elevation */; settings = {ASSET_TAGS = (ApplyBlendRendererToHillshade, ApplyFunctionToRasterFromFile, ); }; };
 		1CC755E42DC95625004B346F /* ApplyFunctionToRasterFromFileView.swift in Sources */ = {isa = PBXBuildFile; fileRef = 1CC755E22DC95625004B346F /* ApplyFunctionToRasterFromFileView.swift */; };
 		1CC755E52DC95625004B346F /* ApplyFunctionToRasterFromFileView.swift in Copy Source Code Files */ = {isa = PBXBuildFile; fileRef = 1CC755E22DC95625004B346F /* ApplyFunctionToRasterFromFileView.swift */; };
-=======
-		1CC755E12DC5A6A7004B346F /* Shasta_Elevation in Resources */ = {isa = PBXBuildFile; fileRef = 1CC755E02DC5A6A7004B346F /* Shasta_Elevation */; settings = {ASSET_TAGS = (ApplyBlendRendererToHillshade, ); }; };
->>>>>>> c56cd9a9
 		218F35B829C28F4A00502022 /* AuthenticateWithOAuthView.swift in Sources */ = {isa = PBXBuildFile; fileRef = 218F35B329C28F4A00502022 /* AuthenticateWithOAuthView.swift */; };
 		218F35C229C290BF00502022 /* AuthenticateWithOAuthView.swift in Copy Source Code Files */ = {isa = PBXBuildFile; fileRef = 218F35B329C28F4A00502022 /* AuthenticateWithOAuthView.swift */; };
 		3E30884A2C5D789A00ECEAC5 /* SetSpatialReferenceView.swift in Copy Source Code Files */ = {isa = PBXBuildFile; fileRef = 3EEDE7CD2C5D73F700510104 /* SetSpatialReferenceView.swift */; };
