--- conflicted
+++ resolved
@@ -334,12 +334,9 @@
 			dstPath = "";
 			dstSubfolderSpec = 7;
 			files = (
-<<<<<<< HEAD
 				D72F27302ADA1E9900F906DA /* AugmentRealityToShowTabletopSceneView.swift in Copy Source Code Files */,
-=======
 				D71FCB8B2AD628B9000E517C /* CreateMobileGeodatabaseView.Model.swift in Copy Source Code Files */,
 				D73FC0FE2AD4A19A0067A19B /* CreateMobileGeodatabaseView.swift in Copy Source Code Files */,
->>>>>>> 933662ef
 				D7464F1F2ACE04C2007FEE88 /* IdentifyRasterCellView.swift in Copy Source Code Files */,
 				D731F3C22AD0D2BB00A8431E /* IdentifyGraphicsView.swift in Copy Source Code Files */,
 				D70082EC2ACF901600E0C3C2 /* IdentifyKMLFeaturesView.swift in Copy Source Code Files */,
