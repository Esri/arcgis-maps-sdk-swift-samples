// !$*UTF8*$!
{
	archiveVersion = 1;
	classes = {
	};
	objectVersion = 60;
	objects = {

/* Begin PBXBuildFile section */
		0000FB6E2BBDB17600845921 /* Add3DTilesLayerView.swift in Sources */ = {isa = PBXBuildFile; fileRef = 0000FB6B2BBDB17600845921 /* Add3DTilesLayerView.swift */; };
		0000FB712BBDC01400845921 /* Add3DTilesLayerView.swift in Copy Source Code Files */ = {isa = PBXBuildFile; fileRef = 0000FB6B2BBDB17600845921 /* Add3DTilesLayerView.swift */; };
		0005580A2817C51E00224BC6 /* SampleDetailView.swift in Sources */ = {isa = PBXBuildFile; fileRef = 000558092817C51E00224BC6 /* SampleDetailView.swift */; };
		000D43162B9918420003D3C2 /* ConfigureBasemapStyleParametersView.swift in Sources */ = {isa = PBXBuildFile; fileRef = 000D43132B9918420003D3C2 /* ConfigureBasemapStyleParametersView.swift */; };
		000D43182B993A030003D3C2 /* ConfigureBasemapStyleParametersView.swift in Copy Source Code Files */ = {isa = PBXBuildFile; fileRef = 000D43132B9918420003D3C2 /* ConfigureBasemapStyleParametersView.swift */; };
		00181B462846AD7100654571 /* View+ErrorAlert.swift in Sources */ = {isa = PBXBuildFile; fileRef = 00181B452846AD7100654571 /* View+ErrorAlert.swift */; };
		001C6DE127FE8A9400D472C2 /* AppSecrets.swift.masque in Sources */ = {isa = PBXBuildFile; fileRef = 001C6DD827FE585A00D472C2 /* AppSecrets.swift.masque */; };
		00273CF42A82AB5900A7A77D /* SamplesSearchView.swift in Sources */ = {isa = PBXBuildFile; fileRef = 00273CF32A82AB5900A7A77D /* SamplesSearchView.swift */; };
		00273CF62A82AB8700A7A77D /* SampleLink.swift in Sources */ = {isa = PBXBuildFile; fileRef = 00273CF52A82AB8700A7A77D /* SampleLink.swift */; };
		0039A4E92885C50300592C86 /* AddSceneLayerFromServiceView.swift in Copy Source Code Files */ = {isa = PBXBuildFile; fileRef = E066DD3F28610F55004D3D5B /* AddSceneLayerFromServiceView.swift */; };
		0039A4EA2885C50300592C86 /* ClipGeometryView.swift in Copy Source Code Files */ = {isa = PBXBuildFile; fileRef = E000E75F2869E33D005D87C5 /* ClipGeometryView.swift */; };
		0039A4EB2885C50300592C86 /* CreatePlanarAndGeodeticBuffersView.swift in Copy Source Code Files */ = {isa = PBXBuildFile; fileRef = E004A6EC2849556E002A1FE6 /* CreatePlanarAndGeodeticBuffersView.swift */; };
		0039A4EC2885C50300592C86 /* CutGeometryView.swift in Copy Source Code Files */ = {isa = PBXBuildFile; fileRef = E000E762286A0B18005D87C5 /* CutGeometryView.swift */; };
		0039A4ED2885C50300592C86 /* DisplayMapView.swift in Copy Source Code Files */ = {isa = PBXBuildFile; fileRef = 0074ABBE28174BCF0037244A /* DisplayMapView.swift */; };
		0039A4EE2885C50300592C86 /* DisplayOverviewMapView.swift in Copy Source Code Files */ = {isa = PBXBuildFile; fileRef = 00B04FB4283EEBA80026C882 /* DisplayOverviewMapView.swift */; };
		0039A4EF2885C50300592C86 /* DisplaySceneView.swift in Copy Source Code Files */ = {isa = PBXBuildFile; fileRef = E004A6D828465C70002A1FE6 /* DisplaySceneView.swift */; };
		0039A4F02885C50300592C86 /* ProjectGeometryView.swift in Copy Source Code Files */ = {isa = PBXBuildFile; fileRef = E0EA0B762866390E00C9621D /* ProjectGeometryView.swift */; };
		0039A4F12885C50300592C86 /* SearchWithGeocodeView.swift in Copy Source Code Files */ = {isa = PBXBuildFile; fileRef = 00CB9137284814A4005C2C5D /* SearchWithGeocodeView.swift */; };
		0039A4F22885C50300592C86 /* SelectFeaturesInFeatureLayerView.swift in Copy Source Code Files */ = {isa = PBXBuildFile; fileRef = E004A6F5284FA42A002A1FE6 /* SelectFeaturesInFeatureLayerView.swift */; };
		0039A4F32885C50300592C86 /* SetBasemapView.swift in Copy Source Code Files */ = {isa = PBXBuildFile; fileRef = 00B042E5282EDC690072E1B4 /* SetBasemapView.swift */; };
		0039A4F42885C50300592C86 /* SetSurfacePlacementModeView.swift in Copy Source Code Files */ = {isa = PBXBuildFile; fileRef = E088E1562862579D00413100 /* SetSurfacePlacementModeView.swift */; };
		0039A4F52885C50300592C86 /* SetViewpointRotationView.swift in Copy Source Code Files */ = {isa = PBXBuildFile; fileRef = E004A6BD28414332002A1FE6 /* SetViewpointRotationView.swift */; };
		0039A4F62885C50300592C86 /* ShowCalloutView.swift in Copy Source Code Files */ = {isa = PBXBuildFile; fileRef = E004A6DF28466279002A1FE6 /* ShowCalloutView.swift */; };
		0039A4F72885C50300592C86 /* ShowDeviceLocationView.swift in Copy Source Code Files */ = {isa = PBXBuildFile; fileRef = E004A6E828493BCE002A1FE6 /* ShowDeviceLocationView.swift */; };
		0039A4F82885C50300592C86 /* ShowResultOfSpatialRelationshipsView.swift in Copy Source Code Files */ = {isa = PBXBuildFile; fileRef = E066DD3A2860CA08004D3D5B /* ShowResultOfSpatialRelationshipsView.swift */; };
		0039A4F92885C50300592C86 /* ShowResultOfSpatialOperationsView.swift in Copy Source Code Files */ = {isa = PBXBuildFile; fileRef = E004A6F2284E4FEB002A1FE6 /* ShowResultOfSpatialOperationsView.swift */; };
		0039A4FA2885C50300592C86 /* StyleGraphicsWithRendererView.swift in Copy Source Code Files */ = {isa = PBXBuildFile; fileRef = E066DD372860AB28004D3D5B /* StyleGraphicsWithRendererView.swift */; };
		0039A4FB2885C50300592C86 /* StyleGraphicsWithSymbolsView.swift in Copy Source Code Files */ = {isa = PBXBuildFile; fileRef = E004A6E52846A61F002A1FE6 /* StyleGraphicsWithSymbolsView.swift */; };
		003B36F92C5042BA00A75F66 /* ShowServiceAreaView.swift in Copy Source Code Files */ = {isa = PBXBuildFile; fileRef = 95D2EE0E2C334D1600683D53 /* ShowServiceAreaView.swift */; };
		0042E24328E4BF8F001F33D6 /* ShowViewshedFromPointInSceneView.Model.swift in Sources */ = {isa = PBXBuildFile; fileRef = 0042E24228E4BF8F001F33D6 /* ShowViewshedFromPointInSceneView.Model.swift */; };
		0042E24528E4F82C001F33D6 /* ShowViewshedFromPointInSceneView.ViewshedSettingsView.swift in Sources */ = {isa = PBXBuildFile; fileRef = 0042E24428E4F82B001F33D6 /* ShowViewshedFromPointInSceneView.ViewshedSettingsView.swift */; };
		0042E24628E50EE4001F33D6 /* ShowViewshedFromPointInSceneView.swift in Copy Source Code Files */ = {isa = PBXBuildFile; fileRef = 0086F3FD28E3770900974721 /* ShowViewshedFromPointInSceneView.swift */; };
		0042E24728E50EE4001F33D6 /* ShowViewshedFromPointInSceneView.Model.swift in Copy Source Code Files */ = {isa = PBXBuildFile; fileRef = 0042E24228E4BF8F001F33D6 /* ShowViewshedFromPointInSceneView.Model.swift */; };
		0042E24828E50EE4001F33D6 /* ShowViewshedFromPointInSceneView.ViewshedSettingsView.swift in Copy Source Code Files */ = {isa = PBXBuildFile; fileRef = 0042E24428E4F82B001F33D6 /* ShowViewshedFromPointInSceneView.ViewshedSettingsView.swift */; };
		0044289229C90C0B00160767 /* GetElevationAtPointOnSurfaceView.swift in Sources */ = {isa = PBXBuildFile; fileRef = 0044289129C90C0B00160767 /* GetElevationAtPointOnSurfaceView.swift */; };
		0044289329C9234300160767 /* GetElevationAtPointOnSurfaceView.swift in Copy Source Code Files */ = {isa = PBXBuildFile; fileRef = 0044289129C90C0B00160767 /* GetElevationAtPointOnSurfaceView.swift */; };
		0044CDDF2995C39E004618CE /* ShowDeviceLocationHistoryView.swift in Sources */ = {isa = PBXBuildFile; fileRef = 0044CDDE2995C39E004618CE /* ShowDeviceLocationHistoryView.swift */; };
		0044CDE02995D4DD004618CE /* ShowDeviceLocationHistoryView.swift in Copy Source Code Files */ = {isa = PBXBuildFile; fileRef = 0044CDDE2995C39E004618CE /* ShowDeviceLocationHistoryView.swift */; };
		004A2B9D2BED455B00C297CE /* canyonlands in Resources */ = {isa = PBXBuildFile; fileRef = 004A2B9C2BED455B00C297CE /* canyonlands */; settings = {ASSET_TAGS = (ApplyScheduledUpdatesToPreplannedMapArea, ); }; };
		004A2BA22BED456500C297CE /* ApplyScheduledUpdatesToPreplannedMapAreaView.swift in Sources */ = {isa = PBXBuildFile; fileRef = 004A2B9E2BED456500C297CE /* ApplyScheduledUpdatesToPreplannedMapAreaView.swift */; };
		004A2BA52BED458C00C297CE /* ApplyScheduledUpdatesToPreplannedMapAreaView.swift in Copy Source Code Files */ = {isa = PBXBuildFile; fileRef = 004A2B9E2BED456500C297CE /* ApplyScheduledUpdatesToPreplannedMapAreaView.swift */; };
		004FE87129DF5D8700075217 /* Bristol in Resources */ = {isa = PBXBuildFile; fileRef = 004FE87029DF5D8700075217 /* Bristol */; settings = {ASSET_TAGS = (Animate3DGraphic, ChangeCameraController, OrbitCameraAroundObject, StylePointWithDistanceCompositeSceneSymbol, ); }; };
		006C835528B40682004AEB7F /* BrowseBuildingFloorsView.swift in Copy Source Code Files */ = {isa = PBXBuildFile; fileRef = E0FE32E628747778002C6ACA /* BrowseBuildingFloorsView.swift */; };
		006C835628B40682004AEB7F /* DisplayMapFromMobileMapPackageView.swift in Copy Source Code Files */ = {isa = PBXBuildFile; fileRef = F111CCC0288B5D5600205358 /* DisplayMapFromMobileMapPackageView.swift */; };
		0074ABBF28174BCF0037244A /* DisplayMapView.swift in Sources */ = {isa = PBXBuildFile; fileRef = 0074ABBE28174BCF0037244A /* DisplayMapView.swift */; };
		0074ABC428174F430037244A /* Sample.swift in Sources */ = {isa = PBXBuildFile; fileRef = 0074ABC128174F430037244A /* Sample.swift */; };
		0074ABCD2817BCC30037244A /* SamplesApp+Samples.swift.tache in Sources */ = {isa = PBXBuildFile; fileRef = 0074ABCA2817B8DB0037244A /* SamplesApp+Samples.swift.tache */; };
		0086F40128E3770A00974721 /* ShowViewshedFromPointInSceneView.swift in Sources */ = {isa = PBXBuildFile; fileRef = 0086F3FD28E3770900974721 /* ShowViewshedFromPointInSceneView.swift */; };
		00A7A1462A2FC58300F035F7 /* DisplayContentOfUtilityNetworkContainerView.swift in Sources */ = {isa = PBXBuildFile; fileRef = 00A7A1432A2FC58300F035F7 /* DisplayContentOfUtilityNetworkContainerView.swift */; };
		00A7A14A2A2FC5B700F035F7 /* DisplayContentOfUtilityNetworkContainerView.Model.swift in Sources */ = {isa = PBXBuildFile; fileRef = 00A7A1492A2FC5B700F035F7 /* DisplayContentOfUtilityNetworkContainerView.Model.swift */; };
		00ABA94E2BF6721700C0488C /* ShowGridView.swift in Sources */ = {isa = PBXBuildFile; fileRef = 00ABA94D2BF6721700C0488C /* ShowGridView.swift */; };
		00ABA94F2BF6D06200C0488C /* ShowGridView.swift in Copy Source Code Files */ = {isa = PBXBuildFile; fileRef = 00ABA94D2BF6721700C0488C /* ShowGridView.swift */; };
		00B04273282EC59E0072E1B4 /* AboutView.swift in Sources */ = {isa = PBXBuildFile; fileRef = 00B04272282EC59E0072E1B4 /* AboutView.swift */; };
		00B042E8282EDC690072E1B4 /* SetBasemapView.swift in Sources */ = {isa = PBXBuildFile; fileRef = 00B042E5282EDC690072E1B4 /* SetBasemapView.swift */; };
		00B04FB5283EEBA80026C882 /* DisplayOverviewMapView.swift in Sources */ = {isa = PBXBuildFile; fileRef = 00B04FB4283EEBA80026C882 /* DisplayOverviewMapView.swift */; };
		00C43AED2947DC350099AE34 /* ArcGISToolkit in Frameworks */ = {isa = PBXBuildFile; productRef = 00C43AEC2947DC350099AE34 /* ArcGISToolkit */; };
		00C94A0D28B53DE1004E42D9 /* raster-file in Resources */ = {isa = PBXBuildFile; fileRef = 00C94A0C28B53DE1004E42D9 /* raster-file */; settings = {ASSET_TAGS = (AddRasterFromFile, ); }; };
		00CB9138284814A4005C2C5D /* SearchWithGeocodeView.swift in Sources */ = {isa = PBXBuildFile; fileRef = 00CB9137284814A4005C2C5D /* SearchWithGeocodeView.swift */; };
		00CCB8A5285BAF8700BBAB70 /* OnDemandResource.swift in Sources */ = {isa = PBXBuildFile; fileRef = 00CCB8A4285BAF8700BBAB70 /* OnDemandResource.swift */; };
		00D4EF802863842100B9CC30 /* AddFeatureLayersView.swift in Sources */ = {isa = PBXBuildFile; fileRef = 00D4EF7F2863842100B9CC30 /* AddFeatureLayersView.swift */; };
		00D4EF9028638BF100B9CC30 /* LA_Trails.geodatabase in Resources */ = {isa = PBXBuildFile; fileRef = 00D4EF8228638BF100B9CC30 /* LA_Trails.geodatabase */; settings = {ASSET_TAGS = (AddFeatureLayers, ); }; };
		00D4EF9A28638BF100B9CC30 /* AuroraCO.gpkg in Resources */ = {isa = PBXBuildFile; fileRef = 00D4EF8F28638BF100B9CC30 /* AuroraCO.gpkg */; settings = {ASSET_TAGS = (AddFeatureLayers, ); }; };
		00D4EFB12863CE6300B9CC30 /* ScottishWildlifeTrust_reserves in Resources */ = {isa = PBXBuildFile; fileRef = 00D4EFB02863CE6300B9CC30 /* ScottishWildlifeTrust_reserves */; settings = {ASSET_TAGS = (AddFeatureLayers, ); }; };
		00E1D90B2BC0AF97001AEB6A /* SnapGeometryEditsView.SnapSettingsView.swift in Sources */ = {isa = PBXBuildFile; fileRef = 00E1D90A2BC0AF97001AEB6A /* SnapGeometryEditsView.SnapSettingsView.swift */; };
		00E1D90D2BC0B125001AEB6A /* SnapGeometryEditsView.GeometryEditorModel.swift in Sources */ = {isa = PBXBuildFile; fileRef = 00E1D90C2BC0B125001AEB6A /* SnapGeometryEditsView.GeometryEditorModel.swift */; };
		00E1D90F2BC0B1E8001AEB6A /* SnapGeometryEditsView.GeometryEditorMenu.swift in Sources */ = {isa = PBXBuildFile; fileRef = 00E1D90E2BC0B1E8001AEB6A /* SnapGeometryEditsView.GeometryEditorMenu.swift */; };
		00E1D9102BC0B4D8001AEB6A /* SnapGeometryEditsView.SnapSettingsView.swift in Copy Source Code Files */ = {isa = PBXBuildFile; fileRef = 00E1D90A2BC0AF97001AEB6A /* SnapGeometryEditsView.SnapSettingsView.swift */; };
		00E1D9112BC0B4D8001AEB6A /* SnapGeometryEditsView.GeometryEditorModel.swift in Copy Source Code Files */ = {isa = PBXBuildFile; fileRef = 00E1D90C2BC0B125001AEB6A /* SnapGeometryEditsView.GeometryEditorModel.swift */; };
		00E1D9122BC0B4D8001AEB6A /* SnapGeometryEditsView.GeometryEditorMenu.swift in Copy Source Code Files */ = {isa = PBXBuildFile; fileRef = 00E1D90E2BC0B1E8001AEB6A /* SnapGeometryEditsView.GeometryEditorMenu.swift */; };
		00E5401C27F3CCA200CF66D5 /* SamplesApp.swift in Sources */ = {isa = PBXBuildFile; fileRef = 00E5400C27F3CCA100CF66D5 /* SamplesApp.swift */; };
		00E5401E27F3CCA200CF66D5 /* ContentView.swift in Sources */ = {isa = PBXBuildFile; fileRef = 00E5400D27F3CCA100CF66D5 /* ContentView.swift */; };
		00E5402027F3CCA200CF66D5 /* Assets.xcassets in Resources */ = {isa = PBXBuildFile; fileRef = 00E5400E27F3CCA200CF66D5 /* Assets.xcassets */; };
		00E7C15C2BBE1BF000B85D69 /* SnapGeometryEditsView.swift in Sources */ = {isa = PBXBuildFile; fileRef = 00E7C1592BBE1BF000B85D69 /* SnapGeometryEditsView.swift */; };
		00E7C15D2BBF74D800B85D69 /* SnapGeometryEditsView.swift in Copy Source Code Files */ = {isa = PBXBuildFile; fileRef = 00E7C1592BBE1BF000B85D69 /* SnapGeometryEditsView.swift */; };
		00EB803A2A31506F00AC2B07 /* DisplayContentOfUtilityNetworkContainerView.swift in Copy Source Code Files */ = {isa = PBXBuildFile; fileRef = 00A7A1432A2FC58300F035F7 /* DisplayContentOfUtilityNetworkContainerView.swift */; };
		00EB803B2A31506F00AC2B07 /* DisplayContentOfUtilityNetworkContainerView.Model.swift in Copy Source Code Files */ = {isa = PBXBuildFile; fileRef = 00A7A1492A2FC5B700F035F7 /* DisplayContentOfUtilityNetworkContainerView.Model.swift */; };
		00F279D62AF418DC00CECAF8 /* AddDynamicEntityLayerView.VehicleCallout.swift in Sources */ = {isa = PBXBuildFile; fileRef = 00F279D52AF418DC00CECAF8 /* AddDynamicEntityLayerView.VehicleCallout.swift */; };
		00F279D72AF4364700CECAF8 /* AddDynamicEntityLayerView.VehicleCallout.swift in Copy Source Code Files */ = {isa = PBXBuildFile; fileRef = 00F279D52AF418DC00CECAF8 /* AddDynamicEntityLayerView.VehicleCallout.swift */; };
		102B6A372BFD5B55009F763C /* IdentifyFeaturesInWMSLayerView.swift in Sources */ = {isa = PBXBuildFile; fileRef = 102B6A362BFD5B55009F763C /* IdentifyFeaturesInWMSLayerView.swift */; };
		104F55C72BF3E30A00204D04 /* GenerateOfflineMapWithCustomParametersView.swift in Copy Source Code Files */ = {isa = PBXBuildFile; fileRef = 10B782042BE55D7E007EAE6C /* GenerateOfflineMapWithCustomParametersView.swift */; };
		104F55C82BF3E30A00204D04 /* GenerateOfflineMapWithCustomParametersView.CustomParameters.swift in Copy Source Code Files */ = {isa = PBXBuildFile; fileRef = 10B782072BE5A058007EAE6C /* GenerateOfflineMapWithCustomParametersView.CustomParameters.swift */; };
		1081B93D2C000E8B00C1BEB1 /* IdentifyFeaturesInWMSLayerView.swift in Copy Source Code Files */ = {isa = PBXBuildFile; fileRef = 102B6A362BFD5B55009F763C /* IdentifyFeaturesInWMSLayerView.swift */; };
		108EC04129D25B2C000F35D0 /* QueryFeatureTableView.swift in Sources */ = {isa = PBXBuildFile; fileRef = 108EC04029D25B2C000F35D0 /* QueryFeatureTableView.swift */; };
		108EC04229D25B55000F35D0 /* QueryFeatureTableView.swift in Copy Source Code Files */ = {isa = PBXBuildFile; fileRef = 108EC04029D25B2C000F35D0 /* QueryFeatureTableView.swift */; };
		10B782052BE55D7E007EAE6C /* GenerateOfflineMapWithCustomParametersView.swift in Sources */ = {isa = PBXBuildFile; fileRef = 10B782042BE55D7E007EAE6C /* GenerateOfflineMapWithCustomParametersView.swift */; };
		10B782082BE5A058007EAE6C /* GenerateOfflineMapWithCustomParametersView.CustomParameters.swift in Sources */ = {isa = PBXBuildFile; fileRef = 10B782072BE5A058007EAE6C /* GenerateOfflineMapWithCustomParametersView.CustomParameters.swift */; };
		10BD9EB42BF51B4B00ABDBD5 /* GenerateOfflineMapWithCustomParametersView.Model.swift in Sources */ = {isa = PBXBuildFile; fileRef = 10BD9EB32BF51B4B00ABDBD5 /* GenerateOfflineMapWithCustomParametersView.Model.swift */; };
		10BD9EB52BF51F9000ABDBD5 /* GenerateOfflineMapWithCustomParametersView.Model.swift in Copy Source Code Files */ = {isa = PBXBuildFile; fileRef = 10BD9EB32BF51B4B00ABDBD5 /* GenerateOfflineMapWithCustomParametersView.Model.swift */; };
		10D321932BDB187400B39B1B /* naperville_imagery.tpkx in Resources */ = {isa = PBXBuildFile; fileRef = 10D321922BDB187400B39B1B /* naperville_imagery.tpkx */; settings = {ASSET_TAGS = (GenerateOfflineMapWithLocalBasemap, ); }; };
		10D321962BDB1CB500B39B1B /* GenerateOfflineMapWithLocalBasemapView.swift in Sources */ = {isa = PBXBuildFile; fileRef = 10D321952BDB1CB500B39B1B /* GenerateOfflineMapWithLocalBasemapView.swift */; };
		10D321972BDC3B4900B39B1B /* GenerateOfflineMapWithLocalBasemapView.swift in Copy Source Code Files */ = {isa = PBXBuildFile; fileRef = 10D321952BDB1CB500B39B1B /* GenerateOfflineMapWithLocalBasemapView.swift */; };
		1C0C1C3929D34DAE005C8B24 /* ChangeViewpointView.swift in Sources */ = {isa = PBXBuildFile; fileRef = 1C0C1C3429D34DAE005C8B24 /* ChangeViewpointView.swift */; };
		1C0C1C3D29D34DDD005C8B24 /* ChangeViewpointView.swift in Copy Source Code Files */ = {isa = PBXBuildFile; fileRef = 1C0C1C3429D34DAE005C8B24 /* ChangeViewpointView.swift */; };
		1C19B4F12A578E46001D2506 /* CreateLoadReportView.Views.swift in Sources */ = {isa = PBXBuildFile; fileRef = 1C19B4EB2A578E46001D2506 /* CreateLoadReportView.Views.swift */; };
		1C19B4F32A578E46001D2506 /* CreateLoadReportView.swift in Sources */ = {isa = PBXBuildFile; fileRef = 1C19B4ED2A578E46001D2506 /* CreateLoadReportView.swift */; };
		1C19B4F52A578E46001D2506 /* CreateLoadReportView.Model.swift in Sources */ = {isa = PBXBuildFile; fileRef = 1C19B4EF2A578E46001D2506 /* CreateLoadReportView.Model.swift */; };
		1C19B4F72A578E69001D2506 /* CreateLoadReportView.Model.swift in Copy Source Code Files */ = {isa = PBXBuildFile; fileRef = 1C19B4EF2A578E46001D2506 /* CreateLoadReportView.Model.swift */; };
		1C19B4F82A578E69001D2506 /* CreateLoadReportView.swift in Copy Source Code Files */ = {isa = PBXBuildFile; fileRef = 1C19B4ED2A578E46001D2506 /* CreateLoadReportView.swift */; };
		1C19B4F92A578E69001D2506 /* CreateLoadReportView.Views.swift in Copy Source Code Files */ = {isa = PBXBuildFile; fileRef = 1C19B4EB2A578E46001D2506 /* CreateLoadReportView.Views.swift */; };
		1C2538542BABACB100337307 /* AugmentRealityToNavigateRouteView.ARSceneView.swift in Copy Source Code Files */ = {isa = PBXBuildFile; fileRef = 1C2538522BABACB100337307 /* AugmentRealityToNavigateRouteView.ARSceneView.swift */; };
		1C2538552BABACB100337307 /* AugmentRealityToNavigateRouteView.swift in Copy Source Code Files */ = {isa = PBXBuildFile; fileRef = 1C2538532BABACB100337307 /* AugmentRealityToNavigateRouteView.swift */; };
		1C2538562BABACFD00337307 /* AugmentRealityToNavigateRouteView.swift in Sources */ = {isa = PBXBuildFile; fileRef = 1C2538532BABACB100337307 /* AugmentRealityToNavigateRouteView.swift */; };
		1C2538572BABACFD00337307 /* AugmentRealityToNavigateRouteView.ARSceneView.swift in Sources */ = {isa = PBXBuildFile; fileRef = 1C2538522BABACB100337307 /* AugmentRealityToNavigateRouteView.ARSceneView.swift */; };
		1C26ED192A859525009B7721 /* FilterFeaturesInSceneView.swift in Sources */ = {isa = PBXBuildFile; fileRef = 1C26ED152A859525009B7721 /* FilterFeaturesInSceneView.swift */; };
		1C26ED202A8BEC63009B7721 /* FilterFeaturesInSceneView.swift in Copy Source Code Files */ = {isa = PBXBuildFile; fileRef = 1C26ED152A859525009B7721 /* FilterFeaturesInSceneView.swift */; };
		1C3B7DC82A5F64FC00907443 /* AnalyzeNetworkWithSubnetworkTraceView.Model.swift in Sources */ = {isa = PBXBuildFile; fileRef = 1C3B7DC32A5F64FC00907443 /* AnalyzeNetworkWithSubnetworkTraceView.Model.swift */; };
		1C3B7DCB2A5F64FC00907443 /* AnalyzeNetworkWithSubnetworkTraceView.swift in Sources */ = {isa = PBXBuildFile; fileRef = 1C3B7DC62A5F64FC00907443 /* AnalyzeNetworkWithSubnetworkTraceView.swift */; };
		1C3B7DCD2A5F652500907443 /* AnalyzeNetworkWithSubnetworkTraceView.Model.swift in Copy Source Code Files */ = {isa = PBXBuildFile; fileRef = 1C3B7DC32A5F64FC00907443 /* AnalyzeNetworkWithSubnetworkTraceView.Model.swift */; };
		1C3B7DCE2A5F652500907443 /* AnalyzeNetworkWithSubnetworkTraceView.swift in Copy Source Code Files */ = {isa = PBXBuildFile; fileRef = 1C3B7DC62A5F64FC00907443 /* AnalyzeNetworkWithSubnetworkTraceView.swift */; };
		1C42E04729D2396B004FC4BE /* ShowPopupView.swift in Sources */ = {isa = PBXBuildFile; fileRef = 1C42E04329D2396B004FC4BE /* ShowPopupView.swift */; };
		1C42E04A29D239D2004FC4BE /* ShowPopupView.swift in Copy Source Code Files */ = {isa = PBXBuildFile; fileRef = 1C42E04329D2396B004FC4BE /* ShowPopupView.swift */; };
		1C43BC7F2A43781200509BF8 /* SetVisibilityOfSubtypeSublayerView.Views.swift in Sources */ = {isa = PBXBuildFile; fileRef = 1C43BC792A43781100509BF8 /* SetVisibilityOfSubtypeSublayerView.Views.swift */; };
		1C43BC822A43781200509BF8 /* SetVisibilityOfSubtypeSublayerView.Model.swift in Sources */ = {isa = PBXBuildFile; fileRef = 1C43BC7C2A43781100509BF8 /* SetVisibilityOfSubtypeSublayerView.Model.swift */; };
		1C43BC842A43781200509BF8 /* SetVisibilityOfSubtypeSublayerView.swift in Sources */ = {isa = PBXBuildFile; fileRef = 1C43BC7E2A43781100509BF8 /* SetVisibilityOfSubtypeSublayerView.swift */; };
		1C43BC852A43783900509BF8 /* SetVisibilityOfSubtypeSublayerView.Model.swift in Copy Source Code Files */ = {isa = PBXBuildFile; fileRef = 1C43BC7C2A43781100509BF8 /* SetVisibilityOfSubtypeSublayerView.Model.swift */; };
		1C43BC862A43783900509BF8 /* SetVisibilityOfSubtypeSublayerView.swift in Copy Source Code Files */ = {isa = PBXBuildFile; fileRef = 1C43BC7E2A43781100509BF8 /* SetVisibilityOfSubtypeSublayerView.swift */; };
		1C43BC872A43783900509BF8 /* SetVisibilityOfSubtypeSublayerView.Views.swift in Copy Source Code Files */ = {isa = PBXBuildFile; fileRef = 1C43BC792A43781100509BF8 /* SetVisibilityOfSubtypeSublayerView.Views.swift */; };
		1C8EC7472BAE2891001A6929 /* AugmentRealityToCollectDataView.swift in Sources */ = {isa = PBXBuildFile; fileRef = 1C8EC7432BAE2891001A6929 /* AugmentRealityToCollectDataView.swift */; };
		1C8EC74B2BAE28A9001A6929 /* AugmentRealityToCollectDataView.swift in Copy Source Code Files */ = {isa = PBXBuildFile; fileRef = 1C8EC7432BAE2891001A6929 /* AugmentRealityToCollectDataView.swift */; };
		1C929F092A27B86800134252 /* ShowUtilityAssociationsView.swift in Copy Source Code Files */ = {isa = PBXBuildFile; fileRef = 1CAF831B2A20305F000E1E60 /* ShowUtilityAssociationsView.swift */; };
		1C965C3929DB9176002F8536 /* ShowRealisticLightAndShadowsView.swift in Copy Source Code Files */ = {isa = PBXBuildFile; fileRef = 1C9B74C529DB43580038B06F /* ShowRealisticLightAndShadowsView.swift */; };
		1C9B74C929DB43580038B06F /* ShowRealisticLightAndShadowsView.swift in Sources */ = {isa = PBXBuildFile; fileRef = 1C9B74C529DB43580038B06F /* ShowRealisticLightAndShadowsView.swift */; };
		1C9B74D929DB54560038B06F /* ChangeCameraControllerView.swift in Sources */ = {isa = PBXBuildFile; fileRef = 1C9B74D529DB54560038B06F /* ChangeCameraControllerView.swift */; };
		1C9B74DE29DB56860038B06F /* ChangeCameraControllerView.swift in Copy Source Code Files */ = {isa = PBXBuildFile; fileRef = 1C9B74D529DB54560038B06F /* ChangeCameraControllerView.swift */; };
		1CAB8D4B2A3CEAB0002AA649 /* RunValveIsolationTraceView.Model.swift in Sources */ = {isa = PBXBuildFile; fileRef = 1CAB8D442A3CEAB0002AA649 /* RunValveIsolationTraceView.Model.swift */; };
		1CAB8D4E2A3CEAB0002AA649 /* RunValveIsolationTraceView.swift in Sources */ = {isa = PBXBuildFile; fileRef = 1CAB8D472A3CEAB0002AA649 /* RunValveIsolationTraceView.swift */; };
		1CAB8D502A3CEB43002AA649 /* RunValveIsolationTraceView.Model.swift in Copy Source Code Files */ = {isa = PBXBuildFile; fileRef = 1CAB8D442A3CEAB0002AA649 /* RunValveIsolationTraceView.Model.swift */; };
		1CAB8D512A3CEB43002AA649 /* RunValveIsolationTraceView.swift in Copy Source Code Files */ = {isa = PBXBuildFile; fileRef = 1CAB8D472A3CEAB0002AA649 /* RunValveIsolationTraceView.swift */; };
		1CAF831F2A20305F000E1E60 /* ShowUtilityAssociationsView.swift in Sources */ = {isa = PBXBuildFile; fileRef = 1CAF831B2A20305F000E1E60 /* ShowUtilityAssociationsView.swift */; };
		218F35B829C28F4A00502022 /* AuthenticateWithOAuthView.swift in Sources */ = {isa = PBXBuildFile; fileRef = 218F35B329C28F4A00502022 /* AuthenticateWithOAuthView.swift */; };
		218F35C229C290BF00502022 /* AuthenticateWithOAuthView.swift in Copy Source Code Files */ = {isa = PBXBuildFile; fileRef = 218F35B329C28F4A00502022 /* AuthenticateWithOAuthView.swift */; };
		3E30884A2C5D789A00ECEAC5 /* SetSpatialReferenceView.swift in Copy Source Code Files */ = {isa = PBXBuildFile; fileRef = 3EEDE7CD2C5D73F700510104 /* SetSpatialReferenceView.swift */; };
		3E54CF222C66AFBE00DD2F18 /* AddWebTiledLayerView.swift in Sources */ = {isa = PBXBuildFile; fileRef = 3E54CF212C66AFBE00DD2F18 /* AddWebTiledLayerView.swift */; };
		3E54CF232C66B00500DD2F18 /* AddWebTiledLayerView.swift in Copy Source Code Files */ = {isa = PBXBuildFile; fileRef = 3E54CF212C66AFBE00DD2F18 /* AddWebTiledLayerView.swift */; };
		3E720F9D2C619B1700E22A9E /* SetInitialViewpointView.swift in Sources */ = {isa = PBXBuildFile; fileRef = 3E720F9C2C619B1700E22A9E /* SetInitialViewpointView.swift */; };
		3E720F9E2C61A0B700E22A9E /* SetInitialViewpointView.swift in Copy Source Code Files */ = {isa = PBXBuildFile; fileRef = 3E720F9C2C619B1700E22A9E /* SetInitialViewpointView.swift */; };
		3EEDE7CE2C5D73F700510104 /* SetSpatialReferenceView.swift in Sources */ = {isa = PBXBuildFile; fileRef = 3EEDE7CD2C5D73F700510104 /* SetSpatialReferenceView.swift */; };
		4D126D6D29CA1B6000CFB7A7 /* ShowDeviceLocationWithNMEADataSourcesView.swift in Sources */ = {isa = PBXBuildFile; fileRef = 4D126D6929CA1B6000CFB7A7 /* ShowDeviceLocationWithNMEADataSourcesView.swift */; };
		4D126D7229CA1E1800CFB7A7 /* FileNMEASentenceReader.swift in Sources */ = {isa = PBXBuildFile; fileRef = 4D126D7129CA1E1800CFB7A7 /* FileNMEASentenceReader.swift */; };
		4D126D7329CA1EFD00CFB7A7 /* ShowDeviceLocationWithNMEADataSourcesView.swift in Copy Source Code Files */ = {isa = PBXBuildFile; fileRef = 4D126D6929CA1B6000CFB7A7 /* ShowDeviceLocationWithNMEADataSourcesView.swift */; };
		4D126D7429CA1EFD00CFB7A7 /* FileNMEASentenceReader.swift in Copy Source Code Files */ = {isa = PBXBuildFile; fileRef = 4D126D7129CA1E1800CFB7A7 /* FileNMEASentenceReader.swift */; };
		4D126D7C29CA3E6000CFB7A7 /* Redlands.nmea in Resources */ = {isa = PBXBuildFile; fileRef = 4D126D7B29CA3E6000CFB7A7 /* Redlands.nmea */; settings = {ASSET_TAGS = (ShowDeviceLocationWithNmeaDataSources, ); }; };
		4D126D7E29CA43D200CFB7A7 /* ShowDeviceLocationWithNMEADataSourcesView.Model.swift in Sources */ = {isa = PBXBuildFile; fileRef = 4D126D7D29CA43D200CFB7A7 /* ShowDeviceLocationWithNMEADataSourcesView.Model.swift */; };
		4D2ADC4329C26D05003B367F /* AddDynamicEntityLayerView.swift in Sources */ = {isa = PBXBuildFile; fileRef = 4D2ADC3F29C26D05003B367F /* AddDynamicEntityLayerView.swift */; };
		4D2ADC4729C26D2C003B367F /* AddDynamicEntityLayerView.swift in Copy Source Code Files */ = {isa = PBXBuildFile; fileRef = 4D2ADC3F29C26D05003B367F /* AddDynamicEntityLayerView.swift */; };
		4D2ADC5A29C4F612003B367F /* ChangeMapViewBackgroundView.swift in Sources */ = {isa = PBXBuildFile; fileRef = 4D2ADC5529C4F612003B367F /* ChangeMapViewBackgroundView.swift */; };
		4D2ADC5D29C4F612003B367F /* ChangeMapViewBackgroundView.SettingsView.swift in Sources */ = {isa = PBXBuildFile; fileRef = 4D2ADC5829C4F612003B367F /* ChangeMapViewBackgroundView.SettingsView.swift */; };
		4D2ADC6229C5071C003B367F /* ChangeMapViewBackgroundView.Model.swift in Sources */ = {isa = PBXBuildFile; fileRef = 4D2ADC6129C5071C003B367F /* ChangeMapViewBackgroundView.Model.swift */; };
		4D2ADC6729C50BD6003B367F /* AddDynamicEntityLayerView.Model.swift in Sources */ = {isa = PBXBuildFile; fileRef = 4D2ADC6629C50BD6003B367F /* AddDynamicEntityLayerView.Model.swift */; };
		4D2ADC6929C50C4C003B367F /* AddDynamicEntityLayerView.SettingsView.swift in Sources */ = {isa = PBXBuildFile; fileRef = 4D2ADC6829C50C4C003B367F /* AddDynamicEntityLayerView.SettingsView.swift */; };
		4D2ADC6A29C50D91003B367F /* AddDynamicEntityLayerView.Model.swift in Copy Source Code Files */ = {isa = PBXBuildFile; fileRef = 4D2ADC6629C50BD6003B367F /* AddDynamicEntityLayerView.Model.swift */; };
		4D2ADC6B29C50D91003B367F /* AddDynamicEntityLayerView.SettingsView.swift in Copy Source Code Files */ = {isa = PBXBuildFile; fileRef = 4D2ADC6829C50C4C003B367F /* AddDynamicEntityLayerView.SettingsView.swift */; };
		4DD058102A0D3F6B00A59B34 /* ShowDeviceLocationWithNMEADataSourcesView.Model.swift in Copy Source Code Files */ = {isa = PBXBuildFile; fileRef = 4D126D7D29CA43D200CFB7A7 /* ShowDeviceLocationWithNMEADataSourcesView.Model.swift */; };
		7573E81A29D6134C00BEED9C /* TraceUtilityNetworkView.Model.swift in Sources */ = {isa = PBXBuildFile; fileRef = 7573E81329D6134C00BEED9C /* TraceUtilityNetworkView.Model.swift */; };
		7573E81C29D6134C00BEED9C /* TraceUtilityNetworkView.Enums.swift in Sources */ = {isa = PBXBuildFile; fileRef = 7573E81529D6134C00BEED9C /* TraceUtilityNetworkView.Enums.swift */; };
		7573E81E29D6134C00BEED9C /* TraceUtilityNetworkView.Views.swift in Sources */ = {isa = PBXBuildFile; fileRef = 7573E81729D6134C00BEED9C /* TraceUtilityNetworkView.Views.swift */; };
		7573E81F29D6134C00BEED9C /* TraceUtilityNetworkView.swift in Sources */ = {isa = PBXBuildFile; fileRef = 7573E81829D6134C00BEED9C /* TraceUtilityNetworkView.swift */; };
		7573E82129D6136C00BEED9C /* TraceUtilityNetworkView.Model.swift in Copy Source Code Files */ = {isa = PBXBuildFile; fileRef = 7573E81329D6134C00BEED9C /* TraceUtilityNetworkView.Model.swift */; };
		7573E82229D6136C00BEED9C /* TraceUtilityNetworkView.Enums.swift in Copy Source Code Files */ = {isa = PBXBuildFile; fileRef = 7573E81529D6134C00BEED9C /* TraceUtilityNetworkView.Enums.swift */; };
		7573E82329D6136C00BEED9C /* TraceUtilityNetworkView.Views.swift in Copy Source Code Files */ = {isa = PBXBuildFile; fileRef = 7573E81729D6134C00BEED9C /* TraceUtilityNetworkView.Views.swift */; };
		7573E82429D6136C00BEED9C /* TraceUtilityNetworkView.swift in Copy Source Code Files */ = {isa = PBXBuildFile; fileRef = 7573E81829D6134C00BEED9C /* TraceUtilityNetworkView.swift */; };
		75DD736729D35FF40010229D /* ChangeMapViewBackgroundView.swift in Copy Source Code Files */ = {isa = PBXBuildFile; fileRef = 4D2ADC5529C4F612003B367F /* ChangeMapViewBackgroundView.swift */; };
		75DD736829D35FF40010229D /* ChangeMapViewBackgroundView.SettingsView.swift in Copy Source Code Files */ = {isa = PBXBuildFile; fileRef = 4D2ADC5829C4F612003B367F /* ChangeMapViewBackgroundView.SettingsView.swift */; };
		75DD736929D35FF40010229D /* ChangeMapViewBackgroundView.Model.swift in Copy Source Code Files */ = {isa = PBXBuildFile; fileRef = 4D2ADC6129C5071C003B367F /* ChangeMapViewBackgroundView.Model.swift */; };
		75DD739529D38B1B0010229D /* NavigateRouteView.swift in Sources */ = {isa = PBXBuildFile; fileRef = 75DD739129D38B1B0010229D /* NavigateRouteView.swift */; };
		75DD739929D38B420010229D /* NavigateRouteView.swift in Copy Source Code Files */ = {isa = PBXBuildFile; fileRef = 75DD739129D38B1B0010229D /* NavigateRouteView.swift */; };
		7900C5F62A83FC3F002D430F /* AddCustomDynamicEntityDataSourceView.Vessel.swift in Sources */ = {isa = PBXBuildFile; fileRef = 7900C5F52A83FC3F002D430F /* AddCustomDynamicEntityDataSourceView.Vessel.swift */; };
		792222DD2A81AA5D00619FFE /* AIS_MarineCadastre_SelectedVessels_CustomDataSource.jsonl in Resources */ = {isa = PBXBuildFile; fileRef = 792222DC2A81AA5D00619FFE /* AIS_MarineCadastre_SelectedVessels_CustomDataSource.jsonl */; settings = {ASSET_TAGS = (AddCustomDynamicEntityDataSource, ); }; };
		79302F852A1ED4E30002336A /* CreateAndSaveKMLView.Model.swift in Sources */ = {isa = PBXBuildFile; fileRef = 79302F842A1ED4E30002336A /* CreateAndSaveKMLView.Model.swift */; };
		79302F872A1ED71B0002336A /* CreateAndSaveKMLView.Views.swift in Sources */ = {isa = PBXBuildFile; fileRef = 79302F862A1ED71B0002336A /* CreateAndSaveKMLView.Views.swift */; };
		798C2DA72AFC505600EE7E97 /* PrivacyInfo.xcprivacy in Resources */ = {isa = PBXBuildFile; fileRef = 798C2DA62AFC505600EE7E97 /* PrivacyInfo.xcprivacy */; };
		79A47DFB2A20286800D7C5B9 /* CreateAndSaveKMLView.Model.swift in Copy Source Code Files */ = {isa = PBXBuildFile; fileRef = 79302F842A1ED4E30002336A /* CreateAndSaveKMLView.Model.swift */; };
		79A47DFC2A20286800D7C5B9 /* CreateAndSaveKMLView.Views.swift in Copy Source Code Files */ = {isa = PBXBuildFile; fileRef = 79302F862A1ED71B0002336A /* CreateAndSaveKMLView.Views.swift */; };
		79B7B80A2A1BF8EC00F57C27 /* CreateAndSaveKMLView.swift in Sources */ = {isa = PBXBuildFile; fileRef = 79B7B8092A1BF8EC00F57C27 /* CreateAndSaveKMLView.swift */; };
		79B7B80B2A1BFDE700F57C27 /* CreateAndSaveKMLView.swift in Copy Source Code Files */ = {isa = PBXBuildFile; fileRef = 79B7B8092A1BF8EC00F57C27 /* CreateAndSaveKMLView.swift */; };
		79D84D132A81711A00F45262 /* AddCustomDynamicEntityDataSourceView.swift in Sources */ = {isa = PBXBuildFile; fileRef = 79D84D0D2A815C5B00F45262 /* AddCustomDynamicEntityDataSourceView.swift */; };
		79D84D152A81718F00F45262 /* AddCustomDynamicEntityDataSourceView.swift in Copy Source Code Files */ = {isa = PBXBuildFile; fileRef = 79D84D0D2A815C5B00F45262 /* AddCustomDynamicEntityDataSourceView.swift */; };
		883C121529C9136600062FF9 /* DownloadPreplannedMapAreaView.MapPicker.swift in Sources */ = {isa = PBXBuildFile; fileRef = 883C121429C9136600062FF9 /* DownloadPreplannedMapAreaView.MapPicker.swift */; };
		883C121729C914E100062FF9 /* DownloadPreplannedMapAreaView.MapPicker.swift in Copy Source Code Files */ = {isa = PBXBuildFile; fileRef = 883C121429C9136600062FF9 /* DownloadPreplannedMapAreaView.MapPicker.swift */; };
		883C121829C914E100062FF9 /* DownloadPreplannedMapAreaView.Model.swift in Copy Source Code Files */ = {isa = PBXBuildFile; fileRef = E0D04FF128A5390000747989 /* DownloadPreplannedMapAreaView.Model.swift */; };
		883C121929C914E100062FF9 /* DownloadPreplannedMapAreaView.swift in Copy Source Code Files */ = {isa = PBXBuildFile; fileRef = E070A0A2286F3B6000F2B606 /* DownloadPreplannedMapAreaView.swift */; };
		88F93CC129C3D59D0006B28E /* CreateAndEditGeometriesView.swift in Sources */ = {isa = PBXBuildFile; fileRef = 88F93CC029C3D59C0006B28E /* CreateAndEditGeometriesView.swift */; };
		88F93CC229C4D3480006B28E /* CreateAndEditGeometriesView.swift in Copy Source Code Files */ = {isa = PBXBuildFile; fileRef = 88F93CC029C3D59C0006B28E /* CreateAndEditGeometriesView.swift */; };
		950D5B0D2C2CC35D00DF2E4E /* hydrography in Resources */ = {isa = PBXBuildFile; fileRef = 950D5B0C2C2CC35D00DF2E4E /* hydrography */; settings = {ASSET_TAGS = (AddEncExchangeSet, ); }; };
		9529D1942C01676200B5C1A3 /* SelectFeaturesInSceneLayerView.swift in Copy Source Code Files */ = {isa = PBXBuildFile; fileRef = 954AEDED2C01332600265114 /* SelectFeaturesInSceneLayerView.swift */; };
		9537AFB42C2208B5000923C5 /* AddENCExchangeSetView.swift in Sources */ = {isa = PBXBuildFile; fileRef = 9537AFB32C2208B5000923C5 /* AddENCExchangeSetView.swift */; };
		9537AFD72C220EF0000923C5 /* ExchangeSetwithoutUpdates in Resources */ = {isa = PBXBuildFile; fileRef = 9537AFD62C220EF0000923C5 /* ExchangeSetwithoutUpdates */; settings = {ASSET_TAGS = (AddEncExchangeSet, ); }; };
		9547085C2C3C719800CA8579 /* EditFeatureAttachmentsView.Model.swift in Sources */ = {isa = PBXBuildFile; fileRef = 9547085B2C3C719800CA8579 /* EditFeatureAttachmentsView.Model.swift */; };
		954708642C3C798C00CA8579 /* AddENCExchangeSetView.swift in Copy Source Code Files */ = {isa = PBXBuildFile; fileRef = 9537AFB32C2208B5000923C5 /* AddENCExchangeSetView.swift */; };
		954AEDEE2C01332600265114 /* SelectFeaturesInSceneLayerView.swift in Sources */ = {isa = PBXBuildFile; fileRef = 954AEDED2C01332600265114 /* SelectFeaturesInSceneLayerView.swift */; };
		955271612C0E6749009B1ED4 /* AddRasterFromServiceView.swift in Sources */ = {isa = PBXBuildFile; fileRef = 955271602C0E6749009B1ED4 /* AddRasterFromServiceView.swift */; };
		955AFAC42C10FD6F009C8FE5 /* ApplyMosaicRuleToRastersView.swift in Sources */ = {isa = PBXBuildFile; fileRef = 955AFAC32C10FD6F009C8FE5 /* ApplyMosaicRuleToRastersView.swift */; };
		955AFAC62C110B8A009C8FE5 /* ApplyMosaicRuleToRastersView.swift in Copy Source Code Files */ = {isa = PBXBuildFile; fileRef = 955AFAC32C10FD6F009C8FE5 /* ApplyMosaicRuleToRastersView.swift */; };
		9579FCEA2C3360BB00FC8A1D /* EditFeatureAttachmentsView.swift in Sources */ = {isa = PBXBuildFile; fileRef = 9579FCE92C3360BB00FC8A1D /* EditFeatureAttachmentsView.swift */; };
		9579FCEC2C33616B00FC8A1D /* EditFeatureAttachmentsView.swift in Copy Source Code Files */ = {isa = PBXBuildFile; fileRef = 9579FCE92C3360BB00FC8A1D /* EditFeatureAttachmentsView.swift */; };
		95A3773C2C0F93770044D1CC /* AddRasterFromServiceView.swift in Copy Source Code Files */ = {isa = PBXBuildFile; fileRef = 955271602C0E6749009B1ED4 /* AddRasterFromServiceView.swift */; };
		95A572192C0FDCC9006E8B48 /* ShowScaleBarView.swift in Sources */ = {isa = PBXBuildFile; fileRef = 95A572182C0FDCC9006E8B48 /* ShowScaleBarView.swift */; };
		95A5721B2C0FDD34006E8B48 /* ShowScaleBarView.swift in Copy Source Code Files */ = {isa = PBXBuildFile; fileRef = 95A572182C0FDCC9006E8B48 /* ShowScaleBarView.swift */; };
		95ADF34F2C3CBAE800566FF6 /* EditFeatureAttachmentsView.Model.swift in Copy Source Code Files */ = {isa = PBXBuildFile; fileRef = 9547085B2C3C719800CA8579 /* EditFeatureAttachmentsView.Model.swift */; };
		95D2EE0F2C334D1600683D53 /* ShowServiceAreaView.swift in Sources */ = {isa = PBXBuildFile; fileRef = 95D2EE0E2C334D1600683D53 /* ShowServiceAreaView.swift */; };
		95DEB9B62C127A92009BEC35 /* ShowViewshedFromPointOnMapView.swift in Sources */ = {isa = PBXBuildFile; fileRef = 95DEB9B52C127A92009BEC35 /* ShowViewshedFromPointOnMapView.swift */; };
		95DEB9B82C127B5E009BEC35 /* ShowViewshedFromPointOnMapView.swift in Copy Source Code Files */ = {isa = PBXBuildFile; fileRef = 95DEB9B52C127A92009BEC35 /* ShowViewshedFromPointOnMapView.swift */; };
		95E980712C26183000CB8912 /* BrowseOGCAPIFeatureServiceView.swift in Sources */ = {isa = PBXBuildFile; fileRef = 95E980702C26183000CB8912 /* BrowseOGCAPIFeatureServiceView.swift */; };
		95E980742C26189E00CB8912 /* BrowseOGCAPIFeatureServiceView.swift in Copy Source Code Files */ = {isa = PBXBuildFile; fileRef = 95E980702C26183000CB8912 /* BrowseOGCAPIFeatureServiceView.swift */; };
		95F3A52B2C07F09C00885DED /* SetSurfaceNavigationConstraintView.swift in Sources */ = {isa = PBXBuildFile; fileRef = 95F3A52A2C07F09C00885DED /* SetSurfaceNavigationConstraintView.swift */; };
		95F3A52D2C07F28700885DED /* SetSurfaceNavigationConstraintView.swift in Copy Source Code Files */ = {isa = PBXBuildFile; fileRef = 95F3A52A2C07F09C00885DED /* SetSurfaceNavigationConstraintView.swift */; };
		D70082EB2ACF900100E0C3C2 /* IdentifyKMLFeaturesView.swift in Sources */ = {isa = PBXBuildFile; fileRef = D70082EA2ACF900100E0C3C2 /* IdentifyKMLFeaturesView.swift */; };
		D70082EC2ACF901600E0C3C2 /* IdentifyKMLFeaturesView.swift in Copy Source Code Files */ = {isa = PBXBuildFile; fileRef = D70082EA2ACF900100E0C3C2 /* IdentifyKMLFeaturesView.swift */; };
		D7010EBF2B05616900D43F55 /* DisplaySceneFromMobileScenePackageView.swift in Sources */ = {isa = PBXBuildFile; fileRef = D7010EBC2B05616900D43F55 /* DisplaySceneFromMobileScenePackageView.swift */; };
		D7010EC12B05618400D43F55 /* DisplaySceneFromMobileScenePackageView.swift in Copy Source Code Files */ = {isa = PBXBuildFile; fileRef = D7010EBC2B05616900D43F55 /* DisplaySceneFromMobileScenePackageView.swift */; };
		D701D72C2A37C7F7006FF0C8 /* bradley_low_3ds in Resources */ = {isa = PBXBuildFile; fileRef = D701D72B2A37C7F7006FF0C8 /* bradley_low_3ds */; settings = {ASSET_TAGS = (ShowViewshedFromGeoelementInScene, ); }; };
		D7044B962BE18D73000F2C43 /* EditWithBranchVersioningView.Views.swift in Sources */ = {isa = PBXBuildFile; fileRef = D7044B952BE18D73000F2C43 /* EditWithBranchVersioningView.Views.swift */; };
		D7044B972BE18D8D000F2C43 /* EditWithBranchVersioningView.Views.swift in Copy Source Code Files */ = {isa = PBXBuildFile; fileRef = D7044B952BE18D73000F2C43 /* EditWithBranchVersioningView.Views.swift */; };
		D704AA5A2AB22C1A00A3BB63 /* GroupLayersTogetherView.swift in Sources */ = {isa = PBXBuildFile; fileRef = D704AA592AB22C1A00A3BB63 /* GroupLayersTogetherView.swift */; };
		D704AA5B2AB22D8400A3BB63 /* GroupLayersTogetherView.swift in Copy Source Code Files */ = {isa = PBXBuildFile; fileRef = D704AA592AB22C1A00A3BB63 /* GroupLayersTogetherView.swift */; };
		D7054AE92ACCCB6C007235BA /* Animate3DGraphicView.SettingsView.swift in Sources */ = {isa = PBXBuildFile; fileRef = D7054AE82ACCCB6C007235BA /* Animate3DGraphicView.SettingsView.swift */; };
		D7054AEA2ACCCC34007235BA /* Animate3DGraphicView.SettingsView.swift in Copy Source Code Files */ = {isa = PBXBuildFile; fileRef = D7054AE82ACCCB6C007235BA /* Animate3DGraphicView.SettingsView.swift */; };
		D7058B102B59E44B000A888A /* StylePointWithSceneSymbolView.swift in Sources */ = {isa = PBXBuildFile; fileRef = D7058B0D2B59E44B000A888A /* StylePointWithSceneSymbolView.swift */; };
		D7058B122B59E468000A888A /* StylePointWithSceneSymbolView.swift in Copy Source Code Files */ = {isa = PBXBuildFile; fileRef = D7058B0D2B59E44B000A888A /* StylePointWithSceneSymbolView.swift */; };
		D7058FB12ACB423C00A40F14 /* Animate3DGraphicView.Model.swift in Sources */ = {isa = PBXBuildFile; fileRef = D7058FB02ACB423C00A40F14 /* Animate3DGraphicView.Model.swift */; };
		D7058FB22ACB424E00A40F14 /* Animate3DGraphicView.Model.swift in Copy Source Code Files */ = {isa = PBXBuildFile; fileRef = D7058FB02ACB423C00A40F14 /* Animate3DGraphicView.Model.swift */; };
		D7084FA92AD771AA00EC7F4F /* AugmentRealityToFlyOverSceneView.swift in Sources */ = {isa = PBXBuildFile; fileRef = D7084FA62AD771AA00EC7F4F /* AugmentRealityToFlyOverSceneView.swift */; };
		D7084FAB2AD771F600EC7F4F /* AugmentRealityToFlyOverSceneView.swift in Copy Source Code Files */ = {isa = PBXBuildFile; fileRef = D7084FA62AD771AA00EC7F4F /* AugmentRealityToFlyOverSceneView.swift */; };
		D70BE5792A5624A80022CA02 /* CategoriesView.swift in Sources */ = {isa = PBXBuildFile; fileRef = D70BE5782A5624A80022CA02 /* CategoriesView.swift */; };
		D710996D2A27D9210065A1C1 /* DensifyAndGeneralizeGeometryView.swift in Sources */ = {isa = PBXBuildFile; fileRef = D710996C2A27D9210065A1C1 /* DensifyAndGeneralizeGeometryView.swift */; };
		D710996E2A27D9B30065A1C1 /* DensifyAndGeneralizeGeometryView.swift in Copy Source Code Files */ = {isa = PBXBuildFile; fileRef = D710996C2A27D9210065A1C1 /* DensifyAndGeneralizeGeometryView.swift */; };
		D71099702A2802FA0065A1C1 /* DensifyAndGeneralizeGeometryView.SettingsView.swift in Sources */ = {isa = PBXBuildFile; fileRef = D710996F2A2802FA0065A1C1 /* DensifyAndGeneralizeGeometryView.SettingsView.swift */; };
		D71099712A280D830065A1C1 /* DensifyAndGeneralizeGeometryView.SettingsView.swift in Copy Source Code Files */ = {isa = PBXBuildFile; fileRef = D710996F2A2802FA0065A1C1 /* DensifyAndGeneralizeGeometryView.SettingsView.swift */; };
		D7114A0D2BDC6A3300FA68CA /* EditWithBranchVersioningView.Model.swift in Sources */ = {isa = PBXBuildFile; fileRef = D7114A0C2BDC6A3300FA68CA /* EditWithBranchVersioningView.Model.swift */; };
		D7114A0F2BDC6AED00FA68CA /* EditWithBranchVersioningView.Model.swift in Copy Source Code Files */ = {isa = PBXBuildFile; fileRef = D7114A0C2BDC6A3300FA68CA /* EditWithBranchVersioningView.Model.swift */; };
		D71371792BD88ECC00EB2F86 /* MonitorChangesToLayerViewStateView.swift in Sources */ = {isa = PBXBuildFile; fileRef = D71371752BD88ECC00EB2F86 /* MonitorChangesToLayerViewStateView.swift */; };
		D713717C2BD88EF800EB2F86 /* MonitorChangesToLayerViewStateView.swift in Copy Source Code Files */ = {isa = PBXBuildFile; fileRef = D71371752BD88ECC00EB2F86 /* MonitorChangesToLayerViewStateView.swift */; };
		D71563472C65447900A6CD30 /* StyleGeometriesWithSymbolsView.Views.swift in Sources */ = {isa = PBXBuildFile; fileRef = D71563462C65447900A6CD30 /* StyleGeometriesWithSymbolsView.Views.swift */; };
		D718A1E72B570F7500447087 /* OrbitCameraAroundObjectView.Model.swift in Sources */ = {isa = PBXBuildFile; fileRef = D718A1E62B570F7500447087 /* OrbitCameraAroundObjectView.Model.swift */; };
		D718A1E82B571C9100447087 /* OrbitCameraAroundObjectView.Model.swift in Copy Source Code Files */ = {isa = PBXBuildFile; fileRef = D718A1E62B570F7500447087 /* OrbitCameraAroundObjectView.Model.swift */; };
		D718A1ED2B575FD900447087 /* ManageBookmarksView.swift in Sources */ = {isa = PBXBuildFile; fileRef = D718A1EA2B575FD900447087 /* ManageBookmarksView.swift */; };
		D718A1F02B57602000447087 /* ManageBookmarksView.swift in Copy Source Code Files */ = {isa = PBXBuildFile; fileRef = D718A1EA2B575FD900447087 /* ManageBookmarksView.swift */; };
		D71C5F642AAA7A88006599FD /* CreateSymbolStylesFromWebStylesView.swift in Sources */ = {isa = PBXBuildFile; fileRef = D71C5F632AAA7A88006599FD /* CreateSymbolStylesFromWebStylesView.swift */; };
		D71C5F652AAA83D2006599FD /* CreateSymbolStylesFromWebStylesView.swift in Copy Source Code Files */ = {isa = PBXBuildFile; fileRef = D71C5F632AAA7A88006599FD /* CreateSymbolStylesFromWebStylesView.swift */; };
		D71D516E2B51D7B600B2A2BE /* SearchForWebMapView.Views.swift in Sources */ = {isa = PBXBuildFile; fileRef = D71D516D2B51D7B600B2A2BE /* SearchForWebMapView.Views.swift */; };
		D71D516F2B51D87700B2A2BE /* SearchForWebMapView.Views.swift in Copy Source Code Files */ = {isa = PBXBuildFile; fileRef = D71D516D2B51D7B600B2A2BE /* SearchForWebMapView.Views.swift */; };
		D71FCB8A2AD6277F000E517C /* CreateMobileGeodatabaseView.Model.swift in Sources */ = {isa = PBXBuildFile; fileRef = D71FCB892AD6277E000E517C /* CreateMobileGeodatabaseView.Model.swift */; };
		D71FCB8B2AD628B9000E517C /* CreateMobileGeodatabaseView.Model.swift in Copy Source Code Files */ = {isa = PBXBuildFile; fileRef = D71FCB892AD6277E000E517C /* CreateMobileGeodatabaseView.Model.swift */; };
		D721EEA82ABDFF550040BE46 /* LothianRiversAnno.mmpk in Resources */ = {isa = PBXBuildFile; fileRef = D721EEA72ABDFF550040BE46 /* LothianRiversAnno.mmpk */; settings = {ASSET_TAGS = (ShowMobileMapPackageExpirationDate, ); }; };
		D722BD222A420DAD002C2087 /* ShowExtrudedFeaturesView.swift in Sources */ = {isa = PBXBuildFile; fileRef = D722BD212A420DAD002C2087 /* ShowExtrudedFeaturesView.swift */; };
		D722BD232A420DEC002C2087 /* ShowExtrudedFeaturesView.swift in Copy Source Code Files */ = {isa = PBXBuildFile; fileRef = D722BD212A420DAD002C2087 /* ShowExtrudedFeaturesView.swift */; };
		D7232EE12AC1E5AA0079ABFF /* PlayKMLTourView.swift in Sources */ = {isa = PBXBuildFile; fileRef = D7232EE02AC1E5AA0079ABFF /* PlayKMLTourView.swift */; };
		D7232EE22AC1E6DC0079ABFF /* PlayKMLTourView.swift in Copy Source Code Files */ = {isa = PBXBuildFile; fileRef = D7232EE02AC1E5AA0079ABFF /* PlayKMLTourView.swift */; };
		D72C43F32AEB066D00B6157B /* GeocodeOfflineView.Model.swift in Sources */ = {isa = PBXBuildFile; fileRef = D72C43F22AEB066D00B6157B /* GeocodeOfflineView.Model.swift */; };
		D72CA1432C643158004C0630 /* StyleGeometriesWithSymbolsView.swift in Sources */ = {isa = PBXBuildFile; fileRef = D72CA13F2C643158004C0630 /* StyleGeometriesWithSymbolsView.swift */; };
		D72CA1442C6431AA004C0630 /* StyleGeometriesWithSymbolsView.swift in Copy Source Code Files */ = {isa = PBXBuildFile; fileRef = D72CA13F2C643158004C0630 /* StyleGeometriesWithSymbolsView.swift */; };
		D72F272E2ADA1E4400F906DA /* AugmentRealityToShowTabletopSceneView.swift in Sources */ = {isa = PBXBuildFile; fileRef = D72F272B2ADA1E4400F906DA /* AugmentRealityToShowTabletopSceneView.swift */; };
		D72F27302ADA1E9900F906DA /* AugmentRealityToShowTabletopSceneView.swift in Copy Source Code Files */ = {isa = PBXBuildFile; fileRef = D72F272B2ADA1E4400F906DA /* AugmentRealityToShowTabletopSceneView.swift */; };
		D731F3C12AD0D2AC00A8431E /* IdentifyGraphicsView.swift in Sources */ = {isa = PBXBuildFile; fileRef = D731F3C02AD0D2AC00A8431E /* IdentifyGraphicsView.swift */; };
		D731F3C22AD0D2BB00A8431E /* IdentifyGraphicsView.swift in Copy Source Code Files */ = {isa = PBXBuildFile; fileRef = D731F3C02AD0D2AC00A8431E /* IdentifyGraphicsView.swift */; };
		D7337C5A2ABCFDB100A5D865 /* StyleSymbolsFromMobileStyleFileView.SymbolOptionsListView.swift in Sources */ = {isa = PBXBuildFile; fileRef = D7337C592ABCFDB100A5D865 /* StyleSymbolsFromMobileStyleFileView.SymbolOptionsListView.swift */; };
		D7337C5B2ABCFDE400A5D865 /* StyleSymbolsFromMobileStyleFileView.SymbolOptionsListView.swift in Copy Source Code Files */ = {isa = PBXBuildFile; fileRef = D7337C592ABCFDB100A5D865 /* StyleSymbolsFromMobileStyleFileView.SymbolOptionsListView.swift */; };
		D7337C602ABD142D00A5D865 /* ShowMobileMapPackageExpirationDateView.swift in Sources */ = {isa = PBXBuildFile; fileRef = D7337C5F2ABD142D00A5D865 /* ShowMobileMapPackageExpirationDateView.swift */; };
		D7337C612ABD166A00A5D865 /* ShowMobileMapPackageExpirationDateView.swift in Copy Source Code Files */ = {isa = PBXBuildFile; fileRef = D7337C5F2ABD142D00A5D865 /* ShowMobileMapPackageExpirationDateView.swift */; };
		D733CA192BED980D00FBDE4C /* EditAndSyncFeaturesWithFeatureServiceView.swift in Sources */ = {isa = PBXBuildFile; fileRef = D733CA152BED980D00FBDE4C /* EditAndSyncFeaturesWithFeatureServiceView.swift */; };
		D733CA1C2BED982C00FBDE4C /* EditAndSyncFeaturesWithFeatureServiceView.swift in Copy Source Code Files */ = {isa = PBXBuildFile; fileRef = D733CA152BED980D00FBDE4C /* EditAndSyncFeaturesWithFeatureServiceView.swift */; };
		D734FA0C2A183A5B00246D7E /* SetMaxExtentView.swift in Sources */ = {isa = PBXBuildFile; fileRef = D734FA092A183A5B00246D7E /* SetMaxExtentView.swift */; };
		D7352F8E2BD992C40013FFEF /* MonitorChangesToDrawStatusView.swift in Sources */ = {isa = PBXBuildFile; fileRef = D7352F8A2BD992C40013FFEF /* MonitorChangesToDrawStatusView.swift */; };
		D7352F912BD992E40013FFEF /* MonitorChangesToDrawStatusView.swift in Copy Source Code Files */ = {isa = PBXBuildFile; fileRef = D7352F8A2BD992C40013FFEF /* MonitorChangesToDrawStatusView.swift */; };
		D73723762AF5877500846884 /* FindRouteInMobileMapPackageView.Models.swift in Sources */ = {isa = PBXBuildFile; fileRef = D73723742AF5877500846884 /* FindRouteInMobileMapPackageView.Models.swift */; };
		D73723792AF5ADD800846884 /* FindRouteInMobileMapPackageView.MobileMapView.swift in Sources */ = {isa = PBXBuildFile; fileRef = D73723782AF5ADD700846884 /* FindRouteInMobileMapPackageView.MobileMapView.swift */; };
		D737237A2AF5AE1600846884 /* FindRouteInMobileMapPackageView.MobileMapView.swift in Copy Source Code Files */ = {isa = PBXBuildFile; fileRef = D73723782AF5ADD700846884 /* FindRouteInMobileMapPackageView.MobileMapView.swift */; };
		D737237B2AF5AE1A00846884 /* FindRouteInMobileMapPackageView.Models.swift in Copy Source Code Files */ = {isa = PBXBuildFile; fileRef = D73723742AF5877500846884 /* FindRouteInMobileMapPackageView.Models.swift */; };
		D73E61962BDAEE6600457932 /* MatchViewpointOfGeoViewsView.swift in Sources */ = {isa = PBXBuildFile; fileRef = D73E61922BDAEE6600457932 /* MatchViewpointOfGeoViewsView.swift */; };
		D73E61992BDAEEDD00457932 /* MatchViewpointOfGeoViewsView.swift in Copy Source Code Files */ = {isa = PBXBuildFile; fileRef = D73E61922BDAEE6600457932 /* MatchViewpointOfGeoViewsView.swift */; };
		D73E619E2BDB21F400457932 /* EditWithBranchVersioningView.swift in Sources */ = {isa = PBXBuildFile; fileRef = D73E619A2BDB21F400457932 /* EditWithBranchVersioningView.swift */; };
		D73E61A12BDB221B00457932 /* EditWithBranchVersioningView.swift in Copy Source Code Files */ = {isa = PBXBuildFile; fileRef = D73E619A2BDB21F400457932 /* EditWithBranchVersioningView.swift */; };
		D73F06692B5EE73D000B574F /* QueryFeaturesWithArcadeExpressionView.swift in Sources */ = {isa = PBXBuildFile; fileRef = D73F06662B5EE73D000B574F /* QueryFeaturesWithArcadeExpressionView.swift */; };
		D73F066C2B5EE760000B574F /* QueryFeaturesWithArcadeExpressionView.swift in Copy Source Code Files */ = {isa = PBXBuildFile; fileRef = D73F06662B5EE73D000B574F /* QueryFeaturesWithArcadeExpressionView.swift */; };
		D73F8CF42AB1089900CD39DA /* Restaurant.stylx in Resources */ = {isa = PBXBuildFile; fileRef = D73F8CF32AB1089900CD39DA /* Restaurant.stylx */; settings = {ASSET_TAGS = (StyleFeaturesWithCustomDictionary, ); }; };
		D73FC0FD2AD4A18D0067A19B /* CreateMobileGeodatabaseView.swift in Sources */ = {isa = PBXBuildFile; fileRef = D73FC0FC2AD4A18D0067A19B /* CreateMobileGeodatabaseView.swift */; };
		D73FC0FE2AD4A19A0067A19B /* CreateMobileGeodatabaseView.swift in Copy Source Code Files */ = {isa = PBXBuildFile; fileRef = D73FC0FC2AD4A18D0067A19B /* CreateMobileGeodatabaseView.swift */; };
		D73FC90B2B6312A0001AC486 /* AddFeaturesWithContingentValuesView.Model.swift in Copy Source Code Files */ = {isa = PBXBuildFile; fileRef = D74F03EF2B609A7D00E83688 /* AddFeaturesWithContingentValuesView.Model.swift */; };
		D73FC90C2B6312A5001AC486 /* AddFeaturesWithContingentValuesView.AddFeatureView.swift in Copy Source Code Files */ = {isa = PBXBuildFile; fileRef = D7F8C0422B608F120072BFA7 /* AddFeaturesWithContingentValuesView.AddFeatureView.swift */; };
		D73FCFF72B02A3AA0006360D /* FindAddressWithReverseGeocodeView.swift in Sources */ = {isa = PBXBuildFile; fileRef = D73FCFF42B02A3AA0006360D /* FindAddressWithReverseGeocodeView.swift */; };
		D73FCFFA2B02A3C50006360D /* FindAddressWithReverseGeocodeView.swift in Copy Source Code Files */ = {isa = PBXBuildFile; fileRef = D73FCFF42B02A3AA0006360D /* FindAddressWithReverseGeocodeView.swift */; };
		D73FCFFF2B02C7630006360D /* FindRouteAroundBarriersView.Views.swift in Sources */ = {isa = PBXBuildFile; fileRef = D73FCFFE2B02C7630006360D /* FindRouteAroundBarriersView.Views.swift */; };
		D73FD0002B02C9610006360D /* FindRouteAroundBarriersView.Views.swift in Copy Source Code Files */ = {isa = PBXBuildFile; fileRef = D73FCFFE2B02C7630006360D /* FindRouteAroundBarriersView.Views.swift */; };
		D742E4922B04132B00690098 /* DisplayWebSceneFromPortalItemView.swift in Sources */ = {isa = PBXBuildFile; fileRef = D742E48F2B04132B00690098 /* DisplayWebSceneFromPortalItemView.swift */; };
		D742E4952B04134C00690098 /* DisplayWebSceneFromPortalItemView.swift in Copy Source Code Files */ = {isa = PBXBuildFile; fileRef = D742E48F2B04132B00690098 /* DisplayWebSceneFromPortalItemView.swift */; };
		D744FD172A2112D90084A66C /* CreateConvexHullAroundPointsView.swift in Sources */ = {isa = PBXBuildFile; fileRef = D744FD162A2112D90084A66C /* CreateConvexHullAroundPointsView.swift */; };
		D744FD182A2113C70084A66C /* CreateConvexHullAroundPointsView.swift in Copy Source Code Files */ = {isa = PBXBuildFile; fileRef = D744FD162A2112D90084A66C /* CreateConvexHullAroundPointsView.swift */; };
		D7464F1E2ACE04B3007FEE88 /* IdentifyRasterCellView.swift in Sources */ = {isa = PBXBuildFile; fileRef = D7464F1D2ACE04B3007FEE88 /* IdentifyRasterCellView.swift */; };
		D7464F1F2ACE04C2007FEE88 /* IdentifyRasterCellView.swift in Copy Source Code Files */ = {isa = PBXBuildFile; fileRef = D7464F1D2ACE04B3007FEE88 /* IdentifyRasterCellView.swift */; };
		D7464F2B2ACE0965007FEE88 /* SA_EVI_8Day_03May20 in Resources */ = {isa = PBXBuildFile; fileRef = D7464F2A2ACE0964007FEE88 /* SA_EVI_8Day_03May20 */; settings = {ASSET_TAGS = (IdentifyRasterCell, ); }; };
		D7497F3C2AC4B4C100167AD2 /* DisplayDimensionsView.swift in Sources */ = {isa = PBXBuildFile; fileRef = D7497F3B2AC4B4C100167AD2 /* DisplayDimensionsView.swift */; };
		D7497F3D2AC4B4CF00167AD2 /* DisplayDimensionsView.swift in Copy Source Code Files */ = {isa = PBXBuildFile; fileRef = D7497F3B2AC4B4C100167AD2 /* DisplayDimensionsView.swift */; };
		D7497F402AC4BA4100167AD2 /* Edinburgh_Pylon_Dimensions.mmpk in Resources */ = {isa = PBXBuildFile; fileRef = D7497F3F2AC4BA4100167AD2 /* Edinburgh_Pylon_Dimensions.mmpk */; settings = {ASSET_TAGS = (DisplayDimensions, ); }; };
		D74C8BFE2ABA5605007C76B8 /* StyleSymbolsFromMobileStyleFileView.swift in Sources */ = {isa = PBXBuildFile; fileRef = D74C8BFD2ABA5605007C76B8 /* StyleSymbolsFromMobileStyleFileView.swift */; };
		D74C8BFF2ABA56C0007C76B8 /* StyleSymbolsFromMobileStyleFileView.swift in Copy Source Code Files */ = {isa = PBXBuildFile; fileRef = D74C8BFD2ABA5605007C76B8 /* StyleSymbolsFromMobileStyleFileView.swift */; };
		D74C8C022ABA6202007C76B8 /* emoji-mobile.stylx in Resources */ = {isa = PBXBuildFile; fileRef = D74C8C012ABA6202007C76B8 /* emoji-mobile.stylx */; settings = {ASSET_TAGS = (StyleSymbolsFromMobileStyleFile, ); }; };
		D74EA7842B6DADA5008F6C7C /* ValidateUtilityNetworkTopologyView.swift in Sources */ = {isa = PBXBuildFile; fileRef = D74EA7812B6DADA5008F6C7C /* ValidateUtilityNetworkTopologyView.swift */; };
		D74EA7872B6DADCC008F6C7C /* ValidateUtilityNetworkTopologyView.swift in Copy Source Code Files */ = {isa = PBXBuildFile; fileRef = D74EA7812B6DADA5008F6C7C /* ValidateUtilityNetworkTopologyView.swift */; };
		D74ECD0D2BEEAE2F007C0FA6 /* EditAndSyncFeaturesWithFeatureServiceView.Model.swift in Sources */ = {isa = PBXBuildFile; fileRef = D74ECD0C2BEEAE2F007C0FA6 /* EditAndSyncFeaturesWithFeatureServiceView.Model.swift */; };
		D74ECD0E2BEEAE40007C0FA6 /* EditAndSyncFeaturesWithFeatureServiceView.Model.swift in Copy Source Code Files */ = {isa = PBXBuildFile; fileRef = D74ECD0C2BEEAE2F007C0FA6 /* EditAndSyncFeaturesWithFeatureServiceView.Model.swift */; };
		D74F03F02B609A7D00E83688 /* AddFeaturesWithContingentValuesView.Model.swift in Sources */ = {isa = PBXBuildFile; fileRef = D74F03EF2B609A7D00E83688 /* AddFeaturesWithContingentValuesView.Model.swift */; };
		D75101812A2E493600B8FA48 /* ShowLabelsOnLayerView.swift in Sources */ = {isa = PBXBuildFile; fileRef = D75101802A2E493600B8FA48 /* ShowLabelsOnLayerView.swift */; };
		D75101822A2E497F00B8FA48 /* ShowLabelsOnLayerView.swift in Copy Source Code Files */ = {isa = PBXBuildFile; fileRef = D75101802A2E493600B8FA48 /* ShowLabelsOnLayerView.swift */; };
		D751018E2A2E962D00B8FA48 /* IdentifyLayerFeaturesView.swift in Sources */ = {isa = PBXBuildFile; fileRef = D751018D2A2E962D00B8FA48 /* IdentifyLayerFeaturesView.swift */; };
		D751018F2A2E966C00B8FA48 /* IdentifyLayerFeaturesView.swift in Copy Source Code Files */ = {isa = PBXBuildFile; fileRef = D751018D2A2E962D00B8FA48 /* IdentifyLayerFeaturesView.swift */; };
		D752D9402A39154C003EB25E /* ManageOperationalLayersView.swift in Sources */ = {isa = PBXBuildFile; fileRef = D752D93F2A39154C003EB25E /* ManageOperationalLayersView.swift */; };
		D752D9412A39162F003EB25E /* ManageOperationalLayersView.swift in Copy Source Code Files */ = {isa = PBXBuildFile; fileRef = D752D93F2A39154C003EB25E /* ManageOperationalLayersView.swift */; };
		D752D9462A3A6F80003EB25E /* MonitorChangesToMapLoadStatusView.swift in Sources */ = {isa = PBXBuildFile; fileRef = D752D9452A3A6F7F003EB25E /* MonitorChangesToMapLoadStatusView.swift */; };
		D752D9472A3A6FC0003EB25E /* MonitorChangesToMapLoadStatusView.swift in Copy Source Code Files */ = {isa = PBXBuildFile; fileRef = D752D9452A3A6F7F003EB25E /* MonitorChangesToMapLoadStatusView.swift */; };
		D752D95F2A3BCE06003EB25E /* DisplayMapFromPortalItemView.swift in Sources */ = {isa = PBXBuildFile; fileRef = D752D95E2A3BCE06003EB25E /* DisplayMapFromPortalItemView.swift */; };
		D752D9602A3BCE63003EB25E /* DisplayMapFromPortalItemView.swift in Copy Source Code Files */ = {isa = PBXBuildFile; fileRef = D752D95E2A3BCE06003EB25E /* DisplayMapFromPortalItemView.swift */; };
		D75362D22A1E886700D83028 /* ApplyUniqueValueRendererView.swift in Sources */ = {isa = PBXBuildFile; fileRef = D75362D12A1E886700D83028 /* ApplyUniqueValueRendererView.swift */; };
		D75362D32A1E8C8800D83028 /* ApplyUniqueValueRendererView.swift in Copy Source Code Files */ = {isa = PBXBuildFile; fileRef = D75362D12A1E886700D83028 /* ApplyUniqueValueRendererView.swift */; };
		D7553CDB2AE2DFEC00DC2A70 /* GeocodeOfflineView.swift in Sources */ = {isa = PBXBuildFile; fileRef = D7553CD82AE2DFEC00DC2A70 /* GeocodeOfflineView.swift */; };
		D7553CDD2AE2E00E00DC2A70 /* GeocodeOfflineView.swift in Copy Source Code Files */ = {isa = PBXBuildFile; fileRef = D7553CD82AE2DFEC00DC2A70 /* GeocodeOfflineView.swift */; };
		D757D14B2B6C46E50065F78F /* ListSpatialReferenceTransformationsView.Model.swift in Sources */ = {isa = PBXBuildFile; fileRef = D757D14A2B6C46E50065F78F /* ListSpatialReferenceTransformationsView.Model.swift */; };
		D757D14C2B6C60170065F78F /* ListSpatialReferenceTransformationsView.Model.swift in Copy Source Code Files */ = {isa = PBXBuildFile; fileRef = D757D14A2B6C46E50065F78F /* ListSpatialReferenceTransformationsView.Model.swift */; };
		D7588F5F2B7D8DAA008B75E2 /* NavigateRouteWithReroutingView.swift in Sources */ = {isa = PBXBuildFile; fileRef = D7588F5C2B7D8DAA008B75E2 /* NavigateRouteWithReroutingView.swift */; };
		D7588F622B7D8DED008B75E2 /* NavigateRouteWithReroutingView.swift in Copy Source Code Files */ = {isa = PBXBuildFile; fileRef = D7588F5C2B7D8DAA008B75E2 /* NavigateRouteWithReroutingView.swift */; };
		D75B58512AAFB3030038B3B4 /* StyleFeaturesWithCustomDictionaryView.swift in Sources */ = {isa = PBXBuildFile; fileRef = D75B58502AAFB3030038B3B4 /* StyleFeaturesWithCustomDictionaryView.swift */; };
		D75B58522AAFB37C0038B3B4 /* StyleFeaturesWithCustomDictionaryView.swift in Copy Source Code Files */ = {isa = PBXBuildFile; fileRef = D75B58502AAFB3030038B3B4 /* StyleFeaturesWithCustomDictionaryView.swift */; };
		D75C35672AB50338003CD55F /* GroupLayersTogetherView.GroupLayerListView.swift in Sources */ = {isa = PBXBuildFile; fileRef = D75C35662AB50338003CD55F /* GroupLayersTogetherView.GroupLayerListView.swift */; };
		D75F66362B48EABC00434974 /* SearchForWebMapView.swift in Sources */ = {isa = PBXBuildFile; fileRef = D75F66332B48EABC00434974 /* SearchForWebMapView.swift */; };
		D75F66392B48EB1800434974 /* SearchForWebMapView.swift in Copy Source Code Files */ = {isa = PBXBuildFile; fileRef = D75F66332B48EABC00434974 /* SearchForWebMapView.swift */; };
		D76000A22AF18BAB00B3084D /* FindRouteInTransportNetworkView.Model.swift in Copy Source Code Files */ = {isa = PBXBuildFile; fileRef = D7749AD52AF08BF50086632F /* FindRouteInTransportNetworkView.Model.swift */; };
		D76000AE2AF19C2300B3084D /* FindRouteInMobileMapPackageView.swift in Sources */ = {isa = PBXBuildFile; fileRef = D76000AB2AF19C2300B3084D /* FindRouteInMobileMapPackageView.swift */; };
		D76000B12AF19C4600B3084D /* FindRouteInMobileMapPackageView.swift in Copy Source Code Files */ = {isa = PBXBuildFile; fileRef = D76000AB2AF19C2300B3084D /* FindRouteInMobileMapPackageView.swift */; };
		D76000B72AF19FCA00B3084D /* SanFrancisco.mmpk in Resources */ = {isa = PBXBuildFile; fileRef = D76000B62AF19FCA00B3084D /* SanFrancisco.mmpk */; settings = {ASSET_TAGS = (FindRouteInMobileMapPackage, ); }; };
		D762AF5F2BF6A7B900ECE3C7 /* EditFeaturesWithFeatureLinkedAnnotationView.swift in Sources */ = {isa = PBXBuildFile; fileRef = D762AF5B2BF6A7B900ECE3C7 /* EditFeaturesWithFeatureLinkedAnnotationView.swift */; };
		D762AF622BF6A7D100ECE3C7 /* EditFeaturesWithFeatureLinkedAnnotationView.swift in Copy Source Code Files */ = {isa = PBXBuildFile; fileRef = D762AF5B2BF6A7B900ECE3C7 /* EditFeaturesWithFeatureLinkedAnnotationView.swift */; };
		D762AF652BF6A96100ECE3C7 /* loudoun_anno.geodatabase in Resources */ = {isa = PBXBuildFile; fileRef = D762AF632BF6A96100ECE3C7 /* loudoun_anno.geodatabase */; settings = {ASSET_TAGS = (EditFeaturesWithFeatureLinkedAnnotation, ); }; };
		D7634FAF2A43B7AC00F8AEFB /* CreateConvexHullAroundGeometriesView.swift in Sources */ = {isa = PBXBuildFile; fileRef = D7634FAE2A43B7AC00F8AEFB /* CreateConvexHullAroundGeometriesView.swift */; };
		D7634FB02A43B8B000F8AEFB /* CreateConvexHullAroundGeometriesView.swift in Copy Source Code Files */ = {isa = PBXBuildFile; fileRef = D7634FAE2A43B7AC00F8AEFB /* CreateConvexHullAroundGeometriesView.swift */; };
		D7635FF12B9272CB0044AB97 /* DisplayClustersView.swift in Sources */ = {isa = PBXBuildFile; fileRef = D7635FED2B9272CB0044AB97 /* DisplayClustersView.swift */; };
		D7635FFB2B9277DC0044AB97 /* ConfigureClustersView.Model.swift in Sources */ = {isa = PBXBuildFile; fileRef = D7635FF52B9277DC0044AB97 /* ConfigureClustersView.Model.swift */; };
		D7635FFD2B9277DC0044AB97 /* ConfigureClustersView.SettingsView.swift in Sources */ = {isa = PBXBuildFile; fileRef = D7635FF72B9277DC0044AB97 /* ConfigureClustersView.SettingsView.swift */; };
		D7635FFE2B9277DC0044AB97 /* ConfigureClustersView.swift in Sources */ = {isa = PBXBuildFile; fileRef = D7635FF82B9277DC0044AB97 /* ConfigureClustersView.swift */; };
		D76360002B9296420044AB97 /* ConfigureClustersView.swift in Copy Source Code Files */ = {isa = PBXBuildFile; fileRef = D7635FF82B9277DC0044AB97 /* ConfigureClustersView.swift */; };
		D76360012B92964A0044AB97 /* ConfigureClustersView.Model.swift in Copy Source Code Files */ = {isa = PBXBuildFile; fileRef = D7635FF52B9277DC0044AB97 /* ConfigureClustersView.Model.swift */; };
		D76360022B9296520044AB97 /* ConfigureClustersView.SettingsView.swift in Copy Source Code Files */ = {isa = PBXBuildFile; fileRef = D7635FF72B9277DC0044AB97 /* ConfigureClustersView.SettingsView.swift */; };
		D76360032B9296580044AB97 /* DisplayClustersView.swift in Copy Source Code Files */ = {isa = PBXBuildFile; fileRef = D7635FED2B9272CB0044AB97 /* DisplayClustersView.swift */; };
		D76495212B74687E0042699E /* ValidateUtilityNetworkTopologyView.Model.swift in Sources */ = {isa = PBXBuildFile; fileRef = D76495202B74687E0042699E /* ValidateUtilityNetworkTopologyView.Model.swift */; };
		D76495222B7468940042699E /* ValidateUtilityNetworkTopologyView.Model.swift in Copy Source Code Files */ = {isa = PBXBuildFile; fileRef = D76495202B74687E0042699E /* ValidateUtilityNetworkTopologyView.Model.swift */; };
		D764B7DF2BE2F89D002E2F92 /* EditGeodatabaseWithTransactionsView.swift in Sources */ = {isa = PBXBuildFile; fileRef = D764B7DB2BE2F89D002E2F92 /* EditGeodatabaseWithTransactionsView.swift */; };
		D764B7E22BE2F8B8002E2F92 /* EditGeodatabaseWithTransactionsView.swift in Copy Source Code Files */ = {isa = PBXBuildFile; fileRef = D764B7DB2BE2F89D002E2F92 /* EditGeodatabaseWithTransactionsView.swift */; };
		D76929FA2B4F79540047205E /* OrbitCameraAroundObjectView.swift in Sources */ = {isa = PBXBuildFile; fileRef = D76929F52B4F78340047205E /* OrbitCameraAroundObjectView.swift */; };
		D76929FB2B4F795C0047205E /* OrbitCameraAroundObjectView.swift in Copy Source Code Files */ = {isa = PBXBuildFile; fileRef = D76929F52B4F78340047205E /* OrbitCameraAroundObjectView.swift */; };
		D769C2122A29019B00030F61 /* SetUpLocationDrivenGeotriggersView.swift in Sources */ = {isa = PBXBuildFile; fileRef = D769C2112A29019B00030F61 /* SetUpLocationDrivenGeotriggersView.swift */; };
		D769C2132A29057200030F61 /* SetUpLocationDrivenGeotriggersView.swift in Copy Source Code Files */ = {isa = PBXBuildFile; fileRef = D769C2112A29019B00030F61 /* SetUpLocationDrivenGeotriggersView.swift */; };
		D769DF332BEC1A1C0062AE95 /* EditGeodatabaseWithTransactionsView.Model.swift in Sources */ = {isa = PBXBuildFile; fileRef = D769DF322BEC1A1C0062AE95 /* EditGeodatabaseWithTransactionsView.Model.swift */; };
		D769DF342BEC1A9E0062AE95 /* EditGeodatabaseWithTransactionsView.Model.swift in Copy Source Code Files */ = {isa = PBXBuildFile; fileRef = D769DF322BEC1A1C0062AE95 /* EditGeodatabaseWithTransactionsView.Model.swift */; };
		D76CE8D92BFD7047009A8686 /* SetReferenceScaleView.swift in Sources */ = {isa = PBXBuildFile; fileRef = D76CE8D52BFD7047009A8686 /* SetReferenceScaleView.swift */; };
		D76CE8DA2BFD7063009A8686 /* SetReferenceScaleView.swift in Copy Source Code Files */ = {isa = PBXBuildFile; fileRef = D76CE8D52BFD7047009A8686 /* SetReferenceScaleView.swift */; };
		D76EE6072AF9AFE100DA0325 /* FindRouteAroundBarriersView.Model.swift in Sources */ = {isa = PBXBuildFile; fileRef = D76EE6062AF9AFE100DA0325 /* FindRouteAroundBarriersView.Model.swift */; };
		D76EE6082AF9AFEC00DA0325 /* FindRouteAroundBarriersView.Model.swift in Copy Source Code Files */ = {isa = PBXBuildFile; fileRef = D76EE6062AF9AFE100DA0325 /* FindRouteAroundBarriersView.Model.swift */; };
		D7705D582AFC244E00CC0335 /* FindClosestFacilityToMultiplePointsView.swift in Sources */ = {isa = PBXBuildFile; fileRef = D7705D552AFC244E00CC0335 /* FindClosestFacilityToMultiplePointsView.swift */; };
		D7705D5B2AFC246A00CC0335 /* FindClosestFacilityToMultiplePointsView.swift in Copy Source Code Files */ = {isa = PBXBuildFile; fileRef = D7705D552AFC244E00CC0335 /* FindClosestFacilityToMultiplePointsView.swift */; };
		D7705D642AFC570700CC0335 /* FindClosestFacilityFromPointView.swift in Sources */ = {isa = PBXBuildFile; fileRef = D7705D612AFC570700CC0335 /* FindClosestFacilityFromPointView.swift */; };
		D7705D662AFC575000CC0335 /* FindClosestFacilityFromPointView.swift in Copy Source Code Files */ = {isa = PBXBuildFile; fileRef = D7705D612AFC570700CC0335 /* FindClosestFacilityFromPointView.swift */; };
		D7749AD62AF08BF50086632F /* FindRouteInTransportNetworkView.Model.swift in Sources */ = {isa = PBXBuildFile; fileRef = D7749AD52AF08BF50086632F /* FindRouteInTransportNetworkView.Model.swift */; };
		D77570C02A2942F800F490CD /* AnimateImagesWithImageOverlayView.swift in Sources */ = {isa = PBXBuildFile; fileRef = D77570BF2A2942F800F490CD /* AnimateImagesWithImageOverlayView.swift */; };
		D77570C12A2943D900F490CD /* AnimateImagesWithImageOverlayView.swift in Copy Source Code Files */ = {isa = PBXBuildFile; fileRef = D77570BF2A2942F800F490CD /* AnimateImagesWithImageOverlayView.swift */; };
		D77572AE2A295DDE00F490CD /* PacificSouthWest2 in Resources */ = {isa = PBXBuildFile; fileRef = D77572AD2A295DDD00F490CD /* PacificSouthWest2 */; settings = {ASSET_TAGS = (AnimateImagesWithImageOverlay, ); }; };
		D77688132B69826B007C3860 /* ListSpatialReferenceTransformationsView.swift in Sources */ = {isa = PBXBuildFile; fileRef = D77688102B69826B007C3860 /* ListSpatialReferenceTransformationsView.swift */; };
		D77688152B69828E007C3860 /* ListSpatialReferenceTransformationsView.swift in Copy Source Code Files */ = {isa = PBXBuildFile; fileRef = D77688102B69826B007C3860 /* ListSpatialReferenceTransformationsView.swift */; };
		D7781D492B7EB03400E53C51 /* SanDiegoTourPath.json in Resources */ = {isa = PBXBuildFile; fileRef = D7781D482B7EB03400E53C51 /* SanDiegoTourPath.json */; settings = {ASSET_TAGS = (NavigateRouteWithRerouting, ); }; };
		D7781D4B2B7ECCB700E53C51 /* NavigateRouteWithReroutingView.Model.swift in Sources */ = {isa = PBXBuildFile; fileRef = D7781D4A2B7ECCB700E53C51 /* NavigateRouteWithReroutingView.Model.swift */; };
		D7781D4C2B7ECCC800E53C51 /* NavigateRouteWithReroutingView.Model.swift in Copy Source Code Files */ = {isa = PBXBuildFile; fileRef = D7781D4A2B7ECCB700E53C51 /* NavigateRouteWithReroutingView.Model.swift */; };
		D77BC5392B59A2D3007B49B6 /* StylePointWithDistanceCompositeSceneSymbolView.swift in Sources */ = {isa = PBXBuildFile; fileRef = D77BC5362B59A2D3007B49B6 /* StylePointWithDistanceCompositeSceneSymbolView.swift */; };
		D77BC53C2B59A309007B49B6 /* StylePointWithDistanceCompositeSceneSymbolView.swift in Copy Source Code Files */ = {isa = PBXBuildFile; fileRef = D77BC5362B59A2D3007B49B6 /* StylePointWithDistanceCompositeSceneSymbolView.swift */; };
		D77D9C002BB2438200B38A6C /* AugmentRealityToShowHiddenInfrastructureView.ARSceneView.swift in Sources */ = {isa = PBXBuildFile; fileRef = D77D9BFF2BB2438200B38A6C /* AugmentRealityToShowHiddenInfrastructureView.ARSceneView.swift */; };
		D77D9C012BB2439400B38A6C /* AugmentRealityToShowHiddenInfrastructureView.ARSceneView.swift in Copy Source Code Files */ = {isa = PBXBuildFile; fileRef = D77D9BFF2BB2438200B38A6C /* AugmentRealityToShowHiddenInfrastructureView.ARSceneView.swift */; };
		D78666AD2A2161F100C60110 /* FindNearestVertexView.swift in Sources */ = {isa = PBXBuildFile; fileRef = D78666AC2A2161F100C60110 /* FindNearestVertexView.swift */; };
		D78666AE2A21629200C60110 /* FindNearestVertexView.swift in Copy Source Code Files */ = {isa = PBXBuildFile; fileRef = D78666AC2A2161F100C60110 /* FindNearestVertexView.swift */; };
		D78FA4942C3C88880079313E /* CreateDynamicBasemapGalleryView.Views.swift in Sources */ = {isa = PBXBuildFile; fileRef = D78FA4932C3C88880079313E /* CreateDynamicBasemapGalleryView.Views.swift */; };
		D78FA4952C3C8E8A0079313E /* CreateDynamicBasemapGalleryView.Views.swift in Copy Source Code Files */ = {isa = PBXBuildFile; fileRef = D78FA4932C3C88880079313E /* CreateDynamicBasemapGalleryView.Views.swift */; };
		D79482D42C35D872006521CD /* CreateDynamicBasemapGalleryView.swift in Sources */ = {isa = PBXBuildFile; fileRef = D79482D02C35D872006521CD /* CreateDynamicBasemapGalleryView.swift */; };
		D79482D72C35D8A3006521CD /* CreateDynamicBasemapGalleryView.swift in Copy Source Code Files */ = {isa = PBXBuildFile; fileRef = D79482D02C35D872006521CD /* CreateDynamicBasemapGalleryView.swift */; };
		D79EE76E2A4CEA5D005A52AE /* SetUpLocationDrivenGeotriggersView.Model.swift in Sources */ = {isa = PBXBuildFile; fileRef = D79EE76D2A4CEA5D005A52AE /* SetUpLocationDrivenGeotriggersView.Model.swift */; };
		D79EE76F2A4CEA7F005A52AE /* SetUpLocationDrivenGeotriggersView.Model.swift in Copy Source Code Files */ = {isa = PBXBuildFile; fileRef = D79EE76D2A4CEA5D005A52AE /* SetUpLocationDrivenGeotriggersView.Model.swift */; };
		D7A737E02BABB9FE00B7C7FC /* AugmentRealityToShowHiddenInfrastructureView.swift in Sources */ = {isa = PBXBuildFile; fileRef = D7A737DC2BABB9FE00B7C7FC /* AugmentRealityToShowHiddenInfrastructureView.swift */; };
		D7A737E32BABBA2200B7C7FC /* AugmentRealityToShowHiddenInfrastructureView.swift in Copy Source Code Files */ = {isa = PBXBuildFile; fileRef = D7A737DC2BABB9FE00B7C7FC /* AugmentRealityToShowHiddenInfrastructureView.swift */; };
		D7ABA2F92A32579C0021822B /* MeasureDistanceInSceneView.swift in Sources */ = {isa = PBXBuildFile; fileRef = D7ABA2F82A32579C0021822B /* MeasureDistanceInSceneView.swift */; };
		D7ABA2FA2A32760D0021822B /* MeasureDistanceInSceneView.swift in Copy Source Code Files */ = {isa = PBXBuildFile; fileRef = D7ABA2F82A32579C0021822B /* MeasureDistanceInSceneView.swift */; };
		D7ABA2FF2A32881C0021822B /* ShowViewshedFromGeoelementInSceneView.swift in Sources */ = {isa = PBXBuildFile; fileRef = D7ABA2FE2A32881C0021822B /* ShowViewshedFromGeoelementInSceneView.swift */; };
		D7ABA3002A3288970021822B /* ShowViewshedFromGeoelementInSceneView.swift in Copy Source Code Files */ = {isa = PBXBuildFile; fileRef = D7ABA2FE2A32881C0021822B /* ShowViewshedFromGeoelementInSceneView.swift */; };
		D7AE861E2AC39DC50049B626 /* DisplayAnnotationView.swift in Sources */ = {isa = PBXBuildFile; fileRef = D7AE861D2AC39DC50049B626 /* DisplayAnnotationView.swift */; };
		D7AE861F2AC39E7F0049B626 /* DisplayAnnotationView.swift in Copy Source Code Files */ = {isa = PBXBuildFile; fileRef = D7AE861D2AC39DC50049B626 /* DisplayAnnotationView.swift */; };
		D7AE86202AC3A1050049B626 /* AddCustomDynamicEntityDataSourceView.Vessel.swift in Copy Source Code Files */ = {isa = PBXBuildFile; fileRef = 7900C5F52A83FC3F002D430F /* AddCustomDynamicEntityDataSourceView.Vessel.swift */; };
		D7AE86212AC3A10A0049B626 /* GroupLayersTogetherView.GroupLayerListView.swift in Copy Source Code Files */ = {isa = PBXBuildFile; fileRef = D75C35662AB50338003CD55F /* GroupLayersTogetherView.GroupLayerListView.swift */; };
		D7B759B32B1FFBE300017FDD /* FavoritesView.swift in Sources */ = {isa = PBXBuildFile; fileRef = D7B759B22B1FFBE300017FDD /* FavoritesView.swift */; };
		D7BA38912BFBC476009954F5 /* EditFeaturesWithFeatureLinkedAnnotationView.Model.swift in Sources */ = {isa = PBXBuildFile; fileRef = D7BA38902BFBC476009954F5 /* EditFeaturesWithFeatureLinkedAnnotationView.Model.swift */; };
		D7BA38922BFBC4F0009954F5 /* EditFeaturesWithFeatureLinkedAnnotationView.Model.swift in Copy Source Code Files */ = {isa = PBXBuildFile; fileRef = D7BA38902BFBC476009954F5 /* EditFeaturesWithFeatureLinkedAnnotationView.Model.swift */; };
		D7BA38972BFBFC0F009954F5 /* QueryRelatedFeaturesView.swift in Sources */ = {isa = PBXBuildFile; fileRef = D7BA38932BFBFC0F009954F5 /* QueryRelatedFeaturesView.swift */; };
		D7BA389A2BFBFC2E009954F5 /* QueryRelatedFeaturesView.swift in Copy Source Code Files */ = {isa = PBXBuildFile; fileRef = D7BA38932BFBFC0F009954F5 /* QueryRelatedFeaturesView.swift */; };
		D7BA8C442B2A4DAA00018633 /* Array+RawRepresentable.swift in Sources */ = {isa = PBXBuildFile; fileRef = D7BA8C432B2A4DAA00018633 /* Array+RawRepresentable.swift */; };
		D7BA8C462B2A8ACA00018633 /* String.swift in Sources */ = {isa = PBXBuildFile; fileRef = D7BA8C452B2A8ACA00018633 /* String.swift */; };
		D7BB3DD22C5D781800FFCD56 /* SaveTheBay.geodatabase in Resources */ = {isa = PBXBuildFile; fileRef = D7BB3DD02C5D781800FFCD56 /* SaveTheBay.geodatabase */; settings = {ASSET_TAGS = (EditGeodatabaseWithTransactions, ); }; };
		D7C16D1B2AC5F95300689E89 /* Animate3DGraphicView.swift in Sources */ = {isa = PBXBuildFile; fileRef = D7C16D1A2AC5F95300689E89 /* Animate3DGraphicView.swift */; };
		D7C16D1C2AC5F96900689E89 /* Animate3DGraphicView.swift in Copy Source Code Files */ = {isa = PBXBuildFile; fileRef = D7C16D1A2AC5F95300689E89 /* Animate3DGraphicView.swift */; };
		D7C16D1F2AC5FE8200689E89 /* Pyrenees.csv in Resources */ = {isa = PBXBuildFile; fileRef = D7C16D1E2AC5FE8200689E89 /* Pyrenees.csv */; settings = {ASSET_TAGS = (Animate3DGraphic, ); }; };
		D7C16D222AC5FE9800689E89 /* GrandCanyon.csv in Resources */ = {isa = PBXBuildFile; fileRef = D7C16D212AC5FE9800689E89 /* GrandCanyon.csv */; settings = {ASSET_TAGS = (Animate3DGraphic, ); }; };
		D7C16D252AC5FEA600689E89 /* Snowdon.csv in Resources */ = {isa = PBXBuildFile; fileRef = D7C16D242AC5FEA600689E89 /* Snowdon.csv */; settings = {ASSET_TAGS = (Animate3DGraphic, ); }; };
		D7C16D282AC5FEB700689E89 /* Hawaii.csv in Resources */ = {isa = PBXBuildFile; fileRef = D7C16D272AC5FEB600689E89 /* Hawaii.csv */; settings = {ASSET_TAGS = (Animate3DGraphic, ); }; };
		D7C3AB4A2B683291008909B9 /* SetFeatureRequestModeView.swift in Sources */ = {isa = PBXBuildFile; fileRef = D7C3AB472B683291008909B9 /* SetFeatureRequestModeView.swift */; };
		D7C3AB4D2B6832B7008909B9 /* SetFeatureRequestModeView.swift in Copy Source Code Files */ = {isa = PBXBuildFile; fileRef = D7C3AB472B683291008909B9 /* SetFeatureRequestModeView.swift */; };
		D7C523402BED9BBF00E8221A /* SanFrancisco.tpkx in Resources */ = {isa = PBXBuildFile; fileRef = D7C5233E2BED9BBF00E8221A /* SanFrancisco.tpkx */; settings = {ASSET_TAGS = (EditAndSyncFeaturesWithFeatureService, ); }; };
		D7C6420C2B4F47E10042B8F7 /* SearchForWebMapView.Model.swift in Sources */ = {isa = PBXBuildFile; fileRef = D7C6420B2B4F47E10042B8F7 /* SearchForWebMapView.Model.swift */; };
		D7C6420D2B4F5DDB0042B8F7 /* SearchForWebMapView.Model.swift in Copy Source Code Files */ = {isa = PBXBuildFile; fileRef = D7C6420B2B4F47E10042B8F7 /* SearchForWebMapView.Model.swift */; };
		D7C97B562B75C10C0097CDA1 /* ValidateUtilityNetworkTopologyView.Views.swift in Sources */ = {isa = PBXBuildFile; fileRef = D7C97B552B75C10C0097CDA1 /* ValidateUtilityNetworkTopologyView.Views.swift */; };
		D7CC33FF2A31475C00198EDF /* ShowLineOfSightBetweenPointsView.swift in Sources */ = {isa = PBXBuildFile; fileRef = D7CC33FD2A31475C00198EDF /* ShowLineOfSightBetweenPointsView.swift */; };
		D7CC34002A3147FF00198EDF /* ShowLineOfSightBetweenPointsView.swift in Copy Source Code Files */ = {isa = PBXBuildFile; fileRef = D7CC33FD2A31475C00198EDF /* ShowLineOfSightBetweenPointsView.swift */; };
		D7CE9F9B2AE2F575008F7A5F /* streetmap_SD.tpkx in Resources */ = {isa = PBXBuildFile; fileRef = D7CE9F9A2AE2F575008F7A5F /* streetmap_SD.tpkx */; settings = {ASSET_TAGS = (GeocodeOffline, ); }; };
		D7CE9FA32AE2F595008F7A5F /* san-diego-eagle-locator in Resources */ = {isa = PBXBuildFile; fileRef = D7CE9FA22AE2F595008F7A5F /* san-diego-eagle-locator */; settings = {ASSET_TAGS = (GeocodeOffline, ); }; };
		D7D1F3532ADDBE5D009CE2DA /* philadelphia.mspk in Resources */ = {isa = PBXBuildFile; fileRef = D7D1F3522ADDBE5D009CE2DA /* philadelphia.mspk */; settings = {ASSET_TAGS = (AugmentRealityToShowTabletopScene, DisplaySceneFromMobileScenePackage, ); }; };
		D7D5000E2C6692990099C585 /* StyleGeometriesWithSymbolsView.Views.swift in Copy Source Code Files */ = {isa = PBXBuildFile; fileRef = D71563462C65447900A6CD30 /* StyleGeometriesWithSymbolsView.Views.swift */; };
		D7D9FCF62BF2CC8600F972A2 /* FilterByDefinitionExpressionOrDisplayFilterView.swift in Sources */ = {isa = PBXBuildFile; fileRef = D7D9FCF22BF2CC8600F972A2 /* FilterByDefinitionExpressionOrDisplayFilterView.swift */; };
		D7D9FCF92BF2CCA300F972A2 /* FilterByDefinitionExpressionOrDisplayFilterView.swift in Copy Source Code Files */ = {isa = PBXBuildFile; fileRef = D7D9FCF22BF2CC8600F972A2 /* FilterByDefinitionExpressionOrDisplayFilterView.swift */; };
		D7DDF84E2AF43AA2004352D9 /* GeocodeOfflineView.Model.swift in Copy Source Code Files */ = {isa = PBXBuildFile; fileRef = D72C43F22AEB066D00B6157B /* GeocodeOfflineView.Model.swift */; };
		D7DDF8532AF47C6C004352D9 /* FindRouteAroundBarriersView.swift in Sources */ = {isa = PBXBuildFile; fileRef = D7DDF8502AF47C6C004352D9 /* FindRouteAroundBarriersView.swift */; };
		D7DDF8562AF47C86004352D9 /* FindRouteAroundBarriersView.swift in Copy Source Code Files */ = {isa = PBXBuildFile; fileRef = D7DDF8502AF47C6C004352D9 /* FindRouteAroundBarriersView.swift */; };
		D7E440D72A1ECE7D005D74DE /* CreateBuffersAroundPointsView.swift in Sources */ = {isa = PBXBuildFile; fileRef = D7E440D62A1ECE7D005D74DE /* CreateBuffersAroundPointsView.swift */; };
		D7E440D82A1ECEB3005D74DE /* CreateBuffersAroundPointsView.swift in Copy Source Code Files */ = {isa = PBXBuildFile; fileRef = D7E440D62A1ECE7D005D74DE /* CreateBuffersAroundPointsView.swift */; };
		D7E557682A1D768800B9FB09 /* AddWMSLayerView.swift in Sources */ = {isa = PBXBuildFile; fileRef = D7E557672A1D768800B9FB09 /* AddWMSLayerView.swift */; };
		D7E7D0812AEB39D5003AAD02 /* FindRouteInTransportNetworkView.swift in Sources */ = {isa = PBXBuildFile; fileRef = D7E7D0802AEB39D5003AAD02 /* FindRouteInTransportNetworkView.swift */; };
		D7E7D0822AEB3A1D003AAD02 /* FindRouteInTransportNetworkView.swift in Copy Source Code Files */ = {isa = PBXBuildFile; fileRef = D7E7D0802AEB39D5003AAD02 /* FindRouteInTransportNetworkView.swift */; };
		D7E7D09A2AEB3C47003AAD02 /* san_diego_offline_routing in Resources */ = {isa = PBXBuildFile; fileRef = D7E7D0992AEB3C47003AAD02 /* san_diego_offline_routing */; settings = {ASSET_TAGS = (FindRouteInTransportNetwork, NavigateRouteWithRerouting, ); }; };
		D7E9EF292A1D2219000C4865 /* SetMinAndMaxScaleView.swift in Copy Source Code Files */ = {isa = PBXBuildFile; fileRef = D7EAF3592A1C023800D822C4 /* SetMinAndMaxScaleView.swift */; };
		D7E9EF2A2A1D29F2000C4865 /* SetMaxExtentView.swift in Copy Source Code Files */ = {isa = PBXBuildFile; fileRef = D734FA092A183A5B00246D7E /* SetMaxExtentView.swift */; };
		D7EAF35A2A1C023800D822C4 /* SetMinAndMaxScaleView.swift in Sources */ = {isa = PBXBuildFile; fileRef = D7EAF3592A1C023800D822C4 /* SetMinAndMaxScaleView.swift */; };
		D7ECF5982AB8BE63003FB2BE /* RenderMultilayerSymbolsView.swift in Sources */ = {isa = PBXBuildFile; fileRef = D7ECF5972AB8BE63003FB2BE /* RenderMultilayerSymbolsView.swift */; };
		D7ECF5992AB8BF5A003FB2BE /* RenderMultilayerSymbolsView.swift in Copy Source Code Files */ = {isa = PBXBuildFile; fileRef = D7ECF5972AB8BE63003FB2BE /* RenderMultilayerSymbolsView.swift */; };
		D7EF5D752A26A03A00FEBDE5 /* ShowCoordinatesInMultipleFormatsView.swift in Sources */ = {isa = PBXBuildFile; fileRef = D7EF5D742A26A03A00FEBDE5 /* ShowCoordinatesInMultipleFormatsView.swift */; };
		D7EF5D762A26A1EE00FEBDE5 /* ShowCoordinatesInMultipleFormatsView.swift in Copy Source Code Files */ = {isa = PBXBuildFile; fileRef = D7EF5D742A26A03A00FEBDE5 /* ShowCoordinatesInMultipleFormatsView.swift */; };
		D7F2784C2A1D76F5002E4567 /* AddWMSLayerView.swift in Copy Source Code Files */ = {isa = PBXBuildFile; fileRef = D7E557672A1D768800B9FB09 /* AddWMSLayerView.swift */; };
		D7F850042B7C427A00680D7C /* ValidateUtilityNetworkTopologyView.Views.swift in Copy Source Code Files */ = {isa = PBXBuildFile; fileRef = D7C97B552B75C10C0097CDA1 /* ValidateUtilityNetworkTopologyView.Views.swift */; };
		D7F8C0392B60564D0072BFA7 /* AddFeaturesWithContingentValuesView.swift in Sources */ = {isa = PBXBuildFile; fileRef = D7F8C0362B60564D0072BFA7 /* AddFeaturesWithContingentValuesView.swift */; };
		D7F8C03B2B6056790072BFA7 /* AddFeaturesWithContingentValuesView.swift in Copy Source Code Files */ = {isa = PBXBuildFile; fileRef = D7F8C0362B60564D0072BFA7 /* AddFeaturesWithContingentValuesView.swift */; };
		D7F8C03E2B605AF60072BFA7 /* ContingentValuesBirdNests.geodatabase in Resources */ = {isa = PBXBuildFile; fileRef = D7F8C03D2B605AF60072BFA7 /* ContingentValuesBirdNests.geodatabase */; settings = {ASSET_TAGS = (AddFeaturesWithContingentValues, ); }; };
		D7F8C0412B605E720072BFA7 /* FillmoreTopographicMap.vtpk in Resources */ = {isa = PBXBuildFile; fileRef = D7F8C0402B605E720072BFA7 /* FillmoreTopographicMap.vtpk */; settings = {ASSET_TAGS = (AddFeaturesWithContingentValues, ); }; };
		D7F8C0432B608F120072BFA7 /* AddFeaturesWithContingentValuesView.AddFeatureView.swift in Sources */ = {isa = PBXBuildFile; fileRef = D7F8C0422B608F120072BFA7 /* AddFeaturesWithContingentValuesView.AddFeatureView.swift */; };
		E000E7602869E33D005D87C5 /* ClipGeometryView.swift in Sources */ = {isa = PBXBuildFile; fileRef = E000E75F2869E33D005D87C5 /* ClipGeometryView.swift */; };
		E000E763286A0B18005D87C5 /* CutGeometryView.swift in Sources */ = {isa = PBXBuildFile; fileRef = E000E762286A0B18005D87C5 /* CutGeometryView.swift */; };
		E004A6C128414332002A1FE6 /* SetViewpointRotationView.swift in Sources */ = {isa = PBXBuildFile; fileRef = E004A6BD28414332002A1FE6 /* SetViewpointRotationView.swift */; };
		E004A6DC28465C70002A1FE6 /* DisplaySceneView.swift in Sources */ = {isa = PBXBuildFile; fileRef = E004A6D828465C70002A1FE6 /* DisplaySceneView.swift */; };
		E004A6E028466279002A1FE6 /* ShowCalloutView.swift in Sources */ = {isa = PBXBuildFile; fileRef = E004A6DF28466279002A1FE6 /* ShowCalloutView.swift */; };
		E004A6E62846A61F002A1FE6 /* StyleGraphicsWithSymbolsView.swift in Sources */ = {isa = PBXBuildFile; fileRef = E004A6E52846A61F002A1FE6 /* StyleGraphicsWithSymbolsView.swift */; };
		E004A6E928493BCE002A1FE6 /* ShowDeviceLocationView.swift in Sources */ = {isa = PBXBuildFile; fileRef = E004A6E828493BCE002A1FE6 /* ShowDeviceLocationView.swift */; };
		E004A6ED2849556E002A1FE6 /* CreatePlanarAndGeodeticBuffersView.swift in Sources */ = {isa = PBXBuildFile; fileRef = E004A6EC2849556E002A1FE6 /* CreatePlanarAndGeodeticBuffersView.swift */; };
		E004A6F0284E4B9B002A1FE6 /* DownloadVectorTilesToLocalCacheView.swift in Sources */ = {isa = PBXBuildFile; fileRef = E004A6EF284E4B9B002A1FE6 /* DownloadVectorTilesToLocalCacheView.swift */; };
		E004A6F3284E4FEB002A1FE6 /* ShowResultOfSpatialOperationsView.swift in Sources */ = {isa = PBXBuildFile; fileRef = E004A6F2284E4FEB002A1FE6 /* ShowResultOfSpatialOperationsView.swift */; };
		E004A6F6284FA42A002A1FE6 /* SelectFeaturesInFeatureLayerView.swift in Sources */ = {isa = PBXBuildFile; fileRef = E004A6F5284FA42A002A1FE6 /* SelectFeaturesInFeatureLayerView.swift */; };
		E03CB0692888944D002B27D9 /* GenerateOfflineMapView.swift in Copy Source Code Files */ = {isa = PBXBuildFile; fileRef = E088E1732863B5F800413100 /* GenerateOfflineMapView.swift */; };
		E03CB06A288894C4002B27D9 /* FindRouteView.swift in Copy Source Code Files */ = {isa = PBXBuildFile; fileRef = E066DD34285CF3B3004D3D5B /* FindRouteView.swift */; };
		E03CB06B2889879D002B27D9 /* DownloadVectorTilesToLocalCacheView.swift in Copy Source Code Files */ = {isa = PBXBuildFile; fileRef = E004A6EF284E4B9B002A1FE6 /* DownloadVectorTilesToLocalCacheView.swift */; };
		E041ABC0287CA9F00056009B /* WebView.swift in Sources */ = {isa = PBXBuildFile; fileRef = E041ABBF287CA9F00056009B /* WebView.swift */; };
		E041ABD7287DB04D0056009B /* SampleInfoView.swift in Sources */ = {isa = PBXBuildFile; fileRef = E041ABD6287DB04D0056009B /* SampleInfoView.swift */; };
		E041AC1A287F54580056009B /* highlight.min.js in Resources */ = {isa = PBXBuildFile; fileRef = E041AC15287F54580056009B /* highlight.min.js */; };
		E041AC1E288076A60056009B /* info.css in Resources */ = {isa = PBXBuildFile; fileRef = E041AC1D288076A60056009B /* info.css */; };
		E041AC20288077B90056009B /* xcode.css in Resources */ = {isa = PBXBuildFile; fileRef = E041AC1F288077B90056009B /* xcode.css */; };
		E066DD35285CF3B3004D3D5B /* FindRouteView.swift in Sources */ = {isa = PBXBuildFile; fileRef = E066DD34285CF3B3004D3D5B /* FindRouteView.swift */; };
		E066DD382860AB28004D3D5B /* StyleGraphicsWithRendererView.swift in Sources */ = {isa = PBXBuildFile; fileRef = E066DD372860AB28004D3D5B /* StyleGraphicsWithRendererView.swift */; };
		E066DD3B2860CA08004D3D5B /* ShowResultOfSpatialRelationshipsView.swift in Sources */ = {isa = PBXBuildFile; fileRef = E066DD3A2860CA08004D3D5B /* ShowResultOfSpatialRelationshipsView.swift */; };
		E066DD4028610F55004D3D5B /* AddSceneLayerFromServiceView.swift in Sources */ = {isa = PBXBuildFile; fileRef = E066DD3F28610F55004D3D5B /* AddSceneLayerFromServiceView.swift */; };
		E070A0A3286F3B6000F2B606 /* DownloadPreplannedMapAreaView.swift in Sources */ = {isa = PBXBuildFile; fileRef = E070A0A2286F3B6000F2B606 /* DownloadPreplannedMapAreaView.swift */; };
		E088E1572862579D00413100 /* SetSurfacePlacementModeView.swift in Sources */ = {isa = PBXBuildFile; fileRef = E088E1562862579D00413100 /* SetSurfacePlacementModeView.swift */; };
		E088E1742863B5F800413100 /* GenerateOfflineMapView.swift in Sources */ = {isa = PBXBuildFile; fileRef = E088E1732863B5F800413100 /* GenerateOfflineMapView.swift */; };
		E0A1AEE328874590003C797D /* AddFeatureLayersView.swift in Copy Source Code Files */ = {isa = PBXBuildFile; fileRef = 00D4EF7F2863842100B9CC30 /* AddFeatureLayersView.swift */; };
		E0D04FF228A5390000747989 /* DownloadPreplannedMapAreaView.Model.swift in Sources */ = {isa = PBXBuildFile; fileRef = E0D04FF128A5390000747989 /* DownloadPreplannedMapAreaView.Model.swift */; };
		E0EA0B772866390E00C9621D /* ProjectGeometryView.swift in Sources */ = {isa = PBXBuildFile; fileRef = E0EA0B762866390E00C9621D /* ProjectGeometryView.swift */; };
		E0FE32E728747778002C6ACA /* BrowseBuildingFloorsView.swift in Sources */ = {isa = PBXBuildFile; fileRef = E0FE32E628747778002C6ACA /* BrowseBuildingFloorsView.swift */; };
		F111CCC1288B5D5600205358 /* DisplayMapFromMobileMapPackageView.swift in Sources */ = {isa = PBXBuildFile; fileRef = F111CCC0288B5D5600205358 /* DisplayMapFromMobileMapPackageView.swift */; };
		F111CCC4288B641900205358 /* Yellowstone.mmpk in Resources */ = {isa = PBXBuildFile; fileRef = F111CCC3288B641900205358 /* Yellowstone.mmpk */; settings = {ASSET_TAGS = (DisplayMapFromMobileMapPackage, ); }; };
		F1E71BF1289473760064C33F /* AddRasterFromFileView.swift in Sources */ = {isa = PBXBuildFile; fileRef = F1E71BF0289473760064C33F /* AddRasterFromFileView.swift */; };
		F1E71BFA28A479C70064C33F /* AddRasterFromFileView.swift in Copy Source Code Files */ = {isa = PBXBuildFile; fileRef = F1E71BF0289473760064C33F /* AddRasterFromFileView.swift */; };
/* End PBXBuildFile section */

/* Begin PBXBuildRule section */
		0074ABCC2817B8E60037244A /* PBXBuildRule */ = {
			isa = PBXBuildRule;
			compilerSpec = com.apple.compilers.proxy.script;
			filePatterns = "*.tache";
			fileType = pattern.proxy;
			inputFiles = (
				"$(SRCROOT)/Shared/Samples/",
			);
			isEditable = 1;
			name = "Generate Sample Initializers from Source Code Files";
			outputFiles = (
				"$(DERIVED_FILE_DIR)/$(INPUT_FILE_BASE)",
			);
			runOncePerArchitecture = 0;
			script = "xcrun --sdk macosx swift \"${SRCROOT}/Scripts/GenerateSampleViewSourceCode.swift\" \"${SCRIPT_INPUT_FILE_0}\" \"${INPUT_FILE_PATH}\" \"${SCRIPT_OUTPUT_FILE_0}\" \n";
		};
		0083586F27FE3BCF00192A15 /* PBXBuildRule */ = {
			isa = PBXBuildRule;
			compilerSpec = com.apple.compilers.proxy.script;
			filePatterns = "*.masque";
			fileType = pattern.proxy;
			inputFiles = (
				"$(SRCROOT)/.secrets",
			);
			isEditable = 1;
			name = "Generate Swift Code from Secrets";
			outputFiles = (
				"$(DERIVED_FILE_DIR)/$(INPUT_FILE_BASE)",
			);
			runOncePerArchitecture = 0;
			script = "\"${SRCROOT}/Scripts/masquerade\" -i \"${INPUT_FILE_PATH}\" -o \"${SCRIPT_OUTPUT_FILE_0}\" -s \"${SCRIPT_INPUT_FILE_0}\" -f\n";
		};
/* End PBXBuildRule section */

/* Begin PBXCopyFilesBuildPhase section */
		00144B5E280634840090DD5D /* Embed Frameworks */ = {
			isa = PBXCopyFilesBuildPhase;
			buildActionMask = 2147483647;
			dstPath = "";
			dstSubfolderSpec = 10;
			files = (
			);
			name = "Embed Frameworks";
			runOnlyForDeploymentPostprocessing = 0;
		};
		0039A4E82885C4E300592C86 /* Copy Source Code Files */ = {
			isa = PBXCopyFilesBuildPhase;
			buildActionMask = 2147483647;
			dstPath = "";
			dstSubfolderSpec = 7;
			files = (
<<<<<<< HEAD
				D7D5000E2C6692990099C585 /* StyleGeometriesWithSymbolsView.Views.swift in Copy Source Code Files */,
				D72CA1442C6431AA004C0630 /* StyleGeometriesWithSymbolsView.swift in Copy Source Code Files */,
=======
				3E54CF232C66B00500DD2F18 /* AddWebTiledLayerView.swift in Copy Source Code Files */,
>>>>>>> df6bdc19
				3E30884A2C5D789A00ECEAC5 /* SetSpatialReferenceView.swift in Copy Source Code Files */,
				3E720F9E2C61A0B700E22A9E /* SetInitialViewpointView.swift in Copy Source Code Files */,
				D78FA4952C3C8E8A0079313E /* CreateDynamicBasemapGalleryView.Views.swift in Copy Source Code Files */,
				D79482D72C35D8A3006521CD /* CreateDynamicBasemapGalleryView.swift in Copy Source Code Files */,
				003B36F92C5042BA00A75F66 /* ShowServiceAreaView.swift in Copy Source Code Files */,
				95ADF34F2C3CBAE800566FF6 /* EditFeatureAttachmentsView.Model.swift in Copy Source Code Files */,
				9579FCEC2C33616B00FC8A1D /* EditFeatureAttachmentsView.swift in Copy Source Code Files */,
				954708642C3C798C00CA8579 /* AddENCExchangeSetView.swift in Copy Source Code Files */,
				95E980742C26189E00CB8912 /* BrowseOGCAPIFeatureServiceView.swift in Copy Source Code Files */,
				955AFAC62C110B8A009C8FE5 /* ApplyMosaicRuleToRastersView.swift in Copy Source Code Files */,
				95DEB9B82C127B5E009BEC35 /* ShowViewshedFromPointOnMapView.swift in Copy Source Code Files */,
				95A5721B2C0FDD34006E8B48 /* ShowScaleBarView.swift in Copy Source Code Files */,
				95A3773C2C0F93770044D1CC /* AddRasterFromServiceView.swift in Copy Source Code Files */,
				95F3A52D2C07F28700885DED /* SetSurfaceNavigationConstraintView.swift in Copy Source Code Files */,
				9529D1942C01676200B5C1A3 /* SelectFeaturesInSceneLayerView.swift in Copy Source Code Files */,
				D76CE8DA2BFD7063009A8686 /* SetReferenceScaleView.swift in Copy Source Code Files */,
				D7BA389A2BFBFC2E009954F5 /* QueryRelatedFeaturesView.swift in Copy Source Code Files */,
				00ABA94F2BF6D06200C0488C /* ShowGridView.swift in Copy Source Code Files */,
				D7BA38922BFBC4F0009954F5 /* EditFeaturesWithFeatureLinkedAnnotationView.Model.swift in Copy Source Code Files */,
				D762AF622BF6A7D100ECE3C7 /* EditFeaturesWithFeatureLinkedAnnotationView.swift in Copy Source Code Files */,
				1081B93D2C000E8B00C1BEB1 /* IdentifyFeaturesInWMSLayerView.swift in Copy Source Code Files */,
				D7D9FCF92BF2CCA300F972A2 /* FilterByDefinitionExpressionOrDisplayFilterView.swift in Copy Source Code Files */,
				D7044B972BE18D8D000F2C43 /* EditWithBranchVersioningView.Views.swift in Copy Source Code Files */,
				D7114A0F2BDC6AED00FA68CA /* EditWithBranchVersioningView.Model.swift in Copy Source Code Files */,
				D73E61A12BDB221B00457932 /* EditWithBranchVersioningView.swift in Copy Source Code Files */,
				D74ECD0E2BEEAE40007C0FA6 /* EditAndSyncFeaturesWithFeatureServiceView.Model.swift in Copy Source Code Files */,
				D733CA1C2BED982C00FBDE4C /* EditAndSyncFeaturesWithFeatureServiceView.swift in Copy Source Code Files */,
				10BD9EB52BF51F9000ABDBD5 /* GenerateOfflineMapWithCustomParametersView.Model.swift in Copy Source Code Files */,
				D769DF342BEC1A9E0062AE95 /* EditGeodatabaseWithTransactionsView.Model.swift in Copy Source Code Files */,
				D764B7E22BE2F8B8002E2F92 /* EditGeodatabaseWithTransactionsView.swift in Copy Source Code Files */,
				004A2BA52BED458C00C297CE /* ApplyScheduledUpdatesToPreplannedMapAreaView.swift in Copy Source Code Files */,
				104F55C72BF3E30A00204D04 /* GenerateOfflineMapWithCustomParametersView.swift in Copy Source Code Files */,
				104F55C82BF3E30A00204D04 /* GenerateOfflineMapWithCustomParametersView.CustomParameters.swift in Copy Source Code Files */,
				D73E61992BDAEEDD00457932 /* MatchViewpointOfGeoViewsView.swift in Copy Source Code Files */,
				D7352F912BD992E40013FFEF /* MonitorChangesToDrawStatusView.swift in Copy Source Code Files */,
				D713717C2BD88EF800EB2F86 /* MonitorChangesToLayerViewStateView.swift in Copy Source Code Files */,
				10D321972BDC3B4900B39B1B /* GenerateOfflineMapWithLocalBasemapView.swift in Copy Source Code Files */,
				00E1D9102BC0B4D8001AEB6A /* SnapGeometryEditsView.SnapSettingsView.swift in Copy Source Code Files */,
				00E1D9112BC0B4D8001AEB6A /* SnapGeometryEditsView.GeometryEditorModel.swift in Copy Source Code Files */,
				00E1D9122BC0B4D8001AEB6A /* SnapGeometryEditsView.GeometryEditorMenu.swift in Copy Source Code Files */,
				00E7C15D2BBF74D800B85D69 /* SnapGeometryEditsView.swift in Copy Source Code Files */,
				0000FB712BBDC01400845921 /* Add3DTilesLayerView.swift in Copy Source Code Files */,
				D77D9C012BB2439400B38A6C /* AugmentRealityToShowHiddenInfrastructureView.ARSceneView.swift in Copy Source Code Files */,
				D7A737E32BABBA2200B7C7FC /* AugmentRealityToShowHiddenInfrastructureView.swift in Copy Source Code Files */,
				1C2538542BABACB100337307 /* AugmentRealityToNavigateRouteView.ARSceneView.swift in Copy Source Code Files */,
				1C2538552BABACB100337307 /* AugmentRealityToNavigateRouteView.swift in Copy Source Code Files */,
				1C8EC74B2BAE28A9001A6929 /* AugmentRealityToCollectDataView.swift in Copy Source Code Files */,
				000D43182B993A030003D3C2 /* ConfigureBasemapStyleParametersView.swift in Copy Source Code Files */,
				D76360032B9296580044AB97 /* DisplayClustersView.swift in Copy Source Code Files */,
				D76360022B9296520044AB97 /* ConfigureClustersView.SettingsView.swift in Copy Source Code Files */,
				D76360012B92964A0044AB97 /* ConfigureClustersView.Model.swift in Copy Source Code Files */,
				D76360002B9296420044AB97 /* ConfigureClustersView.swift in Copy Source Code Files */,
				D7781D4C2B7ECCC800E53C51 /* NavigateRouteWithReroutingView.Model.swift in Copy Source Code Files */,
				D7588F622B7D8DED008B75E2 /* NavigateRouteWithReroutingView.swift in Copy Source Code Files */,
				D7F850042B7C427A00680D7C /* ValidateUtilityNetworkTopologyView.Views.swift in Copy Source Code Files */,
				D76495222B7468940042699E /* ValidateUtilityNetworkTopologyView.Model.swift in Copy Source Code Files */,
				D74EA7872B6DADCC008F6C7C /* ValidateUtilityNetworkTopologyView.swift in Copy Source Code Files */,
				D757D14C2B6C60170065F78F /* ListSpatialReferenceTransformationsView.Model.swift in Copy Source Code Files */,
				D77688152B69828E007C3860 /* ListSpatialReferenceTransformationsView.swift in Copy Source Code Files */,
				D7C3AB4D2B6832B7008909B9 /* SetFeatureRequestModeView.swift in Copy Source Code Files */,
				D73FC90C2B6312A5001AC486 /* AddFeaturesWithContingentValuesView.AddFeatureView.swift in Copy Source Code Files */,
				D73FC90B2B6312A0001AC486 /* AddFeaturesWithContingentValuesView.Model.swift in Copy Source Code Files */,
				D7F8C03B2B6056790072BFA7 /* AddFeaturesWithContingentValuesView.swift in Copy Source Code Files */,
				D73F066C2B5EE760000B574F /* QueryFeaturesWithArcadeExpressionView.swift in Copy Source Code Files */,
				D718A1F02B57602000447087 /* ManageBookmarksView.swift in Copy Source Code Files */,
				D77BC53C2B59A309007B49B6 /* StylePointWithDistanceCompositeSceneSymbolView.swift in Copy Source Code Files */,
				D718A1E82B571C9100447087 /* OrbitCameraAroundObjectView.Model.swift in Copy Source Code Files */,
				D76929FB2B4F795C0047205E /* OrbitCameraAroundObjectView.swift in Copy Source Code Files */,
				D7058B122B59E468000A888A /* StylePointWithSceneSymbolView.swift in Copy Source Code Files */,
				D71D516F2B51D87700B2A2BE /* SearchForWebMapView.Views.swift in Copy Source Code Files */,
				D7C6420D2B4F5DDB0042B8F7 /* SearchForWebMapView.Model.swift in Copy Source Code Files */,
				D75F66392B48EB1800434974 /* SearchForWebMapView.swift in Copy Source Code Files */,
				D73FCFFA2B02A3C50006360D /* FindAddressWithReverseGeocodeView.swift in Copy Source Code Files */,
				D742E4952B04134C00690098 /* DisplayWebSceneFromPortalItemView.swift in Copy Source Code Files */,
				D7010EC12B05618400D43F55 /* DisplaySceneFromMobileScenePackageView.swift in Copy Source Code Files */,
				D737237B2AF5AE1A00846884 /* FindRouteInMobileMapPackageView.Models.swift in Copy Source Code Files */,
				D737237A2AF5AE1600846884 /* FindRouteInMobileMapPackageView.MobileMapView.swift in Copy Source Code Files */,
				D76000B12AF19C4600B3084D /* FindRouteInMobileMapPackageView.swift in Copy Source Code Files */,
				D7705D662AFC575000CC0335 /* FindClosestFacilityFromPointView.swift in Copy Source Code Files */,
				D73FD0002B02C9610006360D /* FindRouteAroundBarriersView.Views.swift in Copy Source Code Files */,
				D76EE6082AF9AFEC00DA0325 /* FindRouteAroundBarriersView.Model.swift in Copy Source Code Files */,
				D7DDF8562AF47C86004352D9 /* FindRouteAroundBarriersView.swift in Copy Source Code Files */,
				D7DDF84E2AF43AA2004352D9 /* GeocodeOfflineView.Model.swift in Copy Source Code Files */,
				D7705D5B2AFC246A00CC0335 /* FindClosestFacilityToMultiplePointsView.swift in Copy Source Code Files */,
				00F279D72AF4364700CECAF8 /* AddDynamicEntityLayerView.VehicleCallout.swift in Copy Source Code Files */,
				D76000A22AF18BAB00B3084D /* FindRouteInTransportNetworkView.Model.swift in Copy Source Code Files */,
				D7E7D0822AEB3A1D003AAD02 /* FindRouteInTransportNetworkView.swift in Copy Source Code Files */,
				D7553CDD2AE2E00E00DC2A70 /* GeocodeOfflineView.swift in Copy Source Code Files */,
				4DD058102A0D3F6B00A59B34 /* ShowDeviceLocationWithNMEADataSourcesView.Model.swift in Copy Source Code Files */,
				4D126D7329CA1EFD00CFB7A7 /* ShowDeviceLocationWithNMEADataSourcesView.swift in Copy Source Code Files */,
				4D126D7429CA1EFD00CFB7A7 /* FileNMEASentenceReader.swift in Copy Source Code Files */,
				D7084FAB2AD771F600EC7F4F /* AugmentRealityToFlyOverSceneView.swift in Copy Source Code Files */,
				D72F27302ADA1E9900F906DA /* AugmentRealityToShowTabletopSceneView.swift in Copy Source Code Files */,
				D71FCB8B2AD628B9000E517C /* CreateMobileGeodatabaseView.Model.swift in Copy Source Code Files */,
				D73FC0FE2AD4A19A0067A19B /* CreateMobileGeodatabaseView.swift in Copy Source Code Files */,
				D7464F1F2ACE04C2007FEE88 /* IdentifyRasterCellView.swift in Copy Source Code Files */,
				D731F3C22AD0D2BB00A8431E /* IdentifyGraphicsView.swift in Copy Source Code Files */,
				D70082EC2ACF901600E0C3C2 /* IdentifyKMLFeaturesView.swift in Copy Source Code Files */,
				D7054AEA2ACCCC34007235BA /* Animate3DGraphicView.SettingsView.swift in Copy Source Code Files */,
				D7058FB22ACB424E00A40F14 /* Animate3DGraphicView.Model.swift in Copy Source Code Files */,
				D7C16D1C2AC5F96900689E89 /* Animate3DGraphicView.swift in Copy Source Code Files */,
				D7497F3D2AC4B4CF00167AD2 /* DisplayDimensionsView.swift in Copy Source Code Files */,
				D7232EE22AC1E6DC0079ABFF /* PlayKMLTourView.swift in Copy Source Code Files */,
				D7AE861F2AC39E7F0049B626 /* DisplayAnnotationView.swift in Copy Source Code Files */,
				D7337C5B2ABCFDE400A5D865 /* StyleSymbolsFromMobileStyleFileView.SymbolOptionsListView.swift in Copy Source Code Files */,
				D74C8BFF2ABA56C0007C76B8 /* StyleSymbolsFromMobileStyleFileView.swift in Copy Source Code Files */,
				D7AE86212AC3A10A0049B626 /* GroupLayersTogetherView.GroupLayerListView.swift in Copy Source Code Files */,
				D7AE86202AC3A1050049B626 /* AddCustomDynamicEntityDataSourceView.Vessel.swift in Copy Source Code Files */,
				D7ECF5992AB8BF5A003FB2BE /* RenderMultilayerSymbolsView.swift in Copy Source Code Files */,
				D7337C612ABD166A00A5D865 /* ShowMobileMapPackageExpirationDateView.swift in Copy Source Code Files */,
				D704AA5B2AB22D8400A3BB63 /* GroupLayersTogetherView.swift in Copy Source Code Files */,
				D75B58522AAFB37C0038B3B4 /* StyleFeaturesWithCustomDictionaryView.swift in Copy Source Code Files */,
				D71C5F652AAA83D2006599FD /* CreateSymbolStylesFromWebStylesView.swift in Copy Source Code Files */,
				79D84D152A81718F00F45262 /* AddCustomDynamicEntityDataSourceView.swift in Copy Source Code Files */,
				1C26ED202A8BEC63009B7721 /* FilterFeaturesInSceneView.swift in Copy Source Code Files */,
				D7ABA3002A3288970021822B /* ShowViewshedFromGeoelementInSceneView.swift in Copy Source Code Files */,
				1C3B7DCD2A5F652500907443 /* AnalyzeNetworkWithSubnetworkTraceView.Model.swift in Copy Source Code Files */,
				1C3B7DCE2A5F652500907443 /* AnalyzeNetworkWithSubnetworkTraceView.swift in Copy Source Code Files */,
				D79EE76F2A4CEA7F005A52AE /* SetUpLocationDrivenGeotriggersView.Model.swift in Copy Source Code Files */,
				D769C2132A29057200030F61 /* SetUpLocationDrivenGeotriggersView.swift in Copy Source Code Files */,
				1C19B4F72A578E69001D2506 /* CreateLoadReportView.Model.swift in Copy Source Code Files */,
				1C19B4F82A578E69001D2506 /* CreateLoadReportView.swift in Copy Source Code Files */,
				1C19B4F92A578E69001D2506 /* CreateLoadReportView.Views.swift in Copy Source Code Files */,
				D752D9412A39162F003EB25E /* ManageOperationalLayersView.swift in Copy Source Code Files */,
				D77570C12A2943D900F490CD /* AnimateImagesWithImageOverlayView.swift in Copy Source Code Files */,
				D7634FB02A43B8B000F8AEFB /* CreateConvexHullAroundGeometriesView.swift in Copy Source Code Files */,
				D7ABA2FA2A32760D0021822B /* MeasureDistanceInSceneView.swift in Copy Source Code Files */,
				D722BD232A420DEC002C2087 /* ShowExtrudedFeaturesView.swift in Copy Source Code Files */,
				D752D9602A3BCE63003EB25E /* DisplayMapFromPortalItemView.swift in Copy Source Code Files */,
				1C43BC852A43783900509BF8 /* SetVisibilityOfSubtypeSublayerView.Model.swift in Copy Source Code Files */,
				1C43BC862A43783900509BF8 /* SetVisibilityOfSubtypeSublayerView.swift in Copy Source Code Files */,
				1C43BC872A43783900509BF8 /* SetVisibilityOfSubtypeSublayerView.Views.swift in Copy Source Code Files */,
				00EB803A2A31506F00AC2B07 /* DisplayContentOfUtilityNetworkContainerView.swift in Copy Source Code Files */,
				00EB803B2A31506F00AC2B07 /* DisplayContentOfUtilityNetworkContainerView.Model.swift in Copy Source Code Files */,
				D751018F2A2E966C00B8FA48 /* IdentifyLayerFeaturesView.swift in Copy Source Code Files */,
				D752D9472A3A6FC0003EB25E /* MonitorChangesToMapLoadStatusView.swift in Copy Source Code Files */,
				D7CC34002A3147FF00198EDF /* ShowLineOfSightBetweenPointsView.swift in Copy Source Code Files */,
				1CAB8D502A3CEB43002AA649 /* RunValveIsolationTraceView.Model.swift in Copy Source Code Files */,
				1CAB8D512A3CEB43002AA649 /* RunValveIsolationTraceView.swift in Copy Source Code Files */,
				D71099712A280D830065A1C1 /* DensifyAndGeneralizeGeometryView.SettingsView.swift in Copy Source Code Files */,
				D710996E2A27D9B30065A1C1 /* DensifyAndGeneralizeGeometryView.swift in Copy Source Code Files */,
				D75101822A2E497F00B8FA48 /* ShowLabelsOnLayerView.swift in Copy Source Code Files */,
				D7EF5D762A26A1EE00FEBDE5 /* ShowCoordinatesInMultipleFormatsView.swift in Copy Source Code Files */,
				79A47DFB2A20286800D7C5B9 /* CreateAndSaveKMLView.Model.swift in Copy Source Code Files */,
				79A47DFC2A20286800D7C5B9 /* CreateAndSaveKMLView.Views.swift in Copy Source Code Files */,
				79B7B80B2A1BFDE700F57C27 /* CreateAndSaveKMLView.swift in Copy Source Code Files */,
				D78666AE2A21629200C60110 /* FindNearestVertexView.swift in Copy Source Code Files */,
				D7E440D82A1ECEB3005D74DE /* CreateBuffersAroundPointsView.swift in Copy Source Code Files */,
				D744FD182A2113C70084A66C /* CreateConvexHullAroundPointsView.swift in Copy Source Code Files */,
				D7F2784C2A1D76F5002E4567 /* AddWMSLayerView.swift in Copy Source Code Files */,
				D75362D32A1E8C8800D83028 /* ApplyUniqueValueRendererView.swift in Copy Source Code Files */,
				1C929F092A27B86800134252 /* ShowUtilityAssociationsView.swift in Copy Source Code Files */,
				D7E9EF2A2A1D29F2000C4865 /* SetMaxExtentView.swift in Copy Source Code Files */,
				D7E9EF292A1D2219000C4865 /* SetMinAndMaxScaleView.swift in Copy Source Code Files */,
				1C9B74DE29DB56860038B06F /* ChangeCameraControllerView.swift in Copy Source Code Files */,
				1C965C3929DB9176002F8536 /* ShowRealisticLightAndShadowsView.swift in Copy Source Code Files */,
				883C121729C914E100062FF9 /* DownloadPreplannedMapAreaView.MapPicker.swift in Copy Source Code Files */,
				883C121829C914E100062FF9 /* DownloadPreplannedMapAreaView.Model.swift in Copy Source Code Files */,
				883C121929C914E100062FF9 /* DownloadPreplannedMapAreaView.swift in Copy Source Code Files */,
				1C0C1C3D29D34DDD005C8B24 /* ChangeViewpointView.swift in Copy Source Code Files */,
				1C42E04A29D239D2004FC4BE /* ShowPopupView.swift in Copy Source Code Files */,
				108EC04229D25B55000F35D0 /* QueryFeatureTableView.swift in Copy Source Code Files */,
				88F93CC229C4D3480006B28E /* CreateAndEditGeometriesView.swift in Copy Source Code Files */,
				0044289329C9234300160767 /* GetElevationAtPointOnSurfaceView.swift in Copy Source Code Files */,
				4D2ADC6A29C50D91003B367F /* AddDynamicEntityLayerView.Model.swift in Copy Source Code Files */,
				4D2ADC6B29C50D91003B367F /* AddDynamicEntityLayerView.SettingsView.swift in Copy Source Code Files */,
				4D2ADC4729C26D2C003B367F /* AddDynamicEntityLayerView.swift in Copy Source Code Files */,
				218F35C229C290BF00502022 /* AuthenticateWithOAuthView.swift in Copy Source Code Files */,
				0044CDE02995D4DD004618CE /* ShowDeviceLocationHistoryView.swift in Copy Source Code Files */,
				0042E24628E50EE4001F33D6 /* ShowViewshedFromPointInSceneView.swift in Copy Source Code Files */,
				0042E24728E50EE4001F33D6 /* ShowViewshedFromPointInSceneView.Model.swift in Copy Source Code Files */,
				0042E24828E50EE4001F33D6 /* ShowViewshedFromPointInSceneView.ViewshedSettingsView.swift in Copy Source Code Files */,
				006C835528B40682004AEB7F /* BrowseBuildingFloorsView.swift in Copy Source Code Files */,
				006C835628B40682004AEB7F /* DisplayMapFromMobileMapPackageView.swift in Copy Source Code Files */,
				F1E71BFA28A479C70064C33F /* AddRasterFromFileView.swift in Copy Source Code Files */,
				0039A4E92885C50300592C86 /* AddSceneLayerFromServiceView.swift in Copy Source Code Files */,
				75DD736729D35FF40010229D /* ChangeMapViewBackgroundView.swift in Copy Source Code Files */,
				75DD736829D35FF40010229D /* ChangeMapViewBackgroundView.SettingsView.swift in Copy Source Code Files */,
				75DD736929D35FF40010229D /* ChangeMapViewBackgroundView.Model.swift in Copy Source Code Files */,
				0039A4EA2885C50300592C86 /* ClipGeometryView.swift in Copy Source Code Files */,
				0039A4EB2885C50300592C86 /* CreatePlanarAndGeodeticBuffersView.swift in Copy Source Code Files */,
				0039A4EC2885C50300592C86 /* CutGeometryView.swift in Copy Source Code Files */,
				E0A1AEE328874590003C797D /* AddFeatureLayersView.swift in Copy Source Code Files */,
				0039A4ED2885C50300592C86 /* DisplayMapView.swift in Copy Source Code Files */,
				0039A4EE2885C50300592C86 /* DisplayOverviewMapView.swift in Copy Source Code Files */,
				0039A4EF2885C50300592C86 /* DisplaySceneView.swift in Copy Source Code Files */,
				E03CB06B2889879D002B27D9 /* DownloadVectorTilesToLocalCacheView.swift in Copy Source Code Files */,
				E03CB06A288894C4002B27D9 /* FindRouteView.swift in Copy Source Code Files */,
				E03CB0692888944D002B27D9 /* GenerateOfflineMapView.swift in Copy Source Code Files */,
				75DD739929D38B420010229D /* NavigateRouteView.swift in Copy Source Code Files */,
				0039A4F02885C50300592C86 /* ProjectGeometryView.swift in Copy Source Code Files */,
				0039A4F12885C50300592C86 /* SearchWithGeocodeView.swift in Copy Source Code Files */,
				0039A4F22885C50300592C86 /* SelectFeaturesInFeatureLayerView.swift in Copy Source Code Files */,
				0039A4F32885C50300592C86 /* SetBasemapView.swift in Copy Source Code Files */,
				0039A4F42885C50300592C86 /* SetSurfacePlacementModeView.swift in Copy Source Code Files */,
				0039A4F52885C50300592C86 /* SetViewpointRotationView.swift in Copy Source Code Files */,
				0039A4F62885C50300592C86 /* ShowCalloutView.swift in Copy Source Code Files */,
				0039A4F72885C50300592C86 /* ShowDeviceLocationView.swift in Copy Source Code Files */,
				0039A4F82885C50300592C86 /* ShowResultOfSpatialRelationshipsView.swift in Copy Source Code Files */,
				0039A4F92885C50300592C86 /* ShowResultOfSpatialOperationsView.swift in Copy Source Code Files */,
				0039A4FA2885C50300592C86 /* StyleGraphicsWithRendererView.swift in Copy Source Code Files */,
				0039A4FB2885C50300592C86 /* StyleGraphicsWithSymbolsView.swift in Copy Source Code Files */,
				7573E82129D6136C00BEED9C /* TraceUtilityNetworkView.Model.swift in Copy Source Code Files */,
				7573E82229D6136C00BEED9C /* TraceUtilityNetworkView.Enums.swift in Copy Source Code Files */,
				7573E82329D6136C00BEED9C /* TraceUtilityNetworkView.Views.swift in Copy Source Code Files */,
				7573E82429D6136C00BEED9C /* TraceUtilityNetworkView.swift in Copy Source Code Files */,
			);
			name = "Copy Source Code Files";
			runOnlyForDeploymentPostprocessing = 0;
		};
/* End PBXCopyFilesBuildPhase section */

/* Begin PBXFileReference section */
		0000FB6B2BBDB17600845921 /* Add3DTilesLayerView.swift */ = {isa = PBXFileReference; fileEncoding = 4; lastKnownFileType = sourcecode.swift; path = Add3DTilesLayerView.swift; sourceTree = "<group>"; };
		000558092817C51E00224BC6 /* SampleDetailView.swift */ = {isa = PBXFileReference; lastKnownFileType = sourcecode.swift; path = SampleDetailView.swift; sourceTree = "<group>"; };
		000D43132B9918420003D3C2 /* ConfigureBasemapStyleParametersView.swift */ = {isa = PBXFileReference; fileEncoding = 4; lastKnownFileType = sourcecode.swift; path = ConfigureBasemapStyleParametersView.swift; sourceTree = "<group>"; };
		00181B452846AD7100654571 /* View+ErrorAlert.swift */ = {isa = PBXFileReference; lastKnownFileType = sourcecode.swift; path = "View+ErrorAlert.swift"; sourceTree = "<group>"; };
		001C6DD827FE585A00D472C2 /* AppSecrets.swift.masque */ = {isa = PBXFileReference; fileEncoding = 4; lastKnownFileType = text; path = AppSecrets.swift.masque; sourceTree = "<group>"; };
		00273CF32A82AB5900A7A77D /* SamplesSearchView.swift */ = {isa = PBXFileReference; lastKnownFileType = sourcecode.swift; path = SamplesSearchView.swift; sourceTree = "<group>"; };
		00273CF52A82AB8700A7A77D /* SampleLink.swift */ = {isa = PBXFileReference; lastKnownFileType = sourcecode.swift; path = SampleLink.swift; sourceTree = "<group>"; };
		003D7C342821EBCC009DDFD2 /* masquerade */ = {isa = PBXFileReference; lastKnownFileType = text; path = masquerade; sourceTree = "<group>"; };
		003D7C352821EBCC009DDFD2 /* GenerateSampleViewSourceCode.swift */ = {isa = PBXFileReference; lastKnownFileType = sourcecode.swift; path = GenerateSampleViewSourceCode.swift; sourceTree = "<group>"; };
		0042E24228E4BF8F001F33D6 /* ShowViewshedFromPointInSceneView.Model.swift */ = {isa = PBXFileReference; lastKnownFileType = sourcecode.swift; path = ShowViewshedFromPointInSceneView.Model.swift; sourceTree = "<group>"; };
		0042E24428E4F82B001F33D6 /* ShowViewshedFromPointInSceneView.ViewshedSettingsView.swift */ = {isa = PBXFileReference; lastKnownFileType = sourcecode.swift; path = ShowViewshedFromPointInSceneView.ViewshedSettingsView.swift; sourceTree = "<group>"; };
		0044289129C90C0B00160767 /* GetElevationAtPointOnSurfaceView.swift */ = {isa = PBXFileReference; lastKnownFileType = sourcecode.swift; path = GetElevationAtPointOnSurfaceView.swift; sourceTree = "<group>"; };
		0044CDDE2995C39E004618CE /* ShowDeviceLocationHistoryView.swift */ = {isa = PBXFileReference; lastKnownFileType = sourcecode.swift; path = ShowDeviceLocationHistoryView.swift; sourceTree = "<group>"; };
		004A2B9C2BED455B00C297CE /* canyonlands */ = {isa = PBXFileReference; lastKnownFileType = folder; path = canyonlands; sourceTree = "<group>"; };
		004A2B9E2BED456500C297CE /* ApplyScheduledUpdatesToPreplannedMapAreaView.swift */ = {isa = PBXFileReference; fileEncoding = 4; lastKnownFileType = sourcecode.swift; path = ApplyScheduledUpdatesToPreplannedMapAreaView.swift; sourceTree = "<group>"; };
		004FE87029DF5D8700075217 /* Bristol */ = {isa = PBXFileReference; lastKnownFileType = folder; path = Bristol; sourceTree = "<group>"; };
		0074ABBE28174BCF0037244A /* DisplayMapView.swift */ = {isa = PBXFileReference; lastKnownFileType = sourcecode.swift; path = DisplayMapView.swift; sourceTree = "<group>"; };
		0074ABC128174F430037244A /* Sample.swift */ = {isa = PBXFileReference; fileEncoding = 4; lastKnownFileType = sourcecode.swift; path = Sample.swift; sourceTree = "<group>"; };
		0074ABCA2817B8DB0037244A /* SamplesApp+Samples.swift.tache */ = {isa = PBXFileReference; fileEncoding = 4; lastKnownFileType = text; path = "SamplesApp+Samples.swift.tache"; sourceTree = "<group>"; };
		0086F3FD28E3770900974721 /* ShowViewshedFromPointInSceneView.swift */ = {isa = PBXFileReference; fileEncoding = 4; lastKnownFileType = sourcecode.swift; path = ShowViewshedFromPointInSceneView.swift; sourceTree = "<group>"; };
		00A7A1432A2FC58300F035F7 /* DisplayContentOfUtilityNetworkContainerView.swift */ = {isa = PBXFileReference; fileEncoding = 4; lastKnownFileType = sourcecode.swift; path = DisplayContentOfUtilityNetworkContainerView.swift; sourceTree = "<group>"; };
		00A7A1492A2FC5B700F035F7 /* DisplayContentOfUtilityNetworkContainerView.Model.swift */ = {isa = PBXFileReference; lastKnownFileType = sourcecode.swift; path = DisplayContentOfUtilityNetworkContainerView.Model.swift; sourceTree = "<group>"; };
		00ABA94D2BF6721700C0488C /* ShowGridView.swift */ = {isa = PBXFileReference; lastKnownFileType = sourcecode.swift; path = ShowGridView.swift; sourceTree = "<group>"; };
		00ACF554293E6C6A0059B2A9 /* Samples.entitlements */ = {isa = PBXFileReference; lastKnownFileType = text.plist.entitlements; path = Samples.entitlements; sourceTree = "<group>"; };
		00B04272282EC59E0072E1B4 /* AboutView.swift */ = {isa = PBXFileReference; fileEncoding = 4; lastKnownFileType = sourcecode.swift; path = AboutView.swift; sourceTree = "<group>"; };
		00B042E5282EDC690072E1B4 /* SetBasemapView.swift */ = {isa = PBXFileReference; fileEncoding = 4; lastKnownFileType = sourcecode.swift; path = SetBasemapView.swift; sourceTree = "<group>"; };
		00B04FB4283EEBA80026C882 /* DisplayOverviewMapView.swift */ = {isa = PBXFileReference; lastKnownFileType = sourcecode.swift; path = DisplayOverviewMapView.swift; sourceTree = "<group>"; };
		00C94A0C28B53DE1004E42D9 /* raster-file */ = {isa = PBXFileReference; lastKnownFileType = folder; path = "raster-file"; sourceTree = "<group>"; };
		00CB9137284814A4005C2C5D /* SearchWithGeocodeView.swift */ = {isa = PBXFileReference; lastKnownFileType = sourcecode.swift; path = SearchWithGeocodeView.swift; sourceTree = "<group>"; };
		00CCB8A2285AAD7D00BBAB70 /* DowloadPortalItemData.swift */ = {isa = PBXFileReference; lastKnownFileType = sourcecode.swift; path = DowloadPortalItemData.swift; sourceTree = "<group>"; };
		00CCB8A4285BAF8700BBAB70 /* OnDemandResource.swift */ = {isa = PBXFileReference; lastKnownFileType = sourcecode.swift; path = OnDemandResource.swift; sourceTree = "<group>"; };
		00D4EF7F2863842100B9CC30 /* AddFeatureLayersView.swift */ = {isa = PBXFileReference; lastKnownFileType = sourcecode.swift; path = AddFeatureLayersView.swift; sourceTree = "<group>"; };
		00D4EF8228638BF100B9CC30 /* LA_Trails.geodatabase */ = {isa = PBXFileReference; lastKnownFileType = file; path = LA_Trails.geodatabase; sourceTree = "<group>"; };
		00D4EF8F28638BF100B9CC30 /* AuroraCO.gpkg */ = {isa = PBXFileReference; lastKnownFileType = file; path = AuroraCO.gpkg; sourceTree = "<group>"; };
		00D4EFB02863CE6300B9CC30 /* ScottishWildlifeTrust_reserves */ = {isa = PBXFileReference; lastKnownFileType = folder; path = ScottishWildlifeTrust_reserves; sourceTree = "<group>"; };
		00E1D90A2BC0AF97001AEB6A /* SnapGeometryEditsView.SnapSettingsView.swift */ = {isa = PBXFileReference; lastKnownFileType = sourcecode.swift; path = SnapGeometryEditsView.SnapSettingsView.swift; sourceTree = "<group>"; };
		00E1D90C2BC0B125001AEB6A /* SnapGeometryEditsView.GeometryEditorModel.swift */ = {isa = PBXFileReference; lastKnownFileType = sourcecode.swift; path = SnapGeometryEditsView.GeometryEditorModel.swift; sourceTree = "<group>"; };
		00E1D90E2BC0B1E8001AEB6A /* SnapGeometryEditsView.GeometryEditorMenu.swift */ = {isa = PBXFileReference; lastKnownFileType = sourcecode.swift; path = SnapGeometryEditsView.GeometryEditorMenu.swift; sourceTree = "<group>"; };
		00E5400C27F3CCA100CF66D5 /* SamplesApp.swift */ = {isa = PBXFileReference; lastKnownFileType = sourcecode.swift; path = SamplesApp.swift; sourceTree = "<group>"; };
		00E5400D27F3CCA100CF66D5 /* ContentView.swift */ = {isa = PBXFileReference; lastKnownFileType = sourcecode.swift; path = ContentView.swift; sourceTree = "<group>"; };
		00E5400E27F3CCA200CF66D5 /* Assets.xcassets */ = {isa = PBXFileReference; lastKnownFileType = folder.assetcatalog; path = Assets.xcassets; sourceTree = "<group>"; };
		00E5401327F3CCA200CF66D5 /* ArcGIS Maps SDK Samples.app */ = {isa = PBXFileReference; explicitFileType = wrapper.application; includeInIndex = 0; path = "ArcGIS Maps SDK Samples.app"; sourceTree = BUILT_PRODUCTS_DIR; };
		00E5402A27F775EA00CF66D5 /* Info.plist */ = {isa = PBXFileReference; lastKnownFileType = text.plist.xml; path = Info.plist; sourceTree = "<group>"; };
		00E7C1592BBE1BF000B85D69 /* SnapGeometryEditsView.swift */ = {isa = PBXFileReference; fileEncoding = 4; lastKnownFileType = sourcecode.swift; path = SnapGeometryEditsView.swift; sourceTree = "<group>"; };
		00F279D52AF418DC00CECAF8 /* AddDynamicEntityLayerView.VehicleCallout.swift */ = {isa = PBXFileReference; lastKnownFileType = sourcecode.swift; path = AddDynamicEntityLayerView.VehicleCallout.swift; sourceTree = "<group>"; };
		102B6A362BFD5B55009F763C /* IdentifyFeaturesInWMSLayerView.swift */ = {isa = PBXFileReference; lastKnownFileType = sourcecode.swift; path = IdentifyFeaturesInWMSLayerView.swift; sourceTree = "<group>"; };
		108EC04029D25B2C000F35D0 /* QueryFeatureTableView.swift */ = {isa = PBXFileReference; fileEncoding = 4; lastKnownFileType = sourcecode.swift; path = QueryFeatureTableView.swift; sourceTree = "<group>"; };
		10B782042BE55D7E007EAE6C /* GenerateOfflineMapWithCustomParametersView.swift */ = {isa = PBXFileReference; lastKnownFileType = sourcecode.swift; path = GenerateOfflineMapWithCustomParametersView.swift; sourceTree = "<group>"; };
		10B782072BE5A058007EAE6C /* GenerateOfflineMapWithCustomParametersView.CustomParameters.swift */ = {isa = PBXFileReference; lastKnownFileType = sourcecode.swift; path = GenerateOfflineMapWithCustomParametersView.CustomParameters.swift; sourceTree = "<group>"; };
		10BD9EB32BF51B4B00ABDBD5 /* GenerateOfflineMapWithCustomParametersView.Model.swift */ = {isa = PBXFileReference; lastKnownFileType = sourcecode.swift; path = GenerateOfflineMapWithCustomParametersView.Model.swift; sourceTree = "<group>"; };
		10D321922BDB187400B39B1B /* naperville_imagery.tpkx */ = {isa = PBXFileReference; lastKnownFileType = file; path = naperville_imagery.tpkx; sourceTree = "<group>"; };
		10D321952BDB1CB500B39B1B /* GenerateOfflineMapWithLocalBasemapView.swift */ = {isa = PBXFileReference; lastKnownFileType = sourcecode.swift; path = GenerateOfflineMapWithLocalBasemapView.swift; sourceTree = "<group>"; };
		1C0C1C3429D34DAE005C8B24 /* ChangeViewpointView.swift */ = {isa = PBXFileReference; fileEncoding = 4; lastKnownFileType = sourcecode.swift; path = ChangeViewpointView.swift; sourceTree = "<group>"; };
		1C19B4EB2A578E46001D2506 /* CreateLoadReportView.Views.swift */ = {isa = PBXFileReference; fileEncoding = 4; lastKnownFileType = sourcecode.swift; path = CreateLoadReportView.Views.swift; sourceTree = "<group>"; };
		1C19B4ED2A578E46001D2506 /* CreateLoadReportView.swift */ = {isa = PBXFileReference; fileEncoding = 4; lastKnownFileType = sourcecode.swift; path = CreateLoadReportView.swift; sourceTree = "<group>"; };
		1C19B4EF2A578E46001D2506 /* CreateLoadReportView.Model.swift */ = {isa = PBXFileReference; fileEncoding = 4; lastKnownFileType = sourcecode.swift; path = CreateLoadReportView.Model.swift; sourceTree = "<group>"; };
		1C2538522BABACB100337307 /* AugmentRealityToNavigateRouteView.ARSceneView.swift */ = {isa = PBXFileReference; lastKnownFileType = sourcecode.swift; path = AugmentRealityToNavigateRouteView.ARSceneView.swift; sourceTree = "<group>"; };
		1C2538532BABACB100337307 /* AugmentRealityToNavigateRouteView.swift */ = {isa = PBXFileReference; lastKnownFileType = sourcecode.swift; path = AugmentRealityToNavigateRouteView.swift; sourceTree = "<group>"; };
		1C26ED152A859525009B7721 /* FilterFeaturesInSceneView.swift */ = {isa = PBXFileReference; fileEncoding = 4; lastKnownFileType = sourcecode.swift; path = FilterFeaturesInSceneView.swift; sourceTree = "<group>"; };
		1C3B7DC32A5F64FC00907443 /* AnalyzeNetworkWithSubnetworkTraceView.Model.swift */ = {isa = PBXFileReference; fileEncoding = 4; lastKnownFileType = sourcecode.swift; path = AnalyzeNetworkWithSubnetworkTraceView.Model.swift; sourceTree = "<group>"; };
		1C3B7DC62A5F64FC00907443 /* AnalyzeNetworkWithSubnetworkTraceView.swift */ = {isa = PBXFileReference; fileEncoding = 4; lastKnownFileType = sourcecode.swift; path = AnalyzeNetworkWithSubnetworkTraceView.swift; sourceTree = "<group>"; };
		1C42E04329D2396B004FC4BE /* ShowPopupView.swift */ = {isa = PBXFileReference; fileEncoding = 4; lastKnownFileType = sourcecode.swift; path = ShowPopupView.swift; sourceTree = "<group>"; };
		1C43BC792A43781100509BF8 /* SetVisibilityOfSubtypeSublayerView.Views.swift */ = {isa = PBXFileReference; fileEncoding = 4; lastKnownFileType = sourcecode.swift; path = SetVisibilityOfSubtypeSublayerView.Views.swift; sourceTree = "<group>"; };
		1C43BC7C2A43781100509BF8 /* SetVisibilityOfSubtypeSublayerView.Model.swift */ = {isa = PBXFileReference; fileEncoding = 4; lastKnownFileType = sourcecode.swift; path = SetVisibilityOfSubtypeSublayerView.Model.swift; sourceTree = "<group>"; };
		1C43BC7E2A43781100509BF8 /* SetVisibilityOfSubtypeSublayerView.swift */ = {isa = PBXFileReference; fileEncoding = 4; lastKnownFileType = sourcecode.swift; path = SetVisibilityOfSubtypeSublayerView.swift; sourceTree = "<group>"; };
		1C8EC7432BAE2891001A6929 /* AugmentRealityToCollectDataView.swift */ = {isa = PBXFileReference; fileEncoding = 4; lastKnownFileType = sourcecode.swift; path = AugmentRealityToCollectDataView.swift; sourceTree = "<group>"; };
		1C9B74C529DB43580038B06F /* ShowRealisticLightAndShadowsView.swift */ = {isa = PBXFileReference; fileEncoding = 4; lastKnownFileType = sourcecode.swift; path = ShowRealisticLightAndShadowsView.swift; sourceTree = "<group>"; };
		1C9B74D529DB54560038B06F /* ChangeCameraControllerView.swift */ = {isa = PBXFileReference; fileEncoding = 4; lastKnownFileType = sourcecode.swift; path = ChangeCameraControllerView.swift; sourceTree = "<group>"; };
		1CAB8D442A3CEAB0002AA649 /* RunValveIsolationTraceView.Model.swift */ = {isa = PBXFileReference; fileEncoding = 4; lastKnownFileType = sourcecode.swift; path = RunValveIsolationTraceView.Model.swift; sourceTree = "<group>"; };
		1CAB8D472A3CEAB0002AA649 /* RunValveIsolationTraceView.swift */ = {isa = PBXFileReference; fileEncoding = 4; lastKnownFileType = sourcecode.swift; path = RunValveIsolationTraceView.swift; sourceTree = "<group>"; };
		1CAF831B2A20305F000E1E60 /* ShowUtilityAssociationsView.swift */ = {isa = PBXFileReference; fileEncoding = 4; lastKnownFileType = sourcecode.swift; path = ShowUtilityAssociationsView.swift; sourceTree = "<group>"; };
		218F35B329C28F4A00502022 /* AuthenticateWithOAuthView.swift */ = {isa = PBXFileReference; fileEncoding = 4; lastKnownFileType = sourcecode.swift; path = AuthenticateWithOAuthView.swift; sourceTree = "<group>"; };
		3E54CF212C66AFBE00DD2F18 /* AddWebTiledLayerView.swift */ = {isa = PBXFileReference; lastKnownFileType = sourcecode.swift; path = AddWebTiledLayerView.swift; sourceTree = "<group>"; };
		3E720F9C2C619B1700E22A9E /* SetInitialViewpointView.swift */ = {isa = PBXFileReference; lastKnownFileType = sourcecode.swift; path = SetInitialViewpointView.swift; sourceTree = "<group>"; };
		3EEDE7CD2C5D73F700510104 /* SetSpatialReferenceView.swift */ = {isa = PBXFileReference; lastKnownFileType = sourcecode.swift; path = SetSpatialReferenceView.swift; sourceTree = "<group>"; };
		4D126D6929CA1B6000CFB7A7 /* ShowDeviceLocationWithNMEADataSourcesView.swift */ = {isa = PBXFileReference; fileEncoding = 4; lastKnownFileType = sourcecode.swift; path = ShowDeviceLocationWithNMEADataSourcesView.swift; sourceTree = "<group>"; };
		4D126D7129CA1E1800CFB7A7 /* FileNMEASentenceReader.swift */ = {isa = PBXFileReference; lastKnownFileType = sourcecode.swift; path = FileNMEASentenceReader.swift; sourceTree = "<group>"; };
		4D126D7B29CA3E6000CFB7A7 /* Redlands.nmea */ = {isa = PBXFileReference; fileEncoding = 4; lastKnownFileType = text; path = Redlands.nmea; sourceTree = "<group>"; };
		4D126D7D29CA43D200CFB7A7 /* ShowDeviceLocationWithNMEADataSourcesView.Model.swift */ = {isa = PBXFileReference; lastKnownFileType = sourcecode.swift; path = ShowDeviceLocationWithNMEADataSourcesView.Model.swift; sourceTree = "<group>"; };
		4D2ADC3F29C26D05003B367F /* AddDynamicEntityLayerView.swift */ = {isa = PBXFileReference; fileEncoding = 4; lastKnownFileType = sourcecode.swift; path = AddDynamicEntityLayerView.swift; sourceTree = "<group>"; };
		4D2ADC5529C4F612003B367F /* ChangeMapViewBackgroundView.swift */ = {isa = PBXFileReference; fileEncoding = 4; lastKnownFileType = sourcecode.swift; path = ChangeMapViewBackgroundView.swift; sourceTree = "<group>"; };
		4D2ADC5829C4F612003B367F /* ChangeMapViewBackgroundView.SettingsView.swift */ = {isa = PBXFileReference; fileEncoding = 4; lastKnownFileType = sourcecode.swift; path = ChangeMapViewBackgroundView.SettingsView.swift; sourceTree = "<group>"; };
		4D2ADC6129C5071C003B367F /* ChangeMapViewBackgroundView.Model.swift */ = {isa = PBXFileReference; lastKnownFileType = sourcecode.swift; path = ChangeMapViewBackgroundView.Model.swift; sourceTree = "<group>"; };
		4D2ADC6629C50BD6003B367F /* AddDynamicEntityLayerView.Model.swift */ = {isa = PBXFileReference; lastKnownFileType = sourcecode.swift; path = AddDynamicEntityLayerView.Model.swift; sourceTree = "<group>"; };
		4D2ADC6829C50C4C003B367F /* AddDynamicEntityLayerView.SettingsView.swift */ = {isa = PBXFileReference; lastKnownFileType = sourcecode.swift; path = AddDynamicEntityLayerView.SettingsView.swift; sourceTree = "<group>"; };
		7573E81329D6134C00BEED9C /* TraceUtilityNetworkView.Model.swift */ = {isa = PBXFileReference; fileEncoding = 4; lastKnownFileType = sourcecode.swift; path = TraceUtilityNetworkView.Model.swift; sourceTree = "<group>"; };
		7573E81529D6134C00BEED9C /* TraceUtilityNetworkView.Enums.swift */ = {isa = PBXFileReference; fileEncoding = 4; lastKnownFileType = sourcecode.swift; path = TraceUtilityNetworkView.Enums.swift; sourceTree = "<group>"; };
		7573E81729D6134C00BEED9C /* TraceUtilityNetworkView.Views.swift */ = {isa = PBXFileReference; fileEncoding = 4; lastKnownFileType = sourcecode.swift; path = TraceUtilityNetworkView.Views.swift; sourceTree = "<group>"; };
		7573E81829D6134C00BEED9C /* TraceUtilityNetworkView.swift */ = {isa = PBXFileReference; fileEncoding = 4; lastKnownFileType = sourcecode.swift; path = TraceUtilityNetworkView.swift; sourceTree = "<group>"; };
		75DD739129D38B1B0010229D /* NavigateRouteView.swift */ = {isa = PBXFileReference; fileEncoding = 4; lastKnownFileType = sourcecode.swift; path = NavigateRouteView.swift; sourceTree = "<group>"; };
		7900C5F52A83FC3F002D430F /* AddCustomDynamicEntityDataSourceView.Vessel.swift */ = {isa = PBXFileReference; lastKnownFileType = sourcecode.swift; path = AddCustomDynamicEntityDataSourceView.Vessel.swift; sourceTree = "<group>"; };
		792222DC2A81AA5D00619FFE /* AIS_MarineCadastre_SelectedVessels_CustomDataSource.jsonl */ = {isa = PBXFileReference; fileEncoding = 4; lastKnownFileType = text; path = AIS_MarineCadastre_SelectedVessels_CustomDataSource.jsonl; sourceTree = "<group>"; };
		79302F842A1ED4E30002336A /* CreateAndSaveKMLView.Model.swift */ = {isa = PBXFileReference; lastKnownFileType = sourcecode.swift; path = CreateAndSaveKMLView.Model.swift; sourceTree = "<group>"; };
		79302F862A1ED71B0002336A /* CreateAndSaveKMLView.Views.swift */ = {isa = PBXFileReference; lastKnownFileType = sourcecode.swift; path = CreateAndSaveKMLView.Views.swift; sourceTree = "<group>"; };
		798C2DA62AFC505600EE7E97 /* PrivacyInfo.xcprivacy */ = {isa = PBXFileReference; lastKnownFileType = text.xml; path = PrivacyInfo.xcprivacy; sourceTree = "<group>"; };
		79B7B8092A1BF8EC00F57C27 /* CreateAndSaveKMLView.swift */ = {isa = PBXFileReference; lastKnownFileType = sourcecode.swift; path = CreateAndSaveKMLView.swift; sourceTree = "<group>"; };
		79D84D0D2A815C5B00F45262 /* AddCustomDynamicEntityDataSourceView.swift */ = {isa = PBXFileReference; lastKnownFileType = sourcecode.swift; path = AddCustomDynamicEntityDataSourceView.swift; sourceTree = "<group>"; };
		883C121429C9136600062FF9 /* DownloadPreplannedMapAreaView.MapPicker.swift */ = {isa = PBXFileReference; fileEncoding = 4; lastKnownFileType = sourcecode.swift; path = DownloadPreplannedMapAreaView.MapPicker.swift; sourceTree = "<group>"; };
		88F93CC029C3D59C0006B28E /* CreateAndEditGeometriesView.swift */ = {isa = PBXFileReference; lastKnownFileType = sourcecode.swift; path = CreateAndEditGeometriesView.swift; sourceTree = "<group>"; };
		950D5B0C2C2CC35D00DF2E4E /* hydrography */ = {isa = PBXFileReference; lastKnownFileType = folder; path = hydrography; sourceTree = "<group>"; };
		9537AFB32C2208B5000923C5 /* AddENCExchangeSetView.swift */ = {isa = PBXFileReference; lastKnownFileType = sourcecode.swift; path = AddENCExchangeSetView.swift; sourceTree = "<group>"; };
		9537AFD62C220EF0000923C5 /* ExchangeSetwithoutUpdates */ = {isa = PBXFileReference; lastKnownFileType = folder; path = ExchangeSetwithoutUpdates; sourceTree = "<group>"; };
		9547085B2C3C719800CA8579 /* EditFeatureAttachmentsView.Model.swift */ = {isa = PBXFileReference; lastKnownFileType = sourcecode.swift; path = EditFeatureAttachmentsView.Model.swift; sourceTree = "<group>"; };
		954AEDED2C01332600265114 /* SelectFeaturesInSceneLayerView.swift */ = {isa = PBXFileReference; lastKnownFileType = sourcecode.swift; path = SelectFeaturesInSceneLayerView.swift; sourceTree = "<group>"; };
		955271602C0E6749009B1ED4 /* AddRasterFromServiceView.swift */ = {isa = PBXFileReference; lastKnownFileType = sourcecode.swift; path = AddRasterFromServiceView.swift; sourceTree = "<group>"; };
		955AFAC32C10FD6F009C8FE5 /* ApplyMosaicRuleToRastersView.swift */ = {isa = PBXFileReference; lastKnownFileType = sourcecode.swift; path = ApplyMosaicRuleToRastersView.swift; sourceTree = "<group>"; };
		9579FCE92C3360BB00FC8A1D /* EditFeatureAttachmentsView.swift */ = {isa = PBXFileReference; lastKnownFileType = sourcecode.swift; path = EditFeatureAttachmentsView.swift; sourceTree = "<group>"; };
		95A572182C0FDCC9006E8B48 /* ShowScaleBarView.swift */ = {isa = PBXFileReference; lastKnownFileType = sourcecode.swift; path = ShowScaleBarView.swift; sourceTree = "<group>"; };
		95D2EE0E2C334D1600683D53 /* ShowServiceAreaView.swift */ = {isa = PBXFileReference; lastKnownFileType = sourcecode.swift; path = ShowServiceAreaView.swift; sourceTree = "<group>"; };
		95DEB9B52C127A92009BEC35 /* ShowViewshedFromPointOnMapView.swift */ = {isa = PBXFileReference; lastKnownFileType = sourcecode.swift; path = ShowViewshedFromPointOnMapView.swift; sourceTree = "<group>"; };
		95E980702C26183000CB8912 /* BrowseOGCAPIFeatureServiceView.swift */ = {isa = PBXFileReference; lastKnownFileType = sourcecode.swift; path = BrowseOGCAPIFeatureServiceView.swift; sourceTree = "<group>"; };
		95F3A52A2C07F09C00885DED /* SetSurfaceNavigationConstraintView.swift */ = {isa = PBXFileReference; lastKnownFileType = sourcecode.swift; path = SetSurfaceNavigationConstraintView.swift; sourceTree = "<group>"; };
		D70082EA2ACF900100E0C3C2 /* IdentifyKMLFeaturesView.swift */ = {isa = PBXFileReference; fileEncoding = 4; lastKnownFileType = sourcecode.swift; path = IdentifyKMLFeaturesView.swift; sourceTree = "<group>"; };
		D7010EBC2B05616900D43F55 /* DisplaySceneFromMobileScenePackageView.swift */ = {isa = PBXFileReference; fileEncoding = 4; lastKnownFileType = sourcecode.swift; path = DisplaySceneFromMobileScenePackageView.swift; sourceTree = "<group>"; };
		D701D72B2A37C7F7006FF0C8 /* bradley_low_3ds */ = {isa = PBXFileReference; lastKnownFileType = folder; path = bradley_low_3ds; sourceTree = "<group>"; };
		D7044B952BE18D73000F2C43 /* EditWithBranchVersioningView.Views.swift */ = {isa = PBXFileReference; fileEncoding = 4; lastKnownFileType = sourcecode.swift; path = EditWithBranchVersioningView.Views.swift; sourceTree = "<group>"; };
		D704AA592AB22C1A00A3BB63 /* GroupLayersTogetherView.swift */ = {isa = PBXFileReference; fileEncoding = 4; lastKnownFileType = sourcecode.swift; path = GroupLayersTogetherView.swift; sourceTree = "<group>"; };
		D7054AE82ACCCB6C007235BA /* Animate3DGraphicView.SettingsView.swift */ = {isa = PBXFileReference; fileEncoding = 4; lastKnownFileType = sourcecode.swift; path = Animate3DGraphicView.SettingsView.swift; sourceTree = "<group>"; };
		D7058B0D2B59E44B000A888A /* StylePointWithSceneSymbolView.swift */ = {isa = PBXFileReference; fileEncoding = 4; lastKnownFileType = sourcecode.swift; path = StylePointWithSceneSymbolView.swift; sourceTree = "<group>"; };
		D7058FB02ACB423C00A40F14 /* Animate3DGraphicView.Model.swift */ = {isa = PBXFileReference; fileEncoding = 4; lastKnownFileType = sourcecode.swift; path = Animate3DGraphicView.Model.swift; sourceTree = "<group>"; };
		D7084FA62AD771AA00EC7F4F /* AugmentRealityToFlyOverSceneView.swift */ = {isa = PBXFileReference; fileEncoding = 4; lastKnownFileType = sourcecode.swift; path = AugmentRealityToFlyOverSceneView.swift; sourceTree = "<group>"; };
		D70BE5782A5624A80022CA02 /* CategoriesView.swift */ = {isa = PBXFileReference; lastKnownFileType = sourcecode.swift; path = CategoriesView.swift; sourceTree = "<group>"; };
		D710996C2A27D9210065A1C1 /* DensifyAndGeneralizeGeometryView.swift */ = {isa = PBXFileReference; fileEncoding = 4; lastKnownFileType = sourcecode.swift; path = DensifyAndGeneralizeGeometryView.swift; sourceTree = "<group>"; };
		D710996F2A2802FA0065A1C1 /* DensifyAndGeneralizeGeometryView.SettingsView.swift */ = {isa = PBXFileReference; lastKnownFileType = sourcecode.swift; path = DensifyAndGeneralizeGeometryView.SettingsView.swift; sourceTree = "<group>"; };
		D7114A0C2BDC6A3300FA68CA /* EditWithBranchVersioningView.Model.swift */ = {isa = PBXFileReference; fileEncoding = 4; lastKnownFileType = sourcecode.swift; path = EditWithBranchVersioningView.Model.swift; sourceTree = "<group>"; };
		D71371752BD88ECC00EB2F86 /* MonitorChangesToLayerViewStateView.swift */ = {isa = PBXFileReference; fileEncoding = 4; lastKnownFileType = sourcecode.swift; path = MonitorChangesToLayerViewStateView.swift; sourceTree = "<group>"; };
		D71563462C65447900A6CD30 /* StyleGeometriesWithSymbolsView.Views.swift */ = {isa = PBXFileReference; lastKnownFileType = sourcecode.swift; path = StyleGeometriesWithSymbolsView.Views.swift; sourceTree = "<group>"; };
		D718A1E62B570F7500447087 /* OrbitCameraAroundObjectView.Model.swift */ = {isa = PBXFileReference; fileEncoding = 4; lastKnownFileType = sourcecode.swift; path = OrbitCameraAroundObjectView.Model.swift; sourceTree = "<group>"; };
		D718A1EA2B575FD900447087 /* ManageBookmarksView.swift */ = {isa = PBXFileReference; fileEncoding = 4; lastKnownFileType = sourcecode.swift; path = ManageBookmarksView.swift; sourceTree = "<group>"; };
		D71C5F632AAA7A88006599FD /* CreateSymbolStylesFromWebStylesView.swift */ = {isa = PBXFileReference; fileEncoding = 4; lastKnownFileType = sourcecode.swift; path = CreateSymbolStylesFromWebStylesView.swift; sourceTree = "<group>"; };
		D71D516D2B51D7B600B2A2BE /* SearchForWebMapView.Views.swift */ = {isa = PBXFileReference; fileEncoding = 4; lastKnownFileType = sourcecode.swift; path = SearchForWebMapView.Views.swift; sourceTree = "<group>"; };
		D71FCB892AD6277E000E517C /* CreateMobileGeodatabaseView.Model.swift */ = {isa = PBXFileReference; fileEncoding = 4; lastKnownFileType = sourcecode.swift; path = CreateMobileGeodatabaseView.Model.swift; sourceTree = "<group>"; };
		D721EEA72ABDFF550040BE46 /* LothianRiversAnno.mmpk */ = {isa = PBXFileReference; lastKnownFileType = file; path = LothianRiversAnno.mmpk; sourceTree = "<group>"; };
		D722BD212A420DAD002C2087 /* ShowExtrudedFeaturesView.swift */ = {isa = PBXFileReference; fileEncoding = 4; lastKnownFileType = sourcecode.swift; path = ShowExtrudedFeaturesView.swift; sourceTree = "<group>"; };
		D7232EE02AC1E5AA0079ABFF /* PlayKMLTourView.swift */ = {isa = PBXFileReference; fileEncoding = 4; lastKnownFileType = sourcecode.swift; path = PlayKMLTourView.swift; sourceTree = "<group>"; };
		D72C43F22AEB066D00B6157B /* GeocodeOfflineView.Model.swift */ = {isa = PBXFileReference; fileEncoding = 4; lastKnownFileType = sourcecode.swift; path = GeocodeOfflineView.Model.swift; sourceTree = "<group>"; };
		D72CA13F2C643158004C0630 /* StyleGeometriesWithSymbolsView.swift */ = {isa = PBXFileReference; fileEncoding = 4; lastKnownFileType = sourcecode.swift; path = StyleGeometriesWithSymbolsView.swift; sourceTree = "<group>"; };
		D72F272B2ADA1E4400F906DA /* AugmentRealityToShowTabletopSceneView.swift */ = {isa = PBXFileReference; fileEncoding = 4; lastKnownFileType = sourcecode.swift; path = AugmentRealityToShowTabletopSceneView.swift; sourceTree = "<group>"; };
		D731F3C02AD0D2AC00A8431E /* IdentifyGraphicsView.swift */ = {isa = PBXFileReference; fileEncoding = 4; lastKnownFileType = sourcecode.swift; path = IdentifyGraphicsView.swift; sourceTree = "<group>"; };
		D7337C592ABCFDB100A5D865 /* StyleSymbolsFromMobileStyleFileView.SymbolOptionsListView.swift */ = {isa = PBXFileReference; fileEncoding = 4; lastKnownFileType = sourcecode.swift; path = StyleSymbolsFromMobileStyleFileView.SymbolOptionsListView.swift; sourceTree = "<group>"; };
		D7337C5F2ABD142D00A5D865 /* ShowMobileMapPackageExpirationDateView.swift */ = {isa = PBXFileReference; fileEncoding = 4; lastKnownFileType = sourcecode.swift; path = ShowMobileMapPackageExpirationDateView.swift; sourceTree = "<group>"; };
		D733CA152BED980D00FBDE4C /* EditAndSyncFeaturesWithFeatureServiceView.swift */ = {isa = PBXFileReference; fileEncoding = 4; lastKnownFileType = sourcecode.swift; path = EditAndSyncFeaturesWithFeatureServiceView.swift; sourceTree = "<group>"; };
		D734FA092A183A5B00246D7E /* SetMaxExtentView.swift */ = {isa = PBXFileReference; fileEncoding = 4; lastKnownFileType = sourcecode.swift; path = SetMaxExtentView.swift; sourceTree = "<group>"; };
		D7352F8A2BD992C40013FFEF /* MonitorChangesToDrawStatusView.swift */ = {isa = PBXFileReference; fileEncoding = 4; lastKnownFileType = sourcecode.swift; path = MonitorChangesToDrawStatusView.swift; sourceTree = "<group>"; };
		D73723742AF5877500846884 /* FindRouteInMobileMapPackageView.Models.swift */ = {isa = PBXFileReference; fileEncoding = 4; lastKnownFileType = sourcecode.swift; path = FindRouteInMobileMapPackageView.Models.swift; sourceTree = "<group>"; };
		D73723782AF5ADD700846884 /* FindRouteInMobileMapPackageView.MobileMapView.swift */ = {isa = PBXFileReference; fileEncoding = 4; lastKnownFileType = sourcecode.swift; path = FindRouteInMobileMapPackageView.MobileMapView.swift; sourceTree = "<group>"; };
		D73E61922BDAEE6600457932 /* MatchViewpointOfGeoViewsView.swift */ = {isa = PBXFileReference; fileEncoding = 4; lastKnownFileType = sourcecode.swift; path = MatchViewpointOfGeoViewsView.swift; sourceTree = "<group>"; };
		D73E619A2BDB21F400457932 /* EditWithBranchVersioningView.swift */ = {isa = PBXFileReference; fileEncoding = 4; lastKnownFileType = sourcecode.swift; path = EditWithBranchVersioningView.swift; sourceTree = "<group>"; };
		D73F06662B5EE73D000B574F /* QueryFeaturesWithArcadeExpressionView.swift */ = {isa = PBXFileReference; fileEncoding = 4; lastKnownFileType = sourcecode.swift; path = QueryFeaturesWithArcadeExpressionView.swift; sourceTree = "<group>"; };
		D73F8CF32AB1089900CD39DA /* Restaurant.stylx */ = {isa = PBXFileReference; lastKnownFileType = file; path = Restaurant.stylx; sourceTree = "<group>"; };
		D73FC0FC2AD4A18D0067A19B /* CreateMobileGeodatabaseView.swift */ = {isa = PBXFileReference; fileEncoding = 4; lastKnownFileType = sourcecode.swift; path = CreateMobileGeodatabaseView.swift; sourceTree = "<group>"; };
		D73FCFF42B02A3AA0006360D /* FindAddressWithReverseGeocodeView.swift */ = {isa = PBXFileReference; fileEncoding = 4; lastKnownFileType = sourcecode.swift; path = FindAddressWithReverseGeocodeView.swift; sourceTree = "<group>"; };
		D73FCFFE2B02C7630006360D /* FindRouteAroundBarriersView.Views.swift */ = {isa = PBXFileReference; fileEncoding = 4; lastKnownFileType = sourcecode.swift; path = FindRouteAroundBarriersView.Views.swift; sourceTree = "<group>"; };
		D742E48F2B04132B00690098 /* DisplayWebSceneFromPortalItemView.swift */ = {isa = PBXFileReference; fileEncoding = 4; lastKnownFileType = sourcecode.swift; path = DisplayWebSceneFromPortalItemView.swift; sourceTree = "<group>"; };
		D744FD162A2112D90084A66C /* CreateConvexHullAroundPointsView.swift */ = {isa = PBXFileReference; fileEncoding = 4; lastKnownFileType = sourcecode.swift; path = CreateConvexHullAroundPointsView.swift; sourceTree = "<group>"; };
		D7464F1D2ACE04B3007FEE88 /* IdentifyRasterCellView.swift */ = {isa = PBXFileReference; fileEncoding = 4; lastKnownFileType = sourcecode.swift; path = IdentifyRasterCellView.swift; sourceTree = "<group>"; };
		D7464F2A2ACE0964007FEE88 /* SA_EVI_8Day_03May20 */ = {isa = PBXFileReference; lastKnownFileType = folder; path = SA_EVI_8Day_03May20; sourceTree = "<group>"; };
		D7497F3B2AC4B4C100167AD2 /* DisplayDimensionsView.swift */ = {isa = PBXFileReference; fileEncoding = 4; lastKnownFileType = sourcecode.swift; path = DisplayDimensionsView.swift; sourceTree = "<group>"; };
		D7497F3F2AC4BA4100167AD2 /* Edinburgh_Pylon_Dimensions.mmpk */ = {isa = PBXFileReference; lastKnownFileType = file; path = Edinburgh_Pylon_Dimensions.mmpk; sourceTree = "<group>"; };
		D74C8BFD2ABA5605007C76B8 /* StyleSymbolsFromMobileStyleFileView.swift */ = {isa = PBXFileReference; fileEncoding = 4; lastKnownFileType = sourcecode.swift; path = StyleSymbolsFromMobileStyleFileView.swift; sourceTree = "<group>"; };
		D74C8C012ABA6202007C76B8 /* emoji-mobile.stylx */ = {isa = PBXFileReference; lastKnownFileType = file; path = "emoji-mobile.stylx"; sourceTree = "<group>"; };
		D74EA7812B6DADA5008F6C7C /* ValidateUtilityNetworkTopologyView.swift */ = {isa = PBXFileReference; fileEncoding = 4; lastKnownFileType = sourcecode.swift; path = ValidateUtilityNetworkTopologyView.swift; sourceTree = "<group>"; };
		D74ECD0C2BEEAE2F007C0FA6 /* EditAndSyncFeaturesWithFeatureServiceView.Model.swift */ = {isa = PBXFileReference; fileEncoding = 4; lastKnownFileType = sourcecode.swift; path = EditAndSyncFeaturesWithFeatureServiceView.Model.swift; sourceTree = "<group>"; };
		D74F03EF2B609A7D00E83688 /* AddFeaturesWithContingentValuesView.Model.swift */ = {isa = PBXFileReference; fileEncoding = 4; lastKnownFileType = sourcecode.swift; path = AddFeaturesWithContingentValuesView.Model.swift; sourceTree = "<group>"; };
		D75101802A2E493600B8FA48 /* ShowLabelsOnLayerView.swift */ = {isa = PBXFileReference; fileEncoding = 4; lastKnownFileType = sourcecode.swift; path = ShowLabelsOnLayerView.swift; sourceTree = "<group>"; };
		D751018D2A2E962D00B8FA48 /* IdentifyLayerFeaturesView.swift */ = {isa = PBXFileReference; fileEncoding = 4; lastKnownFileType = sourcecode.swift; path = IdentifyLayerFeaturesView.swift; sourceTree = "<group>"; };
		D752D93F2A39154C003EB25E /* ManageOperationalLayersView.swift */ = {isa = PBXFileReference; fileEncoding = 4; lastKnownFileType = sourcecode.swift; path = ManageOperationalLayersView.swift; sourceTree = "<group>"; };
		D752D9452A3A6F7F003EB25E /* MonitorChangesToMapLoadStatusView.swift */ = {isa = PBXFileReference; fileEncoding = 4; lastKnownFileType = sourcecode.swift; path = MonitorChangesToMapLoadStatusView.swift; sourceTree = "<group>"; };
		D752D95E2A3BCE06003EB25E /* DisplayMapFromPortalItemView.swift */ = {isa = PBXFileReference; fileEncoding = 4; lastKnownFileType = sourcecode.swift; path = DisplayMapFromPortalItemView.swift; sourceTree = "<group>"; };
		D75362D12A1E886700D83028 /* ApplyUniqueValueRendererView.swift */ = {isa = PBXFileReference; fileEncoding = 4; lastKnownFileType = sourcecode.swift; path = ApplyUniqueValueRendererView.swift; sourceTree = "<group>"; };
		D7553CD82AE2DFEC00DC2A70 /* GeocodeOfflineView.swift */ = {isa = PBXFileReference; fileEncoding = 4; lastKnownFileType = sourcecode.swift; path = GeocodeOfflineView.swift; sourceTree = "<group>"; };
		D757D14A2B6C46E50065F78F /* ListSpatialReferenceTransformationsView.Model.swift */ = {isa = PBXFileReference; fileEncoding = 4; lastKnownFileType = sourcecode.swift; path = ListSpatialReferenceTransformationsView.Model.swift; sourceTree = "<group>"; };
		D7588F5C2B7D8DAA008B75E2 /* NavigateRouteWithReroutingView.swift */ = {isa = PBXFileReference; fileEncoding = 4; lastKnownFileType = sourcecode.swift; path = NavigateRouteWithReroutingView.swift; sourceTree = "<group>"; };
		D75B58502AAFB3030038B3B4 /* StyleFeaturesWithCustomDictionaryView.swift */ = {isa = PBXFileReference; fileEncoding = 4; lastKnownFileType = sourcecode.swift; path = StyleFeaturesWithCustomDictionaryView.swift; sourceTree = "<group>"; };
		D75C35662AB50338003CD55F /* GroupLayersTogetherView.GroupLayerListView.swift */ = {isa = PBXFileReference; fileEncoding = 4; lastKnownFileType = sourcecode.swift; path = GroupLayersTogetherView.GroupLayerListView.swift; sourceTree = "<group>"; };
		D75F66332B48EABC00434974 /* SearchForWebMapView.swift */ = {isa = PBXFileReference; fileEncoding = 4; lastKnownFileType = sourcecode.swift; path = SearchForWebMapView.swift; sourceTree = "<group>"; };
		D76000AB2AF19C2300B3084D /* FindRouteInMobileMapPackageView.swift */ = {isa = PBXFileReference; fileEncoding = 4; lastKnownFileType = sourcecode.swift; path = FindRouteInMobileMapPackageView.swift; sourceTree = "<group>"; };
		D76000B62AF19FCA00B3084D /* SanFrancisco.mmpk */ = {isa = PBXFileReference; lastKnownFileType = file; path = SanFrancisco.mmpk; sourceTree = "<group>"; };
		D762AF5B2BF6A7B900ECE3C7 /* EditFeaturesWithFeatureLinkedAnnotationView.swift */ = {isa = PBXFileReference; fileEncoding = 4; lastKnownFileType = sourcecode.swift; path = EditFeaturesWithFeatureLinkedAnnotationView.swift; sourceTree = "<group>"; };
		D762AF632BF6A96100ECE3C7 /* loudoun_anno.geodatabase */ = {isa = PBXFileReference; lastKnownFileType = file; path = loudoun_anno.geodatabase; sourceTree = "<group>"; };
		D7634FAE2A43B7AC00F8AEFB /* CreateConvexHullAroundGeometriesView.swift */ = {isa = PBXFileReference; fileEncoding = 4; lastKnownFileType = sourcecode.swift; path = CreateConvexHullAroundGeometriesView.swift; sourceTree = "<group>"; };
		D7635FED2B9272CB0044AB97 /* DisplayClustersView.swift */ = {isa = PBXFileReference; fileEncoding = 4; lastKnownFileType = sourcecode.swift; path = DisplayClustersView.swift; sourceTree = "<group>"; };
		D7635FF52B9277DC0044AB97 /* ConfigureClustersView.Model.swift */ = {isa = PBXFileReference; fileEncoding = 4; lastKnownFileType = sourcecode.swift; path = ConfigureClustersView.Model.swift; sourceTree = "<group>"; };
		D7635FF72B9277DC0044AB97 /* ConfigureClustersView.SettingsView.swift */ = {isa = PBXFileReference; fileEncoding = 4; lastKnownFileType = sourcecode.swift; path = ConfigureClustersView.SettingsView.swift; sourceTree = "<group>"; };
		D7635FF82B9277DC0044AB97 /* ConfigureClustersView.swift */ = {isa = PBXFileReference; fileEncoding = 4; lastKnownFileType = sourcecode.swift; path = ConfigureClustersView.swift; sourceTree = "<group>"; };
		D76495202B74687E0042699E /* ValidateUtilityNetworkTopologyView.Model.swift */ = {isa = PBXFileReference; fileEncoding = 4; lastKnownFileType = sourcecode.swift; path = ValidateUtilityNetworkTopologyView.Model.swift; sourceTree = "<group>"; };
		D764B7DB2BE2F89D002E2F92 /* EditGeodatabaseWithTransactionsView.swift */ = {isa = PBXFileReference; fileEncoding = 4; lastKnownFileType = sourcecode.swift; path = EditGeodatabaseWithTransactionsView.swift; sourceTree = "<group>"; };
		D76929F52B4F78340047205E /* OrbitCameraAroundObjectView.swift */ = {isa = PBXFileReference; fileEncoding = 4; lastKnownFileType = sourcecode.swift; path = OrbitCameraAroundObjectView.swift; sourceTree = "<group>"; };
		D769C2112A29019B00030F61 /* SetUpLocationDrivenGeotriggersView.swift */ = {isa = PBXFileReference; fileEncoding = 4; lastKnownFileType = sourcecode.swift; path = SetUpLocationDrivenGeotriggersView.swift; sourceTree = "<group>"; };
		D769DF322BEC1A1C0062AE95 /* EditGeodatabaseWithTransactionsView.Model.swift */ = {isa = PBXFileReference; fileEncoding = 4; lastKnownFileType = sourcecode.swift; path = EditGeodatabaseWithTransactionsView.Model.swift; sourceTree = "<group>"; };
		D76CE8D52BFD7047009A8686 /* SetReferenceScaleView.swift */ = {isa = PBXFileReference; fileEncoding = 4; lastKnownFileType = sourcecode.swift; path = SetReferenceScaleView.swift; sourceTree = "<group>"; };
		D76EE6062AF9AFE100DA0325 /* FindRouteAroundBarriersView.Model.swift */ = {isa = PBXFileReference; fileEncoding = 4; lastKnownFileType = sourcecode.swift; path = FindRouteAroundBarriersView.Model.swift; sourceTree = "<group>"; };
		D7705D552AFC244E00CC0335 /* FindClosestFacilityToMultiplePointsView.swift */ = {isa = PBXFileReference; fileEncoding = 4; lastKnownFileType = sourcecode.swift; path = FindClosestFacilityToMultiplePointsView.swift; sourceTree = "<group>"; };
		D7705D612AFC570700CC0335 /* FindClosestFacilityFromPointView.swift */ = {isa = PBXFileReference; fileEncoding = 4; lastKnownFileType = sourcecode.swift; path = FindClosestFacilityFromPointView.swift; sourceTree = "<group>"; };
		D7749AD52AF08BF50086632F /* FindRouteInTransportNetworkView.Model.swift */ = {isa = PBXFileReference; fileEncoding = 4; lastKnownFileType = sourcecode.swift; path = FindRouteInTransportNetworkView.Model.swift; sourceTree = "<group>"; };
		D77570BF2A2942F800F490CD /* AnimateImagesWithImageOverlayView.swift */ = {isa = PBXFileReference; fileEncoding = 4; lastKnownFileType = sourcecode.swift; path = AnimateImagesWithImageOverlayView.swift; sourceTree = "<group>"; };
		D77572AD2A295DDD00F490CD /* PacificSouthWest2 */ = {isa = PBXFileReference; lastKnownFileType = folder; path = PacificSouthWest2; sourceTree = "<group>"; };
		D77688102B69826B007C3860 /* ListSpatialReferenceTransformationsView.swift */ = {isa = PBXFileReference; fileEncoding = 4; lastKnownFileType = sourcecode.swift; path = ListSpatialReferenceTransformationsView.swift; sourceTree = "<group>"; };
		D7781D482B7EB03400E53C51 /* SanDiegoTourPath.json */ = {isa = PBXFileReference; fileEncoding = 4; lastKnownFileType = text.json; path = SanDiegoTourPath.json; sourceTree = "<group>"; };
		D7781D4A2B7ECCB700E53C51 /* NavigateRouteWithReroutingView.Model.swift */ = {isa = PBXFileReference; fileEncoding = 4; lastKnownFileType = sourcecode.swift; path = NavigateRouteWithReroutingView.Model.swift; sourceTree = "<group>"; };
		D77BC5362B59A2D3007B49B6 /* StylePointWithDistanceCompositeSceneSymbolView.swift */ = {isa = PBXFileReference; fileEncoding = 4; lastKnownFileType = sourcecode.swift; path = StylePointWithDistanceCompositeSceneSymbolView.swift; sourceTree = "<group>"; };
		D77D9BFF2BB2438200B38A6C /* AugmentRealityToShowHiddenInfrastructureView.ARSceneView.swift */ = {isa = PBXFileReference; fileEncoding = 4; lastKnownFileType = sourcecode.swift; path = AugmentRealityToShowHiddenInfrastructureView.ARSceneView.swift; sourceTree = "<group>"; };
		D78666AC2A2161F100C60110 /* FindNearestVertexView.swift */ = {isa = PBXFileReference; fileEncoding = 4; lastKnownFileType = sourcecode.swift; path = FindNearestVertexView.swift; sourceTree = "<group>"; };
		D78FA4932C3C88880079313E /* CreateDynamicBasemapGalleryView.Views.swift */ = {isa = PBXFileReference; lastKnownFileType = sourcecode.swift; path = CreateDynamicBasemapGalleryView.Views.swift; sourceTree = "<group>"; };
		D79482D02C35D872006521CD /* CreateDynamicBasemapGalleryView.swift */ = {isa = PBXFileReference; fileEncoding = 4; lastKnownFileType = sourcecode.swift; path = CreateDynamicBasemapGalleryView.swift; sourceTree = "<group>"; };
		D79EE76D2A4CEA5D005A52AE /* SetUpLocationDrivenGeotriggersView.Model.swift */ = {isa = PBXFileReference; fileEncoding = 4; lastKnownFileType = sourcecode.swift; path = SetUpLocationDrivenGeotriggersView.Model.swift; sourceTree = "<group>"; };
		D7A737DC2BABB9FE00B7C7FC /* AugmentRealityToShowHiddenInfrastructureView.swift */ = {isa = PBXFileReference; fileEncoding = 4; lastKnownFileType = sourcecode.swift; path = AugmentRealityToShowHiddenInfrastructureView.swift; sourceTree = "<group>"; };
		D7ABA2F82A32579C0021822B /* MeasureDistanceInSceneView.swift */ = {isa = PBXFileReference; fileEncoding = 4; lastKnownFileType = sourcecode.swift; path = MeasureDistanceInSceneView.swift; sourceTree = "<group>"; };
		D7ABA2FE2A32881C0021822B /* ShowViewshedFromGeoelementInSceneView.swift */ = {isa = PBXFileReference; fileEncoding = 4; lastKnownFileType = sourcecode.swift; path = ShowViewshedFromGeoelementInSceneView.swift; sourceTree = "<group>"; };
		D7AE861D2AC39DC50049B626 /* DisplayAnnotationView.swift */ = {isa = PBXFileReference; fileEncoding = 4; lastKnownFileType = sourcecode.swift; path = DisplayAnnotationView.swift; sourceTree = "<group>"; };
		D7B759B22B1FFBE300017FDD /* FavoritesView.swift */ = {isa = PBXFileReference; lastKnownFileType = sourcecode.swift; path = FavoritesView.swift; sourceTree = "<group>"; };
		D7BA38902BFBC476009954F5 /* EditFeaturesWithFeatureLinkedAnnotationView.Model.swift */ = {isa = PBXFileReference; fileEncoding = 4; lastKnownFileType = sourcecode.swift; path = EditFeaturesWithFeatureLinkedAnnotationView.Model.swift; sourceTree = "<group>"; };
		D7BA38932BFBFC0F009954F5 /* QueryRelatedFeaturesView.swift */ = {isa = PBXFileReference; fileEncoding = 4; lastKnownFileType = sourcecode.swift; path = QueryRelatedFeaturesView.swift; sourceTree = "<group>"; };
		D7BA8C432B2A4DAA00018633 /* Array+RawRepresentable.swift */ = {isa = PBXFileReference; lastKnownFileType = sourcecode.swift; path = "Array+RawRepresentable.swift"; sourceTree = "<group>"; };
		D7BA8C452B2A8ACA00018633 /* String.swift */ = {isa = PBXFileReference; lastKnownFileType = sourcecode.swift; path = String.swift; sourceTree = "<group>"; };
		D7BB3DD02C5D781800FFCD56 /* SaveTheBay.geodatabase */ = {isa = PBXFileReference; lastKnownFileType = file; path = SaveTheBay.geodatabase; sourceTree = "<group>"; };
		D7C16D1A2AC5F95300689E89 /* Animate3DGraphicView.swift */ = {isa = PBXFileReference; fileEncoding = 4; lastKnownFileType = sourcecode.swift; path = Animate3DGraphicView.swift; sourceTree = "<group>"; };
		D7C16D1E2AC5FE8200689E89 /* Pyrenees.csv */ = {isa = PBXFileReference; fileEncoding = 4; lastKnownFileType = text; path = Pyrenees.csv; sourceTree = "<group>"; };
		D7C16D212AC5FE9800689E89 /* GrandCanyon.csv */ = {isa = PBXFileReference; fileEncoding = 4; lastKnownFileType = text; path = GrandCanyon.csv; sourceTree = "<group>"; };
		D7C16D242AC5FEA600689E89 /* Snowdon.csv */ = {isa = PBXFileReference; fileEncoding = 4; lastKnownFileType = text; path = Snowdon.csv; sourceTree = "<group>"; };
		D7C16D272AC5FEB600689E89 /* Hawaii.csv */ = {isa = PBXFileReference; fileEncoding = 4; lastKnownFileType = text; path = Hawaii.csv; sourceTree = "<group>"; };
		D7C3AB472B683291008909B9 /* SetFeatureRequestModeView.swift */ = {isa = PBXFileReference; fileEncoding = 4; lastKnownFileType = sourcecode.swift; path = SetFeatureRequestModeView.swift; sourceTree = "<group>"; };
		D7C5233E2BED9BBF00E8221A /* SanFrancisco.tpkx */ = {isa = PBXFileReference; lastKnownFileType = file; path = SanFrancisco.tpkx; sourceTree = "<group>"; };
		D7C6420B2B4F47E10042B8F7 /* SearchForWebMapView.Model.swift */ = {isa = PBXFileReference; fileEncoding = 4; lastKnownFileType = sourcecode.swift; path = SearchForWebMapView.Model.swift; sourceTree = "<group>"; };
		D7C97B552B75C10C0097CDA1 /* ValidateUtilityNetworkTopologyView.Views.swift */ = {isa = PBXFileReference; fileEncoding = 4; lastKnownFileType = sourcecode.swift; path = ValidateUtilityNetworkTopologyView.Views.swift; sourceTree = "<group>"; };
		D7CC33FD2A31475C00198EDF /* ShowLineOfSightBetweenPointsView.swift */ = {isa = PBXFileReference; fileEncoding = 4; lastKnownFileType = sourcecode.swift; path = ShowLineOfSightBetweenPointsView.swift; sourceTree = "<group>"; };
		D7CE9F9A2AE2F575008F7A5F /* streetmap_SD.tpkx */ = {isa = PBXFileReference; lastKnownFileType = file; path = streetmap_SD.tpkx; sourceTree = "<group>"; };
		D7CE9FA22AE2F595008F7A5F /* san-diego-eagle-locator */ = {isa = PBXFileReference; lastKnownFileType = folder; path = "san-diego-eagle-locator"; sourceTree = "<group>"; };
		D7D1F3522ADDBE5D009CE2DA /* philadelphia.mspk */ = {isa = PBXFileReference; lastKnownFileType = file; path = philadelphia.mspk; sourceTree = "<group>"; };
		D7D9FCF22BF2CC8600F972A2 /* FilterByDefinitionExpressionOrDisplayFilterView.swift */ = {isa = PBXFileReference; fileEncoding = 4; lastKnownFileType = sourcecode.swift; path = FilterByDefinitionExpressionOrDisplayFilterView.swift; sourceTree = "<group>"; };
		D7DDF8502AF47C6C004352D9 /* FindRouteAroundBarriersView.swift */ = {isa = PBXFileReference; fileEncoding = 4; lastKnownFileType = sourcecode.swift; path = FindRouteAroundBarriersView.swift; sourceTree = "<group>"; };
		D7E440D62A1ECE7D005D74DE /* CreateBuffersAroundPointsView.swift */ = {isa = PBXFileReference; fileEncoding = 4; lastKnownFileType = sourcecode.swift; path = CreateBuffersAroundPointsView.swift; sourceTree = "<group>"; };
		D7E557672A1D768800B9FB09 /* AddWMSLayerView.swift */ = {isa = PBXFileReference; fileEncoding = 4; lastKnownFileType = sourcecode.swift; path = AddWMSLayerView.swift; sourceTree = "<group>"; };
		D7E7D0802AEB39D5003AAD02 /* FindRouteInTransportNetworkView.swift */ = {isa = PBXFileReference; fileEncoding = 4; lastKnownFileType = sourcecode.swift; path = FindRouteInTransportNetworkView.swift; sourceTree = "<group>"; };
		D7E7D0992AEB3C47003AAD02 /* san_diego_offline_routing */ = {isa = PBXFileReference; lastKnownFileType = folder; path = san_diego_offline_routing; sourceTree = "<group>"; };
		D7EAF3592A1C023800D822C4 /* SetMinAndMaxScaleView.swift */ = {isa = PBXFileReference; fileEncoding = 4; lastKnownFileType = sourcecode.swift; path = SetMinAndMaxScaleView.swift; sourceTree = "<group>"; };
		D7ECF5972AB8BE63003FB2BE /* RenderMultilayerSymbolsView.swift */ = {isa = PBXFileReference; fileEncoding = 4; lastKnownFileType = sourcecode.swift; path = RenderMultilayerSymbolsView.swift; sourceTree = "<group>"; };
		D7EF5D742A26A03A00FEBDE5 /* ShowCoordinatesInMultipleFormatsView.swift */ = {isa = PBXFileReference; fileEncoding = 4; lastKnownFileType = sourcecode.swift; path = ShowCoordinatesInMultipleFormatsView.swift; sourceTree = "<group>"; };
		D7F8C0362B60564D0072BFA7 /* AddFeaturesWithContingentValuesView.swift */ = {isa = PBXFileReference; fileEncoding = 4; lastKnownFileType = sourcecode.swift; path = AddFeaturesWithContingentValuesView.swift; sourceTree = "<group>"; };
		D7F8C03D2B605AF60072BFA7 /* ContingentValuesBirdNests.geodatabase */ = {isa = PBXFileReference; lastKnownFileType = file; path = ContingentValuesBirdNests.geodatabase; sourceTree = "<group>"; };
		D7F8C0402B605E720072BFA7 /* FillmoreTopographicMap.vtpk */ = {isa = PBXFileReference; lastKnownFileType = file; path = FillmoreTopographicMap.vtpk; sourceTree = "<group>"; };
		D7F8C0422B608F120072BFA7 /* AddFeaturesWithContingentValuesView.AddFeatureView.swift */ = {isa = PBXFileReference; fileEncoding = 4; lastKnownFileType = sourcecode.swift; path = AddFeaturesWithContingentValuesView.AddFeatureView.swift; sourceTree = "<group>"; };
		E000E75F2869E33D005D87C5 /* ClipGeometryView.swift */ = {isa = PBXFileReference; lastKnownFileType = sourcecode.swift; path = ClipGeometryView.swift; sourceTree = "<group>"; };
		E000E762286A0B18005D87C5 /* CutGeometryView.swift */ = {isa = PBXFileReference; lastKnownFileType = sourcecode.swift; path = CutGeometryView.swift; sourceTree = "<group>"; };
		E004A6BD28414332002A1FE6 /* SetViewpointRotationView.swift */ = {isa = PBXFileReference; fileEncoding = 4; lastKnownFileType = sourcecode.swift; path = SetViewpointRotationView.swift; sourceTree = "<group>"; };
		E004A6D828465C70002A1FE6 /* DisplaySceneView.swift */ = {isa = PBXFileReference; fileEncoding = 4; lastKnownFileType = sourcecode.swift; path = DisplaySceneView.swift; sourceTree = "<group>"; };
		E004A6DF28466279002A1FE6 /* ShowCalloutView.swift */ = {isa = PBXFileReference; lastKnownFileType = sourcecode.swift; path = ShowCalloutView.swift; sourceTree = "<group>"; };
		E004A6E52846A61F002A1FE6 /* StyleGraphicsWithSymbolsView.swift */ = {isa = PBXFileReference; lastKnownFileType = sourcecode.swift; path = StyleGraphicsWithSymbolsView.swift; sourceTree = "<group>"; };
		E004A6E828493BCE002A1FE6 /* ShowDeviceLocationView.swift */ = {isa = PBXFileReference; lastKnownFileType = sourcecode.swift; path = ShowDeviceLocationView.swift; sourceTree = "<group>"; };
		E004A6EC2849556E002A1FE6 /* CreatePlanarAndGeodeticBuffersView.swift */ = {isa = PBXFileReference; lastKnownFileType = sourcecode.swift; path = CreatePlanarAndGeodeticBuffersView.swift; sourceTree = "<group>"; };
		E004A6EF284E4B9B002A1FE6 /* DownloadVectorTilesToLocalCacheView.swift */ = {isa = PBXFileReference; lastKnownFileType = sourcecode.swift; path = DownloadVectorTilesToLocalCacheView.swift; sourceTree = "<group>"; };
		E004A6F2284E4FEB002A1FE6 /* ShowResultOfSpatialOperationsView.swift */ = {isa = PBXFileReference; lastKnownFileType = sourcecode.swift; path = ShowResultOfSpatialOperationsView.swift; sourceTree = "<group>"; };
		E004A6F5284FA42A002A1FE6 /* SelectFeaturesInFeatureLayerView.swift */ = {isa = PBXFileReference; lastKnownFileType = sourcecode.swift; path = SelectFeaturesInFeatureLayerView.swift; sourceTree = "<group>"; };
		E041ABBF287CA9F00056009B /* WebView.swift */ = {isa = PBXFileReference; lastKnownFileType = sourcecode.swift; path = WebView.swift; sourceTree = "<group>"; };
		E041ABD6287DB04D0056009B /* SampleInfoView.swift */ = {isa = PBXFileReference; lastKnownFileType = sourcecode.swift; path = SampleInfoView.swift; sourceTree = "<group>"; };
		E041AC15287F54580056009B /* highlight.min.js */ = {isa = PBXFileReference; fileEncoding = 4; lastKnownFileType = sourcecode.javascript; path = highlight.min.js; sourceTree = "<group>"; };
		E041AC1D288076A60056009B /* info.css */ = {isa = PBXFileReference; fileEncoding = 4; lastKnownFileType = text.css; path = info.css; sourceTree = "<group>"; };
		E041AC1F288077B90056009B /* xcode.css */ = {isa = PBXFileReference; fileEncoding = 4; lastKnownFileType = text.css; path = xcode.css; sourceTree = "<group>"; };
		E066DD34285CF3B3004D3D5B /* FindRouteView.swift */ = {isa = PBXFileReference; lastKnownFileType = sourcecode.swift; path = FindRouteView.swift; sourceTree = "<group>"; };
		E066DD372860AB28004D3D5B /* StyleGraphicsWithRendererView.swift */ = {isa = PBXFileReference; lastKnownFileType = sourcecode.swift; path = StyleGraphicsWithRendererView.swift; sourceTree = "<group>"; };
		E066DD3A2860CA08004D3D5B /* ShowResultOfSpatialRelationshipsView.swift */ = {isa = PBXFileReference; lastKnownFileType = sourcecode.swift; path = ShowResultOfSpatialRelationshipsView.swift; sourceTree = "<group>"; };
		E066DD3F28610F55004D3D5B /* AddSceneLayerFromServiceView.swift */ = {isa = PBXFileReference; lastKnownFileType = sourcecode.swift; path = AddSceneLayerFromServiceView.swift; sourceTree = "<group>"; };
		E070A0A2286F3B6000F2B606 /* DownloadPreplannedMapAreaView.swift */ = {isa = PBXFileReference; lastKnownFileType = sourcecode.swift; path = DownloadPreplannedMapAreaView.swift; sourceTree = "<group>"; };
		E088E1562862579D00413100 /* SetSurfacePlacementModeView.swift */ = {isa = PBXFileReference; lastKnownFileType = sourcecode.swift; path = SetSurfacePlacementModeView.swift; sourceTree = "<group>"; };
		E088E1732863B5F800413100 /* GenerateOfflineMapView.swift */ = {isa = PBXFileReference; lastKnownFileType = sourcecode.swift; path = GenerateOfflineMapView.swift; sourceTree = "<group>"; };
		E0D04FF128A5390000747989 /* DownloadPreplannedMapAreaView.Model.swift */ = {isa = PBXFileReference; lastKnownFileType = sourcecode.swift; path = DownloadPreplannedMapAreaView.Model.swift; sourceTree = "<group>"; };
		E0EA0B762866390E00C9621D /* ProjectGeometryView.swift */ = {isa = PBXFileReference; lastKnownFileType = sourcecode.swift; path = ProjectGeometryView.swift; sourceTree = "<group>"; };
		E0FE32E628747778002C6ACA /* BrowseBuildingFloorsView.swift */ = {isa = PBXFileReference; lastKnownFileType = sourcecode.swift; path = BrowseBuildingFloorsView.swift; sourceTree = "<group>"; };
		F111CCC0288B5D5600205358 /* DisplayMapFromMobileMapPackageView.swift */ = {isa = PBXFileReference; lastKnownFileType = sourcecode.swift; path = DisplayMapFromMobileMapPackageView.swift; sourceTree = "<group>"; };
		F111CCC3288B641900205358 /* Yellowstone.mmpk */ = {isa = PBXFileReference; lastKnownFileType = file; path = Yellowstone.mmpk; sourceTree = "<group>"; };
		F1E71BF0289473760064C33F /* AddRasterFromFileView.swift */ = {isa = PBXFileReference; lastKnownFileType = sourcecode.swift; path = AddRasterFromFileView.swift; sourceTree = "<group>"; };
/* End PBXFileReference section */

/* Begin PBXFrameworksBuildPhase section */
		00E5401027F3CCA200CF66D5 /* Frameworks */ = {
			isa = PBXFrameworksBuildPhase;
			buildActionMask = 2147483647;
			files = (
				00C43AED2947DC350099AE34 /* ArcGISToolkit in Frameworks */,
			);
			runOnlyForDeploymentPostprocessing = 0;
		};
/* End PBXFrameworksBuildPhase section */

/* Begin PBXGroup section */
		0000FB6D2BBDB17600845921 /* Add 3D tiles layer */ = {
			isa = PBXGroup;
			children = (
				0000FB6B2BBDB17600845921 /* Add3DTilesLayerView.swift */,
			);
			path = "Add 3D tiles layer";
			sourceTree = "<group>";
		};
		0005580D281872BE00224BC6 /* Views */ = {
			isa = PBXGroup;
			children = (
				00B04272282EC59E0072E1B4 /* AboutView.swift */,
				D70BE5782A5624A80022CA02 /* CategoriesView.swift */,
				00E5400D27F3CCA100CF66D5 /* ContentView.swift */,
				D7B759B22B1FFBE300017FDD /* FavoritesView.swift */,
				000558092817C51E00224BC6 /* SampleDetailView.swift */,
				E041ABD6287DB04D0056009B /* SampleInfoView.swift */,
				00273CF52A82AB8700A7A77D /* SampleLink.swift */,
				00273CF32A82AB5900A7A77D /* SamplesSearchView.swift */,
				E041ABBF287CA9F00056009B /* WebView.swift */,
			);
			path = Views;
			sourceTree = "<group>";
		};
		000D43152B9918420003D3C2 /* Configure basemap style parameters */ = {
			isa = PBXGroup;
			children = (
				000D43132B9918420003D3C2 /* ConfigureBasemapStyleParametersView.swift */,
			);
			path = "Configure basemap style parameters";
			sourceTree = "<group>";
		};
		00181B442846AD3900654571 /* Extensions */ = {
			isa = PBXGroup;
			children = (
				D7BA8C432B2A4DAA00018633 /* Array+RawRepresentable.swift */,
				D7BA8C452B2A8ACA00018633 /* String.swift */,
				00181B452846AD7100654571 /* View+ErrorAlert.swift */,
			);
			path = Extensions;
			sourceTree = "<group>";
		};
		0023DE5029D648FA0098243A /* macOS */ = {
			isa = PBXGroup;
			children = (
				00ACF554293E6C6A0059B2A9 /* Samples.entitlements */,
			);
			path = macOS;
			sourceTree = "<group>";
		};
		003D7C332821EBCC009DDFD2 /* Scripts */ = {
			isa = PBXGroup;
			children = (
				00CCB8A2285AAD7D00BBAB70 /* DowloadPortalItemData.swift */,
				003D7C352821EBCC009DDFD2 /* GenerateSampleViewSourceCode.swift */,
				003D7C342821EBCC009DDFD2 /* masquerade */,
			);
			path = Scripts;
			sourceTree = "<group>";
		};
		0044288C29C90BD500160767 /* Get elevation at point on surface */ = {
			isa = PBXGroup;
			children = (
				0044289129C90C0B00160767 /* GetElevationAtPointOnSurfaceView.swift */,
			);
			path = "Get elevation at point on surface";
			sourceTree = "<group>";
		};
		0044CDD72995C352004618CE /* Show device location history */ = {
			isa = PBXGroup;
			children = (
				0044CDDE2995C39E004618CE /* ShowDeviceLocationHistoryView.swift */,
			);
			path = "Show device location history";
			sourceTree = "<group>";
		};
		004A2B962BED454300C297CE /* 740b663bff5e4198b9b6674af93f638a */ = {
			isa = PBXGroup;
			children = (
				004A2B9C2BED455B00C297CE /* canyonlands */,
			);
			path = 740b663bff5e4198b9b6674af93f638a;
			sourceTree = "<group>";
		};
		004A2BA12BED456500C297CE /* Apply scheduled updates to preplanned map area */ = {
			isa = PBXGroup;
			children = (
				004A2B9E2BED456500C297CE /* ApplyScheduledUpdatesToPreplannedMapAreaView.swift */,
			);
			path = "Apply scheduled updates to preplanned map area";
			sourceTree = "<group>";
		};
		0074ABAF281742420037244A /* Supporting Files */ = {
			isa = PBXGroup;
			children = (
				00181B442846AD3900654571 /* Extensions */,
				0074ABC028174F430037244A /* Models */,
				0005580D281872BE00224BC6 /* Views */,
				E041ABC3287CAFEB0056009B /* Web */,
			);
			path = "Supporting Files";
			sourceTree = "<group>";
		};
		0074ABB228174B830037244A /* Samples */ = {
			isa = PBXGroup;
			children = (
				0000FB6D2BBDB17600845921 /* Add 3D tiles layer */,
				79D84D0C2A815BED00F45262 /* Add custom dynamic entity data source */,
				4D2ADC3E29C26D05003B367F /* Add dynamic entity layer */,
				9537AFB52C2208CD000923C5 /* Add ENC exchange set */,
				00D4EF7E2863840D00B9CC30 /* Add feature layers */,
				D7F8C0342B60564D0072BFA7 /* Add features with contingent values */,
				F19A316128906F0D003B7EF9 /* Add raster from file */,
				955271622C0E6750009B1ED4 /* Add raster from service */,
				E066DD3E28610F3F004D3D5B /* Add scene layer from service */,
				3E54CF202C66AFA400DD2F18 /* Add web tiled layer */,
				D7E557602A1D743100B9FB09 /* Add WMS layer */,
				1C3B7DC22A5F64FC00907443 /* Analyze network with subnetwork trace */,
				D7C16D172AC5F6C100689E89 /* Animate 3D graphic */,
				D77570BC2A29427200F490CD /* Animate images with image overlay */,
				955AFAC52C10FD74009C8FE5 /* Apply mosaic rule to rasters */,
				004A2BA12BED456500C297CE /* Apply scheduled updates to preplanned map area */,
				D75362CC2A1E862B00D83028 /* Apply unique value renderer */,
				1C8EC7422BAE2891001A6929 /* Augment reality to collect data */,
				D7084FA42AD771AA00EC7F4F /* Augment reality to fly over scene */,
				1C2538472BABAC7B00337307 /* Augment reality to navigate route */,
				D7A737DF2BABB9FE00B7C7FC /* Augment reality to show hidden infrastructure */,
				D72F27292ADA1E4400F906DA /* Augment reality to show tabletop scene */,
				218F35B229C28F4A00502022 /* Authenticate with OAuth */,
				E0FE32E528747762002C6ACA /* Browse building floors */,
				95E980732C26185000CB8912 /* Browse OGC API feature service */,
				1C9B74D229DB54560038B06F /* Change camera controller */,
				4D2ADC5329C4F612003B367F /* Change map view background */,
				1C0C1C3229D34DAE005C8B24 /* Change viewpoint */,
				E000E75E2869E325005D87C5 /* Clip geometry */,
				000D43152B9918420003D3C2 /* Configure basemap style parameters */,
				D7635FF32B9277DC0044AB97 /* Configure clusters */,
				88F93CBE29C3D4E30006B28E /* Create and edit geometries */,
				79B7B8082A1BF8B300F57C27 /* Create and save KML file */,
				D7E440D12A1ECBC2005D74DE /* Create buffers around points */,
				D7B3C5C02A43B71E001DA4D8 /* Create convex hull around geometries */,
				D744FD132A2112360084A66C /* Create convex hull around points */,
				D79482D32C35D872006521CD /* Create dynamic basemap gallery */,
				1C19B4EA2A578E46001D2506 /* Create load report */,
				D73FABE82AD4A0370048EC70 /* Create mobile geodatabase */,
				E004A6EB28495538002A1FE6 /* Create planar and geodetic buffers */,
				D71C5F602AAA7854006599FD /* Create symbol styles from web styles */,
				E000E761286A0B07005D87C5 /* Cut geometry */,
				D71099692A27D8880065A1C1 /* Densify and generalize geometry */,
				D7AE861A2AC39D750049B626 /* Display annotation */,
				D7635FEA2B9272CB0044AB97 /* Display clusters */,
				00A7A1422A2FC58300F035F7 /* Display content of utility network container */,
				D7497F382AC4B45300167AD2 /* Display dimensions */,
				0074ABB328174B830037244A /* Display map */,
				F111CCBD288B548400205358 /* Display map from mobile map package */,
				D752D95B2A3BCDD4003EB25E /* Display map from portal item */,
				00B04FB3283EEB830026C882 /* Display overview map */,
				E004A6D528465C70002A1FE6 /* Display scene */,
				D7010EBA2B05616900D43F55 /* Display scene from mobile scene package */,
				D742E48E2B04132B00690098 /* Display web scene from portal item */,
				E070A0A1286F3B3400F2B606 /* Download preplanned map area */,
				E004A6EE284E4B7A002A1FE6 /* Download vector tiles to local cache */,
				D733CA182BED980D00FBDE4C /* Edit and sync features with feature service */,
				9579FCEB2C3360CA00FC8A1D /* Edit feature attachments */,
				D762AF5E2BF6A7B900ECE3C7 /* Edit features with feature-linked annotation */,
				D764B7DE2BE2F89D002E2F92 /* Edit geodatabase with transactions */,
				D73E619D2BDB21F400457932 /* Edit with branch versioning */,
				D7D9FCF52BF2CC8600F972A2 /* Filter by definition expression or display filter */,
				1C26ED122A859525009B7721 /* Filter features in scene */,
				D73FCFF32B02A3AA0006360D /* Find address with reverse geocode */,
				D7705D5F2AFC570700CC0335 /* Find closest facility from point */,
				D7705D542AFC244E00CC0335 /* Find closest facility to multiple points */,
				D78666A92A21616D00C60110 /* Find nearest vertex */,
				E066DD33285CF3A0004D3D5B /* Find route */,
				D7DDF84F2AF47C6C004352D9 /* Find route around barriers */,
				D76000AA2AF19C2300B3084D /* Find route in mobile map package */,
				D7E7D0792AEB39BF003AAD02 /* Find route in transport network */,
				E088E1722863B5E600413100 /* Generate offline map */,
				10B782032BE55C52007EAE6C /* Generate offline map with custom parameters */,
				10D321942BDB1C2E00B39B1B /* Generate offline map with local basemap */,
				D7553CD62AE2DFEC00DC2A70 /* Geocode offline */,
				0044288C29C90BD500160767 /* Get elevation at point on surface */,
				D704AA562AB22B7A00A3BB63 /* Group layers together */,
				102B6A352BFD5AD1009F763C /* Identify features in WMS layer */,
				D731F3BD2AD0D22500A8431E /* Identify graphics */,
				D70082E72ACF8F6C00E0C3C2 /* Identify KML features */,
				D751018A2A2E960300B8FA48 /* Identify layer features */,
				D7464F182ACE0445007FEE88 /* Identify raster cell */,
				D776880E2B69826B007C3860 /* List spatial reference transformations */,
				D718A1E92B575FD900447087 /* Manage bookmarks */,
				D752D93C2A3914E5003EB25E /* Manage operational layers */,
				D73E61952BDAEE6600457932 /* Match viewpoint of geo views */,
				D7ABA2F52A3256610021822B /* Measure distance in scene */,
				D7352F8D2BD992C40013FFEF /* Monitor changes to draw status */,
				D71371782BD88ECC00EB2F86 /* Monitor changes to layer view state */,
				D752D9422A3A6EB8003EB25E /* Monitor changes to map load status */,
				75DD739029D38B1B0010229D /* Navigate route */,
				D7588F5B2B7D8DAA008B75E2 /* Navigate route with rerouting */,
				D76929F32B4F78340047205E /* Orbit camera around object */,
				D7232EDD2AC1E5410079ABFF /* Play KML tour */,
				E0EA0B75286638FD00C9621D /* Project geometry */,
				108EC03F29D25AE1000F35D0 /* Query feature table */,
				D73F06652B5EE73D000B574F /* Query features with Arcade expression */,
				D7BA38962BFBFC0F009954F5 /* Query related features */,
				D7ECF5942AB8BDCA003FB2BE /* Render multilayer symbols */,
				1CAB8D402A3CEAB0002AA649 /* Run valve isolation trace */,
				D75F66322B48EABC00434974 /* Search for web map */,
				00CB913628481475005C2C5D /* Search with geocode */,
				E004A6F4284FA3C5002A1FE6 /* Select features in feature layer */,
				954AEDEF2C01332F00265114 /* Select features in scene layer */,
				00B042E3282EDC690072E1B4 /* Set basemap */,
				D7C3AB462B683291008909B9 /* Set feature request mode */,
				3E720F9B2C619ACD00E22A9E /* Set initial viewpoint */,
				D734FA072A183A5A00246D7E /* Set max extent */,
				D7EAF34F2A1C011000D822C4 /* Set min and max scale */,
				D76CE8D62BFD7047009A8686 /* Set reference scale */,
				3EEDE7CC2C5D735E00510104 /* Set spatial reference */,
				95F3A52C2C07F0A600885DED /* Set surface navigation constraint */,
				E088E1552862578800413100 /* Set surface placement mode */,
				D769C20D2A28FF8600030F61 /* Set up location-driven geotriggers */,
				E004A6B928414332002A1FE6 /* Set viewpoint rotation */,
				1C43BC782A43781100509BF8 /* Set visibility of subtype sublayer */,
				E004A6DE2846626A002A1FE6 /* Show callout */,
				D7EF5D712A269E2D00FEBDE5 /* Show coordinates in multiple formats */,
				E004A6E728493BBB002A1FE6 /* Show device location */,
				0044CDD72995C352004618CE /* Show device location history */,
				4D126D6829CA1B6000CFB7A7 /* Show device location with NMEA data sources */,
				D722BD1E2A420D7E002C2087 /* Show extruded features */,
				00ABA94B2BF671FC00C0488C /* Show grid */,
				D751017D2A2E490800B8FA48 /* Show labels on layer */,
				D7CC33FB2A31475C00198EDF /* Show line of sight between points */,
				D7337C5C2ABD137400A5D865 /* Show mobile map package expiration date */,
				1C42E04129D2396B004FC4BE /* Show popup */,
				1C9B74C429DB43580038B06F /* Show realistic light and shadows */,
				E004A6F1284E4F80002A1FE6 /* Show result of spatial operations */,
				E066DD392860C9EE004D3D5B /* Show result of spatial relationships */,
				95A5721A2C0FDCCE006E8B48 /* Show scale bar */,
				95D2EE102C334D1D00683D53 /* Show service area */,
				1CAF831A2A20305F000E1E60 /* Show utility associations */,
				D7ABA2FB2A3287C10021822B /* Show viewshed from geoelement in scene */,
				0086F3FC28E3770900974721 /* Show viewshed from point in scene */,
				95DEB9B72C127A97009BEC35 /* Show viewshed from point on map */,
				00E7C15A2BBE1BF000B85D69 /* Snap geometry edits */,
				D75B584D2AAFB2C20038B3B4 /* Style features with custom dictionary */,
				D72CA1402C643158004C0630 /* Style geometries with symbols */,
				E066DD362860AB0B004D3D5B /* Style graphics with renderer */,
				E004A6E42846A609002A1FE6 /* Style graphics with symbols */,
				D77BC5352B59A2D3007B49B6 /* Style point with distance composite scene symbol */,
				D7058B0B2B59E44B000A888A /* Style point with scene symbol */,
				D74C8BFA2ABA5572007C76B8 /* Style symbols from mobile style file */,
				7573E81229D6134C00BEED9C /* Trace utility network */,
				D74EA7802B6DADA5008F6C7C /* Validate utility network topology */,
			);
			path = Samples;
			sourceTree = "<group>";
		};
		0074ABB328174B830037244A /* Display map */ = {
			isa = PBXGroup;
			children = (
				0074ABBE28174BCF0037244A /* DisplayMapView.swift */,
			);
			path = "Display map";
			sourceTree = "<group>";
		};
		0074ABC028174F430037244A /* Models */ = {
			isa = PBXGroup;
			children = (
				00CCB8A4285BAF8700BBAB70 /* OnDemandResource.swift */,
				0074ABC128174F430037244A /* Sample.swift */,
			);
			path = Models;
			sourceTree = "<group>";
		};
		0086F3FC28E3770900974721 /* Show viewshed from point in scene */ = {
			isa = PBXGroup;
			children = (
				0042E24228E4BF8F001F33D6 /* ShowViewshedFromPointInSceneView.Model.swift */,
				0086F3FD28E3770900974721 /* ShowViewshedFromPointInSceneView.swift */,
				0042E24428E4F82B001F33D6 /* ShowViewshedFromPointInSceneView.ViewshedSettingsView.swift */,
			);
			path = "Show viewshed from point in scene";
			sourceTree = "<group>";
		};
		00966EE62811F64D009D3DD7 /* iOS */ = {
			isa = PBXGroup;
			children = (
				00E5402A27F775EA00CF66D5 /* Info.plist */,
			);
			path = iOS;
			sourceTree = "<group>";
		};
		00A7A1422A2FC58300F035F7 /* Display content of utility network container */ = {
			isa = PBXGroup;
			children = (
				00A7A1432A2FC58300F035F7 /* DisplayContentOfUtilityNetworkContainerView.swift */,
				00A7A1492A2FC5B700F035F7 /* DisplayContentOfUtilityNetworkContainerView.Model.swift */,
			);
			path = "Display content of utility network container";
			sourceTree = "<group>";
		};
		00ABA94B2BF671FC00C0488C /* Show grid */ = {
			isa = PBXGroup;
			children = (
				00ABA94D2BF6721700C0488C /* ShowGridView.swift */,
			);
			path = "Show grid";
			sourceTree = "<group>";
		};
		00B042E3282EDC690072E1B4 /* Set basemap */ = {
			isa = PBXGroup;
			children = (
				00B042E5282EDC690072E1B4 /* SetBasemapView.swift */,
			);
			path = "Set basemap";
			sourceTree = "<group>";
		};
		00B04FB3283EEB830026C882 /* Display overview map */ = {
			isa = PBXGroup;
			children = (
				00B04FB4283EEBA80026C882 /* DisplayOverviewMapView.swift */,
			);
			path = "Display overview map";
			sourceTree = "<group>";
		};
		00C94A0228B53DCC004E42D9 /* 7c4c679ab06a4df19dc497f577f111bd */ = {
			isa = PBXGroup;
			children = (
				00C94A0C28B53DE1004E42D9 /* raster-file */,
			);
			path = 7c4c679ab06a4df19dc497f577f111bd;
			sourceTree = "<group>";
		};
		00CB913628481475005C2C5D /* Search with geocode */ = {
			isa = PBXGroup;
			children = (
				00CB9137284814A4005C2C5D /* SearchWithGeocodeView.swift */,
			);
			path = "Search with geocode";
			sourceTree = "<group>";
		};
		00CCB8A6285D059300BBAB70 /* Portal Data */ = {
			isa = PBXGroup;
			children = (
				D74C8C002ABA6202007C76B8 /* 1bd036f221f54a99abc9e46ff3511cbf */,
				D7781D472B7EB03400E53C51 /* 4caec8c55ea2463982f1af7d9611b8d5 */,
				D7C16D1D2AC5FE8200689E89 /* 5a9b60cee9ba41e79640a06bcdf8084d */,
				00C94A0228B53DCC004E42D9 /* 7c4c679ab06a4df19dc497f577f111bd */,
				D701D7242A37C7E4006FF0C8 /* 07d62a792ab6496d9b772a24efea45d0 */,
				D7D1F3512ADDBE5D009CE2DA /* 7dd2f97bb007466ea939160d0de96a9d */,
				9537AFC82C220ECB000923C5 /* 9d2987a825c646468b3ce7512fb76e2d */,
				00D4EF8328638BF100B9CC30 /* 15a7cbd3af1e47cfa5d2c6b93dc44fc2 */,
				D7CE9F992AE2F575008F7A5F /* 22c3083d4fa74e3e9b25adfc9f8c0496 */,
				00D4EF8E28638BF100B9CC30 /* 68ec42517cdd439e81b036210483e8e7 */,
				D762AF642BF6A96100ECE3C7 /* 74c0c9fa80f4498c9739cc42531e9948 */,
				D76000B52AF19FC900B3084D /* 260eb6535c824209964cf281766ebe43 */,
				D7C16D202AC5FE9800689E89 /* 290f0c571c394461a8b58b6775d0bd63 */,
				1C965C4629DBA879002F8536 /* 681d6f7694644709a7c830ec57a2d72b */,
				004A2B962BED454300C297CE /* 740b663bff5e4198b9b6674af93f638a */,
				D7CE9F9C2AE2F585008F7A5F /* 3424d442ebe54f3cbf34462382d3aebe */,
				D7C16D232AC5FEA600689E89 /* 12509ffdc684437f8f2656b0129d2c13 */,
				D7BB3DD12C5D781800FFCD56 /* 43809fd639f242fd8045ecbafd61a579 */,
				10D321912BDB187400B39B1B /* 85282f2aaa2844d8935cdb8722e22a93 */,
				D73F8CF22AB1089900CD39DA /* 751138a2e0844e06853522d54103222a */,
				D721EEA62ABDFF550040BE46 /* 174150279af74a2ba6f8b87a567f480b */,
				792222DB2A81AA5D00619FFE /* a8a942c228af4fac96baa78ad60f511f */,
				D7464F202ACE0910007FEE88 /* b5f977c78ec74b3a8857ca86d1d9b318 */,
				D7F8C03F2B605E720072BFA7 /* b5106355f1634b8996e634c04b6a930a */,
				950D5AF62C2CC2F100DF2E4E /* c16f3845b9cc4b93a908d87d28823afd */,
				00D4EF8128638BF100B9CC30 /* cb1b20748a9f4d128dad8a87244e3e37 */,
				4D126D7629CA3B3F00CFB7A7 /* d5bad9f4fee9483791e405880fb466da */,
				D77572AC2A295DC100F490CD /* d1453556d91e46dea191c20c398b82cd */,
				D7E7D0862AEB3C36003AAD02 /* df193653ed39449195af0c9725701dca */,
				F111CCC2288B63DB00205358 /* e1f3a7254cb845b09450f54937c16061 */,
				D7C5233F2BED9BBF00E8221A /* e4a398afe9a945f3b0f4dca1e4faccb5 */,
				D7F8C03C2B605AF60072BFA7 /* e12b54ea799f4606a2712157cf9f6e41 */,
				D7C16D262AC5FEB600689E89 /* e87c154fb9c2487f999143df5b08e9b1 */,
				D7497F3E2AC4BA4100167AD2 /* f5ff6f5556a945bca87ca513b8729a1e */,
			);
			path = "Portal Data";
			sourceTree = SOURCE_ROOT;
		};
		00D4EF7E2863840D00B9CC30 /* Add feature layers */ = {
			isa = PBXGroup;
			children = (
				00D4EF7F2863842100B9CC30 /* AddFeatureLayersView.swift */,
			);
			path = "Add feature layers";
			sourceTree = "<group>";
		};
		00D4EF8128638BF100B9CC30 /* cb1b20748a9f4d128dad8a87244e3e37 */ = {
			isa = PBXGroup;
			children = (
				00D4EF8228638BF100B9CC30 /* LA_Trails.geodatabase */,
			);
			path = cb1b20748a9f4d128dad8a87244e3e37;
			sourceTree = "<group>";
		};
		00D4EF8328638BF100B9CC30 /* 15a7cbd3af1e47cfa5d2c6b93dc44fc2 */ = {
			isa = PBXGroup;
			children = (
				00D4EFB02863CE6300B9CC30 /* ScottishWildlifeTrust_reserves */,
			);
			path = 15a7cbd3af1e47cfa5d2c6b93dc44fc2;
			sourceTree = "<group>";
		};
		00D4EF8E28638BF100B9CC30 /* 68ec42517cdd439e81b036210483e8e7 */ = {
			isa = PBXGroup;
			children = (
				00D4EF8F28638BF100B9CC30 /* AuroraCO.gpkg */,
			);
			path = 68ec42517cdd439e81b036210483e8e7;
			sourceTree = "<group>";
		};
		00E5400627F3CCA100CF66D5 = {
			isa = PBXGroup;
			children = (
				00966EE62811F64D009D3DD7 /* iOS */,
				0023DE5029D648FA0098243A /* macOS */,
				00CCB8A6285D059300BBAB70 /* Portal Data */,
				00E5401427F3CCA200CF66D5 /* Products */,
				003D7C332821EBCC009DDFD2 /* Scripts */,
				00E5400B27F3CCA100CF66D5 /* Shared */,
			);
			sourceTree = "<group>";
		};
		00E5400B27F3CCA100CF66D5 /* Shared */ = {
			isa = PBXGroup;
			children = (
				0074ABAF281742420037244A /* Supporting Files */,
				0074ABB228174B830037244A /* Samples */,
				00E5400C27F3CCA100CF66D5 /* SamplesApp.swift */,
				00E5400E27F3CCA200CF66D5 /* Assets.xcassets */,
				798C2DA62AFC505600EE7E97 /* PrivacyInfo.xcprivacy */,
				001C6DD827FE585A00D472C2 /* AppSecrets.swift.masque */,
				0074ABCA2817B8DB0037244A /* SamplesApp+Samples.swift.tache */,
			);
			path = Shared;
			sourceTree = "<group>";
		};
		00E5401427F3CCA200CF66D5 /* Products */ = {
			isa = PBXGroup;
			children = (
				00E5401327F3CCA200CF66D5 /* ArcGIS Maps SDK Samples.app */,
			);
			name = Products;
			sourceTree = "<group>";
		};
		00E7C15A2BBE1BF000B85D69 /* Snap geometry edits */ = {
			isa = PBXGroup;
			children = (
				00E7C1592BBE1BF000B85D69 /* SnapGeometryEditsView.swift */,
				00E1D90A2BC0AF97001AEB6A /* SnapGeometryEditsView.SnapSettingsView.swift */,
				00E1D90C2BC0B125001AEB6A /* SnapGeometryEditsView.GeometryEditorModel.swift */,
				00E1D90E2BC0B1E8001AEB6A /* SnapGeometryEditsView.GeometryEditorMenu.swift */,
			);
			path = "Snap geometry edits";
			sourceTree = "<group>";
		};
		102B6A352BFD5AD1009F763C /* Identify features in WMS layer */ = {
			isa = PBXGroup;
			children = (
				102B6A362BFD5B55009F763C /* IdentifyFeaturesInWMSLayerView.swift */,
			);
			path = "Identify features in WMS layer";
			sourceTree = "<group>";
		};
		108EC03F29D25AE1000F35D0 /* Query feature table */ = {
			isa = PBXGroup;
			children = (
				108EC04029D25B2C000F35D0 /* QueryFeatureTableView.swift */,
			);
			path = "Query feature table";
			sourceTree = "<group>";
		};
		10B782032BE55C52007EAE6C /* Generate offline map with custom parameters */ = {
			isa = PBXGroup;
			children = (
				10B782042BE55D7E007EAE6C /* GenerateOfflineMapWithCustomParametersView.swift */,
				10B782072BE5A058007EAE6C /* GenerateOfflineMapWithCustomParametersView.CustomParameters.swift */,
				10BD9EB32BF51B4B00ABDBD5 /* GenerateOfflineMapWithCustomParametersView.Model.swift */,
			);
			path = "Generate offline map with custom parameters";
			sourceTree = "<group>";
		};
		10D321912BDB187400B39B1B /* 85282f2aaa2844d8935cdb8722e22a93 */ = {
			isa = PBXGroup;
			children = (
				10D321922BDB187400B39B1B /* naperville_imagery.tpkx */,
			);
			path = 85282f2aaa2844d8935cdb8722e22a93;
			sourceTree = "<group>";
		};
		10D321942BDB1C2E00B39B1B /* Generate offline map with local basemap */ = {
			isa = PBXGroup;
			children = (
				10D321952BDB1CB500B39B1B /* GenerateOfflineMapWithLocalBasemapView.swift */,
			);
			path = "Generate offline map with local basemap";
			sourceTree = "<group>";
		};
		1C0C1C3229D34DAE005C8B24 /* Change viewpoint */ = {
			isa = PBXGroup;
			children = (
				1C0C1C3429D34DAE005C8B24 /* ChangeViewpointView.swift */,
			);
			path = "Change viewpoint";
			sourceTree = "<group>";
		};
		1C19B4EA2A578E46001D2506 /* Create load report */ = {
			isa = PBXGroup;
			children = (
				1C19B4EF2A578E46001D2506 /* CreateLoadReportView.Model.swift */,
				1C19B4ED2A578E46001D2506 /* CreateLoadReportView.swift */,
				1C19B4EB2A578E46001D2506 /* CreateLoadReportView.Views.swift */,
			);
			path = "Create load report";
			sourceTree = "<group>";
		};
		1C2538472BABAC7B00337307 /* Augment reality to navigate route */ = {
			isa = PBXGroup;
			children = (
				1C2538532BABACB100337307 /* AugmentRealityToNavigateRouteView.swift */,
				1C2538522BABACB100337307 /* AugmentRealityToNavigateRouteView.ARSceneView.swift */,
			);
			path = "Augment reality to navigate route";
			sourceTree = "<group>";
		};
		1C26ED122A859525009B7721 /* Filter features in scene */ = {
			isa = PBXGroup;
			children = (
				1C26ED152A859525009B7721 /* FilterFeaturesInSceneView.swift */,
			);
			path = "Filter features in scene";
			sourceTree = "<group>";
		};
		1C3B7DC22A5F64FC00907443 /* Analyze network with subnetwork trace */ = {
			isa = PBXGroup;
			children = (
				1C3B7DC32A5F64FC00907443 /* AnalyzeNetworkWithSubnetworkTraceView.Model.swift */,
				1C3B7DC62A5F64FC00907443 /* AnalyzeNetworkWithSubnetworkTraceView.swift */,
			);
			path = "Analyze network with subnetwork trace";
			sourceTree = "<group>";
		};
		1C42E04129D2396B004FC4BE /* Show popup */ = {
			isa = PBXGroup;
			children = (
				1C42E04329D2396B004FC4BE /* ShowPopupView.swift */,
			);
			path = "Show popup";
			sourceTree = "<group>";
		};
		1C43BC782A43781100509BF8 /* Set visibility of subtype sublayer */ = {
			isa = PBXGroup;
			children = (
				1C43BC7C2A43781100509BF8 /* SetVisibilityOfSubtypeSublayerView.Model.swift */,
				1C43BC7E2A43781100509BF8 /* SetVisibilityOfSubtypeSublayerView.swift */,
				1C43BC792A43781100509BF8 /* SetVisibilityOfSubtypeSublayerView.Views.swift */,
			);
			path = "Set visibility of subtype sublayer";
			sourceTree = "<group>";
		};
		1C8EC7422BAE2891001A6929 /* Augment reality to collect data */ = {
			isa = PBXGroup;
			children = (
				1C8EC7432BAE2891001A6929 /* AugmentRealityToCollectDataView.swift */,
			);
			path = "Augment reality to collect data";
			sourceTree = "<group>";
		};
		1C965C4629DBA879002F8536 /* 681d6f7694644709a7c830ec57a2d72b */ = {
			isa = PBXGroup;
			children = (
				004FE87029DF5D8700075217 /* Bristol */,
			);
			path = 681d6f7694644709a7c830ec57a2d72b;
			sourceTree = "<group>";
		};
		1C9B74C429DB43580038B06F /* Show realistic light and shadows */ = {
			isa = PBXGroup;
			children = (
				1C9B74C529DB43580038B06F /* ShowRealisticLightAndShadowsView.swift */,
			);
			path = "Show realistic light and shadows";
			sourceTree = "<group>";
		};
		1C9B74D229DB54560038B06F /* Change camera controller */ = {
			isa = PBXGroup;
			children = (
				1C9B74D529DB54560038B06F /* ChangeCameraControllerView.swift */,
			);
			path = "Change camera controller";
			sourceTree = "<group>";
		};
		1CAB8D402A3CEAB0002AA649 /* Run valve isolation trace */ = {
			isa = PBXGroup;
			children = (
				1CAB8D442A3CEAB0002AA649 /* RunValveIsolationTraceView.Model.swift */,
				1CAB8D472A3CEAB0002AA649 /* RunValveIsolationTraceView.swift */,
			);
			path = "Run valve isolation trace";
			sourceTree = "<group>";
		};
		1CAF831A2A20305F000E1E60 /* Show utility associations */ = {
			isa = PBXGroup;
			children = (
				1CAF831B2A20305F000E1E60 /* ShowUtilityAssociationsView.swift */,
			);
			path = "Show utility associations";
			sourceTree = "<group>";
		};
		218F35B229C28F4A00502022 /* Authenticate with OAuth */ = {
			isa = PBXGroup;
			children = (
				218F35B329C28F4A00502022 /* AuthenticateWithOAuthView.swift */,
			);
			path = "Authenticate with OAuth";
			sourceTree = "<group>";
		};
		3E54CF202C66AFA400DD2F18 /* Add web tiled layer */ = {
			isa = PBXGroup;
			children = (
				3E54CF212C66AFBE00DD2F18 /* AddWebTiledLayerView.swift */,
			);
			path = "Add web tiled layer";
			sourceTree = "<group>";
		};
		3E720F9B2C619ACD00E22A9E /* Set initial viewpoint */ = {
			isa = PBXGroup;
			children = (
				3E720F9C2C619B1700E22A9E /* SetInitialViewpointView.swift */,
			);
			path = "Set initial viewpoint";
			sourceTree = "<group>";
		};
		3EEDE7CC2C5D735E00510104 /* Set spatial reference */ = {
			isa = PBXGroup;
			children = (
				3EEDE7CD2C5D73F700510104 /* SetSpatialReferenceView.swift */,
			);
			path = "Set spatial reference";
			sourceTree = "<group>";
		};
		4D126D6829CA1B6000CFB7A7 /* Show device location with NMEA data sources */ = {
			isa = PBXGroup;
			children = (
				4D126D6929CA1B6000CFB7A7 /* ShowDeviceLocationWithNMEADataSourcesView.swift */,
				4D126D7D29CA43D200CFB7A7 /* ShowDeviceLocationWithNMEADataSourcesView.Model.swift */,
				4D126D7129CA1E1800CFB7A7 /* FileNMEASentenceReader.swift */,
			);
			path = "Show device location with NMEA data sources";
			sourceTree = "<group>";
		};
		4D126D7629CA3B3F00CFB7A7 /* d5bad9f4fee9483791e405880fb466da */ = {
			isa = PBXGroup;
			children = (
				4D126D7B29CA3E6000CFB7A7 /* Redlands.nmea */,
			);
			path = d5bad9f4fee9483791e405880fb466da;
			sourceTree = "<group>";
		};
		4D2ADC3E29C26D05003B367F /* Add dynamic entity layer */ = {
			isa = PBXGroup;
			children = (
				4D2ADC3F29C26D05003B367F /* AddDynamicEntityLayerView.swift */,
				4D2ADC6629C50BD6003B367F /* AddDynamicEntityLayerView.Model.swift */,
				4D2ADC6829C50C4C003B367F /* AddDynamicEntityLayerView.SettingsView.swift */,
				00F279D52AF418DC00CECAF8 /* AddDynamicEntityLayerView.VehicleCallout.swift */,
			);
			path = "Add dynamic entity layer";
			sourceTree = "<group>";
		};
		4D2ADC5329C4F612003B367F /* Change map view background */ = {
			isa = PBXGroup;
			children = (
				4D2ADC5529C4F612003B367F /* ChangeMapViewBackgroundView.swift */,
				4D2ADC5829C4F612003B367F /* ChangeMapViewBackgroundView.SettingsView.swift */,
				4D2ADC6129C5071C003B367F /* ChangeMapViewBackgroundView.Model.swift */,
			);
			path = "Change map view background";
			sourceTree = "<group>";
		};
		7573E81229D6134C00BEED9C /* Trace utility network */ = {
			isa = PBXGroup;
			children = (
				7573E81329D6134C00BEED9C /* TraceUtilityNetworkView.Model.swift */,
				7573E81529D6134C00BEED9C /* TraceUtilityNetworkView.Enums.swift */,
				7573E81729D6134C00BEED9C /* TraceUtilityNetworkView.Views.swift */,
				7573E81829D6134C00BEED9C /* TraceUtilityNetworkView.swift */,
			);
			path = "Trace utility network";
			sourceTree = "<group>";
		};
		75DD739029D38B1B0010229D /* Navigate route */ = {
			isa = PBXGroup;
			children = (
				75DD739129D38B1B0010229D /* NavigateRouteView.swift */,
			);
			path = "Navigate route";
			sourceTree = "<group>";
		};
		792222DB2A81AA5D00619FFE /* a8a942c228af4fac96baa78ad60f511f */ = {
			isa = PBXGroup;
			children = (
				792222DC2A81AA5D00619FFE /* AIS_MarineCadastre_SelectedVessels_CustomDataSource.jsonl */,
			);
			path = a8a942c228af4fac96baa78ad60f511f;
			sourceTree = "<group>";
		};
		79B7B8082A1BF8B300F57C27 /* Create and save KML file */ = {
			isa = PBXGroup;
			children = (
				79302F842A1ED4E30002336A /* CreateAndSaveKMLView.Model.swift */,
				79B7B8092A1BF8EC00F57C27 /* CreateAndSaveKMLView.swift */,
				79302F862A1ED71B0002336A /* CreateAndSaveKMLView.Views.swift */,
			);
			path = "Create and save KML file";
			sourceTree = "<group>";
		};
		79D84D0C2A815BED00F45262 /* Add custom dynamic entity data source */ = {
			isa = PBXGroup;
			children = (
				79D84D0D2A815C5B00F45262 /* AddCustomDynamicEntityDataSourceView.swift */,
				7900C5F52A83FC3F002D430F /* AddCustomDynamicEntityDataSourceView.Vessel.swift */,
			);
			path = "Add custom dynamic entity data source";
			sourceTree = "<group>";
		};
		88F93CBE29C3D4E30006B28E /* Create and edit geometries */ = {
			isa = PBXGroup;
			children = (
				88F93CC029C3D59C0006B28E /* CreateAndEditGeometriesView.swift */,
			);
			path = "Create and edit geometries";
			sourceTree = "<group>";
		};
		950D5AF62C2CC2F100DF2E4E /* c16f3845b9cc4b93a908d87d28823afd */ = {
			isa = PBXGroup;
			children = (
				950D5B0C2C2CC35D00DF2E4E /* hydrography */,
			);
			path = c16f3845b9cc4b93a908d87d28823afd;
			sourceTree = "<group>";
		};
		9537AFB52C2208CD000923C5 /* Add ENC exchange set */ = {
			isa = PBXGroup;
			children = (
				9537AFB32C2208B5000923C5 /* AddENCExchangeSetView.swift */,
			);
			path = "Add ENC exchange set";
			sourceTree = "<group>";
		};
		9537AFC82C220ECB000923C5 /* 9d2987a825c646468b3ce7512fb76e2d */ = {
			isa = PBXGroup;
			children = (
				9537AFD62C220EF0000923C5 /* ExchangeSetwithoutUpdates */,
			);
			path = 9d2987a825c646468b3ce7512fb76e2d;
			sourceTree = "<group>";
		};
		954AEDEF2C01332F00265114 /* Select features in scene layer */ = {
			isa = PBXGroup;
			children = (
				954AEDED2C01332600265114 /* SelectFeaturesInSceneLayerView.swift */,
			);
			path = "Select features in scene layer";
			sourceTree = "<group>";
		};
		955271622C0E6750009B1ED4 /* Add raster from service */ = {
			isa = PBXGroup;
			children = (
				955271602C0E6749009B1ED4 /* AddRasterFromServiceView.swift */,
			);
			path = "Add raster from service";
			sourceTree = "<group>";
		};
		955AFAC52C10FD74009C8FE5 /* Apply mosaic rule to rasters */ = {
			isa = PBXGroup;
			children = (
				955AFAC32C10FD6F009C8FE5 /* ApplyMosaicRuleToRastersView.swift */,
			);
			path = "Apply mosaic rule to rasters";
			sourceTree = "<group>";
		};
		9579FCEB2C3360CA00FC8A1D /* Edit feature attachments */ = {
			isa = PBXGroup;
			children = (
				9579FCE92C3360BB00FC8A1D /* EditFeatureAttachmentsView.swift */,
				9547085B2C3C719800CA8579 /* EditFeatureAttachmentsView.Model.swift */,
			);
			path = "Edit feature attachments";
			sourceTree = "<group>";
		};
		95A5721A2C0FDCCE006E8B48 /* Show scale bar */ = {
			isa = PBXGroup;
			children = (
				95A572182C0FDCC9006E8B48 /* ShowScaleBarView.swift */,
			);
			path = "Show scale bar";
			sourceTree = "<group>";
		};
		95D2EE102C334D1D00683D53 /* Show service area */ = {
			isa = PBXGroup;
			children = (
				95D2EE0E2C334D1600683D53 /* ShowServiceAreaView.swift */,
			);
			path = "Show service area";
			sourceTree = "<group>";
		};
		95DEB9B72C127A97009BEC35 /* Show viewshed from point on map */ = {
			isa = PBXGroup;
			children = (
				95DEB9B52C127A92009BEC35 /* ShowViewshedFromPointOnMapView.swift */,
			);
			path = "Show viewshed from point on map";
			sourceTree = "<group>";
		};
		95E980732C26185000CB8912 /* Browse OGC API feature service */ = {
			isa = PBXGroup;
			children = (
				95E980702C26183000CB8912 /* BrowseOGCAPIFeatureServiceView.swift */,
			);
			path = "Browse OGC API feature service";
			sourceTree = "<group>";
		};
		95F3A52C2C07F0A600885DED /* Set surface navigation constraint */ = {
			isa = PBXGroup;
			children = (
				95F3A52A2C07F09C00885DED /* SetSurfaceNavigationConstraintView.swift */,
			);
			path = "Set surface navigation constraint";
			sourceTree = "<group>";
		};
		D70082E72ACF8F6C00E0C3C2 /* Identify KML features */ = {
			isa = PBXGroup;
			children = (
				D70082EA2ACF900100E0C3C2 /* IdentifyKMLFeaturesView.swift */,
			);
			path = "Identify KML features";
			sourceTree = "<group>";
		};
		D7010EBA2B05616900D43F55 /* Display scene from mobile scene package */ = {
			isa = PBXGroup;
			children = (
				D7010EBC2B05616900D43F55 /* DisplaySceneFromMobileScenePackageView.swift */,
			);
			path = "Display scene from mobile scene package";
			sourceTree = "<group>";
		};
		D701D7242A37C7E4006FF0C8 /* 07d62a792ab6496d9b772a24efea45d0 */ = {
			isa = PBXGroup;
			children = (
				D701D72B2A37C7F7006FF0C8 /* bradley_low_3ds */,
			);
			path = 07d62a792ab6496d9b772a24efea45d0;
			sourceTree = "<group>";
		};
		D704AA562AB22B7A00A3BB63 /* Group layers together */ = {
			isa = PBXGroup;
			children = (
				D704AA592AB22C1A00A3BB63 /* GroupLayersTogetherView.swift */,
				D75C35662AB50338003CD55F /* GroupLayersTogetherView.GroupLayerListView.swift */,
			);
			path = "Group layers together";
			sourceTree = "<group>";
		};
		D7058B0B2B59E44B000A888A /* Style point with scene symbol */ = {
			isa = PBXGroup;
			children = (
				D7058B0D2B59E44B000A888A /* StylePointWithSceneSymbolView.swift */,
			);
			path = "Style point with scene symbol";
			sourceTree = "<group>";
		};
		D7084FA42AD771AA00EC7F4F /* Augment reality to fly over scene */ = {
			isa = PBXGroup;
			children = (
				D7084FA62AD771AA00EC7F4F /* AugmentRealityToFlyOverSceneView.swift */,
			);
			path = "Augment reality to fly over scene";
			sourceTree = "<group>";
		};
		D71099692A27D8880065A1C1 /* Densify and generalize geometry */ = {
			isa = PBXGroup;
			children = (
				D710996C2A27D9210065A1C1 /* DensifyAndGeneralizeGeometryView.swift */,
				D710996F2A2802FA0065A1C1 /* DensifyAndGeneralizeGeometryView.SettingsView.swift */,
			);
			path = "Densify and generalize geometry";
			sourceTree = "<group>";
		};
		D71371782BD88ECC00EB2F86 /* Monitor changes to layer view state */ = {
			isa = PBXGroup;
			children = (
				D71371752BD88ECC00EB2F86 /* MonitorChangesToLayerViewStateView.swift */,
			);
			path = "Monitor changes to layer view state";
			sourceTree = "<group>";
		};
		D718A1E92B575FD900447087 /* Manage bookmarks */ = {
			isa = PBXGroup;
			children = (
				D718A1EA2B575FD900447087 /* ManageBookmarksView.swift */,
			);
			path = "Manage bookmarks";
			sourceTree = "<group>";
		};
		D71C5F602AAA7854006599FD /* Create symbol styles from web styles */ = {
			isa = PBXGroup;
			children = (
				D71C5F632AAA7A88006599FD /* CreateSymbolStylesFromWebStylesView.swift */,
			);
			path = "Create symbol styles from web styles";
			sourceTree = "<group>";
		};
		D721EEA62ABDFF550040BE46 /* 174150279af74a2ba6f8b87a567f480b */ = {
			isa = PBXGroup;
			children = (
				D721EEA72ABDFF550040BE46 /* LothianRiversAnno.mmpk */,
			);
			path = 174150279af74a2ba6f8b87a567f480b;
			sourceTree = "<group>";
		};
		D722BD1E2A420D7E002C2087 /* Show extruded features */ = {
			isa = PBXGroup;
			children = (
				D722BD212A420DAD002C2087 /* ShowExtrudedFeaturesView.swift */,
			);
			path = "Show extruded features";
			sourceTree = "<group>";
		};
		D7232EDD2AC1E5410079ABFF /* Play KML tour */ = {
			isa = PBXGroup;
			children = (
				D7232EE02AC1E5AA0079ABFF /* PlayKMLTourView.swift */,
			);
			path = "Play KML tour";
			sourceTree = "<group>";
		};
		D72CA1402C643158004C0630 /* Style geometries with symbols */ = {
			isa = PBXGroup;
			children = (
				D72CA13F2C643158004C0630 /* StyleGeometriesWithSymbolsView.swift */,
				D71563462C65447900A6CD30 /* StyleGeometriesWithSymbolsView.Views.swift */,
			);
			path = "Style geometries with symbols";
			sourceTree = "<group>";
		};
		D72F27292ADA1E4400F906DA /* Augment reality to show tabletop scene */ = {
			isa = PBXGroup;
			children = (
				D72F272B2ADA1E4400F906DA /* AugmentRealityToShowTabletopSceneView.swift */,
			);
			path = "Augment reality to show tabletop scene";
			sourceTree = "<group>";
		};
		D731F3BD2AD0D22500A8431E /* Identify graphics */ = {
			isa = PBXGroup;
			children = (
				D731F3C02AD0D2AC00A8431E /* IdentifyGraphicsView.swift */,
			);
			path = "Identify graphics";
			sourceTree = "<group>";
		};
		D7337C5C2ABD137400A5D865 /* Show mobile map package expiration date */ = {
			isa = PBXGroup;
			children = (
				D7337C5F2ABD142D00A5D865 /* ShowMobileMapPackageExpirationDateView.swift */,
			);
			path = "Show mobile map package expiration date";
			sourceTree = "<group>";
		};
		D733CA182BED980D00FBDE4C /* Edit and sync features with feature service */ = {
			isa = PBXGroup;
			children = (
				D733CA152BED980D00FBDE4C /* EditAndSyncFeaturesWithFeatureServiceView.swift */,
				D74ECD0C2BEEAE2F007C0FA6 /* EditAndSyncFeaturesWithFeatureServiceView.Model.swift */,
			);
			path = "Edit and sync features with feature service";
			sourceTree = "<group>";
		};
		D734FA072A183A5A00246D7E /* Set max extent */ = {
			isa = PBXGroup;
			children = (
				D734FA092A183A5B00246D7E /* SetMaxExtentView.swift */,
			);
			path = "Set max extent";
			sourceTree = "<group>";
		};
		D7352F8D2BD992C40013FFEF /* Monitor changes to draw status */ = {
			isa = PBXGroup;
			children = (
				D7352F8A2BD992C40013FFEF /* MonitorChangesToDrawStatusView.swift */,
			);
			path = "Monitor changes to draw status";
			sourceTree = "<group>";
		};
		D73E61952BDAEE6600457932 /* Match viewpoint of geo views */ = {
			isa = PBXGroup;
			children = (
				D73E61922BDAEE6600457932 /* MatchViewpointOfGeoViewsView.swift */,
			);
			path = "Match viewpoint of geo views";
			sourceTree = "<group>";
		};
		D73E619D2BDB21F400457932 /* Edit with branch versioning */ = {
			isa = PBXGroup;
			children = (
				D73E619A2BDB21F400457932 /* EditWithBranchVersioningView.swift */,
				D7114A0C2BDC6A3300FA68CA /* EditWithBranchVersioningView.Model.swift */,
				D7044B952BE18D73000F2C43 /* EditWithBranchVersioningView.Views.swift */,
			);
			path = "Edit with branch versioning";
			sourceTree = "<group>";
		};
		D73F06652B5EE73D000B574F /* Query features with Arcade expression */ = {
			isa = PBXGroup;
			children = (
				D73F06662B5EE73D000B574F /* QueryFeaturesWithArcadeExpressionView.swift */,
			);
			path = "Query features with Arcade expression";
			sourceTree = "<group>";
		};
		D73F8CF22AB1089900CD39DA /* 751138a2e0844e06853522d54103222a */ = {
			isa = PBXGroup;
			children = (
				D73F8CF32AB1089900CD39DA /* Restaurant.stylx */,
			);
			path = 751138a2e0844e06853522d54103222a;
			sourceTree = "<group>";
		};
		D73FABE82AD4A0370048EC70 /* Create mobile geodatabase */ = {
			isa = PBXGroup;
			children = (
				D71FCB892AD6277E000E517C /* CreateMobileGeodatabaseView.Model.swift */,
				D73FC0FC2AD4A18D0067A19B /* CreateMobileGeodatabaseView.swift */,
			);
			path = "Create mobile geodatabase";
			sourceTree = "<group>";
		};
		D73FCFF32B02A3AA0006360D /* Find address with reverse geocode */ = {
			isa = PBXGroup;
			children = (
				D73FCFF42B02A3AA0006360D /* FindAddressWithReverseGeocodeView.swift */,
			);
			path = "Find address with reverse geocode";
			sourceTree = "<group>";
		};
		D742E48E2B04132B00690098 /* Display web scene from portal item */ = {
			isa = PBXGroup;
			children = (
				D742E48F2B04132B00690098 /* DisplayWebSceneFromPortalItemView.swift */,
			);
			path = "Display web scene from portal item";
			sourceTree = "<group>";
		};
		D744FD132A2112360084A66C /* Create convex hull around points */ = {
			isa = PBXGroup;
			children = (
				D744FD162A2112D90084A66C /* CreateConvexHullAroundPointsView.swift */,
			);
			path = "Create convex hull around points";
			sourceTree = "<group>";
		};
		D7464F182ACE0445007FEE88 /* Identify raster cell */ = {
			isa = PBXGroup;
			children = (
				D7464F1D2ACE04B3007FEE88 /* IdentifyRasterCellView.swift */,
			);
			path = "Identify raster cell";
			sourceTree = "<group>";
		};
		D7464F202ACE0910007FEE88 /* b5f977c78ec74b3a8857ca86d1d9b318 */ = {
			isa = PBXGroup;
			children = (
				D7464F2A2ACE0964007FEE88 /* SA_EVI_8Day_03May20 */,
			);
			path = b5f977c78ec74b3a8857ca86d1d9b318;
			sourceTree = "<group>";
		};
		D7497F382AC4B45300167AD2 /* Display dimensions */ = {
			isa = PBXGroup;
			children = (
				D7497F3B2AC4B4C100167AD2 /* DisplayDimensionsView.swift */,
			);
			path = "Display dimensions";
			sourceTree = "<group>";
		};
		D7497F3E2AC4BA4100167AD2 /* f5ff6f5556a945bca87ca513b8729a1e */ = {
			isa = PBXGroup;
			children = (
				D7497F3F2AC4BA4100167AD2 /* Edinburgh_Pylon_Dimensions.mmpk */,
			);
			path = f5ff6f5556a945bca87ca513b8729a1e;
			sourceTree = "<group>";
		};
		D74C8BFA2ABA5572007C76B8 /* Style symbols from mobile style file */ = {
			isa = PBXGroup;
			children = (
				D7337C592ABCFDB100A5D865 /* StyleSymbolsFromMobileStyleFileView.SymbolOptionsListView.swift */,
				D74C8BFD2ABA5605007C76B8 /* StyleSymbolsFromMobileStyleFileView.swift */,
			);
			path = "Style symbols from mobile style file";
			sourceTree = "<group>";
		};
		D74C8C002ABA6202007C76B8 /* 1bd036f221f54a99abc9e46ff3511cbf */ = {
			isa = PBXGroup;
			children = (
				D74C8C012ABA6202007C76B8 /* emoji-mobile.stylx */,
			);
			path = 1bd036f221f54a99abc9e46ff3511cbf;
			sourceTree = "<group>";
		};
		D74EA7802B6DADA5008F6C7C /* Validate utility network topology */ = {
			isa = PBXGroup;
			children = (
				D74EA7812B6DADA5008F6C7C /* ValidateUtilityNetworkTopologyView.swift */,
				D76495202B74687E0042699E /* ValidateUtilityNetworkTopologyView.Model.swift */,
				D7C97B552B75C10C0097CDA1 /* ValidateUtilityNetworkTopologyView.Views.swift */,
			);
			path = "Validate utility network topology";
			sourceTree = "<group>";
		};
		D751017D2A2E490800B8FA48 /* Show labels on layer */ = {
			isa = PBXGroup;
			children = (
				D75101802A2E493600B8FA48 /* ShowLabelsOnLayerView.swift */,
			);
			path = "Show labels on layer";
			sourceTree = "<group>";
		};
		D751018A2A2E960300B8FA48 /* Identify layer features */ = {
			isa = PBXGroup;
			children = (
				D751018D2A2E962D00B8FA48 /* IdentifyLayerFeaturesView.swift */,
			);
			path = "Identify layer features";
			sourceTree = "<group>";
		};
		D752D93C2A3914E5003EB25E /* Manage operational layers */ = {
			isa = PBXGroup;
			children = (
				D752D93F2A39154C003EB25E /* ManageOperationalLayersView.swift */,
			);
			path = "Manage operational layers";
			sourceTree = "<group>";
		};
		D752D9422A3A6EB8003EB25E /* Monitor changes to map load status */ = {
			isa = PBXGroup;
			children = (
				D752D9452A3A6F7F003EB25E /* MonitorChangesToMapLoadStatusView.swift */,
			);
			path = "Monitor changes to map load status";
			sourceTree = "<group>";
		};
		D752D95B2A3BCDD4003EB25E /* Display map from portal item */ = {
			isa = PBXGroup;
			children = (
				D752D95E2A3BCE06003EB25E /* DisplayMapFromPortalItemView.swift */,
			);
			path = "Display map from portal item";
			sourceTree = "<group>";
		};
		D75362CC2A1E862B00D83028 /* Apply unique value renderer */ = {
			isa = PBXGroup;
			children = (
				D75362D12A1E886700D83028 /* ApplyUniqueValueRendererView.swift */,
			);
			path = "Apply unique value renderer";
			sourceTree = "<group>";
		};
		D7553CD62AE2DFEC00DC2A70 /* Geocode offline */ = {
			isa = PBXGroup;
			children = (
				D72C43F22AEB066D00B6157B /* GeocodeOfflineView.Model.swift */,
				D7553CD82AE2DFEC00DC2A70 /* GeocodeOfflineView.swift */,
			);
			path = "Geocode offline";
			sourceTree = "<group>";
		};
		D7588F5B2B7D8DAA008B75E2 /* Navigate route with rerouting */ = {
			isa = PBXGroup;
			children = (
				D7588F5C2B7D8DAA008B75E2 /* NavigateRouteWithReroutingView.swift */,
				D7781D4A2B7ECCB700E53C51 /* NavigateRouteWithReroutingView.Model.swift */,
			);
			path = "Navigate route with rerouting";
			sourceTree = "<group>";
		};
		D75B584D2AAFB2C20038B3B4 /* Style features with custom dictionary */ = {
			isa = PBXGroup;
			children = (
				D75B58502AAFB3030038B3B4 /* StyleFeaturesWithCustomDictionaryView.swift */,
			);
			path = "Style features with custom dictionary";
			sourceTree = "<group>";
		};
		D75F66322B48EABC00434974 /* Search for web map */ = {
			isa = PBXGroup;
			children = (
				D75F66332B48EABC00434974 /* SearchForWebMapView.swift */,
				D7C6420B2B4F47E10042B8F7 /* SearchForWebMapView.Model.swift */,
				D71D516D2B51D7B600B2A2BE /* SearchForWebMapView.Views.swift */,
			);
			path = "Search for web map";
			sourceTree = "<group>";
		};
		D76000AA2AF19C2300B3084D /* Find route in mobile map package */ = {
			isa = PBXGroup;
			children = (
				D73723782AF5ADD700846884 /* FindRouteInMobileMapPackageView.MobileMapView.swift */,
				D73723742AF5877500846884 /* FindRouteInMobileMapPackageView.Models.swift */,
				D76000AB2AF19C2300B3084D /* FindRouteInMobileMapPackageView.swift */,
			);
			path = "Find route in mobile map package";
			sourceTree = "<group>";
		};
		D76000B52AF19FC900B3084D /* 260eb6535c824209964cf281766ebe43 */ = {
			isa = PBXGroup;
			children = (
				D76000B62AF19FCA00B3084D /* SanFrancisco.mmpk */,
			);
			path = 260eb6535c824209964cf281766ebe43;
			sourceTree = "<group>";
		};
		D762AF5E2BF6A7B900ECE3C7 /* Edit features with feature-linked annotation */ = {
			isa = PBXGroup;
			children = (
				D762AF5B2BF6A7B900ECE3C7 /* EditFeaturesWithFeatureLinkedAnnotationView.swift */,
				D7BA38902BFBC476009954F5 /* EditFeaturesWithFeatureLinkedAnnotationView.Model.swift */,
			);
			path = "Edit features with feature-linked annotation";
			sourceTree = "<group>";
		};
		D762AF642BF6A96100ECE3C7 /* 74c0c9fa80f4498c9739cc42531e9948 */ = {
			isa = PBXGroup;
			children = (
				D762AF632BF6A96100ECE3C7 /* loudoun_anno.geodatabase */,
			);
			path = 74c0c9fa80f4498c9739cc42531e9948;
			sourceTree = "<group>";
		};
		D7635FEA2B9272CB0044AB97 /* Display clusters */ = {
			isa = PBXGroup;
			children = (
				D7635FED2B9272CB0044AB97 /* DisplayClustersView.swift */,
			);
			path = "Display clusters";
			sourceTree = "<group>";
		};
		D7635FF32B9277DC0044AB97 /* Configure clusters */ = {
			isa = PBXGroup;
			children = (
				D7635FF82B9277DC0044AB97 /* ConfigureClustersView.swift */,
				D7635FF52B9277DC0044AB97 /* ConfigureClustersView.Model.swift */,
				D7635FF72B9277DC0044AB97 /* ConfigureClustersView.SettingsView.swift */,
			);
			path = "Configure clusters";
			sourceTree = "<group>";
		};
		D764B7DE2BE2F89D002E2F92 /* Edit geodatabase with transactions */ = {
			isa = PBXGroup;
			children = (
				D764B7DB2BE2F89D002E2F92 /* EditGeodatabaseWithTransactionsView.swift */,
				D769DF322BEC1A1C0062AE95 /* EditGeodatabaseWithTransactionsView.Model.swift */,
			);
			path = "Edit geodatabase with transactions";
			sourceTree = "<group>";
		};
		D76929F32B4F78340047205E /* Orbit camera around object */ = {
			isa = PBXGroup;
			children = (
				D76929F52B4F78340047205E /* OrbitCameraAroundObjectView.swift */,
				D718A1E62B570F7500447087 /* OrbitCameraAroundObjectView.Model.swift */,
			);
			path = "Orbit camera around object";
			sourceTree = "<group>";
		};
		D769C20D2A28FF8600030F61 /* Set up location-driven geotriggers */ = {
			isa = PBXGroup;
			children = (
				D769C2112A29019B00030F61 /* SetUpLocationDrivenGeotriggersView.swift */,
				D79EE76D2A4CEA5D005A52AE /* SetUpLocationDrivenGeotriggersView.Model.swift */,
			);
			path = "Set up location-driven geotriggers";
			sourceTree = "<group>";
		};
		D76CE8D62BFD7047009A8686 /* Set reference scale */ = {
			isa = PBXGroup;
			children = (
				D76CE8D52BFD7047009A8686 /* SetReferenceScaleView.swift */,
			);
			path = "Set reference scale";
			sourceTree = "<group>";
		};
		D7705D542AFC244E00CC0335 /* Find closest facility to multiple points */ = {
			isa = PBXGroup;
			children = (
				D7705D552AFC244E00CC0335 /* FindClosestFacilityToMultiplePointsView.swift */,
			);
			path = "Find closest facility to multiple points";
			sourceTree = "<group>";
		};
		D7705D5F2AFC570700CC0335 /* Find closest facility from point */ = {
			isa = PBXGroup;
			children = (
				D7705D612AFC570700CC0335 /* FindClosestFacilityFromPointView.swift */,
			);
			path = "Find closest facility from point";
			sourceTree = "<group>";
		};
		D77570BC2A29427200F490CD /* Animate images with image overlay */ = {
			isa = PBXGroup;
			children = (
				D77570BF2A2942F800F490CD /* AnimateImagesWithImageOverlayView.swift */,
			);
			path = "Animate images with image overlay";
			sourceTree = "<group>";
		};
		D77572AC2A295DC100F490CD /* d1453556d91e46dea191c20c398b82cd */ = {
			isa = PBXGroup;
			children = (
				D77572AD2A295DDD00F490CD /* PacificSouthWest2 */,
			);
			path = d1453556d91e46dea191c20c398b82cd;
			sourceTree = "<group>";
		};
		D776880E2B69826B007C3860 /* List spatial reference transformations */ = {
			isa = PBXGroup;
			children = (
				D77688102B69826B007C3860 /* ListSpatialReferenceTransformationsView.swift */,
				D757D14A2B6C46E50065F78F /* ListSpatialReferenceTransformationsView.Model.swift */,
			);
			path = "List spatial reference transformations";
			sourceTree = "<group>";
		};
		D7781D472B7EB03400E53C51 /* 4caec8c55ea2463982f1af7d9611b8d5 */ = {
			isa = PBXGroup;
			children = (
				D7781D482B7EB03400E53C51 /* SanDiegoTourPath.json */,
			);
			path = 4caec8c55ea2463982f1af7d9611b8d5;
			sourceTree = "<group>";
		};
		D77BC5352B59A2D3007B49B6 /* Style point with distance composite scene symbol */ = {
			isa = PBXGroup;
			children = (
				D77BC5362B59A2D3007B49B6 /* StylePointWithDistanceCompositeSceneSymbolView.swift */,
			);
			path = "Style point with distance composite scene symbol";
			sourceTree = "<group>";
		};
		D78666A92A21616D00C60110 /* Find nearest vertex */ = {
			isa = PBXGroup;
			children = (
				D78666AC2A2161F100C60110 /* FindNearestVertexView.swift */,
			);
			path = "Find nearest vertex";
			sourceTree = "<group>";
		};
		D79482D32C35D872006521CD /* Create dynamic basemap gallery */ = {
			isa = PBXGroup;
			children = (
				D79482D02C35D872006521CD /* CreateDynamicBasemapGalleryView.swift */,
				D78FA4932C3C88880079313E /* CreateDynamicBasemapGalleryView.Views.swift */,
			);
			path = "Create dynamic basemap gallery";
			sourceTree = "<group>";
		};
		D7A737DF2BABB9FE00B7C7FC /* Augment reality to show hidden infrastructure */ = {
			isa = PBXGroup;
			children = (
				D7A737DC2BABB9FE00B7C7FC /* AugmentRealityToShowHiddenInfrastructureView.swift */,
				D77D9BFF2BB2438200B38A6C /* AugmentRealityToShowHiddenInfrastructureView.ARSceneView.swift */,
			);
			path = "Augment reality to show hidden infrastructure";
			sourceTree = "<group>";
		};
		D7ABA2F52A3256610021822B /* Measure distance in scene */ = {
			isa = PBXGroup;
			children = (
				D7ABA2F82A32579C0021822B /* MeasureDistanceInSceneView.swift */,
			);
			path = "Measure distance in scene";
			sourceTree = "<group>";
		};
		D7ABA2FB2A3287C10021822B /* Show viewshed from geoelement in scene */ = {
			isa = PBXGroup;
			children = (
				D7ABA2FE2A32881C0021822B /* ShowViewshedFromGeoelementInSceneView.swift */,
			);
			path = "Show viewshed from geoelement in scene";
			sourceTree = "<group>";
		};
		D7AE861A2AC39D750049B626 /* Display annotation */ = {
			isa = PBXGroup;
			children = (
				D7AE861D2AC39DC50049B626 /* DisplayAnnotationView.swift */,
			);
			path = "Display annotation";
			sourceTree = "<group>";
		};
		D7B3C5C02A43B71E001DA4D8 /* Create convex hull around geometries */ = {
			isa = PBXGroup;
			children = (
				D7634FAE2A43B7AC00F8AEFB /* CreateConvexHullAroundGeometriesView.swift */,
			);
			path = "Create convex hull around geometries";
			sourceTree = "<group>";
		};
		D7BA38962BFBFC0F009954F5 /* Query related features */ = {
			isa = PBXGroup;
			children = (
				D7BA38932BFBFC0F009954F5 /* QueryRelatedFeaturesView.swift */,
			);
			path = "Query related features";
			sourceTree = "<group>";
		};
		D7BB3DD12C5D781800FFCD56 /* 43809fd639f242fd8045ecbafd61a579 */ = {
			isa = PBXGroup;
			children = (
				D7BB3DD02C5D781800FFCD56 /* SaveTheBay.geodatabase */,
			);
			path = 43809fd639f242fd8045ecbafd61a579;
			sourceTree = "<group>";
		};
		D7C16D172AC5F6C100689E89 /* Animate 3D graphic */ = {
			isa = PBXGroup;
			children = (
				D7058FB02ACB423C00A40F14 /* Animate3DGraphicView.Model.swift */,
				D7054AE82ACCCB6C007235BA /* Animate3DGraphicView.SettingsView.swift */,
				D7C16D1A2AC5F95300689E89 /* Animate3DGraphicView.swift */,
			);
			path = "Animate 3D graphic";
			sourceTree = "<group>";
		};
		D7C16D1D2AC5FE8200689E89 /* 5a9b60cee9ba41e79640a06bcdf8084d */ = {
			isa = PBXGroup;
			children = (
				D7C16D1E2AC5FE8200689E89 /* Pyrenees.csv */,
			);
			path = 5a9b60cee9ba41e79640a06bcdf8084d;
			sourceTree = "<group>";
		};
		D7C16D202AC5FE9800689E89 /* 290f0c571c394461a8b58b6775d0bd63 */ = {
			isa = PBXGroup;
			children = (
				D7C16D212AC5FE9800689E89 /* GrandCanyon.csv */,
			);
			path = 290f0c571c394461a8b58b6775d0bd63;
			sourceTree = "<group>";
		};
		D7C16D232AC5FEA600689E89 /* 12509ffdc684437f8f2656b0129d2c13 */ = {
			isa = PBXGroup;
			children = (
				D7C16D242AC5FEA600689E89 /* Snowdon.csv */,
			);
			path = 12509ffdc684437f8f2656b0129d2c13;
			sourceTree = "<group>";
		};
		D7C16D262AC5FEB600689E89 /* e87c154fb9c2487f999143df5b08e9b1 */ = {
			isa = PBXGroup;
			children = (
				D7C16D272AC5FEB600689E89 /* Hawaii.csv */,
			);
			path = e87c154fb9c2487f999143df5b08e9b1;
			sourceTree = "<group>";
		};
		D7C3AB462B683291008909B9 /* Set feature request mode */ = {
			isa = PBXGroup;
			children = (
				D7C3AB472B683291008909B9 /* SetFeatureRequestModeView.swift */,
			);
			path = "Set feature request mode";
			sourceTree = "<group>";
		};
		D7C5233F2BED9BBF00E8221A /* e4a398afe9a945f3b0f4dca1e4faccb5 */ = {
			isa = PBXGroup;
			children = (
				D7C5233E2BED9BBF00E8221A /* SanFrancisco.tpkx */,
			);
			path = e4a398afe9a945f3b0f4dca1e4faccb5;
			sourceTree = "<group>";
		};
		D7CC33FB2A31475C00198EDF /* Show line of sight between points */ = {
			isa = PBXGroup;
			children = (
				D7CC33FD2A31475C00198EDF /* ShowLineOfSightBetweenPointsView.swift */,
			);
			path = "Show line of sight between points";
			sourceTree = "<group>";
		};
		D7CE9F992AE2F575008F7A5F /* 22c3083d4fa74e3e9b25adfc9f8c0496 */ = {
			isa = PBXGroup;
			children = (
				D7CE9F9A2AE2F575008F7A5F /* streetmap_SD.tpkx */,
			);
			path = 22c3083d4fa74e3e9b25adfc9f8c0496;
			sourceTree = "<group>";
		};
		D7CE9F9C2AE2F585008F7A5F /* 3424d442ebe54f3cbf34462382d3aebe */ = {
			isa = PBXGroup;
			children = (
				D7CE9FA22AE2F595008F7A5F /* san-diego-eagle-locator */,
			);
			path = 3424d442ebe54f3cbf34462382d3aebe;
			sourceTree = "<group>";
		};
		D7D1F3512ADDBE5D009CE2DA /* 7dd2f97bb007466ea939160d0de96a9d */ = {
			isa = PBXGroup;
			children = (
				D7D1F3522ADDBE5D009CE2DA /* philadelphia.mspk */,
			);
			path = 7dd2f97bb007466ea939160d0de96a9d;
			sourceTree = "<group>";
		};
		D7D9FCF52BF2CC8600F972A2 /* Filter by definition expression or display filter */ = {
			isa = PBXGroup;
			children = (
				D7D9FCF22BF2CC8600F972A2 /* FilterByDefinitionExpressionOrDisplayFilterView.swift */,
			);
			path = "Filter by definition expression or display filter";
			sourceTree = "<group>";
		};
		D7DDF84F2AF47C6C004352D9 /* Find route around barriers */ = {
			isa = PBXGroup;
			children = (
				D76EE6062AF9AFE100DA0325 /* FindRouteAroundBarriersView.Model.swift */,
				D7DDF8502AF47C6C004352D9 /* FindRouteAroundBarriersView.swift */,
				D73FCFFE2B02C7630006360D /* FindRouteAroundBarriersView.Views.swift */,
			);
			path = "Find route around barriers";
			sourceTree = "<group>";
		};
		D7E440D12A1ECBC2005D74DE /* Create buffers around points */ = {
			isa = PBXGroup;
			children = (
				D7E440D62A1ECE7D005D74DE /* CreateBuffersAroundPointsView.swift */,
			);
			path = "Create buffers around points";
			sourceTree = "<group>";
		};
		D7E557602A1D743100B9FB09 /* Add WMS layer */ = {
			isa = PBXGroup;
			children = (
				D7E557672A1D768800B9FB09 /* AddWMSLayerView.swift */,
			);
			path = "Add WMS layer";
			sourceTree = "<group>";
		};
		D7E7D0792AEB39BF003AAD02 /* Find route in transport network */ = {
			isa = PBXGroup;
			children = (
				D7749AD52AF08BF50086632F /* FindRouteInTransportNetworkView.Model.swift */,
				D7E7D0802AEB39D5003AAD02 /* FindRouteInTransportNetworkView.swift */,
			);
			path = "Find route in transport network";
			sourceTree = "<group>";
		};
		D7E7D0862AEB3C36003AAD02 /* df193653ed39449195af0c9725701dca */ = {
			isa = PBXGroup;
			children = (
				D7E7D0992AEB3C47003AAD02 /* san_diego_offline_routing */,
			);
			path = df193653ed39449195af0c9725701dca;
			sourceTree = "<group>";
		};
		D7EAF34F2A1C011000D822C4 /* Set min and max scale */ = {
			isa = PBXGroup;
			children = (
				D7EAF3592A1C023800D822C4 /* SetMinAndMaxScaleView.swift */,
			);
			path = "Set min and max scale";
			sourceTree = "<group>";
		};
		D7ECF5942AB8BDCA003FB2BE /* Render multilayer symbols */ = {
			isa = PBXGroup;
			children = (
				D7ECF5972AB8BE63003FB2BE /* RenderMultilayerSymbolsView.swift */,
			);
			path = "Render multilayer symbols";
			sourceTree = "<group>";
		};
		D7EF5D712A269E2D00FEBDE5 /* Show coordinates in multiple formats */ = {
			isa = PBXGroup;
			children = (
				D7EF5D742A26A03A00FEBDE5 /* ShowCoordinatesInMultipleFormatsView.swift */,
			);
			path = "Show coordinates in multiple formats";
			sourceTree = "<group>";
		};
		D7F8C0342B60564D0072BFA7 /* Add features with contingent values */ = {
			isa = PBXGroup;
			children = (
				D7F8C0362B60564D0072BFA7 /* AddFeaturesWithContingentValuesView.swift */,
				D74F03EF2B609A7D00E83688 /* AddFeaturesWithContingentValuesView.Model.swift */,
				D7F8C0422B608F120072BFA7 /* AddFeaturesWithContingentValuesView.AddFeatureView.swift */,
			);
			path = "Add features with contingent values";
			sourceTree = "<group>";
		};
		D7F8C03C2B605AF60072BFA7 /* e12b54ea799f4606a2712157cf9f6e41 */ = {
			isa = PBXGroup;
			children = (
				D7F8C03D2B605AF60072BFA7 /* ContingentValuesBirdNests.geodatabase */,
			);
			path = e12b54ea799f4606a2712157cf9f6e41;
			sourceTree = "<group>";
		};
		D7F8C03F2B605E720072BFA7 /* b5106355f1634b8996e634c04b6a930a */ = {
			isa = PBXGroup;
			children = (
				D7F8C0402B605E720072BFA7 /* FillmoreTopographicMap.vtpk */,
			);
			path = b5106355f1634b8996e634c04b6a930a;
			sourceTree = "<group>";
		};
		E000E75E2869E325005D87C5 /* Clip geometry */ = {
			isa = PBXGroup;
			children = (
				E000E75F2869E33D005D87C5 /* ClipGeometryView.swift */,
			);
			path = "Clip geometry";
			sourceTree = "<group>";
		};
		E000E761286A0B07005D87C5 /* Cut geometry */ = {
			isa = PBXGroup;
			children = (
				E000E762286A0B18005D87C5 /* CutGeometryView.swift */,
			);
			path = "Cut geometry";
			sourceTree = "<group>";
		};
		E004A6B928414332002A1FE6 /* Set viewpoint rotation */ = {
			isa = PBXGroup;
			children = (
				E004A6BD28414332002A1FE6 /* SetViewpointRotationView.swift */,
			);
			path = "Set viewpoint rotation";
			sourceTree = "<group>";
		};
		E004A6D528465C70002A1FE6 /* Display scene */ = {
			isa = PBXGroup;
			children = (
				E004A6D828465C70002A1FE6 /* DisplaySceneView.swift */,
			);
			path = "Display scene";
			sourceTree = "<group>";
		};
		E004A6DE2846626A002A1FE6 /* Show callout */ = {
			isa = PBXGroup;
			children = (
				E004A6DF28466279002A1FE6 /* ShowCalloutView.swift */,
			);
			path = "Show callout";
			sourceTree = "<group>";
		};
		E004A6E42846A609002A1FE6 /* Style graphics with symbols */ = {
			isa = PBXGroup;
			children = (
				E004A6E52846A61F002A1FE6 /* StyleGraphicsWithSymbolsView.swift */,
			);
			path = "Style graphics with symbols";
			sourceTree = "<group>";
		};
		E004A6E728493BBB002A1FE6 /* Show device location */ = {
			isa = PBXGroup;
			children = (
				E004A6E828493BCE002A1FE6 /* ShowDeviceLocationView.swift */,
			);
			path = "Show device location";
			sourceTree = "<group>";
		};
		E004A6EB28495538002A1FE6 /* Create planar and geodetic buffers */ = {
			isa = PBXGroup;
			children = (
				E004A6EC2849556E002A1FE6 /* CreatePlanarAndGeodeticBuffersView.swift */,
			);
			path = "Create planar and geodetic buffers";
			sourceTree = "<group>";
		};
		E004A6EE284E4B7A002A1FE6 /* Download vector tiles to local cache */ = {
			isa = PBXGroup;
			children = (
				E004A6EF284E4B9B002A1FE6 /* DownloadVectorTilesToLocalCacheView.swift */,
			);
			path = "Download vector tiles to local cache";
			sourceTree = "<group>";
		};
		E004A6F1284E4F80002A1FE6 /* Show result of spatial operations */ = {
			isa = PBXGroup;
			children = (
				E004A6F2284E4FEB002A1FE6 /* ShowResultOfSpatialOperationsView.swift */,
			);
			path = "Show result of spatial operations";
			sourceTree = "<group>";
		};
		E004A6F4284FA3C5002A1FE6 /* Select features in feature layer */ = {
			isa = PBXGroup;
			children = (
				E004A6F5284FA42A002A1FE6 /* SelectFeaturesInFeatureLayerView.swift */,
			);
			path = "Select features in feature layer";
			sourceTree = "<group>";
		};
		E041ABC3287CAFEB0056009B /* Web */ = {
			isa = PBXGroup;
			children = (
				E041AC15287F54580056009B /* highlight.min.js */,
				E041AC1D288076A60056009B /* info.css */,
				E041AC1F288077B90056009B /* xcode.css */,
			);
			path = Web;
			sourceTree = "<group>";
		};
		E066DD33285CF3A0004D3D5B /* Find route */ = {
			isa = PBXGroup;
			children = (
				E066DD34285CF3B3004D3D5B /* FindRouteView.swift */,
			);
			path = "Find route";
			sourceTree = "<group>";
		};
		E066DD362860AB0B004D3D5B /* Style graphics with renderer */ = {
			isa = PBXGroup;
			children = (
				E066DD372860AB28004D3D5B /* StyleGraphicsWithRendererView.swift */,
			);
			path = "Style graphics with renderer";
			sourceTree = "<group>";
		};
		E066DD392860C9EE004D3D5B /* Show result of spatial relationships */ = {
			isa = PBXGroup;
			children = (
				E066DD3A2860CA08004D3D5B /* ShowResultOfSpatialRelationshipsView.swift */,
			);
			path = "Show result of spatial relationships";
			sourceTree = "<group>";
		};
		E066DD3E28610F3F004D3D5B /* Add scene layer from service */ = {
			isa = PBXGroup;
			children = (
				E066DD3F28610F55004D3D5B /* AddSceneLayerFromServiceView.swift */,
			);
			path = "Add scene layer from service";
			sourceTree = "<group>";
		};
		E070A0A1286F3B3400F2B606 /* Download preplanned map area */ = {
			isa = PBXGroup;
			children = (
				883C121429C9136600062FF9 /* DownloadPreplannedMapAreaView.MapPicker.swift */,
				E0D04FF128A5390000747989 /* DownloadPreplannedMapAreaView.Model.swift */,
				E070A0A2286F3B6000F2B606 /* DownloadPreplannedMapAreaView.swift */,
			);
			path = "Download preplanned map area";
			sourceTree = "<group>";
		};
		E088E1552862578800413100 /* Set surface placement mode */ = {
			isa = PBXGroup;
			children = (
				E088E1562862579D00413100 /* SetSurfacePlacementModeView.swift */,
			);
			path = "Set surface placement mode";
			sourceTree = "<group>";
		};
		E088E1722863B5E600413100 /* Generate offline map */ = {
			isa = PBXGroup;
			children = (
				E088E1732863B5F800413100 /* GenerateOfflineMapView.swift */,
			);
			path = "Generate offline map";
			sourceTree = "<group>";
		};
		E0EA0B75286638FD00C9621D /* Project geometry */ = {
			isa = PBXGroup;
			children = (
				E0EA0B762866390E00C9621D /* ProjectGeometryView.swift */,
			);
			path = "Project geometry";
			sourceTree = "<group>";
		};
		E0FE32E528747762002C6ACA /* Browse building floors */ = {
			isa = PBXGroup;
			children = (
				E0FE32E628747778002C6ACA /* BrowseBuildingFloorsView.swift */,
			);
			path = "Browse building floors";
			sourceTree = "<group>";
		};
		F111CCBD288B548400205358 /* Display map from mobile map package */ = {
			isa = PBXGroup;
			children = (
				F111CCC0288B5D5600205358 /* DisplayMapFromMobileMapPackageView.swift */,
			);
			path = "Display map from mobile map package";
			sourceTree = "<group>";
		};
		F111CCC2288B63DB00205358 /* e1f3a7254cb845b09450f54937c16061 */ = {
			isa = PBXGroup;
			children = (
				F111CCC3288B641900205358 /* Yellowstone.mmpk */,
			);
			path = e1f3a7254cb845b09450f54937c16061;
			sourceTree = "<group>";
		};
		F19A316128906F0D003B7EF9 /* Add raster from file */ = {
			isa = PBXGroup;
			children = (
				F1E71BF0289473760064C33F /* AddRasterFromFileView.swift */,
			);
			path = "Add raster from file";
			sourceTree = "<group>";
		};
/* End PBXGroup section */

/* Begin PBXNativeTarget section */
		00E5401227F3CCA200CF66D5 /* Samples */ = {
			isa = PBXNativeTarget;
			buildConfigurationList = 00E5402427F3CCA200CF66D5 /* Build configuration list for PBXNativeTarget "Samples" */;
			buildPhases = (
				001C6DDC27FE5CE800D472C2 /* Create .secrets File If It Does Not Exist */,
				00CCB8A3285BA2FD00BBAB70 /* Download Portal Item Data */,
				00E5402B27F77A5A00CF66D5 /* Lint Sources */,
				00E5400F27F3CCA200CF66D5 /* Sources */,
				00144B5E280634840090DD5D /* Embed Frameworks */,
				00E5401027F3CCA200CF66D5 /* Frameworks */,
				00E5401127F3CCA200CF66D5 /* Resources */,
				0039A4E82885C4E300592C86 /* Copy Source Code Files */,
				0039A4E72885C45200592C86 /* Copy README.md Files For Source Code View */,
			);
			buildRules = (
				0083586F27FE3BCF00192A15 /* PBXBuildRule */,
				0074ABCC2817B8E60037244A /* PBXBuildRule */,
			);
			dependencies = (
			);
			name = Samples;
			packageProductDependencies = (
				00C43AEC2947DC350099AE34 /* ArcGISToolkit */,
			);
			productName = "arcgis-swift-sdk-samples (iOS)";
			productReference = 00E5401327F3CCA200CF66D5 /* ArcGIS Maps SDK Samples.app */;
			productType = "com.apple.product-type.application";
		};
/* End PBXNativeTarget section */

/* Begin PBXProject section */
		00E5400727F3CCA100CF66D5 /* Project object */ = {
			isa = PBXProject;
			attributes = {
				BuildIndependentTargetsInParallel = 1;
				KnownAssetTags = (
					AddCustomDynamicEntityDataSource,
					AddEncExchangeSet,
					AddFeatureLayers,
					AddFeaturesWithContingentValues,
					AddRasterFromFile,
					Animate3DGraphic,
					AnimateImagesWithImageOverlay,
					ApplyScheduledUpdatesToPreplannedMapArea,
					AugmentRealityToShowTabletopScene,
					ChangeCameraController,
					DisplayDimensions,
					DisplayMapFromMobileMapPackage,
					DisplaySceneFromMobileScenePackage,
					EditAndSyncFeaturesWithFeatureService,
					EditFeaturesWithFeatureLinkedAnnotation,
					EditGeodatabaseWithTransactions,
					FindRouteInMobileMapPackage,
					FindRouteInTransportNetwork,
					GenerateOfflineMapWithLocalBasemap,
					GeocodeOffline,
					IdentifyRasterCell,
					NavigateRouteWithRerouting,
					OrbitCameraAroundObject,
					ShowDeviceLocationWithNmeaDataSources,
					ShowMobileMapPackageExpirationDate,
					ShowViewshedFromGeoelementInScene,
					StyleFeaturesWithCustomDictionary,
					StylePointWithDistanceCompositeSceneSymbol,
					StyleSymbolsFromMobileStyleFile,
				);
				LastSwiftUpdateCheck = 1330;
				LastUpgradeCheck = 1500;
				ORGANIZATIONNAME = Esri;
				TargetAttributes = {
					00E5401227F3CCA200CF66D5 = {
						CreatedOnToolsVersion = 13.3;
					};
				};
			};
			buildConfigurationList = 00E5400A27F3CCA100CF66D5 /* Build configuration list for PBXProject "Samples" */;
			compatibilityVersion = "Xcode 15.0";
			developmentRegion = en;
			hasScannedForEncodings = 0;
			knownRegions = (
				en,
				Base,
			);
			mainGroup = 00E5400627F3CCA100CF66D5;
			packageReferences = (
				00C43AEB2947DC350099AE34 /* XCRemoteSwiftPackageReference "arcgis-maps-sdk-swift-toolkit" */,
			);
			productRefGroup = 00E5401427F3CCA200CF66D5 /* Products */;
			projectDirPath = "";
			projectRoot = "";
			targets = (
				00E5401227F3CCA200CF66D5 /* Samples */,
			);
		};
/* End PBXProject section */

/* Begin PBXResourcesBuildPhase section */
		00E5401127F3CCA200CF66D5 /* Resources */ = {
			isa = PBXResourcesBuildPhase;
			buildActionMask = 2147483647;
			files = (
				D7F8C0412B605E720072BFA7 /* FillmoreTopographicMap.vtpk in Resources */,
				9537AFD72C220EF0000923C5 /* ExchangeSetwithoutUpdates in Resources */,
				D7F8C03E2B605AF60072BFA7 /* ContingentValuesBirdNests.geodatabase in Resources */,
				E041AC1E288076A60056009B /* info.css in Resources */,
				D7CE9F9B2AE2F575008F7A5F /* streetmap_SD.tpkx in Resources */,
				D721EEA82ABDFF550040BE46 /* LothianRiversAnno.mmpk in Resources */,
				950D5B0D2C2CC35D00DF2E4E /* hydrography in Resources */,
				D7C16D1F2AC5FE8200689E89 /* Pyrenees.csv in Resources */,
				E041AC1A287F54580056009B /* highlight.min.js in Resources */,
				D7497F402AC4BA4100167AD2 /* Edinburgh_Pylon_Dimensions.mmpk in Resources */,
				D7C523402BED9BBF00E8221A /* SanFrancisco.tpkx in Resources */,
				00E5402027F3CCA200CF66D5 /* Assets.xcassets in Resources */,
				4D126D7C29CA3E6000CFB7A7 /* Redlands.nmea in Resources */,
				00C94A0D28B53DE1004E42D9 /* raster-file in Resources */,
				D7464F2B2ACE0965007FEE88 /* SA_EVI_8Day_03May20 in Resources */,
				004FE87129DF5D8700075217 /* Bristol in Resources */,
				D7C16D252AC5FEA600689E89 /* Snowdon.csv in Resources */,
				D73F8CF42AB1089900CD39DA /* Restaurant.stylx in Resources */,
				D7BB3DD22C5D781800FFCD56 /* SaveTheBay.geodatabase in Resources */,
				D74C8C022ABA6202007C76B8 /* emoji-mobile.stylx in Resources */,
				D7CE9FA32AE2F595008F7A5F /* san-diego-eagle-locator in Resources */,
				D76000B72AF19FCA00B3084D /* SanFrancisco.mmpk in Resources */,
				D762AF652BF6A96100ECE3C7 /* loudoun_anno.geodatabase in Resources */,
				792222DD2A81AA5D00619FFE /* AIS_MarineCadastre_SelectedVessels_CustomDataSource.jsonl in Resources */,
				E041AC20288077B90056009B /* xcode.css in Resources */,
				00D4EF9028638BF100B9CC30 /* LA_Trails.geodatabase in Resources */,
				D701D72C2A37C7F7006FF0C8 /* bradley_low_3ds in Resources */,
				00D4EF9A28638BF100B9CC30 /* AuroraCO.gpkg in Resources */,
				D7C16D282AC5FEB700689E89 /* Hawaii.csv in Resources */,
				D7D1F3532ADDBE5D009CE2DA /* philadelphia.mspk in Resources */,
				004A2B9D2BED455B00C297CE /* canyonlands in Resources */,
				798C2DA72AFC505600EE7E97 /* PrivacyInfo.xcprivacy in Resources */,
				D7E7D09A2AEB3C47003AAD02 /* san_diego_offline_routing in Resources */,
				F111CCC4288B641900205358 /* Yellowstone.mmpk in Resources */,
				D77572AE2A295DDE00F490CD /* PacificSouthWest2 in Resources */,
				10D321932BDB187400B39B1B /* naperville_imagery.tpkx in Resources */,
				00D4EFB12863CE6300B9CC30 /* ScottishWildlifeTrust_reserves in Resources */,
				D7781D492B7EB03400E53C51 /* SanDiegoTourPath.json in Resources */,
				D7C16D222AC5FE9800689E89 /* GrandCanyon.csv in Resources */,
			);
			runOnlyForDeploymentPostprocessing = 0;
		};
/* End PBXResourcesBuildPhase section */

/* Begin PBXShellScriptBuildPhase section */
		001C6DDC27FE5CE800D472C2 /* Create .secrets File If It Does Not Exist */ = {
			isa = PBXShellScriptBuildPhase;
			alwaysOutOfDate = 1;
			buildActionMask = 2147483647;
			files = (
			);
			inputFileListPaths = (
			);
			inputPaths = (
			);
			name = "Create .secrets File If It Does Not Exist";
			outputFileListPaths = (
			);
			outputPaths = (
				"$(SRCROOT)/.secrets",
			);
			runOnlyForDeploymentPostprocessing = 0;
			shellPath = /bin/sh;
			shellScript = "if [ ! -e \"$SRCROOT/.secrets\" ]\nthen\n    touch \"$SRCROOT/.secrets\"\nfi\n";
		};
		0039A4E72885C45200592C86 /* Copy README.md Files For Source Code View */ = {
			isa = PBXShellScriptBuildPhase;
			alwaysOutOfDate = 1;
			buildActionMask = 2147483647;
			files = (
			);
			inputFileListPaths = (
			);
			inputPaths = (
			);
			name = "Copy README.md Files For Source Code View";
			outputFileListPaths = (
			);
			outputPaths = (
			);
			runOnlyForDeploymentPostprocessing = 0;
			shellPath = /bin/sh;
			shellScript = "echo $BUILT_PRODUCTS_DIR\n\n# Directory to which the readmes will be copied.\nREADMES_DIR=${BUILT_PRODUCTS_DIR}/${UNLOCALIZED_RESOURCES_FOLDER_PATH}/READMEs\nmkdir -p \"${READMES_DIR}\"\n\n# Root readme for the project to skip.\nDEFAULT_README=$SRCROOT/README.md\n\n# Find all README.md files in the project.\nfind ${SRCROOT} -name \"README.md\" | while read file\ndo\n    # Skip the root readme for project.\n    if [ \"$file\" = \"$DEFAULT_README\" ]\n    then\n        echo $BUILT_PRODUCTS_DIR\n        continue\n    fi\n    \n    # Extract the folder name from the path.\n    FILE_PATH=$(dirname \"$file\")\n    FOLDER_NAME=$(basename \"$FILE_PATH\")\n    \n    cp \"${file}\" \"${READMES_DIR}/${FOLDER_NAME}.md\"\ndone\n";
		};
		00CCB8A3285BA2FD00BBAB70 /* Download Portal Item Data */ = {
			isa = PBXShellScriptBuildPhase;
			alwaysOutOfDate = 1;
			buildActionMask = 2147483647;
			files = (
			);
			inputFileListPaths = (
			);
			inputPaths = (
			);
			name = "Download Portal Item Data";
			outputFileListPaths = (
			);
			outputPaths = (
			);
			runOnlyForDeploymentPostprocessing = 0;
			shellPath = /bin/sh;
			shellScript = "SAMPLES_DIRECTORY=\"${SRCROOT}/Shared/Samples\"\nDOWNLOAD_DIRECTORY=\"${SRCROOT}/Portal Data\"\nxcrun --sdk macosx swift \"${SRCROOT}/Scripts/DowloadPortalItemData.swift\" \"$SAMPLES_DIRECTORY\" \"$DOWNLOAD_DIRECTORY\"\n";
		};
		00E5402B27F77A5A00CF66D5 /* Lint Sources */ = {
			isa = PBXShellScriptBuildPhase;
			alwaysOutOfDate = 1;
			buildActionMask = 2147483647;
			files = (
			);
			inputFileListPaths = (
			);
			inputPaths = (
			);
			name = "Lint Sources";
			outputFileListPaths = (
			);
			outputPaths = (
			);
			runOnlyForDeploymentPostprocessing = 0;
			shellPath = /bin/sh;
			shellScript = "if [[ \"$(uname -m)\" == arm64 ]]; then\n    export PATH=\"/opt/homebrew/bin:$PATH\"\nfi\n\nif which swiftlint > /dev/null; then\n  swiftlint\nelse\n  echo \"warning: SwiftLint not installed, download from https://github.com/realm/SwiftLint\"\nfi\n";
		};
/* End PBXShellScriptBuildPhase section */

/* Begin PBXSourcesBuildPhase section */
		00E5400F27F3CCA200CF66D5 /* Sources */ = {
			isa = PBXSourcesBuildPhase;
			buildActionMask = 2147483647;
			files = (
				1C2538562BABACFD00337307 /* AugmentRealityToNavigateRouteView.swift in Sources */,
				1C2538572BABACFD00337307 /* AugmentRealityToNavigateRouteView.ARSceneView.swift in Sources */,
				D76929FA2B4F79540047205E /* OrbitCameraAroundObjectView.swift in Sources */,
				79D84D132A81711A00F45262 /* AddCustomDynamicEntityDataSourceView.swift in Sources */,
				102B6A372BFD5B55009F763C /* IdentifyFeaturesInWMSLayerView.swift in Sources */,
				E000E7602869E33D005D87C5 /* ClipGeometryView.swift in Sources */,
				4D2ADC6729C50BD6003B367F /* AddDynamicEntityLayerView.Model.swift in Sources */,
				E004A6E928493BCE002A1FE6 /* ShowDeviceLocationView.swift in Sources */,
				1C26ED192A859525009B7721 /* FilterFeaturesInSceneView.swift in Sources */,
				D7352F8E2BD992C40013FFEF /* MonitorChangesToDrawStatusView.swift in Sources */,
				F111CCC1288B5D5600205358 /* DisplayMapFromMobileMapPackageView.swift in Sources */,
				D7BA8C462B2A8ACA00018633 /* String.swift in Sources */,
				D76495212B74687E0042699E /* ValidateUtilityNetworkTopologyView.Model.swift in Sources */,
				D7D9FCF62BF2CC8600F972A2 /* FilterByDefinitionExpressionOrDisplayFilterView.swift in Sources */,
				D7337C5A2ABCFDB100A5D865 /* StyleSymbolsFromMobileStyleFileView.SymbolOptionsListView.swift in Sources */,
				00E1D90F2BC0B1E8001AEB6A /* SnapGeometryEditsView.GeometryEditorMenu.swift in Sources */,
				1C43BC842A43781200509BF8 /* SetVisibilityOfSubtypeSublayerView.swift in Sources */,
				00A7A1462A2FC58300F035F7 /* DisplayContentOfUtilityNetworkContainerView.swift in Sources */,
				D7553CDB2AE2DFEC00DC2A70 /* GeocodeOfflineView.swift in Sources */,
				D757D14B2B6C46E50065F78F /* ListSpatialReferenceTransformationsView.Model.swift in Sources */,
				218F35B829C28F4A00502022 /* AuthenticateWithOAuthView.swift in Sources */,
				79B7B80A2A1BF8EC00F57C27 /* CreateAndSaveKMLView.swift in Sources */,
				D7C6420C2B4F47E10042B8F7 /* SearchForWebMapView.Model.swift in Sources */,
				000D43162B9918420003D3C2 /* ConfigureBasemapStyleParametersView.swift in Sources */,
				7573E81C29D6134C00BEED9C /* TraceUtilityNetworkView.Enums.swift in Sources */,
				7573E81A29D6134C00BEED9C /* TraceUtilityNetworkView.Model.swift in Sources */,
				1C3B7DC82A5F64FC00907443 /* AnalyzeNetworkWithSubnetworkTraceView.Model.swift in Sources */,
				D752D9402A39154C003EB25E /* ManageOperationalLayersView.swift in Sources */,
				D7ABA2F92A32579C0021822B /* MeasureDistanceInSceneView.swift in Sources */,
				D7BA38912BFBC476009954F5 /* EditFeaturesWithFeatureLinkedAnnotationView.Model.swift in Sources */,
				10D321962BDB1CB500B39B1B /* GenerateOfflineMapWithLocalBasemapView.swift in Sources */,
				D73723792AF5ADD800846884 /* FindRouteInMobileMapPackageView.MobileMapView.swift in Sources */,
				E004A6E028466279002A1FE6 /* ShowCalloutView.swift in Sources */,
				E000E763286A0B18005D87C5 /* CutGeometryView.swift in Sources */,
				D7705D582AFC244E00CC0335 /* FindClosestFacilityToMultiplePointsView.swift in Sources */,
				D73FCFFF2B02C7630006360D /* FindRouteAroundBarriersView.Views.swift in Sources */,
				3EEDE7CE2C5D73F700510104 /* SetSpatialReferenceView.swift in Sources */,
				4D126D7229CA1E1800CFB7A7 /* FileNMEASentenceReader.swift in Sources */,
				001C6DE127FE8A9400D472C2 /* AppSecrets.swift.masque in Sources */,
				D77BC5392B59A2D3007B49B6 /* StylePointWithDistanceCompositeSceneSymbolView.swift in Sources */,
				D7084FA92AD771AA00EC7F4F /* AugmentRealityToFlyOverSceneView.swift in Sources */,
				D75B58512AAFB3030038B3B4 /* StyleFeaturesWithCustomDictionaryView.swift in Sources */,
				E0D04FF228A5390000747989 /* DownloadPreplannedMapAreaView.Model.swift in Sources */,
				D764B7DF2BE2F89D002E2F92 /* EditGeodatabaseWithTransactionsView.swift in Sources */,
				00CCB8A5285BAF8700BBAB70 /* OnDemandResource.swift in Sources */,
				D7635FFE2B9277DC0044AB97 /* ConfigureClustersView.swift in Sources */,
				1C19B4F32A578E46001D2506 /* CreateLoadReportView.swift in Sources */,
				7900C5F62A83FC3F002D430F /* AddCustomDynamicEntityDataSourceView.Vessel.swift in Sources */,
				D71099702A2802FA0065A1C1 /* DensifyAndGeneralizeGeometryView.SettingsView.swift in Sources */,
				E004A6ED2849556E002A1FE6 /* CreatePlanarAndGeodeticBuffersView.swift in Sources */,
				E041ABD7287DB04D0056009B /* SampleInfoView.swift in Sources */,
				D7635FFD2B9277DC0044AB97 /* ConfigureClustersView.SettingsView.swift in Sources */,
				D769DF332BEC1A1C0062AE95 /* EditGeodatabaseWithTransactionsView.Model.swift in Sources */,
				1C43BC822A43781200509BF8 /* SetVisibilityOfSubtypeSublayerView.Model.swift in Sources */,
				D71FCB8A2AD6277F000E517C /* CreateMobileGeodatabaseView.Model.swift in Sources */,
				D752D9462A3A6F80003EB25E /* MonitorChangesToMapLoadStatusView.swift in Sources */,
				00181B462846AD7100654571 /* View+ErrorAlert.swift in Sources */,
				D733CA192BED980D00FBDE4C /* EditAndSyncFeaturesWithFeatureServiceView.swift in Sources */,
				00273CF62A82AB8700A7A77D /* SampleLink.swift in Sources */,
				95A572192C0FDCC9006E8B48 /* ShowScaleBarView.swift in Sources */,
				D7ABA2FF2A32881C0021822B /* ShowViewshedFromGeoelementInSceneView.swift in Sources */,
				E0FE32E728747778002C6ACA /* BrowseBuildingFloorsView.swift in Sources */,
				954AEDEE2C01332600265114 /* SelectFeaturesInSceneLayerView.swift in Sources */,
				D7F8C0432B608F120072BFA7 /* AddFeaturesWithContingentValuesView.AddFeatureView.swift in Sources */,
				D752D95F2A3BCE06003EB25E /* DisplayMapFromPortalItemView.swift in Sources */,
				004A2BA22BED456500C297CE /* ApplyScheduledUpdatesToPreplannedMapAreaView.swift in Sources */,
				1CAB8D4B2A3CEAB0002AA649 /* RunValveIsolationTraceView.Model.swift in Sources */,
				E070A0A3286F3B6000F2B606 /* DownloadPreplannedMapAreaView.swift in Sources */,
				D79482D42C35D872006521CD /* CreateDynamicBasemapGalleryView.swift in Sources */,
				D77570C02A2942F800F490CD /* AnimateImagesWithImageOverlayView.swift in Sources */,
				D7054AE92ACCCB6C007235BA /* Animate3DGraphicView.SettingsView.swift in Sources */,
				D7BA8C442B2A4DAA00018633 /* Array+RawRepresentable.swift in Sources */,
				D78FA4942C3C88880079313E /* CreateDynamicBasemapGalleryView.Views.swift in Sources */,
				E0EA0B772866390E00C9621D /* ProjectGeometryView.swift in Sources */,
				D74C8BFE2ABA5605007C76B8 /* StyleSymbolsFromMobileStyleFileView.swift in Sources */,
				D7E7D0812AEB39D5003AAD02 /* FindRouteInTransportNetworkView.swift in Sources */,
				D742E4922B04132B00690098 /* DisplayWebSceneFromPortalItemView.swift in Sources */,
				0042E24328E4BF8F001F33D6 /* ShowViewshedFromPointInSceneView.Model.swift in Sources */,
				95F3A52B2C07F09C00885DED /* SetSurfaceNavigationConstraintView.swift in Sources */,
				D7E557682A1D768800B9FB09 /* AddWMSLayerView.swift in Sources */,
				D7497F3C2AC4B4C100167AD2 /* DisplayDimensionsView.swift in Sources */,
				D7C97B562B75C10C0097CDA1 /* ValidateUtilityNetworkTopologyView.Views.swift in Sources */,
				D73FCFF72B02A3AA0006360D /* FindAddressWithReverseGeocodeView.swift in Sources */,
				0005580A2817C51E00224BC6 /* SampleDetailView.swift in Sources */,
				D75F66362B48EABC00434974 /* SearchForWebMapView.swift in Sources */,
				D7058B102B59E44B000A888A /* StylePointWithSceneSymbolView.swift in Sources */,
				1C8EC7472BAE2891001A6929 /* AugmentRealityToCollectDataView.swift in Sources */,
				D75C35672AB50338003CD55F /* GroupLayersTogetherView.GroupLayerListView.swift in Sources */,
				4D2ADC6229C5071C003B367F /* ChangeMapViewBackgroundView.Model.swift in Sources */,
				0074ABCD2817BCC30037244A /* SamplesApp+Samples.swift.tache in Sources */,
				D79EE76E2A4CEA5D005A52AE /* SetUpLocationDrivenGeotriggersView.Model.swift in Sources */,
				D74F03F02B609A7D00E83688 /* AddFeaturesWithContingentValuesView.Model.swift in Sources */,
				E004A6F3284E4FEB002A1FE6 /* ShowResultOfSpatialOperationsView.swift in Sources */,
				955AFAC42C10FD6F009C8FE5 /* ApplyMosaicRuleToRastersView.swift in Sources */,
				D751018E2A2E962D00B8FA48 /* IdentifyLayerFeaturesView.swift in Sources */,
				9537AFB42C2208B5000923C5 /* AddENCExchangeSetView.swift in Sources */,
				F1E71BF1289473760064C33F /* AddRasterFromFileView.swift in Sources */,
				00B04273282EC59E0072E1B4 /* AboutView.swift in Sources */,
				7573E81F29D6134C00BEED9C /* TraceUtilityNetworkView.swift in Sources */,
				D7781D4B2B7ECCB700E53C51 /* NavigateRouteWithReroutingView.Model.swift in Sources */,
				4D2ADC6929C50C4C003B367F /* AddDynamicEntityLayerView.SettingsView.swift in Sources */,
				1C42E04729D2396B004FC4BE /* ShowPopupView.swift in Sources */,
				79302F872A1ED71B0002336A /* CreateAndSaveKMLView.Views.swift in Sources */,
				D73FC0FD2AD4A18D0067A19B /* CreateMobileGeodatabaseView.swift in Sources */,
				1C19B4F12A578E46001D2506 /* CreateLoadReportView.Views.swift in Sources */,
				E066DD3B2860CA08004D3D5B /* ShowResultOfSpatialRelationshipsView.swift in Sources */,
				7573E81E29D6134C00BEED9C /* TraceUtilityNetworkView.Views.swift in Sources */,
				4D2ADC5A29C4F612003B367F /* ChangeMapViewBackgroundView.swift in Sources */,
				95DEB9B62C127A92009BEC35 /* ShowViewshedFromPointOnMapView.swift in Sources */,
				D7BA38972BFBFC0F009954F5 /* QueryRelatedFeaturesView.swift in Sources */,
				D7ECF5982AB8BE63003FB2BE /* RenderMultilayerSymbolsView.swift in Sources */,
				D769C2122A29019B00030F61 /* SetUpLocationDrivenGeotriggersView.swift in Sources */,
				79302F852A1ED4E30002336A /* CreateAndSaveKMLView.Model.swift in Sources */,
				D7C3AB4A2B683291008909B9 /* SetFeatureRequestModeView.swift in Sources */,
				95D2EE0F2C334D1600683D53 /* ShowServiceAreaView.swift in Sources */,
				D7058FB12ACB423C00A40F14 /* Animate3DGraphicView.Model.swift in Sources */,
				D77D9C002BB2438200B38A6C /* AugmentRealityToShowHiddenInfrastructureView.ARSceneView.swift in Sources */,
				0044CDDF2995C39E004618CE /* ShowDeviceLocationHistoryView.swift in Sources */,
				E041ABC0287CA9F00056009B /* WebView.swift in Sources */,
				D73E619E2BDB21F400457932 /* EditWithBranchVersioningView.swift in Sources */,
				D7705D642AFC570700CC0335 /* FindClosestFacilityFromPointView.swift in Sources */,
				E088E1572862579D00413100 /* SetSurfacePlacementModeView.swift in Sources */,
				9579FCEA2C3360BB00FC8A1D /* EditFeatureAttachmentsView.swift in Sources */,
				D762AF5F2BF6A7B900ECE3C7 /* EditFeaturesWithFeatureLinkedAnnotationView.swift in Sources */,
				1CAF831F2A20305F000E1E60 /* ShowUtilityAssociationsView.swift in Sources */,
				00E7C15C2BBE1BF000B85D69 /* SnapGeometryEditsView.swift in Sources */,
				E004A6C128414332002A1FE6 /* SetViewpointRotationView.swift in Sources */,
				883C121529C9136600062FF9 /* DownloadPreplannedMapAreaView.MapPicker.swift in Sources */,
				D72C43F32AEB066D00B6157B /* GeocodeOfflineView.Model.swift in Sources */,
				1C9B74C929DB43580038B06F /* ShowRealisticLightAndShadowsView.swift in Sources */,
				10B782052BE55D7E007EAE6C /* GenerateOfflineMapWithCustomParametersView.swift in Sources */,
				D7635FF12B9272CB0044AB97 /* DisplayClustersView.swift in Sources */,
				D7232EE12AC1E5AA0079ABFF /* PlayKMLTourView.swift in Sources */,
				D7010EBF2B05616900D43F55 /* DisplaySceneFromMobileScenePackageView.swift in Sources */,
				D7337C602ABD142D00A5D865 /* ShowMobileMapPackageExpirationDateView.swift in Sources */,
				00E5401E27F3CCA200CF66D5 /* ContentView.swift in Sources */,
				D7634FAF2A43B7AC00F8AEFB /* CreateConvexHullAroundGeometriesView.swift in Sources */,
				E066DD382860AB28004D3D5B /* StyleGraphicsWithRendererView.swift in Sources */,
				108EC04129D25B2C000F35D0 /* QueryFeatureTableView.swift in Sources */,
				D71D516E2B51D7B600B2A2BE /* SearchForWebMapView.Views.swift in Sources */,
				D7114A0D2BDC6A3300FA68CA /* EditWithBranchVersioningView.Model.swift in Sources */,
				00B04FB5283EEBA80026C882 /* DisplayOverviewMapView.swift in Sources */,
				D718A1E72B570F7500447087 /* OrbitCameraAroundObjectView.Model.swift in Sources */,
				D71C5F642AAA7A88006599FD /* CreateSymbolStylesFromWebStylesView.swift in Sources */,
				D7CC33FF2A31475C00198EDF /* ShowLineOfSightBetweenPointsView.swift in Sources */,
				D70BE5792A5624A80022CA02 /* CategoriesView.swift in Sources */,
				10BD9EB42BF51B4B00ABDBD5 /* GenerateOfflineMapWithCustomParametersView.Model.swift in Sources */,
				4D2ADC5D29C4F612003B367F /* ChangeMapViewBackgroundView.SettingsView.swift in Sources */,
				75DD739529D38B1B0010229D /* NavigateRouteView.swift in Sources */,
				D75362D22A1E886700D83028 /* ApplyUniqueValueRendererView.swift in Sources */,
				0074ABBF28174BCF0037244A /* DisplayMapView.swift in Sources */,
				D7EF5D752A26A03A00FEBDE5 /* ShowCoordinatesInMultipleFormatsView.swift in Sources */,
				D72F272E2ADA1E4400F906DA /* AugmentRealityToShowTabletopSceneView.swift in Sources */,
				10B782082BE5A058007EAE6C /* GenerateOfflineMapWithCustomParametersView.CustomParameters.swift in Sources */,
				D76EE6072AF9AFE100DA0325 /* FindRouteAroundBarriersView.Model.swift in Sources */,
				0086F40128E3770A00974721 /* ShowViewshedFromPointInSceneView.swift in Sources */,
				0044289229C90C0B00160767 /* GetElevationAtPointOnSurfaceView.swift in Sources */,
				00E1D90B2BC0AF97001AEB6A /* SnapGeometryEditsView.SnapSettingsView.swift in Sources */,
				D7E440D72A1ECE7D005D74DE /* CreateBuffersAroundPointsView.swift in Sources */,
				00D4EF802863842100B9CC30 /* AddFeatureLayersView.swift in Sources */,
				4D126D7E29CA43D200CFB7A7 /* ShowDeviceLocationWithNMEADataSourcesView.Model.swift in Sources */,
				4D126D6D29CA1B6000CFB7A7 /* ShowDeviceLocationWithNMEADataSourcesView.swift in Sources */,
				D710996D2A27D9210065A1C1 /* DensifyAndGeneralizeGeometryView.swift in Sources */,
				88F93CC129C3D59D0006B28E /* CreateAndEditGeometriesView.swift in Sources */,
				1C0C1C3929D34DAE005C8B24 /* ChangeViewpointView.swift in Sources */,
				955271612C0E6749009B1ED4 /* AddRasterFromServiceView.swift in Sources */,
				D7AE861E2AC39DC50049B626 /* DisplayAnnotationView.swift in Sources */,
				D734FA0C2A183A5B00246D7E /* SetMaxExtentView.swift in Sources */,
				D704AA5A2AB22C1A00A3BB63 /* GroupLayersTogetherView.swift in Sources */,
				E004A6DC28465C70002A1FE6 /* DisplaySceneView.swift in Sources */,
				E066DD35285CF3B3004D3D5B /* FindRouteView.swift in Sources */,
				D71371792BD88ECC00EB2F86 /* MonitorChangesToLayerViewStateView.swift in Sources */,
				D7B759B32B1FFBE300017FDD /* FavoritesView.swift in Sources */,
				D722BD222A420DAD002C2087 /* ShowExtrudedFeaturesView.swift in Sources */,
				D71563472C65447900A6CD30 /* StyleGeometriesWithSymbolsView.Views.swift in Sources */,
				E004A6F6284FA42A002A1FE6 /* SelectFeaturesInFeatureLayerView.swift in Sources */,
				D77688132B69826B007C3860 /* ListSpatialReferenceTransformationsView.swift in Sources */,
				D75101812A2E493600B8FA48 /* ShowLabelsOnLayerView.swift in Sources */,
				1C3B7DCB2A5F64FC00907443 /* AnalyzeNetworkWithSubnetworkTraceView.swift in Sources */,
				00B042E8282EDC690072E1B4 /* SetBasemapView.swift in Sources */,
				E004A6E62846A61F002A1FE6 /* StyleGraphicsWithSymbolsView.swift in Sources */,
				0000FB6E2BBDB17600845921 /* Add3DTilesLayerView.swift in Sources */,
				D74EA7842B6DADA5008F6C7C /* ValidateUtilityNetworkTopologyView.swift in Sources */,
				00E1D90D2BC0B125001AEB6A /* SnapGeometryEditsView.GeometryEditorModel.swift in Sources */,
				E088E1742863B5F800413100 /* GenerateOfflineMapView.swift in Sources */,
				0074ABC428174F430037244A /* Sample.swift in Sources */,
				95E980712C26183000CB8912 /* BrowseOGCAPIFeatureServiceView.swift in Sources */,
				00A7A14A2A2FC5B700F035F7 /* DisplayContentOfUtilityNetworkContainerView.Model.swift in Sources */,
				E004A6F0284E4B9B002A1FE6 /* DownloadVectorTilesToLocalCacheView.swift in Sources */,
				00ABA94E2BF6721700C0488C /* ShowGridView.swift in Sources */,
				1CAB8D4E2A3CEAB0002AA649 /* RunValveIsolationTraceView.swift in Sources */,
				D7A737E02BABB9FE00B7C7FC /* AugmentRealityToShowHiddenInfrastructureView.swift in Sources */,
				4D2ADC4329C26D05003B367F /* AddDynamicEntityLayerView.swift in Sources */,
				D70082EB2ACF900100E0C3C2 /* IdentifyKMLFeaturesView.swift in Sources */,
				D7635FFB2B9277DC0044AB97 /* ConfigureClustersView.Model.swift in Sources */,
				D7EAF35A2A1C023800D822C4 /* SetMinAndMaxScaleView.swift in Sources */,
				1C19B4F52A578E46001D2506 /* CreateLoadReportView.Model.swift in Sources */,
				D72CA1432C643158004C0630 /* StyleGeometriesWithSymbolsView.swift in Sources */,
				9547085C2C3C719800CA8579 /* EditFeatureAttachmentsView.Model.swift in Sources */,
				3E54CF222C66AFBE00DD2F18 /* AddWebTiledLayerView.swift in Sources */,
				0042E24528E4F82C001F33D6 /* ShowViewshedFromPointInSceneView.ViewshedSettingsView.swift in Sources */,
				D7DDF8532AF47C6C004352D9 /* FindRouteAroundBarriersView.swift in Sources */,
				1C9B74D929DB54560038B06F /* ChangeCameraControllerView.swift in Sources */,
				D76000AE2AF19C2300B3084D /* FindRouteInMobileMapPackageView.swift in Sources */,
				00273CF42A82AB5900A7A77D /* SamplesSearchView.swift in Sources */,
				D78666AD2A2161F100C60110 /* FindNearestVertexView.swift in Sources */,
				3E720F9D2C619B1700E22A9E /* SetInitialViewpointView.swift in Sources */,
				D76CE8D92BFD7047009A8686 /* SetReferenceScaleView.swift in Sources */,
				D7C16D1B2AC5F95300689E89 /* Animate3DGraphicView.swift in Sources */,
				D744FD172A2112D90084A66C /* CreateConvexHullAroundPointsView.swift in Sources */,
				D7044B962BE18D73000F2C43 /* EditWithBranchVersioningView.Views.swift in Sources */,
				D718A1ED2B575FD900447087 /* ManageBookmarksView.swift in Sources */,
				D73723762AF5877500846884 /* FindRouteInMobileMapPackageView.Models.swift in Sources */,
				D74ECD0D2BEEAE2F007C0FA6 /* EditAndSyncFeaturesWithFeatureServiceView.Model.swift in Sources */,
				00CB9138284814A4005C2C5D /* SearchWithGeocodeView.swift in Sources */,
				1C43BC7F2A43781200509BF8 /* SetVisibilityOfSubtypeSublayerView.Views.swift in Sources */,
				D731F3C12AD0D2AC00A8431E /* IdentifyGraphicsView.swift in Sources */,
				00E5401C27F3CCA200CF66D5 /* SamplesApp.swift in Sources */,
				D73E61962BDAEE6600457932 /* MatchViewpointOfGeoViewsView.swift in Sources */,
				E066DD4028610F55004D3D5B /* AddSceneLayerFromServiceView.swift in Sources */,
				D7F8C0392B60564D0072BFA7 /* AddFeaturesWithContingentValuesView.swift in Sources */,
				00F279D62AF418DC00CECAF8 /* AddDynamicEntityLayerView.VehicleCallout.swift in Sources */,
				D7749AD62AF08BF50086632F /* FindRouteInTransportNetworkView.Model.swift in Sources */,
				D73F06692B5EE73D000B574F /* QueryFeaturesWithArcadeExpressionView.swift in Sources */,
				D7464F1E2ACE04B3007FEE88 /* IdentifyRasterCellView.swift in Sources */,
				D7588F5F2B7D8DAA008B75E2 /* NavigateRouteWithReroutingView.swift in Sources */,
			);
			runOnlyForDeploymentPostprocessing = 0;
		};
/* End PBXSourcesBuildPhase section */

/* Begin XCBuildConfiguration section */
		00E5402227F3CCA200CF66D5 /* Debug */ = {
			isa = XCBuildConfiguration;
			buildSettings = {
				ALWAYS_SEARCH_USER_PATHS = NO;
				ASSETCATALOG_COMPILER_GENERATE_SWIFT_ASSET_SYMBOL_EXTENSIONS = YES;
				CLANG_ANALYZER_NONNULL = YES;
				CLANG_ANALYZER_NUMBER_OBJECT_CONVERSION = YES_AGGRESSIVE;
				CLANG_CXX_LANGUAGE_STANDARD = "gnu++17";
				CLANG_ENABLE_MODULES = YES;
				CLANG_ENABLE_OBJC_ARC = YES;
				CLANG_ENABLE_OBJC_WEAK = YES;
				CLANG_WARN_BLOCK_CAPTURE_AUTORELEASING = YES;
				CLANG_WARN_BOOL_CONVERSION = YES;
				CLANG_WARN_COMMA = YES;
				CLANG_WARN_CONSTANT_CONVERSION = YES;
				CLANG_WARN_DEPRECATED_OBJC_IMPLEMENTATIONS = YES;
				CLANG_WARN_DIRECT_OBJC_ISA_USAGE = YES_ERROR;
				CLANG_WARN_DOCUMENTATION_COMMENTS = YES;
				CLANG_WARN_EMPTY_BODY = YES;
				CLANG_WARN_ENUM_CONVERSION = YES;
				CLANG_WARN_INFINITE_RECURSION = YES;
				CLANG_WARN_INT_CONVERSION = YES;
				CLANG_WARN_NON_LITERAL_NULL_CONVERSION = YES;
				CLANG_WARN_OBJC_IMPLICIT_RETAIN_SELF = YES;
				CLANG_WARN_OBJC_LITERAL_CONVERSION = YES;
				CLANG_WARN_OBJC_ROOT_CLASS = YES_ERROR;
				CLANG_WARN_QUOTED_INCLUDE_IN_FRAMEWORK_HEADER = YES;
				CLANG_WARN_RANGE_LOOP_ANALYSIS = YES;
				CLANG_WARN_STRICT_PROTOTYPES = YES;
				CLANG_WARN_SUSPICIOUS_MOVE = YES;
				CLANG_WARN_UNGUARDED_AVAILABILITY = YES_AGGRESSIVE;
				CLANG_WARN_UNREACHABLE_CODE = YES;
				CLANG_WARN__DUPLICATE_METHOD_MATCH = YES;
				COPY_PHASE_STRIP = NO;
				DEAD_CODE_STRIPPING = YES;
				DEBUG_INFORMATION_FORMAT = dwarf;
				ENABLE_STRICT_OBJC_MSGSEND = YES;
				ENABLE_TESTABILITY = YES;
				ENABLE_USER_SCRIPT_SANDBOXING = NO;
				GCC_C_LANGUAGE_STANDARD = gnu11;
				GCC_DYNAMIC_NO_PIC = NO;
				GCC_NO_COMMON_BLOCKS = YES;
				GCC_OPTIMIZATION_LEVEL = 0;
				GCC_PREPROCESSOR_DEFINITIONS = (
					"DEBUG=1",
					"$(inherited)",
				);
				GCC_WARN_64_TO_32_BIT_CONVERSION = YES;
				GCC_WARN_ABOUT_RETURN_TYPE = YES_ERROR;
				GCC_WARN_UNDECLARED_SELECTOR = YES;
				GCC_WARN_UNINITIALIZED_AUTOS = YES_AGGRESSIVE;
				GCC_WARN_UNUSED_FUNCTION = YES;
				GCC_WARN_UNUSED_VARIABLE = YES;
				MTL_ENABLE_DEBUG_INFO = INCLUDE_SOURCE;
				MTL_FAST_MATH = YES;
				ONLY_ACTIVE_ARCH = YES;
				SWIFT_ACTIVE_COMPILATION_CONDITIONS = DEBUG;
				SWIFT_OPTIMIZATION_LEVEL = "-Onone";
			};
			name = Debug;
		};
		00E5402327F3CCA200CF66D5 /* Release */ = {
			isa = XCBuildConfiguration;
			buildSettings = {
				ALWAYS_SEARCH_USER_PATHS = NO;
				ASSETCATALOG_COMPILER_GENERATE_SWIFT_ASSET_SYMBOL_EXTENSIONS = YES;
				CLANG_ANALYZER_NONNULL = YES;
				CLANG_ANALYZER_NUMBER_OBJECT_CONVERSION = YES_AGGRESSIVE;
				CLANG_CXX_LANGUAGE_STANDARD = "gnu++17";
				CLANG_ENABLE_MODULES = YES;
				CLANG_ENABLE_OBJC_ARC = YES;
				CLANG_ENABLE_OBJC_WEAK = YES;
				CLANG_WARN_BLOCK_CAPTURE_AUTORELEASING = YES;
				CLANG_WARN_BOOL_CONVERSION = YES;
				CLANG_WARN_COMMA = YES;
				CLANG_WARN_CONSTANT_CONVERSION = YES;
				CLANG_WARN_DEPRECATED_OBJC_IMPLEMENTATIONS = YES;
				CLANG_WARN_DIRECT_OBJC_ISA_USAGE = YES_ERROR;
				CLANG_WARN_DOCUMENTATION_COMMENTS = YES;
				CLANG_WARN_EMPTY_BODY = YES;
				CLANG_WARN_ENUM_CONVERSION = YES;
				CLANG_WARN_INFINITE_RECURSION = YES;
				CLANG_WARN_INT_CONVERSION = YES;
				CLANG_WARN_NON_LITERAL_NULL_CONVERSION = YES;
				CLANG_WARN_OBJC_IMPLICIT_RETAIN_SELF = YES;
				CLANG_WARN_OBJC_LITERAL_CONVERSION = YES;
				CLANG_WARN_OBJC_ROOT_CLASS = YES_ERROR;
				CLANG_WARN_QUOTED_INCLUDE_IN_FRAMEWORK_HEADER = YES;
				CLANG_WARN_RANGE_LOOP_ANALYSIS = YES;
				CLANG_WARN_STRICT_PROTOTYPES = YES;
				CLANG_WARN_SUSPICIOUS_MOVE = YES;
				CLANG_WARN_UNGUARDED_AVAILABILITY = YES_AGGRESSIVE;
				CLANG_WARN_UNREACHABLE_CODE = YES;
				CLANG_WARN__DUPLICATE_METHOD_MATCH = YES;
				COPY_PHASE_STRIP = NO;
				DEAD_CODE_STRIPPING = YES;
				DEBUG_INFORMATION_FORMAT = "dwarf-with-dsym";
				ENABLE_NS_ASSERTIONS = NO;
				ENABLE_STRICT_OBJC_MSGSEND = YES;
				ENABLE_USER_SCRIPT_SANDBOXING = NO;
				GCC_C_LANGUAGE_STANDARD = gnu11;
				GCC_NO_COMMON_BLOCKS = YES;
				GCC_WARN_64_TO_32_BIT_CONVERSION = YES;
				GCC_WARN_ABOUT_RETURN_TYPE = YES_ERROR;
				GCC_WARN_UNDECLARED_SELECTOR = YES;
				GCC_WARN_UNINITIALIZED_AUTOS = YES_AGGRESSIVE;
				GCC_WARN_UNUSED_FUNCTION = YES;
				GCC_WARN_UNUSED_VARIABLE = YES;
				MTL_ENABLE_DEBUG_INFO = NO;
				MTL_FAST_MATH = YES;
				SWIFT_COMPILATION_MODE = wholemodule;
				SWIFT_OPTIMIZATION_LEVEL = "-O";
			};
			name = Release;
		};
		00E5402527F3CCA200CF66D5 /* Debug */ = {
			isa = XCBuildConfiguration;
			buildSettings = {
				ASSETCATALOG_COMPILER_APPICON_NAME = AppIcon;
				ASSETCATALOG_COMPILER_GLOBAL_ACCENT_COLOR_NAME = AccentColor;
				CODE_SIGN_ENTITLEMENTS = macOS/Samples.entitlements;
				"CODE_SIGN_IDENTITY[sdk=macosx*]" = "Apple Development";
				CODE_SIGN_STYLE = Automatic;
				CURRENT_PROJECT_VERSION = 1;
				EMBED_ASSET_PACKS_IN_PRODUCT_BUNDLE = YES;
				INFOPLIST_FILE = "$(SRCROOT)/iOS/Info.plist";
				IPHONEOS_DEPLOYMENT_TARGET = 16.0;
				"IPHONEOS_DEPLOYMENT_TARGET[sdk=macosx*]" = 16.0;
				LD_RUNPATH_SEARCH_PATHS = (
					"$(inherited)",
					"@executable_path/Frameworks",
				);
				MARKETING_VERSION = 200.5.0;
				PRODUCT_BUNDLE_IDENTIFIER = "com.esri.arcgis-swift-sdk-samples";
				PRODUCT_NAME = "ArcGIS Maps SDK Samples";
				SDKROOT = iphoneos;
				SUPPORTED_PLATFORMS = "iphoneos iphonesimulator";
				SUPPORTS_MACCATALYST = YES;
				SUPPORTS_MAC_DESIGNED_FOR_IPHONE_IPAD = NO;
				SWIFT_EMIT_LOC_STRINGS = YES;
				SWIFT_STRICT_CONCURRENCY = targeted;
				SWIFT_VERSION = 5.0;
				TARGETED_DEVICE_FAMILY = "1,2,6";
			};
			name = Debug;
		};
		00E5402627F3CCA200CF66D5 /* Release */ = {
			isa = XCBuildConfiguration;
			buildSettings = {
				ASSETCATALOG_COMPILER_APPICON_NAME = AppIcon;
				ASSETCATALOG_COMPILER_GLOBAL_ACCENT_COLOR_NAME = AccentColor;
				CODE_SIGN_ENTITLEMENTS = macOS/Samples.entitlements;
				"CODE_SIGN_IDENTITY[sdk=macosx*]" = "Apple Development";
				CODE_SIGN_STYLE = Automatic;
				CURRENT_PROJECT_VERSION = 1;
				DEVELOPMENT_TEAM = "";
				EMBED_ASSET_PACKS_IN_PRODUCT_BUNDLE = YES;
				INFOPLIST_FILE = "$(SRCROOT)/iOS/Info.plist";
				IPHONEOS_DEPLOYMENT_TARGET = 16.0;
				"IPHONEOS_DEPLOYMENT_TARGET[sdk=macosx*]" = 16.0;
				LD_RUNPATH_SEARCH_PATHS = (
					"$(inherited)",
					"@executable_path/Frameworks",
				);
				MARKETING_VERSION = 200.5.0;
				PRODUCT_BUNDLE_IDENTIFIER = "com.esri.arcgis-swift-sdk-samples";
				PRODUCT_NAME = "ArcGIS Maps SDK Samples";
				SDKROOT = iphoneos;
				SUPPORTED_PLATFORMS = "iphoneos iphonesimulator";
				SUPPORTS_MACCATALYST = YES;
				SUPPORTS_MAC_DESIGNED_FOR_IPHONE_IPAD = NO;
				SWIFT_EMIT_LOC_STRINGS = YES;
				SWIFT_STRICT_CONCURRENCY = targeted;
				SWIFT_VERSION = 5.0;
				TARGETED_DEVICE_FAMILY = "1,2,6";
				VALIDATE_PRODUCT = YES;
			};
			name = Release;
		};
/* End XCBuildConfiguration section */

/* Begin XCConfigurationList section */
		00E5400A27F3CCA100CF66D5 /* Build configuration list for PBXProject "Samples" */ = {
			isa = XCConfigurationList;
			buildConfigurations = (
				00E5402227F3CCA200CF66D5 /* Debug */,
				00E5402327F3CCA200CF66D5 /* Release */,
			);
			defaultConfigurationIsVisible = 0;
			defaultConfigurationName = Release;
		};
		00E5402427F3CCA200CF66D5 /* Build configuration list for PBXNativeTarget "Samples" */ = {
			isa = XCConfigurationList;
			buildConfigurations = (
				00E5402527F3CCA200CF66D5 /* Debug */,
				00E5402627F3CCA200CF66D5 /* Release */,
			);
			defaultConfigurationIsVisible = 0;
			defaultConfigurationName = Release;
		};
/* End XCConfigurationList section */

/* Begin XCRemoteSwiftPackageReference section */
		00C43AEB2947DC350099AE34 /* XCRemoteSwiftPackageReference "arcgis-maps-sdk-swift-toolkit" */ = {
			isa = XCRemoteSwiftPackageReference;
			repositoryURL = "https://github.com/Esri/arcgis-maps-sdk-swift-toolkit/";
			requirement = {
				kind = upToNextMinorVersion;
				minimumVersion = 200.5.0;
			};
		};
/* End XCRemoteSwiftPackageReference section */

/* Begin XCSwiftPackageProductDependency section */
		00C43AEC2947DC350099AE34 /* ArcGISToolkit */ = {
			isa = XCSwiftPackageProductDependency;
			package = 00C43AEB2947DC350099AE34 /* XCRemoteSwiftPackageReference "arcgis-maps-sdk-swift-toolkit" */;
			productName = ArcGISToolkit;
		};
/* End XCSwiftPackageProductDependency section */
	};
	rootObject = 00E5400727F3CCA100CF66D5 /* Project object */;
}<|MERGE_RESOLUTION|>--- conflicted
+++ resolved
@@ -536,12 +536,9 @@
 			dstPath = "";
 			dstSubfolderSpec = 7;
 			files = (
-<<<<<<< HEAD
 				D7D5000E2C6692990099C585 /* StyleGeometriesWithSymbolsView.Views.swift in Copy Source Code Files */,
 				D72CA1442C6431AA004C0630 /* StyleGeometriesWithSymbolsView.swift in Copy Source Code Files */,
-=======
 				3E54CF232C66B00500DD2F18 /* AddWebTiledLayerView.swift in Copy Source Code Files */,
->>>>>>> df6bdc19
 				3E30884A2C5D789A00ECEAC5 /* SetSpatialReferenceView.swift in Copy Source Code Files */,
 				3E720F9E2C61A0B700E22A9E /* SetInitialViewpointView.swift in Copy Source Code Files */,
 				D78FA4952C3C8E8A0079313E /* CreateDynamicBasemapGalleryView.Views.swift in Copy Source Code Files */,
