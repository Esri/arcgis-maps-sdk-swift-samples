// !$*UTF8*$!
{
	archiveVersion = 1;
	classes = {
	};
	objectVersion = 55;
	objects = {

/* Begin PBXBuildFile section */
		0005580A2817C51E00224BC6 /* SampleDetailView.swift in Sources */ = {isa = PBXBuildFile; fileRef = 000558092817C51E00224BC6 /* SampleDetailView.swift */; };
		00181B462846AD7100654571 /* View+Alert.swift in Sources */ = {isa = PBXBuildFile; fileRef = 00181B452846AD7100654571 /* View+Alert.swift */; };
		001C6DE127FE8A9400D472C2 /* AppSecrets.swift.masque in Sources */ = {isa = PBXBuildFile; fileRef = 001C6DD827FE585A00D472C2 /* AppSecrets.swift.masque */; };
		00273CF42A82AB5900A7A77D /* SamplesSearchView.swift in Sources */ = {isa = PBXBuildFile; fileRef = 00273CF32A82AB5900A7A77D /* SamplesSearchView.swift */; };
		00273CF62A82AB8700A7A77D /* SampleRow.swift in Sources */ = {isa = PBXBuildFile; fileRef = 00273CF52A82AB8700A7A77D /* SampleRow.swift */; };
		0039A4E92885C50300592C86 /* AddSceneLayerFromServiceView.swift in Copy Source Code Files */ = {isa = PBXBuildFile; fileRef = E066DD3F28610F55004D3D5B /* AddSceneLayerFromServiceView.swift */; };
		0039A4EA2885C50300592C86 /* ClipGeometryView.swift in Copy Source Code Files */ = {isa = PBXBuildFile; fileRef = E000E75F2869E33D005D87C5 /* ClipGeometryView.swift */; };
		0039A4EB2885C50300592C86 /* CreatePlanarAndGeodeticBuffersView.swift in Copy Source Code Files */ = {isa = PBXBuildFile; fileRef = E004A6EC2849556E002A1FE6 /* CreatePlanarAndGeodeticBuffersView.swift */; };
		0039A4EC2885C50300592C86 /* CutGeometryView.swift in Copy Source Code Files */ = {isa = PBXBuildFile; fileRef = E000E762286A0B18005D87C5 /* CutGeometryView.swift */; };
		0039A4ED2885C50300592C86 /* DisplayMapView.swift in Copy Source Code Files */ = {isa = PBXBuildFile; fileRef = 0074ABBE28174BCF0037244A /* DisplayMapView.swift */; };
		0039A4EE2885C50300592C86 /* DisplayOverviewMapView.swift in Copy Source Code Files */ = {isa = PBXBuildFile; fileRef = 00B04FB4283EEBA80026C882 /* DisplayOverviewMapView.swift */; };
		0039A4EF2885C50300592C86 /* DisplaySceneView.swift in Copy Source Code Files */ = {isa = PBXBuildFile; fileRef = E004A6D828465C70002A1FE6 /* DisplaySceneView.swift */; };
		0039A4F02885C50300592C86 /* ProjectGeometryView.swift in Copy Source Code Files */ = {isa = PBXBuildFile; fileRef = E0EA0B762866390E00C9621D /* ProjectGeometryView.swift */; };
		0039A4F12885C50300592C86 /* SearchWithGeocodeView.swift in Copy Source Code Files */ = {isa = PBXBuildFile; fileRef = 00CB9137284814A4005C2C5D /* SearchWithGeocodeView.swift */; };
		0039A4F22885C50300592C86 /* SelectFeaturesInFeatureLayerView.swift in Copy Source Code Files */ = {isa = PBXBuildFile; fileRef = E004A6F5284FA42A002A1FE6 /* SelectFeaturesInFeatureLayerView.swift */; };
		0039A4F32885C50300592C86 /* SetBasemapView.swift in Copy Source Code Files */ = {isa = PBXBuildFile; fileRef = 00B042E5282EDC690072E1B4 /* SetBasemapView.swift */; };
		0039A4F42885C50300592C86 /* SetSurfacePlacementModeView.swift in Copy Source Code Files */ = {isa = PBXBuildFile; fileRef = E088E1562862579D00413100 /* SetSurfacePlacementModeView.swift */; };
		0039A4F52885C50300592C86 /* SetViewpointRotationView.swift in Copy Source Code Files */ = {isa = PBXBuildFile; fileRef = E004A6BD28414332002A1FE6 /* SetViewpointRotationView.swift */; };
		0039A4F62885C50300592C86 /* ShowCalloutView.swift in Copy Source Code Files */ = {isa = PBXBuildFile; fileRef = E004A6DF28466279002A1FE6 /* ShowCalloutView.swift */; };
		0039A4F72885C50300592C86 /* ShowDeviceLocationView.swift in Copy Source Code Files */ = {isa = PBXBuildFile; fileRef = E004A6E828493BCE002A1FE6 /* ShowDeviceLocationView.swift */; };
		0039A4F82885C50300592C86 /* ShowResultOfSpatialRelationshipsView.swift in Copy Source Code Files */ = {isa = PBXBuildFile; fileRef = E066DD3A2860CA08004D3D5B /* ShowResultOfSpatialRelationshipsView.swift */; };
		0039A4F92885C50300592C86 /* ShowResultOfSpatialOperationsView.swift in Copy Source Code Files */ = {isa = PBXBuildFile; fileRef = E004A6F2284E4FEB002A1FE6 /* ShowResultOfSpatialOperationsView.swift */; };
		0039A4FA2885C50300592C86 /* StyleGraphicsWithRendererView.swift in Copy Source Code Files */ = {isa = PBXBuildFile; fileRef = E066DD372860AB28004D3D5B /* StyleGraphicsWithRendererView.swift */; };
		0039A4FB2885C50300592C86 /* StyleGraphicsWithSymbolsView.swift in Copy Source Code Files */ = {isa = PBXBuildFile; fileRef = E004A6E52846A61F002A1FE6 /* StyleGraphicsWithSymbolsView.swift */; };
		0042E24328E4BF8F001F33D6 /* ShowViewshedFromPointInSceneView.Model.swift in Sources */ = {isa = PBXBuildFile; fileRef = 0042E24228E4BF8F001F33D6 /* ShowViewshedFromPointInSceneView.Model.swift */; };
		0042E24528E4F82C001F33D6 /* ShowViewshedFromPointInSceneView.ViewshedSettingsView.swift in Sources */ = {isa = PBXBuildFile; fileRef = 0042E24428E4F82B001F33D6 /* ShowViewshedFromPointInSceneView.ViewshedSettingsView.swift */; };
		0042E24628E50EE4001F33D6 /* ShowViewshedFromPointInSceneView.swift in Copy Source Code Files */ = {isa = PBXBuildFile; fileRef = 0086F3FD28E3770900974721 /* ShowViewshedFromPointInSceneView.swift */; };
		0042E24728E50EE4001F33D6 /* ShowViewshedFromPointInSceneView.Model.swift in Copy Source Code Files */ = {isa = PBXBuildFile; fileRef = 0042E24228E4BF8F001F33D6 /* ShowViewshedFromPointInSceneView.Model.swift */; };
		0042E24828E50EE4001F33D6 /* ShowViewshedFromPointInSceneView.ViewshedSettingsView.swift in Copy Source Code Files */ = {isa = PBXBuildFile; fileRef = 0042E24428E4F82B001F33D6 /* ShowViewshedFromPointInSceneView.ViewshedSettingsView.swift */; };
		0044289229C90C0B00160767 /* GetElevationAtPointOnSurfaceView.swift in Sources */ = {isa = PBXBuildFile; fileRef = 0044289129C90C0B00160767 /* GetElevationAtPointOnSurfaceView.swift */; };
		0044289329C9234300160767 /* GetElevationAtPointOnSurfaceView.swift in Copy Source Code Files */ = {isa = PBXBuildFile; fileRef = 0044289129C90C0B00160767 /* GetElevationAtPointOnSurfaceView.swift */; };
		0044CDDF2995C39E004618CE /* ShowDeviceLocationHistoryView.swift in Sources */ = {isa = PBXBuildFile; fileRef = 0044CDDE2995C39E004618CE /* ShowDeviceLocationHistoryView.swift */; };
		0044CDE02995D4DD004618CE /* ShowDeviceLocationHistoryView.swift in Copy Source Code Files */ = {isa = PBXBuildFile; fileRef = 0044CDDE2995C39E004618CE /* ShowDeviceLocationHistoryView.swift */; };
		004FE87129DF5D8700075217 /* Bristol in Resources */ = {isa = PBXBuildFile; fileRef = 004FE87029DF5D8700075217 /* Bristol */; settings = {ASSET_TAGS = (ChangeCameraController, ); }; };
		006C835528B40682004AEB7F /* BrowseBuildingFloorsView.swift in Copy Source Code Files */ = {isa = PBXBuildFile; fileRef = E0FE32E628747778002C6ACA /* BrowseBuildingFloorsView.swift */; };
		006C835628B40682004AEB7F /* DisplayMapFromMobileMapPackageView.swift in Copy Source Code Files */ = {isa = PBXBuildFile; fileRef = F111CCC0288B5D5600205358 /* DisplayMapFromMobileMapPackageView.swift */; };
		0074ABBF28174BCF0037244A /* DisplayMapView.swift in Sources */ = {isa = PBXBuildFile; fileRef = 0074ABBE28174BCF0037244A /* DisplayMapView.swift */; };
		0074ABC428174F430037244A /* Sample.swift in Sources */ = {isa = PBXBuildFile; fileRef = 0074ABC128174F430037244A /* Sample.swift */; };
		0074ABCD2817BCC30037244A /* SamplesApp+Samples.swift.tache in Sources */ = {isa = PBXBuildFile; fileRef = 0074ABCA2817B8DB0037244A /* SamplesApp+Samples.swift.tache */; };
		0086F40128E3770A00974721 /* ShowViewshedFromPointInSceneView.swift in Sources */ = {isa = PBXBuildFile; fileRef = 0086F3FD28E3770900974721 /* ShowViewshedFromPointInSceneView.swift */; };
		00A7A1462A2FC58300F035F7 /* DisplayContentOfUtilityNetworkContainerView.swift in Sources */ = {isa = PBXBuildFile; fileRef = 00A7A1432A2FC58300F035F7 /* DisplayContentOfUtilityNetworkContainerView.swift */; };
		00A7A14A2A2FC5B700F035F7 /* DisplayContentOfUtilityNetworkContainerView.Model.swift in Sources */ = {isa = PBXBuildFile; fileRef = 00A7A1492A2FC5B700F035F7 /* DisplayContentOfUtilityNetworkContainerView.Model.swift */; };
		00B04273282EC59E0072E1B4 /* AboutView.swift in Sources */ = {isa = PBXBuildFile; fileRef = 00B04272282EC59E0072E1B4 /* AboutView.swift */; };
		00B042E8282EDC690072E1B4 /* SetBasemapView.swift in Sources */ = {isa = PBXBuildFile; fileRef = 00B042E5282EDC690072E1B4 /* SetBasemapView.swift */; };
		00B04FB5283EEBA80026C882 /* DisplayOverviewMapView.swift in Sources */ = {isa = PBXBuildFile; fileRef = 00B04FB4283EEBA80026C882 /* DisplayOverviewMapView.swift */; };
		00C43AED2947DC350099AE34 /* ArcGISToolkit in Frameworks */ = {isa = PBXBuildFile; productRef = 00C43AEC2947DC350099AE34 /* ArcGISToolkit */; };
		00C7993B2A845AAF00AFE342 /* Sidebar.swift in Sources */ = {isa = PBXBuildFile; fileRef = 00C7993A2A845AAF00AFE342 /* Sidebar.swift */; };
		00C94A0D28B53DE1004E42D9 /* raster-file in Resources */ = {isa = PBXBuildFile; fileRef = 00C94A0C28B53DE1004E42D9 /* raster-file */; settings = {ASSET_TAGS = (AddRasterFromFile, ); }; };
		00CB9138284814A4005C2C5D /* SearchWithGeocodeView.swift in Sources */ = {isa = PBXBuildFile; fileRef = 00CB9137284814A4005C2C5D /* SearchWithGeocodeView.swift */; };
		00CCB8A5285BAF8700BBAB70 /* OnDemandResource.swift in Sources */ = {isa = PBXBuildFile; fileRef = 00CCB8A4285BAF8700BBAB70 /* OnDemandResource.swift */; };
		00D4EF802863842100B9CC30 /* AddFeatureLayersView.swift in Sources */ = {isa = PBXBuildFile; fileRef = 00D4EF7F2863842100B9CC30 /* AddFeatureLayersView.swift */; };
		00D4EF9028638BF100B9CC30 /* LA_Trails.geodatabase in Resources */ = {isa = PBXBuildFile; fileRef = 00D4EF8228638BF100B9CC30 /* LA_Trails.geodatabase */; settings = {ASSET_TAGS = (AddFeatureLayers, ); }; };
		00D4EF9A28638BF100B9CC30 /* AuroraCO.gpkg in Resources */ = {isa = PBXBuildFile; fileRef = 00D4EF8F28638BF100B9CC30 /* AuroraCO.gpkg */; settings = {ASSET_TAGS = (AddFeatureLayers, ); }; };
		00D4EFB12863CE6300B9CC30 /* ScottishWildlifeTrust_reserves in Resources */ = {isa = PBXBuildFile; fileRef = 00D4EFB02863CE6300B9CC30 /* ScottishWildlifeTrust_reserves */; settings = {ASSET_TAGS = (AddFeatureLayers, ); }; };
		00E5401C27F3CCA200CF66D5 /* SamplesApp.swift in Sources */ = {isa = PBXBuildFile; fileRef = 00E5400C27F3CCA100CF66D5 /* SamplesApp.swift */; };
		00E5401E27F3CCA200CF66D5 /* ContentView.swift in Sources */ = {isa = PBXBuildFile; fileRef = 00E5400D27F3CCA100CF66D5 /* ContentView.swift */; };
		00E5402027F3CCA200CF66D5 /* Assets.xcassets in Resources */ = {isa = PBXBuildFile; fileRef = 00E5400E27F3CCA200CF66D5 /* Assets.xcassets */; };
		00EB803A2A31506F00AC2B07 /* DisplayContentOfUtilityNetworkContainerView.swift in Copy Source Code Files */ = {isa = PBXBuildFile; fileRef = 00A7A1432A2FC58300F035F7 /* DisplayContentOfUtilityNetworkContainerView.swift */; };
		00EB803B2A31506F00AC2B07 /* DisplayContentOfUtilityNetworkContainerView.Model.swift in Copy Source Code Files */ = {isa = PBXBuildFile; fileRef = 00A7A1492A2FC5B700F035F7 /* DisplayContentOfUtilityNetworkContainerView.Model.swift */; };
		108EC04129D25B2C000F35D0 /* QueryFeatureTableView.swift in Sources */ = {isa = PBXBuildFile; fileRef = 108EC04029D25B2C000F35D0 /* QueryFeatureTableView.swift */; };
		108EC04229D25B55000F35D0 /* QueryFeatureTableView.swift in Copy Source Code Files */ = {isa = PBXBuildFile; fileRef = 108EC04029D25B2C000F35D0 /* QueryFeatureTableView.swift */; };
		1C0C1C3929D34DAE005C8B24 /* ChangeViewpointView.swift in Sources */ = {isa = PBXBuildFile; fileRef = 1C0C1C3429D34DAE005C8B24 /* ChangeViewpointView.swift */; };
		1C0C1C3D29D34DDD005C8B24 /* ChangeViewpointView.swift in Copy Source Code Files */ = {isa = PBXBuildFile; fileRef = 1C0C1C3429D34DAE005C8B24 /* ChangeViewpointView.swift */; };
		1C19B4F12A578E46001D2506 /* CreateLoadReportView.Views.swift in Sources */ = {isa = PBXBuildFile; fileRef = 1C19B4EB2A578E46001D2506 /* CreateLoadReportView.Views.swift */; };
		1C19B4F32A578E46001D2506 /* CreateLoadReportView.swift in Sources */ = {isa = PBXBuildFile; fileRef = 1C19B4ED2A578E46001D2506 /* CreateLoadReportView.swift */; };
		1C19B4F52A578E46001D2506 /* CreateLoadReportView.Model.swift in Sources */ = {isa = PBXBuildFile; fileRef = 1C19B4EF2A578E46001D2506 /* CreateLoadReportView.Model.swift */; };
		1C19B4F72A578E69001D2506 /* CreateLoadReportView.Model.swift in Copy Source Code Files */ = {isa = PBXBuildFile; fileRef = 1C19B4EF2A578E46001D2506 /* CreateLoadReportView.Model.swift */; };
		1C19B4F82A578E69001D2506 /* CreateLoadReportView.swift in Copy Source Code Files */ = {isa = PBXBuildFile; fileRef = 1C19B4ED2A578E46001D2506 /* CreateLoadReportView.swift */; };
		1C19B4F92A578E69001D2506 /* CreateLoadReportView.Views.swift in Copy Source Code Files */ = {isa = PBXBuildFile; fileRef = 1C19B4EB2A578E46001D2506 /* CreateLoadReportView.Views.swift */; };
		1C26ED192A859525009B7721 /* FilterFeaturesInSceneView.swift in Sources */ = {isa = PBXBuildFile; fileRef = 1C26ED152A859525009B7721 /* FilterFeaturesInSceneView.swift */; };
		1C26ED202A8BEC63009B7721 /* FilterFeaturesInSceneView.swift in Copy Source Code Files */ = {isa = PBXBuildFile; fileRef = 1C26ED152A859525009B7721 /* FilterFeaturesInSceneView.swift */; };
		1C3B7DC82A5F64FC00907443 /* AnalyzeNetworkWithSubnetworkTraceView.Model.swift in Sources */ = {isa = PBXBuildFile; fileRef = 1C3B7DC32A5F64FC00907443 /* AnalyzeNetworkWithSubnetworkTraceView.Model.swift */; };
		1C3B7DCB2A5F64FC00907443 /* AnalyzeNetworkWithSubnetworkTraceView.swift in Sources */ = {isa = PBXBuildFile; fileRef = 1C3B7DC62A5F64FC00907443 /* AnalyzeNetworkWithSubnetworkTraceView.swift */; };
		1C3B7DCD2A5F652500907443 /* AnalyzeNetworkWithSubnetworkTraceView.Model.swift in Copy Source Code Files */ = {isa = PBXBuildFile; fileRef = 1C3B7DC32A5F64FC00907443 /* AnalyzeNetworkWithSubnetworkTraceView.Model.swift */; };
		1C3B7DCE2A5F652500907443 /* AnalyzeNetworkWithSubnetworkTraceView.swift in Copy Source Code Files */ = {isa = PBXBuildFile; fileRef = 1C3B7DC62A5F64FC00907443 /* AnalyzeNetworkWithSubnetworkTraceView.swift */; };
		1C42E04729D2396B004FC4BE /* ShowPopupView.swift in Sources */ = {isa = PBXBuildFile; fileRef = 1C42E04329D2396B004FC4BE /* ShowPopupView.swift */; };
		1C42E04A29D239D2004FC4BE /* ShowPopupView.swift in Copy Source Code Files */ = {isa = PBXBuildFile; fileRef = 1C42E04329D2396B004FC4BE /* ShowPopupView.swift */; };
		1C43BC7F2A43781200509BF8 /* SetVisibilityOfSubtypeSublayerView.Views.swift in Sources */ = {isa = PBXBuildFile; fileRef = 1C43BC792A43781100509BF8 /* SetVisibilityOfSubtypeSublayerView.Views.swift */; };
		1C43BC822A43781200509BF8 /* SetVisibilityOfSubtypeSublayerView.Model.swift in Sources */ = {isa = PBXBuildFile; fileRef = 1C43BC7C2A43781100509BF8 /* SetVisibilityOfSubtypeSublayerView.Model.swift */; };
		1C43BC842A43781200509BF8 /* SetVisibilityOfSubtypeSublayerView.swift in Sources */ = {isa = PBXBuildFile; fileRef = 1C43BC7E2A43781100509BF8 /* SetVisibilityOfSubtypeSublayerView.swift */; };
		1C43BC852A43783900509BF8 /* SetVisibilityOfSubtypeSublayerView.Model.swift in Copy Source Code Files */ = {isa = PBXBuildFile; fileRef = 1C43BC7C2A43781100509BF8 /* SetVisibilityOfSubtypeSublayerView.Model.swift */; };
		1C43BC862A43783900509BF8 /* SetVisibilityOfSubtypeSublayerView.swift in Copy Source Code Files */ = {isa = PBXBuildFile; fileRef = 1C43BC7E2A43781100509BF8 /* SetVisibilityOfSubtypeSublayerView.swift */; };
		1C43BC872A43783900509BF8 /* SetVisibilityOfSubtypeSublayerView.Views.swift in Copy Source Code Files */ = {isa = PBXBuildFile; fileRef = 1C43BC792A43781100509BF8 /* SetVisibilityOfSubtypeSublayerView.Views.swift */; };
		1C56B5E62A82C02D000381DA /* DisplayPointsUsingClusteringFeatureReductionView.swift in Sources */ = {isa = PBXBuildFile; fileRef = 1C56B5E22A82C02D000381DA /* DisplayPointsUsingClusteringFeatureReductionView.swift */; };
		1C56B5E72A82C057000381DA /* DisplayPointsUsingClusteringFeatureReductionView.swift in Copy Source Code Files */ = {isa = PBXBuildFile; fileRef = 1C56B5E22A82C02D000381DA /* DisplayPointsUsingClusteringFeatureReductionView.swift */; };
		1C929F092A27B86800134252 /* ShowUtilityAssociationsView.swift in Copy Source Code Files */ = {isa = PBXBuildFile; fileRef = 1CAF831B2A20305F000E1E60 /* ShowUtilityAssociationsView.swift */; };
		1C965C3929DB9176002F8536 /* ShowRealisticLightAndShadowsView.swift in Copy Source Code Files */ = {isa = PBXBuildFile; fileRef = 1C9B74C529DB43580038B06F /* ShowRealisticLightAndShadowsView.swift */; };
		1C9B74C929DB43580038B06F /* ShowRealisticLightAndShadowsView.swift in Sources */ = {isa = PBXBuildFile; fileRef = 1C9B74C529DB43580038B06F /* ShowRealisticLightAndShadowsView.swift */; };
		1C9B74D929DB54560038B06F /* ChangeCameraControllerView.swift in Sources */ = {isa = PBXBuildFile; fileRef = 1C9B74D529DB54560038B06F /* ChangeCameraControllerView.swift */; };
		1C9B74DE29DB56860038B06F /* ChangeCameraControllerView.swift in Copy Source Code Files */ = {isa = PBXBuildFile; fileRef = 1C9B74D529DB54560038B06F /* ChangeCameraControllerView.swift */; };
		1CAB8D4B2A3CEAB0002AA649 /* RunValveIsolationTraceView.Model.swift in Sources */ = {isa = PBXBuildFile; fileRef = 1CAB8D442A3CEAB0002AA649 /* RunValveIsolationTraceView.Model.swift */; };
		1CAB8D4E2A3CEAB0002AA649 /* RunValveIsolationTraceView.swift in Sources */ = {isa = PBXBuildFile; fileRef = 1CAB8D472A3CEAB0002AA649 /* RunValveIsolationTraceView.swift */; };
		1CAB8D502A3CEB43002AA649 /* RunValveIsolationTraceView.Model.swift in Copy Source Code Files */ = {isa = PBXBuildFile; fileRef = 1CAB8D442A3CEAB0002AA649 /* RunValveIsolationTraceView.Model.swift */; };
		1CAB8D512A3CEB43002AA649 /* RunValveIsolationTraceView.swift in Copy Source Code Files */ = {isa = PBXBuildFile; fileRef = 1CAB8D472A3CEAB0002AA649 /* RunValveIsolationTraceView.swift */; };
		1CAF831F2A20305F000E1E60 /* ShowUtilityAssociationsView.swift in Sources */ = {isa = PBXBuildFile; fileRef = 1CAF831B2A20305F000E1E60 /* ShowUtilityAssociationsView.swift */; };
		218F35B829C28F4A00502022 /* AuthenticateWithOAuthView.swift in Sources */ = {isa = PBXBuildFile; fileRef = 218F35B329C28F4A00502022 /* AuthenticateWithOAuthView.swift */; };
		218F35C229C290BF00502022 /* AuthenticateWithOAuthView.swift in Copy Source Code Files */ = {isa = PBXBuildFile; fileRef = 218F35B329C28F4A00502022 /* AuthenticateWithOAuthView.swift */; };
		4D2ADC4329C26D05003B367F /* AddDynamicEntityLayerView.swift in Sources */ = {isa = PBXBuildFile; fileRef = 4D2ADC3F29C26D05003B367F /* AddDynamicEntityLayerView.swift */; };
		4D2ADC4729C26D2C003B367F /* AddDynamicEntityLayerView.swift in Copy Source Code Files */ = {isa = PBXBuildFile; fileRef = 4D2ADC3F29C26D05003B367F /* AddDynamicEntityLayerView.swift */; };
		4D2ADC5A29C4F612003B367F /* ChangeMapViewBackgroundView.swift in Sources */ = {isa = PBXBuildFile; fileRef = 4D2ADC5529C4F612003B367F /* ChangeMapViewBackgroundView.swift */; };
		4D2ADC5D29C4F612003B367F /* ChangeMapViewBackgroundView.SettingsView.swift in Sources */ = {isa = PBXBuildFile; fileRef = 4D2ADC5829C4F612003B367F /* ChangeMapViewBackgroundView.SettingsView.swift */; };
		4D2ADC6229C5071C003B367F /* ChangeMapViewBackgroundView.Model.swift in Sources */ = {isa = PBXBuildFile; fileRef = 4D2ADC6129C5071C003B367F /* ChangeMapViewBackgroundView.Model.swift */; };
		4D2ADC6729C50BD6003B367F /* AddDynamicEntityLayerView.Model.swift in Sources */ = {isa = PBXBuildFile; fileRef = 4D2ADC6629C50BD6003B367F /* AddDynamicEntityLayerView.Model.swift */; };
		4D2ADC6929C50C4C003B367F /* AddDynamicEntityLayerView.SettingsView.swift in Sources */ = {isa = PBXBuildFile; fileRef = 4D2ADC6829C50C4C003B367F /* AddDynamicEntityLayerView.SettingsView.swift */; };
		4D2ADC6A29C50D91003B367F /* AddDynamicEntityLayerView.Model.swift in Copy Source Code Files */ = {isa = PBXBuildFile; fileRef = 4D2ADC6629C50BD6003B367F /* AddDynamicEntityLayerView.Model.swift */; };
		4D2ADC6B29C50D91003B367F /* AddDynamicEntityLayerView.SettingsView.swift in Copy Source Code Files */ = {isa = PBXBuildFile; fileRef = 4D2ADC6829C50C4C003B367F /* AddDynamicEntityLayerView.SettingsView.swift */; };
		7573E81A29D6134C00BEED9C /* TraceUtilityNetworkView.Model.swift in Sources */ = {isa = PBXBuildFile; fileRef = 7573E81329D6134C00BEED9C /* TraceUtilityNetworkView.Model.swift */; };
		7573E81C29D6134C00BEED9C /* TraceUtilityNetworkView.Enums.swift in Sources */ = {isa = PBXBuildFile; fileRef = 7573E81529D6134C00BEED9C /* TraceUtilityNetworkView.Enums.swift */; };
		7573E81E29D6134C00BEED9C /* TraceUtilityNetworkView.Views.swift in Sources */ = {isa = PBXBuildFile; fileRef = 7573E81729D6134C00BEED9C /* TraceUtilityNetworkView.Views.swift */; };
		7573E81F29D6134C00BEED9C /* TraceUtilityNetworkView.swift in Sources */ = {isa = PBXBuildFile; fileRef = 7573E81829D6134C00BEED9C /* TraceUtilityNetworkView.swift */; };
		7573E82129D6136C00BEED9C /* TraceUtilityNetworkView.Model.swift in Copy Source Code Files */ = {isa = PBXBuildFile; fileRef = 7573E81329D6134C00BEED9C /* TraceUtilityNetworkView.Model.swift */; };
		7573E82229D6136C00BEED9C /* TraceUtilityNetworkView.Enums.swift in Copy Source Code Files */ = {isa = PBXBuildFile; fileRef = 7573E81529D6134C00BEED9C /* TraceUtilityNetworkView.Enums.swift */; };
		7573E82329D6136C00BEED9C /* TraceUtilityNetworkView.Views.swift in Copy Source Code Files */ = {isa = PBXBuildFile; fileRef = 7573E81729D6134C00BEED9C /* TraceUtilityNetworkView.Views.swift */; };
		7573E82429D6136C00BEED9C /* TraceUtilityNetworkView.swift in Copy Source Code Files */ = {isa = PBXBuildFile; fileRef = 7573E81829D6134C00BEED9C /* TraceUtilityNetworkView.swift */; };
		75DD736729D35FF40010229D /* ChangeMapViewBackgroundView.swift in Copy Source Code Files */ = {isa = PBXBuildFile; fileRef = 4D2ADC5529C4F612003B367F /* ChangeMapViewBackgroundView.swift */; };
		75DD736829D35FF40010229D /* ChangeMapViewBackgroundView.SettingsView.swift in Copy Source Code Files */ = {isa = PBXBuildFile; fileRef = 4D2ADC5829C4F612003B367F /* ChangeMapViewBackgroundView.SettingsView.swift */; };
		75DD736929D35FF40010229D /* ChangeMapViewBackgroundView.Model.swift in Copy Source Code Files */ = {isa = PBXBuildFile; fileRef = 4D2ADC6129C5071C003B367F /* ChangeMapViewBackgroundView.Model.swift */; };
		75DD739529D38B1B0010229D /* NavigateRouteView.swift in Sources */ = {isa = PBXBuildFile; fileRef = 75DD739129D38B1B0010229D /* NavigateRouteView.swift */; };
		75DD739929D38B420010229D /* NavigateRouteView.swift in Copy Source Code Files */ = {isa = PBXBuildFile; fileRef = 75DD739129D38B1B0010229D /* NavigateRouteView.swift */; };
		7900C5F62A83FC3F002D430F /* AddCustomDynamicEntityDataSourceView.Vessel.swift in Sources */ = {isa = PBXBuildFile; fileRef = 7900C5F52A83FC3F002D430F /* AddCustomDynamicEntityDataSourceView.Vessel.swift */; };
		792222DD2A81AA5D00619FFE /* AIS_MarineCadastre_SelectedVessels_CustomDataSource.jsonl in Resources */ = {isa = PBXBuildFile; fileRef = 792222DC2A81AA5D00619FFE /* AIS_MarineCadastre_SelectedVessels_CustomDataSource.jsonl */; settings = {ASSET_TAGS = (AddCustomDynamicEntityDataSource, ); }; };
		79302F852A1ED4E30002336A /* CreateAndSaveKMLView.Model.swift in Sources */ = {isa = PBXBuildFile; fileRef = 79302F842A1ED4E30002336A /* CreateAndSaveKMLView.Model.swift */; };
		79302F872A1ED71B0002336A /* CreateAndSaveKMLView.Views.swift in Sources */ = {isa = PBXBuildFile; fileRef = 79302F862A1ED71B0002336A /* CreateAndSaveKMLView.Views.swift */; };
		79A47DFB2A20286800D7C5B9 /* CreateAndSaveKMLView.Model.swift in Copy Source Code Files */ = {isa = PBXBuildFile; fileRef = 79302F842A1ED4E30002336A /* CreateAndSaveKMLView.Model.swift */; };
		79A47DFC2A20286800D7C5B9 /* CreateAndSaveKMLView.Views.swift in Copy Source Code Files */ = {isa = PBXBuildFile; fileRef = 79302F862A1ED71B0002336A /* CreateAndSaveKMLView.Views.swift */; };
		79B7B80A2A1BF8EC00F57C27 /* CreateAndSaveKMLView.swift in Sources */ = {isa = PBXBuildFile; fileRef = 79B7B8092A1BF8EC00F57C27 /* CreateAndSaveKMLView.swift */; };
		79B7B80B2A1BFDE700F57C27 /* CreateAndSaveKMLView.swift in Copy Source Code Files */ = {isa = PBXBuildFile; fileRef = 79B7B8092A1BF8EC00F57C27 /* CreateAndSaveKMLView.swift */; };
		79D84D132A81711A00F45262 /* AddCustomDynamicEntityDataSourceView.swift in Sources */ = {isa = PBXBuildFile; fileRef = 79D84D0D2A815C5B00F45262 /* AddCustomDynamicEntityDataSourceView.swift */; };
		79D84D152A81718F00F45262 /* AddCustomDynamicEntityDataSourceView.swift in Copy Source Code Files */ = {isa = PBXBuildFile; fileRef = 79D84D0D2A815C5B00F45262 /* AddCustomDynamicEntityDataSourceView.swift */; };
		883C121529C9136600062FF9 /* DownloadPreplannedMapAreaView.MapPicker.swift in Sources */ = {isa = PBXBuildFile; fileRef = 883C121429C9136600062FF9 /* DownloadPreplannedMapAreaView.MapPicker.swift */; };
		883C121729C914E100062FF9 /* DownloadPreplannedMapAreaView.MapPicker.swift in Copy Source Code Files */ = {isa = PBXBuildFile; fileRef = 883C121429C9136600062FF9 /* DownloadPreplannedMapAreaView.MapPicker.swift */; };
		883C121829C914E100062FF9 /* DownloadPreplannedMapAreaView.Model.swift in Copy Source Code Files */ = {isa = PBXBuildFile; fileRef = E0D04FF128A5390000747989 /* DownloadPreplannedMapAreaView.Model.swift */; };
		883C121929C914E100062FF9 /* DownloadPreplannedMapAreaView.swift in Copy Source Code Files */ = {isa = PBXBuildFile; fileRef = E070A0A2286F3B6000F2B606 /* DownloadPreplannedMapAreaView.swift */; };
		88F93CC129C3D59D0006B28E /* CreateAndEditGeometriesView.swift in Sources */ = {isa = PBXBuildFile; fileRef = 88F93CC029C3D59C0006B28E /* CreateAndEditGeometriesView.swift */; };
		88F93CC229C4D3480006B28E /* CreateAndEditGeometriesView.swift in Copy Source Code Files */ = {isa = PBXBuildFile; fileRef = 88F93CC029C3D59C0006B28E /* CreateAndEditGeometriesView.swift */; };
		D701D72C2A37C7F7006FF0C8 /* bradley_low_3ds in Resources */ = {isa = PBXBuildFile; fileRef = D701D72B2A37C7F7006FF0C8 /* bradley_low_3ds */; settings = {ASSET_TAGS = (ShowViewshedFromGeoelementInScene, ); }; };
		D704AA5A2AB22C1A00A3BB63 /* GroupLayersTogetherView.swift in Sources */ = {isa = PBXBuildFile; fileRef = D704AA592AB22C1A00A3BB63 /* GroupLayersTogetherView.swift */; };
		D704AA5B2AB22D8400A3BB63 /* GroupLayersTogetherView.swift in Copy Source Code Files */ = {isa = PBXBuildFile; fileRef = D704AA592AB22C1A00A3BB63 /* GroupLayersTogetherView.swift */; };
		D70BE5792A5624A80022CA02 /* CategoriesView.swift in Sources */ = {isa = PBXBuildFile; fileRef = D70BE5782A5624A80022CA02 /* CategoriesView.swift */; };
		D710996D2A27D9210065A1C1 /* DensifyAndGeneralizeGeometryView.swift in Sources */ = {isa = PBXBuildFile; fileRef = D710996C2A27D9210065A1C1 /* DensifyAndGeneralizeGeometryView.swift */; };
		D710996E2A27D9B30065A1C1 /* DensifyAndGeneralizeGeometryView.swift in Copy Source Code Files */ = {isa = PBXBuildFile; fileRef = D710996C2A27D9210065A1C1 /* DensifyAndGeneralizeGeometryView.swift */; };
		D71099702A2802FA0065A1C1 /* DensifyAndGeneralizeGeometryView.SettingsView.swift in Sources */ = {isa = PBXBuildFile; fileRef = D710996F2A2802FA0065A1C1 /* DensifyAndGeneralizeGeometryView.SettingsView.swift */; };
		D71099712A280D830065A1C1 /* DensifyAndGeneralizeGeometryView.SettingsView.swift in Copy Source Code Files */ = {isa = PBXBuildFile; fileRef = D710996F2A2802FA0065A1C1 /* DensifyAndGeneralizeGeometryView.SettingsView.swift */; };
		D71C5F642AAA7A88006599FD /* CreateSymbolStylesFromWebStylesView.swift in Sources */ = {isa = PBXBuildFile; fileRef = D71C5F632AAA7A88006599FD /* CreateSymbolStylesFromWebStylesView.swift */; };
		D71C5F652AAA83D2006599FD /* CreateSymbolStylesFromWebStylesView.swift in Copy Source Code Files */ = {isa = PBXBuildFile; fileRef = D71C5F632AAA7A88006599FD /* CreateSymbolStylesFromWebStylesView.swift */; };
		D722BD222A420DAD002C2087 /* ShowExtrudedFeaturesView.swift in Sources */ = {isa = PBXBuildFile; fileRef = D722BD212A420DAD002C2087 /* ShowExtrudedFeaturesView.swift */; };
		D722BD232A420DEC002C2087 /* ShowExtrudedFeaturesView.swift in Copy Source Code Files */ = {isa = PBXBuildFile; fileRef = D722BD212A420DAD002C2087 /* ShowExtrudedFeaturesView.swift */; };
		D734FA0C2A183A5B00246D7E /* SetMaxExtentView.swift in Sources */ = {isa = PBXBuildFile; fileRef = D734FA092A183A5B00246D7E /* SetMaxExtentView.swift */; };
		D73F8CF42AB1089900CD39DA /* Restaurant.stylx in Resources */ = {isa = PBXBuildFile; fileRef = D73F8CF32AB1089900CD39DA /* Restaurant.stylx */; settings = {ASSET_TAGS = (StyleFeaturesWithCustomDictionary, ); }; };
		D744FD172A2112D90084A66C /* CreateConvexHullAroundPointsView.swift in Sources */ = {isa = PBXBuildFile; fileRef = D744FD162A2112D90084A66C /* CreateConvexHullAroundPointsView.swift */; };
		D744FD182A2113C70084A66C /* CreateConvexHullAroundPointsView.swift in Copy Source Code Files */ = {isa = PBXBuildFile; fileRef = D744FD162A2112D90084A66C /* CreateConvexHullAroundPointsView.swift */; };
		D75101812A2E493600B8FA48 /* ShowLabelsOnLayerView.swift in Sources */ = {isa = PBXBuildFile; fileRef = D75101802A2E493600B8FA48 /* ShowLabelsOnLayerView.swift */; };
		D75101822A2E497F00B8FA48 /* ShowLabelsOnLayerView.swift in Copy Source Code Files */ = {isa = PBXBuildFile; fileRef = D75101802A2E493600B8FA48 /* ShowLabelsOnLayerView.swift */; };
		D751018E2A2E962D00B8FA48 /* IdentifyLayerFeaturesView.swift in Sources */ = {isa = PBXBuildFile; fileRef = D751018D2A2E962D00B8FA48 /* IdentifyLayerFeaturesView.swift */; };
		D751018F2A2E966C00B8FA48 /* IdentifyLayerFeaturesView.swift in Copy Source Code Files */ = {isa = PBXBuildFile; fileRef = D751018D2A2E962D00B8FA48 /* IdentifyLayerFeaturesView.swift */; };
		D752D9402A39154C003EB25E /* ManageOperationalLayersView.swift in Sources */ = {isa = PBXBuildFile; fileRef = D752D93F2A39154C003EB25E /* ManageOperationalLayersView.swift */; };
		D752D9412A39162F003EB25E /* ManageOperationalLayersView.swift in Copy Source Code Files */ = {isa = PBXBuildFile; fileRef = D752D93F2A39154C003EB25E /* ManageOperationalLayersView.swift */; };
		D752D9462A3A6F80003EB25E /* MonitorChangesToMapLoadStatusView.swift in Sources */ = {isa = PBXBuildFile; fileRef = D752D9452A3A6F7F003EB25E /* MonitorChangesToMapLoadStatusView.swift */; };
		D752D9472A3A6FC0003EB25E /* MonitorChangesToMapLoadStatusView.swift in Copy Source Code Files */ = {isa = PBXBuildFile; fileRef = D752D9452A3A6F7F003EB25E /* MonitorChangesToMapLoadStatusView.swift */; };
		D752D95F2A3BCE06003EB25E /* DisplayMapFromPortalItemView.swift in Sources */ = {isa = PBXBuildFile; fileRef = D752D95E2A3BCE06003EB25E /* DisplayMapFromPortalItemView.swift */; };
		D752D9602A3BCE63003EB25E /* DisplayMapFromPortalItemView.swift in Copy Source Code Files */ = {isa = PBXBuildFile; fileRef = D752D95E2A3BCE06003EB25E /* DisplayMapFromPortalItemView.swift */; };
		D75362D22A1E886700D83028 /* ApplyUniqueValueRendererView.swift in Sources */ = {isa = PBXBuildFile; fileRef = D75362D12A1E886700D83028 /* ApplyUniqueValueRendererView.swift */; };
		D75362D32A1E8C8800D83028 /* ApplyUniqueValueRendererView.swift in Copy Source Code Files */ = {isa = PBXBuildFile; fileRef = D75362D12A1E886700D83028 /* ApplyUniqueValueRendererView.swift */; };
		D754E3232A1D66820006C5F1 /* StylePointWithPictureMarkerSymbolsView.swift in Sources */ = {isa = PBXBuildFile; fileRef = D754E3222A1D66820006C5F1 /* StylePointWithPictureMarkerSymbolsView.swift */; };
		D754E3242A1D66C20006C5F1 /* StylePointWithPictureMarkerSymbolsView.swift in Copy Source Code Files */ = {isa = PBXBuildFile; fileRef = D754E3222A1D66820006C5F1 /* StylePointWithPictureMarkerSymbolsView.swift */; };
		D75C35672AB50338003CD55F /* GroupLayersTogetherView.GroupLayerListView.swift in Sources */ = {isa = PBXBuildFile; fileRef = D75C35662AB50338003CD55F /* GroupLayersTogetherView.GroupLayerListView.swift */; };
		D75B58512AAFB3030038B3B4 /* StyleFeaturesWithCustomDictionaryView.swift in Sources */ = {isa = PBXBuildFile; fileRef = D75B58502AAFB3030038B3B4 /* StyleFeaturesWithCustomDictionaryView.swift */; };
		D75B58522AAFB37C0038B3B4 /* StyleFeaturesWithCustomDictionaryView.swift in Copy Source Code Files */ = {isa = PBXBuildFile; fileRef = D75B58502AAFB3030038B3B4 /* StyleFeaturesWithCustomDictionaryView.swift */; };
		D7634FAF2A43B7AC00F8AEFB /* CreateConvexHullAroundGeometriesView.swift in Sources */ = {isa = PBXBuildFile; fileRef = D7634FAE2A43B7AC00F8AEFB /* CreateConvexHullAroundGeometriesView.swift */; };
		D7634FB02A43B8B000F8AEFB /* CreateConvexHullAroundGeometriesView.swift in Copy Source Code Files */ = {isa = PBXBuildFile; fileRef = D7634FAE2A43B7AC00F8AEFB /* CreateConvexHullAroundGeometriesView.swift */; };
		D769C2122A29019B00030F61 /* SetUpLocationDrivenGeotriggersView.swift in Sources */ = {isa = PBXBuildFile; fileRef = D769C2112A29019B00030F61 /* SetUpLocationDrivenGeotriggersView.swift */; };
		D769C2132A29057200030F61 /* SetUpLocationDrivenGeotriggersView.swift in Copy Source Code Files */ = {isa = PBXBuildFile; fileRef = D769C2112A29019B00030F61 /* SetUpLocationDrivenGeotriggersView.swift */; };
		D77570C02A2942F800F490CD /* AnimateImagesWithImageOverlayView.swift in Sources */ = {isa = PBXBuildFile; fileRef = D77570BF2A2942F800F490CD /* AnimateImagesWithImageOverlayView.swift */; };
		D77570C12A2943D900F490CD /* AnimateImagesWithImageOverlayView.swift in Copy Source Code Files */ = {isa = PBXBuildFile; fileRef = D77570BF2A2942F800F490CD /* AnimateImagesWithImageOverlayView.swift */; };
		D77572AE2A295DDE00F490CD /* PacificSouthWest2 in Resources */ = {isa = PBXBuildFile; fileRef = D77572AD2A295DDD00F490CD /* PacificSouthWest2 */; settings = {ASSET_TAGS = (AnimateImagesWithImageOverlay, ); }; };
		D78666AD2A2161F100C60110 /* FindNearestVertexView.swift in Sources */ = {isa = PBXBuildFile; fileRef = D78666AC2A2161F100C60110 /* FindNearestVertexView.swift */; };
		D78666AE2A21629200C60110 /* FindNearestVertexView.swift in Copy Source Code Files */ = {isa = PBXBuildFile; fileRef = D78666AC2A2161F100C60110 /* FindNearestVertexView.swift */; };
		D79EE76E2A4CEA5D005A52AE /* SetUpLocationDrivenGeotriggersView.Model.swift in Sources */ = {isa = PBXBuildFile; fileRef = D79EE76D2A4CEA5D005A52AE /* SetUpLocationDrivenGeotriggersView.Model.swift */; };
		D79EE76F2A4CEA7F005A52AE /* SetUpLocationDrivenGeotriggersView.Model.swift in Copy Source Code Files */ = {isa = PBXBuildFile; fileRef = D79EE76D2A4CEA5D005A52AE /* SetUpLocationDrivenGeotriggersView.Model.swift */; };
		D7ABA2F92A32579C0021822B /* MeasureDistanceInSceneView.swift in Sources */ = {isa = PBXBuildFile; fileRef = D7ABA2F82A32579C0021822B /* MeasureDistanceInSceneView.swift */; };
		D7ABA2FA2A32760D0021822B /* MeasureDistanceInSceneView.swift in Copy Source Code Files */ = {isa = PBXBuildFile; fileRef = D7ABA2F82A32579C0021822B /* MeasureDistanceInSceneView.swift */; };
		D7ABA2FF2A32881C0021822B /* ShowViewshedFromGeoelementInSceneView.swift in Sources */ = {isa = PBXBuildFile; fileRef = D7ABA2FE2A32881C0021822B /* ShowViewshedFromGeoelementInSceneView.swift */; };
		D7ABA3002A3288970021822B /* ShowViewshedFromGeoelementInSceneView.swift in Copy Source Code Files */ = {isa = PBXBuildFile; fileRef = D7ABA2FE2A32881C0021822B /* ShowViewshedFromGeoelementInSceneView.swift */; };
		D7CC33FF2A31475C00198EDF /* ShowLineOfSightBetweenPointsView.swift in Sources */ = {isa = PBXBuildFile; fileRef = D7CC33FD2A31475C00198EDF /* ShowLineOfSightBetweenPointsView.swift */; };
		D7CC34002A3147FF00198EDF /* ShowLineOfSightBetweenPointsView.swift in Copy Source Code Files */ = {isa = PBXBuildFile; fileRef = D7CC33FD2A31475C00198EDF /* ShowLineOfSightBetweenPointsView.swift */; };
		D7E440D72A1ECE7D005D74DE /* CreateBuffersAroundPointsView.swift in Sources */ = {isa = PBXBuildFile; fileRef = D7E440D62A1ECE7D005D74DE /* CreateBuffersAroundPointsView.swift */; };
		D7E440D82A1ECEB3005D74DE /* CreateBuffersAroundPointsView.swift in Copy Source Code Files */ = {isa = PBXBuildFile; fileRef = D7E440D62A1ECE7D005D74DE /* CreateBuffersAroundPointsView.swift */; };
		D7E557682A1D768800B9FB09 /* AddWMSLayerView.swift in Sources */ = {isa = PBXBuildFile; fileRef = D7E557672A1D768800B9FB09 /* AddWMSLayerView.swift */; };
		D7E9EF292A1D2219000C4865 /* SetMinAndMaxScaleView.swift in Copy Source Code Files */ = {isa = PBXBuildFile; fileRef = D7EAF3592A1C023800D822C4 /* SetMinAndMaxScaleView.swift */; };
		D7E9EF2A2A1D29F2000C4865 /* SetMaxExtentView.swift in Copy Source Code Files */ = {isa = PBXBuildFile; fileRef = D734FA092A183A5B00246D7E /* SetMaxExtentView.swift */; };
		D7EAF35A2A1C023800D822C4 /* SetMinAndMaxScaleView.swift in Sources */ = {isa = PBXBuildFile; fileRef = D7EAF3592A1C023800D822C4 /* SetMinAndMaxScaleView.swift */; };
		D7ECF5982AB8BE63003FB2BE /* RenderMultilayerSymbolsView.swift in Sources */ = {isa = PBXBuildFile; fileRef = D7ECF5972AB8BE63003FB2BE /* RenderMultilayerSymbolsView.swift */; };
		D7ECF5992AB8BF5A003FB2BE /* RenderMultilayerSymbolsView.swift in Copy Source Code Files */ = {isa = PBXBuildFile; fileRef = D7ECF5972AB8BE63003FB2BE /* RenderMultilayerSymbolsView.swift */; };
		D7EF5D752A26A03A00FEBDE5 /* ShowCoordinatesInMultipleFormatsView.swift in Sources */ = {isa = PBXBuildFile; fileRef = D7EF5D742A26A03A00FEBDE5 /* ShowCoordinatesInMultipleFormatsView.swift */; };
		D7EF5D762A26A1EE00FEBDE5 /* ShowCoordinatesInMultipleFormatsView.swift in Copy Source Code Files */ = {isa = PBXBuildFile; fileRef = D7EF5D742A26A03A00FEBDE5 /* ShowCoordinatesInMultipleFormatsView.swift */; };
		D7F2784C2A1D76F5002E4567 /* AddWMSLayerView.swift in Copy Source Code Files */ = {isa = PBXBuildFile; fileRef = D7E557672A1D768800B9FB09 /* AddWMSLayerView.swift */; };
		E000E7602869E33D005D87C5 /* ClipGeometryView.swift in Sources */ = {isa = PBXBuildFile; fileRef = E000E75F2869E33D005D87C5 /* ClipGeometryView.swift */; };
		E000E763286A0B18005D87C5 /* CutGeometryView.swift in Sources */ = {isa = PBXBuildFile; fileRef = E000E762286A0B18005D87C5 /* CutGeometryView.swift */; };
		E004A6C128414332002A1FE6 /* SetViewpointRotationView.swift in Sources */ = {isa = PBXBuildFile; fileRef = E004A6BD28414332002A1FE6 /* SetViewpointRotationView.swift */; };
		E004A6DC28465C70002A1FE6 /* DisplaySceneView.swift in Sources */ = {isa = PBXBuildFile; fileRef = E004A6D828465C70002A1FE6 /* DisplaySceneView.swift */; };
		E004A6E028466279002A1FE6 /* ShowCalloutView.swift in Sources */ = {isa = PBXBuildFile; fileRef = E004A6DF28466279002A1FE6 /* ShowCalloutView.swift */; };
		E004A6E62846A61F002A1FE6 /* StyleGraphicsWithSymbolsView.swift in Sources */ = {isa = PBXBuildFile; fileRef = E004A6E52846A61F002A1FE6 /* StyleGraphicsWithSymbolsView.swift */; };
		E004A6E928493BCE002A1FE6 /* ShowDeviceLocationView.swift in Sources */ = {isa = PBXBuildFile; fileRef = E004A6E828493BCE002A1FE6 /* ShowDeviceLocationView.swift */; };
		E004A6ED2849556E002A1FE6 /* CreatePlanarAndGeodeticBuffersView.swift in Sources */ = {isa = PBXBuildFile; fileRef = E004A6EC2849556E002A1FE6 /* CreatePlanarAndGeodeticBuffersView.swift */; };
		E004A6F0284E4B9B002A1FE6 /* DownloadVectorTilesToLocalCacheView.swift in Sources */ = {isa = PBXBuildFile; fileRef = E004A6EF284E4B9B002A1FE6 /* DownloadVectorTilesToLocalCacheView.swift */; };
		E004A6F3284E4FEB002A1FE6 /* ShowResultOfSpatialOperationsView.swift in Sources */ = {isa = PBXBuildFile; fileRef = E004A6F2284E4FEB002A1FE6 /* ShowResultOfSpatialOperationsView.swift */; };
		E004A6F6284FA42A002A1FE6 /* SelectFeaturesInFeatureLayerView.swift in Sources */ = {isa = PBXBuildFile; fileRef = E004A6F5284FA42A002A1FE6 /* SelectFeaturesInFeatureLayerView.swift */; };
		E0082217287755AC002AD138 /* View+Sheet.swift in Sources */ = {isa = PBXBuildFile; fileRef = E0082216287755AC002AD138 /* View+Sheet.swift */; };
		E03CB0692888944D002B27D9 /* GenerateOfflineMapView.swift in Copy Source Code Files */ = {isa = PBXBuildFile; fileRef = E088E1732863B5F800413100 /* GenerateOfflineMapView.swift */; };
		E03CB06A288894C4002B27D9 /* FindRouteView.swift in Copy Source Code Files */ = {isa = PBXBuildFile; fileRef = E066DD34285CF3B3004D3D5B /* FindRouteView.swift */; };
		E03CB06B2889879D002B27D9 /* DownloadVectorTilesToLocalCacheView.swift in Copy Source Code Files */ = {isa = PBXBuildFile; fileRef = E004A6EF284E4B9B002A1FE6 /* DownloadVectorTilesToLocalCacheView.swift */; };
		E041ABC0287CA9F00056009B /* WebView.swift in Sources */ = {isa = PBXBuildFile; fileRef = E041ABBF287CA9F00056009B /* WebView.swift */; };
		E041ABD7287DB04D0056009B /* SampleInfoView.swift in Sources */ = {isa = PBXBuildFile; fileRef = E041ABD6287DB04D0056009B /* SampleInfoView.swift */; };
		E041AC1A287F54580056009B /* highlight.min.js in Resources */ = {isa = PBXBuildFile; fileRef = E041AC15287F54580056009B /* highlight.min.js */; };
		E041AC1E288076A60056009B /* info.css in Resources */ = {isa = PBXBuildFile; fileRef = E041AC1D288076A60056009B /* info.css */; };
		E041AC20288077B90056009B /* xcode.css in Resources */ = {isa = PBXBuildFile; fileRef = E041AC1F288077B90056009B /* xcode.css */; };
		E066DD35285CF3B3004D3D5B /* FindRouteView.swift in Sources */ = {isa = PBXBuildFile; fileRef = E066DD34285CF3B3004D3D5B /* FindRouteView.swift */; };
		E066DD382860AB28004D3D5B /* StyleGraphicsWithRendererView.swift in Sources */ = {isa = PBXBuildFile; fileRef = E066DD372860AB28004D3D5B /* StyleGraphicsWithRendererView.swift */; };
		E066DD3B2860CA08004D3D5B /* ShowResultOfSpatialRelationshipsView.swift in Sources */ = {isa = PBXBuildFile; fileRef = E066DD3A2860CA08004D3D5B /* ShowResultOfSpatialRelationshipsView.swift */; };
		E066DD4028610F55004D3D5B /* AddSceneLayerFromServiceView.swift in Sources */ = {isa = PBXBuildFile; fileRef = E066DD3F28610F55004D3D5B /* AddSceneLayerFromServiceView.swift */; };
		E070A0A3286F3B6000F2B606 /* DownloadPreplannedMapAreaView.swift in Sources */ = {isa = PBXBuildFile; fileRef = E070A0A2286F3B6000F2B606 /* DownloadPreplannedMapAreaView.swift */; };
		E088E1572862579D00413100 /* SetSurfacePlacementModeView.swift in Sources */ = {isa = PBXBuildFile; fileRef = E088E1562862579D00413100 /* SetSurfacePlacementModeView.swift */; };
		E088E1742863B5F800413100 /* GenerateOfflineMapView.swift in Sources */ = {isa = PBXBuildFile; fileRef = E088E1732863B5F800413100 /* GenerateOfflineMapView.swift */; };
		E08953F12891899600E077CF /* EnvironmentValues+SampleInfoVisibility.swift in Sources */ = {isa = PBXBuildFile; fileRef = E08953F02891899600E077CF /* EnvironmentValues+SampleInfoVisibility.swift */; };
		E0A1AEE328874590003C797D /* AddFeatureLayersView.swift in Copy Source Code Files */ = {isa = PBXBuildFile; fileRef = 00D4EF7F2863842100B9CC30 /* AddFeatureLayersView.swift */; };
		E0D04FF228A5390000747989 /* DownloadPreplannedMapAreaView.Model.swift in Sources */ = {isa = PBXBuildFile; fileRef = E0D04FF128A5390000747989 /* DownloadPreplannedMapAreaView.Model.swift */; };
		E0EA0B772866390E00C9621D /* ProjectGeometryView.swift in Sources */ = {isa = PBXBuildFile; fileRef = E0EA0B762866390E00C9621D /* ProjectGeometryView.swift */; };
		E0FE32E728747778002C6ACA /* BrowseBuildingFloorsView.swift in Sources */ = {isa = PBXBuildFile; fileRef = E0FE32E628747778002C6ACA /* BrowseBuildingFloorsView.swift */; };
		F111CCC1288B5D5600205358 /* DisplayMapFromMobileMapPackageView.swift in Sources */ = {isa = PBXBuildFile; fileRef = F111CCC0288B5D5600205358 /* DisplayMapFromMobileMapPackageView.swift */; };
		F111CCC4288B641900205358 /* Yellowstone.mmpk in Resources */ = {isa = PBXBuildFile; fileRef = F111CCC3288B641900205358 /* Yellowstone.mmpk */; settings = {ASSET_TAGS = (DisplayMapFromMobileMapPackage, ); }; };
		F1E71BF1289473760064C33F /* AddRasterFromFileView.swift in Sources */ = {isa = PBXBuildFile; fileRef = F1E71BF0289473760064C33F /* AddRasterFromFileView.swift */; };
		F1E71BFA28A479C70064C33F /* AddRasterFromFileView.swift in Copy Source Code Files */ = {isa = PBXBuildFile; fileRef = F1E71BF0289473760064C33F /* AddRasterFromFileView.swift */; };
/* End PBXBuildFile section */

/* Begin PBXBuildRule section */
		0074ABCC2817B8E60037244A /* PBXBuildRule */ = {
			isa = PBXBuildRule;
			compilerSpec = com.apple.compilers.proxy.script;
			filePatterns = "*.tache";
			fileType = pattern.proxy;
			inputFiles = (
				"$(SRCROOT)/Shared/Samples/",
			);
			isEditable = 1;
			name = "Generate Sample Initializers from Source Code Files";
			outputFiles = (
				"$(DERIVED_FILE_DIR)/$(INPUT_FILE_BASE)",
			);
			runOncePerArchitecture = 0;
			script = "xcrun --sdk macosx swift \"${SRCROOT}/Scripts/GenerateSampleViewSourceCode.swift\" \"${SCRIPT_INPUT_FILE_0}\" \"${INPUT_FILE_PATH}\" \"${SCRIPT_OUTPUT_FILE_0}\" \n";
		};
		0083586F27FE3BCF00192A15 /* PBXBuildRule */ = {
			isa = PBXBuildRule;
			compilerSpec = com.apple.compilers.proxy.script;
			filePatterns = "*.masque";
			fileType = pattern.proxy;
			inputFiles = (
				"$(SRCROOT)/.secrets",
			);
			isEditable = 1;
			name = "Generate Swift Code from Secrets";
			outputFiles = (
				"$(DERIVED_FILE_DIR)/$(INPUT_FILE_BASE)",
			);
			runOncePerArchitecture = 0;
			script = "\"${SRCROOT}/Scripts/masquerade\" -i \"${INPUT_FILE_PATH}\" -o \"${SCRIPT_OUTPUT_FILE_0}\" -s \"${SCRIPT_INPUT_FILE_0}\" -f\n";
		};
/* End PBXBuildRule section */

/* Begin PBXCopyFilesBuildPhase section */
		00144B5E280634840090DD5D /* Embed Frameworks */ = {
			isa = PBXCopyFilesBuildPhase;
			buildActionMask = 2147483647;
			dstPath = "";
			dstSubfolderSpec = 10;
			files = (
			);
			name = "Embed Frameworks";
			runOnlyForDeploymentPostprocessing = 0;
		};
		0039A4E82885C4E300592C86 /* Copy Source Code Files */ = {
			isa = PBXCopyFilesBuildPhase;
			buildActionMask = 2147483647;
			dstPath = "";
			dstSubfolderSpec = 7;
			files = (
<<<<<<< HEAD
				D7ECF5992AB8BF5A003FB2BE /* RenderMultilayerSymbolsView.swift in Copy Source Code Files */,
=======
				D704AA5B2AB22D8400A3BB63 /* GroupLayersTogetherView.swift in Copy Source Code Files */,
>>>>>>> ba6553bb
				D75B58522AAFB37C0038B3B4 /* StyleFeaturesWithCustomDictionaryView.swift in Copy Source Code Files */,
				D71C5F652AAA83D2006599FD /* CreateSymbolStylesFromWebStylesView.swift in Copy Source Code Files */,
				79D84D152A81718F00F45262 /* AddCustomDynamicEntityDataSourceView.swift in Copy Source Code Files */,
				1C26ED202A8BEC63009B7721 /* FilterFeaturesInSceneView.swift in Copy Source Code Files */,
				1C56B5E72A82C057000381DA /* DisplayPointsUsingClusteringFeatureReductionView.swift in Copy Source Code Files */,
				D7ABA3002A3288970021822B /* ShowViewshedFromGeoelementInSceneView.swift in Copy Source Code Files */,
				1C3B7DCD2A5F652500907443 /* AnalyzeNetworkWithSubnetworkTraceView.Model.swift in Copy Source Code Files */,
				1C3B7DCE2A5F652500907443 /* AnalyzeNetworkWithSubnetworkTraceView.swift in Copy Source Code Files */,
				D79EE76F2A4CEA7F005A52AE /* SetUpLocationDrivenGeotriggersView.Model.swift in Copy Source Code Files */,
				D769C2132A29057200030F61 /* SetUpLocationDrivenGeotriggersView.swift in Copy Source Code Files */,
				1C19B4F72A578E69001D2506 /* CreateLoadReportView.Model.swift in Copy Source Code Files */,
				1C19B4F82A578E69001D2506 /* CreateLoadReportView.swift in Copy Source Code Files */,
				1C19B4F92A578E69001D2506 /* CreateLoadReportView.Views.swift in Copy Source Code Files */,
				D752D9412A39162F003EB25E /* ManageOperationalLayersView.swift in Copy Source Code Files */,
				D77570C12A2943D900F490CD /* AnimateImagesWithImageOverlayView.swift in Copy Source Code Files */,
				D7634FB02A43B8B000F8AEFB /* CreateConvexHullAroundGeometriesView.swift in Copy Source Code Files */,
				D7ABA2FA2A32760D0021822B /* MeasureDistanceInSceneView.swift in Copy Source Code Files */,
				D722BD232A420DEC002C2087 /* ShowExtrudedFeaturesView.swift in Copy Source Code Files */,
				D752D9602A3BCE63003EB25E /* DisplayMapFromPortalItemView.swift in Copy Source Code Files */,
				1C43BC852A43783900509BF8 /* SetVisibilityOfSubtypeSublayerView.Model.swift in Copy Source Code Files */,
				1C43BC862A43783900509BF8 /* SetVisibilityOfSubtypeSublayerView.swift in Copy Source Code Files */,
				1C43BC872A43783900509BF8 /* SetVisibilityOfSubtypeSublayerView.Views.swift in Copy Source Code Files */,
				00EB803A2A31506F00AC2B07 /* DisplayContentOfUtilityNetworkContainerView.swift in Copy Source Code Files */,
				00EB803B2A31506F00AC2B07 /* DisplayContentOfUtilityNetworkContainerView.Model.swift in Copy Source Code Files */,
				D751018F2A2E966C00B8FA48 /* IdentifyLayerFeaturesView.swift in Copy Source Code Files */,
				D752D9472A3A6FC0003EB25E /* MonitorChangesToMapLoadStatusView.swift in Copy Source Code Files */,
				D7CC34002A3147FF00198EDF /* ShowLineOfSightBetweenPointsView.swift in Copy Source Code Files */,
				1CAB8D502A3CEB43002AA649 /* RunValveIsolationTraceView.Model.swift in Copy Source Code Files */,
				1CAB8D512A3CEB43002AA649 /* RunValveIsolationTraceView.swift in Copy Source Code Files */,
				D71099712A280D830065A1C1 /* DensifyAndGeneralizeGeometryView.SettingsView.swift in Copy Source Code Files */,
				D710996E2A27D9B30065A1C1 /* DensifyAndGeneralizeGeometryView.swift in Copy Source Code Files */,
				D75101822A2E497F00B8FA48 /* ShowLabelsOnLayerView.swift in Copy Source Code Files */,
				D7EF5D762A26A1EE00FEBDE5 /* ShowCoordinatesInMultipleFormatsView.swift in Copy Source Code Files */,
				79A47DFB2A20286800D7C5B9 /* CreateAndSaveKMLView.Model.swift in Copy Source Code Files */,
				79A47DFC2A20286800D7C5B9 /* CreateAndSaveKMLView.Views.swift in Copy Source Code Files */,
				79B7B80B2A1BFDE700F57C27 /* CreateAndSaveKMLView.swift in Copy Source Code Files */,
				D78666AE2A21629200C60110 /* FindNearestVertexView.swift in Copy Source Code Files */,
				D7E440D82A1ECEB3005D74DE /* CreateBuffersAroundPointsView.swift in Copy Source Code Files */,
				D744FD182A2113C70084A66C /* CreateConvexHullAroundPointsView.swift in Copy Source Code Files */,
				D754E3242A1D66C20006C5F1 /* StylePointWithPictureMarkerSymbolsView.swift in Copy Source Code Files */,
				D7F2784C2A1D76F5002E4567 /* AddWMSLayerView.swift in Copy Source Code Files */,
				D75362D32A1E8C8800D83028 /* ApplyUniqueValueRendererView.swift in Copy Source Code Files */,
				1C929F092A27B86800134252 /* ShowUtilityAssociationsView.swift in Copy Source Code Files */,
				D7E9EF2A2A1D29F2000C4865 /* SetMaxExtentView.swift in Copy Source Code Files */,
				D7E9EF292A1D2219000C4865 /* SetMinAndMaxScaleView.swift in Copy Source Code Files */,
				1C9B74DE29DB56860038B06F /* ChangeCameraControllerView.swift in Copy Source Code Files */,
				1C965C3929DB9176002F8536 /* ShowRealisticLightAndShadowsView.swift in Copy Source Code Files */,
				883C121729C914E100062FF9 /* DownloadPreplannedMapAreaView.MapPicker.swift in Copy Source Code Files */,
				883C121829C914E100062FF9 /* DownloadPreplannedMapAreaView.Model.swift in Copy Source Code Files */,
				883C121929C914E100062FF9 /* DownloadPreplannedMapAreaView.swift in Copy Source Code Files */,
				1C0C1C3D29D34DDD005C8B24 /* ChangeViewpointView.swift in Copy Source Code Files */,
				1C42E04A29D239D2004FC4BE /* ShowPopupView.swift in Copy Source Code Files */,
				108EC04229D25B55000F35D0 /* QueryFeatureTableView.swift in Copy Source Code Files */,
				88F93CC229C4D3480006B28E /* CreateAndEditGeometriesView.swift in Copy Source Code Files */,
				0044289329C9234300160767 /* GetElevationAtPointOnSurfaceView.swift in Copy Source Code Files */,
				4D2ADC6A29C50D91003B367F /* AddDynamicEntityLayerView.Model.swift in Copy Source Code Files */,
				4D2ADC6B29C50D91003B367F /* AddDynamicEntityLayerView.SettingsView.swift in Copy Source Code Files */,
				4D2ADC4729C26D2C003B367F /* AddDynamicEntityLayerView.swift in Copy Source Code Files */,
				218F35C229C290BF00502022 /* AuthenticateWithOAuthView.swift in Copy Source Code Files */,
				0044CDE02995D4DD004618CE /* ShowDeviceLocationHistoryView.swift in Copy Source Code Files */,
				0042E24628E50EE4001F33D6 /* ShowViewshedFromPointInSceneView.swift in Copy Source Code Files */,
				0042E24728E50EE4001F33D6 /* ShowViewshedFromPointInSceneView.Model.swift in Copy Source Code Files */,
				0042E24828E50EE4001F33D6 /* ShowViewshedFromPointInSceneView.ViewshedSettingsView.swift in Copy Source Code Files */,
				006C835528B40682004AEB7F /* BrowseBuildingFloorsView.swift in Copy Source Code Files */,
				006C835628B40682004AEB7F /* DisplayMapFromMobileMapPackageView.swift in Copy Source Code Files */,
				F1E71BFA28A479C70064C33F /* AddRasterFromFileView.swift in Copy Source Code Files */,
				0039A4E92885C50300592C86 /* AddSceneLayerFromServiceView.swift in Copy Source Code Files */,
				75DD736729D35FF40010229D /* ChangeMapViewBackgroundView.swift in Copy Source Code Files */,
				75DD736829D35FF40010229D /* ChangeMapViewBackgroundView.SettingsView.swift in Copy Source Code Files */,
				75DD736929D35FF40010229D /* ChangeMapViewBackgroundView.Model.swift in Copy Source Code Files */,
				0039A4EA2885C50300592C86 /* ClipGeometryView.swift in Copy Source Code Files */,
				0039A4EB2885C50300592C86 /* CreatePlanarAndGeodeticBuffersView.swift in Copy Source Code Files */,
				0039A4EC2885C50300592C86 /* CutGeometryView.swift in Copy Source Code Files */,
				E0A1AEE328874590003C797D /* AddFeatureLayersView.swift in Copy Source Code Files */,
				0039A4ED2885C50300592C86 /* DisplayMapView.swift in Copy Source Code Files */,
				0039A4EE2885C50300592C86 /* DisplayOverviewMapView.swift in Copy Source Code Files */,
				0039A4EF2885C50300592C86 /* DisplaySceneView.swift in Copy Source Code Files */,
				E03CB06B2889879D002B27D9 /* DownloadVectorTilesToLocalCacheView.swift in Copy Source Code Files */,
				E03CB06A288894C4002B27D9 /* FindRouteView.swift in Copy Source Code Files */,
				E03CB0692888944D002B27D9 /* GenerateOfflineMapView.swift in Copy Source Code Files */,
				75DD739929D38B420010229D /* NavigateRouteView.swift in Copy Source Code Files */,
				0039A4F02885C50300592C86 /* ProjectGeometryView.swift in Copy Source Code Files */,
				0039A4F12885C50300592C86 /* SearchWithGeocodeView.swift in Copy Source Code Files */,
				0039A4F22885C50300592C86 /* SelectFeaturesInFeatureLayerView.swift in Copy Source Code Files */,
				0039A4F32885C50300592C86 /* SetBasemapView.swift in Copy Source Code Files */,
				0039A4F42885C50300592C86 /* SetSurfacePlacementModeView.swift in Copy Source Code Files */,
				0039A4F52885C50300592C86 /* SetViewpointRotationView.swift in Copy Source Code Files */,
				0039A4F62885C50300592C86 /* ShowCalloutView.swift in Copy Source Code Files */,
				0039A4F72885C50300592C86 /* ShowDeviceLocationView.swift in Copy Source Code Files */,
				0039A4F82885C50300592C86 /* ShowResultOfSpatialRelationshipsView.swift in Copy Source Code Files */,
				0039A4F92885C50300592C86 /* ShowResultOfSpatialOperationsView.swift in Copy Source Code Files */,
				0039A4FA2885C50300592C86 /* StyleGraphicsWithRendererView.swift in Copy Source Code Files */,
				0039A4FB2885C50300592C86 /* StyleGraphicsWithSymbolsView.swift in Copy Source Code Files */,
				7573E82129D6136C00BEED9C /* TraceUtilityNetworkView.Model.swift in Copy Source Code Files */,
				7573E82229D6136C00BEED9C /* TraceUtilityNetworkView.Enums.swift in Copy Source Code Files */,
				7573E82329D6136C00BEED9C /* TraceUtilityNetworkView.Views.swift in Copy Source Code Files */,
				7573E82429D6136C00BEED9C /* TraceUtilityNetworkView.swift in Copy Source Code Files */,
			);
			name = "Copy Source Code Files";
			runOnlyForDeploymentPostprocessing = 0;
		};
/* End PBXCopyFilesBuildPhase section */

/* Begin PBXFileReference section */
		000558092817C51E00224BC6 /* SampleDetailView.swift */ = {isa = PBXFileReference; lastKnownFileType = sourcecode.swift; path = SampleDetailView.swift; sourceTree = "<group>"; };
		00181B452846AD7100654571 /* View+Alert.swift */ = {isa = PBXFileReference; lastKnownFileType = sourcecode.swift; path = "View+Alert.swift"; sourceTree = "<group>"; };
		001C6DD827FE585A00D472C2 /* AppSecrets.swift.masque */ = {isa = PBXFileReference; fileEncoding = 4; lastKnownFileType = text; path = AppSecrets.swift.masque; sourceTree = "<group>"; };
		00273CF32A82AB5900A7A77D /* SamplesSearchView.swift */ = {isa = PBXFileReference; lastKnownFileType = sourcecode.swift; path = SamplesSearchView.swift; sourceTree = "<group>"; };
		00273CF52A82AB8700A7A77D /* SampleRow.swift */ = {isa = PBXFileReference; lastKnownFileType = sourcecode.swift; path = SampleRow.swift; sourceTree = "<group>"; };
		003D7C342821EBCC009DDFD2 /* masquerade */ = {isa = PBXFileReference; lastKnownFileType = text; path = masquerade; sourceTree = "<group>"; };
		003D7C352821EBCC009DDFD2 /* GenerateSampleViewSourceCode.swift */ = {isa = PBXFileReference; lastKnownFileType = sourcecode.swift; path = GenerateSampleViewSourceCode.swift; sourceTree = "<group>"; };
		0042E24228E4BF8F001F33D6 /* ShowViewshedFromPointInSceneView.Model.swift */ = {isa = PBXFileReference; lastKnownFileType = sourcecode.swift; path = ShowViewshedFromPointInSceneView.Model.swift; sourceTree = "<group>"; };
		0042E24428E4F82B001F33D6 /* ShowViewshedFromPointInSceneView.ViewshedSettingsView.swift */ = {isa = PBXFileReference; lastKnownFileType = sourcecode.swift; path = ShowViewshedFromPointInSceneView.ViewshedSettingsView.swift; sourceTree = "<group>"; };
		0044289129C90C0B00160767 /* GetElevationAtPointOnSurfaceView.swift */ = {isa = PBXFileReference; lastKnownFileType = sourcecode.swift; path = GetElevationAtPointOnSurfaceView.swift; sourceTree = "<group>"; };
		0044CDDE2995C39E004618CE /* ShowDeviceLocationHistoryView.swift */ = {isa = PBXFileReference; lastKnownFileType = sourcecode.swift; path = ShowDeviceLocationHistoryView.swift; sourceTree = "<group>"; };
		004FE87029DF5D8700075217 /* Bristol */ = {isa = PBXFileReference; lastKnownFileType = folder; path = Bristol; sourceTree = "<group>"; };
		0074ABBE28174BCF0037244A /* DisplayMapView.swift */ = {isa = PBXFileReference; lastKnownFileType = sourcecode.swift; path = DisplayMapView.swift; sourceTree = "<group>"; };
		0074ABC128174F430037244A /* Sample.swift */ = {isa = PBXFileReference; fileEncoding = 4; lastKnownFileType = sourcecode.swift; path = Sample.swift; sourceTree = "<group>"; };
		0074ABCA2817B8DB0037244A /* SamplesApp+Samples.swift.tache */ = {isa = PBXFileReference; fileEncoding = 4; lastKnownFileType = text; path = "SamplesApp+Samples.swift.tache"; sourceTree = "<group>"; };
		0086F3FD28E3770900974721 /* ShowViewshedFromPointInSceneView.swift */ = {isa = PBXFileReference; fileEncoding = 4; lastKnownFileType = sourcecode.swift; path = ShowViewshedFromPointInSceneView.swift; sourceTree = "<group>"; };
		00A7A1432A2FC58300F035F7 /* DisplayContentOfUtilityNetworkContainerView.swift */ = {isa = PBXFileReference; fileEncoding = 4; lastKnownFileType = sourcecode.swift; path = DisplayContentOfUtilityNetworkContainerView.swift; sourceTree = "<group>"; };
		00A7A1492A2FC5B700F035F7 /* DisplayContentOfUtilityNetworkContainerView.Model.swift */ = {isa = PBXFileReference; lastKnownFileType = sourcecode.swift; path = DisplayContentOfUtilityNetworkContainerView.Model.swift; sourceTree = "<group>"; };
		00ACF554293E6C6A0059B2A9 /* Samples.entitlements */ = {isa = PBXFileReference; lastKnownFileType = text.plist.entitlements; path = Samples.entitlements; sourceTree = "<group>"; };
		00B04272282EC59E0072E1B4 /* AboutView.swift */ = {isa = PBXFileReference; fileEncoding = 4; lastKnownFileType = sourcecode.swift; path = AboutView.swift; sourceTree = "<group>"; };
		00B042E5282EDC690072E1B4 /* SetBasemapView.swift */ = {isa = PBXFileReference; fileEncoding = 4; lastKnownFileType = sourcecode.swift; path = SetBasemapView.swift; sourceTree = "<group>"; };
		00B04FB4283EEBA80026C882 /* DisplayOverviewMapView.swift */ = {isa = PBXFileReference; lastKnownFileType = sourcecode.swift; path = DisplayOverviewMapView.swift; sourceTree = "<group>"; };
		00C7993A2A845AAF00AFE342 /* Sidebar.swift */ = {isa = PBXFileReference; lastKnownFileType = sourcecode.swift; path = Sidebar.swift; sourceTree = "<group>"; };
		00C94A0C28B53DE1004E42D9 /* raster-file */ = {isa = PBXFileReference; lastKnownFileType = folder; path = "raster-file"; sourceTree = "<group>"; };
		00CB9137284814A4005C2C5D /* SearchWithGeocodeView.swift */ = {isa = PBXFileReference; lastKnownFileType = sourcecode.swift; path = SearchWithGeocodeView.swift; sourceTree = "<group>"; };
		00CCB8A2285AAD7D00BBAB70 /* DowloadPortalItemData.swift */ = {isa = PBXFileReference; lastKnownFileType = sourcecode.swift; path = DowloadPortalItemData.swift; sourceTree = "<group>"; };
		00CCB8A4285BAF8700BBAB70 /* OnDemandResource.swift */ = {isa = PBXFileReference; lastKnownFileType = sourcecode.swift; path = OnDemandResource.swift; sourceTree = "<group>"; };
		00D4EF7F2863842100B9CC30 /* AddFeatureLayersView.swift */ = {isa = PBXFileReference; lastKnownFileType = sourcecode.swift; path = AddFeatureLayersView.swift; sourceTree = "<group>"; };
		00D4EF8228638BF100B9CC30 /* LA_Trails.geodatabase */ = {isa = PBXFileReference; lastKnownFileType = file; path = LA_Trails.geodatabase; sourceTree = "<group>"; };
		00D4EF8F28638BF100B9CC30 /* AuroraCO.gpkg */ = {isa = PBXFileReference; lastKnownFileType = file; path = AuroraCO.gpkg; sourceTree = "<group>"; };
		00D4EFB02863CE6300B9CC30 /* ScottishWildlifeTrust_reserves */ = {isa = PBXFileReference; lastKnownFileType = folder; path = ScottishWildlifeTrust_reserves; sourceTree = "<group>"; };
		00E5400C27F3CCA100CF66D5 /* SamplesApp.swift */ = {isa = PBXFileReference; lastKnownFileType = sourcecode.swift; path = SamplesApp.swift; sourceTree = "<group>"; };
		00E5400D27F3CCA100CF66D5 /* ContentView.swift */ = {isa = PBXFileReference; lastKnownFileType = sourcecode.swift; path = ContentView.swift; sourceTree = "<group>"; };
		00E5400E27F3CCA200CF66D5 /* Assets.xcassets */ = {isa = PBXFileReference; lastKnownFileType = folder.assetcatalog; path = Assets.xcassets; sourceTree = "<group>"; };
		00E5401327F3CCA200CF66D5 /* Samples.app */ = {isa = PBXFileReference; explicitFileType = wrapper.application; includeInIndex = 0; path = Samples.app; sourceTree = BUILT_PRODUCTS_DIR; };
		00E5402A27F775EA00CF66D5 /* Info.plist */ = {isa = PBXFileReference; lastKnownFileType = text.plist.xml; path = Info.plist; sourceTree = "<group>"; };
		108EC04029D25B2C000F35D0 /* QueryFeatureTableView.swift */ = {isa = PBXFileReference; fileEncoding = 4; lastKnownFileType = sourcecode.swift; path = QueryFeatureTableView.swift; sourceTree = "<group>"; };
		1C0C1C3429D34DAE005C8B24 /* ChangeViewpointView.swift */ = {isa = PBXFileReference; fileEncoding = 4; lastKnownFileType = sourcecode.swift; path = ChangeViewpointView.swift; sourceTree = "<group>"; };
		1C19B4EB2A578E46001D2506 /* CreateLoadReportView.Views.swift */ = {isa = PBXFileReference; fileEncoding = 4; lastKnownFileType = sourcecode.swift; path = CreateLoadReportView.Views.swift; sourceTree = "<group>"; };
		1C19B4ED2A578E46001D2506 /* CreateLoadReportView.swift */ = {isa = PBXFileReference; fileEncoding = 4; lastKnownFileType = sourcecode.swift; path = CreateLoadReportView.swift; sourceTree = "<group>"; };
		1C19B4EF2A578E46001D2506 /* CreateLoadReportView.Model.swift */ = {isa = PBXFileReference; fileEncoding = 4; lastKnownFileType = sourcecode.swift; path = CreateLoadReportView.Model.swift; sourceTree = "<group>"; };
		1C26ED152A859525009B7721 /* FilterFeaturesInSceneView.swift */ = {isa = PBXFileReference; fileEncoding = 4; lastKnownFileType = sourcecode.swift; path = FilterFeaturesInSceneView.swift; sourceTree = "<group>"; };
		1C3B7DC32A5F64FC00907443 /* AnalyzeNetworkWithSubnetworkTraceView.Model.swift */ = {isa = PBXFileReference; fileEncoding = 4; lastKnownFileType = sourcecode.swift; path = AnalyzeNetworkWithSubnetworkTraceView.Model.swift; sourceTree = "<group>"; };
		1C3B7DC62A5F64FC00907443 /* AnalyzeNetworkWithSubnetworkTraceView.swift */ = {isa = PBXFileReference; fileEncoding = 4; lastKnownFileType = sourcecode.swift; path = AnalyzeNetworkWithSubnetworkTraceView.swift; sourceTree = "<group>"; };
		1C42E04329D2396B004FC4BE /* ShowPopupView.swift */ = {isa = PBXFileReference; fileEncoding = 4; lastKnownFileType = sourcecode.swift; path = ShowPopupView.swift; sourceTree = "<group>"; };
		1C43BC792A43781100509BF8 /* SetVisibilityOfSubtypeSublayerView.Views.swift */ = {isa = PBXFileReference; fileEncoding = 4; lastKnownFileType = sourcecode.swift; path = SetVisibilityOfSubtypeSublayerView.Views.swift; sourceTree = "<group>"; };
		1C43BC7C2A43781100509BF8 /* SetVisibilityOfSubtypeSublayerView.Model.swift */ = {isa = PBXFileReference; fileEncoding = 4; lastKnownFileType = sourcecode.swift; path = SetVisibilityOfSubtypeSublayerView.Model.swift; sourceTree = "<group>"; };
		1C43BC7E2A43781100509BF8 /* SetVisibilityOfSubtypeSublayerView.swift */ = {isa = PBXFileReference; fileEncoding = 4; lastKnownFileType = sourcecode.swift; path = SetVisibilityOfSubtypeSublayerView.swift; sourceTree = "<group>"; };
		1C56B5E22A82C02D000381DA /* DisplayPointsUsingClusteringFeatureReductionView.swift */ = {isa = PBXFileReference; fileEncoding = 4; lastKnownFileType = sourcecode.swift; path = DisplayPointsUsingClusteringFeatureReductionView.swift; sourceTree = "<group>"; };
		1C9B74C529DB43580038B06F /* ShowRealisticLightAndShadowsView.swift */ = {isa = PBXFileReference; fileEncoding = 4; lastKnownFileType = sourcecode.swift; path = ShowRealisticLightAndShadowsView.swift; sourceTree = "<group>"; };
		1C9B74D529DB54560038B06F /* ChangeCameraControllerView.swift */ = {isa = PBXFileReference; fileEncoding = 4; lastKnownFileType = sourcecode.swift; path = ChangeCameraControllerView.swift; sourceTree = "<group>"; };
		1CAB8D442A3CEAB0002AA649 /* RunValveIsolationTraceView.Model.swift */ = {isa = PBXFileReference; fileEncoding = 4; lastKnownFileType = sourcecode.swift; path = RunValveIsolationTraceView.Model.swift; sourceTree = "<group>"; };
		1CAB8D472A3CEAB0002AA649 /* RunValveIsolationTraceView.swift */ = {isa = PBXFileReference; fileEncoding = 4; lastKnownFileType = sourcecode.swift; path = RunValveIsolationTraceView.swift; sourceTree = "<group>"; };
		1CAF831B2A20305F000E1E60 /* ShowUtilityAssociationsView.swift */ = {isa = PBXFileReference; fileEncoding = 4; lastKnownFileType = sourcecode.swift; path = ShowUtilityAssociationsView.swift; sourceTree = "<group>"; };
		218F35B329C28F4A00502022 /* AuthenticateWithOAuthView.swift */ = {isa = PBXFileReference; fileEncoding = 4; lastKnownFileType = sourcecode.swift; path = AuthenticateWithOAuthView.swift; sourceTree = "<group>"; };
		4D2ADC3F29C26D05003B367F /* AddDynamicEntityLayerView.swift */ = {isa = PBXFileReference; fileEncoding = 4; lastKnownFileType = sourcecode.swift; path = AddDynamicEntityLayerView.swift; sourceTree = "<group>"; };
		4D2ADC5529C4F612003B367F /* ChangeMapViewBackgroundView.swift */ = {isa = PBXFileReference; fileEncoding = 4; lastKnownFileType = sourcecode.swift; path = ChangeMapViewBackgroundView.swift; sourceTree = "<group>"; };
		4D2ADC5829C4F612003B367F /* ChangeMapViewBackgroundView.SettingsView.swift */ = {isa = PBXFileReference; fileEncoding = 4; lastKnownFileType = sourcecode.swift; path = ChangeMapViewBackgroundView.SettingsView.swift; sourceTree = "<group>"; };
		4D2ADC6129C5071C003B367F /* ChangeMapViewBackgroundView.Model.swift */ = {isa = PBXFileReference; lastKnownFileType = sourcecode.swift; path = ChangeMapViewBackgroundView.Model.swift; sourceTree = "<group>"; };
		4D2ADC6629C50BD6003B367F /* AddDynamicEntityLayerView.Model.swift */ = {isa = PBXFileReference; lastKnownFileType = sourcecode.swift; path = AddDynamicEntityLayerView.Model.swift; sourceTree = "<group>"; };
		4D2ADC6829C50C4C003B367F /* AddDynamicEntityLayerView.SettingsView.swift */ = {isa = PBXFileReference; lastKnownFileType = sourcecode.swift; path = AddDynamicEntityLayerView.SettingsView.swift; sourceTree = "<group>"; };
		7573E81329D6134C00BEED9C /* TraceUtilityNetworkView.Model.swift */ = {isa = PBXFileReference; fileEncoding = 4; lastKnownFileType = sourcecode.swift; path = TraceUtilityNetworkView.Model.swift; sourceTree = "<group>"; };
		7573E81529D6134C00BEED9C /* TraceUtilityNetworkView.Enums.swift */ = {isa = PBXFileReference; fileEncoding = 4; lastKnownFileType = sourcecode.swift; path = TraceUtilityNetworkView.Enums.swift; sourceTree = "<group>"; };
		7573E81729D6134C00BEED9C /* TraceUtilityNetworkView.Views.swift */ = {isa = PBXFileReference; fileEncoding = 4; lastKnownFileType = sourcecode.swift; path = TraceUtilityNetworkView.Views.swift; sourceTree = "<group>"; };
		7573E81829D6134C00BEED9C /* TraceUtilityNetworkView.swift */ = {isa = PBXFileReference; fileEncoding = 4; lastKnownFileType = sourcecode.swift; path = TraceUtilityNetworkView.swift; sourceTree = "<group>"; };
		75DD739129D38B1B0010229D /* NavigateRouteView.swift */ = {isa = PBXFileReference; fileEncoding = 4; lastKnownFileType = sourcecode.swift; path = NavigateRouteView.swift; sourceTree = "<group>"; };
		7900C5F52A83FC3F002D430F /* AddCustomDynamicEntityDataSourceView.Vessel.swift */ = {isa = PBXFileReference; lastKnownFileType = sourcecode.swift; path = AddCustomDynamicEntityDataSourceView.Vessel.swift; sourceTree = "<group>"; };
		792222DC2A81AA5D00619FFE /* AIS_MarineCadastre_SelectedVessels_CustomDataSource.jsonl */ = {isa = PBXFileReference; fileEncoding = 4; lastKnownFileType = text; path = AIS_MarineCadastre_SelectedVessels_CustomDataSource.jsonl; sourceTree = "<group>"; };
		79302F842A1ED4E30002336A /* CreateAndSaveKMLView.Model.swift */ = {isa = PBXFileReference; lastKnownFileType = sourcecode.swift; path = CreateAndSaveKMLView.Model.swift; sourceTree = "<group>"; };
		79302F862A1ED71B0002336A /* CreateAndSaveKMLView.Views.swift */ = {isa = PBXFileReference; lastKnownFileType = sourcecode.swift; path = CreateAndSaveKMLView.Views.swift; sourceTree = "<group>"; };
		79B7B8092A1BF8EC00F57C27 /* CreateAndSaveKMLView.swift */ = {isa = PBXFileReference; lastKnownFileType = sourcecode.swift; path = CreateAndSaveKMLView.swift; sourceTree = "<group>"; };
		79D84D0D2A815C5B00F45262 /* AddCustomDynamicEntityDataSourceView.swift */ = {isa = PBXFileReference; lastKnownFileType = sourcecode.swift; path = AddCustomDynamicEntityDataSourceView.swift; sourceTree = "<group>"; };
		883C121429C9136600062FF9 /* DownloadPreplannedMapAreaView.MapPicker.swift */ = {isa = PBXFileReference; fileEncoding = 4; lastKnownFileType = sourcecode.swift; path = DownloadPreplannedMapAreaView.MapPicker.swift; sourceTree = "<group>"; };
		88F93CC029C3D59C0006B28E /* CreateAndEditGeometriesView.swift */ = {isa = PBXFileReference; lastKnownFileType = sourcecode.swift; path = CreateAndEditGeometriesView.swift; sourceTree = "<group>"; };
		D701D72B2A37C7F7006FF0C8 /* bradley_low_3ds */ = {isa = PBXFileReference; lastKnownFileType = folder; path = bradley_low_3ds; sourceTree = "<group>"; };
		D704AA592AB22C1A00A3BB63 /* GroupLayersTogetherView.swift */ = {isa = PBXFileReference; fileEncoding = 4; lastKnownFileType = sourcecode.swift; path = GroupLayersTogetherView.swift; sourceTree = "<group>"; };
		D70BE5782A5624A80022CA02 /* CategoriesView.swift */ = {isa = PBXFileReference; lastKnownFileType = sourcecode.swift; path = CategoriesView.swift; sourceTree = "<group>"; };
		D710996C2A27D9210065A1C1 /* DensifyAndGeneralizeGeometryView.swift */ = {isa = PBXFileReference; fileEncoding = 4; lastKnownFileType = sourcecode.swift; path = DensifyAndGeneralizeGeometryView.swift; sourceTree = "<group>"; };
		D710996F2A2802FA0065A1C1 /* DensifyAndGeneralizeGeometryView.SettingsView.swift */ = {isa = PBXFileReference; lastKnownFileType = sourcecode.swift; path = DensifyAndGeneralizeGeometryView.SettingsView.swift; sourceTree = "<group>"; };
		D71C5F632AAA7A88006599FD /* CreateSymbolStylesFromWebStylesView.swift */ = {isa = PBXFileReference; fileEncoding = 4; lastKnownFileType = sourcecode.swift; path = CreateSymbolStylesFromWebStylesView.swift; sourceTree = "<group>"; };
		D722BD212A420DAD002C2087 /* ShowExtrudedFeaturesView.swift */ = {isa = PBXFileReference; fileEncoding = 4; lastKnownFileType = sourcecode.swift; path = ShowExtrudedFeaturesView.swift; sourceTree = "<group>"; };
		D734FA092A183A5B00246D7E /* SetMaxExtentView.swift */ = {isa = PBXFileReference; fileEncoding = 4; lastKnownFileType = sourcecode.swift; path = SetMaxExtentView.swift; sourceTree = "<group>"; };
		D73F8CF32AB1089900CD39DA /* Restaurant.stylx */ = {isa = PBXFileReference; lastKnownFileType = file; path = Restaurant.stylx; sourceTree = "<group>"; };
		D744FD162A2112D90084A66C /* CreateConvexHullAroundPointsView.swift */ = {isa = PBXFileReference; fileEncoding = 4; lastKnownFileType = sourcecode.swift; path = CreateConvexHullAroundPointsView.swift; sourceTree = "<group>"; };
		D75101802A2E493600B8FA48 /* ShowLabelsOnLayerView.swift */ = {isa = PBXFileReference; fileEncoding = 4; lastKnownFileType = sourcecode.swift; path = ShowLabelsOnLayerView.swift; sourceTree = "<group>"; };
		D751018D2A2E962D00B8FA48 /* IdentifyLayerFeaturesView.swift */ = {isa = PBXFileReference; fileEncoding = 4; lastKnownFileType = sourcecode.swift; path = IdentifyLayerFeaturesView.swift; sourceTree = "<group>"; };
		D752D93F2A39154C003EB25E /* ManageOperationalLayersView.swift */ = {isa = PBXFileReference; fileEncoding = 4; lastKnownFileType = sourcecode.swift; path = ManageOperationalLayersView.swift; sourceTree = "<group>"; };
		D752D9452A3A6F7F003EB25E /* MonitorChangesToMapLoadStatusView.swift */ = {isa = PBXFileReference; fileEncoding = 4; lastKnownFileType = sourcecode.swift; path = MonitorChangesToMapLoadStatusView.swift; sourceTree = "<group>"; };
		D752D95E2A3BCE06003EB25E /* DisplayMapFromPortalItemView.swift */ = {isa = PBXFileReference; fileEncoding = 4; lastKnownFileType = sourcecode.swift; path = DisplayMapFromPortalItemView.swift; sourceTree = "<group>"; };
		D75362D12A1E886700D83028 /* ApplyUniqueValueRendererView.swift */ = {isa = PBXFileReference; fileEncoding = 4; lastKnownFileType = sourcecode.swift; path = ApplyUniqueValueRendererView.swift; sourceTree = "<group>"; };
		D754E3222A1D66820006C5F1 /* StylePointWithPictureMarkerSymbolsView.swift */ = {isa = PBXFileReference; fileEncoding = 4; lastKnownFileType = sourcecode.swift; path = StylePointWithPictureMarkerSymbolsView.swift; sourceTree = "<group>"; };
		D75C35662AB50338003CD55F /* GroupLayersTogetherView.GroupLayerListView.swift */ = {isa = PBXFileReference; fileEncoding = 4; lastKnownFileType = sourcecode.swift; path = GroupLayersTogetherView.GroupLayerListView.swift; sourceTree = "<group>"; };
		D75B58502AAFB3030038B3B4 /* StyleFeaturesWithCustomDictionaryView.swift */ = {isa = PBXFileReference; fileEncoding = 4; lastKnownFileType = sourcecode.swift; path = StyleFeaturesWithCustomDictionaryView.swift; sourceTree = "<group>"; };
		D7634FAE2A43B7AC00F8AEFB /* CreateConvexHullAroundGeometriesView.swift */ = {isa = PBXFileReference; fileEncoding = 4; lastKnownFileType = sourcecode.swift; path = CreateConvexHullAroundGeometriesView.swift; sourceTree = "<group>"; };
		D769C2112A29019B00030F61 /* SetUpLocationDrivenGeotriggersView.swift */ = {isa = PBXFileReference; fileEncoding = 4; lastKnownFileType = sourcecode.swift; path = SetUpLocationDrivenGeotriggersView.swift; sourceTree = "<group>"; };
		D77570BF2A2942F800F490CD /* AnimateImagesWithImageOverlayView.swift */ = {isa = PBXFileReference; fileEncoding = 4; lastKnownFileType = sourcecode.swift; path = AnimateImagesWithImageOverlayView.swift; sourceTree = "<group>"; };
		D77572AD2A295DDD00F490CD /* PacificSouthWest2 */ = {isa = PBXFileReference; lastKnownFileType = folder; path = PacificSouthWest2; sourceTree = "<group>"; };
		D78666AC2A2161F100C60110 /* FindNearestVertexView.swift */ = {isa = PBXFileReference; fileEncoding = 4; lastKnownFileType = sourcecode.swift; path = FindNearestVertexView.swift; sourceTree = "<group>"; };
		D79EE76D2A4CEA5D005A52AE /* SetUpLocationDrivenGeotriggersView.Model.swift */ = {isa = PBXFileReference; fileEncoding = 4; lastKnownFileType = sourcecode.swift; path = SetUpLocationDrivenGeotriggersView.Model.swift; sourceTree = "<group>"; };
		D7ABA2F82A32579C0021822B /* MeasureDistanceInSceneView.swift */ = {isa = PBXFileReference; fileEncoding = 4; lastKnownFileType = sourcecode.swift; path = MeasureDistanceInSceneView.swift; sourceTree = "<group>"; };
		D7ABA2FE2A32881C0021822B /* ShowViewshedFromGeoelementInSceneView.swift */ = {isa = PBXFileReference; fileEncoding = 4; lastKnownFileType = sourcecode.swift; path = ShowViewshedFromGeoelementInSceneView.swift; sourceTree = "<group>"; };
		D7CC33FD2A31475C00198EDF /* ShowLineOfSightBetweenPointsView.swift */ = {isa = PBXFileReference; fileEncoding = 4; lastKnownFileType = sourcecode.swift; path = ShowLineOfSightBetweenPointsView.swift; sourceTree = "<group>"; };
		D7E440D62A1ECE7D005D74DE /* CreateBuffersAroundPointsView.swift */ = {isa = PBXFileReference; fileEncoding = 4; lastKnownFileType = sourcecode.swift; path = CreateBuffersAroundPointsView.swift; sourceTree = "<group>"; };
		D7E557672A1D768800B9FB09 /* AddWMSLayerView.swift */ = {isa = PBXFileReference; fileEncoding = 4; lastKnownFileType = sourcecode.swift; path = AddWMSLayerView.swift; sourceTree = "<group>"; };
		D7EAF3592A1C023800D822C4 /* SetMinAndMaxScaleView.swift */ = {isa = PBXFileReference; fileEncoding = 4; lastKnownFileType = sourcecode.swift; path = SetMinAndMaxScaleView.swift; sourceTree = "<group>"; };
		D7ECF5972AB8BE63003FB2BE /* RenderMultilayerSymbolsView.swift */ = {isa = PBXFileReference; fileEncoding = 4; lastKnownFileType = sourcecode.swift; path = RenderMultilayerSymbolsView.swift; sourceTree = "<group>"; };
		D7EF5D742A26A03A00FEBDE5 /* ShowCoordinatesInMultipleFormatsView.swift */ = {isa = PBXFileReference; fileEncoding = 4; lastKnownFileType = sourcecode.swift; path = ShowCoordinatesInMultipleFormatsView.swift; sourceTree = "<group>"; };
		E000E75F2869E33D005D87C5 /* ClipGeometryView.swift */ = {isa = PBXFileReference; lastKnownFileType = sourcecode.swift; path = ClipGeometryView.swift; sourceTree = "<group>"; };
		E000E762286A0B18005D87C5 /* CutGeometryView.swift */ = {isa = PBXFileReference; lastKnownFileType = sourcecode.swift; path = CutGeometryView.swift; sourceTree = "<group>"; };
		E004A6BD28414332002A1FE6 /* SetViewpointRotationView.swift */ = {isa = PBXFileReference; fileEncoding = 4; lastKnownFileType = sourcecode.swift; path = SetViewpointRotationView.swift; sourceTree = "<group>"; };
		E004A6D828465C70002A1FE6 /* DisplaySceneView.swift */ = {isa = PBXFileReference; fileEncoding = 4; lastKnownFileType = sourcecode.swift; path = DisplaySceneView.swift; sourceTree = "<group>"; };
		E004A6DF28466279002A1FE6 /* ShowCalloutView.swift */ = {isa = PBXFileReference; lastKnownFileType = sourcecode.swift; path = ShowCalloutView.swift; sourceTree = "<group>"; };
		E004A6E52846A61F002A1FE6 /* StyleGraphicsWithSymbolsView.swift */ = {isa = PBXFileReference; lastKnownFileType = sourcecode.swift; path = StyleGraphicsWithSymbolsView.swift; sourceTree = "<group>"; };
		E004A6E828493BCE002A1FE6 /* ShowDeviceLocationView.swift */ = {isa = PBXFileReference; lastKnownFileType = sourcecode.swift; path = ShowDeviceLocationView.swift; sourceTree = "<group>"; };
		E004A6EC2849556E002A1FE6 /* CreatePlanarAndGeodeticBuffersView.swift */ = {isa = PBXFileReference; lastKnownFileType = sourcecode.swift; path = CreatePlanarAndGeodeticBuffersView.swift; sourceTree = "<group>"; };
		E004A6EF284E4B9B002A1FE6 /* DownloadVectorTilesToLocalCacheView.swift */ = {isa = PBXFileReference; lastKnownFileType = sourcecode.swift; path = DownloadVectorTilesToLocalCacheView.swift; sourceTree = "<group>"; };
		E004A6F2284E4FEB002A1FE6 /* ShowResultOfSpatialOperationsView.swift */ = {isa = PBXFileReference; lastKnownFileType = sourcecode.swift; path = ShowResultOfSpatialOperationsView.swift; sourceTree = "<group>"; };
		E004A6F5284FA42A002A1FE6 /* SelectFeaturesInFeatureLayerView.swift */ = {isa = PBXFileReference; lastKnownFileType = sourcecode.swift; path = SelectFeaturesInFeatureLayerView.swift; sourceTree = "<group>"; };
		E0082216287755AC002AD138 /* View+Sheet.swift */ = {isa = PBXFileReference; lastKnownFileType = sourcecode.swift; path = "View+Sheet.swift"; sourceTree = "<group>"; };
		E041ABBF287CA9F00056009B /* WebView.swift */ = {isa = PBXFileReference; lastKnownFileType = sourcecode.swift; path = WebView.swift; sourceTree = "<group>"; };
		E041ABD6287DB04D0056009B /* SampleInfoView.swift */ = {isa = PBXFileReference; lastKnownFileType = sourcecode.swift; path = SampleInfoView.swift; sourceTree = "<group>"; };
		E041AC15287F54580056009B /* highlight.min.js */ = {isa = PBXFileReference; fileEncoding = 4; lastKnownFileType = sourcecode.javascript; path = highlight.min.js; sourceTree = "<group>"; };
		E041AC1D288076A60056009B /* info.css */ = {isa = PBXFileReference; fileEncoding = 4; lastKnownFileType = text.css; path = info.css; sourceTree = "<group>"; };
		E041AC1F288077B90056009B /* xcode.css */ = {isa = PBXFileReference; fileEncoding = 4; lastKnownFileType = text.css; path = xcode.css; sourceTree = "<group>"; };
		E066DD34285CF3B3004D3D5B /* FindRouteView.swift */ = {isa = PBXFileReference; lastKnownFileType = sourcecode.swift; path = FindRouteView.swift; sourceTree = "<group>"; };
		E066DD372860AB28004D3D5B /* StyleGraphicsWithRendererView.swift */ = {isa = PBXFileReference; lastKnownFileType = sourcecode.swift; path = StyleGraphicsWithRendererView.swift; sourceTree = "<group>"; };
		E066DD3A2860CA08004D3D5B /* ShowResultOfSpatialRelationshipsView.swift */ = {isa = PBXFileReference; lastKnownFileType = sourcecode.swift; path = ShowResultOfSpatialRelationshipsView.swift; sourceTree = "<group>"; };
		E066DD3F28610F55004D3D5B /* AddSceneLayerFromServiceView.swift */ = {isa = PBXFileReference; lastKnownFileType = sourcecode.swift; path = AddSceneLayerFromServiceView.swift; sourceTree = "<group>"; };
		E070A0A2286F3B6000F2B606 /* DownloadPreplannedMapAreaView.swift */ = {isa = PBXFileReference; lastKnownFileType = sourcecode.swift; path = DownloadPreplannedMapAreaView.swift; sourceTree = "<group>"; };
		E088E1562862579D00413100 /* SetSurfacePlacementModeView.swift */ = {isa = PBXFileReference; lastKnownFileType = sourcecode.swift; path = SetSurfacePlacementModeView.swift; sourceTree = "<group>"; };
		E088E1732863B5F800413100 /* GenerateOfflineMapView.swift */ = {isa = PBXFileReference; lastKnownFileType = sourcecode.swift; path = GenerateOfflineMapView.swift; sourceTree = "<group>"; };
		E08953F02891899600E077CF /* EnvironmentValues+SampleInfoVisibility.swift */ = {isa = PBXFileReference; lastKnownFileType = sourcecode.swift; path = "EnvironmentValues+SampleInfoVisibility.swift"; sourceTree = "<group>"; };
		E0D04FF128A5390000747989 /* DownloadPreplannedMapAreaView.Model.swift */ = {isa = PBXFileReference; lastKnownFileType = sourcecode.swift; path = DownloadPreplannedMapAreaView.Model.swift; sourceTree = "<group>"; };
		E0EA0B762866390E00C9621D /* ProjectGeometryView.swift */ = {isa = PBXFileReference; lastKnownFileType = sourcecode.swift; path = ProjectGeometryView.swift; sourceTree = "<group>"; };
		E0FE32E628747778002C6ACA /* BrowseBuildingFloorsView.swift */ = {isa = PBXFileReference; lastKnownFileType = sourcecode.swift; path = BrowseBuildingFloorsView.swift; sourceTree = "<group>"; };
		F111CCC0288B5D5600205358 /* DisplayMapFromMobileMapPackageView.swift */ = {isa = PBXFileReference; lastKnownFileType = sourcecode.swift; path = DisplayMapFromMobileMapPackageView.swift; sourceTree = "<group>"; };
		F111CCC3288B641900205358 /* Yellowstone.mmpk */ = {isa = PBXFileReference; lastKnownFileType = file; path = Yellowstone.mmpk; sourceTree = "<group>"; };
		F1E71BF0289473760064C33F /* AddRasterFromFileView.swift */ = {isa = PBXFileReference; lastKnownFileType = sourcecode.swift; path = AddRasterFromFileView.swift; sourceTree = "<group>"; };
/* End PBXFileReference section */

/* Begin PBXFrameworksBuildPhase section */
		00E5401027F3CCA200CF66D5 /* Frameworks */ = {
			isa = PBXFrameworksBuildPhase;
			buildActionMask = 2147483647;
			files = (
				00C43AED2947DC350099AE34 /* ArcGISToolkit in Frameworks */,
			);
			runOnlyForDeploymentPostprocessing = 0;
		};
/* End PBXFrameworksBuildPhase section */

/* Begin PBXGroup section */
		0005580D281872BE00224BC6 /* Views */ = {
			isa = PBXGroup;
			children = (
				00B04272282EC59E0072E1B4 /* AboutView.swift */,
				D70BE5782A5624A80022CA02 /* CategoriesView.swift */,
				00E5400D27F3CCA100CF66D5 /* ContentView.swift */,
				000558092817C51E00224BC6 /* SampleDetailView.swift */,
				E041ABD6287DB04D0056009B /* SampleInfoView.swift */,
				00273CF52A82AB8700A7A77D /* SampleRow.swift */,
				00273CF32A82AB5900A7A77D /* SamplesSearchView.swift */,
				00C7993A2A845AAF00AFE342 /* Sidebar.swift */,
				E041ABBF287CA9F00056009B /* WebView.swift */,
			);
			path = Views;
			sourceTree = "<group>";
		};
		00181B442846AD3900654571 /* Extensions */ = {
			isa = PBXGroup;
			children = (
				E08953F02891899600E077CF /* EnvironmentValues+SampleInfoVisibility.swift */,
				00181B452846AD7100654571 /* View+Alert.swift */,
				E0082216287755AC002AD138 /* View+Sheet.swift */,
			);
			path = Extensions;
			sourceTree = "<group>";
		};
		0023DE5029D648FA0098243A /* macOS */ = {
			isa = PBXGroup;
			children = (
				00ACF554293E6C6A0059B2A9 /* Samples.entitlements */,
			);
			path = macOS;
			sourceTree = "<group>";
		};
		003D7C332821EBCC009DDFD2 /* Scripts */ = {
			isa = PBXGroup;
			children = (
				00CCB8A2285AAD7D00BBAB70 /* DowloadPortalItemData.swift */,
				003D7C352821EBCC009DDFD2 /* GenerateSampleViewSourceCode.swift */,
				003D7C342821EBCC009DDFD2 /* masquerade */,
			);
			path = Scripts;
			sourceTree = "<group>";
		};
		0044288C29C90BD500160767 /* Get elevation at point on surface */ = {
			isa = PBXGroup;
			children = (
				0044289129C90C0B00160767 /* GetElevationAtPointOnSurfaceView.swift */,
			);
			path = "Get elevation at point on surface";
			sourceTree = "<group>";
		};
		0044CDD72995C352004618CE /* Show device location history */ = {
			isa = PBXGroup;
			children = (
				0044CDDE2995C39E004618CE /* ShowDeviceLocationHistoryView.swift */,
			);
			path = "Show device location history";
			sourceTree = "<group>";
		};
		0074ABAF281742420037244A /* Supporting Files */ = {
			isa = PBXGroup;
			children = (
				00181B442846AD3900654571 /* Extensions */,
				0074ABC028174F430037244A /* Models */,
				0005580D281872BE00224BC6 /* Views */,
				E041ABC3287CAFEB0056009B /* Web */,
			);
			path = "Supporting Files";
			sourceTree = "<group>";
		};
		0074ABB228174B830037244A /* Samples */ = {
			isa = PBXGroup;
			children = (
				79D84D0C2A815BED00F45262 /* Add custom dynamic entity data source */,
				4D2ADC3E29C26D05003B367F /* Add dynamic entity layer */,
				00D4EF7E2863840D00B9CC30 /* Add feature layers */,
				F19A316128906F0D003B7EF9 /* Add raster from file */,
				E066DD3E28610F3F004D3D5B /* Add scene layer from service */,
				D7E557602A1D743100B9FB09 /* Add WMS layer */,
				1C3B7DC22A5F64FC00907443 /* Analyze network with subnetwork trace */,
				D77570BC2A29427200F490CD /* Animate images with image overlay */,
				D75362CC2A1E862B00D83028 /* Apply unique value renderer */,
				218F35B229C28F4A00502022 /* Authenticate with OAuth */,
				E0FE32E528747762002C6ACA /* Browse building floors */,
				1C9B74D229DB54560038B06F /* Change camera controller */,
				4D2ADC5329C4F612003B367F /* Change map view background */,
				1C0C1C3229D34DAE005C8B24 /* Change viewpoint */,
				E000E75E2869E325005D87C5 /* Clip geometry */,
				88F93CBE29C3D4E30006B28E /* Create and edit geometries */,
				79B7B8082A1BF8B300F57C27 /* Create and save KML file */,
				D7E440D12A1ECBC2005D74DE /* Create buffers around points */,
				D7B3C5C02A43B71E001DA4D8 /* Create convex hull around geometries */,
				D744FD132A2112360084A66C /* Create convex hull around points */,
				1C19B4EA2A578E46001D2506 /* Create load report */,
				E004A6EB28495538002A1FE6 /* Create planar and geodetic buffers */,
				D71C5F602AAA7854006599FD /* Create symbol styles from web styles */,
				E000E761286A0B07005D87C5 /* Cut geometry */,
				D71099692A27D8880065A1C1 /* Densify and generalize geometry */,
				00A7A1422A2FC58300F035F7 /* Display content of utility network container */,
				0074ABB328174B830037244A /* Display map */,
				F111CCBD288B548400205358 /* Display map from mobile map package */,
				D752D95B2A3BCDD4003EB25E /* Display map from portal item */,
				00B04FB3283EEB830026C882 /* Display overview map */,
				1C56B5DE2A82C02D000381DA /* Display points using clustering feature reduction */,
				E004A6D528465C70002A1FE6 /* Display scene */,
				E070A0A1286F3B3400F2B606 /* Download preplanned map area */,
				E004A6EE284E4B7A002A1FE6 /* Download vector tiles to local cache */,
				1C26ED122A859525009B7721 /* Filter features in scene */,
				D78666A92A21616D00C60110 /* Find nearest vertex */,
				E066DD33285CF3A0004D3D5B /* Find route */,
				E088E1722863B5E600413100 /* Generate offline map */,
				0044288C29C90BD500160767 /* Get elevation at point on surface */,
				D704AA562AB22B7A00A3BB63 /* Group layers together */,
				D751018A2A2E960300B8FA48 /* Identify layer features */,
				D752D93C2A3914E5003EB25E /* Manage operational layers */,
				D7ABA2F52A3256610021822B /* Measure distance in scene */,
				D752D9422A3A6EB8003EB25E /* Monitor changes to map load status */,
				75DD739029D38B1B0010229D /* Navigate route */,
				E0EA0B75286638FD00C9621D /* Project geometry */,
				108EC03F29D25AE1000F35D0 /* Query feature table */,
				D7ECF5942AB8BDCA003FB2BE /* Render multilayer symbols */,
				1CAB8D402A3CEAB0002AA649 /* Run valve isolation trace */,
				00CB913628481475005C2C5D /* Search with geocode */,
				E004A6F4284FA3C5002A1FE6 /* Select features in feature layer */,
				00B042E3282EDC690072E1B4 /* Set basemap */,
				D734FA072A183A5A00246D7E /* Set max extent */,
				D7EAF34F2A1C011000D822C4 /* Set min and max scale */,
				E088E1552862578800413100 /* Set surface placement mode */,
				D769C20D2A28FF8600030F61 /* Set up location-driven geotriggers */,
				E004A6B928414332002A1FE6 /* Set viewpoint rotation */,
				1C43BC782A43781100509BF8 /* Set visibility of subtype sublayer */,
				E004A6DE2846626A002A1FE6 /* Show callout */,
				D7EF5D712A269E2D00FEBDE5 /* Show coordinates in multiple formats */,
				E004A6E728493BBB002A1FE6 /* Show device location */,
				0044CDD72995C352004618CE /* Show device location history */,
				D722BD1E2A420D7E002C2087 /* Show extruded features */,
				D751017D2A2E490800B8FA48 /* Show labels on layer */,
				D7CC33FB2A31475C00198EDF /* Show line of sight between points */,
				1C42E04129D2396B004FC4BE /* Show popup */,
				1C9B74C429DB43580038B06F /* Show realistic light and shadows */,
				E004A6F1284E4F80002A1FE6 /* Show result of spatial operations */,
				E066DD392860C9EE004D3D5B /* Show result of spatial relationships */,
				1CAF831A2A20305F000E1E60 /* Show utility associations */,
				D7ABA2FB2A3287C10021822B /* Show viewshed from geoelement in scene */,
				0086F3FC28E3770900974721 /* Show viewshed from point in scene */,
				D75B584D2AAFB2C20038B3B4 /* Style features with custom dictionary */,
				E066DD362860AB0B004D3D5B /* Style graphics with renderer */,
				E004A6E42846A609002A1FE6 /* Style graphics with symbols */,
				D754E31D2A1D661D0006C5F1 /* Style point with picture marker symbols */,
				7573E81229D6134C00BEED9C /* Trace utility network */,
			);
			path = Samples;
			sourceTree = "<group>";
		};
		0074ABB328174B830037244A /* Display map */ = {
			isa = PBXGroup;
			children = (
				0074ABBE28174BCF0037244A /* DisplayMapView.swift */,
			);
			path = "Display map";
			sourceTree = "<group>";
		};
		0074ABC028174F430037244A /* Models */ = {
			isa = PBXGroup;
			children = (
				00CCB8A4285BAF8700BBAB70 /* OnDemandResource.swift */,
				0074ABC128174F430037244A /* Sample.swift */,
			);
			path = Models;
			sourceTree = "<group>";
		};
		0086F3FC28E3770900974721 /* Show viewshed from point in scene */ = {
			isa = PBXGroup;
			children = (
				0042E24228E4BF8F001F33D6 /* ShowViewshedFromPointInSceneView.Model.swift */,
				0086F3FD28E3770900974721 /* ShowViewshedFromPointInSceneView.swift */,
				0042E24428E4F82B001F33D6 /* ShowViewshedFromPointInSceneView.ViewshedSettingsView.swift */,
			);
			path = "Show viewshed from point in scene";
			sourceTree = "<group>";
		};
		00966EE62811F64D009D3DD7 /* iOS */ = {
			isa = PBXGroup;
			children = (
				00E5402A27F775EA00CF66D5 /* Info.plist */,
			);
			path = iOS;
			sourceTree = "<group>";
		};
		00A7A1422A2FC58300F035F7 /* Display content of utility network container */ = {
			isa = PBXGroup;
			children = (
				00A7A1432A2FC58300F035F7 /* DisplayContentOfUtilityNetworkContainerView.swift */,
				00A7A1492A2FC5B700F035F7 /* DisplayContentOfUtilityNetworkContainerView.Model.swift */,
			);
			path = "Display content of utility network container";
			sourceTree = "<group>";
		};
		00B042E3282EDC690072E1B4 /* Set basemap */ = {
			isa = PBXGroup;
			children = (
				00B042E5282EDC690072E1B4 /* SetBasemapView.swift */,
			);
			path = "Set basemap";
			sourceTree = "<group>";
		};
		00B04FB3283EEB830026C882 /* Display overview map */ = {
			isa = PBXGroup;
			children = (
				00B04FB4283EEBA80026C882 /* DisplayOverviewMapView.swift */,
			);
			path = "Display overview map";
			sourceTree = "<group>";
		};
		00C94A0228B53DCC004E42D9 /* 7c4c679ab06a4df19dc497f577f111bd */ = {
			isa = PBXGroup;
			children = (
				00C94A0C28B53DE1004E42D9 /* raster-file */,
			);
			path = 7c4c679ab06a4df19dc497f577f111bd;
			sourceTree = "<group>";
		};
		00CB913628481475005C2C5D /* Search with geocode */ = {
			isa = PBXGroup;
			children = (
				00CB9137284814A4005C2C5D /* SearchWithGeocodeView.swift */,
			);
			path = "Search with geocode";
			sourceTree = "<group>";
		};
		00CCB8A6285D059300BBAB70 /* Portal Data */ = {
			isa = PBXGroup;
			children = (
				D73F8CF22AB1089900CD39DA /* 751138a2e0844e06853522d54103222a */,
				D701D7242A37C7E4006FF0C8 /* 07d62a792ab6496d9b772a24efea45d0 */,
				D77572AC2A295DC100F490CD /* d1453556d91e46dea191c20c398b82cd */,
				1C965C4629DBA879002F8536 /* 681d6f7694644709a7c830ec57a2d72b */,
				00D4EF8128638BF100B9CC30 /* cb1b20748a9f4d128dad8a87244e3e37 */,
				792222DB2A81AA5D00619FFE /* a8a942c228af4fac96baa78ad60f511f */,
				00C94A0228B53DCC004E42D9 /* 7c4c679ab06a4df19dc497f577f111bd */,
				00D4EF8328638BF100B9CC30 /* 15a7cbd3af1e47cfa5d2c6b93dc44fc2 */,
				00D4EF8E28638BF100B9CC30 /* 68ec42517cdd439e81b036210483e8e7 */,
				F111CCC2288B63DB00205358 /* e1f3a7254cb845b09450f54937c16061 */,
			);
			path = "Portal Data";
			sourceTree = SOURCE_ROOT;
		};
		00D4EF7E2863840D00B9CC30 /* Add feature layers */ = {
			isa = PBXGroup;
			children = (
				00D4EF7F2863842100B9CC30 /* AddFeatureLayersView.swift */,
			);
			path = "Add feature layers";
			sourceTree = "<group>";
		};
		00D4EF8128638BF100B9CC30 /* cb1b20748a9f4d128dad8a87244e3e37 */ = {
			isa = PBXGroup;
			children = (
				00D4EF8228638BF100B9CC30 /* LA_Trails.geodatabase */,
			);
			path = cb1b20748a9f4d128dad8a87244e3e37;
			sourceTree = "<group>";
		};
		00D4EF8328638BF100B9CC30 /* 15a7cbd3af1e47cfa5d2c6b93dc44fc2 */ = {
			isa = PBXGroup;
			children = (
				00D4EFB02863CE6300B9CC30 /* ScottishWildlifeTrust_reserves */,
			);
			path = 15a7cbd3af1e47cfa5d2c6b93dc44fc2;
			sourceTree = "<group>";
		};
		00D4EF8E28638BF100B9CC30 /* 68ec42517cdd439e81b036210483e8e7 */ = {
			isa = PBXGroup;
			children = (
				00D4EF8F28638BF100B9CC30 /* AuroraCO.gpkg */,
			);
			path = 68ec42517cdd439e81b036210483e8e7;
			sourceTree = "<group>";
		};
		00E5400627F3CCA100CF66D5 = {
			isa = PBXGroup;
			children = (
				00966EE62811F64D009D3DD7 /* iOS */,
				0023DE5029D648FA0098243A /* macOS */,
				00CCB8A6285D059300BBAB70 /* Portal Data */,
				00E5401427F3CCA200CF66D5 /* Products */,
				003D7C332821EBCC009DDFD2 /* Scripts */,
				00E5400B27F3CCA100CF66D5 /* Shared */,
			);
			sourceTree = "<group>";
		};
		00E5400B27F3CCA100CF66D5 /* Shared */ = {
			isa = PBXGroup;
			children = (
				0074ABAF281742420037244A /* Supporting Files */,
				0074ABB228174B830037244A /* Samples */,
				00E5400C27F3CCA100CF66D5 /* SamplesApp.swift */,
				00E5400E27F3CCA200CF66D5 /* Assets.xcassets */,
				001C6DD827FE585A00D472C2 /* AppSecrets.swift.masque */,
				0074ABCA2817B8DB0037244A /* SamplesApp+Samples.swift.tache */,
			);
			path = Shared;
			sourceTree = "<group>";
		};
		00E5401427F3CCA200CF66D5 /* Products */ = {
			isa = PBXGroup;
			children = (
				00E5401327F3CCA200CF66D5 /* Samples.app */,
			);
			name = Products;
			sourceTree = "<group>";
		};
		108EC03F29D25AE1000F35D0 /* Query feature table */ = {
			isa = PBXGroup;
			children = (
				108EC04029D25B2C000F35D0 /* QueryFeatureTableView.swift */,
			);
			path = "Query feature table";
			sourceTree = "<group>";
		};
		1C0C1C3229D34DAE005C8B24 /* Change viewpoint */ = {
			isa = PBXGroup;
			children = (
				1C0C1C3429D34DAE005C8B24 /* ChangeViewpointView.swift */,
			);
			path = "Change viewpoint";
			sourceTree = "<group>";
		};
		1C19B4EA2A578E46001D2506 /* Create load report */ = {
			isa = PBXGroup;
			children = (
				1C19B4EF2A578E46001D2506 /* CreateLoadReportView.Model.swift */,
				1C19B4ED2A578E46001D2506 /* CreateLoadReportView.swift */,
				1C19B4EB2A578E46001D2506 /* CreateLoadReportView.Views.swift */,
			);
			path = "Create load report";
			sourceTree = "<group>";
		};
		1C26ED122A859525009B7721 /* Filter features in scene */ = {
			isa = PBXGroup;
			children = (
				1C26ED152A859525009B7721 /* FilterFeaturesInSceneView.swift */,
			);
			path = "Filter features in scene";
			sourceTree = "<group>";
		};
		1C3B7DC22A5F64FC00907443 /* Analyze network with subnetwork trace */ = {
			isa = PBXGroup;
			children = (
				1C3B7DC32A5F64FC00907443 /* AnalyzeNetworkWithSubnetworkTraceView.Model.swift */,
				1C3B7DC62A5F64FC00907443 /* AnalyzeNetworkWithSubnetworkTraceView.swift */,
			);
			path = "Analyze network with subnetwork trace";
			sourceTree = "<group>";
		};
		1C42E04129D2396B004FC4BE /* Show popup */ = {
			isa = PBXGroup;
			children = (
				1C42E04329D2396B004FC4BE /* ShowPopupView.swift */,
			);
			path = "Show popup";
			sourceTree = "<group>";
		};
		1C43BC782A43781100509BF8 /* Set visibility of subtype sublayer */ = {
			isa = PBXGroup;
			children = (
				1C43BC7C2A43781100509BF8 /* SetVisibilityOfSubtypeSublayerView.Model.swift */,
				1C43BC7E2A43781100509BF8 /* SetVisibilityOfSubtypeSublayerView.swift */,
				1C43BC792A43781100509BF8 /* SetVisibilityOfSubtypeSublayerView.Views.swift */,
			);
			path = "Set visibility of subtype sublayer";
			sourceTree = "<group>";
		};
		1C56B5DE2A82C02D000381DA /* Display points using clustering feature reduction */ = {
			isa = PBXGroup;
			children = (
				1C56B5E22A82C02D000381DA /* DisplayPointsUsingClusteringFeatureReductionView.swift */,
			);
			path = "Display points using clustering feature reduction";
			sourceTree = "<group>";
		};
		1C965C4629DBA879002F8536 /* 681d6f7694644709a7c830ec57a2d72b */ = {
			isa = PBXGroup;
			children = (
				004FE87029DF5D8700075217 /* Bristol */,
			);
			path = 681d6f7694644709a7c830ec57a2d72b;
			sourceTree = "<group>";
		};
		1C9B74C429DB43580038B06F /* Show realistic light and shadows */ = {
			isa = PBXGroup;
			children = (
				1C9B74C529DB43580038B06F /* ShowRealisticLightAndShadowsView.swift */,
			);
			path = "Show realistic light and shadows";
			sourceTree = "<group>";
		};
		1C9B74D229DB54560038B06F /* Change camera controller */ = {
			isa = PBXGroup;
			children = (
				1C9B74D529DB54560038B06F /* ChangeCameraControllerView.swift */,
			);
			path = "Change camera controller";
			sourceTree = "<group>";
		};
		1CAB8D402A3CEAB0002AA649 /* Run valve isolation trace */ = {
			isa = PBXGroup;
			children = (
				1CAB8D442A3CEAB0002AA649 /* RunValveIsolationTraceView.Model.swift */,
				1CAB8D472A3CEAB0002AA649 /* RunValveIsolationTraceView.swift */,
			);
			path = "Run valve isolation trace";
			sourceTree = "<group>";
		};
		1CAF831A2A20305F000E1E60 /* Show utility associations */ = {
			isa = PBXGroup;
			children = (
				1CAF831B2A20305F000E1E60 /* ShowUtilityAssociationsView.swift */,
			);
			path = "Show utility associations";
			sourceTree = "<group>";
		};
		218F35B229C28F4A00502022 /* Authenticate with OAuth */ = {
			isa = PBXGroup;
			children = (
				218F35B329C28F4A00502022 /* AuthenticateWithOAuthView.swift */,
			);
			path = "Authenticate with OAuth";
			sourceTree = "<group>";
		};
		4D2ADC3E29C26D05003B367F /* Add dynamic entity layer */ = {
			isa = PBXGroup;
			children = (
				4D2ADC3F29C26D05003B367F /* AddDynamicEntityLayerView.swift */,
				4D2ADC6629C50BD6003B367F /* AddDynamicEntityLayerView.Model.swift */,
				4D2ADC6829C50C4C003B367F /* AddDynamicEntityLayerView.SettingsView.swift */,
			);
			path = "Add dynamic entity layer";
			sourceTree = "<group>";
		};
		4D2ADC5329C4F612003B367F /* Change map view background */ = {
			isa = PBXGroup;
			children = (
				4D2ADC5529C4F612003B367F /* ChangeMapViewBackgroundView.swift */,
				4D2ADC5829C4F612003B367F /* ChangeMapViewBackgroundView.SettingsView.swift */,
				4D2ADC6129C5071C003B367F /* ChangeMapViewBackgroundView.Model.swift */,
			);
			path = "Change map view background";
			sourceTree = "<group>";
		};
		7573E81229D6134C00BEED9C /* Trace utility network */ = {
			isa = PBXGroup;
			children = (
				7573E81329D6134C00BEED9C /* TraceUtilityNetworkView.Model.swift */,
				7573E81529D6134C00BEED9C /* TraceUtilityNetworkView.Enums.swift */,
				7573E81729D6134C00BEED9C /* TraceUtilityNetworkView.Views.swift */,
				7573E81829D6134C00BEED9C /* TraceUtilityNetworkView.swift */,
			);
			path = "Trace utility network";
			sourceTree = "<group>";
		};
		75DD739029D38B1B0010229D /* Navigate route */ = {
			isa = PBXGroup;
			children = (
				75DD739129D38B1B0010229D /* NavigateRouteView.swift */,
			);
			path = "Navigate route";
			sourceTree = "<group>";
		};
		792222DB2A81AA5D00619FFE /* a8a942c228af4fac96baa78ad60f511f */ = {
			isa = PBXGroup;
			children = (
				792222DC2A81AA5D00619FFE /* AIS_MarineCadastre_SelectedVessels_CustomDataSource.jsonl */,
			);
			path = a8a942c228af4fac96baa78ad60f511f;
			sourceTree = "<group>";
		};
		79B7B8082A1BF8B300F57C27 /* Create and save KML file */ = {
			isa = PBXGroup;
			children = (
				79302F842A1ED4E30002336A /* CreateAndSaveKMLView.Model.swift */,
				79B7B8092A1BF8EC00F57C27 /* CreateAndSaveKMLView.swift */,
				79302F862A1ED71B0002336A /* CreateAndSaveKMLView.Views.swift */,
			);
			path = "Create and save KML file";
			sourceTree = "<group>";
		};
		79D84D0C2A815BED00F45262 /* Add custom dynamic entity data source */ = {
			isa = PBXGroup;
			children = (
				79D84D0D2A815C5B00F45262 /* AddCustomDynamicEntityDataSourceView.swift */,
				7900C5F52A83FC3F002D430F /* AddCustomDynamicEntityDataSourceView.Vessel.swift */,
			);
			path = "Add custom dynamic entity data source";
			sourceTree = "<group>";
		};
		88F93CBE29C3D4E30006B28E /* Create and edit geometries */ = {
			isa = PBXGroup;
			children = (
				88F93CC029C3D59C0006B28E /* CreateAndEditGeometriesView.swift */,
			);
			path = "Create and edit geometries";
			sourceTree = "<group>";
		};
		D701D7242A37C7E4006FF0C8 /* 07d62a792ab6496d9b772a24efea45d0 */ = {
			isa = PBXGroup;
			children = (
				D701D72B2A37C7F7006FF0C8 /* bradley_low_3ds */,
			);
			path = 07d62a792ab6496d9b772a24efea45d0;
			sourceTree = "<group>";
		};
		D704AA562AB22B7A00A3BB63 /* Group layers together */ = {
			isa = PBXGroup;
			children = (
				D704AA592AB22C1A00A3BB63 /* GroupLayersTogetherView.swift */,
				D75C35662AB50338003CD55F /* GroupLayersTogetherView.GroupLayerListView.swift */,
			);
			path = "Group layers together";
			sourceTree = "<group>";
		};
		D71099692A27D8880065A1C1 /* Densify and generalize geometry */ = {
			isa = PBXGroup;
			children = (
				D710996C2A27D9210065A1C1 /* DensifyAndGeneralizeGeometryView.swift */,
				D710996F2A2802FA0065A1C1 /* DensifyAndGeneralizeGeometryView.SettingsView.swift */,
			);
			path = "Densify and generalize geometry";
			sourceTree = "<group>";
		};
		D71C5F602AAA7854006599FD /* Create symbol styles from web styles */ = {
			isa = PBXGroup;
			children = (
				D71C5F632AAA7A88006599FD /* CreateSymbolStylesFromWebStylesView.swift */,
			);
			path = "Create symbol styles from web styles";
			sourceTree = "<group>";
		};
		D722BD1E2A420D7E002C2087 /* Show extruded features */ = {
			isa = PBXGroup;
			children = (
				D722BD212A420DAD002C2087 /* ShowExtrudedFeaturesView.swift */,
			);
			path = "Show extruded features";
			sourceTree = "<group>";
		};
		D734FA072A183A5A00246D7E /* Set max extent */ = {
			isa = PBXGroup;
			children = (
				D734FA092A183A5B00246D7E /* SetMaxExtentView.swift */,
			);
			path = "Set max extent";
			sourceTree = "<group>";
		};
		D73F8CF22AB1089900CD39DA /* 751138a2e0844e06853522d54103222a */ = {
			isa = PBXGroup;
			children = (
				D73F8CF32AB1089900CD39DA /* Restaurant.stylx */,
			);
			path = 751138a2e0844e06853522d54103222a;
			sourceTree = "<group>";
		};
		D744FD132A2112360084A66C /* Create convex hull around points */ = {
			isa = PBXGroup;
			children = (
				D744FD162A2112D90084A66C /* CreateConvexHullAroundPointsView.swift */,
			);
			path = "Create convex hull around points";
			sourceTree = "<group>";
		};
		D751017D2A2E490800B8FA48 /* Show labels on layer */ = {
			isa = PBXGroup;
			children = (
				D75101802A2E493600B8FA48 /* ShowLabelsOnLayerView.swift */,
			);
			path = "Show labels on layer";
			sourceTree = "<group>";
		};
		D751018A2A2E960300B8FA48 /* Identify layer features */ = {
			isa = PBXGroup;
			children = (
				D751018D2A2E962D00B8FA48 /* IdentifyLayerFeaturesView.swift */,
			);
			path = "Identify layer features";
			sourceTree = "<group>";
		};
		D752D93C2A3914E5003EB25E /* Manage operational layers */ = {
			isa = PBXGroup;
			children = (
				D752D93F2A39154C003EB25E /* ManageOperationalLayersView.swift */,
			);
			path = "Manage operational layers";
			sourceTree = "<group>";
		};
		D752D9422A3A6EB8003EB25E /* Monitor changes to map load status */ = {
			isa = PBXGroup;
			children = (
				D752D9452A3A6F7F003EB25E /* MonitorChangesToMapLoadStatusView.swift */,
			);
			path = "Monitor changes to map load status";
			sourceTree = "<group>";
		};
		D752D95B2A3BCDD4003EB25E /* Display map from portal item */ = {
			isa = PBXGroup;
			children = (
				D752D95E2A3BCE06003EB25E /* DisplayMapFromPortalItemView.swift */,
			);
			path = "Display map from portal item";
			sourceTree = "<group>";
		};
		D75362CC2A1E862B00D83028 /* Apply unique value renderer */ = {
			isa = PBXGroup;
			children = (
				D75362D12A1E886700D83028 /* ApplyUniqueValueRendererView.swift */,
			);
			path = "Apply unique value renderer";
			sourceTree = "<group>";
		};
		D754E31D2A1D661D0006C5F1 /* Style point with picture marker symbols */ = {
			isa = PBXGroup;
			children = (
				D754E3222A1D66820006C5F1 /* StylePointWithPictureMarkerSymbolsView.swift */,
			);
			path = "Style point with picture marker symbols";
			sourceTree = "<group>";
		};
		D75B584D2AAFB2C20038B3B4 /* Style features with custom dictionary */ = {
			isa = PBXGroup;
			children = (
				D75B58502AAFB3030038B3B4 /* StyleFeaturesWithCustomDictionaryView.swift */,
			);
			path = "Style features with custom dictionary";
			sourceTree = "<group>";
		};
		D769C20D2A28FF8600030F61 /* Set up location-driven geotriggers */ = {
			isa = PBXGroup;
			children = (
				D769C2112A29019B00030F61 /* SetUpLocationDrivenGeotriggersView.swift */,
				D79EE76D2A4CEA5D005A52AE /* SetUpLocationDrivenGeotriggersView.Model.swift */,
			);
			path = "Set up location-driven geotriggers";
			sourceTree = "<group>";
		};
		D77570BC2A29427200F490CD /* Animate images with image overlay */ = {
			isa = PBXGroup;
			children = (
				D77570BF2A2942F800F490CD /* AnimateImagesWithImageOverlayView.swift */,
			);
			path = "Animate images with image overlay";
			sourceTree = "<group>";
		};
		D77572AC2A295DC100F490CD /* d1453556d91e46dea191c20c398b82cd */ = {
			isa = PBXGroup;
			children = (
				D77572AD2A295DDD00F490CD /* PacificSouthWest2 */,
			);
			path = d1453556d91e46dea191c20c398b82cd;
			sourceTree = "<group>";
		};
		D78666A92A21616D00C60110 /* Find nearest vertex */ = {
			isa = PBXGroup;
			children = (
				D78666AC2A2161F100C60110 /* FindNearestVertexView.swift */,
			);
			path = "Find nearest vertex";
			sourceTree = "<group>";
		};
		D7ABA2F52A3256610021822B /* Measure distance in scene */ = {
			isa = PBXGroup;
			children = (
				D7ABA2F82A32579C0021822B /* MeasureDistanceInSceneView.swift */,
			);
			path = "Measure distance in scene";
			sourceTree = "<group>";
		};
		D7ABA2FB2A3287C10021822B /* Show viewshed from geoelement in scene */ = {
			isa = PBXGroup;
			children = (
				D7ABA2FE2A32881C0021822B /* ShowViewshedFromGeoelementInSceneView.swift */,
			);
			path = "Show viewshed from geoelement in scene";
			sourceTree = "<group>";
		};
		D7B3C5C02A43B71E001DA4D8 /* Create convex hull around geometries */ = {
			isa = PBXGroup;
			children = (
				D7634FAE2A43B7AC00F8AEFB /* CreateConvexHullAroundGeometriesView.swift */,
			);
			path = "Create convex hull around geometries";
			sourceTree = "<group>";
		};
		D7CC33FB2A31475C00198EDF /* Show line of sight between points */ = {
			isa = PBXGroup;
			children = (
				D7CC33FD2A31475C00198EDF /* ShowLineOfSightBetweenPointsView.swift */,
			);
			path = "Show line of sight between points";
			sourceTree = "<group>";
		};
		D7E440D12A1ECBC2005D74DE /* Create buffers around points */ = {
			isa = PBXGroup;
			children = (
				D7E440D62A1ECE7D005D74DE /* CreateBuffersAroundPointsView.swift */,
			);
			path = "Create buffers around points";
			sourceTree = "<group>";
		};
		D7E557602A1D743100B9FB09 /* Add WMS layer */ = {
			isa = PBXGroup;
			children = (
				D7E557672A1D768800B9FB09 /* AddWMSLayerView.swift */,
			);
			path = "Add WMS layer";
			sourceTree = "<group>";
		};
		D7EAF34F2A1C011000D822C4 /* Set min and max scale */ = {
			isa = PBXGroup;
			children = (
				D7EAF3592A1C023800D822C4 /* SetMinAndMaxScaleView.swift */,
			);
			path = "Set min and max scale";
			sourceTree = "<group>";
		};
		D7ECF5942AB8BDCA003FB2BE /* Render multilayer symbols */ = {
			isa = PBXGroup;
			children = (
				D7ECF5972AB8BE63003FB2BE /* RenderMultilayerSymbolsView.swift */,
			);
			path = "Render multilayer symbols";
			sourceTree = "<group>";
		};
		D7EF5D712A269E2D00FEBDE5 /* Show coordinates in multiple formats */ = {
			isa = PBXGroup;
			children = (
				D7EF5D742A26A03A00FEBDE5 /* ShowCoordinatesInMultipleFormatsView.swift */,
			);
			path = "Show coordinates in multiple formats";
			sourceTree = "<group>";
		};
		E000E75E2869E325005D87C5 /* Clip geometry */ = {
			isa = PBXGroup;
			children = (
				E000E75F2869E33D005D87C5 /* ClipGeometryView.swift */,
			);
			path = "Clip geometry";
			sourceTree = "<group>";
		};
		E000E761286A0B07005D87C5 /* Cut geometry */ = {
			isa = PBXGroup;
			children = (
				E000E762286A0B18005D87C5 /* CutGeometryView.swift */,
			);
			path = "Cut geometry";
			sourceTree = "<group>";
		};
		E004A6B928414332002A1FE6 /* Set viewpoint rotation */ = {
			isa = PBXGroup;
			children = (
				E004A6BD28414332002A1FE6 /* SetViewpointRotationView.swift */,
			);
			path = "Set viewpoint rotation";
			sourceTree = "<group>";
		};
		E004A6D528465C70002A1FE6 /* Display scene */ = {
			isa = PBXGroup;
			children = (
				E004A6D828465C70002A1FE6 /* DisplaySceneView.swift */,
			);
			path = "Display scene";
			sourceTree = "<group>";
		};
		E004A6DE2846626A002A1FE6 /* Show callout */ = {
			isa = PBXGroup;
			children = (
				E004A6DF28466279002A1FE6 /* ShowCalloutView.swift */,
			);
			path = "Show callout";
			sourceTree = "<group>";
		};
		E004A6E42846A609002A1FE6 /* Style graphics with symbols */ = {
			isa = PBXGroup;
			children = (
				E004A6E52846A61F002A1FE6 /* StyleGraphicsWithSymbolsView.swift */,
			);
			path = "Style graphics with symbols";
			sourceTree = "<group>";
		};
		E004A6E728493BBB002A1FE6 /* Show device location */ = {
			isa = PBXGroup;
			children = (
				E004A6E828493BCE002A1FE6 /* ShowDeviceLocationView.swift */,
			);
			path = "Show device location";
			sourceTree = "<group>";
		};
		E004A6EB28495538002A1FE6 /* Create planar and geodetic buffers */ = {
			isa = PBXGroup;
			children = (
				E004A6EC2849556E002A1FE6 /* CreatePlanarAndGeodeticBuffersView.swift */,
			);
			path = "Create planar and geodetic buffers";
			sourceTree = "<group>";
		};
		E004A6EE284E4B7A002A1FE6 /* Download vector tiles to local cache */ = {
			isa = PBXGroup;
			children = (
				E004A6EF284E4B9B002A1FE6 /* DownloadVectorTilesToLocalCacheView.swift */,
			);
			path = "Download vector tiles to local cache";
			sourceTree = "<group>";
		};
		E004A6F1284E4F80002A1FE6 /* Show result of spatial operations */ = {
			isa = PBXGroup;
			children = (
				E004A6F2284E4FEB002A1FE6 /* ShowResultOfSpatialOperationsView.swift */,
			);
			path = "Show result of spatial operations";
			sourceTree = "<group>";
		};
		E004A6F4284FA3C5002A1FE6 /* Select features in feature layer */ = {
			isa = PBXGroup;
			children = (
				E004A6F5284FA42A002A1FE6 /* SelectFeaturesInFeatureLayerView.swift */,
			);
			path = "Select features in feature layer";
			sourceTree = "<group>";
		};
		E041ABC3287CAFEB0056009B /* Web */ = {
			isa = PBXGroup;
			children = (
				E041AC15287F54580056009B /* highlight.min.js */,
				E041AC1D288076A60056009B /* info.css */,
				E041AC1F288077B90056009B /* xcode.css */,
			);
			path = Web;
			sourceTree = "<group>";
		};
		E066DD33285CF3A0004D3D5B /* Find route */ = {
			isa = PBXGroup;
			children = (
				E066DD34285CF3B3004D3D5B /* FindRouteView.swift */,
			);
			path = "Find route";
			sourceTree = "<group>";
		};
		E066DD362860AB0B004D3D5B /* Style graphics with renderer */ = {
			isa = PBXGroup;
			children = (
				E066DD372860AB28004D3D5B /* StyleGraphicsWithRendererView.swift */,
			);
			path = "Style graphics with renderer";
			sourceTree = "<group>";
		};
		E066DD392860C9EE004D3D5B /* Show result of spatial relationships */ = {
			isa = PBXGroup;
			children = (
				E066DD3A2860CA08004D3D5B /* ShowResultOfSpatialRelationshipsView.swift */,
			);
			path = "Show result of spatial relationships";
			sourceTree = "<group>";
		};
		E066DD3E28610F3F004D3D5B /* Add scene layer from service */ = {
			isa = PBXGroup;
			children = (
				E066DD3F28610F55004D3D5B /* AddSceneLayerFromServiceView.swift */,
			);
			path = "Add scene layer from service";
			sourceTree = "<group>";
		};
		E070A0A1286F3B3400F2B606 /* Download preplanned map area */ = {
			isa = PBXGroup;
			children = (
				883C121429C9136600062FF9 /* DownloadPreplannedMapAreaView.MapPicker.swift */,
				E0D04FF128A5390000747989 /* DownloadPreplannedMapAreaView.Model.swift */,
				E070A0A2286F3B6000F2B606 /* DownloadPreplannedMapAreaView.swift */,
			);
			path = "Download preplanned map area";
			sourceTree = "<group>";
		};
		E088E1552862578800413100 /* Set surface placement mode */ = {
			isa = PBXGroup;
			children = (
				E088E1562862579D00413100 /* SetSurfacePlacementModeView.swift */,
			);
			path = "Set surface placement mode";
			sourceTree = "<group>";
		};
		E088E1722863B5E600413100 /* Generate offline map */ = {
			isa = PBXGroup;
			children = (
				E088E1732863B5F800413100 /* GenerateOfflineMapView.swift */,
			);
			path = "Generate offline map";
			sourceTree = "<group>";
		};
		E0EA0B75286638FD00C9621D /* Project geometry */ = {
			isa = PBXGroup;
			children = (
				E0EA0B762866390E00C9621D /* ProjectGeometryView.swift */,
			);
			path = "Project geometry";
			sourceTree = "<group>";
		};
		E0FE32E528747762002C6ACA /* Browse building floors */ = {
			isa = PBXGroup;
			children = (
				E0FE32E628747778002C6ACA /* BrowseBuildingFloorsView.swift */,
			);
			path = "Browse building floors";
			sourceTree = "<group>";
		};
		F111CCBD288B548400205358 /* Display map from mobile map package */ = {
			isa = PBXGroup;
			children = (
				F111CCC0288B5D5600205358 /* DisplayMapFromMobileMapPackageView.swift */,
			);
			path = "Display map from mobile map package";
			sourceTree = "<group>";
		};
		F111CCC2288B63DB00205358 /* e1f3a7254cb845b09450f54937c16061 */ = {
			isa = PBXGroup;
			children = (
				F111CCC3288B641900205358 /* Yellowstone.mmpk */,
			);
			path = e1f3a7254cb845b09450f54937c16061;
			sourceTree = "<group>";
		};
		F19A316128906F0D003B7EF9 /* Add raster from file */ = {
			isa = PBXGroup;
			children = (
				F1E71BF0289473760064C33F /* AddRasterFromFileView.swift */,
			);
			path = "Add raster from file";
			sourceTree = "<group>";
		};
/* End PBXGroup section */

/* Begin PBXNativeTarget section */
		00E5401227F3CCA200CF66D5 /* Samples */ = {
			isa = PBXNativeTarget;
			buildConfigurationList = 00E5402427F3CCA200CF66D5 /* Build configuration list for PBXNativeTarget "Samples" */;
			buildPhases = (
				001C6DDC27FE5CE800D472C2 /* Create .secrets File If It Does Not Exist */,
				00CCB8A3285BA2FD00BBAB70 /* Download Portal Item Data */,
				00E5402B27F77A5A00CF66D5 /* Lint Sources */,
				00E5400F27F3CCA200CF66D5 /* Sources */,
				00144B5E280634840090DD5D /* Embed Frameworks */,
				00E5401027F3CCA200CF66D5 /* Frameworks */,
				00E5401127F3CCA200CF66D5 /* Resources */,
				0039A4E82885C4E300592C86 /* Copy Source Code Files */,
				0039A4E72885C45200592C86 /* Copy README.md Files For Source Code View */,
			);
			buildRules = (
				0083586F27FE3BCF00192A15 /* PBXBuildRule */,
				0074ABCC2817B8E60037244A /* PBXBuildRule */,
			);
			dependencies = (
			);
			name = Samples;
			packageProductDependencies = (
				00C43AEC2947DC350099AE34 /* ArcGISToolkit */,
			);
			productName = "arcgis-swift-sdk-samples (iOS)";
			productReference = 00E5401327F3CCA200CF66D5 /* Samples.app */;
			productType = "com.apple.product-type.application";
		};
/* End PBXNativeTarget section */

/* Begin PBXProject section */
		00E5400727F3CCA100CF66D5 /* Project object */ = {
			isa = PBXProject;
			attributes = {
				BuildIndependentTargetsInParallel = 1;
				KnownAssetTags = (
					AddCustomDynamicEntityDataSource,
					AddFeatureLayers,
					AddRasterFromFile,
					AnimateImagesWithImageOverlay,
					ChangeCameraController,
					DisplayMapFromMobileMapPackage,
					ShowViewshedFromGeoelementInScene,
					StyleFeaturesWithCustomDictionary,
				);
				LastSwiftUpdateCheck = 1330;
				LastUpgradeCheck = 1330;
				ORGANIZATIONNAME = Esri;
				TargetAttributes = {
					00E5401227F3CCA200CF66D5 = {
						CreatedOnToolsVersion = 13.3;
					};
				};
			};
			buildConfigurationList = 00E5400A27F3CCA100CF66D5 /* Build configuration list for PBXProject "Samples" */;
			compatibilityVersion = "Xcode 13.0";
			developmentRegion = en;
			hasScannedForEncodings = 0;
			knownRegions = (
				en,
				Base,
			);
			mainGroup = 00E5400627F3CCA100CF66D5;
			packageReferences = (
				00C43AEB2947DC350099AE34 /* XCRemoteSwiftPackageReference "arcgis-maps-sdk-swift-toolkit" */,
			);
			productRefGroup = 00E5401427F3CCA200CF66D5 /* Products */;
			projectDirPath = "";
			projectRoot = "";
			targets = (
				00E5401227F3CCA200CF66D5 /* Samples */,
			);
		};
/* End PBXProject section */

/* Begin PBXResourcesBuildPhase section */
		00E5401127F3CCA200CF66D5 /* Resources */ = {
			isa = PBXResourcesBuildPhase;
			buildActionMask = 2147483647;
			files = (
				E041AC1E288076A60056009B /* info.css in Resources */,
				E041AC1A287F54580056009B /* highlight.min.js in Resources */,
				00E5402027F3CCA200CF66D5 /* Assets.xcassets in Resources */,
				00C94A0D28B53DE1004E42D9 /* raster-file in Resources */,
				004FE87129DF5D8700075217 /* Bristol in Resources */,
				D73F8CF42AB1089900CD39DA /* Restaurant.stylx in Resources */,
				792222DD2A81AA5D00619FFE /* AIS_MarineCadastre_SelectedVessels_CustomDataSource.jsonl in Resources */,
				E041AC20288077B90056009B /* xcode.css in Resources */,
				00D4EF9028638BF100B9CC30 /* LA_Trails.geodatabase in Resources */,
				D701D72C2A37C7F7006FF0C8 /* bradley_low_3ds in Resources */,
				00D4EF9A28638BF100B9CC30 /* AuroraCO.gpkg in Resources */,
				F111CCC4288B641900205358 /* Yellowstone.mmpk in Resources */,
				D77572AE2A295DDE00F490CD /* PacificSouthWest2 in Resources */,
				00D4EFB12863CE6300B9CC30 /* ScottishWildlifeTrust_reserves in Resources */,
			);
			runOnlyForDeploymentPostprocessing = 0;
		};
/* End PBXResourcesBuildPhase section */

/* Begin PBXShellScriptBuildPhase section */
		001C6DDC27FE5CE800D472C2 /* Create .secrets File If It Does Not Exist */ = {
			isa = PBXShellScriptBuildPhase;
			alwaysOutOfDate = 1;
			buildActionMask = 2147483647;
			files = (
			);
			inputFileListPaths = (
			);
			inputPaths = (
			);
			name = "Create .secrets File If It Does Not Exist";
			outputFileListPaths = (
			);
			outputPaths = (
				"$(SRCROOT)/.secrets",
			);
			runOnlyForDeploymentPostprocessing = 0;
			shellPath = /bin/sh;
			shellScript = "if [ ! -e \"$SRCROOT/.secrets\" ]\nthen\n    touch \"$SRCROOT/.secrets\"\nfi\n";
		};
		0039A4E72885C45200592C86 /* Copy README.md Files For Source Code View */ = {
			isa = PBXShellScriptBuildPhase;
			alwaysOutOfDate = 1;
			buildActionMask = 2147483647;
			files = (
			);
			inputFileListPaths = (
			);
			inputPaths = (
			);
			name = "Copy README.md Files For Source Code View";
			outputFileListPaths = (
			);
			outputPaths = (
			);
			runOnlyForDeploymentPostprocessing = 0;
			shellPath = /bin/sh;
			shellScript = "echo $BUILT_PRODUCTS_DIR\n\n# Directory to which the readmes will be copied.\nREADMES_DIR=${BUILT_PRODUCTS_DIR}/${UNLOCALIZED_RESOURCES_FOLDER_PATH}/READMEs\nmkdir -p \"${READMES_DIR}\"\n\n# Root readme for the project to skip.\nDEFAULT_README=$SRCROOT/README.md\n\n# Find all README.md files in the project.\nfind ${SRCROOT} -name \"README.md\" | while read file\ndo\n    # Skip the root readme for project.\n    if [ \"$file\" = \"$DEFAULT_README\" ]\n    then\n        echo $BUILT_PRODUCTS_DIR\n        continue\n    fi\n    \n    # Extract the folder name from the path.\n    FILE_PATH=$(dirname \"$file\")\n    FOLDER_NAME=$(basename \"$FILE_PATH\")\n    \n    cp \"${file}\" \"${READMES_DIR}/${FOLDER_NAME}.md\"\ndone\n";
		};
		00CCB8A3285BA2FD00BBAB70 /* Download Portal Item Data */ = {
			isa = PBXShellScriptBuildPhase;
			alwaysOutOfDate = 1;
			buildActionMask = 2147483647;
			files = (
			);
			inputFileListPaths = (
			);
			inputPaths = (
			);
			name = "Download Portal Item Data";
			outputFileListPaths = (
			);
			outputPaths = (
			);
			runOnlyForDeploymentPostprocessing = 0;
			shellPath = /bin/sh;
			shellScript = "SAMPLES_DIRECTORY=\"${SRCROOT}/Shared/Samples\"\nDOWNLOAD_DIRECTORY=\"${SRCROOT}/Portal Data\"\nxcrun --sdk macosx swift \"${SRCROOT}/Scripts/DowloadPortalItemData.swift\" \"$SAMPLES_DIRECTORY\" \"$DOWNLOAD_DIRECTORY\"\n";
		};
		00E5402B27F77A5A00CF66D5 /* Lint Sources */ = {
			isa = PBXShellScriptBuildPhase;
			alwaysOutOfDate = 1;
			buildActionMask = 2147483647;
			files = (
			);
			inputFileListPaths = (
			);
			inputPaths = (
			);
			name = "Lint Sources";
			outputFileListPaths = (
			);
			outputPaths = (
			);
			runOnlyForDeploymentPostprocessing = 0;
			shellPath = /bin/sh;
			shellScript = "if [[ \"$(uname -m)\" == arm64 ]]; then\n    export PATH=\"/opt/homebrew/bin:$PATH\"\nfi\n\nif which swiftlint > /dev/null; then\n  swiftlint\nelse\n  echo \"warning: SwiftLint not installed, download from https://github.com/realm/SwiftLint\"\nfi\n";
		};
/* End PBXShellScriptBuildPhase section */

/* Begin PBXSourcesBuildPhase section */
		00E5400F27F3CCA200CF66D5 /* Sources */ = {
			isa = PBXSourcesBuildPhase;
			buildActionMask = 2147483647;
			files = (
				79D84D132A81711A00F45262 /* AddCustomDynamicEntityDataSourceView.swift in Sources */,
				E000E7602869E33D005D87C5 /* ClipGeometryView.swift in Sources */,
				4D2ADC6729C50BD6003B367F /* AddDynamicEntityLayerView.Model.swift in Sources */,
				E004A6E928493BCE002A1FE6 /* ShowDeviceLocationView.swift in Sources */,
				1C26ED192A859525009B7721 /* FilterFeaturesInSceneView.swift in Sources */,
				F111CCC1288B5D5600205358 /* DisplayMapFromMobileMapPackageView.swift in Sources */,
				1C43BC842A43781200509BF8 /* SetVisibilityOfSubtypeSublayerView.swift in Sources */,
				00A7A1462A2FC58300F035F7 /* DisplayContentOfUtilityNetworkContainerView.swift in Sources */,
				218F35B829C28F4A00502022 /* AuthenticateWithOAuthView.swift in Sources */,
				79B7B80A2A1BF8EC00F57C27 /* CreateAndSaveKMLView.swift in Sources */,
				7573E81C29D6134C00BEED9C /* TraceUtilityNetworkView.Enums.swift in Sources */,
				7573E81A29D6134C00BEED9C /* TraceUtilityNetworkView.Model.swift in Sources */,
				1C3B7DC82A5F64FC00907443 /* AnalyzeNetworkWithSubnetworkTraceView.Model.swift in Sources */,
				D752D9402A39154C003EB25E /* ManageOperationalLayersView.swift in Sources */,
				D7ABA2F92A32579C0021822B /* MeasureDistanceInSceneView.swift in Sources */,
				E004A6E028466279002A1FE6 /* ShowCalloutView.swift in Sources */,
				E000E763286A0B18005D87C5 /* CutGeometryView.swift in Sources */,
				001C6DE127FE8A9400D472C2 /* AppSecrets.swift.masque in Sources */,
				D75B58512AAFB3030038B3B4 /* StyleFeaturesWithCustomDictionaryView.swift in Sources */,
				E0D04FF228A5390000747989 /* DownloadPreplannedMapAreaView.Model.swift in Sources */,
				00CCB8A5285BAF8700BBAB70 /* OnDemandResource.swift in Sources */,
				1C19B4F32A578E46001D2506 /* CreateLoadReportView.swift in Sources */,
				7900C5F62A83FC3F002D430F /* AddCustomDynamicEntityDataSourceView.Vessel.swift in Sources */,
				D71099702A2802FA0065A1C1 /* DensifyAndGeneralizeGeometryView.SettingsView.swift in Sources */,
				E004A6ED2849556E002A1FE6 /* CreatePlanarAndGeodeticBuffersView.swift in Sources */,
				E041ABD7287DB04D0056009B /* SampleInfoView.swift in Sources */,
				1C43BC822A43781200509BF8 /* SetVisibilityOfSubtypeSublayerView.Model.swift in Sources */,
				D752D9462A3A6F80003EB25E /* MonitorChangesToMapLoadStatusView.swift in Sources */,
				E0082217287755AC002AD138 /* View+Sheet.swift in Sources */,
				00181B462846AD7100654571 /* View+Alert.swift in Sources */,
				00273CF62A82AB8700A7A77D /* SampleRow.swift in Sources */,
				D7ABA2FF2A32881C0021822B /* ShowViewshedFromGeoelementInSceneView.swift in Sources */,
				E0FE32E728747778002C6ACA /* BrowseBuildingFloorsView.swift in Sources */,
				D752D95F2A3BCE06003EB25E /* DisplayMapFromPortalItemView.swift in Sources */,
				1CAB8D4B2A3CEAB0002AA649 /* RunValveIsolationTraceView.Model.swift in Sources */,
				E070A0A3286F3B6000F2B606 /* DownloadPreplannedMapAreaView.swift in Sources */,
				D77570C02A2942F800F490CD /* AnimateImagesWithImageOverlayView.swift in Sources */,
				E0EA0B772866390E00C9621D /* ProjectGeometryView.swift in Sources */,
				0042E24328E4BF8F001F33D6 /* ShowViewshedFromPointInSceneView.Model.swift in Sources */,
				D7E557682A1D768800B9FB09 /* AddWMSLayerView.swift in Sources */,
				0005580A2817C51E00224BC6 /* SampleDetailView.swift in Sources */,
				D75C35672AB50338003CD55F /* GroupLayersTogetherView.GroupLayerListView.swift in Sources */,
				4D2ADC6229C5071C003B367F /* ChangeMapViewBackgroundView.Model.swift in Sources */,
				0074ABCD2817BCC30037244A /* SamplesApp+Samples.swift.tache in Sources */,
				D79EE76E2A4CEA5D005A52AE /* SetUpLocationDrivenGeotriggersView.Model.swift in Sources */,
				E004A6F3284E4FEB002A1FE6 /* ShowResultOfSpatialOperationsView.swift in Sources */,
				D751018E2A2E962D00B8FA48 /* IdentifyLayerFeaturesView.swift in Sources */,
				F1E71BF1289473760064C33F /* AddRasterFromFileView.swift in Sources */,
				00B04273282EC59E0072E1B4 /* AboutView.swift in Sources */,
				7573E81F29D6134C00BEED9C /* TraceUtilityNetworkView.swift in Sources */,
				4D2ADC6929C50C4C003B367F /* AddDynamicEntityLayerView.SettingsView.swift in Sources */,
				1C42E04729D2396B004FC4BE /* ShowPopupView.swift in Sources */,
				79302F872A1ED71B0002336A /* CreateAndSaveKMLView.Views.swift in Sources */,
				1C19B4F12A578E46001D2506 /* CreateLoadReportView.Views.swift in Sources */,
				E066DD3B2860CA08004D3D5B /* ShowResultOfSpatialRelationshipsView.swift in Sources */,
				7573E81E29D6134C00BEED9C /* TraceUtilityNetworkView.Views.swift in Sources */,
				4D2ADC5A29C4F612003B367F /* ChangeMapViewBackgroundView.swift in Sources */,
				D7ECF5982AB8BE63003FB2BE /* RenderMultilayerSymbolsView.swift in Sources */,
				D769C2122A29019B00030F61 /* SetUpLocationDrivenGeotriggersView.swift in Sources */,
				79302F852A1ED4E30002336A /* CreateAndSaveKMLView.Model.swift in Sources */,
				0044CDDF2995C39E004618CE /* ShowDeviceLocationHistoryView.swift in Sources */,
				E041ABC0287CA9F00056009B /* WebView.swift in Sources */,
				E088E1572862579D00413100 /* SetSurfacePlacementModeView.swift in Sources */,
				1CAF831F2A20305F000E1E60 /* ShowUtilityAssociationsView.swift in Sources */,
				00C7993B2A845AAF00AFE342 /* Sidebar.swift in Sources */,
				E004A6C128414332002A1FE6 /* SetViewpointRotationView.swift in Sources */,
				883C121529C9136600062FF9 /* DownloadPreplannedMapAreaView.MapPicker.swift in Sources */,
				1C9B74C929DB43580038B06F /* ShowRealisticLightAndShadowsView.swift in Sources */,
				1C56B5E62A82C02D000381DA /* DisplayPointsUsingClusteringFeatureReductionView.swift in Sources */,
				00E5401E27F3CCA200CF66D5 /* ContentView.swift in Sources */,
				D7634FAF2A43B7AC00F8AEFB /* CreateConvexHullAroundGeometriesView.swift in Sources */,
				E066DD382860AB28004D3D5B /* StyleGraphicsWithRendererView.swift in Sources */,
				108EC04129D25B2C000F35D0 /* QueryFeatureTableView.swift in Sources */,
				00B04FB5283EEBA80026C882 /* DisplayOverviewMapView.swift in Sources */,
				D71C5F642AAA7A88006599FD /* CreateSymbolStylesFromWebStylesView.swift in Sources */,
				D7CC33FF2A31475C00198EDF /* ShowLineOfSightBetweenPointsView.swift in Sources */,
				D70BE5792A5624A80022CA02 /* CategoriesView.swift in Sources */,
				4D2ADC5D29C4F612003B367F /* ChangeMapViewBackgroundView.SettingsView.swift in Sources */,
				75DD739529D38B1B0010229D /* NavigateRouteView.swift in Sources */,
				D75362D22A1E886700D83028 /* ApplyUniqueValueRendererView.swift in Sources */,
				0074ABBF28174BCF0037244A /* DisplayMapView.swift in Sources */,
				D7EF5D752A26A03A00FEBDE5 /* ShowCoordinatesInMultipleFormatsView.swift in Sources */,
				0086F40128E3770A00974721 /* ShowViewshedFromPointInSceneView.swift in Sources */,
				0044289229C90C0B00160767 /* GetElevationAtPointOnSurfaceView.swift in Sources */,
				D7E440D72A1ECE7D005D74DE /* CreateBuffersAroundPointsView.swift in Sources */,
				00D4EF802863842100B9CC30 /* AddFeatureLayersView.swift in Sources */,
				D710996D2A27D9210065A1C1 /* DensifyAndGeneralizeGeometryView.swift in Sources */,
				88F93CC129C3D59D0006B28E /* CreateAndEditGeometriesView.swift in Sources */,
				1C0C1C3929D34DAE005C8B24 /* ChangeViewpointView.swift in Sources */,
				D734FA0C2A183A5B00246D7E /* SetMaxExtentView.swift in Sources */,
				D704AA5A2AB22C1A00A3BB63 /* GroupLayersTogetherView.swift in Sources */,
				E004A6DC28465C70002A1FE6 /* DisplaySceneView.swift in Sources */,
				E066DD35285CF3B3004D3D5B /* FindRouteView.swift in Sources */,
				D722BD222A420DAD002C2087 /* ShowExtrudedFeaturesView.swift in Sources */,
				E004A6F6284FA42A002A1FE6 /* SelectFeaturesInFeatureLayerView.swift in Sources */,
				D75101812A2E493600B8FA48 /* ShowLabelsOnLayerView.swift in Sources */,
				1C3B7DCB2A5F64FC00907443 /* AnalyzeNetworkWithSubnetworkTraceView.swift in Sources */,
				E08953F12891899600E077CF /* EnvironmentValues+SampleInfoVisibility.swift in Sources */,
				00B042E8282EDC690072E1B4 /* SetBasemapView.swift in Sources */,
				E004A6E62846A61F002A1FE6 /* StyleGraphicsWithSymbolsView.swift in Sources */,
				E088E1742863B5F800413100 /* GenerateOfflineMapView.swift in Sources */,
				0074ABC428174F430037244A /* Sample.swift in Sources */,
				00A7A14A2A2FC5B700F035F7 /* DisplayContentOfUtilityNetworkContainerView.Model.swift in Sources */,
				E004A6F0284E4B9B002A1FE6 /* DownloadVectorTilesToLocalCacheView.swift in Sources */,
				1CAB8D4E2A3CEAB0002AA649 /* RunValveIsolationTraceView.swift in Sources */,
				4D2ADC4329C26D05003B367F /* AddDynamicEntityLayerView.swift in Sources */,
				D7EAF35A2A1C023800D822C4 /* SetMinAndMaxScaleView.swift in Sources */,
				1C19B4F52A578E46001D2506 /* CreateLoadReportView.Model.swift in Sources */,
				0042E24528E4F82C001F33D6 /* ShowViewshedFromPointInSceneView.ViewshedSettingsView.swift in Sources */,
				1C9B74D929DB54560038B06F /* ChangeCameraControllerView.swift in Sources */,
				00273CF42A82AB5900A7A77D /* SamplesSearchView.swift in Sources */,
				D78666AD2A2161F100C60110 /* FindNearestVertexView.swift in Sources */,
				D744FD172A2112D90084A66C /* CreateConvexHullAroundPointsView.swift in Sources */,
				00CB9138284814A4005C2C5D /* SearchWithGeocodeView.swift in Sources */,
				1C43BC7F2A43781200509BF8 /* SetVisibilityOfSubtypeSublayerView.Views.swift in Sources */,
				D754E3232A1D66820006C5F1 /* StylePointWithPictureMarkerSymbolsView.swift in Sources */,
				00E5401C27F3CCA200CF66D5 /* SamplesApp.swift in Sources */,
				E066DD4028610F55004D3D5B /* AddSceneLayerFromServiceView.swift in Sources */,
			);
			runOnlyForDeploymentPostprocessing = 0;
		};
/* End PBXSourcesBuildPhase section */

/* Begin XCBuildConfiguration section */
		00E5402227F3CCA200CF66D5 /* Debug */ = {
			isa = XCBuildConfiguration;
			buildSettings = {
				ALWAYS_SEARCH_USER_PATHS = NO;
				CLANG_ANALYZER_NONNULL = YES;
				CLANG_ANALYZER_NUMBER_OBJECT_CONVERSION = YES_AGGRESSIVE;
				CLANG_CXX_LANGUAGE_STANDARD = "gnu++17";
				CLANG_ENABLE_MODULES = YES;
				CLANG_ENABLE_OBJC_ARC = YES;
				CLANG_ENABLE_OBJC_WEAK = YES;
				CLANG_WARN_BLOCK_CAPTURE_AUTORELEASING = YES;
				CLANG_WARN_BOOL_CONVERSION = YES;
				CLANG_WARN_COMMA = YES;
				CLANG_WARN_CONSTANT_CONVERSION = YES;
				CLANG_WARN_DEPRECATED_OBJC_IMPLEMENTATIONS = YES;
				CLANG_WARN_DIRECT_OBJC_ISA_USAGE = YES_ERROR;
				CLANG_WARN_DOCUMENTATION_COMMENTS = YES;
				CLANG_WARN_EMPTY_BODY = YES;
				CLANG_WARN_ENUM_CONVERSION = YES;
				CLANG_WARN_INFINITE_RECURSION = YES;
				CLANG_WARN_INT_CONVERSION = YES;
				CLANG_WARN_NON_LITERAL_NULL_CONVERSION = YES;
				CLANG_WARN_OBJC_IMPLICIT_RETAIN_SELF = YES;
				CLANG_WARN_OBJC_LITERAL_CONVERSION = YES;
				CLANG_WARN_OBJC_ROOT_CLASS = YES_ERROR;
				CLANG_WARN_QUOTED_INCLUDE_IN_FRAMEWORK_HEADER = YES;
				CLANG_WARN_RANGE_LOOP_ANALYSIS = YES;
				CLANG_WARN_STRICT_PROTOTYPES = YES;
				CLANG_WARN_SUSPICIOUS_MOVE = YES;
				CLANG_WARN_UNGUARDED_AVAILABILITY = YES_AGGRESSIVE;
				CLANG_WARN_UNREACHABLE_CODE = YES;
				CLANG_WARN__DUPLICATE_METHOD_MATCH = YES;
				COPY_PHASE_STRIP = NO;
				DEAD_CODE_STRIPPING = YES;
				DEBUG_INFORMATION_FORMAT = dwarf;
				ENABLE_STRICT_OBJC_MSGSEND = YES;
				ENABLE_TESTABILITY = YES;
				GCC_C_LANGUAGE_STANDARD = gnu11;
				GCC_DYNAMIC_NO_PIC = NO;
				GCC_NO_COMMON_BLOCKS = YES;
				GCC_OPTIMIZATION_LEVEL = 0;
				GCC_PREPROCESSOR_DEFINITIONS = (
					"DEBUG=1",
					"$(inherited)",
				);
				GCC_WARN_64_TO_32_BIT_CONVERSION = YES;
				GCC_WARN_ABOUT_RETURN_TYPE = YES_ERROR;
				GCC_WARN_UNDECLARED_SELECTOR = YES;
				GCC_WARN_UNINITIALIZED_AUTOS = YES_AGGRESSIVE;
				GCC_WARN_UNUSED_FUNCTION = YES;
				GCC_WARN_UNUSED_VARIABLE = YES;
				MTL_ENABLE_DEBUG_INFO = INCLUDE_SOURCE;
				MTL_FAST_MATH = YES;
				ONLY_ACTIVE_ARCH = YES;
				SWIFT_ACTIVE_COMPILATION_CONDITIONS = DEBUG;
				SWIFT_OPTIMIZATION_LEVEL = "-Onone";
			};
			name = Debug;
		};
		00E5402327F3CCA200CF66D5 /* Release */ = {
			isa = XCBuildConfiguration;
			buildSettings = {
				ALWAYS_SEARCH_USER_PATHS = NO;
				CLANG_ANALYZER_NONNULL = YES;
				CLANG_ANALYZER_NUMBER_OBJECT_CONVERSION = YES_AGGRESSIVE;
				CLANG_CXX_LANGUAGE_STANDARD = "gnu++17";
				CLANG_ENABLE_MODULES = YES;
				CLANG_ENABLE_OBJC_ARC = YES;
				CLANG_ENABLE_OBJC_WEAK = YES;
				CLANG_WARN_BLOCK_CAPTURE_AUTORELEASING = YES;
				CLANG_WARN_BOOL_CONVERSION = YES;
				CLANG_WARN_COMMA = YES;
				CLANG_WARN_CONSTANT_CONVERSION = YES;
				CLANG_WARN_DEPRECATED_OBJC_IMPLEMENTATIONS = YES;
				CLANG_WARN_DIRECT_OBJC_ISA_USAGE = YES_ERROR;
				CLANG_WARN_DOCUMENTATION_COMMENTS = YES;
				CLANG_WARN_EMPTY_BODY = YES;
				CLANG_WARN_ENUM_CONVERSION = YES;
				CLANG_WARN_INFINITE_RECURSION = YES;
				CLANG_WARN_INT_CONVERSION = YES;
				CLANG_WARN_NON_LITERAL_NULL_CONVERSION = YES;
				CLANG_WARN_OBJC_IMPLICIT_RETAIN_SELF = YES;
				CLANG_WARN_OBJC_LITERAL_CONVERSION = YES;
				CLANG_WARN_OBJC_ROOT_CLASS = YES_ERROR;
				CLANG_WARN_QUOTED_INCLUDE_IN_FRAMEWORK_HEADER = YES;
				CLANG_WARN_RANGE_LOOP_ANALYSIS = YES;
				CLANG_WARN_STRICT_PROTOTYPES = YES;
				CLANG_WARN_SUSPICIOUS_MOVE = YES;
				CLANG_WARN_UNGUARDED_AVAILABILITY = YES_AGGRESSIVE;
				CLANG_WARN_UNREACHABLE_CODE = YES;
				CLANG_WARN__DUPLICATE_METHOD_MATCH = YES;
				COPY_PHASE_STRIP = NO;
				DEAD_CODE_STRIPPING = YES;
				DEBUG_INFORMATION_FORMAT = "dwarf-with-dsym";
				ENABLE_NS_ASSERTIONS = NO;
				ENABLE_STRICT_OBJC_MSGSEND = YES;
				GCC_C_LANGUAGE_STANDARD = gnu11;
				GCC_NO_COMMON_BLOCKS = YES;
				GCC_WARN_64_TO_32_BIT_CONVERSION = YES;
				GCC_WARN_ABOUT_RETURN_TYPE = YES_ERROR;
				GCC_WARN_UNDECLARED_SELECTOR = YES;
				GCC_WARN_UNINITIALIZED_AUTOS = YES_AGGRESSIVE;
				GCC_WARN_UNUSED_FUNCTION = YES;
				GCC_WARN_UNUSED_VARIABLE = YES;
				MTL_ENABLE_DEBUG_INFO = NO;
				MTL_FAST_MATH = YES;
				SWIFT_COMPILATION_MODE = wholemodule;
				SWIFT_OPTIMIZATION_LEVEL = "-O";
			};
			name = Release;
		};
		00E5402527F3CCA200CF66D5 /* Debug */ = {
			isa = XCBuildConfiguration;
			buildSettings = {
				ASSETCATALOG_COMPILER_APPICON_NAME = AppIcon;
				ASSETCATALOG_COMPILER_GLOBAL_ACCENT_COLOR_NAME = AccentColor;
				CODE_SIGN_ENTITLEMENTS = macOS/Samples.entitlements;
				"CODE_SIGN_IDENTITY[sdk=macosx*]" = "Apple Development";
				CODE_SIGN_STYLE = Automatic;
				CURRENT_PROJECT_VERSION = 1;
				EMBED_ASSET_PACKS_IN_PRODUCT_BUNDLE = YES;
				INFOPLIST_FILE = "$(SRCROOT)/iOS/Info.plist";
				IPHONEOS_DEPLOYMENT_TARGET = 15.0;
				"IPHONEOS_DEPLOYMENT_TARGET[sdk=macosx*]" = 15.0;
				LD_RUNPATH_SEARCH_PATHS = (
					"$(inherited)",
					"@executable_path/Frameworks",
				);
				MARKETING_VERSION = 200.2.0;
				PRODUCT_BUNDLE_IDENTIFIER = "com.esri.arcgis-swift-sdk-samples";
				PRODUCT_NAME = Samples;
				SDKROOT = iphoneos;
				SUPPORTED_PLATFORMS = "iphoneos iphonesimulator";
				SUPPORTS_MACCATALYST = YES;
				SUPPORTS_MAC_DESIGNED_FOR_IPHONE_IPAD = NO;
				SWIFT_EMIT_LOC_STRINGS = YES;
				SWIFT_VERSION = 5.0;
				TARGETED_DEVICE_FAMILY = "1,2,6";
			};
			name = Debug;
		};
		00E5402627F3CCA200CF66D5 /* Release */ = {
			isa = XCBuildConfiguration;
			buildSettings = {
				ASSETCATALOG_COMPILER_APPICON_NAME = AppIcon;
				ASSETCATALOG_COMPILER_GLOBAL_ACCENT_COLOR_NAME = AccentColor;
				CODE_SIGN_ENTITLEMENTS = macOS/Samples.entitlements;
				"CODE_SIGN_IDENTITY[sdk=macosx*]" = "Apple Development";
				CODE_SIGN_STYLE = Automatic;
				CURRENT_PROJECT_VERSION = 1;
				DEVELOPMENT_TEAM = "";
				EMBED_ASSET_PACKS_IN_PRODUCT_BUNDLE = YES;
				INFOPLIST_FILE = "$(SRCROOT)/iOS/Info.plist";
				IPHONEOS_DEPLOYMENT_TARGET = 15.0;
				"IPHONEOS_DEPLOYMENT_TARGET[sdk=macosx*]" = 15.0;
				LD_RUNPATH_SEARCH_PATHS = (
					"$(inherited)",
					"@executable_path/Frameworks",
				);
				MARKETING_VERSION = 200.2.0;
				PRODUCT_BUNDLE_IDENTIFIER = "com.esri.arcgis-swift-sdk-samples";
				PRODUCT_NAME = Samples;
				SDKROOT = iphoneos;
				SUPPORTED_PLATFORMS = "iphoneos iphonesimulator";
				SUPPORTS_MACCATALYST = YES;
				SUPPORTS_MAC_DESIGNED_FOR_IPHONE_IPAD = NO;
				SWIFT_EMIT_LOC_STRINGS = YES;
				SWIFT_VERSION = 5.0;
				TARGETED_DEVICE_FAMILY = "1,2,6";
				VALIDATE_PRODUCT = YES;
			};
			name = Release;
		};
/* End XCBuildConfiguration section */

/* Begin XCConfigurationList section */
		00E5400A27F3CCA100CF66D5 /* Build configuration list for PBXProject "Samples" */ = {
			isa = XCConfigurationList;
			buildConfigurations = (
				00E5402227F3CCA200CF66D5 /* Debug */,
				00E5402327F3CCA200CF66D5 /* Release */,
			);
			defaultConfigurationIsVisible = 0;
			defaultConfigurationName = Release;
		};
		00E5402427F3CCA200CF66D5 /* Build configuration list for PBXNativeTarget "Samples" */ = {
			isa = XCConfigurationList;
			buildConfigurations = (
				00E5402527F3CCA200CF66D5 /* Debug */,
				00E5402627F3CCA200CF66D5 /* Release */,
			);
			defaultConfigurationIsVisible = 0;
			defaultConfigurationName = Release;
		};
/* End XCConfigurationList section */

/* Begin XCRemoteSwiftPackageReference section */
		00C43AEB2947DC350099AE34 /* XCRemoteSwiftPackageReference "arcgis-maps-sdk-swift-toolkit" */ = {
			isa = XCRemoteSwiftPackageReference;
			repositoryURL = "https://github.com/Esri/arcgis-maps-sdk-swift-toolkit/";
			requirement = {
				kind = upToNextMinorVersion;
				minimumVersion = 200.2.0;
			};
		};
/* End XCRemoteSwiftPackageReference section */

/* Begin XCSwiftPackageProductDependency section */
		00C43AEC2947DC350099AE34 /* ArcGISToolkit */ = {
			isa = XCSwiftPackageProductDependency;
			package = 00C43AEB2947DC350099AE34 /* XCRemoteSwiftPackageReference "arcgis-maps-sdk-swift-toolkit" */;
			productName = ArcGISToolkit;
		};
/* End XCSwiftPackageProductDependency section */
	};
	rootObject = 00E5400727F3CCA100CF66D5 /* Project object */;
}<|MERGE_RESOLUTION|>--- conflicted
+++ resolved
@@ -293,11 +293,8 @@
 			dstPath = "";
 			dstSubfolderSpec = 7;
 			files = (
-<<<<<<< HEAD
 				D7ECF5992AB8BF5A003FB2BE /* RenderMultilayerSymbolsView.swift in Copy Source Code Files */,
-=======
 				D704AA5B2AB22D8400A3BB63 /* GroupLayersTogetherView.swift in Copy Source Code Files */,
->>>>>>> ba6553bb
 				D75B58522AAFB37C0038B3B4 /* StyleFeaturesWithCustomDictionaryView.swift in Copy Source Code Files */,
 				D71C5F652AAA83D2006599FD /* CreateSymbolStylesFromWebStylesView.swift in Copy Source Code Files */,
 				79D84D152A81718F00F45262 /* AddCustomDynamicEntityDataSourceView.swift in Copy Source Code Files */,
