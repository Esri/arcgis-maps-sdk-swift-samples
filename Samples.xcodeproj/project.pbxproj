// !$*UTF8*$!
{
	archiveVersion = 1;
	classes = {
	};
	objectVersion = 55;
	objects = {

/* Begin PBXBuildFile section */
		0005580A2817C51E00224BC6 /* SampleDetailView.swift in Sources */ = {isa = PBXBuildFile; fileRef = 000558092817C51E00224BC6 /* SampleDetailView.swift */; };
		0005580C28185C0600224BC6 /* SampleList.swift in Sources */ = {isa = PBXBuildFile; fileRef = 0005580B28185C0600224BC6 /* SampleList.swift */; };
		00181B462846AD7100654571 /* View+Alert.swift in Sources */ = {isa = PBXBuildFile; fileRef = 00181B452846AD7100654571 /* View+Alert.swift */; };
		001C6DE127FE8A9400D472C2 /* AppSecrets.swift.masque in Sources */ = {isa = PBXBuildFile; fileRef = 001C6DD827FE585A00D472C2 /* AppSecrets.swift.masque */; };
		0039A4E92885C50300592C86 /* AddSceneLayerFromServiceView.swift in Copy Source Code Files */ = {isa = PBXBuildFile; fileRef = E066DD3F28610F55004D3D5B /* AddSceneLayerFromServiceView.swift */; };
		0039A4EA2885C50300592C86 /* ClipGeometryView.swift in Copy Source Code Files */ = {isa = PBXBuildFile; fileRef = E000E75F2869E33D005D87C5 /* ClipGeometryView.swift */; };
		0039A4EB2885C50300592C86 /* CreatePlanarAndGeodeticBuffersView.swift in Copy Source Code Files */ = {isa = PBXBuildFile; fileRef = E004A6EC2849556E002A1FE6 /* CreatePlanarAndGeodeticBuffersView.swift */; };
		0039A4EC2885C50300592C86 /* CutGeometryView.swift in Copy Source Code Files */ = {isa = PBXBuildFile; fileRef = E000E762286A0B18005D87C5 /* CutGeometryView.swift */; };
		0039A4ED2885C50300592C86 /* DisplayMapView.swift in Copy Source Code Files */ = {isa = PBXBuildFile; fileRef = 0074ABBE28174BCF0037244A /* DisplayMapView.swift */; };
		0039A4EE2885C50300592C86 /* DisplayOverviewMapView.swift in Copy Source Code Files */ = {isa = PBXBuildFile; fileRef = 00B04FB4283EEBA80026C882 /* DisplayOverviewMapView.swift */; };
		0039A4EF2885C50300592C86 /* DisplaySceneView.swift in Copy Source Code Files */ = {isa = PBXBuildFile; fileRef = E004A6D828465C70002A1FE6 /* DisplaySceneView.swift */; };
		0039A4F02885C50300592C86 /* ProjectGeometryView.swift in Copy Source Code Files */ = {isa = PBXBuildFile; fileRef = E0EA0B762866390E00C9621D /* ProjectGeometryView.swift */; };
		0039A4F12885C50300592C86 /* SearchWithGeocodeView.swift in Copy Source Code Files */ = {isa = PBXBuildFile; fileRef = 00CB9137284814A4005C2C5D /* SearchWithGeocodeView.swift */; };
		0039A4F22885C50300592C86 /* SelectFeaturesInFeatureLayerView.swift in Copy Source Code Files */ = {isa = PBXBuildFile; fileRef = E004A6F5284FA42A002A1FE6 /* SelectFeaturesInFeatureLayerView.swift */; };
		0039A4F32885C50300592C86 /* SetBasemapView.swift in Copy Source Code Files */ = {isa = PBXBuildFile; fileRef = 00B042E5282EDC690072E1B4 /* SetBasemapView.swift */; };
		0039A4F42885C50300592C86 /* SetSurfacePlacementModeView.swift in Copy Source Code Files */ = {isa = PBXBuildFile; fileRef = E088E1562862579D00413100 /* SetSurfacePlacementModeView.swift */; };
		0039A4F52885C50300592C86 /* SetViewpointRotationView.swift in Copy Source Code Files */ = {isa = PBXBuildFile; fileRef = E004A6BD28414332002A1FE6 /* SetViewpointRotationView.swift */; };
		0039A4F62885C50300592C86 /* ShowCalloutView.swift in Copy Source Code Files */ = {isa = PBXBuildFile; fileRef = E004A6DF28466279002A1FE6 /* ShowCalloutView.swift */; };
		0039A4F72885C50300592C86 /* ShowDeviceLocationView.swift in Copy Source Code Files */ = {isa = PBXBuildFile; fileRef = E004A6E828493BCE002A1FE6 /* ShowDeviceLocationView.swift */; };
		0039A4F82885C50300592C86 /* ShowResultOfSpatialRelationshipsView.swift in Copy Source Code Files */ = {isa = PBXBuildFile; fileRef = E066DD3A2860CA08004D3D5B /* ShowResultOfSpatialRelationshipsView.swift */; };
		0039A4F92885C50300592C86 /* ShowResultOfSpatialOperationsView.swift in Copy Source Code Files */ = {isa = PBXBuildFile; fileRef = E004A6F2284E4FEB002A1FE6 /* ShowResultOfSpatialOperationsView.swift */; };
		0039A4FA2885C50300592C86 /* StyleGraphicsWithRendererView.swift in Copy Source Code Files */ = {isa = PBXBuildFile; fileRef = E066DD372860AB28004D3D5B /* StyleGraphicsWithRendererView.swift */; };
		0039A4FB2885C50300592C86 /* StyleGraphicsWithSymbolsView.swift in Copy Source Code Files */ = {isa = PBXBuildFile; fileRef = E004A6E52846A61F002A1FE6 /* StyleGraphicsWithSymbolsView.swift */; };
		0042E24328E4BF8F001F33D6 /* ShowViewshedFromPointInSceneView.Model.swift in Sources */ = {isa = PBXBuildFile; fileRef = 0042E24228E4BF8F001F33D6 /* ShowViewshedFromPointInSceneView.Model.swift */; };
		0042E24528E4F82C001F33D6 /* ShowViewshedFromPointInSceneView.ViewshedSettingsView.swift in Sources */ = {isa = PBXBuildFile; fileRef = 0042E24428E4F82B001F33D6 /* ShowViewshedFromPointInSceneView.ViewshedSettingsView.swift */; };
		0042E24628E50EE4001F33D6 /* ShowViewshedFromPointInSceneView.swift in Copy Source Code Files */ = {isa = PBXBuildFile; fileRef = 0086F3FD28E3770900974721 /* ShowViewshedFromPointInSceneView.swift */; };
		0042E24728E50EE4001F33D6 /* ShowViewshedFromPointInSceneView.Model.swift in Copy Source Code Files */ = {isa = PBXBuildFile; fileRef = 0042E24228E4BF8F001F33D6 /* ShowViewshedFromPointInSceneView.Model.swift */; };
		0042E24828E50EE4001F33D6 /* ShowViewshedFromPointInSceneView.ViewshedSettingsView.swift in Copy Source Code Files */ = {isa = PBXBuildFile; fileRef = 0042E24428E4F82B001F33D6 /* ShowViewshedFromPointInSceneView.ViewshedSettingsView.swift */; };
		0044289229C90C0B00160767 /* GetElevationAtPointOnSurfaceView.swift in Sources */ = {isa = PBXBuildFile; fileRef = 0044289129C90C0B00160767 /* GetElevationAtPointOnSurfaceView.swift */; };
		0044289329C9234300160767 /* GetElevationAtPointOnSurfaceView.swift in Copy Source Code Files */ = {isa = PBXBuildFile; fileRef = 0044289129C90C0B00160767 /* GetElevationAtPointOnSurfaceView.swift */; };
		0044CDDF2995C39E004618CE /* ShowDeviceLocationHistoryView.swift in Sources */ = {isa = PBXBuildFile; fileRef = 0044CDDE2995C39E004618CE /* ShowDeviceLocationHistoryView.swift */; };
		0044CDE02995D4DD004618CE /* ShowDeviceLocationHistoryView.swift in Copy Source Code Files */ = {isa = PBXBuildFile; fileRef = 0044CDDE2995C39E004618CE /* ShowDeviceLocationHistoryView.swift */; };
		004FE87129DF5D8700075217 /* Bristol in Resources */ = {isa = PBXBuildFile; fileRef = 004FE87029DF5D8700075217 /* Bristol */; settings = {ASSET_TAGS = (ChangeCameraController, ); }; };
		006C835528B40682004AEB7F /* BrowseBuildingFloorsView.swift in Copy Source Code Files */ = {isa = PBXBuildFile; fileRef = E0FE32E628747778002C6ACA /* BrowseBuildingFloorsView.swift */; };
		006C835628B40682004AEB7F /* DisplayMapFromMobileMapPackageView.swift in Copy Source Code Files */ = {isa = PBXBuildFile; fileRef = F111CCC0288B5D5600205358 /* DisplayMapFromMobileMapPackageView.swift */; };
		0074ABBF28174BCF0037244A /* DisplayMapView.swift in Sources */ = {isa = PBXBuildFile; fileRef = 0074ABBE28174BCF0037244A /* DisplayMapView.swift */; };
		0074ABC428174F430037244A /* Sample.swift in Sources */ = {isa = PBXBuildFile; fileRef = 0074ABC128174F430037244A /* Sample.swift */; };
		0074ABCD2817BCC30037244A /* SamplesApp+Samples.swift.tache in Sources */ = {isa = PBXBuildFile; fileRef = 0074ABCA2817B8DB0037244A /* SamplesApp+Samples.swift.tache */; };
		0086F40128E3770A00974721 /* ShowViewshedFromPointInSceneView.swift in Sources */ = {isa = PBXBuildFile; fileRef = 0086F3FD28E3770900974721 /* ShowViewshedFromPointInSceneView.swift */; };
		00A7A1462A2FC58300F035F7 /* DisplayContentOfUtilityNetworkContainerView.swift in Sources */ = {isa = PBXBuildFile; fileRef = 00A7A1432A2FC58300F035F7 /* DisplayContentOfUtilityNetworkContainerView.swift */; };
		00A7A14A2A2FC5B700F035F7 /* DisplayContentOfUtilityNetworkContainerView.Model.swift in Sources */ = {isa = PBXBuildFile; fileRef = 00A7A1492A2FC5B700F035F7 /* DisplayContentOfUtilityNetworkContainerView.Model.swift */; };
		00B04273282EC59E0072E1B4 /* AboutView.swift in Sources */ = {isa = PBXBuildFile; fileRef = 00B04272282EC59E0072E1B4 /* AboutView.swift */; };
		00B042E8282EDC690072E1B4 /* SetBasemapView.swift in Sources */ = {isa = PBXBuildFile; fileRef = 00B042E5282EDC690072E1B4 /* SetBasemapView.swift */; };
		00B04FB5283EEBA80026C882 /* DisplayOverviewMapView.swift in Sources */ = {isa = PBXBuildFile; fileRef = 00B04FB4283EEBA80026C882 /* DisplayOverviewMapView.swift */; };
		00C43AED2947DC350099AE34 /* ArcGISToolkit in Frameworks */ = {isa = PBXBuildFile; productRef = 00C43AEC2947DC350099AE34 /* ArcGISToolkit */; };
		00C94A0D28B53DE1004E42D9 /* raster-file in Resources */ = {isa = PBXBuildFile; fileRef = 00C94A0C28B53DE1004E42D9 /* raster-file */; settings = {ASSET_TAGS = (AddRasterFromFile, ); }; };
		00CB9138284814A4005C2C5D /* SearchWithGeocodeView.swift in Sources */ = {isa = PBXBuildFile; fileRef = 00CB9137284814A4005C2C5D /* SearchWithGeocodeView.swift */; };
		00CCB8A5285BAF8700BBAB70 /* OnDemandResource.swift in Sources */ = {isa = PBXBuildFile; fileRef = 00CCB8A4285BAF8700BBAB70 /* OnDemandResource.swift */; };
		00D4EF802863842100B9CC30 /* AddFeatureLayersView.swift in Sources */ = {isa = PBXBuildFile; fileRef = 00D4EF7F2863842100B9CC30 /* AddFeatureLayersView.swift */; };
		00D4EF9028638BF100B9CC30 /* LA_Trails.geodatabase in Resources */ = {isa = PBXBuildFile; fileRef = 00D4EF8228638BF100B9CC30 /* LA_Trails.geodatabase */; settings = {ASSET_TAGS = (AddFeatureLayers, ); }; };
		00D4EF9A28638BF100B9CC30 /* AuroraCO.gpkg in Resources */ = {isa = PBXBuildFile; fileRef = 00D4EF8F28638BF100B9CC30 /* AuroraCO.gpkg */; settings = {ASSET_TAGS = (AddFeatureLayers, ); }; };
		00D4EFB12863CE6300B9CC30 /* ScottishWildlifeTrust_reserves in Resources */ = {isa = PBXBuildFile; fileRef = 00D4EFB02863CE6300B9CC30 /* ScottishWildlifeTrust_reserves */; settings = {ASSET_TAGS = (AddFeatureLayers, ); }; };
		00E5401C27F3CCA200CF66D5 /* SamplesApp.swift in Sources */ = {isa = PBXBuildFile; fileRef = 00E5400C27F3CCA100CF66D5 /* SamplesApp.swift */; };
		00E5401E27F3CCA200CF66D5 /* ContentView.swift in Sources */ = {isa = PBXBuildFile; fileRef = 00E5400D27F3CCA100CF66D5 /* ContentView.swift */; };
		00E5402027F3CCA200CF66D5 /* Assets.xcassets in Resources */ = {isa = PBXBuildFile; fileRef = 00E5400E27F3CCA200CF66D5 /* Assets.xcassets */; };
		00EB803A2A31506F00AC2B07 /* DisplayContentOfUtilityNetworkContainerView.swift in Copy Source Code Files */ = {isa = PBXBuildFile; fileRef = 00A7A1432A2FC58300F035F7 /* DisplayContentOfUtilityNetworkContainerView.swift */; };
		00EB803B2A31506F00AC2B07 /* DisplayContentOfUtilityNetworkContainerView.Model.swift in Copy Source Code Files */ = {isa = PBXBuildFile; fileRef = 00A7A1492A2FC5B700F035F7 /* DisplayContentOfUtilityNetworkContainerView.Model.swift */; };
		108EC04129D25B2C000F35D0 /* QueryFeatureTableView.swift in Sources */ = {isa = PBXBuildFile; fileRef = 108EC04029D25B2C000F35D0 /* QueryFeatureTableView.swift */; };
		108EC04229D25B55000F35D0 /* QueryFeatureTableView.swift in Copy Source Code Files */ = {isa = PBXBuildFile; fileRef = 108EC04029D25B2C000F35D0 /* QueryFeatureTableView.swift */; };
		1C0C1C3929D34DAE005C8B24 /* ChangeViewpointView.swift in Sources */ = {isa = PBXBuildFile; fileRef = 1C0C1C3429D34DAE005C8B24 /* ChangeViewpointView.swift */; };
		1C0C1C3D29D34DDD005C8B24 /* ChangeViewpointView.swift in Copy Source Code Files */ = {isa = PBXBuildFile; fileRef = 1C0C1C3429D34DAE005C8B24 /* ChangeViewpointView.swift */; };
		1C42E04729D2396B004FC4BE /* ShowPopupView.swift in Sources */ = {isa = PBXBuildFile; fileRef = 1C42E04329D2396B004FC4BE /* ShowPopupView.swift */; };
		1C42E04A29D239D2004FC4BE /* ShowPopupView.swift in Copy Source Code Files */ = {isa = PBXBuildFile; fileRef = 1C42E04329D2396B004FC4BE /* ShowPopupView.swift */; };
		1C929F092A27B86800134252 /* ShowUtilityAssociationsView.swift in Copy Source Code Files */ = {isa = PBXBuildFile; fileRef = 1CAF831B2A20305F000E1E60 /* ShowUtilityAssociationsView.swift */; };
		1C965C3929DB9176002F8536 /* ShowRealisticLightAndShadowsView.swift in Copy Source Code Files */ = {isa = PBXBuildFile; fileRef = 1C9B74C529DB43580038B06F /* ShowRealisticLightAndShadowsView.swift */; };
		1C9B74C929DB43580038B06F /* ShowRealisticLightAndShadowsView.swift in Sources */ = {isa = PBXBuildFile; fileRef = 1C9B74C529DB43580038B06F /* ShowRealisticLightAndShadowsView.swift */; };
		1C9B74D929DB54560038B06F /* ChangeCameraControllerView.swift in Sources */ = {isa = PBXBuildFile; fileRef = 1C9B74D529DB54560038B06F /* ChangeCameraControllerView.swift */; };
		1C9B74DE29DB56860038B06F /* ChangeCameraControllerView.swift in Copy Source Code Files */ = {isa = PBXBuildFile; fileRef = 1C9B74D529DB54560038B06F /* ChangeCameraControllerView.swift */; };
		1CAF831F2A20305F000E1E60 /* ShowUtilityAssociationsView.swift in Sources */ = {isa = PBXBuildFile; fileRef = 1CAF831B2A20305F000E1E60 /* ShowUtilityAssociationsView.swift */; };
		218F35B829C28F4A00502022 /* AuthenticateWithOAuthView.swift in Sources */ = {isa = PBXBuildFile; fileRef = 218F35B329C28F4A00502022 /* AuthenticateWithOAuthView.swift */; };
		218F35C229C290BF00502022 /* AuthenticateWithOAuthView.swift in Copy Source Code Files */ = {isa = PBXBuildFile; fileRef = 218F35B329C28F4A00502022 /* AuthenticateWithOAuthView.swift */; };
		4D2ADC4329C26D05003B367F /* AddDynamicEntityLayerView.swift in Sources */ = {isa = PBXBuildFile; fileRef = 4D2ADC3F29C26D05003B367F /* AddDynamicEntityLayerView.swift */; };
		4D2ADC4729C26D2C003B367F /* AddDynamicEntityLayerView.swift in Copy Source Code Files */ = {isa = PBXBuildFile; fileRef = 4D2ADC3F29C26D05003B367F /* AddDynamicEntityLayerView.swift */; };
		4D2ADC5A29C4F612003B367F /* ChangeMapViewBackgroundView.swift in Sources */ = {isa = PBXBuildFile; fileRef = 4D2ADC5529C4F612003B367F /* ChangeMapViewBackgroundView.swift */; };
		4D2ADC5D29C4F612003B367F /* ChangeMapViewBackgroundView.SettingsView.swift in Sources */ = {isa = PBXBuildFile; fileRef = 4D2ADC5829C4F612003B367F /* ChangeMapViewBackgroundView.SettingsView.swift */; };
		4D2ADC6229C5071C003B367F /* ChangeMapViewBackgroundView.Model.swift in Sources */ = {isa = PBXBuildFile; fileRef = 4D2ADC6129C5071C003B367F /* ChangeMapViewBackgroundView.Model.swift */; };
		4D2ADC6729C50BD6003B367F /* AddDynamicEntityLayerView.Model.swift in Sources */ = {isa = PBXBuildFile; fileRef = 4D2ADC6629C50BD6003B367F /* AddDynamicEntityLayerView.Model.swift */; };
		4D2ADC6929C50C4C003B367F /* AddDynamicEntityLayerView.SettingsView.swift in Sources */ = {isa = PBXBuildFile; fileRef = 4D2ADC6829C50C4C003B367F /* AddDynamicEntityLayerView.SettingsView.swift */; };
		4D2ADC6A29C50D91003B367F /* AddDynamicEntityLayerView.Model.swift in Copy Source Code Files */ = {isa = PBXBuildFile; fileRef = 4D2ADC6629C50BD6003B367F /* AddDynamicEntityLayerView.Model.swift */; };
		4D2ADC6B29C50D91003B367F /* AddDynamicEntityLayerView.SettingsView.swift in Copy Source Code Files */ = {isa = PBXBuildFile; fileRef = 4D2ADC6829C50C4C003B367F /* AddDynamicEntityLayerView.SettingsView.swift */; };
		7573E81A29D6134C00BEED9C /* TraceUtilityNetworkView.Model.swift in Sources */ = {isa = PBXBuildFile; fileRef = 7573E81329D6134C00BEED9C /* TraceUtilityNetworkView.Model.swift */; };
		7573E81C29D6134C00BEED9C /* TraceUtilityNetworkView.Enums.swift in Sources */ = {isa = PBXBuildFile; fileRef = 7573E81529D6134C00BEED9C /* TraceUtilityNetworkView.Enums.swift */; };
		7573E81E29D6134C00BEED9C /* TraceUtilityNetworkView.Views.swift in Sources */ = {isa = PBXBuildFile; fileRef = 7573E81729D6134C00BEED9C /* TraceUtilityNetworkView.Views.swift */; };
		7573E81F29D6134C00BEED9C /* TraceUtilityNetworkView.swift in Sources */ = {isa = PBXBuildFile; fileRef = 7573E81829D6134C00BEED9C /* TraceUtilityNetworkView.swift */; };
		7573E82129D6136C00BEED9C /* TraceUtilityNetworkView.Model.swift in Copy Source Code Files */ = {isa = PBXBuildFile; fileRef = 7573E81329D6134C00BEED9C /* TraceUtilityNetworkView.Model.swift */; };
		7573E82229D6136C00BEED9C /* TraceUtilityNetworkView.Enums.swift in Copy Source Code Files */ = {isa = PBXBuildFile; fileRef = 7573E81529D6134C00BEED9C /* TraceUtilityNetworkView.Enums.swift */; };
		7573E82329D6136C00BEED9C /* TraceUtilityNetworkView.Views.swift in Copy Source Code Files */ = {isa = PBXBuildFile; fileRef = 7573E81729D6134C00BEED9C /* TraceUtilityNetworkView.Views.swift */; };
		7573E82429D6136C00BEED9C /* TraceUtilityNetworkView.swift in Copy Source Code Files */ = {isa = PBXBuildFile; fileRef = 7573E81829D6134C00BEED9C /* TraceUtilityNetworkView.swift */; };
		75DD736729D35FF40010229D /* ChangeMapViewBackgroundView.swift in Copy Source Code Files */ = {isa = PBXBuildFile; fileRef = 4D2ADC5529C4F612003B367F /* ChangeMapViewBackgroundView.swift */; };
		75DD736829D35FF40010229D /* ChangeMapViewBackgroundView.SettingsView.swift in Copy Source Code Files */ = {isa = PBXBuildFile; fileRef = 4D2ADC5829C4F612003B367F /* ChangeMapViewBackgroundView.SettingsView.swift */; };
		75DD736929D35FF40010229D /* ChangeMapViewBackgroundView.Model.swift in Copy Source Code Files */ = {isa = PBXBuildFile; fileRef = 4D2ADC6129C5071C003B367F /* ChangeMapViewBackgroundView.Model.swift */; };
		75DD739529D38B1B0010229D /* NavigateRouteView.swift in Sources */ = {isa = PBXBuildFile; fileRef = 75DD739129D38B1B0010229D /* NavigateRouteView.swift */; };
		75DD739929D38B420010229D /* NavigateRouteView.swift in Copy Source Code Files */ = {isa = PBXBuildFile; fileRef = 75DD739129D38B1B0010229D /* NavigateRouteView.swift */; };
		79302F852A1ED4E30002336A /* CreateAndSaveKMLView.Model.swift in Sources */ = {isa = PBXBuildFile; fileRef = 79302F842A1ED4E30002336A /* CreateAndSaveKMLView.Model.swift */; };
		79302F872A1ED71B0002336A /* CreateAndSaveKMLView.Views.swift in Sources */ = {isa = PBXBuildFile; fileRef = 79302F862A1ED71B0002336A /* CreateAndSaveKMLView.Views.swift */; };
		79A47DFB2A20286800D7C5B9 /* CreateAndSaveKMLView.Model.swift in Copy Source Code Files */ = {isa = PBXBuildFile; fileRef = 79302F842A1ED4E30002336A /* CreateAndSaveKMLView.Model.swift */; };
		79A47DFC2A20286800D7C5B9 /* CreateAndSaveKMLView.Views.swift in Copy Source Code Files */ = {isa = PBXBuildFile; fileRef = 79302F862A1ED71B0002336A /* CreateAndSaveKMLView.Views.swift */; };
		79B7B80A2A1BF8EC00F57C27 /* CreateAndSaveKMLView.swift in Sources */ = {isa = PBXBuildFile; fileRef = 79B7B8092A1BF8EC00F57C27 /* CreateAndSaveKMLView.swift */; };
		79B7B80B2A1BFDE700F57C27 /* CreateAndSaveKMLView.swift in Copy Source Code Files */ = {isa = PBXBuildFile; fileRef = 79B7B8092A1BF8EC00F57C27 /* CreateAndSaveKMLView.swift */; };
		883C121529C9136600062FF9 /* DownloadPreplannedMapAreaView.MapPicker.swift in Sources */ = {isa = PBXBuildFile; fileRef = 883C121429C9136600062FF9 /* DownloadPreplannedMapAreaView.MapPicker.swift */; };
		883C121729C914E100062FF9 /* DownloadPreplannedMapAreaView.MapPicker.swift in Copy Source Code Files */ = {isa = PBXBuildFile; fileRef = 883C121429C9136600062FF9 /* DownloadPreplannedMapAreaView.MapPicker.swift */; };
		883C121829C914E100062FF9 /* DownloadPreplannedMapAreaView.Model.swift in Copy Source Code Files */ = {isa = PBXBuildFile; fileRef = E0D04FF128A5390000747989 /* DownloadPreplannedMapAreaView.Model.swift */; };
		883C121929C914E100062FF9 /* DownloadPreplannedMapAreaView.swift in Copy Source Code Files */ = {isa = PBXBuildFile; fileRef = E070A0A2286F3B6000F2B606 /* DownloadPreplannedMapAreaView.swift */; };
		88F93CC129C3D59D0006B28E /* SketchOnMapView.swift in Sources */ = {isa = PBXBuildFile; fileRef = 88F93CC029C3D59C0006B28E /* SketchOnMapView.swift */; };
		88F93CC229C4D3480006B28E /* SketchOnMapView.swift in Copy Source Code Files */ = {isa = PBXBuildFile; fileRef = 88F93CC029C3D59C0006B28E /* SketchOnMapView.swift */; };
		D710996D2A27D9210065A1C1 /* DensifyAndGeneralizeGeometryView.swift in Sources */ = {isa = PBXBuildFile; fileRef = D710996C2A27D9210065A1C1 /* DensifyAndGeneralizeGeometryView.swift */; };
		D710996E2A27D9B30065A1C1 /* DensifyAndGeneralizeGeometryView.swift in Copy Source Code Files */ = {isa = PBXBuildFile; fileRef = D710996C2A27D9210065A1C1 /* DensifyAndGeneralizeGeometryView.swift */; };
		D71099702A2802FA0065A1C1 /* DensifyAndGeneralizeGeometryView.SettingsView.swift in Sources */ = {isa = PBXBuildFile; fileRef = D710996F2A2802FA0065A1C1 /* DensifyAndGeneralizeGeometryView.SettingsView.swift */; };
		D71099712A280D830065A1C1 /* DensifyAndGeneralizeGeometryView.SettingsView.swift in Copy Source Code Files */ = {isa = PBXBuildFile; fileRef = D710996F2A2802FA0065A1C1 /* DensifyAndGeneralizeGeometryView.SettingsView.swift */; };
		D734FA0C2A183A5B00246D7E /* SetMaxExtentView.swift in Sources */ = {isa = PBXBuildFile; fileRef = D734FA092A183A5B00246D7E /* SetMaxExtentView.swift */; };
		D744FD172A2112D90084A66C /* CreateConvexHullAroundPointsView.swift in Sources */ = {isa = PBXBuildFile; fileRef = D744FD162A2112D90084A66C /* CreateConvexHullAroundPointsView.swift */; };
		D744FD182A2113C70084A66C /* CreateConvexHullAroundPointsView.swift in Copy Source Code Files */ = {isa = PBXBuildFile; fileRef = D744FD162A2112D90084A66C /* CreateConvexHullAroundPointsView.swift */; };
		D75101812A2E493600B8FA48 /* ShowLabelsOnLayerView.swift in Sources */ = {isa = PBXBuildFile; fileRef = D75101802A2E493600B8FA48 /* ShowLabelsOnLayerView.swift */; };
		D75101822A2E497F00B8FA48 /* ShowLabelsOnLayerView.swift in Copy Source Code Files */ = {isa = PBXBuildFile; fileRef = D75101802A2E493600B8FA48 /* ShowLabelsOnLayerView.swift */; };
		D752D9462A3A6F80003EB25E /* MonitorChangesToMapLoadStatusView.swift in Sources */ = {isa = PBXBuildFile; fileRef = D752D9452A3A6F7F003EB25E /* MonitorChangesToMapLoadStatusView.swift */; };
		D752D9472A3A6FC0003EB25E /* MonitorChangesToMapLoadStatusView.swift in Copy Source Code Files */ = {isa = PBXBuildFile; fileRef = D752D9452A3A6F7F003EB25E /* MonitorChangesToMapLoadStatusView.swift */; };
		D75362D22A1E886700D83028 /* ApplyUniqueValueRendererView.swift in Sources */ = {isa = PBXBuildFile; fileRef = D75362D12A1E886700D83028 /* ApplyUniqueValueRendererView.swift */; };
		D75362D32A1E8C8800D83028 /* ApplyUniqueValueRendererView.swift in Copy Source Code Files */ = {isa = PBXBuildFile; fileRef = D75362D12A1E886700D83028 /* ApplyUniqueValueRendererView.swift */; };
		D754E3232A1D66820006C5F1 /* StylePointWithPictureMarkerSymbolsView.swift in Sources */ = {isa = PBXBuildFile; fileRef = D754E3222A1D66820006C5F1 /* StylePointWithPictureMarkerSymbolsView.swift */; };
		D754E3242A1D66C20006C5F1 /* StylePointWithPictureMarkerSymbolsView.swift in Copy Source Code Files */ = {isa = PBXBuildFile; fileRef = D754E3222A1D66820006C5F1 /* StylePointWithPictureMarkerSymbolsView.swift */; };
		D78666AD2A2161F100C60110 /* FindNearestVertexView.swift in Sources */ = {isa = PBXBuildFile; fileRef = D78666AC2A2161F100C60110 /* FindNearestVertexView.swift */; };
		D78666AE2A21629200C60110 /* FindNearestVertexView.swift in Copy Source Code Files */ = {isa = PBXBuildFile; fileRef = D78666AC2A2161F100C60110 /* FindNearestVertexView.swift */; };
		D7CC33FF2A31475C00198EDF /* ShowLineOfSightBetweenPointsView.swift in Sources */ = {isa = PBXBuildFile; fileRef = D7CC33FD2A31475C00198EDF /* ShowLineOfSightBetweenPointsView.swift */; };
		D7CC34002A3147FF00198EDF /* ShowLineOfSightBetweenPointsView.swift in Copy Source Code Files */ = {isa = PBXBuildFile; fileRef = D7CC33FD2A31475C00198EDF /* ShowLineOfSightBetweenPointsView.swift */; };
		D7E440D72A1ECE7D005D74DE /* CreateBuffersAroundPointsView.swift in Sources */ = {isa = PBXBuildFile; fileRef = D7E440D62A1ECE7D005D74DE /* CreateBuffersAroundPointsView.swift */; };
		D7E440D82A1ECEB3005D74DE /* CreateBuffersAroundPointsView.swift in Copy Source Code Files */ = {isa = PBXBuildFile; fileRef = D7E440D62A1ECE7D005D74DE /* CreateBuffersAroundPointsView.swift */; };
		D7E557682A1D768800B9FB09 /* AddWMSLayerView.swift in Sources */ = {isa = PBXBuildFile; fileRef = D7E557672A1D768800B9FB09 /* AddWMSLayerView.swift */; };
		D7E9EF292A1D2219000C4865 /* SetMinAndMaxScaleView.swift in Copy Source Code Files */ = {isa = PBXBuildFile; fileRef = D7EAF3592A1C023800D822C4 /* SetMinAndMaxScaleView.swift */; };
		D7E9EF2A2A1D29F2000C4865 /* SetMaxExtentView.swift in Copy Source Code Files */ = {isa = PBXBuildFile; fileRef = D734FA092A183A5B00246D7E /* SetMaxExtentView.swift */; };
		D7EAF35A2A1C023800D822C4 /* SetMinAndMaxScaleView.swift in Sources */ = {isa = PBXBuildFile; fileRef = D7EAF3592A1C023800D822C4 /* SetMinAndMaxScaleView.swift */; };
		D7EF5D752A26A03A00FEBDE5 /* ShowCoordinatesInMultipleFormatsView.swift in Sources */ = {isa = PBXBuildFile; fileRef = D7EF5D742A26A03A00FEBDE5 /* ShowCoordinatesInMultipleFormatsView.swift */; };
		D7EF5D762A26A1EE00FEBDE5 /* ShowCoordinatesInMultipleFormatsView.swift in Copy Source Code Files */ = {isa = PBXBuildFile; fileRef = D7EF5D742A26A03A00FEBDE5 /* ShowCoordinatesInMultipleFormatsView.swift */; };
		D7F2784C2A1D76F5002E4567 /* AddWMSLayerView.swift in Copy Source Code Files */ = {isa = PBXBuildFile; fileRef = D7E557672A1D768800B9FB09 /* AddWMSLayerView.swift */; };
		E000E7602869E33D005D87C5 /* ClipGeometryView.swift in Sources */ = {isa = PBXBuildFile; fileRef = E000E75F2869E33D005D87C5 /* ClipGeometryView.swift */; };
		E000E763286A0B18005D87C5 /* CutGeometryView.swift in Sources */ = {isa = PBXBuildFile; fileRef = E000E762286A0B18005D87C5 /* CutGeometryView.swift */; };
		E004A6C128414332002A1FE6 /* SetViewpointRotationView.swift in Sources */ = {isa = PBXBuildFile; fileRef = E004A6BD28414332002A1FE6 /* SetViewpointRotationView.swift */; };
		E004A6DC28465C70002A1FE6 /* DisplaySceneView.swift in Sources */ = {isa = PBXBuildFile; fileRef = E004A6D828465C70002A1FE6 /* DisplaySceneView.swift */; };
		E004A6E028466279002A1FE6 /* ShowCalloutView.swift in Sources */ = {isa = PBXBuildFile; fileRef = E004A6DF28466279002A1FE6 /* ShowCalloutView.swift */; };
		E004A6E62846A61F002A1FE6 /* StyleGraphicsWithSymbolsView.swift in Sources */ = {isa = PBXBuildFile; fileRef = E004A6E52846A61F002A1FE6 /* StyleGraphicsWithSymbolsView.swift */; };
		E004A6E928493BCE002A1FE6 /* ShowDeviceLocationView.swift in Sources */ = {isa = PBXBuildFile; fileRef = E004A6E828493BCE002A1FE6 /* ShowDeviceLocationView.swift */; };
		E004A6ED2849556E002A1FE6 /* CreatePlanarAndGeodeticBuffersView.swift in Sources */ = {isa = PBXBuildFile; fileRef = E004A6EC2849556E002A1FE6 /* CreatePlanarAndGeodeticBuffersView.swift */; };
		E004A6F0284E4B9B002A1FE6 /* DownloadVectorTilesToLocalCacheView.swift in Sources */ = {isa = PBXBuildFile; fileRef = E004A6EF284E4B9B002A1FE6 /* DownloadVectorTilesToLocalCacheView.swift */; };
		E004A6F3284E4FEB002A1FE6 /* ShowResultOfSpatialOperationsView.swift in Sources */ = {isa = PBXBuildFile; fileRef = E004A6F2284E4FEB002A1FE6 /* ShowResultOfSpatialOperationsView.swift */; };
		E004A6F6284FA42A002A1FE6 /* SelectFeaturesInFeatureLayerView.swift in Sources */ = {isa = PBXBuildFile; fileRef = E004A6F5284FA42A002A1FE6 /* SelectFeaturesInFeatureLayerView.swift */; };
		E0082217287755AC002AD138 /* View+Sheet.swift in Sources */ = {isa = PBXBuildFile; fileRef = E0082216287755AC002AD138 /* View+Sheet.swift */; };
		E03CB0692888944D002B27D9 /* GenerateOfflineMapView.swift in Copy Source Code Files */ = {isa = PBXBuildFile; fileRef = E088E1732863B5F800413100 /* GenerateOfflineMapView.swift */; };
		E03CB06A288894C4002B27D9 /* FindRouteView.swift in Copy Source Code Files */ = {isa = PBXBuildFile; fileRef = E066DD34285CF3B3004D3D5B /* FindRouteView.swift */; };
		E03CB06B2889879D002B27D9 /* DownloadVectorTilesToLocalCacheView.swift in Copy Source Code Files */ = {isa = PBXBuildFile; fileRef = E004A6EF284E4B9B002A1FE6 /* DownloadVectorTilesToLocalCacheView.swift */; };
		E041ABC0287CA9F00056009B /* WebView.swift in Sources */ = {isa = PBXBuildFile; fileRef = E041ABBF287CA9F00056009B /* WebView.swift */; };
		E041ABD7287DB04D0056009B /* SampleInfoView.swift in Sources */ = {isa = PBXBuildFile; fileRef = E041ABD6287DB04D0056009B /* SampleInfoView.swift */; };
		E041AC1A287F54580056009B /* highlight.min.js in Resources */ = {isa = PBXBuildFile; fileRef = E041AC15287F54580056009B /* highlight.min.js */; };
		E041AC1E288076A60056009B /* info.css in Resources */ = {isa = PBXBuildFile; fileRef = E041AC1D288076A60056009B /* info.css */; };
		E041AC20288077B90056009B /* xcode.css in Resources */ = {isa = PBXBuildFile; fileRef = E041AC1F288077B90056009B /* xcode.css */; };
		E066DD35285CF3B3004D3D5B /* FindRouteView.swift in Sources */ = {isa = PBXBuildFile; fileRef = E066DD34285CF3B3004D3D5B /* FindRouteView.swift */; };
		E066DD382860AB28004D3D5B /* StyleGraphicsWithRendererView.swift in Sources */ = {isa = PBXBuildFile; fileRef = E066DD372860AB28004D3D5B /* StyleGraphicsWithRendererView.swift */; };
		E066DD3B2860CA08004D3D5B /* ShowResultOfSpatialRelationshipsView.swift in Sources */ = {isa = PBXBuildFile; fileRef = E066DD3A2860CA08004D3D5B /* ShowResultOfSpatialRelationshipsView.swift */; };
		E066DD4028610F55004D3D5B /* AddSceneLayerFromServiceView.swift in Sources */ = {isa = PBXBuildFile; fileRef = E066DD3F28610F55004D3D5B /* AddSceneLayerFromServiceView.swift */; };
		E070A0A3286F3B6000F2B606 /* DownloadPreplannedMapAreaView.swift in Sources */ = {isa = PBXBuildFile; fileRef = E070A0A2286F3B6000F2B606 /* DownloadPreplannedMapAreaView.swift */; };
		E088E1572862579D00413100 /* SetSurfacePlacementModeView.swift in Sources */ = {isa = PBXBuildFile; fileRef = E088E1562862579D00413100 /* SetSurfacePlacementModeView.swift */; };
		E088E1742863B5F800413100 /* GenerateOfflineMapView.swift in Sources */ = {isa = PBXBuildFile; fileRef = E088E1732863B5F800413100 /* GenerateOfflineMapView.swift */; };
		E08953F12891899600E077CF /* EnvironmentValues+SampleInfoVisibility.swift in Sources */ = {isa = PBXBuildFile; fileRef = E08953F02891899600E077CF /* EnvironmentValues+SampleInfoVisibility.swift */; };
		E0A1AEE328874590003C797D /* AddFeatureLayersView.swift in Copy Source Code Files */ = {isa = PBXBuildFile; fileRef = 00D4EF7F2863842100B9CC30 /* AddFeatureLayersView.swift */; };
		E0D04FF228A5390000747989 /* DownloadPreplannedMapAreaView.Model.swift in Sources */ = {isa = PBXBuildFile; fileRef = E0D04FF128A5390000747989 /* DownloadPreplannedMapAreaView.Model.swift */; };
		E0EA0B772866390E00C9621D /* ProjectGeometryView.swift in Sources */ = {isa = PBXBuildFile; fileRef = E0EA0B762866390E00C9621D /* ProjectGeometryView.swift */; };
		E0FE32E728747778002C6ACA /* BrowseBuildingFloorsView.swift in Sources */ = {isa = PBXBuildFile; fileRef = E0FE32E628747778002C6ACA /* BrowseBuildingFloorsView.swift */; };
		F111CCC1288B5D5600205358 /* DisplayMapFromMobileMapPackageView.swift in Sources */ = {isa = PBXBuildFile; fileRef = F111CCC0288B5D5600205358 /* DisplayMapFromMobileMapPackageView.swift */; };
		F111CCC4288B641900205358 /* Yellowstone.mmpk in Resources */ = {isa = PBXBuildFile; fileRef = F111CCC3288B641900205358 /* Yellowstone.mmpk */; settings = {ASSET_TAGS = (DisplayMapFromMobileMapPackage, ); }; };
		F1E71BF1289473760064C33F /* AddRasterFromFileView.swift in Sources */ = {isa = PBXBuildFile; fileRef = F1E71BF0289473760064C33F /* AddRasterFromFileView.swift */; };
		F1E71BFA28A479C70064C33F /* AddRasterFromFileView.swift in Copy Source Code Files */ = {isa = PBXBuildFile; fileRef = F1E71BF0289473760064C33F /* AddRasterFromFileView.swift */; };
/* End PBXBuildFile section */

/* Begin PBXBuildRule section */
		0074ABCC2817B8E60037244A /* PBXBuildRule */ = {
			isa = PBXBuildRule;
			compilerSpec = com.apple.compilers.proxy.script;
			filePatterns = "*.tache";
			fileType = pattern.proxy;
			inputFiles = (
				"$(SRCROOT)/Shared/Samples/",
			);
			isEditable = 1;
			name = "Generate Sample Initializers from Source Code Files";
			outputFiles = (
				"$(DERIVED_FILE_DIR)/$(INPUT_FILE_BASE)",
			);
			runOncePerArchitecture = 0;
			script = "xcrun --sdk macosx swift \"${SRCROOT}/Scripts/GenerateSampleViewSourceCode.swift\" \"${SCRIPT_INPUT_FILE_0}\" \"${INPUT_FILE_PATH}\" \"${SCRIPT_OUTPUT_FILE_0}\" \n";
		};
		0083586F27FE3BCF00192A15 /* PBXBuildRule */ = {
			isa = PBXBuildRule;
			compilerSpec = com.apple.compilers.proxy.script;
			filePatterns = "*.masque";
			fileType = pattern.proxy;
			inputFiles = (
				"$(SRCROOT)/.secrets",
			);
			isEditable = 1;
			name = "Generate Swift Code from Secrets";
			outputFiles = (
				"$(DERIVED_FILE_DIR)/$(INPUT_FILE_BASE)",
			);
			runOncePerArchitecture = 0;
			script = "\"${SRCROOT}/Scripts/masquerade\" -i \"${INPUT_FILE_PATH}\" -o \"${SCRIPT_OUTPUT_FILE_0}\" -s \"${SCRIPT_INPUT_FILE_0}\" -f\n";
		};
/* End PBXBuildRule section */

/* Begin PBXCopyFilesBuildPhase section */
		00144B5E280634840090DD5D /* Embed Frameworks */ = {
			isa = PBXCopyFilesBuildPhase;
			buildActionMask = 2147483647;
			dstPath = "";
			dstSubfolderSpec = 10;
			files = (
			);
			name = "Embed Frameworks";
			runOnlyForDeploymentPostprocessing = 0;
		};
		0039A4E82885C4E300592C86 /* Copy Source Code Files */ = {
			isa = PBXCopyFilesBuildPhase;
			buildActionMask = 2147483647;
			dstPath = "";
			dstSubfolderSpec = 7;
			files = (
<<<<<<< HEAD
				00EB803A2A31506F00AC2B07 /* DisplayContentOfUtilityNetworkContainerView.swift in Copy Source Code Files */,
				00EB803B2A31506F00AC2B07 /* DisplayContentOfUtilityNetworkContainerView.Model.swift in Copy Source Code Files */,
=======
				D752D9472A3A6FC0003EB25E /* MonitorChangesToMapLoadStatusView.swift in Copy Source Code Files */,
				D7CC34002A3147FF00198EDF /* ShowLineOfSightBetweenPointsView.swift in Copy Source Code Files */,
>>>>>>> 455d8a06
				D71099712A280D830065A1C1 /* DensifyAndGeneralizeGeometryView.SettingsView.swift in Copy Source Code Files */,
				D710996E2A27D9B30065A1C1 /* DensifyAndGeneralizeGeometryView.swift in Copy Source Code Files */,
				D75101822A2E497F00B8FA48 /* ShowLabelsOnLayerView.swift in Copy Source Code Files */,
				D7EF5D762A26A1EE00FEBDE5 /* ShowCoordinatesInMultipleFormatsView.swift in Copy Source Code Files */,
				79A47DFB2A20286800D7C5B9 /* CreateAndSaveKMLView.Model.swift in Copy Source Code Files */,
				79A47DFC2A20286800D7C5B9 /* CreateAndSaveKMLView.Views.swift in Copy Source Code Files */,
				79B7B80B2A1BFDE700F57C27 /* CreateAndSaveKMLView.swift in Copy Source Code Files */,
				D78666AE2A21629200C60110 /* FindNearestVertexView.swift in Copy Source Code Files */,
				D7E440D82A1ECEB3005D74DE /* CreateBuffersAroundPointsView.swift in Copy Source Code Files */,
				D744FD182A2113C70084A66C /* CreateConvexHullAroundPointsView.swift in Copy Source Code Files */,
				D754E3242A1D66C20006C5F1 /* StylePointWithPictureMarkerSymbolsView.swift in Copy Source Code Files */,
				D7F2784C2A1D76F5002E4567 /* AddWMSLayerView.swift in Copy Source Code Files */,
				D75362D32A1E8C8800D83028 /* ApplyUniqueValueRendererView.swift in Copy Source Code Files */,
				1C929F092A27B86800134252 /* ShowUtilityAssociationsView.swift in Copy Source Code Files */,
				D7E9EF2A2A1D29F2000C4865 /* SetMaxExtentView.swift in Copy Source Code Files */,
				D7E9EF292A1D2219000C4865 /* SetMinAndMaxScaleView.swift in Copy Source Code Files */,
				1C9B74DE29DB56860038B06F /* ChangeCameraControllerView.swift in Copy Source Code Files */,
				1C965C3929DB9176002F8536 /* ShowRealisticLightAndShadowsView.swift in Copy Source Code Files */,
				883C121729C914E100062FF9 /* DownloadPreplannedMapAreaView.MapPicker.swift in Copy Source Code Files */,
				883C121829C914E100062FF9 /* DownloadPreplannedMapAreaView.Model.swift in Copy Source Code Files */,
				883C121929C914E100062FF9 /* DownloadPreplannedMapAreaView.swift in Copy Source Code Files */,
				1C0C1C3D29D34DDD005C8B24 /* ChangeViewpointView.swift in Copy Source Code Files */,
				1C42E04A29D239D2004FC4BE /* ShowPopupView.swift in Copy Source Code Files */,
				108EC04229D25B55000F35D0 /* QueryFeatureTableView.swift in Copy Source Code Files */,
				88F93CC229C4D3480006B28E /* SketchOnMapView.swift in Copy Source Code Files */,
				0044289329C9234300160767 /* GetElevationAtPointOnSurfaceView.swift in Copy Source Code Files */,
				4D2ADC6A29C50D91003B367F /* AddDynamicEntityLayerView.Model.swift in Copy Source Code Files */,
				4D2ADC6B29C50D91003B367F /* AddDynamicEntityLayerView.SettingsView.swift in Copy Source Code Files */,
				4D2ADC4729C26D2C003B367F /* AddDynamicEntityLayerView.swift in Copy Source Code Files */,
				218F35C229C290BF00502022 /* AuthenticateWithOAuthView.swift in Copy Source Code Files */,
				0044CDE02995D4DD004618CE /* ShowDeviceLocationHistoryView.swift in Copy Source Code Files */,
				0042E24628E50EE4001F33D6 /* ShowViewshedFromPointInSceneView.swift in Copy Source Code Files */,
				0042E24728E50EE4001F33D6 /* ShowViewshedFromPointInSceneView.Model.swift in Copy Source Code Files */,
				0042E24828E50EE4001F33D6 /* ShowViewshedFromPointInSceneView.ViewshedSettingsView.swift in Copy Source Code Files */,
				006C835528B40682004AEB7F /* BrowseBuildingFloorsView.swift in Copy Source Code Files */,
				006C835628B40682004AEB7F /* DisplayMapFromMobileMapPackageView.swift in Copy Source Code Files */,
				F1E71BFA28A479C70064C33F /* AddRasterFromFileView.swift in Copy Source Code Files */,
				0039A4E92885C50300592C86 /* AddSceneLayerFromServiceView.swift in Copy Source Code Files */,
				75DD736729D35FF40010229D /* ChangeMapViewBackgroundView.swift in Copy Source Code Files */,
				75DD736829D35FF40010229D /* ChangeMapViewBackgroundView.SettingsView.swift in Copy Source Code Files */,
				75DD736929D35FF40010229D /* ChangeMapViewBackgroundView.Model.swift in Copy Source Code Files */,
				0039A4EA2885C50300592C86 /* ClipGeometryView.swift in Copy Source Code Files */,
				0039A4EB2885C50300592C86 /* CreatePlanarAndGeodeticBuffersView.swift in Copy Source Code Files */,
				0039A4EC2885C50300592C86 /* CutGeometryView.swift in Copy Source Code Files */,
				E0A1AEE328874590003C797D /* AddFeatureLayersView.swift in Copy Source Code Files */,
				0039A4ED2885C50300592C86 /* DisplayMapView.swift in Copy Source Code Files */,
				0039A4EE2885C50300592C86 /* DisplayOverviewMapView.swift in Copy Source Code Files */,
				0039A4EF2885C50300592C86 /* DisplaySceneView.swift in Copy Source Code Files */,
				E03CB06B2889879D002B27D9 /* DownloadVectorTilesToLocalCacheView.swift in Copy Source Code Files */,
				E03CB06A288894C4002B27D9 /* FindRouteView.swift in Copy Source Code Files */,
				E03CB0692888944D002B27D9 /* GenerateOfflineMapView.swift in Copy Source Code Files */,
				75DD739929D38B420010229D /* NavigateRouteView.swift in Copy Source Code Files */,
				0039A4F02885C50300592C86 /* ProjectGeometryView.swift in Copy Source Code Files */,
				0039A4F12885C50300592C86 /* SearchWithGeocodeView.swift in Copy Source Code Files */,
				0039A4F22885C50300592C86 /* SelectFeaturesInFeatureLayerView.swift in Copy Source Code Files */,
				0039A4F32885C50300592C86 /* SetBasemapView.swift in Copy Source Code Files */,
				0039A4F42885C50300592C86 /* SetSurfacePlacementModeView.swift in Copy Source Code Files */,
				0039A4F52885C50300592C86 /* SetViewpointRotationView.swift in Copy Source Code Files */,
				0039A4F62885C50300592C86 /* ShowCalloutView.swift in Copy Source Code Files */,
				0039A4F72885C50300592C86 /* ShowDeviceLocationView.swift in Copy Source Code Files */,
				0039A4F82885C50300592C86 /* ShowResultOfSpatialRelationshipsView.swift in Copy Source Code Files */,
				0039A4F92885C50300592C86 /* ShowResultOfSpatialOperationsView.swift in Copy Source Code Files */,
				0039A4FA2885C50300592C86 /* StyleGraphicsWithRendererView.swift in Copy Source Code Files */,
				0039A4FB2885C50300592C86 /* StyleGraphicsWithSymbolsView.swift in Copy Source Code Files */,
				7573E82129D6136C00BEED9C /* TraceUtilityNetworkView.Model.swift in Copy Source Code Files */,
				7573E82229D6136C00BEED9C /* TraceUtilityNetworkView.Enums.swift in Copy Source Code Files */,
				7573E82329D6136C00BEED9C /* TraceUtilityNetworkView.Views.swift in Copy Source Code Files */,
				7573E82429D6136C00BEED9C /* TraceUtilityNetworkView.swift in Copy Source Code Files */,
			);
			name = "Copy Source Code Files";
			runOnlyForDeploymentPostprocessing = 0;
		};
/* End PBXCopyFilesBuildPhase section */

/* Begin PBXFileReference section */
		000558092817C51E00224BC6 /* SampleDetailView.swift */ = {isa = PBXFileReference; lastKnownFileType = sourcecode.swift; path = SampleDetailView.swift; sourceTree = "<group>"; };
		0005580B28185C0600224BC6 /* SampleList.swift */ = {isa = PBXFileReference; lastKnownFileType = sourcecode.swift; path = SampleList.swift; sourceTree = "<group>"; };
		00181B452846AD7100654571 /* View+Alert.swift */ = {isa = PBXFileReference; lastKnownFileType = sourcecode.swift; path = "View+Alert.swift"; sourceTree = "<group>"; };
		001C6DD827FE585A00D472C2 /* AppSecrets.swift.masque */ = {isa = PBXFileReference; fileEncoding = 4; lastKnownFileType = text; path = AppSecrets.swift.masque; sourceTree = "<group>"; };
		003D7C342821EBCC009DDFD2 /* masquerade */ = {isa = PBXFileReference; lastKnownFileType = text; path = masquerade; sourceTree = "<group>"; };
		003D7C352821EBCC009DDFD2 /* GenerateSampleViewSourceCode.swift */ = {isa = PBXFileReference; lastKnownFileType = sourcecode.swift; path = GenerateSampleViewSourceCode.swift; sourceTree = "<group>"; };
		0042E24228E4BF8F001F33D6 /* ShowViewshedFromPointInSceneView.Model.swift */ = {isa = PBXFileReference; lastKnownFileType = sourcecode.swift; path = ShowViewshedFromPointInSceneView.Model.swift; sourceTree = "<group>"; };
		0042E24428E4F82B001F33D6 /* ShowViewshedFromPointInSceneView.ViewshedSettingsView.swift */ = {isa = PBXFileReference; lastKnownFileType = sourcecode.swift; path = ShowViewshedFromPointInSceneView.ViewshedSettingsView.swift; sourceTree = "<group>"; };
		0044289129C90C0B00160767 /* GetElevationAtPointOnSurfaceView.swift */ = {isa = PBXFileReference; lastKnownFileType = sourcecode.swift; path = GetElevationAtPointOnSurfaceView.swift; sourceTree = "<group>"; };
		0044CDDE2995C39E004618CE /* ShowDeviceLocationHistoryView.swift */ = {isa = PBXFileReference; lastKnownFileType = sourcecode.swift; path = ShowDeviceLocationHistoryView.swift; sourceTree = "<group>"; };
		004FE87029DF5D8700075217 /* Bristol */ = {isa = PBXFileReference; lastKnownFileType = folder; path = Bristol; sourceTree = "<group>"; };
		0074ABBE28174BCF0037244A /* DisplayMapView.swift */ = {isa = PBXFileReference; lastKnownFileType = sourcecode.swift; path = DisplayMapView.swift; sourceTree = "<group>"; };
		0074ABC128174F430037244A /* Sample.swift */ = {isa = PBXFileReference; fileEncoding = 4; lastKnownFileType = sourcecode.swift; path = Sample.swift; sourceTree = "<group>"; };
		0074ABCA2817B8DB0037244A /* SamplesApp+Samples.swift.tache */ = {isa = PBXFileReference; fileEncoding = 4; lastKnownFileType = text; path = "SamplesApp+Samples.swift.tache"; sourceTree = "<group>"; };
		0086F3FD28E3770900974721 /* ShowViewshedFromPointInSceneView.swift */ = {isa = PBXFileReference; fileEncoding = 4; lastKnownFileType = sourcecode.swift; path = ShowViewshedFromPointInSceneView.swift; sourceTree = "<group>"; };
		00A7A1432A2FC58300F035F7 /* DisplayContentOfUtilityNetworkContainerView.swift */ = {isa = PBXFileReference; fileEncoding = 4; lastKnownFileType = sourcecode.swift; path = DisplayContentOfUtilityNetworkContainerView.swift; sourceTree = "<group>"; };
		00A7A1492A2FC5B700F035F7 /* DisplayContentOfUtilityNetworkContainerView.Model.swift */ = {isa = PBXFileReference; lastKnownFileType = sourcecode.swift; path = DisplayContentOfUtilityNetworkContainerView.Model.swift; sourceTree = "<group>"; };
		00ACF554293E6C6A0059B2A9 /* Samples.entitlements */ = {isa = PBXFileReference; lastKnownFileType = text.plist.entitlements; path = Samples.entitlements; sourceTree = "<group>"; };
		00B04272282EC59E0072E1B4 /* AboutView.swift */ = {isa = PBXFileReference; fileEncoding = 4; lastKnownFileType = sourcecode.swift; path = AboutView.swift; sourceTree = "<group>"; };
		00B042E5282EDC690072E1B4 /* SetBasemapView.swift */ = {isa = PBXFileReference; fileEncoding = 4; lastKnownFileType = sourcecode.swift; path = SetBasemapView.swift; sourceTree = "<group>"; };
		00B04FB4283EEBA80026C882 /* DisplayOverviewMapView.swift */ = {isa = PBXFileReference; lastKnownFileType = sourcecode.swift; path = DisplayOverviewMapView.swift; sourceTree = "<group>"; };
		00C94A0C28B53DE1004E42D9 /* raster-file */ = {isa = PBXFileReference; lastKnownFileType = folder; path = "raster-file"; sourceTree = "<group>"; };
		00CB9137284814A4005C2C5D /* SearchWithGeocodeView.swift */ = {isa = PBXFileReference; lastKnownFileType = sourcecode.swift; path = SearchWithGeocodeView.swift; sourceTree = "<group>"; };
		00CCB8A2285AAD7D00BBAB70 /* DowloadPortalItemData.swift */ = {isa = PBXFileReference; lastKnownFileType = sourcecode.swift; path = DowloadPortalItemData.swift; sourceTree = "<group>"; };
		00CCB8A4285BAF8700BBAB70 /* OnDemandResource.swift */ = {isa = PBXFileReference; lastKnownFileType = sourcecode.swift; path = OnDemandResource.swift; sourceTree = "<group>"; };
		00D4EF7F2863842100B9CC30 /* AddFeatureLayersView.swift */ = {isa = PBXFileReference; lastKnownFileType = sourcecode.swift; path = AddFeatureLayersView.swift; sourceTree = "<group>"; };
		00D4EF8228638BF100B9CC30 /* LA_Trails.geodatabase */ = {isa = PBXFileReference; lastKnownFileType = file; path = LA_Trails.geodatabase; sourceTree = "<group>"; };
		00D4EF8F28638BF100B9CC30 /* AuroraCO.gpkg */ = {isa = PBXFileReference; lastKnownFileType = file; path = AuroraCO.gpkg; sourceTree = "<group>"; };
		00D4EFB02863CE6300B9CC30 /* ScottishWildlifeTrust_reserves */ = {isa = PBXFileReference; lastKnownFileType = folder; path = ScottishWildlifeTrust_reserves; sourceTree = "<group>"; };
		00E5400C27F3CCA100CF66D5 /* SamplesApp.swift */ = {isa = PBXFileReference; lastKnownFileType = sourcecode.swift; path = SamplesApp.swift; sourceTree = "<group>"; };
		00E5400D27F3CCA100CF66D5 /* ContentView.swift */ = {isa = PBXFileReference; lastKnownFileType = sourcecode.swift; path = ContentView.swift; sourceTree = "<group>"; };
		00E5400E27F3CCA200CF66D5 /* Assets.xcassets */ = {isa = PBXFileReference; lastKnownFileType = folder.assetcatalog; path = Assets.xcassets; sourceTree = "<group>"; };
		00E5401327F3CCA200CF66D5 /* Samples.app */ = {isa = PBXFileReference; explicitFileType = wrapper.application; includeInIndex = 0; path = Samples.app; sourceTree = BUILT_PRODUCTS_DIR; };
		00E5402A27F775EA00CF66D5 /* Info.plist */ = {isa = PBXFileReference; lastKnownFileType = text.plist.xml; path = Info.plist; sourceTree = "<group>"; };
		108EC04029D25B2C000F35D0 /* QueryFeatureTableView.swift */ = {isa = PBXFileReference; fileEncoding = 4; lastKnownFileType = sourcecode.swift; path = QueryFeatureTableView.swift; sourceTree = "<group>"; };
		1C0C1C3429D34DAE005C8B24 /* ChangeViewpointView.swift */ = {isa = PBXFileReference; fileEncoding = 4; lastKnownFileType = sourcecode.swift; path = ChangeViewpointView.swift; sourceTree = "<group>"; };
		1C42E04329D2396B004FC4BE /* ShowPopupView.swift */ = {isa = PBXFileReference; fileEncoding = 4; lastKnownFileType = sourcecode.swift; path = ShowPopupView.swift; sourceTree = "<group>"; };
		1C9B74C529DB43580038B06F /* ShowRealisticLightAndShadowsView.swift */ = {isa = PBXFileReference; fileEncoding = 4; lastKnownFileType = sourcecode.swift; path = ShowRealisticLightAndShadowsView.swift; sourceTree = "<group>"; };
		1C9B74D529DB54560038B06F /* ChangeCameraControllerView.swift */ = {isa = PBXFileReference; fileEncoding = 4; lastKnownFileType = sourcecode.swift; path = ChangeCameraControllerView.swift; sourceTree = "<group>"; };
		1CAF831B2A20305F000E1E60 /* ShowUtilityAssociationsView.swift */ = {isa = PBXFileReference; fileEncoding = 4; lastKnownFileType = sourcecode.swift; path = ShowUtilityAssociationsView.swift; sourceTree = "<group>"; };
		218F35B329C28F4A00502022 /* AuthenticateWithOAuthView.swift */ = {isa = PBXFileReference; fileEncoding = 4; lastKnownFileType = sourcecode.swift; path = AuthenticateWithOAuthView.swift; sourceTree = "<group>"; };
		4D2ADC3F29C26D05003B367F /* AddDynamicEntityLayerView.swift */ = {isa = PBXFileReference; fileEncoding = 4; lastKnownFileType = sourcecode.swift; path = AddDynamicEntityLayerView.swift; sourceTree = "<group>"; };
		4D2ADC5529C4F612003B367F /* ChangeMapViewBackgroundView.swift */ = {isa = PBXFileReference; fileEncoding = 4; lastKnownFileType = sourcecode.swift; path = ChangeMapViewBackgroundView.swift; sourceTree = "<group>"; };
		4D2ADC5829C4F612003B367F /* ChangeMapViewBackgroundView.SettingsView.swift */ = {isa = PBXFileReference; fileEncoding = 4; lastKnownFileType = sourcecode.swift; path = ChangeMapViewBackgroundView.SettingsView.swift; sourceTree = "<group>"; };
		4D2ADC6129C5071C003B367F /* ChangeMapViewBackgroundView.Model.swift */ = {isa = PBXFileReference; lastKnownFileType = sourcecode.swift; path = ChangeMapViewBackgroundView.Model.swift; sourceTree = "<group>"; };
		4D2ADC6629C50BD6003B367F /* AddDynamicEntityLayerView.Model.swift */ = {isa = PBXFileReference; lastKnownFileType = sourcecode.swift; path = AddDynamicEntityLayerView.Model.swift; sourceTree = "<group>"; };
		4D2ADC6829C50C4C003B367F /* AddDynamicEntityLayerView.SettingsView.swift */ = {isa = PBXFileReference; lastKnownFileType = sourcecode.swift; path = AddDynamicEntityLayerView.SettingsView.swift; sourceTree = "<group>"; };
		7573E81329D6134C00BEED9C /* TraceUtilityNetworkView.Model.swift */ = {isa = PBXFileReference; fileEncoding = 4; lastKnownFileType = sourcecode.swift; path = TraceUtilityNetworkView.Model.swift; sourceTree = "<group>"; };
		7573E81529D6134C00BEED9C /* TraceUtilityNetworkView.Enums.swift */ = {isa = PBXFileReference; fileEncoding = 4; lastKnownFileType = sourcecode.swift; path = TraceUtilityNetworkView.Enums.swift; sourceTree = "<group>"; };
		7573E81729D6134C00BEED9C /* TraceUtilityNetworkView.Views.swift */ = {isa = PBXFileReference; fileEncoding = 4; lastKnownFileType = sourcecode.swift; path = TraceUtilityNetworkView.Views.swift; sourceTree = "<group>"; };
		7573E81829D6134C00BEED9C /* TraceUtilityNetworkView.swift */ = {isa = PBXFileReference; fileEncoding = 4; lastKnownFileType = sourcecode.swift; path = TraceUtilityNetworkView.swift; sourceTree = "<group>"; };
		75DD739129D38B1B0010229D /* NavigateRouteView.swift */ = {isa = PBXFileReference; fileEncoding = 4; lastKnownFileType = sourcecode.swift; path = NavigateRouteView.swift; sourceTree = "<group>"; };
		79302F842A1ED4E30002336A /* CreateAndSaveKMLView.Model.swift */ = {isa = PBXFileReference; lastKnownFileType = sourcecode.swift; path = CreateAndSaveKMLView.Model.swift; sourceTree = "<group>"; };
		79302F862A1ED71B0002336A /* CreateAndSaveKMLView.Views.swift */ = {isa = PBXFileReference; lastKnownFileType = sourcecode.swift; path = CreateAndSaveKMLView.Views.swift; sourceTree = "<group>"; };
		79B7B8092A1BF8EC00F57C27 /* CreateAndSaveKMLView.swift */ = {isa = PBXFileReference; lastKnownFileType = sourcecode.swift; path = CreateAndSaveKMLView.swift; sourceTree = "<group>"; };
		883C121429C9136600062FF9 /* DownloadPreplannedMapAreaView.MapPicker.swift */ = {isa = PBXFileReference; fileEncoding = 4; lastKnownFileType = sourcecode.swift; path = DownloadPreplannedMapAreaView.MapPicker.swift; sourceTree = "<group>"; };
		88F93CC029C3D59C0006B28E /* SketchOnMapView.swift */ = {isa = PBXFileReference; lastKnownFileType = sourcecode.swift; path = SketchOnMapView.swift; sourceTree = "<group>"; };
		D710996C2A27D9210065A1C1 /* DensifyAndGeneralizeGeometryView.swift */ = {isa = PBXFileReference; fileEncoding = 4; lastKnownFileType = sourcecode.swift; path = DensifyAndGeneralizeGeometryView.swift; sourceTree = "<group>"; };
		D710996F2A2802FA0065A1C1 /* DensifyAndGeneralizeGeometryView.SettingsView.swift */ = {isa = PBXFileReference; lastKnownFileType = sourcecode.swift; path = DensifyAndGeneralizeGeometryView.SettingsView.swift; sourceTree = "<group>"; };
		D734FA092A183A5B00246D7E /* SetMaxExtentView.swift */ = {isa = PBXFileReference; fileEncoding = 4; lastKnownFileType = sourcecode.swift; path = SetMaxExtentView.swift; sourceTree = "<group>"; };
		D744FD162A2112D90084A66C /* CreateConvexHullAroundPointsView.swift */ = {isa = PBXFileReference; fileEncoding = 4; lastKnownFileType = sourcecode.swift; path = CreateConvexHullAroundPointsView.swift; sourceTree = "<group>"; };
		D75101802A2E493600B8FA48 /* ShowLabelsOnLayerView.swift */ = {isa = PBXFileReference; fileEncoding = 4; lastKnownFileType = sourcecode.swift; path = ShowLabelsOnLayerView.swift; sourceTree = "<group>"; };
		D752D9452A3A6F7F003EB25E /* MonitorChangesToMapLoadStatusView.swift */ = {isa = PBXFileReference; fileEncoding = 4; lastKnownFileType = sourcecode.swift; path = MonitorChangesToMapLoadStatusView.swift; sourceTree = "<group>"; };
		D75362D12A1E886700D83028 /* ApplyUniqueValueRendererView.swift */ = {isa = PBXFileReference; fileEncoding = 4; lastKnownFileType = sourcecode.swift; path = ApplyUniqueValueRendererView.swift; sourceTree = "<group>"; };
		D754E3222A1D66820006C5F1 /* StylePointWithPictureMarkerSymbolsView.swift */ = {isa = PBXFileReference; fileEncoding = 4; lastKnownFileType = sourcecode.swift; path = StylePointWithPictureMarkerSymbolsView.swift; sourceTree = "<group>"; };
		D78666AC2A2161F100C60110 /* FindNearestVertexView.swift */ = {isa = PBXFileReference; fileEncoding = 4; lastKnownFileType = sourcecode.swift; path = FindNearestVertexView.swift; sourceTree = "<group>"; };
		D7CC33FD2A31475C00198EDF /* ShowLineOfSightBetweenPointsView.swift */ = {isa = PBXFileReference; fileEncoding = 4; lastKnownFileType = sourcecode.swift; path = ShowLineOfSightBetweenPointsView.swift; sourceTree = "<group>"; };
		D7E440D62A1ECE7D005D74DE /* CreateBuffersAroundPointsView.swift */ = {isa = PBXFileReference; fileEncoding = 4; lastKnownFileType = sourcecode.swift; path = CreateBuffersAroundPointsView.swift; sourceTree = "<group>"; };
		D7E557672A1D768800B9FB09 /* AddWMSLayerView.swift */ = {isa = PBXFileReference; fileEncoding = 4; lastKnownFileType = sourcecode.swift; path = AddWMSLayerView.swift; sourceTree = "<group>"; };
		D7EAF3592A1C023800D822C4 /* SetMinAndMaxScaleView.swift */ = {isa = PBXFileReference; fileEncoding = 4; lastKnownFileType = sourcecode.swift; path = SetMinAndMaxScaleView.swift; sourceTree = "<group>"; };
		D7EF5D742A26A03A00FEBDE5 /* ShowCoordinatesInMultipleFormatsView.swift */ = {isa = PBXFileReference; fileEncoding = 4; lastKnownFileType = sourcecode.swift; path = ShowCoordinatesInMultipleFormatsView.swift; sourceTree = "<group>"; };
		E000E75F2869E33D005D87C5 /* ClipGeometryView.swift */ = {isa = PBXFileReference; lastKnownFileType = sourcecode.swift; path = ClipGeometryView.swift; sourceTree = "<group>"; };
		E000E762286A0B18005D87C5 /* CutGeometryView.swift */ = {isa = PBXFileReference; lastKnownFileType = sourcecode.swift; path = CutGeometryView.swift; sourceTree = "<group>"; };
		E004A6BD28414332002A1FE6 /* SetViewpointRotationView.swift */ = {isa = PBXFileReference; fileEncoding = 4; lastKnownFileType = sourcecode.swift; path = SetViewpointRotationView.swift; sourceTree = "<group>"; };
		E004A6D828465C70002A1FE6 /* DisplaySceneView.swift */ = {isa = PBXFileReference; fileEncoding = 4; lastKnownFileType = sourcecode.swift; path = DisplaySceneView.swift; sourceTree = "<group>"; };
		E004A6DF28466279002A1FE6 /* ShowCalloutView.swift */ = {isa = PBXFileReference; lastKnownFileType = sourcecode.swift; path = ShowCalloutView.swift; sourceTree = "<group>"; };
		E004A6E52846A61F002A1FE6 /* StyleGraphicsWithSymbolsView.swift */ = {isa = PBXFileReference; lastKnownFileType = sourcecode.swift; path = StyleGraphicsWithSymbolsView.swift; sourceTree = "<group>"; };
		E004A6E828493BCE002A1FE6 /* ShowDeviceLocationView.swift */ = {isa = PBXFileReference; lastKnownFileType = sourcecode.swift; path = ShowDeviceLocationView.swift; sourceTree = "<group>"; };
		E004A6EC2849556E002A1FE6 /* CreatePlanarAndGeodeticBuffersView.swift */ = {isa = PBXFileReference; lastKnownFileType = sourcecode.swift; path = CreatePlanarAndGeodeticBuffersView.swift; sourceTree = "<group>"; };
		E004A6EF284E4B9B002A1FE6 /* DownloadVectorTilesToLocalCacheView.swift */ = {isa = PBXFileReference; lastKnownFileType = sourcecode.swift; path = DownloadVectorTilesToLocalCacheView.swift; sourceTree = "<group>"; };
		E004A6F2284E4FEB002A1FE6 /* ShowResultOfSpatialOperationsView.swift */ = {isa = PBXFileReference; lastKnownFileType = sourcecode.swift; path = ShowResultOfSpatialOperationsView.swift; sourceTree = "<group>"; };
		E004A6F5284FA42A002A1FE6 /* SelectFeaturesInFeatureLayerView.swift */ = {isa = PBXFileReference; lastKnownFileType = sourcecode.swift; path = SelectFeaturesInFeatureLayerView.swift; sourceTree = "<group>"; };
		E0082216287755AC002AD138 /* View+Sheet.swift */ = {isa = PBXFileReference; lastKnownFileType = sourcecode.swift; path = "View+Sheet.swift"; sourceTree = "<group>"; };
		E041ABBF287CA9F00056009B /* WebView.swift */ = {isa = PBXFileReference; lastKnownFileType = sourcecode.swift; path = WebView.swift; sourceTree = "<group>"; };
		E041ABD6287DB04D0056009B /* SampleInfoView.swift */ = {isa = PBXFileReference; lastKnownFileType = sourcecode.swift; path = SampleInfoView.swift; sourceTree = "<group>"; };
		E041AC15287F54580056009B /* highlight.min.js */ = {isa = PBXFileReference; fileEncoding = 4; lastKnownFileType = sourcecode.javascript; path = highlight.min.js; sourceTree = "<group>"; };
		E041AC1D288076A60056009B /* info.css */ = {isa = PBXFileReference; fileEncoding = 4; lastKnownFileType = text.css; path = info.css; sourceTree = "<group>"; };
		E041AC1F288077B90056009B /* xcode.css */ = {isa = PBXFileReference; fileEncoding = 4; lastKnownFileType = text.css; path = xcode.css; sourceTree = "<group>"; };
		E066DD34285CF3B3004D3D5B /* FindRouteView.swift */ = {isa = PBXFileReference; lastKnownFileType = sourcecode.swift; path = FindRouteView.swift; sourceTree = "<group>"; };
		E066DD372860AB28004D3D5B /* StyleGraphicsWithRendererView.swift */ = {isa = PBXFileReference; lastKnownFileType = sourcecode.swift; path = StyleGraphicsWithRendererView.swift; sourceTree = "<group>"; };
		E066DD3A2860CA08004D3D5B /* ShowResultOfSpatialRelationshipsView.swift */ = {isa = PBXFileReference; lastKnownFileType = sourcecode.swift; path = ShowResultOfSpatialRelationshipsView.swift; sourceTree = "<group>"; };
		E066DD3F28610F55004D3D5B /* AddSceneLayerFromServiceView.swift */ = {isa = PBXFileReference; lastKnownFileType = sourcecode.swift; path = AddSceneLayerFromServiceView.swift; sourceTree = "<group>"; };
		E070A0A2286F3B6000F2B606 /* DownloadPreplannedMapAreaView.swift */ = {isa = PBXFileReference; lastKnownFileType = sourcecode.swift; path = DownloadPreplannedMapAreaView.swift; sourceTree = "<group>"; };
		E088E1562862579D00413100 /* SetSurfacePlacementModeView.swift */ = {isa = PBXFileReference; lastKnownFileType = sourcecode.swift; path = SetSurfacePlacementModeView.swift; sourceTree = "<group>"; };
		E088E1732863B5F800413100 /* GenerateOfflineMapView.swift */ = {isa = PBXFileReference; lastKnownFileType = sourcecode.swift; path = GenerateOfflineMapView.swift; sourceTree = "<group>"; };
		E08953F02891899600E077CF /* EnvironmentValues+SampleInfoVisibility.swift */ = {isa = PBXFileReference; lastKnownFileType = sourcecode.swift; path = "EnvironmentValues+SampleInfoVisibility.swift"; sourceTree = "<group>"; };
		E0D04FF128A5390000747989 /* DownloadPreplannedMapAreaView.Model.swift */ = {isa = PBXFileReference; lastKnownFileType = sourcecode.swift; path = DownloadPreplannedMapAreaView.Model.swift; sourceTree = "<group>"; };
		E0EA0B762866390E00C9621D /* ProjectGeometryView.swift */ = {isa = PBXFileReference; lastKnownFileType = sourcecode.swift; path = ProjectGeometryView.swift; sourceTree = "<group>"; };
		E0FE32E628747778002C6ACA /* BrowseBuildingFloorsView.swift */ = {isa = PBXFileReference; lastKnownFileType = sourcecode.swift; path = BrowseBuildingFloorsView.swift; sourceTree = "<group>"; };
		F111CCC0288B5D5600205358 /* DisplayMapFromMobileMapPackageView.swift */ = {isa = PBXFileReference; lastKnownFileType = sourcecode.swift; path = DisplayMapFromMobileMapPackageView.swift; sourceTree = "<group>"; };
		F111CCC3288B641900205358 /* Yellowstone.mmpk */ = {isa = PBXFileReference; lastKnownFileType = file; path = Yellowstone.mmpk; sourceTree = "<group>"; };
		F1E71BF0289473760064C33F /* AddRasterFromFileView.swift */ = {isa = PBXFileReference; lastKnownFileType = sourcecode.swift; path = AddRasterFromFileView.swift; sourceTree = "<group>"; };
/* End PBXFileReference section */

/* Begin PBXFrameworksBuildPhase section */
		00E5401027F3CCA200CF66D5 /* Frameworks */ = {
			isa = PBXFrameworksBuildPhase;
			buildActionMask = 2147483647;
			files = (
				00C43AED2947DC350099AE34 /* ArcGISToolkit in Frameworks */,
			);
			runOnlyForDeploymentPostprocessing = 0;
		};
/* End PBXFrameworksBuildPhase section */

/* Begin PBXGroup section */
		0005580D281872BE00224BC6 /* Views */ = {
			isa = PBXGroup;
			children = (
				00B04272282EC59E0072E1B4 /* AboutView.swift */,
				00E5400D27F3CCA100CF66D5 /* ContentView.swift */,
				000558092817C51E00224BC6 /* SampleDetailView.swift */,
				E041ABD6287DB04D0056009B /* SampleInfoView.swift */,
				0005580B28185C0600224BC6 /* SampleList.swift */,
				E041ABBF287CA9F00056009B /* WebView.swift */,
			);
			path = Views;
			sourceTree = "<group>";
		};
		00181B442846AD3900654571 /* Extensions */ = {
			isa = PBXGroup;
			children = (
				E08953F02891899600E077CF /* EnvironmentValues+SampleInfoVisibility.swift */,
				00181B452846AD7100654571 /* View+Alert.swift */,
				E0082216287755AC002AD138 /* View+Sheet.swift */,
			);
			path = Extensions;
			sourceTree = "<group>";
		};
		0023DE5029D648FA0098243A /* macOS */ = {
			isa = PBXGroup;
			children = (
				00ACF554293E6C6A0059B2A9 /* Samples.entitlements */,
			);
			path = macOS;
			sourceTree = "<group>";
		};
		003D7C332821EBCC009DDFD2 /* Scripts */ = {
			isa = PBXGroup;
			children = (
				00CCB8A2285AAD7D00BBAB70 /* DowloadPortalItemData.swift */,
				003D7C352821EBCC009DDFD2 /* GenerateSampleViewSourceCode.swift */,
				003D7C342821EBCC009DDFD2 /* masquerade */,
			);
			path = Scripts;
			sourceTree = "<group>";
		};
		0044288C29C90BD500160767 /* Get elevation at point on surface */ = {
			isa = PBXGroup;
			children = (
				0044289129C90C0B00160767 /* GetElevationAtPointOnSurfaceView.swift */,
			);
			path = "Get elevation at point on surface";
			sourceTree = "<group>";
		};
		0044CDD72995C352004618CE /* Show device location history */ = {
			isa = PBXGroup;
			children = (
				0044CDDE2995C39E004618CE /* ShowDeviceLocationHistoryView.swift */,
			);
			path = "Show device location history";
			sourceTree = "<group>";
		};
		0074ABAF281742420037244A /* Supporting Files */ = {
			isa = PBXGroup;
			children = (
				00181B442846AD3900654571 /* Extensions */,
				0074ABC028174F430037244A /* Models */,
				0005580D281872BE00224BC6 /* Views */,
				E041ABC3287CAFEB0056009B /* Web */,
			);
			path = "Supporting Files";
			sourceTree = "<group>";
		};
		0074ABB228174B830037244A /* Samples */ = {
			isa = PBXGroup;
			children = (
				4D2ADC3E29C26D05003B367F /* Add dynamic entity layer */,
				00D4EF7E2863840D00B9CC30 /* Add feature layers */,
				F19A316128906F0D003B7EF9 /* Add raster from file */,
				E066DD3E28610F3F004D3D5B /* Add scene layer from service */,
				D7E557602A1D743100B9FB09 /* Add WMS layer */,
				D75362CC2A1E862B00D83028 /* Apply unique value renderer */,
				218F35B229C28F4A00502022 /* Authenticate with OAuth */,
				E0FE32E528747762002C6ACA /* Browse building floors */,
				1C9B74D229DB54560038B06F /* Change camera controller */,
				4D2ADC5329C4F612003B367F /* Change map view background */,
				1C0C1C3229D34DAE005C8B24 /* Change viewpoint */,
				E000E75E2869E325005D87C5 /* Clip geometry */,
				79B7B8082A1BF8B300F57C27 /* Create and save KML file */,
				D7E440D12A1ECBC2005D74DE /* Create buffers around points */,
				D744FD132A2112360084A66C /* Create convex hull around points */,
				E004A6EB28495538002A1FE6 /* Create planar and geodetic buffers */,
				E000E761286A0B07005D87C5 /* Cut geometry */,
				D71099692A27D8880065A1C1 /* Densify and generalize geometry */,
				00A7A1422A2FC58300F035F7 /* Display content of utility network container */,
				0074ABB328174B830037244A /* Display map */,
				F111CCBD288B548400205358 /* Display map from mobile map package */,
				00B04FB3283EEB830026C882 /* Display overview map */,
				E004A6D528465C70002A1FE6 /* Display scene */,
				E070A0A1286F3B3400F2B606 /* Download preplanned map area */,
				E004A6EE284E4B7A002A1FE6 /* Download vector tiles to local cache */,
				D78666A92A21616D00C60110 /* Find nearest vertex */,
				E066DD33285CF3A0004D3D5B /* Find route */,
				E088E1722863B5E600413100 /* Generate offline map */,
				0044288C29C90BD500160767 /* Get elevation at point on surface */,
				D752D9422A3A6EB8003EB25E /* Monitor changes to map load status */,
				75DD739029D38B1B0010229D /* Navigate route */,
				E0EA0B75286638FD00C9621D /* Project geometry */,
				108EC03F29D25AE1000F35D0 /* Query feature table */,
				00CB913628481475005C2C5D /* Search with geocode */,
				E004A6F4284FA3C5002A1FE6 /* Select features in feature layer */,
				00B042E3282EDC690072E1B4 /* Set basemap */,
				D734FA072A183A5A00246D7E /* Set max extent */,
				D7EAF34F2A1C011000D822C4 /* Set min and max scale */,
				E088E1552862578800413100 /* Set surface placement mode */,
				E004A6B928414332002A1FE6 /* Set viewpoint rotation */,
				E004A6DE2846626A002A1FE6 /* Show callout */,
				D7EF5D712A269E2D00FEBDE5 /* Show coordinates in multiple formats */,
				E004A6E728493BBB002A1FE6 /* Show device location */,
				0044CDD72995C352004618CE /* Show device location history */,
				D751017D2A2E490800B8FA48 /* Show labels on layer */,
				D7CC33FB2A31475C00198EDF /* Show line of sight between points */,
				1C42E04129D2396B004FC4BE /* Show popup */,
				1C9B74C429DB43580038B06F /* Show realistic light and shadows */,
				E004A6F1284E4F80002A1FE6 /* Show result of spatial operations */,
				E066DD392860C9EE004D3D5B /* Show result of spatial relationships */,
				1CAF831A2A20305F000E1E60 /* Show utility associations */,
				0086F3FC28E3770900974721 /* Show viewshed from point in scene */,
				88F93CBE29C3D4E30006B28E /* Sketch on map */,
				E066DD362860AB0B004D3D5B /* Style graphics with renderer */,
				E004A6E42846A609002A1FE6 /* Style graphics with symbols */,
				D754E31D2A1D661D0006C5F1 /* Style point with picture marker symbols */,
				7573E81229D6134C00BEED9C /* Trace utility network */,
			);
			path = Samples;
			sourceTree = "<group>";
		};
		0074ABB328174B830037244A /* Display map */ = {
			isa = PBXGroup;
			children = (
				0074ABBE28174BCF0037244A /* DisplayMapView.swift */,
			);
			path = "Display map";
			sourceTree = "<group>";
		};
		0074ABC028174F430037244A /* Models */ = {
			isa = PBXGroup;
			children = (
				00CCB8A4285BAF8700BBAB70 /* OnDemandResource.swift */,
				0074ABC128174F430037244A /* Sample.swift */,
			);
			path = Models;
			sourceTree = "<group>";
		};
		0086F3FC28E3770900974721 /* Show viewshed from point in scene */ = {
			isa = PBXGroup;
			children = (
				0042E24228E4BF8F001F33D6 /* ShowViewshedFromPointInSceneView.Model.swift */,
				0086F3FD28E3770900974721 /* ShowViewshedFromPointInSceneView.swift */,
				0042E24428E4F82B001F33D6 /* ShowViewshedFromPointInSceneView.ViewshedSettingsView.swift */,
			);
			path = "Show viewshed from point in scene";
			sourceTree = "<group>";
		};
		00966EE62811F64D009D3DD7 /* iOS */ = {
			isa = PBXGroup;
			children = (
				00E5402A27F775EA00CF66D5 /* Info.plist */,
			);
			path = iOS;
			sourceTree = "<group>";
		};
		00A7A1422A2FC58300F035F7 /* Display content of utility network container */ = {
			isa = PBXGroup;
			children = (
				00A7A1432A2FC58300F035F7 /* DisplayContentOfUtilityNetworkContainerView.swift */,
				00A7A1492A2FC5B700F035F7 /* DisplayContentOfUtilityNetworkContainerView.Model.swift */,
			);
			path = "Display content of utility network container";
			sourceTree = "<group>";
		};
		00B042E3282EDC690072E1B4 /* Set basemap */ = {
			isa = PBXGroup;
			children = (
				00B042E5282EDC690072E1B4 /* SetBasemapView.swift */,
			);
			path = "Set basemap";
			sourceTree = "<group>";
		};
		00B04FB3283EEB830026C882 /* Display overview map */ = {
			isa = PBXGroup;
			children = (
				00B04FB4283EEBA80026C882 /* DisplayOverviewMapView.swift */,
			);
			path = "Display overview map";
			sourceTree = "<group>";
		};
		00C94A0228B53DCC004E42D9 /* 7c4c679ab06a4df19dc497f577f111bd */ = {
			isa = PBXGroup;
			children = (
				00C94A0C28B53DE1004E42D9 /* raster-file */,
			);
			path = 7c4c679ab06a4df19dc497f577f111bd;
			sourceTree = "<group>";
		};
		00CB913628481475005C2C5D /* Search with geocode */ = {
			isa = PBXGroup;
			children = (
				00CB9137284814A4005C2C5D /* SearchWithGeocodeView.swift */,
			);
			path = "Search with geocode";
			sourceTree = "<group>";
		};
		00CCB8A6285D059300BBAB70 /* Portal Data */ = {
			isa = PBXGroup;
			children = (
				1C965C4629DBA879002F8536 /* 681d6f7694644709a7c830ec57a2d72b */,
				00D4EF8128638BF100B9CC30 /* cb1b20748a9f4d128dad8a87244e3e37 */,
				00C94A0228B53DCC004E42D9 /* 7c4c679ab06a4df19dc497f577f111bd */,
				00D4EF8328638BF100B9CC30 /* 15a7cbd3af1e47cfa5d2c6b93dc44fc2 */,
				00D4EF8E28638BF100B9CC30 /* 68ec42517cdd439e81b036210483e8e7 */,
				F111CCC2288B63DB00205358 /* e1f3a7254cb845b09450f54937c16061 */,
			);
			path = "Portal Data";
			sourceTree = SOURCE_ROOT;
		};
		00D4EF7E2863840D00B9CC30 /* Add feature layers */ = {
			isa = PBXGroup;
			children = (
				00D4EF7F2863842100B9CC30 /* AddFeatureLayersView.swift */,
			);
			path = "Add feature layers";
			sourceTree = "<group>";
		};
		00D4EF8128638BF100B9CC30 /* cb1b20748a9f4d128dad8a87244e3e37 */ = {
			isa = PBXGroup;
			children = (
				00D4EF8228638BF100B9CC30 /* LA_Trails.geodatabase */,
			);
			path = cb1b20748a9f4d128dad8a87244e3e37;
			sourceTree = "<group>";
		};
		00D4EF8328638BF100B9CC30 /* 15a7cbd3af1e47cfa5d2c6b93dc44fc2 */ = {
			isa = PBXGroup;
			children = (
				00D4EFB02863CE6300B9CC30 /* ScottishWildlifeTrust_reserves */,
			);
			path = 15a7cbd3af1e47cfa5d2c6b93dc44fc2;
			sourceTree = "<group>";
		};
		00D4EF8E28638BF100B9CC30 /* 68ec42517cdd439e81b036210483e8e7 */ = {
			isa = PBXGroup;
			children = (
				00D4EF8F28638BF100B9CC30 /* AuroraCO.gpkg */,
			);
			path = 68ec42517cdd439e81b036210483e8e7;
			sourceTree = "<group>";
		};
		00E5400627F3CCA100CF66D5 = {
			isa = PBXGroup;
			children = (
				00966EE62811F64D009D3DD7 /* iOS */,
				0023DE5029D648FA0098243A /* macOS */,
				00CCB8A6285D059300BBAB70 /* Portal Data */,
				00E5401427F3CCA200CF66D5 /* Products */,
				003D7C332821EBCC009DDFD2 /* Scripts */,
				00E5400B27F3CCA100CF66D5 /* Shared */,
			);
			sourceTree = "<group>";
		};
		00E5400B27F3CCA100CF66D5 /* Shared */ = {
			isa = PBXGroup;
			children = (
				0074ABAF281742420037244A /* Supporting Files */,
				0074ABB228174B830037244A /* Samples */,
				00E5400C27F3CCA100CF66D5 /* SamplesApp.swift */,
				00E5400E27F3CCA200CF66D5 /* Assets.xcassets */,
				001C6DD827FE585A00D472C2 /* AppSecrets.swift.masque */,
				0074ABCA2817B8DB0037244A /* SamplesApp+Samples.swift.tache */,
			);
			path = Shared;
			sourceTree = "<group>";
		};
		00E5401427F3CCA200CF66D5 /* Products */ = {
			isa = PBXGroup;
			children = (
				00E5401327F3CCA200CF66D5 /* Samples.app */,
			);
			name = Products;
			sourceTree = "<group>";
		};
		108EC03F29D25AE1000F35D0 /* Query feature table */ = {
			isa = PBXGroup;
			children = (
				108EC04029D25B2C000F35D0 /* QueryFeatureTableView.swift */,
			);
			path = "Query feature table";
			sourceTree = "<group>";
		};
		1C0C1C3229D34DAE005C8B24 /* Change viewpoint */ = {
			isa = PBXGroup;
			children = (
				1C0C1C3429D34DAE005C8B24 /* ChangeViewpointView.swift */,
			);
			path = "Change viewpoint";
			sourceTree = "<group>";
		};
		1C42E04129D2396B004FC4BE /* Show popup */ = {
			isa = PBXGroup;
			children = (
				1C42E04329D2396B004FC4BE /* ShowPopupView.swift */,
			);
			path = "Show popup";
			sourceTree = "<group>";
		};
		1C965C4629DBA879002F8536 /* 681d6f7694644709a7c830ec57a2d72b */ = {
			isa = PBXGroup;
			children = (
				004FE87029DF5D8700075217 /* Bristol */,
			);
			path = 681d6f7694644709a7c830ec57a2d72b;
			sourceTree = "<group>";
		};
		1C9B74C429DB43580038B06F /* Show realistic light and shadows */ = {
			isa = PBXGroup;
			children = (
				1C9B74C529DB43580038B06F /* ShowRealisticLightAndShadowsView.swift */,
			);
			path = "Show realistic light and shadows";
			sourceTree = "<group>";
		};
		1C9B74D229DB54560038B06F /* Change camera controller */ = {
			isa = PBXGroup;
			children = (
				1C9B74D529DB54560038B06F /* ChangeCameraControllerView.swift */,
			);
			path = "Change camera controller";
			sourceTree = "<group>";
		};
		1CAF831A2A20305F000E1E60 /* Show utility associations */ = {
			isa = PBXGroup;
			children = (
				1CAF831B2A20305F000E1E60 /* ShowUtilityAssociationsView.swift */,
			);
			path = "Show utility associations";
			sourceTree = "<group>";
		};
		218F35B229C28F4A00502022 /* Authenticate with OAuth */ = {
			isa = PBXGroup;
			children = (
				218F35B329C28F4A00502022 /* AuthenticateWithOAuthView.swift */,
			);
			path = "Authenticate with OAuth";
			sourceTree = "<group>";
		};
		4D2ADC3E29C26D05003B367F /* Add dynamic entity layer */ = {
			isa = PBXGroup;
			children = (
				4D2ADC3F29C26D05003B367F /* AddDynamicEntityLayerView.swift */,
				4D2ADC6629C50BD6003B367F /* AddDynamicEntityLayerView.Model.swift */,
				4D2ADC6829C50C4C003B367F /* AddDynamicEntityLayerView.SettingsView.swift */,
			);
			path = "Add dynamic entity layer";
			sourceTree = "<group>";
		};
		4D2ADC5329C4F612003B367F /* Change map view background */ = {
			isa = PBXGroup;
			children = (
				4D2ADC5529C4F612003B367F /* ChangeMapViewBackgroundView.swift */,
				4D2ADC5829C4F612003B367F /* ChangeMapViewBackgroundView.SettingsView.swift */,
				4D2ADC6129C5071C003B367F /* ChangeMapViewBackgroundView.Model.swift */,
			);
			path = "Change map view background";
			sourceTree = "<group>";
		};
		7573E81229D6134C00BEED9C /* Trace utility network */ = {
			isa = PBXGroup;
			children = (
				7573E81329D6134C00BEED9C /* TraceUtilityNetworkView.Model.swift */,
				7573E81529D6134C00BEED9C /* TraceUtilityNetworkView.Enums.swift */,
				7573E81729D6134C00BEED9C /* TraceUtilityNetworkView.Views.swift */,
				7573E81829D6134C00BEED9C /* TraceUtilityNetworkView.swift */,
			);
			path = "Trace utility network";
			sourceTree = "<group>";
		};
		75DD739029D38B1B0010229D /* Navigate route */ = {
			isa = PBXGroup;
			children = (
				75DD739129D38B1B0010229D /* NavigateRouteView.swift */,
			);
			path = "Navigate route";
			sourceTree = "<group>";
		};
		79B7B8082A1BF8B300F57C27 /* Create and save KML file */ = {
			isa = PBXGroup;
			children = (
				79302F842A1ED4E30002336A /* CreateAndSaveKMLView.Model.swift */,
				79B7B8092A1BF8EC00F57C27 /* CreateAndSaveKMLView.swift */,
				79302F862A1ED71B0002336A /* CreateAndSaveKMLView.Views.swift */,
			);
			path = "Create and save KML file";
			sourceTree = "<group>";
		};
		88F93CBE29C3D4E30006B28E /* Sketch on map */ = {
			isa = PBXGroup;
			children = (
				88F93CC029C3D59C0006B28E /* SketchOnMapView.swift */,
			);
			path = "Sketch on map";
			sourceTree = "<group>";
		};
		D71099692A27D8880065A1C1 /* Densify and generalize geometry */ = {
			isa = PBXGroup;
			children = (
				D710996C2A27D9210065A1C1 /* DensifyAndGeneralizeGeometryView.swift */,
				D710996F2A2802FA0065A1C1 /* DensifyAndGeneralizeGeometryView.SettingsView.swift */,
			);
			path = "Densify and generalize geometry";
			sourceTree = "<group>";
		};
		D734FA072A183A5A00246D7E /* Set max extent */ = {
			isa = PBXGroup;
			children = (
				D734FA092A183A5B00246D7E /* SetMaxExtentView.swift */,
			);
			path = "Set max extent";
			sourceTree = "<group>";
		};
		D744FD132A2112360084A66C /* Create convex hull around points */ = {
			isa = PBXGroup;
			children = (
				D744FD162A2112D90084A66C /* CreateConvexHullAroundPointsView.swift */,
			);
			path = "Create convex hull around points";
			sourceTree = "<group>";
		};
		D751017D2A2E490800B8FA48 /* Show labels on layer */ = {
			isa = PBXGroup;
			children = (
				D75101802A2E493600B8FA48 /* ShowLabelsOnLayerView.swift */,
			);
			path = "Show labels on layer";
			sourceTree = "<group>";
		};
		D752D9422A3A6EB8003EB25E /* Monitor changes to map load status */ = {
			isa = PBXGroup;
			children = (
				D752D9452A3A6F7F003EB25E /* MonitorChangesToMapLoadStatusView.swift */,
			);
			path = "Monitor changes to map load status";
			sourceTree = "<group>";
		};
		D75362CC2A1E862B00D83028 /* Apply unique value renderer */ = {
			isa = PBXGroup;
			children = (
				D75362D12A1E886700D83028 /* ApplyUniqueValueRendererView.swift */,
			);
			path = "Apply unique value renderer";
			sourceTree = "<group>";
		};
		D754E31D2A1D661D0006C5F1 /* Style point with picture marker symbols */ = {
			isa = PBXGroup;
			children = (
				D754E3222A1D66820006C5F1 /* StylePointWithPictureMarkerSymbolsView.swift */,
			);
			path = "Style point with picture marker symbols";
			sourceTree = "<group>";
		};
		D78666A92A21616D00C60110 /* Find nearest vertex */ = {
			isa = PBXGroup;
			children = (
				D78666AC2A2161F100C60110 /* FindNearestVertexView.swift */,
			);
			path = "Find nearest vertex";
			sourceTree = "<group>";
		};
		D7CC33FB2A31475C00198EDF /* Show line of sight between points */ = {
			isa = PBXGroup;
			children = (
				D7CC33FD2A31475C00198EDF /* ShowLineOfSightBetweenPointsView.swift */,
			);
			path = "Show line of sight between points";
			sourceTree = "<group>";
		};
		D7E440D12A1ECBC2005D74DE /* Create buffers around points */ = {
			isa = PBXGroup;
			children = (
				D7E440D62A1ECE7D005D74DE /* CreateBuffersAroundPointsView.swift */,
			);
			path = "Create buffers around points";
			sourceTree = "<group>";
		};
		D7E557602A1D743100B9FB09 /* Add WMS layer */ = {
			isa = PBXGroup;
			children = (
				D7E557672A1D768800B9FB09 /* AddWMSLayerView.swift */,
			);
			path = "Add WMS layer";
			sourceTree = "<group>";
		};
		D7EAF34F2A1C011000D822C4 /* Set min and max scale */ = {
			isa = PBXGroup;
			children = (
				D7EAF3592A1C023800D822C4 /* SetMinAndMaxScaleView.swift */,
			);
			path = "Set min and max scale";
			sourceTree = "<group>";
		};
		D7EF5D712A269E2D00FEBDE5 /* Show coordinates in multiple formats */ = {
			isa = PBXGroup;
			children = (
				D7EF5D742A26A03A00FEBDE5 /* ShowCoordinatesInMultipleFormatsView.swift */,
			);
			path = "Show coordinates in multiple formats";
			sourceTree = "<group>";
		};
		E000E75E2869E325005D87C5 /* Clip geometry */ = {
			isa = PBXGroup;
			children = (
				E000E75F2869E33D005D87C5 /* ClipGeometryView.swift */,
			);
			path = "Clip geometry";
			sourceTree = "<group>";
		};
		E000E761286A0B07005D87C5 /* Cut geometry */ = {
			isa = PBXGroup;
			children = (
				E000E762286A0B18005D87C5 /* CutGeometryView.swift */,
			);
			path = "Cut geometry";
			sourceTree = "<group>";
		};
		E004A6B928414332002A1FE6 /* Set viewpoint rotation */ = {
			isa = PBXGroup;
			children = (
				E004A6BD28414332002A1FE6 /* SetViewpointRotationView.swift */,
			);
			path = "Set viewpoint rotation";
			sourceTree = "<group>";
		};
		E004A6D528465C70002A1FE6 /* Display scene */ = {
			isa = PBXGroup;
			children = (
				E004A6D828465C70002A1FE6 /* DisplaySceneView.swift */,
			);
			path = "Display scene";
			sourceTree = "<group>";
		};
		E004A6DE2846626A002A1FE6 /* Show callout */ = {
			isa = PBXGroup;
			children = (
				E004A6DF28466279002A1FE6 /* ShowCalloutView.swift */,
			);
			path = "Show callout";
			sourceTree = "<group>";
		};
		E004A6E42846A609002A1FE6 /* Style graphics with symbols */ = {
			isa = PBXGroup;
			children = (
				E004A6E52846A61F002A1FE6 /* StyleGraphicsWithSymbolsView.swift */,
			);
			path = "Style graphics with symbols";
			sourceTree = "<group>";
		};
		E004A6E728493BBB002A1FE6 /* Show device location */ = {
			isa = PBXGroup;
			children = (
				E004A6E828493BCE002A1FE6 /* ShowDeviceLocationView.swift */,
			);
			path = "Show device location";
			sourceTree = "<group>";
		};
		E004A6EB28495538002A1FE6 /* Create planar and geodetic buffers */ = {
			isa = PBXGroup;
			children = (
				E004A6EC2849556E002A1FE6 /* CreatePlanarAndGeodeticBuffersView.swift */,
			);
			path = "Create planar and geodetic buffers";
			sourceTree = "<group>";
		};
		E004A6EE284E4B7A002A1FE6 /* Download vector tiles to local cache */ = {
			isa = PBXGroup;
			children = (
				E004A6EF284E4B9B002A1FE6 /* DownloadVectorTilesToLocalCacheView.swift */,
			);
			path = "Download vector tiles to local cache";
			sourceTree = "<group>";
		};
		E004A6F1284E4F80002A1FE6 /* Show result of spatial operations */ = {
			isa = PBXGroup;
			children = (
				E004A6F2284E4FEB002A1FE6 /* ShowResultOfSpatialOperationsView.swift */,
			);
			path = "Show result of spatial operations";
			sourceTree = "<group>";
		};
		E004A6F4284FA3C5002A1FE6 /* Select features in feature layer */ = {
			isa = PBXGroup;
			children = (
				E004A6F5284FA42A002A1FE6 /* SelectFeaturesInFeatureLayerView.swift */,
			);
			path = "Select features in feature layer";
			sourceTree = "<group>";
		};
		E041ABC3287CAFEB0056009B /* Web */ = {
			isa = PBXGroup;
			children = (
				E041AC15287F54580056009B /* highlight.min.js */,
				E041AC1D288076A60056009B /* info.css */,
				E041AC1F288077B90056009B /* xcode.css */,
			);
			path = Web;
			sourceTree = "<group>";
		};
		E066DD33285CF3A0004D3D5B /* Find route */ = {
			isa = PBXGroup;
			children = (
				E066DD34285CF3B3004D3D5B /* FindRouteView.swift */,
			);
			path = "Find route";
			sourceTree = "<group>";
		};
		E066DD362860AB0B004D3D5B /* Style graphics with renderer */ = {
			isa = PBXGroup;
			children = (
				E066DD372860AB28004D3D5B /* StyleGraphicsWithRendererView.swift */,
			);
			path = "Style graphics with renderer";
			sourceTree = "<group>";
		};
		E066DD392860C9EE004D3D5B /* Show result of spatial relationships */ = {
			isa = PBXGroup;
			children = (
				E066DD3A2860CA08004D3D5B /* ShowResultOfSpatialRelationshipsView.swift */,
			);
			path = "Show result of spatial relationships";
			sourceTree = "<group>";
		};
		E066DD3E28610F3F004D3D5B /* Add scene layer from service */ = {
			isa = PBXGroup;
			children = (
				E066DD3F28610F55004D3D5B /* AddSceneLayerFromServiceView.swift */,
			);
			path = "Add scene layer from service";
			sourceTree = "<group>";
		};
		E070A0A1286F3B3400F2B606 /* Download preplanned map area */ = {
			isa = PBXGroup;
			children = (
				883C121429C9136600062FF9 /* DownloadPreplannedMapAreaView.MapPicker.swift */,
				E0D04FF128A5390000747989 /* DownloadPreplannedMapAreaView.Model.swift */,
				E070A0A2286F3B6000F2B606 /* DownloadPreplannedMapAreaView.swift */,
			);
			path = "Download preplanned map area";
			sourceTree = "<group>";
		};
		E088E1552862578800413100 /* Set surface placement mode */ = {
			isa = PBXGroup;
			children = (
				E088E1562862579D00413100 /* SetSurfacePlacementModeView.swift */,
			);
			path = "Set surface placement mode";
			sourceTree = "<group>";
		};
		E088E1722863B5E600413100 /* Generate offline map */ = {
			isa = PBXGroup;
			children = (
				E088E1732863B5F800413100 /* GenerateOfflineMapView.swift */,
			);
			path = "Generate offline map";
			sourceTree = "<group>";
		};
		E0EA0B75286638FD00C9621D /* Project geometry */ = {
			isa = PBXGroup;
			children = (
				E0EA0B762866390E00C9621D /* ProjectGeometryView.swift */,
			);
			path = "Project geometry";
			sourceTree = "<group>";
		};
		E0FE32E528747762002C6ACA /* Browse building floors */ = {
			isa = PBXGroup;
			children = (
				E0FE32E628747778002C6ACA /* BrowseBuildingFloorsView.swift */,
			);
			path = "Browse building floors";
			sourceTree = "<group>";
		};
		F111CCBD288B548400205358 /* Display map from mobile map package */ = {
			isa = PBXGroup;
			children = (
				F111CCC0288B5D5600205358 /* DisplayMapFromMobileMapPackageView.swift */,
			);
			path = "Display map from mobile map package";
			sourceTree = "<group>";
		};
		F111CCC2288B63DB00205358 /* e1f3a7254cb845b09450f54937c16061 */ = {
			isa = PBXGroup;
			children = (
				F111CCC3288B641900205358 /* Yellowstone.mmpk */,
			);
			path = e1f3a7254cb845b09450f54937c16061;
			sourceTree = "<group>";
		};
		F19A316128906F0D003B7EF9 /* Add raster from file */ = {
			isa = PBXGroup;
			children = (
				F1E71BF0289473760064C33F /* AddRasterFromFileView.swift */,
			);
			path = "Add raster from file";
			sourceTree = "<group>";
		};
/* End PBXGroup section */

/* Begin PBXNativeTarget section */
		00E5401227F3CCA200CF66D5 /* Samples */ = {
			isa = PBXNativeTarget;
			buildConfigurationList = 00E5402427F3CCA200CF66D5 /* Build configuration list for PBXNativeTarget "Samples" */;
			buildPhases = (
				001C6DDC27FE5CE800D472C2 /* Create .secrets File If It Does Not Exist */,
				00CCB8A3285BA2FD00BBAB70 /* Download Portal Item Data */,
				00E5402B27F77A5A00CF66D5 /* Lint Sources */,
				00E5400F27F3CCA200CF66D5 /* Sources */,
				00144B5E280634840090DD5D /* Embed Frameworks */,
				00E5401027F3CCA200CF66D5 /* Frameworks */,
				00E5401127F3CCA200CF66D5 /* Resources */,
				0039A4E82885C4E300592C86 /* Copy Source Code Files */,
				0039A4E72885C45200592C86 /* Copy README.md Files For Source Code View */,
			);
			buildRules = (
				0083586F27FE3BCF00192A15 /* PBXBuildRule */,
				0074ABCC2817B8E60037244A /* PBXBuildRule */,
			);
			dependencies = (
			);
			name = Samples;
			packageProductDependencies = (
				00C43AEC2947DC350099AE34 /* ArcGISToolkit */,
			);
			productName = "arcgis-swift-sdk-samples (iOS)";
			productReference = 00E5401327F3CCA200CF66D5 /* Samples.app */;
			productType = "com.apple.product-type.application";
		};
/* End PBXNativeTarget section */

/* Begin PBXProject section */
		00E5400727F3CCA100CF66D5 /* Project object */ = {
			isa = PBXProject;
			attributes = {
				BuildIndependentTargetsInParallel = 1;
				KnownAssetTags = (
					AddFeatureLayers,
					AddRasterFromFile,
					ChangeCameraController,
					DisplayMapFromMobileMapPackage,
				);
				LastSwiftUpdateCheck = 1330;
				LastUpgradeCheck = 1330;
				ORGANIZATIONNAME = Esri;
				TargetAttributes = {
					00E5401227F3CCA200CF66D5 = {
						CreatedOnToolsVersion = 13.3;
					};
				};
			};
			buildConfigurationList = 00E5400A27F3CCA100CF66D5 /* Build configuration list for PBXProject "Samples" */;
			compatibilityVersion = "Xcode 13.0";
			developmentRegion = en;
			hasScannedForEncodings = 0;
			knownRegions = (
				en,
				Base,
			);
			mainGroup = 00E5400627F3CCA100CF66D5;
			packageReferences = (
				00C43AEB2947DC350099AE34 /* XCRemoteSwiftPackageReference "arcgis-maps-sdk-swift-toolkit" */,
			);
			productRefGroup = 00E5401427F3CCA200CF66D5 /* Products */;
			projectDirPath = "";
			projectRoot = "";
			targets = (
				00E5401227F3CCA200CF66D5 /* Samples */,
			);
		};
/* End PBXProject section */

/* Begin PBXResourcesBuildPhase section */
		00E5401127F3CCA200CF66D5 /* Resources */ = {
			isa = PBXResourcesBuildPhase;
			buildActionMask = 2147483647;
			files = (
				E041AC1E288076A60056009B /* info.css in Resources */,
				E041AC1A287F54580056009B /* highlight.min.js in Resources */,
				00E5402027F3CCA200CF66D5 /* Assets.xcassets in Resources */,
				00C94A0D28B53DE1004E42D9 /* raster-file in Resources */,
				004FE87129DF5D8700075217 /* Bristol in Resources */,
				E041AC20288077B90056009B /* xcode.css in Resources */,
				00D4EF9028638BF100B9CC30 /* LA_Trails.geodatabase in Resources */,
				00D4EF9A28638BF100B9CC30 /* AuroraCO.gpkg in Resources */,
				F111CCC4288B641900205358 /* Yellowstone.mmpk in Resources */,
				00D4EFB12863CE6300B9CC30 /* ScottishWildlifeTrust_reserves in Resources */,
			);
			runOnlyForDeploymentPostprocessing = 0;
		};
/* End PBXResourcesBuildPhase section */

/* Begin PBXShellScriptBuildPhase section */
		001C6DDC27FE5CE800D472C2 /* Create .secrets File If It Does Not Exist */ = {
			isa = PBXShellScriptBuildPhase;
			alwaysOutOfDate = 1;
			buildActionMask = 2147483647;
			files = (
			);
			inputFileListPaths = (
			);
			inputPaths = (
			);
			name = "Create .secrets File If It Does Not Exist";
			outputFileListPaths = (
			);
			outputPaths = (
				"$(SRCROOT)/.secrets",
			);
			runOnlyForDeploymentPostprocessing = 0;
			shellPath = /bin/sh;
			shellScript = "if [ ! -e \"$SRCROOT/.secrets\" ]\nthen\n    touch \"$SRCROOT/.secrets\"\nfi\n";
		};
		0039A4E72885C45200592C86 /* Copy README.md Files For Source Code View */ = {
			isa = PBXShellScriptBuildPhase;
			alwaysOutOfDate = 1;
			buildActionMask = 2147483647;
			files = (
			);
			inputFileListPaths = (
			);
			inputPaths = (
			);
			name = "Copy README.md Files For Source Code View";
			outputFileListPaths = (
			);
			outputPaths = (
			);
			runOnlyForDeploymentPostprocessing = 0;
			shellPath = /bin/sh;
			shellScript = "echo $BUILT_PRODUCTS_DIR\n\n# Directory to which the readmes will be copied.\nREADMES_DIR=${BUILT_PRODUCTS_DIR}/${UNLOCALIZED_RESOURCES_FOLDER_PATH}/READMEs\nmkdir -p \"${READMES_DIR}\"\n\n# Root readme for the project to skip.\nDEFAULT_README=$SRCROOT/README.md\n\n# Find all README.md files in the project.\nfind ${SRCROOT} -name \"README.md\" | while read file\ndo\n    # Skip the root readme for project.\n    if [ \"$file\" = \"$DEFAULT_README\" ]\n    then\n        echo $BUILT_PRODUCTS_DIR\n        continue\n    fi\n    \n    # Extract the folder name from the path.\n    FILE_PATH=$(dirname \"$file\")\n    FOLDER_NAME=$(basename \"$FILE_PATH\")\n    \n    cp \"${file}\" \"${READMES_DIR}/${FOLDER_NAME}.md\"\ndone\n";
		};
		00CCB8A3285BA2FD00BBAB70 /* Download Portal Item Data */ = {
			isa = PBXShellScriptBuildPhase;
			alwaysOutOfDate = 1;
			buildActionMask = 2147483647;
			files = (
			);
			inputFileListPaths = (
			);
			inputPaths = (
			);
			name = "Download Portal Item Data";
			outputFileListPaths = (
			);
			outputPaths = (
			);
			runOnlyForDeploymentPostprocessing = 0;
			shellPath = /bin/sh;
			shellScript = "SAMPLES_DIRECTORY=\"${SRCROOT}/Shared/Samples\"\nDOWNLOAD_DIRECTORY=\"${SRCROOT}/Portal Data\"\nxcrun --sdk macosx swift \"${SRCROOT}/Scripts/DowloadPortalItemData.swift\" \"$SAMPLES_DIRECTORY\" \"$DOWNLOAD_DIRECTORY\"\n";
		};
		00E5402B27F77A5A00CF66D5 /* Lint Sources */ = {
			isa = PBXShellScriptBuildPhase;
			alwaysOutOfDate = 1;
			buildActionMask = 2147483647;
			files = (
			);
			inputFileListPaths = (
			);
			inputPaths = (
			);
			name = "Lint Sources";
			outputFileListPaths = (
			);
			outputPaths = (
			);
			runOnlyForDeploymentPostprocessing = 0;
			shellPath = /bin/sh;
			shellScript = "if [[ \"$(uname -m)\" == arm64 ]]; then\n    export PATH=\"/opt/homebrew/bin:$PATH\"\nfi\n\nif which swiftlint > /dev/null; then\n  swiftlint\nelse\n  echo \"warning: SwiftLint not installed, download from https://github.com/realm/SwiftLint\"\nfi\n";
		};
/* End PBXShellScriptBuildPhase section */

/* Begin PBXSourcesBuildPhase section */
		00E5400F27F3CCA200CF66D5 /* Sources */ = {
			isa = PBXSourcesBuildPhase;
			buildActionMask = 2147483647;
			files = (
				E000E7602869E33D005D87C5 /* ClipGeometryView.swift in Sources */,
				4D2ADC6729C50BD6003B367F /* AddDynamicEntityLayerView.Model.swift in Sources */,
				E004A6E928493BCE002A1FE6 /* ShowDeviceLocationView.swift in Sources */,
				F111CCC1288B5D5600205358 /* DisplayMapFromMobileMapPackageView.swift in Sources */,
				00A7A1462A2FC58300F035F7 /* DisplayContentOfUtilityNetworkContainerView.swift in Sources */,
				218F35B829C28F4A00502022 /* AuthenticateWithOAuthView.swift in Sources */,
				79B7B80A2A1BF8EC00F57C27 /* CreateAndSaveKMLView.swift in Sources */,
				7573E81C29D6134C00BEED9C /* TraceUtilityNetworkView.Enums.swift in Sources */,
				7573E81A29D6134C00BEED9C /* TraceUtilityNetworkView.Model.swift in Sources */,
				0005580C28185C0600224BC6 /* SampleList.swift in Sources */,
				E004A6E028466279002A1FE6 /* ShowCalloutView.swift in Sources */,
				E000E763286A0B18005D87C5 /* CutGeometryView.swift in Sources */,
				001C6DE127FE8A9400D472C2 /* AppSecrets.swift.masque in Sources */,
				E0D04FF228A5390000747989 /* DownloadPreplannedMapAreaView.Model.swift in Sources */,
				00CCB8A5285BAF8700BBAB70 /* OnDemandResource.swift in Sources */,
				D71099702A2802FA0065A1C1 /* DensifyAndGeneralizeGeometryView.SettingsView.swift in Sources */,
				E004A6ED2849556E002A1FE6 /* CreatePlanarAndGeodeticBuffersView.swift in Sources */,
				E041ABD7287DB04D0056009B /* SampleInfoView.swift in Sources */,
				D752D9462A3A6F80003EB25E /* MonitorChangesToMapLoadStatusView.swift in Sources */,
				E0082217287755AC002AD138 /* View+Sheet.swift in Sources */,
				00181B462846AD7100654571 /* View+Alert.swift in Sources */,
				E0FE32E728747778002C6ACA /* BrowseBuildingFloorsView.swift in Sources */,
				E070A0A3286F3B6000F2B606 /* DownloadPreplannedMapAreaView.swift in Sources */,
				E0EA0B772866390E00C9621D /* ProjectGeometryView.swift in Sources */,
				0042E24328E4BF8F001F33D6 /* ShowViewshedFromPointInSceneView.Model.swift in Sources */,
				D7E557682A1D768800B9FB09 /* AddWMSLayerView.swift in Sources */,
				0005580A2817C51E00224BC6 /* SampleDetailView.swift in Sources */,
				4D2ADC6229C5071C003B367F /* ChangeMapViewBackgroundView.Model.swift in Sources */,
				0074ABCD2817BCC30037244A /* SamplesApp+Samples.swift.tache in Sources */,
				E004A6F3284E4FEB002A1FE6 /* ShowResultOfSpatialOperationsView.swift in Sources */,
				F1E71BF1289473760064C33F /* AddRasterFromFileView.swift in Sources */,
				00B04273282EC59E0072E1B4 /* AboutView.swift in Sources */,
				7573E81F29D6134C00BEED9C /* TraceUtilityNetworkView.swift in Sources */,
				4D2ADC6929C50C4C003B367F /* AddDynamicEntityLayerView.SettingsView.swift in Sources */,
				1C42E04729D2396B004FC4BE /* ShowPopupView.swift in Sources */,
				79302F872A1ED71B0002336A /* CreateAndSaveKMLView.Views.swift in Sources */,
				E066DD3B2860CA08004D3D5B /* ShowResultOfSpatialRelationshipsView.swift in Sources */,
				7573E81E29D6134C00BEED9C /* TraceUtilityNetworkView.Views.swift in Sources */,
				4D2ADC5A29C4F612003B367F /* ChangeMapViewBackgroundView.swift in Sources */,
				79302F852A1ED4E30002336A /* CreateAndSaveKMLView.Model.swift in Sources */,
				0044CDDF2995C39E004618CE /* ShowDeviceLocationHistoryView.swift in Sources */,
				E041ABC0287CA9F00056009B /* WebView.swift in Sources */,
				E088E1572862579D00413100 /* SetSurfacePlacementModeView.swift in Sources */,
				1CAF831F2A20305F000E1E60 /* ShowUtilityAssociationsView.swift in Sources */,
				E004A6C128414332002A1FE6 /* SetViewpointRotationView.swift in Sources */,
				883C121529C9136600062FF9 /* DownloadPreplannedMapAreaView.MapPicker.swift in Sources */,
				1C9B74C929DB43580038B06F /* ShowRealisticLightAndShadowsView.swift in Sources */,
				00E5401E27F3CCA200CF66D5 /* ContentView.swift in Sources */,
				E066DD382860AB28004D3D5B /* StyleGraphicsWithRendererView.swift in Sources */,
				108EC04129D25B2C000F35D0 /* QueryFeatureTableView.swift in Sources */,
				00B04FB5283EEBA80026C882 /* DisplayOverviewMapView.swift in Sources */,
				D7CC33FF2A31475C00198EDF /* ShowLineOfSightBetweenPointsView.swift in Sources */,
				4D2ADC5D29C4F612003B367F /* ChangeMapViewBackgroundView.SettingsView.swift in Sources */,
				75DD739529D38B1B0010229D /* NavigateRouteView.swift in Sources */,
				D75362D22A1E886700D83028 /* ApplyUniqueValueRendererView.swift in Sources */,
				0074ABBF28174BCF0037244A /* DisplayMapView.swift in Sources */,
				D7EF5D752A26A03A00FEBDE5 /* ShowCoordinatesInMultipleFormatsView.swift in Sources */,
				0086F40128E3770A00974721 /* ShowViewshedFromPointInSceneView.swift in Sources */,
				0044289229C90C0B00160767 /* GetElevationAtPointOnSurfaceView.swift in Sources */,
				D7E440D72A1ECE7D005D74DE /* CreateBuffersAroundPointsView.swift in Sources */,
				00D4EF802863842100B9CC30 /* AddFeatureLayersView.swift in Sources */,
				D710996D2A27D9210065A1C1 /* DensifyAndGeneralizeGeometryView.swift in Sources */,
				88F93CC129C3D59D0006B28E /* SketchOnMapView.swift in Sources */,
				1C0C1C3929D34DAE005C8B24 /* ChangeViewpointView.swift in Sources */,
				D734FA0C2A183A5B00246D7E /* SetMaxExtentView.swift in Sources */,
				E004A6DC28465C70002A1FE6 /* DisplaySceneView.swift in Sources */,
				E066DD35285CF3B3004D3D5B /* FindRouteView.swift in Sources */,
				E004A6F6284FA42A002A1FE6 /* SelectFeaturesInFeatureLayerView.swift in Sources */,
				D75101812A2E493600B8FA48 /* ShowLabelsOnLayerView.swift in Sources */,
				E08953F12891899600E077CF /* EnvironmentValues+SampleInfoVisibility.swift in Sources */,
				00B042E8282EDC690072E1B4 /* SetBasemapView.swift in Sources */,
				E004A6E62846A61F002A1FE6 /* StyleGraphicsWithSymbolsView.swift in Sources */,
				E088E1742863B5F800413100 /* GenerateOfflineMapView.swift in Sources */,
				0074ABC428174F430037244A /* Sample.swift in Sources */,
				00A7A14A2A2FC5B700F035F7 /* DisplayContentOfUtilityNetworkContainerView.Model.swift in Sources */,
				E004A6F0284E4B9B002A1FE6 /* DownloadVectorTilesToLocalCacheView.swift in Sources */,
				4D2ADC4329C26D05003B367F /* AddDynamicEntityLayerView.swift in Sources */,
				D7EAF35A2A1C023800D822C4 /* SetMinAndMaxScaleView.swift in Sources */,
				0042E24528E4F82C001F33D6 /* ShowViewshedFromPointInSceneView.ViewshedSettingsView.swift in Sources */,
				1C9B74D929DB54560038B06F /* ChangeCameraControllerView.swift in Sources */,
				D78666AD2A2161F100C60110 /* FindNearestVertexView.swift in Sources */,
				D744FD172A2112D90084A66C /* CreateConvexHullAroundPointsView.swift in Sources */,
				00CB9138284814A4005C2C5D /* SearchWithGeocodeView.swift in Sources */,
				D754E3232A1D66820006C5F1 /* StylePointWithPictureMarkerSymbolsView.swift in Sources */,
				00E5401C27F3CCA200CF66D5 /* SamplesApp.swift in Sources */,
				E066DD4028610F55004D3D5B /* AddSceneLayerFromServiceView.swift in Sources */,
			);
			runOnlyForDeploymentPostprocessing = 0;
		};
/* End PBXSourcesBuildPhase section */

/* Begin XCBuildConfiguration section */
		00E5402227F3CCA200CF66D5 /* Debug */ = {
			isa = XCBuildConfiguration;
			buildSettings = {
				ALWAYS_SEARCH_USER_PATHS = NO;
				CLANG_ANALYZER_NONNULL = YES;
				CLANG_ANALYZER_NUMBER_OBJECT_CONVERSION = YES_AGGRESSIVE;
				CLANG_CXX_LANGUAGE_STANDARD = "gnu++17";
				CLANG_ENABLE_MODULES = YES;
				CLANG_ENABLE_OBJC_ARC = YES;
				CLANG_ENABLE_OBJC_WEAK = YES;
				CLANG_WARN_BLOCK_CAPTURE_AUTORELEASING = YES;
				CLANG_WARN_BOOL_CONVERSION = YES;
				CLANG_WARN_COMMA = YES;
				CLANG_WARN_CONSTANT_CONVERSION = YES;
				CLANG_WARN_DEPRECATED_OBJC_IMPLEMENTATIONS = YES;
				CLANG_WARN_DIRECT_OBJC_ISA_USAGE = YES_ERROR;
				CLANG_WARN_DOCUMENTATION_COMMENTS = YES;
				CLANG_WARN_EMPTY_BODY = YES;
				CLANG_WARN_ENUM_CONVERSION = YES;
				CLANG_WARN_INFINITE_RECURSION = YES;
				CLANG_WARN_INT_CONVERSION = YES;
				CLANG_WARN_NON_LITERAL_NULL_CONVERSION = YES;
				CLANG_WARN_OBJC_IMPLICIT_RETAIN_SELF = YES;
				CLANG_WARN_OBJC_LITERAL_CONVERSION = YES;
				CLANG_WARN_OBJC_ROOT_CLASS = YES_ERROR;
				CLANG_WARN_QUOTED_INCLUDE_IN_FRAMEWORK_HEADER = YES;
				CLANG_WARN_RANGE_LOOP_ANALYSIS = YES;
				CLANG_WARN_STRICT_PROTOTYPES = YES;
				CLANG_WARN_SUSPICIOUS_MOVE = YES;
				CLANG_WARN_UNGUARDED_AVAILABILITY = YES_AGGRESSIVE;
				CLANG_WARN_UNREACHABLE_CODE = YES;
				CLANG_WARN__DUPLICATE_METHOD_MATCH = YES;
				COPY_PHASE_STRIP = NO;
				DEAD_CODE_STRIPPING = YES;
				DEBUG_INFORMATION_FORMAT = dwarf;
				ENABLE_STRICT_OBJC_MSGSEND = YES;
				ENABLE_TESTABILITY = YES;
				GCC_C_LANGUAGE_STANDARD = gnu11;
				GCC_DYNAMIC_NO_PIC = NO;
				GCC_NO_COMMON_BLOCKS = YES;
				GCC_OPTIMIZATION_LEVEL = 0;
				GCC_PREPROCESSOR_DEFINITIONS = (
					"DEBUG=1",
					"$(inherited)",
				);
				GCC_WARN_64_TO_32_BIT_CONVERSION = YES;
				GCC_WARN_ABOUT_RETURN_TYPE = YES_ERROR;
				GCC_WARN_UNDECLARED_SELECTOR = YES;
				GCC_WARN_UNINITIALIZED_AUTOS = YES_AGGRESSIVE;
				GCC_WARN_UNUSED_FUNCTION = YES;
				GCC_WARN_UNUSED_VARIABLE = YES;
				MTL_ENABLE_DEBUG_INFO = INCLUDE_SOURCE;
				MTL_FAST_MATH = YES;
				ONLY_ACTIVE_ARCH = YES;
				SWIFT_ACTIVE_COMPILATION_CONDITIONS = DEBUG;
				SWIFT_OPTIMIZATION_LEVEL = "-Onone";
			};
			name = Debug;
		};
		00E5402327F3CCA200CF66D5 /* Release */ = {
			isa = XCBuildConfiguration;
			buildSettings = {
				ALWAYS_SEARCH_USER_PATHS = NO;
				CLANG_ANALYZER_NONNULL = YES;
				CLANG_ANALYZER_NUMBER_OBJECT_CONVERSION = YES_AGGRESSIVE;
				CLANG_CXX_LANGUAGE_STANDARD = "gnu++17";
				CLANG_ENABLE_MODULES = YES;
				CLANG_ENABLE_OBJC_ARC = YES;
				CLANG_ENABLE_OBJC_WEAK = YES;
				CLANG_WARN_BLOCK_CAPTURE_AUTORELEASING = YES;
				CLANG_WARN_BOOL_CONVERSION = YES;
				CLANG_WARN_COMMA = YES;
				CLANG_WARN_CONSTANT_CONVERSION = YES;
				CLANG_WARN_DEPRECATED_OBJC_IMPLEMENTATIONS = YES;
				CLANG_WARN_DIRECT_OBJC_ISA_USAGE = YES_ERROR;
				CLANG_WARN_DOCUMENTATION_COMMENTS = YES;
				CLANG_WARN_EMPTY_BODY = YES;
				CLANG_WARN_ENUM_CONVERSION = YES;
				CLANG_WARN_INFINITE_RECURSION = YES;
				CLANG_WARN_INT_CONVERSION = YES;
				CLANG_WARN_NON_LITERAL_NULL_CONVERSION = YES;
				CLANG_WARN_OBJC_IMPLICIT_RETAIN_SELF = YES;
				CLANG_WARN_OBJC_LITERAL_CONVERSION = YES;
				CLANG_WARN_OBJC_ROOT_CLASS = YES_ERROR;
				CLANG_WARN_QUOTED_INCLUDE_IN_FRAMEWORK_HEADER = YES;
				CLANG_WARN_RANGE_LOOP_ANALYSIS = YES;
				CLANG_WARN_STRICT_PROTOTYPES = YES;
				CLANG_WARN_SUSPICIOUS_MOVE = YES;
				CLANG_WARN_UNGUARDED_AVAILABILITY = YES_AGGRESSIVE;
				CLANG_WARN_UNREACHABLE_CODE = YES;
				CLANG_WARN__DUPLICATE_METHOD_MATCH = YES;
				COPY_PHASE_STRIP = NO;
				DEAD_CODE_STRIPPING = YES;
				DEBUG_INFORMATION_FORMAT = "dwarf-with-dsym";
				ENABLE_NS_ASSERTIONS = NO;
				ENABLE_STRICT_OBJC_MSGSEND = YES;
				GCC_C_LANGUAGE_STANDARD = gnu11;
				GCC_NO_COMMON_BLOCKS = YES;
				GCC_WARN_64_TO_32_BIT_CONVERSION = YES;
				GCC_WARN_ABOUT_RETURN_TYPE = YES_ERROR;
				GCC_WARN_UNDECLARED_SELECTOR = YES;
				GCC_WARN_UNINITIALIZED_AUTOS = YES_AGGRESSIVE;
				GCC_WARN_UNUSED_FUNCTION = YES;
				GCC_WARN_UNUSED_VARIABLE = YES;
				MTL_ENABLE_DEBUG_INFO = NO;
				MTL_FAST_MATH = YES;
				SWIFT_COMPILATION_MODE = wholemodule;
				SWIFT_OPTIMIZATION_LEVEL = "-O";
			};
			name = Release;
		};
		00E5402527F3CCA200CF66D5 /* Debug */ = {
			isa = XCBuildConfiguration;
			buildSettings = {
				ASSETCATALOG_COMPILER_APPICON_NAME = AppIcon;
				ASSETCATALOG_COMPILER_GLOBAL_ACCENT_COLOR_NAME = AccentColor;
				CODE_SIGN_ENTITLEMENTS = macOS/Samples.entitlements;
				"CODE_SIGN_IDENTITY[sdk=macosx*]" = "Apple Development";
				CODE_SIGN_STYLE = Automatic;
				CURRENT_PROJECT_VERSION = 1;
				EMBED_ASSET_PACKS_IN_PRODUCT_BUNDLE = YES;
				INFOPLIST_FILE = "$(SRCROOT)/iOS/Info.plist";
				IPHONEOS_DEPLOYMENT_TARGET = 15.0;
				"IPHONEOS_DEPLOYMENT_TARGET[sdk=macosx*]" = 15.0;
				LD_RUNPATH_SEARCH_PATHS = (
					"$(inherited)",
					"@executable_path/Frameworks",
				);
				MARKETING_VERSION = 200.1.0;
				PRODUCT_BUNDLE_IDENTIFIER = "com.esri.arcgis-swift-sdk-samples";
				PRODUCT_NAME = Samples;
				SDKROOT = iphoneos;
				SUPPORTED_PLATFORMS = "iphoneos iphonesimulator";
				SUPPORTS_MACCATALYST = YES;
				SUPPORTS_MAC_DESIGNED_FOR_IPHONE_IPAD = NO;
				SWIFT_EMIT_LOC_STRINGS = YES;
				SWIFT_VERSION = 5.0;
				TARGETED_DEVICE_FAMILY = "1,2,6";
			};
			name = Debug;
		};
		00E5402627F3CCA200CF66D5 /* Release */ = {
			isa = XCBuildConfiguration;
			buildSettings = {
				ASSETCATALOG_COMPILER_APPICON_NAME = AppIcon;
				ASSETCATALOG_COMPILER_GLOBAL_ACCENT_COLOR_NAME = AccentColor;
				CODE_SIGN_ENTITLEMENTS = macOS/Samples.entitlements;
				"CODE_SIGN_IDENTITY[sdk=macosx*]" = "Apple Development";
				CODE_SIGN_STYLE = Automatic;
				CURRENT_PROJECT_VERSION = 1;
				EMBED_ASSET_PACKS_IN_PRODUCT_BUNDLE = YES;
				INFOPLIST_FILE = "$(SRCROOT)/iOS/Info.plist";
				IPHONEOS_DEPLOYMENT_TARGET = 15.0;
				"IPHONEOS_DEPLOYMENT_TARGET[sdk=macosx*]" = 15.0;
				LD_RUNPATH_SEARCH_PATHS = (
					"$(inherited)",
					"@executable_path/Frameworks",
				);
				MARKETING_VERSION = 200.1.0;
				PRODUCT_BUNDLE_IDENTIFIER = "com.esri.arcgis-swift-sdk-samples";
				PRODUCT_NAME = Samples;
				SDKROOT = iphoneos;
				SUPPORTED_PLATFORMS = "iphoneos iphonesimulator";
				SUPPORTS_MACCATALYST = YES;
				SUPPORTS_MAC_DESIGNED_FOR_IPHONE_IPAD = NO;
				SWIFT_EMIT_LOC_STRINGS = YES;
				SWIFT_VERSION = 5.0;
				TARGETED_DEVICE_FAMILY = "1,2,6";
				VALIDATE_PRODUCT = YES;
			};
			name = Release;
		};
/* End XCBuildConfiguration section */

/* Begin XCConfigurationList section */
		00E5400A27F3CCA100CF66D5 /* Build configuration list for PBXProject "Samples" */ = {
			isa = XCConfigurationList;
			buildConfigurations = (
				00E5402227F3CCA200CF66D5 /* Debug */,
				00E5402327F3CCA200CF66D5 /* Release */,
			);
			defaultConfigurationIsVisible = 0;
			defaultConfigurationName = Release;
		};
		00E5402427F3CCA200CF66D5 /* Build configuration list for PBXNativeTarget "Samples" */ = {
			isa = XCConfigurationList;
			buildConfigurations = (
				00E5402527F3CCA200CF66D5 /* Debug */,
				00E5402627F3CCA200CF66D5 /* Release */,
			);
			defaultConfigurationIsVisible = 0;
			defaultConfigurationName = Release;
		};
/* End XCConfigurationList section */

/* Begin XCRemoteSwiftPackageReference section */
		00C43AEB2947DC350099AE34 /* XCRemoteSwiftPackageReference "arcgis-maps-sdk-swift-toolkit" */ = {
			isa = XCRemoteSwiftPackageReference;
			repositoryURL = "https://github.com/Esri/arcgis-maps-sdk-swift-toolkit/";
			requirement = {
				kind = upToNextMinorVersion;
				minimumVersion = 200.1.0;
			};
		};
/* End XCRemoteSwiftPackageReference section */

/* Begin XCSwiftPackageProductDependency section */
		00C43AEC2947DC350099AE34 /* ArcGISToolkit */ = {
			isa = XCSwiftPackageProductDependency;
			package = 00C43AEB2947DC350099AE34 /* XCRemoteSwiftPackageReference "arcgis-maps-sdk-swift-toolkit" */;
			productName = ArcGISToolkit;
		};
/* End XCSwiftPackageProductDependency section */
	};
	rootObject = 00E5400727F3CCA100CF66D5 /* Project object */;
}<|MERGE_RESOLUTION|>--- conflicted
+++ resolved
@@ -230,13 +230,10 @@
 			dstPath = "";
 			dstSubfolderSpec = 7;
 			files = (
-<<<<<<< HEAD
 				00EB803A2A31506F00AC2B07 /* DisplayContentOfUtilityNetworkContainerView.swift in Copy Source Code Files */,
 				00EB803B2A31506F00AC2B07 /* DisplayContentOfUtilityNetworkContainerView.Model.swift in Copy Source Code Files */,
-=======
 				D752D9472A3A6FC0003EB25E /* MonitorChangesToMapLoadStatusView.swift in Copy Source Code Files */,
 				D7CC34002A3147FF00198EDF /* ShowLineOfSightBetweenPointsView.swift in Copy Source Code Files */,
->>>>>>> 455d8a06
 				D71099712A280D830065A1C1 /* DensifyAndGeneralizeGeometryView.SettingsView.swift in Copy Source Code Files */,
 				D710996E2A27D9B30065A1C1 /* DensifyAndGeneralizeGeometryView.swift in Copy Source Code Files */,
 				D75101822A2E497F00B8FA48 /* ShowLabelsOnLayerView.swift in Copy Source Code Files */,
