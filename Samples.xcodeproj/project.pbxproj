--- conflicted
+++ resolved
@@ -155,13 +155,10 @@
 		D721EEA82ABDFF550040BE46 /* LothianRiversAnno.mmpk in Resources */ = {isa = PBXBuildFile; fileRef = D721EEA72ABDFF550040BE46 /* LothianRiversAnno.mmpk */; settings = {ASSET_TAGS = (ShowMobileMapPackageExpirationDate, ); }; };
 		D722BD222A420DAD002C2087 /* ShowExtrudedFeaturesView.swift in Sources */ = {isa = PBXBuildFile; fileRef = D722BD212A420DAD002C2087 /* ShowExtrudedFeaturesView.swift */; };
 		D722BD232A420DEC002C2087 /* ShowExtrudedFeaturesView.swift in Copy Source Code Files */ = {isa = PBXBuildFile; fileRef = D722BD212A420DAD002C2087 /* ShowExtrudedFeaturesView.swift */; };
-<<<<<<< HEAD
 		D7232EE12AC1E5AA0079ABFF /* PlayKMLTourView.swift in Sources */ = {isa = PBXBuildFile; fileRef = D7232EE02AC1E5AA0079ABFF /* PlayKMLTourView.swift */; };
 		D7232EE22AC1E6DC0079ABFF /* PlayKMLTourView.swift in Copy Source Code Files */ = {isa = PBXBuildFile; fileRef = D7232EE02AC1E5AA0079ABFF /* PlayKMLTourView.swift */; };
-=======
 		D7337C602ABD142D00A5D865 /* ShowMobileMapPackageExpirationDateView.swift in Sources */ = {isa = PBXBuildFile; fileRef = D7337C5F2ABD142D00A5D865 /* ShowMobileMapPackageExpirationDateView.swift */; };
 		D7337C612ABD166A00A5D865 /* ShowMobileMapPackageExpirationDateView.swift in Copy Source Code Files */ = {isa = PBXBuildFile; fileRef = D7337C5F2ABD142D00A5D865 /* ShowMobileMapPackageExpirationDateView.swift */; };
->>>>>>> 8cb2b9e0
 		D734FA0C2A183A5B00246D7E /* SetMaxExtentView.swift in Sources */ = {isa = PBXBuildFile; fileRef = D734FA092A183A5B00246D7E /* SetMaxExtentView.swift */; };
 		D73F8CF42AB1089900CD39DA /* Restaurant.stylx in Resources */ = {isa = PBXBuildFile; fileRef = D73F8CF32AB1089900CD39DA /* Restaurant.stylx */; settings = {ASSET_TAGS = (StyleFeaturesWithCustomDictionary, ); }; };
 		D744FD172A2112D90084A66C /* CreateConvexHullAroundPointsView.swift in Sources */ = {isa = PBXBuildFile; fileRef = D744FD162A2112D90084A66C /* CreateConvexHullAroundPointsView.swift */; };
@@ -301,12 +298,9 @@
 			dstPath = "";
 			dstSubfolderSpec = 7;
 			files = (
-<<<<<<< HEAD
 				D7232EE22AC1E6DC0079ABFF /* PlayKMLTourView.swift in Copy Source Code Files */,
-=======
 				D7ECF5992AB8BF5A003FB2BE /* RenderMultilayerSymbolsView.swift in Copy Source Code Files */,
 				D7337C612ABD166A00A5D865 /* ShowMobileMapPackageExpirationDateView.swift in Copy Source Code Files */,
->>>>>>> 8cb2b9e0
 				D704AA5B2AB22D8400A3BB63 /* GroupLayersTogetherView.swift in Copy Source Code Files */,
 				D75B58522AAFB37C0038B3B4 /* StyleFeaturesWithCustomDictionaryView.swift in Copy Source Code Files */,
 				D71C5F652AAA83D2006599FD /* CreateSymbolStylesFromWebStylesView.swift in Copy Source Code Files */,
@@ -494,11 +488,8 @@
 		D71C5F632AAA7A88006599FD /* CreateSymbolStylesFromWebStylesView.swift */ = {isa = PBXFileReference; fileEncoding = 4; lastKnownFileType = sourcecode.swift; path = CreateSymbolStylesFromWebStylesView.swift; sourceTree = "<group>"; };
 		D721EEA72ABDFF550040BE46 /* LothianRiversAnno.mmpk */ = {isa = PBXFileReference; lastKnownFileType = file; path = LothianRiversAnno.mmpk; sourceTree = "<group>"; };
 		D722BD212A420DAD002C2087 /* ShowExtrudedFeaturesView.swift */ = {isa = PBXFileReference; fileEncoding = 4; lastKnownFileType = sourcecode.swift; path = ShowExtrudedFeaturesView.swift; sourceTree = "<group>"; };
-<<<<<<< HEAD
 		D7232EE02AC1E5AA0079ABFF /* PlayKMLTourView.swift */ = {isa = PBXFileReference; fileEncoding = 4; lastKnownFileType = sourcecode.swift; path = PlayKMLTourView.swift; sourceTree = "<group>"; };
-=======
 		D7337C5F2ABD142D00A5D865 /* ShowMobileMapPackageExpirationDateView.swift */ = {isa = PBXFileReference; fileEncoding = 4; lastKnownFileType = sourcecode.swift; path = ShowMobileMapPackageExpirationDateView.swift; sourceTree = "<group>"; };
->>>>>>> 8cb2b9e0
 		D734FA092A183A5B00246D7E /* SetMaxExtentView.swift */ = {isa = PBXFileReference; fileEncoding = 4; lastKnownFileType = sourcecode.swift; path = SetMaxExtentView.swift; sourceTree = "<group>"; };
 		D73F8CF32AB1089900CD39DA /* Restaurant.stylx */ = {isa = PBXFileReference; lastKnownFileType = file; path = Restaurant.stylx; sourceTree = "<group>"; };
 		D744FD162A2112D90084A66C /* CreateConvexHullAroundPointsView.swift */ = {isa = PBXFileReference; fileEncoding = 4; lastKnownFileType = sourcecode.swift; path = CreateConvexHullAroundPointsView.swift; sourceTree = "<group>"; };
@@ -1128,21 +1119,20 @@
 			path = "Show extruded features";
 			sourceTree = "<group>";
 		};
-<<<<<<< HEAD
 		D7232EDD2AC1E5410079ABFF /* Play KML Tour */ = {
 			isa = PBXGroup;
 			children = (
 				D7232EE02AC1E5AA0079ABFF /* PlayKMLTourView.swift */,
 			);
 			path = "Play KML Tour";
-=======
+			sourceTree = "<group>";
+		};
 		D7337C5C2ABD137400A5D865 /* Show mobile map package expiration date */ = {
 			isa = PBXGroup;
 			children = (
 				D7337C5F2ABD142D00A5D865 /* ShowMobileMapPackageExpirationDateView.swift */,
 			);
 			path = "Show mobile map package expiration date";
->>>>>>> 8cb2b9e0
 			sourceTree = "<group>";
 		};
 		D734FA072A183A5A00246D7E /* Set max extent */ = {
