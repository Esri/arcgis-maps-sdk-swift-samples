// !$*UTF8*$!
{
	archiveVersion = 1;
	classes = {
	};
	objectVersion = 77;
	objects = {

/* Begin PBXBuildFile section */
		0000FB6E2BBDB17600845921 /* Add3DTilesLayerView.swift in Sources */ = {isa = PBXBuildFile; fileRef = 0000FB6B2BBDB17600845921 /* Add3DTilesLayerView.swift */; };
		0000FB712BBDC01400845921 /* Add3DTilesLayerView.swift in Copy Source Code Files */ = {isa = PBXBuildFile; fileRef = 0000FB6B2BBDB17600845921 /* Add3DTilesLayerView.swift */; };
		0005580A2817C51E00224BC6 /* SampleDetailView.swift in Sources */ = {isa = PBXBuildFile; fileRef = 000558092817C51E00224BC6 /* SampleDetailView.swift */; };
		000D43162B9918420003D3C2 /* ConfigureBasemapStyleParametersView.swift in Sources */ = {isa = PBXBuildFile; fileRef = 000D43132B9918420003D3C2 /* ConfigureBasemapStyleParametersView.swift */; };
		000D43182B993A030003D3C2 /* ConfigureBasemapStyleParametersView.swift in Copy Source Code Files */ = {isa = PBXBuildFile; fileRef = 000D43132B9918420003D3C2 /* ConfigureBasemapStyleParametersView.swift */; };
		00181B462846AD7100654571 /* View+ErrorAlert.swift in Sources */ = {isa = PBXBuildFile; fileRef = 00181B452846AD7100654571 /* View+ErrorAlert.swift */; };
		001C6DE127FE8A9400D472C2 /* AppSecrets.swift.masque in Sources */ = {isa = PBXBuildFile; fileRef = 001C6DD827FE585A00D472C2 /* AppSecrets.swift.masque */; };
		00273CF42A82AB5900A7A77D /* SamplesSearchView.swift in Sources */ = {isa = PBXBuildFile; fileRef = 00273CF32A82AB5900A7A77D /* SamplesSearchView.swift */; };
		00273CF62A82AB8700A7A77D /* SampleLink.swift in Sources */ = {isa = PBXBuildFile; fileRef = 00273CF52A82AB8700A7A77D /* SampleLink.swift */; };
		0039A4E92885C50300592C86 /* AddSceneLayerFromServiceView.swift in Copy Source Code Files */ = {isa = PBXBuildFile; fileRef = E066DD3F28610F55004D3D5B /* AddSceneLayerFromServiceView.swift */; };
		0039A4EA2885C50300592C86 /* ClipGeometryView.swift in Copy Source Code Files */ = {isa = PBXBuildFile; fileRef = E000E75F2869E33D005D87C5 /* ClipGeometryView.swift */; };
		0039A4EB2885C50300592C86 /* CreatePlanarAndGeodeticBuffersView.swift in Copy Source Code Files */ = {isa = PBXBuildFile; fileRef = E004A6EC2849556E002A1FE6 /* CreatePlanarAndGeodeticBuffersView.swift */; };
		0039A4EC2885C50300592C86 /* CutGeometryView.swift in Copy Source Code Files */ = {isa = PBXBuildFile; fileRef = E000E762286A0B18005D87C5 /* CutGeometryView.swift */; };
		0039A4ED2885C50300592C86 /* DisplayMapView.swift in Copy Source Code Files */ = {isa = PBXBuildFile; fileRef = 0074ABBE28174BCF0037244A /* DisplayMapView.swift */; };
		0039A4EE2885C50300592C86 /* DisplayOverviewMapView.swift in Copy Source Code Files */ = {isa = PBXBuildFile; fileRef = 00B04FB4283EEBA80026C882 /* DisplayOverviewMapView.swift */; };
		0039A4EF2885C50300592C86 /* DisplaySceneView.swift in Copy Source Code Files */ = {isa = PBXBuildFile; fileRef = E004A6D828465C70002A1FE6 /* DisplaySceneView.swift */; };
		0039A4F02885C50300592C86 /* ProjectGeometryView.swift in Copy Source Code Files */ = {isa = PBXBuildFile; fileRef = E0EA0B762866390E00C9621D /* ProjectGeometryView.swift */; };
		0039A4F12885C50300592C86 /* SearchWithGeocodeView.swift in Copy Source Code Files */ = {isa = PBXBuildFile; fileRef = 00CB9137284814A4005C2C5D /* SearchWithGeocodeView.swift */; };
		0039A4F22885C50300592C86 /* SelectFeaturesInFeatureLayerView.swift in Copy Source Code Files */ = {isa = PBXBuildFile; fileRef = E004A6F5284FA42A002A1FE6 /* SelectFeaturesInFeatureLayerView.swift */; };
		0039A4F32885C50300592C86 /* SetBasemapView.swift in Copy Source Code Files */ = {isa = PBXBuildFile; fileRef = 00B042E5282EDC690072E1B4 /* SetBasemapView.swift */; };
		0039A4F42885C50300592C86 /* SetSurfacePlacementModeView.swift in Copy Source Code Files */ = {isa = PBXBuildFile; fileRef = E088E1562862579D00413100 /* SetSurfacePlacementModeView.swift */; };
		0039A4F52885C50300592C86 /* SetViewpointRotationView.swift in Copy Source Code Files */ = {isa = PBXBuildFile; fileRef = E004A6BD28414332002A1FE6 /* SetViewpointRotationView.swift */; };
		0039A4F62885C50300592C86 /* ShowCalloutView.swift in Copy Source Code Files */ = {isa = PBXBuildFile; fileRef = E004A6DF28466279002A1FE6 /* ShowCalloutView.swift */; };
		0039A4F72885C50300592C86 /* ShowDeviceLocationView.swift in Copy Source Code Files */ = {isa = PBXBuildFile; fileRef = E004A6E828493BCE002A1FE6 /* ShowDeviceLocationView.swift */; };
		0039A4F82885C50300592C86 /* ShowResultOfSpatialRelationshipsView.swift in Copy Source Code Files */ = {isa = PBXBuildFile; fileRef = E066DD3A2860CA08004D3D5B /* ShowResultOfSpatialRelationshipsView.swift */; };
		0039A4F92885C50300592C86 /* ShowResultOfSpatialOperationsView.swift in Copy Source Code Files */ = {isa = PBXBuildFile; fileRef = E004A6F2284E4FEB002A1FE6 /* ShowResultOfSpatialOperationsView.swift */; };
		0039A4FA2885C50300592C86 /* StyleGraphicsWithRendererView.swift in Copy Source Code Files */ = {isa = PBXBuildFile; fileRef = E066DD372860AB28004D3D5B /* StyleGraphicsWithRendererView.swift */; };
		0039A4FB2885C50300592C86 /* StyleGraphicsWithSymbolsView.swift in Copy Source Code Files */ = {isa = PBXBuildFile; fileRef = E004A6E52846A61F002A1FE6 /* StyleGraphicsWithSymbolsView.swift */; };
		003B36F92C5042BA00A75F66 /* ShowServiceAreaView.swift in Copy Source Code Files */ = {isa = PBXBuildFile; fileRef = 95D2EE0E2C334D1600683D53 /* ShowServiceAreaView.swift */; };
		0042E24328E4BF8F001F33D6 /* ShowViewshedFromPointInSceneView.Model.swift in Sources */ = {isa = PBXBuildFile; fileRef = 0042E24228E4BF8F001F33D6 /* ShowViewshedFromPointInSceneView.Model.swift */; };
		0042E24528E4F82C001F33D6 /* ShowViewshedFromPointInSceneView.ViewshedSettingsView.swift in Sources */ = {isa = PBXBuildFile; fileRef = 0042E24428E4F82B001F33D6 /* ShowViewshedFromPointInSceneView.ViewshedSettingsView.swift */; };
		0042E24628E50EE4001F33D6 /* ShowViewshedFromPointInSceneView.swift in Copy Source Code Files */ = {isa = PBXBuildFile; fileRef = 0086F3FD28E3770900974721 /* ShowViewshedFromPointInSceneView.swift */; };
		0042E24728E50EE4001F33D6 /* ShowViewshedFromPointInSceneView.Model.swift in Copy Source Code Files */ = {isa = PBXBuildFile; fileRef = 0042E24228E4BF8F001F33D6 /* ShowViewshedFromPointInSceneView.Model.swift */; };
		0042E24828E50EE4001F33D6 /* ShowViewshedFromPointInSceneView.ViewshedSettingsView.swift in Copy Source Code Files */ = {isa = PBXBuildFile; fileRef = 0042E24428E4F82B001F33D6 /* ShowViewshedFromPointInSceneView.ViewshedSettingsView.swift */; };
		0044218A2DB9533900249FEE /* AddFeatureCollectionLayerFromPortalItemView.swift in Sources */ = {isa = PBXBuildFile; fileRef = 004421892DB9532D00249FEE /* AddFeatureCollectionLayerFromPortalItemView.swift */; };
		0044218B2DB9575600249FEE /* AddFeatureCollectionLayerFromPortalItemView.swift in Copy Source Code Files */ = {isa = PBXBuildFile; fileRef = 004421892DB9532D00249FEE /* AddFeatureCollectionLayerFromPortalItemView.swift */; };
		004421902DB9620200249FEE /* AddFeatureCollectionLayerFromQueryView.swift in Sources */ = {isa = PBXBuildFile; fileRef = 0044218F2DB961FE00249FEE /* AddFeatureCollectionLayerFromQueryView.swift */; };
		004421912DB96A7800249FEE /* AddFeatureCollectionLayerFromQueryView.swift in Copy Source Code Files */ = {isa = PBXBuildFile; fileRef = 0044218F2DB961FE00249FEE /* AddFeatureCollectionLayerFromQueryView.swift */; };
		0044289229C90C0B00160767 /* GetElevationAtPointOnSurfaceView.swift in Sources */ = {isa = PBXBuildFile; fileRef = 0044289129C90C0B00160767 /* GetElevationAtPointOnSurfaceView.swift */; };
		0044289329C9234300160767 /* GetElevationAtPointOnSurfaceView.swift in Copy Source Code Files */ = {isa = PBXBuildFile; fileRef = 0044289129C90C0B00160767 /* GetElevationAtPointOnSurfaceView.swift */; };
		0044CDDF2995C39E004618CE /* ShowDeviceLocationHistoryView.swift in Sources */ = {isa = PBXBuildFile; fileRef = 0044CDDE2995C39E004618CE /* ShowDeviceLocationHistoryView.swift */; };
		0044CDE02995D4DD004618CE /* ShowDeviceLocationHistoryView.swift in Copy Source Code Files */ = {isa = PBXBuildFile; fileRef = 0044CDDE2995C39E004618CE /* ShowDeviceLocationHistoryView.swift */; };
		004A2B9D2BED455B00C297CE /* canyonlands in Resources */ = {isa = PBXBuildFile; fileRef = 004A2B9C2BED455B00C297CE /* canyonlands */; settings = {ASSET_TAGS = (ApplyScheduledUpdatesToPreplannedMapArea, ); }; };
		004A2BA22BED456500C297CE /* ApplyScheduledUpdatesToPreplannedMapAreaView.swift in Sources */ = {isa = PBXBuildFile; fileRef = 004A2B9E2BED456500C297CE /* ApplyScheduledUpdatesToPreplannedMapAreaView.swift */; };
		004A2BA52BED458C00C297CE /* ApplyScheduledUpdatesToPreplannedMapAreaView.swift in Copy Source Code Files */ = {isa = PBXBuildFile; fileRef = 004A2B9E2BED456500C297CE /* ApplyScheduledUpdatesToPreplannedMapAreaView.swift */; };
		004FE87129DF5D8700075217 /* Bristol in Resources */ = {isa = PBXBuildFile; fileRef = 004FE87029DF5D8700075217 /* Bristol */; settings = {ASSET_TAGS = (Animate3DGraphic, ChangeCameraController, OrbitCameraAroundObject, StylePointWithDistanceCompositeSceneSymbol, ); }; };
		006C835528B40682004AEB7F /* BrowseBuildingFloorsView.swift in Copy Source Code Files */ = {isa = PBXBuildFile; fileRef = E0FE32E628747778002C6ACA /* BrowseBuildingFloorsView.swift */; };
		006C835628B40682004AEB7F /* DisplayMapFromMobileMapPackageView.swift in Copy Source Code Files */ = {isa = PBXBuildFile; fileRef = F111CCC0288B5D5600205358 /* DisplayMapFromMobileMapPackageView.swift */; };
		0072C7F42DBAA65E001502CA /* AddFeatureCollectionLayerFromTableView.swift in Sources */ = {isa = PBXBuildFile; fileRef = 0072C7F32DBAA65B001502CA /* AddFeatureCollectionLayerFromTableView.swift */; };
		0072C7F52DBAB714001502CA /* AddFeatureCollectionLayerFromTableView.swift in Copy Source Code Files */ = {isa = PBXBuildFile; fileRef = 0072C7F32DBAA65B001502CA /* AddFeatureCollectionLayerFromTableView.swift */; };
		0072C7FA2DBABEAC001502CA /* AddIntegratedMeshLayerView.swift in Sources */ = {isa = PBXBuildFile; fileRef = 0072C7F92DBABEA9001502CA /* AddIntegratedMeshLayerView.swift */; };
		0072C7FB2DBAC1A0001502CA /* AddIntegratedMeshLayerView.swift in Copy Source Code Files */ = {isa = PBXBuildFile; fileRef = 0072C7F92DBABEA9001502CA /* AddIntegratedMeshLayerView.swift */; };
		0074ABBF28174BCF0037244A /* DisplayMapView.swift in Sources */ = {isa = PBXBuildFile; fileRef = 0074ABBE28174BCF0037244A /* DisplayMapView.swift */; };
		0074ABC428174F430037244A /* Sample.swift in Sources */ = {isa = PBXBuildFile; fileRef = 0074ABC128174F430037244A /* Sample.swift */; };
		0074ABCD2817BCC30037244A /* SamplesApp+Samples.swift.tache in Sources */ = {isa = PBXBuildFile; fileRef = 0074ABCA2817B8DB0037244A /* SamplesApp+Samples.swift.tache */; };
		0086F40128E3770A00974721 /* ShowViewshedFromPointInSceneView.swift in Sources */ = {isa = PBXBuildFile; fileRef = 0086F3FD28E3770900974721 /* ShowViewshedFromPointInSceneView.swift */; };
		00A7A1462A2FC58300F035F7 /* DisplayContentOfUtilityNetworkContainerView.swift in Sources */ = {isa = PBXBuildFile; fileRef = 00A7A1432A2FC58300F035F7 /* DisplayContentOfUtilityNetworkContainerView.swift */; };
		00A7A14A2A2FC5B700F035F7 /* DisplayContentOfUtilityNetworkContainerView.Model.swift in Sources */ = {isa = PBXBuildFile; fileRef = 00A7A1492A2FC5B700F035F7 /* DisplayContentOfUtilityNetworkContainerView.Model.swift */; };
		00ABA94E2BF6721700C0488C /* ShowGridView.swift in Sources */ = {isa = PBXBuildFile; fileRef = 00ABA94D2BF6721700C0488C /* ShowGridView.swift */; };
		00ABA94F2BF6D06200C0488C /* ShowGridView.swift in Copy Source Code Files */ = {isa = PBXBuildFile; fileRef = 00ABA94D2BF6721700C0488C /* ShowGridView.swift */; };
		00B04273282EC59E0072E1B4 /* AboutView.swift in Sources */ = {isa = PBXBuildFile; fileRef = 00B04272282EC59E0072E1B4 /* AboutView.swift */; };
		00B042E8282EDC690072E1B4 /* SetBasemapView.swift in Sources */ = {isa = PBXBuildFile; fileRef = 00B042E5282EDC690072E1B4 /* SetBasemapView.swift */; };
		00B04FB5283EEBA80026C882 /* DisplayOverviewMapView.swift in Sources */ = {isa = PBXBuildFile; fileRef = 00B04FB4283EEBA80026C882 /* DisplayOverviewMapView.swift */; };
		00C43AED2947DC350099AE34 /* ArcGISToolkit in Frameworks */ = {isa = PBXBuildFile; productRef = 00C43AEC2947DC350099AE34 /* ArcGISToolkit */; };
		00C94A0D28B53DE1004E42D9 /* raster-file in Resources */ = {isa = PBXBuildFile; fileRef = 00C94A0C28B53DE1004E42D9 /* raster-file */; settings = {ASSET_TAGS = (AddRasterFromFile, ApplyBlendRendererToHillshade, ApplyRgbRenderer, ); }; };
		00CB9138284814A4005C2C5D /* SearchWithGeocodeView.swift in Sources */ = {isa = PBXBuildFile; fileRef = 00CB9137284814A4005C2C5D /* SearchWithGeocodeView.swift */; };
		00CCB8A5285BAF8700BBAB70 /* OnDemandResource.swift in Sources */ = {isa = PBXBuildFile; fileRef = 00CCB8A4285BAF8700BBAB70 /* OnDemandResource.swift */; };
		00D4EF802863842100B9CC30 /* AddFeatureLayersView.swift in Sources */ = {isa = PBXBuildFile; fileRef = 00D4EF7F2863842100B9CC30 /* AddFeatureLayersView.swift */; };
		00D4EF9028638BF100B9CC30 /* LA_Trails.geodatabase in Resources */ = {isa = PBXBuildFile; fileRef = 00D4EF8228638BF100B9CC30 /* LA_Trails.geodatabase */; settings = {ASSET_TAGS = (AddFeatureLayers, ); }; };
		00D4EF9A28638BF100B9CC30 /* AuroraCO.gpkg in Resources */ = {isa = PBXBuildFile; fileRef = 00D4EF8F28638BF100B9CC30 /* AuroraCO.gpkg */; settings = {ASSET_TAGS = (AddFeatureLayers, AddRastersAndFeatureTablesFromGeopackage, ); }; };
		00D4EFB12863CE6300B9CC30 /* ScottishWildlifeTrust_reserves in Resources */ = {isa = PBXBuildFile; fileRef = 00D4EFB02863CE6300B9CC30 /* ScottishWildlifeTrust_reserves */; settings = {ASSET_TAGS = (AddFeatureLayers, ); }; };
		00E1D90B2BC0AF97001AEB6A /* SnapGeometryEditsView.SnapSettingsView.swift in Sources */ = {isa = PBXBuildFile; fileRef = 00E1D90A2BC0AF97001AEB6A /* SnapGeometryEditsView.SnapSettingsView.swift */; };
		00E1D90D2BC0B125001AEB6A /* SnapGeometryEditsView.GeometryEditorModel.swift in Sources */ = {isa = PBXBuildFile; fileRef = 00E1D90C2BC0B125001AEB6A /* SnapGeometryEditsView.GeometryEditorModel.swift */; };
		00E1D90F2BC0B1E8001AEB6A /* SnapGeometryEditsView.GeometryEditorMenu.swift in Sources */ = {isa = PBXBuildFile; fileRef = 00E1D90E2BC0B1E8001AEB6A /* SnapGeometryEditsView.GeometryEditorMenu.swift */; };
		00E1D9102BC0B4D8001AEB6A /* SnapGeometryEditsView.SnapSettingsView.swift in Copy Source Code Files */ = {isa = PBXBuildFile; fileRef = 00E1D90A2BC0AF97001AEB6A /* SnapGeometryEditsView.SnapSettingsView.swift */; };
		00E1D9112BC0B4D8001AEB6A /* SnapGeometryEditsView.GeometryEditorModel.swift in Copy Source Code Files */ = {isa = PBXBuildFile; fileRef = 00E1D90C2BC0B125001AEB6A /* SnapGeometryEditsView.GeometryEditorModel.swift */; };
		00E1D9122BC0B4D8001AEB6A /* SnapGeometryEditsView.GeometryEditorMenu.swift in Copy Source Code Files */ = {isa = PBXBuildFile; fileRef = 00E1D90E2BC0B1E8001AEB6A /* SnapGeometryEditsView.GeometryEditorMenu.swift */; };
		00E5401C27F3CCA200CF66D5 /* SamplesApp.swift in Sources */ = {isa = PBXBuildFile; fileRef = 00E5400C27F3CCA100CF66D5 /* SamplesApp.swift */; };
		00E5401E27F3CCA200CF66D5 /* ContentView.swift in Sources */ = {isa = PBXBuildFile; fileRef = 00E5400D27F3CCA100CF66D5 /* ContentView.swift */; };
		00E5402027F3CCA200CF66D5 /* Assets.xcassets in Resources */ = {isa = PBXBuildFile; fileRef = 00E5400E27F3CCA200CF66D5 /* Assets.xcassets */; };
		00E7C15C2BBE1BF000B85D69 /* SnapGeometryEditsView.swift in Sources */ = {isa = PBXBuildFile; fileRef = 00E7C1592BBE1BF000B85D69 /* SnapGeometryEditsView.swift */; };
		00E7C15D2BBF74D800B85D69 /* SnapGeometryEditsView.swift in Copy Source Code Files */ = {isa = PBXBuildFile; fileRef = 00E7C1592BBE1BF000B85D69 /* SnapGeometryEditsView.swift */; };
		00EB803A2A31506F00AC2B07 /* DisplayContentOfUtilityNetworkContainerView.swift in Copy Source Code Files */ = {isa = PBXBuildFile; fileRef = 00A7A1432A2FC58300F035F7 /* DisplayContentOfUtilityNetworkContainerView.swift */; };
		00EB803B2A31506F00AC2B07 /* DisplayContentOfUtilityNetworkContainerView.Model.swift in Copy Source Code Files */ = {isa = PBXBuildFile; fileRef = 00A7A1492A2FC5B700F035F7 /* DisplayContentOfUtilityNetworkContainerView.Model.swift */; };
		00F279D62AF418DC00CECAF8 /* AddDynamicEntityLayerView.VehicleCallout.swift in Sources */ = {isa = PBXBuildFile; fileRef = 00F279D52AF418DC00CECAF8 /* AddDynamicEntityLayerView.VehicleCallout.swift */; };
		00F279D72AF4364700CECAF8 /* AddDynamicEntityLayerView.VehicleCallout.swift in Copy Source Code Files */ = {isa = PBXBuildFile; fileRef = 00F279D52AF418DC00CECAF8 /* AddDynamicEntityLayerView.VehicleCallout.swift */; };
		00FA4E572DBC139C008A34CF /* AddRastersAndFeatureTablesFromGeopackageView.swift in Sources */ = {isa = PBXBuildFile; fileRef = 00FA4E562DBC139B008A34CF /* AddRastersAndFeatureTablesFromGeopackageView.swift */; };
		00FA4E5F2DC568DF008A34CF /* AddRastersAndFeatureTablesFromGeopackageView.swift in Copy Source Code Files */ = {isa = PBXBuildFile; fileRef = 00FA4E562DBC139B008A34CF /* AddRastersAndFeatureTablesFromGeopackageView.swift */; };
		00FA4E642DCA72EE008A34CF /* ApplyRGBRendererView.swift in Sources */ = {isa = PBXBuildFile; fileRef = 00FA4E632DCA72E6008A34CF /* ApplyRGBRendererView.swift */; };
		00FA4E662DCA738A008A34CF /* ApplyRGBRendererView.SettingsView.swift in Sources */ = {isa = PBXBuildFile; fileRef = 00FA4E652DCA7386008A34CF /* ApplyRGBRendererView.SettingsView.swift */; };
		00FA4E682DCA87A9008A34CF /* ApplyRGBRendererView.RangeSlider.swift in Sources */ = {isa = PBXBuildFile; fileRef = 00FA4E672DCA87A5008A34CF /* ApplyRGBRendererView.RangeSlider.swift */; };
		00FA4E692DCAD4E3008A34CF /* ApplyRGBRendererView.swift in Copy Source Code Files */ = {isa = PBXBuildFile; fileRef = 00FA4E632DCA72E6008A34CF /* ApplyRGBRendererView.swift */; };
		00FA4E6A2DCAD4E3008A34CF /* ApplyRGBRendererView.RangeSlider.swift in Copy Source Code Files */ = {isa = PBXBuildFile; fileRef = 00FA4E672DCA87A5008A34CF /* ApplyRGBRendererView.RangeSlider.swift */; };
		00FA4E6B2DCAD4E3008A34CF /* ApplyRGBRendererView.SettingsView.swift in Copy Source Code Files */ = {isa = PBXBuildFile; fileRef = 00FA4E652DCA7386008A34CF /* ApplyRGBRendererView.SettingsView.swift */; };
		00FA4E722DCBD7A9008A34CF /* ApplySimpleRendererToFeatureLayerView.swift in Sources */ = {isa = PBXBuildFile; fileRef = 00FA4E712DCBD7A6008A34CF /* ApplySimpleRendererToFeatureLayerView.swift */; };
		00FA4E732DCBDA58008A34CF /* ApplySimpleRendererToFeatureLayerView.swift in Copy Source Code Files */ = {isa = PBXBuildFile; fileRef = 00FA4E712DCBD7A6008A34CF /* ApplySimpleRendererToFeatureLayerView.swift */; };
		00FA4E822DCD5AEE008A34CF /* srtm in Resources */ = {isa = PBXBuildFile; fileRef = 00FA4E812DCD5AD0008A34CF /* srtm */; settings = {ASSET_TAGS = (ApplyHillshadeRendererToRaster, ); }; };
		00FA4E8B2DCD7233008A34CF /* ApplySimpleRendererToGraphicsOverlayView.swift in Sources */ = {isa = PBXBuildFile; fileRef = 00FA4E882DCD7233008A34CF /* ApplySimpleRendererToGraphicsOverlayView.swift */; };
		00FA4E8D2DCD7536008A34CF /* ApplySimpleRendererToGraphicsOverlayView.swift in Copy Source Code Files */ = {isa = PBXBuildFile; fileRef = 00FA4E882DCD7233008A34CF /* ApplySimpleRendererToGraphicsOverlayView.swift */; };
		102B6A372BFD5B55009F763C /* IdentifyFeaturesInWMSLayerView.swift in Sources */ = {isa = PBXBuildFile; fileRef = 102B6A362BFD5B55009F763C /* IdentifyFeaturesInWMSLayerView.swift */; };
		104F55C72BF3E30A00204D04 /* GenerateOfflineMapWithCustomParametersView.swift in Copy Source Code Files */ = {isa = PBXBuildFile; fileRef = 10B782042BE55D7E007EAE6C /* GenerateOfflineMapWithCustomParametersView.swift */; };
		104F55C82BF3E30A00204D04 /* GenerateOfflineMapWithCustomParametersView.CustomParameters.swift in Copy Source Code Files */ = {isa = PBXBuildFile; fileRef = 10B782072BE5A058007EAE6C /* GenerateOfflineMapWithCustomParametersView.CustomParameters.swift */; };
		1081B93D2C000E8B00C1BEB1 /* IdentifyFeaturesInWMSLayerView.swift in Copy Source Code Files */ = {isa = PBXBuildFile; fileRef = 102B6A362BFD5B55009F763C /* IdentifyFeaturesInWMSLayerView.swift */; };
		108EC04129D25B2C000F35D0 /* QueryFeatureTableView.swift in Sources */ = {isa = PBXBuildFile; fileRef = 108EC04029D25B2C000F35D0 /* QueryFeatureTableView.swift */; };
		108EC04229D25B55000F35D0 /* QueryFeatureTableView.swift in Copy Source Code Files */ = {isa = PBXBuildFile; fileRef = 108EC04029D25B2C000F35D0 /* QueryFeatureTableView.swift */; };
		10B782052BE55D7E007EAE6C /* GenerateOfflineMapWithCustomParametersView.swift in Sources */ = {isa = PBXBuildFile; fileRef = 10B782042BE55D7E007EAE6C /* GenerateOfflineMapWithCustomParametersView.swift */; };
		10B782082BE5A058007EAE6C /* GenerateOfflineMapWithCustomParametersView.CustomParameters.swift in Sources */ = {isa = PBXBuildFile; fileRef = 10B782072BE5A058007EAE6C /* GenerateOfflineMapWithCustomParametersView.CustomParameters.swift */; };
		10BD9EB42BF51B4B00ABDBD5 /* GenerateOfflineMapWithCustomParametersView.Model.swift in Sources */ = {isa = PBXBuildFile; fileRef = 10BD9EB32BF51B4B00ABDBD5 /* GenerateOfflineMapWithCustomParametersView.Model.swift */; };
		10BD9EB52BF51F9000ABDBD5 /* GenerateOfflineMapWithCustomParametersView.Model.swift in Copy Source Code Files */ = {isa = PBXBuildFile; fileRef = 10BD9EB32BF51B4B00ABDBD5 /* GenerateOfflineMapWithCustomParametersView.Model.swift */; };
		10CFF4CA2DBAAFAC0027F144 /* AddFeatureLayerWithTimeOffsetView.swift in Sources */ = {isa = PBXBuildFile; fileRef = 10CFF4C92DBAAFAC0027F144 /* AddFeatureLayerWithTimeOffsetView.swift */; };
		10CFF5082DC1A3850027F144 /* AddFeatureLayerWithTimeOffsetView.swift in Copy Source Code Files */ = {isa = PBXBuildFile; fileRef = 10CFF4C92DBAAFAC0027F144 /* AddFeatureLayerWithTimeOffsetView.swift */; };
		10D321932BDB187400B39B1B /* naperville_imagery.tpkx in Resources */ = {isa = PBXBuildFile; fileRef = 10D321922BDB187400B39B1B /* naperville_imagery.tpkx */; settings = {ASSET_TAGS = (GenerateOfflineMapWithLocalBasemap, ); }; };
		10D321962BDB1CB500B39B1B /* GenerateOfflineMapWithLocalBasemapView.swift in Sources */ = {isa = PBXBuildFile; fileRef = 10D321952BDB1CB500B39B1B /* GenerateOfflineMapWithLocalBasemapView.swift */; };
		10D321972BDC3B4900B39B1B /* GenerateOfflineMapWithLocalBasemapView.swift in Copy Source Code Files */ = {isa = PBXBuildFile; fileRef = 10D321952BDB1CB500B39B1B /* GenerateOfflineMapWithLocalBasemapView.swift */; };
		1C0C1C3929D34DAE005C8B24 /* ChangeViewpointView.swift in Sources */ = {isa = PBXBuildFile; fileRef = 1C0C1C3429D34DAE005C8B24 /* ChangeViewpointView.swift */; };
		1C0C1C3D29D34DDD005C8B24 /* ChangeViewpointView.swift in Copy Source Code Files */ = {isa = PBXBuildFile; fileRef = 1C0C1C3429D34DAE005C8B24 /* ChangeViewpointView.swift */; };
		1C19B4F12A578E46001D2506 /* CreateLoadReportView.Views.swift in Sources */ = {isa = PBXBuildFile; fileRef = 1C19B4EB2A578E46001D2506 /* CreateLoadReportView.Views.swift */; };
		1C19B4F32A578E46001D2506 /* CreateLoadReportView.swift in Sources */ = {isa = PBXBuildFile; fileRef = 1C19B4ED2A578E46001D2506 /* CreateLoadReportView.swift */; };
		1C19B4F52A578E46001D2506 /* CreateLoadReportView.Model.swift in Sources */ = {isa = PBXBuildFile; fileRef = 1C19B4EF2A578E46001D2506 /* CreateLoadReportView.Model.swift */; };
		1C19B4F72A578E69001D2506 /* CreateLoadReportView.Model.swift in Copy Source Code Files */ = {isa = PBXBuildFile; fileRef = 1C19B4EF2A578E46001D2506 /* CreateLoadReportView.Model.swift */; };
		1C19B4F82A578E69001D2506 /* CreateLoadReportView.swift in Copy Source Code Files */ = {isa = PBXBuildFile; fileRef = 1C19B4ED2A578E46001D2506 /* CreateLoadReportView.swift */; };
		1C19B4F92A578E69001D2506 /* CreateLoadReportView.Views.swift in Copy Source Code Files */ = {isa = PBXBuildFile; fileRef = 1C19B4EB2A578E46001D2506 /* CreateLoadReportView.Views.swift */; };
		1C2538542BABACB100337307 /* AugmentRealityToNavigateRouteView.ARSceneView.swift in Copy Source Code Files */ = {isa = PBXBuildFile; fileRef = 1C2538522BABACB100337307 /* AugmentRealityToNavigateRouteView.ARSceneView.swift */; };
		1C2538552BABACB100337307 /* AugmentRealityToNavigateRouteView.swift in Copy Source Code Files */ = {isa = PBXBuildFile; fileRef = 1C2538532BABACB100337307 /* AugmentRealityToNavigateRouteView.swift */; };
		1C2538562BABACFD00337307 /* AugmentRealityToNavigateRouteView.swift in Sources */ = {isa = PBXBuildFile; fileRef = 1C2538532BABACB100337307 /* AugmentRealityToNavigateRouteView.swift */; };
		1C2538572BABACFD00337307 /* AugmentRealityToNavigateRouteView.ARSceneView.swift in Sources */ = {isa = PBXBuildFile; fileRef = 1C2538522BABACB100337307 /* AugmentRealityToNavigateRouteView.ARSceneView.swift */; };
		1C26ED192A859525009B7721 /* FilterFeaturesInSceneView.swift in Sources */ = {isa = PBXBuildFile; fileRef = 1C26ED152A859525009B7721 /* FilterFeaturesInSceneView.swift */; };
		1C26ED202A8BEC63009B7721 /* FilterFeaturesInSceneView.swift in Copy Source Code Files */ = {isa = PBXBuildFile; fileRef = 1C26ED152A859525009B7721 /* FilterFeaturesInSceneView.swift */; };
		1C293D012DCA7C99000B0822 /* ApplyBlendRendererToHillshadeView.swift in Copy Source Code Files */ = {isa = PBXBuildFile; fileRef = 1C3891602DC02F1100ADFDDC /* ApplyBlendRendererToHillshadeView.swift */; };
		1C293D032DCA7C99000B0822 /* ApplyBlendRendererToHillshadeView.SettingsView.swift in Copy Source Code Files */ = {isa = PBXBuildFile; fileRef = 1C3892302DC59E5D00ADFDDC /* ApplyBlendRendererToHillshadeView.SettingsView.swift */; };
		1C29C9592DBAE50D0074028F /* AddWMTSLayerView.swift in Sources */ = {isa = PBXBuildFile; fileRef = 1C29C9532DBAE50D0074028F /* AddWMTSLayerView.swift */; };
		1C29C95A2DBAE5770074028F /* AddWMTSLayerView.swift in Copy Source Code Files */ = {isa = PBXBuildFile; fileRef = 1C29C9532DBAE50D0074028F /* AddWMTSLayerView.swift */; };
		1C38915D2DBC36C800ADFDDC /* AddWFSLayerView.swift in Sources */ = {isa = PBXBuildFile; fileRef = 1C38915C2DBC36C700ADFDDC /* AddWFSLayerView.swift */; };
		1C38915E2DBC3EDC00ADFDDC /* AddWFSLayerView.swift in Copy Source Code Files */ = {isa = PBXBuildFile; fileRef = 1C38915C2DBC36C700ADFDDC /* AddWFSLayerView.swift */; };
		1C3891612DC02F1200ADFDDC /* ApplyBlendRendererToHillshadeView.swift in Sources */ = {isa = PBXBuildFile; fileRef = 1C3891602DC02F1100ADFDDC /* ApplyBlendRendererToHillshadeView.swift */; };
		1C3892312DC59E6000ADFDDC /* ApplyBlendRendererToHillshadeView.SettingsView.swift in Sources */ = {isa = PBXBuildFile; fileRef = 1C3892302DC59E5D00ADFDDC /* ApplyBlendRendererToHillshadeView.SettingsView.swift */; };
		1C3B7DC82A5F64FC00907443 /* AnalyzeNetworkWithSubnetworkTraceView.Model.swift in Sources */ = {isa = PBXBuildFile; fileRef = 1C3B7DC32A5F64FC00907443 /* AnalyzeNetworkWithSubnetworkTraceView.Model.swift */; };
		1C3B7DCB2A5F64FC00907443 /* AnalyzeNetworkWithSubnetworkTraceView.swift in Sources */ = {isa = PBXBuildFile; fileRef = 1C3B7DC62A5F64FC00907443 /* AnalyzeNetworkWithSubnetworkTraceView.swift */; };
		1C3B7DCD2A5F652500907443 /* AnalyzeNetworkWithSubnetworkTraceView.Model.swift in Copy Source Code Files */ = {isa = PBXBuildFile; fileRef = 1C3B7DC32A5F64FC00907443 /* AnalyzeNetworkWithSubnetworkTraceView.Model.swift */; };
		1C3B7DCE2A5F652500907443 /* AnalyzeNetworkWithSubnetworkTraceView.swift in Copy Source Code Files */ = {isa = PBXBuildFile; fileRef = 1C3B7DC62A5F64FC00907443 /* AnalyzeNetworkWithSubnetworkTraceView.swift */; };
		1C42E04729D2396B004FC4BE /* ShowPopupView.swift in Sources */ = {isa = PBXBuildFile; fileRef = 1C42E04329D2396B004FC4BE /* ShowPopupView.swift */; };
		1C42E04A29D239D2004FC4BE /* ShowPopupView.swift in Copy Source Code Files */ = {isa = PBXBuildFile; fileRef = 1C42E04329D2396B004FC4BE /* ShowPopupView.swift */; };
		1C43BC7F2A43781200509BF8 /* SetVisibilityOfSubtypeSublayerView.Views.swift in Sources */ = {isa = PBXBuildFile; fileRef = 1C43BC792A43781100509BF8 /* SetVisibilityOfSubtypeSublayerView.Views.swift */; };
		1C43BC822A43781200509BF8 /* SetVisibilityOfSubtypeSublayerView.Model.swift in Sources */ = {isa = PBXBuildFile; fileRef = 1C43BC7C2A43781100509BF8 /* SetVisibilityOfSubtypeSublayerView.Model.swift */; };
		1C43BC842A43781200509BF8 /* SetVisibilityOfSubtypeSublayerView.swift in Sources */ = {isa = PBXBuildFile; fileRef = 1C43BC7E2A43781100509BF8 /* SetVisibilityOfSubtypeSublayerView.swift */; };
		1C43BC852A43783900509BF8 /* SetVisibilityOfSubtypeSublayerView.Model.swift in Copy Source Code Files */ = {isa = PBXBuildFile; fileRef = 1C43BC7C2A43781100509BF8 /* SetVisibilityOfSubtypeSublayerView.Model.swift */; };
		1C43BC862A43783900509BF8 /* SetVisibilityOfSubtypeSublayerView.swift in Copy Source Code Files */ = {isa = PBXBuildFile; fileRef = 1C43BC7E2A43781100509BF8 /* SetVisibilityOfSubtypeSublayerView.swift */; };
		1C43BC872A43783900509BF8 /* SetVisibilityOfSubtypeSublayerView.Views.swift in Copy Source Code Files */ = {isa = PBXBuildFile; fileRef = 1C43BC792A43781100509BF8 /* SetVisibilityOfSubtypeSublayerView.Views.swift */; };
		1C8EC7472BAE2891001A6929 /* AugmentRealityToCollectDataView.swift in Sources */ = {isa = PBXBuildFile; fileRef = 1C8EC7432BAE2891001A6929 /* AugmentRealityToCollectDataView.swift */; };
		1C8EC74B2BAE28A9001A6929 /* AugmentRealityToCollectDataView.swift in Copy Source Code Files */ = {isa = PBXBuildFile; fileRef = 1C8EC7432BAE2891001A6929 /* AugmentRealityToCollectDataView.swift */; };
		1C929F092A27B86800134252 /* ShowUtilityAssociationsView.swift in Copy Source Code Files */ = {isa = PBXBuildFile; fileRef = 1CAF831B2A20305F000E1E60 /* ShowUtilityAssociationsView.swift */; };
		1C965C3929DB9176002F8536 /* ShowRealisticLightAndShadowsView.swift in Copy Source Code Files */ = {isa = PBXBuildFile; fileRef = 1C9B74C529DB43580038B06F /* ShowRealisticLightAndShadowsView.swift */; };
		1C9B74C929DB43580038B06F /* ShowRealisticLightAndShadowsView.swift in Sources */ = {isa = PBXBuildFile; fileRef = 1C9B74C529DB43580038B06F /* ShowRealisticLightAndShadowsView.swift */; };
		1C9B74D929DB54560038B06F /* ChangeCameraControllerView.swift in Sources */ = {isa = PBXBuildFile; fileRef = 1C9B74D529DB54560038B06F /* ChangeCameraControllerView.swift */; };
		1C9B74DE29DB56860038B06F /* ChangeCameraControllerView.swift in Copy Source Code Files */ = {isa = PBXBuildFile; fileRef = 1C9B74D529DB54560038B06F /* ChangeCameraControllerView.swift */; };
		1CAB8D4B2A3CEAB0002AA649 /* RunValveIsolationTraceView.Model.swift in Sources */ = {isa = PBXBuildFile; fileRef = 1CAB8D442A3CEAB0002AA649 /* RunValveIsolationTraceView.Model.swift */; };
		1CAB8D4E2A3CEAB0002AA649 /* RunValveIsolationTraceView.swift in Sources */ = {isa = PBXBuildFile; fileRef = 1CAB8D472A3CEAB0002AA649 /* RunValveIsolationTraceView.swift */; };
		1CAB8D502A3CEB43002AA649 /* RunValveIsolationTraceView.Model.swift in Copy Source Code Files */ = {isa = PBXBuildFile; fileRef = 1CAB8D442A3CEAB0002AA649 /* RunValveIsolationTraceView.Model.swift */; };
		1CAB8D512A3CEB43002AA649 /* RunValveIsolationTraceView.swift in Copy Source Code Files */ = {isa = PBXBuildFile; fileRef = 1CAB8D472A3CEAB0002AA649 /* RunValveIsolationTraceView.swift */; };
		1CAF831F2A20305F000E1E60 /* ShowUtilityAssociationsView.swift in Sources */ = {isa = PBXBuildFile; fileRef = 1CAF831B2A20305F000E1E60 /* ShowUtilityAssociationsView.swift */; };
		1CC755E12DC5A6A7004B346F /* Shasta_Elevation in Resources */ = {isa = PBXBuildFile; fileRef = 1CC755E02DC5A6A7004B346F /* Shasta_Elevation */; };
		218F35B829C28F4A00502022 /* AuthenticateWithOAuthView.swift in Sources */ = {isa = PBXBuildFile; fileRef = 218F35B329C28F4A00502022 /* AuthenticateWithOAuthView.swift */; };
		218F35C229C290BF00502022 /* AuthenticateWithOAuthView.swift in Copy Source Code Files */ = {isa = PBXBuildFile; fileRef = 218F35B329C28F4A00502022 /* AuthenticateWithOAuthView.swift */; };
		3E30884A2C5D789A00ECEAC5 /* SetSpatialReferenceView.swift in Copy Source Code Files */ = {isa = PBXBuildFile; fileRef = 3EEDE7CD2C5D73F700510104 /* SetSpatialReferenceView.swift */; };
		3E54CF222C66AFBE00DD2F18 /* AddWebTiledLayerView.swift in Sources */ = {isa = PBXBuildFile; fileRef = 3E54CF212C66AFBE00DD2F18 /* AddWebTiledLayerView.swift */; };
		3E54CF232C66B00500DD2F18 /* AddWebTiledLayerView.swift in Copy Source Code Files */ = {isa = PBXBuildFile; fileRef = 3E54CF212C66AFBE00DD2F18 /* AddWebTiledLayerView.swift */; };
		3E720F9D2C619B1700E22A9E /* SetInitialViewpointView.swift in Sources */ = {isa = PBXBuildFile; fileRef = 3E720F9C2C619B1700E22A9E /* SetInitialViewpointView.swift */; };
		3E720F9E2C61A0B700E22A9E /* SetInitialViewpointView.swift in Copy Source Code Files */ = {isa = PBXBuildFile; fileRef = 3E720F9C2C619B1700E22A9E /* SetInitialViewpointView.swift */; };
		3E9F77732C6A60FA0022CAB5 /* QueryFeatureCountAndExtentView.swift in Sources */ = {isa = PBXBuildFile; fileRef = 3E9F77722C6A60FA0022CAB5 /* QueryFeatureCountAndExtentView.swift */; };
		3E9F77742C6A6E670022CAB5 /* QueryFeatureCountAndExtentView.swift in Copy Source Code Files */ = {isa = PBXBuildFile; fileRef = 3E9F77722C6A60FA0022CAB5 /* QueryFeatureCountAndExtentView.swift */; };
		3EEDE7CE2C5D73F700510104 /* SetSpatialReferenceView.swift in Sources */ = {isa = PBXBuildFile; fileRef = 3EEDE7CD2C5D73F700510104 /* SetSpatialReferenceView.swift */; };
		4C8126DD2DBBCF0B006EF7D2 /* ApplyStyleToWMSLayerView.swift in Sources */ = {isa = PBXBuildFile; fileRef = 4C8126DC2DBBCEFE006EF7D2 /* ApplyStyleToWMSLayerView.swift */; };
		4C8126E22DBFD9EF006EF7D2 /* ApplyStyleToWMSLayerView.swift in Copy Source Code Files */ = {isa = PBXBuildFile; fileRef = 4C8126DC2DBBCEFE006EF7D2 /* ApplyStyleToWMSLayerView.swift */; };
		4C8126E72DC02525006EF7D2 /* AnalyzeHotspotsView.swift in Sources */ = {isa = PBXBuildFile; fileRef = 4C8126E62DC02525006EF7D2 /* AnalyzeHotspotsView.swift */; };
		4C8127302DC58E53006EF7D2 /* AnalyzeHotspotsView.swift in Copy Source Code Files */ = {isa = PBXBuildFile; fileRef = 4C8126E62DC02525006EF7D2 /* AnalyzeHotspotsView.swift */; };
		4C81273E2DCA9E31006EF7D2 /* ApplyColormapRendererToRasterView.swift in Sources */ = {isa = PBXBuildFile; fileRef = 4C81273D2DCA9E31006EF7D2 /* ApplyColormapRendererToRasterView.swift */; };
		4C81275D2DCBB745006EF7D2 /* ShastaBW in Resources */ = {isa = PBXBuildFile; fileRef = 4C81275C2DCBB72C006EF7D2 /* ShastaBW */; settings = {ASSET_TAGS = (ApplyColormapRendererToRaster, ); }; };
		4C81275E2DCBDD5A006EF7D2 /* ApplyColormapRendererToRasterView.swift in Copy Source Code Files */ = {isa = PBXBuildFile; fileRef = 4C81273D2DCA9E31006EF7D2 /* ApplyColormapRendererToRasterView.swift */; };
		4D126D6D29CA1B6000CFB7A7 /* ShowDeviceLocationWithNMEADataSourcesView.swift in Sources */ = {isa = PBXBuildFile; fileRef = 4D126D6929CA1B6000CFB7A7 /* ShowDeviceLocationWithNMEADataSourcesView.swift */; };
		4D126D7229CA1E1800CFB7A7 /* FileNMEASentenceReader.swift in Sources */ = {isa = PBXBuildFile; fileRef = 4D126D7129CA1E1800CFB7A7 /* FileNMEASentenceReader.swift */; };
		4D126D7329CA1EFD00CFB7A7 /* ShowDeviceLocationWithNMEADataSourcesView.swift in Copy Source Code Files */ = {isa = PBXBuildFile; fileRef = 4D126D6929CA1B6000CFB7A7 /* ShowDeviceLocationWithNMEADataSourcesView.swift */; };
		4D126D7429CA1EFD00CFB7A7 /* FileNMEASentenceReader.swift in Copy Source Code Files */ = {isa = PBXBuildFile; fileRef = 4D126D7129CA1E1800CFB7A7 /* FileNMEASentenceReader.swift */; };
		4D126D7C29CA3E6000CFB7A7 /* Redlands.nmea in Resources */ = {isa = PBXBuildFile; fileRef = 4D126D7B29CA3E6000CFB7A7 /* Redlands.nmea */; settings = {ASSET_TAGS = (ShowDeviceLocationWithNmeaDataSources, ); }; };
		4D126D7E29CA43D200CFB7A7 /* ShowDeviceLocationWithNMEADataSourcesView.Model.swift in Sources */ = {isa = PBXBuildFile; fileRef = 4D126D7D29CA43D200CFB7A7 /* ShowDeviceLocationWithNMEADataSourcesView.Model.swift */; };
		4D2ADC4329C26D05003B367F /* AddDynamicEntityLayerView.swift in Sources */ = {isa = PBXBuildFile; fileRef = 4D2ADC3F29C26D05003B367F /* AddDynamicEntityLayerView.swift */; };
		4D2ADC4729C26D2C003B367F /* AddDynamicEntityLayerView.swift in Copy Source Code Files */ = {isa = PBXBuildFile; fileRef = 4D2ADC3F29C26D05003B367F /* AddDynamicEntityLayerView.swift */; };
		4D2ADC5A29C4F612003B367F /* ChangeMapViewBackgroundView.swift in Sources */ = {isa = PBXBuildFile; fileRef = 4D2ADC5529C4F612003B367F /* ChangeMapViewBackgroundView.swift */; };
		4D2ADC5D29C4F612003B367F /* ChangeMapViewBackgroundView.SettingsView.swift in Sources */ = {isa = PBXBuildFile; fileRef = 4D2ADC5829C4F612003B367F /* ChangeMapViewBackgroundView.SettingsView.swift */; };
		4D2ADC6229C5071C003B367F /* ChangeMapViewBackgroundView.Model.swift in Sources */ = {isa = PBXBuildFile; fileRef = 4D2ADC6129C5071C003B367F /* ChangeMapViewBackgroundView.Model.swift */; };
		4D2ADC6729C50BD6003B367F /* AddDynamicEntityLayerView.Model.swift in Sources */ = {isa = PBXBuildFile; fileRef = 4D2ADC6629C50BD6003B367F /* AddDynamicEntityLayerView.Model.swift */; };
		4D2ADC6929C50C4C003B367F /* AddDynamicEntityLayerView.SettingsView.swift in Sources */ = {isa = PBXBuildFile; fileRef = 4D2ADC6829C50C4C003B367F /* AddDynamicEntityLayerView.SettingsView.swift */; };
		4D2ADC6A29C50D91003B367F /* AddDynamicEntityLayerView.Model.swift in Copy Source Code Files */ = {isa = PBXBuildFile; fileRef = 4D2ADC6629C50BD6003B367F /* AddDynamicEntityLayerView.Model.swift */; };
		4D2ADC6B29C50D91003B367F /* AddDynamicEntityLayerView.SettingsView.swift in Copy Source Code Files */ = {isa = PBXBuildFile; fileRef = 4D2ADC6829C50C4C003B367F /* AddDynamicEntityLayerView.SettingsView.swift */; };
		4DD058102A0D3F6B00A59B34 /* ShowDeviceLocationWithNMEADataSourcesView.Model.swift in Copy Source Code Files */ = {isa = PBXBuildFile; fileRef = 4D126D7D29CA43D200CFB7A7 /* ShowDeviceLocationWithNMEADataSourcesView.Model.swift */; };
		7573E81A29D6134C00BEED9C /* TraceUtilityNetworkView.Model.swift in Sources */ = {isa = PBXBuildFile; fileRef = 7573E81329D6134C00BEED9C /* TraceUtilityNetworkView.Model.swift */; };
		7573E81C29D6134C00BEED9C /* TraceUtilityNetworkView.Enums.swift in Sources */ = {isa = PBXBuildFile; fileRef = 7573E81529D6134C00BEED9C /* TraceUtilityNetworkView.Enums.swift */; };
		7573E81E29D6134C00BEED9C /* TraceUtilityNetworkView.Views.swift in Sources */ = {isa = PBXBuildFile; fileRef = 7573E81729D6134C00BEED9C /* TraceUtilityNetworkView.Views.swift */; };
		7573E81F29D6134C00BEED9C /* TraceUtilityNetworkView.swift in Sources */ = {isa = PBXBuildFile; fileRef = 7573E81829D6134C00BEED9C /* TraceUtilityNetworkView.swift */; };
		7573E82129D6136C00BEED9C /* TraceUtilityNetworkView.Model.swift in Copy Source Code Files */ = {isa = PBXBuildFile; fileRef = 7573E81329D6134C00BEED9C /* TraceUtilityNetworkView.Model.swift */; };
		7573E82229D6136C00BEED9C /* TraceUtilityNetworkView.Enums.swift in Copy Source Code Files */ = {isa = PBXBuildFile; fileRef = 7573E81529D6134C00BEED9C /* TraceUtilityNetworkView.Enums.swift */; };
		7573E82329D6136C00BEED9C /* TraceUtilityNetworkView.Views.swift in Copy Source Code Files */ = {isa = PBXBuildFile; fileRef = 7573E81729D6134C00BEED9C /* TraceUtilityNetworkView.Views.swift */; };
		7573E82429D6136C00BEED9C /* TraceUtilityNetworkView.swift in Copy Source Code Files */ = {isa = PBXBuildFile; fileRef = 7573E81829D6134C00BEED9C /* TraceUtilityNetworkView.swift */; };
		75DD736729D35FF40010229D /* ChangeMapViewBackgroundView.swift in Copy Source Code Files */ = {isa = PBXBuildFile; fileRef = 4D2ADC5529C4F612003B367F /* ChangeMapViewBackgroundView.swift */; };
		75DD736829D35FF40010229D /* ChangeMapViewBackgroundView.SettingsView.swift in Copy Source Code Files */ = {isa = PBXBuildFile; fileRef = 4D2ADC5829C4F612003B367F /* ChangeMapViewBackgroundView.SettingsView.swift */; };
		75DD736929D35FF40010229D /* ChangeMapViewBackgroundView.Model.swift in Copy Source Code Files */ = {isa = PBXBuildFile; fileRef = 4D2ADC6129C5071C003B367F /* ChangeMapViewBackgroundView.Model.swift */; };
		75DD739529D38B1B0010229D /* NavigateRouteView.swift in Sources */ = {isa = PBXBuildFile; fileRef = 75DD739129D38B1B0010229D /* NavigateRouteView.swift */; };
		75DD739929D38B420010229D /* NavigateRouteView.swift in Copy Source Code Files */ = {isa = PBXBuildFile; fileRef = 75DD739129D38B1B0010229D /* NavigateRouteView.swift */; };
		7900C5F62A83FC3F002D430F /* AddCustomDynamicEntityDataSourceView.Vessel.swift in Sources */ = {isa = PBXBuildFile; fileRef = 7900C5F52A83FC3F002D430F /* AddCustomDynamicEntityDataSourceView.Vessel.swift */; };
		792222DD2A81AA5D00619FFE /* AIS_MarineCadastre_SelectedVessels_CustomDataSource.jsonl in Resources */ = {isa = PBXBuildFile; fileRef = 792222DC2A81AA5D00619FFE /* AIS_MarineCadastre_SelectedVessels_CustomDataSource.jsonl */; settings = {ASSET_TAGS = (AddCustomDynamicEntityDataSource, ); }; };
		79302F852A1ED4E30002336A /* CreateAndSaveKMLView.Model.swift in Sources */ = {isa = PBXBuildFile; fileRef = 79302F842A1ED4E30002336A /* CreateAndSaveKMLView.Model.swift */; };
		79302F872A1ED71B0002336A /* CreateAndSaveKMLView.Views.swift in Sources */ = {isa = PBXBuildFile; fileRef = 79302F862A1ED71B0002336A /* CreateAndSaveKMLView.Views.swift */; };
		798C2DA72AFC505600EE7E97 /* PrivacyInfo.xcprivacy in Resources */ = {isa = PBXBuildFile; fileRef = 798C2DA62AFC505600EE7E97 /* PrivacyInfo.xcprivacy */; };
		79A47DFB2A20286800D7C5B9 /* CreateAndSaveKMLView.Model.swift in Copy Source Code Files */ = {isa = PBXBuildFile; fileRef = 79302F842A1ED4E30002336A /* CreateAndSaveKMLView.Model.swift */; };
		79A47DFC2A20286800D7C5B9 /* CreateAndSaveKMLView.Views.swift in Copy Source Code Files */ = {isa = PBXBuildFile; fileRef = 79302F862A1ED71B0002336A /* CreateAndSaveKMLView.Views.swift */; };
		79B7B80A2A1BF8EC00F57C27 /* CreateAndSaveKMLView.swift in Sources */ = {isa = PBXBuildFile; fileRef = 79B7B8092A1BF8EC00F57C27 /* CreateAndSaveKMLView.swift */; };
		79B7B80B2A1BFDE700F57C27 /* CreateAndSaveKMLView.swift in Copy Source Code Files */ = {isa = PBXBuildFile; fileRef = 79B7B8092A1BF8EC00F57C27 /* CreateAndSaveKMLView.swift */; };
		79D84D132A81711A00F45262 /* AddCustomDynamicEntityDataSourceView.swift in Sources */ = {isa = PBXBuildFile; fileRef = 79D84D0D2A815C5B00F45262 /* AddCustomDynamicEntityDataSourceView.swift */; };
		79D84D152A81718F00F45262 /* AddCustomDynamicEntityDataSourceView.swift in Copy Source Code Files */ = {isa = PBXBuildFile; fileRef = 79D84D0D2A815C5B00F45262 /* AddCustomDynamicEntityDataSourceView.swift */; };
		8810FB592DC94A7200874936 /* ApplyFunctionToRasterFromServiceView.swift in Sources */ = {isa = PBXBuildFile; fileRef = 8810FB582DC94A6600874936 /* ApplyFunctionToRasterFromServiceView.swift */; };
		883C121529C9136600062FF9 /* DownloadPreplannedMapAreaView.MapPicker.swift in Sources */ = {isa = PBXBuildFile; fileRef = 883C121429C9136600062FF9 /* DownloadPreplannedMapAreaView.MapPicker.swift */; };
		883C121729C914E100062FF9 /* DownloadPreplannedMapAreaView.MapPicker.swift in Copy Source Code Files */ = {isa = PBXBuildFile; fileRef = 883C121429C9136600062FF9 /* DownloadPreplannedMapAreaView.MapPicker.swift */; };
		883C121829C914E100062FF9 /* DownloadPreplannedMapAreaView.Model.swift in Copy Source Code Files */ = {isa = PBXBuildFile; fileRef = E0D04FF128A5390000747989 /* DownloadPreplannedMapAreaView.Model.swift */; };
		883C121929C914E100062FF9 /* DownloadPreplannedMapAreaView.swift in Copy Source Code Files */ = {isa = PBXBuildFile; fileRef = E070A0A2286F3B6000F2B606 /* DownloadPreplannedMapAreaView.swift */; };
		88C5E0EB2DCBC1E20091D271 /* ApplyScenePropertyExpressionsView.swift in Sources */ = {isa = PBXBuildFile; fileRef = 88C5E0EA2DCBC1E20091D271 /* ApplyScenePropertyExpressionsView.swift */; };
		88C5E0EC2DCBC3F30091D271 /* ApplyScenePropertyExpressionsView.swift in Copy Source Code Files */ = {isa = PBXBuildFile; fileRef = 88C5E0EA2DCBC1E20091D271 /* ApplyScenePropertyExpressionsView.swift */; };
		88C5E0ED2DCBC4170091D271 /* ApplyHillshadeRendererToRasterView.SettingsView.swift in Copy Source Code Files */ = {isa = PBXBuildFile; fileRef = 88E52E802DCA703B00F48409 /* ApplyHillshadeRendererToRasterView.SettingsView.swift */; };
		88E52E6C2DC960EA00F48409 /* ApplyFunctionToRasterFromServiceView.swift in Copy Source Code Files */ = {isa = PBXBuildFile; fileRef = 8810FB582DC94A6600874936 /* ApplyFunctionToRasterFromServiceView.swift */; };
		88E52E6F2DC96C3F00F48409 /* ApplyHillshadeRendererToRasterView.swift in Sources */ = {isa = PBXBuildFile; fileRef = 88E52E6E2DC96C3F00F48409 /* ApplyHillshadeRendererToRasterView.swift */; };
		88E52E702DC970A800F48409 /* ApplyHillshadeRendererToRasterView.swift in Copy Source Code Files */ = {isa = PBXBuildFile; fileRef = 88E52E6E2DC96C3F00F48409 /* ApplyHillshadeRendererToRasterView.swift */; };
		88E52E812DCA703B00F48409 /* ApplyHillshadeRendererToRasterView.SettingsView.swift in Sources */ = {isa = PBXBuildFile; fileRef = 88E52E802DCA703B00F48409 /* ApplyHillshadeRendererToRasterView.SettingsView.swift */; };
		88F93CC129C3D59D0006B28E /* CreateAndEditGeometriesView.swift in Sources */ = {isa = PBXBuildFile; fileRef = 88F93CC029C3D59C0006B28E /* CreateAndEditGeometriesView.swift */; };
		88F93CC229C4D3480006B28E /* CreateAndEditGeometriesView.swift in Copy Source Code Files */ = {isa = PBXBuildFile; fileRef = 88F93CC029C3D59C0006B28E /* CreateAndEditGeometriesView.swift */; };
		9503056E2C46ECB70091B32D /* ShowDeviceLocationUsingIndoorPositioningView.Model.swift in Sources */ = {isa = PBXBuildFile; fileRef = 9503056D2C46ECB70091B32D /* ShowDeviceLocationUsingIndoorPositioningView.Model.swift */; };
		9529D1942C01676200B5C1A3 /* SelectFeaturesInSceneLayerView.swift in Copy Source Code Files */ = {isa = PBXBuildFile; fileRef = 954AEDED2C01332600265114 /* SelectFeaturesInSceneLayerView.swift */; };
		9537AFD72C220EF0000923C5 /* ExchangeSetwithoutUpdates in Resources */ = {isa = PBXBuildFile; fileRef = 9537AFD62C220EF0000923C5 /* ExchangeSetwithoutUpdates */; settings = {ASSET_TAGS = (ConfigureElectronicNavigationalCharts, ); }; };
		9547085C2C3C719800CA8579 /* EditFeatureAttachmentsView.Model.swift in Sources */ = {isa = PBXBuildFile; fileRef = 9547085B2C3C719800CA8579 /* EditFeatureAttachmentsView.Model.swift */; };
		954AEDEE2C01332600265114 /* SelectFeaturesInSceneLayerView.swift in Sources */ = {isa = PBXBuildFile; fileRef = 954AEDED2C01332600265114 /* SelectFeaturesInSceneLayerView.swift */; };
		955271612C0E6749009B1ED4 /* AddRasterFromServiceView.swift in Sources */ = {isa = PBXBuildFile; fileRef = 955271602C0E6749009B1ED4 /* AddRasterFromServiceView.swift */; };
		955AFAC42C10FD6F009C8FE5 /* ApplyMosaicRuleToRastersView.swift in Sources */ = {isa = PBXBuildFile; fileRef = 955AFAC32C10FD6F009C8FE5 /* ApplyMosaicRuleToRastersView.swift */; };
		955AFAC62C110B8A009C8FE5 /* ApplyMosaicRuleToRastersView.swift in Copy Source Code Files */ = {isa = PBXBuildFile; fileRef = 955AFAC32C10FD6F009C8FE5 /* ApplyMosaicRuleToRastersView.swift */; };
		9579FCEA2C3360BB00FC8A1D /* EditFeatureAttachmentsView.swift in Sources */ = {isa = PBXBuildFile; fileRef = 9579FCE92C3360BB00FC8A1D /* EditFeatureAttachmentsView.swift */; };
		9579FCEC2C33616B00FC8A1D /* EditFeatureAttachmentsView.swift in Copy Source Code Files */ = {isa = PBXBuildFile; fileRef = 9579FCE92C3360BB00FC8A1D /* EditFeatureAttachmentsView.swift */; };
		95A3773C2C0F93770044D1CC /* AddRasterFromServiceView.swift in Copy Source Code Files */ = {isa = PBXBuildFile; fileRef = 955271602C0E6749009B1ED4 /* AddRasterFromServiceView.swift */; };
		95A572192C0FDCC9006E8B48 /* ShowScaleBarView.swift in Sources */ = {isa = PBXBuildFile; fileRef = 95A572182C0FDCC9006E8B48 /* ShowScaleBarView.swift */; };
		95A5721B2C0FDD34006E8B48 /* ShowScaleBarView.swift in Copy Source Code Files */ = {isa = PBXBuildFile; fileRef = 95A572182C0FDCC9006E8B48 /* ShowScaleBarView.swift */; };
		95ADF34F2C3CBAE800566FF6 /* EditFeatureAttachmentsView.Model.swift in Copy Source Code Files */ = {isa = PBXBuildFile; fileRef = 9547085B2C3C719800CA8579 /* EditFeatureAttachmentsView.Model.swift */; };
		95D2EE0F2C334D1600683D53 /* ShowServiceAreaView.swift in Sources */ = {isa = PBXBuildFile; fileRef = 95D2EE0E2C334D1600683D53 /* ShowServiceAreaView.swift */; };
		95DEB9B62C127A92009BEC35 /* ShowViewshedFromPointOnMapView.swift in Sources */ = {isa = PBXBuildFile; fileRef = 95DEB9B52C127A92009BEC35 /* ShowViewshedFromPointOnMapView.swift */; };
		95DEB9B82C127B5E009BEC35 /* ShowViewshedFromPointOnMapView.swift in Copy Source Code Files */ = {isa = PBXBuildFile; fileRef = 95DEB9B52C127A92009BEC35 /* ShowViewshedFromPointOnMapView.swift */; };
		95E0DBCA2C503E2500224A82 /* ShowDeviceLocationUsingIndoorPositioningView.swift in Copy Source Code Files */ = {isa = PBXBuildFile; fileRef = 95F891282C46E9D60010EBED /* ShowDeviceLocationUsingIndoorPositioningView.swift */; };
		95E0DBCB2C503E2500224A82 /* ShowDeviceLocationUsingIndoorPositioningView.Model.swift in Copy Source Code Files */ = {isa = PBXBuildFile; fileRef = 9503056D2C46ECB70091B32D /* ShowDeviceLocationUsingIndoorPositioningView.Model.swift */; };
		95E980712C26183000CB8912 /* BrowseOGCAPIFeatureServiceView.swift in Sources */ = {isa = PBXBuildFile; fileRef = 95E980702C26183000CB8912 /* BrowseOGCAPIFeatureServiceView.swift */; };
		95E980742C26189E00CB8912 /* BrowseOGCAPIFeatureServiceView.swift in Copy Source Code Files */ = {isa = PBXBuildFile; fileRef = 95E980702C26183000CB8912 /* BrowseOGCAPIFeatureServiceView.swift */; };
		95F3A52B2C07F09C00885DED /* SetSurfaceNavigationConstraintView.swift in Sources */ = {isa = PBXBuildFile; fileRef = 95F3A52A2C07F09C00885DED /* SetSurfaceNavigationConstraintView.swift */; };
		95F3A52D2C07F28700885DED /* SetSurfaceNavigationConstraintView.swift in Copy Source Code Files */ = {isa = PBXBuildFile; fileRef = 95F3A52A2C07F09C00885DED /* SetSurfaceNavigationConstraintView.swift */; };
		95F891292C46E9D60010EBED /* ShowDeviceLocationUsingIndoorPositioningView.swift in Sources */ = {isa = PBXBuildFile; fileRef = 95F891282C46E9D60010EBED /* ShowDeviceLocationUsingIndoorPositioningView.swift */; };
		D70082EB2ACF900100E0C3C2 /* IdentifyKMLFeaturesView.swift in Sources */ = {isa = PBXBuildFile; fileRef = D70082EA2ACF900100E0C3C2 /* IdentifyKMLFeaturesView.swift */; };
		D70082EC2ACF901600E0C3C2 /* IdentifyKMLFeaturesView.swift in Copy Source Code Files */ = {isa = PBXBuildFile; fileRef = D70082EA2ACF900100E0C3C2 /* IdentifyKMLFeaturesView.swift */; };
		D7010EBF2B05616900D43F55 /* DisplaySceneFromMobileScenePackageView.swift in Sources */ = {isa = PBXBuildFile; fileRef = D7010EBC2B05616900D43F55 /* DisplaySceneFromMobileScenePackageView.swift */; };
		D7010EC12B05618400D43F55 /* DisplaySceneFromMobileScenePackageView.swift in Copy Source Code Files */ = {isa = PBXBuildFile; fileRef = D7010EBC2B05616900D43F55 /* DisplaySceneFromMobileScenePackageView.swift */; };
		D701D72C2A37C7F7006FF0C8 /* bradley_low_3ds in Resources */ = {isa = PBXBuildFile; fileRef = D701D72B2A37C7F7006FF0C8 /* bradley_low_3ds */; settings = {ASSET_TAGS = (ShowViewshedFromGeoelementInScene, ); }; };
		D703F04D2D9334AC0077E3A8 /* SnapGeometryEditsWithUtilityNetworkRulesView.Model.swift in Sources */ = {isa = PBXBuildFile; fileRef = D703F04C2D9334AC0077E3A8 /* SnapGeometryEditsWithUtilityNetworkRulesView.Model.swift */; };
		D703F04E2D9334BD0077E3A8 /* SnapGeometryEditsWithUtilityNetworkRulesView.Model.swift in Copy Source Code Files */ = {isa = PBXBuildFile; fileRef = D703F04C2D9334AC0077E3A8 /* SnapGeometryEditsWithUtilityNetworkRulesView.Model.swift */; };
		D7044B962BE18D73000F2C43 /* EditWithBranchVersioningView.Views.swift in Sources */ = {isa = PBXBuildFile; fileRef = D7044B952BE18D73000F2C43 /* EditWithBranchVersioningView.Views.swift */; };
		D7044B972BE18D8D000F2C43 /* EditWithBranchVersioningView.Views.swift in Copy Source Code Files */ = {isa = PBXBuildFile; fileRef = D7044B952BE18D73000F2C43 /* EditWithBranchVersioningView.Views.swift */; };
		D704AA5A2AB22C1A00A3BB63 /* GroupLayersTogetherView.swift in Sources */ = {isa = PBXBuildFile; fileRef = D704AA592AB22C1A00A3BB63 /* GroupLayersTogetherView.swift */; };
		D704AA5B2AB22D8400A3BB63 /* GroupLayersTogetherView.swift in Copy Source Code Files */ = {isa = PBXBuildFile; fileRef = D704AA592AB22C1A00A3BB63 /* GroupLayersTogetherView.swift */; };
		D705390A2CD0122D00F63F4A /* mil2525d.stylx in Resources */ = {isa = PBXBuildFile; fileRef = D70539032CD0122D00F63F4A /* mil2525d.stylx */; settings = {ASSET_TAGS = (ApplyDictionaryRendererToFeatureLayer, ); }; };
		D70539102CD012BB00F63F4A /* militaryoverlay.geodatabase in Resources */ = {isa = PBXBuildFile; fileRef = D705390F2CD0127700F63F4A /* militaryoverlay.geodatabase */; settings = {ASSET_TAGS = (ApplyDictionaryRendererToFeatureLayer, ); }; };
		D7054AE92ACCCB6C007235BA /* Animate3DGraphicView.SettingsView.swift in Sources */ = {isa = PBXBuildFile; fileRef = D7054AE82ACCCB6C007235BA /* Animate3DGraphicView.SettingsView.swift */; };
		D7054AEA2ACCCC34007235BA /* Animate3DGraphicView.SettingsView.swift in Copy Source Code Files */ = {isa = PBXBuildFile; fileRef = D7054AE82ACCCB6C007235BA /* Animate3DGraphicView.SettingsView.swift */; };
		D7058B102B59E44B000A888A /* StylePointWithSceneSymbolView.swift in Sources */ = {isa = PBXBuildFile; fileRef = D7058B0D2B59E44B000A888A /* StylePointWithSceneSymbolView.swift */; };
		D7058B122B59E468000A888A /* StylePointWithSceneSymbolView.swift in Copy Source Code Files */ = {isa = PBXBuildFile; fileRef = D7058B0D2B59E44B000A888A /* StylePointWithSceneSymbolView.swift */; };
		D7058FB12ACB423C00A40F14 /* Animate3DGraphicView.Model.swift in Sources */ = {isa = PBXBuildFile; fileRef = D7058FB02ACB423C00A40F14 /* Animate3DGraphicView.Model.swift */; };
		D7058FB22ACB424E00A40F14 /* Animate3DGraphicView.Model.swift in Copy Source Code Files */ = {isa = PBXBuildFile; fileRef = D7058FB02ACB423C00A40F14 /* Animate3DGraphicView.Model.swift */; };
		D70789922CD160FD000DF215 /* ApplyDictionaryRendererToGraphicsOverlayView.swift in Sources */ = {isa = PBXBuildFile; fileRef = D707898E2CD160FD000DF215 /* ApplyDictionaryRendererToGraphicsOverlayView.swift */; };
		D70789952CD1611E000DF215 /* ApplyDictionaryRendererToGraphicsOverlayView.swift in Copy Source Code Files */ = {isa = PBXBuildFile; fileRef = D707898E2CD160FD000DF215 /* ApplyDictionaryRendererToGraphicsOverlayView.swift */; };
		D707899B2CD16324000DF215 /* Mil2525DMessages.xml in Resources */ = {isa = PBXBuildFile; fileRef = D70789992CD16324000DF215 /* Mil2525DMessages.xml */; settings = {ASSET_TAGS = (ApplyDictionaryRendererToGraphicsOverlay, ); }; };
		D7084FA92AD771AA00EC7F4F /* AugmentRealityToFlyOverSceneView.swift in Sources */ = {isa = PBXBuildFile; fileRef = D7084FA62AD771AA00EC7F4F /* AugmentRealityToFlyOverSceneView.swift */; };
		D7084FAB2AD771F600EC7F4F /* AugmentRealityToFlyOverSceneView.swift in Copy Source Code Files */ = {isa = PBXBuildFile; fileRef = D7084FA62AD771AA00EC7F4F /* AugmentRealityToFlyOverSceneView.swift */; };
		D70BE5792A5624A80022CA02 /* CategoriesView.swift in Sources */ = {isa = PBXBuildFile; fileRef = D70BE5782A5624A80022CA02 /* CategoriesView.swift */; };
		D710996D2A27D9210065A1C1 /* DensifyAndGeneralizeGeometryView.swift in Sources */ = {isa = PBXBuildFile; fileRef = D710996C2A27D9210065A1C1 /* DensifyAndGeneralizeGeometryView.swift */; };
		D710996E2A27D9B30065A1C1 /* DensifyAndGeneralizeGeometryView.swift in Copy Source Code Files */ = {isa = PBXBuildFile; fileRef = D710996C2A27D9210065A1C1 /* DensifyAndGeneralizeGeometryView.swift */; };
		D71099702A2802FA0065A1C1 /* DensifyAndGeneralizeGeometryView.SettingsView.swift in Sources */ = {isa = PBXBuildFile; fileRef = D710996F2A2802FA0065A1C1 /* DensifyAndGeneralizeGeometryView.SettingsView.swift */; };
		D71099712A280D830065A1C1 /* DensifyAndGeneralizeGeometryView.SettingsView.swift in Copy Source Code Files */ = {isa = PBXBuildFile; fileRef = D710996F2A2802FA0065A1C1 /* DensifyAndGeneralizeGeometryView.SettingsView.swift */; };
		D7114A0D2BDC6A3300FA68CA /* EditWithBranchVersioningView.Model.swift in Sources */ = {isa = PBXBuildFile; fileRef = D7114A0C2BDC6A3300FA68CA /* EditWithBranchVersioningView.Model.swift */; };
		D7114A0F2BDC6AED00FA68CA /* EditWithBranchVersioningView.Model.swift in Copy Source Code Files */ = {isa = PBXBuildFile; fileRef = D7114A0C2BDC6A3300FA68CA /* EditWithBranchVersioningView.Model.swift */; };
		D71371792BD88ECC00EB2F86 /* MonitorChangesToLayerViewStateView.swift in Sources */ = {isa = PBXBuildFile; fileRef = D71371752BD88ECC00EB2F86 /* MonitorChangesToLayerViewStateView.swift */; };
		D713717C2BD88EF800EB2F86 /* MonitorChangesToLayerViewStateView.swift in Copy Source Code Files */ = {isa = PBXBuildFile; fileRef = D71371752BD88ECC00EB2F86 /* MonitorChangesToLayerViewStateView.swift */; };
		D713C6D72CB990600073AA72 /* AddKMLLayerView.swift in Sources */ = {isa = PBXBuildFile; fileRef = D713C6D12CB990600073AA72 /* AddKMLLayerView.swift */; };
		D713C6D82CB990800073AA72 /* AddKMLLayerView.swift in Copy Source Code Files */ = {isa = PBXBuildFile; fileRef = D713C6D12CB990600073AA72 /* AddKMLLayerView.swift */; };
		D713C6F72CB9B9A60073AA72 /* US_State_Capitals.kml in Resources */ = {isa = PBXBuildFile; fileRef = D713C6F52CB9B9A60073AA72 /* US_State_Capitals.kml */; settings = {ASSET_TAGS = (AddKmlLayer, ); }; };
		D7142BC42DB71082004F87B7 /* View+PagePresentation.swift in Sources */ = {isa = PBXBuildFile; fileRef = D7142BC32DB71082004F87B7 /* View+PagePresentation.swift */; };
		D71563E92D5AC2B600D2E948 /* CreateKMLMultiTrackView.swift in Sources */ = {isa = PBXBuildFile; fileRef = D71563E32D5AC2B600D2E948 /* CreateKMLMultiTrackView.swift */; };
		D71563EA2D5AC2D500D2E948 /* CreateKMLMultiTrackView.swift in Copy Source Code Files */ = {isa = PBXBuildFile; fileRef = D71563E32D5AC2B600D2E948 /* CreateKMLMultiTrackView.swift */; };
		D718A1E72B570F7500447087 /* OrbitCameraAroundObjectView.Model.swift in Sources */ = {isa = PBXBuildFile; fileRef = D718A1E62B570F7500447087 /* OrbitCameraAroundObjectView.Model.swift */; };
		D718A1E82B571C9100447087 /* OrbitCameraAroundObjectView.Model.swift in Copy Source Code Files */ = {isa = PBXBuildFile; fileRef = D718A1E62B570F7500447087 /* OrbitCameraAroundObjectView.Model.swift */; };
		D718A1ED2B575FD900447087 /* ManageBookmarksView.swift in Sources */ = {isa = PBXBuildFile; fileRef = D718A1EA2B575FD900447087 /* ManageBookmarksView.swift */; };
		D718A1F02B57602000447087 /* ManageBookmarksView.swift in Copy Source Code Files */ = {isa = PBXBuildFile; fileRef = D718A1EA2B575FD900447087 /* ManageBookmarksView.swift */; };
		D71A9DE22D8CC88D00CA03CB /* SnapGeometryEditsWithUtilityNetworkRulesView.swift in Sources */ = {isa = PBXBuildFile; fileRef = D71A9DE02D8CC88D00CA03CB /* SnapGeometryEditsWithUtilityNetworkRulesView.swift */; };
		D71A9DE52D8CC8B500CA03CB /* SnapGeometryEditsWithUtilityNetworkRulesView.swift in Copy Source Code Files */ = {isa = PBXBuildFile; fileRef = D71A9DE02D8CC88D00CA03CB /* SnapGeometryEditsWithUtilityNetworkRulesView.swift */; };
		D71C5F642AAA7A88006599FD /* CreateSymbolStylesFromWebStylesView.swift in Sources */ = {isa = PBXBuildFile; fileRef = D71C5F632AAA7A88006599FD /* CreateSymbolStylesFromWebStylesView.swift */; };
		D71C5F652AAA83D2006599FD /* CreateSymbolStylesFromWebStylesView.swift in Copy Source Code Files */ = {isa = PBXBuildFile; fileRef = D71C5F632AAA7A88006599FD /* CreateSymbolStylesFromWebStylesView.swift */; };
		D71C90A22C6C249B0018C63E /* StyleGeometryTypesWithSymbolsView.swift in Sources */ = {isa = PBXBuildFile; fileRef = D71C909C2C6C249B0018C63E /* StyleGeometryTypesWithSymbolsView.swift */; };
		D71C90A32C6C249B0018C63E /* StyleGeometryTypesWithSymbolsView.Views.swift in Sources */ = {isa = PBXBuildFile; fileRef = D71C909D2C6C249B0018C63E /* StyleGeometryTypesWithSymbolsView.Views.swift */; };
		D71C90A42C6C252B0018C63E /* StyleGeometryTypesWithSymbolsView.swift in Copy Source Code Files */ = {isa = PBXBuildFile; fileRef = D71C909C2C6C249B0018C63E /* StyleGeometryTypesWithSymbolsView.swift */; };
		D71C90A52C6C252F0018C63E /* StyleGeometryTypesWithSymbolsView.Views.swift in Copy Source Code Files */ = {isa = PBXBuildFile; fileRef = D71C909D2C6C249B0018C63E /* StyleGeometryTypesWithSymbolsView.Views.swift */; };
		D71D516E2B51D7B600B2A2BE /* SearchForWebMapView.Views.swift in Sources */ = {isa = PBXBuildFile; fileRef = D71D516D2B51D7B600B2A2BE /* SearchForWebMapView.Views.swift */; };
		D71D516F2B51D87700B2A2BE /* SearchForWebMapView.Views.swift in Copy Source Code Files */ = {isa = PBXBuildFile; fileRef = D71D516D2B51D7B600B2A2BE /* SearchForWebMapView.Views.swift */; };
		D71D9B152DC430F800FF2D5A /* ApplyTerrainExaggerationView.swift in Sources */ = {isa = PBXBuildFile; fileRef = D71D9B0F2DC430F800FF2D5A /* ApplyTerrainExaggerationView.swift */; };
		D71D9B162DC4311A00FF2D5A /* ApplyTerrainExaggerationView.swift in Copy Source Code Files */ = {isa = PBXBuildFile; fileRef = D71D9B0F2DC430F800FF2D5A /* ApplyTerrainExaggerationView.swift */; };
		D71FCB8A2AD6277F000E517C /* CreateMobileGeodatabaseView.Model.swift in Sources */ = {isa = PBXBuildFile; fileRef = D71FCB892AD6277E000E517C /* CreateMobileGeodatabaseView.Model.swift */; };
		D71FCB8B2AD628B9000E517C /* CreateMobileGeodatabaseView.Model.swift in Copy Source Code Files */ = {isa = PBXBuildFile; fileRef = D71FCB892AD6277E000E517C /* CreateMobileGeodatabaseView.Model.swift */; };
		D7201CDA2CC6B710004BDB7D /* AddTiledLayerAsBasemapView.swift in Sources */ = {isa = PBXBuildFile; fileRef = D7201CD42CC6B710004BDB7D /* AddTiledLayerAsBasemapView.swift */; };
		D7201CDB2CC6B72A004BDB7D /* AddTiledLayerAsBasemapView.swift in Copy Source Code Files */ = {isa = PBXBuildFile; fileRef = D7201CD42CC6B710004BDB7D /* AddTiledLayerAsBasemapView.swift */; };
		D7201D042CC6D3B5004BDB7D /* AddVectorTiledLayerFromCustomStyleView.swift in Sources */ = {isa = PBXBuildFile; fileRef = D7201D002CC6D3B5004BDB7D /* AddVectorTiledLayerFromCustomStyleView.swift */; };
		D7201D072CC6D3D3004BDB7D /* AddVectorTiledLayerFromCustomStyleView.swift in Copy Source Code Files */ = {isa = PBXBuildFile; fileRef = D7201D002CC6D3B5004BDB7D /* AddVectorTiledLayerFromCustomStyleView.swift */; };
		D7201D2B2CC6D829004BDB7D /* dodge_city.vtpk in Resources */ = {isa = PBXBuildFile; fileRef = D7201D292CC6D829004BDB7D /* dodge_city.vtpk */; settings = {ASSET_TAGS = (AddVectorTiledLayerFromCustomStyle, ); }; };
		D721EEA82ABDFF550040BE46 /* LothianRiversAnno.mmpk in Resources */ = {isa = PBXBuildFile; fileRef = D721EEA72ABDFF550040BE46 /* LothianRiversAnno.mmpk */; settings = {ASSET_TAGS = (ShowMobileMapPackageExpirationDate, ); }; };
		D722BD222A420DAD002C2087 /* ShowExtrudedFeaturesView.swift in Sources */ = {isa = PBXBuildFile; fileRef = D722BD212A420DAD002C2087 /* ShowExtrudedFeaturesView.swift */; };
		D722BD232A420DEC002C2087 /* ShowExtrudedFeaturesView.swift in Copy Source Code Files */ = {isa = PBXBuildFile; fileRef = D722BD212A420DAD002C2087 /* ShowExtrudedFeaturesView.swift */; };
		D7232EE12AC1E5AA0079ABFF /* PlayKMLTourView.swift in Sources */ = {isa = PBXBuildFile; fileRef = D7232EE02AC1E5AA0079ABFF /* PlayKMLTourView.swift */; };
		D7232EE22AC1E6DC0079ABFF /* PlayKMLTourView.swift in Copy Source Code Files */ = {isa = PBXBuildFile; fileRef = D7232EE02AC1E5AA0079ABFF /* PlayKMLTourView.swift */; };
		D72C43F32AEB066D00B6157B /* GeocodeOfflineView.Model.swift in Sources */ = {isa = PBXBuildFile; fileRef = D72C43F22AEB066D00B6157B /* GeocodeOfflineView.Model.swift */; };
		D72F272E2ADA1E4400F906DA /* AugmentRealityToShowTabletopSceneView.swift in Sources */ = {isa = PBXBuildFile; fileRef = D72F272B2ADA1E4400F906DA /* AugmentRealityToShowTabletopSceneView.swift */; };
		D72F27302ADA1E9900F906DA /* AugmentRealityToShowTabletopSceneView.swift in Copy Source Code Files */ = {isa = PBXBuildFile; fileRef = D72F272B2ADA1E4400F906DA /* AugmentRealityToShowTabletopSceneView.swift */; };
		D72FE7032CE6D05600BBC0FE /* AppFavorites.swift in Sources */ = {isa = PBXBuildFile; fileRef = D72FE7022CE6D05600BBC0FE /* AppFavorites.swift */; };
		D72FE7082CE6DA1900BBC0FE /* SampleMenuButtons.swift in Sources */ = {isa = PBXBuildFile; fileRef = D72FE7072CE6DA1900BBC0FE /* SampleMenuButtons.swift */; };
		D731F3C12AD0D2AC00A8431E /* IdentifyGraphicsView.swift in Sources */ = {isa = PBXBuildFile; fileRef = D731F3C02AD0D2AC00A8431E /* IdentifyGraphicsView.swift */; };
		D731F3C22AD0D2BB00A8431E /* IdentifyGraphicsView.swift in Copy Source Code Files */ = {isa = PBXBuildFile; fileRef = D731F3C02AD0D2AC00A8431E /* IdentifyGraphicsView.swift */; };
		D7337C5A2ABCFDB100A5D865 /* StyleSymbolsFromMobileStyleFileView.SymbolOptionsListView.swift in Sources */ = {isa = PBXBuildFile; fileRef = D7337C592ABCFDB100A5D865 /* StyleSymbolsFromMobileStyleFileView.SymbolOptionsListView.swift */; };
		D7337C5B2ABCFDE400A5D865 /* StyleSymbolsFromMobileStyleFileView.SymbolOptionsListView.swift in Copy Source Code Files */ = {isa = PBXBuildFile; fileRef = D7337C592ABCFDB100A5D865 /* StyleSymbolsFromMobileStyleFileView.SymbolOptionsListView.swift */; };
		D7337C602ABD142D00A5D865 /* ShowMobileMapPackageExpirationDateView.swift in Sources */ = {isa = PBXBuildFile; fileRef = D7337C5F2ABD142D00A5D865 /* ShowMobileMapPackageExpirationDateView.swift */; };
		D7337C612ABD166A00A5D865 /* ShowMobileMapPackageExpirationDateView.swift in Copy Source Code Files */ = {isa = PBXBuildFile; fileRef = D7337C5F2ABD142D00A5D865 /* ShowMobileMapPackageExpirationDateView.swift */; };
		D733CA192BED980D00FBDE4C /* EditAndSyncFeaturesWithFeatureServiceView.swift in Sources */ = {isa = PBXBuildFile; fileRef = D733CA152BED980D00FBDE4C /* EditAndSyncFeaturesWithFeatureServiceView.swift */; };
		D733CA1C2BED982C00FBDE4C /* EditAndSyncFeaturesWithFeatureServiceView.swift in Copy Source Code Files */ = {isa = PBXBuildFile; fileRef = D733CA152BED980D00FBDE4C /* EditAndSyncFeaturesWithFeatureServiceView.swift */; };
		D734FA0C2A183A5B00246D7E /* SetMaxExtentView.swift in Sources */ = {isa = PBXBuildFile; fileRef = D734FA092A183A5B00246D7E /* SetMaxExtentView.swift */; };
		D7352F8E2BD992C40013FFEF /* MonitorChangesToDrawStatusView.swift in Sources */ = {isa = PBXBuildFile; fileRef = D7352F8A2BD992C40013FFEF /* MonitorChangesToDrawStatusView.swift */; };
		D7352F912BD992E40013FFEF /* MonitorChangesToDrawStatusView.swift in Copy Source Code Files */ = {isa = PBXBuildFile; fileRef = D7352F8A2BD992C40013FFEF /* MonitorChangesToDrawStatusView.swift */; };
		D73571D72CB613220046A433 /* hydrography in Resources */ = {isa = PBXBuildFile; fileRef = D73571D62CB6131E0046A433 /* hydrography */; settings = {ASSET_TAGS = (ConfigureElectronicNavigationalCharts, ); }; };
		D73723762AF5877500846884 /* FindRouteInMobileMapPackageView.Models.swift in Sources */ = {isa = PBXBuildFile; fileRef = D73723742AF5877500846884 /* FindRouteInMobileMapPackageView.Models.swift */; };
		D73723792AF5ADD800846884 /* FindRouteInMobileMapPackageView.MobileMapView.swift in Sources */ = {isa = PBXBuildFile; fileRef = D73723782AF5ADD700846884 /* FindRouteInMobileMapPackageView.MobileMapView.swift */; };
		D737237A2AF5AE1600846884 /* FindRouteInMobileMapPackageView.MobileMapView.swift in Copy Source Code Files */ = {isa = PBXBuildFile; fileRef = D73723782AF5ADD700846884 /* FindRouteInMobileMapPackageView.MobileMapView.swift */; };
		D737237B2AF5AE1A00846884 /* FindRouteInMobileMapPackageView.Models.swift in Copy Source Code Files */ = {isa = PBXBuildFile; fileRef = D73723742AF5877500846884 /* FindRouteInMobileMapPackageView.Models.swift */; };
		D73E61962BDAEE6600457932 /* MatchViewpointOfGeoViewsView.swift in Sources */ = {isa = PBXBuildFile; fileRef = D73E61922BDAEE6600457932 /* MatchViewpointOfGeoViewsView.swift */; };
		D73E61992BDAEEDD00457932 /* MatchViewpointOfGeoViewsView.swift in Copy Source Code Files */ = {isa = PBXBuildFile; fileRef = D73E61922BDAEE6600457932 /* MatchViewpointOfGeoViewsView.swift */; };
		D73E619E2BDB21F400457932 /* EditWithBranchVersioningView.swift in Sources */ = {isa = PBXBuildFile; fileRef = D73E619A2BDB21F400457932 /* EditWithBranchVersioningView.swift */; };
		D73E61A12BDB221B00457932 /* EditWithBranchVersioningView.swift in Copy Source Code Files */ = {isa = PBXBuildFile; fileRef = D73E619A2BDB21F400457932 /* EditWithBranchVersioningView.swift */; };
		D73F06692B5EE73D000B574F /* QueryFeaturesWithArcadeExpressionView.swift in Sources */ = {isa = PBXBuildFile; fileRef = D73F06662B5EE73D000B574F /* QueryFeaturesWithArcadeExpressionView.swift */; };
		D73F066C2B5EE760000B574F /* QueryFeaturesWithArcadeExpressionView.swift in Copy Source Code Files */ = {isa = PBXBuildFile; fileRef = D73F06662B5EE73D000B574F /* QueryFeaturesWithArcadeExpressionView.swift */; };
		D73F8CF42AB1089900CD39DA /* Restaurant.stylx in Resources */ = {isa = PBXBuildFile; fileRef = D73F8CF32AB1089900CD39DA /* Restaurant.stylx */; settings = {ASSET_TAGS = (StyleFeaturesWithCustomDictionary, ); }; };
		D73FC0FD2AD4A18D0067A19B /* CreateMobileGeodatabaseView.swift in Sources */ = {isa = PBXBuildFile; fileRef = D73FC0FC2AD4A18D0067A19B /* CreateMobileGeodatabaseView.swift */; };
		D73FC0FE2AD4A19A0067A19B /* CreateMobileGeodatabaseView.swift in Copy Source Code Files */ = {isa = PBXBuildFile; fileRef = D73FC0FC2AD4A18D0067A19B /* CreateMobileGeodatabaseView.swift */; };
		D73FC90B2B6312A0001AC486 /* AddFeaturesWithContingentValuesView.Model.swift in Copy Source Code Files */ = {isa = PBXBuildFile; fileRef = D74F03EF2B609A7D00E83688 /* AddFeaturesWithContingentValuesView.Model.swift */; };
		D73FC90C2B6312A5001AC486 /* AddFeaturesWithContingentValuesView.AddFeatureView.swift in Copy Source Code Files */ = {isa = PBXBuildFile; fileRef = D7F8C0422B608F120072BFA7 /* AddFeaturesWithContingentValuesView.AddFeatureView.swift */; };
		D73FCFF72B02A3AA0006360D /* FindAddressWithReverseGeocodeView.swift in Sources */ = {isa = PBXBuildFile; fileRef = D73FCFF42B02A3AA0006360D /* FindAddressWithReverseGeocodeView.swift */; };
		D73FCFFA2B02A3C50006360D /* FindAddressWithReverseGeocodeView.swift in Copy Source Code Files */ = {isa = PBXBuildFile; fileRef = D73FCFF42B02A3AA0006360D /* FindAddressWithReverseGeocodeView.swift */; };
		D73FCFFF2B02C7630006360D /* FindRouteAroundBarriersView.Views.swift in Sources */ = {isa = PBXBuildFile; fileRef = D73FCFFE2B02C7630006360D /* FindRouteAroundBarriersView.Views.swift */; };
		D73FD0002B02C9610006360D /* FindRouteAroundBarriersView.Views.swift in Copy Source Code Files */ = {isa = PBXBuildFile; fileRef = D73FCFFE2B02C7630006360D /* FindRouteAroundBarriersView.Views.swift */; };
		D742E4922B04132B00690098 /* DisplayWebSceneFromPortalItemView.swift in Sources */ = {isa = PBXBuildFile; fileRef = D742E48F2B04132B00690098 /* DisplayWebSceneFromPortalItemView.swift */; };
		D742E4952B04134C00690098 /* DisplayWebSceneFromPortalItemView.swift in Copy Source Code Files */ = {isa = PBXBuildFile; fileRef = D742E48F2B04132B00690098 /* DisplayWebSceneFromPortalItemView.swift */; };
		D744FD172A2112D90084A66C /* CreateConvexHullAroundPointsView.swift in Sources */ = {isa = PBXBuildFile; fileRef = D744FD162A2112D90084A66C /* CreateConvexHullAroundPointsView.swift */; };
		D744FD182A2113C70084A66C /* CreateConvexHullAroundPointsView.swift in Copy Source Code Files */ = {isa = PBXBuildFile; fileRef = D744FD162A2112D90084A66C /* CreateConvexHullAroundPointsView.swift */; };
		D7464F1E2ACE04B3007FEE88 /* IdentifyRasterCellView.swift in Sources */ = {isa = PBXBuildFile; fileRef = D7464F1D2ACE04B3007FEE88 /* IdentifyRasterCellView.swift */; };
		D7464F1F2ACE04C2007FEE88 /* IdentifyRasterCellView.swift in Copy Source Code Files */ = {isa = PBXBuildFile; fileRef = D7464F1D2ACE04B3007FEE88 /* IdentifyRasterCellView.swift */; };
		D7464F2B2ACE0965007FEE88 /* SA_EVI_8Day_03May20 in Resources */ = {isa = PBXBuildFile; fileRef = D7464F2A2ACE0964007FEE88 /* SA_EVI_8Day_03May20 */; settings = {ASSET_TAGS = (IdentifyRasterCell, ); }; };
		D7497F3C2AC4B4C100167AD2 /* DisplayDimensionsView.swift in Sources */ = {isa = PBXBuildFile; fileRef = D7497F3B2AC4B4C100167AD2 /* DisplayDimensionsView.swift */; };
		D7497F3D2AC4B4CF00167AD2 /* DisplayDimensionsView.swift in Copy Source Code Files */ = {isa = PBXBuildFile; fileRef = D7497F3B2AC4B4C100167AD2 /* DisplayDimensionsView.swift */; };
		D7497F402AC4BA4100167AD2 /* Edinburgh_Pylon_Dimensions.mmpk in Resources */ = {isa = PBXBuildFile; fileRef = D7497F3F2AC4BA4100167AD2 /* Edinburgh_Pylon_Dimensions.mmpk */; settings = {ASSET_TAGS = (DisplayDimensions, ); }; };
		D74C8BFE2ABA5605007C76B8 /* StyleSymbolsFromMobileStyleFileView.swift in Sources */ = {isa = PBXBuildFile; fileRef = D74C8BFD2ABA5605007C76B8 /* StyleSymbolsFromMobileStyleFileView.swift */; };
		D74C8BFF2ABA56C0007C76B8 /* StyleSymbolsFromMobileStyleFileView.swift in Copy Source Code Files */ = {isa = PBXBuildFile; fileRef = D74C8BFD2ABA5605007C76B8 /* StyleSymbolsFromMobileStyleFileView.swift */; };
		D74C8C022ABA6202007C76B8 /* emoji-mobile.stylx in Resources */ = {isa = PBXBuildFile; fileRef = D74C8C012ABA6202007C76B8 /* emoji-mobile.stylx */; settings = {ASSET_TAGS = (StyleSymbolsFromMobileStyleFile, ); }; };
		D74EA7842B6DADA5008F6C7C /* ValidateUtilityNetworkTopologyView.swift in Sources */ = {isa = PBXBuildFile; fileRef = D74EA7812B6DADA5008F6C7C /* ValidateUtilityNetworkTopologyView.swift */; };
		D74EA7872B6DADCC008F6C7C /* ValidateUtilityNetworkTopologyView.swift in Copy Source Code Files */ = {isa = PBXBuildFile; fileRef = D74EA7812B6DADA5008F6C7C /* ValidateUtilityNetworkTopologyView.swift */; };
		D74ECD0D2BEEAE2F007C0FA6 /* EditAndSyncFeaturesWithFeatureServiceView.Model.swift in Sources */ = {isa = PBXBuildFile; fileRef = D74ECD0C2BEEAE2F007C0FA6 /* EditAndSyncFeaturesWithFeatureServiceView.Model.swift */; };
		D74ECD0E2BEEAE40007C0FA6 /* EditAndSyncFeaturesWithFeatureServiceView.Model.swift in Copy Source Code Files */ = {isa = PBXBuildFile; fileRef = D74ECD0C2BEEAE2F007C0FA6 /* EditAndSyncFeaturesWithFeatureServiceView.Model.swift */; };
		D74F03F02B609A7D00E83688 /* AddFeaturesWithContingentValuesView.Model.swift in Sources */ = {isa = PBXBuildFile; fileRef = D74F03EF2B609A7D00E83688 /* AddFeaturesWithContingentValuesView.Model.swift */; };
		D74F6C442D0CD51B00D4FB15 /* ConfigureElectronicNavigationalChartsView.swift in Sources */ = {isa = PBXBuildFile; fileRef = D74F6C3E2D0CD51B00D4FB15 /* ConfigureElectronicNavigationalChartsView.swift */; };
		D74F6C452D0CD54200D4FB15 /* ConfigureElectronicNavigationalChartsView.swift in Copy Source Code Files */ = {isa = PBXBuildFile; fileRef = D74F6C3E2D0CD51B00D4FB15 /* ConfigureElectronicNavigationalChartsView.swift */; };
		D75101812A2E493600B8FA48 /* ShowLabelsOnLayerView.swift in Sources */ = {isa = PBXBuildFile; fileRef = D75101802A2E493600B8FA48 /* ShowLabelsOnLayerView.swift */; };
		D75101822A2E497F00B8FA48 /* ShowLabelsOnLayerView.swift in Copy Source Code Files */ = {isa = PBXBuildFile; fileRef = D75101802A2E493600B8FA48 /* ShowLabelsOnLayerView.swift */; };
		D751018E2A2E962D00B8FA48 /* IdentifyLayerFeaturesView.swift in Sources */ = {isa = PBXBuildFile; fileRef = D751018D2A2E962D00B8FA48 /* IdentifyLayerFeaturesView.swift */; };
		D751018F2A2E966C00B8FA48 /* IdentifyLayerFeaturesView.swift in Copy Source Code Files */ = {isa = PBXBuildFile; fileRef = D751018D2A2E962D00B8FA48 /* IdentifyLayerFeaturesView.swift */; };
		D751B4C82CD3E572005CE750 /* AddKMLLayerWithNetworkLinksView.swift in Sources */ = {isa = PBXBuildFile; fileRef = D751B4C42CD3E572005CE750 /* AddKMLLayerWithNetworkLinksView.swift */; };
		D751B4CB2CD3E598005CE750 /* AddKMLLayerWithNetworkLinksView.swift in Copy Source Code Files */ = {isa = PBXBuildFile; fileRef = D751B4C42CD3E572005CE750 /* AddKMLLayerWithNetworkLinksView.swift */; };
		D752D9402A39154C003EB25E /* ManageOperationalLayersView.swift in Sources */ = {isa = PBXBuildFile; fileRef = D752D93F2A39154C003EB25E /* ManageOperationalLayersView.swift */; };
		D752D9412A39162F003EB25E /* ManageOperationalLayersView.swift in Copy Source Code Files */ = {isa = PBXBuildFile; fileRef = D752D93F2A39154C003EB25E /* ManageOperationalLayersView.swift */; };
		D752D9462A3A6F80003EB25E /* MonitorChangesToMapLoadStatusView.swift in Sources */ = {isa = PBXBuildFile; fileRef = D752D9452A3A6F7F003EB25E /* MonitorChangesToMapLoadStatusView.swift */; };
		D752D9472A3A6FC0003EB25E /* MonitorChangesToMapLoadStatusView.swift in Copy Source Code Files */ = {isa = PBXBuildFile; fileRef = D752D9452A3A6F7F003EB25E /* MonitorChangesToMapLoadStatusView.swift */; };
		D752D95F2A3BCE06003EB25E /* DisplayMapFromPortalItemView.swift in Sources */ = {isa = PBXBuildFile; fileRef = D752D95E2A3BCE06003EB25E /* DisplayMapFromPortalItemView.swift */; };
		D752D9602A3BCE63003EB25E /* DisplayMapFromPortalItemView.swift in Copy Source Code Files */ = {isa = PBXBuildFile; fileRef = D752D95E2A3BCE06003EB25E /* DisplayMapFromPortalItemView.swift */; };
		D75362D22A1E886700D83028 /* ApplyUniqueValueRendererView.swift in Sources */ = {isa = PBXBuildFile; fileRef = D75362D12A1E886700D83028 /* ApplyUniqueValueRendererView.swift */; };
		D75362D32A1E8C8800D83028 /* ApplyUniqueValueRendererView.swift in Copy Source Code Files */ = {isa = PBXBuildFile; fileRef = D75362D12A1E886700D83028 /* ApplyUniqueValueRendererView.swift */; };
		D7553CDB2AE2DFEC00DC2A70 /* GeocodeOfflineView.swift in Sources */ = {isa = PBXBuildFile; fileRef = D7553CD82AE2DFEC00DC2A70 /* GeocodeOfflineView.swift */; };
		D7553CDD2AE2E00E00DC2A70 /* GeocodeOfflineView.swift in Copy Source Code Files */ = {isa = PBXBuildFile; fileRef = D7553CD82AE2DFEC00DC2A70 /* GeocodeOfflineView.swift */; };
		D757D14B2B6C46E50065F78F /* ListSpatialReferenceTransformationsView.Model.swift in Sources */ = {isa = PBXBuildFile; fileRef = D757D14A2B6C46E50065F78F /* ListSpatialReferenceTransformationsView.Model.swift */; };
		D757D14C2B6C60170065F78F /* ListSpatialReferenceTransformationsView.Model.swift in Copy Source Code Files */ = {isa = PBXBuildFile; fileRef = D757D14A2B6C46E50065F78F /* ListSpatialReferenceTransformationsView.Model.swift */; };
		D7588F5F2B7D8DAA008B75E2 /* NavigateRouteWithReroutingView.swift in Sources */ = {isa = PBXBuildFile; fileRef = D7588F5C2B7D8DAA008B75E2 /* NavigateRouteWithReroutingView.swift */; };
		D7588F622B7D8DED008B75E2 /* NavigateRouteWithReroutingView.swift in Copy Source Code Files */ = {isa = PBXBuildFile; fileRef = D7588F5C2B7D8DAA008B75E2 /* NavigateRouteWithReroutingView.swift */; };
		D75B58512AAFB3030038B3B4 /* StyleFeaturesWithCustomDictionaryView.swift in Sources */ = {isa = PBXBuildFile; fileRef = D75B58502AAFB3030038B3B4 /* StyleFeaturesWithCustomDictionaryView.swift */; };
		D75B58522AAFB37C0038B3B4 /* StyleFeaturesWithCustomDictionaryView.swift in Copy Source Code Files */ = {isa = PBXBuildFile; fileRef = D75B58502AAFB3030038B3B4 /* StyleFeaturesWithCustomDictionaryView.swift */; };
		D75C35672AB50338003CD55F /* GroupLayersTogetherView.GroupLayerListView.swift in Sources */ = {isa = PBXBuildFile; fileRef = D75C35662AB50338003CD55F /* GroupLayersTogetherView.GroupLayerListView.swift */; };
		D75E5EE62CC0340100252595 /* ListContentsOfKMLFileView.swift in Sources */ = {isa = PBXBuildFile; fileRef = D75E5EE22CC0340100252595 /* ListContentsOfKMLFileView.swift */; };
		D75E5EE92CC0342700252595 /* ListContentsOfKMLFileView.swift in Copy Source Code Files */ = {isa = PBXBuildFile; fileRef = D75E5EE22CC0340100252595 /* ListContentsOfKMLFileView.swift */; };
		D75E5EEC2CC0466900252595 /* esri_test_data.kmz in Resources */ = {isa = PBXBuildFile; fileRef = D75E5EEA2CC0466900252595 /* esri_test_data.kmz */; settings = {ASSET_TAGS = (ListContentsOfKmlFile, ); }; };
		D75E5EF12CC049D500252595 /* EditFeaturesUsingFeatureFormsView.swift in Sources */ = {isa = PBXBuildFile; fileRef = D75E5EED2CC049D500252595 /* EditFeaturesUsingFeatureFormsView.swift */; };
		D75E5EF42CC04A0C00252595 /* EditFeaturesUsingFeatureFormsView.swift in Copy Source Code Files */ = {isa = PBXBuildFile; fileRef = D75E5EED2CC049D500252595 /* EditFeaturesUsingFeatureFormsView.swift */; };
		D75F66362B48EABC00434974 /* SearchForWebMapView.swift in Sources */ = {isa = PBXBuildFile; fileRef = D75F66332B48EABC00434974 /* SearchForWebMapView.swift */; };
		D75F66392B48EB1800434974 /* SearchForWebMapView.swift in Copy Source Code Files */ = {isa = PBXBuildFile; fileRef = D75F66332B48EABC00434974 /* SearchForWebMapView.swift */; };
		D76000A22AF18BAB00B3084D /* FindRouteInTransportNetworkView.Model.swift in Copy Source Code Files */ = {isa = PBXBuildFile; fileRef = D7749AD52AF08BF50086632F /* FindRouteInTransportNetworkView.Model.swift */; };
		D76000AE2AF19C2300B3084D /* FindRouteInMobileMapPackageView.swift in Sources */ = {isa = PBXBuildFile; fileRef = D76000AB2AF19C2300B3084D /* FindRouteInMobileMapPackageView.swift */; };
		D76000B12AF19C4600B3084D /* FindRouteInMobileMapPackageView.swift in Copy Source Code Files */ = {isa = PBXBuildFile; fileRef = D76000AB2AF19C2300B3084D /* FindRouteInMobileMapPackageView.swift */; };
		D76000B72AF19FCA00B3084D /* SanFrancisco.mmpk in Resources */ = {isa = PBXBuildFile; fileRef = D76000B62AF19FCA00B3084D /* SanFrancisco.mmpk */; settings = {ASSET_TAGS = (FindRouteInMobileMapPackage, ); }; };
		D762AF5F2BF6A7B900ECE3C7 /* EditFeaturesWithFeatureLinkedAnnotationView.swift in Sources */ = {isa = PBXBuildFile; fileRef = D762AF5B2BF6A7B900ECE3C7 /* EditFeaturesWithFeatureLinkedAnnotationView.swift */; };
		D762AF622BF6A7D100ECE3C7 /* EditFeaturesWithFeatureLinkedAnnotationView.swift in Copy Source Code Files */ = {isa = PBXBuildFile; fileRef = D762AF5B2BF6A7B900ECE3C7 /* EditFeaturesWithFeatureLinkedAnnotationView.swift */; };
		D762AF652BF6A96100ECE3C7 /* loudoun_anno.geodatabase in Resources */ = {isa = PBXBuildFile; fileRef = D762AF632BF6A96100ECE3C7 /* loudoun_anno.geodatabase */; settings = {ASSET_TAGS = (EditFeaturesWithFeatureLinkedAnnotation, ); }; };
		D762DA0E2D94C750001052DD /* NapervilleGasUtilities.geodatabase in Resources */ = {isa = PBXBuildFile; fileRef = D762DA0C2D94C750001052DD /* NapervilleGasUtilities.geodatabase */; settings = {ASSET_TAGS = (SnapGeometryEditsWithUtilityNetworkRules, ); }; };
		D7634FAF2A43B7AC00F8AEFB /* CreateConvexHullAroundGeometriesView.swift in Sources */ = {isa = PBXBuildFile; fileRef = D7634FAE2A43B7AC00F8AEFB /* CreateConvexHullAroundGeometriesView.swift */; };
		D7634FB02A43B8B000F8AEFB /* CreateConvexHullAroundGeometriesView.swift in Copy Source Code Files */ = {isa = PBXBuildFile; fileRef = D7634FAE2A43B7AC00F8AEFB /* CreateConvexHullAroundGeometriesView.swift */; };
		D7635FF12B9272CB0044AB97 /* DisplayClustersView.swift in Sources */ = {isa = PBXBuildFile; fileRef = D7635FED2B9272CB0044AB97 /* DisplayClustersView.swift */; };
		D7635FFB2B9277DC0044AB97 /* ConfigureClustersView.Model.swift in Sources */ = {isa = PBXBuildFile; fileRef = D7635FF52B9277DC0044AB97 /* ConfigureClustersView.Model.swift */; };
		D7635FFD2B9277DC0044AB97 /* ConfigureClustersView.SettingsView.swift in Sources */ = {isa = PBXBuildFile; fileRef = D7635FF72B9277DC0044AB97 /* ConfigureClustersView.SettingsView.swift */; };
		D7635FFE2B9277DC0044AB97 /* ConfigureClustersView.swift in Sources */ = {isa = PBXBuildFile; fileRef = D7635FF82B9277DC0044AB97 /* ConfigureClustersView.swift */; };
		D76360002B9296420044AB97 /* ConfigureClustersView.swift in Copy Source Code Files */ = {isa = PBXBuildFile; fileRef = D7635FF82B9277DC0044AB97 /* ConfigureClustersView.swift */; };
		D76360012B92964A0044AB97 /* ConfigureClustersView.Model.swift in Copy Source Code Files */ = {isa = PBXBuildFile; fileRef = D7635FF52B9277DC0044AB97 /* ConfigureClustersView.Model.swift */; };
		D76360022B9296520044AB97 /* ConfigureClustersView.SettingsView.swift in Copy Source Code Files */ = {isa = PBXBuildFile; fileRef = D7635FF72B9277DC0044AB97 /* ConfigureClustersView.SettingsView.swift */; };
		D76360032B9296580044AB97 /* DisplayClustersView.swift in Copy Source Code Files */ = {isa = PBXBuildFile; fileRef = D7635FED2B9272CB0044AB97 /* DisplayClustersView.swift */; };
		D76495212B74687E0042699E /* ValidateUtilityNetworkTopologyView.Model.swift in Sources */ = {isa = PBXBuildFile; fileRef = D76495202B74687E0042699E /* ValidateUtilityNetworkTopologyView.Model.swift */; };
		D76495222B7468940042699E /* ValidateUtilityNetworkTopologyView.Model.swift in Copy Source Code Files */ = {isa = PBXBuildFile; fileRef = D76495202B74687E0042699E /* ValidateUtilityNetworkTopologyView.Model.swift */; };
		D764B7DF2BE2F89D002E2F92 /* EditGeodatabaseWithTransactionsView.swift in Sources */ = {isa = PBXBuildFile; fileRef = D764B7DB2BE2F89D002E2F92 /* EditGeodatabaseWithTransactionsView.swift */; };
		D764B7E22BE2F8B8002E2F92 /* EditGeodatabaseWithTransactionsView.swift in Copy Source Code Files */ = {isa = PBXBuildFile; fileRef = D764B7DB2BE2F89D002E2F92 /* EditGeodatabaseWithTransactionsView.swift */; };
		D76929FA2B4F79540047205E /* OrbitCameraAroundObjectView.swift in Sources */ = {isa = PBXBuildFile; fileRef = D76929F52B4F78340047205E /* OrbitCameraAroundObjectView.swift */; };
		D76929FB2B4F795C0047205E /* OrbitCameraAroundObjectView.swift in Copy Source Code Files */ = {isa = PBXBuildFile; fileRef = D76929F52B4F78340047205E /* OrbitCameraAroundObjectView.swift */; };
		D769C2122A29019B00030F61 /* SetUpLocationDrivenGeotriggersView.swift in Sources */ = {isa = PBXBuildFile; fileRef = D769C2112A29019B00030F61 /* SetUpLocationDrivenGeotriggersView.swift */; };
		D769C2132A29057200030F61 /* SetUpLocationDrivenGeotriggersView.swift in Copy Source Code Files */ = {isa = PBXBuildFile; fileRef = D769C2112A29019B00030F61 /* SetUpLocationDrivenGeotriggersView.swift */; };
		D769DF332BEC1A1C0062AE95 /* EditGeodatabaseWithTransactionsView.Model.swift in Sources */ = {isa = PBXBuildFile; fileRef = D769DF322BEC1A1C0062AE95 /* EditGeodatabaseWithTransactionsView.Model.swift */; };
		D769DF342BEC1A9E0062AE95 /* EditGeodatabaseWithTransactionsView.Model.swift in Copy Source Code Files */ = {isa = PBXBuildFile; fileRef = D769DF322BEC1A1C0062AE95 /* EditGeodatabaseWithTransactionsView.Model.swift */; };
		D76CE8D92BFD7047009A8686 /* SetReferenceScaleView.swift in Sources */ = {isa = PBXBuildFile; fileRef = D76CE8D52BFD7047009A8686 /* SetReferenceScaleView.swift */; };
		D76CE8DA2BFD7063009A8686 /* SetReferenceScaleView.swift in Copy Source Code Files */ = {isa = PBXBuildFile; fileRef = D76CE8D52BFD7047009A8686 /* SetReferenceScaleView.swift */; };
		D76EE6072AF9AFE100DA0325 /* FindRouteAroundBarriersView.Model.swift in Sources */ = {isa = PBXBuildFile; fileRef = D76EE6062AF9AFE100DA0325 /* FindRouteAroundBarriersView.Model.swift */; };
		D76EE6082AF9AFEC00DA0325 /* FindRouteAroundBarriersView.Model.swift in Copy Source Code Files */ = {isa = PBXBuildFile; fileRef = D76EE6062AF9AFE100DA0325 /* FindRouteAroundBarriersView.Model.swift */; };
		D7705D582AFC244E00CC0335 /* FindClosestFacilityToMultiplePointsView.swift in Sources */ = {isa = PBXBuildFile; fileRef = D7705D552AFC244E00CC0335 /* FindClosestFacilityToMultiplePointsView.swift */; };
		D7705D5B2AFC246A00CC0335 /* FindClosestFacilityToMultiplePointsView.swift in Copy Source Code Files */ = {isa = PBXBuildFile; fileRef = D7705D552AFC244E00CC0335 /* FindClosestFacilityToMultiplePointsView.swift */; };
		D7705D642AFC570700CC0335 /* FindClosestFacilityFromPointView.swift in Sources */ = {isa = PBXBuildFile; fileRef = D7705D612AFC570700CC0335 /* FindClosestFacilityFromPointView.swift */; };
		D7705D662AFC575000CC0335 /* FindClosestFacilityFromPointView.swift in Copy Source Code Files */ = {isa = PBXBuildFile; fileRef = D7705D612AFC570700CC0335 /* FindClosestFacilityFromPointView.swift */; };
		D771D0C82CD55211004C13CB /* ApplyRasterRenderingRuleView.swift in Sources */ = {isa = PBXBuildFile; fileRef = D771D0C22CD55211004C13CB /* ApplyRasterRenderingRuleView.swift */; };
		D771D0C92CD5522A004C13CB /* ApplyRasterRenderingRuleView.swift in Copy Source Code Files */ = {isa = PBXBuildFile; fileRef = D771D0C22CD55211004C13CB /* ApplyRasterRenderingRuleView.swift */; };
		D7749AD62AF08BF50086632F /* FindRouteInTransportNetworkView.Model.swift in Sources */ = {isa = PBXBuildFile; fileRef = D7749AD52AF08BF50086632F /* FindRouteInTransportNetworkView.Model.swift */; };
		D77570C02A2942F800F490CD /* AnimateImagesWithImageOverlayView.swift in Sources */ = {isa = PBXBuildFile; fileRef = D77570BF2A2942F800F490CD /* AnimateImagesWithImageOverlayView.swift */; };
		D77570C12A2943D900F490CD /* AnimateImagesWithImageOverlayView.swift in Copy Source Code Files */ = {isa = PBXBuildFile; fileRef = D77570BF2A2942F800F490CD /* AnimateImagesWithImageOverlayView.swift */; };
		D77572AE2A295DDE00F490CD /* PacificSouthWest2 in Resources */ = {isa = PBXBuildFile; fileRef = D77572AD2A295DDD00F490CD /* PacificSouthWest2 */; settings = {ASSET_TAGS = (AnimateImagesWithImageOverlay, ); }; };
		D77688132B69826B007C3860 /* ListSpatialReferenceTransformationsView.swift in Sources */ = {isa = PBXBuildFile; fileRef = D77688102B69826B007C3860 /* ListSpatialReferenceTransformationsView.swift */; };
		D77688152B69828E007C3860 /* ListSpatialReferenceTransformationsView.swift in Copy Source Code Files */ = {isa = PBXBuildFile; fileRef = D77688102B69826B007C3860 /* ListSpatialReferenceTransformationsView.swift */; };
		D7781D492B7EB03400E53C51 /* SanDiegoTourPath.json in Resources */ = {isa = PBXBuildFile; fileRef = D7781D482B7EB03400E53C51 /* SanDiegoTourPath.json */; settings = {ASSET_TAGS = (NavigateRouteWithRerouting, ); }; };
		D7781D4B2B7ECCB700E53C51 /* NavigateRouteWithReroutingView.Model.swift in Sources */ = {isa = PBXBuildFile; fileRef = D7781D4A2B7ECCB700E53C51 /* NavigateRouteWithReroutingView.Model.swift */; };
		D7781D4C2B7ECCC800E53C51 /* NavigateRouteWithReroutingView.Model.swift in Copy Source Code Files */ = {isa = PBXBuildFile; fileRef = D7781D4A2B7ECCB700E53C51 /* NavigateRouteWithReroutingView.Model.swift */; };
		D77BC5392B59A2D3007B49B6 /* StylePointWithDistanceCompositeSceneSymbolView.swift in Sources */ = {isa = PBXBuildFile; fileRef = D77BC5362B59A2D3007B49B6 /* StylePointWithDistanceCompositeSceneSymbolView.swift */; };
		D77BC53C2B59A309007B49B6 /* StylePointWithDistanceCompositeSceneSymbolView.swift in Copy Source Code Files */ = {isa = PBXBuildFile; fileRef = D77BC5362B59A2D3007B49B6 /* StylePointWithDistanceCompositeSceneSymbolView.swift */; };
		D77D9C002BB2438200B38A6C /* AugmentRealityToShowHiddenInfrastructureView.ARSceneView.swift in Sources */ = {isa = PBXBuildFile; fileRef = D77D9BFF2BB2438200B38A6C /* AugmentRealityToShowHiddenInfrastructureView.ARSceneView.swift */; };
		D77D9C012BB2439400B38A6C /* AugmentRealityToShowHiddenInfrastructureView.ARSceneView.swift in Copy Source Code Files */ = {isa = PBXBuildFile; fileRef = D77D9BFF2BB2438200B38A6C /* AugmentRealityToShowHiddenInfrastructureView.ARSceneView.swift */; };
		D7848ED82CBD85A300F6F546 /* AddPointSceneLayerView.swift in Sources */ = {isa = PBXBuildFile; fileRef = D7848ED42CBD85A300F6F546 /* AddPointSceneLayerView.swift */; };
		D7848EDB2CBD85D100F6F546 /* AddPointSceneLayerView.swift in Copy Source Code Files */ = {isa = PBXBuildFile; fileRef = D7848ED42CBD85A300F6F546 /* AddPointSceneLayerView.swift */; };
		D7848EFE2CBD986400F6F546 /* AddElevationSourceFromRasterView.swift in Sources */ = {isa = PBXBuildFile; fileRef = D7848EFA2CBD986400F6F546 /* AddElevationSourceFromRasterView.swift */; };
		D7848F012CBD987B00F6F546 /* AddElevationSourceFromRasterView.swift in Copy Source Code Files */ = {isa = PBXBuildFile; fileRef = D7848EFA2CBD986400F6F546 /* AddElevationSourceFromRasterView.swift */; };
		D78666AD2A2161F100C60110 /* FindNearestVertexView.swift in Sources */ = {isa = PBXBuildFile; fileRef = D78666AC2A2161F100C60110 /* FindNearestVertexView.swift */; };
		D78666AE2A21629200C60110 /* FindNearestVertexView.swift in Copy Source Code Files */ = {isa = PBXBuildFile; fileRef = D78666AC2A2161F100C60110 /* FindNearestVertexView.swift */; };
		D789AAAD2D66C718007A8E0E /* CreateKMLMultiTrackView.Model.swift in Sources */ = {isa = PBXBuildFile; fileRef = D789AAAC2D66C718007A8E0E /* CreateKMLMultiTrackView.Model.swift */; };
		D789AAAE2D66C737007A8E0E /* CreateKMLMultiTrackView.Model.swift in Copy Source Code Files */ = {isa = PBXBuildFile; fileRef = D789AAAC2D66C718007A8E0E /* CreateKMLMultiTrackView.Model.swift */; };
		D78FA4942C3C88880079313E /* CreateDynamicBasemapGalleryView.Views.swift in Sources */ = {isa = PBXBuildFile; fileRef = D78FA4932C3C88880079313E /* CreateDynamicBasemapGalleryView.Views.swift */; };
		D78FA4952C3C8E8A0079313E /* CreateDynamicBasemapGalleryView.Views.swift in Copy Source Code Files */ = {isa = PBXBuildFile; fileRef = D78FA4932C3C88880079313E /* CreateDynamicBasemapGalleryView.Views.swift */; };
		D79482D42C35D872006521CD /* CreateDynamicBasemapGalleryView.swift in Sources */ = {isa = PBXBuildFile; fileRef = D79482D02C35D872006521CD /* CreateDynamicBasemapGalleryView.swift */; };
		D79482D72C35D8A3006521CD /* CreateDynamicBasemapGalleryView.swift in Copy Source Code Files */ = {isa = PBXBuildFile; fileRef = D79482D02C35D872006521CD /* CreateDynamicBasemapGalleryView.swift */; };
		D79EE76E2A4CEA5D005A52AE /* SetUpLocationDrivenGeotriggersView.Model.swift in Sources */ = {isa = PBXBuildFile; fileRef = D79EE76D2A4CEA5D005A52AE /* SetUpLocationDrivenGeotriggersView.Model.swift */; };
		D79EE76F2A4CEA7F005A52AE /* SetUpLocationDrivenGeotriggersView.Model.swift in Copy Source Code Files */ = {isa = PBXBuildFile; fileRef = D79EE76D2A4CEA5D005A52AE /* SetUpLocationDrivenGeotriggersView.Model.swift */; };
		D7A670D52DADB9630060E327 /* Bundle.swift in Sources */ = {isa = PBXBuildFile; fileRef = D7A670D42DADB9630060E327 /* Bundle.swift */; };
		D7A670D72DADBC770060E327 /* EnvironmentValues+RequestReviewModel.swift in Sources */ = {isa = PBXBuildFile; fileRef = D7A670D62DADBC770060E327 /* EnvironmentValues+RequestReviewModel.swift */; };
		D7A737E02BABB9FE00B7C7FC /* AugmentRealityToShowHiddenInfrastructureView.swift in Sources */ = {isa = PBXBuildFile; fileRef = D7A737DC2BABB9FE00B7C7FC /* AugmentRealityToShowHiddenInfrastructureView.swift */; };
		D7A737E32BABBA2200B7C7FC /* AugmentRealityToShowHiddenInfrastructureView.swift in Copy Source Code Files */ = {isa = PBXBuildFile; fileRef = D7A737DC2BABB9FE00B7C7FC /* AugmentRealityToShowHiddenInfrastructureView.swift */; };
		D7A85A082CD5ABF5009DC68A /* QueryWithCQLFiltersView.swift in Sources */ = {isa = PBXBuildFile; fileRef = D7A85A022CD5ABF5009DC68A /* QueryWithCQLFiltersView.swift */; };
		D7A85A092CD5AC0B009DC68A /* QueryWithCQLFiltersView.swift in Copy Source Code Files */ = {isa = PBXBuildFile; fileRef = D7A85A022CD5ABF5009DC68A /* QueryWithCQLFiltersView.swift */; };
		D7ABA2F92A32579C0021822B /* MeasureDistanceInSceneView.swift in Sources */ = {isa = PBXBuildFile; fileRef = D7ABA2F82A32579C0021822B /* MeasureDistanceInSceneView.swift */; };
		D7ABA2FA2A32760D0021822B /* MeasureDistanceInSceneView.swift in Copy Source Code Files */ = {isa = PBXBuildFile; fileRef = D7ABA2F82A32579C0021822B /* MeasureDistanceInSceneView.swift */; };
		D7ABA2FF2A32881C0021822B /* ShowViewshedFromGeoelementInSceneView.swift in Sources */ = {isa = PBXBuildFile; fileRef = D7ABA2FE2A32881C0021822B /* ShowViewshedFromGeoelementInSceneView.swift */; };
		D7ABA3002A3288970021822B /* ShowViewshedFromGeoelementInSceneView.swift in Copy Source Code Files */ = {isa = PBXBuildFile; fileRef = D7ABA2FE2A32881C0021822B /* ShowViewshedFromGeoelementInSceneView.swift */; };
		D7AE861E2AC39DC50049B626 /* DisplayAnnotationView.swift in Sources */ = {isa = PBXBuildFile; fileRef = D7AE861D2AC39DC50049B626 /* DisplayAnnotationView.swift */; };
		D7AE861F2AC39E7F0049B626 /* DisplayAnnotationView.swift in Copy Source Code Files */ = {isa = PBXBuildFile; fileRef = D7AE861D2AC39DC50049B626 /* DisplayAnnotationView.swift */; };
		D7AE86202AC3A1050049B626 /* AddCustomDynamicEntityDataSourceView.Vessel.swift in Copy Source Code Files */ = {isa = PBXBuildFile; fileRef = 7900C5F52A83FC3F002D430F /* AddCustomDynamicEntityDataSourceView.Vessel.swift */; };
		D7AE86212AC3A10A0049B626 /* GroupLayersTogetherView.GroupLayerListView.swift in Copy Source Code Files */ = {isa = PBXBuildFile; fileRef = D75C35662AB50338003CD55F /* GroupLayersTogetherView.GroupLayerListView.swift */; };
		D7B759B32B1FFBE300017FDD /* FavoritesView.swift in Sources */ = {isa = PBXBuildFile; fileRef = D7B759B22B1FFBE300017FDD /* FavoritesView.swift */; };
		D7BA38912BFBC476009954F5 /* EditFeaturesWithFeatureLinkedAnnotationView.Model.swift in Sources */ = {isa = PBXBuildFile; fileRef = D7BA38902BFBC476009954F5 /* EditFeaturesWithFeatureLinkedAnnotationView.Model.swift */; };
		D7BA38922BFBC4F0009954F5 /* EditFeaturesWithFeatureLinkedAnnotationView.Model.swift in Copy Source Code Files */ = {isa = PBXBuildFile; fileRef = D7BA38902BFBC476009954F5 /* EditFeaturesWithFeatureLinkedAnnotationView.Model.swift */; };
		D7BA38972BFBFC0F009954F5 /* QueryRelatedFeaturesView.swift in Sources */ = {isa = PBXBuildFile; fileRef = D7BA38932BFBFC0F009954F5 /* QueryRelatedFeaturesView.swift */; };
		D7BA389A2BFBFC2E009954F5 /* QueryRelatedFeaturesView.swift in Copy Source Code Files */ = {isa = PBXBuildFile; fileRef = D7BA38932BFBFC0F009954F5 /* QueryRelatedFeaturesView.swift */; };
		D7BB3DD22C5D781800FFCD56 /* SaveTheBay.geodatabase in Resources */ = {isa = PBXBuildFile; fileRef = D7BB3DD02C5D781800FFCD56 /* SaveTheBay.geodatabase */; settings = {ASSET_TAGS = (EditGeodatabaseWithTransactions, ); }; };
		D7BE7E6F2CC19CC3006DDB0C /* AddTiledLayerView.swift in Sources */ = {isa = PBXBuildFile; fileRef = D7BE7E6B2CC19CC3006DDB0C /* AddTiledLayerView.swift */; };
		D7BE7E722CC19CE5006DDB0C /* AddTiledLayerView.swift in Copy Source Code Files */ = {isa = PBXBuildFile; fileRef = D7BE7E6B2CC19CC3006DDB0C /* AddTiledLayerView.swift */; };
		D7BEBAA02CBD9CCA00F882E7 /* MontereyElevation.dt2 in Resources */ = {isa = PBXBuildFile; fileRef = D7BEBA9E2CBD9CCA00F882E7 /* MontereyElevation.dt2 */; settings = {ASSET_TAGS = (AddElevationSourceFromRaster, ); }; };
		D7BEBAC52CBDC0F800F882E7 /* AddElevationSourceFromTilePackageView.swift in Sources */ = {isa = PBXBuildFile; fileRef = D7BEBABF2CBDC0F800F882E7 /* AddElevationSourceFromTilePackageView.swift */; };
		D7BEBAC62CBDC11600F882E7 /* AddElevationSourceFromTilePackageView.swift in Copy Source Code Files */ = {isa = PBXBuildFile; fileRef = D7BEBABF2CBDC0F800F882E7 /* AddElevationSourceFromTilePackageView.swift */; };
		D7BEBAC92CBDC81200F882E7 /* MontereyElevation.tpkx in Resources */ = {isa = PBXBuildFile; fileRef = D7BEBAC72CBDC81200F882E7 /* MontereyElevation.tpkx */; settings = {ASSET_TAGS = (AddElevationSourceFromTilePackage, ); }; };
		D7BEBAD22CBDFE1C00F882E7 /* DisplayAlternateSymbolsAtDifferentScalesView.swift in Sources */ = {isa = PBXBuildFile; fileRef = D7BEBACE2CBDFE1C00F882E7 /* DisplayAlternateSymbolsAtDifferentScalesView.swift */; };
		D7BEBAD52CBDFE3900F882E7 /* DisplayAlternateSymbolsAtDifferentScalesView.swift in Copy Source Code Files */ = {isa = PBXBuildFile; fileRef = D7BEBACE2CBDFE1C00F882E7 /* DisplayAlternateSymbolsAtDifferentScalesView.swift */; };
		D7C16D1B2AC5F95300689E89 /* Animate3DGraphicView.swift in Sources */ = {isa = PBXBuildFile; fileRef = D7C16D1A2AC5F95300689E89 /* Animate3DGraphicView.swift */; };
		D7C16D1C2AC5F96900689E89 /* Animate3DGraphicView.swift in Copy Source Code Files */ = {isa = PBXBuildFile; fileRef = D7C16D1A2AC5F95300689E89 /* Animate3DGraphicView.swift */; };
		D7C16D1F2AC5FE8200689E89 /* Pyrenees.csv in Resources */ = {isa = PBXBuildFile; fileRef = D7C16D1E2AC5FE8200689E89 /* Pyrenees.csv */; settings = {ASSET_TAGS = (Animate3DGraphic, ); }; };
		D7C16D222AC5FE9800689E89 /* GrandCanyon.csv in Resources */ = {isa = PBXBuildFile; fileRef = D7C16D212AC5FE9800689E89 /* GrandCanyon.csv */; settings = {ASSET_TAGS = (Animate3DGraphic, ); }; };
		D7C16D252AC5FEA600689E89 /* Snowdon.csv in Resources */ = {isa = PBXBuildFile; fileRef = D7C16D242AC5FEA600689E89 /* Snowdon.csv */; settings = {ASSET_TAGS = (Animate3DGraphic, ); }; };
		D7C16D282AC5FEB700689E89 /* Hawaii.csv in Resources */ = {isa = PBXBuildFile; fileRef = D7C16D272AC5FEB600689E89 /* Hawaii.csv */; settings = {ASSET_TAGS = (Animate3DGraphic, ); }; };
		D7C3AB4A2B683291008909B9 /* SetFeatureRequestModeView.swift in Sources */ = {isa = PBXBuildFile; fileRef = D7C3AB472B683291008909B9 /* SetFeatureRequestModeView.swift */; };
		D7C3AB4D2B6832B7008909B9 /* SetFeatureRequestModeView.swift in Copy Source Code Files */ = {isa = PBXBuildFile; fileRef = D7C3AB472B683291008909B9 /* SetFeatureRequestModeView.swift */; };
		D7C523402BED9BBF00E8221A /* SanFrancisco.tpkx in Resources */ = {isa = PBXBuildFile; fileRef = D7C5233E2BED9BBF00E8221A /* SanFrancisco.tpkx */; settings = {ASSET_TAGS = (AddTiledLayerAsBasemap, EditAndSyncFeaturesWithFeatureService, ); }; };
		D7C6420C2B4F47E10042B8F7 /* SearchForWebMapView.Model.swift in Sources */ = {isa = PBXBuildFile; fileRef = D7C6420B2B4F47E10042B8F7 /* SearchForWebMapView.Model.swift */; };
		D7C6420D2B4F5DDB0042B8F7 /* SearchForWebMapView.Model.swift in Copy Source Code Files */ = {isa = PBXBuildFile; fileRef = D7C6420B2B4F47E10042B8F7 /* SearchForWebMapView.Model.swift */; };
		D7C97B562B75C10C0097CDA1 /* ValidateUtilityNetworkTopologyView.Views.swift in Sources */ = {isa = PBXBuildFile; fileRef = D7C97B552B75C10C0097CDA1 /* ValidateUtilityNetworkTopologyView.Views.swift */; };
		D7CC33FF2A31475C00198EDF /* ShowLineOfSightBetweenPointsView.swift in Sources */ = {isa = PBXBuildFile; fileRef = D7CC33FD2A31475C00198EDF /* ShowLineOfSightBetweenPointsView.swift */; };
		D7CC34002A3147FF00198EDF /* ShowLineOfSightBetweenPointsView.swift in Copy Source Code Files */ = {isa = PBXBuildFile; fileRef = D7CC33FD2A31475C00198EDF /* ShowLineOfSightBetweenPointsView.swift */; };
		D7CDD38B2CB86F0A00DE9766 /* AddPointCloudLayerFromFileView.swift in Sources */ = {isa = PBXBuildFile; fileRef = D7CDD3852CB86F0A00DE9766 /* AddPointCloudLayerFromFileView.swift */; };
		D7CDD38C2CB86F4A00DE9766 /* AddPointCloudLayerFromFileView.swift in Copy Source Code Files */ = {isa = PBXBuildFile; fileRef = D7CDD3852CB86F0A00DE9766 /* AddPointCloudLayerFromFileView.swift */; };
		D7CDD38F2CB872EA00DE9766 /* sandiego-north-balboa-pointcloud.slpk in Resources */ = {isa = PBXBuildFile; fileRef = D7CDD38D2CB872EA00DE9766 /* sandiego-north-balboa-pointcloud.slpk */; settings = {ASSET_TAGS = (AddPointCloudLayerFromFile, ); }; };
		D7CE9F9B2AE2F575008F7A5F /* streetmap_SD.tpkx in Resources */ = {isa = PBXBuildFile; fileRef = D7CE9F9A2AE2F575008F7A5F /* streetmap_SD.tpkx */; settings = {ASSET_TAGS = (GeocodeOffline, ); }; };
		D7CE9FA32AE2F595008F7A5F /* san-diego-eagle-locator in Resources */ = {isa = PBXBuildFile; fileRef = D7CE9FA22AE2F595008F7A5F /* san-diego-eagle-locator */; settings = {ASSET_TAGS = (GeocodeOffline, ); }; };
		D7D1F3532ADDBE5D009CE2DA /* philadelphia.mspk in Resources */ = {isa = PBXBuildFile; fileRef = D7D1F3522ADDBE5D009CE2DA /* philadelphia.mspk */; settings = {ASSET_TAGS = (AugmentRealityToShowTabletopScene, DisplaySceneFromMobileScenePackage, ); }; };
		D7D9FCF62BF2CC8600F972A2 /* FilterByDefinitionExpressionOrDisplayFilterView.swift in Sources */ = {isa = PBXBuildFile; fileRef = D7D9FCF22BF2CC8600F972A2 /* FilterByDefinitionExpressionOrDisplayFilterView.swift */; };
		D7D9FCF92BF2CCA300F972A2 /* FilterByDefinitionExpressionOrDisplayFilterView.swift in Copy Source Code Files */ = {isa = PBXBuildFile; fileRef = D7D9FCF22BF2CC8600F972A2 /* FilterByDefinitionExpressionOrDisplayFilterView.swift */; };
		D7DDF84E2AF43AA2004352D9 /* GeocodeOfflineView.Model.swift in Copy Source Code Files */ = {isa = PBXBuildFile; fileRef = D72C43F22AEB066D00B6157B /* GeocodeOfflineView.Model.swift */; };
		D7DDF8532AF47C6C004352D9 /* FindRouteAroundBarriersView.swift in Sources */ = {isa = PBXBuildFile; fileRef = D7DDF8502AF47C6C004352D9 /* FindRouteAroundBarriersView.swift */; };
		D7DDF8562AF47C86004352D9 /* FindRouteAroundBarriersView.swift in Copy Source Code Files */ = {isa = PBXBuildFile; fileRef = D7DDF8502AF47C6C004352D9 /* FindRouteAroundBarriersView.swift */; };
		D7DFA0EA2CBA0242007C31F2 /* AddMapImageLayerView.swift in Sources */ = {isa = PBXBuildFile; fileRef = D7DFA0E62CBA0242007C31F2 /* AddMapImageLayerView.swift */; };
		D7DFA0ED2CBA0260007C31F2 /* AddMapImageLayerView.swift in Copy Source Code Files */ = {isa = PBXBuildFile; fileRef = D7DFA0E62CBA0242007C31F2 /* AddMapImageLayerView.swift */; };
		D7E440D72A1ECE7D005D74DE /* CreateBuffersAroundPointsView.swift in Sources */ = {isa = PBXBuildFile; fileRef = D7E440D62A1ECE7D005D74DE /* CreateBuffersAroundPointsView.swift */; };
		D7E440D82A1ECEB3005D74DE /* CreateBuffersAroundPointsView.swift in Copy Source Code Files */ = {isa = PBXBuildFile; fileRef = D7E440D62A1ECE7D005D74DE /* CreateBuffersAroundPointsView.swift */; };
		D7E557682A1D768800B9FB09 /* AddWMSLayerView.swift in Sources */ = {isa = PBXBuildFile; fileRef = D7E557672A1D768800B9FB09 /* AddWMSLayerView.swift */; };
		D7E7D0812AEB39D5003AAD02 /* FindRouteInTransportNetworkView.swift in Sources */ = {isa = PBXBuildFile; fileRef = D7E7D0802AEB39D5003AAD02 /* FindRouteInTransportNetworkView.swift */; };
		D7E7D0822AEB3A1D003AAD02 /* FindRouteInTransportNetworkView.swift in Copy Source Code Files */ = {isa = PBXBuildFile; fileRef = D7E7D0802AEB39D5003AAD02 /* FindRouteInTransportNetworkView.swift */; };
		D7E7D09A2AEB3C47003AAD02 /* san_diego_offline_routing in Resources */ = {isa = PBXBuildFile; fileRef = D7E7D0992AEB3C47003AAD02 /* san_diego_offline_routing */; settings = {ASSET_TAGS = (FindRouteInTransportNetwork, NavigateRouteWithRerouting, ); }; };
		D7E9EF292A1D2219000C4865 /* SetMinAndMaxScaleView.swift in Copy Source Code Files */ = {isa = PBXBuildFile; fileRef = D7EAF3592A1C023800D822C4 /* SetMinAndMaxScaleView.swift */; };
		D7E9EF2A2A1D29F2000C4865 /* SetMaxExtentView.swift in Copy Source Code Files */ = {isa = PBXBuildFile; fileRef = D734FA092A183A5B00246D7E /* SetMaxExtentView.swift */; };
		D7EAF35A2A1C023800D822C4 /* SetMinAndMaxScaleView.swift in Sources */ = {isa = PBXBuildFile; fileRef = D7EAF3592A1C023800D822C4 /* SetMinAndMaxScaleView.swift */; };
		D7ECF5982AB8BE63003FB2BE /* RenderMultilayerSymbolsView.swift in Sources */ = {isa = PBXBuildFile; fileRef = D7ECF5972AB8BE63003FB2BE /* RenderMultilayerSymbolsView.swift */; };
		D7ECF5992AB8BF5A003FB2BE /* RenderMultilayerSymbolsView.swift in Copy Source Code Files */ = {isa = PBXBuildFile; fileRef = D7ECF5972AB8BE63003FB2BE /* RenderMultilayerSymbolsView.swift */; };
		D7EF5D752A26A03A00FEBDE5 /* ShowCoordinatesInMultipleFormatsView.swift in Sources */ = {isa = PBXBuildFile; fileRef = D7EF5D742A26A03A00FEBDE5 /* ShowCoordinatesInMultipleFormatsView.swift */; };
		D7EF5D762A26A1EE00FEBDE5 /* ShowCoordinatesInMultipleFormatsView.swift in Copy Source Code Files */ = {isa = PBXBuildFile; fileRef = D7EF5D742A26A03A00FEBDE5 /* ShowCoordinatesInMultipleFormatsView.swift */; };
		D7F2784C2A1D76F5002E4567 /* AddWMSLayerView.swift in Copy Source Code Files */ = {isa = PBXBuildFile; fileRef = D7E557672A1D768800B9FB09 /* AddWMSLayerView.swift */; };
		D7F2A02F2CD00F1C0008D981 /* ApplyDictionaryRendererToFeatureLayerView.swift in Sources */ = {isa = PBXBuildFile; fileRef = D7F2A0292CD00F1C0008D981 /* ApplyDictionaryRendererToFeatureLayerView.swift */; };
		D7F2A0302CD00F400008D981 /* ApplyDictionaryRendererToFeatureLayerView.swift in Copy Source Code Files */ = {isa = PBXBuildFile; fileRef = D7F2A0292CD00F1C0008D981 /* ApplyDictionaryRendererToFeatureLayerView.swift */; };
		D7F850042B7C427A00680D7C /* ValidateUtilityNetworkTopologyView.Views.swift in Copy Source Code Files */ = {isa = PBXBuildFile; fileRef = D7C97B552B75C10C0097CDA1 /* ValidateUtilityNetworkTopologyView.Views.swift */; };
		D7F8C0392B60564D0072BFA7 /* AddFeaturesWithContingentValuesView.swift in Sources */ = {isa = PBXBuildFile; fileRef = D7F8C0362B60564D0072BFA7 /* AddFeaturesWithContingentValuesView.swift */; };
		D7F8C03B2B6056790072BFA7 /* AddFeaturesWithContingentValuesView.swift in Copy Source Code Files */ = {isa = PBXBuildFile; fileRef = D7F8C0362B60564D0072BFA7 /* AddFeaturesWithContingentValuesView.swift */; };
		D7F8C03E2B605AF60072BFA7 /* ContingentValuesBirdNests.geodatabase in Resources */ = {isa = PBXBuildFile; fileRef = D7F8C03D2B605AF60072BFA7 /* ContingentValuesBirdNests.geodatabase */; settings = {ASSET_TAGS = (AddFeaturesWithContingentValues, ); }; };
		D7F8C0412B605E720072BFA7 /* FillmoreTopographicMap.vtpk in Resources */ = {isa = PBXBuildFile; fileRef = D7F8C0402B605E720072BFA7 /* FillmoreTopographicMap.vtpk */; settings = {ASSET_TAGS = (AddFeaturesWithContingentValues, ); }; };
		D7F8C0432B608F120072BFA7 /* AddFeaturesWithContingentValuesView.AddFeatureView.swift in Sources */ = {isa = PBXBuildFile; fileRef = D7F8C0422B608F120072BFA7 /* AddFeaturesWithContingentValuesView.AddFeatureView.swift */; };
		E000E7602869E33D005D87C5 /* ClipGeometryView.swift in Sources */ = {isa = PBXBuildFile; fileRef = E000E75F2869E33D005D87C5 /* ClipGeometryView.swift */; };
		E000E763286A0B18005D87C5 /* CutGeometryView.swift in Sources */ = {isa = PBXBuildFile; fileRef = E000E762286A0B18005D87C5 /* CutGeometryView.swift */; };
		E004A6C128414332002A1FE6 /* SetViewpointRotationView.swift in Sources */ = {isa = PBXBuildFile; fileRef = E004A6BD28414332002A1FE6 /* SetViewpointRotationView.swift */; };
		E004A6DC28465C70002A1FE6 /* DisplaySceneView.swift in Sources */ = {isa = PBXBuildFile; fileRef = E004A6D828465C70002A1FE6 /* DisplaySceneView.swift */; };
		E004A6E028466279002A1FE6 /* ShowCalloutView.swift in Sources */ = {isa = PBXBuildFile; fileRef = E004A6DF28466279002A1FE6 /* ShowCalloutView.swift */; };
		E004A6E62846A61F002A1FE6 /* StyleGraphicsWithSymbolsView.swift in Sources */ = {isa = PBXBuildFile; fileRef = E004A6E52846A61F002A1FE6 /* StyleGraphicsWithSymbolsView.swift */; };
		E004A6E928493BCE002A1FE6 /* ShowDeviceLocationView.swift in Sources */ = {isa = PBXBuildFile; fileRef = E004A6E828493BCE002A1FE6 /* ShowDeviceLocationView.swift */; };
		E004A6ED2849556E002A1FE6 /* CreatePlanarAndGeodeticBuffersView.swift in Sources */ = {isa = PBXBuildFile; fileRef = E004A6EC2849556E002A1FE6 /* CreatePlanarAndGeodeticBuffersView.swift */; };
		E004A6F0284E4B9B002A1FE6 /* DownloadVectorTilesToLocalCacheView.swift in Sources */ = {isa = PBXBuildFile; fileRef = E004A6EF284E4B9B002A1FE6 /* DownloadVectorTilesToLocalCacheView.swift */; };
		E004A6F3284E4FEB002A1FE6 /* ShowResultOfSpatialOperationsView.swift in Sources */ = {isa = PBXBuildFile; fileRef = E004A6F2284E4FEB002A1FE6 /* ShowResultOfSpatialOperationsView.swift */; };
		E004A6F6284FA42A002A1FE6 /* SelectFeaturesInFeatureLayerView.swift in Sources */ = {isa = PBXBuildFile; fileRef = E004A6F5284FA42A002A1FE6 /* SelectFeaturesInFeatureLayerView.swift */; };
		E03CB0692888944D002B27D9 /* GenerateOfflineMapView.swift in Copy Source Code Files */ = {isa = PBXBuildFile; fileRef = E088E1732863B5F800413100 /* GenerateOfflineMapView.swift */; };
		E03CB06A288894C4002B27D9 /* FindRouteView.swift in Copy Source Code Files */ = {isa = PBXBuildFile; fileRef = E066DD34285CF3B3004D3D5B /* FindRouteView.swift */; };
		E03CB06B2889879D002B27D9 /* DownloadVectorTilesToLocalCacheView.swift in Copy Source Code Files */ = {isa = PBXBuildFile; fileRef = E004A6EF284E4B9B002A1FE6 /* DownloadVectorTilesToLocalCacheView.swift */; };
		E041ABC0287CA9F00056009B /* WebView.swift in Sources */ = {isa = PBXBuildFile; fileRef = E041ABBF287CA9F00056009B /* WebView.swift */; };
		E041ABD7287DB04D0056009B /* SampleInfoView.swift in Sources */ = {isa = PBXBuildFile; fileRef = E041ABD6287DB04D0056009B /* SampleInfoView.swift */; };
		E041AC1A287F54580056009B /* highlight.min.js in Resources */ = {isa = PBXBuildFile; fileRef = E041AC15287F54580056009B /* highlight.min.js */; };
		E041AC1E288076A60056009B /* info.css in Resources */ = {isa = PBXBuildFile; fileRef = E041AC1D288076A60056009B /* info.css */; };
		E041AC20288077B90056009B /* xcode.css in Resources */ = {isa = PBXBuildFile; fileRef = E041AC1F288077B90056009B /* xcode.css */; };
		E066DD35285CF3B3004D3D5B /* FindRouteView.swift in Sources */ = {isa = PBXBuildFile; fileRef = E066DD34285CF3B3004D3D5B /* FindRouteView.swift */; };
		E066DD382860AB28004D3D5B /* StyleGraphicsWithRendererView.swift in Sources */ = {isa = PBXBuildFile; fileRef = E066DD372860AB28004D3D5B /* StyleGraphicsWithRendererView.swift */; };
		E066DD3B2860CA08004D3D5B /* ShowResultOfSpatialRelationshipsView.swift in Sources */ = {isa = PBXBuildFile; fileRef = E066DD3A2860CA08004D3D5B /* ShowResultOfSpatialRelationshipsView.swift */; };
		E066DD4028610F55004D3D5B /* AddSceneLayerFromServiceView.swift in Sources */ = {isa = PBXBuildFile; fileRef = E066DD3F28610F55004D3D5B /* AddSceneLayerFromServiceView.swift */; };
		E070A0A3286F3B6000F2B606 /* DownloadPreplannedMapAreaView.swift in Sources */ = {isa = PBXBuildFile; fileRef = E070A0A2286F3B6000F2B606 /* DownloadPreplannedMapAreaView.swift */; };
		E088E1572862579D00413100 /* SetSurfacePlacementModeView.swift in Sources */ = {isa = PBXBuildFile; fileRef = E088E1562862579D00413100 /* SetSurfacePlacementModeView.swift */; };
		E088E1742863B5F800413100 /* GenerateOfflineMapView.swift in Sources */ = {isa = PBXBuildFile; fileRef = E088E1732863B5F800413100 /* GenerateOfflineMapView.swift */; };
		E0A1AEE328874590003C797D /* AddFeatureLayersView.swift in Copy Source Code Files */ = {isa = PBXBuildFile; fileRef = 00D4EF7F2863842100B9CC30 /* AddFeatureLayersView.swift */; };
		E0D04FF228A5390000747989 /* DownloadPreplannedMapAreaView.Model.swift in Sources */ = {isa = PBXBuildFile; fileRef = E0D04FF128A5390000747989 /* DownloadPreplannedMapAreaView.Model.swift */; };
		E0EA0B772866390E00C9621D /* ProjectGeometryView.swift in Sources */ = {isa = PBXBuildFile; fileRef = E0EA0B762866390E00C9621D /* ProjectGeometryView.swift */; };
		E0FE32E728747778002C6ACA /* BrowseBuildingFloorsView.swift in Sources */ = {isa = PBXBuildFile; fileRef = E0FE32E628747778002C6ACA /* BrowseBuildingFloorsView.swift */; };
		F111CCC1288B5D5600205358 /* DisplayMapFromMobileMapPackageView.swift in Sources */ = {isa = PBXBuildFile; fileRef = F111CCC0288B5D5600205358 /* DisplayMapFromMobileMapPackageView.swift */; };
		F111CCC4288B641900205358 /* Yellowstone.mmpk in Resources */ = {isa = PBXBuildFile; fileRef = F111CCC3288B641900205358 /* Yellowstone.mmpk */; settings = {ASSET_TAGS = (DisplayMapFromMobileMapPackage, ); }; };
		F1E71BF1289473760064C33F /* AddRasterFromFileView.swift in Sources */ = {isa = PBXBuildFile; fileRef = F1E71BF0289473760064C33F /* AddRasterFromFileView.swift */; };
		F1E71BFA28A479C70064C33F /* AddRasterFromFileView.swift in Copy Source Code Files */ = {isa = PBXBuildFile; fileRef = F1E71BF0289473760064C33F /* AddRasterFromFileView.swift */; };
/* End PBXBuildFile section */

/* Begin PBXBuildRule section */
		0074ABCC2817B8E60037244A /* PBXBuildRule */ = {
			isa = PBXBuildRule;
			compilerSpec = com.apple.compilers.proxy.script;
			filePatterns = "*.tache";
			fileType = pattern.proxy;
			inputFiles = (
				"$(SRCROOT)/Shared/Samples/",
			);
			isEditable = 1;
			name = "Generate Sample Initializers from Source Code Files";
			outputFiles = (
				"$(DERIVED_FILE_DIR)/$(INPUT_FILE_BASE)",
			);
			runOncePerArchitecture = 0;
			script = "xcrun --sdk macosx swift \"${SRCROOT}/Scripts/GenerateSampleViewSourceCode.swift\" \"${SCRIPT_INPUT_FILE_0}\" \"${INPUT_FILE_PATH}\" \"${SCRIPT_OUTPUT_FILE_0}\" \n";
		};
		0083586F27FE3BCF00192A15 /* PBXBuildRule */ = {
			isa = PBXBuildRule;
			compilerSpec = com.apple.compilers.proxy.script;
			filePatterns = "*.masque";
			fileType = pattern.proxy;
			inputFiles = (
				"$(SRCROOT)/.secrets",
			);
			isEditable = 1;
			name = "Generate Swift Code from Secrets";
			outputFiles = (
				"$(DERIVED_FILE_DIR)/$(INPUT_FILE_BASE)",
			);
			runOncePerArchitecture = 0;
			script = "\"${SRCROOT}/Scripts/masquerade\" -i \"${INPUT_FILE_PATH}\" -o \"${SCRIPT_OUTPUT_FILE_0}\" -s \"${SCRIPT_INPUT_FILE_0}\" -f\n";
		};
/* End PBXBuildRule section */

/* Begin PBXCopyFilesBuildPhase section */
		00144B5E280634840090DD5D /* Embed Frameworks */ = {
			isa = PBXCopyFilesBuildPhase;
			buildActionMask = 2147483647;
			dstPath = "";
			dstSubfolderSpec = 10;
			files = (
			);
			name = "Embed Frameworks";
			runOnlyForDeploymentPostprocessing = 0;
		};
		0039A4E82885C4E300592C86 /* Copy Source Code Files */ = {
			isa = PBXCopyFilesBuildPhase;
			buildActionMask = 2147483647;
			dstPath = "";
			dstSubfolderSpec = 7;
			files = (
<<<<<<< HEAD
				88C5E0EC2DCBC3F30091D271 /* ApplyScenePropertyExpressionsView.swift in Copy Source Code Files */,
=======
				00FA4E8D2DCD7536008A34CF /* ApplySimpleRendererToGraphicsOverlayView.swift in Copy Source Code Files */,
				00FA4E692DCAD4E3008A34CF /* ApplyRGBRendererView.swift in Copy Source Code Files */,
				00FA4E6A2DCAD4E3008A34CF /* ApplyRGBRendererView.RangeSlider.swift in Copy Source Code Files */,
				00FA4E6B2DCAD4E3008A34CF /* ApplyRGBRendererView.SettingsView.swift in Copy Source Code Files */,
>>>>>>> d487fec0
				D71D9B162DC4311A00FF2D5A /* ApplyTerrainExaggerationView.swift in Copy Source Code Files */,
				0072C7F52DBAB714001502CA /* AddFeatureCollectionLayerFromTableView.swift in Copy Source Code Files */,
				00FA4E732DCBDA58008A34CF /* ApplySimpleRendererToFeatureLayerView.swift in Copy Source Code Files */,
				88C5E0ED2DCBC4170091D271 /* ApplyHillshadeRendererToRasterView.SettingsView.swift in Copy Source Code Files */,
				88E52E702DC970A800F48409 /* ApplyHillshadeRendererToRasterView.swift in Copy Source Code Files */,
				1C293D012DCA7C99000B0822 /* ApplyBlendRendererToHillshadeView.swift in Copy Source Code Files */,
				1C293D032DCA7C99000B0822 /* ApplyBlendRendererToHillshadeView.SettingsView.swift in Copy Source Code Files */,
				88E52E6C2DC960EA00F48409 /* ApplyFunctionToRasterFromServiceView.swift in Copy Source Code Files */,
				00FA4E5F2DC568DF008A34CF /* AddRastersAndFeatureTablesFromGeopackageView.swift in Copy Source Code Files */,
				0072C7FB2DBAC1A0001502CA /* AddIntegratedMeshLayerView.swift in Copy Source Code Files */,
				1C38915E2DBC3EDC00ADFDDC /* AddWFSLayerView.swift in Copy Source Code Files */,
				1C29C95A2DBAE5770074028F /* AddWMTSLayerView.swift in Copy Source Code Files */,
				004421912DB96A7800249FEE /* AddFeatureCollectionLayerFromQueryView.swift in Copy Source Code Files */,
				10CFF5082DC1A3850027F144 /* AddFeatureLayerWithTimeOffsetView.swift in Copy Source Code Files */,
				0044218B2DB9575600249FEE /* AddFeatureCollectionLayerFromPortalItemView.swift in Copy Source Code Files */,
				4C8127302DC58E53006EF7D2 /* AnalyzeHotspotsView.swift in Copy Source Code Files */,
				4C81275E2DCBDD5A006EF7D2 /* ApplyColormapRendererToRasterView.swift in Copy Source Code Files */,
				4C8126E22DBFD9EF006EF7D2 /* ApplyStyleToWMSLayerView.swift in Copy Source Code Files */,
				D703F04E2D9334BD0077E3A8 /* SnapGeometryEditsWithUtilityNetworkRulesView.Model.swift in Copy Source Code Files */,
				D71A9DE52D8CC8B500CA03CB /* SnapGeometryEditsWithUtilityNetworkRulesView.swift in Copy Source Code Files */,
				D789AAAE2D66C737007A8E0E /* CreateKMLMultiTrackView.Model.swift in Copy Source Code Files */,
				D71563EA2D5AC2D500D2E948 /* CreateKMLMultiTrackView.swift in Copy Source Code Files */,
				D74F6C452D0CD54200D4FB15 /* ConfigureElectronicNavigationalChartsView.swift in Copy Source Code Files */,
				D7A85A092CD5AC0B009DC68A /* QueryWithCQLFiltersView.swift in Copy Source Code Files */,
				D771D0C92CD5522A004C13CB /* ApplyRasterRenderingRuleView.swift in Copy Source Code Files */,
				D751B4CB2CD3E598005CE750 /* AddKMLLayerWithNetworkLinksView.swift in Copy Source Code Files */,
				D70789952CD1611E000DF215 /* ApplyDictionaryRendererToGraphicsOverlayView.swift in Copy Source Code Files */,
				D7F2A0302CD00F400008D981 /* ApplyDictionaryRendererToFeatureLayerView.swift in Copy Source Code Files */,
				D75E5EF42CC04A0C00252595 /* EditFeaturesUsingFeatureFormsView.swift in Copy Source Code Files */,
				D7201D072CC6D3D3004BDB7D /* AddVectorTiledLayerFromCustomStyleView.swift in Copy Source Code Files */,
				D75E5EE92CC0342700252595 /* ListContentsOfKMLFileView.swift in Copy Source Code Files */,
				D7201CDB2CC6B72A004BDB7D /* AddTiledLayerAsBasemapView.swift in Copy Source Code Files */,
				D7BE7E722CC19CE5006DDB0C /* AddTiledLayerView.swift in Copy Source Code Files */,
				D7BEBAD52CBDFE3900F882E7 /* DisplayAlternateSymbolsAtDifferentScalesView.swift in Copy Source Code Files */,
				D7BEBAC62CBDC11600F882E7 /* AddElevationSourceFromTilePackageView.swift in Copy Source Code Files */,
				D7848F012CBD987B00F6F546 /* AddElevationSourceFromRasterView.swift in Copy Source Code Files */,
				D7848EDB2CBD85D100F6F546 /* AddPointSceneLayerView.swift in Copy Source Code Files */,
				D7DFA0ED2CBA0260007C31F2 /* AddMapImageLayerView.swift in Copy Source Code Files */,
				D7CDD38C2CB86F4A00DE9766 /* AddPointCloudLayerFromFileView.swift in Copy Source Code Files */,
				D713C6D82CB990800073AA72 /* AddKMLLayerView.swift in Copy Source Code Files */,
				95E0DBCA2C503E2500224A82 /* ShowDeviceLocationUsingIndoorPositioningView.swift in Copy Source Code Files */,
				95E0DBCB2C503E2500224A82 /* ShowDeviceLocationUsingIndoorPositioningView.Model.swift in Copy Source Code Files */,
				D71C90A52C6C252F0018C63E /* StyleGeometryTypesWithSymbolsView.Views.swift in Copy Source Code Files */,
				D71C90A42C6C252B0018C63E /* StyleGeometryTypesWithSymbolsView.swift in Copy Source Code Files */,
				3E9F77742C6A6E670022CAB5 /* QueryFeatureCountAndExtentView.swift in Copy Source Code Files */,
				3E54CF232C66B00500DD2F18 /* AddWebTiledLayerView.swift in Copy Source Code Files */,
				3E30884A2C5D789A00ECEAC5 /* SetSpatialReferenceView.swift in Copy Source Code Files */,
				3E720F9E2C61A0B700E22A9E /* SetInitialViewpointView.swift in Copy Source Code Files */,
				D78FA4952C3C8E8A0079313E /* CreateDynamicBasemapGalleryView.Views.swift in Copy Source Code Files */,
				D79482D72C35D8A3006521CD /* CreateDynamicBasemapGalleryView.swift in Copy Source Code Files */,
				003B36F92C5042BA00A75F66 /* ShowServiceAreaView.swift in Copy Source Code Files */,
				95ADF34F2C3CBAE800566FF6 /* EditFeatureAttachmentsView.Model.swift in Copy Source Code Files */,
				9579FCEC2C33616B00FC8A1D /* EditFeatureAttachmentsView.swift in Copy Source Code Files */,
				95E980742C26189E00CB8912 /* BrowseOGCAPIFeatureServiceView.swift in Copy Source Code Files */,
				955AFAC62C110B8A009C8FE5 /* ApplyMosaicRuleToRastersView.swift in Copy Source Code Files */,
				95DEB9B82C127B5E009BEC35 /* ShowViewshedFromPointOnMapView.swift in Copy Source Code Files */,
				95A5721B2C0FDD34006E8B48 /* ShowScaleBarView.swift in Copy Source Code Files */,
				95A3773C2C0F93770044D1CC /* AddRasterFromServiceView.swift in Copy Source Code Files */,
				95F3A52D2C07F28700885DED /* SetSurfaceNavigationConstraintView.swift in Copy Source Code Files */,
				9529D1942C01676200B5C1A3 /* SelectFeaturesInSceneLayerView.swift in Copy Source Code Files */,
				D76CE8DA2BFD7063009A8686 /* SetReferenceScaleView.swift in Copy Source Code Files */,
				D7BA389A2BFBFC2E009954F5 /* QueryRelatedFeaturesView.swift in Copy Source Code Files */,
				00ABA94F2BF6D06200C0488C /* ShowGridView.swift in Copy Source Code Files */,
				D7BA38922BFBC4F0009954F5 /* EditFeaturesWithFeatureLinkedAnnotationView.Model.swift in Copy Source Code Files */,
				D762AF622BF6A7D100ECE3C7 /* EditFeaturesWithFeatureLinkedAnnotationView.swift in Copy Source Code Files */,
				1081B93D2C000E8B00C1BEB1 /* IdentifyFeaturesInWMSLayerView.swift in Copy Source Code Files */,
				D7D9FCF92BF2CCA300F972A2 /* FilterByDefinitionExpressionOrDisplayFilterView.swift in Copy Source Code Files */,
				D7044B972BE18D8D000F2C43 /* EditWithBranchVersioningView.Views.swift in Copy Source Code Files */,
				D7114A0F2BDC6AED00FA68CA /* EditWithBranchVersioningView.Model.swift in Copy Source Code Files */,
				D73E61A12BDB221B00457932 /* EditWithBranchVersioningView.swift in Copy Source Code Files */,
				D74ECD0E2BEEAE40007C0FA6 /* EditAndSyncFeaturesWithFeatureServiceView.Model.swift in Copy Source Code Files */,
				D733CA1C2BED982C00FBDE4C /* EditAndSyncFeaturesWithFeatureServiceView.swift in Copy Source Code Files */,
				10BD9EB52BF51F9000ABDBD5 /* GenerateOfflineMapWithCustomParametersView.Model.swift in Copy Source Code Files */,
				D769DF342BEC1A9E0062AE95 /* EditGeodatabaseWithTransactionsView.Model.swift in Copy Source Code Files */,
				D764B7E22BE2F8B8002E2F92 /* EditGeodatabaseWithTransactionsView.swift in Copy Source Code Files */,
				004A2BA52BED458C00C297CE /* ApplyScheduledUpdatesToPreplannedMapAreaView.swift in Copy Source Code Files */,
				104F55C72BF3E30A00204D04 /* GenerateOfflineMapWithCustomParametersView.swift in Copy Source Code Files */,
				104F55C82BF3E30A00204D04 /* GenerateOfflineMapWithCustomParametersView.CustomParameters.swift in Copy Source Code Files */,
				D73E61992BDAEEDD00457932 /* MatchViewpointOfGeoViewsView.swift in Copy Source Code Files */,
				D7352F912BD992E40013FFEF /* MonitorChangesToDrawStatusView.swift in Copy Source Code Files */,
				D713717C2BD88EF800EB2F86 /* MonitorChangesToLayerViewStateView.swift in Copy Source Code Files */,
				10D321972BDC3B4900B39B1B /* GenerateOfflineMapWithLocalBasemapView.swift in Copy Source Code Files */,
				00E1D9102BC0B4D8001AEB6A /* SnapGeometryEditsView.SnapSettingsView.swift in Copy Source Code Files */,
				00E1D9112BC0B4D8001AEB6A /* SnapGeometryEditsView.GeometryEditorModel.swift in Copy Source Code Files */,
				00E1D9122BC0B4D8001AEB6A /* SnapGeometryEditsView.GeometryEditorMenu.swift in Copy Source Code Files */,
				00E7C15D2BBF74D800B85D69 /* SnapGeometryEditsView.swift in Copy Source Code Files */,
				0000FB712BBDC01400845921 /* Add3DTilesLayerView.swift in Copy Source Code Files */,
				D77D9C012BB2439400B38A6C /* AugmentRealityToShowHiddenInfrastructureView.ARSceneView.swift in Copy Source Code Files */,
				D7A737E32BABBA2200B7C7FC /* AugmentRealityToShowHiddenInfrastructureView.swift in Copy Source Code Files */,
				1C2538542BABACB100337307 /* AugmentRealityToNavigateRouteView.ARSceneView.swift in Copy Source Code Files */,
				1C2538552BABACB100337307 /* AugmentRealityToNavigateRouteView.swift in Copy Source Code Files */,
				1C8EC74B2BAE28A9001A6929 /* AugmentRealityToCollectDataView.swift in Copy Source Code Files */,
				000D43182B993A030003D3C2 /* ConfigureBasemapStyleParametersView.swift in Copy Source Code Files */,
				D76360032B9296580044AB97 /* DisplayClustersView.swift in Copy Source Code Files */,
				D76360022B9296520044AB97 /* ConfigureClustersView.SettingsView.swift in Copy Source Code Files */,
				D76360012B92964A0044AB97 /* ConfigureClustersView.Model.swift in Copy Source Code Files */,
				D76360002B9296420044AB97 /* ConfigureClustersView.swift in Copy Source Code Files */,
				D7781D4C2B7ECCC800E53C51 /* NavigateRouteWithReroutingView.Model.swift in Copy Source Code Files */,
				D7588F622B7D8DED008B75E2 /* NavigateRouteWithReroutingView.swift in Copy Source Code Files */,
				D7F850042B7C427A00680D7C /* ValidateUtilityNetworkTopologyView.Views.swift in Copy Source Code Files */,
				D76495222B7468940042699E /* ValidateUtilityNetworkTopologyView.Model.swift in Copy Source Code Files */,
				D74EA7872B6DADCC008F6C7C /* ValidateUtilityNetworkTopologyView.swift in Copy Source Code Files */,
				D757D14C2B6C60170065F78F /* ListSpatialReferenceTransformationsView.Model.swift in Copy Source Code Files */,
				D77688152B69828E007C3860 /* ListSpatialReferenceTransformationsView.swift in Copy Source Code Files */,
				D7C3AB4D2B6832B7008909B9 /* SetFeatureRequestModeView.swift in Copy Source Code Files */,
				D73FC90C2B6312A5001AC486 /* AddFeaturesWithContingentValuesView.AddFeatureView.swift in Copy Source Code Files */,
				D73FC90B2B6312A0001AC486 /* AddFeaturesWithContingentValuesView.Model.swift in Copy Source Code Files */,
				D7F8C03B2B6056790072BFA7 /* AddFeaturesWithContingentValuesView.swift in Copy Source Code Files */,
				D73F066C2B5EE760000B574F /* QueryFeaturesWithArcadeExpressionView.swift in Copy Source Code Files */,
				D718A1F02B57602000447087 /* ManageBookmarksView.swift in Copy Source Code Files */,
				D77BC53C2B59A309007B49B6 /* StylePointWithDistanceCompositeSceneSymbolView.swift in Copy Source Code Files */,
				D718A1E82B571C9100447087 /* OrbitCameraAroundObjectView.Model.swift in Copy Source Code Files */,
				D76929FB2B4F795C0047205E /* OrbitCameraAroundObjectView.swift in Copy Source Code Files */,
				D7058B122B59E468000A888A /* StylePointWithSceneSymbolView.swift in Copy Source Code Files */,
				D71D516F2B51D87700B2A2BE /* SearchForWebMapView.Views.swift in Copy Source Code Files */,
				D7C6420D2B4F5DDB0042B8F7 /* SearchForWebMapView.Model.swift in Copy Source Code Files */,
				D75F66392B48EB1800434974 /* SearchForWebMapView.swift in Copy Source Code Files */,
				D73FCFFA2B02A3C50006360D /* FindAddressWithReverseGeocodeView.swift in Copy Source Code Files */,
				D742E4952B04134C00690098 /* DisplayWebSceneFromPortalItemView.swift in Copy Source Code Files */,
				D7010EC12B05618400D43F55 /* DisplaySceneFromMobileScenePackageView.swift in Copy Source Code Files */,
				D737237B2AF5AE1A00846884 /* FindRouteInMobileMapPackageView.Models.swift in Copy Source Code Files */,
				D737237A2AF5AE1600846884 /* FindRouteInMobileMapPackageView.MobileMapView.swift in Copy Source Code Files */,
				D76000B12AF19C4600B3084D /* FindRouteInMobileMapPackageView.swift in Copy Source Code Files */,
				D7705D662AFC575000CC0335 /* FindClosestFacilityFromPointView.swift in Copy Source Code Files */,
				D73FD0002B02C9610006360D /* FindRouteAroundBarriersView.Views.swift in Copy Source Code Files */,
				D76EE6082AF9AFEC00DA0325 /* FindRouteAroundBarriersView.Model.swift in Copy Source Code Files */,
				D7DDF8562AF47C86004352D9 /* FindRouteAroundBarriersView.swift in Copy Source Code Files */,
				D7DDF84E2AF43AA2004352D9 /* GeocodeOfflineView.Model.swift in Copy Source Code Files */,
				D7705D5B2AFC246A00CC0335 /* FindClosestFacilityToMultiplePointsView.swift in Copy Source Code Files */,
				00F279D72AF4364700CECAF8 /* AddDynamicEntityLayerView.VehicleCallout.swift in Copy Source Code Files */,
				D76000A22AF18BAB00B3084D /* FindRouteInTransportNetworkView.Model.swift in Copy Source Code Files */,
				D7E7D0822AEB3A1D003AAD02 /* FindRouteInTransportNetworkView.swift in Copy Source Code Files */,
				D7553CDD2AE2E00E00DC2A70 /* GeocodeOfflineView.swift in Copy Source Code Files */,
				4DD058102A0D3F6B00A59B34 /* ShowDeviceLocationWithNMEADataSourcesView.Model.swift in Copy Source Code Files */,
				4D126D7329CA1EFD00CFB7A7 /* ShowDeviceLocationWithNMEADataSourcesView.swift in Copy Source Code Files */,
				4D126D7429CA1EFD00CFB7A7 /* FileNMEASentenceReader.swift in Copy Source Code Files */,
				D7084FAB2AD771F600EC7F4F /* AugmentRealityToFlyOverSceneView.swift in Copy Source Code Files */,
				D72F27302ADA1E9900F906DA /* AugmentRealityToShowTabletopSceneView.swift in Copy Source Code Files */,
				D71FCB8B2AD628B9000E517C /* CreateMobileGeodatabaseView.Model.swift in Copy Source Code Files */,
				D73FC0FE2AD4A19A0067A19B /* CreateMobileGeodatabaseView.swift in Copy Source Code Files */,
				D7464F1F2ACE04C2007FEE88 /* IdentifyRasterCellView.swift in Copy Source Code Files */,
				D731F3C22AD0D2BB00A8431E /* IdentifyGraphicsView.swift in Copy Source Code Files */,
				D70082EC2ACF901600E0C3C2 /* IdentifyKMLFeaturesView.swift in Copy Source Code Files */,
				D7054AEA2ACCCC34007235BA /* Animate3DGraphicView.SettingsView.swift in Copy Source Code Files */,
				D7058FB22ACB424E00A40F14 /* Animate3DGraphicView.Model.swift in Copy Source Code Files */,
				D7C16D1C2AC5F96900689E89 /* Animate3DGraphicView.swift in Copy Source Code Files */,
				D7497F3D2AC4B4CF00167AD2 /* DisplayDimensionsView.swift in Copy Source Code Files */,
				D7232EE22AC1E6DC0079ABFF /* PlayKMLTourView.swift in Copy Source Code Files */,
				D7AE861F2AC39E7F0049B626 /* DisplayAnnotationView.swift in Copy Source Code Files */,
				D7337C5B2ABCFDE400A5D865 /* StyleSymbolsFromMobileStyleFileView.SymbolOptionsListView.swift in Copy Source Code Files */,
				D74C8BFF2ABA56C0007C76B8 /* StyleSymbolsFromMobileStyleFileView.swift in Copy Source Code Files */,
				D7AE86212AC3A10A0049B626 /* GroupLayersTogetherView.GroupLayerListView.swift in Copy Source Code Files */,
				D7AE86202AC3A1050049B626 /* AddCustomDynamicEntityDataSourceView.Vessel.swift in Copy Source Code Files */,
				D7ECF5992AB8BF5A003FB2BE /* RenderMultilayerSymbolsView.swift in Copy Source Code Files */,
				D7337C612ABD166A00A5D865 /* ShowMobileMapPackageExpirationDateView.swift in Copy Source Code Files */,
				D704AA5B2AB22D8400A3BB63 /* GroupLayersTogetherView.swift in Copy Source Code Files */,
				D75B58522AAFB37C0038B3B4 /* StyleFeaturesWithCustomDictionaryView.swift in Copy Source Code Files */,
				D71C5F652AAA83D2006599FD /* CreateSymbolStylesFromWebStylesView.swift in Copy Source Code Files */,
				79D84D152A81718F00F45262 /* AddCustomDynamicEntityDataSourceView.swift in Copy Source Code Files */,
				1C26ED202A8BEC63009B7721 /* FilterFeaturesInSceneView.swift in Copy Source Code Files */,
				D7ABA3002A3288970021822B /* ShowViewshedFromGeoelementInSceneView.swift in Copy Source Code Files */,
				1C3B7DCD2A5F652500907443 /* AnalyzeNetworkWithSubnetworkTraceView.Model.swift in Copy Source Code Files */,
				1C3B7DCE2A5F652500907443 /* AnalyzeNetworkWithSubnetworkTraceView.swift in Copy Source Code Files */,
				D79EE76F2A4CEA7F005A52AE /* SetUpLocationDrivenGeotriggersView.Model.swift in Copy Source Code Files */,
				D769C2132A29057200030F61 /* SetUpLocationDrivenGeotriggersView.swift in Copy Source Code Files */,
				1C19B4F72A578E69001D2506 /* CreateLoadReportView.Model.swift in Copy Source Code Files */,
				1C19B4F82A578E69001D2506 /* CreateLoadReportView.swift in Copy Source Code Files */,
				1C19B4F92A578E69001D2506 /* CreateLoadReportView.Views.swift in Copy Source Code Files */,
				D752D9412A39162F003EB25E /* ManageOperationalLayersView.swift in Copy Source Code Files */,
				D77570C12A2943D900F490CD /* AnimateImagesWithImageOverlayView.swift in Copy Source Code Files */,
				D7634FB02A43B8B000F8AEFB /* CreateConvexHullAroundGeometriesView.swift in Copy Source Code Files */,
				D7ABA2FA2A32760D0021822B /* MeasureDistanceInSceneView.swift in Copy Source Code Files */,
				D722BD232A420DEC002C2087 /* ShowExtrudedFeaturesView.swift in Copy Source Code Files */,
				D752D9602A3BCE63003EB25E /* DisplayMapFromPortalItemView.swift in Copy Source Code Files */,
				1C43BC852A43783900509BF8 /* SetVisibilityOfSubtypeSublayerView.Model.swift in Copy Source Code Files */,
				1C43BC862A43783900509BF8 /* SetVisibilityOfSubtypeSublayerView.swift in Copy Source Code Files */,
				1C43BC872A43783900509BF8 /* SetVisibilityOfSubtypeSublayerView.Views.swift in Copy Source Code Files */,
				00EB803A2A31506F00AC2B07 /* DisplayContentOfUtilityNetworkContainerView.swift in Copy Source Code Files */,
				00EB803B2A31506F00AC2B07 /* DisplayContentOfUtilityNetworkContainerView.Model.swift in Copy Source Code Files */,
				D751018F2A2E966C00B8FA48 /* IdentifyLayerFeaturesView.swift in Copy Source Code Files */,
				D752D9472A3A6FC0003EB25E /* MonitorChangesToMapLoadStatusView.swift in Copy Source Code Files */,
				D7CC34002A3147FF00198EDF /* ShowLineOfSightBetweenPointsView.swift in Copy Source Code Files */,
				1CAB8D502A3CEB43002AA649 /* RunValveIsolationTraceView.Model.swift in Copy Source Code Files */,
				1CAB8D512A3CEB43002AA649 /* RunValveIsolationTraceView.swift in Copy Source Code Files */,
				D71099712A280D830065A1C1 /* DensifyAndGeneralizeGeometryView.SettingsView.swift in Copy Source Code Files */,
				D710996E2A27D9B30065A1C1 /* DensifyAndGeneralizeGeometryView.swift in Copy Source Code Files */,
				D75101822A2E497F00B8FA48 /* ShowLabelsOnLayerView.swift in Copy Source Code Files */,
				D7EF5D762A26A1EE00FEBDE5 /* ShowCoordinatesInMultipleFormatsView.swift in Copy Source Code Files */,
				79A47DFB2A20286800D7C5B9 /* CreateAndSaveKMLView.Model.swift in Copy Source Code Files */,
				79A47DFC2A20286800D7C5B9 /* CreateAndSaveKMLView.Views.swift in Copy Source Code Files */,
				79B7B80B2A1BFDE700F57C27 /* CreateAndSaveKMLView.swift in Copy Source Code Files */,
				D78666AE2A21629200C60110 /* FindNearestVertexView.swift in Copy Source Code Files */,
				D7E440D82A1ECEB3005D74DE /* CreateBuffersAroundPointsView.swift in Copy Source Code Files */,
				D744FD182A2113C70084A66C /* CreateConvexHullAroundPointsView.swift in Copy Source Code Files */,
				D7F2784C2A1D76F5002E4567 /* AddWMSLayerView.swift in Copy Source Code Files */,
				D75362D32A1E8C8800D83028 /* ApplyUniqueValueRendererView.swift in Copy Source Code Files */,
				1C929F092A27B86800134252 /* ShowUtilityAssociationsView.swift in Copy Source Code Files */,
				D7E9EF2A2A1D29F2000C4865 /* SetMaxExtentView.swift in Copy Source Code Files */,
				D7E9EF292A1D2219000C4865 /* SetMinAndMaxScaleView.swift in Copy Source Code Files */,
				1C9B74DE29DB56860038B06F /* ChangeCameraControllerView.swift in Copy Source Code Files */,
				1C965C3929DB9176002F8536 /* ShowRealisticLightAndShadowsView.swift in Copy Source Code Files */,
				883C121729C914E100062FF9 /* DownloadPreplannedMapAreaView.MapPicker.swift in Copy Source Code Files */,
				883C121829C914E100062FF9 /* DownloadPreplannedMapAreaView.Model.swift in Copy Source Code Files */,
				883C121929C914E100062FF9 /* DownloadPreplannedMapAreaView.swift in Copy Source Code Files */,
				1C0C1C3D29D34DDD005C8B24 /* ChangeViewpointView.swift in Copy Source Code Files */,
				1C42E04A29D239D2004FC4BE /* ShowPopupView.swift in Copy Source Code Files */,
				108EC04229D25B55000F35D0 /* QueryFeatureTableView.swift in Copy Source Code Files */,
				88F93CC229C4D3480006B28E /* CreateAndEditGeometriesView.swift in Copy Source Code Files */,
				0044289329C9234300160767 /* GetElevationAtPointOnSurfaceView.swift in Copy Source Code Files */,
				4D2ADC6A29C50D91003B367F /* AddDynamicEntityLayerView.Model.swift in Copy Source Code Files */,
				4D2ADC6B29C50D91003B367F /* AddDynamicEntityLayerView.SettingsView.swift in Copy Source Code Files */,
				4D2ADC4729C26D2C003B367F /* AddDynamicEntityLayerView.swift in Copy Source Code Files */,
				218F35C229C290BF00502022 /* AuthenticateWithOAuthView.swift in Copy Source Code Files */,
				0044CDE02995D4DD004618CE /* ShowDeviceLocationHistoryView.swift in Copy Source Code Files */,
				0042E24628E50EE4001F33D6 /* ShowViewshedFromPointInSceneView.swift in Copy Source Code Files */,
				0042E24728E50EE4001F33D6 /* ShowViewshedFromPointInSceneView.Model.swift in Copy Source Code Files */,
				0042E24828E50EE4001F33D6 /* ShowViewshedFromPointInSceneView.ViewshedSettingsView.swift in Copy Source Code Files */,
				006C835528B40682004AEB7F /* BrowseBuildingFloorsView.swift in Copy Source Code Files */,
				006C835628B40682004AEB7F /* DisplayMapFromMobileMapPackageView.swift in Copy Source Code Files */,
				F1E71BFA28A479C70064C33F /* AddRasterFromFileView.swift in Copy Source Code Files */,
				0039A4E92885C50300592C86 /* AddSceneLayerFromServiceView.swift in Copy Source Code Files */,
				75DD736729D35FF40010229D /* ChangeMapViewBackgroundView.swift in Copy Source Code Files */,
				75DD736829D35FF40010229D /* ChangeMapViewBackgroundView.SettingsView.swift in Copy Source Code Files */,
				75DD736929D35FF40010229D /* ChangeMapViewBackgroundView.Model.swift in Copy Source Code Files */,
				0039A4EA2885C50300592C86 /* ClipGeometryView.swift in Copy Source Code Files */,
				0039A4EB2885C50300592C86 /* CreatePlanarAndGeodeticBuffersView.swift in Copy Source Code Files */,
				0039A4EC2885C50300592C86 /* CutGeometryView.swift in Copy Source Code Files */,
				E0A1AEE328874590003C797D /* AddFeatureLayersView.swift in Copy Source Code Files */,
				0039A4ED2885C50300592C86 /* DisplayMapView.swift in Copy Source Code Files */,
				0039A4EE2885C50300592C86 /* DisplayOverviewMapView.swift in Copy Source Code Files */,
				0039A4EF2885C50300592C86 /* DisplaySceneView.swift in Copy Source Code Files */,
				E03CB06B2889879D002B27D9 /* DownloadVectorTilesToLocalCacheView.swift in Copy Source Code Files */,
				E03CB06A288894C4002B27D9 /* FindRouteView.swift in Copy Source Code Files */,
				E03CB0692888944D002B27D9 /* GenerateOfflineMapView.swift in Copy Source Code Files */,
				75DD739929D38B420010229D /* NavigateRouteView.swift in Copy Source Code Files */,
				0039A4F02885C50300592C86 /* ProjectGeometryView.swift in Copy Source Code Files */,
				0039A4F12885C50300592C86 /* SearchWithGeocodeView.swift in Copy Source Code Files */,
				0039A4F22885C50300592C86 /* SelectFeaturesInFeatureLayerView.swift in Copy Source Code Files */,
				0039A4F32885C50300592C86 /* SetBasemapView.swift in Copy Source Code Files */,
				0039A4F42885C50300592C86 /* SetSurfacePlacementModeView.swift in Copy Source Code Files */,
				0039A4F52885C50300592C86 /* SetViewpointRotationView.swift in Copy Source Code Files */,
				0039A4F62885C50300592C86 /* ShowCalloutView.swift in Copy Source Code Files */,
				0039A4F72885C50300592C86 /* ShowDeviceLocationView.swift in Copy Source Code Files */,
				0039A4F82885C50300592C86 /* ShowResultOfSpatialRelationshipsView.swift in Copy Source Code Files */,
				0039A4F92885C50300592C86 /* ShowResultOfSpatialOperationsView.swift in Copy Source Code Files */,
				0039A4FA2885C50300592C86 /* StyleGraphicsWithRendererView.swift in Copy Source Code Files */,
				0039A4FB2885C50300592C86 /* StyleGraphicsWithSymbolsView.swift in Copy Source Code Files */,
				7573E82129D6136C00BEED9C /* TraceUtilityNetworkView.Model.swift in Copy Source Code Files */,
				7573E82229D6136C00BEED9C /* TraceUtilityNetworkView.Enums.swift in Copy Source Code Files */,
				7573E82329D6136C00BEED9C /* TraceUtilityNetworkView.Views.swift in Copy Source Code Files */,
				7573E82429D6136C00BEED9C /* TraceUtilityNetworkView.swift in Copy Source Code Files */,
			);
			name = "Copy Source Code Files";
			runOnlyForDeploymentPostprocessing = 0;
		};
/* End PBXCopyFilesBuildPhase section */

/* Begin PBXFileReference section */
		0000FB6B2BBDB17600845921 /* Add3DTilesLayerView.swift */ = {isa = PBXFileReference; fileEncoding = 4; lastKnownFileType = sourcecode.swift; path = Add3DTilesLayerView.swift; sourceTree = "<group>"; };
		000558092817C51E00224BC6 /* SampleDetailView.swift */ = {isa = PBXFileReference; lastKnownFileType = sourcecode.swift; path = SampleDetailView.swift; sourceTree = "<group>"; };
		000D43132B9918420003D3C2 /* ConfigureBasemapStyleParametersView.swift */ = {isa = PBXFileReference; fileEncoding = 4; lastKnownFileType = sourcecode.swift; path = ConfigureBasemapStyleParametersView.swift; sourceTree = "<group>"; };
		00181B452846AD7100654571 /* View+ErrorAlert.swift */ = {isa = PBXFileReference; lastKnownFileType = sourcecode.swift; path = "View+ErrorAlert.swift"; sourceTree = "<group>"; };
		001C6DD827FE585A00D472C2 /* AppSecrets.swift.masque */ = {isa = PBXFileReference; fileEncoding = 4; lastKnownFileType = text; path = AppSecrets.swift.masque; sourceTree = "<group>"; };
		00273CF32A82AB5900A7A77D /* SamplesSearchView.swift */ = {isa = PBXFileReference; lastKnownFileType = sourcecode.swift; path = SamplesSearchView.swift; sourceTree = "<group>"; };
		00273CF52A82AB8700A7A77D /* SampleLink.swift */ = {isa = PBXFileReference; lastKnownFileType = sourcecode.swift; path = SampleLink.swift; sourceTree = "<group>"; };
		003D7C342821EBCC009DDFD2 /* masquerade */ = {isa = PBXFileReference; lastKnownFileType = text; path = masquerade; sourceTree = "<group>"; };
		003D7C352821EBCC009DDFD2 /* GenerateSampleViewSourceCode.swift */ = {isa = PBXFileReference; lastKnownFileType = sourcecode.swift; path = GenerateSampleViewSourceCode.swift; sourceTree = "<group>"; };
		0042E24228E4BF8F001F33D6 /* ShowViewshedFromPointInSceneView.Model.swift */ = {isa = PBXFileReference; lastKnownFileType = sourcecode.swift; path = ShowViewshedFromPointInSceneView.Model.swift; sourceTree = "<group>"; };
		0042E24428E4F82B001F33D6 /* ShowViewshedFromPointInSceneView.ViewshedSettingsView.swift */ = {isa = PBXFileReference; lastKnownFileType = sourcecode.swift; path = ShowViewshedFromPointInSceneView.ViewshedSettingsView.swift; sourceTree = "<group>"; };
		004421892DB9532D00249FEE /* AddFeatureCollectionLayerFromPortalItemView.swift */ = {isa = PBXFileReference; lastKnownFileType = sourcecode.swift; path = AddFeatureCollectionLayerFromPortalItemView.swift; sourceTree = "<group>"; };
		0044218F2DB961FE00249FEE /* AddFeatureCollectionLayerFromQueryView.swift */ = {isa = PBXFileReference; lastKnownFileType = sourcecode.swift; path = AddFeatureCollectionLayerFromQueryView.swift; sourceTree = "<group>"; };
		0044289129C90C0B00160767 /* GetElevationAtPointOnSurfaceView.swift */ = {isa = PBXFileReference; lastKnownFileType = sourcecode.swift; path = GetElevationAtPointOnSurfaceView.swift; sourceTree = "<group>"; };
		0044CDDE2995C39E004618CE /* ShowDeviceLocationHistoryView.swift */ = {isa = PBXFileReference; lastKnownFileType = sourcecode.swift; path = ShowDeviceLocationHistoryView.swift; sourceTree = "<group>"; };
		004A2B9C2BED455B00C297CE /* canyonlands */ = {isa = PBXFileReference; lastKnownFileType = folder; path = canyonlands; sourceTree = "<group>"; };
		004A2B9E2BED456500C297CE /* ApplyScheduledUpdatesToPreplannedMapAreaView.swift */ = {isa = PBXFileReference; fileEncoding = 4; lastKnownFileType = sourcecode.swift; path = ApplyScheduledUpdatesToPreplannedMapAreaView.swift; sourceTree = "<group>"; };
		004FE87029DF5D8700075217 /* Bristol */ = {isa = PBXFileReference; lastKnownFileType = folder; path = Bristol; sourceTree = "<group>"; };
		0072C7F32DBAA65B001502CA /* AddFeatureCollectionLayerFromTableView.swift */ = {isa = PBXFileReference; lastKnownFileType = sourcecode.swift; path = AddFeatureCollectionLayerFromTableView.swift; sourceTree = "<group>"; };
		0072C7F92DBABEA9001502CA /* AddIntegratedMeshLayerView.swift */ = {isa = PBXFileReference; lastKnownFileType = sourcecode.swift; path = AddIntegratedMeshLayerView.swift; sourceTree = "<group>"; };
		0074ABBE28174BCF0037244A /* DisplayMapView.swift */ = {isa = PBXFileReference; lastKnownFileType = sourcecode.swift; path = DisplayMapView.swift; sourceTree = "<group>"; };
		0074ABC128174F430037244A /* Sample.swift */ = {isa = PBXFileReference; fileEncoding = 4; lastKnownFileType = sourcecode.swift; path = Sample.swift; sourceTree = "<group>"; };
		0074ABCA2817B8DB0037244A /* SamplesApp+Samples.swift.tache */ = {isa = PBXFileReference; fileEncoding = 4; lastKnownFileType = text; path = "SamplesApp+Samples.swift.tache"; sourceTree = "<group>"; };
		0086F3FD28E3770900974721 /* ShowViewshedFromPointInSceneView.swift */ = {isa = PBXFileReference; fileEncoding = 4; lastKnownFileType = sourcecode.swift; path = ShowViewshedFromPointInSceneView.swift; sourceTree = "<group>"; };
		00A7A1432A2FC58300F035F7 /* DisplayContentOfUtilityNetworkContainerView.swift */ = {isa = PBXFileReference; fileEncoding = 4; lastKnownFileType = sourcecode.swift; path = DisplayContentOfUtilityNetworkContainerView.swift; sourceTree = "<group>"; };
		00A7A1492A2FC5B700F035F7 /* DisplayContentOfUtilityNetworkContainerView.Model.swift */ = {isa = PBXFileReference; lastKnownFileType = sourcecode.swift; path = DisplayContentOfUtilityNetworkContainerView.Model.swift; sourceTree = "<group>"; };
		00ABA94D2BF6721700C0488C /* ShowGridView.swift */ = {isa = PBXFileReference; lastKnownFileType = sourcecode.swift; path = ShowGridView.swift; sourceTree = "<group>"; };
		00ACF554293E6C6A0059B2A9 /* Samples.entitlements */ = {isa = PBXFileReference; lastKnownFileType = text.plist.entitlements; path = Samples.entitlements; sourceTree = "<group>"; };
		00B04272282EC59E0072E1B4 /* AboutView.swift */ = {isa = PBXFileReference; fileEncoding = 4; lastKnownFileType = sourcecode.swift; path = AboutView.swift; sourceTree = "<group>"; };
		00B042E5282EDC690072E1B4 /* SetBasemapView.swift */ = {isa = PBXFileReference; fileEncoding = 4; lastKnownFileType = sourcecode.swift; path = SetBasemapView.swift; sourceTree = "<group>"; };
		00B04FB4283EEBA80026C882 /* DisplayOverviewMapView.swift */ = {isa = PBXFileReference; lastKnownFileType = sourcecode.swift; path = DisplayOverviewMapView.swift; sourceTree = "<group>"; };
		00C94A0C28B53DE1004E42D9 /* raster-file */ = {isa = PBXFileReference; lastKnownFileType = folder; path = "raster-file"; sourceTree = "<group>"; };
		00CB9137284814A4005C2C5D /* SearchWithGeocodeView.swift */ = {isa = PBXFileReference; lastKnownFileType = sourcecode.swift; path = SearchWithGeocodeView.swift; sourceTree = "<group>"; };
		00CCB8A4285BAF8700BBAB70 /* OnDemandResource.swift */ = {isa = PBXFileReference; lastKnownFileType = sourcecode.swift; path = OnDemandResource.swift; sourceTree = "<group>"; };
		00D4EF7F2863842100B9CC30 /* AddFeatureLayersView.swift */ = {isa = PBXFileReference; lastKnownFileType = sourcecode.swift; path = AddFeatureLayersView.swift; sourceTree = "<group>"; };
		00D4EF8228638BF100B9CC30 /* LA_Trails.geodatabase */ = {isa = PBXFileReference; lastKnownFileType = file; path = LA_Trails.geodatabase; sourceTree = "<group>"; };
		00D4EF8F28638BF100B9CC30 /* AuroraCO.gpkg */ = {isa = PBXFileReference; lastKnownFileType = file; path = AuroraCO.gpkg; sourceTree = "<group>"; };
		00D4EFB02863CE6300B9CC30 /* ScottishWildlifeTrust_reserves */ = {isa = PBXFileReference; lastKnownFileType = folder; path = ScottishWildlifeTrust_reserves; sourceTree = "<group>"; };
		00E1D90A2BC0AF97001AEB6A /* SnapGeometryEditsView.SnapSettingsView.swift */ = {isa = PBXFileReference; lastKnownFileType = sourcecode.swift; path = SnapGeometryEditsView.SnapSettingsView.swift; sourceTree = "<group>"; };
		00E1D90C2BC0B125001AEB6A /* SnapGeometryEditsView.GeometryEditorModel.swift */ = {isa = PBXFileReference; lastKnownFileType = sourcecode.swift; path = SnapGeometryEditsView.GeometryEditorModel.swift; sourceTree = "<group>"; };
		00E1D90E2BC0B1E8001AEB6A /* SnapGeometryEditsView.GeometryEditorMenu.swift */ = {isa = PBXFileReference; lastKnownFileType = sourcecode.swift; path = SnapGeometryEditsView.GeometryEditorMenu.swift; sourceTree = "<group>"; };
		00E5400C27F3CCA100CF66D5 /* SamplesApp.swift */ = {isa = PBXFileReference; lastKnownFileType = sourcecode.swift; path = SamplesApp.swift; sourceTree = "<group>"; };
		00E5400D27F3CCA100CF66D5 /* ContentView.swift */ = {isa = PBXFileReference; lastKnownFileType = sourcecode.swift; path = ContentView.swift; sourceTree = "<group>"; };
		00E5400E27F3CCA200CF66D5 /* Assets.xcassets */ = {isa = PBXFileReference; lastKnownFileType = folder.assetcatalog; path = Assets.xcassets; sourceTree = "<group>"; };
		00E5401327F3CCA200CF66D5 /* ArcGIS Maps SDK Samples.app */ = {isa = PBXFileReference; explicitFileType = wrapper.application; includeInIndex = 0; path = "ArcGIS Maps SDK Samples.app"; sourceTree = BUILT_PRODUCTS_DIR; };
		00E5402A27F775EA00CF66D5 /* Info.plist */ = {isa = PBXFileReference; lastKnownFileType = text.plist.xml; path = Info.plist; sourceTree = "<group>"; };
		00E7C1592BBE1BF000B85D69 /* SnapGeometryEditsView.swift */ = {isa = PBXFileReference; fileEncoding = 4; lastKnownFileType = sourcecode.swift; path = SnapGeometryEditsView.swift; sourceTree = "<group>"; };
		00F279D52AF418DC00CECAF8 /* AddDynamicEntityLayerView.VehicleCallout.swift */ = {isa = PBXFileReference; lastKnownFileType = sourcecode.swift; path = AddDynamicEntityLayerView.VehicleCallout.swift; sourceTree = "<group>"; };
		00FA4E562DBC139B008A34CF /* AddRastersAndFeatureTablesFromGeopackageView.swift */ = {isa = PBXFileReference; lastKnownFileType = sourcecode.swift; path = AddRastersAndFeatureTablesFromGeopackageView.swift; sourceTree = "<group>"; };
		00FA4E632DCA72E6008A34CF /* ApplyRGBRendererView.swift */ = {isa = PBXFileReference; lastKnownFileType = sourcecode.swift; path = ApplyRGBRendererView.swift; sourceTree = "<group>"; };
		00FA4E652DCA7386008A34CF /* ApplyRGBRendererView.SettingsView.swift */ = {isa = PBXFileReference; lastKnownFileType = sourcecode.swift; path = ApplyRGBRendererView.SettingsView.swift; sourceTree = "<group>"; };
		00FA4E672DCA87A5008A34CF /* ApplyRGBRendererView.RangeSlider.swift */ = {isa = PBXFileReference; lastKnownFileType = sourcecode.swift; path = ApplyRGBRendererView.RangeSlider.swift; sourceTree = "<group>"; };
		00FA4E712DCBD7A6008A34CF /* ApplySimpleRendererToFeatureLayerView.swift */ = {isa = PBXFileReference; lastKnownFileType = sourcecode.swift; path = ApplySimpleRendererToFeatureLayerView.swift; sourceTree = "<group>"; };
		00FA4E812DCD5AD0008A34CF /* srtm */ = {isa = PBXFileReference; lastKnownFileType = folder; path = srtm; sourceTree = "<group>"; };
		00FA4E882DCD7233008A34CF /* ApplySimpleRendererToGraphicsOverlayView.swift */ = {isa = PBXFileReference; lastKnownFileType = sourcecode.swift; path = ApplySimpleRendererToGraphicsOverlayView.swift; sourceTree = "<group>"; };
		102B6A362BFD5B55009F763C /* IdentifyFeaturesInWMSLayerView.swift */ = {isa = PBXFileReference; lastKnownFileType = sourcecode.swift; path = IdentifyFeaturesInWMSLayerView.swift; sourceTree = "<group>"; };
		108EC04029D25B2C000F35D0 /* QueryFeatureTableView.swift */ = {isa = PBXFileReference; fileEncoding = 4; lastKnownFileType = sourcecode.swift; path = QueryFeatureTableView.swift; sourceTree = "<group>"; };
		10B782042BE55D7E007EAE6C /* GenerateOfflineMapWithCustomParametersView.swift */ = {isa = PBXFileReference; lastKnownFileType = sourcecode.swift; path = GenerateOfflineMapWithCustomParametersView.swift; sourceTree = "<group>"; };
		10B782072BE5A058007EAE6C /* GenerateOfflineMapWithCustomParametersView.CustomParameters.swift */ = {isa = PBXFileReference; lastKnownFileType = sourcecode.swift; path = GenerateOfflineMapWithCustomParametersView.CustomParameters.swift; sourceTree = "<group>"; };
		10BD9EB32BF51B4B00ABDBD5 /* GenerateOfflineMapWithCustomParametersView.Model.swift */ = {isa = PBXFileReference; lastKnownFileType = sourcecode.swift; path = GenerateOfflineMapWithCustomParametersView.Model.swift; sourceTree = "<group>"; };
		10CFF4C92DBAAFAC0027F144 /* AddFeatureLayerWithTimeOffsetView.swift */ = {isa = PBXFileReference; lastKnownFileType = sourcecode.swift; path = AddFeatureLayerWithTimeOffsetView.swift; sourceTree = "<group>"; };
		10D321922BDB187400B39B1B /* naperville_imagery.tpkx */ = {isa = PBXFileReference; lastKnownFileType = file; path = naperville_imagery.tpkx; sourceTree = "<group>"; };
		10D321952BDB1CB500B39B1B /* GenerateOfflineMapWithLocalBasemapView.swift */ = {isa = PBXFileReference; lastKnownFileType = sourcecode.swift; path = GenerateOfflineMapWithLocalBasemapView.swift; sourceTree = "<group>"; };
		1C0C1C3429D34DAE005C8B24 /* ChangeViewpointView.swift */ = {isa = PBXFileReference; fileEncoding = 4; lastKnownFileType = sourcecode.swift; path = ChangeViewpointView.swift; sourceTree = "<group>"; };
		1C19B4EB2A578E46001D2506 /* CreateLoadReportView.Views.swift */ = {isa = PBXFileReference; fileEncoding = 4; lastKnownFileType = sourcecode.swift; path = CreateLoadReportView.Views.swift; sourceTree = "<group>"; };
		1C19B4ED2A578E46001D2506 /* CreateLoadReportView.swift */ = {isa = PBXFileReference; fileEncoding = 4; lastKnownFileType = sourcecode.swift; path = CreateLoadReportView.swift; sourceTree = "<group>"; };
		1C19B4EF2A578E46001D2506 /* CreateLoadReportView.Model.swift */ = {isa = PBXFileReference; fileEncoding = 4; lastKnownFileType = sourcecode.swift; path = CreateLoadReportView.Model.swift; sourceTree = "<group>"; };
		1C2538522BABACB100337307 /* AugmentRealityToNavigateRouteView.ARSceneView.swift */ = {isa = PBXFileReference; lastKnownFileType = sourcecode.swift; path = AugmentRealityToNavigateRouteView.ARSceneView.swift; sourceTree = "<group>"; };
		1C2538532BABACB100337307 /* AugmentRealityToNavigateRouteView.swift */ = {isa = PBXFileReference; lastKnownFileType = sourcecode.swift; path = AugmentRealityToNavigateRouteView.swift; sourceTree = "<group>"; };
		1C26ED152A859525009B7721 /* FilterFeaturesInSceneView.swift */ = {isa = PBXFileReference; fileEncoding = 4; lastKnownFileType = sourcecode.swift; path = FilterFeaturesInSceneView.swift; sourceTree = "<group>"; };
		1C29C9532DBAE50D0074028F /* AddWMTSLayerView.swift */ = {isa = PBXFileReference; lastKnownFileType = sourcecode.swift; path = AddWMTSLayerView.swift; sourceTree = "<group>"; };
		1C38915C2DBC36C700ADFDDC /* AddWFSLayerView.swift */ = {isa = PBXFileReference; lastKnownFileType = sourcecode.swift; path = AddWFSLayerView.swift; sourceTree = "<group>"; };
		1C3891602DC02F1100ADFDDC /* ApplyBlendRendererToHillshadeView.swift */ = {isa = PBXFileReference; lastKnownFileType = sourcecode.swift; path = ApplyBlendRendererToHillshadeView.swift; sourceTree = "<group>"; };
		1C3892302DC59E5D00ADFDDC /* ApplyBlendRendererToHillshadeView.SettingsView.swift */ = {isa = PBXFileReference; lastKnownFileType = sourcecode.swift; path = ApplyBlendRendererToHillshadeView.SettingsView.swift; sourceTree = "<group>"; };
		1C3B7DC32A5F64FC00907443 /* AnalyzeNetworkWithSubnetworkTraceView.Model.swift */ = {isa = PBXFileReference; fileEncoding = 4; lastKnownFileType = sourcecode.swift; path = AnalyzeNetworkWithSubnetworkTraceView.Model.swift; sourceTree = "<group>"; };
		1C3B7DC62A5F64FC00907443 /* AnalyzeNetworkWithSubnetworkTraceView.swift */ = {isa = PBXFileReference; fileEncoding = 4; lastKnownFileType = sourcecode.swift; path = AnalyzeNetworkWithSubnetworkTraceView.swift; sourceTree = "<group>"; };
		1C42E04329D2396B004FC4BE /* ShowPopupView.swift */ = {isa = PBXFileReference; fileEncoding = 4; lastKnownFileType = sourcecode.swift; path = ShowPopupView.swift; sourceTree = "<group>"; };
		1C43BC792A43781100509BF8 /* SetVisibilityOfSubtypeSublayerView.Views.swift */ = {isa = PBXFileReference; fileEncoding = 4; lastKnownFileType = sourcecode.swift; path = SetVisibilityOfSubtypeSublayerView.Views.swift; sourceTree = "<group>"; };
		1C43BC7C2A43781100509BF8 /* SetVisibilityOfSubtypeSublayerView.Model.swift */ = {isa = PBXFileReference; fileEncoding = 4; lastKnownFileType = sourcecode.swift; path = SetVisibilityOfSubtypeSublayerView.Model.swift; sourceTree = "<group>"; };
		1C43BC7E2A43781100509BF8 /* SetVisibilityOfSubtypeSublayerView.swift */ = {isa = PBXFileReference; fileEncoding = 4; lastKnownFileType = sourcecode.swift; path = SetVisibilityOfSubtypeSublayerView.swift; sourceTree = "<group>"; };
		1C8EC7432BAE2891001A6929 /* AugmentRealityToCollectDataView.swift */ = {isa = PBXFileReference; fileEncoding = 4; lastKnownFileType = sourcecode.swift; path = AugmentRealityToCollectDataView.swift; sourceTree = "<group>"; };
		1C9B74C529DB43580038B06F /* ShowRealisticLightAndShadowsView.swift */ = {isa = PBXFileReference; fileEncoding = 4; lastKnownFileType = sourcecode.swift; path = ShowRealisticLightAndShadowsView.swift; sourceTree = "<group>"; };
		1C9B74D529DB54560038B06F /* ChangeCameraControllerView.swift */ = {isa = PBXFileReference; fileEncoding = 4; lastKnownFileType = sourcecode.swift; path = ChangeCameraControllerView.swift; sourceTree = "<group>"; };
		1CAB8D442A3CEAB0002AA649 /* RunValveIsolationTraceView.Model.swift */ = {isa = PBXFileReference; fileEncoding = 4; lastKnownFileType = sourcecode.swift; path = RunValveIsolationTraceView.Model.swift; sourceTree = "<group>"; };
		1CAB8D472A3CEAB0002AA649 /* RunValveIsolationTraceView.swift */ = {isa = PBXFileReference; fileEncoding = 4; lastKnownFileType = sourcecode.swift; path = RunValveIsolationTraceView.swift; sourceTree = "<group>"; };
		1CAF831B2A20305F000E1E60 /* ShowUtilityAssociationsView.swift */ = {isa = PBXFileReference; fileEncoding = 4; lastKnownFileType = sourcecode.swift; path = ShowUtilityAssociationsView.swift; sourceTree = "<group>"; };
		1CC755E02DC5A6A7004B346F /* Shasta_Elevation */ = {isa = PBXFileReference; lastKnownFileType = folder; path = Shasta_Elevation; sourceTree = "<group>"; };
		218F35B329C28F4A00502022 /* AuthenticateWithOAuthView.swift */ = {isa = PBXFileReference; fileEncoding = 4; lastKnownFileType = sourcecode.swift; path = AuthenticateWithOAuthView.swift; sourceTree = "<group>"; };
		3E54CF212C66AFBE00DD2F18 /* AddWebTiledLayerView.swift */ = {isa = PBXFileReference; lastKnownFileType = sourcecode.swift; path = AddWebTiledLayerView.swift; sourceTree = "<group>"; };
		3E720F9C2C619B1700E22A9E /* SetInitialViewpointView.swift */ = {isa = PBXFileReference; lastKnownFileType = sourcecode.swift; path = SetInitialViewpointView.swift; sourceTree = "<group>"; };
		3E9F77722C6A60FA0022CAB5 /* QueryFeatureCountAndExtentView.swift */ = {isa = PBXFileReference; lastKnownFileType = sourcecode.swift; path = QueryFeatureCountAndExtentView.swift; sourceTree = "<group>"; };
		3EEDE7CD2C5D73F700510104 /* SetSpatialReferenceView.swift */ = {isa = PBXFileReference; lastKnownFileType = sourcecode.swift; path = SetSpatialReferenceView.swift; sourceTree = "<group>"; };
		4C8126DC2DBBCEFE006EF7D2 /* ApplyStyleToWMSLayerView.swift */ = {isa = PBXFileReference; lastKnownFileType = sourcecode.swift; path = ApplyStyleToWMSLayerView.swift; sourceTree = "<group>"; };
		4C8126E62DC02525006EF7D2 /* AnalyzeHotspotsView.swift */ = {isa = PBXFileReference; lastKnownFileType = sourcecode.swift; path = AnalyzeHotspotsView.swift; sourceTree = "<group>"; };
		4C81273D2DCA9E31006EF7D2 /* ApplyColormapRendererToRasterView.swift */ = {isa = PBXFileReference; lastKnownFileType = sourcecode.swift; path = ApplyColormapRendererToRasterView.swift; sourceTree = "<group>"; };
		4C81275C2DCBB72C006EF7D2 /* ShastaBW */ = {isa = PBXFileReference; lastKnownFileType = folder; path = ShastaBW; sourceTree = "<group>"; };
		4D126D6929CA1B6000CFB7A7 /* ShowDeviceLocationWithNMEADataSourcesView.swift */ = {isa = PBXFileReference; fileEncoding = 4; lastKnownFileType = sourcecode.swift; path = ShowDeviceLocationWithNMEADataSourcesView.swift; sourceTree = "<group>"; };
		4D126D7129CA1E1800CFB7A7 /* FileNMEASentenceReader.swift */ = {isa = PBXFileReference; lastKnownFileType = sourcecode.swift; path = FileNMEASentenceReader.swift; sourceTree = "<group>"; };
		4D126D7B29CA3E6000CFB7A7 /* Redlands.nmea */ = {isa = PBXFileReference; fileEncoding = 4; lastKnownFileType = text; path = Redlands.nmea; sourceTree = "<group>"; };
		4D126D7D29CA43D200CFB7A7 /* ShowDeviceLocationWithNMEADataSourcesView.Model.swift */ = {isa = PBXFileReference; lastKnownFileType = sourcecode.swift; path = ShowDeviceLocationWithNMEADataSourcesView.Model.swift; sourceTree = "<group>"; };
		4D2ADC3F29C26D05003B367F /* AddDynamicEntityLayerView.swift */ = {isa = PBXFileReference; fileEncoding = 4; lastKnownFileType = sourcecode.swift; path = AddDynamicEntityLayerView.swift; sourceTree = "<group>"; };
		4D2ADC5529C4F612003B367F /* ChangeMapViewBackgroundView.swift */ = {isa = PBXFileReference; fileEncoding = 4; lastKnownFileType = sourcecode.swift; path = ChangeMapViewBackgroundView.swift; sourceTree = "<group>"; };
		4D2ADC5829C4F612003B367F /* ChangeMapViewBackgroundView.SettingsView.swift */ = {isa = PBXFileReference; fileEncoding = 4; lastKnownFileType = sourcecode.swift; path = ChangeMapViewBackgroundView.SettingsView.swift; sourceTree = "<group>"; };
		4D2ADC6129C5071C003B367F /* ChangeMapViewBackgroundView.Model.swift */ = {isa = PBXFileReference; lastKnownFileType = sourcecode.swift; path = ChangeMapViewBackgroundView.Model.swift; sourceTree = "<group>"; };
		4D2ADC6629C50BD6003B367F /* AddDynamicEntityLayerView.Model.swift */ = {isa = PBXFileReference; lastKnownFileType = sourcecode.swift; path = AddDynamicEntityLayerView.Model.swift; sourceTree = "<group>"; };
		4D2ADC6829C50C4C003B367F /* AddDynamicEntityLayerView.SettingsView.swift */ = {isa = PBXFileReference; lastKnownFileType = sourcecode.swift; path = AddDynamicEntityLayerView.SettingsView.swift; sourceTree = "<group>"; };
		7573E81329D6134C00BEED9C /* TraceUtilityNetworkView.Model.swift */ = {isa = PBXFileReference; fileEncoding = 4; lastKnownFileType = sourcecode.swift; path = TraceUtilityNetworkView.Model.swift; sourceTree = "<group>"; };
		7573E81529D6134C00BEED9C /* TraceUtilityNetworkView.Enums.swift */ = {isa = PBXFileReference; fileEncoding = 4; lastKnownFileType = sourcecode.swift; path = TraceUtilityNetworkView.Enums.swift; sourceTree = "<group>"; };
		7573E81729D6134C00BEED9C /* TraceUtilityNetworkView.Views.swift */ = {isa = PBXFileReference; fileEncoding = 4; lastKnownFileType = sourcecode.swift; path = TraceUtilityNetworkView.Views.swift; sourceTree = "<group>"; };
		7573E81829D6134C00BEED9C /* TraceUtilityNetworkView.swift */ = {isa = PBXFileReference; fileEncoding = 4; lastKnownFileType = sourcecode.swift; path = TraceUtilityNetworkView.swift; sourceTree = "<group>"; };
		75DD739129D38B1B0010229D /* NavigateRouteView.swift */ = {isa = PBXFileReference; fileEncoding = 4; lastKnownFileType = sourcecode.swift; path = NavigateRouteView.swift; sourceTree = "<group>"; };
		7900C5F52A83FC3F002D430F /* AddCustomDynamicEntityDataSourceView.Vessel.swift */ = {isa = PBXFileReference; lastKnownFileType = sourcecode.swift; path = AddCustomDynamicEntityDataSourceView.Vessel.swift; sourceTree = "<group>"; };
		792222DC2A81AA5D00619FFE /* AIS_MarineCadastre_SelectedVessels_CustomDataSource.jsonl */ = {isa = PBXFileReference; fileEncoding = 4; lastKnownFileType = text; path = AIS_MarineCadastre_SelectedVessels_CustomDataSource.jsonl; sourceTree = "<group>"; };
		79302F842A1ED4E30002336A /* CreateAndSaveKMLView.Model.swift */ = {isa = PBXFileReference; lastKnownFileType = sourcecode.swift; path = CreateAndSaveKMLView.Model.swift; sourceTree = "<group>"; };
		79302F862A1ED71B0002336A /* CreateAndSaveKMLView.Views.swift */ = {isa = PBXFileReference; lastKnownFileType = sourcecode.swift; path = CreateAndSaveKMLView.Views.swift; sourceTree = "<group>"; };
		798C2DA62AFC505600EE7E97 /* PrivacyInfo.xcprivacy */ = {isa = PBXFileReference; lastKnownFileType = text.xml; path = PrivacyInfo.xcprivacy; sourceTree = "<group>"; };
		79B7B8092A1BF8EC00F57C27 /* CreateAndSaveKMLView.swift */ = {isa = PBXFileReference; lastKnownFileType = sourcecode.swift; path = CreateAndSaveKMLView.swift; sourceTree = "<group>"; };
		79D84D0D2A815C5B00F45262 /* AddCustomDynamicEntityDataSourceView.swift */ = {isa = PBXFileReference; lastKnownFileType = sourcecode.swift; path = AddCustomDynamicEntityDataSourceView.swift; sourceTree = "<group>"; };
		8810FB582DC94A6600874936 /* ApplyFunctionToRasterFromServiceView.swift */ = {isa = PBXFileReference; lastKnownFileType = sourcecode.swift; path = ApplyFunctionToRasterFromServiceView.swift; sourceTree = "<group>"; };
		883C121429C9136600062FF9 /* DownloadPreplannedMapAreaView.MapPicker.swift */ = {isa = PBXFileReference; fileEncoding = 4; lastKnownFileType = sourcecode.swift; path = DownloadPreplannedMapAreaView.MapPicker.swift; sourceTree = "<group>"; };
		88C5E0EA2DCBC1E20091D271 /* ApplyScenePropertyExpressionsView.swift */ = {isa = PBXFileReference; lastKnownFileType = sourcecode.swift; path = ApplyScenePropertyExpressionsView.swift; sourceTree = "<group>"; };
		88E52E6E2DC96C3F00F48409 /* ApplyHillshadeRendererToRasterView.swift */ = {isa = PBXFileReference; lastKnownFileType = sourcecode.swift; path = ApplyHillshadeRendererToRasterView.swift; sourceTree = "<group>"; };
		88E52E802DCA703B00F48409 /* ApplyHillshadeRendererToRasterView.SettingsView.swift */ = {isa = PBXFileReference; lastKnownFileType = sourcecode.swift; path = ApplyHillshadeRendererToRasterView.SettingsView.swift; sourceTree = "<group>"; };
		88F93CC029C3D59C0006B28E /* CreateAndEditGeometriesView.swift */ = {isa = PBXFileReference; lastKnownFileType = sourcecode.swift; path = CreateAndEditGeometriesView.swift; sourceTree = "<group>"; };
		9503056D2C46ECB70091B32D /* ShowDeviceLocationUsingIndoorPositioningView.Model.swift */ = {isa = PBXFileReference; lastKnownFileType = sourcecode.swift; path = ShowDeviceLocationUsingIndoorPositioningView.Model.swift; sourceTree = "<group>"; };
		9537AFD62C220EF0000923C5 /* ExchangeSetwithoutUpdates */ = {isa = PBXFileReference; lastKnownFileType = folder; path = ExchangeSetwithoutUpdates; sourceTree = "<group>"; };
		9547085B2C3C719800CA8579 /* EditFeatureAttachmentsView.Model.swift */ = {isa = PBXFileReference; lastKnownFileType = sourcecode.swift; path = EditFeatureAttachmentsView.Model.swift; sourceTree = "<group>"; };
		954AEDED2C01332600265114 /* SelectFeaturesInSceneLayerView.swift */ = {isa = PBXFileReference; lastKnownFileType = sourcecode.swift; path = SelectFeaturesInSceneLayerView.swift; sourceTree = "<group>"; };
		955271602C0E6749009B1ED4 /* AddRasterFromServiceView.swift */ = {isa = PBXFileReference; lastKnownFileType = sourcecode.swift; path = AddRasterFromServiceView.swift; sourceTree = "<group>"; };
		955AFAC32C10FD6F009C8FE5 /* ApplyMosaicRuleToRastersView.swift */ = {isa = PBXFileReference; lastKnownFileType = sourcecode.swift; path = ApplyMosaicRuleToRastersView.swift; sourceTree = "<group>"; };
		9579FCE92C3360BB00FC8A1D /* EditFeatureAttachmentsView.swift */ = {isa = PBXFileReference; lastKnownFileType = sourcecode.swift; path = EditFeatureAttachmentsView.swift; sourceTree = "<group>"; };
		95A572182C0FDCC9006E8B48 /* ShowScaleBarView.swift */ = {isa = PBXFileReference; lastKnownFileType = sourcecode.swift; path = ShowScaleBarView.swift; sourceTree = "<group>"; };
		95D2EE0E2C334D1600683D53 /* ShowServiceAreaView.swift */ = {isa = PBXFileReference; lastKnownFileType = sourcecode.swift; path = ShowServiceAreaView.swift; sourceTree = "<group>"; };
		95DEB9B52C127A92009BEC35 /* ShowViewshedFromPointOnMapView.swift */ = {isa = PBXFileReference; lastKnownFileType = sourcecode.swift; path = ShowViewshedFromPointOnMapView.swift; sourceTree = "<group>"; };
		95E980702C26183000CB8912 /* BrowseOGCAPIFeatureServiceView.swift */ = {isa = PBXFileReference; lastKnownFileType = sourcecode.swift; path = BrowseOGCAPIFeatureServiceView.swift; sourceTree = "<group>"; };
		95F3A52A2C07F09C00885DED /* SetSurfaceNavigationConstraintView.swift */ = {isa = PBXFileReference; lastKnownFileType = sourcecode.swift; path = SetSurfaceNavigationConstraintView.swift; sourceTree = "<group>"; };
		95F891282C46E9D60010EBED /* ShowDeviceLocationUsingIndoorPositioningView.swift */ = {isa = PBXFileReference; lastKnownFileType = sourcecode.swift; path = ShowDeviceLocationUsingIndoorPositioningView.swift; sourceTree = "<group>"; };
		D70082EA2ACF900100E0C3C2 /* IdentifyKMLFeaturesView.swift */ = {isa = PBXFileReference; fileEncoding = 4; lastKnownFileType = sourcecode.swift; path = IdentifyKMLFeaturesView.swift; sourceTree = "<group>"; };
		D7010EBC2B05616900D43F55 /* DisplaySceneFromMobileScenePackageView.swift */ = {isa = PBXFileReference; fileEncoding = 4; lastKnownFileType = sourcecode.swift; path = DisplaySceneFromMobileScenePackageView.swift; sourceTree = "<group>"; };
		D701D72B2A37C7F7006FF0C8 /* bradley_low_3ds */ = {isa = PBXFileReference; lastKnownFileType = folder; path = bradley_low_3ds; sourceTree = "<group>"; };
		D703F04C2D9334AC0077E3A8 /* SnapGeometryEditsWithUtilityNetworkRulesView.Model.swift */ = {isa = PBXFileReference; lastKnownFileType = sourcecode.swift; path = SnapGeometryEditsWithUtilityNetworkRulesView.Model.swift; sourceTree = "<group>"; };
		D7044B952BE18D73000F2C43 /* EditWithBranchVersioningView.Views.swift */ = {isa = PBXFileReference; fileEncoding = 4; lastKnownFileType = sourcecode.swift; path = EditWithBranchVersioningView.Views.swift; sourceTree = "<group>"; };
		D704AA592AB22C1A00A3BB63 /* GroupLayersTogetherView.swift */ = {isa = PBXFileReference; fileEncoding = 4; lastKnownFileType = sourcecode.swift; path = GroupLayersTogetherView.swift; sourceTree = "<group>"; };
		D70539032CD0122D00F63F4A /* mil2525d.stylx */ = {isa = PBXFileReference; lastKnownFileType = file; path = mil2525d.stylx; sourceTree = "<group>"; };
		D705390F2CD0127700F63F4A /* militaryoverlay.geodatabase */ = {isa = PBXFileReference; lastKnownFileType = folder; path = militaryoverlay.geodatabase; sourceTree = "<group>"; };
		D7054AE82ACCCB6C007235BA /* Animate3DGraphicView.SettingsView.swift */ = {isa = PBXFileReference; fileEncoding = 4; lastKnownFileType = sourcecode.swift; path = Animate3DGraphicView.SettingsView.swift; sourceTree = "<group>"; };
		D7058B0D2B59E44B000A888A /* StylePointWithSceneSymbolView.swift */ = {isa = PBXFileReference; fileEncoding = 4; lastKnownFileType = sourcecode.swift; path = StylePointWithSceneSymbolView.swift; sourceTree = "<group>"; };
		D7058FB02ACB423C00A40F14 /* Animate3DGraphicView.Model.swift */ = {isa = PBXFileReference; fileEncoding = 4; lastKnownFileType = sourcecode.swift; path = Animate3DGraphicView.Model.swift; sourceTree = "<group>"; };
		D707898E2CD160FD000DF215 /* ApplyDictionaryRendererToGraphicsOverlayView.swift */ = {isa = PBXFileReference; lastKnownFileType = sourcecode.swift; path = ApplyDictionaryRendererToGraphicsOverlayView.swift; sourceTree = "<group>"; };
		D70789992CD16324000DF215 /* Mil2525DMessages.xml */ = {isa = PBXFileReference; lastKnownFileType = text.xml; path = Mil2525DMessages.xml; sourceTree = "<group>"; };
		D7084FA62AD771AA00EC7F4F /* AugmentRealityToFlyOverSceneView.swift */ = {isa = PBXFileReference; fileEncoding = 4; lastKnownFileType = sourcecode.swift; path = AugmentRealityToFlyOverSceneView.swift; sourceTree = "<group>"; };
		D70BE5782A5624A80022CA02 /* CategoriesView.swift */ = {isa = PBXFileReference; lastKnownFileType = sourcecode.swift; path = CategoriesView.swift; sourceTree = "<group>"; };
		D710996C2A27D9210065A1C1 /* DensifyAndGeneralizeGeometryView.swift */ = {isa = PBXFileReference; fileEncoding = 4; lastKnownFileType = sourcecode.swift; path = DensifyAndGeneralizeGeometryView.swift; sourceTree = "<group>"; };
		D710996F2A2802FA0065A1C1 /* DensifyAndGeneralizeGeometryView.SettingsView.swift */ = {isa = PBXFileReference; lastKnownFileType = sourcecode.swift; path = DensifyAndGeneralizeGeometryView.SettingsView.swift; sourceTree = "<group>"; };
		D7114A0C2BDC6A3300FA68CA /* EditWithBranchVersioningView.Model.swift */ = {isa = PBXFileReference; fileEncoding = 4; lastKnownFileType = sourcecode.swift; path = EditWithBranchVersioningView.Model.swift; sourceTree = "<group>"; };
		D71371752BD88ECC00EB2F86 /* MonitorChangesToLayerViewStateView.swift */ = {isa = PBXFileReference; fileEncoding = 4; lastKnownFileType = sourcecode.swift; path = MonitorChangesToLayerViewStateView.swift; sourceTree = "<group>"; };
		D713C6D12CB990600073AA72 /* AddKMLLayerView.swift */ = {isa = PBXFileReference; lastKnownFileType = sourcecode.swift; path = AddKMLLayerView.swift; sourceTree = "<group>"; };
		D713C6F52CB9B9A60073AA72 /* US_State_Capitals.kml */ = {isa = PBXFileReference; lastKnownFileType = text.xml; path = US_State_Capitals.kml; sourceTree = "<group>"; };
		D7142BC32DB71082004F87B7 /* View+PagePresentation.swift */ = {isa = PBXFileReference; lastKnownFileType = sourcecode.swift; path = "View+PagePresentation.swift"; sourceTree = "<group>"; };
		D71563E32D5AC2B600D2E948 /* CreateKMLMultiTrackView.swift */ = {isa = PBXFileReference; lastKnownFileType = sourcecode.swift; path = CreateKMLMultiTrackView.swift; sourceTree = "<group>"; };
		D718A1E62B570F7500447087 /* OrbitCameraAroundObjectView.Model.swift */ = {isa = PBXFileReference; fileEncoding = 4; lastKnownFileType = sourcecode.swift; path = OrbitCameraAroundObjectView.Model.swift; sourceTree = "<group>"; };
		D718A1EA2B575FD900447087 /* ManageBookmarksView.swift */ = {isa = PBXFileReference; fileEncoding = 4; lastKnownFileType = sourcecode.swift; path = ManageBookmarksView.swift; sourceTree = "<group>"; };
		D71A9DE02D8CC88D00CA03CB /* SnapGeometryEditsWithUtilityNetworkRulesView.swift */ = {isa = PBXFileReference; lastKnownFileType = sourcecode.swift; path = SnapGeometryEditsWithUtilityNetworkRulesView.swift; sourceTree = "<group>"; };
		D71C5F632AAA7A88006599FD /* CreateSymbolStylesFromWebStylesView.swift */ = {isa = PBXFileReference; fileEncoding = 4; lastKnownFileType = sourcecode.swift; path = CreateSymbolStylesFromWebStylesView.swift; sourceTree = "<group>"; };
		D71C909C2C6C249B0018C63E /* StyleGeometryTypesWithSymbolsView.swift */ = {isa = PBXFileReference; fileEncoding = 4; lastKnownFileType = sourcecode.swift; path = StyleGeometryTypesWithSymbolsView.swift; sourceTree = "<group>"; };
		D71C909D2C6C249B0018C63E /* StyleGeometryTypesWithSymbolsView.Views.swift */ = {isa = PBXFileReference; fileEncoding = 4; lastKnownFileType = sourcecode.swift; path = StyleGeometryTypesWithSymbolsView.Views.swift; sourceTree = "<group>"; };
		D71D516D2B51D7B600B2A2BE /* SearchForWebMapView.Views.swift */ = {isa = PBXFileReference; fileEncoding = 4; lastKnownFileType = sourcecode.swift; path = SearchForWebMapView.Views.swift; sourceTree = "<group>"; };
		D71D9B0F2DC430F800FF2D5A /* ApplyTerrainExaggerationView.swift */ = {isa = PBXFileReference; lastKnownFileType = sourcecode.swift; path = ApplyTerrainExaggerationView.swift; sourceTree = "<group>"; };
		D71FCB892AD6277E000E517C /* CreateMobileGeodatabaseView.Model.swift */ = {isa = PBXFileReference; fileEncoding = 4; lastKnownFileType = sourcecode.swift; path = CreateMobileGeodatabaseView.Model.swift; sourceTree = "<group>"; };
		D7201CD42CC6B710004BDB7D /* AddTiledLayerAsBasemapView.swift */ = {isa = PBXFileReference; lastKnownFileType = sourcecode.swift; path = AddTiledLayerAsBasemapView.swift; sourceTree = "<group>"; };
		D7201D002CC6D3B5004BDB7D /* AddVectorTiledLayerFromCustomStyleView.swift */ = {isa = PBXFileReference; lastKnownFileType = sourcecode.swift; path = AddVectorTiledLayerFromCustomStyleView.swift; sourceTree = "<group>"; };
		D7201D292CC6D829004BDB7D /* dodge_city.vtpk */ = {isa = PBXFileReference; lastKnownFileType = file; path = dodge_city.vtpk; sourceTree = "<group>"; };
		D721EEA72ABDFF550040BE46 /* LothianRiversAnno.mmpk */ = {isa = PBXFileReference; lastKnownFileType = file; path = LothianRiversAnno.mmpk; sourceTree = "<group>"; };
		D722BD212A420DAD002C2087 /* ShowExtrudedFeaturesView.swift */ = {isa = PBXFileReference; fileEncoding = 4; lastKnownFileType = sourcecode.swift; path = ShowExtrudedFeaturesView.swift; sourceTree = "<group>"; };
		D7232EE02AC1E5AA0079ABFF /* PlayKMLTourView.swift */ = {isa = PBXFileReference; fileEncoding = 4; lastKnownFileType = sourcecode.swift; path = PlayKMLTourView.swift; sourceTree = "<group>"; };
		D72C43F22AEB066D00B6157B /* GeocodeOfflineView.Model.swift */ = {isa = PBXFileReference; fileEncoding = 4; lastKnownFileType = sourcecode.swift; path = GeocodeOfflineView.Model.swift; sourceTree = "<group>"; };
		D72F272B2ADA1E4400F906DA /* AugmentRealityToShowTabletopSceneView.swift */ = {isa = PBXFileReference; fileEncoding = 4; lastKnownFileType = sourcecode.swift; path = AugmentRealityToShowTabletopSceneView.swift; sourceTree = "<group>"; };
		D72FE7022CE6D05600BBC0FE /* AppFavorites.swift */ = {isa = PBXFileReference; lastKnownFileType = sourcecode.swift; path = AppFavorites.swift; sourceTree = "<group>"; };
		D72FE7072CE6DA1900BBC0FE /* SampleMenuButtons.swift */ = {isa = PBXFileReference; lastKnownFileType = sourcecode.swift; path = SampleMenuButtons.swift; sourceTree = "<group>"; };
		D731F3C02AD0D2AC00A8431E /* IdentifyGraphicsView.swift */ = {isa = PBXFileReference; fileEncoding = 4; lastKnownFileType = sourcecode.swift; path = IdentifyGraphicsView.swift; sourceTree = "<group>"; };
		D7337C592ABCFDB100A5D865 /* StyleSymbolsFromMobileStyleFileView.SymbolOptionsListView.swift */ = {isa = PBXFileReference; fileEncoding = 4; lastKnownFileType = sourcecode.swift; path = StyleSymbolsFromMobileStyleFileView.SymbolOptionsListView.swift; sourceTree = "<group>"; };
		D7337C5F2ABD142D00A5D865 /* ShowMobileMapPackageExpirationDateView.swift */ = {isa = PBXFileReference; fileEncoding = 4; lastKnownFileType = sourcecode.swift; path = ShowMobileMapPackageExpirationDateView.swift; sourceTree = "<group>"; };
		D733CA152BED980D00FBDE4C /* EditAndSyncFeaturesWithFeatureServiceView.swift */ = {isa = PBXFileReference; fileEncoding = 4; lastKnownFileType = sourcecode.swift; path = EditAndSyncFeaturesWithFeatureServiceView.swift; sourceTree = "<group>"; };
		D734FA092A183A5B00246D7E /* SetMaxExtentView.swift */ = {isa = PBXFileReference; fileEncoding = 4; lastKnownFileType = sourcecode.swift; path = SetMaxExtentView.swift; sourceTree = "<group>"; };
		D7352F8A2BD992C40013FFEF /* MonitorChangesToDrawStatusView.swift */ = {isa = PBXFileReference; fileEncoding = 4; lastKnownFileType = sourcecode.swift; path = MonitorChangesToDrawStatusView.swift; sourceTree = "<group>"; };
		D73571D62CB6131E0046A433 /* hydrography */ = {isa = PBXFileReference; lastKnownFileType = folder; path = hydrography; sourceTree = "<group>"; };
		D73723742AF5877500846884 /* FindRouteInMobileMapPackageView.Models.swift */ = {isa = PBXFileReference; fileEncoding = 4; lastKnownFileType = sourcecode.swift; path = FindRouteInMobileMapPackageView.Models.swift; sourceTree = "<group>"; };
		D73723782AF5ADD700846884 /* FindRouteInMobileMapPackageView.MobileMapView.swift */ = {isa = PBXFileReference; fileEncoding = 4; lastKnownFileType = sourcecode.swift; path = FindRouteInMobileMapPackageView.MobileMapView.swift; sourceTree = "<group>"; };
		D73E61922BDAEE6600457932 /* MatchViewpointOfGeoViewsView.swift */ = {isa = PBXFileReference; fileEncoding = 4; lastKnownFileType = sourcecode.swift; path = MatchViewpointOfGeoViewsView.swift; sourceTree = "<group>"; };
		D73E619A2BDB21F400457932 /* EditWithBranchVersioningView.swift */ = {isa = PBXFileReference; fileEncoding = 4; lastKnownFileType = sourcecode.swift; path = EditWithBranchVersioningView.swift; sourceTree = "<group>"; };
		D73F06662B5EE73D000B574F /* QueryFeaturesWithArcadeExpressionView.swift */ = {isa = PBXFileReference; fileEncoding = 4; lastKnownFileType = sourcecode.swift; path = QueryFeaturesWithArcadeExpressionView.swift; sourceTree = "<group>"; };
		D73F8CF32AB1089900CD39DA /* Restaurant.stylx */ = {isa = PBXFileReference; lastKnownFileType = file; path = Restaurant.stylx; sourceTree = "<group>"; };
		D73FC0FC2AD4A18D0067A19B /* CreateMobileGeodatabaseView.swift */ = {isa = PBXFileReference; fileEncoding = 4; lastKnownFileType = sourcecode.swift; path = CreateMobileGeodatabaseView.swift; sourceTree = "<group>"; };
		D73FCFF42B02A3AA0006360D /* FindAddressWithReverseGeocodeView.swift */ = {isa = PBXFileReference; fileEncoding = 4; lastKnownFileType = sourcecode.swift; path = FindAddressWithReverseGeocodeView.swift; sourceTree = "<group>"; };
		D73FCFFE2B02C7630006360D /* FindRouteAroundBarriersView.Views.swift */ = {isa = PBXFileReference; fileEncoding = 4; lastKnownFileType = sourcecode.swift; path = FindRouteAroundBarriersView.Views.swift; sourceTree = "<group>"; };
		D742B6812D0A5FA100BA944F /* DownloadPortalItemData.swift */ = {isa = PBXFileReference; lastKnownFileType = sourcecode.swift; path = DownloadPortalItemData.swift; sourceTree = "<group>"; };
		D742E48F2B04132B00690098 /* DisplayWebSceneFromPortalItemView.swift */ = {isa = PBXFileReference; fileEncoding = 4; lastKnownFileType = sourcecode.swift; path = DisplayWebSceneFromPortalItemView.swift; sourceTree = "<group>"; };
		D744FD162A2112D90084A66C /* CreateConvexHullAroundPointsView.swift */ = {isa = PBXFileReference; fileEncoding = 4; lastKnownFileType = sourcecode.swift; path = CreateConvexHullAroundPointsView.swift; sourceTree = "<group>"; };
		D7464F1D2ACE04B3007FEE88 /* IdentifyRasterCellView.swift */ = {isa = PBXFileReference; fileEncoding = 4; lastKnownFileType = sourcecode.swift; path = IdentifyRasterCellView.swift; sourceTree = "<group>"; };
		D7464F2A2ACE0964007FEE88 /* SA_EVI_8Day_03May20 */ = {isa = PBXFileReference; lastKnownFileType = folder; path = SA_EVI_8Day_03May20; sourceTree = "<group>"; };
		D7497F3B2AC4B4C100167AD2 /* DisplayDimensionsView.swift */ = {isa = PBXFileReference; fileEncoding = 4; lastKnownFileType = sourcecode.swift; path = DisplayDimensionsView.swift; sourceTree = "<group>"; };
		D7497F3F2AC4BA4100167AD2 /* Edinburgh_Pylon_Dimensions.mmpk */ = {isa = PBXFileReference; lastKnownFileType = file; path = Edinburgh_Pylon_Dimensions.mmpk; sourceTree = "<group>"; };
		D74C8BFD2ABA5605007C76B8 /* StyleSymbolsFromMobileStyleFileView.swift */ = {isa = PBXFileReference; fileEncoding = 4; lastKnownFileType = sourcecode.swift; path = StyleSymbolsFromMobileStyleFileView.swift; sourceTree = "<group>"; };
		D74C8C012ABA6202007C76B8 /* emoji-mobile.stylx */ = {isa = PBXFileReference; lastKnownFileType = file; path = "emoji-mobile.stylx"; sourceTree = "<group>"; };
		D74EA7812B6DADA5008F6C7C /* ValidateUtilityNetworkTopologyView.swift */ = {isa = PBXFileReference; fileEncoding = 4; lastKnownFileType = sourcecode.swift; path = ValidateUtilityNetworkTopologyView.swift; sourceTree = "<group>"; };
		D74ECD0C2BEEAE2F007C0FA6 /* EditAndSyncFeaturesWithFeatureServiceView.Model.swift */ = {isa = PBXFileReference; fileEncoding = 4; lastKnownFileType = sourcecode.swift; path = EditAndSyncFeaturesWithFeatureServiceView.Model.swift; sourceTree = "<group>"; };
		D74F03EF2B609A7D00E83688 /* AddFeaturesWithContingentValuesView.Model.swift */ = {isa = PBXFileReference; fileEncoding = 4; lastKnownFileType = sourcecode.swift; path = AddFeaturesWithContingentValuesView.Model.swift; sourceTree = "<group>"; };
		D74F6C3E2D0CD51B00D4FB15 /* ConfigureElectronicNavigationalChartsView.swift */ = {isa = PBXFileReference; lastKnownFileType = sourcecode.swift; path = ConfigureElectronicNavigationalChartsView.swift; sourceTree = "<group>"; };
		D75101802A2E493600B8FA48 /* ShowLabelsOnLayerView.swift */ = {isa = PBXFileReference; fileEncoding = 4; lastKnownFileType = sourcecode.swift; path = ShowLabelsOnLayerView.swift; sourceTree = "<group>"; };
		D751018D2A2E962D00B8FA48 /* IdentifyLayerFeaturesView.swift */ = {isa = PBXFileReference; fileEncoding = 4; lastKnownFileType = sourcecode.swift; path = IdentifyLayerFeaturesView.swift; sourceTree = "<group>"; };
		D751B4C42CD3E572005CE750 /* AddKMLLayerWithNetworkLinksView.swift */ = {isa = PBXFileReference; lastKnownFileType = sourcecode.swift; path = AddKMLLayerWithNetworkLinksView.swift; sourceTree = "<group>"; };
		D752D93F2A39154C003EB25E /* ManageOperationalLayersView.swift */ = {isa = PBXFileReference; fileEncoding = 4; lastKnownFileType = sourcecode.swift; path = ManageOperationalLayersView.swift; sourceTree = "<group>"; };
		D752D9452A3A6F7F003EB25E /* MonitorChangesToMapLoadStatusView.swift */ = {isa = PBXFileReference; fileEncoding = 4; lastKnownFileType = sourcecode.swift; path = MonitorChangesToMapLoadStatusView.swift; sourceTree = "<group>"; };
		D752D95E2A3BCE06003EB25E /* DisplayMapFromPortalItemView.swift */ = {isa = PBXFileReference; fileEncoding = 4; lastKnownFileType = sourcecode.swift; path = DisplayMapFromPortalItemView.swift; sourceTree = "<group>"; };
		D75362D12A1E886700D83028 /* ApplyUniqueValueRendererView.swift */ = {isa = PBXFileReference; fileEncoding = 4; lastKnownFileType = sourcecode.swift; path = ApplyUniqueValueRendererView.swift; sourceTree = "<group>"; };
		D7553CD82AE2DFEC00DC2A70 /* GeocodeOfflineView.swift */ = {isa = PBXFileReference; fileEncoding = 4; lastKnownFileType = sourcecode.swift; path = GeocodeOfflineView.swift; sourceTree = "<group>"; };
		D757D14A2B6C46E50065F78F /* ListSpatialReferenceTransformationsView.Model.swift */ = {isa = PBXFileReference; fileEncoding = 4; lastKnownFileType = sourcecode.swift; path = ListSpatialReferenceTransformationsView.Model.swift; sourceTree = "<group>"; };
		D7588F5C2B7D8DAA008B75E2 /* NavigateRouteWithReroutingView.swift */ = {isa = PBXFileReference; fileEncoding = 4; lastKnownFileType = sourcecode.swift; path = NavigateRouteWithReroutingView.swift; sourceTree = "<group>"; };
		D75B58502AAFB3030038B3B4 /* StyleFeaturesWithCustomDictionaryView.swift */ = {isa = PBXFileReference; fileEncoding = 4; lastKnownFileType = sourcecode.swift; path = StyleFeaturesWithCustomDictionaryView.swift; sourceTree = "<group>"; };
		D75C35662AB50338003CD55F /* GroupLayersTogetherView.GroupLayerListView.swift */ = {isa = PBXFileReference; fileEncoding = 4; lastKnownFileType = sourcecode.swift; path = GroupLayersTogetherView.GroupLayerListView.swift; sourceTree = "<group>"; };
		D75E5EE22CC0340100252595 /* ListContentsOfKMLFileView.swift */ = {isa = PBXFileReference; lastKnownFileType = sourcecode.swift; path = ListContentsOfKMLFileView.swift; sourceTree = "<group>"; };
		D75E5EEA2CC0466900252595 /* esri_test_data.kmz */ = {isa = PBXFileReference; lastKnownFileType = file; path = esri_test_data.kmz; sourceTree = "<group>"; };
		D75E5EED2CC049D500252595 /* EditFeaturesUsingFeatureFormsView.swift */ = {isa = PBXFileReference; lastKnownFileType = sourcecode.swift; path = EditFeaturesUsingFeatureFormsView.swift; sourceTree = "<group>"; };
		D75F66332B48EABC00434974 /* SearchForWebMapView.swift */ = {isa = PBXFileReference; fileEncoding = 4; lastKnownFileType = sourcecode.swift; path = SearchForWebMapView.swift; sourceTree = "<group>"; };
		D76000AB2AF19C2300B3084D /* FindRouteInMobileMapPackageView.swift */ = {isa = PBXFileReference; fileEncoding = 4; lastKnownFileType = sourcecode.swift; path = FindRouteInMobileMapPackageView.swift; sourceTree = "<group>"; };
		D76000B62AF19FCA00B3084D /* SanFrancisco.mmpk */ = {isa = PBXFileReference; lastKnownFileType = file; path = SanFrancisco.mmpk; sourceTree = "<group>"; };
		D762AF5B2BF6A7B900ECE3C7 /* EditFeaturesWithFeatureLinkedAnnotationView.swift */ = {isa = PBXFileReference; fileEncoding = 4; lastKnownFileType = sourcecode.swift; path = EditFeaturesWithFeatureLinkedAnnotationView.swift; sourceTree = "<group>"; };
		D762AF632BF6A96100ECE3C7 /* loudoun_anno.geodatabase */ = {isa = PBXFileReference; lastKnownFileType = file; path = loudoun_anno.geodatabase; sourceTree = "<group>"; };
		D762DA0C2D94C750001052DD /* NapervilleGasUtilities.geodatabase */ = {isa = PBXFileReference; lastKnownFileType = file; path = NapervilleGasUtilities.geodatabase; sourceTree = "<group>"; };
		D7634FAE2A43B7AC00F8AEFB /* CreateConvexHullAroundGeometriesView.swift */ = {isa = PBXFileReference; fileEncoding = 4; lastKnownFileType = sourcecode.swift; path = CreateConvexHullAroundGeometriesView.swift; sourceTree = "<group>"; };
		D7635FED2B9272CB0044AB97 /* DisplayClustersView.swift */ = {isa = PBXFileReference; fileEncoding = 4; lastKnownFileType = sourcecode.swift; path = DisplayClustersView.swift; sourceTree = "<group>"; };
		D7635FF52B9277DC0044AB97 /* ConfigureClustersView.Model.swift */ = {isa = PBXFileReference; fileEncoding = 4; lastKnownFileType = sourcecode.swift; path = ConfigureClustersView.Model.swift; sourceTree = "<group>"; };
		D7635FF72B9277DC0044AB97 /* ConfigureClustersView.SettingsView.swift */ = {isa = PBXFileReference; fileEncoding = 4; lastKnownFileType = sourcecode.swift; path = ConfigureClustersView.SettingsView.swift; sourceTree = "<group>"; };
		D7635FF82B9277DC0044AB97 /* ConfigureClustersView.swift */ = {isa = PBXFileReference; fileEncoding = 4; lastKnownFileType = sourcecode.swift; path = ConfigureClustersView.swift; sourceTree = "<group>"; };
		D76495202B74687E0042699E /* ValidateUtilityNetworkTopologyView.Model.swift */ = {isa = PBXFileReference; fileEncoding = 4; lastKnownFileType = sourcecode.swift; path = ValidateUtilityNetworkTopologyView.Model.swift; sourceTree = "<group>"; };
		D764B7DB2BE2F89D002E2F92 /* EditGeodatabaseWithTransactionsView.swift */ = {isa = PBXFileReference; fileEncoding = 4; lastKnownFileType = sourcecode.swift; path = EditGeodatabaseWithTransactionsView.swift; sourceTree = "<group>"; };
		D76929F52B4F78340047205E /* OrbitCameraAroundObjectView.swift */ = {isa = PBXFileReference; fileEncoding = 4; lastKnownFileType = sourcecode.swift; path = OrbitCameraAroundObjectView.swift; sourceTree = "<group>"; };
		D769C2112A29019B00030F61 /* SetUpLocationDrivenGeotriggersView.swift */ = {isa = PBXFileReference; fileEncoding = 4; lastKnownFileType = sourcecode.swift; path = SetUpLocationDrivenGeotriggersView.swift; sourceTree = "<group>"; };
		D769DF322BEC1A1C0062AE95 /* EditGeodatabaseWithTransactionsView.Model.swift */ = {isa = PBXFileReference; fileEncoding = 4; lastKnownFileType = sourcecode.swift; path = EditGeodatabaseWithTransactionsView.Model.swift; sourceTree = "<group>"; };
		D76CE8D52BFD7047009A8686 /* SetReferenceScaleView.swift */ = {isa = PBXFileReference; fileEncoding = 4; lastKnownFileType = sourcecode.swift; path = SetReferenceScaleView.swift; sourceTree = "<group>"; };
		D76EE6062AF9AFE100DA0325 /* FindRouteAroundBarriersView.Model.swift */ = {isa = PBXFileReference; fileEncoding = 4; lastKnownFileType = sourcecode.swift; path = FindRouteAroundBarriersView.Model.swift; sourceTree = "<group>"; };
		D7705D552AFC244E00CC0335 /* FindClosestFacilityToMultiplePointsView.swift */ = {isa = PBXFileReference; fileEncoding = 4; lastKnownFileType = sourcecode.swift; path = FindClosestFacilityToMultiplePointsView.swift; sourceTree = "<group>"; };
		D7705D612AFC570700CC0335 /* FindClosestFacilityFromPointView.swift */ = {isa = PBXFileReference; fileEncoding = 4; lastKnownFileType = sourcecode.swift; path = FindClosestFacilityFromPointView.swift; sourceTree = "<group>"; };
		D771D0C22CD55211004C13CB /* ApplyRasterRenderingRuleView.swift */ = {isa = PBXFileReference; lastKnownFileType = sourcecode.swift; path = ApplyRasterRenderingRuleView.swift; sourceTree = "<group>"; };
		D7749AD52AF08BF50086632F /* FindRouteInTransportNetworkView.Model.swift */ = {isa = PBXFileReference; fileEncoding = 4; lastKnownFileType = sourcecode.swift; path = FindRouteInTransportNetworkView.Model.swift; sourceTree = "<group>"; };
		D77570BF2A2942F800F490CD /* AnimateImagesWithImageOverlayView.swift */ = {isa = PBXFileReference; fileEncoding = 4; lastKnownFileType = sourcecode.swift; path = AnimateImagesWithImageOverlayView.swift; sourceTree = "<group>"; };
		D77572AD2A295DDD00F490CD /* PacificSouthWest2 */ = {isa = PBXFileReference; lastKnownFileType = folder; path = PacificSouthWest2; sourceTree = "<group>"; };
		D77688102B69826B007C3860 /* ListSpatialReferenceTransformationsView.swift */ = {isa = PBXFileReference; fileEncoding = 4; lastKnownFileType = sourcecode.swift; path = ListSpatialReferenceTransformationsView.swift; sourceTree = "<group>"; };
		D7781D482B7EB03400E53C51 /* SanDiegoTourPath.json */ = {isa = PBXFileReference; fileEncoding = 4; lastKnownFileType = text.json; path = SanDiegoTourPath.json; sourceTree = "<group>"; };
		D7781D4A2B7ECCB700E53C51 /* NavigateRouteWithReroutingView.Model.swift */ = {isa = PBXFileReference; fileEncoding = 4; lastKnownFileType = sourcecode.swift; path = NavigateRouteWithReroutingView.Model.swift; sourceTree = "<group>"; };
		D77BC5362B59A2D3007B49B6 /* StylePointWithDistanceCompositeSceneSymbolView.swift */ = {isa = PBXFileReference; fileEncoding = 4; lastKnownFileType = sourcecode.swift; path = StylePointWithDistanceCompositeSceneSymbolView.swift; sourceTree = "<group>"; };
		D77D9BFF2BB2438200B38A6C /* AugmentRealityToShowHiddenInfrastructureView.ARSceneView.swift */ = {isa = PBXFileReference; fileEncoding = 4; lastKnownFileType = sourcecode.swift; path = AugmentRealityToShowHiddenInfrastructureView.ARSceneView.swift; sourceTree = "<group>"; };
		D7848ED42CBD85A300F6F546 /* AddPointSceneLayerView.swift */ = {isa = PBXFileReference; lastKnownFileType = sourcecode.swift; path = AddPointSceneLayerView.swift; sourceTree = "<group>"; };
		D7848EFA2CBD986400F6F546 /* AddElevationSourceFromRasterView.swift */ = {isa = PBXFileReference; lastKnownFileType = sourcecode.swift; path = AddElevationSourceFromRasterView.swift; sourceTree = "<group>"; };
		D78666AC2A2161F100C60110 /* FindNearestVertexView.swift */ = {isa = PBXFileReference; fileEncoding = 4; lastKnownFileType = sourcecode.swift; path = FindNearestVertexView.swift; sourceTree = "<group>"; };
		D789AAAC2D66C718007A8E0E /* CreateKMLMultiTrackView.Model.swift */ = {isa = PBXFileReference; lastKnownFileType = sourcecode.swift; path = CreateKMLMultiTrackView.Model.swift; sourceTree = "<group>"; };
		D78FA4932C3C88880079313E /* CreateDynamicBasemapGalleryView.Views.swift */ = {isa = PBXFileReference; lastKnownFileType = sourcecode.swift; path = CreateDynamicBasemapGalleryView.Views.swift; sourceTree = "<group>"; };
		D79482D02C35D872006521CD /* CreateDynamicBasemapGalleryView.swift */ = {isa = PBXFileReference; fileEncoding = 4; lastKnownFileType = sourcecode.swift; path = CreateDynamicBasemapGalleryView.swift; sourceTree = "<group>"; };
		D79EE76D2A4CEA5D005A52AE /* SetUpLocationDrivenGeotriggersView.Model.swift */ = {isa = PBXFileReference; fileEncoding = 4; lastKnownFileType = sourcecode.swift; path = SetUpLocationDrivenGeotriggersView.Model.swift; sourceTree = "<group>"; };
		D7A670D42DADB9630060E327 /* Bundle.swift */ = {isa = PBXFileReference; lastKnownFileType = sourcecode.swift; path = Bundle.swift; sourceTree = "<group>"; };
		D7A670D62DADBC770060E327 /* EnvironmentValues+RequestReviewModel.swift */ = {isa = PBXFileReference; lastKnownFileType = sourcecode.swift; path = "EnvironmentValues+RequestReviewModel.swift"; sourceTree = "<group>"; };
		D7A737DC2BABB9FE00B7C7FC /* AugmentRealityToShowHiddenInfrastructureView.swift */ = {isa = PBXFileReference; fileEncoding = 4; lastKnownFileType = sourcecode.swift; path = AugmentRealityToShowHiddenInfrastructureView.swift; sourceTree = "<group>"; };
		D7A85A022CD5ABF5009DC68A /* QueryWithCQLFiltersView.swift */ = {isa = PBXFileReference; lastKnownFileType = sourcecode.swift; path = QueryWithCQLFiltersView.swift; sourceTree = "<group>"; };
		D7ABA2F82A32579C0021822B /* MeasureDistanceInSceneView.swift */ = {isa = PBXFileReference; fileEncoding = 4; lastKnownFileType = sourcecode.swift; path = MeasureDistanceInSceneView.swift; sourceTree = "<group>"; };
		D7ABA2FE2A32881C0021822B /* ShowViewshedFromGeoelementInSceneView.swift */ = {isa = PBXFileReference; fileEncoding = 4; lastKnownFileType = sourcecode.swift; path = ShowViewshedFromGeoelementInSceneView.swift; sourceTree = "<group>"; };
		D7AE861D2AC39DC50049B626 /* DisplayAnnotationView.swift */ = {isa = PBXFileReference; fileEncoding = 4; lastKnownFileType = sourcecode.swift; path = DisplayAnnotationView.swift; sourceTree = "<group>"; };
		D7B759B22B1FFBE300017FDD /* FavoritesView.swift */ = {isa = PBXFileReference; lastKnownFileType = sourcecode.swift; path = FavoritesView.swift; sourceTree = "<group>"; };
		D7BA38902BFBC476009954F5 /* EditFeaturesWithFeatureLinkedAnnotationView.Model.swift */ = {isa = PBXFileReference; fileEncoding = 4; lastKnownFileType = sourcecode.swift; path = EditFeaturesWithFeatureLinkedAnnotationView.Model.swift; sourceTree = "<group>"; };
		D7BA38932BFBFC0F009954F5 /* QueryRelatedFeaturesView.swift */ = {isa = PBXFileReference; fileEncoding = 4; lastKnownFileType = sourcecode.swift; path = QueryRelatedFeaturesView.swift; sourceTree = "<group>"; };
		D7BB3DD02C5D781800FFCD56 /* SaveTheBay.geodatabase */ = {isa = PBXFileReference; lastKnownFileType = file; path = SaveTheBay.geodatabase; sourceTree = "<group>"; };
		D7BE7E6B2CC19CC3006DDB0C /* AddTiledLayerView.swift */ = {isa = PBXFileReference; lastKnownFileType = sourcecode.swift; path = AddTiledLayerView.swift; sourceTree = "<group>"; };
		D7BEBA9E2CBD9CCA00F882E7 /* MontereyElevation.dt2 */ = {isa = PBXFileReference; lastKnownFileType = text; path = MontereyElevation.dt2; sourceTree = "<group>"; };
		D7BEBABF2CBDC0F800F882E7 /* AddElevationSourceFromTilePackageView.swift */ = {isa = PBXFileReference; lastKnownFileType = sourcecode.swift; path = AddElevationSourceFromTilePackageView.swift; sourceTree = "<group>"; };
		D7BEBAC72CBDC81200F882E7 /* MontereyElevation.tpkx */ = {isa = PBXFileReference; lastKnownFileType = file; path = MontereyElevation.tpkx; sourceTree = "<group>"; };
		D7BEBACE2CBDFE1C00F882E7 /* DisplayAlternateSymbolsAtDifferentScalesView.swift */ = {isa = PBXFileReference; lastKnownFileType = sourcecode.swift; path = DisplayAlternateSymbolsAtDifferentScalesView.swift; sourceTree = "<group>"; };
		D7C16D1A2AC5F95300689E89 /* Animate3DGraphicView.swift */ = {isa = PBXFileReference; fileEncoding = 4; lastKnownFileType = sourcecode.swift; path = Animate3DGraphicView.swift; sourceTree = "<group>"; };
		D7C16D1E2AC5FE8200689E89 /* Pyrenees.csv */ = {isa = PBXFileReference; fileEncoding = 4; lastKnownFileType = text; path = Pyrenees.csv; sourceTree = "<group>"; };
		D7C16D212AC5FE9800689E89 /* GrandCanyon.csv */ = {isa = PBXFileReference; fileEncoding = 4; lastKnownFileType = text; path = GrandCanyon.csv; sourceTree = "<group>"; };
		D7C16D242AC5FEA600689E89 /* Snowdon.csv */ = {isa = PBXFileReference; fileEncoding = 4; lastKnownFileType = text; path = Snowdon.csv; sourceTree = "<group>"; };
		D7C16D272AC5FEB600689E89 /* Hawaii.csv */ = {isa = PBXFileReference; fileEncoding = 4; lastKnownFileType = text; path = Hawaii.csv; sourceTree = "<group>"; };
		D7C3AB472B683291008909B9 /* SetFeatureRequestModeView.swift */ = {isa = PBXFileReference; fileEncoding = 4; lastKnownFileType = sourcecode.swift; path = SetFeatureRequestModeView.swift; sourceTree = "<group>"; };
		D7C5233E2BED9BBF00E8221A /* SanFrancisco.tpkx */ = {isa = PBXFileReference; lastKnownFileType = file; path = SanFrancisco.tpkx; sourceTree = "<group>"; };
		D7C6420B2B4F47E10042B8F7 /* SearchForWebMapView.Model.swift */ = {isa = PBXFileReference; fileEncoding = 4; lastKnownFileType = sourcecode.swift; path = SearchForWebMapView.Model.swift; sourceTree = "<group>"; };
		D7C97B552B75C10C0097CDA1 /* ValidateUtilityNetworkTopologyView.Views.swift */ = {isa = PBXFileReference; fileEncoding = 4; lastKnownFileType = sourcecode.swift; path = ValidateUtilityNetworkTopologyView.Views.swift; sourceTree = "<group>"; };
		D7CC33FD2A31475C00198EDF /* ShowLineOfSightBetweenPointsView.swift */ = {isa = PBXFileReference; fileEncoding = 4; lastKnownFileType = sourcecode.swift; path = ShowLineOfSightBetweenPointsView.swift; sourceTree = "<group>"; };
		D7CDD3852CB86F0A00DE9766 /* AddPointCloudLayerFromFileView.swift */ = {isa = PBXFileReference; lastKnownFileType = sourcecode.swift; path = AddPointCloudLayerFromFileView.swift; sourceTree = "<group>"; };
		D7CDD38D2CB872EA00DE9766 /* sandiego-north-balboa-pointcloud.slpk */ = {isa = PBXFileReference; lastKnownFileType = file; path = "sandiego-north-balboa-pointcloud.slpk"; sourceTree = "<group>"; };
		D7CE9F9A2AE2F575008F7A5F /* streetmap_SD.tpkx */ = {isa = PBXFileReference; lastKnownFileType = file; path = streetmap_SD.tpkx; sourceTree = "<group>"; };
		D7CE9FA22AE2F595008F7A5F /* san-diego-eagle-locator */ = {isa = PBXFileReference; lastKnownFileType = folder; path = "san-diego-eagle-locator"; sourceTree = "<group>"; };
		D7D1F3522ADDBE5D009CE2DA /* philadelphia.mspk */ = {isa = PBXFileReference; lastKnownFileType = file; path = philadelphia.mspk; sourceTree = "<group>"; };
		D7D9FCF22BF2CC8600F972A2 /* FilterByDefinitionExpressionOrDisplayFilterView.swift */ = {isa = PBXFileReference; fileEncoding = 4; lastKnownFileType = sourcecode.swift; path = FilterByDefinitionExpressionOrDisplayFilterView.swift; sourceTree = "<group>"; };
		D7DDF8502AF47C6C004352D9 /* FindRouteAroundBarriersView.swift */ = {isa = PBXFileReference; fileEncoding = 4; lastKnownFileType = sourcecode.swift; path = FindRouteAroundBarriersView.swift; sourceTree = "<group>"; };
		D7DFA0E62CBA0242007C31F2 /* AddMapImageLayerView.swift */ = {isa = PBXFileReference; lastKnownFileType = sourcecode.swift; path = AddMapImageLayerView.swift; sourceTree = "<group>"; };
		D7E440D62A1ECE7D005D74DE /* CreateBuffersAroundPointsView.swift */ = {isa = PBXFileReference; fileEncoding = 4; lastKnownFileType = sourcecode.swift; path = CreateBuffersAroundPointsView.swift; sourceTree = "<group>"; };
		D7E557672A1D768800B9FB09 /* AddWMSLayerView.swift */ = {isa = PBXFileReference; fileEncoding = 4; lastKnownFileType = sourcecode.swift; path = AddWMSLayerView.swift; sourceTree = "<group>"; };
		D7E7D0802AEB39D5003AAD02 /* FindRouteInTransportNetworkView.swift */ = {isa = PBXFileReference; fileEncoding = 4; lastKnownFileType = sourcecode.swift; path = FindRouteInTransportNetworkView.swift; sourceTree = "<group>"; };
		D7E7D0992AEB3C47003AAD02 /* san_diego_offline_routing */ = {isa = PBXFileReference; lastKnownFileType = folder; path = san_diego_offline_routing; sourceTree = "<group>"; };
		D7EAF3592A1C023800D822C4 /* SetMinAndMaxScaleView.swift */ = {isa = PBXFileReference; fileEncoding = 4; lastKnownFileType = sourcecode.swift; path = SetMinAndMaxScaleView.swift; sourceTree = "<group>"; };
		D7ECF5972AB8BE63003FB2BE /* RenderMultilayerSymbolsView.swift */ = {isa = PBXFileReference; fileEncoding = 4; lastKnownFileType = sourcecode.swift; path = RenderMultilayerSymbolsView.swift; sourceTree = "<group>"; };
		D7EF5D742A26A03A00FEBDE5 /* ShowCoordinatesInMultipleFormatsView.swift */ = {isa = PBXFileReference; fileEncoding = 4; lastKnownFileType = sourcecode.swift; path = ShowCoordinatesInMultipleFormatsView.swift; sourceTree = "<group>"; };
		D7F2A0292CD00F1C0008D981 /* ApplyDictionaryRendererToFeatureLayerView.swift */ = {isa = PBXFileReference; lastKnownFileType = sourcecode.swift; path = ApplyDictionaryRendererToFeatureLayerView.swift; sourceTree = "<group>"; };
		D7F8C0362B60564D0072BFA7 /* AddFeaturesWithContingentValuesView.swift */ = {isa = PBXFileReference; fileEncoding = 4; lastKnownFileType = sourcecode.swift; path = AddFeaturesWithContingentValuesView.swift; sourceTree = "<group>"; };
		D7F8C03D2B605AF60072BFA7 /* ContingentValuesBirdNests.geodatabase */ = {isa = PBXFileReference; lastKnownFileType = file; path = ContingentValuesBirdNests.geodatabase; sourceTree = "<group>"; };
		D7F8C0402B605E720072BFA7 /* FillmoreTopographicMap.vtpk */ = {isa = PBXFileReference; lastKnownFileType = file; path = FillmoreTopographicMap.vtpk; sourceTree = "<group>"; };
		D7F8C0422B608F120072BFA7 /* AddFeaturesWithContingentValuesView.AddFeatureView.swift */ = {isa = PBXFileReference; fileEncoding = 4; lastKnownFileType = sourcecode.swift; path = AddFeaturesWithContingentValuesView.AddFeatureView.swift; sourceTree = "<group>"; };
		E000E75F2869E33D005D87C5 /* ClipGeometryView.swift */ = {isa = PBXFileReference; lastKnownFileType = sourcecode.swift; path = ClipGeometryView.swift; sourceTree = "<group>"; };
		E000E762286A0B18005D87C5 /* CutGeometryView.swift */ = {isa = PBXFileReference; lastKnownFileType = sourcecode.swift; path = CutGeometryView.swift; sourceTree = "<group>"; };
		E004A6BD28414332002A1FE6 /* SetViewpointRotationView.swift */ = {isa = PBXFileReference; fileEncoding = 4; lastKnownFileType = sourcecode.swift; path = SetViewpointRotationView.swift; sourceTree = "<group>"; };
		E004A6D828465C70002A1FE6 /* DisplaySceneView.swift */ = {isa = PBXFileReference; fileEncoding = 4; lastKnownFileType = sourcecode.swift; path = DisplaySceneView.swift; sourceTree = "<group>"; };
		E004A6DF28466279002A1FE6 /* ShowCalloutView.swift */ = {isa = PBXFileReference; lastKnownFileType = sourcecode.swift; path = ShowCalloutView.swift; sourceTree = "<group>"; };
		E004A6E52846A61F002A1FE6 /* StyleGraphicsWithSymbolsView.swift */ = {isa = PBXFileReference; lastKnownFileType = sourcecode.swift; path = StyleGraphicsWithSymbolsView.swift; sourceTree = "<group>"; };
		E004A6E828493BCE002A1FE6 /* ShowDeviceLocationView.swift */ = {isa = PBXFileReference; lastKnownFileType = sourcecode.swift; path = ShowDeviceLocationView.swift; sourceTree = "<group>"; };
		E004A6EC2849556E002A1FE6 /* CreatePlanarAndGeodeticBuffersView.swift */ = {isa = PBXFileReference; lastKnownFileType = sourcecode.swift; path = CreatePlanarAndGeodeticBuffersView.swift; sourceTree = "<group>"; };
		E004A6EF284E4B9B002A1FE6 /* DownloadVectorTilesToLocalCacheView.swift */ = {isa = PBXFileReference; lastKnownFileType = sourcecode.swift; path = DownloadVectorTilesToLocalCacheView.swift; sourceTree = "<group>"; };
		E004A6F2284E4FEB002A1FE6 /* ShowResultOfSpatialOperationsView.swift */ = {isa = PBXFileReference; lastKnownFileType = sourcecode.swift; path = ShowResultOfSpatialOperationsView.swift; sourceTree = "<group>"; };
		E004A6F5284FA42A002A1FE6 /* SelectFeaturesInFeatureLayerView.swift */ = {isa = PBXFileReference; lastKnownFileType = sourcecode.swift; path = SelectFeaturesInFeatureLayerView.swift; sourceTree = "<group>"; };
		E041ABBF287CA9F00056009B /* WebView.swift */ = {isa = PBXFileReference; lastKnownFileType = sourcecode.swift; path = WebView.swift; sourceTree = "<group>"; };
		E041ABD6287DB04D0056009B /* SampleInfoView.swift */ = {isa = PBXFileReference; lastKnownFileType = sourcecode.swift; path = SampleInfoView.swift; sourceTree = "<group>"; };
		E041AC15287F54580056009B /* highlight.min.js */ = {isa = PBXFileReference; fileEncoding = 4; lastKnownFileType = sourcecode.javascript; path = highlight.min.js; sourceTree = "<group>"; };
		E041AC1D288076A60056009B /* info.css */ = {isa = PBXFileReference; fileEncoding = 4; lastKnownFileType = text.css; path = info.css; sourceTree = "<group>"; };
		E041AC1F288077B90056009B /* xcode.css */ = {isa = PBXFileReference; fileEncoding = 4; lastKnownFileType = text.css; path = xcode.css; sourceTree = "<group>"; };
		E066DD34285CF3B3004D3D5B /* FindRouteView.swift */ = {isa = PBXFileReference; lastKnownFileType = sourcecode.swift; path = FindRouteView.swift; sourceTree = "<group>"; };
		E066DD372860AB28004D3D5B /* StyleGraphicsWithRendererView.swift */ = {isa = PBXFileReference; lastKnownFileType = sourcecode.swift; path = StyleGraphicsWithRendererView.swift; sourceTree = "<group>"; };
		E066DD3A2860CA08004D3D5B /* ShowResultOfSpatialRelationshipsView.swift */ = {isa = PBXFileReference; lastKnownFileType = sourcecode.swift; path = ShowResultOfSpatialRelationshipsView.swift; sourceTree = "<group>"; };
		E066DD3F28610F55004D3D5B /* AddSceneLayerFromServiceView.swift */ = {isa = PBXFileReference; lastKnownFileType = sourcecode.swift; path = AddSceneLayerFromServiceView.swift; sourceTree = "<group>"; };
		E070A0A2286F3B6000F2B606 /* DownloadPreplannedMapAreaView.swift */ = {isa = PBXFileReference; lastKnownFileType = sourcecode.swift; path = DownloadPreplannedMapAreaView.swift; sourceTree = "<group>"; };
		E088E1562862579D00413100 /* SetSurfacePlacementModeView.swift */ = {isa = PBXFileReference; lastKnownFileType = sourcecode.swift; path = SetSurfacePlacementModeView.swift; sourceTree = "<group>"; };
		E088E1732863B5F800413100 /* GenerateOfflineMapView.swift */ = {isa = PBXFileReference; lastKnownFileType = sourcecode.swift; path = GenerateOfflineMapView.swift; sourceTree = "<group>"; };
		E0D04FF128A5390000747989 /* DownloadPreplannedMapAreaView.Model.swift */ = {isa = PBXFileReference; lastKnownFileType = sourcecode.swift; path = DownloadPreplannedMapAreaView.Model.swift; sourceTree = "<group>"; };
		E0EA0B762866390E00C9621D /* ProjectGeometryView.swift */ = {isa = PBXFileReference; lastKnownFileType = sourcecode.swift; path = ProjectGeometryView.swift; sourceTree = "<group>"; };
		E0FE32E628747778002C6ACA /* BrowseBuildingFloorsView.swift */ = {isa = PBXFileReference; lastKnownFileType = sourcecode.swift; path = BrowseBuildingFloorsView.swift; sourceTree = "<group>"; };
		F111CCC0288B5D5600205358 /* DisplayMapFromMobileMapPackageView.swift */ = {isa = PBXFileReference; lastKnownFileType = sourcecode.swift; path = DisplayMapFromMobileMapPackageView.swift; sourceTree = "<group>"; };
		F111CCC3288B641900205358 /* Yellowstone.mmpk */ = {isa = PBXFileReference; lastKnownFileType = file; path = Yellowstone.mmpk; sourceTree = "<group>"; };
		F1E71BF0289473760064C33F /* AddRasterFromFileView.swift */ = {isa = PBXFileReference; lastKnownFileType = sourcecode.swift; path = AddRasterFromFileView.swift; sourceTree = "<group>"; };
/* End PBXFileReference section */

/* Begin PBXFrameworksBuildPhase section */
		00E5401027F3CCA200CF66D5 /* Frameworks */ = {
			isa = PBXFrameworksBuildPhase;
			buildActionMask = 2147483647;
			files = (
				00C43AED2947DC350099AE34 /* ArcGISToolkit in Frameworks */,
			);
			runOnlyForDeploymentPostprocessing = 0;
		};
/* End PBXFrameworksBuildPhase section */

/* Begin PBXGroup section */
		0000FB6D2BBDB17600845921 /* Add 3D tiles layer */ = {
			isa = PBXGroup;
			children = (
				0000FB6B2BBDB17600845921 /* Add3DTilesLayerView.swift */,
			);
			path = "Add 3D tiles layer";
			sourceTree = "<group>";
		};
		0005580D281872BE00224BC6 /* Views */ = {
			isa = PBXGroup;
			children = (
				00B04272282EC59E0072E1B4 /* AboutView.swift */,
				D70BE5782A5624A80022CA02 /* CategoriesView.swift */,
				00E5400D27F3CCA100CF66D5 /* ContentView.swift */,
				D7B759B22B1FFBE300017FDD /* FavoritesView.swift */,
				000558092817C51E00224BC6 /* SampleDetailView.swift */,
				E041ABD6287DB04D0056009B /* SampleInfoView.swift */,
				00273CF52A82AB8700A7A77D /* SampleLink.swift */,
				D72FE7072CE6DA1900BBC0FE /* SampleMenuButtons.swift */,
				00273CF32A82AB5900A7A77D /* SamplesSearchView.swift */,
				E041ABBF287CA9F00056009B /* WebView.swift */,
			);
			path = Views;
			sourceTree = "<group>";
		};
		000D43152B9918420003D3C2 /* Configure basemap style parameters */ = {
			isa = PBXGroup;
			children = (
				000D43132B9918420003D3C2 /* ConfigureBasemapStyleParametersView.swift */,
			);
			path = "Configure basemap style parameters";
			sourceTree = "<group>";
		};
		00181B442846AD3900654571 /* Extensions */ = {
			isa = PBXGroup;
			children = (
				D7A670D42DADB9630060E327 /* Bundle.swift */,
				D7A670D62DADBC770060E327 /* EnvironmentValues+RequestReviewModel.swift */,
				00181B452846AD7100654571 /* View+ErrorAlert.swift */,
				D7142BC32DB71082004F87B7 /* View+PagePresentation.swift */,
			);
			path = Extensions;
			sourceTree = "<group>";
		};
		0023DE5029D648FA0098243A /* macOS */ = {
			isa = PBXGroup;
			children = (
				00ACF554293E6C6A0059B2A9 /* Samples.entitlements */,
			);
			path = macOS;
			sourceTree = "<group>";
		};
		003D7C332821EBCC009DDFD2 /* Scripts */ = {
			isa = PBXGroup;
			children = (
				D742B6812D0A5FA100BA944F /* DownloadPortalItemData.swift */,
				003D7C352821EBCC009DDFD2 /* GenerateSampleViewSourceCode.swift */,
				003D7C342821EBCC009DDFD2 /* masquerade */,
			);
			path = Scripts;
			sourceTree = "<group>";
		};
		004421872DB9532400249FEE /* Add feature collection layer from portal item */ = {
			isa = PBXGroup;
			children = (
				004421892DB9532D00249FEE /* AddFeatureCollectionLayerFromPortalItemView.swift */,
			);
			path = "Add feature collection layer from portal item";
			sourceTree = "<group>";
		};
		0044218D2DB961F500249FEE /* Add feature collection layer from query */ = {
			isa = PBXGroup;
			children = (
				0044218F2DB961FE00249FEE /* AddFeatureCollectionLayerFromQueryView.swift */,
			);
			path = "Add feature collection layer from query";
			sourceTree = "<group>";
		};
		0044288C29C90BD500160767 /* Get elevation at point on surface */ = {
			isa = PBXGroup;
			children = (
				0044289129C90C0B00160767 /* GetElevationAtPointOnSurfaceView.swift */,
			);
			path = "Get elevation at point on surface";
			sourceTree = "<group>";
		};
		0044CDD72995C352004618CE /* Show device location history */ = {
			isa = PBXGroup;
			children = (
				0044CDDE2995C39E004618CE /* ShowDeviceLocationHistoryView.swift */,
			);
			path = "Show device location history";
			sourceTree = "<group>";
		};
		004A2B962BED454300C297CE /* 740b663bff5e4198b9b6674af93f638a */ = {
			isa = PBXGroup;
			children = (
				004A2B9C2BED455B00C297CE /* canyonlands */,
			);
			path = 740b663bff5e4198b9b6674af93f638a;
			sourceTree = "<group>";
		};
		004A2BA12BED456500C297CE /* Apply scheduled updates to preplanned map area */ = {
			isa = PBXGroup;
			children = (
				004A2B9E2BED456500C297CE /* ApplyScheduledUpdatesToPreplannedMapAreaView.swift */,
			);
			path = "Apply scheduled updates to preplanned map area";
			sourceTree = "<group>";
		};
		0072C7F12DBAA64C001502CA /* Add feature collection layer from table */ = {
			isa = PBXGroup;
			children = (
				0072C7F32DBAA65B001502CA /* AddFeatureCollectionLayerFromTableView.swift */,
			);
			path = "Add feature collection layer from table";
			sourceTree = "<group>";
		};
		0072C7F72DBABE9A001502CA /* Add integrated mesh layer */ = {
			isa = PBXGroup;
			children = (
				0072C7F92DBABEA9001502CA /* AddIntegratedMeshLayerView.swift */,
			);
			path = "Add integrated mesh layer";
			sourceTree = "<group>";
		};
		0074ABAF281742420037244A /* Supporting Files */ = {
			isa = PBXGroup;
			children = (
				00181B442846AD3900654571 /* Extensions */,
				0074ABC028174F430037244A /* Models */,
				0005580D281872BE00224BC6 /* Views */,
				E041ABC3287CAFEB0056009B /* Web */,
			);
			path = "Supporting Files";
			sourceTree = "<group>";
		};
		0074ABB228174B830037244A /* Samples */ = {
			isa = PBXGroup;
			children = (
				0000FB6D2BBDB17600845921 /* Add 3D tiles layer */,
				79D84D0C2A815BED00F45262 /* Add custom dynamic entity data source */,
				4D2ADC3E29C26D05003B367F /* Add dynamic entity layer */,
				D7848EFD2CBD986400F6F546 /* Add elevation source from raster */,
				D7BEBAC22CBDC0F800F882E7 /* Add elevation source from tile package */,
				004421872DB9532400249FEE /* Add feature collection layer from portal item */,
				0044218D2DB961F500249FEE /* Add feature collection layer from query */,
				0072C7F12DBAA64C001502CA /* Add feature collection layer from table */,
				10CFF4C82DBAAEE10027F144 /* Add feature layer with time offset */,
				00D4EF7E2863840D00B9CC30 /* Add feature layers */,
				D7F8C0342B60564D0072BFA7 /* Add features with contingent values */,
				0072C7F72DBABE9A001502CA /* Add integrated mesh layer */,
				D713C6D42CB990600073AA72 /* Add KML layer */,
				D751B4C72CD3E572005CE750 /* Add KML layer with network links */,
				D7DFA0E92CBA0242007C31F2 /* Add map image layer */,
				D7CDD3882CB86F0A00DE9766 /* Add point cloud layer from file */,
				D7848ED72CBD85A300F6F546 /* Add point scene layer */,
				F19A316128906F0D003B7EF9 /* Add raster from file */,
				955271622C0E6750009B1ED4 /* Add raster from service */,
				00FA4E542DBC1383008A34CF /* Add rasters and feature tables from geopackage */,
				E066DD3E28610F3F004D3D5B /* Add scene layer from service */,
				D7BE7E6E2CC19CC3006DDB0C /* Add tiled layer */,
				D7201CD72CC6B710004BDB7D /* Add tiled layer as basemap */,
				D7201D032CC6D3B5004BDB7D /* Add vector tiled layer from custom style */,
				3E54CF202C66AFA400DD2F18 /* Add web tiled layer */,
				1C38915B2DBC36B000ADFDDC /* Add WFS layer */,
				D7E557602A1D743100B9FB09 /* Add WMS layer */,
				1C29C9622DBAE5D10074028F /* Add WMTS layer */,
				4C8126E32DC0249D006EF7D2 /* Analyze hotspots */,
				1C3B7DC22A5F64FC00907443 /* Analyze network with subnetwork trace */,
				D7C16D172AC5F6C100689E89 /* Animate 3D graphic */,
				D77570BC2A29427200F490CD /* Animate images with image overlay */,
				1C38915F2DC02F0800ADFDDC /* Apply blend renderer to hillshade */,
				4C81273A2DCA9E03006EF7D2 /* Apply colormap renderer to raster */,
				D7F2A02C2CD00F1C0008D981 /* Apply dictionary renderer to feature layer */,
				D70789912CD160FD000DF215 /* Apply dictionary renderer to graphics overlay */,
				8810FB572DC94A5600874936 /* Apply function to raster from service */,
				88E52E6D2DC969CF00F48409 /* Apply hillshade renderer to raster */,
				955AFAC52C10FD74009C8FE5 /* Apply mosaic rule to rasters */,
				D771D0C52CD55211004C13CB /* Apply raster rendering rule */,
<<<<<<< HEAD
				88C5E0E92DCBC1B20091D271 /* Apply scene property expressions */,
=======
				00FA4E612DCA72DA008A34CF /* Apply RGB renderer */,
>>>>>>> d487fec0
				004A2BA12BED456500C297CE /* Apply scheduled updates to preplanned map area */,
				00FA4E6F2DCBD795008A34CF /* Apply simple renderer to feature layer */,
				00FA4E8A2DCD7233008A34CF /* Apply simple renderer to graphics overlay */,
				4C8126DB2DBBCED7006EF7D2 /* Apply style to WMS layer */,
				D71D9B122DC430F800FF2D5A /* Apply terrain exaggeration */,
				D75362CC2A1E862B00D83028 /* Apply unique value renderer */,
				1C8EC7422BAE2891001A6929 /* Augment reality to collect data */,
				D7084FA42AD771AA00EC7F4F /* Augment reality to fly over scene */,
				1C2538472BABAC7B00337307 /* Augment reality to navigate route */,
				D7A737DF2BABB9FE00B7C7FC /* Augment reality to show hidden infrastructure */,
				D72F27292ADA1E4400F906DA /* Augment reality to show tabletop scene */,
				218F35B229C28F4A00502022 /* Authenticate with OAuth */,
				E0FE32E528747762002C6ACA /* Browse building floors */,
				95E980732C26185000CB8912 /* Browse OGC API feature service */,
				1C9B74D229DB54560038B06F /* Change camera controller */,
				4D2ADC5329C4F612003B367F /* Change map view background */,
				1C0C1C3229D34DAE005C8B24 /* Change viewpoint */,
				E000E75E2869E325005D87C5 /* Clip geometry */,
				000D43152B9918420003D3C2 /* Configure basemap style parameters */,
				D7635FF32B9277DC0044AB97 /* Configure clusters */,
				D74F6C412D0CD51B00D4FB15 /* Configure electronic navigational charts */,
				88F93CBE29C3D4E30006B28E /* Create and edit geometries */,
				79B7B8082A1BF8B300F57C27 /* Create and save KML file */,
				D7E440D12A1ECBC2005D74DE /* Create buffers around points */,
				D7B3C5C02A43B71E001DA4D8 /* Create convex hull around geometries */,
				D744FD132A2112360084A66C /* Create convex hull around points */,
				D79482D32C35D872006521CD /* Create dynamic basemap gallery */,
				D71563E62D5AC2B600D2E948 /* Create KML multi-track */,
				1C19B4EA2A578E46001D2506 /* Create load report */,
				D73FABE82AD4A0370048EC70 /* Create mobile geodatabase */,
				E004A6EB28495538002A1FE6 /* Create planar and geodetic buffers */,
				D71C5F602AAA7854006599FD /* Create symbol styles from web styles */,
				E000E761286A0B07005D87C5 /* Cut geometry */,
				D71099692A27D8880065A1C1 /* Densify and generalize geometry */,
				D7BEBAD12CBDFE1C00F882E7 /* Display alternate symbols at different scales */,
				D7AE861A2AC39D750049B626 /* Display annotation */,
				D7635FEA2B9272CB0044AB97 /* Display clusters */,
				00A7A1422A2FC58300F035F7 /* Display content of utility network container */,
				D7497F382AC4B45300167AD2 /* Display dimensions */,
				0074ABB328174B830037244A /* Display map */,
				F111CCBD288B548400205358 /* Display map from mobile map package */,
				D752D95B2A3BCDD4003EB25E /* Display map from portal item */,
				00B04FB3283EEB830026C882 /* Display overview map */,
				E004A6D528465C70002A1FE6 /* Display scene */,
				D7010EBA2B05616900D43F55 /* Display scene from mobile scene package */,
				D742E48E2B04132B00690098 /* Display web scene from portal item */,
				E070A0A1286F3B3400F2B606 /* Download preplanned map area */,
				E004A6EE284E4B7A002A1FE6 /* Download vector tiles to local cache */,
				D733CA182BED980D00FBDE4C /* Edit and sync features with feature service */,
				9579FCEB2C3360CA00FC8A1D /* Edit feature attachments */,
				D75E5EF02CC049D500252595 /* Edit features using feature forms */,
				D762AF5E2BF6A7B900ECE3C7 /* Edit features with feature-linked annotation */,
				D764B7DE2BE2F89D002E2F92 /* Edit geodatabase with transactions */,
				D73E619D2BDB21F400457932 /* Edit with branch versioning */,
				D7D9FCF52BF2CC8600F972A2 /* Filter by definition expression or display filter */,
				1C26ED122A859525009B7721 /* Filter features in scene */,
				D73FCFF32B02A3AA0006360D /* Find address with reverse geocode */,
				D7705D5F2AFC570700CC0335 /* Find closest facility from point */,
				D7705D542AFC244E00CC0335 /* Find closest facility to multiple points */,
				D78666A92A21616D00C60110 /* Find nearest vertex */,
				E066DD33285CF3A0004D3D5B /* Find route */,
				D7DDF84F2AF47C6C004352D9 /* Find route around barriers */,
				D76000AA2AF19C2300B3084D /* Find route in mobile map package */,
				D7E7D0792AEB39BF003AAD02 /* Find route in transport network */,
				E088E1722863B5E600413100 /* Generate offline map */,
				10B782032BE55C52007EAE6C /* Generate offline map with custom parameters */,
				10D321942BDB1C2E00B39B1B /* Generate offline map with local basemap */,
				D7553CD62AE2DFEC00DC2A70 /* Geocode offline */,
				0044288C29C90BD500160767 /* Get elevation at point on surface */,
				D704AA562AB22B7A00A3BB63 /* Group layers together */,
				102B6A352BFD5AD1009F763C /* Identify features in WMS layer */,
				D731F3BD2AD0D22500A8431E /* Identify graphics */,
				D70082E72ACF8F6C00E0C3C2 /* Identify KML features */,
				D751018A2A2E960300B8FA48 /* Identify layer features */,
				D7464F182ACE0445007FEE88 /* Identify raster cell */,
				D75E5EE52CC0340100252595 /* List contents of KML file */,
				D776880E2B69826B007C3860 /* List spatial reference transformations */,
				D718A1E92B575FD900447087 /* Manage bookmarks */,
				D752D93C2A3914E5003EB25E /* Manage operational layers */,
				D73E61952BDAEE6600457932 /* Match viewpoint of geo views */,
				D7ABA2F52A3256610021822B /* Measure distance in scene */,
				D7352F8D2BD992C40013FFEF /* Monitor changes to draw status */,
				D71371782BD88ECC00EB2F86 /* Monitor changes to layer view state */,
				D752D9422A3A6EB8003EB25E /* Monitor changes to map load status */,
				75DD739029D38B1B0010229D /* Navigate route */,
				D7588F5B2B7D8DAA008B75E2 /* Navigate route with rerouting */,
				D76929F32B4F78340047205E /* Orbit camera around object */,
				D7232EDD2AC1E5410079ABFF /* Play KML tour */,
				E0EA0B75286638FD00C9621D /* Project geometry */,
				3E9F77712C6A609B0022CAB5 /* Query feature count and extent */,
				108EC03F29D25AE1000F35D0 /* Query feature table */,
				D73F06652B5EE73D000B574F /* Query features with Arcade expression */,
				D7BA38962BFBFC0F009954F5 /* Query related features */,
				D7A85A052CD5ABF5009DC68A /* Query with CQL filters */,
				D7ECF5942AB8BDCA003FB2BE /* Render multilayer symbols */,
				1CAB8D402A3CEAB0002AA649 /* Run valve isolation trace */,
				D75F66322B48EABC00434974 /* Search for web map */,
				00CB913628481475005C2C5D /* Search with geocode */,
				E004A6F4284FA3C5002A1FE6 /* Select features in feature layer */,
				954AEDEF2C01332F00265114 /* Select features in scene layer */,
				00B042E3282EDC690072E1B4 /* Set basemap */,
				D7C3AB462B683291008909B9 /* Set feature request mode */,
				3E720F9B2C619ACD00E22A9E /* Set initial viewpoint */,
				D734FA072A183A5A00246D7E /* Set max extent */,
				D7EAF34F2A1C011000D822C4 /* Set min and max scale */,
				D76CE8D62BFD7047009A8686 /* Set reference scale */,
				3EEDE7CC2C5D735E00510104 /* Set spatial reference */,
				95F3A52C2C07F0A600885DED /* Set surface navigation constraint */,
				E088E1552862578800413100 /* Set surface placement mode */,
				D769C20D2A28FF8600030F61 /* Set up location-driven geotriggers */,
				E004A6B928414332002A1FE6 /* Set viewpoint rotation */,
				1C43BC782A43781100509BF8 /* Set visibility of subtype sublayer */,
				E004A6DE2846626A002A1FE6 /* Show callout */,
				D7EF5D712A269E2D00FEBDE5 /* Show coordinates in multiple formats */,
				E004A6E728493BBB002A1FE6 /* Show device location */,
				0044CDD72995C352004618CE /* Show device location history */,
				95F8912A2C46E9F00010EBED /* Show device location using indoor positioning */,
				4D126D6829CA1B6000CFB7A7 /* Show device location with NMEA data sources */,
				D722BD1E2A420D7E002C2087 /* Show extruded features */,
				00ABA94B2BF671FC00C0488C /* Show grid */,
				D751017D2A2E490800B8FA48 /* Show labels on layer */,
				D7CC33FB2A31475C00198EDF /* Show line of sight between points */,
				D7337C5C2ABD137400A5D865 /* Show mobile map package expiration date */,
				1C42E04129D2396B004FC4BE /* Show popup */,
				1C9B74C429DB43580038B06F /* Show realistic light and shadows */,
				E004A6F1284E4F80002A1FE6 /* Show result of spatial operations */,
				E066DD392860C9EE004D3D5B /* Show result of spatial relationships */,
				95A5721A2C0FDCCE006E8B48 /* Show scale bar */,
				95D2EE102C334D1D00683D53 /* Show service area */,
				1CAF831A2A20305F000E1E60 /* Show utility associations */,
				D7ABA2FB2A3287C10021822B /* Show viewshed from geoelement in scene */,
				0086F3FC28E3770900974721 /* Show viewshed from point in scene */,
				95DEB9B72C127A97009BEC35 /* Show viewshed from point on map */,
				00E7C15A2BBE1BF000B85D69 /* Snap geometry edits */,
				D71A9DE12D8CC88D00CA03CB /* Snap geometry edits with utility network rules */,
				D75B584D2AAFB2C20038B3B4 /* Style features with custom dictionary */,
				D71C909E2C6C249B0018C63E /* Style geometry types with symbols */,
				E066DD362860AB0B004D3D5B /* Style graphics with renderer */,
				E004A6E42846A609002A1FE6 /* Style graphics with symbols */,
				D77BC5352B59A2D3007B49B6 /* Style point with distance composite scene symbol */,
				D7058B0B2B59E44B000A888A /* Style point with scene symbol */,
				D74C8BFA2ABA5572007C76B8 /* Style symbols from mobile style file */,
				7573E81229D6134C00BEED9C /* Trace utility network */,
				D74EA7802B6DADA5008F6C7C /* Validate utility network topology */,
			);
			path = Samples;
			sourceTree = "<group>";
		};
		0074ABB328174B830037244A /* Display map */ = {
			isa = PBXGroup;
			children = (
				0074ABBE28174BCF0037244A /* DisplayMapView.swift */,
			);
			path = "Display map";
			sourceTree = "<group>";
		};
		0074ABC028174F430037244A /* Models */ = {
			isa = PBXGroup;
			children = (
				D72FE7022CE6D05600BBC0FE /* AppFavorites.swift */,
				00CCB8A4285BAF8700BBAB70 /* OnDemandResource.swift */,
				0074ABC128174F430037244A /* Sample.swift */,
			);
			path = Models;
			sourceTree = "<group>";
		};
		0086F3FC28E3770900974721 /* Show viewshed from point in scene */ = {
			isa = PBXGroup;
			children = (
				0042E24228E4BF8F001F33D6 /* ShowViewshedFromPointInSceneView.Model.swift */,
				0086F3FD28E3770900974721 /* ShowViewshedFromPointInSceneView.swift */,
				0042E24428E4F82B001F33D6 /* ShowViewshedFromPointInSceneView.ViewshedSettingsView.swift */,
			);
			path = "Show viewshed from point in scene";
			sourceTree = "<group>";
		};
		00966EE62811F64D009D3DD7 /* iOS */ = {
			isa = PBXGroup;
			children = (
				00E5402A27F775EA00CF66D5 /* Info.plist */,
			);
			path = iOS;
			sourceTree = "<group>";
		};
		00A7A1422A2FC58300F035F7 /* Display content of utility network container */ = {
			isa = PBXGroup;
			children = (
				00A7A1432A2FC58300F035F7 /* DisplayContentOfUtilityNetworkContainerView.swift */,
				00A7A1492A2FC5B700F035F7 /* DisplayContentOfUtilityNetworkContainerView.Model.swift */,
			);
			path = "Display content of utility network container";
			sourceTree = "<group>";
		};
		00ABA94B2BF671FC00C0488C /* Show grid */ = {
			isa = PBXGroup;
			children = (
				00ABA94D2BF6721700C0488C /* ShowGridView.swift */,
			);
			path = "Show grid";
			sourceTree = "<group>";
		};
		00B042E3282EDC690072E1B4 /* Set basemap */ = {
			isa = PBXGroup;
			children = (
				00B042E5282EDC690072E1B4 /* SetBasemapView.swift */,
			);
			path = "Set basemap";
			sourceTree = "<group>";
		};
		00B04FB3283EEB830026C882 /* Display overview map */ = {
			isa = PBXGroup;
			children = (
				00B04FB4283EEBA80026C882 /* DisplayOverviewMapView.swift */,
			);
			path = "Display overview map";
			sourceTree = "<group>";
		};
		00C94A0228B53DCC004E42D9 /* 7c4c679ab06a4df19dc497f577f111bd */ = {
			isa = PBXGroup;
			children = (
				00C94A0C28B53DE1004E42D9 /* raster-file */,
			);
			path = 7c4c679ab06a4df19dc497f577f111bd;
			sourceTree = "<group>";
		};
		00CB913628481475005C2C5D /* Search with geocode */ = {
			isa = PBXGroup;
			children = (
				00CB9137284814A4005C2C5D /* SearchWithGeocodeView.swift */,
			);
			path = "Search with geocode";
			sourceTree = "<group>";
		};
		00CCB8A6285D059300BBAB70 /* Portal Data */ = {
			isa = PBXGroup;
			children = (
				D762DA0D2D94C750001052DD /* 0fd3a39660d54c12b05d5f81f207dffd */,
				D74C8C002ABA6202007C76B8 /* 1bd036f221f54a99abc9e46ff3511cbf */,
				D7781D472B7EB03400E53C51 /* 4caec8c55ea2463982f1af7d9611b8d5 */,
				D7C16D1D2AC5FE8200689E89 /* 5a9b60cee9ba41e79640a06bcdf8084d */,
				00C94A0228B53DCC004E42D9 /* 7c4c679ab06a4df19dc497f577f111bd */,
				D701D7242A37C7E4006FF0C8 /* 07d62a792ab6496d9b772a24efea45d0 */,
				D7D1F3512ADDBE5D009CE2DA /* 7dd2f97bb007466ea939160d0de96a9d */,
				00FA4E7C2DCD5959008A34CF /* 9c802ab0c93a4e45a16311c666fe81c1 */,
				9537AFC82C220ECB000923C5 /* 9d2987a825c646468b3ce7512fb76e2d */,
				00D4EF8328638BF100B9CC30 /* 15a7cbd3af1e47cfa5d2c6b93dc44fc2 */,
				D7CE9F992AE2F575008F7A5F /* 22c3083d4fa74e3e9b25adfc9f8c0496 */,
				D7CDD38E2CB872EA00DE9766 /* 34da965ca51d4c68aa9b3a38edb29e00 */,
				D7BEBAC82CBDC81200F882E7 /* 52ca74b4ba8042b78b3c653696f34a9c */,
				00D4EF8E28638BF100B9CC30 /* 68ec42517cdd439e81b036210483e8e7 */,
				D762AF642BF6A96100ECE3C7 /* 74c0c9fa80f4498c9739cc42531e9948 */,
				D76000B52AF19FC900B3084D /* 260eb6535c824209964cf281766ebe43 */,
				D7C16D202AC5FE9800689E89 /* 290f0c571c394461a8b58b6775d0bd63 */,
				D713C6F62CB9B9A60073AA72 /* 324e4742820e46cfbe5029ff2c32cb1f */,
				1C965C4629DBA879002F8536 /* 681d6f7694644709a7c830ec57a2d72b */,
				004A2B962BED454300C297CE /* 740b663bff5e4198b9b6674af93f638a */,
				D7CE9F9C2AE2F585008F7A5F /* 3424d442ebe54f3cbf34462382d3aebe */,
				D735717F2CB613100046A433 /* 5028bf3513ff4c38b28822d010a4937c */,
				D707899A2CD16324000DF215 /* 8776cfc26eed4485a03de6316826384c */,
				D7C16D232AC5FEA600689E89 /* 12509ffdc684437f8f2656b0129d2c13 */,
				D7BB3DD12C5D781800FFCD56 /* 43809fd639f242fd8045ecbafd61a579 */,
				10D321912BDB187400B39B1B /* 85282f2aaa2844d8935cdb8722e22a93 */,
				D73F8CF22AB1089900CD39DA /* 751138a2e0844e06853522d54103222a */,
				D7BEBA9F2CBD9CCA00F882E7 /* 98092369c4ae4d549bbbd45dba993ebc */,
				D721EEA62ABDFF550040BE46 /* 174150279af74a2ba6f8b87a567f480b */,
				792222DB2A81AA5D00619FFE /* a8a942c228af4fac96baa78ad60f511f */,
				D7464F202ACE0910007FEE88 /* b5f977c78ec74b3a8857ca86d1d9b318 */,
				1C38921E2DC1749700ADFDDC /* b051f5c3e01048f3bf11c59b41507896 */,
				D7F8C03F2B605E720072BFA7 /* b5106355f1634b8996e634c04b6a930a */,
				D70539042CD0122D00F63F4A /* c78b149a1d52414682c86a5feeb13d30 */,
				00D4EF8128638BF100B9CC30 /* cb1b20748a9f4d128dad8a87244e3e37 */,
				4C81274E2DCADC82006EF7D2 /* cc68728b5904403ba637e1f1cd2995ae */,
				4D126D7629CA3B3F00CFB7A7 /* d5bad9f4fee9483791e405880fb466da */,
				D77572AC2A295DC100F490CD /* d1453556d91e46dea191c20c398b82cd */,
				D75E5EEB2CC0466900252595 /* da301cb122874d5497f8a8f6c81eb36e */,
				D7E7D0862AEB3C36003AAD02 /* df193653ed39449195af0c9725701dca */,
				D70539082CD0122D00F63F4A /* e0d41b4b409a49a5a7ba11939d8535dc */,
				F111CCC2288B63DB00205358 /* e1f3a7254cb845b09450f54937c16061 */,
				D7C5233F2BED9BBF00E8221A /* e4a398afe9a945f3b0f4dca1e4faccb5 */,
				D7F8C03C2B605AF60072BFA7 /* e12b54ea799f4606a2712157cf9f6e41 */,
				D7C16D262AC5FEB600689E89 /* e87c154fb9c2487f999143df5b08e9b1 */,
				D7201D2A2CC6D829004BDB7D /* f4b742a57af344988b02227e2824ca5f */,
				D7497F3E2AC4BA4100167AD2 /* f5ff6f5556a945bca87ca513b8729a1e */,
			);
			path = "Portal Data";
			sourceTree = SOURCE_ROOT;
		};
		00D4EF7E2863840D00B9CC30 /* Add feature layers */ = {
			isa = PBXGroup;
			children = (
				00D4EF7F2863842100B9CC30 /* AddFeatureLayersView.swift */,
			);
			path = "Add feature layers";
			sourceTree = "<group>";
		};
		00D4EF8128638BF100B9CC30 /* cb1b20748a9f4d128dad8a87244e3e37 */ = {
			isa = PBXGroup;
			children = (
				00D4EF8228638BF100B9CC30 /* LA_Trails.geodatabase */,
			);
			path = cb1b20748a9f4d128dad8a87244e3e37;
			sourceTree = "<group>";
		};
		00D4EF8328638BF100B9CC30 /* 15a7cbd3af1e47cfa5d2c6b93dc44fc2 */ = {
			isa = PBXGroup;
			children = (
				00D4EFB02863CE6300B9CC30 /* ScottishWildlifeTrust_reserves */,
			);
			path = 15a7cbd3af1e47cfa5d2c6b93dc44fc2;
			sourceTree = "<group>";
		};
		00D4EF8E28638BF100B9CC30 /* 68ec42517cdd439e81b036210483e8e7 */ = {
			isa = PBXGroup;
			children = (
				00D4EF8F28638BF100B9CC30 /* AuroraCO.gpkg */,
			);
			path = 68ec42517cdd439e81b036210483e8e7;
			sourceTree = "<group>";
		};
		00E5400627F3CCA100CF66D5 = {
			isa = PBXGroup;
			children = (
				00966EE62811F64D009D3DD7 /* iOS */,
				0023DE5029D648FA0098243A /* macOS */,
				00CCB8A6285D059300BBAB70 /* Portal Data */,
				00E5401427F3CCA200CF66D5 /* Products */,
				003D7C332821EBCC009DDFD2 /* Scripts */,
				00E5400B27F3CCA100CF66D5 /* Shared */,
			);
			sourceTree = "<group>";
		};
		00E5400B27F3CCA100CF66D5 /* Shared */ = {
			isa = PBXGroup;
			children = (
				0074ABAF281742420037244A /* Supporting Files */,
				0074ABB228174B830037244A /* Samples */,
				00E5400C27F3CCA100CF66D5 /* SamplesApp.swift */,
				00E5400E27F3CCA200CF66D5 /* Assets.xcassets */,
				798C2DA62AFC505600EE7E97 /* PrivacyInfo.xcprivacy */,
				001C6DD827FE585A00D472C2 /* AppSecrets.swift.masque */,
				0074ABCA2817B8DB0037244A /* SamplesApp+Samples.swift.tache */,
			);
			path = Shared;
			sourceTree = "<group>";
		};
		00E5401427F3CCA200CF66D5 /* Products */ = {
			isa = PBXGroup;
			children = (
				00E5401327F3CCA200CF66D5 /* ArcGIS Maps SDK Samples.app */,
			);
			name = Products;
			sourceTree = "<group>";
		};
		00E7C15A2BBE1BF000B85D69 /* Snap geometry edits */ = {
			isa = PBXGroup;
			children = (
				00E7C1592BBE1BF000B85D69 /* SnapGeometryEditsView.swift */,
				00E1D90A2BC0AF97001AEB6A /* SnapGeometryEditsView.SnapSettingsView.swift */,
				00E1D90C2BC0B125001AEB6A /* SnapGeometryEditsView.GeometryEditorModel.swift */,
				00E1D90E2BC0B1E8001AEB6A /* SnapGeometryEditsView.GeometryEditorMenu.swift */,
			);
			path = "Snap geometry edits";
			sourceTree = "<group>";
		};
		00FA4E542DBC1383008A34CF /* Add rasters and feature tables from geopackage */ = {
			isa = PBXGroup;
			children = (
				00FA4E562DBC139B008A34CF /* AddRastersAndFeatureTablesFromGeopackageView.swift */,
			);
			path = "Add rasters and feature tables from geopackage";
			sourceTree = "<group>";
		};
		00FA4E612DCA72DA008A34CF /* Apply RGB renderer */ = {
			isa = PBXGroup;
			children = (
				00FA4E632DCA72E6008A34CF /* ApplyRGBRendererView.swift */,
				00FA4E672DCA87A5008A34CF /* ApplyRGBRendererView.RangeSlider.swift */,
				00FA4E652DCA7386008A34CF /* ApplyRGBRendererView.SettingsView.swift */,
			);
			path = "Apply RGB renderer";
			sourceTree = "<group>";
		};
		00FA4E6F2DCBD795008A34CF /* Apply simple renderer to feature layer */ = {
			isa = PBXGroup;
			children = (
				00FA4E712DCBD7A6008A34CF /* ApplySimpleRendererToFeatureLayerView.swift */,
			);
			path = "Apply simple renderer to feature layer";
			sourceTree = "<group>";
		};
		00FA4E7C2DCD5959008A34CF /* 9c802ab0c93a4e45a16311c666fe81c1 */ = {
			isa = PBXGroup;
			children = (
				00FA4E812DCD5AD0008A34CF /* srtm */,
			);
			path = 9c802ab0c93a4e45a16311c666fe81c1;
			sourceTree = "<group>";
		};
		00FA4E8A2DCD7233008A34CF /* Apply simple renderer to graphics overlay */ = {
			isa = PBXGroup;
			children = (
				00FA4E882DCD7233008A34CF /* ApplySimpleRendererToGraphicsOverlayView.swift */,
			);
			path = "Apply simple renderer to graphics overlay";
			sourceTree = "<group>";
		};
		102B6A352BFD5AD1009F763C /* Identify features in WMS layer */ = {
			isa = PBXGroup;
			children = (
				102B6A362BFD5B55009F763C /* IdentifyFeaturesInWMSLayerView.swift */,
			);
			path = "Identify features in WMS layer";
			sourceTree = "<group>";
		};
		108EC03F29D25AE1000F35D0 /* Query feature table */ = {
			isa = PBXGroup;
			children = (
				108EC04029D25B2C000F35D0 /* QueryFeatureTableView.swift */,
			);
			path = "Query feature table";
			sourceTree = "<group>";
		};
		10B782032BE55C52007EAE6C /* Generate offline map with custom parameters */ = {
			isa = PBXGroup;
			children = (
				10B782042BE55D7E007EAE6C /* GenerateOfflineMapWithCustomParametersView.swift */,
				10B782072BE5A058007EAE6C /* GenerateOfflineMapWithCustomParametersView.CustomParameters.swift */,
				10BD9EB32BF51B4B00ABDBD5 /* GenerateOfflineMapWithCustomParametersView.Model.swift */,
			);
			path = "Generate offline map with custom parameters";
			sourceTree = "<group>";
		};
		10CFF4C82DBAAEE10027F144 /* Add feature layer with time offset */ = {
			isa = PBXGroup;
			children = (
				10CFF4C92DBAAFAC0027F144 /* AddFeatureLayerWithTimeOffsetView.swift */,
			);
			path = "Add feature layer with time offset";
			sourceTree = "<group>";
		};
		10D321912BDB187400B39B1B /* 85282f2aaa2844d8935cdb8722e22a93 */ = {
			isa = PBXGroup;
			children = (
				10D321922BDB187400B39B1B /* naperville_imagery.tpkx */,
			);
			path = 85282f2aaa2844d8935cdb8722e22a93;
			sourceTree = "<group>";
		};
		10D321942BDB1C2E00B39B1B /* Generate offline map with local basemap */ = {
			isa = PBXGroup;
			children = (
				10D321952BDB1CB500B39B1B /* GenerateOfflineMapWithLocalBasemapView.swift */,
			);
			path = "Generate offline map with local basemap";
			sourceTree = "<group>";
		};
		1C0C1C3229D34DAE005C8B24 /* Change viewpoint */ = {
			isa = PBXGroup;
			children = (
				1C0C1C3429D34DAE005C8B24 /* ChangeViewpointView.swift */,
			);
			path = "Change viewpoint";
			sourceTree = "<group>";
		};
		1C19B4EA2A578E46001D2506 /* Create load report */ = {
			isa = PBXGroup;
			children = (
				1C19B4EF2A578E46001D2506 /* CreateLoadReportView.Model.swift */,
				1C19B4ED2A578E46001D2506 /* CreateLoadReportView.swift */,
				1C19B4EB2A578E46001D2506 /* CreateLoadReportView.Views.swift */,
			);
			path = "Create load report";
			sourceTree = "<group>";
		};
		1C2538472BABAC7B00337307 /* Augment reality to navigate route */ = {
			isa = PBXGroup;
			children = (
				1C2538532BABACB100337307 /* AugmentRealityToNavigateRouteView.swift */,
				1C2538522BABACB100337307 /* AugmentRealityToNavigateRouteView.ARSceneView.swift */,
			);
			path = "Augment reality to navigate route";
			sourceTree = "<group>";
		};
		1C26ED122A859525009B7721 /* Filter features in scene */ = {
			isa = PBXGroup;
			children = (
				1C26ED152A859525009B7721 /* FilterFeaturesInSceneView.swift */,
			);
			path = "Filter features in scene";
			sourceTree = "<group>";
		};
		1C29C9622DBAE5D10074028F /* Add WMTS layer */ = {
			isa = PBXGroup;
			children = (
				1C29C9532DBAE50D0074028F /* AddWMTSLayerView.swift */,
			);
			path = "Add WMTS layer";
			sourceTree = "<group>";
		};
		1C38915B2DBC36B000ADFDDC /* Add WFS layer */ = {
			isa = PBXGroup;
			children = (
				1C38915C2DBC36C700ADFDDC /* AddWFSLayerView.swift */,
			);
			path = "Add WFS layer";
			sourceTree = "<group>";
		};
		1C38915F2DC02F0800ADFDDC /* Apply blend renderer to hillshade */ = {
			isa = PBXGroup;
			children = (
				1C3891602DC02F1100ADFDDC /* ApplyBlendRendererToHillshadeView.swift */,
				1C3892302DC59E5D00ADFDDC /* ApplyBlendRendererToHillshadeView.SettingsView.swift */,
			);
			path = "Apply blend renderer to hillshade";
			sourceTree = "<group>";
		};
		1C38921E2DC1749700ADFDDC /* b051f5c3e01048f3bf11c59b41507896 */ = {
			isa = PBXGroup;
			children = (
				1CC755E02DC5A6A7004B346F /* Shasta_Elevation */,
			);
			path = b051f5c3e01048f3bf11c59b41507896;
			sourceTree = "<group>";
		};
		1C3B7DC22A5F64FC00907443 /* Analyze network with subnetwork trace */ = {
			isa = PBXGroup;
			children = (
				1C3B7DC32A5F64FC00907443 /* AnalyzeNetworkWithSubnetworkTraceView.Model.swift */,
				1C3B7DC62A5F64FC00907443 /* AnalyzeNetworkWithSubnetworkTraceView.swift */,
			);
			path = "Analyze network with subnetwork trace";
			sourceTree = "<group>";
		};
		1C42E04129D2396B004FC4BE /* Show popup */ = {
			isa = PBXGroup;
			children = (
				1C42E04329D2396B004FC4BE /* ShowPopupView.swift */,
			);
			path = "Show popup";
			sourceTree = "<group>";
		};
		1C43BC782A43781100509BF8 /* Set visibility of subtype sublayer */ = {
			isa = PBXGroup;
			children = (
				1C43BC7C2A43781100509BF8 /* SetVisibilityOfSubtypeSublayerView.Model.swift */,
				1C43BC7E2A43781100509BF8 /* SetVisibilityOfSubtypeSublayerView.swift */,
				1C43BC792A43781100509BF8 /* SetVisibilityOfSubtypeSublayerView.Views.swift */,
			);
			path = "Set visibility of subtype sublayer";
			sourceTree = "<group>";
		};
		1C8EC7422BAE2891001A6929 /* Augment reality to collect data */ = {
			isa = PBXGroup;
			children = (
				1C8EC7432BAE2891001A6929 /* AugmentRealityToCollectDataView.swift */,
			);
			path = "Augment reality to collect data";
			sourceTree = "<group>";
		};
		1C965C4629DBA879002F8536 /* 681d6f7694644709a7c830ec57a2d72b */ = {
			isa = PBXGroup;
			children = (
				004FE87029DF5D8700075217 /* Bristol */,
			);
			path = 681d6f7694644709a7c830ec57a2d72b;
			sourceTree = "<group>";
		};
		1C9B74C429DB43580038B06F /* Show realistic light and shadows */ = {
			isa = PBXGroup;
			children = (
				1C9B74C529DB43580038B06F /* ShowRealisticLightAndShadowsView.swift */,
			);
			path = "Show realistic light and shadows";
			sourceTree = "<group>";
		};
		1C9B74D229DB54560038B06F /* Change camera controller */ = {
			isa = PBXGroup;
			children = (
				1C9B74D529DB54560038B06F /* ChangeCameraControllerView.swift */,
			);
			path = "Change camera controller";
			sourceTree = "<group>";
		};
		1CAB8D402A3CEAB0002AA649 /* Run valve isolation trace */ = {
			isa = PBXGroup;
			children = (
				1CAB8D442A3CEAB0002AA649 /* RunValveIsolationTraceView.Model.swift */,
				1CAB8D472A3CEAB0002AA649 /* RunValveIsolationTraceView.swift */,
			);
			path = "Run valve isolation trace";
			sourceTree = "<group>";
		};
		1CAF831A2A20305F000E1E60 /* Show utility associations */ = {
			isa = PBXGroup;
			children = (
				1CAF831B2A20305F000E1E60 /* ShowUtilityAssociationsView.swift */,
			);
			path = "Show utility associations";
			sourceTree = "<group>";
		};
		218F35B229C28F4A00502022 /* Authenticate with OAuth */ = {
			isa = PBXGroup;
			children = (
				218F35B329C28F4A00502022 /* AuthenticateWithOAuthView.swift */,
			);
			path = "Authenticate with OAuth";
			sourceTree = "<group>";
		};
		3E54CF202C66AFA400DD2F18 /* Add web tiled layer */ = {
			isa = PBXGroup;
			children = (
				3E54CF212C66AFBE00DD2F18 /* AddWebTiledLayerView.swift */,
			);
			path = "Add web tiled layer";
			sourceTree = "<group>";
		};
		3E720F9B2C619ACD00E22A9E /* Set initial viewpoint */ = {
			isa = PBXGroup;
			children = (
				3E720F9C2C619B1700E22A9E /* SetInitialViewpointView.swift */,
			);
			path = "Set initial viewpoint";
			sourceTree = "<group>";
		};
		3E9F77712C6A609B0022CAB5 /* Query feature count and extent */ = {
			isa = PBXGroup;
			children = (
				3E9F77722C6A60FA0022CAB5 /* QueryFeatureCountAndExtentView.swift */,
			);
			path = "Query feature count and extent";
			sourceTree = "<group>";
		};
		3EEDE7CC2C5D735E00510104 /* Set spatial reference */ = {
			isa = PBXGroup;
			children = (
				3EEDE7CD2C5D73F700510104 /* SetSpatialReferenceView.swift */,
			);
			path = "Set spatial reference";
			sourceTree = "<group>";
		};
		4C8126DB2DBBCED7006EF7D2 /* Apply style to WMS layer */ = {
			isa = PBXGroup;
			children = (
				4C8126DC2DBBCEFE006EF7D2 /* ApplyStyleToWMSLayerView.swift */,
			);
			path = "Apply style to WMS layer";
			sourceTree = "<group>";
		};
		4C8126E32DC0249D006EF7D2 /* Analyze hotspots */ = {
			isa = PBXGroup;
			children = (
				4C8126E62DC02525006EF7D2 /* AnalyzeHotspotsView.swift */,
			);
			path = "Analyze hotspots";
			sourceTree = "<group>";
		};
		4C81273A2DCA9E03006EF7D2 /* Apply colormap renderer to raster */ = {
			isa = PBXGroup;
			children = (
				4C81273D2DCA9E31006EF7D2 /* ApplyColormapRendererToRasterView.swift */,
			);
			path = "Apply colormap renderer to raster";
			sourceTree = "<group>";
		};
		4C81274E2DCADC82006EF7D2 /* cc68728b5904403ba637e1f1cd2995ae */ = {
			isa = PBXGroup;
			children = (
				4C81275C2DCBB72C006EF7D2 /* ShastaBW */,
			);
			path = cc68728b5904403ba637e1f1cd2995ae;
			sourceTree = "<group>";
		};
		4D126D6829CA1B6000CFB7A7 /* Show device location with NMEA data sources */ = {
			isa = PBXGroup;
			children = (
				4D126D6929CA1B6000CFB7A7 /* ShowDeviceLocationWithNMEADataSourcesView.swift */,
				4D126D7D29CA43D200CFB7A7 /* ShowDeviceLocationWithNMEADataSourcesView.Model.swift */,
				4D126D7129CA1E1800CFB7A7 /* FileNMEASentenceReader.swift */,
			);
			path = "Show device location with NMEA data sources";
			sourceTree = "<group>";
		};
		4D126D7629CA3B3F00CFB7A7 /* d5bad9f4fee9483791e405880fb466da */ = {
			isa = PBXGroup;
			children = (
				4D126D7B29CA3E6000CFB7A7 /* Redlands.nmea */,
			);
			path = d5bad9f4fee9483791e405880fb466da;
			sourceTree = "<group>";
		};
		4D2ADC3E29C26D05003B367F /* Add dynamic entity layer */ = {
			isa = PBXGroup;
			children = (
				4D2ADC3F29C26D05003B367F /* AddDynamicEntityLayerView.swift */,
				4D2ADC6629C50BD6003B367F /* AddDynamicEntityLayerView.Model.swift */,
				4D2ADC6829C50C4C003B367F /* AddDynamicEntityLayerView.SettingsView.swift */,
				00F279D52AF418DC00CECAF8 /* AddDynamicEntityLayerView.VehicleCallout.swift */,
			);
			path = "Add dynamic entity layer";
			sourceTree = "<group>";
		};
		4D2ADC5329C4F612003B367F /* Change map view background */ = {
			isa = PBXGroup;
			children = (
				4D2ADC5529C4F612003B367F /* ChangeMapViewBackgroundView.swift */,
				4D2ADC5829C4F612003B367F /* ChangeMapViewBackgroundView.SettingsView.swift */,
				4D2ADC6129C5071C003B367F /* ChangeMapViewBackgroundView.Model.swift */,
			);
			path = "Change map view background";
			sourceTree = "<group>";
		};
		7573E81229D6134C00BEED9C /* Trace utility network */ = {
			isa = PBXGroup;
			children = (
				7573E81329D6134C00BEED9C /* TraceUtilityNetworkView.Model.swift */,
				7573E81529D6134C00BEED9C /* TraceUtilityNetworkView.Enums.swift */,
				7573E81729D6134C00BEED9C /* TraceUtilityNetworkView.Views.swift */,
				7573E81829D6134C00BEED9C /* TraceUtilityNetworkView.swift */,
			);
			path = "Trace utility network";
			sourceTree = "<group>";
		};
		75DD739029D38B1B0010229D /* Navigate route */ = {
			isa = PBXGroup;
			children = (
				75DD739129D38B1B0010229D /* NavigateRouteView.swift */,
			);
			path = "Navigate route";
			sourceTree = "<group>";
		};
		792222DB2A81AA5D00619FFE /* a8a942c228af4fac96baa78ad60f511f */ = {
			isa = PBXGroup;
			children = (
				792222DC2A81AA5D00619FFE /* AIS_MarineCadastre_SelectedVessels_CustomDataSource.jsonl */,
			);
			path = a8a942c228af4fac96baa78ad60f511f;
			sourceTree = "<group>";
		};
		79B7B8082A1BF8B300F57C27 /* Create and save KML file */ = {
			isa = PBXGroup;
			children = (
				79302F842A1ED4E30002336A /* CreateAndSaveKMLView.Model.swift */,
				79B7B8092A1BF8EC00F57C27 /* CreateAndSaveKMLView.swift */,
				79302F862A1ED71B0002336A /* CreateAndSaveKMLView.Views.swift */,
			);
			path = "Create and save KML file";
			sourceTree = "<group>";
		};
		79D84D0C2A815BED00F45262 /* Add custom dynamic entity data source */ = {
			isa = PBXGroup;
			children = (
				79D84D0D2A815C5B00F45262 /* AddCustomDynamicEntityDataSourceView.swift */,
				7900C5F52A83FC3F002D430F /* AddCustomDynamicEntityDataSourceView.Vessel.swift */,
			);
			path = "Add custom dynamic entity data source";
			sourceTree = "<group>";
		};
		8810FB572DC94A5600874936 /* Apply function to raster from service */ = {
			isa = PBXGroup;
			children = (
				8810FB582DC94A6600874936 /* ApplyFunctionToRasterFromServiceView.swift */,
			);
			path = "Apply function to raster from service";
			sourceTree = "<group>";
		};
		88C5E0E92DCBC1B20091D271 /* Apply scene property expressions */ = {
			isa = PBXGroup;
			children = (
				88C5E0EA2DCBC1E20091D271 /* ApplyScenePropertyExpressionsView.swift */,
			);
			path = "Apply scene property expressions";
			sourceTree = "<group>";
		};
		88E52E6D2DC969CF00F48409 /* Apply hillshade renderer to raster */ = {
			isa = PBXGroup;
			children = (
				88E52E6E2DC96C3F00F48409 /* ApplyHillshadeRendererToRasterView.swift */,
				88E52E802DCA703B00F48409 /* ApplyHillshadeRendererToRasterView.SettingsView.swift */,
			);
			path = "Apply hillshade renderer to raster";
			sourceTree = "<group>";
		};
		88F93CBE29C3D4E30006B28E /* Create and edit geometries */ = {
			isa = PBXGroup;
			children = (
				88F93CC029C3D59C0006B28E /* CreateAndEditGeometriesView.swift */,
			);
			path = "Create and edit geometries";
			sourceTree = "<group>";
		};
		9537AFC82C220ECB000923C5 /* 9d2987a825c646468b3ce7512fb76e2d */ = {
			isa = PBXGroup;
			children = (
				9537AFD62C220EF0000923C5 /* ExchangeSetwithoutUpdates */,
			);
			path = 9d2987a825c646468b3ce7512fb76e2d;
			sourceTree = "<group>";
		};
		954AEDEF2C01332F00265114 /* Select features in scene layer */ = {
			isa = PBXGroup;
			children = (
				954AEDED2C01332600265114 /* SelectFeaturesInSceneLayerView.swift */,
			);
			path = "Select features in scene layer";
			sourceTree = "<group>";
		};
		955271622C0E6750009B1ED4 /* Add raster from service */ = {
			isa = PBXGroup;
			children = (
				955271602C0E6749009B1ED4 /* AddRasterFromServiceView.swift */,
			);
			path = "Add raster from service";
			sourceTree = "<group>";
		};
		955AFAC52C10FD74009C8FE5 /* Apply mosaic rule to rasters */ = {
			isa = PBXGroup;
			children = (
				955AFAC32C10FD6F009C8FE5 /* ApplyMosaicRuleToRastersView.swift */,
			);
			path = "Apply mosaic rule to rasters";
			sourceTree = "<group>";
		};
		9579FCEB2C3360CA00FC8A1D /* Edit feature attachments */ = {
			isa = PBXGroup;
			children = (
				9579FCE92C3360BB00FC8A1D /* EditFeatureAttachmentsView.swift */,
				9547085B2C3C719800CA8579 /* EditFeatureAttachmentsView.Model.swift */,
			);
			path = "Edit feature attachments";
			sourceTree = "<group>";
		};
		95A5721A2C0FDCCE006E8B48 /* Show scale bar */ = {
			isa = PBXGroup;
			children = (
				95A572182C0FDCC9006E8B48 /* ShowScaleBarView.swift */,
			);
			path = "Show scale bar";
			sourceTree = "<group>";
		};
		95D2EE102C334D1D00683D53 /* Show service area */ = {
			isa = PBXGroup;
			children = (
				95D2EE0E2C334D1600683D53 /* ShowServiceAreaView.swift */,
			);
			path = "Show service area";
			sourceTree = "<group>";
		};
		95DEB9B72C127A97009BEC35 /* Show viewshed from point on map */ = {
			isa = PBXGroup;
			children = (
				95DEB9B52C127A92009BEC35 /* ShowViewshedFromPointOnMapView.swift */,
			);
			path = "Show viewshed from point on map";
			sourceTree = "<group>";
		};
		95E980732C26185000CB8912 /* Browse OGC API feature service */ = {
			isa = PBXGroup;
			children = (
				95E980702C26183000CB8912 /* BrowseOGCAPIFeatureServiceView.swift */,
			);
			path = "Browse OGC API feature service";
			sourceTree = "<group>";
		};
		95F3A52C2C07F0A600885DED /* Set surface navigation constraint */ = {
			isa = PBXGroup;
			children = (
				95F3A52A2C07F09C00885DED /* SetSurfaceNavigationConstraintView.swift */,
			);
			path = "Set surface navigation constraint";
			sourceTree = "<group>";
		};
		95F8912A2C46E9F00010EBED /* Show device location using indoor positioning */ = {
			isa = PBXGroup;
			children = (
				95F891282C46E9D60010EBED /* ShowDeviceLocationUsingIndoorPositioningView.swift */,
				9503056D2C46ECB70091B32D /* ShowDeviceLocationUsingIndoorPositioningView.Model.swift */,
			);
			path = "Show device location using indoor positioning";
			sourceTree = "<group>";
		};
		D70082E72ACF8F6C00E0C3C2 /* Identify KML features */ = {
			isa = PBXGroup;
			children = (
				D70082EA2ACF900100E0C3C2 /* IdentifyKMLFeaturesView.swift */,
			);
			path = "Identify KML features";
			sourceTree = "<group>";
		};
		D7010EBA2B05616900D43F55 /* Display scene from mobile scene package */ = {
			isa = PBXGroup;
			children = (
				D7010EBC2B05616900D43F55 /* DisplaySceneFromMobileScenePackageView.swift */,
			);
			path = "Display scene from mobile scene package";
			sourceTree = "<group>";
		};
		D701D7242A37C7E4006FF0C8 /* 07d62a792ab6496d9b772a24efea45d0 */ = {
			isa = PBXGroup;
			children = (
				D701D72B2A37C7F7006FF0C8 /* bradley_low_3ds */,
			);
			path = 07d62a792ab6496d9b772a24efea45d0;
			sourceTree = "<group>";
		};
		D704AA562AB22B7A00A3BB63 /* Group layers together */ = {
			isa = PBXGroup;
			children = (
				D704AA592AB22C1A00A3BB63 /* GroupLayersTogetherView.swift */,
				D75C35662AB50338003CD55F /* GroupLayersTogetherView.GroupLayerListView.swift */,
			);
			path = "Group layers together";
			sourceTree = "<group>";
		};
		D70539042CD0122D00F63F4A /* c78b149a1d52414682c86a5feeb13d30 */ = {
			isa = PBXGroup;
			children = (
				D70539032CD0122D00F63F4A /* mil2525d.stylx */,
			);
			path = c78b149a1d52414682c86a5feeb13d30;
			sourceTree = "<group>";
		};
		D70539082CD0122D00F63F4A /* e0d41b4b409a49a5a7ba11939d8535dc */ = {
			isa = PBXGroup;
			children = (
				D705390F2CD0127700F63F4A /* militaryoverlay.geodatabase */,
			);
			path = e0d41b4b409a49a5a7ba11939d8535dc;
			sourceTree = "<group>";
		};
		D7058B0B2B59E44B000A888A /* Style point with scene symbol */ = {
			isa = PBXGroup;
			children = (
				D7058B0D2B59E44B000A888A /* StylePointWithSceneSymbolView.swift */,
			);
			path = "Style point with scene symbol";
			sourceTree = "<group>";
		};
		D70789912CD160FD000DF215 /* Apply dictionary renderer to graphics overlay */ = {
			isa = PBXGroup;
			children = (
				D707898E2CD160FD000DF215 /* ApplyDictionaryRendererToGraphicsOverlayView.swift */,
			);
			path = "Apply dictionary renderer to graphics overlay";
			sourceTree = "<group>";
		};
		D707899A2CD16324000DF215 /* 8776cfc26eed4485a03de6316826384c */ = {
			isa = PBXGroup;
			children = (
				D70789992CD16324000DF215 /* Mil2525DMessages.xml */,
			);
			path = 8776cfc26eed4485a03de6316826384c;
			sourceTree = "<group>";
		};
		D7084FA42AD771AA00EC7F4F /* Augment reality to fly over scene */ = {
			isa = PBXGroup;
			children = (
				D7084FA62AD771AA00EC7F4F /* AugmentRealityToFlyOverSceneView.swift */,
			);
			path = "Augment reality to fly over scene";
			sourceTree = "<group>";
		};
		D71099692A27D8880065A1C1 /* Densify and generalize geometry */ = {
			isa = PBXGroup;
			children = (
				D710996C2A27D9210065A1C1 /* DensifyAndGeneralizeGeometryView.swift */,
				D710996F2A2802FA0065A1C1 /* DensifyAndGeneralizeGeometryView.SettingsView.swift */,
			);
			path = "Densify and generalize geometry";
			sourceTree = "<group>";
		};
		D71371782BD88ECC00EB2F86 /* Monitor changes to layer view state */ = {
			isa = PBXGroup;
			children = (
				D71371752BD88ECC00EB2F86 /* MonitorChangesToLayerViewStateView.swift */,
			);
			path = "Monitor changes to layer view state";
			sourceTree = "<group>";
		};
		D713C6D42CB990600073AA72 /* Add KML layer */ = {
			isa = PBXGroup;
			children = (
				D713C6D12CB990600073AA72 /* AddKMLLayerView.swift */,
			);
			path = "Add KML layer";
			sourceTree = "<group>";
		};
		D713C6F62CB9B9A60073AA72 /* 324e4742820e46cfbe5029ff2c32cb1f */ = {
			isa = PBXGroup;
			children = (
				D713C6F52CB9B9A60073AA72 /* US_State_Capitals.kml */,
			);
			path = 324e4742820e46cfbe5029ff2c32cb1f;
			sourceTree = "<group>";
		};
		D71563E62D5AC2B600D2E948 /* Create KML multi-track */ = {
			isa = PBXGroup;
			children = (
				D71563E32D5AC2B600D2E948 /* CreateKMLMultiTrackView.swift */,
				D789AAAC2D66C718007A8E0E /* CreateKMLMultiTrackView.Model.swift */,
			);
			path = "Create KML multi-track";
			sourceTree = "<group>";
		};
		D718A1E92B575FD900447087 /* Manage bookmarks */ = {
			isa = PBXGroup;
			children = (
				D718A1EA2B575FD900447087 /* ManageBookmarksView.swift */,
			);
			path = "Manage bookmarks";
			sourceTree = "<group>";
		};
		D71A9DE12D8CC88D00CA03CB /* Snap geometry edits with utility network rules */ = {
			isa = PBXGroup;
			children = (
				D71A9DE02D8CC88D00CA03CB /* SnapGeometryEditsWithUtilityNetworkRulesView.swift */,
				D703F04C2D9334AC0077E3A8 /* SnapGeometryEditsWithUtilityNetworkRulesView.Model.swift */,
			);
			path = "Snap geometry edits with utility network rules";
			sourceTree = "<group>";
		};
		D71C5F602AAA7854006599FD /* Create symbol styles from web styles */ = {
			isa = PBXGroup;
			children = (
				D71C5F632AAA7A88006599FD /* CreateSymbolStylesFromWebStylesView.swift */,
			);
			path = "Create symbol styles from web styles";
			sourceTree = "<group>";
		};
		D71C909E2C6C249B0018C63E /* Style geometry types with symbols */ = {
			isa = PBXGroup;
			children = (
				D71C909C2C6C249B0018C63E /* StyleGeometryTypesWithSymbolsView.swift */,
				D71C909D2C6C249B0018C63E /* StyleGeometryTypesWithSymbolsView.Views.swift */,
			);
			path = "Style geometry types with symbols";
			sourceTree = "<group>";
		};
		D71D9B122DC430F800FF2D5A /* Apply terrain exaggeration */ = {
			isa = PBXGroup;
			children = (
				D71D9B0F2DC430F800FF2D5A /* ApplyTerrainExaggerationView.swift */,
			);
			path = "Apply terrain exaggeration";
			sourceTree = "<group>";
		};
		D7201CD72CC6B710004BDB7D /* Add tiled layer as basemap */ = {
			isa = PBXGroup;
			children = (
				D7201CD42CC6B710004BDB7D /* AddTiledLayerAsBasemapView.swift */,
			);
			path = "Add tiled layer as basemap";
			sourceTree = "<group>";
		};
		D7201D032CC6D3B5004BDB7D /* Add vector tiled layer from custom style */ = {
			isa = PBXGroup;
			children = (
				D7201D002CC6D3B5004BDB7D /* AddVectorTiledLayerFromCustomStyleView.swift */,
			);
			path = "Add vector tiled layer from custom style";
			sourceTree = "<group>";
		};
		D7201D2A2CC6D829004BDB7D /* f4b742a57af344988b02227e2824ca5f */ = {
			isa = PBXGroup;
			children = (
				D7201D292CC6D829004BDB7D /* dodge_city.vtpk */,
			);
			path = f4b742a57af344988b02227e2824ca5f;
			sourceTree = "<group>";
		};
		D721EEA62ABDFF550040BE46 /* 174150279af74a2ba6f8b87a567f480b */ = {
			isa = PBXGroup;
			children = (
				D721EEA72ABDFF550040BE46 /* LothianRiversAnno.mmpk */,
			);
			path = 174150279af74a2ba6f8b87a567f480b;
			sourceTree = "<group>";
		};
		D722BD1E2A420D7E002C2087 /* Show extruded features */ = {
			isa = PBXGroup;
			children = (
				D722BD212A420DAD002C2087 /* ShowExtrudedFeaturesView.swift */,
			);
			path = "Show extruded features";
			sourceTree = "<group>";
		};
		D7232EDD2AC1E5410079ABFF /* Play KML tour */ = {
			isa = PBXGroup;
			children = (
				D7232EE02AC1E5AA0079ABFF /* PlayKMLTourView.swift */,
			);
			path = "Play KML tour";
			sourceTree = "<group>";
		};
		D72F27292ADA1E4400F906DA /* Augment reality to show tabletop scene */ = {
			isa = PBXGroup;
			children = (
				D72F272B2ADA1E4400F906DA /* AugmentRealityToShowTabletopSceneView.swift */,
			);
			path = "Augment reality to show tabletop scene";
			sourceTree = "<group>";
		};
		D731F3BD2AD0D22500A8431E /* Identify graphics */ = {
			isa = PBXGroup;
			children = (
				D731F3C02AD0D2AC00A8431E /* IdentifyGraphicsView.swift */,
			);
			path = "Identify graphics";
			sourceTree = "<group>";
		};
		D7337C5C2ABD137400A5D865 /* Show mobile map package expiration date */ = {
			isa = PBXGroup;
			children = (
				D7337C5F2ABD142D00A5D865 /* ShowMobileMapPackageExpirationDateView.swift */,
			);
			path = "Show mobile map package expiration date";
			sourceTree = "<group>";
		};
		D733CA182BED980D00FBDE4C /* Edit and sync features with feature service */ = {
			isa = PBXGroup;
			children = (
				D733CA152BED980D00FBDE4C /* EditAndSyncFeaturesWithFeatureServiceView.swift */,
				D74ECD0C2BEEAE2F007C0FA6 /* EditAndSyncFeaturesWithFeatureServiceView.Model.swift */,
			);
			path = "Edit and sync features with feature service";
			sourceTree = "<group>";
		};
		D734FA072A183A5A00246D7E /* Set max extent */ = {
			isa = PBXGroup;
			children = (
				D734FA092A183A5B00246D7E /* SetMaxExtentView.swift */,
			);
			path = "Set max extent";
			sourceTree = "<group>";
		};
		D7352F8D2BD992C40013FFEF /* Monitor changes to draw status */ = {
			isa = PBXGroup;
			children = (
				D7352F8A2BD992C40013FFEF /* MonitorChangesToDrawStatusView.swift */,
			);
			path = "Monitor changes to draw status";
			sourceTree = "<group>";
		};
		D735717F2CB613100046A433 /* 5028bf3513ff4c38b28822d010a4937c */ = {
			isa = PBXGroup;
			children = (
				D73571D62CB6131E0046A433 /* hydrography */,
			);
			path = 5028bf3513ff4c38b28822d010a4937c;
			sourceTree = "<group>";
		};
		D73E61952BDAEE6600457932 /* Match viewpoint of geo views */ = {
			isa = PBXGroup;
			children = (
				D73E61922BDAEE6600457932 /* MatchViewpointOfGeoViewsView.swift */,
			);
			path = "Match viewpoint of geo views";
			sourceTree = "<group>";
		};
		D73E619D2BDB21F400457932 /* Edit with branch versioning */ = {
			isa = PBXGroup;
			children = (
				D73E619A2BDB21F400457932 /* EditWithBranchVersioningView.swift */,
				D7114A0C2BDC6A3300FA68CA /* EditWithBranchVersioningView.Model.swift */,
				D7044B952BE18D73000F2C43 /* EditWithBranchVersioningView.Views.swift */,
			);
			path = "Edit with branch versioning";
			sourceTree = "<group>";
		};
		D73F06652B5EE73D000B574F /* Query features with Arcade expression */ = {
			isa = PBXGroup;
			children = (
				D73F06662B5EE73D000B574F /* QueryFeaturesWithArcadeExpressionView.swift */,
			);
			path = "Query features with Arcade expression";
			sourceTree = "<group>";
		};
		D73F8CF22AB1089900CD39DA /* 751138a2e0844e06853522d54103222a */ = {
			isa = PBXGroup;
			children = (
				D73F8CF32AB1089900CD39DA /* Restaurant.stylx */,
			);
			path = 751138a2e0844e06853522d54103222a;
			sourceTree = "<group>";
		};
		D73FABE82AD4A0370048EC70 /* Create mobile geodatabase */ = {
			isa = PBXGroup;
			children = (
				D71FCB892AD6277E000E517C /* CreateMobileGeodatabaseView.Model.swift */,
				D73FC0FC2AD4A18D0067A19B /* CreateMobileGeodatabaseView.swift */,
			);
			path = "Create mobile geodatabase";
			sourceTree = "<group>";
		};
		D73FCFF32B02A3AA0006360D /* Find address with reverse geocode */ = {
			isa = PBXGroup;
			children = (
				D73FCFF42B02A3AA0006360D /* FindAddressWithReverseGeocodeView.swift */,
			);
			path = "Find address with reverse geocode";
			sourceTree = "<group>";
		};
		D742E48E2B04132B00690098 /* Display web scene from portal item */ = {
			isa = PBXGroup;
			children = (
				D742E48F2B04132B00690098 /* DisplayWebSceneFromPortalItemView.swift */,
			);
			path = "Display web scene from portal item";
			sourceTree = "<group>";
		};
		D744FD132A2112360084A66C /* Create convex hull around points */ = {
			isa = PBXGroup;
			children = (
				D744FD162A2112D90084A66C /* CreateConvexHullAroundPointsView.swift */,
			);
			path = "Create convex hull around points";
			sourceTree = "<group>";
		};
		D7464F182ACE0445007FEE88 /* Identify raster cell */ = {
			isa = PBXGroup;
			children = (
				D7464F1D2ACE04B3007FEE88 /* IdentifyRasterCellView.swift */,
			);
			path = "Identify raster cell";
			sourceTree = "<group>";
		};
		D7464F202ACE0910007FEE88 /* b5f977c78ec74b3a8857ca86d1d9b318 */ = {
			isa = PBXGroup;
			children = (
				D7464F2A2ACE0964007FEE88 /* SA_EVI_8Day_03May20 */,
			);
			path = b5f977c78ec74b3a8857ca86d1d9b318;
			sourceTree = "<group>";
		};
		D7497F382AC4B45300167AD2 /* Display dimensions */ = {
			isa = PBXGroup;
			children = (
				D7497F3B2AC4B4C100167AD2 /* DisplayDimensionsView.swift */,
			);
			path = "Display dimensions";
			sourceTree = "<group>";
		};
		D7497F3E2AC4BA4100167AD2 /* f5ff6f5556a945bca87ca513b8729a1e */ = {
			isa = PBXGroup;
			children = (
				D7497F3F2AC4BA4100167AD2 /* Edinburgh_Pylon_Dimensions.mmpk */,
			);
			path = f5ff6f5556a945bca87ca513b8729a1e;
			sourceTree = "<group>";
		};
		D74C8BFA2ABA5572007C76B8 /* Style symbols from mobile style file */ = {
			isa = PBXGroup;
			children = (
				D7337C592ABCFDB100A5D865 /* StyleSymbolsFromMobileStyleFileView.SymbolOptionsListView.swift */,
				D74C8BFD2ABA5605007C76B8 /* StyleSymbolsFromMobileStyleFileView.swift */,
			);
			path = "Style symbols from mobile style file";
			sourceTree = "<group>";
		};
		D74C8C002ABA6202007C76B8 /* 1bd036f221f54a99abc9e46ff3511cbf */ = {
			isa = PBXGroup;
			children = (
				D74C8C012ABA6202007C76B8 /* emoji-mobile.stylx */,
			);
			path = 1bd036f221f54a99abc9e46ff3511cbf;
			sourceTree = "<group>";
		};
		D74EA7802B6DADA5008F6C7C /* Validate utility network topology */ = {
			isa = PBXGroup;
			children = (
				D74EA7812B6DADA5008F6C7C /* ValidateUtilityNetworkTopologyView.swift */,
				D76495202B74687E0042699E /* ValidateUtilityNetworkTopologyView.Model.swift */,
				D7C97B552B75C10C0097CDA1 /* ValidateUtilityNetworkTopologyView.Views.swift */,
			);
			path = "Validate utility network topology";
			sourceTree = "<group>";
		};
		D74F6C412D0CD51B00D4FB15 /* Configure electronic navigational charts */ = {
			isa = PBXGroup;
			children = (
				D74F6C3E2D0CD51B00D4FB15 /* ConfigureElectronicNavigationalChartsView.swift */,
			);
			path = "Configure electronic navigational charts";
			sourceTree = "<group>";
		};
		D751017D2A2E490800B8FA48 /* Show labels on layer */ = {
			isa = PBXGroup;
			children = (
				D75101802A2E493600B8FA48 /* ShowLabelsOnLayerView.swift */,
			);
			path = "Show labels on layer";
			sourceTree = "<group>";
		};
		D751018A2A2E960300B8FA48 /* Identify layer features */ = {
			isa = PBXGroup;
			children = (
				D751018D2A2E962D00B8FA48 /* IdentifyLayerFeaturesView.swift */,
			);
			path = "Identify layer features";
			sourceTree = "<group>";
		};
		D751B4C72CD3E572005CE750 /* Add KML layer with network links */ = {
			isa = PBXGroup;
			children = (
				D751B4C42CD3E572005CE750 /* AddKMLLayerWithNetworkLinksView.swift */,
			);
			path = "Add KML layer with network links";
			sourceTree = "<group>";
		};
		D752D93C2A3914E5003EB25E /* Manage operational layers */ = {
			isa = PBXGroup;
			children = (
				D752D93F2A39154C003EB25E /* ManageOperationalLayersView.swift */,
			);
			path = "Manage operational layers";
			sourceTree = "<group>";
		};
		D752D9422A3A6EB8003EB25E /* Monitor changes to map load status */ = {
			isa = PBXGroup;
			children = (
				D752D9452A3A6F7F003EB25E /* MonitorChangesToMapLoadStatusView.swift */,
			);
			path = "Monitor changes to map load status";
			sourceTree = "<group>";
		};
		D752D95B2A3BCDD4003EB25E /* Display map from portal item */ = {
			isa = PBXGroup;
			children = (
				D752D95E2A3BCE06003EB25E /* DisplayMapFromPortalItemView.swift */,
			);
			path = "Display map from portal item";
			sourceTree = "<group>";
		};
		D75362CC2A1E862B00D83028 /* Apply unique value renderer */ = {
			isa = PBXGroup;
			children = (
				D75362D12A1E886700D83028 /* ApplyUniqueValueRendererView.swift */,
			);
			path = "Apply unique value renderer";
			sourceTree = "<group>";
		};
		D7553CD62AE2DFEC00DC2A70 /* Geocode offline */ = {
			isa = PBXGroup;
			children = (
				D72C43F22AEB066D00B6157B /* GeocodeOfflineView.Model.swift */,
				D7553CD82AE2DFEC00DC2A70 /* GeocodeOfflineView.swift */,
			);
			path = "Geocode offline";
			sourceTree = "<group>";
		};
		D7588F5B2B7D8DAA008B75E2 /* Navigate route with rerouting */ = {
			isa = PBXGroup;
			children = (
				D7588F5C2B7D8DAA008B75E2 /* NavigateRouteWithReroutingView.swift */,
				D7781D4A2B7ECCB700E53C51 /* NavigateRouteWithReroutingView.Model.swift */,
			);
			path = "Navigate route with rerouting";
			sourceTree = "<group>";
		};
		D75B584D2AAFB2C20038B3B4 /* Style features with custom dictionary */ = {
			isa = PBXGroup;
			children = (
				D75B58502AAFB3030038B3B4 /* StyleFeaturesWithCustomDictionaryView.swift */,
			);
			path = "Style features with custom dictionary";
			sourceTree = "<group>";
		};
		D75E5EE52CC0340100252595 /* List contents of KML file */ = {
			isa = PBXGroup;
			children = (
				D75E5EE22CC0340100252595 /* ListContentsOfKMLFileView.swift */,
			);
			path = "List contents of KML file";
			sourceTree = "<group>";
		};
		D75E5EEB2CC0466900252595 /* da301cb122874d5497f8a8f6c81eb36e */ = {
			isa = PBXGroup;
			children = (
				D75E5EEA2CC0466900252595 /* esri_test_data.kmz */,
			);
			path = da301cb122874d5497f8a8f6c81eb36e;
			sourceTree = "<group>";
		};
		D75E5EF02CC049D500252595 /* Edit features using feature forms */ = {
			isa = PBXGroup;
			children = (
				D75E5EED2CC049D500252595 /* EditFeaturesUsingFeatureFormsView.swift */,
			);
			path = "Edit features using feature forms";
			sourceTree = "<group>";
		};
		D75F66322B48EABC00434974 /* Search for web map */ = {
			isa = PBXGroup;
			children = (
				D75F66332B48EABC00434974 /* SearchForWebMapView.swift */,
				D7C6420B2B4F47E10042B8F7 /* SearchForWebMapView.Model.swift */,
				D71D516D2B51D7B600B2A2BE /* SearchForWebMapView.Views.swift */,
			);
			path = "Search for web map";
			sourceTree = "<group>";
		};
		D76000AA2AF19C2300B3084D /* Find route in mobile map package */ = {
			isa = PBXGroup;
			children = (
				D73723782AF5ADD700846884 /* FindRouteInMobileMapPackageView.MobileMapView.swift */,
				D73723742AF5877500846884 /* FindRouteInMobileMapPackageView.Models.swift */,
				D76000AB2AF19C2300B3084D /* FindRouteInMobileMapPackageView.swift */,
			);
			path = "Find route in mobile map package";
			sourceTree = "<group>";
		};
		D76000B52AF19FC900B3084D /* 260eb6535c824209964cf281766ebe43 */ = {
			isa = PBXGroup;
			children = (
				D76000B62AF19FCA00B3084D /* SanFrancisco.mmpk */,
			);
			path = 260eb6535c824209964cf281766ebe43;
			sourceTree = "<group>";
		};
		D762AF5E2BF6A7B900ECE3C7 /* Edit features with feature-linked annotation */ = {
			isa = PBXGroup;
			children = (
				D762AF5B2BF6A7B900ECE3C7 /* EditFeaturesWithFeatureLinkedAnnotationView.swift */,
				D7BA38902BFBC476009954F5 /* EditFeaturesWithFeatureLinkedAnnotationView.Model.swift */,
			);
			path = "Edit features with feature-linked annotation";
			sourceTree = "<group>";
		};
		D762AF642BF6A96100ECE3C7 /* 74c0c9fa80f4498c9739cc42531e9948 */ = {
			isa = PBXGroup;
			children = (
				D762AF632BF6A96100ECE3C7 /* loudoun_anno.geodatabase */,
			);
			path = 74c0c9fa80f4498c9739cc42531e9948;
			sourceTree = "<group>";
		};
		D762DA0D2D94C750001052DD /* 0fd3a39660d54c12b05d5f81f207dffd */ = {
			isa = PBXGroup;
			children = (
				D762DA0C2D94C750001052DD /* NapervilleGasUtilities.geodatabase */,
			);
			path = 0fd3a39660d54c12b05d5f81f207dffd;
			sourceTree = "<group>";
		};
		D7635FEA2B9272CB0044AB97 /* Display clusters */ = {
			isa = PBXGroup;
			children = (
				D7635FED2B9272CB0044AB97 /* DisplayClustersView.swift */,
			);
			path = "Display clusters";
			sourceTree = "<group>";
		};
		D7635FF32B9277DC0044AB97 /* Configure clusters */ = {
			isa = PBXGroup;
			children = (
				D7635FF82B9277DC0044AB97 /* ConfigureClustersView.swift */,
				D7635FF52B9277DC0044AB97 /* ConfigureClustersView.Model.swift */,
				D7635FF72B9277DC0044AB97 /* ConfigureClustersView.SettingsView.swift */,
			);
			path = "Configure clusters";
			sourceTree = "<group>";
		};
		D764B7DE2BE2F89D002E2F92 /* Edit geodatabase with transactions */ = {
			isa = PBXGroup;
			children = (
				D764B7DB2BE2F89D002E2F92 /* EditGeodatabaseWithTransactionsView.swift */,
				D769DF322BEC1A1C0062AE95 /* EditGeodatabaseWithTransactionsView.Model.swift */,
			);
			path = "Edit geodatabase with transactions";
			sourceTree = "<group>";
		};
		D76929F32B4F78340047205E /* Orbit camera around object */ = {
			isa = PBXGroup;
			children = (
				D76929F52B4F78340047205E /* OrbitCameraAroundObjectView.swift */,
				D718A1E62B570F7500447087 /* OrbitCameraAroundObjectView.Model.swift */,
			);
			path = "Orbit camera around object";
			sourceTree = "<group>";
		};
		D769C20D2A28FF8600030F61 /* Set up location-driven geotriggers */ = {
			isa = PBXGroup;
			children = (
				D769C2112A29019B00030F61 /* SetUpLocationDrivenGeotriggersView.swift */,
				D79EE76D2A4CEA5D005A52AE /* SetUpLocationDrivenGeotriggersView.Model.swift */,
			);
			path = "Set up location-driven geotriggers";
			sourceTree = "<group>";
		};
		D76CE8D62BFD7047009A8686 /* Set reference scale */ = {
			isa = PBXGroup;
			children = (
				D76CE8D52BFD7047009A8686 /* SetReferenceScaleView.swift */,
			);
			path = "Set reference scale";
			sourceTree = "<group>";
		};
		D7705D542AFC244E00CC0335 /* Find closest facility to multiple points */ = {
			isa = PBXGroup;
			children = (
				D7705D552AFC244E00CC0335 /* FindClosestFacilityToMultiplePointsView.swift */,
			);
			path = "Find closest facility to multiple points";
			sourceTree = "<group>";
		};
		D7705D5F2AFC570700CC0335 /* Find closest facility from point */ = {
			isa = PBXGroup;
			children = (
				D7705D612AFC570700CC0335 /* FindClosestFacilityFromPointView.swift */,
			);
			path = "Find closest facility from point";
			sourceTree = "<group>";
		};
		D771D0C52CD55211004C13CB /* Apply raster rendering rule */ = {
			isa = PBXGroup;
			children = (
				D771D0C22CD55211004C13CB /* ApplyRasterRenderingRuleView.swift */,
			);
			path = "Apply raster rendering rule";
			sourceTree = "<group>";
		};
		D77570BC2A29427200F490CD /* Animate images with image overlay */ = {
			isa = PBXGroup;
			children = (
				D77570BF2A2942F800F490CD /* AnimateImagesWithImageOverlayView.swift */,
			);
			path = "Animate images with image overlay";
			sourceTree = "<group>";
		};
		D77572AC2A295DC100F490CD /* d1453556d91e46dea191c20c398b82cd */ = {
			isa = PBXGroup;
			children = (
				D77572AD2A295DDD00F490CD /* PacificSouthWest2 */,
			);
			path = d1453556d91e46dea191c20c398b82cd;
			sourceTree = "<group>";
		};
		D776880E2B69826B007C3860 /* List spatial reference transformations */ = {
			isa = PBXGroup;
			children = (
				D77688102B69826B007C3860 /* ListSpatialReferenceTransformationsView.swift */,
				D757D14A2B6C46E50065F78F /* ListSpatialReferenceTransformationsView.Model.swift */,
			);
			path = "List spatial reference transformations";
			sourceTree = "<group>";
		};
		D7781D472B7EB03400E53C51 /* 4caec8c55ea2463982f1af7d9611b8d5 */ = {
			isa = PBXGroup;
			children = (
				D7781D482B7EB03400E53C51 /* SanDiegoTourPath.json */,
			);
			path = 4caec8c55ea2463982f1af7d9611b8d5;
			sourceTree = "<group>";
		};
		D77BC5352B59A2D3007B49B6 /* Style point with distance composite scene symbol */ = {
			isa = PBXGroup;
			children = (
				D77BC5362B59A2D3007B49B6 /* StylePointWithDistanceCompositeSceneSymbolView.swift */,
			);
			path = "Style point with distance composite scene symbol";
			sourceTree = "<group>";
		};
		D7848ED72CBD85A300F6F546 /* Add point scene layer */ = {
			isa = PBXGroup;
			children = (
				D7848ED42CBD85A300F6F546 /* AddPointSceneLayerView.swift */,
			);
			path = "Add point scene layer";
			sourceTree = "<group>";
		};
		D7848EFD2CBD986400F6F546 /* Add elevation source from raster */ = {
			isa = PBXGroup;
			children = (
				D7848EFA2CBD986400F6F546 /* AddElevationSourceFromRasterView.swift */,
			);
			path = "Add elevation source from raster";
			sourceTree = "<group>";
		};
		D78666A92A21616D00C60110 /* Find nearest vertex */ = {
			isa = PBXGroup;
			children = (
				D78666AC2A2161F100C60110 /* FindNearestVertexView.swift */,
			);
			path = "Find nearest vertex";
			sourceTree = "<group>";
		};
		D79482D32C35D872006521CD /* Create dynamic basemap gallery */ = {
			isa = PBXGroup;
			children = (
				D79482D02C35D872006521CD /* CreateDynamicBasemapGalleryView.swift */,
				D78FA4932C3C88880079313E /* CreateDynamicBasemapGalleryView.Views.swift */,
			);
			path = "Create dynamic basemap gallery";
			sourceTree = "<group>";
		};
		D7A737DF2BABB9FE00B7C7FC /* Augment reality to show hidden infrastructure */ = {
			isa = PBXGroup;
			children = (
				D7A737DC2BABB9FE00B7C7FC /* AugmentRealityToShowHiddenInfrastructureView.swift */,
				D77D9BFF2BB2438200B38A6C /* AugmentRealityToShowHiddenInfrastructureView.ARSceneView.swift */,
			);
			path = "Augment reality to show hidden infrastructure";
			sourceTree = "<group>";
		};
		D7A85A052CD5ABF5009DC68A /* Query with CQL filters */ = {
			isa = PBXGroup;
			children = (
				D7A85A022CD5ABF5009DC68A /* QueryWithCQLFiltersView.swift */,
			);
			path = "Query with CQL filters";
			sourceTree = "<group>";
		};
		D7ABA2F52A3256610021822B /* Measure distance in scene */ = {
			isa = PBXGroup;
			children = (
				D7ABA2F82A32579C0021822B /* MeasureDistanceInSceneView.swift */,
			);
			path = "Measure distance in scene";
			sourceTree = "<group>";
		};
		D7ABA2FB2A3287C10021822B /* Show viewshed from geoelement in scene */ = {
			isa = PBXGroup;
			children = (
				D7ABA2FE2A32881C0021822B /* ShowViewshedFromGeoelementInSceneView.swift */,
			);
			path = "Show viewshed from geoelement in scene";
			sourceTree = "<group>";
		};
		D7AE861A2AC39D750049B626 /* Display annotation */ = {
			isa = PBXGroup;
			children = (
				D7AE861D2AC39DC50049B626 /* DisplayAnnotationView.swift */,
			);
			path = "Display annotation";
			sourceTree = "<group>";
		};
		D7B3C5C02A43B71E001DA4D8 /* Create convex hull around geometries */ = {
			isa = PBXGroup;
			children = (
				D7634FAE2A43B7AC00F8AEFB /* CreateConvexHullAroundGeometriesView.swift */,
			);
			path = "Create convex hull around geometries";
			sourceTree = "<group>";
		};
		D7BA38962BFBFC0F009954F5 /* Query related features */ = {
			isa = PBXGroup;
			children = (
				D7BA38932BFBFC0F009954F5 /* QueryRelatedFeaturesView.swift */,
			);
			path = "Query related features";
			sourceTree = "<group>";
		};
		D7BB3DD12C5D781800FFCD56 /* 43809fd639f242fd8045ecbafd61a579 */ = {
			isa = PBXGroup;
			children = (
				D7BB3DD02C5D781800FFCD56 /* SaveTheBay.geodatabase */,
			);
			path = 43809fd639f242fd8045ecbafd61a579;
			sourceTree = "<group>";
		};
		D7BE7E6E2CC19CC3006DDB0C /* Add tiled layer */ = {
			isa = PBXGroup;
			children = (
				D7BE7E6B2CC19CC3006DDB0C /* AddTiledLayerView.swift */,
			);
			path = "Add tiled layer";
			sourceTree = "<group>";
		};
		D7BEBA9F2CBD9CCA00F882E7 /* 98092369c4ae4d549bbbd45dba993ebc */ = {
			isa = PBXGroup;
			children = (
				D7BEBA9E2CBD9CCA00F882E7 /* MontereyElevation.dt2 */,
			);
			path = 98092369c4ae4d549bbbd45dba993ebc;
			sourceTree = "<group>";
		};
		D7BEBAC22CBDC0F800F882E7 /* Add elevation source from tile package */ = {
			isa = PBXGroup;
			children = (
				D7BEBABF2CBDC0F800F882E7 /* AddElevationSourceFromTilePackageView.swift */,
			);
			path = "Add elevation source from tile package";
			sourceTree = "<group>";
		};
		D7BEBAC82CBDC81200F882E7 /* 52ca74b4ba8042b78b3c653696f34a9c */ = {
			isa = PBXGroup;
			children = (
				D7BEBAC72CBDC81200F882E7 /* MontereyElevation.tpkx */,
			);
			path = 52ca74b4ba8042b78b3c653696f34a9c;
			sourceTree = "<group>";
		};
		D7BEBAD12CBDFE1C00F882E7 /* Display alternate symbols at different scales */ = {
			isa = PBXGroup;
			children = (
				D7BEBACE2CBDFE1C00F882E7 /* DisplayAlternateSymbolsAtDifferentScalesView.swift */,
			);
			path = "Display alternate symbols at different scales";
			sourceTree = "<group>";
		};
		D7C16D172AC5F6C100689E89 /* Animate 3D graphic */ = {
			isa = PBXGroup;
			children = (
				D7058FB02ACB423C00A40F14 /* Animate3DGraphicView.Model.swift */,
				D7054AE82ACCCB6C007235BA /* Animate3DGraphicView.SettingsView.swift */,
				D7C16D1A2AC5F95300689E89 /* Animate3DGraphicView.swift */,
			);
			path = "Animate 3D graphic";
			sourceTree = "<group>";
		};
		D7C16D1D2AC5FE8200689E89 /* 5a9b60cee9ba41e79640a06bcdf8084d */ = {
			isa = PBXGroup;
			children = (
				D7C16D1E2AC5FE8200689E89 /* Pyrenees.csv */,
			);
			path = 5a9b60cee9ba41e79640a06bcdf8084d;
			sourceTree = "<group>";
		};
		D7C16D202AC5FE9800689E89 /* 290f0c571c394461a8b58b6775d0bd63 */ = {
			isa = PBXGroup;
			children = (
				D7C16D212AC5FE9800689E89 /* GrandCanyon.csv */,
			);
			path = 290f0c571c394461a8b58b6775d0bd63;
			sourceTree = "<group>";
		};
		D7C16D232AC5FEA600689E89 /* 12509ffdc684437f8f2656b0129d2c13 */ = {
			isa = PBXGroup;
			children = (
				D7C16D242AC5FEA600689E89 /* Snowdon.csv */,
			);
			path = 12509ffdc684437f8f2656b0129d2c13;
			sourceTree = "<group>";
		};
		D7C16D262AC5FEB600689E89 /* e87c154fb9c2487f999143df5b08e9b1 */ = {
			isa = PBXGroup;
			children = (
				D7C16D272AC5FEB600689E89 /* Hawaii.csv */,
			);
			path = e87c154fb9c2487f999143df5b08e9b1;
			sourceTree = "<group>";
		};
		D7C3AB462B683291008909B9 /* Set feature request mode */ = {
			isa = PBXGroup;
			children = (
				D7C3AB472B683291008909B9 /* SetFeatureRequestModeView.swift */,
			);
			path = "Set feature request mode";
			sourceTree = "<group>";
		};
		D7C5233F2BED9BBF00E8221A /* e4a398afe9a945f3b0f4dca1e4faccb5 */ = {
			isa = PBXGroup;
			children = (
				D7C5233E2BED9BBF00E8221A /* SanFrancisco.tpkx */,
			);
			path = e4a398afe9a945f3b0f4dca1e4faccb5;
			sourceTree = "<group>";
		};
		D7CC33FB2A31475C00198EDF /* Show line of sight between points */ = {
			isa = PBXGroup;
			children = (
				D7CC33FD2A31475C00198EDF /* ShowLineOfSightBetweenPointsView.swift */,
			);
			path = "Show line of sight between points";
			sourceTree = "<group>";
		};
		D7CDD3882CB86F0A00DE9766 /* Add point cloud layer from file */ = {
			isa = PBXGroup;
			children = (
				D7CDD3852CB86F0A00DE9766 /* AddPointCloudLayerFromFileView.swift */,
			);
			path = "Add point cloud layer from file";
			sourceTree = "<group>";
		};
		D7CDD38E2CB872EA00DE9766 /* 34da965ca51d4c68aa9b3a38edb29e00 */ = {
			isa = PBXGroup;
			children = (
				D7CDD38D2CB872EA00DE9766 /* sandiego-north-balboa-pointcloud.slpk */,
			);
			path = 34da965ca51d4c68aa9b3a38edb29e00;
			sourceTree = "<group>";
		};
		D7CE9F992AE2F575008F7A5F /* 22c3083d4fa74e3e9b25adfc9f8c0496 */ = {
			isa = PBXGroup;
			children = (
				D7CE9F9A2AE2F575008F7A5F /* streetmap_SD.tpkx */,
			);
			path = 22c3083d4fa74e3e9b25adfc9f8c0496;
			sourceTree = "<group>";
		};
		D7CE9F9C2AE2F585008F7A5F /* 3424d442ebe54f3cbf34462382d3aebe */ = {
			isa = PBXGroup;
			children = (
				D7CE9FA22AE2F595008F7A5F /* san-diego-eagle-locator */,
			);
			path = 3424d442ebe54f3cbf34462382d3aebe;
			sourceTree = "<group>";
		};
		D7D1F3512ADDBE5D009CE2DA /* 7dd2f97bb007466ea939160d0de96a9d */ = {
			isa = PBXGroup;
			children = (
				D7D1F3522ADDBE5D009CE2DA /* philadelphia.mspk */,
			);
			path = 7dd2f97bb007466ea939160d0de96a9d;
			sourceTree = "<group>";
		};
		D7D9FCF52BF2CC8600F972A2 /* Filter by definition expression or display filter */ = {
			isa = PBXGroup;
			children = (
				D7D9FCF22BF2CC8600F972A2 /* FilterByDefinitionExpressionOrDisplayFilterView.swift */,
			);
			path = "Filter by definition expression or display filter";
			sourceTree = "<group>";
		};
		D7DDF84F2AF47C6C004352D9 /* Find route around barriers */ = {
			isa = PBXGroup;
			children = (
				D76EE6062AF9AFE100DA0325 /* FindRouteAroundBarriersView.Model.swift */,
				D7DDF8502AF47C6C004352D9 /* FindRouteAroundBarriersView.swift */,
				D73FCFFE2B02C7630006360D /* FindRouteAroundBarriersView.Views.swift */,
			);
			path = "Find route around barriers";
			sourceTree = "<group>";
		};
		D7DFA0E92CBA0242007C31F2 /* Add map image layer */ = {
			isa = PBXGroup;
			children = (
				D7DFA0E62CBA0242007C31F2 /* AddMapImageLayerView.swift */,
			);
			path = "Add map image layer";
			sourceTree = "<group>";
		};
		D7E440D12A1ECBC2005D74DE /* Create buffers around points */ = {
			isa = PBXGroup;
			children = (
				D7E440D62A1ECE7D005D74DE /* CreateBuffersAroundPointsView.swift */,
			);
			path = "Create buffers around points";
			sourceTree = "<group>";
		};
		D7E557602A1D743100B9FB09 /* Add WMS layer */ = {
			isa = PBXGroup;
			children = (
				D7E557672A1D768800B9FB09 /* AddWMSLayerView.swift */,
			);
			path = "Add WMS layer";
			sourceTree = "<group>";
		};
		D7E7D0792AEB39BF003AAD02 /* Find route in transport network */ = {
			isa = PBXGroup;
			children = (
				D7749AD52AF08BF50086632F /* FindRouteInTransportNetworkView.Model.swift */,
				D7E7D0802AEB39D5003AAD02 /* FindRouteInTransportNetworkView.swift */,
			);
			path = "Find route in transport network";
			sourceTree = "<group>";
		};
		D7E7D0862AEB3C36003AAD02 /* df193653ed39449195af0c9725701dca */ = {
			isa = PBXGroup;
			children = (
				D7E7D0992AEB3C47003AAD02 /* san_diego_offline_routing */,
			);
			path = df193653ed39449195af0c9725701dca;
			sourceTree = "<group>";
		};
		D7EAF34F2A1C011000D822C4 /* Set min and max scale */ = {
			isa = PBXGroup;
			children = (
				D7EAF3592A1C023800D822C4 /* SetMinAndMaxScaleView.swift */,
			);
			path = "Set min and max scale";
			sourceTree = "<group>";
		};
		D7ECF5942AB8BDCA003FB2BE /* Render multilayer symbols */ = {
			isa = PBXGroup;
			children = (
				D7ECF5972AB8BE63003FB2BE /* RenderMultilayerSymbolsView.swift */,
			);
			path = "Render multilayer symbols";
			sourceTree = "<group>";
		};
		D7EF5D712A269E2D00FEBDE5 /* Show coordinates in multiple formats */ = {
			isa = PBXGroup;
			children = (
				D7EF5D742A26A03A00FEBDE5 /* ShowCoordinatesInMultipleFormatsView.swift */,
			);
			path = "Show coordinates in multiple formats";
			sourceTree = "<group>";
		};
		D7F2A02C2CD00F1C0008D981 /* Apply dictionary renderer to feature layer */ = {
			isa = PBXGroup;
			children = (
				D7F2A0292CD00F1C0008D981 /* ApplyDictionaryRendererToFeatureLayerView.swift */,
			);
			path = "Apply dictionary renderer to feature layer";
			sourceTree = "<group>";
		};
		D7F8C0342B60564D0072BFA7 /* Add features with contingent values */ = {
			isa = PBXGroup;
			children = (
				D7F8C0362B60564D0072BFA7 /* AddFeaturesWithContingentValuesView.swift */,
				D74F03EF2B609A7D00E83688 /* AddFeaturesWithContingentValuesView.Model.swift */,
				D7F8C0422B608F120072BFA7 /* AddFeaturesWithContingentValuesView.AddFeatureView.swift */,
			);
			path = "Add features with contingent values";
			sourceTree = "<group>";
		};
		D7F8C03C2B605AF60072BFA7 /* e12b54ea799f4606a2712157cf9f6e41 */ = {
			isa = PBXGroup;
			children = (
				D7F8C03D2B605AF60072BFA7 /* ContingentValuesBirdNests.geodatabase */,
			);
			path = e12b54ea799f4606a2712157cf9f6e41;
			sourceTree = "<group>";
		};
		D7F8C03F2B605E720072BFA7 /* b5106355f1634b8996e634c04b6a930a */ = {
			isa = PBXGroup;
			children = (
				D7F8C0402B605E720072BFA7 /* FillmoreTopographicMap.vtpk */,
			);
			path = b5106355f1634b8996e634c04b6a930a;
			sourceTree = "<group>";
		};
		E000E75E2869E325005D87C5 /* Clip geometry */ = {
			isa = PBXGroup;
			children = (
				E000E75F2869E33D005D87C5 /* ClipGeometryView.swift */,
			);
			path = "Clip geometry";
			sourceTree = "<group>";
		};
		E000E761286A0B07005D87C5 /* Cut geometry */ = {
			isa = PBXGroup;
			children = (
				E000E762286A0B18005D87C5 /* CutGeometryView.swift */,
			);
			path = "Cut geometry";
			sourceTree = "<group>";
		};
		E004A6B928414332002A1FE6 /* Set viewpoint rotation */ = {
			isa = PBXGroup;
			children = (
				E004A6BD28414332002A1FE6 /* SetViewpointRotationView.swift */,
			);
			path = "Set viewpoint rotation";
			sourceTree = "<group>";
		};
		E004A6D528465C70002A1FE6 /* Display scene */ = {
			isa = PBXGroup;
			children = (
				E004A6D828465C70002A1FE6 /* DisplaySceneView.swift */,
			);
			path = "Display scene";
			sourceTree = "<group>";
		};
		E004A6DE2846626A002A1FE6 /* Show callout */ = {
			isa = PBXGroup;
			children = (
				E004A6DF28466279002A1FE6 /* ShowCalloutView.swift */,
			);
			path = "Show callout";
			sourceTree = "<group>";
		};
		E004A6E42846A609002A1FE6 /* Style graphics with symbols */ = {
			isa = PBXGroup;
			children = (
				E004A6E52846A61F002A1FE6 /* StyleGraphicsWithSymbolsView.swift */,
			);
			path = "Style graphics with symbols";
			sourceTree = "<group>";
		};
		E004A6E728493BBB002A1FE6 /* Show device location */ = {
			isa = PBXGroup;
			children = (
				E004A6E828493BCE002A1FE6 /* ShowDeviceLocationView.swift */,
			);
			path = "Show device location";
			sourceTree = "<group>";
		};
		E004A6EB28495538002A1FE6 /* Create planar and geodetic buffers */ = {
			isa = PBXGroup;
			children = (
				E004A6EC2849556E002A1FE6 /* CreatePlanarAndGeodeticBuffersView.swift */,
			);
			path = "Create planar and geodetic buffers";
			sourceTree = "<group>";
		};
		E004A6EE284E4B7A002A1FE6 /* Download vector tiles to local cache */ = {
			isa = PBXGroup;
			children = (
				E004A6EF284E4B9B002A1FE6 /* DownloadVectorTilesToLocalCacheView.swift */,
			);
			path = "Download vector tiles to local cache";
			sourceTree = "<group>";
		};
		E004A6F1284E4F80002A1FE6 /* Show result of spatial operations */ = {
			isa = PBXGroup;
			children = (
				E004A6F2284E4FEB002A1FE6 /* ShowResultOfSpatialOperationsView.swift */,
			);
			path = "Show result of spatial operations";
			sourceTree = "<group>";
		};
		E004A6F4284FA3C5002A1FE6 /* Select features in feature layer */ = {
			isa = PBXGroup;
			children = (
				E004A6F5284FA42A002A1FE6 /* SelectFeaturesInFeatureLayerView.swift */,
			);
			path = "Select features in feature layer";
			sourceTree = "<group>";
		};
		E041ABC3287CAFEB0056009B /* Web */ = {
			isa = PBXGroup;
			children = (
				E041AC15287F54580056009B /* highlight.min.js */,
				E041AC1D288076A60056009B /* info.css */,
				E041AC1F288077B90056009B /* xcode.css */,
			);
			path = Web;
			sourceTree = "<group>";
		};
		E066DD33285CF3A0004D3D5B /* Find route */ = {
			isa = PBXGroup;
			children = (
				E066DD34285CF3B3004D3D5B /* FindRouteView.swift */,
			);
			path = "Find route";
			sourceTree = "<group>";
		};
		E066DD362860AB0B004D3D5B /* Style graphics with renderer */ = {
			isa = PBXGroup;
			children = (
				E066DD372860AB28004D3D5B /* StyleGraphicsWithRendererView.swift */,
			);
			path = "Style graphics with renderer";
			sourceTree = "<group>";
		};
		E066DD392860C9EE004D3D5B /* Show result of spatial relationships */ = {
			isa = PBXGroup;
			children = (
				E066DD3A2860CA08004D3D5B /* ShowResultOfSpatialRelationshipsView.swift */,
			);
			path = "Show result of spatial relationships";
			sourceTree = "<group>";
		};
		E066DD3E28610F3F004D3D5B /* Add scene layer from service */ = {
			isa = PBXGroup;
			children = (
				E066DD3F28610F55004D3D5B /* AddSceneLayerFromServiceView.swift */,
			);
			path = "Add scene layer from service";
			sourceTree = "<group>";
		};
		E070A0A1286F3B3400F2B606 /* Download preplanned map area */ = {
			isa = PBXGroup;
			children = (
				883C121429C9136600062FF9 /* DownloadPreplannedMapAreaView.MapPicker.swift */,
				E0D04FF128A5390000747989 /* DownloadPreplannedMapAreaView.Model.swift */,
				E070A0A2286F3B6000F2B606 /* DownloadPreplannedMapAreaView.swift */,
			);
			path = "Download preplanned map area";
			sourceTree = "<group>";
		};
		E088E1552862578800413100 /* Set surface placement mode */ = {
			isa = PBXGroup;
			children = (
				E088E1562862579D00413100 /* SetSurfacePlacementModeView.swift */,
			);
			path = "Set surface placement mode";
			sourceTree = "<group>";
		};
		E088E1722863B5E600413100 /* Generate offline map */ = {
			isa = PBXGroup;
			children = (
				E088E1732863B5F800413100 /* GenerateOfflineMapView.swift */,
			);
			path = "Generate offline map";
			sourceTree = "<group>";
		};
		E0EA0B75286638FD00C9621D /* Project geometry */ = {
			isa = PBXGroup;
			children = (
				E0EA0B762866390E00C9621D /* ProjectGeometryView.swift */,
			);
			path = "Project geometry";
			sourceTree = "<group>";
		};
		E0FE32E528747762002C6ACA /* Browse building floors */ = {
			isa = PBXGroup;
			children = (
				E0FE32E628747778002C6ACA /* BrowseBuildingFloorsView.swift */,
			);
			path = "Browse building floors";
			sourceTree = "<group>";
		};
		F111CCBD288B548400205358 /* Display map from mobile map package */ = {
			isa = PBXGroup;
			children = (
				F111CCC0288B5D5600205358 /* DisplayMapFromMobileMapPackageView.swift */,
			);
			path = "Display map from mobile map package";
			sourceTree = "<group>";
		};
		F111CCC2288B63DB00205358 /* e1f3a7254cb845b09450f54937c16061 */ = {
			isa = PBXGroup;
			children = (
				F111CCC3288B641900205358 /* Yellowstone.mmpk */,
			);
			path = e1f3a7254cb845b09450f54937c16061;
			sourceTree = "<group>";
		};
		F19A316128906F0D003B7EF9 /* Add raster from file */ = {
			isa = PBXGroup;
			children = (
				F1E71BF0289473760064C33F /* AddRasterFromFileView.swift */,
			);
			path = "Add raster from file";
			sourceTree = "<group>";
		};
/* End PBXGroup section */

/* Begin PBXNativeTarget section */
		00E5401227F3CCA200CF66D5 /* Samples */ = {
			isa = PBXNativeTarget;
			buildConfigurationList = 00E5402427F3CCA200CF66D5 /* Build configuration list for PBXNativeTarget "Samples" */;
			buildPhases = (
				001C6DDC27FE5CE800D472C2 /* Create .secrets File If It Does Not Exist */,
				00CCB8A3285BA2FD00BBAB70 /* Download Portal Item Data */,
				00E5402B27F77A5A00CF66D5 /* Lint Sources */,
				00E5400F27F3CCA200CF66D5 /* Sources */,
				00144B5E280634840090DD5D /* Embed Frameworks */,
				00E5401027F3CCA200CF66D5 /* Frameworks */,
				00E5401127F3CCA200CF66D5 /* Resources */,
				0039A4E82885C4E300592C86 /* Copy Source Code Files */,
				0039A4E72885C45200592C86 /* Copy README.md Files For Source Code View */,
			);
			buildRules = (
				0083586F27FE3BCF00192A15 /* PBXBuildRule */,
				0074ABCC2817B8E60037244A /* PBXBuildRule */,
			);
			dependencies = (
			);
			name = Samples;
			packageProductDependencies = (
				00C43AEC2947DC350099AE34 /* ArcGISToolkit */,
			);
			productName = "arcgis-swift-sdk-samples (iOS)";
			productReference = 00E5401327F3CCA200CF66D5 /* ArcGIS Maps SDK Samples.app */;
			productType = "com.apple.product-type.application";
		};
/* End PBXNativeTarget section */

/* Begin PBXProject section */
		00E5400727F3CCA100CF66D5 /* Project object */ = {
			isa = PBXProject;
			attributes = {
				BuildIndependentTargetsInParallel = 1;
				KnownAssetTags = (
					AddCustomDynamicEntityDataSource,
					AddElevationSourceFromRaster,
					AddElevationSourceFromTilePackage,
					AddFeatureLayers,
					AddFeaturesWithContingentValues,
					AddKmlLayer,
					AddPointCloudLayerFromFile,
					AddRasterFromFile,
					AddRastersAndFeatureTablesFromGeopackage,
					AddTiledLayerAsBasemap,
					AddVectorTiledLayerFromCustomStyle,
					Animate3DGraphic,
					AnimateImagesWithImageOverlay,
					ApplyBlendRendererToHillshade,
					ApplyColormapRendererToRaster,
					ApplyDictionaryRendererToFeatureLayer,
					ApplyDictionaryRendererToGraphicsOverlay,
					ApplyHillshadeRendererToRaster,
					ApplyRgbRenderer,
					ApplyScheduledUpdatesToPreplannedMapArea,
					AugmentRealityToShowTabletopScene,
					ChangeCameraController,
					ConfigureElectronicNavigationalCharts,
					DisplayDimensions,
					DisplayMapFromMobileMapPackage,
					DisplaySceneFromMobileScenePackage,
					EditAndSyncFeaturesWithFeatureService,
					EditFeaturesWithFeatureLinkedAnnotation,
					EditGeodatabaseWithTransactions,
					FindRouteInMobileMapPackage,
					FindRouteInTransportNetwork,
					GenerateOfflineMapWithLocalBasemap,
					GeocodeOffline,
					IdentifyRasterCell,
					ListContentsOfKmlFile,
					NavigateRouteWithRerouting,
					OrbitCameraAroundObject,
					ShowDeviceLocationWithNmeaDataSources,
					ShowMobileMapPackageExpirationDate,
					ShowViewshedFromGeoelementInScene,
					SnapGeometryEditsWithUtilityNetworkRules,
					StyleFeaturesWithCustomDictionary,
					StylePointWithDistanceCompositeSceneSymbol,
					StyleSymbolsFromMobileStyleFile,
				);
				LastSwiftUpdateCheck = 1330;
				LastUpgradeCheck = 1600;
				ORGANIZATIONNAME = Esri;
				TargetAttributes = {
					00E5401227F3CCA200CF66D5 = {
						CreatedOnToolsVersion = 13.3;
					};
				};
			};
			buildConfigurationList = 00E5400A27F3CCA100CF66D5 /* Build configuration list for PBXProject "Samples" */;
			developmentRegion = en;
			hasScannedForEncodings = 0;
			knownRegions = (
				en,
				Base,
			);
			mainGroup = 00E5400627F3CCA100CF66D5;
			packageReferences = (
				00C43AEB2947DC350099AE34 /* XCRemoteSwiftPackageReference "arcgis-maps-sdk-swift-toolkit" */,
			);
			preferredProjectObjectVersion = 77;
			productRefGroup = 00E5401427F3CCA200CF66D5 /* Products */;
			projectDirPath = "";
			projectRoot = "";
			targets = (
				00E5401227F3CCA200CF66D5 /* Samples */,
			);
		};
/* End PBXProject section */

/* Begin PBXResourcesBuildPhase section */
		00E5401127F3CCA200CF66D5 /* Resources */ = {
			isa = PBXResourcesBuildPhase;
			buildActionMask = 2147483647;
			files = (
				1CC755E12DC5A6A7004B346F /* Shasta_Elevation in Resources */,
				D7F8C0412B605E720072BFA7 /* FillmoreTopographicMap.vtpk in Resources */,
				9537AFD72C220EF0000923C5 /* ExchangeSetwithoutUpdates in Resources */,
				D7F8C03E2B605AF60072BFA7 /* ContingentValuesBirdNests.geodatabase in Resources */,
				E041AC1E288076A60056009B /* info.css in Resources */,
				D7CE9F9B2AE2F575008F7A5F /* streetmap_SD.tpkx in Resources */,
				D721EEA82ABDFF550040BE46 /* LothianRiversAnno.mmpk in Resources */,
				D7C16D1F2AC5FE8200689E89 /* Pyrenees.csv in Resources */,
				E041AC1A287F54580056009B /* highlight.min.js in Resources */,
				D7497F402AC4BA4100167AD2 /* Edinburgh_Pylon_Dimensions.mmpk in Resources */,
				D7C523402BED9BBF00E8221A /* SanFrancisco.tpkx in Resources */,
				00E5402027F3CCA200CF66D5 /* Assets.xcassets in Resources */,
				4D126D7C29CA3E6000CFB7A7 /* Redlands.nmea in Resources */,
				00C94A0D28B53DE1004E42D9 /* raster-file in Resources */,
				D7464F2B2ACE0965007FEE88 /* SA_EVI_8Day_03May20 in Resources */,
				D762DA0E2D94C750001052DD /* NapervilleGasUtilities.geodatabase in Resources */,
				004FE87129DF5D8700075217 /* Bristol in Resources */,
				D713C6F72CB9B9A60073AA72 /* US_State_Capitals.kml in Resources */,
				00FA4E822DCD5AEE008A34CF /* srtm in Resources */,
				D7C16D252AC5FEA600689E89 /* Snowdon.csv in Resources */,
				D73F8CF42AB1089900CD39DA /* Restaurant.stylx in Resources */,
				D7BB3DD22C5D781800FFCD56 /* SaveTheBay.geodatabase in Resources */,
				D707899B2CD16324000DF215 /* Mil2525DMessages.xml in Resources */,
				D74C8C022ABA6202007C76B8 /* emoji-mobile.stylx in Resources */,
				D7CE9FA32AE2F595008F7A5F /* san-diego-eagle-locator in Resources */,
				D70539102CD012BB00F63F4A /* militaryoverlay.geodatabase in Resources */,
				D76000B72AF19FCA00B3084D /* SanFrancisco.mmpk in Resources */,
				D762AF652BF6A96100ECE3C7 /* loudoun_anno.geodatabase in Resources */,
				792222DD2A81AA5D00619FFE /* AIS_MarineCadastre_SelectedVessels_CustomDataSource.jsonl in Resources */,
				E041AC20288077B90056009B /* xcode.css in Resources */,
				00D4EF9028638BF100B9CC30 /* LA_Trails.geodatabase in Resources */,
				D701D72C2A37C7F7006FF0C8 /* bradley_low_3ds in Resources */,
				D7CDD38F2CB872EA00DE9766 /* sandiego-north-balboa-pointcloud.slpk in Resources */,
				00D4EF9A28638BF100B9CC30 /* AuroraCO.gpkg in Resources */,
				D7C16D282AC5FEB700689E89 /* Hawaii.csv in Resources */,
				D73571D72CB613220046A433 /* hydrography in Resources */,
				D7BEBAC92CBDC81200F882E7 /* MontereyElevation.tpkx in Resources */,
				D7D1F3532ADDBE5D009CE2DA /* philadelphia.mspk in Resources */,
				D7201D2B2CC6D829004BDB7D /* dodge_city.vtpk in Resources */,
				004A2B9D2BED455B00C297CE /* canyonlands in Resources */,
				798C2DA72AFC505600EE7E97 /* PrivacyInfo.xcprivacy in Resources */,
				D7E7D09A2AEB3C47003AAD02 /* san_diego_offline_routing in Resources */,
				F111CCC4288B641900205358 /* Yellowstone.mmpk in Resources */,
				4C81275D2DCBB745006EF7D2 /* ShastaBW in Resources */,
				D705390A2CD0122D00F63F4A /* mil2525d.stylx in Resources */,
				D77572AE2A295DDE00F490CD /* PacificSouthWest2 in Resources */,
				D75E5EEC2CC0466900252595 /* esri_test_data.kmz in Resources */,
				10D321932BDB187400B39B1B /* naperville_imagery.tpkx in Resources */,
				00D4EFB12863CE6300B9CC30 /* ScottishWildlifeTrust_reserves in Resources */,
				D7781D492B7EB03400E53C51 /* SanDiegoTourPath.json in Resources */,
				D7C16D222AC5FE9800689E89 /* GrandCanyon.csv in Resources */,
				D7BEBAA02CBD9CCA00F882E7 /* MontereyElevation.dt2 in Resources */,
			);
			runOnlyForDeploymentPostprocessing = 0;
		};
/* End PBXResourcesBuildPhase section */

/* Begin PBXShellScriptBuildPhase section */
		001C6DDC27FE5CE800D472C2 /* Create .secrets File If It Does Not Exist */ = {
			isa = PBXShellScriptBuildPhase;
			alwaysOutOfDate = 1;
			buildActionMask = 2147483647;
			files = (
			);
			inputFileListPaths = (
			);
			inputPaths = (
			);
			name = "Create .secrets File If It Does Not Exist";
			outputFileListPaths = (
			);
			outputPaths = (
				"$(SRCROOT)/.secrets",
			);
			runOnlyForDeploymentPostprocessing = 0;
			shellPath = /bin/sh;
			shellScript = "if [ ! -e \"$SRCROOT/.secrets\" ]\nthen\n    touch \"$SRCROOT/.secrets\"\nfi\n";
		};
		0039A4E72885C45200592C86 /* Copy README.md Files For Source Code View */ = {
			isa = PBXShellScriptBuildPhase;
			alwaysOutOfDate = 1;
			buildActionMask = 2147483647;
			files = (
			);
			inputFileListPaths = (
			);
			inputPaths = (
			);
			name = "Copy README.md Files For Source Code View";
			outputFileListPaths = (
			);
			outputPaths = (
			);
			runOnlyForDeploymentPostprocessing = 0;
			shellPath = /bin/sh;
			shellScript = "echo $BUILT_PRODUCTS_DIR\n\n# Directory to which the readmes will be copied.\nREADMES_DIR=${BUILT_PRODUCTS_DIR}/${UNLOCALIZED_RESOURCES_FOLDER_PATH}/READMEs\nmkdir -p \"${READMES_DIR}\"\n\n# Root readme for the project to skip.\nDEFAULT_README=$SRCROOT/README.md\n\n# Find all README.md files in the project.\nfind ${SRCROOT} -name \"README.md\" | while read file\ndo\n    # Skip the root readme for project.\n    if [ \"$file\" = \"$DEFAULT_README\" ]\n    then\n        echo $BUILT_PRODUCTS_DIR\n        continue\n    fi\n    \n    # Extract the folder name from the path.\n    FILE_PATH=$(dirname \"$file\")\n    FOLDER_NAME=$(basename \"$FILE_PATH\")\n    \n    cp \"${file}\" \"${READMES_DIR}/${FOLDER_NAME}.md\"\ndone\n";
		};
		00CCB8A3285BA2FD00BBAB70 /* Download Portal Item Data */ = {
			isa = PBXShellScriptBuildPhase;
			alwaysOutOfDate = 1;
			buildActionMask = 2147483647;
			files = (
			);
			inputFileListPaths = (
			);
			inputPaths = (
			);
			name = "Download Portal Item Data";
			outputFileListPaths = (
			);
			outputPaths = (
			);
			runOnlyForDeploymentPostprocessing = 0;
			shellPath = /bin/sh;
			shellScript = "SAMPLES_DIRECTORY=\"${SRCROOT}/Shared/Samples\"\nDOWNLOAD_DIRECTORY=\"${SRCROOT}/Portal Data\"\nxcrun --sdk macosx swift \"${SRCROOT}/Scripts/DownloadPortalItemData.swift\" \"$SAMPLES_DIRECTORY\" \"$DOWNLOAD_DIRECTORY\"\n";
		};
		00E5402B27F77A5A00CF66D5 /* Lint Sources */ = {
			isa = PBXShellScriptBuildPhase;
			alwaysOutOfDate = 1;
			buildActionMask = 2147483647;
			files = (
			);
			inputFileListPaths = (
			);
			inputPaths = (
			);
			name = "Lint Sources";
			outputFileListPaths = (
			);
			outputPaths = (
			);
			runOnlyForDeploymentPostprocessing = 0;
			shellPath = /bin/sh;
			shellScript = "if [[ \"$(uname -m)\" == arm64 ]]; then\n    export PATH=\"/opt/homebrew/bin:$PATH\"\nfi\n\nif which swiftlint > /dev/null; then\n  swiftlint\nelse\n  echo \"warning: SwiftLint not installed, download from https://github.com/realm/SwiftLint\"\nfi\n";
		};
/* End PBXShellScriptBuildPhase section */

/* Begin PBXSourcesBuildPhase section */
		00E5400F27F3CCA200CF66D5 /* Sources */ = {
			isa = PBXSourcesBuildPhase;
			buildActionMask = 2147483647;
			files = (
				95F891292C46E9D60010EBED /* ShowDeviceLocationUsingIndoorPositioningView.swift in Sources */,
				00FA4E8B2DCD7233008A34CF /* ApplySimpleRendererToGraphicsOverlayView.swift in Sources */,
				1C2538562BABACFD00337307 /* AugmentRealityToNavigateRouteView.swift in Sources */,
				1C2538572BABACFD00337307 /* AugmentRealityToNavigateRouteView.ARSceneView.swift in Sources */,
				D72FE7082CE6DA1900BBC0FE /* SampleMenuButtons.swift in Sources */,
				D76929FA2B4F79540047205E /* OrbitCameraAroundObjectView.swift in Sources */,
				D771D0C82CD55211004C13CB /* ApplyRasterRenderingRuleView.swift in Sources */,
				79D84D132A81711A00F45262 /* AddCustomDynamicEntityDataSourceView.swift in Sources */,
				102B6A372BFD5B55009F763C /* IdentifyFeaturesInWMSLayerView.swift in Sources */,
				E000E7602869E33D005D87C5 /* ClipGeometryView.swift in Sources */,
				9503056E2C46ECB70091B32D /* ShowDeviceLocationUsingIndoorPositioningView.Model.swift in Sources */,
				4D2ADC6729C50BD6003B367F /* AddDynamicEntityLayerView.Model.swift in Sources */,
				D7A85A082CD5ABF5009DC68A /* QueryWithCQLFiltersView.swift in Sources */,
				E004A6E928493BCE002A1FE6 /* ShowDeviceLocationView.swift in Sources */,
				1C26ED192A859525009B7721 /* FilterFeaturesInSceneView.swift in Sources */,
				D751B4C82CD3E572005CE750 /* AddKMLLayerWithNetworkLinksView.swift in Sources */,
				D75E5EF12CC049D500252595 /* EditFeaturesUsingFeatureFormsView.swift in Sources */,
				D7352F8E2BD992C40013FFEF /* MonitorChangesToDrawStatusView.swift in Sources */,
				F111CCC1288B5D5600205358 /* DisplayMapFromMobileMapPackageView.swift in Sources */,
				D76495212B74687E0042699E /* ValidateUtilityNetworkTopologyView.Model.swift in Sources */,
				D7D9FCF62BF2CC8600F972A2 /* FilterByDefinitionExpressionOrDisplayFilterView.swift in Sources */,
				D7337C5A2ABCFDB100A5D865 /* StyleSymbolsFromMobileStyleFileView.SymbolOptionsListView.swift in Sources */,
				00E1D90F2BC0B1E8001AEB6A /* SnapGeometryEditsView.GeometryEditorMenu.swift in Sources */,
				1C43BC842A43781200509BF8 /* SetVisibilityOfSubtypeSublayerView.swift in Sources */,
				00A7A1462A2FC58300F035F7 /* DisplayContentOfUtilityNetworkContainerView.swift in Sources */,
				D7553CDB2AE2DFEC00DC2A70 /* GeocodeOfflineView.swift in Sources */,
				D757D14B2B6C46E50065F78F /* ListSpatialReferenceTransformationsView.Model.swift in Sources */,
				218F35B829C28F4A00502022 /* AuthenticateWithOAuthView.swift in Sources */,
				79B7B80A2A1BF8EC00F57C27 /* CreateAndSaveKMLView.swift in Sources */,
				D7C6420C2B4F47E10042B8F7 /* SearchForWebMapView.Model.swift in Sources */,
				000D43162B9918420003D3C2 /* ConfigureBasemapStyleParametersView.swift in Sources */,
				7573E81C29D6134C00BEED9C /* TraceUtilityNetworkView.Enums.swift in Sources */,
				7573E81A29D6134C00BEED9C /* TraceUtilityNetworkView.Model.swift in Sources */,
				1C3B7DC82A5F64FC00907443 /* AnalyzeNetworkWithSubnetworkTraceView.Model.swift in Sources */,
				0072C7FA2DBABEAC001502CA /* AddIntegratedMeshLayerView.swift in Sources */,
				D752D9402A39154C003EB25E /* ManageOperationalLayersView.swift in Sources */,
				D7ABA2F92A32579C0021822B /* MeasureDistanceInSceneView.swift in Sources */,
				D7CDD38B2CB86F0A00DE9766 /* AddPointCloudLayerFromFileView.swift in Sources */,
				D7BA38912BFBC476009954F5 /* EditFeaturesWithFeatureLinkedAnnotationView.Model.swift in Sources */,
				10D321962BDB1CB500B39B1B /* GenerateOfflineMapWithLocalBasemapView.swift in Sources */,
				D7201CDA2CC6B710004BDB7D /* AddTiledLayerAsBasemapView.swift in Sources */,
				D73723792AF5ADD800846884 /* FindRouteInMobileMapPackageView.MobileMapView.swift in Sources */,
				E004A6E028466279002A1FE6 /* ShowCalloutView.swift in Sources */,
				E000E763286A0B18005D87C5 /* CutGeometryView.swift in Sources */,
				D7BE7E6F2CC19CC3006DDB0C /* AddTiledLayerView.swift in Sources */,
				D7705D582AFC244E00CC0335 /* FindClosestFacilityToMultiplePointsView.swift in Sources */,
				D73FCFFF2B02C7630006360D /* FindRouteAroundBarriersView.Views.swift in Sources */,
				1C29C9592DBAE50D0074028F /* AddWMTSLayerView.swift in Sources */,
				D71D9B152DC430F800FF2D5A /* ApplyTerrainExaggerationView.swift in Sources */,
				3EEDE7CE2C5D73F700510104 /* SetSpatialReferenceView.swift in Sources */,
				4D126D7229CA1E1800CFB7A7 /* FileNMEASentenceReader.swift in Sources */,
				001C6DE127FE8A9400D472C2 /* AppSecrets.swift.masque in Sources */,
				D77BC5392B59A2D3007B49B6 /* StylePointWithDistanceCompositeSceneSymbolView.swift in Sources */,
				D7084FA92AD771AA00EC7F4F /* AugmentRealityToFlyOverSceneView.swift in Sources */,
				D75B58512AAFB3030038B3B4 /* StyleFeaturesWithCustomDictionaryView.swift in Sources */,
				E0D04FF228A5390000747989 /* DownloadPreplannedMapAreaView.Model.swift in Sources */,
				D764B7DF2BE2F89D002E2F92 /* EditGeodatabaseWithTransactionsView.swift in Sources */,
				00CCB8A5285BAF8700BBAB70 /* OnDemandResource.swift in Sources */,
				D7142BC42DB71082004F87B7 /* View+PagePresentation.swift in Sources */,
				D7635FFE2B9277DC0044AB97 /* ConfigureClustersView.swift in Sources */,
				1C19B4F32A578E46001D2506 /* CreateLoadReportView.swift in Sources */,
				D71563E92D5AC2B600D2E948 /* CreateKMLMultiTrackView.swift in Sources */,
				7900C5F62A83FC3F002D430F /* AddCustomDynamicEntityDataSourceView.Vessel.swift in Sources */,
				D71099702A2802FA0065A1C1 /* DensifyAndGeneralizeGeometryView.SettingsView.swift in Sources */,
				D7201D042CC6D3B5004BDB7D /* AddVectorTiledLayerFromCustomStyleView.swift in Sources */,
				E004A6ED2849556E002A1FE6 /* CreatePlanarAndGeodeticBuffersView.swift in Sources */,
				E041ABD7287DB04D0056009B /* SampleInfoView.swift in Sources */,
				D7635FFD2B9277DC0044AB97 /* ConfigureClustersView.SettingsView.swift in Sources */,
				D769DF332BEC1A1C0062AE95 /* EditGeodatabaseWithTransactionsView.Model.swift in Sources */,
				1C43BC822A43781200509BF8 /* SetVisibilityOfSubtypeSublayerView.Model.swift in Sources */,
				D71FCB8A2AD6277F000E517C /* CreateMobileGeodatabaseView.Model.swift in Sources */,
				D752D9462A3A6F80003EB25E /* MonitorChangesToMapLoadStatusView.swift in Sources */,
				00181B462846AD7100654571 /* View+ErrorAlert.swift in Sources */,
				D733CA192BED980D00FBDE4C /* EditAndSyncFeaturesWithFeatureServiceView.swift in Sources */,
				00273CF62A82AB8700A7A77D /* SampleLink.swift in Sources */,
				4C8126E72DC02525006EF7D2 /* AnalyzeHotspotsView.swift in Sources */,
				95A572192C0FDCC9006E8B48 /* ShowScaleBarView.swift in Sources */,
				D7ABA2FF2A32881C0021822B /* ShowViewshedFromGeoelementInSceneView.swift in Sources */,
				E0FE32E728747778002C6ACA /* BrowseBuildingFloorsView.swift in Sources */,
				954AEDEE2C01332600265114 /* SelectFeaturesInSceneLayerView.swift in Sources */,
				D7F8C0432B608F120072BFA7 /* AddFeaturesWithContingentValuesView.AddFeatureView.swift in Sources */,
				D752D95F2A3BCE06003EB25E /* DisplayMapFromPortalItemView.swift in Sources */,
				004A2BA22BED456500C297CE /* ApplyScheduledUpdatesToPreplannedMapAreaView.swift in Sources */,
				3E9F77732C6A60FA0022CAB5 /* QueryFeatureCountAndExtentView.swift in Sources */,
				1CAB8D4B2A3CEAB0002AA649 /* RunValveIsolationTraceView.Model.swift in Sources */,
				E070A0A3286F3B6000F2B606 /* DownloadPreplannedMapAreaView.swift in Sources */,
				D79482D42C35D872006521CD /* CreateDynamicBasemapGalleryView.swift in Sources */,
				D70789922CD160FD000DF215 /* ApplyDictionaryRendererToGraphicsOverlayView.swift in Sources */,
				D77570C02A2942F800F490CD /* AnimateImagesWithImageOverlayView.swift in Sources */,
				D7848EFE2CBD986400F6F546 /* AddElevationSourceFromRasterView.swift in Sources */,
				D7054AE92ACCCB6C007235BA /* Animate3DGraphicView.SettingsView.swift in Sources */,
				D78FA4942C3C88880079313E /* CreateDynamicBasemapGalleryView.Views.swift in Sources */,
				E0EA0B772866390E00C9621D /* ProjectGeometryView.swift in Sources */,
				D74C8BFE2ABA5605007C76B8 /* StyleSymbolsFromMobileStyleFileView.swift in Sources */,
				8810FB592DC94A7200874936 /* ApplyFunctionToRasterFromServiceView.swift in Sources */,
				D7E7D0812AEB39D5003AAD02 /* FindRouteInTransportNetworkView.swift in Sources */,
				D742E4922B04132B00690098 /* DisplayWebSceneFromPortalItemView.swift in Sources */,
				0042E24328E4BF8F001F33D6 /* ShowViewshedFromPointInSceneView.Model.swift in Sources */,
				95F3A52B2C07F09C00885DED /* SetSurfaceNavigationConstraintView.swift in Sources */,
				00FA4E572DBC139C008A34CF /* AddRastersAndFeatureTablesFromGeopackageView.swift in Sources */,
				D7E557682A1D768800B9FB09 /* AddWMSLayerView.swift in Sources */,
				D7497F3C2AC4B4C100167AD2 /* DisplayDimensionsView.swift in Sources */,
				D7C97B562B75C10C0097CDA1 /* ValidateUtilityNetworkTopologyView.Views.swift in Sources */,
				D73FCFF72B02A3AA0006360D /* FindAddressWithReverseGeocodeView.swift in Sources */,
				1C38915D2DBC36C800ADFDDC /* AddWFSLayerView.swift in Sources */,
				D789AAAD2D66C718007A8E0E /* CreateKMLMultiTrackView.Model.swift in Sources */,
				0005580A2817C51E00224BC6 /* SampleDetailView.swift in Sources */,
				00FA4E642DCA72EE008A34CF /* ApplyRGBRendererView.swift in Sources */,
				D75F66362B48EABC00434974 /* SearchForWebMapView.swift in Sources */,
				D7058B102B59E44B000A888A /* StylePointWithSceneSymbolView.swift in Sources */,
				0044218A2DB9533900249FEE /* AddFeatureCollectionLayerFromPortalItemView.swift in Sources */,
				1C8EC7472BAE2891001A6929 /* AugmentRealityToCollectDataView.swift in Sources */,
				D75C35672AB50338003CD55F /* GroupLayersTogetherView.GroupLayerListView.swift in Sources */,
				4D2ADC6229C5071C003B367F /* ChangeMapViewBackgroundView.Model.swift in Sources */,
				D7848ED82CBD85A300F6F546 /* AddPointSceneLayerView.swift in Sources */,
				0074ABCD2817BCC30037244A /* SamplesApp+Samples.swift.tache in Sources */,
				D79EE76E2A4CEA5D005A52AE /* SetUpLocationDrivenGeotriggersView.Model.swift in Sources */,
				4C81273E2DCA9E31006EF7D2 /* ApplyColormapRendererToRasterView.swift in Sources */,
				10CFF4CA2DBAAFAC0027F144 /* AddFeatureLayerWithTimeOffsetView.swift in Sources */,
				D74F03F02B609A7D00E83688 /* AddFeaturesWithContingentValuesView.Model.swift in Sources */,
				E004A6F3284E4FEB002A1FE6 /* ShowResultOfSpatialOperationsView.swift in Sources */,
				955AFAC42C10FD6F009C8FE5 /* ApplyMosaicRuleToRastersView.swift in Sources */,
				D751018E2A2E962D00B8FA48 /* IdentifyLayerFeaturesView.swift in Sources */,
				F1E71BF1289473760064C33F /* AddRasterFromFileView.swift in Sources */,
				00B04273282EC59E0072E1B4 /* AboutView.swift in Sources */,
				88E52E6F2DC96C3F00F48409 /* ApplyHillshadeRendererToRasterView.swift in Sources */,
				7573E81F29D6134C00BEED9C /* TraceUtilityNetworkView.swift in Sources */,
				D7781D4B2B7ECCB700E53C51 /* NavigateRouteWithReroutingView.Model.swift in Sources */,
				4D2ADC6929C50C4C003B367F /* AddDynamicEntityLayerView.SettingsView.swift in Sources */,
				1C42E04729D2396B004FC4BE /* ShowPopupView.swift in Sources */,
				D72FE7032CE6D05600BBC0FE /* AppFavorites.swift in Sources */,
				79302F872A1ED71B0002336A /* CreateAndSaveKMLView.Views.swift in Sources */,
				D73FC0FD2AD4A18D0067A19B /* CreateMobileGeodatabaseView.swift in Sources */,
				D7F2A02F2CD00F1C0008D981 /* ApplyDictionaryRendererToFeatureLayerView.swift in Sources */,
				1C19B4F12A578E46001D2506 /* CreateLoadReportView.Views.swift in Sources */,
				D703F04D2D9334AC0077E3A8 /* SnapGeometryEditsWithUtilityNetworkRulesView.Model.swift in Sources */,
				E066DD3B2860CA08004D3D5B /* ShowResultOfSpatialRelationshipsView.swift in Sources */,
				7573E81E29D6134C00BEED9C /* TraceUtilityNetworkView.Views.swift in Sources */,
				D75E5EE62CC0340100252595 /* ListContentsOfKMLFileView.swift in Sources */,
				4D2ADC5A29C4F612003B367F /* ChangeMapViewBackgroundView.swift in Sources */,
				95DEB9B62C127A92009BEC35 /* ShowViewshedFromPointOnMapView.swift in Sources */,
				D7BA38972BFBFC0F009954F5 /* QueryRelatedFeaturesView.swift in Sources */,
				004421902DB9620200249FEE /* AddFeatureCollectionLayerFromQueryView.swift in Sources */,
				D7ECF5982AB8BE63003FB2BE /* RenderMultilayerSymbolsView.swift in Sources */,
				D769C2122A29019B00030F61 /* SetUpLocationDrivenGeotriggersView.swift in Sources */,
				00FA4E722DCBD7A9008A34CF /* ApplySimpleRendererToFeatureLayerView.swift in Sources */,
				79302F852A1ED4E30002336A /* CreateAndSaveKMLView.Model.swift in Sources */,
				D7C3AB4A2B683291008909B9 /* SetFeatureRequestModeView.swift in Sources */,
				95D2EE0F2C334D1600683D53 /* ShowServiceAreaView.swift in Sources */,
				00FA4E662DCA738A008A34CF /* ApplyRGBRendererView.SettingsView.swift in Sources */,
				D7A670D72DADBC770060E327 /* EnvironmentValues+RequestReviewModel.swift in Sources */,
				D7058FB12ACB423C00A40F14 /* Animate3DGraphicView.Model.swift in Sources */,
				D7BEBAC52CBDC0F800F882E7 /* AddElevationSourceFromTilePackageView.swift in Sources */,
				D77D9C002BB2438200B38A6C /* AugmentRealityToShowHiddenInfrastructureView.ARSceneView.swift in Sources */,
				0044CDDF2995C39E004618CE /* ShowDeviceLocationHistoryView.swift in Sources */,
				E041ABC0287CA9F00056009B /* WebView.swift in Sources */,
				D73E619E2BDB21F400457932 /* EditWithBranchVersioningView.swift in Sources */,
				D7DFA0EA2CBA0242007C31F2 /* AddMapImageLayerView.swift in Sources */,
				D7705D642AFC570700CC0335 /* FindClosestFacilityFromPointView.swift in Sources */,
				E088E1572862579D00413100 /* SetSurfacePlacementModeView.swift in Sources */,
				9579FCEA2C3360BB00FC8A1D /* EditFeatureAttachmentsView.swift in Sources */,
				D762AF5F2BF6A7B900ECE3C7 /* EditFeaturesWithFeatureLinkedAnnotationView.swift in Sources */,
				1CAF831F2A20305F000E1E60 /* ShowUtilityAssociationsView.swift in Sources */,
				00E7C15C2BBE1BF000B85D69 /* SnapGeometryEditsView.swift in Sources */,
				E004A6C128414332002A1FE6 /* SetViewpointRotationView.swift in Sources */,
				883C121529C9136600062FF9 /* DownloadPreplannedMapAreaView.MapPicker.swift in Sources */,
				D72C43F32AEB066D00B6157B /* GeocodeOfflineView.Model.swift in Sources */,
				1C9B74C929DB43580038B06F /* ShowRealisticLightAndShadowsView.swift in Sources */,
				10B782052BE55D7E007EAE6C /* GenerateOfflineMapWithCustomParametersView.swift in Sources */,
				D7635FF12B9272CB0044AB97 /* DisplayClustersView.swift in Sources */,
				D7232EE12AC1E5AA0079ABFF /* PlayKMLTourView.swift in Sources */,
				D7010EBF2B05616900D43F55 /* DisplaySceneFromMobileScenePackageView.swift in Sources */,
				D7337C602ABD142D00A5D865 /* ShowMobileMapPackageExpirationDateView.swift in Sources */,
				00E5401E27F3CCA200CF66D5 /* ContentView.swift in Sources */,
				D7634FAF2A43B7AC00F8AEFB /* CreateConvexHullAroundGeometriesView.swift in Sources */,
				E066DD382860AB28004D3D5B /* StyleGraphicsWithRendererView.swift in Sources */,
				108EC04129D25B2C000F35D0 /* QueryFeatureTableView.swift in Sources */,
				D71D516E2B51D7B600B2A2BE /* SearchForWebMapView.Views.swift in Sources */,
				D71A9DE22D8CC88D00CA03CB /* SnapGeometryEditsWithUtilityNetworkRulesView.swift in Sources */,
				D7114A0D2BDC6A3300FA68CA /* EditWithBranchVersioningView.Model.swift in Sources */,
				00B04FB5283EEBA80026C882 /* DisplayOverviewMapView.swift in Sources */,
				D718A1E72B570F7500447087 /* OrbitCameraAroundObjectView.Model.swift in Sources */,
				88E52E812DCA703B00F48409 /* ApplyHillshadeRendererToRasterView.SettingsView.swift in Sources */,
				D71C5F642AAA7A88006599FD /* CreateSymbolStylesFromWebStylesView.swift in Sources */,
				D7CC33FF2A31475C00198EDF /* ShowLineOfSightBetweenPointsView.swift in Sources */,
				D70BE5792A5624A80022CA02 /* CategoriesView.swift in Sources */,
				10BD9EB42BF51B4B00ABDBD5 /* GenerateOfflineMapWithCustomParametersView.Model.swift in Sources */,
				4D2ADC5D29C4F612003B367F /* ChangeMapViewBackgroundView.SettingsView.swift in Sources */,
				75DD739529D38B1B0010229D /* NavigateRouteView.swift in Sources */,
				D75362D22A1E886700D83028 /* ApplyUniqueValueRendererView.swift in Sources */,
				D74F6C442D0CD51B00D4FB15 /* ConfigureElectronicNavigationalChartsView.swift in Sources */,
				0074ABBF28174BCF0037244A /* DisplayMapView.swift in Sources */,
				D7EF5D752A26A03A00FEBDE5 /* ShowCoordinatesInMultipleFormatsView.swift in Sources */,
				1C3891612DC02F1200ADFDDC /* ApplyBlendRendererToHillshadeView.swift in Sources */,
				D72F272E2ADA1E4400F906DA /* AugmentRealityToShowTabletopSceneView.swift in Sources */,
				10B782082BE5A058007EAE6C /* GenerateOfflineMapWithCustomParametersView.CustomParameters.swift in Sources */,
				D76EE6072AF9AFE100DA0325 /* FindRouteAroundBarriersView.Model.swift in Sources */,
				0086F40128E3770A00974721 /* ShowViewshedFromPointInSceneView.swift in Sources */,
				0044289229C90C0B00160767 /* GetElevationAtPointOnSurfaceView.swift in Sources */,
				00E1D90B2BC0AF97001AEB6A /* SnapGeometryEditsView.SnapSettingsView.swift in Sources */,
				D7E440D72A1ECE7D005D74DE /* CreateBuffersAroundPointsView.swift in Sources */,
				00D4EF802863842100B9CC30 /* AddFeatureLayersView.swift in Sources */,
				4D126D7E29CA43D200CFB7A7 /* ShowDeviceLocationWithNMEADataSourcesView.Model.swift in Sources */,
				D7A670D52DADB9630060E327 /* Bundle.swift in Sources */,
				4D126D6D29CA1B6000CFB7A7 /* ShowDeviceLocationWithNMEADataSourcesView.swift in Sources */,
				D710996D2A27D9210065A1C1 /* DensifyAndGeneralizeGeometryView.swift in Sources */,
				88F93CC129C3D59D0006B28E /* CreateAndEditGeometriesView.swift in Sources */,
				1C0C1C3929D34DAE005C8B24 /* ChangeViewpointView.swift in Sources */,
				955271612C0E6749009B1ED4 /* AddRasterFromServiceView.swift in Sources */,
				D7AE861E2AC39DC50049B626 /* DisplayAnnotationView.swift in Sources */,
				D734FA0C2A183A5B00246D7E /* SetMaxExtentView.swift in Sources */,
				D704AA5A2AB22C1A00A3BB63 /* GroupLayersTogetherView.swift in Sources */,
				0072C7F42DBAA65E001502CA /* AddFeatureCollectionLayerFromTableView.swift in Sources */,
				E004A6DC28465C70002A1FE6 /* DisplaySceneView.swift in Sources */,
				E066DD35285CF3B3004D3D5B /* FindRouteView.swift in Sources */,
				D71371792BD88ECC00EB2F86 /* MonitorChangesToLayerViewStateView.swift in Sources */,
				D7B759B32B1FFBE300017FDD /* FavoritesView.swift in Sources */,
				D722BD222A420DAD002C2087 /* ShowExtrudedFeaturesView.swift in Sources */,
				E004A6F6284FA42A002A1FE6 /* SelectFeaturesInFeatureLayerView.swift in Sources */,
				1C3892312DC59E6000ADFDDC /* ApplyBlendRendererToHillshadeView.SettingsView.swift in Sources */,
				D77688132B69826B007C3860 /* ListSpatialReferenceTransformationsView.swift in Sources */,
				00FA4E682DCA87A9008A34CF /* ApplyRGBRendererView.RangeSlider.swift in Sources */,
				D75101812A2E493600B8FA48 /* ShowLabelsOnLayerView.swift in Sources */,
				1C3B7DCB2A5F64FC00907443 /* AnalyzeNetworkWithSubnetworkTraceView.swift in Sources */,
				00B042E8282EDC690072E1B4 /* SetBasemapView.swift in Sources */,
				E004A6E62846A61F002A1FE6 /* StyleGraphicsWithSymbolsView.swift in Sources */,
				0000FB6E2BBDB17600845921 /* Add3DTilesLayerView.swift in Sources */,
				D74EA7842B6DADA5008F6C7C /* ValidateUtilityNetworkTopologyView.swift in Sources */,
				00E1D90D2BC0B125001AEB6A /* SnapGeometryEditsView.GeometryEditorModel.swift in Sources */,
				E088E1742863B5F800413100 /* GenerateOfflineMapView.swift in Sources */,
				0074ABC428174F430037244A /* Sample.swift in Sources */,
				95E980712C26183000CB8912 /* BrowseOGCAPIFeatureServiceView.swift in Sources */,
				D713C6D72CB990600073AA72 /* AddKMLLayerView.swift in Sources */,
				00A7A14A2A2FC5B700F035F7 /* DisplayContentOfUtilityNetworkContainerView.Model.swift in Sources */,
				E004A6F0284E4B9B002A1FE6 /* DownloadVectorTilesToLocalCacheView.swift in Sources */,
				00ABA94E2BF6721700C0488C /* ShowGridView.swift in Sources */,
				1CAB8D4E2A3CEAB0002AA649 /* RunValveIsolationTraceView.swift in Sources */,
				D7A737E02BABB9FE00B7C7FC /* AugmentRealityToShowHiddenInfrastructureView.swift in Sources */,
				4D2ADC4329C26D05003B367F /* AddDynamicEntityLayerView.swift in Sources */,
				D70082EB2ACF900100E0C3C2 /* IdentifyKMLFeaturesView.swift in Sources */,
				D7635FFB2B9277DC0044AB97 /* ConfigureClustersView.Model.swift in Sources */,
				D7EAF35A2A1C023800D822C4 /* SetMinAndMaxScaleView.swift in Sources */,
				1C19B4F52A578E46001D2506 /* CreateLoadReportView.Model.swift in Sources */,
				88C5E0EB2DCBC1E20091D271 /* ApplyScenePropertyExpressionsView.swift in Sources */,
				9547085C2C3C719800CA8579 /* EditFeatureAttachmentsView.Model.swift in Sources */,
				D71C90A22C6C249B0018C63E /* StyleGeometryTypesWithSymbolsView.swift in Sources */,
				3E54CF222C66AFBE00DD2F18 /* AddWebTiledLayerView.swift in Sources */,
				0042E24528E4F82C001F33D6 /* ShowViewshedFromPointInSceneView.ViewshedSettingsView.swift in Sources */,
				D7DDF8532AF47C6C004352D9 /* FindRouteAroundBarriersView.swift in Sources */,
				1C9B74D929DB54560038B06F /* ChangeCameraControllerView.swift in Sources */,
				D7BEBAD22CBDFE1C00F882E7 /* DisplayAlternateSymbolsAtDifferentScalesView.swift in Sources */,
				D76000AE2AF19C2300B3084D /* FindRouteInMobileMapPackageView.swift in Sources */,
				00273CF42A82AB5900A7A77D /* SamplesSearchView.swift in Sources */,
				D78666AD2A2161F100C60110 /* FindNearestVertexView.swift in Sources */,
				3E720F9D2C619B1700E22A9E /* SetInitialViewpointView.swift in Sources */,
				D76CE8D92BFD7047009A8686 /* SetReferenceScaleView.swift in Sources */,
				D7C16D1B2AC5F95300689E89 /* Animate3DGraphicView.swift in Sources */,
				D744FD172A2112D90084A66C /* CreateConvexHullAroundPointsView.swift in Sources */,
				D7044B962BE18D73000F2C43 /* EditWithBranchVersioningView.Views.swift in Sources */,
				D71C90A32C6C249B0018C63E /* StyleGeometryTypesWithSymbolsView.Views.swift in Sources */,
				D718A1ED2B575FD900447087 /* ManageBookmarksView.swift in Sources */,
				D73723762AF5877500846884 /* FindRouteInMobileMapPackageView.Models.swift in Sources */,
				D74ECD0D2BEEAE2F007C0FA6 /* EditAndSyncFeaturesWithFeatureServiceView.Model.swift in Sources */,
				00CB9138284814A4005C2C5D /* SearchWithGeocodeView.swift in Sources */,
				1C43BC7F2A43781200509BF8 /* SetVisibilityOfSubtypeSublayerView.Views.swift in Sources */,
				D731F3C12AD0D2AC00A8431E /* IdentifyGraphicsView.swift in Sources */,
				4C8126DD2DBBCF0B006EF7D2 /* ApplyStyleToWMSLayerView.swift in Sources */,
				00E5401C27F3CCA200CF66D5 /* SamplesApp.swift in Sources */,
				D73E61962BDAEE6600457932 /* MatchViewpointOfGeoViewsView.swift in Sources */,
				E066DD4028610F55004D3D5B /* AddSceneLayerFromServiceView.swift in Sources */,
				D7F8C0392B60564D0072BFA7 /* AddFeaturesWithContingentValuesView.swift in Sources */,
				00F279D62AF418DC00CECAF8 /* AddDynamicEntityLayerView.VehicleCallout.swift in Sources */,
				D7749AD62AF08BF50086632F /* FindRouteInTransportNetworkView.Model.swift in Sources */,
				D73F06692B5EE73D000B574F /* QueryFeaturesWithArcadeExpressionView.swift in Sources */,
				D7464F1E2ACE04B3007FEE88 /* IdentifyRasterCellView.swift in Sources */,
				D7588F5F2B7D8DAA008B75E2 /* NavigateRouteWithReroutingView.swift in Sources */,
			);
			runOnlyForDeploymentPostprocessing = 0;
		};
/* End PBXSourcesBuildPhase section */

/* Begin XCBuildConfiguration section */
		00E5402227F3CCA200CF66D5 /* Debug */ = {
			isa = XCBuildConfiguration;
			buildSettings = {
				ALWAYS_SEARCH_USER_PATHS = NO;
				ASSETCATALOG_COMPILER_GENERATE_SWIFT_ASSET_SYMBOL_EXTENSIONS = YES;
				CLANG_ANALYZER_NONNULL = YES;
				CLANG_ANALYZER_NUMBER_OBJECT_CONVERSION = YES_AGGRESSIVE;
				CLANG_CXX_LANGUAGE_STANDARD = "gnu++17";
				CLANG_ENABLE_MODULES = YES;
				CLANG_ENABLE_OBJC_ARC = YES;
				CLANG_ENABLE_OBJC_WEAK = YES;
				CLANG_WARN_BLOCK_CAPTURE_AUTORELEASING = YES;
				CLANG_WARN_BOOL_CONVERSION = YES;
				CLANG_WARN_COMMA = YES;
				CLANG_WARN_CONSTANT_CONVERSION = YES;
				CLANG_WARN_DEPRECATED_OBJC_IMPLEMENTATIONS = YES;
				CLANG_WARN_DIRECT_OBJC_ISA_USAGE = YES_ERROR;
				CLANG_WARN_DOCUMENTATION_COMMENTS = YES;
				CLANG_WARN_EMPTY_BODY = YES;
				CLANG_WARN_ENUM_CONVERSION = YES;
				CLANG_WARN_INFINITE_RECURSION = YES;
				CLANG_WARN_INT_CONVERSION = YES;
				CLANG_WARN_NON_LITERAL_NULL_CONVERSION = YES;
				CLANG_WARN_OBJC_IMPLICIT_RETAIN_SELF = YES;
				CLANG_WARN_OBJC_LITERAL_CONVERSION = YES;
				CLANG_WARN_OBJC_ROOT_CLASS = YES_ERROR;
				CLANG_WARN_QUOTED_INCLUDE_IN_FRAMEWORK_HEADER = YES;
				CLANG_WARN_RANGE_LOOP_ANALYSIS = YES;
				CLANG_WARN_STRICT_PROTOTYPES = YES;
				CLANG_WARN_SUSPICIOUS_MOVE = YES;
				CLANG_WARN_UNGUARDED_AVAILABILITY = YES_AGGRESSIVE;
				CLANG_WARN_UNREACHABLE_CODE = YES;
				CLANG_WARN__DUPLICATE_METHOD_MATCH = YES;
				COPY_PHASE_STRIP = NO;
				DEAD_CODE_STRIPPING = YES;
				DEBUG_INFORMATION_FORMAT = dwarf;
				ENABLE_STRICT_OBJC_MSGSEND = YES;
				ENABLE_TESTABILITY = YES;
				ENABLE_USER_SCRIPT_SANDBOXING = NO;
				GCC_C_LANGUAGE_STANDARD = gnu11;
				GCC_DYNAMIC_NO_PIC = NO;
				GCC_NO_COMMON_BLOCKS = YES;
				GCC_OPTIMIZATION_LEVEL = 0;
				GCC_PREPROCESSOR_DEFINITIONS = (
					"DEBUG=1",
					"$(inherited)",
				);
				GCC_WARN_64_TO_32_BIT_CONVERSION = YES;
				GCC_WARN_ABOUT_RETURN_TYPE = YES_ERROR;
				GCC_WARN_UNDECLARED_SELECTOR = YES;
				GCC_WARN_UNINITIALIZED_AUTOS = YES_AGGRESSIVE;
				GCC_WARN_UNUSED_FUNCTION = YES;
				GCC_WARN_UNUSED_VARIABLE = YES;
				MTL_ENABLE_DEBUG_INFO = INCLUDE_SOURCE;
				MTL_FAST_MATH = YES;
				ONLY_ACTIVE_ARCH = YES;
				SWIFT_ACTIVE_COMPILATION_CONDITIONS = DEBUG;
				SWIFT_OPTIMIZATION_LEVEL = "-Onone";
			};
			name = Debug;
		};
		00E5402327F3CCA200CF66D5 /* Release */ = {
			isa = XCBuildConfiguration;
			buildSettings = {
				ALWAYS_SEARCH_USER_PATHS = NO;
				ASSETCATALOG_COMPILER_GENERATE_SWIFT_ASSET_SYMBOL_EXTENSIONS = YES;
				CLANG_ANALYZER_NONNULL = YES;
				CLANG_ANALYZER_NUMBER_OBJECT_CONVERSION = YES_AGGRESSIVE;
				CLANG_CXX_LANGUAGE_STANDARD = "gnu++17";
				CLANG_ENABLE_MODULES = YES;
				CLANG_ENABLE_OBJC_ARC = YES;
				CLANG_ENABLE_OBJC_WEAK = YES;
				CLANG_WARN_BLOCK_CAPTURE_AUTORELEASING = YES;
				CLANG_WARN_BOOL_CONVERSION = YES;
				CLANG_WARN_COMMA = YES;
				CLANG_WARN_CONSTANT_CONVERSION = YES;
				CLANG_WARN_DEPRECATED_OBJC_IMPLEMENTATIONS = YES;
				CLANG_WARN_DIRECT_OBJC_ISA_USAGE = YES_ERROR;
				CLANG_WARN_DOCUMENTATION_COMMENTS = YES;
				CLANG_WARN_EMPTY_BODY = YES;
				CLANG_WARN_ENUM_CONVERSION = YES;
				CLANG_WARN_INFINITE_RECURSION = YES;
				CLANG_WARN_INT_CONVERSION = YES;
				CLANG_WARN_NON_LITERAL_NULL_CONVERSION = YES;
				CLANG_WARN_OBJC_IMPLICIT_RETAIN_SELF = YES;
				CLANG_WARN_OBJC_LITERAL_CONVERSION = YES;
				CLANG_WARN_OBJC_ROOT_CLASS = YES_ERROR;
				CLANG_WARN_QUOTED_INCLUDE_IN_FRAMEWORK_HEADER = YES;
				CLANG_WARN_RANGE_LOOP_ANALYSIS = YES;
				CLANG_WARN_STRICT_PROTOTYPES = YES;
				CLANG_WARN_SUSPICIOUS_MOVE = YES;
				CLANG_WARN_UNGUARDED_AVAILABILITY = YES_AGGRESSIVE;
				CLANG_WARN_UNREACHABLE_CODE = YES;
				CLANG_WARN__DUPLICATE_METHOD_MATCH = YES;
				COPY_PHASE_STRIP = NO;
				DEAD_CODE_STRIPPING = YES;
				DEBUG_INFORMATION_FORMAT = "dwarf-with-dsym";
				ENABLE_NS_ASSERTIONS = NO;
				ENABLE_STRICT_OBJC_MSGSEND = YES;
				ENABLE_USER_SCRIPT_SANDBOXING = NO;
				GCC_C_LANGUAGE_STANDARD = gnu11;
				GCC_NO_COMMON_BLOCKS = YES;
				GCC_WARN_64_TO_32_BIT_CONVERSION = YES;
				GCC_WARN_ABOUT_RETURN_TYPE = YES_ERROR;
				GCC_WARN_UNDECLARED_SELECTOR = YES;
				GCC_WARN_UNINITIALIZED_AUTOS = YES_AGGRESSIVE;
				GCC_WARN_UNUSED_FUNCTION = YES;
				GCC_WARN_UNUSED_VARIABLE = YES;
				MTL_ENABLE_DEBUG_INFO = NO;
				MTL_FAST_MATH = YES;
				SWIFT_COMPILATION_MODE = wholemodule;
				SWIFT_OPTIMIZATION_LEVEL = "-O";
			};
			name = Release;
		};
		00E5402527F3CCA200CF66D5 /* Debug */ = {
			isa = XCBuildConfiguration;
			buildSettings = {
				ASSETCATALOG_COMPILER_APPICON_NAME = AppIcon;
				ASSETCATALOG_COMPILER_GLOBAL_ACCENT_COLOR_NAME = AccentColor;
				CODE_SIGN_ENTITLEMENTS = macOS/Samples.entitlements;
				"CODE_SIGN_IDENTITY[sdk=macosx*]" = "Apple Development";
				CODE_SIGN_STYLE = Automatic;
				CURRENT_PROJECT_VERSION = 1;
				EMBED_ASSET_PACKS_IN_PRODUCT_BUNDLE = YES;
				INFOPLIST_FILE = "$(SRCROOT)/iOS/Info.plist";
				IPHONEOS_DEPLOYMENT_TARGET = 17.0;
				LD_RUNPATH_SEARCH_PATHS = (
					"$(inherited)",
					"@executable_path/Frameworks",
				);
				MARKETING_VERSION = 200.7.0;
				PRODUCT_BUNDLE_IDENTIFIER = "com.esri.arcgis-swift-sdk-samples";
				PRODUCT_NAME = "ArcGIS Maps SDK Samples";
				SDKROOT = iphoneos;
				SUPPORTED_PLATFORMS = "iphoneos iphonesimulator";
				SUPPORTS_MACCATALYST = YES;
				SUPPORTS_MAC_DESIGNED_FOR_IPHONE_IPAD = NO;
				SWIFT_EMIT_LOC_STRINGS = YES;
				SWIFT_VERSION = 6.0;
				TARGETED_DEVICE_FAMILY = "1,2,6";
			};
			name = Debug;
		};
		00E5402627F3CCA200CF66D5 /* Release */ = {
			isa = XCBuildConfiguration;
			buildSettings = {
				ASSETCATALOG_COMPILER_APPICON_NAME = AppIcon;
				ASSETCATALOG_COMPILER_GLOBAL_ACCENT_COLOR_NAME = AccentColor;
				CODE_SIGN_ENTITLEMENTS = macOS/Samples.entitlements;
				"CODE_SIGN_IDENTITY[sdk=macosx*]" = "Apple Development";
				CODE_SIGN_STYLE = Automatic;
				CURRENT_PROJECT_VERSION = 1;
				DEVELOPMENT_TEAM = "";
				EMBED_ASSET_PACKS_IN_PRODUCT_BUNDLE = YES;
				INFOPLIST_FILE = "$(SRCROOT)/iOS/Info.plist";
				IPHONEOS_DEPLOYMENT_TARGET = 17.0;
				LD_RUNPATH_SEARCH_PATHS = (
					"$(inherited)",
					"@executable_path/Frameworks",
				);
				MARKETING_VERSION = 200.7.0;
				PRODUCT_BUNDLE_IDENTIFIER = "com.esri.arcgis-swift-sdk-samples";
				PRODUCT_NAME = "ArcGIS Maps SDK Samples";
				SDKROOT = iphoneos;
				SUPPORTED_PLATFORMS = "iphoneos iphonesimulator";
				SUPPORTS_MACCATALYST = YES;
				SUPPORTS_MAC_DESIGNED_FOR_IPHONE_IPAD = NO;
				SWIFT_EMIT_LOC_STRINGS = YES;
				SWIFT_VERSION = 6.0;
				TARGETED_DEVICE_FAMILY = "1,2,6";
				VALIDATE_PRODUCT = YES;
			};
			name = Release;
		};
/* End XCBuildConfiguration section */

/* Begin XCConfigurationList section */
		00E5400A27F3CCA100CF66D5 /* Build configuration list for PBXProject "Samples" */ = {
			isa = XCConfigurationList;
			buildConfigurations = (
				00E5402227F3CCA200CF66D5 /* Debug */,
				00E5402327F3CCA200CF66D5 /* Release */,
			);
			defaultConfigurationIsVisible = 0;
			defaultConfigurationName = Release;
		};
		00E5402427F3CCA200CF66D5 /* Build configuration list for PBXNativeTarget "Samples" */ = {
			isa = XCConfigurationList;
			buildConfigurations = (
				00E5402527F3CCA200CF66D5 /* Debug */,
				00E5402627F3CCA200CF66D5 /* Release */,
			);
			defaultConfigurationIsVisible = 0;
			defaultConfigurationName = Release;
		};
/* End XCConfigurationList section */

/* Begin XCRemoteSwiftPackageReference section */
		00C43AEB2947DC350099AE34 /* XCRemoteSwiftPackageReference "arcgis-maps-sdk-swift-toolkit" */ = {
			isa = XCRemoteSwiftPackageReference;
			repositoryURL = "https://github.com/Esri/arcgis-maps-sdk-swift-toolkit/";
			requirement = {
				kind = upToNextMinorVersion;
				minimumVersion = 200.7.0;
			};
		};
/* End XCRemoteSwiftPackageReference section */

/* Begin XCSwiftPackageProductDependency section */
		00C43AEC2947DC350099AE34 /* ArcGISToolkit */ = {
			isa = XCSwiftPackageProductDependency;
			package = 00C43AEB2947DC350099AE34 /* XCRemoteSwiftPackageReference "arcgis-maps-sdk-swift-toolkit" */;
			productName = ArcGISToolkit;
		};
/* End XCSwiftPackageProductDependency section */
	};
	rootObject = 00E5400727F3CCA100CF66D5 /* Project object */;
}<|MERGE_RESOLUTION|>--- conflicted
+++ resolved
@@ -646,14 +646,11 @@
 			dstPath = "";
 			dstSubfolderSpec = 7;
 			files = (
-<<<<<<< HEAD
 				88C5E0EC2DCBC3F30091D271 /* ApplyScenePropertyExpressionsView.swift in Copy Source Code Files */,
-=======
 				00FA4E8D2DCD7536008A34CF /* ApplySimpleRendererToGraphicsOverlayView.swift in Copy Source Code Files */,
 				00FA4E692DCAD4E3008A34CF /* ApplyRGBRendererView.swift in Copy Source Code Files */,
 				00FA4E6A2DCAD4E3008A34CF /* ApplyRGBRendererView.RangeSlider.swift in Copy Source Code Files */,
 				00FA4E6B2DCAD4E3008A34CF /* ApplyRGBRendererView.SettingsView.swift in Copy Source Code Files */,
->>>>>>> d487fec0
 				D71D9B162DC4311A00FF2D5A /* ApplyTerrainExaggerationView.swift in Copy Source Code Files */,
 				0072C7F52DBAB714001502CA /* AddFeatureCollectionLayerFromTableView.swift in Copy Source Code Files */,
 				00FA4E732DCBDA58008A34CF /* ApplySimpleRendererToFeatureLayerView.swift in Copy Source Code Files */,
@@ -1440,11 +1437,8 @@
 				88E52E6D2DC969CF00F48409 /* Apply hillshade renderer to raster */,
 				955AFAC52C10FD74009C8FE5 /* Apply mosaic rule to rasters */,
 				D771D0C52CD55211004C13CB /* Apply raster rendering rule */,
-<<<<<<< HEAD
 				88C5E0E92DCBC1B20091D271 /* Apply scene property expressions */,
-=======
 				00FA4E612DCA72DA008A34CF /* Apply RGB renderer */,
->>>>>>> d487fec0
 				004A2BA12BED456500C297CE /* Apply scheduled updates to preplanned map area */,
 				00FA4E6F2DCBD795008A34CF /* Apply simple renderer to feature layer */,
 				00FA4E8A2DCD7233008A34CF /* Apply simple renderer to graphics overlay */,
