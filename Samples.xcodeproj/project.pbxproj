--- conflicted
+++ resolved
@@ -183,13 +183,10 @@
 		883C121929C914E100062FF9 /* DownloadPreplannedMapAreaView.swift in Copy Source Code Files */ = {isa = PBXBuildFile; fileRef = E070A0A2286F3B6000F2B606 /* DownloadPreplannedMapAreaView.swift */; };
 		88F93CC129C3D59D0006B28E /* CreateAndEditGeometriesView.swift in Sources */ = {isa = PBXBuildFile; fileRef = 88F93CC029C3D59C0006B28E /* CreateAndEditGeometriesView.swift */; };
 		88F93CC229C4D3480006B28E /* CreateAndEditGeometriesView.swift in Copy Source Code Files */ = {isa = PBXBuildFile; fileRef = 88F93CC029C3D59C0006B28E /* CreateAndEditGeometriesView.swift */; };
-<<<<<<< HEAD
 		95F3A52B2C07F09C00885DED /* SetSurfaceNavigationConstraintView.swift in Sources */ = {isa = PBXBuildFile; fileRef = 95F3A52A2C07F09C00885DED /* SetSurfaceNavigationConstraintView.swift */; };
 		95F3A52D2C07F28700885DED /* SetSurfaceNavigationConstraintView.swift in Copy Source Code Files */ = {isa = PBXBuildFile; fileRef = 95F3A52A2C07F09C00885DED /* SetSurfaceNavigationConstraintView.swift */; };
-=======
 		9529D1942C01676200B5C1A3 /* SelectFeaturesInSceneLayerView.swift in Copy Source Code Files */ = {isa = PBXBuildFile; fileRef = 954AEDED2C01332600265114 /* SelectFeaturesInSceneLayerView.swift */; };
 		954AEDEE2C01332600265114 /* SelectFeaturesInSceneLayerView.swift in Sources */ = {isa = PBXBuildFile; fileRef = 954AEDED2C01332600265114 /* SelectFeaturesInSceneLayerView.swift */; };
->>>>>>> 55e28964
 		D70082EB2ACF900100E0C3C2 /* IdentifyKMLFeaturesView.swift in Sources */ = {isa = PBXBuildFile; fileRef = D70082EA2ACF900100E0C3C2 /* IdentifyKMLFeaturesView.swift */; };
 		D70082EC2ACF901600E0C3C2 /* IdentifyKMLFeaturesView.swift in Copy Source Code Files */ = {isa = PBXBuildFile; fileRef = D70082EA2ACF900100E0C3C2 /* IdentifyKMLFeaturesView.swift */; };
 		D7010EBF2B05616900D43F55 /* DisplaySceneFromMobileScenePackageView.swift in Sources */ = {isa = PBXBuildFile; fileRef = D7010EBC2B05616900D43F55 /* DisplaySceneFromMobileScenePackageView.swift */; };
@@ -506,12 +503,9 @@
 			dstPath = "";
 			dstSubfolderSpec = 7;
 			files = (
-<<<<<<< HEAD
 				95F3A52D2C07F28700885DED /* SetSurfaceNavigationConstraintView.swift in Copy Source Code Files */,
-=======
 				9529D1942C01676200B5C1A3 /* SelectFeaturesInSceneLayerView.swift in Copy Source Code Files */,
 				D76CE8DA2BFD7063009A8686 /* SetReferenceScaleView.swift in Copy Source Code Files */,
->>>>>>> 55e28964
 				D7BA389A2BFBFC2E009954F5 /* QueryRelatedFeaturesView.swift in Copy Source Code Files */,
 				00ABA94F2BF6D06200C0488C /* ShowGridView.swift in Copy Source Code Files */,
 				D7BA38922BFBC4F0009954F5 /* EditFeaturesWithFeatureLinkedAnnotationView.Model.swift in Copy Source Code Files */,
@@ -806,11 +800,8 @@
 		79D84D0D2A815C5B00F45262 /* AddCustomDynamicEntityDataSourceView.swift */ = {isa = PBXFileReference; lastKnownFileType = sourcecode.swift; path = AddCustomDynamicEntityDataSourceView.swift; sourceTree = "<group>"; };
 		883C121429C9136600062FF9 /* DownloadPreplannedMapAreaView.MapPicker.swift */ = {isa = PBXFileReference; fileEncoding = 4; lastKnownFileType = sourcecode.swift; path = DownloadPreplannedMapAreaView.MapPicker.swift; sourceTree = "<group>"; };
 		88F93CC029C3D59C0006B28E /* CreateAndEditGeometriesView.swift */ = {isa = PBXFileReference; lastKnownFileType = sourcecode.swift; path = CreateAndEditGeometriesView.swift; sourceTree = "<group>"; };
-<<<<<<< HEAD
 		95F3A52A2C07F09C00885DED /* SetSurfaceNavigationConstraintView.swift */ = {isa = PBXFileReference; lastKnownFileType = sourcecode.swift; path = SetSurfaceNavigationConstraintView.swift; sourceTree = "<group>"; };
-=======
 		954AEDED2C01332600265114 /* SelectFeaturesInSceneLayerView.swift */ = {isa = PBXFileReference; lastKnownFileType = sourcecode.swift; path = SelectFeaturesInSceneLayerView.swift; sourceTree = "<group>"; };
->>>>>>> 55e28964
 		D70082EA2ACF900100E0C3C2 /* IdentifyKMLFeaturesView.swift */ = {isa = PBXFileReference; fileEncoding = 4; lastKnownFileType = sourcecode.swift; path = IdentifyKMLFeaturesView.swift; sourceTree = "<group>"; };
 		D7010EBC2B05616900D43F55 /* DisplaySceneFromMobileScenePackageView.swift */ = {isa = PBXFileReference; fileEncoding = 4; lastKnownFileType = sourcecode.swift; path = DisplaySceneFromMobileScenePackageView.swift; sourceTree = "<group>"; };
 		D701D72B2A37C7F7006FF0C8 /* bradley_low_3ds */ = {isa = PBXFileReference; lastKnownFileType = folder; path = bradley_low_3ds; sourceTree = "<group>"; };
@@ -1187,11 +1178,8 @@
 				D7C3AB462B683291008909B9 /* Set feature request mode */,
 				D734FA072A183A5A00246D7E /* Set max extent */,
 				D7EAF34F2A1C011000D822C4 /* Set min and max scale */,
-<<<<<<< HEAD
 				95F3A52C2C07F0A600885DED /* Set surface navigation constraint */,
-=======
 				D76CE8D62BFD7047009A8686 /* Set reference scale */,
->>>>>>> 55e28964
 				E088E1552862578800413100 /* Set surface placement mode */,
 				D769C20D2A28FF8600030F61 /* Set up location-driven geotriggers */,
 				E004A6B928414332002A1FE6 /* Set viewpoint rotation */,
@@ -1680,21 +1668,20 @@
 			path = "Create and edit geometries";
 			sourceTree = "<group>";
 		};
-<<<<<<< HEAD
 		95F3A52C2C07F0A600885DED /* Set surface navigation constraint */ = {
 			isa = PBXGroup;
 			children = (
 				95F3A52A2C07F09C00885DED /* SetSurfaceNavigationConstraintView.swift */,
 			);
 			path = "Set surface navigation constraint";
-=======
+      sourceTree = "<group>";
+		};
 		954AEDEF2C01332F00265114 /* Select features in scene layer */ = {
 			isa = PBXGroup;
 			children = (
 				954AEDED2C01332600265114 /* SelectFeaturesInSceneLayerView.swift */,
 			);
 			path = "Select features in scene layer";
->>>>>>> 55e28964
 			sourceTree = "<group>";
 		};
 		D70082E72ACF8F6C00E0C3C2 /* Identify KML features */ = {
