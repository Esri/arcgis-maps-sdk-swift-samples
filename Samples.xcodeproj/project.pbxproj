--- conflicted
+++ resolved
@@ -30,12 +30,9 @@
 		E004A6ED2849556E002A1FE6 /* CreatePlanarAndGeodeticBuffersView.swift in Sources */ = {isa = PBXBuildFile; fileRef = E004A6EC2849556E002A1FE6 /* CreatePlanarAndGeodeticBuffersView.swift */; };
 		E004A6F3284E4FEB002A1FE6 /* ShowResultsOfSpatialOperationsView.swift in Sources */ = {isa = PBXBuildFile; fileRef = E004A6F2284E4FEB002A1FE6 /* ShowResultsOfSpatialOperationsView.swift */; };
 		E004A6F6284FA42A002A1FE6 /* SelectFeaturesInFeatureLayerView.swift in Sources */ = {isa = PBXBuildFile; fileRef = E004A6F5284FA42A002A1FE6 /* SelectFeaturesInFeatureLayerView.swift */; };
-<<<<<<< HEAD
 		E066DD3B2860CA08004D3D5B /* ShowResultOfSpatialRelationshipsView.swift in Sources */ = {isa = PBXBuildFile; fileRef = E066DD3A2860CA08004D3D5B /* ShowResultOfSpatialRelationshipsView.swift */; };
-=======
 		E066DD382860AB28004D3D5B /* StyleGraphicsWithRendererView.swift in Sources */ = {isa = PBXBuildFile; fileRef = E066DD372860AB28004D3D5B /* StyleGraphicsWithRendererView.swift */; };
 		E066DD4028610F55004D3D5B /* AddSceneLayerFromServiceView.swift in Sources */ = {isa = PBXBuildFile; fileRef = E066DD3F28610F55004D3D5B /* AddSceneLayerFromServiceView.swift */; };
->>>>>>> b2daea48
 /* End PBXBuildFile section */
 
 /* Begin PBXBuildRule section */
@@ -114,12 +111,9 @@
 		E004A6EC2849556E002A1FE6 /* CreatePlanarAndGeodeticBuffersView.swift */ = {isa = PBXFileReference; lastKnownFileType = sourcecode.swift; path = CreatePlanarAndGeodeticBuffersView.swift; sourceTree = "<group>"; };
 		E004A6F2284E4FEB002A1FE6 /* ShowResultsOfSpatialOperationsView.swift */ = {isa = PBXFileReference; lastKnownFileType = sourcecode.swift; path = ShowResultsOfSpatialOperationsView.swift; sourceTree = "<group>"; };
 		E004A6F5284FA42A002A1FE6 /* SelectFeaturesInFeatureLayerView.swift */ = {isa = PBXFileReference; lastKnownFileType = sourcecode.swift; path = SelectFeaturesInFeatureLayerView.swift; sourceTree = "<group>"; };
-<<<<<<< HEAD
 		E066DD3A2860CA08004D3D5B /* ShowResultOfSpatialRelationshipsView.swift */ = {isa = PBXFileReference; lastKnownFileType = sourcecode.swift; path = ShowResultOfSpatialRelationshipsView.swift; sourceTree = "<group>"; };
-=======
 		E066DD372860AB28004D3D5B /* StyleGraphicsWithRendererView.swift */ = {isa = PBXFileReference; lastKnownFileType = sourcecode.swift; path = StyleGraphicsWithRendererView.swift; sourceTree = "<group>"; };
 		E066DD3F28610F55004D3D5B /* AddSceneLayerFromServiceView.swift */ = {isa = PBXFileReference; lastKnownFileType = sourcecode.swift; path = AddSceneLayerFromServiceView.swift; sourceTree = "<group>"; };
->>>>>>> b2daea48
 /* End PBXFileReference section */
 
 /* Begin PBXFrameworksBuildPhase section */
@@ -329,14 +323,14 @@
 			path = "Select features in feature layer";
 			sourceTree = "<group>";
 		};
-<<<<<<< HEAD
 		E066DD392860C9EE004D3D5B /* Show result of spatial relationships */ = {
 			isa = PBXGroup;
 			children = (
 				E066DD3A2860CA08004D3D5B /* ShowResultOfSpatialRelationshipsView.swift */,
 			);
 			path = "Show result of spatial relationships";
-=======
+			sourceTree = "<group>";
+		};
 		E066DD362860AB0B004D3D5B /* Style graphics with renderer */ = {
 			isa = PBXGroup;
 			children = (
@@ -351,7 +345,6 @@
 				E066DD3F28610F55004D3D5B /* AddSceneLayerFromServiceView.swift */,
 			);
 			path = "Add scene layer from service";
->>>>>>> b2daea48
 			sourceTree = "<group>";
 		};
 /* End PBXGroup section */
