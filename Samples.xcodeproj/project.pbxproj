--- conflicted
+++ resolved
@@ -40,11 +40,7 @@
 		0044289329C9234300160767 /* GetElevationAtPointOnSurfaceView.swift in Copy Source Code Files */ = {isa = PBXBuildFile; fileRef = 0044289129C90C0B00160767 /* GetElevationAtPointOnSurfaceView.swift */; };
 		0044CDDF2995C39E004618CE /* ShowDeviceLocationHistoryView.swift in Sources */ = {isa = PBXBuildFile; fileRef = 0044CDDE2995C39E004618CE /* ShowDeviceLocationHistoryView.swift */; };
 		0044CDE02995D4DD004618CE /* ShowDeviceLocationHistoryView.swift in Copy Source Code Files */ = {isa = PBXBuildFile; fileRef = 0044CDDE2995C39E004618CE /* ShowDeviceLocationHistoryView.swift */; };
-<<<<<<< HEAD
 		004FE87129DF5D8700075217 /* Bristol in Resources */ = {isa = PBXBuildFile; fileRef = 004FE87029DF5D8700075217 /* Bristol */; settings = {ASSET_TAGS = (Animate3DGraphic, ChangeCameraController, OrbitCameraAroundObject, StylePointWithDistanceCompositeSceneSymbol, ); }; };
-=======
-		004FE87129DF5D8700075217 /* Bristol in Resources */ = {isa = PBXBuildFile; fileRef = 004FE87029DF5D8700075217 /* Bristol */; settings = {ASSET_TAGS = (Animate3DGraphic, ChangeCameraController, OrbitCameraAroundObject, ); }; };
->>>>>>> 0edcd756
 		006C835528B40682004AEB7F /* BrowseBuildingFloorsView.swift in Copy Source Code Files */ = {isa = PBXBuildFile; fileRef = E0FE32E628747778002C6ACA /* BrowseBuildingFloorsView.swift */; };
 		006C835628B40682004AEB7F /* DisplayMapFromMobileMapPackageView.swift in Copy Source Code Files */ = {isa = PBXBuildFile; fileRef = F111CCC0288B5D5600205358 /* DisplayMapFromMobileMapPackageView.swift */; };
 		0074ABBF28174BCF0037244A /* DisplayMapView.swift in Sources */ = {isa = PBXBuildFile; fileRef = 0074ABBE28174BCF0037244A /* DisplayMapView.swift */; };
