// !$*UTF8*$!
{
	archiveVersion = 1;
	classes = {
	};
	objectVersion = 77;
	objects = {

/* Begin PBXBuildFile section */
		0000FB6E2BBDB17600845921 /* Add3DTilesLayerView.swift in Sources */ = {isa = PBXBuildFile; fileRef = 0000FB6B2BBDB17600845921 /* Add3DTilesLayerView.swift */; };
		0000FB712BBDC01400845921 /* Add3DTilesLayerView.swift in Copy Source Code Files */ = {isa = PBXBuildFile; fileRef = 0000FB6B2BBDB17600845921 /* Add3DTilesLayerView.swift */; };
		0005580A2817C51E00224BC6 /* SampleDetailView.swift in Sources */ = {isa = PBXBuildFile; fileRef = 000558092817C51E00224BC6 /* SampleDetailView.swift */; };
		000D43162B9918420003D3C2 /* ConfigureBasemapStyleParametersView.swift in Sources */ = {isa = PBXBuildFile; fileRef = 000D43132B9918420003D3C2 /* ConfigureBasemapStyleParametersView.swift */; };
		000D43182B993A030003D3C2 /* ConfigureBasemapStyleParametersView.swift in Copy Source Code Files */ = {isa = PBXBuildFile; fileRef = 000D43132B9918420003D3C2 /* ConfigureBasemapStyleParametersView.swift */; };
		00181B462846AD7100654571 /* View+ErrorAlert.swift in Sources */ = {isa = PBXBuildFile; fileRef = 00181B452846AD7100654571 /* View+ErrorAlert.swift */; };
		001C6DE127FE8A9400D472C2 /* AppSecrets.swift.masque in Sources */ = {isa = PBXBuildFile; fileRef = 001C6DD827FE585A00D472C2 /* AppSecrets.swift.masque */; };
		002056C52DD7F6D30016B8A9 /* TakeScreenshotView.swift in Sources */ = {isa = PBXBuildFile; fileRef = 002056C42DD7F6CF0016B8A9 /* TakeScreenshotView.swift */; };
		002056C62DD816B70016B8A9 /* TakeScreenshotView.swift in Copy Source Code Files */ = {isa = PBXBuildFile; fileRef = 002056C42DD7F6CF0016B8A9 /* TakeScreenshotView.swift */; };
		00273CF42A82AB5900A7A77D /* SamplesSearchView.swift in Sources */ = {isa = PBXBuildFile; fileRef = 00273CF32A82AB5900A7A77D /* SamplesSearchView.swift */; };
		00273CF62A82AB8700A7A77D /* SampleLink.swift in Sources */ = {isa = PBXBuildFile; fileRef = 00273CF52A82AB8700A7A77D /* SampleLink.swift */; };
		0039A4E92885C50300592C86 /* AddSceneLayerFromServiceView.swift in Copy Source Code Files */ = {isa = PBXBuildFile; fileRef = E066DD3F28610F55004D3D5B /* AddSceneLayerFromServiceView.swift */; };
		0039A4EA2885C50300592C86 /* ClipGeometryView.swift in Copy Source Code Files */ = {isa = PBXBuildFile; fileRef = E000E75F2869E33D005D87C5 /* ClipGeometryView.swift */; };
		0039A4EB2885C50300592C86 /* CreatePlanarAndGeodeticBuffersView.swift in Copy Source Code Files */ = {isa = PBXBuildFile; fileRef = E004A6EC2849556E002A1FE6 /* CreatePlanarAndGeodeticBuffersView.swift */; };
		0039A4EC2885C50300592C86 /* CutGeometryView.swift in Copy Source Code Files */ = {isa = PBXBuildFile; fileRef = E000E762286A0B18005D87C5 /* CutGeometryView.swift */; };
		0039A4ED2885C50300592C86 /* DisplayMapView.swift in Copy Source Code Files */ = {isa = PBXBuildFile; fileRef = 0074ABBE28174BCF0037244A /* DisplayMapView.swift */; };
		0039A4EE2885C50300592C86 /* DisplayOverviewMapView.swift in Copy Source Code Files */ = {isa = PBXBuildFile; fileRef = 00B04FB4283EEBA80026C882 /* DisplayOverviewMapView.swift */; };
		0039A4EF2885C50300592C86 /* DisplaySceneView.swift in Copy Source Code Files */ = {isa = PBXBuildFile; fileRef = E004A6D828465C70002A1FE6 /* DisplaySceneView.swift */; };
		0039A4F02885C50300592C86 /* ProjectGeometryView.swift in Copy Source Code Files */ = {isa = PBXBuildFile; fileRef = E0EA0B762866390E00C9621D /* ProjectGeometryView.swift */; };
		0039A4F12885C50300592C86 /* SearchWithGeocodeView.swift in Copy Source Code Files */ = {isa = PBXBuildFile; fileRef = 00CB9137284814A4005C2C5D /* SearchWithGeocodeView.swift */; };
		0039A4F22885C50300592C86 /* SelectFeaturesInFeatureLayerView.swift in Copy Source Code Files */ = {isa = PBXBuildFile; fileRef = E004A6F5284FA42A002A1FE6 /* SelectFeaturesInFeatureLayerView.swift */; };
		0039A4F32885C50300592C86 /* SetBasemapView.swift in Copy Source Code Files */ = {isa = PBXBuildFile; fileRef = 00B042E5282EDC690072E1B4 /* SetBasemapView.swift */; };
		0039A4F42885C50300592C86 /* SetSurfacePlacementModeView.swift in Copy Source Code Files */ = {isa = PBXBuildFile; fileRef = E088E1562862579D00413100 /* SetSurfacePlacementModeView.swift */; };
		0039A4F52885C50300592C86 /* SetViewpointRotationView.swift in Copy Source Code Files */ = {isa = PBXBuildFile; fileRef = E004A6BD28414332002A1FE6 /* SetViewpointRotationView.swift */; };
		0039A4F62885C50300592C86 /* ShowCalloutView.swift in Copy Source Code Files */ = {isa = PBXBuildFile; fileRef = E004A6DF28466279002A1FE6 /* ShowCalloutView.swift */; };
		0039A4F72885C50300592C86 /* ShowDeviceLocationView.swift in Copy Source Code Files */ = {isa = PBXBuildFile; fileRef = E004A6E828493BCE002A1FE6 /* ShowDeviceLocationView.swift */; };
		0039A4F82885C50300592C86 /* ShowResultOfSpatialRelationshipsView.swift in Copy Source Code Files */ = {isa = PBXBuildFile; fileRef = E066DD3A2860CA08004D3D5B /* ShowResultOfSpatialRelationshipsView.swift */; };
		0039A4F92885C50300592C86 /* ShowResultOfSpatialOperationsView.swift in Copy Source Code Files */ = {isa = PBXBuildFile; fileRef = E004A6F2284E4FEB002A1FE6 /* ShowResultOfSpatialOperationsView.swift */; };
		0039A4FA2885C50300592C86 /* StyleGraphicsWithRendererView.swift in Copy Source Code Files */ = {isa = PBXBuildFile; fileRef = E066DD372860AB28004D3D5B /* StyleGraphicsWithRendererView.swift */; };
		0039A4FB2885C50300592C86 /* StyleGraphicsWithSymbolsView.swift in Copy Source Code Files */ = {isa = PBXBuildFile; fileRef = E004A6E52846A61F002A1FE6 /* StyleGraphicsWithSymbolsView.swift */; };
		003B36F92C5042BA00A75F66 /* ShowServiceAreaView.swift in Copy Source Code Files */ = {isa = PBXBuildFile; fileRef = 95D2EE0E2C334D1600683D53 /* ShowServiceAreaView.swift */; };
		0042E24328E4BF8F001F33D6 /* ShowViewshedFromPointInSceneView.Model.swift in Sources */ = {isa = PBXBuildFile; fileRef = 0042E24228E4BF8F001F33D6 /* ShowViewshedFromPointInSceneView.Model.swift */; };
		0042E24528E4F82C001F33D6 /* ShowViewshedFromPointInSceneView.ViewshedSettingsView.swift in Sources */ = {isa = PBXBuildFile; fileRef = 0042E24428E4F82B001F33D6 /* ShowViewshedFromPointInSceneView.ViewshedSettingsView.swift */; };
		0042E24628E50EE4001F33D6 /* ShowViewshedFromPointInSceneView.swift in Copy Source Code Files */ = {isa = PBXBuildFile; fileRef = 0086F3FD28E3770900974721 /* ShowViewshedFromPointInSceneView.swift */; };
		0042E24728E50EE4001F33D6 /* ShowViewshedFromPointInSceneView.Model.swift in Copy Source Code Files */ = {isa = PBXBuildFile; fileRef = 0042E24228E4BF8F001F33D6 /* ShowViewshedFromPointInSceneView.Model.swift */; };
		0042E24828E50EE4001F33D6 /* ShowViewshedFromPointInSceneView.ViewshedSettingsView.swift in Copy Source Code Files */ = {isa = PBXBuildFile; fileRef = 0042E24428E4F82B001F33D6 /* ShowViewshedFromPointInSceneView.ViewshedSettingsView.swift */; };
		0044218A2DB9533900249FEE /* AddFeatureCollectionLayerFromPortalItemView.swift in Sources */ = {isa = PBXBuildFile; fileRef = 004421892DB9532D00249FEE /* AddFeatureCollectionLayerFromPortalItemView.swift */; };
		0044218B2DB9575600249FEE /* AddFeatureCollectionLayerFromPortalItemView.swift in Copy Source Code Files */ = {isa = PBXBuildFile; fileRef = 004421892DB9532D00249FEE /* AddFeatureCollectionLayerFromPortalItemView.swift */; };
		004421902DB9620200249FEE /* AddFeatureCollectionLayerFromQueryView.swift in Sources */ = {isa = PBXBuildFile; fileRef = 0044218F2DB961FE00249FEE /* AddFeatureCollectionLayerFromQueryView.swift */; };
		004421912DB96A7800249FEE /* AddFeatureCollectionLayerFromQueryView.swift in Copy Source Code Files */ = {isa = PBXBuildFile; fileRef = 0044218F2DB961FE00249FEE /* AddFeatureCollectionLayerFromQueryView.swift */; };
		0044289229C90C0B00160767 /* GetElevationAtPointOnSurfaceView.swift in Sources */ = {isa = PBXBuildFile; fileRef = 0044289129C90C0B00160767 /* GetElevationAtPointOnSurfaceView.swift */; };
		0044289329C9234300160767 /* GetElevationAtPointOnSurfaceView.swift in Copy Source Code Files */ = {isa = PBXBuildFile; fileRef = 0044289129C90C0B00160767 /* GetElevationAtPointOnSurfaceView.swift */; };
		0044CDDF2995C39E004618CE /* ShowDeviceLocationHistoryView.swift in Sources */ = {isa = PBXBuildFile; fileRef = 0044CDDE2995C39E004618CE /* ShowDeviceLocationHistoryView.swift */; };
		0044CDE02995D4DD004618CE /* ShowDeviceLocationHistoryView.swift in Copy Source Code Files */ = {isa = PBXBuildFile; fileRef = 0044CDDE2995C39E004618CE /* ShowDeviceLocationHistoryView.swift */; };
		004A2B9D2BED455B00C297CE /* canyonlands in Resources */ = {isa = PBXBuildFile; fileRef = 004A2B9C2BED455B00C297CE /* canyonlands */; settings = {ASSET_TAGS = (ApplyScheduledUpdatesToPreplannedMapArea, ); }; };
		004A2BA22BED456500C297CE /* ApplyScheduledUpdatesToPreplannedMapAreaView.swift in Sources */ = {isa = PBXBuildFile; fileRef = 004A2B9E2BED456500C297CE /* ApplyScheduledUpdatesToPreplannedMapAreaView.swift */; };
		004A2BA52BED458C00C297CE /* ApplyScheduledUpdatesToPreplannedMapAreaView.swift in Copy Source Code Files */ = {isa = PBXBuildFile; fileRef = 004A2B9E2BED456500C297CE /* ApplyScheduledUpdatesToPreplannedMapAreaView.swift */; };
		004FE87129DF5D8700075217 /* Bristol in Resources */ = {isa = PBXBuildFile; fileRef = 004FE87029DF5D8700075217 /* Bristol */; settings = {ASSET_TAGS = (Animate3DGraphic, ChangeCameraController, OrbitCameraAroundObject, StylePointWithDistanceCompositeSceneSymbol, ); }; };
		006C835528B40682004AEB7F /* BrowseBuildingFloorsView.swift in Copy Source Code Files */ = {isa = PBXBuildFile; fileRef = E0FE32E628747778002C6ACA /* BrowseBuildingFloorsView.swift */; };
		006C835628B40682004AEB7F /* DisplayMapFromMobileMapPackageView.swift in Copy Source Code Files */ = {isa = PBXBuildFile; fileRef = F111CCC0288B5D5600205358 /* DisplayMapFromMobileMapPackageView.swift */; };
		0072C7F42DBAA65E001502CA /* AddFeatureCollectionLayerFromTableView.swift in Sources */ = {isa = PBXBuildFile; fileRef = 0072C7F32DBAA65B001502CA /* AddFeatureCollectionLayerFromTableView.swift */; };
		0072C7F52DBAB714001502CA /* AddFeatureCollectionLayerFromTableView.swift in Copy Source Code Files */ = {isa = PBXBuildFile; fileRef = 0072C7F32DBAA65B001502CA /* AddFeatureCollectionLayerFromTableView.swift */; };
		0072C7FA2DBABEAC001502CA /* AddIntegratedMeshLayerView.swift in Sources */ = {isa = PBXBuildFile; fileRef = 0072C7F92DBABEA9001502CA /* AddIntegratedMeshLayerView.swift */; };
		0072C7FB2DBAC1A0001502CA /* AddIntegratedMeshLayerView.swift in Copy Source Code Files */ = {isa = PBXBuildFile; fileRef = 0072C7F92DBABEA9001502CA /* AddIntegratedMeshLayerView.swift */; };
		0072C8002DBAF08D001502CA /* AddItemsToPortalView.swift in Sources */ = {isa = PBXBuildFile; fileRef = 0072C7FF2DBAF08B001502CA /* AddItemsToPortalView.swift */; };
		0074ABBF28174BCF0037244A /* DisplayMapView.swift in Sources */ = {isa = PBXBuildFile; fileRef = 0074ABBE28174BCF0037244A /* DisplayMapView.swift */; };
		0074ABC428174F430037244A /* Sample.swift in Sources */ = {isa = PBXBuildFile; fileRef = 0074ABC128174F430037244A /* Sample.swift */; };
		0074ABCD2817BCC30037244A /* SamplesApp+Samples.swift.tache in Sources */ = {isa = PBXBuildFile; fileRef = 0074ABCA2817B8DB0037244A /* SamplesApp+Samples.swift.tache */; };
		0086F40128E3770A00974721 /* ShowViewshedFromPointInSceneView.swift in Sources */ = {isa = PBXBuildFile; fileRef = 0086F3FD28E3770900974721 /* ShowViewshedFromPointInSceneView.swift */; };
		00A7A1462A2FC58300F035F7 /* DisplayContentOfUtilityNetworkContainerView.swift in Sources */ = {isa = PBXBuildFile; fileRef = 00A7A1432A2FC58300F035F7 /* DisplayContentOfUtilityNetworkContainerView.swift */; };
		00A7A14A2A2FC5B700F035F7 /* DisplayContentOfUtilityNetworkContainerView.Model.swift in Sources */ = {isa = PBXBuildFile; fileRef = 00A7A1492A2FC5B700F035F7 /* DisplayContentOfUtilityNetworkContainerView.Model.swift */; };
		00ABA94E2BF6721700C0488C /* ShowGridView.swift in Sources */ = {isa = PBXBuildFile; fileRef = 00ABA94D2BF6721700C0488C /* ShowGridView.swift */; };
		00ABA94F2BF6D06200C0488C /* ShowGridView.swift in Copy Source Code Files */ = {isa = PBXBuildFile; fileRef = 00ABA94D2BF6721700C0488C /* ShowGridView.swift */; };
		00B04273282EC59E0072E1B4 /* AboutView.swift in Sources */ = {isa = PBXBuildFile; fileRef = 00B04272282EC59E0072E1B4 /* AboutView.swift */; };
		00B042E8282EDC690072E1B4 /* SetBasemapView.swift in Sources */ = {isa = PBXBuildFile; fileRef = 00B042E5282EDC690072E1B4 /* SetBasemapView.swift */; };
		00B04FB5283EEBA80026C882 /* DisplayOverviewMapView.swift in Sources */ = {isa = PBXBuildFile; fileRef = 00B04FB4283EEBA80026C882 /* DisplayOverviewMapView.swift */; };
		00C43AED2947DC350099AE34 /* ArcGISToolkit in Frameworks */ = {isa = PBXBuildFile; productRef = 00C43AEC2947DC350099AE34 /* ArcGISToolkit */; };
		00C94A0D28B53DE1004E42D9 /* raster-file in Resources */ = {isa = PBXBuildFile; fileRef = 00C94A0C28B53DE1004E42D9 /* raster-file */; settings = {ASSET_TAGS = (AddRasterFromFile, ApplyBlendRendererToHillshade, ApplyRgbRenderer, ApplyStretchRenderer, ); }; };
		00CB9138284814A4005C2C5D /* SearchWithGeocodeView.swift in Sources */ = {isa = PBXBuildFile; fileRef = 00CB9137284814A4005C2C5D /* SearchWithGeocodeView.swift */; };
		00CCB8A5285BAF8700BBAB70 /* OnDemandResource.swift in Sources */ = {isa = PBXBuildFile; fileRef = 00CCB8A4285BAF8700BBAB70 /* OnDemandResource.swift */; };
		00D4EF802863842100B9CC30 /* AddFeatureLayersView.swift in Sources */ = {isa = PBXBuildFile; fileRef = 00D4EF7F2863842100B9CC30 /* AddFeatureLayersView.swift */; };
		00D4EF9028638BF100B9CC30 /* LA_Trails.geodatabase in Resources */ = {isa = PBXBuildFile; fileRef = 00D4EF8228638BF100B9CC30 /* LA_Trails.geodatabase */; settings = {ASSET_TAGS = (AddFeatureLayers, ); }; };
		00D4EF9A28638BF100B9CC30 /* AuroraCO.gpkg in Resources */ = {isa = PBXBuildFile; fileRef = 00D4EF8F28638BF100B9CC30 /* AuroraCO.gpkg */; settings = {ASSET_TAGS = (AddFeatureLayers, AddRastersAndFeatureTablesFromGeopackage, ); }; };
		00D4EFB12863CE6300B9CC30 /* ScottishWildlifeTrust_reserves in Resources */ = {isa = PBXBuildFile; fileRef = 00D4EFB02863CE6300B9CC30 /* ScottishWildlifeTrust_reserves */; settings = {ASSET_TAGS = (AddFeatureLayers, ); }; };
		00E1D90B2BC0AF97001AEB6A /* SnapGeometryEditsView.SnapSettingsView.swift in Sources */ = {isa = PBXBuildFile; fileRef = 00E1D90A2BC0AF97001AEB6A /* SnapGeometryEditsView.SnapSettingsView.swift */; };
		00E1D90D2BC0B125001AEB6A /* SnapGeometryEditsView.GeometryEditorModel.swift in Sources */ = {isa = PBXBuildFile; fileRef = 00E1D90C2BC0B125001AEB6A /* SnapGeometryEditsView.GeometryEditorModel.swift */; };
		00E1D90F2BC0B1E8001AEB6A /* SnapGeometryEditsView.GeometryEditorMenu.swift in Sources */ = {isa = PBXBuildFile; fileRef = 00E1D90E2BC0B1E8001AEB6A /* SnapGeometryEditsView.GeometryEditorMenu.swift */; };
		00E1D9102BC0B4D8001AEB6A /* SnapGeometryEditsView.SnapSettingsView.swift in Copy Source Code Files */ = {isa = PBXBuildFile; fileRef = 00E1D90A2BC0AF97001AEB6A /* SnapGeometryEditsView.SnapSettingsView.swift */; };
		00E1D9112BC0B4D8001AEB6A /* SnapGeometryEditsView.GeometryEditorModel.swift in Copy Source Code Files */ = {isa = PBXBuildFile; fileRef = 00E1D90C2BC0B125001AEB6A /* SnapGeometryEditsView.GeometryEditorModel.swift */; };
		00E1D9122BC0B4D8001AEB6A /* SnapGeometryEditsView.GeometryEditorMenu.swift in Copy Source Code Files */ = {isa = PBXBuildFile; fileRef = 00E1D90E2BC0B1E8001AEB6A /* SnapGeometryEditsView.GeometryEditorMenu.swift */; };
		00E5401C27F3CCA200CF66D5 /* SamplesApp.swift in Sources */ = {isa = PBXBuildFile; fileRef = 00E5400C27F3CCA100CF66D5 /* SamplesApp.swift */; };
		00E5401E27F3CCA200CF66D5 /* ContentView.swift in Sources */ = {isa = PBXBuildFile; fileRef = 00E5400D27F3CCA100CF66D5 /* ContentView.swift */; };
		00E5402027F3CCA200CF66D5 /* Assets.xcassets in Resources */ = {isa = PBXBuildFile; fileRef = 00E5400E27F3CCA200CF66D5 /* Assets.xcassets */; };
		00E7C15C2BBE1BF000B85D69 /* SnapGeometryEditsView.swift in Sources */ = {isa = PBXBuildFile; fileRef = 00E7C1592BBE1BF000B85D69 /* SnapGeometryEditsView.swift */; };
		00E7C15D2BBF74D800B85D69 /* SnapGeometryEditsView.swift in Copy Source Code Files */ = {isa = PBXBuildFile; fileRef = 00E7C1592BBE1BF000B85D69 /* SnapGeometryEditsView.swift */; };
		00EB803A2A31506F00AC2B07 /* DisplayContentOfUtilityNetworkContainerView.swift in Copy Source Code Files */ = {isa = PBXBuildFile; fileRef = 00A7A1432A2FC58300F035F7 /* DisplayContentOfUtilityNetworkContainerView.swift */; };
		00EB803B2A31506F00AC2B07 /* DisplayContentOfUtilityNetworkContainerView.Model.swift in Copy Source Code Files */ = {isa = PBXBuildFile; fileRef = 00A7A1492A2FC5B700F035F7 /* DisplayContentOfUtilityNetworkContainerView.Model.swift */; };
		00F279D62AF418DC00CECAF8 /* AddDynamicEntityLayerView.VehicleCallout.swift in Sources */ = {isa = PBXBuildFile; fileRef = 00F279D52AF418DC00CECAF8 /* AddDynamicEntityLayerView.VehicleCallout.swift */; };
		00F279D72AF4364700CECAF8 /* AddDynamicEntityLayerView.VehicleCallout.swift in Copy Source Code Files */ = {isa = PBXBuildFile; fileRef = 00F279D52AF418DC00CECAF8 /* AddDynamicEntityLayerView.VehicleCallout.swift */; };
		00FA4E522DBC08AA008A34CF /* AddItemsToPortalView.swift in Copy Source Code Files */ = {isa = PBXBuildFile; fileRef = 0072C7FF2DBAF08B001502CA /* AddItemsToPortalView.swift */; };
		00FA4E572DBC139C008A34CF /* AddRastersAndFeatureTablesFromGeopackageView.swift in Sources */ = {isa = PBXBuildFile; fileRef = 00FA4E562DBC139B008A34CF /* AddRastersAndFeatureTablesFromGeopackageView.swift */; };
		00FA4E5F2DC568DF008A34CF /* AddRastersAndFeatureTablesFromGeopackageView.swift in Copy Source Code Files */ = {isa = PBXBuildFile; fileRef = 00FA4E562DBC139B008A34CF /* AddRastersAndFeatureTablesFromGeopackageView.swift */; };
		00FA4E642DCA72EE008A34CF /* ApplyRGBRendererView.swift in Sources */ = {isa = PBXBuildFile; fileRef = 00FA4E632DCA72E6008A34CF /* ApplyRGBRendererView.swift */; };
		00FA4E662DCA738A008A34CF /* ApplyRGBRendererView.SettingsView.swift in Sources */ = {isa = PBXBuildFile; fileRef = 00FA4E652DCA7386008A34CF /* ApplyRGBRendererView.SettingsView.swift */; };
		00FA4E682DCA87A9008A34CF /* ApplyRGBRendererView.RangeSlider.swift in Sources */ = {isa = PBXBuildFile; fileRef = 00FA4E672DCA87A5008A34CF /* ApplyRGBRendererView.RangeSlider.swift */; };
		00FA4E692DCAD4E3008A34CF /* ApplyRGBRendererView.swift in Copy Source Code Files */ = {isa = PBXBuildFile; fileRef = 00FA4E632DCA72E6008A34CF /* ApplyRGBRendererView.swift */; };
		00FA4E6A2DCAD4E3008A34CF /* ApplyRGBRendererView.RangeSlider.swift in Copy Source Code Files */ = {isa = PBXBuildFile; fileRef = 00FA4E672DCA87A5008A34CF /* ApplyRGBRendererView.RangeSlider.swift */; };
		00FA4E6B2DCAD4E3008A34CF /* ApplyRGBRendererView.SettingsView.swift in Copy Source Code Files */ = {isa = PBXBuildFile; fileRef = 00FA4E652DCA7386008A34CF /* ApplyRGBRendererView.SettingsView.swift */; };
		00FA4E722DCBD7A9008A34CF /* ApplySimpleRendererToFeatureLayerView.swift in Sources */ = {isa = PBXBuildFile; fileRef = 00FA4E712DCBD7A6008A34CF /* ApplySimpleRendererToFeatureLayerView.swift */; };
		00FA4E732DCBDA58008A34CF /* ApplySimpleRendererToFeatureLayerView.swift in Copy Source Code Files */ = {isa = PBXBuildFile; fileRef = 00FA4E712DCBD7A6008A34CF /* ApplySimpleRendererToFeatureLayerView.swift */; };
		00FA4E822DCD5AEE008A34CF /* srtm in Resources */ = {isa = PBXBuildFile; fileRef = 00FA4E812DCD5AD0008A34CF /* srtm */; settings = {ASSET_TAGS = (ApplyHillshadeRendererToRaster, ); }; };
		00FA4E8B2DCD7233008A34CF /* ApplySimpleRendererToGraphicsOverlayView.swift in Sources */ = {isa = PBXBuildFile; fileRef = 00FA4E882DCD7233008A34CF /* ApplySimpleRendererToGraphicsOverlayView.swift */; };
		00FA4E8D2DCD7536008A34CF /* ApplySimpleRendererToGraphicsOverlayView.swift in Copy Source Code Files */ = {isa = PBXBuildFile; fileRef = 00FA4E882DCD7233008A34CF /* ApplySimpleRendererToGraphicsOverlayView.swift */; };
		102B6A372BFD5B55009F763C /* IdentifyFeaturesInWMSLayerView.swift in Sources */ = {isa = PBXBuildFile; fileRef = 102B6A362BFD5B55009F763C /* IdentifyFeaturesInWMSLayerView.swift */; };
		104F55C72BF3E30A00204D04 /* GenerateOfflineMapWithCustomParametersView.swift in Copy Source Code Files */ = {isa = PBXBuildFile; fileRef = 10B782042BE55D7E007EAE6C /* GenerateOfflineMapWithCustomParametersView.swift */; };
		104F55C82BF3E30A00204D04 /* GenerateOfflineMapWithCustomParametersView.CustomParameters.swift in Copy Source Code Files */ = {isa = PBXBuildFile; fileRef = 10B782072BE5A058007EAE6C /* GenerateOfflineMapWithCustomParametersView.CustomParameters.swift */; };
		1081B93D2C000E8B00C1BEB1 /* IdentifyFeaturesInWMSLayerView.swift in Copy Source Code Files */ = {isa = PBXBuildFile; fileRef = 102B6A362BFD5B55009F763C /* IdentifyFeaturesInWMSLayerView.swift */; };
		108EC04129D25B2C000F35D0 /* QueryFeatureTableView.swift in Sources */ = {isa = PBXBuildFile; fileRef = 108EC04029D25B2C000F35D0 /* QueryFeatureTableView.swift */; };
		108EC04229D25B55000F35D0 /* QueryFeatureTableView.swift in Copy Source Code Files */ = {isa = PBXBuildFile; fileRef = 108EC04029D25B2C000F35D0 /* QueryFeatureTableView.swift */; };
		10B782052BE55D7E007EAE6C /* GenerateOfflineMapWithCustomParametersView.swift in Sources */ = {isa = PBXBuildFile; fileRef = 10B782042BE55D7E007EAE6C /* GenerateOfflineMapWithCustomParametersView.swift */; };
		10B782082BE5A058007EAE6C /* GenerateOfflineMapWithCustomParametersView.CustomParameters.swift in Sources */ = {isa = PBXBuildFile; fileRef = 10B782072BE5A058007EAE6C /* GenerateOfflineMapWithCustomParametersView.CustomParameters.swift */; };
		10BD9EB42BF51B4B00ABDBD5 /* GenerateOfflineMapWithCustomParametersView.Model.swift in Sources */ = {isa = PBXBuildFile; fileRef = 10BD9EB32BF51B4B00ABDBD5 /* GenerateOfflineMapWithCustomParametersView.Model.swift */; };
		10BD9EB52BF51F9000ABDBD5 /* GenerateOfflineMapWithCustomParametersView.Model.swift in Copy Source Code Files */ = {isa = PBXBuildFile; fileRef = 10BD9EB32BF51B4B00ABDBD5 /* GenerateOfflineMapWithCustomParametersView.Model.swift */; };
		10CFF4CA2DBAAFAC0027F144 /* AddFeatureLayerWithTimeOffsetView.swift in Sources */ = {isa = PBXBuildFile; fileRef = 10CFF4C92DBAAFAC0027F144 /* AddFeatureLayerWithTimeOffsetView.swift */; };
		10CFF5082DC1A3850027F144 /* AddFeatureLayerWithTimeOffsetView.swift in Copy Source Code Files */ = {isa = PBXBuildFile; fileRef = 10CFF4C92DBAAFAC0027F144 /* AddFeatureLayerWithTimeOffsetView.swift */; };
		10CFF50B2DC2EC990027F144 /* ApplyClassBreaksRendererToSublayerView.swift in Sources */ = {isa = PBXBuildFile; fileRef = 10CFF50A2DC2EC990027F144 /* ApplyClassBreaksRendererToSublayerView.swift */; };
		10CFF54C2DCD4DFA0027F144 /* ApplyClassBreaksRendererToSublayerView.swift in Copy Source Code Files */ = {isa = PBXBuildFile; fileRef = 10CFF50A2DC2EC990027F144 /* ApplyClassBreaksRendererToSublayerView.swift */; };
		10CFF54F2DD2AC300027F144 /* AuthenticateWithPKICertificateView.swift in Sources */ = {isa = PBXBuildFile; fileRef = 10CFF54E2DD2AC300027F144 /* AuthenticateWithPKICertificateView.swift */; };
		10CFF5502DD4F9C30027F144 /* AuthenticateWithPKICertificateView.swift in Copy Source Code Files */ = {isa = PBXBuildFile; fileRef = 10CFF54E2DD2AC300027F144 /* AuthenticateWithPKICertificateView.swift */; };
		10D321932BDB187400B39B1B /* naperville_imagery.tpkx in Resources */ = {isa = PBXBuildFile; fileRef = 10D321922BDB187400B39B1B /* naperville_imagery.tpkx */; settings = {ASSET_TAGS = (GenerateOfflineMapWithLocalBasemap, ); }; };
		10D321962BDB1CB500B39B1B /* GenerateOfflineMapWithLocalBasemapView.swift in Sources */ = {isa = PBXBuildFile; fileRef = 10D321952BDB1CB500B39B1B /* GenerateOfflineMapWithLocalBasemapView.swift */; };
		10D321972BDC3B4900B39B1B /* GenerateOfflineMapWithLocalBasemapView.swift in Copy Source Code Files */ = {isa = PBXBuildFile; fileRef = 10D321952BDB1CB500B39B1B /* GenerateOfflineMapWithLocalBasemapView.swift */; };
		1C0C1C3929D34DAE005C8B24 /* ChangeViewpointView.swift in Sources */ = {isa = PBXBuildFile; fileRef = 1C0C1C3429D34DAE005C8B24 /* ChangeViewpointView.swift */; };
		1C0C1C3D29D34DDD005C8B24 /* ChangeViewpointView.swift in Copy Source Code Files */ = {isa = PBXBuildFile; fileRef = 1C0C1C3429D34DAE005C8B24 /* ChangeViewpointView.swift */; };
		1C19B4F12A578E46001D2506 /* CreateLoadReportView.Views.swift in Sources */ = {isa = PBXBuildFile; fileRef = 1C19B4EB2A578E46001D2506 /* CreateLoadReportView.Views.swift */; };
		1C19B4F32A578E46001D2506 /* CreateLoadReportView.swift in Sources */ = {isa = PBXBuildFile; fileRef = 1C19B4ED2A578E46001D2506 /* CreateLoadReportView.swift */; };
		1C19B4F52A578E46001D2506 /* CreateLoadReportView.Model.swift in Sources */ = {isa = PBXBuildFile; fileRef = 1C19B4EF2A578E46001D2506 /* CreateLoadReportView.Model.swift */; };
		1C19B4F72A578E69001D2506 /* CreateLoadReportView.Model.swift in Copy Source Code Files */ = {isa = PBXBuildFile; fileRef = 1C19B4EF2A578E46001D2506 /* CreateLoadReportView.Model.swift */; };
		1C19B4F82A578E69001D2506 /* CreateLoadReportView.swift in Copy Source Code Files */ = {isa = PBXBuildFile; fileRef = 1C19B4ED2A578E46001D2506 /* CreateLoadReportView.swift */; };
		1C19B4F92A578E69001D2506 /* CreateLoadReportView.Views.swift in Copy Source Code Files */ = {isa = PBXBuildFile; fileRef = 1C19B4EB2A578E46001D2506 /* CreateLoadReportView.Views.swift */; };
		1C2538542BABACB100337307 /* AugmentRealityToNavigateRouteView.ARSceneView.swift in Copy Source Code Files */ = {isa = PBXBuildFile; fileRef = 1C2538522BABACB100337307 /* AugmentRealityToNavigateRouteView.ARSceneView.swift */; };
		1C2538552BABACB100337307 /* AugmentRealityToNavigateRouteView.swift in Copy Source Code Files */ = {isa = PBXBuildFile; fileRef = 1C2538532BABACB100337307 /* AugmentRealityToNavigateRouteView.swift */; };
		1C2538562BABACFD00337307 /* AugmentRealityToNavigateRouteView.swift in Sources */ = {isa = PBXBuildFile; fileRef = 1C2538532BABACB100337307 /* AugmentRealityToNavigateRouteView.swift */; };
		1C2538572BABACFD00337307 /* AugmentRealityToNavigateRouteView.ARSceneView.swift in Sources */ = {isa = PBXBuildFile; fileRef = 1C2538522BABACB100337307 /* AugmentRealityToNavigateRouteView.ARSceneView.swift */; };
		1C26ED192A859525009B7721 /* FilterFeaturesInSceneView.swift in Sources */ = {isa = PBXBuildFile; fileRef = 1C26ED152A859525009B7721 /* FilterFeaturesInSceneView.swift */; };
		1C26ED202A8BEC63009B7721 /* FilterFeaturesInSceneView.swift in Copy Source Code Files */ = {isa = PBXBuildFile; fileRef = 1C26ED152A859525009B7721 /* FilterFeaturesInSceneView.swift */; };
		1C293D012DCA7C99000B0822 /* ApplyBlendRendererToHillshadeView.swift in Copy Source Code Files */ = {isa = PBXBuildFile; fileRef = 1C3891602DC02F1100ADFDDC /* ApplyBlendRendererToHillshadeView.swift */; };
		1C293D032DCA7C99000B0822 /* ApplyBlendRendererToHillshadeView.SettingsView.swift in Copy Source Code Files */ = {isa = PBXBuildFile; fileRef = 1C3892302DC59E5D00ADFDDC /* ApplyBlendRendererToHillshadeView.SettingsView.swift */; };
		1C293D4D2DCD91BF000B0822 /* color.json in Resources */ = {isa = PBXBuildFile; fileRef = 1C293D4B2DCD91BF000B0822 /* color.json */; settings = {ASSET_TAGS = (ApplyFunctionToRasterFromFile, ); }; };
		1C293D502DCEA74C000B0822 /* AuthenticateWithTokenView.swift in Sources */ = {isa = PBXBuildFile; fileRef = 1C293D4E2DCEA74C000B0822 /* AuthenticateWithTokenView.swift */; };
		1C293D512DCEA74C000B0822 /* AuthenticateWithTokenView.swift in Copy Source Code Files */ = {isa = PBXBuildFile; fileRef = 1C293D4E2DCEA74C000B0822 /* AuthenticateWithTokenView.swift */; };
		1C293D572DD53523000B0822 /* ShowLabelsOnLayerIn3DView.swift in Sources */ = {isa = PBXBuildFile; fileRef = 1C293D552DD53523000B0822 /* ShowLabelsOnLayerIn3DView.swift */; };
		1C293D582DD53523000B0822 /* ShowLabelsOnLayerIn3DView.swift in Copy Source Code Files */ = {isa = PBXBuildFile; fileRef = 1C293D552DD53523000B0822 /* ShowLabelsOnLayerIn3DView.swift */; };
		1C29C9592DBAE50D0074028F /* AddWMTSLayerView.swift in Sources */ = {isa = PBXBuildFile; fileRef = 1C29C9532DBAE50D0074028F /* AddWMTSLayerView.swift */; };
		1C29C95A2DBAE5770074028F /* AddWMTSLayerView.swift in Copy Source Code Files */ = {isa = PBXBuildFile; fileRef = 1C29C9532DBAE50D0074028F /* AddWMTSLayerView.swift */; };
		1C38915D2DBC36C800ADFDDC /* AddWFSLayerView.swift in Sources */ = {isa = PBXBuildFile; fileRef = 1C38915C2DBC36C700ADFDDC /* AddWFSLayerView.swift */; };
		1C38915E2DBC3EDC00ADFDDC /* AddWFSLayerView.swift in Copy Source Code Files */ = {isa = PBXBuildFile; fileRef = 1C38915C2DBC36C700ADFDDC /* AddWFSLayerView.swift */; };
		1C3891612DC02F1200ADFDDC /* ApplyBlendRendererToHillshadeView.swift in Sources */ = {isa = PBXBuildFile; fileRef = 1C3891602DC02F1100ADFDDC /* ApplyBlendRendererToHillshadeView.swift */; };
		1C3892312DC59E6000ADFDDC /* ApplyBlendRendererToHillshadeView.SettingsView.swift in Sources */ = {isa = PBXBuildFile; fileRef = 1C3892302DC59E5D00ADFDDC /* ApplyBlendRendererToHillshadeView.SettingsView.swift */; };
		1C3B7DC82A5F64FC00907443 /* AnalyzeNetworkWithSubnetworkTraceView.Model.swift in Sources */ = {isa = PBXBuildFile; fileRef = 1C3B7DC32A5F64FC00907443 /* AnalyzeNetworkWithSubnetworkTraceView.Model.swift */; };
		1C3B7DCB2A5F64FC00907443 /* AnalyzeNetworkWithSubnetworkTraceView.swift in Sources */ = {isa = PBXBuildFile; fileRef = 1C3B7DC62A5F64FC00907443 /* AnalyzeNetworkWithSubnetworkTraceView.swift */; };
		1C3B7DCD2A5F652500907443 /* AnalyzeNetworkWithSubnetworkTraceView.Model.swift in Copy Source Code Files */ = {isa = PBXBuildFile; fileRef = 1C3B7DC32A5F64FC00907443 /* AnalyzeNetworkWithSubnetworkTraceView.Model.swift */; };
		1C3B7DCE2A5F652500907443 /* AnalyzeNetworkWithSubnetworkTraceView.swift in Copy Source Code Files */ = {isa = PBXBuildFile; fileRef = 1C3B7DC62A5F64FC00907443 /* AnalyzeNetworkWithSubnetworkTraceView.swift */; };
		1C42E04729D2396B004FC4BE /* ShowPopupView.swift in Sources */ = {isa = PBXBuildFile; fileRef = 1C42E04329D2396B004FC4BE /* ShowPopupView.swift */; };
		1C42E04A29D239D2004FC4BE /* ShowPopupView.swift in Copy Source Code Files */ = {isa = PBXBuildFile; fileRef = 1C42E04329D2396B004FC4BE /* ShowPopupView.swift */; };
		1C43BC7F2A43781200509BF8 /* SetVisibilityOfSubtypeSublayerView.Views.swift in Sources */ = {isa = PBXBuildFile; fileRef = 1C43BC792A43781100509BF8 /* SetVisibilityOfSubtypeSublayerView.Views.swift */; };
		1C43BC822A43781200509BF8 /* SetVisibilityOfSubtypeSublayerView.Model.swift in Sources */ = {isa = PBXBuildFile; fileRef = 1C43BC7C2A43781100509BF8 /* SetVisibilityOfSubtypeSublayerView.Model.swift */; };
		1C43BC842A43781200509BF8 /* SetVisibilityOfSubtypeSublayerView.swift in Sources */ = {isa = PBXBuildFile; fileRef = 1C43BC7E2A43781100509BF8 /* SetVisibilityOfSubtypeSublayerView.swift */; };
		1C43BC852A43783900509BF8 /* SetVisibilityOfSubtypeSublayerView.Model.swift in Copy Source Code Files */ = {isa = PBXBuildFile; fileRef = 1C43BC7C2A43781100509BF8 /* SetVisibilityOfSubtypeSublayerView.Model.swift */; };
		1C43BC862A43783900509BF8 /* SetVisibilityOfSubtypeSublayerView.swift in Copy Source Code Files */ = {isa = PBXBuildFile; fileRef = 1C43BC7E2A43781100509BF8 /* SetVisibilityOfSubtypeSublayerView.swift */; };
		1C43BC872A43783900509BF8 /* SetVisibilityOfSubtypeSublayerView.Views.swift in Copy Source Code Files */ = {isa = PBXBuildFile; fileRef = 1C43BC792A43781100509BF8 /* SetVisibilityOfSubtypeSublayerView.Views.swift */; };
		1C8EC7472BAE2891001A6929 /* AugmentRealityToCollectDataView.swift in Sources */ = {isa = PBXBuildFile; fileRef = 1C8EC7432BAE2891001A6929 /* AugmentRealityToCollectDataView.swift */; };
		1C8EC74B2BAE28A9001A6929 /* AugmentRealityToCollectDataView.swift in Copy Source Code Files */ = {isa = PBXBuildFile; fileRef = 1C8EC7432BAE2891001A6929 /* AugmentRealityToCollectDataView.swift */; };
		1C929F092A27B86800134252 /* ShowUtilityAssociationsView.swift in Copy Source Code Files */ = {isa = PBXBuildFile; fileRef = 1CAF831B2A20305F000E1E60 /* ShowUtilityAssociationsView.swift */; };
		1C965C3929DB9176002F8536 /* ShowRealisticLightAndShadowsView.swift in Copy Source Code Files */ = {isa = PBXBuildFile; fileRef = 1C9B74C529DB43580038B06F /* ShowRealisticLightAndShadowsView.swift */; };
		1C9B74C929DB43580038B06F /* ShowRealisticLightAndShadowsView.swift in Sources */ = {isa = PBXBuildFile; fileRef = 1C9B74C529DB43580038B06F /* ShowRealisticLightAndShadowsView.swift */; };
		1C9B74D929DB54560038B06F /* ChangeCameraControllerView.swift in Sources */ = {isa = PBXBuildFile; fileRef = 1C9B74D529DB54560038B06F /* ChangeCameraControllerView.swift */; };
		1C9B74DE29DB56860038B06F /* ChangeCameraControllerView.swift in Copy Source Code Files */ = {isa = PBXBuildFile; fileRef = 1C9B74D529DB54560038B06F /* ChangeCameraControllerView.swift */; };
		1CAB8D4B2A3CEAB0002AA649 /* RunValveIsolationTraceView.Model.swift in Sources */ = {isa = PBXBuildFile; fileRef = 1CAB8D442A3CEAB0002AA649 /* RunValveIsolationTraceView.Model.swift */; };
		1CAB8D4E2A3CEAB0002AA649 /* RunValveIsolationTraceView.swift in Sources */ = {isa = PBXBuildFile; fileRef = 1CAB8D472A3CEAB0002AA649 /* RunValveIsolationTraceView.swift */; };
		1CAB8D502A3CEB43002AA649 /* RunValveIsolationTraceView.Model.swift in Copy Source Code Files */ = {isa = PBXBuildFile; fileRef = 1CAB8D442A3CEAB0002AA649 /* RunValveIsolationTraceView.Model.swift */; };
		1CAB8D512A3CEB43002AA649 /* RunValveIsolationTraceView.swift in Copy Source Code Files */ = {isa = PBXBuildFile; fileRef = 1CAB8D472A3CEAB0002AA649 /* RunValveIsolationTraceView.swift */; };
		1CAF831F2A20305F000E1E60 /* ShowUtilityAssociationsView.swift in Sources */ = {isa = PBXBuildFile; fileRef = 1CAF831B2A20305F000E1E60 /* ShowUtilityAssociationsView.swift */; };
		1CC755E12DC5A6A7004B346F /* Shasta_Elevation in Resources */ = {isa = PBXBuildFile; fileRef = 1CC755E02DC5A6A7004B346F /* Shasta_Elevation */; settings = {ASSET_TAGS = (ApplyBlendRendererToHillshade, ApplyFunctionToRasterFromFile, ); }; };
		1CC755E42DC95625004B346F /* ApplyFunctionToRasterFromFileView.swift in Sources */ = {isa = PBXBuildFile; fileRef = 1CC755E22DC95625004B346F /* ApplyFunctionToRasterFromFileView.swift */; };
		1CC755E52DC95625004B346F /* ApplyFunctionToRasterFromFileView.swift in Copy Source Code Files */ = {isa = PBXBuildFile; fileRef = 1CC755E22DC95625004B346F /* ApplyFunctionToRasterFromFileView.swift */; };
		218F35B829C28F4A00502022 /* AuthenticateWithOAuthView.swift in Sources */ = {isa = PBXBuildFile; fileRef = 218F35B329C28F4A00502022 /* AuthenticateWithOAuthView.swift */; };
		218F35C229C290BF00502022 /* AuthenticateWithOAuthView.swift in Copy Source Code Files */ = {isa = PBXBuildFile; fileRef = 218F35B329C28F4A00502022 /* AuthenticateWithOAuthView.swift */; };
		3E30884A2C5D789A00ECEAC5 /* SetSpatialReferenceView.swift in Copy Source Code Files */ = {isa = PBXBuildFile; fileRef = 3EEDE7CD2C5D73F700510104 /* SetSpatialReferenceView.swift */; };
		3E54CF222C66AFBE00DD2F18 /* AddWebTiledLayerView.swift in Sources */ = {isa = PBXBuildFile; fileRef = 3E54CF212C66AFBE00DD2F18 /* AddWebTiledLayerView.swift */; };
		3E54CF232C66B00500DD2F18 /* AddWebTiledLayerView.swift in Copy Source Code Files */ = {isa = PBXBuildFile; fileRef = 3E54CF212C66AFBE00DD2F18 /* AddWebTiledLayerView.swift */; };
		3E720F9D2C619B1700E22A9E /* SetInitialViewpointView.swift in Sources */ = {isa = PBXBuildFile; fileRef = 3E720F9C2C619B1700E22A9E /* SetInitialViewpointView.swift */; };
		3E720F9E2C61A0B700E22A9E /* SetInitialViewpointView.swift in Copy Source Code Files */ = {isa = PBXBuildFile; fileRef = 3E720F9C2C619B1700E22A9E /* SetInitialViewpointView.swift */; };
		3E9F77732C6A60FA0022CAB5 /* QueryFeatureCountAndExtentView.swift in Sources */ = {isa = PBXBuildFile; fileRef = 3E9F77722C6A60FA0022CAB5 /* QueryFeatureCountAndExtentView.swift */; };
		3E9F77742C6A6E670022CAB5 /* QueryFeatureCountAndExtentView.swift in Copy Source Code Files */ = {isa = PBXBuildFile; fileRef = 3E9F77722C6A60FA0022CAB5 /* QueryFeatureCountAndExtentView.swift */; };
		3EEDE7CE2C5D73F700510104 /* SetSpatialReferenceView.swift in Sources */ = {isa = PBXBuildFile; fileRef = 3EEDE7CD2C5D73F700510104 /* SetSpatialReferenceView.swift */; };
		4C8126DD2DBBCF0B006EF7D2 /* ApplyStyleToWMSLayerView.swift in Sources */ = {isa = PBXBuildFile; fileRef = 4C8126DC2DBBCEFE006EF7D2 /* ApplyStyleToWMSLayerView.swift */; };
		4C8126E22DBFD9EF006EF7D2 /* ApplyStyleToWMSLayerView.swift in Copy Source Code Files */ = {isa = PBXBuildFile; fileRef = 4C8126DC2DBBCEFE006EF7D2 /* ApplyStyleToWMSLayerView.swift */; };
		4C8126E72DC02525006EF7D2 /* AnalyzeHotspotsView.swift in Sources */ = {isa = PBXBuildFile; fileRef = 4C8126E62DC02525006EF7D2 /* AnalyzeHotspotsView.swift */; };
		4C8127302DC58E53006EF7D2 /* AnalyzeHotspotsView.swift in Copy Source Code Files */ = {isa = PBXBuildFile; fileRef = 4C8126E62DC02525006EF7D2 /* AnalyzeHotspotsView.swift */; };
		4C81273E2DCA9E31006EF7D2 /* ApplyColormapRendererToRasterView.swift in Sources */ = {isa = PBXBuildFile; fileRef = 4C81273D2DCA9E31006EF7D2 /* ApplyColormapRendererToRasterView.swift */; };
		4C81275D2DCBB745006EF7D2 /* ShastaBW in Resources */ = {isa = PBXBuildFile; fileRef = 4C81275C2DCBB72C006EF7D2 /* ShastaBW */; settings = {ASSET_TAGS = (ApplyColormapRendererToRaster, ); }; };
		4C81275E2DCBDD5A006EF7D2 /* ApplyColormapRendererToRasterView.swift in Copy Source Code Files */ = {isa = PBXBuildFile; fileRef = 4C81273D2DCA9E31006EF7D2 /* ApplyColormapRendererToRasterView.swift */; };
		4C8127612DCBED62006EF7D2 /* ApplyStretchRendererView.swift in Sources */ = {isa = PBXBuildFile; fileRef = 4C8127602DCBED62006EF7D2 /* ApplyStretchRendererView.swift */; };
		4C8127682DCD4F18006EF7D2 /* ApplyStretchRendererView.swift in Copy Source Code Files */ = {isa = PBXBuildFile; fileRef = 4C8127602DCBED62006EF7D2 /* ApplyStretchRendererView.swift */; };
		4C81276B2DCED03D006EF7D2 /* BrowseWFSLayersView.swift in Sources */ = {isa = PBXBuildFile; fileRef = 4C81276A2DCED03D006EF7D2 /* BrowseWFSLayersView.swift */; };
		4C81278D2DDBC5EB006EF7D2 /* BrowseWFSLayersView.swift in Copy Source Code Files */ = {isa = PBXBuildFile; fileRef = 4C81276A2DCED03D006EF7D2 /* BrowseWFSLayersView.swift */; };
		4D126D6D29CA1B6000CFB7A7 /* ShowDeviceLocationWithNMEADataSourcesView.swift in Sources */ = {isa = PBXBuildFile; fileRef = 4D126D6929CA1B6000CFB7A7 /* ShowDeviceLocationWithNMEADataSourcesView.swift */; };
		4D126D7229CA1E1800CFB7A7 /* FileNMEASentenceReader.swift in Sources */ = {isa = PBXBuildFile; fileRef = 4D126D7129CA1E1800CFB7A7 /* FileNMEASentenceReader.swift */; };
		4D126D7329CA1EFD00CFB7A7 /* ShowDeviceLocationWithNMEADataSourcesView.swift in Copy Source Code Files */ = {isa = PBXBuildFile; fileRef = 4D126D6929CA1B6000CFB7A7 /* ShowDeviceLocationWithNMEADataSourcesView.swift */; };
		4D126D7429CA1EFD00CFB7A7 /* FileNMEASentenceReader.swift in Copy Source Code Files */ = {isa = PBXBuildFile; fileRef = 4D126D7129CA1E1800CFB7A7 /* FileNMEASentenceReader.swift */; };
		4D126D7C29CA3E6000CFB7A7 /* Redlands.nmea in Resources */ = {isa = PBXBuildFile; fileRef = 4D126D7B29CA3E6000CFB7A7 /* Redlands.nmea */; settings = {ASSET_TAGS = (ShowDeviceLocationWithNmeaDataSources, ); }; };
		4D126D7E29CA43D200CFB7A7 /* ShowDeviceLocationWithNMEADataSourcesView.Model.swift in Sources */ = {isa = PBXBuildFile; fileRef = 4D126D7D29CA43D200CFB7A7 /* ShowDeviceLocationWithNMEADataSourcesView.Model.swift */; };
		4D2ADC4329C26D05003B367F /* AddDynamicEntityLayerView.swift in Sources */ = {isa = PBXBuildFile; fileRef = 4D2ADC3F29C26D05003B367F /* AddDynamicEntityLayerView.swift */; };
		4D2ADC4729C26D2C003B367F /* AddDynamicEntityLayerView.swift in Copy Source Code Files */ = {isa = PBXBuildFile; fileRef = 4D2ADC3F29C26D05003B367F /* AddDynamicEntityLayerView.swift */; };
		4D2ADC5A29C4F612003B367F /* ChangeMapViewBackgroundView.swift in Sources */ = {isa = PBXBuildFile; fileRef = 4D2ADC5529C4F612003B367F /* ChangeMapViewBackgroundView.swift */; };
		4D2ADC5D29C4F612003B367F /* ChangeMapViewBackgroundView.SettingsView.swift in Sources */ = {isa = PBXBuildFile; fileRef = 4D2ADC5829C4F612003B367F /* ChangeMapViewBackgroundView.SettingsView.swift */; };
		4D2ADC6229C5071C003B367F /* ChangeMapViewBackgroundView.Model.swift in Sources */ = {isa = PBXBuildFile; fileRef = 4D2ADC6129C5071C003B367F /* ChangeMapViewBackgroundView.Model.swift */; };
		4D2ADC6729C50BD6003B367F /* AddDynamicEntityLayerView.Model.swift in Sources */ = {isa = PBXBuildFile; fileRef = 4D2ADC6629C50BD6003B367F /* AddDynamicEntityLayerView.Model.swift */; };
		4D2ADC6929C50C4C003B367F /* AddDynamicEntityLayerView.SettingsView.swift in Sources */ = {isa = PBXBuildFile; fileRef = 4D2ADC6829C50C4C003B367F /* AddDynamicEntityLayerView.SettingsView.swift */; };
		4D2ADC6A29C50D91003B367F /* AddDynamicEntityLayerView.Model.swift in Copy Source Code Files */ = {isa = PBXBuildFile; fileRef = 4D2ADC6629C50BD6003B367F /* AddDynamicEntityLayerView.Model.swift */; };
		4D2ADC6B29C50D91003B367F /* AddDynamicEntityLayerView.SettingsView.swift in Copy Source Code Files */ = {isa = PBXBuildFile; fileRef = 4D2ADC6829C50C4C003B367F /* AddDynamicEntityLayerView.SettingsView.swift */; };
		4DD058102A0D3F6B00A59B34 /* ShowDeviceLocationWithNMEADataSourcesView.Model.swift in Copy Source Code Files */ = {isa = PBXBuildFile; fileRef = 4D126D7D29CA43D200CFB7A7 /* ShowDeviceLocationWithNMEADataSourcesView.Model.swift */; };
		7573E81A29D6134C00BEED9C /* TraceUtilityNetworkView.Model.swift in Sources */ = {isa = PBXBuildFile; fileRef = 7573E81329D6134C00BEED9C /* TraceUtilityNetworkView.Model.swift */; };
		7573E81C29D6134C00BEED9C /* TraceUtilityNetworkView.Enums.swift in Sources */ = {isa = PBXBuildFile; fileRef = 7573E81529D6134C00BEED9C /* TraceUtilityNetworkView.Enums.swift */; };
		7573E81E29D6134C00BEED9C /* TraceUtilityNetworkView.Views.swift in Sources */ = {isa = PBXBuildFile; fileRef = 7573E81729D6134C00BEED9C /* TraceUtilityNetworkView.Views.swift */; };
		7573E81F29D6134C00BEED9C /* TraceUtilityNetworkView.swift in Sources */ = {isa = PBXBuildFile; fileRef = 7573E81829D6134C00BEED9C /* TraceUtilityNetworkView.swift */; };
		7573E82129D6136C00BEED9C /* TraceUtilityNetworkView.Model.swift in Copy Source Code Files */ = {isa = PBXBuildFile; fileRef = 7573E81329D6134C00BEED9C /* TraceUtilityNetworkView.Model.swift */; };
		7573E82229D6136C00BEED9C /* TraceUtilityNetworkView.Enums.swift in Copy Source Code Files */ = {isa = PBXBuildFile; fileRef = 7573E81529D6134C00BEED9C /* TraceUtilityNetworkView.Enums.swift */; };
		7573E82329D6136C00BEED9C /* TraceUtilityNetworkView.Views.swift in Copy Source Code Files */ = {isa = PBXBuildFile; fileRef = 7573E81729D6134C00BEED9C /* TraceUtilityNetworkView.Views.swift */; };
		7573E82429D6136C00BEED9C /* TraceUtilityNetworkView.swift in Copy Source Code Files */ = {isa = PBXBuildFile; fileRef = 7573E81829D6134C00BEED9C /* TraceUtilityNetworkView.swift */; };
		75DD736729D35FF40010229D /* ChangeMapViewBackgroundView.swift in Copy Source Code Files */ = {isa = PBXBuildFile; fileRef = 4D2ADC5529C4F612003B367F /* ChangeMapViewBackgroundView.swift */; };
		75DD736829D35FF40010229D /* ChangeMapViewBackgroundView.SettingsView.swift in Copy Source Code Files */ = {isa = PBXBuildFile; fileRef = 4D2ADC5829C4F612003B367F /* ChangeMapViewBackgroundView.SettingsView.swift */; };
		75DD736929D35FF40010229D /* ChangeMapViewBackgroundView.Model.swift in Copy Source Code Files */ = {isa = PBXBuildFile; fileRef = 4D2ADC6129C5071C003B367F /* ChangeMapViewBackgroundView.Model.swift */; };
		75DD739529D38B1B0010229D /* NavigateRouteView.swift in Sources */ = {isa = PBXBuildFile; fileRef = 75DD739129D38B1B0010229D /* NavigateRouteView.swift */; };
		75DD739929D38B420010229D /* NavigateRouteView.swift in Copy Source Code Files */ = {isa = PBXBuildFile; fileRef = 75DD739129D38B1B0010229D /* NavigateRouteView.swift */; };
		7900C5F62A83FC3F002D430F /* AddCustomDynamicEntityDataSourceView.Vessel.swift in Sources */ = {isa = PBXBuildFile; fileRef = 7900C5F52A83FC3F002D430F /* AddCustomDynamicEntityDataSourceView.Vessel.swift */; };
		792222DD2A81AA5D00619FFE /* AIS_MarineCadastre_SelectedVessels_CustomDataSource.jsonl in Resources */ = {isa = PBXBuildFile; fileRef = 792222DC2A81AA5D00619FFE /* AIS_MarineCadastre_SelectedVessels_CustomDataSource.jsonl */; settings = {ASSET_TAGS = (AddCustomDynamicEntityDataSource, ); }; };
		79302F852A1ED4E30002336A /* CreateAndSaveKMLView.Model.swift in Sources */ = {isa = PBXBuildFile; fileRef = 79302F842A1ED4E30002336A /* CreateAndSaveKMLView.Model.swift */; };
		79302F872A1ED71B0002336A /* CreateAndSaveKMLView.Views.swift in Sources */ = {isa = PBXBuildFile; fileRef = 79302F862A1ED71B0002336A /* CreateAndSaveKMLView.Views.swift */; };
		798C2DA72AFC505600EE7E97 /* PrivacyInfo.xcprivacy in Resources */ = {isa = PBXBuildFile; fileRef = 798C2DA62AFC505600EE7E97 /* PrivacyInfo.xcprivacy */; };
		79A47DFB2A20286800D7C5B9 /* CreateAndSaveKMLView.Model.swift in Copy Source Code Files */ = {isa = PBXBuildFile; fileRef = 79302F842A1ED4E30002336A /* CreateAndSaveKMLView.Model.swift */; };
		79A47DFC2A20286800D7C5B9 /* CreateAndSaveKMLView.Views.swift in Copy Source Code Files */ = {isa = PBXBuildFile; fileRef = 79302F862A1ED71B0002336A /* CreateAndSaveKMLView.Views.swift */; };
		79B7B80A2A1BF8EC00F57C27 /* CreateAndSaveKMLView.swift in Sources */ = {isa = PBXBuildFile; fileRef = 79B7B8092A1BF8EC00F57C27 /* CreateAndSaveKMLView.swift */; };
		79B7B80B2A1BFDE700F57C27 /* CreateAndSaveKMLView.swift in Copy Source Code Files */ = {isa = PBXBuildFile; fileRef = 79B7B8092A1BF8EC00F57C27 /* CreateAndSaveKMLView.swift */; };
		79D84D132A81711A00F45262 /* AddCustomDynamicEntityDataSourceView.swift in Sources */ = {isa = PBXBuildFile; fileRef = 79D84D0D2A815C5B00F45262 /* AddCustomDynamicEntityDataSourceView.swift */; };
		79D84D152A81718F00F45262 /* AddCustomDynamicEntityDataSourceView.swift in Copy Source Code Files */ = {isa = PBXBuildFile; fileRef = 79D84D0D2A815C5B00F45262 /* AddCustomDynamicEntityDataSourceView.swift */; };
		8810FB592DC94A7200874936 /* ApplyFunctionToRasterFromServiceView.swift in Sources */ = {isa = PBXBuildFile; fileRef = 8810FB582DC94A6600874936 /* ApplyFunctionToRasterFromServiceView.swift */; };
		88129D7A2DD5035A001599A5 /* ShowGeodesicPathBetweenTwoPointsView.swift in Sources */ = {isa = PBXBuildFile; fileRef = 88129D792DD5035A001599A5 /* ShowGeodesicPathBetweenTwoPointsView.swift */; };
		88129D7B2DD50899001599A5 /* ShowGeodesicPathBetweenTwoPointsView.swift in Copy Source Code Files */ = {isa = PBXBuildFile; fileRef = 88129D792DD5035A001599A5 /* ShowGeodesicPathBetweenTwoPointsView.swift */; };
		883C121529C9136600062FF9 /* DownloadPreplannedMapAreaView.MapPicker.swift in Sources */ = {isa = PBXBuildFile; fileRef = 883C121429C9136600062FF9 /* DownloadPreplannedMapAreaView.MapPicker.swift */; };
		883C121729C914E100062FF9 /* DownloadPreplannedMapAreaView.MapPicker.swift in Copy Source Code Files */ = {isa = PBXBuildFile; fileRef = 883C121429C9136600062FF9 /* DownloadPreplannedMapAreaView.MapPicker.swift */; };
		883C121829C914E100062FF9 /* DownloadPreplannedMapAreaView.Model.swift in Copy Source Code Files */ = {isa = PBXBuildFile; fileRef = E0D04FF128A5390000747989 /* DownloadPreplannedMapAreaView.Model.swift */; };
		883C121929C914E100062FF9 /* DownloadPreplannedMapAreaView.swift in Copy Source Code Files */ = {isa = PBXBuildFile; fileRef = E070A0A2286F3B6000F2B606 /* DownloadPreplannedMapAreaView.swift */; };
		88AF552A2DD68767003F146E /* ShowServiceAreasForMultipleFacilitiesView.swift in Sources */ = {isa = PBXBuildFile; fileRef = 88AF55292DD68767003F146E /* ShowServiceAreasForMultipleFacilitiesView.swift */; };
		88AF552B2DD687E0003F146E /* ShowServiceAreasForMultipleFacilitiesView.swift in Copy Source Code Files */ = {isa = PBXBuildFile; fileRef = 88AF55292DD68767003F146E /* ShowServiceAreasForMultipleFacilitiesView.swift */; };
		88AF554F2DD7EAA7003F146E /* BrowseWMSLayersView.swift in Sources */ = {isa = PBXBuildFile; fileRef = 88AF554E2DD7EAA7003F146E /* BrowseWMSLayersView.swift */; };
		88AF55502DD7EABF003F146E /* BrowseWMSLayersView.swift in Copy Source Code Files */ = {isa = PBXBuildFile; fileRef = 88AF554E2DD7EAA7003F146E /* BrowseWMSLayersView.swift */; };
		88C5E0EB2DCBC1E20091D271 /* ApplyScenePropertyExpressionsView.swift in Sources */ = {isa = PBXBuildFile; fileRef = 88C5E0EA2DCBC1E20091D271 /* ApplyScenePropertyExpressionsView.swift */; };
		88C5E0EC2DCBC3F30091D271 /* ApplyScenePropertyExpressionsView.swift in Copy Source Code Files */ = {isa = PBXBuildFile; fileRef = 88C5E0EA2DCBC1E20091D271 /* ApplyScenePropertyExpressionsView.swift */; };
		88C5E0ED2DCBC4170091D271 /* ApplyHillshadeRendererToRasterView.SettingsView.swift in Copy Source Code Files */ = {isa = PBXBuildFile; fileRef = 88E52E802DCA703B00F48409 /* ApplyHillshadeRendererToRasterView.SettingsView.swift */; };
		88E52E6C2DC960EA00F48409 /* ApplyFunctionToRasterFromServiceView.swift in Copy Source Code Files */ = {isa = PBXBuildFile; fileRef = 8810FB582DC94A6600874936 /* ApplyFunctionToRasterFromServiceView.swift */; };
		88E52E6F2DC96C3F00F48409 /* ApplyHillshadeRendererToRasterView.swift in Sources */ = {isa = PBXBuildFile; fileRef = 88E52E6E2DC96C3F00F48409 /* ApplyHillshadeRendererToRasterView.swift */; };
		88E52E702DC970A800F48409 /* ApplyHillshadeRendererToRasterView.swift in Copy Source Code Files */ = {isa = PBXBuildFile; fileRef = 88E52E6E2DC96C3F00F48409 /* ApplyHillshadeRendererToRasterView.swift */; };
		88E52E812DCA703B00F48409 /* ApplyHillshadeRendererToRasterView.SettingsView.swift in Sources */ = {isa = PBXBuildFile; fileRef = 88E52E802DCA703B00F48409 /* ApplyHillshadeRendererToRasterView.SettingsView.swift */; };
		88F93CC129C3D59D0006B28E /* CreateAndEditGeometriesView.swift in Sources */ = {isa = PBXBuildFile; fileRef = 88F93CC029C3D59C0006B28E /* CreateAndEditGeometriesView.swift */; };
		88F93CC229C4D3480006B28E /* CreateAndEditGeometriesView.swift in Copy Source Code Files */ = {isa = PBXBuildFile; fileRef = 88F93CC029C3D59C0006B28E /* CreateAndEditGeometriesView.swift */; };
		88FB70392DCC207B00EB76E3 /* ApplySymbologyToShapefileView.swift in Sources */ = {isa = PBXBuildFile; fileRef = 88FB70382DCC207B00EB76E3 /* ApplySymbologyToShapefileView.swift */; };
		88FB703C2DCC22E900EB76E3 /* ApplySymbologyToShapefileView.swift in Copy Source Code Files */ = {isa = PBXBuildFile; fileRef = 88FB70382DCC207B00EB76E3 /* ApplySymbologyToShapefileView.swift */; };
		88FB70D12DCC248400EB76E3 /* Aurora_CO_shp in Resources */ = {isa = PBXBuildFile; fileRef = 88FB70D02DCC247B00EB76E3 /* Aurora_CO_shp */; settings = {ASSET_TAGS = (ApplySymbologyToShapefile, ); }; };
		88FB70D42DCD10B600EB76E3 /* AuthenticateWithIntegratedWindowsAuthenticationView.swift in Sources */ = {isa = PBXBuildFile; fileRef = 88FB70D32DCD10B600EB76E3 /* AuthenticateWithIntegratedWindowsAuthenticationView.swift */; };
		88FB70D52DD3C2E000EB76E3 /* AuthenticateWithIntegratedWindowsAuthenticationView.swift in Copy Source Code Files */ = {isa = PBXBuildFile; fileRef = 88FB70D32DCD10B600EB76E3 /* AuthenticateWithIntegratedWindowsAuthenticationView.swift */; };
		9503056E2C46ECB70091B32D /* ShowDeviceLocationUsingIndoorPositioningView.Model.swift in Sources */ = {isa = PBXBuildFile; fileRef = 9503056D2C46ECB70091B32D /* ShowDeviceLocationUsingIndoorPositioningView.Model.swift */; };
		9529D1942C01676200B5C1A3 /* SelectFeaturesInSceneLayerView.swift in Copy Source Code Files */ = {isa = PBXBuildFile; fileRef = 954AEDED2C01332600265114 /* SelectFeaturesInSceneLayerView.swift */; };
		9537AFD72C220EF0000923C5 /* ExchangeSetwithoutUpdates in Resources */ = {isa = PBXBuildFile; fileRef = 9537AFD62C220EF0000923C5 /* ExchangeSetwithoutUpdates */; settings = {ASSET_TAGS = (ConfigureElectronicNavigationalCharts, ); }; };
		9547085C2C3C719800CA8579 /* EditFeatureAttachmentsView.Model.swift in Sources */ = {isa = PBXBuildFile; fileRef = 9547085B2C3C719800CA8579 /* EditFeatureAttachmentsView.Model.swift */; };
		954AEDEE2C01332600265114 /* SelectFeaturesInSceneLayerView.swift in Sources */ = {isa = PBXBuildFile; fileRef = 954AEDED2C01332600265114 /* SelectFeaturesInSceneLayerView.swift */; };
		955271612C0E6749009B1ED4 /* AddRasterFromServiceView.swift in Sources */ = {isa = PBXBuildFile; fileRef = 955271602C0E6749009B1ED4 /* AddRasterFromServiceView.swift */; };
		955AFAC42C10FD6F009C8FE5 /* ApplyMosaicRuleToRastersView.swift in Sources */ = {isa = PBXBuildFile; fileRef = 955AFAC32C10FD6F009C8FE5 /* ApplyMosaicRuleToRastersView.swift */; };
		955AFAC62C110B8A009C8FE5 /* ApplyMosaicRuleToRastersView.swift in Copy Source Code Files */ = {isa = PBXBuildFile; fileRef = 955AFAC32C10FD6F009C8FE5 /* ApplyMosaicRuleToRastersView.swift */; };
		9579FCEA2C3360BB00FC8A1D /* EditFeatureAttachmentsView.swift in Sources */ = {isa = PBXBuildFile; fileRef = 9579FCE92C3360BB00FC8A1D /* EditFeatureAttachmentsView.swift */; };
		9579FCEC2C33616B00FC8A1D /* EditFeatureAttachmentsView.swift in Copy Source Code Files */ = {isa = PBXBuildFile; fileRef = 9579FCE92C3360BB00FC8A1D /* EditFeatureAttachmentsView.swift */; };
		95A3773C2C0F93770044D1CC /* AddRasterFromServiceView.swift in Copy Source Code Files */ = {isa = PBXBuildFile; fileRef = 955271602C0E6749009B1ED4 /* AddRasterFromServiceView.swift */; };
		95A572192C0FDCC9006E8B48 /* ShowScaleBarView.swift in Sources */ = {isa = PBXBuildFile; fileRef = 95A572182C0FDCC9006E8B48 /* ShowScaleBarView.swift */; };
		95A5721B2C0FDD34006E8B48 /* ShowScaleBarView.swift in Copy Source Code Files */ = {isa = PBXBuildFile; fileRef = 95A572182C0FDCC9006E8B48 /* ShowScaleBarView.swift */; };
		95ADF34F2C3CBAE800566FF6 /* EditFeatureAttachmentsView.Model.swift in Copy Source Code Files */ = {isa = PBXBuildFile; fileRef = 9547085B2C3C719800CA8579 /* EditFeatureAttachmentsView.Model.swift */; };
		95D2EE0F2C334D1600683D53 /* ShowServiceAreaView.swift in Sources */ = {isa = PBXBuildFile; fileRef = 95D2EE0E2C334D1600683D53 /* ShowServiceAreaView.swift */; };
		95DEB9B62C127A92009BEC35 /* ShowViewshedFromPointOnMapView.swift in Sources */ = {isa = PBXBuildFile; fileRef = 95DEB9B52C127A92009BEC35 /* ShowViewshedFromPointOnMapView.swift */; };
		95DEB9B82C127B5E009BEC35 /* ShowViewshedFromPointOnMapView.swift in Copy Source Code Files */ = {isa = PBXBuildFile; fileRef = 95DEB9B52C127A92009BEC35 /* ShowViewshedFromPointOnMapView.swift */; };
		95E0DBCA2C503E2500224A82 /* ShowDeviceLocationUsingIndoorPositioningView.swift in Copy Source Code Files */ = {isa = PBXBuildFile; fileRef = 95F891282C46E9D60010EBED /* ShowDeviceLocationUsingIndoorPositioningView.swift */; };
		95E0DBCB2C503E2500224A82 /* ShowDeviceLocationUsingIndoorPositioningView.Model.swift in Copy Source Code Files */ = {isa = PBXBuildFile; fileRef = 9503056D2C46ECB70091B32D /* ShowDeviceLocationUsingIndoorPositioningView.Model.swift */; };
		95E980712C26183000CB8912 /* BrowseOGCAPIFeatureServiceView.swift in Sources */ = {isa = PBXBuildFile; fileRef = 95E980702C26183000CB8912 /* BrowseOGCAPIFeatureServiceView.swift */; };
		95E980742C26189E00CB8912 /* BrowseOGCAPIFeatureServiceView.swift in Copy Source Code Files */ = {isa = PBXBuildFile; fileRef = 95E980702C26183000CB8912 /* BrowseOGCAPIFeatureServiceView.swift */; };
		95F3A52B2C07F09C00885DED /* SetSurfaceNavigationConstraintView.swift in Sources */ = {isa = PBXBuildFile; fileRef = 95F3A52A2C07F09C00885DED /* SetSurfaceNavigationConstraintView.swift */; };
		95F3A52D2C07F28700885DED /* SetSurfaceNavigationConstraintView.swift in Copy Source Code Files */ = {isa = PBXBuildFile; fileRef = 95F3A52A2C07F09C00885DED /* SetSurfaceNavigationConstraintView.swift */; };
		95F891292C46E9D60010EBED /* ShowDeviceLocationUsingIndoorPositioningView.swift in Sources */ = {isa = PBXBuildFile; fileRef = 95F891282C46E9D60010EBED /* ShowDeviceLocationUsingIndoorPositioningView.swift */; };
		D70082EB2ACF900100E0C3C2 /* IdentifyKMLFeaturesView.swift in Sources */ = {isa = PBXBuildFile; fileRef = D70082EA2ACF900100E0C3C2 /* IdentifyKMLFeaturesView.swift */; };
		D70082EC2ACF901600E0C3C2 /* IdentifyKMLFeaturesView.swift in Copy Source Code Files */ = {isa = PBXBuildFile; fileRef = D70082EA2ACF900100E0C3C2 /* IdentifyKMLFeaturesView.swift */; };
		D7010EBF2B05616900D43F55 /* DisplaySceneFromMobileScenePackageView.swift in Sources */ = {isa = PBXBuildFile; fileRef = D7010EBC2B05616900D43F55 /* DisplaySceneFromMobileScenePackageView.swift */; };
		D7010EC12B05618400D43F55 /* DisplaySceneFromMobileScenePackageView.swift in Copy Source Code Files */ = {isa = PBXBuildFile; fileRef = D7010EBC2B05616900D43F55 /* DisplaySceneFromMobileScenePackageView.swift */; };
		D701D72C2A37C7F7006FF0C8 /* bradley_low_3ds in Resources */ = {isa = PBXBuildFile; fileRef = D701D72B2A37C7F7006FF0C8 /* bradley_low_3ds */; settings = {ASSET_TAGS = (ShowViewshedFromGeoelementInScene, ); }; };
		D703F04D2D9334AC0077E3A8 /* SnapGeometryEditsWithUtilityNetworkRulesView.Model.swift in Sources */ = {isa = PBXBuildFile; fileRef = D703F04C2D9334AC0077E3A8 /* SnapGeometryEditsWithUtilityNetworkRulesView.Model.swift */; };
		D703F04E2D9334BD0077E3A8 /* SnapGeometryEditsWithUtilityNetworkRulesView.Model.swift in Copy Source Code Files */ = {isa = PBXBuildFile; fileRef = D703F04C2D9334AC0077E3A8 /* SnapGeometryEditsWithUtilityNetworkRulesView.Model.swift */; };
		D7044B962BE18D73000F2C43 /* EditWithBranchVersioningView.Views.swift in Sources */ = {isa = PBXBuildFile; fileRef = D7044B952BE18D73000F2C43 /* EditWithBranchVersioningView.Views.swift */; };
		D7044B972BE18D8D000F2C43 /* EditWithBranchVersioningView.Views.swift in Copy Source Code Files */ = {isa = PBXBuildFile; fileRef = D7044B952BE18D73000F2C43 /* EditWithBranchVersioningView.Views.swift */; };
		D704AA5A2AB22C1A00A3BB63 /* GroupLayersTogetherView.swift in Sources */ = {isa = PBXBuildFile; fileRef = D704AA592AB22C1A00A3BB63 /* GroupLayersTogetherView.swift */; };
		D704AA5B2AB22D8400A3BB63 /* GroupLayersTogetherView.swift in Copy Source Code Files */ = {isa = PBXBuildFile; fileRef = D704AA592AB22C1A00A3BB63 /* GroupLayersTogetherView.swift */; };
		D705390A2CD0122D00F63F4A /* mil2525d.stylx in Resources */ = {isa = PBXBuildFile; fileRef = D70539032CD0122D00F63F4A /* mil2525d.stylx */; settings = {ASSET_TAGS = (ApplyDictionaryRendererToFeatureLayer, ); }; };
		D70539102CD012BB00F63F4A /* militaryoverlay.geodatabase in Resources */ = {isa = PBXBuildFile; fileRef = D705390F2CD0127700F63F4A /* militaryoverlay.geodatabase */; settings = {ASSET_TAGS = (ApplyDictionaryRendererToFeatureLayer, ); }; };
		D7054AE92ACCCB6C007235BA /* Animate3DGraphicView.SettingsView.swift in Sources */ = {isa = PBXBuildFile; fileRef = D7054AE82ACCCB6C007235BA /* Animate3DGraphicView.SettingsView.swift */; };
		D7054AEA2ACCCC34007235BA /* Animate3DGraphicView.SettingsView.swift in Copy Source Code Files */ = {isa = PBXBuildFile; fileRef = D7054AE82ACCCB6C007235BA /* Animate3DGraphicView.SettingsView.swift */; };
		D7058B102B59E44B000A888A /* StylePointWithSceneSymbolView.swift in Sources */ = {isa = PBXBuildFile; fileRef = D7058B0D2B59E44B000A888A /* StylePointWithSceneSymbolView.swift */; };
		D7058B122B59E468000A888A /* StylePointWithSceneSymbolView.swift in Copy Source Code Files */ = {isa = PBXBuildFile; fileRef = D7058B0D2B59E44B000A888A /* StylePointWithSceneSymbolView.swift */; };
		D7058FB12ACB423C00A40F14 /* Animate3DGraphicView.Model.swift in Sources */ = {isa = PBXBuildFile; fileRef = D7058FB02ACB423C00A40F14 /* Animate3DGraphicView.Model.swift */; };
		D7058FB22ACB424E00A40F14 /* Animate3DGraphicView.Model.swift in Copy Source Code Files */ = {isa = PBXBuildFile; fileRef = D7058FB02ACB423C00A40F14 /* Animate3DGraphicView.Model.swift */; };
		D70789922CD160FD000DF215 /* ApplyDictionaryRendererToGraphicsOverlayView.swift in Sources */ = {isa = PBXBuildFile; fileRef = D707898E2CD160FD000DF215 /* ApplyDictionaryRendererToGraphicsOverlayView.swift */; };
		D70789952CD1611E000DF215 /* ApplyDictionaryRendererToGraphicsOverlayView.swift in Copy Source Code Files */ = {isa = PBXBuildFile; fileRef = D707898E2CD160FD000DF215 /* ApplyDictionaryRendererToGraphicsOverlayView.swift */; };
		D707899B2CD16324000DF215 /* Mil2525DMessages.xml in Resources */ = {isa = PBXBuildFile; fileRef = D70789992CD16324000DF215 /* Mil2525DMessages.xml */; settings = {ASSET_TAGS = (ApplyDictionaryRendererToGraphicsOverlay, ); }; };
		D7084FA92AD771AA00EC7F4F /* AugmentRealityToFlyOverSceneView.swift in Sources */ = {isa = PBXBuildFile; fileRef = D7084FA62AD771AA00EC7F4F /* AugmentRealityToFlyOverSceneView.swift */; };
		D7084FAB2AD771F600EC7F4F /* AugmentRealityToFlyOverSceneView.swift in Copy Source Code Files */ = {isa = PBXBuildFile; fileRef = D7084FA62AD771AA00EC7F4F /* AugmentRealityToFlyOverSceneView.swift */; };
		D70BE5792A5624A80022CA02 /* CategoriesView.swift in Sources */ = {isa = PBXBuildFile; fileRef = D70BE5782A5624A80022CA02 /* CategoriesView.swift */; };
		D710996D2A27D9210065A1C1 /* DensifyAndGeneralizeGeometryView.swift in Sources */ = {isa = PBXBuildFile; fileRef = D710996C2A27D9210065A1C1 /* DensifyAndGeneralizeGeometryView.swift */; };
		D710996E2A27D9B30065A1C1 /* DensifyAndGeneralizeGeometryView.swift in Copy Source Code Files */ = {isa = PBXBuildFile; fileRef = D710996C2A27D9210065A1C1 /* DensifyAndGeneralizeGeometryView.swift */; };
		D71099702A2802FA0065A1C1 /* DensifyAndGeneralizeGeometryView.SettingsView.swift in Sources */ = {isa = PBXBuildFile; fileRef = D710996F2A2802FA0065A1C1 /* DensifyAndGeneralizeGeometryView.SettingsView.swift */; };
		D71099712A280D830065A1C1 /* DensifyAndGeneralizeGeometryView.SettingsView.swift in Copy Source Code Files */ = {isa = PBXBuildFile; fileRef = D710996F2A2802FA0065A1C1 /* DensifyAndGeneralizeGeometryView.SettingsView.swift */; };
		D7114A0D2BDC6A3300FA68CA /* EditWithBranchVersioningView.Model.swift in Sources */ = {isa = PBXBuildFile; fileRef = D7114A0C2BDC6A3300FA68CA /* EditWithBranchVersioningView.Model.swift */; };
		D7114A0F2BDC6AED00FA68CA /* EditWithBranchVersioningView.Model.swift in Copy Source Code Files */ = {isa = PBXBuildFile; fileRef = D7114A0C2BDC6A3300FA68CA /* EditWithBranchVersioningView.Model.swift */; };
		D71371792BD88ECC00EB2F86 /* MonitorChangesToLayerViewStateView.swift in Sources */ = {isa = PBXBuildFile; fileRef = D71371752BD88ECC00EB2F86 /* MonitorChangesToLayerViewStateView.swift */; };
		D713717C2BD88EF800EB2F86 /* MonitorChangesToLayerViewStateView.swift in Copy Source Code Files */ = {isa = PBXBuildFile; fileRef = D71371752BD88ECC00EB2F86 /* MonitorChangesToLayerViewStateView.swift */; };
		D713C6D72CB990600073AA72 /* AddKMLLayerView.swift in Sources */ = {isa = PBXBuildFile; fileRef = D713C6D12CB990600073AA72 /* AddKMLLayerView.swift */; };
		D713C6D82CB990800073AA72 /* AddKMLLayerView.swift in Copy Source Code Files */ = {isa = PBXBuildFile; fileRef = D713C6D12CB990600073AA72 /* AddKMLLayerView.swift */; };
		D713C6F72CB9B9A60073AA72 /* US_State_Capitals.kml in Resources */ = {isa = PBXBuildFile; fileRef = D713C6F52CB9B9A60073AA72 /* US_State_Capitals.kml */; settings = {ASSET_TAGS = (AddKmlLayer, ); }; };
		D7142BC42DB71082004F87B7 /* View+PagePresentation.swift in Sources */ = {isa = PBXBuildFile; fileRef = D7142BC32DB71082004F87B7 /* View+PagePresentation.swift */; };
		D71563E92D5AC2B600D2E948 /* CreateKMLMultiTrackView.swift in Sources */ = {isa = PBXBuildFile; fileRef = D71563E32D5AC2B600D2E948 /* CreateKMLMultiTrackView.swift */; };
		D71563EA2D5AC2D500D2E948 /* CreateKMLMultiTrackView.swift in Copy Source Code Files */ = {isa = PBXBuildFile; fileRef = D71563E32D5AC2B600D2E948 /* CreateKMLMultiTrackView.swift */; };
		D718A1E72B570F7500447087 /* OrbitCameraAroundObjectView.Model.swift in Sources */ = {isa = PBXBuildFile; fileRef = D718A1E62B570F7500447087 /* OrbitCameraAroundObjectView.Model.swift */; };
		D718A1E82B571C9100447087 /* OrbitCameraAroundObjectView.Model.swift in Copy Source Code Files */ = {isa = PBXBuildFile; fileRef = D718A1E62B570F7500447087 /* OrbitCameraAroundObjectView.Model.swift */; };
		D718A1ED2B575FD900447087 /* ManageBookmarksView.swift in Sources */ = {isa = PBXBuildFile; fileRef = D718A1EA2B575FD900447087 /* ManageBookmarksView.swift */; };
		D718A1F02B57602000447087 /* ManageBookmarksView.swift in Copy Source Code Files */ = {isa = PBXBuildFile; fileRef = D718A1EA2B575FD900447087 /* ManageBookmarksView.swift */; };
		D71A9DE22D8CC88D00CA03CB /* SnapGeometryEditsWithUtilityNetworkRulesView.swift in Sources */ = {isa = PBXBuildFile; fileRef = D71A9DE02D8CC88D00CA03CB /* SnapGeometryEditsWithUtilityNetworkRulesView.swift */; };
		D71A9DE52D8CC8B500CA03CB /* SnapGeometryEditsWithUtilityNetworkRulesView.swift in Copy Source Code Files */ = {isa = PBXBuildFile; fileRef = D71A9DE02D8CC88D00CA03CB /* SnapGeometryEditsWithUtilityNetworkRulesView.swift */; };
		D71C5F642AAA7A88006599FD /* CreateSymbolStylesFromWebStylesView.swift in Sources */ = {isa = PBXBuildFile; fileRef = D71C5F632AAA7A88006599FD /* CreateSymbolStylesFromWebStylesView.swift */; };
		D71C5F652AAA83D2006599FD /* CreateSymbolStylesFromWebStylesView.swift in Copy Source Code Files */ = {isa = PBXBuildFile; fileRef = D71C5F632AAA7A88006599FD /* CreateSymbolStylesFromWebStylesView.swift */; };
		D71C90A22C6C249B0018C63E /* StyleGeometryTypesWithSymbolsView.swift in Sources */ = {isa = PBXBuildFile; fileRef = D71C909C2C6C249B0018C63E /* StyleGeometryTypesWithSymbolsView.swift */; };
		D71C90A32C6C249B0018C63E /* StyleGeometryTypesWithSymbolsView.Views.swift in Sources */ = {isa = PBXBuildFile; fileRef = D71C909D2C6C249B0018C63E /* StyleGeometryTypesWithSymbolsView.Views.swift */; };
		D71C90A42C6C252B0018C63E /* StyleGeometryTypesWithSymbolsView.swift in Copy Source Code Files */ = {isa = PBXBuildFile; fileRef = D71C909C2C6C249B0018C63E /* StyleGeometryTypesWithSymbolsView.swift */; };
		D71C90A52C6C252F0018C63E /* StyleGeometryTypesWithSymbolsView.Views.swift in Copy Source Code Files */ = {isa = PBXBuildFile; fileRef = D71C909D2C6C249B0018C63E /* StyleGeometryTypesWithSymbolsView.Views.swift */; };
		D71D516E2B51D7B600B2A2BE /* SearchForWebMapView.Views.swift in Sources */ = {isa = PBXBuildFile; fileRef = D71D516D2B51D7B600B2A2BE /* SearchForWebMapView.Views.swift */; };
		D71D516F2B51D87700B2A2BE /* SearchForWebMapView.Views.swift in Copy Source Code Files */ = {isa = PBXBuildFile; fileRef = D71D516D2B51D7B600B2A2BE /* SearchForWebMapView.Views.swift */; };
		D71D9B152DC430F800FF2D5A /* ApplyTerrainExaggerationView.swift in Sources */ = {isa = PBXBuildFile; fileRef = D71D9B0F2DC430F800FF2D5A /* ApplyTerrainExaggerationView.swift */; };
		D71D9B162DC4311A00FF2D5A /* ApplyTerrainExaggerationView.swift in Copy Source Code Files */ = {isa = PBXBuildFile; fileRef = D71D9B0F2DC430F800FF2D5A /* ApplyTerrainExaggerationView.swift */; };
		D71FCB8A2AD6277F000E517C /* CreateMobileGeodatabaseView.Model.swift in Sources */ = {isa = PBXBuildFile; fileRef = D71FCB892AD6277E000E517C /* CreateMobileGeodatabaseView.Model.swift */; };
		D71FCB8B2AD628B9000E517C /* CreateMobileGeodatabaseView.Model.swift in Copy Source Code Files */ = {isa = PBXBuildFile; fileRef = D71FCB892AD6277E000E517C /* CreateMobileGeodatabaseView.Model.swift */; };
		D7201CDA2CC6B710004BDB7D /* AddTiledLayerAsBasemapView.swift in Sources */ = {isa = PBXBuildFile; fileRef = D7201CD42CC6B710004BDB7D /* AddTiledLayerAsBasemapView.swift */; };
		D7201CDB2CC6B72A004BDB7D /* AddTiledLayerAsBasemapView.swift in Copy Source Code Files */ = {isa = PBXBuildFile; fileRef = D7201CD42CC6B710004BDB7D /* AddTiledLayerAsBasemapView.swift */; };
		D7201D042CC6D3B5004BDB7D /* AddVectorTiledLayerFromCustomStyleView.swift in Sources */ = {isa = PBXBuildFile; fileRef = D7201D002CC6D3B5004BDB7D /* AddVectorTiledLayerFromCustomStyleView.swift */; };
		D7201D072CC6D3D3004BDB7D /* AddVectorTiledLayerFromCustomStyleView.swift in Copy Source Code Files */ = {isa = PBXBuildFile; fileRef = D7201D002CC6D3B5004BDB7D /* AddVectorTiledLayerFromCustomStyleView.swift */; };
		D7201D2B2CC6D829004BDB7D /* dodge_city.vtpk in Resources */ = {isa = PBXBuildFile; fileRef = D7201D292CC6D829004BDB7D /* dodge_city.vtpk */; settings = {ASSET_TAGS = (AddVectorTiledLayerFromCustomStyle, ); }; };
		D721EEA82ABDFF550040BE46 /* LothianRiversAnno.mmpk in Resources */ = {isa = PBXBuildFile; fileRef = D721EEA72ABDFF550040BE46 /* LothianRiversAnno.mmpk */; settings = {ASSET_TAGS = (ShowMobileMapPackageExpirationDate, ); }; };
		D722BD222A420DAD002C2087 /* ShowExtrudedFeaturesView.swift in Sources */ = {isa = PBXBuildFile; fileRef = D722BD212A420DAD002C2087 /* ShowExtrudedFeaturesView.swift */; };
		D722BD232A420DEC002C2087 /* ShowExtrudedFeaturesView.swift in Copy Source Code Files */ = {isa = PBXBuildFile; fileRef = D722BD212A420DAD002C2087 /* ShowExtrudedFeaturesView.swift */; };
		D7232EE12AC1E5AA0079ABFF /* PlayKMLTourView.swift in Sources */ = {isa = PBXBuildFile; fileRef = D7232EE02AC1E5AA0079ABFF /* PlayKMLTourView.swift */; };
		D7232EE22AC1E6DC0079ABFF /* PlayKMLTourView.swift in Copy Source Code Files */ = {isa = PBXBuildFile; fileRef = D7232EE02AC1E5AA0079ABFF /* PlayKMLTourView.swift */; };
		D72C43F32AEB066D00B6157B /* GeocodeOfflineView.Model.swift in Sources */ = {isa = PBXBuildFile; fileRef = D72C43F22AEB066D00B6157B /* GeocodeOfflineView.Model.swift */; };
		D72F272E2ADA1E4400F906DA /* AugmentRealityToShowTabletopSceneView.swift in Sources */ = {isa = PBXBuildFile; fileRef = D72F272B2ADA1E4400F906DA /* AugmentRealityToShowTabletopSceneView.swift */; };
		D72F27302ADA1E9900F906DA /* AugmentRealityToShowTabletopSceneView.swift in Copy Source Code Files */ = {isa = PBXBuildFile; fileRef = D72F272B2ADA1E4400F906DA /* AugmentRealityToShowTabletopSceneView.swift */; };
		D72FE7032CE6D05600BBC0FE /* AppFavorites.swift in Sources */ = {isa = PBXBuildFile; fileRef = D72FE7022CE6D05600BBC0FE /* AppFavorites.swift */; };
		D72FE7082CE6DA1900BBC0FE /* SampleMenuButtons.swift in Sources */ = {isa = PBXBuildFile; fileRef = D72FE7072CE6DA1900BBC0FE /* SampleMenuButtons.swift */; };
		D731F3C12AD0D2AC00A8431E /* IdentifyGraphicsView.swift in Sources */ = {isa = PBXBuildFile; fileRef = D731F3C02AD0D2AC00A8431E /* IdentifyGraphicsView.swift */; };
		D731F3C22AD0D2BB00A8431E /* IdentifyGraphicsView.swift in Copy Source Code Files */ = {isa = PBXBuildFile; fileRef = D731F3C02AD0D2AC00A8431E /* IdentifyGraphicsView.swift */; };
		D7337C5A2ABCFDB100A5D865 /* StyleSymbolsFromMobileStyleFileView.SymbolOptionsListView.swift in Sources */ = {isa = PBXBuildFile; fileRef = D7337C592ABCFDB100A5D865 /* StyleSymbolsFromMobileStyleFileView.SymbolOptionsListView.swift */; };
		D7337C5B2ABCFDE400A5D865 /* StyleSymbolsFromMobileStyleFileView.SymbolOptionsListView.swift in Copy Source Code Files */ = {isa = PBXBuildFile; fileRef = D7337C592ABCFDB100A5D865 /* StyleSymbolsFromMobileStyleFileView.SymbolOptionsListView.swift */; };
		D7337C602ABD142D00A5D865 /* ShowMobileMapPackageExpirationDateView.swift in Sources */ = {isa = PBXBuildFile; fileRef = D7337C5F2ABD142D00A5D865 /* ShowMobileMapPackageExpirationDateView.swift */; };
		D7337C612ABD166A00A5D865 /* ShowMobileMapPackageExpirationDateView.swift in Copy Source Code Files */ = {isa = PBXBuildFile; fileRef = D7337C5F2ABD142D00A5D865 /* ShowMobileMapPackageExpirationDateView.swift */; };
		D733CA192BED980D00FBDE4C /* EditAndSyncFeaturesWithFeatureServiceView.swift in Sources */ = {isa = PBXBuildFile; fileRef = D733CA152BED980D00FBDE4C /* EditAndSyncFeaturesWithFeatureServiceView.swift */; };
		D733CA1C2BED982C00FBDE4C /* EditAndSyncFeaturesWithFeatureServiceView.swift in Copy Source Code Files */ = {isa = PBXBuildFile; fileRef = D733CA152BED980D00FBDE4C /* EditAndSyncFeaturesWithFeatureServiceView.swift */; };
		D734FA0C2A183A5B00246D7E /* SetMaxExtentView.swift in Sources */ = {isa = PBXBuildFile; fileRef = D734FA092A183A5B00246D7E /* SetMaxExtentView.swift */; };
		D7352F8E2BD992C40013FFEF /* MonitorChangesToDrawStatusView.swift in Sources */ = {isa = PBXBuildFile; fileRef = D7352F8A2BD992C40013FFEF /* MonitorChangesToDrawStatusView.swift */; };
		D7352F912BD992E40013FFEF /* MonitorChangesToDrawStatusView.swift in Copy Source Code Files */ = {isa = PBXBuildFile; fileRef = D7352F8A2BD992C40013FFEF /* MonitorChangesToDrawStatusView.swift */; };
		D73571D72CB613220046A433 /* hydrography in Resources */ = {isa = PBXBuildFile; fileRef = D73571D62CB6131E0046A433 /* hydrography */; settings = {ASSET_TAGS = (ConfigureElectronicNavigationalCharts, ); }; };
		D73723762AF5877500846884 /* FindRouteInMobileMapPackageView.Models.swift in Sources */ = {isa = PBXBuildFile; fileRef = D73723742AF5877500846884 /* FindRouteInMobileMapPackageView.Models.swift */; };
		D73723792AF5ADD800846884 /* FindRouteInMobileMapPackageView.MobileMapView.swift in Sources */ = {isa = PBXBuildFile; fileRef = D73723782AF5ADD700846884 /* FindRouteInMobileMapPackageView.MobileMapView.swift */; };
		D737237A2AF5AE1600846884 /* FindRouteInMobileMapPackageView.MobileMapView.swift in Copy Source Code Files */ = {isa = PBXBuildFile; fileRef = D73723782AF5ADD700846884 /* FindRouteInMobileMapPackageView.MobileMapView.swift */; };
		D737237B2AF5AE1A00846884 /* FindRouteInMobileMapPackageView.Models.swift in Copy Source Code Files */ = {isa = PBXBuildFile; fileRef = D73723742AF5877500846884 /* FindRouteInMobileMapPackageView.Models.swift */; };
		D73E61962BDAEE6600457932 /* MatchViewpointOfGeoViewsView.swift in Sources */ = {isa = PBXBuildFile; fileRef = D73E61922BDAEE6600457932 /* MatchViewpointOfGeoViewsView.swift */; };
		D73E61992BDAEEDD00457932 /* MatchViewpointOfGeoViewsView.swift in Copy Source Code Files */ = {isa = PBXBuildFile; fileRef = D73E61922BDAEE6600457932 /* MatchViewpointOfGeoViewsView.swift */; };
		D73E619E2BDB21F400457932 /* EditWithBranchVersioningView.swift in Sources */ = {isa = PBXBuildFile; fileRef = D73E619A2BDB21F400457932 /* EditWithBranchVersioningView.swift */; };
		D73E61A12BDB221B00457932 /* EditWithBranchVersioningView.swift in Copy Source Code Files */ = {isa = PBXBuildFile; fileRef = D73E619A2BDB21F400457932 /* EditWithBranchVersioningView.swift */; };
		D73F06692B5EE73D000B574F /* QueryFeaturesWithArcadeExpressionView.swift in Sources */ = {isa = PBXBuildFile; fileRef = D73F06662B5EE73D000B574F /* QueryFeaturesWithArcadeExpressionView.swift */; };
		D73F066C2B5EE760000B574F /* QueryFeaturesWithArcadeExpressionView.swift in Copy Source Code Files */ = {isa = PBXBuildFile; fileRef = D73F06662B5EE73D000B574F /* QueryFeaturesWithArcadeExpressionView.swift */; };
		D73F8CF42AB1089900CD39DA /* Restaurant.stylx in Resources */ = {isa = PBXBuildFile; fileRef = D73F8CF32AB1089900CD39DA /* Restaurant.stylx */; settings = {ASSET_TAGS = (StyleFeaturesWithCustomDictionary, ); }; };
		D73FC0FD2AD4A18D0067A19B /* CreateMobileGeodatabaseView.swift in Sources */ = {isa = PBXBuildFile; fileRef = D73FC0FC2AD4A18D0067A19B /* CreateMobileGeodatabaseView.swift */; };
		D73FC0FE2AD4A19A0067A19B /* CreateMobileGeodatabaseView.swift in Copy Source Code Files */ = {isa = PBXBuildFile; fileRef = D73FC0FC2AD4A18D0067A19B /* CreateMobileGeodatabaseView.swift */; };
		D73FC90B2B6312A0001AC486 /* AddFeaturesWithContingentValuesView.Model.swift in Copy Source Code Files */ = {isa = PBXBuildFile; fileRef = D74F03EF2B609A7D00E83688 /* AddFeaturesWithContingentValuesView.Model.swift */; };
		D73FC90C2B6312A5001AC486 /* AddFeaturesWithContingentValuesView.AddFeatureView.swift in Copy Source Code Files */ = {isa = PBXBuildFile; fileRef = D7F8C0422B608F120072BFA7 /* AddFeaturesWithContingentValuesView.AddFeatureView.swift */; };
		D73FCFF72B02A3AA0006360D /* FindAddressWithReverseGeocodeView.swift in Sources */ = {isa = PBXBuildFile; fileRef = D73FCFF42B02A3AA0006360D /* FindAddressWithReverseGeocodeView.swift */; };
		D73FCFFA2B02A3C50006360D /* FindAddressWithReverseGeocodeView.swift in Copy Source Code Files */ = {isa = PBXBuildFile; fileRef = D73FCFF42B02A3AA0006360D /* FindAddressWithReverseGeocodeView.swift */; };
		D73FCFFF2B02C7630006360D /* FindRouteAroundBarriersView.Views.swift in Sources */ = {isa = PBXBuildFile; fileRef = D73FCFFE2B02C7630006360D /* FindRouteAroundBarriersView.Views.swift */; };
		D73FD0002B02C9610006360D /* FindRouteAroundBarriersView.Views.swift in Copy Source Code Files */ = {isa = PBXBuildFile; fileRef = D73FCFFE2B02C7630006360D /* FindRouteAroundBarriersView.Views.swift */; };
		D742E4922B04132B00690098 /* DisplayWebSceneFromPortalItemView.swift in Sources */ = {isa = PBXBuildFile; fileRef = D742E48F2B04132B00690098 /* DisplayWebSceneFromPortalItemView.swift */; };
		D742E4952B04134C00690098 /* DisplayWebSceneFromPortalItemView.swift in Copy Source Code Files */ = {isa = PBXBuildFile; fileRef = D742E48F2B04132B00690098 /* DisplayWebSceneFromPortalItemView.swift */; };
		D744FD172A2112D90084A66C /* CreateConvexHullAroundPointsView.swift in Sources */ = {isa = PBXBuildFile; fileRef = D744FD162A2112D90084A66C /* CreateConvexHullAroundPointsView.swift */; };
		D744FD182A2113C70084A66C /* CreateConvexHullAroundPointsView.swift in Copy Source Code Files */ = {isa = PBXBuildFile; fileRef = D744FD162A2112D90084A66C /* CreateConvexHullAroundPointsView.swift */; };
		D7464F1E2ACE04B3007FEE88 /* IdentifyRasterCellView.swift in Sources */ = {isa = PBXBuildFile; fileRef = D7464F1D2ACE04B3007FEE88 /* IdentifyRasterCellView.swift */; };
		D7464F1F2ACE04C2007FEE88 /* IdentifyRasterCellView.swift in Copy Source Code Files */ = {isa = PBXBuildFile; fileRef = D7464F1D2ACE04B3007FEE88 /* IdentifyRasterCellView.swift */; };
		D7464F2B2ACE0965007FEE88 /* SA_EVI_8Day_03May20 in Resources */ = {isa = PBXBuildFile; fileRef = D7464F2A2ACE0964007FEE88 /* SA_EVI_8Day_03May20 */; settings = {ASSET_TAGS = (IdentifyRasterCell, ); }; };
		D7497F3C2AC4B4C100167AD2 /* DisplayDimensionsView.swift in Sources */ = {isa = PBXBuildFile; fileRef = D7497F3B2AC4B4C100167AD2 /* DisplayDimensionsView.swift */; };
		D7497F3D2AC4B4CF00167AD2 /* DisplayDimensionsView.swift in Copy Source Code Files */ = {isa = PBXBuildFile; fileRef = D7497F3B2AC4B4C100167AD2 /* DisplayDimensionsView.swift */; };
		D7497F402AC4BA4100167AD2 /* Edinburgh_Pylon_Dimensions.mmpk in Resources */ = {isa = PBXBuildFile; fileRef = D7497F3F2AC4BA4100167AD2 /* Edinburgh_Pylon_Dimensions.mmpk */; settings = {ASSET_TAGS = (DisplayDimensions, ); }; };
		D74C8BFE2ABA5605007C76B8 /* StyleSymbolsFromMobileStyleFileView.swift in Sources */ = {isa = PBXBuildFile; fileRef = D74C8BFD2ABA5605007C76B8 /* StyleSymbolsFromMobileStyleFileView.swift */; };
		D74C8BFF2ABA56C0007C76B8 /* StyleSymbolsFromMobileStyleFileView.swift in Copy Source Code Files */ = {isa = PBXBuildFile; fileRef = D74C8BFD2ABA5605007C76B8 /* StyleSymbolsFromMobileStyleFileView.swift */; };
		D74C8C022ABA6202007C76B8 /* emoji-mobile.stylx in Resources */ = {isa = PBXBuildFile; fileRef = D74C8C012ABA6202007C76B8 /* emoji-mobile.stylx */; settings = {ASSET_TAGS = (StyleSymbolsFromMobileStyleFile, ); }; };
		D74EA7842B6DADA5008F6C7C /* ValidateUtilityNetworkTopologyView.swift in Sources */ = {isa = PBXBuildFile; fileRef = D74EA7812B6DADA5008F6C7C /* ValidateUtilityNetworkTopologyView.swift */; };
		D74EA7872B6DADCC008F6C7C /* ValidateUtilityNetworkTopologyView.swift in Copy Source Code Files */ = {isa = PBXBuildFile; fileRef = D74EA7812B6DADA5008F6C7C /* ValidateUtilityNetworkTopologyView.swift */; };
		D74ECD0D2BEEAE2F007C0FA6 /* EditAndSyncFeaturesWithFeatureServiceView.Model.swift in Sources */ = {isa = PBXBuildFile; fileRef = D74ECD0C2BEEAE2F007C0FA6 /* EditAndSyncFeaturesWithFeatureServiceView.Model.swift */; };
		D74ECD0E2BEEAE40007C0FA6 /* EditAndSyncFeaturesWithFeatureServiceView.Model.swift in Copy Source Code Files */ = {isa = PBXBuildFile; fileRef = D74ECD0C2BEEAE2F007C0FA6 /* EditAndSyncFeaturesWithFeatureServiceView.Model.swift */; };
		D74F03F02B609A7D00E83688 /* AddFeaturesWithContingentValuesView.Model.swift in Sources */ = {isa = PBXBuildFile; fileRef = D74F03EF2B609A7D00E83688 /* AddFeaturesWithContingentValuesView.Model.swift */; };
		D74F6C442D0CD51B00D4FB15 /* ConfigureElectronicNavigationalChartsView.swift in Sources */ = {isa = PBXBuildFile; fileRef = D74F6C3E2D0CD51B00D4FB15 /* ConfigureElectronicNavigationalChartsView.swift */; };
		D74F6C452D0CD54200D4FB15 /* ConfigureElectronicNavigationalChartsView.swift in Copy Source Code Files */ = {isa = PBXBuildFile; fileRef = D74F6C3E2D0CD51B00D4FB15 /* ConfigureElectronicNavigationalChartsView.swift */; };
		D75101812A2E493600B8FA48 /* ShowLabelsOnLayerView.swift in Sources */ = {isa = PBXBuildFile; fileRef = D75101802A2E493600B8FA48 /* ShowLabelsOnLayerView.swift */; };
		D75101822A2E497F00B8FA48 /* ShowLabelsOnLayerView.swift in Copy Source Code Files */ = {isa = PBXBuildFile; fileRef = D75101802A2E493600B8FA48 /* ShowLabelsOnLayerView.swift */; };
		D751018E2A2E962D00B8FA48 /* IdentifyLayerFeaturesView.swift in Sources */ = {isa = PBXBuildFile; fileRef = D751018D2A2E962D00B8FA48 /* IdentifyLayerFeaturesView.swift */; };
		D751018F2A2E966C00B8FA48 /* IdentifyLayerFeaturesView.swift in Copy Source Code Files */ = {isa = PBXBuildFile; fileRef = D751018D2A2E962D00B8FA48 /* IdentifyLayerFeaturesView.swift */; };
		D751B4C82CD3E572005CE750 /* AddKMLLayerWithNetworkLinksView.swift in Sources */ = {isa = PBXBuildFile; fileRef = D751B4C42CD3E572005CE750 /* AddKMLLayerWithNetworkLinksView.swift */; };
		D751B4CB2CD3E598005CE750 /* AddKMLLayerWithNetworkLinksView.swift in Copy Source Code Files */ = {isa = PBXBuildFile; fileRef = D751B4C42CD3E572005CE750 /* AddKMLLayerWithNetworkLinksView.swift */; };
		D752D9402A39154C003EB25E /* ManageOperationalLayersView.swift in Sources */ = {isa = PBXBuildFile; fileRef = D752D93F2A39154C003EB25E /* ManageOperationalLayersView.swift */; };
		D752D9412A39162F003EB25E /* ManageOperationalLayersView.swift in Copy Source Code Files */ = {isa = PBXBuildFile; fileRef = D752D93F2A39154C003EB25E /* ManageOperationalLayersView.swift */; };
		D752D9462A3A6F80003EB25E /* MonitorChangesToMapLoadStatusView.swift in Sources */ = {isa = PBXBuildFile; fileRef = D752D9452A3A6F7F003EB25E /* MonitorChangesToMapLoadStatusView.swift */; };
		D752D9472A3A6FC0003EB25E /* MonitorChangesToMapLoadStatusView.swift in Copy Source Code Files */ = {isa = PBXBuildFile; fileRef = D752D9452A3A6F7F003EB25E /* MonitorChangesToMapLoadStatusView.swift */; };
		D752D95F2A3BCE06003EB25E /* DisplayMapFromPortalItemView.swift in Sources */ = {isa = PBXBuildFile; fileRef = D752D95E2A3BCE06003EB25E /* DisplayMapFromPortalItemView.swift */; };
		D752D9602A3BCE63003EB25E /* DisplayMapFromPortalItemView.swift in Copy Source Code Files */ = {isa = PBXBuildFile; fileRef = D752D95E2A3BCE06003EB25E /* DisplayMapFromPortalItemView.swift */; };
		D75362D22A1E886700D83028 /* ApplyUniqueValueRendererView.swift in Sources */ = {isa = PBXBuildFile; fileRef = D75362D12A1E886700D83028 /* ApplyUniqueValueRendererView.swift */; };
		D75362D32A1E8C8800D83028 /* ApplyUniqueValueRendererView.swift in Copy Source Code Files */ = {isa = PBXBuildFile; fileRef = D75362D12A1E886700D83028 /* ApplyUniqueValueRendererView.swift */; };
		D7553CDB2AE2DFEC00DC2A70 /* GeocodeOfflineView.swift in Sources */ = {isa = PBXBuildFile; fileRef = D7553CD82AE2DFEC00DC2A70 /* GeocodeOfflineView.swift */; };
		D7553CDD2AE2E00E00DC2A70 /* GeocodeOfflineView.swift in Copy Source Code Files */ = {isa = PBXBuildFile; fileRef = D7553CD82AE2DFEC00DC2A70 /* GeocodeOfflineView.swift */; };
		D757D14B2B6C46E50065F78F /* ListSpatialReferenceTransformationsView.Model.swift in Sources */ = {isa = PBXBuildFile; fileRef = D757D14A2B6C46E50065F78F /* ListSpatialReferenceTransformationsView.Model.swift */; };
		D757D14C2B6C60170065F78F /* ListSpatialReferenceTransformationsView.Model.swift in Copy Source Code Files */ = {isa = PBXBuildFile; fileRef = D757D14A2B6C46E50065F78F /* ListSpatialReferenceTransformationsView.Model.swift */; };
		D7588F5F2B7D8DAA008B75E2 /* NavigateRouteWithReroutingView.swift in Sources */ = {isa = PBXBuildFile; fileRef = D7588F5C2B7D8DAA008B75E2 /* NavigateRouteWithReroutingView.swift */; };
		D7588F622B7D8DED008B75E2 /* NavigateRouteWithReroutingView.swift in Copy Source Code Files */ = {isa = PBXBuildFile; fileRef = D7588F5C2B7D8DAA008B75E2 /* NavigateRouteWithReroutingView.swift */; };
		D75B58512AAFB3030038B3B4 /* StyleFeaturesWithCustomDictionaryView.swift in Sources */ = {isa = PBXBuildFile; fileRef = D75B58502AAFB3030038B3B4 /* StyleFeaturesWithCustomDictionaryView.swift */; };
		D75B58522AAFB37C0038B3B4 /* StyleFeaturesWithCustomDictionaryView.swift in Copy Source Code Files */ = {isa = PBXBuildFile; fileRef = D75B58502AAFB3030038B3B4 /* StyleFeaturesWithCustomDictionaryView.swift */; };
		D75C35672AB50338003CD55F /* GroupLayersTogetherView.GroupLayerListView.swift in Sources */ = {isa = PBXBuildFile; fileRef = D75C35662AB50338003CD55F /* GroupLayersTogetherView.GroupLayerListView.swift */; };
		D75E5EE62CC0340100252595 /* ListContentsOfKMLFileView.swift in Sources */ = {isa = PBXBuildFile; fileRef = D75E5EE22CC0340100252595 /* ListContentsOfKMLFileView.swift */; };
		D75E5EE92CC0342700252595 /* ListContentsOfKMLFileView.swift in Copy Source Code Files */ = {isa = PBXBuildFile; fileRef = D75E5EE22CC0340100252595 /* ListContentsOfKMLFileView.swift */; };
		D75E5EEC2CC0466900252595 /* esri_test_data.kmz in Resources */ = {isa = PBXBuildFile; fileRef = D75E5EEA2CC0466900252595 /* esri_test_data.kmz */; settings = {ASSET_TAGS = (ListContentsOfKmlFile, ); }; };
		D75E5EF12CC049D500252595 /* EditFeaturesUsingFeatureFormsView.swift in Sources */ = {isa = PBXBuildFile; fileRef = D75E5EED2CC049D500252595 /* EditFeaturesUsingFeatureFormsView.swift */; };
		D75E5EF42CC04A0C00252595 /* EditFeaturesUsingFeatureFormsView.swift in Copy Source Code Files */ = {isa = PBXBuildFile; fileRef = D75E5EED2CC049D500252595 /* EditFeaturesUsingFeatureFormsView.swift */; };
		D75F66362B48EABC00434974 /* SearchForWebMapView.swift in Sources */ = {isa = PBXBuildFile; fileRef = D75F66332B48EABC00434974 /* SearchForWebMapView.swift */; };
		D75F66392B48EB1800434974 /* SearchForWebMapView.swift in Copy Source Code Files */ = {isa = PBXBuildFile; fileRef = D75F66332B48EABC00434974 /* SearchForWebMapView.swift */; };
		D76000A22AF18BAB00B3084D /* FindRouteInTransportNetworkView.Model.swift in Copy Source Code Files */ = {isa = PBXBuildFile; fileRef = D7749AD52AF08BF50086632F /* FindRouteInTransportNetworkView.Model.swift */; };
		D76000AE2AF19C2300B3084D /* FindRouteInMobileMapPackageView.swift in Sources */ = {isa = PBXBuildFile; fileRef = D76000AB2AF19C2300B3084D /* FindRouteInMobileMapPackageView.swift */; };
		D76000B12AF19C4600B3084D /* FindRouteInMobileMapPackageView.swift in Copy Source Code Files */ = {isa = PBXBuildFile; fileRef = D76000AB2AF19C2300B3084D /* FindRouteInMobileMapPackageView.swift */; };
		D76000B72AF19FCA00B3084D /* SanFrancisco.mmpk in Resources */ = {isa = PBXBuildFile; fileRef = D76000B62AF19FCA00B3084D /* SanFrancisco.mmpk */; settings = {ASSET_TAGS = (FindRouteInMobileMapPackage, ); }; };
		D762AF5F2BF6A7B900ECE3C7 /* EditFeaturesWithFeatureLinkedAnnotationView.swift in Sources */ = {isa = PBXBuildFile; fileRef = D762AF5B2BF6A7B900ECE3C7 /* EditFeaturesWithFeatureLinkedAnnotationView.swift */; };
		D762AF622BF6A7D100ECE3C7 /* EditFeaturesWithFeatureLinkedAnnotationView.swift in Copy Source Code Files */ = {isa = PBXBuildFile; fileRef = D762AF5B2BF6A7B900ECE3C7 /* EditFeaturesWithFeatureLinkedAnnotationView.swift */; };
		D762AF652BF6A96100ECE3C7 /* loudoun_anno.geodatabase in Resources */ = {isa = PBXBuildFile; fileRef = D762AF632BF6A96100ECE3C7 /* loudoun_anno.geodatabase */; settings = {ASSET_TAGS = (EditFeaturesWithFeatureLinkedAnnotation, ); }; };
		D762DA0E2D94C750001052DD /* NapervilleGasUtilities.geodatabase in Resources */ = {isa = PBXBuildFile; fileRef = D762DA0C2D94C750001052DD /* NapervilleGasUtilities.geodatabase */; settings = {ASSET_TAGS = (SnapGeometryEditsWithUtilityNetworkRules, ); }; };
		D7634FAF2A43B7AC00F8AEFB /* CreateConvexHullAroundGeometriesView.swift in Sources */ = {isa = PBXBuildFile; fileRef = D7634FAE2A43B7AC00F8AEFB /* CreateConvexHullAroundGeometriesView.swift */; };
		D7634FB02A43B8B000F8AEFB /* CreateConvexHullAroundGeometriesView.swift in Copy Source Code Files */ = {isa = PBXBuildFile; fileRef = D7634FAE2A43B7AC00F8AEFB /* CreateConvexHullAroundGeometriesView.swift */; };
		D7635FF12B9272CB0044AB97 /* DisplayClustersView.swift in Sources */ = {isa = PBXBuildFile; fileRef = D7635FED2B9272CB0044AB97 /* DisplayClustersView.swift */; };
		D7635FFB2B9277DC0044AB97 /* ConfigureClustersView.Model.swift in Sources */ = {isa = PBXBuildFile; fileRef = D7635FF52B9277DC0044AB97 /* ConfigureClustersView.Model.swift */; };
		D7635FFD2B9277DC0044AB97 /* ConfigureClustersView.SettingsView.swift in Sources */ = {isa = PBXBuildFile; fileRef = D7635FF72B9277DC0044AB97 /* ConfigureClustersView.SettingsView.swift */; };
		D7635FFE2B9277DC0044AB97 /* ConfigureClustersView.swift in Sources */ = {isa = PBXBuildFile; fileRef = D7635FF82B9277DC0044AB97 /* ConfigureClustersView.swift */; };
		D76360002B9296420044AB97 /* ConfigureClustersView.swift in Copy Source Code Files */ = {isa = PBXBuildFile; fileRef = D7635FF82B9277DC0044AB97 /* ConfigureClustersView.swift */; };
		D76360012B92964A0044AB97 /* ConfigureClustersView.Model.swift in Copy Source Code Files */ = {isa = PBXBuildFile; fileRef = D7635FF52B9277DC0044AB97 /* ConfigureClustersView.Model.swift */; };
		D76360022B9296520044AB97 /* ConfigureClustersView.SettingsView.swift in Copy Source Code Files */ = {isa = PBXBuildFile; fileRef = D7635FF72B9277DC0044AB97 /* ConfigureClustersView.SettingsView.swift */; };
		D76360032B9296580044AB97 /* DisplayClustersView.swift in Copy Source Code Files */ = {isa = PBXBuildFile; fileRef = D7635FED2B9272CB0044AB97 /* DisplayClustersView.swift */; };
		D76495212B74687E0042699E /* ValidateUtilityNetworkTopologyView.Model.swift in Sources */ = {isa = PBXBuildFile; fileRef = D76495202B74687E0042699E /* ValidateUtilityNetworkTopologyView.Model.swift */; };
		D76495222B7468940042699E /* ValidateUtilityNetworkTopologyView.Model.swift in Copy Source Code Files */ = {isa = PBXBuildFile; fileRef = D76495202B74687E0042699E /* ValidateUtilityNetworkTopologyView.Model.swift */; };
		D764B7DF2BE2F89D002E2F92 /* EditGeodatabaseWithTransactionsView.swift in Sources */ = {isa = PBXBuildFile; fileRef = D764B7DB2BE2F89D002E2F92 /* EditGeodatabaseWithTransactionsView.swift */; };
		D764B7E22BE2F8B8002E2F92 /* EditGeodatabaseWithTransactionsView.swift in Copy Source Code Files */ = {isa = PBXBuildFile; fileRef = D764B7DB2BE2F89D002E2F92 /* EditGeodatabaseWithTransactionsView.swift */; };
		D76929FA2B4F79540047205E /* OrbitCameraAroundObjectView.swift in Sources */ = {isa = PBXBuildFile; fileRef = D76929F52B4F78340047205E /* OrbitCameraAroundObjectView.swift */; };
		D76929FB2B4F795C0047205E /* OrbitCameraAroundObjectView.swift in Copy Source Code Files */ = {isa = PBXBuildFile; fileRef = D76929F52B4F78340047205E /* OrbitCameraAroundObjectView.swift */; };
		D769C2122A29019B00030F61 /* SetUpLocationDrivenGeotriggersView.swift in Sources */ = {isa = PBXBuildFile; fileRef = D769C2112A29019B00030F61 /* SetUpLocationDrivenGeotriggersView.swift */; };
		D769C2132A29057200030F61 /* SetUpLocationDrivenGeotriggersView.swift in Copy Source Code Files */ = {isa = PBXBuildFile; fileRef = D769C2112A29019B00030F61 /* SetUpLocationDrivenGeotriggersView.swift */; };
		D769DF332BEC1A1C0062AE95 /* EditGeodatabaseWithTransactionsView.Model.swift in Sources */ = {isa = PBXBuildFile; fileRef = D769DF322BEC1A1C0062AE95 /* EditGeodatabaseWithTransactionsView.Model.swift */; };
		D769DF342BEC1A9E0062AE95 /* EditGeodatabaseWithTransactionsView.Model.swift in Copy Source Code Files */ = {isa = PBXBuildFile; fileRef = D769DF322BEC1A1C0062AE95 /* EditGeodatabaseWithTransactionsView.Model.swift */; };
		D76CE8D92BFD7047009A8686 /* SetReferenceScaleView.swift in Sources */ = {isa = PBXBuildFile; fileRef = D76CE8D52BFD7047009A8686 /* SetReferenceScaleView.swift */; };
		D76CE8DA2BFD7063009A8686 /* SetReferenceScaleView.swift in Copy Source Code Files */ = {isa = PBXBuildFile; fileRef = D76CE8D52BFD7047009A8686 /* SetReferenceScaleView.swift */; };
		D76EE6072AF9AFE100DA0325 /* FindRouteAroundBarriersView.Model.swift in Sources */ = {isa = PBXBuildFile; fileRef = D76EE6062AF9AFE100DA0325 /* FindRouteAroundBarriersView.Model.swift */; };
		D76EE6082AF9AFEC00DA0325 /* FindRouteAroundBarriersView.Model.swift in Copy Source Code Files */ = {isa = PBXBuildFile; fileRef = D76EE6062AF9AFE100DA0325 /* FindRouteAroundBarriersView.Model.swift */; };
		D7705D582AFC244E00CC0335 /* FindClosestFacilityToMultiplePointsView.swift in Sources */ = {isa = PBXBuildFile; fileRef = D7705D552AFC244E00CC0335 /* FindClosestFacilityToMultiplePointsView.swift */; };
		D7705D5B2AFC246A00CC0335 /* FindClosestFacilityToMultiplePointsView.swift in Copy Source Code Files */ = {isa = PBXBuildFile; fileRef = D7705D552AFC244E00CC0335 /* FindClosestFacilityToMultiplePointsView.swift */; };
		D7705D642AFC570700CC0335 /* FindClosestFacilityFromPointView.swift in Sources */ = {isa = PBXBuildFile; fileRef = D7705D612AFC570700CC0335 /* FindClosestFacilityFromPointView.swift */; };
		D7705D662AFC575000CC0335 /* FindClosestFacilityFromPointView.swift in Copy Source Code Files */ = {isa = PBXBuildFile; fileRef = D7705D612AFC570700CC0335 /* FindClosestFacilityFromPointView.swift */; };
		D771D0C82CD55211004C13CB /* ApplyRasterRenderingRuleView.swift in Sources */ = {isa = PBXBuildFile; fileRef = D771D0C22CD55211004C13CB /* ApplyRasterRenderingRuleView.swift */; };
		D771D0C92CD5522A004C13CB /* ApplyRasterRenderingRuleView.swift in Copy Source Code Files */ = {isa = PBXBuildFile; fileRef = D771D0C22CD55211004C13CB /* ApplyRasterRenderingRuleView.swift */; };
		D7749AD62AF08BF50086632F /* FindRouteInTransportNetworkView.Model.swift in Sources */ = {isa = PBXBuildFile; fileRef = D7749AD52AF08BF50086632F /* FindRouteInTransportNetworkView.Model.swift */; };
		D77570C02A2942F800F490CD /* AnimateImagesWithImageOverlayView.swift in Sources */ = {isa = PBXBuildFile; fileRef = D77570BF2A2942F800F490CD /* AnimateImagesWithImageOverlayView.swift */; };
		D77570C12A2943D900F490CD /* AnimateImagesWithImageOverlayView.swift in Copy Source Code Files */ = {isa = PBXBuildFile; fileRef = D77570BF2A2942F800F490CD /* AnimateImagesWithImageOverlayView.swift */; };
		D77572AE2A295DDE00F490CD /* PacificSouthWest2 in Resources */ = {isa = PBXBuildFile; fileRef = D77572AD2A295DDD00F490CD /* PacificSouthWest2 */; settings = {ASSET_TAGS = (AnimateImagesWithImageOverlay, ); }; };
		D77688132B69826B007C3860 /* ListSpatialReferenceTransformationsView.swift in Sources */ = {isa = PBXBuildFile; fileRef = D77688102B69826B007C3860 /* ListSpatialReferenceTransformationsView.swift */; };
		D77688152B69828E007C3860 /* ListSpatialReferenceTransformationsView.swift in Copy Source Code Files */ = {isa = PBXBuildFile; fileRef = D77688102B69826B007C3860 /* ListSpatialReferenceTransformationsView.swift */; };
		D7781D492B7EB03400E53C51 /* SanDiegoTourPath.json in Resources */ = {isa = PBXBuildFile; fileRef = D7781D482B7EB03400E53C51 /* SanDiegoTourPath.json */; settings = {ASSET_TAGS = (NavigateRouteWithRerouting, ); }; };
		D7781D4B2B7ECCB700E53C51 /* NavigateRouteWithReroutingView.Model.swift in Sources */ = {isa = PBXBuildFile; fileRef = D7781D4A2B7ECCB700E53C51 /* NavigateRouteWithReroutingView.Model.swift */; };
		D7781D4C2B7ECCC800E53C51 /* NavigateRouteWithReroutingView.Model.swift in Copy Source Code Files */ = {isa = PBXBuildFile; fileRef = D7781D4A2B7ECCB700E53C51 /* NavigateRouteWithReroutingView.Model.swift */; };
		D77BC5392B59A2D3007B49B6 /* StylePointWithDistanceCompositeSceneSymbolView.swift in Sources */ = {isa = PBXBuildFile; fileRef = D77BC5362B59A2D3007B49B6 /* StylePointWithDistanceCompositeSceneSymbolView.swift */; };
		D77BC53C2B59A309007B49B6 /* StylePointWithDistanceCompositeSceneSymbolView.swift in Copy Source Code Files */ = {isa = PBXBuildFile; fileRef = D77BC5362B59A2D3007B49B6 /* StylePointWithDistanceCompositeSceneSymbolView.swift */; };
		D77D9C002BB2438200B38A6C /* AugmentRealityToShowHiddenInfrastructureView.ARSceneView.swift in Sources */ = {isa = PBXBuildFile; fileRef = D77D9BFF2BB2438200B38A6C /* AugmentRealityToShowHiddenInfrastructureView.ARSceneView.swift */; };
		D77D9C012BB2439400B38A6C /* AugmentRealityToShowHiddenInfrastructureView.ARSceneView.swift in Copy Source Code Files */ = {isa = PBXBuildFile; fileRef = D77D9BFF2BB2438200B38A6C /* AugmentRealityToShowHiddenInfrastructureView.ARSceneView.swift */; };
		D7848ED82CBD85A300F6F546 /* AddPointSceneLayerView.swift in Sources */ = {isa = PBXBuildFile; fileRef = D7848ED42CBD85A300F6F546 /* AddPointSceneLayerView.swift */; };
		D7848EDB2CBD85D100F6F546 /* AddPointSceneLayerView.swift in Copy Source Code Files */ = {isa = PBXBuildFile; fileRef = D7848ED42CBD85A300F6F546 /* AddPointSceneLayerView.swift */; };
		D7848EFE2CBD986400F6F546 /* AddElevationSourceFromRasterView.swift in Sources */ = {isa = PBXBuildFile; fileRef = D7848EFA2CBD986400F6F546 /* AddElevationSourceFromRasterView.swift */; };
		D7848F012CBD987B00F6F546 /* AddElevationSourceFromRasterView.swift in Copy Source Code Files */ = {isa = PBXBuildFile; fileRef = D7848EFA2CBD986400F6F546 /* AddElevationSourceFromRasterView.swift */; };
		D78666AD2A2161F100C60110 /* FindNearestVertexView.swift in Sources */ = {isa = PBXBuildFile; fileRef = D78666AC2A2161F100C60110 /* FindNearestVertexView.swift */; };
		D78666AE2A21629200C60110 /* FindNearestVertexView.swift in Copy Source Code Files */ = {isa = PBXBuildFile; fileRef = D78666AC2A2161F100C60110 /* FindNearestVertexView.swift */; };
		D789AAAD2D66C718007A8E0E /* CreateKMLMultiTrackView.Model.swift in Sources */ = {isa = PBXBuildFile; fileRef = D789AAAC2D66C718007A8E0E /* CreateKMLMultiTrackView.Model.swift */; };
		D789AAAE2D66C737007A8E0E /* CreateKMLMultiTrackView.Model.swift in Copy Source Code Files */ = {isa = PBXBuildFile; fileRef = D789AAAC2D66C718007A8E0E /* CreateKMLMultiTrackView.Model.swift */; };
		D78FA4942C3C88880079313E /* CreateDynamicBasemapGalleryView.Views.swift in Sources */ = {isa = PBXBuildFile; fileRef = D78FA4932C3C88880079313E /* CreateDynamicBasemapGalleryView.Views.swift */; };
		D78FA4952C3C8E8A0079313E /* CreateDynamicBasemapGalleryView.Views.swift in Copy Source Code Files */ = {isa = PBXBuildFile; fileRef = D78FA4932C3C88880079313E /* CreateDynamicBasemapGalleryView.Views.swift */; };
		D79482D42C35D872006521CD /* CreateDynamicBasemapGalleryView.swift in Sources */ = {isa = PBXBuildFile; fileRef = D79482D02C35D872006521CD /* CreateDynamicBasemapGalleryView.swift */; };
		D79482D72C35D8A3006521CD /* CreateDynamicBasemapGalleryView.swift in Copy Source Code Files */ = {isa = PBXBuildFile; fileRef = D79482D02C35D872006521CD /* CreateDynamicBasemapGalleryView.swift */; };
		D79EE76E2A4CEA5D005A52AE /* SetUpLocationDrivenGeotriggersView.Model.swift in Sources */ = {isa = PBXBuildFile; fileRef = D79EE76D2A4CEA5D005A52AE /* SetUpLocationDrivenGeotriggersView.Model.swift */; };
		D79EE76F2A4CEA7F005A52AE /* SetUpLocationDrivenGeotriggersView.Model.swift in Copy Source Code Files */ = {isa = PBXBuildFile; fileRef = D79EE76D2A4CEA5D005A52AE /* SetUpLocationDrivenGeotriggersView.Model.swift */; };
		D7A670D52DADB9630060E327 /* Bundle.swift in Sources */ = {isa = PBXBuildFile; fileRef = D7A670D42DADB9630060E327 /* Bundle.swift */; };
		D7A670D72DADBC770060E327 /* EnvironmentValues+RequestReviewModel.swift in Sources */ = {isa = PBXBuildFile; fileRef = D7A670D62DADBC770060E327 /* EnvironmentValues+RequestReviewModel.swift */; };
		D7A737E02BABB9FE00B7C7FC /* AugmentRealityToShowHiddenInfrastructureView.swift in Sources */ = {isa = PBXBuildFile; fileRef = D7A737DC2BABB9FE00B7C7FC /* AugmentRealityToShowHiddenInfrastructureView.swift */; };
		D7A737E32BABBA2200B7C7FC /* AugmentRealityToShowHiddenInfrastructureView.swift in Copy Source Code Files */ = {isa = PBXBuildFile; fileRef = D7A737DC2BABB9FE00B7C7FC /* AugmentRealityToShowHiddenInfrastructureView.swift */; };
		D7A85A082CD5ABF5009DC68A /* QueryWithCQLFiltersView.swift in Sources */ = {isa = PBXBuildFile; fileRef = D7A85A022CD5ABF5009DC68A /* QueryWithCQLFiltersView.swift */; };
		D7A85A092CD5AC0B009DC68A /* QueryWithCQLFiltersView.swift in Copy Source Code Files */ = {isa = PBXBuildFile; fileRef = D7A85A022CD5ABF5009DC68A /* QueryWithCQLFiltersView.swift */; };
		D7ABA2F92A32579C0021822B /* MeasureDistanceInSceneView.swift in Sources */ = {isa = PBXBuildFile; fileRef = D7ABA2F82A32579C0021822B /* MeasureDistanceInSceneView.swift */; };
		D7ABA2FA2A32760D0021822B /* MeasureDistanceInSceneView.swift in Copy Source Code Files */ = {isa = PBXBuildFile; fileRef = D7ABA2F82A32579C0021822B /* MeasureDistanceInSceneView.swift */; };
		D7ABA2FF2A32881C0021822B /* ShowViewshedFromGeoelementInSceneView.swift in Sources */ = {isa = PBXBuildFile; fileRef = D7ABA2FE2A32881C0021822B /* ShowViewshedFromGeoelementInSceneView.swift */; };
		D7ABA3002A3288970021822B /* ShowViewshedFromGeoelementInSceneView.swift in Copy Source Code Files */ = {isa = PBXBuildFile; fileRef = D7ABA2FE2A32881C0021822B /* ShowViewshedFromGeoelementInSceneView.swift */; };
		D7AE861E2AC39DC50049B626 /* DisplayAnnotationView.swift in Sources */ = {isa = PBXBuildFile; fileRef = D7AE861D2AC39DC50049B626 /* DisplayAnnotationView.swift */; };
		D7AE861F2AC39E7F0049B626 /* DisplayAnnotationView.swift in Copy Source Code Files */ = {isa = PBXBuildFile; fileRef = D7AE861D2AC39DC50049B626 /* DisplayAnnotationView.swift */; };
		D7AE86202AC3A1050049B626 /* AddCustomDynamicEntityDataSourceView.Vessel.swift in Copy Source Code Files */ = {isa = PBXBuildFile; fileRef = 7900C5F52A83FC3F002D430F /* AddCustomDynamicEntityDataSourceView.Vessel.swift */; };
		D7AE86212AC3A10A0049B626 /* GroupLayersTogetherView.GroupLayerListView.swift in Copy Source Code Files */ = {isa = PBXBuildFile; fileRef = D75C35662AB50338003CD55F /* GroupLayersTogetherView.GroupLayerListView.swift */; };
		D7B759B32B1FFBE300017FDD /* FavoritesView.swift in Sources */ = {isa = PBXBuildFile; fileRef = D7B759B22B1FFBE300017FDD /* FavoritesView.swift */; };
		D7BA38912BFBC476009954F5 /* EditFeaturesWithFeatureLinkedAnnotationView.Model.swift in Sources */ = {isa = PBXBuildFile; fileRef = D7BA38902BFBC476009954F5 /* EditFeaturesWithFeatureLinkedAnnotationView.Model.swift */; };
		D7BA38922BFBC4F0009954F5 /* EditFeaturesWithFeatureLinkedAnnotationView.Model.swift in Copy Source Code Files */ = {isa = PBXBuildFile; fileRef = D7BA38902BFBC476009954F5 /* EditFeaturesWithFeatureLinkedAnnotationView.Model.swift */; };
		D7BA38972BFBFC0F009954F5 /* QueryRelatedFeaturesView.swift in Sources */ = {isa = PBXBuildFile; fileRef = D7BA38932BFBFC0F009954F5 /* QueryRelatedFeaturesView.swift */; };
		D7BA389A2BFBFC2E009954F5 /* QueryRelatedFeaturesView.swift in Copy Source Code Files */ = {isa = PBXBuildFile; fileRef = D7BA38932BFBFC0F009954F5 /* QueryRelatedFeaturesView.swift */; };
		D7BB3DD22C5D781800FFCD56 /* SaveTheBay.geodatabase in Resources */ = {isa = PBXBuildFile; fileRef = D7BB3DD02C5D781800FFCD56 /* SaveTheBay.geodatabase */; settings = {ASSET_TAGS = (EditGeodatabaseWithTransactions, ); }; };
		D7BE7E6F2CC19CC3006DDB0C /* AddTiledLayerView.swift in Sources */ = {isa = PBXBuildFile; fileRef = D7BE7E6B2CC19CC3006DDB0C /* AddTiledLayerView.swift */; };
		D7BE7E722CC19CE5006DDB0C /* AddTiledLayerView.swift in Copy Source Code Files */ = {isa = PBXBuildFile; fileRef = D7BE7E6B2CC19CC3006DDB0C /* AddTiledLayerView.swift */; };
		D7BEBAA02CBD9CCA00F882E7 /* MontereyElevation.dt2 in Resources */ = {isa = PBXBuildFile; fileRef = D7BEBA9E2CBD9CCA00F882E7 /* MontereyElevation.dt2 */; settings = {ASSET_TAGS = (AddElevationSourceFromRaster, ); }; };
		D7BEBAC52CBDC0F800F882E7 /* AddElevationSourceFromTilePackageView.swift in Sources */ = {isa = PBXBuildFile; fileRef = D7BEBABF2CBDC0F800F882E7 /* AddElevationSourceFromTilePackageView.swift */; };
		D7BEBAC62CBDC11600F882E7 /* AddElevationSourceFromTilePackageView.swift in Copy Source Code Files */ = {isa = PBXBuildFile; fileRef = D7BEBABF2CBDC0F800F882E7 /* AddElevationSourceFromTilePackageView.swift */; };
		D7BEBAC92CBDC81200F882E7 /* MontereyElevation.tpkx in Resources */ = {isa = PBXBuildFile; fileRef = D7BEBAC72CBDC81200F882E7 /* MontereyElevation.tpkx */; settings = {ASSET_TAGS = (AddElevationSourceFromTilePackage, ); }; };
		D7BEBAD22CBDFE1C00F882E7 /* DisplayAlternateSymbolsAtDifferentScalesView.swift in Sources */ = {isa = PBXBuildFile; fileRef = D7BEBACE2CBDFE1C00F882E7 /* DisplayAlternateSymbolsAtDifferentScalesView.swift */; };
		D7BEBAD52CBDFE3900F882E7 /* DisplayAlternateSymbolsAtDifferentScalesView.swift in Copy Source Code Files */ = {isa = PBXBuildFile; fileRef = D7BEBACE2CBDFE1C00F882E7 /* DisplayAlternateSymbolsAtDifferentScalesView.swift */; };
		D7C16D1B2AC5F95300689E89 /* Animate3DGraphicView.swift in Sources */ = {isa = PBXBuildFile; fileRef = D7C16D1A2AC5F95300689E89 /* Animate3DGraphicView.swift */; };
		D7C16D1C2AC5F96900689E89 /* Animate3DGraphicView.swift in Copy Source Code Files */ = {isa = PBXBuildFile; fileRef = D7C16D1A2AC5F95300689E89 /* Animate3DGraphicView.swift */; };
		D7C16D1F2AC5FE8200689E89 /* Pyrenees.csv in Resources */ = {isa = PBXBuildFile; fileRef = D7C16D1E2AC5FE8200689E89 /* Pyrenees.csv */; settings = {ASSET_TAGS = (Animate3DGraphic, ); }; };
		D7C16D222AC5FE9800689E89 /* GrandCanyon.csv in Resources */ = {isa = PBXBuildFile; fileRef = D7C16D212AC5FE9800689E89 /* GrandCanyon.csv */; settings = {ASSET_TAGS = (Animate3DGraphic, ); }; };
		D7C16D252AC5FEA600689E89 /* Snowdon.csv in Resources */ = {isa = PBXBuildFile; fileRef = D7C16D242AC5FEA600689E89 /* Snowdon.csv */; settings = {ASSET_TAGS = (Animate3DGraphic, ); }; };
		D7C16D282AC5FEB700689E89 /* Hawaii.csv in Resources */ = {isa = PBXBuildFile; fileRef = D7C16D272AC5FEB600689E89 /* Hawaii.csv */; settings = {ASSET_TAGS = (Animate3DGraphic, ); }; };
		D7C3AB4A2B683291008909B9 /* SetFeatureRequestModeView.swift in Sources */ = {isa = PBXBuildFile; fileRef = D7C3AB472B683291008909B9 /* SetFeatureRequestModeView.swift */; };
		D7C3AB4D2B6832B7008909B9 /* SetFeatureRequestModeView.swift in Copy Source Code Files */ = {isa = PBXBuildFile; fileRef = D7C3AB472B683291008909B9 /* SetFeatureRequestModeView.swift */; };
		D7C523402BED9BBF00E8221A /* SanFrancisco.tpkx in Resources */ = {isa = PBXBuildFile; fileRef = D7C5233E2BED9BBF00E8221A /* SanFrancisco.tpkx */; settings = {ASSET_TAGS = (AddTiledLayerAsBasemap, EditAndSyncFeaturesWithFeatureService, ); }; };
		D7C6420C2B4F47E10042B8F7 /* SearchForWebMapView.Model.swift in Sources */ = {isa = PBXBuildFile; fileRef = D7C6420B2B4F47E10042B8F7 /* SearchForWebMapView.Model.swift */; };
		D7C6420D2B4F5DDB0042B8F7 /* SearchForWebMapView.Model.swift in Copy Source Code Files */ = {isa = PBXBuildFile; fileRef = D7C6420B2B4F47E10042B8F7 /* SearchForWebMapView.Model.swift */; };
		D7C97B562B75C10C0097CDA1 /* ValidateUtilityNetworkTopologyView.Views.swift in Sources */ = {isa = PBXBuildFile; fileRef = D7C97B552B75C10C0097CDA1 /* ValidateUtilityNetworkTopologyView.Views.swift */; };
		D7CC33FF2A31475C00198EDF /* ShowLineOfSightBetweenPointsView.swift in Sources */ = {isa = PBXBuildFile; fileRef = D7CC33FD2A31475C00198EDF /* ShowLineOfSightBetweenPointsView.swift */; };
		D7CC34002A3147FF00198EDF /* ShowLineOfSightBetweenPointsView.swift in Copy Source Code Files */ = {isa = PBXBuildFile; fileRef = D7CC33FD2A31475C00198EDF /* ShowLineOfSightBetweenPointsView.swift */; };
		D7CDD38B2CB86F0A00DE9766 /* AddPointCloudLayerFromFileView.swift in Sources */ = {isa = PBXBuildFile; fileRef = D7CDD3852CB86F0A00DE9766 /* AddPointCloudLayerFromFileView.swift */; };
		D7CDD38C2CB86F4A00DE9766 /* AddPointCloudLayerFromFileView.swift in Copy Source Code Files */ = {isa = PBXBuildFile; fileRef = D7CDD3852CB86F0A00DE9766 /* AddPointCloudLayerFromFileView.swift */; };
		D7CDD38F2CB872EA00DE9766 /* sandiego-north-balboa-pointcloud.slpk in Resources */ = {isa = PBXBuildFile; fileRef = D7CDD38D2CB872EA00DE9766 /* sandiego-north-balboa-pointcloud.slpk */; settings = {ASSET_TAGS = (AddPointCloudLayerFromFile, ); }; };
		D7CE9F9B2AE2F575008F7A5F /* streetmap_SD.tpkx in Resources */ = {isa = PBXBuildFile; fileRef = D7CE9F9A2AE2F575008F7A5F /* streetmap_SD.tpkx */; settings = {ASSET_TAGS = (GeocodeOffline, ); }; };
		D7CE9FA32AE2F595008F7A5F /* san-diego-eagle-locator in Resources */ = {isa = PBXBuildFile; fileRef = D7CE9FA22AE2F595008F7A5F /* san-diego-eagle-locator */; settings = {ASSET_TAGS = (GeocodeOffline, ); }; };
		D7D1F3532ADDBE5D009CE2DA /* philadelphia.mspk in Resources */ = {isa = PBXBuildFile; fileRef = D7D1F3522ADDBE5D009CE2DA /* philadelphia.mspk */; settings = {ASSET_TAGS = (AugmentRealityToShowTabletopScene, DisplaySceneFromMobileScenePackage, ); }; };
		D7D9FCF62BF2CC8600F972A2 /* FilterByDefinitionExpressionOrDisplayFilterView.swift in Sources */ = {isa = PBXBuildFile; fileRef = D7D9FCF22BF2CC8600F972A2 /* FilterByDefinitionExpressionOrDisplayFilterView.swift */; };
		D7D9FCF92BF2CCA300F972A2 /* FilterByDefinitionExpressionOrDisplayFilterView.swift in Copy Source Code Files */ = {isa = PBXBuildFile; fileRef = D7D9FCF22BF2CC8600F972A2 /* FilterByDefinitionExpressionOrDisplayFilterView.swift */; };
		D7DDF84E2AF43AA2004352D9 /* GeocodeOfflineView.Model.swift in Copy Source Code Files */ = {isa = PBXBuildFile; fileRef = D72C43F22AEB066D00B6157B /* GeocodeOfflineView.Model.swift */; };
		D7DDF8532AF47C6C004352D9 /* FindRouteAroundBarriersView.swift in Sources */ = {isa = PBXBuildFile; fileRef = D7DDF8502AF47C6C004352D9 /* FindRouteAroundBarriersView.swift */; };
		D7DDF8562AF47C86004352D9 /* FindRouteAroundBarriersView.swift in Copy Source Code Files */ = {isa = PBXBuildFile; fileRef = D7DDF8502AF47C6C004352D9 /* FindRouteAroundBarriersView.swift */; };
		D7DFA0EA2CBA0242007C31F2 /* AddMapImageLayerView.swift in Sources */ = {isa = PBXBuildFile; fileRef = D7DFA0E62CBA0242007C31F2 /* AddMapImageLayerView.swift */; };
		D7DFA0ED2CBA0260007C31F2 /* AddMapImageLayerView.swift in Copy Source Code Files */ = {isa = PBXBuildFile; fileRef = D7DFA0E62CBA0242007C31F2 /* AddMapImageLayerView.swift */; };
		D7E440D72A1ECE7D005D74DE /* CreateBuffersAroundPointsView.swift in Sources */ = {isa = PBXBuildFile; fileRef = D7E440D62A1ECE7D005D74DE /* CreateBuffersAroundPointsView.swift */; };
		D7E440D82A1ECEB3005D74DE /* CreateBuffersAroundPointsView.swift in Copy Source Code Files */ = {isa = PBXBuildFile; fileRef = D7E440D62A1ECE7D005D74DE /* CreateBuffersAroundPointsView.swift */; };
		D7E557682A1D768800B9FB09 /* AddWMSLayerView.swift in Sources */ = {isa = PBXBuildFile; fileRef = D7E557672A1D768800B9FB09 /* AddWMSLayerView.swift */; };
		D7E7D0812AEB39D5003AAD02 /* FindRouteInTransportNetworkView.swift in Sources */ = {isa = PBXBuildFile; fileRef = D7E7D0802AEB39D5003AAD02 /* FindRouteInTransportNetworkView.swift */; };
		D7E7D0822AEB3A1D003AAD02 /* FindRouteInTransportNetworkView.swift in Copy Source Code Files */ = {isa = PBXBuildFile; fileRef = D7E7D0802AEB39D5003AAD02 /* FindRouteInTransportNetworkView.swift */; };
		D7E7D09A2AEB3C47003AAD02 /* san_diego_offline_routing in Resources */ = {isa = PBXBuildFile; fileRef = D7E7D0992AEB3C47003AAD02 /* san_diego_offline_routing */; settings = {ASSET_TAGS = (FindRouteInTransportNetwork, NavigateRouteWithRerouting, ); }; };
		D7E9EF292A1D2219000C4865 /* SetMinAndMaxScaleView.swift in Copy Source Code Files */ = {isa = PBXBuildFile; fileRef = D7EAF3592A1C023800D822C4 /* SetMinAndMaxScaleView.swift */; };
		D7E9EF2A2A1D29F2000C4865 /* SetMaxExtentView.swift in Copy Source Code Files */ = {isa = PBXBuildFile; fileRef = D734FA092A183A5B00246D7E /* SetMaxExtentView.swift */; };
		D7EAF35A2A1C023800D822C4 /* SetMinAndMaxScaleView.swift in Sources */ = {isa = PBXBuildFile; fileRef = D7EAF3592A1C023800D822C4 /* SetMinAndMaxScaleView.swift */; };
		D7ECF5982AB8BE63003FB2BE /* RenderMultilayerSymbolsView.swift in Sources */ = {isa = PBXBuildFile; fileRef = D7ECF5972AB8BE63003FB2BE /* RenderMultilayerSymbolsView.swift */; };
		D7ECF5992AB8BF5A003FB2BE /* RenderMultilayerSymbolsView.swift in Copy Source Code Files */ = {isa = PBXBuildFile; fileRef = D7ECF5972AB8BE63003FB2BE /* RenderMultilayerSymbolsView.swift */; };
		D7EF5D752A26A03A00FEBDE5 /* ShowCoordinatesInMultipleFormatsView.swift in Sources */ = {isa = PBXBuildFile; fileRef = D7EF5D742A26A03A00FEBDE5 /* ShowCoordinatesInMultipleFormatsView.swift */; };
		D7EF5D762A26A1EE00FEBDE5 /* ShowCoordinatesInMultipleFormatsView.swift in Copy Source Code Files */ = {isa = PBXBuildFile; fileRef = D7EF5D742A26A03A00FEBDE5 /* ShowCoordinatesInMultipleFormatsView.swift */; };
		D7F2784C2A1D76F5002E4567 /* AddWMSLayerView.swift in Copy Source Code Files */ = {isa = PBXBuildFile; fileRef = D7E557672A1D768800B9FB09 /* AddWMSLayerView.swift */; };
		D7F2A02F2CD00F1C0008D981 /* ApplyDictionaryRendererToFeatureLayerView.swift in Sources */ = {isa = PBXBuildFile; fileRef = D7F2A0292CD00F1C0008D981 /* ApplyDictionaryRendererToFeatureLayerView.swift */; };
		D7F2A0302CD00F400008D981 /* ApplyDictionaryRendererToFeatureLayerView.swift in Copy Source Code Files */ = {isa = PBXBuildFile; fileRef = D7F2A0292CD00F1C0008D981 /* ApplyDictionaryRendererToFeatureLayerView.swift */; };
		D7F850042B7C427A00680D7C /* ValidateUtilityNetworkTopologyView.Views.swift in Copy Source Code Files */ = {isa = PBXBuildFile; fileRef = D7C97B552B75C10C0097CDA1 /* ValidateUtilityNetworkTopologyView.Views.swift */; };
		D7F8C0392B60564D0072BFA7 /* AddFeaturesWithContingentValuesView.swift in Sources */ = {isa = PBXBuildFile; fileRef = D7F8C0362B60564D0072BFA7 /* AddFeaturesWithContingentValuesView.swift */; };
		D7F8C03B2B6056790072BFA7 /* AddFeaturesWithContingentValuesView.swift in Copy Source Code Files */ = {isa = PBXBuildFile; fileRef = D7F8C0362B60564D0072BFA7 /* AddFeaturesWithContingentValuesView.swift */; };
		D7F8C03E2B605AF60072BFA7 /* ContingentValuesBirdNests.geodatabase in Resources */ = {isa = PBXBuildFile; fileRef = D7F8C03D2B605AF60072BFA7 /* ContingentValuesBirdNests.geodatabase */; settings = {ASSET_TAGS = (AddFeaturesWithContingentValues, ); }; };
		D7F8C0412B605E720072BFA7 /* FillmoreTopographicMap.vtpk in Resources */ = {isa = PBXBuildFile; fileRef = D7F8C0402B605E720072BFA7 /* FillmoreTopographicMap.vtpk */; settings = {ASSET_TAGS = (AddFeaturesWithContingentValues, ); }; };
		D7F8C0432B608F120072BFA7 /* AddFeaturesWithContingentValuesView.AddFeatureView.swift in Sources */ = {isa = PBXBuildFile; fileRef = D7F8C0422B608F120072BFA7 /* AddFeaturesWithContingentValuesView.AddFeatureView.swift */; };
		E000E7602869E33D005D87C5 /* ClipGeometryView.swift in Sources */ = {isa = PBXBuildFile; fileRef = E000E75F2869E33D005D87C5 /* ClipGeometryView.swift */; };
		E000E763286A0B18005D87C5 /* CutGeometryView.swift in Sources */ = {isa = PBXBuildFile; fileRef = E000E762286A0B18005D87C5 /* CutGeometryView.swift */; };
		E004A6C128414332002A1FE6 /* SetViewpointRotationView.swift in Sources */ = {isa = PBXBuildFile; fileRef = E004A6BD28414332002A1FE6 /* SetViewpointRotationView.swift */; };
		E004A6DC28465C70002A1FE6 /* DisplaySceneView.swift in Sources */ = {isa = PBXBuildFile; fileRef = E004A6D828465C70002A1FE6 /* DisplaySceneView.swift */; };
		E004A6E028466279002A1FE6 /* ShowCalloutView.swift in Sources */ = {isa = PBXBuildFile; fileRef = E004A6DF28466279002A1FE6 /* ShowCalloutView.swift */; };
		E004A6E62846A61F002A1FE6 /* StyleGraphicsWithSymbolsView.swift in Sources */ = {isa = PBXBuildFile; fileRef = E004A6E52846A61F002A1FE6 /* StyleGraphicsWithSymbolsView.swift */; };
		E004A6E928493BCE002A1FE6 /* ShowDeviceLocationView.swift in Sources */ = {isa = PBXBuildFile; fileRef = E004A6E828493BCE002A1FE6 /* ShowDeviceLocationView.swift */; };
		E004A6ED2849556E002A1FE6 /* CreatePlanarAndGeodeticBuffersView.swift in Sources */ = {isa = PBXBuildFile; fileRef = E004A6EC2849556E002A1FE6 /* CreatePlanarAndGeodeticBuffersView.swift */; };
		E004A6F0284E4B9B002A1FE6 /* DownloadVectorTilesToLocalCacheView.swift in Sources */ = {isa = PBXBuildFile; fileRef = E004A6EF284E4B9B002A1FE6 /* DownloadVectorTilesToLocalCacheView.swift */; };
		E004A6F3284E4FEB002A1FE6 /* ShowResultOfSpatialOperationsView.swift in Sources */ = {isa = PBXBuildFile; fileRef = E004A6F2284E4FEB002A1FE6 /* ShowResultOfSpatialOperationsView.swift */; };
		E004A6F6284FA42A002A1FE6 /* SelectFeaturesInFeatureLayerView.swift in Sources */ = {isa = PBXBuildFile; fileRef = E004A6F5284FA42A002A1FE6 /* SelectFeaturesInFeatureLayerView.swift */; };
		E03CB0692888944D002B27D9 /* GenerateOfflineMapView.swift in Copy Source Code Files */ = {isa = PBXBuildFile; fileRef = E088E1732863B5F800413100 /* GenerateOfflineMapView.swift */; };
		E03CB06A288894C4002B27D9 /* FindRouteView.swift in Copy Source Code Files */ = {isa = PBXBuildFile; fileRef = E066DD34285CF3B3004D3D5B /* FindRouteView.swift */; };
		E03CB06B2889879D002B27D9 /* DownloadVectorTilesToLocalCacheView.swift in Copy Source Code Files */ = {isa = PBXBuildFile; fileRef = E004A6EF284E4B9B002A1FE6 /* DownloadVectorTilesToLocalCacheView.swift */; };
		E041ABC0287CA9F00056009B /* WebView.swift in Sources */ = {isa = PBXBuildFile; fileRef = E041ABBF287CA9F00056009B /* WebView.swift */; };
		E041ABD7287DB04D0056009B /* SampleInfoView.swift in Sources */ = {isa = PBXBuildFile; fileRef = E041ABD6287DB04D0056009B /* SampleInfoView.swift */; };
		E041AC1A287F54580056009B /* highlight.min.js in Resources */ = {isa = PBXBuildFile; fileRef = E041AC15287F54580056009B /* highlight.min.js */; };
		E041AC1E288076A60056009B /* info.css in Resources */ = {isa = PBXBuildFile; fileRef = E041AC1D288076A60056009B /* info.css */; };
		E041AC20288077B90056009B /* xcode.css in Resources */ = {isa = PBXBuildFile; fileRef = E041AC1F288077B90056009B /* xcode.css */; };
		E066DD35285CF3B3004D3D5B /* FindRouteView.swift in Sources */ = {isa = PBXBuildFile; fileRef = E066DD34285CF3B3004D3D5B /* FindRouteView.swift */; };
		E066DD382860AB28004D3D5B /* StyleGraphicsWithRendererView.swift in Sources */ = {isa = PBXBuildFile; fileRef = E066DD372860AB28004D3D5B /* StyleGraphicsWithRendererView.swift */; };
		E066DD3B2860CA08004D3D5B /* ShowResultOfSpatialRelationshipsView.swift in Sources */ = {isa = PBXBuildFile; fileRef = E066DD3A2860CA08004D3D5B /* ShowResultOfSpatialRelationshipsView.swift */; };
		E066DD4028610F55004D3D5B /* AddSceneLayerFromServiceView.swift in Sources */ = {isa = PBXBuildFile; fileRef = E066DD3F28610F55004D3D5B /* AddSceneLayerFromServiceView.swift */; };
		E070A0A3286F3B6000F2B606 /* DownloadPreplannedMapAreaView.swift in Sources */ = {isa = PBXBuildFile; fileRef = E070A0A2286F3B6000F2B606 /* DownloadPreplannedMapAreaView.swift */; };
		E088E1572862579D00413100 /* SetSurfacePlacementModeView.swift in Sources */ = {isa = PBXBuildFile; fileRef = E088E1562862579D00413100 /* SetSurfacePlacementModeView.swift */; };
		E088E1742863B5F800413100 /* GenerateOfflineMapView.swift in Sources */ = {isa = PBXBuildFile; fileRef = E088E1732863B5F800413100 /* GenerateOfflineMapView.swift */; };
		E0A1AEE328874590003C797D /* AddFeatureLayersView.swift in Copy Source Code Files */ = {isa = PBXBuildFile; fileRef = 00D4EF7F2863842100B9CC30 /* AddFeatureLayersView.swift */; };
		E0D04FF228A5390000747989 /* DownloadPreplannedMapAreaView.Model.swift in Sources */ = {isa = PBXBuildFile; fileRef = E0D04FF128A5390000747989 /* DownloadPreplannedMapAreaView.Model.swift */; };
		E0EA0B772866390E00C9621D /* ProjectGeometryView.swift in Sources */ = {isa = PBXBuildFile; fileRef = E0EA0B762866390E00C9621D /* ProjectGeometryView.swift */; };
		E0FE32E728747778002C6ACA /* BrowseBuildingFloorsView.swift in Sources */ = {isa = PBXBuildFile; fileRef = E0FE32E628747778002C6ACA /* BrowseBuildingFloorsView.swift */; };
		F111CCC1288B5D5600205358 /* DisplayMapFromMobileMapPackageView.swift in Sources */ = {isa = PBXBuildFile; fileRef = F111CCC0288B5D5600205358 /* DisplayMapFromMobileMapPackageView.swift */; };
		F111CCC4288B641900205358 /* Yellowstone.mmpk in Resources */ = {isa = PBXBuildFile; fileRef = F111CCC3288B641900205358 /* Yellowstone.mmpk */; settings = {ASSET_TAGS = (DisplayMapFromMobileMapPackage, ); }; };
		F1E71BF1289473760064C33F /* AddRasterFromFileView.swift in Sources */ = {isa = PBXBuildFile; fileRef = F1E71BF0289473760064C33F /* AddRasterFromFileView.swift */; };
		F1E71BFA28A479C70064C33F /* AddRasterFromFileView.swift in Copy Source Code Files */ = {isa = PBXBuildFile; fileRef = F1E71BF0289473760064C33F /* AddRasterFromFileView.swift */; };
/* End PBXBuildFile section */

/* Begin PBXBuildRule section */
		0074ABCC2817B8E60037244A /* PBXBuildRule */ = {
			isa = PBXBuildRule;
			compilerSpec = com.apple.compilers.proxy.script;
			filePatterns = "*.tache";
			fileType = pattern.proxy;
			inputFiles = (
				"$(SRCROOT)/Shared/Samples/",
			);
			isEditable = 1;
			name = "Generate Sample Initializers from Source Code Files";
			outputFiles = (
				"$(DERIVED_FILE_DIR)/$(INPUT_FILE_BASE)",
			);
			runOncePerArchitecture = 0;
			script = "xcrun --sdk macosx swift \"${SRCROOT}/Scripts/GenerateSampleViewSourceCode.swift\" \"${SCRIPT_INPUT_FILE_0}\" \"${INPUT_FILE_PATH}\" \"${SCRIPT_OUTPUT_FILE_0}\" \n";
		};
		0083586F27FE3BCF00192A15 /* PBXBuildRule */ = {
			isa = PBXBuildRule;
			compilerSpec = com.apple.compilers.proxy.script;
			filePatterns = "*.masque";
			fileType = pattern.proxy;
			inputFiles = (
				"$(SRCROOT)/.secrets",
			);
			isEditable = 1;
			name = "Generate Swift Code from Secrets";
			outputFiles = (
				"$(DERIVED_FILE_DIR)/$(INPUT_FILE_BASE)",
			);
			runOncePerArchitecture = 0;
			script = "\"${SRCROOT}/Scripts/masquerade\" -i \"${INPUT_FILE_PATH}\" -o \"${SCRIPT_OUTPUT_FILE_0}\" -s \"${SCRIPT_INPUT_FILE_0}\" -f\n";
		};
/* End PBXBuildRule section */

/* Begin PBXCopyFilesBuildPhase section */
		00144B5E280634840090DD5D /* Embed Frameworks */ = {
			isa = PBXCopyFilesBuildPhase;
			buildActionMask = 2147483647;
			dstPath = "";
			dstSubfolderSpec = 10;
			files = (
			);
			name = "Embed Frameworks";
			runOnlyForDeploymentPostprocessing = 0;
		};
		0039A4E82885C4E300592C86 /* Copy Source Code Files */ = {
			isa = PBXCopyFilesBuildPhase;
			buildActionMask = 2147483647;
			dstPath = "";
			dstSubfolderSpec = 7;
			files = (
				88AF55502DD7EABF003F146E /* BrowseWMSLayersView.swift in Copy Source Code Files */,
				002056C62DD816B70016B8A9 /* TakeScreenshotView.swift in Copy Source Code Files */,
				88AF552B2DD687E0003F146E /* ShowServiceAreasForMultipleFacilitiesView.swift in Copy Source Code Files */,
				88129D7B2DD50899001599A5 /* ShowGeodesicPathBetweenTwoPointsView.swift in Copy Source Code Files */,
				00FA4E522DBC08AA008A34CF /* AddItemsToPortalView.swift in Copy Source Code Files */,
				88FB70D52DD3C2E000EB76E3 /* AuthenticateWithIntegratedWindowsAuthenticationView.swift in Copy Source Code Files */,
				10CFF5502DD4F9C30027F144 /* AuthenticateWithPKICertificateView.swift in Copy Source Code Files */,
				88FB703C2DCC22E900EB76E3 /* ApplySymbologyToShapefileView.swift in Copy Source Code Files */,
				88C5E0EC2DCBC3F30091D271 /* ApplyScenePropertyExpressionsView.swift in Copy Source Code Files */,
				00FA4E8D2DCD7536008A34CF /* ApplySimpleRendererToGraphicsOverlayView.swift in Copy Source Code Files */,
				00FA4E692DCAD4E3008A34CF /* ApplyRGBRendererView.swift in Copy Source Code Files */,
				00FA4E6A2DCAD4E3008A34CF /* ApplyRGBRendererView.RangeSlider.swift in Copy Source Code Files */,
				00FA4E6B2DCAD4E3008A34CF /* ApplyRGBRendererView.SettingsView.swift in Copy Source Code Files */,
				4C81278D2DDBC5EB006EF7D2 /* BrowseWFSLayersView.swift in Copy Source Code Files */,
				D71D9B162DC4311A00FF2D5A /* ApplyTerrainExaggerationView.swift in Copy Source Code Files */,
				0072C7F52DBAB714001502CA /* AddFeatureCollectionLayerFromTableView.swift in Copy Source Code Files */,
				00FA4E732DCBDA58008A34CF /* ApplySimpleRendererToFeatureLayerView.swift in Copy Source Code Files */,
				88C5E0ED2DCBC4170091D271 /* ApplyHillshadeRendererToRasterView.SettingsView.swift in Copy Source Code Files */,
				88E52E702DC970A800F48409 /* ApplyHillshadeRendererToRasterView.swift in Copy Source Code Files */,
				1C293D012DCA7C99000B0822 /* ApplyBlendRendererToHillshadeView.swift in Copy Source Code Files */,
				1C293D032DCA7C99000B0822 /* ApplyBlendRendererToHillshadeView.SettingsView.swift in Copy Source Code Files */,
				88E52E6C2DC960EA00F48409 /* ApplyFunctionToRasterFromServiceView.swift in Copy Source Code Files */,
				4C8127682DCD4F18006EF7D2 /* ApplyStretchRendererView.swift in Copy Source Code Files */,
				00FA4E5F2DC568DF008A34CF /* AddRastersAndFeatureTablesFromGeopackageView.swift in Copy Source Code Files */,
				0072C7FB2DBAC1A0001502CA /* AddIntegratedMeshLayerView.swift in Copy Source Code Files */,
				10CFF54C2DCD4DFA0027F144 /* ApplyClassBreaksRendererToSublayerView.swift in Copy Source Code Files */,
				1C38915E2DBC3EDC00ADFDDC /* AddWFSLayerView.swift in Copy Source Code Files */,
				1C29C95A2DBAE5770074028F /* AddWMTSLayerView.swift in Copy Source Code Files */,
				004421912DB96A7800249FEE /* AddFeatureCollectionLayerFromQueryView.swift in Copy Source Code Files */,
				10CFF5082DC1A3850027F144 /* AddFeatureLayerWithTimeOffsetView.swift in Copy Source Code Files */,
				0044218B2DB9575600249FEE /* AddFeatureCollectionLayerFromPortalItemView.swift in Copy Source Code Files */,
				4C8127302DC58E53006EF7D2 /* AnalyzeHotspotsView.swift in Copy Source Code Files */,
				4C81275E2DCBDD5A006EF7D2 /* ApplyColormapRendererToRasterView.swift in Copy Source Code Files */,
				4C8126E22DBFD9EF006EF7D2 /* ApplyStyleToWMSLayerView.swift in Copy Source Code Files */,
				D703F04E2D9334BD0077E3A8 /* SnapGeometryEditsWithUtilityNetworkRulesView.Model.swift in Copy Source Code Files */,
				D71A9DE52D8CC8B500CA03CB /* SnapGeometryEditsWithUtilityNetworkRulesView.swift in Copy Source Code Files */,
				D789AAAE2D66C737007A8E0E /* CreateKMLMultiTrackView.Model.swift in Copy Source Code Files */,
				D71563EA2D5AC2D500D2E948 /* CreateKMLMultiTrackView.swift in Copy Source Code Files */,
				D74F6C452D0CD54200D4FB15 /* ConfigureElectronicNavigationalChartsView.swift in Copy Source Code Files */,
				D7A85A092CD5AC0B009DC68A /* QueryWithCQLFiltersView.swift in Copy Source Code Files */,
				D771D0C92CD5522A004C13CB /* ApplyRasterRenderingRuleView.swift in Copy Source Code Files */,
				D751B4CB2CD3E598005CE750 /* AddKMLLayerWithNetworkLinksView.swift in Copy Source Code Files */,
				D70789952CD1611E000DF215 /* ApplyDictionaryRendererToGraphicsOverlayView.swift in Copy Source Code Files */,
				D7F2A0302CD00F400008D981 /* ApplyDictionaryRendererToFeatureLayerView.swift in Copy Source Code Files */,
				D75E5EF42CC04A0C00252595 /* EditFeaturesUsingFeatureFormsView.swift in Copy Source Code Files */,
				D7201D072CC6D3D3004BDB7D /* AddVectorTiledLayerFromCustomStyleView.swift in Copy Source Code Files */,
				D75E5EE92CC0342700252595 /* ListContentsOfKMLFileView.swift in Copy Source Code Files */,
				D7201CDB2CC6B72A004BDB7D /* AddTiledLayerAsBasemapView.swift in Copy Source Code Files */,
				D7BE7E722CC19CE5006DDB0C /* AddTiledLayerView.swift in Copy Source Code Files */,
				D7BEBAD52CBDFE3900F882E7 /* DisplayAlternateSymbolsAtDifferentScalesView.swift in Copy Source Code Files */,
				D7BEBAC62CBDC11600F882E7 /* AddElevationSourceFromTilePackageView.swift in Copy Source Code Files */,
				D7848F012CBD987B00F6F546 /* AddElevationSourceFromRasterView.swift in Copy Source Code Files */,
				D7848EDB2CBD85D100F6F546 /* AddPointSceneLayerView.swift in Copy Source Code Files */,
				D7DFA0ED2CBA0260007C31F2 /* AddMapImageLayerView.swift in Copy Source Code Files */,
				D7CDD38C2CB86F4A00DE9766 /* AddPointCloudLayerFromFileView.swift in Copy Source Code Files */,
				D713C6D82CB990800073AA72 /* AddKMLLayerView.swift in Copy Source Code Files */,
				95E0DBCA2C503E2500224A82 /* ShowDeviceLocationUsingIndoorPositioningView.swift in Copy Source Code Files */,
				95E0DBCB2C503E2500224A82 /* ShowDeviceLocationUsingIndoorPositioningView.Model.swift in Copy Source Code Files */,
				D71C90A52C6C252F0018C63E /* StyleGeometryTypesWithSymbolsView.Views.swift in Copy Source Code Files */,
				D71C90A42C6C252B0018C63E /* StyleGeometryTypesWithSymbolsView.swift in Copy Source Code Files */,
				3E9F77742C6A6E670022CAB5 /* QueryFeatureCountAndExtentView.swift in Copy Source Code Files */,
				3E54CF232C66B00500DD2F18 /* AddWebTiledLayerView.swift in Copy Source Code Files */,
				3E30884A2C5D789A00ECEAC5 /* SetSpatialReferenceView.swift in Copy Source Code Files */,
				3E720F9E2C61A0B700E22A9E /* SetInitialViewpointView.swift in Copy Source Code Files */,
				D78FA4952C3C8E8A0079313E /* CreateDynamicBasemapGalleryView.Views.swift in Copy Source Code Files */,
				1CC755E52DC95625004B346F /* ApplyFunctionToRasterFromFileView.swift in Copy Source Code Files */,
				D79482D72C35D8A3006521CD /* CreateDynamicBasemapGalleryView.swift in Copy Source Code Files */,
				003B36F92C5042BA00A75F66 /* ShowServiceAreaView.swift in Copy Source Code Files */,
				95ADF34F2C3CBAE800566FF6 /* EditFeatureAttachmentsView.Model.swift in Copy Source Code Files */,
				9579FCEC2C33616B00FC8A1D /* EditFeatureAttachmentsView.swift in Copy Source Code Files */,
				95E980742C26189E00CB8912 /* BrowseOGCAPIFeatureServiceView.swift in Copy Source Code Files */,
				955AFAC62C110B8A009C8FE5 /* ApplyMosaicRuleToRastersView.swift in Copy Source Code Files */,
				95DEB9B82C127B5E009BEC35 /* ShowViewshedFromPointOnMapView.swift in Copy Source Code Files */,
				95A5721B2C0FDD34006E8B48 /* ShowScaleBarView.swift in Copy Source Code Files */,
				95A3773C2C0F93770044D1CC /* AddRasterFromServiceView.swift in Copy Source Code Files */,
				95F3A52D2C07F28700885DED /* SetSurfaceNavigationConstraintView.swift in Copy Source Code Files */,
				9529D1942C01676200B5C1A3 /* SelectFeaturesInSceneLayerView.swift in Copy Source Code Files */,
				D76CE8DA2BFD7063009A8686 /* SetReferenceScaleView.swift in Copy Source Code Files */,
				D7BA389A2BFBFC2E009954F5 /* QueryRelatedFeaturesView.swift in Copy Source Code Files */,
				00ABA94F2BF6D06200C0488C /* ShowGridView.swift in Copy Source Code Files */,
				D7BA38922BFBC4F0009954F5 /* EditFeaturesWithFeatureLinkedAnnotationView.Model.swift in Copy Source Code Files */,
				D762AF622BF6A7D100ECE3C7 /* EditFeaturesWithFeatureLinkedAnnotationView.swift in Copy Source Code Files */,
				1081B93D2C000E8B00C1BEB1 /* IdentifyFeaturesInWMSLayerView.swift in Copy Source Code Files */,
				D7D9FCF92BF2CCA300F972A2 /* FilterByDefinitionExpressionOrDisplayFilterView.swift in Copy Source Code Files */,
				1C293D582DD53523000B0822 /* ShowLabelsOnLayerIn3DView.swift in Copy Source Code Files */,
				D7044B972BE18D8D000F2C43 /* EditWithBranchVersioningView.Views.swift in Copy Source Code Files */,
				D7114A0F2BDC6AED00FA68CA /* EditWithBranchVersioningView.Model.swift in Copy Source Code Files */,
				D73E61A12BDB221B00457932 /* EditWithBranchVersioningView.swift in Copy Source Code Files */,
				D74ECD0E2BEEAE40007C0FA6 /* EditAndSyncFeaturesWithFeatureServiceView.Model.swift in Copy Source Code Files */,
				D733CA1C2BED982C00FBDE4C /* EditAndSyncFeaturesWithFeatureServiceView.swift in Copy Source Code Files */,
				10BD9EB52BF51F9000ABDBD5 /* GenerateOfflineMapWithCustomParametersView.Model.swift in Copy Source Code Files */,
				D769DF342BEC1A9E0062AE95 /* EditGeodatabaseWithTransactionsView.Model.swift in Copy Source Code Files */,
				D764B7E22BE2F8B8002E2F92 /* EditGeodatabaseWithTransactionsView.swift in Copy Source Code Files */,
				004A2BA52BED458C00C297CE /* ApplyScheduledUpdatesToPreplannedMapAreaView.swift in Copy Source Code Files */,
				104F55C72BF3E30A00204D04 /* GenerateOfflineMapWithCustomParametersView.swift in Copy Source Code Files */,
				104F55C82BF3E30A00204D04 /* GenerateOfflineMapWithCustomParametersView.CustomParameters.swift in Copy Source Code Files */,
				D73E61992BDAEEDD00457932 /* MatchViewpointOfGeoViewsView.swift in Copy Source Code Files */,
				D7352F912BD992E40013FFEF /* MonitorChangesToDrawStatusView.swift in Copy Source Code Files */,
				D713717C2BD88EF800EB2F86 /* MonitorChangesToLayerViewStateView.swift in Copy Source Code Files */,
				10D321972BDC3B4900B39B1B /* GenerateOfflineMapWithLocalBasemapView.swift in Copy Source Code Files */,
				00E1D9102BC0B4D8001AEB6A /* SnapGeometryEditsView.SnapSettingsView.swift in Copy Source Code Files */,
				00E1D9112BC0B4D8001AEB6A /* SnapGeometryEditsView.GeometryEditorModel.swift in Copy Source Code Files */,
				00E1D9122BC0B4D8001AEB6A /* SnapGeometryEditsView.GeometryEditorMenu.swift in Copy Source Code Files */,
				00E7C15D2BBF74D800B85D69 /* SnapGeometryEditsView.swift in Copy Source Code Files */,
				0000FB712BBDC01400845921 /* Add3DTilesLayerView.swift in Copy Source Code Files */,
				D77D9C012BB2439400B38A6C /* AugmentRealityToShowHiddenInfrastructureView.ARSceneView.swift in Copy Source Code Files */,
				D7A737E32BABBA2200B7C7FC /* AugmentRealityToShowHiddenInfrastructureView.swift in Copy Source Code Files */,
				1C2538542BABACB100337307 /* AugmentRealityToNavigateRouteView.ARSceneView.swift in Copy Source Code Files */,
				1C2538552BABACB100337307 /* AugmentRealityToNavigateRouteView.swift in Copy Source Code Files */,
				1C8EC74B2BAE28A9001A6929 /* AugmentRealityToCollectDataView.swift in Copy Source Code Files */,
				000D43182B993A030003D3C2 /* ConfigureBasemapStyleParametersView.swift in Copy Source Code Files */,
				D76360032B9296580044AB97 /* DisplayClustersView.swift in Copy Source Code Files */,
				D76360022B9296520044AB97 /* ConfigureClustersView.SettingsView.swift in Copy Source Code Files */,
				D76360012B92964A0044AB97 /* ConfigureClustersView.Model.swift in Copy Source Code Files */,
				D76360002B9296420044AB97 /* ConfigureClustersView.swift in Copy Source Code Files */,
				D7781D4C2B7ECCC800E53C51 /* NavigateRouteWithReroutingView.Model.swift in Copy Source Code Files */,
				D7588F622B7D8DED008B75E2 /* NavigateRouteWithReroutingView.swift in Copy Source Code Files */,
				D7F850042B7C427A00680D7C /* ValidateUtilityNetworkTopologyView.Views.swift in Copy Source Code Files */,
				D76495222B7468940042699E /* ValidateUtilityNetworkTopologyView.Model.swift in Copy Source Code Files */,
				D74EA7872B6DADCC008F6C7C /* ValidateUtilityNetworkTopologyView.swift in Copy Source Code Files */,
				D757D14C2B6C60170065F78F /* ListSpatialReferenceTransformationsView.Model.swift in Copy Source Code Files */,
				D77688152B69828E007C3860 /* ListSpatialReferenceTransformationsView.swift in Copy Source Code Files */,
				D7C3AB4D2B6832B7008909B9 /* SetFeatureRequestModeView.swift in Copy Source Code Files */,
				D73FC90C2B6312A5001AC486 /* AddFeaturesWithContingentValuesView.AddFeatureView.swift in Copy Source Code Files */,
				D73FC90B2B6312A0001AC486 /* AddFeaturesWithContingentValuesView.Model.swift in Copy Source Code Files */,
				D7F8C03B2B6056790072BFA7 /* AddFeaturesWithContingentValuesView.swift in Copy Source Code Files */,
				D73F066C2B5EE760000B574F /* QueryFeaturesWithArcadeExpressionView.swift in Copy Source Code Files */,
				D718A1F02B57602000447087 /* ManageBookmarksView.swift in Copy Source Code Files */,
				1C293D512DCEA74C000B0822 /* AuthenticateWithTokenView.swift in Copy Source Code Files */,
				D77BC53C2B59A309007B49B6 /* StylePointWithDistanceCompositeSceneSymbolView.swift in Copy Source Code Files */,
				D718A1E82B571C9100447087 /* OrbitCameraAroundObjectView.Model.swift in Copy Source Code Files */,
				D76929FB2B4F795C0047205E /* OrbitCameraAroundObjectView.swift in Copy Source Code Files */,
				D7058B122B59E468000A888A /* StylePointWithSceneSymbolView.swift in Copy Source Code Files */,
				D71D516F2B51D87700B2A2BE /* SearchForWebMapView.Views.swift in Copy Source Code Files */,
				D7C6420D2B4F5DDB0042B8F7 /* SearchForWebMapView.Model.swift in Copy Source Code Files */,
				D75F66392B48EB1800434974 /* SearchForWebMapView.swift in Copy Source Code Files */,
				D73FCFFA2B02A3C50006360D /* FindAddressWithReverseGeocodeView.swift in Copy Source Code Files */,
				D742E4952B04134C00690098 /* DisplayWebSceneFromPortalItemView.swift in Copy Source Code Files */,
				D7010EC12B05618400D43F55 /* DisplaySceneFromMobileScenePackageView.swift in Copy Source Code Files */,
				D737237B2AF5AE1A00846884 /* FindRouteInMobileMapPackageView.Models.swift in Copy Source Code Files */,
				D737237A2AF5AE1600846884 /* FindRouteInMobileMapPackageView.MobileMapView.swift in Copy Source Code Files */,
				D76000B12AF19C4600B3084D /* FindRouteInMobileMapPackageView.swift in Copy Source Code Files */,
				D7705D662AFC575000CC0335 /* FindClosestFacilityFromPointView.swift in Copy Source Code Files */,
				D73FD0002B02C9610006360D /* FindRouteAroundBarriersView.Views.swift in Copy Source Code Files */,
				D76EE6082AF9AFEC00DA0325 /* FindRouteAroundBarriersView.Model.swift in Copy Source Code Files */,
				D7DDF8562AF47C86004352D9 /* FindRouteAroundBarriersView.swift in Copy Source Code Files */,
				D7DDF84E2AF43AA2004352D9 /* GeocodeOfflineView.Model.swift in Copy Source Code Files */,
				D7705D5B2AFC246A00CC0335 /* FindClosestFacilityToMultiplePointsView.swift in Copy Source Code Files */,
				00F279D72AF4364700CECAF8 /* AddDynamicEntityLayerView.VehicleCallout.swift in Copy Source Code Files */,
				D76000A22AF18BAB00B3084D /* FindRouteInTransportNetworkView.Model.swift in Copy Source Code Files */,
				D7E7D0822AEB3A1D003AAD02 /* FindRouteInTransportNetworkView.swift in Copy Source Code Files */,
				D7553CDD2AE2E00E00DC2A70 /* GeocodeOfflineView.swift in Copy Source Code Files */,
				4DD058102A0D3F6B00A59B34 /* ShowDeviceLocationWithNMEADataSourcesView.Model.swift in Copy Source Code Files */,
				4D126D7329CA1EFD00CFB7A7 /* ShowDeviceLocationWithNMEADataSourcesView.swift in Copy Source Code Files */,
				4D126D7429CA1EFD00CFB7A7 /* FileNMEASentenceReader.swift in Copy Source Code Files */,
				D7084FAB2AD771F600EC7F4F /* AugmentRealityToFlyOverSceneView.swift in Copy Source Code Files */,
				D72F27302ADA1E9900F906DA /* AugmentRealityToShowTabletopSceneView.swift in Copy Source Code Files */,
				D71FCB8B2AD628B9000E517C /* CreateMobileGeodatabaseView.Model.swift in Copy Source Code Files */,
				D73FC0FE2AD4A19A0067A19B /* CreateMobileGeodatabaseView.swift in Copy Source Code Files */,
				D7464F1F2ACE04C2007FEE88 /* IdentifyRasterCellView.swift in Copy Source Code Files */,
				D731F3C22AD0D2BB00A8431E /* IdentifyGraphicsView.swift in Copy Source Code Files */,
				D70082EC2ACF901600E0C3C2 /* IdentifyKMLFeaturesView.swift in Copy Source Code Files */,
				D7054AEA2ACCCC34007235BA /* Animate3DGraphicView.SettingsView.swift in Copy Source Code Files */,
				D7058FB22ACB424E00A40F14 /* Animate3DGraphicView.Model.swift in Copy Source Code Files */,
				D7C16D1C2AC5F96900689E89 /* Animate3DGraphicView.swift in Copy Source Code Files */,
				D7497F3D2AC4B4CF00167AD2 /* DisplayDimensionsView.swift in Copy Source Code Files */,
				D7232EE22AC1E6DC0079ABFF /* PlayKMLTourView.swift in Copy Source Code Files */,
				D7AE861F2AC39E7F0049B626 /* DisplayAnnotationView.swift in Copy Source Code Files */,
				D7337C5B2ABCFDE400A5D865 /* StyleSymbolsFromMobileStyleFileView.SymbolOptionsListView.swift in Copy Source Code Files */,
				D74C8BFF2ABA56C0007C76B8 /* StyleSymbolsFromMobileStyleFileView.swift in Copy Source Code Files */,
				D7AE86212AC3A10A0049B626 /* GroupLayersTogetherView.GroupLayerListView.swift in Copy Source Code Files */,
				D7AE86202AC3A1050049B626 /* AddCustomDynamicEntityDataSourceView.Vessel.swift in Copy Source Code Files */,
				D7ECF5992AB8BF5A003FB2BE /* RenderMultilayerSymbolsView.swift in Copy Source Code Files */,
				D7337C612ABD166A00A5D865 /* ShowMobileMapPackageExpirationDateView.swift in Copy Source Code Files */,
				D704AA5B2AB22D8400A3BB63 /* GroupLayersTogetherView.swift in Copy Source Code Files */,
				D75B58522AAFB37C0038B3B4 /* StyleFeaturesWithCustomDictionaryView.swift in Copy Source Code Files */,
				D71C5F652AAA83D2006599FD /* CreateSymbolStylesFromWebStylesView.swift in Copy Source Code Files */,
				79D84D152A81718F00F45262 /* AddCustomDynamicEntityDataSourceView.swift in Copy Source Code Files */,
				1C26ED202A8BEC63009B7721 /* FilterFeaturesInSceneView.swift in Copy Source Code Files */,
				D7ABA3002A3288970021822B /* ShowViewshedFromGeoelementInSceneView.swift in Copy Source Code Files */,
				1C3B7DCD2A5F652500907443 /* AnalyzeNetworkWithSubnetworkTraceView.Model.swift in Copy Source Code Files */,
				1C3B7DCE2A5F652500907443 /* AnalyzeNetworkWithSubnetworkTraceView.swift in Copy Source Code Files */,
				D79EE76F2A4CEA7F005A52AE /* SetUpLocationDrivenGeotriggersView.Model.swift in Copy Source Code Files */,
				D769C2132A29057200030F61 /* SetUpLocationDrivenGeotriggersView.swift in Copy Source Code Files */,
				1C19B4F72A578E69001D2506 /* CreateLoadReportView.Model.swift in Copy Source Code Files */,
				1C19B4F82A578E69001D2506 /* CreateLoadReportView.swift in Copy Source Code Files */,
				1C19B4F92A578E69001D2506 /* CreateLoadReportView.Views.swift in Copy Source Code Files */,
				D752D9412A39162F003EB25E /* ManageOperationalLayersView.swift in Copy Source Code Files */,
				D77570C12A2943D900F490CD /* AnimateImagesWithImageOverlayView.swift in Copy Source Code Files */,
				D7634FB02A43B8B000F8AEFB /* CreateConvexHullAroundGeometriesView.swift in Copy Source Code Files */,
				D7ABA2FA2A32760D0021822B /* MeasureDistanceInSceneView.swift in Copy Source Code Files */,
				D722BD232A420DEC002C2087 /* ShowExtrudedFeaturesView.swift in Copy Source Code Files */,
				D752D9602A3BCE63003EB25E /* DisplayMapFromPortalItemView.swift in Copy Source Code Files */,
				1C43BC852A43783900509BF8 /* SetVisibilityOfSubtypeSublayerView.Model.swift in Copy Source Code Files */,
				1C43BC862A43783900509BF8 /* SetVisibilityOfSubtypeSublayerView.swift in Copy Source Code Files */,
				1C43BC872A43783900509BF8 /* SetVisibilityOfSubtypeSublayerView.Views.swift in Copy Source Code Files */,
				00EB803A2A31506F00AC2B07 /* DisplayContentOfUtilityNetworkContainerView.swift in Copy Source Code Files */,
				00EB803B2A31506F00AC2B07 /* DisplayContentOfUtilityNetworkContainerView.Model.swift in Copy Source Code Files */,
				D751018F2A2E966C00B8FA48 /* IdentifyLayerFeaturesView.swift in Copy Source Code Files */,
				D752D9472A3A6FC0003EB25E /* MonitorChangesToMapLoadStatusView.swift in Copy Source Code Files */,
				D7CC34002A3147FF00198EDF /* ShowLineOfSightBetweenPointsView.swift in Copy Source Code Files */,
				1CAB8D502A3CEB43002AA649 /* RunValveIsolationTraceView.Model.swift in Copy Source Code Files */,
				1CAB8D512A3CEB43002AA649 /* RunValveIsolationTraceView.swift in Copy Source Code Files */,
				D71099712A280D830065A1C1 /* DensifyAndGeneralizeGeometryView.SettingsView.swift in Copy Source Code Files */,
				D710996E2A27D9B30065A1C1 /* DensifyAndGeneralizeGeometryView.swift in Copy Source Code Files */,
				D75101822A2E497F00B8FA48 /* ShowLabelsOnLayerView.swift in Copy Source Code Files */,
				D7EF5D762A26A1EE00FEBDE5 /* ShowCoordinatesInMultipleFormatsView.swift in Copy Source Code Files */,
				79A47DFB2A20286800D7C5B9 /* CreateAndSaveKMLView.Model.swift in Copy Source Code Files */,
				79A47DFC2A20286800D7C5B9 /* CreateAndSaveKMLView.Views.swift in Copy Source Code Files */,
				79B7B80B2A1BFDE700F57C27 /* CreateAndSaveKMLView.swift in Copy Source Code Files */,
				D78666AE2A21629200C60110 /* FindNearestVertexView.swift in Copy Source Code Files */,
				D7E440D82A1ECEB3005D74DE /* CreateBuffersAroundPointsView.swift in Copy Source Code Files */,
				D744FD182A2113C70084A66C /* CreateConvexHullAroundPointsView.swift in Copy Source Code Files */,
				D7F2784C2A1D76F5002E4567 /* AddWMSLayerView.swift in Copy Source Code Files */,
				D75362D32A1E8C8800D83028 /* ApplyUniqueValueRendererView.swift in Copy Source Code Files */,
				1C929F092A27B86800134252 /* ShowUtilityAssociationsView.swift in Copy Source Code Files */,
				D7E9EF2A2A1D29F2000C4865 /* SetMaxExtentView.swift in Copy Source Code Files */,
				D7E9EF292A1D2219000C4865 /* SetMinAndMaxScaleView.swift in Copy Source Code Files */,
				1C9B74DE29DB56860038B06F /* ChangeCameraControllerView.swift in Copy Source Code Files */,
				1C965C3929DB9176002F8536 /* ShowRealisticLightAndShadowsView.swift in Copy Source Code Files */,
				883C121729C914E100062FF9 /* DownloadPreplannedMapAreaView.MapPicker.swift in Copy Source Code Files */,
				883C121829C914E100062FF9 /* DownloadPreplannedMapAreaView.Model.swift in Copy Source Code Files */,
				883C121929C914E100062FF9 /* DownloadPreplannedMapAreaView.swift in Copy Source Code Files */,
				1C0C1C3D29D34DDD005C8B24 /* ChangeViewpointView.swift in Copy Source Code Files */,
				1C42E04A29D239D2004FC4BE /* ShowPopupView.swift in Copy Source Code Files */,
				108EC04229D25B55000F35D0 /* QueryFeatureTableView.swift in Copy Source Code Files */,
				88F93CC229C4D3480006B28E /* CreateAndEditGeometriesView.swift in Copy Source Code Files */,
				0044289329C9234300160767 /* GetElevationAtPointOnSurfaceView.swift in Copy Source Code Files */,
				4D2ADC6A29C50D91003B367F /* AddDynamicEntityLayerView.Model.swift in Copy Source Code Files */,
				4D2ADC6B29C50D91003B367F /* AddDynamicEntityLayerView.SettingsView.swift in Copy Source Code Files */,
				4D2ADC4729C26D2C003B367F /* AddDynamicEntityLayerView.swift in Copy Source Code Files */,
				218F35C229C290BF00502022 /* AuthenticateWithOAuthView.swift in Copy Source Code Files */,
				0044CDE02995D4DD004618CE /* ShowDeviceLocationHistoryView.swift in Copy Source Code Files */,
				0042E24628E50EE4001F33D6 /* ShowViewshedFromPointInSceneView.swift in Copy Source Code Files */,
				0042E24728E50EE4001F33D6 /* ShowViewshedFromPointInSceneView.Model.swift in Copy Source Code Files */,
				0042E24828E50EE4001F33D6 /* ShowViewshedFromPointInSceneView.ViewshedSettingsView.swift in Copy Source Code Files */,
				006C835528B40682004AEB7F /* BrowseBuildingFloorsView.swift in Copy Source Code Files */,
				006C835628B40682004AEB7F /* DisplayMapFromMobileMapPackageView.swift in Copy Source Code Files */,
				F1E71BFA28A479C70064C33F /* AddRasterFromFileView.swift in Copy Source Code Files */,
				0039A4E92885C50300592C86 /* AddSceneLayerFromServiceView.swift in Copy Source Code Files */,
				75DD736729D35FF40010229D /* ChangeMapViewBackgroundView.swift in Copy Source Code Files */,
				75DD736829D35FF40010229D /* ChangeMapViewBackgroundView.SettingsView.swift in Copy Source Code Files */,
				75DD736929D35FF40010229D /* ChangeMapViewBackgroundView.Model.swift in Copy Source Code Files */,
				0039A4EA2885C50300592C86 /* ClipGeometryView.swift in Copy Source Code Files */,
				0039A4EB2885C50300592C86 /* CreatePlanarAndGeodeticBuffersView.swift in Copy Source Code Files */,
				0039A4EC2885C50300592C86 /* CutGeometryView.swift in Copy Source Code Files */,
				E0A1AEE328874590003C797D /* AddFeatureLayersView.swift in Copy Source Code Files */,
				0039A4ED2885C50300592C86 /* DisplayMapView.swift in Copy Source Code Files */,
				0039A4EE2885C50300592C86 /* DisplayOverviewMapView.swift in Copy Source Code Files */,
				0039A4EF2885C50300592C86 /* DisplaySceneView.swift in Copy Source Code Files */,
				E03CB06B2889879D002B27D9 /* DownloadVectorTilesToLocalCacheView.swift in Copy Source Code Files */,
				E03CB06A288894C4002B27D9 /* FindRouteView.swift in Copy Source Code Files */,
				E03CB0692888944D002B27D9 /* GenerateOfflineMapView.swift in Copy Source Code Files */,
				75DD739929D38B420010229D /* NavigateRouteView.swift in Copy Source Code Files */,
				0039A4F02885C50300592C86 /* ProjectGeometryView.swift in Copy Source Code Files */,
				0039A4F12885C50300592C86 /* SearchWithGeocodeView.swift in Copy Source Code Files */,
				0039A4F22885C50300592C86 /* SelectFeaturesInFeatureLayerView.swift in Copy Source Code Files */,
				0039A4F32885C50300592C86 /* SetBasemapView.swift in Copy Source Code Files */,
				0039A4F42885C50300592C86 /* SetSurfacePlacementModeView.swift in Copy Source Code Files */,
				0039A4F52885C50300592C86 /* SetViewpointRotationView.swift in Copy Source Code Files */,
				0039A4F62885C50300592C86 /* ShowCalloutView.swift in Copy Source Code Files */,
				0039A4F72885C50300592C86 /* ShowDeviceLocationView.swift in Copy Source Code Files */,
				0039A4F82885C50300592C86 /* ShowResultOfSpatialRelationshipsView.swift in Copy Source Code Files */,
				0039A4F92885C50300592C86 /* ShowResultOfSpatialOperationsView.swift in Copy Source Code Files */,
				0039A4FA2885C50300592C86 /* StyleGraphicsWithRendererView.swift in Copy Source Code Files */,
				0039A4FB2885C50300592C86 /* StyleGraphicsWithSymbolsView.swift in Copy Source Code Files */,
				7573E82129D6136C00BEED9C /* TraceUtilityNetworkView.Model.swift in Copy Source Code Files */,
				7573E82229D6136C00BEED9C /* TraceUtilityNetworkView.Enums.swift in Copy Source Code Files */,
				7573E82329D6136C00BEED9C /* TraceUtilityNetworkView.Views.swift in Copy Source Code Files */,
				7573E82429D6136C00BEED9C /* TraceUtilityNetworkView.swift in Copy Source Code Files */,
			);
			name = "Copy Source Code Files";
			runOnlyForDeploymentPostprocessing = 0;
		};
/* End PBXCopyFilesBuildPhase section */

/* Begin PBXFileReference section */
		0000FB6B2BBDB17600845921 /* Add3DTilesLayerView.swift */ = {isa = PBXFileReference; fileEncoding = 4; lastKnownFileType = sourcecode.swift; path = Add3DTilesLayerView.swift; sourceTree = "<group>"; };
		000558092817C51E00224BC6 /* SampleDetailView.swift */ = {isa = PBXFileReference; lastKnownFileType = sourcecode.swift; path = SampleDetailView.swift; sourceTree = "<group>"; };
		000D43132B9918420003D3C2 /* ConfigureBasemapStyleParametersView.swift */ = {isa = PBXFileReference; fileEncoding = 4; lastKnownFileType = sourcecode.swift; path = ConfigureBasemapStyleParametersView.swift; sourceTree = "<group>"; };
		00181B452846AD7100654571 /* View+ErrorAlert.swift */ = {isa = PBXFileReference; lastKnownFileType = sourcecode.swift; path = "View+ErrorAlert.swift"; sourceTree = "<group>"; };
		001C6DD827FE585A00D472C2 /* AppSecrets.swift.masque */ = {isa = PBXFileReference; fileEncoding = 4; lastKnownFileType = text; path = AppSecrets.swift.masque; sourceTree = "<group>"; };
		002056C42DD7F6CF0016B8A9 /* TakeScreenshotView.swift */ = {isa = PBXFileReference; lastKnownFileType = sourcecode.swift; path = TakeScreenshotView.swift; sourceTree = "<group>"; };
		00273CF32A82AB5900A7A77D /* SamplesSearchView.swift */ = {isa = PBXFileReference; lastKnownFileType = sourcecode.swift; path = SamplesSearchView.swift; sourceTree = "<group>"; };
		00273CF52A82AB8700A7A77D /* SampleLink.swift */ = {isa = PBXFileReference; lastKnownFileType = sourcecode.swift; path = SampleLink.swift; sourceTree = "<group>"; };
		003D7C342821EBCC009DDFD2 /* masquerade */ = {isa = PBXFileReference; lastKnownFileType = text; path = masquerade; sourceTree = "<group>"; };
		003D7C352821EBCC009DDFD2 /* GenerateSampleViewSourceCode.swift */ = {isa = PBXFileReference; lastKnownFileType = sourcecode.swift; path = GenerateSampleViewSourceCode.swift; sourceTree = "<group>"; };
		0042E24228E4BF8F001F33D6 /* ShowViewshedFromPointInSceneView.Model.swift */ = {isa = PBXFileReference; lastKnownFileType = sourcecode.swift; path = ShowViewshedFromPointInSceneView.Model.swift; sourceTree = "<group>"; };
		0042E24428E4F82B001F33D6 /* ShowViewshedFromPointInSceneView.ViewshedSettingsView.swift */ = {isa = PBXFileReference; lastKnownFileType = sourcecode.swift; path = ShowViewshedFromPointInSceneView.ViewshedSettingsView.swift; sourceTree = "<group>"; };
		004421892DB9532D00249FEE /* AddFeatureCollectionLayerFromPortalItemView.swift */ = {isa = PBXFileReference; lastKnownFileType = sourcecode.swift; path = AddFeatureCollectionLayerFromPortalItemView.swift; sourceTree = "<group>"; };
		0044218F2DB961FE00249FEE /* AddFeatureCollectionLayerFromQueryView.swift */ = {isa = PBXFileReference; lastKnownFileType = sourcecode.swift; path = AddFeatureCollectionLayerFromQueryView.swift; sourceTree = "<group>"; };
		0044289129C90C0B00160767 /* GetElevationAtPointOnSurfaceView.swift */ = {isa = PBXFileReference; lastKnownFileType = sourcecode.swift; path = GetElevationAtPointOnSurfaceView.swift; sourceTree = "<group>"; };
		0044CDDE2995C39E004618CE /* ShowDeviceLocationHistoryView.swift */ = {isa = PBXFileReference; lastKnownFileType = sourcecode.swift; path = ShowDeviceLocationHistoryView.swift; sourceTree = "<group>"; };
		004A2B9C2BED455B00C297CE /* canyonlands */ = {isa = PBXFileReference; lastKnownFileType = folder; path = canyonlands; sourceTree = "<group>"; };
		004A2B9E2BED456500C297CE /* ApplyScheduledUpdatesToPreplannedMapAreaView.swift */ = {isa = PBXFileReference; fileEncoding = 4; lastKnownFileType = sourcecode.swift; path = ApplyScheduledUpdatesToPreplannedMapAreaView.swift; sourceTree = "<group>"; };
		004FE87029DF5D8700075217 /* Bristol */ = {isa = PBXFileReference; lastKnownFileType = folder; path = Bristol; sourceTree = "<group>"; };
		0072C7F32DBAA65B001502CA /* AddFeatureCollectionLayerFromTableView.swift */ = {isa = PBXFileReference; lastKnownFileType = sourcecode.swift; path = AddFeatureCollectionLayerFromTableView.swift; sourceTree = "<group>"; };
		0072C7F92DBABEA9001502CA /* AddIntegratedMeshLayerView.swift */ = {isa = PBXFileReference; lastKnownFileType = sourcecode.swift; path = AddIntegratedMeshLayerView.swift; sourceTree = "<group>"; };
		0072C7FF2DBAF08B001502CA /* AddItemsToPortalView.swift */ = {isa = PBXFileReference; lastKnownFileType = sourcecode.swift; path = AddItemsToPortalView.swift; sourceTree = "<group>"; };
		0074ABBE28174BCF0037244A /* DisplayMapView.swift */ = {isa = PBXFileReference; lastKnownFileType = sourcecode.swift; path = DisplayMapView.swift; sourceTree = "<group>"; };
		0074ABC128174F430037244A /* Sample.swift */ = {isa = PBXFileReference; fileEncoding = 4; lastKnownFileType = sourcecode.swift; path = Sample.swift; sourceTree = "<group>"; };
		0074ABCA2817B8DB0037244A /* SamplesApp+Samples.swift.tache */ = {isa = PBXFileReference; fileEncoding = 4; lastKnownFileType = text; path = "SamplesApp+Samples.swift.tache"; sourceTree = "<group>"; };
		0086F3FD28E3770900974721 /* ShowViewshedFromPointInSceneView.swift */ = {isa = PBXFileReference; fileEncoding = 4; lastKnownFileType = sourcecode.swift; path = ShowViewshedFromPointInSceneView.swift; sourceTree = "<group>"; };
		00A7A1432A2FC58300F035F7 /* DisplayContentOfUtilityNetworkContainerView.swift */ = {isa = PBXFileReference; fileEncoding = 4; lastKnownFileType = sourcecode.swift; path = DisplayContentOfUtilityNetworkContainerView.swift; sourceTree = "<group>"; };
		00A7A1492A2FC5B700F035F7 /* DisplayContentOfUtilityNetworkContainerView.Model.swift */ = {isa = PBXFileReference; lastKnownFileType = sourcecode.swift; path = DisplayContentOfUtilityNetworkContainerView.Model.swift; sourceTree = "<group>"; };
		00ABA94D2BF6721700C0488C /* ShowGridView.swift */ = {isa = PBXFileReference; lastKnownFileType = sourcecode.swift; path = ShowGridView.swift; sourceTree = "<group>"; };
		00ACF554293E6C6A0059B2A9 /* Samples.entitlements */ = {isa = PBXFileReference; lastKnownFileType = text.plist.entitlements; path = Samples.entitlements; sourceTree = "<group>"; };
		00B04272282EC59E0072E1B4 /* AboutView.swift */ = {isa = PBXFileReference; fileEncoding = 4; lastKnownFileType = sourcecode.swift; path = AboutView.swift; sourceTree = "<group>"; };
		00B042E5282EDC690072E1B4 /* SetBasemapView.swift */ = {isa = PBXFileReference; fileEncoding = 4; lastKnownFileType = sourcecode.swift; path = SetBasemapView.swift; sourceTree = "<group>"; };
		00B04FB4283EEBA80026C882 /* DisplayOverviewMapView.swift */ = {isa = PBXFileReference; lastKnownFileType = sourcecode.swift; path = DisplayOverviewMapView.swift; sourceTree = "<group>"; };
		00C94A0C28B53DE1004E42D9 /* raster-file */ = {isa = PBXFileReference; lastKnownFileType = folder; path = "raster-file"; sourceTree = "<group>"; };
		00CB9137284814A4005C2C5D /* SearchWithGeocodeView.swift */ = {isa = PBXFileReference; lastKnownFileType = sourcecode.swift; path = SearchWithGeocodeView.swift; sourceTree = "<group>"; };
		00CCB8A4285BAF8700BBAB70 /* OnDemandResource.swift */ = {isa = PBXFileReference; lastKnownFileType = sourcecode.swift; path = OnDemandResource.swift; sourceTree = "<group>"; };
		00D4EF7F2863842100B9CC30 /* AddFeatureLayersView.swift */ = {isa = PBXFileReference; lastKnownFileType = sourcecode.swift; path = AddFeatureLayersView.swift; sourceTree = "<group>"; };
		00D4EF8228638BF100B9CC30 /* LA_Trails.geodatabase */ = {isa = PBXFileReference; lastKnownFileType = file; path = LA_Trails.geodatabase; sourceTree = "<group>"; };
		00D4EF8F28638BF100B9CC30 /* AuroraCO.gpkg */ = {isa = PBXFileReference; lastKnownFileType = file; path = AuroraCO.gpkg; sourceTree = "<group>"; };
		00D4EFB02863CE6300B9CC30 /* ScottishWildlifeTrust_reserves */ = {isa = PBXFileReference; lastKnownFileType = folder; path = ScottishWildlifeTrust_reserves; sourceTree = "<group>"; };
		00E1D90A2BC0AF97001AEB6A /* SnapGeometryEditsView.SnapSettingsView.swift */ = {isa = PBXFileReference; lastKnownFileType = sourcecode.swift; path = SnapGeometryEditsView.SnapSettingsView.swift; sourceTree = "<group>"; };
		00E1D90C2BC0B125001AEB6A /* SnapGeometryEditsView.GeometryEditorModel.swift */ = {isa = PBXFileReference; lastKnownFileType = sourcecode.swift; path = SnapGeometryEditsView.GeometryEditorModel.swift; sourceTree = "<group>"; };
		00E1D90E2BC0B1E8001AEB6A /* SnapGeometryEditsView.GeometryEditorMenu.swift */ = {isa = PBXFileReference; lastKnownFileType = sourcecode.swift; path = SnapGeometryEditsView.GeometryEditorMenu.swift; sourceTree = "<group>"; };
		00E5400C27F3CCA100CF66D5 /* SamplesApp.swift */ = {isa = PBXFileReference; lastKnownFileType = sourcecode.swift; path = SamplesApp.swift; sourceTree = "<group>"; };
		00E5400D27F3CCA100CF66D5 /* ContentView.swift */ = {isa = PBXFileReference; lastKnownFileType = sourcecode.swift; path = ContentView.swift; sourceTree = "<group>"; };
		00E5400E27F3CCA200CF66D5 /* Assets.xcassets */ = {isa = PBXFileReference; lastKnownFileType = folder.assetcatalog; path = Assets.xcassets; sourceTree = "<group>"; };
		00E5401327F3CCA200CF66D5 /* ArcGIS Maps SDK Samples.app */ = {isa = PBXFileReference; explicitFileType = wrapper.application; includeInIndex = 0; path = "ArcGIS Maps SDK Samples.app"; sourceTree = BUILT_PRODUCTS_DIR; };
		00E5402A27F775EA00CF66D5 /* Info.plist */ = {isa = PBXFileReference; lastKnownFileType = text.plist.xml; path = Info.plist; sourceTree = "<group>"; };
		00E7C1592BBE1BF000B85D69 /* SnapGeometryEditsView.swift */ = {isa = PBXFileReference; fileEncoding = 4; lastKnownFileType = sourcecode.swift; path = SnapGeometryEditsView.swift; sourceTree = "<group>"; };
		00F279D52AF418DC00CECAF8 /* AddDynamicEntityLayerView.VehicleCallout.swift */ = {isa = PBXFileReference; lastKnownFileType = sourcecode.swift; path = AddDynamicEntityLayerView.VehicleCallout.swift; sourceTree = "<group>"; };
		00FA4E562DBC139B008A34CF /* AddRastersAndFeatureTablesFromGeopackageView.swift */ = {isa = PBXFileReference; lastKnownFileType = sourcecode.swift; path = AddRastersAndFeatureTablesFromGeopackageView.swift; sourceTree = "<group>"; };
		00FA4E632DCA72E6008A34CF /* ApplyRGBRendererView.swift */ = {isa = PBXFileReference; lastKnownFileType = sourcecode.swift; path = ApplyRGBRendererView.swift; sourceTree = "<group>"; };
		00FA4E652DCA7386008A34CF /* ApplyRGBRendererView.SettingsView.swift */ = {isa = PBXFileReference; lastKnownFileType = sourcecode.swift; path = ApplyRGBRendererView.SettingsView.swift; sourceTree = "<group>"; };
		00FA4E672DCA87A5008A34CF /* ApplyRGBRendererView.RangeSlider.swift */ = {isa = PBXFileReference; lastKnownFileType = sourcecode.swift; path = ApplyRGBRendererView.RangeSlider.swift; sourceTree = "<group>"; };
		00FA4E712DCBD7A6008A34CF /* ApplySimpleRendererToFeatureLayerView.swift */ = {isa = PBXFileReference; lastKnownFileType = sourcecode.swift; path = ApplySimpleRendererToFeatureLayerView.swift; sourceTree = "<group>"; };
		00FA4E812DCD5AD0008A34CF /* srtm */ = {isa = PBXFileReference; lastKnownFileType = folder; path = srtm; sourceTree = "<group>"; };
		00FA4E882DCD7233008A34CF /* ApplySimpleRendererToGraphicsOverlayView.swift */ = {isa = PBXFileReference; lastKnownFileType = sourcecode.swift; path = ApplySimpleRendererToGraphicsOverlayView.swift; sourceTree = "<group>"; };
		102B6A362BFD5B55009F763C /* IdentifyFeaturesInWMSLayerView.swift */ = {isa = PBXFileReference; lastKnownFileType = sourcecode.swift; path = IdentifyFeaturesInWMSLayerView.swift; sourceTree = "<group>"; };
		108EC04029D25B2C000F35D0 /* QueryFeatureTableView.swift */ = {isa = PBXFileReference; fileEncoding = 4; lastKnownFileType = sourcecode.swift; path = QueryFeatureTableView.swift; sourceTree = "<group>"; };
		10B782042BE55D7E007EAE6C /* GenerateOfflineMapWithCustomParametersView.swift */ = {isa = PBXFileReference; lastKnownFileType = sourcecode.swift; path = GenerateOfflineMapWithCustomParametersView.swift; sourceTree = "<group>"; };
		10B782072BE5A058007EAE6C /* GenerateOfflineMapWithCustomParametersView.CustomParameters.swift */ = {isa = PBXFileReference; lastKnownFileType = sourcecode.swift; path = GenerateOfflineMapWithCustomParametersView.CustomParameters.swift; sourceTree = "<group>"; };
		10BD9EB32BF51B4B00ABDBD5 /* GenerateOfflineMapWithCustomParametersView.Model.swift */ = {isa = PBXFileReference; lastKnownFileType = sourcecode.swift; path = GenerateOfflineMapWithCustomParametersView.Model.swift; sourceTree = "<group>"; };
		10CFF4C92DBAAFAC0027F144 /* AddFeatureLayerWithTimeOffsetView.swift */ = {isa = PBXFileReference; lastKnownFileType = sourcecode.swift; path = AddFeatureLayerWithTimeOffsetView.swift; sourceTree = "<group>"; };
		10CFF50A2DC2EC990027F144 /* ApplyClassBreaksRendererToSublayerView.swift */ = {isa = PBXFileReference; lastKnownFileType = sourcecode.swift; path = ApplyClassBreaksRendererToSublayerView.swift; sourceTree = "<group>"; };
		10CFF54E2DD2AC300027F144 /* AuthenticateWithPKICertificateView.swift */ = {isa = PBXFileReference; lastKnownFileType = sourcecode.swift; path = AuthenticateWithPKICertificateView.swift; sourceTree = "<group>"; };
		10D321922BDB187400B39B1B /* naperville_imagery.tpkx */ = {isa = PBXFileReference; lastKnownFileType = file; path = naperville_imagery.tpkx; sourceTree = "<group>"; };
		10D321952BDB1CB500B39B1B /* GenerateOfflineMapWithLocalBasemapView.swift */ = {isa = PBXFileReference; lastKnownFileType = sourcecode.swift; path = GenerateOfflineMapWithLocalBasemapView.swift; sourceTree = "<group>"; };
		1C0C1C3429D34DAE005C8B24 /* ChangeViewpointView.swift */ = {isa = PBXFileReference; fileEncoding = 4; lastKnownFileType = sourcecode.swift; path = ChangeViewpointView.swift; sourceTree = "<group>"; };
		1C19B4EB2A578E46001D2506 /* CreateLoadReportView.Views.swift */ = {isa = PBXFileReference; fileEncoding = 4; lastKnownFileType = sourcecode.swift; path = CreateLoadReportView.Views.swift; sourceTree = "<group>"; };
		1C19B4ED2A578E46001D2506 /* CreateLoadReportView.swift */ = {isa = PBXFileReference; fileEncoding = 4; lastKnownFileType = sourcecode.swift; path = CreateLoadReportView.swift; sourceTree = "<group>"; };
		1C19B4EF2A578E46001D2506 /* CreateLoadReportView.Model.swift */ = {isa = PBXFileReference; fileEncoding = 4; lastKnownFileType = sourcecode.swift; path = CreateLoadReportView.Model.swift; sourceTree = "<group>"; };
		1C2538522BABACB100337307 /* AugmentRealityToNavigateRouteView.ARSceneView.swift */ = {isa = PBXFileReference; lastKnownFileType = sourcecode.swift; path = AugmentRealityToNavigateRouteView.ARSceneView.swift; sourceTree = "<group>"; };
		1C2538532BABACB100337307 /* AugmentRealityToNavigateRouteView.swift */ = {isa = PBXFileReference; lastKnownFileType = sourcecode.swift; path = AugmentRealityToNavigateRouteView.swift; sourceTree = "<group>"; };
		1C26ED152A859525009B7721 /* FilterFeaturesInSceneView.swift */ = {isa = PBXFileReference; fileEncoding = 4; lastKnownFileType = sourcecode.swift; path = FilterFeaturesInSceneView.swift; sourceTree = "<group>"; };
		1C293D4B2DCD91BF000B0822 /* color.json */ = {isa = PBXFileReference; lastKnownFileType = text.json; path = color.json; sourceTree = "<group>"; };
		1C293D4E2DCEA74C000B0822 /* AuthenticateWithTokenView.swift */ = {isa = PBXFileReference; lastKnownFileType = sourcecode.swift; path = AuthenticateWithTokenView.swift; sourceTree = "<group>"; };
		1C293D552DD53523000B0822 /* ShowLabelsOnLayerIn3DView.swift */ = {isa = PBXFileReference; lastKnownFileType = sourcecode.swift; path = ShowLabelsOnLayerIn3DView.swift; sourceTree = "<group>"; };
		1C29C9532DBAE50D0074028F /* AddWMTSLayerView.swift */ = {isa = PBXFileReference; lastKnownFileType = sourcecode.swift; path = AddWMTSLayerView.swift; sourceTree = "<group>"; };
		1C38915C2DBC36C700ADFDDC /* AddWFSLayerView.swift */ = {isa = PBXFileReference; lastKnownFileType = sourcecode.swift; path = AddWFSLayerView.swift; sourceTree = "<group>"; };
		1C3891602DC02F1100ADFDDC /* ApplyBlendRendererToHillshadeView.swift */ = {isa = PBXFileReference; lastKnownFileType = sourcecode.swift; path = ApplyBlendRendererToHillshadeView.swift; sourceTree = "<group>"; };
		1C3892302DC59E5D00ADFDDC /* ApplyBlendRendererToHillshadeView.SettingsView.swift */ = {isa = PBXFileReference; lastKnownFileType = sourcecode.swift; path = ApplyBlendRendererToHillshadeView.SettingsView.swift; sourceTree = "<group>"; };
		1C3B7DC32A5F64FC00907443 /* AnalyzeNetworkWithSubnetworkTraceView.Model.swift */ = {isa = PBXFileReference; fileEncoding = 4; lastKnownFileType = sourcecode.swift; path = AnalyzeNetworkWithSubnetworkTraceView.Model.swift; sourceTree = "<group>"; };
		1C3B7DC62A5F64FC00907443 /* AnalyzeNetworkWithSubnetworkTraceView.swift */ = {isa = PBXFileReference; fileEncoding = 4; lastKnownFileType = sourcecode.swift; path = AnalyzeNetworkWithSubnetworkTraceView.swift; sourceTree = "<group>"; };
		1C42E04329D2396B004FC4BE /* ShowPopupView.swift */ = {isa = PBXFileReference; fileEncoding = 4; lastKnownFileType = sourcecode.swift; path = ShowPopupView.swift; sourceTree = "<group>"; };
		1C43BC792A43781100509BF8 /* SetVisibilityOfSubtypeSublayerView.Views.swift */ = {isa = PBXFileReference; fileEncoding = 4; lastKnownFileType = sourcecode.swift; path = SetVisibilityOfSubtypeSublayerView.Views.swift; sourceTree = "<group>"; };
		1C43BC7C2A43781100509BF8 /* SetVisibilityOfSubtypeSublayerView.Model.swift */ = {isa = PBXFileReference; fileEncoding = 4; lastKnownFileType = sourcecode.swift; path = SetVisibilityOfSubtypeSublayerView.Model.swift; sourceTree = "<group>"; };
		1C43BC7E2A43781100509BF8 /* SetVisibilityOfSubtypeSublayerView.swift */ = {isa = PBXFileReference; fileEncoding = 4; lastKnownFileType = sourcecode.swift; path = SetVisibilityOfSubtypeSublayerView.swift; sourceTree = "<group>"; };
		1C8EC7432BAE2891001A6929 /* AugmentRealityToCollectDataView.swift */ = {isa = PBXFileReference; fileEncoding = 4; lastKnownFileType = sourcecode.swift; path = AugmentRealityToCollectDataView.swift; sourceTree = "<group>"; };
		1C9B74C529DB43580038B06F /* ShowRealisticLightAndShadowsView.swift */ = {isa = PBXFileReference; fileEncoding = 4; lastKnownFileType = sourcecode.swift; path = ShowRealisticLightAndShadowsView.swift; sourceTree = "<group>"; };
		1C9B74D529DB54560038B06F /* ChangeCameraControllerView.swift */ = {isa = PBXFileReference; fileEncoding = 4; lastKnownFileType = sourcecode.swift; path = ChangeCameraControllerView.swift; sourceTree = "<group>"; };
		1CAB8D442A3CEAB0002AA649 /* RunValveIsolationTraceView.Model.swift */ = {isa = PBXFileReference; fileEncoding = 4; lastKnownFileType = sourcecode.swift; path = RunValveIsolationTraceView.Model.swift; sourceTree = "<group>"; };
		1CAB8D472A3CEAB0002AA649 /* RunValveIsolationTraceView.swift */ = {isa = PBXFileReference; fileEncoding = 4; lastKnownFileType = sourcecode.swift; path = RunValveIsolationTraceView.swift; sourceTree = "<group>"; };
		1CAF831B2A20305F000E1E60 /* ShowUtilityAssociationsView.swift */ = {isa = PBXFileReference; fileEncoding = 4; lastKnownFileType = sourcecode.swift; path = ShowUtilityAssociationsView.swift; sourceTree = "<group>"; };
		1CC755E02DC5A6A7004B346F /* Shasta_Elevation */ = {isa = PBXFileReference; lastKnownFileType = folder; path = Shasta_Elevation; sourceTree = "<group>"; };
		1CC755E22DC95625004B346F /* ApplyFunctionToRasterFromFileView.swift */ = {isa = PBXFileReference; lastKnownFileType = sourcecode.swift; path = ApplyFunctionToRasterFromFileView.swift; sourceTree = "<group>"; };
		218F35B329C28F4A00502022 /* AuthenticateWithOAuthView.swift */ = {isa = PBXFileReference; fileEncoding = 4; lastKnownFileType = sourcecode.swift; path = AuthenticateWithOAuthView.swift; sourceTree = "<group>"; };
		3E54CF212C66AFBE00DD2F18 /* AddWebTiledLayerView.swift */ = {isa = PBXFileReference; lastKnownFileType = sourcecode.swift; path = AddWebTiledLayerView.swift; sourceTree = "<group>"; };
		3E720F9C2C619B1700E22A9E /* SetInitialViewpointView.swift */ = {isa = PBXFileReference; lastKnownFileType = sourcecode.swift; path = SetInitialViewpointView.swift; sourceTree = "<group>"; };
		3E9F77722C6A60FA0022CAB5 /* QueryFeatureCountAndExtentView.swift */ = {isa = PBXFileReference; lastKnownFileType = sourcecode.swift; path = QueryFeatureCountAndExtentView.swift; sourceTree = "<group>"; };
		3EEDE7CD2C5D73F700510104 /* SetSpatialReferenceView.swift */ = {isa = PBXFileReference; lastKnownFileType = sourcecode.swift; path = SetSpatialReferenceView.swift; sourceTree = "<group>"; };
		4C8126DC2DBBCEFE006EF7D2 /* ApplyStyleToWMSLayerView.swift */ = {isa = PBXFileReference; lastKnownFileType = sourcecode.swift; path = ApplyStyleToWMSLayerView.swift; sourceTree = "<group>"; };
		4C8126E62DC02525006EF7D2 /* AnalyzeHotspotsView.swift */ = {isa = PBXFileReference; lastKnownFileType = sourcecode.swift; path = AnalyzeHotspotsView.swift; sourceTree = "<group>"; };
		4C81273D2DCA9E31006EF7D2 /* ApplyColormapRendererToRasterView.swift */ = {isa = PBXFileReference; lastKnownFileType = sourcecode.swift; path = ApplyColormapRendererToRasterView.swift; sourceTree = "<group>"; };
		4C81275C2DCBB72C006EF7D2 /* ShastaBW */ = {isa = PBXFileReference; lastKnownFileType = folder; path = ShastaBW; sourceTree = "<group>"; };
		4C8127602DCBED62006EF7D2 /* ApplyStretchRendererView.swift */ = {isa = PBXFileReference; lastKnownFileType = sourcecode.swift; path = ApplyStretchRendererView.swift; sourceTree = "<group>"; };
		4C81276A2DCED03D006EF7D2 /* BrowseWFSLayersView.swift */ = {isa = PBXFileReference; lastKnownFileType = sourcecode.swift; path = BrowseWFSLayersView.swift; sourceTree = "<group>"; };
		4D126D6929CA1B6000CFB7A7 /* ShowDeviceLocationWithNMEADataSourcesView.swift */ = {isa = PBXFileReference; fileEncoding = 4; lastKnownFileType = sourcecode.swift; path = ShowDeviceLocationWithNMEADataSourcesView.swift; sourceTree = "<group>"; };
		4D126D7129CA1E1800CFB7A7 /* FileNMEASentenceReader.swift */ = {isa = PBXFileReference; lastKnownFileType = sourcecode.swift; path = FileNMEASentenceReader.swift; sourceTree = "<group>"; };
		4D126D7B29CA3E6000CFB7A7 /* Redlands.nmea */ = {isa = PBXFileReference; fileEncoding = 4; lastKnownFileType = text; path = Redlands.nmea; sourceTree = "<group>"; };
		4D126D7D29CA43D200CFB7A7 /* ShowDeviceLocationWithNMEADataSourcesView.Model.swift */ = {isa = PBXFileReference; lastKnownFileType = sourcecode.swift; path = ShowDeviceLocationWithNMEADataSourcesView.Model.swift; sourceTree = "<group>"; };
		4D2ADC3F29C26D05003B367F /* AddDynamicEntityLayerView.swift */ = {isa = PBXFileReference; fileEncoding = 4; lastKnownFileType = sourcecode.swift; path = AddDynamicEntityLayerView.swift; sourceTree = "<group>"; };
		4D2ADC5529C4F612003B367F /* ChangeMapViewBackgroundView.swift */ = {isa = PBXFileReference; fileEncoding = 4; lastKnownFileType = sourcecode.swift; path = ChangeMapViewBackgroundView.swift; sourceTree = "<group>"; };
		4D2ADC5829C4F612003B367F /* ChangeMapViewBackgroundView.SettingsView.swift */ = {isa = PBXFileReference; fileEncoding = 4; lastKnownFileType = sourcecode.swift; path = ChangeMapViewBackgroundView.SettingsView.swift; sourceTree = "<group>"; };
		4D2ADC6129C5071C003B367F /* ChangeMapViewBackgroundView.Model.swift */ = {isa = PBXFileReference; lastKnownFileType = sourcecode.swift; path = ChangeMapViewBackgroundView.Model.swift; sourceTree = "<group>"; };
		4D2ADC6629C50BD6003B367F /* AddDynamicEntityLayerView.Model.swift */ = {isa = PBXFileReference; lastKnownFileType = sourcecode.swift; path = AddDynamicEntityLayerView.Model.swift; sourceTree = "<group>"; };
		4D2ADC6829C50C4C003B367F /* AddDynamicEntityLayerView.SettingsView.swift */ = {isa = PBXFileReference; lastKnownFileType = sourcecode.swift; path = AddDynamicEntityLayerView.SettingsView.swift; sourceTree = "<group>"; };
		7573E81329D6134C00BEED9C /* TraceUtilityNetworkView.Model.swift */ = {isa = PBXFileReference; fileEncoding = 4; lastKnownFileType = sourcecode.swift; path = TraceUtilityNetworkView.Model.swift; sourceTree = "<group>"; };
		7573E81529D6134C00BEED9C /* TraceUtilityNetworkView.Enums.swift */ = {isa = PBXFileReference; fileEncoding = 4; lastKnownFileType = sourcecode.swift; path = TraceUtilityNetworkView.Enums.swift; sourceTree = "<group>"; };
		7573E81729D6134C00BEED9C /* TraceUtilityNetworkView.Views.swift */ = {isa = PBXFileReference; fileEncoding = 4; lastKnownFileType = sourcecode.swift; path = TraceUtilityNetworkView.Views.swift; sourceTree = "<group>"; };
		7573E81829D6134C00BEED9C /* TraceUtilityNetworkView.swift */ = {isa = PBXFileReference; fileEncoding = 4; lastKnownFileType = sourcecode.swift; path = TraceUtilityNetworkView.swift; sourceTree = "<group>"; };
		75DD739129D38B1B0010229D /* NavigateRouteView.swift */ = {isa = PBXFileReference; fileEncoding = 4; lastKnownFileType = sourcecode.swift; path = NavigateRouteView.swift; sourceTree = "<group>"; };
		7900C5F52A83FC3F002D430F /* AddCustomDynamicEntityDataSourceView.Vessel.swift */ = {isa = PBXFileReference; lastKnownFileType = sourcecode.swift; path = AddCustomDynamicEntityDataSourceView.Vessel.swift; sourceTree = "<group>"; };
		792222DC2A81AA5D00619FFE /* AIS_MarineCadastre_SelectedVessels_CustomDataSource.jsonl */ = {isa = PBXFileReference; fileEncoding = 4; lastKnownFileType = text; path = AIS_MarineCadastre_SelectedVessels_CustomDataSource.jsonl; sourceTree = "<group>"; };
		79302F842A1ED4E30002336A /* CreateAndSaveKMLView.Model.swift */ = {isa = PBXFileReference; lastKnownFileType = sourcecode.swift; path = CreateAndSaveKMLView.Model.swift; sourceTree = "<group>"; };
		79302F862A1ED71B0002336A /* CreateAndSaveKMLView.Views.swift */ = {isa = PBXFileReference; lastKnownFileType = sourcecode.swift; path = CreateAndSaveKMLView.Views.swift; sourceTree = "<group>"; };
		798C2DA62AFC505600EE7E97 /* PrivacyInfo.xcprivacy */ = {isa = PBXFileReference; lastKnownFileType = text.xml; path = PrivacyInfo.xcprivacy; sourceTree = "<group>"; };
		79B7B8092A1BF8EC00F57C27 /* CreateAndSaveKMLView.swift */ = {isa = PBXFileReference; lastKnownFileType = sourcecode.swift; path = CreateAndSaveKMLView.swift; sourceTree = "<group>"; };
		79D84D0D2A815C5B00F45262 /* AddCustomDynamicEntityDataSourceView.swift */ = {isa = PBXFileReference; lastKnownFileType = sourcecode.swift; path = AddCustomDynamicEntityDataSourceView.swift; sourceTree = "<group>"; };
		8810FB582DC94A6600874936 /* ApplyFunctionToRasterFromServiceView.swift */ = {isa = PBXFileReference; lastKnownFileType = sourcecode.swift; path = ApplyFunctionToRasterFromServiceView.swift; sourceTree = "<group>"; };
		88129D792DD5035A001599A5 /* ShowGeodesicPathBetweenTwoPointsView.swift */ = {isa = PBXFileReference; lastKnownFileType = sourcecode.swift; path = ShowGeodesicPathBetweenTwoPointsView.swift; sourceTree = "<group>"; };
		883C121429C9136600062FF9 /* DownloadPreplannedMapAreaView.MapPicker.swift */ = {isa = PBXFileReference; fileEncoding = 4; lastKnownFileType = sourcecode.swift; path = DownloadPreplannedMapAreaView.MapPicker.swift; sourceTree = "<group>"; };
		88AF55292DD68767003F146E /* ShowServiceAreasForMultipleFacilitiesView.swift */ = {isa = PBXFileReference; lastKnownFileType = sourcecode.swift; path = ShowServiceAreasForMultipleFacilitiesView.swift; sourceTree = "<group>"; };
		88AF554E2DD7EAA7003F146E /* BrowseWMSLayersView.swift */ = {isa = PBXFileReference; lastKnownFileType = sourcecode.swift; path = BrowseWMSLayersView.swift; sourceTree = "<group>"; };
		88C5E0EA2DCBC1E20091D271 /* ApplyScenePropertyExpressionsView.swift */ = {isa = PBXFileReference; lastKnownFileType = sourcecode.swift; path = ApplyScenePropertyExpressionsView.swift; sourceTree = "<group>"; };
		88E52E6E2DC96C3F00F48409 /* ApplyHillshadeRendererToRasterView.swift */ = {isa = PBXFileReference; lastKnownFileType = sourcecode.swift; path = ApplyHillshadeRendererToRasterView.swift; sourceTree = "<group>"; };
		88E52E802DCA703B00F48409 /* ApplyHillshadeRendererToRasterView.SettingsView.swift */ = {isa = PBXFileReference; lastKnownFileType = sourcecode.swift; path = ApplyHillshadeRendererToRasterView.SettingsView.swift; sourceTree = "<group>"; };
		88F93CC029C3D59C0006B28E /* CreateAndEditGeometriesView.swift */ = {isa = PBXFileReference; lastKnownFileType = sourcecode.swift; path = CreateAndEditGeometriesView.swift; sourceTree = "<group>"; };
		88FB70382DCC207B00EB76E3 /* ApplySymbologyToShapefileView.swift */ = {isa = PBXFileReference; lastKnownFileType = sourcecode.swift; path = ApplySymbologyToShapefileView.swift; sourceTree = "<group>"; };
		88FB70D02DCC247B00EB76E3 /* Aurora_CO_shp */ = {isa = PBXFileReference; lastKnownFileType = folder; path = Aurora_CO_shp; sourceTree = "<group>"; };
		88FB70D32DCD10B600EB76E3 /* AuthenticateWithIntegratedWindowsAuthenticationView.swift */ = {isa = PBXFileReference; lastKnownFileType = sourcecode.swift; path = AuthenticateWithIntegratedWindowsAuthenticationView.swift; sourceTree = "<group>"; };
		9503056D2C46ECB70091B32D /* ShowDeviceLocationUsingIndoorPositioningView.Model.swift */ = {isa = PBXFileReference; lastKnownFileType = sourcecode.swift; path = ShowDeviceLocationUsingIndoorPositioningView.Model.swift; sourceTree = "<group>"; };
		9537AFD62C220EF0000923C5 /* ExchangeSetwithoutUpdates */ = {isa = PBXFileReference; lastKnownFileType = folder; path = ExchangeSetwithoutUpdates; sourceTree = "<group>"; };
		9547085B2C3C719800CA8579 /* EditFeatureAttachmentsView.Model.swift */ = {isa = PBXFileReference; lastKnownFileType = sourcecode.swift; path = EditFeatureAttachmentsView.Model.swift; sourceTree = "<group>"; };
		954AEDED2C01332600265114 /* SelectFeaturesInSceneLayerView.swift */ = {isa = PBXFileReference; lastKnownFileType = sourcecode.swift; path = SelectFeaturesInSceneLayerView.swift; sourceTree = "<group>"; };
		955271602C0E6749009B1ED4 /* AddRasterFromServiceView.swift */ = {isa = PBXFileReference; lastKnownFileType = sourcecode.swift; path = AddRasterFromServiceView.swift; sourceTree = "<group>"; };
		955AFAC32C10FD6F009C8FE5 /* ApplyMosaicRuleToRastersView.swift */ = {isa = PBXFileReference; lastKnownFileType = sourcecode.swift; path = ApplyMosaicRuleToRastersView.swift; sourceTree = "<group>"; };
		9579FCE92C3360BB00FC8A1D /* EditFeatureAttachmentsView.swift */ = {isa = PBXFileReference; lastKnownFileType = sourcecode.swift; path = EditFeatureAttachmentsView.swift; sourceTree = "<group>"; };
		95A572182C0FDCC9006E8B48 /* ShowScaleBarView.swift */ = {isa = PBXFileReference; lastKnownFileType = sourcecode.swift; path = ShowScaleBarView.swift; sourceTree = "<group>"; };
		95D2EE0E2C334D1600683D53 /* ShowServiceAreaView.swift */ = {isa = PBXFileReference; lastKnownFileType = sourcecode.swift; path = ShowServiceAreaView.swift; sourceTree = "<group>"; };
		95DEB9B52C127A92009BEC35 /* ShowViewshedFromPointOnMapView.swift */ = {isa = PBXFileReference; lastKnownFileType = sourcecode.swift; path = ShowViewshedFromPointOnMapView.swift; sourceTree = "<group>"; };
		95E980702C26183000CB8912 /* BrowseOGCAPIFeatureServiceView.swift */ = {isa = PBXFileReference; lastKnownFileType = sourcecode.swift; path = BrowseOGCAPIFeatureServiceView.swift; sourceTree = "<group>"; };
		95F3A52A2C07F09C00885DED /* SetSurfaceNavigationConstraintView.swift */ = {isa = PBXFileReference; lastKnownFileType = sourcecode.swift; path = SetSurfaceNavigationConstraintView.swift; sourceTree = "<group>"; };
		95F891282C46E9D60010EBED /* ShowDeviceLocationUsingIndoorPositioningView.swift */ = {isa = PBXFileReference; lastKnownFileType = sourcecode.swift; path = ShowDeviceLocationUsingIndoorPositioningView.swift; sourceTree = "<group>"; };
		D70082EA2ACF900100E0C3C2 /* IdentifyKMLFeaturesView.swift */ = {isa = PBXFileReference; fileEncoding = 4; lastKnownFileType = sourcecode.swift; path = IdentifyKMLFeaturesView.swift; sourceTree = "<group>"; };
		D7010EBC2B05616900D43F55 /* DisplaySceneFromMobileScenePackageView.swift */ = {isa = PBXFileReference; fileEncoding = 4; lastKnownFileType = sourcecode.swift; path = DisplaySceneFromMobileScenePackageView.swift; sourceTree = "<group>"; };
		D701D72B2A37C7F7006FF0C8 /* bradley_low_3ds */ = {isa = PBXFileReference; lastKnownFileType = folder; path = bradley_low_3ds; sourceTree = "<group>"; };
		D703F04C2D9334AC0077E3A8 /* SnapGeometryEditsWithUtilityNetworkRulesView.Model.swift */ = {isa = PBXFileReference; lastKnownFileType = sourcecode.swift; path = SnapGeometryEditsWithUtilityNetworkRulesView.Model.swift; sourceTree = "<group>"; };
		D7044B952BE18D73000F2C43 /* EditWithBranchVersioningView.Views.swift */ = {isa = PBXFileReference; fileEncoding = 4; lastKnownFileType = sourcecode.swift; path = EditWithBranchVersioningView.Views.swift; sourceTree = "<group>"; };
		D704AA592AB22C1A00A3BB63 /* GroupLayersTogetherView.swift */ = {isa = PBXFileReference; fileEncoding = 4; lastKnownFileType = sourcecode.swift; path = GroupLayersTogetherView.swift; sourceTree = "<group>"; };
		D70539032CD0122D00F63F4A /* mil2525d.stylx */ = {isa = PBXFileReference; lastKnownFileType = file; path = mil2525d.stylx; sourceTree = "<group>"; };
		D705390F2CD0127700F63F4A /* militaryoverlay.geodatabase */ = {isa = PBXFileReference; lastKnownFileType = folder; path = militaryoverlay.geodatabase; sourceTree = "<group>"; };
		D7054AE82ACCCB6C007235BA /* Animate3DGraphicView.SettingsView.swift */ = {isa = PBXFileReference; fileEncoding = 4; lastKnownFileType = sourcecode.swift; path = Animate3DGraphicView.SettingsView.swift; sourceTree = "<group>"; };
		D7058B0D2B59E44B000A888A /* StylePointWithSceneSymbolView.swift */ = {isa = PBXFileReference; fileEncoding = 4; lastKnownFileType = sourcecode.swift; path = StylePointWithSceneSymbolView.swift; sourceTree = "<group>"; };
		D7058FB02ACB423C00A40F14 /* Animate3DGraphicView.Model.swift */ = {isa = PBXFileReference; fileEncoding = 4; lastKnownFileType = sourcecode.swift; path = Animate3DGraphicView.Model.swift; sourceTree = "<group>"; };
		D707898E2CD160FD000DF215 /* ApplyDictionaryRendererToGraphicsOverlayView.swift */ = {isa = PBXFileReference; lastKnownFileType = sourcecode.swift; path = ApplyDictionaryRendererToGraphicsOverlayView.swift; sourceTree = "<group>"; };
		D70789992CD16324000DF215 /* Mil2525DMessages.xml */ = {isa = PBXFileReference; lastKnownFileType = text.xml; path = Mil2525DMessages.xml; sourceTree = "<group>"; };
		D7084FA62AD771AA00EC7F4F /* AugmentRealityToFlyOverSceneView.swift */ = {isa = PBXFileReference; fileEncoding = 4; lastKnownFileType = sourcecode.swift; path = AugmentRealityToFlyOverSceneView.swift; sourceTree = "<group>"; };
		D70BE5782A5624A80022CA02 /* CategoriesView.swift */ = {isa = PBXFileReference; lastKnownFileType = sourcecode.swift; path = CategoriesView.swift; sourceTree = "<group>"; };
		D710996C2A27D9210065A1C1 /* DensifyAndGeneralizeGeometryView.swift */ = {isa = PBXFileReference; fileEncoding = 4; lastKnownFileType = sourcecode.swift; path = DensifyAndGeneralizeGeometryView.swift; sourceTree = "<group>"; };
		D710996F2A2802FA0065A1C1 /* DensifyAndGeneralizeGeometryView.SettingsView.swift */ = {isa = PBXFileReference; lastKnownFileType = sourcecode.swift; path = DensifyAndGeneralizeGeometryView.SettingsView.swift; sourceTree = "<group>"; };
		D7114A0C2BDC6A3300FA68CA /* EditWithBranchVersioningView.Model.swift */ = {isa = PBXFileReference; fileEncoding = 4; lastKnownFileType = sourcecode.swift; path = EditWithBranchVersioningView.Model.swift; sourceTree = "<group>"; };
		D71371752BD88ECC00EB2F86 /* MonitorChangesToLayerViewStateView.swift */ = {isa = PBXFileReference; fileEncoding = 4; lastKnownFileType = sourcecode.swift; path = MonitorChangesToLayerViewStateView.swift; sourceTree = "<group>"; };
		D713C6D12CB990600073AA72 /* AddKMLLayerView.swift */ = {isa = PBXFileReference; lastKnownFileType = sourcecode.swift; path = AddKMLLayerView.swift; sourceTree = "<group>"; };
		D713C6F52CB9B9A60073AA72 /* US_State_Capitals.kml */ = {isa = PBXFileReference; lastKnownFileType = text.xml; path = US_State_Capitals.kml; sourceTree = "<group>"; };
		D7142BC32DB71082004F87B7 /* View+PagePresentation.swift */ = {isa = PBXFileReference; lastKnownFileType = sourcecode.swift; path = "View+PagePresentation.swift"; sourceTree = "<group>"; };
		D71563E32D5AC2B600D2E948 /* CreateKMLMultiTrackView.swift */ = {isa = PBXFileReference; lastKnownFileType = sourcecode.swift; path = CreateKMLMultiTrackView.swift; sourceTree = "<group>"; };
		D718A1E62B570F7500447087 /* OrbitCameraAroundObjectView.Model.swift */ = {isa = PBXFileReference; fileEncoding = 4; lastKnownFileType = sourcecode.swift; path = OrbitCameraAroundObjectView.Model.swift; sourceTree = "<group>"; };
		D718A1EA2B575FD900447087 /* ManageBookmarksView.swift */ = {isa = PBXFileReference; fileEncoding = 4; lastKnownFileType = sourcecode.swift; path = ManageBookmarksView.swift; sourceTree = "<group>"; };
		D71A9DE02D8CC88D00CA03CB /* SnapGeometryEditsWithUtilityNetworkRulesView.swift */ = {isa = PBXFileReference; lastKnownFileType = sourcecode.swift; path = SnapGeometryEditsWithUtilityNetworkRulesView.swift; sourceTree = "<group>"; };
		D71C5F632AAA7A88006599FD /* CreateSymbolStylesFromWebStylesView.swift */ = {isa = PBXFileReference; fileEncoding = 4; lastKnownFileType = sourcecode.swift; path = CreateSymbolStylesFromWebStylesView.swift; sourceTree = "<group>"; };
		D71C909C2C6C249B0018C63E /* StyleGeometryTypesWithSymbolsView.swift */ = {isa = PBXFileReference; fileEncoding = 4; lastKnownFileType = sourcecode.swift; path = StyleGeometryTypesWithSymbolsView.swift; sourceTree = "<group>"; };
		D71C909D2C6C249B0018C63E /* StyleGeometryTypesWithSymbolsView.Views.swift */ = {isa = PBXFileReference; fileEncoding = 4; lastKnownFileType = sourcecode.swift; path = StyleGeometryTypesWithSymbolsView.Views.swift; sourceTree = "<group>"; };
		D71D516D2B51D7B600B2A2BE /* SearchForWebMapView.Views.swift */ = {isa = PBXFileReference; fileEncoding = 4; lastKnownFileType = sourcecode.swift; path = SearchForWebMapView.Views.swift; sourceTree = "<group>"; };
		D71D9B0F2DC430F800FF2D5A /* ApplyTerrainExaggerationView.swift */ = {isa = PBXFileReference; lastKnownFileType = sourcecode.swift; path = ApplyTerrainExaggerationView.swift; sourceTree = "<group>"; };
		D71FCB892AD6277E000E517C /* CreateMobileGeodatabaseView.Model.swift */ = {isa = PBXFileReference; fileEncoding = 4; lastKnownFileType = sourcecode.swift; path = CreateMobileGeodatabaseView.Model.swift; sourceTree = "<group>"; };
		D7201CD42CC6B710004BDB7D /* AddTiledLayerAsBasemapView.swift */ = {isa = PBXFileReference; lastKnownFileType = sourcecode.swift; path = AddTiledLayerAsBasemapView.swift; sourceTree = "<group>"; };
		D7201D002CC6D3B5004BDB7D /* AddVectorTiledLayerFromCustomStyleView.swift */ = {isa = PBXFileReference; lastKnownFileType = sourcecode.swift; path = AddVectorTiledLayerFromCustomStyleView.swift; sourceTree = "<group>"; };
		D7201D292CC6D829004BDB7D /* dodge_city.vtpk */ = {isa = PBXFileReference; lastKnownFileType = file; path = dodge_city.vtpk; sourceTree = "<group>"; };
		D721EEA72ABDFF550040BE46 /* LothianRiversAnno.mmpk */ = {isa = PBXFileReference; lastKnownFileType = file; path = LothianRiversAnno.mmpk; sourceTree = "<group>"; };
		D722BD212A420DAD002C2087 /* ShowExtrudedFeaturesView.swift */ = {isa = PBXFileReference; fileEncoding = 4; lastKnownFileType = sourcecode.swift; path = ShowExtrudedFeaturesView.swift; sourceTree = "<group>"; };
		D7232EE02AC1E5AA0079ABFF /* PlayKMLTourView.swift */ = {isa = PBXFileReference; fileEncoding = 4; lastKnownFileType = sourcecode.swift; path = PlayKMLTourView.swift; sourceTree = "<group>"; };
		D72C43F22AEB066D00B6157B /* GeocodeOfflineView.Model.swift */ = {isa = PBXFileReference; fileEncoding = 4; lastKnownFileType = sourcecode.swift; path = GeocodeOfflineView.Model.swift; sourceTree = "<group>"; };
		D72F272B2ADA1E4400F906DA /* AugmentRealityToShowTabletopSceneView.swift */ = {isa = PBXFileReference; fileEncoding = 4; lastKnownFileType = sourcecode.swift; path = AugmentRealityToShowTabletopSceneView.swift; sourceTree = "<group>"; };
		D72FE7022CE6D05600BBC0FE /* AppFavorites.swift */ = {isa = PBXFileReference; lastKnownFileType = sourcecode.swift; path = AppFavorites.swift; sourceTree = "<group>"; };
		D72FE7072CE6DA1900BBC0FE /* SampleMenuButtons.swift */ = {isa = PBXFileReference; lastKnownFileType = sourcecode.swift; path = SampleMenuButtons.swift; sourceTree = "<group>"; };
		D731F3C02AD0D2AC00A8431E /* IdentifyGraphicsView.swift */ = {isa = PBXFileReference; fileEncoding = 4; lastKnownFileType = sourcecode.swift; path = IdentifyGraphicsView.swift; sourceTree = "<group>"; };
		D7337C592ABCFDB100A5D865 /* StyleSymbolsFromMobileStyleFileView.SymbolOptionsListView.swift */ = {isa = PBXFileReference; fileEncoding = 4; lastKnownFileType = sourcecode.swift; path = StyleSymbolsFromMobileStyleFileView.SymbolOptionsListView.swift; sourceTree = "<group>"; };
		D7337C5F2ABD142D00A5D865 /* ShowMobileMapPackageExpirationDateView.swift */ = {isa = PBXFileReference; fileEncoding = 4; lastKnownFileType = sourcecode.swift; path = ShowMobileMapPackageExpirationDateView.swift; sourceTree = "<group>"; };
		D733CA152BED980D00FBDE4C /* EditAndSyncFeaturesWithFeatureServiceView.swift */ = {isa = PBXFileReference; fileEncoding = 4; lastKnownFileType = sourcecode.swift; path = EditAndSyncFeaturesWithFeatureServiceView.swift; sourceTree = "<group>"; };
		D734FA092A183A5B00246D7E /* SetMaxExtentView.swift */ = {isa = PBXFileReference; fileEncoding = 4; lastKnownFileType = sourcecode.swift; path = SetMaxExtentView.swift; sourceTree = "<group>"; };
		D7352F8A2BD992C40013FFEF /* MonitorChangesToDrawStatusView.swift */ = {isa = PBXFileReference; fileEncoding = 4; lastKnownFileType = sourcecode.swift; path = MonitorChangesToDrawStatusView.swift; sourceTree = "<group>"; };
		D73571D62CB6131E0046A433 /* hydrography */ = {isa = PBXFileReference; lastKnownFileType = folder; path = hydrography; sourceTree = "<group>"; };
		D73723742AF5877500846884 /* FindRouteInMobileMapPackageView.Models.swift */ = {isa = PBXFileReference; fileEncoding = 4; lastKnownFileType = sourcecode.swift; path = FindRouteInMobileMapPackageView.Models.swift; sourceTree = "<group>"; };
		D73723782AF5ADD700846884 /* FindRouteInMobileMapPackageView.MobileMapView.swift */ = {isa = PBXFileReference; fileEncoding = 4; lastKnownFileType = sourcecode.swift; path = FindRouteInMobileMapPackageView.MobileMapView.swift; sourceTree = "<group>"; };
		D73E61922BDAEE6600457932 /* MatchViewpointOfGeoViewsView.swift */ = {isa = PBXFileReference; fileEncoding = 4; lastKnownFileType = sourcecode.swift; path = MatchViewpointOfGeoViewsView.swift; sourceTree = "<group>"; };
		D73E619A2BDB21F400457932 /* EditWithBranchVersioningView.swift */ = {isa = PBXFileReference; fileEncoding = 4; lastKnownFileType = sourcecode.swift; path = EditWithBranchVersioningView.swift; sourceTree = "<group>"; };
		D73F06662B5EE73D000B574F /* QueryFeaturesWithArcadeExpressionView.swift */ = {isa = PBXFileReference; fileEncoding = 4; lastKnownFileType = sourcecode.swift; path = QueryFeaturesWithArcadeExpressionView.swift; sourceTree = "<group>"; };
		D73F8CF32AB1089900CD39DA /* Restaurant.stylx */ = {isa = PBXFileReference; lastKnownFileType = file; path = Restaurant.stylx; sourceTree = "<group>"; };
		D73FC0FC2AD4A18D0067A19B /* CreateMobileGeodatabaseView.swift */ = {isa = PBXFileReference; fileEncoding = 4; lastKnownFileType = sourcecode.swift; path = CreateMobileGeodatabaseView.swift; sourceTree = "<group>"; };
		D73FCFF42B02A3AA0006360D /* FindAddressWithReverseGeocodeView.swift */ = {isa = PBXFileReference; fileEncoding = 4; lastKnownFileType = sourcecode.swift; path = FindAddressWithReverseGeocodeView.swift; sourceTree = "<group>"; };
		D73FCFFE2B02C7630006360D /* FindRouteAroundBarriersView.Views.swift */ = {isa = PBXFileReference; fileEncoding = 4; lastKnownFileType = sourcecode.swift; path = FindRouteAroundBarriersView.Views.swift; sourceTree = "<group>"; };
		D742B6812D0A5FA100BA944F /* DownloadPortalItemData.swift */ = {isa = PBXFileReference; lastKnownFileType = sourcecode.swift; path = DownloadPortalItemData.swift; sourceTree = "<group>"; };
		D742E48F2B04132B00690098 /* DisplayWebSceneFromPortalItemView.swift */ = {isa = PBXFileReference; fileEncoding = 4; lastKnownFileType = sourcecode.swift; path = DisplayWebSceneFromPortalItemView.swift; sourceTree = "<group>"; };
		D744FD162A2112D90084A66C /* CreateConvexHullAroundPointsView.swift */ = {isa = PBXFileReference; fileEncoding = 4; lastKnownFileType = sourcecode.swift; path = CreateConvexHullAroundPointsView.swift; sourceTree = "<group>"; };
		D7464F1D2ACE04B3007FEE88 /* IdentifyRasterCellView.swift */ = {isa = PBXFileReference; fileEncoding = 4; lastKnownFileType = sourcecode.swift; path = IdentifyRasterCellView.swift; sourceTree = "<group>"; };
		D7464F2A2ACE0964007FEE88 /* SA_EVI_8Day_03May20 */ = {isa = PBXFileReference; lastKnownFileType = folder; path = SA_EVI_8Day_03May20; sourceTree = "<group>"; };
		D7497F3B2AC4B4C100167AD2 /* DisplayDimensionsView.swift */ = {isa = PBXFileReference; fileEncoding = 4; lastKnownFileType = sourcecode.swift; path = DisplayDimensionsView.swift; sourceTree = "<group>"; };
		D7497F3F2AC4BA4100167AD2 /* Edinburgh_Pylon_Dimensions.mmpk */ = {isa = PBXFileReference; lastKnownFileType = file; path = Edinburgh_Pylon_Dimensions.mmpk; sourceTree = "<group>"; };
		D74C8BFD2ABA5605007C76B8 /* StyleSymbolsFromMobileStyleFileView.swift */ = {isa = PBXFileReference; fileEncoding = 4; lastKnownFileType = sourcecode.swift; path = StyleSymbolsFromMobileStyleFileView.swift; sourceTree = "<group>"; };
		D74C8C012ABA6202007C76B8 /* emoji-mobile.stylx */ = {isa = PBXFileReference; lastKnownFileType = file; path = "emoji-mobile.stylx"; sourceTree = "<group>"; };
		D74EA7812B6DADA5008F6C7C /* ValidateUtilityNetworkTopologyView.swift */ = {isa = PBXFileReference; fileEncoding = 4; lastKnownFileType = sourcecode.swift; path = ValidateUtilityNetworkTopologyView.swift; sourceTree = "<group>"; };
		D74ECD0C2BEEAE2F007C0FA6 /* EditAndSyncFeaturesWithFeatureServiceView.Model.swift */ = {isa = PBXFileReference; fileEncoding = 4; lastKnownFileType = sourcecode.swift; path = EditAndSyncFeaturesWithFeatureServiceView.Model.swift; sourceTree = "<group>"; };
		D74F03EF2B609A7D00E83688 /* AddFeaturesWithContingentValuesView.Model.swift */ = {isa = PBXFileReference; fileEncoding = 4; lastKnownFileType = sourcecode.swift; path = AddFeaturesWithContingentValuesView.Model.swift; sourceTree = "<group>"; };
		D74F6C3E2D0CD51B00D4FB15 /* ConfigureElectronicNavigationalChartsView.swift */ = {isa = PBXFileReference; lastKnownFileType = sourcecode.swift; path = ConfigureElectronicNavigationalChartsView.swift; sourceTree = "<group>"; };
		D75101802A2E493600B8FA48 /* ShowLabelsOnLayerView.swift */ = {isa = PBXFileReference; fileEncoding = 4; lastKnownFileType = sourcecode.swift; path = ShowLabelsOnLayerView.swift; sourceTree = "<group>"; };
		D751018D2A2E962D00B8FA48 /* IdentifyLayerFeaturesView.swift */ = {isa = PBXFileReference; fileEncoding = 4; lastKnownFileType = sourcecode.swift; path = IdentifyLayerFeaturesView.swift; sourceTree = "<group>"; };
		D751B4C42CD3E572005CE750 /* AddKMLLayerWithNetworkLinksView.swift */ = {isa = PBXFileReference; lastKnownFileType = sourcecode.swift; path = AddKMLLayerWithNetworkLinksView.swift; sourceTree = "<group>"; };
		D752D93F2A39154C003EB25E /* ManageOperationalLayersView.swift */ = {isa = PBXFileReference; fileEncoding = 4; lastKnownFileType = sourcecode.swift; path = ManageOperationalLayersView.swift; sourceTree = "<group>"; };
		D752D9452A3A6F7F003EB25E /* MonitorChangesToMapLoadStatusView.swift */ = {isa = PBXFileReference; fileEncoding = 4; lastKnownFileType = sourcecode.swift; path = MonitorChangesToMapLoadStatusView.swift; sourceTree = "<group>"; };
		D752D95E2A3BCE06003EB25E /* DisplayMapFromPortalItemView.swift */ = {isa = PBXFileReference; fileEncoding = 4; lastKnownFileType = sourcecode.swift; path = DisplayMapFromPortalItemView.swift; sourceTree = "<group>"; };
		D75362D12A1E886700D83028 /* ApplyUniqueValueRendererView.swift */ = {isa = PBXFileReference; fileEncoding = 4; lastKnownFileType = sourcecode.swift; path = ApplyUniqueValueRendererView.swift; sourceTree = "<group>"; };
		D7553CD82AE2DFEC00DC2A70 /* GeocodeOfflineView.swift */ = {isa = PBXFileReference; fileEncoding = 4; lastKnownFileType = sourcecode.swift; path = GeocodeOfflineView.swift; sourceTree = "<group>"; };
		D757D14A2B6C46E50065F78F /* ListSpatialReferenceTransformationsView.Model.swift */ = {isa = PBXFileReference; fileEncoding = 4; lastKnownFileType = sourcecode.swift; path = ListSpatialReferenceTransformationsView.Model.swift; sourceTree = "<group>"; };
		D7588F5C2B7D8DAA008B75E2 /* NavigateRouteWithReroutingView.swift */ = {isa = PBXFileReference; fileEncoding = 4; lastKnownFileType = sourcecode.swift; path = NavigateRouteWithReroutingView.swift; sourceTree = "<group>"; };
		D75B58502AAFB3030038B3B4 /* StyleFeaturesWithCustomDictionaryView.swift */ = {isa = PBXFileReference; fileEncoding = 4; lastKnownFileType = sourcecode.swift; path = StyleFeaturesWithCustomDictionaryView.swift; sourceTree = "<group>"; };
		D75C35662AB50338003CD55F /* GroupLayersTogetherView.GroupLayerListView.swift */ = {isa = PBXFileReference; fileEncoding = 4; lastKnownFileType = sourcecode.swift; path = GroupLayersTogetherView.GroupLayerListView.swift; sourceTree = "<group>"; };
		D75E5EE22CC0340100252595 /* ListContentsOfKMLFileView.swift */ = {isa = PBXFileReference; lastKnownFileType = sourcecode.swift; path = ListContentsOfKMLFileView.swift; sourceTree = "<group>"; };
		D75E5EEA2CC0466900252595 /* esri_test_data.kmz */ = {isa = PBXFileReference; lastKnownFileType = file; path = esri_test_data.kmz; sourceTree = "<group>"; };
		D75E5EED2CC049D500252595 /* EditFeaturesUsingFeatureFormsView.swift */ = {isa = PBXFileReference; lastKnownFileType = sourcecode.swift; path = EditFeaturesUsingFeatureFormsView.swift; sourceTree = "<group>"; };
		D75F66332B48EABC00434974 /* SearchForWebMapView.swift */ = {isa = PBXFileReference; fileEncoding = 4; lastKnownFileType = sourcecode.swift; path = SearchForWebMapView.swift; sourceTree = "<group>"; };
		D76000AB2AF19C2300B3084D /* FindRouteInMobileMapPackageView.swift */ = {isa = PBXFileReference; fileEncoding = 4; lastKnownFileType = sourcecode.swift; path = FindRouteInMobileMapPackageView.swift; sourceTree = "<group>"; };
		D76000B62AF19FCA00B3084D /* SanFrancisco.mmpk */ = {isa = PBXFileReference; lastKnownFileType = file; path = SanFrancisco.mmpk; sourceTree = "<group>"; };
		D762AF5B2BF6A7B900ECE3C7 /* EditFeaturesWithFeatureLinkedAnnotationView.swift */ = {isa = PBXFileReference; fileEncoding = 4; lastKnownFileType = sourcecode.swift; path = EditFeaturesWithFeatureLinkedAnnotationView.swift; sourceTree = "<group>"; };
		D762AF632BF6A96100ECE3C7 /* loudoun_anno.geodatabase */ = {isa = PBXFileReference; lastKnownFileType = file; path = loudoun_anno.geodatabase; sourceTree = "<group>"; };
		D762DA0C2D94C750001052DD /* NapervilleGasUtilities.geodatabase */ = {isa = PBXFileReference; lastKnownFileType = file; path = NapervilleGasUtilities.geodatabase; sourceTree = "<group>"; };
		D7634FAE2A43B7AC00F8AEFB /* CreateConvexHullAroundGeometriesView.swift */ = {isa = PBXFileReference; fileEncoding = 4; lastKnownFileType = sourcecode.swift; path = CreateConvexHullAroundGeometriesView.swift; sourceTree = "<group>"; };
		D7635FED2B9272CB0044AB97 /* DisplayClustersView.swift */ = {isa = PBXFileReference; fileEncoding = 4; lastKnownFileType = sourcecode.swift; path = DisplayClustersView.swift; sourceTree = "<group>"; };
		D7635FF52B9277DC0044AB97 /* ConfigureClustersView.Model.swift */ = {isa = PBXFileReference; fileEncoding = 4; lastKnownFileType = sourcecode.swift; path = ConfigureClustersView.Model.swift; sourceTree = "<group>"; };
		D7635FF72B9277DC0044AB97 /* ConfigureClustersView.SettingsView.swift */ = {isa = PBXFileReference; fileEncoding = 4; lastKnownFileType = sourcecode.swift; path = ConfigureClustersView.SettingsView.swift; sourceTree = "<group>"; };
		D7635FF82B9277DC0044AB97 /* ConfigureClustersView.swift */ = {isa = PBXFileReference; fileEncoding = 4; lastKnownFileType = sourcecode.swift; path = ConfigureClustersView.swift; sourceTree = "<group>"; };
		D76495202B74687E0042699E /* ValidateUtilityNetworkTopologyView.Model.swift */ = {isa = PBXFileReference; fileEncoding = 4; lastKnownFileType = sourcecode.swift; path = ValidateUtilityNetworkTopologyView.Model.swift; sourceTree = "<group>"; };
		D764B7DB2BE2F89D002E2F92 /* EditGeodatabaseWithTransactionsView.swift */ = {isa = PBXFileReference; fileEncoding = 4; lastKnownFileType = sourcecode.swift; path = EditGeodatabaseWithTransactionsView.swift; sourceTree = "<group>"; };
		D76929F52B4F78340047205E /* OrbitCameraAroundObjectView.swift */ = {isa = PBXFileReference; fileEncoding = 4; lastKnownFileType = sourcecode.swift; path = OrbitCameraAroundObjectView.swift; sourceTree = "<group>"; };
		D769C2112A29019B00030F61 /* SetUpLocationDrivenGeotriggersView.swift */ = {isa = PBXFileReference; fileEncoding = 4; lastKnownFileType = sourcecode.swift; path = SetUpLocationDrivenGeotriggersView.swift; sourceTree = "<group>"; };
		D769DF322BEC1A1C0062AE95 /* EditGeodatabaseWithTransactionsView.Model.swift */ = {isa = PBXFileReference; fileEncoding = 4; lastKnownFileType = sourcecode.swift; path = EditGeodatabaseWithTransactionsView.Model.swift; sourceTree = "<group>"; };
		D76CE8D52BFD7047009A8686 /* SetReferenceScaleView.swift */ = {isa = PBXFileReference; fileEncoding = 4; lastKnownFileType = sourcecode.swift; path = SetReferenceScaleView.swift; sourceTree = "<group>"; };
		D76EE6062AF9AFE100DA0325 /* FindRouteAroundBarriersView.Model.swift */ = {isa = PBXFileReference; fileEncoding = 4; lastKnownFileType = sourcecode.swift; path = FindRouteAroundBarriersView.Model.swift; sourceTree = "<group>"; };
		D7705D552AFC244E00CC0335 /* FindClosestFacilityToMultiplePointsView.swift */ = {isa = PBXFileReference; fileEncoding = 4; lastKnownFileType = sourcecode.swift; path = FindClosestFacilityToMultiplePointsView.swift; sourceTree = "<group>"; };
		D7705D612AFC570700CC0335 /* FindClosestFacilityFromPointView.swift */ = {isa = PBXFileReference; fileEncoding = 4; lastKnownFileType = sourcecode.swift; path = FindClosestFacilityFromPointView.swift; sourceTree = "<group>"; };
		D771D0C22CD55211004C13CB /* ApplyRasterRenderingRuleView.swift */ = {isa = PBXFileReference; lastKnownFileType = sourcecode.swift; path = ApplyRasterRenderingRuleView.swift; sourceTree = "<group>"; };
		D7749AD52AF08BF50086632F /* FindRouteInTransportNetworkView.Model.swift */ = {isa = PBXFileReference; fileEncoding = 4; lastKnownFileType = sourcecode.swift; path = FindRouteInTransportNetworkView.Model.swift; sourceTree = "<group>"; };
		D77570BF2A2942F800F490CD /* AnimateImagesWithImageOverlayView.swift */ = {isa = PBXFileReference; fileEncoding = 4; lastKnownFileType = sourcecode.swift; path = AnimateImagesWithImageOverlayView.swift; sourceTree = "<group>"; };
		D77572AD2A295DDD00F490CD /* PacificSouthWest2 */ = {isa = PBXFileReference; lastKnownFileType = folder; path = PacificSouthWest2; sourceTree = "<group>"; };
		D77688102B69826B007C3860 /* ListSpatialReferenceTransformationsView.swift */ = {isa = PBXFileReference; fileEncoding = 4; lastKnownFileType = sourcecode.swift; path = ListSpatialReferenceTransformationsView.swift; sourceTree = "<group>"; };
		D7781D482B7EB03400E53C51 /* SanDiegoTourPath.json */ = {isa = PBXFileReference; fileEncoding = 4; lastKnownFileType = text.json; path = SanDiegoTourPath.json; sourceTree = "<group>"; };
		D7781D4A2B7ECCB700E53C51 /* NavigateRouteWithReroutingView.Model.swift */ = {isa = PBXFileReference; fileEncoding = 4; lastKnownFileType = sourcecode.swift; path = NavigateRouteWithReroutingView.Model.swift; sourceTree = "<group>"; };
		D77BC5362B59A2D3007B49B6 /* StylePointWithDistanceCompositeSceneSymbolView.swift */ = {isa = PBXFileReference; fileEncoding = 4; lastKnownFileType = sourcecode.swift; path = StylePointWithDistanceCompositeSceneSymbolView.swift; sourceTree = "<group>"; };
		D77D9BFF2BB2438200B38A6C /* AugmentRealityToShowHiddenInfrastructureView.ARSceneView.swift */ = {isa = PBXFileReference; fileEncoding = 4; lastKnownFileType = sourcecode.swift; path = AugmentRealityToShowHiddenInfrastructureView.ARSceneView.swift; sourceTree = "<group>"; };
		D7848ED42CBD85A300F6F546 /* AddPointSceneLayerView.swift */ = {isa = PBXFileReference; lastKnownFileType = sourcecode.swift; path = AddPointSceneLayerView.swift; sourceTree = "<group>"; };
		D7848EFA2CBD986400F6F546 /* AddElevationSourceFromRasterView.swift */ = {isa = PBXFileReference; lastKnownFileType = sourcecode.swift; path = AddElevationSourceFromRasterView.swift; sourceTree = "<group>"; };
		D78666AC2A2161F100C60110 /* FindNearestVertexView.swift */ = {isa = PBXFileReference; fileEncoding = 4; lastKnownFileType = sourcecode.swift; path = FindNearestVertexView.swift; sourceTree = "<group>"; };
		D789AAAC2D66C718007A8E0E /* CreateKMLMultiTrackView.Model.swift */ = {isa = PBXFileReference; lastKnownFileType = sourcecode.swift; path = CreateKMLMultiTrackView.Model.swift; sourceTree = "<group>"; };
		D78FA4932C3C88880079313E /* CreateDynamicBasemapGalleryView.Views.swift */ = {isa = PBXFileReference; lastKnownFileType = sourcecode.swift; path = CreateDynamicBasemapGalleryView.Views.swift; sourceTree = "<group>"; };
		D79482D02C35D872006521CD /* CreateDynamicBasemapGalleryView.swift */ = {isa = PBXFileReference; fileEncoding = 4; lastKnownFileType = sourcecode.swift; path = CreateDynamicBasemapGalleryView.swift; sourceTree = "<group>"; };
		D79EE76D2A4CEA5D005A52AE /* SetUpLocationDrivenGeotriggersView.Model.swift */ = {isa = PBXFileReference; fileEncoding = 4; lastKnownFileType = sourcecode.swift; path = SetUpLocationDrivenGeotriggersView.Model.swift; sourceTree = "<group>"; };
		D7A670D42DADB9630060E327 /* Bundle.swift */ = {isa = PBXFileReference; lastKnownFileType = sourcecode.swift; path = Bundle.swift; sourceTree = "<group>"; };
		D7A670D62DADBC770060E327 /* EnvironmentValues+RequestReviewModel.swift */ = {isa = PBXFileReference; lastKnownFileType = sourcecode.swift; path = "EnvironmentValues+RequestReviewModel.swift"; sourceTree = "<group>"; };
		D7A737DC2BABB9FE00B7C7FC /* AugmentRealityToShowHiddenInfrastructureView.swift */ = {isa = PBXFileReference; fileEncoding = 4; lastKnownFileType = sourcecode.swift; path = AugmentRealityToShowHiddenInfrastructureView.swift; sourceTree = "<group>"; };
		D7A85A022CD5ABF5009DC68A /* QueryWithCQLFiltersView.swift */ = {isa = PBXFileReference; lastKnownFileType = sourcecode.swift; path = QueryWithCQLFiltersView.swift; sourceTree = "<group>"; };
		D7ABA2F82A32579C0021822B /* MeasureDistanceInSceneView.swift */ = {isa = PBXFileReference; fileEncoding = 4; lastKnownFileType = sourcecode.swift; path = MeasureDistanceInSceneView.swift; sourceTree = "<group>"; };
		D7ABA2FE2A32881C0021822B /* ShowViewshedFromGeoelementInSceneView.swift */ = {isa = PBXFileReference; fileEncoding = 4; lastKnownFileType = sourcecode.swift; path = ShowViewshedFromGeoelementInSceneView.swift; sourceTree = "<group>"; };
		D7AE861D2AC39DC50049B626 /* DisplayAnnotationView.swift */ = {isa = PBXFileReference; fileEncoding = 4; lastKnownFileType = sourcecode.swift; path = DisplayAnnotationView.swift; sourceTree = "<group>"; };
		D7B759B22B1FFBE300017FDD /* FavoritesView.swift */ = {isa = PBXFileReference; lastKnownFileType = sourcecode.swift; path = FavoritesView.swift; sourceTree = "<group>"; };
		D7BA38902BFBC476009954F5 /* EditFeaturesWithFeatureLinkedAnnotationView.Model.swift */ = {isa = PBXFileReference; fileEncoding = 4; lastKnownFileType = sourcecode.swift; path = EditFeaturesWithFeatureLinkedAnnotationView.Model.swift; sourceTree = "<group>"; };
		D7BA38932BFBFC0F009954F5 /* QueryRelatedFeaturesView.swift */ = {isa = PBXFileReference; fileEncoding = 4; lastKnownFileType = sourcecode.swift; path = QueryRelatedFeaturesView.swift; sourceTree = "<group>"; };
		D7BB3DD02C5D781800FFCD56 /* SaveTheBay.geodatabase */ = {isa = PBXFileReference; lastKnownFileType = file; path = SaveTheBay.geodatabase; sourceTree = "<group>"; };
		D7BE7E6B2CC19CC3006DDB0C /* AddTiledLayerView.swift */ = {isa = PBXFileReference; lastKnownFileType = sourcecode.swift; path = AddTiledLayerView.swift; sourceTree = "<group>"; };
		D7BEBA9E2CBD9CCA00F882E7 /* MontereyElevation.dt2 */ = {isa = PBXFileReference; lastKnownFileType = text; path = MontereyElevation.dt2; sourceTree = "<group>"; };
		D7BEBABF2CBDC0F800F882E7 /* AddElevationSourceFromTilePackageView.swift */ = {isa = PBXFileReference; lastKnownFileType = sourcecode.swift; path = AddElevationSourceFromTilePackageView.swift; sourceTree = "<group>"; };
		D7BEBAC72CBDC81200F882E7 /* MontereyElevation.tpkx */ = {isa = PBXFileReference; lastKnownFileType = file; path = MontereyElevation.tpkx; sourceTree = "<group>"; };
		D7BEBACE2CBDFE1C00F882E7 /* DisplayAlternateSymbolsAtDifferentScalesView.swift */ = {isa = PBXFileReference; lastKnownFileType = sourcecode.swift; path = DisplayAlternateSymbolsAtDifferentScalesView.swift; sourceTree = "<group>"; };
		D7C16D1A2AC5F95300689E89 /* Animate3DGraphicView.swift */ = {isa = PBXFileReference; fileEncoding = 4; lastKnownFileType = sourcecode.swift; path = Animate3DGraphicView.swift; sourceTree = "<group>"; };
		D7C16D1E2AC5FE8200689E89 /* Pyrenees.csv */ = {isa = PBXFileReference; fileEncoding = 4; lastKnownFileType = text; path = Pyrenees.csv; sourceTree = "<group>"; };
		D7C16D212AC5FE9800689E89 /* GrandCanyon.csv */ = {isa = PBXFileReference; fileEncoding = 4; lastKnownFileType = text; path = GrandCanyon.csv; sourceTree = "<group>"; };
		D7C16D242AC5FEA600689E89 /* Snowdon.csv */ = {isa = PBXFileReference; fileEncoding = 4; lastKnownFileType = text; path = Snowdon.csv; sourceTree = "<group>"; };
		D7C16D272AC5FEB600689E89 /* Hawaii.csv */ = {isa = PBXFileReference; fileEncoding = 4; lastKnownFileType = text; path = Hawaii.csv; sourceTree = "<group>"; };
		D7C3AB472B683291008909B9 /* SetFeatureRequestModeView.swift */ = {isa = PBXFileReference; fileEncoding = 4; lastKnownFileType = sourcecode.swift; path = SetFeatureRequestModeView.swift; sourceTree = "<group>"; };
		D7C5233E2BED9BBF00E8221A /* SanFrancisco.tpkx */ = {isa = PBXFileReference; lastKnownFileType = file; path = SanFrancisco.tpkx; sourceTree = "<group>"; };
		D7C6420B2B4F47E10042B8F7 /* SearchForWebMapView.Model.swift */ = {isa = PBXFileReference; fileEncoding = 4; lastKnownFileType = sourcecode.swift; path = SearchForWebMapView.Model.swift; sourceTree = "<group>"; };
		D7C97B552B75C10C0097CDA1 /* ValidateUtilityNetworkTopologyView.Views.swift */ = {isa = PBXFileReference; fileEncoding = 4; lastKnownFileType = sourcecode.swift; path = ValidateUtilityNetworkTopologyView.Views.swift; sourceTree = "<group>"; };
		D7CC33FD2A31475C00198EDF /* ShowLineOfSightBetweenPointsView.swift */ = {isa = PBXFileReference; fileEncoding = 4; lastKnownFileType = sourcecode.swift; path = ShowLineOfSightBetweenPointsView.swift; sourceTree = "<group>"; };
		D7CDD3852CB86F0A00DE9766 /* AddPointCloudLayerFromFileView.swift */ = {isa = PBXFileReference; lastKnownFileType = sourcecode.swift; path = AddPointCloudLayerFromFileView.swift; sourceTree = "<group>"; };
		D7CDD38D2CB872EA00DE9766 /* sandiego-north-balboa-pointcloud.slpk */ = {isa = PBXFileReference; lastKnownFileType = file; path = "sandiego-north-balboa-pointcloud.slpk"; sourceTree = "<group>"; };
		D7CE9F9A2AE2F575008F7A5F /* streetmap_SD.tpkx */ = {isa = PBXFileReference; lastKnownFileType = file; path = streetmap_SD.tpkx; sourceTree = "<group>"; };
		D7CE9FA22AE2F595008F7A5F /* san-diego-eagle-locator */ = {isa = PBXFileReference; lastKnownFileType = folder; path = "san-diego-eagle-locator"; sourceTree = "<group>"; };
		D7D1F3522ADDBE5D009CE2DA /* philadelphia.mspk */ = {isa = PBXFileReference; lastKnownFileType = file; path = philadelphia.mspk; sourceTree = "<group>"; };
		D7D9FCF22BF2CC8600F972A2 /* FilterByDefinitionExpressionOrDisplayFilterView.swift */ = {isa = PBXFileReference; fileEncoding = 4; lastKnownFileType = sourcecode.swift; path = FilterByDefinitionExpressionOrDisplayFilterView.swift; sourceTree = "<group>"; };
		D7DDF8502AF47C6C004352D9 /* FindRouteAroundBarriersView.swift */ = {isa = PBXFileReference; fileEncoding = 4; lastKnownFileType = sourcecode.swift; path = FindRouteAroundBarriersView.swift; sourceTree = "<group>"; };
		D7DFA0E62CBA0242007C31F2 /* AddMapImageLayerView.swift */ = {isa = PBXFileReference; lastKnownFileType = sourcecode.swift; path = AddMapImageLayerView.swift; sourceTree = "<group>"; };
		D7E440D62A1ECE7D005D74DE /* CreateBuffersAroundPointsView.swift */ = {isa = PBXFileReference; fileEncoding = 4; lastKnownFileType = sourcecode.swift; path = CreateBuffersAroundPointsView.swift; sourceTree = "<group>"; };
		D7E557672A1D768800B9FB09 /* AddWMSLayerView.swift */ = {isa = PBXFileReference; fileEncoding = 4; lastKnownFileType = sourcecode.swift; path = AddWMSLayerView.swift; sourceTree = "<group>"; };
		D7E7D0802AEB39D5003AAD02 /* FindRouteInTransportNetworkView.swift */ = {isa = PBXFileReference; fileEncoding = 4; lastKnownFileType = sourcecode.swift; path = FindRouteInTransportNetworkView.swift; sourceTree = "<group>"; };
		D7E7D0992AEB3C47003AAD02 /* san_diego_offline_routing */ = {isa = PBXFileReference; lastKnownFileType = folder; path = san_diego_offline_routing; sourceTree = "<group>"; };
		D7EAF3592A1C023800D822C4 /* SetMinAndMaxScaleView.swift */ = {isa = PBXFileReference; fileEncoding = 4; lastKnownFileType = sourcecode.swift; path = SetMinAndMaxScaleView.swift; sourceTree = "<group>"; };
		D7ECF5972AB8BE63003FB2BE /* RenderMultilayerSymbolsView.swift */ = {isa = PBXFileReference; fileEncoding = 4; lastKnownFileType = sourcecode.swift; path = RenderMultilayerSymbolsView.swift; sourceTree = "<group>"; };
		D7EF5D742A26A03A00FEBDE5 /* ShowCoordinatesInMultipleFormatsView.swift */ = {isa = PBXFileReference; fileEncoding = 4; lastKnownFileType = sourcecode.swift; path = ShowCoordinatesInMultipleFormatsView.swift; sourceTree = "<group>"; };
		D7F2A0292CD00F1C0008D981 /* ApplyDictionaryRendererToFeatureLayerView.swift */ = {isa = PBXFileReference; lastKnownFileType = sourcecode.swift; path = ApplyDictionaryRendererToFeatureLayerView.swift; sourceTree = "<group>"; };
		D7F8C0362B60564D0072BFA7 /* AddFeaturesWithContingentValuesView.swift */ = {isa = PBXFileReference; fileEncoding = 4; lastKnownFileType = sourcecode.swift; path = AddFeaturesWithContingentValuesView.swift; sourceTree = "<group>"; };
		D7F8C03D2B605AF60072BFA7 /* ContingentValuesBirdNests.geodatabase */ = {isa = PBXFileReference; lastKnownFileType = file; path = ContingentValuesBirdNests.geodatabase; sourceTree = "<group>"; };
		D7F8C0402B605E720072BFA7 /* FillmoreTopographicMap.vtpk */ = {isa = PBXFileReference; lastKnownFileType = file; path = FillmoreTopographicMap.vtpk; sourceTree = "<group>"; };
		D7F8C0422B608F120072BFA7 /* AddFeaturesWithContingentValuesView.AddFeatureView.swift */ = {isa = PBXFileReference; fileEncoding = 4; lastKnownFileType = sourcecode.swift; path = AddFeaturesWithContingentValuesView.AddFeatureView.swift; sourceTree = "<group>"; };
		E000E75F2869E33D005D87C5 /* ClipGeometryView.swift */ = {isa = PBXFileReference; lastKnownFileType = sourcecode.swift; path = ClipGeometryView.swift; sourceTree = "<group>"; };
		E000E762286A0B18005D87C5 /* CutGeometryView.swift */ = {isa = PBXFileReference; lastKnownFileType = sourcecode.swift; path = CutGeometryView.swift; sourceTree = "<group>"; };
		E004A6BD28414332002A1FE6 /* SetViewpointRotationView.swift */ = {isa = PBXFileReference; fileEncoding = 4; lastKnownFileType = sourcecode.swift; path = SetViewpointRotationView.swift; sourceTree = "<group>"; };
		E004A6D828465C70002A1FE6 /* DisplaySceneView.swift */ = {isa = PBXFileReference; fileEncoding = 4; lastKnownFileType = sourcecode.swift; path = DisplaySceneView.swift; sourceTree = "<group>"; };
		E004A6DF28466279002A1FE6 /* ShowCalloutView.swift */ = {isa = PBXFileReference; lastKnownFileType = sourcecode.swift; path = ShowCalloutView.swift; sourceTree = "<group>"; };
		E004A6E52846A61F002A1FE6 /* StyleGraphicsWithSymbolsView.swift */ = {isa = PBXFileReference; lastKnownFileType = sourcecode.swift; path = StyleGraphicsWithSymbolsView.swift; sourceTree = "<group>"; };
		E004A6E828493BCE002A1FE6 /* ShowDeviceLocationView.swift */ = {isa = PBXFileReference; lastKnownFileType = sourcecode.swift; path = ShowDeviceLocationView.swift; sourceTree = "<group>"; };
		E004A6EC2849556E002A1FE6 /* CreatePlanarAndGeodeticBuffersView.swift */ = {isa = PBXFileReference; lastKnownFileType = sourcecode.swift; path = CreatePlanarAndGeodeticBuffersView.swift; sourceTree = "<group>"; };
		E004A6EF284E4B9B002A1FE6 /* DownloadVectorTilesToLocalCacheView.swift */ = {isa = PBXFileReference; lastKnownFileType = sourcecode.swift; path = DownloadVectorTilesToLocalCacheView.swift; sourceTree = "<group>"; };
		E004A6F2284E4FEB002A1FE6 /* ShowResultOfSpatialOperationsView.swift */ = {isa = PBXFileReference; lastKnownFileType = sourcecode.swift; path = ShowResultOfSpatialOperationsView.swift; sourceTree = "<group>"; };
		E004A6F5284FA42A002A1FE6 /* SelectFeaturesInFeatureLayerView.swift */ = {isa = PBXFileReference; lastKnownFileType = sourcecode.swift; path = SelectFeaturesInFeatureLayerView.swift; sourceTree = "<group>"; };
		E041ABBF287CA9F00056009B /* WebView.swift */ = {isa = PBXFileReference; lastKnownFileType = sourcecode.swift; path = WebView.swift; sourceTree = "<group>"; };
		E041ABD6287DB04D0056009B /* SampleInfoView.swift */ = {isa = PBXFileReference; lastKnownFileType = sourcecode.swift; path = SampleInfoView.swift; sourceTree = "<group>"; };
		E041AC15287F54580056009B /* highlight.min.js */ = {isa = PBXFileReference; fileEncoding = 4; lastKnownFileType = sourcecode.javascript; path = highlight.min.js; sourceTree = "<group>"; };
		E041AC1D288076A60056009B /* info.css */ = {isa = PBXFileReference; fileEncoding = 4; lastKnownFileType = text.css; path = info.css; sourceTree = "<group>"; };
		E041AC1F288077B90056009B /* xcode.css */ = {isa = PBXFileReference; fileEncoding = 4; lastKnownFileType = text.css; path = xcode.css; sourceTree = "<group>"; };
		E066DD34285CF3B3004D3D5B /* FindRouteView.swift */ = {isa = PBXFileReference; lastKnownFileType = sourcecode.swift; path = FindRouteView.swift; sourceTree = "<group>"; };
		E066DD372860AB28004D3D5B /* StyleGraphicsWithRendererView.swift */ = {isa = PBXFileReference; lastKnownFileType = sourcecode.swift; path = StyleGraphicsWithRendererView.swift; sourceTree = "<group>"; };
		E066DD3A2860CA08004D3D5B /* ShowResultOfSpatialRelationshipsView.swift */ = {isa = PBXFileReference; lastKnownFileType = sourcecode.swift; path = ShowResultOfSpatialRelationshipsView.swift; sourceTree = "<group>"; };
		E066DD3F28610F55004D3D5B /* AddSceneLayerFromServiceView.swift */ = {isa = PBXFileReference; lastKnownFileType = sourcecode.swift; path = AddSceneLayerFromServiceView.swift; sourceTree = "<group>"; };
		E070A0A2286F3B6000F2B606 /* DownloadPreplannedMapAreaView.swift */ = {isa = PBXFileReference; lastKnownFileType = sourcecode.swift; path = DownloadPreplannedMapAreaView.swift; sourceTree = "<group>"; };
		E088E1562862579D00413100 /* SetSurfacePlacementModeView.swift */ = {isa = PBXFileReference; lastKnownFileType = sourcecode.swift; path = SetSurfacePlacementModeView.swift; sourceTree = "<group>"; };
		E088E1732863B5F800413100 /* GenerateOfflineMapView.swift */ = {isa = PBXFileReference; lastKnownFileType = sourcecode.swift; path = GenerateOfflineMapView.swift; sourceTree = "<group>"; };
		E0D04FF128A5390000747989 /* DownloadPreplannedMapAreaView.Model.swift */ = {isa = PBXFileReference; lastKnownFileType = sourcecode.swift; path = DownloadPreplannedMapAreaView.Model.swift; sourceTree = "<group>"; };
		E0EA0B762866390E00C9621D /* ProjectGeometryView.swift */ = {isa = PBXFileReference; lastKnownFileType = sourcecode.swift; path = ProjectGeometryView.swift; sourceTree = "<group>"; };
		E0FE32E628747778002C6ACA /* BrowseBuildingFloorsView.swift */ = {isa = PBXFileReference; lastKnownFileType = sourcecode.swift; path = BrowseBuildingFloorsView.swift; sourceTree = "<group>"; };
		F111CCC0288B5D5600205358 /* DisplayMapFromMobileMapPackageView.swift */ = {isa = PBXFileReference; lastKnownFileType = sourcecode.swift; path = DisplayMapFromMobileMapPackageView.swift; sourceTree = "<group>"; };
		F111CCC3288B641900205358 /* Yellowstone.mmpk */ = {isa = PBXFileReference; lastKnownFileType = file; path = Yellowstone.mmpk; sourceTree = "<group>"; };
		F1E71BF0289473760064C33F /* AddRasterFromFileView.swift */ = {isa = PBXFileReference; lastKnownFileType = sourcecode.swift; path = AddRasterFromFileView.swift; sourceTree = "<group>"; };
/* End PBXFileReference section */

/* Begin PBXFrameworksBuildPhase section */
		00E5401027F3CCA200CF66D5 /* Frameworks */ = {
			isa = PBXFrameworksBuildPhase;
			buildActionMask = 2147483647;
			files = (
				00C43AED2947DC350099AE34 /* ArcGISToolkit in Frameworks */,
			);
			runOnlyForDeploymentPostprocessing = 0;
		};
/* End PBXFrameworksBuildPhase section */

/* Begin PBXGroup section */
		0000FB6D2BBDB17600845921 /* Add 3D tiles layer */ = {
			isa = PBXGroup;
			children = (
				0000FB6B2BBDB17600845921 /* Add3DTilesLayerView.swift */,
			);
			path = "Add 3D tiles layer";
			sourceTree = "<group>";
		};
		0005580D281872BE00224BC6 /* Views */ = {
			isa = PBXGroup;
			children = (
				00B04272282EC59E0072E1B4 /* AboutView.swift */,
				D70BE5782A5624A80022CA02 /* CategoriesView.swift */,
				00E5400D27F3CCA100CF66D5 /* ContentView.swift */,
				D7B759B22B1FFBE300017FDD /* FavoritesView.swift */,
				000558092817C51E00224BC6 /* SampleDetailView.swift */,
				E041ABD6287DB04D0056009B /* SampleInfoView.swift */,
				00273CF52A82AB8700A7A77D /* SampleLink.swift */,
				D72FE7072CE6DA1900BBC0FE /* SampleMenuButtons.swift */,
				00273CF32A82AB5900A7A77D /* SamplesSearchView.swift */,
				E041ABBF287CA9F00056009B /* WebView.swift */,
			);
			path = Views;
			sourceTree = "<group>";
		};
		000D43152B9918420003D3C2 /* Configure basemap style parameters */ = {
			isa = PBXGroup;
			children = (
				000D43132B9918420003D3C2 /* ConfigureBasemapStyleParametersView.swift */,
			);
			path = "Configure basemap style parameters";
			sourceTree = "<group>";
		};
		00181B442846AD3900654571 /* Extensions */ = {
			isa = PBXGroup;
			children = (
				D7A670D42DADB9630060E327 /* Bundle.swift */,
				D7A670D62DADBC770060E327 /* EnvironmentValues+RequestReviewModel.swift */,
				00181B452846AD7100654571 /* View+ErrorAlert.swift */,
				D7142BC32DB71082004F87B7 /* View+PagePresentation.swift */,
			);
			path = Extensions;
			sourceTree = "<group>";
		};
		002056C22DD7F6C70016B8A9 /* Take screenshot */ = {
			isa = PBXGroup;
			children = (
				002056C42DD7F6CF0016B8A9 /* TakeScreenshotView.swift */,
			);
			path = "Take screenshot";
			sourceTree = "<group>";
		};
		0023DE5029D648FA0098243A /* macOS */ = {
			isa = PBXGroup;
			children = (
				00ACF554293E6C6A0059B2A9 /* Samples.entitlements */,
			);
			path = macOS;
			sourceTree = "<group>";
		};
		003D7C332821EBCC009DDFD2 /* Scripts */ = {
			isa = PBXGroup;
			children = (
				D742B6812D0A5FA100BA944F /* DownloadPortalItemData.swift */,
				003D7C352821EBCC009DDFD2 /* GenerateSampleViewSourceCode.swift */,
				003D7C342821EBCC009DDFD2 /* masquerade */,
			);
			path = Scripts;
			sourceTree = "<group>";
		};
		004421872DB9532400249FEE /* Add feature collection layer from portal item */ = {
			isa = PBXGroup;
			children = (
				004421892DB9532D00249FEE /* AddFeatureCollectionLayerFromPortalItemView.swift */,
			);
			path = "Add feature collection layer from portal item";
			sourceTree = "<group>";
		};
		0044218D2DB961F500249FEE /* Add feature collection layer from query */ = {
			isa = PBXGroup;
			children = (
				0044218F2DB961FE00249FEE /* AddFeatureCollectionLayerFromQueryView.swift */,
			);
			path = "Add feature collection layer from query";
			sourceTree = "<group>";
		};
		0044288C29C90BD500160767 /* Get elevation at point on surface */ = {
			isa = PBXGroup;
			children = (
				0044289129C90C0B00160767 /* GetElevationAtPointOnSurfaceView.swift */,
			);
			path = "Get elevation at point on surface";
			sourceTree = "<group>";
		};
		0044CDD72995C352004618CE /* Show device location history */ = {
			isa = PBXGroup;
			children = (
				0044CDDE2995C39E004618CE /* ShowDeviceLocationHistoryView.swift */,
			);
			path = "Show device location history";
			sourceTree = "<group>";
		};
		004A2B962BED454300C297CE /* 740b663bff5e4198b9b6674af93f638a */ = {
			isa = PBXGroup;
			children = (
				004A2B9C2BED455B00C297CE /* canyonlands */,
			);
			path = 740b663bff5e4198b9b6674af93f638a;
			sourceTree = "<group>";
		};
		004A2BA12BED456500C297CE /* Apply scheduled updates to preplanned map area */ = {
			isa = PBXGroup;
			children = (
				004A2B9E2BED456500C297CE /* ApplyScheduledUpdatesToPreplannedMapAreaView.swift */,
			);
			path = "Apply scheduled updates to preplanned map area";
			sourceTree = "<group>";
		};
		0072C7F12DBAA64C001502CA /* Add feature collection layer from table */ = {
			isa = PBXGroup;
			children = (
				0072C7F32DBAA65B001502CA /* AddFeatureCollectionLayerFromTableView.swift */,
			);
			path = "Add feature collection layer from table";
			sourceTree = "<group>";
		};
		0072C7F72DBABE9A001502CA /* Add integrated mesh layer */ = {
			isa = PBXGroup;
			children = (
				0072C7F92DBABEA9001502CA /* AddIntegratedMeshLayerView.swift */,
			);
			path = "Add integrated mesh layer";
			sourceTree = "<group>";
		};
		0072C7FD2DBAF07A001502CA /* Add items to portal */ = {
			isa = PBXGroup;
			children = (
				0072C7FF2DBAF08B001502CA /* AddItemsToPortalView.swift */,
			);
			path = "Add items to portal";
			sourceTree = "<group>";
		};
		0074ABAF281742420037244A /* Supporting Files */ = {
			isa = PBXGroup;
			children = (
				00181B442846AD3900654571 /* Extensions */,
				0074ABC028174F430037244A /* Models */,
				0005580D281872BE00224BC6 /* Views */,
				E041ABC3287CAFEB0056009B /* Web */,
			);
			path = "Supporting Files";
			sourceTree = "<group>";
		};
		0074ABB228174B830037244A /* Samples */ = {
			isa = PBXGroup;
			children = (
				0000FB6D2BBDB17600845921 /* Add 3D tiles layer */,
				79D84D0C2A815BED00F45262 /* Add custom dynamic entity data source */,
				4D2ADC3E29C26D05003B367F /* Add dynamic entity layer */,
				D7848EFD2CBD986400F6F546 /* Add elevation source from raster */,
				D7BEBAC22CBDC0F800F882E7 /* Add elevation source from tile package */,
				004421872DB9532400249FEE /* Add feature collection layer from portal item */,
				0044218D2DB961F500249FEE /* Add feature collection layer from query */,
				0072C7F12DBAA64C001502CA /* Add feature collection layer from table */,
				10CFF4C82DBAAEE10027F144 /* Add feature layer with time offset */,
				00D4EF7E2863840D00B9CC30 /* Add feature layers */,
				D7F8C0342B60564D0072BFA7 /* Add features with contingent values */,
				0072C7F72DBABE9A001502CA /* Add integrated mesh layer */,
				0072C7FD2DBAF07A001502CA /* Add items to portal */,
				D713C6D42CB990600073AA72 /* Add KML layer */,
				D751B4C72CD3E572005CE750 /* Add KML layer with network links */,
				D7DFA0E92CBA0242007C31F2 /* Add map image layer */,
				D7CDD3882CB86F0A00DE9766 /* Add point cloud layer from file */,
				D7848ED72CBD85A300F6F546 /* Add point scene layer */,
				F19A316128906F0D003B7EF9 /* Add raster from file */,
				955271622C0E6750009B1ED4 /* Add raster from service */,
				00FA4E542DBC1383008A34CF /* Add rasters and feature tables from geopackage */,
				E066DD3E28610F3F004D3D5B /* Add scene layer from service */,
				D7BE7E6E2CC19CC3006DDB0C /* Add tiled layer */,
				D7201CD72CC6B710004BDB7D /* Add tiled layer as basemap */,
				D7201D032CC6D3B5004BDB7D /* Add vector tiled layer from custom style */,
				3E54CF202C66AFA400DD2F18 /* Add web tiled layer */,
				1C38915B2DBC36B000ADFDDC /* Add WFS layer */,
				D7E557602A1D743100B9FB09 /* Add WMS layer */,
				1C29C9622DBAE5D10074028F /* Add WMTS layer */,
				4C8126E32DC0249D006EF7D2 /* Analyze hotspots */,
				1C3B7DC22A5F64FC00907443 /* Analyze network with subnetwork trace */,
				D7C16D172AC5F6C100689E89 /* Animate 3D graphic */,
				D77570BC2A29427200F490CD /* Animate images with image overlay */,
				1C38915F2DC02F0800ADFDDC /* Apply blend renderer to hillshade */,
				10CFF5092DC2EC3E0027F144 /* Apply class breaks renderer to sublayer */,
				4C81273A2DCA9E03006EF7D2 /* Apply colormap renderer to raster */,
				D7F2A02C2CD00F1C0008D981 /* Apply dictionary renderer to feature layer */,
				D70789912CD160FD000DF215 /* Apply dictionary renderer to graphics overlay */,
				1CC755E32DC95625004B346F /* Apply function to raster from file */,
				8810FB572DC94A5600874936 /* Apply function to raster from service */,
				88E52E6D2DC969CF00F48409 /* Apply hillshade renderer to raster */,
				955AFAC52C10FD74009C8FE5 /* Apply mosaic rule to rasters */,
				D771D0C52CD55211004C13CB /* Apply raster rendering rule */,
				00FA4E612DCA72DA008A34CF /* Apply RGB renderer */,
				88C5E0E92DCBC1B20091D271 /* Apply scene property expressions */,
				004A2BA12BED456500C297CE /* Apply scheduled updates to preplanned map area */,
				00FA4E6F2DCBD795008A34CF /* Apply simple renderer to feature layer */,
				00FA4E8A2DCD7233008A34CF /* Apply simple renderer to graphics overlay */,
				4C81275F2DCBED40006EF7D2 /* Apply stretch renderer */,
				4C8126DB2DBBCED7006EF7D2 /* Apply style to WMS layer */,
				88FB70372DCC204800EB76E3 /* Apply symbology to shapefile */,
				D71D9B122DC430F800FF2D5A /* Apply terrain exaggeration */,
				D75362CC2A1E862B00D83028 /* Apply unique value renderer */,
				1C8EC7422BAE2891001A6929 /* Augment reality to collect data */,
				D7084FA42AD771AA00EC7F4F /* Augment reality to fly over scene */,
				1C2538472BABAC7B00337307 /* Augment reality to navigate route */,
				D7A737DF2BABB9FE00B7C7FC /* Augment reality to show hidden infrastructure */,
				D72F27292ADA1E4400F906DA /* Augment reality to show tabletop scene */,
				88FB70D22DCD10A500EB76E3 /* Authenticate with Integrated Windows Authentication */,
				218F35B229C28F4A00502022 /* Authenticate with OAuth */,
				10CFF54D2DD2ABB20027F144 /* Authenticate with PKI certificate */,
				1C293D4F2DCEA74C000B0822 /* Authenticate with token */,
				E0FE32E528747762002C6ACA /* Browse building floors */,
				95E980732C26185000CB8912 /* Browse OGC API feature service */,
<<<<<<< HEAD
				88AF554D2DD7EA8A003F146E /* Browse WMS layers */,
=======
				4C8127692DCED015006EF7D2 /* Browse WFS layers */,
>>>>>>> 97faf81d
				1C9B74D229DB54560038B06F /* Change camera controller */,
				4D2ADC5329C4F612003B367F /* Change map view background */,
				1C0C1C3229D34DAE005C8B24 /* Change viewpoint */,
				E000E75E2869E325005D87C5 /* Clip geometry */,
				000D43152B9918420003D3C2 /* Configure basemap style parameters */,
				D7635FF32B9277DC0044AB97 /* Configure clusters */,
				D74F6C412D0CD51B00D4FB15 /* Configure electronic navigational charts */,
				88F93CBE29C3D4E30006B28E /* Create and edit geometries */,
				79B7B8082A1BF8B300F57C27 /* Create and save KML file */,
				D7E440D12A1ECBC2005D74DE /* Create buffers around points */,
				D7B3C5C02A43B71E001DA4D8 /* Create convex hull around geometries */,
				D744FD132A2112360084A66C /* Create convex hull around points */,
				D79482D32C35D872006521CD /* Create dynamic basemap gallery */,
				D71563E62D5AC2B600D2E948 /* Create KML multi-track */,
				1C19B4EA2A578E46001D2506 /* Create load report */,
				D73FABE82AD4A0370048EC70 /* Create mobile geodatabase */,
				E004A6EB28495538002A1FE6 /* Create planar and geodetic buffers */,
				D71C5F602AAA7854006599FD /* Create symbol styles from web styles */,
				E000E761286A0B07005D87C5 /* Cut geometry */,
				D71099692A27D8880065A1C1 /* Densify and generalize geometry */,
				D7BEBAD12CBDFE1C00F882E7 /* Display alternate symbols at different scales */,
				D7AE861A2AC39D750049B626 /* Display annotation */,
				D7635FEA2B9272CB0044AB97 /* Display clusters */,
				00A7A1422A2FC58300F035F7 /* Display content of utility network container */,
				D7497F382AC4B45300167AD2 /* Display dimensions */,
				0074ABB328174B830037244A /* Display map */,
				F111CCBD288B548400205358 /* Display map from mobile map package */,
				D752D95B2A3BCDD4003EB25E /* Display map from portal item */,
				00B04FB3283EEB830026C882 /* Display overview map */,
				E004A6D528465C70002A1FE6 /* Display scene */,
				D7010EBA2B05616900D43F55 /* Display scene from mobile scene package */,
				D742E48E2B04132B00690098 /* Display web scene from portal item */,
				E070A0A1286F3B3400F2B606 /* Download preplanned map area */,
				E004A6EE284E4B7A002A1FE6 /* Download vector tiles to local cache */,
				D733CA182BED980D00FBDE4C /* Edit and sync features with feature service */,
				9579FCEB2C3360CA00FC8A1D /* Edit feature attachments */,
				D75E5EF02CC049D500252595 /* Edit features using feature forms */,
				D762AF5E2BF6A7B900ECE3C7 /* Edit features with feature-linked annotation */,
				D764B7DE2BE2F89D002E2F92 /* Edit geodatabase with transactions */,
				D73E619D2BDB21F400457932 /* Edit with branch versioning */,
				D7D9FCF52BF2CC8600F972A2 /* Filter by definition expression or display filter */,
				1C26ED122A859525009B7721 /* Filter features in scene */,
				D73FCFF32B02A3AA0006360D /* Find address with reverse geocode */,
				D7705D5F2AFC570700CC0335 /* Find closest facility from point */,
				D7705D542AFC244E00CC0335 /* Find closest facility to multiple points */,
				D78666A92A21616D00C60110 /* Find nearest vertex */,
				E066DD33285CF3A0004D3D5B /* Find route */,
				D7DDF84F2AF47C6C004352D9 /* Find route around barriers */,
				D76000AA2AF19C2300B3084D /* Find route in mobile map package */,
				D7E7D0792AEB39BF003AAD02 /* Find route in transport network */,
				E088E1722863B5E600413100 /* Generate offline map */,
				10B782032BE55C52007EAE6C /* Generate offline map with custom parameters */,
				10D321942BDB1C2E00B39B1B /* Generate offline map with local basemap */,
				D7553CD62AE2DFEC00DC2A70 /* Geocode offline */,
				0044288C29C90BD500160767 /* Get elevation at point on surface */,
				D704AA562AB22B7A00A3BB63 /* Group layers together */,
				102B6A352BFD5AD1009F763C /* Identify features in WMS layer */,
				D731F3BD2AD0D22500A8431E /* Identify graphics */,
				D70082E72ACF8F6C00E0C3C2 /* Identify KML features */,
				D751018A2A2E960300B8FA48 /* Identify layer features */,
				D7464F182ACE0445007FEE88 /* Identify raster cell */,
				D75E5EE52CC0340100252595 /* List contents of KML file */,
				D776880E2B69826B007C3860 /* List spatial reference transformations */,
				D718A1E92B575FD900447087 /* Manage bookmarks */,
				D752D93C2A3914E5003EB25E /* Manage operational layers */,
				D73E61952BDAEE6600457932 /* Match viewpoint of geo views */,
				D7ABA2F52A3256610021822B /* Measure distance in scene */,
				D7352F8D2BD992C40013FFEF /* Monitor changes to draw status */,
				D71371782BD88ECC00EB2F86 /* Monitor changes to layer view state */,
				D752D9422A3A6EB8003EB25E /* Monitor changes to map load status */,
				75DD739029D38B1B0010229D /* Navigate route */,
				D7588F5B2B7D8DAA008B75E2 /* Navigate route with rerouting */,
				D76929F32B4F78340047205E /* Orbit camera around object */,
				D7232EDD2AC1E5410079ABFF /* Play KML tour */,
				E0EA0B75286638FD00C9621D /* Project geometry */,
				3E9F77712C6A609B0022CAB5 /* Query feature count and extent */,
				108EC03F29D25AE1000F35D0 /* Query feature table */,
				D73F06652B5EE73D000B574F /* Query features with Arcade expression */,
				D7BA38962BFBFC0F009954F5 /* Query related features */,
				D7A85A052CD5ABF5009DC68A /* Query with CQL filters */,
				D7ECF5942AB8BDCA003FB2BE /* Render multilayer symbols */,
				1CAB8D402A3CEAB0002AA649 /* Run valve isolation trace */,
				D75F66322B48EABC00434974 /* Search for web map */,
				00CB913628481475005C2C5D /* Search with geocode */,
				E004A6F4284FA3C5002A1FE6 /* Select features in feature layer */,
				954AEDEF2C01332F00265114 /* Select features in scene layer */,
				00B042E3282EDC690072E1B4 /* Set basemap */,
				D7C3AB462B683291008909B9 /* Set feature request mode */,
				3E720F9B2C619ACD00E22A9E /* Set initial viewpoint */,
				D734FA072A183A5A00246D7E /* Set max extent */,
				D7EAF34F2A1C011000D822C4 /* Set min and max scale */,
				D76CE8D62BFD7047009A8686 /* Set reference scale */,
				3EEDE7CC2C5D735E00510104 /* Set spatial reference */,
				95F3A52C2C07F0A600885DED /* Set surface navigation constraint */,
				E088E1552862578800413100 /* Set surface placement mode */,
				D769C20D2A28FF8600030F61 /* Set up location-driven geotriggers */,
				E004A6B928414332002A1FE6 /* Set viewpoint rotation */,
				1C43BC782A43781100509BF8 /* Set visibility of subtype sublayer */,
				E004A6DE2846626A002A1FE6 /* Show callout */,
				D7EF5D712A269E2D00FEBDE5 /* Show coordinates in multiple formats */,
				E004A6E728493BBB002A1FE6 /* Show device location */,
				0044CDD72995C352004618CE /* Show device location history */,
				95F8912A2C46E9F00010EBED /* Show device location using indoor positioning */,
				4D126D6829CA1B6000CFB7A7 /* Show device location with NMEA data sources */,
				D722BD1E2A420D7E002C2087 /* Show extruded features */,
				88129D782DD5034B001599A5 /* Show geodesic path between two points */,
				00ABA94B2BF671FC00C0488C /* Show grid */,
				D751017D2A2E490800B8FA48 /* Show labels on layer */,
				1C293D562DD53523000B0822 /* Show labels on layer in 3D */,
				D7CC33FB2A31475C00198EDF /* Show line of sight between points */,
				D7337C5C2ABD137400A5D865 /* Show mobile map package expiration date */,
				1C42E04129D2396B004FC4BE /* Show popup */,
				1C9B74C429DB43580038B06F /* Show realistic light and shadows */,
				E004A6F1284E4F80002A1FE6 /* Show result of spatial operations */,
				E066DD392860C9EE004D3D5B /* Show result of spatial relationships */,
				95A5721A2C0FDCCE006E8B48 /* Show scale bar */,
				95D2EE102C334D1D00683D53 /* Show service area */,
				88AF55282DD68753003F146E /* Show service areas for multiple facilities */,
				1CAF831A2A20305F000E1E60 /* Show utility associations */,
				D7ABA2FB2A3287C10021822B /* Show viewshed from geoelement in scene */,
				0086F3FC28E3770900974721 /* Show viewshed from point in scene */,
				95DEB9B72C127A97009BEC35 /* Show viewshed from point on map */,
				00E7C15A2BBE1BF000B85D69 /* Snap geometry edits */,
				D71A9DE12D8CC88D00CA03CB /* Snap geometry edits with utility network rules */,
				D75B584D2AAFB2C20038B3B4 /* Style features with custom dictionary */,
				D71C909E2C6C249B0018C63E /* Style geometry types with symbols */,
				E066DD362860AB0B004D3D5B /* Style graphics with renderer */,
				E004A6E42846A609002A1FE6 /* Style graphics with symbols */,
				D77BC5352B59A2D3007B49B6 /* Style point with distance composite scene symbol */,
				D7058B0B2B59E44B000A888A /* Style point with scene symbol */,
				D74C8BFA2ABA5572007C76B8 /* Style symbols from mobile style file */,
				002056C22DD7F6C70016B8A9 /* Take screenshot */,
				7573E81229D6134C00BEED9C /* Trace utility network */,
				D74EA7802B6DADA5008F6C7C /* Validate utility network topology */,
			);
			path = Samples;
			sourceTree = "<group>";
		};
		0074ABB328174B830037244A /* Display map */ = {
			isa = PBXGroup;
			children = (
				0074ABBE28174BCF0037244A /* DisplayMapView.swift */,
			);
			path = "Display map";
			sourceTree = "<group>";
		};
		0074ABC028174F430037244A /* Models */ = {
			isa = PBXGroup;
			children = (
				D72FE7022CE6D05600BBC0FE /* AppFavorites.swift */,
				00CCB8A4285BAF8700BBAB70 /* OnDemandResource.swift */,
				0074ABC128174F430037244A /* Sample.swift */,
			);
			path = Models;
			sourceTree = "<group>";
		};
		0086F3FC28E3770900974721 /* Show viewshed from point in scene */ = {
			isa = PBXGroup;
			children = (
				0042E24228E4BF8F001F33D6 /* ShowViewshedFromPointInSceneView.Model.swift */,
				0086F3FD28E3770900974721 /* ShowViewshedFromPointInSceneView.swift */,
				0042E24428E4F82B001F33D6 /* ShowViewshedFromPointInSceneView.ViewshedSettingsView.swift */,
			);
			path = "Show viewshed from point in scene";
			sourceTree = "<group>";
		};
		00966EE62811F64D009D3DD7 /* iOS */ = {
			isa = PBXGroup;
			children = (
				00E5402A27F775EA00CF66D5 /* Info.plist */,
			);
			path = iOS;
			sourceTree = "<group>";
		};
		00A7A1422A2FC58300F035F7 /* Display content of utility network container */ = {
			isa = PBXGroup;
			children = (
				00A7A1432A2FC58300F035F7 /* DisplayContentOfUtilityNetworkContainerView.swift */,
				00A7A1492A2FC5B700F035F7 /* DisplayContentOfUtilityNetworkContainerView.Model.swift */,
			);
			path = "Display content of utility network container";
			sourceTree = "<group>";
		};
		00ABA94B2BF671FC00C0488C /* Show grid */ = {
			isa = PBXGroup;
			children = (
				00ABA94D2BF6721700C0488C /* ShowGridView.swift */,
			);
			path = "Show grid";
			sourceTree = "<group>";
		};
		00B042E3282EDC690072E1B4 /* Set basemap */ = {
			isa = PBXGroup;
			children = (
				00B042E5282EDC690072E1B4 /* SetBasemapView.swift */,
			);
			path = "Set basemap";
			sourceTree = "<group>";
		};
		00B04FB3283EEB830026C882 /* Display overview map */ = {
			isa = PBXGroup;
			children = (
				00B04FB4283EEBA80026C882 /* DisplayOverviewMapView.swift */,
			);
			path = "Display overview map";
			sourceTree = "<group>";
		};
		00C94A0228B53DCC004E42D9 /* 7c4c679ab06a4df19dc497f577f111bd */ = {
			isa = PBXGroup;
			children = (
				00C94A0C28B53DE1004E42D9 /* raster-file */,
			);
			path = 7c4c679ab06a4df19dc497f577f111bd;
			sourceTree = "<group>";
		};
		00CB913628481475005C2C5D /* Search with geocode */ = {
			isa = PBXGroup;
			children = (
				00CB9137284814A4005C2C5D /* SearchWithGeocodeView.swift */,
			);
			path = "Search with geocode";
			sourceTree = "<group>";
		};
		00CCB8A6285D059300BBAB70 /* Portal Data */ = {
			isa = PBXGroup;
			children = (
				1C293D4C2DCD91BF000B0822 /* 5356dbf91788474493467519e268cf87 */,
				D762DA0D2D94C750001052DD /* 0fd3a39660d54c12b05d5f81f207dffd */,
				D74C8C002ABA6202007C76B8 /* 1bd036f221f54a99abc9e46ff3511cbf */,
				D7781D472B7EB03400E53C51 /* 4caec8c55ea2463982f1af7d9611b8d5 */,
				D7C16D1D2AC5FE8200689E89 /* 5a9b60cee9ba41e79640a06bcdf8084d */,
				00C94A0228B53DCC004E42D9 /* 7c4c679ab06a4df19dc497f577f111bd */,
				D701D7242A37C7E4006FF0C8 /* 07d62a792ab6496d9b772a24efea45d0 */,
				D7D1F3512ADDBE5D009CE2DA /* 7dd2f97bb007466ea939160d0de96a9d */,
				00FA4E7C2DCD5959008A34CF /* 9c802ab0c93a4e45a16311c666fe81c1 */,
				9537AFC82C220ECB000923C5 /* 9d2987a825c646468b3ce7512fb76e2d */,
				00D4EF8328638BF100B9CC30 /* 15a7cbd3af1e47cfa5d2c6b93dc44fc2 */,
				D7CE9F992AE2F575008F7A5F /* 22c3083d4fa74e3e9b25adfc9f8c0496 */,
				D7CDD38E2CB872EA00DE9766 /* 34da965ca51d4c68aa9b3a38edb29e00 */,
				D7BEBAC82CBDC81200F882E7 /* 52ca74b4ba8042b78b3c653696f34a9c */,
				00D4EF8E28638BF100B9CC30 /* 68ec42517cdd439e81b036210483e8e7 */,
				D762AF642BF6A96100ECE3C7 /* 74c0c9fa80f4498c9739cc42531e9948 */,
				D76000B52AF19FC900B3084D /* 260eb6535c824209964cf281766ebe43 */,
				D7C16D202AC5FE9800689E89 /* 290f0c571c394461a8b58b6775d0bd63 */,
				D713C6F62CB9B9A60073AA72 /* 324e4742820e46cfbe5029ff2c32cb1f */,
				1C965C4629DBA879002F8536 /* 681d6f7694644709a7c830ec57a2d72b */,
				004A2B962BED454300C297CE /* 740b663bff5e4198b9b6674af93f638a */,
				D7CE9F9C2AE2F585008F7A5F /* 3424d442ebe54f3cbf34462382d3aebe */,
				D735717F2CB613100046A433 /* 5028bf3513ff4c38b28822d010a4937c */,
				D707899A2CD16324000DF215 /* 8776cfc26eed4485a03de6316826384c */,
				D7C16D232AC5FEA600689E89 /* 12509ffdc684437f8f2656b0129d2c13 */,
				D7BB3DD12C5D781800FFCD56 /* 43809fd639f242fd8045ecbafd61a579 */,
				10D321912BDB187400B39B1B /* 85282f2aaa2844d8935cdb8722e22a93 */,
				D73F8CF22AB1089900CD39DA /* 751138a2e0844e06853522d54103222a */,
				D7BEBA9F2CBD9CCA00F882E7 /* 98092369c4ae4d549bbbd45dba993ebc */,
				D721EEA62ABDFF550040BE46 /* 174150279af74a2ba6f8b87a567f480b */,
				792222DB2A81AA5D00619FFE /* a8a942c228af4fac96baa78ad60f511f */,
				D7464F202ACE0910007FEE88 /* b5f977c78ec74b3a8857ca86d1d9b318 */,
				1C38921E2DC1749700ADFDDC /* b051f5c3e01048f3bf11c59b41507896 */,
				D7F8C03F2B605E720072BFA7 /* b5106355f1634b8996e634c04b6a930a */,
				D70539042CD0122D00F63F4A /* c78b149a1d52414682c86a5feeb13d30 */,
				00D4EF8128638BF100B9CC30 /* cb1b20748a9f4d128dad8a87244e3e37 */,
				4C81274E2DCADC82006EF7D2 /* cc68728b5904403ba637e1f1cd2995ae */,
				4D126D7629CA3B3F00CFB7A7 /* d5bad9f4fee9483791e405880fb466da */,
				88FB703A2DCC211E00EB76E3 /* d98b3e5293834c5f852f13c569930caa */,
				D77572AC2A295DC100F490CD /* d1453556d91e46dea191c20c398b82cd */,
				D75E5EEB2CC0466900252595 /* da301cb122874d5497f8a8f6c81eb36e */,
				D7E7D0862AEB3C36003AAD02 /* df193653ed39449195af0c9725701dca */,
				D70539082CD0122D00F63F4A /* e0d41b4b409a49a5a7ba11939d8535dc */,
				F111CCC2288B63DB00205358 /* e1f3a7254cb845b09450f54937c16061 */,
				D7C5233F2BED9BBF00E8221A /* e4a398afe9a945f3b0f4dca1e4faccb5 */,
				D7F8C03C2B605AF60072BFA7 /* e12b54ea799f4606a2712157cf9f6e41 */,
				D7C16D262AC5FEB600689E89 /* e87c154fb9c2487f999143df5b08e9b1 */,
				D7201D2A2CC6D829004BDB7D /* f4b742a57af344988b02227e2824ca5f */,
				D7497F3E2AC4BA4100167AD2 /* f5ff6f5556a945bca87ca513b8729a1e */,
			);
			path = "Portal Data";
			sourceTree = SOURCE_ROOT;
		};
		00D4EF7E2863840D00B9CC30 /* Add feature layers */ = {
			isa = PBXGroup;
			children = (
				00D4EF7F2863842100B9CC30 /* AddFeatureLayersView.swift */,
			);
			path = "Add feature layers";
			sourceTree = "<group>";
		};
		00D4EF8128638BF100B9CC30 /* cb1b20748a9f4d128dad8a87244e3e37 */ = {
			isa = PBXGroup;
			children = (
				00D4EF8228638BF100B9CC30 /* LA_Trails.geodatabase */,
			);
			path = cb1b20748a9f4d128dad8a87244e3e37;
			sourceTree = "<group>";
		};
		00D4EF8328638BF100B9CC30 /* 15a7cbd3af1e47cfa5d2c6b93dc44fc2 */ = {
			isa = PBXGroup;
			children = (
				00D4EFB02863CE6300B9CC30 /* ScottishWildlifeTrust_reserves */,
			);
			path = 15a7cbd3af1e47cfa5d2c6b93dc44fc2;
			sourceTree = "<group>";
		};
		00D4EF8E28638BF100B9CC30 /* 68ec42517cdd439e81b036210483e8e7 */ = {
			isa = PBXGroup;
			children = (
				00D4EF8F28638BF100B9CC30 /* AuroraCO.gpkg */,
			);
			path = 68ec42517cdd439e81b036210483e8e7;
			sourceTree = "<group>";
		};
		00E5400627F3CCA100CF66D5 = {
			isa = PBXGroup;
			children = (
				00966EE62811F64D009D3DD7 /* iOS */,
				0023DE5029D648FA0098243A /* macOS */,
				00CCB8A6285D059300BBAB70 /* Portal Data */,
				00E5401427F3CCA200CF66D5 /* Products */,
				003D7C332821EBCC009DDFD2 /* Scripts */,
				00E5400B27F3CCA100CF66D5 /* Shared */,
			);
			sourceTree = "<group>";
		};
		00E5400B27F3CCA100CF66D5 /* Shared */ = {
			isa = PBXGroup;
			children = (
				0074ABAF281742420037244A /* Supporting Files */,
				0074ABB228174B830037244A /* Samples */,
				00E5400C27F3CCA100CF66D5 /* SamplesApp.swift */,
				00E5400E27F3CCA200CF66D5 /* Assets.xcassets */,
				798C2DA62AFC505600EE7E97 /* PrivacyInfo.xcprivacy */,
				001C6DD827FE585A00D472C2 /* AppSecrets.swift.masque */,
				0074ABCA2817B8DB0037244A /* SamplesApp+Samples.swift.tache */,
			);
			path = Shared;
			sourceTree = "<group>";
		};
		00E5401427F3CCA200CF66D5 /* Products */ = {
			isa = PBXGroup;
			children = (
				00E5401327F3CCA200CF66D5 /* ArcGIS Maps SDK Samples.app */,
			);
			name = Products;
			sourceTree = "<group>";
		};
		00E7C15A2BBE1BF000B85D69 /* Snap geometry edits */ = {
			isa = PBXGroup;
			children = (
				00E7C1592BBE1BF000B85D69 /* SnapGeometryEditsView.swift */,
				00E1D90A2BC0AF97001AEB6A /* SnapGeometryEditsView.SnapSettingsView.swift */,
				00E1D90C2BC0B125001AEB6A /* SnapGeometryEditsView.GeometryEditorModel.swift */,
				00E1D90E2BC0B1E8001AEB6A /* SnapGeometryEditsView.GeometryEditorMenu.swift */,
			);
			path = "Snap geometry edits";
			sourceTree = "<group>";
		};
		00FA4E542DBC1383008A34CF /* Add rasters and feature tables from geopackage */ = {
			isa = PBXGroup;
			children = (
				00FA4E562DBC139B008A34CF /* AddRastersAndFeatureTablesFromGeopackageView.swift */,
			);
			path = "Add rasters and feature tables from geopackage";
			sourceTree = "<group>";
		};
		00FA4E612DCA72DA008A34CF /* Apply RGB renderer */ = {
			isa = PBXGroup;
			children = (
				00FA4E632DCA72E6008A34CF /* ApplyRGBRendererView.swift */,
				00FA4E672DCA87A5008A34CF /* ApplyRGBRendererView.RangeSlider.swift */,
				00FA4E652DCA7386008A34CF /* ApplyRGBRendererView.SettingsView.swift */,
			);
			path = "Apply RGB renderer";
			sourceTree = "<group>";
		};
		00FA4E6F2DCBD795008A34CF /* Apply simple renderer to feature layer */ = {
			isa = PBXGroup;
			children = (
				00FA4E712DCBD7A6008A34CF /* ApplySimpleRendererToFeatureLayerView.swift */,
			);
			path = "Apply simple renderer to feature layer";
			sourceTree = "<group>";
		};
		00FA4E7C2DCD5959008A34CF /* 9c802ab0c93a4e45a16311c666fe81c1 */ = {
			isa = PBXGroup;
			children = (
				00FA4E812DCD5AD0008A34CF /* srtm */,
			);
			path = 9c802ab0c93a4e45a16311c666fe81c1;
			sourceTree = "<group>";
		};
		00FA4E8A2DCD7233008A34CF /* Apply simple renderer to graphics overlay */ = {
			isa = PBXGroup;
			children = (
				00FA4E882DCD7233008A34CF /* ApplySimpleRendererToGraphicsOverlayView.swift */,
			);
			path = "Apply simple renderer to graphics overlay";
			sourceTree = "<group>";
		};
		102B6A352BFD5AD1009F763C /* Identify features in WMS layer */ = {
			isa = PBXGroup;
			children = (
				102B6A362BFD5B55009F763C /* IdentifyFeaturesInWMSLayerView.swift */,
			);
			path = "Identify features in WMS layer";
			sourceTree = "<group>";
		};
		108EC03F29D25AE1000F35D0 /* Query feature table */ = {
			isa = PBXGroup;
			children = (
				108EC04029D25B2C000F35D0 /* QueryFeatureTableView.swift */,
			);
			path = "Query feature table";
			sourceTree = "<group>";
		};
		10B782032BE55C52007EAE6C /* Generate offline map with custom parameters */ = {
			isa = PBXGroup;
			children = (
				10B782042BE55D7E007EAE6C /* GenerateOfflineMapWithCustomParametersView.swift */,
				10B782072BE5A058007EAE6C /* GenerateOfflineMapWithCustomParametersView.CustomParameters.swift */,
				10BD9EB32BF51B4B00ABDBD5 /* GenerateOfflineMapWithCustomParametersView.Model.swift */,
			);
			path = "Generate offline map with custom parameters";
			sourceTree = "<group>";
		};
		10CFF4C82DBAAEE10027F144 /* Add feature layer with time offset */ = {
			isa = PBXGroup;
			children = (
				10CFF4C92DBAAFAC0027F144 /* AddFeatureLayerWithTimeOffsetView.swift */,
			);
			path = "Add feature layer with time offset";
			sourceTree = "<group>";
		};
		10CFF5092DC2EC3E0027F144 /* Apply class breaks renderer to sublayer */ = {
			isa = PBXGroup;
			children = (
				10CFF50A2DC2EC990027F144 /* ApplyClassBreaksRendererToSublayerView.swift */,
			);
			path = "Apply class breaks renderer to sublayer";
			sourceTree = "<group>";
		};
		10CFF54D2DD2ABB20027F144 /* Authenticate with PKI certificate */ = {
			isa = PBXGroup;
			children = (
				10CFF54E2DD2AC300027F144 /* AuthenticateWithPKICertificateView.swift */,
			);
			path = "Authenticate with PKI certificate";
			sourceTree = "<group>";
		};
		10D321912BDB187400B39B1B /* 85282f2aaa2844d8935cdb8722e22a93 */ = {
			isa = PBXGroup;
			children = (
				10D321922BDB187400B39B1B /* naperville_imagery.tpkx */,
			);
			path = 85282f2aaa2844d8935cdb8722e22a93;
			sourceTree = "<group>";
		};
		10D321942BDB1C2E00B39B1B /* Generate offline map with local basemap */ = {
			isa = PBXGroup;
			children = (
				10D321952BDB1CB500B39B1B /* GenerateOfflineMapWithLocalBasemapView.swift */,
			);
			path = "Generate offline map with local basemap";
			sourceTree = "<group>";
		};
		1C0C1C3229D34DAE005C8B24 /* Change viewpoint */ = {
			isa = PBXGroup;
			children = (
				1C0C1C3429D34DAE005C8B24 /* ChangeViewpointView.swift */,
			);
			path = "Change viewpoint";
			sourceTree = "<group>";
		};
		1C19B4EA2A578E46001D2506 /* Create load report */ = {
			isa = PBXGroup;
			children = (
				1C19B4EF2A578E46001D2506 /* CreateLoadReportView.Model.swift */,
				1C19B4ED2A578E46001D2506 /* CreateLoadReportView.swift */,
				1C19B4EB2A578E46001D2506 /* CreateLoadReportView.Views.swift */,
			);
			path = "Create load report";
			sourceTree = "<group>";
		};
		1C2538472BABAC7B00337307 /* Augment reality to navigate route */ = {
			isa = PBXGroup;
			children = (
				1C2538532BABACB100337307 /* AugmentRealityToNavigateRouteView.swift */,
				1C2538522BABACB100337307 /* AugmentRealityToNavigateRouteView.ARSceneView.swift */,
			);
			path = "Augment reality to navigate route";
			sourceTree = "<group>";
		};
		1C26ED122A859525009B7721 /* Filter features in scene */ = {
			isa = PBXGroup;
			children = (
				1C26ED152A859525009B7721 /* FilterFeaturesInSceneView.swift */,
			);
			path = "Filter features in scene";
			sourceTree = "<group>";
		};
		1C293D4C2DCD91BF000B0822 /* 5356dbf91788474493467519e268cf87 */ = {
			isa = PBXGroup;
			children = (
				1C293D4B2DCD91BF000B0822 /* color.json */,
			);
			path = 5356dbf91788474493467519e268cf87;
			sourceTree = "<group>";
		};
		1C293D4F2DCEA74C000B0822 /* Authenticate with token */ = {
			isa = PBXGroup;
			children = (
				1C293D4E2DCEA74C000B0822 /* AuthenticateWithTokenView.swift */,
			);
			path = "Authenticate with token";
			sourceTree = "<group>";
		};
		1C293D562DD53523000B0822 /* Show labels on layer in 3D */ = {
			isa = PBXGroup;
			children = (
				1C293D552DD53523000B0822 /* ShowLabelsOnLayerIn3DView.swift */,
			);
			path = "Show labels on layer in 3D";
			sourceTree = "<group>";
		};
		1C29C9622DBAE5D10074028F /* Add WMTS layer */ = {
			isa = PBXGroup;
			children = (
				1C29C9532DBAE50D0074028F /* AddWMTSLayerView.swift */,
			);
			path = "Add WMTS layer";
			sourceTree = "<group>";
		};
		1C38915B2DBC36B000ADFDDC /* Add WFS layer */ = {
			isa = PBXGroup;
			children = (
				1C38915C2DBC36C700ADFDDC /* AddWFSLayerView.swift */,
			);
			path = "Add WFS layer";
			sourceTree = "<group>";
		};
		1C38915F2DC02F0800ADFDDC /* Apply blend renderer to hillshade */ = {
			isa = PBXGroup;
			children = (
				1C3891602DC02F1100ADFDDC /* ApplyBlendRendererToHillshadeView.swift */,
				1C3892302DC59E5D00ADFDDC /* ApplyBlendRendererToHillshadeView.SettingsView.swift */,
			);
			path = "Apply blend renderer to hillshade";
			sourceTree = "<group>";
		};
		1C38921E2DC1749700ADFDDC /* b051f5c3e01048f3bf11c59b41507896 */ = {
			isa = PBXGroup;
			children = (
				1CC755E02DC5A6A7004B346F /* Shasta_Elevation */,
			);
			path = b051f5c3e01048f3bf11c59b41507896;
			sourceTree = "<group>";
		};
		1C3B7DC22A5F64FC00907443 /* Analyze network with subnetwork trace */ = {
			isa = PBXGroup;
			children = (
				1C3B7DC32A5F64FC00907443 /* AnalyzeNetworkWithSubnetworkTraceView.Model.swift */,
				1C3B7DC62A5F64FC00907443 /* AnalyzeNetworkWithSubnetworkTraceView.swift */,
			);
			path = "Analyze network with subnetwork trace";
			sourceTree = "<group>";
		};
		1C42E04129D2396B004FC4BE /* Show popup */ = {
			isa = PBXGroup;
			children = (
				1C42E04329D2396B004FC4BE /* ShowPopupView.swift */,
			);
			path = "Show popup";
			sourceTree = "<group>";
		};
		1C43BC782A43781100509BF8 /* Set visibility of subtype sublayer */ = {
			isa = PBXGroup;
			children = (
				1C43BC7C2A43781100509BF8 /* SetVisibilityOfSubtypeSublayerView.Model.swift */,
				1C43BC7E2A43781100509BF8 /* SetVisibilityOfSubtypeSublayerView.swift */,
				1C43BC792A43781100509BF8 /* SetVisibilityOfSubtypeSublayerView.Views.swift */,
			);
			path = "Set visibility of subtype sublayer";
			sourceTree = "<group>";
		};
		1C8EC7422BAE2891001A6929 /* Augment reality to collect data */ = {
			isa = PBXGroup;
			children = (
				1C8EC7432BAE2891001A6929 /* AugmentRealityToCollectDataView.swift */,
			);
			path = "Augment reality to collect data";
			sourceTree = "<group>";
		};
		1C965C4629DBA879002F8536 /* 681d6f7694644709a7c830ec57a2d72b */ = {
			isa = PBXGroup;
			children = (
				004FE87029DF5D8700075217 /* Bristol */,
			);
			path = 681d6f7694644709a7c830ec57a2d72b;
			sourceTree = "<group>";
		};
		1C9B74C429DB43580038B06F /* Show realistic light and shadows */ = {
			isa = PBXGroup;
			children = (
				1C9B74C529DB43580038B06F /* ShowRealisticLightAndShadowsView.swift */,
			);
			path = "Show realistic light and shadows";
			sourceTree = "<group>";
		};
		1C9B74D229DB54560038B06F /* Change camera controller */ = {
			isa = PBXGroup;
			children = (
				1C9B74D529DB54560038B06F /* ChangeCameraControllerView.swift */,
			);
			path = "Change camera controller";
			sourceTree = "<group>";
		};
		1CAB8D402A3CEAB0002AA649 /* Run valve isolation trace */ = {
			isa = PBXGroup;
			children = (
				1CAB8D442A3CEAB0002AA649 /* RunValveIsolationTraceView.Model.swift */,
				1CAB8D472A3CEAB0002AA649 /* RunValveIsolationTraceView.swift */,
			);
			path = "Run valve isolation trace";
			sourceTree = "<group>";
		};
		1CAF831A2A20305F000E1E60 /* Show utility associations */ = {
			isa = PBXGroup;
			children = (
				1CAF831B2A20305F000E1E60 /* ShowUtilityAssociationsView.swift */,
			);
			path = "Show utility associations";
			sourceTree = "<group>";
		};
		1CC755E32DC95625004B346F /* Apply function to raster from file */ = {
			isa = PBXGroup;
			children = (
				1CC755E22DC95625004B346F /* ApplyFunctionToRasterFromFileView.swift */,
			);
			path = "Apply function to raster from file";
			sourceTree = "<group>";
		};
		218F35B229C28F4A00502022 /* Authenticate with OAuth */ = {
			isa = PBXGroup;
			children = (
				218F35B329C28F4A00502022 /* AuthenticateWithOAuthView.swift */,
			);
			path = "Authenticate with OAuth";
			sourceTree = "<group>";
		};
		3E54CF202C66AFA400DD2F18 /* Add web tiled layer */ = {
			isa = PBXGroup;
			children = (
				3E54CF212C66AFBE00DD2F18 /* AddWebTiledLayerView.swift */,
			);
			path = "Add web tiled layer";
			sourceTree = "<group>";
		};
		3E720F9B2C619ACD00E22A9E /* Set initial viewpoint */ = {
			isa = PBXGroup;
			children = (
				3E720F9C2C619B1700E22A9E /* SetInitialViewpointView.swift */,
			);
			path = "Set initial viewpoint";
			sourceTree = "<group>";
		};
		3E9F77712C6A609B0022CAB5 /* Query feature count and extent */ = {
			isa = PBXGroup;
			children = (
				3E9F77722C6A60FA0022CAB5 /* QueryFeatureCountAndExtentView.swift */,
			);
			path = "Query feature count and extent";
			sourceTree = "<group>";
		};
		3EEDE7CC2C5D735E00510104 /* Set spatial reference */ = {
			isa = PBXGroup;
			children = (
				3EEDE7CD2C5D73F700510104 /* SetSpatialReferenceView.swift */,
			);
			path = "Set spatial reference";
			sourceTree = "<group>";
		};
		4C8126DB2DBBCED7006EF7D2 /* Apply style to WMS layer */ = {
			isa = PBXGroup;
			children = (
				4C8126DC2DBBCEFE006EF7D2 /* ApplyStyleToWMSLayerView.swift */,
			);
			path = "Apply style to WMS layer";
			sourceTree = "<group>";
		};
		4C8126E32DC0249D006EF7D2 /* Analyze hotspots */ = {
			isa = PBXGroup;
			children = (
				4C8126E62DC02525006EF7D2 /* AnalyzeHotspotsView.swift */,
			);
			path = "Analyze hotspots";
			sourceTree = "<group>";
		};
		4C81273A2DCA9E03006EF7D2 /* Apply colormap renderer to raster */ = {
			isa = PBXGroup;
			children = (
				4C81273D2DCA9E31006EF7D2 /* ApplyColormapRendererToRasterView.swift */,
			);
			path = "Apply colormap renderer to raster";
			sourceTree = "<group>";
		};
		4C81274E2DCADC82006EF7D2 /* cc68728b5904403ba637e1f1cd2995ae */ = {
			isa = PBXGroup;
			children = (
				4C81275C2DCBB72C006EF7D2 /* ShastaBW */,
			);
			path = cc68728b5904403ba637e1f1cd2995ae;
			sourceTree = "<group>";
		};
		4C81275F2DCBED40006EF7D2 /* Apply stretch renderer */ = {
			isa = PBXGroup;
			children = (
				4C8127602DCBED62006EF7D2 /* ApplyStretchRendererView.swift */,
			);
			path = "Apply stretch renderer";
			sourceTree = "<group>";
		};
		4C8127692DCED015006EF7D2 /* Browse WFS layers */ = {
			isa = PBXGroup;
			children = (
				4C81276A2DCED03D006EF7D2 /* BrowseWFSLayersView.swift */,
			);
			path = "Browse WFS layers";
			sourceTree = "<group>";
		};
		4D126D6829CA1B6000CFB7A7 /* Show device location with NMEA data sources */ = {
			isa = PBXGroup;
			children = (
				4D126D6929CA1B6000CFB7A7 /* ShowDeviceLocationWithNMEADataSourcesView.swift */,
				4D126D7D29CA43D200CFB7A7 /* ShowDeviceLocationWithNMEADataSourcesView.Model.swift */,
				4D126D7129CA1E1800CFB7A7 /* FileNMEASentenceReader.swift */,
			);
			path = "Show device location with NMEA data sources";
			sourceTree = "<group>";
		};
		4D126D7629CA3B3F00CFB7A7 /* d5bad9f4fee9483791e405880fb466da */ = {
			isa = PBXGroup;
			children = (
				4D126D7B29CA3E6000CFB7A7 /* Redlands.nmea */,
			);
			path = d5bad9f4fee9483791e405880fb466da;
			sourceTree = "<group>";
		};
		4D2ADC3E29C26D05003B367F /* Add dynamic entity layer */ = {
			isa = PBXGroup;
			children = (
				4D2ADC3F29C26D05003B367F /* AddDynamicEntityLayerView.swift */,
				4D2ADC6629C50BD6003B367F /* AddDynamicEntityLayerView.Model.swift */,
				4D2ADC6829C50C4C003B367F /* AddDynamicEntityLayerView.SettingsView.swift */,
				00F279D52AF418DC00CECAF8 /* AddDynamicEntityLayerView.VehicleCallout.swift */,
			);
			path = "Add dynamic entity layer";
			sourceTree = "<group>";
		};
		4D2ADC5329C4F612003B367F /* Change map view background */ = {
			isa = PBXGroup;
			children = (
				4D2ADC5529C4F612003B367F /* ChangeMapViewBackgroundView.swift */,
				4D2ADC5829C4F612003B367F /* ChangeMapViewBackgroundView.SettingsView.swift */,
				4D2ADC6129C5071C003B367F /* ChangeMapViewBackgroundView.Model.swift */,
			);
			path = "Change map view background";
			sourceTree = "<group>";
		};
		7573E81229D6134C00BEED9C /* Trace utility network */ = {
			isa = PBXGroup;
			children = (
				7573E81329D6134C00BEED9C /* TraceUtilityNetworkView.Model.swift */,
				7573E81529D6134C00BEED9C /* TraceUtilityNetworkView.Enums.swift */,
				7573E81729D6134C00BEED9C /* TraceUtilityNetworkView.Views.swift */,
				7573E81829D6134C00BEED9C /* TraceUtilityNetworkView.swift */,
			);
			path = "Trace utility network";
			sourceTree = "<group>";
		};
		75DD739029D38B1B0010229D /* Navigate route */ = {
			isa = PBXGroup;
			children = (
				75DD739129D38B1B0010229D /* NavigateRouteView.swift */,
			);
			path = "Navigate route";
			sourceTree = "<group>";
		};
		792222DB2A81AA5D00619FFE /* a8a942c228af4fac96baa78ad60f511f */ = {
			isa = PBXGroup;
			children = (
				792222DC2A81AA5D00619FFE /* AIS_MarineCadastre_SelectedVessels_CustomDataSource.jsonl */,
			);
			path = a8a942c228af4fac96baa78ad60f511f;
			sourceTree = "<group>";
		};
		79B7B8082A1BF8B300F57C27 /* Create and save KML file */ = {
			isa = PBXGroup;
			children = (
				79302F842A1ED4E30002336A /* CreateAndSaveKMLView.Model.swift */,
				79B7B8092A1BF8EC00F57C27 /* CreateAndSaveKMLView.swift */,
				79302F862A1ED71B0002336A /* CreateAndSaveKMLView.Views.swift */,
			);
			path = "Create and save KML file";
			sourceTree = "<group>";
		};
		79D84D0C2A815BED00F45262 /* Add custom dynamic entity data source */ = {
			isa = PBXGroup;
			children = (
				79D84D0D2A815C5B00F45262 /* AddCustomDynamicEntityDataSourceView.swift */,
				7900C5F52A83FC3F002D430F /* AddCustomDynamicEntityDataSourceView.Vessel.swift */,
			);
			path = "Add custom dynamic entity data source";
			sourceTree = "<group>";
		};
		8810FB572DC94A5600874936 /* Apply function to raster from service */ = {
			isa = PBXGroup;
			children = (
				8810FB582DC94A6600874936 /* ApplyFunctionToRasterFromServiceView.swift */,
			);
			path = "Apply function to raster from service";
			sourceTree = "<group>";
		};
		88129D782DD5034B001599A5 /* Show geodesic path between two points */ = {
			isa = PBXGroup;
			children = (
				88129D792DD5035A001599A5 /* ShowGeodesicPathBetweenTwoPointsView.swift */,
			);
			path = "Show geodesic path between two points";
			sourceTree = "<group>";
		};
		88AF55282DD68753003F146E /* Show service areas for multiple facilities */ = {
			isa = PBXGroup;
			children = (
				88AF55292DD68767003F146E /* ShowServiceAreasForMultipleFacilitiesView.swift */,
			);
			path = "Show service areas for multiple facilities";
			sourceTree = "<group>";
		};
		88AF554D2DD7EA8A003F146E /* Browse WMS layers */ = {
			isa = PBXGroup;
			children = (
				88AF554E2DD7EAA7003F146E /* BrowseWMSLayersView.swift */,
			);
			path = "Browse WMS layers";
			sourceTree = "<group>";
		};
		88C5E0E92DCBC1B20091D271 /* Apply scene property expressions */ = {
			isa = PBXGroup;
			children = (
				88C5E0EA2DCBC1E20091D271 /* ApplyScenePropertyExpressionsView.swift */,
			);
			path = "Apply scene property expressions";
			sourceTree = "<group>";
		};
		88E52E6D2DC969CF00F48409 /* Apply hillshade renderer to raster */ = {
			isa = PBXGroup;
			children = (
				88E52E6E2DC96C3F00F48409 /* ApplyHillshadeRendererToRasterView.swift */,
				88E52E802DCA703B00F48409 /* ApplyHillshadeRendererToRasterView.SettingsView.swift */,
			);
			path = "Apply hillshade renderer to raster";
			sourceTree = "<group>";
		};
		88F93CBE29C3D4E30006B28E /* Create and edit geometries */ = {
			isa = PBXGroup;
			children = (
				88F93CC029C3D59C0006B28E /* CreateAndEditGeometriesView.swift */,
			);
			path = "Create and edit geometries";
			sourceTree = "<group>";
		};
		88FB70372DCC204800EB76E3 /* Apply symbology to shapefile */ = {
			isa = PBXGroup;
			children = (
				88FB70382DCC207B00EB76E3 /* ApplySymbologyToShapefileView.swift */,
			);
			path = "Apply symbology to shapefile";
			sourceTree = "<group>";
		};
		88FB703A2DCC211E00EB76E3 /* d98b3e5293834c5f852f13c569930caa */ = {
			isa = PBXGroup;
			children = (
				88FB70D02DCC247B00EB76E3 /* Aurora_CO_shp */,
			);
			path = d98b3e5293834c5f852f13c569930caa;
			sourceTree = "<group>";
		};
		88FB70D22DCD10A500EB76E3 /* Authenticate with Integrated Windows Authentication */ = {
			isa = PBXGroup;
			children = (
				88FB70D32DCD10B600EB76E3 /* AuthenticateWithIntegratedWindowsAuthenticationView.swift */,
			);
			path = "Authenticate with Integrated Windows Authentication";
			sourceTree = "<group>";
		};
		9537AFC82C220ECB000923C5 /* 9d2987a825c646468b3ce7512fb76e2d */ = {
			isa = PBXGroup;
			children = (
				9537AFD62C220EF0000923C5 /* ExchangeSetwithoutUpdates */,
			);
			path = 9d2987a825c646468b3ce7512fb76e2d;
			sourceTree = "<group>";
		};
		954AEDEF2C01332F00265114 /* Select features in scene layer */ = {
			isa = PBXGroup;
			children = (
				954AEDED2C01332600265114 /* SelectFeaturesInSceneLayerView.swift */,
			);
			path = "Select features in scene layer";
			sourceTree = "<group>";
		};
		955271622C0E6750009B1ED4 /* Add raster from service */ = {
			isa = PBXGroup;
			children = (
				955271602C0E6749009B1ED4 /* AddRasterFromServiceView.swift */,
			);
			path = "Add raster from service";
			sourceTree = "<group>";
		};
		955AFAC52C10FD74009C8FE5 /* Apply mosaic rule to rasters */ = {
			isa = PBXGroup;
			children = (
				955AFAC32C10FD6F009C8FE5 /* ApplyMosaicRuleToRastersView.swift */,
			);
			path = "Apply mosaic rule to rasters";
			sourceTree = "<group>";
		};
		9579FCEB2C3360CA00FC8A1D /* Edit feature attachments */ = {
			isa = PBXGroup;
			children = (
				9579FCE92C3360BB00FC8A1D /* EditFeatureAttachmentsView.swift */,
				9547085B2C3C719800CA8579 /* EditFeatureAttachmentsView.Model.swift */,
			);
			path = "Edit feature attachments";
			sourceTree = "<group>";
		};
		95A5721A2C0FDCCE006E8B48 /* Show scale bar */ = {
			isa = PBXGroup;
			children = (
				95A572182C0FDCC9006E8B48 /* ShowScaleBarView.swift */,
			);
			path = "Show scale bar";
			sourceTree = "<group>";
		};
		95D2EE102C334D1D00683D53 /* Show service area */ = {
			isa = PBXGroup;
			children = (
				95D2EE0E2C334D1600683D53 /* ShowServiceAreaView.swift */,
			);
			path = "Show service area";
			sourceTree = "<group>";
		};
		95DEB9B72C127A97009BEC35 /* Show viewshed from point on map */ = {
			isa = PBXGroup;
			children = (
				95DEB9B52C127A92009BEC35 /* ShowViewshedFromPointOnMapView.swift */,
			);
			path = "Show viewshed from point on map";
			sourceTree = "<group>";
		};
		95E980732C26185000CB8912 /* Browse OGC API feature service */ = {
			isa = PBXGroup;
			children = (
				95E980702C26183000CB8912 /* BrowseOGCAPIFeatureServiceView.swift */,
			);
			path = "Browse OGC API feature service";
			sourceTree = "<group>";
		};
		95F3A52C2C07F0A600885DED /* Set surface navigation constraint */ = {
			isa = PBXGroup;
			children = (
				95F3A52A2C07F09C00885DED /* SetSurfaceNavigationConstraintView.swift */,
			);
			path = "Set surface navigation constraint";
			sourceTree = "<group>";
		};
		95F8912A2C46E9F00010EBED /* Show device location using indoor positioning */ = {
			isa = PBXGroup;
			children = (
				95F891282C46E9D60010EBED /* ShowDeviceLocationUsingIndoorPositioningView.swift */,
				9503056D2C46ECB70091B32D /* ShowDeviceLocationUsingIndoorPositioningView.Model.swift */,
			);
			path = "Show device location using indoor positioning";
			sourceTree = "<group>";
		};
		D70082E72ACF8F6C00E0C3C2 /* Identify KML features */ = {
			isa = PBXGroup;
			children = (
				D70082EA2ACF900100E0C3C2 /* IdentifyKMLFeaturesView.swift */,
			);
			path = "Identify KML features";
			sourceTree = "<group>";
		};
		D7010EBA2B05616900D43F55 /* Display scene from mobile scene package */ = {
			isa = PBXGroup;
			children = (
				D7010EBC2B05616900D43F55 /* DisplaySceneFromMobileScenePackageView.swift */,
			);
			path = "Display scene from mobile scene package";
			sourceTree = "<group>";
		};
		D701D7242A37C7E4006FF0C8 /* 07d62a792ab6496d9b772a24efea45d0 */ = {
			isa = PBXGroup;
			children = (
				D701D72B2A37C7F7006FF0C8 /* bradley_low_3ds */,
			);
			path = 07d62a792ab6496d9b772a24efea45d0;
			sourceTree = "<group>";
		};
		D704AA562AB22B7A00A3BB63 /* Group layers together */ = {
			isa = PBXGroup;
			children = (
				D704AA592AB22C1A00A3BB63 /* GroupLayersTogetherView.swift */,
				D75C35662AB50338003CD55F /* GroupLayersTogetherView.GroupLayerListView.swift */,
			);
			path = "Group layers together";
			sourceTree = "<group>";
		};
		D70539042CD0122D00F63F4A /* c78b149a1d52414682c86a5feeb13d30 */ = {
			isa = PBXGroup;
			children = (
				D70539032CD0122D00F63F4A /* mil2525d.stylx */,
			);
			path = c78b149a1d52414682c86a5feeb13d30;
			sourceTree = "<group>";
		};
		D70539082CD0122D00F63F4A /* e0d41b4b409a49a5a7ba11939d8535dc */ = {
			isa = PBXGroup;
			children = (
				D705390F2CD0127700F63F4A /* militaryoverlay.geodatabase */,
			);
			path = e0d41b4b409a49a5a7ba11939d8535dc;
			sourceTree = "<group>";
		};
		D7058B0B2B59E44B000A888A /* Style point with scene symbol */ = {
			isa = PBXGroup;
			children = (
				D7058B0D2B59E44B000A888A /* StylePointWithSceneSymbolView.swift */,
			);
			path = "Style point with scene symbol";
			sourceTree = "<group>";
		};
		D70789912CD160FD000DF215 /* Apply dictionary renderer to graphics overlay */ = {
			isa = PBXGroup;
			children = (
				D707898E2CD160FD000DF215 /* ApplyDictionaryRendererToGraphicsOverlayView.swift */,
			);
			path = "Apply dictionary renderer to graphics overlay";
			sourceTree = "<group>";
		};
		D707899A2CD16324000DF215 /* 8776cfc26eed4485a03de6316826384c */ = {
			isa = PBXGroup;
			children = (
				D70789992CD16324000DF215 /* Mil2525DMessages.xml */,
			);
			path = 8776cfc26eed4485a03de6316826384c;
			sourceTree = "<group>";
		};
		D7084FA42AD771AA00EC7F4F /* Augment reality to fly over scene */ = {
			isa = PBXGroup;
			children = (
				D7084FA62AD771AA00EC7F4F /* AugmentRealityToFlyOverSceneView.swift */,
			);
			path = "Augment reality to fly over scene";
			sourceTree = "<group>";
		};
		D71099692A27D8880065A1C1 /* Densify and generalize geometry */ = {
			isa = PBXGroup;
			children = (
				D710996C2A27D9210065A1C1 /* DensifyAndGeneralizeGeometryView.swift */,
				D710996F2A2802FA0065A1C1 /* DensifyAndGeneralizeGeometryView.SettingsView.swift */,
			);
			path = "Densify and generalize geometry";
			sourceTree = "<group>";
		};
		D71371782BD88ECC00EB2F86 /* Monitor changes to layer view state */ = {
			isa = PBXGroup;
			children = (
				D71371752BD88ECC00EB2F86 /* MonitorChangesToLayerViewStateView.swift */,
			);
			path = "Monitor changes to layer view state";
			sourceTree = "<group>";
		};
		D713C6D42CB990600073AA72 /* Add KML layer */ = {
			isa = PBXGroup;
			children = (
				D713C6D12CB990600073AA72 /* AddKMLLayerView.swift */,
			);
			path = "Add KML layer";
			sourceTree = "<group>";
		};
		D713C6F62CB9B9A60073AA72 /* 324e4742820e46cfbe5029ff2c32cb1f */ = {
			isa = PBXGroup;
			children = (
				D713C6F52CB9B9A60073AA72 /* US_State_Capitals.kml */,
			);
			path = 324e4742820e46cfbe5029ff2c32cb1f;
			sourceTree = "<group>";
		};
		D71563E62D5AC2B600D2E948 /* Create KML multi-track */ = {
			isa = PBXGroup;
			children = (
				D71563E32D5AC2B600D2E948 /* CreateKMLMultiTrackView.swift */,
				D789AAAC2D66C718007A8E0E /* CreateKMLMultiTrackView.Model.swift */,
			);
			path = "Create KML multi-track";
			sourceTree = "<group>";
		};
		D718A1E92B575FD900447087 /* Manage bookmarks */ = {
			isa = PBXGroup;
			children = (
				D718A1EA2B575FD900447087 /* ManageBookmarksView.swift */,
			);
			path = "Manage bookmarks";
			sourceTree = "<group>";
		};
		D71A9DE12D8CC88D00CA03CB /* Snap geometry edits with utility network rules */ = {
			isa = PBXGroup;
			children = (
				D71A9DE02D8CC88D00CA03CB /* SnapGeometryEditsWithUtilityNetworkRulesView.swift */,
				D703F04C2D9334AC0077E3A8 /* SnapGeometryEditsWithUtilityNetworkRulesView.Model.swift */,
			);
			path = "Snap geometry edits with utility network rules";
			sourceTree = "<group>";
		};
		D71C5F602AAA7854006599FD /* Create symbol styles from web styles */ = {
			isa = PBXGroup;
			children = (
				D71C5F632AAA7A88006599FD /* CreateSymbolStylesFromWebStylesView.swift */,
			);
			path = "Create symbol styles from web styles";
			sourceTree = "<group>";
		};
		D71C909E2C6C249B0018C63E /* Style geometry types with symbols */ = {
			isa = PBXGroup;
			children = (
				D71C909C2C6C249B0018C63E /* StyleGeometryTypesWithSymbolsView.swift */,
				D71C909D2C6C249B0018C63E /* StyleGeometryTypesWithSymbolsView.Views.swift */,
			);
			path = "Style geometry types with symbols";
			sourceTree = "<group>";
		};
		D71D9B122DC430F800FF2D5A /* Apply terrain exaggeration */ = {
			isa = PBXGroup;
			children = (
				D71D9B0F2DC430F800FF2D5A /* ApplyTerrainExaggerationView.swift */,
			);
			path = "Apply terrain exaggeration";
			sourceTree = "<group>";
		};
		D7201CD72CC6B710004BDB7D /* Add tiled layer as basemap */ = {
			isa = PBXGroup;
			children = (
				D7201CD42CC6B710004BDB7D /* AddTiledLayerAsBasemapView.swift */,
			);
			path = "Add tiled layer as basemap";
			sourceTree = "<group>";
		};
		D7201D032CC6D3B5004BDB7D /* Add vector tiled layer from custom style */ = {
			isa = PBXGroup;
			children = (
				D7201D002CC6D3B5004BDB7D /* AddVectorTiledLayerFromCustomStyleView.swift */,
			);
			path = "Add vector tiled layer from custom style";
			sourceTree = "<group>";
		};
		D7201D2A2CC6D829004BDB7D /* f4b742a57af344988b02227e2824ca5f */ = {
			isa = PBXGroup;
			children = (
				D7201D292CC6D829004BDB7D /* dodge_city.vtpk */,
			);
			path = f4b742a57af344988b02227e2824ca5f;
			sourceTree = "<group>";
		};
		D721EEA62ABDFF550040BE46 /* 174150279af74a2ba6f8b87a567f480b */ = {
			isa = PBXGroup;
			children = (
				D721EEA72ABDFF550040BE46 /* LothianRiversAnno.mmpk */,
			);
			path = 174150279af74a2ba6f8b87a567f480b;
			sourceTree = "<group>";
		};
		D722BD1E2A420D7E002C2087 /* Show extruded features */ = {
			isa = PBXGroup;
			children = (
				D722BD212A420DAD002C2087 /* ShowExtrudedFeaturesView.swift */,
			);
			path = "Show extruded features";
			sourceTree = "<group>";
		};
		D7232EDD2AC1E5410079ABFF /* Play KML tour */ = {
			isa = PBXGroup;
			children = (
				D7232EE02AC1E5AA0079ABFF /* PlayKMLTourView.swift */,
			);
			path = "Play KML tour";
			sourceTree = "<group>";
		};
		D72F27292ADA1E4400F906DA /* Augment reality to show tabletop scene */ = {
			isa = PBXGroup;
			children = (
				D72F272B2ADA1E4400F906DA /* AugmentRealityToShowTabletopSceneView.swift */,
			);
			path = "Augment reality to show tabletop scene";
			sourceTree = "<group>";
		};
		D731F3BD2AD0D22500A8431E /* Identify graphics */ = {
			isa = PBXGroup;
			children = (
				D731F3C02AD0D2AC00A8431E /* IdentifyGraphicsView.swift */,
			);
			path = "Identify graphics";
			sourceTree = "<group>";
		};
		D7337C5C2ABD137400A5D865 /* Show mobile map package expiration date */ = {
			isa = PBXGroup;
			children = (
				D7337C5F2ABD142D00A5D865 /* ShowMobileMapPackageExpirationDateView.swift */,
			);
			path = "Show mobile map package expiration date";
			sourceTree = "<group>";
		};
		D733CA182BED980D00FBDE4C /* Edit and sync features with feature service */ = {
			isa = PBXGroup;
			children = (
				D733CA152BED980D00FBDE4C /* EditAndSyncFeaturesWithFeatureServiceView.swift */,
				D74ECD0C2BEEAE2F007C0FA6 /* EditAndSyncFeaturesWithFeatureServiceView.Model.swift */,
			);
			path = "Edit and sync features with feature service";
			sourceTree = "<group>";
		};
		D734FA072A183A5A00246D7E /* Set max extent */ = {
			isa = PBXGroup;
			children = (
				D734FA092A183A5B00246D7E /* SetMaxExtentView.swift */,
			);
			path = "Set max extent";
			sourceTree = "<group>";
		};
		D7352F8D2BD992C40013FFEF /* Monitor changes to draw status */ = {
			isa = PBXGroup;
			children = (
				D7352F8A2BD992C40013FFEF /* MonitorChangesToDrawStatusView.swift */,
			);
			path = "Monitor changes to draw status";
			sourceTree = "<group>";
		};
		D735717F2CB613100046A433 /* 5028bf3513ff4c38b28822d010a4937c */ = {
			isa = PBXGroup;
			children = (
				D73571D62CB6131E0046A433 /* hydrography */,
			);
			path = 5028bf3513ff4c38b28822d010a4937c;
			sourceTree = "<group>";
		};
		D73E61952BDAEE6600457932 /* Match viewpoint of geo views */ = {
			isa = PBXGroup;
			children = (
				D73E61922BDAEE6600457932 /* MatchViewpointOfGeoViewsView.swift */,
			);
			path = "Match viewpoint of geo views";
			sourceTree = "<group>";
		};
		D73E619D2BDB21F400457932 /* Edit with branch versioning */ = {
			isa = PBXGroup;
			children = (
				D73E619A2BDB21F400457932 /* EditWithBranchVersioningView.swift */,
				D7114A0C2BDC6A3300FA68CA /* EditWithBranchVersioningView.Model.swift */,
				D7044B952BE18D73000F2C43 /* EditWithBranchVersioningView.Views.swift */,
			);
			path = "Edit with branch versioning";
			sourceTree = "<group>";
		};
		D73F06652B5EE73D000B574F /* Query features with Arcade expression */ = {
			isa = PBXGroup;
			children = (
				D73F06662B5EE73D000B574F /* QueryFeaturesWithArcadeExpressionView.swift */,
			);
			path = "Query features with Arcade expression";
			sourceTree = "<group>";
		};
		D73F8CF22AB1089900CD39DA /* 751138a2e0844e06853522d54103222a */ = {
			isa = PBXGroup;
			children = (
				D73F8CF32AB1089900CD39DA /* Restaurant.stylx */,
			);
			path = 751138a2e0844e06853522d54103222a;
			sourceTree = "<group>";
		};
		D73FABE82AD4A0370048EC70 /* Create mobile geodatabase */ = {
			isa = PBXGroup;
			children = (
				D71FCB892AD6277E000E517C /* CreateMobileGeodatabaseView.Model.swift */,
				D73FC0FC2AD4A18D0067A19B /* CreateMobileGeodatabaseView.swift */,
			);
			path = "Create mobile geodatabase";
			sourceTree = "<group>";
		};
		D73FCFF32B02A3AA0006360D /* Find address with reverse geocode */ = {
			isa = PBXGroup;
			children = (
				D73FCFF42B02A3AA0006360D /* FindAddressWithReverseGeocodeView.swift */,
			);
			path = "Find address with reverse geocode";
			sourceTree = "<group>";
		};
		D742E48E2B04132B00690098 /* Display web scene from portal item */ = {
			isa = PBXGroup;
			children = (
				D742E48F2B04132B00690098 /* DisplayWebSceneFromPortalItemView.swift */,
			);
			path = "Display web scene from portal item";
			sourceTree = "<group>";
		};
		D744FD132A2112360084A66C /* Create convex hull around points */ = {
			isa = PBXGroup;
			children = (
				D744FD162A2112D90084A66C /* CreateConvexHullAroundPointsView.swift */,
			);
			path = "Create convex hull around points";
			sourceTree = "<group>";
		};
		D7464F182ACE0445007FEE88 /* Identify raster cell */ = {
			isa = PBXGroup;
			children = (
				D7464F1D2ACE04B3007FEE88 /* IdentifyRasterCellView.swift */,
			);
			path = "Identify raster cell";
			sourceTree = "<group>";
		};
		D7464F202ACE0910007FEE88 /* b5f977c78ec74b3a8857ca86d1d9b318 */ = {
			isa = PBXGroup;
			children = (
				D7464F2A2ACE0964007FEE88 /* SA_EVI_8Day_03May20 */,
			);
			path = b5f977c78ec74b3a8857ca86d1d9b318;
			sourceTree = "<group>";
		};
		D7497F382AC4B45300167AD2 /* Display dimensions */ = {
			isa = PBXGroup;
			children = (
				D7497F3B2AC4B4C100167AD2 /* DisplayDimensionsView.swift */,
			);
			path = "Display dimensions";
			sourceTree = "<group>";
		};
		D7497F3E2AC4BA4100167AD2 /* f5ff6f5556a945bca87ca513b8729a1e */ = {
			isa = PBXGroup;
			children = (
				D7497F3F2AC4BA4100167AD2 /* Edinburgh_Pylon_Dimensions.mmpk */,
			);
			path = f5ff6f5556a945bca87ca513b8729a1e;
			sourceTree = "<group>";
		};
		D74C8BFA2ABA5572007C76B8 /* Style symbols from mobile style file */ = {
			isa = PBXGroup;
			children = (
				D7337C592ABCFDB100A5D865 /* StyleSymbolsFromMobileStyleFileView.SymbolOptionsListView.swift */,
				D74C8BFD2ABA5605007C76B8 /* StyleSymbolsFromMobileStyleFileView.swift */,
			);
			path = "Style symbols from mobile style file";
			sourceTree = "<group>";
		};
		D74C8C002ABA6202007C76B8 /* 1bd036f221f54a99abc9e46ff3511cbf */ = {
			isa = PBXGroup;
			children = (
				D74C8C012ABA6202007C76B8 /* emoji-mobile.stylx */,
			);
			path = 1bd036f221f54a99abc9e46ff3511cbf;
			sourceTree = "<group>";
		};
		D74EA7802B6DADA5008F6C7C /* Validate utility network topology */ = {
			isa = PBXGroup;
			children = (
				D74EA7812B6DADA5008F6C7C /* ValidateUtilityNetworkTopologyView.swift */,
				D76495202B74687E0042699E /* ValidateUtilityNetworkTopologyView.Model.swift */,
				D7C97B552B75C10C0097CDA1 /* ValidateUtilityNetworkTopologyView.Views.swift */,
			);
			path = "Validate utility network topology";
			sourceTree = "<group>";
		};
		D74F6C412D0CD51B00D4FB15 /* Configure electronic navigational charts */ = {
			isa = PBXGroup;
			children = (
				D74F6C3E2D0CD51B00D4FB15 /* ConfigureElectronicNavigationalChartsView.swift */,
			);
			path = "Configure electronic navigational charts";
			sourceTree = "<group>";
		};
		D751017D2A2E490800B8FA48 /* Show labels on layer */ = {
			isa = PBXGroup;
			children = (
				D75101802A2E493600B8FA48 /* ShowLabelsOnLayerView.swift */,
			);
			path = "Show labels on layer";
			sourceTree = "<group>";
		};
		D751018A2A2E960300B8FA48 /* Identify layer features */ = {
			isa = PBXGroup;
			children = (
				D751018D2A2E962D00B8FA48 /* IdentifyLayerFeaturesView.swift */,
			);
			path = "Identify layer features";
			sourceTree = "<group>";
		};
		D751B4C72CD3E572005CE750 /* Add KML layer with network links */ = {
			isa = PBXGroup;
			children = (
				D751B4C42CD3E572005CE750 /* AddKMLLayerWithNetworkLinksView.swift */,
			);
			path = "Add KML layer with network links";
			sourceTree = "<group>";
		};
		D752D93C2A3914E5003EB25E /* Manage operational layers */ = {
			isa = PBXGroup;
			children = (
				D752D93F2A39154C003EB25E /* ManageOperationalLayersView.swift */,
			);
			path = "Manage operational layers";
			sourceTree = "<group>";
		};
		D752D9422A3A6EB8003EB25E /* Monitor changes to map load status */ = {
			isa = PBXGroup;
			children = (
				D752D9452A3A6F7F003EB25E /* MonitorChangesToMapLoadStatusView.swift */,
			);
			path = "Monitor changes to map load status";
			sourceTree = "<group>";
		};
		D752D95B2A3BCDD4003EB25E /* Display map from portal item */ = {
			isa = PBXGroup;
			children = (
				D752D95E2A3BCE06003EB25E /* DisplayMapFromPortalItemView.swift */,
			);
			path = "Display map from portal item";
			sourceTree = "<group>";
		};
		D75362CC2A1E862B00D83028 /* Apply unique value renderer */ = {
			isa = PBXGroup;
			children = (
				D75362D12A1E886700D83028 /* ApplyUniqueValueRendererView.swift */,
			);
			path = "Apply unique value renderer";
			sourceTree = "<group>";
		};
		D7553CD62AE2DFEC00DC2A70 /* Geocode offline */ = {
			isa = PBXGroup;
			children = (
				D72C43F22AEB066D00B6157B /* GeocodeOfflineView.Model.swift */,
				D7553CD82AE2DFEC00DC2A70 /* GeocodeOfflineView.swift */,
			);
			path = "Geocode offline";
			sourceTree = "<group>";
		};
		D7588F5B2B7D8DAA008B75E2 /* Navigate route with rerouting */ = {
			isa = PBXGroup;
			children = (
				D7588F5C2B7D8DAA008B75E2 /* NavigateRouteWithReroutingView.swift */,
				D7781D4A2B7ECCB700E53C51 /* NavigateRouteWithReroutingView.Model.swift */,
			);
			path = "Navigate route with rerouting";
			sourceTree = "<group>";
		};
		D75B584D2AAFB2C20038B3B4 /* Style features with custom dictionary */ = {
			isa = PBXGroup;
			children = (
				D75B58502AAFB3030038B3B4 /* StyleFeaturesWithCustomDictionaryView.swift */,
			);
			path = "Style features with custom dictionary";
			sourceTree = "<group>";
		};
		D75E5EE52CC0340100252595 /* List contents of KML file */ = {
			isa = PBXGroup;
			children = (
				D75E5EE22CC0340100252595 /* ListContentsOfKMLFileView.swift */,
			);
			path = "List contents of KML file";
			sourceTree = "<group>";
		};
		D75E5EEB2CC0466900252595 /* da301cb122874d5497f8a8f6c81eb36e */ = {
			isa = PBXGroup;
			children = (
				D75E5EEA2CC0466900252595 /* esri_test_data.kmz */,
			);
			path = da301cb122874d5497f8a8f6c81eb36e;
			sourceTree = "<group>";
		};
		D75E5EF02CC049D500252595 /* Edit features using feature forms */ = {
			isa = PBXGroup;
			children = (
				D75E5EED2CC049D500252595 /* EditFeaturesUsingFeatureFormsView.swift */,
			);
			path = "Edit features using feature forms";
			sourceTree = "<group>";
		};
		D75F66322B48EABC00434974 /* Search for web map */ = {
			isa = PBXGroup;
			children = (
				D75F66332B48EABC00434974 /* SearchForWebMapView.swift */,
				D7C6420B2B4F47E10042B8F7 /* SearchForWebMapView.Model.swift */,
				D71D516D2B51D7B600B2A2BE /* SearchForWebMapView.Views.swift */,
			);
			path = "Search for web map";
			sourceTree = "<group>";
		};
		D76000AA2AF19C2300B3084D /* Find route in mobile map package */ = {
			isa = PBXGroup;
			children = (
				D73723782AF5ADD700846884 /* FindRouteInMobileMapPackageView.MobileMapView.swift */,
				D73723742AF5877500846884 /* FindRouteInMobileMapPackageView.Models.swift */,
				D76000AB2AF19C2300B3084D /* FindRouteInMobileMapPackageView.swift */,
			);
			path = "Find route in mobile map package";
			sourceTree = "<group>";
		};
		D76000B52AF19FC900B3084D /* 260eb6535c824209964cf281766ebe43 */ = {
			isa = PBXGroup;
			children = (
				D76000B62AF19FCA00B3084D /* SanFrancisco.mmpk */,
			);
			path = 260eb6535c824209964cf281766ebe43;
			sourceTree = "<group>";
		};
		D762AF5E2BF6A7B900ECE3C7 /* Edit features with feature-linked annotation */ = {
			isa = PBXGroup;
			children = (
				D762AF5B2BF6A7B900ECE3C7 /* EditFeaturesWithFeatureLinkedAnnotationView.swift */,
				D7BA38902BFBC476009954F5 /* EditFeaturesWithFeatureLinkedAnnotationView.Model.swift */,
			);
			path = "Edit features with feature-linked annotation";
			sourceTree = "<group>";
		};
		D762AF642BF6A96100ECE3C7 /* 74c0c9fa80f4498c9739cc42531e9948 */ = {
			isa = PBXGroup;
			children = (
				D762AF632BF6A96100ECE3C7 /* loudoun_anno.geodatabase */,
			);
			path = 74c0c9fa80f4498c9739cc42531e9948;
			sourceTree = "<group>";
		};
		D762DA0D2D94C750001052DD /* 0fd3a39660d54c12b05d5f81f207dffd */ = {
			isa = PBXGroup;
			children = (
				D762DA0C2D94C750001052DD /* NapervilleGasUtilities.geodatabase */,
			);
			path = 0fd3a39660d54c12b05d5f81f207dffd;
			sourceTree = "<group>";
		};
		D7635FEA2B9272CB0044AB97 /* Display clusters */ = {
			isa = PBXGroup;
			children = (
				D7635FED2B9272CB0044AB97 /* DisplayClustersView.swift */,
			);
			path = "Display clusters";
			sourceTree = "<group>";
		};
		D7635FF32B9277DC0044AB97 /* Configure clusters */ = {
			isa = PBXGroup;
			children = (
				D7635FF82B9277DC0044AB97 /* ConfigureClustersView.swift */,
				D7635FF52B9277DC0044AB97 /* ConfigureClustersView.Model.swift */,
				D7635FF72B9277DC0044AB97 /* ConfigureClustersView.SettingsView.swift */,
			);
			path = "Configure clusters";
			sourceTree = "<group>";
		};
		D764B7DE2BE2F89D002E2F92 /* Edit geodatabase with transactions */ = {
			isa = PBXGroup;
			children = (
				D764B7DB2BE2F89D002E2F92 /* EditGeodatabaseWithTransactionsView.swift */,
				D769DF322BEC1A1C0062AE95 /* EditGeodatabaseWithTransactionsView.Model.swift */,
			);
			path = "Edit geodatabase with transactions";
			sourceTree = "<group>";
		};
		D76929F32B4F78340047205E /* Orbit camera around object */ = {
			isa = PBXGroup;
			children = (
				D76929F52B4F78340047205E /* OrbitCameraAroundObjectView.swift */,
				D718A1E62B570F7500447087 /* OrbitCameraAroundObjectView.Model.swift */,
			);
			path = "Orbit camera around object";
			sourceTree = "<group>";
		};
		D769C20D2A28FF8600030F61 /* Set up location-driven geotriggers */ = {
			isa = PBXGroup;
			children = (
				D769C2112A29019B00030F61 /* SetUpLocationDrivenGeotriggersView.swift */,
				D79EE76D2A4CEA5D005A52AE /* SetUpLocationDrivenGeotriggersView.Model.swift */,
			);
			path = "Set up location-driven geotriggers";
			sourceTree = "<group>";
		};
		D76CE8D62BFD7047009A8686 /* Set reference scale */ = {
			isa = PBXGroup;
			children = (
				D76CE8D52BFD7047009A8686 /* SetReferenceScaleView.swift */,
			);
			path = "Set reference scale";
			sourceTree = "<group>";
		};
		D7705D542AFC244E00CC0335 /* Find closest facility to multiple points */ = {
			isa = PBXGroup;
			children = (
				D7705D552AFC244E00CC0335 /* FindClosestFacilityToMultiplePointsView.swift */,
			);
			path = "Find closest facility to multiple points";
			sourceTree = "<group>";
		};
		D7705D5F2AFC570700CC0335 /* Find closest facility from point */ = {
			isa = PBXGroup;
			children = (
				D7705D612AFC570700CC0335 /* FindClosestFacilityFromPointView.swift */,
			);
			path = "Find closest facility from point";
			sourceTree = "<group>";
		};
		D771D0C52CD55211004C13CB /* Apply raster rendering rule */ = {
			isa = PBXGroup;
			children = (
				D771D0C22CD55211004C13CB /* ApplyRasterRenderingRuleView.swift */,
			);
			path = "Apply raster rendering rule";
			sourceTree = "<group>";
		};
		D77570BC2A29427200F490CD /* Animate images with image overlay */ = {
			isa = PBXGroup;
			children = (
				D77570BF2A2942F800F490CD /* AnimateImagesWithImageOverlayView.swift */,
			);
			path = "Animate images with image overlay";
			sourceTree = "<group>";
		};
		D77572AC2A295DC100F490CD /* d1453556d91e46dea191c20c398b82cd */ = {
			isa = PBXGroup;
			children = (
				D77572AD2A295DDD00F490CD /* PacificSouthWest2 */,
			);
			path = d1453556d91e46dea191c20c398b82cd;
			sourceTree = "<group>";
		};
		D776880E2B69826B007C3860 /* List spatial reference transformations */ = {
			isa = PBXGroup;
			children = (
				D77688102B69826B007C3860 /* ListSpatialReferenceTransformationsView.swift */,
				D757D14A2B6C46E50065F78F /* ListSpatialReferenceTransformationsView.Model.swift */,
			);
			path = "List spatial reference transformations";
			sourceTree = "<group>";
		};
		D7781D472B7EB03400E53C51 /* 4caec8c55ea2463982f1af7d9611b8d5 */ = {
			isa = PBXGroup;
			children = (
				D7781D482B7EB03400E53C51 /* SanDiegoTourPath.json */,
			);
			path = 4caec8c55ea2463982f1af7d9611b8d5;
			sourceTree = "<group>";
		};
		D77BC5352B59A2D3007B49B6 /* Style point with distance composite scene symbol */ = {
			isa = PBXGroup;
			children = (
				D77BC5362B59A2D3007B49B6 /* StylePointWithDistanceCompositeSceneSymbolView.swift */,
			);
			path = "Style point with distance composite scene symbol";
			sourceTree = "<group>";
		};
		D7848ED72CBD85A300F6F546 /* Add point scene layer */ = {
			isa = PBXGroup;
			children = (
				D7848ED42CBD85A300F6F546 /* AddPointSceneLayerView.swift */,
			);
			path = "Add point scene layer";
			sourceTree = "<group>";
		};
		D7848EFD2CBD986400F6F546 /* Add elevation source from raster */ = {
			isa = PBXGroup;
			children = (
				D7848EFA2CBD986400F6F546 /* AddElevationSourceFromRasterView.swift */,
			);
			path = "Add elevation source from raster";
			sourceTree = "<group>";
		};
		D78666A92A21616D00C60110 /* Find nearest vertex */ = {
			isa = PBXGroup;
			children = (
				D78666AC2A2161F100C60110 /* FindNearestVertexView.swift */,
			);
			path = "Find nearest vertex";
			sourceTree = "<group>";
		};
		D79482D32C35D872006521CD /* Create dynamic basemap gallery */ = {
			isa = PBXGroup;
			children = (
				D79482D02C35D872006521CD /* CreateDynamicBasemapGalleryView.swift */,
				D78FA4932C3C88880079313E /* CreateDynamicBasemapGalleryView.Views.swift */,
			);
			path = "Create dynamic basemap gallery";
			sourceTree = "<group>";
		};
		D7A737DF2BABB9FE00B7C7FC /* Augment reality to show hidden infrastructure */ = {
			isa = PBXGroup;
			children = (
				D7A737DC2BABB9FE00B7C7FC /* AugmentRealityToShowHiddenInfrastructureView.swift */,
				D77D9BFF2BB2438200B38A6C /* AugmentRealityToShowHiddenInfrastructureView.ARSceneView.swift */,
			);
			path = "Augment reality to show hidden infrastructure";
			sourceTree = "<group>";
		};
		D7A85A052CD5ABF5009DC68A /* Query with CQL filters */ = {
			isa = PBXGroup;
			children = (
				D7A85A022CD5ABF5009DC68A /* QueryWithCQLFiltersView.swift */,
			);
			path = "Query with CQL filters";
			sourceTree = "<group>";
		};
		D7ABA2F52A3256610021822B /* Measure distance in scene */ = {
			isa = PBXGroup;
			children = (
				D7ABA2F82A32579C0021822B /* MeasureDistanceInSceneView.swift */,
			);
			path = "Measure distance in scene";
			sourceTree = "<group>";
		};
		D7ABA2FB2A3287C10021822B /* Show viewshed from geoelement in scene */ = {
			isa = PBXGroup;
			children = (
				D7ABA2FE2A32881C0021822B /* ShowViewshedFromGeoelementInSceneView.swift */,
			);
			path = "Show viewshed from geoelement in scene";
			sourceTree = "<group>";
		};
		D7AE861A2AC39D750049B626 /* Display annotation */ = {
			isa = PBXGroup;
			children = (
				D7AE861D2AC39DC50049B626 /* DisplayAnnotationView.swift */,
			);
			path = "Display annotation";
			sourceTree = "<group>";
		};
		D7B3C5C02A43B71E001DA4D8 /* Create convex hull around geometries */ = {
			isa = PBXGroup;
			children = (
				D7634FAE2A43B7AC00F8AEFB /* CreateConvexHullAroundGeometriesView.swift */,
			);
			path = "Create convex hull around geometries";
			sourceTree = "<group>";
		};
		D7BA38962BFBFC0F009954F5 /* Query related features */ = {
			isa = PBXGroup;
			children = (
				D7BA38932BFBFC0F009954F5 /* QueryRelatedFeaturesView.swift */,
			);
			path = "Query related features";
			sourceTree = "<group>";
		};
		D7BB3DD12C5D781800FFCD56 /* 43809fd639f242fd8045ecbafd61a579 */ = {
			isa = PBXGroup;
			children = (
				D7BB3DD02C5D781800FFCD56 /* SaveTheBay.geodatabase */,
			);
			path = 43809fd639f242fd8045ecbafd61a579;
			sourceTree = "<group>";
		};
		D7BE7E6E2CC19CC3006DDB0C /* Add tiled layer */ = {
			isa = PBXGroup;
			children = (
				D7BE7E6B2CC19CC3006DDB0C /* AddTiledLayerView.swift */,
			);
			path = "Add tiled layer";
			sourceTree = "<group>";
		};
		D7BEBA9F2CBD9CCA00F882E7 /* 98092369c4ae4d549bbbd45dba993ebc */ = {
			isa = PBXGroup;
			children = (
				D7BEBA9E2CBD9CCA00F882E7 /* MontereyElevation.dt2 */,
			);
			path = 98092369c4ae4d549bbbd45dba993ebc;
			sourceTree = "<group>";
		};
		D7BEBAC22CBDC0F800F882E7 /* Add elevation source from tile package */ = {
			isa = PBXGroup;
			children = (
				D7BEBABF2CBDC0F800F882E7 /* AddElevationSourceFromTilePackageView.swift */,
			);
			path = "Add elevation source from tile package";
			sourceTree = "<group>";
		};
		D7BEBAC82CBDC81200F882E7 /* 52ca74b4ba8042b78b3c653696f34a9c */ = {
			isa = PBXGroup;
			children = (
				D7BEBAC72CBDC81200F882E7 /* MontereyElevation.tpkx */,
			);
			path = 52ca74b4ba8042b78b3c653696f34a9c;
			sourceTree = "<group>";
		};
		D7BEBAD12CBDFE1C00F882E7 /* Display alternate symbols at different scales */ = {
			isa = PBXGroup;
			children = (
				D7BEBACE2CBDFE1C00F882E7 /* DisplayAlternateSymbolsAtDifferentScalesView.swift */,
			);
			path = "Display alternate symbols at different scales";
			sourceTree = "<group>";
		};
		D7C16D172AC5F6C100689E89 /* Animate 3D graphic */ = {
			isa = PBXGroup;
			children = (
				D7058FB02ACB423C00A40F14 /* Animate3DGraphicView.Model.swift */,
				D7054AE82ACCCB6C007235BA /* Animate3DGraphicView.SettingsView.swift */,
				D7C16D1A2AC5F95300689E89 /* Animate3DGraphicView.swift */,
			);
			path = "Animate 3D graphic";
			sourceTree = "<group>";
		};
		D7C16D1D2AC5FE8200689E89 /* 5a9b60cee9ba41e79640a06bcdf8084d */ = {
			isa = PBXGroup;
			children = (
				D7C16D1E2AC5FE8200689E89 /* Pyrenees.csv */,
			);
			path = 5a9b60cee9ba41e79640a06bcdf8084d;
			sourceTree = "<group>";
		};
		D7C16D202AC5FE9800689E89 /* 290f0c571c394461a8b58b6775d0bd63 */ = {
			isa = PBXGroup;
			children = (
				D7C16D212AC5FE9800689E89 /* GrandCanyon.csv */,
			);
			path = 290f0c571c394461a8b58b6775d0bd63;
			sourceTree = "<group>";
		};
		D7C16D232AC5FEA600689E89 /* 12509ffdc684437f8f2656b0129d2c13 */ = {
			isa = PBXGroup;
			children = (
				D7C16D242AC5FEA600689E89 /* Snowdon.csv */,
			);
			path = 12509ffdc684437f8f2656b0129d2c13;
			sourceTree = "<group>";
		};
		D7C16D262AC5FEB600689E89 /* e87c154fb9c2487f999143df5b08e9b1 */ = {
			isa = PBXGroup;
			children = (
				D7C16D272AC5FEB600689E89 /* Hawaii.csv */,
			);
			path = e87c154fb9c2487f999143df5b08e9b1;
			sourceTree = "<group>";
		};
		D7C3AB462B683291008909B9 /* Set feature request mode */ = {
			isa = PBXGroup;
			children = (
				D7C3AB472B683291008909B9 /* SetFeatureRequestModeView.swift */,
			);
			path = "Set feature request mode";
			sourceTree = "<group>";
		};
		D7C5233F2BED9BBF00E8221A /* e4a398afe9a945f3b0f4dca1e4faccb5 */ = {
			isa = PBXGroup;
			children = (
				D7C5233E2BED9BBF00E8221A /* SanFrancisco.tpkx */,
			);
			path = e4a398afe9a945f3b0f4dca1e4faccb5;
			sourceTree = "<group>";
		};
		D7CC33FB2A31475C00198EDF /* Show line of sight between points */ = {
			isa = PBXGroup;
			children = (
				D7CC33FD2A31475C00198EDF /* ShowLineOfSightBetweenPointsView.swift */,
			);
			path = "Show line of sight between points";
			sourceTree = "<group>";
		};
		D7CDD3882CB86F0A00DE9766 /* Add point cloud layer from file */ = {
			isa = PBXGroup;
			children = (
				D7CDD3852CB86F0A00DE9766 /* AddPointCloudLayerFromFileView.swift */,
			);
			path = "Add point cloud layer from file";
			sourceTree = "<group>";
		};
		D7CDD38E2CB872EA00DE9766 /* 34da965ca51d4c68aa9b3a38edb29e00 */ = {
			isa = PBXGroup;
			children = (
				D7CDD38D2CB872EA00DE9766 /* sandiego-north-balboa-pointcloud.slpk */,
			);
			path = 34da965ca51d4c68aa9b3a38edb29e00;
			sourceTree = "<group>";
		};
		D7CE9F992AE2F575008F7A5F /* 22c3083d4fa74e3e9b25adfc9f8c0496 */ = {
			isa = PBXGroup;
			children = (
				D7CE9F9A2AE2F575008F7A5F /* streetmap_SD.tpkx */,
			);
			path = 22c3083d4fa74e3e9b25adfc9f8c0496;
			sourceTree = "<group>";
		};
		D7CE9F9C2AE2F585008F7A5F /* 3424d442ebe54f3cbf34462382d3aebe */ = {
			isa = PBXGroup;
			children = (
				D7CE9FA22AE2F595008F7A5F /* san-diego-eagle-locator */,
			);
			path = 3424d442ebe54f3cbf34462382d3aebe;
			sourceTree = "<group>";
		};
		D7D1F3512ADDBE5D009CE2DA /* 7dd2f97bb007466ea939160d0de96a9d */ = {
			isa = PBXGroup;
			children = (
				D7D1F3522ADDBE5D009CE2DA /* philadelphia.mspk */,
			);
			path = 7dd2f97bb007466ea939160d0de96a9d;
			sourceTree = "<group>";
		};
		D7D9FCF52BF2CC8600F972A2 /* Filter by definition expression or display filter */ = {
			isa = PBXGroup;
			children = (
				D7D9FCF22BF2CC8600F972A2 /* FilterByDefinitionExpressionOrDisplayFilterView.swift */,
			);
			path = "Filter by definition expression or display filter";
			sourceTree = "<group>";
		};
		D7DDF84F2AF47C6C004352D9 /* Find route around barriers */ = {
			isa = PBXGroup;
			children = (
				D76EE6062AF9AFE100DA0325 /* FindRouteAroundBarriersView.Model.swift */,
				D7DDF8502AF47C6C004352D9 /* FindRouteAroundBarriersView.swift */,
				D73FCFFE2B02C7630006360D /* FindRouteAroundBarriersView.Views.swift */,
			);
			path = "Find route around barriers";
			sourceTree = "<group>";
		};
		D7DFA0E92CBA0242007C31F2 /* Add map image layer */ = {
			isa = PBXGroup;
			children = (
				D7DFA0E62CBA0242007C31F2 /* AddMapImageLayerView.swift */,
			);
			path = "Add map image layer";
			sourceTree = "<group>";
		};
		D7E440D12A1ECBC2005D74DE /* Create buffers around points */ = {
			isa = PBXGroup;
			children = (
				D7E440D62A1ECE7D005D74DE /* CreateBuffersAroundPointsView.swift */,
			);
			path = "Create buffers around points";
			sourceTree = "<group>";
		};
		D7E557602A1D743100B9FB09 /* Add WMS layer */ = {
			isa = PBXGroup;
			children = (
				D7E557672A1D768800B9FB09 /* AddWMSLayerView.swift */,
			);
			path = "Add WMS layer";
			sourceTree = "<group>";
		};
		D7E7D0792AEB39BF003AAD02 /* Find route in transport network */ = {
			isa = PBXGroup;
			children = (
				D7749AD52AF08BF50086632F /* FindRouteInTransportNetworkView.Model.swift */,
				D7E7D0802AEB39D5003AAD02 /* FindRouteInTransportNetworkView.swift */,
			);
			path = "Find route in transport network";
			sourceTree = "<group>";
		};
		D7E7D0862AEB3C36003AAD02 /* df193653ed39449195af0c9725701dca */ = {
			isa = PBXGroup;
			children = (
				D7E7D0992AEB3C47003AAD02 /* san_diego_offline_routing */,
			);
			path = df193653ed39449195af0c9725701dca;
			sourceTree = "<group>";
		};
		D7EAF34F2A1C011000D822C4 /* Set min and max scale */ = {
			isa = PBXGroup;
			children = (
				D7EAF3592A1C023800D822C4 /* SetMinAndMaxScaleView.swift */,
			);
			path = "Set min and max scale";
			sourceTree = "<group>";
		};
		D7ECF5942AB8BDCA003FB2BE /* Render multilayer symbols */ = {
			isa = PBXGroup;
			children = (
				D7ECF5972AB8BE63003FB2BE /* RenderMultilayerSymbolsView.swift */,
			);
			path = "Render multilayer symbols";
			sourceTree = "<group>";
		};
		D7EF5D712A269E2D00FEBDE5 /* Show coordinates in multiple formats */ = {
			isa = PBXGroup;
			children = (
				D7EF5D742A26A03A00FEBDE5 /* ShowCoordinatesInMultipleFormatsView.swift */,
			);
			path = "Show coordinates in multiple formats";
			sourceTree = "<group>";
		};
		D7F2A02C2CD00F1C0008D981 /* Apply dictionary renderer to feature layer */ = {
			isa = PBXGroup;
			children = (
				D7F2A0292CD00F1C0008D981 /* ApplyDictionaryRendererToFeatureLayerView.swift */,
			);
			path = "Apply dictionary renderer to feature layer";
			sourceTree = "<group>";
		};
		D7F8C0342B60564D0072BFA7 /* Add features with contingent values */ = {
			isa = PBXGroup;
			children = (
				D7F8C0362B60564D0072BFA7 /* AddFeaturesWithContingentValuesView.swift */,
				D74F03EF2B609A7D00E83688 /* AddFeaturesWithContingentValuesView.Model.swift */,
				D7F8C0422B608F120072BFA7 /* AddFeaturesWithContingentValuesView.AddFeatureView.swift */,
			);
			path = "Add features with contingent values";
			sourceTree = "<group>";
		};
		D7F8C03C2B605AF60072BFA7 /* e12b54ea799f4606a2712157cf9f6e41 */ = {
			isa = PBXGroup;
			children = (
				D7F8C03D2B605AF60072BFA7 /* ContingentValuesBirdNests.geodatabase */,
			);
			path = e12b54ea799f4606a2712157cf9f6e41;
			sourceTree = "<group>";
		};
		D7F8C03F2B605E720072BFA7 /* b5106355f1634b8996e634c04b6a930a */ = {
			isa = PBXGroup;
			children = (
				D7F8C0402B605E720072BFA7 /* FillmoreTopographicMap.vtpk */,
			);
			path = b5106355f1634b8996e634c04b6a930a;
			sourceTree = "<group>";
		};
		E000E75E2869E325005D87C5 /* Clip geometry */ = {
			isa = PBXGroup;
			children = (
				E000E75F2869E33D005D87C5 /* ClipGeometryView.swift */,
			);
			path = "Clip geometry";
			sourceTree = "<group>";
		};
		E000E761286A0B07005D87C5 /* Cut geometry */ = {
			isa = PBXGroup;
			children = (
				E000E762286A0B18005D87C5 /* CutGeometryView.swift */,
			);
			path = "Cut geometry";
			sourceTree = "<group>";
		};
		E004A6B928414332002A1FE6 /* Set viewpoint rotation */ = {
			isa = PBXGroup;
			children = (
				E004A6BD28414332002A1FE6 /* SetViewpointRotationView.swift */,
			);
			path = "Set viewpoint rotation";
			sourceTree = "<group>";
		};
		E004A6D528465C70002A1FE6 /* Display scene */ = {
			isa = PBXGroup;
			children = (
				E004A6D828465C70002A1FE6 /* DisplaySceneView.swift */,
			);
			path = "Display scene";
			sourceTree = "<group>";
		};
		E004A6DE2846626A002A1FE6 /* Show callout */ = {
			isa = PBXGroup;
			children = (
				E004A6DF28466279002A1FE6 /* ShowCalloutView.swift */,
			);
			path = "Show callout";
			sourceTree = "<group>";
		};
		E004A6E42846A609002A1FE6 /* Style graphics with symbols */ = {
			isa = PBXGroup;
			children = (
				E004A6E52846A61F002A1FE6 /* StyleGraphicsWithSymbolsView.swift */,
			);
			path = "Style graphics with symbols";
			sourceTree = "<group>";
		};
		E004A6E728493BBB002A1FE6 /* Show device location */ = {
			isa = PBXGroup;
			children = (
				E004A6E828493BCE002A1FE6 /* ShowDeviceLocationView.swift */,
			);
			path = "Show device location";
			sourceTree = "<group>";
		};
		E004A6EB28495538002A1FE6 /* Create planar and geodetic buffers */ = {
			isa = PBXGroup;
			children = (
				E004A6EC2849556E002A1FE6 /* CreatePlanarAndGeodeticBuffersView.swift */,
			);
			path = "Create planar and geodetic buffers";
			sourceTree = "<group>";
		};
		E004A6EE284E4B7A002A1FE6 /* Download vector tiles to local cache */ = {
			isa = PBXGroup;
			children = (
				E004A6EF284E4B9B002A1FE6 /* DownloadVectorTilesToLocalCacheView.swift */,
			);
			path = "Download vector tiles to local cache";
			sourceTree = "<group>";
		};
		E004A6F1284E4F80002A1FE6 /* Show result of spatial operations */ = {
			isa = PBXGroup;
			children = (
				E004A6F2284E4FEB002A1FE6 /* ShowResultOfSpatialOperationsView.swift */,
			);
			path = "Show result of spatial operations";
			sourceTree = "<group>";
		};
		E004A6F4284FA3C5002A1FE6 /* Select features in feature layer */ = {
			isa = PBXGroup;
			children = (
				E004A6F5284FA42A002A1FE6 /* SelectFeaturesInFeatureLayerView.swift */,
			);
			path = "Select features in feature layer";
			sourceTree = "<group>";
		};
		E041ABC3287CAFEB0056009B /* Web */ = {
			isa = PBXGroup;
			children = (
				E041AC15287F54580056009B /* highlight.min.js */,
				E041AC1D288076A60056009B /* info.css */,
				E041AC1F288077B90056009B /* xcode.css */,
			);
			path = Web;
			sourceTree = "<group>";
		};
		E066DD33285CF3A0004D3D5B /* Find route */ = {
			isa = PBXGroup;
			children = (
				E066DD34285CF3B3004D3D5B /* FindRouteView.swift */,
			);
			path = "Find route";
			sourceTree = "<group>";
		};
		E066DD362860AB0B004D3D5B /* Style graphics with renderer */ = {
			isa = PBXGroup;
			children = (
				E066DD372860AB28004D3D5B /* StyleGraphicsWithRendererView.swift */,
			);
			path = "Style graphics with renderer";
			sourceTree = "<group>";
		};
		E066DD392860C9EE004D3D5B /* Show result of spatial relationships */ = {
			isa = PBXGroup;
			children = (
				E066DD3A2860CA08004D3D5B /* ShowResultOfSpatialRelationshipsView.swift */,
			);
			path = "Show result of spatial relationships";
			sourceTree = "<group>";
		};
		E066DD3E28610F3F004D3D5B /* Add scene layer from service */ = {
			isa = PBXGroup;
			children = (
				E066DD3F28610F55004D3D5B /* AddSceneLayerFromServiceView.swift */,
			);
			path = "Add scene layer from service";
			sourceTree = "<group>";
		};
		E070A0A1286F3B3400F2B606 /* Download preplanned map area */ = {
			isa = PBXGroup;
			children = (
				883C121429C9136600062FF9 /* DownloadPreplannedMapAreaView.MapPicker.swift */,
				E0D04FF128A5390000747989 /* DownloadPreplannedMapAreaView.Model.swift */,
				E070A0A2286F3B6000F2B606 /* DownloadPreplannedMapAreaView.swift */,
			);
			path = "Download preplanned map area";
			sourceTree = "<group>";
		};
		E088E1552862578800413100 /* Set surface placement mode */ = {
			isa = PBXGroup;
			children = (
				E088E1562862579D00413100 /* SetSurfacePlacementModeView.swift */,
			);
			path = "Set surface placement mode";
			sourceTree = "<group>";
		};
		E088E1722863B5E600413100 /* Generate offline map */ = {
			isa = PBXGroup;
			children = (
				E088E1732863B5F800413100 /* GenerateOfflineMapView.swift */,
			);
			path = "Generate offline map";
			sourceTree = "<group>";
		};
		E0EA0B75286638FD00C9621D /* Project geometry */ = {
			isa = PBXGroup;
			children = (
				E0EA0B762866390E00C9621D /* ProjectGeometryView.swift */,
			);
			path = "Project geometry";
			sourceTree = "<group>";
		};
		E0FE32E528747762002C6ACA /* Browse building floors */ = {
			isa = PBXGroup;
			children = (
				E0FE32E628747778002C6ACA /* BrowseBuildingFloorsView.swift */,
			);
			path = "Browse building floors";
			sourceTree = "<group>";
		};
		F111CCBD288B548400205358 /* Display map from mobile map package */ = {
			isa = PBXGroup;
			children = (
				F111CCC0288B5D5600205358 /* DisplayMapFromMobileMapPackageView.swift */,
			);
			path = "Display map from mobile map package";
			sourceTree = "<group>";
		};
		F111CCC2288B63DB00205358 /* e1f3a7254cb845b09450f54937c16061 */ = {
			isa = PBXGroup;
			children = (
				F111CCC3288B641900205358 /* Yellowstone.mmpk */,
			);
			path = e1f3a7254cb845b09450f54937c16061;
			sourceTree = "<group>";
		};
		F19A316128906F0D003B7EF9 /* Add raster from file */ = {
			isa = PBXGroup;
			children = (
				F1E71BF0289473760064C33F /* AddRasterFromFileView.swift */,
			);
			path = "Add raster from file";
			sourceTree = "<group>";
		};
/* End PBXGroup section */

/* Begin PBXNativeTarget section */
		00E5401227F3CCA200CF66D5 /* Samples */ = {
			isa = PBXNativeTarget;
			buildConfigurationList = 00E5402427F3CCA200CF66D5 /* Build configuration list for PBXNativeTarget "Samples" */;
			buildPhases = (
				001C6DDC27FE5CE800D472C2 /* Create .secrets File If It Does Not Exist */,
				00CCB8A3285BA2FD00BBAB70 /* Download Portal Item Data */,
				00E5402B27F77A5A00CF66D5 /* Lint Sources */,
				00E5400F27F3CCA200CF66D5 /* Sources */,
				00144B5E280634840090DD5D /* Embed Frameworks */,
				00E5401027F3CCA200CF66D5 /* Frameworks */,
				00E5401127F3CCA200CF66D5 /* Resources */,
				0039A4E82885C4E300592C86 /* Copy Source Code Files */,
				0039A4E72885C45200592C86 /* Copy README.md Files For Source Code View */,
			);
			buildRules = (
				0083586F27FE3BCF00192A15 /* PBXBuildRule */,
				0074ABCC2817B8E60037244A /* PBXBuildRule */,
			);
			dependencies = (
			);
			name = Samples;
			packageProductDependencies = (
				00C43AEC2947DC350099AE34 /* ArcGISToolkit */,
			);
			productName = "arcgis-swift-sdk-samples (iOS)";
			productReference = 00E5401327F3CCA200CF66D5 /* ArcGIS Maps SDK Samples.app */;
			productType = "com.apple.product-type.application";
		};
/* End PBXNativeTarget section */

/* Begin PBXProject section */
		00E5400727F3CCA100CF66D5 /* Project object */ = {
			isa = PBXProject;
			attributes = {
				BuildIndependentTargetsInParallel = 1;
				KnownAssetTags = (
					AddCustomDynamicEntityDataSource,
					AddElevationSourceFromRaster,
					AddElevationSourceFromTilePackage,
					AddFeatureLayers,
					AddFeaturesWithContingentValues,
					AddKmlLayer,
					AddPointCloudLayerFromFile,
					AddRasterFromFile,
					AddRastersAndFeatureTablesFromGeopackage,
					AddTiledLayerAsBasemap,
					AddVectorTiledLayerFromCustomStyle,
					Animate3DGraphic,
					AnimateImagesWithImageOverlay,
					ApplyBlendRendererToHillshade,
					ApplyColormapRendererToRaster,
					ApplyDictionaryRendererToFeatureLayer,
					ApplyDictionaryRendererToGraphicsOverlay,
					ApplyFunctionToRasterFromFile,
					ApplyHillshadeRendererToRaster,
					ApplyRgbRenderer,
					ApplyScheduledUpdatesToPreplannedMapArea,
					ApplyStretchRenderer,
					ApplySymbologyToShapefile,
					AugmentRealityToShowTabletopScene,
					ChangeCameraController,
					ConfigureElectronicNavigationalCharts,
					DisplayDimensions,
					DisplayMapFromMobileMapPackage,
					DisplaySceneFromMobileScenePackage,
					EditAndSyncFeaturesWithFeatureService,
					EditFeaturesWithFeatureLinkedAnnotation,
					EditGeodatabaseWithTransactions,
					FindRouteInMobileMapPackage,
					FindRouteInTransportNetwork,
					GenerateOfflineMapWithLocalBasemap,
					GeocodeOffline,
					IdentifyRasterCell,
					ListContentsOfKmlFile,
					NavigateRouteWithRerouting,
					OrbitCameraAroundObject,
					ShowDeviceLocationWithNmeaDataSources,
					ShowMobileMapPackageExpirationDate,
					ShowViewshedFromGeoelementInScene,
					SnapGeometryEditsWithUtilityNetworkRules,
					StyleFeaturesWithCustomDictionary,
					StylePointWithDistanceCompositeSceneSymbol,
					StyleSymbolsFromMobileStyleFile,
				);
				LastSwiftUpdateCheck = 1330;
				LastUpgradeCheck = 1600;
				ORGANIZATIONNAME = Esri;
				TargetAttributes = {
					00E5401227F3CCA200CF66D5 = {
						CreatedOnToolsVersion = 13.3;
					};
				};
			};
			buildConfigurationList = 00E5400A27F3CCA100CF66D5 /* Build configuration list for PBXProject "Samples" */;
			developmentRegion = en;
			hasScannedForEncodings = 0;
			knownRegions = (
				en,
				Base,
			);
			mainGroup = 00E5400627F3CCA100CF66D5;
			packageReferences = (
				00C43AEB2947DC350099AE34 /* XCRemoteSwiftPackageReference "arcgis-maps-sdk-swift-toolkit" */,
			);
			preferredProjectObjectVersion = 77;
			productRefGroup = 00E5401427F3CCA200CF66D5 /* Products */;
			projectDirPath = "";
			projectRoot = "";
			targets = (
				00E5401227F3CCA200CF66D5 /* Samples */,
			);
		};
/* End PBXProject section */

/* Begin PBXResourcesBuildPhase section */
		00E5401127F3CCA200CF66D5 /* Resources */ = {
			isa = PBXResourcesBuildPhase;
			buildActionMask = 2147483647;
			files = (
				1CC755E12DC5A6A7004B346F /* Shasta_Elevation in Resources */,
				D7F8C0412B605E720072BFA7 /* FillmoreTopographicMap.vtpk in Resources */,
				1C293D4D2DCD91BF000B0822 /* color.json in Resources */,
				9537AFD72C220EF0000923C5 /* ExchangeSetwithoutUpdates in Resources */,
				D7F8C03E2B605AF60072BFA7 /* ContingentValuesBirdNests.geodatabase in Resources */,
				E041AC1E288076A60056009B /* info.css in Resources */,
				D7CE9F9B2AE2F575008F7A5F /* streetmap_SD.tpkx in Resources */,
				D721EEA82ABDFF550040BE46 /* LothianRiversAnno.mmpk in Resources */,
				D7C16D1F2AC5FE8200689E89 /* Pyrenees.csv in Resources */,
				E041AC1A287F54580056009B /* highlight.min.js in Resources */,
				D7497F402AC4BA4100167AD2 /* Edinburgh_Pylon_Dimensions.mmpk in Resources */,
				D7C523402BED9BBF00E8221A /* SanFrancisco.tpkx in Resources */,
				00E5402027F3CCA200CF66D5 /* Assets.xcassets in Resources */,
				4D126D7C29CA3E6000CFB7A7 /* Redlands.nmea in Resources */,
				00C94A0D28B53DE1004E42D9 /* raster-file in Resources */,
				D7464F2B2ACE0965007FEE88 /* SA_EVI_8Day_03May20 in Resources */,
				D762DA0E2D94C750001052DD /* NapervilleGasUtilities.geodatabase in Resources */,
				004FE87129DF5D8700075217 /* Bristol in Resources */,
				D713C6F72CB9B9A60073AA72 /* US_State_Capitals.kml in Resources */,
				00FA4E822DCD5AEE008A34CF /* srtm in Resources */,
				D7C16D252AC5FEA600689E89 /* Snowdon.csv in Resources */,
				D73F8CF42AB1089900CD39DA /* Restaurant.stylx in Resources */,
				D7BB3DD22C5D781800FFCD56 /* SaveTheBay.geodatabase in Resources */,
				D707899B2CD16324000DF215 /* Mil2525DMessages.xml in Resources */,
				D74C8C022ABA6202007C76B8 /* emoji-mobile.stylx in Resources */,
				D7CE9FA32AE2F595008F7A5F /* san-diego-eagle-locator in Resources */,
				D70539102CD012BB00F63F4A /* militaryoverlay.geodatabase in Resources */,
				D76000B72AF19FCA00B3084D /* SanFrancisco.mmpk in Resources */,
				D762AF652BF6A96100ECE3C7 /* loudoun_anno.geodatabase in Resources */,
				792222DD2A81AA5D00619FFE /* AIS_MarineCadastre_SelectedVessels_CustomDataSource.jsonl in Resources */,
				E041AC20288077B90056009B /* xcode.css in Resources */,
				00D4EF9028638BF100B9CC30 /* LA_Trails.geodatabase in Resources */,
				D701D72C2A37C7F7006FF0C8 /* bradley_low_3ds in Resources */,
				D7CDD38F2CB872EA00DE9766 /* sandiego-north-balboa-pointcloud.slpk in Resources */,
				00D4EF9A28638BF100B9CC30 /* AuroraCO.gpkg in Resources */,
				88FB70D12DCC248400EB76E3 /* Aurora_CO_shp in Resources */,
				D7C16D282AC5FEB700689E89 /* Hawaii.csv in Resources */,
				D73571D72CB613220046A433 /* hydrography in Resources */,
				D7BEBAC92CBDC81200F882E7 /* MontereyElevation.tpkx in Resources */,
				D7D1F3532ADDBE5D009CE2DA /* philadelphia.mspk in Resources */,
				D7201D2B2CC6D829004BDB7D /* dodge_city.vtpk in Resources */,
				004A2B9D2BED455B00C297CE /* canyonlands in Resources */,
				798C2DA72AFC505600EE7E97 /* PrivacyInfo.xcprivacy in Resources */,
				D7E7D09A2AEB3C47003AAD02 /* san_diego_offline_routing in Resources */,
				F111CCC4288B641900205358 /* Yellowstone.mmpk in Resources */,
				4C81275D2DCBB745006EF7D2 /* ShastaBW in Resources */,
				D705390A2CD0122D00F63F4A /* mil2525d.stylx in Resources */,
				D77572AE2A295DDE00F490CD /* PacificSouthWest2 in Resources */,
				D75E5EEC2CC0466900252595 /* esri_test_data.kmz in Resources */,
				10D321932BDB187400B39B1B /* naperville_imagery.tpkx in Resources */,
				00D4EFB12863CE6300B9CC30 /* ScottishWildlifeTrust_reserves in Resources */,
				D7781D492B7EB03400E53C51 /* SanDiegoTourPath.json in Resources */,
				D7C16D222AC5FE9800689E89 /* GrandCanyon.csv in Resources */,
				D7BEBAA02CBD9CCA00F882E7 /* MontereyElevation.dt2 in Resources */,
			);
			runOnlyForDeploymentPostprocessing = 0;
		};
/* End PBXResourcesBuildPhase section */

/* Begin PBXShellScriptBuildPhase section */
		001C6DDC27FE5CE800D472C2 /* Create .secrets File If It Does Not Exist */ = {
			isa = PBXShellScriptBuildPhase;
			alwaysOutOfDate = 1;
			buildActionMask = 2147483647;
			files = (
			);
			inputFileListPaths = (
			);
			inputPaths = (
			);
			name = "Create .secrets File If It Does Not Exist";
			outputFileListPaths = (
			);
			outputPaths = (
				"$(SRCROOT)/.secrets",
			);
			runOnlyForDeploymentPostprocessing = 0;
			shellPath = /bin/sh;
			shellScript = "if [ ! -e \"$SRCROOT/.secrets\" ]\nthen\n    touch \"$SRCROOT/.secrets\"\nfi\n";
		};
		0039A4E72885C45200592C86 /* Copy README.md Files For Source Code View */ = {
			isa = PBXShellScriptBuildPhase;
			alwaysOutOfDate = 1;
			buildActionMask = 2147483647;
			files = (
			);
			inputFileListPaths = (
			);
			inputPaths = (
			);
			name = "Copy README.md Files For Source Code View";
			outputFileListPaths = (
			);
			outputPaths = (
			);
			runOnlyForDeploymentPostprocessing = 0;
			shellPath = /bin/sh;
			shellScript = "echo $BUILT_PRODUCTS_DIR\n\n# Directory to which the readmes will be copied.\nREADMES_DIR=${BUILT_PRODUCTS_DIR}/${UNLOCALIZED_RESOURCES_FOLDER_PATH}/READMEs\nmkdir -p \"${READMES_DIR}\"\n\n# Root readme for the project to skip.\nDEFAULT_README=$SRCROOT/README.md\n\n# Find all README.md files in the project.\nfind ${SRCROOT} -name \"README.md\" | while read file\ndo\n    # Skip the root readme for project.\n    if [ \"$file\" = \"$DEFAULT_README\" ]\n    then\n        echo $BUILT_PRODUCTS_DIR\n        continue\n    fi\n    \n    # Extract the folder name from the path.\n    FILE_PATH=$(dirname \"$file\")\n    FOLDER_NAME=$(basename \"$FILE_PATH\")\n    \n    cp \"${file}\" \"${READMES_DIR}/${FOLDER_NAME}.md\"\ndone\n";
		};
		00CCB8A3285BA2FD00BBAB70 /* Download Portal Item Data */ = {
			isa = PBXShellScriptBuildPhase;
			alwaysOutOfDate = 1;
			buildActionMask = 2147483647;
			files = (
			);
			inputFileListPaths = (
			);
			inputPaths = (
			);
			name = "Download Portal Item Data";
			outputFileListPaths = (
			);
			outputPaths = (
			);
			runOnlyForDeploymentPostprocessing = 0;
			shellPath = /bin/sh;
			shellScript = "SAMPLES_DIRECTORY=\"${SRCROOT}/Shared/Samples\"\nDOWNLOAD_DIRECTORY=\"${SRCROOT}/Portal Data\"\nxcrun --sdk macosx swift \"${SRCROOT}/Scripts/DownloadPortalItemData.swift\" \"$SAMPLES_DIRECTORY\" \"$DOWNLOAD_DIRECTORY\"\n";
		};
		00E5402B27F77A5A00CF66D5 /* Lint Sources */ = {
			isa = PBXShellScriptBuildPhase;
			alwaysOutOfDate = 1;
			buildActionMask = 2147483647;
			files = (
			);
			inputFileListPaths = (
			);
			inputPaths = (
			);
			name = "Lint Sources";
			outputFileListPaths = (
			);
			outputPaths = (
			);
			runOnlyForDeploymentPostprocessing = 0;
			shellPath = /bin/sh;
			shellScript = "if [[ \"$(uname -m)\" == arm64 ]]; then\n    export PATH=\"/opt/homebrew/bin:$PATH\"\nfi\n\nif which swiftlint > /dev/null; then\n  swiftlint\nelse\n  echo \"warning: SwiftLint not installed, download from https://github.com/realm/SwiftLint\"\nfi\n";
		};
/* End PBXShellScriptBuildPhase section */

/* Begin PBXSourcesBuildPhase section */
		00E5400F27F3CCA200CF66D5 /* Sources */ = {
			isa = PBXSourcesBuildPhase;
			buildActionMask = 2147483647;
			files = (
				95F891292C46E9D60010EBED /* ShowDeviceLocationUsingIndoorPositioningView.swift in Sources */,
				00FA4E8B2DCD7233008A34CF /* ApplySimpleRendererToGraphicsOverlayView.swift in Sources */,
				1C2538562BABACFD00337307 /* AugmentRealityToNavigateRouteView.swift in Sources */,
				1C2538572BABACFD00337307 /* AugmentRealityToNavigateRouteView.ARSceneView.swift in Sources */,
				D72FE7082CE6DA1900BBC0FE /* SampleMenuButtons.swift in Sources */,
				D76929FA2B4F79540047205E /* OrbitCameraAroundObjectView.swift in Sources */,
				D771D0C82CD55211004C13CB /* ApplyRasterRenderingRuleView.swift in Sources */,
				79D84D132A81711A00F45262 /* AddCustomDynamicEntityDataSourceView.swift in Sources */,
				102B6A372BFD5B55009F763C /* IdentifyFeaturesInWMSLayerView.swift in Sources */,
				E000E7602869E33D005D87C5 /* ClipGeometryView.swift in Sources */,
				9503056E2C46ECB70091B32D /* ShowDeviceLocationUsingIndoorPositioningView.Model.swift in Sources */,
				4D2ADC6729C50BD6003B367F /* AddDynamicEntityLayerView.Model.swift in Sources */,
				D7A85A082CD5ABF5009DC68A /* QueryWithCQLFiltersView.swift in Sources */,
				E004A6E928493BCE002A1FE6 /* ShowDeviceLocationView.swift in Sources */,
				1C26ED192A859525009B7721 /* FilterFeaturesInSceneView.swift in Sources */,
				D751B4C82CD3E572005CE750 /* AddKMLLayerWithNetworkLinksView.swift in Sources */,
				D75E5EF12CC049D500252595 /* EditFeaturesUsingFeatureFormsView.swift in Sources */,
				D7352F8E2BD992C40013FFEF /* MonitorChangesToDrawStatusView.swift in Sources */,
				F111CCC1288B5D5600205358 /* DisplayMapFromMobileMapPackageView.swift in Sources */,
				D76495212B74687E0042699E /* ValidateUtilityNetworkTopologyView.Model.swift in Sources */,
				D7D9FCF62BF2CC8600F972A2 /* FilterByDefinitionExpressionOrDisplayFilterView.swift in Sources */,
				D7337C5A2ABCFDB100A5D865 /* StyleSymbolsFromMobileStyleFileView.SymbolOptionsListView.swift in Sources */,
				00E1D90F2BC0B1E8001AEB6A /* SnapGeometryEditsView.GeometryEditorMenu.swift in Sources */,
				1C43BC842A43781200509BF8 /* SetVisibilityOfSubtypeSublayerView.swift in Sources */,
				00A7A1462A2FC58300F035F7 /* DisplayContentOfUtilityNetworkContainerView.swift in Sources */,
				D7553CDB2AE2DFEC00DC2A70 /* GeocodeOfflineView.swift in Sources */,
				D757D14B2B6C46E50065F78F /* ListSpatialReferenceTransformationsView.Model.swift in Sources */,
				218F35B829C28F4A00502022 /* AuthenticateWithOAuthView.swift in Sources */,
				002056C52DD7F6D30016B8A9 /* TakeScreenshotView.swift in Sources */,
				79B7B80A2A1BF8EC00F57C27 /* CreateAndSaveKMLView.swift in Sources */,
				1C293D502DCEA74C000B0822 /* AuthenticateWithTokenView.swift in Sources */,
				D7C6420C2B4F47E10042B8F7 /* SearchForWebMapView.Model.swift in Sources */,
				000D43162B9918420003D3C2 /* ConfigureBasemapStyleParametersView.swift in Sources */,
				7573E81C29D6134C00BEED9C /* TraceUtilityNetworkView.Enums.swift in Sources */,
				7573E81A29D6134C00BEED9C /* TraceUtilityNetworkView.Model.swift in Sources */,
				1C3B7DC82A5F64FC00907443 /* AnalyzeNetworkWithSubnetworkTraceView.Model.swift in Sources */,
				0072C7FA2DBABEAC001502CA /* AddIntegratedMeshLayerView.swift in Sources */,
				D752D9402A39154C003EB25E /* ManageOperationalLayersView.swift in Sources */,
				D7ABA2F92A32579C0021822B /* MeasureDistanceInSceneView.swift in Sources */,
				D7CDD38B2CB86F0A00DE9766 /* AddPointCloudLayerFromFileView.swift in Sources */,
				D7BA38912BFBC476009954F5 /* EditFeaturesWithFeatureLinkedAnnotationView.Model.swift in Sources */,
				10D321962BDB1CB500B39B1B /* GenerateOfflineMapWithLocalBasemapView.swift in Sources */,
				D7201CDA2CC6B710004BDB7D /* AddTiledLayerAsBasemapView.swift in Sources */,
				D73723792AF5ADD800846884 /* FindRouteInMobileMapPackageView.MobileMapView.swift in Sources */,
				E004A6E028466279002A1FE6 /* ShowCalloutView.swift in Sources */,
				E000E763286A0B18005D87C5 /* CutGeometryView.swift in Sources */,
				D7BE7E6F2CC19CC3006DDB0C /* AddTiledLayerView.swift in Sources */,
				D7705D582AFC244E00CC0335 /* FindClosestFacilityToMultiplePointsView.swift in Sources */,
				D73FCFFF2B02C7630006360D /* FindRouteAroundBarriersView.Views.swift in Sources */,
				1C29C9592DBAE50D0074028F /* AddWMTSLayerView.swift in Sources */,
				D71D9B152DC430F800FF2D5A /* ApplyTerrainExaggerationView.swift in Sources */,
				3EEDE7CE2C5D73F700510104 /* SetSpatialReferenceView.swift in Sources */,
				4D126D7229CA1E1800CFB7A7 /* FileNMEASentenceReader.swift in Sources */,
				001C6DE127FE8A9400D472C2 /* AppSecrets.swift.masque in Sources */,
				D77BC5392B59A2D3007B49B6 /* StylePointWithDistanceCompositeSceneSymbolView.swift in Sources */,
				D7084FA92AD771AA00EC7F4F /* AugmentRealityToFlyOverSceneView.swift in Sources */,
				D75B58512AAFB3030038B3B4 /* StyleFeaturesWithCustomDictionaryView.swift in Sources */,
				0072C8002DBAF08D001502CA /* AddItemsToPortalView.swift in Sources */,
				E0D04FF228A5390000747989 /* DownloadPreplannedMapAreaView.Model.swift in Sources */,
				88129D7A2DD5035A001599A5 /* ShowGeodesicPathBetweenTwoPointsView.swift in Sources */,
				D764B7DF2BE2F89D002E2F92 /* EditGeodatabaseWithTransactionsView.swift in Sources */,
				00CCB8A5285BAF8700BBAB70 /* OnDemandResource.swift in Sources */,
				D7142BC42DB71082004F87B7 /* View+PagePresentation.swift in Sources */,
				D7635FFE2B9277DC0044AB97 /* ConfigureClustersView.swift in Sources */,
				1C19B4F32A578E46001D2506 /* CreateLoadReportView.swift in Sources */,
				D71563E92D5AC2B600D2E948 /* CreateKMLMultiTrackView.swift in Sources */,
				4C8127612DCBED62006EF7D2 /* ApplyStretchRendererView.swift in Sources */,
				7900C5F62A83FC3F002D430F /* AddCustomDynamicEntityDataSourceView.Vessel.swift in Sources */,
				D71099702A2802FA0065A1C1 /* DensifyAndGeneralizeGeometryView.SettingsView.swift in Sources */,
				D7201D042CC6D3B5004BDB7D /* AddVectorTiledLayerFromCustomStyleView.swift in Sources */,
				E004A6ED2849556E002A1FE6 /* CreatePlanarAndGeodeticBuffersView.swift in Sources */,
				E041ABD7287DB04D0056009B /* SampleInfoView.swift in Sources */,
				D7635FFD2B9277DC0044AB97 /* ConfigureClustersView.SettingsView.swift in Sources */,
				D769DF332BEC1A1C0062AE95 /* EditGeodatabaseWithTransactionsView.Model.swift in Sources */,
				1C43BC822A43781200509BF8 /* SetVisibilityOfSubtypeSublayerView.Model.swift in Sources */,
				D71FCB8A2AD6277F000E517C /* CreateMobileGeodatabaseView.Model.swift in Sources */,
				D752D9462A3A6F80003EB25E /* MonitorChangesToMapLoadStatusView.swift in Sources */,
				00181B462846AD7100654571 /* View+ErrorAlert.swift in Sources */,
				D733CA192BED980D00FBDE4C /* EditAndSyncFeaturesWithFeatureServiceView.swift in Sources */,
				00273CF62A82AB8700A7A77D /* SampleLink.swift in Sources */,
				4C8126E72DC02525006EF7D2 /* AnalyzeHotspotsView.swift in Sources */,
				95A572192C0FDCC9006E8B48 /* ShowScaleBarView.swift in Sources */,
				D7ABA2FF2A32881C0021822B /* ShowViewshedFromGeoelementInSceneView.swift in Sources */,
				E0FE32E728747778002C6ACA /* BrowseBuildingFloorsView.swift in Sources */,
				954AEDEE2C01332600265114 /* SelectFeaturesInSceneLayerView.swift in Sources */,
				1CC755E42DC95625004B346F /* ApplyFunctionToRasterFromFileView.swift in Sources */,
				D7F8C0432B608F120072BFA7 /* AddFeaturesWithContingentValuesView.AddFeatureView.swift in Sources */,
				D752D95F2A3BCE06003EB25E /* DisplayMapFromPortalItemView.swift in Sources */,
				004A2BA22BED456500C297CE /* ApplyScheduledUpdatesToPreplannedMapAreaView.swift in Sources */,
				3E9F77732C6A60FA0022CAB5 /* QueryFeatureCountAndExtentView.swift in Sources */,
				1CAB8D4B2A3CEAB0002AA649 /* RunValveIsolationTraceView.Model.swift in Sources */,
				E070A0A3286F3B6000F2B606 /* DownloadPreplannedMapAreaView.swift in Sources */,
				D79482D42C35D872006521CD /* CreateDynamicBasemapGalleryView.swift in Sources */,
				D70789922CD160FD000DF215 /* ApplyDictionaryRendererToGraphicsOverlayView.swift in Sources */,
				D77570C02A2942F800F490CD /* AnimateImagesWithImageOverlayView.swift in Sources */,
				D7848EFE2CBD986400F6F546 /* AddElevationSourceFromRasterView.swift in Sources */,
				D7054AE92ACCCB6C007235BA /* Animate3DGraphicView.SettingsView.swift in Sources */,
				D78FA4942C3C88880079313E /* CreateDynamicBasemapGalleryView.Views.swift in Sources */,
				E0EA0B772866390E00C9621D /* ProjectGeometryView.swift in Sources */,
				D74C8BFE2ABA5605007C76B8 /* StyleSymbolsFromMobileStyleFileView.swift in Sources */,
				8810FB592DC94A7200874936 /* ApplyFunctionToRasterFromServiceView.swift in Sources */,
				D7E7D0812AEB39D5003AAD02 /* FindRouteInTransportNetworkView.swift in Sources */,
				D742E4922B04132B00690098 /* DisplayWebSceneFromPortalItemView.swift in Sources */,
				0042E24328E4BF8F001F33D6 /* ShowViewshedFromPointInSceneView.Model.swift in Sources */,
				95F3A52B2C07F09C00885DED /* SetSurfaceNavigationConstraintView.swift in Sources */,
				00FA4E572DBC139C008A34CF /* AddRastersAndFeatureTablesFromGeopackageView.swift in Sources */,
				D7E557682A1D768800B9FB09 /* AddWMSLayerView.swift in Sources */,
				D7497F3C2AC4B4C100167AD2 /* DisplayDimensionsView.swift in Sources */,
				D7C97B562B75C10C0097CDA1 /* ValidateUtilityNetworkTopologyView.Views.swift in Sources */,
				D73FCFF72B02A3AA0006360D /* FindAddressWithReverseGeocodeView.swift in Sources */,
				1C38915D2DBC36C800ADFDDC /* AddWFSLayerView.swift in Sources */,
				D789AAAD2D66C718007A8E0E /* CreateKMLMultiTrackView.Model.swift in Sources */,
				0005580A2817C51E00224BC6 /* SampleDetailView.swift in Sources */,
				00FA4E642DCA72EE008A34CF /* ApplyRGBRendererView.swift in Sources */,
				D75F66362B48EABC00434974 /* SearchForWebMapView.swift in Sources */,
				D7058B102B59E44B000A888A /* StylePointWithSceneSymbolView.swift in Sources */,
				0044218A2DB9533900249FEE /* AddFeatureCollectionLayerFromPortalItemView.swift in Sources */,
				1C8EC7472BAE2891001A6929 /* AugmentRealityToCollectDataView.swift in Sources */,
				D75C35672AB50338003CD55F /* GroupLayersTogetherView.GroupLayerListView.swift in Sources */,
				4D2ADC6229C5071C003B367F /* ChangeMapViewBackgroundView.Model.swift in Sources */,
				D7848ED82CBD85A300F6F546 /* AddPointSceneLayerView.swift in Sources */,
				0074ABCD2817BCC30037244A /* SamplesApp+Samples.swift.tache in Sources */,
				D79EE76E2A4CEA5D005A52AE /* SetUpLocationDrivenGeotriggersView.Model.swift in Sources */,
				4C81273E2DCA9E31006EF7D2 /* ApplyColormapRendererToRasterView.swift in Sources */,
				10CFF4CA2DBAAFAC0027F144 /* AddFeatureLayerWithTimeOffsetView.swift in Sources */,
				D74F03F02B609A7D00E83688 /* AddFeaturesWithContingentValuesView.Model.swift in Sources */,
				E004A6F3284E4FEB002A1FE6 /* ShowResultOfSpatialOperationsView.swift in Sources */,
				955AFAC42C10FD6F009C8FE5 /* ApplyMosaicRuleToRastersView.swift in Sources */,
				D751018E2A2E962D00B8FA48 /* IdentifyLayerFeaturesView.swift in Sources */,
				F1E71BF1289473760064C33F /* AddRasterFromFileView.swift in Sources */,
				00B04273282EC59E0072E1B4 /* AboutView.swift in Sources */,
				88E52E6F2DC96C3F00F48409 /* ApplyHillshadeRendererToRasterView.swift in Sources */,
				7573E81F29D6134C00BEED9C /* TraceUtilityNetworkView.swift in Sources */,
				D7781D4B2B7ECCB700E53C51 /* NavigateRouteWithReroutingView.Model.swift in Sources */,
				4D2ADC6929C50C4C003B367F /* AddDynamicEntityLayerView.SettingsView.swift in Sources */,
				1C42E04729D2396B004FC4BE /* ShowPopupView.swift in Sources */,
				D72FE7032CE6D05600BBC0FE /* AppFavorites.swift in Sources */,
				79302F872A1ED71B0002336A /* CreateAndSaveKMLView.Views.swift in Sources */,
				D73FC0FD2AD4A18D0067A19B /* CreateMobileGeodatabaseView.swift in Sources */,
				D7F2A02F2CD00F1C0008D981 /* ApplyDictionaryRendererToFeatureLayerView.swift in Sources */,
				1C19B4F12A578E46001D2506 /* CreateLoadReportView.Views.swift in Sources */,
				D703F04D2D9334AC0077E3A8 /* SnapGeometryEditsWithUtilityNetworkRulesView.Model.swift in Sources */,
				E066DD3B2860CA08004D3D5B /* ShowResultOfSpatialRelationshipsView.swift in Sources */,
				7573E81E29D6134C00BEED9C /* TraceUtilityNetworkView.Views.swift in Sources */,
				D75E5EE62CC0340100252595 /* ListContentsOfKMLFileView.swift in Sources */,
				4D2ADC5A29C4F612003B367F /* ChangeMapViewBackgroundView.swift in Sources */,
				95DEB9B62C127A92009BEC35 /* ShowViewshedFromPointOnMapView.swift in Sources */,
				D7BA38972BFBFC0F009954F5 /* QueryRelatedFeaturesView.swift in Sources */,
				004421902DB9620200249FEE /* AddFeatureCollectionLayerFromQueryView.swift in Sources */,
				D7ECF5982AB8BE63003FB2BE /* RenderMultilayerSymbolsView.swift in Sources */,
				D769C2122A29019B00030F61 /* SetUpLocationDrivenGeotriggersView.swift in Sources */,
				00FA4E722DCBD7A9008A34CF /* ApplySimpleRendererToFeatureLayerView.swift in Sources */,
				79302F852A1ED4E30002336A /* CreateAndSaveKMLView.Model.swift in Sources */,
				D7C3AB4A2B683291008909B9 /* SetFeatureRequestModeView.swift in Sources */,
				95D2EE0F2C334D1600683D53 /* ShowServiceAreaView.swift in Sources */,
				00FA4E662DCA738A008A34CF /* ApplyRGBRendererView.SettingsView.swift in Sources */,
				D7A670D72DADBC770060E327 /* EnvironmentValues+RequestReviewModel.swift in Sources */,
				D7058FB12ACB423C00A40F14 /* Animate3DGraphicView.Model.swift in Sources */,
				D7BEBAC52CBDC0F800F882E7 /* AddElevationSourceFromTilePackageView.swift in Sources */,
				4C81276B2DCED03D006EF7D2 /* BrowseWFSLayersView.swift in Sources */,
				D77D9C002BB2438200B38A6C /* AugmentRealityToShowHiddenInfrastructureView.ARSceneView.swift in Sources */,
				0044CDDF2995C39E004618CE /* ShowDeviceLocationHistoryView.swift in Sources */,
				E041ABC0287CA9F00056009B /* WebView.swift in Sources */,
				D73E619E2BDB21F400457932 /* EditWithBranchVersioningView.swift in Sources */,
				D7DFA0EA2CBA0242007C31F2 /* AddMapImageLayerView.swift in Sources */,
				D7705D642AFC570700CC0335 /* FindClosestFacilityFromPointView.swift in Sources */,
				E088E1572862579D00413100 /* SetSurfacePlacementModeView.swift in Sources */,
				9579FCEA2C3360BB00FC8A1D /* EditFeatureAttachmentsView.swift in Sources */,
				D762AF5F2BF6A7B900ECE3C7 /* EditFeaturesWithFeatureLinkedAnnotationView.swift in Sources */,
				1CAF831F2A20305F000E1E60 /* ShowUtilityAssociationsView.swift in Sources */,
				00E7C15C2BBE1BF000B85D69 /* SnapGeometryEditsView.swift in Sources */,
				E004A6C128414332002A1FE6 /* SetViewpointRotationView.swift in Sources */,
				883C121529C9136600062FF9 /* DownloadPreplannedMapAreaView.MapPicker.swift in Sources */,
				D72C43F32AEB066D00B6157B /* GeocodeOfflineView.Model.swift in Sources */,
				1C9B74C929DB43580038B06F /* ShowRealisticLightAndShadowsView.swift in Sources */,
				10B782052BE55D7E007EAE6C /* GenerateOfflineMapWithCustomParametersView.swift in Sources */,
				D7635FF12B9272CB0044AB97 /* DisplayClustersView.swift in Sources */,
				D7232EE12AC1E5AA0079ABFF /* PlayKMLTourView.swift in Sources */,
				D7010EBF2B05616900D43F55 /* DisplaySceneFromMobileScenePackageView.swift in Sources */,
				D7337C602ABD142D00A5D865 /* ShowMobileMapPackageExpirationDateView.swift in Sources */,
				00E5401E27F3CCA200CF66D5 /* ContentView.swift in Sources */,
				D7634FAF2A43B7AC00F8AEFB /* CreateConvexHullAroundGeometriesView.swift in Sources */,
				E066DD382860AB28004D3D5B /* StyleGraphicsWithRendererView.swift in Sources */,
				108EC04129D25B2C000F35D0 /* QueryFeatureTableView.swift in Sources */,
				D71D516E2B51D7B600B2A2BE /* SearchForWebMapView.Views.swift in Sources */,
				D71A9DE22D8CC88D00CA03CB /* SnapGeometryEditsWithUtilityNetworkRulesView.swift in Sources */,
				D7114A0D2BDC6A3300FA68CA /* EditWithBranchVersioningView.Model.swift in Sources */,
				00B04FB5283EEBA80026C882 /* DisplayOverviewMapView.swift in Sources */,
				D718A1E72B570F7500447087 /* OrbitCameraAroundObjectView.Model.swift in Sources */,
				88FB70D42DCD10B600EB76E3 /* AuthenticateWithIntegratedWindowsAuthenticationView.swift in Sources */,
				88E52E812DCA703B00F48409 /* ApplyHillshadeRendererToRasterView.SettingsView.swift in Sources */,
				D71C5F642AAA7A88006599FD /* CreateSymbolStylesFromWebStylesView.swift in Sources */,
				D7CC33FF2A31475C00198EDF /* ShowLineOfSightBetweenPointsView.swift in Sources */,
				D70BE5792A5624A80022CA02 /* CategoriesView.swift in Sources */,
				10BD9EB42BF51B4B00ABDBD5 /* GenerateOfflineMapWithCustomParametersView.Model.swift in Sources */,
				4D2ADC5D29C4F612003B367F /* ChangeMapViewBackgroundView.SettingsView.swift in Sources */,
				75DD739529D38B1B0010229D /* NavigateRouteView.swift in Sources */,
				D75362D22A1E886700D83028 /* ApplyUniqueValueRendererView.swift in Sources */,
				D74F6C442D0CD51B00D4FB15 /* ConfigureElectronicNavigationalChartsView.swift in Sources */,
				0074ABBF28174BCF0037244A /* DisplayMapView.swift in Sources */,
				D7EF5D752A26A03A00FEBDE5 /* ShowCoordinatesInMultipleFormatsView.swift in Sources */,
				1C3891612DC02F1200ADFDDC /* ApplyBlendRendererToHillshadeView.swift in Sources */,
				D72F272E2ADA1E4400F906DA /* AugmentRealityToShowTabletopSceneView.swift in Sources */,
				10B782082BE5A058007EAE6C /* GenerateOfflineMapWithCustomParametersView.CustomParameters.swift in Sources */,
				D76EE6072AF9AFE100DA0325 /* FindRouteAroundBarriersView.Model.swift in Sources */,
				0086F40128E3770A00974721 /* ShowViewshedFromPointInSceneView.swift in Sources */,
				0044289229C90C0B00160767 /* GetElevationAtPointOnSurfaceView.swift in Sources */,
				00E1D90B2BC0AF97001AEB6A /* SnapGeometryEditsView.SnapSettingsView.swift in Sources */,
				D7E440D72A1ECE7D005D74DE /* CreateBuffersAroundPointsView.swift in Sources */,
				00D4EF802863842100B9CC30 /* AddFeatureLayersView.swift in Sources */,
				88AF552A2DD68767003F146E /* ShowServiceAreasForMultipleFacilitiesView.swift in Sources */,
				4D126D7E29CA43D200CFB7A7 /* ShowDeviceLocationWithNMEADataSourcesView.Model.swift in Sources */,
				D7A670D52DADB9630060E327 /* Bundle.swift in Sources */,
				4D126D6D29CA1B6000CFB7A7 /* ShowDeviceLocationWithNMEADataSourcesView.swift in Sources */,
				D710996D2A27D9210065A1C1 /* DensifyAndGeneralizeGeometryView.swift in Sources */,
				88F93CC129C3D59D0006B28E /* CreateAndEditGeometriesView.swift in Sources */,
				1C0C1C3929D34DAE005C8B24 /* ChangeViewpointView.swift in Sources */,
				955271612C0E6749009B1ED4 /* AddRasterFromServiceView.swift in Sources */,
				D7AE861E2AC39DC50049B626 /* DisplayAnnotationView.swift in Sources */,
				D734FA0C2A183A5B00246D7E /* SetMaxExtentView.swift in Sources */,
				D704AA5A2AB22C1A00A3BB63 /* GroupLayersTogetherView.swift in Sources */,
				1C293D572DD53523000B0822 /* ShowLabelsOnLayerIn3DView.swift in Sources */,
				0072C7F42DBAA65E001502CA /* AddFeatureCollectionLayerFromTableView.swift in Sources */,
				E004A6DC28465C70002A1FE6 /* DisplaySceneView.swift in Sources */,
				E066DD35285CF3B3004D3D5B /* FindRouteView.swift in Sources */,
				D71371792BD88ECC00EB2F86 /* MonitorChangesToLayerViewStateView.swift in Sources */,
				D7B759B32B1FFBE300017FDD /* FavoritesView.swift in Sources */,
				D722BD222A420DAD002C2087 /* ShowExtrudedFeaturesView.swift in Sources */,
				E004A6F6284FA42A002A1FE6 /* SelectFeaturesInFeatureLayerView.swift in Sources */,
				88FB70392DCC207B00EB76E3 /* ApplySymbologyToShapefileView.swift in Sources */,
				1C3892312DC59E6000ADFDDC /* ApplyBlendRendererToHillshadeView.SettingsView.swift in Sources */,
				D77688132B69826B007C3860 /* ListSpatialReferenceTransformationsView.swift in Sources */,
				00FA4E682DCA87A9008A34CF /* ApplyRGBRendererView.RangeSlider.swift in Sources */,
				D75101812A2E493600B8FA48 /* ShowLabelsOnLayerView.swift in Sources */,
				1C3B7DCB2A5F64FC00907443 /* AnalyzeNetworkWithSubnetworkTraceView.swift in Sources */,
				00B042E8282EDC690072E1B4 /* SetBasemapView.swift in Sources */,
				E004A6E62846A61F002A1FE6 /* StyleGraphicsWithSymbolsView.swift in Sources */,
				0000FB6E2BBDB17600845921 /* Add3DTilesLayerView.swift in Sources */,
				D74EA7842B6DADA5008F6C7C /* ValidateUtilityNetworkTopologyView.swift in Sources */,
				00E1D90D2BC0B125001AEB6A /* SnapGeometryEditsView.GeometryEditorModel.swift in Sources */,
				E088E1742863B5F800413100 /* GenerateOfflineMapView.swift in Sources */,
				0074ABC428174F430037244A /* Sample.swift in Sources */,
				95E980712C26183000CB8912 /* BrowseOGCAPIFeatureServiceView.swift in Sources */,
				D713C6D72CB990600073AA72 /* AddKMLLayerView.swift in Sources */,
				00A7A14A2A2FC5B700F035F7 /* DisplayContentOfUtilityNetworkContainerView.Model.swift in Sources */,
				E004A6F0284E4B9B002A1FE6 /* DownloadVectorTilesToLocalCacheView.swift in Sources */,
				00ABA94E2BF6721700C0488C /* ShowGridView.swift in Sources */,
				1CAB8D4E2A3CEAB0002AA649 /* RunValveIsolationTraceView.swift in Sources */,
				D7A737E02BABB9FE00B7C7FC /* AugmentRealityToShowHiddenInfrastructureView.swift in Sources */,
				4D2ADC4329C26D05003B367F /* AddDynamicEntityLayerView.swift in Sources */,
				D70082EB2ACF900100E0C3C2 /* IdentifyKMLFeaturesView.swift in Sources */,
				D7635FFB2B9277DC0044AB97 /* ConfigureClustersView.Model.swift in Sources */,
				D7EAF35A2A1C023800D822C4 /* SetMinAndMaxScaleView.swift in Sources */,
				1C19B4F52A578E46001D2506 /* CreateLoadReportView.Model.swift in Sources */,
				88C5E0EB2DCBC1E20091D271 /* ApplyScenePropertyExpressionsView.swift in Sources */,
				9547085C2C3C719800CA8579 /* EditFeatureAttachmentsView.Model.swift in Sources */,
				D71C90A22C6C249B0018C63E /* StyleGeometryTypesWithSymbolsView.swift in Sources */,
				3E54CF222C66AFBE00DD2F18 /* AddWebTiledLayerView.swift in Sources */,
				0042E24528E4F82C001F33D6 /* ShowViewshedFromPointInSceneView.ViewshedSettingsView.swift in Sources */,
				D7DDF8532AF47C6C004352D9 /* FindRouteAroundBarriersView.swift in Sources */,
				1C9B74D929DB54560038B06F /* ChangeCameraControllerView.swift in Sources */,
				D7BEBAD22CBDFE1C00F882E7 /* DisplayAlternateSymbolsAtDifferentScalesView.swift in Sources */,
				D76000AE2AF19C2300B3084D /* FindRouteInMobileMapPackageView.swift in Sources */,
				00273CF42A82AB5900A7A77D /* SamplesSearchView.swift in Sources */,
				D78666AD2A2161F100C60110 /* FindNearestVertexView.swift in Sources */,
				3E720F9D2C619B1700E22A9E /* SetInitialViewpointView.swift in Sources */,
				D76CE8D92BFD7047009A8686 /* SetReferenceScaleView.swift in Sources */,
				D7C16D1B2AC5F95300689E89 /* Animate3DGraphicView.swift in Sources */,
				88AF554F2DD7EAA7003F146E /* BrowseWMSLayersView.swift in Sources */,
				D744FD172A2112D90084A66C /* CreateConvexHullAroundPointsView.swift in Sources */,
				D7044B962BE18D73000F2C43 /* EditWithBranchVersioningView.Views.swift in Sources */,
				D71C90A32C6C249B0018C63E /* StyleGeometryTypesWithSymbolsView.Views.swift in Sources */,
				D718A1ED2B575FD900447087 /* ManageBookmarksView.swift in Sources */,
				D73723762AF5877500846884 /* FindRouteInMobileMapPackageView.Models.swift in Sources */,
				D74ECD0D2BEEAE2F007C0FA6 /* EditAndSyncFeaturesWithFeatureServiceView.Model.swift in Sources */,
				00CB9138284814A4005C2C5D /* SearchWithGeocodeView.swift in Sources */,
				1C43BC7F2A43781200509BF8 /* SetVisibilityOfSubtypeSublayerView.Views.swift in Sources */,
				D731F3C12AD0D2AC00A8431E /* IdentifyGraphicsView.swift in Sources */,
				4C8126DD2DBBCF0B006EF7D2 /* ApplyStyleToWMSLayerView.swift in Sources */,
				00E5401C27F3CCA200CF66D5 /* SamplesApp.swift in Sources */,
				10CFF54F2DD2AC300027F144 /* AuthenticateWithPKICertificateView.swift in Sources */,
				D73E61962BDAEE6600457932 /* MatchViewpointOfGeoViewsView.swift in Sources */,
				E066DD4028610F55004D3D5B /* AddSceneLayerFromServiceView.swift in Sources */,
				D7F8C0392B60564D0072BFA7 /* AddFeaturesWithContingentValuesView.swift in Sources */,
				00F279D62AF418DC00CECAF8 /* AddDynamicEntityLayerView.VehicleCallout.swift in Sources */,
				10CFF50B2DC2EC990027F144 /* ApplyClassBreaksRendererToSublayerView.swift in Sources */,
				D7749AD62AF08BF50086632F /* FindRouteInTransportNetworkView.Model.swift in Sources */,
				D73F06692B5EE73D000B574F /* QueryFeaturesWithArcadeExpressionView.swift in Sources */,
				D7464F1E2ACE04B3007FEE88 /* IdentifyRasterCellView.swift in Sources */,
				D7588F5F2B7D8DAA008B75E2 /* NavigateRouteWithReroutingView.swift in Sources */,
			);
			runOnlyForDeploymentPostprocessing = 0;
		};
/* End PBXSourcesBuildPhase section */

/* Begin XCBuildConfiguration section */
		00E5402227F3CCA200CF66D5 /* Debug */ = {
			isa = XCBuildConfiguration;
			buildSettings = {
				ALWAYS_SEARCH_USER_PATHS = NO;
				ASSETCATALOG_COMPILER_GENERATE_SWIFT_ASSET_SYMBOL_EXTENSIONS = YES;
				CLANG_ANALYZER_NONNULL = YES;
				CLANG_ANALYZER_NUMBER_OBJECT_CONVERSION = YES_AGGRESSIVE;
				CLANG_CXX_LANGUAGE_STANDARD = "gnu++17";
				CLANG_ENABLE_MODULES = YES;
				CLANG_ENABLE_OBJC_ARC = YES;
				CLANG_ENABLE_OBJC_WEAK = YES;
				CLANG_WARN_BLOCK_CAPTURE_AUTORELEASING = YES;
				CLANG_WARN_BOOL_CONVERSION = YES;
				CLANG_WARN_COMMA = YES;
				CLANG_WARN_CONSTANT_CONVERSION = YES;
				CLANG_WARN_DEPRECATED_OBJC_IMPLEMENTATIONS = YES;
				CLANG_WARN_DIRECT_OBJC_ISA_USAGE = YES_ERROR;
				CLANG_WARN_DOCUMENTATION_COMMENTS = YES;
				CLANG_WARN_EMPTY_BODY = YES;
				CLANG_WARN_ENUM_CONVERSION = YES;
				CLANG_WARN_INFINITE_RECURSION = YES;
				CLANG_WARN_INT_CONVERSION = YES;
				CLANG_WARN_NON_LITERAL_NULL_CONVERSION = YES;
				CLANG_WARN_OBJC_IMPLICIT_RETAIN_SELF = YES;
				CLANG_WARN_OBJC_LITERAL_CONVERSION = YES;
				CLANG_WARN_OBJC_ROOT_CLASS = YES_ERROR;
				CLANG_WARN_QUOTED_INCLUDE_IN_FRAMEWORK_HEADER = YES;
				CLANG_WARN_RANGE_LOOP_ANALYSIS = YES;
				CLANG_WARN_STRICT_PROTOTYPES = YES;
				CLANG_WARN_SUSPICIOUS_MOVE = YES;
				CLANG_WARN_UNGUARDED_AVAILABILITY = YES_AGGRESSIVE;
				CLANG_WARN_UNREACHABLE_CODE = YES;
				CLANG_WARN__DUPLICATE_METHOD_MATCH = YES;
				COPY_PHASE_STRIP = NO;
				DEAD_CODE_STRIPPING = YES;
				DEBUG_INFORMATION_FORMAT = dwarf;
				ENABLE_STRICT_OBJC_MSGSEND = YES;
				ENABLE_TESTABILITY = YES;
				ENABLE_USER_SCRIPT_SANDBOXING = NO;
				GCC_C_LANGUAGE_STANDARD = gnu11;
				GCC_DYNAMIC_NO_PIC = NO;
				GCC_NO_COMMON_BLOCKS = YES;
				GCC_OPTIMIZATION_LEVEL = 0;
				GCC_PREPROCESSOR_DEFINITIONS = (
					"DEBUG=1",
					"$(inherited)",
				);
				GCC_WARN_64_TO_32_BIT_CONVERSION = YES;
				GCC_WARN_ABOUT_RETURN_TYPE = YES_ERROR;
				GCC_WARN_UNDECLARED_SELECTOR = YES;
				GCC_WARN_UNINITIALIZED_AUTOS = YES_AGGRESSIVE;
				GCC_WARN_UNUSED_FUNCTION = YES;
				GCC_WARN_UNUSED_VARIABLE = YES;
				MTL_ENABLE_DEBUG_INFO = INCLUDE_SOURCE;
				MTL_FAST_MATH = YES;
				ONLY_ACTIVE_ARCH = YES;
				SWIFT_ACTIVE_COMPILATION_CONDITIONS = DEBUG;
				SWIFT_OPTIMIZATION_LEVEL = "-Onone";
			};
			name = Debug;
		};
		00E5402327F3CCA200CF66D5 /* Release */ = {
			isa = XCBuildConfiguration;
			buildSettings = {
				ALWAYS_SEARCH_USER_PATHS = NO;
				ASSETCATALOG_COMPILER_GENERATE_SWIFT_ASSET_SYMBOL_EXTENSIONS = YES;
				CLANG_ANALYZER_NONNULL = YES;
				CLANG_ANALYZER_NUMBER_OBJECT_CONVERSION = YES_AGGRESSIVE;
				CLANG_CXX_LANGUAGE_STANDARD = "gnu++17";
				CLANG_ENABLE_MODULES = YES;
				CLANG_ENABLE_OBJC_ARC = YES;
				CLANG_ENABLE_OBJC_WEAK = YES;
				CLANG_WARN_BLOCK_CAPTURE_AUTORELEASING = YES;
				CLANG_WARN_BOOL_CONVERSION = YES;
				CLANG_WARN_COMMA = YES;
				CLANG_WARN_CONSTANT_CONVERSION = YES;
				CLANG_WARN_DEPRECATED_OBJC_IMPLEMENTATIONS = YES;
				CLANG_WARN_DIRECT_OBJC_ISA_USAGE = YES_ERROR;
				CLANG_WARN_DOCUMENTATION_COMMENTS = YES;
				CLANG_WARN_EMPTY_BODY = YES;
				CLANG_WARN_ENUM_CONVERSION = YES;
				CLANG_WARN_INFINITE_RECURSION = YES;
				CLANG_WARN_INT_CONVERSION = YES;
				CLANG_WARN_NON_LITERAL_NULL_CONVERSION = YES;
				CLANG_WARN_OBJC_IMPLICIT_RETAIN_SELF = YES;
				CLANG_WARN_OBJC_LITERAL_CONVERSION = YES;
				CLANG_WARN_OBJC_ROOT_CLASS = YES_ERROR;
				CLANG_WARN_QUOTED_INCLUDE_IN_FRAMEWORK_HEADER = YES;
				CLANG_WARN_RANGE_LOOP_ANALYSIS = YES;
				CLANG_WARN_STRICT_PROTOTYPES = YES;
				CLANG_WARN_SUSPICIOUS_MOVE = YES;
				CLANG_WARN_UNGUARDED_AVAILABILITY = YES_AGGRESSIVE;
				CLANG_WARN_UNREACHABLE_CODE = YES;
				CLANG_WARN__DUPLICATE_METHOD_MATCH = YES;
				COPY_PHASE_STRIP = NO;
				DEAD_CODE_STRIPPING = YES;
				DEBUG_INFORMATION_FORMAT = "dwarf-with-dsym";
				ENABLE_NS_ASSERTIONS = NO;
				ENABLE_STRICT_OBJC_MSGSEND = YES;
				ENABLE_USER_SCRIPT_SANDBOXING = NO;
				GCC_C_LANGUAGE_STANDARD = gnu11;
				GCC_NO_COMMON_BLOCKS = YES;
				GCC_WARN_64_TO_32_BIT_CONVERSION = YES;
				GCC_WARN_ABOUT_RETURN_TYPE = YES_ERROR;
				GCC_WARN_UNDECLARED_SELECTOR = YES;
				GCC_WARN_UNINITIALIZED_AUTOS = YES_AGGRESSIVE;
				GCC_WARN_UNUSED_FUNCTION = YES;
				GCC_WARN_UNUSED_VARIABLE = YES;
				MTL_ENABLE_DEBUG_INFO = NO;
				MTL_FAST_MATH = YES;
				SWIFT_COMPILATION_MODE = wholemodule;
				SWIFT_OPTIMIZATION_LEVEL = "-O";
			};
			name = Release;
		};
		00E5402527F3CCA200CF66D5 /* Debug */ = {
			isa = XCBuildConfiguration;
			buildSettings = {
				ASSETCATALOG_COMPILER_APPICON_NAME = AppIcon;
				ASSETCATALOG_COMPILER_GLOBAL_ACCENT_COLOR_NAME = AccentColor;
				CODE_SIGN_ENTITLEMENTS = macOS/Samples.entitlements;
				"CODE_SIGN_IDENTITY[sdk=macosx*]" = "Apple Development";
				CODE_SIGN_STYLE = Automatic;
				CURRENT_PROJECT_VERSION = 1;
				EMBED_ASSET_PACKS_IN_PRODUCT_BUNDLE = YES;
				INFOPLIST_FILE = "$(SRCROOT)/iOS/Info.plist";
				IPHONEOS_DEPLOYMENT_TARGET = 17.0;
				LD_RUNPATH_SEARCH_PATHS = (
					"$(inherited)",
					"@executable_path/Frameworks",
				);
				MARKETING_VERSION = 200.7.0;
				PRODUCT_BUNDLE_IDENTIFIER = "com.esri.arcgis-swift-sdk-samples";
				PRODUCT_NAME = "ArcGIS Maps SDK Samples";
				SDKROOT = iphoneos;
				SUPPORTED_PLATFORMS = "iphoneos iphonesimulator";
				SUPPORTS_MACCATALYST = YES;
				SUPPORTS_MAC_DESIGNED_FOR_IPHONE_IPAD = NO;
				SWIFT_EMIT_LOC_STRINGS = YES;
				SWIFT_VERSION = 6.0;
				TARGETED_DEVICE_FAMILY = "1,2,6";
			};
			name = Debug;
		};
		00E5402627F3CCA200CF66D5 /* Release */ = {
			isa = XCBuildConfiguration;
			buildSettings = {
				ASSETCATALOG_COMPILER_APPICON_NAME = AppIcon;
				ASSETCATALOG_COMPILER_GLOBAL_ACCENT_COLOR_NAME = AccentColor;
				CODE_SIGN_ENTITLEMENTS = macOS/Samples.entitlements;
				"CODE_SIGN_IDENTITY[sdk=macosx*]" = "Apple Development";
				CODE_SIGN_STYLE = Automatic;
				CURRENT_PROJECT_VERSION = 1;
				DEVELOPMENT_TEAM = "";
				EMBED_ASSET_PACKS_IN_PRODUCT_BUNDLE = YES;
				INFOPLIST_FILE = "$(SRCROOT)/iOS/Info.plist";
				IPHONEOS_DEPLOYMENT_TARGET = 17.0;
				LD_RUNPATH_SEARCH_PATHS = (
					"$(inherited)",
					"@executable_path/Frameworks",
				);
				MARKETING_VERSION = 200.7.0;
				PRODUCT_BUNDLE_IDENTIFIER = "com.esri.arcgis-swift-sdk-samples";
				PRODUCT_NAME = "ArcGIS Maps SDK Samples";
				SDKROOT = iphoneos;
				SUPPORTED_PLATFORMS = "iphoneos iphonesimulator";
				SUPPORTS_MACCATALYST = YES;
				SUPPORTS_MAC_DESIGNED_FOR_IPHONE_IPAD = NO;
				SWIFT_EMIT_LOC_STRINGS = YES;
				SWIFT_VERSION = 6.0;
				TARGETED_DEVICE_FAMILY = "1,2,6";
				VALIDATE_PRODUCT = YES;
			};
			name = Release;
		};
/* End XCBuildConfiguration section */

/* Begin XCConfigurationList section */
		00E5400A27F3CCA100CF66D5 /* Build configuration list for PBXProject "Samples" */ = {
			isa = XCConfigurationList;
			buildConfigurations = (
				00E5402227F3CCA200CF66D5 /* Debug */,
				00E5402327F3CCA200CF66D5 /* Release */,
			);
			defaultConfigurationIsVisible = 0;
			defaultConfigurationName = Release;
		};
		00E5402427F3CCA200CF66D5 /* Build configuration list for PBXNativeTarget "Samples" */ = {
			isa = XCConfigurationList;
			buildConfigurations = (
				00E5402527F3CCA200CF66D5 /* Debug */,
				00E5402627F3CCA200CF66D5 /* Release */,
			);
			defaultConfigurationIsVisible = 0;
			defaultConfigurationName = Release;
		};
/* End XCConfigurationList section */

/* Begin XCRemoteSwiftPackageReference section */
		00C43AEB2947DC350099AE34 /* XCRemoteSwiftPackageReference "arcgis-maps-sdk-swift-toolkit" */ = {
			isa = XCRemoteSwiftPackageReference;
			repositoryURL = "https://github.com/Esri/arcgis-maps-sdk-swift-toolkit/";
			requirement = {
				kind = upToNextMinorVersion;
				minimumVersion = 200.7.0;
			};
		};
/* End XCRemoteSwiftPackageReference section */

/* Begin XCSwiftPackageProductDependency section */
		00C43AEC2947DC350099AE34 /* ArcGISToolkit */ = {
			isa = XCSwiftPackageProductDependency;
			package = 00C43AEB2947DC350099AE34 /* XCRemoteSwiftPackageReference "arcgis-maps-sdk-swift-toolkit" */;
			productName = ArcGISToolkit;
		};
/* End XCSwiftPackageProductDependency section */
	};
	rootObject = 00E5400727F3CCA100CF66D5 /* Project object */;
}<|MERGE_RESOLUTION|>--- conflicted
+++ resolved
@@ -1537,11 +1537,8 @@
 				1C293D4F2DCEA74C000B0822 /* Authenticate with token */,
 				E0FE32E528747762002C6ACA /* Browse building floors */,
 				95E980732C26185000CB8912 /* Browse OGC API feature service */,
-<<<<<<< HEAD
 				88AF554D2DD7EA8A003F146E /* Browse WMS layers */,
-=======
 				4C8127692DCED015006EF7D2 /* Browse WFS layers */,
->>>>>>> 97faf81d
 				1C9B74D229DB54560038B06F /* Change camera controller */,
 				4D2ADC5329C4F612003B367F /* Change map view background */,
 				1C0C1C3229D34DAE005C8B24 /* Change viewpoint */,
