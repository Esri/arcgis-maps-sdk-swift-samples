--- conflicted
+++ resolved
@@ -150,11 +150,8 @@
 			isa = PBXGroup;
 			children = (
 				0074ABB328174B830037244A /* Display map */,
-<<<<<<< HEAD
 				E004A6D528465C70002A1FE6 /* Display scene */,
-=======
 				00B04FB3283EEB830026C882 /* Display overview map */,
->>>>>>> 89468879
 				00B042E3282EDC690072E1B4 /* Set basemap */,
 			);
 			path = Samples;
