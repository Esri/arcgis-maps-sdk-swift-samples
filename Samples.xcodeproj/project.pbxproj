// !$*UTF8*$!
{
	archiveVersion = 1;
	classes = {
	};
	objectVersion = 55;
	objects = {

/* Begin PBXBuildFile section */
		0000FB6E2BBDB17600845921 /* Add3DTilesLayerView.swift in Sources */ = {isa = PBXBuildFile; fileRef = 0000FB6B2BBDB17600845921 /* Add3DTilesLayerView.swift */; };
		0000FB712BBDC01400845921 /* Add3DTilesLayerView.swift in Copy Source Code Files */ = {isa = PBXBuildFile; fileRef = 0000FB6B2BBDB17600845921 /* Add3DTilesLayerView.swift */; };
		0005580A2817C51E00224BC6 /* SampleDetailView.swift in Sources */ = {isa = PBXBuildFile; fileRef = 000558092817C51E00224BC6 /* SampleDetailView.swift */; };
		000D43162B9918420003D3C2 /* ConfigureBasemapStyleParametersView.swift in Sources */ = {isa = PBXBuildFile; fileRef = 000D43132B9918420003D3C2 /* ConfigureBasemapStyleParametersView.swift */; };
		000D43182B993A030003D3C2 /* ConfigureBasemapStyleParametersView.swift in Copy Source Code Files */ = {isa = PBXBuildFile; fileRef = 000D43132B9918420003D3C2 /* ConfigureBasemapStyleParametersView.swift */; };
		00181B462846AD7100654571 /* View+ErrorAlert.swift in Sources */ = {isa = PBXBuildFile; fileRef = 00181B452846AD7100654571 /* View+ErrorAlert.swift */; };
		001C6DE127FE8A9400D472C2 /* AppSecrets.swift.masque in Sources */ = {isa = PBXBuildFile; fileRef = 001C6DD827FE585A00D472C2 /* AppSecrets.swift.masque */; };
		00273CF42A82AB5900A7A77D /* SamplesSearchView.swift in Sources */ = {isa = PBXBuildFile; fileRef = 00273CF32A82AB5900A7A77D /* SamplesSearchView.swift */; };
		00273CF62A82AB8700A7A77D /* SampleLink.swift in Sources */ = {isa = PBXBuildFile; fileRef = 00273CF52A82AB8700A7A77D /* SampleLink.swift */; };
		0039A4E92885C50300592C86 /* AddSceneLayerFromServiceView.swift in Copy Source Code Files */ = {isa = PBXBuildFile; fileRef = E066DD3F28610F55004D3D5B /* AddSceneLayerFromServiceView.swift */; };
		0039A4EA2885C50300592C86 /* ClipGeometryView.swift in Copy Source Code Files */ = {isa = PBXBuildFile; fileRef = E000E75F2869E33D005D87C5 /* ClipGeometryView.swift */; };
		0039A4EB2885C50300592C86 /* CreatePlanarAndGeodeticBuffersView.swift in Copy Source Code Files */ = {isa = PBXBuildFile; fileRef = E004A6EC2849556E002A1FE6 /* CreatePlanarAndGeodeticBuffersView.swift */; };
		0039A4EC2885C50300592C86 /* CutGeometryView.swift in Copy Source Code Files */ = {isa = PBXBuildFile; fileRef = E000E762286A0B18005D87C5 /* CutGeometryView.swift */; };
		0039A4ED2885C50300592C86 /* DisplayMapView.swift in Copy Source Code Files */ = {isa = PBXBuildFile; fileRef = 0074ABBE28174BCF0037244A /* DisplayMapView.swift */; };
		0039A4EE2885C50300592C86 /* DisplayOverviewMapView.swift in Copy Source Code Files */ = {isa = PBXBuildFile; fileRef = 00B04FB4283EEBA80026C882 /* DisplayOverviewMapView.swift */; };
		0039A4EF2885C50300592C86 /* DisplaySceneView.swift in Copy Source Code Files */ = {isa = PBXBuildFile; fileRef = E004A6D828465C70002A1FE6 /* DisplaySceneView.swift */; };
		0039A4F02885C50300592C86 /* ProjectGeometryView.swift in Copy Source Code Files */ = {isa = PBXBuildFile; fileRef = E0EA0B762866390E00C9621D /* ProjectGeometryView.swift */; };
		0039A4F12885C50300592C86 /* SearchWithGeocodeView.swift in Copy Source Code Files */ = {isa = PBXBuildFile; fileRef = 00CB9137284814A4005C2C5D /* SearchWithGeocodeView.swift */; };
		0039A4F22885C50300592C86 /* SelectFeaturesInFeatureLayerView.swift in Copy Source Code Files */ = {isa = PBXBuildFile; fileRef = E004A6F5284FA42A002A1FE6 /* SelectFeaturesInFeatureLayerView.swift */; };
		0039A4F32885C50300592C86 /* SetBasemapView.swift in Copy Source Code Files */ = {isa = PBXBuildFile; fileRef = 00B042E5282EDC690072E1B4 /* SetBasemapView.swift */; };
		0039A4F42885C50300592C86 /* SetSurfacePlacementModeView.swift in Copy Source Code Files */ = {isa = PBXBuildFile; fileRef = E088E1562862579D00413100 /* SetSurfacePlacementModeView.swift */; };
		0039A4F52885C50300592C86 /* SetViewpointRotationView.swift in Copy Source Code Files */ = {isa = PBXBuildFile; fileRef = E004A6BD28414332002A1FE6 /* SetViewpointRotationView.swift */; };
		0039A4F62885C50300592C86 /* ShowCalloutView.swift in Copy Source Code Files */ = {isa = PBXBuildFile; fileRef = E004A6DF28466279002A1FE6 /* ShowCalloutView.swift */; };
		0039A4F72885C50300592C86 /* ShowDeviceLocationView.swift in Copy Source Code Files */ = {isa = PBXBuildFile; fileRef = E004A6E828493BCE002A1FE6 /* ShowDeviceLocationView.swift */; };
		0039A4F82885C50300592C86 /* ShowResultOfSpatialRelationshipsView.swift in Copy Source Code Files */ = {isa = PBXBuildFile; fileRef = E066DD3A2860CA08004D3D5B /* ShowResultOfSpatialRelationshipsView.swift */; };
		0039A4F92885C50300592C86 /* ShowResultOfSpatialOperationsView.swift in Copy Source Code Files */ = {isa = PBXBuildFile; fileRef = E004A6F2284E4FEB002A1FE6 /* ShowResultOfSpatialOperationsView.swift */; };
		0039A4FA2885C50300592C86 /* StyleGraphicsWithRendererView.swift in Copy Source Code Files */ = {isa = PBXBuildFile; fileRef = E066DD372860AB28004D3D5B /* StyleGraphicsWithRendererView.swift */; };
		0039A4FB2885C50300592C86 /* StyleGraphicsWithSymbolsView.swift in Copy Source Code Files */ = {isa = PBXBuildFile; fileRef = E004A6E52846A61F002A1FE6 /* StyleGraphicsWithSymbolsView.swift */; };
		0042E24328E4BF8F001F33D6 /* ShowViewshedFromPointInSceneView.Model.swift in Sources */ = {isa = PBXBuildFile; fileRef = 0042E24228E4BF8F001F33D6 /* ShowViewshedFromPointInSceneView.Model.swift */; };
		0042E24528E4F82C001F33D6 /* ShowViewshedFromPointInSceneView.ViewshedSettingsView.swift in Sources */ = {isa = PBXBuildFile; fileRef = 0042E24428E4F82B001F33D6 /* ShowViewshedFromPointInSceneView.ViewshedSettingsView.swift */; };
		0042E24628E50EE4001F33D6 /* ShowViewshedFromPointInSceneView.swift in Copy Source Code Files */ = {isa = PBXBuildFile; fileRef = 0086F3FD28E3770900974721 /* ShowViewshedFromPointInSceneView.swift */; };
		0042E24728E50EE4001F33D6 /* ShowViewshedFromPointInSceneView.Model.swift in Copy Source Code Files */ = {isa = PBXBuildFile; fileRef = 0042E24228E4BF8F001F33D6 /* ShowViewshedFromPointInSceneView.Model.swift */; };
		0042E24828E50EE4001F33D6 /* ShowViewshedFromPointInSceneView.ViewshedSettingsView.swift in Copy Source Code Files */ = {isa = PBXBuildFile; fileRef = 0042E24428E4F82B001F33D6 /* ShowViewshedFromPointInSceneView.ViewshedSettingsView.swift */; };
		0044289229C90C0B00160767 /* GetElevationAtPointOnSurfaceView.swift in Sources */ = {isa = PBXBuildFile; fileRef = 0044289129C90C0B00160767 /* GetElevationAtPointOnSurfaceView.swift */; };
		0044289329C9234300160767 /* GetElevationAtPointOnSurfaceView.swift in Copy Source Code Files */ = {isa = PBXBuildFile; fileRef = 0044289129C90C0B00160767 /* GetElevationAtPointOnSurfaceView.swift */; };
		0044CDDF2995C39E004618CE /* ShowDeviceLocationHistoryView.swift in Sources */ = {isa = PBXBuildFile; fileRef = 0044CDDE2995C39E004618CE /* ShowDeviceLocationHistoryView.swift */; };
		0044CDE02995D4DD004618CE /* ShowDeviceLocationHistoryView.swift in Copy Source Code Files */ = {isa = PBXBuildFile; fileRef = 0044CDDE2995C39E004618CE /* ShowDeviceLocationHistoryView.swift */; };
		004A2B9D2BED455B00C297CE /* canyonlands in Resources */ = {isa = PBXBuildFile; fileRef = 004A2B9C2BED455B00C297CE /* canyonlands */; settings = {ASSET_TAGS = (ApplyScheduledUpdatesToPreplannedMapArea, ); }; };
		004A2BA22BED456500C297CE /* ApplyScheduledUpdatesToPreplannedMapAreaView.swift in Sources */ = {isa = PBXBuildFile; fileRef = 004A2B9E2BED456500C297CE /* ApplyScheduledUpdatesToPreplannedMapAreaView.swift */; };
		004A2BA52BED458C00C297CE /* ApplyScheduledUpdatesToPreplannedMapAreaView.swift in Copy Source Code Files */ = {isa = PBXBuildFile; fileRef = 004A2B9E2BED456500C297CE /* ApplyScheduledUpdatesToPreplannedMapAreaView.swift */; };
		004FE87129DF5D8700075217 /* Bristol in Resources */ = {isa = PBXBuildFile; fileRef = 004FE87029DF5D8700075217 /* Bristol */; settings = {ASSET_TAGS = (Animate3DGraphic, ChangeCameraController, OrbitCameraAroundObject, StylePointWithDistanceCompositeSceneSymbol, ); }; };
		006C835528B40682004AEB7F /* BrowseBuildingFloorsView.swift in Copy Source Code Files */ = {isa = PBXBuildFile; fileRef = E0FE32E628747778002C6ACA /* BrowseBuildingFloorsView.swift */; };
		006C835628B40682004AEB7F /* DisplayMapFromMobileMapPackageView.swift in Copy Source Code Files */ = {isa = PBXBuildFile; fileRef = F111CCC0288B5D5600205358 /* DisplayMapFromMobileMapPackageView.swift */; };
		0074ABBF28174BCF0037244A /* DisplayMapView.swift in Sources */ = {isa = PBXBuildFile; fileRef = 0074ABBE28174BCF0037244A /* DisplayMapView.swift */; };
		0074ABC428174F430037244A /* Sample.swift in Sources */ = {isa = PBXBuildFile; fileRef = 0074ABC128174F430037244A /* Sample.swift */; };
		0074ABCD2817BCC30037244A /* SamplesApp+Samples.swift.tache in Sources */ = {isa = PBXBuildFile; fileRef = 0074ABCA2817B8DB0037244A /* SamplesApp+Samples.swift.tache */; };
		0086F40128E3770A00974721 /* ShowViewshedFromPointInSceneView.swift in Sources */ = {isa = PBXBuildFile; fileRef = 0086F3FD28E3770900974721 /* ShowViewshedFromPointInSceneView.swift */; };
		00A7A1462A2FC58300F035F7 /* DisplayContentOfUtilityNetworkContainerView.swift in Sources */ = {isa = PBXBuildFile; fileRef = 00A7A1432A2FC58300F035F7 /* DisplayContentOfUtilityNetworkContainerView.swift */; };
		00A7A14A2A2FC5B700F035F7 /* DisplayContentOfUtilityNetworkContainerView.Model.swift in Sources */ = {isa = PBXBuildFile; fileRef = 00A7A1492A2FC5B700F035F7 /* DisplayContentOfUtilityNetworkContainerView.Model.swift */; };
		00ABA94E2BF6721700C0488C /* ShowGridView.swift in Sources */ = {isa = PBXBuildFile; fileRef = 00ABA94D2BF6721700C0488C /* ShowGridView.swift */; };
		00ABA94F2BF6D06200C0488C /* ShowGridView.swift in Copy Source Code Files */ = {isa = PBXBuildFile; fileRef = 00ABA94D2BF6721700C0488C /* ShowGridView.swift */; };
		00B04273282EC59E0072E1B4 /* AboutView.swift in Sources */ = {isa = PBXBuildFile; fileRef = 00B04272282EC59E0072E1B4 /* AboutView.swift */; };
		00B042E8282EDC690072E1B4 /* SetBasemapView.swift in Sources */ = {isa = PBXBuildFile; fileRef = 00B042E5282EDC690072E1B4 /* SetBasemapView.swift */; };
		00B04FB5283EEBA80026C882 /* DisplayOverviewMapView.swift in Sources */ = {isa = PBXBuildFile; fileRef = 00B04FB4283EEBA80026C882 /* DisplayOverviewMapView.swift */; };
		00C43AED2947DC350099AE34 /* ArcGISToolkit in Frameworks */ = {isa = PBXBuildFile; productRef = 00C43AEC2947DC350099AE34 /* ArcGISToolkit */; };
		00C94A0D28B53DE1004E42D9 /* raster-file in Resources */ = {isa = PBXBuildFile; fileRef = 00C94A0C28B53DE1004E42D9 /* raster-file */; settings = {ASSET_TAGS = (AddRasterFromFile, ); }; };
		00CB9138284814A4005C2C5D /* SearchWithGeocodeView.swift in Sources */ = {isa = PBXBuildFile; fileRef = 00CB9137284814A4005C2C5D /* SearchWithGeocodeView.swift */; };
		00CCB8A5285BAF8700BBAB70 /* OnDemandResource.swift in Sources */ = {isa = PBXBuildFile; fileRef = 00CCB8A4285BAF8700BBAB70 /* OnDemandResource.swift */; };
		00D4EF802863842100B9CC30 /* AddFeatureLayersView.swift in Sources */ = {isa = PBXBuildFile; fileRef = 00D4EF7F2863842100B9CC30 /* AddFeatureLayersView.swift */; };
		00D4EF9028638BF100B9CC30 /* LA_Trails.geodatabase in Resources */ = {isa = PBXBuildFile; fileRef = 00D4EF8228638BF100B9CC30 /* LA_Trails.geodatabase */; settings = {ASSET_TAGS = (AddFeatureLayers, ); }; };
		00D4EF9A28638BF100B9CC30 /* AuroraCO.gpkg in Resources */ = {isa = PBXBuildFile; fileRef = 00D4EF8F28638BF100B9CC30 /* AuroraCO.gpkg */; settings = {ASSET_TAGS = (AddFeatureLayers, ); }; };
		00D4EFB12863CE6300B9CC30 /* ScottishWildlifeTrust_reserves in Resources */ = {isa = PBXBuildFile; fileRef = 00D4EFB02863CE6300B9CC30 /* ScottishWildlifeTrust_reserves */; settings = {ASSET_TAGS = (AddFeatureLayers, ); }; };
		00E1D90B2BC0AF97001AEB6A /* SnapGeometryEditsView.SnapSettingsView.swift in Sources */ = {isa = PBXBuildFile; fileRef = 00E1D90A2BC0AF97001AEB6A /* SnapGeometryEditsView.SnapSettingsView.swift */; };
		00E1D90D2BC0B125001AEB6A /* SnapGeometryEditsView.GeometryEditorModel.swift in Sources */ = {isa = PBXBuildFile; fileRef = 00E1D90C2BC0B125001AEB6A /* SnapGeometryEditsView.GeometryEditorModel.swift */; };
		00E1D90F2BC0B1E8001AEB6A /* SnapGeometryEditsView.GeometryEditorMenu.swift in Sources */ = {isa = PBXBuildFile; fileRef = 00E1D90E2BC0B1E8001AEB6A /* SnapGeometryEditsView.GeometryEditorMenu.swift */; };
		00E1D9102BC0B4D8001AEB6A /* SnapGeometryEditsView.SnapSettingsView.swift in Copy Source Code Files */ = {isa = PBXBuildFile; fileRef = 00E1D90A2BC0AF97001AEB6A /* SnapGeometryEditsView.SnapSettingsView.swift */; };
		00E1D9112BC0B4D8001AEB6A /* SnapGeometryEditsView.GeometryEditorModel.swift in Copy Source Code Files */ = {isa = PBXBuildFile; fileRef = 00E1D90C2BC0B125001AEB6A /* SnapGeometryEditsView.GeometryEditorModel.swift */; };
		00E1D9122BC0B4D8001AEB6A /* SnapGeometryEditsView.GeometryEditorMenu.swift in Copy Source Code Files */ = {isa = PBXBuildFile; fileRef = 00E1D90E2BC0B1E8001AEB6A /* SnapGeometryEditsView.GeometryEditorMenu.swift */; };
		00E5401C27F3CCA200CF66D5 /* SamplesApp.swift in Sources */ = {isa = PBXBuildFile; fileRef = 00E5400C27F3CCA100CF66D5 /* SamplesApp.swift */; };
		00E5401E27F3CCA200CF66D5 /* ContentView.swift in Sources */ = {isa = PBXBuildFile; fileRef = 00E5400D27F3CCA100CF66D5 /* ContentView.swift */; };
		00E5402027F3CCA200CF66D5 /* Assets.xcassets in Resources */ = {isa = PBXBuildFile; fileRef = 00E5400E27F3CCA200CF66D5 /* Assets.xcassets */; };
		00E7C15C2BBE1BF000B85D69 /* SnapGeometryEditsView.swift in Sources */ = {isa = PBXBuildFile; fileRef = 00E7C1592BBE1BF000B85D69 /* SnapGeometryEditsView.swift */; };
		00E7C15D2BBF74D800B85D69 /* SnapGeometryEditsView.swift in Copy Source Code Files */ = {isa = PBXBuildFile; fileRef = 00E7C1592BBE1BF000B85D69 /* SnapGeometryEditsView.swift */; };
		00EB803A2A31506F00AC2B07 /* DisplayContentOfUtilityNetworkContainerView.swift in Copy Source Code Files */ = {isa = PBXBuildFile; fileRef = 00A7A1432A2FC58300F035F7 /* DisplayContentOfUtilityNetworkContainerView.swift */; };
		00EB803B2A31506F00AC2B07 /* DisplayContentOfUtilityNetworkContainerView.Model.swift in Copy Source Code Files */ = {isa = PBXBuildFile; fileRef = 00A7A1492A2FC5B700F035F7 /* DisplayContentOfUtilityNetworkContainerView.Model.swift */; };
		00F279D62AF418DC00CECAF8 /* AddDynamicEntityLayerView.VehicleCallout.swift in Sources */ = {isa = PBXBuildFile; fileRef = 00F279D52AF418DC00CECAF8 /* AddDynamicEntityLayerView.VehicleCallout.swift */; };
		00F279D72AF4364700CECAF8 /* AddDynamicEntityLayerView.VehicleCallout.swift in Copy Source Code Files */ = {isa = PBXBuildFile; fileRef = 00F279D52AF418DC00CECAF8 /* AddDynamicEntityLayerView.VehicleCallout.swift */; };
		102B6A372BFD5B55009F763C /* IdentifyFeaturesInWMSLayerView.swift in Sources */ = {isa = PBXBuildFile; fileRef = 102B6A362BFD5B55009F763C /* IdentifyFeaturesInWMSLayerView.swift */; };
		104F55C72BF3E30A00204D04 /* GenerateOfflineMapWithCustomParametersView.swift in Copy Source Code Files */ = {isa = PBXBuildFile; fileRef = 10B782042BE55D7E007EAE6C /* GenerateOfflineMapWithCustomParametersView.swift */; };
		104F55C82BF3E30A00204D04 /* GenerateOfflineMapWithCustomParametersView.CustomParameters.swift in Copy Source Code Files */ = {isa = PBXBuildFile; fileRef = 10B782072BE5A058007EAE6C /* GenerateOfflineMapWithCustomParametersView.CustomParameters.swift */; };
		1081B93D2C000E8B00C1BEB1 /* IdentifyFeaturesInWMSLayerView.swift in Copy Source Code Files */ = {isa = PBXBuildFile; fileRef = 102B6A362BFD5B55009F763C /* IdentifyFeaturesInWMSLayerView.swift */; };
		108EC04129D25B2C000F35D0 /* QueryFeatureTableView.swift in Sources */ = {isa = PBXBuildFile; fileRef = 108EC04029D25B2C000F35D0 /* QueryFeatureTableView.swift */; };
		108EC04229D25B55000F35D0 /* QueryFeatureTableView.swift in Copy Source Code Files */ = {isa = PBXBuildFile; fileRef = 108EC04029D25B2C000F35D0 /* QueryFeatureTableView.swift */; };
		10B782052BE55D7E007EAE6C /* GenerateOfflineMapWithCustomParametersView.swift in Sources */ = {isa = PBXBuildFile; fileRef = 10B782042BE55D7E007EAE6C /* GenerateOfflineMapWithCustomParametersView.swift */; };
		10B782082BE5A058007EAE6C /* GenerateOfflineMapWithCustomParametersView.CustomParameters.swift in Sources */ = {isa = PBXBuildFile; fileRef = 10B782072BE5A058007EAE6C /* GenerateOfflineMapWithCustomParametersView.CustomParameters.swift */; };
		10BD9EB42BF51B4B00ABDBD5 /* GenerateOfflineMapWithCustomParametersView.Model.swift in Sources */ = {isa = PBXBuildFile; fileRef = 10BD9EB32BF51B4B00ABDBD5 /* GenerateOfflineMapWithCustomParametersView.Model.swift */; };
		10BD9EB52BF51F9000ABDBD5 /* GenerateOfflineMapWithCustomParametersView.Model.swift in Copy Source Code Files */ = {isa = PBXBuildFile; fileRef = 10BD9EB32BF51B4B00ABDBD5 /* GenerateOfflineMapWithCustomParametersView.Model.swift */; };
		10D321932BDB187400B39B1B /* naperville_imagery.tpkx in Resources */ = {isa = PBXBuildFile; fileRef = 10D321922BDB187400B39B1B /* naperville_imagery.tpkx */; settings = {ASSET_TAGS = (GenerateOfflineMapWithLocalBasemap, ); }; };
		10D321962BDB1CB500B39B1B /* GenerateOfflineMapWithLocalBasemapView.swift in Sources */ = {isa = PBXBuildFile; fileRef = 10D321952BDB1CB500B39B1B /* GenerateOfflineMapWithLocalBasemapView.swift */; };
		10D321972BDC3B4900B39B1B /* GenerateOfflineMapWithLocalBasemapView.swift in Copy Source Code Files */ = {isa = PBXBuildFile; fileRef = 10D321952BDB1CB500B39B1B /* GenerateOfflineMapWithLocalBasemapView.swift */; };
		1C0C1C3929D34DAE005C8B24 /* ChangeViewpointView.swift in Sources */ = {isa = PBXBuildFile; fileRef = 1C0C1C3429D34DAE005C8B24 /* ChangeViewpointView.swift */; };
		1C0C1C3D29D34DDD005C8B24 /* ChangeViewpointView.swift in Copy Source Code Files */ = {isa = PBXBuildFile; fileRef = 1C0C1C3429D34DAE005C8B24 /* ChangeViewpointView.swift */; };
		1C19B4F12A578E46001D2506 /* CreateLoadReportView.Views.swift in Sources */ = {isa = PBXBuildFile; fileRef = 1C19B4EB2A578E46001D2506 /* CreateLoadReportView.Views.swift */; };
		1C19B4F32A578E46001D2506 /* CreateLoadReportView.swift in Sources */ = {isa = PBXBuildFile; fileRef = 1C19B4ED2A578E46001D2506 /* CreateLoadReportView.swift */; };
		1C19B4F52A578E46001D2506 /* CreateLoadReportView.Model.swift in Sources */ = {isa = PBXBuildFile; fileRef = 1C19B4EF2A578E46001D2506 /* CreateLoadReportView.Model.swift */; };
		1C19B4F72A578E69001D2506 /* CreateLoadReportView.Model.swift in Copy Source Code Files */ = {isa = PBXBuildFile; fileRef = 1C19B4EF2A578E46001D2506 /* CreateLoadReportView.Model.swift */; };
		1C19B4F82A578E69001D2506 /* CreateLoadReportView.swift in Copy Source Code Files */ = {isa = PBXBuildFile; fileRef = 1C19B4ED2A578E46001D2506 /* CreateLoadReportView.swift */; };
		1C19B4F92A578E69001D2506 /* CreateLoadReportView.Views.swift in Copy Source Code Files */ = {isa = PBXBuildFile; fileRef = 1C19B4EB2A578E46001D2506 /* CreateLoadReportView.Views.swift */; };
		1C2538542BABACB100337307 /* AugmentRealityToNavigateRouteView.RoutePlannerView.swift in Copy Source Code Files */ = {isa = PBXBuildFile; fileRef = 1C2538522BABACB100337307 /* AugmentRealityToNavigateRouteView.RoutePlannerView.swift */; };
		1C2538552BABACB100337307 /* AugmentRealityToNavigateRouteView.swift in Copy Source Code Files */ = {isa = PBXBuildFile; fileRef = 1C2538532BABACB100337307 /* AugmentRealityToNavigateRouteView.swift */; };
		1C2538562BABACFD00337307 /* AugmentRealityToNavigateRouteView.swift in Sources */ = {isa = PBXBuildFile; fileRef = 1C2538532BABACB100337307 /* AugmentRealityToNavigateRouteView.swift */; };
		1C2538572BABACFD00337307 /* AugmentRealityToNavigateRouteView.RoutePlannerView.swift in Sources */ = {isa = PBXBuildFile; fileRef = 1C2538522BABACB100337307 /* AugmentRealityToNavigateRouteView.RoutePlannerView.swift */; };
		1C26ED192A859525009B7721 /* FilterFeaturesInSceneView.swift in Sources */ = {isa = PBXBuildFile; fileRef = 1C26ED152A859525009B7721 /* FilterFeaturesInSceneView.swift */; };
		1C26ED202A8BEC63009B7721 /* FilterFeaturesInSceneView.swift in Copy Source Code Files */ = {isa = PBXBuildFile; fileRef = 1C26ED152A859525009B7721 /* FilterFeaturesInSceneView.swift */; };
		1C3B7DC82A5F64FC00907443 /* AnalyzeNetworkWithSubnetworkTraceView.Model.swift in Sources */ = {isa = PBXBuildFile; fileRef = 1C3B7DC32A5F64FC00907443 /* AnalyzeNetworkWithSubnetworkTraceView.Model.swift */; };
		1C3B7DCB2A5F64FC00907443 /* AnalyzeNetworkWithSubnetworkTraceView.swift in Sources */ = {isa = PBXBuildFile; fileRef = 1C3B7DC62A5F64FC00907443 /* AnalyzeNetworkWithSubnetworkTraceView.swift */; };
		1C3B7DCD2A5F652500907443 /* AnalyzeNetworkWithSubnetworkTraceView.Model.swift in Copy Source Code Files */ = {isa = PBXBuildFile; fileRef = 1C3B7DC32A5F64FC00907443 /* AnalyzeNetworkWithSubnetworkTraceView.Model.swift */; };
		1C3B7DCE2A5F652500907443 /* AnalyzeNetworkWithSubnetworkTraceView.swift in Copy Source Code Files */ = {isa = PBXBuildFile; fileRef = 1C3B7DC62A5F64FC00907443 /* AnalyzeNetworkWithSubnetworkTraceView.swift */; };
		1C42E04729D2396B004FC4BE /* ShowPopupView.swift in Sources */ = {isa = PBXBuildFile; fileRef = 1C42E04329D2396B004FC4BE /* ShowPopupView.swift */; };
		1C42E04A29D239D2004FC4BE /* ShowPopupView.swift in Copy Source Code Files */ = {isa = PBXBuildFile; fileRef = 1C42E04329D2396B004FC4BE /* ShowPopupView.swift */; };
		1C43BC7F2A43781200509BF8 /* SetVisibilityOfSubtypeSublayerView.Views.swift in Sources */ = {isa = PBXBuildFile; fileRef = 1C43BC792A43781100509BF8 /* SetVisibilityOfSubtypeSublayerView.Views.swift */; };
		1C43BC822A43781200509BF8 /* SetVisibilityOfSubtypeSublayerView.Model.swift in Sources */ = {isa = PBXBuildFile; fileRef = 1C43BC7C2A43781100509BF8 /* SetVisibilityOfSubtypeSublayerView.Model.swift */; };
		1C43BC842A43781200509BF8 /* SetVisibilityOfSubtypeSublayerView.swift in Sources */ = {isa = PBXBuildFile; fileRef = 1C43BC7E2A43781100509BF8 /* SetVisibilityOfSubtypeSublayerView.swift */; };
		1C43BC852A43783900509BF8 /* SetVisibilityOfSubtypeSublayerView.Model.swift in Copy Source Code Files */ = {isa = PBXBuildFile; fileRef = 1C43BC7C2A43781100509BF8 /* SetVisibilityOfSubtypeSublayerView.Model.swift */; };
		1C43BC862A43783900509BF8 /* SetVisibilityOfSubtypeSublayerView.swift in Copy Source Code Files */ = {isa = PBXBuildFile; fileRef = 1C43BC7E2A43781100509BF8 /* SetVisibilityOfSubtypeSublayerView.swift */; };
		1C43BC872A43783900509BF8 /* SetVisibilityOfSubtypeSublayerView.Views.swift in Copy Source Code Files */ = {isa = PBXBuildFile; fileRef = 1C43BC792A43781100509BF8 /* SetVisibilityOfSubtypeSublayerView.Views.swift */; };
		1C8EC7472BAE2891001A6929 /* AugmentRealityToCollectDataView.swift in Sources */ = {isa = PBXBuildFile; fileRef = 1C8EC7432BAE2891001A6929 /* AugmentRealityToCollectDataView.swift */; };
		1C8EC74B2BAE28A9001A6929 /* AugmentRealityToCollectDataView.swift in Copy Source Code Files */ = {isa = PBXBuildFile; fileRef = 1C8EC7432BAE2891001A6929 /* AugmentRealityToCollectDataView.swift */; };
		1C929F092A27B86800134252 /* ShowUtilityAssociationsView.swift in Copy Source Code Files */ = {isa = PBXBuildFile; fileRef = 1CAF831B2A20305F000E1E60 /* ShowUtilityAssociationsView.swift */; };
		1C965C3929DB9176002F8536 /* ShowRealisticLightAndShadowsView.swift in Copy Source Code Files */ = {isa = PBXBuildFile; fileRef = 1C9B74C529DB43580038B06F /* ShowRealisticLightAndShadowsView.swift */; };
		1C9B74C929DB43580038B06F /* ShowRealisticLightAndShadowsView.swift in Sources */ = {isa = PBXBuildFile; fileRef = 1C9B74C529DB43580038B06F /* ShowRealisticLightAndShadowsView.swift */; };
		1C9B74D929DB54560038B06F /* ChangeCameraControllerView.swift in Sources */ = {isa = PBXBuildFile; fileRef = 1C9B74D529DB54560038B06F /* ChangeCameraControllerView.swift */; };
		1C9B74DE29DB56860038B06F /* ChangeCameraControllerView.swift in Copy Source Code Files */ = {isa = PBXBuildFile; fileRef = 1C9B74D529DB54560038B06F /* ChangeCameraControllerView.swift */; };
		1CAB8D4B2A3CEAB0002AA649 /* RunValveIsolationTraceView.Model.swift in Sources */ = {isa = PBXBuildFile; fileRef = 1CAB8D442A3CEAB0002AA649 /* RunValveIsolationTraceView.Model.swift */; };
		1CAB8D4E2A3CEAB0002AA649 /* RunValveIsolationTraceView.swift in Sources */ = {isa = PBXBuildFile; fileRef = 1CAB8D472A3CEAB0002AA649 /* RunValveIsolationTraceView.swift */; };
		1CAB8D502A3CEB43002AA649 /* RunValveIsolationTraceView.Model.swift in Copy Source Code Files */ = {isa = PBXBuildFile; fileRef = 1CAB8D442A3CEAB0002AA649 /* RunValveIsolationTraceView.Model.swift */; };
		1CAB8D512A3CEB43002AA649 /* RunValveIsolationTraceView.swift in Copy Source Code Files */ = {isa = PBXBuildFile; fileRef = 1CAB8D472A3CEAB0002AA649 /* RunValveIsolationTraceView.swift */; };
		1CAF831F2A20305F000E1E60 /* ShowUtilityAssociationsView.swift in Sources */ = {isa = PBXBuildFile; fileRef = 1CAF831B2A20305F000E1E60 /* ShowUtilityAssociationsView.swift */; };
		218F35B829C28F4A00502022 /* AuthenticateWithOAuthView.swift in Sources */ = {isa = PBXBuildFile; fileRef = 218F35B329C28F4A00502022 /* AuthenticateWithOAuthView.swift */; };
		218F35C229C290BF00502022 /* AuthenticateWithOAuthView.swift in Copy Source Code Files */ = {isa = PBXBuildFile; fileRef = 218F35B329C28F4A00502022 /* AuthenticateWithOAuthView.swift */; };
		4D126D6D29CA1B6000CFB7A7 /* ShowDeviceLocationWithNMEADataSourcesView.swift in Sources */ = {isa = PBXBuildFile; fileRef = 4D126D6929CA1B6000CFB7A7 /* ShowDeviceLocationWithNMEADataSourcesView.swift */; };
		4D126D7229CA1E1800CFB7A7 /* FileNMEASentenceReader.swift in Sources */ = {isa = PBXBuildFile; fileRef = 4D126D7129CA1E1800CFB7A7 /* FileNMEASentenceReader.swift */; };
		4D126D7329CA1EFD00CFB7A7 /* ShowDeviceLocationWithNMEADataSourcesView.swift in Copy Source Code Files */ = {isa = PBXBuildFile; fileRef = 4D126D6929CA1B6000CFB7A7 /* ShowDeviceLocationWithNMEADataSourcesView.swift */; };
		4D126D7429CA1EFD00CFB7A7 /* FileNMEASentenceReader.swift in Copy Source Code Files */ = {isa = PBXBuildFile; fileRef = 4D126D7129CA1E1800CFB7A7 /* FileNMEASentenceReader.swift */; };
		4D126D7C29CA3E6000CFB7A7 /* Redlands.nmea in Resources */ = {isa = PBXBuildFile; fileRef = 4D126D7B29CA3E6000CFB7A7 /* Redlands.nmea */; settings = {ASSET_TAGS = (ShowDeviceLocationWithNmeaDataSources, ); }; };
		4D126D7E29CA43D200CFB7A7 /* ShowDeviceLocationWithNMEADataSourcesView.Model.swift in Sources */ = {isa = PBXBuildFile; fileRef = 4D126D7D29CA43D200CFB7A7 /* ShowDeviceLocationWithNMEADataSourcesView.Model.swift */; };
		4D2ADC4329C26D05003B367F /* AddDynamicEntityLayerView.swift in Sources */ = {isa = PBXBuildFile; fileRef = 4D2ADC3F29C26D05003B367F /* AddDynamicEntityLayerView.swift */; };
		4D2ADC4729C26D2C003B367F /* AddDynamicEntityLayerView.swift in Copy Source Code Files */ = {isa = PBXBuildFile; fileRef = 4D2ADC3F29C26D05003B367F /* AddDynamicEntityLayerView.swift */; };
		4D2ADC5A29C4F612003B367F /* ChangeMapViewBackgroundView.swift in Sources */ = {isa = PBXBuildFile; fileRef = 4D2ADC5529C4F612003B367F /* ChangeMapViewBackgroundView.swift */; };
		4D2ADC5D29C4F612003B367F /* ChangeMapViewBackgroundView.SettingsView.swift in Sources */ = {isa = PBXBuildFile; fileRef = 4D2ADC5829C4F612003B367F /* ChangeMapViewBackgroundView.SettingsView.swift */; };
		4D2ADC6229C5071C003B367F /* ChangeMapViewBackgroundView.Model.swift in Sources */ = {isa = PBXBuildFile; fileRef = 4D2ADC6129C5071C003B367F /* ChangeMapViewBackgroundView.Model.swift */; };
		4D2ADC6729C50BD6003B367F /* AddDynamicEntityLayerView.Model.swift in Sources */ = {isa = PBXBuildFile; fileRef = 4D2ADC6629C50BD6003B367F /* AddDynamicEntityLayerView.Model.swift */; };
		4D2ADC6929C50C4C003B367F /* AddDynamicEntityLayerView.SettingsView.swift in Sources */ = {isa = PBXBuildFile; fileRef = 4D2ADC6829C50C4C003B367F /* AddDynamicEntityLayerView.SettingsView.swift */; };
		4D2ADC6A29C50D91003B367F /* AddDynamicEntityLayerView.Model.swift in Copy Source Code Files */ = {isa = PBXBuildFile; fileRef = 4D2ADC6629C50BD6003B367F /* AddDynamicEntityLayerView.Model.swift */; };
		4D2ADC6B29C50D91003B367F /* AddDynamicEntityLayerView.SettingsView.swift in Copy Source Code Files */ = {isa = PBXBuildFile; fileRef = 4D2ADC6829C50C4C003B367F /* AddDynamicEntityLayerView.SettingsView.swift */; };
		4DD058102A0D3F6B00A59B34 /* ShowDeviceLocationWithNMEADataSourcesView.Model.swift in Copy Source Code Files */ = {isa = PBXBuildFile; fileRef = 4D126D7D29CA43D200CFB7A7 /* ShowDeviceLocationWithNMEADataSourcesView.Model.swift */; };
		7573E81A29D6134C00BEED9C /* TraceUtilityNetworkView.Model.swift in Sources */ = {isa = PBXBuildFile; fileRef = 7573E81329D6134C00BEED9C /* TraceUtilityNetworkView.Model.swift */; };
		7573E81C29D6134C00BEED9C /* TraceUtilityNetworkView.Enums.swift in Sources */ = {isa = PBXBuildFile; fileRef = 7573E81529D6134C00BEED9C /* TraceUtilityNetworkView.Enums.swift */; };
		7573E81E29D6134C00BEED9C /* TraceUtilityNetworkView.Views.swift in Sources */ = {isa = PBXBuildFile; fileRef = 7573E81729D6134C00BEED9C /* TraceUtilityNetworkView.Views.swift */; };
		7573E81F29D6134C00BEED9C /* TraceUtilityNetworkView.swift in Sources */ = {isa = PBXBuildFile; fileRef = 7573E81829D6134C00BEED9C /* TraceUtilityNetworkView.swift */; };
		7573E82129D6136C00BEED9C /* TraceUtilityNetworkView.Model.swift in Copy Source Code Files */ = {isa = PBXBuildFile; fileRef = 7573E81329D6134C00BEED9C /* TraceUtilityNetworkView.Model.swift */; };
		7573E82229D6136C00BEED9C /* TraceUtilityNetworkView.Enums.swift in Copy Source Code Files */ = {isa = PBXBuildFile; fileRef = 7573E81529D6134C00BEED9C /* TraceUtilityNetworkView.Enums.swift */; };
		7573E82329D6136C00BEED9C /* TraceUtilityNetworkView.Views.swift in Copy Source Code Files */ = {isa = PBXBuildFile; fileRef = 7573E81729D6134C00BEED9C /* TraceUtilityNetworkView.Views.swift */; };
		7573E82429D6136C00BEED9C /* TraceUtilityNetworkView.swift in Copy Source Code Files */ = {isa = PBXBuildFile; fileRef = 7573E81829D6134C00BEED9C /* TraceUtilityNetworkView.swift */; };
		75DD736729D35FF40010229D /* ChangeMapViewBackgroundView.swift in Copy Source Code Files */ = {isa = PBXBuildFile; fileRef = 4D2ADC5529C4F612003B367F /* ChangeMapViewBackgroundView.swift */; };
		75DD736829D35FF40010229D /* ChangeMapViewBackgroundView.SettingsView.swift in Copy Source Code Files */ = {isa = PBXBuildFile; fileRef = 4D2ADC5829C4F612003B367F /* ChangeMapViewBackgroundView.SettingsView.swift */; };
		75DD736929D35FF40010229D /* ChangeMapViewBackgroundView.Model.swift in Copy Source Code Files */ = {isa = PBXBuildFile; fileRef = 4D2ADC6129C5071C003B367F /* ChangeMapViewBackgroundView.Model.swift */; };
		75DD739529D38B1B0010229D /* NavigateRouteView.swift in Sources */ = {isa = PBXBuildFile; fileRef = 75DD739129D38B1B0010229D /* NavigateRouteView.swift */; };
		75DD739929D38B420010229D /* NavigateRouteView.swift in Copy Source Code Files */ = {isa = PBXBuildFile; fileRef = 75DD739129D38B1B0010229D /* NavigateRouteView.swift */; };
		7900C5F62A83FC3F002D430F /* AddCustomDynamicEntityDataSourceView.Vessel.swift in Sources */ = {isa = PBXBuildFile; fileRef = 7900C5F52A83FC3F002D430F /* AddCustomDynamicEntityDataSourceView.Vessel.swift */; };
		792222DD2A81AA5D00619FFE /* AIS_MarineCadastre_SelectedVessels_CustomDataSource.jsonl in Resources */ = {isa = PBXBuildFile; fileRef = 792222DC2A81AA5D00619FFE /* AIS_MarineCadastre_SelectedVessels_CustomDataSource.jsonl */; settings = {ASSET_TAGS = (AddCustomDynamicEntityDataSource, ); }; };
		79302F852A1ED4E30002336A /* CreateAndSaveKMLView.Model.swift in Sources */ = {isa = PBXBuildFile; fileRef = 79302F842A1ED4E30002336A /* CreateAndSaveKMLView.Model.swift */; };
		79302F872A1ED71B0002336A /* CreateAndSaveKMLView.Views.swift in Sources */ = {isa = PBXBuildFile; fileRef = 79302F862A1ED71B0002336A /* CreateAndSaveKMLView.Views.swift */; };
		798C2DA72AFC505600EE7E97 /* PrivacyInfo.xcprivacy in Resources */ = {isa = PBXBuildFile; fileRef = 798C2DA62AFC505600EE7E97 /* PrivacyInfo.xcprivacy */; };
		79A47DFB2A20286800D7C5B9 /* CreateAndSaveKMLView.Model.swift in Copy Source Code Files */ = {isa = PBXBuildFile; fileRef = 79302F842A1ED4E30002336A /* CreateAndSaveKMLView.Model.swift */; };
		79A47DFC2A20286800D7C5B9 /* CreateAndSaveKMLView.Views.swift in Copy Source Code Files */ = {isa = PBXBuildFile; fileRef = 79302F862A1ED71B0002336A /* CreateAndSaveKMLView.Views.swift */; };
		79B7B80A2A1BF8EC00F57C27 /* CreateAndSaveKMLView.swift in Sources */ = {isa = PBXBuildFile; fileRef = 79B7B8092A1BF8EC00F57C27 /* CreateAndSaveKMLView.swift */; };
		79B7B80B2A1BFDE700F57C27 /* CreateAndSaveKMLView.swift in Copy Source Code Files */ = {isa = PBXBuildFile; fileRef = 79B7B8092A1BF8EC00F57C27 /* CreateAndSaveKMLView.swift */; };
		79D84D132A81711A00F45262 /* AddCustomDynamicEntityDataSourceView.swift in Sources */ = {isa = PBXBuildFile; fileRef = 79D84D0D2A815C5B00F45262 /* AddCustomDynamicEntityDataSourceView.swift */; };
		79D84D152A81718F00F45262 /* AddCustomDynamicEntityDataSourceView.swift in Copy Source Code Files */ = {isa = PBXBuildFile; fileRef = 79D84D0D2A815C5B00F45262 /* AddCustomDynamicEntityDataSourceView.swift */; };
		883C121529C9136600062FF9 /* DownloadPreplannedMapAreaView.MapPicker.swift in Sources */ = {isa = PBXBuildFile; fileRef = 883C121429C9136600062FF9 /* DownloadPreplannedMapAreaView.MapPicker.swift */; };
		883C121729C914E100062FF9 /* DownloadPreplannedMapAreaView.MapPicker.swift in Copy Source Code Files */ = {isa = PBXBuildFile; fileRef = 883C121429C9136600062FF9 /* DownloadPreplannedMapAreaView.MapPicker.swift */; };
		883C121829C914E100062FF9 /* DownloadPreplannedMapAreaView.Model.swift in Copy Source Code Files */ = {isa = PBXBuildFile; fileRef = E0D04FF128A5390000747989 /* DownloadPreplannedMapAreaView.Model.swift */; };
		883C121929C914E100062FF9 /* DownloadPreplannedMapAreaView.swift in Copy Source Code Files */ = {isa = PBXBuildFile; fileRef = E070A0A2286F3B6000F2B606 /* DownloadPreplannedMapAreaView.swift */; };
		88F93CC129C3D59D0006B28E /* CreateAndEditGeometriesView.swift in Sources */ = {isa = PBXBuildFile; fileRef = 88F93CC029C3D59C0006B28E /* CreateAndEditGeometriesView.swift */; };
		88F93CC229C4D3480006B28E /* CreateAndEditGeometriesView.swift in Copy Source Code Files */ = {isa = PBXBuildFile; fileRef = 88F93CC029C3D59C0006B28E /* CreateAndEditGeometriesView.swift */; };
		9529D1942C01676200B5C1A3 /* SelectFeaturesInSceneLayerView.swift in Copy Source Code Files */ = {isa = PBXBuildFile; fileRef = 954AEDED2C01332600265114 /* SelectFeaturesInSceneLayerView.swift */; };
		954AEDEE2C01332600265114 /* SelectFeaturesInSceneLayerView.swift in Sources */ = {isa = PBXBuildFile; fileRef = 954AEDED2C01332600265114 /* SelectFeaturesInSceneLayerView.swift */; };
<<<<<<< HEAD
		95A572192C0FDCC9006E8B48 /* ShowScaleBarView.swift in Sources */ = {isa = PBXBuildFile; fileRef = 95A572182C0FDCC9006E8B48 /* ShowScaleBarView.swift */; };
		95A5721B2C0FDD34006E8B48 /* ShowScaleBarView.swift in Copy Source Code Files */ = {isa = PBXBuildFile; fileRef = 95A572182C0FDCC9006E8B48 /* ShowScaleBarView.swift */; };
=======
		955271612C0E6749009B1ED4 /* AddRasterFromServiceView.swift in Sources */ = {isa = PBXBuildFile; fileRef = 955271602C0E6749009B1ED4 /* AddRasterFromServiceView.swift */; };
		95A3773C2C0F93770044D1CC /* AddRasterFromServiceView.swift in Copy Source Code Files */ = {isa = PBXBuildFile; fileRef = 955271602C0E6749009B1ED4 /* AddRasterFromServiceView.swift */; };
>>>>>>> 8f9f89a0
		95F3A52B2C07F09C00885DED /* SetSurfaceNavigationConstraintView.swift in Sources */ = {isa = PBXBuildFile; fileRef = 95F3A52A2C07F09C00885DED /* SetSurfaceNavigationConstraintView.swift */; };
		95F3A52D2C07F28700885DED /* SetSurfaceNavigationConstraintView.swift in Copy Source Code Files */ = {isa = PBXBuildFile; fileRef = 95F3A52A2C07F09C00885DED /* SetSurfaceNavigationConstraintView.swift */; };
		D70082EB2ACF900100E0C3C2 /* IdentifyKMLFeaturesView.swift in Sources */ = {isa = PBXBuildFile; fileRef = D70082EA2ACF900100E0C3C2 /* IdentifyKMLFeaturesView.swift */; };
		D70082EC2ACF901600E0C3C2 /* IdentifyKMLFeaturesView.swift in Copy Source Code Files */ = {isa = PBXBuildFile; fileRef = D70082EA2ACF900100E0C3C2 /* IdentifyKMLFeaturesView.swift */; };
		D7010EBF2B05616900D43F55 /* DisplaySceneFromMobileScenePackageView.swift in Sources */ = {isa = PBXBuildFile; fileRef = D7010EBC2B05616900D43F55 /* DisplaySceneFromMobileScenePackageView.swift */; };
		D7010EC12B05618400D43F55 /* DisplaySceneFromMobileScenePackageView.swift in Copy Source Code Files */ = {isa = PBXBuildFile; fileRef = D7010EBC2B05616900D43F55 /* DisplaySceneFromMobileScenePackageView.swift */; };
		D701D72C2A37C7F7006FF0C8 /* bradley_low_3ds in Resources */ = {isa = PBXBuildFile; fileRef = D701D72B2A37C7F7006FF0C8 /* bradley_low_3ds */; settings = {ASSET_TAGS = (ShowViewshedFromGeoelementInScene, ); }; };
		D7044B962BE18D73000F2C43 /* EditWithBranchVersioningView.Views.swift in Sources */ = {isa = PBXBuildFile; fileRef = D7044B952BE18D73000F2C43 /* EditWithBranchVersioningView.Views.swift */; };
		D7044B972BE18D8D000F2C43 /* EditWithBranchVersioningView.Views.swift in Copy Source Code Files */ = {isa = PBXBuildFile; fileRef = D7044B952BE18D73000F2C43 /* EditWithBranchVersioningView.Views.swift */; };
		D704AA5A2AB22C1A00A3BB63 /* GroupLayersTogetherView.swift in Sources */ = {isa = PBXBuildFile; fileRef = D704AA592AB22C1A00A3BB63 /* GroupLayersTogetherView.swift */; };
		D704AA5B2AB22D8400A3BB63 /* GroupLayersTogetherView.swift in Copy Source Code Files */ = {isa = PBXBuildFile; fileRef = D704AA592AB22C1A00A3BB63 /* GroupLayersTogetherView.swift */; };
		D7054AE92ACCCB6C007235BA /* Animate3DGraphicView.SettingsView.swift in Sources */ = {isa = PBXBuildFile; fileRef = D7054AE82ACCCB6C007235BA /* Animate3DGraphicView.SettingsView.swift */; };
		D7054AEA2ACCCC34007235BA /* Animate3DGraphicView.SettingsView.swift in Copy Source Code Files */ = {isa = PBXBuildFile; fileRef = D7054AE82ACCCB6C007235BA /* Animate3DGraphicView.SettingsView.swift */; };
		D7058B102B59E44B000A888A /* StylePointWithSceneSymbolView.swift in Sources */ = {isa = PBXBuildFile; fileRef = D7058B0D2B59E44B000A888A /* StylePointWithSceneSymbolView.swift */; };
		D7058B122B59E468000A888A /* StylePointWithSceneSymbolView.swift in Copy Source Code Files */ = {isa = PBXBuildFile; fileRef = D7058B0D2B59E44B000A888A /* StylePointWithSceneSymbolView.swift */; };
		D7058FB12ACB423C00A40F14 /* Animate3DGraphicView.Model.swift in Sources */ = {isa = PBXBuildFile; fileRef = D7058FB02ACB423C00A40F14 /* Animate3DGraphicView.Model.swift */; };
		D7058FB22ACB424E00A40F14 /* Animate3DGraphicView.Model.swift in Copy Source Code Files */ = {isa = PBXBuildFile; fileRef = D7058FB02ACB423C00A40F14 /* Animate3DGraphicView.Model.swift */; };
		D7084FA92AD771AA00EC7F4F /* AugmentRealityToFlyOverSceneView.swift in Sources */ = {isa = PBXBuildFile; fileRef = D7084FA62AD771AA00EC7F4F /* AugmentRealityToFlyOverSceneView.swift */; };
		D7084FAB2AD771F600EC7F4F /* AugmentRealityToFlyOverSceneView.swift in Copy Source Code Files */ = {isa = PBXBuildFile; fileRef = D7084FA62AD771AA00EC7F4F /* AugmentRealityToFlyOverSceneView.swift */; };
		D70BE5792A5624A80022CA02 /* CategoriesView.swift in Sources */ = {isa = PBXBuildFile; fileRef = D70BE5782A5624A80022CA02 /* CategoriesView.swift */; };
		D710996D2A27D9210065A1C1 /* DensifyAndGeneralizeGeometryView.swift in Sources */ = {isa = PBXBuildFile; fileRef = D710996C2A27D9210065A1C1 /* DensifyAndGeneralizeGeometryView.swift */; };
		D710996E2A27D9B30065A1C1 /* DensifyAndGeneralizeGeometryView.swift in Copy Source Code Files */ = {isa = PBXBuildFile; fileRef = D710996C2A27D9210065A1C1 /* DensifyAndGeneralizeGeometryView.swift */; };
		D71099702A2802FA0065A1C1 /* DensifyAndGeneralizeGeometryView.SettingsView.swift in Sources */ = {isa = PBXBuildFile; fileRef = D710996F2A2802FA0065A1C1 /* DensifyAndGeneralizeGeometryView.SettingsView.swift */; };
		D71099712A280D830065A1C1 /* DensifyAndGeneralizeGeometryView.SettingsView.swift in Copy Source Code Files */ = {isa = PBXBuildFile; fileRef = D710996F2A2802FA0065A1C1 /* DensifyAndGeneralizeGeometryView.SettingsView.swift */; };
		D7114A0D2BDC6A3300FA68CA /* EditWithBranchVersioningView.Model.swift in Sources */ = {isa = PBXBuildFile; fileRef = D7114A0C2BDC6A3300FA68CA /* EditWithBranchVersioningView.Model.swift */; };
		D7114A0F2BDC6AED00FA68CA /* EditWithBranchVersioningView.Model.swift in Copy Source Code Files */ = {isa = PBXBuildFile; fileRef = D7114A0C2BDC6A3300FA68CA /* EditWithBranchVersioningView.Model.swift */; };
		D71371792BD88ECC00EB2F86 /* MonitorChangesToLayerViewStateView.swift in Sources */ = {isa = PBXBuildFile; fileRef = D71371752BD88ECC00EB2F86 /* MonitorChangesToLayerViewStateView.swift */; };
		D713717C2BD88EF800EB2F86 /* MonitorChangesToLayerViewStateView.swift in Copy Source Code Files */ = {isa = PBXBuildFile; fileRef = D71371752BD88ECC00EB2F86 /* MonitorChangesToLayerViewStateView.swift */; };
		D718A1E72B570F7500447087 /* OrbitCameraAroundObjectView.Model.swift in Sources */ = {isa = PBXBuildFile; fileRef = D718A1E62B570F7500447087 /* OrbitCameraAroundObjectView.Model.swift */; };
		D718A1E82B571C9100447087 /* OrbitCameraAroundObjectView.Model.swift in Copy Source Code Files */ = {isa = PBXBuildFile; fileRef = D718A1E62B570F7500447087 /* OrbitCameraAroundObjectView.Model.swift */; };
		D718A1ED2B575FD900447087 /* ManageBookmarksView.swift in Sources */ = {isa = PBXBuildFile; fileRef = D718A1EA2B575FD900447087 /* ManageBookmarksView.swift */; };
		D718A1F02B57602000447087 /* ManageBookmarksView.swift in Copy Source Code Files */ = {isa = PBXBuildFile; fileRef = D718A1EA2B575FD900447087 /* ManageBookmarksView.swift */; };
		D71C5F642AAA7A88006599FD /* CreateSymbolStylesFromWebStylesView.swift in Sources */ = {isa = PBXBuildFile; fileRef = D71C5F632AAA7A88006599FD /* CreateSymbolStylesFromWebStylesView.swift */; };
		D71C5F652AAA83D2006599FD /* CreateSymbolStylesFromWebStylesView.swift in Copy Source Code Files */ = {isa = PBXBuildFile; fileRef = D71C5F632AAA7A88006599FD /* CreateSymbolStylesFromWebStylesView.swift */; };
		D71D516E2B51D7B600B2A2BE /* SearchForWebMapView.Views.swift in Sources */ = {isa = PBXBuildFile; fileRef = D71D516D2B51D7B600B2A2BE /* SearchForWebMapView.Views.swift */; };
		D71D516F2B51D87700B2A2BE /* SearchForWebMapView.Views.swift in Copy Source Code Files */ = {isa = PBXBuildFile; fileRef = D71D516D2B51D7B600B2A2BE /* SearchForWebMapView.Views.swift */; };
		D71FCB8A2AD6277F000E517C /* CreateMobileGeodatabaseView.Model.swift in Sources */ = {isa = PBXBuildFile; fileRef = D71FCB892AD6277E000E517C /* CreateMobileGeodatabaseView.Model.swift */; };
		D71FCB8B2AD628B9000E517C /* CreateMobileGeodatabaseView.Model.swift in Copy Source Code Files */ = {isa = PBXBuildFile; fileRef = D71FCB892AD6277E000E517C /* CreateMobileGeodatabaseView.Model.swift */; };
		D721EEA82ABDFF550040BE46 /* LothianRiversAnno.mmpk in Resources */ = {isa = PBXBuildFile; fileRef = D721EEA72ABDFF550040BE46 /* LothianRiversAnno.mmpk */; settings = {ASSET_TAGS = (ShowMobileMapPackageExpirationDate, ); }; };
		D722BD222A420DAD002C2087 /* ShowExtrudedFeaturesView.swift in Sources */ = {isa = PBXBuildFile; fileRef = D722BD212A420DAD002C2087 /* ShowExtrudedFeaturesView.swift */; };
		D722BD232A420DEC002C2087 /* ShowExtrudedFeaturesView.swift in Copy Source Code Files */ = {isa = PBXBuildFile; fileRef = D722BD212A420DAD002C2087 /* ShowExtrudedFeaturesView.swift */; };
		D7232EE12AC1E5AA0079ABFF /* PlayKMLTourView.swift in Sources */ = {isa = PBXBuildFile; fileRef = D7232EE02AC1E5AA0079ABFF /* PlayKMLTourView.swift */; };
		D7232EE22AC1E6DC0079ABFF /* PlayKMLTourView.swift in Copy Source Code Files */ = {isa = PBXBuildFile; fileRef = D7232EE02AC1E5AA0079ABFF /* PlayKMLTourView.swift */; };
		D72C43F32AEB066D00B6157B /* GeocodeOfflineView.Model.swift in Sources */ = {isa = PBXBuildFile; fileRef = D72C43F22AEB066D00B6157B /* GeocodeOfflineView.Model.swift */; };
		D72F272E2ADA1E4400F906DA /* AugmentRealityToShowTabletopSceneView.swift in Sources */ = {isa = PBXBuildFile; fileRef = D72F272B2ADA1E4400F906DA /* AugmentRealityToShowTabletopSceneView.swift */; };
		D72F27302ADA1E9900F906DA /* AugmentRealityToShowTabletopSceneView.swift in Copy Source Code Files */ = {isa = PBXBuildFile; fileRef = D72F272B2ADA1E4400F906DA /* AugmentRealityToShowTabletopSceneView.swift */; };
		D731F3C12AD0D2AC00A8431E /* IdentifyGraphicsView.swift in Sources */ = {isa = PBXBuildFile; fileRef = D731F3C02AD0D2AC00A8431E /* IdentifyGraphicsView.swift */; };
		D731F3C22AD0D2BB00A8431E /* IdentifyGraphicsView.swift in Copy Source Code Files */ = {isa = PBXBuildFile; fileRef = D731F3C02AD0D2AC00A8431E /* IdentifyGraphicsView.swift */; };
		D7337C5A2ABCFDB100A5D865 /* StyleSymbolsFromMobileStyleFileView.SymbolOptionsListView.swift in Sources */ = {isa = PBXBuildFile; fileRef = D7337C592ABCFDB100A5D865 /* StyleSymbolsFromMobileStyleFileView.SymbolOptionsListView.swift */; };
		D7337C5B2ABCFDE400A5D865 /* StyleSymbolsFromMobileStyleFileView.SymbolOptionsListView.swift in Copy Source Code Files */ = {isa = PBXBuildFile; fileRef = D7337C592ABCFDB100A5D865 /* StyleSymbolsFromMobileStyleFileView.SymbolOptionsListView.swift */; };
		D7337C602ABD142D00A5D865 /* ShowMobileMapPackageExpirationDateView.swift in Sources */ = {isa = PBXBuildFile; fileRef = D7337C5F2ABD142D00A5D865 /* ShowMobileMapPackageExpirationDateView.swift */; };
		D7337C612ABD166A00A5D865 /* ShowMobileMapPackageExpirationDateView.swift in Copy Source Code Files */ = {isa = PBXBuildFile; fileRef = D7337C5F2ABD142D00A5D865 /* ShowMobileMapPackageExpirationDateView.swift */; };
		D733CA192BED980D00FBDE4C /* EditAndSyncFeaturesWithFeatureServiceView.swift in Sources */ = {isa = PBXBuildFile; fileRef = D733CA152BED980D00FBDE4C /* EditAndSyncFeaturesWithFeatureServiceView.swift */; };
		D733CA1C2BED982C00FBDE4C /* EditAndSyncFeaturesWithFeatureServiceView.swift in Copy Source Code Files */ = {isa = PBXBuildFile; fileRef = D733CA152BED980D00FBDE4C /* EditAndSyncFeaturesWithFeatureServiceView.swift */; };
		D734FA0C2A183A5B00246D7E /* SetMaxExtentView.swift in Sources */ = {isa = PBXBuildFile; fileRef = D734FA092A183A5B00246D7E /* SetMaxExtentView.swift */; };
		D7352F8E2BD992C40013FFEF /* MonitorChangesToDrawStatusView.swift in Sources */ = {isa = PBXBuildFile; fileRef = D7352F8A2BD992C40013FFEF /* MonitorChangesToDrawStatusView.swift */; };
		D7352F912BD992E40013FFEF /* MonitorChangesToDrawStatusView.swift in Copy Source Code Files */ = {isa = PBXBuildFile; fileRef = D7352F8A2BD992C40013FFEF /* MonitorChangesToDrawStatusView.swift */; };
		D73723762AF5877500846884 /* FindRouteInMobileMapPackageView.Models.swift in Sources */ = {isa = PBXBuildFile; fileRef = D73723742AF5877500846884 /* FindRouteInMobileMapPackageView.Models.swift */; };
		D73723792AF5ADD800846884 /* FindRouteInMobileMapPackageView.MobileMapView.swift in Sources */ = {isa = PBXBuildFile; fileRef = D73723782AF5ADD700846884 /* FindRouteInMobileMapPackageView.MobileMapView.swift */; };
		D737237A2AF5AE1600846884 /* FindRouteInMobileMapPackageView.MobileMapView.swift in Copy Source Code Files */ = {isa = PBXBuildFile; fileRef = D73723782AF5ADD700846884 /* FindRouteInMobileMapPackageView.MobileMapView.swift */; };
		D737237B2AF5AE1A00846884 /* FindRouteInMobileMapPackageView.Models.swift in Copy Source Code Files */ = {isa = PBXBuildFile; fileRef = D73723742AF5877500846884 /* FindRouteInMobileMapPackageView.Models.swift */; };
		D73E61962BDAEE6600457932 /* MatchViewpointOfGeoViewsView.swift in Sources */ = {isa = PBXBuildFile; fileRef = D73E61922BDAEE6600457932 /* MatchViewpointOfGeoViewsView.swift */; };
		D73E61992BDAEEDD00457932 /* MatchViewpointOfGeoViewsView.swift in Copy Source Code Files */ = {isa = PBXBuildFile; fileRef = D73E61922BDAEE6600457932 /* MatchViewpointOfGeoViewsView.swift */; };
		D73E619E2BDB21F400457932 /* EditWithBranchVersioningView.swift in Sources */ = {isa = PBXBuildFile; fileRef = D73E619A2BDB21F400457932 /* EditWithBranchVersioningView.swift */; };
		D73E61A12BDB221B00457932 /* EditWithBranchVersioningView.swift in Copy Source Code Files */ = {isa = PBXBuildFile; fileRef = D73E619A2BDB21F400457932 /* EditWithBranchVersioningView.swift */; };
		D73F06692B5EE73D000B574F /* QueryFeaturesWithArcadeExpressionView.swift in Sources */ = {isa = PBXBuildFile; fileRef = D73F06662B5EE73D000B574F /* QueryFeaturesWithArcadeExpressionView.swift */; };
		D73F066C2B5EE760000B574F /* QueryFeaturesWithArcadeExpressionView.swift in Copy Source Code Files */ = {isa = PBXBuildFile; fileRef = D73F06662B5EE73D000B574F /* QueryFeaturesWithArcadeExpressionView.swift */; };
		D73F8CF42AB1089900CD39DA /* Restaurant.stylx in Resources */ = {isa = PBXBuildFile; fileRef = D73F8CF32AB1089900CD39DA /* Restaurant.stylx */; settings = {ASSET_TAGS = (StyleFeaturesWithCustomDictionary, ); }; };
		D73FC0FD2AD4A18D0067A19B /* CreateMobileGeodatabaseView.swift in Sources */ = {isa = PBXBuildFile; fileRef = D73FC0FC2AD4A18D0067A19B /* CreateMobileGeodatabaseView.swift */; };
		D73FC0FE2AD4A19A0067A19B /* CreateMobileGeodatabaseView.swift in Copy Source Code Files */ = {isa = PBXBuildFile; fileRef = D73FC0FC2AD4A18D0067A19B /* CreateMobileGeodatabaseView.swift */; };
		D73FC90B2B6312A0001AC486 /* AddFeaturesWithContingentValuesView.Model.swift in Copy Source Code Files */ = {isa = PBXBuildFile; fileRef = D74F03EF2B609A7D00E83688 /* AddFeaturesWithContingentValuesView.Model.swift */; };
		D73FC90C2B6312A5001AC486 /* AddFeaturesWithContingentValuesView.AddFeatureView.swift in Copy Source Code Files */ = {isa = PBXBuildFile; fileRef = D7F8C0422B608F120072BFA7 /* AddFeaturesWithContingentValuesView.AddFeatureView.swift */; };
		D73FCFF72B02A3AA0006360D /* FindAddressWithReverseGeocodeView.swift in Sources */ = {isa = PBXBuildFile; fileRef = D73FCFF42B02A3AA0006360D /* FindAddressWithReverseGeocodeView.swift */; };
		D73FCFFA2B02A3C50006360D /* FindAddressWithReverseGeocodeView.swift in Copy Source Code Files */ = {isa = PBXBuildFile; fileRef = D73FCFF42B02A3AA0006360D /* FindAddressWithReverseGeocodeView.swift */; };
		D73FCFFF2B02C7630006360D /* FindRouteAroundBarriersView.Views.swift in Sources */ = {isa = PBXBuildFile; fileRef = D73FCFFE2B02C7630006360D /* FindRouteAroundBarriersView.Views.swift */; };
		D73FD0002B02C9610006360D /* FindRouteAroundBarriersView.Views.swift in Copy Source Code Files */ = {isa = PBXBuildFile; fileRef = D73FCFFE2B02C7630006360D /* FindRouteAroundBarriersView.Views.swift */; };
		D742E4922B04132B00690098 /* DisplayWebSceneFromPortalItemView.swift in Sources */ = {isa = PBXBuildFile; fileRef = D742E48F2B04132B00690098 /* DisplayWebSceneFromPortalItemView.swift */; };
		D742E4952B04134C00690098 /* DisplayWebSceneFromPortalItemView.swift in Copy Source Code Files */ = {isa = PBXBuildFile; fileRef = D742E48F2B04132B00690098 /* DisplayWebSceneFromPortalItemView.swift */; };
		D744FD172A2112D90084A66C /* CreateConvexHullAroundPointsView.swift in Sources */ = {isa = PBXBuildFile; fileRef = D744FD162A2112D90084A66C /* CreateConvexHullAroundPointsView.swift */; };
		D744FD182A2113C70084A66C /* CreateConvexHullAroundPointsView.swift in Copy Source Code Files */ = {isa = PBXBuildFile; fileRef = D744FD162A2112D90084A66C /* CreateConvexHullAroundPointsView.swift */; };
		D7464F1E2ACE04B3007FEE88 /* IdentifyRasterCellView.swift in Sources */ = {isa = PBXBuildFile; fileRef = D7464F1D2ACE04B3007FEE88 /* IdentifyRasterCellView.swift */; };
		D7464F1F2ACE04C2007FEE88 /* IdentifyRasterCellView.swift in Copy Source Code Files */ = {isa = PBXBuildFile; fileRef = D7464F1D2ACE04B3007FEE88 /* IdentifyRasterCellView.swift */; };
		D7464F2B2ACE0965007FEE88 /* SA_EVI_8Day_03May20 in Resources */ = {isa = PBXBuildFile; fileRef = D7464F2A2ACE0964007FEE88 /* SA_EVI_8Day_03May20 */; settings = {ASSET_TAGS = (IdentifyRasterCell, ); }; };
		D7497F3C2AC4B4C100167AD2 /* DisplayDimensionsView.swift in Sources */ = {isa = PBXBuildFile; fileRef = D7497F3B2AC4B4C100167AD2 /* DisplayDimensionsView.swift */; };
		D7497F3D2AC4B4CF00167AD2 /* DisplayDimensionsView.swift in Copy Source Code Files */ = {isa = PBXBuildFile; fileRef = D7497F3B2AC4B4C100167AD2 /* DisplayDimensionsView.swift */; };
		D7497F402AC4BA4100167AD2 /* Edinburgh_Pylon_Dimensions.mmpk in Resources */ = {isa = PBXBuildFile; fileRef = D7497F3F2AC4BA4100167AD2 /* Edinburgh_Pylon_Dimensions.mmpk */; settings = {ASSET_TAGS = (DisplayDimensions, ); }; };
		D74C8BFE2ABA5605007C76B8 /* StyleSymbolsFromMobileStyleFileView.swift in Sources */ = {isa = PBXBuildFile; fileRef = D74C8BFD2ABA5605007C76B8 /* StyleSymbolsFromMobileStyleFileView.swift */; };
		D74C8BFF2ABA56C0007C76B8 /* StyleSymbolsFromMobileStyleFileView.swift in Copy Source Code Files */ = {isa = PBXBuildFile; fileRef = D74C8BFD2ABA5605007C76B8 /* StyleSymbolsFromMobileStyleFileView.swift */; };
		D74C8C022ABA6202007C76B8 /* emoji-mobile.stylx in Resources */ = {isa = PBXBuildFile; fileRef = D74C8C012ABA6202007C76B8 /* emoji-mobile.stylx */; settings = {ASSET_TAGS = (StyleSymbolsFromMobileStyleFile, ); }; };
		D74EA7842B6DADA5008F6C7C /* ValidateUtilityNetworkTopologyView.swift in Sources */ = {isa = PBXBuildFile; fileRef = D74EA7812B6DADA5008F6C7C /* ValidateUtilityNetworkTopologyView.swift */; };
		D74EA7872B6DADCC008F6C7C /* ValidateUtilityNetworkTopologyView.swift in Copy Source Code Files */ = {isa = PBXBuildFile; fileRef = D74EA7812B6DADA5008F6C7C /* ValidateUtilityNetworkTopologyView.swift */; };
		D74ECD0D2BEEAE2F007C0FA6 /* EditAndSyncFeaturesWithFeatureServiceView.Model.swift in Sources */ = {isa = PBXBuildFile; fileRef = D74ECD0C2BEEAE2F007C0FA6 /* EditAndSyncFeaturesWithFeatureServiceView.Model.swift */; };
		D74ECD0E2BEEAE40007C0FA6 /* EditAndSyncFeaturesWithFeatureServiceView.Model.swift in Copy Source Code Files */ = {isa = PBXBuildFile; fileRef = D74ECD0C2BEEAE2F007C0FA6 /* EditAndSyncFeaturesWithFeatureServiceView.Model.swift */; };
		D74F03F02B609A7D00E83688 /* AddFeaturesWithContingentValuesView.Model.swift in Sources */ = {isa = PBXBuildFile; fileRef = D74F03EF2B609A7D00E83688 /* AddFeaturesWithContingentValuesView.Model.swift */; };
		D75101812A2E493600B8FA48 /* ShowLabelsOnLayerView.swift in Sources */ = {isa = PBXBuildFile; fileRef = D75101802A2E493600B8FA48 /* ShowLabelsOnLayerView.swift */; };
		D75101822A2E497F00B8FA48 /* ShowLabelsOnLayerView.swift in Copy Source Code Files */ = {isa = PBXBuildFile; fileRef = D75101802A2E493600B8FA48 /* ShowLabelsOnLayerView.swift */; };
		D751018E2A2E962D00B8FA48 /* IdentifyLayerFeaturesView.swift in Sources */ = {isa = PBXBuildFile; fileRef = D751018D2A2E962D00B8FA48 /* IdentifyLayerFeaturesView.swift */; };
		D751018F2A2E966C00B8FA48 /* IdentifyLayerFeaturesView.swift in Copy Source Code Files */ = {isa = PBXBuildFile; fileRef = D751018D2A2E962D00B8FA48 /* IdentifyLayerFeaturesView.swift */; };
		D752D9402A39154C003EB25E /* ManageOperationalLayersView.swift in Sources */ = {isa = PBXBuildFile; fileRef = D752D93F2A39154C003EB25E /* ManageOperationalLayersView.swift */; };
		D752D9412A39162F003EB25E /* ManageOperationalLayersView.swift in Copy Source Code Files */ = {isa = PBXBuildFile; fileRef = D752D93F2A39154C003EB25E /* ManageOperationalLayersView.swift */; };
		D752D9462A3A6F80003EB25E /* MonitorChangesToMapLoadStatusView.swift in Sources */ = {isa = PBXBuildFile; fileRef = D752D9452A3A6F7F003EB25E /* MonitorChangesToMapLoadStatusView.swift */; };
		D752D9472A3A6FC0003EB25E /* MonitorChangesToMapLoadStatusView.swift in Copy Source Code Files */ = {isa = PBXBuildFile; fileRef = D752D9452A3A6F7F003EB25E /* MonitorChangesToMapLoadStatusView.swift */; };
		D752D95F2A3BCE06003EB25E /* DisplayMapFromPortalItemView.swift in Sources */ = {isa = PBXBuildFile; fileRef = D752D95E2A3BCE06003EB25E /* DisplayMapFromPortalItemView.swift */; };
		D752D9602A3BCE63003EB25E /* DisplayMapFromPortalItemView.swift in Copy Source Code Files */ = {isa = PBXBuildFile; fileRef = D752D95E2A3BCE06003EB25E /* DisplayMapFromPortalItemView.swift */; };
		D75362D22A1E886700D83028 /* ApplyUniqueValueRendererView.swift in Sources */ = {isa = PBXBuildFile; fileRef = D75362D12A1E886700D83028 /* ApplyUniqueValueRendererView.swift */; };
		D75362D32A1E8C8800D83028 /* ApplyUniqueValueRendererView.swift in Copy Source Code Files */ = {isa = PBXBuildFile; fileRef = D75362D12A1E886700D83028 /* ApplyUniqueValueRendererView.swift */; };
		D754E3232A1D66820006C5F1 /* StylePointWithPictureMarkerSymbolsView.swift in Sources */ = {isa = PBXBuildFile; fileRef = D754E3222A1D66820006C5F1 /* StylePointWithPictureMarkerSymbolsView.swift */; };
		D754E3242A1D66C20006C5F1 /* StylePointWithPictureMarkerSymbolsView.swift in Copy Source Code Files */ = {isa = PBXBuildFile; fileRef = D754E3222A1D66820006C5F1 /* StylePointWithPictureMarkerSymbolsView.swift */; };
		D7553CDB2AE2DFEC00DC2A70 /* GeocodeOfflineView.swift in Sources */ = {isa = PBXBuildFile; fileRef = D7553CD82AE2DFEC00DC2A70 /* GeocodeOfflineView.swift */; };
		D7553CDD2AE2E00E00DC2A70 /* GeocodeOfflineView.swift in Copy Source Code Files */ = {isa = PBXBuildFile; fileRef = D7553CD82AE2DFEC00DC2A70 /* GeocodeOfflineView.swift */; };
		D757D14B2B6C46E50065F78F /* ListSpatialReferenceTransformationsView.Model.swift in Sources */ = {isa = PBXBuildFile; fileRef = D757D14A2B6C46E50065F78F /* ListSpatialReferenceTransformationsView.Model.swift */; };
		D757D14C2B6C60170065F78F /* ListSpatialReferenceTransformationsView.Model.swift in Copy Source Code Files */ = {isa = PBXBuildFile; fileRef = D757D14A2B6C46E50065F78F /* ListSpatialReferenceTransformationsView.Model.swift */; };
		D7588F5F2B7D8DAA008B75E2 /* NavigateRouteWithReroutingView.swift in Sources */ = {isa = PBXBuildFile; fileRef = D7588F5C2B7D8DAA008B75E2 /* NavigateRouteWithReroutingView.swift */; };
		D7588F622B7D8DED008B75E2 /* NavigateRouteWithReroutingView.swift in Copy Source Code Files */ = {isa = PBXBuildFile; fileRef = D7588F5C2B7D8DAA008B75E2 /* NavigateRouteWithReroutingView.swift */; };
		D75B58512AAFB3030038B3B4 /* StyleFeaturesWithCustomDictionaryView.swift in Sources */ = {isa = PBXBuildFile; fileRef = D75B58502AAFB3030038B3B4 /* StyleFeaturesWithCustomDictionaryView.swift */; };
		D75B58522AAFB37C0038B3B4 /* StyleFeaturesWithCustomDictionaryView.swift in Copy Source Code Files */ = {isa = PBXBuildFile; fileRef = D75B58502AAFB3030038B3B4 /* StyleFeaturesWithCustomDictionaryView.swift */; };
		D75C35672AB50338003CD55F /* GroupLayersTogetherView.GroupLayerListView.swift in Sources */ = {isa = PBXBuildFile; fileRef = D75C35662AB50338003CD55F /* GroupLayersTogetherView.GroupLayerListView.swift */; };
		D75F66362B48EABC00434974 /* SearchForWebMapView.swift in Sources */ = {isa = PBXBuildFile; fileRef = D75F66332B48EABC00434974 /* SearchForWebMapView.swift */; };
		D75F66392B48EB1800434974 /* SearchForWebMapView.swift in Copy Source Code Files */ = {isa = PBXBuildFile; fileRef = D75F66332B48EABC00434974 /* SearchForWebMapView.swift */; };
		D76000A22AF18BAB00B3084D /* FindRouteInTransportNetworkView.Model.swift in Copy Source Code Files */ = {isa = PBXBuildFile; fileRef = D7749AD52AF08BF50086632F /* FindRouteInTransportNetworkView.Model.swift */; };
		D76000AE2AF19C2300B3084D /* FindRouteInMobileMapPackageView.swift in Sources */ = {isa = PBXBuildFile; fileRef = D76000AB2AF19C2300B3084D /* FindRouteInMobileMapPackageView.swift */; };
		D76000B12AF19C4600B3084D /* FindRouteInMobileMapPackageView.swift in Copy Source Code Files */ = {isa = PBXBuildFile; fileRef = D76000AB2AF19C2300B3084D /* FindRouteInMobileMapPackageView.swift */; };
		D76000B72AF19FCA00B3084D /* SanFrancisco.mmpk in Resources */ = {isa = PBXBuildFile; fileRef = D76000B62AF19FCA00B3084D /* SanFrancisco.mmpk */; settings = {ASSET_TAGS = (FindRouteInMobileMapPackage, ); }; };
		D762AF5F2BF6A7B900ECE3C7 /* EditFeaturesWithFeatureLinkedAnnotationView.swift in Sources */ = {isa = PBXBuildFile; fileRef = D762AF5B2BF6A7B900ECE3C7 /* EditFeaturesWithFeatureLinkedAnnotationView.swift */; };
		D762AF622BF6A7D100ECE3C7 /* EditFeaturesWithFeatureLinkedAnnotationView.swift in Copy Source Code Files */ = {isa = PBXBuildFile; fileRef = D762AF5B2BF6A7B900ECE3C7 /* EditFeaturesWithFeatureLinkedAnnotationView.swift */; };
		D762AF652BF6A96100ECE3C7 /* loudoun_anno.geodatabase in Resources */ = {isa = PBXBuildFile; fileRef = D762AF632BF6A96100ECE3C7 /* loudoun_anno.geodatabase */; settings = {ASSET_TAGS = (EditFeaturesWithFeatureLinkedAnnotation, ); }; };
		D7634FAF2A43B7AC00F8AEFB /* CreateConvexHullAroundGeometriesView.swift in Sources */ = {isa = PBXBuildFile; fileRef = D7634FAE2A43B7AC00F8AEFB /* CreateConvexHullAroundGeometriesView.swift */; };
		D7634FB02A43B8B000F8AEFB /* CreateConvexHullAroundGeometriesView.swift in Copy Source Code Files */ = {isa = PBXBuildFile; fileRef = D7634FAE2A43B7AC00F8AEFB /* CreateConvexHullAroundGeometriesView.swift */; };
		D7635FF12B9272CB0044AB97 /* DisplayClustersView.swift in Sources */ = {isa = PBXBuildFile; fileRef = D7635FED2B9272CB0044AB97 /* DisplayClustersView.swift */; };
		D7635FFB2B9277DC0044AB97 /* ConfigureClustersView.Model.swift in Sources */ = {isa = PBXBuildFile; fileRef = D7635FF52B9277DC0044AB97 /* ConfigureClustersView.Model.swift */; };
		D7635FFD2B9277DC0044AB97 /* ConfigureClustersView.SettingsView.swift in Sources */ = {isa = PBXBuildFile; fileRef = D7635FF72B9277DC0044AB97 /* ConfigureClustersView.SettingsView.swift */; };
		D7635FFE2B9277DC0044AB97 /* ConfigureClustersView.swift in Sources */ = {isa = PBXBuildFile; fileRef = D7635FF82B9277DC0044AB97 /* ConfigureClustersView.swift */; };
		D76360002B9296420044AB97 /* ConfigureClustersView.swift in Copy Source Code Files */ = {isa = PBXBuildFile; fileRef = D7635FF82B9277DC0044AB97 /* ConfigureClustersView.swift */; };
		D76360012B92964A0044AB97 /* ConfigureClustersView.Model.swift in Copy Source Code Files */ = {isa = PBXBuildFile; fileRef = D7635FF52B9277DC0044AB97 /* ConfigureClustersView.Model.swift */; };
		D76360022B9296520044AB97 /* ConfigureClustersView.SettingsView.swift in Copy Source Code Files */ = {isa = PBXBuildFile; fileRef = D7635FF72B9277DC0044AB97 /* ConfigureClustersView.SettingsView.swift */; };
		D76360032B9296580044AB97 /* DisplayClustersView.swift in Copy Source Code Files */ = {isa = PBXBuildFile; fileRef = D7635FED2B9272CB0044AB97 /* DisplayClustersView.swift */; };
		D76495212B74687E0042699E /* ValidateUtilityNetworkTopologyView.Model.swift in Sources */ = {isa = PBXBuildFile; fileRef = D76495202B74687E0042699E /* ValidateUtilityNetworkTopologyView.Model.swift */; };
		D76495222B7468940042699E /* ValidateUtilityNetworkTopologyView.Model.swift in Copy Source Code Files */ = {isa = PBXBuildFile; fileRef = D76495202B74687E0042699E /* ValidateUtilityNetworkTopologyView.Model.swift */; };
		D764B7DF2BE2F89D002E2F92 /* EditGeodatabaseWithTransactionsView.swift in Sources */ = {isa = PBXBuildFile; fileRef = D764B7DB2BE2F89D002E2F92 /* EditGeodatabaseWithTransactionsView.swift */; };
		D764B7E22BE2F8B8002E2F92 /* EditGeodatabaseWithTransactionsView.swift in Copy Source Code Files */ = {isa = PBXBuildFile; fileRef = D764B7DB2BE2F89D002E2F92 /* EditGeodatabaseWithTransactionsView.swift */; };
		D76929FA2B4F79540047205E /* OrbitCameraAroundObjectView.swift in Sources */ = {isa = PBXBuildFile; fileRef = D76929F52B4F78340047205E /* OrbitCameraAroundObjectView.swift */; };
		D76929FB2B4F795C0047205E /* OrbitCameraAroundObjectView.swift in Copy Source Code Files */ = {isa = PBXBuildFile; fileRef = D76929F52B4F78340047205E /* OrbitCameraAroundObjectView.swift */; };
		D769C2122A29019B00030F61 /* SetUpLocationDrivenGeotriggersView.swift in Sources */ = {isa = PBXBuildFile; fileRef = D769C2112A29019B00030F61 /* SetUpLocationDrivenGeotriggersView.swift */; };
		D769C2132A29057200030F61 /* SetUpLocationDrivenGeotriggersView.swift in Copy Source Code Files */ = {isa = PBXBuildFile; fileRef = D769C2112A29019B00030F61 /* SetUpLocationDrivenGeotriggersView.swift */; };
		D769DF332BEC1A1C0062AE95 /* EditGeodatabaseWithTransactionsView.Model.swift in Sources */ = {isa = PBXBuildFile; fileRef = D769DF322BEC1A1C0062AE95 /* EditGeodatabaseWithTransactionsView.Model.swift */; };
		D769DF342BEC1A9E0062AE95 /* EditGeodatabaseWithTransactionsView.Model.swift in Copy Source Code Files */ = {isa = PBXBuildFile; fileRef = D769DF322BEC1A1C0062AE95 /* EditGeodatabaseWithTransactionsView.Model.swift */; };
		D76CE8D92BFD7047009A8686 /* SetReferenceScaleView.swift in Sources */ = {isa = PBXBuildFile; fileRef = D76CE8D52BFD7047009A8686 /* SetReferenceScaleView.swift */; };
		D76CE8DA2BFD7063009A8686 /* SetReferenceScaleView.swift in Copy Source Code Files */ = {isa = PBXBuildFile; fileRef = D76CE8D52BFD7047009A8686 /* SetReferenceScaleView.swift */; };
		D76EE6072AF9AFE100DA0325 /* FindRouteAroundBarriersView.Model.swift in Sources */ = {isa = PBXBuildFile; fileRef = D76EE6062AF9AFE100DA0325 /* FindRouteAroundBarriersView.Model.swift */; };
		D76EE6082AF9AFEC00DA0325 /* FindRouteAroundBarriersView.Model.swift in Copy Source Code Files */ = {isa = PBXBuildFile; fileRef = D76EE6062AF9AFE100DA0325 /* FindRouteAroundBarriersView.Model.swift */; };
		D7705D582AFC244E00CC0335 /* FindClosestFacilityToMultiplePointsView.swift in Sources */ = {isa = PBXBuildFile; fileRef = D7705D552AFC244E00CC0335 /* FindClosestFacilityToMultiplePointsView.swift */; };
		D7705D5B2AFC246A00CC0335 /* FindClosestFacilityToMultiplePointsView.swift in Copy Source Code Files */ = {isa = PBXBuildFile; fileRef = D7705D552AFC244E00CC0335 /* FindClosestFacilityToMultiplePointsView.swift */; };
		D7705D642AFC570700CC0335 /* FindClosestFacilityFromPointView.swift in Sources */ = {isa = PBXBuildFile; fileRef = D7705D612AFC570700CC0335 /* FindClosestFacilityFromPointView.swift */; };
		D7705D662AFC575000CC0335 /* FindClosestFacilityFromPointView.swift in Copy Source Code Files */ = {isa = PBXBuildFile; fileRef = D7705D612AFC570700CC0335 /* FindClosestFacilityFromPointView.swift */; };
		D7749AD62AF08BF50086632F /* FindRouteInTransportNetworkView.Model.swift in Sources */ = {isa = PBXBuildFile; fileRef = D7749AD52AF08BF50086632F /* FindRouteInTransportNetworkView.Model.swift */; };
		D77570C02A2942F800F490CD /* AnimateImagesWithImageOverlayView.swift in Sources */ = {isa = PBXBuildFile; fileRef = D77570BF2A2942F800F490CD /* AnimateImagesWithImageOverlayView.swift */; };
		D77570C12A2943D900F490CD /* AnimateImagesWithImageOverlayView.swift in Copy Source Code Files */ = {isa = PBXBuildFile; fileRef = D77570BF2A2942F800F490CD /* AnimateImagesWithImageOverlayView.swift */; };
		D77572AE2A295DDE00F490CD /* PacificSouthWest2 in Resources */ = {isa = PBXBuildFile; fileRef = D77572AD2A295DDD00F490CD /* PacificSouthWest2 */; settings = {ASSET_TAGS = (AnimateImagesWithImageOverlay, ); }; };
		D77688132B69826B007C3860 /* ListSpatialReferenceTransformationsView.swift in Sources */ = {isa = PBXBuildFile; fileRef = D77688102B69826B007C3860 /* ListSpatialReferenceTransformationsView.swift */; };
		D77688152B69828E007C3860 /* ListSpatialReferenceTransformationsView.swift in Copy Source Code Files */ = {isa = PBXBuildFile; fileRef = D77688102B69826B007C3860 /* ListSpatialReferenceTransformationsView.swift */; };
		D7781D492B7EB03400E53C51 /* SanDiegoTourPath.json in Resources */ = {isa = PBXBuildFile; fileRef = D7781D482B7EB03400E53C51 /* SanDiegoTourPath.json */; settings = {ASSET_TAGS = (NavigateRouteWithRerouting, ); }; };
		D7781D4B2B7ECCB700E53C51 /* NavigateRouteWithReroutingView.Model.swift in Sources */ = {isa = PBXBuildFile; fileRef = D7781D4A2B7ECCB700E53C51 /* NavigateRouteWithReroutingView.Model.swift */; };
		D7781D4C2B7ECCC800E53C51 /* NavigateRouteWithReroutingView.Model.swift in Copy Source Code Files */ = {isa = PBXBuildFile; fileRef = D7781D4A2B7ECCB700E53C51 /* NavigateRouteWithReroutingView.Model.swift */; };
		D77BC5392B59A2D3007B49B6 /* StylePointWithDistanceCompositeSceneSymbolView.swift in Sources */ = {isa = PBXBuildFile; fileRef = D77BC5362B59A2D3007B49B6 /* StylePointWithDistanceCompositeSceneSymbolView.swift */; };
		D77BC53C2B59A309007B49B6 /* StylePointWithDistanceCompositeSceneSymbolView.swift in Copy Source Code Files */ = {isa = PBXBuildFile; fileRef = D77BC5362B59A2D3007B49B6 /* StylePointWithDistanceCompositeSceneSymbolView.swift */; };
		D77D9C002BB2438200B38A6C /* AugmentRealityToShowHiddenInfrastructureView.ARSceneView.swift in Sources */ = {isa = PBXBuildFile; fileRef = D77D9BFF2BB2438200B38A6C /* AugmentRealityToShowHiddenInfrastructureView.ARSceneView.swift */; };
		D77D9C012BB2439400B38A6C /* AugmentRealityToShowHiddenInfrastructureView.ARSceneView.swift in Copy Source Code Files */ = {isa = PBXBuildFile; fileRef = D77D9BFF2BB2438200B38A6C /* AugmentRealityToShowHiddenInfrastructureView.ARSceneView.swift */; };
		D78666AD2A2161F100C60110 /* FindNearestVertexView.swift in Sources */ = {isa = PBXBuildFile; fileRef = D78666AC2A2161F100C60110 /* FindNearestVertexView.swift */; };
		D78666AE2A21629200C60110 /* FindNearestVertexView.swift in Copy Source Code Files */ = {isa = PBXBuildFile; fileRef = D78666AC2A2161F100C60110 /* FindNearestVertexView.swift */; };
		D79EE76E2A4CEA5D005A52AE /* SetUpLocationDrivenGeotriggersView.Model.swift in Sources */ = {isa = PBXBuildFile; fileRef = D79EE76D2A4CEA5D005A52AE /* SetUpLocationDrivenGeotriggersView.Model.swift */; };
		D79EE76F2A4CEA7F005A52AE /* SetUpLocationDrivenGeotriggersView.Model.swift in Copy Source Code Files */ = {isa = PBXBuildFile; fileRef = D79EE76D2A4CEA5D005A52AE /* SetUpLocationDrivenGeotriggersView.Model.swift */; };
		D7A737E02BABB9FE00B7C7FC /* AugmentRealityToShowHiddenInfrastructureView.swift in Sources */ = {isa = PBXBuildFile; fileRef = D7A737DC2BABB9FE00B7C7FC /* AugmentRealityToShowHiddenInfrastructureView.swift */; };
		D7A737E32BABBA2200B7C7FC /* AugmentRealityToShowHiddenInfrastructureView.swift in Copy Source Code Files */ = {isa = PBXBuildFile; fileRef = D7A737DC2BABB9FE00B7C7FC /* AugmentRealityToShowHiddenInfrastructureView.swift */; };
		D7ABA2F92A32579C0021822B /* MeasureDistanceInSceneView.swift in Sources */ = {isa = PBXBuildFile; fileRef = D7ABA2F82A32579C0021822B /* MeasureDistanceInSceneView.swift */; };
		D7ABA2FA2A32760D0021822B /* MeasureDistanceInSceneView.swift in Copy Source Code Files */ = {isa = PBXBuildFile; fileRef = D7ABA2F82A32579C0021822B /* MeasureDistanceInSceneView.swift */; };
		D7ABA2FF2A32881C0021822B /* ShowViewshedFromGeoelementInSceneView.swift in Sources */ = {isa = PBXBuildFile; fileRef = D7ABA2FE2A32881C0021822B /* ShowViewshedFromGeoelementInSceneView.swift */; };
		D7ABA3002A3288970021822B /* ShowViewshedFromGeoelementInSceneView.swift in Copy Source Code Files */ = {isa = PBXBuildFile; fileRef = D7ABA2FE2A32881C0021822B /* ShowViewshedFromGeoelementInSceneView.swift */; };
		D7AE861E2AC39DC50049B626 /* DisplayAnnotationView.swift in Sources */ = {isa = PBXBuildFile; fileRef = D7AE861D2AC39DC50049B626 /* DisplayAnnotationView.swift */; };
		D7AE861F2AC39E7F0049B626 /* DisplayAnnotationView.swift in Copy Source Code Files */ = {isa = PBXBuildFile; fileRef = D7AE861D2AC39DC50049B626 /* DisplayAnnotationView.swift */; };
		D7AE86202AC3A1050049B626 /* AddCustomDynamicEntityDataSourceView.Vessel.swift in Copy Source Code Files */ = {isa = PBXBuildFile; fileRef = 7900C5F52A83FC3F002D430F /* AddCustomDynamicEntityDataSourceView.Vessel.swift */; };
		D7AE86212AC3A10A0049B626 /* GroupLayersTogetherView.GroupLayerListView.swift in Copy Source Code Files */ = {isa = PBXBuildFile; fileRef = D75C35662AB50338003CD55F /* GroupLayersTogetherView.GroupLayerListView.swift */; };
		D7B759B32B1FFBE300017FDD /* FavoritesView.swift in Sources */ = {isa = PBXBuildFile; fileRef = D7B759B22B1FFBE300017FDD /* FavoritesView.swift */; };
		D7BA38912BFBC476009954F5 /* EditFeaturesWithFeatureLinkedAnnotationView.Model.swift in Sources */ = {isa = PBXBuildFile; fileRef = D7BA38902BFBC476009954F5 /* EditFeaturesWithFeatureLinkedAnnotationView.Model.swift */; };
		D7BA38922BFBC4F0009954F5 /* EditFeaturesWithFeatureLinkedAnnotationView.Model.swift in Copy Source Code Files */ = {isa = PBXBuildFile; fileRef = D7BA38902BFBC476009954F5 /* EditFeaturesWithFeatureLinkedAnnotationView.Model.swift */; };
		D7BA38972BFBFC0F009954F5 /* QueryRelatedFeaturesView.swift in Sources */ = {isa = PBXBuildFile; fileRef = D7BA38932BFBFC0F009954F5 /* QueryRelatedFeaturesView.swift */; };
		D7BA389A2BFBFC2E009954F5 /* QueryRelatedFeaturesView.swift in Copy Source Code Files */ = {isa = PBXBuildFile; fileRef = D7BA38932BFBFC0F009954F5 /* QueryRelatedFeaturesView.swift */; };
		D7BA8C442B2A4DAA00018633 /* Array+RawRepresentable.swift in Sources */ = {isa = PBXBuildFile; fileRef = D7BA8C432B2A4DAA00018633 /* Array+RawRepresentable.swift */; };
		D7BA8C462B2A8ACA00018633 /* String.swift in Sources */ = {isa = PBXBuildFile; fileRef = D7BA8C452B2A8ACA00018633 /* String.swift */; };
		D7C16D1B2AC5F95300689E89 /* Animate3DGraphicView.swift in Sources */ = {isa = PBXBuildFile; fileRef = D7C16D1A2AC5F95300689E89 /* Animate3DGraphicView.swift */; };
		D7C16D1C2AC5F96900689E89 /* Animate3DGraphicView.swift in Copy Source Code Files */ = {isa = PBXBuildFile; fileRef = D7C16D1A2AC5F95300689E89 /* Animate3DGraphicView.swift */; };
		D7C16D1F2AC5FE8200689E89 /* Pyrenees.csv in Resources */ = {isa = PBXBuildFile; fileRef = D7C16D1E2AC5FE8200689E89 /* Pyrenees.csv */; settings = {ASSET_TAGS = (Animate3DGraphic, ); }; };
		D7C16D222AC5FE9800689E89 /* GrandCanyon.csv in Resources */ = {isa = PBXBuildFile; fileRef = D7C16D212AC5FE9800689E89 /* GrandCanyon.csv */; settings = {ASSET_TAGS = (Animate3DGraphic, ); }; };
		D7C16D252AC5FEA600689E89 /* Snowdon.csv in Resources */ = {isa = PBXBuildFile; fileRef = D7C16D242AC5FEA600689E89 /* Snowdon.csv */; settings = {ASSET_TAGS = (Animate3DGraphic, ); }; };
		D7C16D282AC5FEB700689E89 /* Hawaii.csv in Resources */ = {isa = PBXBuildFile; fileRef = D7C16D272AC5FEB600689E89 /* Hawaii.csv */; settings = {ASSET_TAGS = (Animate3DGraphic, ); }; };
		D7C3AB4A2B683291008909B9 /* SetFeatureRequestModeView.swift in Sources */ = {isa = PBXBuildFile; fileRef = D7C3AB472B683291008909B9 /* SetFeatureRequestModeView.swift */; };
		D7C3AB4D2B6832B7008909B9 /* SetFeatureRequestModeView.swift in Copy Source Code Files */ = {isa = PBXBuildFile; fileRef = D7C3AB472B683291008909B9 /* SetFeatureRequestModeView.swift */; };
		D7C523402BED9BBF00E8221A /* SanFrancisco.tpkx in Resources */ = {isa = PBXBuildFile; fileRef = D7C5233E2BED9BBF00E8221A /* SanFrancisco.tpkx */; settings = {ASSET_TAGS = (EditAndSyncFeaturesWithFeatureService, ); }; };
		D7C6420C2B4F47E10042B8F7 /* SearchForWebMapView.Model.swift in Sources */ = {isa = PBXBuildFile; fileRef = D7C6420B2B4F47E10042B8F7 /* SearchForWebMapView.Model.swift */; };
		D7C6420D2B4F5DDB0042B8F7 /* SearchForWebMapView.Model.swift in Copy Source Code Files */ = {isa = PBXBuildFile; fileRef = D7C6420B2B4F47E10042B8F7 /* SearchForWebMapView.Model.swift */; };
		D7C97B562B75C10C0097CDA1 /* ValidateUtilityNetworkTopologyView.Views.swift in Sources */ = {isa = PBXBuildFile; fileRef = D7C97B552B75C10C0097CDA1 /* ValidateUtilityNetworkTopologyView.Views.swift */; };
		D7CC33FF2A31475C00198EDF /* ShowLineOfSightBetweenPointsView.swift in Sources */ = {isa = PBXBuildFile; fileRef = D7CC33FD2A31475C00198EDF /* ShowLineOfSightBetweenPointsView.swift */; };
		D7CC34002A3147FF00198EDF /* ShowLineOfSightBetweenPointsView.swift in Copy Source Code Files */ = {isa = PBXBuildFile; fileRef = D7CC33FD2A31475C00198EDF /* ShowLineOfSightBetweenPointsView.swift */; };
		D7CE9F9B2AE2F575008F7A5F /* streetmap_SD.tpkx in Resources */ = {isa = PBXBuildFile; fileRef = D7CE9F9A2AE2F575008F7A5F /* streetmap_SD.tpkx */; settings = {ASSET_TAGS = (GeocodeOffline, ); }; };
		D7CE9FA32AE2F595008F7A5F /* san-diego-eagle-locator in Resources */ = {isa = PBXBuildFile; fileRef = D7CE9FA22AE2F595008F7A5F /* san-diego-eagle-locator */; settings = {ASSET_TAGS = (GeocodeOffline, ); }; };
		D7D1F3532ADDBE5D009CE2DA /* philadelphia.mspk in Resources */ = {isa = PBXBuildFile; fileRef = D7D1F3522ADDBE5D009CE2DA /* philadelphia.mspk */; settings = {ASSET_TAGS = (AugmentRealityToShowTabletopScene, DisplaySceneFromMobileScenePackage, ); }; };
		D7D9FCF62BF2CC8600F972A2 /* FilterByDefinitionExpressionOrDisplayFilterView.swift in Sources */ = {isa = PBXBuildFile; fileRef = D7D9FCF22BF2CC8600F972A2 /* FilterByDefinitionExpressionOrDisplayFilterView.swift */; };
		D7D9FCF92BF2CCA300F972A2 /* FilterByDefinitionExpressionOrDisplayFilterView.swift in Copy Source Code Files */ = {isa = PBXBuildFile; fileRef = D7D9FCF22BF2CC8600F972A2 /* FilterByDefinitionExpressionOrDisplayFilterView.swift */; };
		D7DDF84E2AF43AA2004352D9 /* GeocodeOfflineView.Model.swift in Copy Source Code Files */ = {isa = PBXBuildFile; fileRef = D72C43F22AEB066D00B6157B /* GeocodeOfflineView.Model.swift */; };
		D7DDF8532AF47C6C004352D9 /* FindRouteAroundBarriersView.swift in Sources */ = {isa = PBXBuildFile; fileRef = D7DDF8502AF47C6C004352D9 /* FindRouteAroundBarriersView.swift */; };
		D7DDF8562AF47C86004352D9 /* FindRouteAroundBarriersView.swift in Copy Source Code Files */ = {isa = PBXBuildFile; fileRef = D7DDF8502AF47C6C004352D9 /* FindRouteAroundBarriersView.swift */; };
		D7E440D72A1ECE7D005D74DE /* CreateBuffersAroundPointsView.swift in Sources */ = {isa = PBXBuildFile; fileRef = D7E440D62A1ECE7D005D74DE /* CreateBuffersAroundPointsView.swift */; };
		D7E440D82A1ECEB3005D74DE /* CreateBuffersAroundPointsView.swift in Copy Source Code Files */ = {isa = PBXBuildFile; fileRef = D7E440D62A1ECE7D005D74DE /* CreateBuffersAroundPointsView.swift */; };
		D7E557682A1D768800B9FB09 /* AddWMSLayerView.swift in Sources */ = {isa = PBXBuildFile; fileRef = D7E557672A1D768800B9FB09 /* AddWMSLayerView.swift */; };
		D7E7D0812AEB39D5003AAD02 /* FindRouteInTransportNetworkView.swift in Sources */ = {isa = PBXBuildFile; fileRef = D7E7D0802AEB39D5003AAD02 /* FindRouteInTransportNetworkView.swift */; };
		D7E7D0822AEB3A1D003AAD02 /* FindRouteInTransportNetworkView.swift in Copy Source Code Files */ = {isa = PBXBuildFile; fileRef = D7E7D0802AEB39D5003AAD02 /* FindRouteInTransportNetworkView.swift */; };
		D7E7D09A2AEB3C47003AAD02 /* san_diego_offline_routing in Resources */ = {isa = PBXBuildFile; fileRef = D7E7D0992AEB3C47003AAD02 /* san_diego_offline_routing */; settings = {ASSET_TAGS = (FindRouteInTransportNetwork, NavigateRouteWithRerouting, ); }; };
		D7E9EF292A1D2219000C4865 /* SetMinAndMaxScaleView.swift in Copy Source Code Files */ = {isa = PBXBuildFile; fileRef = D7EAF3592A1C023800D822C4 /* SetMinAndMaxScaleView.swift */; };
		D7E9EF2A2A1D29F2000C4865 /* SetMaxExtentView.swift in Copy Source Code Files */ = {isa = PBXBuildFile; fileRef = D734FA092A183A5B00246D7E /* SetMaxExtentView.swift */; };
		D7EAF35A2A1C023800D822C4 /* SetMinAndMaxScaleView.swift in Sources */ = {isa = PBXBuildFile; fileRef = D7EAF3592A1C023800D822C4 /* SetMinAndMaxScaleView.swift */; };
		D7ECF5982AB8BE63003FB2BE /* RenderMultilayerSymbolsView.swift in Sources */ = {isa = PBXBuildFile; fileRef = D7ECF5972AB8BE63003FB2BE /* RenderMultilayerSymbolsView.swift */; };
		D7ECF5992AB8BF5A003FB2BE /* RenderMultilayerSymbolsView.swift in Copy Source Code Files */ = {isa = PBXBuildFile; fileRef = D7ECF5972AB8BE63003FB2BE /* RenderMultilayerSymbolsView.swift */; };
		D7EF5D752A26A03A00FEBDE5 /* ShowCoordinatesInMultipleFormatsView.swift in Sources */ = {isa = PBXBuildFile; fileRef = D7EF5D742A26A03A00FEBDE5 /* ShowCoordinatesInMultipleFormatsView.swift */; };
		D7EF5D762A26A1EE00FEBDE5 /* ShowCoordinatesInMultipleFormatsView.swift in Copy Source Code Files */ = {isa = PBXBuildFile; fileRef = D7EF5D742A26A03A00FEBDE5 /* ShowCoordinatesInMultipleFormatsView.swift */; };
		D7F2784C2A1D76F5002E4567 /* AddWMSLayerView.swift in Copy Source Code Files */ = {isa = PBXBuildFile; fileRef = D7E557672A1D768800B9FB09 /* AddWMSLayerView.swift */; };
		D7F850042B7C427A00680D7C /* ValidateUtilityNetworkTopologyView.Views.swift in Copy Source Code Files */ = {isa = PBXBuildFile; fileRef = D7C97B552B75C10C0097CDA1 /* ValidateUtilityNetworkTopologyView.Views.swift */; };
		D7F8C0392B60564D0072BFA7 /* AddFeaturesWithContingentValuesView.swift in Sources */ = {isa = PBXBuildFile; fileRef = D7F8C0362B60564D0072BFA7 /* AddFeaturesWithContingentValuesView.swift */; };
		D7F8C03B2B6056790072BFA7 /* AddFeaturesWithContingentValuesView.swift in Copy Source Code Files */ = {isa = PBXBuildFile; fileRef = D7F8C0362B60564D0072BFA7 /* AddFeaturesWithContingentValuesView.swift */; };
		D7F8C03E2B605AF60072BFA7 /* ContingentValuesBirdNests.geodatabase in Resources */ = {isa = PBXBuildFile; fileRef = D7F8C03D2B605AF60072BFA7 /* ContingentValuesBirdNests.geodatabase */; settings = {ASSET_TAGS = (AddFeaturesWithContingentValues, ); }; };
		D7F8C0412B605E720072BFA7 /* FillmoreTopographicMap.vtpk in Resources */ = {isa = PBXBuildFile; fileRef = D7F8C0402B605E720072BFA7 /* FillmoreTopographicMap.vtpk */; settings = {ASSET_TAGS = (AddFeaturesWithContingentValues, ); }; };
		D7F8C0432B608F120072BFA7 /* AddFeaturesWithContingentValuesView.AddFeatureView.swift in Sources */ = {isa = PBXBuildFile; fileRef = D7F8C0422B608F120072BFA7 /* AddFeaturesWithContingentValuesView.AddFeatureView.swift */; };
		E000E7602869E33D005D87C5 /* ClipGeometryView.swift in Sources */ = {isa = PBXBuildFile; fileRef = E000E75F2869E33D005D87C5 /* ClipGeometryView.swift */; };
		E000E763286A0B18005D87C5 /* CutGeometryView.swift in Sources */ = {isa = PBXBuildFile; fileRef = E000E762286A0B18005D87C5 /* CutGeometryView.swift */; };
		E004A6C128414332002A1FE6 /* SetViewpointRotationView.swift in Sources */ = {isa = PBXBuildFile; fileRef = E004A6BD28414332002A1FE6 /* SetViewpointRotationView.swift */; };
		E004A6DC28465C70002A1FE6 /* DisplaySceneView.swift in Sources */ = {isa = PBXBuildFile; fileRef = E004A6D828465C70002A1FE6 /* DisplaySceneView.swift */; };
		E004A6E028466279002A1FE6 /* ShowCalloutView.swift in Sources */ = {isa = PBXBuildFile; fileRef = E004A6DF28466279002A1FE6 /* ShowCalloutView.swift */; };
		E004A6E62846A61F002A1FE6 /* StyleGraphicsWithSymbolsView.swift in Sources */ = {isa = PBXBuildFile; fileRef = E004A6E52846A61F002A1FE6 /* StyleGraphicsWithSymbolsView.swift */; };
		E004A6E928493BCE002A1FE6 /* ShowDeviceLocationView.swift in Sources */ = {isa = PBXBuildFile; fileRef = E004A6E828493BCE002A1FE6 /* ShowDeviceLocationView.swift */; };
		E004A6ED2849556E002A1FE6 /* CreatePlanarAndGeodeticBuffersView.swift in Sources */ = {isa = PBXBuildFile; fileRef = E004A6EC2849556E002A1FE6 /* CreatePlanarAndGeodeticBuffersView.swift */; };
		E004A6F0284E4B9B002A1FE6 /* DownloadVectorTilesToLocalCacheView.swift in Sources */ = {isa = PBXBuildFile; fileRef = E004A6EF284E4B9B002A1FE6 /* DownloadVectorTilesToLocalCacheView.swift */; };
		E004A6F3284E4FEB002A1FE6 /* ShowResultOfSpatialOperationsView.swift in Sources */ = {isa = PBXBuildFile; fileRef = E004A6F2284E4FEB002A1FE6 /* ShowResultOfSpatialOperationsView.swift */; };
		E004A6F6284FA42A002A1FE6 /* SelectFeaturesInFeatureLayerView.swift in Sources */ = {isa = PBXBuildFile; fileRef = E004A6F5284FA42A002A1FE6 /* SelectFeaturesInFeatureLayerView.swift */; };
		E03CB0692888944D002B27D9 /* GenerateOfflineMapView.swift in Copy Source Code Files */ = {isa = PBXBuildFile; fileRef = E088E1732863B5F800413100 /* GenerateOfflineMapView.swift */; };
		E03CB06A288894C4002B27D9 /* FindRouteView.swift in Copy Source Code Files */ = {isa = PBXBuildFile; fileRef = E066DD34285CF3B3004D3D5B /* FindRouteView.swift */; };
		E03CB06B2889879D002B27D9 /* DownloadVectorTilesToLocalCacheView.swift in Copy Source Code Files */ = {isa = PBXBuildFile; fileRef = E004A6EF284E4B9B002A1FE6 /* DownloadVectorTilesToLocalCacheView.swift */; };
		E041ABC0287CA9F00056009B /* WebView.swift in Sources */ = {isa = PBXBuildFile; fileRef = E041ABBF287CA9F00056009B /* WebView.swift */; };
		E041ABD7287DB04D0056009B /* SampleInfoView.swift in Sources */ = {isa = PBXBuildFile; fileRef = E041ABD6287DB04D0056009B /* SampleInfoView.swift */; };
		E041AC1A287F54580056009B /* highlight.min.js in Resources */ = {isa = PBXBuildFile; fileRef = E041AC15287F54580056009B /* highlight.min.js */; };
		E041AC1E288076A60056009B /* info.css in Resources */ = {isa = PBXBuildFile; fileRef = E041AC1D288076A60056009B /* info.css */; };
		E041AC20288077B90056009B /* xcode.css in Resources */ = {isa = PBXBuildFile; fileRef = E041AC1F288077B90056009B /* xcode.css */; };
		E066DD35285CF3B3004D3D5B /* FindRouteView.swift in Sources */ = {isa = PBXBuildFile; fileRef = E066DD34285CF3B3004D3D5B /* FindRouteView.swift */; };
		E066DD382860AB28004D3D5B /* StyleGraphicsWithRendererView.swift in Sources */ = {isa = PBXBuildFile; fileRef = E066DD372860AB28004D3D5B /* StyleGraphicsWithRendererView.swift */; };
		E066DD3B2860CA08004D3D5B /* ShowResultOfSpatialRelationshipsView.swift in Sources */ = {isa = PBXBuildFile; fileRef = E066DD3A2860CA08004D3D5B /* ShowResultOfSpatialRelationshipsView.swift */; };
		E066DD4028610F55004D3D5B /* AddSceneLayerFromServiceView.swift in Sources */ = {isa = PBXBuildFile; fileRef = E066DD3F28610F55004D3D5B /* AddSceneLayerFromServiceView.swift */; };
		E070A0A3286F3B6000F2B606 /* DownloadPreplannedMapAreaView.swift in Sources */ = {isa = PBXBuildFile; fileRef = E070A0A2286F3B6000F2B606 /* DownloadPreplannedMapAreaView.swift */; };
		E088E1572862579D00413100 /* SetSurfacePlacementModeView.swift in Sources */ = {isa = PBXBuildFile; fileRef = E088E1562862579D00413100 /* SetSurfacePlacementModeView.swift */; };
		E088E1742863B5F800413100 /* GenerateOfflineMapView.swift in Sources */ = {isa = PBXBuildFile; fileRef = E088E1732863B5F800413100 /* GenerateOfflineMapView.swift */; };
		E0A1AEE328874590003C797D /* AddFeatureLayersView.swift in Copy Source Code Files */ = {isa = PBXBuildFile; fileRef = 00D4EF7F2863842100B9CC30 /* AddFeatureLayersView.swift */; };
		E0D04FF228A5390000747989 /* DownloadPreplannedMapAreaView.Model.swift in Sources */ = {isa = PBXBuildFile; fileRef = E0D04FF128A5390000747989 /* DownloadPreplannedMapAreaView.Model.swift */; };
		E0EA0B772866390E00C9621D /* ProjectGeometryView.swift in Sources */ = {isa = PBXBuildFile; fileRef = E0EA0B762866390E00C9621D /* ProjectGeometryView.swift */; };
		E0FE32E728747778002C6ACA /* BrowseBuildingFloorsView.swift in Sources */ = {isa = PBXBuildFile; fileRef = E0FE32E628747778002C6ACA /* BrowseBuildingFloorsView.swift */; };
		F111CCC1288B5D5600205358 /* DisplayMapFromMobileMapPackageView.swift in Sources */ = {isa = PBXBuildFile; fileRef = F111CCC0288B5D5600205358 /* DisplayMapFromMobileMapPackageView.swift */; };
		F111CCC4288B641900205358 /* Yellowstone.mmpk in Resources */ = {isa = PBXBuildFile; fileRef = F111CCC3288B641900205358 /* Yellowstone.mmpk */; settings = {ASSET_TAGS = (DisplayMapFromMobileMapPackage, ); }; };
		F1E71BF1289473760064C33F /* AddRasterFromFileView.swift in Sources */ = {isa = PBXBuildFile; fileRef = F1E71BF0289473760064C33F /* AddRasterFromFileView.swift */; };
		F1E71BFA28A479C70064C33F /* AddRasterFromFileView.swift in Copy Source Code Files */ = {isa = PBXBuildFile; fileRef = F1E71BF0289473760064C33F /* AddRasterFromFileView.swift */; };
/* End PBXBuildFile section */

/* Begin PBXBuildRule section */
		0074ABCC2817B8E60037244A /* PBXBuildRule */ = {
			isa = PBXBuildRule;
			compilerSpec = com.apple.compilers.proxy.script;
			filePatterns = "*.tache";
			fileType = pattern.proxy;
			inputFiles = (
				"$(SRCROOT)/Shared/Samples/",
			);
			isEditable = 1;
			name = "Generate Sample Initializers from Source Code Files";
			outputFiles = (
				"$(DERIVED_FILE_DIR)/$(INPUT_FILE_BASE)",
			);
			runOncePerArchitecture = 0;
			script = "xcrun --sdk macosx swift \"${SRCROOT}/Scripts/GenerateSampleViewSourceCode.swift\" \"${SCRIPT_INPUT_FILE_0}\" \"${INPUT_FILE_PATH}\" \"${SCRIPT_OUTPUT_FILE_0}\" \n";
		};
		0083586F27FE3BCF00192A15 /* PBXBuildRule */ = {
			isa = PBXBuildRule;
			compilerSpec = com.apple.compilers.proxy.script;
			filePatterns = "*.masque";
			fileType = pattern.proxy;
			inputFiles = (
				"$(SRCROOT)/.secrets",
			);
			isEditable = 1;
			name = "Generate Swift Code from Secrets";
			outputFiles = (
				"$(DERIVED_FILE_DIR)/$(INPUT_FILE_BASE)",
			);
			runOncePerArchitecture = 0;
			script = "\"${SRCROOT}/Scripts/masquerade\" -i \"${INPUT_FILE_PATH}\" -o \"${SCRIPT_OUTPUT_FILE_0}\" -s \"${SCRIPT_INPUT_FILE_0}\" -f\n";
		};
/* End PBXBuildRule section */

/* Begin PBXCopyFilesBuildPhase section */
		00144B5E280634840090DD5D /* Embed Frameworks */ = {
			isa = PBXCopyFilesBuildPhase;
			buildActionMask = 2147483647;
			dstPath = "";
			dstSubfolderSpec = 10;
			files = (
			);
			name = "Embed Frameworks";
			runOnlyForDeploymentPostprocessing = 0;
		};
		0039A4E82885C4E300592C86 /* Copy Source Code Files */ = {
			isa = PBXCopyFilesBuildPhase;
			buildActionMask = 2147483647;
			dstPath = "";
			dstSubfolderSpec = 7;
			files = (
<<<<<<< HEAD
				95A5721B2C0FDD34006E8B48 /* ShowScaleBarView.swift in Copy Source Code Files */,
=======
				95A3773C2C0F93770044D1CC /* AddRasterFromServiceView.swift in Copy Source Code Files */,
>>>>>>> 8f9f89a0
				95F3A52D2C07F28700885DED /* SetSurfaceNavigationConstraintView.swift in Copy Source Code Files */,
				9529D1942C01676200B5C1A3 /* SelectFeaturesInSceneLayerView.swift in Copy Source Code Files */,
				D76CE8DA2BFD7063009A8686 /* SetReferenceScaleView.swift in Copy Source Code Files */,
				D7BA389A2BFBFC2E009954F5 /* QueryRelatedFeaturesView.swift in Copy Source Code Files */,
				00ABA94F2BF6D06200C0488C /* ShowGridView.swift in Copy Source Code Files */,
				D7BA38922BFBC4F0009954F5 /* EditFeaturesWithFeatureLinkedAnnotationView.Model.swift in Copy Source Code Files */,
				D762AF622BF6A7D100ECE3C7 /* EditFeaturesWithFeatureLinkedAnnotationView.swift in Copy Source Code Files */,
				1081B93D2C000E8B00C1BEB1 /* IdentifyFeaturesInWMSLayerView.swift in Copy Source Code Files */,
				D7D9FCF92BF2CCA300F972A2 /* FilterByDefinitionExpressionOrDisplayFilterView.swift in Copy Source Code Files */,
				D7044B972BE18D8D000F2C43 /* EditWithBranchVersioningView.Views.swift in Copy Source Code Files */,
				D7114A0F2BDC6AED00FA68CA /* EditWithBranchVersioningView.Model.swift in Copy Source Code Files */,
				D73E61A12BDB221B00457932 /* EditWithBranchVersioningView.swift in Copy Source Code Files */,
				D74ECD0E2BEEAE40007C0FA6 /* EditAndSyncFeaturesWithFeatureServiceView.Model.swift in Copy Source Code Files */,
				D733CA1C2BED982C00FBDE4C /* EditAndSyncFeaturesWithFeatureServiceView.swift in Copy Source Code Files */,
				10BD9EB52BF51F9000ABDBD5 /* GenerateOfflineMapWithCustomParametersView.Model.swift in Copy Source Code Files */,
				D769DF342BEC1A9E0062AE95 /* EditGeodatabaseWithTransactionsView.Model.swift in Copy Source Code Files */,
				D764B7E22BE2F8B8002E2F92 /* EditGeodatabaseWithTransactionsView.swift in Copy Source Code Files */,
				004A2BA52BED458C00C297CE /* ApplyScheduledUpdatesToPreplannedMapAreaView.swift in Copy Source Code Files */,
				104F55C72BF3E30A00204D04 /* GenerateOfflineMapWithCustomParametersView.swift in Copy Source Code Files */,
				104F55C82BF3E30A00204D04 /* GenerateOfflineMapWithCustomParametersView.CustomParameters.swift in Copy Source Code Files */,
				D73E61992BDAEEDD00457932 /* MatchViewpointOfGeoViewsView.swift in Copy Source Code Files */,
				D7352F912BD992E40013FFEF /* MonitorChangesToDrawStatusView.swift in Copy Source Code Files */,
				D713717C2BD88EF800EB2F86 /* MonitorChangesToLayerViewStateView.swift in Copy Source Code Files */,
				10D321972BDC3B4900B39B1B /* GenerateOfflineMapWithLocalBasemapView.swift in Copy Source Code Files */,
				00E1D9102BC0B4D8001AEB6A /* SnapGeometryEditsView.SnapSettingsView.swift in Copy Source Code Files */,
				00E1D9112BC0B4D8001AEB6A /* SnapGeometryEditsView.GeometryEditorModel.swift in Copy Source Code Files */,
				00E1D9122BC0B4D8001AEB6A /* SnapGeometryEditsView.GeometryEditorMenu.swift in Copy Source Code Files */,
				00E7C15D2BBF74D800B85D69 /* SnapGeometryEditsView.swift in Copy Source Code Files */,
				0000FB712BBDC01400845921 /* Add3DTilesLayerView.swift in Copy Source Code Files */,
				D77D9C012BB2439400B38A6C /* AugmentRealityToShowHiddenInfrastructureView.ARSceneView.swift in Copy Source Code Files */,
				D7A737E32BABBA2200B7C7FC /* AugmentRealityToShowHiddenInfrastructureView.swift in Copy Source Code Files */,
				1C2538542BABACB100337307 /* AugmentRealityToNavigateRouteView.RoutePlannerView.swift in Copy Source Code Files */,
				1C2538552BABACB100337307 /* AugmentRealityToNavigateRouteView.swift in Copy Source Code Files */,
				1C8EC74B2BAE28A9001A6929 /* AugmentRealityToCollectDataView.swift in Copy Source Code Files */,
				000D43182B993A030003D3C2 /* ConfigureBasemapStyleParametersView.swift in Copy Source Code Files */,
				D76360032B9296580044AB97 /* DisplayClustersView.swift in Copy Source Code Files */,
				D76360022B9296520044AB97 /* ConfigureClustersView.SettingsView.swift in Copy Source Code Files */,
				D76360012B92964A0044AB97 /* ConfigureClustersView.Model.swift in Copy Source Code Files */,
				D76360002B9296420044AB97 /* ConfigureClustersView.swift in Copy Source Code Files */,
				D7781D4C2B7ECCC800E53C51 /* NavigateRouteWithReroutingView.Model.swift in Copy Source Code Files */,
				D7588F622B7D8DED008B75E2 /* NavigateRouteWithReroutingView.swift in Copy Source Code Files */,
				D7F850042B7C427A00680D7C /* ValidateUtilityNetworkTopologyView.Views.swift in Copy Source Code Files */,
				D76495222B7468940042699E /* ValidateUtilityNetworkTopologyView.Model.swift in Copy Source Code Files */,
				D74EA7872B6DADCC008F6C7C /* ValidateUtilityNetworkTopologyView.swift in Copy Source Code Files */,
				D757D14C2B6C60170065F78F /* ListSpatialReferenceTransformationsView.Model.swift in Copy Source Code Files */,
				D77688152B69828E007C3860 /* ListSpatialReferenceTransformationsView.swift in Copy Source Code Files */,
				D7C3AB4D2B6832B7008909B9 /* SetFeatureRequestModeView.swift in Copy Source Code Files */,
				D73FC90C2B6312A5001AC486 /* AddFeaturesWithContingentValuesView.AddFeatureView.swift in Copy Source Code Files */,
				D73FC90B2B6312A0001AC486 /* AddFeaturesWithContingentValuesView.Model.swift in Copy Source Code Files */,
				D7F8C03B2B6056790072BFA7 /* AddFeaturesWithContingentValuesView.swift in Copy Source Code Files */,
				D73F066C2B5EE760000B574F /* QueryFeaturesWithArcadeExpressionView.swift in Copy Source Code Files */,
				D718A1F02B57602000447087 /* ManageBookmarksView.swift in Copy Source Code Files */,
				D77BC53C2B59A309007B49B6 /* StylePointWithDistanceCompositeSceneSymbolView.swift in Copy Source Code Files */,
				D718A1E82B571C9100447087 /* OrbitCameraAroundObjectView.Model.swift in Copy Source Code Files */,
				D76929FB2B4F795C0047205E /* OrbitCameraAroundObjectView.swift in Copy Source Code Files */,
				D7058B122B59E468000A888A /* StylePointWithSceneSymbolView.swift in Copy Source Code Files */,
				D71D516F2B51D87700B2A2BE /* SearchForWebMapView.Views.swift in Copy Source Code Files */,
				D7C6420D2B4F5DDB0042B8F7 /* SearchForWebMapView.Model.swift in Copy Source Code Files */,
				D75F66392B48EB1800434974 /* SearchForWebMapView.swift in Copy Source Code Files */,
				D73FCFFA2B02A3C50006360D /* FindAddressWithReverseGeocodeView.swift in Copy Source Code Files */,
				D742E4952B04134C00690098 /* DisplayWebSceneFromPortalItemView.swift in Copy Source Code Files */,
				D7010EC12B05618400D43F55 /* DisplaySceneFromMobileScenePackageView.swift in Copy Source Code Files */,
				D737237B2AF5AE1A00846884 /* FindRouteInMobileMapPackageView.Models.swift in Copy Source Code Files */,
				D737237A2AF5AE1600846884 /* FindRouteInMobileMapPackageView.MobileMapView.swift in Copy Source Code Files */,
				D76000B12AF19C4600B3084D /* FindRouteInMobileMapPackageView.swift in Copy Source Code Files */,
				D7705D662AFC575000CC0335 /* FindClosestFacilityFromPointView.swift in Copy Source Code Files */,
				D73FD0002B02C9610006360D /* FindRouteAroundBarriersView.Views.swift in Copy Source Code Files */,
				D76EE6082AF9AFEC00DA0325 /* FindRouteAroundBarriersView.Model.swift in Copy Source Code Files */,
				D7DDF8562AF47C86004352D9 /* FindRouteAroundBarriersView.swift in Copy Source Code Files */,
				D7DDF84E2AF43AA2004352D9 /* GeocodeOfflineView.Model.swift in Copy Source Code Files */,
				D7705D5B2AFC246A00CC0335 /* FindClosestFacilityToMultiplePointsView.swift in Copy Source Code Files */,
				00F279D72AF4364700CECAF8 /* AddDynamicEntityLayerView.VehicleCallout.swift in Copy Source Code Files */,
				D76000A22AF18BAB00B3084D /* FindRouteInTransportNetworkView.Model.swift in Copy Source Code Files */,
				D7E7D0822AEB3A1D003AAD02 /* FindRouteInTransportNetworkView.swift in Copy Source Code Files */,
				D7553CDD2AE2E00E00DC2A70 /* GeocodeOfflineView.swift in Copy Source Code Files */,
				4DD058102A0D3F6B00A59B34 /* ShowDeviceLocationWithNMEADataSourcesView.Model.swift in Copy Source Code Files */,
				4D126D7329CA1EFD00CFB7A7 /* ShowDeviceLocationWithNMEADataSourcesView.swift in Copy Source Code Files */,
				4D126D7429CA1EFD00CFB7A7 /* FileNMEASentenceReader.swift in Copy Source Code Files */,
				D7084FAB2AD771F600EC7F4F /* AugmentRealityToFlyOverSceneView.swift in Copy Source Code Files */,
				D72F27302ADA1E9900F906DA /* AugmentRealityToShowTabletopSceneView.swift in Copy Source Code Files */,
				D71FCB8B2AD628B9000E517C /* CreateMobileGeodatabaseView.Model.swift in Copy Source Code Files */,
				D73FC0FE2AD4A19A0067A19B /* CreateMobileGeodatabaseView.swift in Copy Source Code Files */,
				D7464F1F2ACE04C2007FEE88 /* IdentifyRasterCellView.swift in Copy Source Code Files */,
				D731F3C22AD0D2BB00A8431E /* IdentifyGraphicsView.swift in Copy Source Code Files */,
				D70082EC2ACF901600E0C3C2 /* IdentifyKMLFeaturesView.swift in Copy Source Code Files */,
				D7054AEA2ACCCC34007235BA /* Animate3DGraphicView.SettingsView.swift in Copy Source Code Files */,
				D7058FB22ACB424E00A40F14 /* Animate3DGraphicView.Model.swift in Copy Source Code Files */,
				D7C16D1C2AC5F96900689E89 /* Animate3DGraphicView.swift in Copy Source Code Files */,
				D7497F3D2AC4B4CF00167AD2 /* DisplayDimensionsView.swift in Copy Source Code Files */,
				D7232EE22AC1E6DC0079ABFF /* PlayKMLTourView.swift in Copy Source Code Files */,
				D7AE861F2AC39E7F0049B626 /* DisplayAnnotationView.swift in Copy Source Code Files */,
				D7337C5B2ABCFDE400A5D865 /* StyleSymbolsFromMobileStyleFileView.SymbolOptionsListView.swift in Copy Source Code Files */,
				D74C8BFF2ABA56C0007C76B8 /* StyleSymbolsFromMobileStyleFileView.swift in Copy Source Code Files */,
				D7AE86212AC3A10A0049B626 /* GroupLayersTogetherView.GroupLayerListView.swift in Copy Source Code Files */,
				D7AE86202AC3A1050049B626 /* AddCustomDynamicEntityDataSourceView.Vessel.swift in Copy Source Code Files */,
				D7ECF5992AB8BF5A003FB2BE /* RenderMultilayerSymbolsView.swift in Copy Source Code Files */,
				D7337C612ABD166A00A5D865 /* ShowMobileMapPackageExpirationDateView.swift in Copy Source Code Files */,
				D704AA5B2AB22D8400A3BB63 /* GroupLayersTogetherView.swift in Copy Source Code Files */,
				D75B58522AAFB37C0038B3B4 /* StyleFeaturesWithCustomDictionaryView.swift in Copy Source Code Files */,
				D71C5F652AAA83D2006599FD /* CreateSymbolStylesFromWebStylesView.swift in Copy Source Code Files */,
				79D84D152A81718F00F45262 /* AddCustomDynamicEntityDataSourceView.swift in Copy Source Code Files */,
				1C26ED202A8BEC63009B7721 /* FilterFeaturesInSceneView.swift in Copy Source Code Files */,
				D7ABA3002A3288970021822B /* ShowViewshedFromGeoelementInSceneView.swift in Copy Source Code Files */,
				1C3B7DCD2A5F652500907443 /* AnalyzeNetworkWithSubnetworkTraceView.Model.swift in Copy Source Code Files */,
				1C3B7DCE2A5F652500907443 /* AnalyzeNetworkWithSubnetworkTraceView.swift in Copy Source Code Files */,
				D79EE76F2A4CEA7F005A52AE /* SetUpLocationDrivenGeotriggersView.Model.swift in Copy Source Code Files */,
				D769C2132A29057200030F61 /* SetUpLocationDrivenGeotriggersView.swift in Copy Source Code Files */,
				1C19B4F72A578E69001D2506 /* CreateLoadReportView.Model.swift in Copy Source Code Files */,
				1C19B4F82A578E69001D2506 /* CreateLoadReportView.swift in Copy Source Code Files */,
				1C19B4F92A578E69001D2506 /* CreateLoadReportView.Views.swift in Copy Source Code Files */,
				D752D9412A39162F003EB25E /* ManageOperationalLayersView.swift in Copy Source Code Files */,
				D77570C12A2943D900F490CD /* AnimateImagesWithImageOverlayView.swift in Copy Source Code Files */,
				D7634FB02A43B8B000F8AEFB /* CreateConvexHullAroundGeometriesView.swift in Copy Source Code Files */,
				D7ABA2FA2A32760D0021822B /* MeasureDistanceInSceneView.swift in Copy Source Code Files */,
				D722BD232A420DEC002C2087 /* ShowExtrudedFeaturesView.swift in Copy Source Code Files */,
				D752D9602A3BCE63003EB25E /* DisplayMapFromPortalItemView.swift in Copy Source Code Files */,
				1C43BC852A43783900509BF8 /* SetVisibilityOfSubtypeSublayerView.Model.swift in Copy Source Code Files */,
				1C43BC862A43783900509BF8 /* SetVisibilityOfSubtypeSublayerView.swift in Copy Source Code Files */,
				1C43BC872A43783900509BF8 /* SetVisibilityOfSubtypeSublayerView.Views.swift in Copy Source Code Files */,
				00EB803A2A31506F00AC2B07 /* DisplayContentOfUtilityNetworkContainerView.swift in Copy Source Code Files */,
				00EB803B2A31506F00AC2B07 /* DisplayContentOfUtilityNetworkContainerView.Model.swift in Copy Source Code Files */,
				D751018F2A2E966C00B8FA48 /* IdentifyLayerFeaturesView.swift in Copy Source Code Files */,
				D752D9472A3A6FC0003EB25E /* MonitorChangesToMapLoadStatusView.swift in Copy Source Code Files */,
				D7CC34002A3147FF00198EDF /* ShowLineOfSightBetweenPointsView.swift in Copy Source Code Files */,
				1CAB8D502A3CEB43002AA649 /* RunValveIsolationTraceView.Model.swift in Copy Source Code Files */,
				1CAB8D512A3CEB43002AA649 /* RunValveIsolationTraceView.swift in Copy Source Code Files */,
				D71099712A280D830065A1C1 /* DensifyAndGeneralizeGeometryView.SettingsView.swift in Copy Source Code Files */,
				D710996E2A27D9B30065A1C1 /* DensifyAndGeneralizeGeometryView.swift in Copy Source Code Files */,
				D75101822A2E497F00B8FA48 /* ShowLabelsOnLayerView.swift in Copy Source Code Files */,
				D7EF5D762A26A1EE00FEBDE5 /* ShowCoordinatesInMultipleFormatsView.swift in Copy Source Code Files */,
				79A47DFB2A20286800D7C5B9 /* CreateAndSaveKMLView.Model.swift in Copy Source Code Files */,
				79A47DFC2A20286800D7C5B9 /* CreateAndSaveKMLView.Views.swift in Copy Source Code Files */,
				79B7B80B2A1BFDE700F57C27 /* CreateAndSaveKMLView.swift in Copy Source Code Files */,
				D78666AE2A21629200C60110 /* FindNearestVertexView.swift in Copy Source Code Files */,
				D7E440D82A1ECEB3005D74DE /* CreateBuffersAroundPointsView.swift in Copy Source Code Files */,
				D744FD182A2113C70084A66C /* CreateConvexHullAroundPointsView.swift in Copy Source Code Files */,
				D754E3242A1D66C20006C5F1 /* StylePointWithPictureMarkerSymbolsView.swift in Copy Source Code Files */,
				D7F2784C2A1D76F5002E4567 /* AddWMSLayerView.swift in Copy Source Code Files */,
				D75362D32A1E8C8800D83028 /* ApplyUniqueValueRendererView.swift in Copy Source Code Files */,
				1C929F092A27B86800134252 /* ShowUtilityAssociationsView.swift in Copy Source Code Files */,
				D7E9EF2A2A1D29F2000C4865 /* SetMaxExtentView.swift in Copy Source Code Files */,
				D7E9EF292A1D2219000C4865 /* SetMinAndMaxScaleView.swift in Copy Source Code Files */,
				1C9B74DE29DB56860038B06F /* ChangeCameraControllerView.swift in Copy Source Code Files */,
				1C965C3929DB9176002F8536 /* ShowRealisticLightAndShadowsView.swift in Copy Source Code Files */,
				883C121729C914E100062FF9 /* DownloadPreplannedMapAreaView.MapPicker.swift in Copy Source Code Files */,
				883C121829C914E100062FF9 /* DownloadPreplannedMapAreaView.Model.swift in Copy Source Code Files */,
				883C121929C914E100062FF9 /* DownloadPreplannedMapAreaView.swift in Copy Source Code Files */,
				1C0C1C3D29D34DDD005C8B24 /* ChangeViewpointView.swift in Copy Source Code Files */,
				1C42E04A29D239D2004FC4BE /* ShowPopupView.swift in Copy Source Code Files */,
				108EC04229D25B55000F35D0 /* QueryFeatureTableView.swift in Copy Source Code Files */,
				88F93CC229C4D3480006B28E /* CreateAndEditGeometriesView.swift in Copy Source Code Files */,
				0044289329C9234300160767 /* GetElevationAtPointOnSurfaceView.swift in Copy Source Code Files */,
				4D2ADC6A29C50D91003B367F /* AddDynamicEntityLayerView.Model.swift in Copy Source Code Files */,
				4D2ADC6B29C50D91003B367F /* AddDynamicEntityLayerView.SettingsView.swift in Copy Source Code Files */,
				4D2ADC4729C26D2C003B367F /* AddDynamicEntityLayerView.swift in Copy Source Code Files */,
				218F35C229C290BF00502022 /* AuthenticateWithOAuthView.swift in Copy Source Code Files */,
				0044CDE02995D4DD004618CE /* ShowDeviceLocationHistoryView.swift in Copy Source Code Files */,
				0042E24628E50EE4001F33D6 /* ShowViewshedFromPointInSceneView.swift in Copy Source Code Files */,
				0042E24728E50EE4001F33D6 /* ShowViewshedFromPointInSceneView.Model.swift in Copy Source Code Files */,
				0042E24828E50EE4001F33D6 /* ShowViewshedFromPointInSceneView.ViewshedSettingsView.swift in Copy Source Code Files */,
				006C835528B40682004AEB7F /* BrowseBuildingFloorsView.swift in Copy Source Code Files */,
				006C835628B40682004AEB7F /* DisplayMapFromMobileMapPackageView.swift in Copy Source Code Files */,
				F1E71BFA28A479C70064C33F /* AddRasterFromFileView.swift in Copy Source Code Files */,
				0039A4E92885C50300592C86 /* AddSceneLayerFromServiceView.swift in Copy Source Code Files */,
				75DD736729D35FF40010229D /* ChangeMapViewBackgroundView.swift in Copy Source Code Files */,
				75DD736829D35FF40010229D /* ChangeMapViewBackgroundView.SettingsView.swift in Copy Source Code Files */,
				75DD736929D35FF40010229D /* ChangeMapViewBackgroundView.Model.swift in Copy Source Code Files */,
				0039A4EA2885C50300592C86 /* ClipGeometryView.swift in Copy Source Code Files */,
				0039A4EB2885C50300592C86 /* CreatePlanarAndGeodeticBuffersView.swift in Copy Source Code Files */,
				0039A4EC2885C50300592C86 /* CutGeometryView.swift in Copy Source Code Files */,
				E0A1AEE328874590003C797D /* AddFeatureLayersView.swift in Copy Source Code Files */,
				0039A4ED2885C50300592C86 /* DisplayMapView.swift in Copy Source Code Files */,
				0039A4EE2885C50300592C86 /* DisplayOverviewMapView.swift in Copy Source Code Files */,
				0039A4EF2885C50300592C86 /* DisplaySceneView.swift in Copy Source Code Files */,
				E03CB06B2889879D002B27D9 /* DownloadVectorTilesToLocalCacheView.swift in Copy Source Code Files */,
				E03CB06A288894C4002B27D9 /* FindRouteView.swift in Copy Source Code Files */,
				E03CB0692888944D002B27D9 /* GenerateOfflineMapView.swift in Copy Source Code Files */,
				75DD739929D38B420010229D /* NavigateRouteView.swift in Copy Source Code Files */,
				0039A4F02885C50300592C86 /* ProjectGeometryView.swift in Copy Source Code Files */,
				0039A4F12885C50300592C86 /* SearchWithGeocodeView.swift in Copy Source Code Files */,
				0039A4F22885C50300592C86 /* SelectFeaturesInFeatureLayerView.swift in Copy Source Code Files */,
				0039A4F32885C50300592C86 /* SetBasemapView.swift in Copy Source Code Files */,
				0039A4F42885C50300592C86 /* SetSurfacePlacementModeView.swift in Copy Source Code Files */,
				0039A4F52885C50300592C86 /* SetViewpointRotationView.swift in Copy Source Code Files */,
				0039A4F62885C50300592C86 /* ShowCalloutView.swift in Copy Source Code Files */,
				0039A4F72885C50300592C86 /* ShowDeviceLocationView.swift in Copy Source Code Files */,
				0039A4F82885C50300592C86 /* ShowResultOfSpatialRelationshipsView.swift in Copy Source Code Files */,
				0039A4F92885C50300592C86 /* ShowResultOfSpatialOperationsView.swift in Copy Source Code Files */,
				0039A4FA2885C50300592C86 /* StyleGraphicsWithRendererView.swift in Copy Source Code Files */,
				0039A4FB2885C50300592C86 /* StyleGraphicsWithSymbolsView.swift in Copy Source Code Files */,
				7573E82129D6136C00BEED9C /* TraceUtilityNetworkView.Model.swift in Copy Source Code Files */,
				7573E82229D6136C00BEED9C /* TraceUtilityNetworkView.Enums.swift in Copy Source Code Files */,
				7573E82329D6136C00BEED9C /* TraceUtilityNetworkView.Views.swift in Copy Source Code Files */,
				7573E82429D6136C00BEED9C /* TraceUtilityNetworkView.swift in Copy Source Code Files */,
			);
			name = "Copy Source Code Files";
			runOnlyForDeploymentPostprocessing = 0;
		};
/* End PBXCopyFilesBuildPhase section */

/* Begin PBXFileReference section */
		0000FB6B2BBDB17600845921 /* Add3DTilesLayerView.swift */ = {isa = PBXFileReference; fileEncoding = 4; lastKnownFileType = sourcecode.swift; path = Add3DTilesLayerView.swift; sourceTree = "<group>"; };
		000558092817C51E00224BC6 /* SampleDetailView.swift */ = {isa = PBXFileReference; lastKnownFileType = sourcecode.swift; path = SampleDetailView.swift; sourceTree = "<group>"; };
		000D43132B9918420003D3C2 /* ConfigureBasemapStyleParametersView.swift */ = {isa = PBXFileReference; fileEncoding = 4; lastKnownFileType = sourcecode.swift; path = ConfigureBasemapStyleParametersView.swift; sourceTree = "<group>"; };
		00181B452846AD7100654571 /* View+ErrorAlert.swift */ = {isa = PBXFileReference; lastKnownFileType = sourcecode.swift; path = "View+ErrorAlert.swift"; sourceTree = "<group>"; };
		001C6DD827FE585A00D472C2 /* AppSecrets.swift.masque */ = {isa = PBXFileReference; fileEncoding = 4; lastKnownFileType = text; path = AppSecrets.swift.masque; sourceTree = "<group>"; };
		00273CF32A82AB5900A7A77D /* SamplesSearchView.swift */ = {isa = PBXFileReference; lastKnownFileType = sourcecode.swift; path = SamplesSearchView.swift; sourceTree = "<group>"; };
		00273CF52A82AB8700A7A77D /* SampleLink.swift */ = {isa = PBXFileReference; lastKnownFileType = sourcecode.swift; path = SampleLink.swift; sourceTree = "<group>"; };
		003D7C342821EBCC009DDFD2 /* masquerade */ = {isa = PBXFileReference; lastKnownFileType = text; path = masquerade; sourceTree = "<group>"; };
		003D7C352821EBCC009DDFD2 /* GenerateSampleViewSourceCode.swift */ = {isa = PBXFileReference; lastKnownFileType = sourcecode.swift; path = GenerateSampleViewSourceCode.swift; sourceTree = "<group>"; };
		0042E24228E4BF8F001F33D6 /* ShowViewshedFromPointInSceneView.Model.swift */ = {isa = PBXFileReference; lastKnownFileType = sourcecode.swift; path = ShowViewshedFromPointInSceneView.Model.swift; sourceTree = "<group>"; };
		0042E24428E4F82B001F33D6 /* ShowViewshedFromPointInSceneView.ViewshedSettingsView.swift */ = {isa = PBXFileReference; lastKnownFileType = sourcecode.swift; path = ShowViewshedFromPointInSceneView.ViewshedSettingsView.swift; sourceTree = "<group>"; };
		0044289129C90C0B00160767 /* GetElevationAtPointOnSurfaceView.swift */ = {isa = PBXFileReference; lastKnownFileType = sourcecode.swift; path = GetElevationAtPointOnSurfaceView.swift; sourceTree = "<group>"; };
		0044CDDE2995C39E004618CE /* ShowDeviceLocationHistoryView.swift */ = {isa = PBXFileReference; lastKnownFileType = sourcecode.swift; path = ShowDeviceLocationHistoryView.swift; sourceTree = "<group>"; };
		004A2B9C2BED455B00C297CE /* canyonlands */ = {isa = PBXFileReference; lastKnownFileType = folder; path = canyonlands; sourceTree = "<group>"; };
		004A2B9E2BED456500C297CE /* ApplyScheduledUpdatesToPreplannedMapAreaView.swift */ = {isa = PBXFileReference; fileEncoding = 4; lastKnownFileType = sourcecode.swift; path = ApplyScheduledUpdatesToPreplannedMapAreaView.swift; sourceTree = "<group>"; };
		004FE87029DF5D8700075217 /* Bristol */ = {isa = PBXFileReference; lastKnownFileType = folder; path = Bristol; sourceTree = "<group>"; };
		0074ABBE28174BCF0037244A /* DisplayMapView.swift */ = {isa = PBXFileReference; lastKnownFileType = sourcecode.swift; path = DisplayMapView.swift; sourceTree = "<group>"; };
		0074ABC128174F430037244A /* Sample.swift */ = {isa = PBXFileReference; fileEncoding = 4; lastKnownFileType = sourcecode.swift; path = Sample.swift; sourceTree = "<group>"; };
		0074ABCA2817B8DB0037244A /* SamplesApp+Samples.swift.tache */ = {isa = PBXFileReference; fileEncoding = 4; lastKnownFileType = text; path = "SamplesApp+Samples.swift.tache"; sourceTree = "<group>"; };
		0086F3FD28E3770900974721 /* ShowViewshedFromPointInSceneView.swift */ = {isa = PBXFileReference; fileEncoding = 4; lastKnownFileType = sourcecode.swift; path = ShowViewshedFromPointInSceneView.swift; sourceTree = "<group>"; };
		00A7A1432A2FC58300F035F7 /* DisplayContentOfUtilityNetworkContainerView.swift */ = {isa = PBXFileReference; fileEncoding = 4; lastKnownFileType = sourcecode.swift; path = DisplayContentOfUtilityNetworkContainerView.swift; sourceTree = "<group>"; };
		00A7A1492A2FC5B700F035F7 /* DisplayContentOfUtilityNetworkContainerView.Model.swift */ = {isa = PBXFileReference; lastKnownFileType = sourcecode.swift; path = DisplayContentOfUtilityNetworkContainerView.Model.swift; sourceTree = "<group>"; };
		00ABA94D2BF6721700C0488C /* ShowGridView.swift */ = {isa = PBXFileReference; lastKnownFileType = sourcecode.swift; path = ShowGridView.swift; sourceTree = "<group>"; };
		00ACF554293E6C6A0059B2A9 /* Samples.entitlements */ = {isa = PBXFileReference; lastKnownFileType = text.plist.entitlements; path = Samples.entitlements; sourceTree = "<group>"; };
		00B04272282EC59E0072E1B4 /* AboutView.swift */ = {isa = PBXFileReference; fileEncoding = 4; lastKnownFileType = sourcecode.swift; path = AboutView.swift; sourceTree = "<group>"; };
		00B042E5282EDC690072E1B4 /* SetBasemapView.swift */ = {isa = PBXFileReference; fileEncoding = 4; lastKnownFileType = sourcecode.swift; path = SetBasemapView.swift; sourceTree = "<group>"; };
		00B04FB4283EEBA80026C882 /* DisplayOverviewMapView.swift */ = {isa = PBXFileReference; lastKnownFileType = sourcecode.swift; path = DisplayOverviewMapView.swift; sourceTree = "<group>"; };
		00C94A0C28B53DE1004E42D9 /* raster-file */ = {isa = PBXFileReference; lastKnownFileType = folder; path = "raster-file"; sourceTree = "<group>"; };
		00CB9137284814A4005C2C5D /* SearchWithGeocodeView.swift */ = {isa = PBXFileReference; lastKnownFileType = sourcecode.swift; path = SearchWithGeocodeView.swift; sourceTree = "<group>"; };
		00CCB8A2285AAD7D00BBAB70 /* DowloadPortalItemData.swift */ = {isa = PBXFileReference; lastKnownFileType = sourcecode.swift; path = DowloadPortalItemData.swift; sourceTree = "<group>"; };
		00CCB8A4285BAF8700BBAB70 /* OnDemandResource.swift */ = {isa = PBXFileReference; lastKnownFileType = sourcecode.swift; path = OnDemandResource.swift; sourceTree = "<group>"; };
		00D4EF7F2863842100B9CC30 /* AddFeatureLayersView.swift */ = {isa = PBXFileReference; lastKnownFileType = sourcecode.swift; path = AddFeatureLayersView.swift; sourceTree = "<group>"; };
		00D4EF8228638BF100B9CC30 /* LA_Trails.geodatabase */ = {isa = PBXFileReference; lastKnownFileType = file; path = LA_Trails.geodatabase; sourceTree = "<group>"; };
		00D4EF8F28638BF100B9CC30 /* AuroraCO.gpkg */ = {isa = PBXFileReference; lastKnownFileType = file; path = AuroraCO.gpkg; sourceTree = "<group>"; };
		00D4EFB02863CE6300B9CC30 /* ScottishWildlifeTrust_reserves */ = {isa = PBXFileReference; lastKnownFileType = folder; path = ScottishWildlifeTrust_reserves; sourceTree = "<group>"; };
		00E1D90A2BC0AF97001AEB6A /* SnapGeometryEditsView.SnapSettingsView.swift */ = {isa = PBXFileReference; lastKnownFileType = sourcecode.swift; path = SnapGeometryEditsView.SnapSettingsView.swift; sourceTree = "<group>"; };
		00E1D90C2BC0B125001AEB6A /* SnapGeometryEditsView.GeometryEditorModel.swift */ = {isa = PBXFileReference; lastKnownFileType = sourcecode.swift; path = SnapGeometryEditsView.GeometryEditorModel.swift; sourceTree = "<group>"; };
		00E1D90E2BC0B1E8001AEB6A /* SnapGeometryEditsView.GeometryEditorMenu.swift */ = {isa = PBXFileReference; lastKnownFileType = sourcecode.swift; path = SnapGeometryEditsView.GeometryEditorMenu.swift; sourceTree = "<group>"; };
		00E5400C27F3CCA100CF66D5 /* SamplesApp.swift */ = {isa = PBXFileReference; lastKnownFileType = sourcecode.swift; path = SamplesApp.swift; sourceTree = "<group>"; };
		00E5400D27F3CCA100CF66D5 /* ContentView.swift */ = {isa = PBXFileReference; lastKnownFileType = sourcecode.swift; path = ContentView.swift; sourceTree = "<group>"; };
		00E5400E27F3CCA200CF66D5 /* Assets.xcassets */ = {isa = PBXFileReference; lastKnownFileType = folder.assetcatalog; path = Assets.xcassets; sourceTree = "<group>"; };
		00E5401327F3CCA200CF66D5 /* Samples.app */ = {isa = PBXFileReference; explicitFileType = wrapper.application; includeInIndex = 0; path = Samples.app; sourceTree = BUILT_PRODUCTS_DIR; };
		00E5402A27F775EA00CF66D5 /* Info.plist */ = {isa = PBXFileReference; lastKnownFileType = text.plist.xml; path = Info.plist; sourceTree = "<group>"; };
		00E7C1592BBE1BF000B85D69 /* SnapGeometryEditsView.swift */ = {isa = PBXFileReference; fileEncoding = 4; lastKnownFileType = sourcecode.swift; path = SnapGeometryEditsView.swift; sourceTree = "<group>"; };
		00F279D52AF418DC00CECAF8 /* AddDynamicEntityLayerView.VehicleCallout.swift */ = {isa = PBXFileReference; lastKnownFileType = sourcecode.swift; path = AddDynamicEntityLayerView.VehicleCallout.swift; sourceTree = "<group>"; };
		102B6A362BFD5B55009F763C /* IdentifyFeaturesInWMSLayerView.swift */ = {isa = PBXFileReference; lastKnownFileType = sourcecode.swift; path = IdentifyFeaturesInWMSLayerView.swift; sourceTree = "<group>"; };
		108EC04029D25B2C000F35D0 /* QueryFeatureTableView.swift */ = {isa = PBXFileReference; fileEncoding = 4; lastKnownFileType = sourcecode.swift; path = QueryFeatureTableView.swift; sourceTree = "<group>"; };
		10B782042BE55D7E007EAE6C /* GenerateOfflineMapWithCustomParametersView.swift */ = {isa = PBXFileReference; lastKnownFileType = sourcecode.swift; path = GenerateOfflineMapWithCustomParametersView.swift; sourceTree = "<group>"; };
		10B782072BE5A058007EAE6C /* GenerateOfflineMapWithCustomParametersView.CustomParameters.swift */ = {isa = PBXFileReference; lastKnownFileType = sourcecode.swift; path = GenerateOfflineMapWithCustomParametersView.CustomParameters.swift; sourceTree = "<group>"; };
		10BD9EB32BF51B4B00ABDBD5 /* GenerateOfflineMapWithCustomParametersView.Model.swift */ = {isa = PBXFileReference; lastKnownFileType = sourcecode.swift; path = GenerateOfflineMapWithCustomParametersView.Model.swift; sourceTree = "<group>"; };
		10D321922BDB187400B39B1B /* naperville_imagery.tpkx */ = {isa = PBXFileReference; lastKnownFileType = file; path = naperville_imagery.tpkx; sourceTree = "<group>"; };
		10D321952BDB1CB500B39B1B /* GenerateOfflineMapWithLocalBasemapView.swift */ = {isa = PBXFileReference; lastKnownFileType = sourcecode.swift; path = GenerateOfflineMapWithLocalBasemapView.swift; sourceTree = "<group>"; };
		1C0C1C3429D34DAE005C8B24 /* ChangeViewpointView.swift */ = {isa = PBXFileReference; fileEncoding = 4; lastKnownFileType = sourcecode.swift; path = ChangeViewpointView.swift; sourceTree = "<group>"; };
		1C19B4EB2A578E46001D2506 /* CreateLoadReportView.Views.swift */ = {isa = PBXFileReference; fileEncoding = 4; lastKnownFileType = sourcecode.swift; path = CreateLoadReportView.Views.swift; sourceTree = "<group>"; };
		1C19B4ED2A578E46001D2506 /* CreateLoadReportView.swift */ = {isa = PBXFileReference; fileEncoding = 4; lastKnownFileType = sourcecode.swift; path = CreateLoadReportView.swift; sourceTree = "<group>"; };
		1C19B4EF2A578E46001D2506 /* CreateLoadReportView.Model.swift */ = {isa = PBXFileReference; fileEncoding = 4; lastKnownFileType = sourcecode.swift; path = CreateLoadReportView.Model.swift; sourceTree = "<group>"; };
		1C2538522BABACB100337307 /* AugmentRealityToNavigateRouteView.RoutePlannerView.swift */ = {isa = PBXFileReference; lastKnownFileType = sourcecode.swift; path = AugmentRealityToNavigateRouteView.RoutePlannerView.swift; sourceTree = "<group>"; };
		1C2538532BABACB100337307 /* AugmentRealityToNavigateRouteView.swift */ = {isa = PBXFileReference; lastKnownFileType = sourcecode.swift; path = AugmentRealityToNavigateRouteView.swift; sourceTree = "<group>"; };
		1C26ED152A859525009B7721 /* FilterFeaturesInSceneView.swift */ = {isa = PBXFileReference; fileEncoding = 4; lastKnownFileType = sourcecode.swift; path = FilterFeaturesInSceneView.swift; sourceTree = "<group>"; };
		1C3B7DC32A5F64FC00907443 /* AnalyzeNetworkWithSubnetworkTraceView.Model.swift */ = {isa = PBXFileReference; fileEncoding = 4; lastKnownFileType = sourcecode.swift; path = AnalyzeNetworkWithSubnetworkTraceView.Model.swift; sourceTree = "<group>"; };
		1C3B7DC62A5F64FC00907443 /* AnalyzeNetworkWithSubnetworkTraceView.swift */ = {isa = PBXFileReference; fileEncoding = 4; lastKnownFileType = sourcecode.swift; path = AnalyzeNetworkWithSubnetworkTraceView.swift; sourceTree = "<group>"; };
		1C42E04329D2396B004FC4BE /* ShowPopupView.swift */ = {isa = PBXFileReference; fileEncoding = 4; lastKnownFileType = sourcecode.swift; path = ShowPopupView.swift; sourceTree = "<group>"; };
		1C43BC792A43781100509BF8 /* SetVisibilityOfSubtypeSublayerView.Views.swift */ = {isa = PBXFileReference; fileEncoding = 4; lastKnownFileType = sourcecode.swift; path = SetVisibilityOfSubtypeSublayerView.Views.swift; sourceTree = "<group>"; };
		1C43BC7C2A43781100509BF8 /* SetVisibilityOfSubtypeSublayerView.Model.swift */ = {isa = PBXFileReference; fileEncoding = 4; lastKnownFileType = sourcecode.swift; path = SetVisibilityOfSubtypeSublayerView.Model.swift; sourceTree = "<group>"; };
		1C43BC7E2A43781100509BF8 /* SetVisibilityOfSubtypeSublayerView.swift */ = {isa = PBXFileReference; fileEncoding = 4; lastKnownFileType = sourcecode.swift; path = SetVisibilityOfSubtypeSublayerView.swift; sourceTree = "<group>"; };
		1C8EC7432BAE2891001A6929 /* AugmentRealityToCollectDataView.swift */ = {isa = PBXFileReference; fileEncoding = 4; lastKnownFileType = sourcecode.swift; path = AugmentRealityToCollectDataView.swift; sourceTree = "<group>"; };
		1C9B74C529DB43580038B06F /* ShowRealisticLightAndShadowsView.swift */ = {isa = PBXFileReference; fileEncoding = 4; lastKnownFileType = sourcecode.swift; path = ShowRealisticLightAndShadowsView.swift; sourceTree = "<group>"; };
		1C9B74D529DB54560038B06F /* ChangeCameraControllerView.swift */ = {isa = PBXFileReference; fileEncoding = 4; lastKnownFileType = sourcecode.swift; path = ChangeCameraControllerView.swift; sourceTree = "<group>"; };
		1CAB8D442A3CEAB0002AA649 /* RunValveIsolationTraceView.Model.swift */ = {isa = PBXFileReference; fileEncoding = 4; lastKnownFileType = sourcecode.swift; path = RunValveIsolationTraceView.Model.swift; sourceTree = "<group>"; };
		1CAB8D472A3CEAB0002AA649 /* RunValveIsolationTraceView.swift */ = {isa = PBXFileReference; fileEncoding = 4; lastKnownFileType = sourcecode.swift; path = RunValveIsolationTraceView.swift; sourceTree = "<group>"; };
		1CAF831B2A20305F000E1E60 /* ShowUtilityAssociationsView.swift */ = {isa = PBXFileReference; fileEncoding = 4; lastKnownFileType = sourcecode.swift; path = ShowUtilityAssociationsView.swift; sourceTree = "<group>"; };
		218F35B329C28F4A00502022 /* AuthenticateWithOAuthView.swift */ = {isa = PBXFileReference; fileEncoding = 4; lastKnownFileType = sourcecode.swift; path = AuthenticateWithOAuthView.swift; sourceTree = "<group>"; };
		4D126D6929CA1B6000CFB7A7 /* ShowDeviceLocationWithNMEADataSourcesView.swift */ = {isa = PBXFileReference; fileEncoding = 4; lastKnownFileType = sourcecode.swift; path = ShowDeviceLocationWithNMEADataSourcesView.swift; sourceTree = "<group>"; };
		4D126D7129CA1E1800CFB7A7 /* FileNMEASentenceReader.swift */ = {isa = PBXFileReference; lastKnownFileType = sourcecode.swift; path = FileNMEASentenceReader.swift; sourceTree = "<group>"; };
		4D126D7B29CA3E6000CFB7A7 /* Redlands.nmea */ = {isa = PBXFileReference; fileEncoding = 4; lastKnownFileType = text; path = Redlands.nmea; sourceTree = "<group>"; };
		4D126D7D29CA43D200CFB7A7 /* ShowDeviceLocationWithNMEADataSourcesView.Model.swift */ = {isa = PBXFileReference; lastKnownFileType = sourcecode.swift; path = ShowDeviceLocationWithNMEADataSourcesView.Model.swift; sourceTree = "<group>"; };
		4D2ADC3F29C26D05003B367F /* AddDynamicEntityLayerView.swift */ = {isa = PBXFileReference; fileEncoding = 4; lastKnownFileType = sourcecode.swift; path = AddDynamicEntityLayerView.swift; sourceTree = "<group>"; };
		4D2ADC5529C4F612003B367F /* ChangeMapViewBackgroundView.swift */ = {isa = PBXFileReference; fileEncoding = 4; lastKnownFileType = sourcecode.swift; path = ChangeMapViewBackgroundView.swift; sourceTree = "<group>"; };
		4D2ADC5829C4F612003B367F /* ChangeMapViewBackgroundView.SettingsView.swift */ = {isa = PBXFileReference; fileEncoding = 4; lastKnownFileType = sourcecode.swift; path = ChangeMapViewBackgroundView.SettingsView.swift; sourceTree = "<group>"; };
		4D2ADC6129C5071C003B367F /* ChangeMapViewBackgroundView.Model.swift */ = {isa = PBXFileReference; lastKnownFileType = sourcecode.swift; path = ChangeMapViewBackgroundView.Model.swift; sourceTree = "<group>"; };
		4D2ADC6629C50BD6003B367F /* AddDynamicEntityLayerView.Model.swift */ = {isa = PBXFileReference; lastKnownFileType = sourcecode.swift; path = AddDynamicEntityLayerView.Model.swift; sourceTree = "<group>"; };
		4D2ADC6829C50C4C003B367F /* AddDynamicEntityLayerView.SettingsView.swift */ = {isa = PBXFileReference; lastKnownFileType = sourcecode.swift; path = AddDynamicEntityLayerView.SettingsView.swift; sourceTree = "<group>"; };
		7573E81329D6134C00BEED9C /* TraceUtilityNetworkView.Model.swift */ = {isa = PBXFileReference; fileEncoding = 4; lastKnownFileType = sourcecode.swift; path = TraceUtilityNetworkView.Model.swift; sourceTree = "<group>"; };
		7573E81529D6134C00BEED9C /* TraceUtilityNetworkView.Enums.swift */ = {isa = PBXFileReference; fileEncoding = 4; lastKnownFileType = sourcecode.swift; path = TraceUtilityNetworkView.Enums.swift; sourceTree = "<group>"; };
		7573E81729D6134C00BEED9C /* TraceUtilityNetworkView.Views.swift */ = {isa = PBXFileReference; fileEncoding = 4; lastKnownFileType = sourcecode.swift; path = TraceUtilityNetworkView.Views.swift; sourceTree = "<group>"; };
		7573E81829D6134C00BEED9C /* TraceUtilityNetworkView.swift */ = {isa = PBXFileReference; fileEncoding = 4; lastKnownFileType = sourcecode.swift; path = TraceUtilityNetworkView.swift; sourceTree = "<group>"; };
		75DD739129D38B1B0010229D /* NavigateRouteView.swift */ = {isa = PBXFileReference; fileEncoding = 4; lastKnownFileType = sourcecode.swift; path = NavigateRouteView.swift; sourceTree = "<group>"; };
		7900C5F52A83FC3F002D430F /* AddCustomDynamicEntityDataSourceView.Vessel.swift */ = {isa = PBXFileReference; lastKnownFileType = sourcecode.swift; path = AddCustomDynamicEntityDataSourceView.Vessel.swift; sourceTree = "<group>"; };
		792222DC2A81AA5D00619FFE /* AIS_MarineCadastre_SelectedVessels_CustomDataSource.jsonl */ = {isa = PBXFileReference; fileEncoding = 4; lastKnownFileType = text; path = AIS_MarineCadastre_SelectedVessels_CustomDataSource.jsonl; sourceTree = "<group>"; };
		79302F842A1ED4E30002336A /* CreateAndSaveKMLView.Model.swift */ = {isa = PBXFileReference; lastKnownFileType = sourcecode.swift; path = CreateAndSaveKMLView.Model.swift; sourceTree = "<group>"; };
		79302F862A1ED71B0002336A /* CreateAndSaveKMLView.Views.swift */ = {isa = PBXFileReference; lastKnownFileType = sourcecode.swift; path = CreateAndSaveKMLView.Views.swift; sourceTree = "<group>"; };
		798C2DA62AFC505600EE7E97 /* PrivacyInfo.xcprivacy */ = {isa = PBXFileReference; lastKnownFileType = text.xml; path = PrivacyInfo.xcprivacy; sourceTree = "<group>"; };
		79B7B8092A1BF8EC00F57C27 /* CreateAndSaveKMLView.swift */ = {isa = PBXFileReference; lastKnownFileType = sourcecode.swift; path = CreateAndSaveKMLView.swift; sourceTree = "<group>"; };
		79D84D0D2A815C5B00F45262 /* AddCustomDynamicEntityDataSourceView.swift */ = {isa = PBXFileReference; lastKnownFileType = sourcecode.swift; path = AddCustomDynamicEntityDataSourceView.swift; sourceTree = "<group>"; };
		883C121429C9136600062FF9 /* DownloadPreplannedMapAreaView.MapPicker.swift */ = {isa = PBXFileReference; fileEncoding = 4; lastKnownFileType = sourcecode.swift; path = DownloadPreplannedMapAreaView.MapPicker.swift; sourceTree = "<group>"; };
		88F93CC029C3D59C0006B28E /* CreateAndEditGeometriesView.swift */ = {isa = PBXFileReference; lastKnownFileType = sourcecode.swift; path = CreateAndEditGeometriesView.swift; sourceTree = "<group>"; };
		954AEDED2C01332600265114 /* SelectFeaturesInSceneLayerView.swift */ = {isa = PBXFileReference; lastKnownFileType = sourcecode.swift; path = SelectFeaturesInSceneLayerView.swift; sourceTree = "<group>"; };
<<<<<<< HEAD
		95A572182C0FDCC9006E8B48 /* ShowScaleBarView.swift */ = {isa = PBXFileReference; lastKnownFileType = sourcecode.swift; path = ShowScaleBarView.swift; sourceTree = "<group>"; };
=======
		955271602C0E6749009B1ED4 /* AddRasterFromServiceView.swift */ = {isa = PBXFileReference; lastKnownFileType = sourcecode.swift; path = AddRasterFromServiceView.swift; sourceTree = "<group>"; };
>>>>>>> 8f9f89a0
		95F3A52A2C07F09C00885DED /* SetSurfaceNavigationConstraintView.swift */ = {isa = PBXFileReference; lastKnownFileType = sourcecode.swift; path = SetSurfaceNavigationConstraintView.swift; sourceTree = "<group>"; };
		D70082EA2ACF900100E0C3C2 /* IdentifyKMLFeaturesView.swift */ = {isa = PBXFileReference; fileEncoding = 4; lastKnownFileType = sourcecode.swift; path = IdentifyKMLFeaturesView.swift; sourceTree = "<group>"; };
		D7010EBC2B05616900D43F55 /* DisplaySceneFromMobileScenePackageView.swift */ = {isa = PBXFileReference; fileEncoding = 4; lastKnownFileType = sourcecode.swift; path = DisplaySceneFromMobileScenePackageView.swift; sourceTree = "<group>"; };
		D701D72B2A37C7F7006FF0C8 /* bradley_low_3ds */ = {isa = PBXFileReference; lastKnownFileType = folder; path = bradley_low_3ds; sourceTree = "<group>"; };
		D7044B952BE18D73000F2C43 /* EditWithBranchVersioningView.Views.swift */ = {isa = PBXFileReference; fileEncoding = 4; lastKnownFileType = sourcecode.swift; path = EditWithBranchVersioningView.Views.swift; sourceTree = "<group>"; };
		D704AA592AB22C1A00A3BB63 /* GroupLayersTogetherView.swift */ = {isa = PBXFileReference; fileEncoding = 4; lastKnownFileType = sourcecode.swift; path = GroupLayersTogetherView.swift; sourceTree = "<group>"; };
		D7054AE82ACCCB6C007235BA /* Animate3DGraphicView.SettingsView.swift */ = {isa = PBXFileReference; fileEncoding = 4; lastKnownFileType = sourcecode.swift; path = Animate3DGraphicView.SettingsView.swift; sourceTree = "<group>"; };
		D7058B0D2B59E44B000A888A /* StylePointWithSceneSymbolView.swift */ = {isa = PBXFileReference; fileEncoding = 4; lastKnownFileType = sourcecode.swift; path = StylePointWithSceneSymbolView.swift; sourceTree = "<group>"; };
		D7058FB02ACB423C00A40F14 /* Animate3DGraphicView.Model.swift */ = {isa = PBXFileReference; fileEncoding = 4; lastKnownFileType = sourcecode.swift; path = Animate3DGraphicView.Model.swift; sourceTree = "<group>"; };
		D7084FA62AD771AA00EC7F4F /* AugmentRealityToFlyOverSceneView.swift */ = {isa = PBXFileReference; fileEncoding = 4; lastKnownFileType = sourcecode.swift; path = AugmentRealityToFlyOverSceneView.swift; sourceTree = "<group>"; };
		D70BE5782A5624A80022CA02 /* CategoriesView.swift */ = {isa = PBXFileReference; lastKnownFileType = sourcecode.swift; path = CategoriesView.swift; sourceTree = "<group>"; };
		D710996C2A27D9210065A1C1 /* DensifyAndGeneralizeGeometryView.swift */ = {isa = PBXFileReference; fileEncoding = 4; lastKnownFileType = sourcecode.swift; path = DensifyAndGeneralizeGeometryView.swift; sourceTree = "<group>"; };
		D710996F2A2802FA0065A1C1 /* DensifyAndGeneralizeGeometryView.SettingsView.swift */ = {isa = PBXFileReference; lastKnownFileType = sourcecode.swift; path = DensifyAndGeneralizeGeometryView.SettingsView.swift; sourceTree = "<group>"; };
		D7114A0C2BDC6A3300FA68CA /* EditWithBranchVersioningView.Model.swift */ = {isa = PBXFileReference; fileEncoding = 4; lastKnownFileType = sourcecode.swift; path = EditWithBranchVersioningView.Model.swift; sourceTree = "<group>"; };
		D71371752BD88ECC00EB2F86 /* MonitorChangesToLayerViewStateView.swift */ = {isa = PBXFileReference; fileEncoding = 4; lastKnownFileType = sourcecode.swift; path = MonitorChangesToLayerViewStateView.swift; sourceTree = "<group>"; };
		D718A1E62B570F7500447087 /* OrbitCameraAroundObjectView.Model.swift */ = {isa = PBXFileReference; fileEncoding = 4; lastKnownFileType = sourcecode.swift; path = OrbitCameraAroundObjectView.Model.swift; sourceTree = "<group>"; };
		D718A1EA2B575FD900447087 /* ManageBookmarksView.swift */ = {isa = PBXFileReference; fileEncoding = 4; lastKnownFileType = sourcecode.swift; path = ManageBookmarksView.swift; sourceTree = "<group>"; };
		D71C5F632AAA7A88006599FD /* CreateSymbolStylesFromWebStylesView.swift */ = {isa = PBXFileReference; fileEncoding = 4; lastKnownFileType = sourcecode.swift; path = CreateSymbolStylesFromWebStylesView.swift; sourceTree = "<group>"; };
		D71D516D2B51D7B600B2A2BE /* SearchForWebMapView.Views.swift */ = {isa = PBXFileReference; fileEncoding = 4; lastKnownFileType = sourcecode.swift; path = SearchForWebMapView.Views.swift; sourceTree = "<group>"; };
		D71FCB892AD6277E000E517C /* CreateMobileGeodatabaseView.Model.swift */ = {isa = PBXFileReference; fileEncoding = 4; lastKnownFileType = sourcecode.swift; path = CreateMobileGeodatabaseView.Model.swift; sourceTree = "<group>"; };
		D721EEA72ABDFF550040BE46 /* LothianRiversAnno.mmpk */ = {isa = PBXFileReference; lastKnownFileType = file; path = LothianRiversAnno.mmpk; sourceTree = "<group>"; };
		D722BD212A420DAD002C2087 /* ShowExtrudedFeaturesView.swift */ = {isa = PBXFileReference; fileEncoding = 4; lastKnownFileType = sourcecode.swift; path = ShowExtrudedFeaturesView.swift; sourceTree = "<group>"; };
		D7232EE02AC1E5AA0079ABFF /* PlayKMLTourView.swift */ = {isa = PBXFileReference; fileEncoding = 4; lastKnownFileType = sourcecode.swift; path = PlayKMLTourView.swift; sourceTree = "<group>"; };
		D72C43F22AEB066D00B6157B /* GeocodeOfflineView.Model.swift */ = {isa = PBXFileReference; fileEncoding = 4; lastKnownFileType = sourcecode.swift; path = GeocodeOfflineView.Model.swift; sourceTree = "<group>"; };
		D72F272B2ADA1E4400F906DA /* AugmentRealityToShowTabletopSceneView.swift */ = {isa = PBXFileReference; fileEncoding = 4; lastKnownFileType = sourcecode.swift; path = AugmentRealityToShowTabletopSceneView.swift; sourceTree = "<group>"; };
		D731F3C02AD0D2AC00A8431E /* IdentifyGraphicsView.swift */ = {isa = PBXFileReference; fileEncoding = 4; lastKnownFileType = sourcecode.swift; path = IdentifyGraphicsView.swift; sourceTree = "<group>"; };
		D7337C592ABCFDB100A5D865 /* StyleSymbolsFromMobileStyleFileView.SymbolOptionsListView.swift */ = {isa = PBXFileReference; fileEncoding = 4; lastKnownFileType = sourcecode.swift; path = StyleSymbolsFromMobileStyleFileView.SymbolOptionsListView.swift; sourceTree = "<group>"; };
		D7337C5F2ABD142D00A5D865 /* ShowMobileMapPackageExpirationDateView.swift */ = {isa = PBXFileReference; fileEncoding = 4; lastKnownFileType = sourcecode.swift; path = ShowMobileMapPackageExpirationDateView.swift; sourceTree = "<group>"; };
		D733CA152BED980D00FBDE4C /* EditAndSyncFeaturesWithFeatureServiceView.swift */ = {isa = PBXFileReference; fileEncoding = 4; lastKnownFileType = sourcecode.swift; path = EditAndSyncFeaturesWithFeatureServiceView.swift; sourceTree = "<group>"; };
		D734FA092A183A5B00246D7E /* SetMaxExtentView.swift */ = {isa = PBXFileReference; fileEncoding = 4; lastKnownFileType = sourcecode.swift; path = SetMaxExtentView.swift; sourceTree = "<group>"; };
		D7352F8A2BD992C40013FFEF /* MonitorChangesToDrawStatusView.swift */ = {isa = PBXFileReference; fileEncoding = 4; lastKnownFileType = sourcecode.swift; path = MonitorChangesToDrawStatusView.swift; sourceTree = "<group>"; };
		D73723742AF5877500846884 /* FindRouteInMobileMapPackageView.Models.swift */ = {isa = PBXFileReference; fileEncoding = 4; lastKnownFileType = sourcecode.swift; path = FindRouteInMobileMapPackageView.Models.swift; sourceTree = "<group>"; };
		D73723782AF5ADD700846884 /* FindRouteInMobileMapPackageView.MobileMapView.swift */ = {isa = PBXFileReference; fileEncoding = 4; lastKnownFileType = sourcecode.swift; path = FindRouteInMobileMapPackageView.MobileMapView.swift; sourceTree = "<group>"; };
		D73E61922BDAEE6600457932 /* MatchViewpointOfGeoViewsView.swift */ = {isa = PBXFileReference; fileEncoding = 4; lastKnownFileType = sourcecode.swift; path = MatchViewpointOfGeoViewsView.swift; sourceTree = "<group>"; };
		D73E619A2BDB21F400457932 /* EditWithBranchVersioningView.swift */ = {isa = PBXFileReference; fileEncoding = 4; lastKnownFileType = sourcecode.swift; path = EditWithBranchVersioningView.swift; sourceTree = "<group>"; };
		D73F06662B5EE73D000B574F /* QueryFeaturesWithArcadeExpressionView.swift */ = {isa = PBXFileReference; fileEncoding = 4; lastKnownFileType = sourcecode.swift; path = QueryFeaturesWithArcadeExpressionView.swift; sourceTree = "<group>"; };
		D73F8CF32AB1089900CD39DA /* Restaurant.stylx */ = {isa = PBXFileReference; lastKnownFileType = file; path = Restaurant.stylx; sourceTree = "<group>"; };
		D73FC0FC2AD4A18D0067A19B /* CreateMobileGeodatabaseView.swift */ = {isa = PBXFileReference; fileEncoding = 4; lastKnownFileType = sourcecode.swift; path = CreateMobileGeodatabaseView.swift; sourceTree = "<group>"; };
		D73FCFF42B02A3AA0006360D /* FindAddressWithReverseGeocodeView.swift */ = {isa = PBXFileReference; fileEncoding = 4; lastKnownFileType = sourcecode.swift; path = FindAddressWithReverseGeocodeView.swift; sourceTree = "<group>"; };
		D73FCFFE2B02C7630006360D /* FindRouteAroundBarriersView.Views.swift */ = {isa = PBXFileReference; fileEncoding = 4; lastKnownFileType = sourcecode.swift; path = FindRouteAroundBarriersView.Views.swift; sourceTree = "<group>"; };
		D742E48F2B04132B00690098 /* DisplayWebSceneFromPortalItemView.swift */ = {isa = PBXFileReference; fileEncoding = 4; lastKnownFileType = sourcecode.swift; path = DisplayWebSceneFromPortalItemView.swift; sourceTree = "<group>"; };
		D744FD162A2112D90084A66C /* CreateConvexHullAroundPointsView.swift */ = {isa = PBXFileReference; fileEncoding = 4; lastKnownFileType = sourcecode.swift; path = CreateConvexHullAroundPointsView.swift; sourceTree = "<group>"; };
		D7464F1D2ACE04B3007FEE88 /* IdentifyRasterCellView.swift */ = {isa = PBXFileReference; fileEncoding = 4; lastKnownFileType = sourcecode.swift; path = IdentifyRasterCellView.swift; sourceTree = "<group>"; };
		D7464F2A2ACE0964007FEE88 /* SA_EVI_8Day_03May20 */ = {isa = PBXFileReference; lastKnownFileType = folder; path = SA_EVI_8Day_03May20; sourceTree = "<group>"; };
		D7497F3B2AC4B4C100167AD2 /* DisplayDimensionsView.swift */ = {isa = PBXFileReference; fileEncoding = 4; lastKnownFileType = sourcecode.swift; path = DisplayDimensionsView.swift; sourceTree = "<group>"; };
		D7497F3F2AC4BA4100167AD2 /* Edinburgh_Pylon_Dimensions.mmpk */ = {isa = PBXFileReference; lastKnownFileType = file; path = Edinburgh_Pylon_Dimensions.mmpk; sourceTree = "<group>"; };
		D74C8BFD2ABA5605007C76B8 /* StyleSymbolsFromMobileStyleFileView.swift */ = {isa = PBXFileReference; fileEncoding = 4; lastKnownFileType = sourcecode.swift; path = StyleSymbolsFromMobileStyleFileView.swift; sourceTree = "<group>"; };
		D74C8C012ABA6202007C76B8 /* emoji-mobile.stylx */ = {isa = PBXFileReference; lastKnownFileType = file; path = "emoji-mobile.stylx"; sourceTree = "<group>"; };
		D74EA7812B6DADA5008F6C7C /* ValidateUtilityNetworkTopologyView.swift */ = {isa = PBXFileReference; fileEncoding = 4; lastKnownFileType = sourcecode.swift; path = ValidateUtilityNetworkTopologyView.swift; sourceTree = "<group>"; };
		D74ECD0C2BEEAE2F007C0FA6 /* EditAndSyncFeaturesWithFeatureServiceView.Model.swift */ = {isa = PBXFileReference; fileEncoding = 4; lastKnownFileType = sourcecode.swift; path = EditAndSyncFeaturesWithFeatureServiceView.Model.swift; sourceTree = "<group>"; };
		D74F03EF2B609A7D00E83688 /* AddFeaturesWithContingentValuesView.Model.swift */ = {isa = PBXFileReference; fileEncoding = 4; lastKnownFileType = sourcecode.swift; path = AddFeaturesWithContingentValuesView.Model.swift; sourceTree = "<group>"; };
		D75101802A2E493600B8FA48 /* ShowLabelsOnLayerView.swift */ = {isa = PBXFileReference; fileEncoding = 4; lastKnownFileType = sourcecode.swift; path = ShowLabelsOnLayerView.swift; sourceTree = "<group>"; };
		D751018D2A2E962D00B8FA48 /* IdentifyLayerFeaturesView.swift */ = {isa = PBXFileReference; fileEncoding = 4; lastKnownFileType = sourcecode.swift; path = IdentifyLayerFeaturesView.swift; sourceTree = "<group>"; };
		D752D93F2A39154C003EB25E /* ManageOperationalLayersView.swift */ = {isa = PBXFileReference; fileEncoding = 4; lastKnownFileType = sourcecode.swift; path = ManageOperationalLayersView.swift; sourceTree = "<group>"; };
		D752D9452A3A6F7F003EB25E /* MonitorChangesToMapLoadStatusView.swift */ = {isa = PBXFileReference; fileEncoding = 4; lastKnownFileType = sourcecode.swift; path = MonitorChangesToMapLoadStatusView.swift; sourceTree = "<group>"; };
		D752D95E2A3BCE06003EB25E /* DisplayMapFromPortalItemView.swift */ = {isa = PBXFileReference; fileEncoding = 4; lastKnownFileType = sourcecode.swift; path = DisplayMapFromPortalItemView.swift; sourceTree = "<group>"; };
		D75362D12A1E886700D83028 /* ApplyUniqueValueRendererView.swift */ = {isa = PBXFileReference; fileEncoding = 4; lastKnownFileType = sourcecode.swift; path = ApplyUniqueValueRendererView.swift; sourceTree = "<group>"; };
		D754E3222A1D66820006C5F1 /* StylePointWithPictureMarkerSymbolsView.swift */ = {isa = PBXFileReference; fileEncoding = 4; lastKnownFileType = sourcecode.swift; path = StylePointWithPictureMarkerSymbolsView.swift; sourceTree = "<group>"; };
		D7553CD82AE2DFEC00DC2A70 /* GeocodeOfflineView.swift */ = {isa = PBXFileReference; fileEncoding = 4; lastKnownFileType = sourcecode.swift; path = GeocodeOfflineView.swift; sourceTree = "<group>"; };
		D757D14A2B6C46E50065F78F /* ListSpatialReferenceTransformationsView.Model.swift */ = {isa = PBXFileReference; fileEncoding = 4; lastKnownFileType = sourcecode.swift; path = ListSpatialReferenceTransformationsView.Model.swift; sourceTree = "<group>"; };
		D7588F5C2B7D8DAA008B75E2 /* NavigateRouteWithReroutingView.swift */ = {isa = PBXFileReference; fileEncoding = 4; lastKnownFileType = sourcecode.swift; path = NavigateRouteWithReroutingView.swift; sourceTree = "<group>"; };
		D75B58502AAFB3030038B3B4 /* StyleFeaturesWithCustomDictionaryView.swift */ = {isa = PBXFileReference; fileEncoding = 4; lastKnownFileType = sourcecode.swift; path = StyleFeaturesWithCustomDictionaryView.swift; sourceTree = "<group>"; };
		D75C35662AB50338003CD55F /* GroupLayersTogetherView.GroupLayerListView.swift */ = {isa = PBXFileReference; fileEncoding = 4; lastKnownFileType = sourcecode.swift; path = GroupLayersTogetherView.GroupLayerListView.swift; sourceTree = "<group>"; };
		D75F66332B48EABC00434974 /* SearchForWebMapView.swift */ = {isa = PBXFileReference; fileEncoding = 4; lastKnownFileType = sourcecode.swift; path = SearchForWebMapView.swift; sourceTree = "<group>"; };
		D76000AB2AF19C2300B3084D /* FindRouteInMobileMapPackageView.swift */ = {isa = PBXFileReference; fileEncoding = 4; lastKnownFileType = sourcecode.swift; path = FindRouteInMobileMapPackageView.swift; sourceTree = "<group>"; };
		D76000B62AF19FCA00B3084D /* SanFrancisco.mmpk */ = {isa = PBXFileReference; lastKnownFileType = file; path = SanFrancisco.mmpk; sourceTree = "<group>"; };
		D762AF5B2BF6A7B900ECE3C7 /* EditFeaturesWithFeatureLinkedAnnotationView.swift */ = {isa = PBXFileReference; fileEncoding = 4; lastKnownFileType = sourcecode.swift; path = EditFeaturesWithFeatureLinkedAnnotationView.swift; sourceTree = "<group>"; };
		D762AF632BF6A96100ECE3C7 /* loudoun_anno.geodatabase */ = {isa = PBXFileReference; lastKnownFileType = file; path = loudoun_anno.geodatabase; sourceTree = "<group>"; };
		D7634FAE2A43B7AC00F8AEFB /* CreateConvexHullAroundGeometriesView.swift */ = {isa = PBXFileReference; fileEncoding = 4; lastKnownFileType = sourcecode.swift; path = CreateConvexHullAroundGeometriesView.swift; sourceTree = "<group>"; };
		D7635FED2B9272CB0044AB97 /* DisplayClustersView.swift */ = {isa = PBXFileReference; fileEncoding = 4; lastKnownFileType = sourcecode.swift; path = DisplayClustersView.swift; sourceTree = "<group>"; };
		D7635FF52B9277DC0044AB97 /* ConfigureClustersView.Model.swift */ = {isa = PBXFileReference; fileEncoding = 4; lastKnownFileType = sourcecode.swift; path = ConfigureClustersView.Model.swift; sourceTree = "<group>"; };
		D7635FF72B9277DC0044AB97 /* ConfigureClustersView.SettingsView.swift */ = {isa = PBXFileReference; fileEncoding = 4; lastKnownFileType = sourcecode.swift; path = ConfigureClustersView.SettingsView.swift; sourceTree = "<group>"; };
		D7635FF82B9277DC0044AB97 /* ConfigureClustersView.swift */ = {isa = PBXFileReference; fileEncoding = 4; lastKnownFileType = sourcecode.swift; path = ConfigureClustersView.swift; sourceTree = "<group>"; };
		D76495202B74687E0042699E /* ValidateUtilityNetworkTopologyView.Model.swift */ = {isa = PBXFileReference; fileEncoding = 4; lastKnownFileType = sourcecode.swift; path = ValidateUtilityNetworkTopologyView.Model.swift; sourceTree = "<group>"; };
		D764B7DB2BE2F89D002E2F92 /* EditGeodatabaseWithTransactionsView.swift */ = {isa = PBXFileReference; fileEncoding = 4; lastKnownFileType = sourcecode.swift; path = EditGeodatabaseWithTransactionsView.swift; sourceTree = "<group>"; };
		D76929F52B4F78340047205E /* OrbitCameraAroundObjectView.swift */ = {isa = PBXFileReference; fileEncoding = 4; lastKnownFileType = sourcecode.swift; path = OrbitCameraAroundObjectView.swift; sourceTree = "<group>"; };
		D769C2112A29019B00030F61 /* SetUpLocationDrivenGeotriggersView.swift */ = {isa = PBXFileReference; fileEncoding = 4; lastKnownFileType = sourcecode.swift; path = SetUpLocationDrivenGeotriggersView.swift; sourceTree = "<group>"; };
		D769DF322BEC1A1C0062AE95 /* EditGeodatabaseWithTransactionsView.Model.swift */ = {isa = PBXFileReference; fileEncoding = 4; lastKnownFileType = sourcecode.swift; path = EditGeodatabaseWithTransactionsView.Model.swift; sourceTree = "<group>"; };
		D76CE8D52BFD7047009A8686 /* SetReferenceScaleView.swift */ = {isa = PBXFileReference; fileEncoding = 4; lastKnownFileType = sourcecode.swift; path = SetReferenceScaleView.swift; sourceTree = "<group>"; };
		D76EE6062AF9AFE100DA0325 /* FindRouteAroundBarriersView.Model.swift */ = {isa = PBXFileReference; fileEncoding = 4; lastKnownFileType = sourcecode.swift; path = FindRouteAroundBarriersView.Model.swift; sourceTree = "<group>"; };
		D7705D552AFC244E00CC0335 /* FindClosestFacilityToMultiplePointsView.swift */ = {isa = PBXFileReference; fileEncoding = 4; lastKnownFileType = sourcecode.swift; path = FindClosestFacilityToMultiplePointsView.swift; sourceTree = "<group>"; };
		D7705D612AFC570700CC0335 /* FindClosestFacilityFromPointView.swift */ = {isa = PBXFileReference; fileEncoding = 4; lastKnownFileType = sourcecode.swift; path = FindClosestFacilityFromPointView.swift; sourceTree = "<group>"; };
		D7749AD52AF08BF50086632F /* FindRouteInTransportNetworkView.Model.swift */ = {isa = PBXFileReference; fileEncoding = 4; lastKnownFileType = sourcecode.swift; path = FindRouteInTransportNetworkView.Model.swift; sourceTree = "<group>"; };
		D77570BF2A2942F800F490CD /* AnimateImagesWithImageOverlayView.swift */ = {isa = PBXFileReference; fileEncoding = 4; lastKnownFileType = sourcecode.swift; path = AnimateImagesWithImageOverlayView.swift; sourceTree = "<group>"; };
		D77572AD2A295DDD00F490CD /* PacificSouthWest2 */ = {isa = PBXFileReference; lastKnownFileType = folder; path = PacificSouthWest2; sourceTree = "<group>"; };
		D77688102B69826B007C3860 /* ListSpatialReferenceTransformationsView.swift */ = {isa = PBXFileReference; fileEncoding = 4; lastKnownFileType = sourcecode.swift; path = ListSpatialReferenceTransformationsView.swift; sourceTree = "<group>"; };
		D7781D482B7EB03400E53C51 /* SanDiegoTourPath.json */ = {isa = PBXFileReference; fileEncoding = 4; lastKnownFileType = text.json; path = SanDiegoTourPath.json; sourceTree = "<group>"; };
		D7781D4A2B7ECCB700E53C51 /* NavigateRouteWithReroutingView.Model.swift */ = {isa = PBXFileReference; fileEncoding = 4; lastKnownFileType = sourcecode.swift; path = NavigateRouteWithReroutingView.Model.swift; sourceTree = "<group>"; };
		D77BC5362B59A2D3007B49B6 /* StylePointWithDistanceCompositeSceneSymbolView.swift */ = {isa = PBXFileReference; fileEncoding = 4; lastKnownFileType = sourcecode.swift; path = StylePointWithDistanceCompositeSceneSymbolView.swift; sourceTree = "<group>"; };
		D77D9BFF2BB2438200B38A6C /* AugmentRealityToShowHiddenInfrastructureView.ARSceneView.swift */ = {isa = PBXFileReference; fileEncoding = 4; lastKnownFileType = sourcecode.swift; path = AugmentRealityToShowHiddenInfrastructureView.ARSceneView.swift; sourceTree = "<group>"; };
		D78666AC2A2161F100C60110 /* FindNearestVertexView.swift */ = {isa = PBXFileReference; fileEncoding = 4; lastKnownFileType = sourcecode.swift; path = FindNearestVertexView.swift; sourceTree = "<group>"; };
		D79EE76D2A4CEA5D005A52AE /* SetUpLocationDrivenGeotriggersView.Model.swift */ = {isa = PBXFileReference; fileEncoding = 4; lastKnownFileType = sourcecode.swift; path = SetUpLocationDrivenGeotriggersView.Model.swift; sourceTree = "<group>"; };
		D7A737DC2BABB9FE00B7C7FC /* AugmentRealityToShowHiddenInfrastructureView.swift */ = {isa = PBXFileReference; fileEncoding = 4; lastKnownFileType = sourcecode.swift; path = AugmentRealityToShowHiddenInfrastructureView.swift; sourceTree = "<group>"; };
		D7ABA2F82A32579C0021822B /* MeasureDistanceInSceneView.swift */ = {isa = PBXFileReference; fileEncoding = 4; lastKnownFileType = sourcecode.swift; path = MeasureDistanceInSceneView.swift; sourceTree = "<group>"; };
		D7ABA2FE2A32881C0021822B /* ShowViewshedFromGeoelementInSceneView.swift */ = {isa = PBXFileReference; fileEncoding = 4; lastKnownFileType = sourcecode.swift; path = ShowViewshedFromGeoelementInSceneView.swift; sourceTree = "<group>"; };
		D7AE861D2AC39DC50049B626 /* DisplayAnnotationView.swift */ = {isa = PBXFileReference; fileEncoding = 4; lastKnownFileType = sourcecode.swift; path = DisplayAnnotationView.swift; sourceTree = "<group>"; };
		D7B759B22B1FFBE300017FDD /* FavoritesView.swift */ = {isa = PBXFileReference; lastKnownFileType = sourcecode.swift; path = FavoritesView.swift; sourceTree = "<group>"; };
		D7BA38902BFBC476009954F5 /* EditFeaturesWithFeatureLinkedAnnotationView.Model.swift */ = {isa = PBXFileReference; fileEncoding = 4; lastKnownFileType = sourcecode.swift; path = EditFeaturesWithFeatureLinkedAnnotationView.Model.swift; sourceTree = "<group>"; };
		D7BA38932BFBFC0F009954F5 /* QueryRelatedFeaturesView.swift */ = {isa = PBXFileReference; fileEncoding = 4; lastKnownFileType = sourcecode.swift; path = QueryRelatedFeaturesView.swift; sourceTree = "<group>"; };
		D7BA8C432B2A4DAA00018633 /* Array+RawRepresentable.swift */ = {isa = PBXFileReference; lastKnownFileType = sourcecode.swift; path = "Array+RawRepresentable.swift"; sourceTree = "<group>"; };
		D7BA8C452B2A8ACA00018633 /* String.swift */ = {isa = PBXFileReference; lastKnownFileType = sourcecode.swift; path = String.swift; sourceTree = "<group>"; };
		D7C16D1A2AC5F95300689E89 /* Animate3DGraphicView.swift */ = {isa = PBXFileReference; fileEncoding = 4; lastKnownFileType = sourcecode.swift; path = Animate3DGraphicView.swift; sourceTree = "<group>"; };
		D7C16D1E2AC5FE8200689E89 /* Pyrenees.csv */ = {isa = PBXFileReference; fileEncoding = 4; lastKnownFileType = text; path = Pyrenees.csv; sourceTree = "<group>"; };
		D7C16D212AC5FE9800689E89 /* GrandCanyon.csv */ = {isa = PBXFileReference; fileEncoding = 4; lastKnownFileType = text; path = GrandCanyon.csv; sourceTree = "<group>"; };
		D7C16D242AC5FEA600689E89 /* Snowdon.csv */ = {isa = PBXFileReference; fileEncoding = 4; lastKnownFileType = text; path = Snowdon.csv; sourceTree = "<group>"; };
		D7C16D272AC5FEB600689E89 /* Hawaii.csv */ = {isa = PBXFileReference; fileEncoding = 4; lastKnownFileType = text; path = Hawaii.csv; sourceTree = "<group>"; };
		D7C3AB472B683291008909B9 /* SetFeatureRequestModeView.swift */ = {isa = PBXFileReference; fileEncoding = 4; lastKnownFileType = sourcecode.swift; path = SetFeatureRequestModeView.swift; sourceTree = "<group>"; };
		D7C5233E2BED9BBF00E8221A /* SanFrancisco.tpkx */ = {isa = PBXFileReference; lastKnownFileType = file; path = SanFrancisco.tpkx; sourceTree = "<group>"; };
		D7C6420B2B4F47E10042B8F7 /* SearchForWebMapView.Model.swift */ = {isa = PBXFileReference; fileEncoding = 4; lastKnownFileType = sourcecode.swift; path = SearchForWebMapView.Model.swift; sourceTree = "<group>"; };
		D7C97B552B75C10C0097CDA1 /* ValidateUtilityNetworkTopologyView.Views.swift */ = {isa = PBXFileReference; fileEncoding = 4; lastKnownFileType = sourcecode.swift; path = ValidateUtilityNetworkTopologyView.Views.swift; sourceTree = "<group>"; };
		D7CC33FD2A31475C00198EDF /* ShowLineOfSightBetweenPointsView.swift */ = {isa = PBXFileReference; fileEncoding = 4; lastKnownFileType = sourcecode.swift; path = ShowLineOfSightBetweenPointsView.swift; sourceTree = "<group>"; };
		D7CE9F9A2AE2F575008F7A5F /* streetmap_SD.tpkx */ = {isa = PBXFileReference; lastKnownFileType = file; path = streetmap_SD.tpkx; sourceTree = "<group>"; };
		D7CE9FA22AE2F595008F7A5F /* san-diego-eagle-locator */ = {isa = PBXFileReference; lastKnownFileType = folder; path = "san-diego-eagle-locator"; sourceTree = "<group>"; };
		D7D1F3522ADDBE5D009CE2DA /* philadelphia.mspk */ = {isa = PBXFileReference; lastKnownFileType = file; path = philadelphia.mspk; sourceTree = "<group>"; };
		D7D9FCF22BF2CC8600F972A2 /* FilterByDefinitionExpressionOrDisplayFilterView.swift */ = {isa = PBXFileReference; fileEncoding = 4; lastKnownFileType = sourcecode.swift; path = FilterByDefinitionExpressionOrDisplayFilterView.swift; sourceTree = "<group>"; };
		D7DDF8502AF47C6C004352D9 /* FindRouteAroundBarriersView.swift */ = {isa = PBXFileReference; fileEncoding = 4; lastKnownFileType = sourcecode.swift; path = FindRouteAroundBarriersView.swift; sourceTree = "<group>"; };
		D7E440D62A1ECE7D005D74DE /* CreateBuffersAroundPointsView.swift */ = {isa = PBXFileReference; fileEncoding = 4; lastKnownFileType = sourcecode.swift; path = CreateBuffersAroundPointsView.swift; sourceTree = "<group>"; };
		D7E557672A1D768800B9FB09 /* AddWMSLayerView.swift */ = {isa = PBXFileReference; fileEncoding = 4; lastKnownFileType = sourcecode.swift; path = AddWMSLayerView.swift; sourceTree = "<group>"; };
		D7E7D0802AEB39D5003AAD02 /* FindRouteInTransportNetworkView.swift */ = {isa = PBXFileReference; fileEncoding = 4; lastKnownFileType = sourcecode.swift; path = FindRouteInTransportNetworkView.swift; sourceTree = "<group>"; };
		D7E7D0992AEB3C47003AAD02 /* san_diego_offline_routing */ = {isa = PBXFileReference; lastKnownFileType = folder; path = san_diego_offline_routing; sourceTree = "<group>"; };
		D7EAF3592A1C023800D822C4 /* SetMinAndMaxScaleView.swift */ = {isa = PBXFileReference; fileEncoding = 4; lastKnownFileType = sourcecode.swift; path = SetMinAndMaxScaleView.swift; sourceTree = "<group>"; };
		D7ECF5972AB8BE63003FB2BE /* RenderMultilayerSymbolsView.swift */ = {isa = PBXFileReference; fileEncoding = 4; lastKnownFileType = sourcecode.swift; path = RenderMultilayerSymbolsView.swift; sourceTree = "<group>"; };
		D7EF5D742A26A03A00FEBDE5 /* ShowCoordinatesInMultipleFormatsView.swift */ = {isa = PBXFileReference; fileEncoding = 4; lastKnownFileType = sourcecode.swift; path = ShowCoordinatesInMultipleFormatsView.swift; sourceTree = "<group>"; };
		D7F8C0362B60564D0072BFA7 /* AddFeaturesWithContingentValuesView.swift */ = {isa = PBXFileReference; fileEncoding = 4; lastKnownFileType = sourcecode.swift; path = AddFeaturesWithContingentValuesView.swift; sourceTree = "<group>"; };
		D7F8C03D2B605AF60072BFA7 /* ContingentValuesBirdNests.geodatabase */ = {isa = PBXFileReference; lastKnownFileType = file; path = ContingentValuesBirdNests.geodatabase; sourceTree = "<group>"; };
		D7F8C0402B605E720072BFA7 /* FillmoreTopographicMap.vtpk */ = {isa = PBXFileReference; lastKnownFileType = file; path = FillmoreTopographicMap.vtpk; sourceTree = "<group>"; };
		D7F8C0422B608F120072BFA7 /* AddFeaturesWithContingentValuesView.AddFeatureView.swift */ = {isa = PBXFileReference; fileEncoding = 4; lastKnownFileType = sourcecode.swift; path = AddFeaturesWithContingentValuesView.AddFeatureView.swift; sourceTree = "<group>"; };
		E000E75F2869E33D005D87C5 /* ClipGeometryView.swift */ = {isa = PBXFileReference; lastKnownFileType = sourcecode.swift; path = ClipGeometryView.swift; sourceTree = "<group>"; };
		E000E762286A0B18005D87C5 /* CutGeometryView.swift */ = {isa = PBXFileReference; lastKnownFileType = sourcecode.swift; path = CutGeometryView.swift; sourceTree = "<group>"; };
		E004A6BD28414332002A1FE6 /* SetViewpointRotationView.swift */ = {isa = PBXFileReference; fileEncoding = 4; lastKnownFileType = sourcecode.swift; path = SetViewpointRotationView.swift; sourceTree = "<group>"; };
		E004A6D828465C70002A1FE6 /* DisplaySceneView.swift */ = {isa = PBXFileReference; fileEncoding = 4; lastKnownFileType = sourcecode.swift; path = DisplaySceneView.swift; sourceTree = "<group>"; };
		E004A6DF28466279002A1FE6 /* ShowCalloutView.swift */ = {isa = PBXFileReference; lastKnownFileType = sourcecode.swift; path = ShowCalloutView.swift; sourceTree = "<group>"; };
		E004A6E52846A61F002A1FE6 /* StyleGraphicsWithSymbolsView.swift */ = {isa = PBXFileReference; lastKnownFileType = sourcecode.swift; path = StyleGraphicsWithSymbolsView.swift; sourceTree = "<group>"; };
		E004A6E828493BCE002A1FE6 /* ShowDeviceLocationView.swift */ = {isa = PBXFileReference; lastKnownFileType = sourcecode.swift; path = ShowDeviceLocationView.swift; sourceTree = "<group>"; };
		E004A6EC2849556E002A1FE6 /* CreatePlanarAndGeodeticBuffersView.swift */ = {isa = PBXFileReference; lastKnownFileType = sourcecode.swift; path = CreatePlanarAndGeodeticBuffersView.swift; sourceTree = "<group>"; };
		E004A6EF284E4B9B002A1FE6 /* DownloadVectorTilesToLocalCacheView.swift */ = {isa = PBXFileReference; lastKnownFileType = sourcecode.swift; path = DownloadVectorTilesToLocalCacheView.swift; sourceTree = "<group>"; };
		E004A6F2284E4FEB002A1FE6 /* ShowResultOfSpatialOperationsView.swift */ = {isa = PBXFileReference; lastKnownFileType = sourcecode.swift; path = ShowResultOfSpatialOperationsView.swift; sourceTree = "<group>"; };
		E004A6F5284FA42A002A1FE6 /* SelectFeaturesInFeatureLayerView.swift */ = {isa = PBXFileReference; lastKnownFileType = sourcecode.swift; path = SelectFeaturesInFeatureLayerView.swift; sourceTree = "<group>"; };
		E041ABBF287CA9F00056009B /* WebView.swift */ = {isa = PBXFileReference; lastKnownFileType = sourcecode.swift; path = WebView.swift; sourceTree = "<group>"; };
		E041ABD6287DB04D0056009B /* SampleInfoView.swift */ = {isa = PBXFileReference; lastKnownFileType = sourcecode.swift; path = SampleInfoView.swift; sourceTree = "<group>"; };
		E041AC15287F54580056009B /* highlight.min.js */ = {isa = PBXFileReference; fileEncoding = 4; lastKnownFileType = sourcecode.javascript; path = highlight.min.js; sourceTree = "<group>"; };
		E041AC1D288076A60056009B /* info.css */ = {isa = PBXFileReference; fileEncoding = 4; lastKnownFileType = text.css; path = info.css; sourceTree = "<group>"; };
		E041AC1F288077B90056009B /* xcode.css */ = {isa = PBXFileReference; fileEncoding = 4; lastKnownFileType = text.css; path = xcode.css; sourceTree = "<group>"; };
		E066DD34285CF3B3004D3D5B /* FindRouteView.swift */ = {isa = PBXFileReference; lastKnownFileType = sourcecode.swift; path = FindRouteView.swift; sourceTree = "<group>"; };
		E066DD372860AB28004D3D5B /* StyleGraphicsWithRendererView.swift */ = {isa = PBXFileReference; lastKnownFileType = sourcecode.swift; path = StyleGraphicsWithRendererView.swift; sourceTree = "<group>"; };
		E066DD3A2860CA08004D3D5B /* ShowResultOfSpatialRelationshipsView.swift */ = {isa = PBXFileReference; lastKnownFileType = sourcecode.swift; path = ShowResultOfSpatialRelationshipsView.swift; sourceTree = "<group>"; };
		E066DD3F28610F55004D3D5B /* AddSceneLayerFromServiceView.swift */ = {isa = PBXFileReference; lastKnownFileType = sourcecode.swift; path = AddSceneLayerFromServiceView.swift; sourceTree = "<group>"; };
		E070A0A2286F3B6000F2B606 /* DownloadPreplannedMapAreaView.swift */ = {isa = PBXFileReference; lastKnownFileType = sourcecode.swift; path = DownloadPreplannedMapAreaView.swift; sourceTree = "<group>"; };
		E088E1562862579D00413100 /* SetSurfacePlacementModeView.swift */ = {isa = PBXFileReference; lastKnownFileType = sourcecode.swift; path = SetSurfacePlacementModeView.swift; sourceTree = "<group>"; };
		E088E1732863B5F800413100 /* GenerateOfflineMapView.swift */ = {isa = PBXFileReference; lastKnownFileType = sourcecode.swift; path = GenerateOfflineMapView.swift; sourceTree = "<group>"; };
		E0D04FF128A5390000747989 /* DownloadPreplannedMapAreaView.Model.swift */ = {isa = PBXFileReference; lastKnownFileType = sourcecode.swift; path = DownloadPreplannedMapAreaView.Model.swift; sourceTree = "<group>"; };
		E0EA0B762866390E00C9621D /* ProjectGeometryView.swift */ = {isa = PBXFileReference; lastKnownFileType = sourcecode.swift; path = ProjectGeometryView.swift; sourceTree = "<group>"; };
		E0FE32E628747778002C6ACA /* BrowseBuildingFloorsView.swift */ = {isa = PBXFileReference; lastKnownFileType = sourcecode.swift; path = BrowseBuildingFloorsView.swift; sourceTree = "<group>"; };
		F111CCC0288B5D5600205358 /* DisplayMapFromMobileMapPackageView.swift */ = {isa = PBXFileReference; lastKnownFileType = sourcecode.swift; path = DisplayMapFromMobileMapPackageView.swift; sourceTree = "<group>"; };
		F111CCC3288B641900205358 /* Yellowstone.mmpk */ = {isa = PBXFileReference; lastKnownFileType = file; path = Yellowstone.mmpk; sourceTree = "<group>"; };
		F1E71BF0289473760064C33F /* AddRasterFromFileView.swift */ = {isa = PBXFileReference; lastKnownFileType = sourcecode.swift; path = AddRasterFromFileView.swift; sourceTree = "<group>"; };
/* End PBXFileReference section */

/* Begin PBXFrameworksBuildPhase section */
		00E5401027F3CCA200CF66D5 /* Frameworks */ = {
			isa = PBXFrameworksBuildPhase;
			buildActionMask = 2147483647;
			files = (
				00C43AED2947DC350099AE34 /* ArcGISToolkit in Frameworks */,
			);
			runOnlyForDeploymentPostprocessing = 0;
		};
/* End PBXFrameworksBuildPhase section */

/* Begin PBXGroup section */
		0000FB6D2BBDB17600845921 /* Add 3D tiles layer */ = {
			isa = PBXGroup;
			children = (
				0000FB6B2BBDB17600845921 /* Add3DTilesLayerView.swift */,
			);
			path = "Add 3D tiles layer";
			sourceTree = "<group>";
		};
		0005580D281872BE00224BC6 /* Views */ = {
			isa = PBXGroup;
			children = (
				00B04272282EC59E0072E1B4 /* AboutView.swift */,
				D70BE5782A5624A80022CA02 /* CategoriesView.swift */,
				00E5400D27F3CCA100CF66D5 /* ContentView.swift */,
				D7B759B22B1FFBE300017FDD /* FavoritesView.swift */,
				000558092817C51E00224BC6 /* SampleDetailView.swift */,
				E041ABD6287DB04D0056009B /* SampleInfoView.swift */,
				00273CF52A82AB8700A7A77D /* SampleLink.swift */,
				00273CF32A82AB5900A7A77D /* SamplesSearchView.swift */,
				E041ABBF287CA9F00056009B /* WebView.swift */,
			);
			path = Views;
			sourceTree = "<group>";
		};
		000D43152B9918420003D3C2 /* Configure basemap style parameters */ = {
			isa = PBXGroup;
			children = (
				000D43132B9918420003D3C2 /* ConfigureBasemapStyleParametersView.swift */,
			);
			path = "Configure basemap style parameters";
			sourceTree = "<group>";
		};
		00181B442846AD3900654571 /* Extensions */ = {
			isa = PBXGroup;
			children = (
				D7BA8C432B2A4DAA00018633 /* Array+RawRepresentable.swift */,
				D7BA8C452B2A8ACA00018633 /* String.swift */,
				00181B452846AD7100654571 /* View+ErrorAlert.swift */,
			);
			path = Extensions;
			sourceTree = "<group>";
		};
		0023DE5029D648FA0098243A /* macOS */ = {
			isa = PBXGroup;
			children = (
				00ACF554293E6C6A0059B2A9 /* Samples.entitlements */,
			);
			path = macOS;
			sourceTree = "<group>";
		};
		003D7C332821EBCC009DDFD2 /* Scripts */ = {
			isa = PBXGroup;
			children = (
				00CCB8A2285AAD7D00BBAB70 /* DowloadPortalItemData.swift */,
				003D7C352821EBCC009DDFD2 /* GenerateSampleViewSourceCode.swift */,
				003D7C342821EBCC009DDFD2 /* masquerade */,
			);
			path = Scripts;
			sourceTree = "<group>";
		};
		0044288C29C90BD500160767 /* Get elevation at point on surface */ = {
			isa = PBXGroup;
			children = (
				0044289129C90C0B00160767 /* GetElevationAtPointOnSurfaceView.swift */,
			);
			path = "Get elevation at point on surface";
			sourceTree = "<group>";
		};
		0044CDD72995C352004618CE /* Show device location history */ = {
			isa = PBXGroup;
			children = (
				0044CDDE2995C39E004618CE /* ShowDeviceLocationHistoryView.swift */,
			);
			path = "Show device location history";
			sourceTree = "<group>";
		};
		004A2B962BED454300C297CE /* 740b663bff5e4198b9b6674af93f638a */ = {
			isa = PBXGroup;
			children = (
				004A2B9C2BED455B00C297CE /* canyonlands */,
			);
			path = 740b663bff5e4198b9b6674af93f638a;
			sourceTree = "<group>";
		};
		004A2BA12BED456500C297CE /* Apply scheduled updates to preplanned map area */ = {
			isa = PBXGroup;
			children = (
				004A2B9E2BED456500C297CE /* ApplyScheduledUpdatesToPreplannedMapAreaView.swift */,
			);
			path = "Apply scheduled updates to preplanned map area";
			sourceTree = "<group>";
		};
		0074ABAF281742420037244A /* Supporting Files */ = {
			isa = PBXGroup;
			children = (
				00181B442846AD3900654571 /* Extensions */,
				0074ABC028174F430037244A /* Models */,
				0005580D281872BE00224BC6 /* Views */,
				E041ABC3287CAFEB0056009B /* Web */,
			);
			path = "Supporting Files";
			sourceTree = "<group>";
		};
		0074ABB228174B830037244A /* Samples */ = {
			isa = PBXGroup;
			children = (
				0000FB6D2BBDB17600845921 /* Add 3D tiles layer */,
				79D84D0C2A815BED00F45262 /* Add custom dynamic entity data source */,
				4D2ADC3E29C26D05003B367F /* Add dynamic entity layer */,
				00D4EF7E2863840D00B9CC30 /* Add feature layers */,
				D7F8C0342B60564D0072BFA7 /* Add features with contingent values */,
				F19A316128906F0D003B7EF9 /* Add raster from file */,
				955271622C0E6750009B1ED4 /* Add raster from service */,
				E066DD3E28610F3F004D3D5B /* Add scene layer from service */,
				D7E557602A1D743100B9FB09 /* Add WMS layer */,
				1C3B7DC22A5F64FC00907443 /* Analyze network with subnetwork trace */,
				D7C16D172AC5F6C100689E89 /* Animate 3D graphic */,
				D77570BC2A29427200F490CD /* Animate images with image overlay */,
				004A2BA12BED456500C297CE /* Apply scheduled updates to preplanned map area */,
				D75362CC2A1E862B00D83028 /* Apply unique value renderer */,
				1C8EC7422BAE2891001A6929 /* Augment reality to collect data */,
				D7084FA42AD771AA00EC7F4F /* Augment reality to fly over scene */,
				1C2538472BABAC7B00337307 /* Augment reality to navigate route */,
				D7A737DF2BABB9FE00B7C7FC /* Augment reality to show hidden infrastructure */,
				D72F27292ADA1E4400F906DA /* Augment reality to show tabletop scene */,
				218F35B229C28F4A00502022 /* Authenticate with OAuth */,
				E0FE32E528747762002C6ACA /* Browse building floors */,
				1C9B74D229DB54560038B06F /* Change camera controller */,
				4D2ADC5329C4F612003B367F /* Change map view background */,
				1C0C1C3229D34DAE005C8B24 /* Change viewpoint */,
				E000E75E2869E325005D87C5 /* Clip geometry */,
				000D43152B9918420003D3C2 /* Configure basemap style parameters */,
				D7635FF32B9277DC0044AB97 /* Configure clusters */,
				88F93CBE29C3D4E30006B28E /* Create and edit geometries */,
				79B7B8082A1BF8B300F57C27 /* Create and save KML file */,
				D7E440D12A1ECBC2005D74DE /* Create buffers around points */,
				D7B3C5C02A43B71E001DA4D8 /* Create convex hull around geometries */,
				D744FD132A2112360084A66C /* Create convex hull around points */,
				1C19B4EA2A578E46001D2506 /* Create load report */,
				D73FABE82AD4A0370048EC70 /* Create mobile geodatabase */,
				E004A6EB28495538002A1FE6 /* Create planar and geodetic buffers */,
				D71C5F602AAA7854006599FD /* Create symbol styles from web styles */,
				E000E761286A0B07005D87C5 /* Cut geometry */,
				D71099692A27D8880065A1C1 /* Densify and generalize geometry */,
				D7AE861A2AC39D750049B626 /* Display annotation */,
				D7635FEA2B9272CB0044AB97 /* Display clusters */,
				00A7A1422A2FC58300F035F7 /* Display content of utility network container */,
				D7497F382AC4B45300167AD2 /* Display dimensions */,
				0074ABB328174B830037244A /* Display map */,
				F111CCBD288B548400205358 /* Display map from mobile map package */,
				D752D95B2A3BCDD4003EB25E /* Display map from portal item */,
				00B04FB3283EEB830026C882 /* Display overview map */,
				E004A6D528465C70002A1FE6 /* Display scene */,
				D7010EBA2B05616900D43F55 /* Display scene from mobile scene package */,
				D742E48E2B04132B00690098 /* Display web scene from portal item */,
				E070A0A1286F3B3400F2B606 /* Download preplanned map area */,
				E004A6EE284E4B7A002A1FE6 /* Download vector tiles to local cache */,
				D733CA182BED980D00FBDE4C /* Edit and sync features with feature service */,
				D762AF5E2BF6A7B900ECE3C7 /* Edit features with feature-linked annotation */,
				D764B7DE2BE2F89D002E2F92 /* Edit geodatabase with transactions */,
				D73E619D2BDB21F400457932 /* Edit with branch versioning */,
				D7D9FCF52BF2CC8600F972A2 /* Filter by definition expression or display filter */,
				1C26ED122A859525009B7721 /* Filter features in scene */,
				D73FCFF32B02A3AA0006360D /* Find address with reverse geocode */,
				D7705D5F2AFC570700CC0335 /* Find closest facility from point */,
				D7705D542AFC244E00CC0335 /* Find closest facility to multiple points */,
				D78666A92A21616D00C60110 /* Find nearest vertex */,
				E066DD33285CF3A0004D3D5B /* Find route */,
				D7DDF84F2AF47C6C004352D9 /* Find route around barriers */,
				D76000AA2AF19C2300B3084D /* Find route in mobile map package */,
				D7E7D0792AEB39BF003AAD02 /* Find route in transport network */,
				E088E1722863B5E600413100 /* Generate offline map */,
				10B782032BE55C52007EAE6C /* Generate offline map with custom parameters */,
				10D321942BDB1C2E00B39B1B /* Generate offline map with local basemap */,
				D7553CD62AE2DFEC00DC2A70 /* Geocode offline */,
				0044288C29C90BD500160767 /* Get elevation at point on surface */,
				D704AA562AB22B7A00A3BB63 /* Group layers together */,
				102B6A352BFD5AD1009F763C /* Identify features in WMS layer */,
				D731F3BD2AD0D22500A8431E /* Identify graphics */,
				D70082E72ACF8F6C00E0C3C2 /* Identify KML features */,
				D751018A2A2E960300B8FA48 /* Identify layer features */,
				D7464F182ACE0445007FEE88 /* Identify raster cell */,
				D776880E2B69826B007C3860 /* List spatial reference transformations */,
				D718A1E92B575FD900447087 /* Manage bookmarks */,
				D752D93C2A3914E5003EB25E /* Manage operational layers */,
				D73E61952BDAEE6600457932 /* Match viewpoint of geo views */,
				D7ABA2F52A3256610021822B /* Measure distance in scene */,
				D7352F8D2BD992C40013FFEF /* Monitor changes to draw status */,
				D71371782BD88ECC00EB2F86 /* Monitor changes to layer view state */,
				D752D9422A3A6EB8003EB25E /* Monitor changes to map load status */,
				75DD739029D38B1B0010229D /* Navigate route */,
				D7588F5B2B7D8DAA008B75E2 /* Navigate route with rerouting */,
				D76929F32B4F78340047205E /* Orbit camera around object */,
				D7232EDD2AC1E5410079ABFF /* Play KML tour */,
				E0EA0B75286638FD00C9621D /* Project geometry */,
				108EC03F29D25AE1000F35D0 /* Query feature table */,
				D73F06652B5EE73D000B574F /* Query features with Arcade expression */,
				D7BA38962BFBFC0F009954F5 /* Query related features */,
				D7ECF5942AB8BDCA003FB2BE /* Render multilayer symbols */,
				1CAB8D402A3CEAB0002AA649 /* Run valve isolation trace */,
				D75F66322B48EABC00434974 /* Search for web map */,
				00CB913628481475005C2C5D /* Search with geocode */,
				E004A6F4284FA3C5002A1FE6 /* Select features in feature layer */,
				954AEDEF2C01332F00265114 /* Select features in scene layer */,
				00B042E3282EDC690072E1B4 /* Set basemap */,
				D7C3AB462B683291008909B9 /* Set feature request mode */,
				D734FA072A183A5A00246D7E /* Set max extent */,
				D7EAF34F2A1C011000D822C4 /* Set min and max scale */,
				D76CE8D62BFD7047009A8686 /* Set reference scale */,
				95F3A52C2C07F0A600885DED /* Set surface navigation constraint */,
				E088E1552862578800413100 /* Set surface placement mode */,
				D769C20D2A28FF8600030F61 /* Set up location-driven geotriggers */,
				E004A6B928414332002A1FE6 /* Set viewpoint rotation */,
				1C43BC782A43781100509BF8 /* Set visibility of subtype sublayer */,
				E004A6DE2846626A002A1FE6 /* Show callout */,
				D7EF5D712A269E2D00FEBDE5 /* Show coordinates in multiple formats */,
				E004A6E728493BBB002A1FE6 /* Show device location */,
				0044CDD72995C352004618CE /* Show device location history */,
				4D126D6829CA1B6000CFB7A7 /* Show device location with NMEA data sources */,
				D722BD1E2A420D7E002C2087 /* Show extruded features */,
				00ABA94B2BF671FC00C0488C /* Show grid */,
				D751017D2A2E490800B8FA48 /* Show labels on layer */,
				D7CC33FB2A31475C00198EDF /* Show line of sight between points */,
				D7337C5C2ABD137400A5D865 /* Show mobile map package expiration date */,
				1C42E04129D2396B004FC4BE /* Show popup */,
				1C9B74C429DB43580038B06F /* Show realistic light and shadows */,
				E004A6F1284E4F80002A1FE6 /* Show result of spatial operations */,
				E066DD392860C9EE004D3D5B /* Show result of spatial relationships */,
				95A5721A2C0FDCCE006E8B48 /* Show scale bar */,
				1CAF831A2A20305F000E1E60 /* Show utility associations */,
				D7ABA2FB2A3287C10021822B /* Show viewshed from geoelement in scene */,
				0086F3FC28E3770900974721 /* Show viewshed from point in scene */,
				00E7C15A2BBE1BF000B85D69 /* Snap geometry edits */,
				D75B584D2AAFB2C20038B3B4 /* Style features with custom dictionary */,
				E066DD362860AB0B004D3D5B /* Style graphics with renderer */,
				E004A6E42846A609002A1FE6 /* Style graphics with symbols */,
				D77BC5352B59A2D3007B49B6 /* Style point with distance composite scene symbol */,
				D754E31D2A1D661D0006C5F1 /* Style point with picture marker symbols */,
				D7058B0B2B59E44B000A888A /* Style point with scene symbol */,
				D74C8BFA2ABA5572007C76B8 /* Style symbols from mobile style file */,
				7573E81229D6134C00BEED9C /* Trace utility network */,
				D74EA7802B6DADA5008F6C7C /* Validate utility network topology */,
			);
			path = Samples;
			sourceTree = "<group>";
		};
		0074ABB328174B830037244A /* Display map */ = {
			isa = PBXGroup;
			children = (
				0074ABBE28174BCF0037244A /* DisplayMapView.swift */,
			);
			path = "Display map";
			sourceTree = "<group>";
		};
		0074ABC028174F430037244A /* Models */ = {
			isa = PBXGroup;
			children = (
				00CCB8A4285BAF8700BBAB70 /* OnDemandResource.swift */,
				0074ABC128174F430037244A /* Sample.swift */,
			);
			path = Models;
			sourceTree = "<group>";
		};
		0086F3FC28E3770900974721 /* Show viewshed from point in scene */ = {
			isa = PBXGroup;
			children = (
				0042E24228E4BF8F001F33D6 /* ShowViewshedFromPointInSceneView.Model.swift */,
				0086F3FD28E3770900974721 /* ShowViewshedFromPointInSceneView.swift */,
				0042E24428E4F82B001F33D6 /* ShowViewshedFromPointInSceneView.ViewshedSettingsView.swift */,
			);
			path = "Show viewshed from point in scene";
			sourceTree = "<group>";
		};
		00966EE62811F64D009D3DD7 /* iOS */ = {
			isa = PBXGroup;
			children = (
				00E5402A27F775EA00CF66D5 /* Info.plist */,
			);
			path = iOS;
			sourceTree = "<group>";
		};
		00A7A1422A2FC58300F035F7 /* Display content of utility network container */ = {
			isa = PBXGroup;
			children = (
				00A7A1432A2FC58300F035F7 /* DisplayContentOfUtilityNetworkContainerView.swift */,
				00A7A1492A2FC5B700F035F7 /* DisplayContentOfUtilityNetworkContainerView.Model.swift */,
			);
			path = "Display content of utility network container";
			sourceTree = "<group>";
		};
		00ABA94B2BF671FC00C0488C /* Show grid */ = {
			isa = PBXGroup;
			children = (
				00ABA94D2BF6721700C0488C /* ShowGridView.swift */,
			);
			path = "Show grid";
			sourceTree = "<group>";
		};
		00B042E3282EDC690072E1B4 /* Set basemap */ = {
			isa = PBXGroup;
			children = (
				00B042E5282EDC690072E1B4 /* SetBasemapView.swift */,
			);
			path = "Set basemap";
			sourceTree = "<group>";
		};
		00B04FB3283EEB830026C882 /* Display overview map */ = {
			isa = PBXGroup;
			children = (
				00B04FB4283EEBA80026C882 /* DisplayOverviewMapView.swift */,
			);
			path = "Display overview map";
			sourceTree = "<group>";
		};
		00C94A0228B53DCC004E42D9 /* 7c4c679ab06a4df19dc497f577f111bd */ = {
			isa = PBXGroup;
			children = (
				00C94A0C28B53DE1004E42D9 /* raster-file */,
			);
			path = 7c4c679ab06a4df19dc497f577f111bd;
			sourceTree = "<group>";
		};
		00CB913628481475005C2C5D /* Search with geocode */ = {
			isa = PBXGroup;
			children = (
				00CB9137284814A4005C2C5D /* SearchWithGeocodeView.swift */,
			);
			path = "Search with geocode";
			sourceTree = "<group>";
		};
		00CCB8A6285D059300BBAB70 /* Portal Data */ = {
			isa = PBXGroup;
			children = (
				D762AF642BF6A96100ECE3C7 /* 74c0c9fa80f4498c9739cc42531e9948 */,
				004A2B962BED454300C297CE /* 740b663bff5e4198b9b6674af93f638a */,
				D701D7242A37C7E4006FF0C8 /* 07d62a792ab6496d9b772a24efea45d0 */,
				D7C16D232AC5FEA600689E89 /* 12509ffdc684437f8f2656b0129d2c13 */,
				00D4EF8328638BF100B9CC30 /* 15a7cbd3af1e47cfa5d2c6b93dc44fc2 */,
				D721EEA62ABDFF550040BE46 /* 174150279af74a2ba6f8b87a567f480b */,
				D74C8C002ABA6202007C76B8 /* 1bd036f221f54a99abc9e46ff3511cbf */,
				D7CE9F992AE2F575008F7A5F /* 22c3083d4fa74e3e9b25adfc9f8c0496 */,
				D76000B52AF19FC900B3084D /* 260eb6535c824209964cf281766ebe43 */,
				D7C16D202AC5FE9800689E89 /* 290f0c571c394461a8b58b6775d0bd63 */,
				D7CE9F9C2AE2F585008F7A5F /* 3424d442ebe54f3cbf34462382d3aebe */,
				D7781D472B7EB03400E53C51 /* 4caec8c55ea2463982f1af7d9611b8d5 */,
				D7C16D1D2AC5FE8200689E89 /* 5a9b60cee9ba41e79640a06bcdf8084d */,
				1C965C4629DBA879002F8536 /* 681d6f7694644709a7c830ec57a2d72b */,
				00D4EF8E28638BF100B9CC30 /* 68ec42517cdd439e81b036210483e8e7 */,
				D73F8CF22AB1089900CD39DA /* 751138a2e0844e06853522d54103222a */,
				00C94A0228B53DCC004E42D9 /* 7c4c679ab06a4df19dc497f577f111bd */,
				D7D1F3512ADDBE5D009CE2DA /* 7dd2f97bb007466ea939160d0de96a9d */,
				10D321912BDB187400B39B1B /* 85282f2aaa2844d8935cdb8722e22a93 */,
				792222DB2A81AA5D00619FFE /* a8a942c228af4fac96baa78ad60f511f */,
				D7F8C03F2B605E720072BFA7 /* b5106355f1634b8996e634c04b6a930a */,
				D7464F202ACE0910007FEE88 /* b5f977c78ec74b3a8857ca86d1d9b318 */,
				00D4EF8128638BF100B9CC30 /* cb1b20748a9f4d128dad8a87244e3e37 */,
				D77572AC2A295DC100F490CD /* d1453556d91e46dea191c20c398b82cd */,
				4D126D7629CA3B3F00CFB7A7 /* d5bad9f4fee9483791e405880fb466da */,
				D7E7D0862AEB3C36003AAD02 /* df193653ed39449195af0c9725701dca */,
				D7F8C03C2B605AF60072BFA7 /* e12b54ea799f4606a2712157cf9f6e41 */,
				F111CCC2288B63DB00205358 /* e1f3a7254cb845b09450f54937c16061 */,
				D7C5233F2BED9BBF00E8221A /* e4a398afe9a945f3b0f4dca1e4faccb5 */,
				D7C16D262AC5FEB600689E89 /* e87c154fb9c2487f999143df5b08e9b1 */,
				D7497F3E2AC4BA4100167AD2 /* f5ff6f5556a945bca87ca513b8729a1e */,
			);
			path = "Portal Data";
			sourceTree = SOURCE_ROOT;
		};
		00D4EF7E2863840D00B9CC30 /* Add feature layers */ = {
			isa = PBXGroup;
			children = (
				00D4EF7F2863842100B9CC30 /* AddFeatureLayersView.swift */,
			);
			path = "Add feature layers";
			sourceTree = "<group>";
		};
		00D4EF8128638BF100B9CC30 /* cb1b20748a9f4d128dad8a87244e3e37 */ = {
			isa = PBXGroup;
			children = (
				00D4EF8228638BF100B9CC30 /* LA_Trails.geodatabase */,
			);
			path = cb1b20748a9f4d128dad8a87244e3e37;
			sourceTree = "<group>";
		};
		00D4EF8328638BF100B9CC30 /* 15a7cbd3af1e47cfa5d2c6b93dc44fc2 */ = {
			isa = PBXGroup;
			children = (
				00D4EFB02863CE6300B9CC30 /* ScottishWildlifeTrust_reserves */,
			);
			path = 15a7cbd3af1e47cfa5d2c6b93dc44fc2;
			sourceTree = "<group>";
		};
		00D4EF8E28638BF100B9CC30 /* 68ec42517cdd439e81b036210483e8e7 */ = {
			isa = PBXGroup;
			children = (
				00D4EF8F28638BF100B9CC30 /* AuroraCO.gpkg */,
			);
			path = 68ec42517cdd439e81b036210483e8e7;
			sourceTree = "<group>";
		};
		00E5400627F3CCA100CF66D5 = {
			isa = PBXGroup;
			children = (
				00966EE62811F64D009D3DD7 /* iOS */,
				0023DE5029D648FA0098243A /* macOS */,
				00CCB8A6285D059300BBAB70 /* Portal Data */,
				00E5401427F3CCA200CF66D5 /* Products */,
				003D7C332821EBCC009DDFD2 /* Scripts */,
				00E5400B27F3CCA100CF66D5 /* Shared */,
			);
			sourceTree = "<group>";
		};
		00E5400B27F3CCA100CF66D5 /* Shared */ = {
			isa = PBXGroup;
			children = (
				0074ABAF281742420037244A /* Supporting Files */,
				0074ABB228174B830037244A /* Samples */,
				00E5400C27F3CCA100CF66D5 /* SamplesApp.swift */,
				00E5400E27F3CCA200CF66D5 /* Assets.xcassets */,
				798C2DA62AFC505600EE7E97 /* PrivacyInfo.xcprivacy */,
				001C6DD827FE585A00D472C2 /* AppSecrets.swift.masque */,
				0074ABCA2817B8DB0037244A /* SamplesApp+Samples.swift.tache */,
			);
			path = Shared;
			sourceTree = "<group>";
		};
		00E5401427F3CCA200CF66D5 /* Products */ = {
			isa = PBXGroup;
			children = (
				00E5401327F3CCA200CF66D5 /* Samples.app */,
			);
			name = Products;
			sourceTree = "<group>";
		};
		00E7C15A2BBE1BF000B85D69 /* Snap geometry edits */ = {
			isa = PBXGroup;
			children = (
				00E7C1592BBE1BF000B85D69 /* SnapGeometryEditsView.swift */,
				00E1D90A2BC0AF97001AEB6A /* SnapGeometryEditsView.SnapSettingsView.swift */,
				00E1D90C2BC0B125001AEB6A /* SnapGeometryEditsView.GeometryEditorModel.swift */,
				00E1D90E2BC0B1E8001AEB6A /* SnapGeometryEditsView.GeometryEditorMenu.swift */,
			);
			path = "Snap geometry edits";
			sourceTree = "<group>";
		};
		102B6A352BFD5AD1009F763C /* Identify features in WMS layer */ = {
			isa = PBXGroup;
			children = (
				102B6A362BFD5B55009F763C /* IdentifyFeaturesInWMSLayerView.swift */,
			);
			path = "Identify features in WMS layer";
			sourceTree = "<group>";
		};
		108EC03F29D25AE1000F35D0 /* Query feature table */ = {
			isa = PBXGroup;
			children = (
				108EC04029D25B2C000F35D0 /* QueryFeatureTableView.swift */,
			);
			path = "Query feature table";
			sourceTree = "<group>";
		};
		10B782032BE55C52007EAE6C /* Generate offline map with custom parameters */ = {
			isa = PBXGroup;
			children = (
				10B782042BE55D7E007EAE6C /* GenerateOfflineMapWithCustomParametersView.swift */,
				10B782072BE5A058007EAE6C /* GenerateOfflineMapWithCustomParametersView.CustomParameters.swift */,
				10BD9EB32BF51B4B00ABDBD5 /* GenerateOfflineMapWithCustomParametersView.Model.swift */,
			);
			path = "Generate offline map with custom parameters";
			sourceTree = "<group>";
		};
		10D321912BDB187400B39B1B /* 85282f2aaa2844d8935cdb8722e22a93 */ = {
			isa = PBXGroup;
			children = (
				10D321922BDB187400B39B1B /* naperville_imagery.tpkx */,
			);
			path = 85282f2aaa2844d8935cdb8722e22a93;
			sourceTree = "<group>";
		};
		10D321942BDB1C2E00B39B1B /* Generate offline map with local basemap */ = {
			isa = PBXGroup;
			children = (
				10D321952BDB1CB500B39B1B /* GenerateOfflineMapWithLocalBasemapView.swift */,
			);
			path = "Generate offline map with local basemap";
			sourceTree = "<group>";
		};
		1C0C1C3229D34DAE005C8B24 /* Change viewpoint */ = {
			isa = PBXGroup;
			children = (
				1C0C1C3429D34DAE005C8B24 /* ChangeViewpointView.swift */,
			);
			path = "Change viewpoint";
			sourceTree = "<group>";
		};
		1C19B4EA2A578E46001D2506 /* Create load report */ = {
			isa = PBXGroup;
			children = (
				1C19B4EF2A578E46001D2506 /* CreateLoadReportView.Model.swift */,
				1C19B4ED2A578E46001D2506 /* CreateLoadReportView.swift */,
				1C19B4EB2A578E46001D2506 /* CreateLoadReportView.Views.swift */,
			);
			path = "Create load report";
			sourceTree = "<group>";
		};
		1C2538472BABAC7B00337307 /* Augment reality to navigate route */ = {
			isa = PBXGroup;
			children = (
				1C2538532BABACB100337307 /* AugmentRealityToNavigateRouteView.swift */,
				1C2538522BABACB100337307 /* AugmentRealityToNavigateRouteView.RoutePlannerView.swift */,
			);
			path = "Augment reality to navigate route";
			sourceTree = "<group>";
		};
		1C26ED122A859525009B7721 /* Filter features in scene */ = {
			isa = PBXGroup;
			children = (
				1C26ED152A859525009B7721 /* FilterFeaturesInSceneView.swift */,
			);
			path = "Filter features in scene";
			sourceTree = "<group>";
		};
		1C3B7DC22A5F64FC00907443 /* Analyze network with subnetwork trace */ = {
			isa = PBXGroup;
			children = (
				1C3B7DC32A5F64FC00907443 /* AnalyzeNetworkWithSubnetworkTraceView.Model.swift */,
				1C3B7DC62A5F64FC00907443 /* AnalyzeNetworkWithSubnetworkTraceView.swift */,
			);
			path = "Analyze network with subnetwork trace";
			sourceTree = "<group>";
		};
		1C42E04129D2396B004FC4BE /* Show popup */ = {
			isa = PBXGroup;
			children = (
				1C42E04329D2396B004FC4BE /* ShowPopupView.swift */,
			);
			path = "Show popup";
			sourceTree = "<group>";
		};
		1C43BC782A43781100509BF8 /* Set visibility of subtype sublayer */ = {
			isa = PBXGroup;
			children = (
				1C43BC7C2A43781100509BF8 /* SetVisibilityOfSubtypeSublayerView.Model.swift */,
				1C43BC7E2A43781100509BF8 /* SetVisibilityOfSubtypeSublayerView.swift */,
				1C43BC792A43781100509BF8 /* SetVisibilityOfSubtypeSublayerView.Views.swift */,
			);
			path = "Set visibility of subtype sublayer";
			sourceTree = "<group>";
		};
		1C8EC7422BAE2891001A6929 /* Augment reality to collect data */ = {
			isa = PBXGroup;
			children = (
				1C8EC7432BAE2891001A6929 /* AugmentRealityToCollectDataView.swift */,
			);
			path = "Augment reality to collect data";
			sourceTree = "<group>";
		};
		1C965C4629DBA879002F8536 /* 681d6f7694644709a7c830ec57a2d72b */ = {
			isa = PBXGroup;
			children = (
				004FE87029DF5D8700075217 /* Bristol */,
			);
			path = 681d6f7694644709a7c830ec57a2d72b;
			sourceTree = "<group>";
		};
		1C9B74C429DB43580038B06F /* Show realistic light and shadows */ = {
			isa = PBXGroup;
			children = (
				1C9B74C529DB43580038B06F /* ShowRealisticLightAndShadowsView.swift */,
			);
			path = "Show realistic light and shadows";
			sourceTree = "<group>";
		};
		1C9B74D229DB54560038B06F /* Change camera controller */ = {
			isa = PBXGroup;
			children = (
				1C9B74D529DB54560038B06F /* ChangeCameraControllerView.swift */,
			);
			path = "Change camera controller";
			sourceTree = "<group>";
		};
		1CAB8D402A3CEAB0002AA649 /* Run valve isolation trace */ = {
			isa = PBXGroup;
			children = (
				1CAB8D442A3CEAB0002AA649 /* RunValveIsolationTraceView.Model.swift */,
				1CAB8D472A3CEAB0002AA649 /* RunValveIsolationTraceView.swift */,
			);
			path = "Run valve isolation trace";
			sourceTree = "<group>";
		};
		1CAF831A2A20305F000E1E60 /* Show utility associations */ = {
			isa = PBXGroup;
			children = (
				1CAF831B2A20305F000E1E60 /* ShowUtilityAssociationsView.swift */,
			);
			path = "Show utility associations";
			sourceTree = "<group>";
		};
		218F35B229C28F4A00502022 /* Authenticate with OAuth */ = {
			isa = PBXGroup;
			children = (
				218F35B329C28F4A00502022 /* AuthenticateWithOAuthView.swift */,
			);
			path = "Authenticate with OAuth";
			sourceTree = "<group>";
		};
		4D126D6829CA1B6000CFB7A7 /* Show device location with NMEA data sources */ = {
			isa = PBXGroup;
			children = (
				4D126D6929CA1B6000CFB7A7 /* ShowDeviceLocationWithNMEADataSourcesView.swift */,
				4D126D7D29CA43D200CFB7A7 /* ShowDeviceLocationWithNMEADataSourcesView.Model.swift */,
				4D126D7129CA1E1800CFB7A7 /* FileNMEASentenceReader.swift */,
			);
			path = "Show device location with NMEA data sources";
			sourceTree = "<group>";
		};
		4D126D7629CA3B3F00CFB7A7 /* d5bad9f4fee9483791e405880fb466da */ = {
			isa = PBXGroup;
			children = (
				4D126D7B29CA3E6000CFB7A7 /* Redlands.nmea */,
			);
			path = d5bad9f4fee9483791e405880fb466da;
			sourceTree = "<group>";
		};
		4D2ADC3E29C26D05003B367F /* Add dynamic entity layer */ = {
			isa = PBXGroup;
			children = (
				4D2ADC3F29C26D05003B367F /* AddDynamicEntityLayerView.swift */,
				4D2ADC6629C50BD6003B367F /* AddDynamicEntityLayerView.Model.swift */,
				4D2ADC6829C50C4C003B367F /* AddDynamicEntityLayerView.SettingsView.swift */,
				00F279D52AF418DC00CECAF8 /* AddDynamicEntityLayerView.VehicleCallout.swift */,
			);
			path = "Add dynamic entity layer";
			sourceTree = "<group>";
		};
		4D2ADC5329C4F612003B367F /* Change map view background */ = {
			isa = PBXGroup;
			children = (
				4D2ADC5529C4F612003B367F /* ChangeMapViewBackgroundView.swift */,
				4D2ADC5829C4F612003B367F /* ChangeMapViewBackgroundView.SettingsView.swift */,
				4D2ADC6129C5071C003B367F /* ChangeMapViewBackgroundView.Model.swift */,
			);
			path = "Change map view background";
			sourceTree = "<group>";
		};
		7573E81229D6134C00BEED9C /* Trace utility network */ = {
			isa = PBXGroup;
			children = (
				7573E81329D6134C00BEED9C /* TraceUtilityNetworkView.Model.swift */,
				7573E81529D6134C00BEED9C /* TraceUtilityNetworkView.Enums.swift */,
				7573E81729D6134C00BEED9C /* TraceUtilityNetworkView.Views.swift */,
				7573E81829D6134C00BEED9C /* TraceUtilityNetworkView.swift */,
			);
			path = "Trace utility network";
			sourceTree = "<group>";
		};
		75DD739029D38B1B0010229D /* Navigate route */ = {
			isa = PBXGroup;
			children = (
				75DD739129D38B1B0010229D /* NavigateRouteView.swift */,
			);
			path = "Navigate route";
			sourceTree = "<group>";
		};
		792222DB2A81AA5D00619FFE /* a8a942c228af4fac96baa78ad60f511f */ = {
			isa = PBXGroup;
			children = (
				792222DC2A81AA5D00619FFE /* AIS_MarineCadastre_SelectedVessels_CustomDataSource.jsonl */,
			);
			path = a8a942c228af4fac96baa78ad60f511f;
			sourceTree = "<group>";
		};
		79B7B8082A1BF8B300F57C27 /* Create and save KML file */ = {
			isa = PBXGroup;
			children = (
				79302F842A1ED4E30002336A /* CreateAndSaveKMLView.Model.swift */,
				79B7B8092A1BF8EC00F57C27 /* CreateAndSaveKMLView.swift */,
				79302F862A1ED71B0002336A /* CreateAndSaveKMLView.Views.swift */,
			);
			path = "Create and save KML file";
			sourceTree = "<group>";
		};
		79D84D0C2A815BED00F45262 /* Add custom dynamic entity data source */ = {
			isa = PBXGroup;
			children = (
				79D84D0D2A815C5B00F45262 /* AddCustomDynamicEntityDataSourceView.swift */,
				7900C5F52A83FC3F002D430F /* AddCustomDynamicEntityDataSourceView.Vessel.swift */,
			);
			path = "Add custom dynamic entity data source";
			sourceTree = "<group>";
		};
		88F93CBE29C3D4E30006B28E /* Create and edit geometries */ = {
			isa = PBXGroup;
			children = (
				88F93CC029C3D59C0006B28E /* CreateAndEditGeometriesView.swift */,
			);
			path = "Create and edit geometries";
			sourceTree = "<group>";
		};
		954AEDEF2C01332F00265114 /* Select features in scene layer */ = {
			isa = PBXGroup;
			children = (
				954AEDED2C01332600265114 /* SelectFeaturesInSceneLayerView.swift */,
			);
			path = "Select features in scene layer";
			sourceTree = "<group>";
		};
<<<<<<< HEAD
		95A5721A2C0FDCCE006E8B48 /* Show scale bar */ = {
			isa = PBXGroup;
			children = (
				95A572182C0FDCC9006E8B48 /* ShowScaleBarView.swift */,
			);
			path = "Show scale bar";
=======
		955271622C0E6750009B1ED4 /* Add raster from service */ = {
			isa = PBXGroup;
			children = (
				955271602C0E6749009B1ED4 /* AddRasterFromServiceView.swift */,
			);
			path = "Add raster from service";
>>>>>>> 8f9f89a0
			sourceTree = "<group>";
		};
		95F3A52C2C07F0A600885DED /* Set surface navigation constraint */ = {
			isa = PBXGroup;
			children = (
				95F3A52A2C07F09C00885DED /* SetSurfaceNavigationConstraintView.swift */,
			);
			path = "Set surface navigation constraint";
			sourceTree = "<group>";
		};
		D70082E72ACF8F6C00E0C3C2 /* Identify KML features */ = {
			isa = PBXGroup;
			children = (
				D70082EA2ACF900100E0C3C2 /* IdentifyKMLFeaturesView.swift */,
			);
			path = "Identify KML features";
			sourceTree = "<group>";
		};
		D7010EBA2B05616900D43F55 /* Display scene from mobile scene package */ = {
			isa = PBXGroup;
			children = (
				D7010EBC2B05616900D43F55 /* DisplaySceneFromMobileScenePackageView.swift */,
			);
			path = "Display scene from mobile scene package";
			sourceTree = "<group>";
		};
		D701D7242A37C7E4006FF0C8 /* 07d62a792ab6496d9b772a24efea45d0 */ = {
			isa = PBXGroup;
			children = (
				D701D72B2A37C7F7006FF0C8 /* bradley_low_3ds */,
			);
			path = 07d62a792ab6496d9b772a24efea45d0;
			sourceTree = "<group>";
		};
		D704AA562AB22B7A00A3BB63 /* Group layers together */ = {
			isa = PBXGroup;
			children = (
				D704AA592AB22C1A00A3BB63 /* GroupLayersTogetherView.swift */,
				D75C35662AB50338003CD55F /* GroupLayersTogetherView.GroupLayerListView.swift */,
			);
			path = "Group layers together";
			sourceTree = "<group>";
		};
		D7058B0B2B59E44B000A888A /* Style point with scene symbol */ = {
			isa = PBXGroup;
			children = (
				D7058B0D2B59E44B000A888A /* StylePointWithSceneSymbolView.swift */,
			);
			path = "Style point with scene symbol";
			sourceTree = "<group>";
		};
		D7084FA42AD771AA00EC7F4F /* Augment reality to fly over scene */ = {
			isa = PBXGroup;
			children = (
				D7084FA62AD771AA00EC7F4F /* AugmentRealityToFlyOverSceneView.swift */,
			);
			path = "Augment reality to fly over scene";
			sourceTree = "<group>";
		};
		D71099692A27D8880065A1C1 /* Densify and generalize geometry */ = {
			isa = PBXGroup;
			children = (
				D710996C2A27D9210065A1C1 /* DensifyAndGeneralizeGeometryView.swift */,
				D710996F2A2802FA0065A1C1 /* DensifyAndGeneralizeGeometryView.SettingsView.swift */,
			);
			path = "Densify and generalize geometry";
			sourceTree = "<group>";
		};
		D71371782BD88ECC00EB2F86 /* Monitor changes to layer view state */ = {
			isa = PBXGroup;
			children = (
				D71371752BD88ECC00EB2F86 /* MonitorChangesToLayerViewStateView.swift */,
			);
			path = "Monitor changes to layer view state";
			sourceTree = "<group>";
		};
		D718A1E92B575FD900447087 /* Manage bookmarks */ = {
			isa = PBXGroup;
			children = (
				D718A1EA2B575FD900447087 /* ManageBookmarksView.swift */,
			);
			path = "Manage bookmarks";
			sourceTree = "<group>";
		};
		D71C5F602AAA7854006599FD /* Create symbol styles from web styles */ = {
			isa = PBXGroup;
			children = (
				D71C5F632AAA7A88006599FD /* CreateSymbolStylesFromWebStylesView.swift */,
			);
			path = "Create symbol styles from web styles";
			sourceTree = "<group>";
		};
		D721EEA62ABDFF550040BE46 /* 174150279af74a2ba6f8b87a567f480b */ = {
			isa = PBXGroup;
			children = (
				D721EEA72ABDFF550040BE46 /* LothianRiversAnno.mmpk */,
			);
			path = 174150279af74a2ba6f8b87a567f480b;
			sourceTree = "<group>";
		};
		D722BD1E2A420D7E002C2087 /* Show extruded features */ = {
			isa = PBXGroup;
			children = (
				D722BD212A420DAD002C2087 /* ShowExtrudedFeaturesView.swift */,
			);
			path = "Show extruded features";
			sourceTree = "<group>";
		};
		D7232EDD2AC1E5410079ABFF /* Play KML tour */ = {
			isa = PBXGroup;
			children = (
				D7232EE02AC1E5AA0079ABFF /* PlayKMLTourView.swift */,
			);
			path = "Play KML tour";
			sourceTree = "<group>";
		};
		D72F27292ADA1E4400F906DA /* Augment reality to show tabletop scene */ = {
			isa = PBXGroup;
			children = (
				D72F272B2ADA1E4400F906DA /* AugmentRealityToShowTabletopSceneView.swift */,
			);
			path = "Augment reality to show tabletop scene";
			sourceTree = "<group>";
		};
		D731F3BD2AD0D22500A8431E /* Identify graphics */ = {
			isa = PBXGroup;
			children = (
				D731F3C02AD0D2AC00A8431E /* IdentifyGraphicsView.swift */,
			);
			path = "Identify graphics";
			sourceTree = "<group>";
		};
		D7337C5C2ABD137400A5D865 /* Show mobile map package expiration date */ = {
			isa = PBXGroup;
			children = (
				D7337C5F2ABD142D00A5D865 /* ShowMobileMapPackageExpirationDateView.swift */,
			);
			path = "Show mobile map package expiration date";
			sourceTree = "<group>";
		};
		D733CA182BED980D00FBDE4C /* Edit and sync features with feature service */ = {
			isa = PBXGroup;
			children = (
				D733CA152BED980D00FBDE4C /* EditAndSyncFeaturesWithFeatureServiceView.swift */,
				D74ECD0C2BEEAE2F007C0FA6 /* EditAndSyncFeaturesWithFeatureServiceView.Model.swift */,
			);
			path = "Edit and sync features with feature service";
			sourceTree = "<group>";
		};
		D734FA072A183A5A00246D7E /* Set max extent */ = {
			isa = PBXGroup;
			children = (
				D734FA092A183A5B00246D7E /* SetMaxExtentView.swift */,
			);
			path = "Set max extent";
			sourceTree = "<group>";
		};
		D7352F8D2BD992C40013FFEF /* Monitor changes to draw status */ = {
			isa = PBXGroup;
			children = (
				D7352F8A2BD992C40013FFEF /* MonitorChangesToDrawStatusView.swift */,
			);
			path = "Monitor changes to draw status";
			sourceTree = "<group>";
		};
		D73E61952BDAEE6600457932 /* Match viewpoint of geo views */ = {
			isa = PBXGroup;
			children = (
				D73E61922BDAEE6600457932 /* MatchViewpointOfGeoViewsView.swift */,
			);
			path = "Match viewpoint of geo views";
			sourceTree = "<group>";
		};
		D73E619D2BDB21F400457932 /* Edit with branch versioning */ = {
			isa = PBXGroup;
			children = (
				D73E619A2BDB21F400457932 /* EditWithBranchVersioningView.swift */,
				D7114A0C2BDC6A3300FA68CA /* EditWithBranchVersioningView.Model.swift */,
				D7044B952BE18D73000F2C43 /* EditWithBranchVersioningView.Views.swift */,
			);
			path = "Edit with branch versioning";
			sourceTree = "<group>";
		};
		D73F06652B5EE73D000B574F /* Query features with Arcade expression */ = {
			isa = PBXGroup;
			children = (
				D73F06662B5EE73D000B574F /* QueryFeaturesWithArcadeExpressionView.swift */,
			);
			path = "Query features with Arcade expression";
			sourceTree = "<group>";
		};
		D73F8CF22AB1089900CD39DA /* 751138a2e0844e06853522d54103222a */ = {
			isa = PBXGroup;
			children = (
				D73F8CF32AB1089900CD39DA /* Restaurant.stylx */,
			);
			path = 751138a2e0844e06853522d54103222a;
			sourceTree = "<group>";
		};
		D73FABE82AD4A0370048EC70 /* Create mobile geodatabase */ = {
			isa = PBXGroup;
			children = (
				D71FCB892AD6277E000E517C /* CreateMobileGeodatabaseView.Model.swift */,
				D73FC0FC2AD4A18D0067A19B /* CreateMobileGeodatabaseView.swift */,
			);
			path = "Create mobile geodatabase";
			sourceTree = "<group>";
		};
		D73FCFF32B02A3AA0006360D /* Find address with reverse geocode */ = {
			isa = PBXGroup;
			children = (
				D73FCFF42B02A3AA0006360D /* FindAddressWithReverseGeocodeView.swift */,
			);
			path = "Find address with reverse geocode";
			sourceTree = "<group>";
		};
		D742E48E2B04132B00690098 /* Display web scene from portal item */ = {
			isa = PBXGroup;
			children = (
				D742E48F2B04132B00690098 /* DisplayWebSceneFromPortalItemView.swift */,
			);
			path = "Display web scene from portal item";
			sourceTree = "<group>";
		};
		D744FD132A2112360084A66C /* Create convex hull around points */ = {
			isa = PBXGroup;
			children = (
				D744FD162A2112D90084A66C /* CreateConvexHullAroundPointsView.swift */,
			);
			path = "Create convex hull around points";
			sourceTree = "<group>";
		};
		D7464F182ACE0445007FEE88 /* Identify raster cell */ = {
			isa = PBXGroup;
			children = (
				D7464F1D2ACE04B3007FEE88 /* IdentifyRasterCellView.swift */,
			);
			path = "Identify raster cell";
			sourceTree = "<group>";
		};
		D7464F202ACE0910007FEE88 /* b5f977c78ec74b3a8857ca86d1d9b318 */ = {
			isa = PBXGroup;
			children = (
				D7464F2A2ACE0964007FEE88 /* SA_EVI_8Day_03May20 */,
			);
			path = b5f977c78ec74b3a8857ca86d1d9b318;
			sourceTree = "<group>";
		};
		D7497F382AC4B45300167AD2 /* Display dimensions */ = {
			isa = PBXGroup;
			children = (
				D7497F3B2AC4B4C100167AD2 /* DisplayDimensionsView.swift */,
			);
			path = "Display dimensions";
			sourceTree = "<group>";
		};
		D7497F3E2AC4BA4100167AD2 /* f5ff6f5556a945bca87ca513b8729a1e */ = {
			isa = PBXGroup;
			children = (
				D7497F3F2AC4BA4100167AD2 /* Edinburgh_Pylon_Dimensions.mmpk */,
			);
			path = f5ff6f5556a945bca87ca513b8729a1e;
			sourceTree = "<group>";
		};
		D74C8BFA2ABA5572007C76B8 /* Style symbols from mobile style file */ = {
			isa = PBXGroup;
			children = (
				D7337C592ABCFDB100A5D865 /* StyleSymbolsFromMobileStyleFileView.SymbolOptionsListView.swift */,
				D74C8BFD2ABA5605007C76B8 /* StyleSymbolsFromMobileStyleFileView.swift */,
			);
			path = "Style symbols from mobile style file";
			sourceTree = "<group>";
		};
		D74C8C002ABA6202007C76B8 /* 1bd036f221f54a99abc9e46ff3511cbf */ = {
			isa = PBXGroup;
			children = (
				D74C8C012ABA6202007C76B8 /* emoji-mobile.stylx */,
			);
			path = 1bd036f221f54a99abc9e46ff3511cbf;
			sourceTree = "<group>";
		};
		D74EA7802B6DADA5008F6C7C /* Validate utility network topology */ = {
			isa = PBXGroup;
			children = (
				D74EA7812B6DADA5008F6C7C /* ValidateUtilityNetworkTopologyView.swift */,
				D76495202B74687E0042699E /* ValidateUtilityNetworkTopologyView.Model.swift */,
				D7C97B552B75C10C0097CDA1 /* ValidateUtilityNetworkTopologyView.Views.swift */,
			);
			path = "Validate utility network topology";
			sourceTree = "<group>";
		};
		D751017D2A2E490800B8FA48 /* Show labels on layer */ = {
			isa = PBXGroup;
			children = (
				D75101802A2E493600B8FA48 /* ShowLabelsOnLayerView.swift */,
			);
			path = "Show labels on layer";
			sourceTree = "<group>";
		};
		D751018A2A2E960300B8FA48 /* Identify layer features */ = {
			isa = PBXGroup;
			children = (
				D751018D2A2E962D00B8FA48 /* IdentifyLayerFeaturesView.swift */,
			);
			path = "Identify layer features";
			sourceTree = "<group>";
		};
		D752D93C2A3914E5003EB25E /* Manage operational layers */ = {
			isa = PBXGroup;
			children = (
				D752D93F2A39154C003EB25E /* ManageOperationalLayersView.swift */,
			);
			path = "Manage operational layers";
			sourceTree = "<group>";
		};
		D752D9422A3A6EB8003EB25E /* Monitor changes to map load status */ = {
			isa = PBXGroup;
			children = (
				D752D9452A3A6F7F003EB25E /* MonitorChangesToMapLoadStatusView.swift */,
			);
			path = "Monitor changes to map load status";
			sourceTree = "<group>";
		};
		D752D95B2A3BCDD4003EB25E /* Display map from portal item */ = {
			isa = PBXGroup;
			children = (
				D752D95E2A3BCE06003EB25E /* DisplayMapFromPortalItemView.swift */,
			);
			path = "Display map from portal item";
			sourceTree = "<group>";
		};
		D75362CC2A1E862B00D83028 /* Apply unique value renderer */ = {
			isa = PBXGroup;
			children = (
				D75362D12A1E886700D83028 /* ApplyUniqueValueRendererView.swift */,
			);
			path = "Apply unique value renderer";
			sourceTree = "<group>";
		};
		D754E31D2A1D661D0006C5F1 /* Style point with picture marker symbols */ = {
			isa = PBXGroup;
			children = (
				D754E3222A1D66820006C5F1 /* StylePointWithPictureMarkerSymbolsView.swift */,
			);
			path = "Style point with picture marker symbols";
			sourceTree = "<group>";
		};
		D7553CD62AE2DFEC00DC2A70 /* Geocode offline */ = {
			isa = PBXGroup;
			children = (
				D72C43F22AEB066D00B6157B /* GeocodeOfflineView.Model.swift */,
				D7553CD82AE2DFEC00DC2A70 /* GeocodeOfflineView.swift */,
			);
			path = "Geocode offline";
			sourceTree = "<group>";
		};
		D7588F5B2B7D8DAA008B75E2 /* Navigate route with rerouting */ = {
			isa = PBXGroup;
			children = (
				D7588F5C2B7D8DAA008B75E2 /* NavigateRouteWithReroutingView.swift */,
				D7781D4A2B7ECCB700E53C51 /* NavigateRouteWithReroutingView.Model.swift */,
			);
			path = "Navigate route with rerouting";
			sourceTree = "<group>";
		};
		D75B584D2AAFB2C20038B3B4 /* Style features with custom dictionary */ = {
			isa = PBXGroup;
			children = (
				D75B58502AAFB3030038B3B4 /* StyleFeaturesWithCustomDictionaryView.swift */,
			);
			path = "Style features with custom dictionary";
			sourceTree = "<group>";
		};
		D75F66322B48EABC00434974 /* Search for web map */ = {
			isa = PBXGroup;
			children = (
				D75F66332B48EABC00434974 /* SearchForWebMapView.swift */,
				D7C6420B2B4F47E10042B8F7 /* SearchForWebMapView.Model.swift */,
				D71D516D2B51D7B600B2A2BE /* SearchForWebMapView.Views.swift */,
			);
			path = "Search for web map";
			sourceTree = "<group>";
		};
		D76000AA2AF19C2300B3084D /* Find route in mobile map package */ = {
			isa = PBXGroup;
			children = (
				D73723782AF5ADD700846884 /* FindRouteInMobileMapPackageView.MobileMapView.swift */,
				D73723742AF5877500846884 /* FindRouteInMobileMapPackageView.Models.swift */,
				D76000AB2AF19C2300B3084D /* FindRouteInMobileMapPackageView.swift */,
			);
			path = "Find route in mobile map package";
			sourceTree = "<group>";
		};
		D76000B52AF19FC900B3084D /* 260eb6535c824209964cf281766ebe43 */ = {
			isa = PBXGroup;
			children = (
				D76000B62AF19FCA00B3084D /* SanFrancisco.mmpk */,
			);
			path = 260eb6535c824209964cf281766ebe43;
			sourceTree = "<group>";
		};
		D762AF5E2BF6A7B900ECE3C7 /* Edit features with feature-linked annotation */ = {
			isa = PBXGroup;
			children = (
				D762AF5B2BF6A7B900ECE3C7 /* EditFeaturesWithFeatureLinkedAnnotationView.swift */,
				D7BA38902BFBC476009954F5 /* EditFeaturesWithFeatureLinkedAnnotationView.Model.swift */,
			);
			path = "Edit features with feature-linked annotation";
			sourceTree = "<group>";
		};
		D762AF642BF6A96100ECE3C7 /* 74c0c9fa80f4498c9739cc42531e9948 */ = {
			isa = PBXGroup;
			children = (
				D762AF632BF6A96100ECE3C7 /* loudoun_anno.geodatabase */,
			);
			path = 74c0c9fa80f4498c9739cc42531e9948;
			sourceTree = "<group>";
		};
		D7635FEA2B9272CB0044AB97 /* Display clusters */ = {
			isa = PBXGroup;
			children = (
				D7635FED2B9272CB0044AB97 /* DisplayClustersView.swift */,
			);
			path = "Display clusters";
			sourceTree = "<group>";
		};
		D7635FF32B9277DC0044AB97 /* Configure clusters */ = {
			isa = PBXGroup;
			children = (
				D7635FF82B9277DC0044AB97 /* ConfigureClustersView.swift */,
				D7635FF52B9277DC0044AB97 /* ConfigureClustersView.Model.swift */,
				D7635FF72B9277DC0044AB97 /* ConfigureClustersView.SettingsView.swift */,
			);
			path = "Configure clusters";
			sourceTree = "<group>";
		};
		D764B7DE2BE2F89D002E2F92 /* Edit geodatabase with transactions */ = {
			isa = PBXGroup;
			children = (
				D764B7DB2BE2F89D002E2F92 /* EditGeodatabaseWithTransactionsView.swift */,
				D769DF322BEC1A1C0062AE95 /* EditGeodatabaseWithTransactionsView.Model.swift */,
			);
			path = "Edit geodatabase with transactions";
			sourceTree = "<group>";
		};
		D76929F32B4F78340047205E /* Orbit camera around object */ = {
			isa = PBXGroup;
			children = (
				D76929F52B4F78340047205E /* OrbitCameraAroundObjectView.swift */,
				D718A1E62B570F7500447087 /* OrbitCameraAroundObjectView.Model.swift */,
			);
			path = "Orbit camera around object";
			sourceTree = "<group>";
		};
		D769C20D2A28FF8600030F61 /* Set up location-driven geotriggers */ = {
			isa = PBXGroup;
			children = (
				D769C2112A29019B00030F61 /* SetUpLocationDrivenGeotriggersView.swift */,
				D79EE76D2A4CEA5D005A52AE /* SetUpLocationDrivenGeotriggersView.Model.swift */,
			);
			path = "Set up location-driven geotriggers";
			sourceTree = "<group>";
		};
		D76CE8D62BFD7047009A8686 /* Set reference scale */ = {
			isa = PBXGroup;
			children = (
				D76CE8D52BFD7047009A8686 /* SetReferenceScaleView.swift */,
			);
			path = "Set reference scale";
			sourceTree = "<group>";
		};
		D7705D542AFC244E00CC0335 /* Find closest facility to multiple points */ = {
			isa = PBXGroup;
			children = (
				D7705D552AFC244E00CC0335 /* FindClosestFacilityToMultiplePointsView.swift */,
			);
			path = "Find closest facility to multiple points";
			sourceTree = "<group>";
		};
		D7705D5F2AFC570700CC0335 /* Find closest facility from point */ = {
			isa = PBXGroup;
			children = (
				D7705D612AFC570700CC0335 /* FindClosestFacilityFromPointView.swift */,
			);
			path = "Find closest facility from point";
			sourceTree = "<group>";
		};
		D77570BC2A29427200F490CD /* Animate images with image overlay */ = {
			isa = PBXGroup;
			children = (
				D77570BF2A2942F800F490CD /* AnimateImagesWithImageOverlayView.swift */,
			);
			path = "Animate images with image overlay";
			sourceTree = "<group>";
		};
		D77572AC2A295DC100F490CD /* d1453556d91e46dea191c20c398b82cd */ = {
			isa = PBXGroup;
			children = (
				D77572AD2A295DDD00F490CD /* PacificSouthWest2 */,
			);
			path = d1453556d91e46dea191c20c398b82cd;
			sourceTree = "<group>";
		};
		D776880E2B69826B007C3860 /* List spatial reference transformations */ = {
			isa = PBXGroup;
			children = (
				D77688102B69826B007C3860 /* ListSpatialReferenceTransformationsView.swift */,
				D757D14A2B6C46E50065F78F /* ListSpatialReferenceTransformationsView.Model.swift */,
			);
			path = "List spatial reference transformations";
			sourceTree = "<group>";
		};
		D7781D472B7EB03400E53C51 /* 4caec8c55ea2463982f1af7d9611b8d5 */ = {
			isa = PBXGroup;
			children = (
				D7781D482B7EB03400E53C51 /* SanDiegoTourPath.json */,
			);
			path = 4caec8c55ea2463982f1af7d9611b8d5;
			sourceTree = "<group>";
		};
		D77BC5352B59A2D3007B49B6 /* Style point with distance composite scene symbol */ = {
			isa = PBXGroup;
			children = (
				D77BC5362B59A2D3007B49B6 /* StylePointWithDistanceCompositeSceneSymbolView.swift */,
			);
			path = "Style point with distance composite scene symbol";
			sourceTree = "<group>";
		};
		D78666A92A21616D00C60110 /* Find nearest vertex */ = {
			isa = PBXGroup;
			children = (
				D78666AC2A2161F100C60110 /* FindNearestVertexView.swift */,
			);
			path = "Find nearest vertex";
			sourceTree = "<group>";
		};
		D7A737DF2BABB9FE00B7C7FC /* Augment reality to show hidden infrastructure */ = {
			isa = PBXGroup;
			children = (
				D7A737DC2BABB9FE00B7C7FC /* AugmentRealityToShowHiddenInfrastructureView.swift */,
				D77D9BFF2BB2438200B38A6C /* AugmentRealityToShowHiddenInfrastructureView.ARSceneView.swift */,
			);
			path = "Augment reality to show hidden infrastructure";
			sourceTree = "<group>";
		};
		D7ABA2F52A3256610021822B /* Measure distance in scene */ = {
			isa = PBXGroup;
			children = (
				D7ABA2F82A32579C0021822B /* MeasureDistanceInSceneView.swift */,
			);
			path = "Measure distance in scene";
			sourceTree = "<group>";
		};
		D7ABA2FB2A3287C10021822B /* Show viewshed from geoelement in scene */ = {
			isa = PBXGroup;
			children = (
				D7ABA2FE2A32881C0021822B /* ShowViewshedFromGeoelementInSceneView.swift */,
			);
			path = "Show viewshed from geoelement in scene";
			sourceTree = "<group>";
		};
		D7AE861A2AC39D750049B626 /* Display annotation */ = {
			isa = PBXGroup;
			children = (
				D7AE861D2AC39DC50049B626 /* DisplayAnnotationView.swift */,
			);
			path = "Display annotation";
			sourceTree = "<group>";
		};
		D7B3C5C02A43B71E001DA4D8 /* Create convex hull around geometries */ = {
			isa = PBXGroup;
			children = (
				D7634FAE2A43B7AC00F8AEFB /* CreateConvexHullAroundGeometriesView.swift */,
			);
			path = "Create convex hull around geometries";
			sourceTree = "<group>";
		};
		D7BA38962BFBFC0F009954F5 /* Query related features */ = {
			isa = PBXGroup;
			children = (
				D7BA38932BFBFC0F009954F5 /* QueryRelatedFeaturesView.swift */,
			);
			path = "Query related features";
			sourceTree = "<group>";
		};
		D7C16D172AC5F6C100689E89 /* Animate 3D graphic */ = {
			isa = PBXGroup;
			children = (
				D7058FB02ACB423C00A40F14 /* Animate3DGraphicView.Model.swift */,
				D7054AE82ACCCB6C007235BA /* Animate3DGraphicView.SettingsView.swift */,
				D7C16D1A2AC5F95300689E89 /* Animate3DGraphicView.swift */,
			);
			path = "Animate 3D graphic";
			sourceTree = "<group>";
		};
		D7C16D1D2AC5FE8200689E89 /* 5a9b60cee9ba41e79640a06bcdf8084d */ = {
			isa = PBXGroup;
			children = (
				D7C16D1E2AC5FE8200689E89 /* Pyrenees.csv */,
			);
			path = 5a9b60cee9ba41e79640a06bcdf8084d;
			sourceTree = "<group>";
		};
		D7C16D202AC5FE9800689E89 /* 290f0c571c394461a8b58b6775d0bd63 */ = {
			isa = PBXGroup;
			children = (
				D7C16D212AC5FE9800689E89 /* GrandCanyon.csv */,
			);
			path = 290f0c571c394461a8b58b6775d0bd63;
			sourceTree = "<group>";
		};
		D7C16D232AC5FEA600689E89 /* 12509ffdc684437f8f2656b0129d2c13 */ = {
			isa = PBXGroup;
			children = (
				D7C16D242AC5FEA600689E89 /* Snowdon.csv */,
			);
			path = 12509ffdc684437f8f2656b0129d2c13;
			sourceTree = "<group>";
		};
		D7C16D262AC5FEB600689E89 /* e87c154fb9c2487f999143df5b08e9b1 */ = {
			isa = PBXGroup;
			children = (
				D7C16D272AC5FEB600689E89 /* Hawaii.csv */,
			);
			path = e87c154fb9c2487f999143df5b08e9b1;
			sourceTree = "<group>";
		};
		D7C3AB462B683291008909B9 /* Set feature request mode */ = {
			isa = PBXGroup;
			children = (
				D7C3AB472B683291008909B9 /* SetFeatureRequestModeView.swift */,
			);
			path = "Set feature request mode";
			sourceTree = "<group>";
		};
		D7C5233F2BED9BBF00E8221A /* e4a398afe9a945f3b0f4dca1e4faccb5 */ = {
			isa = PBXGroup;
			children = (
				D7C5233E2BED9BBF00E8221A /* SanFrancisco.tpkx */,
			);
			path = e4a398afe9a945f3b0f4dca1e4faccb5;
			sourceTree = "<group>";
		};
		D7CC33FB2A31475C00198EDF /* Show line of sight between points */ = {
			isa = PBXGroup;
			children = (
				D7CC33FD2A31475C00198EDF /* ShowLineOfSightBetweenPointsView.swift */,
			);
			path = "Show line of sight between points";
			sourceTree = "<group>";
		};
		D7CE9F992AE2F575008F7A5F /* 22c3083d4fa74e3e9b25adfc9f8c0496 */ = {
			isa = PBXGroup;
			children = (
				D7CE9F9A2AE2F575008F7A5F /* streetmap_SD.tpkx */,
			);
			path = 22c3083d4fa74e3e9b25adfc9f8c0496;
			sourceTree = "<group>";
		};
		D7CE9F9C2AE2F585008F7A5F /* 3424d442ebe54f3cbf34462382d3aebe */ = {
			isa = PBXGroup;
			children = (
				D7CE9FA22AE2F595008F7A5F /* san-diego-eagle-locator */,
			);
			path = 3424d442ebe54f3cbf34462382d3aebe;
			sourceTree = "<group>";
		};
		D7D1F3512ADDBE5D009CE2DA /* 7dd2f97bb007466ea939160d0de96a9d */ = {
			isa = PBXGroup;
			children = (
				D7D1F3522ADDBE5D009CE2DA /* philadelphia.mspk */,
			);
			path = 7dd2f97bb007466ea939160d0de96a9d;
			sourceTree = "<group>";
		};
		D7D9FCF52BF2CC8600F972A2 /* Filter by definition expression or display filter */ = {
			isa = PBXGroup;
			children = (
				D7D9FCF22BF2CC8600F972A2 /* FilterByDefinitionExpressionOrDisplayFilterView.swift */,
			);
			path = "Filter by definition expression or display filter";
			sourceTree = "<group>";
		};
		D7DDF84F2AF47C6C004352D9 /* Find route around barriers */ = {
			isa = PBXGroup;
			children = (
				D76EE6062AF9AFE100DA0325 /* FindRouteAroundBarriersView.Model.swift */,
				D7DDF8502AF47C6C004352D9 /* FindRouteAroundBarriersView.swift */,
				D73FCFFE2B02C7630006360D /* FindRouteAroundBarriersView.Views.swift */,
			);
			path = "Find route around barriers";
			sourceTree = "<group>";
		};
		D7E440D12A1ECBC2005D74DE /* Create buffers around points */ = {
			isa = PBXGroup;
			children = (
				D7E440D62A1ECE7D005D74DE /* CreateBuffersAroundPointsView.swift */,
			);
			path = "Create buffers around points";
			sourceTree = "<group>";
		};
		D7E557602A1D743100B9FB09 /* Add WMS layer */ = {
			isa = PBXGroup;
			children = (
				D7E557672A1D768800B9FB09 /* AddWMSLayerView.swift */,
			);
			path = "Add WMS layer";
			sourceTree = "<group>";
		};
		D7E7D0792AEB39BF003AAD02 /* Find route in transport network */ = {
			isa = PBXGroup;
			children = (
				D7749AD52AF08BF50086632F /* FindRouteInTransportNetworkView.Model.swift */,
				D7E7D0802AEB39D5003AAD02 /* FindRouteInTransportNetworkView.swift */,
			);
			path = "Find route in transport network";
			sourceTree = "<group>";
		};
		D7E7D0862AEB3C36003AAD02 /* df193653ed39449195af0c9725701dca */ = {
			isa = PBXGroup;
			children = (
				D7E7D0992AEB3C47003AAD02 /* san_diego_offline_routing */,
			);
			path = df193653ed39449195af0c9725701dca;
			sourceTree = "<group>";
		};
		D7EAF34F2A1C011000D822C4 /* Set min and max scale */ = {
			isa = PBXGroup;
			children = (
				D7EAF3592A1C023800D822C4 /* SetMinAndMaxScaleView.swift */,
			);
			path = "Set min and max scale";
			sourceTree = "<group>";
		};
		D7ECF5942AB8BDCA003FB2BE /* Render multilayer symbols */ = {
			isa = PBXGroup;
			children = (
				D7ECF5972AB8BE63003FB2BE /* RenderMultilayerSymbolsView.swift */,
			);
			path = "Render multilayer symbols";
			sourceTree = "<group>";
		};
		D7EF5D712A269E2D00FEBDE5 /* Show coordinates in multiple formats */ = {
			isa = PBXGroup;
			children = (
				D7EF5D742A26A03A00FEBDE5 /* ShowCoordinatesInMultipleFormatsView.swift */,
			);
			path = "Show coordinates in multiple formats";
			sourceTree = "<group>";
		};
		D7F8C0342B60564D0072BFA7 /* Add features with contingent values */ = {
			isa = PBXGroup;
			children = (
				D7F8C0362B60564D0072BFA7 /* AddFeaturesWithContingentValuesView.swift */,
				D74F03EF2B609A7D00E83688 /* AddFeaturesWithContingentValuesView.Model.swift */,
				D7F8C0422B608F120072BFA7 /* AddFeaturesWithContingentValuesView.AddFeatureView.swift */,
			);
			path = "Add features with contingent values";
			sourceTree = "<group>";
		};
		D7F8C03C2B605AF60072BFA7 /* e12b54ea799f4606a2712157cf9f6e41 */ = {
			isa = PBXGroup;
			children = (
				D7F8C03D2B605AF60072BFA7 /* ContingentValuesBirdNests.geodatabase */,
			);
			path = e12b54ea799f4606a2712157cf9f6e41;
			sourceTree = "<group>";
		};
		D7F8C03F2B605E720072BFA7 /* b5106355f1634b8996e634c04b6a930a */ = {
			isa = PBXGroup;
			children = (
				D7F8C0402B605E720072BFA7 /* FillmoreTopographicMap.vtpk */,
			);
			path = b5106355f1634b8996e634c04b6a930a;
			sourceTree = "<group>";
		};
		E000E75E2869E325005D87C5 /* Clip geometry */ = {
			isa = PBXGroup;
			children = (
				E000E75F2869E33D005D87C5 /* ClipGeometryView.swift */,
			);
			path = "Clip geometry";
			sourceTree = "<group>";
		};
		E000E761286A0B07005D87C5 /* Cut geometry */ = {
			isa = PBXGroup;
			children = (
				E000E762286A0B18005D87C5 /* CutGeometryView.swift */,
			);
			path = "Cut geometry";
			sourceTree = "<group>";
		};
		E004A6B928414332002A1FE6 /* Set viewpoint rotation */ = {
			isa = PBXGroup;
			children = (
				E004A6BD28414332002A1FE6 /* SetViewpointRotationView.swift */,
			);
			path = "Set viewpoint rotation";
			sourceTree = "<group>";
		};
		E004A6D528465C70002A1FE6 /* Display scene */ = {
			isa = PBXGroup;
			children = (
				E004A6D828465C70002A1FE6 /* DisplaySceneView.swift */,
			);
			path = "Display scene";
			sourceTree = "<group>";
		};
		E004A6DE2846626A002A1FE6 /* Show callout */ = {
			isa = PBXGroup;
			children = (
				E004A6DF28466279002A1FE6 /* ShowCalloutView.swift */,
			);
			path = "Show callout";
			sourceTree = "<group>";
		};
		E004A6E42846A609002A1FE6 /* Style graphics with symbols */ = {
			isa = PBXGroup;
			children = (
				E004A6E52846A61F002A1FE6 /* StyleGraphicsWithSymbolsView.swift */,
			);
			path = "Style graphics with symbols";
			sourceTree = "<group>";
		};
		E004A6E728493BBB002A1FE6 /* Show device location */ = {
			isa = PBXGroup;
			children = (
				E004A6E828493BCE002A1FE6 /* ShowDeviceLocationView.swift */,
			);
			path = "Show device location";
			sourceTree = "<group>";
		};
		E004A6EB28495538002A1FE6 /* Create planar and geodetic buffers */ = {
			isa = PBXGroup;
			children = (
				E004A6EC2849556E002A1FE6 /* CreatePlanarAndGeodeticBuffersView.swift */,
			);
			path = "Create planar and geodetic buffers";
			sourceTree = "<group>";
		};
		E004A6EE284E4B7A002A1FE6 /* Download vector tiles to local cache */ = {
			isa = PBXGroup;
			children = (
				E004A6EF284E4B9B002A1FE6 /* DownloadVectorTilesToLocalCacheView.swift */,
			);
			path = "Download vector tiles to local cache";
			sourceTree = "<group>";
		};
		E004A6F1284E4F80002A1FE6 /* Show result of spatial operations */ = {
			isa = PBXGroup;
			children = (
				E004A6F2284E4FEB002A1FE6 /* ShowResultOfSpatialOperationsView.swift */,
			);
			path = "Show result of spatial operations";
			sourceTree = "<group>";
		};
		E004A6F4284FA3C5002A1FE6 /* Select features in feature layer */ = {
			isa = PBXGroup;
			children = (
				E004A6F5284FA42A002A1FE6 /* SelectFeaturesInFeatureLayerView.swift */,
			);
			path = "Select features in feature layer";
			sourceTree = "<group>";
		};
		E041ABC3287CAFEB0056009B /* Web */ = {
			isa = PBXGroup;
			children = (
				E041AC15287F54580056009B /* highlight.min.js */,
				E041AC1D288076A60056009B /* info.css */,
				E041AC1F288077B90056009B /* xcode.css */,
			);
			path = Web;
			sourceTree = "<group>";
		};
		E066DD33285CF3A0004D3D5B /* Find route */ = {
			isa = PBXGroup;
			children = (
				E066DD34285CF3B3004D3D5B /* FindRouteView.swift */,
			);
			path = "Find route";
			sourceTree = "<group>";
		};
		E066DD362860AB0B004D3D5B /* Style graphics with renderer */ = {
			isa = PBXGroup;
			children = (
				E066DD372860AB28004D3D5B /* StyleGraphicsWithRendererView.swift */,
			);
			path = "Style graphics with renderer";
			sourceTree = "<group>";
		};
		E066DD392860C9EE004D3D5B /* Show result of spatial relationships */ = {
			isa = PBXGroup;
			children = (
				E066DD3A2860CA08004D3D5B /* ShowResultOfSpatialRelationshipsView.swift */,
			);
			path = "Show result of spatial relationships";
			sourceTree = "<group>";
		};
		E066DD3E28610F3F004D3D5B /* Add scene layer from service */ = {
			isa = PBXGroup;
			children = (
				E066DD3F28610F55004D3D5B /* AddSceneLayerFromServiceView.swift */,
			);
			path = "Add scene layer from service";
			sourceTree = "<group>";
		};
		E070A0A1286F3B3400F2B606 /* Download preplanned map area */ = {
			isa = PBXGroup;
			children = (
				883C121429C9136600062FF9 /* DownloadPreplannedMapAreaView.MapPicker.swift */,
				E0D04FF128A5390000747989 /* DownloadPreplannedMapAreaView.Model.swift */,
				E070A0A2286F3B6000F2B606 /* DownloadPreplannedMapAreaView.swift */,
			);
			path = "Download preplanned map area";
			sourceTree = "<group>";
		};
		E088E1552862578800413100 /* Set surface placement mode */ = {
			isa = PBXGroup;
			children = (
				E088E1562862579D00413100 /* SetSurfacePlacementModeView.swift */,
			);
			path = "Set surface placement mode";
			sourceTree = "<group>";
		};
		E088E1722863B5E600413100 /* Generate offline map */ = {
			isa = PBXGroup;
			children = (
				E088E1732863B5F800413100 /* GenerateOfflineMapView.swift */,
			);
			path = "Generate offline map";
			sourceTree = "<group>";
		};
		E0EA0B75286638FD00C9621D /* Project geometry */ = {
			isa = PBXGroup;
			children = (
				E0EA0B762866390E00C9621D /* ProjectGeometryView.swift */,
			);
			path = "Project geometry";
			sourceTree = "<group>";
		};
		E0FE32E528747762002C6ACA /* Browse building floors */ = {
			isa = PBXGroup;
			children = (
				E0FE32E628747778002C6ACA /* BrowseBuildingFloorsView.swift */,
			);
			path = "Browse building floors";
			sourceTree = "<group>";
		};
		F111CCBD288B548400205358 /* Display map from mobile map package */ = {
			isa = PBXGroup;
			children = (
				F111CCC0288B5D5600205358 /* DisplayMapFromMobileMapPackageView.swift */,
			);
			path = "Display map from mobile map package";
			sourceTree = "<group>";
		};
		F111CCC2288B63DB00205358 /* e1f3a7254cb845b09450f54937c16061 */ = {
			isa = PBXGroup;
			children = (
				F111CCC3288B641900205358 /* Yellowstone.mmpk */,
			);
			path = e1f3a7254cb845b09450f54937c16061;
			sourceTree = "<group>";
		};
		F19A316128906F0D003B7EF9 /* Add raster from file */ = {
			isa = PBXGroup;
			children = (
				F1E71BF0289473760064C33F /* AddRasterFromFileView.swift */,
			);
			path = "Add raster from file";
			sourceTree = "<group>";
		};
/* End PBXGroup section */

/* Begin PBXNativeTarget section */
		00E5401227F3CCA200CF66D5 /* Samples */ = {
			isa = PBXNativeTarget;
			buildConfigurationList = 00E5402427F3CCA200CF66D5 /* Build configuration list for PBXNativeTarget "Samples" */;
			buildPhases = (
				001C6DDC27FE5CE800D472C2 /* Create .secrets File If It Does Not Exist */,
				00CCB8A3285BA2FD00BBAB70 /* Download Portal Item Data */,
				00E5402B27F77A5A00CF66D5 /* Lint Sources */,
				00E5400F27F3CCA200CF66D5 /* Sources */,
				00144B5E280634840090DD5D /* Embed Frameworks */,
				00E5401027F3CCA200CF66D5 /* Frameworks */,
				00E5401127F3CCA200CF66D5 /* Resources */,
				0039A4E82885C4E300592C86 /* Copy Source Code Files */,
				0039A4E72885C45200592C86 /* Copy README.md Files For Source Code View */,
			);
			buildRules = (
				0083586F27FE3BCF00192A15 /* PBXBuildRule */,
				0074ABCC2817B8E60037244A /* PBXBuildRule */,
			);
			dependencies = (
			);
			name = Samples;
			packageProductDependencies = (
				00C43AEC2947DC350099AE34 /* ArcGISToolkit */,
			);
			productName = "arcgis-swift-sdk-samples (iOS)";
			productReference = 00E5401327F3CCA200CF66D5 /* Samples.app */;
			productType = "com.apple.product-type.application";
		};
/* End PBXNativeTarget section */

/* Begin PBXProject section */
		00E5400727F3CCA100CF66D5 /* Project object */ = {
			isa = PBXProject;
			attributes = {
				BuildIndependentTargetsInParallel = 1;
				KnownAssetTags = (
					AddCustomDynamicEntityDataSource,
					AddFeatureLayers,
					AddFeaturesWithContingentValues,
					AddRasterFromFile,
					Animate3DGraphic,
					AnimateImagesWithImageOverlay,
					ApplyScheduledUpdatesToPreplannedMapArea,
					AugmentRealityToShowTabletopScene,
					ChangeCameraController,
					DisplayDimensions,
					DisplayMapFromMobileMapPackage,
					DisplaySceneFromMobileScenePackage,
					EditAndSyncFeaturesWithFeatureService,
					EditFeaturesWithFeatureLinkedAnnotation,
					FindRouteInMobileMapPackage,
					FindRouteInTransportNetwork,
					GenerateOfflineMapWithLocalBasemap,
					GeocodeOffline,
					IdentifyRasterCell,
					NavigateRouteWithRerouting,
					OrbitCameraAroundObject,
					ShowDeviceLocationWithNmeaDataSources,
					ShowMobileMapPackageExpirationDate,
					ShowViewshedFromGeoelementInScene,
					StyleFeaturesWithCustomDictionary,
					StylePointWithDistanceCompositeSceneSymbol,
					StyleSymbolsFromMobileStyleFile,
				);
				LastSwiftUpdateCheck = 1330;
				LastUpgradeCheck = 1530;
				ORGANIZATIONNAME = Esri;
				TargetAttributes = {
					00E5401227F3CCA200CF66D5 = {
						CreatedOnToolsVersion = 13.3;
					};
				};
			};
			buildConfigurationList = 00E5400A27F3CCA100CF66D5 /* Build configuration list for PBXProject "Samples" */;
			compatibilityVersion = "Xcode 13.0";
			developmentRegion = en;
			hasScannedForEncodings = 0;
			knownRegions = (
				en,
				Base,
			);
			mainGroup = 00E5400627F3CCA100CF66D5;
			packageReferences = (
				00C43AEB2947DC350099AE34 /* XCRemoteSwiftPackageReference "arcgis-maps-sdk-swift-toolkit" */,
			);
			productRefGroup = 00E5401427F3CCA200CF66D5 /* Products */;
			projectDirPath = "";
			projectRoot = "";
			targets = (
				00E5401227F3CCA200CF66D5 /* Samples */,
			);
		};
/* End PBXProject section */

/* Begin PBXResourcesBuildPhase section */
		00E5401127F3CCA200CF66D5 /* Resources */ = {
			isa = PBXResourcesBuildPhase;
			buildActionMask = 2147483647;
			files = (
				D7F8C0412B605E720072BFA7 /* FillmoreTopographicMap.vtpk in Resources */,
				D7F8C03E2B605AF60072BFA7 /* ContingentValuesBirdNests.geodatabase in Resources */,
				E041AC1E288076A60056009B /* info.css in Resources */,
				D7CE9F9B2AE2F575008F7A5F /* streetmap_SD.tpkx in Resources */,
				D721EEA82ABDFF550040BE46 /* LothianRiversAnno.mmpk in Resources */,
				D7C16D1F2AC5FE8200689E89 /* Pyrenees.csv in Resources */,
				E041AC1A287F54580056009B /* highlight.min.js in Resources */,
				D7497F402AC4BA4100167AD2 /* Edinburgh_Pylon_Dimensions.mmpk in Resources */,
				D7C523402BED9BBF00E8221A /* SanFrancisco.tpkx in Resources */,
				00E5402027F3CCA200CF66D5 /* Assets.xcassets in Resources */,
				4D126D7C29CA3E6000CFB7A7 /* Redlands.nmea in Resources */,
				00C94A0D28B53DE1004E42D9 /* raster-file in Resources */,
				D7464F2B2ACE0965007FEE88 /* SA_EVI_8Day_03May20 in Resources */,
				004FE87129DF5D8700075217 /* Bristol in Resources */,
				D7C16D252AC5FEA600689E89 /* Snowdon.csv in Resources */,
				D73F8CF42AB1089900CD39DA /* Restaurant.stylx in Resources */,
				D74C8C022ABA6202007C76B8 /* emoji-mobile.stylx in Resources */,
				D7CE9FA32AE2F595008F7A5F /* san-diego-eagle-locator in Resources */,
				D76000B72AF19FCA00B3084D /* SanFrancisco.mmpk in Resources */,
				D762AF652BF6A96100ECE3C7 /* loudoun_anno.geodatabase in Resources */,
				792222DD2A81AA5D00619FFE /* AIS_MarineCadastre_SelectedVessels_CustomDataSource.jsonl in Resources */,
				E041AC20288077B90056009B /* xcode.css in Resources */,
				00D4EF9028638BF100B9CC30 /* LA_Trails.geodatabase in Resources */,
				D701D72C2A37C7F7006FF0C8 /* bradley_low_3ds in Resources */,
				00D4EF9A28638BF100B9CC30 /* AuroraCO.gpkg in Resources */,
				D7C16D282AC5FEB700689E89 /* Hawaii.csv in Resources */,
				D7D1F3532ADDBE5D009CE2DA /* philadelphia.mspk in Resources */,
				004A2B9D2BED455B00C297CE /* canyonlands in Resources */,
				798C2DA72AFC505600EE7E97 /* PrivacyInfo.xcprivacy in Resources */,
				D7E7D09A2AEB3C47003AAD02 /* san_diego_offline_routing in Resources */,
				F111CCC4288B641900205358 /* Yellowstone.mmpk in Resources */,
				D77572AE2A295DDE00F490CD /* PacificSouthWest2 in Resources */,
				10D321932BDB187400B39B1B /* naperville_imagery.tpkx in Resources */,
				00D4EFB12863CE6300B9CC30 /* ScottishWildlifeTrust_reserves in Resources */,
				D7781D492B7EB03400E53C51 /* SanDiegoTourPath.json in Resources */,
				D7C16D222AC5FE9800689E89 /* GrandCanyon.csv in Resources */,
			);
			runOnlyForDeploymentPostprocessing = 0;
		};
/* End PBXResourcesBuildPhase section */

/* Begin PBXShellScriptBuildPhase section */
		001C6DDC27FE5CE800D472C2 /* Create .secrets File If It Does Not Exist */ = {
			isa = PBXShellScriptBuildPhase;
			alwaysOutOfDate = 1;
			buildActionMask = 2147483647;
			files = (
			);
			inputFileListPaths = (
			);
			inputPaths = (
			);
			name = "Create .secrets File If It Does Not Exist";
			outputFileListPaths = (
			);
			outputPaths = (
				"$(SRCROOT)/.secrets",
			);
			runOnlyForDeploymentPostprocessing = 0;
			shellPath = /bin/sh;
			shellScript = "if [ ! -e \"$SRCROOT/.secrets\" ]\nthen\n    touch \"$SRCROOT/.secrets\"\nfi\n";
		};
		0039A4E72885C45200592C86 /* Copy README.md Files For Source Code View */ = {
			isa = PBXShellScriptBuildPhase;
			alwaysOutOfDate = 1;
			buildActionMask = 2147483647;
			files = (
			);
			inputFileListPaths = (
			);
			inputPaths = (
			);
			name = "Copy README.md Files For Source Code View";
			outputFileListPaths = (
			);
			outputPaths = (
			);
			runOnlyForDeploymentPostprocessing = 0;
			shellPath = /bin/sh;
			shellScript = "echo $BUILT_PRODUCTS_DIR\n\n# Directory to which the readmes will be copied.\nREADMES_DIR=${BUILT_PRODUCTS_DIR}/${UNLOCALIZED_RESOURCES_FOLDER_PATH}/READMEs\nmkdir -p \"${READMES_DIR}\"\n\n# Root readme for the project to skip.\nDEFAULT_README=$SRCROOT/README.md\n\n# Find all README.md files in the project.\nfind ${SRCROOT} -name \"README.md\" | while read file\ndo\n    # Skip the root readme for project.\n    if [ \"$file\" = \"$DEFAULT_README\" ]\n    then\n        echo $BUILT_PRODUCTS_DIR\n        continue\n    fi\n    \n    # Extract the folder name from the path.\n    FILE_PATH=$(dirname \"$file\")\n    FOLDER_NAME=$(basename \"$FILE_PATH\")\n    \n    cp \"${file}\" \"${READMES_DIR}/${FOLDER_NAME}.md\"\ndone\n";
		};
		00CCB8A3285BA2FD00BBAB70 /* Download Portal Item Data */ = {
			isa = PBXShellScriptBuildPhase;
			alwaysOutOfDate = 1;
			buildActionMask = 2147483647;
			files = (
			);
			inputFileListPaths = (
			);
			inputPaths = (
			);
			name = "Download Portal Item Data";
			outputFileListPaths = (
			);
			outputPaths = (
			);
			runOnlyForDeploymentPostprocessing = 0;
			shellPath = /bin/sh;
			shellScript = "SAMPLES_DIRECTORY=\"${SRCROOT}/Shared/Samples\"\nDOWNLOAD_DIRECTORY=\"${SRCROOT}/Portal Data\"\nxcrun --sdk macosx swift \"${SRCROOT}/Scripts/DowloadPortalItemData.swift\" \"$SAMPLES_DIRECTORY\" \"$DOWNLOAD_DIRECTORY\"\n";
		};
		00E5402B27F77A5A00CF66D5 /* Lint Sources */ = {
			isa = PBXShellScriptBuildPhase;
			alwaysOutOfDate = 1;
			buildActionMask = 2147483647;
			files = (
			);
			inputFileListPaths = (
			);
			inputPaths = (
			);
			name = "Lint Sources";
			outputFileListPaths = (
			);
			outputPaths = (
			);
			runOnlyForDeploymentPostprocessing = 0;
			shellPath = /bin/sh;
			shellScript = "if [[ \"$(uname -m)\" == arm64 ]]; then\n    export PATH=\"/opt/homebrew/bin:$PATH\"\nfi\n\nif which swiftlint > /dev/null; then\n  swiftlint\nelse\n  echo \"warning: SwiftLint not installed, download from https://github.com/realm/SwiftLint\"\nfi\n";
		};
/* End PBXShellScriptBuildPhase section */

/* Begin PBXSourcesBuildPhase section */
		00E5400F27F3CCA200CF66D5 /* Sources */ = {
			isa = PBXSourcesBuildPhase;
			buildActionMask = 2147483647;
			files = (
				1C2538562BABACFD00337307 /* AugmentRealityToNavigateRouteView.swift in Sources */,
				1C2538572BABACFD00337307 /* AugmentRealityToNavigateRouteView.RoutePlannerView.swift in Sources */,
				D76929FA2B4F79540047205E /* OrbitCameraAroundObjectView.swift in Sources */,
				79D84D132A81711A00F45262 /* AddCustomDynamicEntityDataSourceView.swift in Sources */,
				102B6A372BFD5B55009F763C /* IdentifyFeaturesInWMSLayerView.swift in Sources */,
				E000E7602869E33D005D87C5 /* ClipGeometryView.swift in Sources */,
				4D2ADC6729C50BD6003B367F /* AddDynamicEntityLayerView.Model.swift in Sources */,
				E004A6E928493BCE002A1FE6 /* ShowDeviceLocationView.swift in Sources */,
				1C26ED192A859525009B7721 /* FilterFeaturesInSceneView.swift in Sources */,
				D7352F8E2BD992C40013FFEF /* MonitorChangesToDrawStatusView.swift in Sources */,
				F111CCC1288B5D5600205358 /* DisplayMapFromMobileMapPackageView.swift in Sources */,
				D7BA8C462B2A8ACA00018633 /* String.swift in Sources */,
				D76495212B74687E0042699E /* ValidateUtilityNetworkTopologyView.Model.swift in Sources */,
				D7D9FCF62BF2CC8600F972A2 /* FilterByDefinitionExpressionOrDisplayFilterView.swift in Sources */,
				D7337C5A2ABCFDB100A5D865 /* StyleSymbolsFromMobileStyleFileView.SymbolOptionsListView.swift in Sources */,
				00E1D90F2BC0B1E8001AEB6A /* SnapGeometryEditsView.GeometryEditorMenu.swift in Sources */,
				1C43BC842A43781200509BF8 /* SetVisibilityOfSubtypeSublayerView.swift in Sources */,
				00A7A1462A2FC58300F035F7 /* DisplayContentOfUtilityNetworkContainerView.swift in Sources */,
				D7553CDB2AE2DFEC00DC2A70 /* GeocodeOfflineView.swift in Sources */,
				D757D14B2B6C46E50065F78F /* ListSpatialReferenceTransformationsView.Model.swift in Sources */,
				218F35B829C28F4A00502022 /* AuthenticateWithOAuthView.swift in Sources */,
				79B7B80A2A1BF8EC00F57C27 /* CreateAndSaveKMLView.swift in Sources */,
				D7C6420C2B4F47E10042B8F7 /* SearchForWebMapView.Model.swift in Sources */,
				000D43162B9918420003D3C2 /* ConfigureBasemapStyleParametersView.swift in Sources */,
				7573E81C29D6134C00BEED9C /* TraceUtilityNetworkView.Enums.swift in Sources */,
				7573E81A29D6134C00BEED9C /* TraceUtilityNetworkView.Model.swift in Sources */,
				1C3B7DC82A5F64FC00907443 /* AnalyzeNetworkWithSubnetworkTraceView.Model.swift in Sources */,
				D752D9402A39154C003EB25E /* ManageOperationalLayersView.swift in Sources */,
				D7ABA2F92A32579C0021822B /* MeasureDistanceInSceneView.swift in Sources */,
				D7BA38912BFBC476009954F5 /* EditFeaturesWithFeatureLinkedAnnotationView.Model.swift in Sources */,
				10D321962BDB1CB500B39B1B /* GenerateOfflineMapWithLocalBasemapView.swift in Sources */,
				D73723792AF5ADD800846884 /* FindRouteInMobileMapPackageView.MobileMapView.swift in Sources */,
				E004A6E028466279002A1FE6 /* ShowCalloutView.swift in Sources */,
				E000E763286A0B18005D87C5 /* CutGeometryView.swift in Sources */,
				D7705D582AFC244E00CC0335 /* FindClosestFacilityToMultiplePointsView.swift in Sources */,
				D73FCFFF2B02C7630006360D /* FindRouteAroundBarriersView.Views.swift in Sources */,
				4D126D7229CA1E1800CFB7A7 /* FileNMEASentenceReader.swift in Sources */,
				001C6DE127FE8A9400D472C2 /* AppSecrets.swift.masque in Sources */,
				D77BC5392B59A2D3007B49B6 /* StylePointWithDistanceCompositeSceneSymbolView.swift in Sources */,
				D7084FA92AD771AA00EC7F4F /* AugmentRealityToFlyOverSceneView.swift in Sources */,
				D75B58512AAFB3030038B3B4 /* StyleFeaturesWithCustomDictionaryView.swift in Sources */,
				E0D04FF228A5390000747989 /* DownloadPreplannedMapAreaView.Model.swift in Sources */,
				D764B7DF2BE2F89D002E2F92 /* EditGeodatabaseWithTransactionsView.swift in Sources */,
				00CCB8A5285BAF8700BBAB70 /* OnDemandResource.swift in Sources */,
				D7635FFE2B9277DC0044AB97 /* ConfigureClustersView.swift in Sources */,
				1C19B4F32A578E46001D2506 /* CreateLoadReportView.swift in Sources */,
				7900C5F62A83FC3F002D430F /* AddCustomDynamicEntityDataSourceView.Vessel.swift in Sources */,
				D71099702A2802FA0065A1C1 /* DensifyAndGeneralizeGeometryView.SettingsView.swift in Sources */,
				E004A6ED2849556E002A1FE6 /* CreatePlanarAndGeodeticBuffersView.swift in Sources */,
				E041ABD7287DB04D0056009B /* SampleInfoView.swift in Sources */,
				D7635FFD2B9277DC0044AB97 /* ConfigureClustersView.SettingsView.swift in Sources */,
				D769DF332BEC1A1C0062AE95 /* EditGeodatabaseWithTransactionsView.Model.swift in Sources */,
				1C43BC822A43781200509BF8 /* SetVisibilityOfSubtypeSublayerView.Model.swift in Sources */,
				D71FCB8A2AD6277F000E517C /* CreateMobileGeodatabaseView.Model.swift in Sources */,
				D752D9462A3A6F80003EB25E /* MonitorChangesToMapLoadStatusView.swift in Sources */,
				00181B462846AD7100654571 /* View+ErrorAlert.swift in Sources */,
				D733CA192BED980D00FBDE4C /* EditAndSyncFeaturesWithFeatureServiceView.swift in Sources */,
				00273CF62A82AB8700A7A77D /* SampleLink.swift in Sources */,
				95A572192C0FDCC9006E8B48 /* ShowScaleBarView.swift in Sources */,
				D7ABA2FF2A32881C0021822B /* ShowViewshedFromGeoelementInSceneView.swift in Sources */,
				E0FE32E728747778002C6ACA /* BrowseBuildingFloorsView.swift in Sources */,
				954AEDEE2C01332600265114 /* SelectFeaturesInSceneLayerView.swift in Sources */,
				D7F8C0432B608F120072BFA7 /* AddFeaturesWithContingentValuesView.AddFeatureView.swift in Sources */,
				D752D95F2A3BCE06003EB25E /* DisplayMapFromPortalItemView.swift in Sources */,
				004A2BA22BED456500C297CE /* ApplyScheduledUpdatesToPreplannedMapAreaView.swift in Sources */,
				1CAB8D4B2A3CEAB0002AA649 /* RunValveIsolationTraceView.Model.swift in Sources */,
				E070A0A3286F3B6000F2B606 /* DownloadPreplannedMapAreaView.swift in Sources */,
				D77570C02A2942F800F490CD /* AnimateImagesWithImageOverlayView.swift in Sources */,
				D7054AE92ACCCB6C007235BA /* Animate3DGraphicView.SettingsView.swift in Sources */,
				D7BA8C442B2A4DAA00018633 /* Array+RawRepresentable.swift in Sources */,
				E0EA0B772866390E00C9621D /* ProjectGeometryView.swift in Sources */,
				D74C8BFE2ABA5605007C76B8 /* StyleSymbolsFromMobileStyleFileView.swift in Sources */,
				D7E7D0812AEB39D5003AAD02 /* FindRouteInTransportNetworkView.swift in Sources */,
				D742E4922B04132B00690098 /* DisplayWebSceneFromPortalItemView.swift in Sources */,
				0042E24328E4BF8F001F33D6 /* ShowViewshedFromPointInSceneView.Model.swift in Sources */,
				95F3A52B2C07F09C00885DED /* SetSurfaceNavigationConstraintView.swift in Sources */,
				D7E557682A1D768800B9FB09 /* AddWMSLayerView.swift in Sources */,
				D7497F3C2AC4B4C100167AD2 /* DisplayDimensionsView.swift in Sources */,
				D7C97B562B75C10C0097CDA1 /* ValidateUtilityNetworkTopologyView.Views.swift in Sources */,
				D73FCFF72B02A3AA0006360D /* FindAddressWithReverseGeocodeView.swift in Sources */,
				0005580A2817C51E00224BC6 /* SampleDetailView.swift in Sources */,
				D75F66362B48EABC00434974 /* SearchForWebMapView.swift in Sources */,
				D7058B102B59E44B000A888A /* StylePointWithSceneSymbolView.swift in Sources */,
				1C8EC7472BAE2891001A6929 /* AugmentRealityToCollectDataView.swift in Sources */,
				D75C35672AB50338003CD55F /* GroupLayersTogetherView.GroupLayerListView.swift in Sources */,
				4D2ADC6229C5071C003B367F /* ChangeMapViewBackgroundView.Model.swift in Sources */,
				0074ABCD2817BCC30037244A /* SamplesApp+Samples.swift.tache in Sources */,
				D79EE76E2A4CEA5D005A52AE /* SetUpLocationDrivenGeotriggersView.Model.swift in Sources */,
				D74F03F02B609A7D00E83688 /* AddFeaturesWithContingentValuesView.Model.swift in Sources */,
				E004A6F3284E4FEB002A1FE6 /* ShowResultOfSpatialOperationsView.swift in Sources */,
				D751018E2A2E962D00B8FA48 /* IdentifyLayerFeaturesView.swift in Sources */,
				F1E71BF1289473760064C33F /* AddRasterFromFileView.swift in Sources */,
				00B04273282EC59E0072E1B4 /* AboutView.swift in Sources */,
				7573E81F29D6134C00BEED9C /* TraceUtilityNetworkView.swift in Sources */,
				D7781D4B2B7ECCB700E53C51 /* NavigateRouteWithReroutingView.Model.swift in Sources */,
				4D2ADC6929C50C4C003B367F /* AddDynamicEntityLayerView.SettingsView.swift in Sources */,
				1C42E04729D2396B004FC4BE /* ShowPopupView.swift in Sources */,
				79302F872A1ED71B0002336A /* CreateAndSaveKMLView.Views.swift in Sources */,
				D73FC0FD2AD4A18D0067A19B /* CreateMobileGeodatabaseView.swift in Sources */,
				1C19B4F12A578E46001D2506 /* CreateLoadReportView.Views.swift in Sources */,
				E066DD3B2860CA08004D3D5B /* ShowResultOfSpatialRelationshipsView.swift in Sources */,
				7573E81E29D6134C00BEED9C /* TraceUtilityNetworkView.Views.swift in Sources */,
				4D2ADC5A29C4F612003B367F /* ChangeMapViewBackgroundView.swift in Sources */,
				D7BA38972BFBFC0F009954F5 /* QueryRelatedFeaturesView.swift in Sources */,
				D7ECF5982AB8BE63003FB2BE /* RenderMultilayerSymbolsView.swift in Sources */,
				D769C2122A29019B00030F61 /* SetUpLocationDrivenGeotriggersView.swift in Sources */,
				79302F852A1ED4E30002336A /* CreateAndSaveKMLView.Model.swift in Sources */,
				D7C3AB4A2B683291008909B9 /* SetFeatureRequestModeView.swift in Sources */,
				D7058FB12ACB423C00A40F14 /* Animate3DGraphicView.Model.swift in Sources */,
				D77D9C002BB2438200B38A6C /* AugmentRealityToShowHiddenInfrastructureView.ARSceneView.swift in Sources */,
				0044CDDF2995C39E004618CE /* ShowDeviceLocationHistoryView.swift in Sources */,
				E041ABC0287CA9F00056009B /* WebView.swift in Sources */,
				D73E619E2BDB21F400457932 /* EditWithBranchVersioningView.swift in Sources */,
				D7705D642AFC570700CC0335 /* FindClosestFacilityFromPointView.swift in Sources */,
				E088E1572862579D00413100 /* SetSurfacePlacementModeView.swift in Sources */,
				D762AF5F2BF6A7B900ECE3C7 /* EditFeaturesWithFeatureLinkedAnnotationView.swift in Sources */,
				1CAF831F2A20305F000E1E60 /* ShowUtilityAssociationsView.swift in Sources */,
				00E7C15C2BBE1BF000B85D69 /* SnapGeometryEditsView.swift in Sources */,
				E004A6C128414332002A1FE6 /* SetViewpointRotationView.swift in Sources */,
				883C121529C9136600062FF9 /* DownloadPreplannedMapAreaView.MapPicker.swift in Sources */,
				D72C43F32AEB066D00B6157B /* GeocodeOfflineView.Model.swift in Sources */,
				1C9B74C929DB43580038B06F /* ShowRealisticLightAndShadowsView.swift in Sources */,
				10B782052BE55D7E007EAE6C /* GenerateOfflineMapWithCustomParametersView.swift in Sources */,
				D7635FF12B9272CB0044AB97 /* DisplayClustersView.swift in Sources */,
				D7232EE12AC1E5AA0079ABFF /* PlayKMLTourView.swift in Sources */,
				D7010EBF2B05616900D43F55 /* DisplaySceneFromMobileScenePackageView.swift in Sources */,
				D7337C602ABD142D00A5D865 /* ShowMobileMapPackageExpirationDateView.swift in Sources */,
				00E5401E27F3CCA200CF66D5 /* ContentView.swift in Sources */,
				D7634FAF2A43B7AC00F8AEFB /* CreateConvexHullAroundGeometriesView.swift in Sources */,
				E066DD382860AB28004D3D5B /* StyleGraphicsWithRendererView.swift in Sources */,
				108EC04129D25B2C000F35D0 /* QueryFeatureTableView.swift in Sources */,
				D71D516E2B51D7B600B2A2BE /* SearchForWebMapView.Views.swift in Sources */,
				D7114A0D2BDC6A3300FA68CA /* EditWithBranchVersioningView.Model.swift in Sources */,
				00B04FB5283EEBA80026C882 /* DisplayOverviewMapView.swift in Sources */,
				D718A1E72B570F7500447087 /* OrbitCameraAroundObjectView.Model.swift in Sources */,
				D71C5F642AAA7A88006599FD /* CreateSymbolStylesFromWebStylesView.swift in Sources */,
				D7CC33FF2A31475C00198EDF /* ShowLineOfSightBetweenPointsView.swift in Sources */,
				D70BE5792A5624A80022CA02 /* CategoriesView.swift in Sources */,
				10BD9EB42BF51B4B00ABDBD5 /* GenerateOfflineMapWithCustomParametersView.Model.swift in Sources */,
				4D2ADC5D29C4F612003B367F /* ChangeMapViewBackgroundView.SettingsView.swift in Sources */,
				75DD739529D38B1B0010229D /* NavigateRouteView.swift in Sources */,
				D75362D22A1E886700D83028 /* ApplyUniqueValueRendererView.swift in Sources */,
				0074ABBF28174BCF0037244A /* DisplayMapView.swift in Sources */,
				D7EF5D752A26A03A00FEBDE5 /* ShowCoordinatesInMultipleFormatsView.swift in Sources */,
				D72F272E2ADA1E4400F906DA /* AugmentRealityToShowTabletopSceneView.swift in Sources */,
				10B782082BE5A058007EAE6C /* GenerateOfflineMapWithCustomParametersView.CustomParameters.swift in Sources */,
				D76EE6072AF9AFE100DA0325 /* FindRouteAroundBarriersView.Model.swift in Sources */,
				0086F40128E3770A00974721 /* ShowViewshedFromPointInSceneView.swift in Sources */,
				0044289229C90C0B00160767 /* GetElevationAtPointOnSurfaceView.swift in Sources */,
				00E1D90B2BC0AF97001AEB6A /* SnapGeometryEditsView.SnapSettingsView.swift in Sources */,
				D7E440D72A1ECE7D005D74DE /* CreateBuffersAroundPointsView.swift in Sources */,
				00D4EF802863842100B9CC30 /* AddFeatureLayersView.swift in Sources */,
				4D126D7E29CA43D200CFB7A7 /* ShowDeviceLocationWithNMEADataSourcesView.Model.swift in Sources */,
				4D126D6D29CA1B6000CFB7A7 /* ShowDeviceLocationWithNMEADataSourcesView.swift in Sources */,
				D710996D2A27D9210065A1C1 /* DensifyAndGeneralizeGeometryView.swift in Sources */,
				88F93CC129C3D59D0006B28E /* CreateAndEditGeometriesView.swift in Sources */,
				1C0C1C3929D34DAE005C8B24 /* ChangeViewpointView.swift in Sources */,
				955271612C0E6749009B1ED4 /* AddRasterFromServiceView.swift in Sources */,
				D7AE861E2AC39DC50049B626 /* DisplayAnnotationView.swift in Sources */,
				D734FA0C2A183A5B00246D7E /* SetMaxExtentView.swift in Sources */,
				D704AA5A2AB22C1A00A3BB63 /* GroupLayersTogetherView.swift in Sources */,
				E004A6DC28465C70002A1FE6 /* DisplaySceneView.swift in Sources */,
				E066DD35285CF3B3004D3D5B /* FindRouteView.swift in Sources */,
				D71371792BD88ECC00EB2F86 /* MonitorChangesToLayerViewStateView.swift in Sources */,
				D7B759B32B1FFBE300017FDD /* FavoritesView.swift in Sources */,
				D722BD222A420DAD002C2087 /* ShowExtrudedFeaturesView.swift in Sources */,
				E004A6F6284FA42A002A1FE6 /* SelectFeaturesInFeatureLayerView.swift in Sources */,
				D77688132B69826B007C3860 /* ListSpatialReferenceTransformationsView.swift in Sources */,
				D75101812A2E493600B8FA48 /* ShowLabelsOnLayerView.swift in Sources */,
				1C3B7DCB2A5F64FC00907443 /* AnalyzeNetworkWithSubnetworkTraceView.swift in Sources */,
				00B042E8282EDC690072E1B4 /* SetBasemapView.swift in Sources */,
				E004A6E62846A61F002A1FE6 /* StyleGraphicsWithSymbolsView.swift in Sources */,
				0000FB6E2BBDB17600845921 /* Add3DTilesLayerView.swift in Sources */,
				D74EA7842B6DADA5008F6C7C /* ValidateUtilityNetworkTopologyView.swift in Sources */,
				00E1D90D2BC0B125001AEB6A /* SnapGeometryEditsView.GeometryEditorModel.swift in Sources */,
				E088E1742863B5F800413100 /* GenerateOfflineMapView.swift in Sources */,
				0074ABC428174F430037244A /* Sample.swift in Sources */,
				00A7A14A2A2FC5B700F035F7 /* DisplayContentOfUtilityNetworkContainerView.Model.swift in Sources */,
				E004A6F0284E4B9B002A1FE6 /* DownloadVectorTilesToLocalCacheView.swift in Sources */,
				00ABA94E2BF6721700C0488C /* ShowGridView.swift in Sources */,
				1CAB8D4E2A3CEAB0002AA649 /* RunValveIsolationTraceView.swift in Sources */,
				D7A737E02BABB9FE00B7C7FC /* AugmentRealityToShowHiddenInfrastructureView.swift in Sources */,
				4D2ADC4329C26D05003B367F /* AddDynamicEntityLayerView.swift in Sources */,
				D70082EB2ACF900100E0C3C2 /* IdentifyKMLFeaturesView.swift in Sources */,
				D7635FFB2B9277DC0044AB97 /* ConfigureClustersView.Model.swift in Sources */,
				D7EAF35A2A1C023800D822C4 /* SetMinAndMaxScaleView.swift in Sources */,
				1C19B4F52A578E46001D2506 /* CreateLoadReportView.Model.swift in Sources */,
				0042E24528E4F82C001F33D6 /* ShowViewshedFromPointInSceneView.ViewshedSettingsView.swift in Sources */,
				D7DDF8532AF47C6C004352D9 /* FindRouteAroundBarriersView.swift in Sources */,
				1C9B74D929DB54560038B06F /* ChangeCameraControllerView.swift in Sources */,
				D76000AE2AF19C2300B3084D /* FindRouteInMobileMapPackageView.swift in Sources */,
				00273CF42A82AB5900A7A77D /* SamplesSearchView.swift in Sources */,
				D78666AD2A2161F100C60110 /* FindNearestVertexView.swift in Sources */,
				D76CE8D92BFD7047009A8686 /* SetReferenceScaleView.swift in Sources */,
				D7C16D1B2AC5F95300689E89 /* Animate3DGraphicView.swift in Sources */,
				D744FD172A2112D90084A66C /* CreateConvexHullAroundPointsView.swift in Sources */,
				D7044B962BE18D73000F2C43 /* EditWithBranchVersioningView.Views.swift in Sources */,
				D718A1ED2B575FD900447087 /* ManageBookmarksView.swift in Sources */,
				D73723762AF5877500846884 /* FindRouteInMobileMapPackageView.Models.swift in Sources */,
				D74ECD0D2BEEAE2F007C0FA6 /* EditAndSyncFeaturesWithFeatureServiceView.Model.swift in Sources */,
				00CB9138284814A4005C2C5D /* SearchWithGeocodeView.swift in Sources */,
				1C43BC7F2A43781200509BF8 /* SetVisibilityOfSubtypeSublayerView.Views.swift in Sources */,
				D754E3232A1D66820006C5F1 /* StylePointWithPictureMarkerSymbolsView.swift in Sources */,
				D731F3C12AD0D2AC00A8431E /* IdentifyGraphicsView.swift in Sources */,
				00E5401C27F3CCA200CF66D5 /* SamplesApp.swift in Sources */,
				D73E61962BDAEE6600457932 /* MatchViewpointOfGeoViewsView.swift in Sources */,
				E066DD4028610F55004D3D5B /* AddSceneLayerFromServiceView.swift in Sources */,
				D7F8C0392B60564D0072BFA7 /* AddFeaturesWithContingentValuesView.swift in Sources */,
				00F279D62AF418DC00CECAF8 /* AddDynamicEntityLayerView.VehicleCallout.swift in Sources */,
				D7749AD62AF08BF50086632F /* FindRouteInTransportNetworkView.Model.swift in Sources */,
				D73F06692B5EE73D000B574F /* QueryFeaturesWithArcadeExpressionView.swift in Sources */,
				D7464F1E2ACE04B3007FEE88 /* IdentifyRasterCellView.swift in Sources */,
				D7588F5F2B7D8DAA008B75E2 /* NavigateRouteWithReroutingView.swift in Sources */,
			);
			runOnlyForDeploymentPostprocessing = 0;
		};
/* End PBXSourcesBuildPhase section */

/* Begin XCBuildConfiguration section */
		00E5402227F3CCA200CF66D5 /* Debug */ = {
			isa = XCBuildConfiguration;
			buildSettings = {
				ALWAYS_SEARCH_USER_PATHS = NO;
				CLANG_ANALYZER_NONNULL = YES;
				CLANG_ANALYZER_NUMBER_OBJECT_CONVERSION = YES_AGGRESSIVE;
				CLANG_CXX_LANGUAGE_STANDARD = "gnu++17";
				CLANG_ENABLE_MODULES = YES;
				CLANG_ENABLE_OBJC_ARC = YES;
				CLANG_ENABLE_OBJC_WEAK = YES;
				CLANG_WARN_BLOCK_CAPTURE_AUTORELEASING = YES;
				CLANG_WARN_BOOL_CONVERSION = YES;
				CLANG_WARN_COMMA = YES;
				CLANG_WARN_CONSTANT_CONVERSION = YES;
				CLANG_WARN_DEPRECATED_OBJC_IMPLEMENTATIONS = YES;
				CLANG_WARN_DIRECT_OBJC_ISA_USAGE = YES_ERROR;
				CLANG_WARN_DOCUMENTATION_COMMENTS = YES;
				CLANG_WARN_EMPTY_BODY = YES;
				CLANG_WARN_ENUM_CONVERSION = YES;
				CLANG_WARN_INFINITE_RECURSION = YES;
				CLANG_WARN_INT_CONVERSION = YES;
				CLANG_WARN_NON_LITERAL_NULL_CONVERSION = YES;
				CLANG_WARN_OBJC_IMPLICIT_RETAIN_SELF = YES;
				CLANG_WARN_OBJC_LITERAL_CONVERSION = YES;
				CLANG_WARN_OBJC_ROOT_CLASS = YES_ERROR;
				CLANG_WARN_QUOTED_INCLUDE_IN_FRAMEWORK_HEADER = YES;
				CLANG_WARN_RANGE_LOOP_ANALYSIS = YES;
				CLANG_WARN_STRICT_PROTOTYPES = YES;
				CLANG_WARN_SUSPICIOUS_MOVE = YES;
				CLANG_WARN_UNGUARDED_AVAILABILITY = YES_AGGRESSIVE;
				CLANG_WARN_UNREACHABLE_CODE = YES;
				CLANG_WARN__DUPLICATE_METHOD_MATCH = YES;
				COPY_PHASE_STRIP = NO;
				DEAD_CODE_STRIPPING = YES;
				DEBUG_INFORMATION_FORMAT = dwarf;
				ENABLE_STRICT_OBJC_MSGSEND = YES;
				ENABLE_TESTABILITY = YES;
				GCC_C_LANGUAGE_STANDARD = gnu11;
				GCC_DYNAMIC_NO_PIC = NO;
				GCC_NO_COMMON_BLOCKS = YES;
				GCC_OPTIMIZATION_LEVEL = 0;
				GCC_PREPROCESSOR_DEFINITIONS = (
					"DEBUG=1",
					"$(inherited)",
				);
				GCC_WARN_64_TO_32_BIT_CONVERSION = YES;
				GCC_WARN_ABOUT_RETURN_TYPE = YES_ERROR;
				GCC_WARN_UNDECLARED_SELECTOR = YES;
				GCC_WARN_UNINITIALIZED_AUTOS = YES_AGGRESSIVE;
				GCC_WARN_UNUSED_FUNCTION = YES;
				GCC_WARN_UNUSED_VARIABLE = YES;
				MTL_ENABLE_DEBUG_INFO = INCLUDE_SOURCE;
				MTL_FAST_MATH = YES;
				ONLY_ACTIVE_ARCH = YES;
				SWIFT_ACTIVE_COMPILATION_CONDITIONS = DEBUG;
				SWIFT_OPTIMIZATION_LEVEL = "-Onone";
			};
			name = Debug;
		};
		00E5402327F3CCA200CF66D5 /* Release */ = {
			isa = XCBuildConfiguration;
			buildSettings = {
				ALWAYS_SEARCH_USER_PATHS = NO;
				CLANG_ANALYZER_NONNULL = YES;
				CLANG_ANALYZER_NUMBER_OBJECT_CONVERSION = YES_AGGRESSIVE;
				CLANG_CXX_LANGUAGE_STANDARD = "gnu++17";
				CLANG_ENABLE_MODULES = YES;
				CLANG_ENABLE_OBJC_ARC = YES;
				CLANG_ENABLE_OBJC_WEAK = YES;
				CLANG_WARN_BLOCK_CAPTURE_AUTORELEASING = YES;
				CLANG_WARN_BOOL_CONVERSION = YES;
				CLANG_WARN_COMMA = YES;
				CLANG_WARN_CONSTANT_CONVERSION = YES;
				CLANG_WARN_DEPRECATED_OBJC_IMPLEMENTATIONS = YES;
				CLANG_WARN_DIRECT_OBJC_ISA_USAGE = YES_ERROR;
				CLANG_WARN_DOCUMENTATION_COMMENTS = YES;
				CLANG_WARN_EMPTY_BODY = YES;
				CLANG_WARN_ENUM_CONVERSION = YES;
				CLANG_WARN_INFINITE_RECURSION = YES;
				CLANG_WARN_INT_CONVERSION = YES;
				CLANG_WARN_NON_LITERAL_NULL_CONVERSION = YES;
				CLANG_WARN_OBJC_IMPLICIT_RETAIN_SELF = YES;
				CLANG_WARN_OBJC_LITERAL_CONVERSION = YES;
				CLANG_WARN_OBJC_ROOT_CLASS = YES_ERROR;
				CLANG_WARN_QUOTED_INCLUDE_IN_FRAMEWORK_HEADER = YES;
				CLANG_WARN_RANGE_LOOP_ANALYSIS = YES;
				CLANG_WARN_STRICT_PROTOTYPES = YES;
				CLANG_WARN_SUSPICIOUS_MOVE = YES;
				CLANG_WARN_UNGUARDED_AVAILABILITY = YES_AGGRESSIVE;
				CLANG_WARN_UNREACHABLE_CODE = YES;
				CLANG_WARN__DUPLICATE_METHOD_MATCH = YES;
				COPY_PHASE_STRIP = NO;
				DEAD_CODE_STRIPPING = YES;
				DEBUG_INFORMATION_FORMAT = "dwarf-with-dsym";
				ENABLE_NS_ASSERTIONS = NO;
				ENABLE_STRICT_OBJC_MSGSEND = YES;
				GCC_C_LANGUAGE_STANDARD = gnu11;
				GCC_NO_COMMON_BLOCKS = YES;
				GCC_WARN_64_TO_32_BIT_CONVERSION = YES;
				GCC_WARN_ABOUT_RETURN_TYPE = YES_ERROR;
				GCC_WARN_UNDECLARED_SELECTOR = YES;
				GCC_WARN_UNINITIALIZED_AUTOS = YES_AGGRESSIVE;
				GCC_WARN_UNUSED_FUNCTION = YES;
				GCC_WARN_UNUSED_VARIABLE = YES;
				MTL_ENABLE_DEBUG_INFO = NO;
				MTL_FAST_MATH = YES;
				SWIFT_COMPILATION_MODE = wholemodule;
				SWIFT_OPTIMIZATION_LEVEL = "-O";
			};
			name = Release;
		};
		00E5402527F3CCA200CF66D5 /* Debug */ = {
			isa = XCBuildConfiguration;
			buildSettings = {
				ASSETCATALOG_COMPILER_APPICON_NAME = AppIcon;
				ASSETCATALOG_COMPILER_GLOBAL_ACCENT_COLOR_NAME = AccentColor;
				CODE_SIGN_ENTITLEMENTS = macOS/Samples.entitlements;
				"CODE_SIGN_IDENTITY[sdk=macosx*]" = "Apple Development";
				CODE_SIGN_STYLE = Automatic;
				CURRENT_PROJECT_VERSION = 1;
				EMBED_ASSET_PACKS_IN_PRODUCT_BUNDLE = YES;
				INFOPLIST_FILE = "$(SRCROOT)/iOS/Info.plist";
				IPHONEOS_DEPLOYMENT_TARGET = 16.0;
				"IPHONEOS_DEPLOYMENT_TARGET[sdk=macosx*]" = 16.0;
				LD_RUNPATH_SEARCH_PATHS = (
					"$(inherited)",
					"@executable_path/Frameworks",
				);
				MARKETING_VERSION = 200.4.0;
				PRODUCT_BUNDLE_IDENTIFIER = "com.esri.arcgis-swift-sdk-samples";
				PRODUCT_NAME = Samples;
				SDKROOT = iphoneos;
				SUPPORTED_PLATFORMS = "iphoneos iphonesimulator";
				SUPPORTS_MACCATALYST = YES;
				SUPPORTS_MAC_DESIGNED_FOR_IPHONE_IPAD = NO;
				SWIFT_EMIT_LOC_STRINGS = YES;
				SWIFT_VERSION = 5.0;
				TARGETED_DEVICE_FAMILY = "1,2,6";
			};
			name = Debug;
		};
		00E5402627F3CCA200CF66D5 /* Release */ = {
			isa = XCBuildConfiguration;
			buildSettings = {
				ASSETCATALOG_COMPILER_APPICON_NAME = AppIcon;
				ASSETCATALOG_COMPILER_GLOBAL_ACCENT_COLOR_NAME = AccentColor;
				CODE_SIGN_ENTITLEMENTS = macOS/Samples.entitlements;
				"CODE_SIGN_IDENTITY[sdk=macosx*]" = "Apple Development";
				CODE_SIGN_STYLE = Automatic;
				CURRENT_PROJECT_VERSION = 1;
				DEVELOPMENT_TEAM = "";
				EMBED_ASSET_PACKS_IN_PRODUCT_BUNDLE = YES;
				INFOPLIST_FILE = "$(SRCROOT)/iOS/Info.plist";
				IPHONEOS_DEPLOYMENT_TARGET = 16.0;
				"IPHONEOS_DEPLOYMENT_TARGET[sdk=macosx*]" = 16.0;
				LD_RUNPATH_SEARCH_PATHS = (
					"$(inherited)",
					"@executable_path/Frameworks",
				);
				MARKETING_VERSION = 200.4.0;
				PRODUCT_BUNDLE_IDENTIFIER = "com.esri.arcgis-swift-sdk-samples";
				PRODUCT_NAME = Samples;
				SDKROOT = iphoneos;
				SUPPORTED_PLATFORMS = "iphoneos iphonesimulator";
				SUPPORTS_MACCATALYST = YES;
				SUPPORTS_MAC_DESIGNED_FOR_IPHONE_IPAD = NO;
				SWIFT_EMIT_LOC_STRINGS = YES;
				SWIFT_VERSION = 5.0;
				TARGETED_DEVICE_FAMILY = "1,2,6";
				VALIDATE_PRODUCT = YES;
			};
			name = Release;
		};
/* End XCBuildConfiguration section */

/* Begin XCConfigurationList section */
		00E5400A27F3CCA100CF66D5 /* Build configuration list for PBXProject "Samples" */ = {
			isa = XCConfigurationList;
			buildConfigurations = (
				00E5402227F3CCA200CF66D5 /* Debug */,
				00E5402327F3CCA200CF66D5 /* Release */,
			);
			defaultConfigurationIsVisible = 0;
			defaultConfigurationName = Release;
		};
		00E5402427F3CCA200CF66D5 /* Build configuration list for PBXNativeTarget "Samples" */ = {
			isa = XCConfigurationList;
			buildConfigurations = (
				00E5402527F3CCA200CF66D5 /* Debug */,
				00E5402627F3CCA200CF66D5 /* Release */,
			);
			defaultConfigurationIsVisible = 0;
			defaultConfigurationName = Release;
		};
/* End XCConfigurationList section */

/* Begin XCRemoteSwiftPackageReference section */
		00C43AEB2947DC350099AE34 /* XCRemoteSwiftPackageReference "arcgis-maps-sdk-swift-toolkit" */ = {
			isa = XCRemoteSwiftPackageReference;
			repositoryURL = "https://github.com/Esri/arcgis-maps-sdk-swift-toolkit/";
			requirement = {
				kind = upToNextMinorVersion;
				minimumVersion = 200.4.0;
			};
		};
/* End XCRemoteSwiftPackageReference section */

/* Begin XCSwiftPackageProductDependency section */
		00C43AEC2947DC350099AE34 /* ArcGISToolkit */ = {
			isa = XCSwiftPackageProductDependency;
			package = 00C43AEB2947DC350099AE34 /* XCRemoteSwiftPackageReference "arcgis-maps-sdk-swift-toolkit" */;
			productName = ArcGISToolkit;
		};
/* End XCSwiftPackageProductDependency section */
	};
	rootObject = 00E5400727F3CCA100CF66D5 /* Project object */;
}<|MERGE_RESOLUTION|>--- conflicted
+++ resolved
@@ -185,13 +185,10 @@
 		88F93CC229C4D3480006B28E /* CreateAndEditGeometriesView.swift in Copy Source Code Files */ = {isa = PBXBuildFile; fileRef = 88F93CC029C3D59C0006B28E /* CreateAndEditGeometriesView.swift */; };
 		9529D1942C01676200B5C1A3 /* SelectFeaturesInSceneLayerView.swift in Copy Source Code Files */ = {isa = PBXBuildFile; fileRef = 954AEDED2C01332600265114 /* SelectFeaturesInSceneLayerView.swift */; };
 		954AEDEE2C01332600265114 /* SelectFeaturesInSceneLayerView.swift in Sources */ = {isa = PBXBuildFile; fileRef = 954AEDED2C01332600265114 /* SelectFeaturesInSceneLayerView.swift */; };
-<<<<<<< HEAD
 		95A572192C0FDCC9006E8B48 /* ShowScaleBarView.swift in Sources */ = {isa = PBXBuildFile; fileRef = 95A572182C0FDCC9006E8B48 /* ShowScaleBarView.swift */; };
 		95A5721B2C0FDD34006E8B48 /* ShowScaleBarView.swift in Copy Source Code Files */ = {isa = PBXBuildFile; fileRef = 95A572182C0FDCC9006E8B48 /* ShowScaleBarView.swift */; };
-=======
 		955271612C0E6749009B1ED4 /* AddRasterFromServiceView.swift in Sources */ = {isa = PBXBuildFile; fileRef = 955271602C0E6749009B1ED4 /* AddRasterFromServiceView.swift */; };
 		95A3773C2C0F93770044D1CC /* AddRasterFromServiceView.swift in Copy Source Code Files */ = {isa = PBXBuildFile; fileRef = 955271602C0E6749009B1ED4 /* AddRasterFromServiceView.swift */; };
->>>>>>> 8f9f89a0
 		95F3A52B2C07F09C00885DED /* SetSurfaceNavigationConstraintView.swift in Sources */ = {isa = PBXBuildFile; fileRef = 95F3A52A2C07F09C00885DED /* SetSurfaceNavigationConstraintView.swift */; };
 		95F3A52D2C07F28700885DED /* SetSurfaceNavigationConstraintView.swift in Copy Source Code Files */ = {isa = PBXBuildFile; fileRef = 95F3A52A2C07F09C00885DED /* SetSurfaceNavigationConstraintView.swift */; };
 		D70082EB2ACF900100E0C3C2 /* IdentifyKMLFeaturesView.swift in Sources */ = {isa = PBXBuildFile; fileRef = D70082EA2ACF900100E0C3C2 /* IdentifyKMLFeaturesView.swift */; };
@@ -510,11 +507,8 @@
 			dstPath = "";
 			dstSubfolderSpec = 7;
 			files = (
-<<<<<<< HEAD
 				95A5721B2C0FDD34006E8B48 /* ShowScaleBarView.swift in Copy Source Code Files */,
-=======
 				95A3773C2C0F93770044D1CC /* AddRasterFromServiceView.swift in Copy Source Code Files */,
->>>>>>> 8f9f89a0
 				95F3A52D2C07F28700885DED /* SetSurfaceNavigationConstraintView.swift in Copy Source Code Files */,
 				9529D1942C01676200B5C1A3 /* SelectFeaturesInSceneLayerView.swift in Copy Source Code Files */,
 				D76CE8DA2BFD7063009A8686 /* SetReferenceScaleView.swift in Copy Source Code Files */,
@@ -813,11 +807,8 @@
 		883C121429C9136600062FF9 /* DownloadPreplannedMapAreaView.MapPicker.swift */ = {isa = PBXFileReference; fileEncoding = 4; lastKnownFileType = sourcecode.swift; path = DownloadPreplannedMapAreaView.MapPicker.swift; sourceTree = "<group>"; };
 		88F93CC029C3D59C0006B28E /* CreateAndEditGeometriesView.swift */ = {isa = PBXFileReference; lastKnownFileType = sourcecode.swift; path = CreateAndEditGeometriesView.swift; sourceTree = "<group>"; };
 		954AEDED2C01332600265114 /* SelectFeaturesInSceneLayerView.swift */ = {isa = PBXFileReference; lastKnownFileType = sourcecode.swift; path = SelectFeaturesInSceneLayerView.swift; sourceTree = "<group>"; };
-<<<<<<< HEAD
 		95A572182C0FDCC9006E8B48 /* ShowScaleBarView.swift */ = {isa = PBXFileReference; lastKnownFileType = sourcecode.swift; path = ShowScaleBarView.swift; sourceTree = "<group>"; };
-=======
 		955271602C0E6749009B1ED4 /* AddRasterFromServiceView.swift */ = {isa = PBXFileReference; lastKnownFileType = sourcecode.swift; path = AddRasterFromServiceView.swift; sourceTree = "<group>"; };
->>>>>>> 8f9f89a0
 		95F3A52A2C07F09C00885DED /* SetSurfaceNavigationConstraintView.swift */ = {isa = PBXFileReference; lastKnownFileType = sourcecode.swift; path = SetSurfaceNavigationConstraintView.swift; sourceTree = "<group>"; };
 		D70082EA2ACF900100E0C3C2 /* IdentifyKMLFeaturesView.swift */ = {isa = PBXFileReference; fileEncoding = 4; lastKnownFileType = sourcecode.swift; path = IdentifyKMLFeaturesView.swift; sourceTree = "<group>"; };
 		D7010EBC2B05616900D43F55 /* DisplaySceneFromMobileScenePackageView.swift */ = {isa = PBXFileReference; fileEncoding = 4; lastKnownFileType = sourcecode.swift; path = DisplaySceneFromMobileScenePackageView.swift; sourceTree = "<group>"; };
@@ -1695,21 +1686,20 @@
 			path = "Select features in scene layer";
 			sourceTree = "<group>";
 		};
-<<<<<<< HEAD
 		95A5721A2C0FDCCE006E8B48 /* Show scale bar */ = {
 			isa = PBXGroup;
 			children = (
 				95A572182C0FDCC9006E8B48 /* ShowScaleBarView.swift */,
 			);
 			path = "Show scale bar";
-=======
+      sourceTree = "<group>";
+		};
 		955271622C0E6750009B1ED4 /* Add raster from service */ = {
 			isa = PBXGroup;
 			children = (
 				955271602C0E6749009B1ED4 /* AddRasterFromServiceView.swift */,
 			);
 			path = "Add raster from service";
->>>>>>> 8f9f89a0
 			sourceTree = "<group>";
 		};
 		95F3A52C2C07F0A600885DED /* Set surface navigation constraint */ = {
