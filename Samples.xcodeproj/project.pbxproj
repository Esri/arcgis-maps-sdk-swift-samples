// !$*UTF8*$!
{
	archiveVersion = 1;
	classes = {
	};
	objectVersion = 77;
	objects = {

/* Begin PBXBuildFile section */
		0000FB6E2BBDB17600845921 /* Add3DTilesLayerView.swift in Sources */ = {isa = PBXBuildFile; fileRef = 0000FB6B2BBDB17600845921 /* Add3DTilesLayerView.swift */; };
		0000FB712BBDC01400845921 /* Add3DTilesLayerView.swift in Copy Source Code Files */ = {isa = PBXBuildFile; fileRef = 0000FB6B2BBDB17600845921 /* Add3DTilesLayerView.swift */; };
		0005580A2817C51E00224BC6 /* SampleDetailView.swift in Sources */ = {isa = PBXBuildFile; fileRef = 000558092817C51E00224BC6 /* SampleDetailView.swift */; };
		000D43162B9918420003D3C2 /* ConfigureBasemapStyleParametersView.swift in Sources */ = {isa = PBXBuildFile; fileRef = 000D43132B9918420003D3C2 /* ConfigureBasemapStyleParametersView.swift */; };
		000D43182B993A030003D3C2 /* ConfigureBasemapStyleParametersView.swift in Copy Source Code Files */ = {isa = PBXBuildFile; fileRef = 000D43132B9918420003D3C2 /* ConfigureBasemapStyleParametersView.swift */; };
		00181B462846AD7100654571 /* View+ErrorAlert.swift in Sources */ = {isa = PBXBuildFile; fileRef = 00181B452846AD7100654571 /* View+ErrorAlert.swift */; };
		001C6DE127FE8A9400D472C2 /* AppSecrets.swift.masque in Sources */ = {isa = PBXBuildFile; fileRef = 001C6DD827FE585A00D472C2 /* AppSecrets.swift.masque */; };
		00273CF42A82AB5900A7A77D /* SamplesSearchView.swift in Sources */ = {isa = PBXBuildFile; fileRef = 00273CF32A82AB5900A7A77D /* SamplesSearchView.swift */; };
		00273CF62A82AB8700A7A77D /* SampleLink.swift in Sources */ = {isa = PBXBuildFile; fileRef = 00273CF52A82AB8700A7A77D /* SampleLink.swift */; };
		0039A4E92885C50300592C86 /* AddSceneLayerFromServiceView.swift in Copy Source Code Files */ = {isa = PBXBuildFile; fileRef = E066DD3F28610F55004D3D5B /* AddSceneLayerFromServiceView.swift */; };
		0039A4EA2885C50300592C86 /* ClipGeometryView.swift in Copy Source Code Files */ = {isa = PBXBuildFile; fileRef = E000E75F2869E33D005D87C5 /* ClipGeometryView.swift */; };
		0039A4EB2885C50300592C86 /* CreatePlanarAndGeodeticBuffersView.swift in Copy Source Code Files */ = {isa = PBXBuildFile; fileRef = E004A6EC2849556E002A1FE6 /* CreatePlanarAndGeodeticBuffersView.swift */; };
		0039A4EC2885C50300592C86 /* CutGeometryView.swift in Copy Source Code Files */ = {isa = PBXBuildFile; fileRef = E000E762286A0B18005D87C5 /* CutGeometryView.swift */; };
		0039A4ED2885C50300592C86 /* DisplayMapView.swift in Copy Source Code Files */ = {isa = PBXBuildFile; fileRef = 0074ABBE28174BCF0037244A /* DisplayMapView.swift */; };
		0039A4EE2885C50300592C86 /* DisplayOverviewMapView.swift in Copy Source Code Files */ = {isa = PBXBuildFile; fileRef = 00B04FB4283EEBA80026C882 /* DisplayOverviewMapView.swift */; };
		0039A4EF2885C50300592C86 /* DisplaySceneView.swift in Copy Source Code Files */ = {isa = PBXBuildFile; fileRef = E004A6D828465C70002A1FE6 /* DisplaySceneView.swift */; };
		0039A4F02885C50300592C86 /* ProjectGeometryView.swift in Copy Source Code Files */ = {isa = PBXBuildFile; fileRef = E0EA0B762866390E00C9621D /* ProjectGeometryView.swift */; };
		0039A4F12885C50300592C86 /* SearchWithGeocodeView.swift in Copy Source Code Files */ = {isa = PBXBuildFile; fileRef = 00CB9137284814A4005C2C5D /* SearchWithGeocodeView.swift */; };
		0039A4F22885C50300592C86 /* SelectFeaturesInFeatureLayerView.swift in Copy Source Code Files */ = {isa = PBXBuildFile; fileRef = E004A6F5284FA42A002A1FE6 /* SelectFeaturesInFeatureLayerView.swift */; };
		0039A4F32885C50300592C86 /* SetBasemapView.swift in Copy Source Code Files */ = {isa = PBXBuildFile; fileRef = 00B042E5282EDC690072E1B4 /* SetBasemapView.swift */; };
		0039A4F42885C50300592C86 /* SetSurfacePlacementModeView.swift in Copy Source Code Files */ = {isa = PBXBuildFile; fileRef = E088E1562862579D00413100 /* SetSurfacePlacementModeView.swift */; };
		0039A4F52885C50300592C86 /* SetViewpointRotationView.swift in Copy Source Code Files */ = {isa = PBXBuildFile; fileRef = E004A6BD28414332002A1FE6 /* SetViewpointRotationView.swift */; };
		0039A4F62885C50300592C86 /* ShowCalloutView.swift in Copy Source Code Files */ = {isa = PBXBuildFile; fileRef = E004A6DF28466279002A1FE6 /* ShowCalloutView.swift */; };
		0039A4F72885C50300592C86 /* ShowDeviceLocationView.swift in Copy Source Code Files */ = {isa = PBXBuildFile; fileRef = E004A6E828493BCE002A1FE6 /* ShowDeviceLocationView.swift */; };
		0039A4F82885C50300592C86 /* ShowResultOfSpatialRelationshipsView.swift in Copy Source Code Files */ = {isa = PBXBuildFile; fileRef = E066DD3A2860CA08004D3D5B /* ShowResultOfSpatialRelationshipsView.swift */; };
		0039A4F92885C50300592C86 /* ShowResultOfSpatialOperationsView.swift in Copy Source Code Files */ = {isa = PBXBuildFile; fileRef = E004A6F2284E4FEB002A1FE6 /* ShowResultOfSpatialOperationsView.swift */; };
		0039A4FA2885C50300592C86 /* StyleGraphicsWithRendererView.swift in Copy Source Code Files */ = {isa = PBXBuildFile; fileRef = E066DD372860AB28004D3D5B /* StyleGraphicsWithRendererView.swift */; };
		0039A4FB2885C50300592C86 /* StyleGraphicsWithSymbolsView.swift in Copy Source Code Files */ = {isa = PBXBuildFile; fileRef = E004A6E52846A61F002A1FE6 /* StyleGraphicsWithSymbolsView.swift */; };
		003B36F92C5042BA00A75F66 /* ShowServiceAreaView.swift in Copy Source Code Files */ = {isa = PBXBuildFile; fileRef = 95D2EE0E2C334D1600683D53 /* ShowServiceAreaView.swift */; };
		0042E24328E4BF8F001F33D6 /* ShowViewshedFromPointInSceneView.Model.swift in Sources */ = {isa = PBXBuildFile; fileRef = 0042E24228E4BF8F001F33D6 /* ShowViewshedFromPointInSceneView.Model.swift */; };
		0042E24528E4F82C001F33D6 /* ShowViewshedFromPointInSceneView.ViewshedSettingsView.swift in Sources */ = {isa = PBXBuildFile; fileRef = 0042E24428E4F82B001F33D6 /* ShowViewshedFromPointInSceneView.ViewshedSettingsView.swift */; };
		0042E24628E50EE4001F33D6 /* ShowViewshedFromPointInSceneView.swift in Copy Source Code Files */ = {isa = PBXBuildFile; fileRef = 0086F3FD28E3770900974721 /* ShowViewshedFromPointInSceneView.swift */; };
		0042E24728E50EE4001F33D6 /* ShowViewshedFromPointInSceneView.Model.swift in Copy Source Code Files */ = {isa = PBXBuildFile; fileRef = 0042E24228E4BF8F001F33D6 /* ShowViewshedFromPointInSceneView.Model.swift */; };
		0042E24828E50EE4001F33D6 /* ShowViewshedFromPointInSceneView.ViewshedSettingsView.swift in Copy Source Code Files */ = {isa = PBXBuildFile; fileRef = 0042E24428E4F82B001F33D6 /* ShowViewshedFromPointInSceneView.ViewshedSettingsView.swift */; };
		0044289229C90C0B00160767 /* GetElevationAtPointOnSurfaceView.swift in Sources */ = {isa = PBXBuildFile; fileRef = 0044289129C90C0B00160767 /* GetElevationAtPointOnSurfaceView.swift */; };
		0044289329C9234300160767 /* GetElevationAtPointOnSurfaceView.swift in Copy Source Code Files */ = {isa = PBXBuildFile; fileRef = 0044289129C90C0B00160767 /* GetElevationAtPointOnSurfaceView.swift */; };
		0044CDDF2995C39E004618CE /* ShowDeviceLocationHistoryView.swift in Sources */ = {isa = PBXBuildFile; fileRef = 0044CDDE2995C39E004618CE /* ShowDeviceLocationHistoryView.swift */; };
		0044CDE02995D4DD004618CE /* ShowDeviceLocationHistoryView.swift in Copy Source Code Files */ = {isa = PBXBuildFile; fileRef = 0044CDDE2995C39E004618CE /* ShowDeviceLocationHistoryView.swift */; };
		004A2B9D2BED455B00C297CE /* canyonlands in Resources */ = {isa = PBXBuildFile; fileRef = 004A2B9C2BED455B00C297CE /* canyonlands */; settings = {ASSET_TAGS = (ApplyScheduledUpdatesToPreplannedMapArea, ); }; };
		004A2BA22BED456500C297CE /* ApplyScheduledUpdatesToPreplannedMapAreaView.swift in Sources */ = {isa = PBXBuildFile; fileRef = 004A2B9E2BED456500C297CE /* ApplyScheduledUpdatesToPreplannedMapAreaView.swift */; };
		004A2BA52BED458C00C297CE /* ApplyScheduledUpdatesToPreplannedMapAreaView.swift in Copy Source Code Files */ = {isa = PBXBuildFile; fileRef = 004A2B9E2BED456500C297CE /* ApplyScheduledUpdatesToPreplannedMapAreaView.swift */; };
		004FE87129DF5D8700075217 /* Bristol in Resources */ = {isa = PBXBuildFile; fileRef = 004FE87029DF5D8700075217 /* Bristol */; settings = {ASSET_TAGS = (Animate3DGraphic, ChangeCameraController, OrbitCameraAroundObject, StylePointWithDistanceCompositeSceneSymbol, ); }; };
		006C835528B40682004AEB7F /* BrowseBuildingFloorsView.swift in Copy Source Code Files */ = {isa = PBXBuildFile; fileRef = E0FE32E628747778002C6ACA /* BrowseBuildingFloorsView.swift */; };
		006C835628B40682004AEB7F /* DisplayMapFromMobileMapPackageView.swift in Copy Source Code Files */ = {isa = PBXBuildFile; fileRef = F111CCC0288B5D5600205358 /* DisplayMapFromMobileMapPackageView.swift */; };
		0074ABBF28174BCF0037244A /* DisplayMapView.swift in Sources */ = {isa = PBXBuildFile; fileRef = 0074ABBE28174BCF0037244A /* DisplayMapView.swift */; };
		0074ABC428174F430037244A /* Sample.swift in Sources */ = {isa = PBXBuildFile; fileRef = 0074ABC128174F430037244A /* Sample.swift */; };
		0074ABCD2817BCC30037244A /* SamplesApp+Samples.swift.tache in Sources */ = {isa = PBXBuildFile; fileRef = 0074ABCA2817B8DB0037244A /* SamplesApp+Samples.swift.tache */; };
		0086F40128E3770A00974721 /* ShowViewshedFromPointInSceneView.swift in Sources */ = {isa = PBXBuildFile; fileRef = 0086F3FD28E3770900974721 /* ShowViewshedFromPointInSceneView.swift */; };
		00A7A1462A2FC58300F035F7 /* DisplayContentOfUtilityNetworkContainerView.swift in Sources */ = {isa = PBXBuildFile; fileRef = 00A7A1432A2FC58300F035F7 /* DisplayContentOfUtilityNetworkContainerView.swift */; };
		00A7A14A2A2FC5B700F035F7 /* DisplayContentOfUtilityNetworkContainerView.Model.swift in Sources */ = {isa = PBXBuildFile; fileRef = 00A7A1492A2FC5B700F035F7 /* DisplayContentOfUtilityNetworkContainerView.Model.swift */; };
		00ABA94E2BF6721700C0488C /* ShowGridView.swift in Sources */ = {isa = PBXBuildFile; fileRef = 00ABA94D2BF6721700C0488C /* ShowGridView.swift */; };
		00ABA94F2BF6D06200C0488C /* ShowGridView.swift in Copy Source Code Files */ = {isa = PBXBuildFile; fileRef = 00ABA94D2BF6721700C0488C /* ShowGridView.swift */; };
		00B04273282EC59E0072E1B4 /* AboutView.swift in Sources */ = {isa = PBXBuildFile; fileRef = 00B04272282EC59E0072E1B4 /* AboutView.swift */; };
		00B042E8282EDC690072E1B4 /* SetBasemapView.swift in Sources */ = {isa = PBXBuildFile; fileRef = 00B042E5282EDC690072E1B4 /* SetBasemapView.swift */; };
		00B04FB5283EEBA80026C882 /* DisplayOverviewMapView.swift in Sources */ = {isa = PBXBuildFile; fileRef = 00B04FB4283EEBA80026C882 /* DisplayOverviewMapView.swift */; };
		00C43AED2947DC350099AE34 /* ArcGISToolkit in Frameworks */ = {isa = PBXBuildFile; productRef = 00C43AEC2947DC350099AE34 /* ArcGISToolkit */; };
		00C94A0D28B53DE1004E42D9 /* raster-file in Resources */ = {isa = PBXBuildFile; fileRef = 00C94A0C28B53DE1004E42D9 /* raster-file */; settings = {ASSET_TAGS = (AddRasterFromFile, ); }; };
		00CB9138284814A4005C2C5D /* SearchWithGeocodeView.swift in Sources */ = {isa = PBXBuildFile; fileRef = 00CB9137284814A4005C2C5D /* SearchWithGeocodeView.swift */; };
		00CCB8A5285BAF8700BBAB70 /* OnDemandResource.swift in Sources */ = {isa = PBXBuildFile; fileRef = 00CCB8A4285BAF8700BBAB70 /* OnDemandResource.swift */; };
		00D4EF802863842100B9CC30 /* AddFeatureLayersView.swift in Sources */ = {isa = PBXBuildFile; fileRef = 00D4EF7F2863842100B9CC30 /* AddFeatureLayersView.swift */; };
		00D4EF9028638BF100B9CC30 /* LA_Trails.geodatabase in Resources */ = {isa = PBXBuildFile; fileRef = 00D4EF8228638BF100B9CC30 /* LA_Trails.geodatabase */; settings = {ASSET_TAGS = (AddFeatureLayers, ); }; };
		00D4EF9A28638BF100B9CC30 /* AuroraCO.gpkg in Resources */ = {isa = PBXBuildFile; fileRef = 00D4EF8F28638BF100B9CC30 /* AuroraCO.gpkg */; settings = {ASSET_TAGS = (AddFeatureLayers, ); }; };
		00D4EFB12863CE6300B9CC30 /* ScottishWildlifeTrust_reserves in Resources */ = {isa = PBXBuildFile; fileRef = 00D4EFB02863CE6300B9CC30 /* ScottishWildlifeTrust_reserves */; settings = {ASSET_TAGS = (AddFeatureLayers, ); }; };
		00E1D90B2BC0AF97001AEB6A /* SnapGeometryEditsView.SnapSettingsView.swift in Sources */ = {isa = PBXBuildFile; fileRef = 00E1D90A2BC0AF97001AEB6A /* SnapGeometryEditsView.SnapSettingsView.swift */; };
		00E1D90D2BC0B125001AEB6A /* SnapGeometryEditsView.GeometryEditorModel.swift in Sources */ = {isa = PBXBuildFile; fileRef = 00E1D90C2BC0B125001AEB6A /* SnapGeometryEditsView.GeometryEditorModel.swift */; };
		00E1D90F2BC0B1E8001AEB6A /* SnapGeometryEditsView.GeometryEditorMenu.swift in Sources */ = {isa = PBXBuildFile; fileRef = 00E1D90E2BC0B1E8001AEB6A /* SnapGeometryEditsView.GeometryEditorMenu.swift */; };
		00E1D9102BC0B4D8001AEB6A /* SnapGeometryEditsView.SnapSettingsView.swift in Copy Source Code Files */ = {isa = PBXBuildFile; fileRef = 00E1D90A2BC0AF97001AEB6A /* SnapGeometryEditsView.SnapSettingsView.swift */; };
		00E1D9112BC0B4D8001AEB6A /* SnapGeometryEditsView.GeometryEditorModel.swift in Copy Source Code Files */ = {isa = PBXBuildFile; fileRef = 00E1D90C2BC0B125001AEB6A /* SnapGeometryEditsView.GeometryEditorModel.swift */; };
		00E1D9122BC0B4D8001AEB6A /* SnapGeometryEditsView.GeometryEditorMenu.swift in Copy Source Code Files */ = {isa = PBXBuildFile; fileRef = 00E1D90E2BC0B1E8001AEB6A /* SnapGeometryEditsView.GeometryEditorMenu.swift */; };
		00E5401C27F3CCA200CF66D5 /* SamplesApp.swift in Sources */ = {isa = PBXBuildFile; fileRef = 00E5400C27F3CCA100CF66D5 /* SamplesApp.swift */; };
		00E5401E27F3CCA200CF66D5 /* ContentView.swift in Sources */ = {isa = PBXBuildFile; fileRef = 00E5400D27F3CCA100CF66D5 /* ContentView.swift */; };
		00E5402027F3CCA200CF66D5 /* Assets.xcassets in Resources */ = {isa = PBXBuildFile; fileRef = 00E5400E27F3CCA200CF66D5 /* Assets.xcassets */; };
		00E7C15C2BBE1BF000B85D69 /* SnapGeometryEditsView.swift in Sources */ = {isa = PBXBuildFile; fileRef = 00E7C1592BBE1BF000B85D69 /* SnapGeometryEditsView.swift */; };
		00E7C15D2BBF74D800B85D69 /* SnapGeometryEditsView.swift in Copy Source Code Files */ = {isa = PBXBuildFile; fileRef = 00E7C1592BBE1BF000B85D69 /* SnapGeometryEditsView.swift */; };
		00EB803A2A31506F00AC2B07 /* DisplayContentOfUtilityNetworkContainerView.swift in Copy Source Code Files */ = {isa = PBXBuildFile; fileRef = 00A7A1432A2FC58300F035F7 /* DisplayContentOfUtilityNetworkContainerView.swift */; };
		00EB803B2A31506F00AC2B07 /* DisplayContentOfUtilityNetworkContainerView.Model.swift in Copy Source Code Files */ = {isa = PBXBuildFile; fileRef = 00A7A1492A2FC5B700F035F7 /* DisplayContentOfUtilityNetworkContainerView.Model.swift */; };
		00F279D62AF418DC00CECAF8 /* AddDynamicEntityLayerView.VehicleCallout.swift in Sources */ = {isa = PBXBuildFile; fileRef = 00F279D52AF418DC00CECAF8 /* AddDynamicEntityLayerView.VehicleCallout.swift */; };
		00F279D72AF4364700CECAF8 /* AddDynamicEntityLayerView.VehicleCallout.swift in Copy Source Code Files */ = {isa = PBXBuildFile; fileRef = 00F279D52AF418DC00CECAF8 /* AddDynamicEntityLayerView.VehicleCallout.swift */; };
		102B6A372BFD5B55009F763C /* IdentifyFeaturesInWMSLayerView.swift in Sources */ = {isa = PBXBuildFile; fileRef = 102B6A362BFD5B55009F763C /* IdentifyFeaturesInWMSLayerView.swift */; };
		104F55C72BF3E30A00204D04 /* GenerateOfflineMapWithCustomParametersView.swift in Copy Source Code Files */ = {isa = PBXBuildFile; fileRef = 10B782042BE55D7E007EAE6C /* GenerateOfflineMapWithCustomParametersView.swift */; };
		104F55C82BF3E30A00204D04 /* GenerateOfflineMapWithCustomParametersView.CustomParameters.swift in Copy Source Code Files */ = {isa = PBXBuildFile; fileRef = 10B782072BE5A058007EAE6C /* GenerateOfflineMapWithCustomParametersView.CustomParameters.swift */; };
		1081B93D2C000E8B00C1BEB1 /* IdentifyFeaturesInWMSLayerView.swift in Copy Source Code Files */ = {isa = PBXBuildFile; fileRef = 102B6A362BFD5B55009F763C /* IdentifyFeaturesInWMSLayerView.swift */; };
		108EC04129D25B2C000F35D0 /* QueryFeatureTableView.swift in Sources */ = {isa = PBXBuildFile; fileRef = 108EC04029D25B2C000F35D0 /* QueryFeatureTableView.swift */; };
		108EC04229D25B55000F35D0 /* QueryFeatureTableView.swift in Copy Source Code Files */ = {isa = PBXBuildFile; fileRef = 108EC04029D25B2C000F35D0 /* QueryFeatureTableView.swift */; };
		10B782052BE55D7E007EAE6C /* GenerateOfflineMapWithCustomParametersView.swift in Sources */ = {isa = PBXBuildFile; fileRef = 10B782042BE55D7E007EAE6C /* GenerateOfflineMapWithCustomParametersView.swift */; };
		10B782082BE5A058007EAE6C /* GenerateOfflineMapWithCustomParametersView.CustomParameters.swift in Sources */ = {isa = PBXBuildFile; fileRef = 10B782072BE5A058007EAE6C /* GenerateOfflineMapWithCustomParametersView.CustomParameters.swift */; };
		10BD9EB42BF51B4B00ABDBD5 /* GenerateOfflineMapWithCustomParametersView.Model.swift in Sources */ = {isa = PBXBuildFile; fileRef = 10BD9EB32BF51B4B00ABDBD5 /* GenerateOfflineMapWithCustomParametersView.Model.swift */; };
		10BD9EB52BF51F9000ABDBD5 /* GenerateOfflineMapWithCustomParametersView.Model.swift in Copy Source Code Files */ = {isa = PBXBuildFile; fileRef = 10BD9EB32BF51B4B00ABDBD5 /* GenerateOfflineMapWithCustomParametersView.Model.swift */; };
		10D321932BDB187400B39B1B /* naperville_imagery.tpkx in Resources */ = {isa = PBXBuildFile; fileRef = 10D321922BDB187400B39B1B /* naperville_imagery.tpkx */; settings = {ASSET_TAGS = (GenerateOfflineMapWithLocalBasemap, ); }; };
		10D321962BDB1CB500B39B1B /* GenerateOfflineMapWithLocalBasemapView.swift in Sources */ = {isa = PBXBuildFile; fileRef = 10D321952BDB1CB500B39B1B /* GenerateOfflineMapWithLocalBasemapView.swift */; };
		10D321972BDC3B4900B39B1B /* GenerateOfflineMapWithLocalBasemapView.swift in Copy Source Code Files */ = {isa = PBXBuildFile; fileRef = 10D321952BDB1CB500B39B1B /* GenerateOfflineMapWithLocalBasemapView.swift */; };
		1C0C1C3929D34DAE005C8B24 /* ChangeViewpointView.swift in Sources */ = {isa = PBXBuildFile; fileRef = 1C0C1C3429D34DAE005C8B24 /* ChangeViewpointView.swift */; };
		1C0C1C3D29D34DDD005C8B24 /* ChangeViewpointView.swift in Copy Source Code Files */ = {isa = PBXBuildFile; fileRef = 1C0C1C3429D34DAE005C8B24 /* ChangeViewpointView.swift */; };
		1C19B4F12A578E46001D2506 /* CreateLoadReportView.Views.swift in Sources */ = {isa = PBXBuildFile; fileRef = 1C19B4EB2A578E46001D2506 /* CreateLoadReportView.Views.swift */; };
		1C19B4F32A578E46001D2506 /* CreateLoadReportView.swift in Sources */ = {isa = PBXBuildFile; fileRef = 1C19B4ED2A578E46001D2506 /* CreateLoadReportView.swift */; };
		1C19B4F52A578E46001D2506 /* CreateLoadReportView.Model.swift in Sources */ = {isa = PBXBuildFile; fileRef = 1C19B4EF2A578E46001D2506 /* CreateLoadReportView.Model.swift */; };
		1C19B4F72A578E69001D2506 /* CreateLoadReportView.Model.swift in Copy Source Code Files */ = {isa = PBXBuildFile; fileRef = 1C19B4EF2A578E46001D2506 /* CreateLoadReportView.Model.swift */; };
		1C19B4F82A578E69001D2506 /* CreateLoadReportView.swift in Copy Source Code Files */ = {isa = PBXBuildFile; fileRef = 1C19B4ED2A578E46001D2506 /* CreateLoadReportView.swift */; };
		1C19B4F92A578E69001D2506 /* CreateLoadReportView.Views.swift in Copy Source Code Files */ = {isa = PBXBuildFile; fileRef = 1C19B4EB2A578E46001D2506 /* CreateLoadReportView.Views.swift */; };
		1C2538542BABACB100337307 /* AugmentRealityToNavigateRouteView.ARSceneView.swift in Copy Source Code Files */ = {isa = PBXBuildFile; fileRef = 1C2538522BABACB100337307 /* AugmentRealityToNavigateRouteView.ARSceneView.swift */; };
		1C2538552BABACB100337307 /* AugmentRealityToNavigateRouteView.swift in Copy Source Code Files */ = {isa = PBXBuildFile; fileRef = 1C2538532BABACB100337307 /* AugmentRealityToNavigateRouteView.swift */; };
		1C2538562BABACFD00337307 /* AugmentRealityToNavigateRouteView.swift in Sources */ = {isa = PBXBuildFile; fileRef = 1C2538532BABACB100337307 /* AugmentRealityToNavigateRouteView.swift */; };
		1C2538572BABACFD00337307 /* AugmentRealityToNavigateRouteView.ARSceneView.swift in Sources */ = {isa = PBXBuildFile; fileRef = 1C2538522BABACB100337307 /* AugmentRealityToNavigateRouteView.ARSceneView.swift */; };
		1C26ED192A859525009B7721 /* FilterFeaturesInSceneView.swift in Sources */ = {isa = PBXBuildFile; fileRef = 1C26ED152A859525009B7721 /* FilterFeaturesInSceneView.swift */; };
		1C26ED202A8BEC63009B7721 /* FilterFeaturesInSceneView.swift in Copy Source Code Files */ = {isa = PBXBuildFile; fileRef = 1C26ED152A859525009B7721 /* FilterFeaturesInSceneView.swift */; };
		1C3B7DC82A5F64FC00907443 /* AnalyzeNetworkWithSubnetworkTraceView.Model.swift in Sources */ = {isa = PBXBuildFile; fileRef = 1C3B7DC32A5F64FC00907443 /* AnalyzeNetworkWithSubnetworkTraceView.Model.swift */; };
		1C3B7DCB2A5F64FC00907443 /* AnalyzeNetworkWithSubnetworkTraceView.swift in Sources */ = {isa = PBXBuildFile; fileRef = 1C3B7DC62A5F64FC00907443 /* AnalyzeNetworkWithSubnetworkTraceView.swift */; };
		1C3B7DCD2A5F652500907443 /* AnalyzeNetworkWithSubnetworkTraceView.Model.swift in Copy Source Code Files */ = {isa = PBXBuildFile; fileRef = 1C3B7DC32A5F64FC00907443 /* AnalyzeNetworkWithSubnetworkTraceView.Model.swift */; };
		1C3B7DCE2A5F652500907443 /* AnalyzeNetworkWithSubnetworkTraceView.swift in Copy Source Code Files */ = {isa = PBXBuildFile; fileRef = 1C3B7DC62A5F64FC00907443 /* AnalyzeNetworkWithSubnetworkTraceView.swift */; };
		1C42E04729D2396B004FC4BE /* ShowPopupView.swift in Sources */ = {isa = PBXBuildFile; fileRef = 1C42E04329D2396B004FC4BE /* ShowPopupView.swift */; };
		1C42E04A29D239D2004FC4BE /* ShowPopupView.swift in Copy Source Code Files */ = {isa = PBXBuildFile; fileRef = 1C42E04329D2396B004FC4BE /* ShowPopupView.swift */; };
		1C43BC7F2A43781200509BF8 /* SetVisibilityOfSubtypeSublayerView.Views.swift in Sources */ = {isa = PBXBuildFile; fileRef = 1C43BC792A43781100509BF8 /* SetVisibilityOfSubtypeSublayerView.Views.swift */; };
		1C43BC822A43781200509BF8 /* SetVisibilityOfSubtypeSublayerView.Model.swift in Sources */ = {isa = PBXBuildFile; fileRef = 1C43BC7C2A43781100509BF8 /* SetVisibilityOfSubtypeSublayerView.Model.swift */; };
		1C43BC842A43781200509BF8 /* SetVisibilityOfSubtypeSublayerView.swift in Sources */ = {isa = PBXBuildFile; fileRef = 1C43BC7E2A43781100509BF8 /* SetVisibilityOfSubtypeSublayerView.swift */; };
		1C43BC852A43783900509BF8 /* SetVisibilityOfSubtypeSublayerView.Model.swift in Copy Source Code Files */ = {isa = PBXBuildFile; fileRef = 1C43BC7C2A43781100509BF8 /* SetVisibilityOfSubtypeSublayerView.Model.swift */; };
		1C43BC862A43783900509BF8 /* SetVisibilityOfSubtypeSublayerView.swift in Copy Source Code Files */ = {isa = PBXBuildFile; fileRef = 1C43BC7E2A43781100509BF8 /* SetVisibilityOfSubtypeSublayerView.swift */; };
		1C43BC872A43783900509BF8 /* SetVisibilityOfSubtypeSublayerView.Views.swift in Copy Source Code Files */ = {isa = PBXBuildFile; fileRef = 1C43BC792A43781100509BF8 /* SetVisibilityOfSubtypeSublayerView.Views.swift */; };
		1C8EC7472BAE2891001A6929 /* AugmentRealityToCollectDataView.swift in Sources */ = {isa = PBXBuildFile; fileRef = 1C8EC7432BAE2891001A6929 /* AugmentRealityToCollectDataView.swift */; };
		1C8EC74B2BAE28A9001A6929 /* AugmentRealityToCollectDataView.swift in Copy Source Code Files */ = {isa = PBXBuildFile; fileRef = 1C8EC7432BAE2891001A6929 /* AugmentRealityToCollectDataView.swift */; };
		1C929F092A27B86800134252 /* ShowUtilityAssociationsView.swift in Copy Source Code Files */ = {isa = PBXBuildFile; fileRef = 1CAF831B2A20305F000E1E60 /* ShowUtilityAssociationsView.swift */; };
		1C965C3929DB9176002F8536 /* ShowRealisticLightAndShadowsView.swift in Copy Source Code Files */ = {isa = PBXBuildFile; fileRef = 1C9B74C529DB43580038B06F /* ShowRealisticLightAndShadowsView.swift */; };
		1C9B74C929DB43580038B06F /* ShowRealisticLightAndShadowsView.swift in Sources */ = {isa = PBXBuildFile; fileRef = 1C9B74C529DB43580038B06F /* ShowRealisticLightAndShadowsView.swift */; };
		1C9B74D929DB54560038B06F /* ChangeCameraControllerView.swift in Sources */ = {isa = PBXBuildFile; fileRef = 1C9B74D529DB54560038B06F /* ChangeCameraControllerView.swift */; };
		1C9B74DE29DB56860038B06F /* ChangeCameraControllerView.swift in Copy Source Code Files */ = {isa = PBXBuildFile; fileRef = 1C9B74D529DB54560038B06F /* ChangeCameraControllerView.swift */; };
		1CAB8D4B2A3CEAB0002AA649 /* RunValveIsolationTraceView.Model.swift in Sources */ = {isa = PBXBuildFile; fileRef = 1CAB8D442A3CEAB0002AA649 /* RunValveIsolationTraceView.Model.swift */; };
		1CAB8D4E2A3CEAB0002AA649 /* RunValveIsolationTraceView.swift in Sources */ = {isa = PBXBuildFile; fileRef = 1CAB8D472A3CEAB0002AA649 /* RunValveIsolationTraceView.swift */; };
		1CAB8D502A3CEB43002AA649 /* RunValveIsolationTraceView.Model.swift in Copy Source Code Files */ = {isa = PBXBuildFile; fileRef = 1CAB8D442A3CEAB0002AA649 /* RunValveIsolationTraceView.Model.swift */; };
		1CAB8D512A3CEB43002AA649 /* RunValveIsolationTraceView.swift in Copy Source Code Files */ = {isa = PBXBuildFile; fileRef = 1CAB8D472A3CEAB0002AA649 /* RunValveIsolationTraceView.swift */; };
		1CAF831F2A20305F000E1E60 /* ShowUtilityAssociationsView.swift in Sources */ = {isa = PBXBuildFile; fileRef = 1CAF831B2A20305F000E1E60 /* ShowUtilityAssociationsView.swift */; };
		218F35B829C28F4A00502022 /* AuthenticateWithOAuthView.swift in Sources */ = {isa = PBXBuildFile; fileRef = 218F35B329C28F4A00502022 /* AuthenticateWithOAuthView.swift */; };
		218F35C229C290BF00502022 /* AuthenticateWithOAuthView.swift in Copy Source Code Files */ = {isa = PBXBuildFile; fileRef = 218F35B329C28F4A00502022 /* AuthenticateWithOAuthView.swift */; };
		3E30884A2C5D789A00ECEAC5 /* SetSpatialReferenceView.swift in Copy Source Code Files */ = {isa = PBXBuildFile; fileRef = 3EEDE7CD2C5D73F700510104 /* SetSpatialReferenceView.swift */; };
		3E54CF222C66AFBE00DD2F18 /* AddWebTiledLayerView.swift in Sources */ = {isa = PBXBuildFile; fileRef = 3E54CF212C66AFBE00DD2F18 /* AddWebTiledLayerView.swift */; };
		3E54CF232C66B00500DD2F18 /* AddWebTiledLayerView.swift in Copy Source Code Files */ = {isa = PBXBuildFile; fileRef = 3E54CF212C66AFBE00DD2F18 /* AddWebTiledLayerView.swift */; };
		3E720F9D2C619B1700E22A9E /* SetInitialViewpointView.swift in Sources */ = {isa = PBXBuildFile; fileRef = 3E720F9C2C619B1700E22A9E /* SetInitialViewpointView.swift */; };
		3E720F9E2C61A0B700E22A9E /* SetInitialViewpointView.swift in Copy Source Code Files */ = {isa = PBXBuildFile; fileRef = 3E720F9C2C619B1700E22A9E /* SetInitialViewpointView.swift */; };
		3E9F77732C6A60FA0022CAB5 /* QueryFeatureCountAndExtentView.swift in Sources */ = {isa = PBXBuildFile; fileRef = 3E9F77722C6A60FA0022CAB5 /* QueryFeatureCountAndExtentView.swift */; };
		3E9F77742C6A6E670022CAB5 /* QueryFeatureCountAndExtentView.swift in Copy Source Code Files */ = {isa = PBXBuildFile; fileRef = 3E9F77722C6A60FA0022CAB5 /* QueryFeatureCountAndExtentView.swift */; };
		3EEDE7CE2C5D73F700510104 /* SetSpatialReferenceView.swift in Sources */ = {isa = PBXBuildFile; fileRef = 3EEDE7CD2C5D73F700510104 /* SetSpatialReferenceView.swift */; };
		4D126D6D29CA1B6000CFB7A7 /* ShowDeviceLocationWithNMEADataSourcesView.swift in Sources */ = {isa = PBXBuildFile; fileRef = 4D126D6929CA1B6000CFB7A7 /* ShowDeviceLocationWithNMEADataSourcesView.swift */; };
		4D126D7229CA1E1800CFB7A7 /* FileNMEASentenceReader.swift in Sources */ = {isa = PBXBuildFile; fileRef = 4D126D7129CA1E1800CFB7A7 /* FileNMEASentenceReader.swift */; };
		4D126D7329CA1EFD00CFB7A7 /* ShowDeviceLocationWithNMEADataSourcesView.swift in Copy Source Code Files */ = {isa = PBXBuildFile; fileRef = 4D126D6929CA1B6000CFB7A7 /* ShowDeviceLocationWithNMEADataSourcesView.swift */; };
		4D126D7429CA1EFD00CFB7A7 /* FileNMEASentenceReader.swift in Copy Source Code Files */ = {isa = PBXBuildFile; fileRef = 4D126D7129CA1E1800CFB7A7 /* FileNMEASentenceReader.swift */; };
		4D126D7C29CA3E6000CFB7A7 /* Redlands.nmea in Resources */ = {isa = PBXBuildFile; fileRef = 4D126D7B29CA3E6000CFB7A7 /* Redlands.nmea */; settings = {ASSET_TAGS = (ShowDeviceLocationWithNmeaDataSources, ); }; };
		4D126D7E29CA43D200CFB7A7 /* ShowDeviceLocationWithNMEADataSourcesView.Model.swift in Sources */ = {isa = PBXBuildFile; fileRef = 4D126D7D29CA43D200CFB7A7 /* ShowDeviceLocationWithNMEADataSourcesView.Model.swift */; };
		4D2ADC4329C26D05003B367F /* AddDynamicEntityLayerView.swift in Sources */ = {isa = PBXBuildFile; fileRef = 4D2ADC3F29C26D05003B367F /* AddDynamicEntityLayerView.swift */; };
		4D2ADC4729C26D2C003B367F /* AddDynamicEntityLayerView.swift in Copy Source Code Files */ = {isa = PBXBuildFile; fileRef = 4D2ADC3F29C26D05003B367F /* AddDynamicEntityLayerView.swift */; };
		4D2ADC5A29C4F612003B367F /* ChangeMapViewBackgroundView.swift in Sources */ = {isa = PBXBuildFile; fileRef = 4D2ADC5529C4F612003B367F /* ChangeMapViewBackgroundView.swift */; };
		4D2ADC5D29C4F612003B367F /* ChangeMapViewBackgroundView.SettingsView.swift in Sources */ = {isa = PBXBuildFile; fileRef = 4D2ADC5829C4F612003B367F /* ChangeMapViewBackgroundView.SettingsView.swift */; };
		4D2ADC6229C5071C003B367F /* ChangeMapViewBackgroundView.Model.swift in Sources */ = {isa = PBXBuildFile; fileRef = 4D2ADC6129C5071C003B367F /* ChangeMapViewBackgroundView.Model.swift */; };
		4D2ADC6729C50BD6003B367F /* AddDynamicEntityLayerView.Model.swift in Sources */ = {isa = PBXBuildFile; fileRef = 4D2ADC6629C50BD6003B367F /* AddDynamicEntityLayerView.Model.swift */; };
		4D2ADC6929C50C4C003B367F /* AddDynamicEntityLayerView.SettingsView.swift in Sources */ = {isa = PBXBuildFile; fileRef = 4D2ADC6829C50C4C003B367F /* AddDynamicEntityLayerView.SettingsView.swift */; };
		4D2ADC6A29C50D91003B367F /* AddDynamicEntityLayerView.Model.swift in Copy Source Code Files */ = {isa = PBXBuildFile; fileRef = 4D2ADC6629C50BD6003B367F /* AddDynamicEntityLayerView.Model.swift */; };
		4D2ADC6B29C50D91003B367F /* AddDynamicEntityLayerView.SettingsView.swift in Copy Source Code Files */ = {isa = PBXBuildFile; fileRef = 4D2ADC6829C50C4C003B367F /* AddDynamicEntityLayerView.SettingsView.swift */; };
		4DD058102A0D3F6B00A59B34 /* ShowDeviceLocationWithNMEADataSourcesView.Model.swift in Copy Source Code Files */ = {isa = PBXBuildFile; fileRef = 4D126D7D29CA43D200CFB7A7 /* ShowDeviceLocationWithNMEADataSourcesView.Model.swift */; };
		7573E81A29D6134C00BEED9C /* TraceUtilityNetworkView.Model.swift in Sources */ = {isa = PBXBuildFile; fileRef = 7573E81329D6134C00BEED9C /* TraceUtilityNetworkView.Model.swift */; };
		7573E81C29D6134C00BEED9C /* TraceUtilityNetworkView.Enums.swift in Sources */ = {isa = PBXBuildFile; fileRef = 7573E81529D6134C00BEED9C /* TraceUtilityNetworkView.Enums.swift */; };
		7573E81E29D6134C00BEED9C /* TraceUtilityNetworkView.Views.swift in Sources */ = {isa = PBXBuildFile; fileRef = 7573E81729D6134C00BEED9C /* TraceUtilityNetworkView.Views.swift */; };
		7573E81F29D6134C00BEED9C /* TraceUtilityNetworkView.swift in Sources */ = {isa = PBXBuildFile; fileRef = 7573E81829D6134C00BEED9C /* TraceUtilityNetworkView.swift */; };
		7573E82129D6136C00BEED9C /* TraceUtilityNetworkView.Model.swift in Copy Source Code Files */ = {isa = PBXBuildFile; fileRef = 7573E81329D6134C00BEED9C /* TraceUtilityNetworkView.Model.swift */; };
		7573E82229D6136C00BEED9C /* TraceUtilityNetworkView.Enums.swift in Copy Source Code Files */ = {isa = PBXBuildFile; fileRef = 7573E81529D6134C00BEED9C /* TraceUtilityNetworkView.Enums.swift */; };
		7573E82329D6136C00BEED9C /* TraceUtilityNetworkView.Views.swift in Copy Source Code Files */ = {isa = PBXBuildFile; fileRef = 7573E81729D6134C00BEED9C /* TraceUtilityNetworkView.Views.swift */; };
		7573E82429D6136C00BEED9C /* TraceUtilityNetworkView.swift in Copy Source Code Files */ = {isa = PBXBuildFile; fileRef = 7573E81829D6134C00BEED9C /* TraceUtilityNetworkView.swift */; };
		75DD736729D35FF40010229D /* ChangeMapViewBackgroundView.swift in Copy Source Code Files */ = {isa = PBXBuildFile; fileRef = 4D2ADC5529C4F612003B367F /* ChangeMapViewBackgroundView.swift */; };
		75DD736829D35FF40010229D /* ChangeMapViewBackgroundView.SettingsView.swift in Copy Source Code Files */ = {isa = PBXBuildFile; fileRef = 4D2ADC5829C4F612003B367F /* ChangeMapViewBackgroundView.SettingsView.swift */; };
		75DD736929D35FF40010229D /* ChangeMapViewBackgroundView.Model.swift in Copy Source Code Files */ = {isa = PBXBuildFile; fileRef = 4D2ADC6129C5071C003B367F /* ChangeMapViewBackgroundView.Model.swift */; };
		75DD739529D38B1B0010229D /* NavigateRouteView.swift in Sources */ = {isa = PBXBuildFile; fileRef = 75DD739129D38B1B0010229D /* NavigateRouteView.swift */; };
		75DD739929D38B420010229D /* NavigateRouteView.swift in Copy Source Code Files */ = {isa = PBXBuildFile; fileRef = 75DD739129D38B1B0010229D /* NavigateRouteView.swift */; };
		7900C5F62A83FC3F002D430F /* AddCustomDynamicEntityDataSourceView.Vessel.swift in Sources */ = {isa = PBXBuildFile; fileRef = 7900C5F52A83FC3F002D430F /* AddCustomDynamicEntityDataSourceView.Vessel.swift */; };
		792222DD2A81AA5D00619FFE /* AIS_MarineCadastre_SelectedVessels_CustomDataSource.jsonl in Resources */ = {isa = PBXBuildFile; fileRef = 792222DC2A81AA5D00619FFE /* AIS_MarineCadastre_SelectedVessels_CustomDataSource.jsonl */; settings = {ASSET_TAGS = (AddCustomDynamicEntityDataSource, ); }; };
		79302F852A1ED4E30002336A /* CreateAndSaveKMLView.Model.swift in Sources */ = {isa = PBXBuildFile; fileRef = 79302F842A1ED4E30002336A /* CreateAndSaveKMLView.Model.swift */; };
		79302F872A1ED71B0002336A /* CreateAndSaveKMLView.Views.swift in Sources */ = {isa = PBXBuildFile; fileRef = 79302F862A1ED71B0002336A /* CreateAndSaveKMLView.Views.swift */; };
		798C2DA72AFC505600EE7E97 /* PrivacyInfo.xcprivacy in Resources */ = {isa = PBXBuildFile; fileRef = 798C2DA62AFC505600EE7E97 /* PrivacyInfo.xcprivacy */; };
		79A47DFB2A20286800D7C5B9 /* CreateAndSaveKMLView.Model.swift in Copy Source Code Files */ = {isa = PBXBuildFile; fileRef = 79302F842A1ED4E30002336A /* CreateAndSaveKMLView.Model.swift */; };
		79A47DFC2A20286800D7C5B9 /* CreateAndSaveKMLView.Views.swift in Copy Source Code Files */ = {isa = PBXBuildFile; fileRef = 79302F862A1ED71B0002336A /* CreateAndSaveKMLView.Views.swift */; };
		79B7B80A2A1BF8EC00F57C27 /* CreateAndSaveKMLView.swift in Sources */ = {isa = PBXBuildFile; fileRef = 79B7B8092A1BF8EC00F57C27 /* CreateAndSaveKMLView.swift */; };
		79B7B80B2A1BFDE700F57C27 /* CreateAndSaveKMLView.swift in Copy Source Code Files */ = {isa = PBXBuildFile; fileRef = 79B7B8092A1BF8EC00F57C27 /* CreateAndSaveKMLView.swift */; };
		79D84D132A81711A00F45262 /* AddCustomDynamicEntityDataSourceView.swift in Sources */ = {isa = PBXBuildFile; fileRef = 79D84D0D2A815C5B00F45262 /* AddCustomDynamicEntityDataSourceView.swift */; };
		79D84D152A81718F00F45262 /* AddCustomDynamicEntityDataSourceView.swift in Copy Source Code Files */ = {isa = PBXBuildFile; fileRef = 79D84D0D2A815C5B00F45262 /* AddCustomDynamicEntityDataSourceView.swift */; };
		883C121529C9136600062FF9 /* DownloadPreplannedMapAreaView.MapPicker.swift in Sources */ = {isa = PBXBuildFile; fileRef = 883C121429C9136600062FF9 /* DownloadPreplannedMapAreaView.MapPicker.swift */; };
		883C121729C914E100062FF9 /* DownloadPreplannedMapAreaView.MapPicker.swift in Copy Source Code Files */ = {isa = PBXBuildFile; fileRef = 883C121429C9136600062FF9 /* DownloadPreplannedMapAreaView.MapPicker.swift */; };
		883C121829C914E100062FF9 /* DownloadPreplannedMapAreaView.Model.swift in Copy Source Code Files */ = {isa = PBXBuildFile; fileRef = E0D04FF128A5390000747989 /* DownloadPreplannedMapAreaView.Model.swift */; };
		883C121929C914E100062FF9 /* DownloadPreplannedMapAreaView.swift in Copy Source Code Files */ = {isa = PBXBuildFile; fileRef = E070A0A2286F3B6000F2B606 /* DownloadPreplannedMapAreaView.swift */; };
		88F93CC129C3D59D0006B28E /* CreateAndEditGeometriesView.swift in Sources */ = {isa = PBXBuildFile; fileRef = 88F93CC029C3D59C0006B28E /* CreateAndEditGeometriesView.swift */; };
		88F93CC229C4D3480006B28E /* CreateAndEditGeometriesView.swift in Copy Source Code Files */ = {isa = PBXBuildFile; fileRef = 88F93CC029C3D59C0006B28E /* CreateAndEditGeometriesView.swift */; };
		9503056E2C46ECB70091B32D /* ShowDeviceLocationUsingIndoorPositioningView.Model.swift in Sources */ = {isa = PBXBuildFile; fileRef = 9503056D2C46ECB70091B32D /* ShowDeviceLocationUsingIndoorPositioningView.Model.swift */; };
		9529D1942C01676200B5C1A3 /* SelectFeaturesInSceneLayerView.swift in Copy Source Code Files */ = {isa = PBXBuildFile; fileRef = 954AEDED2C01332600265114 /* SelectFeaturesInSceneLayerView.swift */; };
		9537AFB42C2208B5000923C5 /* AddENCExchangeSetView.swift in Sources */ = {isa = PBXBuildFile; fileRef = 9537AFB32C2208B5000923C5 /* AddENCExchangeSetView.swift */; };
		9537AFD72C220EF0000923C5 /* ExchangeSetwithoutUpdates in Resources */ = {isa = PBXBuildFile; fileRef = 9537AFD62C220EF0000923C5 /* ExchangeSetwithoutUpdates */; settings = {ASSET_TAGS = (AddEncExchangeSet, ); }; };
		9547085C2C3C719800CA8579 /* EditFeatureAttachmentsView.Model.swift in Sources */ = {isa = PBXBuildFile; fileRef = 9547085B2C3C719800CA8579 /* EditFeatureAttachmentsView.Model.swift */; };
		954708642C3C798C00CA8579 /* AddENCExchangeSetView.swift in Copy Source Code Files */ = {isa = PBXBuildFile; fileRef = 9537AFB32C2208B5000923C5 /* AddENCExchangeSetView.swift */; };
		954AEDEE2C01332600265114 /* SelectFeaturesInSceneLayerView.swift in Sources */ = {isa = PBXBuildFile; fileRef = 954AEDED2C01332600265114 /* SelectFeaturesInSceneLayerView.swift */; };
		955271612C0E6749009B1ED4 /* AddRasterFromServiceView.swift in Sources */ = {isa = PBXBuildFile; fileRef = 955271602C0E6749009B1ED4 /* AddRasterFromServiceView.swift */; };
		955AFAC42C10FD6F009C8FE5 /* ApplyMosaicRuleToRastersView.swift in Sources */ = {isa = PBXBuildFile; fileRef = 955AFAC32C10FD6F009C8FE5 /* ApplyMosaicRuleToRastersView.swift */; };
		955AFAC62C110B8A009C8FE5 /* ApplyMosaicRuleToRastersView.swift in Copy Source Code Files */ = {isa = PBXBuildFile; fileRef = 955AFAC32C10FD6F009C8FE5 /* ApplyMosaicRuleToRastersView.swift */; };
		9579FCEA2C3360BB00FC8A1D /* EditFeatureAttachmentsView.swift in Sources */ = {isa = PBXBuildFile; fileRef = 9579FCE92C3360BB00FC8A1D /* EditFeatureAttachmentsView.swift */; };
		9579FCEC2C33616B00FC8A1D /* EditFeatureAttachmentsView.swift in Copy Source Code Files */ = {isa = PBXBuildFile; fileRef = 9579FCE92C3360BB00FC8A1D /* EditFeatureAttachmentsView.swift */; };
		95A3773C2C0F93770044D1CC /* AddRasterFromServiceView.swift in Copy Source Code Files */ = {isa = PBXBuildFile; fileRef = 955271602C0E6749009B1ED4 /* AddRasterFromServiceView.swift */; };
		95A572192C0FDCC9006E8B48 /* ShowScaleBarView.swift in Sources */ = {isa = PBXBuildFile; fileRef = 95A572182C0FDCC9006E8B48 /* ShowScaleBarView.swift */; };
		95A5721B2C0FDD34006E8B48 /* ShowScaleBarView.swift in Copy Source Code Files */ = {isa = PBXBuildFile; fileRef = 95A572182C0FDCC9006E8B48 /* ShowScaleBarView.swift */; };
		95ADF34F2C3CBAE800566FF6 /* EditFeatureAttachmentsView.Model.swift in Copy Source Code Files */ = {isa = PBXBuildFile; fileRef = 9547085B2C3C719800CA8579 /* EditFeatureAttachmentsView.Model.swift */; };
		95D2EE0F2C334D1600683D53 /* ShowServiceAreaView.swift in Sources */ = {isa = PBXBuildFile; fileRef = 95D2EE0E2C334D1600683D53 /* ShowServiceAreaView.swift */; };
		95DEB9B62C127A92009BEC35 /* ShowViewshedFromPointOnMapView.swift in Sources */ = {isa = PBXBuildFile; fileRef = 95DEB9B52C127A92009BEC35 /* ShowViewshedFromPointOnMapView.swift */; };
		95DEB9B82C127B5E009BEC35 /* ShowViewshedFromPointOnMapView.swift in Copy Source Code Files */ = {isa = PBXBuildFile; fileRef = 95DEB9B52C127A92009BEC35 /* ShowViewshedFromPointOnMapView.swift */; };
		95E0DBCA2C503E2500224A82 /* ShowDeviceLocationUsingIndoorPositioningView.swift in Copy Source Code Files */ = {isa = PBXBuildFile; fileRef = 95F891282C46E9D60010EBED /* ShowDeviceLocationUsingIndoorPositioningView.swift */; };
		95E0DBCB2C503E2500224A82 /* ShowDeviceLocationUsingIndoorPositioningView.Model.swift in Copy Source Code Files */ = {isa = PBXBuildFile; fileRef = 9503056D2C46ECB70091B32D /* ShowDeviceLocationUsingIndoorPositioningView.Model.swift */; };
		95E980712C26183000CB8912 /* BrowseOGCAPIFeatureServiceView.swift in Sources */ = {isa = PBXBuildFile; fileRef = 95E980702C26183000CB8912 /* BrowseOGCAPIFeatureServiceView.swift */; };
		95E980742C26189E00CB8912 /* BrowseOGCAPIFeatureServiceView.swift in Copy Source Code Files */ = {isa = PBXBuildFile; fileRef = 95E980702C26183000CB8912 /* BrowseOGCAPIFeatureServiceView.swift */; };
		95F3A52B2C07F09C00885DED /* SetSurfaceNavigationConstraintView.swift in Sources */ = {isa = PBXBuildFile; fileRef = 95F3A52A2C07F09C00885DED /* SetSurfaceNavigationConstraintView.swift */; };
		95F3A52D2C07F28700885DED /* SetSurfaceNavigationConstraintView.swift in Copy Source Code Files */ = {isa = PBXBuildFile; fileRef = 95F3A52A2C07F09C00885DED /* SetSurfaceNavigationConstraintView.swift */; };
		95F891292C46E9D60010EBED /* ShowDeviceLocationUsingIndoorPositioningView.swift in Sources */ = {isa = PBXBuildFile; fileRef = 95F891282C46E9D60010EBED /* ShowDeviceLocationUsingIndoorPositioningView.swift */; };
		D70082EB2ACF900100E0C3C2 /* IdentifyKMLFeaturesView.swift in Sources */ = {isa = PBXBuildFile; fileRef = D70082EA2ACF900100E0C3C2 /* IdentifyKMLFeaturesView.swift */; };
		D70082EC2ACF901600E0C3C2 /* IdentifyKMLFeaturesView.swift in Copy Source Code Files */ = {isa = PBXBuildFile; fileRef = D70082EA2ACF900100E0C3C2 /* IdentifyKMLFeaturesView.swift */; };
		D7010EBF2B05616900D43F55 /* DisplaySceneFromMobileScenePackageView.swift in Sources */ = {isa = PBXBuildFile; fileRef = D7010EBC2B05616900D43F55 /* DisplaySceneFromMobileScenePackageView.swift */; };
		D7010EC12B05618400D43F55 /* DisplaySceneFromMobileScenePackageView.swift in Copy Source Code Files */ = {isa = PBXBuildFile; fileRef = D7010EBC2B05616900D43F55 /* DisplaySceneFromMobileScenePackageView.swift */; };
		D701D72C2A37C7F7006FF0C8 /* bradley_low_3ds in Resources */ = {isa = PBXBuildFile; fileRef = D701D72B2A37C7F7006FF0C8 /* bradley_low_3ds */; settings = {ASSET_TAGS = (ShowViewshedFromGeoelementInScene, ); }; };
		D7044B962BE18D73000F2C43 /* EditWithBranchVersioningView.Views.swift in Sources */ = {isa = PBXBuildFile; fileRef = D7044B952BE18D73000F2C43 /* EditWithBranchVersioningView.Views.swift */; };
		D7044B972BE18D8D000F2C43 /* EditWithBranchVersioningView.Views.swift in Copy Source Code Files */ = {isa = PBXBuildFile; fileRef = D7044B952BE18D73000F2C43 /* EditWithBranchVersioningView.Views.swift */; };
		D704AA5A2AB22C1A00A3BB63 /* GroupLayersTogetherView.swift in Sources */ = {isa = PBXBuildFile; fileRef = D704AA592AB22C1A00A3BB63 /* GroupLayersTogetherView.swift */; };
		D704AA5B2AB22D8400A3BB63 /* GroupLayersTogetherView.swift in Copy Source Code Files */ = {isa = PBXBuildFile; fileRef = D704AA592AB22C1A00A3BB63 /* GroupLayersTogetherView.swift */; };
		D7054AE92ACCCB6C007235BA /* Animate3DGraphicView.SettingsView.swift in Sources */ = {isa = PBXBuildFile; fileRef = D7054AE82ACCCB6C007235BA /* Animate3DGraphicView.SettingsView.swift */; };
		D7054AEA2ACCCC34007235BA /* Animate3DGraphicView.SettingsView.swift in Copy Source Code Files */ = {isa = PBXBuildFile; fileRef = D7054AE82ACCCB6C007235BA /* Animate3DGraphicView.SettingsView.swift */; };
		D7058B102B59E44B000A888A /* StylePointWithSceneSymbolView.swift in Sources */ = {isa = PBXBuildFile; fileRef = D7058B0D2B59E44B000A888A /* StylePointWithSceneSymbolView.swift */; };
		D7058B122B59E468000A888A /* StylePointWithSceneSymbolView.swift in Copy Source Code Files */ = {isa = PBXBuildFile; fileRef = D7058B0D2B59E44B000A888A /* StylePointWithSceneSymbolView.swift */; };
		D7058FB12ACB423C00A40F14 /* Animate3DGraphicView.Model.swift in Sources */ = {isa = PBXBuildFile; fileRef = D7058FB02ACB423C00A40F14 /* Animate3DGraphicView.Model.swift */; };
		D7058FB22ACB424E00A40F14 /* Animate3DGraphicView.Model.swift in Copy Source Code Files */ = {isa = PBXBuildFile; fileRef = D7058FB02ACB423C00A40F14 /* Animate3DGraphicView.Model.swift */; };
		D7084FA92AD771AA00EC7F4F /* AugmentRealityToFlyOverSceneView.swift in Sources */ = {isa = PBXBuildFile; fileRef = D7084FA62AD771AA00EC7F4F /* AugmentRealityToFlyOverSceneView.swift */; };
		D7084FAB2AD771F600EC7F4F /* AugmentRealityToFlyOverSceneView.swift in Copy Source Code Files */ = {isa = PBXBuildFile; fileRef = D7084FA62AD771AA00EC7F4F /* AugmentRealityToFlyOverSceneView.swift */; };
		D70BE5792A5624A80022CA02 /* CategoriesView.swift in Sources */ = {isa = PBXBuildFile; fileRef = D70BE5782A5624A80022CA02 /* CategoriesView.swift */; };
		D710996D2A27D9210065A1C1 /* DensifyAndGeneralizeGeometryView.swift in Sources */ = {isa = PBXBuildFile; fileRef = D710996C2A27D9210065A1C1 /* DensifyAndGeneralizeGeometryView.swift */; };
		D710996E2A27D9B30065A1C1 /* DensifyAndGeneralizeGeometryView.swift in Copy Source Code Files */ = {isa = PBXBuildFile; fileRef = D710996C2A27D9210065A1C1 /* DensifyAndGeneralizeGeometryView.swift */; };
		D71099702A2802FA0065A1C1 /* DensifyAndGeneralizeGeometryView.SettingsView.swift in Sources */ = {isa = PBXBuildFile; fileRef = D710996F2A2802FA0065A1C1 /* DensifyAndGeneralizeGeometryView.SettingsView.swift */; };
		D71099712A280D830065A1C1 /* DensifyAndGeneralizeGeometryView.SettingsView.swift in Copy Source Code Files */ = {isa = PBXBuildFile; fileRef = D710996F2A2802FA0065A1C1 /* DensifyAndGeneralizeGeometryView.SettingsView.swift */; };
		D7114A0D2BDC6A3300FA68CA /* EditWithBranchVersioningView.Model.swift in Sources */ = {isa = PBXBuildFile; fileRef = D7114A0C2BDC6A3300FA68CA /* EditWithBranchVersioningView.Model.swift */; };
		D7114A0F2BDC6AED00FA68CA /* EditWithBranchVersioningView.Model.swift in Copy Source Code Files */ = {isa = PBXBuildFile; fileRef = D7114A0C2BDC6A3300FA68CA /* EditWithBranchVersioningView.Model.swift */; };
		D71371792BD88ECC00EB2F86 /* MonitorChangesToLayerViewStateView.swift in Sources */ = {isa = PBXBuildFile; fileRef = D71371752BD88ECC00EB2F86 /* MonitorChangesToLayerViewStateView.swift */; };
		D713717C2BD88EF800EB2F86 /* MonitorChangesToLayerViewStateView.swift in Copy Source Code Files */ = {isa = PBXBuildFile; fileRef = D71371752BD88ECC00EB2F86 /* MonitorChangesToLayerViewStateView.swift */; };
		D713C6D72CB990600073AA72 /* AddKMLLayerView.swift in Sources */ = {isa = PBXBuildFile; fileRef = D713C6D12CB990600073AA72 /* AddKMLLayerView.swift */; };
		D713C6D82CB990800073AA72 /* AddKMLLayerView.swift in Copy Source Code Files */ = {isa = PBXBuildFile; fileRef = D713C6D12CB990600073AA72 /* AddKMLLayerView.swift */; };
		D713C6F72CB9B9A60073AA72 /* US_State_Capitals.kml in Resources */ = {isa = PBXBuildFile; fileRef = D713C6F52CB9B9A60073AA72 /* US_State_Capitals.kml */; settings = {ASSET_TAGS = (AddKmlLayer, ); }; };
		D718A1E72B570F7500447087 /* OrbitCameraAroundObjectView.Model.swift in Sources */ = {isa = PBXBuildFile; fileRef = D718A1E62B570F7500447087 /* OrbitCameraAroundObjectView.Model.swift */; };
		D718A1E82B571C9100447087 /* OrbitCameraAroundObjectView.Model.swift in Copy Source Code Files */ = {isa = PBXBuildFile; fileRef = D718A1E62B570F7500447087 /* OrbitCameraAroundObjectView.Model.swift */; };
		D718A1ED2B575FD900447087 /* ManageBookmarksView.swift in Sources */ = {isa = PBXBuildFile; fileRef = D718A1EA2B575FD900447087 /* ManageBookmarksView.swift */; };
		D718A1F02B57602000447087 /* ManageBookmarksView.swift in Copy Source Code Files */ = {isa = PBXBuildFile; fileRef = D718A1EA2B575FD900447087 /* ManageBookmarksView.swift */; };
		D71C5F642AAA7A88006599FD /* CreateSymbolStylesFromWebStylesView.swift in Sources */ = {isa = PBXBuildFile; fileRef = D71C5F632AAA7A88006599FD /* CreateSymbolStylesFromWebStylesView.swift */; };
		D71C5F652AAA83D2006599FD /* CreateSymbolStylesFromWebStylesView.swift in Copy Source Code Files */ = {isa = PBXBuildFile; fileRef = D71C5F632AAA7A88006599FD /* CreateSymbolStylesFromWebStylesView.swift */; };
		D71C90A22C6C249B0018C63E /* StyleGeometryTypesWithSymbolsView.swift in Sources */ = {isa = PBXBuildFile; fileRef = D71C909C2C6C249B0018C63E /* StyleGeometryTypesWithSymbolsView.swift */; };
		D71C90A32C6C249B0018C63E /* StyleGeometryTypesWithSymbolsView.Views.swift in Sources */ = {isa = PBXBuildFile; fileRef = D71C909D2C6C249B0018C63E /* StyleGeometryTypesWithSymbolsView.Views.swift */; };
		D71C90A42C6C252B0018C63E /* StyleGeometryTypesWithSymbolsView.swift in Copy Source Code Files */ = {isa = PBXBuildFile; fileRef = D71C909C2C6C249B0018C63E /* StyleGeometryTypesWithSymbolsView.swift */; };
		D71C90A52C6C252F0018C63E /* StyleGeometryTypesWithSymbolsView.Views.swift in Copy Source Code Files */ = {isa = PBXBuildFile; fileRef = D71C909D2C6C249B0018C63E /* StyleGeometryTypesWithSymbolsView.Views.swift */; };
		D71D516E2B51D7B600B2A2BE /* SearchForWebMapView.Views.swift in Sources */ = {isa = PBXBuildFile; fileRef = D71D516D2B51D7B600B2A2BE /* SearchForWebMapView.Views.swift */; };
		D71D516F2B51D87700B2A2BE /* SearchForWebMapView.Views.swift in Copy Source Code Files */ = {isa = PBXBuildFile; fileRef = D71D516D2B51D7B600B2A2BE /* SearchForWebMapView.Views.swift */; };
		D71FCB8A2AD6277F000E517C /* CreateMobileGeodatabaseView.Model.swift in Sources */ = {isa = PBXBuildFile; fileRef = D71FCB892AD6277E000E517C /* CreateMobileGeodatabaseView.Model.swift */; };
		D71FCB8B2AD628B9000E517C /* CreateMobileGeodatabaseView.Model.swift in Copy Source Code Files */ = {isa = PBXBuildFile; fileRef = D71FCB892AD6277E000E517C /* CreateMobileGeodatabaseView.Model.swift */; };
<<<<<<< HEAD
		D7201D042CC6D3B5004BDB7D /* AddVectorTiledLayerFromCustomStyleView.swift in Sources */ = {isa = PBXBuildFile; fileRef = D7201D002CC6D3B5004BDB7D /* AddVectorTiledLayerFromCustomStyleView.swift */; };
		D7201D072CC6D3D3004BDB7D /* AddVectorTiledLayerFromCustomStyleView.swift in Copy Source Code Files */ = {isa = PBXBuildFile; fileRef = D7201D002CC6D3B5004BDB7D /* AddVectorTiledLayerFromCustomStyleView.swift */; };
		D7201D2B2CC6D829004BDB7D /* dodge_city.vtpk in Resources */ = {isa = PBXBuildFile; fileRef = D7201D292CC6D829004BDB7D /* dodge_city.vtpk */; settings = {ASSET_TAGS = (AddVectorTiledLayerFromCustomStyle, ); }; };
=======
		D7201CDA2CC6B710004BDB7D /* AddTiledLayerAsBasemapView.swift in Sources */ = {isa = PBXBuildFile; fileRef = D7201CD42CC6B710004BDB7D /* AddTiledLayerAsBasemapView.swift */; };
		D7201CDB2CC6B72A004BDB7D /* AddTiledLayerAsBasemapView.swift in Copy Source Code Files */ = {isa = PBXBuildFile; fileRef = D7201CD42CC6B710004BDB7D /* AddTiledLayerAsBasemapView.swift */; };
>>>>>>> 83e4a2bc
		D721EEA82ABDFF550040BE46 /* LothianRiversAnno.mmpk in Resources */ = {isa = PBXBuildFile; fileRef = D721EEA72ABDFF550040BE46 /* LothianRiversAnno.mmpk */; settings = {ASSET_TAGS = (ShowMobileMapPackageExpirationDate, ); }; };
		D722BD222A420DAD002C2087 /* ShowExtrudedFeaturesView.swift in Sources */ = {isa = PBXBuildFile; fileRef = D722BD212A420DAD002C2087 /* ShowExtrudedFeaturesView.swift */; };
		D722BD232A420DEC002C2087 /* ShowExtrudedFeaturesView.swift in Copy Source Code Files */ = {isa = PBXBuildFile; fileRef = D722BD212A420DAD002C2087 /* ShowExtrudedFeaturesView.swift */; };
		D7232EE12AC1E5AA0079ABFF /* PlayKMLTourView.swift in Sources */ = {isa = PBXBuildFile; fileRef = D7232EE02AC1E5AA0079ABFF /* PlayKMLTourView.swift */; };
		D7232EE22AC1E6DC0079ABFF /* PlayKMLTourView.swift in Copy Source Code Files */ = {isa = PBXBuildFile; fileRef = D7232EE02AC1E5AA0079ABFF /* PlayKMLTourView.swift */; };
		D72C43F32AEB066D00B6157B /* GeocodeOfflineView.Model.swift in Sources */ = {isa = PBXBuildFile; fileRef = D72C43F22AEB066D00B6157B /* GeocodeOfflineView.Model.swift */; };
		D72F272E2ADA1E4400F906DA /* AugmentRealityToShowTabletopSceneView.swift in Sources */ = {isa = PBXBuildFile; fileRef = D72F272B2ADA1E4400F906DA /* AugmentRealityToShowTabletopSceneView.swift */; };
		D72F27302ADA1E9900F906DA /* AugmentRealityToShowTabletopSceneView.swift in Copy Source Code Files */ = {isa = PBXBuildFile; fileRef = D72F272B2ADA1E4400F906DA /* AugmentRealityToShowTabletopSceneView.swift */; };
		D731F3C12AD0D2AC00A8431E /* IdentifyGraphicsView.swift in Sources */ = {isa = PBXBuildFile; fileRef = D731F3C02AD0D2AC00A8431E /* IdentifyGraphicsView.swift */; };
		D731F3C22AD0D2BB00A8431E /* IdentifyGraphicsView.swift in Copy Source Code Files */ = {isa = PBXBuildFile; fileRef = D731F3C02AD0D2AC00A8431E /* IdentifyGraphicsView.swift */; };
		D7337C5A2ABCFDB100A5D865 /* StyleSymbolsFromMobileStyleFileView.SymbolOptionsListView.swift in Sources */ = {isa = PBXBuildFile; fileRef = D7337C592ABCFDB100A5D865 /* StyleSymbolsFromMobileStyleFileView.SymbolOptionsListView.swift */; };
		D7337C5B2ABCFDE400A5D865 /* StyleSymbolsFromMobileStyleFileView.SymbolOptionsListView.swift in Copy Source Code Files */ = {isa = PBXBuildFile; fileRef = D7337C592ABCFDB100A5D865 /* StyleSymbolsFromMobileStyleFileView.SymbolOptionsListView.swift */; };
		D7337C602ABD142D00A5D865 /* ShowMobileMapPackageExpirationDateView.swift in Sources */ = {isa = PBXBuildFile; fileRef = D7337C5F2ABD142D00A5D865 /* ShowMobileMapPackageExpirationDateView.swift */; };
		D7337C612ABD166A00A5D865 /* ShowMobileMapPackageExpirationDateView.swift in Copy Source Code Files */ = {isa = PBXBuildFile; fileRef = D7337C5F2ABD142D00A5D865 /* ShowMobileMapPackageExpirationDateView.swift */; };
		D733CA192BED980D00FBDE4C /* EditAndSyncFeaturesWithFeatureServiceView.swift in Sources */ = {isa = PBXBuildFile; fileRef = D733CA152BED980D00FBDE4C /* EditAndSyncFeaturesWithFeatureServiceView.swift */; };
		D733CA1C2BED982C00FBDE4C /* EditAndSyncFeaturesWithFeatureServiceView.swift in Copy Source Code Files */ = {isa = PBXBuildFile; fileRef = D733CA152BED980D00FBDE4C /* EditAndSyncFeaturesWithFeatureServiceView.swift */; };
		D734FA0C2A183A5B00246D7E /* SetMaxExtentView.swift in Sources */ = {isa = PBXBuildFile; fileRef = D734FA092A183A5B00246D7E /* SetMaxExtentView.swift */; };
		D7352F8E2BD992C40013FFEF /* MonitorChangesToDrawStatusView.swift in Sources */ = {isa = PBXBuildFile; fileRef = D7352F8A2BD992C40013FFEF /* MonitorChangesToDrawStatusView.swift */; };
		D7352F912BD992E40013FFEF /* MonitorChangesToDrawStatusView.swift in Copy Source Code Files */ = {isa = PBXBuildFile; fileRef = D7352F8A2BD992C40013FFEF /* MonitorChangesToDrawStatusView.swift */; };
		D73571D72CB613220046A433 /* hydrography in Resources */ = {isa = PBXBuildFile; fileRef = D73571D62CB6131E0046A433 /* hydrography */; settings = {ASSET_TAGS = (AddEncExchangeSet, ); }; };
		D73723762AF5877500846884 /* FindRouteInMobileMapPackageView.Models.swift in Sources */ = {isa = PBXBuildFile; fileRef = D73723742AF5877500846884 /* FindRouteInMobileMapPackageView.Models.swift */; };
		D73723792AF5ADD800846884 /* FindRouteInMobileMapPackageView.MobileMapView.swift in Sources */ = {isa = PBXBuildFile; fileRef = D73723782AF5ADD700846884 /* FindRouteInMobileMapPackageView.MobileMapView.swift */; };
		D737237A2AF5AE1600846884 /* FindRouteInMobileMapPackageView.MobileMapView.swift in Copy Source Code Files */ = {isa = PBXBuildFile; fileRef = D73723782AF5ADD700846884 /* FindRouteInMobileMapPackageView.MobileMapView.swift */; };
		D737237B2AF5AE1A00846884 /* FindRouteInMobileMapPackageView.Models.swift in Copy Source Code Files */ = {isa = PBXBuildFile; fileRef = D73723742AF5877500846884 /* FindRouteInMobileMapPackageView.Models.swift */; };
		D73E61962BDAEE6600457932 /* MatchViewpointOfGeoViewsView.swift in Sources */ = {isa = PBXBuildFile; fileRef = D73E61922BDAEE6600457932 /* MatchViewpointOfGeoViewsView.swift */; };
		D73E61992BDAEEDD00457932 /* MatchViewpointOfGeoViewsView.swift in Copy Source Code Files */ = {isa = PBXBuildFile; fileRef = D73E61922BDAEE6600457932 /* MatchViewpointOfGeoViewsView.swift */; };
		D73E619E2BDB21F400457932 /* EditWithBranchVersioningView.swift in Sources */ = {isa = PBXBuildFile; fileRef = D73E619A2BDB21F400457932 /* EditWithBranchVersioningView.swift */; };
		D73E61A12BDB221B00457932 /* EditWithBranchVersioningView.swift in Copy Source Code Files */ = {isa = PBXBuildFile; fileRef = D73E619A2BDB21F400457932 /* EditWithBranchVersioningView.swift */; };
		D73F06692B5EE73D000B574F /* QueryFeaturesWithArcadeExpressionView.swift in Sources */ = {isa = PBXBuildFile; fileRef = D73F06662B5EE73D000B574F /* QueryFeaturesWithArcadeExpressionView.swift */; };
		D73F066C2B5EE760000B574F /* QueryFeaturesWithArcadeExpressionView.swift in Copy Source Code Files */ = {isa = PBXBuildFile; fileRef = D73F06662B5EE73D000B574F /* QueryFeaturesWithArcadeExpressionView.swift */; };
		D73F8CF42AB1089900CD39DA /* Restaurant.stylx in Resources */ = {isa = PBXBuildFile; fileRef = D73F8CF32AB1089900CD39DA /* Restaurant.stylx */; settings = {ASSET_TAGS = (StyleFeaturesWithCustomDictionary, ); }; };
		D73FC0FD2AD4A18D0067A19B /* CreateMobileGeodatabaseView.swift in Sources */ = {isa = PBXBuildFile; fileRef = D73FC0FC2AD4A18D0067A19B /* CreateMobileGeodatabaseView.swift */; };
		D73FC0FE2AD4A19A0067A19B /* CreateMobileGeodatabaseView.swift in Copy Source Code Files */ = {isa = PBXBuildFile; fileRef = D73FC0FC2AD4A18D0067A19B /* CreateMobileGeodatabaseView.swift */; };
		D73FC90B2B6312A0001AC486 /* AddFeaturesWithContingentValuesView.Model.swift in Copy Source Code Files */ = {isa = PBXBuildFile; fileRef = D74F03EF2B609A7D00E83688 /* AddFeaturesWithContingentValuesView.Model.swift */; };
		D73FC90C2B6312A5001AC486 /* AddFeaturesWithContingentValuesView.AddFeatureView.swift in Copy Source Code Files */ = {isa = PBXBuildFile; fileRef = D7F8C0422B608F120072BFA7 /* AddFeaturesWithContingentValuesView.AddFeatureView.swift */; };
		D73FCFF72B02A3AA0006360D /* FindAddressWithReverseGeocodeView.swift in Sources */ = {isa = PBXBuildFile; fileRef = D73FCFF42B02A3AA0006360D /* FindAddressWithReverseGeocodeView.swift */; };
		D73FCFFA2B02A3C50006360D /* FindAddressWithReverseGeocodeView.swift in Copy Source Code Files */ = {isa = PBXBuildFile; fileRef = D73FCFF42B02A3AA0006360D /* FindAddressWithReverseGeocodeView.swift */; };
		D73FCFFF2B02C7630006360D /* FindRouteAroundBarriersView.Views.swift in Sources */ = {isa = PBXBuildFile; fileRef = D73FCFFE2B02C7630006360D /* FindRouteAroundBarriersView.Views.swift */; };
		D73FD0002B02C9610006360D /* FindRouteAroundBarriersView.Views.swift in Copy Source Code Files */ = {isa = PBXBuildFile; fileRef = D73FCFFE2B02C7630006360D /* FindRouteAroundBarriersView.Views.swift */; };
		D742E4922B04132B00690098 /* DisplayWebSceneFromPortalItemView.swift in Sources */ = {isa = PBXBuildFile; fileRef = D742E48F2B04132B00690098 /* DisplayWebSceneFromPortalItemView.swift */; };
		D742E4952B04134C00690098 /* DisplayWebSceneFromPortalItemView.swift in Copy Source Code Files */ = {isa = PBXBuildFile; fileRef = D742E48F2B04132B00690098 /* DisplayWebSceneFromPortalItemView.swift */; };
		D744FD172A2112D90084A66C /* CreateConvexHullAroundPointsView.swift in Sources */ = {isa = PBXBuildFile; fileRef = D744FD162A2112D90084A66C /* CreateConvexHullAroundPointsView.swift */; };
		D744FD182A2113C70084A66C /* CreateConvexHullAroundPointsView.swift in Copy Source Code Files */ = {isa = PBXBuildFile; fileRef = D744FD162A2112D90084A66C /* CreateConvexHullAroundPointsView.swift */; };
		D7464F1E2ACE04B3007FEE88 /* IdentifyRasterCellView.swift in Sources */ = {isa = PBXBuildFile; fileRef = D7464F1D2ACE04B3007FEE88 /* IdentifyRasterCellView.swift */; };
		D7464F1F2ACE04C2007FEE88 /* IdentifyRasterCellView.swift in Copy Source Code Files */ = {isa = PBXBuildFile; fileRef = D7464F1D2ACE04B3007FEE88 /* IdentifyRasterCellView.swift */; };
		D7464F2B2ACE0965007FEE88 /* SA_EVI_8Day_03May20 in Resources */ = {isa = PBXBuildFile; fileRef = D7464F2A2ACE0964007FEE88 /* SA_EVI_8Day_03May20 */; settings = {ASSET_TAGS = (IdentifyRasterCell, ); }; };
		D7497F3C2AC4B4C100167AD2 /* DisplayDimensionsView.swift in Sources */ = {isa = PBXBuildFile; fileRef = D7497F3B2AC4B4C100167AD2 /* DisplayDimensionsView.swift */; };
		D7497F3D2AC4B4CF00167AD2 /* DisplayDimensionsView.swift in Copy Source Code Files */ = {isa = PBXBuildFile; fileRef = D7497F3B2AC4B4C100167AD2 /* DisplayDimensionsView.swift */; };
		D7497F402AC4BA4100167AD2 /* Edinburgh_Pylon_Dimensions.mmpk in Resources */ = {isa = PBXBuildFile; fileRef = D7497F3F2AC4BA4100167AD2 /* Edinburgh_Pylon_Dimensions.mmpk */; settings = {ASSET_TAGS = (DisplayDimensions, ); }; };
		D74C8BFE2ABA5605007C76B8 /* StyleSymbolsFromMobileStyleFileView.swift in Sources */ = {isa = PBXBuildFile; fileRef = D74C8BFD2ABA5605007C76B8 /* StyleSymbolsFromMobileStyleFileView.swift */; };
		D74C8BFF2ABA56C0007C76B8 /* StyleSymbolsFromMobileStyleFileView.swift in Copy Source Code Files */ = {isa = PBXBuildFile; fileRef = D74C8BFD2ABA5605007C76B8 /* StyleSymbolsFromMobileStyleFileView.swift */; };
		D74C8C022ABA6202007C76B8 /* emoji-mobile.stylx in Resources */ = {isa = PBXBuildFile; fileRef = D74C8C012ABA6202007C76B8 /* emoji-mobile.stylx */; settings = {ASSET_TAGS = (StyleSymbolsFromMobileStyleFile, ); }; };
		D74EA7842B6DADA5008F6C7C /* ValidateUtilityNetworkTopologyView.swift in Sources */ = {isa = PBXBuildFile; fileRef = D74EA7812B6DADA5008F6C7C /* ValidateUtilityNetworkTopologyView.swift */; };
		D74EA7872B6DADCC008F6C7C /* ValidateUtilityNetworkTopologyView.swift in Copy Source Code Files */ = {isa = PBXBuildFile; fileRef = D74EA7812B6DADA5008F6C7C /* ValidateUtilityNetworkTopologyView.swift */; };
		D74ECD0D2BEEAE2F007C0FA6 /* EditAndSyncFeaturesWithFeatureServiceView.Model.swift in Sources */ = {isa = PBXBuildFile; fileRef = D74ECD0C2BEEAE2F007C0FA6 /* EditAndSyncFeaturesWithFeatureServiceView.Model.swift */; };
		D74ECD0E2BEEAE40007C0FA6 /* EditAndSyncFeaturesWithFeatureServiceView.Model.swift in Copy Source Code Files */ = {isa = PBXBuildFile; fileRef = D74ECD0C2BEEAE2F007C0FA6 /* EditAndSyncFeaturesWithFeatureServiceView.Model.swift */; };
		D74F03F02B609A7D00E83688 /* AddFeaturesWithContingentValuesView.Model.swift in Sources */ = {isa = PBXBuildFile; fileRef = D74F03EF2B609A7D00E83688 /* AddFeaturesWithContingentValuesView.Model.swift */; };
		D75101812A2E493600B8FA48 /* ShowLabelsOnLayerView.swift in Sources */ = {isa = PBXBuildFile; fileRef = D75101802A2E493600B8FA48 /* ShowLabelsOnLayerView.swift */; };
		D75101822A2E497F00B8FA48 /* ShowLabelsOnLayerView.swift in Copy Source Code Files */ = {isa = PBXBuildFile; fileRef = D75101802A2E493600B8FA48 /* ShowLabelsOnLayerView.swift */; };
		D751018E2A2E962D00B8FA48 /* IdentifyLayerFeaturesView.swift in Sources */ = {isa = PBXBuildFile; fileRef = D751018D2A2E962D00B8FA48 /* IdentifyLayerFeaturesView.swift */; };
		D751018F2A2E966C00B8FA48 /* IdentifyLayerFeaturesView.swift in Copy Source Code Files */ = {isa = PBXBuildFile; fileRef = D751018D2A2E962D00B8FA48 /* IdentifyLayerFeaturesView.swift */; };
		D752D9402A39154C003EB25E /* ManageOperationalLayersView.swift in Sources */ = {isa = PBXBuildFile; fileRef = D752D93F2A39154C003EB25E /* ManageOperationalLayersView.swift */; };
		D752D9412A39162F003EB25E /* ManageOperationalLayersView.swift in Copy Source Code Files */ = {isa = PBXBuildFile; fileRef = D752D93F2A39154C003EB25E /* ManageOperationalLayersView.swift */; };
		D752D9462A3A6F80003EB25E /* MonitorChangesToMapLoadStatusView.swift in Sources */ = {isa = PBXBuildFile; fileRef = D752D9452A3A6F7F003EB25E /* MonitorChangesToMapLoadStatusView.swift */; };
		D752D9472A3A6FC0003EB25E /* MonitorChangesToMapLoadStatusView.swift in Copy Source Code Files */ = {isa = PBXBuildFile; fileRef = D752D9452A3A6F7F003EB25E /* MonitorChangesToMapLoadStatusView.swift */; };
		D752D95F2A3BCE06003EB25E /* DisplayMapFromPortalItemView.swift in Sources */ = {isa = PBXBuildFile; fileRef = D752D95E2A3BCE06003EB25E /* DisplayMapFromPortalItemView.swift */; };
		D752D9602A3BCE63003EB25E /* DisplayMapFromPortalItemView.swift in Copy Source Code Files */ = {isa = PBXBuildFile; fileRef = D752D95E2A3BCE06003EB25E /* DisplayMapFromPortalItemView.swift */; };
		D75362D22A1E886700D83028 /* ApplyUniqueValueRendererView.swift in Sources */ = {isa = PBXBuildFile; fileRef = D75362D12A1E886700D83028 /* ApplyUniqueValueRendererView.swift */; };
		D75362D32A1E8C8800D83028 /* ApplyUniqueValueRendererView.swift in Copy Source Code Files */ = {isa = PBXBuildFile; fileRef = D75362D12A1E886700D83028 /* ApplyUniqueValueRendererView.swift */; };
		D7553CDB2AE2DFEC00DC2A70 /* GeocodeOfflineView.swift in Sources */ = {isa = PBXBuildFile; fileRef = D7553CD82AE2DFEC00DC2A70 /* GeocodeOfflineView.swift */; };
		D7553CDD2AE2E00E00DC2A70 /* GeocodeOfflineView.swift in Copy Source Code Files */ = {isa = PBXBuildFile; fileRef = D7553CD82AE2DFEC00DC2A70 /* GeocodeOfflineView.swift */; };
		D757D14B2B6C46E50065F78F /* ListSpatialReferenceTransformationsView.Model.swift in Sources */ = {isa = PBXBuildFile; fileRef = D757D14A2B6C46E50065F78F /* ListSpatialReferenceTransformationsView.Model.swift */; };
		D757D14C2B6C60170065F78F /* ListSpatialReferenceTransformationsView.Model.swift in Copy Source Code Files */ = {isa = PBXBuildFile; fileRef = D757D14A2B6C46E50065F78F /* ListSpatialReferenceTransformationsView.Model.swift */; };
		D7588F5F2B7D8DAA008B75E2 /* NavigateRouteWithReroutingView.swift in Sources */ = {isa = PBXBuildFile; fileRef = D7588F5C2B7D8DAA008B75E2 /* NavigateRouteWithReroutingView.swift */; };
		D7588F622B7D8DED008B75E2 /* NavigateRouteWithReroutingView.swift in Copy Source Code Files */ = {isa = PBXBuildFile; fileRef = D7588F5C2B7D8DAA008B75E2 /* NavigateRouteWithReroutingView.swift */; };
		D75B58512AAFB3030038B3B4 /* StyleFeaturesWithCustomDictionaryView.swift in Sources */ = {isa = PBXBuildFile; fileRef = D75B58502AAFB3030038B3B4 /* StyleFeaturesWithCustomDictionaryView.swift */; };
		D75B58522AAFB37C0038B3B4 /* StyleFeaturesWithCustomDictionaryView.swift in Copy Source Code Files */ = {isa = PBXBuildFile; fileRef = D75B58502AAFB3030038B3B4 /* StyleFeaturesWithCustomDictionaryView.swift */; };
		D75C35672AB50338003CD55F /* GroupLayersTogetherView.GroupLayerListView.swift in Sources */ = {isa = PBXBuildFile; fileRef = D75C35662AB50338003CD55F /* GroupLayersTogetherView.GroupLayerListView.swift */; };
		D75F66362B48EABC00434974 /* SearchForWebMapView.swift in Sources */ = {isa = PBXBuildFile; fileRef = D75F66332B48EABC00434974 /* SearchForWebMapView.swift */; };
		D75F66392B48EB1800434974 /* SearchForWebMapView.swift in Copy Source Code Files */ = {isa = PBXBuildFile; fileRef = D75F66332B48EABC00434974 /* SearchForWebMapView.swift */; };
		D76000A22AF18BAB00B3084D /* FindRouteInTransportNetworkView.Model.swift in Copy Source Code Files */ = {isa = PBXBuildFile; fileRef = D7749AD52AF08BF50086632F /* FindRouteInTransportNetworkView.Model.swift */; };
		D76000AE2AF19C2300B3084D /* FindRouteInMobileMapPackageView.swift in Sources */ = {isa = PBXBuildFile; fileRef = D76000AB2AF19C2300B3084D /* FindRouteInMobileMapPackageView.swift */; };
		D76000B12AF19C4600B3084D /* FindRouteInMobileMapPackageView.swift in Copy Source Code Files */ = {isa = PBXBuildFile; fileRef = D76000AB2AF19C2300B3084D /* FindRouteInMobileMapPackageView.swift */; };
		D76000B72AF19FCA00B3084D /* SanFrancisco.mmpk in Resources */ = {isa = PBXBuildFile; fileRef = D76000B62AF19FCA00B3084D /* SanFrancisco.mmpk */; settings = {ASSET_TAGS = (FindRouteInMobileMapPackage, ); }; };
		D762AF5F2BF6A7B900ECE3C7 /* EditFeaturesWithFeatureLinkedAnnotationView.swift in Sources */ = {isa = PBXBuildFile; fileRef = D762AF5B2BF6A7B900ECE3C7 /* EditFeaturesWithFeatureLinkedAnnotationView.swift */; };
		D762AF622BF6A7D100ECE3C7 /* EditFeaturesWithFeatureLinkedAnnotationView.swift in Copy Source Code Files */ = {isa = PBXBuildFile; fileRef = D762AF5B2BF6A7B900ECE3C7 /* EditFeaturesWithFeatureLinkedAnnotationView.swift */; };
		D762AF652BF6A96100ECE3C7 /* loudoun_anno.geodatabase in Resources */ = {isa = PBXBuildFile; fileRef = D762AF632BF6A96100ECE3C7 /* loudoun_anno.geodatabase */; settings = {ASSET_TAGS = (EditFeaturesWithFeatureLinkedAnnotation, ); }; };
		D7634FAF2A43B7AC00F8AEFB /* CreateConvexHullAroundGeometriesView.swift in Sources */ = {isa = PBXBuildFile; fileRef = D7634FAE2A43B7AC00F8AEFB /* CreateConvexHullAroundGeometriesView.swift */; };
		D7634FB02A43B8B000F8AEFB /* CreateConvexHullAroundGeometriesView.swift in Copy Source Code Files */ = {isa = PBXBuildFile; fileRef = D7634FAE2A43B7AC00F8AEFB /* CreateConvexHullAroundGeometriesView.swift */; };
		D7635FF12B9272CB0044AB97 /* DisplayClustersView.swift in Sources */ = {isa = PBXBuildFile; fileRef = D7635FED2B9272CB0044AB97 /* DisplayClustersView.swift */; };
		D7635FFB2B9277DC0044AB97 /* ConfigureClustersView.Model.swift in Sources */ = {isa = PBXBuildFile; fileRef = D7635FF52B9277DC0044AB97 /* ConfigureClustersView.Model.swift */; };
		D7635FFD2B9277DC0044AB97 /* ConfigureClustersView.SettingsView.swift in Sources */ = {isa = PBXBuildFile; fileRef = D7635FF72B9277DC0044AB97 /* ConfigureClustersView.SettingsView.swift */; };
		D7635FFE2B9277DC0044AB97 /* ConfigureClustersView.swift in Sources */ = {isa = PBXBuildFile; fileRef = D7635FF82B9277DC0044AB97 /* ConfigureClustersView.swift */; };
		D76360002B9296420044AB97 /* ConfigureClustersView.swift in Copy Source Code Files */ = {isa = PBXBuildFile; fileRef = D7635FF82B9277DC0044AB97 /* ConfigureClustersView.swift */; };
		D76360012B92964A0044AB97 /* ConfigureClustersView.Model.swift in Copy Source Code Files */ = {isa = PBXBuildFile; fileRef = D7635FF52B9277DC0044AB97 /* ConfigureClustersView.Model.swift */; };
		D76360022B9296520044AB97 /* ConfigureClustersView.SettingsView.swift in Copy Source Code Files */ = {isa = PBXBuildFile; fileRef = D7635FF72B9277DC0044AB97 /* ConfigureClustersView.SettingsView.swift */; };
		D76360032B9296580044AB97 /* DisplayClustersView.swift in Copy Source Code Files */ = {isa = PBXBuildFile; fileRef = D7635FED2B9272CB0044AB97 /* DisplayClustersView.swift */; };
		D76495212B74687E0042699E /* ValidateUtilityNetworkTopologyView.Model.swift in Sources */ = {isa = PBXBuildFile; fileRef = D76495202B74687E0042699E /* ValidateUtilityNetworkTopologyView.Model.swift */; };
		D76495222B7468940042699E /* ValidateUtilityNetworkTopologyView.Model.swift in Copy Source Code Files */ = {isa = PBXBuildFile; fileRef = D76495202B74687E0042699E /* ValidateUtilityNetworkTopologyView.Model.swift */; };
		D764B7DF2BE2F89D002E2F92 /* EditGeodatabaseWithTransactionsView.swift in Sources */ = {isa = PBXBuildFile; fileRef = D764B7DB2BE2F89D002E2F92 /* EditGeodatabaseWithTransactionsView.swift */; };
		D764B7E22BE2F8B8002E2F92 /* EditGeodatabaseWithTransactionsView.swift in Copy Source Code Files */ = {isa = PBXBuildFile; fileRef = D764B7DB2BE2F89D002E2F92 /* EditGeodatabaseWithTransactionsView.swift */; };
		D76929FA2B4F79540047205E /* OrbitCameraAroundObjectView.swift in Sources */ = {isa = PBXBuildFile; fileRef = D76929F52B4F78340047205E /* OrbitCameraAroundObjectView.swift */; };
		D76929FB2B4F795C0047205E /* OrbitCameraAroundObjectView.swift in Copy Source Code Files */ = {isa = PBXBuildFile; fileRef = D76929F52B4F78340047205E /* OrbitCameraAroundObjectView.swift */; };
		D769C2122A29019B00030F61 /* SetUpLocationDrivenGeotriggersView.swift in Sources */ = {isa = PBXBuildFile; fileRef = D769C2112A29019B00030F61 /* SetUpLocationDrivenGeotriggersView.swift */; };
		D769C2132A29057200030F61 /* SetUpLocationDrivenGeotriggersView.swift in Copy Source Code Files */ = {isa = PBXBuildFile; fileRef = D769C2112A29019B00030F61 /* SetUpLocationDrivenGeotriggersView.swift */; };
		D769DF332BEC1A1C0062AE95 /* EditGeodatabaseWithTransactionsView.Model.swift in Sources */ = {isa = PBXBuildFile; fileRef = D769DF322BEC1A1C0062AE95 /* EditGeodatabaseWithTransactionsView.Model.swift */; };
		D769DF342BEC1A9E0062AE95 /* EditGeodatabaseWithTransactionsView.Model.swift in Copy Source Code Files */ = {isa = PBXBuildFile; fileRef = D769DF322BEC1A1C0062AE95 /* EditGeodatabaseWithTransactionsView.Model.swift */; };
		D76CE8D92BFD7047009A8686 /* SetReferenceScaleView.swift in Sources */ = {isa = PBXBuildFile; fileRef = D76CE8D52BFD7047009A8686 /* SetReferenceScaleView.swift */; };
		D76CE8DA2BFD7063009A8686 /* SetReferenceScaleView.swift in Copy Source Code Files */ = {isa = PBXBuildFile; fileRef = D76CE8D52BFD7047009A8686 /* SetReferenceScaleView.swift */; };
		D76EE6072AF9AFE100DA0325 /* FindRouteAroundBarriersView.Model.swift in Sources */ = {isa = PBXBuildFile; fileRef = D76EE6062AF9AFE100DA0325 /* FindRouteAroundBarriersView.Model.swift */; };
		D76EE6082AF9AFEC00DA0325 /* FindRouteAroundBarriersView.Model.swift in Copy Source Code Files */ = {isa = PBXBuildFile; fileRef = D76EE6062AF9AFE100DA0325 /* FindRouteAroundBarriersView.Model.swift */; };
		D7705D582AFC244E00CC0335 /* FindClosestFacilityToMultiplePointsView.swift in Sources */ = {isa = PBXBuildFile; fileRef = D7705D552AFC244E00CC0335 /* FindClosestFacilityToMultiplePointsView.swift */; };
		D7705D5B2AFC246A00CC0335 /* FindClosestFacilityToMultiplePointsView.swift in Copy Source Code Files */ = {isa = PBXBuildFile; fileRef = D7705D552AFC244E00CC0335 /* FindClosestFacilityToMultiplePointsView.swift */; };
		D7705D642AFC570700CC0335 /* FindClosestFacilityFromPointView.swift in Sources */ = {isa = PBXBuildFile; fileRef = D7705D612AFC570700CC0335 /* FindClosestFacilityFromPointView.swift */; };
		D7705D662AFC575000CC0335 /* FindClosestFacilityFromPointView.swift in Copy Source Code Files */ = {isa = PBXBuildFile; fileRef = D7705D612AFC570700CC0335 /* FindClosestFacilityFromPointView.swift */; };
		D7749AD62AF08BF50086632F /* FindRouteInTransportNetworkView.Model.swift in Sources */ = {isa = PBXBuildFile; fileRef = D7749AD52AF08BF50086632F /* FindRouteInTransportNetworkView.Model.swift */; };
		D77570C02A2942F800F490CD /* AnimateImagesWithImageOverlayView.swift in Sources */ = {isa = PBXBuildFile; fileRef = D77570BF2A2942F800F490CD /* AnimateImagesWithImageOverlayView.swift */; };
		D77570C12A2943D900F490CD /* AnimateImagesWithImageOverlayView.swift in Copy Source Code Files */ = {isa = PBXBuildFile; fileRef = D77570BF2A2942F800F490CD /* AnimateImagesWithImageOverlayView.swift */; };
		D77572AE2A295DDE00F490CD /* PacificSouthWest2 in Resources */ = {isa = PBXBuildFile; fileRef = D77572AD2A295DDD00F490CD /* PacificSouthWest2 */; settings = {ASSET_TAGS = (AnimateImagesWithImageOverlay, ); }; };
		D77688132B69826B007C3860 /* ListSpatialReferenceTransformationsView.swift in Sources */ = {isa = PBXBuildFile; fileRef = D77688102B69826B007C3860 /* ListSpatialReferenceTransformationsView.swift */; };
		D77688152B69828E007C3860 /* ListSpatialReferenceTransformationsView.swift in Copy Source Code Files */ = {isa = PBXBuildFile; fileRef = D77688102B69826B007C3860 /* ListSpatialReferenceTransformationsView.swift */; };
		D7781D492B7EB03400E53C51 /* SanDiegoTourPath.json in Resources */ = {isa = PBXBuildFile; fileRef = D7781D482B7EB03400E53C51 /* SanDiegoTourPath.json */; settings = {ASSET_TAGS = (NavigateRouteWithRerouting, ); }; };
		D7781D4B2B7ECCB700E53C51 /* NavigateRouteWithReroutingView.Model.swift in Sources */ = {isa = PBXBuildFile; fileRef = D7781D4A2B7ECCB700E53C51 /* NavigateRouteWithReroutingView.Model.swift */; };
		D7781D4C2B7ECCC800E53C51 /* NavigateRouteWithReroutingView.Model.swift in Copy Source Code Files */ = {isa = PBXBuildFile; fileRef = D7781D4A2B7ECCB700E53C51 /* NavigateRouteWithReroutingView.Model.swift */; };
		D77BC5392B59A2D3007B49B6 /* StylePointWithDistanceCompositeSceneSymbolView.swift in Sources */ = {isa = PBXBuildFile; fileRef = D77BC5362B59A2D3007B49B6 /* StylePointWithDistanceCompositeSceneSymbolView.swift */; };
		D77BC53C2B59A309007B49B6 /* StylePointWithDistanceCompositeSceneSymbolView.swift in Copy Source Code Files */ = {isa = PBXBuildFile; fileRef = D77BC5362B59A2D3007B49B6 /* StylePointWithDistanceCompositeSceneSymbolView.swift */; };
		D77D9C002BB2438200B38A6C /* AugmentRealityToShowHiddenInfrastructureView.ARSceneView.swift in Sources */ = {isa = PBXBuildFile; fileRef = D77D9BFF2BB2438200B38A6C /* AugmentRealityToShowHiddenInfrastructureView.ARSceneView.swift */; };
		D77D9C012BB2439400B38A6C /* AugmentRealityToShowHiddenInfrastructureView.ARSceneView.swift in Copy Source Code Files */ = {isa = PBXBuildFile; fileRef = D77D9BFF2BB2438200B38A6C /* AugmentRealityToShowHiddenInfrastructureView.ARSceneView.swift */; };
		D7848ED82CBD85A300F6F546 /* AddPointSceneLayerView.swift in Sources */ = {isa = PBXBuildFile; fileRef = D7848ED42CBD85A300F6F546 /* AddPointSceneLayerView.swift */; };
		D7848EDB2CBD85D100F6F546 /* AddPointSceneLayerView.swift in Copy Source Code Files */ = {isa = PBXBuildFile; fileRef = D7848ED42CBD85A300F6F546 /* AddPointSceneLayerView.swift */; };
		D7848EFE2CBD986400F6F546 /* AddElevationSourceFromRasterView.swift in Sources */ = {isa = PBXBuildFile; fileRef = D7848EFA2CBD986400F6F546 /* AddElevationSourceFromRasterView.swift */; };
		D7848F012CBD987B00F6F546 /* AddElevationSourceFromRasterView.swift in Copy Source Code Files */ = {isa = PBXBuildFile; fileRef = D7848EFA2CBD986400F6F546 /* AddElevationSourceFromRasterView.swift */; };
		D78666AD2A2161F100C60110 /* FindNearestVertexView.swift in Sources */ = {isa = PBXBuildFile; fileRef = D78666AC2A2161F100C60110 /* FindNearestVertexView.swift */; };
		D78666AE2A21629200C60110 /* FindNearestVertexView.swift in Copy Source Code Files */ = {isa = PBXBuildFile; fileRef = D78666AC2A2161F100C60110 /* FindNearestVertexView.swift */; };
		D78FA4942C3C88880079313E /* CreateDynamicBasemapGalleryView.Views.swift in Sources */ = {isa = PBXBuildFile; fileRef = D78FA4932C3C88880079313E /* CreateDynamicBasemapGalleryView.Views.swift */; };
		D78FA4952C3C8E8A0079313E /* CreateDynamicBasemapGalleryView.Views.swift in Copy Source Code Files */ = {isa = PBXBuildFile; fileRef = D78FA4932C3C88880079313E /* CreateDynamicBasemapGalleryView.Views.swift */; };
		D79482D42C35D872006521CD /* CreateDynamicBasemapGalleryView.swift in Sources */ = {isa = PBXBuildFile; fileRef = D79482D02C35D872006521CD /* CreateDynamicBasemapGalleryView.swift */; };
		D79482D72C35D8A3006521CD /* CreateDynamicBasemapGalleryView.swift in Copy Source Code Files */ = {isa = PBXBuildFile; fileRef = D79482D02C35D872006521CD /* CreateDynamicBasemapGalleryView.swift */; };
		D79EE76E2A4CEA5D005A52AE /* SetUpLocationDrivenGeotriggersView.Model.swift in Sources */ = {isa = PBXBuildFile; fileRef = D79EE76D2A4CEA5D005A52AE /* SetUpLocationDrivenGeotriggersView.Model.swift */; };
		D79EE76F2A4CEA7F005A52AE /* SetUpLocationDrivenGeotriggersView.Model.swift in Copy Source Code Files */ = {isa = PBXBuildFile; fileRef = D79EE76D2A4CEA5D005A52AE /* SetUpLocationDrivenGeotriggersView.Model.swift */; };
		D7A737E02BABB9FE00B7C7FC /* AugmentRealityToShowHiddenInfrastructureView.swift in Sources */ = {isa = PBXBuildFile; fileRef = D7A737DC2BABB9FE00B7C7FC /* AugmentRealityToShowHiddenInfrastructureView.swift */; };
		D7A737E32BABBA2200B7C7FC /* AugmentRealityToShowHiddenInfrastructureView.swift in Copy Source Code Files */ = {isa = PBXBuildFile; fileRef = D7A737DC2BABB9FE00B7C7FC /* AugmentRealityToShowHiddenInfrastructureView.swift */; };
		D7ABA2F92A32579C0021822B /* MeasureDistanceInSceneView.swift in Sources */ = {isa = PBXBuildFile; fileRef = D7ABA2F82A32579C0021822B /* MeasureDistanceInSceneView.swift */; };
		D7ABA2FA2A32760D0021822B /* MeasureDistanceInSceneView.swift in Copy Source Code Files */ = {isa = PBXBuildFile; fileRef = D7ABA2F82A32579C0021822B /* MeasureDistanceInSceneView.swift */; };
		D7ABA2FF2A32881C0021822B /* ShowViewshedFromGeoelementInSceneView.swift in Sources */ = {isa = PBXBuildFile; fileRef = D7ABA2FE2A32881C0021822B /* ShowViewshedFromGeoelementInSceneView.swift */; };
		D7ABA3002A3288970021822B /* ShowViewshedFromGeoelementInSceneView.swift in Copy Source Code Files */ = {isa = PBXBuildFile; fileRef = D7ABA2FE2A32881C0021822B /* ShowViewshedFromGeoelementInSceneView.swift */; };
		D7AE861E2AC39DC50049B626 /* DisplayAnnotationView.swift in Sources */ = {isa = PBXBuildFile; fileRef = D7AE861D2AC39DC50049B626 /* DisplayAnnotationView.swift */; };
		D7AE861F2AC39E7F0049B626 /* DisplayAnnotationView.swift in Copy Source Code Files */ = {isa = PBXBuildFile; fileRef = D7AE861D2AC39DC50049B626 /* DisplayAnnotationView.swift */; };
		D7AE86202AC3A1050049B626 /* AddCustomDynamicEntityDataSourceView.Vessel.swift in Copy Source Code Files */ = {isa = PBXBuildFile; fileRef = 7900C5F52A83FC3F002D430F /* AddCustomDynamicEntityDataSourceView.Vessel.swift */; };
		D7AE86212AC3A10A0049B626 /* GroupLayersTogetherView.GroupLayerListView.swift in Copy Source Code Files */ = {isa = PBXBuildFile; fileRef = D75C35662AB50338003CD55F /* GroupLayersTogetherView.GroupLayerListView.swift */; };
		D7B759B32B1FFBE300017FDD /* FavoritesView.swift in Sources */ = {isa = PBXBuildFile; fileRef = D7B759B22B1FFBE300017FDD /* FavoritesView.swift */; };
		D7BA38912BFBC476009954F5 /* EditFeaturesWithFeatureLinkedAnnotationView.Model.swift in Sources */ = {isa = PBXBuildFile; fileRef = D7BA38902BFBC476009954F5 /* EditFeaturesWithFeatureLinkedAnnotationView.Model.swift */; };
		D7BA38922BFBC4F0009954F5 /* EditFeaturesWithFeatureLinkedAnnotationView.Model.swift in Copy Source Code Files */ = {isa = PBXBuildFile; fileRef = D7BA38902BFBC476009954F5 /* EditFeaturesWithFeatureLinkedAnnotationView.Model.swift */; };
		D7BA38972BFBFC0F009954F5 /* QueryRelatedFeaturesView.swift in Sources */ = {isa = PBXBuildFile; fileRef = D7BA38932BFBFC0F009954F5 /* QueryRelatedFeaturesView.swift */; };
		D7BA389A2BFBFC2E009954F5 /* QueryRelatedFeaturesView.swift in Copy Source Code Files */ = {isa = PBXBuildFile; fileRef = D7BA38932BFBFC0F009954F5 /* QueryRelatedFeaturesView.swift */; };
		D7BA8C442B2A4DAA00018633 /* Array.swift in Sources */ = {isa = PBXBuildFile; fileRef = D7BA8C432B2A4DAA00018633 /* Array.swift */; };
		D7BA8C462B2A8ACA00018633 /* String.swift in Sources */ = {isa = PBXBuildFile; fileRef = D7BA8C452B2A8ACA00018633 /* String.swift */; };
		D7BB3DD22C5D781800FFCD56 /* SaveTheBay.geodatabase in Resources */ = {isa = PBXBuildFile; fileRef = D7BB3DD02C5D781800FFCD56 /* SaveTheBay.geodatabase */; settings = {ASSET_TAGS = (EditGeodatabaseWithTransactions, ); }; };
		D7BE7E6F2CC19CC3006DDB0C /* AddTiledLayerView.swift in Sources */ = {isa = PBXBuildFile; fileRef = D7BE7E6B2CC19CC3006DDB0C /* AddTiledLayerView.swift */; };
		D7BE7E722CC19CE5006DDB0C /* AddTiledLayerView.swift in Copy Source Code Files */ = {isa = PBXBuildFile; fileRef = D7BE7E6B2CC19CC3006DDB0C /* AddTiledLayerView.swift */; };
		D7BEBAA02CBD9CCA00F882E7 /* MontereyElevation.dt2 in Resources */ = {isa = PBXBuildFile; fileRef = D7BEBA9E2CBD9CCA00F882E7 /* MontereyElevation.dt2 */; settings = {ASSET_TAGS = (AddElevationSourceFromRaster, ); }; };
		D7BEBAC52CBDC0F800F882E7 /* AddElevationSourceFromTilePackageView.swift in Sources */ = {isa = PBXBuildFile; fileRef = D7BEBABF2CBDC0F800F882E7 /* AddElevationSourceFromTilePackageView.swift */; };
		D7BEBAC62CBDC11600F882E7 /* AddElevationSourceFromTilePackageView.swift in Copy Source Code Files */ = {isa = PBXBuildFile; fileRef = D7BEBABF2CBDC0F800F882E7 /* AddElevationSourceFromTilePackageView.swift */; };
		D7BEBAC92CBDC81200F882E7 /* MontereyElevation.tpkx in Resources */ = {isa = PBXBuildFile; fileRef = D7BEBAC72CBDC81200F882E7 /* MontereyElevation.tpkx */; settings = {ASSET_TAGS = (AddElevationSourceFromTilePackage, ); }; };
		D7BEBAD22CBDFE1C00F882E7 /* DisplayAlternateSymbolsAtDifferentScalesView.swift in Sources */ = {isa = PBXBuildFile; fileRef = D7BEBACE2CBDFE1C00F882E7 /* DisplayAlternateSymbolsAtDifferentScalesView.swift */; };
		D7BEBAD52CBDFE3900F882E7 /* DisplayAlternateSymbolsAtDifferentScalesView.swift in Copy Source Code Files */ = {isa = PBXBuildFile; fileRef = D7BEBACE2CBDFE1C00F882E7 /* DisplayAlternateSymbolsAtDifferentScalesView.swift */; };
		D7C16D1B2AC5F95300689E89 /* Animate3DGraphicView.swift in Sources */ = {isa = PBXBuildFile; fileRef = D7C16D1A2AC5F95300689E89 /* Animate3DGraphicView.swift */; };
		D7C16D1C2AC5F96900689E89 /* Animate3DGraphicView.swift in Copy Source Code Files */ = {isa = PBXBuildFile; fileRef = D7C16D1A2AC5F95300689E89 /* Animate3DGraphicView.swift */; };
		D7C16D1F2AC5FE8200689E89 /* Pyrenees.csv in Resources */ = {isa = PBXBuildFile; fileRef = D7C16D1E2AC5FE8200689E89 /* Pyrenees.csv */; settings = {ASSET_TAGS = (Animate3DGraphic, ); }; };
		D7C16D222AC5FE9800689E89 /* GrandCanyon.csv in Resources */ = {isa = PBXBuildFile; fileRef = D7C16D212AC5FE9800689E89 /* GrandCanyon.csv */; settings = {ASSET_TAGS = (Animate3DGraphic, ); }; };
		D7C16D252AC5FEA600689E89 /* Snowdon.csv in Resources */ = {isa = PBXBuildFile; fileRef = D7C16D242AC5FEA600689E89 /* Snowdon.csv */; settings = {ASSET_TAGS = (Animate3DGraphic, ); }; };
		D7C16D282AC5FEB700689E89 /* Hawaii.csv in Resources */ = {isa = PBXBuildFile; fileRef = D7C16D272AC5FEB600689E89 /* Hawaii.csv */; settings = {ASSET_TAGS = (Animate3DGraphic, ); }; };
		D7C3AB4A2B683291008909B9 /* SetFeatureRequestModeView.swift in Sources */ = {isa = PBXBuildFile; fileRef = D7C3AB472B683291008909B9 /* SetFeatureRequestModeView.swift */; };
		D7C3AB4D2B6832B7008909B9 /* SetFeatureRequestModeView.swift in Copy Source Code Files */ = {isa = PBXBuildFile; fileRef = D7C3AB472B683291008909B9 /* SetFeatureRequestModeView.swift */; };
		D7C523402BED9BBF00E8221A /* SanFrancisco.tpkx in Resources */ = {isa = PBXBuildFile; fileRef = D7C5233E2BED9BBF00E8221A /* SanFrancisco.tpkx */; settings = {ASSET_TAGS = (AddTiledLayerAsBasemap, EditAndSyncFeaturesWithFeatureService, ); }; };
		D7C6420C2B4F47E10042B8F7 /* SearchForWebMapView.Model.swift in Sources */ = {isa = PBXBuildFile; fileRef = D7C6420B2B4F47E10042B8F7 /* SearchForWebMapView.Model.swift */; };
		D7C6420D2B4F5DDB0042B8F7 /* SearchForWebMapView.Model.swift in Copy Source Code Files */ = {isa = PBXBuildFile; fileRef = D7C6420B2B4F47E10042B8F7 /* SearchForWebMapView.Model.swift */; };
		D7C97B562B75C10C0097CDA1 /* ValidateUtilityNetworkTopologyView.Views.swift in Sources */ = {isa = PBXBuildFile; fileRef = D7C97B552B75C10C0097CDA1 /* ValidateUtilityNetworkTopologyView.Views.swift */; };
		D7CC33FF2A31475C00198EDF /* ShowLineOfSightBetweenPointsView.swift in Sources */ = {isa = PBXBuildFile; fileRef = D7CC33FD2A31475C00198EDF /* ShowLineOfSightBetweenPointsView.swift */; };
		D7CC34002A3147FF00198EDF /* ShowLineOfSightBetweenPointsView.swift in Copy Source Code Files */ = {isa = PBXBuildFile; fileRef = D7CC33FD2A31475C00198EDF /* ShowLineOfSightBetweenPointsView.swift */; };
		D7CDD38B2CB86F0A00DE9766 /* AddPointCloudLayerFromFileView.swift in Sources */ = {isa = PBXBuildFile; fileRef = D7CDD3852CB86F0A00DE9766 /* AddPointCloudLayerFromFileView.swift */; };
		D7CDD38C2CB86F4A00DE9766 /* AddPointCloudLayerFromFileView.swift in Copy Source Code Files */ = {isa = PBXBuildFile; fileRef = D7CDD3852CB86F0A00DE9766 /* AddPointCloudLayerFromFileView.swift */; };
		D7CDD38F2CB872EA00DE9766 /* sandiego-north-balboa-pointcloud.slpk in Resources */ = {isa = PBXBuildFile; fileRef = D7CDD38D2CB872EA00DE9766 /* sandiego-north-balboa-pointcloud.slpk */; settings = {ASSET_TAGS = (AddPointCloudLayerFromFile, ); }; };
		D7CE9F9B2AE2F575008F7A5F /* streetmap_SD.tpkx in Resources */ = {isa = PBXBuildFile; fileRef = D7CE9F9A2AE2F575008F7A5F /* streetmap_SD.tpkx */; settings = {ASSET_TAGS = (GeocodeOffline, ); }; };
		D7CE9FA32AE2F595008F7A5F /* san-diego-eagle-locator in Resources */ = {isa = PBXBuildFile; fileRef = D7CE9FA22AE2F595008F7A5F /* san-diego-eagle-locator */; settings = {ASSET_TAGS = (GeocodeOffline, ); }; };
		D7D1F3532ADDBE5D009CE2DA /* philadelphia.mspk in Resources */ = {isa = PBXBuildFile; fileRef = D7D1F3522ADDBE5D009CE2DA /* philadelphia.mspk */; settings = {ASSET_TAGS = (AugmentRealityToShowTabletopScene, DisplaySceneFromMobileScenePackage, ); }; };
		D7D9FCF62BF2CC8600F972A2 /* FilterByDefinitionExpressionOrDisplayFilterView.swift in Sources */ = {isa = PBXBuildFile; fileRef = D7D9FCF22BF2CC8600F972A2 /* FilterByDefinitionExpressionOrDisplayFilterView.swift */; };
		D7D9FCF92BF2CCA300F972A2 /* FilterByDefinitionExpressionOrDisplayFilterView.swift in Copy Source Code Files */ = {isa = PBXBuildFile; fileRef = D7D9FCF22BF2CC8600F972A2 /* FilterByDefinitionExpressionOrDisplayFilterView.swift */; };
		D7DDF84E2AF43AA2004352D9 /* GeocodeOfflineView.Model.swift in Copy Source Code Files */ = {isa = PBXBuildFile; fileRef = D72C43F22AEB066D00B6157B /* GeocodeOfflineView.Model.swift */; };
		D7DDF8532AF47C6C004352D9 /* FindRouteAroundBarriersView.swift in Sources */ = {isa = PBXBuildFile; fileRef = D7DDF8502AF47C6C004352D9 /* FindRouteAroundBarriersView.swift */; };
		D7DDF8562AF47C86004352D9 /* FindRouteAroundBarriersView.swift in Copy Source Code Files */ = {isa = PBXBuildFile; fileRef = D7DDF8502AF47C6C004352D9 /* FindRouteAroundBarriersView.swift */; };
		D7DFA0EA2CBA0242007C31F2 /* AddMapImageLayerView.swift in Sources */ = {isa = PBXBuildFile; fileRef = D7DFA0E62CBA0242007C31F2 /* AddMapImageLayerView.swift */; };
		D7DFA0ED2CBA0260007C31F2 /* AddMapImageLayerView.swift in Copy Source Code Files */ = {isa = PBXBuildFile; fileRef = D7DFA0E62CBA0242007C31F2 /* AddMapImageLayerView.swift */; };
		D7E440D72A1ECE7D005D74DE /* CreateBuffersAroundPointsView.swift in Sources */ = {isa = PBXBuildFile; fileRef = D7E440D62A1ECE7D005D74DE /* CreateBuffersAroundPointsView.swift */; };
		D7E440D82A1ECEB3005D74DE /* CreateBuffersAroundPointsView.swift in Copy Source Code Files */ = {isa = PBXBuildFile; fileRef = D7E440D62A1ECE7D005D74DE /* CreateBuffersAroundPointsView.swift */; };
		D7E557682A1D768800B9FB09 /* AddWMSLayerView.swift in Sources */ = {isa = PBXBuildFile; fileRef = D7E557672A1D768800B9FB09 /* AddWMSLayerView.swift */; };
		D7E7D0812AEB39D5003AAD02 /* FindRouteInTransportNetworkView.swift in Sources */ = {isa = PBXBuildFile; fileRef = D7E7D0802AEB39D5003AAD02 /* FindRouteInTransportNetworkView.swift */; };
		D7E7D0822AEB3A1D003AAD02 /* FindRouteInTransportNetworkView.swift in Copy Source Code Files */ = {isa = PBXBuildFile; fileRef = D7E7D0802AEB39D5003AAD02 /* FindRouteInTransportNetworkView.swift */; };
		D7E7D09A2AEB3C47003AAD02 /* san_diego_offline_routing in Resources */ = {isa = PBXBuildFile; fileRef = D7E7D0992AEB3C47003AAD02 /* san_diego_offline_routing */; settings = {ASSET_TAGS = (FindRouteInTransportNetwork, NavigateRouteWithRerouting, ); }; };
		D7E9EF292A1D2219000C4865 /* SetMinAndMaxScaleView.swift in Copy Source Code Files */ = {isa = PBXBuildFile; fileRef = D7EAF3592A1C023800D822C4 /* SetMinAndMaxScaleView.swift */; };
		D7E9EF2A2A1D29F2000C4865 /* SetMaxExtentView.swift in Copy Source Code Files */ = {isa = PBXBuildFile; fileRef = D734FA092A183A5B00246D7E /* SetMaxExtentView.swift */; };
		D7EAF35A2A1C023800D822C4 /* SetMinAndMaxScaleView.swift in Sources */ = {isa = PBXBuildFile; fileRef = D7EAF3592A1C023800D822C4 /* SetMinAndMaxScaleView.swift */; };
		D7ECF5982AB8BE63003FB2BE /* RenderMultilayerSymbolsView.swift in Sources */ = {isa = PBXBuildFile; fileRef = D7ECF5972AB8BE63003FB2BE /* RenderMultilayerSymbolsView.swift */; };
		D7ECF5992AB8BF5A003FB2BE /* RenderMultilayerSymbolsView.swift in Copy Source Code Files */ = {isa = PBXBuildFile; fileRef = D7ECF5972AB8BE63003FB2BE /* RenderMultilayerSymbolsView.swift */; };
		D7EF5D752A26A03A00FEBDE5 /* ShowCoordinatesInMultipleFormatsView.swift in Sources */ = {isa = PBXBuildFile; fileRef = D7EF5D742A26A03A00FEBDE5 /* ShowCoordinatesInMultipleFormatsView.swift */; };
		D7EF5D762A26A1EE00FEBDE5 /* ShowCoordinatesInMultipleFormatsView.swift in Copy Source Code Files */ = {isa = PBXBuildFile; fileRef = D7EF5D742A26A03A00FEBDE5 /* ShowCoordinatesInMultipleFormatsView.swift */; };
		D7F2784C2A1D76F5002E4567 /* AddWMSLayerView.swift in Copy Source Code Files */ = {isa = PBXBuildFile; fileRef = D7E557672A1D768800B9FB09 /* AddWMSLayerView.swift */; };
		D7F850042B7C427A00680D7C /* ValidateUtilityNetworkTopologyView.Views.swift in Copy Source Code Files */ = {isa = PBXBuildFile; fileRef = D7C97B552B75C10C0097CDA1 /* ValidateUtilityNetworkTopologyView.Views.swift */; };
		D7F8C0392B60564D0072BFA7 /* AddFeaturesWithContingentValuesView.swift in Sources */ = {isa = PBXBuildFile; fileRef = D7F8C0362B60564D0072BFA7 /* AddFeaturesWithContingentValuesView.swift */; };
		D7F8C03B2B6056790072BFA7 /* AddFeaturesWithContingentValuesView.swift in Copy Source Code Files */ = {isa = PBXBuildFile; fileRef = D7F8C0362B60564D0072BFA7 /* AddFeaturesWithContingentValuesView.swift */; };
		D7F8C03E2B605AF60072BFA7 /* ContingentValuesBirdNests.geodatabase in Resources */ = {isa = PBXBuildFile; fileRef = D7F8C03D2B605AF60072BFA7 /* ContingentValuesBirdNests.geodatabase */; settings = {ASSET_TAGS = (AddFeaturesWithContingentValues, ); }; };
		D7F8C0412B605E720072BFA7 /* FillmoreTopographicMap.vtpk in Resources */ = {isa = PBXBuildFile; fileRef = D7F8C0402B605E720072BFA7 /* FillmoreTopographicMap.vtpk */; settings = {ASSET_TAGS = (AddFeaturesWithContingentValues, ); }; };
		D7F8C0432B608F120072BFA7 /* AddFeaturesWithContingentValuesView.AddFeatureView.swift in Sources */ = {isa = PBXBuildFile; fileRef = D7F8C0422B608F120072BFA7 /* AddFeaturesWithContingentValuesView.AddFeatureView.swift */; };
		E000E7602869E33D005D87C5 /* ClipGeometryView.swift in Sources */ = {isa = PBXBuildFile; fileRef = E000E75F2869E33D005D87C5 /* ClipGeometryView.swift */; };
		E000E763286A0B18005D87C5 /* CutGeometryView.swift in Sources */ = {isa = PBXBuildFile; fileRef = E000E762286A0B18005D87C5 /* CutGeometryView.swift */; };
		E004A6C128414332002A1FE6 /* SetViewpointRotationView.swift in Sources */ = {isa = PBXBuildFile; fileRef = E004A6BD28414332002A1FE6 /* SetViewpointRotationView.swift */; };
		E004A6DC28465C70002A1FE6 /* DisplaySceneView.swift in Sources */ = {isa = PBXBuildFile; fileRef = E004A6D828465C70002A1FE6 /* DisplaySceneView.swift */; };
		E004A6E028466279002A1FE6 /* ShowCalloutView.swift in Sources */ = {isa = PBXBuildFile; fileRef = E004A6DF28466279002A1FE6 /* ShowCalloutView.swift */; };
		E004A6E62846A61F002A1FE6 /* StyleGraphicsWithSymbolsView.swift in Sources */ = {isa = PBXBuildFile; fileRef = E004A6E52846A61F002A1FE6 /* StyleGraphicsWithSymbolsView.swift */; };
		E004A6E928493BCE002A1FE6 /* ShowDeviceLocationView.swift in Sources */ = {isa = PBXBuildFile; fileRef = E004A6E828493BCE002A1FE6 /* ShowDeviceLocationView.swift */; };
		E004A6ED2849556E002A1FE6 /* CreatePlanarAndGeodeticBuffersView.swift in Sources */ = {isa = PBXBuildFile; fileRef = E004A6EC2849556E002A1FE6 /* CreatePlanarAndGeodeticBuffersView.swift */; };
		E004A6F0284E4B9B002A1FE6 /* DownloadVectorTilesToLocalCacheView.swift in Sources */ = {isa = PBXBuildFile; fileRef = E004A6EF284E4B9B002A1FE6 /* DownloadVectorTilesToLocalCacheView.swift */; };
		E004A6F3284E4FEB002A1FE6 /* ShowResultOfSpatialOperationsView.swift in Sources */ = {isa = PBXBuildFile; fileRef = E004A6F2284E4FEB002A1FE6 /* ShowResultOfSpatialOperationsView.swift */; };
		E004A6F6284FA42A002A1FE6 /* SelectFeaturesInFeatureLayerView.swift in Sources */ = {isa = PBXBuildFile; fileRef = E004A6F5284FA42A002A1FE6 /* SelectFeaturesInFeatureLayerView.swift */; };
		E03CB0692888944D002B27D9 /* GenerateOfflineMapView.swift in Copy Source Code Files */ = {isa = PBXBuildFile; fileRef = E088E1732863B5F800413100 /* GenerateOfflineMapView.swift */; };
		E03CB06A288894C4002B27D9 /* FindRouteView.swift in Copy Source Code Files */ = {isa = PBXBuildFile; fileRef = E066DD34285CF3B3004D3D5B /* FindRouteView.swift */; };
		E03CB06B2889879D002B27D9 /* DownloadVectorTilesToLocalCacheView.swift in Copy Source Code Files */ = {isa = PBXBuildFile; fileRef = E004A6EF284E4B9B002A1FE6 /* DownloadVectorTilesToLocalCacheView.swift */; };
		E041ABC0287CA9F00056009B /* WebView.swift in Sources */ = {isa = PBXBuildFile; fileRef = E041ABBF287CA9F00056009B /* WebView.swift */; };
		E041ABD7287DB04D0056009B /* SampleInfoView.swift in Sources */ = {isa = PBXBuildFile; fileRef = E041ABD6287DB04D0056009B /* SampleInfoView.swift */; };
		E041AC1A287F54580056009B /* highlight.min.js in Resources */ = {isa = PBXBuildFile; fileRef = E041AC15287F54580056009B /* highlight.min.js */; };
		E041AC1E288076A60056009B /* info.css in Resources */ = {isa = PBXBuildFile; fileRef = E041AC1D288076A60056009B /* info.css */; };
		E041AC20288077B90056009B /* xcode.css in Resources */ = {isa = PBXBuildFile; fileRef = E041AC1F288077B90056009B /* xcode.css */; };
		E066DD35285CF3B3004D3D5B /* FindRouteView.swift in Sources */ = {isa = PBXBuildFile; fileRef = E066DD34285CF3B3004D3D5B /* FindRouteView.swift */; };
		E066DD382860AB28004D3D5B /* StyleGraphicsWithRendererView.swift in Sources */ = {isa = PBXBuildFile; fileRef = E066DD372860AB28004D3D5B /* StyleGraphicsWithRendererView.swift */; };
		E066DD3B2860CA08004D3D5B /* ShowResultOfSpatialRelationshipsView.swift in Sources */ = {isa = PBXBuildFile; fileRef = E066DD3A2860CA08004D3D5B /* ShowResultOfSpatialRelationshipsView.swift */; };
		E066DD4028610F55004D3D5B /* AddSceneLayerFromServiceView.swift in Sources */ = {isa = PBXBuildFile; fileRef = E066DD3F28610F55004D3D5B /* AddSceneLayerFromServiceView.swift */; };
		E070A0A3286F3B6000F2B606 /* DownloadPreplannedMapAreaView.swift in Sources */ = {isa = PBXBuildFile; fileRef = E070A0A2286F3B6000F2B606 /* DownloadPreplannedMapAreaView.swift */; };
		E088E1572862579D00413100 /* SetSurfacePlacementModeView.swift in Sources */ = {isa = PBXBuildFile; fileRef = E088E1562862579D00413100 /* SetSurfacePlacementModeView.swift */; };
		E088E1742863B5F800413100 /* GenerateOfflineMapView.swift in Sources */ = {isa = PBXBuildFile; fileRef = E088E1732863B5F800413100 /* GenerateOfflineMapView.swift */; };
		E0A1AEE328874590003C797D /* AddFeatureLayersView.swift in Copy Source Code Files */ = {isa = PBXBuildFile; fileRef = 00D4EF7F2863842100B9CC30 /* AddFeatureLayersView.swift */; };
		E0D04FF228A5390000747989 /* DownloadPreplannedMapAreaView.Model.swift in Sources */ = {isa = PBXBuildFile; fileRef = E0D04FF128A5390000747989 /* DownloadPreplannedMapAreaView.Model.swift */; };
		E0EA0B772866390E00C9621D /* ProjectGeometryView.swift in Sources */ = {isa = PBXBuildFile; fileRef = E0EA0B762866390E00C9621D /* ProjectGeometryView.swift */; };
		E0FE32E728747778002C6ACA /* BrowseBuildingFloorsView.swift in Sources */ = {isa = PBXBuildFile; fileRef = E0FE32E628747778002C6ACA /* BrowseBuildingFloorsView.swift */; };
		F111CCC1288B5D5600205358 /* DisplayMapFromMobileMapPackageView.swift in Sources */ = {isa = PBXBuildFile; fileRef = F111CCC0288B5D5600205358 /* DisplayMapFromMobileMapPackageView.swift */; };
		F111CCC4288B641900205358 /* Yellowstone.mmpk in Resources */ = {isa = PBXBuildFile; fileRef = F111CCC3288B641900205358 /* Yellowstone.mmpk */; settings = {ASSET_TAGS = (DisplayMapFromMobileMapPackage, ); }; };
		F1E71BF1289473760064C33F /* AddRasterFromFileView.swift in Sources */ = {isa = PBXBuildFile; fileRef = F1E71BF0289473760064C33F /* AddRasterFromFileView.swift */; };
		F1E71BFA28A479C70064C33F /* AddRasterFromFileView.swift in Copy Source Code Files */ = {isa = PBXBuildFile; fileRef = F1E71BF0289473760064C33F /* AddRasterFromFileView.swift */; };
/* End PBXBuildFile section */

/* Begin PBXBuildRule section */
		0074ABCC2817B8E60037244A /* PBXBuildRule */ = {
			isa = PBXBuildRule;
			compilerSpec = com.apple.compilers.proxy.script;
			filePatterns = "*.tache";
			fileType = pattern.proxy;
			inputFiles = (
				"$(SRCROOT)/Shared/Samples/",
			);
			isEditable = 1;
			name = "Generate Sample Initializers from Source Code Files";
			outputFiles = (
				"$(DERIVED_FILE_DIR)/$(INPUT_FILE_BASE)",
			);
			runOncePerArchitecture = 0;
			script = "xcrun --sdk macosx swift \"${SRCROOT}/Scripts/GenerateSampleViewSourceCode.swift\" \"${SCRIPT_INPUT_FILE_0}\" \"${INPUT_FILE_PATH}\" \"${SCRIPT_OUTPUT_FILE_0}\" \n";
		};
		0083586F27FE3BCF00192A15 /* PBXBuildRule */ = {
			isa = PBXBuildRule;
			compilerSpec = com.apple.compilers.proxy.script;
			filePatterns = "*.masque";
			fileType = pattern.proxy;
			inputFiles = (
				"$(SRCROOT)/.secrets",
			);
			isEditable = 1;
			name = "Generate Swift Code from Secrets";
			outputFiles = (
				"$(DERIVED_FILE_DIR)/$(INPUT_FILE_BASE)",
			);
			runOncePerArchitecture = 0;
			script = "\"${SRCROOT}/Scripts/masquerade\" -i \"${INPUT_FILE_PATH}\" -o \"${SCRIPT_OUTPUT_FILE_0}\" -s \"${SCRIPT_INPUT_FILE_0}\" -f\n";
		};
/* End PBXBuildRule section */

/* Begin PBXCopyFilesBuildPhase section */
		00144B5E280634840090DD5D /* Embed Frameworks */ = {
			isa = PBXCopyFilesBuildPhase;
			buildActionMask = 2147483647;
			dstPath = "";
			dstSubfolderSpec = 10;
			files = (
			);
			name = "Embed Frameworks";
			runOnlyForDeploymentPostprocessing = 0;
		};
		0039A4E82885C4E300592C86 /* Copy Source Code Files */ = {
			isa = PBXCopyFilesBuildPhase;
			buildActionMask = 2147483647;
			dstPath = "";
			dstSubfolderSpec = 7;
			files = (
<<<<<<< HEAD
				D7201D072CC6D3D3004BDB7D /* AddVectorTiledLayerFromCustomStyleView.swift in Copy Source Code Files */,
=======
				D7201CDB2CC6B72A004BDB7D /* AddTiledLayerAsBasemapView.swift in Copy Source Code Files */,
>>>>>>> 83e4a2bc
				D7BE7E722CC19CE5006DDB0C /* AddTiledLayerView.swift in Copy Source Code Files */,
				D7BEBAD52CBDFE3900F882E7 /* DisplayAlternateSymbolsAtDifferentScalesView.swift in Copy Source Code Files */,
				D7BEBAC62CBDC11600F882E7 /* AddElevationSourceFromTilePackageView.swift in Copy Source Code Files */,
				D7848F012CBD987B00F6F546 /* AddElevationSourceFromRasterView.swift in Copy Source Code Files */,
				D7848EDB2CBD85D100F6F546 /* AddPointSceneLayerView.swift in Copy Source Code Files */,
				D7DFA0ED2CBA0260007C31F2 /* AddMapImageLayerView.swift in Copy Source Code Files */,
				D7CDD38C2CB86F4A00DE9766 /* AddPointCloudLayerFromFileView.swift in Copy Source Code Files */,
				D713C6D82CB990800073AA72 /* AddKMLLayerView.swift in Copy Source Code Files */,
				95E0DBCA2C503E2500224A82 /* ShowDeviceLocationUsingIndoorPositioningView.swift in Copy Source Code Files */,
				95E0DBCB2C503E2500224A82 /* ShowDeviceLocationUsingIndoorPositioningView.Model.swift in Copy Source Code Files */,
				D71C90A52C6C252F0018C63E /* StyleGeometryTypesWithSymbolsView.Views.swift in Copy Source Code Files */,
				D71C90A42C6C252B0018C63E /* StyleGeometryTypesWithSymbolsView.swift in Copy Source Code Files */,
				3E9F77742C6A6E670022CAB5 /* QueryFeatureCountAndExtentView.swift in Copy Source Code Files */,
				3E54CF232C66B00500DD2F18 /* AddWebTiledLayerView.swift in Copy Source Code Files */,
				3E30884A2C5D789A00ECEAC5 /* SetSpatialReferenceView.swift in Copy Source Code Files */,
				3E720F9E2C61A0B700E22A9E /* SetInitialViewpointView.swift in Copy Source Code Files */,
				D78FA4952C3C8E8A0079313E /* CreateDynamicBasemapGalleryView.Views.swift in Copy Source Code Files */,
				D79482D72C35D8A3006521CD /* CreateDynamicBasemapGalleryView.swift in Copy Source Code Files */,
				003B36F92C5042BA00A75F66 /* ShowServiceAreaView.swift in Copy Source Code Files */,
				95ADF34F2C3CBAE800566FF6 /* EditFeatureAttachmentsView.Model.swift in Copy Source Code Files */,
				9579FCEC2C33616B00FC8A1D /* EditFeatureAttachmentsView.swift in Copy Source Code Files */,
				954708642C3C798C00CA8579 /* AddENCExchangeSetView.swift in Copy Source Code Files */,
				95E980742C26189E00CB8912 /* BrowseOGCAPIFeatureServiceView.swift in Copy Source Code Files */,
				955AFAC62C110B8A009C8FE5 /* ApplyMosaicRuleToRastersView.swift in Copy Source Code Files */,
				95DEB9B82C127B5E009BEC35 /* ShowViewshedFromPointOnMapView.swift in Copy Source Code Files */,
				95A5721B2C0FDD34006E8B48 /* ShowScaleBarView.swift in Copy Source Code Files */,
				95A3773C2C0F93770044D1CC /* AddRasterFromServiceView.swift in Copy Source Code Files */,
				95F3A52D2C07F28700885DED /* SetSurfaceNavigationConstraintView.swift in Copy Source Code Files */,
				9529D1942C01676200B5C1A3 /* SelectFeaturesInSceneLayerView.swift in Copy Source Code Files */,
				D76CE8DA2BFD7063009A8686 /* SetReferenceScaleView.swift in Copy Source Code Files */,
				D7BA389A2BFBFC2E009954F5 /* QueryRelatedFeaturesView.swift in Copy Source Code Files */,
				00ABA94F2BF6D06200C0488C /* ShowGridView.swift in Copy Source Code Files */,
				D7BA38922BFBC4F0009954F5 /* EditFeaturesWithFeatureLinkedAnnotationView.Model.swift in Copy Source Code Files */,
				D762AF622BF6A7D100ECE3C7 /* EditFeaturesWithFeatureLinkedAnnotationView.swift in Copy Source Code Files */,
				1081B93D2C000E8B00C1BEB1 /* IdentifyFeaturesInWMSLayerView.swift in Copy Source Code Files */,
				D7D9FCF92BF2CCA300F972A2 /* FilterByDefinitionExpressionOrDisplayFilterView.swift in Copy Source Code Files */,
				D7044B972BE18D8D000F2C43 /* EditWithBranchVersioningView.Views.swift in Copy Source Code Files */,
				D7114A0F2BDC6AED00FA68CA /* EditWithBranchVersioningView.Model.swift in Copy Source Code Files */,
				D73E61A12BDB221B00457932 /* EditWithBranchVersioningView.swift in Copy Source Code Files */,
				D74ECD0E2BEEAE40007C0FA6 /* EditAndSyncFeaturesWithFeatureServiceView.Model.swift in Copy Source Code Files */,
				D733CA1C2BED982C00FBDE4C /* EditAndSyncFeaturesWithFeatureServiceView.swift in Copy Source Code Files */,
				10BD9EB52BF51F9000ABDBD5 /* GenerateOfflineMapWithCustomParametersView.Model.swift in Copy Source Code Files */,
				D769DF342BEC1A9E0062AE95 /* EditGeodatabaseWithTransactionsView.Model.swift in Copy Source Code Files */,
				D764B7E22BE2F8B8002E2F92 /* EditGeodatabaseWithTransactionsView.swift in Copy Source Code Files */,
				004A2BA52BED458C00C297CE /* ApplyScheduledUpdatesToPreplannedMapAreaView.swift in Copy Source Code Files */,
				104F55C72BF3E30A00204D04 /* GenerateOfflineMapWithCustomParametersView.swift in Copy Source Code Files */,
				104F55C82BF3E30A00204D04 /* GenerateOfflineMapWithCustomParametersView.CustomParameters.swift in Copy Source Code Files */,
				D73E61992BDAEEDD00457932 /* MatchViewpointOfGeoViewsView.swift in Copy Source Code Files */,
				D7352F912BD992E40013FFEF /* MonitorChangesToDrawStatusView.swift in Copy Source Code Files */,
				D713717C2BD88EF800EB2F86 /* MonitorChangesToLayerViewStateView.swift in Copy Source Code Files */,
				10D321972BDC3B4900B39B1B /* GenerateOfflineMapWithLocalBasemapView.swift in Copy Source Code Files */,
				00E1D9102BC0B4D8001AEB6A /* SnapGeometryEditsView.SnapSettingsView.swift in Copy Source Code Files */,
				00E1D9112BC0B4D8001AEB6A /* SnapGeometryEditsView.GeometryEditorModel.swift in Copy Source Code Files */,
				00E1D9122BC0B4D8001AEB6A /* SnapGeometryEditsView.GeometryEditorMenu.swift in Copy Source Code Files */,
				00E7C15D2BBF74D800B85D69 /* SnapGeometryEditsView.swift in Copy Source Code Files */,
				0000FB712BBDC01400845921 /* Add3DTilesLayerView.swift in Copy Source Code Files */,
				D77D9C012BB2439400B38A6C /* AugmentRealityToShowHiddenInfrastructureView.ARSceneView.swift in Copy Source Code Files */,
				D7A737E32BABBA2200B7C7FC /* AugmentRealityToShowHiddenInfrastructureView.swift in Copy Source Code Files */,
				1C2538542BABACB100337307 /* AugmentRealityToNavigateRouteView.ARSceneView.swift in Copy Source Code Files */,
				1C2538552BABACB100337307 /* AugmentRealityToNavigateRouteView.swift in Copy Source Code Files */,
				1C8EC74B2BAE28A9001A6929 /* AugmentRealityToCollectDataView.swift in Copy Source Code Files */,
				000D43182B993A030003D3C2 /* ConfigureBasemapStyleParametersView.swift in Copy Source Code Files */,
				D76360032B9296580044AB97 /* DisplayClustersView.swift in Copy Source Code Files */,
				D76360022B9296520044AB97 /* ConfigureClustersView.SettingsView.swift in Copy Source Code Files */,
				D76360012B92964A0044AB97 /* ConfigureClustersView.Model.swift in Copy Source Code Files */,
				D76360002B9296420044AB97 /* ConfigureClustersView.swift in Copy Source Code Files */,
				D7781D4C2B7ECCC800E53C51 /* NavigateRouteWithReroutingView.Model.swift in Copy Source Code Files */,
				D7588F622B7D8DED008B75E2 /* NavigateRouteWithReroutingView.swift in Copy Source Code Files */,
				D7F850042B7C427A00680D7C /* ValidateUtilityNetworkTopologyView.Views.swift in Copy Source Code Files */,
				D76495222B7468940042699E /* ValidateUtilityNetworkTopologyView.Model.swift in Copy Source Code Files */,
				D74EA7872B6DADCC008F6C7C /* ValidateUtilityNetworkTopologyView.swift in Copy Source Code Files */,
				D757D14C2B6C60170065F78F /* ListSpatialReferenceTransformationsView.Model.swift in Copy Source Code Files */,
				D77688152B69828E007C3860 /* ListSpatialReferenceTransformationsView.swift in Copy Source Code Files */,
				D7C3AB4D2B6832B7008909B9 /* SetFeatureRequestModeView.swift in Copy Source Code Files */,
				D73FC90C2B6312A5001AC486 /* AddFeaturesWithContingentValuesView.AddFeatureView.swift in Copy Source Code Files */,
				D73FC90B2B6312A0001AC486 /* AddFeaturesWithContingentValuesView.Model.swift in Copy Source Code Files */,
				D7F8C03B2B6056790072BFA7 /* AddFeaturesWithContingentValuesView.swift in Copy Source Code Files */,
				D73F066C2B5EE760000B574F /* QueryFeaturesWithArcadeExpressionView.swift in Copy Source Code Files */,
				D718A1F02B57602000447087 /* ManageBookmarksView.swift in Copy Source Code Files */,
				D77BC53C2B59A309007B49B6 /* StylePointWithDistanceCompositeSceneSymbolView.swift in Copy Source Code Files */,
				D718A1E82B571C9100447087 /* OrbitCameraAroundObjectView.Model.swift in Copy Source Code Files */,
				D76929FB2B4F795C0047205E /* OrbitCameraAroundObjectView.swift in Copy Source Code Files */,
				D7058B122B59E468000A888A /* StylePointWithSceneSymbolView.swift in Copy Source Code Files */,
				D71D516F2B51D87700B2A2BE /* SearchForWebMapView.Views.swift in Copy Source Code Files */,
				D7C6420D2B4F5DDB0042B8F7 /* SearchForWebMapView.Model.swift in Copy Source Code Files */,
				D75F66392B48EB1800434974 /* SearchForWebMapView.swift in Copy Source Code Files */,
				D73FCFFA2B02A3C50006360D /* FindAddressWithReverseGeocodeView.swift in Copy Source Code Files */,
				D742E4952B04134C00690098 /* DisplayWebSceneFromPortalItemView.swift in Copy Source Code Files */,
				D7010EC12B05618400D43F55 /* DisplaySceneFromMobileScenePackageView.swift in Copy Source Code Files */,
				D737237B2AF5AE1A00846884 /* FindRouteInMobileMapPackageView.Models.swift in Copy Source Code Files */,
				D737237A2AF5AE1600846884 /* FindRouteInMobileMapPackageView.MobileMapView.swift in Copy Source Code Files */,
				D76000B12AF19C4600B3084D /* FindRouteInMobileMapPackageView.swift in Copy Source Code Files */,
				D7705D662AFC575000CC0335 /* FindClosestFacilityFromPointView.swift in Copy Source Code Files */,
				D73FD0002B02C9610006360D /* FindRouteAroundBarriersView.Views.swift in Copy Source Code Files */,
				D76EE6082AF9AFEC00DA0325 /* FindRouteAroundBarriersView.Model.swift in Copy Source Code Files */,
				D7DDF8562AF47C86004352D9 /* FindRouteAroundBarriersView.swift in Copy Source Code Files */,
				D7DDF84E2AF43AA2004352D9 /* GeocodeOfflineView.Model.swift in Copy Source Code Files */,
				D7705D5B2AFC246A00CC0335 /* FindClosestFacilityToMultiplePointsView.swift in Copy Source Code Files */,
				00F279D72AF4364700CECAF8 /* AddDynamicEntityLayerView.VehicleCallout.swift in Copy Source Code Files */,
				D76000A22AF18BAB00B3084D /* FindRouteInTransportNetworkView.Model.swift in Copy Source Code Files */,
				D7E7D0822AEB3A1D003AAD02 /* FindRouteInTransportNetworkView.swift in Copy Source Code Files */,
				D7553CDD2AE2E00E00DC2A70 /* GeocodeOfflineView.swift in Copy Source Code Files */,
				4DD058102A0D3F6B00A59B34 /* ShowDeviceLocationWithNMEADataSourcesView.Model.swift in Copy Source Code Files */,
				4D126D7329CA1EFD00CFB7A7 /* ShowDeviceLocationWithNMEADataSourcesView.swift in Copy Source Code Files */,
				4D126D7429CA1EFD00CFB7A7 /* FileNMEASentenceReader.swift in Copy Source Code Files */,
				D7084FAB2AD771F600EC7F4F /* AugmentRealityToFlyOverSceneView.swift in Copy Source Code Files */,
				D72F27302ADA1E9900F906DA /* AugmentRealityToShowTabletopSceneView.swift in Copy Source Code Files */,
				D71FCB8B2AD628B9000E517C /* CreateMobileGeodatabaseView.Model.swift in Copy Source Code Files */,
				D73FC0FE2AD4A19A0067A19B /* CreateMobileGeodatabaseView.swift in Copy Source Code Files */,
				D7464F1F2ACE04C2007FEE88 /* IdentifyRasterCellView.swift in Copy Source Code Files */,
				D731F3C22AD0D2BB00A8431E /* IdentifyGraphicsView.swift in Copy Source Code Files */,
				D70082EC2ACF901600E0C3C2 /* IdentifyKMLFeaturesView.swift in Copy Source Code Files */,
				D7054AEA2ACCCC34007235BA /* Animate3DGraphicView.SettingsView.swift in Copy Source Code Files */,
				D7058FB22ACB424E00A40F14 /* Animate3DGraphicView.Model.swift in Copy Source Code Files */,
				D7C16D1C2AC5F96900689E89 /* Animate3DGraphicView.swift in Copy Source Code Files */,
				D7497F3D2AC4B4CF00167AD2 /* DisplayDimensionsView.swift in Copy Source Code Files */,
				D7232EE22AC1E6DC0079ABFF /* PlayKMLTourView.swift in Copy Source Code Files */,
				D7AE861F2AC39E7F0049B626 /* DisplayAnnotationView.swift in Copy Source Code Files */,
				D7337C5B2ABCFDE400A5D865 /* StyleSymbolsFromMobileStyleFileView.SymbolOptionsListView.swift in Copy Source Code Files */,
				D74C8BFF2ABA56C0007C76B8 /* StyleSymbolsFromMobileStyleFileView.swift in Copy Source Code Files */,
				D7AE86212AC3A10A0049B626 /* GroupLayersTogetherView.GroupLayerListView.swift in Copy Source Code Files */,
				D7AE86202AC3A1050049B626 /* AddCustomDynamicEntityDataSourceView.Vessel.swift in Copy Source Code Files */,
				D7ECF5992AB8BF5A003FB2BE /* RenderMultilayerSymbolsView.swift in Copy Source Code Files */,
				D7337C612ABD166A00A5D865 /* ShowMobileMapPackageExpirationDateView.swift in Copy Source Code Files */,
				D704AA5B2AB22D8400A3BB63 /* GroupLayersTogetherView.swift in Copy Source Code Files */,
				D75B58522AAFB37C0038B3B4 /* StyleFeaturesWithCustomDictionaryView.swift in Copy Source Code Files */,
				D71C5F652AAA83D2006599FD /* CreateSymbolStylesFromWebStylesView.swift in Copy Source Code Files */,
				79D84D152A81718F00F45262 /* AddCustomDynamicEntityDataSourceView.swift in Copy Source Code Files */,
				1C26ED202A8BEC63009B7721 /* FilterFeaturesInSceneView.swift in Copy Source Code Files */,
				D7ABA3002A3288970021822B /* ShowViewshedFromGeoelementInSceneView.swift in Copy Source Code Files */,
				1C3B7DCD2A5F652500907443 /* AnalyzeNetworkWithSubnetworkTraceView.Model.swift in Copy Source Code Files */,
				1C3B7DCE2A5F652500907443 /* AnalyzeNetworkWithSubnetworkTraceView.swift in Copy Source Code Files */,
				D79EE76F2A4CEA7F005A52AE /* SetUpLocationDrivenGeotriggersView.Model.swift in Copy Source Code Files */,
				D769C2132A29057200030F61 /* SetUpLocationDrivenGeotriggersView.swift in Copy Source Code Files */,
				1C19B4F72A578E69001D2506 /* CreateLoadReportView.Model.swift in Copy Source Code Files */,
				1C19B4F82A578E69001D2506 /* CreateLoadReportView.swift in Copy Source Code Files */,
				1C19B4F92A578E69001D2506 /* CreateLoadReportView.Views.swift in Copy Source Code Files */,
				D752D9412A39162F003EB25E /* ManageOperationalLayersView.swift in Copy Source Code Files */,
				D77570C12A2943D900F490CD /* AnimateImagesWithImageOverlayView.swift in Copy Source Code Files */,
				D7634FB02A43B8B000F8AEFB /* CreateConvexHullAroundGeometriesView.swift in Copy Source Code Files */,
				D7ABA2FA2A32760D0021822B /* MeasureDistanceInSceneView.swift in Copy Source Code Files */,
				D722BD232A420DEC002C2087 /* ShowExtrudedFeaturesView.swift in Copy Source Code Files */,
				D752D9602A3BCE63003EB25E /* DisplayMapFromPortalItemView.swift in Copy Source Code Files */,
				1C43BC852A43783900509BF8 /* SetVisibilityOfSubtypeSublayerView.Model.swift in Copy Source Code Files */,
				1C43BC862A43783900509BF8 /* SetVisibilityOfSubtypeSublayerView.swift in Copy Source Code Files */,
				1C43BC872A43783900509BF8 /* SetVisibilityOfSubtypeSublayerView.Views.swift in Copy Source Code Files */,
				00EB803A2A31506F00AC2B07 /* DisplayContentOfUtilityNetworkContainerView.swift in Copy Source Code Files */,
				00EB803B2A31506F00AC2B07 /* DisplayContentOfUtilityNetworkContainerView.Model.swift in Copy Source Code Files */,
				D751018F2A2E966C00B8FA48 /* IdentifyLayerFeaturesView.swift in Copy Source Code Files */,
				D752D9472A3A6FC0003EB25E /* MonitorChangesToMapLoadStatusView.swift in Copy Source Code Files */,
				D7CC34002A3147FF00198EDF /* ShowLineOfSightBetweenPointsView.swift in Copy Source Code Files */,
				1CAB8D502A3CEB43002AA649 /* RunValveIsolationTraceView.Model.swift in Copy Source Code Files */,
				1CAB8D512A3CEB43002AA649 /* RunValveIsolationTraceView.swift in Copy Source Code Files */,
				D71099712A280D830065A1C1 /* DensifyAndGeneralizeGeometryView.SettingsView.swift in Copy Source Code Files */,
				D710996E2A27D9B30065A1C1 /* DensifyAndGeneralizeGeometryView.swift in Copy Source Code Files */,
				D75101822A2E497F00B8FA48 /* ShowLabelsOnLayerView.swift in Copy Source Code Files */,
				D7EF5D762A26A1EE00FEBDE5 /* ShowCoordinatesInMultipleFormatsView.swift in Copy Source Code Files */,
				79A47DFB2A20286800D7C5B9 /* CreateAndSaveKMLView.Model.swift in Copy Source Code Files */,
				79A47DFC2A20286800D7C5B9 /* CreateAndSaveKMLView.Views.swift in Copy Source Code Files */,
				79B7B80B2A1BFDE700F57C27 /* CreateAndSaveKMLView.swift in Copy Source Code Files */,
				D78666AE2A21629200C60110 /* FindNearestVertexView.swift in Copy Source Code Files */,
				D7E440D82A1ECEB3005D74DE /* CreateBuffersAroundPointsView.swift in Copy Source Code Files */,
				D744FD182A2113C70084A66C /* CreateConvexHullAroundPointsView.swift in Copy Source Code Files */,
				D7F2784C2A1D76F5002E4567 /* AddWMSLayerView.swift in Copy Source Code Files */,
				D75362D32A1E8C8800D83028 /* ApplyUniqueValueRendererView.swift in Copy Source Code Files */,
				1C929F092A27B86800134252 /* ShowUtilityAssociationsView.swift in Copy Source Code Files */,
				D7E9EF2A2A1D29F2000C4865 /* SetMaxExtentView.swift in Copy Source Code Files */,
				D7E9EF292A1D2219000C4865 /* SetMinAndMaxScaleView.swift in Copy Source Code Files */,
				1C9B74DE29DB56860038B06F /* ChangeCameraControllerView.swift in Copy Source Code Files */,
				1C965C3929DB9176002F8536 /* ShowRealisticLightAndShadowsView.swift in Copy Source Code Files */,
				883C121729C914E100062FF9 /* DownloadPreplannedMapAreaView.MapPicker.swift in Copy Source Code Files */,
				883C121829C914E100062FF9 /* DownloadPreplannedMapAreaView.Model.swift in Copy Source Code Files */,
				883C121929C914E100062FF9 /* DownloadPreplannedMapAreaView.swift in Copy Source Code Files */,
				1C0C1C3D29D34DDD005C8B24 /* ChangeViewpointView.swift in Copy Source Code Files */,
				1C42E04A29D239D2004FC4BE /* ShowPopupView.swift in Copy Source Code Files */,
				108EC04229D25B55000F35D0 /* QueryFeatureTableView.swift in Copy Source Code Files */,
				88F93CC229C4D3480006B28E /* CreateAndEditGeometriesView.swift in Copy Source Code Files */,
				0044289329C9234300160767 /* GetElevationAtPointOnSurfaceView.swift in Copy Source Code Files */,
				4D2ADC6A29C50D91003B367F /* AddDynamicEntityLayerView.Model.swift in Copy Source Code Files */,
				4D2ADC6B29C50D91003B367F /* AddDynamicEntityLayerView.SettingsView.swift in Copy Source Code Files */,
				4D2ADC4729C26D2C003B367F /* AddDynamicEntityLayerView.swift in Copy Source Code Files */,
				218F35C229C290BF00502022 /* AuthenticateWithOAuthView.swift in Copy Source Code Files */,
				0044CDE02995D4DD004618CE /* ShowDeviceLocationHistoryView.swift in Copy Source Code Files */,
				0042E24628E50EE4001F33D6 /* ShowViewshedFromPointInSceneView.swift in Copy Source Code Files */,
				0042E24728E50EE4001F33D6 /* ShowViewshedFromPointInSceneView.Model.swift in Copy Source Code Files */,
				0042E24828E50EE4001F33D6 /* ShowViewshedFromPointInSceneView.ViewshedSettingsView.swift in Copy Source Code Files */,
				006C835528B40682004AEB7F /* BrowseBuildingFloorsView.swift in Copy Source Code Files */,
				006C835628B40682004AEB7F /* DisplayMapFromMobileMapPackageView.swift in Copy Source Code Files */,
				F1E71BFA28A479C70064C33F /* AddRasterFromFileView.swift in Copy Source Code Files */,
				0039A4E92885C50300592C86 /* AddSceneLayerFromServiceView.swift in Copy Source Code Files */,
				75DD736729D35FF40010229D /* ChangeMapViewBackgroundView.swift in Copy Source Code Files */,
				75DD736829D35FF40010229D /* ChangeMapViewBackgroundView.SettingsView.swift in Copy Source Code Files */,
				75DD736929D35FF40010229D /* ChangeMapViewBackgroundView.Model.swift in Copy Source Code Files */,
				0039A4EA2885C50300592C86 /* ClipGeometryView.swift in Copy Source Code Files */,
				0039A4EB2885C50300592C86 /* CreatePlanarAndGeodeticBuffersView.swift in Copy Source Code Files */,
				0039A4EC2885C50300592C86 /* CutGeometryView.swift in Copy Source Code Files */,
				E0A1AEE328874590003C797D /* AddFeatureLayersView.swift in Copy Source Code Files */,
				0039A4ED2885C50300592C86 /* DisplayMapView.swift in Copy Source Code Files */,
				0039A4EE2885C50300592C86 /* DisplayOverviewMapView.swift in Copy Source Code Files */,
				0039A4EF2885C50300592C86 /* DisplaySceneView.swift in Copy Source Code Files */,
				E03CB06B2889879D002B27D9 /* DownloadVectorTilesToLocalCacheView.swift in Copy Source Code Files */,
				E03CB06A288894C4002B27D9 /* FindRouteView.swift in Copy Source Code Files */,
				E03CB0692888944D002B27D9 /* GenerateOfflineMapView.swift in Copy Source Code Files */,
				75DD739929D38B420010229D /* NavigateRouteView.swift in Copy Source Code Files */,
				0039A4F02885C50300592C86 /* ProjectGeometryView.swift in Copy Source Code Files */,
				0039A4F12885C50300592C86 /* SearchWithGeocodeView.swift in Copy Source Code Files */,
				0039A4F22885C50300592C86 /* SelectFeaturesInFeatureLayerView.swift in Copy Source Code Files */,
				0039A4F32885C50300592C86 /* SetBasemapView.swift in Copy Source Code Files */,
				0039A4F42885C50300592C86 /* SetSurfacePlacementModeView.swift in Copy Source Code Files */,
				0039A4F52885C50300592C86 /* SetViewpointRotationView.swift in Copy Source Code Files */,
				0039A4F62885C50300592C86 /* ShowCalloutView.swift in Copy Source Code Files */,
				0039A4F72885C50300592C86 /* ShowDeviceLocationView.swift in Copy Source Code Files */,
				0039A4F82885C50300592C86 /* ShowResultOfSpatialRelationshipsView.swift in Copy Source Code Files */,
				0039A4F92885C50300592C86 /* ShowResultOfSpatialOperationsView.swift in Copy Source Code Files */,
				0039A4FA2885C50300592C86 /* StyleGraphicsWithRendererView.swift in Copy Source Code Files */,
				0039A4FB2885C50300592C86 /* StyleGraphicsWithSymbolsView.swift in Copy Source Code Files */,
				7573E82129D6136C00BEED9C /* TraceUtilityNetworkView.Model.swift in Copy Source Code Files */,
				7573E82229D6136C00BEED9C /* TraceUtilityNetworkView.Enums.swift in Copy Source Code Files */,
				7573E82329D6136C00BEED9C /* TraceUtilityNetworkView.Views.swift in Copy Source Code Files */,
				7573E82429D6136C00BEED9C /* TraceUtilityNetworkView.swift in Copy Source Code Files */,
			);
			name = "Copy Source Code Files";
			runOnlyForDeploymentPostprocessing = 0;
		};
/* End PBXCopyFilesBuildPhase section */

/* Begin PBXFileReference section */
		0000FB6B2BBDB17600845921 /* Add3DTilesLayerView.swift */ = {isa = PBXFileReference; fileEncoding = 4; lastKnownFileType = sourcecode.swift; path = Add3DTilesLayerView.swift; sourceTree = "<group>"; };
		000558092817C51E00224BC6 /* SampleDetailView.swift */ = {isa = PBXFileReference; lastKnownFileType = sourcecode.swift; path = SampleDetailView.swift; sourceTree = "<group>"; };
		000D43132B9918420003D3C2 /* ConfigureBasemapStyleParametersView.swift */ = {isa = PBXFileReference; fileEncoding = 4; lastKnownFileType = sourcecode.swift; path = ConfigureBasemapStyleParametersView.swift; sourceTree = "<group>"; };
		00181B452846AD7100654571 /* View+ErrorAlert.swift */ = {isa = PBXFileReference; lastKnownFileType = sourcecode.swift; path = "View+ErrorAlert.swift"; sourceTree = "<group>"; };
		001C6DD827FE585A00D472C2 /* AppSecrets.swift.masque */ = {isa = PBXFileReference; fileEncoding = 4; lastKnownFileType = text; path = AppSecrets.swift.masque; sourceTree = "<group>"; };
		00273CF32A82AB5900A7A77D /* SamplesSearchView.swift */ = {isa = PBXFileReference; lastKnownFileType = sourcecode.swift; path = SamplesSearchView.swift; sourceTree = "<group>"; };
		00273CF52A82AB8700A7A77D /* SampleLink.swift */ = {isa = PBXFileReference; lastKnownFileType = sourcecode.swift; path = SampleLink.swift; sourceTree = "<group>"; };
		003D7C342821EBCC009DDFD2 /* masquerade */ = {isa = PBXFileReference; lastKnownFileType = text; path = masquerade; sourceTree = "<group>"; };
		003D7C352821EBCC009DDFD2 /* GenerateSampleViewSourceCode.swift */ = {isa = PBXFileReference; lastKnownFileType = sourcecode.swift; path = GenerateSampleViewSourceCode.swift; sourceTree = "<group>"; };
		0042E24228E4BF8F001F33D6 /* ShowViewshedFromPointInSceneView.Model.swift */ = {isa = PBXFileReference; lastKnownFileType = sourcecode.swift; path = ShowViewshedFromPointInSceneView.Model.swift; sourceTree = "<group>"; };
		0042E24428E4F82B001F33D6 /* ShowViewshedFromPointInSceneView.ViewshedSettingsView.swift */ = {isa = PBXFileReference; lastKnownFileType = sourcecode.swift; path = ShowViewshedFromPointInSceneView.ViewshedSettingsView.swift; sourceTree = "<group>"; };
		0044289129C90C0B00160767 /* GetElevationAtPointOnSurfaceView.swift */ = {isa = PBXFileReference; lastKnownFileType = sourcecode.swift; path = GetElevationAtPointOnSurfaceView.swift; sourceTree = "<group>"; };
		0044CDDE2995C39E004618CE /* ShowDeviceLocationHistoryView.swift */ = {isa = PBXFileReference; lastKnownFileType = sourcecode.swift; path = ShowDeviceLocationHistoryView.swift; sourceTree = "<group>"; };
		004A2B9C2BED455B00C297CE /* canyonlands */ = {isa = PBXFileReference; lastKnownFileType = folder; path = canyonlands; sourceTree = "<group>"; };
		004A2B9E2BED456500C297CE /* ApplyScheduledUpdatesToPreplannedMapAreaView.swift */ = {isa = PBXFileReference; fileEncoding = 4; lastKnownFileType = sourcecode.swift; path = ApplyScheduledUpdatesToPreplannedMapAreaView.swift; sourceTree = "<group>"; };
		004FE87029DF5D8700075217 /* Bristol */ = {isa = PBXFileReference; lastKnownFileType = folder; path = Bristol; sourceTree = "<group>"; };
		0074ABBE28174BCF0037244A /* DisplayMapView.swift */ = {isa = PBXFileReference; lastKnownFileType = sourcecode.swift; path = DisplayMapView.swift; sourceTree = "<group>"; };
		0074ABC128174F430037244A /* Sample.swift */ = {isa = PBXFileReference; fileEncoding = 4; lastKnownFileType = sourcecode.swift; path = Sample.swift; sourceTree = "<group>"; };
		0074ABCA2817B8DB0037244A /* SamplesApp+Samples.swift.tache */ = {isa = PBXFileReference; fileEncoding = 4; lastKnownFileType = text; path = "SamplesApp+Samples.swift.tache"; sourceTree = "<group>"; };
		0086F3FD28E3770900974721 /* ShowViewshedFromPointInSceneView.swift */ = {isa = PBXFileReference; fileEncoding = 4; lastKnownFileType = sourcecode.swift; path = ShowViewshedFromPointInSceneView.swift; sourceTree = "<group>"; };
		00A7A1432A2FC58300F035F7 /* DisplayContentOfUtilityNetworkContainerView.swift */ = {isa = PBXFileReference; fileEncoding = 4; lastKnownFileType = sourcecode.swift; path = DisplayContentOfUtilityNetworkContainerView.swift; sourceTree = "<group>"; };
		00A7A1492A2FC5B700F035F7 /* DisplayContentOfUtilityNetworkContainerView.Model.swift */ = {isa = PBXFileReference; lastKnownFileType = sourcecode.swift; path = DisplayContentOfUtilityNetworkContainerView.Model.swift; sourceTree = "<group>"; };
		00ABA94D2BF6721700C0488C /* ShowGridView.swift */ = {isa = PBXFileReference; lastKnownFileType = sourcecode.swift; path = ShowGridView.swift; sourceTree = "<group>"; };
		00ACF554293E6C6A0059B2A9 /* Samples.entitlements */ = {isa = PBXFileReference; lastKnownFileType = text.plist.entitlements; path = Samples.entitlements; sourceTree = "<group>"; };
		00B04272282EC59E0072E1B4 /* AboutView.swift */ = {isa = PBXFileReference; fileEncoding = 4; lastKnownFileType = sourcecode.swift; path = AboutView.swift; sourceTree = "<group>"; };
		00B042E5282EDC690072E1B4 /* SetBasemapView.swift */ = {isa = PBXFileReference; fileEncoding = 4; lastKnownFileType = sourcecode.swift; path = SetBasemapView.swift; sourceTree = "<group>"; };
		00B04FB4283EEBA80026C882 /* DisplayOverviewMapView.swift */ = {isa = PBXFileReference; lastKnownFileType = sourcecode.swift; path = DisplayOverviewMapView.swift; sourceTree = "<group>"; };
		00C94A0C28B53DE1004E42D9 /* raster-file */ = {isa = PBXFileReference; lastKnownFileType = folder; path = "raster-file"; sourceTree = "<group>"; };
		00CB9137284814A4005C2C5D /* SearchWithGeocodeView.swift */ = {isa = PBXFileReference; lastKnownFileType = sourcecode.swift; path = SearchWithGeocodeView.swift; sourceTree = "<group>"; };
		00CCB8A2285AAD7D00BBAB70 /* DowloadPortalItemData.swift */ = {isa = PBXFileReference; lastKnownFileType = sourcecode.swift; path = DowloadPortalItemData.swift; sourceTree = "<group>"; };
		00CCB8A4285BAF8700BBAB70 /* OnDemandResource.swift */ = {isa = PBXFileReference; lastKnownFileType = sourcecode.swift; path = OnDemandResource.swift; sourceTree = "<group>"; };
		00D4EF7F2863842100B9CC30 /* AddFeatureLayersView.swift */ = {isa = PBXFileReference; lastKnownFileType = sourcecode.swift; path = AddFeatureLayersView.swift; sourceTree = "<group>"; };
		00D4EF8228638BF100B9CC30 /* LA_Trails.geodatabase */ = {isa = PBXFileReference; lastKnownFileType = file; path = LA_Trails.geodatabase; sourceTree = "<group>"; };
		00D4EF8F28638BF100B9CC30 /* AuroraCO.gpkg */ = {isa = PBXFileReference; lastKnownFileType = file; path = AuroraCO.gpkg; sourceTree = "<group>"; };
		00D4EFB02863CE6300B9CC30 /* ScottishWildlifeTrust_reserves */ = {isa = PBXFileReference; lastKnownFileType = folder; path = ScottishWildlifeTrust_reserves; sourceTree = "<group>"; };
		00E1D90A2BC0AF97001AEB6A /* SnapGeometryEditsView.SnapSettingsView.swift */ = {isa = PBXFileReference; lastKnownFileType = sourcecode.swift; path = SnapGeometryEditsView.SnapSettingsView.swift; sourceTree = "<group>"; };
		00E1D90C2BC0B125001AEB6A /* SnapGeometryEditsView.GeometryEditorModel.swift */ = {isa = PBXFileReference; lastKnownFileType = sourcecode.swift; path = SnapGeometryEditsView.GeometryEditorModel.swift; sourceTree = "<group>"; };
		00E1D90E2BC0B1E8001AEB6A /* SnapGeometryEditsView.GeometryEditorMenu.swift */ = {isa = PBXFileReference; lastKnownFileType = sourcecode.swift; path = SnapGeometryEditsView.GeometryEditorMenu.swift; sourceTree = "<group>"; };
		00E5400C27F3CCA100CF66D5 /* SamplesApp.swift */ = {isa = PBXFileReference; lastKnownFileType = sourcecode.swift; path = SamplesApp.swift; sourceTree = "<group>"; };
		00E5400D27F3CCA100CF66D5 /* ContentView.swift */ = {isa = PBXFileReference; lastKnownFileType = sourcecode.swift; path = ContentView.swift; sourceTree = "<group>"; };
		00E5400E27F3CCA200CF66D5 /* Assets.xcassets */ = {isa = PBXFileReference; lastKnownFileType = folder.assetcatalog; path = Assets.xcassets; sourceTree = "<group>"; };
		00E5401327F3CCA200CF66D5 /* ArcGIS Maps SDK Samples.app */ = {isa = PBXFileReference; explicitFileType = wrapper.application; includeInIndex = 0; path = "ArcGIS Maps SDK Samples.app"; sourceTree = BUILT_PRODUCTS_DIR; };
		00E5402A27F775EA00CF66D5 /* Info.plist */ = {isa = PBXFileReference; lastKnownFileType = text.plist.xml; path = Info.plist; sourceTree = "<group>"; };
		00E7C1592BBE1BF000B85D69 /* SnapGeometryEditsView.swift */ = {isa = PBXFileReference; fileEncoding = 4; lastKnownFileType = sourcecode.swift; path = SnapGeometryEditsView.swift; sourceTree = "<group>"; };
		00F279D52AF418DC00CECAF8 /* AddDynamicEntityLayerView.VehicleCallout.swift */ = {isa = PBXFileReference; lastKnownFileType = sourcecode.swift; path = AddDynamicEntityLayerView.VehicleCallout.swift; sourceTree = "<group>"; };
		102B6A362BFD5B55009F763C /* IdentifyFeaturesInWMSLayerView.swift */ = {isa = PBXFileReference; lastKnownFileType = sourcecode.swift; path = IdentifyFeaturesInWMSLayerView.swift; sourceTree = "<group>"; };
		108EC04029D25B2C000F35D0 /* QueryFeatureTableView.swift */ = {isa = PBXFileReference; fileEncoding = 4; lastKnownFileType = sourcecode.swift; path = QueryFeatureTableView.swift; sourceTree = "<group>"; };
		10B782042BE55D7E007EAE6C /* GenerateOfflineMapWithCustomParametersView.swift */ = {isa = PBXFileReference; lastKnownFileType = sourcecode.swift; path = GenerateOfflineMapWithCustomParametersView.swift; sourceTree = "<group>"; };
		10B782072BE5A058007EAE6C /* GenerateOfflineMapWithCustomParametersView.CustomParameters.swift */ = {isa = PBXFileReference; lastKnownFileType = sourcecode.swift; path = GenerateOfflineMapWithCustomParametersView.CustomParameters.swift; sourceTree = "<group>"; };
		10BD9EB32BF51B4B00ABDBD5 /* GenerateOfflineMapWithCustomParametersView.Model.swift */ = {isa = PBXFileReference; lastKnownFileType = sourcecode.swift; path = GenerateOfflineMapWithCustomParametersView.Model.swift; sourceTree = "<group>"; };
		10D321922BDB187400B39B1B /* naperville_imagery.tpkx */ = {isa = PBXFileReference; lastKnownFileType = file; path = naperville_imagery.tpkx; sourceTree = "<group>"; };
		10D321952BDB1CB500B39B1B /* GenerateOfflineMapWithLocalBasemapView.swift */ = {isa = PBXFileReference; lastKnownFileType = sourcecode.swift; path = GenerateOfflineMapWithLocalBasemapView.swift; sourceTree = "<group>"; };
		1C0C1C3429D34DAE005C8B24 /* ChangeViewpointView.swift */ = {isa = PBXFileReference; fileEncoding = 4; lastKnownFileType = sourcecode.swift; path = ChangeViewpointView.swift; sourceTree = "<group>"; };
		1C19B4EB2A578E46001D2506 /* CreateLoadReportView.Views.swift */ = {isa = PBXFileReference; fileEncoding = 4; lastKnownFileType = sourcecode.swift; path = CreateLoadReportView.Views.swift; sourceTree = "<group>"; };
		1C19B4ED2A578E46001D2506 /* CreateLoadReportView.swift */ = {isa = PBXFileReference; fileEncoding = 4; lastKnownFileType = sourcecode.swift; path = CreateLoadReportView.swift; sourceTree = "<group>"; };
		1C19B4EF2A578E46001D2506 /* CreateLoadReportView.Model.swift */ = {isa = PBXFileReference; fileEncoding = 4; lastKnownFileType = sourcecode.swift; path = CreateLoadReportView.Model.swift; sourceTree = "<group>"; };
		1C2538522BABACB100337307 /* AugmentRealityToNavigateRouteView.ARSceneView.swift */ = {isa = PBXFileReference; lastKnownFileType = sourcecode.swift; path = AugmentRealityToNavigateRouteView.ARSceneView.swift; sourceTree = "<group>"; };
		1C2538532BABACB100337307 /* AugmentRealityToNavigateRouteView.swift */ = {isa = PBXFileReference; lastKnownFileType = sourcecode.swift; path = AugmentRealityToNavigateRouteView.swift; sourceTree = "<group>"; };
		1C26ED152A859525009B7721 /* FilterFeaturesInSceneView.swift */ = {isa = PBXFileReference; fileEncoding = 4; lastKnownFileType = sourcecode.swift; path = FilterFeaturesInSceneView.swift; sourceTree = "<group>"; };
		1C3B7DC32A5F64FC00907443 /* AnalyzeNetworkWithSubnetworkTraceView.Model.swift */ = {isa = PBXFileReference; fileEncoding = 4; lastKnownFileType = sourcecode.swift; path = AnalyzeNetworkWithSubnetworkTraceView.Model.swift; sourceTree = "<group>"; };
		1C3B7DC62A5F64FC00907443 /* AnalyzeNetworkWithSubnetworkTraceView.swift */ = {isa = PBXFileReference; fileEncoding = 4; lastKnownFileType = sourcecode.swift; path = AnalyzeNetworkWithSubnetworkTraceView.swift; sourceTree = "<group>"; };
		1C42E04329D2396B004FC4BE /* ShowPopupView.swift */ = {isa = PBXFileReference; fileEncoding = 4; lastKnownFileType = sourcecode.swift; path = ShowPopupView.swift; sourceTree = "<group>"; };
		1C43BC792A43781100509BF8 /* SetVisibilityOfSubtypeSublayerView.Views.swift */ = {isa = PBXFileReference; fileEncoding = 4; lastKnownFileType = sourcecode.swift; path = SetVisibilityOfSubtypeSublayerView.Views.swift; sourceTree = "<group>"; };
		1C43BC7C2A43781100509BF8 /* SetVisibilityOfSubtypeSublayerView.Model.swift */ = {isa = PBXFileReference; fileEncoding = 4; lastKnownFileType = sourcecode.swift; path = SetVisibilityOfSubtypeSublayerView.Model.swift; sourceTree = "<group>"; };
		1C43BC7E2A43781100509BF8 /* SetVisibilityOfSubtypeSublayerView.swift */ = {isa = PBXFileReference; fileEncoding = 4; lastKnownFileType = sourcecode.swift; path = SetVisibilityOfSubtypeSublayerView.swift; sourceTree = "<group>"; };
		1C8EC7432BAE2891001A6929 /* AugmentRealityToCollectDataView.swift */ = {isa = PBXFileReference; fileEncoding = 4; lastKnownFileType = sourcecode.swift; path = AugmentRealityToCollectDataView.swift; sourceTree = "<group>"; };
		1C9B74C529DB43580038B06F /* ShowRealisticLightAndShadowsView.swift */ = {isa = PBXFileReference; fileEncoding = 4; lastKnownFileType = sourcecode.swift; path = ShowRealisticLightAndShadowsView.swift; sourceTree = "<group>"; };
		1C9B74D529DB54560038B06F /* ChangeCameraControllerView.swift */ = {isa = PBXFileReference; fileEncoding = 4; lastKnownFileType = sourcecode.swift; path = ChangeCameraControllerView.swift; sourceTree = "<group>"; };
		1CAB8D442A3CEAB0002AA649 /* RunValveIsolationTraceView.Model.swift */ = {isa = PBXFileReference; fileEncoding = 4; lastKnownFileType = sourcecode.swift; path = RunValveIsolationTraceView.Model.swift; sourceTree = "<group>"; };
		1CAB8D472A3CEAB0002AA649 /* RunValveIsolationTraceView.swift */ = {isa = PBXFileReference; fileEncoding = 4; lastKnownFileType = sourcecode.swift; path = RunValveIsolationTraceView.swift; sourceTree = "<group>"; };
		1CAF831B2A20305F000E1E60 /* ShowUtilityAssociationsView.swift */ = {isa = PBXFileReference; fileEncoding = 4; lastKnownFileType = sourcecode.swift; path = ShowUtilityAssociationsView.swift; sourceTree = "<group>"; };
		218F35B329C28F4A00502022 /* AuthenticateWithOAuthView.swift */ = {isa = PBXFileReference; fileEncoding = 4; lastKnownFileType = sourcecode.swift; path = AuthenticateWithOAuthView.swift; sourceTree = "<group>"; };
		3E54CF212C66AFBE00DD2F18 /* AddWebTiledLayerView.swift */ = {isa = PBXFileReference; lastKnownFileType = sourcecode.swift; path = AddWebTiledLayerView.swift; sourceTree = "<group>"; };
		3E720F9C2C619B1700E22A9E /* SetInitialViewpointView.swift */ = {isa = PBXFileReference; lastKnownFileType = sourcecode.swift; path = SetInitialViewpointView.swift; sourceTree = "<group>"; };
		3E9F77722C6A60FA0022CAB5 /* QueryFeatureCountAndExtentView.swift */ = {isa = PBXFileReference; lastKnownFileType = sourcecode.swift; path = QueryFeatureCountAndExtentView.swift; sourceTree = "<group>"; };
		3EEDE7CD2C5D73F700510104 /* SetSpatialReferenceView.swift */ = {isa = PBXFileReference; lastKnownFileType = sourcecode.swift; path = SetSpatialReferenceView.swift; sourceTree = "<group>"; };
		4D126D6929CA1B6000CFB7A7 /* ShowDeviceLocationWithNMEADataSourcesView.swift */ = {isa = PBXFileReference; fileEncoding = 4; lastKnownFileType = sourcecode.swift; path = ShowDeviceLocationWithNMEADataSourcesView.swift; sourceTree = "<group>"; };
		4D126D7129CA1E1800CFB7A7 /* FileNMEASentenceReader.swift */ = {isa = PBXFileReference; lastKnownFileType = sourcecode.swift; path = FileNMEASentenceReader.swift; sourceTree = "<group>"; };
		4D126D7B29CA3E6000CFB7A7 /* Redlands.nmea */ = {isa = PBXFileReference; fileEncoding = 4; lastKnownFileType = text; path = Redlands.nmea; sourceTree = "<group>"; };
		4D126D7D29CA43D200CFB7A7 /* ShowDeviceLocationWithNMEADataSourcesView.Model.swift */ = {isa = PBXFileReference; lastKnownFileType = sourcecode.swift; path = ShowDeviceLocationWithNMEADataSourcesView.Model.swift; sourceTree = "<group>"; };
		4D2ADC3F29C26D05003B367F /* AddDynamicEntityLayerView.swift */ = {isa = PBXFileReference; fileEncoding = 4; lastKnownFileType = sourcecode.swift; path = AddDynamicEntityLayerView.swift; sourceTree = "<group>"; };
		4D2ADC5529C4F612003B367F /* ChangeMapViewBackgroundView.swift */ = {isa = PBXFileReference; fileEncoding = 4; lastKnownFileType = sourcecode.swift; path = ChangeMapViewBackgroundView.swift; sourceTree = "<group>"; };
		4D2ADC5829C4F612003B367F /* ChangeMapViewBackgroundView.SettingsView.swift */ = {isa = PBXFileReference; fileEncoding = 4; lastKnownFileType = sourcecode.swift; path = ChangeMapViewBackgroundView.SettingsView.swift; sourceTree = "<group>"; };
		4D2ADC6129C5071C003B367F /* ChangeMapViewBackgroundView.Model.swift */ = {isa = PBXFileReference; lastKnownFileType = sourcecode.swift; path = ChangeMapViewBackgroundView.Model.swift; sourceTree = "<group>"; };
		4D2ADC6629C50BD6003B367F /* AddDynamicEntityLayerView.Model.swift */ = {isa = PBXFileReference; lastKnownFileType = sourcecode.swift; path = AddDynamicEntityLayerView.Model.swift; sourceTree = "<group>"; };
		4D2ADC6829C50C4C003B367F /* AddDynamicEntityLayerView.SettingsView.swift */ = {isa = PBXFileReference; lastKnownFileType = sourcecode.swift; path = AddDynamicEntityLayerView.SettingsView.swift; sourceTree = "<group>"; };
		7573E81329D6134C00BEED9C /* TraceUtilityNetworkView.Model.swift */ = {isa = PBXFileReference; fileEncoding = 4; lastKnownFileType = sourcecode.swift; path = TraceUtilityNetworkView.Model.swift; sourceTree = "<group>"; };
		7573E81529D6134C00BEED9C /* TraceUtilityNetworkView.Enums.swift */ = {isa = PBXFileReference; fileEncoding = 4; lastKnownFileType = sourcecode.swift; path = TraceUtilityNetworkView.Enums.swift; sourceTree = "<group>"; };
		7573E81729D6134C00BEED9C /* TraceUtilityNetworkView.Views.swift */ = {isa = PBXFileReference; fileEncoding = 4; lastKnownFileType = sourcecode.swift; path = TraceUtilityNetworkView.Views.swift; sourceTree = "<group>"; };
		7573E81829D6134C00BEED9C /* TraceUtilityNetworkView.swift */ = {isa = PBXFileReference; fileEncoding = 4; lastKnownFileType = sourcecode.swift; path = TraceUtilityNetworkView.swift; sourceTree = "<group>"; };
		75DD739129D38B1B0010229D /* NavigateRouteView.swift */ = {isa = PBXFileReference; fileEncoding = 4; lastKnownFileType = sourcecode.swift; path = NavigateRouteView.swift; sourceTree = "<group>"; };
		7900C5F52A83FC3F002D430F /* AddCustomDynamicEntityDataSourceView.Vessel.swift */ = {isa = PBXFileReference; lastKnownFileType = sourcecode.swift; path = AddCustomDynamicEntityDataSourceView.Vessel.swift; sourceTree = "<group>"; };
		792222DC2A81AA5D00619FFE /* AIS_MarineCadastre_SelectedVessels_CustomDataSource.jsonl */ = {isa = PBXFileReference; fileEncoding = 4; lastKnownFileType = text; path = AIS_MarineCadastre_SelectedVessels_CustomDataSource.jsonl; sourceTree = "<group>"; };
		79302F842A1ED4E30002336A /* CreateAndSaveKMLView.Model.swift */ = {isa = PBXFileReference; lastKnownFileType = sourcecode.swift; path = CreateAndSaveKMLView.Model.swift; sourceTree = "<group>"; };
		79302F862A1ED71B0002336A /* CreateAndSaveKMLView.Views.swift */ = {isa = PBXFileReference; lastKnownFileType = sourcecode.swift; path = CreateAndSaveKMLView.Views.swift; sourceTree = "<group>"; };
		798C2DA62AFC505600EE7E97 /* PrivacyInfo.xcprivacy */ = {isa = PBXFileReference; lastKnownFileType = text.xml; path = PrivacyInfo.xcprivacy; sourceTree = "<group>"; };
		79B7B8092A1BF8EC00F57C27 /* CreateAndSaveKMLView.swift */ = {isa = PBXFileReference; lastKnownFileType = sourcecode.swift; path = CreateAndSaveKMLView.swift; sourceTree = "<group>"; };
		79D84D0D2A815C5B00F45262 /* AddCustomDynamicEntityDataSourceView.swift */ = {isa = PBXFileReference; lastKnownFileType = sourcecode.swift; path = AddCustomDynamicEntityDataSourceView.swift; sourceTree = "<group>"; };
		883C121429C9136600062FF9 /* DownloadPreplannedMapAreaView.MapPicker.swift */ = {isa = PBXFileReference; fileEncoding = 4; lastKnownFileType = sourcecode.swift; path = DownloadPreplannedMapAreaView.MapPicker.swift; sourceTree = "<group>"; };
		88F93CC029C3D59C0006B28E /* CreateAndEditGeometriesView.swift */ = {isa = PBXFileReference; lastKnownFileType = sourcecode.swift; path = CreateAndEditGeometriesView.swift; sourceTree = "<group>"; };
		9503056D2C46ECB70091B32D /* ShowDeviceLocationUsingIndoorPositioningView.Model.swift */ = {isa = PBXFileReference; lastKnownFileType = sourcecode.swift; path = ShowDeviceLocationUsingIndoorPositioningView.Model.swift; sourceTree = "<group>"; };
		9537AFB32C2208B5000923C5 /* AddENCExchangeSetView.swift */ = {isa = PBXFileReference; lastKnownFileType = sourcecode.swift; path = AddENCExchangeSetView.swift; sourceTree = "<group>"; };
		9537AFD62C220EF0000923C5 /* ExchangeSetwithoutUpdates */ = {isa = PBXFileReference; lastKnownFileType = folder; path = ExchangeSetwithoutUpdates; sourceTree = "<group>"; };
		9547085B2C3C719800CA8579 /* EditFeatureAttachmentsView.Model.swift */ = {isa = PBXFileReference; lastKnownFileType = sourcecode.swift; path = EditFeatureAttachmentsView.Model.swift; sourceTree = "<group>"; };
		954AEDED2C01332600265114 /* SelectFeaturesInSceneLayerView.swift */ = {isa = PBXFileReference; lastKnownFileType = sourcecode.swift; path = SelectFeaturesInSceneLayerView.swift; sourceTree = "<group>"; };
		955271602C0E6749009B1ED4 /* AddRasterFromServiceView.swift */ = {isa = PBXFileReference; lastKnownFileType = sourcecode.swift; path = AddRasterFromServiceView.swift; sourceTree = "<group>"; };
		955AFAC32C10FD6F009C8FE5 /* ApplyMosaicRuleToRastersView.swift */ = {isa = PBXFileReference; lastKnownFileType = sourcecode.swift; path = ApplyMosaicRuleToRastersView.swift; sourceTree = "<group>"; };
		9579FCE92C3360BB00FC8A1D /* EditFeatureAttachmentsView.swift */ = {isa = PBXFileReference; lastKnownFileType = sourcecode.swift; path = EditFeatureAttachmentsView.swift; sourceTree = "<group>"; };
		95A572182C0FDCC9006E8B48 /* ShowScaleBarView.swift */ = {isa = PBXFileReference; lastKnownFileType = sourcecode.swift; path = ShowScaleBarView.swift; sourceTree = "<group>"; };
		95D2EE0E2C334D1600683D53 /* ShowServiceAreaView.swift */ = {isa = PBXFileReference; lastKnownFileType = sourcecode.swift; path = ShowServiceAreaView.swift; sourceTree = "<group>"; };
		95DEB9B52C127A92009BEC35 /* ShowViewshedFromPointOnMapView.swift */ = {isa = PBXFileReference; lastKnownFileType = sourcecode.swift; path = ShowViewshedFromPointOnMapView.swift; sourceTree = "<group>"; };
		95E980702C26183000CB8912 /* BrowseOGCAPIFeatureServiceView.swift */ = {isa = PBXFileReference; lastKnownFileType = sourcecode.swift; path = BrowseOGCAPIFeatureServiceView.swift; sourceTree = "<group>"; };
		95F3A52A2C07F09C00885DED /* SetSurfaceNavigationConstraintView.swift */ = {isa = PBXFileReference; lastKnownFileType = sourcecode.swift; path = SetSurfaceNavigationConstraintView.swift; sourceTree = "<group>"; };
		95F891282C46E9D60010EBED /* ShowDeviceLocationUsingIndoorPositioningView.swift */ = {isa = PBXFileReference; lastKnownFileType = sourcecode.swift; path = ShowDeviceLocationUsingIndoorPositioningView.swift; sourceTree = "<group>"; };
		D70082EA2ACF900100E0C3C2 /* IdentifyKMLFeaturesView.swift */ = {isa = PBXFileReference; fileEncoding = 4; lastKnownFileType = sourcecode.swift; path = IdentifyKMLFeaturesView.swift; sourceTree = "<group>"; };
		D7010EBC2B05616900D43F55 /* DisplaySceneFromMobileScenePackageView.swift */ = {isa = PBXFileReference; fileEncoding = 4; lastKnownFileType = sourcecode.swift; path = DisplaySceneFromMobileScenePackageView.swift; sourceTree = "<group>"; };
		D701D72B2A37C7F7006FF0C8 /* bradley_low_3ds */ = {isa = PBXFileReference; lastKnownFileType = folder; path = bradley_low_3ds; sourceTree = "<group>"; };
		D7044B952BE18D73000F2C43 /* EditWithBranchVersioningView.Views.swift */ = {isa = PBXFileReference; fileEncoding = 4; lastKnownFileType = sourcecode.swift; path = EditWithBranchVersioningView.Views.swift; sourceTree = "<group>"; };
		D704AA592AB22C1A00A3BB63 /* GroupLayersTogetherView.swift */ = {isa = PBXFileReference; fileEncoding = 4; lastKnownFileType = sourcecode.swift; path = GroupLayersTogetherView.swift; sourceTree = "<group>"; };
		D7054AE82ACCCB6C007235BA /* Animate3DGraphicView.SettingsView.swift */ = {isa = PBXFileReference; fileEncoding = 4; lastKnownFileType = sourcecode.swift; path = Animate3DGraphicView.SettingsView.swift; sourceTree = "<group>"; };
		D7058B0D2B59E44B000A888A /* StylePointWithSceneSymbolView.swift */ = {isa = PBXFileReference; fileEncoding = 4; lastKnownFileType = sourcecode.swift; path = StylePointWithSceneSymbolView.swift; sourceTree = "<group>"; };
		D7058FB02ACB423C00A40F14 /* Animate3DGraphicView.Model.swift */ = {isa = PBXFileReference; fileEncoding = 4; lastKnownFileType = sourcecode.swift; path = Animate3DGraphicView.Model.swift; sourceTree = "<group>"; };
		D7084FA62AD771AA00EC7F4F /* AugmentRealityToFlyOverSceneView.swift */ = {isa = PBXFileReference; fileEncoding = 4; lastKnownFileType = sourcecode.swift; path = AugmentRealityToFlyOverSceneView.swift; sourceTree = "<group>"; };
		D70BE5782A5624A80022CA02 /* CategoriesView.swift */ = {isa = PBXFileReference; lastKnownFileType = sourcecode.swift; path = CategoriesView.swift; sourceTree = "<group>"; };
		D710996C2A27D9210065A1C1 /* DensifyAndGeneralizeGeometryView.swift */ = {isa = PBXFileReference; fileEncoding = 4; lastKnownFileType = sourcecode.swift; path = DensifyAndGeneralizeGeometryView.swift; sourceTree = "<group>"; };
		D710996F2A2802FA0065A1C1 /* DensifyAndGeneralizeGeometryView.SettingsView.swift */ = {isa = PBXFileReference; lastKnownFileType = sourcecode.swift; path = DensifyAndGeneralizeGeometryView.SettingsView.swift; sourceTree = "<group>"; };
		D7114A0C2BDC6A3300FA68CA /* EditWithBranchVersioningView.Model.swift */ = {isa = PBXFileReference; fileEncoding = 4; lastKnownFileType = sourcecode.swift; path = EditWithBranchVersioningView.Model.swift; sourceTree = "<group>"; };
		D71371752BD88ECC00EB2F86 /* MonitorChangesToLayerViewStateView.swift */ = {isa = PBXFileReference; fileEncoding = 4; lastKnownFileType = sourcecode.swift; path = MonitorChangesToLayerViewStateView.swift; sourceTree = "<group>"; };
		D713C6D12CB990600073AA72 /* AddKMLLayerView.swift */ = {isa = PBXFileReference; lastKnownFileType = sourcecode.swift; path = AddKMLLayerView.swift; sourceTree = "<group>"; };
		D713C6F52CB9B9A60073AA72 /* US_State_Capitals.kml */ = {isa = PBXFileReference; lastKnownFileType = text.xml; path = US_State_Capitals.kml; sourceTree = "<group>"; };
		D718A1E62B570F7500447087 /* OrbitCameraAroundObjectView.Model.swift */ = {isa = PBXFileReference; fileEncoding = 4; lastKnownFileType = sourcecode.swift; path = OrbitCameraAroundObjectView.Model.swift; sourceTree = "<group>"; };
		D718A1EA2B575FD900447087 /* ManageBookmarksView.swift */ = {isa = PBXFileReference; fileEncoding = 4; lastKnownFileType = sourcecode.swift; path = ManageBookmarksView.swift; sourceTree = "<group>"; };
		D71C5F632AAA7A88006599FD /* CreateSymbolStylesFromWebStylesView.swift */ = {isa = PBXFileReference; fileEncoding = 4; lastKnownFileType = sourcecode.swift; path = CreateSymbolStylesFromWebStylesView.swift; sourceTree = "<group>"; };
		D71C909C2C6C249B0018C63E /* StyleGeometryTypesWithSymbolsView.swift */ = {isa = PBXFileReference; fileEncoding = 4; lastKnownFileType = sourcecode.swift; path = StyleGeometryTypesWithSymbolsView.swift; sourceTree = "<group>"; };
		D71C909D2C6C249B0018C63E /* StyleGeometryTypesWithSymbolsView.Views.swift */ = {isa = PBXFileReference; fileEncoding = 4; lastKnownFileType = sourcecode.swift; path = StyleGeometryTypesWithSymbolsView.Views.swift; sourceTree = "<group>"; };
		D71D516D2B51D7B600B2A2BE /* SearchForWebMapView.Views.swift */ = {isa = PBXFileReference; fileEncoding = 4; lastKnownFileType = sourcecode.swift; path = SearchForWebMapView.Views.swift; sourceTree = "<group>"; };
		D71FCB892AD6277E000E517C /* CreateMobileGeodatabaseView.Model.swift */ = {isa = PBXFileReference; fileEncoding = 4; lastKnownFileType = sourcecode.swift; path = CreateMobileGeodatabaseView.Model.swift; sourceTree = "<group>"; };
<<<<<<< HEAD
		D7201D002CC6D3B5004BDB7D /* AddVectorTiledLayerFromCustomStyleView.swift */ = {isa = PBXFileReference; lastKnownFileType = sourcecode.swift; path = AddVectorTiledLayerFromCustomStyleView.swift; sourceTree = "<group>"; };
		D7201D292CC6D829004BDB7D /* dodge_city.vtpk */ = {isa = PBXFileReference; lastKnownFileType = file; path = dodge_city.vtpk; sourceTree = "<group>"; };
=======
		D7201CD42CC6B710004BDB7D /* AddTiledLayerAsBasemapView.swift */ = {isa = PBXFileReference; lastKnownFileType = sourcecode.swift; path = AddTiledLayerAsBasemapView.swift; sourceTree = "<group>"; };
>>>>>>> 83e4a2bc
		D721EEA72ABDFF550040BE46 /* LothianRiversAnno.mmpk */ = {isa = PBXFileReference; lastKnownFileType = file; path = LothianRiversAnno.mmpk; sourceTree = "<group>"; };
		D722BD212A420DAD002C2087 /* ShowExtrudedFeaturesView.swift */ = {isa = PBXFileReference; fileEncoding = 4; lastKnownFileType = sourcecode.swift; path = ShowExtrudedFeaturesView.swift; sourceTree = "<group>"; };
		D7232EE02AC1E5AA0079ABFF /* PlayKMLTourView.swift */ = {isa = PBXFileReference; fileEncoding = 4; lastKnownFileType = sourcecode.swift; path = PlayKMLTourView.swift; sourceTree = "<group>"; };
		D72C43F22AEB066D00B6157B /* GeocodeOfflineView.Model.swift */ = {isa = PBXFileReference; fileEncoding = 4; lastKnownFileType = sourcecode.swift; path = GeocodeOfflineView.Model.swift; sourceTree = "<group>"; };
		D72F272B2ADA1E4400F906DA /* AugmentRealityToShowTabletopSceneView.swift */ = {isa = PBXFileReference; fileEncoding = 4; lastKnownFileType = sourcecode.swift; path = AugmentRealityToShowTabletopSceneView.swift; sourceTree = "<group>"; };
		D731F3C02AD0D2AC00A8431E /* IdentifyGraphicsView.swift */ = {isa = PBXFileReference; fileEncoding = 4; lastKnownFileType = sourcecode.swift; path = IdentifyGraphicsView.swift; sourceTree = "<group>"; };
		D7337C592ABCFDB100A5D865 /* StyleSymbolsFromMobileStyleFileView.SymbolOptionsListView.swift */ = {isa = PBXFileReference; fileEncoding = 4; lastKnownFileType = sourcecode.swift; path = StyleSymbolsFromMobileStyleFileView.SymbolOptionsListView.swift; sourceTree = "<group>"; };
		D7337C5F2ABD142D00A5D865 /* ShowMobileMapPackageExpirationDateView.swift */ = {isa = PBXFileReference; fileEncoding = 4; lastKnownFileType = sourcecode.swift; path = ShowMobileMapPackageExpirationDateView.swift; sourceTree = "<group>"; };
		D733CA152BED980D00FBDE4C /* EditAndSyncFeaturesWithFeatureServiceView.swift */ = {isa = PBXFileReference; fileEncoding = 4; lastKnownFileType = sourcecode.swift; path = EditAndSyncFeaturesWithFeatureServiceView.swift; sourceTree = "<group>"; };
		D734FA092A183A5B00246D7E /* SetMaxExtentView.swift */ = {isa = PBXFileReference; fileEncoding = 4; lastKnownFileType = sourcecode.swift; path = SetMaxExtentView.swift; sourceTree = "<group>"; };
		D7352F8A2BD992C40013FFEF /* MonitorChangesToDrawStatusView.swift */ = {isa = PBXFileReference; fileEncoding = 4; lastKnownFileType = sourcecode.swift; path = MonitorChangesToDrawStatusView.swift; sourceTree = "<group>"; };
		D73571D62CB6131E0046A433 /* hydrography */ = {isa = PBXFileReference; lastKnownFileType = folder; path = hydrography; sourceTree = "<group>"; };
		D73723742AF5877500846884 /* FindRouteInMobileMapPackageView.Models.swift */ = {isa = PBXFileReference; fileEncoding = 4; lastKnownFileType = sourcecode.swift; path = FindRouteInMobileMapPackageView.Models.swift; sourceTree = "<group>"; };
		D73723782AF5ADD700846884 /* FindRouteInMobileMapPackageView.MobileMapView.swift */ = {isa = PBXFileReference; fileEncoding = 4; lastKnownFileType = sourcecode.swift; path = FindRouteInMobileMapPackageView.MobileMapView.swift; sourceTree = "<group>"; };
		D73E61922BDAEE6600457932 /* MatchViewpointOfGeoViewsView.swift */ = {isa = PBXFileReference; fileEncoding = 4; lastKnownFileType = sourcecode.swift; path = MatchViewpointOfGeoViewsView.swift; sourceTree = "<group>"; };
		D73E619A2BDB21F400457932 /* EditWithBranchVersioningView.swift */ = {isa = PBXFileReference; fileEncoding = 4; lastKnownFileType = sourcecode.swift; path = EditWithBranchVersioningView.swift; sourceTree = "<group>"; };
		D73F06662B5EE73D000B574F /* QueryFeaturesWithArcadeExpressionView.swift */ = {isa = PBXFileReference; fileEncoding = 4; lastKnownFileType = sourcecode.swift; path = QueryFeaturesWithArcadeExpressionView.swift; sourceTree = "<group>"; };
		D73F8CF32AB1089900CD39DA /* Restaurant.stylx */ = {isa = PBXFileReference; lastKnownFileType = file; path = Restaurant.stylx; sourceTree = "<group>"; };
		D73FC0FC2AD4A18D0067A19B /* CreateMobileGeodatabaseView.swift */ = {isa = PBXFileReference; fileEncoding = 4; lastKnownFileType = sourcecode.swift; path = CreateMobileGeodatabaseView.swift; sourceTree = "<group>"; };
		D73FCFF42B02A3AA0006360D /* FindAddressWithReverseGeocodeView.swift */ = {isa = PBXFileReference; fileEncoding = 4; lastKnownFileType = sourcecode.swift; path = FindAddressWithReverseGeocodeView.swift; sourceTree = "<group>"; };
		D73FCFFE2B02C7630006360D /* FindRouteAroundBarriersView.Views.swift */ = {isa = PBXFileReference; fileEncoding = 4; lastKnownFileType = sourcecode.swift; path = FindRouteAroundBarriersView.Views.swift; sourceTree = "<group>"; };
		D742E48F2B04132B00690098 /* DisplayWebSceneFromPortalItemView.swift */ = {isa = PBXFileReference; fileEncoding = 4; lastKnownFileType = sourcecode.swift; path = DisplayWebSceneFromPortalItemView.swift; sourceTree = "<group>"; };
		D744FD162A2112D90084A66C /* CreateConvexHullAroundPointsView.swift */ = {isa = PBXFileReference; fileEncoding = 4; lastKnownFileType = sourcecode.swift; path = CreateConvexHullAroundPointsView.swift; sourceTree = "<group>"; };
		D7464F1D2ACE04B3007FEE88 /* IdentifyRasterCellView.swift */ = {isa = PBXFileReference; fileEncoding = 4; lastKnownFileType = sourcecode.swift; path = IdentifyRasterCellView.swift; sourceTree = "<group>"; };
		D7464F2A2ACE0964007FEE88 /* SA_EVI_8Day_03May20 */ = {isa = PBXFileReference; lastKnownFileType = folder; path = SA_EVI_8Day_03May20; sourceTree = "<group>"; };
		D7497F3B2AC4B4C100167AD2 /* DisplayDimensionsView.swift */ = {isa = PBXFileReference; fileEncoding = 4; lastKnownFileType = sourcecode.swift; path = DisplayDimensionsView.swift; sourceTree = "<group>"; };
		D7497F3F2AC4BA4100167AD2 /* Edinburgh_Pylon_Dimensions.mmpk */ = {isa = PBXFileReference; lastKnownFileType = file; path = Edinburgh_Pylon_Dimensions.mmpk; sourceTree = "<group>"; };
		D74C8BFD2ABA5605007C76B8 /* StyleSymbolsFromMobileStyleFileView.swift */ = {isa = PBXFileReference; fileEncoding = 4; lastKnownFileType = sourcecode.swift; path = StyleSymbolsFromMobileStyleFileView.swift; sourceTree = "<group>"; };
		D74C8C012ABA6202007C76B8 /* emoji-mobile.stylx */ = {isa = PBXFileReference; lastKnownFileType = file; path = "emoji-mobile.stylx"; sourceTree = "<group>"; };
		D74EA7812B6DADA5008F6C7C /* ValidateUtilityNetworkTopologyView.swift */ = {isa = PBXFileReference; fileEncoding = 4; lastKnownFileType = sourcecode.swift; path = ValidateUtilityNetworkTopologyView.swift; sourceTree = "<group>"; };
		D74ECD0C2BEEAE2F007C0FA6 /* EditAndSyncFeaturesWithFeatureServiceView.Model.swift */ = {isa = PBXFileReference; fileEncoding = 4; lastKnownFileType = sourcecode.swift; path = EditAndSyncFeaturesWithFeatureServiceView.Model.swift; sourceTree = "<group>"; };
		D74F03EF2B609A7D00E83688 /* AddFeaturesWithContingentValuesView.Model.swift */ = {isa = PBXFileReference; fileEncoding = 4; lastKnownFileType = sourcecode.swift; path = AddFeaturesWithContingentValuesView.Model.swift; sourceTree = "<group>"; };
		D75101802A2E493600B8FA48 /* ShowLabelsOnLayerView.swift */ = {isa = PBXFileReference; fileEncoding = 4; lastKnownFileType = sourcecode.swift; path = ShowLabelsOnLayerView.swift; sourceTree = "<group>"; };
		D751018D2A2E962D00B8FA48 /* IdentifyLayerFeaturesView.swift */ = {isa = PBXFileReference; fileEncoding = 4; lastKnownFileType = sourcecode.swift; path = IdentifyLayerFeaturesView.swift; sourceTree = "<group>"; };
		D752D93F2A39154C003EB25E /* ManageOperationalLayersView.swift */ = {isa = PBXFileReference; fileEncoding = 4; lastKnownFileType = sourcecode.swift; path = ManageOperationalLayersView.swift; sourceTree = "<group>"; };
		D752D9452A3A6F7F003EB25E /* MonitorChangesToMapLoadStatusView.swift */ = {isa = PBXFileReference; fileEncoding = 4; lastKnownFileType = sourcecode.swift; path = MonitorChangesToMapLoadStatusView.swift; sourceTree = "<group>"; };
		D752D95E2A3BCE06003EB25E /* DisplayMapFromPortalItemView.swift */ = {isa = PBXFileReference; fileEncoding = 4; lastKnownFileType = sourcecode.swift; path = DisplayMapFromPortalItemView.swift; sourceTree = "<group>"; };
		D75362D12A1E886700D83028 /* ApplyUniqueValueRendererView.swift */ = {isa = PBXFileReference; fileEncoding = 4; lastKnownFileType = sourcecode.swift; path = ApplyUniqueValueRendererView.swift; sourceTree = "<group>"; };
		D7553CD82AE2DFEC00DC2A70 /* GeocodeOfflineView.swift */ = {isa = PBXFileReference; fileEncoding = 4; lastKnownFileType = sourcecode.swift; path = GeocodeOfflineView.swift; sourceTree = "<group>"; };
		D757D14A2B6C46E50065F78F /* ListSpatialReferenceTransformationsView.Model.swift */ = {isa = PBXFileReference; fileEncoding = 4; lastKnownFileType = sourcecode.swift; path = ListSpatialReferenceTransformationsView.Model.swift; sourceTree = "<group>"; };
		D7588F5C2B7D8DAA008B75E2 /* NavigateRouteWithReroutingView.swift */ = {isa = PBXFileReference; fileEncoding = 4; lastKnownFileType = sourcecode.swift; path = NavigateRouteWithReroutingView.swift; sourceTree = "<group>"; };
		D75B58502AAFB3030038B3B4 /* StyleFeaturesWithCustomDictionaryView.swift */ = {isa = PBXFileReference; fileEncoding = 4; lastKnownFileType = sourcecode.swift; path = StyleFeaturesWithCustomDictionaryView.swift; sourceTree = "<group>"; };
		D75C35662AB50338003CD55F /* GroupLayersTogetherView.GroupLayerListView.swift */ = {isa = PBXFileReference; fileEncoding = 4; lastKnownFileType = sourcecode.swift; path = GroupLayersTogetherView.GroupLayerListView.swift; sourceTree = "<group>"; };
		D75F66332B48EABC00434974 /* SearchForWebMapView.swift */ = {isa = PBXFileReference; fileEncoding = 4; lastKnownFileType = sourcecode.swift; path = SearchForWebMapView.swift; sourceTree = "<group>"; };
		D76000AB2AF19C2300B3084D /* FindRouteInMobileMapPackageView.swift */ = {isa = PBXFileReference; fileEncoding = 4; lastKnownFileType = sourcecode.swift; path = FindRouteInMobileMapPackageView.swift; sourceTree = "<group>"; };
		D76000B62AF19FCA00B3084D /* SanFrancisco.mmpk */ = {isa = PBXFileReference; lastKnownFileType = file; path = SanFrancisco.mmpk; sourceTree = "<group>"; };
		D762AF5B2BF6A7B900ECE3C7 /* EditFeaturesWithFeatureLinkedAnnotationView.swift */ = {isa = PBXFileReference; fileEncoding = 4; lastKnownFileType = sourcecode.swift; path = EditFeaturesWithFeatureLinkedAnnotationView.swift; sourceTree = "<group>"; };
		D762AF632BF6A96100ECE3C7 /* loudoun_anno.geodatabase */ = {isa = PBXFileReference; lastKnownFileType = file; path = loudoun_anno.geodatabase; sourceTree = "<group>"; };
		D7634FAE2A43B7AC00F8AEFB /* CreateConvexHullAroundGeometriesView.swift */ = {isa = PBXFileReference; fileEncoding = 4; lastKnownFileType = sourcecode.swift; path = CreateConvexHullAroundGeometriesView.swift; sourceTree = "<group>"; };
		D7635FED2B9272CB0044AB97 /* DisplayClustersView.swift */ = {isa = PBXFileReference; fileEncoding = 4; lastKnownFileType = sourcecode.swift; path = DisplayClustersView.swift; sourceTree = "<group>"; };
		D7635FF52B9277DC0044AB97 /* ConfigureClustersView.Model.swift */ = {isa = PBXFileReference; fileEncoding = 4; lastKnownFileType = sourcecode.swift; path = ConfigureClustersView.Model.swift; sourceTree = "<group>"; };
		D7635FF72B9277DC0044AB97 /* ConfigureClustersView.SettingsView.swift */ = {isa = PBXFileReference; fileEncoding = 4; lastKnownFileType = sourcecode.swift; path = ConfigureClustersView.SettingsView.swift; sourceTree = "<group>"; };
		D7635FF82B9277DC0044AB97 /* ConfigureClustersView.swift */ = {isa = PBXFileReference; fileEncoding = 4; lastKnownFileType = sourcecode.swift; path = ConfigureClustersView.swift; sourceTree = "<group>"; };
		D76495202B74687E0042699E /* ValidateUtilityNetworkTopologyView.Model.swift */ = {isa = PBXFileReference; fileEncoding = 4; lastKnownFileType = sourcecode.swift; path = ValidateUtilityNetworkTopologyView.Model.swift; sourceTree = "<group>"; };
		D764B7DB2BE2F89D002E2F92 /* EditGeodatabaseWithTransactionsView.swift */ = {isa = PBXFileReference; fileEncoding = 4; lastKnownFileType = sourcecode.swift; path = EditGeodatabaseWithTransactionsView.swift; sourceTree = "<group>"; };
		D76929F52B4F78340047205E /* OrbitCameraAroundObjectView.swift */ = {isa = PBXFileReference; fileEncoding = 4; lastKnownFileType = sourcecode.swift; path = OrbitCameraAroundObjectView.swift; sourceTree = "<group>"; };
		D769C2112A29019B00030F61 /* SetUpLocationDrivenGeotriggersView.swift */ = {isa = PBXFileReference; fileEncoding = 4; lastKnownFileType = sourcecode.swift; path = SetUpLocationDrivenGeotriggersView.swift; sourceTree = "<group>"; };
		D769DF322BEC1A1C0062AE95 /* EditGeodatabaseWithTransactionsView.Model.swift */ = {isa = PBXFileReference; fileEncoding = 4; lastKnownFileType = sourcecode.swift; path = EditGeodatabaseWithTransactionsView.Model.swift; sourceTree = "<group>"; };
		D76CE8D52BFD7047009A8686 /* SetReferenceScaleView.swift */ = {isa = PBXFileReference; fileEncoding = 4; lastKnownFileType = sourcecode.swift; path = SetReferenceScaleView.swift; sourceTree = "<group>"; };
		D76EE6062AF9AFE100DA0325 /* FindRouteAroundBarriersView.Model.swift */ = {isa = PBXFileReference; fileEncoding = 4; lastKnownFileType = sourcecode.swift; path = FindRouteAroundBarriersView.Model.swift; sourceTree = "<group>"; };
		D7705D552AFC244E00CC0335 /* FindClosestFacilityToMultiplePointsView.swift */ = {isa = PBXFileReference; fileEncoding = 4; lastKnownFileType = sourcecode.swift; path = FindClosestFacilityToMultiplePointsView.swift; sourceTree = "<group>"; };
		D7705D612AFC570700CC0335 /* FindClosestFacilityFromPointView.swift */ = {isa = PBXFileReference; fileEncoding = 4; lastKnownFileType = sourcecode.swift; path = FindClosestFacilityFromPointView.swift; sourceTree = "<group>"; };
		D7749AD52AF08BF50086632F /* FindRouteInTransportNetworkView.Model.swift */ = {isa = PBXFileReference; fileEncoding = 4; lastKnownFileType = sourcecode.swift; path = FindRouteInTransportNetworkView.Model.swift; sourceTree = "<group>"; };
		D77570BF2A2942F800F490CD /* AnimateImagesWithImageOverlayView.swift */ = {isa = PBXFileReference; fileEncoding = 4; lastKnownFileType = sourcecode.swift; path = AnimateImagesWithImageOverlayView.swift; sourceTree = "<group>"; };
		D77572AD2A295DDD00F490CD /* PacificSouthWest2 */ = {isa = PBXFileReference; lastKnownFileType = folder; path = PacificSouthWest2; sourceTree = "<group>"; };
		D77688102B69826B007C3860 /* ListSpatialReferenceTransformationsView.swift */ = {isa = PBXFileReference; fileEncoding = 4; lastKnownFileType = sourcecode.swift; path = ListSpatialReferenceTransformationsView.swift; sourceTree = "<group>"; };
		D7781D482B7EB03400E53C51 /* SanDiegoTourPath.json */ = {isa = PBXFileReference; fileEncoding = 4; lastKnownFileType = text.json; path = SanDiegoTourPath.json; sourceTree = "<group>"; };
		D7781D4A2B7ECCB700E53C51 /* NavigateRouteWithReroutingView.Model.swift */ = {isa = PBXFileReference; fileEncoding = 4; lastKnownFileType = sourcecode.swift; path = NavigateRouteWithReroutingView.Model.swift; sourceTree = "<group>"; };
		D77BC5362B59A2D3007B49B6 /* StylePointWithDistanceCompositeSceneSymbolView.swift */ = {isa = PBXFileReference; fileEncoding = 4; lastKnownFileType = sourcecode.swift; path = StylePointWithDistanceCompositeSceneSymbolView.swift; sourceTree = "<group>"; };
		D77D9BFF2BB2438200B38A6C /* AugmentRealityToShowHiddenInfrastructureView.ARSceneView.swift */ = {isa = PBXFileReference; fileEncoding = 4; lastKnownFileType = sourcecode.swift; path = AugmentRealityToShowHiddenInfrastructureView.ARSceneView.swift; sourceTree = "<group>"; };
		D7848ED42CBD85A300F6F546 /* AddPointSceneLayerView.swift */ = {isa = PBXFileReference; lastKnownFileType = sourcecode.swift; path = AddPointSceneLayerView.swift; sourceTree = "<group>"; };
		D7848EFA2CBD986400F6F546 /* AddElevationSourceFromRasterView.swift */ = {isa = PBXFileReference; lastKnownFileType = sourcecode.swift; path = AddElevationSourceFromRasterView.swift; sourceTree = "<group>"; };
		D78666AC2A2161F100C60110 /* FindNearestVertexView.swift */ = {isa = PBXFileReference; fileEncoding = 4; lastKnownFileType = sourcecode.swift; path = FindNearestVertexView.swift; sourceTree = "<group>"; };
		D78FA4932C3C88880079313E /* CreateDynamicBasemapGalleryView.Views.swift */ = {isa = PBXFileReference; lastKnownFileType = sourcecode.swift; path = CreateDynamicBasemapGalleryView.Views.swift; sourceTree = "<group>"; };
		D79482D02C35D872006521CD /* CreateDynamicBasemapGalleryView.swift */ = {isa = PBXFileReference; fileEncoding = 4; lastKnownFileType = sourcecode.swift; path = CreateDynamicBasemapGalleryView.swift; sourceTree = "<group>"; };
		D79EE76D2A4CEA5D005A52AE /* SetUpLocationDrivenGeotriggersView.Model.swift */ = {isa = PBXFileReference; fileEncoding = 4; lastKnownFileType = sourcecode.swift; path = SetUpLocationDrivenGeotriggersView.Model.swift; sourceTree = "<group>"; };
		D7A737DC2BABB9FE00B7C7FC /* AugmentRealityToShowHiddenInfrastructureView.swift */ = {isa = PBXFileReference; fileEncoding = 4; lastKnownFileType = sourcecode.swift; path = AugmentRealityToShowHiddenInfrastructureView.swift; sourceTree = "<group>"; };
		D7ABA2F82A32579C0021822B /* MeasureDistanceInSceneView.swift */ = {isa = PBXFileReference; fileEncoding = 4; lastKnownFileType = sourcecode.swift; path = MeasureDistanceInSceneView.swift; sourceTree = "<group>"; };
		D7ABA2FE2A32881C0021822B /* ShowViewshedFromGeoelementInSceneView.swift */ = {isa = PBXFileReference; fileEncoding = 4; lastKnownFileType = sourcecode.swift; path = ShowViewshedFromGeoelementInSceneView.swift; sourceTree = "<group>"; };
		D7AE861D2AC39DC50049B626 /* DisplayAnnotationView.swift */ = {isa = PBXFileReference; fileEncoding = 4; lastKnownFileType = sourcecode.swift; path = DisplayAnnotationView.swift; sourceTree = "<group>"; };
		D7B759B22B1FFBE300017FDD /* FavoritesView.swift */ = {isa = PBXFileReference; lastKnownFileType = sourcecode.swift; path = FavoritesView.swift; sourceTree = "<group>"; };
		D7BA38902BFBC476009954F5 /* EditFeaturesWithFeatureLinkedAnnotationView.Model.swift */ = {isa = PBXFileReference; fileEncoding = 4; lastKnownFileType = sourcecode.swift; path = EditFeaturesWithFeatureLinkedAnnotationView.Model.swift; sourceTree = "<group>"; };
		D7BA38932BFBFC0F009954F5 /* QueryRelatedFeaturesView.swift */ = {isa = PBXFileReference; fileEncoding = 4; lastKnownFileType = sourcecode.swift; path = QueryRelatedFeaturesView.swift; sourceTree = "<group>"; };
		D7BA8C432B2A4DAA00018633 /* Array.swift */ = {isa = PBXFileReference; lastKnownFileType = sourcecode.swift; path = Array.swift; sourceTree = "<group>"; };
		D7BA8C452B2A8ACA00018633 /* String.swift */ = {isa = PBXFileReference; lastKnownFileType = sourcecode.swift; path = String.swift; sourceTree = "<group>"; };
		D7BB3DD02C5D781800FFCD56 /* SaveTheBay.geodatabase */ = {isa = PBXFileReference; lastKnownFileType = file; path = SaveTheBay.geodatabase; sourceTree = "<group>"; };
		D7BE7E6B2CC19CC3006DDB0C /* AddTiledLayerView.swift */ = {isa = PBXFileReference; lastKnownFileType = sourcecode.swift; path = AddTiledLayerView.swift; sourceTree = "<group>"; };
		D7BEBA9E2CBD9CCA00F882E7 /* MontereyElevation.dt2 */ = {isa = PBXFileReference; lastKnownFileType = text; path = MontereyElevation.dt2; sourceTree = "<group>"; };
		D7BEBABF2CBDC0F800F882E7 /* AddElevationSourceFromTilePackageView.swift */ = {isa = PBXFileReference; lastKnownFileType = sourcecode.swift; path = AddElevationSourceFromTilePackageView.swift; sourceTree = "<group>"; };
		D7BEBAC72CBDC81200F882E7 /* MontereyElevation.tpkx */ = {isa = PBXFileReference; lastKnownFileType = file; path = MontereyElevation.tpkx; sourceTree = "<group>"; };
		D7BEBACE2CBDFE1C00F882E7 /* DisplayAlternateSymbolsAtDifferentScalesView.swift */ = {isa = PBXFileReference; lastKnownFileType = sourcecode.swift; path = DisplayAlternateSymbolsAtDifferentScalesView.swift; sourceTree = "<group>"; };
		D7C16D1A2AC5F95300689E89 /* Animate3DGraphicView.swift */ = {isa = PBXFileReference; fileEncoding = 4; lastKnownFileType = sourcecode.swift; path = Animate3DGraphicView.swift; sourceTree = "<group>"; };
		D7C16D1E2AC5FE8200689E89 /* Pyrenees.csv */ = {isa = PBXFileReference; fileEncoding = 4; lastKnownFileType = text; path = Pyrenees.csv; sourceTree = "<group>"; };
		D7C16D212AC5FE9800689E89 /* GrandCanyon.csv */ = {isa = PBXFileReference; fileEncoding = 4; lastKnownFileType = text; path = GrandCanyon.csv; sourceTree = "<group>"; };
		D7C16D242AC5FEA600689E89 /* Snowdon.csv */ = {isa = PBXFileReference; fileEncoding = 4; lastKnownFileType = text; path = Snowdon.csv; sourceTree = "<group>"; };
		D7C16D272AC5FEB600689E89 /* Hawaii.csv */ = {isa = PBXFileReference; fileEncoding = 4; lastKnownFileType = text; path = Hawaii.csv; sourceTree = "<group>"; };
		D7C3AB472B683291008909B9 /* SetFeatureRequestModeView.swift */ = {isa = PBXFileReference; fileEncoding = 4; lastKnownFileType = sourcecode.swift; path = SetFeatureRequestModeView.swift; sourceTree = "<group>"; };
		D7C5233E2BED9BBF00E8221A /* SanFrancisco.tpkx */ = {isa = PBXFileReference; lastKnownFileType = file; path = SanFrancisco.tpkx; sourceTree = "<group>"; };
		D7C6420B2B4F47E10042B8F7 /* SearchForWebMapView.Model.swift */ = {isa = PBXFileReference; fileEncoding = 4; lastKnownFileType = sourcecode.swift; path = SearchForWebMapView.Model.swift; sourceTree = "<group>"; };
		D7C97B552B75C10C0097CDA1 /* ValidateUtilityNetworkTopologyView.Views.swift */ = {isa = PBXFileReference; fileEncoding = 4; lastKnownFileType = sourcecode.swift; path = ValidateUtilityNetworkTopologyView.Views.swift; sourceTree = "<group>"; };
		D7CC33FD2A31475C00198EDF /* ShowLineOfSightBetweenPointsView.swift */ = {isa = PBXFileReference; fileEncoding = 4; lastKnownFileType = sourcecode.swift; path = ShowLineOfSightBetweenPointsView.swift; sourceTree = "<group>"; };
		D7CDD3852CB86F0A00DE9766 /* AddPointCloudLayerFromFileView.swift */ = {isa = PBXFileReference; lastKnownFileType = sourcecode.swift; path = AddPointCloudLayerFromFileView.swift; sourceTree = "<group>"; };
		D7CDD38D2CB872EA00DE9766 /* sandiego-north-balboa-pointcloud.slpk */ = {isa = PBXFileReference; lastKnownFileType = file; path = "sandiego-north-balboa-pointcloud.slpk"; sourceTree = "<group>"; };
		D7CE9F9A2AE2F575008F7A5F /* streetmap_SD.tpkx */ = {isa = PBXFileReference; lastKnownFileType = file; path = streetmap_SD.tpkx; sourceTree = "<group>"; };
		D7CE9FA22AE2F595008F7A5F /* san-diego-eagle-locator */ = {isa = PBXFileReference; lastKnownFileType = folder; path = "san-diego-eagle-locator"; sourceTree = "<group>"; };
		D7D1F3522ADDBE5D009CE2DA /* philadelphia.mspk */ = {isa = PBXFileReference; lastKnownFileType = file; path = philadelphia.mspk; sourceTree = "<group>"; };
		D7D9FCF22BF2CC8600F972A2 /* FilterByDefinitionExpressionOrDisplayFilterView.swift */ = {isa = PBXFileReference; fileEncoding = 4; lastKnownFileType = sourcecode.swift; path = FilterByDefinitionExpressionOrDisplayFilterView.swift; sourceTree = "<group>"; };
		D7DDF8502AF47C6C004352D9 /* FindRouteAroundBarriersView.swift */ = {isa = PBXFileReference; fileEncoding = 4; lastKnownFileType = sourcecode.swift; path = FindRouteAroundBarriersView.swift; sourceTree = "<group>"; };
		D7DFA0E62CBA0242007C31F2 /* AddMapImageLayerView.swift */ = {isa = PBXFileReference; lastKnownFileType = sourcecode.swift; path = AddMapImageLayerView.swift; sourceTree = "<group>"; };
		D7E440D62A1ECE7D005D74DE /* CreateBuffersAroundPointsView.swift */ = {isa = PBXFileReference; fileEncoding = 4; lastKnownFileType = sourcecode.swift; path = CreateBuffersAroundPointsView.swift; sourceTree = "<group>"; };
		D7E557672A1D768800B9FB09 /* AddWMSLayerView.swift */ = {isa = PBXFileReference; fileEncoding = 4; lastKnownFileType = sourcecode.swift; path = AddWMSLayerView.swift; sourceTree = "<group>"; };
		D7E7D0802AEB39D5003AAD02 /* FindRouteInTransportNetworkView.swift */ = {isa = PBXFileReference; fileEncoding = 4; lastKnownFileType = sourcecode.swift; path = FindRouteInTransportNetworkView.swift; sourceTree = "<group>"; };
		D7E7D0992AEB3C47003AAD02 /* san_diego_offline_routing */ = {isa = PBXFileReference; lastKnownFileType = folder; path = san_diego_offline_routing; sourceTree = "<group>"; };
		D7EAF3592A1C023800D822C4 /* SetMinAndMaxScaleView.swift */ = {isa = PBXFileReference; fileEncoding = 4; lastKnownFileType = sourcecode.swift; path = SetMinAndMaxScaleView.swift; sourceTree = "<group>"; };
		D7ECF5972AB8BE63003FB2BE /* RenderMultilayerSymbolsView.swift */ = {isa = PBXFileReference; fileEncoding = 4; lastKnownFileType = sourcecode.swift; path = RenderMultilayerSymbolsView.swift; sourceTree = "<group>"; };
		D7EF5D742A26A03A00FEBDE5 /* ShowCoordinatesInMultipleFormatsView.swift */ = {isa = PBXFileReference; fileEncoding = 4; lastKnownFileType = sourcecode.swift; path = ShowCoordinatesInMultipleFormatsView.swift; sourceTree = "<group>"; };
		D7F8C0362B60564D0072BFA7 /* AddFeaturesWithContingentValuesView.swift */ = {isa = PBXFileReference; fileEncoding = 4; lastKnownFileType = sourcecode.swift; path = AddFeaturesWithContingentValuesView.swift; sourceTree = "<group>"; };
		D7F8C03D2B605AF60072BFA7 /* ContingentValuesBirdNests.geodatabase */ = {isa = PBXFileReference; lastKnownFileType = file; path = ContingentValuesBirdNests.geodatabase; sourceTree = "<group>"; };
		D7F8C0402B605E720072BFA7 /* FillmoreTopographicMap.vtpk */ = {isa = PBXFileReference; lastKnownFileType = file; path = FillmoreTopographicMap.vtpk; sourceTree = "<group>"; };
		D7F8C0422B608F120072BFA7 /* AddFeaturesWithContingentValuesView.AddFeatureView.swift */ = {isa = PBXFileReference; fileEncoding = 4; lastKnownFileType = sourcecode.swift; path = AddFeaturesWithContingentValuesView.AddFeatureView.swift; sourceTree = "<group>"; };
		E000E75F2869E33D005D87C5 /* ClipGeometryView.swift */ = {isa = PBXFileReference; lastKnownFileType = sourcecode.swift; path = ClipGeometryView.swift; sourceTree = "<group>"; };
		E000E762286A0B18005D87C5 /* CutGeometryView.swift */ = {isa = PBXFileReference; lastKnownFileType = sourcecode.swift; path = CutGeometryView.swift; sourceTree = "<group>"; };
		E004A6BD28414332002A1FE6 /* SetViewpointRotationView.swift */ = {isa = PBXFileReference; fileEncoding = 4; lastKnownFileType = sourcecode.swift; path = SetViewpointRotationView.swift; sourceTree = "<group>"; };
		E004A6D828465C70002A1FE6 /* DisplaySceneView.swift */ = {isa = PBXFileReference; fileEncoding = 4; lastKnownFileType = sourcecode.swift; path = DisplaySceneView.swift; sourceTree = "<group>"; };
		E004A6DF28466279002A1FE6 /* ShowCalloutView.swift */ = {isa = PBXFileReference; lastKnownFileType = sourcecode.swift; path = ShowCalloutView.swift; sourceTree = "<group>"; };
		E004A6E52846A61F002A1FE6 /* StyleGraphicsWithSymbolsView.swift */ = {isa = PBXFileReference; lastKnownFileType = sourcecode.swift; path = StyleGraphicsWithSymbolsView.swift; sourceTree = "<group>"; };
		E004A6E828493BCE002A1FE6 /* ShowDeviceLocationView.swift */ = {isa = PBXFileReference; lastKnownFileType = sourcecode.swift; path = ShowDeviceLocationView.swift; sourceTree = "<group>"; };
		E004A6EC2849556E002A1FE6 /* CreatePlanarAndGeodeticBuffersView.swift */ = {isa = PBXFileReference; lastKnownFileType = sourcecode.swift; path = CreatePlanarAndGeodeticBuffersView.swift; sourceTree = "<group>"; };
		E004A6EF284E4B9B002A1FE6 /* DownloadVectorTilesToLocalCacheView.swift */ = {isa = PBXFileReference; lastKnownFileType = sourcecode.swift; path = DownloadVectorTilesToLocalCacheView.swift; sourceTree = "<group>"; };
		E004A6F2284E4FEB002A1FE6 /* ShowResultOfSpatialOperationsView.swift */ = {isa = PBXFileReference; lastKnownFileType = sourcecode.swift; path = ShowResultOfSpatialOperationsView.swift; sourceTree = "<group>"; };
		E004A6F5284FA42A002A1FE6 /* SelectFeaturesInFeatureLayerView.swift */ = {isa = PBXFileReference; lastKnownFileType = sourcecode.swift; path = SelectFeaturesInFeatureLayerView.swift; sourceTree = "<group>"; };
		E041ABBF287CA9F00056009B /* WebView.swift */ = {isa = PBXFileReference; lastKnownFileType = sourcecode.swift; path = WebView.swift; sourceTree = "<group>"; };
		E041ABD6287DB04D0056009B /* SampleInfoView.swift */ = {isa = PBXFileReference; lastKnownFileType = sourcecode.swift; path = SampleInfoView.swift; sourceTree = "<group>"; };
		E041AC15287F54580056009B /* highlight.min.js */ = {isa = PBXFileReference; fileEncoding = 4; lastKnownFileType = sourcecode.javascript; path = highlight.min.js; sourceTree = "<group>"; };
		E041AC1D288076A60056009B /* info.css */ = {isa = PBXFileReference; fileEncoding = 4; lastKnownFileType = text.css; path = info.css; sourceTree = "<group>"; };
		E041AC1F288077B90056009B /* xcode.css */ = {isa = PBXFileReference; fileEncoding = 4; lastKnownFileType = text.css; path = xcode.css; sourceTree = "<group>"; };
		E066DD34285CF3B3004D3D5B /* FindRouteView.swift */ = {isa = PBXFileReference; lastKnownFileType = sourcecode.swift; path = FindRouteView.swift; sourceTree = "<group>"; };
		E066DD372860AB28004D3D5B /* StyleGraphicsWithRendererView.swift */ = {isa = PBXFileReference; lastKnownFileType = sourcecode.swift; path = StyleGraphicsWithRendererView.swift; sourceTree = "<group>"; };
		E066DD3A2860CA08004D3D5B /* ShowResultOfSpatialRelationshipsView.swift */ = {isa = PBXFileReference; lastKnownFileType = sourcecode.swift; path = ShowResultOfSpatialRelationshipsView.swift; sourceTree = "<group>"; };
		E066DD3F28610F55004D3D5B /* AddSceneLayerFromServiceView.swift */ = {isa = PBXFileReference; lastKnownFileType = sourcecode.swift; path = AddSceneLayerFromServiceView.swift; sourceTree = "<group>"; };
		E070A0A2286F3B6000F2B606 /* DownloadPreplannedMapAreaView.swift */ = {isa = PBXFileReference; lastKnownFileType = sourcecode.swift; path = DownloadPreplannedMapAreaView.swift; sourceTree = "<group>"; };
		E088E1562862579D00413100 /* SetSurfacePlacementModeView.swift */ = {isa = PBXFileReference; lastKnownFileType = sourcecode.swift; path = SetSurfacePlacementModeView.swift; sourceTree = "<group>"; };
		E088E1732863B5F800413100 /* GenerateOfflineMapView.swift */ = {isa = PBXFileReference; lastKnownFileType = sourcecode.swift; path = GenerateOfflineMapView.swift; sourceTree = "<group>"; };
		E0D04FF128A5390000747989 /* DownloadPreplannedMapAreaView.Model.swift */ = {isa = PBXFileReference; lastKnownFileType = sourcecode.swift; path = DownloadPreplannedMapAreaView.Model.swift; sourceTree = "<group>"; };
		E0EA0B762866390E00C9621D /* ProjectGeometryView.swift */ = {isa = PBXFileReference; lastKnownFileType = sourcecode.swift; path = ProjectGeometryView.swift; sourceTree = "<group>"; };
		E0FE32E628747778002C6ACA /* BrowseBuildingFloorsView.swift */ = {isa = PBXFileReference; lastKnownFileType = sourcecode.swift; path = BrowseBuildingFloorsView.swift; sourceTree = "<group>"; };
		F111CCC0288B5D5600205358 /* DisplayMapFromMobileMapPackageView.swift */ = {isa = PBXFileReference; lastKnownFileType = sourcecode.swift; path = DisplayMapFromMobileMapPackageView.swift; sourceTree = "<group>"; };
		F111CCC3288B641900205358 /* Yellowstone.mmpk */ = {isa = PBXFileReference; lastKnownFileType = file; path = Yellowstone.mmpk; sourceTree = "<group>"; };
		F1E71BF0289473760064C33F /* AddRasterFromFileView.swift */ = {isa = PBXFileReference; lastKnownFileType = sourcecode.swift; path = AddRasterFromFileView.swift; sourceTree = "<group>"; };
/* End PBXFileReference section */

/* Begin PBXFrameworksBuildPhase section */
		00E5401027F3CCA200CF66D5 /* Frameworks */ = {
			isa = PBXFrameworksBuildPhase;
			buildActionMask = 2147483647;
			files = (
				00C43AED2947DC350099AE34 /* ArcGISToolkit in Frameworks */,
			);
			runOnlyForDeploymentPostprocessing = 0;
		};
/* End PBXFrameworksBuildPhase section */

/* Begin PBXGroup section */
		0000FB6D2BBDB17600845921 /* Add 3D tiles layer */ = {
			isa = PBXGroup;
			children = (
				0000FB6B2BBDB17600845921 /* Add3DTilesLayerView.swift */,
			);
			path = "Add 3D tiles layer";
			sourceTree = "<group>";
		};
		0005580D281872BE00224BC6 /* Views */ = {
			isa = PBXGroup;
			children = (
				00B04272282EC59E0072E1B4 /* AboutView.swift */,
				D70BE5782A5624A80022CA02 /* CategoriesView.swift */,
				00E5400D27F3CCA100CF66D5 /* ContentView.swift */,
				D7B759B22B1FFBE300017FDD /* FavoritesView.swift */,
				000558092817C51E00224BC6 /* SampleDetailView.swift */,
				E041ABD6287DB04D0056009B /* SampleInfoView.swift */,
				00273CF52A82AB8700A7A77D /* SampleLink.swift */,
				00273CF32A82AB5900A7A77D /* SamplesSearchView.swift */,
				E041ABBF287CA9F00056009B /* WebView.swift */,
			);
			path = Views;
			sourceTree = "<group>";
		};
		000D43152B9918420003D3C2 /* Configure basemap style parameters */ = {
			isa = PBXGroup;
			children = (
				000D43132B9918420003D3C2 /* ConfigureBasemapStyleParametersView.swift */,
			);
			path = "Configure basemap style parameters";
			sourceTree = "<group>";
		};
		00181B442846AD3900654571 /* Extensions */ = {
			isa = PBXGroup;
			children = (
				D7BA8C432B2A4DAA00018633 /* Array.swift */,
				D7BA8C452B2A8ACA00018633 /* String.swift */,
				00181B452846AD7100654571 /* View+ErrorAlert.swift */,
			);
			path = Extensions;
			sourceTree = "<group>";
		};
		0023DE5029D648FA0098243A /* macOS */ = {
			isa = PBXGroup;
			children = (
				00ACF554293E6C6A0059B2A9 /* Samples.entitlements */,
			);
			path = macOS;
			sourceTree = "<group>";
		};
		003D7C332821EBCC009DDFD2 /* Scripts */ = {
			isa = PBXGroup;
			children = (
				00CCB8A2285AAD7D00BBAB70 /* DowloadPortalItemData.swift */,
				003D7C352821EBCC009DDFD2 /* GenerateSampleViewSourceCode.swift */,
				003D7C342821EBCC009DDFD2 /* masquerade */,
			);
			path = Scripts;
			sourceTree = "<group>";
		};
		0044288C29C90BD500160767 /* Get elevation at point on surface */ = {
			isa = PBXGroup;
			children = (
				0044289129C90C0B00160767 /* GetElevationAtPointOnSurfaceView.swift */,
			);
			path = "Get elevation at point on surface";
			sourceTree = "<group>";
		};
		0044CDD72995C352004618CE /* Show device location history */ = {
			isa = PBXGroup;
			children = (
				0044CDDE2995C39E004618CE /* ShowDeviceLocationHistoryView.swift */,
			);
			path = "Show device location history";
			sourceTree = "<group>";
		};
		004A2B962BED454300C297CE /* 740b663bff5e4198b9b6674af93f638a */ = {
			isa = PBXGroup;
			children = (
				004A2B9C2BED455B00C297CE /* canyonlands */,
			);
			path = 740b663bff5e4198b9b6674af93f638a;
			sourceTree = "<group>";
		};
		004A2BA12BED456500C297CE /* Apply scheduled updates to preplanned map area */ = {
			isa = PBXGroup;
			children = (
				004A2B9E2BED456500C297CE /* ApplyScheduledUpdatesToPreplannedMapAreaView.swift */,
			);
			path = "Apply scheduled updates to preplanned map area";
			sourceTree = "<group>";
		};
		0074ABAF281742420037244A /* Supporting Files */ = {
			isa = PBXGroup;
			children = (
				00181B442846AD3900654571 /* Extensions */,
				0074ABC028174F430037244A /* Models */,
				0005580D281872BE00224BC6 /* Views */,
				E041ABC3287CAFEB0056009B /* Web */,
			);
			path = "Supporting Files";
			sourceTree = "<group>";
		};
		0074ABB228174B830037244A /* Samples */ = {
			isa = PBXGroup;
			children = (
				0000FB6D2BBDB17600845921 /* Add 3D tiles layer */,
				79D84D0C2A815BED00F45262 /* Add custom dynamic entity data source */,
				4D2ADC3E29C26D05003B367F /* Add dynamic entity layer */,
				D7848EFD2CBD986400F6F546 /* Add elevation source from raster */,
				D7BEBAC22CBDC0F800F882E7 /* Add elevation source from tile package */,
				9537AFB52C2208CD000923C5 /* Add ENC exchange set */,
				00D4EF7E2863840D00B9CC30 /* Add feature layers */,
				D7F8C0342B60564D0072BFA7 /* Add features with contingent values */,
				D713C6D42CB990600073AA72 /* Add KML layer */,
				D7DFA0E92CBA0242007C31F2 /* Add map image layer */,
				D7CDD3882CB86F0A00DE9766 /* Add point cloud layer from file */,
				D7848ED72CBD85A300F6F546 /* Add point scene layer */,
				F19A316128906F0D003B7EF9 /* Add raster from file */,
				955271622C0E6750009B1ED4 /* Add raster from service */,
				E066DD3E28610F3F004D3D5B /* Add scene layer from service */,
				D7BE7E6E2CC19CC3006DDB0C /* Add tiled layer */,
<<<<<<< HEAD
				D7201D032CC6D3B5004BDB7D /* Add vector tiled layer from custom style */,
=======
				D7201CD72CC6B710004BDB7D /* Add tiled layer as basemap */,
>>>>>>> 83e4a2bc
				3E54CF202C66AFA400DD2F18 /* Add web tiled layer */,
				D7E557602A1D743100B9FB09 /* Add WMS layer */,
				1C3B7DC22A5F64FC00907443 /* Analyze network with subnetwork trace */,
				D7C16D172AC5F6C100689E89 /* Animate 3D graphic */,
				D77570BC2A29427200F490CD /* Animate images with image overlay */,
				955AFAC52C10FD74009C8FE5 /* Apply mosaic rule to rasters */,
				004A2BA12BED456500C297CE /* Apply scheduled updates to preplanned map area */,
				D75362CC2A1E862B00D83028 /* Apply unique value renderer */,
				1C8EC7422BAE2891001A6929 /* Augment reality to collect data */,
				D7084FA42AD771AA00EC7F4F /* Augment reality to fly over scene */,
				1C2538472BABAC7B00337307 /* Augment reality to navigate route */,
				D7A737DF2BABB9FE00B7C7FC /* Augment reality to show hidden infrastructure */,
				D72F27292ADA1E4400F906DA /* Augment reality to show tabletop scene */,
				218F35B229C28F4A00502022 /* Authenticate with OAuth */,
				E0FE32E528747762002C6ACA /* Browse building floors */,
				95E980732C26185000CB8912 /* Browse OGC API feature service */,
				1C9B74D229DB54560038B06F /* Change camera controller */,
				4D2ADC5329C4F612003B367F /* Change map view background */,
				1C0C1C3229D34DAE005C8B24 /* Change viewpoint */,
				E000E75E2869E325005D87C5 /* Clip geometry */,
				000D43152B9918420003D3C2 /* Configure basemap style parameters */,
				D7635FF32B9277DC0044AB97 /* Configure clusters */,
				88F93CBE29C3D4E30006B28E /* Create and edit geometries */,
				79B7B8082A1BF8B300F57C27 /* Create and save KML file */,
				D7E440D12A1ECBC2005D74DE /* Create buffers around points */,
				D7B3C5C02A43B71E001DA4D8 /* Create convex hull around geometries */,
				D744FD132A2112360084A66C /* Create convex hull around points */,
				D79482D32C35D872006521CD /* Create dynamic basemap gallery */,
				1C19B4EA2A578E46001D2506 /* Create load report */,
				D73FABE82AD4A0370048EC70 /* Create mobile geodatabase */,
				E004A6EB28495538002A1FE6 /* Create planar and geodetic buffers */,
				D71C5F602AAA7854006599FD /* Create symbol styles from web styles */,
				E000E761286A0B07005D87C5 /* Cut geometry */,
				D71099692A27D8880065A1C1 /* Densify and generalize geometry */,
				D7BEBAD12CBDFE1C00F882E7 /* Display alternate symbols at different scales */,
				D7AE861A2AC39D750049B626 /* Display annotation */,
				D7635FEA2B9272CB0044AB97 /* Display clusters */,
				00A7A1422A2FC58300F035F7 /* Display content of utility network container */,
				D7497F382AC4B45300167AD2 /* Display dimensions */,
				0074ABB328174B830037244A /* Display map */,
				F111CCBD288B548400205358 /* Display map from mobile map package */,
				D752D95B2A3BCDD4003EB25E /* Display map from portal item */,
				00B04FB3283EEB830026C882 /* Display overview map */,
				E004A6D528465C70002A1FE6 /* Display scene */,
				D7010EBA2B05616900D43F55 /* Display scene from mobile scene package */,
				D742E48E2B04132B00690098 /* Display web scene from portal item */,
				E070A0A1286F3B3400F2B606 /* Download preplanned map area */,
				E004A6EE284E4B7A002A1FE6 /* Download vector tiles to local cache */,
				D733CA182BED980D00FBDE4C /* Edit and sync features with feature service */,
				9579FCEB2C3360CA00FC8A1D /* Edit feature attachments */,
				D762AF5E2BF6A7B900ECE3C7 /* Edit features with feature-linked annotation */,
				D764B7DE2BE2F89D002E2F92 /* Edit geodatabase with transactions */,
				D73E619D2BDB21F400457932 /* Edit with branch versioning */,
				D7D9FCF52BF2CC8600F972A2 /* Filter by definition expression or display filter */,
				1C26ED122A859525009B7721 /* Filter features in scene */,
				D73FCFF32B02A3AA0006360D /* Find address with reverse geocode */,
				D7705D5F2AFC570700CC0335 /* Find closest facility from point */,
				D7705D542AFC244E00CC0335 /* Find closest facility to multiple points */,
				D78666A92A21616D00C60110 /* Find nearest vertex */,
				E066DD33285CF3A0004D3D5B /* Find route */,
				D7DDF84F2AF47C6C004352D9 /* Find route around barriers */,
				D76000AA2AF19C2300B3084D /* Find route in mobile map package */,
				D7E7D0792AEB39BF003AAD02 /* Find route in transport network */,
				E088E1722863B5E600413100 /* Generate offline map */,
				10B782032BE55C52007EAE6C /* Generate offline map with custom parameters */,
				10D321942BDB1C2E00B39B1B /* Generate offline map with local basemap */,
				D7553CD62AE2DFEC00DC2A70 /* Geocode offline */,
				0044288C29C90BD500160767 /* Get elevation at point on surface */,
				D704AA562AB22B7A00A3BB63 /* Group layers together */,
				102B6A352BFD5AD1009F763C /* Identify features in WMS layer */,
				D731F3BD2AD0D22500A8431E /* Identify graphics */,
				D70082E72ACF8F6C00E0C3C2 /* Identify KML features */,
				D751018A2A2E960300B8FA48 /* Identify layer features */,
				D7464F182ACE0445007FEE88 /* Identify raster cell */,
				D776880E2B69826B007C3860 /* List spatial reference transformations */,
				D718A1E92B575FD900447087 /* Manage bookmarks */,
				D752D93C2A3914E5003EB25E /* Manage operational layers */,
				D73E61952BDAEE6600457932 /* Match viewpoint of geo views */,
				D7ABA2F52A3256610021822B /* Measure distance in scene */,
				D7352F8D2BD992C40013FFEF /* Monitor changes to draw status */,
				D71371782BD88ECC00EB2F86 /* Monitor changes to layer view state */,
				D752D9422A3A6EB8003EB25E /* Monitor changes to map load status */,
				75DD739029D38B1B0010229D /* Navigate route */,
				D7588F5B2B7D8DAA008B75E2 /* Navigate route with rerouting */,
				D76929F32B4F78340047205E /* Orbit camera around object */,
				D7232EDD2AC1E5410079ABFF /* Play KML tour */,
				E0EA0B75286638FD00C9621D /* Project geometry */,
				3E9F77712C6A609B0022CAB5 /* Query feature count and extent */,
				108EC03F29D25AE1000F35D0 /* Query feature table */,
				D73F06652B5EE73D000B574F /* Query features with Arcade expression */,
				D7BA38962BFBFC0F009954F5 /* Query related features */,
				D7ECF5942AB8BDCA003FB2BE /* Render multilayer symbols */,
				1CAB8D402A3CEAB0002AA649 /* Run valve isolation trace */,
				D75F66322B48EABC00434974 /* Search for web map */,
				00CB913628481475005C2C5D /* Search with geocode */,
				E004A6F4284FA3C5002A1FE6 /* Select features in feature layer */,
				954AEDEF2C01332F00265114 /* Select features in scene layer */,
				00B042E3282EDC690072E1B4 /* Set basemap */,
				D7C3AB462B683291008909B9 /* Set feature request mode */,
				3E720F9B2C619ACD00E22A9E /* Set initial viewpoint */,
				D734FA072A183A5A00246D7E /* Set max extent */,
				D7EAF34F2A1C011000D822C4 /* Set min and max scale */,
				D76CE8D62BFD7047009A8686 /* Set reference scale */,
				3EEDE7CC2C5D735E00510104 /* Set spatial reference */,
				95F3A52C2C07F0A600885DED /* Set surface navigation constraint */,
				E088E1552862578800413100 /* Set surface placement mode */,
				D769C20D2A28FF8600030F61 /* Set up location-driven geotriggers */,
				E004A6B928414332002A1FE6 /* Set viewpoint rotation */,
				1C43BC782A43781100509BF8 /* Set visibility of subtype sublayer */,
				E004A6DE2846626A002A1FE6 /* Show callout */,
				D7EF5D712A269E2D00FEBDE5 /* Show coordinates in multiple formats */,
				E004A6E728493BBB002A1FE6 /* Show device location */,
				0044CDD72995C352004618CE /* Show device location history */,
				95F8912A2C46E9F00010EBED /* Show device location using indoor positioning */,
				4D126D6829CA1B6000CFB7A7 /* Show device location with NMEA data sources */,
				D722BD1E2A420D7E002C2087 /* Show extruded features */,
				00ABA94B2BF671FC00C0488C /* Show grid */,
				D751017D2A2E490800B8FA48 /* Show labels on layer */,
				D7CC33FB2A31475C00198EDF /* Show line of sight between points */,
				D7337C5C2ABD137400A5D865 /* Show mobile map package expiration date */,
				1C42E04129D2396B004FC4BE /* Show popup */,
				1C9B74C429DB43580038B06F /* Show realistic light and shadows */,
				E004A6F1284E4F80002A1FE6 /* Show result of spatial operations */,
				E066DD392860C9EE004D3D5B /* Show result of spatial relationships */,
				95A5721A2C0FDCCE006E8B48 /* Show scale bar */,
				95D2EE102C334D1D00683D53 /* Show service area */,
				1CAF831A2A20305F000E1E60 /* Show utility associations */,
				D7ABA2FB2A3287C10021822B /* Show viewshed from geoelement in scene */,
				0086F3FC28E3770900974721 /* Show viewshed from point in scene */,
				95DEB9B72C127A97009BEC35 /* Show viewshed from point on map */,
				00E7C15A2BBE1BF000B85D69 /* Snap geometry edits */,
				D75B584D2AAFB2C20038B3B4 /* Style features with custom dictionary */,
				D71C909E2C6C249B0018C63E /* Style geometry types with symbols */,
				E066DD362860AB0B004D3D5B /* Style graphics with renderer */,
				E004A6E42846A609002A1FE6 /* Style graphics with symbols */,
				D77BC5352B59A2D3007B49B6 /* Style point with distance composite scene symbol */,
				D7058B0B2B59E44B000A888A /* Style point with scene symbol */,
				D74C8BFA2ABA5572007C76B8 /* Style symbols from mobile style file */,
				7573E81229D6134C00BEED9C /* Trace utility network */,
				D74EA7802B6DADA5008F6C7C /* Validate utility network topology */,
			);
			path = Samples;
			sourceTree = "<group>";
		};
		0074ABB328174B830037244A /* Display map */ = {
			isa = PBXGroup;
			children = (
				0074ABBE28174BCF0037244A /* DisplayMapView.swift */,
			);
			path = "Display map";
			sourceTree = "<group>";
		};
		0074ABC028174F430037244A /* Models */ = {
			isa = PBXGroup;
			children = (
				00CCB8A4285BAF8700BBAB70 /* OnDemandResource.swift */,
				0074ABC128174F430037244A /* Sample.swift */,
			);
			path = Models;
			sourceTree = "<group>";
		};
		0086F3FC28E3770900974721 /* Show viewshed from point in scene */ = {
			isa = PBXGroup;
			children = (
				0042E24228E4BF8F001F33D6 /* ShowViewshedFromPointInSceneView.Model.swift */,
				0086F3FD28E3770900974721 /* ShowViewshedFromPointInSceneView.swift */,
				0042E24428E4F82B001F33D6 /* ShowViewshedFromPointInSceneView.ViewshedSettingsView.swift */,
			);
			path = "Show viewshed from point in scene";
			sourceTree = "<group>";
		};
		00966EE62811F64D009D3DD7 /* iOS */ = {
			isa = PBXGroup;
			children = (
				00E5402A27F775EA00CF66D5 /* Info.plist */,
			);
			path = iOS;
			sourceTree = "<group>";
		};
		00A7A1422A2FC58300F035F7 /* Display content of utility network container */ = {
			isa = PBXGroup;
			children = (
				00A7A1432A2FC58300F035F7 /* DisplayContentOfUtilityNetworkContainerView.swift */,
				00A7A1492A2FC5B700F035F7 /* DisplayContentOfUtilityNetworkContainerView.Model.swift */,
			);
			path = "Display content of utility network container";
			sourceTree = "<group>";
		};
		00ABA94B2BF671FC00C0488C /* Show grid */ = {
			isa = PBXGroup;
			children = (
				00ABA94D2BF6721700C0488C /* ShowGridView.swift */,
			);
			path = "Show grid";
			sourceTree = "<group>";
		};
		00B042E3282EDC690072E1B4 /* Set basemap */ = {
			isa = PBXGroup;
			children = (
				00B042E5282EDC690072E1B4 /* SetBasemapView.swift */,
			);
			path = "Set basemap";
			sourceTree = "<group>";
		};
		00B04FB3283EEB830026C882 /* Display overview map */ = {
			isa = PBXGroup;
			children = (
				00B04FB4283EEBA80026C882 /* DisplayOverviewMapView.swift */,
			);
			path = "Display overview map";
			sourceTree = "<group>";
		};
		00C94A0228B53DCC004E42D9 /* 7c4c679ab06a4df19dc497f577f111bd */ = {
			isa = PBXGroup;
			children = (
				00C94A0C28B53DE1004E42D9 /* raster-file */,
			);
			path = 7c4c679ab06a4df19dc497f577f111bd;
			sourceTree = "<group>";
		};
		00CB913628481475005C2C5D /* Search with geocode */ = {
			isa = PBXGroup;
			children = (
				00CB9137284814A4005C2C5D /* SearchWithGeocodeView.swift */,
			);
			path = "Search with geocode";
			sourceTree = "<group>";
		};
		00CCB8A6285D059300BBAB70 /* Portal Data */ = {
			isa = PBXGroup;
			children = (
				D74C8C002ABA6202007C76B8 /* 1bd036f221f54a99abc9e46ff3511cbf */,
				D7781D472B7EB03400E53C51 /* 4caec8c55ea2463982f1af7d9611b8d5 */,
				D7C16D1D2AC5FE8200689E89 /* 5a9b60cee9ba41e79640a06bcdf8084d */,
				00C94A0228B53DCC004E42D9 /* 7c4c679ab06a4df19dc497f577f111bd */,
				D701D7242A37C7E4006FF0C8 /* 07d62a792ab6496d9b772a24efea45d0 */,
				D7D1F3512ADDBE5D009CE2DA /* 7dd2f97bb007466ea939160d0de96a9d */,
				9537AFC82C220ECB000923C5 /* 9d2987a825c646468b3ce7512fb76e2d */,
				00D4EF8328638BF100B9CC30 /* 15a7cbd3af1e47cfa5d2c6b93dc44fc2 */,
				D7CE9F992AE2F575008F7A5F /* 22c3083d4fa74e3e9b25adfc9f8c0496 */,
				D7CDD38E2CB872EA00DE9766 /* 34da965ca51d4c68aa9b3a38edb29e00 */,
				D7BEBAC82CBDC81200F882E7 /* 52ca74b4ba8042b78b3c653696f34a9c */,
				00D4EF8E28638BF100B9CC30 /* 68ec42517cdd439e81b036210483e8e7 */,
				D762AF642BF6A96100ECE3C7 /* 74c0c9fa80f4498c9739cc42531e9948 */,
				D76000B52AF19FC900B3084D /* 260eb6535c824209964cf281766ebe43 */,
				D7C16D202AC5FE9800689E89 /* 290f0c571c394461a8b58b6775d0bd63 */,
				D713C6F62CB9B9A60073AA72 /* 324e4742820e46cfbe5029ff2c32cb1f */,
				1C965C4629DBA879002F8536 /* 681d6f7694644709a7c830ec57a2d72b */,
				004A2B962BED454300C297CE /* 740b663bff5e4198b9b6674af93f638a */,
				D7CE9F9C2AE2F585008F7A5F /* 3424d442ebe54f3cbf34462382d3aebe */,
				D735717F2CB613100046A433 /* 5028bf3513ff4c38b28822d010a4937c */,
				D7C16D232AC5FEA600689E89 /* 12509ffdc684437f8f2656b0129d2c13 */,
				D7BB3DD12C5D781800FFCD56 /* 43809fd639f242fd8045ecbafd61a579 */,
				10D321912BDB187400B39B1B /* 85282f2aaa2844d8935cdb8722e22a93 */,
				D73F8CF22AB1089900CD39DA /* 751138a2e0844e06853522d54103222a */,
				D7BEBA9F2CBD9CCA00F882E7 /* 98092369c4ae4d549bbbd45dba993ebc */,
				D721EEA62ABDFF550040BE46 /* 174150279af74a2ba6f8b87a567f480b */,
				792222DB2A81AA5D00619FFE /* a8a942c228af4fac96baa78ad60f511f */,
				D7464F202ACE0910007FEE88 /* b5f977c78ec74b3a8857ca86d1d9b318 */,
				D7F8C03F2B605E720072BFA7 /* b5106355f1634b8996e634c04b6a930a */,
				00D4EF8128638BF100B9CC30 /* cb1b20748a9f4d128dad8a87244e3e37 */,
				4D126D7629CA3B3F00CFB7A7 /* d5bad9f4fee9483791e405880fb466da */,
				D77572AC2A295DC100F490CD /* d1453556d91e46dea191c20c398b82cd */,
				D7E7D0862AEB3C36003AAD02 /* df193653ed39449195af0c9725701dca */,
				F111CCC2288B63DB00205358 /* e1f3a7254cb845b09450f54937c16061 */,
				D7C5233F2BED9BBF00E8221A /* e4a398afe9a945f3b0f4dca1e4faccb5 */,
				D7F8C03C2B605AF60072BFA7 /* e12b54ea799f4606a2712157cf9f6e41 */,
				D7C16D262AC5FEB600689E89 /* e87c154fb9c2487f999143df5b08e9b1 */,
				D7201D2A2CC6D829004BDB7D /* f4b742a57af344988b02227e2824ca5f */,
				D7497F3E2AC4BA4100167AD2 /* f5ff6f5556a945bca87ca513b8729a1e */,
			);
			path = "Portal Data";
			sourceTree = SOURCE_ROOT;
		};
		00D4EF7E2863840D00B9CC30 /* Add feature layers */ = {
			isa = PBXGroup;
			children = (
				00D4EF7F2863842100B9CC30 /* AddFeatureLayersView.swift */,
			);
			path = "Add feature layers";
			sourceTree = "<group>";
		};
		00D4EF8128638BF100B9CC30 /* cb1b20748a9f4d128dad8a87244e3e37 */ = {
			isa = PBXGroup;
			children = (
				00D4EF8228638BF100B9CC30 /* LA_Trails.geodatabase */,
			);
			path = cb1b20748a9f4d128dad8a87244e3e37;
			sourceTree = "<group>";
		};
		00D4EF8328638BF100B9CC30 /* 15a7cbd3af1e47cfa5d2c6b93dc44fc2 */ = {
			isa = PBXGroup;
			children = (
				00D4EFB02863CE6300B9CC30 /* ScottishWildlifeTrust_reserves */,
			);
			path = 15a7cbd3af1e47cfa5d2c6b93dc44fc2;
			sourceTree = "<group>";
		};
		00D4EF8E28638BF100B9CC30 /* 68ec42517cdd439e81b036210483e8e7 */ = {
			isa = PBXGroup;
			children = (
				00D4EF8F28638BF100B9CC30 /* AuroraCO.gpkg */,
			);
			path = 68ec42517cdd439e81b036210483e8e7;
			sourceTree = "<group>";
		};
		00E5400627F3CCA100CF66D5 = {
			isa = PBXGroup;
			children = (
				00966EE62811F64D009D3DD7 /* iOS */,
				0023DE5029D648FA0098243A /* macOS */,
				00CCB8A6285D059300BBAB70 /* Portal Data */,
				00E5401427F3CCA200CF66D5 /* Products */,
				003D7C332821EBCC009DDFD2 /* Scripts */,
				00E5400B27F3CCA100CF66D5 /* Shared */,
			);
			sourceTree = "<group>";
		};
		00E5400B27F3CCA100CF66D5 /* Shared */ = {
			isa = PBXGroup;
			children = (
				0074ABAF281742420037244A /* Supporting Files */,
				0074ABB228174B830037244A /* Samples */,
				00E5400C27F3CCA100CF66D5 /* SamplesApp.swift */,
				00E5400E27F3CCA200CF66D5 /* Assets.xcassets */,
				798C2DA62AFC505600EE7E97 /* PrivacyInfo.xcprivacy */,
				001C6DD827FE585A00D472C2 /* AppSecrets.swift.masque */,
				0074ABCA2817B8DB0037244A /* SamplesApp+Samples.swift.tache */,
			);
			path = Shared;
			sourceTree = "<group>";
		};
		00E5401427F3CCA200CF66D5 /* Products */ = {
			isa = PBXGroup;
			children = (
				00E5401327F3CCA200CF66D5 /* ArcGIS Maps SDK Samples.app */,
			);
			name = Products;
			sourceTree = "<group>";
		};
		00E7C15A2BBE1BF000B85D69 /* Snap geometry edits */ = {
			isa = PBXGroup;
			children = (
				00E7C1592BBE1BF000B85D69 /* SnapGeometryEditsView.swift */,
				00E1D90A2BC0AF97001AEB6A /* SnapGeometryEditsView.SnapSettingsView.swift */,
				00E1D90C2BC0B125001AEB6A /* SnapGeometryEditsView.GeometryEditorModel.swift */,
				00E1D90E2BC0B1E8001AEB6A /* SnapGeometryEditsView.GeometryEditorMenu.swift */,
			);
			path = "Snap geometry edits";
			sourceTree = "<group>";
		};
		102B6A352BFD5AD1009F763C /* Identify features in WMS layer */ = {
			isa = PBXGroup;
			children = (
				102B6A362BFD5B55009F763C /* IdentifyFeaturesInWMSLayerView.swift */,
			);
			path = "Identify features in WMS layer";
			sourceTree = "<group>";
		};
		108EC03F29D25AE1000F35D0 /* Query feature table */ = {
			isa = PBXGroup;
			children = (
				108EC04029D25B2C000F35D0 /* QueryFeatureTableView.swift */,
			);
			path = "Query feature table";
			sourceTree = "<group>";
		};
		10B782032BE55C52007EAE6C /* Generate offline map with custom parameters */ = {
			isa = PBXGroup;
			children = (
				10B782042BE55D7E007EAE6C /* GenerateOfflineMapWithCustomParametersView.swift */,
				10B782072BE5A058007EAE6C /* GenerateOfflineMapWithCustomParametersView.CustomParameters.swift */,
				10BD9EB32BF51B4B00ABDBD5 /* GenerateOfflineMapWithCustomParametersView.Model.swift */,
			);
			path = "Generate offline map with custom parameters";
			sourceTree = "<group>";
		};
		10D321912BDB187400B39B1B /* 85282f2aaa2844d8935cdb8722e22a93 */ = {
			isa = PBXGroup;
			children = (
				10D321922BDB187400B39B1B /* naperville_imagery.tpkx */,
			);
			path = 85282f2aaa2844d8935cdb8722e22a93;
			sourceTree = "<group>";
		};
		10D321942BDB1C2E00B39B1B /* Generate offline map with local basemap */ = {
			isa = PBXGroup;
			children = (
				10D321952BDB1CB500B39B1B /* GenerateOfflineMapWithLocalBasemapView.swift */,
			);
			path = "Generate offline map with local basemap";
			sourceTree = "<group>";
		};
		1C0C1C3229D34DAE005C8B24 /* Change viewpoint */ = {
			isa = PBXGroup;
			children = (
				1C0C1C3429D34DAE005C8B24 /* ChangeViewpointView.swift */,
			);
			path = "Change viewpoint";
			sourceTree = "<group>";
		};
		1C19B4EA2A578E46001D2506 /* Create load report */ = {
			isa = PBXGroup;
			children = (
				1C19B4EF2A578E46001D2506 /* CreateLoadReportView.Model.swift */,
				1C19B4ED2A578E46001D2506 /* CreateLoadReportView.swift */,
				1C19B4EB2A578E46001D2506 /* CreateLoadReportView.Views.swift */,
			);
			path = "Create load report";
			sourceTree = "<group>";
		};
		1C2538472BABAC7B00337307 /* Augment reality to navigate route */ = {
			isa = PBXGroup;
			children = (
				1C2538532BABACB100337307 /* AugmentRealityToNavigateRouteView.swift */,
				1C2538522BABACB100337307 /* AugmentRealityToNavigateRouteView.ARSceneView.swift */,
			);
			path = "Augment reality to navigate route";
			sourceTree = "<group>";
		};
		1C26ED122A859525009B7721 /* Filter features in scene */ = {
			isa = PBXGroup;
			children = (
				1C26ED152A859525009B7721 /* FilterFeaturesInSceneView.swift */,
			);
			path = "Filter features in scene";
			sourceTree = "<group>";
		};
		1C3B7DC22A5F64FC00907443 /* Analyze network with subnetwork trace */ = {
			isa = PBXGroup;
			children = (
				1C3B7DC32A5F64FC00907443 /* AnalyzeNetworkWithSubnetworkTraceView.Model.swift */,
				1C3B7DC62A5F64FC00907443 /* AnalyzeNetworkWithSubnetworkTraceView.swift */,
			);
			path = "Analyze network with subnetwork trace";
			sourceTree = "<group>";
		};
		1C42E04129D2396B004FC4BE /* Show popup */ = {
			isa = PBXGroup;
			children = (
				1C42E04329D2396B004FC4BE /* ShowPopupView.swift */,
			);
			path = "Show popup";
			sourceTree = "<group>";
		};
		1C43BC782A43781100509BF8 /* Set visibility of subtype sublayer */ = {
			isa = PBXGroup;
			children = (
				1C43BC7C2A43781100509BF8 /* SetVisibilityOfSubtypeSublayerView.Model.swift */,
				1C43BC7E2A43781100509BF8 /* SetVisibilityOfSubtypeSublayerView.swift */,
				1C43BC792A43781100509BF8 /* SetVisibilityOfSubtypeSublayerView.Views.swift */,
			);
			path = "Set visibility of subtype sublayer";
			sourceTree = "<group>";
		};
		1C8EC7422BAE2891001A6929 /* Augment reality to collect data */ = {
			isa = PBXGroup;
			children = (
				1C8EC7432BAE2891001A6929 /* AugmentRealityToCollectDataView.swift */,
			);
			path = "Augment reality to collect data";
			sourceTree = "<group>";
		};
		1C965C4629DBA879002F8536 /* 681d6f7694644709a7c830ec57a2d72b */ = {
			isa = PBXGroup;
			children = (
				004FE87029DF5D8700075217 /* Bristol */,
			);
			path = 681d6f7694644709a7c830ec57a2d72b;
			sourceTree = "<group>";
		};
		1C9B74C429DB43580038B06F /* Show realistic light and shadows */ = {
			isa = PBXGroup;
			children = (
				1C9B74C529DB43580038B06F /* ShowRealisticLightAndShadowsView.swift */,
			);
			path = "Show realistic light and shadows";
			sourceTree = "<group>";
		};
		1C9B74D229DB54560038B06F /* Change camera controller */ = {
			isa = PBXGroup;
			children = (
				1C9B74D529DB54560038B06F /* ChangeCameraControllerView.swift */,
			);
			path = "Change camera controller";
			sourceTree = "<group>";
		};
		1CAB8D402A3CEAB0002AA649 /* Run valve isolation trace */ = {
			isa = PBXGroup;
			children = (
				1CAB8D442A3CEAB0002AA649 /* RunValveIsolationTraceView.Model.swift */,
				1CAB8D472A3CEAB0002AA649 /* RunValveIsolationTraceView.swift */,
			);
			path = "Run valve isolation trace";
			sourceTree = "<group>";
		};
		1CAF831A2A20305F000E1E60 /* Show utility associations */ = {
			isa = PBXGroup;
			children = (
				1CAF831B2A20305F000E1E60 /* ShowUtilityAssociationsView.swift */,
			);
			path = "Show utility associations";
			sourceTree = "<group>";
		};
		218F35B229C28F4A00502022 /* Authenticate with OAuth */ = {
			isa = PBXGroup;
			children = (
				218F35B329C28F4A00502022 /* AuthenticateWithOAuthView.swift */,
			);
			path = "Authenticate with OAuth";
			sourceTree = "<group>";
		};
		3E54CF202C66AFA400DD2F18 /* Add web tiled layer */ = {
			isa = PBXGroup;
			children = (
				3E54CF212C66AFBE00DD2F18 /* AddWebTiledLayerView.swift */,
			);
			path = "Add web tiled layer";
			sourceTree = "<group>";
		};
		3E720F9B2C619ACD00E22A9E /* Set initial viewpoint */ = {
			isa = PBXGroup;
			children = (
				3E720F9C2C619B1700E22A9E /* SetInitialViewpointView.swift */,
			);
			path = "Set initial viewpoint";
			sourceTree = "<group>";
		};
		3E9F77712C6A609B0022CAB5 /* Query feature count and extent */ = {
			isa = PBXGroup;
			children = (
				3E9F77722C6A60FA0022CAB5 /* QueryFeatureCountAndExtentView.swift */,
			);
			path = "Query feature count and extent";
			sourceTree = "<group>";
		};
		3EEDE7CC2C5D735E00510104 /* Set spatial reference */ = {
			isa = PBXGroup;
			children = (
				3EEDE7CD2C5D73F700510104 /* SetSpatialReferenceView.swift */,
			);
			path = "Set spatial reference";
			sourceTree = "<group>";
		};
		4D126D6829CA1B6000CFB7A7 /* Show device location with NMEA data sources */ = {
			isa = PBXGroup;
			children = (
				4D126D6929CA1B6000CFB7A7 /* ShowDeviceLocationWithNMEADataSourcesView.swift */,
				4D126D7D29CA43D200CFB7A7 /* ShowDeviceLocationWithNMEADataSourcesView.Model.swift */,
				4D126D7129CA1E1800CFB7A7 /* FileNMEASentenceReader.swift */,
			);
			path = "Show device location with NMEA data sources";
			sourceTree = "<group>";
		};
		4D126D7629CA3B3F00CFB7A7 /* d5bad9f4fee9483791e405880fb466da */ = {
			isa = PBXGroup;
			children = (
				4D126D7B29CA3E6000CFB7A7 /* Redlands.nmea */,
			);
			path = d5bad9f4fee9483791e405880fb466da;
			sourceTree = "<group>";
		};
		4D2ADC3E29C26D05003B367F /* Add dynamic entity layer */ = {
			isa = PBXGroup;
			children = (
				4D2ADC3F29C26D05003B367F /* AddDynamicEntityLayerView.swift */,
				4D2ADC6629C50BD6003B367F /* AddDynamicEntityLayerView.Model.swift */,
				4D2ADC6829C50C4C003B367F /* AddDynamicEntityLayerView.SettingsView.swift */,
				00F279D52AF418DC00CECAF8 /* AddDynamicEntityLayerView.VehicleCallout.swift */,
			);
			path = "Add dynamic entity layer";
			sourceTree = "<group>";
		};
		4D2ADC5329C4F612003B367F /* Change map view background */ = {
			isa = PBXGroup;
			children = (
				4D2ADC5529C4F612003B367F /* ChangeMapViewBackgroundView.swift */,
				4D2ADC5829C4F612003B367F /* ChangeMapViewBackgroundView.SettingsView.swift */,
				4D2ADC6129C5071C003B367F /* ChangeMapViewBackgroundView.Model.swift */,
			);
			path = "Change map view background";
			sourceTree = "<group>";
		};
		7573E81229D6134C00BEED9C /* Trace utility network */ = {
			isa = PBXGroup;
			children = (
				7573E81329D6134C00BEED9C /* TraceUtilityNetworkView.Model.swift */,
				7573E81529D6134C00BEED9C /* TraceUtilityNetworkView.Enums.swift */,
				7573E81729D6134C00BEED9C /* TraceUtilityNetworkView.Views.swift */,
				7573E81829D6134C00BEED9C /* TraceUtilityNetworkView.swift */,
			);
			path = "Trace utility network";
			sourceTree = "<group>";
		};
		75DD739029D38B1B0010229D /* Navigate route */ = {
			isa = PBXGroup;
			children = (
				75DD739129D38B1B0010229D /* NavigateRouteView.swift */,
			);
			path = "Navigate route";
			sourceTree = "<group>";
		};
		792222DB2A81AA5D00619FFE /* a8a942c228af4fac96baa78ad60f511f */ = {
			isa = PBXGroup;
			children = (
				792222DC2A81AA5D00619FFE /* AIS_MarineCadastre_SelectedVessels_CustomDataSource.jsonl */,
			);
			path = a8a942c228af4fac96baa78ad60f511f;
			sourceTree = "<group>";
		};
		79B7B8082A1BF8B300F57C27 /* Create and save KML file */ = {
			isa = PBXGroup;
			children = (
				79302F842A1ED4E30002336A /* CreateAndSaveKMLView.Model.swift */,
				79B7B8092A1BF8EC00F57C27 /* CreateAndSaveKMLView.swift */,
				79302F862A1ED71B0002336A /* CreateAndSaveKMLView.Views.swift */,
			);
			path = "Create and save KML file";
			sourceTree = "<group>";
		};
		79D84D0C2A815BED00F45262 /* Add custom dynamic entity data source */ = {
			isa = PBXGroup;
			children = (
				79D84D0D2A815C5B00F45262 /* AddCustomDynamicEntityDataSourceView.swift */,
				7900C5F52A83FC3F002D430F /* AddCustomDynamicEntityDataSourceView.Vessel.swift */,
			);
			path = "Add custom dynamic entity data source";
			sourceTree = "<group>";
		};
		88F93CBE29C3D4E30006B28E /* Create and edit geometries */ = {
			isa = PBXGroup;
			children = (
				88F93CC029C3D59C0006B28E /* CreateAndEditGeometriesView.swift */,
			);
			path = "Create and edit geometries";
			sourceTree = "<group>";
		};
		9537AFB52C2208CD000923C5 /* Add ENC exchange set */ = {
			isa = PBXGroup;
			children = (
				9537AFB32C2208B5000923C5 /* AddENCExchangeSetView.swift */,
			);
			path = "Add ENC exchange set";
			sourceTree = "<group>";
		};
		9537AFC82C220ECB000923C5 /* 9d2987a825c646468b3ce7512fb76e2d */ = {
			isa = PBXGroup;
			children = (
				9537AFD62C220EF0000923C5 /* ExchangeSetwithoutUpdates */,
			);
			path = 9d2987a825c646468b3ce7512fb76e2d;
			sourceTree = "<group>";
		};
		954AEDEF2C01332F00265114 /* Select features in scene layer */ = {
			isa = PBXGroup;
			children = (
				954AEDED2C01332600265114 /* SelectFeaturesInSceneLayerView.swift */,
			);
			path = "Select features in scene layer";
			sourceTree = "<group>";
		};
		955271622C0E6750009B1ED4 /* Add raster from service */ = {
			isa = PBXGroup;
			children = (
				955271602C0E6749009B1ED4 /* AddRasterFromServiceView.swift */,
			);
			path = "Add raster from service";
			sourceTree = "<group>";
		};
		955AFAC52C10FD74009C8FE5 /* Apply mosaic rule to rasters */ = {
			isa = PBXGroup;
			children = (
				955AFAC32C10FD6F009C8FE5 /* ApplyMosaicRuleToRastersView.swift */,
			);
			path = "Apply mosaic rule to rasters";
			sourceTree = "<group>";
		};
		9579FCEB2C3360CA00FC8A1D /* Edit feature attachments */ = {
			isa = PBXGroup;
			children = (
				9579FCE92C3360BB00FC8A1D /* EditFeatureAttachmentsView.swift */,
				9547085B2C3C719800CA8579 /* EditFeatureAttachmentsView.Model.swift */,
			);
			path = "Edit feature attachments";
			sourceTree = "<group>";
		};
		95A5721A2C0FDCCE006E8B48 /* Show scale bar */ = {
			isa = PBXGroup;
			children = (
				95A572182C0FDCC9006E8B48 /* ShowScaleBarView.swift */,
			);
			path = "Show scale bar";
			sourceTree = "<group>";
		};
		95D2EE102C334D1D00683D53 /* Show service area */ = {
			isa = PBXGroup;
			children = (
				95D2EE0E2C334D1600683D53 /* ShowServiceAreaView.swift */,
			);
			path = "Show service area";
			sourceTree = "<group>";
		};
		95DEB9B72C127A97009BEC35 /* Show viewshed from point on map */ = {
			isa = PBXGroup;
			children = (
				95DEB9B52C127A92009BEC35 /* ShowViewshedFromPointOnMapView.swift */,
			);
			path = "Show viewshed from point on map";
			sourceTree = "<group>";
		};
		95E980732C26185000CB8912 /* Browse OGC API feature service */ = {
			isa = PBXGroup;
			children = (
				95E980702C26183000CB8912 /* BrowseOGCAPIFeatureServiceView.swift */,
			);
			path = "Browse OGC API feature service";
			sourceTree = "<group>";
		};
		95F3A52C2C07F0A600885DED /* Set surface navigation constraint */ = {
			isa = PBXGroup;
			children = (
				95F3A52A2C07F09C00885DED /* SetSurfaceNavigationConstraintView.swift */,
			);
			path = "Set surface navigation constraint";
			sourceTree = "<group>";
		};
		95F8912A2C46E9F00010EBED /* Show device location using indoor positioning */ = {
			isa = PBXGroup;
			children = (
				95F891282C46E9D60010EBED /* ShowDeviceLocationUsingIndoorPositioningView.swift */,
				9503056D2C46ECB70091B32D /* ShowDeviceLocationUsingIndoorPositioningView.Model.swift */,
			);
			path = "Show device location using indoor positioning";
			sourceTree = "<group>";
		};
		D70082E72ACF8F6C00E0C3C2 /* Identify KML features */ = {
			isa = PBXGroup;
			children = (
				D70082EA2ACF900100E0C3C2 /* IdentifyKMLFeaturesView.swift */,
			);
			path = "Identify KML features";
			sourceTree = "<group>";
		};
		D7010EBA2B05616900D43F55 /* Display scene from mobile scene package */ = {
			isa = PBXGroup;
			children = (
				D7010EBC2B05616900D43F55 /* DisplaySceneFromMobileScenePackageView.swift */,
			);
			path = "Display scene from mobile scene package";
			sourceTree = "<group>";
		};
		D701D7242A37C7E4006FF0C8 /* 07d62a792ab6496d9b772a24efea45d0 */ = {
			isa = PBXGroup;
			children = (
				D701D72B2A37C7F7006FF0C8 /* bradley_low_3ds */,
			);
			path = 07d62a792ab6496d9b772a24efea45d0;
			sourceTree = "<group>";
		};
		D704AA562AB22B7A00A3BB63 /* Group layers together */ = {
			isa = PBXGroup;
			children = (
				D704AA592AB22C1A00A3BB63 /* GroupLayersTogetherView.swift */,
				D75C35662AB50338003CD55F /* GroupLayersTogetherView.GroupLayerListView.swift */,
			);
			path = "Group layers together";
			sourceTree = "<group>";
		};
		D7058B0B2B59E44B000A888A /* Style point with scene symbol */ = {
			isa = PBXGroup;
			children = (
				D7058B0D2B59E44B000A888A /* StylePointWithSceneSymbolView.swift */,
			);
			path = "Style point with scene symbol";
			sourceTree = "<group>";
		};
		D7084FA42AD771AA00EC7F4F /* Augment reality to fly over scene */ = {
			isa = PBXGroup;
			children = (
				D7084FA62AD771AA00EC7F4F /* AugmentRealityToFlyOverSceneView.swift */,
			);
			path = "Augment reality to fly over scene";
			sourceTree = "<group>";
		};
		D71099692A27D8880065A1C1 /* Densify and generalize geometry */ = {
			isa = PBXGroup;
			children = (
				D710996C2A27D9210065A1C1 /* DensifyAndGeneralizeGeometryView.swift */,
				D710996F2A2802FA0065A1C1 /* DensifyAndGeneralizeGeometryView.SettingsView.swift */,
			);
			path = "Densify and generalize geometry";
			sourceTree = "<group>";
		};
		D71371782BD88ECC00EB2F86 /* Monitor changes to layer view state */ = {
			isa = PBXGroup;
			children = (
				D71371752BD88ECC00EB2F86 /* MonitorChangesToLayerViewStateView.swift */,
			);
			path = "Monitor changes to layer view state";
			sourceTree = "<group>";
		};
		D713C6D42CB990600073AA72 /* Add KML layer */ = {
			isa = PBXGroup;
			children = (
				D713C6D12CB990600073AA72 /* AddKMLLayerView.swift */,
			);
			path = "Add KML layer";
			sourceTree = "<group>";
		};
		D713C6F62CB9B9A60073AA72 /* 324e4742820e46cfbe5029ff2c32cb1f */ = {
			isa = PBXGroup;
			children = (
				D713C6F52CB9B9A60073AA72 /* US_State_Capitals.kml */,
			);
			path = 324e4742820e46cfbe5029ff2c32cb1f;
			sourceTree = "<group>";
		};
		D718A1E92B575FD900447087 /* Manage bookmarks */ = {
			isa = PBXGroup;
			children = (
				D718A1EA2B575FD900447087 /* ManageBookmarksView.swift */,
			);
			path = "Manage bookmarks";
			sourceTree = "<group>";
		};
		D71C5F602AAA7854006599FD /* Create symbol styles from web styles */ = {
			isa = PBXGroup;
			children = (
				D71C5F632AAA7A88006599FD /* CreateSymbolStylesFromWebStylesView.swift */,
			);
			path = "Create symbol styles from web styles";
			sourceTree = "<group>";
		};
		D71C909E2C6C249B0018C63E /* Style geometry types with symbols */ = {
			isa = PBXGroup;
			children = (
				D71C909C2C6C249B0018C63E /* StyleGeometryTypesWithSymbolsView.swift */,
				D71C909D2C6C249B0018C63E /* StyleGeometryTypesWithSymbolsView.Views.swift */,
			);
			path = "Style geometry types with symbols";
			sourceTree = "<group>";
		};
<<<<<<< HEAD
		D7201D032CC6D3B5004BDB7D /* Add vector tiled layer from custom style */ = {
			isa = PBXGroup;
			children = (
				D7201D002CC6D3B5004BDB7D /* AddVectorTiledLayerFromCustomStyleView.swift */,
			);
			path = "Add vector tiled layer from custom style";
			sourceTree = "<group>";
		};
		D7201D2A2CC6D829004BDB7D /* f4b742a57af344988b02227e2824ca5f */ = {
			isa = PBXGroup;
			children = (
				D7201D292CC6D829004BDB7D /* dodge_city.vtpk */,
			);
			path = f4b742a57af344988b02227e2824ca5f;
=======
		D7201CD72CC6B710004BDB7D /* Add tiled layer as basemap */ = {
			isa = PBXGroup;
			children = (
				D7201CD42CC6B710004BDB7D /* AddTiledLayerAsBasemapView.swift */,
			);
			path = "Add tiled layer as basemap";
>>>>>>> 83e4a2bc
			sourceTree = "<group>";
		};
		D721EEA62ABDFF550040BE46 /* 174150279af74a2ba6f8b87a567f480b */ = {
			isa = PBXGroup;
			children = (
				D721EEA72ABDFF550040BE46 /* LothianRiversAnno.mmpk */,
			);
			path = 174150279af74a2ba6f8b87a567f480b;
			sourceTree = "<group>";
		};
		D722BD1E2A420D7E002C2087 /* Show extruded features */ = {
			isa = PBXGroup;
			children = (
				D722BD212A420DAD002C2087 /* ShowExtrudedFeaturesView.swift */,
			);
			path = "Show extruded features";
			sourceTree = "<group>";
		};
		D7232EDD2AC1E5410079ABFF /* Play KML tour */ = {
			isa = PBXGroup;
			children = (
				D7232EE02AC1E5AA0079ABFF /* PlayKMLTourView.swift */,
			);
			path = "Play KML tour";
			sourceTree = "<group>";
		};
		D72F27292ADA1E4400F906DA /* Augment reality to show tabletop scene */ = {
			isa = PBXGroup;
			children = (
				D72F272B2ADA1E4400F906DA /* AugmentRealityToShowTabletopSceneView.swift */,
			);
			path = "Augment reality to show tabletop scene";
			sourceTree = "<group>";
		};
		D731F3BD2AD0D22500A8431E /* Identify graphics */ = {
			isa = PBXGroup;
			children = (
				D731F3C02AD0D2AC00A8431E /* IdentifyGraphicsView.swift */,
			);
			path = "Identify graphics";
			sourceTree = "<group>";
		};
		D7337C5C2ABD137400A5D865 /* Show mobile map package expiration date */ = {
			isa = PBXGroup;
			children = (
				D7337C5F2ABD142D00A5D865 /* ShowMobileMapPackageExpirationDateView.swift */,
			);
			path = "Show mobile map package expiration date";
			sourceTree = "<group>";
		};
		D733CA182BED980D00FBDE4C /* Edit and sync features with feature service */ = {
			isa = PBXGroup;
			children = (
				D733CA152BED980D00FBDE4C /* EditAndSyncFeaturesWithFeatureServiceView.swift */,
				D74ECD0C2BEEAE2F007C0FA6 /* EditAndSyncFeaturesWithFeatureServiceView.Model.swift */,
			);
			path = "Edit and sync features with feature service";
			sourceTree = "<group>";
		};
		D734FA072A183A5A00246D7E /* Set max extent */ = {
			isa = PBXGroup;
			children = (
				D734FA092A183A5B00246D7E /* SetMaxExtentView.swift */,
			);
			path = "Set max extent";
			sourceTree = "<group>";
		};
		D7352F8D2BD992C40013FFEF /* Monitor changes to draw status */ = {
			isa = PBXGroup;
			children = (
				D7352F8A2BD992C40013FFEF /* MonitorChangesToDrawStatusView.swift */,
			);
			path = "Monitor changes to draw status";
			sourceTree = "<group>";
		};
		D735717F2CB613100046A433 /* 5028bf3513ff4c38b28822d010a4937c */ = {
			isa = PBXGroup;
			children = (
				D73571D62CB6131E0046A433 /* hydrography */,
			);
			path = 5028bf3513ff4c38b28822d010a4937c;
			sourceTree = "<group>";
		};
		D73E61952BDAEE6600457932 /* Match viewpoint of geo views */ = {
			isa = PBXGroup;
			children = (
				D73E61922BDAEE6600457932 /* MatchViewpointOfGeoViewsView.swift */,
			);
			path = "Match viewpoint of geo views";
			sourceTree = "<group>";
		};
		D73E619D2BDB21F400457932 /* Edit with branch versioning */ = {
			isa = PBXGroup;
			children = (
				D73E619A2BDB21F400457932 /* EditWithBranchVersioningView.swift */,
				D7114A0C2BDC6A3300FA68CA /* EditWithBranchVersioningView.Model.swift */,
				D7044B952BE18D73000F2C43 /* EditWithBranchVersioningView.Views.swift */,
			);
			path = "Edit with branch versioning";
			sourceTree = "<group>";
		};
		D73F06652B5EE73D000B574F /* Query features with Arcade expression */ = {
			isa = PBXGroup;
			children = (
				D73F06662B5EE73D000B574F /* QueryFeaturesWithArcadeExpressionView.swift */,
			);
			path = "Query features with Arcade expression";
			sourceTree = "<group>";
		};
		D73F8CF22AB1089900CD39DA /* 751138a2e0844e06853522d54103222a */ = {
			isa = PBXGroup;
			children = (
				D73F8CF32AB1089900CD39DA /* Restaurant.stylx */,
			);
			path = 751138a2e0844e06853522d54103222a;
			sourceTree = "<group>";
		};
		D73FABE82AD4A0370048EC70 /* Create mobile geodatabase */ = {
			isa = PBXGroup;
			children = (
				D71FCB892AD6277E000E517C /* CreateMobileGeodatabaseView.Model.swift */,
				D73FC0FC2AD4A18D0067A19B /* CreateMobileGeodatabaseView.swift */,
			);
			path = "Create mobile geodatabase";
			sourceTree = "<group>";
		};
		D73FCFF32B02A3AA0006360D /* Find address with reverse geocode */ = {
			isa = PBXGroup;
			children = (
				D73FCFF42B02A3AA0006360D /* FindAddressWithReverseGeocodeView.swift */,
			);
			path = "Find address with reverse geocode";
			sourceTree = "<group>";
		};
		D742E48E2B04132B00690098 /* Display web scene from portal item */ = {
			isa = PBXGroup;
			children = (
				D742E48F2B04132B00690098 /* DisplayWebSceneFromPortalItemView.swift */,
			);
			path = "Display web scene from portal item";
			sourceTree = "<group>";
		};
		D744FD132A2112360084A66C /* Create convex hull around points */ = {
			isa = PBXGroup;
			children = (
				D744FD162A2112D90084A66C /* CreateConvexHullAroundPointsView.swift */,
			);
			path = "Create convex hull around points";
			sourceTree = "<group>";
		};
		D7464F182ACE0445007FEE88 /* Identify raster cell */ = {
			isa = PBXGroup;
			children = (
				D7464F1D2ACE04B3007FEE88 /* IdentifyRasterCellView.swift */,
			);
			path = "Identify raster cell";
			sourceTree = "<group>";
		};
		D7464F202ACE0910007FEE88 /* b5f977c78ec74b3a8857ca86d1d9b318 */ = {
			isa = PBXGroup;
			children = (
				D7464F2A2ACE0964007FEE88 /* SA_EVI_8Day_03May20 */,
			);
			path = b5f977c78ec74b3a8857ca86d1d9b318;
			sourceTree = "<group>";
		};
		D7497F382AC4B45300167AD2 /* Display dimensions */ = {
			isa = PBXGroup;
			children = (
				D7497F3B2AC4B4C100167AD2 /* DisplayDimensionsView.swift */,
			);
			path = "Display dimensions";
			sourceTree = "<group>";
		};
		D7497F3E2AC4BA4100167AD2 /* f5ff6f5556a945bca87ca513b8729a1e */ = {
			isa = PBXGroup;
			children = (
				D7497F3F2AC4BA4100167AD2 /* Edinburgh_Pylon_Dimensions.mmpk */,
			);
			path = f5ff6f5556a945bca87ca513b8729a1e;
			sourceTree = "<group>";
		};
		D74C8BFA2ABA5572007C76B8 /* Style symbols from mobile style file */ = {
			isa = PBXGroup;
			children = (
				D7337C592ABCFDB100A5D865 /* StyleSymbolsFromMobileStyleFileView.SymbolOptionsListView.swift */,
				D74C8BFD2ABA5605007C76B8 /* StyleSymbolsFromMobileStyleFileView.swift */,
			);
			path = "Style symbols from mobile style file";
			sourceTree = "<group>";
		};
		D74C8C002ABA6202007C76B8 /* 1bd036f221f54a99abc9e46ff3511cbf */ = {
			isa = PBXGroup;
			children = (
				D74C8C012ABA6202007C76B8 /* emoji-mobile.stylx */,
			);
			path = 1bd036f221f54a99abc9e46ff3511cbf;
			sourceTree = "<group>";
		};
		D74EA7802B6DADA5008F6C7C /* Validate utility network topology */ = {
			isa = PBXGroup;
			children = (
				D74EA7812B6DADA5008F6C7C /* ValidateUtilityNetworkTopologyView.swift */,
				D76495202B74687E0042699E /* ValidateUtilityNetworkTopologyView.Model.swift */,
				D7C97B552B75C10C0097CDA1 /* ValidateUtilityNetworkTopologyView.Views.swift */,
			);
			path = "Validate utility network topology";
			sourceTree = "<group>";
		};
		D751017D2A2E490800B8FA48 /* Show labels on layer */ = {
			isa = PBXGroup;
			children = (
				D75101802A2E493600B8FA48 /* ShowLabelsOnLayerView.swift */,
			);
			path = "Show labels on layer";
			sourceTree = "<group>";
		};
		D751018A2A2E960300B8FA48 /* Identify layer features */ = {
			isa = PBXGroup;
			children = (
				D751018D2A2E962D00B8FA48 /* IdentifyLayerFeaturesView.swift */,
			);
			path = "Identify layer features";
			sourceTree = "<group>";
		};
		D752D93C2A3914E5003EB25E /* Manage operational layers */ = {
			isa = PBXGroup;
			children = (
				D752D93F2A39154C003EB25E /* ManageOperationalLayersView.swift */,
			);
			path = "Manage operational layers";
			sourceTree = "<group>";
		};
		D752D9422A3A6EB8003EB25E /* Monitor changes to map load status */ = {
			isa = PBXGroup;
			children = (
				D752D9452A3A6F7F003EB25E /* MonitorChangesToMapLoadStatusView.swift */,
			);
			path = "Monitor changes to map load status";
			sourceTree = "<group>";
		};
		D752D95B2A3BCDD4003EB25E /* Display map from portal item */ = {
			isa = PBXGroup;
			children = (
				D752D95E2A3BCE06003EB25E /* DisplayMapFromPortalItemView.swift */,
			);
			path = "Display map from portal item";
			sourceTree = "<group>";
		};
		D75362CC2A1E862B00D83028 /* Apply unique value renderer */ = {
			isa = PBXGroup;
			children = (
				D75362D12A1E886700D83028 /* ApplyUniqueValueRendererView.swift */,
			);
			path = "Apply unique value renderer";
			sourceTree = "<group>";
		};
		D7553CD62AE2DFEC00DC2A70 /* Geocode offline */ = {
			isa = PBXGroup;
			children = (
				D72C43F22AEB066D00B6157B /* GeocodeOfflineView.Model.swift */,
				D7553CD82AE2DFEC00DC2A70 /* GeocodeOfflineView.swift */,
			);
			path = "Geocode offline";
			sourceTree = "<group>";
		};
		D7588F5B2B7D8DAA008B75E2 /* Navigate route with rerouting */ = {
			isa = PBXGroup;
			children = (
				D7588F5C2B7D8DAA008B75E2 /* NavigateRouteWithReroutingView.swift */,
				D7781D4A2B7ECCB700E53C51 /* NavigateRouteWithReroutingView.Model.swift */,
			);
			path = "Navigate route with rerouting";
			sourceTree = "<group>";
		};
		D75B584D2AAFB2C20038B3B4 /* Style features with custom dictionary */ = {
			isa = PBXGroup;
			children = (
				D75B58502AAFB3030038B3B4 /* StyleFeaturesWithCustomDictionaryView.swift */,
			);
			path = "Style features with custom dictionary";
			sourceTree = "<group>";
		};
		D75F66322B48EABC00434974 /* Search for web map */ = {
			isa = PBXGroup;
			children = (
				D75F66332B48EABC00434974 /* SearchForWebMapView.swift */,
				D7C6420B2B4F47E10042B8F7 /* SearchForWebMapView.Model.swift */,
				D71D516D2B51D7B600B2A2BE /* SearchForWebMapView.Views.swift */,
			);
			path = "Search for web map";
			sourceTree = "<group>";
		};
		D76000AA2AF19C2300B3084D /* Find route in mobile map package */ = {
			isa = PBXGroup;
			children = (
				D73723782AF5ADD700846884 /* FindRouteInMobileMapPackageView.MobileMapView.swift */,
				D73723742AF5877500846884 /* FindRouteInMobileMapPackageView.Models.swift */,
				D76000AB2AF19C2300B3084D /* FindRouteInMobileMapPackageView.swift */,
			);
			path = "Find route in mobile map package";
			sourceTree = "<group>";
		};
		D76000B52AF19FC900B3084D /* 260eb6535c824209964cf281766ebe43 */ = {
			isa = PBXGroup;
			children = (
				D76000B62AF19FCA00B3084D /* SanFrancisco.mmpk */,
			);
			path = 260eb6535c824209964cf281766ebe43;
			sourceTree = "<group>";
		};
		D762AF5E2BF6A7B900ECE3C7 /* Edit features with feature-linked annotation */ = {
			isa = PBXGroup;
			children = (
				D762AF5B2BF6A7B900ECE3C7 /* EditFeaturesWithFeatureLinkedAnnotationView.swift */,
				D7BA38902BFBC476009954F5 /* EditFeaturesWithFeatureLinkedAnnotationView.Model.swift */,
			);
			path = "Edit features with feature-linked annotation";
			sourceTree = "<group>";
		};
		D762AF642BF6A96100ECE3C7 /* 74c0c9fa80f4498c9739cc42531e9948 */ = {
			isa = PBXGroup;
			children = (
				D762AF632BF6A96100ECE3C7 /* loudoun_anno.geodatabase */,
			);
			path = 74c0c9fa80f4498c9739cc42531e9948;
			sourceTree = "<group>";
		};
		D7635FEA2B9272CB0044AB97 /* Display clusters */ = {
			isa = PBXGroup;
			children = (
				D7635FED2B9272CB0044AB97 /* DisplayClustersView.swift */,
			);
			path = "Display clusters";
			sourceTree = "<group>";
		};
		D7635FF32B9277DC0044AB97 /* Configure clusters */ = {
			isa = PBXGroup;
			children = (
				D7635FF82B9277DC0044AB97 /* ConfigureClustersView.swift */,
				D7635FF52B9277DC0044AB97 /* ConfigureClustersView.Model.swift */,
				D7635FF72B9277DC0044AB97 /* ConfigureClustersView.SettingsView.swift */,
			);
			path = "Configure clusters";
			sourceTree = "<group>";
		};
		D764B7DE2BE2F89D002E2F92 /* Edit geodatabase with transactions */ = {
			isa = PBXGroup;
			children = (
				D764B7DB2BE2F89D002E2F92 /* EditGeodatabaseWithTransactionsView.swift */,
				D769DF322BEC1A1C0062AE95 /* EditGeodatabaseWithTransactionsView.Model.swift */,
			);
			path = "Edit geodatabase with transactions";
			sourceTree = "<group>";
		};
		D76929F32B4F78340047205E /* Orbit camera around object */ = {
			isa = PBXGroup;
			children = (
				D76929F52B4F78340047205E /* OrbitCameraAroundObjectView.swift */,
				D718A1E62B570F7500447087 /* OrbitCameraAroundObjectView.Model.swift */,
			);
			path = "Orbit camera around object";
			sourceTree = "<group>";
		};
		D769C20D2A28FF8600030F61 /* Set up location-driven geotriggers */ = {
			isa = PBXGroup;
			children = (
				D769C2112A29019B00030F61 /* SetUpLocationDrivenGeotriggersView.swift */,
				D79EE76D2A4CEA5D005A52AE /* SetUpLocationDrivenGeotriggersView.Model.swift */,
			);
			path = "Set up location-driven geotriggers";
			sourceTree = "<group>";
		};
		D76CE8D62BFD7047009A8686 /* Set reference scale */ = {
			isa = PBXGroup;
			children = (
				D76CE8D52BFD7047009A8686 /* SetReferenceScaleView.swift */,
			);
			path = "Set reference scale";
			sourceTree = "<group>";
		};
		D7705D542AFC244E00CC0335 /* Find closest facility to multiple points */ = {
			isa = PBXGroup;
			children = (
				D7705D552AFC244E00CC0335 /* FindClosestFacilityToMultiplePointsView.swift */,
			);
			path = "Find closest facility to multiple points";
			sourceTree = "<group>";
		};
		D7705D5F2AFC570700CC0335 /* Find closest facility from point */ = {
			isa = PBXGroup;
			children = (
				D7705D612AFC570700CC0335 /* FindClosestFacilityFromPointView.swift */,
			);
			path = "Find closest facility from point";
			sourceTree = "<group>";
		};
		D77570BC2A29427200F490CD /* Animate images with image overlay */ = {
			isa = PBXGroup;
			children = (
				D77570BF2A2942F800F490CD /* AnimateImagesWithImageOverlayView.swift */,
			);
			path = "Animate images with image overlay";
			sourceTree = "<group>";
		};
		D77572AC2A295DC100F490CD /* d1453556d91e46dea191c20c398b82cd */ = {
			isa = PBXGroup;
			children = (
				D77572AD2A295DDD00F490CD /* PacificSouthWest2 */,
			);
			path = d1453556d91e46dea191c20c398b82cd;
			sourceTree = "<group>";
		};
		D776880E2B69826B007C3860 /* List spatial reference transformations */ = {
			isa = PBXGroup;
			children = (
				D77688102B69826B007C3860 /* ListSpatialReferenceTransformationsView.swift */,
				D757D14A2B6C46E50065F78F /* ListSpatialReferenceTransformationsView.Model.swift */,
			);
			path = "List spatial reference transformations";
			sourceTree = "<group>";
		};
		D7781D472B7EB03400E53C51 /* 4caec8c55ea2463982f1af7d9611b8d5 */ = {
			isa = PBXGroup;
			children = (
				D7781D482B7EB03400E53C51 /* SanDiegoTourPath.json */,
			);
			path = 4caec8c55ea2463982f1af7d9611b8d5;
			sourceTree = "<group>";
		};
		D77BC5352B59A2D3007B49B6 /* Style point with distance composite scene symbol */ = {
			isa = PBXGroup;
			children = (
				D77BC5362B59A2D3007B49B6 /* StylePointWithDistanceCompositeSceneSymbolView.swift */,
			);
			path = "Style point with distance composite scene symbol";
			sourceTree = "<group>";
		};
		D7848ED72CBD85A300F6F546 /* Add point scene layer */ = {
			isa = PBXGroup;
			children = (
				D7848ED42CBD85A300F6F546 /* AddPointSceneLayerView.swift */,
			);
			path = "Add point scene layer";
			sourceTree = "<group>";
		};
		D7848EFD2CBD986400F6F546 /* Add elevation source from raster */ = {
			isa = PBXGroup;
			children = (
				D7848EFA2CBD986400F6F546 /* AddElevationSourceFromRasterView.swift */,
			);
			path = "Add elevation source from raster";
			sourceTree = "<group>";
		};
		D78666A92A21616D00C60110 /* Find nearest vertex */ = {
			isa = PBXGroup;
			children = (
				D78666AC2A2161F100C60110 /* FindNearestVertexView.swift */,
			);
			path = "Find nearest vertex";
			sourceTree = "<group>";
		};
		D79482D32C35D872006521CD /* Create dynamic basemap gallery */ = {
			isa = PBXGroup;
			children = (
				D79482D02C35D872006521CD /* CreateDynamicBasemapGalleryView.swift */,
				D78FA4932C3C88880079313E /* CreateDynamicBasemapGalleryView.Views.swift */,
			);
			path = "Create dynamic basemap gallery";
			sourceTree = "<group>";
		};
		D7A737DF2BABB9FE00B7C7FC /* Augment reality to show hidden infrastructure */ = {
			isa = PBXGroup;
			children = (
				D7A737DC2BABB9FE00B7C7FC /* AugmentRealityToShowHiddenInfrastructureView.swift */,
				D77D9BFF2BB2438200B38A6C /* AugmentRealityToShowHiddenInfrastructureView.ARSceneView.swift */,
			);
			path = "Augment reality to show hidden infrastructure";
			sourceTree = "<group>";
		};
		D7ABA2F52A3256610021822B /* Measure distance in scene */ = {
			isa = PBXGroup;
			children = (
				D7ABA2F82A32579C0021822B /* MeasureDistanceInSceneView.swift */,
			);
			path = "Measure distance in scene";
			sourceTree = "<group>";
		};
		D7ABA2FB2A3287C10021822B /* Show viewshed from geoelement in scene */ = {
			isa = PBXGroup;
			children = (
				D7ABA2FE2A32881C0021822B /* ShowViewshedFromGeoelementInSceneView.swift */,
			);
			path = "Show viewshed from geoelement in scene";
			sourceTree = "<group>";
		};
		D7AE861A2AC39D750049B626 /* Display annotation */ = {
			isa = PBXGroup;
			children = (
				D7AE861D2AC39DC50049B626 /* DisplayAnnotationView.swift */,
			);
			path = "Display annotation";
			sourceTree = "<group>";
		};
		D7B3C5C02A43B71E001DA4D8 /* Create convex hull around geometries */ = {
			isa = PBXGroup;
			children = (
				D7634FAE2A43B7AC00F8AEFB /* CreateConvexHullAroundGeometriesView.swift */,
			);
			path = "Create convex hull around geometries";
			sourceTree = "<group>";
		};
		D7BA38962BFBFC0F009954F5 /* Query related features */ = {
			isa = PBXGroup;
			children = (
				D7BA38932BFBFC0F009954F5 /* QueryRelatedFeaturesView.swift */,
			);
			path = "Query related features";
			sourceTree = "<group>";
		};
		D7BB3DD12C5D781800FFCD56 /* 43809fd639f242fd8045ecbafd61a579 */ = {
			isa = PBXGroup;
			children = (
				D7BB3DD02C5D781800FFCD56 /* SaveTheBay.geodatabase */,
			);
			path = 43809fd639f242fd8045ecbafd61a579;
			sourceTree = "<group>";
		};
		D7BE7E6E2CC19CC3006DDB0C /* Add tiled layer */ = {
			isa = PBXGroup;
			children = (
				D7BE7E6B2CC19CC3006DDB0C /* AddTiledLayerView.swift */,
			);
			path = "Add tiled layer";
			sourceTree = "<group>";
		};
		D7BEBA9F2CBD9CCA00F882E7 /* 98092369c4ae4d549bbbd45dba993ebc */ = {
			isa = PBXGroup;
			children = (
				D7BEBA9E2CBD9CCA00F882E7 /* MontereyElevation.dt2 */,
			);
			path = 98092369c4ae4d549bbbd45dba993ebc;
			sourceTree = "<group>";
		};
		D7BEBAC22CBDC0F800F882E7 /* Add elevation source from tile package */ = {
			isa = PBXGroup;
			children = (
				D7BEBABF2CBDC0F800F882E7 /* AddElevationSourceFromTilePackageView.swift */,
			);
			path = "Add elevation source from tile package";
			sourceTree = "<group>";
		};
		D7BEBAC82CBDC81200F882E7 /* 52ca74b4ba8042b78b3c653696f34a9c */ = {
			isa = PBXGroup;
			children = (
				D7BEBAC72CBDC81200F882E7 /* MontereyElevation.tpkx */,
			);
			path = 52ca74b4ba8042b78b3c653696f34a9c;
			sourceTree = "<group>";
		};
		D7BEBAD12CBDFE1C00F882E7 /* Display alternate symbols at different scales */ = {
			isa = PBXGroup;
			children = (
				D7BEBACE2CBDFE1C00F882E7 /* DisplayAlternateSymbolsAtDifferentScalesView.swift */,
			);
			path = "Display alternate symbols at different scales";
			sourceTree = "<group>";
		};
		D7C16D172AC5F6C100689E89 /* Animate 3D graphic */ = {
			isa = PBXGroup;
			children = (
				D7058FB02ACB423C00A40F14 /* Animate3DGraphicView.Model.swift */,
				D7054AE82ACCCB6C007235BA /* Animate3DGraphicView.SettingsView.swift */,
				D7C16D1A2AC5F95300689E89 /* Animate3DGraphicView.swift */,
			);
			path = "Animate 3D graphic";
			sourceTree = "<group>";
		};
		D7C16D1D2AC5FE8200689E89 /* 5a9b60cee9ba41e79640a06bcdf8084d */ = {
			isa = PBXGroup;
			children = (
				D7C16D1E2AC5FE8200689E89 /* Pyrenees.csv */,
			);
			path = 5a9b60cee9ba41e79640a06bcdf8084d;
			sourceTree = "<group>";
		};
		D7C16D202AC5FE9800689E89 /* 290f0c571c394461a8b58b6775d0bd63 */ = {
			isa = PBXGroup;
			children = (
				D7C16D212AC5FE9800689E89 /* GrandCanyon.csv */,
			);
			path = 290f0c571c394461a8b58b6775d0bd63;
			sourceTree = "<group>";
		};
		D7C16D232AC5FEA600689E89 /* 12509ffdc684437f8f2656b0129d2c13 */ = {
			isa = PBXGroup;
			children = (
				D7C16D242AC5FEA600689E89 /* Snowdon.csv */,
			);
			path = 12509ffdc684437f8f2656b0129d2c13;
			sourceTree = "<group>";
		};
		D7C16D262AC5FEB600689E89 /* e87c154fb9c2487f999143df5b08e9b1 */ = {
			isa = PBXGroup;
			children = (
				D7C16D272AC5FEB600689E89 /* Hawaii.csv */,
			);
			path = e87c154fb9c2487f999143df5b08e9b1;
			sourceTree = "<group>";
		};
		D7C3AB462B683291008909B9 /* Set feature request mode */ = {
			isa = PBXGroup;
			children = (
				D7C3AB472B683291008909B9 /* SetFeatureRequestModeView.swift */,
			);
			path = "Set feature request mode";
			sourceTree = "<group>";
		};
		D7C5233F2BED9BBF00E8221A /* e4a398afe9a945f3b0f4dca1e4faccb5 */ = {
			isa = PBXGroup;
			children = (
				D7C5233E2BED9BBF00E8221A /* SanFrancisco.tpkx */,
			);
			path = e4a398afe9a945f3b0f4dca1e4faccb5;
			sourceTree = "<group>";
		};
		D7CC33FB2A31475C00198EDF /* Show line of sight between points */ = {
			isa = PBXGroup;
			children = (
				D7CC33FD2A31475C00198EDF /* ShowLineOfSightBetweenPointsView.swift */,
			);
			path = "Show line of sight between points";
			sourceTree = "<group>";
		};
		D7CDD3882CB86F0A00DE9766 /* Add point cloud layer from file */ = {
			isa = PBXGroup;
			children = (
				D7CDD3852CB86F0A00DE9766 /* AddPointCloudLayerFromFileView.swift */,
			);
			path = "Add point cloud layer from file";
			sourceTree = "<group>";
		};
		D7CDD38E2CB872EA00DE9766 /* 34da965ca51d4c68aa9b3a38edb29e00 */ = {
			isa = PBXGroup;
			children = (
				D7CDD38D2CB872EA00DE9766 /* sandiego-north-balboa-pointcloud.slpk */,
			);
			path = 34da965ca51d4c68aa9b3a38edb29e00;
			sourceTree = "<group>";
		};
		D7CE9F992AE2F575008F7A5F /* 22c3083d4fa74e3e9b25adfc9f8c0496 */ = {
			isa = PBXGroup;
			children = (
				D7CE9F9A2AE2F575008F7A5F /* streetmap_SD.tpkx */,
			);
			path = 22c3083d4fa74e3e9b25adfc9f8c0496;
			sourceTree = "<group>";
		};
		D7CE9F9C2AE2F585008F7A5F /* 3424d442ebe54f3cbf34462382d3aebe */ = {
			isa = PBXGroup;
			children = (
				D7CE9FA22AE2F595008F7A5F /* san-diego-eagle-locator */,
			);
			path = 3424d442ebe54f3cbf34462382d3aebe;
			sourceTree = "<group>";
		};
		D7D1F3512ADDBE5D009CE2DA /* 7dd2f97bb007466ea939160d0de96a9d */ = {
			isa = PBXGroup;
			children = (
				D7D1F3522ADDBE5D009CE2DA /* philadelphia.mspk */,
			);
			path = 7dd2f97bb007466ea939160d0de96a9d;
			sourceTree = "<group>";
		};
		D7D9FCF52BF2CC8600F972A2 /* Filter by definition expression or display filter */ = {
			isa = PBXGroup;
			children = (
				D7D9FCF22BF2CC8600F972A2 /* FilterByDefinitionExpressionOrDisplayFilterView.swift */,
			);
			path = "Filter by definition expression or display filter";
			sourceTree = "<group>";
		};
		D7DDF84F2AF47C6C004352D9 /* Find route around barriers */ = {
			isa = PBXGroup;
			children = (
				D76EE6062AF9AFE100DA0325 /* FindRouteAroundBarriersView.Model.swift */,
				D7DDF8502AF47C6C004352D9 /* FindRouteAroundBarriersView.swift */,
				D73FCFFE2B02C7630006360D /* FindRouteAroundBarriersView.Views.swift */,
			);
			path = "Find route around barriers";
			sourceTree = "<group>";
		};
		D7DFA0E92CBA0242007C31F2 /* Add map image layer */ = {
			isa = PBXGroup;
			children = (
				D7DFA0E62CBA0242007C31F2 /* AddMapImageLayerView.swift */,
			);
			path = "Add map image layer";
			sourceTree = "<group>";
		};
		D7E440D12A1ECBC2005D74DE /* Create buffers around points */ = {
			isa = PBXGroup;
			children = (
				D7E440D62A1ECE7D005D74DE /* CreateBuffersAroundPointsView.swift */,
			);
			path = "Create buffers around points";
			sourceTree = "<group>";
		};
		D7E557602A1D743100B9FB09 /* Add WMS layer */ = {
			isa = PBXGroup;
			children = (
				D7E557672A1D768800B9FB09 /* AddWMSLayerView.swift */,
			);
			path = "Add WMS layer";
			sourceTree = "<group>";
		};
		D7E7D0792AEB39BF003AAD02 /* Find route in transport network */ = {
			isa = PBXGroup;
			children = (
				D7749AD52AF08BF50086632F /* FindRouteInTransportNetworkView.Model.swift */,
				D7E7D0802AEB39D5003AAD02 /* FindRouteInTransportNetworkView.swift */,
			);
			path = "Find route in transport network";
			sourceTree = "<group>";
		};
		D7E7D0862AEB3C36003AAD02 /* df193653ed39449195af0c9725701dca */ = {
			isa = PBXGroup;
			children = (
				D7E7D0992AEB3C47003AAD02 /* san_diego_offline_routing */,
			);
			path = df193653ed39449195af0c9725701dca;
			sourceTree = "<group>";
		};
		D7EAF34F2A1C011000D822C4 /* Set min and max scale */ = {
			isa = PBXGroup;
			children = (
				D7EAF3592A1C023800D822C4 /* SetMinAndMaxScaleView.swift */,
			);
			path = "Set min and max scale";
			sourceTree = "<group>";
		};
		D7ECF5942AB8BDCA003FB2BE /* Render multilayer symbols */ = {
			isa = PBXGroup;
			children = (
				D7ECF5972AB8BE63003FB2BE /* RenderMultilayerSymbolsView.swift */,
			);
			path = "Render multilayer symbols";
			sourceTree = "<group>";
		};
		D7EF5D712A269E2D00FEBDE5 /* Show coordinates in multiple formats */ = {
			isa = PBXGroup;
			children = (
				D7EF5D742A26A03A00FEBDE5 /* ShowCoordinatesInMultipleFormatsView.swift */,
			);
			path = "Show coordinates in multiple formats";
			sourceTree = "<group>";
		};
		D7F8C0342B60564D0072BFA7 /* Add features with contingent values */ = {
			isa = PBXGroup;
			children = (
				D7F8C0362B60564D0072BFA7 /* AddFeaturesWithContingentValuesView.swift */,
				D74F03EF2B609A7D00E83688 /* AddFeaturesWithContingentValuesView.Model.swift */,
				D7F8C0422B608F120072BFA7 /* AddFeaturesWithContingentValuesView.AddFeatureView.swift */,
			);
			path = "Add features with contingent values";
			sourceTree = "<group>";
		};
		D7F8C03C2B605AF60072BFA7 /* e12b54ea799f4606a2712157cf9f6e41 */ = {
			isa = PBXGroup;
			children = (
				D7F8C03D2B605AF60072BFA7 /* ContingentValuesBirdNests.geodatabase */,
			);
			path = e12b54ea799f4606a2712157cf9f6e41;
			sourceTree = "<group>";
		};
		D7F8C03F2B605E720072BFA7 /* b5106355f1634b8996e634c04b6a930a */ = {
			isa = PBXGroup;
			children = (
				D7F8C0402B605E720072BFA7 /* FillmoreTopographicMap.vtpk */,
			);
			path = b5106355f1634b8996e634c04b6a930a;
			sourceTree = "<group>";
		};
		E000E75E2869E325005D87C5 /* Clip geometry */ = {
			isa = PBXGroup;
			children = (
				E000E75F2869E33D005D87C5 /* ClipGeometryView.swift */,
			);
			path = "Clip geometry";
			sourceTree = "<group>";
		};
		E000E761286A0B07005D87C5 /* Cut geometry */ = {
			isa = PBXGroup;
			children = (
				E000E762286A0B18005D87C5 /* CutGeometryView.swift */,
			);
			path = "Cut geometry";
			sourceTree = "<group>";
		};
		E004A6B928414332002A1FE6 /* Set viewpoint rotation */ = {
			isa = PBXGroup;
			children = (
				E004A6BD28414332002A1FE6 /* SetViewpointRotationView.swift */,
			);
			path = "Set viewpoint rotation";
			sourceTree = "<group>";
		};
		E004A6D528465C70002A1FE6 /* Display scene */ = {
			isa = PBXGroup;
			children = (
				E004A6D828465C70002A1FE6 /* DisplaySceneView.swift */,
			);
			path = "Display scene";
			sourceTree = "<group>";
		};
		E004A6DE2846626A002A1FE6 /* Show callout */ = {
			isa = PBXGroup;
			children = (
				E004A6DF28466279002A1FE6 /* ShowCalloutView.swift */,
			);
			path = "Show callout";
			sourceTree = "<group>";
		};
		E004A6E42846A609002A1FE6 /* Style graphics with symbols */ = {
			isa = PBXGroup;
			children = (
				E004A6E52846A61F002A1FE6 /* StyleGraphicsWithSymbolsView.swift */,
			);
			path = "Style graphics with symbols";
			sourceTree = "<group>";
		};
		E004A6E728493BBB002A1FE6 /* Show device location */ = {
			isa = PBXGroup;
			children = (
				E004A6E828493BCE002A1FE6 /* ShowDeviceLocationView.swift */,
			);
			path = "Show device location";
			sourceTree = "<group>";
		};
		E004A6EB28495538002A1FE6 /* Create planar and geodetic buffers */ = {
			isa = PBXGroup;
			children = (
				E004A6EC2849556E002A1FE6 /* CreatePlanarAndGeodeticBuffersView.swift */,
			);
			path = "Create planar and geodetic buffers";
			sourceTree = "<group>";
		};
		E004A6EE284E4B7A002A1FE6 /* Download vector tiles to local cache */ = {
			isa = PBXGroup;
			children = (
				E004A6EF284E4B9B002A1FE6 /* DownloadVectorTilesToLocalCacheView.swift */,
			);
			path = "Download vector tiles to local cache";
			sourceTree = "<group>";
		};
		E004A6F1284E4F80002A1FE6 /* Show result of spatial operations */ = {
			isa = PBXGroup;
			children = (
				E004A6F2284E4FEB002A1FE6 /* ShowResultOfSpatialOperationsView.swift */,
			);
			path = "Show result of spatial operations";
			sourceTree = "<group>";
		};
		E004A6F4284FA3C5002A1FE6 /* Select features in feature layer */ = {
			isa = PBXGroup;
			children = (
				E004A6F5284FA42A002A1FE6 /* SelectFeaturesInFeatureLayerView.swift */,
			);
			path = "Select features in feature layer";
			sourceTree = "<group>";
		};
		E041ABC3287CAFEB0056009B /* Web */ = {
			isa = PBXGroup;
			children = (
				E041AC15287F54580056009B /* highlight.min.js */,
				E041AC1D288076A60056009B /* info.css */,
				E041AC1F288077B90056009B /* xcode.css */,
			);
			path = Web;
			sourceTree = "<group>";
		};
		E066DD33285CF3A0004D3D5B /* Find route */ = {
			isa = PBXGroup;
			children = (
				E066DD34285CF3B3004D3D5B /* FindRouteView.swift */,
			);
			path = "Find route";
			sourceTree = "<group>";
		};
		E066DD362860AB0B004D3D5B /* Style graphics with renderer */ = {
			isa = PBXGroup;
			children = (
				E066DD372860AB28004D3D5B /* StyleGraphicsWithRendererView.swift */,
			);
			path = "Style graphics with renderer";
			sourceTree = "<group>";
		};
		E066DD392860C9EE004D3D5B /* Show result of spatial relationships */ = {
			isa = PBXGroup;
			children = (
				E066DD3A2860CA08004D3D5B /* ShowResultOfSpatialRelationshipsView.swift */,
			);
			path = "Show result of spatial relationships";
			sourceTree = "<group>";
		};
		E066DD3E28610F3F004D3D5B /* Add scene layer from service */ = {
			isa = PBXGroup;
			children = (
				E066DD3F28610F55004D3D5B /* AddSceneLayerFromServiceView.swift */,
			);
			path = "Add scene layer from service";
			sourceTree = "<group>";
		};
		E070A0A1286F3B3400F2B606 /* Download preplanned map area */ = {
			isa = PBXGroup;
			children = (
				883C121429C9136600062FF9 /* DownloadPreplannedMapAreaView.MapPicker.swift */,
				E0D04FF128A5390000747989 /* DownloadPreplannedMapAreaView.Model.swift */,
				E070A0A2286F3B6000F2B606 /* DownloadPreplannedMapAreaView.swift */,
			);
			path = "Download preplanned map area";
			sourceTree = "<group>";
		};
		E088E1552862578800413100 /* Set surface placement mode */ = {
			isa = PBXGroup;
			children = (
				E088E1562862579D00413100 /* SetSurfacePlacementModeView.swift */,
			);
			path = "Set surface placement mode";
			sourceTree = "<group>";
		};
		E088E1722863B5E600413100 /* Generate offline map */ = {
			isa = PBXGroup;
			children = (
				E088E1732863B5F800413100 /* GenerateOfflineMapView.swift */,
			);
			path = "Generate offline map";
			sourceTree = "<group>";
		};
		E0EA0B75286638FD00C9621D /* Project geometry */ = {
			isa = PBXGroup;
			children = (
				E0EA0B762866390E00C9621D /* ProjectGeometryView.swift */,
			);
			path = "Project geometry";
			sourceTree = "<group>";
		};
		E0FE32E528747762002C6ACA /* Browse building floors */ = {
			isa = PBXGroup;
			children = (
				E0FE32E628747778002C6ACA /* BrowseBuildingFloorsView.swift */,
			);
			path = "Browse building floors";
			sourceTree = "<group>";
		};
		F111CCBD288B548400205358 /* Display map from mobile map package */ = {
			isa = PBXGroup;
			children = (
				F111CCC0288B5D5600205358 /* DisplayMapFromMobileMapPackageView.swift */,
			);
			path = "Display map from mobile map package";
			sourceTree = "<group>";
		};
		F111CCC2288B63DB00205358 /* e1f3a7254cb845b09450f54937c16061 */ = {
			isa = PBXGroup;
			children = (
				F111CCC3288B641900205358 /* Yellowstone.mmpk */,
			);
			path = e1f3a7254cb845b09450f54937c16061;
			sourceTree = "<group>";
		};
		F19A316128906F0D003B7EF9 /* Add raster from file */ = {
			isa = PBXGroup;
			children = (
				F1E71BF0289473760064C33F /* AddRasterFromFileView.swift */,
			);
			path = "Add raster from file";
			sourceTree = "<group>";
		};
/* End PBXGroup section */

/* Begin PBXNativeTarget section */
		00E5401227F3CCA200CF66D5 /* Samples */ = {
			isa = PBXNativeTarget;
			buildConfigurationList = 00E5402427F3CCA200CF66D5 /* Build configuration list for PBXNativeTarget "Samples" */;
			buildPhases = (
				001C6DDC27FE5CE800D472C2 /* Create .secrets File If It Does Not Exist */,
				00CCB8A3285BA2FD00BBAB70 /* Download Portal Item Data */,
				00E5402B27F77A5A00CF66D5 /* Lint Sources */,
				00E5400F27F3CCA200CF66D5 /* Sources */,
				00144B5E280634840090DD5D /* Embed Frameworks */,
				00E5401027F3CCA200CF66D5 /* Frameworks */,
				00E5401127F3CCA200CF66D5 /* Resources */,
				0039A4E82885C4E300592C86 /* Copy Source Code Files */,
				0039A4E72885C45200592C86 /* Copy README.md Files For Source Code View */,
			);
			buildRules = (
				0083586F27FE3BCF00192A15 /* PBXBuildRule */,
				0074ABCC2817B8E60037244A /* PBXBuildRule */,
			);
			dependencies = (
			);
			name = Samples;
			packageProductDependencies = (
				00C43AEC2947DC350099AE34 /* ArcGISToolkit */,
			);
			productName = "arcgis-swift-sdk-samples (iOS)";
			productReference = 00E5401327F3CCA200CF66D5 /* ArcGIS Maps SDK Samples.app */;
			productType = "com.apple.product-type.application";
		};
/* End PBXNativeTarget section */

/* Begin PBXProject section */
		00E5400727F3CCA100CF66D5 /* Project object */ = {
			isa = PBXProject;
			attributes = {
				BuildIndependentTargetsInParallel = 1;
				KnownAssetTags = (
					AddCustomDynamicEntityDataSource,
					AddElevationSourceFromRaster,
					AddElevationSourceFromTilePackage,
					AddEncExchangeSet,
					AddFeatureLayers,
					AddFeaturesWithContingentValues,
					AddKmlLayer,
					AddPointCloudLayerFromFile,
					AddRasterFromFile,
<<<<<<< HEAD
					AddVectorTiledLayerFromCustomStyle,
=======
					AddTiledLayerAsBasemap,
>>>>>>> 83e4a2bc
					Animate3DGraphic,
					AnimateImagesWithImageOverlay,
					ApplyScheduledUpdatesToPreplannedMapArea,
					AugmentRealityToShowTabletopScene,
					ChangeCameraController,
					DisplayDimensions,
					DisplayMapFromMobileMapPackage,
					DisplaySceneFromMobileScenePackage,
					EditAndSyncFeaturesWithFeatureService,
					EditFeaturesWithFeatureLinkedAnnotation,
					EditGeodatabaseWithTransactions,
					FindRouteInMobileMapPackage,
					FindRouteInTransportNetwork,
					GenerateOfflineMapWithLocalBasemap,
					GeocodeOffline,
					IdentifyRasterCell,
					NavigateRouteWithRerouting,
					OrbitCameraAroundObject,
					ShowDeviceLocationWithNmeaDataSources,
					ShowMobileMapPackageExpirationDate,
					ShowViewshedFromGeoelementInScene,
					StyleFeaturesWithCustomDictionary,
					StylePointWithDistanceCompositeSceneSymbol,
					StyleSymbolsFromMobileStyleFile,
				);
				LastSwiftUpdateCheck = 1330;
				LastUpgradeCheck = 1600;
				ORGANIZATIONNAME = Esri;
				TargetAttributes = {
					00E5401227F3CCA200CF66D5 = {
						CreatedOnToolsVersion = 13.3;
					};
				};
			};
			buildConfigurationList = 00E5400A27F3CCA100CF66D5 /* Build configuration list for PBXProject "Samples" */;
			developmentRegion = en;
			hasScannedForEncodings = 0;
			knownRegions = (
				en,
				Base,
			);
			mainGroup = 00E5400627F3CCA100CF66D5;
			packageReferences = (
				00C43AEB2947DC350099AE34 /* XCRemoteSwiftPackageReference "arcgis-maps-sdk-swift-toolkit" */,
			);
			preferredProjectObjectVersion = 77;
			productRefGroup = 00E5401427F3CCA200CF66D5 /* Products */;
			projectDirPath = "";
			projectRoot = "";
			targets = (
				00E5401227F3CCA200CF66D5 /* Samples */,
			);
		};
/* End PBXProject section */

/* Begin PBXResourcesBuildPhase section */
		00E5401127F3CCA200CF66D5 /* Resources */ = {
			isa = PBXResourcesBuildPhase;
			buildActionMask = 2147483647;
			files = (
				D7F8C0412B605E720072BFA7 /* FillmoreTopographicMap.vtpk in Resources */,
				9537AFD72C220EF0000923C5 /* ExchangeSetwithoutUpdates in Resources */,
				D7F8C03E2B605AF60072BFA7 /* ContingentValuesBirdNests.geodatabase in Resources */,
				E041AC1E288076A60056009B /* info.css in Resources */,
				D7CE9F9B2AE2F575008F7A5F /* streetmap_SD.tpkx in Resources */,
				D721EEA82ABDFF550040BE46 /* LothianRiversAnno.mmpk in Resources */,
				D7C16D1F2AC5FE8200689E89 /* Pyrenees.csv in Resources */,
				E041AC1A287F54580056009B /* highlight.min.js in Resources */,
				D7497F402AC4BA4100167AD2 /* Edinburgh_Pylon_Dimensions.mmpk in Resources */,
				D7C523402BED9BBF00E8221A /* SanFrancisco.tpkx in Resources */,
				00E5402027F3CCA200CF66D5 /* Assets.xcassets in Resources */,
				4D126D7C29CA3E6000CFB7A7 /* Redlands.nmea in Resources */,
				00C94A0D28B53DE1004E42D9 /* raster-file in Resources */,
				D7464F2B2ACE0965007FEE88 /* SA_EVI_8Day_03May20 in Resources */,
				004FE87129DF5D8700075217 /* Bristol in Resources */,
				D713C6F72CB9B9A60073AA72 /* US_State_Capitals.kml in Resources */,
				D7C16D252AC5FEA600689E89 /* Snowdon.csv in Resources */,
				D73F8CF42AB1089900CD39DA /* Restaurant.stylx in Resources */,
				D7BB3DD22C5D781800FFCD56 /* SaveTheBay.geodatabase in Resources */,
				D74C8C022ABA6202007C76B8 /* emoji-mobile.stylx in Resources */,
				D7CE9FA32AE2F595008F7A5F /* san-diego-eagle-locator in Resources */,
				D76000B72AF19FCA00B3084D /* SanFrancisco.mmpk in Resources */,
				D762AF652BF6A96100ECE3C7 /* loudoun_anno.geodatabase in Resources */,
				792222DD2A81AA5D00619FFE /* AIS_MarineCadastre_SelectedVessels_CustomDataSource.jsonl in Resources */,
				E041AC20288077B90056009B /* xcode.css in Resources */,
				00D4EF9028638BF100B9CC30 /* LA_Trails.geodatabase in Resources */,
				D701D72C2A37C7F7006FF0C8 /* bradley_low_3ds in Resources */,
				D7CDD38F2CB872EA00DE9766 /* sandiego-north-balboa-pointcloud.slpk in Resources */,
				00D4EF9A28638BF100B9CC30 /* AuroraCO.gpkg in Resources */,
				D7C16D282AC5FEB700689E89 /* Hawaii.csv in Resources */,
				D73571D72CB613220046A433 /* hydrography in Resources */,
				D7BEBAC92CBDC81200F882E7 /* MontereyElevation.tpkx in Resources */,
				D7D1F3532ADDBE5D009CE2DA /* philadelphia.mspk in Resources */,
				D7201D2B2CC6D829004BDB7D /* dodge_city.vtpk in Resources */,
				004A2B9D2BED455B00C297CE /* canyonlands in Resources */,
				798C2DA72AFC505600EE7E97 /* PrivacyInfo.xcprivacy in Resources */,
				D7E7D09A2AEB3C47003AAD02 /* san_diego_offline_routing in Resources */,
				F111CCC4288B641900205358 /* Yellowstone.mmpk in Resources */,
				D77572AE2A295DDE00F490CD /* PacificSouthWest2 in Resources */,
				10D321932BDB187400B39B1B /* naperville_imagery.tpkx in Resources */,
				00D4EFB12863CE6300B9CC30 /* ScottishWildlifeTrust_reserves in Resources */,
				D7781D492B7EB03400E53C51 /* SanDiegoTourPath.json in Resources */,
				D7C16D222AC5FE9800689E89 /* GrandCanyon.csv in Resources */,
				D7BEBAA02CBD9CCA00F882E7 /* MontereyElevation.dt2 in Resources */,
			);
			runOnlyForDeploymentPostprocessing = 0;
		};
/* End PBXResourcesBuildPhase section */

/* Begin PBXShellScriptBuildPhase section */
		001C6DDC27FE5CE800D472C2 /* Create .secrets File If It Does Not Exist */ = {
			isa = PBXShellScriptBuildPhase;
			alwaysOutOfDate = 1;
			buildActionMask = 2147483647;
			files = (
			);
			inputFileListPaths = (
			);
			inputPaths = (
			);
			name = "Create .secrets File If It Does Not Exist";
			outputFileListPaths = (
			);
			outputPaths = (
				"$(SRCROOT)/.secrets",
			);
			runOnlyForDeploymentPostprocessing = 0;
			shellPath = /bin/sh;
			shellScript = "if [ ! -e \"$SRCROOT/.secrets\" ]\nthen\n    touch \"$SRCROOT/.secrets\"\nfi\n";
		};
		0039A4E72885C45200592C86 /* Copy README.md Files For Source Code View */ = {
			isa = PBXShellScriptBuildPhase;
			alwaysOutOfDate = 1;
			buildActionMask = 2147483647;
			files = (
			);
			inputFileListPaths = (
			);
			inputPaths = (
			);
			name = "Copy README.md Files For Source Code View";
			outputFileListPaths = (
			);
			outputPaths = (
			);
			runOnlyForDeploymentPostprocessing = 0;
			shellPath = /bin/sh;
			shellScript = "echo $BUILT_PRODUCTS_DIR\n\n# Directory to which the readmes will be copied.\nREADMES_DIR=${BUILT_PRODUCTS_DIR}/${UNLOCALIZED_RESOURCES_FOLDER_PATH}/READMEs\nmkdir -p \"${READMES_DIR}\"\n\n# Root readme for the project to skip.\nDEFAULT_README=$SRCROOT/README.md\n\n# Find all README.md files in the project.\nfind ${SRCROOT} -name \"README.md\" | while read file\ndo\n    # Skip the root readme for project.\n    if [ \"$file\" = \"$DEFAULT_README\" ]\n    then\n        echo $BUILT_PRODUCTS_DIR\n        continue\n    fi\n    \n    # Extract the folder name from the path.\n    FILE_PATH=$(dirname \"$file\")\n    FOLDER_NAME=$(basename \"$FILE_PATH\")\n    \n    cp \"${file}\" \"${READMES_DIR}/${FOLDER_NAME}.md\"\ndone\n";
		};
		00CCB8A3285BA2FD00BBAB70 /* Download Portal Item Data */ = {
			isa = PBXShellScriptBuildPhase;
			alwaysOutOfDate = 1;
			buildActionMask = 2147483647;
			files = (
			);
			inputFileListPaths = (
			);
			inputPaths = (
			);
			name = "Download Portal Item Data";
			outputFileListPaths = (
			);
			outputPaths = (
			);
			runOnlyForDeploymentPostprocessing = 0;
			shellPath = /bin/sh;
			shellScript = "SAMPLES_DIRECTORY=\"${SRCROOT}/Shared/Samples\"\nDOWNLOAD_DIRECTORY=\"${SRCROOT}/Portal Data\"\nxcrun --sdk macosx swift \"${SRCROOT}/Scripts/DowloadPortalItemData.swift\" \"$SAMPLES_DIRECTORY\" \"$DOWNLOAD_DIRECTORY\"\n";
		};
		00E5402B27F77A5A00CF66D5 /* Lint Sources */ = {
			isa = PBXShellScriptBuildPhase;
			alwaysOutOfDate = 1;
			buildActionMask = 2147483647;
			files = (
			);
			inputFileListPaths = (
			);
			inputPaths = (
			);
			name = "Lint Sources";
			outputFileListPaths = (
			);
			outputPaths = (
			);
			runOnlyForDeploymentPostprocessing = 0;
			shellPath = /bin/sh;
			shellScript = "if [[ \"$(uname -m)\" == arm64 ]]; then\n    export PATH=\"/opt/homebrew/bin:$PATH\"\nfi\n\nif which swiftlint > /dev/null; then\n  swiftlint\nelse\n  echo \"warning: SwiftLint not installed, download from https://github.com/realm/SwiftLint\"\nfi\n";
		};
/* End PBXShellScriptBuildPhase section */

/* Begin PBXSourcesBuildPhase section */
		00E5400F27F3CCA200CF66D5 /* Sources */ = {
			isa = PBXSourcesBuildPhase;
			buildActionMask = 2147483647;
			files = (
				95F891292C46E9D60010EBED /* ShowDeviceLocationUsingIndoorPositioningView.swift in Sources */,
				1C2538562BABACFD00337307 /* AugmentRealityToNavigateRouteView.swift in Sources */,
				1C2538572BABACFD00337307 /* AugmentRealityToNavigateRouteView.ARSceneView.swift in Sources */,
				D76929FA2B4F79540047205E /* OrbitCameraAroundObjectView.swift in Sources */,
				79D84D132A81711A00F45262 /* AddCustomDynamicEntityDataSourceView.swift in Sources */,
				102B6A372BFD5B55009F763C /* IdentifyFeaturesInWMSLayerView.swift in Sources */,
				E000E7602869E33D005D87C5 /* ClipGeometryView.swift in Sources */,
				9503056E2C46ECB70091B32D /* ShowDeviceLocationUsingIndoorPositioningView.Model.swift in Sources */,
				4D2ADC6729C50BD6003B367F /* AddDynamicEntityLayerView.Model.swift in Sources */,
				E004A6E928493BCE002A1FE6 /* ShowDeviceLocationView.swift in Sources */,
				1C26ED192A859525009B7721 /* FilterFeaturesInSceneView.swift in Sources */,
				D7352F8E2BD992C40013FFEF /* MonitorChangesToDrawStatusView.swift in Sources */,
				F111CCC1288B5D5600205358 /* DisplayMapFromMobileMapPackageView.swift in Sources */,
				D7BA8C462B2A8ACA00018633 /* String.swift in Sources */,
				D76495212B74687E0042699E /* ValidateUtilityNetworkTopologyView.Model.swift in Sources */,
				D7D9FCF62BF2CC8600F972A2 /* FilterByDefinitionExpressionOrDisplayFilterView.swift in Sources */,
				D7337C5A2ABCFDB100A5D865 /* StyleSymbolsFromMobileStyleFileView.SymbolOptionsListView.swift in Sources */,
				00E1D90F2BC0B1E8001AEB6A /* SnapGeometryEditsView.GeometryEditorMenu.swift in Sources */,
				1C43BC842A43781200509BF8 /* SetVisibilityOfSubtypeSublayerView.swift in Sources */,
				00A7A1462A2FC58300F035F7 /* DisplayContentOfUtilityNetworkContainerView.swift in Sources */,
				D7553CDB2AE2DFEC00DC2A70 /* GeocodeOfflineView.swift in Sources */,
				D757D14B2B6C46E50065F78F /* ListSpatialReferenceTransformationsView.Model.swift in Sources */,
				218F35B829C28F4A00502022 /* AuthenticateWithOAuthView.swift in Sources */,
				79B7B80A2A1BF8EC00F57C27 /* CreateAndSaveKMLView.swift in Sources */,
				D7C6420C2B4F47E10042B8F7 /* SearchForWebMapView.Model.swift in Sources */,
				000D43162B9918420003D3C2 /* ConfigureBasemapStyleParametersView.swift in Sources */,
				7573E81C29D6134C00BEED9C /* TraceUtilityNetworkView.Enums.swift in Sources */,
				7573E81A29D6134C00BEED9C /* TraceUtilityNetworkView.Model.swift in Sources */,
				1C3B7DC82A5F64FC00907443 /* AnalyzeNetworkWithSubnetworkTraceView.Model.swift in Sources */,
				D752D9402A39154C003EB25E /* ManageOperationalLayersView.swift in Sources */,
				D7ABA2F92A32579C0021822B /* MeasureDistanceInSceneView.swift in Sources */,
				D7CDD38B2CB86F0A00DE9766 /* AddPointCloudLayerFromFileView.swift in Sources */,
				D7BA38912BFBC476009954F5 /* EditFeaturesWithFeatureLinkedAnnotationView.Model.swift in Sources */,
				10D321962BDB1CB500B39B1B /* GenerateOfflineMapWithLocalBasemapView.swift in Sources */,
				D7201CDA2CC6B710004BDB7D /* AddTiledLayerAsBasemapView.swift in Sources */,
				D73723792AF5ADD800846884 /* FindRouteInMobileMapPackageView.MobileMapView.swift in Sources */,
				E004A6E028466279002A1FE6 /* ShowCalloutView.swift in Sources */,
				E000E763286A0B18005D87C5 /* CutGeometryView.swift in Sources */,
				D7BE7E6F2CC19CC3006DDB0C /* AddTiledLayerView.swift in Sources */,
				D7705D582AFC244E00CC0335 /* FindClosestFacilityToMultiplePointsView.swift in Sources */,
				D73FCFFF2B02C7630006360D /* FindRouteAroundBarriersView.Views.swift in Sources */,
				3EEDE7CE2C5D73F700510104 /* SetSpatialReferenceView.swift in Sources */,
				4D126D7229CA1E1800CFB7A7 /* FileNMEASentenceReader.swift in Sources */,
				001C6DE127FE8A9400D472C2 /* AppSecrets.swift.masque in Sources */,
				D77BC5392B59A2D3007B49B6 /* StylePointWithDistanceCompositeSceneSymbolView.swift in Sources */,
				D7084FA92AD771AA00EC7F4F /* AugmentRealityToFlyOverSceneView.swift in Sources */,
				D75B58512AAFB3030038B3B4 /* StyleFeaturesWithCustomDictionaryView.swift in Sources */,
				E0D04FF228A5390000747989 /* DownloadPreplannedMapAreaView.Model.swift in Sources */,
				D764B7DF2BE2F89D002E2F92 /* EditGeodatabaseWithTransactionsView.swift in Sources */,
				00CCB8A5285BAF8700BBAB70 /* OnDemandResource.swift in Sources */,
				D7635FFE2B9277DC0044AB97 /* ConfigureClustersView.swift in Sources */,
				1C19B4F32A578E46001D2506 /* CreateLoadReportView.swift in Sources */,
				7900C5F62A83FC3F002D430F /* AddCustomDynamicEntityDataSourceView.Vessel.swift in Sources */,
				D71099702A2802FA0065A1C1 /* DensifyAndGeneralizeGeometryView.SettingsView.swift in Sources */,
				D7201D042CC6D3B5004BDB7D /* AddVectorTiledLayerFromCustomStyleView.swift in Sources */,
				E004A6ED2849556E002A1FE6 /* CreatePlanarAndGeodeticBuffersView.swift in Sources */,
				E041ABD7287DB04D0056009B /* SampleInfoView.swift in Sources */,
				D7635FFD2B9277DC0044AB97 /* ConfigureClustersView.SettingsView.swift in Sources */,
				D769DF332BEC1A1C0062AE95 /* EditGeodatabaseWithTransactionsView.Model.swift in Sources */,
				1C43BC822A43781200509BF8 /* SetVisibilityOfSubtypeSublayerView.Model.swift in Sources */,
				D71FCB8A2AD6277F000E517C /* CreateMobileGeodatabaseView.Model.swift in Sources */,
				D752D9462A3A6F80003EB25E /* MonitorChangesToMapLoadStatusView.swift in Sources */,
				00181B462846AD7100654571 /* View+ErrorAlert.swift in Sources */,
				D733CA192BED980D00FBDE4C /* EditAndSyncFeaturesWithFeatureServiceView.swift in Sources */,
				00273CF62A82AB8700A7A77D /* SampleLink.swift in Sources */,
				95A572192C0FDCC9006E8B48 /* ShowScaleBarView.swift in Sources */,
				D7ABA2FF2A32881C0021822B /* ShowViewshedFromGeoelementInSceneView.swift in Sources */,
				E0FE32E728747778002C6ACA /* BrowseBuildingFloorsView.swift in Sources */,
				954AEDEE2C01332600265114 /* SelectFeaturesInSceneLayerView.swift in Sources */,
				D7F8C0432B608F120072BFA7 /* AddFeaturesWithContingentValuesView.AddFeatureView.swift in Sources */,
				D752D95F2A3BCE06003EB25E /* DisplayMapFromPortalItemView.swift in Sources */,
				004A2BA22BED456500C297CE /* ApplyScheduledUpdatesToPreplannedMapAreaView.swift in Sources */,
				3E9F77732C6A60FA0022CAB5 /* QueryFeatureCountAndExtentView.swift in Sources */,
				1CAB8D4B2A3CEAB0002AA649 /* RunValveIsolationTraceView.Model.swift in Sources */,
				E070A0A3286F3B6000F2B606 /* DownloadPreplannedMapAreaView.swift in Sources */,
				D79482D42C35D872006521CD /* CreateDynamicBasemapGalleryView.swift in Sources */,
				D77570C02A2942F800F490CD /* AnimateImagesWithImageOverlayView.swift in Sources */,
				D7848EFE2CBD986400F6F546 /* AddElevationSourceFromRasterView.swift in Sources */,
				D7054AE92ACCCB6C007235BA /* Animate3DGraphicView.SettingsView.swift in Sources */,
				D7BA8C442B2A4DAA00018633 /* Array.swift in Sources */,
				D78FA4942C3C88880079313E /* CreateDynamicBasemapGalleryView.Views.swift in Sources */,
				E0EA0B772866390E00C9621D /* ProjectGeometryView.swift in Sources */,
				D74C8BFE2ABA5605007C76B8 /* StyleSymbolsFromMobileStyleFileView.swift in Sources */,
				D7E7D0812AEB39D5003AAD02 /* FindRouteInTransportNetworkView.swift in Sources */,
				D742E4922B04132B00690098 /* DisplayWebSceneFromPortalItemView.swift in Sources */,
				0042E24328E4BF8F001F33D6 /* ShowViewshedFromPointInSceneView.Model.swift in Sources */,
				95F3A52B2C07F09C00885DED /* SetSurfaceNavigationConstraintView.swift in Sources */,
				D7E557682A1D768800B9FB09 /* AddWMSLayerView.swift in Sources */,
				D7497F3C2AC4B4C100167AD2 /* DisplayDimensionsView.swift in Sources */,
				D7C97B562B75C10C0097CDA1 /* ValidateUtilityNetworkTopologyView.Views.swift in Sources */,
				D73FCFF72B02A3AA0006360D /* FindAddressWithReverseGeocodeView.swift in Sources */,
				0005580A2817C51E00224BC6 /* SampleDetailView.swift in Sources */,
				D75F66362B48EABC00434974 /* SearchForWebMapView.swift in Sources */,
				D7058B102B59E44B000A888A /* StylePointWithSceneSymbolView.swift in Sources */,
				1C8EC7472BAE2891001A6929 /* AugmentRealityToCollectDataView.swift in Sources */,
				D75C35672AB50338003CD55F /* GroupLayersTogetherView.GroupLayerListView.swift in Sources */,
				4D2ADC6229C5071C003B367F /* ChangeMapViewBackgroundView.Model.swift in Sources */,
				D7848ED82CBD85A300F6F546 /* AddPointSceneLayerView.swift in Sources */,
				0074ABCD2817BCC30037244A /* SamplesApp+Samples.swift.tache in Sources */,
				D79EE76E2A4CEA5D005A52AE /* SetUpLocationDrivenGeotriggersView.Model.swift in Sources */,
				D74F03F02B609A7D00E83688 /* AddFeaturesWithContingentValuesView.Model.swift in Sources */,
				E004A6F3284E4FEB002A1FE6 /* ShowResultOfSpatialOperationsView.swift in Sources */,
				955AFAC42C10FD6F009C8FE5 /* ApplyMosaicRuleToRastersView.swift in Sources */,
				D751018E2A2E962D00B8FA48 /* IdentifyLayerFeaturesView.swift in Sources */,
				9537AFB42C2208B5000923C5 /* AddENCExchangeSetView.swift in Sources */,
				F1E71BF1289473760064C33F /* AddRasterFromFileView.swift in Sources */,
				00B04273282EC59E0072E1B4 /* AboutView.swift in Sources */,
				7573E81F29D6134C00BEED9C /* TraceUtilityNetworkView.swift in Sources */,
				D7781D4B2B7ECCB700E53C51 /* NavigateRouteWithReroutingView.Model.swift in Sources */,
				4D2ADC6929C50C4C003B367F /* AddDynamicEntityLayerView.SettingsView.swift in Sources */,
				1C42E04729D2396B004FC4BE /* ShowPopupView.swift in Sources */,
				79302F872A1ED71B0002336A /* CreateAndSaveKMLView.Views.swift in Sources */,
				D73FC0FD2AD4A18D0067A19B /* CreateMobileGeodatabaseView.swift in Sources */,
				1C19B4F12A578E46001D2506 /* CreateLoadReportView.Views.swift in Sources */,
				E066DD3B2860CA08004D3D5B /* ShowResultOfSpatialRelationshipsView.swift in Sources */,
				7573E81E29D6134C00BEED9C /* TraceUtilityNetworkView.Views.swift in Sources */,
				4D2ADC5A29C4F612003B367F /* ChangeMapViewBackgroundView.swift in Sources */,
				95DEB9B62C127A92009BEC35 /* ShowViewshedFromPointOnMapView.swift in Sources */,
				D7BA38972BFBFC0F009954F5 /* QueryRelatedFeaturesView.swift in Sources */,
				D7ECF5982AB8BE63003FB2BE /* RenderMultilayerSymbolsView.swift in Sources */,
				D769C2122A29019B00030F61 /* SetUpLocationDrivenGeotriggersView.swift in Sources */,
				79302F852A1ED4E30002336A /* CreateAndSaveKMLView.Model.swift in Sources */,
				D7C3AB4A2B683291008909B9 /* SetFeatureRequestModeView.swift in Sources */,
				95D2EE0F2C334D1600683D53 /* ShowServiceAreaView.swift in Sources */,
				D7058FB12ACB423C00A40F14 /* Animate3DGraphicView.Model.swift in Sources */,
				D7BEBAC52CBDC0F800F882E7 /* AddElevationSourceFromTilePackageView.swift in Sources */,
				D77D9C002BB2438200B38A6C /* AugmentRealityToShowHiddenInfrastructureView.ARSceneView.swift in Sources */,
				0044CDDF2995C39E004618CE /* ShowDeviceLocationHistoryView.swift in Sources */,
				E041ABC0287CA9F00056009B /* WebView.swift in Sources */,
				D73E619E2BDB21F400457932 /* EditWithBranchVersioningView.swift in Sources */,
				D7DFA0EA2CBA0242007C31F2 /* AddMapImageLayerView.swift in Sources */,
				D7705D642AFC570700CC0335 /* FindClosestFacilityFromPointView.swift in Sources */,
				E088E1572862579D00413100 /* SetSurfacePlacementModeView.swift in Sources */,
				9579FCEA2C3360BB00FC8A1D /* EditFeatureAttachmentsView.swift in Sources */,
				D762AF5F2BF6A7B900ECE3C7 /* EditFeaturesWithFeatureLinkedAnnotationView.swift in Sources */,
				1CAF831F2A20305F000E1E60 /* ShowUtilityAssociationsView.swift in Sources */,
				00E7C15C2BBE1BF000B85D69 /* SnapGeometryEditsView.swift in Sources */,
				E004A6C128414332002A1FE6 /* SetViewpointRotationView.swift in Sources */,
				883C121529C9136600062FF9 /* DownloadPreplannedMapAreaView.MapPicker.swift in Sources */,
				D72C43F32AEB066D00B6157B /* GeocodeOfflineView.Model.swift in Sources */,
				1C9B74C929DB43580038B06F /* ShowRealisticLightAndShadowsView.swift in Sources */,
				10B782052BE55D7E007EAE6C /* GenerateOfflineMapWithCustomParametersView.swift in Sources */,
				D7635FF12B9272CB0044AB97 /* DisplayClustersView.swift in Sources */,
				D7232EE12AC1E5AA0079ABFF /* PlayKMLTourView.swift in Sources */,
				D7010EBF2B05616900D43F55 /* DisplaySceneFromMobileScenePackageView.swift in Sources */,
				D7337C602ABD142D00A5D865 /* ShowMobileMapPackageExpirationDateView.swift in Sources */,
				00E5401E27F3CCA200CF66D5 /* ContentView.swift in Sources */,
				D7634FAF2A43B7AC00F8AEFB /* CreateConvexHullAroundGeometriesView.swift in Sources */,
				E066DD382860AB28004D3D5B /* StyleGraphicsWithRendererView.swift in Sources */,
				108EC04129D25B2C000F35D0 /* QueryFeatureTableView.swift in Sources */,
				D71D516E2B51D7B600B2A2BE /* SearchForWebMapView.Views.swift in Sources */,
				D7114A0D2BDC6A3300FA68CA /* EditWithBranchVersioningView.Model.swift in Sources */,
				00B04FB5283EEBA80026C882 /* DisplayOverviewMapView.swift in Sources */,
				D718A1E72B570F7500447087 /* OrbitCameraAroundObjectView.Model.swift in Sources */,
				D71C5F642AAA7A88006599FD /* CreateSymbolStylesFromWebStylesView.swift in Sources */,
				D7CC33FF2A31475C00198EDF /* ShowLineOfSightBetweenPointsView.swift in Sources */,
				D70BE5792A5624A80022CA02 /* CategoriesView.swift in Sources */,
				10BD9EB42BF51B4B00ABDBD5 /* GenerateOfflineMapWithCustomParametersView.Model.swift in Sources */,
				4D2ADC5D29C4F612003B367F /* ChangeMapViewBackgroundView.SettingsView.swift in Sources */,
				75DD739529D38B1B0010229D /* NavigateRouteView.swift in Sources */,
				D75362D22A1E886700D83028 /* ApplyUniqueValueRendererView.swift in Sources */,
				0074ABBF28174BCF0037244A /* DisplayMapView.swift in Sources */,
				D7EF5D752A26A03A00FEBDE5 /* ShowCoordinatesInMultipleFormatsView.swift in Sources */,
				D72F272E2ADA1E4400F906DA /* AugmentRealityToShowTabletopSceneView.swift in Sources */,
				10B782082BE5A058007EAE6C /* GenerateOfflineMapWithCustomParametersView.CustomParameters.swift in Sources */,
				D76EE6072AF9AFE100DA0325 /* FindRouteAroundBarriersView.Model.swift in Sources */,
				0086F40128E3770A00974721 /* ShowViewshedFromPointInSceneView.swift in Sources */,
				0044289229C90C0B00160767 /* GetElevationAtPointOnSurfaceView.swift in Sources */,
				00E1D90B2BC0AF97001AEB6A /* SnapGeometryEditsView.SnapSettingsView.swift in Sources */,
				D7E440D72A1ECE7D005D74DE /* CreateBuffersAroundPointsView.swift in Sources */,
				00D4EF802863842100B9CC30 /* AddFeatureLayersView.swift in Sources */,
				4D126D7E29CA43D200CFB7A7 /* ShowDeviceLocationWithNMEADataSourcesView.Model.swift in Sources */,
				4D126D6D29CA1B6000CFB7A7 /* ShowDeviceLocationWithNMEADataSourcesView.swift in Sources */,
				D710996D2A27D9210065A1C1 /* DensifyAndGeneralizeGeometryView.swift in Sources */,
				88F93CC129C3D59D0006B28E /* CreateAndEditGeometriesView.swift in Sources */,
				1C0C1C3929D34DAE005C8B24 /* ChangeViewpointView.swift in Sources */,
				955271612C0E6749009B1ED4 /* AddRasterFromServiceView.swift in Sources */,
				D7AE861E2AC39DC50049B626 /* DisplayAnnotationView.swift in Sources */,
				D734FA0C2A183A5B00246D7E /* SetMaxExtentView.swift in Sources */,
				D704AA5A2AB22C1A00A3BB63 /* GroupLayersTogetherView.swift in Sources */,
				E004A6DC28465C70002A1FE6 /* DisplaySceneView.swift in Sources */,
				E066DD35285CF3B3004D3D5B /* FindRouteView.swift in Sources */,
				D71371792BD88ECC00EB2F86 /* MonitorChangesToLayerViewStateView.swift in Sources */,
				D7B759B32B1FFBE300017FDD /* FavoritesView.swift in Sources */,
				D722BD222A420DAD002C2087 /* ShowExtrudedFeaturesView.swift in Sources */,
				E004A6F6284FA42A002A1FE6 /* SelectFeaturesInFeatureLayerView.swift in Sources */,
				D77688132B69826B007C3860 /* ListSpatialReferenceTransformationsView.swift in Sources */,
				D75101812A2E493600B8FA48 /* ShowLabelsOnLayerView.swift in Sources */,
				1C3B7DCB2A5F64FC00907443 /* AnalyzeNetworkWithSubnetworkTraceView.swift in Sources */,
				00B042E8282EDC690072E1B4 /* SetBasemapView.swift in Sources */,
				E004A6E62846A61F002A1FE6 /* StyleGraphicsWithSymbolsView.swift in Sources */,
				0000FB6E2BBDB17600845921 /* Add3DTilesLayerView.swift in Sources */,
				D74EA7842B6DADA5008F6C7C /* ValidateUtilityNetworkTopologyView.swift in Sources */,
				00E1D90D2BC0B125001AEB6A /* SnapGeometryEditsView.GeometryEditorModel.swift in Sources */,
				E088E1742863B5F800413100 /* GenerateOfflineMapView.swift in Sources */,
				0074ABC428174F430037244A /* Sample.swift in Sources */,
				95E980712C26183000CB8912 /* BrowseOGCAPIFeatureServiceView.swift in Sources */,
				D713C6D72CB990600073AA72 /* AddKMLLayerView.swift in Sources */,
				00A7A14A2A2FC5B700F035F7 /* DisplayContentOfUtilityNetworkContainerView.Model.swift in Sources */,
				E004A6F0284E4B9B002A1FE6 /* DownloadVectorTilesToLocalCacheView.swift in Sources */,
				00ABA94E2BF6721700C0488C /* ShowGridView.swift in Sources */,
				1CAB8D4E2A3CEAB0002AA649 /* RunValveIsolationTraceView.swift in Sources */,
				D7A737E02BABB9FE00B7C7FC /* AugmentRealityToShowHiddenInfrastructureView.swift in Sources */,
				4D2ADC4329C26D05003B367F /* AddDynamicEntityLayerView.swift in Sources */,
				D70082EB2ACF900100E0C3C2 /* IdentifyKMLFeaturesView.swift in Sources */,
				D7635FFB2B9277DC0044AB97 /* ConfigureClustersView.Model.swift in Sources */,
				D7EAF35A2A1C023800D822C4 /* SetMinAndMaxScaleView.swift in Sources */,
				1C19B4F52A578E46001D2506 /* CreateLoadReportView.Model.swift in Sources */,
				9547085C2C3C719800CA8579 /* EditFeatureAttachmentsView.Model.swift in Sources */,
				D71C90A22C6C249B0018C63E /* StyleGeometryTypesWithSymbolsView.swift in Sources */,
				3E54CF222C66AFBE00DD2F18 /* AddWebTiledLayerView.swift in Sources */,
				0042E24528E4F82C001F33D6 /* ShowViewshedFromPointInSceneView.ViewshedSettingsView.swift in Sources */,
				D7DDF8532AF47C6C004352D9 /* FindRouteAroundBarriersView.swift in Sources */,
				1C9B74D929DB54560038B06F /* ChangeCameraControllerView.swift in Sources */,
				D7BEBAD22CBDFE1C00F882E7 /* DisplayAlternateSymbolsAtDifferentScalesView.swift in Sources */,
				D76000AE2AF19C2300B3084D /* FindRouteInMobileMapPackageView.swift in Sources */,
				00273CF42A82AB5900A7A77D /* SamplesSearchView.swift in Sources */,
				D78666AD2A2161F100C60110 /* FindNearestVertexView.swift in Sources */,
				3E720F9D2C619B1700E22A9E /* SetInitialViewpointView.swift in Sources */,
				D76CE8D92BFD7047009A8686 /* SetReferenceScaleView.swift in Sources */,
				D7C16D1B2AC5F95300689E89 /* Animate3DGraphicView.swift in Sources */,
				D744FD172A2112D90084A66C /* CreateConvexHullAroundPointsView.swift in Sources */,
				D7044B962BE18D73000F2C43 /* EditWithBranchVersioningView.Views.swift in Sources */,
				D71C90A32C6C249B0018C63E /* StyleGeometryTypesWithSymbolsView.Views.swift in Sources */,
				D718A1ED2B575FD900447087 /* ManageBookmarksView.swift in Sources */,
				D73723762AF5877500846884 /* FindRouteInMobileMapPackageView.Models.swift in Sources */,
				D74ECD0D2BEEAE2F007C0FA6 /* EditAndSyncFeaturesWithFeatureServiceView.Model.swift in Sources */,
				00CB9138284814A4005C2C5D /* SearchWithGeocodeView.swift in Sources */,
				1C43BC7F2A43781200509BF8 /* SetVisibilityOfSubtypeSublayerView.Views.swift in Sources */,
				D731F3C12AD0D2AC00A8431E /* IdentifyGraphicsView.swift in Sources */,
				00E5401C27F3CCA200CF66D5 /* SamplesApp.swift in Sources */,
				D73E61962BDAEE6600457932 /* MatchViewpointOfGeoViewsView.swift in Sources */,
				E066DD4028610F55004D3D5B /* AddSceneLayerFromServiceView.swift in Sources */,
				D7F8C0392B60564D0072BFA7 /* AddFeaturesWithContingentValuesView.swift in Sources */,
				00F279D62AF418DC00CECAF8 /* AddDynamicEntityLayerView.VehicleCallout.swift in Sources */,
				D7749AD62AF08BF50086632F /* FindRouteInTransportNetworkView.Model.swift in Sources */,
				D73F06692B5EE73D000B574F /* QueryFeaturesWithArcadeExpressionView.swift in Sources */,
				D7464F1E2ACE04B3007FEE88 /* IdentifyRasterCellView.swift in Sources */,
				D7588F5F2B7D8DAA008B75E2 /* NavigateRouteWithReroutingView.swift in Sources */,
			);
			runOnlyForDeploymentPostprocessing = 0;
		};
/* End PBXSourcesBuildPhase section */

/* Begin XCBuildConfiguration section */
		00E5402227F3CCA200CF66D5 /* Debug */ = {
			isa = XCBuildConfiguration;
			buildSettings = {
				ALWAYS_SEARCH_USER_PATHS = NO;
				ASSETCATALOG_COMPILER_GENERATE_SWIFT_ASSET_SYMBOL_EXTENSIONS = YES;
				CLANG_ANALYZER_NONNULL = YES;
				CLANG_ANALYZER_NUMBER_OBJECT_CONVERSION = YES_AGGRESSIVE;
				CLANG_CXX_LANGUAGE_STANDARD = "gnu++17";
				CLANG_ENABLE_MODULES = YES;
				CLANG_ENABLE_OBJC_ARC = YES;
				CLANG_ENABLE_OBJC_WEAK = YES;
				CLANG_WARN_BLOCK_CAPTURE_AUTORELEASING = YES;
				CLANG_WARN_BOOL_CONVERSION = YES;
				CLANG_WARN_COMMA = YES;
				CLANG_WARN_CONSTANT_CONVERSION = YES;
				CLANG_WARN_DEPRECATED_OBJC_IMPLEMENTATIONS = YES;
				CLANG_WARN_DIRECT_OBJC_ISA_USAGE = YES_ERROR;
				CLANG_WARN_DOCUMENTATION_COMMENTS = YES;
				CLANG_WARN_EMPTY_BODY = YES;
				CLANG_WARN_ENUM_CONVERSION = YES;
				CLANG_WARN_INFINITE_RECURSION = YES;
				CLANG_WARN_INT_CONVERSION = YES;
				CLANG_WARN_NON_LITERAL_NULL_CONVERSION = YES;
				CLANG_WARN_OBJC_IMPLICIT_RETAIN_SELF = YES;
				CLANG_WARN_OBJC_LITERAL_CONVERSION = YES;
				CLANG_WARN_OBJC_ROOT_CLASS = YES_ERROR;
				CLANG_WARN_QUOTED_INCLUDE_IN_FRAMEWORK_HEADER = YES;
				CLANG_WARN_RANGE_LOOP_ANALYSIS = YES;
				CLANG_WARN_STRICT_PROTOTYPES = YES;
				CLANG_WARN_SUSPICIOUS_MOVE = YES;
				CLANG_WARN_UNGUARDED_AVAILABILITY = YES_AGGRESSIVE;
				CLANG_WARN_UNREACHABLE_CODE = YES;
				CLANG_WARN__DUPLICATE_METHOD_MATCH = YES;
				COPY_PHASE_STRIP = NO;
				DEAD_CODE_STRIPPING = YES;
				DEBUG_INFORMATION_FORMAT = dwarf;
				ENABLE_STRICT_OBJC_MSGSEND = YES;
				ENABLE_TESTABILITY = YES;
				ENABLE_USER_SCRIPT_SANDBOXING = NO;
				GCC_C_LANGUAGE_STANDARD = gnu11;
				GCC_DYNAMIC_NO_PIC = NO;
				GCC_NO_COMMON_BLOCKS = YES;
				GCC_OPTIMIZATION_LEVEL = 0;
				GCC_PREPROCESSOR_DEFINITIONS = (
					"DEBUG=1",
					"$(inherited)",
				);
				GCC_WARN_64_TO_32_BIT_CONVERSION = YES;
				GCC_WARN_ABOUT_RETURN_TYPE = YES_ERROR;
				GCC_WARN_UNDECLARED_SELECTOR = YES;
				GCC_WARN_UNINITIALIZED_AUTOS = YES_AGGRESSIVE;
				GCC_WARN_UNUSED_FUNCTION = YES;
				GCC_WARN_UNUSED_VARIABLE = YES;
				MTL_ENABLE_DEBUG_INFO = INCLUDE_SOURCE;
				MTL_FAST_MATH = YES;
				ONLY_ACTIVE_ARCH = YES;
				SWIFT_ACTIVE_COMPILATION_CONDITIONS = DEBUG;
				SWIFT_OPTIMIZATION_LEVEL = "-Onone";
			};
			name = Debug;
		};
		00E5402327F3CCA200CF66D5 /* Release */ = {
			isa = XCBuildConfiguration;
			buildSettings = {
				ALWAYS_SEARCH_USER_PATHS = NO;
				ASSETCATALOG_COMPILER_GENERATE_SWIFT_ASSET_SYMBOL_EXTENSIONS = YES;
				CLANG_ANALYZER_NONNULL = YES;
				CLANG_ANALYZER_NUMBER_OBJECT_CONVERSION = YES_AGGRESSIVE;
				CLANG_CXX_LANGUAGE_STANDARD = "gnu++17";
				CLANG_ENABLE_MODULES = YES;
				CLANG_ENABLE_OBJC_ARC = YES;
				CLANG_ENABLE_OBJC_WEAK = YES;
				CLANG_WARN_BLOCK_CAPTURE_AUTORELEASING = YES;
				CLANG_WARN_BOOL_CONVERSION = YES;
				CLANG_WARN_COMMA = YES;
				CLANG_WARN_CONSTANT_CONVERSION = YES;
				CLANG_WARN_DEPRECATED_OBJC_IMPLEMENTATIONS = YES;
				CLANG_WARN_DIRECT_OBJC_ISA_USAGE = YES_ERROR;
				CLANG_WARN_DOCUMENTATION_COMMENTS = YES;
				CLANG_WARN_EMPTY_BODY = YES;
				CLANG_WARN_ENUM_CONVERSION = YES;
				CLANG_WARN_INFINITE_RECURSION = YES;
				CLANG_WARN_INT_CONVERSION = YES;
				CLANG_WARN_NON_LITERAL_NULL_CONVERSION = YES;
				CLANG_WARN_OBJC_IMPLICIT_RETAIN_SELF = YES;
				CLANG_WARN_OBJC_LITERAL_CONVERSION = YES;
				CLANG_WARN_OBJC_ROOT_CLASS = YES_ERROR;
				CLANG_WARN_QUOTED_INCLUDE_IN_FRAMEWORK_HEADER = YES;
				CLANG_WARN_RANGE_LOOP_ANALYSIS = YES;
				CLANG_WARN_STRICT_PROTOTYPES = YES;
				CLANG_WARN_SUSPICIOUS_MOVE = YES;
				CLANG_WARN_UNGUARDED_AVAILABILITY = YES_AGGRESSIVE;
				CLANG_WARN_UNREACHABLE_CODE = YES;
				CLANG_WARN__DUPLICATE_METHOD_MATCH = YES;
				COPY_PHASE_STRIP = NO;
				DEAD_CODE_STRIPPING = YES;
				DEBUG_INFORMATION_FORMAT = "dwarf-with-dsym";
				ENABLE_NS_ASSERTIONS = NO;
				ENABLE_STRICT_OBJC_MSGSEND = YES;
				ENABLE_USER_SCRIPT_SANDBOXING = NO;
				GCC_C_LANGUAGE_STANDARD = gnu11;
				GCC_NO_COMMON_BLOCKS = YES;
				GCC_WARN_64_TO_32_BIT_CONVERSION = YES;
				GCC_WARN_ABOUT_RETURN_TYPE = YES_ERROR;
				GCC_WARN_UNDECLARED_SELECTOR = YES;
				GCC_WARN_UNINITIALIZED_AUTOS = YES_AGGRESSIVE;
				GCC_WARN_UNUSED_FUNCTION = YES;
				GCC_WARN_UNUSED_VARIABLE = YES;
				MTL_ENABLE_DEBUG_INFO = NO;
				MTL_FAST_MATH = YES;
				SWIFT_COMPILATION_MODE = wholemodule;
				SWIFT_OPTIMIZATION_LEVEL = "-O";
			};
			name = Release;
		};
		00E5402527F3CCA200CF66D5 /* Debug */ = {
			isa = XCBuildConfiguration;
			buildSettings = {
				ASSETCATALOG_COMPILER_APPICON_NAME = AppIcon;
				ASSETCATALOG_COMPILER_GLOBAL_ACCENT_COLOR_NAME = AccentColor;
				CODE_SIGN_ENTITLEMENTS = macOS/Samples.entitlements;
				"CODE_SIGN_IDENTITY[sdk=macosx*]" = "Apple Development";
				CODE_SIGN_STYLE = Automatic;
				CURRENT_PROJECT_VERSION = 1;
				EMBED_ASSET_PACKS_IN_PRODUCT_BUNDLE = YES;
				INFOPLIST_FILE = "$(SRCROOT)/iOS/Info.plist";
				IPHONEOS_DEPLOYMENT_TARGET = 16.0;
				"IPHONEOS_DEPLOYMENT_TARGET[sdk=macosx*]" = 16.0;
				LD_RUNPATH_SEARCH_PATHS = (
					"$(inherited)",
					"@executable_path/Frameworks",
				);
				MARKETING_VERSION = 200.5.0;
				PRODUCT_BUNDLE_IDENTIFIER = "com.esri.arcgis-swift-sdk-samples";
				PRODUCT_NAME = "ArcGIS Maps SDK Samples";
				SDKROOT = iphoneos;
				SUPPORTED_PLATFORMS = "iphoneos iphonesimulator";
				SUPPORTS_MACCATALYST = YES;
				SUPPORTS_MAC_DESIGNED_FOR_IPHONE_IPAD = NO;
				SWIFT_EMIT_LOC_STRINGS = YES;
				SWIFT_VERSION = 6.0;
				TARGETED_DEVICE_FAMILY = "1,2,6";
			};
			name = Debug;
		};
		00E5402627F3CCA200CF66D5 /* Release */ = {
			isa = XCBuildConfiguration;
			buildSettings = {
				ASSETCATALOG_COMPILER_APPICON_NAME = AppIcon;
				ASSETCATALOG_COMPILER_GLOBAL_ACCENT_COLOR_NAME = AccentColor;
				CODE_SIGN_ENTITLEMENTS = macOS/Samples.entitlements;
				"CODE_SIGN_IDENTITY[sdk=macosx*]" = "Apple Development";
				CODE_SIGN_STYLE = Automatic;
				CURRENT_PROJECT_VERSION = 1;
				DEVELOPMENT_TEAM = "";
				EMBED_ASSET_PACKS_IN_PRODUCT_BUNDLE = YES;
				INFOPLIST_FILE = "$(SRCROOT)/iOS/Info.plist";
				IPHONEOS_DEPLOYMENT_TARGET = 16.0;
				"IPHONEOS_DEPLOYMENT_TARGET[sdk=macosx*]" = 16.0;
				LD_RUNPATH_SEARCH_PATHS = (
					"$(inherited)",
					"@executable_path/Frameworks",
				);
				MARKETING_VERSION = 200.5.0;
				PRODUCT_BUNDLE_IDENTIFIER = "com.esri.arcgis-swift-sdk-samples";
				PRODUCT_NAME = "ArcGIS Maps SDK Samples";
				SDKROOT = iphoneos;
				SUPPORTED_PLATFORMS = "iphoneos iphonesimulator";
				SUPPORTS_MACCATALYST = YES;
				SUPPORTS_MAC_DESIGNED_FOR_IPHONE_IPAD = NO;
				SWIFT_EMIT_LOC_STRINGS = YES;
				SWIFT_VERSION = 6.0;
				TARGETED_DEVICE_FAMILY = "1,2,6";
				VALIDATE_PRODUCT = YES;
			};
			name = Release;
		};
/* End XCBuildConfiguration section */

/* Begin XCConfigurationList section */
		00E5400A27F3CCA100CF66D5 /* Build configuration list for PBXProject "Samples" */ = {
			isa = XCConfigurationList;
			buildConfigurations = (
				00E5402227F3CCA200CF66D5 /* Debug */,
				00E5402327F3CCA200CF66D5 /* Release */,
			);
			defaultConfigurationIsVisible = 0;
			defaultConfigurationName = Release;
		};
		00E5402427F3CCA200CF66D5 /* Build configuration list for PBXNativeTarget "Samples" */ = {
			isa = XCConfigurationList;
			buildConfigurations = (
				00E5402527F3CCA200CF66D5 /* Debug */,
				00E5402627F3CCA200CF66D5 /* Release */,
			);
			defaultConfigurationIsVisible = 0;
			defaultConfigurationName = Release;
		};
/* End XCConfigurationList section */

/* Begin XCRemoteSwiftPackageReference section */
		00C43AEB2947DC350099AE34 /* XCRemoteSwiftPackageReference "arcgis-maps-sdk-swift-toolkit" */ = {
			isa = XCRemoteSwiftPackageReference;
			repositoryURL = "https://github.com/Esri/arcgis-maps-sdk-swift-toolkit/";
			requirement = {
				kind = upToNextMinorVersion;
				minimumVersion = 200.5.0;
			};
		};
/* End XCRemoteSwiftPackageReference section */

/* Begin XCSwiftPackageProductDependency section */
		00C43AEC2947DC350099AE34 /* ArcGISToolkit */ = {
			isa = XCSwiftPackageProductDependency;
			package = 00C43AEB2947DC350099AE34 /* XCRemoteSwiftPackageReference "arcgis-maps-sdk-swift-toolkit" */;
			productName = ArcGISToolkit;
		};
/* End XCSwiftPackageProductDependency section */
	};
	rootObject = 00E5400727F3CCA100CF66D5 /* Project object */;
}<|MERGE_RESOLUTION|>--- conflicted
+++ resolved
@@ -261,14 +261,11 @@
 		D71D516F2B51D87700B2A2BE /* SearchForWebMapView.Views.swift in Copy Source Code Files */ = {isa = PBXBuildFile; fileRef = D71D516D2B51D7B600B2A2BE /* SearchForWebMapView.Views.swift */; };
 		D71FCB8A2AD6277F000E517C /* CreateMobileGeodatabaseView.Model.swift in Sources */ = {isa = PBXBuildFile; fileRef = D71FCB892AD6277E000E517C /* CreateMobileGeodatabaseView.Model.swift */; };
 		D71FCB8B2AD628B9000E517C /* CreateMobileGeodatabaseView.Model.swift in Copy Source Code Files */ = {isa = PBXBuildFile; fileRef = D71FCB892AD6277E000E517C /* CreateMobileGeodatabaseView.Model.swift */; };
-<<<<<<< HEAD
 		D7201D042CC6D3B5004BDB7D /* AddVectorTiledLayerFromCustomStyleView.swift in Sources */ = {isa = PBXBuildFile; fileRef = D7201D002CC6D3B5004BDB7D /* AddVectorTiledLayerFromCustomStyleView.swift */; };
 		D7201D072CC6D3D3004BDB7D /* AddVectorTiledLayerFromCustomStyleView.swift in Copy Source Code Files */ = {isa = PBXBuildFile; fileRef = D7201D002CC6D3B5004BDB7D /* AddVectorTiledLayerFromCustomStyleView.swift */; };
 		D7201D2B2CC6D829004BDB7D /* dodge_city.vtpk in Resources */ = {isa = PBXBuildFile; fileRef = D7201D292CC6D829004BDB7D /* dodge_city.vtpk */; settings = {ASSET_TAGS = (AddVectorTiledLayerFromCustomStyle, ); }; };
-=======
 		D7201CDA2CC6B710004BDB7D /* AddTiledLayerAsBasemapView.swift in Sources */ = {isa = PBXBuildFile; fileRef = D7201CD42CC6B710004BDB7D /* AddTiledLayerAsBasemapView.swift */; };
 		D7201CDB2CC6B72A004BDB7D /* AddTiledLayerAsBasemapView.swift in Copy Source Code Files */ = {isa = PBXBuildFile; fileRef = D7201CD42CC6B710004BDB7D /* AddTiledLayerAsBasemapView.swift */; };
->>>>>>> 83e4a2bc
 		D721EEA82ABDFF550040BE46 /* LothianRiversAnno.mmpk in Resources */ = {isa = PBXBuildFile; fileRef = D721EEA72ABDFF550040BE46 /* LothianRiversAnno.mmpk */; settings = {ASSET_TAGS = (ShowMobileMapPackageExpirationDate, ); }; };
 		D722BD222A420DAD002C2087 /* ShowExtrudedFeaturesView.swift in Sources */ = {isa = PBXBuildFile; fileRef = D722BD212A420DAD002C2087 /* ShowExtrudedFeaturesView.swift */; };
 		D722BD232A420DEC002C2087 /* ShowExtrudedFeaturesView.swift in Copy Source Code Files */ = {isa = PBXBuildFile; fileRef = D722BD212A420DAD002C2087 /* ShowExtrudedFeaturesView.swift */; };
@@ -570,11 +567,8 @@
 			dstPath = "";
 			dstSubfolderSpec = 7;
 			files = (
-<<<<<<< HEAD
 				D7201D072CC6D3D3004BDB7D /* AddVectorTiledLayerFromCustomStyleView.swift in Copy Source Code Files */,
-=======
 				D7201CDB2CC6B72A004BDB7D /* AddTiledLayerAsBasemapView.swift in Copy Source Code Files */,
->>>>>>> 83e4a2bc
 				D7BE7E722CC19CE5006DDB0C /* AddTiledLayerView.swift in Copy Source Code Files */,
 				D7BEBAD52CBDFE3900F882E7 /* DisplayAlternateSymbolsAtDifferentScalesView.swift in Copy Source Code Files */,
 				D7BEBAC62CBDC11600F882E7 /* AddElevationSourceFromTilePackageView.swift in Copy Source Code Files */,
@@ -939,12 +933,9 @@
 		D71C909D2C6C249B0018C63E /* StyleGeometryTypesWithSymbolsView.Views.swift */ = {isa = PBXFileReference; fileEncoding = 4; lastKnownFileType = sourcecode.swift; path = StyleGeometryTypesWithSymbolsView.Views.swift; sourceTree = "<group>"; };
 		D71D516D2B51D7B600B2A2BE /* SearchForWebMapView.Views.swift */ = {isa = PBXFileReference; fileEncoding = 4; lastKnownFileType = sourcecode.swift; path = SearchForWebMapView.Views.swift; sourceTree = "<group>"; };
 		D71FCB892AD6277E000E517C /* CreateMobileGeodatabaseView.Model.swift */ = {isa = PBXFileReference; fileEncoding = 4; lastKnownFileType = sourcecode.swift; path = CreateMobileGeodatabaseView.Model.swift; sourceTree = "<group>"; };
-<<<<<<< HEAD
 		D7201D002CC6D3B5004BDB7D /* AddVectorTiledLayerFromCustomStyleView.swift */ = {isa = PBXFileReference; lastKnownFileType = sourcecode.swift; path = AddVectorTiledLayerFromCustomStyleView.swift; sourceTree = "<group>"; };
 		D7201D292CC6D829004BDB7D /* dodge_city.vtpk */ = {isa = PBXFileReference; lastKnownFileType = file; path = dodge_city.vtpk; sourceTree = "<group>"; };
-=======
 		D7201CD42CC6B710004BDB7D /* AddTiledLayerAsBasemapView.swift */ = {isa = PBXFileReference; lastKnownFileType = sourcecode.swift; path = AddTiledLayerAsBasemapView.swift; sourceTree = "<group>"; };
->>>>>>> 83e4a2bc
 		D721EEA72ABDFF550040BE46 /* LothianRiversAnno.mmpk */ = {isa = PBXFileReference; lastKnownFileType = file; path = LothianRiversAnno.mmpk; sourceTree = "<group>"; };
 		D722BD212A420DAD002C2087 /* ShowExtrudedFeaturesView.swift */ = {isa = PBXFileReference; fileEncoding = 4; lastKnownFileType = sourcecode.swift; path = ShowExtrudedFeaturesView.swift; sourceTree = "<group>"; };
 		D7232EE02AC1E5AA0079ABFF /* PlayKMLTourView.swift */ = {isa = PBXFileReference; fileEncoding = 4; lastKnownFileType = sourcecode.swift; path = PlayKMLTourView.swift; sourceTree = "<group>"; };
@@ -1230,11 +1221,8 @@
 				955271622C0E6750009B1ED4 /* Add raster from service */,
 				E066DD3E28610F3F004D3D5B /* Add scene layer from service */,
 				D7BE7E6E2CC19CC3006DDB0C /* Add tiled layer */,
-<<<<<<< HEAD
 				D7201D032CC6D3B5004BDB7D /* Add vector tiled layer from custom style */,
-=======
 				D7201CD72CC6B710004BDB7D /* Add tiled layer as basemap */,
->>>>>>> 83e4a2bc
 				3E54CF202C66AFA400DD2F18 /* Add web tiled layer */,
 				D7E557602A1D743100B9FB09 /* Add WMS layer */,
 				1C3B7DC22A5F64FC00907443 /* Analyze network with subnetwork trace */,
@@ -2077,7 +2065,6 @@
 			path = "Style geometry types with symbols";
 			sourceTree = "<group>";
 		};
-<<<<<<< HEAD
 		D7201D032CC6D3B5004BDB7D /* Add vector tiled layer from custom style */ = {
 			isa = PBXGroup;
 			children = (
@@ -2092,14 +2079,14 @@
 				D7201D292CC6D829004BDB7D /* dodge_city.vtpk */,
 			);
 			path = f4b742a57af344988b02227e2824ca5f;
-=======
+			sourceTree = "<group>";
+		};
 		D7201CD72CC6B710004BDB7D /* Add tiled layer as basemap */ = {
 			isa = PBXGroup;
 			children = (
 				D7201CD42CC6B710004BDB7D /* AddTiledLayerAsBasemapView.swift */,
 			);
 			path = "Add tiled layer as basemap";
->>>>>>> 83e4a2bc
 			sourceTree = "<group>";
 		};
 		D721EEA62ABDFF550040BE46 /* 174150279af74a2ba6f8b87a567f480b */ = {
@@ -3127,11 +3114,8 @@
 					AddKmlLayer,
 					AddPointCloudLayerFromFile,
 					AddRasterFromFile,
-<<<<<<< HEAD
 					AddVectorTiledLayerFromCustomStyle,
-=======
 					AddTiledLayerAsBasemap,
->>>>>>> 83e4a2bc
 					Animate3DGraphic,
 					AnimateImagesWithImageOverlay,
 					ApplyScheduledUpdatesToPreplannedMapArea,
