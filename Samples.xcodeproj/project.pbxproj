// !$*UTF8*$!
{
	archiveVersion = 1;
	classes = {
	};
	objectVersion = 55;
	objects = {

/* Begin PBXBuildFile section */
		0000FB6E2BBDB17600845921 /* Add3DTilesLayerView.swift in Sources */ = {isa = PBXBuildFile; fileRef = 0000FB6B2BBDB17600845921 /* Add3DTilesLayerView.swift */; };
		0000FB712BBDC01400845921 /* Add3DTilesLayerView.swift in Copy Source Code Files */ = {isa = PBXBuildFile; fileRef = 0000FB6B2BBDB17600845921 /* Add3DTilesLayerView.swift */; };
		0005580A2817C51E00224BC6 /* SampleDetailView.swift in Sources */ = {isa = PBXBuildFile; fileRef = 000558092817C51E00224BC6 /* SampleDetailView.swift */; };
		000D43162B9918420003D3C2 /* ConfigureBasemapStyleParametersView.swift in Sources */ = {isa = PBXBuildFile; fileRef = 000D43132B9918420003D3C2 /* ConfigureBasemapStyleParametersView.swift */; };
		000D43182B993A030003D3C2 /* ConfigureBasemapStyleParametersView.swift in Copy Source Code Files */ = {isa = PBXBuildFile; fileRef = 000D43132B9918420003D3C2 /* ConfigureBasemapStyleParametersView.swift */; };
		00181B462846AD7100654571 /* View+ErrorAlert.swift in Sources */ = {isa = PBXBuildFile; fileRef = 00181B452846AD7100654571 /* View+ErrorAlert.swift */; };
		001C6DE127FE8A9400D472C2 /* AppSecrets.swift.masque in Sources */ = {isa = PBXBuildFile; fileRef = 001C6DD827FE585A00D472C2 /* AppSecrets.swift.masque */; };
		00273CF42A82AB5900A7A77D /* SamplesSearchView.swift in Sources */ = {isa = PBXBuildFile; fileRef = 00273CF32A82AB5900A7A77D /* SamplesSearchView.swift */; };
		00273CF62A82AB8700A7A77D /* SampleLink.swift in Sources */ = {isa = PBXBuildFile; fileRef = 00273CF52A82AB8700A7A77D /* SampleLink.swift */; };
		0039A4E92885C50300592C86 /* AddSceneLayerFromServiceView.swift in Copy Source Code Files */ = {isa = PBXBuildFile; fileRef = E066DD3F28610F55004D3D5B /* AddSceneLayerFromServiceView.swift */; };
		0039A4EA2885C50300592C86 /* ClipGeometryView.swift in Copy Source Code Files */ = {isa = PBXBuildFile; fileRef = E000E75F2869E33D005D87C5 /* ClipGeometryView.swift */; };
		0039A4EB2885C50300592C86 /* CreatePlanarAndGeodeticBuffersView.swift in Copy Source Code Files */ = {isa = PBXBuildFile; fileRef = E004A6EC2849556E002A1FE6 /* CreatePlanarAndGeodeticBuffersView.swift */; };
		0039A4EC2885C50300592C86 /* CutGeometryView.swift in Copy Source Code Files */ = {isa = PBXBuildFile; fileRef = E000E762286A0B18005D87C5 /* CutGeometryView.swift */; };
		0039A4ED2885C50300592C86 /* DisplayMapView.swift in Copy Source Code Files */ = {isa = PBXBuildFile; fileRef = 0074ABBE28174BCF0037244A /* DisplayMapView.swift */; };
		0039A4EE2885C50300592C86 /* DisplayOverviewMapView.swift in Copy Source Code Files */ = {isa = PBXBuildFile; fileRef = 00B04FB4283EEBA80026C882 /* DisplayOverviewMapView.swift */; };
		0039A4EF2885C50300592C86 /* DisplaySceneView.swift in Copy Source Code Files */ = {isa = PBXBuildFile; fileRef = E004A6D828465C70002A1FE6 /* DisplaySceneView.swift */; };
		0039A4F02885C50300592C86 /* ProjectGeometryView.swift in Copy Source Code Files */ = {isa = PBXBuildFile; fileRef = E0EA0B762866390E00C9621D /* ProjectGeometryView.swift */; };
		0039A4F12885C50300592C86 /* SearchWithGeocodeView.swift in Copy Source Code Files */ = {isa = PBXBuildFile; fileRef = 00CB9137284814A4005C2C5D /* SearchWithGeocodeView.swift */; };
		0039A4F22885C50300592C86 /* SelectFeaturesInFeatureLayerView.swift in Copy Source Code Files */ = {isa = PBXBuildFile; fileRef = E004A6F5284FA42A002A1FE6 /* SelectFeaturesInFeatureLayerView.swift */; };
		0039A4F32885C50300592C86 /* SetBasemapView.swift in Copy Source Code Files */ = {isa = PBXBuildFile; fileRef = 00B042E5282EDC690072E1B4 /* SetBasemapView.swift */; };
		0039A4F42885C50300592C86 /* SetSurfacePlacementModeView.swift in Copy Source Code Files */ = {isa = PBXBuildFile; fileRef = E088E1562862579D00413100 /* SetSurfacePlacementModeView.swift */; };
		0039A4F52885C50300592C86 /* SetViewpointRotationView.swift in Copy Source Code Files */ = {isa = PBXBuildFile; fileRef = E004A6BD28414332002A1FE6 /* SetViewpointRotationView.swift */; };
		0039A4F62885C50300592C86 /* ShowCalloutView.swift in Copy Source Code Files */ = {isa = PBXBuildFile; fileRef = E004A6DF28466279002A1FE6 /* ShowCalloutView.swift */; };
		0039A4F72885C50300592C86 /* ShowDeviceLocationView.swift in Copy Source Code Files */ = {isa = PBXBuildFile; fileRef = E004A6E828493BCE002A1FE6 /* ShowDeviceLocationView.swift */; };
		0039A4F82885C50300592C86 /* ShowResultOfSpatialRelationshipsView.swift in Copy Source Code Files */ = {isa = PBXBuildFile; fileRef = E066DD3A2860CA08004D3D5B /* ShowResultOfSpatialRelationshipsView.swift */; };
		0039A4F92885C50300592C86 /* ShowResultOfSpatialOperationsView.swift in Copy Source Code Files */ = {isa = PBXBuildFile; fileRef = E004A6F2284E4FEB002A1FE6 /* ShowResultOfSpatialOperationsView.swift */; };
		0039A4FA2885C50300592C86 /* StyleGraphicsWithRendererView.swift in Copy Source Code Files */ = {isa = PBXBuildFile; fileRef = E066DD372860AB28004D3D5B /* StyleGraphicsWithRendererView.swift */; };
		0039A4FB2885C50300592C86 /* StyleGraphicsWithSymbolsView.swift in Copy Source Code Files */ = {isa = PBXBuildFile; fileRef = E004A6E52846A61F002A1FE6 /* StyleGraphicsWithSymbolsView.swift */; };
		0042E24328E4BF8F001F33D6 /* ShowViewshedFromPointInSceneView.Model.swift in Sources */ = {isa = PBXBuildFile; fileRef = 0042E24228E4BF8F001F33D6 /* ShowViewshedFromPointInSceneView.Model.swift */; };
		0042E24528E4F82C001F33D6 /* ShowViewshedFromPointInSceneView.ViewshedSettingsView.swift in Sources */ = {isa = PBXBuildFile; fileRef = 0042E24428E4F82B001F33D6 /* ShowViewshedFromPointInSceneView.ViewshedSettingsView.swift */; };
		0042E24628E50EE4001F33D6 /* ShowViewshedFromPointInSceneView.swift in Copy Source Code Files */ = {isa = PBXBuildFile; fileRef = 0086F3FD28E3770900974721 /* ShowViewshedFromPointInSceneView.swift */; };
		0042E24728E50EE4001F33D6 /* ShowViewshedFromPointInSceneView.Model.swift in Copy Source Code Files */ = {isa = PBXBuildFile; fileRef = 0042E24228E4BF8F001F33D6 /* ShowViewshedFromPointInSceneView.Model.swift */; };
		0042E24828E50EE4001F33D6 /* ShowViewshedFromPointInSceneView.ViewshedSettingsView.swift in Copy Source Code Files */ = {isa = PBXBuildFile; fileRef = 0042E24428E4F82B001F33D6 /* ShowViewshedFromPointInSceneView.ViewshedSettingsView.swift */; };
		0044289229C90C0B00160767 /* GetElevationAtPointOnSurfaceView.swift in Sources */ = {isa = PBXBuildFile; fileRef = 0044289129C90C0B00160767 /* GetElevationAtPointOnSurfaceView.swift */; };
		0044289329C9234300160767 /* GetElevationAtPointOnSurfaceView.swift in Copy Source Code Files */ = {isa = PBXBuildFile; fileRef = 0044289129C90C0B00160767 /* GetElevationAtPointOnSurfaceView.swift */; };
		0044CDDF2995C39E004618CE /* ShowDeviceLocationHistoryView.swift in Sources */ = {isa = PBXBuildFile; fileRef = 0044CDDE2995C39E004618CE /* ShowDeviceLocationHistoryView.swift */; };
		0044CDE02995D4DD004618CE /* ShowDeviceLocationHistoryView.swift in Copy Source Code Files */ = {isa = PBXBuildFile; fileRef = 0044CDDE2995C39E004618CE /* ShowDeviceLocationHistoryView.swift */; };
		004A2B9D2BED455B00C297CE /* canyonlands in Resources */ = {isa = PBXBuildFile; fileRef = 004A2B9C2BED455B00C297CE /* canyonlands */; settings = {ASSET_TAGS = (ApplyScheduledUpdatesToPreplannedMapArea, ); }; };
		004A2BA22BED456500C297CE /* ApplyScheduledUpdatesToPreplannedMapAreaView.swift in Sources */ = {isa = PBXBuildFile; fileRef = 004A2B9E2BED456500C297CE /* ApplyScheduledUpdatesToPreplannedMapAreaView.swift */; };
		004A2BA52BED458C00C297CE /* ApplyScheduledUpdatesToPreplannedMapAreaView.swift in Copy Source Code Files */ = {isa = PBXBuildFile; fileRef = 004A2B9E2BED456500C297CE /* ApplyScheduledUpdatesToPreplannedMapAreaView.swift */; };
		004FE87129DF5D8700075217 /* Bristol in Resources */ = {isa = PBXBuildFile; fileRef = 004FE87029DF5D8700075217 /* Bristol */; settings = {ASSET_TAGS = (Animate3DGraphic, ChangeCameraController, OrbitCameraAroundObject, StylePointWithDistanceCompositeSceneSymbol, ); }; };
		006C835528B40682004AEB7F /* BrowseBuildingFloorsView.swift in Copy Source Code Files */ = {isa = PBXBuildFile; fileRef = E0FE32E628747778002C6ACA /* BrowseBuildingFloorsView.swift */; };
		006C835628B40682004AEB7F /* DisplayMapFromMobileMapPackageView.swift in Copy Source Code Files */ = {isa = PBXBuildFile; fileRef = F111CCC0288B5D5600205358 /* DisplayMapFromMobileMapPackageView.swift */; };
		0074ABBF28174BCF0037244A /* DisplayMapView.swift in Sources */ = {isa = PBXBuildFile; fileRef = 0074ABBE28174BCF0037244A /* DisplayMapView.swift */; };
		0074ABC428174F430037244A /* Sample.swift in Sources */ = {isa = PBXBuildFile; fileRef = 0074ABC128174F430037244A /* Sample.swift */; };
		0074ABCD2817BCC30037244A /* SamplesApp+Samples.swift.tache in Sources */ = {isa = PBXBuildFile; fileRef = 0074ABCA2817B8DB0037244A /* SamplesApp+Samples.swift.tache */; };
		0086F40128E3770A00974721 /* ShowViewshedFromPointInSceneView.swift in Sources */ = {isa = PBXBuildFile; fileRef = 0086F3FD28E3770900974721 /* ShowViewshedFromPointInSceneView.swift */; };
		00A7A1462A2FC58300F035F7 /* DisplayContentOfUtilityNetworkContainerView.swift in Sources */ = {isa = PBXBuildFile; fileRef = 00A7A1432A2FC58300F035F7 /* DisplayContentOfUtilityNetworkContainerView.swift */; };
		00A7A14A2A2FC5B700F035F7 /* DisplayContentOfUtilityNetworkContainerView.Model.swift in Sources */ = {isa = PBXBuildFile; fileRef = 00A7A1492A2FC5B700F035F7 /* DisplayContentOfUtilityNetworkContainerView.Model.swift */; };
		00B04273282EC59E0072E1B4 /* AboutView.swift in Sources */ = {isa = PBXBuildFile; fileRef = 00B04272282EC59E0072E1B4 /* AboutView.swift */; };
		00B042E8282EDC690072E1B4 /* SetBasemapView.swift in Sources */ = {isa = PBXBuildFile; fileRef = 00B042E5282EDC690072E1B4 /* SetBasemapView.swift */; };
		00B04FB5283EEBA80026C882 /* DisplayOverviewMapView.swift in Sources */ = {isa = PBXBuildFile; fileRef = 00B04FB4283EEBA80026C882 /* DisplayOverviewMapView.swift */; };
		00C43AED2947DC350099AE34 /* ArcGISToolkit in Frameworks */ = {isa = PBXBuildFile; productRef = 00C43AEC2947DC350099AE34 /* ArcGISToolkit */; };
		00C94A0D28B53DE1004E42D9 /* raster-file in Resources */ = {isa = PBXBuildFile; fileRef = 00C94A0C28B53DE1004E42D9 /* raster-file */; settings = {ASSET_TAGS = (AddRasterFromFile, ); }; };
		00CB9138284814A4005C2C5D /* SearchWithGeocodeView.swift in Sources */ = {isa = PBXBuildFile; fileRef = 00CB9137284814A4005C2C5D /* SearchWithGeocodeView.swift */; };
		00CCB8A5285BAF8700BBAB70 /* OnDemandResource.swift in Sources */ = {isa = PBXBuildFile; fileRef = 00CCB8A4285BAF8700BBAB70 /* OnDemandResource.swift */; };
		00D4EF802863842100B9CC30 /* AddFeatureLayersView.swift in Sources */ = {isa = PBXBuildFile; fileRef = 00D4EF7F2863842100B9CC30 /* AddFeatureLayersView.swift */; };
		00D4EF9028638BF100B9CC30 /* LA_Trails.geodatabase in Resources */ = {isa = PBXBuildFile; fileRef = 00D4EF8228638BF100B9CC30 /* LA_Trails.geodatabase */; settings = {ASSET_TAGS = (AddFeatureLayers, ); }; };
		00D4EF9A28638BF100B9CC30 /* AuroraCO.gpkg in Resources */ = {isa = PBXBuildFile; fileRef = 00D4EF8F28638BF100B9CC30 /* AuroraCO.gpkg */; settings = {ASSET_TAGS = (AddFeatureLayers, ); }; };
		00D4EFB12863CE6300B9CC30 /* ScottishWildlifeTrust_reserves in Resources */ = {isa = PBXBuildFile; fileRef = 00D4EFB02863CE6300B9CC30 /* ScottishWildlifeTrust_reserves */; settings = {ASSET_TAGS = (AddFeatureLayers, ); }; };
		00E1D90B2BC0AF97001AEB6A /* SnapGeometryEditsView.SnapSettingsView.swift in Sources */ = {isa = PBXBuildFile; fileRef = 00E1D90A2BC0AF97001AEB6A /* SnapGeometryEditsView.SnapSettingsView.swift */; };
		00E1D90D2BC0B125001AEB6A /* SnapGeometryEditsView.GeometryEditorModel.swift in Sources */ = {isa = PBXBuildFile; fileRef = 00E1D90C2BC0B125001AEB6A /* SnapGeometryEditsView.GeometryEditorModel.swift */; };
		00E1D90F2BC0B1E8001AEB6A /* SnapGeometryEditsView.GeometryEditorMenu.swift in Sources */ = {isa = PBXBuildFile; fileRef = 00E1D90E2BC0B1E8001AEB6A /* SnapGeometryEditsView.GeometryEditorMenu.swift */; };
		00E1D9102BC0B4D8001AEB6A /* SnapGeometryEditsView.SnapSettingsView.swift in Copy Source Code Files */ = {isa = PBXBuildFile; fileRef = 00E1D90A2BC0AF97001AEB6A /* SnapGeometryEditsView.SnapSettingsView.swift */; };
		00E1D9112BC0B4D8001AEB6A /* SnapGeometryEditsView.GeometryEditorModel.swift in Copy Source Code Files */ = {isa = PBXBuildFile; fileRef = 00E1D90C2BC0B125001AEB6A /* SnapGeometryEditsView.GeometryEditorModel.swift */; };
		00E1D9122BC0B4D8001AEB6A /* SnapGeometryEditsView.GeometryEditorMenu.swift in Copy Source Code Files */ = {isa = PBXBuildFile; fileRef = 00E1D90E2BC0B1E8001AEB6A /* SnapGeometryEditsView.GeometryEditorMenu.swift */; };
		00E5401C27F3CCA200CF66D5 /* SamplesApp.swift in Sources */ = {isa = PBXBuildFile; fileRef = 00E5400C27F3CCA100CF66D5 /* SamplesApp.swift */; };
		00E5401E27F3CCA200CF66D5 /* ContentView.swift in Sources */ = {isa = PBXBuildFile; fileRef = 00E5400D27F3CCA100CF66D5 /* ContentView.swift */; };
		00E5402027F3CCA200CF66D5 /* Assets.xcassets in Resources */ = {isa = PBXBuildFile; fileRef = 00E5400E27F3CCA200CF66D5 /* Assets.xcassets */; };
		00E7C15C2BBE1BF000B85D69 /* SnapGeometryEditsView.swift in Sources */ = {isa = PBXBuildFile; fileRef = 00E7C1592BBE1BF000B85D69 /* SnapGeometryEditsView.swift */; };
		00E7C15D2BBF74D800B85D69 /* SnapGeometryEditsView.swift in Copy Source Code Files */ = {isa = PBXBuildFile; fileRef = 00E7C1592BBE1BF000B85D69 /* SnapGeometryEditsView.swift */; };
		00EB803A2A31506F00AC2B07 /* DisplayContentOfUtilityNetworkContainerView.swift in Copy Source Code Files */ = {isa = PBXBuildFile; fileRef = 00A7A1432A2FC58300F035F7 /* DisplayContentOfUtilityNetworkContainerView.swift */; };
		00EB803B2A31506F00AC2B07 /* DisplayContentOfUtilityNetworkContainerView.Model.swift in Copy Source Code Files */ = {isa = PBXBuildFile; fileRef = 00A7A1492A2FC5B700F035F7 /* DisplayContentOfUtilityNetworkContainerView.Model.swift */; };
		00F279D62AF418DC00CECAF8 /* AddDynamicEntityLayerView.VehicleCallout.swift in Sources */ = {isa = PBXBuildFile; fileRef = 00F279D52AF418DC00CECAF8 /* AddDynamicEntityLayerView.VehicleCallout.swift */; };
		00F279D72AF4364700CECAF8 /* AddDynamicEntityLayerView.VehicleCallout.swift in Copy Source Code Files */ = {isa = PBXBuildFile; fileRef = 00F279D52AF418DC00CECAF8 /* AddDynamicEntityLayerView.VehicleCallout.swift */; };
		108EC04129D25B2C000F35D0 /* QueryFeatureTableView.swift in Sources */ = {isa = PBXBuildFile; fileRef = 108EC04029D25B2C000F35D0 /* QueryFeatureTableView.swift */; };
		108EC04229D25B55000F35D0 /* QueryFeatureTableView.swift in Copy Source Code Files */ = {isa = PBXBuildFile; fileRef = 108EC04029D25B2C000F35D0 /* QueryFeatureTableView.swift */; };
		10D321932BDB187400B39B1B /* naperville_imagery.tpkx in Resources */ = {isa = PBXBuildFile; fileRef = 10D321922BDB187400B39B1B /* naperville_imagery.tpkx */; settings = {ASSET_TAGS = (GenerateOfflineMapWithLocalBasemap, ); }; };
		10D321962BDB1CB500B39B1B /* GenerateOfflineMapWithLocalBasemapView.swift in Sources */ = {isa = PBXBuildFile; fileRef = 10D321952BDB1CB500B39B1B /* GenerateOfflineMapWithLocalBasemapView.swift */; };
		10D321972BDC3B4900B39B1B /* GenerateOfflineMapWithLocalBasemapView.swift in Copy Source Code Files */ = {isa = PBXBuildFile; fileRef = 10D321952BDB1CB500B39B1B /* GenerateOfflineMapWithLocalBasemapView.swift */; };
		1C0C1C3929D34DAE005C8B24 /* ChangeViewpointView.swift in Sources */ = {isa = PBXBuildFile; fileRef = 1C0C1C3429D34DAE005C8B24 /* ChangeViewpointView.swift */; };
		1C0C1C3D29D34DDD005C8B24 /* ChangeViewpointView.swift in Copy Source Code Files */ = {isa = PBXBuildFile; fileRef = 1C0C1C3429D34DAE005C8B24 /* ChangeViewpointView.swift */; };
		1C19B4F12A578E46001D2506 /* CreateLoadReportView.Views.swift in Sources */ = {isa = PBXBuildFile; fileRef = 1C19B4EB2A578E46001D2506 /* CreateLoadReportView.Views.swift */; };
		1C19B4F32A578E46001D2506 /* CreateLoadReportView.swift in Sources */ = {isa = PBXBuildFile; fileRef = 1C19B4ED2A578E46001D2506 /* CreateLoadReportView.swift */; };
		1C19B4F52A578E46001D2506 /* CreateLoadReportView.Model.swift in Sources */ = {isa = PBXBuildFile; fileRef = 1C19B4EF2A578E46001D2506 /* CreateLoadReportView.Model.swift */; };
		1C19B4F72A578E69001D2506 /* CreateLoadReportView.Model.swift in Copy Source Code Files */ = {isa = PBXBuildFile; fileRef = 1C19B4EF2A578E46001D2506 /* CreateLoadReportView.Model.swift */; };
		1C19B4F82A578E69001D2506 /* CreateLoadReportView.swift in Copy Source Code Files */ = {isa = PBXBuildFile; fileRef = 1C19B4ED2A578E46001D2506 /* CreateLoadReportView.swift */; };
		1C19B4F92A578E69001D2506 /* CreateLoadReportView.Views.swift in Copy Source Code Files */ = {isa = PBXBuildFile; fileRef = 1C19B4EB2A578E46001D2506 /* CreateLoadReportView.Views.swift */; };
		1C2538542BABACB100337307 /* AugmentRealityToNavigateRouteView.RoutePlannerView.swift in Copy Source Code Files */ = {isa = PBXBuildFile; fileRef = 1C2538522BABACB100337307 /* AugmentRealityToNavigateRouteView.RoutePlannerView.swift */; };
		1C2538552BABACB100337307 /* AugmentRealityToNavigateRouteView.swift in Copy Source Code Files */ = {isa = PBXBuildFile; fileRef = 1C2538532BABACB100337307 /* AugmentRealityToNavigateRouteView.swift */; };
		1C2538562BABACFD00337307 /* AugmentRealityToNavigateRouteView.swift in Sources */ = {isa = PBXBuildFile; fileRef = 1C2538532BABACB100337307 /* AugmentRealityToNavigateRouteView.swift */; };
		1C2538572BABACFD00337307 /* AugmentRealityToNavigateRouteView.RoutePlannerView.swift in Sources */ = {isa = PBXBuildFile; fileRef = 1C2538522BABACB100337307 /* AugmentRealityToNavigateRouteView.RoutePlannerView.swift */; };
		1C26ED192A859525009B7721 /* FilterFeaturesInSceneView.swift in Sources */ = {isa = PBXBuildFile; fileRef = 1C26ED152A859525009B7721 /* FilterFeaturesInSceneView.swift */; };
		1C26ED202A8BEC63009B7721 /* FilterFeaturesInSceneView.swift in Copy Source Code Files */ = {isa = PBXBuildFile; fileRef = 1C26ED152A859525009B7721 /* FilterFeaturesInSceneView.swift */; };
		1C3B7DC82A5F64FC00907443 /* AnalyzeNetworkWithSubnetworkTraceView.Model.swift in Sources */ = {isa = PBXBuildFile; fileRef = 1C3B7DC32A5F64FC00907443 /* AnalyzeNetworkWithSubnetworkTraceView.Model.swift */; };
		1C3B7DCB2A5F64FC00907443 /* AnalyzeNetworkWithSubnetworkTraceView.swift in Sources */ = {isa = PBXBuildFile; fileRef = 1C3B7DC62A5F64FC00907443 /* AnalyzeNetworkWithSubnetworkTraceView.swift */; };
		1C3B7DCD2A5F652500907443 /* AnalyzeNetworkWithSubnetworkTraceView.Model.swift in Copy Source Code Files */ = {isa = PBXBuildFile; fileRef = 1C3B7DC32A5F64FC00907443 /* AnalyzeNetworkWithSubnetworkTraceView.Model.swift */; };
		1C3B7DCE2A5F652500907443 /* AnalyzeNetworkWithSubnetworkTraceView.swift in Copy Source Code Files */ = {isa = PBXBuildFile; fileRef = 1C3B7DC62A5F64FC00907443 /* AnalyzeNetworkWithSubnetworkTraceView.swift */; };
		1C42E04729D2396B004FC4BE /* ShowPopupView.swift in Sources */ = {isa = PBXBuildFile; fileRef = 1C42E04329D2396B004FC4BE /* ShowPopupView.swift */; };
		1C42E04A29D239D2004FC4BE /* ShowPopupView.swift in Copy Source Code Files */ = {isa = PBXBuildFile; fileRef = 1C42E04329D2396B004FC4BE /* ShowPopupView.swift */; };
		1C43BC7F2A43781200509BF8 /* SetVisibilityOfSubtypeSublayerView.Views.swift in Sources */ = {isa = PBXBuildFile; fileRef = 1C43BC792A43781100509BF8 /* SetVisibilityOfSubtypeSublayerView.Views.swift */; };
		1C43BC822A43781200509BF8 /* SetVisibilityOfSubtypeSublayerView.Model.swift in Sources */ = {isa = PBXBuildFile; fileRef = 1C43BC7C2A43781100509BF8 /* SetVisibilityOfSubtypeSublayerView.Model.swift */; };
		1C43BC842A43781200509BF8 /* SetVisibilityOfSubtypeSublayerView.swift in Sources */ = {isa = PBXBuildFile; fileRef = 1C43BC7E2A43781100509BF8 /* SetVisibilityOfSubtypeSublayerView.swift */; };
		1C43BC852A43783900509BF8 /* SetVisibilityOfSubtypeSublayerView.Model.swift in Copy Source Code Files */ = {isa = PBXBuildFile; fileRef = 1C43BC7C2A43781100509BF8 /* SetVisibilityOfSubtypeSublayerView.Model.swift */; };
		1C43BC862A43783900509BF8 /* SetVisibilityOfSubtypeSublayerView.swift in Copy Source Code Files */ = {isa = PBXBuildFile; fileRef = 1C43BC7E2A43781100509BF8 /* SetVisibilityOfSubtypeSublayerView.swift */; };
		1C43BC872A43783900509BF8 /* SetVisibilityOfSubtypeSublayerView.Views.swift in Copy Source Code Files */ = {isa = PBXBuildFile; fileRef = 1C43BC792A43781100509BF8 /* SetVisibilityOfSubtypeSublayerView.Views.swift */; };
		1C8EC7472BAE2891001A6929 /* AugmentRealityToCollectDataView.swift in Sources */ = {isa = PBXBuildFile; fileRef = 1C8EC7432BAE2891001A6929 /* AugmentRealityToCollectDataView.swift */; };
		1C8EC74B2BAE28A9001A6929 /* AugmentRealityToCollectDataView.swift in Copy Source Code Files */ = {isa = PBXBuildFile; fileRef = 1C8EC7432BAE2891001A6929 /* AugmentRealityToCollectDataView.swift */; };
		1C929F092A27B86800134252 /* ShowUtilityAssociationsView.swift in Copy Source Code Files */ = {isa = PBXBuildFile; fileRef = 1CAF831B2A20305F000E1E60 /* ShowUtilityAssociationsView.swift */; };
		1C965C3929DB9176002F8536 /* ShowRealisticLightAndShadowsView.swift in Copy Source Code Files */ = {isa = PBXBuildFile; fileRef = 1C9B74C529DB43580038B06F /* ShowRealisticLightAndShadowsView.swift */; };
		1C9B74C929DB43580038B06F /* ShowRealisticLightAndShadowsView.swift in Sources */ = {isa = PBXBuildFile; fileRef = 1C9B74C529DB43580038B06F /* ShowRealisticLightAndShadowsView.swift */; };
		1C9B74D929DB54560038B06F /* ChangeCameraControllerView.swift in Sources */ = {isa = PBXBuildFile; fileRef = 1C9B74D529DB54560038B06F /* ChangeCameraControllerView.swift */; };
		1C9B74DE29DB56860038B06F /* ChangeCameraControllerView.swift in Copy Source Code Files */ = {isa = PBXBuildFile; fileRef = 1C9B74D529DB54560038B06F /* ChangeCameraControllerView.swift */; };
		1CAB8D4B2A3CEAB0002AA649 /* RunValveIsolationTraceView.Model.swift in Sources */ = {isa = PBXBuildFile; fileRef = 1CAB8D442A3CEAB0002AA649 /* RunValveIsolationTraceView.Model.swift */; };
		1CAB8D4E2A3CEAB0002AA649 /* RunValveIsolationTraceView.swift in Sources */ = {isa = PBXBuildFile; fileRef = 1CAB8D472A3CEAB0002AA649 /* RunValveIsolationTraceView.swift */; };
		1CAB8D502A3CEB43002AA649 /* RunValveIsolationTraceView.Model.swift in Copy Source Code Files */ = {isa = PBXBuildFile; fileRef = 1CAB8D442A3CEAB0002AA649 /* RunValveIsolationTraceView.Model.swift */; };
		1CAB8D512A3CEB43002AA649 /* RunValveIsolationTraceView.swift in Copy Source Code Files */ = {isa = PBXBuildFile; fileRef = 1CAB8D472A3CEAB0002AA649 /* RunValveIsolationTraceView.swift */; };
		1CAF831F2A20305F000E1E60 /* ShowUtilityAssociationsView.swift in Sources */ = {isa = PBXBuildFile; fileRef = 1CAF831B2A20305F000E1E60 /* ShowUtilityAssociationsView.swift */; };
		218F35B829C28F4A00502022 /* AuthenticateWithOAuthView.swift in Sources */ = {isa = PBXBuildFile; fileRef = 218F35B329C28F4A00502022 /* AuthenticateWithOAuthView.swift */; };
		218F35C229C290BF00502022 /* AuthenticateWithOAuthView.swift in Copy Source Code Files */ = {isa = PBXBuildFile; fileRef = 218F35B329C28F4A00502022 /* AuthenticateWithOAuthView.swift */; };
		4D126D6D29CA1B6000CFB7A7 /* ShowDeviceLocationWithNMEADataSourcesView.swift in Sources */ = {isa = PBXBuildFile; fileRef = 4D126D6929CA1B6000CFB7A7 /* ShowDeviceLocationWithNMEADataSourcesView.swift */; };
		4D126D7229CA1E1800CFB7A7 /* FileNMEASentenceReader.swift in Sources */ = {isa = PBXBuildFile; fileRef = 4D126D7129CA1E1800CFB7A7 /* FileNMEASentenceReader.swift */; };
		4D126D7329CA1EFD00CFB7A7 /* ShowDeviceLocationWithNMEADataSourcesView.swift in Copy Source Code Files */ = {isa = PBXBuildFile; fileRef = 4D126D6929CA1B6000CFB7A7 /* ShowDeviceLocationWithNMEADataSourcesView.swift */; };
		4D126D7429CA1EFD00CFB7A7 /* FileNMEASentenceReader.swift in Copy Source Code Files */ = {isa = PBXBuildFile; fileRef = 4D126D7129CA1E1800CFB7A7 /* FileNMEASentenceReader.swift */; };
		4D126D7C29CA3E6000CFB7A7 /* Redlands.nmea in Resources */ = {isa = PBXBuildFile; fileRef = 4D126D7B29CA3E6000CFB7A7 /* Redlands.nmea */; settings = {ASSET_TAGS = (ShowDeviceLocationWithNmeaDataSources, ); }; };
		4D126D7E29CA43D200CFB7A7 /* ShowDeviceLocationWithNMEADataSourcesView.Model.swift in Sources */ = {isa = PBXBuildFile; fileRef = 4D126D7D29CA43D200CFB7A7 /* ShowDeviceLocationWithNMEADataSourcesView.Model.swift */; };
		4D2ADC4329C26D05003B367F /* AddDynamicEntityLayerView.swift in Sources */ = {isa = PBXBuildFile; fileRef = 4D2ADC3F29C26D05003B367F /* AddDynamicEntityLayerView.swift */; };
		4D2ADC4729C26D2C003B367F /* AddDynamicEntityLayerView.swift in Copy Source Code Files */ = {isa = PBXBuildFile; fileRef = 4D2ADC3F29C26D05003B367F /* AddDynamicEntityLayerView.swift */; };
		4D2ADC5A29C4F612003B367F /* ChangeMapViewBackgroundView.swift in Sources */ = {isa = PBXBuildFile; fileRef = 4D2ADC5529C4F612003B367F /* ChangeMapViewBackgroundView.swift */; };
		4D2ADC5D29C4F612003B367F /* ChangeMapViewBackgroundView.SettingsView.swift in Sources */ = {isa = PBXBuildFile; fileRef = 4D2ADC5829C4F612003B367F /* ChangeMapViewBackgroundView.SettingsView.swift */; };
		4D2ADC6229C5071C003B367F /* ChangeMapViewBackgroundView.Model.swift in Sources */ = {isa = PBXBuildFile; fileRef = 4D2ADC6129C5071C003B367F /* ChangeMapViewBackgroundView.Model.swift */; };
		4D2ADC6729C50BD6003B367F /* AddDynamicEntityLayerView.Model.swift in Sources */ = {isa = PBXBuildFile; fileRef = 4D2ADC6629C50BD6003B367F /* AddDynamicEntityLayerView.Model.swift */; };
		4D2ADC6929C50C4C003B367F /* AddDynamicEntityLayerView.SettingsView.swift in Sources */ = {isa = PBXBuildFile; fileRef = 4D2ADC6829C50C4C003B367F /* AddDynamicEntityLayerView.SettingsView.swift */; };
		4D2ADC6A29C50D91003B367F /* AddDynamicEntityLayerView.Model.swift in Copy Source Code Files */ = {isa = PBXBuildFile; fileRef = 4D2ADC6629C50BD6003B367F /* AddDynamicEntityLayerView.Model.swift */; };
		4D2ADC6B29C50D91003B367F /* AddDynamicEntityLayerView.SettingsView.swift in Copy Source Code Files */ = {isa = PBXBuildFile; fileRef = 4D2ADC6829C50C4C003B367F /* AddDynamicEntityLayerView.SettingsView.swift */; };
		4DD058102A0D3F6B00A59B34 /* ShowDeviceLocationWithNMEADataSourcesView.Model.swift in Copy Source Code Files */ = {isa = PBXBuildFile; fileRef = 4D126D7D29CA43D200CFB7A7 /* ShowDeviceLocationWithNMEADataSourcesView.Model.swift */; };
		7573E81A29D6134C00BEED9C /* TraceUtilityNetworkView.Model.swift in Sources */ = {isa = PBXBuildFile; fileRef = 7573E81329D6134C00BEED9C /* TraceUtilityNetworkView.Model.swift */; };
		7573E81C29D6134C00BEED9C /* TraceUtilityNetworkView.Enums.swift in Sources */ = {isa = PBXBuildFile; fileRef = 7573E81529D6134C00BEED9C /* TraceUtilityNetworkView.Enums.swift */; };
		7573E81E29D6134C00BEED9C /* TraceUtilityNetworkView.Views.swift in Sources */ = {isa = PBXBuildFile; fileRef = 7573E81729D6134C00BEED9C /* TraceUtilityNetworkView.Views.swift */; };
		7573E81F29D6134C00BEED9C /* TraceUtilityNetworkView.swift in Sources */ = {isa = PBXBuildFile; fileRef = 7573E81829D6134C00BEED9C /* TraceUtilityNetworkView.swift */; };
		7573E82129D6136C00BEED9C /* TraceUtilityNetworkView.Model.swift in Copy Source Code Files */ = {isa = PBXBuildFile; fileRef = 7573E81329D6134C00BEED9C /* TraceUtilityNetworkView.Model.swift */; };
		7573E82229D6136C00BEED9C /* TraceUtilityNetworkView.Enums.swift in Copy Source Code Files */ = {isa = PBXBuildFile; fileRef = 7573E81529D6134C00BEED9C /* TraceUtilityNetworkView.Enums.swift */; };
		7573E82329D6136C00BEED9C /* TraceUtilityNetworkView.Views.swift in Copy Source Code Files */ = {isa = PBXBuildFile; fileRef = 7573E81729D6134C00BEED9C /* TraceUtilityNetworkView.Views.swift */; };
		7573E82429D6136C00BEED9C /* TraceUtilityNetworkView.swift in Copy Source Code Files */ = {isa = PBXBuildFile; fileRef = 7573E81829D6134C00BEED9C /* TraceUtilityNetworkView.swift */; };
		75DD736729D35FF40010229D /* ChangeMapViewBackgroundView.swift in Copy Source Code Files */ = {isa = PBXBuildFile; fileRef = 4D2ADC5529C4F612003B367F /* ChangeMapViewBackgroundView.swift */; };
		75DD736829D35FF40010229D /* ChangeMapViewBackgroundView.SettingsView.swift in Copy Source Code Files */ = {isa = PBXBuildFile; fileRef = 4D2ADC5829C4F612003B367F /* ChangeMapViewBackgroundView.SettingsView.swift */; };
		75DD736929D35FF40010229D /* ChangeMapViewBackgroundView.Model.swift in Copy Source Code Files */ = {isa = PBXBuildFile; fileRef = 4D2ADC6129C5071C003B367F /* ChangeMapViewBackgroundView.Model.swift */; };
		75DD739529D38B1B0010229D /* NavigateRouteView.swift in Sources */ = {isa = PBXBuildFile; fileRef = 75DD739129D38B1B0010229D /* NavigateRouteView.swift */; };
		75DD739929D38B420010229D /* NavigateRouteView.swift in Copy Source Code Files */ = {isa = PBXBuildFile; fileRef = 75DD739129D38B1B0010229D /* NavigateRouteView.swift */; };
		7900C5F62A83FC3F002D430F /* AddCustomDynamicEntityDataSourceView.Vessel.swift in Sources */ = {isa = PBXBuildFile; fileRef = 7900C5F52A83FC3F002D430F /* AddCustomDynamicEntityDataSourceView.Vessel.swift */; };
		792222DD2A81AA5D00619FFE /* AIS_MarineCadastre_SelectedVessels_CustomDataSource.jsonl in Resources */ = {isa = PBXBuildFile; fileRef = 792222DC2A81AA5D00619FFE /* AIS_MarineCadastre_SelectedVessels_CustomDataSource.jsonl */; settings = {ASSET_TAGS = (AddCustomDynamicEntityDataSource, ); }; };
		79302F852A1ED4E30002336A /* CreateAndSaveKMLView.Model.swift in Sources */ = {isa = PBXBuildFile; fileRef = 79302F842A1ED4E30002336A /* CreateAndSaveKMLView.Model.swift */; };
		79302F872A1ED71B0002336A /* CreateAndSaveKMLView.Views.swift in Sources */ = {isa = PBXBuildFile; fileRef = 79302F862A1ED71B0002336A /* CreateAndSaveKMLView.Views.swift */; };
		798C2DA72AFC505600EE7E97 /* PrivacyInfo.xcprivacy in Resources */ = {isa = PBXBuildFile; fileRef = 798C2DA62AFC505600EE7E97 /* PrivacyInfo.xcprivacy */; };
		79A47DFB2A20286800D7C5B9 /* CreateAndSaveKMLView.Model.swift in Copy Source Code Files */ = {isa = PBXBuildFile; fileRef = 79302F842A1ED4E30002336A /* CreateAndSaveKMLView.Model.swift */; };
		79A47DFC2A20286800D7C5B9 /* CreateAndSaveKMLView.Views.swift in Copy Source Code Files */ = {isa = PBXBuildFile; fileRef = 79302F862A1ED71B0002336A /* CreateAndSaveKMLView.Views.swift */; };
		79B7B80A2A1BF8EC00F57C27 /* CreateAndSaveKMLView.swift in Sources */ = {isa = PBXBuildFile; fileRef = 79B7B8092A1BF8EC00F57C27 /* CreateAndSaveKMLView.swift */; };
		79B7B80B2A1BFDE700F57C27 /* CreateAndSaveKMLView.swift in Copy Source Code Files */ = {isa = PBXBuildFile; fileRef = 79B7B8092A1BF8EC00F57C27 /* CreateAndSaveKMLView.swift */; };
		79D84D132A81711A00F45262 /* AddCustomDynamicEntityDataSourceView.swift in Sources */ = {isa = PBXBuildFile; fileRef = 79D84D0D2A815C5B00F45262 /* AddCustomDynamicEntityDataSourceView.swift */; };
		79D84D152A81718F00F45262 /* AddCustomDynamicEntityDataSourceView.swift in Copy Source Code Files */ = {isa = PBXBuildFile; fileRef = 79D84D0D2A815C5B00F45262 /* AddCustomDynamicEntityDataSourceView.swift */; };
		883C121529C9136600062FF9 /* DownloadPreplannedMapAreaView.MapPicker.swift in Sources */ = {isa = PBXBuildFile; fileRef = 883C121429C9136600062FF9 /* DownloadPreplannedMapAreaView.MapPicker.swift */; };
		883C121729C914E100062FF9 /* DownloadPreplannedMapAreaView.MapPicker.swift in Copy Source Code Files */ = {isa = PBXBuildFile; fileRef = 883C121429C9136600062FF9 /* DownloadPreplannedMapAreaView.MapPicker.swift */; };
		883C121829C914E100062FF9 /* DownloadPreplannedMapAreaView.Model.swift in Copy Source Code Files */ = {isa = PBXBuildFile; fileRef = E0D04FF128A5390000747989 /* DownloadPreplannedMapAreaView.Model.swift */; };
		883C121929C914E100062FF9 /* DownloadPreplannedMapAreaView.swift in Copy Source Code Files */ = {isa = PBXBuildFile; fileRef = E070A0A2286F3B6000F2B606 /* DownloadPreplannedMapAreaView.swift */; };
		88F93CC129C3D59D0006B28E /* CreateAndEditGeometriesView.swift in Sources */ = {isa = PBXBuildFile; fileRef = 88F93CC029C3D59C0006B28E /* CreateAndEditGeometriesView.swift */; };
		88F93CC229C4D3480006B28E /* CreateAndEditGeometriesView.swift in Copy Source Code Files */ = {isa = PBXBuildFile; fileRef = 88F93CC029C3D59C0006B28E /* CreateAndEditGeometriesView.swift */; };
		D70082EB2ACF900100E0C3C2 /* IdentifyKMLFeaturesView.swift in Sources */ = {isa = PBXBuildFile; fileRef = D70082EA2ACF900100E0C3C2 /* IdentifyKMLFeaturesView.swift */; };
		D70082EC2ACF901600E0C3C2 /* IdentifyKMLFeaturesView.swift in Copy Source Code Files */ = {isa = PBXBuildFile; fileRef = D70082EA2ACF900100E0C3C2 /* IdentifyKMLFeaturesView.swift */; };
		D7010EBF2B05616900D43F55 /* DisplaySceneFromMobileScenePackageView.swift in Sources */ = {isa = PBXBuildFile; fileRef = D7010EBC2B05616900D43F55 /* DisplaySceneFromMobileScenePackageView.swift */; };
		D7010EC12B05618400D43F55 /* DisplaySceneFromMobileScenePackageView.swift in Copy Source Code Files */ = {isa = PBXBuildFile; fileRef = D7010EBC2B05616900D43F55 /* DisplaySceneFromMobileScenePackageView.swift */; };
		D701D72C2A37C7F7006FF0C8 /* bradley_low_3ds in Resources */ = {isa = PBXBuildFile; fileRef = D701D72B2A37C7F7006FF0C8 /* bradley_low_3ds */; settings = {ASSET_TAGS = (ShowViewshedFromGeoelementInScene, ); }; };
		D704AA5A2AB22C1A00A3BB63 /* GroupLayersTogetherView.swift in Sources */ = {isa = PBXBuildFile; fileRef = D704AA592AB22C1A00A3BB63 /* GroupLayersTogetherView.swift */; };
		D704AA5B2AB22D8400A3BB63 /* GroupLayersTogetherView.swift in Copy Source Code Files */ = {isa = PBXBuildFile; fileRef = D704AA592AB22C1A00A3BB63 /* GroupLayersTogetherView.swift */; };
		D7054AE92ACCCB6C007235BA /* Animate3DGraphicView.SettingsView.swift in Sources */ = {isa = PBXBuildFile; fileRef = D7054AE82ACCCB6C007235BA /* Animate3DGraphicView.SettingsView.swift */; };
		D7054AEA2ACCCC34007235BA /* Animate3DGraphicView.SettingsView.swift in Copy Source Code Files */ = {isa = PBXBuildFile; fileRef = D7054AE82ACCCB6C007235BA /* Animate3DGraphicView.SettingsView.swift */; };
		D7058B102B59E44B000A888A /* StylePointWithSceneSymbolView.swift in Sources */ = {isa = PBXBuildFile; fileRef = D7058B0D2B59E44B000A888A /* StylePointWithSceneSymbolView.swift */; };
		D7058B122B59E468000A888A /* StylePointWithSceneSymbolView.swift in Copy Source Code Files */ = {isa = PBXBuildFile; fileRef = D7058B0D2B59E44B000A888A /* StylePointWithSceneSymbolView.swift */; };
		D7058FB12ACB423C00A40F14 /* Animate3DGraphicView.Model.swift in Sources */ = {isa = PBXBuildFile; fileRef = D7058FB02ACB423C00A40F14 /* Animate3DGraphicView.Model.swift */; };
		D7058FB22ACB424E00A40F14 /* Animate3DGraphicView.Model.swift in Copy Source Code Files */ = {isa = PBXBuildFile; fileRef = D7058FB02ACB423C00A40F14 /* Animate3DGraphicView.Model.swift */; };
		D7084FA92AD771AA00EC7F4F /* AugmentRealityToFlyOverSceneView.swift in Sources */ = {isa = PBXBuildFile; fileRef = D7084FA62AD771AA00EC7F4F /* AugmentRealityToFlyOverSceneView.swift */; };
		D7084FAB2AD771F600EC7F4F /* AugmentRealityToFlyOverSceneView.swift in Copy Source Code Files */ = {isa = PBXBuildFile; fileRef = D7084FA62AD771AA00EC7F4F /* AugmentRealityToFlyOverSceneView.swift */; };
		D70BE5792A5624A80022CA02 /* CategoriesView.swift in Sources */ = {isa = PBXBuildFile; fileRef = D70BE5782A5624A80022CA02 /* CategoriesView.swift */; };
		D710996D2A27D9210065A1C1 /* DensifyAndGeneralizeGeometryView.swift in Sources */ = {isa = PBXBuildFile; fileRef = D710996C2A27D9210065A1C1 /* DensifyAndGeneralizeGeometryView.swift */; };
		D710996E2A27D9B30065A1C1 /* DensifyAndGeneralizeGeometryView.swift in Copy Source Code Files */ = {isa = PBXBuildFile; fileRef = D710996C2A27D9210065A1C1 /* DensifyAndGeneralizeGeometryView.swift */; };
		D71099702A2802FA0065A1C1 /* DensifyAndGeneralizeGeometryView.SettingsView.swift in Sources */ = {isa = PBXBuildFile; fileRef = D710996F2A2802FA0065A1C1 /* DensifyAndGeneralizeGeometryView.SettingsView.swift */; };
		D71099712A280D830065A1C1 /* DensifyAndGeneralizeGeometryView.SettingsView.swift in Copy Source Code Files */ = {isa = PBXBuildFile; fileRef = D710996F2A2802FA0065A1C1 /* DensifyAndGeneralizeGeometryView.SettingsView.swift */; };
		D71371792BD88ECC00EB2F86 /* MonitorChangesToLayerViewStateView.swift in Sources */ = {isa = PBXBuildFile; fileRef = D71371752BD88ECC00EB2F86 /* MonitorChangesToLayerViewStateView.swift */; };
		D713717C2BD88EF800EB2F86 /* MonitorChangesToLayerViewStateView.swift in Copy Source Code Files */ = {isa = PBXBuildFile; fileRef = D71371752BD88ECC00EB2F86 /* MonitorChangesToLayerViewStateView.swift */; };
		D718A1E72B570F7500447087 /* OrbitCameraAroundObjectView.Model.swift in Sources */ = {isa = PBXBuildFile; fileRef = D718A1E62B570F7500447087 /* OrbitCameraAroundObjectView.Model.swift */; };
		D718A1E82B571C9100447087 /* OrbitCameraAroundObjectView.Model.swift in Copy Source Code Files */ = {isa = PBXBuildFile; fileRef = D718A1E62B570F7500447087 /* OrbitCameraAroundObjectView.Model.swift */; };
		D718A1ED2B575FD900447087 /* ManageBookmarksView.swift in Sources */ = {isa = PBXBuildFile; fileRef = D718A1EA2B575FD900447087 /* ManageBookmarksView.swift */; };
		D718A1F02B57602000447087 /* ManageBookmarksView.swift in Copy Source Code Files */ = {isa = PBXBuildFile; fileRef = D718A1EA2B575FD900447087 /* ManageBookmarksView.swift */; };
		D71C5F642AAA7A88006599FD /* CreateSymbolStylesFromWebStylesView.swift in Sources */ = {isa = PBXBuildFile; fileRef = D71C5F632AAA7A88006599FD /* CreateSymbolStylesFromWebStylesView.swift */; };
		D71C5F652AAA83D2006599FD /* CreateSymbolStylesFromWebStylesView.swift in Copy Source Code Files */ = {isa = PBXBuildFile; fileRef = D71C5F632AAA7A88006599FD /* CreateSymbolStylesFromWebStylesView.swift */; };
		D71D516E2B51D7B600B2A2BE /* SearchForWebMapView.Views.swift in Sources */ = {isa = PBXBuildFile; fileRef = D71D516D2B51D7B600B2A2BE /* SearchForWebMapView.Views.swift */; };
		D71D516F2B51D87700B2A2BE /* SearchForWebMapView.Views.swift in Copy Source Code Files */ = {isa = PBXBuildFile; fileRef = D71D516D2B51D7B600B2A2BE /* SearchForWebMapView.Views.swift */; };
		D71FCB8A2AD6277F000E517C /* CreateMobileGeodatabaseView.Model.swift in Sources */ = {isa = PBXBuildFile; fileRef = D71FCB892AD6277E000E517C /* CreateMobileGeodatabaseView.Model.swift */; };
		D71FCB8B2AD628B9000E517C /* CreateMobileGeodatabaseView.Model.swift in Copy Source Code Files */ = {isa = PBXBuildFile; fileRef = D71FCB892AD6277E000E517C /* CreateMobileGeodatabaseView.Model.swift */; };
		D721EEA82ABDFF550040BE46 /* LothianRiversAnno.mmpk in Resources */ = {isa = PBXBuildFile; fileRef = D721EEA72ABDFF550040BE46 /* LothianRiversAnno.mmpk */; settings = {ASSET_TAGS = (ShowMobileMapPackageExpirationDate, ); }; };
		D722BD222A420DAD002C2087 /* ShowExtrudedFeaturesView.swift in Sources */ = {isa = PBXBuildFile; fileRef = D722BD212A420DAD002C2087 /* ShowExtrudedFeaturesView.swift */; };
		D722BD232A420DEC002C2087 /* ShowExtrudedFeaturesView.swift in Copy Source Code Files */ = {isa = PBXBuildFile; fileRef = D722BD212A420DAD002C2087 /* ShowExtrudedFeaturesView.swift */; };
		D7232EE12AC1E5AA0079ABFF /* PlayKMLTourView.swift in Sources */ = {isa = PBXBuildFile; fileRef = D7232EE02AC1E5AA0079ABFF /* PlayKMLTourView.swift */; };
		D7232EE22AC1E6DC0079ABFF /* PlayKMLTourView.swift in Copy Source Code Files */ = {isa = PBXBuildFile; fileRef = D7232EE02AC1E5AA0079ABFF /* PlayKMLTourView.swift */; };
		D72C43F32AEB066D00B6157B /* GeocodeOfflineView.Model.swift in Sources */ = {isa = PBXBuildFile; fileRef = D72C43F22AEB066D00B6157B /* GeocodeOfflineView.Model.swift */; };
		D72F272E2ADA1E4400F906DA /* AugmentRealityToShowTabletopSceneView.swift in Sources */ = {isa = PBXBuildFile; fileRef = D72F272B2ADA1E4400F906DA /* AugmentRealityToShowTabletopSceneView.swift */; };
		D72F27302ADA1E9900F906DA /* AugmentRealityToShowTabletopSceneView.swift in Copy Source Code Files */ = {isa = PBXBuildFile; fileRef = D72F272B2ADA1E4400F906DA /* AugmentRealityToShowTabletopSceneView.swift */; };
		D731F3C12AD0D2AC00A8431E /* IdentifyGraphicsView.swift in Sources */ = {isa = PBXBuildFile; fileRef = D731F3C02AD0D2AC00A8431E /* IdentifyGraphicsView.swift */; };
		D731F3C22AD0D2BB00A8431E /* IdentifyGraphicsView.swift in Copy Source Code Files */ = {isa = PBXBuildFile; fileRef = D731F3C02AD0D2AC00A8431E /* IdentifyGraphicsView.swift */; };
		D7337C5A2ABCFDB100A5D865 /* StyleSymbolsFromMobileStyleFileView.SymbolOptionsListView.swift in Sources */ = {isa = PBXBuildFile; fileRef = D7337C592ABCFDB100A5D865 /* StyleSymbolsFromMobileStyleFileView.SymbolOptionsListView.swift */; };
		D7337C5B2ABCFDE400A5D865 /* StyleSymbolsFromMobileStyleFileView.SymbolOptionsListView.swift in Copy Source Code Files */ = {isa = PBXBuildFile; fileRef = D7337C592ABCFDB100A5D865 /* StyleSymbolsFromMobileStyleFileView.SymbolOptionsListView.swift */; };
		D7337C602ABD142D00A5D865 /* ShowMobileMapPackageExpirationDateView.swift in Sources */ = {isa = PBXBuildFile; fileRef = D7337C5F2ABD142D00A5D865 /* ShowMobileMapPackageExpirationDateView.swift */; };
		D7337C612ABD166A00A5D865 /* ShowMobileMapPackageExpirationDateView.swift in Copy Source Code Files */ = {isa = PBXBuildFile; fileRef = D7337C5F2ABD142D00A5D865 /* ShowMobileMapPackageExpirationDateView.swift */; };
		D733CA192BED980D00FBDE4C /* EditAndSyncFeaturesWithFeatureServiceView.swift in Sources */ = {isa = PBXBuildFile; fileRef = D733CA152BED980D00FBDE4C /* EditAndSyncFeaturesWithFeatureServiceView.swift */; };
		D733CA1C2BED982C00FBDE4C /* EditAndSyncFeaturesWithFeatureServiceView.swift in Copy Source Code Files */ = {isa = PBXBuildFile; fileRef = D733CA152BED980D00FBDE4C /* EditAndSyncFeaturesWithFeatureServiceView.swift */; };
		D734FA0C2A183A5B00246D7E /* SetMaxExtentView.swift in Sources */ = {isa = PBXBuildFile; fileRef = D734FA092A183A5B00246D7E /* SetMaxExtentView.swift */; };
		D7352F8E2BD992C40013FFEF /* MonitorChangesToDrawStatusView.swift in Sources */ = {isa = PBXBuildFile; fileRef = D7352F8A2BD992C40013FFEF /* MonitorChangesToDrawStatusView.swift */; };
		D7352F912BD992E40013FFEF /* MonitorChangesToDrawStatusView.swift in Copy Source Code Files */ = {isa = PBXBuildFile; fileRef = D7352F8A2BD992C40013FFEF /* MonitorChangesToDrawStatusView.swift */; };
		D73723762AF5877500846884 /* FindRouteInMobileMapPackageView.Models.swift in Sources */ = {isa = PBXBuildFile; fileRef = D73723742AF5877500846884 /* FindRouteInMobileMapPackageView.Models.swift */; };
		D73723792AF5ADD800846884 /* FindRouteInMobileMapPackageView.MobileMapView.swift in Sources */ = {isa = PBXBuildFile; fileRef = D73723782AF5ADD700846884 /* FindRouteInMobileMapPackageView.MobileMapView.swift */; };
		D737237A2AF5AE1600846884 /* FindRouteInMobileMapPackageView.MobileMapView.swift in Copy Source Code Files */ = {isa = PBXBuildFile; fileRef = D73723782AF5ADD700846884 /* FindRouteInMobileMapPackageView.MobileMapView.swift */; };
		D737237B2AF5AE1A00846884 /* FindRouteInMobileMapPackageView.Models.swift in Copy Source Code Files */ = {isa = PBXBuildFile; fileRef = D73723742AF5877500846884 /* FindRouteInMobileMapPackageView.Models.swift */; };
		D73E61962BDAEE6600457932 /* MatchViewpointOfGeoViewsView.swift in Sources */ = {isa = PBXBuildFile; fileRef = D73E61922BDAEE6600457932 /* MatchViewpointOfGeoViewsView.swift */; };
		D73E61992BDAEEDD00457932 /* MatchViewpointOfGeoViewsView.swift in Copy Source Code Files */ = {isa = PBXBuildFile; fileRef = D73E61922BDAEE6600457932 /* MatchViewpointOfGeoViewsView.swift */; };
		D73F06692B5EE73D000B574F /* QueryFeaturesWithArcadeExpressionView.swift in Sources */ = {isa = PBXBuildFile; fileRef = D73F06662B5EE73D000B574F /* QueryFeaturesWithArcadeExpressionView.swift */; };
		D73F066C2B5EE760000B574F /* QueryFeaturesWithArcadeExpressionView.swift in Copy Source Code Files */ = {isa = PBXBuildFile; fileRef = D73F06662B5EE73D000B574F /* QueryFeaturesWithArcadeExpressionView.swift */; };
		D73F8CF42AB1089900CD39DA /* Restaurant.stylx in Resources */ = {isa = PBXBuildFile; fileRef = D73F8CF32AB1089900CD39DA /* Restaurant.stylx */; settings = {ASSET_TAGS = (StyleFeaturesWithCustomDictionary, ); }; };
		D73FC0FD2AD4A18D0067A19B /* CreateMobileGeodatabaseView.swift in Sources */ = {isa = PBXBuildFile; fileRef = D73FC0FC2AD4A18D0067A19B /* CreateMobileGeodatabaseView.swift */; };
		D73FC0FE2AD4A19A0067A19B /* CreateMobileGeodatabaseView.swift in Copy Source Code Files */ = {isa = PBXBuildFile; fileRef = D73FC0FC2AD4A18D0067A19B /* CreateMobileGeodatabaseView.swift */; };
		D73FC90B2B6312A0001AC486 /* AddFeaturesWithContingentValuesView.Model.swift in Copy Source Code Files */ = {isa = PBXBuildFile; fileRef = D74F03EF2B609A7D00E83688 /* AddFeaturesWithContingentValuesView.Model.swift */; };
		D73FC90C2B6312A5001AC486 /* AddFeaturesWithContingentValuesView.AddFeatureView.swift in Copy Source Code Files */ = {isa = PBXBuildFile; fileRef = D7F8C0422B608F120072BFA7 /* AddFeaturesWithContingentValuesView.AddFeatureView.swift */; };
		D73FCFF72B02A3AA0006360D /* FindAddressWithReverseGeocodeView.swift in Sources */ = {isa = PBXBuildFile; fileRef = D73FCFF42B02A3AA0006360D /* FindAddressWithReverseGeocodeView.swift */; };
		D73FCFFA2B02A3C50006360D /* FindAddressWithReverseGeocodeView.swift in Copy Source Code Files */ = {isa = PBXBuildFile; fileRef = D73FCFF42B02A3AA0006360D /* FindAddressWithReverseGeocodeView.swift */; };
		D73FCFFF2B02C7630006360D /* FindRouteAroundBarriersView.Views.swift in Sources */ = {isa = PBXBuildFile; fileRef = D73FCFFE2B02C7630006360D /* FindRouteAroundBarriersView.Views.swift */; };
		D73FD0002B02C9610006360D /* FindRouteAroundBarriersView.Views.swift in Copy Source Code Files */ = {isa = PBXBuildFile; fileRef = D73FCFFE2B02C7630006360D /* FindRouteAroundBarriersView.Views.swift */; };
		D742E4922B04132B00690098 /* DisplayWebSceneFromPortalItemView.swift in Sources */ = {isa = PBXBuildFile; fileRef = D742E48F2B04132B00690098 /* DisplayWebSceneFromPortalItemView.swift */; };
		D742E4952B04134C00690098 /* DisplayWebSceneFromPortalItemView.swift in Copy Source Code Files */ = {isa = PBXBuildFile; fileRef = D742E48F2B04132B00690098 /* DisplayWebSceneFromPortalItemView.swift */; };
		D744FD172A2112D90084A66C /* CreateConvexHullAroundPointsView.swift in Sources */ = {isa = PBXBuildFile; fileRef = D744FD162A2112D90084A66C /* CreateConvexHullAroundPointsView.swift */; };
		D744FD182A2113C70084A66C /* CreateConvexHullAroundPointsView.swift in Copy Source Code Files */ = {isa = PBXBuildFile; fileRef = D744FD162A2112D90084A66C /* CreateConvexHullAroundPointsView.swift */; };
		D7464F1E2ACE04B3007FEE88 /* IdentifyRasterCellView.swift in Sources */ = {isa = PBXBuildFile; fileRef = D7464F1D2ACE04B3007FEE88 /* IdentifyRasterCellView.swift */; };
		D7464F1F2ACE04C2007FEE88 /* IdentifyRasterCellView.swift in Copy Source Code Files */ = {isa = PBXBuildFile; fileRef = D7464F1D2ACE04B3007FEE88 /* IdentifyRasterCellView.swift */; };
		D7464F2B2ACE0965007FEE88 /* SA_EVI_8Day_03May20 in Resources */ = {isa = PBXBuildFile; fileRef = D7464F2A2ACE0964007FEE88 /* SA_EVI_8Day_03May20 */; settings = {ASSET_TAGS = (IdentifyRasterCell, ); }; };
		D7497F3C2AC4B4C100167AD2 /* DisplayDimensionsView.swift in Sources */ = {isa = PBXBuildFile; fileRef = D7497F3B2AC4B4C100167AD2 /* DisplayDimensionsView.swift */; };
		D7497F3D2AC4B4CF00167AD2 /* DisplayDimensionsView.swift in Copy Source Code Files */ = {isa = PBXBuildFile; fileRef = D7497F3B2AC4B4C100167AD2 /* DisplayDimensionsView.swift */; };
		D7497F402AC4BA4100167AD2 /* Edinburgh_Pylon_Dimensions.mmpk in Resources */ = {isa = PBXBuildFile; fileRef = D7497F3F2AC4BA4100167AD2 /* Edinburgh_Pylon_Dimensions.mmpk */; settings = {ASSET_TAGS = (DisplayDimensions, ); }; };
		D74C8BFE2ABA5605007C76B8 /* StyleSymbolsFromMobileStyleFileView.swift in Sources */ = {isa = PBXBuildFile; fileRef = D74C8BFD2ABA5605007C76B8 /* StyleSymbolsFromMobileStyleFileView.swift */; };
		D74C8BFF2ABA56C0007C76B8 /* StyleSymbolsFromMobileStyleFileView.swift in Copy Source Code Files */ = {isa = PBXBuildFile; fileRef = D74C8BFD2ABA5605007C76B8 /* StyleSymbolsFromMobileStyleFileView.swift */; };
		D74C8C022ABA6202007C76B8 /* emoji-mobile.stylx in Resources */ = {isa = PBXBuildFile; fileRef = D74C8C012ABA6202007C76B8 /* emoji-mobile.stylx */; settings = {ASSET_TAGS = (StyleSymbolsFromMobileStyleFile, ); }; };
		D74EA7842B6DADA5008F6C7C /* ValidateUtilityNetworkTopologyView.swift in Sources */ = {isa = PBXBuildFile; fileRef = D74EA7812B6DADA5008F6C7C /* ValidateUtilityNetworkTopologyView.swift */; };
		D74EA7872B6DADCC008F6C7C /* ValidateUtilityNetworkTopologyView.swift in Copy Source Code Files */ = {isa = PBXBuildFile; fileRef = D74EA7812B6DADA5008F6C7C /* ValidateUtilityNetworkTopologyView.swift */; };
		D74ECD0D2BEEAE2F007C0FA6 /* EditAndSyncFeaturesWithFeatureServiceView.Model.swift in Sources */ = {isa = PBXBuildFile; fileRef = D74ECD0C2BEEAE2F007C0FA6 /* EditAndSyncFeaturesWithFeatureServiceView.Model.swift */; };
		D74ECD0E2BEEAE40007C0FA6 /* EditAndSyncFeaturesWithFeatureServiceView.Model.swift in Copy Source Code Files */ = {isa = PBXBuildFile; fileRef = D74ECD0C2BEEAE2F007C0FA6 /* EditAndSyncFeaturesWithFeatureServiceView.Model.swift */; };
		D74F03F02B609A7D00E83688 /* AddFeaturesWithContingentValuesView.Model.swift in Sources */ = {isa = PBXBuildFile; fileRef = D74F03EF2B609A7D00E83688 /* AddFeaturesWithContingentValuesView.Model.swift */; };
		D75101812A2E493600B8FA48 /* ShowLabelsOnLayerView.swift in Sources */ = {isa = PBXBuildFile; fileRef = D75101802A2E493600B8FA48 /* ShowLabelsOnLayerView.swift */; };
		D75101822A2E497F00B8FA48 /* ShowLabelsOnLayerView.swift in Copy Source Code Files */ = {isa = PBXBuildFile; fileRef = D75101802A2E493600B8FA48 /* ShowLabelsOnLayerView.swift */; };
		D751018E2A2E962D00B8FA48 /* IdentifyLayerFeaturesView.swift in Sources */ = {isa = PBXBuildFile; fileRef = D751018D2A2E962D00B8FA48 /* IdentifyLayerFeaturesView.swift */; };
		D751018F2A2E966C00B8FA48 /* IdentifyLayerFeaturesView.swift in Copy Source Code Files */ = {isa = PBXBuildFile; fileRef = D751018D2A2E962D00B8FA48 /* IdentifyLayerFeaturesView.swift */; };
		D752D9402A39154C003EB25E /* ManageOperationalLayersView.swift in Sources */ = {isa = PBXBuildFile; fileRef = D752D93F2A39154C003EB25E /* ManageOperationalLayersView.swift */; };
		D752D9412A39162F003EB25E /* ManageOperationalLayersView.swift in Copy Source Code Files */ = {isa = PBXBuildFile; fileRef = D752D93F2A39154C003EB25E /* ManageOperationalLayersView.swift */; };
		D752D9462A3A6F80003EB25E /* MonitorChangesToMapLoadStatusView.swift in Sources */ = {isa = PBXBuildFile; fileRef = D752D9452A3A6F7F003EB25E /* MonitorChangesToMapLoadStatusView.swift */; };
		D752D9472A3A6FC0003EB25E /* MonitorChangesToMapLoadStatusView.swift in Copy Source Code Files */ = {isa = PBXBuildFile; fileRef = D752D9452A3A6F7F003EB25E /* MonitorChangesToMapLoadStatusView.swift */; };
		D752D95F2A3BCE06003EB25E /* DisplayMapFromPortalItemView.swift in Sources */ = {isa = PBXBuildFile; fileRef = D752D95E2A3BCE06003EB25E /* DisplayMapFromPortalItemView.swift */; };
		D752D9602A3BCE63003EB25E /* DisplayMapFromPortalItemView.swift in Copy Source Code Files */ = {isa = PBXBuildFile; fileRef = D752D95E2A3BCE06003EB25E /* DisplayMapFromPortalItemView.swift */; };
		D75362D22A1E886700D83028 /* ApplyUniqueValueRendererView.swift in Sources */ = {isa = PBXBuildFile; fileRef = D75362D12A1E886700D83028 /* ApplyUniqueValueRendererView.swift */; };
		D75362D32A1E8C8800D83028 /* ApplyUniqueValueRendererView.swift in Copy Source Code Files */ = {isa = PBXBuildFile; fileRef = D75362D12A1E886700D83028 /* ApplyUniqueValueRendererView.swift */; };
		D754E3232A1D66820006C5F1 /* StylePointWithPictureMarkerSymbolsView.swift in Sources */ = {isa = PBXBuildFile; fileRef = D754E3222A1D66820006C5F1 /* StylePointWithPictureMarkerSymbolsView.swift */; };
		D754E3242A1D66C20006C5F1 /* StylePointWithPictureMarkerSymbolsView.swift in Copy Source Code Files */ = {isa = PBXBuildFile; fileRef = D754E3222A1D66820006C5F1 /* StylePointWithPictureMarkerSymbolsView.swift */; };
		D7553CDB2AE2DFEC00DC2A70 /* GeocodeOfflineView.swift in Sources */ = {isa = PBXBuildFile; fileRef = D7553CD82AE2DFEC00DC2A70 /* GeocodeOfflineView.swift */; };
		D7553CDD2AE2E00E00DC2A70 /* GeocodeOfflineView.swift in Copy Source Code Files */ = {isa = PBXBuildFile; fileRef = D7553CD82AE2DFEC00DC2A70 /* GeocodeOfflineView.swift */; };
		D757D14B2B6C46E50065F78F /* ListSpatialReferenceTransformationsView.Model.swift in Sources */ = {isa = PBXBuildFile; fileRef = D757D14A2B6C46E50065F78F /* ListSpatialReferenceTransformationsView.Model.swift */; };
		D757D14C2B6C60170065F78F /* ListSpatialReferenceTransformationsView.Model.swift in Copy Source Code Files */ = {isa = PBXBuildFile; fileRef = D757D14A2B6C46E50065F78F /* ListSpatialReferenceTransformationsView.Model.swift */; };
		D7588F5F2B7D8DAA008B75E2 /* NavigateRouteWithReroutingView.swift in Sources */ = {isa = PBXBuildFile; fileRef = D7588F5C2B7D8DAA008B75E2 /* NavigateRouteWithReroutingView.swift */; };
		D7588F622B7D8DED008B75E2 /* NavigateRouteWithReroutingView.swift in Copy Source Code Files */ = {isa = PBXBuildFile; fileRef = D7588F5C2B7D8DAA008B75E2 /* NavigateRouteWithReroutingView.swift */; };
		D75B58512AAFB3030038B3B4 /* StyleFeaturesWithCustomDictionaryView.swift in Sources */ = {isa = PBXBuildFile; fileRef = D75B58502AAFB3030038B3B4 /* StyleFeaturesWithCustomDictionaryView.swift */; };
		D75B58522AAFB37C0038B3B4 /* StyleFeaturesWithCustomDictionaryView.swift in Copy Source Code Files */ = {isa = PBXBuildFile; fileRef = D75B58502AAFB3030038B3B4 /* StyleFeaturesWithCustomDictionaryView.swift */; };
		D75C35672AB50338003CD55F /* GroupLayersTogetherView.GroupLayerListView.swift in Sources */ = {isa = PBXBuildFile; fileRef = D75C35662AB50338003CD55F /* GroupLayersTogetherView.GroupLayerListView.swift */; };
		D75F66362B48EABC00434974 /* SearchForWebMapView.swift in Sources */ = {isa = PBXBuildFile; fileRef = D75F66332B48EABC00434974 /* SearchForWebMapView.swift */; };
		D75F66392B48EB1800434974 /* SearchForWebMapView.swift in Copy Source Code Files */ = {isa = PBXBuildFile; fileRef = D75F66332B48EABC00434974 /* SearchForWebMapView.swift */; };
		D76000A22AF18BAB00B3084D /* FindRouteInTransportNetworkView.Model.swift in Copy Source Code Files */ = {isa = PBXBuildFile; fileRef = D7749AD52AF08BF50086632F /* FindRouteInTransportNetworkView.Model.swift */; };
		D76000AE2AF19C2300B3084D /* FindRouteInMobileMapPackageView.swift in Sources */ = {isa = PBXBuildFile; fileRef = D76000AB2AF19C2300B3084D /* FindRouteInMobileMapPackageView.swift */; };
		D76000B12AF19C4600B3084D /* FindRouteInMobileMapPackageView.swift in Copy Source Code Files */ = {isa = PBXBuildFile; fileRef = D76000AB2AF19C2300B3084D /* FindRouteInMobileMapPackageView.swift */; };
		D76000B72AF19FCA00B3084D /* SanFrancisco.mmpk in Resources */ = {isa = PBXBuildFile; fileRef = D76000B62AF19FCA00B3084D /* SanFrancisco.mmpk */; settings = {ASSET_TAGS = (FindRouteInMobileMapPackage, ); }; };
		D7634FAF2A43B7AC00F8AEFB /* CreateConvexHullAroundGeometriesView.swift in Sources */ = {isa = PBXBuildFile; fileRef = D7634FAE2A43B7AC00F8AEFB /* CreateConvexHullAroundGeometriesView.swift */; };
		D7634FB02A43B8B000F8AEFB /* CreateConvexHullAroundGeometriesView.swift in Copy Source Code Files */ = {isa = PBXBuildFile; fileRef = D7634FAE2A43B7AC00F8AEFB /* CreateConvexHullAroundGeometriesView.swift */; };
		D7635FF12B9272CB0044AB97 /* DisplayClustersView.swift in Sources */ = {isa = PBXBuildFile; fileRef = D7635FED2B9272CB0044AB97 /* DisplayClustersView.swift */; };
		D7635FFB2B9277DC0044AB97 /* ConfigureClustersView.Model.swift in Sources */ = {isa = PBXBuildFile; fileRef = D7635FF52B9277DC0044AB97 /* ConfigureClustersView.Model.swift */; };
		D7635FFD2B9277DC0044AB97 /* ConfigureClustersView.SettingsView.swift in Sources */ = {isa = PBXBuildFile; fileRef = D7635FF72B9277DC0044AB97 /* ConfigureClustersView.SettingsView.swift */; };
		D7635FFE2B9277DC0044AB97 /* ConfigureClustersView.swift in Sources */ = {isa = PBXBuildFile; fileRef = D7635FF82B9277DC0044AB97 /* ConfigureClustersView.swift */; };
		D76360002B9296420044AB97 /* ConfigureClustersView.swift in Copy Source Code Files */ = {isa = PBXBuildFile; fileRef = D7635FF82B9277DC0044AB97 /* ConfigureClustersView.swift */; };
		D76360012B92964A0044AB97 /* ConfigureClustersView.Model.swift in Copy Source Code Files */ = {isa = PBXBuildFile; fileRef = D7635FF52B9277DC0044AB97 /* ConfigureClustersView.Model.swift */; };
		D76360022B9296520044AB97 /* ConfigureClustersView.SettingsView.swift in Copy Source Code Files */ = {isa = PBXBuildFile; fileRef = D7635FF72B9277DC0044AB97 /* ConfigureClustersView.SettingsView.swift */; };
		D76360032B9296580044AB97 /* DisplayClustersView.swift in Copy Source Code Files */ = {isa = PBXBuildFile; fileRef = D7635FED2B9272CB0044AB97 /* DisplayClustersView.swift */; };
		D76495212B74687E0042699E /* ValidateUtilityNetworkTopologyView.Model.swift in Sources */ = {isa = PBXBuildFile; fileRef = D76495202B74687E0042699E /* ValidateUtilityNetworkTopologyView.Model.swift */; };
		D76495222B7468940042699E /* ValidateUtilityNetworkTopologyView.Model.swift in Copy Source Code Files */ = {isa = PBXBuildFile; fileRef = D76495202B74687E0042699E /* ValidateUtilityNetworkTopologyView.Model.swift */; };
		D764B7DF2BE2F89D002E2F92 /* EditGeodatabaseWithTransactionsView.swift in Sources */ = {isa = PBXBuildFile; fileRef = D764B7DB2BE2F89D002E2F92 /* EditGeodatabaseWithTransactionsView.swift */; };
		D764B7E22BE2F8B8002E2F92 /* EditGeodatabaseWithTransactionsView.swift in Copy Source Code Files */ = {isa = PBXBuildFile; fileRef = D764B7DB2BE2F89D002E2F92 /* EditGeodatabaseWithTransactionsView.swift */; };
		D76929FA2B4F79540047205E /* OrbitCameraAroundObjectView.swift in Sources */ = {isa = PBXBuildFile; fileRef = D76929F52B4F78340047205E /* OrbitCameraAroundObjectView.swift */; };
		D76929FB2B4F795C0047205E /* OrbitCameraAroundObjectView.swift in Copy Source Code Files */ = {isa = PBXBuildFile; fileRef = D76929F52B4F78340047205E /* OrbitCameraAroundObjectView.swift */; };
		D769C2122A29019B00030F61 /* SetUpLocationDrivenGeotriggersView.swift in Sources */ = {isa = PBXBuildFile; fileRef = D769C2112A29019B00030F61 /* SetUpLocationDrivenGeotriggersView.swift */; };
		D769C2132A29057200030F61 /* SetUpLocationDrivenGeotriggersView.swift in Copy Source Code Files */ = {isa = PBXBuildFile; fileRef = D769C2112A29019B00030F61 /* SetUpLocationDrivenGeotriggersView.swift */; };
		D769DF332BEC1A1C0062AE95 /* EditGeodatabaseWithTransactionsView.Model.swift in Sources */ = {isa = PBXBuildFile; fileRef = D769DF322BEC1A1C0062AE95 /* EditGeodatabaseWithTransactionsView.Model.swift */; };
		D769DF342BEC1A9E0062AE95 /* EditGeodatabaseWithTransactionsView.Model.swift in Copy Source Code Files */ = {isa = PBXBuildFile; fileRef = D769DF322BEC1A1C0062AE95 /* EditGeodatabaseWithTransactionsView.Model.swift */; };
		D76EE6072AF9AFE100DA0325 /* FindRouteAroundBarriersView.Model.swift in Sources */ = {isa = PBXBuildFile; fileRef = D76EE6062AF9AFE100DA0325 /* FindRouteAroundBarriersView.Model.swift */; };
		D76EE6082AF9AFEC00DA0325 /* FindRouteAroundBarriersView.Model.swift in Copy Source Code Files */ = {isa = PBXBuildFile; fileRef = D76EE6062AF9AFE100DA0325 /* FindRouteAroundBarriersView.Model.swift */; };
		D7705D582AFC244E00CC0335 /* FindClosestFacilityToMultiplePointsView.swift in Sources */ = {isa = PBXBuildFile; fileRef = D7705D552AFC244E00CC0335 /* FindClosestFacilityToMultiplePointsView.swift */; };
		D7705D5B2AFC246A00CC0335 /* FindClosestFacilityToMultiplePointsView.swift in Copy Source Code Files */ = {isa = PBXBuildFile; fileRef = D7705D552AFC244E00CC0335 /* FindClosestFacilityToMultiplePointsView.swift */; };
		D7705D642AFC570700CC0335 /* FindClosestFacilityFromPointView.swift in Sources */ = {isa = PBXBuildFile; fileRef = D7705D612AFC570700CC0335 /* FindClosestFacilityFromPointView.swift */; };
		D7705D662AFC575000CC0335 /* FindClosestFacilityFromPointView.swift in Copy Source Code Files */ = {isa = PBXBuildFile; fileRef = D7705D612AFC570700CC0335 /* FindClosestFacilityFromPointView.swift */; };
		D7749AD62AF08BF50086632F /* FindRouteInTransportNetworkView.Model.swift in Sources */ = {isa = PBXBuildFile; fileRef = D7749AD52AF08BF50086632F /* FindRouteInTransportNetworkView.Model.swift */; };
		D77570C02A2942F800F490CD /* AnimateImagesWithImageOverlayView.swift in Sources */ = {isa = PBXBuildFile; fileRef = D77570BF2A2942F800F490CD /* AnimateImagesWithImageOverlayView.swift */; };
		D77570C12A2943D900F490CD /* AnimateImagesWithImageOverlayView.swift in Copy Source Code Files */ = {isa = PBXBuildFile; fileRef = D77570BF2A2942F800F490CD /* AnimateImagesWithImageOverlayView.swift */; };
		D77572AE2A295DDE00F490CD /* PacificSouthWest2 in Resources */ = {isa = PBXBuildFile; fileRef = D77572AD2A295DDD00F490CD /* PacificSouthWest2 */; settings = {ASSET_TAGS = (AnimateImagesWithImageOverlay, ); }; };
		D77688132B69826B007C3860 /* ListSpatialReferenceTransformationsView.swift in Sources */ = {isa = PBXBuildFile; fileRef = D77688102B69826B007C3860 /* ListSpatialReferenceTransformationsView.swift */; };
		D77688152B69828E007C3860 /* ListSpatialReferenceTransformationsView.swift in Copy Source Code Files */ = {isa = PBXBuildFile; fileRef = D77688102B69826B007C3860 /* ListSpatialReferenceTransformationsView.swift */; };
		D7781D492B7EB03400E53C51 /* SanDiegoTourPath.json in Resources */ = {isa = PBXBuildFile; fileRef = D7781D482B7EB03400E53C51 /* SanDiegoTourPath.json */; settings = {ASSET_TAGS = (NavigateRouteWithRerouting, ); }; };
		D7781D4B2B7ECCB700E53C51 /* NavigateRouteWithReroutingView.Model.swift in Sources */ = {isa = PBXBuildFile; fileRef = D7781D4A2B7ECCB700E53C51 /* NavigateRouteWithReroutingView.Model.swift */; };
		D7781D4C2B7ECCC800E53C51 /* NavigateRouteWithReroutingView.Model.swift in Copy Source Code Files */ = {isa = PBXBuildFile; fileRef = D7781D4A2B7ECCB700E53C51 /* NavigateRouteWithReroutingView.Model.swift */; };
		D77BC5392B59A2D3007B49B6 /* StylePointWithDistanceCompositeSceneSymbolView.swift in Sources */ = {isa = PBXBuildFile; fileRef = D77BC5362B59A2D3007B49B6 /* StylePointWithDistanceCompositeSceneSymbolView.swift */; };
		D77BC53C2B59A309007B49B6 /* StylePointWithDistanceCompositeSceneSymbolView.swift in Copy Source Code Files */ = {isa = PBXBuildFile; fileRef = D77BC5362B59A2D3007B49B6 /* StylePointWithDistanceCompositeSceneSymbolView.swift */; };
		D77D9C002BB2438200B38A6C /* AugmentRealityToShowHiddenInfrastructureView.ARSceneView.swift in Sources */ = {isa = PBXBuildFile; fileRef = D77D9BFF2BB2438200B38A6C /* AugmentRealityToShowHiddenInfrastructureView.ARSceneView.swift */; };
		D77D9C012BB2439400B38A6C /* AugmentRealityToShowHiddenInfrastructureView.ARSceneView.swift in Copy Source Code Files */ = {isa = PBXBuildFile; fileRef = D77D9BFF2BB2438200B38A6C /* AugmentRealityToShowHiddenInfrastructureView.ARSceneView.swift */; };
		D78666AD2A2161F100C60110 /* FindNearestVertexView.swift in Sources */ = {isa = PBXBuildFile; fileRef = D78666AC2A2161F100C60110 /* FindNearestVertexView.swift */; };
		D78666AE2A21629200C60110 /* FindNearestVertexView.swift in Copy Source Code Files */ = {isa = PBXBuildFile; fileRef = D78666AC2A2161F100C60110 /* FindNearestVertexView.swift */; };
		D79EE76E2A4CEA5D005A52AE /* SetUpLocationDrivenGeotriggersView.Model.swift in Sources */ = {isa = PBXBuildFile; fileRef = D79EE76D2A4CEA5D005A52AE /* SetUpLocationDrivenGeotriggersView.Model.swift */; };
		D79EE76F2A4CEA7F005A52AE /* SetUpLocationDrivenGeotriggersView.Model.swift in Copy Source Code Files */ = {isa = PBXBuildFile; fileRef = D79EE76D2A4CEA5D005A52AE /* SetUpLocationDrivenGeotriggersView.Model.swift */; };
		D7A737E02BABB9FE00B7C7FC /* AugmentRealityToShowHiddenInfrastructureView.swift in Sources */ = {isa = PBXBuildFile; fileRef = D7A737DC2BABB9FE00B7C7FC /* AugmentRealityToShowHiddenInfrastructureView.swift */; };
		D7A737E32BABBA2200B7C7FC /* AugmentRealityToShowHiddenInfrastructureView.swift in Copy Source Code Files */ = {isa = PBXBuildFile; fileRef = D7A737DC2BABB9FE00B7C7FC /* AugmentRealityToShowHiddenInfrastructureView.swift */; };
		D7ABA2F92A32579C0021822B /* MeasureDistanceInSceneView.swift in Sources */ = {isa = PBXBuildFile; fileRef = D7ABA2F82A32579C0021822B /* MeasureDistanceInSceneView.swift */; };
		D7ABA2FA2A32760D0021822B /* MeasureDistanceInSceneView.swift in Copy Source Code Files */ = {isa = PBXBuildFile; fileRef = D7ABA2F82A32579C0021822B /* MeasureDistanceInSceneView.swift */; };
		D7ABA2FF2A32881C0021822B /* ShowViewshedFromGeoelementInSceneView.swift in Sources */ = {isa = PBXBuildFile; fileRef = D7ABA2FE2A32881C0021822B /* ShowViewshedFromGeoelementInSceneView.swift */; };
		D7ABA3002A3288970021822B /* ShowViewshedFromGeoelementInSceneView.swift in Copy Source Code Files */ = {isa = PBXBuildFile; fileRef = D7ABA2FE2A32881C0021822B /* ShowViewshedFromGeoelementInSceneView.swift */; };
		D7AE861E2AC39DC50049B626 /* DisplayAnnotationView.swift in Sources */ = {isa = PBXBuildFile; fileRef = D7AE861D2AC39DC50049B626 /* DisplayAnnotationView.swift */; };
		D7AE861F2AC39E7F0049B626 /* DisplayAnnotationView.swift in Copy Source Code Files */ = {isa = PBXBuildFile; fileRef = D7AE861D2AC39DC50049B626 /* DisplayAnnotationView.swift */; };
		D7AE86202AC3A1050049B626 /* AddCustomDynamicEntityDataSourceView.Vessel.swift in Copy Source Code Files */ = {isa = PBXBuildFile; fileRef = 7900C5F52A83FC3F002D430F /* AddCustomDynamicEntityDataSourceView.Vessel.swift */; };
		D7AE86212AC3A10A0049B626 /* GroupLayersTogetherView.GroupLayerListView.swift in Copy Source Code Files */ = {isa = PBXBuildFile; fileRef = D75C35662AB50338003CD55F /* GroupLayersTogetherView.GroupLayerListView.swift */; };
		D7B759B32B1FFBE300017FDD /* FavoritesView.swift in Sources */ = {isa = PBXBuildFile; fileRef = D7B759B22B1FFBE300017FDD /* FavoritesView.swift */; };
		D7BA8C442B2A4DAA00018633 /* Array+RawRepresentable.swift in Sources */ = {isa = PBXBuildFile; fileRef = D7BA8C432B2A4DAA00018633 /* Array+RawRepresentable.swift */; };
		D7BA8C462B2A8ACA00018633 /* String.swift in Sources */ = {isa = PBXBuildFile; fileRef = D7BA8C452B2A8ACA00018633 /* String.swift */; };
		D7C16D1B2AC5F95300689E89 /* Animate3DGraphicView.swift in Sources */ = {isa = PBXBuildFile; fileRef = D7C16D1A2AC5F95300689E89 /* Animate3DGraphicView.swift */; };
		D7C16D1C2AC5F96900689E89 /* Animate3DGraphicView.swift in Copy Source Code Files */ = {isa = PBXBuildFile; fileRef = D7C16D1A2AC5F95300689E89 /* Animate3DGraphicView.swift */; };
		D7C16D1F2AC5FE8200689E89 /* Pyrenees.csv in Resources */ = {isa = PBXBuildFile; fileRef = D7C16D1E2AC5FE8200689E89 /* Pyrenees.csv */; settings = {ASSET_TAGS = (Animate3DGraphic, ); }; };
		D7C16D222AC5FE9800689E89 /* GrandCanyon.csv in Resources */ = {isa = PBXBuildFile; fileRef = D7C16D212AC5FE9800689E89 /* GrandCanyon.csv */; settings = {ASSET_TAGS = (Animate3DGraphic, ); }; };
		D7C16D252AC5FEA600689E89 /* Snowdon.csv in Resources */ = {isa = PBXBuildFile; fileRef = D7C16D242AC5FEA600689E89 /* Snowdon.csv */; settings = {ASSET_TAGS = (Animate3DGraphic, ); }; };
		D7C16D282AC5FEB700689E89 /* Hawaii.csv in Resources */ = {isa = PBXBuildFile; fileRef = D7C16D272AC5FEB600689E89 /* Hawaii.csv */; settings = {ASSET_TAGS = (Animate3DGraphic, ); }; };
		D7C3AB4A2B683291008909B9 /* SetFeatureRequestModeView.swift in Sources */ = {isa = PBXBuildFile; fileRef = D7C3AB472B683291008909B9 /* SetFeatureRequestModeView.swift */; };
		D7C3AB4D2B6832B7008909B9 /* SetFeatureRequestModeView.swift in Copy Source Code Files */ = {isa = PBXBuildFile; fileRef = D7C3AB472B683291008909B9 /* SetFeatureRequestModeView.swift */; };
		D7C523402BED9BBF00E8221A /* SanFrancisco.tpkx in Resources */ = {isa = PBXBuildFile; fileRef = D7C5233E2BED9BBF00E8221A /* SanFrancisco.tpkx */; settings = {ASSET_TAGS = (EditAndSyncFeaturesWithFeatureService, ); }; };
		D7C6420C2B4F47E10042B8F7 /* SearchForWebMapView.Model.swift in Sources */ = {isa = PBXBuildFile; fileRef = D7C6420B2B4F47E10042B8F7 /* SearchForWebMapView.Model.swift */; };
		D7C6420D2B4F5DDB0042B8F7 /* SearchForWebMapView.Model.swift in Copy Source Code Files */ = {isa = PBXBuildFile; fileRef = D7C6420B2B4F47E10042B8F7 /* SearchForWebMapView.Model.swift */; };
		D7C97B562B75C10C0097CDA1 /* ValidateUtilityNetworkTopologyView.Views.swift in Sources */ = {isa = PBXBuildFile; fileRef = D7C97B552B75C10C0097CDA1 /* ValidateUtilityNetworkTopologyView.Views.swift */; };
		D7CC33FF2A31475C00198EDF /* ShowLineOfSightBetweenPointsView.swift in Sources */ = {isa = PBXBuildFile; fileRef = D7CC33FD2A31475C00198EDF /* ShowLineOfSightBetweenPointsView.swift */; };
		D7CC34002A3147FF00198EDF /* ShowLineOfSightBetweenPointsView.swift in Copy Source Code Files */ = {isa = PBXBuildFile; fileRef = D7CC33FD2A31475C00198EDF /* ShowLineOfSightBetweenPointsView.swift */; };
		D7CE9F9B2AE2F575008F7A5F /* streetmap_SD.tpkx in Resources */ = {isa = PBXBuildFile; fileRef = D7CE9F9A2AE2F575008F7A5F /* streetmap_SD.tpkx */; settings = {ASSET_TAGS = (GeocodeOffline, ); }; };
		D7CE9FA32AE2F595008F7A5F /* san-diego-eagle-locator in Resources */ = {isa = PBXBuildFile; fileRef = D7CE9FA22AE2F595008F7A5F /* san-diego-eagle-locator */; settings = {ASSET_TAGS = (GeocodeOffline, ); }; };
		D7D1F3532ADDBE5D009CE2DA /* philadelphia.mspk in Resources */ = {isa = PBXBuildFile; fileRef = D7D1F3522ADDBE5D009CE2DA /* philadelphia.mspk */; settings = {ASSET_TAGS = (AugmentRealityToShowTabletopScene, DisplaySceneFromMobileScenePackage, ); }; };
		D7DDF84E2AF43AA2004352D9 /* GeocodeOfflineView.Model.swift in Copy Source Code Files */ = {isa = PBXBuildFile; fileRef = D72C43F22AEB066D00B6157B /* GeocodeOfflineView.Model.swift */; };
		D7DDF8532AF47C6C004352D9 /* FindRouteAroundBarriersView.swift in Sources */ = {isa = PBXBuildFile; fileRef = D7DDF8502AF47C6C004352D9 /* FindRouteAroundBarriersView.swift */; };
		D7DDF8562AF47C86004352D9 /* FindRouteAroundBarriersView.swift in Copy Source Code Files */ = {isa = PBXBuildFile; fileRef = D7DDF8502AF47C6C004352D9 /* FindRouteAroundBarriersView.swift */; };
		D7E440D72A1ECE7D005D74DE /* CreateBuffersAroundPointsView.swift in Sources */ = {isa = PBXBuildFile; fileRef = D7E440D62A1ECE7D005D74DE /* CreateBuffersAroundPointsView.swift */; };
		D7E440D82A1ECEB3005D74DE /* CreateBuffersAroundPointsView.swift in Copy Source Code Files */ = {isa = PBXBuildFile; fileRef = D7E440D62A1ECE7D005D74DE /* CreateBuffersAroundPointsView.swift */; };
		D7E557682A1D768800B9FB09 /* AddWMSLayerView.swift in Sources */ = {isa = PBXBuildFile; fileRef = D7E557672A1D768800B9FB09 /* AddWMSLayerView.swift */; };
		D7E7D0812AEB39D5003AAD02 /* FindRouteInTransportNetworkView.swift in Sources */ = {isa = PBXBuildFile; fileRef = D7E7D0802AEB39D5003AAD02 /* FindRouteInTransportNetworkView.swift */; };
		D7E7D0822AEB3A1D003AAD02 /* FindRouteInTransportNetworkView.swift in Copy Source Code Files */ = {isa = PBXBuildFile; fileRef = D7E7D0802AEB39D5003AAD02 /* FindRouteInTransportNetworkView.swift */; };
		D7E7D09A2AEB3C47003AAD02 /* san_diego_offline_routing in Resources */ = {isa = PBXBuildFile; fileRef = D7E7D0992AEB3C47003AAD02 /* san_diego_offline_routing */; settings = {ASSET_TAGS = (FindRouteInTransportNetwork, NavigateRouteWithRerouting, ); }; };
		D7E9EF292A1D2219000C4865 /* SetMinAndMaxScaleView.swift in Copy Source Code Files */ = {isa = PBXBuildFile; fileRef = D7EAF3592A1C023800D822C4 /* SetMinAndMaxScaleView.swift */; };
		D7E9EF2A2A1D29F2000C4865 /* SetMaxExtentView.swift in Copy Source Code Files */ = {isa = PBXBuildFile; fileRef = D734FA092A183A5B00246D7E /* SetMaxExtentView.swift */; };
		D7EAF35A2A1C023800D822C4 /* SetMinAndMaxScaleView.swift in Sources */ = {isa = PBXBuildFile; fileRef = D7EAF3592A1C023800D822C4 /* SetMinAndMaxScaleView.swift */; };
		D7ECF5982AB8BE63003FB2BE /* RenderMultilayerSymbolsView.swift in Sources */ = {isa = PBXBuildFile; fileRef = D7ECF5972AB8BE63003FB2BE /* RenderMultilayerSymbolsView.swift */; };
		D7ECF5992AB8BF5A003FB2BE /* RenderMultilayerSymbolsView.swift in Copy Source Code Files */ = {isa = PBXBuildFile; fileRef = D7ECF5972AB8BE63003FB2BE /* RenderMultilayerSymbolsView.swift */; };
		D7EF5D752A26A03A00FEBDE5 /* ShowCoordinatesInMultipleFormatsView.swift in Sources */ = {isa = PBXBuildFile; fileRef = D7EF5D742A26A03A00FEBDE5 /* ShowCoordinatesInMultipleFormatsView.swift */; };
		D7EF5D762A26A1EE00FEBDE5 /* ShowCoordinatesInMultipleFormatsView.swift in Copy Source Code Files */ = {isa = PBXBuildFile; fileRef = D7EF5D742A26A03A00FEBDE5 /* ShowCoordinatesInMultipleFormatsView.swift */; };
		D7F2784C2A1D76F5002E4567 /* AddWMSLayerView.swift in Copy Source Code Files */ = {isa = PBXBuildFile; fileRef = D7E557672A1D768800B9FB09 /* AddWMSLayerView.swift */; };
		D7F850042B7C427A00680D7C /* ValidateUtilityNetworkTopologyView.Views.swift in Copy Source Code Files */ = {isa = PBXBuildFile; fileRef = D7C97B552B75C10C0097CDA1 /* ValidateUtilityNetworkTopologyView.Views.swift */; };
		D7F8C0392B60564D0072BFA7 /* AddFeaturesWithContingentValuesView.swift in Sources */ = {isa = PBXBuildFile; fileRef = D7F8C0362B60564D0072BFA7 /* AddFeaturesWithContingentValuesView.swift */; };
		D7F8C03B2B6056790072BFA7 /* AddFeaturesWithContingentValuesView.swift in Copy Source Code Files */ = {isa = PBXBuildFile; fileRef = D7F8C0362B60564D0072BFA7 /* AddFeaturesWithContingentValuesView.swift */; };
		D7F8C03E2B605AF60072BFA7 /* ContingentValuesBirdNests.geodatabase in Resources */ = {isa = PBXBuildFile; fileRef = D7F8C03D2B605AF60072BFA7 /* ContingentValuesBirdNests.geodatabase */; settings = {ASSET_TAGS = (AddFeaturesWithContingentValues, ); }; };
		D7F8C0412B605E720072BFA7 /* FillmoreTopographicMap.vtpk in Resources */ = {isa = PBXBuildFile; fileRef = D7F8C0402B605E720072BFA7 /* FillmoreTopographicMap.vtpk */; settings = {ASSET_TAGS = (AddFeaturesWithContingentValues, ); }; };
		D7F8C0432B608F120072BFA7 /* AddFeaturesWithContingentValuesView.AddFeatureView.swift in Sources */ = {isa = PBXBuildFile; fileRef = D7F8C0422B608F120072BFA7 /* AddFeaturesWithContingentValuesView.AddFeatureView.swift */; };
		E000E7602869E33D005D87C5 /* ClipGeometryView.swift in Sources */ = {isa = PBXBuildFile; fileRef = E000E75F2869E33D005D87C5 /* ClipGeometryView.swift */; };
		E000E763286A0B18005D87C5 /* CutGeometryView.swift in Sources */ = {isa = PBXBuildFile; fileRef = E000E762286A0B18005D87C5 /* CutGeometryView.swift */; };
		E004A6C128414332002A1FE6 /* SetViewpointRotationView.swift in Sources */ = {isa = PBXBuildFile; fileRef = E004A6BD28414332002A1FE6 /* SetViewpointRotationView.swift */; };
		E004A6DC28465C70002A1FE6 /* DisplaySceneView.swift in Sources */ = {isa = PBXBuildFile; fileRef = E004A6D828465C70002A1FE6 /* DisplaySceneView.swift */; };
		E004A6E028466279002A1FE6 /* ShowCalloutView.swift in Sources */ = {isa = PBXBuildFile; fileRef = E004A6DF28466279002A1FE6 /* ShowCalloutView.swift */; };
		E004A6E62846A61F002A1FE6 /* StyleGraphicsWithSymbolsView.swift in Sources */ = {isa = PBXBuildFile; fileRef = E004A6E52846A61F002A1FE6 /* StyleGraphicsWithSymbolsView.swift */; };
		E004A6E928493BCE002A1FE6 /* ShowDeviceLocationView.swift in Sources */ = {isa = PBXBuildFile; fileRef = E004A6E828493BCE002A1FE6 /* ShowDeviceLocationView.swift */; };
		E004A6ED2849556E002A1FE6 /* CreatePlanarAndGeodeticBuffersView.swift in Sources */ = {isa = PBXBuildFile; fileRef = E004A6EC2849556E002A1FE6 /* CreatePlanarAndGeodeticBuffersView.swift */; };
		E004A6F0284E4B9B002A1FE6 /* DownloadVectorTilesToLocalCacheView.swift in Sources */ = {isa = PBXBuildFile; fileRef = E004A6EF284E4B9B002A1FE6 /* DownloadVectorTilesToLocalCacheView.swift */; };
		E004A6F3284E4FEB002A1FE6 /* ShowResultOfSpatialOperationsView.swift in Sources */ = {isa = PBXBuildFile; fileRef = E004A6F2284E4FEB002A1FE6 /* ShowResultOfSpatialOperationsView.swift */; };
		E004A6F6284FA42A002A1FE6 /* SelectFeaturesInFeatureLayerView.swift in Sources */ = {isa = PBXBuildFile; fileRef = E004A6F5284FA42A002A1FE6 /* SelectFeaturesInFeatureLayerView.swift */; };
		E03CB0692888944D002B27D9 /* GenerateOfflineMapView.swift in Copy Source Code Files */ = {isa = PBXBuildFile; fileRef = E088E1732863B5F800413100 /* GenerateOfflineMapView.swift */; };
		E03CB06A288894C4002B27D9 /* FindRouteView.swift in Copy Source Code Files */ = {isa = PBXBuildFile; fileRef = E066DD34285CF3B3004D3D5B /* FindRouteView.swift */; };
		E03CB06B2889879D002B27D9 /* DownloadVectorTilesToLocalCacheView.swift in Copy Source Code Files */ = {isa = PBXBuildFile; fileRef = E004A6EF284E4B9B002A1FE6 /* DownloadVectorTilesToLocalCacheView.swift */; };
		E041ABC0287CA9F00056009B /* WebView.swift in Sources */ = {isa = PBXBuildFile; fileRef = E041ABBF287CA9F00056009B /* WebView.swift */; };
		E041ABD7287DB04D0056009B /* SampleInfoView.swift in Sources */ = {isa = PBXBuildFile; fileRef = E041ABD6287DB04D0056009B /* SampleInfoView.swift */; };
		E041AC1A287F54580056009B /* highlight.min.js in Resources */ = {isa = PBXBuildFile; fileRef = E041AC15287F54580056009B /* highlight.min.js */; };
		E041AC1E288076A60056009B /* info.css in Resources */ = {isa = PBXBuildFile; fileRef = E041AC1D288076A60056009B /* info.css */; };
		E041AC20288077B90056009B /* xcode.css in Resources */ = {isa = PBXBuildFile; fileRef = E041AC1F288077B90056009B /* xcode.css */; };
		E066DD35285CF3B3004D3D5B /* FindRouteView.swift in Sources */ = {isa = PBXBuildFile; fileRef = E066DD34285CF3B3004D3D5B /* FindRouteView.swift */; };
		E066DD382860AB28004D3D5B /* StyleGraphicsWithRendererView.swift in Sources */ = {isa = PBXBuildFile; fileRef = E066DD372860AB28004D3D5B /* StyleGraphicsWithRendererView.swift */; };
		E066DD3B2860CA08004D3D5B /* ShowResultOfSpatialRelationshipsView.swift in Sources */ = {isa = PBXBuildFile; fileRef = E066DD3A2860CA08004D3D5B /* ShowResultOfSpatialRelationshipsView.swift */; };
		E066DD4028610F55004D3D5B /* AddSceneLayerFromServiceView.swift in Sources */ = {isa = PBXBuildFile; fileRef = E066DD3F28610F55004D3D5B /* AddSceneLayerFromServiceView.swift */; };
		E070A0A3286F3B6000F2B606 /* DownloadPreplannedMapAreaView.swift in Sources */ = {isa = PBXBuildFile; fileRef = E070A0A2286F3B6000F2B606 /* DownloadPreplannedMapAreaView.swift */; };
		E088E1572862579D00413100 /* SetSurfacePlacementModeView.swift in Sources */ = {isa = PBXBuildFile; fileRef = E088E1562862579D00413100 /* SetSurfacePlacementModeView.swift */; };
		E088E1742863B5F800413100 /* GenerateOfflineMapView.swift in Sources */ = {isa = PBXBuildFile; fileRef = E088E1732863B5F800413100 /* GenerateOfflineMapView.swift */; };
		E0A1AEE328874590003C797D /* AddFeatureLayersView.swift in Copy Source Code Files */ = {isa = PBXBuildFile; fileRef = 00D4EF7F2863842100B9CC30 /* AddFeatureLayersView.swift */; };
		E0D04FF228A5390000747989 /* DownloadPreplannedMapAreaView.Model.swift in Sources */ = {isa = PBXBuildFile; fileRef = E0D04FF128A5390000747989 /* DownloadPreplannedMapAreaView.Model.swift */; };
		E0EA0B772866390E00C9621D /* ProjectGeometryView.swift in Sources */ = {isa = PBXBuildFile; fileRef = E0EA0B762866390E00C9621D /* ProjectGeometryView.swift */; };
		E0FE32E728747778002C6ACA /* BrowseBuildingFloorsView.swift in Sources */ = {isa = PBXBuildFile; fileRef = E0FE32E628747778002C6ACA /* BrowseBuildingFloorsView.swift */; };
		F111CCC1288B5D5600205358 /* DisplayMapFromMobileMapPackageView.swift in Sources */ = {isa = PBXBuildFile; fileRef = F111CCC0288B5D5600205358 /* DisplayMapFromMobileMapPackageView.swift */; };
		F111CCC4288B641900205358 /* Yellowstone.mmpk in Resources */ = {isa = PBXBuildFile; fileRef = F111CCC3288B641900205358 /* Yellowstone.mmpk */; settings = {ASSET_TAGS = (DisplayMapFromMobileMapPackage, ); }; };
		F1E71BF1289473760064C33F /* AddRasterFromFileView.swift in Sources */ = {isa = PBXBuildFile; fileRef = F1E71BF0289473760064C33F /* AddRasterFromFileView.swift */; };
		F1E71BFA28A479C70064C33F /* AddRasterFromFileView.swift in Copy Source Code Files */ = {isa = PBXBuildFile; fileRef = F1E71BF0289473760064C33F /* AddRasterFromFileView.swift */; };
/* End PBXBuildFile section */

/* Begin PBXBuildRule section */
		0074ABCC2817B8E60037244A /* PBXBuildRule */ = {
			isa = PBXBuildRule;
			compilerSpec = com.apple.compilers.proxy.script;
			filePatterns = "*.tache";
			fileType = pattern.proxy;
			inputFiles = (
				"$(SRCROOT)/Shared/Samples/",
			);
			isEditable = 1;
			name = "Generate Sample Initializers from Source Code Files";
			outputFiles = (
				"$(DERIVED_FILE_DIR)/$(INPUT_FILE_BASE)",
			);
			runOncePerArchitecture = 0;
			script = "xcrun --sdk macosx swift \"${SRCROOT}/Scripts/GenerateSampleViewSourceCode.swift\" \"${SCRIPT_INPUT_FILE_0}\" \"${INPUT_FILE_PATH}\" \"${SCRIPT_OUTPUT_FILE_0}\" \n";
		};
		0083586F27FE3BCF00192A15 /* PBXBuildRule */ = {
			isa = PBXBuildRule;
			compilerSpec = com.apple.compilers.proxy.script;
			filePatterns = "*.masque";
			fileType = pattern.proxy;
			inputFiles = (
				"$(SRCROOT)/.secrets",
			);
			isEditable = 1;
			name = "Generate Swift Code from Secrets";
			outputFiles = (
				"$(DERIVED_FILE_DIR)/$(INPUT_FILE_BASE)",
			);
			runOncePerArchitecture = 0;
			script = "\"${SRCROOT}/Scripts/masquerade\" -i \"${INPUT_FILE_PATH}\" -o \"${SCRIPT_OUTPUT_FILE_0}\" -s \"${SCRIPT_INPUT_FILE_0}\" -f\n";
		};
/* End PBXBuildRule section */

/* Begin PBXCopyFilesBuildPhase section */
		00144B5E280634840090DD5D /* Embed Frameworks */ = {
			isa = PBXCopyFilesBuildPhase;
			buildActionMask = 2147483647;
			dstPath = "";
			dstSubfolderSpec = 10;
			files = (
			);
			name = "Embed Frameworks";
			runOnlyForDeploymentPostprocessing = 0;
		};
		0039A4E82885C4E300592C86 /* Copy Source Code Files */ = {
			isa = PBXCopyFilesBuildPhase;
			buildActionMask = 2147483647;
			dstPath = "";
			dstSubfolderSpec = 7;
			files = (
<<<<<<< HEAD
				D74ECD0E2BEEAE40007C0FA6 /* EditAndSyncFeaturesWithFeatureServiceView.Model.swift in Copy Source Code Files */,
				D733CA1C2BED982C00FBDE4C /* EditAndSyncFeaturesWithFeatureServiceView.swift in Copy Source Code Files */,
=======
				D769DF342BEC1A9E0062AE95 /* EditGeodatabaseWithTransactionsView.Model.swift in Copy Source Code Files */,
				D764B7E22BE2F8B8002E2F92 /* EditGeodatabaseWithTransactionsView.swift in Copy Source Code Files */,
>>>>>>> f594bf72
				004A2BA52BED458C00C297CE /* ApplyScheduledUpdatesToPreplannedMapAreaView.swift in Copy Source Code Files */,
				D73E61992BDAEEDD00457932 /* MatchViewpointOfGeoViewsView.swift in Copy Source Code Files */,
				D7352F912BD992E40013FFEF /* MonitorChangesToDrawStatusView.swift in Copy Source Code Files */,
				D713717C2BD88EF800EB2F86 /* MonitorChangesToLayerViewStateView.swift in Copy Source Code Files */,
				10D321972BDC3B4900B39B1B /* GenerateOfflineMapWithLocalBasemapView.swift in Copy Source Code Files */,
				00E1D9102BC0B4D8001AEB6A /* SnapGeometryEditsView.SnapSettingsView.swift in Copy Source Code Files */,
				00E1D9112BC0B4D8001AEB6A /* SnapGeometryEditsView.GeometryEditorModel.swift in Copy Source Code Files */,
				00E1D9122BC0B4D8001AEB6A /* SnapGeometryEditsView.GeometryEditorMenu.swift in Copy Source Code Files */,
				00E7C15D2BBF74D800B85D69 /* SnapGeometryEditsView.swift in Copy Source Code Files */,
				0000FB712BBDC01400845921 /* Add3DTilesLayerView.swift in Copy Source Code Files */,
				D77D9C012BB2439400B38A6C /* AugmentRealityToShowHiddenInfrastructureView.ARSceneView.swift in Copy Source Code Files */,
				D7A737E32BABBA2200B7C7FC /* AugmentRealityToShowHiddenInfrastructureView.swift in Copy Source Code Files */,
				1C2538542BABACB100337307 /* AugmentRealityToNavigateRouteView.RoutePlannerView.swift in Copy Source Code Files */,
				1C2538552BABACB100337307 /* AugmentRealityToNavigateRouteView.swift in Copy Source Code Files */,
				1C8EC74B2BAE28A9001A6929 /* AugmentRealityToCollectDataView.swift in Copy Source Code Files */,
				000D43182B993A030003D3C2 /* ConfigureBasemapStyleParametersView.swift in Copy Source Code Files */,
				D76360032B9296580044AB97 /* DisplayClustersView.swift in Copy Source Code Files */,
				D76360022B9296520044AB97 /* ConfigureClustersView.SettingsView.swift in Copy Source Code Files */,
				D76360012B92964A0044AB97 /* ConfigureClustersView.Model.swift in Copy Source Code Files */,
				D76360002B9296420044AB97 /* ConfigureClustersView.swift in Copy Source Code Files */,
				D7781D4C2B7ECCC800E53C51 /* NavigateRouteWithReroutingView.Model.swift in Copy Source Code Files */,
				D7588F622B7D8DED008B75E2 /* NavigateRouteWithReroutingView.swift in Copy Source Code Files */,
				D7F850042B7C427A00680D7C /* ValidateUtilityNetworkTopologyView.Views.swift in Copy Source Code Files */,
				D76495222B7468940042699E /* ValidateUtilityNetworkTopologyView.Model.swift in Copy Source Code Files */,
				D74EA7872B6DADCC008F6C7C /* ValidateUtilityNetworkTopologyView.swift in Copy Source Code Files */,
				D757D14C2B6C60170065F78F /* ListSpatialReferenceTransformationsView.Model.swift in Copy Source Code Files */,
				D77688152B69828E007C3860 /* ListSpatialReferenceTransformationsView.swift in Copy Source Code Files */,
				D7C3AB4D2B6832B7008909B9 /* SetFeatureRequestModeView.swift in Copy Source Code Files */,
				D73FC90C2B6312A5001AC486 /* AddFeaturesWithContingentValuesView.AddFeatureView.swift in Copy Source Code Files */,
				D73FC90B2B6312A0001AC486 /* AddFeaturesWithContingentValuesView.Model.swift in Copy Source Code Files */,
				D7F8C03B2B6056790072BFA7 /* AddFeaturesWithContingentValuesView.swift in Copy Source Code Files */,
				D73F066C2B5EE760000B574F /* QueryFeaturesWithArcadeExpressionView.swift in Copy Source Code Files */,
				D718A1F02B57602000447087 /* ManageBookmarksView.swift in Copy Source Code Files */,
				D77BC53C2B59A309007B49B6 /* StylePointWithDistanceCompositeSceneSymbolView.swift in Copy Source Code Files */,
				D718A1E82B571C9100447087 /* OrbitCameraAroundObjectView.Model.swift in Copy Source Code Files */,
				D76929FB2B4F795C0047205E /* OrbitCameraAroundObjectView.swift in Copy Source Code Files */,
				D7058B122B59E468000A888A /* StylePointWithSceneSymbolView.swift in Copy Source Code Files */,
				D71D516F2B51D87700B2A2BE /* SearchForWebMapView.Views.swift in Copy Source Code Files */,
				D7C6420D2B4F5DDB0042B8F7 /* SearchForWebMapView.Model.swift in Copy Source Code Files */,
				D75F66392B48EB1800434974 /* SearchForWebMapView.swift in Copy Source Code Files */,
				D73FCFFA2B02A3C50006360D /* FindAddressWithReverseGeocodeView.swift in Copy Source Code Files */,
				D742E4952B04134C00690098 /* DisplayWebSceneFromPortalItemView.swift in Copy Source Code Files */,
				D7010EC12B05618400D43F55 /* DisplaySceneFromMobileScenePackageView.swift in Copy Source Code Files */,
				D737237B2AF5AE1A00846884 /* FindRouteInMobileMapPackageView.Models.swift in Copy Source Code Files */,
				D737237A2AF5AE1600846884 /* FindRouteInMobileMapPackageView.MobileMapView.swift in Copy Source Code Files */,
				D76000B12AF19C4600B3084D /* FindRouteInMobileMapPackageView.swift in Copy Source Code Files */,
				D7705D662AFC575000CC0335 /* FindClosestFacilityFromPointView.swift in Copy Source Code Files */,
				D73FD0002B02C9610006360D /* FindRouteAroundBarriersView.Views.swift in Copy Source Code Files */,
				D76EE6082AF9AFEC00DA0325 /* FindRouteAroundBarriersView.Model.swift in Copy Source Code Files */,
				D7DDF8562AF47C86004352D9 /* FindRouteAroundBarriersView.swift in Copy Source Code Files */,
				D7DDF84E2AF43AA2004352D9 /* GeocodeOfflineView.Model.swift in Copy Source Code Files */,
				D7705D5B2AFC246A00CC0335 /* FindClosestFacilityToMultiplePointsView.swift in Copy Source Code Files */,
				00F279D72AF4364700CECAF8 /* AddDynamicEntityLayerView.VehicleCallout.swift in Copy Source Code Files */,
				D76000A22AF18BAB00B3084D /* FindRouteInTransportNetworkView.Model.swift in Copy Source Code Files */,
				D7E7D0822AEB3A1D003AAD02 /* FindRouteInTransportNetworkView.swift in Copy Source Code Files */,
				D7553CDD2AE2E00E00DC2A70 /* GeocodeOfflineView.swift in Copy Source Code Files */,
				4DD058102A0D3F6B00A59B34 /* ShowDeviceLocationWithNMEADataSourcesView.Model.swift in Copy Source Code Files */,
				4D126D7329CA1EFD00CFB7A7 /* ShowDeviceLocationWithNMEADataSourcesView.swift in Copy Source Code Files */,
				4D126D7429CA1EFD00CFB7A7 /* FileNMEASentenceReader.swift in Copy Source Code Files */,
				D7084FAB2AD771F600EC7F4F /* AugmentRealityToFlyOverSceneView.swift in Copy Source Code Files */,
				D72F27302ADA1E9900F906DA /* AugmentRealityToShowTabletopSceneView.swift in Copy Source Code Files */,
				D71FCB8B2AD628B9000E517C /* CreateMobileGeodatabaseView.Model.swift in Copy Source Code Files */,
				D73FC0FE2AD4A19A0067A19B /* CreateMobileGeodatabaseView.swift in Copy Source Code Files */,
				D7464F1F2ACE04C2007FEE88 /* IdentifyRasterCellView.swift in Copy Source Code Files */,
				D731F3C22AD0D2BB00A8431E /* IdentifyGraphicsView.swift in Copy Source Code Files */,
				D70082EC2ACF901600E0C3C2 /* IdentifyKMLFeaturesView.swift in Copy Source Code Files */,
				D7054AEA2ACCCC34007235BA /* Animate3DGraphicView.SettingsView.swift in Copy Source Code Files */,
				D7058FB22ACB424E00A40F14 /* Animate3DGraphicView.Model.swift in Copy Source Code Files */,
				D7C16D1C2AC5F96900689E89 /* Animate3DGraphicView.swift in Copy Source Code Files */,
				D7497F3D2AC4B4CF00167AD2 /* DisplayDimensionsView.swift in Copy Source Code Files */,
				D7232EE22AC1E6DC0079ABFF /* PlayKMLTourView.swift in Copy Source Code Files */,
				D7AE861F2AC39E7F0049B626 /* DisplayAnnotationView.swift in Copy Source Code Files */,
				D7337C5B2ABCFDE400A5D865 /* StyleSymbolsFromMobileStyleFileView.SymbolOptionsListView.swift in Copy Source Code Files */,
				D74C8BFF2ABA56C0007C76B8 /* StyleSymbolsFromMobileStyleFileView.swift in Copy Source Code Files */,
				D7AE86212AC3A10A0049B626 /* GroupLayersTogetherView.GroupLayerListView.swift in Copy Source Code Files */,
				D7AE86202AC3A1050049B626 /* AddCustomDynamicEntityDataSourceView.Vessel.swift in Copy Source Code Files */,
				D7ECF5992AB8BF5A003FB2BE /* RenderMultilayerSymbolsView.swift in Copy Source Code Files */,
				D7337C612ABD166A00A5D865 /* ShowMobileMapPackageExpirationDateView.swift in Copy Source Code Files */,
				D704AA5B2AB22D8400A3BB63 /* GroupLayersTogetherView.swift in Copy Source Code Files */,
				D75B58522AAFB37C0038B3B4 /* StyleFeaturesWithCustomDictionaryView.swift in Copy Source Code Files */,
				D71C5F652AAA83D2006599FD /* CreateSymbolStylesFromWebStylesView.swift in Copy Source Code Files */,
				79D84D152A81718F00F45262 /* AddCustomDynamicEntityDataSourceView.swift in Copy Source Code Files */,
				1C26ED202A8BEC63009B7721 /* FilterFeaturesInSceneView.swift in Copy Source Code Files */,
				D7ABA3002A3288970021822B /* ShowViewshedFromGeoelementInSceneView.swift in Copy Source Code Files */,
				1C3B7DCD2A5F652500907443 /* AnalyzeNetworkWithSubnetworkTraceView.Model.swift in Copy Source Code Files */,
				1C3B7DCE2A5F652500907443 /* AnalyzeNetworkWithSubnetworkTraceView.swift in Copy Source Code Files */,
				D79EE76F2A4CEA7F005A52AE /* SetUpLocationDrivenGeotriggersView.Model.swift in Copy Source Code Files */,
				D769C2132A29057200030F61 /* SetUpLocationDrivenGeotriggersView.swift in Copy Source Code Files */,
				1C19B4F72A578E69001D2506 /* CreateLoadReportView.Model.swift in Copy Source Code Files */,
				1C19B4F82A578E69001D2506 /* CreateLoadReportView.swift in Copy Source Code Files */,
				1C19B4F92A578E69001D2506 /* CreateLoadReportView.Views.swift in Copy Source Code Files */,
				D752D9412A39162F003EB25E /* ManageOperationalLayersView.swift in Copy Source Code Files */,
				D77570C12A2943D900F490CD /* AnimateImagesWithImageOverlayView.swift in Copy Source Code Files */,
				D7634FB02A43B8B000F8AEFB /* CreateConvexHullAroundGeometriesView.swift in Copy Source Code Files */,
				D7ABA2FA2A32760D0021822B /* MeasureDistanceInSceneView.swift in Copy Source Code Files */,
				D722BD232A420DEC002C2087 /* ShowExtrudedFeaturesView.swift in Copy Source Code Files */,
				D752D9602A3BCE63003EB25E /* DisplayMapFromPortalItemView.swift in Copy Source Code Files */,
				1C43BC852A43783900509BF8 /* SetVisibilityOfSubtypeSublayerView.Model.swift in Copy Source Code Files */,
				1C43BC862A43783900509BF8 /* SetVisibilityOfSubtypeSublayerView.swift in Copy Source Code Files */,
				1C43BC872A43783900509BF8 /* SetVisibilityOfSubtypeSublayerView.Views.swift in Copy Source Code Files */,
				00EB803A2A31506F00AC2B07 /* DisplayContentOfUtilityNetworkContainerView.swift in Copy Source Code Files */,
				00EB803B2A31506F00AC2B07 /* DisplayContentOfUtilityNetworkContainerView.Model.swift in Copy Source Code Files */,
				D751018F2A2E966C00B8FA48 /* IdentifyLayerFeaturesView.swift in Copy Source Code Files */,
				D752D9472A3A6FC0003EB25E /* MonitorChangesToMapLoadStatusView.swift in Copy Source Code Files */,
				D7CC34002A3147FF00198EDF /* ShowLineOfSightBetweenPointsView.swift in Copy Source Code Files */,
				1CAB8D502A3CEB43002AA649 /* RunValveIsolationTraceView.Model.swift in Copy Source Code Files */,
				1CAB8D512A3CEB43002AA649 /* RunValveIsolationTraceView.swift in Copy Source Code Files */,
				D71099712A280D830065A1C1 /* DensifyAndGeneralizeGeometryView.SettingsView.swift in Copy Source Code Files */,
				D710996E2A27D9B30065A1C1 /* DensifyAndGeneralizeGeometryView.swift in Copy Source Code Files */,
				D75101822A2E497F00B8FA48 /* ShowLabelsOnLayerView.swift in Copy Source Code Files */,
				D7EF5D762A26A1EE00FEBDE5 /* ShowCoordinatesInMultipleFormatsView.swift in Copy Source Code Files */,
				79A47DFB2A20286800D7C5B9 /* CreateAndSaveKMLView.Model.swift in Copy Source Code Files */,
				79A47DFC2A20286800D7C5B9 /* CreateAndSaveKMLView.Views.swift in Copy Source Code Files */,
				79B7B80B2A1BFDE700F57C27 /* CreateAndSaveKMLView.swift in Copy Source Code Files */,
				D78666AE2A21629200C60110 /* FindNearestVertexView.swift in Copy Source Code Files */,
				D7E440D82A1ECEB3005D74DE /* CreateBuffersAroundPointsView.swift in Copy Source Code Files */,
				D744FD182A2113C70084A66C /* CreateConvexHullAroundPointsView.swift in Copy Source Code Files */,
				D754E3242A1D66C20006C5F1 /* StylePointWithPictureMarkerSymbolsView.swift in Copy Source Code Files */,
				D7F2784C2A1D76F5002E4567 /* AddWMSLayerView.swift in Copy Source Code Files */,
				D75362D32A1E8C8800D83028 /* ApplyUniqueValueRendererView.swift in Copy Source Code Files */,
				1C929F092A27B86800134252 /* ShowUtilityAssociationsView.swift in Copy Source Code Files */,
				D7E9EF2A2A1D29F2000C4865 /* SetMaxExtentView.swift in Copy Source Code Files */,
				D7E9EF292A1D2219000C4865 /* SetMinAndMaxScaleView.swift in Copy Source Code Files */,
				1C9B74DE29DB56860038B06F /* ChangeCameraControllerView.swift in Copy Source Code Files */,
				1C965C3929DB9176002F8536 /* ShowRealisticLightAndShadowsView.swift in Copy Source Code Files */,
				883C121729C914E100062FF9 /* DownloadPreplannedMapAreaView.MapPicker.swift in Copy Source Code Files */,
				883C121829C914E100062FF9 /* DownloadPreplannedMapAreaView.Model.swift in Copy Source Code Files */,
				883C121929C914E100062FF9 /* DownloadPreplannedMapAreaView.swift in Copy Source Code Files */,
				1C0C1C3D29D34DDD005C8B24 /* ChangeViewpointView.swift in Copy Source Code Files */,
				1C42E04A29D239D2004FC4BE /* ShowPopupView.swift in Copy Source Code Files */,
				108EC04229D25B55000F35D0 /* QueryFeatureTableView.swift in Copy Source Code Files */,
				88F93CC229C4D3480006B28E /* CreateAndEditGeometriesView.swift in Copy Source Code Files */,
				0044289329C9234300160767 /* GetElevationAtPointOnSurfaceView.swift in Copy Source Code Files */,
				4D2ADC6A29C50D91003B367F /* AddDynamicEntityLayerView.Model.swift in Copy Source Code Files */,
				4D2ADC6B29C50D91003B367F /* AddDynamicEntityLayerView.SettingsView.swift in Copy Source Code Files */,
				4D2ADC4729C26D2C003B367F /* AddDynamicEntityLayerView.swift in Copy Source Code Files */,
				218F35C229C290BF00502022 /* AuthenticateWithOAuthView.swift in Copy Source Code Files */,
				0044CDE02995D4DD004618CE /* ShowDeviceLocationHistoryView.swift in Copy Source Code Files */,
				0042E24628E50EE4001F33D6 /* ShowViewshedFromPointInSceneView.swift in Copy Source Code Files */,
				0042E24728E50EE4001F33D6 /* ShowViewshedFromPointInSceneView.Model.swift in Copy Source Code Files */,
				0042E24828E50EE4001F33D6 /* ShowViewshedFromPointInSceneView.ViewshedSettingsView.swift in Copy Source Code Files */,
				006C835528B40682004AEB7F /* BrowseBuildingFloorsView.swift in Copy Source Code Files */,
				006C835628B40682004AEB7F /* DisplayMapFromMobileMapPackageView.swift in Copy Source Code Files */,
				F1E71BFA28A479C70064C33F /* AddRasterFromFileView.swift in Copy Source Code Files */,
				0039A4E92885C50300592C86 /* AddSceneLayerFromServiceView.swift in Copy Source Code Files */,
				75DD736729D35FF40010229D /* ChangeMapViewBackgroundView.swift in Copy Source Code Files */,
				75DD736829D35FF40010229D /* ChangeMapViewBackgroundView.SettingsView.swift in Copy Source Code Files */,
				75DD736929D35FF40010229D /* ChangeMapViewBackgroundView.Model.swift in Copy Source Code Files */,
				0039A4EA2885C50300592C86 /* ClipGeometryView.swift in Copy Source Code Files */,
				0039A4EB2885C50300592C86 /* CreatePlanarAndGeodeticBuffersView.swift in Copy Source Code Files */,
				0039A4EC2885C50300592C86 /* CutGeometryView.swift in Copy Source Code Files */,
				E0A1AEE328874590003C797D /* AddFeatureLayersView.swift in Copy Source Code Files */,
				0039A4ED2885C50300592C86 /* DisplayMapView.swift in Copy Source Code Files */,
				0039A4EE2885C50300592C86 /* DisplayOverviewMapView.swift in Copy Source Code Files */,
				0039A4EF2885C50300592C86 /* DisplaySceneView.swift in Copy Source Code Files */,
				E03CB06B2889879D002B27D9 /* DownloadVectorTilesToLocalCacheView.swift in Copy Source Code Files */,
				E03CB06A288894C4002B27D9 /* FindRouteView.swift in Copy Source Code Files */,
				E03CB0692888944D002B27D9 /* GenerateOfflineMapView.swift in Copy Source Code Files */,
				75DD739929D38B420010229D /* NavigateRouteView.swift in Copy Source Code Files */,
				0039A4F02885C50300592C86 /* ProjectGeometryView.swift in Copy Source Code Files */,
				0039A4F12885C50300592C86 /* SearchWithGeocodeView.swift in Copy Source Code Files */,
				0039A4F22885C50300592C86 /* SelectFeaturesInFeatureLayerView.swift in Copy Source Code Files */,
				0039A4F32885C50300592C86 /* SetBasemapView.swift in Copy Source Code Files */,
				0039A4F42885C50300592C86 /* SetSurfacePlacementModeView.swift in Copy Source Code Files */,
				0039A4F52885C50300592C86 /* SetViewpointRotationView.swift in Copy Source Code Files */,
				0039A4F62885C50300592C86 /* ShowCalloutView.swift in Copy Source Code Files */,
				0039A4F72885C50300592C86 /* ShowDeviceLocationView.swift in Copy Source Code Files */,
				0039A4F82885C50300592C86 /* ShowResultOfSpatialRelationshipsView.swift in Copy Source Code Files */,
				0039A4F92885C50300592C86 /* ShowResultOfSpatialOperationsView.swift in Copy Source Code Files */,
				0039A4FA2885C50300592C86 /* StyleGraphicsWithRendererView.swift in Copy Source Code Files */,
				0039A4FB2885C50300592C86 /* StyleGraphicsWithSymbolsView.swift in Copy Source Code Files */,
				7573E82129D6136C00BEED9C /* TraceUtilityNetworkView.Model.swift in Copy Source Code Files */,
				7573E82229D6136C00BEED9C /* TraceUtilityNetworkView.Enums.swift in Copy Source Code Files */,
				7573E82329D6136C00BEED9C /* TraceUtilityNetworkView.Views.swift in Copy Source Code Files */,
				7573E82429D6136C00BEED9C /* TraceUtilityNetworkView.swift in Copy Source Code Files */,
			);
			name = "Copy Source Code Files";
			runOnlyForDeploymentPostprocessing = 0;
		};
/* End PBXCopyFilesBuildPhase section */

/* Begin PBXFileReference section */
		0000FB6B2BBDB17600845921 /* Add3DTilesLayerView.swift */ = {isa = PBXFileReference; fileEncoding = 4; lastKnownFileType = sourcecode.swift; path = Add3DTilesLayerView.swift; sourceTree = "<group>"; };
		000558092817C51E00224BC6 /* SampleDetailView.swift */ = {isa = PBXFileReference; lastKnownFileType = sourcecode.swift; path = SampleDetailView.swift; sourceTree = "<group>"; };
		000D43132B9918420003D3C2 /* ConfigureBasemapStyleParametersView.swift */ = {isa = PBXFileReference; fileEncoding = 4; lastKnownFileType = sourcecode.swift; path = ConfigureBasemapStyleParametersView.swift; sourceTree = "<group>"; };
		00181B452846AD7100654571 /* View+ErrorAlert.swift */ = {isa = PBXFileReference; lastKnownFileType = sourcecode.swift; path = "View+ErrorAlert.swift"; sourceTree = "<group>"; };
		001C6DD827FE585A00D472C2 /* AppSecrets.swift.masque */ = {isa = PBXFileReference; fileEncoding = 4; lastKnownFileType = text; path = AppSecrets.swift.masque; sourceTree = "<group>"; };
		00273CF32A82AB5900A7A77D /* SamplesSearchView.swift */ = {isa = PBXFileReference; lastKnownFileType = sourcecode.swift; path = SamplesSearchView.swift; sourceTree = "<group>"; };
		00273CF52A82AB8700A7A77D /* SampleLink.swift */ = {isa = PBXFileReference; lastKnownFileType = sourcecode.swift; path = SampleLink.swift; sourceTree = "<group>"; };
		003D7C342821EBCC009DDFD2 /* masquerade */ = {isa = PBXFileReference; lastKnownFileType = text; path = masquerade; sourceTree = "<group>"; };
		003D7C352821EBCC009DDFD2 /* GenerateSampleViewSourceCode.swift */ = {isa = PBXFileReference; lastKnownFileType = sourcecode.swift; path = GenerateSampleViewSourceCode.swift; sourceTree = "<group>"; };
		0042E24228E4BF8F001F33D6 /* ShowViewshedFromPointInSceneView.Model.swift */ = {isa = PBXFileReference; lastKnownFileType = sourcecode.swift; path = ShowViewshedFromPointInSceneView.Model.swift; sourceTree = "<group>"; };
		0042E24428E4F82B001F33D6 /* ShowViewshedFromPointInSceneView.ViewshedSettingsView.swift */ = {isa = PBXFileReference; lastKnownFileType = sourcecode.swift; path = ShowViewshedFromPointInSceneView.ViewshedSettingsView.swift; sourceTree = "<group>"; };
		0044289129C90C0B00160767 /* GetElevationAtPointOnSurfaceView.swift */ = {isa = PBXFileReference; lastKnownFileType = sourcecode.swift; path = GetElevationAtPointOnSurfaceView.swift; sourceTree = "<group>"; };
		0044CDDE2995C39E004618CE /* ShowDeviceLocationHistoryView.swift */ = {isa = PBXFileReference; lastKnownFileType = sourcecode.swift; path = ShowDeviceLocationHistoryView.swift; sourceTree = "<group>"; };
		004A2B9C2BED455B00C297CE /* canyonlands */ = {isa = PBXFileReference; lastKnownFileType = folder; path = canyonlands; sourceTree = "<group>"; };
		004A2B9E2BED456500C297CE /* ApplyScheduledUpdatesToPreplannedMapAreaView.swift */ = {isa = PBXFileReference; fileEncoding = 4; lastKnownFileType = sourcecode.swift; path = ApplyScheduledUpdatesToPreplannedMapAreaView.swift; sourceTree = "<group>"; };
		004FE87029DF5D8700075217 /* Bristol */ = {isa = PBXFileReference; lastKnownFileType = folder; path = Bristol; sourceTree = "<group>"; };
		0074ABBE28174BCF0037244A /* DisplayMapView.swift */ = {isa = PBXFileReference; lastKnownFileType = sourcecode.swift; path = DisplayMapView.swift; sourceTree = "<group>"; };
		0074ABC128174F430037244A /* Sample.swift */ = {isa = PBXFileReference; fileEncoding = 4; lastKnownFileType = sourcecode.swift; path = Sample.swift; sourceTree = "<group>"; };
		0074ABCA2817B8DB0037244A /* SamplesApp+Samples.swift.tache */ = {isa = PBXFileReference; fileEncoding = 4; lastKnownFileType = text; path = "SamplesApp+Samples.swift.tache"; sourceTree = "<group>"; };
		0086F3FD28E3770900974721 /* ShowViewshedFromPointInSceneView.swift */ = {isa = PBXFileReference; fileEncoding = 4; lastKnownFileType = sourcecode.swift; path = ShowViewshedFromPointInSceneView.swift; sourceTree = "<group>"; };
		00A7A1432A2FC58300F035F7 /* DisplayContentOfUtilityNetworkContainerView.swift */ = {isa = PBXFileReference; fileEncoding = 4; lastKnownFileType = sourcecode.swift; path = DisplayContentOfUtilityNetworkContainerView.swift; sourceTree = "<group>"; };
		00A7A1492A2FC5B700F035F7 /* DisplayContentOfUtilityNetworkContainerView.Model.swift */ = {isa = PBXFileReference; lastKnownFileType = sourcecode.swift; path = DisplayContentOfUtilityNetworkContainerView.Model.swift; sourceTree = "<group>"; };
		00ACF554293E6C6A0059B2A9 /* Samples.entitlements */ = {isa = PBXFileReference; lastKnownFileType = text.plist.entitlements; path = Samples.entitlements; sourceTree = "<group>"; };
		00B04272282EC59E0072E1B4 /* AboutView.swift */ = {isa = PBXFileReference; fileEncoding = 4; lastKnownFileType = sourcecode.swift; path = AboutView.swift; sourceTree = "<group>"; };
		00B042E5282EDC690072E1B4 /* SetBasemapView.swift */ = {isa = PBXFileReference; fileEncoding = 4; lastKnownFileType = sourcecode.swift; path = SetBasemapView.swift; sourceTree = "<group>"; };
		00B04FB4283EEBA80026C882 /* DisplayOverviewMapView.swift */ = {isa = PBXFileReference; lastKnownFileType = sourcecode.swift; path = DisplayOverviewMapView.swift; sourceTree = "<group>"; };
		00C94A0C28B53DE1004E42D9 /* raster-file */ = {isa = PBXFileReference; lastKnownFileType = folder; path = "raster-file"; sourceTree = "<group>"; };
		00CB9137284814A4005C2C5D /* SearchWithGeocodeView.swift */ = {isa = PBXFileReference; lastKnownFileType = sourcecode.swift; path = SearchWithGeocodeView.swift; sourceTree = "<group>"; };
		00CCB8A2285AAD7D00BBAB70 /* DowloadPortalItemData.swift */ = {isa = PBXFileReference; lastKnownFileType = sourcecode.swift; path = DowloadPortalItemData.swift; sourceTree = "<group>"; };
		00CCB8A4285BAF8700BBAB70 /* OnDemandResource.swift */ = {isa = PBXFileReference; lastKnownFileType = sourcecode.swift; path = OnDemandResource.swift; sourceTree = "<group>"; };
		00D4EF7F2863842100B9CC30 /* AddFeatureLayersView.swift */ = {isa = PBXFileReference; lastKnownFileType = sourcecode.swift; path = AddFeatureLayersView.swift; sourceTree = "<group>"; };
		00D4EF8228638BF100B9CC30 /* LA_Trails.geodatabase */ = {isa = PBXFileReference; lastKnownFileType = file; path = LA_Trails.geodatabase; sourceTree = "<group>"; };
		00D4EF8F28638BF100B9CC30 /* AuroraCO.gpkg */ = {isa = PBXFileReference; lastKnownFileType = file; path = AuroraCO.gpkg; sourceTree = "<group>"; };
		00D4EFB02863CE6300B9CC30 /* ScottishWildlifeTrust_reserves */ = {isa = PBXFileReference; lastKnownFileType = folder; path = ScottishWildlifeTrust_reserves; sourceTree = "<group>"; };
		00E1D90A2BC0AF97001AEB6A /* SnapGeometryEditsView.SnapSettingsView.swift */ = {isa = PBXFileReference; lastKnownFileType = sourcecode.swift; path = SnapGeometryEditsView.SnapSettingsView.swift; sourceTree = "<group>"; };
		00E1D90C2BC0B125001AEB6A /* SnapGeometryEditsView.GeometryEditorModel.swift */ = {isa = PBXFileReference; lastKnownFileType = sourcecode.swift; path = SnapGeometryEditsView.GeometryEditorModel.swift; sourceTree = "<group>"; };
		00E1D90E2BC0B1E8001AEB6A /* SnapGeometryEditsView.GeometryEditorMenu.swift */ = {isa = PBXFileReference; lastKnownFileType = sourcecode.swift; path = SnapGeometryEditsView.GeometryEditorMenu.swift; sourceTree = "<group>"; };
		00E5400C27F3CCA100CF66D5 /* SamplesApp.swift */ = {isa = PBXFileReference; lastKnownFileType = sourcecode.swift; path = SamplesApp.swift; sourceTree = "<group>"; };
		00E5400D27F3CCA100CF66D5 /* ContentView.swift */ = {isa = PBXFileReference; lastKnownFileType = sourcecode.swift; path = ContentView.swift; sourceTree = "<group>"; };
		00E5400E27F3CCA200CF66D5 /* Assets.xcassets */ = {isa = PBXFileReference; lastKnownFileType = folder.assetcatalog; path = Assets.xcassets; sourceTree = "<group>"; };
		00E5401327F3CCA200CF66D5 /* Samples.app */ = {isa = PBXFileReference; explicitFileType = wrapper.application; includeInIndex = 0; path = Samples.app; sourceTree = BUILT_PRODUCTS_DIR; };
		00E5402A27F775EA00CF66D5 /* Info.plist */ = {isa = PBXFileReference; lastKnownFileType = text.plist.xml; path = Info.plist; sourceTree = "<group>"; };
		00E7C1592BBE1BF000B85D69 /* SnapGeometryEditsView.swift */ = {isa = PBXFileReference; fileEncoding = 4; lastKnownFileType = sourcecode.swift; path = SnapGeometryEditsView.swift; sourceTree = "<group>"; };
		00F279D52AF418DC00CECAF8 /* AddDynamicEntityLayerView.VehicleCallout.swift */ = {isa = PBXFileReference; lastKnownFileType = sourcecode.swift; path = AddDynamicEntityLayerView.VehicleCallout.swift; sourceTree = "<group>"; };
		108EC04029D25B2C000F35D0 /* QueryFeatureTableView.swift */ = {isa = PBXFileReference; fileEncoding = 4; lastKnownFileType = sourcecode.swift; path = QueryFeatureTableView.swift; sourceTree = "<group>"; };
		10D321922BDB187400B39B1B /* naperville_imagery.tpkx */ = {isa = PBXFileReference; lastKnownFileType = file; path = naperville_imagery.tpkx; sourceTree = "<group>"; };
		10D321952BDB1CB500B39B1B /* GenerateOfflineMapWithLocalBasemapView.swift */ = {isa = PBXFileReference; lastKnownFileType = sourcecode.swift; path = GenerateOfflineMapWithLocalBasemapView.swift; sourceTree = "<group>"; };
		1C0C1C3429D34DAE005C8B24 /* ChangeViewpointView.swift */ = {isa = PBXFileReference; fileEncoding = 4; lastKnownFileType = sourcecode.swift; path = ChangeViewpointView.swift; sourceTree = "<group>"; };
		1C19B4EB2A578E46001D2506 /* CreateLoadReportView.Views.swift */ = {isa = PBXFileReference; fileEncoding = 4; lastKnownFileType = sourcecode.swift; path = CreateLoadReportView.Views.swift; sourceTree = "<group>"; };
		1C19B4ED2A578E46001D2506 /* CreateLoadReportView.swift */ = {isa = PBXFileReference; fileEncoding = 4; lastKnownFileType = sourcecode.swift; path = CreateLoadReportView.swift; sourceTree = "<group>"; };
		1C19B4EF2A578E46001D2506 /* CreateLoadReportView.Model.swift */ = {isa = PBXFileReference; fileEncoding = 4; lastKnownFileType = sourcecode.swift; path = CreateLoadReportView.Model.swift; sourceTree = "<group>"; };
		1C2538522BABACB100337307 /* AugmentRealityToNavigateRouteView.RoutePlannerView.swift */ = {isa = PBXFileReference; lastKnownFileType = sourcecode.swift; path = AugmentRealityToNavigateRouteView.RoutePlannerView.swift; sourceTree = "<group>"; };
		1C2538532BABACB100337307 /* AugmentRealityToNavigateRouteView.swift */ = {isa = PBXFileReference; lastKnownFileType = sourcecode.swift; path = AugmentRealityToNavigateRouteView.swift; sourceTree = "<group>"; };
		1C26ED152A859525009B7721 /* FilterFeaturesInSceneView.swift */ = {isa = PBXFileReference; fileEncoding = 4; lastKnownFileType = sourcecode.swift; path = FilterFeaturesInSceneView.swift; sourceTree = "<group>"; };
		1C3B7DC32A5F64FC00907443 /* AnalyzeNetworkWithSubnetworkTraceView.Model.swift */ = {isa = PBXFileReference; fileEncoding = 4; lastKnownFileType = sourcecode.swift; path = AnalyzeNetworkWithSubnetworkTraceView.Model.swift; sourceTree = "<group>"; };
		1C3B7DC62A5F64FC00907443 /* AnalyzeNetworkWithSubnetworkTraceView.swift */ = {isa = PBXFileReference; fileEncoding = 4; lastKnownFileType = sourcecode.swift; path = AnalyzeNetworkWithSubnetworkTraceView.swift; sourceTree = "<group>"; };
		1C42E04329D2396B004FC4BE /* ShowPopupView.swift */ = {isa = PBXFileReference; fileEncoding = 4; lastKnownFileType = sourcecode.swift; path = ShowPopupView.swift; sourceTree = "<group>"; };
		1C43BC792A43781100509BF8 /* SetVisibilityOfSubtypeSublayerView.Views.swift */ = {isa = PBXFileReference; fileEncoding = 4; lastKnownFileType = sourcecode.swift; path = SetVisibilityOfSubtypeSublayerView.Views.swift; sourceTree = "<group>"; };
		1C43BC7C2A43781100509BF8 /* SetVisibilityOfSubtypeSublayerView.Model.swift */ = {isa = PBXFileReference; fileEncoding = 4; lastKnownFileType = sourcecode.swift; path = SetVisibilityOfSubtypeSublayerView.Model.swift; sourceTree = "<group>"; };
		1C43BC7E2A43781100509BF8 /* SetVisibilityOfSubtypeSublayerView.swift */ = {isa = PBXFileReference; fileEncoding = 4; lastKnownFileType = sourcecode.swift; path = SetVisibilityOfSubtypeSublayerView.swift; sourceTree = "<group>"; };
		1C8EC7432BAE2891001A6929 /* AugmentRealityToCollectDataView.swift */ = {isa = PBXFileReference; fileEncoding = 4; lastKnownFileType = sourcecode.swift; path = AugmentRealityToCollectDataView.swift; sourceTree = "<group>"; };
		1C9B74C529DB43580038B06F /* ShowRealisticLightAndShadowsView.swift */ = {isa = PBXFileReference; fileEncoding = 4; lastKnownFileType = sourcecode.swift; path = ShowRealisticLightAndShadowsView.swift; sourceTree = "<group>"; };
		1C9B74D529DB54560038B06F /* ChangeCameraControllerView.swift */ = {isa = PBXFileReference; fileEncoding = 4; lastKnownFileType = sourcecode.swift; path = ChangeCameraControllerView.swift; sourceTree = "<group>"; };
		1CAB8D442A3CEAB0002AA649 /* RunValveIsolationTraceView.Model.swift */ = {isa = PBXFileReference; fileEncoding = 4; lastKnownFileType = sourcecode.swift; path = RunValveIsolationTraceView.Model.swift; sourceTree = "<group>"; };
		1CAB8D472A3CEAB0002AA649 /* RunValveIsolationTraceView.swift */ = {isa = PBXFileReference; fileEncoding = 4; lastKnownFileType = sourcecode.swift; path = RunValveIsolationTraceView.swift; sourceTree = "<group>"; };
		1CAF831B2A20305F000E1E60 /* ShowUtilityAssociationsView.swift */ = {isa = PBXFileReference; fileEncoding = 4; lastKnownFileType = sourcecode.swift; path = ShowUtilityAssociationsView.swift; sourceTree = "<group>"; };
		218F35B329C28F4A00502022 /* AuthenticateWithOAuthView.swift */ = {isa = PBXFileReference; fileEncoding = 4; lastKnownFileType = sourcecode.swift; path = AuthenticateWithOAuthView.swift; sourceTree = "<group>"; };
		4D126D6929CA1B6000CFB7A7 /* ShowDeviceLocationWithNMEADataSourcesView.swift */ = {isa = PBXFileReference; fileEncoding = 4; lastKnownFileType = sourcecode.swift; path = ShowDeviceLocationWithNMEADataSourcesView.swift; sourceTree = "<group>"; };
		4D126D7129CA1E1800CFB7A7 /* FileNMEASentenceReader.swift */ = {isa = PBXFileReference; lastKnownFileType = sourcecode.swift; path = FileNMEASentenceReader.swift; sourceTree = "<group>"; };
		4D126D7B29CA3E6000CFB7A7 /* Redlands.nmea */ = {isa = PBXFileReference; fileEncoding = 4; lastKnownFileType = text; path = Redlands.nmea; sourceTree = "<group>"; };
		4D126D7D29CA43D200CFB7A7 /* ShowDeviceLocationWithNMEADataSourcesView.Model.swift */ = {isa = PBXFileReference; lastKnownFileType = sourcecode.swift; path = ShowDeviceLocationWithNMEADataSourcesView.Model.swift; sourceTree = "<group>"; };
		4D2ADC3F29C26D05003B367F /* AddDynamicEntityLayerView.swift */ = {isa = PBXFileReference; fileEncoding = 4; lastKnownFileType = sourcecode.swift; path = AddDynamicEntityLayerView.swift; sourceTree = "<group>"; };
		4D2ADC5529C4F612003B367F /* ChangeMapViewBackgroundView.swift */ = {isa = PBXFileReference; fileEncoding = 4; lastKnownFileType = sourcecode.swift; path = ChangeMapViewBackgroundView.swift; sourceTree = "<group>"; };
		4D2ADC5829C4F612003B367F /* ChangeMapViewBackgroundView.SettingsView.swift */ = {isa = PBXFileReference; fileEncoding = 4; lastKnownFileType = sourcecode.swift; path = ChangeMapViewBackgroundView.SettingsView.swift; sourceTree = "<group>"; };
		4D2ADC6129C5071C003B367F /* ChangeMapViewBackgroundView.Model.swift */ = {isa = PBXFileReference; lastKnownFileType = sourcecode.swift; path = ChangeMapViewBackgroundView.Model.swift; sourceTree = "<group>"; };
		4D2ADC6629C50BD6003B367F /* AddDynamicEntityLayerView.Model.swift */ = {isa = PBXFileReference; lastKnownFileType = sourcecode.swift; path = AddDynamicEntityLayerView.Model.swift; sourceTree = "<group>"; };
		4D2ADC6829C50C4C003B367F /* AddDynamicEntityLayerView.SettingsView.swift */ = {isa = PBXFileReference; lastKnownFileType = sourcecode.swift; path = AddDynamicEntityLayerView.SettingsView.swift; sourceTree = "<group>"; };
		7573E81329D6134C00BEED9C /* TraceUtilityNetworkView.Model.swift */ = {isa = PBXFileReference; fileEncoding = 4; lastKnownFileType = sourcecode.swift; path = TraceUtilityNetworkView.Model.swift; sourceTree = "<group>"; };
		7573E81529D6134C00BEED9C /* TraceUtilityNetworkView.Enums.swift */ = {isa = PBXFileReference; fileEncoding = 4; lastKnownFileType = sourcecode.swift; path = TraceUtilityNetworkView.Enums.swift; sourceTree = "<group>"; };
		7573E81729D6134C00BEED9C /* TraceUtilityNetworkView.Views.swift */ = {isa = PBXFileReference; fileEncoding = 4; lastKnownFileType = sourcecode.swift; path = TraceUtilityNetworkView.Views.swift; sourceTree = "<group>"; };
		7573E81829D6134C00BEED9C /* TraceUtilityNetworkView.swift */ = {isa = PBXFileReference; fileEncoding = 4; lastKnownFileType = sourcecode.swift; path = TraceUtilityNetworkView.swift; sourceTree = "<group>"; };
		75DD739129D38B1B0010229D /* NavigateRouteView.swift */ = {isa = PBXFileReference; fileEncoding = 4; lastKnownFileType = sourcecode.swift; path = NavigateRouteView.swift; sourceTree = "<group>"; };
		7900C5F52A83FC3F002D430F /* AddCustomDynamicEntityDataSourceView.Vessel.swift */ = {isa = PBXFileReference; lastKnownFileType = sourcecode.swift; path = AddCustomDynamicEntityDataSourceView.Vessel.swift; sourceTree = "<group>"; };
		792222DC2A81AA5D00619FFE /* AIS_MarineCadastre_SelectedVessels_CustomDataSource.jsonl */ = {isa = PBXFileReference; fileEncoding = 4; lastKnownFileType = text; path = AIS_MarineCadastre_SelectedVessels_CustomDataSource.jsonl; sourceTree = "<group>"; };
		79302F842A1ED4E30002336A /* CreateAndSaveKMLView.Model.swift */ = {isa = PBXFileReference; lastKnownFileType = sourcecode.swift; path = CreateAndSaveKMLView.Model.swift; sourceTree = "<group>"; };
		79302F862A1ED71B0002336A /* CreateAndSaveKMLView.Views.swift */ = {isa = PBXFileReference; lastKnownFileType = sourcecode.swift; path = CreateAndSaveKMLView.Views.swift; sourceTree = "<group>"; };
		798C2DA62AFC505600EE7E97 /* PrivacyInfo.xcprivacy */ = {isa = PBXFileReference; lastKnownFileType = text.xml; path = PrivacyInfo.xcprivacy; sourceTree = "<group>"; };
		79B7B8092A1BF8EC00F57C27 /* CreateAndSaveKMLView.swift */ = {isa = PBXFileReference; lastKnownFileType = sourcecode.swift; path = CreateAndSaveKMLView.swift; sourceTree = "<group>"; };
		79D84D0D2A815C5B00F45262 /* AddCustomDynamicEntityDataSourceView.swift */ = {isa = PBXFileReference; lastKnownFileType = sourcecode.swift; path = AddCustomDynamicEntityDataSourceView.swift; sourceTree = "<group>"; };
		883C121429C9136600062FF9 /* DownloadPreplannedMapAreaView.MapPicker.swift */ = {isa = PBXFileReference; fileEncoding = 4; lastKnownFileType = sourcecode.swift; path = DownloadPreplannedMapAreaView.MapPicker.swift; sourceTree = "<group>"; };
		88F93CC029C3D59C0006B28E /* CreateAndEditGeometriesView.swift */ = {isa = PBXFileReference; lastKnownFileType = sourcecode.swift; path = CreateAndEditGeometriesView.swift; sourceTree = "<group>"; };
		D70082EA2ACF900100E0C3C2 /* IdentifyKMLFeaturesView.swift */ = {isa = PBXFileReference; fileEncoding = 4; lastKnownFileType = sourcecode.swift; path = IdentifyKMLFeaturesView.swift; sourceTree = "<group>"; };
		D7010EBC2B05616900D43F55 /* DisplaySceneFromMobileScenePackageView.swift */ = {isa = PBXFileReference; fileEncoding = 4; lastKnownFileType = sourcecode.swift; path = DisplaySceneFromMobileScenePackageView.swift; sourceTree = "<group>"; };
		D701D72B2A37C7F7006FF0C8 /* bradley_low_3ds */ = {isa = PBXFileReference; lastKnownFileType = folder; path = bradley_low_3ds; sourceTree = "<group>"; };
		D704AA592AB22C1A00A3BB63 /* GroupLayersTogetherView.swift */ = {isa = PBXFileReference; fileEncoding = 4; lastKnownFileType = sourcecode.swift; path = GroupLayersTogetherView.swift; sourceTree = "<group>"; };
		D7054AE82ACCCB6C007235BA /* Animate3DGraphicView.SettingsView.swift */ = {isa = PBXFileReference; fileEncoding = 4; lastKnownFileType = sourcecode.swift; path = Animate3DGraphicView.SettingsView.swift; sourceTree = "<group>"; };
		D7058B0D2B59E44B000A888A /* StylePointWithSceneSymbolView.swift */ = {isa = PBXFileReference; fileEncoding = 4; lastKnownFileType = sourcecode.swift; path = StylePointWithSceneSymbolView.swift; sourceTree = "<group>"; };
		D7058FB02ACB423C00A40F14 /* Animate3DGraphicView.Model.swift */ = {isa = PBXFileReference; fileEncoding = 4; lastKnownFileType = sourcecode.swift; path = Animate3DGraphicView.Model.swift; sourceTree = "<group>"; };
		D7084FA62AD771AA00EC7F4F /* AugmentRealityToFlyOverSceneView.swift */ = {isa = PBXFileReference; fileEncoding = 4; lastKnownFileType = sourcecode.swift; path = AugmentRealityToFlyOverSceneView.swift; sourceTree = "<group>"; };
		D70BE5782A5624A80022CA02 /* CategoriesView.swift */ = {isa = PBXFileReference; lastKnownFileType = sourcecode.swift; path = CategoriesView.swift; sourceTree = "<group>"; };
		D710996C2A27D9210065A1C1 /* DensifyAndGeneralizeGeometryView.swift */ = {isa = PBXFileReference; fileEncoding = 4; lastKnownFileType = sourcecode.swift; path = DensifyAndGeneralizeGeometryView.swift; sourceTree = "<group>"; };
		D710996F2A2802FA0065A1C1 /* DensifyAndGeneralizeGeometryView.SettingsView.swift */ = {isa = PBXFileReference; lastKnownFileType = sourcecode.swift; path = DensifyAndGeneralizeGeometryView.SettingsView.swift; sourceTree = "<group>"; };
		D71371752BD88ECC00EB2F86 /* MonitorChangesToLayerViewStateView.swift */ = {isa = PBXFileReference; fileEncoding = 4; lastKnownFileType = sourcecode.swift; path = MonitorChangesToLayerViewStateView.swift; sourceTree = "<group>"; };
		D718A1E62B570F7500447087 /* OrbitCameraAroundObjectView.Model.swift */ = {isa = PBXFileReference; fileEncoding = 4; lastKnownFileType = sourcecode.swift; path = OrbitCameraAroundObjectView.Model.swift; sourceTree = "<group>"; };
		D718A1EA2B575FD900447087 /* ManageBookmarksView.swift */ = {isa = PBXFileReference; fileEncoding = 4; lastKnownFileType = sourcecode.swift; path = ManageBookmarksView.swift; sourceTree = "<group>"; };
		D71C5F632AAA7A88006599FD /* CreateSymbolStylesFromWebStylesView.swift */ = {isa = PBXFileReference; fileEncoding = 4; lastKnownFileType = sourcecode.swift; path = CreateSymbolStylesFromWebStylesView.swift; sourceTree = "<group>"; };
		D71D516D2B51D7B600B2A2BE /* SearchForWebMapView.Views.swift */ = {isa = PBXFileReference; fileEncoding = 4; lastKnownFileType = sourcecode.swift; path = SearchForWebMapView.Views.swift; sourceTree = "<group>"; };
		D71FCB892AD6277E000E517C /* CreateMobileGeodatabaseView.Model.swift */ = {isa = PBXFileReference; fileEncoding = 4; lastKnownFileType = sourcecode.swift; path = CreateMobileGeodatabaseView.Model.swift; sourceTree = "<group>"; };
		D721EEA72ABDFF550040BE46 /* LothianRiversAnno.mmpk */ = {isa = PBXFileReference; lastKnownFileType = file; path = LothianRiversAnno.mmpk; sourceTree = "<group>"; };
		D722BD212A420DAD002C2087 /* ShowExtrudedFeaturesView.swift */ = {isa = PBXFileReference; fileEncoding = 4; lastKnownFileType = sourcecode.swift; path = ShowExtrudedFeaturesView.swift; sourceTree = "<group>"; };
		D7232EE02AC1E5AA0079ABFF /* PlayKMLTourView.swift */ = {isa = PBXFileReference; fileEncoding = 4; lastKnownFileType = sourcecode.swift; path = PlayKMLTourView.swift; sourceTree = "<group>"; };
		D72C43F22AEB066D00B6157B /* GeocodeOfflineView.Model.swift */ = {isa = PBXFileReference; fileEncoding = 4; lastKnownFileType = sourcecode.swift; path = GeocodeOfflineView.Model.swift; sourceTree = "<group>"; };
		D72F272B2ADA1E4400F906DA /* AugmentRealityToShowTabletopSceneView.swift */ = {isa = PBXFileReference; fileEncoding = 4; lastKnownFileType = sourcecode.swift; path = AugmentRealityToShowTabletopSceneView.swift; sourceTree = "<group>"; };
		D731F3C02AD0D2AC00A8431E /* IdentifyGraphicsView.swift */ = {isa = PBXFileReference; fileEncoding = 4; lastKnownFileType = sourcecode.swift; path = IdentifyGraphicsView.swift; sourceTree = "<group>"; };
		D7337C592ABCFDB100A5D865 /* StyleSymbolsFromMobileStyleFileView.SymbolOptionsListView.swift */ = {isa = PBXFileReference; fileEncoding = 4; lastKnownFileType = sourcecode.swift; path = StyleSymbolsFromMobileStyleFileView.SymbolOptionsListView.swift; sourceTree = "<group>"; };
		D7337C5F2ABD142D00A5D865 /* ShowMobileMapPackageExpirationDateView.swift */ = {isa = PBXFileReference; fileEncoding = 4; lastKnownFileType = sourcecode.swift; path = ShowMobileMapPackageExpirationDateView.swift; sourceTree = "<group>"; };
		D733CA152BED980D00FBDE4C /* EditAndSyncFeaturesWithFeatureServiceView.swift */ = {isa = PBXFileReference; fileEncoding = 4; lastKnownFileType = sourcecode.swift; path = EditAndSyncFeaturesWithFeatureServiceView.swift; sourceTree = "<group>"; };
		D734FA092A183A5B00246D7E /* SetMaxExtentView.swift */ = {isa = PBXFileReference; fileEncoding = 4; lastKnownFileType = sourcecode.swift; path = SetMaxExtentView.swift; sourceTree = "<group>"; };
		D7352F8A2BD992C40013FFEF /* MonitorChangesToDrawStatusView.swift */ = {isa = PBXFileReference; fileEncoding = 4; lastKnownFileType = sourcecode.swift; path = MonitorChangesToDrawStatusView.swift; sourceTree = "<group>"; };
		D73723742AF5877500846884 /* FindRouteInMobileMapPackageView.Models.swift */ = {isa = PBXFileReference; fileEncoding = 4; lastKnownFileType = sourcecode.swift; path = FindRouteInMobileMapPackageView.Models.swift; sourceTree = "<group>"; };
		D73723782AF5ADD700846884 /* FindRouteInMobileMapPackageView.MobileMapView.swift */ = {isa = PBXFileReference; fileEncoding = 4; lastKnownFileType = sourcecode.swift; path = FindRouteInMobileMapPackageView.MobileMapView.swift; sourceTree = "<group>"; };
		D73E61922BDAEE6600457932 /* MatchViewpointOfGeoViewsView.swift */ = {isa = PBXFileReference; fileEncoding = 4; lastKnownFileType = sourcecode.swift; path = MatchViewpointOfGeoViewsView.swift; sourceTree = "<group>"; };
		D73F06662B5EE73D000B574F /* QueryFeaturesWithArcadeExpressionView.swift */ = {isa = PBXFileReference; fileEncoding = 4; lastKnownFileType = sourcecode.swift; path = QueryFeaturesWithArcadeExpressionView.swift; sourceTree = "<group>"; };
		D73F8CF32AB1089900CD39DA /* Restaurant.stylx */ = {isa = PBXFileReference; lastKnownFileType = file; path = Restaurant.stylx; sourceTree = "<group>"; };
		D73FC0FC2AD4A18D0067A19B /* CreateMobileGeodatabaseView.swift */ = {isa = PBXFileReference; fileEncoding = 4; lastKnownFileType = sourcecode.swift; path = CreateMobileGeodatabaseView.swift; sourceTree = "<group>"; };
		D73FCFF42B02A3AA0006360D /* FindAddressWithReverseGeocodeView.swift */ = {isa = PBXFileReference; fileEncoding = 4; lastKnownFileType = sourcecode.swift; path = FindAddressWithReverseGeocodeView.swift; sourceTree = "<group>"; };
		D73FCFFE2B02C7630006360D /* FindRouteAroundBarriersView.Views.swift */ = {isa = PBXFileReference; fileEncoding = 4; lastKnownFileType = sourcecode.swift; path = FindRouteAroundBarriersView.Views.swift; sourceTree = "<group>"; };
		D742E48F2B04132B00690098 /* DisplayWebSceneFromPortalItemView.swift */ = {isa = PBXFileReference; fileEncoding = 4; lastKnownFileType = sourcecode.swift; path = DisplayWebSceneFromPortalItemView.swift; sourceTree = "<group>"; };
		D744FD162A2112D90084A66C /* CreateConvexHullAroundPointsView.swift */ = {isa = PBXFileReference; fileEncoding = 4; lastKnownFileType = sourcecode.swift; path = CreateConvexHullAroundPointsView.swift; sourceTree = "<group>"; };
		D7464F1D2ACE04B3007FEE88 /* IdentifyRasterCellView.swift */ = {isa = PBXFileReference; fileEncoding = 4; lastKnownFileType = sourcecode.swift; path = IdentifyRasterCellView.swift; sourceTree = "<group>"; };
		D7464F2A2ACE0964007FEE88 /* SA_EVI_8Day_03May20 */ = {isa = PBXFileReference; lastKnownFileType = folder; path = SA_EVI_8Day_03May20; sourceTree = "<group>"; };
		D7497F3B2AC4B4C100167AD2 /* DisplayDimensionsView.swift */ = {isa = PBXFileReference; fileEncoding = 4; lastKnownFileType = sourcecode.swift; path = DisplayDimensionsView.swift; sourceTree = "<group>"; };
		D7497F3F2AC4BA4100167AD2 /* Edinburgh_Pylon_Dimensions.mmpk */ = {isa = PBXFileReference; lastKnownFileType = file; path = Edinburgh_Pylon_Dimensions.mmpk; sourceTree = "<group>"; };
		D74C8BFD2ABA5605007C76B8 /* StyleSymbolsFromMobileStyleFileView.swift */ = {isa = PBXFileReference; fileEncoding = 4; lastKnownFileType = sourcecode.swift; path = StyleSymbolsFromMobileStyleFileView.swift; sourceTree = "<group>"; };
		D74C8C012ABA6202007C76B8 /* emoji-mobile.stylx */ = {isa = PBXFileReference; lastKnownFileType = file; path = "emoji-mobile.stylx"; sourceTree = "<group>"; };
		D74EA7812B6DADA5008F6C7C /* ValidateUtilityNetworkTopologyView.swift */ = {isa = PBXFileReference; fileEncoding = 4; lastKnownFileType = sourcecode.swift; path = ValidateUtilityNetworkTopologyView.swift; sourceTree = "<group>"; };
		D74ECD0C2BEEAE2F007C0FA6 /* EditAndSyncFeaturesWithFeatureServiceView.Model.swift */ = {isa = PBXFileReference; fileEncoding = 4; lastKnownFileType = sourcecode.swift; path = EditAndSyncFeaturesWithFeatureServiceView.Model.swift; sourceTree = "<group>"; };
		D74F03EF2B609A7D00E83688 /* AddFeaturesWithContingentValuesView.Model.swift */ = {isa = PBXFileReference; fileEncoding = 4; lastKnownFileType = sourcecode.swift; path = AddFeaturesWithContingentValuesView.Model.swift; sourceTree = "<group>"; };
		D75101802A2E493600B8FA48 /* ShowLabelsOnLayerView.swift */ = {isa = PBXFileReference; fileEncoding = 4; lastKnownFileType = sourcecode.swift; path = ShowLabelsOnLayerView.swift; sourceTree = "<group>"; };
		D751018D2A2E962D00B8FA48 /* IdentifyLayerFeaturesView.swift */ = {isa = PBXFileReference; fileEncoding = 4; lastKnownFileType = sourcecode.swift; path = IdentifyLayerFeaturesView.swift; sourceTree = "<group>"; };
		D752D93F2A39154C003EB25E /* ManageOperationalLayersView.swift */ = {isa = PBXFileReference; fileEncoding = 4; lastKnownFileType = sourcecode.swift; path = ManageOperationalLayersView.swift; sourceTree = "<group>"; };
		D752D9452A3A6F7F003EB25E /* MonitorChangesToMapLoadStatusView.swift */ = {isa = PBXFileReference; fileEncoding = 4; lastKnownFileType = sourcecode.swift; path = MonitorChangesToMapLoadStatusView.swift; sourceTree = "<group>"; };
		D752D95E2A3BCE06003EB25E /* DisplayMapFromPortalItemView.swift */ = {isa = PBXFileReference; fileEncoding = 4; lastKnownFileType = sourcecode.swift; path = DisplayMapFromPortalItemView.swift; sourceTree = "<group>"; };
		D75362D12A1E886700D83028 /* ApplyUniqueValueRendererView.swift */ = {isa = PBXFileReference; fileEncoding = 4; lastKnownFileType = sourcecode.swift; path = ApplyUniqueValueRendererView.swift; sourceTree = "<group>"; };
		D754E3222A1D66820006C5F1 /* StylePointWithPictureMarkerSymbolsView.swift */ = {isa = PBXFileReference; fileEncoding = 4; lastKnownFileType = sourcecode.swift; path = StylePointWithPictureMarkerSymbolsView.swift; sourceTree = "<group>"; };
		D7553CD82AE2DFEC00DC2A70 /* GeocodeOfflineView.swift */ = {isa = PBXFileReference; fileEncoding = 4; lastKnownFileType = sourcecode.swift; path = GeocodeOfflineView.swift; sourceTree = "<group>"; };
		D757D14A2B6C46E50065F78F /* ListSpatialReferenceTransformationsView.Model.swift */ = {isa = PBXFileReference; fileEncoding = 4; lastKnownFileType = sourcecode.swift; path = ListSpatialReferenceTransformationsView.Model.swift; sourceTree = "<group>"; };
		D7588F5C2B7D8DAA008B75E2 /* NavigateRouteWithReroutingView.swift */ = {isa = PBXFileReference; fileEncoding = 4; lastKnownFileType = sourcecode.swift; path = NavigateRouteWithReroutingView.swift; sourceTree = "<group>"; };
		D75B58502AAFB3030038B3B4 /* StyleFeaturesWithCustomDictionaryView.swift */ = {isa = PBXFileReference; fileEncoding = 4; lastKnownFileType = sourcecode.swift; path = StyleFeaturesWithCustomDictionaryView.swift; sourceTree = "<group>"; };
		D75C35662AB50338003CD55F /* GroupLayersTogetherView.GroupLayerListView.swift */ = {isa = PBXFileReference; fileEncoding = 4; lastKnownFileType = sourcecode.swift; path = GroupLayersTogetherView.GroupLayerListView.swift; sourceTree = "<group>"; };
		D75F66332B48EABC00434974 /* SearchForWebMapView.swift */ = {isa = PBXFileReference; fileEncoding = 4; lastKnownFileType = sourcecode.swift; path = SearchForWebMapView.swift; sourceTree = "<group>"; };
		D76000AB2AF19C2300B3084D /* FindRouteInMobileMapPackageView.swift */ = {isa = PBXFileReference; fileEncoding = 4; lastKnownFileType = sourcecode.swift; path = FindRouteInMobileMapPackageView.swift; sourceTree = "<group>"; };
		D76000B62AF19FCA00B3084D /* SanFrancisco.mmpk */ = {isa = PBXFileReference; lastKnownFileType = file; path = SanFrancisco.mmpk; sourceTree = "<group>"; };
		D7634FAE2A43B7AC00F8AEFB /* CreateConvexHullAroundGeometriesView.swift */ = {isa = PBXFileReference; fileEncoding = 4; lastKnownFileType = sourcecode.swift; path = CreateConvexHullAroundGeometriesView.swift; sourceTree = "<group>"; };
		D7635FED2B9272CB0044AB97 /* DisplayClustersView.swift */ = {isa = PBXFileReference; fileEncoding = 4; lastKnownFileType = sourcecode.swift; path = DisplayClustersView.swift; sourceTree = "<group>"; };
		D7635FF52B9277DC0044AB97 /* ConfigureClustersView.Model.swift */ = {isa = PBXFileReference; fileEncoding = 4; lastKnownFileType = sourcecode.swift; path = ConfigureClustersView.Model.swift; sourceTree = "<group>"; };
		D7635FF72B9277DC0044AB97 /* ConfigureClustersView.SettingsView.swift */ = {isa = PBXFileReference; fileEncoding = 4; lastKnownFileType = sourcecode.swift; path = ConfigureClustersView.SettingsView.swift; sourceTree = "<group>"; };
		D7635FF82B9277DC0044AB97 /* ConfigureClustersView.swift */ = {isa = PBXFileReference; fileEncoding = 4; lastKnownFileType = sourcecode.swift; path = ConfigureClustersView.swift; sourceTree = "<group>"; };
		D76495202B74687E0042699E /* ValidateUtilityNetworkTopologyView.Model.swift */ = {isa = PBXFileReference; fileEncoding = 4; lastKnownFileType = sourcecode.swift; path = ValidateUtilityNetworkTopologyView.Model.swift; sourceTree = "<group>"; };
		D764B7DB2BE2F89D002E2F92 /* EditGeodatabaseWithTransactionsView.swift */ = {isa = PBXFileReference; fileEncoding = 4; lastKnownFileType = sourcecode.swift; path = EditGeodatabaseWithTransactionsView.swift; sourceTree = "<group>"; };
		D76929F52B4F78340047205E /* OrbitCameraAroundObjectView.swift */ = {isa = PBXFileReference; fileEncoding = 4; lastKnownFileType = sourcecode.swift; path = OrbitCameraAroundObjectView.swift; sourceTree = "<group>"; };
		D769C2112A29019B00030F61 /* SetUpLocationDrivenGeotriggersView.swift */ = {isa = PBXFileReference; fileEncoding = 4; lastKnownFileType = sourcecode.swift; path = SetUpLocationDrivenGeotriggersView.swift; sourceTree = "<group>"; };
		D769DF322BEC1A1C0062AE95 /* EditGeodatabaseWithTransactionsView.Model.swift */ = {isa = PBXFileReference; fileEncoding = 4; lastKnownFileType = sourcecode.swift; path = EditGeodatabaseWithTransactionsView.Model.swift; sourceTree = "<group>"; };
		D76EE6062AF9AFE100DA0325 /* FindRouteAroundBarriersView.Model.swift */ = {isa = PBXFileReference; fileEncoding = 4; lastKnownFileType = sourcecode.swift; path = FindRouteAroundBarriersView.Model.swift; sourceTree = "<group>"; };
		D7705D552AFC244E00CC0335 /* FindClosestFacilityToMultiplePointsView.swift */ = {isa = PBXFileReference; fileEncoding = 4; lastKnownFileType = sourcecode.swift; path = FindClosestFacilityToMultiplePointsView.swift; sourceTree = "<group>"; };
		D7705D612AFC570700CC0335 /* FindClosestFacilityFromPointView.swift */ = {isa = PBXFileReference; fileEncoding = 4; lastKnownFileType = sourcecode.swift; path = FindClosestFacilityFromPointView.swift; sourceTree = "<group>"; };
		D7749AD52AF08BF50086632F /* FindRouteInTransportNetworkView.Model.swift */ = {isa = PBXFileReference; fileEncoding = 4; lastKnownFileType = sourcecode.swift; path = FindRouteInTransportNetworkView.Model.swift; sourceTree = "<group>"; };
		D77570BF2A2942F800F490CD /* AnimateImagesWithImageOverlayView.swift */ = {isa = PBXFileReference; fileEncoding = 4; lastKnownFileType = sourcecode.swift; path = AnimateImagesWithImageOverlayView.swift; sourceTree = "<group>"; };
		D77572AD2A295DDD00F490CD /* PacificSouthWest2 */ = {isa = PBXFileReference; lastKnownFileType = folder; path = PacificSouthWest2; sourceTree = "<group>"; };
		D77688102B69826B007C3860 /* ListSpatialReferenceTransformationsView.swift */ = {isa = PBXFileReference; fileEncoding = 4; lastKnownFileType = sourcecode.swift; path = ListSpatialReferenceTransformationsView.swift; sourceTree = "<group>"; };
		D7781D482B7EB03400E53C51 /* SanDiegoTourPath.json */ = {isa = PBXFileReference; fileEncoding = 4; lastKnownFileType = text.json; path = SanDiegoTourPath.json; sourceTree = "<group>"; };
		D7781D4A2B7ECCB700E53C51 /* NavigateRouteWithReroutingView.Model.swift */ = {isa = PBXFileReference; fileEncoding = 4; lastKnownFileType = sourcecode.swift; path = NavigateRouteWithReroutingView.Model.swift; sourceTree = "<group>"; };
		D77BC5362B59A2D3007B49B6 /* StylePointWithDistanceCompositeSceneSymbolView.swift */ = {isa = PBXFileReference; fileEncoding = 4; lastKnownFileType = sourcecode.swift; path = StylePointWithDistanceCompositeSceneSymbolView.swift; sourceTree = "<group>"; };
		D77D9BFF2BB2438200B38A6C /* AugmentRealityToShowHiddenInfrastructureView.ARSceneView.swift */ = {isa = PBXFileReference; fileEncoding = 4; lastKnownFileType = sourcecode.swift; path = AugmentRealityToShowHiddenInfrastructureView.ARSceneView.swift; sourceTree = "<group>"; };
		D78666AC2A2161F100C60110 /* FindNearestVertexView.swift */ = {isa = PBXFileReference; fileEncoding = 4; lastKnownFileType = sourcecode.swift; path = FindNearestVertexView.swift; sourceTree = "<group>"; };
		D79EE76D2A4CEA5D005A52AE /* SetUpLocationDrivenGeotriggersView.Model.swift */ = {isa = PBXFileReference; fileEncoding = 4; lastKnownFileType = sourcecode.swift; path = SetUpLocationDrivenGeotriggersView.Model.swift; sourceTree = "<group>"; };
		D7A737DC2BABB9FE00B7C7FC /* AugmentRealityToShowHiddenInfrastructureView.swift */ = {isa = PBXFileReference; fileEncoding = 4; lastKnownFileType = sourcecode.swift; path = AugmentRealityToShowHiddenInfrastructureView.swift; sourceTree = "<group>"; };
		D7ABA2F82A32579C0021822B /* MeasureDistanceInSceneView.swift */ = {isa = PBXFileReference; fileEncoding = 4; lastKnownFileType = sourcecode.swift; path = MeasureDistanceInSceneView.swift; sourceTree = "<group>"; };
		D7ABA2FE2A32881C0021822B /* ShowViewshedFromGeoelementInSceneView.swift */ = {isa = PBXFileReference; fileEncoding = 4; lastKnownFileType = sourcecode.swift; path = ShowViewshedFromGeoelementInSceneView.swift; sourceTree = "<group>"; };
		D7AE861D2AC39DC50049B626 /* DisplayAnnotationView.swift */ = {isa = PBXFileReference; fileEncoding = 4; lastKnownFileType = sourcecode.swift; path = DisplayAnnotationView.swift; sourceTree = "<group>"; };
		D7B759B22B1FFBE300017FDD /* FavoritesView.swift */ = {isa = PBXFileReference; lastKnownFileType = sourcecode.swift; path = FavoritesView.swift; sourceTree = "<group>"; };
		D7BA8C432B2A4DAA00018633 /* Array+RawRepresentable.swift */ = {isa = PBXFileReference; lastKnownFileType = sourcecode.swift; path = "Array+RawRepresentable.swift"; sourceTree = "<group>"; };
		D7BA8C452B2A8ACA00018633 /* String.swift */ = {isa = PBXFileReference; lastKnownFileType = sourcecode.swift; path = String.swift; sourceTree = "<group>"; };
		D7C16D1A2AC5F95300689E89 /* Animate3DGraphicView.swift */ = {isa = PBXFileReference; fileEncoding = 4; lastKnownFileType = sourcecode.swift; path = Animate3DGraphicView.swift; sourceTree = "<group>"; };
		D7C16D1E2AC5FE8200689E89 /* Pyrenees.csv */ = {isa = PBXFileReference; fileEncoding = 4; lastKnownFileType = text; path = Pyrenees.csv; sourceTree = "<group>"; };
		D7C16D212AC5FE9800689E89 /* GrandCanyon.csv */ = {isa = PBXFileReference; fileEncoding = 4; lastKnownFileType = text; path = GrandCanyon.csv; sourceTree = "<group>"; };
		D7C16D242AC5FEA600689E89 /* Snowdon.csv */ = {isa = PBXFileReference; fileEncoding = 4; lastKnownFileType = text; path = Snowdon.csv; sourceTree = "<group>"; };
		D7C16D272AC5FEB600689E89 /* Hawaii.csv */ = {isa = PBXFileReference; fileEncoding = 4; lastKnownFileType = text; path = Hawaii.csv; sourceTree = "<group>"; };
		D7C3AB472B683291008909B9 /* SetFeatureRequestModeView.swift */ = {isa = PBXFileReference; fileEncoding = 4; lastKnownFileType = sourcecode.swift; path = SetFeatureRequestModeView.swift; sourceTree = "<group>"; };
		D7C5233E2BED9BBF00E8221A /* SanFrancisco.tpkx */ = {isa = PBXFileReference; lastKnownFileType = file; path = SanFrancisco.tpkx; sourceTree = "<group>"; };
		D7C6420B2B4F47E10042B8F7 /* SearchForWebMapView.Model.swift */ = {isa = PBXFileReference; fileEncoding = 4; lastKnownFileType = sourcecode.swift; path = SearchForWebMapView.Model.swift; sourceTree = "<group>"; };
		D7C97B552B75C10C0097CDA1 /* ValidateUtilityNetworkTopologyView.Views.swift */ = {isa = PBXFileReference; fileEncoding = 4; lastKnownFileType = sourcecode.swift; path = ValidateUtilityNetworkTopologyView.Views.swift; sourceTree = "<group>"; };
		D7CC33FD2A31475C00198EDF /* ShowLineOfSightBetweenPointsView.swift */ = {isa = PBXFileReference; fileEncoding = 4; lastKnownFileType = sourcecode.swift; path = ShowLineOfSightBetweenPointsView.swift; sourceTree = "<group>"; };
		D7CE9F9A2AE2F575008F7A5F /* streetmap_SD.tpkx */ = {isa = PBXFileReference; lastKnownFileType = file; path = streetmap_SD.tpkx; sourceTree = "<group>"; };
		D7CE9FA22AE2F595008F7A5F /* san-diego-eagle-locator */ = {isa = PBXFileReference; lastKnownFileType = folder; path = "san-diego-eagle-locator"; sourceTree = "<group>"; };
		D7D1F3522ADDBE5D009CE2DA /* philadelphia.mspk */ = {isa = PBXFileReference; lastKnownFileType = file; path = philadelphia.mspk; sourceTree = "<group>"; };
		D7DDF8502AF47C6C004352D9 /* FindRouteAroundBarriersView.swift */ = {isa = PBXFileReference; fileEncoding = 4; lastKnownFileType = sourcecode.swift; path = FindRouteAroundBarriersView.swift; sourceTree = "<group>"; };
		D7E440D62A1ECE7D005D74DE /* CreateBuffersAroundPointsView.swift */ = {isa = PBXFileReference; fileEncoding = 4; lastKnownFileType = sourcecode.swift; path = CreateBuffersAroundPointsView.swift; sourceTree = "<group>"; };
		D7E557672A1D768800B9FB09 /* AddWMSLayerView.swift */ = {isa = PBXFileReference; fileEncoding = 4; lastKnownFileType = sourcecode.swift; path = AddWMSLayerView.swift; sourceTree = "<group>"; };
		D7E7D0802AEB39D5003AAD02 /* FindRouteInTransportNetworkView.swift */ = {isa = PBXFileReference; fileEncoding = 4; lastKnownFileType = sourcecode.swift; path = FindRouteInTransportNetworkView.swift; sourceTree = "<group>"; };
		D7E7D0992AEB3C47003AAD02 /* san_diego_offline_routing */ = {isa = PBXFileReference; lastKnownFileType = folder; path = san_diego_offline_routing; sourceTree = "<group>"; };
		D7EAF3592A1C023800D822C4 /* SetMinAndMaxScaleView.swift */ = {isa = PBXFileReference; fileEncoding = 4; lastKnownFileType = sourcecode.swift; path = SetMinAndMaxScaleView.swift; sourceTree = "<group>"; };
		D7ECF5972AB8BE63003FB2BE /* RenderMultilayerSymbolsView.swift */ = {isa = PBXFileReference; fileEncoding = 4; lastKnownFileType = sourcecode.swift; path = RenderMultilayerSymbolsView.swift; sourceTree = "<group>"; };
		D7EF5D742A26A03A00FEBDE5 /* ShowCoordinatesInMultipleFormatsView.swift */ = {isa = PBXFileReference; fileEncoding = 4; lastKnownFileType = sourcecode.swift; path = ShowCoordinatesInMultipleFormatsView.swift; sourceTree = "<group>"; };
		D7F8C0362B60564D0072BFA7 /* AddFeaturesWithContingentValuesView.swift */ = {isa = PBXFileReference; fileEncoding = 4; lastKnownFileType = sourcecode.swift; path = AddFeaturesWithContingentValuesView.swift; sourceTree = "<group>"; };
		D7F8C03D2B605AF60072BFA7 /* ContingentValuesBirdNests.geodatabase */ = {isa = PBXFileReference; lastKnownFileType = file; path = ContingentValuesBirdNests.geodatabase; sourceTree = "<group>"; };
		D7F8C0402B605E720072BFA7 /* FillmoreTopographicMap.vtpk */ = {isa = PBXFileReference; lastKnownFileType = file; path = FillmoreTopographicMap.vtpk; sourceTree = "<group>"; };
		D7F8C0422B608F120072BFA7 /* AddFeaturesWithContingentValuesView.AddFeatureView.swift */ = {isa = PBXFileReference; fileEncoding = 4; lastKnownFileType = sourcecode.swift; path = AddFeaturesWithContingentValuesView.AddFeatureView.swift; sourceTree = "<group>"; };
		E000E75F2869E33D005D87C5 /* ClipGeometryView.swift */ = {isa = PBXFileReference; lastKnownFileType = sourcecode.swift; path = ClipGeometryView.swift; sourceTree = "<group>"; };
		E000E762286A0B18005D87C5 /* CutGeometryView.swift */ = {isa = PBXFileReference; lastKnownFileType = sourcecode.swift; path = CutGeometryView.swift; sourceTree = "<group>"; };
		E004A6BD28414332002A1FE6 /* SetViewpointRotationView.swift */ = {isa = PBXFileReference; fileEncoding = 4; lastKnownFileType = sourcecode.swift; path = SetViewpointRotationView.swift; sourceTree = "<group>"; };
		E004A6D828465C70002A1FE6 /* DisplaySceneView.swift */ = {isa = PBXFileReference; fileEncoding = 4; lastKnownFileType = sourcecode.swift; path = DisplaySceneView.swift; sourceTree = "<group>"; };
		E004A6DF28466279002A1FE6 /* ShowCalloutView.swift */ = {isa = PBXFileReference; lastKnownFileType = sourcecode.swift; path = ShowCalloutView.swift; sourceTree = "<group>"; };
		E004A6E52846A61F002A1FE6 /* StyleGraphicsWithSymbolsView.swift */ = {isa = PBXFileReference; lastKnownFileType = sourcecode.swift; path = StyleGraphicsWithSymbolsView.swift; sourceTree = "<group>"; };
		E004A6E828493BCE002A1FE6 /* ShowDeviceLocationView.swift */ = {isa = PBXFileReference; lastKnownFileType = sourcecode.swift; path = ShowDeviceLocationView.swift; sourceTree = "<group>"; };
		E004A6EC2849556E002A1FE6 /* CreatePlanarAndGeodeticBuffersView.swift */ = {isa = PBXFileReference; lastKnownFileType = sourcecode.swift; path = CreatePlanarAndGeodeticBuffersView.swift; sourceTree = "<group>"; };
		E004A6EF284E4B9B002A1FE6 /* DownloadVectorTilesToLocalCacheView.swift */ = {isa = PBXFileReference; lastKnownFileType = sourcecode.swift; path = DownloadVectorTilesToLocalCacheView.swift; sourceTree = "<group>"; };
		E004A6F2284E4FEB002A1FE6 /* ShowResultOfSpatialOperationsView.swift */ = {isa = PBXFileReference; lastKnownFileType = sourcecode.swift; path = ShowResultOfSpatialOperationsView.swift; sourceTree = "<group>"; };
		E004A6F5284FA42A002A1FE6 /* SelectFeaturesInFeatureLayerView.swift */ = {isa = PBXFileReference; lastKnownFileType = sourcecode.swift; path = SelectFeaturesInFeatureLayerView.swift; sourceTree = "<group>"; };
		E041ABBF287CA9F00056009B /* WebView.swift */ = {isa = PBXFileReference; lastKnownFileType = sourcecode.swift; path = WebView.swift; sourceTree = "<group>"; };
		E041ABD6287DB04D0056009B /* SampleInfoView.swift */ = {isa = PBXFileReference; lastKnownFileType = sourcecode.swift; path = SampleInfoView.swift; sourceTree = "<group>"; };
		E041AC15287F54580056009B /* highlight.min.js */ = {isa = PBXFileReference; fileEncoding = 4; lastKnownFileType = sourcecode.javascript; path = highlight.min.js; sourceTree = "<group>"; };
		E041AC1D288076A60056009B /* info.css */ = {isa = PBXFileReference; fileEncoding = 4; lastKnownFileType = text.css; path = info.css; sourceTree = "<group>"; };
		E041AC1F288077B90056009B /* xcode.css */ = {isa = PBXFileReference; fileEncoding = 4; lastKnownFileType = text.css; path = xcode.css; sourceTree = "<group>"; };
		E066DD34285CF3B3004D3D5B /* FindRouteView.swift */ = {isa = PBXFileReference; lastKnownFileType = sourcecode.swift; path = FindRouteView.swift; sourceTree = "<group>"; };
		E066DD372860AB28004D3D5B /* StyleGraphicsWithRendererView.swift */ = {isa = PBXFileReference; lastKnownFileType = sourcecode.swift; path = StyleGraphicsWithRendererView.swift; sourceTree = "<group>"; };
		E066DD3A2860CA08004D3D5B /* ShowResultOfSpatialRelationshipsView.swift */ = {isa = PBXFileReference; lastKnownFileType = sourcecode.swift; path = ShowResultOfSpatialRelationshipsView.swift; sourceTree = "<group>"; };
		E066DD3F28610F55004D3D5B /* AddSceneLayerFromServiceView.swift */ = {isa = PBXFileReference; lastKnownFileType = sourcecode.swift; path = AddSceneLayerFromServiceView.swift; sourceTree = "<group>"; };
		E070A0A2286F3B6000F2B606 /* DownloadPreplannedMapAreaView.swift */ = {isa = PBXFileReference; lastKnownFileType = sourcecode.swift; path = DownloadPreplannedMapAreaView.swift; sourceTree = "<group>"; };
		E088E1562862579D00413100 /* SetSurfacePlacementModeView.swift */ = {isa = PBXFileReference; lastKnownFileType = sourcecode.swift; path = SetSurfacePlacementModeView.swift; sourceTree = "<group>"; };
		E088E1732863B5F800413100 /* GenerateOfflineMapView.swift */ = {isa = PBXFileReference; lastKnownFileType = sourcecode.swift; path = GenerateOfflineMapView.swift; sourceTree = "<group>"; };
		E0D04FF128A5390000747989 /* DownloadPreplannedMapAreaView.Model.swift */ = {isa = PBXFileReference; lastKnownFileType = sourcecode.swift; path = DownloadPreplannedMapAreaView.Model.swift; sourceTree = "<group>"; };
		E0EA0B762866390E00C9621D /* ProjectGeometryView.swift */ = {isa = PBXFileReference; lastKnownFileType = sourcecode.swift; path = ProjectGeometryView.swift; sourceTree = "<group>"; };
		E0FE32E628747778002C6ACA /* BrowseBuildingFloorsView.swift */ = {isa = PBXFileReference; lastKnownFileType = sourcecode.swift; path = BrowseBuildingFloorsView.swift; sourceTree = "<group>"; };
		F111CCC0288B5D5600205358 /* DisplayMapFromMobileMapPackageView.swift */ = {isa = PBXFileReference; lastKnownFileType = sourcecode.swift; path = DisplayMapFromMobileMapPackageView.swift; sourceTree = "<group>"; };
		F111CCC3288B641900205358 /* Yellowstone.mmpk */ = {isa = PBXFileReference; lastKnownFileType = file; path = Yellowstone.mmpk; sourceTree = "<group>"; };
		F1E71BF0289473760064C33F /* AddRasterFromFileView.swift */ = {isa = PBXFileReference; lastKnownFileType = sourcecode.swift; path = AddRasterFromFileView.swift; sourceTree = "<group>"; };
/* End PBXFileReference section */

/* Begin PBXFrameworksBuildPhase section */
		00E5401027F3CCA200CF66D5 /* Frameworks */ = {
			isa = PBXFrameworksBuildPhase;
			buildActionMask = 2147483647;
			files = (
				00C43AED2947DC350099AE34 /* ArcGISToolkit in Frameworks */,
			);
			runOnlyForDeploymentPostprocessing = 0;
		};
/* End PBXFrameworksBuildPhase section */

/* Begin PBXGroup section */
		0000FB6D2BBDB17600845921 /* Add 3D tiles layer */ = {
			isa = PBXGroup;
			children = (
				0000FB6B2BBDB17600845921 /* Add3DTilesLayerView.swift */,
			);
			path = "Add 3D tiles layer";
			sourceTree = "<group>";
		};
		0005580D281872BE00224BC6 /* Views */ = {
			isa = PBXGroup;
			children = (
				00B04272282EC59E0072E1B4 /* AboutView.swift */,
				D70BE5782A5624A80022CA02 /* CategoriesView.swift */,
				00E5400D27F3CCA100CF66D5 /* ContentView.swift */,
				D7B759B22B1FFBE300017FDD /* FavoritesView.swift */,
				000558092817C51E00224BC6 /* SampleDetailView.swift */,
				E041ABD6287DB04D0056009B /* SampleInfoView.swift */,
				00273CF52A82AB8700A7A77D /* SampleLink.swift */,
				00273CF32A82AB5900A7A77D /* SamplesSearchView.swift */,
				E041ABBF287CA9F00056009B /* WebView.swift */,
			);
			path = Views;
			sourceTree = "<group>";
		};
		000D43152B9918420003D3C2 /* Configure basemap style parameters */ = {
			isa = PBXGroup;
			children = (
				000D43132B9918420003D3C2 /* ConfigureBasemapStyleParametersView.swift */,
			);
			path = "Configure basemap style parameters";
			sourceTree = "<group>";
		};
		00181B442846AD3900654571 /* Extensions */ = {
			isa = PBXGroup;
			children = (
				D7BA8C432B2A4DAA00018633 /* Array+RawRepresentable.swift */,
				D7BA8C452B2A8ACA00018633 /* String.swift */,
				00181B452846AD7100654571 /* View+ErrorAlert.swift */,
			);
			path = Extensions;
			sourceTree = "<group>";
		};
		0023DE5029D648FA0098243A /* macOS */ = {
			isa = PBXGroup;
			children = (
				00ACF554293E6C6A0059B2A9 /* Samples.entitlements */,
			);
			path = macOS;
			sourceTree = "<group>";
		};
		003D7C332821EBCC009DDFD2 /* Scripts */ = {
			isa = PBXGroup;
			children = (
				00CCB8A2285AAD7D00BBAB70 /* DowloadPortalItemData.swift */,
				003D7C352821EBCC009DDFD2 /* GenerateSampleViewSourceCode.swift */,
				003D7C342821EBCC009DDFD2 /* masquerade */,
			);
			path = Scripts;
			sourceTree = "<group>";
		};
		0044288C29C90BD500160767 /* Get elevation at point on surface */ = {
			isa = PBXGroup;
			children = (
				0044289129C90C0B00160767 /* GetElevationAtPointOnSurfaceView.swift */,
			);
			path = "Get elevation at point on surface";
			sourceTree = "<group>";
		};
		0044CDD72995C352004618CE /* Show device location history */ = {
			isa = PBXGroup;
			children = (
				0044CDDE2995C39E004618CE /* ShowDeviceLocationHistoryView.swift */,
			);
			path = "Show device location history";
			sourceTree = "<group>";
		};
		004A2B962BED454300C297CE /* 740b663bff5e4198b9b6674af93f638a */ = {
			isa = PBXGroup;
			children = (
				004A2B9C2BED455B00C297CE /* canyonlands */,
			);
			path = 740b663bff5e4198b9b6674af93f638a;
			sourceTree = "<group>";
		};
		004A2BA12BED456500C297CE /* Apply scheduled updates to preplanned map area */ = {
			isa = PBXGroup;
			children = (
				004A2B9E2BED456500C297CE /* ApplyScheduledUpdatesToPreplannedMapAreaView.swift */,
			);
			path = "Apply scheduled updates to preplanned map area";
			sourceTree = "<group>";
		};
		0074ABAF281742420037244A /* Supporting Files */ = {
			isa = PBXGroup;
			children = (
				00181B442846AD3900654571 /* Extensions */,
				0074ABC028174F430037244A /* Models */,
				0005580D281872BE00224BC6 /* Views */,
				E041ABC3287CAFEB0056009B /* Web */,
			);
			path = "Supporting Files";
			sourceTree = "<group>";
		};
		0074ABB228174B830037244A /* Samples */ = {
			isa = PBXGroup;
			children = (
				0000FB6D2BBDB17600845921 /* Add 3D tiles layer */,
				79D84D0C2A815BED00F45262 /* Add custom dynamic entity data source */,
				4D2ADC3E29C26D05003B367F /* Add dynamic entity layer */,
				00D4EF7E2863840D00B9CC30 /* Add feature layers */,
				D7F8C0342B60564D0072BFA7 /* Add features with contingent values */,
				F19A316128906F0D003B7EF9 /* Add raster from file */,
				E066DD3E28610F3F004D3D5B /* Add scene layer from service */,
				D7E557602A1D743100B9FB09 /* Add WMS layer */,
				1C3B7DC22A5F64FC00907443 /* Analyze network with subnetwork trace */,
				D7C16D172AC5F6C100689E89 /* Animate 3D graphic */,
				D77570BC2A29427200F490CD /* Animate images with image overlay */,
				004A2BA12BED456500C297CE /* Apply scheduled updates to preplanned map area */,
				D75362CC2A1E862B00D83028 /* Apply unique value renderer */,
				1C8EC7422BAE2891001A6929 /* Augment reality to collect data */,
				D7084FA42AD771AA00EC7F4F /* Augment reality to fly over scene */,
				1C2538472BABAC7B00337307 /* Augment reality to navigate route */,
				D7A737DF2BABB9FE00B7C7FC /* Augment reality to show hidden infrastructure */,
				D72F27292ADA1E4400F906DA /* Augment reality to show tabletop scene */,
				218F35B229C28F4A00502022 /* Authenticate with OAuth */,
				E0FE32E528747762002C6ACA /* Browse building floors */,
				1C9B74D229DB54560038B06F /* Change camera controller */,
				4D2ADC5329C4F612003B367F /* Change map view background */,
				1C0C1C3229D34DAE005C8B24 /* Change viewpoint */,
				E000E75E2869E325005D87C5 /* Clip geometry */,
				000D43152B9918420003D3C2 /* Configure basemap style parameters */,
				D7635FF32B9277DC0044AB97 /* Configure clusters */,
				88F93CBE29C3D4E30006B28E /* Create and edit geometries */,
				79B7B8082A1BF8B300F57C27 /* Create and save KML file */,
				D7E440D12A1ECBC2005D74DE /* Create buffers around points */,
				D7B3C5C02A43B71E001DA4D8 /* Create convex hull around geometries */,
				D744FD132A2112360084A66C /* Create convex hull around points */,
				1C19B4EA2A578E46001D2506 /* Create load report */,
				D73FABE82AD4A0370048EC70 /* Create mobile geodatabase */,
				E004A6EB28495538002A1FE6 /* Create planar and geodetic buffers */,
				D71C5F602AAA7854006599FD /* Create symbol styles from web styles */,
				E000E761286A0B07005D87C5 /* Cut geometry */,
				D71099692A27D8880065A1C1 /* Densify and generalize geometry */,
				D7AE861A2AC39D750049B626 /* Display annotation */,
				D7635FEA2B9272CB0044AB97 /* Display clusters */,
				00A7A1422A2FC58300F035F7 /* Display content of utility network container */,
				D7497F382AC4B45300167AD2 /* Display dimensions */,
				0074ABB328174B830037244A /* Display map */,
				F111CCBD288B548400205358 /* Display map from mobile map package */,
				D752D95B2A3BCDD4003EB25E /* Display map from portal item */,
				00B04FB3283EEB830026C882 /* Display overview map */,
				E004A6D528465C70002A1FE6 /* Display scene */,
				D7010EBA2B05616900D43F55 /* Display scene from mobile scene package */,
				D742E48E2B04132B00690098 /* Display web scene from portal item */,
				E070A0A1286F3B3400F2B606 /* Download preplanned map area */,
				E004A6EE284E4B7A002A1FE6 /* Download vector tiles to local cache */,
<<<<<<< HEAD
				D733CA182BED980D00FBDE4C /* Edit and sync features with feature service */,
=======
				D764B7DE2BE2F89D002E2F92 /* Edit geodatabase with transactions */,
>>>>>>> f594bf72
				1C26ED122A859525009B7721 /* Filter features in scene */,
				D73FCFF32B02A3AA0006360D /* Find address with reverse geocode */,
				D7705D5F2AFC570700CC0335 /* Find closest facility from point */,
				D7705D542AFC244E00CC0335 /* Find closest facility to multiple points */,
				D78666A92A21616D00C60110 /* Find nearest vertex */,
				E066DD33285CF3A0004D3D5B /* Find route */,
				D7DDF84F2AF47C6C004352D9 /* Find route around barriers */,
				D76000AA2AF19C2300B3084D /* Find route in mobile map package */,
				D7E7D0792AEB39BF003AAD02 /* Find route in transport network */,
				E088E1722863B5E600413100 /* Generate offline map */,
				10D321942BDB1C2E00B39B1B /* Generate offline map with local basemap */,
				D7553CD62AE2DFEC00DC2A70 /* Geocode offline */,
				0044288C29C90BD500160767 /* Get elevation at point on surface */,
				D704AA562AB22B7A00A3BB63 /* Group layers together */,
				D731F3BD2AD0D22500A8431E /* Identify graphics */,
				D70082E72ACF8F6C00E0C3C2 /* Identify KML features */,
				D751018A2A2E960300B8FA48 /* Identify layer features */,
				D7464F182ACE0445007FEE88 /* Identify raster cell */,
				D776880E2B69826B007C3860 /* List spatial reference transformations */,
				D718A1E92B575FD900447087 /* Manage bookmarks */,
				D752D93C2A3914E5003EB25E /* Manage operational layers */,
				D73E61952BDAEE6600457932 /* Match viewpoint of geo views */,
				D7ABA2F52A3256610021822B /* Measure distance in scene */,
				D7352F8D2BD992C40013FFEF /* Monitor changes to draw status */,
				D71371782BD88ECC00EB2F86 /* Monitor changes to layer view state */,
				D752D9422A3A6EB8003EB25E /* Monitor changes to map load status */,
				75DD739029D38B1B0010229D /* Navigate route */,
				D7588F5B2B7D8DAA008B75E2 /* Navigate route with rerouting */,
				D76929F32B4F78340047205E /* Orbit camera around object */,
				D7232EDD2AC1E5410079ABFF /* Play KML tour */,
				E0EA0B75286638FD00C9621D /* Project geometry */,
				108EC03F29D25AE1000F35D0 /* Query feature table */,
				D73F06652B5EE73D000B574F /* Query features with Arcade expression */,
				D7ECF5942AB8BDCA003FB2BE /* Render multilayer symbols */,
				1CAB8D402A3CEAB0002AA649 /* Run valve isolation trace */,
				D75F66322B48EABC00434974 /* Search for web map */,
				00CB913628481475005C2C5D /* Search with geocode */,
				E004A6F4284FA3C5002A1FE6 /* Select features in feature layer */,
				00B042E3282EDC690072E1B4 /* Set basemap */,
				D7C3AB462B683291008909B9 /* Set feature request mode */,
				D734FA072A183A5A00246D7E /* Set max extent */,
				D7EAF34F2A1C011000D822C4 /* Set min and max scale */,
				E088E1552862578800413100 /* Set surface placement mode */,
				D769C20D2A28FF8600030F61 /* Set up location-driven geotriggers */,
				E004A6B928414332002A1FE6 /* Set viewpoint rotation */,
				1C43BC782A43781100509BF8 /* Set visibility of subtype sublayer */,
				E004A6DE2846626A002A1FE6 /* Show callout */,
				D7EF5D712A269E2D00FEBDE5 /* Show coordinates in multiple formats */,
				E004A6E728493BBB002A1FE6 /* Show device location */,
				0044CDD72995C352004618CE /* Show device location history */,
				4D126D6829CA1B6000CFB7A7 /* Show device location with NMEA data sources */,
				D722BD1E2A420D7E002C2087 /* Show extruded features */,
				D751017D2A2E490800B8FA48 /* Show labels on layer */,
				D7CC33FB2A31475C00198EDF /* Show line of sight between points */,
				D7337C5C2ABD137400A5D865 /* Show mobile map package expiration date */,
				1C42E04129D2396B004FC4BE /* Show popup */,
				1C9B74C429DB43580038B06F /* Show realistic light and shadows */,
				E004A6F1284E4F80002A1FE6 /* Show result of spatial operations */,
				E066DD392860C9EE004D3D5B /* Show result of spatial relationships */,
				1CAF831A2A20305F000E1E60 /* Show utility associations */,
				D7ABA2FB2A3287C10021822B /* Show viewshed from geoelement in scene */,
				0086F3FC28E3770900974721 /* Show viewshed from point in scene */,
				00E7C15A2BBE1BF000B85D69 /* Snap geometry edits */,
				D75B584D2AAFB2C20038B3B4 /* Style features with custom dictionary */,
				E066DD362860AB0B004D3D5B /* Style graphics with renderer */,
				E004A6E42846A609002A1FE6 /* Style graphics with symbols */,
				D77BC5352B59A2D3007B49B6 /* Style point with distance composite scene symbol */,
				D754E31D2A1D661D0006C5F1 /* Style point with picture marker symbols */,
				D7058B0B2B59E44B000A888A /* Style point with scene symbol */,
				D74C8BFA2ABA5572007C76B8 /* Style symbols from mobile style file */,
				7573E81229D6134C00BEED9C /* Trace utility network */,
				D74EA7802B6DADA5008F6C7C /* Validate utility network topology */,
			);
			path = Samples;
			sourceTree = "<group>";
		};
		0074ABB328174B830037244A /* Display map */ = {
			isa = PBXGroup;
			children = (
				0074ABBE28174BCF0037244A /* DisplayMapView.swift */,
			);
			path = "Display map";
			sourceTree = "<group>";
		};
		0074ABC028174F430037244A /* Models */ = {
			isa = PBXGroup;
			children = (
				00CCB8A4285BAF8700BBAB70 /* OnDemandResource.swift */,
				0074ABC128174F430037244A /* Sample.swift */,
			);
			path = Models;
			sourceTree = "<group>";
		};
		0086F3FC28E3770900974721 /* Show viewshed from point in scene */ = {
			isa = PBXGroup;
			children = (
				0042E24228E4BF8F001F33D6 /* ShowViewshedFromPointInSceneView.Model.swift */,
				0086F3FD28E3770900974721 /* ShowViewshedFromPointInSceneView.swift */,
				0042E24428E4F82B001F33D6 /* ShowViewshedFromPointInSceneView.ViewshedSettingsView.swift */,
			);
			path = "Show viewshed from point in scene";
			sourceTree = "<group>";
		};
		00966EE62811F64D009D3DD7 /* iOS */ = {
			isa = PBXGroup;
			children = (
				00E5402A27F775EA00CF66D5 /* Info.plist */,
			);
			path = iOS;
			sourceTree = "<group>";
		};
		00A7A1422A2FC58300F035F7 /* Display content of utility network container */ = {
			isa = PBXGroup;
			children = (
				00A7A1432A2FC58300F035F7 /* DisplayContentOfUtilityNetworkContainerView.swift */,
				00A7A1492A2FC5B700F035F7 /* DisplayContentOfUtilityNetworkContainerView.Model.swift */,
			);
			path = "Display content of utility network container";
			sourceTree = "<group>";
		};
		00B042E3282EDC690072E1B4 /* Set basemap */ = {
			isa = PBXGroup;
			children = (
				00B042E5282EDC690072E1B4 /* SetBasemapView.swift */,
			);
			path = "Set basemap";
			sourceTree = "<group>";
		};
		00B04FB3283EEB830026C882 /* Display overview map */ = {
			isa = PBXGroup;
			children = (
				00B04FB4283EEBA80026C882 /* DisplayOverviewMapView.swift */,
			);
			path = "Display overview map";
			sourceTree = "<group>";
		};
		00C94A0228B53DCC004E42D9 /* 7c4c679ab06a4df19dc497f577f111bd */ = {
			isa = PBXGroup;
			children = (
				00C94A0C28B53DE1004E42D9 /* raster-file */,
			);
			path = 7c4c679ab06a4df19dc497f577f111bd;
			sourceTree = "<group>";
		};
		00CB913628481475005C2C5D /* Search with geocode */ = {
			isa = PBXGroup;
			children = (
				00CB9137284814A4005C2C5D /* SearchWithGeocodeView.swift */,
			);
			path = "Search with geocode";
			sourceTree = "<group>";
		};
		00CCB8A6285D059300BBAB70 /* Portal Data */ = {
			isa = PBXGroup;
			children = (
				004A2B962BED454300C297CE /* 740b663bff5e4198b9b6674af93f638a */,
				D701D7242A37C7E4006FF0C8 /* 07d62a792ab6496d9b772a24efea45d0 */,
				D7C16D232AC5FEA600689E89 /* 12509ffdc684437f8f2656b0129d2c13 */,
				00D4EF8328638BF100B9CC30 /* 15a7cbd3af1e47cfa5d2c6b93dc44fc2 */,
				D721EEA62ABDFF550040BE46 /* 174150279af74a2ba6f8b87a567f480b */,
				D74C8C002ABA6202007C76B8 /* 1bd036f221f54a99abc9e46ff3511cbf */,
				D7CE9F992AE2F575008F7A5F /* 22c3083d4fa74e3e9b25adfc9f8c0496 */,
				D76000B52AF19FC900B3084D /* 260eb6535c824209964cf281766ebe43 */,
				D7C16D202AC5FE9800689E89 /* 290f0c571c394461a8b58b6775d0bd63 */,
				D7CE9F9C2AE2F585008F7A5F /* 3424d442ebe54f3cbf34462382d3aebe */,
				D7781D472B7EB03400E53C51 /* 4caec8c55ea2463982f1af7d9611b8d5 */,
				D7C16D1D2AC5FE8200689E89 /* 5a9b60cee9ba41e79640a06bcdf8084d */,
				1C965C4629DBA879002F8536 /* 681d6f7694644709a7c830ec57a2d72b */,
				00D4EF8E28638BF100B9CC30 /* 68ec42517cdd439e81b036210483e8e7 */,
				D73F8CF22AB1089900CD39DA /* 751138a2e0844e06853522d54103222a */,
				00C94A0228B53DCC004E42D9 /* 7c4c679ab06a4df19dc497f577f111bd */,
				D7D1F3512ADDBE5D009CE2DA /* 7dd2f97bb007466ea939160d0de96a9d */,
				10D321912BDB187400B39B1B /* 85282f2aaa2844d8935cdb8722e22a93 */,
				792222DB2A81AA5D00619FFE /* a8a942c228af4fac96baa78ad60f511f */,
				D7F8C03F2B605E720072BFA7 /* b5106355f1634b8996e634c04b6a930a */,
				D7464F202ACE0910007FEE88 /* b5f977c78ec74b3a8857ca86d1d9b318 */,
				00D4EF8128638BF100B9CC30 /* cb1b20748a9f4d128dad8a87244e3e37 */,
				D77572AC2A295DC100F490CD /* d1453556d91e46dea191c20c398b82cd */,
				4D126D7629CA3B3F00CFB7A7 /* d5bad9f4fee9483791e405880fb466da */,
				D7E7D0862AEB3C36003AAD02 /* df193653ed39449195af0c9725701dca */,
				D7F8C03C2B605AF60072BFA7 /* e12b54ea799f4606a2712157cf9f6e41 */,
				F111CCC2288B63DB00205358 /* e1f3a7254cb845b09450f54937c16061 */,
				D7C5233F2BED9BBF00E8221A /* e4a398afe9a945f3b0f4dca1e4faccb5 */,
				D7C16D262AC5FEB600689E89 /* e87c154fb9c2487f999143df5b08e9b1 */,
				D7497F3E2AC4BA4100167AD2 /* f5ff6f5556a945bca87ca513b8729a1e */,
			);
			path = "Portal Data";
			sourceTree = SOURCE_ROOT;
		};
		00D4EF7E2863840D00B9CC30 /* Add feature layers */ = {
			isa = PBXGroup;
			children = (
				00D4EF7F2863842100B9CC30 /* AddFeatureLayersView.swift */,
			);
			path = "Add feature layers";
			sourceTree = "<group>";
		};
		00D4EF8128638BF100B9CC30 /* cb1b20748a9f4d128dad8a87244e3e37 */ = {
			isa = PBXGroup;
			children = (
				00D4EF8228638BF100B9CC30 /* LA_Trails.geodatabase */,
			);
			path = cb1b20748a9f4d128dad8a87244e3e37;
			sourceTree = "<group>";
		};
		00D4EF8328638BF100B9CC30 /* 15a7cbd3af1e47cfa5d2c6b93dc44fc2 */ = {
			isa = PBXGroup;
			children = (
				00D4EFB02863CE6300B9CC30 /* ScottishWildlifeTrust_reserves */,
			);
			path = 15a7cbd3af1e47cfa5d2c6b93dc44fc2;
			sourceTree = "<group>";
		};
		00D4EF8E28638BF100B9CC30 /* 68ec42517cdd439e81b036210483e8e7 */ = {
			isa = PBXGroup;
			children = (
				00D4EF8F28638BF100B9CC30 /* AuroraCO.gpkg */,
			);
			path = 68ec42517cdd439e81b036210483e8e7;
			sourceTree = "<group>";
		};
		00E5400627F3CCA100CF66D5 = {
			isa = PBXGroup;
			children = (
				00966EE62811F64D009D3DD7 /* iOS */,
				0023DE5029D648FA0098243A /* macOS */,
				00CCB8A6285D059300BBAB70 /* Portal Data */,
				00E5401427F3CCA200CF66D5 /* Products */,
				003D7C332821EBCC009DDFD2 /* Scripts */,
				00E5400B27F3CCA100CF66D5 /* Shared */,
			);
			sourceTree = "<group>";
		};
		00E5400B27F3CCA100CF66D5 /* Shared */ = {
			isa = PBXGroup;
			children = (
				0074ABAF281742420037244A /* Supporting Files */,
				0074ABB228174B830037244A /* Samples */,
				00E5400C27F3CCA100CF66D5 /* SamplesApp.swift */,
				00E5400E27F3CCA200CF66D5 /* Assets.xcassets */,
				798C2DA62AFC505600EE7E97 /* PrivacyInfo.xcprivacy */,
				001C6DD827FE585A00D472C2 /* AppSecrets.swift.masque */,
				0074ABCA2817B8DB0037244A /* SamplesApp+Samples.swift.tache */,
			);
			path = Shared;
			sourceTree = "<group>";
		};
		00E5401427F3CCA200CF66D5 /* Products */ = {
			isa = PBXGroup;
			children = (
				00E5401327F3CCA200CF66D5 /* Samples.app */,
			);
			name = Products;
			sourceTree = "<group>";
		};
		00E7C15A2BBE1BF000B85D69 /* Snap geometry edits */ = {
			isa = PBXGroup;
			children = (
				00E7C1592BBE1BF000B85D69 /* SnapGeometryEditsView.swift */,
				00E1D90A2BC0AF97001AEB6A /* SnapGeometryEditsView.SnapSettingsView.swift */,
				00E1D90C2BC0B125001AEB6A /* SnapGeometryEditsView.GeometryEditorModel.swift */,
				00E1D90E2BC0B1E8001AEB6A /* SnapGeometryEditsView.GeometryEditorMenu.swift */,
			);
			path = "Snap geometry edits";
			sourceTree = "<group>";
		};
		108EC03F29D25AE1000F35D0 /* Query feature table */ = {
			isa = PBXGroup;
			children = (
				108EC04029D25B2C000F35D0 /* QueryFeatureTableView.swift */,
			);
			path = "Query feature table";
			sourceTree = "<group>";
		};
		10D321912BDB187400B39B1B /* 85282f2aaa2844d8935cdb8722e22a93 */ = {
			isa = PBXGroup;
			children = (
				10D321922BDB187400B39B1B /* naperville_imagery.tpkx */,
			);
			path = 85282f2aaa2844d8935cdb8722e22a93;
			sourceTree = "<group>";
		};
		10D321942BDB1C2E00B39B1B /* Generate offline map with local basemap */ = {
			isa = PBXGroup;
			children = (
				10D321952BDB1CB500B39B1B /* GenerateOfflineMapWithLocalBasemapView.swift */,
			);
			path = "Generate offline map with local basemap";
			sourceTree = "<group>";
		};
		1C0C1C3229D34DAE005C8B24 /* Change viewpoint */ = {
			isa = PBXGroup;
			children = (
				1C0C1C3429D34DAE005C8B24 /* ChangeViewpointView.swift */,
			);
			path = "Change viewpoint";
			sourceTree = "<group>";
		};
		1C19B4EA2A578E46001D2506 /* Create load report */ = {
			isa = PBXGroup;
			children = (
				1C19B4EF2A578E46001D2506 /* CreateLoadReportView.Model.swift */,
				1C19B4ED2A578E46001D2506 /* CreateLoadReportView.swift */,
				1C19B4EB2A578E46001D2506 /* CreateLoadReportView.Views.swift */,
			);
			path = "Create load report";
			sourceTree = "<group>";
		};
		1C2538472BABAC7B00337307 /* Augment reality to navigate route */ = {
			isa = PBXGroup;
			children = (
				1C2538532BABACB100337307 /* AugmentRealityToNavigateRouteView.swift */,
				1C2538522BABACB100337307 /* AugmentRealityToNavigateRouteView.RoutePlannerView.swift */,
			);
			path = "Augment reality to navigate route";
			sourceTree = "<group>";
		};
		1C26ED122A859525009B7721 /* Filter features in scene */ = {
			isa = PBXGroup;
			children = (
				1C26ED152A859525009B7721 /* FilterFeaturesInSceneView.swift */,
			);
			path = "Filter features in scene";
			sourceTree = "<group>";
		};
		1C3B7DC22A5F64FC00907443 /* Analyze network with subnetwork trace */ = {
			isa = PBXGroup;
			children = (
				1C3B7DC32A5F64FC00907443 /* AnalyzeNetworkWithSubnetworkTraceView.Model.swift */,
				1C3B7DC62A5F64FC00907443 /* AnalyzeNetworkWithSubnetworkTraceView.swift */,
			);
			path = "Analyze network with subnetwork trace";
			sourceTree = "<group>";
		};
		1C42E04129D2396B004FC4BE /* Show popup */ = {
			isa = PBXGroup;
			children = (
				1C42E04329D2396B004FC4BE /* ShowPopupView.swift */,
			);
			path = "Show popup";
			sourceTree = "<group>";
		};
		1C43BC782A43781100509BF8 /* Set visibility of subtype sublayer */ = {
			isa = PBXGroup;
			children = (
				1C43BC7C2A43781100509BF8 /* SetVisibilityOfSubtypeSublayerView.Model.swift */,
				1C43BC7E2A43781100509BF8 /* SetVisibilityOfSubtypeSublayerView.swift */,
				1C43BC792A43781100509BF8 /* SetVisibilityOfSubtypeSublayerView.Views.swift */,
			);
			path = "Set visibility of subtype sublayer";
			sourceTree = "<group>";
		};
		1C8EC7422BAE2891001A6929 /* Augment reality to collect data */ = {
			isa = PBXGroup;
			children = (
				1C8EC7432BAE2891001A6929 /* AugmentRealityToCollectDataView.swift */,
			);
			path = "Augment reality to collect data";
			sourceTree = "<group>";
		};
		1C965C4629DBA879002F8536 /* 681d6f7694644709a7c830ec57a2d72b */ = {
			isa = PBXGroup;
			children = (
				004FE87029DF5D8700075217 /* Bristol */,
			);
			path = 681d6f7694644709a7c830ec57a2d72b;
			sourceTree = "<group>";
		};
		1C9B74C429DB43580038B06F /* Show realistic light and shadows */ = {
			isa = PBXGroup;
			children = (
				1C9B74C529DB43580038B06F /* ShowRealisticLightAndShadowsView.swift */,
			);
			path = "Show realistic light and shadows";
			sourceTree = "<group>";
		};
		1C9B74D229DB54560038B06F /* Change camera controller */ = {
			isa = PBXGroup;
			children = (
				1C9B74D529DB54560038B06F /* ChangeCameraControllerView.swift */,
			);
			path = "Change camera controller";
			sourceTree = "<group>";
		};
		1CAB8D402A3CEAB0002AA649 /* Run valve isolation trace */ = {
			isa = PBXGroup;
			children = (
				1CAB8D442A3CEAB0002AA649 /* RunValveIsolationTraceView.Model.swift */,
				1CAB8D472A3CEAB0002AA649 /* RunValveIsolationTraceView.swift */,
			);
			path = "Run valve isolation trace";
			sourceTree = "<group>";
		};
		1CAF831A2A20305F000E1E60 /* Show utility associations */ = {
			isa = PBXGroup;
			children = (
				1CAF831B2A20305F000E1E60 /* ShowUtilityAssociationsView.swift */,
			);
			path = "Show utility associations";
			sourceTree = "<group>";
		};
		218F35B229C28F4A00502022 /* Authenticate with OAuth */ = {
			isa = PBXGroup;
			children = (
				218F35B329C28F4A00502022 /* AuthenticateWithOAuthView.swift */,
			);
			path = "Authenticate with OAuth";
			sourceTree = "<group>";
		};
		4D126D6829CA1B6000CFB7A7 /* Show device location with NMEA data sources */ = {
			isa = PBXGroup;
			children = (
				4D126D6929CA1B6000CFB7A7 /* ShowDeviceLocationWithNMEADataSourcesView.swift */,
				4D126D7D29CA43D200CFB7A7 /* ShowDeviceLocationWithNMEADataSourcesView.Model.swift */,
				4D126D7129CA1E1800CFB7A7 /* FileNMEASentenceReader.swift */,
			);
			path = "Show device location with NMEA data sources";
			sourceTree = "<group>";
		};
		4D126D7629CA3B3F00CFB7A7 /* d5bad9f4fee9483791e405880fb466da */ = {
			isa = PBXGroup;
			children = (
				4D126D7B29CA3E6000CFB7A7 /* Redlands.nmea */,
			);
			path = d5bad9f4fee9483791e405880fb466da;
			sourceTree = "<group>";
		};
		4D2ADC3E29C26D05003B367F /* Add dynamic entity layer */ = {
			isa = PBXGroup;
			children = (
				4D2ADC3F29C26D05003B367F /* AddDynamicEntityLayerView.swift */,
				4D2ADC6629C50BD6003B367F /* AddDynamicEntityLayerView.Model.swift */,
				4D2ADC6829C50C4C003B367F /* AddDynamicEntityLayerView.SettingsView.swift */,
				00F279D52AF418DC00CECAF8 /* AddDynamicEntityLayerView.VehicleCallout.swift */,
			);
			path = "Add dynamic entity layer";
			sourceTree = "<group>";
		};
		4D2ADC5329C4F612003B367F /* Change map view background */ = {
			isa = PBXGroup;
			children = (
				4D2ADC5529C4F612003B367F /* ChangeMapViewBackgroundView.swift */,
				4D2ADC5829C4F612003B367F /* ChangeMapViewBackgroundView.SettingsView.swift */,
				4D2ADC6129C5071C003B367F /* ChangeMapViewBackgroundView.Model.swift */,
			);
			path = "Change map view background";
			sourceTree = "<group>";
		};
		7573E81229D6134C00BEED9C /* Trace utility network */ = {
			isa = PBXGroup;
			children = (
				7573E81329D6134C00BEED9C /* TraceUtilityNetworkView.Model.swift */,
				7573E81529D6134C00BEED9C /* TraceUtilityNetworkView.Enums.swift */,
				7573E81729D6134C00BEED9C /* TraceUtilityNetworkView.Views.swift */,
				7573E81829D6134C00BEED9C /* TraceUtilityNetworkView.swift */,
			);
			path = "Trace utility network";
			sourceTree = "<group>";
		};
		75DD739029D38B1B0010229D /* Navigate route */ = {
			isa = PBXGroup;
			children = (
				75DD739129D38B1B0010229D /* NavigateRouteView.swift */,
			);
			path = "Navigate route";
			sourceTree = "<group>";
		};
		792222DB2A81AA5D00619FFE /* a8a942c228af4fac96baa78ad60f511f */ = {
			isa = PBXGroup;
			children = (
				792222DC2A81AA5D00619FFE /* AIS_MarineCadastre_SelectedVessels_CustomDataSource.jsonl */,
			);
			path = a8a942c228af4fac96baa78ad60f511f;
			sourceTree = "<group>";
		};
		79B7B8082A1BF8B300F57C27 /* Create and save KML file */ = {
			isa = PBXGroup;
			children = (
				79302F842A1ED4E30002336A /* CreateAndSaveKMLView.Model.swift */,
				79B7B8092A1BF8EC00F57C27 /* CreateAndSaveKMLView.swift */,
				79302F862A1ED71B0002336A /* CreateAndSaveKMLView.Views.swift */,
			);
			path = "Create and save KML file";
			sourceTree = "<group>";
		};
		79D84D0C2A815BED00F45262 /* Add custom dynamic entity data source */ = {
			isa = PBXGroup;
			children = (
				79D84D0D2A815C5B00F45262 /* AddCustomDynamicEntityDataSourceView.swift */,
				7900C5F52A83FC3F002D430F /* AddCustomDynamicEntityDataSourceView.Vessel.swift */,
			);
			path = "Add custom dynamic entity data source";
			sourceTree = "<group>";
		};
		88F93CBE29C3D4E30006B28E /* Create and edit geometries */ = {
			isa = PBXGroup;
			children = (
				88F93CC029C3D59C0006B28E /* CreateAndEditGeometriesView.swift */,
			);
			path = "Create and edit geometries";
			sourceTree = "<group>";
		};
		D70082E72ACF8F6C00E0C3C2 /* Identify KML features */ = {
			isa = PBXGroup;
			children = (
				D70082EA2ACF900100E0C3C2 /* IdentifyKMLFeaturesView.swift */,
			);
			path = "Identify KML features";
			sourceTree = "<group>";
		};
		D7010EBA2B05616900D43F55 /* Display scene from mobile scene package */ = {
			isa = PBXGroup;
			children = (
				D7010EBC2B05616900D43F55 /* DisplaySceneFromMobileScenePackageView.swift */,
			);
			path = "Display scene from mobile scene package";
			sourceTree = "<group>";
		};
		D701D7242A37C7E4006FF0C8 /* 07d62a792ab6496d9b772a24efea45d0 */ = {
			isa = PBXGroup;
			children = (
				D701D72B2A37C7F7006FF0C8 /* bradley_low_3ds */,
			);
			path = 07d62a792ab6496d9b772a24efea45d0;
			sourceTree = "<group>";
		};
		D704AA562AB22B7A00A3BB63 /* Group layers together */ = {
			isa = PBXGroup;
			children = (
				D704AA592AB22C1A00A3BB63 /* GroupLayersTogetherView.swift */,
				D75C35662AB50338003CD55F /* GroupLayersTogetherView.GroupLayerListView.swift */,
			);
			path = "Group layers together";
			sourceTree = "<group>";
		};
		D7058B0B2B59E44B000A888A /* Style point with scene symbol */ = {
			isa = PBXGroup;
			children = (
				D7058B0D2B59E44B000A888A /* StylePointWithSceneSymbolView.swift */,
			);
			path = "Style point with scene symbol";
			sourceTree = "<group>";
		};
		D7084FA42AD771AA00EC7F4F /* Augment reality to fly over scene */ = {
			isa = PBXGroup;
			children = (
				D7084FA62AD771AA00EC7F4F /* AugmentRealityToFlyOverSceneView.swift */,
			);
			path = "Augment reality to fly over scene";
			sourceTree = "<group>";
		};
		D71099692A27D8880065A1C1 /* Densify and generalize geometry */ = {
			isa = PBXGroup;
			children = (
				D710996C2A27D9210065A1C1 /* DensifyAndGeneralizeGeometryView.swift */,
				D710996F2A2802FA0065A1C1 /* DensifyAndGeneralizeGeometryView.SettingsView.swift */,
			);
			path = "Densify and generalize geometry";
			sourceTree = "<group>";
		};
		D71371782BD88ECC00EB2F86 /* Monitor changes to layer view state */ = {
			isa = PBXGroup;
			children = (
				D71371752BD88ECC00EB2F86 /* MonitorChangesToLayerViewStateView.swift */,
			);
			path = "Monitor changes to layer view state";
			sourceTree = "<group>";
		};
		D718A1E92B575FD900447087 /* Manage bookmarks */ = {
			isa = PBXGroup;
			children = (
				D718A1EA2B575FD900447087 /* ManageBookmarksView.swift */,
			);
			path = "Manage bookmarks";
			sourceTree = "<group>";
		};
		D71C5F602AAA7854006599FD /* Create symbol styles from web styles */ = {
			isa = PBXGroup;
			children = (
				D71C5F632AAA7A88006599FD /* CreateSymbolStylesFromWebStylesView.swift */,
			);
			path = "Create symbol styles from web styles";
			sourceTree = "<group>";
		};
		D721EEA62ABDFF550040BE46 /* 174150279af74a2ba6f8b87a567f480b */ = {
			isa = PBXGroup;
			children = (
				D721EEA72ABDFF550040BE46 /* LothianRiversAnno.mmpk */,
			);
			path = 174150279af74a2ba6f8b87a567f480b;
			sourceTree = "<group>";
		};
		D722BD1E2A420D7E002C2087 /* Show extruded features */ = {
			isa = PBXGroup;
			children = (
				D722BD212A420DAD002C2087 /* ShowExtrudedFeaturesView.swift */,
			);
			path = "Show extruded features";
			sourceTree = "<group>";
		};
		D7232EDD2AC1E5410079ABFF /* Play KML tour */ = {
			isa = PBXGroup;
			children = (
				D7232EE02AC1E5AA0079ABFF /* PlayKMLTourView.swift */,
			);
			path = "Play KML tour";
			sourceTree = "<group>";
		};
		D72F27292ADA1E4400F906DA /* Augment reality to show tabletop scene */ = {
			isa = PBXGroup;
			children = (
				D72F272B2ADA1E4400F906DA /* AugmentRealityToShowTabletopSceneView.swift */,
			);
			path = "Augment reality to show tabletop scene";
			sourceTree = "<group>";
		};
		D731F3BD2AD0D22500A8431E /* Identify graphics */ = {
			isa = PBXGroup;
			children = (
				D731F3C02AD0D2AC00A8431E /* IdentifyGraphicsView.swift */,
			);
			path = "Identify graphics";
			sourceTree = "<group>";
		};
		D7337C5C2ABD137400A5D865 /* Show mobile map package expiration date */ = {
			isa = PBXGroup;
			children = (
				D7337C5F2ABD142D00A5D865 /* ShowMobileMapPackageExpirationDateView.swift */,
			);
			path = "Show mobile map package expiration date";
			sourceTree = "<group>";
		};
		D733CA182BED980D00FBDE4C /* Edit and sync features with feature service */ = {
			isa = PBXGroup;
			children = (
				D733CA152BED980D00FBDE4C /* EditAndSyncFeaturesWithFeatureServiceView.swift */,
				D74ECD0C2BEEAE2F007C0FA6 /* EditAndSyncFeaturesWithFeatureServiceView.Model.swift */,
			);
			path = "Edit and sync features with feature service";
			sourceTree = "<group>";
		};
		D734FA072A183A5A00246D7E /* Set max extent */ = {
			isa = PBXGroup;
			children = (
				D734FA092A183A5B00246D7E /* SetMaxExtentView.swift */,
			);
			path = "Set max extent";
			sourceTree = "<group>";
		};
		D7352F8D2BD992C40013FFEF /* Monitor changes to draw status */ = {
			isa = PBXGroup;
			children = (
				D7352F8A2BD992C40013FFEF /* MonitorChangesToDrawStatusView.swift */,
			);
			path = "Monitor changes to draw status";
			sourceTree = "<group>";
		};
		D73E61952BDAEE6600457932 /* Match viewpoint of geo views */ = {
			isa = PBXGroup;
			children = (
				D73E61922BDAEE6600457932 /* MatchViewpointOfGeoViewsView.swift */,
			);
			path = "Match viewpoint of geo views";
			sourceTree = "<group>";
		};
		D73F06652B5EE73D000B574F /* Query features with Arcade expression */ = {
			isa = PBXGroup;
			children = (
				D73F06662B5EE73D000B574F /* QueryFeaturesWithArcadeExpressionView.swift */,
			);
			path = "Query features with Arcade expression";
			sourceTree = "<group>";
		};
		D73F8CF22AB1089900CD39DA /* 751138a2e0844e06853522d54103222a */ = {
			isa = PBXGroup;
			children = (
				D73F8CF32AB1089900CD39DA /* Restaurant.stylx */,
			);
			path = 751138a2e0844e06853522d54103222a;
			sourceTree = "<group>";
		};
		D73FABE82AD4A0370048EC70 /* Create mobile geodatabase */ = {
			isa = PBXGroup;
			children = (
				D71FCB892AD6277E000E517C /* CreateMobileGeodatabaseView.Model.swift */,
				D73FC0FC2AD4A18D0067A19B /* CreateMobileGeodatabaseView.swift */,
			);
			path = "Create mobile geodatabase";
			sourceTree = "<group>";
		};
		D73FCFF32B02A3AA0006360D /* Find address with reverse geocode */ = {
			isa = PBXGroup;
			children = (
				D73FCFF42B02A3AA0006360D /* FindAddressWithReverseGeocodeView.swift */,
			);
			path = "Find address with reverse geocode";
			sourceTree = "<group>";
		};
		D742E48E2B04132B00690098 /* Display web scene from portal item */ = {
			isa = PBXGroup;
			children = (
				D742E48F2B04132B00690098 /* DisplayWebSceneFromPortalItemView.swift */,
			);
			path = "Display web scene from portal item";
			sourceTree = "<group>";
		};
		D744FD132A2112360084A66C /* Create convex hull around points */ = {
			isa = PBXGroup;
			children = (
				D744FD162A2112D90084A66C /* CreateConvexHullAroundPointsView.swift */,
			);
			path = "Create convex hull around points";
			sourceTree = "<group>";
		};
		D7464F182ACE0445007FEE88 /* Identify raster cell */ = {
			isa = PBXGroup;
			children = (
				D7464F1D2ACE04B3007FEE88 /* IdentifyRasterCellView.swift */,
			);
			path = "Identify raster cell";
			sourceTree = "<group>";
		};
		D7464F202ACE0910007FEE88 /* b5f977c78ec74b3a8857ca86d1d9b318 */ = {
			isa = PBXGroup;
			children = (
				D7464F2A2ACE0964007FEE88 /* SA_EVI_8Day_03May20 */,
			);
			path = b5f977c78ec74b3a8857ca86d1d9b318;
			sourceTree = "<group>";
		};
		D7497F382AC4B45300167AD2 /* Display dimensions */ = {
			isa = PBXGroup;
			children = (
				D7497F3B2AC4B4C100167AD2 /* DisplayDimensionsView.swift */,
			);
			path = "Display dimensions";
			sourceTree = "<group>";
		};
		D7497F3E2AC4BA4100167AD2 /* f5ff6f5556a945bca87ca513b8729a1e */ = {
			isa = PBXGroup;
			children = (
				D7497F3F2AC4BA4100167AD2 /* Edinburgh_Pylon_Dimensions.mmpk */,
			);
			path = f5ff6f5556a945bca87ca513b8729a1e;
			sourceTree = "<group>";
		};
		D74C8BFA2ABA5572007C76B8 /* Style symbols from mobile style file */ = {
			isa = PBXGroup;
			children = (
				D7337C592ABCFDB100A5D865 /* StyleSymbolsFromMobileStyleFileView.SymbolOptionsListView.swift */,
				D74C8BFD2ABA5605007C76B8 /* StyleSymbolsFromMobileStyleFileView.swift */,
			);
			path = "Style symbols from mobile style file";
			sourceTree = "<group>";
		};
		D74C8C002ABA6202007C76B8 /* 1bd036f221f54a99abc9e46ff3511cbf */ = {
			isa = PBXGroup;
			children = (
				D74C8C012ABA6202007C76B8 /* emoji-mobile.stylx */,
			);
			path = 1bd036f221f54a99abc9e46ff3511cbf;
			sourceTree = "<group>";
		};
		D74EA7802B6DADA5008F6C7C /* Validate utility network topology */ = {
			isa = PBXGroup;
			children = (
				D74EA7812B6DADA5008F6C7C /* ValidateUtilityNetworkTopologyView.swift */,
				D76495202B74687E0042699E /* ValidateUtilityNetworkTopologyView.Model.swift */,
				D7C97B552B75C10C0097CDA1 /* ValidateUtilityNetworkTopologyView.Views.swift */,
			);
			path = "Validate utility network topology";
			sourceTree = "<group>";
		};
		D751017D2A2E490800B8FA48 /* Show labels on layer */ = {
			isa = PBXGroup;
			children = (
				D75101802A2E493600B8FA48 /* ShowLabelsOnLayerView.swift */,
			);
			path = "Show labels on layer";
			sourceTree = "<group>";
		};
		D751018A2A2E960300B8FA48 /* Identify layer features */ = {
			isa = PBXGroup;
			children = (
				D751018D2A2E962D00B8FA48 /* IdentifyLayerFeaturesView.swift */,
			);
			path = "Identify layer features";
			sourceTree = "<group>";
		};
		D752D93C2A3914E5003EB25E /* Manage operational layers */ = {
			isa = PBXGroup;
			children = (
				D752D93F2A39154C003EB25E /* ManageOperationalLayersView.swift */,
			);
			path = "Manage operational layers";
			sourceTree = "<group>";
		};
		D752D9422A3A6EB8003EB25E /* Monitor changes to map load status */ = {
			isa = PBXGroup;
			children = (
				D752D9452A3A6F7F003EB25E /* MonitorChangesToMapLoadStatusView.swift */,
			);
			path = "Monitor changes to map load status";
			sourceTree = "<group>";
		};
		D752D95B2A3BCDD4003EB25E /* Display map from portal item */ = {
			isa = PBXGroup;
			children = (
				D752D95E2A3BCE06003EB25E /* DisplayMapFromPortalItemView.swift */,
			);
			path = "Display map from portal item";
			sourceTree = "<group>";
		};
		D75362CC2A1E862B00D83028 /* Apply unique value renderer */ = {
			isa = PBXGroup;
			children = (
				D75362D12A1E886700D83028 /* ApplyUniqueValueRendererView.swift */,
			);
			path = "Apply unique value renderer";
			sourceTree = "<group>";
		};
		D754E31D2A1D661D0006C5F1 /* Style point with picture marker symbols */ = {
			isa = PBXGroup;
			children = (
				D754E3222A1D66820006C5F1 /* StylePointWithPictureMarkerSymbolsView.swift */,
			);
			path = "Style point with picture marker symbols";
			sourceTree = "<group>";
		};
		D7553CD62AE2DFEC00DC2A70 /* Geocode offline */ = {
			isa = PBXGroup;
			children = (
				D72C43F22AEB066D00B6157B /* GeocodeOfflineView.Model.swift */,
				D7553CD82AE2DFEC00DC2A70 /* GeocodeOfflineView.swift */,
			);
			path = "Geocode offline";
			sourceTree = "<group>";
		};
		D7588F5B2B7D8DAA008B75E2 /* Navigate route with rerouting */ = {
			isa = PBXGroup;
			children = (
				D7588F5C2B7D8DAA008B75E2 /* NavigateRouteWithReroutingView.swift */,
				D7781D4A2B7ECCB700E53C51 /* NavigateRouteWithReroutingView.Model.swift */,
			);
			path = "Navigate route with rerouting";
			sourceTree = "<group>";
		};
		D75B584D2AAFB2C20038B3B4 /* Style features with custom dictionary */ = {
			isa = PBXGroup;
			children = (
				D75B58502AAFB3030038B3B4 /* StyleFeaturesWithCustomDictionaryView.swift */,
			);
			path = "Style features with custom dictionary";
			sourceTree = "<group>";
		};
		D75F66322B48EABC00434974 /* Search for web map */ = {
			isa = PBXGroup;
			children = (
				D75F66332B48EABC00434974 /* SearchForWebMapView.swift */,
				D7C6420B2B4F47E10042B8F7 /* SearchForWebMapView.Model.swift */,
				D71D516D2B51D7B600B2A2BE /* SearchForWebMapView.Views.swift */,
			);
			path = "Search for web map";
			sourceTree = "<group>";
		};
		D76000AA2AF19C2300B3084D /* Find route in mobile map package */ = {
			isa = PBXGroup;
			children = (
				D73723782AF5ADD700846884 /* FindRouteInMobileMapPackageView.MobileMapView.swift */,
				D73723742AF5877500846884 /* FindRouteInMobileMapPackageView.Models.swift */,
				D76000AB2AF19C2300B3084D /* FindRouteInMobileMapPackageView.swift */,
			);
			path = "Find route in mobile map package";
			sourceTree = "<group>";
		};
		D76000B52AF19FC900B3084D /* 260eb6535c824209964cf281766ebe43 */ = {
			isa = PBXGroup;
			children = (
				D76000B62AF19FCA00B3084D /* SanFrancisco.mmpk */,
			);
			path = 260eb6535c824209964cf281766ebe43;
			sourceTree = "<group>";
		};
		D7635FEA2B9272CB0044AB97 /* Display clusters */ = {
			isa = PBXGroup;
			children = (
				D7635FED2B9272CB0044AB97 /* DisplayClustersView.swift */,
			);
			path = "Display clusters";
			sourceTree = "<group>";
		};
		D7635FF32B9277DC0044AB97 /* Configure clusters */ = {
			isa = PBXGroup;
			children = (
				D7635FF82B9277DC0044AB97 /* ConfigureClustersView.swift */,
				D7635FF52B9277DC0044AB97 /* ConfigureClustersView.Model.swift */,
				D7635FF72B9277DC0044AB97 /* ConfigureClustersView.SettingsView.swift */,
			);
			path = "Configure clusters";
			sourceTree = "<group>";
		};
		D764B7DE2BE2F89D002E2F92 /* Edit geodatabase with transactions */ = {
			isa = PBXGroup;
			children = (
				D764B7DB2BE2F89D002E2F92 /* EditGeodatabaseWithTransactionsView.swift */,
				D769DF322BEC1A1C0062AE95 /* EditGeodatabaseWithTransactionsView.Model.swift */,
			);
			path = "Edit geodatabase with transactions";
			sourceTree = "<group>";
		};
		D76929F32B4F78340047205E /* Orbit camera around object */ = {
			isa = PBXGroup;
			children = (
				D76929F52B4F78340047205E /* OrbitCameraAroundObjectView.swift */,
				D718A1E62B570F7500447087 /* OrbitCameraAroundObjectView.Model.swift */,
			);
			path = "Orbit camera around object";
			sourceTree = "<group>";
		};
		D769C20D2A28FF8600030F61 /* Set up location-driven geotriggers */ = {
			isa = PBXGroup;
			children = (
				D769C2112A29019B00030F61 /* SetUpLocationDrivenGeotriggersView.swift */,
				D79EE76D2A4CEA5D005A52AE /* SetUpLocationDrivenGeotriggersView.Model.swift */,
			);
			path = "Set up location-driven geotriggers";
			sourceTree = "<group>";
		};
		D7705D542AFC244E00CC0335 /* Find closest facility to multiple points */ = {
			isa = PBXGroup;
			children = (
				D7705D552AFC244E00CC0335 /* FindClosestFacilityToMultiplePointsView.swift */,
			);
			path = "Find closest facility to multiple points";
			sourceTree = "<group>";
		};
		D7705D5F2AFC570700CC0335 /* Find closest facility from point */ = {
			isa = PBXGroup;
			children = (
				D7705D612AFC570700CC0335 /* FindClosestFacilityFromPointView.swift */,
			);
			path = "Find closest facility from point";
			sourceTree = "<group>";
		};
		D77570BC2A29427200F490CD /* Animate images with image overlay */ = {
			isa = PBXGroup;
			children = (
				D77570BF2A2942F800F490CD /* AnimateImagesWithImageOverlayView.swift */,
			);
			path = "Animate images with image overlay";
			sourceTree = "<group>";
		};
		D77572AC2A295DC100F490CD /* d1453556d91e46dea191c20c398b82cd */ = {
			isa = PBXGroup;
			children = (
				D77572AD2A295DDD00F490CD /* PacificSouthWest2 */,
			);
			path = d1453556d91e46dea191c20c398b82cd;
			sourceTree = "<group>";
		};
		D776880E2B69826B007C3860 /* List spatial reference transformations */ = {
			isa = PBXGroup;
			children = (
				D77688102B69826B007C3860 /* ListSpatialReferenceTransformationsView.swift */,
				D757D14A2B6C46E50065F78F /* ListSpatialReferenceTransformationsView.Model.swift */,
			);
			path = "List spatial reference transformations";
			sourceTree = "<group>";
		};
		D7781D472B7EB03400E53C51 /* 4caec8c55ea2463982f1af7d9611b8d5 */ = {
			isa = PBXGroup;
			children = (
				D7781D482B7EB03400E53C51 /* SanDiegoTourPath.json */,
			);
			path = 4caec8c55ea2463982f1af7d9611b8d5;
			sourceTree = "<group>";
		};
		D77BC5352B59A2D3007B49B6 /* Style point with distance composite scene symbol */ = {
			isa = PBXGroup;
			children = (
				D77BC5362B59A2D3007B49B6 /* StylePointWithDistanceCompositeSceneSymbolView.swift */,
			);
			path = "Style point with distance composite scene symbol";
			sourceTree = "<group>";
		};
		D78666A92A21616D00C60110 /* Find nearest vertex */ = {
			isa = PBXGroup;
			children = (
				D78666AC2A2161F100C60110 /* FindNearestVertexView.swift */,
			);
			path = "Find nearest vertex";
			sourceTree = "<group>";
		};
		D7A737DF2BABB9FE00B7C7FC /* Augment reality to show hidden infrastructure */ = {
			isa = PBXGroup;
			children = (
				D7A737DC2BABB9FE00B7C7FC /* AugmentRealityToShowHiddenInfrastructureView.swift */,
				D77D9BFF2BB2438200B38A6C /* AugmentRealityToShowHiddenInfrastructureView.ARSceneView.swift */,
			);
			path = "Augment reality to show hidden infrastructure";
			sourceTree = "<group>";
		};
		D7ABA2F52A3256610021822B /* Measure distance in scene */ = {
			isa = PBXGroup;
			children = (
				D7ABA2F82A32579C0021822B /* MeasureDistanceInSceneView.swift */,
			);
			path = "Measure distance in scene";
			sourceTree = "<group>";
		};
		D7ABA2FB2A3287C10021822B /* Show viewshed from geoelement in scene */ = {
			isa = PBXGroup;
			children = (
				D7ABA2FE2A32881C0021822B /* ShowViewshedFromGeoelementInSceneView.swift */,
			);
			path = "Show viewshed from geoelement in scene";
			sourceTree = "<group>";
		};
		D7AE861A2AC39D750049B626 /* Display annotation */ = {
			isa = PBXGroup;
			children = (
				D7AE861D2AC39DC50049B626 /* DisplayAnnotationView.swift */,
			);
			path = "Display annotation";
			sourceTree = "<group>";
		};
		D7B3C5C02A43B71E001DA4D8 /* Create convex hull around geometries */ = {
			isa = PBXGroup;
			children = (
				D7634FAE2A43B7AC00F8AEFB /* CreateConvexHullAroundGeometriesView.swift */,
			);
			path = "Create convex hull around geometries";
			sourceTree = "<group>";
		};
		D7C16D172AC5F6C100689E89 /* Animate 3D graphic */ = {
			isa = PBXGroup;
			children = (
				D7058FB02ACB423C00A40F14 /* Animate3DGraphicView.Model.swift */,
				D7054AE82ACCCB6C007235BA /* Animate3DGraphicView.SettingsView.swift */,
				D7C16D1A2AC5F95300689E89 /* Animate3DGraphicView.swift */,
			);
			path = "Animate 3D graphic";
			sourceTree = "<group>";
		};
		D7C16D1D2AC5FE8200689E89 /* 5a9b60cee9ba41e79640a06bcdf8084d */ = {
			isa = PBXGroup;
			children = (
				D7C16D1E2AC5FE8200689E89 /* Pyrenees.csv */,
			);
			path = 5a9b60cee9ba41e79640a06bcdf8084d;
			sourceTree = "<group>";
		};
		D7C16D202AC5FE9800689E89 /* 290f0c571c394461a8b58b6775d0bd63 */ = {
			isa = PBXGroup;
			children = (
				D7C16D212AC5FE9800689E89 /* GrandCanyon.csv */,
			);
			path = 290f0c571c394461a8b58b6775d0bd63;
			sourceTree = "<group>";
		};
		D7C16D232AC5FEA600689E89 /* 12509ffdc684437f8f2656b0129d2c13 */ = {
			isa = PBXGroup;
			children = (
				D7C16D242AC5FEA600689E89 /* Snowdon.csv */,
			);
			path = 12509ffdc684437f8f2656b0129d2c13;
			sourceTree = "<group>";
		};
		D7C16D262AC5FEB600689E89 /* e87c154fb9c2487f999143df5b08e9b1 */ = {
			isa = PBXGroup;
			children = (
				D7C16D272AC5FEB600689E89 /* Hawaii.csv */,
			);
			path = e87c154fb9c2487f999143df5b08e9b1;
			sourceTree = "<group>";
		};
		D7C3AB462B683291008909B9 /* Set feature request mode */ = {
			isa = PBXGroup;
			children = (
				D7C3AB472B683291008909B9 /* SetFeatureRequestModeView.swift */,
			);
			path = "Set feature request mode";
			sourceTree = "<group>";
		};
		D7C5233F2BED9BBF00E8221A /* e4a398afe9a945f3b0f4dca1e4faccb5 */ = {
			isa = PBXGroup;
			children = (
				D7C5233E2BED9BBF00E8221A /* SanFrancisco.tpkx */,
			);
			path = e4a398afe9a945f3b0f4dca1e4faccb5;
			sourceTree = "<group>";
		};
		D7CC33FB2A31475C00198EDF /* Show line of sight between points */ = {
			isa = PBXGroup;
			children = (
				D7CC33FD2A31475C00198EDF /* ShowLineOfSightBetweenPointsView.swift */,
			);
			path = "Show line of sight between points";
			sourceTree = "<group>";
		};
		D7CE9F992AE2F575008F7A5F /* 22c3083d4fa74e3e9b25adfc9f8c0496 */ = {
			isa = PBXGroup;
			children = (
				D7CE9F9A2AE2F575008F7A5F /* streetmap_SD.tpkx */,
			);
			path = 22c3083d4fa74e3e9b25adfc9f8c0496;
			sourceTree = "<group>";
		};
		D7CE9F9C2AE2F585008F7A5F /* 3424d442ebe54f3cbf34462382d3aebe */ = {
			isa = PBXGroup;
			children = (
				D7CE9FA22AE2F595008F7A5F /* san-diego-eagle-locator */,
			);
			path = 3424d442ebe54f3cbf34462382d3aebe;
			sourceTree = "<group>";
		};
		D7D1F3512ADDBE5D009CE2DA /* 7dd2f97bb007466ea939160d0de96a9d */ = {
			isa = PBXGroup;
			children = (
				D7D1F3522ADDBE5D009CE2DA /* philadelphia.mspk */,
			);
			path = 7dd2f97bb007466ea939160d0de96a9d;
			sourceTree = "<group>";
		};
		D7DDF84F2AF47C6C004352D9 /* Find route around barriers */ = {
			isa = PBXGroup;
			children = (
				D76EE6062AF9AFE100DA0325 /* FindRouteAroundBarriersView.Model.swift */,
				D7DDF8502AF47C6C004352D9 /* FindRouteAroundBarriersView.swift */,
				D73FCFFE2B02C7630006360D /* FindRouteAroundBarriersView.Views.swift */,
			);
			path = "Find route around barriers";
			sourceTree = "<group>";
		};
		D7E440D12A1ECBC2005D74DE /* Create buffers around points */ = {
			isa = PBXGroup;
			children = (
				D7E440D62A1ECE7D005D74DE /* CreateBuffersAroundPointsView.swift */,
			);
			path = "Create buffers around points";
			sourceTree = "<group>";
		};
		D7E557602A1D743100B9FB09 /* Add WMS layer */ = {
			isa = PBXGroup;
			children = (
				D7E557672A1D768800B9FB09 /* AddWMSLayerView.swift */,
			);
			path = "Add WMS layer";
			sourceTree = "<group>";
		};
		D7E7D0792AEB39BF003AAD02 /* Find route in transport network */ = {
			isa = PBXGroup;
			children = (
				D7749AD52AF08BF50086632F /* FindRouteInTransportNetworkView.Model.swift */,
				D7E7D0802AEB39D5003AAD02 /* FindRouteInTransportNetworkView.swift */,
			);
			path = "Find route in transport network";
			sourceTree = "<group>";
		};
		D7E7D0862AEB3C36003AAD02 /* df193653ed39449195af0c9725701dca */ = {
			isa = PBXGroup;
			children = (
				D7E7D0992AEB3C47003AAD02 /* san_diego_offline_routing */,
			);
			path = df193653ed39449195af0c9725701dca;
			sourceTree = "<group>";
		};
		D7EAF34F2A1C011000D822C4 /* Set min and max scale */ = {
			isa = PBXGroup;
			children = (
				D7EAF3592A1C023800D822C4 /* SetMinAndMaxScaleView.swift */,
			);
			path = "Set min and max scale";
			sourceTree = "<group>";
		};
		D7ECF5942AB8BDCA003FB2BE /* Render multilayer symbols */ = {
			isa = PBXGroup;
			children = (
				D7ECF5972AB8BE63003FB2BE /* RenderMultilayerSymbolsView.swift */,
			);
			path = "Render multilayer symbols";
			sourceTree = "<group>";
		};
		D7EF5D712A269E2D00FEBDE5 /* Show coordinates in multiple formats */ = {
			isa = PBXGroup;
			children = (
				D7EF5D742A26A03A00FEBDE5 /* ShowCoordinatesInMultipleFormatsView.swift */,
			);
			path = "Show coordinates in multiple formats";
			sourceTree = "<group>";
		};
		D7F8C0342B60564D0072BFA7 /* Add features with contingent values */ = {
			isa = PBXGroup;
			children = (
				D7F8C0362B60564D0072BFA7 /* AddFeaturesWithContingentValuesView.swift */,
				D74F03EF2B609A7D00E83688 /* AddFeaturesWithContingentValuesView.Model.swift */,
				D7F8C0422B608F120072BFA7 /* AddFeaturesWithContingentValuesView.AddFeatureView.swift */,
			);
			path = "Add features with contingent values";
			sourceTree = "<group>";
		};
		D7F8C03C2B605AF60072BFA7 /* e12b54ea799f4606a2712157cf9f6e41 */ = {
			isa = PBXGroup;
			children = (
				D7F8C03D2B605AF60072BFA7 /* ContingentValuesBirdNests.geodatabase */,
			);
			path = e12b54ea799f4606a2712157cf9f6e41;
			sourceTree = "<group>";
		};
		D7F8C03F2B605E720072BFA7 /* b5106355f1634b8996e634c04b6a930a */ = {
			isa = PBXGroup;
			children = (
				D7F8C0402B605E720072BFA7 /* FillmoreTopographicMap.vtpk */,
			);
			path = b5106355f1634b8996e634c04b6a930a;
			sourceTree = "<group>";
		};
		E000E75E2869E325005D87C5 /* Clip geometry */ = {
			isa = PBXGroup;
			children = (
				E000E75F2869E33D005D87C5 /* ClipGeometryView.swift */,
			);
			path = "Clip geometry";
			sourceTree = "<group>";
		};
		E000E761286A0B07005D87C5 /* Cut geometry */ = {
			isa = PBXGroup;
			children = (
				E000E762286A0B18005D87C5 /* CutGeometryView.swift */,
			);
			path = "Cut geometry";
			sourceTree = "<group>";
		};
		E004A6B928414332002A1FE6 /* Set viewpoint rotation */ = {
			isa = PBXGroup;
			children = (
				E004A6BD28414332002A1FE6 /* SetViewpointRotationView.swift */,
			);
			path = "Set viewpoint rotation";
			sourceTree = "<group>";
		};
		E004A6D528465C70002A1FE6 /* Display scene */ = {
			isa = PBXGroup;
			children = (
				E004A6D828465C70002A1FE6 /* DisplaySceneView.swift */,
			);
			path = "Display scene";
			sourceTree = "<group>";
		};
		E004A6DE2846626A002A1FE6 /* Show callout */ = {
			isa = PBXGroup;
			children = (
				E004A6DF28466279002A1FE6 /* ShowCalloutView.swift */,
			);
			path = "Show callout";
			sourceTree = "<group>";
		};
		E004A6E42846A609002A1FE6 /* Style graphics with symbols */ = {
			isa = PBXGroup;
			children = (
				E004A6E52846A61F002A1FE6 /* StyleGraphicsWithSymbolsView.swift */,
			);
			path = "Style graphics with symbols";
			sourceTree = "<group>";
		};
		E004A6E728493BBB002A1FE6 /* Show device location */ = {
			isa = PBXGroup;
			children = (
				E004A6E828493BCE002A1FE6 /* ShowDeviceLocationView.swift */,
			);
			path = "Show device location";
			sourceTree = "<group>";
		};
		E004A6EB28495538002A1FE6 /* Create planar and geodetic buffers */ = {
			isa = PBXGroup;
			children = (
				E004A6EC2849556E002A1FE6 /* CreatePlanarAndGeodeticBuffersView.swift */,
			);
			path = "Create planar and geodetic buffers";
			sourceTree = "<group>";
		};
		E004A6EE284E4B7A002A1FE6 /* Download vector tiles to local cache */ = {
			isa = PBXGroup;
			children = (
				E004A6EF284E4B9B002A1FE6 /* DownloadVectorTilesToLocalCacheView.swift */,
			);
			path = "Download vector tiles to local cache";
			sourceTree = "<group>";
		};
		E004A6F1284E4F80002A1FE6 /* Show result of spatial operations */ = {
			isa = PBXGroup;
			children = (
				E004A6F2284E4FEB002A1FE6 /* ShowResultOfSpatialOperationsView.swift */,
			);
			path = "Show result of spatial operations";
			sourceTree = "<group>";
		};
		E004A6F4284FA3C5002A1FE6 /* Select features in feature layer */ = {
			isa = PBXGroup;
			children = (
				E004A6F5284FA42A002A1FE6 /* SelectFeaturesInFeatureLayerView.swift */,
			);
			path = "Select features in feature layer";
			sourceTree = "<group>";
		};
		E041ABC3287CAFEB0056009B /* Web */ = {
			isa = PBXGroup;
			children = (
				E041AC15287F54580056009B /* highlight.min.js */,
				E041AC1D288076A60056009B /* info.css */,
				E041AC1F288077B90056009B /* xcode.css */,
			);
			path = Web;
			sourceTree = "<group>";
		};
		E066DD33285CF3A0004D3D5B /* Find route */ = {
			isa = PBXGroup;
			children = (
				E066DD34285CF3B3004D3D5B /* FindRouteView.swift */,
			);
			path = "Find route";
			sourceTree = "<group>";
		};
		E066DD362860AB0B004D3D5B /* Style graphics with renderer */ = {
			isa = PBXGroup;
			children = (
				E066DD372860AB28004D3D5B /* StyleGraphicsWithRendererView.swift */,
			);
			path = "Style graphics with renderer";
			sourceTree = "<group>";
		};
		E066DD392860C9EE004D3D5B /* Show result of spatial relationships */ = {
			isa = PBXGroup;
			children = (
				E066DD3A2860CA08004D3D5B /* ShowResultOfSpatialRelationshipsView.swift */,
			);
			path = "Show result of spatial relationships";
			sourceTree = "<group>";
		};
		E066DD3E28610F3F004D3D5B /* Add scene layer from service */ = {
			isa = PBXGroup;
			children = (
				E066DD3F28610F55004D3D5B /* AddSceneLayerFromServiceView.swift */,
			);
			path = "Add scene layer from service";
			sourceTree = "<group>";
		};
		E070A0A1286F3B3400F2B606 /* Download preplanned map area */ = {
			isa = PBXGroup;
			children = (
				883C121429C9136600062FF9 /* DownloadPreplannedMapAreaView.MapPicker.swift */,
				E0D04FF128A5390000747989 /* DownloadPreplannedMapAreaView.Model.swift */,
				E070A0A2286F3B6000F2B606 /* DownloadPreplannedMapAreaView.swift */,
			);
			path = "Download preplanned map area";
			sourceTree = "<group>";
		};
		E088E1552862578800413100 /* Set surface placement mode */ = {
			isa = PBXGroup;
			children = (
				E088E1562862579D00413100 /* SetSurfacePlacementModeView.swift */,
			);
			path = "Set surface placement mode";
			sourceTree = "<group>";
		};
		E088E1722863B5E600413100 /* Generate offline map */ = {
			isa = PBXGroup;
			children = (
				E088E1732863B5F800413100 /* GenerateOfflineMapView.swift */,
			);
			path = "Generate offline map";
			sourceTree = "<group>";
		};
		E0EA0B75286638FD00C9621D /* Project geometry */ = {
			isa = PBXGroup;
			children = (
				E0EA0B762866390E00C9621D /* ProjectGeometryView.swift */,
			);
			path = "Project geometry";
			sourceTree = "<group>";
		};
		E0FE32E528747762002C6ACA /* Browse building floors */ = {
			isa = PBXGroup;
			children = (
				E0FE32E628747778002C6ACA /* BrowseBuildingFloorsView.swift */,
			);
			path = "Browse building floors";
			sourceTree = "<group>";
		};
		F111CCBD288B548400205358 /* Display map from mobile map package */ = {
			isa = PBXGroup;
			children = (
				F111CCC0288B5D5600205358 /* DisplayMapFromMobileMapPackageView.swift */,
			);
			path = "Display map from mobile map package";
			sourceTree = "<group>";
		};
		F111CCC2288B63DB00205358 /* e1f3a7254cb845b09450f54937c16061 */ = {
			isa = PBXGroup;
			children = (
				F111CCC3288B641900205358 /* Yellowstone.mmpk */,
			);
			path = e1f3a7254cb845b09450f54937c16061;
			sourceTree = "<group>";
		};
		F19A316128906F0D003B7EF9 /* Add raster from file */ = {
			isa = PBXGroup;
			children = (
				F1E71BF0289473760064C33F /* AddRasterFromFileView.swift */,
			);
			path = "Add raster from file";
			sourceTree = "<group>";
		};
/* End PBXGroup section */

/* Begin PBXNativeTarget section */
		00E5401227F3CCA200CF66D5 /* Samples */ = {
			isa = PBXNativeTarget;
			buildConfigurationList = 00E5402427F3CCA200CF66D5 /* Build configuration list for PBXNativeTarget "Samples" */;
			buildPhases = (
				001C6DDC27FE5CE800D472C2 /* Create .secrets File If It Does Not Exist */,
				00CCB8A3285BA2FD00BBAB70 /* Download Portal Item Data */,
				00E5402B27F77A5A00CF66D5 /* Lint Sources */,
				00E5400F27F3CCA200CF66D5 /* Sources */,
				00144B5E280634840090DD5D /* Embed Frameworks */,
				00E5401027F3CCA200CF66D5 /* Frameworks */,
				00E5401127F3CCA200CF66D5 /* Resources */,
				0039A4E82885C4E300592C86 /* Copy Source Code Files */,
				0039A4E72885C45200592C86 /* Copy README.md Files For Source Code View */,
			);
			buildRules = (
				0083586F27FE3BCF00192A15 /* PBXBuildRule */,
				0074ABCC2817B8E60037244A /* PBXBuildRule */,
			);
			dependencies = (
			);
			name = Samples;
			packageProductDependencies = (
				00C43AEC2947DC350099AE34 /* ArcGISToolkit */,
			);
			productName = "arcgis-swift-sdk-samples (iOS)";
			productReference = 00E5401327F3CCA200CF66D5 /* Samples.app */;
			productType = "com.apple.product-type.application";
		};
/* End PBXNativeTarget section */

/* Begin PBXProject section */
		00E5400727F3CCA100CF66D5 /* Project object */ = {
			isa = PBXProject;
			attributes = {
				BuildIndependentTargetsInParallel = 1;
				KnownAssetTags = (
					AddCustomDynamicEntityDataSource,
					AddFeatureLayers,
					AddFeaturesWithContingentValues,
					AddRasterFromFile,
					Animate3DGraphic,
					AnimateImagesWithImageOverlay,
					ApplyScheduledUpdatesToPreplannedMapArea,
					AugmentRealityToShowTabletopScene,
					ChangeCameraController,
					DisplayDimensions,
					DisplayMapFromMobileMapPackage,
					DisplaySceneFromMobileScenePackage,
					EditAndSyncFeaturesWithFeatureService,
					FindRouteInMobileMapPackage,
					FindRouteInTransportNetwork,
					GenerateOfflineMapWithLocalBasemap,
					GeocodeOffline,
					IdentifyRasterCell,
					NavigateRouteWithRerouting,
					OrbitCameraAroundObject,
					ShowDeviceLocationWithNmeaDataSources,
					ShowMobileMapPackageExpirationDate,
					ShowViewshedFromGeoelementInScene,
					StyleFeaturesWithCustomDictionary,
					StylePointWithDistanceCompositeSceneSymbol,
					StyleSymbolsFromMobileStyleFile,
				);
				LastSwiftUpdateCheck = 1330;
				LastUpgradeCheck = 1530;
				ORGANIZATIONNAME = Esri;
				TargetAttributes = {
					00E5401227F3CCA200CF66D5 = {
						CreatedOnToolsVersion = 13.3;
					};
				};
			};
			buildConfigurationList = 00E5400A27F3CCA100CF66D5 /* Build configuration list for PBXProject "Samples" */;
			compatibilityVersion = "Xcode 13.0";
			developmentRegion = en;
			hasScannedForEncodings = 0;
			knownRegions = (
				en,
				Base,
			);
			mainGroup = 00E5400627F3CCA100CF66D5;
			packageReferences = (
				00C43AEB2947DC350099AE34 /* XCRemoteSwiftPackageReference "arcgis-maps-sdk-swift-toolkit" */,
			);
			productRefGroup = 00E5401427F3CCA200CF66D5 /* Products */;
			projectDirPath = "";
			projectRoot = "";
			targets = (
				00E5401227F3CCA200CF66D5 /* Samples */,
			);
		};
/* End PBXProject section */

/* Begin PBXResourcesBuildPhase section */
		00E5401127F3CCA200CF66D5 /* Resources */ = {
			isa = PBXResourcesBuildPhase;
			buildActionMask = 2147483647;
			files = (
				D7F8C0412B605E720072BFA7 /* FillmoreTopographicMap.vtpk in Resources */,
				D7F8C03E2B605AF60072BFA7 /* ContingentValuesBirdNests.geodatabase in Resources */,
				E041AC1E288076A60056009B /* info.css in Resources */,
				D7CE9F9B2AE2F575008F7A5F /* streetmap_SD.tpkx in Resources */,
				D721EEA82ABDFF550040BE46 /* LothianRiversAnno.mmpk in Resources */,
				D7C16D1F2AC5FE8200689E89 /* Pyrenees.csv in Resources */,
				E041AC1A287F54580056009B /* highlight.min.js in Resources */,
				D7497F402AC4BA4100167AD2 /* Edinburgh_Pylon_Dimensions.mmpk in Resources */,
				D7C523402BED9BBF00E8221A /* SanFrancisco.tpkx in Resources */,
				00E5402027F3CCA200CF66D5 /* Assets.xcassets in Resources */,
				4D126D7C29CA3E6000CFB7A7 /* Redlands.nmea in Resources */,
				00C94A0D28B53DE1004E42D9 /* raster-file in Resources */,
				D7464F2B2ACE0965007FEE88 /* SA_EVI_8Day_03May20 in Resources */,
				004FE87129DF5D8700075217 /* Bristol in Resources */,
				D7C16D252AC5FEA600689E89 /* Snowdon.csv in Resources */,
				D73F8CF42AB1089900CD39DA /* Restaurant.stylx in Resources */,
				D74C8C022ABA6202007C76B8 /* emoji-mobile.stylx in Resources */,
				D7CE9FA32AE2F595008F7A5F /* san-diego-eagle-locator in Resources */,
				D76000B72AF19FCA00B3084D /* SanFrancisco.mmpk in Resources */,
				792222DD2A81AA5D00619FFE /* AIS_MarineCadastre_SelectedVessels_CustomDataSource.jsonl in Resources */,
				E041AC20288077B90056009B /* xcode.css in Resources */,
				00D4EF9028638BF100B9CC30 /* LA_Trails.geodatabase in Resources */,
				D701D72C2A37C7F7006FF0C8 /* bradley_low_3ds in Resources */,
				00D4EF9A28638BF100B9CC30 /* AuroraCO.gpkg in Resources */,
				D7C16D282AC5FEB700689E89 /* Hawaii.csv in Resources */,
				D7D1F3532ADDBE5D009CE2DA /* philadelphia.mspk in Resources */,
				004A2B9D2BED455B00C297CE /* canyonlands in Resources */,
				798C2DA72AFC505600EE7E97 /* PrivacyInfo.xcprivacy in Resources */,
				D7E7D09A2AEB3C47003AAD02 /* san_diego_offline_routing in Resources */,
				F111CCC4288B641900205358 /* Yellowstone.mmpk in Resources */,
				D77572AE2A295DDE00F490CD /* PacificSouthWest2 in Resources */,
				10D321932BDB187400B39B1B /* naperville_imagery.tpkx in Resources */,
				00D4EFB12863CE6300B9CC30 /* ScottishWildlifeTrust_reserves in Resources */,
				D7781D492B7EB03400E53C51 /* SanDiegoTourPath.json in Resources */,
				D7C16D222AC5FE9800689E89 /* GrandCanyon.csv in Resources */,
			);
			runOnlyForDeploymentPostprocessing = 0;
		};
/* End PBXResourcesBuildPhase section */

/* Begin PBXShellScriptBuildPhase section */
		001C6DDC27FE5CE800D472C2 /* Create .secrets File If It Does Not Exist */ = {
			isa = PBXShellScriptBuildPhase;
			alwaysOutOfDate = 1;
			buildActionMask = 2147483647;
			files = (
			);
			inputFileListPaths = (
			);
			inputPaths = (
			);
			name = "Create .secrets File If It Does Not Exist";
			outputFileListPaths = (
			);
			outputPaths = (
				"$(SRCROOT)/.secrets",
			);
			runOnlyForDeploymentPostprocessing = 0;
			shellPath = /bin/sh;
			shellScript = "if [ ! -e \"$SRCROOT/.secrets\" ]\nthen\n    touch \"$SRCROOT/.secrets\"\nfi\n";
		};
		0039A4E72885C45200592C86 /* Copy README.md Files For Source Code View */ = {
			isa = PBXShellScriptBuildPhase;
			alwaysOutOfDate = 1;
			buildActionMask = 2147483647;
			files = (
			);
			inputFileListPaths = (
			);
			inputPaths = (
			);
			name = "Copy README.md Files For Source Code View";
			outputFileListPaths = (
			);
			outputPaths = (
			);
			runOnlyForDeploymentPostprocessing = 0;
			shellPath = /bin/sh;
			shellScript = "echo $BUILT_PRODUCTS_DIR\n\n# Directory to which the readmes will be copied.\nREADMES_DIR=${BUILT_PRODUCTS_DIR}/${UNLOCALIZED_RESOURCES_FOLDER_PATH}/READMEs\nmkdir -p \"${READMES_DIR}\"\n\n# Root readme for the project to skip.\nDEFAULT_README=$SRCROOT/README.md\n\n# Find all README.md files in the project.\nfind ${SRCROOT} -name \"README.md\" | while read file\ndo\n    # Skip the root readme for project.\n    if [ \"$file\" = \"$DEFAULT_README\" ]\n    then\n        echo $BUILT_PRODUCTS_DIR\n        continue\n    fi\n    \n    # Extract the folder name from the path.\n    FILE_PATH=$(dirname \"$file\")\n    FOLDER_NAME=$(basename \"$FILE_PATH\")\n    \n    cp \"${file}\" \"${READMES_DIR}/${FOLDER_NAME}.md\"\ndone\n";
		};
		00CCB8A3285BA2FD00BBAB70 /* Download Portal Item Data */ = {
			isa = PBXShellScriptBuildPhase;
			alwaysOutOfDate = 1;
			buildActionMask = 2147483647;
			files = (
			);
			inputFileListPaths = (
			);
			inputPaths = (
			);
			name = "Download Portal Item Data";
			outputFileListPaths = (
			);
			outputPaths = (
			);
			runOnlyForDeploymentPostprocessing = 0;
			shellPath = /bin/sh;
			shellScript = "SAMPLES_DIRECTORY=\"${SRCROOT}/Shared/Samples\"\nDOWNLOAD_DIRECTORY=\"${SRCROOT}/Portal Data\"\nxcrun --sdk macosx swift \"${SRCROOT}/Scripts/DowloadPortalItemData.swift\" \"$SAMPLES_DIRECTORY\" \"$DOWNLOAD_DIRECTORY\"\n";
		};
		00E5402B27F77A5A00CF66D5 /* Lint Sources */ = {
			isa = PBXShellScriptBuildPhase;
			alwaysOutOfDate = 1;
			buildActionMask = 2147483647;
			files = (
			);
			inputFileListPaths = (
			);
			inputPaths = (
			);
			name = "Lint Sources";
			outputFileListPaths = (
			);
			outputPaths = (
			);
			runOnlyForDeploymentPostprocessing = 0;
			shellPath = /bin/sh;
			shellScript = "if [[ \"$(uname -m)\" == arm64 ]]; then\n    export PATH=\"/opt/homebrew/bin:$PATH\"\nfi\n\nif which swiftlint > /dev/null; then\n  swiftlint\nelse\n  echo \"warning: SwiftLint not installed, download from https://github.com/realm/SwiftLint\"\nfi\n";
		};
/* End PBXShellScriptBuildPhase section */

/* Begin PBXSourcesBuildPhase section */
		00E5400F27F3CCA200CF66D5 /* Sources */ = {
			isa = PBXSourcesBuildPhase;
			buildActionMask = 2147483647;
			files = (
				1C2538562BABACFD00337307 /* AugmentRealityToNavigateRouteView.swift in Sources */,
				1C2538572BABACFD00337307 /* AugmentRealityToNavigateRouteView.RoutePlannerView.swift in Sources */,
				D76929FA2B4F79540047205E /* OrbitCameraAroundObjectView.swift in Sources */,
				79D84D132A81711A00F45262 /* AddCustomDynamicEntityDataSourceView.swift in Sources */,
				E000E7602869E33D005D87C5 /* ClipGeometryView.swift in Sources */,
				4D2ADC6729C50BD6003B367F /* AddDynamicEntityLayerView.Model.swift in Sources */,
				E004A6E928493BCE002A1FE6 /* ShowDeviceLocationView.swift in Sources */,
				1C26ED192A859525009B7721 /* FilterFeaturesInSceneView.swift in Sources */,
				D7352F8E2BD992C40013FFEF /* MonitorChangesToDrawStatusView.swift in Sources */,
				F111CCC1288B5D5600205358 /* DisplayMapFromMobileMapPackageView.swift in Sources */,
				D7BA8C462B2A8ACA00018633 /* String.swift in Sources */,
				D76495212B74687E0042699E /* ValidateUtilityNetworkTopologyView.Model.swift in Sources */,
				D7337C5A2ABCFDB100A5D865 /* StyleSymbolsFromMobileStyleFileView.SymbolOptionsListView.swift in Sources */,
				00E1D90F2BC0B1E8001AEB6A /* SnapGeometryEditsView.GeometryEditorMenu.swift in Sources */,
				1C43BC842A43781200509BF8 /* SetVisibilityOfSubtypeSublayerView.swift in Sources */,
				00A7A1462A2FC58300F035F7 /* DisplayContentOfUtilityNetworkContainerView.swift in Sources */,
				D7553CDB2AE2DFEC00DC2A70 /* GeocodeOfflineView.swift in Sources */,
				D757D14B2B6C46E50065F78F /* ListSpatialReferenceTransformationsView.Model.swift in Sources */,
				218F35B829C28F4A00502022 /* AuthenticateWithOAuthView.swift in Sources */,
				79B7B80A2A1BF8EC00F57C27 /* CreateAndSaveKMLView.swift in Sources */,
				D7C6420C2B4F47E10042B8F7 /* SearchForWebMapView.Model.swift in Sources */,
				000D43162B9918420003D3C2 /* ConfigureBasemapStyleParametersView.swift in Sources */,
				7573E81C29D6134C00BEED9C /* TraceUtilityNetworkView.Enums.swift in Sources */,
				7573E81A29D6134C00BEED9C /* TraceUtilityNetworkView.Model.swift in Sources */,
				1C3B7DC82A5F64FC00907443 /* AnalyzeNetworkWithSubnetworkTraceView.Model.swift in Sources */,
				D752D9402A39154C003EB25E /* ManageOperationalLayersView.swift in Sources */,
				D7ABA2F92A32579C0021822B /* MeasureDistanceInSceneView.swift in Sources */,
				10D321962BDB1CB500B39B1B /* GenerateOfflineMapWithLocalBasemapView.swift in Sources */,
				D73723792AF5ADD800846884 /* FindRouteInMobileMapPackageView.MobileMapView.swift in Sources */,
				E004A6E028466279002A1FE6 /* ShowCalloutView.swift in Sources */,
				E000E763286A0B18005D87C5 /* CutGeometryView.swift in Sources */,
				D7705D582AFC244E00CC0335 /* FindClosestFacilityToMultiplePointsView.swift in Sources */,
				D73FCFFF2B02C7630006360D /* FindRouteAroundBarriersView.Views.swift in Sources */,
				4D126D7229CA1E1800CFB7A7 /* FileNMEASentenceReader.swift in Sources */,
				001C6DE127FE8A9400D472C2 /* AppSecrets.swift.masque in Sources */,
				D77BC5392B59A2D3007B49B6 /* StylePointWithDistanceCompositeSceneSymbolView.swift in Sources */,
				D7084FA92AD771AA00EC7F4F /* AugmentRealityToFlyOverSceneView.swift in Sources */,
				D75B58512AAFB3030038B3B4 /* StyleFeaturesWithCustomDictionaryView.swift in Sources */,
				E0D04FF228A5390000747989 /* DownloadPreplannedMapAreaView.Model.swift in Sources */,
				D764B7DF2BE2F89D002E2F92 /* EditGeodatabaseWithTransactionsView.swift in Sources */,
				00CCB8A5285BAF8700BBAB70 /* OnDemandResource.swift in Sources */,
				D7635FFE2B9277DC0044AB97 /* ConfigureClustersView.swift in Sources */,
				1C19B4F32A578E46001D2506 /* CreateLoadReportView.swift in Sources */,
				7900C5F62A83FC3F002D430F /* AddCustomDynamicEntityDataSourceView.Vessel.swift in Sources */,
				D71099702A2802FA0065A1C1 /* DensifyAndGeneralizeGeometryView.SettingsView.swift in Sources */,
				E004A6ED2849556E002A1FE6 /* CreatePlanarAndGeodeticBuffersView.swift in Sources */,
				E041ABD7287DB04D0056009B /* SampleInfoView.swift in Sources */,
				D7635FFD2B9277DC0044AB97 /* ConfigureClustersView.SettingsView.swift in Sources */,
				D769DF332BEC1A1C0062AE95 /* EditGeodatabaseWithTransactionsView.Model.swift in Sources */,
				1C43BC822A43781200509BF8 /* SetVisibilityOfSubtypeSublayerView.Model.swift in Sources */,
				D71FCB8A2AD6277F000E517C /* CreateMobileGeodatabaseView.Model.swift in Sources */,
				D752D9462A3A6F80003EB25E /* MonitorChangesToMapLoadStatusView.swift in Sources */,
				00181B462846AD7100654571 /* View+ErrorAlert.swift in Sources */,
				D733CA192BED980D00FBDE4C /* EditAndSyncFeaturesWithFeatureServiceView.swift in Sources */,
				00273CF62A82AB8700A7A77D /* SampleLink.swift in Sources */,
				D7ABA2FF2A32881C0021822B /* ShowViewshedFromGeoelementInSceneView.swift in Sources */,
				E0FE32E728747778002C6ACA /* BrowseBuildingFloorsView.swift in Sources */,
				D7F8C0432B608F120072BFA7 /* AddFeaturesWithContingentValuesView.AddFeatureView.swift in Sources */,
				D752D95F2A3BCE06003EB25E /* DisplayMapFromPortalItemView.swift in Sources */,
				004A2BA22BED456500C297CE /* ApplyScheduledUpdatesToPreplannedMapAreaView.swift in Sources */,
				1CAB8D4B2A3CEAB0002AA649 /* RunValveIsolationTraceView.Model.swift in Sources */,
				E070A0A3286F3B6000F2B606 /* DownloadPreplannedMapAreaView.swift in Sources */,
				D77570C02A2942F800F490CD /* AnimateImagesWithImageOverlayView.swift in Sources */,
				D7054AE92ACCCB6C007235BA /* Animate3DGraphicView.SettingsView.swift in Sources */,
				D7BA8C442B2A4DAA00018633 /* Array+RawRepresentable.swift in Sources */,
				E0EA0B772866390E00C9621D /* ProjectGeometryView.swift in Sources */,
				D74C8BFE2ABA5605007C76B8 /* StyleSymbolsFromMobileStyleFileView.swift in Sources */,
				D7E7D0812AEB39D5003AAD02 /* FindRouteInTransportNetworkView.swift in Sources */,
				D742E4922B04132B00690098 /* DisplayWebSceneFromPortalItemView.swift in Sources */,
				0042E24328E4BF8F001F33D6 /* ShowViewshedFromPointInSceneView.Model.swift in Sources */,
				D7E557682A1D768800B9FB09 /* AddWMSLayerView.swift in Sources */,
				D7497F3C2AC4B4C100167AD2 /* DisplayDimensionsView.swift in Sources */,
				D7C97B562B75C10C0097CDA1 /* ValidateUtilityNetworkTopologyView.Views.swift in Sources */,
				D73FCFF72B02A3AA0006360D /* FindAddressWithReverseGeocodeView.swift in Sources */,
				0005580A2817C51E00224BC6 /* SampleDetailView.swift in Sources */,
				D75F66362B48EABC00434974 /* SearchForWebMapView.swift in Sources */,
				D7058B102B59E44B000A888A /* StylePointWithSceneSymbolView.swift in Sources */,
				1C8EC7472BAE2891001A6929 /* AugmentRealityToCollectDataView.swift in Sources */,
				D75C35672AB50338003CD55F /* GroupLayersTogetherView.GroupLayerListView.swift in Sources */,
				4D2ADC6229C5071C003B367F /* ChangeMapViewBackgroundView.Model.swift in Sources */,
				0074ABCD2817BCC30037244A /* SamplesApp+Samples.swift.tache in Sources */,
				D79EE76E2A4CEA5D005A52AE /* SetUpLocationDrivenGeotriggersView.Model.swift in Sources */,
				D74F03F02B609A7D00E83688 /* AddFeaturesWithContingentValuesView.Model.swift in Sources */,
				E004A6F3284E4FEB002A1FE6 /* ShowResultOfSpatialOperationsView.swift in Sources */,
				D751018E2A2E962D00B8FA48 /* IdentifyLayerFeaturesView.swift in Sources */,
				F1E71BF1289473760064C33F /* AddRasterFromFileView.swift in Sources */,
				00B04273282EC59E0072E1B4 /* AboutView.swift in Sources */,
				7573E81F29D6134C00BEED9C /* TraceUtilityNetworkView.swift in Sources */,
				D7781D4B2B7ECCB700E53C51 /* NavigateRouteWithReroutingView.Model.swift in Sources */,
				4D2ADC6929C50C4C003B367F /* AddDynamicEntityLayerView.SettingsView.swift in Sources */,
				1C42E04729D2396B004FC4BE /* ShowPopupView.swift in Sources */,
				79302F872A1ED71B0002336A /* CreateAndSaveKMLView.Views.swift in Sources */,
				D73FC0FD2AD4A18D0067A19B /* CreateMobileGeodatabaseView.swift in Sources */,
				1C19B4F12A578E46001D2506 /* CreateLoadReportView.Views.swift in Sources */,
				E066DD3B2860CA08004D3D5B /* ShowResultOfSpatialRelationshipsView.swift in Sources */,
				7573E81E29D6134C00BEED9C /* TraceUtilityNetworkView.Views.swift in Sources */,
				4D2ADC5A29C4F612003B367F /* ChangeMapViewBackgroundView.swift in Sources */,
				D7ECF5982AB8BE63003FB2BE /* RenderMultilayerSymbolsView.swift in Sources */,
				D769C2122A29019B00030F61 /* SetUpLocationDrivenGeotriggersView.swift in Sources */,
				79302F852A1ED4E30002336A /* CreateAndSaveKMLView.Model.swift in Sources */,
				D7C3AB4A2B683291008909B9 /* SetFeatureRequestModeView.swift in Sources */,
				D7058FB12ACB423C00A40F14 /* Animate3DGraphicView.Model.swift in Sources */,
				D77D9C002BB2438200B38A6C /* AugmentRealityToShowHiddenInfrastructureView.ARSceneView.swift in Sources */,
				0044CDDF2995C39E004618CE /* ShowDeviceLocationHistoryView.swift in Sources */,
				E041ABC0287CA9F00056009B /* WebView.swift in Sources */,
				D7705D642AFC570700CC0335 /* FindClosestFacilityFromPointView.swift in Sources */,
				E088E1572862579D00413100 /* SetSurfacePlacementModeView.swift in Sources */,
				1CAF831F2A20305F000E1E60 /* ShowUtilityAssociationsView.swift in Sources */,
				00E7C15C2BBE1BF000B85D69 /* SnapGeometryEditsView.swift in Sources */,
				E004A6C128414332002A1FE6 /* SetViewpointRotationView.swift in Sources */,
				883C121529C9136600062FF9 /* DownloadPreplannedMapAreaView.MapPicker.swift in Sources */,
				D72C43F32AEB066D00B6157B /* GeocodeOfflineView.Model.swift in Sources */,
				1C9B74C929DB43580038B06F /* ShowRealisticLightAndShadowsView.swift in Sources */,
				D7635FF12B9272CB0044AB97 /* DisplayClustersView.swift in Sources */,
				D7232EE12AC1E5AA0079ABFF /* PlayKMLTourView.swift in Sources */,
				D7010EBF2B05616900D43F55 /* DisplaySceneFromMobileScenePackageView.swift in Sources */,
				D7337C602ABD142D00A5D865 /* ShowMobileMapPackageExpirationDateView.swift in Sources */,
				00E5401E27F3CCA200CF66D5 /* ContentView.swift in Sources */,
				D7634FAF2A43B7AC00F8AEFB /* CreateConvexHullAroundGeometriesView.swift in Sources */,
				E066DD382860AB28004D3D5B /* StyleGraphicsWithRendererView.swift in Sources */,
				108EC04129D25B2C000F35D0 /* QueryFeatureTableView.swift in Sources */,
				D71D516E2B51D7B600B2A2BE /* SearchForWebMapView.Views.swift in Sources */,
				00B04FB5283EEBA80026C882 /* DisplayOverviewMapView.swift in Sources */,
				D718A1E72B570F7500447087 /* OrbitCameraAroundObjectView.Model.swift in Sources */,
				D71C5F642AAA7A88006599FD /* CreateSymbolStylesFromWebStylesView.swift in Sources */,
				D7CC33FF2A31475C00198EDF /* ShowLineOfSightBetweenPointsView.swift in Sources */,
				D70BE5792A5624A80022CA02 /* CategoriesView.swift in Sources */,
				4D2ADC5D29C4F612003B367F /* ChangeMapViewBackgroundView.SettingsView.swift in Sources */,
				75DD739529D38B1B0010229D /* NavigateRouteView.swift in Sources */,
				D75362D22A1E886700D83028 /* ApplyUniqueValueRendererView.swift in Sources */,
				0074ABBF28174BCF0037244A /* DisplayMapView.swift in Sources */,
				D7EF5D752A26A03A00FEBDE5 /* ShowCoordinatesInMultipleFormatsView.swift in Sources */,
				D72F272E2ADA1E4400F906DA /* AugmentRealityToShowTabletopSceneView.swift in Sources */,
				D76EE6072AF9AFE100DA0325 /* FindRouteAroundBarriersView.Model.swift in Sources */,
				0086F40128E3770A00974721 /* ShowViewshedFromPointInSceneView.swift in Sources */,
				0044289229C90C0B00160767 /* GetElevationAtPointOnSurfaceView.swift in Sources */,
				00E1D90B2BC0AF97001AEB6A /* SnapGeometryEditsView.SnapSettingsView.swift in Sources */,
				D7E440D72A1ECE7D005D74DE /* CreateBuffersAroundPointsView.swift in Sources */,
				00D4EF802863842100B9CC30 /* AddFeatureLayersView.swift in Sources */,
				4D126D7E29CA43D200CFB7A7 /* ShowDeviceLocationWithNMEADataSourcesView.Model.swift in Sources */,
				4D126D6D29CA1B6000CFB7A7 /* ShowDeviceLocationWithNMEADataSourcesView.swift in Sources */,
				D710996D2A27D9210065A1C1 /* DensifyAndGeneralizeGeometryView.swift in Sources */,
				88F93CC129C3D59D0006B28E /* CreateAndEditGeometriesView.swift in Sources */,
				1C0C1C3929D34DAE005C8B24 /* ChangeViewpointView.swift in Sources */,
				D7AE861E2AC39DC50049B626 /* DisplayAnnotationView.swift in Sources */,
				D734FA0C2A183A5B00246D7E /* SetMaxExtentView.swift in Sources */,
				D704AA5A2AB22C1A00A3BB63 /* GroupLayersTogetherView.swift in Sources */,
				E004A6DC28465C70002A1FE6 /* DisplaySceneView.swift in Sources */,
				E066DD35285CF3B3004D3D5B /* FindRouteView.swift in Sources */,
				D71371792BD88ECC00EB2F86 /* MonitorChangesToLayerViewStateView.swift in Sources */,
				D7B759B32B1FFBE300017FDD /* FavoritesView.swift in Sources */,
				D722BD222A420DAD002C2087 /* ShowExtrudedFeaturesView.swift in Sources */,
				E004A6F6284FA42A002A1FE6 /* SelectFeaturesInFeatureLayerView.swift in Sources */,
				D77688132B69826B007C3860 /* ListSpatialReferenceTransformationsView.swift in Sources */,
				D75101812A2E493600B8FA48 /* ShowLabelsOnLayerView.swift in Sources */,
				1C3B7DCB2A5F64FC00907443 /* AnalyzeNetworkWithSubnetworkTraceView.swift in Sources */,
				00B042E8282EDC690072E1B4 /* SetBasemapView.swift in Sources */,
				E004A6E62846A61F002A1FE6 /* StyleGraphicsWithSymbolsView.swift in Sources */,
				0000FB6E2BBDB17600845921 /* Add3DTilesLayerView.swift in Sources */,
				D74EA7842B6DADA5008F6C7C /* ValidateUtilityNetworkTopologyView.swift in Sources */,
				00E1D90D2BC0B125001AEB6A /* SnapGeometryEditsView.GeometryEditorModel.swift in Sources */,
				E088E1742863B5F800413100 /* GenerateOfflineMapView.swift in Sources */,
				0074ABC428174F430037244A /* Sample.swift in Sources */,
				00A7A14A2A2FC5B700F035F7 /* DisplayContentOfUtilityNetworkContainerView.Model.swift in Sources */,
				E004A6F0284E4B9B002A1FE6 /* DownloadVectorTilesToLocalCacheView.swift in Sources */,
				1CAB8D4E2A3CEAB0002AA649 /* RunValveIsolationTraceView.swift in Sources */,
				D7A737E02BABB9FE00B7C7FC /* AugmentRealityToShowHiddenInfrastructureView.swift in Sources */,
				4D2ADC4329C26D05003B367F /* AddDynamicEntityLayerView.swift in Sources */,
				D70082EB2ACF900100E0C3C2 /* IdentifyKMLFeaturesView.swift in Sources */,
				D7635FFB2B9277DC0044AB97 /* ConfigureClustersView.Model.swift in Sources */,
				D7EAF35A2A1C023800D822C4 /* SetMinAndMaxScaleView.swift in Sources */,
				1C19B4F52A578E46001D2506 /* CreateLoadReportView.Model.swift in Sources */,
				0042E24528E4F82C001F33D6 /* ShowViewshedFromPointInSceneView.ViewshedSettingsView.swift in Sources */,
				D7DDF8532AF47C6C004352D9 /* FindRouteAroundBarriersView.swift in Sources */,
				1C9B74D929DB54560038B06F /* ChangeCameraControllerView.swift in Sources */,
				D76000AE2AF19C2300B3084D /* FindRouteInMobileMapPackageView.swift in Sources */,
				00273CF42A82AB5900A7A77D /* SamplesSearchView.swift in Sources */,
				D78666AD2A2161F100C60110 /* FindNearestVertexView.swift in Sources */,
				D7C16D1B2AC5F95300689E89 /* Animate3DGraphicView.swift in Sources */,
				D744FD172A2112D90084A66C /* CreateConvexHullAroundPointsView.swift in Sources */,
				D718A1ED2B575FD900447087 /* ManageBookmarksView.swift in Sources */,
				D73723762AF5877500846884 /* FindRouteInMobileMapPackageView.Models.swift in Sources */,
				D74ECD0D2BEEAE2F007C0FA6 /* EditAndSyncFeaturesWithFeatureServiceView.Model.swift in Sources */,
				00CB9138284814A4005C2C5D /* SearchWithGeocodeView.swift in Sources */,
				1C43BC7F2A43781200509BF8 /* SetVisibilityOfSubtypeSublayerView.Views.swift in Sources */,
				D754E3232A1D66820006C5F1 /* StylePointWithPictureMarkerSymbolsView.swift in Sources */,
				D731F3C12AD0D2AC00A8431E /* IdentifyGraphicsView.swift in Sources */,
				00E5401C27F3CCA200CF66D5 /* SamplesApp.swift in Sources */,
				D73E61962BDAEE6600457932 /* MatchViewpointOfGeoViewsView.swift in Sources */,
				E066DD4028610F55004D3D5B /* AddSceneLayerFromServiceView.swift in Sources */,
				D7F8C0392B60564D0072BFA7 /* AddFeaturesWithContingentValuesView.swift in Sources */,
				00F279D62AF418DC00CECAF8 /* AddDynamicEntityLayerView.VehicleCallout.swift in Sources */,
				D7749AD62AF08BF50086632F /* FindRouteInTransportNetworkView.Model.swift in Sources */,
				D73F06692B5EE73D000B574F /* QueryFeaturesWithArcadeExpressionView.swift in Sources */,
				D7464F1E2ACE04B3007FEE88 /* IdentifyRasterCellView.swift in Sources */,
				D7588F5F2B7D8DAA008B75E2 /* NavigateRouteWithReroutingView.swift in Sources */,
			);
			runOnlyForDeploymentPostprocessing = 0;
		};
/* End PBXSourcesBuildPhase section */

/* Begin XCBuildConfiguration section */
		00E5402227F3CCA200CF66D5 /* Debug */ = {
			isa = XCBuildConfiguration;
			buildSettings = {
				ALWAYS_SEARCH_USER_PATHS = NO;
				CLANG_ANALYZER_NONNULL = YES;
				CLANG_ANALYZER_NUMBER_OBJECT_CONVERSION = YES_AGGRESSIVE;
				CLANG_CXX_LANGUAGE_STANDARD = "gnu++17";
				CLANG_ENABLE_MODULES = YES;
				CLANG_ENABLE_OBJC_ARC = YES;
				CLANG_ENABLE_OBJC_WEAK = YES;
				CLANG_WARN_BLOCK_CAPTURE_AUTORELEASING = YES;
				CLANG_WARN_BOOL_CONVERSION = YES;
				CLANG_WARN_COMMA = YES;
				CLANG_WARN_CONSTANT_CONVERSION = YES;
				CLANG_WARN_DEPRECATED_OBJC_IMPLEMENTATIONS = YES;
				CLANG_WARN_DIRECT_OBJC_ISA_USAGE = YES_ERROR;
				CLANG_WARN_DOCUMENTATION_COMMENTS = YES;
				CLANG_WARN_EMPTY_BODY = YES;
				CLANG_WARN_ENUM_CONVERSION = YES;
				CLANG_WARN_INFINITE_RECURSION = YES;
				CLANG_WARN_INT_CONVERSION = YES;
				CLANG_WARN_NON_LITERAL_NULL_CONVERSION = YES;
				CLANG_WARN_OBJC_IMPLICIT_RETAIN_SELF = YES;
				CLANG_WARN_OBJC_LITERAL_CONVERSION = YES;
				CLANG_WARN_OBJC_ROOT_CLASS = YES_ERROR;
				CLANG_WARN_QUOTED_INCLUDE_IN_FRAMEWORK_HEADER = YES;
				CLANG_WARN_RANGE_LOOP_ANALYSIS = YES;
				CLANG_WARN_STRICT_PROTOTYPES = YES;
				CLANG_WARN_SUSPICIOUS_MOVE = YES;
				CLANG_WARN_UNGUARDED_AVAILABILITY = YES_AGGRESSIVE;
				CLANG_WARN_UNREACHABLE_CODE = YES;
				CLANG_WARN__DUPLICATE_METHOD_MATCH = YES;
				COPY_PHASE_STRIP = NO;
				DEAD_CODE_STRIPPING = YES;
				DEBUG_INFORMATION_FORMAT = dwarf;
				ENABLE_STRICT_OBJC_MSGSEND = YES;
				ENABLE_TESTABILITY = YES;
				GCC_C_LANGUAGE_STANDARD = gnu11;
				GCC_DYNAMIC_NO_PIC = NO;
				GCC_NO_COMMON_BLOCKS = YES;
				GCC_OPTIMIZATION_LEVEL = 0;
				GCC_PREPROCESSOR_DEFINITIONS = (
					"DEBUG=1",
					"$(inherited)",
				);
				GCC_WARN_64_TO_32_BIT_CONVERSION = YES;
				GCC_WARN_ABOUT_RETURN_TYPE = YES_ERROR;
				GCC_WARN_UNDECLARED_SELECTOR = YES;
				GCC_WARN_UNINITIALIZED_AUTOS = YES_AGGRESSIVE;
				GCC_WARN_UNUSED_FUNCTION = YES;
				GCC_WARN_UNUSED_VARIABLE = YES;
				MTL_ENABLE_DEBUG_INFO = INCLUDE_SOURCE;
				MTL_FAST_MATH = YES;
				ONLY_ACTIVE_ARCH = YES;
				SWIFT_ACTIVE_COMPILATION_CONDITIONS = DEBUG;
				SWIFT_OPTIMIZATION_LEVEL = "-Onone";
			};
			name = Debug;
		};
		00E5402327F3CCA200CF66D5 /* Release */ = {
			isa = XCBuildConfiguration;
			buildSettings = {
				ALWAYS_SEARCH_USER_PATHS = NO;
				CLANG_ANALYZER_NONNULL = YES;
				CLANG_ANALYZER_NUMBER_OBJECT_CONVERSION = YES_AGGRESSIVE;
				CLANG_CXX_LANGUAGE_STANDARD = "gnu++17";
				CLANG_ENABLE_MODULES = YES;
				CLANG_ENABLE_OBJC_ARC = YES;
				CLANG_ENABLE_OBJC_WEAK = YES;
				CLANG_WARN_BLOCK_CAPTURE_AUTORELEASING = YES;
				CLANG_WARN_BOOL_CONVERSION = YES;
				CLANG_WARN_COMMA = YES;
				CLANG_WARN_CONSTANT_CONVERSION = YES;
				CLANG_WARN_DEPRECATED_OBJC_IMPLEMENTATIONS = YES;
				CLANG_WARN_DIRECT_OBJC_ISA_USAGE = YES_ERROR;
				CLANG_WARN_DOCUMENTATION_COMMENTS = YES;
				CLANG_WARN_EMPTY_BODY = YES;
				CLANG_WARN_ENUM_CONVERSION = YES;
				CLANG_WARN_INFINITE_RECURSION = YES;
				CLANG_WARN_INT_CONVERSION = YES;
				CLANG_WARN_NON_LITERAL_NULL_CONVERSION = YES;
				CLANG_WARN_OBJC_IMPLICIT_RETAIN_SELF = YES;
				CLANG_WARN_OBJC_LITERAL_CONVERSION = YES;
				CLANG_WARN_OBJC_ROOT_CLASS = YES_ERROR;
				CLANG_WARN_QUOTED_INCLUDE_IN_FRAMEWORK_HEADER = YES;
				CLANG_WARN_RANGE_LOOP_ANALYSIS = YES;
				CLANG_WARN_STRICT_PROTOTYPES = YES;
				CLANG_WARN_SUSPICIOUS_MOVE = YES;
				CLANG_WARN_UNGUARDED_AVAILABILITY = YES_AGGRESSIVE;
				CLANG_WARN_UNREACHABLE_CODE = YES;
				CLANG_WARN__DUPLICATE_METHOD_MATCH = YES;
				COPY_PHASE_STRIP = NO;
				DEAD_CODE_STRIPPING = YES;
				DEBUG_INFORMATION_FORMAT = "dwarf-with-dsym";
				ENABLE_NS_ASSERTIONS = NO;
				ENABLE_STRICT_OBJC_MSGSEND = YES;
				GCC_C_LANGUAGE_STANDARD = gnu11;
				GCC_NO_COMMON_BLOCKS = YES;
				GCC_WARN_64_TO_32_BIT_CONVERSION = YES;
				GCC_WARN_ABOUT_RETURN_TYPE = YES_ERROR;
				GCC_WARN_UNDECLARED_SELECTOR = YES;
				GCC_WARN_UNINITIALIZED_AUTOS = YES_AGGRESSIVE;
				GCC_WARN_UNUSED_FUNCTION = YES;
				GCC_WARN_UNUSED_VARIABLE = YES;
				MTL_ENABLE_DEBUG_INFO = NO;
				MTL_FAST_MATH = YES;
				SWIFT_COMPILATION_MODE = wholemodule;
				SWIFT_OPTIMIZATION_LEVEL = "-O";
			};
			name = Release;
		};
		00E5402527F3CCA200CF66D5 /* Debug */ = {
			isa = XCBuildConfiguration;
			buildSettings = {
				ASSETCATALOG_COMPILER_APPICON_NAME = AppIcon;
				ASSETCATALOG_COMPILER_GLOBAL_ACCENT_COLOR_NAME = AccentColor;
				CODE_SIGN_ENTITLEMENTS = macOS/Samples.entitlements;
				"CODE_SIGN_IDENTITY[sdk=macosx*]" = "Apple Development";
				CODE_SIGN_STYLE = Automatic;
				CURRENT_PROJECT_VERSION = 1;
				EMBED_ASSET_PACKS_IN_PRODUCT_BUNDLE = YES;
				INFOPLIST_FILE = "$(SRCROOT)/iOS/Info.plist";
				IPHONEOS_DEPLOYMENT_TARGET = 16.0;
				"IPHONEOS_DEPLOYMENT_TARGET[sdk=macosx*]" = 16.0;
				LD_RUNPATH_SEARCH_PATHS = (
					"$(inherited)",
					"@executable_path/Frameworks",
				);
				MARKETING_VERSION = 200.4.0;
				PRODUCT_BUNDLE_IDENTIFIER = "com.esri.arcgis-swift-sdk-samples";
				PRODUCT_NAME = Samples;
				SDKROOT = iphoneos;
				SUPPORTED_PLATFORMS = "iphoneos iphonesimulator";
				SUPPORTS_MACCATALYST = YES;
				SUPPORTS_MAC_DESIGNED_FOR_IPHONE_IPAD = NO;
				SWIFT_EMIT_LOC_STRINGS = YES;
				SWIFT_VERSION = 5.0;
				TARGETED_DEVICE_FAMILY = "1,2,6";
			};
			name = Debug;
		};
		00E5402627F3CCA200CF66D5 /* Release */ = {
			isa = XCBuildConfiguration;
			buildSettings = {
				ASSETCATALOG_COMPILER_APPICON_NAME = AppIcon;
				ASSETCATALOG_COMPILER_GLOBAL_ACCENT_COLOR_NAME = AccentColor;
				CODE_SIGN_ENTITLEMENTS = macOS/Samples.entitlements;
				"CODE_SIGN_IDENTITY[sdk=macosx*]" = "Apple Development";
				CODE_SIGN_STYLE = Automatic;
				CURRENT_PROJECT_VERSION = 1;
				DEVELOPMENT_TEAM = "";
				EMBED_ASSET_PACKS_IN_PRODUCT_BUNDLE = YES;
				INFOPLIST_FILE = "$(SRCROOT)/iOS/Info.plist";
				IPHONEOS_DEPLOYMENT_TARGET = 16.0;
				"IPHONEOS_DEPLOYMENT_TARGET[sdk=macosx*]" = 16.0;
				LD_RUNPATH_SEARCH_PATHS = (
					"$(inherited)",
					"@executable_path/Frameworks",
				);
				MARKETING_VERSION = 200.4.0;
				PRODUCT_BUNDLE_IDENTIFIER = "com.esri.arcgis-swift-sdk-samples";
				PRODUCT_NAME = Samples;
				SDKROOT = iphoneos;
				SUPPORTED_PLATFORMS = "iphoneos iphonesimulator";
				SUPPORTS_MACCATALYST = YES;
				SUPPORTS_MAC_DESIGNED_FOR_IPHONE_IPAD = NO;
				SWIFT_EMIT_LOC_STRINGS = YES;
				SWIFT_VERSION = 5.0;
				TARGETED_DEVICE_FAMILY = "1,2,6";
				VALIDATE_PRODUCT = YES;
			};
			name = Release;
		};
/* End XCBuildConfiguration section */

/* Begin XCConfigurationList section */
		00E5400A27F3CCA100CF66D5 /* Build configuration list for PBXProject "Samples" */ = {
			isa = XCConfigurationList;
			buildConfigurations = (
				00E5402227F3CCA200CF66D5 /* Debug */,
				00E5402327F3CCA200CF66D5 /* Release */,
			);
			defaultConfigurationIsVisible = 0;
			defaultConfigurationName = Release;
		};
		00E5402427F3CCA200CF66D5 /* Build configuration list for PBXNativeTarget "Samples" */ = {
			isa = XCConfigurationList;
			buildConfigurations = (
				00E5402527F3CCA200CF66D5 /* Debug */,
				00E5402627F3CCA200CF66D5 /* Release */,
			);
			defaultConfigurationIsVisible = 0;
			defaultConfigurationName = Release;
		};
/* End XCConfigurationList section */

/* Begin XCRemoteSwiftPackageReference section */
		00C43AEB2947DC350099AE34 /* XCRemoteSwiftPackageReference "arcgis-maps-sdk-swift-toolkit" */ = {
			isa = XCRemoteSwiftPackageReference;
			repositoryURL = "https://github.com/Esri/arcgis-maps-sdk-swift-toolkit/";
			requirement = {
				kind = upToNextMinorVersion;
				minimumVersion = 200.4.0;
			};
		};
/* End XCRemoteSwiftPackageReference section */

/* Begin XCSwiftPackageProductDependency section */
		00C43AEC2947DC350099AE34 /* ArcGISToolkit */ = {
			isa = XCSwiftPackageProductDependency;
			package = 00C43AEB2947DC350099AE34 /* XCRemoteSwiftPackageReference "arcgis-maps-sdk-swift-toolkit" */;
			productName = ArcGISToolkit;
		};
/* End XCSwiftPackageProductDependency section */
	};
	rootObject = 00E5400727F3CCA100CF66D5 /* Project object */;
}<|MERGE_RESOLUTION|>--- conflicted
+++ resolved
@@ -472,13 +472,10 @@
 			dstPath = "";
 			dstSubfolderSpec = 7;
 			files = (
-<<<<<<< HEAD
 				D74ECD0E2BEEAE40007C0FA6 /* EditAndSyncFeaturesWithFeatureServiceView.Model.swift in Copy Source Code Files */,
 				D733CA1C2BED982C00FBDE4C /* EditAndSyncFeaturesWithFeatureServiceView.swift in Copy Source Code Files */,
-=======
 				D769DF342BEC1A9E0062AE95 /* EditGeodatabaseWithTransactionsView.Model.swift in Copy Source Code Files */,
 				D764B7E22BE2F8B8002E2F92 /* EditGeodatabaseWithTransactionsView.swift in Copy Source Code Files */,
->>>>>>> f594bf72
 				004A2BA52BED458C00C297CE /* ApplyScheduledUpdatesToPreplannedMapAreaView.swift in Copy Source Code Files */,
 				D73E61992BDAEEDD00457932 /* MatchViewpointOfGeoViewsView.swift in Copy Source Code Files */,
 				D7352F912BD992E40013FFEF /* MonitorChangesToDrawStatusView.swift in Copy Source Code Files */,
@@ -1068,11 +1065,8 @@
 				D742E48E2B04132B00690098 /* Display web scene from portal item */,
 				E070A0A1286F3B3400F2B606 /* Download preplanned map area */,
 				E004A6EE284E4B7A002A1FE6 /* Download vector tiles to local cache */,
-<<<<<<< HEAD
 				D733CA182BED980D00FBDE4C /* Edit and sync features with feature service */,
-=======
 				D764B7DE2BE2F89D002E2F92 /* Edit geodatabase with transactions */,
->>>>>>> f594bf72
 				1C26ED122A859525009B7721 /* Filter features in scene */,
 				D73FCFF32B02A3AA0006360D /* Find address with reverse geocode */,
 				D7705D5F2AFC570700CC0335 /* Find closest facility from point */,
