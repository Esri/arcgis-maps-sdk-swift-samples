--- conflicted
+++ resolved
@@ -441,13 +441,10 @@
 			dstPath = "";
 			dstSubfolderSpec = 7;
 			files = (
-<<<<<<< HEAD
 				D77D9C012BB2439400B38A6C /* AugmentRealityToShowHiddenInfrastructureView.ARSceneView.swift in Copy Source Code Files */,
 				D7A737E32BABBA2200B7C7FC /* AugmentRealityToShowHiddenInfrastructureView.swift in Copy Source Code Files */,
-=======
 				1C2538542BABACB100337307 /* AugmentRealityToNavigateRouteView.RoutePlannerView.swift in Copy Source Code Files */,
 				1C2538552BABACB100337307 /* AugmentRealityToNavigateRouteView.swift in Copy Source Code Files */,
->>>>>>> 21725068
 				000D43182B993A030003D3C2 /* ConfigureBasemapStyleParametersView.swift in Copy Source Code Files */,
 				D76360032B9296580044AB97 /* DisplayClustersView.swift in Copy Source Code Files */,
 				D76360022B9296520044AB97 /* ConfigureClustersView.SettingsView.swift in Copy Source Code Files */,
@@ -946,11 +943,8 @@
 				D77570BC2A29427200F490CD /* Animate images with image overlay */,
 				D75362CC2A1E862B00D83028 /* Apply unique value renderer */,
 				D7084FA42AD771AA00EC7F4F /* Augment reality to fly over scene */,
-<<<<<<< HEAD
 				D7A737DF2BABB9FE00B7C7FC /* Augment reality to show hidden infrastructure */,
-=======
 				1C2538472BABAC7B00337307 /* Augment reality to navigate route */,
->>>>>>> 21725068
 				D72F27292ADA1E4400F906DA /* Augment reality to show tabletop scene */,
 				218F35B229C28F4A00502022 /* Authenticate with OAuth */,
 				E0FE32E528747762002C6ACA /* Browse building floors */,
