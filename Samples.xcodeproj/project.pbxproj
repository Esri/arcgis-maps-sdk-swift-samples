// !$*UTF8*$!
{
	archiveVersion = 1;
	classes = {
	};
	objectVersion = 55;
	objects = {

/* Begin PBXBuildFile section */
		0005580A2817C51E00224BC6 /* SampleDetailView.swift in Sources */ = {isa = PBXBuildFile; fileRef = 000558092817C51E00224BC6 /* SampleDetailView.swift */; };
		0005580C28185C0600224BC6 /* SampleList.swift in Sources */ = {isa = PBXBuildFile; fileRef = 0005580B28185C0600224BC6 /* SampleList.swift */; };
		00181B462846AD7100654571 /* View+Alert.swift in Sources */ = {isa = PBXBuildFile; fileRef = 00181B452846AD7100654571 /* View+Alert.swift */; };
		001C6DE127FE8A9400D472C2 /* AppSecrets.swift.masque in Sources */ = {isa = PBXBuildFile; fileRef = 001C6DD827FE585A00D472C2 /* AppSecrets.swift.masque */; };
		0039A4E92885C50300592C86 /* AddSceneLayerFromServiceView.swift in Copy Source Code Files */ = {isa = PBXBuildFile; fileRef = E066DD3F28610F55004D3D5B /* AddSceneLayerFromServiceView.swift */; };
		0039A4EA2885C50300592C86 /* ClipGeometryView.swift in Copy Source Code Files */ = {isa = PBXBuildFile; fileRef = E000E75F2869E33D005D87C5 /* ClipGeometryView.swift */; };
		0039A4EB2885C50300592C86 /* CreatePlanarAndGeodeticBuffersView.swift in Copy Source Code Files */ = {isa = PBXBuildFile; fileRef = E004A6EC2849556E002A1FE6 /* CreatePlanarAndGeodeticBuffersView.swift */; };
		0039A4EC2885C50300592C86 /* CutGeometryView.swift in Copy Source Code Files */ = {isa = PBXBuildFile; fileRef = E000E762286A0B18005D87C5 /* CutGeometryView.swift */; };
		0039A4ED2885C50300592C86 /* DisplayMapView.swift in Copy Source Code Files */ = {isa = PBXBuildFile; fileRef = 0074ABBE28174BCF0037244A /* DisplayMapView.swift */; };
		0039A4EE2885C50300592C86 /* DisplayOverviewMapView.swift in Copy Source Code Files */ = {isa = PBXBuildFile; fileRef = 00B04FB4283EEBA80026C882 /* DisplayOverviewMapView.swift */; };
		0039A4EF2885C50300592C86 /* DisplaySceneView.swift in Copy Source Code Files */ = {isa = PBXBuildFile; fileRef = E004A6D828465C70002A1FE6 /* DisplaySceneView.swift */; };
		0039A4F02885C50300592C86 /* ProjectGeometryView.swift in Copy Source Code Files */ = {isa = PBXBuildFile; fileRef = E0EA0B762866390E00C9621D /* ProjectGeometryView.swift */; };
		0039A4F12885C50300592C86 /* SearchWithGeocodeView.swift in Copy Source Code Files */ = {isa = PBXBuildFile; fileRef = 00CB9137284814A4005C2C5D /* SearchWithGeocodeView.swift */; };
		0039A4F22885C50300592C86 /* SelectFeaturesInFeatureLayerView.swift in Copy Source Code Files */ = {isa = PBXBuildFile; fileRef = E004A6F5284FA42A002A1FE6 /* SelectFeaturesInFeatureLayerView.swift */; };
		0039A4F32885C50300592C86 /* SetBasemapView.swift in Copy Source Code Files */ = {isa = PBXBuildFile; fileRef = 00B042E5282EDC690072E1B4 /* SetBasemapView.swift */; };
		0039A4F42885C50300592C86 /* SetSurfacePlacementModeView.swift in Copy Source Code Files */ = {isa = PBXBuildFile; fileRef = E088E1562862579D00413100 /* SetSurfacePlacementModeView.swift */; };
		0039A4F52885C50300592C86 /* SetViewpointRotationView.swift in Copy Source Code Files */ = {isa = PBXBuildFile; fileRef = E004A6BD28414332002A1FE6 /* SetViewpointRotationView.swift */; };
		0039A4F62885C50300592C86 /* ShowCalloutView.swift in Copy Source Code Files */ = {isa = PBXBuildFile; fileRef = E004A6DF28466279002A1FE6 /* ShowCalloutView.swift */; };
		0039A4F72885C50300592C86 /* ShowDeviceLocationView.swift in Copy Source Code Files */ = {isa = PBXBuildFile; fileRef = E004A6E828493BCE002A1FE6 /* ShowDeviceLocationView.swift */; };
		0039A4F82885C50300592C86 /* ShowResultOfSpatialRelationshipsView.swift in Copy Source Code Files */ = {isa = PBXBuildFile; fileRef = E066DD3A2860CA08004D3D5B /* ShowResultOfSpatialRelationshipsView.swift */; };
		0039A4F92885C50300592C86 /* ShowResultOfSpatialOperationsView.swift in Copy Source Code Files */ = {isa = PBXBuildFile; fileRef = E004A6F2284E4FEB002A1FE6 /* ShowResultOfSpatialOperationsView.swift */; };
		0039A4FA2885C50300592C86 /* StyleGraphicsWithRendererView.swift in Copy Source Code Files */ = {isa = PBXBuildFile; fileRef = E066DD372860AB28004D3D5B /* StyleGraphicsWithRendererView.swift */; };
		0039A4FB2885C50300592C86 /* StyleGraphicsWithSymbolsView.swift in Copy Source Code Files */ = {isa = PBXBuildFile; fileRef = E004A6E52846A61F002A1FE6 /* StyleGraphicsWithSymbolsView.swift */; };
		0042E24328E4BF8F001F33D6 /* ShowViewshedFromPointInSceneView.Model.swift in Sources */ = {isa = PBXBuildFile; fileRef = 0042E24228E4BF8F001F33D6 /* ShowViewshedFromPointInSceneView.Model.swift */; };
		0042E24528E4F82C001F33D6 /* ShowViewshedFromPointInSceneView.ViewshedSettingsView.swift in Sources */ = {isa = PBXBuildFile; fileRef = 0042E24428E4F82B001F33D6 /* ShowViewshedFromPointInSceneView.ViewshedSettingsView.swift */; };
		0042E24628E50EE4001F33D6 /* ShowViewshedFromPointInSceneView.swift in Copy Source Code Files */ = {isa = PBXBuildFile; fileRef = 0086F3FD28E3770900974721 /* ShowViewshedFromPointInSceneView.swift */; };
		0042E24728E50EE4001F33D6 /* ShowViewshedFromPointInSceneView.Model.swift in Copy Source Code Files */ = {isa = PBXBuildFile; fileRef = 0042E24228E4BF8F001F33D6 /* ShowViewshedFromPointInSceneView.Model.swift */; };
		0042E24828E50EE4001F33D6 /* ShowViewshedFromPointInSceneView.ViewshedSettingsView.swift in Copy Source Code Files */ = {isa = PBXBuildFile; fileRef = 0042E24428E4F82B001F33D6 /* ShowViewshedFromPointInSceneView.ViewshedSettingsView.swift */; };
		0044289229C90C0B00160767 /* GetElevationAtPointOnSurfaceView.swift in Sources */ = {isa = PBXBuildFile; fileRef = 0044289129C90C0B00160767 /* GetElevationAtPointOnSurfaceView.swift */; };
		0044289329C9234300160767 /* GetElevationAtPointOnSurfaceView.swift in Copy Source Code Files */ = {isa = PBXBuildFile; fileRef = 0044289129C90C0B00160767 /* GetElevationAtPointOnSurfaceView.swift */; };
		0044CDDF2995C39E004618CE /* ShowDeviceLocationHistoryView.swift in Sources */ = {isa = PBXBuildFile; fileRef = 0044CDDE2995C39E004618CE /* ShowDeviceLocationHistoryView.swift */; };
		0044CDE02995D4DD004618CE /* ShowDeviceLocationHistoryView.swift in Copy Source Code Files */ = {isa = PBXBuildFile; fileRef = 0044CDDE2995C39E004618CE /* ShowDeviceLocationHistoryView.swift */; };
		004FE87129DF5D8700075217 /* Bristol in Resources */ = {isa = PBXBuildFile; fileRef = 004FE87029DF5D8700075217 /* Bristol */; settings = {ASSET_TAGS = (ChangeCameraController, ); }; };
		006C835528B40682004AEB7F /* BrowseBuildingFloorsView.swift in Copy Source Code Files */ = {isa = PBXBuildFile; fileRef = E0FE32E628747778002C6ACA /* BrowseBuildingFloorsView.swift */; };
		006C835628B40682004AEB7F /* DisplayMapFromMobileMapPackageView.swift in Copy Source Code Files */ = {isa = PBXBuildFile; fileRef = F111CCC0288B5D5600205358 /* DisplayMapFromMobileMapPackageView.swift */; };
		0074ABBF28174BCF0037244A /* DisplayMapView.swift in Sources */ = {isa = PBXBuildFile; fileRef = 0074ABBE28174BCF0037244A /* DisplayMapView.swift */; };
		0074ABC428174F430037244A /* Sample.swift in Sources */ = {isa = PBXBuildFile; fileRef = 0074ABC128174F430037244A /* Sample.swift */; };
		0074ABCD2817BCC30037244A /* SamplesApp+Samples.swift.tache in Sources */ = {isa = PBXBuildFile; fileRef = 0074ABCA2817B8DB0037244A /* SamplesApp+Samples.swift.tache */; };
		0086F40128E3770A00974721 /* ShowViewshedFromPointInSceneView.swift in Sources */ = {isa = PBXBuildFile; fileRef = 0086F3FD28E3770900974721 /* ShowViewshedFromPointInSceneView.swift */; };
		00B04273282EC59E0072E1B4 /* AboutView.swift in Sources */ = {isa = PBXBuildFile; fileRef = 00B04272282EC59E0072E1B4 /* AboutView.swift */; };
		00B042E8282EDC690072E1B4 /* SetBasemapView.swift in Sources */ = {isa = PBXBuildFile; fileRef = 00B042E5282EDC690072E1B4 /* SetBasemapView.swift */; };
		00B04FB5283EEBA80026C882 /* DisplayOverviewMapView.swift in Sources */ = {isa = PBXBuildFile; fileRef = 00B04FB4283EEBA80026C882 /* DisplayOverviewMapView.swift */; };
		00C43AED2947DC350099AE34 /* ArcGISToolkit in Frameworks */ = {isa = PBXBuildFile; productRef = 00C43AEC2947DC350099AE34 /* ArcGISToolkit */; };
		00C94A0D28B53DE1004E42D9 /* raster-file in Resources */ = {isa = PBXBuildFile; fileRef = 00C94A0C28B53DE1004E42D9 /* raster-file */; settings = {ASSET_TAGS = (AddRasterFromFile, ); }; };
		00CB9138284814A4005C2C5D /* SearchWithGeocodeView.swift in Sources */ = {isa = PBXBuildFile; fileRef = 00CB9137284814A4005C2C5D /* SearchWithGeocodeView.swift */; };
		00CCB8A5285BAF8700BBAB70 /* OnDemandResource.swift in Sources */ = {isa = PBXBuildFile; fileRef = 00CCB8A4285BAF8700BBAB70 /* OnDemandResource.swift */; };
		00D4EF802863842100B9CC30 /* AddFeatureLayersView.swift in Sources */ = {isa = PBXBuildFile; fileRef = 00D4EF7F2863842100B9CC30 /* AddFeatureLayersView.swift */; };
		00D4EF9028638BF100B9CC30 /* LA_Trails.geodatabase in Resources */ = {isa = PBXBuildFile; fileRef = 00D4EF8228638BF100B9CC30 /* LA_Trails.geodatabase */; settings = {ASSET_TAGS = (AddFeatureLayers, ); }; };
		00D4EF9A28638BF100B9CC30 /* AuroraCO.gpkg in Resources */ = {isa = PBXBuildFile; fileRef = 00D4EF8F28638BF100B9CC30 /* AuroraCO.gpkg */; settings = {ASSET_TAGS = (AddFeatureLayers, ); }; };
		00D4EFB12863CE6300B9CC30 /* ScottishWildlifeTrust_reserves in Resources */ = {isa = PBXBuildFile; fileRef = 00D4EFB02863CE6300B9CC30 /* ScottishWildlifeTrust_reserves */; settings = {ASSET_TAGS = (AddFeatureLayers, ); }; };
		00E5401C27F3CCA200CF66D5 /* SamplesApp.swift in Sources */ = {isa = PBXBuildFile; fileRef = 00E5400C27F3CCA100CF66D5 /* SamplesApp.swift */; };
		00E5401E27F3CCA200CF66D5 /* ContentView.swift in Sources */ = {isa = PBXBuildFile; fileRef = 00E5400D27F3CCA100CF66D5 /* ContentView.swift */; };
		00E5402027F3CCA200CF66D5 /* Assets.xcassets in Resources */ = {isa = PBXBuildFile; fileRef = 00E5400E27F3CCA200CF66D5 /* Assets.xcassets */; };
		108EC04129D25B2C000F35D0 /* QueryFeatureTableView.swift in Sources */ = {isa = PBXBuildFile; fileRef = 108EC04029D25B2C000F35D0 /* QueryFeatureTableView.swift */; };
		108EC04229D25B55000F35D0 /* QueryFeatureTableView.swift in Copy Source Code Files */ = {isa = PBXBuildFile; fileRef = 108EC04029D25B2C000F35D0 /* QueryFeatureTableView.swift */; };
		1C0C1C3929D34DAE005C8B24 /* ChangeViewpointView.swift in Sources */ = {isa = PBXBuildFile; fileRef = 1C0C1C3429D34DAE005C8B24 /* ChangeViewpointView.swift */; };
		1C0C1C3D29D34DDD005C8B24 /* ChangeViewpointView.swift in Copy Source Code Files */ = {isa = PBXBuildFile; fileRef = 1C0C1C3429D34DAE005C8B24 /* ChangeViewpointView.swift */; };
		1C42E04729D2396B004FC4BE /* ShowPopupView.swift in Sources */ = {isa = PBXBuildFile; fileRef = 1C42E04329D2396B004FC4BE /* ShowPopupView.swift */; };
		1C42E04A29D239D2004FC4BE /* ShowPopupView.swift in Copy Source Code Files */ = {isa = PBXBuildFile; fileRef = 1C42E04329D2396B004FC4BE /* ShowPopupView.swift */; };
		1C929F092A27B86800134252 /* ShowUtilityAssociationsView.swift in Copy Source Code Files */ = {isa = PBXBuildFile; fileRef = 1CAF831B2A20305F000E1E60 /* ShowUtilityAssociationsView.swift */; };
		1C965C3929DB9176002F8536 /* ShowRealisticLightAndShadowsView.swift in Copy Source Code Files */ = {isa = PBXBuildFile; fileRef = 1C9B74C529DB43580038B06F /* ShowRealisticLightAndShadowsView.swift */; };
		1C9B74C929DB43580038B06F /* ShowRealisticLightAndShadowsView.swift in Sources */ = {isa = PBXBuildFile; fileRef = 1C9B74C529DB43580038B06F /* ShowRealisticLightAndShadowsView.swift */; };
		1C9B74D929DB54560038B06F /* ChangeCameraControllerView.swift in Sources */ = {isa = PBXBuildFile; fileRef = 1C9B74D529DB54560038B06F /* ChangeCameraControllerView.swift */; };
		1C9B74DE29DB56860038B06F /* ChangeCameraControllerView.swift in Copy Source Code Files */ = {isa = PBXBuildFile; fileRef = 1C9B74D529DB54560038B06F /* ChangeCameraControllerView.swift */; };
		1CAF831F2A20305F000E1E60 /* ShowUtilityAssociationsView.swift in Sources */ = {isa = PBXBuildFile; fileRef = 1CAF831B2A20305F000E1E60 /* ShowUtilityAssociationsView.swift */; };
		218F35B829C28F4A00502022 /* AuthenticateWithOAuthView.swift in Sources */ = {isa = PBXBuildFile; fileRef = 218F35B329C28F4A00502022 /* AuthenticateWithOAuthView.swift */; };
		218F35C229C290BF00502022 /* AuthenticateWithOAuthView.swift in Copy Source Code Files */ = {isa = PBXBuildFile; fileRef = 218F35B329C28F4A00502022 /* AuthenticateWithOAuthView.swift */; };
		4D2ADC4329C26D05003B367F /* AddDynamicEntityLayerView.swift in Sources */ = {isa = PBXBuildFile; fileRef = 4D2ADC3F29C26D05003B367F /* AddDynamicEntityLayerView.swift */; };
		4D2ADC4729C26D2C003B367F /* AddDynamicEntityLayerView.swift in Copy Source Code Files */ = {isa = PBXBuildFile; fileRef = 4D2ADC3F29C26D05003B367F /* AddDynamicEntityLayerView.swift */; };
		4D2ADC5A29C4F612003B367F /* ChangeMapViewBackgroundView.swift in Sources */ = {isa = PBXBuildFile; fileRef = 4D2ADC5529C4F612003B367F /* ChangeMapViewBackgroundView.swift */; };
		4D2ADC5D29C4F612003B367F /* ChangeMapViewBackgroundView.SettingsView.swift in Sources */ = {isa = PBXBuildFile; fileRef = 4D2ADC5829C4F612003B367F /* ChangeMapViewBackgroundView.SettingsView.swift */; };
		4D2ADC6229C5071C003B367F /* ChangeMapViewBackgroundView.Model.swift in Sources */ = {isa = PBXBuildFile; fileRef = 4D2ADC6129C5071C003B367F /* ChangeMapViewBackgroundView.Model.swift */; };
		4D2ADC6729C50BD6003B367F /* AddDynamicEntityLayerView.Model.swift in Sources */ = {isa = PBXBuildFile; fileRef = 4D2ADC6629C50BD6003B367F /* AddDynamicEntityLayerView.Model.swift */; };
		4D2ADC6929C50C4C003B367F /* AddDynamicEntityLayerView.SettingsView.swift in Sources */ = {isa = PBXBuildFile; fileRef = 4D2ADC6829C50C4C003B367F /* AddDynamicEntityLayerView.SettingsView.swift */; };
		4D2ADC6A29C50D91003B367F /* AddDynamicEntityLayerView.Model.swift in Copy Source Code Files */ = {isa = PBXBuildFile; fileRef = 4D2ADC6629C50BD6003B367F /* AddDynamicEntityLayerView.Model.swift */; };
		4D2ADC6B29C50D91003B367F /* AddDynamicEntityLayerView.SettingsView.swift in Copy Source Code Files */ = {isa = PBXBuildFile; fileRef = 4D2ADC6829C50C4C003B367F /* AddDynamicEntityLayerView.SettingsView.swift */; };
		7573E81A29D6134C00BEED9C /* TraceUtilityNetworkView.Model.swift in Sources */ = {isa = PBXBuildFile; fileRef = 7573E81329D6134C00BEED9C /* TraceUtilityNetworkView.Model.swift */; };
		7573E81C29D6134C00BEED9C /* TraceUtilityNetworkView.Enums.swift in Sources */ = {isa = PBXBuildFile; fileRef = 7573E81529D6134C00BEED9C /* TraceUtilityNetworkView.Enums.swift */; };
		7573E81E29D6134C00BEED9C /* TraceUtilityNetworkView.Views.swift in Sources */ = {isa = PBXBuildFile; fileRef = 7573E81729D6134C00BEED9C /* TraceUtilityNetworkView.Views.swift */; };
		7573E81F29D6134C00BEED9C /* TraceUtilityNetworkView.swift in Sources */ = {isa = PBXBuildFile; fileRef = 7573E81829D6134C00BEED9C /* TraceUtilityNetworkView.swift */; };
		7573E82129D6136C00BEED9C /* TraceUtilityNetworkView.Model.swift in Copy Source Code Files */ = {isa = PBXBuildFile; fileRef = 7573E81329D6134C00BEED9C /* TraceUtilityNetworkView.Model.swift */; };
		7573E82229D6136C00BEED9C /* TraceUtilityNetworkView.Enums.swift in Copy Source Code Files */ = {isa = PBXBuildFile; fileRef = 7573E81529D6134C00BEED9C /* TraceUtilityNetworkView.Enums.swift */; };
		7573E82329D6136C00BEED9C /* TraceUtilityNetworkView.Views.swift in Copy Source Code Files */ = {isa = PBXBuildFile; fileRef = 7573E81729D6134C00BEED9C /* TraceUtilityNetworkView.Views.swift */; };
		7573E82429D6136C00BEED9C /* TraceUtilityNetworkView.swift in Copy Source Code Files */ = {isa = PBXBuildFile; fileRef = 7573E81829D6134C00BEED9C /* TraceUtilityNetworkView.swift */; };
		75DD736729D35FF40010229D /* ChangeMapViewBackgroundView.swift in Copy Source Code Files */ = {isa = PBXBuildFile; fileRef = 4D2ADC5529C4F612003B367F /* ChangeMapViewBackgroundView.swift */; };
		75DD736829D35FF40010229D /* ChangeMapViewBackgroundView.SettingsView.swift in Copy Source Code Files */ = {isa = PBXBuildFile; fileRef = 4D2ADC5829C4F612003B367F /* ChangeMapViewBackgroundView.SettingsView.swift */; };
		75DD736929D35FF40010229D /* ChangeMapViewBackgroundView.Model.swift in Copy Source Code Files */ = {isa = PBXBuildFile; fileRef = 4D2ADC6129C5071C003B367F /* ChangeMapViewBackgroundView.Model.swift */; };
		75DD739529D38B1B0010229D /* NavigateRouteView.swift in Sources */ = {isa = PBXBuildFile; fileRef = 75DD739129D38B1B0010229D /* NavigateRouteView.swift */; };
		75DD739929D38B420010229D /* NavigateRouteView.swift in Copy Source Code Files */ = {isa = PBXBuildFile; fileRef = 75DD739129D38B1B0010229D /* NavigateRouteView.swift */; };
		79302F852A1ED4E30002336A /* CreateAndSaveKMLView.Model.swift in Sources */ = {isa = PBXBuildFile; fileRef = 79302F842A1ED4E30002336A /* CreateAndSaveKMLView.Model.swift */; };
		79302F872A1ED71B0002336A /* CreateAndSaveKMLView.Views.swift in Sources */ = {isa = PBXBuildFile; fileRef = 79302F862A1ED71B0002336A /* CreateAndSaveKMLView.Views.swift */; };
		79A47DFB2A20286800D7C5B9 /* CreateAndSaveKMLView.Model.swift in Copy Source Code Files */ = {isa = PBXBuildFile; fileRef = 79302F842A1ED4E30002336A /* CreateAndSaveKMLView.Model.swift */; };
		79A47DFC2A20286800D7C5B9 /* CreateAndSaveKMLView.Views.swift in Copy Source Code Files */ = {isa = PBXBuildFile; fileRef = 79302F862A1ED71B0002336A /* CreateAndSaveKMLView.Views.swift */; };
		79B7B80A2A1BF8EC00F57C27 /* CreateAndSaveKMLView.swift in Sources */ = {isa = PBXBuildFile; fileRef = 79B7B8092A1BF8EC00F57C27 /* CreateAndSaveKMLView.swift */; };
		79B7B80B2A1BFDE700F57C27 /* CreateAndSaveKMLView.swift in Copy Source Code Files */ = {isa = PBXBuildFile; fileRef = 79B7B8092A1BF8EC00F57C27 /* CreateAndSaveKMLView.swift */; };
		883C121529C9136600062FF9 /* DownloadPreplannedMapAreaView.MapPicker.swift in Sources */ = {isa = PBXBuildFile; fileRef = 883C121429C9136600062FF9 /* DownloadPreplannedMapAreaView.MapPicker.swift */; };
		883C121729C914E100062FF9 /* DownloadPreplannedMapAreaView.MapPicker.swift in Copy Source Code Files */ = {isa = PBXBuildFile; fileRef = 883C121429C9136600062FF9 /* DownloadPreplannedMapAreaView.MapPicker.swift */; };
		883C121829C914E100062FF9 /* DownloadPreplannedMapAreaView.Model.swift in Copy Source Code Files */ = {isa = PBXBuildFile; fileRef = E0D04FF128A5390000747989 /* DownloadPreplannedMapAreaView.Model.swift */; };
		883C121929C914E100062FF9 /* DownloadPreplannedMapAreaView.swift in Copy Source Code Files */ = {isa = PBXBuildFile; fileRef = E070A0A2286F3B6000F2B606 /* DownloadPreplannedMapAreaView.swift */; };
		88F93CC129C3D59D0006B28E /* SketchOnMapView.swift in Sources */ = {isa = PBXBuildFile; fileRef = 88F93CC029C3D59C0006B28E /* SketchOnMapView.swift */; };
		88F93CC229C4D3480006B28E /* SketchOnMapView.swift in Copy Source Code Files */ = {isa = PBXBuildFile; fileRef = 88F93CC029C3D59C0006B28E /* SketchOnMapView.swift */; };
		D710996D2A27D9210065A1C1 /* DensifyAndGeneralizeGeometryView.swift in Sources */ = {isa = PBXBuildFile; fileRef = D710996C2A27D9210065A1C1 /* DensifyAndGeneralizeGeometryView.swift */; };
		D710996E2A27D9B30065A1C1 /* DensifyAndGeneralizeGeometryView.swift in Copy Source Code Files */ = {isa = PBXBuildFile; fileRef = D710996C2A27D9210065A1C1 /* DensifyAndGeneralizeGeometryView.swift */; };
		D71099702A2802FA0065A1C1 /* DensifyAndGeneralizeGeometryView.SettingsView.swift in Sources */ = {isa = PBXBuildFile; fileRef = D710996F2A2802FA0065A1C1 /* DensifyAndGeneralizeGeometryView.SettingsView.swift */; };
		D71099712A280D830065A1C1 /* DensifyAndGeneralizeGeometryView.SettingsView.swift in Copy Source Code Files */ = {isa = PBXBuildFile; fileRef = D710996F2A2802FA0065A1C1 /* DensifyAndGeneralizeGeometryView.SettingsView.swift */; };
		D734FA0C2A183A5B00246D7E /* SetMaxExtentView.swift in Sources */ = {isa = PBXBuildFile; fileRef = D734FA092A183A5B00246D7E /* SetMaxExtentView.swift */; };
		D744FD172A2112D90084A66C /* CreateConvexHullAroundPointsView.swift in Sources */ = {isa = PBXBuildFile; fileRef = D744FD162A2112D90084A66C /* CreateConvexHullAroundPointsView.swift */; };
		D744FD182A2113C70084A66C /* CreateConvexHullAroundPointsView.swift in Copy Source Code Files */ = {isa = PBXBuildFile; fileRef = D744FD162A2112D90084A66C /* CreateConvexHullAroundPointsView.swift */; };
		D75101812A2E493600B8FA48 /* ShowLabelsOnLayerView.swift in Sources */ = {isa = PBXBuildFile; fileRef = D75101802A2E493600B8FA48 /* ShowLabelsOnLayerView.swift */; };
		D75101822A2E497F00B8FA48 /* ShowLabelsOnLayerView.swift in Copy Source Code Files */ = {isa = PBXBuildFile; fileRef = D75101802A2E493600B8FA48 /* ShowLabelsOnLayerView.swift */; };
		D751018E2A2E962D00B8FA48 /* IdentifyLayerFeaturesView.swift in Sources */ = {isa = PBXBuildFile; fileRef = D751018D2A2E962D00B8FA48 /* IdentifyLayerFeaturesView.swift */; };
		D751018F2A2E966C00B8FA48 /* IdentifyLayerFeaturesView.swift in Copy Source Code Files */ = {isa = PBXBuildFile; fileRef = D751018D2A2E962D00B8FA48 /* IdentifyLayerFeaturesView.swift */; };
		D752D9462A3A6F80003EB25E /* MonitorChangesToMapLoadStatusView.swift in Sources */ = {isa = PBXBuildFile; fileRef = D752D9452A3A6F7F003EB25E /* MonitorChangesToMapLoadStatusView.swift */; };
		D752D9472A3A6FC0003EB25E /* MonitorChangesToMapLoadStatusView.swift in Copy Source Code Files */ = {isa = PBXBuildFile; fileRef = D752D9452A3A6F7F003EB25E /* MonitorChangesToMapLoadStatusView.swift */; };
		D75362D22A1E886700D83028 /* ApplyUniqueValueRendererView.swift in Sources */ = {isa = PBXBuildFile; fileRef = D75362D12A1E886700D83028 /* ApplyUniqueValueRendererView.swift */; };
		D75362D32A1E8C8800D83028 /* ApplyUniqueValueRendererView.swift in Copy Source Code Files */ = {isa = PBXBuildFile; fileRef = D75362D12A1E886700D83028 /* ApplyUniqueValueRendererView.swift */; };
		D754E3232A1D66820006C5F1 /* StylePointWithPictureMarkerSymbolsView.swift in Sources */ = {isa = PBXBuildFile; fileRef = D754E3222A1D66820006C5F1 /* StylePointWithPictureMarkerSymbolsView.swift */; };
		D754E3242A1D66C20006C5F1 /* StylePointWithPictureMarkerSymbolsView.swift in Copy Source Code Files */ = {isa = PBXBuildFile; fileRef = D754E3222A1D66820006C5F1 /* StylePointWithPictureMarkerSymbolsView.swift */; };
<<<<<<< HEAD
		D7ABA2F92A32579C0021822B /* MeasureDistanceInSceneView.swift in Sources */ = {isa = PBXBuildFile; fileRef = D7ABA2F82A32579C0021822B /* MeasureDistanceInSceneView.swift */; };
		D7ABA2FA2A32760D0021822B /* MeasureDistanceInSceneView.swift in Copy Source Code Files */ = {isa = PBXBuildFile; fileRef = D7ABA2F82A32579C0021822B /* MeasureDistanceInSceneView.swift */; };
=======
		D78666AD2A2161F100C60110 /* FindNearestVertexView.swift in Sources */ = {isa = PBXBuildFile; fileRef = D78666AC2A2161F100C60110 /* FindNearestVertexView.swift */; };
		D78666AE2A21629200C60110 /* FindNearestVertexView.swift in Copy Source Code Files */ = {isa = PBXBuildFile; fileRef = D78666AC2A2161F100C60110 /* FindNearestVertexView.swift */; };
		D7CC33FF2A31475C00198EDF /* ShowLineOfSightBetweenPointsView.swift in Sources */ = {isa = PBXBuildFile; fileRef = D7CC33FD2A31475C00198EDF /* ShowLineOfSightBetweenPointsView.swift */; };
		D7CC34002A3147FF00198EDF /* ShowLineOfSightBetweenPointsView.swift in Copy Source Code Files */ = {isa = PBXBuildFile; fileRef = D7CC33FD2A31475C00198EDF /* ShowLineOfSightBetweenPointsView.swift */; };
>>>>>>> e49cf6ed
		D7E440D72A1ECE7D005D74DE /* CreateBuffersAroundPointsView.swift in Sources */ = {isa = PBXBuildFile; fileRef = D7E440D62A1ECE7D005D74DE /* CreateBuffersAroundPointsView.swift */; };
		D7E440D82A1ECEB3005D74DE /* CreateBuffersAroundPointsView.swift in Copy Source Code Files */ = {isa = PBXBuildFile; fileRef = D7E440D62A1ECE7D005D74DE /* CreateBuffersAroundPointsView.swift */; };
		D7E557682A1D768800B9FB09 /* AddWMSLayerView.swift in Sources */ = {isa = PBXBuildFile; fileRef = D7E557672A1D768800B9FB09 /* AddWMSLayerView.swift */; };
		D7E9EF292A1D2219000C4865 /* SetMinAndMaxScaleView.swift in Copy Source Code Files */ = {isa = PBXBuildFile; fileRef = D7EAF3592A1C023800D822C4 /* SetMinAndMaxScaleView.swift */; };
		D7E9EF2A2A1D29F2000C4865 /* SetMaxExtentView.swift in Copy Source Code Files */ = {isa = PBXBuildFile; fileRef = D734FA092A183A5B00246D7E /* SetMaxExtentView.swift */; };
		D7EAF35A2A1C023800D822C4 /* SetMinAndMaxScaleView.swift in Sources */ = {isa = PBXBuildFile; fileRef = D7EAF3592A1C023800D822C4 /* SetMinAndMaxScaleView.swift */; };
		D7EF5D752A26A03A00FEBDE5 /* ShowCoordinatesInMultipleFormatsView.swift in Sources */ = {isa = PBXBuildFile; fileRef = D7EF5D742A26A03A00FEBDE5 /* ShowCoordinatesInMultipleFormatsView.swift */; };
		D7EF5D762A26A1EE00FEBDE5 /* ShowCoordinatesInMultipleFormatsView.swift in Copy Source Code Files */ = {isa = PBXBuildFile; fileRef = D7EF5D742A26A03A00FEBDE5 /* ShowCoordinatesInMultipleFormatsView.swift */; };
		D7F2784C2A1D76F5002E4567 /* AddWMSLayerView.swift in Copy Source Code Files */ = {isa = PBXBuildFile; fileRef = D7E557672A1D768800B9FB09 /* AddWMSLayerView.swift */; };
		E000E7602869E33D005D87C5 /* ClipGeometryView.swift in Sources */ = {isa = PBXBuildFile; fileRef = E000E75F2869E33D005D87C5 /* ClipGeometryView.swift */; };
		E000E763286A0B18005D87C5 /* CutGeometryView.swift in Sources */ = {isa = PBXBuildFile; fileRef = E000E762286A0B18005D87C5 /* CutGeometryView.swift */; };
		E004A6C128414332002A1FE6 /* SetViewpointRotationView.swift in Sources */ = {isa = PBXBuildFile; fileRef = E004A6BD28414332002A1FE6 /* SetViewpointRotationView.swift */; };
		E004A6DC28465C70002A1FE6 /* DisplaySceneView.swift in Sources */ = {isa = PBXBuildFile; fileRef = E004A6D828465C70002A1FE6 /* DisplaySceneView.swift */; };
		E004A6E028466279002A1FE6 /* ShowCalloutView.swift in Sources */ = {isa = PBXBuildFile; fileRef = E004A6DF28466279002A1FE6 /* ShowCalloutView.swift */; };
		E004A6E62846A61F002A1FE6 /* StyleGraphicsWithSymbolsView.swift in Sources */ = {isa = PBXBuildFile; fileRef = E004A6E52846A61F002A1FE6 /* StyleGraphicsWithSymbolsView.swift */; };
		E004A6E928493BCE002A1FE6 /* ShowDeviceLocationView.swift in Sources */ = {isa = PBXBuildFile; fileRef = E004A6E828493BCE002A1FE6 /* ShowDeviceLocationView.swift */; };
		E004A6ED2849556E002A1FE6 /* CreatePlanarAndGeodeticBuffersView.swift in Sources */ = {isa = PBXBuildFile; fileRef = E004A6EC2849556E002A1FE6 /* CreatePlanarAndGeodeticBuffersView.swift */; };
		E004A6F0284E4B9B002A1FE6 /* DownloadVectorTilesToLocalCacheView.swift in Sources */ = {isa = PBXBuildFile; fileRef = E004A6EF284E4B9B002A1FE6 /* DownloadVectorTilesToLocalCacheView.swift */; };
		E004A6F3284E4FEB002A1FE6 /* ShowResultOfSpatialOperationsView.swift in Sources */ = {isa = PBXBuildFile; fileRef = E004A6F2284E4FEB002A1FE6 /* ShowResultOfSpatialOperationsView.swift */; };
		E004A6F6284FA42A002A1FE6 /* SelectFeaturesInFeatureLayerView.swift in Sources */ = {isa = PBXBuildFile; fileRef = E004A6F5284FA42A002A1FE6 /* SelectFeaturesInFeatureLayerView.swift */; };
		E0082217287755AC002AD138 /* View+Sheet.swift in Sources */ = {isa = PBXBuildFile; fileRef = E0082216287755AC002AD138 /* View+Sheet.swift */; };
		E03CB0692888944D002B27D9 /* GenerateOfflineMapView.swift in Copy Source Code Files */ = {isa = PBXBuildFile; fileRef = E088E1732863B5F800413100 /* GenerateOfflineMapView.swift */; };
		E03CB06A288894C4002B27D9 /* FindRouteView.swift in Copy Source Code Files */ = {isa = PBXBuildFile; fileRef = E066DD34285CF3B3004D3D5B /* FindRouteView.swift */; };
		E03CB06B2889879D002B27D9 /* DownloadVectorTilesToLocalCacheView.swift in Copy Source Code Files */ = {isa = PBXBuildFile; fileRef = E004A6EF284E4B9B002A1FE6 /* DownloadVectorTilesToLocalCacheView.swift */; };
		E041ABC0287CA9F00056009B /* WebView.swift in Sources */ = {isa = PBXBuildFile; fileRef = E041ABBF287CA9F00056009B /* WebView.swift */; };
		E041ABD7287DB04D0056009B /* SampleInfoView.swift in Sources */ = {isa = PBXBuildFile; fileRef = E041ABD6287DB04D0056009B /* SampleInfoView.swift */; };
		E041AC1A287F54580056009B /* highlight.min.js in Resources */ = {isa = PBXBuildFile; fileRef = E041AC15287F54580056009B /* highlight.min.js */; };
		E041AC1E288076A60056009B /* info.css in Resources */ = {isa = PBXBuildFile; fileRef = E041AC1D288076A60056009B /* info.css */; };
		E041AC20288077B90056009B /* xcode.css in Resources */ = {isa = PBXBuildFile; fileRef = E041AC1F288077B90056009B /* xcode.css */; };
		E066DD35285CF3B3004D3D5B /* FindRouteView.swift in Sources */ = {isa = PBXBuildFile; fileRef = E066DD34285CF3B3004D3D5B /* FindRouteView.swift */; };
		E066DD382860AB28004D3D5B /* StyleGraphicsWithRendererView.swift in Sources */ = {isa = PBXBuildFile; fileRef = E066DD372860AB28004D3D5B /* StyleGraphicsWithRendererView.swift */; };
		E066DD3B2860CA08004D3D5B /* ShowResultOfSpatialRelationshipsView.swift in Sources */ = {isa = PBXBuildFile; fileRef = E066DD3A2860CA08004D3D5B /* ShowResultOfSpatialRelationshipsView.swift */; };
		E066DD4028610F55004D3D5B /* AddSceneLayerFromServiceView.swift in Sources */ = {isa = PBXBuildFile; fileRef = E066DD3F28610F55004D3D5B /* AddSceneLayerFromServiceView.swift */; };
		E070A0A3286F3B6000F2B606 /* DownloadPreplannedMapAreaView.swift in Sources */ = {isa = PBXBuildFile; fileRef = E070A0A2286F3B6000F2B606 /* DownloadPreplannedMapAreaView.swift */; };
		E088E1572862579D00413100 /* SetSurfacePlacementModeView.swift in Sources */ = {isa = PBXBuildFile; fileRef = E088E1562862579D00413100 /* SetSurfacePlacementModeView.swift */; };
		E088E1742863B5F800413100 /* GenerateOfflineMapView.swift in Sources */ = {isa = PBXBuildFile; fileRef = E088E1732863B5F800413100 /* GenerateOfflineMapView.swift */; };
		E08953F12891899600E077CF /* EnvironmentValues+SampleInfoVisibility.swift in Sources */ = {isa = PBXBuildFile; fileRef = E08953F02891899600E077CF /* EnvironmentValues+SampleInfoVisibility.swift */; };
		E0A1AEE328874590003C797D /* AddFeatureLayersView.swift in Copy Source Code Files */ = {isa = PBXBuildFile; fileRef = 00D4EF7F2863842100B9CC30 /* AddFeatureLayersView.swift */; };
		E0D04FF228A5390000747989 /* DownloadPreplannedMapAreaView.Model.swift in Sources */ = {isa = PBXBuildFile; fileRef = E0D04FF128A5390000747989 /* DownloadPreplannedMapAreaView.Model.swift */; };
		E0EA0B772866390E00C9621D /* ProjectGeometryView.swift in Sources */ = {isa = PBXBuildFile; fileRef = E0EA0B762866390E00C9621D /* ProjectGeometryView.swift */; };
		E0FE32E728747778002C6ACA /* BrowseBuildingFloorsView.swift in Sources */ = {isa = PBXBuildFile; fileRef = E0FE32E628747778002C6ACA /* BrowseBuildingFloorsView.swift */; };
		F111CCC1288B5D5600205358 /* DisplayMapFromMobileMapPackageView.swift in Sources */ = {isa = PBXBuildFile; fileRef = F111CCC0288B5D5600205358 /* DisplayMapFromMobileMapPackageView.swift */; };
		F111CCC4288B641900205358 /* Yellowstone.mmpk in Resources */ = {isa = PBXBuildFile; fileRef = F111CCC3288B641900205358 /* Yellowstone.mmpk */; settings = {ASSET_TAGS = (DisplayMapFromMobileMapPackage, ); }; };
		F1E71BF1289473760064C33F /* AddRasterFromFileView.swift in Sources */ = {isa = PBXBuildFile; fileRef = F1E71BF0289473760064C33F /* AddRasterFromFileView.swift */; };
		F1E71BFA28A479C70064C33F /* AddRasterFromFileView.swift in Copy Source Code Files */ = {isa = PBXBuildFile; fileRef = F1E71BF0289473760064C33F /* AddRasterFromFileView.swift */; };
/* End PBXBuildFile section */

/* Begin PBXBuildRule section */
		0074ABCC2817B8E60037244A /* PBXBuildRule */ = {
			isa = PBXBuildRule;
			compilerSpec = com.apple.compilers.proxy.script;
			filePatterns = "*.tache";
			fileType = pattern.proxy;
			inputFiles = (
				"$(SRCROOT)/Shared/Samples/",
			);
			isEditable = 1;
			name = "Generate Sample Initializers from Source Code Files";
			outputFiles = (
				"$(DERIVED_FILE_DIR)/$(INPUT_FILE_BASE)",
			);
			runOncePerArchitecture = 0;
			script = "xcrun --sdk macosx swift \"${SRCROOT}/Scripts/GenerateSampleViewSourceCode.swift\" \"${SCRIPT_INPUT_FILE_0}\" \"${INPUT_FILE_PATH}\" \"${SCRIPT_OUTPUT_FILE_0}\" \n";
		};
		0083586F27FE3BCF00192A15 /* PBXBuildRule */ = {
			isa = PBXBuildRule;
			compilerSpec = com.apple.compilers.proxy.script;
			filePatterns = "*.masque";
			fileType = pattern.proxy;
			inputFiles = (
				"$(SRCROOT)/.secrets",
			);
			isEditable = 1;
			name = "Generate Swift Code from Secrets";
			outputFiles = (
				"$(DERIVED_FILE_DIR)/$(INPUT_FILE_BASE)",
			);
			runOncePerArchitecture = 0;
			script = "\"${SRCROOT}/Scripts/masquerade\" -i \"${INPUT_FILE_PATH}\" -o \"${SCRIPT_OUTPUT_FILE_0}\" -s \"${SCRIPT_INPUT_FILE_0}\" -f\n";
		};
/* End PBXBuildRule section */

/* Begin PBXCopyFilesBuildPhase section */
		00144B5E280634840090DD5D /* Embed Frameworks */ = {
			isa = PBXCopyFilesBuildPhase;
			buildActionMask = 2147483647;
			dstPath = "";
			dstSubfolderSpec = 10;
			files = (
			);
			name = "Embed Frameworks";
			runOnlyForDeploymentPostprocessing = 0;
		};
		0039A4E82885C4E300592C86 /* Copy Source Code Files */ = {
			isa = PBXCopyFilesBuildPhase;
			buildActionMask = 2147483647;
			dstPath = "";
			dstSubfolderSpec = 7;
			files = (
<<<<<<< HEAD
				D7ABA2FA2A32760D0021822B /* MeasureDistanceInSceneView.swift in Copy Source Code Files */,
=======
				D751018F2A2E966C00B8FA48 /* IdentifyLayerFeaturesView.swift in Copy Source Code Files */,
				D752D9472A3A6FC0003EB25E /* MonitorChangesToMapLoadStatusView.swift in Copy Source Code Files */,
				D7CC34002A3147FF00198EDF /* ShowLineOfSightBetweenPointsView.swift in Copy Source Code Files */,
				D71099712A280D830065A1C1 /* DensifyAndGeneralizeGeometryView.SettingsView.swift in Copy Source Code Files */,
				D710996E2A27D9B30065A1C1 /* DensifyAndGeneralizeGeometryView.swift in Copy Source Code Files */,
				D75101822A2E497F00B8FA48 /* ShowLabelsOnLayerView.swift in Copy Source Code Files */,
				D7EF5D762A26A1EE00FEBDE5 /* ShowCoordinatesInMultipleFormatsView.swift in Copy Source Code Files */,
				79A47DFB2A20286800D7C5B9 /* CreateAndSaveKMLView.Model.swift in Copy Source Code Files */,
				79A47DFC2A20286800D7C5B9 /* CreateAndSaveKMLView.Views.swift in Copy Source Code Files */,
				79B7B80B2A1BFDE700F57C27 /* CreateAndSaveKMLView.swift in Copy Source Code Files */,
				D78666AE2A21629200C60110 /* FindNearestVertexView.swift in Copy Source Code Files */,
>>>>>>> e49cf6ed
				D7E440D82A1ECEB3005D74DE /* CreateBuffersAroundPointsView.swift in Copy Source Code Files */,
				D744FD182A2113C70084A66C /* CreateConvexHullAroundPointsView.swift in Copy Source Code Files */,
				D754E3242A1D66C20006C5F1 /* StylePointWithPictureMarkerSymbolsView.swift in Copy Source Code Files */,
				D7F2784C2A1D76F5002E4567 /* AddWMSLayerView.swift in Copy Source Code Files */,
				D75362D32A1E8C8800D83028 /* ApplyUniqueValueRendererView.swift in Copy Source Code Files */,
				1C929F092A27B86800134252 /* ShowUtilityAssociationsView.swift in Copy Source Code Files */,
				D7E9EF2A2A1D29F2000C4865 /* SetMaxExtentView.swift in Copy Source Code Files */,
				D7E9EF292A1D2219000C4865 /* SetMinAndMaxScaleView.swift in Copy Source Code Files */,
				1C9B74DE29DB56860038B06F /* ChangeCameraControllerView.swift in Copy Source Code Files */,
				1C965C3929DB9176002F8536 /* ShowRealisticLightAndShadowsView.swift in Copy Source Code Files */,
				883C121729C914E100062FF9 /* DownloadPreplannedMapAreaView.MapPicker.swift in Copy Source Code Files */,
				883C121829C914E100062FF9 /* DownloadPreplannedMapAreaView.Model.swift in Copy Source Code Files */,
				883C121929C914E100062FF9 /* DownloadPreplannedMapAreaView.swift in Copy Source Code Files */,
				1C0C1C3D29D34DDD005C8B24 /* ChangeViewpointView.swift in Copy Source Code Files */,
				1C42E04A29D239D2004FC4BE /* ShowPopupView.swift in Copy Source Code Files */,
				108EC04229D25B55000F35D0 /* QueryFeatureTableView.swift in Copy Source Code Files */,
				88F93CC229C4D3480006B28E /* SketchOnMapView.swift in Copy Source Code Files */,
				0044289329C9234300160767 /* GetElevationAtPointOnSurfaceView.swift in Copy Source Code Files */,
				4D2ADC6A29C50D91003B367F /* AddDynamicEntityLayerView.Model.swift in Copy Source Code Files */,
				4D2ADC6B29C50D91003B367F /* AddDynamicEntityLayerView.SettingsView.swift in Copy Source Code Files */,
				4D2ADC4729C26D2C003B367F /* AddDynamicEntityLayerView.swift in Copy Source Code Files */,
				218F35C229C290BF00502022 /* AuthenticateWithOAuthView.swift in Copy Source Code Files */,
				0044CDE02995D4DD004618CE /* ShowDeviceLocationHistoryView.swift in Copy Source Code Files */,
				0042E24628E50EE4001F33D6 /* ShowViewshedFromPointInSceneView.swift in Copy Source Code Files */,
				0042E24728E50EE4001F33D6 /* ShowViewshedFromPointInSceneView.Model.swift in Copy Source Code Files */,
				0042E24828E50EE4001F33D6 /* ShowViewshedFromPointInSceneView.ViewshedSettingsView.swift in Copy Source Code Files */,
				006C835528B40682004AEB7F /* BrowseBuildingFloorsView.swift in Copy Source Code Files */,
				006C835628B40682004AEB7F /* DisplayMapFromMobileMapPackageView.swift in Copy Source Code Files */,
				F1E71BFA28A479C70064C33F /* AddRasterFromFileView.swift in Copy Source Code Files */,
				0039A4E92885C50300592C86 /* AddSceneLayerFromServiceView.swift in Copy Source Code Files */,
				75DD736729D35FF40010229D /* ChangeMapViewBackgroundView.swift in Copy Source Code Files */,
				75DD736829D35FF40010229D /* ChangeMapViewBackgroundView.SettingsView.swift in Copy Source Code Files */,
				75DD736929D35FF40010229D /* ChangeMapViewBackgroundView.Model.swift in Copy Source Code Files */,
				0039A4EA2885C50300592C86 /* ClipGeometryView.swift in Copy Source Code Files */,
				0039A4EB2885C50300592C86 /* CreatePlanarAndGeodeticBuffersView.swift in Copy Source Code Files */,
				0039A4EC2885C50300592C86 /* CutGeometryView.swift in Copy Source Code Files */,
				E0A1AEE328874590003C797D /* AddFeatureLayersView.swift in Copy Source Code Files */,
				0039A4ED2885C50300592C86 /* DisplayMapView.swift in Copy Source Code Files */,
				0039A4EE2885C50300592C86 /* DisplayOverviewMapView.swift in Copy Source Code Files */,
				0039A4EF2885C50300592C86 /* DisplaySceneView.swift in Copy Source Code Files */,
				E03CB06B2889879D002B27D9 /* DownloadVectorTilesToLocalCacheView.swift in Copy Source Code Files */,
				E03CB06A288894C4002B27D9 /* FindRouteView.swift in Copy Source Code Files */,
				E03CB0692888944D002B27D9 /* GenerateOfflineMapView.swift in Copy Source Code Files */,
				75DD739929D38B420010229D /* NavigateRouteView.swift in Copy Source Code Files */,
				0039A4F02885C50300592C86 /* ProjectGeometryView.swift in Copy Source Code Files */,
				0039A4F12885C50300592C86 /* SearchWithGeocodeView.swift in Copy Source Code Files */,
				0039A4F22885C50300592C86 /* SelectFeaturesInFeatureLayerView.swift in Copy Source Code Files */,
				0039A4F32885C50300592C86 /* SetBasemapView.swift in Copy Source Code Files */,
				0039A4F42885C50300592C86 /* SetSurfacePlacementModeView.swift in Copy Source Code Files */,
				0039A4F52885C50300592C86 /* SetViewpointRotationView.swift in Copy Source Code Files */,
				0039A4F62885C50300592C86 /* ShowCalloutView.swift in Copy Source Code Files */,
				0039A4F72885C50300592C86 /* ShowDeviceLocationView.swift in Copy Source Code Files */,
				0039A4F82885C50300592C86 /* ShowResultOfSpatialRelationshipsView.swift in Copy Source Code Files */,
				0039A4F92885C50300592C86 /* ShowResultOfSpatialOperationsView.swift in Copy Source Code Files */,
				0039A4FA2885C50300592C86 /* StyleGraphicsWithRendererView.swift in Copy Source Code Files */,
				0039A4FB2885C50300592C86 /* StyleGraphicsWithSymbolsView.swift in Copy Source Code Files */,
				7573E82129D6136C00BEED9C /* TraceUtilityNetworkView.Model.swift in Copy Source Code Files */,
				7573E82229D6136C00BEED9C /* TraceUtilityNetworkView.Enums.swift in Copy Source Code Files */,
				7573E82329D6136C00BEED9C /* TraceUtilityNetworkView.Views.swift in Copy Source Code Files */,
				7573E82429D6136C00BEED9C /* TraceUtilityNetworkView.swift in Copy Source Code Files */,
			);
			name = "Copy Source Code Files";
			runOnlyForDeploymentPostprocessing = 0;
		};
/* End PBXCopyFilesBuildPhase section */

/* Begin PBXFileReference section */
		000558092817C51E00224BC6 /* SampleDetailView.swift */ = {isa = PBXFileReference; lastKnownFileType = sourcecode.swift; path = SampleDetailView.swift; sourceTree = "<group>"; };
		0005580B28185C0600224BC6 /* SampleList.swift */ = {isa = PBXFileReference; lastKnownFileType = sourcecode.swift; path = SampleList.swift; sourceTree = "<group>"; };
		00181B452846AD7100654571 /* View+Alert.swift */ = {isa = PBXFileReference; lastKnownFileType = sourcecode.swift; path = "View+Alert.swift"; sourceTree = "<group>"; };
		001C6DD827FE585A00D472C2 /* AppSecrets.swift.masque */ = {isa = PBXFileReference; fileEncoding = 4; lastKnownFileType = text; path = AppSecrets.swift.masque; sourceTree = "<group>"; };
		003D7C342821EBCC009DDFD2 /* masquerade */ = {isa = PBXFileReference; lastKnownFileType = text; path = masquerade; sourceTree = "<group>"; };
		003D7C352821EBCC009DDFD2 /* GenerateSampleViewSourceCode.swift */ = {isa = PBXFileReference; lastKnownFileType = sourcecode.swift; path = GenerateSampleViewSourceCode.swift; sourceTree = "<group>"; };
		0042E24228E4BF8F001F33D6 /* ShowViewshedFromPointInSceneView.Model.swift */ = {isa = PBXFileReference; lastKnownFileType = sourcecode.swift; path = ShowViewshedFromPointInSceneView.Model.swift; sourceTree = "<group>"; };
		0042E24428E4F82B001F33D6 /* ShowViewshedFromPointInSceneView.ViewshedSettingsView.swift */ = {isa = PBXFileReference; lastKnownFileType = sourcecode.swift; path = ShowViewshedFromPointInSceneView.ViewshedSettingsView.swift; sourceTree = "<group>"; };
		0044289129C90C0B00160767 /* GetElevationAtPointOnSurfaceView.swift */ = {isa = PBXFileReference; lastKnownFileType = sourcecode.swift; path = GetElevationAtPointOnSurfaceView.swift; sourceTree = "<group>"; };
		0044CDDE2995C39E004618CE /* ShowDeviceLocationHistoryView.swift */ = {isa = PBXFileReference; lastKnownFileType = sourcecode.swift; path = ShowDeviceLocationHistoryView.swift; sourceTree = "<group>"; };
		004FE87029DF5D8700075217 /* Bristol */ = {isa = PBXFileReference; lastKnownFileType = folder; path = Bristol; sourceTree = "<group>"; };
		0074ABBE28174BCF0037244A /* DisplayMapView.swift */ = {isa = PBXFileReference; lastKnownFileType = sourcecode.swift; path = DisplayMapView.swift; sourceTree = "<group>"; };
		0074ABC128174F430037244A /* Sample.swift */ = {isa = PBXFileReference; fileEncoding = 4; lastKnownFileType = sourcecode.swift; path = Sample.swift; sourceTree = "<group>"; };
		0074ABCA2817B8DB0037244A /* SamplesApp+Samples.swift.tache */ = {isa = PBXFileReference; fileEncoding = 4; lastKnownFileType = text; path = "SamplesApp+Samples.swift.tache"; sourceTree = "<group>"; };
		0086F3FD28E3770900974721 /* ShowViewshedFromPointInSceneView.swift */ = {isa = PBXFileReference; fileEncoding = 4; lastKnownFileType = sourcecode.swift; path = ShowViewshedFromPointInSceneView.swift; sourceTree = "<group>"; };
		00ACF554293E6C6A0059B2A9 /* Samples.entitlements */ = {isa = PBXFileReference; lastKnownFileType = text.plist.entitlements; path = Samples.entitlements; sourceTree = "<group>"; };
		00B04272282EC59E0072E1B4 /* AboutView.swift */ = {isa = PBXFileReference; fileEncoding = 4; lastKnownFileType = sourcecode.swift; path = AboutView.swift; sourceTree = "<group>"; };
		00B042E5282EDC690072E1B4 /* SetBasemapView.swift */ = {isa = PBXFileReference; fileEncoding = 4; lastKnownFileType = sourcecode.swift; path = SetBasemapView.swift; sourceTree = "<group>"; };
		00B04FB4283EEBA80026C882 /* DisplayOverviewMapView.swift */ = {isa = PBXFileReference; lastKnownFileType = sourcecode.swift; path = DisplayOverviewMapView.swift; sourceTree = "<group>"; };
		00C94A0C28B53DE1004E42D9 /* raster-file */ = {isa = PBXFileReference; lastKnownFileType = folder; path = "raster-file"; sourceTree = "<group>"; };
		00CB9137284814A4005C2C5D /* SearchWithGeocodeView.swift */ = {isa = PBXFileReference; lastKnownFileType = sourcecode.swift; path = SearchWithGeocodeView.swift; sourceTree = "<group>"; };
		00CCB8A2285AAD7D00BBAB70 /* DowloadPortalItemData.swift */ = {isa = PBXFileReference; lastKnownFileType = sourcecode.swift; path = DowloadPortalItemData.swift; sourceTree = "<group>"; };
		00CCB8A4285BAF8700BBAB70 /* OnDemandResource.swift */ = {isa = PBXFileReference; lastKnownFileType = sourcecode.swift; path = OnDemandResource.swift; sourceTree = "<group>"; };
		00D4EF7F2863842100B9CC30 /* AddFeatureLayersView.swift */ = {isa = PBXFileReference; lastKnownFileType = sourcecode.swift; path = AddFeatureLayersView.swift; sourceTree = "<group>"; };
		00D4EF8228638BF100B9CC30 /* LA_Trails.geodatabase */ = {isa = PBXFileReference; lastKnownFileType = file; path = LA_Trails.geodatabase; sourceTree = "<group>"; };
		00D4EF8F28638BF100B9CC30 /* AuroraCO.gpkg */ = {isa = PBXFileReference; lastKnownFileType = file; path = AuroraCO.gpkg; sourceTree = "<group>"; };
		00D4EFB02863CE6300B9CC30 /* ScottishWildlifeTrust_reserves */ = {isa = PBXFileReference; lastKnownFileType = folder; path = ScottishWildlifeTrust_reserves; sourceTree = "<group>"; };
		00E5400C27F3CCA100CF66D5 /* SamplesApp.swift */ = {isa = PBXFileReference; lastKnownFileType = sourcecode.swift; path = SamplesApp.swift; sourceTree = "<group>"; };
		00E5400D27F3CCA100CF66D5 /* ContentView.swift */ = {isa = PBXFileReference; lastKnownFileType = sourcecode.swift; path = ContentView.swift; sourceTree = "<group>"; };
		00E5400E27F3CCA200CF66D5 /* Assets.xcassets */ = {isa = PBXFileReference; lastKnownFileType = folder.assetcatalog; path = Assets.xcassets; sourceTree = "<group>"; };
		00E5401327F3CCA200CF66D5 /* Samples.app */ = {isa = PBXFileReference; explicitFileType = wrapper.application; includeInIndex = 0; path = Samples.app; sourceTree = BUILT_PRODUCTS_DIR; };
		00E5402A27F775EA00CF66D5 /* Info.plist */ = {isa = PBXFileReference; lastKnownFileType = text.plist.xml; path = Info.plist; sourceTree = "<group>"; };
		108EC04029D25B2C000F35D0 /* QueryFeatureTableView.swift */ = {isa = PBXFileReference; fileEncoding = 4; lastKnownFileType = sourcecode.swift; path = QueryFeatureTableView.swift; sourceTree = "<group>"; };
		1C0C1C3429D34DAE005C8B24 /* ChangeViewpointView.swift */ = {isa = PBXFileReference; fileEncoding = 4; lastKnownFileType = sourcecode.swift; path = ChangeViewpointView.swift; sourceTree = "<group>"; };
		1C42E04329D2396B004FC4BE /* ShowPopupView.swift */ = {isa = PBXFileReference; fileEncoding = 4; lastKnownFileType = sourcecode.swift; path = ShowPopupView.swift; sourceTree = "<group>"; };
		1C9B74C529DB43580038B06F /* ShowRealisticLightAndShadowsView.swift */ = {isa = PBXFileReference; fileEncoding = 4; lastKnownFileType = sourcecode.swift; path = ShowRealisticLightAndShadowsView.swift; sourceTree = "<group>"; };
		1C9B74D529DB54560038B06F /* ChangeCameraControllerView.swift */ = {isa = PBXFileReference; fileEncoding = 4; lastKnownFileType = sourcecode.swift; path = ChangeCameraControllerView.swift; sourceTree = "<group>"; };
		1CAF831B2A20305F000E1E60 /* ShowUtilityAssociationsView.swift */ = {isa = PBXFileReference; fileEncoding = 4; lastKnownFileType = sourcecode.swift; path = ShowUtilityAssociationsView.swift; sourceTree = "<group>"; };
		218F35B329C28F4A00502022 /* AuthenticateWithOAuthView.swift */ = {isa = PBXFileReference; fileEncoding = 4; lastKnownFileType = sourcecode.swift; path = AuthenticateWithOAuthView.swift; sourceTree = "<group>"; };
		4D2ADC3F29C26D05003B367F /* AddDynamicEntityLayerView.swift */ = {isa = PBXFileReference; fileEncoding = 4; lastKnownFileType = sourcecode.swift; path = AddDynamicEntityLayerView.swift; sourceTree = "<group>"; };
		4D2ADC5529C4F612003B367F /* ChangeMapViewBackgroundView.swift */ = {isa = PBXFileReference; fileEncoding = 4; lastKnownFileType = sourcecode.swift; path = ChangeMapViewBackgroundView.swift; sourceTree = "<group>"; };
		4D2ADC5829C4F612003B367F /* ChangeMapViewBackgroundView.SettingsView.swift */ = {isa = PBXFileReference; fileEncoding = 4; lastKnownFileType = sourcecode.swift; path = ChangeMapViewBackgroundView.SettingsView.swift; sourceTree = "<group>"; };
		4D2ADC6129C5071C003B367F /* ChangeMapViewBackgroundView.Model.swift */ = {isa = PBXFileReference; lastKnownFileType = sourcecode.swift; path = ChangeMapViewBackgroundView.Model.swift; sourceTree = "<group>"; };
		4D2ADC6629C50BD6003B367F /* AddDynamicEntityLayerView.Model.swift */ = {isa = PBXFileReference; lastKnownFileType = sourcecode.swift; path = AddDynamicEntityLayerView.Model.swift; sourceTree = "<group>"; };
		4D2ADC6829C50C4C003B367F /* AddDynamicEntityLayerView.SettingsView.swift */ = {isa = PBXFileReference; lastKnownFileType = sourcecode.swift; path = AddDynamicEntityLayerView.SettingsView.swift; sourceTree = "<group>"; };
		7573E81329D6134C00BEED9C /* TraceUtilityNetworkView.Model.swift */ = {isa = PBXFileReference; fileEncoding = 4; lastKnownFileType = sourcecode.swift; path = TraceUtilityNetworkView.Model.swift; sourceTree = "<group>"; };
		7573E81529D6134C00BEED9C /* TraceUtilityNetworkView.Enums.swift */ = {isa = PBXFileReference; fileEncoding = 4; lastKnownFileType = sourcecode.swift; path = TraceUtilityNetworkView.Enums.swift; sourceTree = "<group>"; };
		7573E81729D6134C00BEED9C /* TraceUtilityNetworkView.Views.swift */ = {isa = PBXFileReference; fileEncoding = 4; lastKnownFileType = sourcecode.swift; path = TraceUtilityNetworkView.Views.swift; sourceTree = "<group>"; };
		7573E81829D6134C00BEED9C /* TraceUtilityNetworkView.swift */ = {isa = PBXFileReference; fileEncoding = 4; lastKnownFileType = sourcecode.swift; path = TraceUtilityNetworkView.swift; sourceTree = "<group>"; };
		75DD739129D38B1B0010229D /* NavigateRouteView.swift */ = {isa = PBXFileReference; fileEncoding = 4; lastKnownFileType = sourcecode.swift; path = NavigateRouteView.swift; sourceTree = "<group>"; };
		79302F842A1ED4E30002336A /* CreateAndSaveKMLView.Model.swift */ = {isa = PBXFileReference; lastKnownFileType = sourcecode.swift; path = CreateAndSaveKMLView.Model.swift; sourceTree = "<group>"; };
		79302F862A1ED71B0002336A /* CreateAndSaveKMLView.Views.swift */ = {isa = PBXFileReference; lastKnownFileType = sourcecode.swift; path = CreateAndSaveKMLView.Views.swift; sourceTree = "<group>"; };
		79B7B8092A1BF8EC00F57C27 /* CreateAndSaveKMLView.swift */ = {isa = PBXFileReference; lastKnownFileType = sourcecode.swift; path = CreateAndSaveKMLView.swift; sourceTree = "<group>"; };
		883C121429C9136600062FF9 /* DownloadPreplannedMapAreaView.MapPicker.swift */ = {isa = PBXFileReference; fileEncoding = 4; lastKnownFileType = sourcecode.swift; path = DownloadPreplannedMapAreaView.MapPicker.swift; sourceTree = "<group>"; };
		88F93CC029C3D59C0006B28E /* SketchOnMapView.swift */ = {isa = PBXFileReference; lastKnownFileType = sourcecode.swift; path = SketchOnMapView.swift; sourceTree = "<group>"; };
		D710996C2A27D9210065A1C1 /* DensifyAndGeneralizeGeometryView.swift */ = {isa = PBXFileReference; fileEncoding = 4; lastKnownFileType = sourcecode.swift; path = DensifyAndGeneralizeGeometryView.swift; sourceTree = "<group>"; };
		D710996F2A2802FA0065A1C1 /* DensifyAndGeneralizeGeometryView.SettingsView.swift */ = {isa = PBXFileReference; lastKnownFileType = sourcecode.swift; path = DensifyAndGeneralizeGeometryView.SettingsView.swift; sourceTree = "<group>"; };
		D734FA092A183A5B00246D7E /* SetMaxExtentView.swift */ = {isa = PBXFileReference; fileEncoding = 4; lastKnownFileType = sourcecode.swift; path = SetMaxExtentView.swift; sourceTree = "<group>"; };
		D744FD162A2112D90084A66C /* CreateConvexHullAroundPointsView.swift */ = {isa = PBXFileReference; fileEncoding = 4; lastKnownFileType = sourcecode.swift; path = CreateConvexHullAroundPointsView.swift; sourceTree = "<group>"; };
<<<<<<< HEAD
		D752D9512A3BB309003EB25E /* arcgis-maps-sdk-swift-toolkit */ = {isa = PBXFileReference; lastKnownFileType = wrapper; name = "arcgis-maps-sdk-swift-toolkit"; path = "../arcgis-maps-sdk-swift-toolkit"; sourceTree = "<group>"; };
		D75362D12A1E886700D83028 /* ApplyUniqueValueRendererView.swift */ = {isa = PBXFileReference; fileEncoding = 4; lastKnownFileType = sourcecode.swift; path = ApplyUniqueValueRendererView.swift; sourceTree = "<group>"; };
		D754E3222A1D66820006C5F1 /* StylePointWithPictureMarkerSymbolsView.swift */ = {isa = PBXFileReference; fileEncoding = 4; lastKnownFileType = sourcecode.swift; path = StylePointWithPictureMarkerSymbolsView.swift; sourceTree = "<group>"; };
		D7ABA2F82A32579C0021822B /* MeasureDistanceInSceneView.swift */ = {isa = PBXFileReference; fileEncoding = 4; lastKnownFileType = sourcecode.swift; path = MeasureDistanceInSceneView.swift; sourceTree = "<group>"; };
=======
		D75101802A2E493600B8FA48 /* ShowLabelsOnLayerView.swift */ = {isa = PBXFileReference; fileEncoding = 4; lastKnownFileType = sourcecode.swift; path = ShowLabelsOnLayerView.swift; sourceTree = "<group>"; };
		D751018D2A2E962D00B8FA48 /* IdentifyLayerFeaturesView.swift */ = {isa = PBXFileReference; fileEncoding = 4; lastKnownFileType = sourcecode.swift; path = IdentifyLayerFeaturesView.swift; sourceTree = "<group>"; };
		D752D9452A3A6F7F003EB25E /* MonitorChangesToMapLoadStatusView.swift */ = {isa = PBXFileReference; fileEncoding = 4; lastKnownFileType = sourcecode.swift; path = MonitorChangesToMapLoadStatusView.swift; sourceTree = "<group>"; };
		D75362D12A1E886700D83028 /* ApplyUniqueValueRendererView.swift */ = {isa = PBXFileReference; fileEncoding = 4; lastKnownFileType = sourcecode.swift; path = ApplyUniqueValueRendererView.swift; sourceTree = "<group>"; };
		D754E3222A1D66820006C5F1 /* StylePointWithPictureMarkerSymbolsView.swift */ = {isa = PBXFileReference; fileEncoding = 4; lastKnownFileType = sourcecode.swift; path = StylePointWithPictureMarkerSymbolsView.swift; sourceTree = "<group>"; };
		D78666AC2A2161F100C60110 /* FindNearestVertexView.swift */ = {isa = PBXFileReference; fileEncoding = 4; lastKnownFileType = sourcecode.swift; path = FindNearestVertexView.swift; sourceTree = "<group>"; };
		D7CC33FD2A31475C00198EDF /* ShowLineOfSightBetweenPointsView.swift */ = {isa = PBXFileReference; fileEncoding = 4; lastKnownFileType = sourcecode.swift; path = ShowLineOfSightBetweenPointsView.swift; sourceTree = "<group>"; };
>>>>>>> e49cf6ed
		D7E440D62A1ECE7D005D74DE /* CreateBuffersAroundPointsView.swift */ = {isa = PBXFileReference; fileEncoding = 4; lastKnownFileType = sourcecode.swift; path = CreateBuffersAroundPointsView.swift; sourceTree = "<group>"; };
		D7E557672A1D768800B9FB09 /* AddWMSLayerView.swift */ = {isa = PBXFileReference; fileEncoding = 4; lastKnownFileType = sourcecode.swift; path = AddWMSLayerView.swift; sourceTree = "<group>"; };
		D7EAF3592A1C023800D822C4 /* SetMinAndMaxScaleView.swift */ = {isa = PBXFileReference; fileEncoding = 4; lastKnownFileType = sourcecode.swift; path = SetMinAndMaxScaleView.swift; sourceTree = "<group>"; };
		D7EF5D742A26A03A00FEBDE5 /* ShowCoordinatesInMultipleFormatsView.swift */ = {isa = PBXFileReference; fileEncoding = 4; lastKnownFileType = sourcecode.swift; path = ShowCoordinatesInMultipleFormatsView.swift; sourceTree = "<group>"; };
		E000E75F2869E33D005D87C5 /* ClipGeometryView.swift */ = {isa = PBXFileReference; lastKnownFileType = sourcecode.swift; path = ClipGeometryView.swift; sourceTree = "<group>"; };
		E000E762286A0B18005D87C5 /* CutGeometryView.swift */ = {isa = PBXFileReference; lastKnownFileType = sourcecode.swift; path = CutGeometryView.swift; sourceTree = "<group>"; };
		E004A6BD28414332002A1FE6 /* SetViewpointRotationView.swift */ = {isa = PBXFileReference; fileEncoding = 4; lastKnownFileType = sourcecode.swift; path = SetViewpointRotationView.swift; sourceTree = "<group>"; };
		E004A6D828465C70002A1FE6 /* DisplaySceneView.swift */ = {isa = PBXFileReference; fileEncoding = 4; lastKnownFileType = sourcecode.swift; path = DisplaySceneView.swift; sourceTree = "<group>"; };
		E004A6DF28466279002A1FE6 /* ShowCalloutView.swift */ = {isa = PBXFileReference; lastKnownFileType = sourcecode.swift; path = ShowCalloutView.swift; sourceTree = "<group>"; };
		E004A6E52846A61F002A1FE6 /* StyleGraphicsWithSymbolsView.swift */ = {isa = PBXFileReference; lastKnownFileType = sourcecode.swift; path = StyleGraphicsWithSymbolsView.swift; sourceTree = "<group>"; };
		E004A6E828493BCE002A1FE6 /* ShowDeviceLocationView.swift */ = {isa = PBXFileReference; lastKnownFileType = sourcecode.swift; path = ShowDeviceLocationView.swift; sourceTree = "<group>"; };
		E004A6EC2849556E002A1FE6 /* CreatePlanarAndGeodeticBuffersView.swift */ = {isa = PBXFileReference; lastKnownFileType = sourcecode.swift; path = CreatePlanarAndGeodeticBuffersView.swift; sourceTree = "<group>"; };
		E004A6EF284E4B9B002A1FE6 /* DownloadVectorTilesToLocalCacheView.swift */ = {isa = PBXFileReference; lastKnownFileType = sourcecode.swift; path = DownloadVectorTilesToLocalCacheView.swift; sourceTree = "<group>"; };
		E004A6F2284E4FEB002A1FE6 /* ShowResultOfSpatialOperationsView.swift */ = {isa = PBXFileReference; lastKnownFileType = sourcecode.swift; path = ShowResultOfSpatialOperationsView.swift; sourceTree = "<group>"; };
		E004A6F5284FA42A002A1FE6 /* SelectFeaturesInFeatureLayerView.swift */ = {isa = PBXFileReference; lastKnownFileType = sourcecode.swift; path = SelectFeaturesInFeatureLayerView.swift; sourceTree = "<group>"; };
		E0082216287755AC002AD138 /* View+Sheet.swift */ = {isa = PBXFileReference; lastKnownFileType = sourcecode.swift; path = "View+Sheet.swift"; sourceTree = "<group>"; };
		E041ABBF287CA9F00056009B /* WebView.swift */ = {isa = PBXFileReference; lastKnownFileType = sourcecode.swift; path = WebView.swift; sourceTree = "<group>"; };
		E041ABD6287DB04D0056009B /* SampleInfoView.swift */ = {isa = PBXFileReference; lastKnownFileType = sourcecode.swift; path = SampleInfoView.swift; sourceTree = "<group>"; };
		E041AC15287F54580056009B /* highlight.min.js */ = {isa = PBXFileReference; fileEncoding = 4; lastKnownFileType = sourcecode.javascript; path = highlight.min.js; sourceTree = "<group>"; };
		E041AC1D288076A60056009B /* info.css */ = {isa = PBXFileReference; fileEncoding = 4; lastKnownFileType = text.css; path = info.css; sourceTree = "<group>"; };
		E041AC1F288077B90056009B /* xcode.css */ = {isa = PBXFileReference; fileEncoding = 4; lastKnownFileType = text.css; path = xcode.css; sourceTree = "<group>"; };
		E066DD34285CF3B3004D3D5B /* FindRouteView.swift */ = {isa = PBXFileReference; lastKnownFileType = sourcecode.swift; path = FindRouteView.swift; sourceTree = "<group>"; };
		E066DD372860AB28004D3D5B /* StyleGraphicsWithRendererView.swift */ = {isa = PBXFileReference; lastKnownFileType = sourcecode.swift; path = StyleGraphicsWithRendererView.swift; sourceTree = "<group>"; };
		E066DD3A2860CA08004D3D5B /* ShowResultOfSpatialRelationshipsView.swift */ = {isa = PBXFileReference; lastKnownFileType = sourcecode.swift; path = ShowResultOfSpatialRelationshipsView.swift; sourceTree = "<group>"; };
		E066DD3F28610F55004D3D5B /* AddSceneLayerFromServiceView.swift */ = {isa = PBXFileReference; lastKnownFileType = sourcecode.swift; path = AddSceneLayerFromServiceView.swift; sourceTree = "<group>"; };
		E070A0A2286F3B6000F2B606 /* DownloadPreplannedMapAreaView.swift */ = {isa = PBXFileReference; lastKnownFileType = sourcecode.swift; path = DownloadPreplannedMapAreaView.swift; sourceTree = "<group>"; };
		E088E1562862579D00413100 /* SetSurfacePlacementModeView.swift */ = {isa = PBXFileReference; lastKnownFileType = sourcecode.swift; path = SetSurfacePlacementModeView.swift; sourceTree = "<group>"; };
		E088E1732863B5F800413100 /* GenerateOfflineMapView.swift */ = {isa = PBXFileReference; lastKnownFileType = sourcecode.swift; path = GenerateOfflineMapView.swift; sourceTree = "<group>"; };
		E08953F02891899600E077CF /* EnvironmentValues+SampleInfoVisibility.swift */ = {isa = PBXFileReference; lastKnownFileType = sourcecode.swift; path = "EnvironmentValues+SampleInfoVisibility.swift"; sourceTree = "<group>"; };
		E0D04FF128A5390000747989 /* DownloadPreplannedMapAreaView.Model.swift */ = {isa = PBXFileReference; lastKnownFileType = sourcecode.swift; path = DownloadPreplannedMapAreaView.Model.swift; sourceTree = "<group>"; };
		E0EA0B762866390E00C9621D /* ProjectGeometryView.swift */ = {isa = PBXFileReference; lastKnownFileType = sourcecode.swift; path = ProjectGeometryView.swift; sourceTree = "<group>"; };
		E0FE32E628747778002C6ACA /* BrowseBuildingFloorsView.swift */ = {isa = PBXFileReference; lastKnownFileType = sourcecode.swift; path = BrowseBuildingFloorsView.swift; sourceTree = "<group>"; };
		F111CCC0288B5D5600205358 /* DisplayMapFromMobileMapPackageView.swift */ = {isa = PBXFileReference; lastKnownFileType = sourcecode.swift; path = DisplayMapFromMobileMapPackageView.swift; sourceTree = "<group>"; };
		F111CCC3288B641900205358 /* Yellowstone.mmpk */ = {isa = PBXFileReference; lastKnownFileType = file; path = Yellowstone.mmpk; sourceTree = "<group>"; };
		F1E71BF0289473760064C33F /* AddRasterFromFileView.swift */ = {isa = PBXFileReference; lastKnownFileType = sourcecode.swift; path = AddRasterFromFileView.swift; sourceTree = "<group>"; };
/* End PBXFileReference section */

/* Begin PBXFrameworksBuildPhase section */
		00E5401027F3CCA200CF66D5 /* Frameworks */ = {
			isa = PBXFrameworksBuildPhase;
			buildActionMask = 2147483647;
			files = (
				00C43AED2947DC350099AE34 /* ArcGISToolkit in Frameworks */,
			);
			runOnlyForDeploymentPostprocessing = 0;
		};
/* End PBXFrameworksBuildPhase section */

/* Begin PBXGroup section */
		0005580D281872BE00224BC6 /* Views */ = {
			isa = PBXGroup;
			children = (
				00B04272282EC59E0072E1B4 /* AboutView.swift */,
				00E5400D27F3CCA100CF66D5 /* ContentView.swift */,
				000558092817C51E00224BC6 /* SampleDetailView.swift */,
				E041ABD6287DB04D0056009B /* SampleInfoView.swift */,
				0005580B28185C0600224BC6 /* SampleList.swift */,
				E041ABBF287CA9F00056009B /* WebView.swift */,
			);
			path = Views;
			sourceTree = "<group>";
		};
		00181B442846AD3900654571 /* Extensions */ = {
			isa = PBXGroup;
			children = (
				E08953F02891899600E077CF /* EnvironmentValues+SampleInfoVisibility.swift */,
				00181B452846AD7100654571 /* View+Alert.swift */,
				E0082216287755AC002AD138 /* View+Sheet.swift */,
			);
			path = Extensions;
			sourceTree = "<group>";
		};
		0023DE5029D648FA0098243A /* macOS */ = {
			isa = PBXGroup;
			children = (
				00ACF554293E6C6A0059B2A9 /* Samples.entitlements */,
			);
			path = macOS;
			sourceTree = "<group>";
		};
		003D7C332821EBCC009DDFD2 /* Scripts */ = {
			isa = PBXGroup;
			children = (
				00CCB8A2285AAD7D00BBAB70 /* DowloadPortalItemData.swift */,
				003D7C352821EBCC009DDFD2 /* GenerateSampleViewSourceCode.swift */,
				003D7C342821EBCC009DDFD2 /* masquerade */,
			);
			path = Scripts;
			sourceTree = "<group>";
		};
		0044288C29C90BD500160767 /* Get elevation at point on surface */ = {
			isa = PBXGroup;
			children = (
				0044289129C90C0B00160767 /* GetElevationAtPointOnSurfaceView.swift */,
			);
			path = "Get elevation at point on surface";
			sourceTree = "<group>";
		};
		0044CDD72995C352004618CE /* Show device location history */ = {
			isa = PBXGroup;
			children = (
				0044CDDE2995C39E004618CE /* ShowDeviceLocationHistoryView.swift */,
			);
			path = "Show device location history";
			sourceTree = "<group>";
		};
		0074ABAF281742420037244A /* Supporting Files */ = {
			isa = PBXGroup;
			children = (
				00181B442846AD3900654571 /* Extensions */,
				0074ABC028174F430037244A /* Models */,
				0005580D281872BE00224BC6 /* Views */,
				E041ABC3287CAFEB0056009B /* Web */,
			);
			path = "Supporting Files";
			sourceTree = "<group>";
		};
		0074ABB228174B830037244A /* Samples */ = {
			isa = PBXGroup;
			children = (
				4D2ADC3E29C26D05003B367F /* Add dynamic entity layer */,
				00D4EF7E2863840D00B9CC30 /* Add feature layers */,
				F19A316128906F0D003B7EF9 /* Add raster from file */,
				E066DD3E28610F3F004D3D5B /* Add scene layer from service */,
				D7E557602A1D743100B9FB09 /* Add WMS layer */,
				D75362CC2A1E862B00D83028 /* Apply unique value renderer */,
				218F35B229C28F4A00502022 /* Authenticate with OAuth */,
				E0FE32E528747762002C6ACA /* Browse building floors */,
				1C9B74D229DB54560038B06F /* Change camera controller */,
				4D2ADC5329C4F612003B367F /* Change map view background */,
				1C0C1C3229D34DAE005C8B24 /* Change viewpoint */,
				E000E75E2869E325005D87C5 /* Clip geometry */,
				79B7B8082A1BF8B300F57C27 /* Create and save KML file */,
				D7E440D12A1ECBC2005D74DE /* Create buffers around points */,
				D744FD132A2112360084A66C /* Create convex hull around points */,
				E004A6EB28495538002A1FE6 /* Create planar and geodetic buffers */,
				E000E761286A0B07005D87C5 /* Cut geometry */,
				D71099692A27D8880065A1C1 /* Densify and generalize geometry */,
				0074ABB328174B830037244A /* Display map */,
				F111CCBD288B548400205358 /* Display map from mobile map package */,
				00B04FB3283EEB830026C882 /* Display overview map */,
				E004A6D528465C70002A1FE6 /* Display scene */,
				E070A0A1286F3B3400F2B606 /* Download preplanned map area */,
				E004A6EE284E4B7A002A1FE6 /* Download vector tiles to local cache */,
				D78666A92A21616D00C60110 /* Find nearest vertex */,
				E066DD33285CF3A0004D3D5B /* Find route */,
				E088E1722863B5E600413100 /* Generate offline map */,
				0044288C29C90BD500160767 /* Get elevation at point on surface */,
<<<<<<< HEAD
				D7ABA2F52A3256610021822B /* Measure distance in scene */,
=======
				D751018A2A2E960300B8FA48 /* Identify layer features */,
				D752D9422A3A6EB8003EB25E /* Monitor changes to map load status */,
>>>>>>> e49cf6ed
				75DD739029D38B1B0010229D /* Navigate route */,
				E0EA0B75286638FD00C9621D /* Project geometry */,
				108EC03F29D25AE1000F35D0 /* Query feature table */,
				00CB913628481475005C2C5D /* Search with geocode */,
				E004A6F4284FA3C5002A1FE6 /* Select features in feature layer */,
				00B042E3282EDC690072E1B4 /* Set basemap */,
				D734FA072A183A5A00246D7E /* Set max extent */,
				D7EAF34F2A1C011000D822C4 /* Set min and max scale */,
				E088E1552862578800413100 /* Set surface placement mode */,
				E004A6B928414332002A1FE6 /* Set viewpoint rotation */,
				E004A6DE2846626A002A1FE6 /* Show callout */,
				D7EF5D712A269E2D00FEBDE5 /* Show coordinates in multiple formats */,
				E004A6E728493BBB002A1FE6 /* Show device location */,
				0044CDD72995C352004618CE /* Show device location history */,
				D751017D2A2E490800B8FA48 /* Show labels on layer */,
				D7CC33FB2A31475C00198EDF /* Show line of sight between points */,
				1C42E04129D2396B004FC4BE /* Show popup */,
				1C9B74C429DB43580038B06F /* Show realistic light and shadows */,
				E004A6F1284E4F80002A1FE6 /* Show result of spatial operations */,
				E066DD392860C9EE004D3D5B /* Show result of spatial relationships */,
				1CAF831A2A20305F000E1E60 /* Show utility associations */,
				0086F3FC28E3770900974721 /* Show viewshed from point in scene */,
				88F93CBE29C3D4E30006B28E /* Sketch on map */,
				E066DD362860AB0B004D3D5B /* Style graphics with renderer */,
				E004A6E42846A609002A1FE6 /* Style graphics with symbols */,
				D754E31D2A1D661D0006C5F1 /* Style point with picture marker symbols */,
				7573E81229D6134C00BEED9C /* Trace utility network */,
			);
			path = Samples;
			sourceTree = "<group>";
		};
		0074ABB328174B830037244A /* Display map */ = {
			isa = PBXGroup;
			children = (
				0074ABBE28174BCF0037244A /* DisplayMapView.swift */,
			);
			path = "Display map";
			sourceTree = "<group>";
		};
		0074ABC028174F430037244A /* Models */ = {
			isa = PBXGroup;
			children = (
				00CCB8A4285BAF8700BBAB70 /* OnDemandResource.swift */,
				0074ABC128174F430037244A /* Sample.swift */,
			);
			path = Models;
			sourceTree = "<group>";
		};
		0086F3FC28E3770900974721 /* Show viewshed from point in scene */ = {
			isa = PBXGroup;
			children = (
				0042E24228E4BF8F001F33D6 /* ShowViewshedFromPointInSceneView.Model.swift */,
				0086F3FD28E3770900974721 /* ShowViewshedFromPointInSceneView.swift */,
				0042E24428E4F82B001F33D6 /* ShowViewshedFromPointInSceneView.ViewshedSettingsView.swift */,
			);
			path = "Show viewshed from point in scene";
			sourceTree = "<group>";
		};
		00966EE62811F64D009D3DD7 /* iOS */ = {
			isa = PBXGroup;
			children = (
				00E5402A27F775EA00CF66D5 /* Info.plist */,
			);
			path = iOS;
			sourceTree = "<group>";
		};
		00B042E3282EDC690072E1B4 /* Set basemap */ = {
			isa = PBXGroup;
			children = (
				00B042E5282EDC690072E1B4 /* SetBasemapView.swift */,
			);
			path = "Set basemap";
			sourceTree = "<group>";
		};
		00B04FB3283EEB830026C882 /* Display overview map */ = {
			isa = PBXGroup;
			children = (
				00B04FB4283EEBA80026C882 /* DisplayOverviewMapView.swift */,
			);
			path = "Display overview map";
			sourceTree = "<group>";
		};
		00C94A0228B53DCC004E42D9 /* 7c4c679ab06a4df19dc497f577f111bd */ = {
			isa = PBXGroup;
			children = (
				00C94A0C28B53DE1004E42D9 /* raster-file */,
			);
			path = 7c4c679ab06a4df19dc497f577f111bd;
			sourceTree = "<group>";
		};
		00CB913628481475005C2C5D /* Search with geocode */ = {
			isa = PBXGroup;
			children = (
				00CB9137284814A4005C2C5D /* SearchWithGeocodeView.swift */,
			);
			path = "Search with geocode";
			sourceTree = "<group>";
		};
		00CCB8A6285D059300BBAB70 /* Portal Data */ = {
			isa = PBXGroup;
			children = (
				1C965C4629DBA879002F8536 /* 681d6f7694644709a7c830ec57a2d72b */,
				00D4EF8128638BF100B9CC30 /* cb1b20748a9f4d128dad8a87244e3e37 */,
				00C94A0228B53DCC004E42D9 /* 7c4c679ab06a4df19dc497f577f111bd */,
				00D4EF8328638BF100B9CC30 /* 15a7cbd3af1e47cfa5d2c6b93dc44fc2 */,
				00D4EF8E28638BF100B9CC30 /* 68ec42517cdd439e81b036210483e8e7 */,
				F111CCC2288B63DB00205358 /* e1f3a7254cb845b09450f54937c16061 */,
			);
			path = "Portal Data";
			sourceTree = SOURCE_ROOT;
		};
		00D4EF7E2863840D00B9CC30 /* Add feature layers */ = {
			isa = PBXGroup;
			children = (
				00D4EF7F2863842100B9CC30 /* AddFeatureLayersView.swift */,
			);
			path = "Add feature layers";
			sourceTree = "<group>";
		};
		00D4EF8128638BF100B9CC30 /* cb1b20748a9f4d128dad8a87244e3e37 */ = {
			isa = PBXGroup;
			children = (
				00D4EF8228638BF100B9CC30 /* LA_Trails.geodatabase */,
			);
			path = cb1b20748a9f4d128dad8a87244e3e37;
			sourceTree = "<group>";
		};
		00D4EF8328638BF100B9CC30 /* 15a7cbd3af1e47cfa5d2c6b93dc44fc2 */ = {
			isa = PBXGroup;
			children = (
				00D4EFB02863CE6300B9CC30 /* ScottishWildlifeTrust_reserves */,
			);
			path = 15a7cbd3af1e47cfa5d2c6b93dc44fc2;
			sourceTree = "<group>";
		};
		00D4EF8E28638BF100B9CC30 /* 68ec42517cdd439e81b036210483e8e7 */ = {
			isa = PBXGroup;
			children = (
				00D4EF8F28638BF100B9CC30 /* AuroraCO.gpkg */,
			);
			path = 68ec42517cdd439e81b036210483e8e7;
			sourceTree = "<group>";
		};
		00E5400627F3CCA100CF66D5 = {
			isa = PBXGroup;
			children = (
				D752D9512A3BB309003EB25E /* arcgis-maps-sdk-swift-toolkit */,
				00966EE62811F64D009D3DD7 /* iOS */,
				0023DE5029D648FA0098243A /* macOS */,
				00CCB8A6285D059300BBAB70 /* Portal Data */,
				00E5401427F3CCA200CF66D5 /* Products */,
				003D7C332821EBCC009DDFD2 /* Scripts */,
				00E5400B27F3CCA100CF66D5 /* Shared */,
			);
			sourceTree = "<group>";
		};
		00E5400B27F3CCA100CF66D5 /* Shared */ = {
			isa = PBXGroup;
			children = (
				0074ABAF281742420037244A /* Supporting Files */,
				0074ABB228174B830037244A /* Samples */,
				00E5400C27F3CCA100CF66D5 /* SamplesApp.swift */,
				00E5400E27F3CCA200CF66D5 /* Assets.xcassets */,
				001C6DD827FE585A00D472C2 /* AppSecrets.swift.masque */,
				0074ABCA2817B8DB0037244A /* SamplesApp+Samples.swift.tache */,
			);
			path = Shared;
			sourceTree = "<group>";
		};
		00E5401427F3CCA200CF66D5 /* Products */ = {
			isa = PBXGroup;
			children = (
				00E5401327F3CCA200CF66D5 /* Samples.app */,
			);
			name = Products;
			sourceTree = "<group>";
		};
		108EC03F29D25AE1000F35D0 /* Query feature table */ = {
			isa = PBXGroup;
			children = (
				108EC04029D25B2C000F35D0 /* QueryFeatureTableView.swift */,
			);
			path = "Query feature table";
			sourceTree = "<group>";
		};
		1C0C1C3229D34DAE005C8B24 /* Change viewpoint */ = {
			isa = PBXGroup;
			children = (
				1C0C1C3429D34DAE005C8B24 /* ChangeViewpointView.swift */,
			);
			path = "Change viewpoint";
			sourceTree = "<group>";
		};
		1C42E04129D2396B004FC4BE /* Show popup */ = {
			isa = PBXGroup;
			children = (
				1C42E04329D2396B004FC4BE /* ShowPopupView.swift */,
			);
			path = "Show popup";
			sourceTree = "<group>";
		};
		1C965C4629DBA879002F8536 /* 681d6f7694644709a7c830ec57a2d72b */ = {
			isa = PBXGroup;
			children = (
				004FE87029DF5D8700075217 /* Bristol */,
			);
			path = 681d6f7694644709a7c830ec57a2d72b;
			sourceTree = "<group>";
		};
		1C9B74C429DB43580038B06F /* Show realistic light and shadows */ = {
			isa = PBXGroup;
			children = (
				1C9B74C529DB43580038B06F /* ShowRealisticLightAndShadowsView.swift */,
			);
			path = "Show realistic light and shadows";
			sourceTree = "<group>";
		};
		1C9B74D229DB54560038B06F /* Change camera controller */ = {
			isa = PBXGroup;
			children = (
				1C9B74D529DB54560038B06F /* ChangeCameraControllerView.swift */,
			);
			path = "Change camera controller";
			sourceTree = "<group>";
		};
		1CAF831A2A20305F000E1E60 /* Show utility associations */ = {
			isa = PBXGroup;
			children = (
				1CAF831B2A20305F000E1E60 /* ShowUtilityAssociationsView.swift */,
			);
			path = "Show utility associations";
			sourceTree = "<group>";
		};
		218F35B229C28F4A00502022 /* Authenticate with OAuth */ = {
			isa = PBXGroup;
			children = (
				218F35B329C28F4A00502022 /* AuthenticateWithOAuthView.swift */,
			);
			path = "Authenticate with OAuth";
			sourceTree = "<group>";
		};
		4D2ADC3E29C26D05003B367F /* Add dynamic entity layer */ = {
			isa = PBXGroup;
			children = (
				4D2ADC3F29C26D05003B367F /* AddDynamicEntityLayerView.swift */,
				4D2ADC6629C50BD6003B367F /* AddDynamicEntityLayerView.Model.swift */,
				4D2ADC6829C50C4C003B367F /* AddDynamicEntityLayerView.SettingsView.swift */,
			);
			path = "Add dynamic entity layer";
			sourceTree = "<group>";
		};
		4D2ADC5329C4F612003B367F /* Change map view background */ = {
			isa = PBXGroup;
			children = (
				4D2ADC5529C4F612003B367F /* ChangeMapViewBackgroundView.swift */,
				4D2ADC5829C4F612003B367F /* ChangeMapViewBackgroundView.SettingsView.swift */,
				4D2ADC6129C5071C003B367F /* ChangeMapViewBackgroundView.Model.swift */,
			);
			path = "Change map view background";
			sourceTree = "<group>";
		};
		7573E81229D6134C00BEED9C /* Trace utility network */ = {
			isa = PBXGroup;
			children = (
				7573E81329D6134C00BEED9C /* TraceUtilityNetworkView.Model.swift */,
				7573E81529D6134C00BEED9C /* TraceUtilityNetworkView.Enums.swift */,
				7573E81729D6134C00BEED9C /* TraceUtilityNetworkView.Views.swift */,
				7573E81829D6134C00BEED9C /* TraceUtilityNetworkView.swift */,
			);
			path = "Trace utility network";
			sourceTree = "<group>";
		};
		75DD739029D38B1B0010229D /* Navigate route */ = {
			isa = PBXGroup;
			children = (
				75DD739129D38B1B0010229D /* NavigateRouteView.swift */,
			);
			path = "Navigate route";
			sourceTree = "<group>";
		};
		79B7B8082A1BF8B300F57C27 /* Create and save KML file */ = {
			isa = PBXGroup;
			children = (
				79302F842A1ED4E30002336A /* CreateAndSaveKMLView.Model.swift */,
				79B7B8092A1BF8EC00F57C27 /* CreateAndSaveKMLView.swift */,
				79302F862A1ED71B0002336A /* CreateAndSaveKMLView.Views.swift */,
			);
			path = "Create and save KML file";
			sourceTree = "<group>";
		};
		88F93CBE29C3D4E30006B28E /* Sketch on map */ = {
			isa = PBXGroup;
			children = (
				88F93CC029C3D59C0006B28E /* SketchOnMapView.swift */,
			);
			path = "Sketch on map";
			sourceTree = "<group>";
		};
		D71099692A27D8880065A1C1 /* Densify and generalize geometry */ = {
			isa = PBXGroup;
			children = (
				D710996C2A27D9210065A1C1 /* DensifyAndGeneralizeGeometryView.swift */,
				D710996F2A2802FA0065A1C1 /* DensifyAndGeneralizeGeometryView.SettingsView.swift */,
			);
			path = "Densify and generalize geometry";
			sourceTree = "<group>";
		};
		D734FA072A183A5A00246D7E /* Set max extent */ = {
			isa = PBXGroup;
			children = (
				D734FA092A183A5B00246D7E /* SetMaxExtentView.swift */,
			);
			path = "Set max extent";
			sourceTree = "<group>";
		};
		D744FD132A2112360084A66C /* Create convex hull around points */ = {
			isa = PBXGroup;
			children = (
				D744FD162A2112D90084A66C /* CreateConvexHullAroundPointsView.swift */,
			);
			path = "Create convex hull around points";
			sourceTree = "<group>";
		};
		D751017D2A2E490800B8FA48 /* Show labels on layer */ = {
			isa = PBXGroup;
			children = (
				D75101802A2E493600B8FA48 /* ShowLabelsOnLayerView.swift */,
			);
			path = "Show labels on layer";
			sourceTree = "<group>";
		};
		D751018A2A2E960300B8FA48 /* Identify layer features */ = {
			isa = PBXGroup;
			children = (
				D751018D2A2E962D00B8FA48 /* IdentifyLayerFeaturesView.swift */,
			);
			path = "Identify layer features";
			sourceTree = "<group>";
		};
		D752D9422A3A6EB8003EB25E /* Monitor changes to map load status */ = {
			isa = PBXGroup;
			children = (
				D752D9452A3A6F7F003EB25E /* MonitorChangesToMapLoadStatusView.swift */,
			);
			path = "Monitor changes to map load status";
			sourceTree = "<group>";
		};
		D75362CC2A1E862B00D83028 /* Apply unique value renderer */ = {
			isa = PBXGroup;
			children = (
				D75362D12A1E886700D83028 /* ApplyUniqueValueRendererView.swift */,
			);
			path = "Apply unique value renderer";
			sourceTree = "<group>";
		};
		D754E31D2A1D661D0006C5F1 /* Style point with picture marker symbols */ = {
			isa = PBXGroup;
			children = (
				D754E3222A1D66820006C5F1 /* StylePointWithPictureMarkerSymbolsView.swift */,
			);
			path = "Style point with picture marker symbols";
			sourceTree = "<group>";
		};
<<<<<<< HEAD
		D7ABA2F52A3256610021822B /* Measure distance in scene */ = {
			isa = PBXGroup;
			children = (
				D7ABA2F82A32579C0021822B /* MeasureDistanceInSceneView.swift */,
			);
			path = "Measure distance in scene";
=======
		D78666A92A21616D00C60110 /* Find nearest vertex */ = {
			isa = PBXGroup;
			children = (
				D78666AC2A2161F100C60110 /* FindNearestVertexView.swift */,
			);
			path = "Find nearest vertex";
			sourceTree = "<group>";
		};
		D7CC33FB2A31475C00198EDF /* Show line of sight between points */ = {
			isa = PBXGroup;
			children = (
				D7CC33FD2A31475C00198EDF /* ShowLineOfSightBetweenPointsView.swift */,
			);
			path = "Show line of sight between points";
>>>>>>> e49cf6ed
			sourceTree = "<group>";
		};
		D7E440D12A1ECBC2005D74DE /* Create buffers around points */ = {
			isa = PBXGroup;
			children = (
				D7E440D62A1ECE7D005D74DE /* CreateBuffersAroundPointsView.swift */,
			);
			path = "Create buffers around points";
			sourceTree = "<group>";
		};
		D7E557602A1D743100B9FB09 /* Add WMS layer */ = {
			isa = PBXGroup;
			children = (
				D7E557672A1D768800B9FB09 /* AddWMSLayerView.swift */,
			);
			path = "Add WMS layer";
			sourceTree = "<group>";
		};
		D7EAF34F2A1C011000D822C4 /* Set min and max scale */ = {
			isa = PBXGroup;
			children = (
				D7EAF3592A1C023800D822C4 /* SetMinAndMaxScaleView.swift */,
			);
			path = "Set min and max scale";
			sourceTree = "<group>";
		};
		D7EF5D712A269E2D00FEBDE5 /* Show coordinates in multiple formats */ = {
			isa = PBXGroup;
			children = (
				D7EF5D742A26A03A00FEBDE5 /* ShowCoordinatesInMultipleFormatsView.swift */,
			);
			path = "Show coordinates in multiple formats";
			sourceTree = "<group>";
		};
		E000E75E2869E325005D87C5 /* Clip geometry */ = {
			isa = PBXGroup;
			children = (
				E000E75F2869E33D005D87C5 /* ClipGeometryView.swift */,
			);
			path = "Clip geometry";
			sourceTree = "<group>";
		};
		E000E761286A0B07005D87C5 /* Cut geometry */ = {
			isa = PBXGroup;
			children = (
				E000E762286A0B18005D87C5 /* CutGeometryView.swift */,
			);
			path = "Cut geometry";
			sourceTree = "<group>";
		};
		E004A6B928414332002A1FE6 /* Set viewpoint rotation */ = {
			isa = PBXGroup;
			children = (
				E004A6BD28414332002A1FE6 /* SetViewpointRotationView.swift */,
			);
			path = "Set viewpoint rotation";
			sourceTree = "<group>";
		};
		E004A6D528465C70002A1FE6 /* Display scene */ = {
			isa = PBXGroup;
			children = (
				E004A6D828465C70002A1FE6 /* DisplaySceneView.swift */,
			);
			path = "Display scene";
			sourceTree = "<group>";
		};
		E004A6DE2846626A002A1FE6 /* Show callout */ = {
			isa = PBXGroup;
			children = (
				E004A6DF28466279002A1FE6 /* ShowCalloutView.swift */,
			);
			path = "Show callout";
			sourceTree = "<group>";
		};
		E004A6E42846A609002A1FE6 /* Style graphics with symbols */ = {
			isa = PBXGroup;
			children = (
				E004A6E52846A61F002A1FE6 /* StyleGraphicsWithSymbolsView.swift */,
			);
			path = "Style graphics with symbols";
			sourceTree = "<group>";
		};
		E004A6E728493BBB002A1FE6 /* Show device location */ = {
			isa = PBXGroup;
			children = (
				E004A6E828493BCE002A1FE6 /* ShowDeviceLocationView.swift */,
			);
			path = "Show device location";
			sourceTree = "<group>";
		};
		E004A6EB28495538002A1FE6 /* Create planar and geodetic buffers */ = {
			isa = PBXGroup;
			children = (
				E004A6EC2849556E002A1FE6 /* CreatePlanarAndGeodeticBuffersView.swift */,
			);
			path = "Create planar and geodetic buffers";
			sourceTree = "<group>";
		};
		E004A6EE284E4B7A002A1FE6 /* Download vector tiles to local cache */ = {
			isa = PBXGroup;
			children = (
				E004A6EF284E4B9B002A1FE6 /* DownloadVectorTilesToLocalCacheView.swift */,
			);
			path = "Download vector tiles to local cache";
			sourceTree = "<group>";
		};
		E004A6F1284E4F80002A1FE6 /* Show result of spatial operations */ = {
			isa = PBXGroup;
			children = (
				E004A6F2284E4FEB002A1FE6 /* ShowResultOfSpatialOperationsView.swift */,
			);
			path = "Show result of spatial operations";
			sourceTree = "<group>";
		};
		E004A6F4284FA3C5002A1FE6 /* Select features in feature layer */ = {
			isa = PBXGroup;
			children = (
				E004A6F5284FA42A002A1FE6 /* SelectFeaturesInFeatureLayerView.swift */,
			);
			path = "Select features in feature layer";
			sourceTree = "<group>";
		};
		E041ABC3287CAFEB0056009B /* Web */ = {
			isa = PBXGroup;
			children = (
				E041AC15287F54580056009B /* highlight.min.js */,
				E041AC1D288076A60056009B /* info.css */,
				E041AC1F288077B90056009B /* xcode.css */,
			);
			path = Web;
			sourceTree = "<group>";
		};
		E066DD33285CF3A0004D3D5B /* Find route */ = {
			isa = PBXGroup;
			children = (
				E066DD34285CF3B3004D3D5B /* FindRouteView.swift */,
			);
			path = "Find route";
			sourceTree = "<group>";
		};
		E066DD362860AB0B004D3D5B /* Style graphics with renderer */ = {
			isa = PBXGroup;
			children = (
				E066DD372860AB28004D3D5B /* StyleGraphicsWithRendererView.swift */,
			);
			path = "Style graphics with renderer";
			sourceTree = "<group>";
		};
		E066DD392860C9EE004D3D5B /* Show result of spatial relationships */ = {
			isa = PBXGroup;
			children = (
				E066DD3A2860CA08004D3D5B /* ShowResultOfSpatialRelationshipsView.swift */,
			);
			path = "Show result of spatial relationships";
			sourceTree = "<group>";
		};
		E066DD3E28610F3F004D3D5B /* Add scene layer from service */ = {
			isa = PBXGroup;
			children = (
				E066DD3F28610F55004D3D5B /* AddSceneLayerFromServiceView.swift */,
			);
			path = "Add scene layer from service";
			sourceTree = "<group>";
		};
		E070A0A1286F3B3400F2B606 /* Download preplanned map area */ = {
			isa = PBXGroup;
			children = (
				883C121429C9136600062FF9 /* DownloadPreplannedMapAreaView.MapPicker.swift */,
				E0D04FF128A5390000747989 /* DownloadPreplannedMapAreaView.Model.swift */,
				E070A0A2286F3B6000F2B606 /* DownloadPreplannedMapAreaView.swift */,
			);
			path = "Download preplanned map area";
			sourceTree = "<group>";
		};
		E088E1552862578800413100 /* Set surface placement mode */ = {
			isa = PBXGroup;
			children = (
				E088E1562862579D00413100 /* SetSurfacePlacementModeView.swift */,
			);
			path = "Set surface placement mode";
			sourceTree = "<group>";
		};
		E088E1722863B5E600413100 /* Generate offline map */ = {
			isa = PBXGroup;
			children = (
				E088E1732863B5F800413100 /* GenerateOfflineMapView.swift */,
			);
			path = "Generate offline map";
			sourceTree = "<group>";
		};
		E0EA0B75286638FD00C9621D /* Project geometry */ = {
			isa = PBXGroup;
			children = (
				E0EA0B762866390E00C9621D /* ProjectGeometryView.swift */,
			);
			path = "Project geometry";
			sourceTree = "<group>";
		};
		E0FE32E528747762002C6ACA /* Browse building floors */ = {
			isa = PBXGroup;
			children = (
				E0FE32E628747778002C6ACA /* BrowseBuildingFloorsView.swift */,
			);
			path = "Browse building floors";
			sourceTree = "<group>";
		};
		F111CCBD288B548400205358 /* Display map from mobile map package */ = {
			isa = PBXGroup;
			children = (
				F111CCC0288B5D5600205358 /* DisplayMapFromMobileMapPackageView.swift */,
			);
			path = "Display map from mobile map package";
			sourceTree = "<group>";
		};
		F111CCC2288B63DB00205358 /* e1f3a7254cb845b09450f54937c16061 */ = {
			isa = PBXGroup;
			children = (
				F111CCC3288B641900205358 /* Yellowstone.mmpk */,
			);
			path = e1f3a7254cb845b09450f54937c16061;
			sourceTree = "<group>";
		};
		F19A316128906F0D003B7EF9 /* Add raster from file */ = {
			isa = PBXGroup;
			children = (
				F1E71BF0289473760064C33F /* AddRasterFromFileView.swift */,
			);
			path = "Add raster from file";
			sourceTree = "<group>";
		};
/* End PBXGroup section */

/* Begin PBXNativeTarget section */
		00E5401227F3CCA200CF66D5 /* Samples */ = {
			isa = PBXNativeTarget;
			buildConfigurationList = 00E5402427F3CCA200CF66D5 /* Build configuration list for PBXNativeTarget "Samples" */;
			buildPhases = (
				001C6DDC27FE5CE800D472C2 /* Create .secrets File If It Does Not Exist */,
				00CCB8A3285BA2FD00BBAB70 /* Download Portal Item Data */,
				00E5402B27F77A5A00CF66D5 /* Lint Sources */,
				00E5400F27F3CCA200CF66D5 /* Sources */,
				00144B5E280634840090DD5D /* Embed Frameworks */,
				00E5401027F3CCA200CF66D5 /* Frameworks */,
				00E5401127F3CCA200CF66D5 /* Resources */,
				0039A4E82885C4E300592C86 /* Copy Source Code Files */,
				0039A4E72885C45200592C86 /* Copy README.md Files For Source Code View */,
			);
			buildRules = (
				0083586F27FE3BCF00192A15 /* PBXBuildRule */,
				0074ABCC2817B8E60037244A /* PBXBuildRule */,
			);
			dependencies = (
			);
			name = Samples;
			packageProductDependencies = (
				00C43AEC2947DC350099AE34 /* ArcGISToolkit */,
			);
			productName = "arcgis-swift-sdk-samples (iOS)";
			productReference = 00E5401327F3CCA200CF66D5 /* Samples.app */;
			productType = "com.apple.product-type.application";
		};
/* End PBXNativeTarget section */

/* Begin PBXProject section */
		00E5400727F3CCA100CF66D5 /* Project object */ = {
			isa = PBXProject;
			attributes = {
				BuildIndependentTargetsInParallel = 1;
				KnownAssetTags = (
					AddFeatureLayers,
					AddRasterFromFile,
					ChangeCameraController,
					DisplayMapFromMobileMapPackage,
				);
				LastSwiftUpdateCheck = 1330;
				LastUpgradeCheck = 1330;
				ORGANIZATIONNAME = Esri;
				TargetAttributes = {
					00E5401227F3CCA200CF66D5 = {
						CreatedOnToolsVersion = 13.3;
					};
				};
			};
			buildConfigurationList = 00E5400A27F3CCA100CF66D5 /* Build configuration list for PBXProject "Samples" */;
			compatibilityVersion = "Xcode 13.0";
			developmentRegion = en;
			hasScannedForEncodings = 0;
			knownRegions = (
				en,
				Base,
			);
			mainGroup = 00E5400627F3CCA100CF66D5;
			packageReferences = (
				00C43AEB2947DC350099AE34 /* XCRemoteSwiftPackageReference "arcgis-maps-sdk-swift-toolkit" */,
			);
			productRefGroup = 00E5401427F3CCA200CF66D5 /* Products */;
			projectDirPath = "";
			projectRoot = "";
			targets = (
				00E5401227F3CCA200CF66D5 /* Samples */,
			);
		};
/* End PBXProject section */

/* Begin PBXResourcesBuildPhase section */
		00E5401127F3CCA200CF66D5 /* Resources */ = {
			isa = PBXResourcesBuildPhase;
			buildActionMask = 2147483647;
			files = (
				E041AC1E288076A60056009B /* info.css in Resources */,
				E041AC1A287F54580056009B /* highlight.min.js in Resources */,
				00E5402027F3CCA200CF66D5 /* Assets.xcassets in Resources */,
				00C94A0D28B53DE1004E42D9 /* raster-file in Resources */,
				004FE87129DF5D8700075217 /* Bristol in Resources */,
				E041AC20288077B90056009B /* xcode.css in Resources */,
				00D4EF9028638BF100B9CC30 /* LA_Trails.geodatabase in Resources */,
				00D4EF9A28638BF100B9CC30 /* AuroraCO.gpkg in Resources */,
				F111CCC4288B641900205358 /* Yellowstone.mmpk in Resources */,
				00D4EFB12863CE6300B9CC30 /* ScottishWildlifeTrust_reserves in Resources */,
			);
			runOnlyForDeploymentPostprocessing = 0;
		};
/* End PBXResourcesBuildPhase section */

/* Begin PBXShellScriptBuildPhase section */
		001C6DDC27FE5CE800D472C2 /* Create .secrets File If It Does Not Exist */ = {
			isa = PBXShellScriptBuildPhase;
			alwaysOutOfDate = 1;
			buildActionMask = 2147483647;
			files = (
			);
			inputFileListPaths = (
			);
			inputPaths = (
			);
			name = "Create .secrets File If It Does Not Exist";
			outputFileListPaths = (
			);
			outputPaths = (
				"$(SRCROOT)/.secrets",
			);
			runOnlyForDeploymentPostprocessing = 0;
			shellPath = /bin/sh;
			shellScript = "if [ ! -e \"$SRCROOT/.secrets\" ]\nthen\n    touch \"$SRCROOT/.secrets\"\nfi\n";
		};
		0039A4E72885C45200592C86 /* Copy README.md Files For Source Code View */ = {
			isa = PBXShellScriptBuildPhase;
			alwaysOutOfDate = 1;
			buildActionMask = 2147483647;
			files = (
			);
			inputFileListPaths = (
			);
			inputPaths = (
			);
			name = "Copy README.md Files For Source Code View";
			outputFileListPaths = (
			);
			outputPaths = (
			);
			runOnlyForDeploymentPostprocessing = 0;
			shellPath = /bin/sh;
			shellScript = "echo $BUILT_PRODUCTS_DIR\n\n# Directory to which the readmes will be copied.\nREADMES_DIR=${BUILT_PRODUCTS_DIR}/${UNLOCALIZED_RESOURCES_FOLDER_PATH}/READMEs\nmkdir -p \"${READMES_DIR}\"\n\n# Root readme for the project to skip.\nDEFAULT_README=$SRCROOT/README.md\n\n# Find all README.md files in the project.\nfind ${SRCROOT} -name \"README.md\" | while read file\ndo\n    # Skip the root readme for project.\n    if [ \"$file\" = \"$DEFAULT_README\" ]\n    then\n        echo $BUILT_PRODUCTS_DIR\n        continue\n    fi\n    \n    # Extract the folder name from the path.\n    FILE_PATH=$(dirname \"$file\")\n    FOLDER_NAME=$(basename \"$FILE_PATH\")\n    \n    cp \"${file}\" \"${READMES_DIR}/${FOLDER_NAME}.md\"\ndone\n";
		};
		00CCB8A3285BA2FD00BBAB70 /* Download Portal Item Data */ = {
			isa = PBXShellScriptBuildPhase;
			alwaysOutOfDate = 1;
			buildActionMask = 2147483647;
			files = (
			);
			inputFileListPaths = (
			);
			inputPaths = (
			);
			name = "Download Portal Item Data";
			outputFileListPaths = (
			);
			outputPaths = (
			);
			runOnlyForDeploymentPostprocessing = 0;
			shellPath = /bin/sh;
			shellScript = "SAMPLES_DIRECTORY=\"${SRCROOT}/Shared/Samples\"\nDOWNLOAD_DIRECTORY=\"${SRCROOT}/Portal Data\"\nxcrun --sdk macosx swift \"${SRCROOT}/Scripts/DowloadPortalItemData.swift\" \"$SAMPLES_DIRECTORY\" \"$DOWNLOAD_DIRECTORY\"\n";
		};
		00E5402B27F77A5A00CF66D5 /* Lint Sources */ = {
			isa = PBXShellScriptBuildPhase;
			alwaysOutOfDate = 1;
			buildActionMask = 2147483647;
			files = (
			);
			inputFileListPaths = (
			);
			inputPaths = (
			);
			name = "Lint Sources";
			outputFileListPaths = (
			);
			outputPaths = (
			);
			runOnlyForDeploymentPostprocessing = 0;
			shellPath = /bin/sh;
			shellScript = "if [[ \"$(uname -m)\" == arm64 ]]; then\n    export PATH=\"/opt/homebrew/bin:$PATH\"\nfi\n\nif which swiftlint > /dev/null; then\n  swiftlint\nelse\n  echo \"warning: SwiftLint not installed, download from https://github.com/realm/SwiftLint\"\nfi\n";
		};
/* End PBXShellScriptBuildPhase section */

/* Begin PBXSourcesBuildPhase section */
		00E5400F27F3CCA200CF66D5 /* Sources */ = {
			isa = PBXSourcesBuildPhase;
			buildActionMask = 2147483647;
			files = (
				E000E7602869E33D005D87C5 /* ClipGeometryView.swift in Sources */,
				4D2ADC6729C50BD6003B367F /* AddDynamicEntityLayerView.Model.swift in Sources */,
				E004A6E928493BCE002A1FE6 /* ShowDeviceLocationView.swift in Sources */,
				F111CCC1288B5D5600205358 /* DisplayMapFromMobileMapPackageView.swift in Sources */,
				218F35B829C28F4A00502022 /* AuthenticateWithOAuthView.swift in Sources */,
				79B7B80A2A1BF8EC00F57C27 /* CreateAndSaveKMLView.swift in Sources */,
				7573E81C29D6134C00BEED9C /* TraceUtilityNetworkView.Enums.swift in Sources */,
				7573E81A29D6134C00BEED9C /* TraceUtilityNetworkView.Model.swift in Sources */,
				0005580C28185C0600224BC6 /* SampleList.swift in Sources */,
				D7ABA2F92A32579C0021822B /* MeasureDistanceInSceneView.swift in Sources */,
				E004A6E028466279002A1FE6 /* ShowCalloutView.swift in Sources */,
				E000E763286A0B18005D87C5 /* CutGeometryView.swift in Sources */,
				001C6DE127FE8A9400D472C2 /* AppSecrets.swift.masque in Sources */,
				E0D04FF228A5390000747989 /* DownloadPreplannedMapAreaView.Model.swift in Sources */,
				00CCB8A5285BAF8700BBAB70 /* OnDemandResource.swift in Sources */,
				D71099702A2802FA0065A1C1 /* DensifyAndGeneralizeGeometryView.SettingsView.swift in Sources */,
				E004A6ED2849556E002A1FE6 /* CreatePlanarAndGeodeticBuffersView.swift in Sources */,
				E041ABD7287DB04D0056009B /* SampleInfoView.swift in Sources */,
				D752D9462A3A6F80003EB25E /* MonitorChangesToMapLoadStatusView.swift in Sources */,
				E0082217287755AC002AD138 /* View+Sheet.swift in Sources */,
				00181B462846AD7100654571 /* View+Alert.swift in Sources */,
				E0FE32E728747778002C6ACA /* BrowseBuildingFloorsView.swift in Sources */,
				E070A0A3286F3B6000F2B606 /* DownloadPreplannedMapAreaView.swift in Sources */,
				E0EA0B772866390E00C9621D /* ProjectGeometryView.swift in Sources */,
				0042E24328E4BF8F001F33D6 /* ShowViewshedFromPointInSceneView.Model.swift in Sources */,
				D7E557682A1D768800B9FB09 /* AddWMSLayerView.swift in Sources */,
				0005580A2817C51E00224BC6 /* SampleDetailView.swift in Sources */,
				4D2ADC6229C5071C003B367F /* ChangeMapViewBackgroundView.Model.swift in Sources */,
				0074ABCD2817BCC30037244A /* SamplesApp+Samples.swift.tache in Sources */,
				E004A6F3284E4FEB002A1FE6 /* ShowResultOfSpatialOperationsView.swift in Sources */,
				D751018E2A2E962D00B8FA48 /* IdentifyLayerFeaturesView.swift in Sources */,
				F1E71BF1289473760064C33F /* AddRasterFromFileView.swift in Sources */,
				00B04273282EC59E0072E1B4 /* AboutView.swift in Sources */,
				7573E81F29D6134C00BEED9C /* TraceUtilityNetworkView.swift in Sources */,
				4D2ADC6929C50C4C003B367F /* AddDynamicEntityLayerView.SettingsView.swift in Sources */,
				1C42E04729D2396B004FC4BE /* ShowPopupView.swift in Sources */,
				79302F872A1ED71B0002336A /* CreateAndSaveKMLView.Views.swift in Sources */,
				E066DD3B2860CA08004D3D5B /* ShowResultOfSpatialRelationshipsView.swift in Sources */,
				7573E81E29D6134C00BEED9C /* TraceUtilityNetworkView.Views.swift in Sources */,
				4D2ADC5A29C4F612003B367F /* ChangeMapViewBackgroundView.swift in Sources */,
				79302F852A1ED4E30002336A /* CreateAndSaveKMLView.Model.swift in Sources */,
				0044CDDF2995C39E004618CE /* ShowDeviceLocationHistoryView.swift in Sources */,
				E041ABC0287CA9F00056009B /* WebView.swift in Sources */,
				E088E1572862579D00413100 /* SetSurfacePlacementModeView.swift in Sources */,
				1CAF831F2A20305F000E1E60 /* ShowUtilityAssociationsView.swift in Sources */,
				E004A6C128414332002A1FE6 /* SetViewpointRotationView.swift in Sources */,
				883C121529C9136600062FF9 /* DownloadPreplannedMapAreaView.MapPicker.swift in Sources */,
				1C9B74C929DB43580038B06F /* ShowRealisticLightAndShadowsView.swift in Sources */,
				00E5401E27F3CCA200CF66D5 /* ContentView.swift in Sources */,
				E066DD382860AB28004D3D5B /* StyleGraphicsWithRendererView.swift in Sources */,
				108EC04129D25B2C000F35D0 /* QueryFeatureTableView.swift in Sources */,
				00B04FB5283EEBA80026C882 /* DisplayOverviewMapView.swift in Sources */,
				D7CC33FF2A31475C00198EDF /* ShowLineOfSightBetweenPointsView.swift in Sources */,
				4D2ADC5D29C4F612003B367F /* ChangeMapViewBackgroundView.SettingsView.swift in Sources */,
				75DD739529D38B1B0010229D /* NavigateRouteView.swift in Sources */,
				D75362D22A1E886700D83028 /* ApplyUniqueValueRendererView.swift in Sources */,
				0074ABBF28174BCF0037244A /* DisplayMapView.swift in Sources */,
				D7EF5D752A26A03A00FEBDE5 /* ShowCoordinatesInMultipleFormatsView.swift in Sources */,
				0086F40128E3770A00974721 /* ShowViewshedFromPointInSceneView.swift in Sources */,
				0044289229C90C0B00160767 /* GetElevationAtPointOnSurfaceView.swift in Sources */,
				D7E440D72A1ECE7D005D74DE /* CreateBuffersAroundPointsView.swift in Sources */,
				00D4EF802863842100B9CC30 /* AddFeatureLayersView.swift in Sources */,
				D710996D2A27D9210065A1C1 /* DensifyAndGeneralizeGeometryView.swift in Sources */,
				88F93CC129C3D59D0006B28E /* SketchOnMapView.swift in Sources */,
				1C0C1C3929D34DAE005C8B24 /* ChangeViewpointView.swift in Sources */,
				D734FA0C2A183A5B00246D7E /* SetMaxExtentView.swift in Sources */,
				E004A6DC28465C70002A1FE6 /* DisplaySceneView.swift in Sources */,
				E066DD35285CF3B3004D3D5B /* FindRouteView.swift in Sources */,
				E004A6F6284FA42A002A1FE6 /* SelectFeaturesInFeatureLayerView.swift in Sources */,
				D75101812A2E493600B8FA48 /* ShowLabelsOnLayerView.swift in Sources */,
				E08953F12891899600E077CF /* EnvironmentValues+SampleInfoVisibility.swift in Sources */,
				00B042E8282EDC690072E1B4 /* SetBasemapView.swift in Sources */,
				E004A6E62846A61F002A1FE6 /* StyleGraphicsWithSymbolsView.swift in Sources */,
				E088E1742863B5F800413100 /* GenerateOfflineMapView.swift in Sources */,
				0074ABC428174F430037244A /* Sample.swift in Sources */,
				E004A6F0284E4B9B002A1FE6 /* DownloadVectorTilesToLocalCacheView.swift in Sources */,
				4D2ADC4329C26D05003B367F /* AddDynamicEntityLayerView.swift in Sources */,
				D7EAF35A2A1C023800D822C4 /* SetMinAndMaxScaleView.swift in Sources */,
				0042E24528E4F82C001F33D6 /* ShowViewshedFromPointInSceneView.ViewshedSettingsView.swift in Sources */,
				1C9B74D929DB54560038B06F /* ChangeCameraControllerView.swift in Sources */,
				D78666AD2A2161F100C60110 /* FindNearestVertexView.swift in Sources */,
				D744FD172A2112D90084A66C /* CreateConvexHullAroundPointsView.swift in Sources */,
				00CB9138284814A4005C2C5D /* SearchWithGeocodeView.swift in Sources */,
				D754E3232A1D66820006C5F1 /* StylePointWithPictureMarkerSymbolsView.swift in Sources */,
				00E5401C27F3CCA200CF66D5 /* SamplesApp.swift in Sources */,
				E066DD4028610F55004D3D5B /* AddSceneLayerFromServiceView.swift in Sources */,
			);
			runOnlyForDeploymentPostprocessing = 0;
		};
/* End PBXSourcesBuildPhase section */

/* Begin XCBuildConfiguration section */
		00E5402227F3CCA200CF66D5 /* Debug */ = {
			isa = XCBuildConfiguration;
			buildSettings = {
				ALWAYS_SEARCH_USER_PATHS = NO;
				CLANG_ANALYZER_NONNULL = YES;
				CLANG_ANALYZER_NUMBER_OBJECT_CONVERSION = YES_AGGRESSIVE;
				CLANG_CXX_LANGUAGE_STANDARD = "gnu++17";
				CLANG_ENABLE_MODULES = YES;
				CLANG_ENABLE_OBJC_ARC = YES;
				CLANG_ENABLE_OBJC_WEAK = YES;
				CLANG_WARN_BLOCK_CAPTURE_AUTORELEASING = YES;
				CLANG_WARN_BOOL_CONVERSION = YES;
				CLANG_WARN_COMMA = YES;
				CLANG_WARN_CONSTANT_CONVERSION = YES;
				CLANG_WARN_DEPRECATED_OBJC_IMPLEMENTATIONS = YES;
				CLANG_WARN_DIRECT_OBJC_ISA_USAGE = YES_ERROR;
				CLANG_WARN_DOCUMENTATION_COMMENTS = YES;
				CLANG_WARN_EMPTY_BODY = YES;
				CLANG_WARN_ENUM_CONVERSION = YES;
				CLANG_WARN_INFINITE_RECURSION = YES;
				CLANG_WARN_INT_CONVERSION = YES;
				CLANG_WARN_NON_LITERAL_NULL_CONVERSION = YES;
				CLANG_WARN_OBJC_IMPLICIT_RETAIN_SELF = YES;
				CLANG_WARN_OBJC_LITERAL_CONVERSION = YES;
				CLANG_WARN_OBJC_ROOT_CLASS = YES_ERROR;
				CLANG_WARN_QUOTED_INCLUDE_IN_FRAMEWORK_HEADER = YES;
				CLANG_WARN_RANGE_LOOP_ANALYSIS = YES;
				CLANG_WARN_STRICT_PROTOTYPES = YES;
				CLANG_WARN_SUSPICIOUS_MOVE = YES;
				CLANG_WARN_UNGUARDED_AVAILABILITY = YES_AGGRESSIVE;
				CLANG_WARN_UNREACHABLE_CODE = YES;
				CLANG_WARN__DUPLICATE_METHOD_MATCH = YES;
				COPY_PHASE_STRIP = NO;
				DEAD_CODE_STRIPPING = YES;
				DEBUG_INFORMATION_FORMAT = dwarf;
				ENABLE_STRICT_OBJC_MSGSEND = YES;
				ENABLE_TESTABILITY = YES;
				GCC_C_LANGUAGE_STANDARD = gnu11;
				GCC_DYNAMIC_NO_PIC = NO;
				GCC_NO_COMMON_BLOCKS = YES;
				GCC_OPTIMIZATION_LEVEL = 0;
				GCC_PREPROCESSOR_DEFINITIONS = (
					"DEBUG=1",
					"$(inherited)",
				);
				GCC_WARN_64_TO_32_BIT_CONVERSION = YES;
				GCC_WARN_ABOUT_RETURN_TYPE = YES_ERROR;
				GCC_WARN_UNDECLARED_SELECTOR = YES;
				GCC_WARN_UNINITIALIZED_AUTOS = YES_AGGRESSIVE;
				GCC_WARN_UNUSED_FUNCTION = YES;
				GCC_WARN_UNUSED_VARIABLE = YES;
				MTL_ENABLE_DEBUG_INFO = INCLUDE_SOURCE;
				MTL_FAST_MATH = YES;
				ONLY_ACTIVE_ARCH = YES;
				SWIFT_ACTIVE_COMPILATION_CONDITIONS = DEBUG;
				SWIFT_OPTIMIZATION_LEVEL = "-Onone";
			};
			name = Debug;
		};
		00E5402327F3CCA200CF66D5 /* Release */ = {
			isa = XCBuildConfiguration;
			buildSettings = {
				ALWAYS_SEARCH_USER_PATHS = NO;
				CLANG_ANALYZER_NONNULL = YES;
				CLANG_ANALYZER_NUMBER_OBJECT_CONVERSION = YES_AGGRESSIVE;
				CLANG_CXX_LANGUAGE_STANDARD = "gnu++17";
				CLANG_ENABLE_MODULES = YES;
				CLANG_ENABLE_OBJC_ARC = YES;
				CLANG_ENABLE_OBJC_WEAK = YES;
				CLANG_WARN_BLOCK_CAPTURE_AUTORELEASING = YES;
				CLANG_WARN_BOOL_CONVERSION = YES;
				CLANG_WARN_COMMA = YES;
				CLANG_WARN_CONSTANT_CONVERSION = YES;
				CLANG_WARN_DEPRECATED_OBJC_IMPLEMENTATIONS = YES;
				CLANG_WARN_DIRECT_OBJC_ISA_USAGE = YES_ERROR;
				CLANG_WARN_DOCUMENTATION_COMMENTS = YES;
				CLANG_WARN_EMPTY_BODY = YES;
				CLANG_WARN_ENUM_CONVERSION = YES;
				CLANG_WARN_INFINITE_RECURSION = YES;
				CLANG_WARN_INT_CONVERSION = YES;
				CLANG_WARN_NON_LITERAL_NULL_CONVERSION = YES;
				CLANG_WARN_OBJC_IMPLICIT_RETAIN_SELF = YES;
				CLANG_WARN_OBJC_LITERAL_CONVERSION = YES;
				CLANG_WARN_OBJC_ROOT_CLASS = YES_ERROR;
				CLANG_WARN_QUOTED_INCLUDE_IN_FRAMEWORK_HEADER = YES;
				CLANG_WARN_RANGE_LOOP_ANALYSIS = YES;
				CLANG_WARN_STRICT_PROTOTYPES = YES;
				CLANG_WARN_SUSPICIOUS_MOVE = YES;
				CLANG_WARN_UNGUARDED_AVAILABILITY = YES_AGGRESSIVE;
				CLANG_WARN_UNREACHABLE_CODE = YES;
				CLANG_WARN__DUPLICATE_METHOD_MATCH = YES;
				COPY_PHASE_STRIP = NO;
				DEAD_CODE_STRIPPING = YES;
				DEBUG_INFORMATION_FORMAT = "dwarf-with-dsym";
				ENABLE_NS_ASSERTIONS = NO;
				ENABLE_STRICT_OBJC_MSGSEND = YES;
				GCC_C_LANGUAGE_STANDARD = gnu11;
				GCC_NO_COMMON_BLOCKS = YES;
				GCC_WARN_64_TO_32_BIT_CONVERSION = YES;
				GCC_WARN_ABOUT_RETURN_TYPE = YES_ERROR;
				GCC_WARN_UNDECLARED_SELECTOR = YES;
				GCC_WARN_UNINITIALIZED_AUTOS = YES_AGGRESSIVE;
				GCC_WARN_UNUSED_FUNCTION = YES;
				GCC_WARN_UNUSED_VARIABLE = YES;
				MTL_ENABLE_DEBUG_INFO = NO;
				MTL_FAST_MATH = YES;
				SWIFT_COMPILATION_MODE = wholemodule;
				SWIFT_OPTIMIZATION_LEVEL = "-O";
			};
			name = Release;
		};
		00E5402527F3CCA200CF66D5 /* Debug */ = {
			isa = XCBuildConfiguration;
			buildSettings = {
				ASSETCATALOG_COMPILER_APPICON_NAME = AppIcon;
				ASSETCATALOG_COMPILER_GLOBAL_ACCENT_COLOR_NAME = AccentColor;
				CODE_SIGN_ENTITLEMENTS = macOS/Samples.entitlements;
				"CODE_SIGN_IDENTITY[sdk=macosx*]" = "Apple Development";
				CODE_SIGN_STYLE = Automatic;
				CURRENT_PROJECT_VERSION = 1;
				EMBED_ASSET_PACKS_IN_PRODUCT_BUNDLE = YES;
				INFOPLIST_FILE = "$(SRCROOT)/iOS/Info.plist";
				IPHONEOS_DEPLOYMENT_TARGET = 15.0;
				"IPHONEOS_DEPLOYMENT_TARGET[sdk=macosx*]" = 15.0;
				LD_RUNPATH_SEARCH_PATHS = (
					"$(inherited)",
					"@executable_path/Frameworks",
				);
				MARKETING_VERSION = 200.1.0;
				PRODUCT_BUNDLE_IDENTIFIER = "com.esri.arcgis-swift-sdk-samples";
				PRODUCT_NAME = Samples;
				SDKROOT = iphoneos;
				SUPPORTED_PLATFORMS = "iphoneos iphonesimulator";
				SUPPORTS_MACCATALYST = YES;
				SUPPORTS_MAC_DESIGNED_FOR_IPHONE_IPAD = NO;
				SWIFT_EMIT_LOC_STRINGS = YES;
				SWIFT_VERSION = 5.0;
				TARGETED_DEVICE_FAMILY = "1,2,6";
			};
			name = Debug;
		};
		00E5402627F3CCA200CF66D5 /* Release */ = {
			isa = XCBuildConfiguration;
			buildSettings = {
				ASSETCATALOG_COMPILER_APPICON_NAME = AppIcon;
				ASSETCATALOG_COMPILER_GLOBAL_ACCENT_COLOR_NAME = AccentColor;
				CODE_SIGN_ENTITLEMENTS = macOS/Samples.entitlements;
				"CODE_SIGN_IDENTITY[sdk=macosx*]" = "Apple Development";
				CODE_SIGN_STYLE = Automatic;
				CURRENT_PROJECT_VERSION = 1;
				EMBED_ASSET_PACKS_IN_PRODUCT_BUNDLE = YES;
				INFOPLIST_FILE = "$(SRCROOT)/iOS/Info.plist";
				IPHONEOS_DEPLOYMENT_TARGET = 15.0;
				"IPHONEOS_DEPLOYMENT_TARGET[sdk=macosx*]" = 15.0;
				LD_RUNPATH_SEARCH_PATHS = (
					"$(inherited)",
					"@executable_path/Frameworks",
				);
				MARKETING_VERSION = 200.1.0;
				PRODUCT_BUNDLE_IDENTIFIER = "com.esri.arcgis-swift-sdk-samples";
				PRODUCT_NAME = Samples;
				SDKROOT = iphoneos;
				SUPPORTED_PLATFORMS = "iphoneos iphonesimulator";
				SUPPORTS_MACCATALYST = YES;
				SUPPORTS_MAC_DESIGNED_FOR_IPHONE_IPAD = NO;
				SWIFT_EMIT_LOC_STRINGS = YES;
				SWIFT_VERSION = 5.0;
				TARGETED_DEVICE_FAMILY = "1,2,6";
				VALIDATE_PRODUCT = YES;
			};
			name = Release;
		};
/* End XCBuildConfiguration section */

/* Begin XCConfigurationList section */
		00E5400A27F3CCA100CF66D5 /* Build configuration list for PBXProject "Samples" */ = {
			isa = XCConfigurationList;
			buildConfigurations = (
				00E5402227F3CCA200CF66D5 /* Debug */,
				00E5402327F3CCA200CF66D5 /* Release */,
			);
			defaultConfigurationIsVisible = 0;
			defaultConfigurationName = Release;
		};
		00E5402427F3CCA200CF66D5 /* Build configuration list for PBXNativeTarget "Samples" */ = {
			isa = XCConfigurationList;
			buildConfigurations = (
				00E5402527F3CCA200CF66D5 /* Debug */,
				00E5402627F3CCA200CF66D5 /* Release */,
			);
			defaultConfigurationIsVisible = 0;
			defaultConfigurationName = Release;
		};
/* End XCConfigurationList section */

/* Begin XCRemoteSwiftPackageReference section */
		00C43AEB2947DC350099AE34 /* XCRemoteSwiftPackageReference "arcgis-maps-sdk-swift-toolkit" */ = {
			isa = XCRemoteSwiftPackageReference;
			repositoryURL = "https://github.com/Esri/arcgis-maps-sdk-swift-toolkit/";
			requirement = {
				kind = upToNextMinorVersion;
				minimumVersion = 200.1.0;
			};
		};
/* End XCRemoteSwiftPackageReference section */

/* Begin XCSwiftPackageProductDependency section */
		00C43AEC2947DC350099AE34 /* ArcGISToolkit */ = {
			isa = XCSwiftPackageProductDependency;
			package = 00C43AEB2947DC350099AE34 /* XCRemoteSwiftPackageReference "arcgis-maps-sdk-swift-toolkit" */;
			productName = ArcGISToolkit;
		};
/* End XCSwiftPackageProductDependency section */
	};
	rootObject = 00E5400727F3CCA100CF66D5 /* Project object */;
}<|MERGE_RESOLUTION|>--- conflicted
+++ resolved
@@ -125,15 +125,12 @@
 		D75362D32A1E8C8800D83028 /* ApplyUniqueValueRendererView.swift in Copy Source Code Files */ = {isa = PBXBuildFile; fileRef = D75362D12A1E886700D83028 /* ApplyUniqueValueRendererView.swift */; };
 		D754E3232A1D66820006C5F1 /* StylePointWithPictureMarkerSymbolsView.swift in Sources */ = {isa = PBXBuildFile; fileRef = D754E3222A1D66820006C5F1 /* StylePointWithPictureMarkerSymbolsView.swift */; };
 		D754E3242A1D66C20006C5F1 /* StylePointWithPictureMarkerSymbolsView.swift in Copy Source Code Files */ = {isa = PBXBuildFile; fileRef = D754E3222A1D66820006C5F1 /* StylePointWithPictureMarkerSymbolsView.swift */; };
-<<<<<<< HEAD
 		D7ABA2F92A32579C0021822B /* MeasureDistanceInSceneView.swift in Sources */ = {isa = PBXBuildFile; fileRef = D7ABA2F82A32579C0021822B /* MeasureDistanceInSceneView.swift */; };
 		D7ABA2FA2A32760D0021822B /* MeasureDistanceInSceneView.swift in Copy Source Code Files */ = {isa = PBXBuildFile; fileRef = D7ABA2F82A32579C0021822B /* MeasureDistanceInSceneView.swift */; };
-=======
 		D78666AD2A2161F100C60110 /* FindNearestVertexView.swift in Sources */ = {isa = PBXBuildFile; fileRef = D78666AC2A2161F100C60110 /* FindNearestVertexView.swift */; };
 		D78666AE2A21629200C60110 /* FindNearestVertexView.swift in Copy Source Code Files */ = {isa = PBXBuildFile; fileRef = D78666AC2A2161F100C60110 /* FindNearestVertexView.swift */; };
 		D7CC33FF2A31475C00198EDF /* ShowLineOfSightBetweenPointsView.swift in Sources */ = {isa = PBXBuildFile; fileRef = D7CC33FD2A31475C00198EDF /* ShowLineOfSightBetweenPointsView.swift */; };
 		D7CC34002A3147FF00198EDF /* ShowLineOfSightBetweenPointsView.swift in Copy Source Code Files */ = {isa = PBXBuildFile; fileRef = D7CC33FD2A31475C00198EDF /* ShowLineOfSightBetweenPointsView.swift */; };
->>>>>>> e49cf6ed
 		D7E440D72A1ECE7D005D74DE /* CreateBuffersAroundPointsView.swift in Sources */ = {isa = PBXBuildFile; fileRef = D7E440D62A1ECE7D005D74DE /* CreateBuffersAroundPointsView.swift */; };
 		D7E440D82A1ECEB3005D74DE /* CreateBuffersAroundPointsView.swift in Copy Source Code Files */ = {isa = PBXBuildFile; fileRef = D7E440D62A1ECE7D005D74DE /* CreateBuffersAroundPointsView.swift */; };
 		D7E557682A1D768800B9FB09 /* AddWMSLayerView.swift in Sources */ = {isa = PBXBuildFile; fileRef = D7E557672A1D768800B9FB09 /* AddWMSLayerView.swift */; };
@@ -233,9 +230,7 @@
 			dstPath = "";
 			dstSubfolderSpec = 7;
 			files = (
-<<<<<<< HEAD
 				D7ABA2FA2A32760D0021822B /* MeasureDistanceInSceneView.swift in Copy Source Code Files */,
-=======
 				D751018F2A2E966C00B8FA48 /* IdentifyLayerFeaturesView.swift in Copy Source Code Files */,
 				D752D9472A3A6FC0003EB25E /* MonitorChangesToMapLoadStatusView.swift in Copy Source Code Files */,
 				D7CC34002A3147FF00198EDF /* ShowLineOfSightBetweenPointsView.swift in Copy Source Code Files */,
@@ -247,7 +242,6 @@
 				79A47DFC2A20286800D7C5B9 /* CreateAndSaveKMLView.Views.swift in Copy Source Code Files */,
 				79B7B80B2A1BFDE700F57C27 /* CreateAndSaveKMLView.swift in Copy Source Code Files */,
 				D78666AE2A21629200C60110 /* FindNearestVertexView.swift in Copy Source Code Files */,
->>>>>>> e49cf6ed
 				D7E440D82A1ECEB3005D74DE /* CreateBuffersAroundPointsView.swift in Copy Source Code Files */,
 				D744FD182A2113C70084A66C /* CreateConvexHullAroundPointsView.swift in Copy Source Code Files */,
 				D754E3242A1D66C20006C5F1 /* StylePointWithPictureMarkerSymbolsView.swift in Copy Source Code Files */,
@@ -374,12 +368,10 @@
 		D710996F2A2802FA0065A1C1 /* DensifyAndGeneralizeGeometryView.SettingsView.swift */ = {isa = PBXFileReference; lastKnownFileType = sourcecode.swift; path = DensifyAndGeneralizeGeometryView.SettingsView.swift; sourceTree = "<group>"; };
 		D734FA092A183A5B00246D7E /* SetMaxExtentView.swift */ = {isa = PBXFileReference; fileEncoding = 4; lastKnownFileType = sourcecode.swift; path = SetMaxExtentView.swift; sourceTree = "<group>"; };
 		D744FD162A2112D90084A66C /* CreateConvexHullAroundPointsView.swift */ = {isa = PBXFileReference; fileEncoding = 4; lastKnownFileType = sourcecode.swift; path = CreateConvexHullAroundPointsView.swift; sourceTree = "<group>"; };
-<<<<<<< HEAD
 		D752D9512A3BB309003EB25E /* arcgis-maps-sdk-swift-toolkit */ = {isa = PBXFileReference; lastKnownFileType = wrapper; name = "arcgis-maps-sdk-swift-toolkit"; path = "../arcgis-maps-sdk-swift-toolkit"; sourceTree = "<group>"; };
 		D75362D12A1E886700D83028 /* ApplyUniqueValueRendererView.swift */ = {isa = PBXFileReference; fileEncoding = 4; lastKnownFileType = sourcecode.swift; path = ApplyUniqueValueRendererView.swift; sourceTree = "<group>"; };
 		D754E3222A1D66820006C5F1 /* StylePointWithPictureMarkerSymbolsView.swift */ = {isa = PBXFileReference; fileEncoding = 4; lastKnownFileType = sourcecode.swift; path = StylePointWithPictureMarkerSymbolsView.swift; sourceTree = "<group>"; };
 		D7ABA2F82A32579C0021822B /* MeasureDistanceInSceneView.swift */ = {isa = PBXFileReference; fileEncoding = 4; lastKnownFileType = sourcecode.swift; path = MeasureDistanceInSceneView.swift; sourceTree = "<group>"; };
-=======
 		D75101802A2E493600B8FA48 /* ShowLabelsOnLayerView.swift */ = {isa = PBXFileReference; fileEncoding = 4; lastKnownFileType = sourcecode.swift; path = ShowLabelsOnLayerView.swift; sourceTree = "<group>"; };
 		D751018D2A2E962D00B8FA48 /* IdentifyLayerFeaturesView.swift */ = {isa = PBXFileReference; fileEncoding = 4; lastKnownFileType = sourcecode.swift; path = IdentifyLayerFeaturesView.swift; sourceTree = "<group>"; };
 		D752D9452A3A6F7F003EB25E /* MonitorChangesToMapLoadStatusView.swift */ = {isa = PBXFileReference; fileEncoding = 4; lastKnownFileType = sourcecode.swift; path = MonitorChangesToMapLoadStatusView.swift; sourceTree = "<group>"; };
@@ -387,7 +379,6 @@
 		D754E3222A1D66820006C5F1 /* StylePointWithPictureMarkerSymbolsView.swift */ = {isa = PBXFileReference; fileEncoding = 4; lastKnownFileType = sourcecode.swift; path = StylePointWithPictureMarkerSymbolsView.swift; sourceTree = "<group>"; };
 		D78666AC2A2161F100C60110 /* FindNearestVertexView.swift */ = {isa = PBXFileReference; fileEncoding = 4; lastKnownFileType = sourcecode.swift; path = FindNearestVertexView.swift; sourceTree = "<group>"; };
 		D7CC33FD2A31475C00198EDF /* ShowLineOfSightBetweenPointsView.swift */ = {isa = PBXFileReference; fileEncoding = 4; lastKnownFileType = sourcecode.swift; path = ShowLineOfSightBetweenPointsView.swift; sourceTree = "<group>"; };
->>>>>>> e49cf6ed
 		D7E440D62A1ECE7D005D74DE /* CreateBuffersAroundPointsView.swift */ = {isa = PBXFileReference; fileEncoding = 4; lastKnownFileType = sourcecode.swift; path = CreateBuffersAroundPointsView.swift; sourceTree = "<group>"; };
 		D7E557672A1D768800B9FB09 /* AddWMSLayerView.swift */ = {isa = PBXFileReference; fileEncoding = 4; lastKnownFileType = sourcecode.swift; path = AddWMSLayerView.swift; sourceTree = "<group>"; };
 		D7EAF3592A1C023800D822C4 /* SetMinAndMaxScaleView.swift */ = {isa = PBXFileReference; fileEncoding = 4; lastKnownFileType = sourcecode.swift; path = SetMinAndMaxScaleView.swift; sourceTree = "<group>"; };
@@ -536,12 +527,9 @@
 				E066DD33285CF3A0004D3D5B /* Find route */,
 				E088E1722863B5E600413100 /* Generate offline map */,
 				0044288C29C90BD500160767 /* Get elevation at point on surface */,
-<<<<<<< HEAD
 				D7ABA2F52A3256610021822B /* Measure distance in scene */,
-=======
 				D751018A2A2E960300B8FA48 /* Identify layer features */,
 				D752D9422A3A6EB8003EB25E /* Monitor changes to map load status */,
->>>>>>> e49cf6ed
 				75DD739029D38B1B0010229D /* Navigate route */,
 				E0EA0B75286638FD00C9621D /* Project geometry */,
 				108EC03F29D25AE1000F35D0 /* Query feature table */,
@@ -905,14 +893,14 @@
 			path = "Style point with picture marker symbols";
 			sourceTree = "<group>";
 		};
-<<<<<<< HEAD
 		D7ABA2F52A3256610021822B /* Measure distance in scene */ = {
 			isa = PBXGroup;
 			children = (
 				D7ABA2F82A32579C0021822B /* MeasureDistanceInSceneView.swift */,
 			);
 			path = "Measure distance in scene";
-=======
+			sourceTree = "<group>";
+		};
 		D78666A92A21616D00C60110 /* Find nearest vertex */ = {
 			isa = PBXGroup;
 			children = (
@@ -927,7 +915,6 @@
 				D7CC33FD2A31475C00198EDF /* ShowLineOfSightBetweenPointsView.swift */,
 			);
 			path = "Show line of sight between points";
->>>>>>> e49cf6ed
 			sourceTree = "<group>";
 		};
 		D7E440D12A1ECBC2005D74DE /* Create buffers around points */ = {
