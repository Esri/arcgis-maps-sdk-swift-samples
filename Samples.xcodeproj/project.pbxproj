--- conflicted
+++ resolved
@@ -258,12 +258,9 @@
 			dstPath = "";
 			dstSubfolderSpec = 7;
 			files = (
-<<<<<<< HEAD
 				D7ABA3002A3288970021822B /* ShowViewshedFromGeoelementInSceneView.swift in Copy Source Code Files */,
-=======
 				D79EE76F2A4CEA7F005A52AE /* SetUpLocationDrivenGeotriggersView.Model.swift in Copy Source Code Files */,
 				D769C2132A29057200030F61 /* SetUpLocationDrivenGeotriggersView.swift in Copy Source Code Files */,
->>>>>>> c92e82c1
 				D752D9412A39162F003EB25E /* ManageOperationalLayersView.swift in Copy Source Code Files */,
 				D77570C12A2943D900F490CD /* AnimateImagesWithImageOverlayView.swift in Copy Source Code Files */,
 				D7634FB02A43B8B000F8AEFB /* CreateConvexHullAroundGeometriesView.swift in Copy Source Code Files */,
