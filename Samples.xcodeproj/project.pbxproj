// !$*UTF8*$!
{
	archiveVersion = 1;
	classes = {
	};
	objectVersion = 55;
	objects = {

/* Begin PBXBuildFile section */
		0005580A2817C51E00224BC6 /* SampleDetailView.swift in Sources */ = {isa = PBXBuildFile; fileRef = 000558092817C51E00224BC6 /* SampleDetailView.swift */; };
		0005580C28185C0600224BC6 /* SampleList.swift in Sources */ = {isa = PBXBuildFile; fileRef = 0005580B28185C0600224BC6 /* SampleList.swift */; };
		00181B462846AD7100654571 /* View+Alert.swift in Sources */ = {isa = PBXBuildFile; fileRef = 00181B452846AD7100654571 /* View+Alert.swift */; };
		001C6DE127FE8A9400D472C2 /* AppSecrets.swift.masque in Sources */ = {isa = PBXBuildFile; fileRef = 001C6DD827FE585A00D472C2 /* AppSecrets.swift.masque */; };
		0039A4E92885C50300592C86 /* AddSceneLayerFromServiceView.swift in Copy Source Code Files */ = {isa = PBXBuildFile; fileRef = E066DD3F28610F55004D3D5B /* AddSceneLayerFromServiceView.swift */; };
		0039A4EA2885C50300592C86 /* ClipGeometryView.swift in Copy Source Code Files */ = {isa = PBXBuildFile; fileRef = E000E75F2869E33D005D87C5 /* ClipGeometryView.swift */; };
		0039A4EB2885C50300592C86 /* CreatePlanarAndGeodeticBuffersView.swift in Copy Source Code Files */ = {isa = PBXBuildFile; fileRef = E004A6EC2849556E002A1FE6 /* CreatePlanarAndGeodeticBuffersView.swift */; };
		0039A4EC2885C50300592C86 /* CutGeometryView.swift in Copy Source Code Files */ = {isa = PBXBuildFile; fileRef = E000E762286A0B18005D87C5 /* CutGeometryView.swift */; };
		0039A4ED2885C50300592C86 /* DisplayMapView.swift in Copy Source Code Files */ = {isa = PBXBuildFile; fileRef = 0074ABBE28174BCF0037244A /* DisplayMapView.swift */; };
		0039A4EE2885C50300592C86 /* DisplayOverviewMapView.swift in Copy Source Code Files */ = {isa = PBXBuildFile; fileRef = 00B04FB4283EEBA80026C882 /* DisplayOverviewMapView.swift */; };
		0039A4EF2885C50300592C86 /* DisplaySceneView.swift in Copy Source Code Files */ = {isa = PBXBuildFile; fileRef = E004A6D828465C70002A1FE6 /* DisplaySceneView.swift */; };
		0039A4F02885C50300592C86 /* ProjectGeometryView.swift in Copy Source Code Files */ = {isa = PBXBuildFile; fileRef = E0EA0B762866390E00C9621D /* ProjectGeometryView.swift */; };
		0039A4F12885C50300592C86 /* SearchWithGeocodeView.swift in Copy Source Code Files */ = {isa = PBXBuildFile; fileRef = 00CB9137284814A4005C2C5D /* SearchWithGeocodeView.swift */; };
		0039A4F22885C50300592C86 /* SelectFeaturesInFeatureLayerView.swift in Copy Source Code Files */ = {isa = PBXBuildFile; fileRef = E004A6F5284FA42A002A1FE6 /* SelectFeaturesInFeatureLayerView.swift */; };
		0039A4F32885C50300592C86 /* SetBasemapView.swift in Copy Source Code Files */ = {isa = PBXBuildFile; fileRef = 00B042E5282EDC690072E1B4 /* SetBasemapView.swift */; };
		0039A4F42885C50300592C86 /* SetSurfacePlacementModeView.swift in Copy Source Code Files */ = {isa = PBXBuildFile; fileRef = E088E1562862579D00413100 /* SetSurfacePlacementModeView.swift */; };
		0039A4F52885C50300592C86 /* SetViewpointRotationView.swift in Copy Source Code Files */ = {isa = PBXBuildFile; fileRef = E004A6BD28414332002A1FE6 /* SetViewpointRotationView.swift */; };
		0039A4F62885C50300592C86 /* ShowCalloutView.swift in Copy Source Code Files */ = {isa = PBXBuildFile; fileRef = E004A6DF28466279002A1FE6 /* ShowCalloutView.swift */; };
		0039A4F72885C50300592C86 /* ShowDeviceLocationView.swift in Copy Source Code Files */ = {isa = PBXBuildFile; fileRef = E004A6E828493BCE002A1FE6 /* ShowDeviceLocationView.swift */; };
		0039A4F82885C50300592C86 /* ShowResultOfSpatialRelationshipsView.swift in Copy Source Code Files */ = {isa = PBXBuildFile; fileRef = E066DD3A2860CA08004D3D5B /* ShowResultOfSpatialRelationshipsView.swift */; };
		0039A4F92885C50300592C86 /* ShowResultOfSpatialOperationsView.swift in Copy Source Code Files */ = {isa = PBXBuildFile; fileRef = E004A6F2284E4FEB002A1FE6 /* ShowResultOfSpatialOperationsView.swift */; };
		0039A4FA2885C50300592C86 /* StyleGraphicsWithRendererView.swift in Copy Source Code Files */ = {isa = PBXBuildFile; fileRef = E066DD372860AB28004D3D5B /* StyleGraphicsWithRendererView.swift */; };
		0039A4FB2885C50300592C86 /* StyleGraphicsWithSymbolsView.swift in Copy Source Code Files */ = {isa = PBXBuildFile; fileRef = E004A6E52846A61F002A1FE6 /* StyleGraphicsWithSymbolsView.swift */; };
		0042E24328E4BF8F001F33D6 /* ShowViewshedFromPointInSceneView.Model.swift in Sources */ = {isa = PBXBuildFile; fileRef = 0042E24228E4BF8F001F33D6 /* ShowViewshedFromPointInSceneView.Model.swift */; };
		0042E24528E4F82C001F33D6 /* ShowViewshedFromPointInSceneView.ViewshedSettingsView.swift in Sources */ = {isa = PBXBuildFile; fileRef = 0042E24428E4F82B001F33D6 /* ShowViewshedFromPointInSceneView.ViewshedSettingsView.swift */; };
		0042E24628E50EE4001F33D6 /* ShowViewshedFromPointInSceneView.swift in Copy Source Code Files */ = {isa = PBXBuildFile; fileRef = 0086F3FD28E3770900974721 /* ShowViewshedFromPointInSceneView.swift */; };
		0042E24728E50EE4001F33D6 /* ShowViewshedFromPointInSceneView.Model.swift in Copy Source Code Files */ = {isa = PBXBuildFile; fileRef = 0042E24228E4BF8F001F33D6 /* ShowViewshedFromPointInSceneView.Model.swift */; };
		0042E24828E50EE4001F33D6 /* ShowViewshedFromPointInSceneView.ViewshedSettingsView.swift in Copy Source Code Files */ = {isa = PBXBuildFile; fileRef = 0042E24428E4F82B001F33D6 /* ShowViewshedFromPointInSceneView.ViewshedSettingsView.swift */; };
		0044289229C90C0B00160767 /* GetElevationAtPointOnSurfaceView.swift in Sources */ = {isa = PBXBuildFile; fileRef = 0044289129C90C0B00160767 /* GetElevationAtPointOnSurfaceView.swift */; };
		0044289329C9234300160767 /* GetElevationAtPointOnSurfaceView.swift in Copy Source Code Files */ = {isa = PBXBuildFile; fileRef = 0044289129C90C0B00160767 /* GetElevationAtPointOnSurfaceView.swift */; };
		0044CDDF2995C39E004618CE /* ShowDeviceLocationHistoryView.swift in Sources */ = {isa = PBXBuildFile; fileRef = 0044CDDE2995C39E004618CE /* ShowDeviceLocationHistoryView.swift */; };
		0044CDE02995D4DD004618CE /* ShowDeviceLocationHistoryView.swift in Copy Source Code Files */ = {isa = PBXBuildFile; fileRef = 0044CDDE2995C39E004618CE /* ShowDeviceLocationHistoryView.swift */; };
		006C835528B40682004AEB7F /* BrowseBuildingFloorsView.swift in Copy Source Code Files */ = {isa = PBXBuildFile; fileRef = E0FE32E628747778002C6ACA /* BrowseBuildingFloorsView.swift */; };
		006C835628B40682004AEB7F /* DisplayMapFromMobileMapPackageView.swift in Copy Source Code Files */ = {isa = PBXBuildFile; fileRef = F111CCC0288B5D5600205358 /* DisplayMapFromMobileMapPackageView.swift */; };
		0074ABBF28174BCF0037244A /* DisplayMapView.swift in Sources */ = {isa = PBXBuildFile; fileRef = 0074ABBE28174BCF0037244A /* DisplayMapView.swift */; };
		0074ABC428174F430037244A /* Sample.swift in Sources */ = {isa = PBXBuildFile; fileRef = 0074ABC128174F430037244A /* Sample.swift */; };
		0074ABCD2817BCC30037244A /* SamplesApp+Samples.swift.tache in Sources */ = {isa = PBXBuildFile; fileRef = 0074ABCA2817B8DB0037244A /* SamplesApp+Samples.swift.tache */; };
		0086F40128E3770A00974721 /* ShowViewshedFromPointInSceneView.swift in Sources */ = {isa = PBXBuildFile; fileRef = 0086F3FD28E3770900974721 /* ShowViewshedFromPointInSceneView.swift */; };
		00B04273282EC59E0072E1B4 /* AboutView.swift in Sources */ = {isa = PBXBuildFile; fileRef = 00B04272282EC59E0072E1B4 /* AboutView.swift */; };
		00B042E8282EDC690072E1B4 /* SetBasemapView.swift in Sources */ = {isa = PBXBuildFile; fileRef = 00B042E5282EDC690072E1B4 /* SetBasemapView.swift */; };
		00B04FB5283EEBA80026C882 /* DisplayOverviewMapView.swift in Sources */ = {isa = PBXBuildFile; fileRef = 00B04FB4283EEBA80026C882 /* DisplayOverviewMapView.swift */; };
		00C43AED2947DC350099AE34 /* ArcGISToolkit in Frameworks */ = {isa = PBXBuildFile; productRef = 00C43AEC2947DC350099AE34 /* ArcGISToolkit */; };
		00C94A0D28B53DE1004E42D9 /* raster-file in Resources */ = {isa = PBXBuildFile; fileRef = 00C94A0C28B53DE1004E42D9 /* raster-file */; settings = {ASSET_TAGS = (AddRasterFromFile, ); }; };
		00CB9138284814A4005C2C5D /* SearchWithGeocodeView.swift in Sources */ = {isa = PBXBuildFile; fileRef = 00CB9137284814A4005C2C5D /* SearchWithGeocodeView.swift */; };
		00CCB8A5285BAF8700BBAB70 /* OnDemandResource.swift in Sources */ = {isa = PBXBuildFile; fileRef = 00CCB8A4285BAF8700BBAB70 /* OnDemandResource.swift */; };
		00D4EF802863842100B9CC30 /* AddFeatureLayersView.swift in Sources */ = {isa = PBXBuildFile; fileRef = 00D4EF7F2863842100B9CC30 /* AddFeatureLayersView.swift */; };
		00D4EF9028638BF100B9CC30 /* LA_Trails.geodatabase in Resources */ = {isa = PBXBuildFile; fileRef = 00D4EF8228638BF100B9CC30 /* LA_Trails.geodatabase */; settings = {ASSET_TAGS = (AddFeatureLayers, ); }; };
		00D4EF9A28638BF100B9CC30 /* AuroraCO.gpkg in Resources */ = {isa = PBXBuildFile; fileRef = 00D4EF8F28638BF100B9CC30 /* AuroraCO.gpkg */; settings = {ASSET_TAGS = (AddFeatureLayers, ); }; };
		00D4EFB12863CE6300B9CC30 /* ScottishWildlifeTrust_reserves in Resources */ = {isa = PBXBuildFile; fileRef = 00D4EFB02863CE6300B9CC30 /* ScottishWildlifeTrust_reserves */; settings = {ASSET_TAGS = (AddFeatureLayers, ); }; };
		00E5401C27F3CCA200CF66D5 /* SamplesApp.swift in Sources */ = {isa = PBXBuildFile; fileRef = 00E5400C27F3CCA100CF66D5 /* SamplesApp.swift */; };
		00E5401E27F3CCA200CF66D5 /* ContentView.swift in Sources */ = {isa = PBXBuildFile; fileRef = 00E5400D27F3CCA100CF66D5 /* ContentView.swift */; };
		00E5402027F3CCA200CF66D5 /* Assets.xcassets in Resources */ = {isa = PBXBuildFile; fileRef = 00E5400E27F3CCA200CF66D5 /* Assets.xcassets */; };
<<<<<<< HEAD
		108EC04129D25B2C000F35D0 /* FeatureLayerQueryView.swift in Sources */ = {isa = PBXBuildFile; fileRef = 108EC04029D25B2C000F35D0 /* FeatureLayerQueryView.swift */; };
		108EC04229D25B55000F35D0 /* FeatureLayerQueryView.swift in Copy Source Code Files */ = {isa = PBXBuildFile; fileRef = 108EC04029D25B2C000F35D0 /* FeatureLayerQueryView.swift */; };
		108EC04329D25D6D000F35D0 /* ChangeMapViewBackgroundView.swift in Copy Source Code Files */ = {isa = PBXBuildFile; fileRef = 4D2ADC5529C4F612003B367F /* ChangeMapViewBackgroundView.swift */; };
		108EC04429D25D6D000F35D0 /* ChangeMapViewBackgroundView.SettingsView.swift in Copy Source Code Files */ = {isa = PBXBuildFile; fileRef = 4D2ADC5829C4F612003B367F /* ChangeMapViewBackgroundView.SettingsView.swift */; };
		108EC04529D25D6D000F35D0 /* ChangeMapViewBackgroundView.Model.swift in Copy Source Code Files */ = {isa = PBXBuildFile; fileRef = 4D2ADC6129C5071C003B367F /* ChangeMapViewBackgroundView.Model.swift */; };
=======
		1C42E04729D2396B004FC4BE /* ShowPopupView.swift in Sources */ = {isa = PBXBuildFile; fileRef = 1C42E04329D2396B004FC4BE /* ShowPopupView.swift */; };
		1C42E04A29D239D2004FC4BE /* ShowPopupView.swift in Copy Source Code Files */ = {isa = PBXBuildFile; fileRef = 1C42E04329D2396B004FC4BE /* ShowPopupView.swift */; };
>>>>>>> d6389afd
		218F35B829C28F4A00502022 /* AuthenticateWithOAuthView.swift in Sources */ = {isa = PBXBuildFile; fileRef = 218F35B329C28F4A00502022 /* AuthenticateWithOAuthView.swift */; };
		218F35C229C290BF00502022 /* AuthenticateWithOAuthView.swift in Copy Source Code Files */ = {isa = PBXBuildFile; fileRef = 218F35B329C28F4A00502022 /* AuthenticateWithOAuthView.swift */; };
		4D2ADC4329C26D05003B367F /* AddDynamicEntityLayerView.swift in Sources */ = {isa = PBXBuildFile; fileRef = 4D2ADC3F29C26D05003B367F /* AddDynamicEntityLayerView.swift */; };
		4D2ADC4729C26D2C003B367F /* AddDynamicEntityLayerView.swift in Copy Source Code Files */ = {isa = PBXBuildFile; fileRef = 4D2ADC3F29C26D05003B367F /* AddDynamicEntityLayerView.swift */; };
		4D2ADC5A29C4F612003B367F /* ChangeMapViewBackgroundView.swift in Sources */ = {isa = PBXBuildFile; fileRef = 4D2ADC5529C4F612003B367F /* ChangeMapViewBackgroundView.swift */; };
		4D2ADC5D29C4F612003B367F /* ChangeMapViewBackgroundView.SettingsView.swift in Sources */ = {isa = PBXBuildFile; fileRef = 4D2ADC5829C4F612003B367F /* ChangeMapViewBackgroundView.SettingsView.swift */; };
		4D2ADC6229C5071C003B367F /* ChangeMapViewBackgroundView.Model.swift in Sources */ = {isa = PBXBuildFile; fileRef = 4D2ADC6129C5071C003B367F /* ChangeMapViewBackgroundView.Model.swift */; };
		4D2ADC6729C50BD6003B367F /* AddDynamicEntityLayerView.Model.swift in Sources */ = {isa = PBXBuildFile; fileRef = 4D2ADC6629C50BD6003B367F /* AddDynamicEntityLayerView.Model.swift */; };
		4D2ADC6929C50C4C003B367F /* AddDynamicEntityLayerView.SettingsView.swift in Sources */ = {isa = PBXBuildFile; fileRef = 4D2ADC6829C50C4C003B367F /* AddDynamicEntityLayerView.SettingsView.swift */; };
		4D2ADC6A29C50D91003B367F /* AddDynamicEntityLayerView.Model.swift in Copy Source Code Files */ = {isa = PBXBuildFile; fileRef = 4D2ADC6629C50BD6003B367F /* AddDynamicEntityLayerView.Model.swift */; };
		4D2ADC6B29C50D91003B367F /* AddDynamicEntityLayerView.SettingsView.swift in Copy Source Code Files */ = {isa = PBXBuildFile; fileRef = 4D2ADC6829C50C4C003B367F /* AddDynamicEntityLayerView.SettingsView.swift */; };
		88F93CC129C3D59D0006B28E /* SketchOnMapView.swift in Sources */ = {isa = PBXBuildFile; fileRef = 88F93CC029C3D59C0006B28E /* SketchOnMapView.swift */; };
		88F93CC229C4D3480006B28E /* SketchOnMapView.swift in Copy Source Code Files */ = {isa = PBXBuildFile; fileRef = 88F93CC029C3D59C0006B28E /* SketchOnMapView.swift */; };
		E000E7602869E33D005D87C5 /* ClipGeometryView.swift in Sources */ = {isa = PBXBuildFile; fileRef = E000E75F2869E33D005D87C5 /* ClipGeometryView.swift */; };
		E000E763286A0B18005D87C5 /* CutGeometryView.swift in Sources */ = {isa = PBXBuildFile; fileRef = E000E762286A0B18005D87C5 /* CutGeometryView.swift */; };
		E004A6C128414332002A1FE6 /* SetViewpointRotationView.swift in Sources */ = {isa = PBXBuildFile; fileRef = E004A6BD28414332002A1FE6 /* SetViewpointRotationView.swift */; };
		E004A6DC28465C70002A1FE6 /* DisplaySceneView.swift in Sources */ = {isa = PBXBuildFile; fileRef = E004A6D828465C70002A1FE6 /* DisplaySceneView.swift */; };
		E004A6E028466279002A1FE6 /* ShowCalloutView.swift in Sources */ = {isa = PBXBuildFile; fileRef = E004A6DF28466279002A1FE6 /* ShowCalloutView.swift */; };
		E004A6E62846A61F002A1FE6 /* StyleGraphicsWithSymbolsView.swift in Sources */ = {isa = PBXBuildFile; fileRef = E004A6E52846A61F002A1FE6 /* StyleGraphicsWithSymbolsView.swift */; };
		E004A6E928493BCE002A1FE6 /* ShowDeviceLocationView.swift in Sources */ = {isa = PBXBuildFile; fileRef = E004A6E828493BCE002A1FE6 /* ShowDeviceLocationView.swift */; };
		E004A6ED2849556E002A1FE6 /* CreatePlanarAndGeodeticBuffersView.swift in Sources */ = {isa = PBXBuildFile; fileRef = E004A6EC2849556E002A1FE6 /* CreatePlanarAndGeodeticBuffersView.swift */; };
		E004A6F0284E4B9B002A1FE6 /* DownloadVectorTilesToLocalCacheView.swift in Sources */ = {isa = PBXBuildFile; fileRef = E004A6EF284E4B9B002A1FE6 /* DownloadVectorTilesToLocalCacheView.swift */; };
		E004A6F3284E4FEB002A1FE6 /* ShowResultOfSpatialOperationsView.swift in Sources */ = {isa = PBXBuildFile; fileRef = E004A6F2284E4FEB002A1FE6 /* ShowResultOfSpatialOperationsView.swift */; };
		E004A6F6284FA42A002A1FE6 /* SelectFeaturesInFeatureLayerView.swift in Sources */ = {isa = PBXBuildFile; fileRef = E004A6F5284FA42A002A1FE6 /* SelectFeaturesInFeatureLayerView.swift */; };
		E0082217287755AC002AD138 /* View+Sheet.swift in Sources */ = {isa = PBXBuildFile; fileRef = E0082216287755AC002AD138 /* View+Sheet.swift */; };
		E03CB0692888944D002B27D9 /* GenerateOfflineMapView.swift in Copy Source Code Files */ = {isa = PBXBuildFile; fileRef = E088E1732863B5F800413100 /* GenerateOfflineMapView.swift */; };
		E03CB06A288894C4002B27D9 /* FindRouteView.swift in Copy Source Code Files */ = {isa = PBXBuildFile; fileRef = E066DD34285CF3B3004D3D5B /* FindRouteView.swift */; };
		E03CB06B2889879D002B27D9 /* DownloadVectorTilesToLocalCacheView.swift in Copy Source Code Files */ = {isa = PBXBuildFile; fileRef = E004A6EF284E4B9B002A1FE6 /* DownloadVectorTilesToLocalCacheView.swift */; };
		E041ABC0287CA9F00056009B /* WebView.swift in Sources */ = {isa = PBXBuildFile; fileRef = E041ABBF287CA9F00056009B /* WebView.swift */; };
		E041ABD7287DB04D0056009B /* SampleInfoView.swift in Sources */ = {isa = PBXBuildFile; fileRef = E041ABD6287DB04D0056009B /* SampleInfoView.swift */; };
		E041AC1A287F54580056009B /* highlight.min.js in Resources */ = {isa = PBXBuildFile; fileRef = E041AC15287F54580056009B /* highlight.min.js */; };
		E041AC1E288076A60056009B /* info.css in Resources */ = {isa = PBXBuildFile; fileRef = E041AC1D288076A60056009B /* info.css */; };
		E041AC20288077B90056009B /* xcode.css in Resources */ = {isa = PBXBuildFile; fileRef = E041AC1F288077B90056009B /* xcode.css */; };
		E066DD35285CF3B3004D3D5B /* FindRouteView.swift in Sources */ = {isa = PBXBuildFile; fileRef = E066DD34285CF3B3004D3D5B /* FindRouteView.swift */; };
		E066DD382860AB28004D3D5B /* StyleGraphicsWithRendererView.swift in Sources */ = {isa = PBXBuildFile; fileRef = E066DD372860AB28004D3D5B /* StyleGraphicsWithRendererView.swift */; };
		E066DD3B2860CA08004D3D5B /* ShowResultOfSpatialRelationshipsView.swift in Sources */ = {isa = PBXBuildFile; fileRef = E066DD3A2860CA08004D3D5B /* ShowResultOfSpatialRelationshipsView.swift */; };
		E066DD4028610F55004D3D5B /* AddSceneLayerFromServiceView.swift in Sources */ = {isa = PBXBuildFile; fileRef = E066DD3F28610F55004D3D5B /* AddSceneLayerFromServiceView.swift */; };
		E088E1572862579D00413100 /* SetSurfacePlacementModeView.swift in Sources */ = {isa = PBXBuildFile; fileRef = E088E1562862579D00413100 /* SetSurfacePlacementModeView.swift */; };
		E088E1742863B5F800413100 /* GenerateOfflineMapView.swift in Sources */ = {isa = PBXBuildFile; fileRef = E088E1732863B5F800413100 /* GenerateOfflineMapView.swift */; };
		E08953F12891899600E077CF /* EnvironmentValues+SampleInfoVisibility.swift in Sources */ = {isa = PBXBuildFile; fileRef = E08953F02891899600E077CF /* EnvironmentValues+SampleInfoVisibility.swift */; };
		E0A1AEE328874590003C797D /* AddFeatureLayersView.swift in Copy Source Code Files */ = {isa = PBXBuildFile; fileRef = 00D4EF7F2863842100B9CC30 /* AddFeatureLayersView.swift */; };
		E0EA0B772866390E00C9621D /* ProjectGeometryView.swift in Sources */ = {isa = PBXBuildFile; fileRef = E0EA0B762866390E00C9621D /* ProjectGeometryView.swift */; };
		E0FE32E728747778002C6ACA /* BrowseBuildingFloorsView.swift in Sources */ = {isa = PBXBuildFile; fileRef = E0FE32E628747778002C6ACA /* BrowseBuildingFloorsView.swift */; };
		F111CCC1288B5D5600205358 /* DisplayMapFromMobileMapPackageView.swift in Sources */ = {isa = PBXBuildFile; fileRef = F111CCC0288B5D5600205358 /* DisplayMapFromMobileMapPackageView.swift */; };
		F111CCC4288B641900205358 /* Yellowstone.mmpk in Resources */ = {isa = PBXBuildFile; fileRef = F111CCC3288B641900205358 /* Yellowstone.mmpk */; settings = {ASSET_TAGS = (DisplayMapFromMobileMapPackage, ); }; };
		F1E71BF1289473760064C33F /* AddRasterFromFileView.swift in Sources */ = {isa = PBXBuildFile; fileRef = F1E71BF0289473760064C33F /* AddRasterFromFileView.swift */; };
		F1E71BFA28A479C70064C33F /* AddRasterFromFileView.swift in Copy Source Code Files */ = {isa = PBXBuildFile; fileRef = F1E71BF0289473760064C33F /* AddRasterFromFileView.swift */; };
/* End PBXBuildFile section */

/* Begin PBXBuildRule section */
		0074ABCC2817B8E60037244A /* PBXBuildRule */ = {
			isa = PBXBuildRule;
			compilerSpec = com.apple.compilers.proxy.script;
			filePatterns = "*.tache";
			fileType = pattern.proxy;
			inputFiles = (
				"$(SRCROOT)/Shared/Samples/",
			);
			isEditable = 1;
			name = "Generate Sample Initializers from Source Code Files";
			outputFiles = (
				"$(DERIVED_FILE_DIR)/$(INPUT_FILE_BASE)",
			);
			runOncePerArchitecture = 0;
			script = "xcrun --sdk macosx swift \"${SRCROOT}/Scripts/GenerateSampleViewSourceCode.swift\" \"${SCRIPT_INPUT_FILE_0}\" \"${INPUT_FILE_PATH}\" \"${SCRIPT_OUTPUT_FILE_0}\" \n";
		};
		0083586F27FE3BCF00192A15 /* PBXBuildRule */ = {
			isa = PBXBuildRule;
			compilerSpec = com.apple.compilers.proxy.script;
			filePatterns = "*.masque";
			fileType = pattern.proxy;
			inputFiles = (
				"$(SRCROOT)/.secrets",
			);
			isEditable = 1;
			name = "Generate Swift Code from Secrets";
			outputFiles = (
				"$(DERIVED_FILE_DIR)/$(INPUT_FILE_BASE)",
			);
			runOncePerArchitecture = 0;
			script = "\"${SRCROOT}/Scripts/masquerade\" -i \"${INPUT_FILE_PATH}\" -o \"${SCRIPT_OUTPUT_FILE_0}\" -s \"${SCRIPT_INPUT_FILE_0}\" -f\n";
		};
/* End PBXBuildRule section */

/* Begin PBXCopyFilesBuildPhase section */
		00144B5E280634840090DD5D /* Embed Frameworks */ = {
			isa = PBXCopyFilesBuildPhase;
			buildActionMask = 2147483647;
			dstPath = "";
			dstSubfolderSpec = 10;
			files = (
			);
			name = "Embed Frameworks";
			runOnlyForDeploymentPostprocessing = 0;
		};
		0039A4E82885C4E300592C86 /* Copy Source Code Files */ = {
			isa = PBXCopyFilesBuildPhase;
			buildActionMask = 2147483647;
			dstPath = "";
			dstSubfolderSpec = 7;
			files = (
<<<<<<< HEAD
				108EC04329D25D6D000F35D0 /* ChangeMapViewBackgroundView.swift in Copy Source Code Files */,
				108EC04429D25D6D000F35D0 /* ChangeMapViewBackgroundView.SettingsView.swift in Copy Source Code Files */,
				108EC04529D25D6D000F35D0 /* ChangeMapViewBackgroundView.Model.swift in Copy Source Code Files */,
				108EC04229D25B55000F35D0 /* FeatureLayerQueryView.swift in Copy Source Code Files */,
=======
				1C42E04A29D239D2004FC4BE /* ShowPopupView.swift in Copy Source Code Files */,
>>>>>>> d6389afd
				88F93CC229C4D3480006B28E /* SketchOnMapView.swift in Copy Source Code Files */,
				0044289329C9234300160767 /* GetElevationAtPointOnSurfaceView.swift in Copy Source Code Files */,
				4D2ADC6A29C50D91003B367F /* AddDynamicEntityLayerView.Model.swift in Copy Source Code Files */,
				4D2ADC6B29C50D91003B367F /* AddDynamicEntityLayerView.SettingsView.swift in Copy Source Code Files */,
				4D2ADC4729C26D2C003B367F /* AddDynamicEntityLayerView.swift in Copy Source Code Files */,
				218F35C229C290BF00502022 /* AuthenticateWithOAuthView.swift in Copy Source Code Files */,
				0044CDE02995D4DD004618CE /* ShowDeviceLocationHistoryView.swift in Copy Source Code Files */,
				0042E24628E50EE4001F33D6 /* ShowViewshedFromPointInSceneView.swift in Copy Source Code Files */,
				0042E24728E50EE4001F33D6 /* ShowViewshedFromPointInSceneView.Model.swift in Copy Source Code Files */,
				0042E24828E50EE4001F33D6 /* ShowViewshedFromPointInSceneView.ViewshedSettingsView.swift in Copy Source Code Files */,
				006C835528B40682004AEB7F /* BrowseBuildingFloorsView.swift in Copy Source Code Files */,
				006C835628B40682004AEB7F /* DisplayMapFromMobileMapPackageView.swift in Copy Source Code Files */,
				F1E71BFA28A479C70064C33F /* AddRasterFromFileView.swift in Copy Source Code Files */,
				0039A4E92885C50300592C86 /* AddSceneLayerFromServiceView.swift in Copy Source Code Files */,
				0039A4EA2885C50300592C86 /* ClipGeometryView.swift in Copy Source Code Files */,
				0039A4EB2885C50300592C86 /* CreatePlanarAndGeodeticBuffersView.swift in Copy Source Code Files */,
				0039A4EC2885C50300592C86 /* CutGeometryView.swift in Copy Source Code Files */,
				E0A1AEE328874590003C797D /* AddFeatureLayersView.swift in Copy Source Code Files */,
				0039A4ED2885C50300592C86 /* DisplayMapView.swift in Copy Source Code Files */,
				0039A4EE2885C50300592C86 /* DisplayOverviewMapView.swift in Copy Source Code Files */,
				0039A4EF2885C50300592C86 /* DisplaySceneView.swift in Copy Source Code Files */,
				E03CB06B2889879D002B27D9 /* DownloadVectorTilesToLocalCacheView.swift in Copy Source Code Files */,
				E03CB06A288894C4002B27D9 /* FindRouteView.swift in Copy Source Code Files */,
				E03CB0692888944D002B27D9 /* GenerateOfflineMapView.swift in Copy Source Code Files */,
				0039A4F02885C50300592C86 /* ProjectGeometryView.swift in Copy Source Code Files */,
				0039A4F12885C50300592C86 /* SearchWithGeocodeView.swift in Copy Source Code Files */,
				0039A4F22885C50300592C86 /* SelectFeaturesInFeatureLayerView.swift in Copy Source Code Files */,
				0039A4F32885C50300592C86 /* SetBasemapView.swift in Copy Source Code Files */,
				0039A4F42885C50300592C86 /* SetSurfacePlacementModeView.swift in Copy Source Code Files */,
				0039A4F52885C50300592C86 /* SetViewpointRotationView.swift in Copy Source Code Files */,
				0039A4F62885C50300592C86 /* ShowCalloutView.swift in Copy Source Code Files */,
				0039A4F72885C50300592C86 /* ShowDeviceLocationView.swift in Copy Source Code Files */,
				0039A4F82885C50300592C86 /* ShowResultOfSpatialRelationshipsView.swift in Copy Source Code Files */,
				0039A4F92885C50300592C86 /* ShowResultOfSpatialOperationsView.swift in Copy Source Code Files */,
				0039A4FA2885C50300592C86 /* StyleGraphicsWithRendererView.swift in Copy Source Code Files */,
				0039A4FB2885C50300592C86 /* StyleGraphicsWithSymbolsView.swift in Copy Source Code Files */,
			);
			name = "Copy Source Code Files";
			runOnlyForDeploymentPostprocessing = 0;
		};
/* End PBXCopyFilesBuildPhase section */

/* Begin PBXFileReference section */
		000558092817C51E00224BC6 /* SampleDetailView.swift */ = {isa = PBXFileReference; lastKnownFileType = sourcecode.swift; path = SampleDetailView.swift; sourceTree = "<group>"; };
		0005580B28185C0600224BC6 /* SampleList.swift */ = {isa = PBXFileReference; lastKnownFileType = sourcecode.swift; path = SampleList.swift; sourceTree = "<group>"; };
		00181B452846AD7100654571 /* View+Alert.swift */ = {isa = PBXFileReference; lastKnownFileType = sourcecode.swift; path = "View+Alert.swift"; sourceTree = "<group>"; };
		001C6DD827FE585A00D472C2 /* AppSecrets.swift.masque */ = {isa = PBXFileReference; fileEncoding = 4; lastKnownFileType = text; path = AppSecrets.swift.masque; sourceTree = "<group>"; };
		003D7C342821EBCC009DDFD2 /* masquerade */ = {isa = PBXFileReference; lastKnownFileType = text; path = masquerade; sourceTree = "<group>"; };
		003D7C352821EBCC009DDFD2 /* GenerateSampleViewSourceCode.swift */ = {isa = PBXFileReference; lastKnownFileType = sourcecode.swift; path = GenerateSampleViewSourceCode.swift; sourceTree = "<group>"; };
		0042E24228E4BF8F001F33D6 /* ShowViewshedFromPointInSceneView.Model.swift */ = {isa = PBXFileReference; lastKnownFileType = sourcecode.swift; path = ShowViewshedFromPointInSceneView.Model.swift; sourceTree = "<group>"; };
		0042E24428E4F82B001F33D6 /* ShowViewshedFromPointInSceneView.ViewshedSettingsView.swift */ = {isa = PBXFileReference; lastKnownFileType = sourcecode.swift; path = ShowViewshedFromPointInSceneView.ViewshedSettingsView.swift; sourceTree = "<group>"; };
		0044289129C90C0B00160767 /* GetElevationAtPointOnSurfaceView.swift */ = {isa = PBXFileReference; lastKnownFileType = sourcecode.swift; path = GetElevationAtPointOnSurfaceView.swift; sourceTree = "<group>"; };
		0044CDDE2995C39E004618CE /* ShowDeviceLocationHistoryView.swift */ = {isa = PBXFileReference; lastKnownFileType = sourcecode.swift; path = ShowDeviceLocationHistoryView.swift; sourceTree = "<group>"; };
		0074ABBE28174BCF0037244A /* DisplayMapView.swift */ = {isa = PBXFileReference; lastKnownFileType = sourcecode.swift; path = DisplayMapView.swift; sourceTree = "<group>"; };
		0074ABC128174F430037244A /* Sample.swift */ = {isa = PBXFileReference; fileEncoding = 4; lastKnownFileType = sourcecode.swift; path = Sample.swift; sourceTree = "<group>"; };
		0074ABCA2817B8DB0037244A /* SamplesApp+Samples.swift.tache */ = {isa = PBXFileReference; fileEncoding = 4; lastKnownFileType = text; path = "SamplesApp+Samples.swift.tache"; sourceTree = "<group>"; };
		0086F3FD28E3770900974721 /* ShowViewshedFromPointInSceneView.swift */ = {isa = PBXFileReference; fileEncoding = 4; lastKnownFileType = sourcecode.swift; path = ShowViewshedFromPointInSceneView.swift; sourceTree = "<group>"; };
		00ACF554293E6C6A0059B2A9 /* Samples.entitlements */ = {isa = PBXFileReference; lastKnownFileType = text.plist.entitlements; path = Samples.entitlements; sourceTree = "<group>"; };
		00B04272282EC59E0072E1B4 /* AboutView.swift */ = {isa = PBXFileReference; fileEncoding = 4; lastKnownFileType = sourcecode.swift; path = AboutView.swift; sourceTree = "<group>"; };
		00B042E5282EDC690072E1B4 /* SetBasemapView.swift */ = {isa = PBXFileReference; fileEncoding = 4; lastKnownFileType = sourcecode.swift; path = SetBasemapView.swift; sourceTree = "<group>"; };
		00B04FB4283EEBA80026C882 /* DisplayOverviewMapView.swift */ = {isa = PBXFileReference; lastKnownFileType = sourcecode.swift; path = DisplayOverviewMapView.swift; sourceTree = "<group>"; };
		00C94A0C28B53DE1004E42D9 /* raster-file */ = {isa = PBXFileReference; lastKnownFileType = folder; path = "raster-file"; sourceTree = "<group>"; };
		00CB9137284814A4005C2C5D /* SearchWithGeocodeView.swift */ = {isa = PBXFileReference; lastKnownFileType = sourcecode.swift; path = SearchWithGeocodeView.swift; sourceTree = "<group>"; };
		00CCB8A2285AAD7D00BBAB70 /* DowloadPortalItemData.swift */ = {isa = PBXFileReference; lastKnownFileType = sourcecode.swift; path = DowloadPortalItemData.swift; sourceTree = "<group>"; };
		00CCB8A4285BAF8700BBAB70 /* OnDemandResource.swift */ = {isa = PBXFileReference; lastKnownFileType = sourcecode.swift; path = OnDemandResource.swift; sourceTree = "<group>"; };
		00D4EF7F2863842100B9CC30 /* AddFeatureLayersView.swift */ = {isa = PBXFileReference; lastKnownFileType = sourcecode.swift; path = AddFeatureLayersView.swift; sourceTree = "<group>"; };
		00D4EF8228638BF100B9CC30 /* LA_Trails.geodatabase */ = {isa = PBXFileReference; lastKnownFileType = file; path = LA_Trails.geodatabase; sourceTree = "<group>"; };
		00D4EF8F28638BF100B9CC30 /* AuroraCO.gpkg */ = {isa = PBXFileReference; lastKnownFileType = file; path = AuroraCO.gpkg; sourceTree = "<group>"; };
		00D4EFB02863CE6300B9CC30 /* ScottishWildlifeTrust_reserves */ = {isa = PBXFileReference; lastKnownFileType = folder; path = ScottishWildlifeTrust_reserves; sourceTree = "<group>"; };
		00E5400C27F3CCA100CF66D5 /* SamplesApp.swift */ = {isa = PBXFileReference; lastKnownFileType = sourcecode.swift; path = SamplesApp.swift; sourceTree = "<group>"; };
		00E5400D27F3CCA100CF66D5 /* ContentView.swift */ = {isa = PBXFileReference; lastKnownFileType = sourcecode.swift; path = ContentView.swift; sourceTree = "<group>"; };
		00E5400E27F3CCA200CF66D5 /* Assets.xcassets */ = {isa = PBXFileReference; lastKnownFileType = folder.assetcatalog; path = Assets.xcassets; sourceTree = "<group>"; };
		00E5401327F3CCA200CF66D5 /* Samples.app */ = {isa = PBXFileReference; explicitFileType = wrapper.application; includeInIndex = 0; path = Samples.app; sourceTree = BUILT_PRODUCTS_DIR; };
		00E5402A27F775EA00CF66D5 /* Info.plist */ = {isa = PBXFileReference; lastKnownFileType = text.plist.xml; path = Info.plist; sourceTree = "<group>"; };
<<<<<<< HEAD
		108EC04029D25B2C000F35D0 /* FeatureLayerQueryView.swift */ = {isa = PBXFileReference; fileEncoding = 4; lastKnownFileType = sourcecode.swift; path = FeatureLayerQueryView.swift; sourceTree = "<group>"; };
=======
		1C42E04329D2396B004FC4BE /* ShowPopupView.swift */ = {isa = PBXFileReference; fileEncoding = 4; lastKnownFileType = sourcecode.swift; path = ShowPopupView.swift; sourceTree = "<group>"; };
>>>>>>> d6389afd
		218F35B329C28F4A00502022 /* AuthenticateWithOAuthView.swift */ = {isa = PBXFileReference; fileEncoding = 4; lastKnownFileType = sourcecode.swift; path = AuthenticateWithOAuthView.swift; sourceTree = "<group>"; };
		4D2ADC3F29C26D05003B367F /* AddDynamicEntityLayerView.swift */ = {isa = PBXFileReference; fileEncoding = 4; lastKnownFileType = sourcecode.swift; path = AddDynamicEntityLayerView.swift; sourceTree = "<group>"; };
		4D2ADC5529C4F612003B367F /* ChangeMapViewBackgroundView.swift */ = {isa = PBXFileReference; fileEncoding = 4; lastKnownFileType = sourcecode.swift; path = ChangeMapViewBackgroundView.swift; sourceTree = "<group>"; };
		4D2ADC5829C4F612003B367F /* ChangeMapViewBackgroundView.SettingsView.swift */ = {isa = PBXFileReference; fileEncoding = 4; lastKnownFileType = sourcecode.swift; path = ChangeMapViewBackgroundView.SettingsView.swift; sourceTree = "<group>"; };
		4D2ADC6129C5071C003B367F /* ChangeMapViewBackgroundView.Model.swift */ = {isa = PBXFileReference; lastKnownFileType = sourcecode.swift; path = ChangeMapViewBackgroundView.Model.swift; sourceTree = "<group>"; };
		4D2ADC6629C50BD6003B367F /* AddDynamicEntityLayerView.Model.swift */ = {isa = PBXFileReference; lastKnownFileType = sourcecode.swift; path = AddDynamicEntityLayerView.Model.swift; sourceTree = "<group>"; };
		4D2ADC6829C50C4C003B367F /* AddDynamicEntityLayerView.SettingsView.swift */ = {isa = PBXFileReference; lastKnownFileType = sourcecode.swift; path = AddDynamicEntityLayerView.SettingsView.swift; sourceTree = "<group>"; };
		88F93CC029C3D59C0006B28E /* SketchOnMapView.swift */ = {isa = PBXFileReference; lastKnownFileType = sourcecode.swift; path = SketchOnMapView.swift; sourceTree = "<group>"; };
		E000E75F2869E33D005D87C5 /* ClipGeometryView.swift */ = {isa = PBXFileReference; lastKnownFileType = sourcecode.swift; path = ClipGeometryView.swift; sourceTree = "<group>"; };
		E000E762286A0B18005D87C5 /* CutGeometryView.swift */ = {isa = PBXFileReference; lastKnownFileType = sourcecode.swift; path = CutGeometryView.swift; sourceTree = "<group>"; };
		E004A6BD28414332002A1FE6 /* SetViewpointRotationView.swift */ = {isa = PBXFileReference; fileEncoding = 4; lastKnownFileType = sourcecode.swift; path = SetViewpointRotationView.swift; sourceTree = "<group>"; };
		E004A6D828465C70002A1FE6 /* DisplaySceneView.swift */ = {isa = PBXFileReference; fileEncoding = 4; lastKnownFileType = sourcecode.swift; path = DisplaySceneView.swift; sourceTree = "<group>"; };
		E004A6DF28466279002A1FE6 /* ShowCalloutView.swift */ = {isa = PBXFileReference; lastKnownFileType = sourcecode.swift; path = ShowCalloutView.swift; sourceTree = "<group>"; };
		E004A6E52846A61F002A1FE6 /* StyleGraphicsWithSymbolsView.swift */ = {isa = PBXFileReference; lastKnownFileType = sourcecode.swift; path = StyleGraphicsWithSymbolsView.swift; sourceTree = "<group>"; };
		E004A6E828493BCE002A1FE6 /* ShowDeviceLocationView.swift */ = {isa = PBXFileReference; lastKnownFileType = sourcecode.swift; path = ShowDeviceLocationView.swift; sourceTree = "<group>"; };
		E004A6EC2849556E002A1FE6 /* CreatePlanarAndGeodeticBuffersView.swift */ = {isa = PBXFileReference; lastKnownFileType = sourcecode.swift; path = CreatePlanarAndGeodeticBuffersView.swift; sourceTree = "<group>"; };
		E004A6EF284E4B9B002A1FE6 /* DownloadVectorTilesToLocalCacheView.swift */ = {isa = PBXFileReference; lastKnownFileType = sourcecode.swift; path = DownloadVectorTilesToLocalCacheView.swift; sourceTree = "<group>"; };
		E004A6F2284E4FEB002A1FE6 /* ShowResultOfSpatialOperationsView.swift */ = {isa = PBXFileReference; lastKnownFileType = sourcecode.swift; path = ShowResultOfSpatialOperationsView.swift; sourceTree = "<group>"; };
		E004A6F5284FA42A002A1FE6 /* SelectFeaturesInFeatureLayerView.swift */ = {isa = PBXFileReference; lastKnownFileType = sourcecode.swift; path = SelectFeaturesInFeatureLayerView.swift; sourceTree = "<group>"; };
		E0082216287755AC002AD138 /* View+Sheet.swift */ = {isa = PBXFileReference; lastKnownFileType = sourcecode.swift; path = "View+Sheet.swift"; sourceTree = "<group>"; };
		E041ABBF287CA9F00056009B /* WebView.swift */ = {isa = PBXFileReference; lastKnownFileType = sourcecode.swift; path = WebView.swift; sourceTree = "<group>"; };
		E041ABD6287DB04D0056009B /* SampleInfoView.swift */ = {isa = PBXFileReference; lastKnownFileType = sourcecode.swift; path = SampleInfoView.swift; sourceTree = "<group>"; };
		E041AC15287F54580056009B /* highlight.min.js */ = {isa = PBXFileReference; fileEncoding = 4; lastKnownFileType = sourcecode.javascript; path = highlight.min.js; sourceTree = "<group>"; };
		E041AC1D288076A60056009B /* info.css */ = {isa = PBXFileReference; fileEncoding = 4; lastKnownFileType = text.css; path = info.css; sourceTree = "<group>"; };
		E041AC1F288077B90056009B /* xcode.css */ = {isa = PBXFileReference; fileEncoding = 4; lastKnownFileType = text.css; path = xcode.css; sourceTree = "<group>"; };
		E066DD34285CF3B3004D3D5B /* FindRouteView.swift */ = {isa = PBXFileReference; lastKnownFileType = sourcecode.swift; path = FindRouteView.swift; sourceTree = "<group>"; };
		E066DD372860AB28004D3D5B /* StyleGraphicsWithRendererView.swift */ = {isa = PBXFileReference; lastKnownFileType = sourcecode.swift; path = StyleGraphicsWithRendererView.swift; sourceTree = "<group>"; };
		E066DD3A2860CA08004D3D5B /* ShowResultOfSpatialRelationshipsView.swift */ = {isa = PBXFileReference; lastKnownFileType = sourcecode.swift; path = ShowResultOfSpatialRelationshipsView.swift; sourceTree = "<group>"; };
		E066DD3F28610F55004D3D5B /* AddSceneLayerFromServiceView.swift */ = {isa = PBXFileReference; lastKnownFileType = sourcecode.swift; path = AddSceneLayerFromServiceView.swift; sourceTree = "<group>"; };
		E088E1562862579D00413100 /* SetSurfacePlacementModeView.swift */ = {isa = PBXFileReference; lastKnownFileType = sourcecode.swift; path = SetSurfacePlacementModeView.swift; sourceTree = "<group>"; };
		E088E1732863B5F800413100 /* GenerateOfflineMapView.swift */ = {isa = PBXFileReference; lastKnownFileType = sourcecode.swift; path = GenerateOfflineMapView.swift; sourceTree = "<group>"; };
		E08953F02891899600E077CF /* EnvironmentValues+SampleInfoVisibility.swift */ = {isa = PBXFileReference; lastKnownFileType = sourcecode.swift; path = "EnvironmentValues+SampleInfoVisibility.swift"; sourceTree = "<group>"; };
		E0EA0B762866390E00C9621D /* ProjectGeometryView.swift */ = {isa = PBXFileReference; lastKnownFileType = sourcecode.swift; path = ProjectGeometryView.swift; sourceTree = "<group>"; };
		E0FE32E628747778002C6ACA /* BrowseBuildingFloorsView.swift */ = {isa = PBXFileReference; lastKnownFileType = sourcecode.swift; path = BrowseBuildingFloorsView.swift; sourceTree = "<group>"; };
		F111CCC0288B5D5600205358 /* DisplayMapFromMobileMapPackageView.swift */ = {isa = PBXFileReference; lastKnownFileType = sourcecode.swift; path = DisplayMapFromMobileMapPackageView.swift; sourceTree = "<group>"; };
		F111CCC3288B641900205358 /* Yellowstone.mmpk */ = {isa = PBXFileReference; lastKnownFileType = file; path = Yellowstone.mmpk; sourceTree = "<group>"; };
		F1E71BF0289473760064C33F /* AddRasterFromFileView.swift */ = {isa = PBXFileReference; lastKnownFileType = sourcecode.swift; path = AddRasterFromFileView.swift; sourceTree = "<group>"; };
/* End PBXFileReference section */

/* Begin PBXFrameworksBuildPhase section */
		00E5401027F3CCA200CF66D5 /* Frameworks */ = {
			isa = PBXFrameworksBuildPhase;
			buildActionMask = 2147483647;
			files = (
				00C43AED2947DC350099AE34 /* ArcGISToolkit in Frameworks */,
			);
			runOnlyForDeploymentPostprocessing = 0;
		};
/* End PBXFrameworksBuildPhase section */

/* Begin PBXGroup section */
		0005580D281872BE00224BC6 /* Views */ = {
			isa = PBXGroup;
			children = (
				00B04272282EC59E0072E1B4 /* AboutView.swift */,
				00E5400D27F3CCA100CF66D5 /* ContentView.swift */,
				000558092817C51E00224BC6 /* SampleDetailView.swift */,
				E041ABD6287DB04D0056009B /* SampleInfoView.swift */,
				0005580B28185C0600224BC6 /* SampleList.swift */,
				E041ABBF287CA9F00056009B /* WebView.swift */,
			);
			path = Views;
			sourceTree = "<group>";
		};
		00181B442846AD3900654571 /* Extensions */ = {
			isa = PBXGroup;
			children = (
				E08953F02891899600E077CF /* EnvironmentValues+SampleInfoVisibility.swift */,
				00181B452846AD7100654571 /* View+Alert.swift */,
				E0082216287755AC002AD138 /* View+Sheet.swift */,
			);
			path = Extensions;
			sourceTree = "<group>";
		};
		003D7C332821EBCC009DDFD2 /* Scripts */ = {
			isa = PBXGroup;
			children = (
				00CCB8A2285AAD7D00BBAB70 /* DowloadPortalItemData.swift */,
				003D7C352821EBCC009DDFD2 /* GenerateSampleViewSourceCode.swift */,
				003D7C342821EBCC009DDFD2 /* masquerade */,
			);
			path = Scripts;
			sourceTree = "<group>";
		};
		0044288C29C90BD500160767 /* Get elevation at point on surface */ = {
			isa = PBXGroup;
			children = (
				0044289129C90C0B00160767 /* GetElevationAtPointOnSurfaceView.swift */,
			);
			path = "Get elevation at point on surface";
			sourceTree = "<group>";
		};
		0044CDD72995C352004618CE /* Show device location history */ = {
			isa = PBXGroup;
			children = (
				0044CDDE2995C39E004618CE /* ShowDeviceLocationHistoryView.swift */,
			);
			path = "Show device location history";
			sourceTree = "<group>";
		};
		0074ABAF281742420037244A /* Supporting Files */ = {
			isa = PBXGroup;
			children = (
				00181B442846AD3900654571 /* Extensions */,
				0074ABC028174F430037244A /* Models */,
				0005580D281872BE00224BC6 /* Views */,
				E041ABC3287CAFEB0056009B /* Web */,
			);
			path = "Supporting Files";
			sourceTree = "<group>";
		};
		0074ABB228174B830037244A /* Samples */ = {
			isa = PBXGroup;
			children = (
				4D2ADC3E29C26D05003B367F /* Add dynamic entity layer */,
				00D4EF7E2863840D00B9CC30 /* Add feature layers */,
				F19A316128906F0D003B7EF9 /* Add raster from file */,
				E066DD3E28610F3F004D3D5B /* Add scene layer from service */,
				218F35B229C28F4A00502022 /* Authenticate with OAuth */,
				E0FE32E528747762002C6ACA /* Browse building floors */,
				4D2ADC5329C4F612003B367F /* Change map view background */,
				E000E75E2869E325005D87C5 /* Clip geometry */,
				E004A6EB28495538002A1FE6 /* Create planar and geodetic buffers */,
				E000E761286A0B07005D87C5 /* Cut geometry */,
				0074ABB328174B830037244A /* Display map */,
				F111CCBD288B548400205358 /* Display map from mobile map package */,
				00B04FB3283EEB830026C882 /* Display overview map */,
				E004A6D528465C70002A1FE6 /* Display scene */,
				E004A6EE284E4B7A002A1FE6 /* Download vector tiles to local cache */,
				108EC03F29D25AE1000F35D0 /* Feature layer query */,
				E066DD33285CF3A0004D3D5B /* Find route */,
				E088E1722863B5E600413100 /* Generate offline map */,
				0044288C29C90BD500160767 /* Get elevation at point on surface */,
				E0EA0B75286638FD00C9621D /* Project geometry */,
				00CB913628481475005C2C5D /* Search with geocode */,
				E004A6F4284FA3C5002A1FE6 /* Select features in feature layer */,
				00B042E3282EDC690072E1B4 /* Set basemap */,
				E088E1552862578800413100 /* Set surface placement mode */,
				E004A6B928414332002A1FE6 /* Set viewpoint rotation */,
				E004A6DE2846626A002A1FE6 /* Show callout */,
				E004A6E728493BBB002A1FE6 /* Show device location */,
				0044CDD72995C352004618CE /* Show device location history */,
				1C42E04129D2396B004FC4BE /* Show popup */,
				E004A6F1284E4F80002A1FE6 /* Show result of spatial operations */,
				E066DD392860C9EE004D3D5B /* Show result of spatial relationships */,
				0086F3FC28E3770900974721 /* Show viewshed from point in scene */,
				88F93CBE29C3D4E30006B28E /* Sketch on map */,
				E066DD362860AB0B004D3D5B /* Style graphics with renderer */,
				E004A6E42846A609002A1FE6 /* Style graphics with symbols */,
			);
			path = Samples;
			sourceTree = "<group>";
		};
		0074ABB328174B830037244A /* Display map */ = {
			isa = PBXGroup;
			children = (
				0074ABBE28174BCF0037244A /* DisplayMapView.swift */,
			);
			path = "Display map";
			sourceTree = "<group>";
		};
		0074ABC028174F430037244A /* Models */ = {
			isa = PBXGroup;
			children = (
				00CCB8A4285BAF8700BBAB70 /* OnDemandResource.swift */,
				0074ABC128174F430037244A /* Sample.swift */,
			);
			path = Models;
			sourceTree = "<group>";
		};
		0086F3FC28E3770900974721 /* Show viewshed from point in scene */ = {
			isa = PBXGroup;
			children = (
				0042E24228E4BF8F001F33D6 /* ShowViewshedFromPointInSceneView.Model.swift */,
				0086F3FD28E3770900974721 /* ShowViewshedFromPointInSceneView.swift */,
				0042E24428E4F82B001F33D6 /* ShowViewshedFromPointInSceneView.ViewshedSettingsView.swift */,
			);
			path = "Show viewshed from point in scene";
			sourceTree = "<group>";
		};
		00966EE62811F64D009D3DD7 /* iOS */ = {
			isa = PBXGroup;
			children = (
				00E5402A27F775EA00CF66D5 /* Info.plist */,
			);
			path = iOS;
			sourceTree = "<group>";
		};
		00B042E3282EDC690072E1B4 /* Set basemap */ = {
			isa = PBXGroup;
			children = (
				00B042E5282EDC690072E1B4 /* SetBasemapView.swift */,
			);
			path = "Set basemap";
			sourceTree = "<group>";
		};
		00B04FB3283EEB830026C882 /* Display overview map */ = {
			isa = PBXGroup;
			children = (
				00B04FB4283EEBA80026C882 /* DisplayOverviewMapView.swift */,
			);
			path = "Display overview map";
			sourceTree = "<group>";
		};
		00C94A0228B53DCC004E42D9 /* 7c4c679ab06a4df19dc497f577f111bd */ = {
			isa = PBXGroup;
			children = (
				00C94A0C28B53DE1004E42D9 /* raster-file */,
			);
			path = 7c4c679ab06a4df19dc497f577f111bd;
			sourceTree = "<group>";
		};
		00CB913628481475005C2C5D /* Search with geocode */ = {
			isa = PBXGroup;
			children = (
				00CB9137284814A4005C2C5D /* SearchWithGeocodeView.swift */,
			);
			path = "Search with geocode";
			sourceTree = "<group>";
		};
		00CCB8A6285D059300BBAB70 /* Portal Data */ = {
			isa = PBXGroup;
			children = (
				00D4EF8128638BF100B9CC30 /* cb1b20748a9f4d128dad8a87244e3e37 */,
				00C94A0228B53DCC004E42D9 /* 7c4c679ab06a4df19dc497f577f111bd */,
				00D4EF8328638BF100B9CC30 /* 15a7cbd3af1e47cfa5d2c6b93dc44fc2 */,
				00D4EF8E28638BF100B9CC30 /* 68ec42517cdd439e81b036210483e8e7 */,
				F111CCC2288B63DB00205358 /* e1f3a7254cb845b09450f54937c16061 */,
			);
			path = "Portal Data";
			sourceTree = SOURCE_ROOT;
		};
		00D4EF7E2863840D00B9CC30 /* Add feature layers */ = {
			isa = PBXGroup;
			children = (
				00D4EF7F2863842100B9CC30 /* AddFeatureLayersView.swift */,
			);
			path = "Add feature layers";
			sourceTree = "<group>";
		};
		00D4EF8128638BF100B9CC30 /* cb1b20748a9f4d128dad8a87244e3e37 */ = {
			isa = PBXGroup;
			children = (
				00D4EF8228638BF100B9CC30 /* LA_Trails.geodatabase */,
			);
			path = cb1b20748a9f4d128dad8a87244e3e37;
			sourceTree = "<group>";
		};
		00D4EF8328638BF100B9CC30 /* 15a7cbd3af1e47cfa5d2c6b93dc44fc2 */ = {
			isa = PBXGroup;
			children = (
				00D4EFB02863CE6300B9CC30 /* ScottishWildlifeTrust_reserves */,
			);
			path = 15a7cbd3af1e47cfa5d2c6b93dc44fc2;
			sourceTree = "<group>";
		};
		00D4EF8E28638BF100B9CC30 /* 68ec42517cdd439e81b036210483e8e7 */ = {
			isa = PBXGroup;
			children = (
				00D4EF8F28638BF100B9CC30 /* AuroraCO.gpkg */,
			);
			path = 68ec42517cdd439e81b036210483e8e7;
			sourceTree = "<group>";
		};
		00E5400627F3CCA100CF66D5 = {
			isa = PBXGroup;
			children = (
				00966EE62811F64D009D3DD7 /* iOS */,
				00CCB8A6285D059300BBAB70 /* Portal Data */,
				00E5401427F3CCA200CF66D5 /* Products */,
				003D7C332821EBCC009DDFD2 /* Scripts */,
				00E5400B27F3CCA100CF66D5 /* Shared */,
				00ACF554293E6C6A0059B2A9 /* Samples.entitlements */,
			);
			sourceTree = "<group>";
		};
		00E5400B27F3CCA100CF66D5 /* Shared */ = {
			isa = PBXGroup;
			children = (
				0074ABAF281742420037244A /* Supporting Files */,
				0074ABB228174B830037244A /* Samples */,
				00E5400C27F3CCA100CF66D5 /* SamplesApp.swift */,
				00E5400E27F3CCA200CF66D5 /* Assets.xcassets */,
				001C6DD827FE585A00D472C2 /* AppSecrets.swift.masque */,
				0074ABCA2817B8DB0037244A /* SamplesApp+Samples.swift.tache */,
			);
			path = Shared;
			sourceTree = "<group>";
		};
		00E5401427F3CCA200CF66D5 /* Products */ = {
			isa = PBXGroup;
			children = (
				00E5401327F3CCA200CF66D5 /* Samples.app */,
			);
			name = Products;
			sourceTree = "<group>";
		};
<<<<<<< HEAD
		108EC03F29D25AE1000F35D0 /* Feature layer query */ = {
			isa = PBXGroup;
			children = (
				108EC04029D25B2C000F35D0 /* FeatureLayerQueryView.swift */,
			);
			path = "Feature layer query";
=======
		1C42E04129D2396B004FC4BE /* Show popup */ = {
			isa = PBXGroup;
			children = (
				1C42E04329D2396B004FC4BE /* ShowPopupView.swift */,
			);
			path = "Show popup";
>>>>>>> d6389afd
			sourceTree = "<group>";
		};
		218F35B229C28F4A00502022 /* Authenticate with OAuth */ = {
			isa = PBXGroup;
			children = (
				218F35B329C28F4A00502022 /* AuthenticateWithOAuthView.swift */,
			);
			path = "Authenticate with OAuth";
			sourceTree = "<group>";
		};
		4D2ADC3E29C26D05003B367F /* Add dynamic entity layer */ = {
			isa = PBXGroup;
			children = (
				4D2ADC3F29C26D05003B367F /* AddDynamicEntityLayerView.swift */,
				4D2ADC6629C50BD6003B367F /* AddDynamicEntityLayerView.Model.swift */,
				4D2ADC6829C50C4C003B367F /* AddDynamicEntityLayerView.SettingsView.swift */,
			);
			path = "Add dynamic entity layer";
			sourceTree = "<group>";
		};
		4D2ADC5329C4F612003B367F /* Change map view background */ = {
			isa = PBXGroup;
			children = (
				4D2ADC5529C4F612003B367F /* ChangeMapViewBackgroundView.swift */,
				4D2ADC5829C4F612003B367F /* ChangeMapViewBackgroundView.SettingsView.swift */,
				4D2ADC6129C5071C003B367F /* ChangeMapViewBackgroundView.Model.swift */,
			);
			path = "Change map view background";
			sourceTree = "<group>";
		};
		88F93CBE29C3D4E30006B28E /* Sketch on map */ = {
			isa = PBXGroup;
			children = (
				88F93CC029C3D59C0006B28E /* SketchOnMapView.swift */,
			);
			path = "Sketch on map";
			sourceTree = "<group>";
		};
		E000E75E2869E325005D87C5 /* Clip geometry */ = {
			isa = PBXGroup;
			children = (
				E000E75F2869E33D005D87C5 /* ClipGeometryView.swift */,
			);
			path = "Clip geometry";
			sourceTree = "<group>";
		};
		E000E761286A0B07005D87C5 /* Cut geometry */ = {
			isa = PBXGroup;
			children = (
				E000E762286A0B18005D87C5 /* CutGeometryView.swift */,
			);
			path = "Cut geometry";
			sourceTree = "<group>";
		};
		E004A6B928414332002A1FE6 /* Set viewpoint rotation */ = {
			isa = PBXGroup;
			children = (
				E004A6BD28414332002A1FE6 /* SetViewpointRotationView.swift */,
			);
			path = "Set viewpoint rotation";
			sourceTree = "<group>";
		};
		E004A6D528465C70002A1FE6 /* Display scene */ = {
			isa = PBXGroup;
			children = (
				E004A6D828465C70002A1FE6 /* DisplaySceneView.swift */,
			);
			path = "Display scene";
			sourceTree = "<group>";
		};
		E004A6DE2846626A002A1FE6 /* Show callout */ = {
			isa = PBXGroup;
			children = (
				E004A6DF28466279002A1FE6 /* ShowCalloutView.swift */,
			);
			path = "Show callout";
			sourceTree = "<group>";
		};
		E004A6E42846A609002A1FE6 /* Style graphics with symbols */ = {
			isa = PBXGroup;
			children = (
				E004A6E52846A61F002A1FE6 /* StyleGraphicsWithSymbolsView.swift */,
			);
			path = "Style graphics with symbols";
			sourceTree = "<group>";
		};
		E004A6E728493BBB002A1FE6 /* Show device location */ = {
			isa = PBXGroup;
			children = (
				E004A6E828493BCE002A1FE6 /* ShowDeviceLocationView.swift */,
			);
			path = "Show device location";
			sourceTree = "<group>";
		};
		E004A6EB28495538002A1FE6 /* Create planar and geodetic buffers */ = {
			isa = PBXGroup;
			children = (
				E004A6EC2849556E002A1FE6 /* CreatePlanarAndGeodeticBuffersView.swift */,
			);
			path = "Create planar and geodetic buffers";
			sourceTree = "<group>";
		};
		E004A6EE284E4B7A002A1FE6 /* Download vector tiles to local cache */ = {
			isa = PBXGroup;
			children = (
				E004A6EF284E4B9B002A1FE6 /* DownloadVectorTilesToLocalCacheView.swift */,
			);
			path = "Download vector tiles to local cache";
			sourceTree = "<group>";
		};
		E004A6F1284E4F80002A1FE6 /* Show result of spatial operations */ = {
			isa = PBXGroup;
			children = (
				E004A6F2284E4FEB002A1FE6 /* ShowResultOfSpatialOperationsView.swift */,
			);
			path = "Show result of spatial operations";
			sourceTree = "<group>";
		};
		E004A6F4284FA3C5002A1FE6 /* Select features in feature layer */ = {
			isa = PBXGroup;
			children = (
				E004A6F5284FA42A002A1FE6 /* SelectFeaturesInFeatureLayerView.swift */,
			);
			path = "Select features in feature layer";
			sourceTree = "<group>";
		};
		E041ABC3287CAFEB0056009B /* Web */ = {
			isa = PBXGroup;
			children = (
				E041AC15287F54580056009B /* highlight.min.js */,
				E041AC1D288076A60056009B /* info.css */,
				E041AC1F288077B90056009B /* xcode.css */,
			);
			path = Web;
			sourceTree = "<group>";
		};
		E066DD33285CF3A0004D3D5B /* Find route */ = {
			isa = PBXGroup;
			children = (
				E066DD34285CF3B3004D3D5B /* FindRouteView.swift */,
			);
			path = "Find route";
			sourceTree = "<group>";
		};
		E066DD362860AB0B004D3D5B /* Style graphics with renderer */ = {
			isa = PBXGroup;
			children = (
				E066DD372860AB28004D3D5B /* StyleGraphicsWithRendererView.swift */,
			);
			path = "Style graphics with renderer";
			sourceTree = "<group>";
		};
		E066DD392860C9EE004D3D5B /* Show result of spatial relationships */ = {
			isa = PBXGroup;
			children = (
				E066DD3A2860CA08004D3D5B /* ShowResultOfSpatialRelationshipsView.swift */,
			);
			path = "Show result of spatial relationships";
			sourceTree = "<group>";
		};
		E066DD3E28610F3F004D3D5B /* Add scene layer from service */ = {
			isa = PBXGroup;
			children = (
				E066DD3F28610F55004D3D5B /* AddSceneLayerFromServiceView.swift */,
			);
			path = "Add scene layer from service";
			sourceTree = "<group>";
		};
		E088E1552862578800413100 /* Set surface placement mode */ = {
			isa = PBXGroup;
			children = (
				E088E1562862579D00413100 /* SetSurfacePlacementModeView.swift */,
			);
			path = "Set surface placement mode";
			sourceTree = "<group>";
		};
		E088E1722863B5E600413100 /* Generate offline map */ = {
			isa = PBXGroup;
			children = (
				E088E1732863B5F800413100 /* GenerateOfflineMapView.swift */,
			);
			path = "Generate offline map";
			sourceTree = "<group>";
		};
		E0EA0B75286638FD00C9621D /* Project geometry */ = {
			isa = PBXGroup;
			children = (
				E0EA0B762866390E00C9621D /* ProjectGeometryView.swift */,
			);
			path = "Project geometry";
			sourceTree = "<group>";
		};
		E0FE32E528747762002C6ACA /* Browse building floors */ = {
			isa = PBXGroup;
			children = (
				E0FE32E628747778002C6ACA /* BrowseBuildingFloorsView.swift */,
			);
			path = "Browse building floors";
			sourceTree = "<group>";
		};
		F111CCBD288B548400205358 /* Display map from mobile map package */ = {
			isa = PBXGroup;
			children = (
				F111CCC0288B5D5600205358 /* DisplayMapFromMobileMapPackageView.swift */,
			);
			path = "Display map from mobile map package";
			sourceTree = "<group>";
		};
		F111CCC2288B63DB00205358 /* e1f3a7254cb845b09450f54937c16061 */ = {
			isa = PBXGroup;
			children = (
				F111CCC3288B641900205358 /* Yellowstone.mmpk */,
			);
			path = e1f3a7254cb845b09450f54937c16061;
			sourceTree = "<group>";
		};
		F19A316128906F0D003B7EF9 /* Add raster from file */ = {
			isa = PBXGroup;
			children = (
				F1E71BF0289473760064C33F /* AddRasterFromFileView.swift */,
			);
			path = "Add raster from file";
			sourceTree = "<group>";
		};
/* End PBXGroup section */

/* Begin PBXNativeTarget section */
		00E5401227F3CCA200CF66D5 /* Samples */ = {
			isa = PBXNativeTarget;
			buildConfigurationList = 00E5402427F3CCA200CF66D5 /* Build configuration list for PBXNativeTarget "Samples" */;
			buildPhases = (
				001C6DDC27FE5CE800D472C2 /* Create .secrets File If It Does Not Exist */,
				00CCB8A3285BA2FD00BBAB70 /* Download Portal Item Data */,
				00E5402B27F77A5A00CF66D5 /* Lint Sources */,
				00E5400F27F3CCA200CF66D5 /* Sources */,
				00144B5E280634840090DD5D /* Embed Frameworks */,
				00E5401027F3CCA200CF66D5 /* Frameworks */,
				00E5401127F3CCA200CF66D5 /* Resources */,
				0039A4E82885C4E300592C86 /* Copy Source Code Files */,
				0039A4E72885C45200592C86 /* Copy README.md Files For Source Code View */,
			);
			buildRules = (
				0083586F27FE3BCF00192A15 /* PBXBuildRule */,
				0074ABCC2817B8E60037244A /* PBXBuildRule */,
			);
			dependencies = (
			);
			name = Samples;
			packageProductDependencies = (
				00C43AEC2947DC350099AE34 /* ArcGISToolkit */,
			);
			productName = "arcgis-swift-sdk-samples (iOS)";
			productReference = 00E5401327F3CCA200CF66D5 /* Samples.app */;
			productType = "com.apple.product-type.application";
		};
/* End PBXNativeTarget section */

/* Begin PBXProject section */
		00E5400727F3CCA100CF66D5 /* Project object */ = {
			isa = PBXProject;
			attributes = {
				BuildIndependentTargetsInParallel = 1;
				KnownAssetTags = (
					AddFeatureLayers,
					AddRasterFromFile,
					DisplayMapFromMobileMapPackage,
				);
				LastSwiftUpdateCheck = 1330;
				LastUpgradeCheck = 1330;
				ORGANIZATIONNAME = Esri;
				TargetAttributes = {
					00E5401227F3CCA200CF66D5 = {
						CreatedOnToolsVersion = 13.3;
					};
				};
			};
			buildConfigurationList = 00E5400A27F3CCA100CF66D5 /* Build configuration list for PBXProject "Samples" */;
			compatibilityVersion = "Xcode 13.0";
			developmentRegion = en;
			hasScannedForEncodings = 0;
			knownRegions = (
				en,
				Base,
			);
			mainGroup = 00E5400627F3CCA100CF66D5;
			packageReferences = (
				00C43AEB2947DC350099AE34 /* XCRemoteSwiftPackageReference "arcgis-maps-sdk-swift-toolkit" */,
			);
			productRefGroup = 00E5401427F3CCA200CF66D5 /* Products */;
			projectDirPath = "";
			projectRoot = "";
			targets = (
				00E5401227F3CCA200CF66D5 /* Samples */,
			);
		};
/* End PBXProject section */

/* Begin PBXResourcesBuildPhase section */
		00E5401127F3CCA200CF66D5 /* Resources */ = {
			isa = PBXResourcesBuildPhase;
			buildActionMask = 2147483647;
			files = (
				E041AC1E288076A60056009B /* info.css in Resources */,
				E041AC1A287F54580056009B /* highlight.min.js in Resources */,
				00E5402027F3CCA200CF66D5 /* Assets.xcassets in Resources */,
				00C94A0D28B53DE1004E42D9 /* raster-file in Resources */,
				E041AC20288077B90056009B /* xcode.css in Resources */,
				00D4EF9028638BF100B9CC30 /* LA_Trails.geodatabase in Resources */,
				00D4EF9A28638BF100B9CC30 /* AuroraCO.gpkg in Resources */,
				F111CCC4288B641900205358 /* Yellowstone.mmpk in Resources */,
				00D4EFB12863CE6300B9CC30 /* ScottishWildlifeTrust_reserves in Resources */,
			);
			runOnlyForDeploymentPostprocessing = 0;
		};
/* End PBXResourcesBuildPhase section */

/* Begin PBXShellScriptBuildPhase section */
		001C6DDC27FE5CE800D472C2 /* Create .secrets File If It Does Not Exist */ = {
			isa = PBXShellScriptBuildPhase;
			alwaysOutOfDate = 1;
			buildActionMask = 2147483647;
			files = (
			);
			inputFileListPaths = (
			);
			inputPaths = (
			);
			name = "Create .secrets File If It Does Not Exist";
			outputFileListPaths = (
			);
			outputPaths = (
				"$(SRCROOT)/.secrets",
			);
			runOnlyForDeploymentPostprocessing = 0;
			shellPath = /bin/sh;
			shellScript = "if [ ! -e \"$SRCROOT/.secrets\" ]\nthen\n    touch \"$SRCROOT/.secrets\"\nfi\n";
		};
		0039A4E72885C45200592C86 /* Copy README.md Files For Source Code View */ = {
			isa = PBXShellScriptBuildPhase;
			alwaysOutOfDate = 1;
			buildActionMask = 2147483647;
			files = (
			);
			inputFileListPaths = (
			);
			inputPaths = (
			);
			name = "Copy README.md Files For Source Code View";
			outputFileListPaths = (
			);
			outputPaths = (
			);
			runOnlyForDeploymentPostprocessing = 0;
			shellPath = /bin/sh;
			shellScript = "echo $BUILT_PRODUCTS_DIR\n\n# Directory to which the readmes will be copied.\nREADMES_DIR=${BUILT_PRODUCTS_DIR}/${UNLOCALIZED_RESOURCES_FOLDER_PATH}/READMEs\nmkdir -p \"${READMES_DIR}\"\n\n# Root readme for the project to skip.\nDEFAULT_README=$SRCROOT/README.md\n\n# Find all README.md files in the project.\nfind ${SRCROOT} -name \"README.md\" | while read file\ndo\n    # Skip the root readme for project.\n    if [ \"$file\" = \"$DEFAULT_README\" ]\n    then\n        echo $BUILT_PRODUCTS_DIR\n        continue\n    fi\n    \n    # Extract the folder name from the path.\n    FILE_PATH=$(dirname \"$file\")\n    FOLDER_NAME=$(basename \"$FILE_PATH\")\n    \n    cp \"${file}\" \"${READMES_DIR}/${FOLDER_NAME}.md\"\ndone\n";
		};
		00CCB8A3285BA2FD00BBAB70 /* Download Portal Item Data */ = {
			isa = PBXShellScriptBuildPhase;
			alwaysOutOfDate = 1;
			buildActionMask = 2147483647;
			files = (
			);
			inputFileListPaths = (
			);
			inputPaths = (
			);
			name = "Download Portal Item Data";
			outputFileListPaths = (
			);
			outputPaths = (
			);
			runOnlyForDeploymentPostprocessing = 0;
			shellPath = /bin/sh;
			shellScript = "SAMPLES_DIRECTORY=\"${SRCROOT}/Shared/Samples\"\nDOWNLOAD_DIRECTORY=\"${SRCROOT}/Portal Data\"\nxcrun --sdk macosx swift \"${SRCROOT}/Scripts/DowloadPortalItemData.swift\" \"$SAMPLES_DIRECTORY\" \"$DOWNLOAD_DIRECTORY\"\n";
		};
		00E5402B27F77A5A00CF66D5 /* Lint Sources */ = {
			isa = PBXShellScriptBuildPhase;
			alwaysOutOfDate = 1;
			buildActionMask = 2147483647;
			files = (
			);
			inputFileListPaths = (
			);
			inputPaths = (
			);
			name = "Lint Sources";
			outputFileListPaths = (
			);
			outputPaths = (
			);
			runOnlyForDeploymentPostprocessing = 0;
			shellPath = /bin/sh;
			shellScript = "export PATH=\"$PATH:/opt/homebrew/bin\"\nif which swiftlint > /dev/null; then\n  swiftlint\nelse\n  echo \"warning: SwiftLint not installed, download from https://github.com/realm/SwiftLint\"\nfi\n";
		};
/* End PBXShellScriptBuildPhase section */

/* Begin PBXSourcesBuildPhase section */
		00E5400F27F3CCA200CF66D5 /* Sources */ = {
			isa = PBXSourcesBuildPhase;
			buildActionMask = 2147483647;
			files = (
				E000E7602869E33D005D87C5 /* ClipGeometryView.swift in Sources */,
				4D2ADC6729C50BD6003B367F /* AddDynamicEntityLayerView.Model.swift in Sources */,
				E004A6E928493BCE002A1FE6 /* ShowDeviceLocationView.swift in Sources */,
				F111CCC1288B5D5600205358 /* DisplayMapFromMobileMapPackageView.swift in Sources */,
				218F35B829C28F4A00502022 /* AuthenticateWithOAuthView.swift in Sources */,
				0005580C28185C0600224BC6 /* SampleList.swift in Sources */,
				E004A6E028466279002A1FE6 /* ShowCalloutView.swift in Sources */,
				E000E763286A0B18005D87C5 /* CutGeometryView.swift in Sources */,
				001C6DE127FE8A9400D472C2 /* AppSecrets.swift.masque in Sources */,
				00CCB8A5285BAF8700BBAB70 /* OnDemandResource.swift in Sources */,
				E004A6ED2849556E002A1FE6 /* CreatePlanarAndGeodeticBuffersView.swift in Sources */,
				E041ABD7287DB04D0056009B /* SampleInfoView.swift in Sources */,
				E0082217287755AC002AD138 /* View+Sheet.swift in Sources */,
				00181B462846AD7100654571 /* View+Alert.swift in Sources */,
				E0FE32E728747778002C6ACA /* BrowseBuildingFloorsView.swift in Sources */,
				E0EA0B772866390E00C9621D /* ProjectGeometryView.swift in Sources */,
				0042E24328E4BF8F001F33D6 /* ShowViewshedFromPointInSceneView.Model.swift in Sources */,
				0005580A2817C51E00224BC6 /* SampleDetailView.swift in Sources */,
				4D2ADC6229C5071C003B367F /* ChangeMapViewBackgroundView.Model.swift in Sources */,
				0074ABCD2817BCC30037244A /* SamplesApp+Samples.swift.tache in Sources */,
				E004A6F3284E4FEB002A1FE6 /* ShowResultOfSpatialOperationsView.swift in Sources */,
				F1E71BF1289473760064C33F /* AddRasterFromFileView.swift in Sources */,
				00B04273282EC59E0072E1B4 /* AboutView.swift in Sources */,
				4D2ADC6929C50C4C003B367F /* AddDynamicEntityLayerView.SettingsView.swift in Sources */,
				1C42E04729D2396B004FC4BE /* ShowPopupView.swift in Sources */,
				E066DD3B2860CA08004D3D5B /* ShowResultOfSpatialRelationshipsView.swift in Sources */,
				4D2ADC5A29C4F612003B367F /* ChangeMapViewBackgroundView.swift in Sources */,
				0044CDDF2995C39E004618CE /* ShowDeviceLocationHistoryView.swift in Sources */,
				E041ABC0287CA9F00056009B /* WebView.swift in Sources */,
				E088E1572862579D00413100 /* SetSurfacePlacementModeView.swift in Sources */,
				E004A6C128414332002A1FE6 /* SetViewpointRotationView.swift in Sources */,
				00E5401E27F3CCA200CF66D5 /* ContentView.swift in Sources */,
				E066DD382860AB28004D3D5B /* StyleGraphicsWithRendererView.swift in Sources */,
				108EC04129D25B2C000F35D0 /* FeatureLayerQueryView.swift in Sources */,
				00B04FB5283EEBA80026C882 /* DisplayOverviewMapView.swift in Sources */,
				4D2ADC5D29C4F612003B367F /* ChangeMapViewBackgroundView.SettingsView.swift in Sources */,
				0074ABBF28174BCF0037244A /* DisplayMapView.swift in Sources */,
				0086F40128E3770A00974721 /* ShowViewshedFromPointInSceneView.swift in Sources */,
				0044289229C90C0B00160767 /* GetElevationAtPointOnSurfaceView.swift in Sources */,
				00D4EF802863842100B9CC30 /* AddFeatureLayersView.swift in Sources */,
				88F93CC129C3D59D0006B28E /* SketchOnMapView.swift in Sources */,
				E004A6DC28465C70002A1FE6 /* DisplaySceneView.swift in Sources */,
				E066DD35285CF3B3004D3D5B /* FindRouteView.swift in Sources */,
				E004A6F6284FA42A002A1FE6 /* SelectFeaturesInFeatureLayerView.swift in Sources */,
				E08953F12891899600E077CF /* EnvironmentValues+SampleInfoVisibility.swift in Sources */,
				00B042E8282EDC690072E1B4 /* SetBasemapView.swift in Sources */,
				E004A6E62846A61F002A1FE6 /* StyleGraphicsWithSymbolsView.swift in Sources */,
				E088E1742863B5F800413100 /* GenerateOfflineMapView.swift in Sources */,
				0074ABC428174F430037244A /* Sample.swift in Sources */,
				E004A6F0284E4B9B002A1FE6 /* DownloadVectorTilesToLocalCacheView.swift in Sources */,
				4D2ADC4329C26D05003B367F /* AddDynamicEntityLayerView.swift in Sources */,
				0042E24528E4F82C001F33D6 /* ShowViewshedFromPointInSceneView.ViewshedSettingsView.swift in Sources */,
				00CB9138284814A4005C2C5D /* SearchWithGeocodeView.swift in Sources */,
				00E5401C27F3CCA200CF66D5 /* SamplesApp.swift in Sources */,
				E066DD4028610F55004D3D5B /* AddSceneLayerFromServiceView.swift in Sources */,
			);
			runOnlyForDeploymentPostprocessing = 0;
		};
/* End PBXSourcesBuildPhase section */

/* Begin XCBuildConfiguration section */
		00E5402227F3CCA200CF66D5 /* Debug */ = {
			isa = XCBuildConfiguration;
			buildSettings = {
				ALWAYS_SEARCH_USER_PATHS = NO;
				CLANG_ANALYZER_NONNULL = YES;
				CLANG_ANALYZER_NUMBER_OBJECT_CONVERSION = YES_AGGRESSIVE;
				CLANG_CXX_LANGUAGE_STANDARD = "gnu++17";
				CLANG_ENABLE_MODULES = YES;
				CLANG_ENABLE_OBJC_ARC = YES;
				CLANG_ENABLE_OBJC_WEAK = YES;
				CLANG_WARN_BLOCK_CAPTURE_AUTORELEASING = YES;
				CLANG_WARN_BOOL_CONVERSION = YES;
				CLANG_WARN_COMMA = YES;
				CLANG_WARN_CONSTANT_CONVERSION = YES;
				CLANG_WARN_DEPRECATED_OBJC_IMPLEMENTATIONS = YES;
				CLANG_WARN_DIRECT_OBJC_ISA_USAGE = YES_ERROR;
				CLANG_WARN_DOCUMENTATION_COMMENTS = YES;
				CLANG_WARN_EMPTY_BODY = YES;
				CLANG_WARN_ENUM_CONVERSION = YES;
				CLANG_WARN_INFINITE_RECURSION = YES;
				CLANG_WARN_INT_CONVERSION = YES;
				CLANG_WARN_NON_LITERAL_NULL_CONVERSION = YES;
				CLANG_WARN_OBJC_IMPLICIT_RETAIN_SELF = YES;
				CLANG_WARN_OBJC_LITERAL_CONVERSION = YES;
				CLANG_WARN_OBJC_ROOT_CLASS = YES_ERROR;
				CLANG_WARN_QUOTED_INCLUDE_IN_FRAMEWORK_HEADER = YES;
				CLANG_WARN_RANGE_LOOP_ANALYSIS = YES;
				CLANG_WARN_STRICT_PROTOTYPES = YES;
				CLANG_WARN_SUSPICIOUS_MOVE = YES;
				CLANG_WARN_UNGUARDED_AVAILABILITY = YES_AGGRESSIVE;
				CLANG_WARN_UNREACHABLE_CODE = YES;
				CLANG_WARN__DUPLICATE_METHOD_MATCH = YES;
				COPY_PHASE_STRIP = NO;
				DEAD_CODE_STRIPPING = YES;
				DEBUG_INFORMATION_FORMAT = dwarf;
				ENABLE_STRICT_OBJC_MSGSEND = YES;
				ENABLE_TESTABILITY = YES;
				GCC_C_LANGUAGE_STANDARD = gnu11;
				GCC_DYNAMIC_NO_PIC = NO;
				GCC_NO_COMMON_BLOCKS = YES;
				GCC_OPTIMIZATION_LEVEL = 0;
				GCC_PREPROCESSOR_DEFINITIONS = (
					"DEBUG=1",
					"$(inherited)",
				);
				GCC_WARN_64_TO_32_BIT_CONVERSION = YES;
				GCC_WARN_ABOUT_RETURN_TYPE = YES_ERROR;
				GCC_WARN_UNDECLARED_SELECTOR = YES;
				GCC_WARN_UNINITIALIZED_AUTOS = YES_AGGRESSIVE;
				GCC_WARN_UNUSED_FUNCTION = YES;
				GCC_WARN_UNUSED_VARIABLE = YES;
				MTL_ENABLE_DEBUG_INFO = INCLUDE_SOURCE;
				MTL_FAST_MATH = YES;
				ONLY_ACTIVE_ARCH = YES;
				SWIFT_ACTIVE_COMPILATION_CONDITIONS = DEBUG;
				SWIFT_OPTIMIZATION_LEVEL = "-Onone";
			};
			name = Debug;
		};
		00E5402327F3CCA200CF66D5 /* Release */ = {
			isa = XCBuildConfiguration;
			buildSettings = {
				ALWAYS_SEARCH_USER_PATHS = NO;
				CLANG_ANALYZER_NONNULL = YES;
				CLANG_ANALYZER_NUMBER_OBJECT_CONVERSION = YES_AGGRESSIVE;
				CLANG_CXX_LANGUAGE_STANDARD = "gnu++17";
				CLANG_ENABLE_MODULES = YES;
				CLANG_ENABLE_OBJC_ARC = YES;
				CLANG_ENABLE_OBJC_WEAK = YES;
				CLANG_WARN_BLOCK_CAPTURE_AUTORELEASING = YES;
				CLANG_WARN_BOOL_CONVERSION = YES;
				CLANG_WARN_COMMA = YES;
				CLANG_WARN_CONSTANT_CONVERSION = YES;
				CLANG_WARN_DEPRECATED_OBJC_IMPLEMENTATIONS = YES;
				CLANG_WARN_DIRECT_OBJC_ISA_USAGE = YES_ERROR;
				CLANG_WARN_DOCUMENTATION_COMMENTS = YES;
				CLANG_WARN_EMPTY_BODY = YES;
				CLANG_WARN_ENUM_CONVERSION = YES;
				CLANG_WARN_INFINITE_RECURSION = YES;
				CLANG_WARN_INT_CONVERSION = YES;
				CLANG_WARN_NON_LITERAL_NULL_CONVERSION = YES;
				CLANG_WARN_OBJC_IMPLICIT_RETAIN_SELF = YES;
				CLANG_WARN_OBJC_LITERAL_CONVERSION = YES;
				CLANG_WARN_OBJC_ROOT_CLASS = YES_ERROR;
				CLANG_WARN_QUOTED_INCLUDE_IN_FRAMEWORK_HEADER = YES;
				CLANG_WARN_RANGE_LOOP_ANALYSIS = YES;
				CLANG_WARN_STRICT_PROTOTYPES = YES;
				CLANG_WARN_SUSPICIOUS_MOVE = YES;
				CLANG_WARN_UNGUARDED_AVAILABILITY = YES_AGGRESSIVE;
				CLANG_WARN_UNREACHABLE_CODE = YES;
				CLANG_WARN__DUPLICATE_METHOD_MATCH = YES;
				COPY_PHASE_STRIP = NO;
				DEAD_CODE_STRIPPING = YES;
				DEBUG_INFORMATION_FORMAT = "dwarf-with-dsym";
				ENABLE_NS_ASSERTIONS = NO;
				ENABLE_STRICT_OBJC_MSGSEND = YES;
				GCC_C_LANGUAGE_STANDARD = gnu11;
				GCC_NO_COMMON_BLOCKS = YES;
				GCC_WARN_64_TO_32_BIT_CONVERSION = YES;
				GCC_WARN_ABOUT_RETURN_TYPE = YES_ERROR;
				GCC_WARN_UNDECLARED_SELECTOR = YES;
				GCC_WARN_UNINITIALIZED_AUTOS = YES_AGGRESSIVE;
				GCC_WARN_UNUSED_FUNCTION = YES;
				GCC_WARN_UNUSED_VARIABLE = YES;
				MTL_ENABLE_DEBUG_INFO = NO;
				MTL_FAST_MATH = YES;
				SWIFT_COMPILATION_MODE = wholemodule;
				SWIFT_OPTIMIZATION_LEVEL = "-O";
			};
			name = Release;
		};
		00E5402527F3CCA200CF66D5 /* Debug */ = {
			isa = XCBuildConfiguration;
			buildSettings = {
				ASSETCATALOG_COMPILER_APPICON_NAME = AppIcon;
				ASSETCATALOG_COMPILER_GLOBAL_ACCENT_COLOR_NAME = AccentColor;
				CODE_SIGN_ENTITLEMENTS = Samples.entitlements;
				"CODE_SIGN_IDENTITY[sdk=macosx*]" = "Apple Development";
				CODE_SIGN_STYLE = Automatic;
				CURRENT_PROJECT_VERSION = 1;
				EMBED_ASSET_PACKS_IN_PRODUCT_BUNDLE = YES;
				INFOPLIST_FILE = "$(SRCROOT)/iOS/Info.plist";
				IPHONEOS_DEPLOYMENT_TARGET = 15.0;
				"IPHONEOS_DEPLOYMENT_TARGET[sdk=macosx*]" = 15.0;
				LD_RUNPATH_SEARCH_PATHS = (
					"$(inherited)",
					"@executable_path/Frameworks",
				);
				MARKETING_VERSION = 200.0.0;
				PRODUCT_BUNDLE_IDENTIFIER = "com.esri.arcgis-swift-sdk-samples";
				PRODUCT_NAME = Samples;
				SDKROOT = iphoneos;
				SUPPORTED_PLATFORMS = "iphoneos iphonesimulator";
				SUPPORTS_MACCATALYST = YES;
				SUPPORTS_MAC_DESIGNED_FOR_IPHONE_IPAD = NO;
				SWIFT_EMIT_LOC_STRINGS = YES;
				SWIFT_VERSION = 5.0;
				TARGETED_DEVICE_FAMILY = "1,2";
			};
			name = Debug;
		};
		00E5402627F3CCA200CF66D5 /* Release */ = {
			isa = XCBuildConfiguration;
			buildSettings = {
				ASSETCATALOG_COMPILER_APPICON_NAME = AppIcon;
				ASSETCATALOG_COMPILER_GLOBAL_ACCENT_COLOR_NAME = AccentColor;
				CODE_SIGN_ENTITLEMENTS = Samples.entitlements;
				"CODE_SIGN_IDENTITY[sdk=macosx*]" = "Apple Development";
				CODE_SIGN_STYLE = Automatic;
				CURRENT_PROJECT_VERSION = 1;
				EMBED_ASSET_PACKS_IN_PRODUCT_BUNDLE = YES;
				INFOPLIST_FILE = "$(SRCROOT)/iOS/Info.plist";
				IPHONEOS_DEPLOYMENT_TARGET = 15.0;
				"IPHONEOS_DEPLOYMENT_TARGET[sdk=macosx*]" = 15.0;
				LD_RUNPATH_SEARCH_PATHS = (
					"$(inherited)",
					"@executable_path/Frameworks",
				);
				MARKETING_VERSION = 200.0.0;
				PRODUCT_BUNDLE_IDENTIFIER = "com.esri.arcgis-swift-sdk-samples";
				PRODUCT_NAME = Samples;
				SDKROOT = iphoneos;
				SUPPORTED_PLATFORMS = "iphoneos iphonesimulator";
				SUPPORTS_MACCATALYST = YES;
				SUPPORTS_MAC_DESIGNED_FOR_IPHONE_IPAD = NO;
				SWIFT_EMIT_LOC_STRINGS = YES;
				SWIFT_VERSION = 5.0;
				TARGETED_DEVICE_FAMILY = "1,2";
				VALIDATE_PRODUCT = YES;
			};
			name = Release;
		};
/* End XCBuildConfiguration section */

/* Begin XCConfigurationList section */
		00E5400A27F3CCA100CF66D5 /* Build configuration list for PBXProject "Samples" */ = {
			isa = XCConfigurationList;
			buildConfigurations = (
				00E5402227F3CCA200CF66D5 /* Debug */,
				00E5402327F3CCA200CF66D5 /* Release */,
			);
			defaultConfigurationIsVisible = 0;
			defaultConfigurationName = Release;
		};
		00E5402427F3CCA200CF66D5 /* Build configuration list for PBXNativeTarget "Samples" */ = {
			isa = XCConfigurationList;
			buildConfigurations = (
				00E5402527F3CCA200CF66D5 /* Debug */,
				00E5402627F3CCA200CF66D5 /* Release */,
			);
			defaultConfigurationIsVisible = 0;
			defaultConfigurationName = Release;
		};
/* End XCConfigurationList section */

/* Begin XCRemoteSwiftPackageReference section */
		00C43AEB2947DC350099AE34 /* XCRemoteSwiftPackageReference "arcgis-maps-sdk-swift-toolkit" */ = {
			isa = XCRemoteSwiftPackageReference;
			repositoryURL = "https://github.com/Esri/arcgis-maps-sdk-swift-toolkit/";
			requirement = {
				kind = upToNextMinorVersion;
				minimumVersion = 200.0.0-beta;
			};
		};
/* End XCRemoteSwiftPackageReference section */

/* Begin XCSwiftPackageProductDependency section */
		00C43AEC2947DC350099AE34 /* ArcGISToolkit */ = {
			isa = XCSwiftPackageProductDependency;
			package = 00C43AEB2947DC350099AE34 /* XCRemoteSwiftPackageReference "arcgis-maps-sdk-swift-toolkit" */;
			productName = ArcGISToolkit;
		};
/* End XCSwiftPackageProductDependency section */
	};
	rootObject = 00E5400727F3CCA100CF66D5 /* Project object */;
}<|MERGE_RESOLUTION|>--- conflicted
+++ resolved
@@ -59,16 +59,13 @@
 		00E5401C27F3CCA200CF66D5 /* SamplesApp.swift in Sources */ = {isa = PBXBuildFile; fileRef = 00E5400C27F3CCA100CF66D5 /* SamplesApp.swift */; };
 		00E5401E27F3CCA200CF66D5 /* ContentView.swift in Sources */ = {isa = PBXBuildFile; fileRef = 00E5400D27F3CCA100CF66D5 /* ContentView.swift */; };
 		00E5402027F3CCA200CF66D5 /* Assets.xcassets in Resources */ = {isa = PBXBuildFile; fileRef = 00E5400E27F3CCA200CF66D5 /* Assets.xcassets */; };
-<<<<<<< HEAD
+		1C42E04729D2396B004FC4BE /* ShowPopupView.swift in Sources */ = {isa = PBXBuildFile; fileRef = 1C42E04329D2396B004FC4BE /* ShowPopupView.swift */; };
+		1C42E04A29D239D2004FC4BE /* ShowPopupView.swift in Copy Source Code Files */ = {isa = PBXBuildFile; fileRef = 1C42E04329D2396B004FC4BE /* ShowPopupView.swift */; };
 		108EC04129D25B2C000F35D0 /* FeatureLayerQueryView.swift in Sources */ = {isa = PBXBuildFile; fileRef = 108EC04029D25B2C000F35D0 /* FeatureLayerQueryView.swift */; };
 		108EC04229D25B55000F35D0 /* FeatureLayerQueryView.swift in Copy Source Code Files */ = {isa = PBXBuildFile; fileRef = 108EC04029D25B2C000F35D0 /* FeatureLayerQueryView.swift */; };
 		108EC04329D25D6D000F35D0 /* ChangeMapViewBackgroundView.swift in Copy Source Code Files */ = {isa = PBXBuildFile; fileRef = 4D2ADC5529C4F612003B367F /* ChangeMapViewBackgroundView.swift */; };
 		108EC04429D25D6D000F35D0 /* ChangeMapViewBackgroundView.SettingsView.swift in Copy Source Code Files */ = {isa = PBXBuildFile; fileRef = 4D2ADC5829C4F612003B367F /* ChangeMapViewBackgroundView.SettingsView.swift */; };
 		108EC04529D25D6D000F35D0 /* ChangeMapViewBackgroundView.Model.swift in Copy Source Code Files */ = {isa = PBXBuildFile; fileRef = 4D2ADC6129C5071C003B367F /* ChangeMapViewBackgroundView.Model.swift */; };
-=======
-		1C42E04729D2396B004FC4BE /* ShowPopupView.swift in Sources */ = {isa = PBXBuildFile; fileRef = 1C42E04329D2396B004FC4BE /* ShowPopupView.swift */; };
-		1C42E04A29D239D2004FC4BE /* ShowPopupView.swift in Copy Source Code Files */ = {isa = PBXBuildFile; fileRef = 1C42E04329D2396B004FC4BE /* ShowPopupView.swift */; };
->>>>>>> d6389afd
 		218F35B829C28F4A00502022 /* AuthenticateWithOAuthView.swift in Sources */ = {isa = PBXBuildFile; fileRef = 218F35B329C28F4A00502022 /* AuthenticateWithOAuthView.swift */; };
 		218F35C229C290BF00502022 /* AuthenticateWithOAuthView.swift in Copy Source Code Files */ = {isa = PBXBuildFile; fileRef = 218F35B329C28F4A00502022 /* AuthenticateWithOAuthView.swift */; };
 		4D2ADC4329C26D05003B367F /* AddDynamicEntityLayerView.swift in Sources */ = {isa = PBXBuildFile; fileRef = 4D2ADC3F29C26D05003B367F /* AddDynamicEntityLayerView.swift */; };
@@ -170,14 +167,11 @@
 			dstPath = "";
 			dstSubfolderSpec = 7;
 			files = (
-<<<<<<< HEAD
+				1C42E04A29D239D2004FC4BE /* ShowPopupView.swift in Copy Source Code Files */,
 				108EC04329D25D6D000F35D0 /* ChangeMapViewBackgroundView.swift in Copy Source Code Files */,
 				108EC04429D25D6D000F35D0 /* ChangeMapViewBackgroundView.SettingsView.swift in Copy Source Code Files */,
 				108EC04529D25D6D000F35D0 /* ChangeMapViewBackgroundView.Model.swift in Copy Source Code Files */,
 				108EC04229D25B55000F35D0 /* FeatureLayerQueryView.swift in Copy Source Code Files */,
-=======
-				1C42E04A29D239D2004FC4BE /* ShowPopupView.swift in Copy Source Code Files */,
->>>>>>> d6389afd
 				88F93CC229C4D3480006B28E /* SketchOnMapView.swift in Copy Source Code Files */,
 				0044289329C9234300160767 /* GetElevationAtPointOnSurfaceView.swift in Copy Source Code Files */,
 				4D2ADC6A29C50D91003B367F /* AddDynamicEntityLayerView.Model.swift in Copy Source Code Files */,
@@ -252,11 +246,8 @@
 		00E5400E27F3CCA200CF66D5 /* Assets.xcassets */ = {isa = PBXFileReference; lastKnownFileType = folder.assetcatalog; path = Assets.xcassets; sourceTree = "<group>"; };
 		00E5401327F3CCA200CF66D5 /* Samples.app */ = {isa = PBXFileReference; explicitFileType = wrapper.application; includeInIndex = 0; path = Samples.app; sourceTree = BUILT_PRODUCTS_DIR; };
 		00E5402A27F775EA00CF66D5 /* Info.plist */ = {isa = PBXFileReference; lastKnownFileType = text.plist.xml; path = Info.plist; sourceTree = "<group>"; };
-<<<<<<< HEAD
+		1C42E04329D2396B004FC4BE /* ShowPopupView.swift */ = {isa = PBXFileReference; fileEncoding = 4; lastKnownFileType = sourcecode.swift; path = ShowPopupView.swift; sourceTree = "<group>"; };
 		108EC04029D25B2C000F35D0 /* FeatureLayerQueryView.swift */ = {isa = PBXFileReference; fileEncoding = 4; lastKnownFileType = sourcecode.swift; path = FeatureLayerQueryView.swift; sourceTree = "<group>"; };
-=======
-		1C42E04329D2396B004FC4BE /* ShowPopupView.swift */ = {isa = PBXFileReference; fileEncoding = 4; lastKnownFileType = sourcecode.swift; path = ShowPopupView.swift; sourceTree = "<group>"; };
->>>>>>> d6389afd
 		218F35B329C28F4A00502022 /* AuthenticateWithOAuthView.swift */ = {isa = PBXFileReference; fileEncoding = 4; lastKnownFileType = sourcecode.swift; path = AuthenticateWithOAuthView.swift; sourceTree = "<group>"; };
 		4D2ADC3F29C26D05003B367F /* AddDynamicEntityLayerView.swift */ = {isa = PBXFileReference; fileEncoding = 4; lastKnownFileType = sourcecode.swift; path = AddDynamicEntityLayerView.swift; sourceTree = "<group>"; };
 		4D2ADC5529C4F612003B367F /* ChangeMapViewBackgroundView.swift */ = {isa = PBXFileReference; fileEncoding = 4; lastKnownFileType = sourcecode.swift; path = ChangeMapViewBackgroundView.swift; sourceTree = "<group>"; };
@@ -554,21 +545,20 @@
 			name = Products;
 			sourceTree = "<group>";
 		};
-<<<<<<< HEAD
+		1C42E04129D2396B004FC4BE /* Show popup */ = {
+			isa = PBXGroup;
+			children = (
+				1C42E04329D2396B004FC4BE /* ShowPopupView.swift */,
+			);
+			path = "Show popup";
+			sourceTree = "<group>";
+		};
 		108EC03F29D25AE1000F35D0 /* Feature layer query */ = {
 			isa = PBXGroup;
 			children = (
 				108EC04029D25B2C000F35D0 /* FeatureLayerQueryView.swift */,
 			);
 			path = "Feature layer query";
-=======
-		1C42E04129D2396B004FC4BE /* Show popup */ = {
-			isa = PBXGroup;
-			children = (
-				1C42E04329D2396B004FC4BE /* ShowPopupView.swift */,
-			);
-			path = "Show popup";
->>>>>>> d6389afd
 			sourceTree = "<group>";
 		};
 		218F35B229C28F4A00502022 /* Authenticate with OAuth */ = {
