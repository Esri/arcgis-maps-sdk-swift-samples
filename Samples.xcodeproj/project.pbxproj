--- conflicted
+++ resolved
@@ -1562,11 +1562,8 @@
 				E0FE32E728747778002C6ACA /* BrowseBuildingFloorsView.swift in Sources */,
 				D70BE5882A5787530022CA02 /* CategoryView+Search.swift in Sources */,
 				D752D95F2A3BCE06003EB25E /* DisplayMapFromPortalItemView.swift in Sources */,
-<<<<<<< HEAD
 				D70BE5832A5766CA0022CA02 /* CategoryView.swift in Sources */,
-=======
 				1CAB8D4B2A3CEAB0002AA649 /* RunValveIsolationTraceView.Model.swift in Sources */,
->>>>>>> 444592b2
 				E070A0A3286F3B6000F2B606 /* DownloadPreplannedMapAreaView.swift in Sources */,
 				D77570C02A2942F800F490CD /* AnimateImagesWithImageOverlayView.swift in Sources */,
 				E0EA0B772866390E00C9621D /* ProjectGeometryView.swift in Sources */,
