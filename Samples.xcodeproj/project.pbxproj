// !$*UTF8*$!
{
	archiveVersion = 1;
	classes = {
	};
	objectVersion = 55;
	objects = {

/* Begin PBXBuildFile section */
		0005580A2817C51E00224BC6 /* SampleDetailView.swift in Sources */ = {isa = PBXBuildFile; fileRef = 000558092817C51E00224BC6 /* SampleDetailView.swift */; };
		0005580C28185C0600224BC6 /* SampleList.swift in Sources */ = {isa = PBXBuildFile; fileRef = 0005580B28185C0600224BC6 /* SampleList.swift */; };
		00181B462846AD7100654571 /* View+Alert.swift in Sources */ = {isa = PBXBuildFile; fileRef = 00181B452846AD7100654571 /* View+Alert.swift */; };
		001C6DE127FE8A9400D472C2 /* AppSecrets.swift.masque in Sources */ = {isa = PBXBuildFile; fileRef = 001C6DD827FE585A00D472C2 /* AppSecrets.swift.masque */; };
		0039A4E92885C50300592C86 /* AddSceneLayerFromServiceView.swift in Copy Source Code Files */ = {isa = PBXBuildFile; fileRef = E066DD3F28610F55004D3D5B /* AddSceneLayerFromServiceView.swift */; };
		0039A4EA2885C50300592C86 /* ClipGeometryView.swift in Copy Source Code Files */ = {isa = PBXBuildFile; fileRef = E000E75F2869E33D005D87C5 /* ClipGeometryView.swift */; };
		0039A4EB2885C50300592C86 /* CreatePlanarAndGeodeticBuffersView.swift in Copy Source Code Files */ = {isa = PBXBuildFile; fileRef = E004A6EC2849556E002A1FE6 /* CreatePlanarAndGeodeticBuffersView.swift */; };
		0039A4EC2885C50300592C86 /* CutGeometryView.swift in Copy Source Code Files */ = {isa = PBXBuildFile; fileRef = E000E762286A0B18005D87C5 /* CutGeometryView.swift */; };
		0039A4ED2885C50300592C86 /* DisplayMapView.swift in Copy Source Code Files */ = {isa = PBXBuildFile; fileRef = 0074ABBE28174BCF0037244A /* DisplayMapView.swift */; };
		0039A4EE2885C50300592C86 /* DisplayOverviewMapView.swift in Copy Source Code Files */ = {isa = PBXBuildFile; fileRef = 00B04FB4283EEBA80026C882 /* DisplayOverviewMapView.swift */; };
		0039A4EF2885C50300592C86 /* DisplaySceneView.swift in Copy Source Code Files */ = {isa = PBXBuildFile; fileRef = E004A6D828465C70002A1FE6 /* DisplaySceneView.swift */; };
		0039A4F02885C50300592C86 /* ProjectView.swift in Copy Source Code Files */ = {isa = PBXBuildFile; fileRef = E0EA0B762866390E00C9621D /* ProjectView.swift */; };
		0039A4F12885C50300592C86 /* SearchWithGeocodeView.swift in Copy Source Code Files */ = {isa = PBXBuildFile; fileRef = 00CB9137284814A4005C2C5D /* SearchWithGeocodeView.swift */; };
		0039A4F22885C50300592C86 /* SelectFeaturesInFeatureLayerView.swift in Copy Source Code Files */ = {isa = PBXBuildFile; fileRef = E004A6F5284FA42A002A1FE6 /* SelectFeaturesInFeatureLayerView.swift */; };
		0039A4F32885C50300592C86 /* SetBasemapView.swift in Copy Source Code Files */ = {isa = PBXBuildFile; fileRef = 00B042E5282EDC690072E1B4 /* SetBasemapView.swift */; };
		0039A4F42885C50300592C86 /* SetSurfacePlacementModeView.swift in Copy Source Code Files */ = {isa = PBXBuildFile; fileRef = E088E1562862579D00413100 /* SetSurfacePlacementModeView.swift */; };
		0039A4F52885C50300592C86 /* SetViewpointRotationView.swift in Copy Source Code Files */ = {isa = PBXBuildFile; fileRef = E004A6BD28414332002A1FE6 /* SetViewpointRotationView.swift */; };
		0039A4F62885C50300592C86 /* ShowCalloutView.swift in Copy Source Code Files */ = {isa = PBXBuildFile; fileRef = E004A6DF28466279002A1FE6 /* ShowCalloutView.swift */; };
		0039A4F72885C50300592C86 /* ShowDeviceLocationView.swift in Copy Source Code Files */ = {isa = PBXBuildFile; fileRef = E004A6E828493BCE002A1FE6 /* ShowDeviceLocationView.swift */; };
		0039A4F82885C50300592C86 /* ShowResultOfSpatialRelationshipsView.swift in Copy Source Code Files */ = {isa = PBXBuildFile; fileRef = E066DD3A2860CA08004D3D5B /* ShowResultOfSpatialRelationshipsView.swift */; };
		0039A4F92885C50300592C86 /* ShowResultsOfSpatialOperationsView.swift in Copy Source Code Files */ = {isa = PBXBuildFile; fileRef = E004A6F2284E4FEB002A1FE6 /* ShowResultsOfSpatialOperationsView.swift */; };
		0039A4FA2885C50300592C86 /* StyleGraphicsWithRendererView.swift in Copy Source Code Files */ = {isa = PBXBuildFile; fileRef = E066DD372860AB28004D3D5B /* StyleGraphicsWithRendererView.swift */; };
		0039A4FB2885C50300592C86 /* StyleGraphicsWithSymbolsView.swift in Copy Source Code Files */ = {isa = PBXBuildFile; fileRef = E004A6E52846A61F002A1FE6 /* StyleGraphicsWithSymbolsView.swift */; };
		0074ABBF28174BCF0037244A /* DisplayMapView.swift in Sources */ = {isa = PBXBuildFile; fileRef = 0074ABBE28174BCF0037244A /* DisplayMapView.swift */; };
		0074ABC428174F430037244A /* Sample.swift in Sources */ = {isa = PBXBuildFile; fileRef = 0074ABC128174F430037244A /* Sample.swift */; };
		0074ABCD2817BCC30037244A /* SamplesApp+Samples.swift.tache in Sources */ = {isa = PBXBuildFile; fileRef = 0074ABCA2817B8DB0037244A /* SamplesApp+Samples.swift.tache */; };
		00B04273282EC59E0072E1B4 /* AboutView.swift in Sources */ = {isa = PBXBuildFile; fileRef = 00B04272282EC59E0072E1B4 /* AboutView.swift */; };
		00B042E1282ED6F50072E1B4 /* ArcGISToolkit in Frameworks */ = {isa = PBXBuildFile; productRef = 00B042E0282ED6F50072E1B4 /* ArcGISToolkit */; };
		00B042E2282ED77E0072E1B4 /* arcgis-runtime-toolkit-swift in Embed Frameworks */ = {isa = PBXBuildFile; fileRef = 00B042DE282ED6E80072E1B4 /* arcgis-runtime-toolkit-swift */; };
		00B042E8282EDC690072E1B4 /* SetBasemapView.swift in Sources */ = {isa = PBXBuildFile; fileRef = 00B042E5282EDC690072E1B4 /* SetBasemapView.swift */; };
		00B04FB5283EEBA80026C882 /* DisplayOverviewMapView.swift in Sources */ = {isa = PBXBuildFile; fileRef = 00B04FB4283EEBA80026C882 /* DisplayOverviewMapView.swift */; };
		00CB9138284814A4005C2C5D /* SearchWithGeocodeView.swift in Sources */ = {isa = PBXBuildFile; fileRef = 00CB9137284814A4005C2C5D /* SearchWithGeocodeView.swift */; };
		00E5401C27F3CCA200CF66D5 /* SamplesApp.swift in Sources */ = {isa = PBXBuildFile; fileRef = 00E5400C27F3CCA100CF66D5 /* SamplesApp.swift */; };
		00E5401E27F3CCA200CF66D5 /* ContentView.swift in Sources */ = {isa = PBXBuildFile; fileRef = 00E5400D27F3CCA100CF66D5 /* ContentView.swift */; };
		00E5402027F3CCA200CF66D5 /* Assets.xcassets in Resources */ = {isa = PBXBuildFile; fileRef = 00E5400E27F3CCA200CF66D5 /* Assets.xcassets */; };
		E000E7602869E33D005D87C5 /* ClipGeometryView.swift in Sources */ = {isa = PBXBuildFile; fileRef = E000E75F2869E33D005D87C5 /* ClipGeometryView.swift */; };
		E000E763286A0B18005D87C5 /* CutGeometryView.swift in Sources */ = {isa = PBXBuildFile; fileRef = E000E762286A0B18005D87C5 /* CutGeometryView.swift */; };
		E004A6C128414332002A1FE6 /* SetViewpointRotationView.swift in Sources */ = {isa = PBXBuildFile; fileRef = E004A6BD28414332002A1FE6 /* SetViewpointRotationView.swift */; };
		E004A6DC28465C70002A1FE6 /* DisplaySceneView.swift in Sources */ = {isa = PBXBuildFile; fileRef = E004A6D828465C70002A1FE6 /* DisplaySceneView.swift */; };
		E004A6E028466279002A1FE6 /* ShowCalloutView.swift in Sources */ = {isa = PBXBuildFile; fileRef = E004A6DF28466279002A1FE6 /* ShowCalloutView.swift */; };
		E004A6E62846A61F002A1FE6 /* StyleGraphicsWithSymbolsView.swift in Sources */ = {isa = PBXBuildFile; fileRef = E004A6E52846A61F002A1FE6 /* StyleGraphicsWithSymbolsView.swift */; };
		E004A6E928493BCE002A1FE6 /* ShowDeviceLocationView.swift in Sources */ = {isa = PBXBuildFile; fileRef = E004A6E828493BCE002A1FE6 /* ShowDeviceLocationView.swift */; };
		E004A6ED2849556E002A1FE6 /* CreatePlanarAndGeodeticBuffersView.swift in Sources */ = {isa = PBXBuildFile; fileRef = E004A6EC2849556E002A1FE6 /* CreatePlanarAndGeodeticBuffersView.swift */; };
		E004A6F3284E4FEB002A1FE6 /* ShowResultsOfSpatialOperationsView.swift in Sources */ = {isa = PBXBuildFile; fileRef = E004A6F2284E4FEB002A1FE6 /* ShowResultsOfSpatialOperationsView.swift */; };
		E004A6F6284FA42A002A1FE6 /* SelectFeaturesInFeatureLayerView.swift in Sources */ = {isa = PBXBuildFile; fileRef = E004A6F5284FA42A002A1FE6 /* SelectFeaturesInFeatureLayerView.swift */; };
<<<<<<< HEAD
		E041ABC0287CA9F00056009B /* WebView.swift in Sources */ = {isa = PBXBuildFile; fileRef = E041ABBF287CA9F00056009B /* WebView.swift */; };
		E041ABD7287DB04D0056009B /* SampleInfoView.swift in Sources */ = {isa = PBXBuildFile; fileRef = E041ABD6287DB04D0056009B /* SampleInfoView.swift */; };
		E041AC1A287F54580056009B /* highlight.min.js in Resources */ = {isa = PBXBuildFile; fileRef = E041AC15287F54580056009B /* highlight.min.js */; };
		E041AC1E288076A60056009B /* info.css in Resources */ = {isa = PBXBuildFile; fileRef = E041AC1D288076A60056009B /* info.css */; };
		E041AC20288077B90056009B /* xcode.css in Resources */ = {isa = PBXBuildFile; fileRef = E041AC1F288077B90056009B /* xcode.css */; };
=======
		E066DD35285CF3B3004D3D5B /* FindRouteView.swift in Sources */ = {isa = PBXBuildFile; fileRef = E066DD34285CF3B3004D3D5B /* FindRouteView.swift */; };
>>>>>>> 57a45a7f
		E066DD382860AB28004D3D5B /* StyleGraphicsWithRendererView.swift in Sources */ = {isa = PBXBuildFile; fileRef = E066DD372860AB28004D3D5B /* StyleGraphicsWithRendererView.swift */; };
		E066DD3B2860CA08004D3D5B /* ShowResultOfSpatialRelationshipsView.swift in Sources */ = {isa = PBXBuildFile; fileRef = E066DD3A2860CA08004D3D5B /* ShowResultOfSpatialRelationshipsView.swift */; };
		E066DD4028610F55004D3D5B /* AddSceneLayerFromServiceView.swift in Sources */ = {isa = PBXBuildFile; fileRef = E066DD3F28610F55004D3D5B /* AddSceneLayerFromServiceView.swift */; };
		E088E1572862579D00413100 /* SetSurfacePlacementModeView.swift in Sources */ = {isa = PBXBuildFile; fileRef = E088E1562862579D00413100 /* SetSurfacePlacementModeView.swift */; };
		E0EA0B772866390E00C9621D /* ProjectView.swift in Sources */ = {isa = PBXBuildFile; fileRef = E0EA0B762866390E00C9621D /* ProjectView.swift */; };
/* End PBXBuildFile section */

/* Begin PBXBuildRule section */
		0074ABCC2817B8E60037244A /* PBXBuildRule */ = {
			isa = PBXBuildRule;
			compilerSpec = com.apple.compilers.proxy.script;
			filePatterns = "*.tache";
			fileType = pattern.proxy;
			inputFiles = (
				"$(SRCROOT)/Shared/Samples/",
			);
			isEditable = 1;
			name = "Generate Sample Initializers from Source Code Files";
			outputFiles = (
				"$(DERIVED_FILE_DIR)/$(INPUT_FILE_BASE)",
			);
			runOncePerArchitecture = 0;
			script = "xcrun --sdk macosx swift \"${SRCROOT}/Scripts/GenerateSampleViewSourceCode.swift\" \"${SCRIPT_INPUT_FILE_0}\" \"${INPUT_FILE_PATH}\" \"${SCRIPT_OUTPUT_FILE_0}\" \n";
		};
		0083586F27FE3BCF00192A15 /* PBXBuildRule */ = {
			isa = PBXBuildRule;
			compilerSpec = com.apple.compilers.proxy.script;
			filePatterns = "*.masque";
			fileType = pattern.proxy;
			inputFiles = (
				"$(SRCROOT)/.secrets",
			);
			isEditable = 1;
			name = "Generate Swift Code from Secrets";
			outputFiles = (
				"$(DERIVED_FILE_DIR)/$(INPUT_FILE_BASE)",
			);
			runOncePerArchitecture = 0;
			script = "\"${SRCROOT}/Scripts/masquerade\" -i \"${INPUT_FILE_PATH}\" -o \"${SCRIPT_OUTPUT_FILE_0}\" -s \"${SCRIPT_INPUT_FILE_0}\" -f\n";
		};
/* End PBXBuildRule section */

/* Begin PBXCopyFilesBuildPhase section */
		00144B5E280634840090DD5D /* Embed Frameworks */ = {
			isa = PBXCopyFilesBuildPhase;
			buildActionMask = 2147483647;
			dstPath = "";
			dstSubfolderSpec = 10;
			files = (
				00B042E2282ED77E0072E1B4 /* arcgis-runtime-toolkit-swift in Embed Frameworks */,
			);
			name = "Embed Frameworks";
			runOnlyForDeploymentPostprocessing = 0;
		};
		0039A4E82885C4E300592C86 /* Copy Source Code Files */ = {
			isa = PBXCopyFilesBuildPhase;
			buildActionMask = 2147483647;
			dstPath = "";
			dstSubfolderSpec = 7;
			files = (
				0039A4E92885C50300592C86 /* AddSceneLayerFromServiceView.swift in Copy Source Code Files */,
				0039A4EA2885C50300592C86 /* ClipGeometryView.swift in Copy Source Code Files */,
				0039A4EB2885C50300592C86 /* CreatePlanarAndGeodeticBuffersView.swift in Copy Source Code Files */,
				0039A4EC2885C50300592C86 /* CutGeometryView.swift in Copy Source Code Files */,
				0039A4ED2885C50300592C86 /* DisplayMapView.swift in Copy Source Code Files */,
				0039A4EE2885C50300592C86 /* DisplayOverviewMapView.swift in Copy Source Code Files */,
				0039A4EF2885C50300592C86 /* DisplaySceneView.swift in Copy Source Code Files */,
				0039A4F02885C50300592C86 /* ProjectView.swift in Copy Source Code Files */,
				0039A4F12885C50300592C86 /* SearchWithGeocodeView.swift in Copy Source Code Files */,
				0039A4F22885C50300592C86 /* SelectFeaturesInFeatureLayerView.swift in Copy Source Code Files */,
				0039A4F32885C50300592C86 /* SetBasemapView.swift in Copy Source Code Files */,
				0039A4F42885C50300592C86 /* SetSurfacePlacementModeView.swift in Copy Source Code Files */,
				0039A4F52885C50300592C86 /* SetViewpointRotationView.swift in Copy Source Code Files */,
				0039A4F62885C50300592C86 /* ShowCalloutView.swift in Copy Source Code Files */,
				0039A4F72885C50300592C86 /* ShowDeviceLocationView.swift in Copy Source Code Files */,
				0039A4F82885C50300592C86 /* ShowResultOfSpatialRelationshipsView.swift in Copy Source Code Files */,
				0039A4F92885C50300592C86 /* ShowResultsOfSpatialOperationsView.swift in Copy Source Code Files */,
				0039A4FA2885C50300592C86 /* StyleGraphicsWithRendererView.swift in Copy Source Code Files */,
				0039A4FB2885C50300592C86 /* StyleGraphicsWithSymbolsView.swift in Copy Source Code Files */,
			);
			name = "Copy Source Code Files";
			runOnlyForDeploymentPostprocessing = 0;
		};
/* End PBXCopyFilesBuildPhase section */

/* Begin PBXFileReference section */
		000558092817C51E00224BC6 /* SampleDetailView.swift */ = {isa = PBXFileReference; lastKnownFileType = sourcecode.swift; path = SampleDetailView.swift; sourceTree = "<group>"; };
		0005580B28185C0600224BC6 /* SampleList.swift */ = {isa = PBXFileReference; lastKnownFileType = sourcecode.swift; path = SampleList.swift; sourceTree = "<group>"; };
		00181B452846AD7100654571 /* View+Alert.swift */ = {isa = PBXFileReference; lastKnownFileType = sourcecode.swift; path = "View+Alert.swift"; sourceTree = "<group>"; };
		001C6DD827FE585A00D472C2 /* AppSecrets.swift.masque */ = {isa = PBXFileReference; fileEncoding = 4; lastKnownFileType = text; path = AppSecrets.swift.masque; sourceTree = "<group>"; };
		003D7C342821EBCC009DDFD2 /* masquerade */ = {isa = PBXFileReference; lastKnownFileType = text; path = masquerade; sourceTree = "<group>"; };
		003D7C352821EBCC009DDFD2 /* GenerateSampleViewSourceCode.swift */ = {isa = PBXFileReference; lastKnownFileType = sourcecode.swift; path = GenerateSampleViewSourceCode.swift; sourceTree = "<group>"; };
		0074ABBE28174BCF0037244A /* DisplayMapView.swift */ = {isa = PBXFileReference; lastKnownFileType = sourcecode.swift; path = DisplayMapView.swift; sourceTree = "<group>"; };
		0074ABC128174F430037244A /* Sample.swift */ = {isa = PBXFileReference; fileEncoding = 4; lastKnownFileType = sourcecode.swift; path = Sample.swift; sourceTree = "<group>"; };
		0074ABCA2817B8DB0037244A /* SamplesApp+Samples.swift.tache */ = {isa = PBXFileReference; fileEncoding = 4; lastKnownFileType = text; path = "SamplesApp+Samples.swift.tache"; sourceTree = "<group>"; };
		00B04272282EC59E0072E1B4 /* AboutView.swift */ = {isa = PBXFileReference; fileEncoding = 4; lastKnownFileType = sourcecode.swift; path = AboutView.swift; sourceTree = "<group>"; };
		00B042DE282ED6E80072E1B4 /* arcgis-runtime-toolkit-swift */ = {isa = PBXFileReference; lastKnownFileType = wrapper; name = "arcgis-runtime-toolkit-swift"; path = "../arcgis-runtime-toolkit-swift"; sourceTree = "<group>"; };
		00B042E5282EDC690072E1B4 /* SetBasemapView.swift */ = {isa = PBXFileReference; fileEncoding = 4; lastKnownFileType = sourcecode.swift; path = SetBasemapView.swift; sourceTree = "<group>"; };
		00B04FB4283EEBA80026C882 /* DisplayOverviewMapView.swift */ = {isa = PBXFileReference; lastKnownFileType = sourcecode.swift; path = DisplayOverviewMapView.swift; sourceTree = "<group>"; };
		00CB9137284814A4005C2C5D /* SearchWithGeocodeView.swift */ = {isa = PBXFileReference; lastKnownFileType = sourcecode.swift; path = SearchWithGeocodeView.swift; sourceTree = "<group>"; };
		00E5400C27F3CCA100CF66D5 /* SamplesApp.swift */ = {isa = PBXFileReference; lastKnownFileType = sourcecode.swift; path = SamplesApp.swift; sourceTree = "<group>"; };
		00E5400D27F3CCA100CF66D5 /* ContentView.swift */ = {isa = PBXFileReference; lastKnownFileType = sourcecode.swift; path = ContentView.swift; sourceTree = "<group>"; };
		00E5400E27F3CCA200CF66D5 /* Assets.xcassets */ = {isa = PBXFileReference; lastKnownFileType = folder.assetcatalog; path = Assets.xcassets; sourceTree = "<group>"; };
		00E5401327F3CCA200CF66D5 /* Samples.app */ = {isa = PBXFileReference; explicitFileType = wrapper.application; includeInIndex = 0; path = Samples.app; sourceTree = BUILT_PRODUCTS_DIR; };
		00E5402A27F775EA00CF66D5 /* Info.plist */ = {isa = PBXFileReference; lastKnownFileType = text.plist.xml; path = Info.plist; sourceTree = "<group>"; };
		E000E75F2869E33D005D87C5 /* ClipGeometryView.swift */ = {isa = PBXFileReference; lastKnownFileType = sourcecode.swift; path = ClipGeometryView.swift; sourceTree = "<group>"; };
		E000E762286A0B18005D87C5 /* CutGeometryView.swift */ = {isa = PBXFileReference; lastKnownFileType = sourcecode.swift; path = CutGeometryView.swift; sourceTree = "<group>"; };
		E004A6BD28414332002A1FE6 /* SetViewpointRotationView.swift */ = {isa = PBXFileReference; fileEncoding = 4; lastKnownFileType = sourcecode.swift; path = SetViewpointRotationView.swift; sourceTree = "<group>"; };
		E004A6D828465C70002A1FE6 /* DisplaySceneView.swift */ = {isa = PBXFileReference; fileEncoding = 4; lastKnownFileType = sourcecode.swift; path = DisplaySceneView.swift; sourceTree = "<group>"; };
		E004A6DF28466279002A1FE6 /* ShowCalloutView.swift */ = {isa = PBXFileReference; lastKnownFileType = sourcecode.swift; path = ShowCalloutView.swift; sourceTree = "<group>"; };
		E004A6E52846A61F002A1FE6 /* StyleGraphicsWithSymbolsView.swift */ = {isa = PBXFileReference; lastKnownFileType = sourcecode.swift; path = StyleGraphicsWithSymbolsView.swift; sourceTree = "<group>"; };
		E004A6E828493BCE002A1FE6 /* ShowDeviceLocationView.swift */ = {isa = PBXFileReference; lastKnownFileType = sourcecode.swift; path = ShowDeviceLocationView.swift; sourceTree = "<group>"; };
		E004A6EC2849556E002A1FE6 /* CreatePlanarAndGeodeticBuffersView.swift */ = {isa = PBXFileReference; lastKnownFileType = sourcecode.swift; path = CreatePlanarAndGeodeticBuffersView.swift; sourceTree = "<group>"; };
		E004A6F2284E4FEB002A1FE6 /* ShowResultsOfSpatialOperationsView.swift */ = {isa = PBXFileReference; lastKnownFileType = sourcecode.swift; path = ShowResultsOfSpatialOperationsView.swift; sourceTree = "<group>"; };
		E004A6F5284FA42A002A1FE6 /* SelectFeaturesInFeatureLayerView.swift */ = {isa = PBXFileReference; lastKnownFileType = sourcecode.swift; path = SelectFeaturesInFeatureLayerView.swift; sourceTree = "<group>"; };
<<<<<<< HEAD
		E041ABBF287CA9F00056009B /* WebView.swift */ = {isa = PBXFileReference; lastKnownFileType = sourcecode.swift; path = WebView.swift; sourceTree = "<group>"; };
		E041ABD6287DB04D0056009B /* SampleInfoView.swift */ = {isa = PBXFileReference; lastKnownFileType = sourcecode.swift; path = SampleInfoView.swift; sourceTree = "<group>"; };
		E041AC15287F54580056009B /* highlight.min.js */ = {isa = PBXFileReference; fileEncoding = 4; lastKnownFileType = sourcecode.javascript; path = highlight.min.js; sourceTree = "<group>"; };
		E041AC1D288076A60056009B /* info.css */ = {isa = PBXFileReference; fileEncoding = 4; lastKnownFileType = text.css; path = info.css; sourceTree = "<group>"; };
		E041AC1F288077B90056009B /* xcode.css */ = {isa = PBXFileReference; fileEncoding = 4; lastKnownFileType = text.css; path = xcode.css; sourceTree = "<group>"; };
=======
		E066DD34285CF3B3004D3D5B /* FindRouteView.swift */ = {isa = PBXFileReference; lastKnownFileType = sourcecode.swift; path = FindRouteView.swift; sourceTree = "<group>"; };
>>>>>>> 57a45a7f
		E066DD372860AB28004D3D5B /* StyleGraphicsWithRendererView.swift */ = {isa = PBXFileReference; lastKnownFileType = sourcecode.swift; path = StyleGraphicsWithRendererView.swift; sourceTree = "<group>"; };
		E066DD3A2860CA08004D3D5B /* ShowResultOfSpatialRelationshipsView.swift */ = {isa = PBXFileReference; lastKnownFileType = sourcecode.swift; path = ShowResultOfSpatialRelationshipsView.swift; sourceTree = "<group>"; };
		E066DD3F28610F55004D3D5B /* AddSceneLayerFromServiceView.swift */ = {isa = PBXFileReference; lastKnownFileType = sourcecode.swift; path = AddSceneLayerFromServiceView.swift; sourceTree = "<group>"; };
		E088E1562862579D00413100 /* SetSurfacePlacementModeView.swift */ = {isa = PBXFileReference; lastKnownFileType = sourcecode.swift; path = SetSurfacePlacementModeView.swift; sourceTree = "<group>"; };
		E0EA0B762866390E00C9621D /* ProjectView.swift */ = {isa = PBXFileReference; lastKnownFileType = sourcecode.swift; path = ProjectView.swift; sourceTree = "<group>"; };
/* End PBXFileReference section */

/* Begin PBXFrameworksBuildPhase section */
		00E5401027F3CCA200CF66D5 /* Frameworks */ = {
			isa = PBXFrameworksBuildPhase;
			buildActionMask = 2147483647;
			files = (
				00B042E1282ED6F50072E1B4 /* ArcGISToolkit in Frameworks */,
			);
			runOnlyForDeploymentPostprocessing = 0;
		};
/* End PBXFrameworksBuildPhase section */

/* Begin PBXGroup section */
		0005580D281872BE00224BC6 /* Views */ = {
			isa = PBXGroup;
			children = (
				00B04272282EC59E0072E1B4 /* AboutView.swift */,
				00E5400D27F3CCA100CF66D5 /* ContentView.swift */,
				000558092817C51E00224BC6 /* SampleDetailView.swift */,
				E041ABD6287DB04D0056009B /* SampleInfoView.swift */,
				0005580B28185C0600224BC6 /* SampleList.swift */,
				E041ABBF287CA9F00056009B /* WebView.swift */,
			);
			path = Views;
			sourceTree = "<group>";
		};
		00181B442846AD3900654571 /* Extensions */ = {
			isa = PBXGroup;
			children = (
				00181B452846AD7100654571 /* View+Alert.swift */,
			);
			path = Extensions;
			sourceTree = "<group>";
		};
		003D7C332821EBCC009DDFD2 /* Scripts */ = {
			isa = PBXGroup;
			children = (
				003D7C342821EBCC009DDFD2 /* masquerade */,
				003D7C352821EBCC009DDFD2 /* GenerateSampleViewSourceCode.swift */,
			);
			path = Scripts;
			sourceTree = "<group>";
		};
		0074ABAF281742420037244A /* Supporting Files */ = {
			isa = PBXGroup;
			children = (
				00181B442846AD3900654571 /* Extensions */,
				0074ABC028174F430037244A /* Models */,
				0005580D281872BE00224BC6 /* Views */,
				E041ABC3287CAFEB0056009B /* Web */,
			);
			path = "Supporting Files";
			sourceTree = "<group>";
		};
		0074ABB228174B830037244A /* Samples */ = {
			isa = PBXGroup;
			children = (
				E066DD3E28610F3F004D3D5B /* Add scene layer from service */,
				E000E75E2869E325005D87C5 /* Clip geometry */,
				E004A6EB28495538002A1FE6 /* Create planar and geodetic buffers */,
				E000E761286A0B07005D87C5 /* Cut geometry */,
				0074ABB328174B830037244A /* Display map */,
				00B04FB3283EEB830026C882 /* Display overview map */,
				E004A6D528465C70002A1FE6 /* Display scene */,
				E066DD33285CF3A0004D3D5B /* Find route */,
				E0EA0B75286638FD00C9621D /* Project */,
				00CB913628481475005C2C5D /* Search with geocode */,
				E004A6F4284FA3C5002A1FE6 /* Select features in feature layer */,
				00B042E3282EDC690072E1B4 /* Set basemap */,
				E088E1552862578800413100 /* Set surface placement mode */,
				E004A6B928414332002A1FE6 /* Set viewpoint rotation */,
				E004A6DE2846626A002A1FE6 /* Show callout */,
				E004A6E728493BBB002A1FE6 /* Show device location */,
				E066DD392860C9EE004D3D5B /* Show result of spatial relationships */,
				E004A6F1284E4F80002A1FE6 /* Show results of spatial operations */,
				E066DD362860AB0B004D3D5B /* Style graphics with renderer */,
				E004A6E42846A609002A1FE6 /* Style graphics with symbols */,
			);
			path = Samples;
			sourceTree = "<group>";
		};
		0074ABB328174B830037244A /* Display map */ = {
			isa = PBXGroup;
			children = (
				0074ABBE28174BCF0037244A /* DisplayMapView.swift */,
			);
			path = "Display map";
			sourceTree = "<group>";
		};
		0074ABC028174F430037244A /* Models */ = {
			isa = PBXGroup;
			children = (
				0074ABC128174F430037244A /* Sample.swift */,
			);
			path = Models;
			sourceTree = "<group>";
		};
		00966EE62811F64D009D3DD7 /* iOS */ = {
			isa = PBXGroup;
			children = (
				00E5402A27F775EA00CF66D5 /* Info.plist */,
			);
			path = iOS;
			sourceTree = "<group>";
		};
		00B042E3282EDC690072E1B4 /* Set basemap */ = {
			isa = PBXGroup;
			children = (
				00B042E5282EDC690072E1B4 /* SetBasemapView.swift */,
			);
			path = "Set basemap";
			sourceTree = "<group>";
		};
		00B04FB3283EEB830026C882 /* Display overview map */ = {
			isa = PBXGroup;
			children = (
				00B04FB4283EEBA80026C882 /* DisplayOverviewMapView.swift */,
			);
			path = "Display overview map";
			sourceTree = "<group>";
		};
		00CB913628481475005C2C5D /* Search with geocode */ = {
			isa = PBXGroup;
			children = (
				00CB9137284814A4005C2C5D /* SearchWithGeocodeView.swift */,
			);
			path = "Search with geocode";
			sourceTree = "<group>";
		};
		00E5400627F3CCA100CF66D5 = {
			isa = PBXGroup;
			children = (
				00B042DE282ED6E80072E1B4 /* arcgis-runtime-toolkit-swift */,
				00966EE62811F64D009D3DD7 /* iOS */,
				00E5400B27F3CCA100CF66D5 /* Shared */,
				003D7C332821EBCC009DDFD2 /* Scripts */,
				00E5401427F3CCA200CF66D5 /* Products */,
			);
			sourceTree = "<group>";
		};
		00E5400B27F3CCA100CF66D5 /* Shared */ = {
			isa = PBXGroup;
			children = (
				0074ABAF281742420037244A /* Supporting Files */,
				0074ABB228174B830037244A /* Samples */,
				00E5400C27F3CCA100CF66D5 /* SamplesApp.swift */,
				00E5400E27F3CCA200CF66D5 /* Assets.xcassets */,
				001C6DD827FE585A00D472C2 /* AppSecrets.swift.masque */,
				0074ABCA2817B8DB0037244A /* SamplesApp+Samples.swift.tache */,
			);
			path = Shared;
			sourceTree = "<group>";
		};
		00E5401427F3CCA200CF66D5 /* Products */ = {
			isa = PBXGroup;
			children = (
				00E5401327F3CCA200CF66D5 /* Samples.app */,
			);
			name = Products;
			sourceTree = "<group>";
		};
		E000E75E2869E325005D87C5 /* Clip geometry */ = {
			isa = PBXGroup;
			children = (
				E000E75F2869E33D005D87C5 /* ClipGeometryView.swift */,
			);
			path = "Clip geometry";
			sourceTree = "<group>";
		};
		E000E761286A0B07005D87C5 /* Cut geometry */ = {
			isa = PBXGroup;
			children = (
				E000E762286A0B18005D87C5 /* CutGeometryView.swift */,
			);
			path = "Cut geometry";
			sourceTree = "<group>";
		};
		E004A6B928414332002A1FE6 /* Set viewpoint rotation */ = {
			isa = PBXGroup;
			children = (
				E004A6BD28414332002A1FE6 /* SetViewpointRotationView.swift */,
			);
			path = "Set viewpoint rotation";
			sourceTree = "<group>";
		};
		E004A6D528465C70002A1FE6 /* Display scene */ = {
			isa = PBXGroup;
			children = (
				E004A6D828465C70002A1FE6 /* DisplaySceneView.swift */,
			);
			path = "Display scene";
			sourceTree = "<group>";
		};
		E004A6DE2846626A002A1FE6 /* Show callout */ = {
			isa = PBXGroup;
			children = (
				E004A6DF28466279002A1FE6 /* ShowCalloutView.swift */,
			);
			path = "Show callout";
			sourceTree = "<group>";
		};
		E004A6E42846A609002A1FE6 /* Style graphics with symbols */ = {
			isa = PBXGroup;
			children = (
				E004A6E52846A61F002A1FE6 /* StyleGraphicsWithSymbolsView.swift */,
			);
			path = "Style graphics with symbols";
			sourceTree = "<group>";
		};
		E004A6E728493BBB002A1FE6 /* Show device location */ = {
			isa = PBXGroup;
			children = (
				E004A6E828493BCE002A1FE6 /* ShowDeviceLocationView.swift */,
			);
			path = "Show device location";
			sourceTree = "<group>";
		};
		E004A6EB28495538002A1FE6 /* Create planar and geodetic buffers */ = {
			isa = PBXGroup;
			children = (
				E004A6EC2849556E002A1FE6 /* CreatePlanarAndGeodeticBuffersView.swift */,
			);
			path = "Create planar and geodetic buffers";
			sourceTree = "<group>";
		};
		E004A6F1284E4F80002A1FE6 /* Show results of spatial operations */ = {
			isa = PBXGroup;
			children = (
				E004A6F2284E4FEB002A1FE6 /* ShowResultsOfSpatialOperationsView.swift */,
			);
			path = "Show results of spatial operations";
			sourceTree = "<group>";
		};
		E004A6F4284FA3C5002A1FE6 /* Select features in feature layer */ = {
			isa = PBXGroup;
			children = (
				E004A6F5284FA42A002A1FE6 /* SelectFeaturesInFeatureLayerView.swift */,
			);
			path = "Select features in feature layer";
			sourceTree = "<group>";
		};
<<<<<<< HEAD
		E041ABC3287CAFEB0056009B /* Web */ = {
			isa = PBXGroup;
			children = (
				E041AC15287F54580056009B /* highlight.min.js */,
				E041AC1D288076A60056009B /* info.css */,
				E041AC1F288077B90056009B /* xcode.css */,
			);
			path = Web;
=======
		E066DD33285CF3A0004D3D5B /* Find route */ = {
			isa = PBXGroup;
			children = (
				E066DD34285CF3B3004D3D5B /* FindRouteView.swift */,
			);
			path = "Find route";
>>>>>>> 57a45a7f
			sourceTree = "<group>";
		};
		E066DD362860AB0B004D3D5B /* Style graphics with renderer */ = {
			isa = PBXGroup;
			children = (
				E066DD372860AB28004D3D5B /* StyleGraphicsWithRendererView.swift */,
			);
			path = "Style graphics with renderer";
			sourceTree = "<group>";
		};
		E066DD392860C9EE004D3D5B /* Show result of spatial relationships */ = {
			isa = PBXGroup;
			children = (
				E066DD3A2860CA08004D3D5B /* ShowResultOfSpatialRelationshipsView.swift */,
			);
			path = "Show result of spatial relationships";
			sourceTree = "<group>";
		};
		E066DD3E28610F3F004D3D5B /* Add scene layer from service */ = {
			isa = PBXGroup;
			children = (
				E066DD3F28610F55004D3D5B /* AddSceneLayerFromServiceView.swift */,
			);
			path = "Add scene layer from service";
			sourceTree = "<group>";
		};
		E088E1552862578800413100 /* Set surface placement mode */ = {
			isa = PBXGroup;
			children = (
				E088E1562862579D00413100 /* SetSurfacePlacementModeView.swift */,
			);
			path = "Set surface placement mode";
			sourceTree = "<group>";
		};
		E0EA0B75286638FD00C9621D /* Project */ = {
			isa = PBXGroup;
			children = (
				E0EA0B762866390E00C9621D /* ProjectView.swift */,
			);
			path = Project;
			sourceTree = "<group>";
		};
/* End PBXGroup section */

/* Begin PBXNativeTarget section */
		00E5401227F3CCA200CF66D5 /* Samples (iOS) */ = {
			isa = PBXNativeTarget;
			buildConfigurationList = 00E5402427F3CCA200CF66D5 /* Build configuration list for PBXNativeTarget "Samples (iOS)" */;
			buildPhases = (
				001C6DDC27FE5CE800D472C2 /* Create .secrets File If It Does Not Exist */,
				00E5402B27F77A5A00CF66D5 /* Lint Sources */,
				00E5400F27F3CCA200CF66D5 /* Sources */,
				00E5401027F3CCA200CF66D5 /* Frameworks */,
				00E5401127F3CCA200CF66D5 /* Resources */,
				E041ABC8287CB66A0056009B /* Copy READMEs */,
				E041ABD9287DB75B0056009B /* Copy Sample Views */,
				00144B5E280634840090DD5D /* Embed Frameworks */,
				0039A4E82885C4E300592C86 /* Copy Source Code Files */,
				0039A4E72885C45200592C86 /* Copy README.md Files For Source Code View */,
			);
			buildRules = (
				0083586F27FE3BCF00192A15 /* PBXBuildRule */,
				0074ABCC2817B8E60037244A /* PBXBuildRule */,
			);
			dependencies = (
			);
			name = "Samples (iOS)";
			packageProductDependencies = (
				00B042E0282ED6F50072E1B4 /* ArcGISToolkit */,
			);
			productName = "arcgis-swift-sdk-samples (iOS)";
			productReference = 00E5401327F3CCA200CF66D5 /* Samples.app */;
			productType = "com.apple.product-type.application";
		};
/* End PBXNativeTarget section */

/* Begin PBXProject section */
		00E5400727F3CCA100CF66D5 /* Project object */ = {
			isa = PBXProject;
			attributes = {
				BuildIndependentTargetsInParallel = 1;
				LastSwiftUpdateCheck = 1330;
				LastUpgradeCheck = 1330;
				ORGANIZATIONNAME = Esri;
				TargetAttributes = {
					00E5401227F3CCA200CF66D5 = {
						CreatedOnToolsVersion = 13.3;
					};
				};
			};
			buildConfigurationList = 00E5400A27F3CCA100CF66D5 /* Build configuration list for PBXProject "Samples" */;
			compatibilityVersion = "Xcode 13.0";
			developmentRegion = en;
			hasScannedForEncodings = 0;
			knownRegions = (
				en,
				Base,
			);
			mainGroup = 00E5400627F3CCA100CF66D5;
			productRefGroup = 00E5401427F3CCA200CF66D5 /* Products */;
			projectDirPath = "";
			projectRoot = "";
			targets = (
				00E5401227F3CCA200CF66D5 /* Samples (iOS) */,
			);
		};
/* End PBXProject section */

/* Begin PBXResourcesBuildPhase section */
		00E5401127F3CCA200CF66D5 /* Resources */ = {
			isa = PBXResourcesBuildPhase;
			buildActionMask = 2147483647;
			files = (
				E041AC1E288076A60056009B /* info.css in Resources */,
				E041AC1A287F54580056009B /* highlight.min.js in Resources */,
				00E5402027F3CCA200CF66D5 /* Assets.xcassets in Resources */,
				E041AC20288077B90056009B /* xcode.css in Resources */,
			);
			runOnlyForDeploymentPostprocessing = 0;
		};
/* End PBXResourcesBuildPhase section */

/* Begin PBXShellScriptBuildPhase section */
		001C6DDC27FE5CE800D472C2 /* Create .secrets File If It Does Not Exist */ = {
			isa = PBXShellScriptBuildPhase;
			alwaysOutOfDate = 1;
			buildActionMask = 2147483647;
			files = (
			);
			inputFileListPaths = (
			);
			inputPaths = (
			);
			name = "Create .secrets File If It Does Not Exist";
			outputFileListPaths = (
			);
			outputPaths = (
				"$(SRCROOT)/.secrets",
			);
			runOnlyForDeploymentPostprocessing = 0;
			shellPath = /bin/sh;
			shellScript = "if [ ! -e \"$SRCROOT/.secrets\" ]\nthen\n    touch \"$SRCROOT/.secrets\"\nfi\n";
		};
		0039A4E72885C45200592C86 /* Copy README.md Files For Source Code View */ = {
			isa = PBXShellScriptBuildPhase;
			buildActionMask = 2147483647;
			files = (
			);
			inputFileListPaths = (
			);
			inputPaths = (
			);
			name = "Copy README.md Files For Source Code View";
			outputFileListPaths = (
			);
			outputPaths = (
			);
			runOnlyForDeploymentPostprocessing = 0;
			shellPath = /bin/sh;
			shellScript = "echo $BUILT_PRODUCTS_DIR\n\n# Directory to which the readmes will be copied.\nREADMES_DIR=${BUILT_PRODUCTS_DIR}/${CONTENTS_FOLDER_PATH}/READMEs\nmkdir -p \"${READMES_DIR}\"\n\n# Root readme for the project to skip.\nDEFAULT_README=$SRCROOT/README.md\n\n# Find all README.md files in the project.\nfind ${SRCROOT} -name \"README.md\" | while read file\ndo\n    # Skip the root readme for project.\n    if [ \"$file\" = \"$DEFAULT_README\" ]\n    then\n        echo $BUILT_PRODUCTS_DIR\n        continue\n    fi\n    \n    # Extract the folder name from the path.\n    FILE_PATH=$(dirname \"$file\")\n    FOLDER_NAME=$(basename \"$FILE_PATH\")\n    \n    cp \"${file}\" \"${READMES_DIR}/${FOLDER_NAME}.md\"\ndone\n";
		};
		00E5402B27F77A5A00CF66D5 /* Lint Sources */ = {
			isa = PBXShellScriptBuildPhase;
			buildActionMask = 2147483647;
			files = (
			);
			inputFileListPaths = (
			);
			inputPaths = (
			);
			name = "Lint Sources";
			outputFileListPaths = (
			);
			outputPaths = (
			);
			runOnlyForDeploymentPostprocessing = 0;
			shellPath = /bin/sh;
			shellScript = "export PATH=\"$PATH:/opt/homebrew/bin\"\nif which swiftlint > /dev/null; then\n  swiftlint\nelse\n  echo \"warning: SwiftLint not installed, download from https://github.com/realm/SwiftLint\"\nfi\n";
		};
		E041ABC8287CB66A0056009B /* Copy READMEs */ = {
			isa = PBXShellScriptBuildPhase;
			buildActionMask = 2147483647;
			files = (
			);
			inputFileListPaths = (
			);
			inputPaths = (
			);
			name = "Copy READMEs";
			outputFileListPaths = (
			);
			outputPaths = (
			);
			runOnlyForDeploymentPostprocessing = 0;
			shellPath = /bin/sh;
			shellScript = "#directory to which the readmes will be copied\nREADMES_DIR=${BUILT_PRODUCTS_DIR}/${CONTENTS_FOLDER_PATH}/READMEs\nmkdir -p \"${READMES_DIR}\"\n\n#readme for the project to skip\nDEFAULT_README=$SRCROOT/README.md\n\n#find all README.md files in the project\nfind ${SRCROOT} -name \"README.md\" | while read file\ndo\n    #skip if its the default readme for project\n    if [ \"$file\" = \"$DEFAULT_README\" ]\n    then\n        echo $BUILT_PRODUCTS_DIR\n        continue\n    fi\n    \n    #extract the folder name from the path\n    FILE_PATH=$(dirname \"$file\")\n    FOLDER_NAME=$(basename \"$FILE_PATH\")\n    \n    cp \"${file}\" \"${READMES_DIR}/${FOLDER_NAME}.md\"\ndone\n";
		};
		E041ABD9287DB75B0056009B /* Copy Sample Views */ = {
			isa = PBXShellScriptBuildPhase;
			buildActionMask = 2147483647;
			files = (
			);
			inputFileListPaths = (
			);
			inputPaths = (
			);
			name = "Copy Sample Views";
			outputFileListPaths = (
			);
			outputPaths = (
			);
			runOnlyForDeploymentPostprocessing = 0;
			shellPath = /bin/sh;
			shellScript = "#directory to which the views will be copied\nSAMPLE_VIEWS_DIR=${BUILT_PRODUCTS_DIR}/${CONTENTS_FOLDER_PATH}/SampleViews\nmkdir -p \"${SAMPLE_VIEWS_DIR}\"\n\necho \"${SAMPLE_VIEWS_DIR}\"\n\n#find all .swift files in the Samples directory\nfind \"${SRCROOT}/Shared/Samples\" -name \"*View.swift\" | while read file\ndo\n    #extract the folder name from the path\n    FILE_PATH=$(dirname \"$file\")\n    FOLDER_NAME=$(basename \"$FILE_PATH\")\n    \n    cp \"${file}\" \"${SAMPLE_VIEWS_DIR}/${FOLDER_NAME}.swift\"\ndone\n";
		};
/* End PBXShellScriptBuildPhase section */

/* Begin PBXSourcesBuildPhase section */
		00E5400F27F3CCA200CF66D5 /* Sources */ = {
			isa = PBXSourcesBuildPhase;
			buildActionMask = 2147483647;
			files = (
				E000E7602869E33D005D87C5 /* ClipGeometryView.swift in Sources */,
				E004A6E928493BCE002A1FE6 /* ShowDeviceLocationView.swift in Sources */,
				0005580C28185C0600224BC6 /* SampleList.swift in Sources */,
				E004A6E028466279002A1FE6 /* ShowCalloutView.swift in Sources */,
				E000E763286A0B18005D87C5 /* CutGeometryView.swift in Sources */,
				001C6DE127FE8A9400D472C2 /* AppSecrets.swift.masque in Sources */,
				E004A6ED2849556E002A1FE6 /* CreatePlanarAndGeodeticBuffersView.swift in Sources */,
				E041ABD7287DB04D0056009B /* SampleInfoView.swift in Sources */,
				00181B462846AD7100654571 /* View+Alert.swift in Sources */,
				E0EA0B772866390E00C9621D /* ProjectView.swift in Sources */,
				0005580A2817C51E00224BC6 /* SampleDetailView.swift in Sources */,
				0074ABCD2817BCC30037244A /* SamplesApp+Samples.swift.tache in Sources */,
				E004A6F3284E4FEB002A1FE6 /* ShowResultsOfSpatialOperationsView.swift in Sources */,
				00B04273282EC59E0072E1B4 /* AboutView.swift in Sources */,
				E066DD3B2860CA08004D3D5B /* ShowResultOfSpatialRelationshipsView.swift in Sources */,
				E041ABC0287CA9F00056009B /* WebView.swift in Sources */,
				E088E1572862579D00413100 /* SetSurfacePlacementModeView.swift in Sources */,
				E004A6C128414332002A1FE6 /* SetViewpointRotationView.swift in Sources */,
				00E5401E27F3CCA200CF66D5 /* ContentView.swift in Sources */,
				E066DD382860AB28004D3D5B /* StyleGraphicsWithRendererView.swift in Sources */,
				00B04FB5283EEBA80026C882 /* DisplayOverviewMapView.swift in Sources */,
				0074ABBF28174BCF0037244A /* DisplayMapView.swift in Sources */,
				E004A6DC28465C70002A1FE6 /* DisplaySceneView.swift in Sources */,
				E066DD35285CF3B3004D3D5B /* FindRouteView.swift in Sources */,
				E004A6F6284FA42A002A1FE6 /* SelectFeaturesInFeatureLayerView.swift in Sources */,
				00B042E8282EDC690072E1B4 /* SetBasemapView.swift in Sources */,
				E004A6E62846A61F002A1FE6 /* StyleGraphicsWithSymbolsView.swift in Sources */,
				0074ABC428174F430037244A /* Sample.swift in Sources */,
				00CB9138284814A4005C2C5D /* SearchWithGeocodeView.swift in Sources */,
				00E5401C27F3CCA200CF66D5 /* SamplesApp.swift in Sources */,
				E066DD4028610F55004D3D5B /* AddSceneLayerFromServiceView.swift in Sources */,
			);
			runOnlyForDeploymentPostprocessing = 0;
		};
/* End PBXSourcesBuildPhase section */

/* Begin XCBuildConfiguration section */
		00E5402227F3CCA200CF66D5 /* Debug */ = {
			isa = XCBuildConfiguration;
			buildSettings = {
				ALWAYS_SEARCH_USER_PATHS = NO;
				CLANG_ANALYZER_NONNULL = YES;
				CLANG_ANALYZER_NUMBER_OBJECT_CONVERSION = YES_AGGRESSIVE;
				CLANG_CXX_LANGUAGE_STANDARD = "gnu++17";
				CLANG_ENABLE_MODULES = YES;
				CLANG_ENABLE_OBJC_ARC = YES;
				CLANG_ENABLE_OBJC_WEAK = YES;
				CLANG_WARN_BLOCK_CAPTURE_AUTORELEASING = YES;
				CLANG_WARN_BOOL_CONVERSION = YES;
				CLANG_WARN_COMMA = YES;
				CLANG_WARN_CONSTANT_CONVERSION = YES;
				CLANG_WARN_DEPRECATED_OBJC_IMPLEMENTATIONS = YES;
				CLANG_WARN_DIRECT_OBJC_ISA_USAGE = YES_ERROR;
				CLANG_WARN_DOCUMENTATION_COMMENTS = YES;
				CLANG_WARN_EMPTY_BODY = YES;
				CLANG_WARN_ENUM_CONVERSION = YES;
				CLANG_WARN_INFINITE_RECURSION = YES;
				CLANG_WARN_INT_CONVERSION = YES;
				CLANG_WARN_NON_LITERAL_NULL_CONVERSION = YES;
				CLANG_WARN_OBJC_IMPLICIT_RETAIN_SELF = YES;
				CLANG_WARN_OBJC_LITERAL_CONVERSION = YES;
				CLANG_WARN_OBJC_ROOT_CLASS = YES_ERROR;
				CLANG_WARN_QUOTED_INCLUDE_IN_FRAMEWORK_HEADER = YES;
				CLANG_WARN_RANGE_LOOP_ANALYSIS = YES;
				CLANG_WARN_STRICT_PROTOTYPES = YES;
				CLANG_WARN_SUSPICIOUS_MOVE = YES;
				CLANG_WARN_UNGUARDED_AVAILABILITY = YES_AGGRESSIVE;
				CLANG_WARN_UNREACHABLE_CODE = YES;
				CLANG_WARN__DUPLICATE_METHOD_MATCH = YES;
				COPY_PHASE_STRIP = NO;
				DEBUG_INFORMATION_FORMAT = dwarf;
				ENABLE_STRICT_OBJC_MSGSEND = YES;
				ENABLE_TESTABILITY = YES;
				GCC_C_LANGUAGE_STANDARD = gnu11;
				GCC_DYNAMIC_NO_PIC = NO;
				GCC_NO_COMMON_BLOCKS = YES;
				GCC_OPTIMIZATION_LEVEL = 0;
				GCC_PREPROCESSOR_DEFINITIONS = (
					"DEBUG=1",
					"$(inherited)",
				);
				GCC_WARN_64_TO_32_BIT_CONVERSION = YES;
				GCC_WARN_ABOUT_RETURN_TYPE = YES_ERROR;
				GCC_WARN_UNDECLARED_SELECTOR = YES;
				GCC_WARN_UNINITIALIZED_AUTOS = YES_AGGRESSIVE;
				GCC_WARN_UNUSED_FUNCTION = YES;
				GCC_WARN_UNUSED_VARIABLE = YES;
				MTL_ENABLE_DEBUG_INFO = INCLUDE_SOURCE;
				MTL_FAST_MATH = YES;
				ONLY_ACTIVE_ARCH = YES;
				SWIFT_ACTIVE_COMPILATION_CONDITIONS = DEBUG;
				SWIFT_OPTIMIZATION_LEVEL = "-Onone";
			};
			name = Debug;
		};
		00E5402327F3CCA200CF66D5 /* Release */ = {
			isa = XCBuildConfiguration;
			buildSettings = {
				ALWAYS_SEARCH_USER_PATHS = NO;
				CLANG_ANALYZER_NONNULL = YES;
				CLANG_ANALYZER_NUMBER_OBJECT_CONVERSION = YES_AGGRESSIVE;
				CLANG_CXX_LANGUAGE_STANDARD = "gnu++17";
				CLANG_ENABLE_MODULES = YES;
				CLANG_ENABLE_OBJC_ARC = YES;
				CLANG_ENABLE_OBJC_WEAK = YES;
				CLANG_WARN_BLOCK_CAPTURE_AUTORELEASING = YES;
				CLANG_WARN_BOOL_CONVERSION = YES;
				CLANG_WARN_COMMA = YES;
				CLANG_WARN_CONSTANT_CONVERSION = YES;
				CLANG_WARN_DEPRECATED_OBJC_IMPLEMENTATIONS = YES;
				CLANG_WARN_DIRECT_OBJC_ISA_USAGE = YES_ERROR;
				CLANG_WARN_DOCUMENTATION_COMMENTS = YES;
				CLANG_WARN_EMPTY_BODY = YES;
				CLANG_WARN_ENUM_CONVERSION = YES;
				CLANG_WARN_INFINITE_RECURSION = YES;
				CLANG_WARN_INT_CONVERSION = YES;
				CLANG_WARN_NON_LITERAL_NULL_CONVERSION = YES;
				CLANG_WARN_OBJC_IMPLICIT_RETAIN_SELF = YES;
				CLANG_WARN_OBJC_LITERAL_CONVERSION = YES;
				CLANG_WARN_OBJC_ROOT_CLASS = YES_ERROR;
				CLANG_WARN_QUOTED_INCLUDE_IN_FRAMEWORK_HEADER = YES;
				CLANG_WARN_RANGE_LOOP_ANALYSIS = YES;
				CLANG_WARN_STRICT_PROTOTYPES = YES;
				CLANG_WARN_SUSPICIOUS_MOVE = YES;
				CLANG_WARN_UNGUARDED_AVAILABILITY = YES_AGGRESSIVE;
				CLANG_WARN_UNREACHABLE_CODE = YES;
				CLANG_WARN__DUPLICATE_METHOD_MATCH = YES;
				COPY_PHASE_STRIP = NO;
				DEBUG_INFORMATION_FORMAT = "dwarf-with-dsym";
				ENABLE_NS_ASSERTIONS = NO;
				ENABLE_STRICT_OBJC_MSGSEND = YES;
				GCC_C_LANGUAGE_STANDARD = gnu11;
				GCC_NO_COMMON_BLOCKS = YES;
				GCC_WARN_64_TO_32_BIT_CONVERSION = YES;
				GCC_WARN_ABOUT_RETURN_TYPE = YES_ERROR;
				GCC_WARN_UNDECLARED_SELECTOR = YES;
				GCC_WARN_UNINITIALIZED_AUTOS = YES_AGGRESSIVE;
				GCC_WARN_UNUSED_FUNCTION = YES;
				GCC_WARN_UNUSED_VARIABLE = YES;
				MTL_ENABLE_DEBUG_INFO = NO;
				MTL_FAST_MATH = YES;
				SWIFT_COMPILATION_MODE = wholemodule;
				SWIFT_OPTIMIZATION_LEVEL = "-O";
			};
			name = Release;
		};
		00E5402527F3CCA200CF66D5 /* Debug */ = {
			isa = XCBuildConfiguration;
			buildSettings = {
				ASSETCATALOG_COMPILER_APPICON_NAME = AppIcon;
				ASSETCATALOG_COMPILER_GLOBAL_ACCENT_COLOR_NAME = AccentColor;
				CODE_SIGN_STYLE = Automatic;
				CURRENT_PROJECT_VERSION = 1;
				INFOPLIST_FILE = "$(SRCROOT)/iOS/Info.plist";
				IPHONEOS_DEPLOYMENT_TARGET = 15.0;
				LD_RUNPATH_SEARCH_PATHS = (
					"$(inherited)",
					"@executable_path/Frameworks",
				);
				MARKETING_VERSION = 200.0.0;
				PRODUCT_BUNDLE_IDENTIFIER = "com.esri.arcgis-swift-sdk-samples";
				PRODUCT_NAME = Samples;
				SDKROOT = iphoneos;
				SWIFT_EMIT_LOC_STRINGS = YES;
				SWIFT_VERSION = 5.0;
				TARGETED_DEVICE_FAMILY = "1,2";
			};
			name = Debug;
		};
		00E5402627F3CCA200CF66D5 /* Release */ = {
			isa = XCBuildConfiguration;
			buildSettings = {
				ASSETCATALOG_COMPILER_APPICON_NAME = AppIcon;
				ASSETCATALOG_COMPILER_GLOBAL_ACCENT_COLOR_NAME = AccentColor;
				CODE_SIGN_STYLE = Automatic;
				CURRENT_PROJECT_VERSION = 1;
				INFOPLIST_FILE = "$(SRCROOT)/iOS/Info.plist";
				IPHONEOS_DEPLOYMENT_TARGET = 15.0;
				LD_RUNPATH_SEARCH_PATHS = (
					"$(inherited)",
					"@executable_path/Frameworks",
				);
				MARKETING_VERSION = 200.0.0;
				PRODUCT_BUNDLE_IDENTIFIER = "com.esri.arcgis-swift-sdk-samples";
				PRODUCT_NAME = Samples;
				SDKROOT = iphoneos;
				SWIFT_EMIT_LOC_STRINGS = YES;
				SWIFT_VERSION = 5.0;
				TARGETED_DEVICE_FAMILY = "1,2";
				VALIDATE_PRODUCT = YES;
			};
			name = Release;
		};
/* End XCBuildConfiguration section */

/* Begin XCConfigurationList section */
		00E5400A27F3CCA100CF66D5 /* Build configuration list for PBXProject "Samples" */ = {
			isa = XCConfigurationList;
			buildConfigurations = (
				00E5402227F3CCA200CF66D5 /* Debug */,
				00E5402327F3CCA200CF66D5 /* Release */,
			);
			defaultConfigurationIsVisible = 0;
			defaultConfigurationName = Release;
		};
		00E5402427F3CCA200CF66D5 /* Build configuration list for PBXNativeTarget "Samples (iOS)" */ = {
			isa = XCConfigurationList;
			buildConfigurations = (
				00E5402527F3CCA200CF66D5 /* Debug */,
				00E5402627F3CCA200CF66D5 /* Release */,
			);
			defaultConfigurationIsVisible = 0;
			defaultConfigurationName = Release;
		};
/* End XCConfigurationList section */

/* Begin XCSwiftPackageProductDependency section */
		00B042E0282ED6F50072E1B4 /* ArcGISToolkit */ = {
			isa = XCSwiftPackageProductDependency;
			productName = ArcGISToolkit;
		};
/* End XCSwiftPackageProductDependency section */
	};
	rootObject = 00E5400727F3CCA100CF66D5 /* Project object */;
}<|MERGE_RESOLUTION|>--- conflicted
+++ resolved
@@ -52,15 +52,12 @@
 		E004A6ED2849556E002A1FE6 /* CreatePlanarAndGeodeticBuffersView.swift in Sources */ = {isa = PBXBuildFile; fileRef = E004A6EC2849556E002A1FE6 /* CreatePlanarAndGeodeticBuffersView.swift */; };
 		E004A6F3284E4FEB002A1FE6 /* ShowResultsOfSpatialOperationsView.swift in Sources */ = {isa = PBXBuildFile; fileRef = E004A6F2284E4FEB002A1FE6 /* ShowResultsOfSpatialOperationsView.swift */; };
 		E004A6F6284FA42A002A1FE6 /* SelectFeaturesInFeatureLayerView.swift in Sources */ = {isa = PBXBuildFile; fileRef = E004A6F5284FA42A002A1FE6 /* SelectFeaturesInFeatureLayerView.swift */; };
-<<<<<<< HEAD
 		E041ABC0287CA9F00056009B /* WebView.swift in Sources */ = {isa = PBXBuildFile; fileRef = E041ABBF287CA9F00056009B /* WebView.swift */; };
 		E041ABD7287DB04D0056009B /* SampleInfoView.swift in Sources */ = {isa = PBXBuildFile; fileRef = E041ABD6287DB04D0056009B /* SampleInfoView.swift */; };
 		E041AC1A287F54580056009B /* highlight.min.js in Resources */ = {isa = PBXBuildFile; fileRef = E041AC15287F54580056009B /* highlight.min.js */; };
 		E041AC1E288076A60056009B /* info.css in Resources */ = {isa = PBXBuildFile; fileRef = E041AC1D288076A60056009B /* info.css */; };
 		E041AC20288077B90056009B /* xcode.css in Resources */ = {isa = PBXBuildFile; fileRef = E041AC1F288077B90056009B /* xcode.css */; };
-=======
 		E066DD35285CF3B3004D3D5B /* FindRouteView.swift in Sources */ = {isa = PBXBuildFile; fileRef = E066DD34285CF3B3004D3D5B /* FindRouteView.swift */; };
->>>>>>> 57a45a7f
 		E066DD382860AB28004D3D5B /* StyleGraphicsWithRendererView.swift in Sources */ = {isa = PBXBuildFile; fileRef = E066DD372860AB28004D3D5B /* StyleGraphicsWithRendererView.swift */; };
 		E066DD3B2860CA08004D3D5B /* ShowResultOfSpatialRelationshipsView.swift in Sources */ = {isa = PBXBuildFile; fileRef = E066DD3A2860CA08004D3D5B /* ShowResultOfSpatialRelationshipsView.swift */; };
 		E066DD4028610F55004D3D5B /* AddSceneLayerFromServiceView.swift in Sources */ = {isa = PBXBuildFile; fileRef = E066DD3F28610F55004D3D5B /* AddSceneLayerFromServiceView.swift */; };
@@ -176,15 +173,12 @@
 		E004A6EC2849556E002A1FE6 /* CreatePlanarAndGeodeticBuffersView.swift */ = {isa = PBXFileReference; lastKnownFileType = sourcecode.swift; path = CreatePlanarAndGeodeticBuffersView.swift; sourceTree = "<group>"; };
 		E004A6F2284E4FEB002A1FE6 /* ShowResultsOfSpatialOperationsView.swift */ = {isa = PBXFileReference; lastKnownFileType = sourcecode.swift; path = ShowResultsOfSpatialOperationsView.swift; sourceTree = "<group>"; };
 		E004A6F5284FA42A002A1FE6 /* SelectFeaturesInFeatureLayerView.swift */ = {isa = PBXFileReference; lastKnownFileType = sourcecode.swift; path = SelectFeaturesInFeatureLayerView.swift; sourceTree = "<group>"; };
-<<<<<<< HEAD
 		E041ABBF287CA9F00056009B /* WebView.swift */ = {isa = PBXFileReference; lastKnownFileType = sourcecode.swift; path = WebView.swift; sourceTree = "<group>"; };
 		E041ABD6287DB04D0056009B /* SampleInfoView.swift */ = {isa = PBXFileReference; lastKnownFileType = sourcecode.swift; path = SampleInfoView.swift; sourceTree = "<group>"; };
 		E041AC15287F54580056009B /* highlight.min.js */ = {isa = PBXFileReference; fileEncoding = 4; lastKnownFileType = sourcecode.javascript; path = highlight.min.js; sourceTree = "<group>"; };
 		E041AC1D288076A60056009B /* info.css */ = {isa = PBXFileReference; fileEncoding = 4; lastKnownFileType = text.css; path = info.css; sourceTree = "<group>"; };
 		E041AC1F288077B90056009B /* xcode.css */ = {isa = PBXFileReference; fileEncoding = 4; lastKnownFileType = text.css; path = xcode.css; sourceTree = "<group>"; };
-=======
 		E066DD34285CF3B3004D3D5B /* FindRouteView.swift */ = {isa = PBXFileReference; lastKnownFileType = sourcecode.swift; path = FindRouteView.swift; sourceTree = "<group>"; };
->>>>>>> 57a45a7f
 		E066DD372860AB28004D3D5B /* StyleGraphicsWithRendererView.swift */ = {isa = PBXFileReference; lastKnownFileType = sourcecode.swift; path = StyleGraphicsWithRendererView.swift; sourceTree = "<group>"; };
 		E066DD3A2860CA08004D3D5B /* ShowResultOfSpatialRelationshipsView.swift */ = {isa = PBXFileReference; lastKnownFileType = sourcecode.swift; path = ShowResultOfSpatialRelationshipsView.swift; sourceTree = "<group>"; };
 		E066DD3F28610F55004D3D5B /* AddSceneLayerFromServiceView.swift */ = {isa = PBXFileReference; lastKnownFileType = sourcecode.swift; path = AddSceneLayerFromServiceView.swift; sourceTree = "<group>"; };
@@ -432,7 +426,6 @@
 			path = "Select features in feature layer";
 			sourceTree = "<group>";
 		};
-<<<<<<< HEAD
 		E041ABC3287CAFEB0056009B /* Web */ = {
 			isa = PBXGroup;
 			children = (
@@ -441,14 +434,14 @@
 				E041AC1F288077B90056009B /* xcode.css */,
 			);
 			path = Web;
-=======
+			sourceTree = "<group>";
+		};
 		E066DD33285CF3A0004D3D5B /* Find route */ = {
 			isa = PBXGroup;
 			children = (
 				E066DD34285CF3B3004D3D5B /* FindRouteView.swift */,
 			);
 			path = "Find route";
->>>>>>> 57a45a7f
 			sourceTree = "<group>";
 		};
 		E066DD362860AB0B004D3D5B /* Style graphics with renderer */ = {
@@ -503,8 +496,6 @@
 				00E5400F27F3CCA200CF66D5 /* Sources */,
 				00E5401027F3CCA200CF66D5 /* Frameworks */,
 				00E5401127F3CCA200CF66D5 /* Resources */,
-				E041ABC8287CB66A0056009B /* Copy READMEs */,
-				E041ABD9287DB75B0056009B /* Copy Sample Views */,
 				00144B5E280634840090DD5D /* Embed Frameworks */,
 				0039A4E82885C4E300592C86 /* Copy Source Code Files */,
 				0039A4E72885C45200592C86 /* Copy README.md Files For Source Code View */,
@@ -627,42 +618,6 @@
 			runOnlyForDeploymentPostprocessing = 0;
 			shellPath = /bin/sh;
 			shellScript = "export PATH=\"$PATH:/opt/homebrew/bin\"\nif which swiftlint > /dev/null; then\n  swiftlint\nelse\n  echo \"warning: SwiftLint not installed, download from https://github.com/realm/SwiftLint\"\nfi\n";
-		};
-		E041ABC8287CB66A0056009B /* Copy READMEs */ = {
-			isa = PBXShellScriptBuildPhase;
-			buildActionMask = 2147483647;
-			files = (
-			);
-			inputFileListPaths = (
-			);
-			inputPaths = (
-			);
-			name = "Copy READMEs";
-			outputFileListPaths = (
-			);
-			outputPaths = (
-			);
-			runOnlyForDeploymentPostprocessing = 0;
-			shellPath = /bin/sh;
-			shellScript = "#directory to which the readmes will be copied\nREADMES_DIR=${BUILT_PRODUCTS_DIR}/${CONTENTS_FOLDER_PATH}/READMEs\nmkdir -p \"${READMES_DIR}\"\n\n#readme for the project to skip\nDEFAULT_README=$SRCROOT/README.md\n\n#find all README.md files in the project\nfind ${SRCROOT} -name \"README.md\" | while read file\ndo\n    #skip if its the default readme for project\n    if [ \"$file\" = \"$DEFAULT_README\" ]\n    then\n        echo $BUILT_PRODUCTS_DIR\n        continue\n    fi\n    \n    #extract the folder name from the path\n    FILE_PATH=$(dirname \"$file\")\n    FOLDER_NAME=$(basename \"$FILE_PATH\")\n    \n    cp \"${file}\" \"${READMES_DIR}/${FOLDER_NAME}.md\"\ndone\n";
-		};
-		E041ABD9287DB75B0056009B /* Copy Sample Views */ = {
-			isa = PBXShellScriptBuildPhase;
-			buildActionMask = 2147483647;
-			files = (
-			);
-			inputFileListPaths = (
-			);
-			inputPaths = (
-			);
-			name = "Copy Sample Views";
-			outputFileListPaths = (
-			);
-			outputPaths = (
-			);
-			runOnlyForDeploymentPostprocessing = 0;
-			shellPath = /bin/sh;
-			shellScript = "#directory to which the views will be copied\nSAMPLE_VIEWS_DIR=${BUILT_PRODUCTS_DIR}/${CONTENTS_FOLDER_PATH}/SampleViews\nmkdir -p \"${SAMPLE_VIEWS_DIR}\"\n\necho \"${SAMPLE_VIEWS_DIR}\"\n\n#find all .swift files in the Samples directory\nfind \"${SRCROOT}/Shared/Samples\" -name \"*View.swift\" | while read file\ndo\n    #extract the folder name from the path\n    FILE_PATH=$(dirname \"$file\")\n    FOLDER_NAME=$(basename \"$FILE_PATH\")\n    \n    cp \"${file}\" \"${SAMPLE_VIEWS_DIR}/${FOLDER_NAME}.swift\"\ndone\n";
 		};
 /* End PBXShellScriptBuildPhase section */
 
