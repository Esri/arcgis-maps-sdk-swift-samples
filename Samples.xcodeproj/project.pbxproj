// !$*UTF8*$!
{
	archiveVersion = 1;
	classes = {
	};
	objectVersion = 55;
	objects = {

/* Begin PBXBuildFile section */
		0005580A2817C51E00224BC6 /* SampleDetailView.swift in Sources */ = {isa = PBXBuildFile; fileRef = 000558092817C51E00224BC6 /* SampleDetailView.swift */; };
		0005580C28185C0600224BC6 /* SampleList.swift in Sources */ = {isa = PBXBuildFile; fileRef = 0005580B28185C0600224BC6 /* SampleList.swift */; };
		00181B462846AD7100654571 /* View+Alert.swift in Sources */ = {isa = PBXBuildFile; fileRef = 00181B452846AD7100654571 /* View+Alert.swift */; };
		001C6DE127FE8A9400D472C2 /* AppSecrets.swift.masque in Sources */ = {isa = PBXBuildFile; fileRef = 001C6DD827FE585A00D472C2 /* AppSecrets.swift.masque */; };
		0074ABBF28174BCF0037244A /* DisplayMapView.swift in Sources */ = {isa = PBXBuildFile; fileRef = 0074ABBE28174BCF0037244A /* DisplayMapView.swift */; };
		0074ABC428174F430037244A /* Sample.swift in Sources */ = {isa = PBXBuildFile; fileRef = 0074ABC128174F430037244A /* Sample.swift */; };
		0074ABCD2817BCC30037244A /* SamplesApp+Samples.swift.tache in Sources */ = {isa = PBXBuildFile; fileRef = 0074ABCA2817B8DB0037244A /* SamplesApp+Samples.swift.tache */; };
		00B04273282EC59E0072E1B4 /* AboutView.swift in Sources */ = {isa = PBXBuildFile; fileRef = 00B04272282EC59E0072E1B4 /* AboutView.swift */; };
		00B042E1282ED6F50072E1B4 /* ArcGISToolkit in Frameworks */ = {isa = PBXBuildFile; productRef = 00B042E0282ED6F50072E1B4 /* ArcGISToolkit */; };
		00B042E2282ED77E0072E1B4 /* arcgis-runtime-toolkit-swift in Embed Frameworks */ = {isa = PBXBuildFile; fileRef = 00B042DE282ED6E80072E1B4 /* arcgis-runtime-toolkit-swift */; };
		00B042E8282EDC690072E1B4 /* SetBasemapView.swift in Sources */ = {isa = PBXBuildFile; fileRef = 00B042E5282EDC690072E1B4 /* SetBasemapView.swift */; };
		00B04FB5283EEBA80026C882 /* DisplayOverviewMapView.swift in Sources */ = {isa = PBXBuildFile; fileRef = 00B04FB4283EEBA80026C882 /* DisplayOverviewMapView.swift */; };
		00CB9138284814A4005C2C5D /* SearchWithGeocodeView.swift in Sources */ = {isa = PBXBuildFile; fileRef = 00CB9137284814A4005C2C5D /* SearchWithGeocodeView.swift */; };
		00E5401C27F3CCA200CF66D5 /* SamplesApp.swift in Sources */ = {isa = PBXBuildFile; fileRef = 00E5400C27F3CCA100CF66D5 /* SamplesApp.swift */; };
		00E5401E27F3CCA200CF66D5 /* ContentView.swift in Sources */ = {isa = PBXBuildFile; fileRef = 00E5400D27F3CCA100CF66D5 /* ContentView.swift */; };
		00E5402027F3CCA200CF66D5 /* Assets.xcassets in Resources */ = {isa = PBXBuildFile; fileRef = 00E5400E27F3CCA200CF66D5 /* Assets.xcassets */; };
<<<<<<< HEAD
		E000E7602869E33D005D87C5 /* ClipGeometryView.swift in Sources */ = {isa = PBXBuildFile; fileRef = E000E75F2869E33D005D87C5 /* ClipGeometryView.swift */; };
=======
		E000E763286A0B18005D87C5 /* CutGeometryView.swift in Sources */ = {isa = PBXBuildFile; fileRef = E000E762286A0B18005D87C5 /* CutGeometryView.swift */; };
>>>>>>> 9b410062
		E004A6C128414332002A1FE6 /* SetViewpointRotationView.swift in Sources */ = {isa = PBXBuildFile; fileRef = E004A6BD28414332002A1FE6 /* SetViewpointRotationView.swift */; };
		E004A6DC28465C70002A1FE6 /* DisplaySceneView.swift in Sources */ = {isa = PBXBuildFile; fileRef = E004A6D828465C70002A1FE6 /* DisplaySceneView.swift */; };
		E004A6E028466279002A1FE6 /* ShowCalloutView.swift in Sources */ = {isa = PBXBuildFile; fileRef = E004A6DF28466279002A1FE6 /* ShowCalloutView.swift */; };
		E004A6E62846A61F002A1FE6 /* StyleGraphicsWithSymbolsView.swift in Sources */ = {isa = PBXBuildFile; fileRef = E004A6E52846A61F002A1FE6 /* StyleGraphicsWithSymbolsView.swift */; };
		E004A6E928493BCE002A1FE6 /* ShowDeviceLocationView.swift in Sources */ = {isa = PBXBuildFile; fileRef = E004A6E828493BCE002A1FE6 /* ShowDeviceLocationView.swift */; };
		E004A6ED2849556E002A1FE6 /* CreatePlanarAndGeodeticBuffersView.swift in Sources */ = {isa = PBXBuildFile; fileRef = E004A6EC2849556E002A1FE6 /* CreatePlanarAndGeodeticBuffersView.swift */; };
		E004A6F3284E4FEB002A1FE6 /* ShowResultsOfSpatialOperationsView.swift in Sources */ = {isa = PBXBuildFile; fileRef = E004A6F2284E4FEB002A1FE6 /* ShowResultsOfSpatialOperationsView.swift */; };
		E004A6F6284FA42A002A1FE6 /* SelectFeaturesInFeatureLayerView.swift in Sources */ = {isa = PBXBuildFile; fileRef = E004A6F5284FA42A002A1FE6 /* SelectFeaturesInFeatureLayerView.swift */; };
		E066DD382860AB28004D3D5B /* StyleGraphicsWithRendererView.swift in Sources */ = {isa = PBXBuildFile; fileRef = E066DD372860AB28004D3D5B /* StyleGraphicsWithRendererView.swift */; };
		E066DD3B2860CA08004D3D5B /* ShowResultOfSpatialRelationshipsView.swift in Sources */ = {isa = PBXBuildFile; fileRef = E066DD3A2860CA08004D3D5B /* ShowResultOfSpatialRelationshipsView.swift */; };
		E066DD4028610F55004D3D5B /* AddSceneLayerFromServiceView.swift in Sources */ = {isa = PBXBuildFile; fileRef = E066DD3F28610F55004D3D5B /* AddSceneLayerFromServiceView.swift */; };
		E088E1572862579D00413100 /* SetSurfacePlacementModeView.swift in Sources */ = {isa = PBXBuildFile; fileRef = E088E1562862579D00413100 /* SetSurfacePlacementModeView.swift */; };
		E0EA0B772866390E00C9621D /* ProjectView.swift in Sources */ = {isa = PBXBuildFile; fileRef = E0EA0B762866390E00C9621D /* ProjectView.swift */; };
/* End PBXBuildFile section */

/* Begin PBXBuildRule section */
		0074ABCC2817B8E60037244A /* PBXBuildRule */ = {
			isa = PBXBuildRule;
			compilerSpec = com.apple.compilers.proxy.script;
			filePatterns = "*.tache";
			fileType = pattern.proxy;
			inputFiles = (
				"$(SRCROOT)/Shared/Samples/",
			);
			isEditable = 1;
			name = "Generate Sample Initializers from Source Code Files";
			outputFiles = (
				"$(DERIVED_FILE_DIR)/$(INPUT_FILE_BASE)",
			);
			runOncePerArchitecture = 0;
			script = "xcrun --sdk macosx swift \"${SRCROOT}/Scripts/GenerateSampleViewSourceCode.swift\" \"${SCRIPT_INPUT_FILE_0}\" \"${INPUT_FILE_PATH}\" \"${SCRIPT_OUTPUT_FILE_0}\" \n";
		};
		0083586F27FE3BCF00192A15 /* PBXBuildRule */ = {
			isa = PBXBuildRule;
			compilerSpec = com.apple.compilers.proxy.script;
			filePatterns = "*.masque";
			fileType = pattern.proxy;
			inputFiles = (
				"$(SRCROOT)/.secrets",
			);
			isEditable = 1;
			name = "Generate Swift Code from Secrets";
			outputFiles = (
				"$(DERIVED_FILE_DIR)/$(INPUT_FILE_BASE)",
			);
			runOncePerArchitecture = 0;
			script = "\"${SRCROOT}/Scripts/masquerade\" -i \"${INPUT_FILE_PATH}\" -o \"${SCRIPT_OUTPUT_FILE_0}\" -s \"${SCRIPT_INPUT_FILE_0}\" -f\n";
		};
/* End PBXBuildRule section */

/* Begin PBXCopyFilesBuildPhase section */
		00144B5E280634840090DD5D /* Embed Frameworks */ = {
			isa = PBXCopyFilesBuildPhase;
			buildActionMask = 2147483647;
			dstPath = "";
			dstSubfolderSpec = 10;
			files = (
				00B042E2282ED77E0072E1B4 /* arcgis-runtime-toolkit-swift in Embed Frameworks */,
			);
			name = "Embed Frameworks";
			runOnlyForDeploymentPostprocessing = 0;
		};
/* End PBXCopyFilesBuildPhase section */

/* Begin PBXFileReference section */
		000558092817C51E00224BC6 /* SampleDetailView.swift */ = {isa = PBXFileReference; lastKnownFileType = sourcecode.swift; path = SampleDetailView.swift; sourceTree = "<group>"; };
		0005580B28185C0600224BC6 /* SampleList.swift */ = {isa = PBXFileReference; lastKnownFileType = sourcecode.swift; path = SampleList.swift; sourceTree = "<group>"; };
		00181B452846AD7100654571 /* View+Alert.swift */ = {isa = PBXFileReference; lastKnownFileType = sourcecode.swift; path = "View+Alert.swift"; sourceTree = "<group>"; };
		001C6DD827FE585A00D472C2 /* AppSecrets.swift.masque */ = {isa = PBXFileReference; fileEncoding = 4; lastKnownFileType = text; path = AppSecrets.swift.masque; sourceTree = "<group>"; };
		003D7C342821EBCC009DDFD2 /* masquerade */ = {isa = PBXFileReference; lastKnownFileType = text; path = masquerade; sourceTree = "<group>"; };
		003D7C352821EBCC009DDFD2 /* GenerateSampleViewSourceCode.swift */ = {isa = PBXFileReference; lastKnownFileType = sourcecode.swift; path = GenerateSampleViewSourceCode.swift; sourceTree = "<group>"; };
		0074ABBE28174BCF0037244A /* DisplayMapView.swift */ = {isa = PBXFileReference; lastKnownFileType = sourcecode.swift; path = DisplayMapView.swift; sourceTree = "<group>"; };
		0074ABC128174F430037244A /* Sample.swift */ = {isa = PBXFileReference; fileEncoding = 4; lastKnownFileType = sourcecode.swift; path = Sample.swift; sourceTree = "<group>"; };
		0074ABCA2817B8DB0037244A /* SamplesApp+Samples.swift.tache */ = {isa = PBXFileReference; fileEncoding = 4; lastKnownFileType = text; path = "SamplesApp+Samples.swift.tache"; sourceTree = "<group>"; };
		00B04272282EC59E0072E1B4 /* AboutView.swift */ = {isa = PBXFileReference; fileEncoding = 4; lastKnownFileType = sourcecode.swift; path = AboutView.swift; sourceTree = "<group>"; };
		00B042DE282ED6E80072E1B4 /* arcgis-runtime-toolkit-swift */ = {isa = PBXFileReference; lastKnownFileType = wrapper; name = "arcgis-runtime-toolkit-swift"; path = "../arcgis-runtime-toolkit-swift"; sourceTree = "<group>"; };
		00B042E5282EDC690072E1B4 /* SetBasemapView.swift */ = {isa = PBXFileReference; fileEncoding = 4; lastKnownFileType = sourcecode.swift; path = SetBasemapView.swift; sourceTree = "<group>"; };
		00B04FB4283EEBA80026C882 /* DisplayOverviewMapView.swift */ = {isa = PBXFileReference; lastKnownFileType = sourcecode.swift; path = DisplayOverviewMapView.swift; sourceTree = "<group>"; };
		00CB9137284814A4005C2C5D /* SearchWithGeocodeView.swift */ = {isa = PBXFileReference; lastKnownFileType = sourcecode.swift; path = SearchWithGeocodeView.swift; sourceTree = "<group>"; };
		00E5400C27F3CCA100CF66D5 /* SamplesApp.swift */ = {isa = PBXFileReference; lastKnownFileType = sourcecode.swift; path = SamplesApp.swift; sourceTree = "<group>"; };
		00E5400D27F3CCA100CF66D5 /* ContentView.swift */ = {isa = PBXFileReference; lastKnownFileType = sourcecode.swift; path = ContentView.swift; sourceTree = "<group>"; };
		00E5400E27F3CCA200CF66D5 /* Assets.xcassets */ = {isa = PBXFileReference; lastKnownFileType = folder.assetcatalog; path = Assets.xcassets; sourceTree = "<group>"; };
		00E5401327F3CCA200CF66D5 /* Samples.app */ = {isa = PBXFileReference; explicitFileType = wrapper.application; includeInIndex = 0; path = Samples.app; sourceTree = BUILT_PRODUCTS_DIR; };
		00E5402A27F775EA00CF66D5 /* Info.plist */ = {isa = PBXFileReference; lastKnownFileType = text.plist.xml; path = Info.plist; sourceTree = "<group>"; };
<<<<<<< HEAD
		E000E75F2869E33D005D87C5 /* ClipGeometryView.swift */ = {isa = PBXFileReference; lastKnownFileType = sourcecode.swift; path = ClipGeometryView.swift; sourceTree = "<group>"; };
=======
		E000E762286A0B18005D87C5 /* CutGeometryView.swift */ = {isa = PBXFileReference; lastKnownFileType = sourcecode.swift; path = CutGeometryView.swift; sourceTree = "<group>"; };
>>>>>>> 9b410062
		E004A6BD28414332002A1FE6 /* SetViewpointRotationView.swift */ = {isa = PBXFileReference; fileEncoding = 4; lastKnownFileType = sourcecode.swift; path = SetViewpointRotationView.swift; sourceTree = "<group>"; };
		E004A6D828465C70002A1FE6 /* DisplaySceneView.swift */ = {isa = PBXFileReference; fileEncoding = 4; lastKnownFileType = sourcecode.swift; path = DisplaySceneView.swift; sourceTree = "<group>"; };
		E004A6DF28466279002A1FE6 /* ShowCalloutView.swift */ = {isa = PBXFileReference; lastKnownFileType = sourcecode.swift; path = ShowCalloutView.swift; sourceTree = "<group>"; };
		E004A6E52846A61F002A1FE6 /* StyleGraphicsWithSymbolsView.swift */ = {isa = PBXFileReference; lastKnownFileType = sourcecode.swift; path = StyleGraphicsWithSymbolsView.swift; sourceTree = "<group>"; };
		E004A6E828493BCE002A1FE6 /* ShowDeviceLocationView.swift */ = {isa = PBXFileReference; lastKnownFileType = sourcecode.swift; path = ShowDeviceLocationView.swift; sourceTree = "<group>"; };
		E004A6EC2849556E002A1FE6 /* CreatePlanarAndGeodeticBuffersView.swift */ = {isa = PBXFileReference; lastKnownFileType = sourcecode.swift; path = CreatePlanarAndGeodeticBuffersView.swift; sourceTree = "<group>"; };
		E004A6F2284E4FEB002A1FE6 /* ShowResultsOfSpatialOperationsView.swift */ = {isa = PBXFileReference; lastKnownFileType = sourcecode.swift; path = ShowResultsOfSpatialOperationsView.swift; sourceTree = "<group>"; };
		E004A6F5284FA42A002A1FE6 /* SelectFeaturesInFeatureLayerView.swift */ = {isa = PBXFileReference; lastKnownFileType = sourcecode.swift; path = SelectFeaturesInFeatureLayerView.swift; sourceTree = "<group>"; };
		E066DD372860AB28004D3D5B /* StyleGraphicsWithRendererView.swift */ = {isa = PBXFileReference; lastKnownFileType = sourcecode.swift; path = StyleGraphicsWithRendererView.swift; sourceTree = "<group>"; };
		E066DD3A2860CA08004D3D5B /* ShowResultOfSpatialRelationshipsView.swift */ = {isa = PBXFileReference; lastKnownFileType = sourcecode.swift; path = ShowResultOfSpatialRelationshipsView.swift; sourceTree = "<group>"; };
		E066DD3F28610F55004D3D5B /* AddSceneLayerFromServiceView.swift */ = {isa = PBXFileReference; lastKnownFileType = sourcecode.swift; path = AddSceneLayerFromServiceView.swift; sourceTree = "<group>"; };
		E088E1562862579D00413100 /* SetSurfacePlacementModeView.swift */ = {isa = PBXFileReference; lastKnownFileType = sourcecode.swift; path = SetSurfacePlacementModeView.swift; sourceTree = "<group>"; };
		E0EA0B762866390E00C9621D /* ProjectView.swift */ = {isa = PBXFileReference; lastKnownFileType = sourcecode.swift; path = ProjectView.swift; sourceTree = "<group>"; };
/* End PBXFileReference section */

/* Begin PBXFrameworksBuildPhase section */
		00E5401027F3CCA200CF66D5 /* Frameworks */ = {
			isa = PBXFrameworksBuildPhase;
			buildActionMask = 2147483647;
			files = (
				00B042E1282ED6F50072E1B4 /* ArcGISToolkit in Frameworks */,
			);
			runOnlyForDeploymentPostprocessing = 0;
		};
/* End PBXFrameworksBuildPhase section */

/* Begin PBXGroup section */
		0005580D281872BE00224BC6 /* Views */ = {
			isa = PBXGroup;
			children = (
				00B04272282EC59E0072E1B4 /* AboutView.swift */,
				00E5400D27F3CCA100CF66D5 /* ContentView.swift */,
				000558092817C51E00224BC6 /* SampleDetailView.swift */,
				0005580B28185C0600224BC6 /* SampleList.swift */,
			);
			path = Views;
			sourceTree = "<group>";
		};
		00181B442846AD3900654571 /* Extensions */ = {
			isa = PBXGroup;
			children = (
				00181B452846AD7100654571 /* View+Alert.swift */,
			);
			path = Extensions;
			sourceTree = "<group>";
		};
		003D7C332821EBCC009DDFD2 /* Scripts */ = {
			isa = PBXGroup;
			children = (
				003D7C342821EBCC009DDFD2 /* masquerade */,
				003D7C352821EBCC009DDFD2 /* GenerateSampleViewSourceCode.swift */,
			);
			path = Scripts;
			sourceTree = "<group>";
		};
		0074ABAF281742420037244A /* Supporting Files */ = {
			isa = PBXGroup;
			children = (
				00181B442846AD3900654571 /* Extensions */,
				0074ABC028174F430037244A /* Models */,
				0005580D281872BE00224BC6 /* Views */,
			);
			path = "Supporting Files";
			sourceTree = "<group>";
		};
		0074ABB228174B830037244A /* Samples */ = {
			isa = PBXGroup;
			children = (
				E066DD3E28610F3F004D3D5B /* Add scene layer from service */,
				E000E75E2869E325005D87C5 /* Clip geometry */,
				E004A6EB28495538002A1FE6 /* Create planar and geodetic buffers */,
				E000E761286A0B07005D87C5 /* Cut geometry */,
				0074ABB328174B830037244A /* Display map */,
				00B04FB3283EEB830026C882 /* Display overview map */,
				E004A6D528465C70002A1FE6 /* Display scene */,
				E0EA0B75286638FD00C9621D /* Project */,
				00CB913628481475005C2C5D /* Search with geocode */,
				E004A6F4284FA3C5002A1FE6 /* Select features in feature layer */,
				00B042E3282EDC690072E1B4 /* Set basemap */,
				E088E1552862578800413100 /* Set surface placement mode */,
				E004A6B928414332002A1FE6 /* Set viewpoint rotation */,
				E004A6DE2846626A002A1FE6 /* Show callout */,
				E004A6E728493BBB002A1FE6 /* Show device location */,
				E066DD392860C9EE004D3D5B /* Show result of spatial relationships */,
				E004A6F1284E4F80002A1FE6 /* Show results of spatial operations */,
				E066DD362860AB0B004D3D5B /* Style graphics with renderer */,
				E004A6E42846A609002A1FE6 /* Style graphics with symbols */,
			);
			path = Samples;
			sourceTree = "<group>";
		};
		0074ABB328174B830037244A /* Display map */ = {
			isa = PBXGroup;
			children = (
				0074ABBE28174BCF0037244A /* DisplayMapView.swift */,
			);
			path = "Display map";
			sourceTree = "<group>";
		};
		0074ABC028174F430037244A /* Models */ = {
			isa = PBXGroup;
			children = (
				0074ABC128174F430037244A /* Sample.swift */,
			);
			path = Models;
			sourceTree = "<group>";
		};
		00966EE62811F64D009D3DD7 /* iOS */ = {
			isa = PBXGroup;
			children = (
				00E5402A27F775EA00CF66D5 /* Info.plist */,
			);
			path = iOS;
			sourceTree = "<group>";
		};
		00B042E3282EDC690072E1B4 /* Set basemap */ = {
			isa = PBXGroup;
			children = (
				00B042E5282EDC690072E1B4 /* SetBasemapView.swift */,
			);
			path = "Set basemap";
			sourceTree = "<group>";
		};
		00B04FB3283EEB830026C882 /* Display overview map */ = {
			isa = PBXGroup;
			children = (
				00B04FB4283EEBA80026C882 /* DisplayOverviewMapView.swift */,
			);
			path = "Display overview map";
			sourceTree = "<group>";
		};
		00CB913628481475005C2C5D /* Search with geocode */ = {
			isa = PBXGroup;
			children = (
				00CB9137284814A4005C2C5D /* SearchWithGeocodeView.swift */,
			);
			path = "Search with geocode";
			sourceTree = "<group>";
		};
		00E5400627F3CCA100CF66D5 = {
			isa = PBXGroup;
			children = (
				00B042DE282ED6E80072E1B4 /* arcgis-runtime-toolkit-swift */,
				00966EE62811F64D009D3DD7 /* iOS */,
				00E5400B27F3CCA100CF66D5 /* Shared */,
				003D7C332821EBCC009DDFD2 /* Scripts */,
				00E5401427F3CCA200CF66D5 /* Products */,
			);
			sourceTree = "<group>";
		};
		00E5400B27F3CCA100CF66D5 /* Shared */ = {
			isa = PBXGroup;
			children = (
				0074ABAF281742420037244A /* Supporting Files */,
				0074ABB228174B830037244A /* Samples */,
				00E5400C27F3CCA100CF66D5 /* SamplesApp.swift */,
				00E5400E27F3CCA200CF66D5 /* Assets.xcassets */,
				001C6DD827FE585A00D472C2 /* AppSecrets.swift.masque */,
				0074ABCA2817B8DB0037244A /* SamplesApp+Samples.swift.tache */,
			);
			path = Shared;
			sourceTree = "<group>";
		};
		00E5401427F3CCA200CF66D5 /* Products */ = {
			isa = PBXGroup;
			children = (
				00E5401327F3CCA200CF66D5 /* Samples.app */,
			);
			name = Products;
			sourceTree = "<group>";
		};
<<<<<<< HEAD
		E000E75E2869E325005D87C5 /* Clip geometry */ = {
			isa = PBXGroup;
			children = (
				E000E75F2869E33D005D87C5 /* ClipGeometryView.swift */,
			);
			path = "Clip geometry";
=======
		E000E761286A0B07005D87C5 /* Cut geometry */ = {
			isa = PBXGroup;
			children = (
				E000E762286A0B18005D87C5 /* CutGeometryView.swift */,
			);
			path = "Cut geometry";
>>>>>>> 9b410062
			sourceTree = "<group>";
		};
		E004A6B928414332002A1FE6 /* Set viewpoint rotation */ = {
			isa = PBXGroup;
			children = (
				E004A6BD28414332002A1FE6 /* SetViewpointRotationView.swift */,
			);
			path = "Set viewpoint rotation";
			sourceTree = "<group>";
		};
		E004A6D528465C70002A1FE6 /* Display scene */ = {
			isa = PBXGroup;
			children = (
				E004A6D828465C70002A1FE6 /* DisplaySceneView.swift */,
			);
			path = "Display scene";
			sourceTree = "<group>";
		};
		E004A6DE2846626A002A1FE6 /* Show callout */ = {
			isa = PBXGroup;
			children = (
				E004A6DF28466279002A1FE6 /* ShowCalloutView.swift */,
			);
			path = "Show callout";
			sourceTree = "<group>";
		};
		E004A6E42846A609002A1FE6 /* Style graphics with symbols */ = {
			isa = PBXGroup;
			children = (
				E004A6E52846A61F002A1FE6 /* StyleGraphicsWithSymbolsView.swift */,
			);
			path = "Style graphics with symbols";
			sourceTree = "<group>";
		};
		E004A6E728493BBB002A1FE6 /* Show device location */ = {
			isa = PBXGroup;
			children = (
				E004A6E828493BCE002A1FE6 /* ShowDeviceLocationView.swift */,
			);
			path = "Show device location";
			sourceTree = "<group>";
		};
		E004A6EB28495538002A1FE6 /* Create planar and geodetic buffers */ = {
			isa = PBXGroup;
			children = (
				E004A6EC2849556E002A1FE6 /* CreatePlanarAndGeodeticBuffersView.swift */,
			);
			path = "Create planar and geodetic buffers";
			sourceTree = "<group>";
		};
		E004A6F1284E4F80002A1FE6 /* Show results of spatial operations */ = {
			isa = PBXGroup;
			children = (
				E004A6F2284E4FEB002A1FE6 /* ShowResultsOfSpatialOperationsView.swift */,
			);
			path = "Show results of spatial operations";
			sourceTree = "<group>";
		};
		E004A6F4284FA3C5002A1FE6 /* Select features in feature layer */ = {
			isa = PBXGroup;
			children = (
				E004A6F5284FA42A002A1FE6 /* SelectFeaturesInFeatureLayerView.swift */,
			);
			path = "Select features in feature layer";
			sourceTree = "<group>";
		};
		E066DD362860AB0B004D3D5B /* Style graphics with renderer */ = {
			isa = PBXGroup;
			children = (
				E066DD372860AB28004D3D5B /* StyleGraphicsWithRendererView.swift */,
			);
			path = "Style graphics with renderer";
			sourceTree = "<group>";
		};
		E066DD392860C9EE004D3D5B /* Show result of spatial relationships */ = {
			isa = PBXGroup;
			children = (
				E066DD3A2860CA08004D3D5B /* ShowResultOfSpatialRelationshipsView.swift */,
			);
			path = "Show result of spatial relationships";
			sourceTree = "<group>";
		};
		E066DD3E28610F3F004D3D5B /* Add scene layer from service */ = {
			isa = PBXGroup;
			children = (
				E066DD3F28610F55004D3D5B /* AddSceneLayerFromServiceView.swift */,
			);
			path = "Add scene layer from service";
			sourceTree = "<group>";
		};
		E088E1552862578800413100 /* Set surface placement mode */ = {
			isa = PBXGroup;
			children = (
				E088E1562862579D00413100 /* SetSurfacePlacementModeView.swift */,
			);
			path = "Set surface placement mode";
			sourceTree = "<group>";
		};
		E0EA0B75286638FD00C9621D /* Project */ = {
			isa = PBXGroup;
			children = (
				E0EA0B762866390E00C9621D /* ProjectView.swift */,
			);
			path = Project;
			sourceTree = "<group>";
		};
/* End PBXGroup section */

/* Begin PBXNativeTarget section */
		00E5401227F3CCA200CF66D5 /* Samples (iOS) */ = {
			isa = PBXNativeTarget;
			buildConfigurationList = 00E5402427F3CCA200CF66D5 /* Build configuration list for PBXNativeTarget "Samples (iOS)" */;
			buildPhases = (
				001C6DDC27FE5CE800D472C2 /* Create .secrets File If It Does Not Exist */,
				00E5402B27F77A5A00CF66D5 /* Lint Sources */,
				00E5400F27F3CCA200CF66D5 /* Sources */,
				00E5401027F3CCA200CF66D5 /* Frameworks */,
				00E5401127F3CCA200CF66D5 /* Resources */,
				00144B5E280634840090DD5D /* Embed Frameworks */,
			);
			buildRules = (
				0083586F27FE3BCF00192A15 /* PBXBuildRule */,
				0074ABCC2817B8E60037244A /* PBXBuildRule */,
			);
			dependencies = (
			);
			name = "Samples (iOS)";
			packageProductDependencies = (
				00B042E0282ED6F50072E1B4 /* ArcGISToolkit */,
			);
			productName = "arcgis-swift-sdk-samples (iOS)";
			productReference = 00E5401327F3CCA200CF66D5 /* Samples.app */;
			productType = "com.apple.product-type.application";
		};
/* End PBXNativeTarget section */

/* Begin PBXProject section */
		00E5400727F3CCA100CF66D5 /* Project object */ = {
			isa = PBXProject;
			attributes = {
				BuildIndependentTargetsInParallel = 1;
				LastSwiftUpdateCheck = 1330;
				LastUpgradeCheck = 1330;
				ORGANIZATIONNAME = Esri;
				TargetAttributes = {
					00E5401227F3CCA200CF66D5 = {
						CreatedOnToolsVersion = 13.3;
					};
				};
			};
			buildConfigurationList = 00E5400A27F3CCA100CF66D5 /* Build configuration list for PBXProject "Samples" */;
			compatibilityVersion = "Xcode 13.0";
			developmentRegion = en;
			hasScannedForEncodings = 0;
			knownRegions = (
				en,
				Base,
			);
			mainGroup = 00E5400627F3CCA100CF66D5;
			productRefGroup = 00E5401427F3CCA200CF66D5 /* Products */;
			projectDirPath = "";
			projectRoot = "";
			targets = (
				00E5401227F3CCA200CF66D5 /* Samples (iOS) */,
			);
		};
/* End PBXProject section */

/* Begin PBXResourcesBuildPhase section */
		00E5401127F3CCA200CF66D5 /* Resources */ = {
			isa = PBXResourcesBuildPhase;
			buildActionMask = 2147483647;
			files = (
				00E5402027F3CCA200CF66D5 /* Assets.xcassets in Resources */,
			);
			runOnlyForDeploymentPostprocessing = 0;
		};
/* End PBXResourcesBuildPhase section */

/* Begin PBXShellScriptBuildPhase section */
		001C6DDC27FE5CE800D472C2 /* Create .secrets File If It Does Not Exist */ = {
			isa = PBXShellScriptBuildPhase;
			alwaysOutOfDate = 1;
			buildActionMask = 2147483647;
			files = (
			);
			inputFileListPaths = (
			);
			inputPaths = (
			);
			name = "Create .secrets File If It Does Not Exist";
			outputFileListPaths = (
			);
			outputPaths = (
				"$(SRCROOT)/.secrets",
			);
			runOnlyForDeploymentPostprocessing = 0;
			shellPath = /bin/sh;
			shellScript = "if [ ! -e \"$SRCROOT/.secrets\" ]\nthen\n    touch \"$SRCROOT/.secrets\"\nfi\n";
		};
		00E5402B27F77A5A00CF66D5 /* Lint Sources */ = {
			isa = PBXShellScriptBuildPhase;
			buildActionMask = 2147483647;
			files = (
			);
			inputFileListPaths = (
			);
			inputPaths = (
			);
			name = "Lint Sources";
			outputFileListPaths = (
			);
			outputPaths = (
			);
			runOnlyForDeploymentPostprocessing = 0;
			shellPath = /bin/sh;
			shellScript = "if which swiftlint > /dev/null; then\n  swiftlint\nelse\n  echo \"warning: SwiftLint not installed, download from https://github.com/realm/SwiftLint\"\nfi\n";
		};
/* End PBXShellScriptBuildPhase section */

/* Begin PBXSourcesBuildPhase section */
		00E5400F27F3CCA200CF66D5 /* Sources */ = {
			isa = PBXSourcesBuildPhase;
			buildActionMask = 2147483647;
			files = (
				E000E7602869E33D005D87C5 /* ClipGeometryView.swift in Sources */,
				E004A6E928493BCE002A1FE6 /* ShowDeviceLocationView.swift in Sources */,
				0005580C28185C0600224BC6 /* SampleList.swift in Sources */,
				E004A6E028466279002A1FE6 /* ShowCalloutView.swift in Sources */,
				E000E763286A0B18005D87C5 /* CutGeometryView.swift in Sources */,
				001C6DE127FE8A9400D472C2 /* AppSecrets.swift.masque in Sources */,
				E004A6ED2849556E002A1FE6 /* CreatePlanarAndGeodeticBuffersView.swift in Sources */,
				00181B462846AD7100654571 /* View+Alert.swift in Sources */,
				E0EA0B772866390E00C9621D /* ProjectView.swift in Sources */,
				0005580A2817C51E00224BC6 /* SampleDetailView.swift in Sources */,
				0074ABCD2817BCC30037244A /* SamplesApp+Samples.swift.tache in Sources */,
				E004A6F3284E4FEB002A1FE6 /* ShowResultsOfSpatialOperationsView.swift in Sources */,
				00B04273282EC59E0072E1B4 /* AboutView.swift in Sources */,
				E066DD3B2860CA08004D3D5B /* ShowResultOfSpatialRelationshipsView.swift in Sources */,
				E088E1572862579D00413100 /* SetSurfacePlacementModeView.swift in Sources */,
				E004A6C128414332002A1FE6 /* SetViewpointRotationView.swift in Sources */,
				00E5401E27F3CCA200CF66D5 /* ContentView.swift in Sources */,
				E066DD382860AB28004D3D5B /* StyleGraphicsWithRendererView.swift in Sources */,
				00B04FB5283EEBA80026C882 /* DisplayOverviewMapView.swift in Sources */,
				0074ABBF28174BCF0037244A /* DisplayMapView.swift in Sources */,
				E004A6DC28465C70002A1FE6 /* DisplaySceneView.swift in Sources */,
				E004A6F6284FA42A002A1FE6 /* SelectFeaturesInFeatureLayerView.swift in Sources */,
				00B042E8282EDC690072E1B4 /* SetBasemapView.swift in Sources */,
				E004A6E62846A61F002A1FE6 /* StyleGraphicsWithSymbolsView.swift in Sources */,
				0074ABC428174F430037244A /* Sample.swift in Sources */,
				00CB9138284814A4005C2C5D /* SearchWithGeocodeView.swift in Sources */,
				00E5401C27F3CCA200CF66D5 /* SamplesApp.swift in Sources */,
				E066DD4028610F55004D3D5B /* AddSceneLayerFromServiceView.swift in Sources */,
			);
			runOnlyForDeploymentPostprocessing = 0;
		};
/* End PBXSourcesBuildPhase section */

/* Begin XCBuildConfiguration section */
		00E5402227F3CCA200CF66D5 /* Debug */ = {
			isa = XCBuildConfiguration;
			buildSettings = {
				ALWAYS_SEARCH_USER_PATHS = NO;
				CLANG_ANALYZER_NONNULL = YES;
				CLANG_ANALYZER_NUMBER_OBJECT_CONVERSION = YES_AGGRESSIVE;
				CLANG_CXX_LANGUAGE_STANDARD = "gnu++17";
				CLANG_ENABLE_MODULES = YES;
				CLANG_ENABLE_OBJC_ARC = YES;
				CLANG_ENABLE_OBJC_WEAK = YES;
				CLANG_WARN_BLOCK_CAPTURE_AUTORELEASING = YES;
				CLANG_WARN_BOOL_CONVERSION = YES;
				CLANG_WARN_COMMA = YES;
				CLANG_WARN_CONSTANT_CONVERSION = YES;
				CLANG_WARN_DEPRECATED_OBJC_IMPLEMENTATIONS = YES;
				CLANG_WARN_DIRECT_OBJC_ISA_USAGE = YES_ERROR;
				CLANG_WARN_DOCUMENTATION_COMMENTS = YES;
				CLANG_WARN_EMPTY_BODY = YES;
				CLANG_WARN_ENUM_CONVERSION = YES;
				CLANG_WARN_INFINITE_RECURSION = YES;
				CLANG_WARN_INT_CONVERSION = YES;
				CLANG_WARN_NON_LITERAL_NULL_CONVERSION = YES;
				CLANG_WARN_OBJC_IMPLICIT_RETAIN_SELF = YES;
				CLANG_WARN_OBJC_LITERAL_CONVERSION = YES;
				CLANG_WARN_OBJC_ROOT_CLASS = YES_ERROR;
				CLANG_WARN_QUOTED_INCLUDE_IN_FRAMEWORK_HEADER = YES;
				CLANG_WARN_RANGE_LOOP_ANALYSIS = YES;
				CLANG_WARN_STRICT_PROTOTYPES = YES;
				CLANG_WARN_SUSPICIOUS_MOVE = YES;
				CLANG_WARN_UNGUARDED_AVAILABILITY = YES_AGGRESSIVE;
				CLANG_WARN_UNREACHABLE_CODE = YES;
				CLANG_WARN__DUPLICATE_METHOD_MATCH = YES;
				COPY_PHASE_STRIP = NO;
				DEBUG_INFORMATION_FORMAT = dwarf;
				ENABLE_STRICT_OBJC_MSGSEND = YES;
				ENABLE_TESTABILITY = YES;
				GCC_C_LANGUAGE_STANDARD = gnu11;
				GCC_DYNAMIC_NO_PIC = NO;
				GCC_NO_COMMON_BLOCKS = YES;
				GCC_OPTIMIZATION_LEVEL = 0;
				GCC_PREPROCESSOR_DEFINITIONS = (
					"DEBUG=1",
					"$(inherited)",
				);
				GCC_WARN_64_TO_32_BIT_CONVERSION = YES;
				GCC_WARN_ABOUT_RETURN_TYPE = YES_ERROR;
				GCC_WARN_UNDECLARED_SELECTOR = YES;
				GCC_WARN_UNINITIALIZED_AUTOS = YES_AGGRESSIVE;
				GCC_WARN_UNUSED_FUNCTION = YES;
				GCC_WARN_UNUSED_VARIABLE = YES;
				MTL_ENABLE_DEBUG_INFO = INCLUDE_SOURCE;
				MTL_FAST_MATH = YES;
				ONLY_ACTIVE_ARCH = YES;
				SWIFT_ACTIVE_COMPILATION_CONDITIONS = DEBUG;
				SWIFT_OPTIMIZATION_LEVEL = "-Onone";
			};
			name = Debug;
		};
		00E5402327F3CCA200CF66D5 /* Release */ = {
			isa = XCBuildConfiguration;
			buildSettings = {
				ALWAYS_SEARCH_USER_PATHS = NO;
				CLANG_ANALYZER_NONNULL = YES;
				CLANG_ANALYZER_NUMBER_OBJECT_CONVERSION = YES_AGGRESSIVE;
				CLANG_CXX_LANGUAGE_STANDARD = "gnu++17";
				CLANG_ENABLE_MODULES = YES;
				CLANG_ENABLE_OBJC_ARC = YES;
				CLANG_ENABLE_OBJC_WEAK = YES;
				CLANG_WARN_BLOCK_CAPTURE_AUTORELEASING = YES;
				CLANG_WARN_BOOL_CONVERSION = YES;
				CLANG_WARN_COMMA = YES;
				CLANG_WARN_CONSTANT_CONVERSION = YES;
				CLANG_WARN_DEPRECATED_OBJC_IMPLEMENTATIONS = YES;
				CLANG_WARN_DIRECT_OBJC_ISA_USAGE = YES_ERROR;
				CLANG_WARN_DOCUMENTATION_COMMENTS = YES;
				CLANG_WARN_EMPTY_BODY = YES;
				CLANG_WARN_ENUM_CONVERSION = YES;
				CLANG_WARN_INFINITE_RECURSION = YES;
				CLANG_WARN_INT_CONVERSION = YES;
				CLANG_WARN_NON_LITERAL_NULL_CONVERSION = YES;
				CLANG_WARN_OBJC_IMPLICIT_RETAIN_SELF = YES;
				CLANG_WARN_OBJC_LITERAL_CONVERSION = YES;
				CLANG_WARN_OBJC_ROOT_CLASS = YES_ERROR;
				CLANG_WARN_QUOTED_INCLUDE_IN_FRAMEWORK_HEADER = YES;
				CLANG_WARN_RANGE_LOOP_ANALYSIS = YES;
				CLANG_WARN_STRICT_PROTOTYPES = YES;
				CLANG_WARN_SUSPICIOUS_MOVE = YES;
				CLANG_WARN_UNGUARDED_AVAILABILITY = YES_AGGRESSIVE;
				CLANG_WARN_UNREACHABLE_CODE = YES;
				CLANG_WARN__DUPLICATE_METHOD_MATCH = YES;
				COPY_PHASE_STRIP = NO;
				DEBUG_INFORMATION_FORMAT = "dwarf-with-dsym";
				ENABLE_NS_ASSERTIONS = NO;
				ENABLE_STRICT_OBJC_MSGSEND = YES;
				GCC_C_LANGUAGE_STANDARD = gnu11;
				GCC_NO_COMMON_BLOCKS = YES;
				GCC_WARN_64_TO_32_BIT_CONVERSION = YES;
				GCC_WARN_ABOUT_RETURN_TYPE = YES_ERROR;
				GCC_WARN_UNDECLARED_SELECTOR = YES;
				GCC_WARN_UNINITIALIZED_AUTOS = YES_AGGRESSIVE;
				GCC_WARN_UNUSED_FUNCTION = YES;
				GCC_WARN_UNUSED_VARIABLE = YES;
				MTL_ENABLE_DEBUG_INFO = NO;
				MTL_FAST_MATH = YES;
				SWIFT_COMPILATION_MODE = wholemodule;
				SWIFT_OPTIMIZATION_LEVEL = "-O";
			};
			name = Release;
		};
		00E5402527F3CCA200CF66D5 /* Debug */ = {
			isa = XCBuildConfiguration;
			buildSettings = {
				ASSETCATALOG_COMPILER_APPICON_NAME = AppIcon;
				ASSETCATALOG_COMPILER_GLOBAL_ACCENT_COLOR_NAME = AccentColor;
				CODE_SIGN_STYLE = Automatic;
				CURRENT_PROJECT_VERSION = 1;
				INFOPLIST_FILE = "$(SRCROOT)/iOS/Info.plist";
				IPHONEOS_DEPLOYMENT_TARGET = 15.0;
				LD_RUNPATH_SEARCH_PATHS = (
					"$(inherited)",
					"@executable_path/Frameworks",
				);
				MARKETING_VERSION = 200.0.0;
				PRODUCT_BUNDLE_IDENTIFIER = "com.esri.arcgis-swift-sdk-samples";
				PRODUCT_NAME = Samples;
				SDKROOT = iphoneos;
				SWIFT_EMIT_LOC_STRINGS = YES;
				SWIFT_VERSION = 5.0;
				TARGETED_DEVICE_FAMILY = "1,2";
			};
			name = Debug;
		};
		00E5402627F3CCA200CF66D5 /* Release */ = {
			isa = XCBuildConfiguration;
			buildSettings = {
				ASSETCATALOG_COMPILER_APPICON_NAME = AppIcon;
				ASSETCATALOG_COMPILER_GLOBAL_ACCENT_COLOR_NAME = AccentColor;
				CODE_SIGN_STYLE = Automatic;
				CURRENT_PROJECT_VERSION = 1;
				INFOPLIST_FILE = "$(SRCROOT)/iOS/Info.plist";
				IPHONEOS_DEPLOYMENT_TARGET = 15.0;
				LD_RUNPATH_SEARCH_PATHS = (
					"$(inherited)",
					"@executable_path/Frameworks",
				);
				MARKETING_VERSION = 200.0.0;
				PRODUCT_BUNDLE_IDENTIFIER = "com.esri.arcgis-swift-sdk-samples";
				PRODUCT_NAME = Samples;
				SDKROOT = iphoneos;
				SWIFT_EMIT_LOC_STRINGS = YES;
				SWIFT_VERSION = 5.0;
				TARGETED_DEVICE_FAMILY = "1,2";
				VALIDATE_PRODUCT = YES;
			};
			name = Release;
		};
/* End XCBuildConfiguration section */

/* Begin XCConfigurationList section */
		00E5400A27F3CCA100CF66D5 /* Build configuration list for PBXProject "Samples" */ = {
			isa = XCConfigurationList;
			buildConfigurations = (
				00E5402227F3CCA200CF66D5 /* Debug */,
				00E5402327F3CCA200CF66D5 /* Release */,
			);
			defaultConfigurationIsVisible = 0;
			defaultConfigurationName = Release;
		};
		00E5402427F3CCA200CF66D5 /* Build configuration list for PBXNativeTarget "Samples (iOS)" */ = {
			isa = XCConfigurationList;
			buildConfigurations = (
				00E5402527F3CCA200CF66D5 /* Debug */,
				00E5402627F3CCA200CF66D5 /* Release */,
			);
			defaultConfigurationIsVisible = 0;
			defaultConfigurationName = Release;
		};
/* End XCConfigurationList section */

/* Begin XCSwiftPackageProductDependency section */
		00B042E0282ED6F50072E1B4 /* ArcGISToolkit */ = {
			isa = XCSwiftPackageProductDependency;
			productName = ArcGISToolkit;
		};
/* End XCSwiftPackageProductDependency section */
	};
	rootObject = 00E5400727F3CCA100CF66D5 /* Project object */;
}<|MERGE_RESOLUTION|>--- conflicted
+++ resolved
@@ -23,11 +23,8 @@
 		00E5401C27F3CCA200CF66D5 /* SamplesApp.swift in Sources */ = {isa = PBXBuildFile; fileRef = 00E5400C27F3CCA100CF66D5 /* SamplesApp.swift */; };
 		00E5401E27F3CCA200CF66D5 /* ContentView.swift in Sources */ = {isa = PBXBuildFile; fileRef = 00E5400D27F3CCA100CF66D5 /* ContentView.swift */; };
 		00E5402027F3CCA200CF66D5 /* Assets.xcassets in Resources */ = {isa = PBXBuildFile; fileRef = 00E5400E27F3CCA200CF66D5 /* Assets.xcassets */; };
-<<<<<<< HEAD
 		E000E7602869E33D005D87C5 /* ClipGeometryView.swift in Sources */ = {isa = PBXBuildFile; fileRef = E000E75F2869E33D005D87C5 /* ClipGeometryView.swift */; };
-=======
 		E000E763286A0B18005D87C5 /* CutGeometryView.swift in Sources */ = {isa = PBXBuildFile; fileRef = E000E762286A0B18005D87C5 /* CutGeometryView.swift */; };
->>>>>>> 9b410062
 		E004A6C128414332002A1FE6 /* SetViewpointRotationView.swift in Sources */ = {isa = PBXBuildFile; fileRef = E004A6BD28414332002A1FE6 /* SetViewpointRotationView.swift */; };
 		E004A6DC28465C70002A1FE6 /* DisplaySceneView.swift in Sources */ = {isa = PBXBuildFile; fileRef = E004A6D828465C70002A1FE6 /* DisplaySceneView.swift */; };
 		E004A6E028466279002A1FE6 /* ShowCalloutView.swift in Sources */ = {isa = PBXBuildFile; fileRef = E004A6DF28466279002A1FE6 /* ShowCalloutView.swift */; };
@@ -112,11 +109,8 @@
 		00E5400E27F3CCA200CF66D5 /* Assets.xcassets */ = {isa = PBXFileReference; lastKnownFileType = folder.assetcatalog; path = Assets.xcassets; sourceTree = "<group>"; };
 		00E5401327F3CCA200CF66D5 /* Samples.app */ = {isa = PBXFileReference; explicitFileType = wrapper.application; includeInIndex = 0; path = Samples.app; sourceTree = BUILT_PRODUCTS_DIR; };
 		00E5402A27F775EA00CF66D5 /* Info.plist */ = {isa = PBXFileReference; lastKnownFileType = text.plist.xml; path = Info.plist; sourceTree = "<group>"; };
-<<<<<<< HEAD
 		E000E75F2869E33D005D87C5 /* ClipGeometryView.swift */ = {isa = PBXFileReference; lastKnownFileType = sourcecode.swift; path = ClipGeometryView.swift; sourceTree = "<group>"; };
-=======
 		E000E762286A0B18005D87C5 /* CutGeometryView.swift */ = {isa = PBXFileReference; lastKnownFileType = sourcecode.swift; path = CutGeometryView.swift; sourceTree = "<group>"; };
->>>>>>> 9b410062
 		E004A6BD28414332002A1FE6 /* SetViewpointRotationView.swift */ = {isa = PBXFileReference; fileEncoding = 4; lastKnownFileType = sourcecode.swift; path = SetViewpointRotationView.swift; sourceTree = "<group>"; };
 		E004A6D828465C70002A1FE6 /* DisplaySceneView.swift */ = {isa = PBXFileReference; fileEncoding = 4; lastKnownFileType = sourcecode.swift; path = DisplaySceneView.swift; sourceTree = "<group>"; };
 		E004A6DF28466279002A1FE6 /* ShowCalloutView.swift */ = {isa = PBXFileReference; lastKnownFileType = sourcecode.swift; path = ShowCalloutView.swift; sourceTree = "<group>"; };
@@ -288,21 +282,20 @@
 			name = Products;
 			sourceTree = "<group>";
 		};
-<<<<<<< HEAD
 		E000E75E2869E325005D87C5 /* Clip geometry */ = {
 			isa = PBXGroup;
 			children = (
 				E000E75F2869E33D005D87C5 /* ClipGeometryView.swift */,
 			);
 			path = "Clip geometry";
-=======
+			sourceTree = "<group>";
+		};
 		E000E761286A0B07005D87C5 /* Cut geometry */ = {
 			isa = PBXGroup;
 			children = (
 				E000E762286A0B18005D87C5 /* CutGeometryView.swift */,
 			);
 			path = "Cut geometry";
->>>>>>> 9b410062
 			sourceTree = "<group>";
 		};
 		E004A6B928414332002A1FE6 /* Set viewpoint rotation */ = {
