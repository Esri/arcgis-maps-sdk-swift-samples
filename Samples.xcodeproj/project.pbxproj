// !$*UTF8*$!
{
	archiveVersion = 1;
	classes = {
	};
	objectVersion = 77;
	objects = {

/* Begin PBXBuildFile section */
		0000FB6E2BBDB17600845921 /* Add3DTilesLayerView.swift in Sources */ = {isa = PBXBuildFile; fileRef = 0000FB6B2BBDB17600845921 /* Add3DTilesLayerView.swift */; };
		0000FB712BBDC01400845921 /* Add3DTilesLayerView.swift in Copy Source Code Files */ = {isa = PBXBuildFile; fileRef = 0000FB6B2BBDB17600845921 /* Add3DTilesLayerView.swift */; };
		0005580A2817C51E00224BC6 /* SampleDetailView.swift in Sources */ = {isa = PBXBuildFile; fileRef = 000558092817C51E00224BC6 /* SampleDetailView.swift */; };
		000D43162B9918420003D3C2 /* ConfigureBasemapStyleParametersView.swift in Sources */ = {isa = PBXBuildFile; fileRef = 000D43132B9918420003D3C2 /* ConfigureBasemapStyleParametersView.swift */; };
		000D43182B993A030003D3C2 /* ConfigureBasemapStyleParametersView.swift in Copy Source Code Files */ = {isa = PBXBuildFile; fileRef = 000D43132B9918420003D3C2 /* ConfigureBasemapStyleParametersView.swift */; };
		00181B462846AD7100654571 /* View+ErrorAlert.swift in Sources */ = {isa = PBXBuildFile; fileRef = 00181B452846AD7100654571 /* View+ErrorAlert.swift */; };
		001C6DE127FE8A9400D472C2 /* AppSecrets.swift.masque in Sources */ = {isa = PBXBuildFile; fileRef = 001C6DD827FE585A00D472C2 /* AppSecrets.swift.masque */; };
		00273CF42A82AB5900A7A77D /* SamplesSearchView.swift in Sources */ = {isa = PBXBuildFile; fileRef = 00273CF32A82AB5900A7A77D /* SamplesSearchView.swift */; };
		00273CF62A82AB8700A7A77D /* SampleLink.swift in Sources */ = {isa = PBXBuildFile; fileRef = 00273CF52A82AB8700A7A77D /* SampleLink.swift */; };
		0039A4E92885C50300592C86 /* AddSceneLayerFromServiceView.swift in Copy Source Code Files */ = {isa = PBXBuildFile; fileRef = E066DD3F28610F55004D3D5B /* AddSceneLayerFromServiceView.swift */; };
		0039A4EA2885C50300592C86 /* ClipGeometryView.swift in Copy Source Code Files */ = {isa = PBXBuildFile; fileRef = E000E75F2869E33D005D87C5 /* ClipGeometryView.swift */; };
		0039A4EB2885C50300592C86 /* CreatePlanarAndGeodeticBuffersView.swift in Copy Source Code Files */ = {isa = PBXBuildFile; fileRef = E004A6EC2849556E002A1FE6 /* CreatePlanarAndGeodeticBuffersView.swift */; };
		0039A4EC2885C50300592C86 /* CutGeometryView.swift in Copy Source Code Files */ = {isa = PBXBuildFile; fileRef = E000E762286A0B18005D87C5 /* CutGeometryView.swift */; };
		0039A4ED2885C50300592C86 /* DisplayMapView.swift in Copy Source Code Files */ = {isa = PBXBuildFile; fileRef = 0074ABBE28174BCF0037244A /* DisplayMapView.swift */; };
		0039A4EE2885C50300592C86 /* DisplayOverviewMapView.swift in Copy Source Code Files */ = {isa = PBXBuildFile; fileRef = 00B04FB4283EEBA80026C882 /* DisplayOverviewMapView.swift */; };
		0039A4EF2885C50300592C86 /* DisplaySceneView.swift in Copy Source Code Files */ = {isa = PBXBuildFile; fileRef = E004A6D828465C70002A1FE6 /* DisplaySceneView.swift */; };
		0039A4F02885C50300592C86 /* ProjectGeometryView.swift in Copy Source Code Files */ = {isa = PBXBuildFile; fileRef = E0EA0B762866390E00C9621D /* ProjectGeometryView.swift */; };
		0039A4F12885C50300592C86 /* SearchWithGeocodeView.swift in Copy Source Code Files */ = {isa = PBXBuildFile; fileRef = 00CB9137284814A4005C2C5D /* SearchWithGeocodeView.swift */; };
		0039A4F22885C50300592C86 /* SelectFeaturesInFeatureLayerView.swift in Copy Source Code Files */ = {isa = PBXBuildFile; fileRef = E004A6F5284FA42A002A1FE6 /* SelectFeaturesInFeatureLayerView.swift */; };
		0039A4F32885C50300592C86 /* SetBasemapView.swift in Copy Source Code Files */ = {isa = PBXBuildFile; fileRef = 00B042E5282EDC690072E1B4 /* SetBasemapView.swift */; };
		0039A4F42885C50300592C86 /* SetSurfacePlacementModeView.swift in Copy Source Code Files */ = {isa = PBXBuildFile; fileRef = E088E1562862579D00413100 /* SetSurfacePlacementModeView.swift */; };
		0039A4F52885C50300592C86 /* SetViewpointRotationView.swift in Copy Source Code Files */ = {isa = PBXBuildFile; fileRef = E004A6BD28414332002A1FE6 /* SetViewpointRotationView.swift */; };
		0039A4F62885C50300592C86 /* ShowCalloutView.swift in Copy Source Code Files */ = {isa = PBXBuildFile; fileRef = E004A6DF28466279002A1FE6 /* ShowCalloutView.swift */; };
		0039A4F72885C50300592C86 /* ShowDeviceLocationView.swift in Copy Source Code Files */ = {isa = PBXBuildFile; fileRef = E004A6E828493BCE002A1FE6 /* ShowDeviceLocationView.swift */; };
		0039A4F82885C50300592C86 /* ShowResultOfSpatialRelationshipsView.swift in Copy Source Code Files */ = {isa = PBXBuildFile; fileRef = E066DD3A2860CA08004D3D5B /* ShowResultOfSpatialRelationshipsView.swift */; };
		0039A4F92885C50300592C86 /* ShowResultOfSpatialOperationsView.swift in Copy Source Code Files */ = {isa = PBXBuildFile; fileRef = E004A6F2284E4FEB002A1FE6 /* ShowResultOfSpatialOperationsView.swift */; };
		0039A4FA2885C50300592C86 /* StyleGraphicsWithRendererView.swift in Copy Source Code Files */ = {isa = PBXBuildFile; fileRef = E066DD372860AB28004D3D5B /* StyleGraphicsWithRendererView.swift */; };
		0039A4FB2885C50300592C86 /* StyleGraphicsWithSymbolsView.swift in Copy Source Code Files */ = {isa = PBXBuildFile; fileRef = E004A6E52846A61F002A1FE6 /* StyleGraphicsWithSymbolsView.swift */; };
		003B36F92C5042BA00A75F66 /* ShowServiceAreaView.swift in Copy Source Code Files */ = {isa = PBXBuildFile; fileRef = 95D2EE0E2C334D1600683D53 /* ShowServiceAreaView.swift */; };
		0042E24328E4BF8F001F33D6 /* ShowViewshedFromPointInSceneView.Model.swift in Sources */ = {isa = PBXBuildFile; fileRef = 0042E24228E4BF8F001F33D6 /* ShowViewshedFromPointInSceneView.Model.swift */; };
		0042E24528E4F82C001F33D6 /* ShowViewshedFromPointInSceneView.ViewshedSettingsView.swift in Sources */ = {isa = PBXBuildFile; fileRef = 0042E24428E4F82B001F33D6 /* ShowViewshedFromPointInSceneView.ViewshedSettingsView.swift */; };
		0042E24628E50EE4001F33D6 /* ShowViewshedFromPointInSceneView.swift in Copy Source Code Files */ = {isa = PBXBuildFile; fileRef = 0086F3FD28E3770900974721 /* ShowViewshedFromPointInSceneView.swift */; };
		0042E24728E50EE4001F33D6 /* ShowViewshedFromPointInSceneView.Model.swift in Copy Source Code Files */ = {isa = PBXBuildFile; fileRef = 0042E24228E4BF8F001F33D6 /* ShowViewshedFromPointInSceneView.Model.swift */; };
		0042E24828E50EE4001F33D6 /* ShowViewshedFromPointInSceneView.ViewshedSettingsView.swift in Copy Source Code Files */ = {isa = PBXBuildFile; fileRef = 0042E24428E4F82B001F33D6 /* ShowViewshedFromPointInSceneView.ViewshedSettingsView.swift */; };
		0044218A2DB9533900249FEE /* AddFeatureCollectionLayerFromPortalItemView.swift in Sources */ = {isa = PBXBuildFile; fileRef = 004421892DB9532D00249FEE /* AddFeatureCollectionLayerFromPortalItemView.swift */; };
		0044218B2DB9575600249FEE /* AddFeatureCollectionLayerFromPortalItemView.swift in Copy Source Code Files */ = {isa = PBXBuildFile; fileRef = 004421892DB9532D00249FEE /* AddFeatureCollectionLayerFromPortalItemView.swift */; };
		004421902DB9620200249FEE /* AddFeatureCollectionLayerFromQueryView.swift in Sources */ = {isa = PBXBuildFile; fileRef = 0044218F2DB961FE00249FEE /* AddFeatureCollectionLayerFromQueryView.swift */; };
		004421912DB96A7800249FEE /* AddFeatureCollectionLayerFromQueryView.swift in Copy Source Code Files */ = {isa = PBXBuildFile; fileRef = 0044218F2DB961FE00249FEE /* AddFeatureCollectionLayerFromQueryView.swift */; };
		0044289229C90C0B00160767 /* GetElevationAtPointOnSurfaceView.swift in Sources */ = {isa = PBXBuildFile; fileRef = 0044289129C90C0B00160767 /* GetElevationAtPointOnSurfaceView.swift */; };
		0044289329C9234300160767 /* GetElevationAtPointOnSurfaceView.swift in Copy Source Code Files */ = {isa = PBXBuildFile; fileRef = 0044289129C90C0B00160767 /* GetElevationAtPointOnSurfaceView.swift */; };
		0044CDDF2995C39E004618CE /* ShowDeviceLocationHistoryView.swift in Sources */ = {isa = PBXBuildFile; fileRef = 0044CDDE2995C39E004618CE /* ShowDeviceLocationHistoryView.swift */; };
		0044CDE02995D4DD004618CE /* ShowDeviceLocationHistoryView.swift in Copy Source Code Files */ = {isa = PBXBuildFile; fileRef = 0044CDDE2995C39E004618CE /* ShowDeviceLocationHistoryView.swift */; };
		004A2B9D2BED455B00C297CE /* canyonlands in Resources */ = {isa = PBXBuildFile; fileRef = 004A2B9C2BED455B00C297CE /* canyonlands */; settings = {ASSET_TAGS = (ApplyScheduledUpdatesToPreplannedMapArea, ); }; };
		004A2BA22BED456500C297CE /* ApplyScheduledUpdatesToPreplannedMapAreaView.swift in Sources */ = {isa = PBXBuildFile; fileRef = 004A2B9E2BED456500C297CE /* ApplyScheduledUpdatesToPreplannedMapAreaView.swift */; };
		004A2BA52BED458C00C297CE /* ApplyScheduledUpdatesToPreplannedMapAreaView.swift in Copy Source Code Files */ = {isa = PBXBuildFile; fileRef = 004A2B9E2BED456500C297CE /* ApplyScheduledUpdatesToPreplannedMapAreaView.swift */; };
		004FE87129DF5D8700075217 /* Bristol in Resources */ = {isa = PBXBuildFile; fileRef = 004FE87029DF5D8700075217 /* Bristol */; settings = {ASSET_TAGS = (Animate3DGraphic, ChangeCameraController, OrbitCameraAroundObject, StylePointWithDistanceCompositeSceneSymbol, ); }; };
		006C835528B40682004AEB7F /* BrowseBuildingFloorsView.swift in Copy Source Code Files */ = {isa = PBXBuildFile; fileRef = E0FE32E628747778002C6ACA /* BrowseBuildingFloorsView.swift */; };
		006C835628B40682004AEB7F /* DisplayMapFromMobileMapPackageView.swift in Copy Source Code Files */ = {isa = PBXBuildFile; fileRef = F111CCC0288B5D5600205358 /* DisplayMapFromMobileMapPackageView.swift */; };
		0072C7F42DBAA65E001502CA /* AddFeatureCollectionLayerFromTableView.swift in Sources */ = {isa = PBXBuildFile; fileRef = 0072C7F32DBAA65B001502CA /* AddFeatureCollectionLayerFromTableView.swift */; };
		0072C7F52DBAB714001502CA /* AddFeatureCollectionLayerFromTableView.swift in Copy Source Code Files */ = {isa = PBXBuildFile; fileRef = 0072C7F32DBAA65B001502CA /* AddFeatureCollectionLayerFromTableView.swift */; };
		0072C7FA2DBABEAC001502CA /* AddIntegratedMeshLayerView.swift in Sources */ = {isa = PBXBuildFile; fileRef = 0072C7F92DBABEA9001502CA /* AddIntegratedMeshLayerView.swift */; };
		0072C7FB2DBAC1A0001502CA /* AddIntegratedMeshLayerView.swift in Copy Source Code Files */ = {isa = PBXBuildFile; fileRef = 0072C7F92DBABEA9001502CA /* AddIntegratedMeshLayerView.swift */; };
		0074ABBF28174BCF0037244A /* DisplayMapView.swift in Sources */ = {isa = PBXBuildFile; fileRef = 0074ABBE28174BCF0037244A /* DisplayMapView.swift */; };
		0074ABC428174F430037244A /* Sample.swift in Sources */ = {isa = PBXBuildFile; fileRef = 0074ABC128174F430037244A /* Sample.swift */; };
		0074ABCD2817BCC30037244A /* SamplesApp+Samples.swift.tache in Sources */ = {isa = PBXBuildFile; fileRef = 0074ABCA2817B8DB0037244A /* SamplesApp+Samples.swift.tache */; };
		0086F40128E3770A00974721 /* ShowViewshedFromPointInSceneView.swift in Sources */ = {isa = PBXBuildFile; fileRef = 0086F3FD28E3770900974721 /* ShowViewshedFromPointInSceneView.swift */; };
		00A7A1462A2FC58300F035F7 /* DisplayContentOfUtilityNetworkContainerView.swift in Sources */ = {isa = PBXBuildFile; fileRef = 00A7A1432A2FC58300F035F7 /* DisplayContentOfUtilityNetworkContainerView.swift */; };
		00A7A14A2A2FC5B700F035F7 /* DisplayContentOfUtilityNetworkContainerView.Model.swift in Sources */ = {isa = PBXBuildFile; fileRef = 00A7A1492A2FC5B700F035F7 /* DisplayContentOfUtilityNetworkContainerView.Model.swift */; };
		00ABA94E2BF6721700C0488C /* ShowGridView.swift in Sources */ = {isa = PBXBuildFile; fileRef = 00ABA94D2BF6721700C0488C /* ShowGridView.swift */; };
		00ABA94F2BF6D06200C0488C /* ShowGridView.swift in Copy Source Code Files */ = {isa = PBXBuildFile; fileRef = 00ABA94D2BF6721700C0488C /* ShowGridView.swift */; };
		00B04273282EC59E0072E1B4 /* AboutView.swift in Sources */ = {isa = PBXBuildFile; fileRef = 00B04272282EC59E0072E1B4 /* AboutView.swift */; };
		00B042E8282EDC690072E1B4 /* SetBasemapView.swift in Sources */ = {isa = PBXBuildFile; fileRef = 00B042E5282EDC690072E1B4 /* SetBasemapView.swift */; };
		00B04FB5283EEBA80026C882 /* DisplayOverviewMapView.swift in Sources */ = {isa = PBXBuildFile; fileRef = 00B04FB4283EEBA80026C882 /* DisplayOverviewMapView.swift */; };
		00C43AED2947DC350099AE34 /* ArcGISToolkit in Frameworks */ = {isa = PBXBuildFile; productRef = 00C43AEC2947DC350099AE34 /* ArcGISToolkit */; };
		00C94A0D28B53DE1004E42D9 /* raster-file in Resources */ = {isa = PBXBuildFile; fileRef = 00C94A0C28B53DE1004E42D9 /* raster-file */; settings = {ASSET_TAGS = (AddRasterFromFile, ApplyBlendRendererToHillshade, ApplyRgbRenderer, ApplyStretchRenderer, ); }; };
		00CB9138284814A4005C2C5D /* SearchWithGeocodeView.swift in Sources */ = {isa = PBXBuildFile; fileRef = 00CB9137284814A4005C2C5D /* SearchWithGeocodeView.swift */; };
		00CCB8A5285BAF8700BBAB70 /* OnDemandResource.swift in Sources */ = {isa = PBXBuildFile; fileRef = 00CCB8A4285BAF8700BBAB70 /* OnDemandResource.swift */; };
		00D4EF802863842100B9CC30 /* AddFeatureLayersView.swift in Sources */ = {isa = PBXBuildFile; fileRef = 00D4EF7F2863842100B9CC30 /* AddFeatureLayersView.swift */; };
		00D4EF9028638BF100B9CC30 /* LA_Trails.geodatabase in Resources */ = {isa = PBXBuildFile; fileRef = 00D4EF8228638BF100B9CC30 /* LA_Trails.geodatabase */; settings = {ASSET_TAGS = (AddFeatureLayers, ); }; };
		00D4EF9A28638BF100B9CC30 /* AuroraCO.gpkg in Resources */ = {isa = PBXBuildFile; fileRef = 00D4EF8F28638BF100B9CC30 /* AuroraCO.gpkg */; settings = {ASSET_TAGS = (AddFeatureLayers, AddRastersAndFeatureTablesFromGeopackage, ); }; };
		00D4EFB12863CE6300B9CC30 /* ScottishWildlifeTrust_reserves in Resources */ = {isa = PBXBuildFile; fileRef = 00D4EFB02863CE6300B9CC30 /* ScottishWildlifeTrust_reserves */; settings = {ASSET_TAGS = (AddFeatureLayers, ); }; };
		00E1D90B2BC0AF97001AEB6A /* SnapGeometryEditsView.SnapSettingsView.swift in Sources */ = {isa = PBXBuildFile; fileRef = 00E1D90A2BC0AF97001AEB6A /* SnapGeometryEditsView.SnapSettingsView.swift */; };
		00E1D90D2BC0B125001AEB6A /* SnapGeometryEditsView.GeometryEditorModel.swift in Sources */ = {isa = PBXBuildFile; fileRef = 00E1D90C2BC0B125001AEB6A /* SnapGeometryEditsView.GeometryEditorModel.swift */; };
		00E1D90F2BC0B1E8001AEB6A /* SnapGeometryEditsView.GeometryEditorMenu.swift in Sources */ = {isa = PBXBuildFile; fileRef = 00E1D90E2BC0B1E8001AEB6A /* SnapGeometryEditsView.GeometryEditorMenu.swift */; };
		00E1D9102BC0B4D8001AEB6A /* SnapGeometryEditsView.SnapSettingsView.swift in Copy Source Code Files */ = {isa = PBXBuildFile; fileRef = 00E1D90A2BC0AF97001AEB6A /* SnapGeometryEditsView.SnapSettingsView.swift */; };
		00E1D9112BC0B4D8001AEB6A /* SnapGeometryEditsView.GeometryEditorModel.swift in Copy Source Code Files */ = {isa = PBXBuildFile; fileRef = 00E1D90C2BC0B125001AEB6A /* SnapGeometryEditsView.GeometryEditorModel.swift */; };
		00E1D9122BC0B4D8001AEB6A /* SnapGeometryEditsView.GeometryEditorMenu.swift in Copy Source Code Files */ = {isa = PBXBuildFile; fileRef = 00E1D90E2BC0B1E8001AEB6A /* SnapGeometryEditsView.GeometryEditorMenu.swift */; };
		00E5401C27F3CCA200CF66D5 /* SamplesApp.swift in Sources */ = {isa = PBXBuildFile; fileRef = 00E5400C27F3CCA100CF66D5 /* SamplesApp.swift */; };
		00E5401E27F3CCA200CF66D5 /* ContentView.swift in Sources */ = {isa = PBXBuildFile; fileRef = 00E5400D27F3CCA100CF66D5 /* ContentView.swift */; };
		00E5402027F3CCA200CF66D5 /* Assets.xcassets in Resources */ = {isa = PBXBuildFile; fileRef = 00E5400E27F3CCA200CF66D5 /* Assets.xcassets */; };
		00E7C15C2BBE1BF000B85D69 /* SnapGeometryEditsView.swift in Sources */ = {isa = PBXBuildFile; fileRef = 00E7C1592BBE1BF000B85D69 /* SnapGeometryEditsView.swift */; };
		00E7C15D2BBF74D800B85D69 /* SnapGeometryEditsView.swift in Copy Source Code Files */ = {isa = PBXBuildFile; fileRef = 00E7C1592BBE1BF000B85D69 /* SnapGeometryEditsView.swift */; };
		00EB803A2A31506F00AC2B07 /* DisplayContentOfUtilityNetworkContainerView.swift in Copy Source Code Files */ = {isa = PBXBuildFile; fileRef = 00A7A1432A2FC58300F035F7 /* DisplayContentOfUtilityNetworkContainerView.swift */; };
		00EB803B2A31506F00AC2B07 /* DisplayContentOfUtilityNetworkContainerView.Model.swift in Copy Source Code Files */ = {isa = PBXBuildFile; fileRef = 00A7A1492A2FC5B700F035F7 /* DisplayContentOfUtilityNetworkContainerView.Model.swift */; };
		00F279D62AF418DC00CECAF8 /* AddDynamicEntityLayerView.VehicleCallout.swift in Sources */ = {isa = PBXBuildFile; fileRef = 00F279D52AF418DC00CECAF8 /* AddDynamicEntityLayerView.VehicleCallout.swift */; };
		00F279D72AF4364700CECAF8 /* AddDynamicEntityLayerView.VehicleCallout.swift in Copy Source Code Files */ = {isa = PBXBuildFile; fileRef = 00F279D52AF418DC00CECAF8 /* AddDynamicEntityLayerView.VehicleCallout.swift */; };
		00FA4E572DBC139C008A34CF /* AddRastersAndFeatureTablesFromGeopackageView.swift in Sources */ = {isa = PBXBuildFile; fileRef = 00FA4E562DBC139B008A34CF /* AddRastersAndFeatureTablesFromGeopackageView.swift */; };
		00FA4E5F2DC568DF008A34CF /* AddRastersAndFeatureTablesFromGeopackageView.swift in Copy Source Code Files */ = {isa = PBXBuildFile; fileRef = 00FA4E562DBC139B008A34CF /* AddRastersAndFeatureTablesFromGeopackageView.swift */; };
		00FA4E642DCA72EE008A34CF /* ApplyRGBRendererView.swift in Sources */ = {isa = PBXBuildFile; fileRef = 00FA4E632DCA72E6008A34CF /* ApplyRGBRendererView.swift */; };
		00FA4E662DCA738A008A34CF /* ApplyRGBRendererView.SettingsView.swift in Sources */ = {isa = PBXBuildFile; fileRef = 00FA4E652DCA7386008A34CF /* ApplyRGBRendererView.SettingsView.swift */; };
		00FA4E682DCA87A9008A34CF /* ApplyRGBRendererView.RangeSlider.swift in Sources */ = {isa = PBXBuildFile; fileRef = 00FA4E672DCA87A5008A34CF /* ApplyRGBRendererView.RangeSlider.swift */; };
		00FA4E692DCAD4E3008A34CF /* ApplyRGBRendererView.swift in Copy Source Code Files */ = {isa = PBXBuildFile; fileRef = 00FA4E632DCA72E6008A34CF /* ApplyRGBRendererView.swift */; };
		00FA4E6A2DCAD4E3008A34CF /* ApplyRGBRendererView.RangeSlider.swift in Copy Source Code Files */ = {isa = PBXBuildFile; fileRef = 00FA4E672DCA87A5008A34CF /* ApplyRGBRendererView.RangeSlider.swift */; };
		00FA4E6B2DCAD4E3008A34CF /* ApplyRGBRendererView.SettingsView.swift in Copy Source Code Files */ = {isa = PBXBuildFile; fileRef = 00FA4E652DCA7386008A34CF /* ApplyRGBRendererView.SettingsView.swift */; };
		00FA4E722DCBD7A9008A34CF /* ApplySimpleRendererToFeatureLayerView.swift in Sources */ = {isa = PBXBuildFile; fileRef = 00FA4E712DCBD7A6008A34CF /* ApplySimpleRendererToFeatureLayerView.swift */; };
		00FA4E732DCBDA58008A34CF /* ApplySimpleRendererToFeatureLayerView.swift in Copy Source Code Files */ = {isa = PBXBuildFile; fileRef = 00FA4E712DCBD7A6008A34CF /* ApplySimpleRendererToFeatureLayerView.swift */; };
		00FA4E822DCD5AEE008A34CF /* srtm in Resources */ = {isa = PBXBuildFile; fileRef = 00FA4E812DCD5AD0008A34CF /* srtm */; settings = {ASSET_TAGS = (ApplyHillshadeRendererToRaster, ); }; };
		00FA4E8B2DCD7233008A34CF /* ApplySimpleRendererToGraphicsOverlayView.swift in Sources */ = {isa = PBXBuildFile; fileRef = 00FA4E882DCD7233008A34CF /* ApplySimpleRendererToGraphicsOverlayView.swift */; };
		00FA4E8D2DCD7536008A34CF /* ApplySimpleRendererToGraphicsOverlayView.swift in Copy Source Code Files */ = {isa = PBXBuildFile; fileRef = 00FA4E882DCD7233008A34CF /* ApplySimpleRendererToGraphicsOverlayView.swift */; };
		102B6A372BFD5B55009F763C /* IdentifyFeaturesInWMSLayerView.swift in Sources */ = {isa = PBXBuildFile; fileRef = 102B6A362BFD5B55009F763C /* IdentifyFeaturesInWMSLayerView.swift */; };
		104F55C72BF3E30A00204D04 /* GenerateOfflineMapWithCustomParametersView.swift in Copy Source Code Files */ = {isa = PBXBuildFile; fileRef = 10B782042BE55D7E007EAE6C /* GenerateOfflineMapWithCustomParametersView.swift */; };
		104F55C82BF3E30A00204D04 /* GenerateOfflineMapWithCustomParametersView.CustomParameters.swift in Copy Source Code Files */ = {isa = PBXBuildFile; fileRef = 10B782072BE5A058007EAE6C /* GenerateOfflineMapWithCustomParametersView.CustomParameters.swift */; };
		1081B93D2C000E8B00C1BEB1 /* IdentifyFeaturesInWMSLayerView.swift in Copy Source Code Files */ = {isa = PBXBuildFile; fileRef = 102B6A362BFD5B55009F763C /* IdentifyFeaturesInWMSLayerView.swift */; };
		108EC04129D25B2C000F35D0 /* QueryFeatureTableView.swift in Sources */ = {isa = PBXBuildFile; fileRef = 108EC04029D25B2C000F35D0 /* QueryFeatureTableView.swift */; };
		108EC04229D25B55000F35D0 /* QueryFeatureTableView.swift in Copy Source Code Files */ = {isa = PBXBuildFile; fileRef = 108EC04029D25B2C000F35D0 /* QueryFeatureTableView.swift */; };
		10B782052BE55D7E007EAE6C /* GenerateOfflineMapWithCustomParametersView.swift in Sources */ = {isa = PBXBuildFile; fileRef = 10B782042BE55D7E007EAE6C /* GenerateOfflineMapWithCustomParametersView.swift */; };
		10B782082BE5A058007EAE6C /* GenerateOfflineMapWithCustomParametersView.CustomParameters.swift in Sources */ = {isa = PBXBuildFile; fileRef = 10B782072BE5A058007EAE6C /* GenerateOfflineMapWithCustomParametersView.CustomParameters.swift */; };
		10BD9EB42BF51B4B00ABDBD5 /* GenerateOfflineMapWithCustomParametersView.Model.swift in Sources */ = {isa = PBXBuildFile; fileRef = 10BD9EB32BF51B4B00ABDBD5 /* GenerateOfflineMapWithCustomParametersView.Model.swift */; };
		10BD9EB52BF51F9000ABDBD5 /* GenerateOfflineMapWithCustomParametersView.Model.swift in Copy Source Code Files */ = {isa = PBXBuildFile; fileRef = 10BD9EB32BF51B4B00ABDBD5 /* GenerateOfflineMapWithCustomParametersView.Model.swift */; };
		10CFF4CA2DBAAFAC0027F144 /* AddFeatureLayerWithTimeOffsetView.swift in Sources */ = {isa = PBXBuildFile; fileRef = 10CFF4C92DBAAFAC0027F144 /* AddFeatureLayerWithTimeOffsetView.swift */; };
		10CFF5082DC1A3850027F144 /* AddFeatureLayerWithTimeOffsetView.swift in Copy Source Code Files */ = {isa = PBXBuildFile; fileRef = 10CFF4C92DBAAFAC0027F144 /* AddFeatureLayerWithTimeOffsetView.swift */; };
		10CFF50B2DC2EC990027F144 /* ApplyClassBreaksRendererToSublayerView.swift in Sources */ = {isa = PBXBuildFile; fileRef = 10CFF50A2DC2EC990027F144 /* ApplyClassBreaksRendererToSublayerView.swift */; };
		10CFF54C2DCD4DFA0027F144 /* ApplyClassBreaksRendererToSublayerView.swift in Copy Source Code Files */ = {isa = PBXBuildFile; fileRef = 10CFF50A2DC2EC990027F144 /* ApplyClassBreaksRendererToSublayerView.swift */; };
		10D321932BDB187400B39B1B /* naperville_imagery.tpkx in Resources */ = {isa = PBXBuildFile; fileRef = 10D321922BDB187400B39B1B /* naperville_imagery.tpkx */; settings = {ASSET_TAGS = (GenerateOfflineMapWithLocalBasemap, ); }; };
		10D321962BDB1CB500B39B1B /* GenerateOfflineMapWithLocalBasemapView.swift in Sources */ = {isa = PBXBuildFile; fileRef = 10D321952BDB1CB500B39B1B /* GenerateOfflineMapWithLocalBasemapView.swift */; };
		10D321972BDC3B4900B39B1B /* GenerateOfflineMapWithLocalBasemapView.swift in Copy Source Code Files */ = {isa = PBXBuildFile; fileRef = 10D321952BDB1CB500B39B1B /* GenerateOfflineMapWithLocalBasemapView.swift */; };
		1C0C1C3929D34DAE005C8B24 /* ChangeViewpointView.swift in Sources */ = {isa = PBXBuildFile; fileRef = 1C0C1C3429D34DAE005C8B24 /* ChangeViewpointView.swift */; };
		1C0C1C3D29D34DDD005C8B24 /* ChangeViewpointView.swift in Copy Source Code Files */ = {isa = PBXBuildFile; fileRef = 1C0C1C3429D34DAE005C8B24 /* ChangeViewpointView.swift */; };
		1C19B4F12A578E46001D2506 /* CreateLoadReportView.Views.swift in Sources */ = {isa = PBXBuildFile; fileRef = 1C19B4EB2A578E46001D2506 /* CreateLoadReportView.Views.swift */; };
		1C19B4F32A578E46001D2506 /* CreateLoadReportView.swift in Sources */ = {isa = PBXBuildFile; fileRef = 1C19B4ED2A578E46001D2506 /* CreateLoadReportView.swift */; };
		1C19B4F52A578E46001D2506 /* CreateLoadReportView.Model.swift in Sources */ = {isa = PBXBuildFile; fileRef = 1C19B4EF2A578E46001D2506 /* CreateLoadReportView.Model.swift */; };
		1C19B4F72A578E69001D2506 /* CreateLoadReportView.Model.swift in Copy Source Code Files */ = {isa = PBXBuildFile; fileRef = 1C19B4EF2A578E46001D2506 /* CreateLoadReportView.Model.swift */; };
		1C19B4F82A578E69001D2506 /* CreateLoadReportView.swift in Copy Source Code Files */ = {isa = PBXBuildFile; fileRef = 1C19B4ED2A578E46001D2506 /* CreateLoadReportView.swift */; };
		1C19B4F92A578E69001D2506 /* CreateLoadReportView.Views.swift in Copy Source Code Files */ = {isa = PBXBuildFile; fileRef = 1C19B4EB2A578E46001D2506 /* CreateLoadReportView.Views.swift */; };
		1C2538542BABACB100337307 /* AugmentRealityToNavigateRouteView.ARSceneView.swift in Copy Source Code Files */ = {isa = PBXBuildFile; fileRef = 1C2538522BABACB100337307 /* AugmentRealityToNavigateRouteView.ARSceneView.swift */; };
		1C2538552BABACB100337307 /* AugmentRealityToNavigateRouteView.swift in Copy Source Code Files */ = {isa = PBXBuildFile; fileRef = 1C2538532BABACB100337307 /* AugmentRealityToNavigateRouteView.swift */; };
		1C2538562BABACFD00337307 /* AugmentRealityToNavigateRouteView.swift in Sources */ = {isa = PBXBuildFile; fileRef = 1C2538532BABACB100337307 /* AugmentRealityToNavigateRouteView.swift */; };
		1C2538572BABACFD00337307 /* AugmentRealityToNavigateRouteView.ARSceneView.swift in Sources */ = {isa = PBXBuildFile; fileRef = 1C2538522BABACB100337307 /* AugmentRealityToNavigateRouteView.ARSceneView.swift */; };
		1C26ED192A859525009B7721 /* FilterFeaturesInSceneView.swift in Sources */ = {isa = PBXBuildFile; fileRef = 1C26ED152A859525009B7721 /* FilterFeaturesInSceneView.swift */; };
		1C26ED202A8BEC63009B7721 /* FilterFeaturesInSceneView.swift in Copy Source Code Files */ = {isa = PBXBuildFile; fileRef = 1C26ED152A859525009B7721 /* FilterFeaturesInSceneView.swift */; };
		1C293D012DCA7C99000B0822 /* ApplyBlendRendererToHillshadeView.swift in Copy Source Code Files */ = {isa = PBXBuildFile; fileRef = 1C3891602DC02F1100ADFDDC /* ApplyBlendRendererToHillshadeView.swift */; };
		1C293D032DCA7C99000B0822 /* ApplyBlendRendererToHillshadeView.SettingsView.swift in Copy Source Code Files */ = {isa = PBXBuildFile; fileRef = 1C3892302DC59E5D00ADFDDC /* ApplyBlendRendererToHillshadeView.SettingsView.swift */; };
		1C29C9592DBAE50D0074028F /* AddWMTSLayerView.swift in Sources */ = {isa = PBXBuildFile; fileRef = 1C29C9532DBAE50D0074028F /* AddWMTSLayerView.swift */; };
		1C29C95A2DBAE5770074028F /* AddWMTSLayerView.swift in Copy Source Code Files */ = {isa = PBXBuildFile; fileRef = 1C29C9532DBAE50D0074028F /* AddWMTSLayerView.swift */; };
		1C38915D2DBC36C800ADFDDC /* AddWFSLayerView.swift in Sources */ = {isa = PBXBuildFile; fileRef = 1C38915C2DBC36C700ADFDDC /* AddWFSLayerView.swift */; };
		1C38915E2DBC3EDC00ADFDDC /* AddWFSLayerView.swift in Copy Source Code Files */ = {isa = PBXBuildFile; fileRef = 1C38915C2DBC36C700ADFDDC /* AddWFSLayerView.swift */; };
		1C3891612DC02F1200ADFDDC /* ApplyBlendRendererToHillshadeView.swift in Sources */ = {isa = PBXBuildFile; fileRef = 1C3891602DC02F1100ADFDDC /* ApplyBlendRendererToHillshadeView.swift */; };
		1C3892312DC59E6000ADFDDC /* ApplyBlendRendererToHillshadeView.SettingsView.swift in Sources */ = {isa = PBXBuildFile; fileRef = 1C3892302DC59E5D00ADFDDC /* ApplyBlendRendererToHillshadeView.SettingsView.swift */; };
		1C3B7DC82A5F64FC00907443 /* AnalyzeNetworkWithSubnetworkTraceView.Model.swift in Sources */ = {isa = PBXBuildFile; fileRef = 1C3B7DC32A5F64FC00907443 /* AnalyzeNetworkWithSubnetworkTraceView.Model.swift */; };
		1C3B7DCB2A5F64FC00907443 /* AnalyzeNetworkWithSubnetworkTraceView.swift in Sources */ = {isa = PBXBuildFile; fileRef = 1C3B7DC62A5F64FC00907443 /* AnalyzeNetworkWithSubnetworkTraceView.swift */; };
		1C3B7DCD2A5F652500907443 /* AnalyzeNetworkWithSubnetworkTraceView.Model.swift in Copy Source Code Files */ = {isa = PBXBuildFile; fileRef = 1C3B7DC32A5F64FC00907443 /* AnalyzeNetworkWithSubnetworkTraceView.Model.swift */; };
		1C3B7DCE2A5F652500907443 /* AnalyzeNetworkWithSubnetworkTraceView.swift in Copy Source Code Files */ = {isa = PBXBuildFile; fileRef = 1C3B7DC62A5F64FC00907443 /* AnalyzeNetworkWithSubnetworkTraceView.swift */; };
		1C42E04729D2396B004FC4BE /* ShowPopupView.swift in Sources */ = {isa = PBXBuildFile; fileRef = 1C42E04329D2396B004FC4BE /* ShowPopupView.swift */; };
		1C42E04A29D239D2004FC4BE /* ShowPopupView.swift in Copy Source Code Files */ = {isa = PBXBuildFile; fileRef = 1C42E04329D2396B004FC4BE /* ShowPopupView.swift */; };
		1C43BC7F2A43781200509BF8 /* SetVisibilityOfSubtypeSublayerView.Views.swift in Sources */ = {isa = PBXBuildFile; fileRef = 1C43BC792A43781100509BF8 /* SetVisibilityOfSubtypeSublayerView.Views.swift */; };
		1C43BC822A43781200509BF8 /* SetVisibilityOfSubtypeSublayerView.Model.swift in Sources */ = {isa = PBXBuildFile; fileRef = 1C43BC7C2A43781100509BF8 /* SetVisibilityOfSubtypeSublayerView.Model.swift */; };
		1C43BC842A43781200509BF8 /* SetVisibilityOfSubtypeSublayerView.swift in Sources */ = {isa = PBXBuildFile; fileRef = 1C43BC7E2A43781100509BF8 /* SetVisibilityOfSubtypeSublayerView.swift */; };
		1C43BC852A43783900509BF8 /* SetVisibilityOfSubtypeSublayerView.Model.swift in Copy Source Code Files */ = {isa = PBXBuildFile; fileRef = 1C43BC7C2A43781100509BF8 /* SetVisibilityOfSubtypeSublayerView.Model.swift */; };
		1C43BC862A43783900509BF8 /* SetVisibilityOfSubtypeSublayerView.swift in Copy Source Code Files */ = {isa = PBXBuildFile; fileRef = 1C43BC7E2A43781100509BF8 /* SetVisibilityOfSubtypeSublayerView.swift */; };
		1C43BC872A43783900509BF8 /* SetVisibilityOfSubtypeSublayerView.Views.swift in Copy Source Code Files */ = {isa = PBXBuildFile; fileRef = 1C43BC792A43781100509BF8 /* SetVisibilityOfSubtypeSublayerView.Views.swift */; };
		1C8EC7472BAE2891001A6929 /* AugmentRealityToCollectDataView.swift in Sources */ = {isa = PBXBuildFile; fileRef = 1C8EC7432BAE2891001A6929 /* AugmentRealityToCollectDataView.swift */; };
		1C8EC74B2BAE28A9001A6929 /* AugmentRealityToCollectDataView.swift in Copy Source Code Files */ = {isa = PBXBuildFile; fileRef = 1C8EC7432BAE2891001A6929 /* AugmentRealityToCollectDataView.swift */; };
		1C929F092A27B86800134252 /* ShowUtilityAssociationsView.swift in Copy Source Code Files */ = {isa = PBXBuildFile; fileRef = 1CAF831B2A20305F000E1E60 /* ShowUtilityAssociationsView.swift */; };
		1C965C3929DB9176002F8536 /* ShowRealisticLightAndShadowsView.swift in Copy Source Code Files */ = {isa = PBXBuildFile; fileRef = 1C9B74C529DB43580038B06F /* ShowRealisticLightAndShadowsView.swift */; };
		1C9B74C929DB43580038B06F /* ShowRealisticLightAndShadowsView.swift in Sources */ = {isa = PBXBuildFile; fileRef = 1C9B74C529DB43580038B06F /* ShowRealisticLightAndShadowsView.swift */; };
		1C9B74D929DB54560038B06F /* ChangeCameraControllerView.swift in Sources */ = {isa = PBXBuildFile; fileRef = 1C9B74D529DB54560038B06F /* ChangeCameraControllerView.swift */; };
		1C9B74DE29DB56860038B06F /* ChangeCameraControllerView.swift in Copy Source Code Files */ = {isa = PBXBuildFile; fileRef = 1C9B74D529DB54560038B06F /* ChangeCameraControllerView.swift */; };
		1CAB8D4B2A3CEAB0002AA649 /* RunValveIsolationTraceView.Model.swift in Sources */ = {isa = PBXBuildFile; fileRef = 1CAB8D442A3CEAB0002AA649 /* RunValveIsolationTraceView.Model.swift */; };
		1CAB8D4E2A3CEAB0002AA649 /* RunValveIsolationTraceView.swift in Sources */ = {isa = PBXBuildFile; fileRef = 1CAB8D472A3CEAB0002AA649 /* RunValveIsolationTraceView.swift */; };
		1CAB8D502A3CEB43002AA649 /* RunValveIsolationTraceView.Model.swift in Copy Source Code Files */ = {isa = PBXBuildFile; fileRef = 1CAB8D442A3CEAB0002AA649 /* RunValveIsolationTraceView.Model.swift */; };
		1CAB8D512A3CEB43002AA649 /* RunValveIsolationTraceView.swift in Copy Source Code Files */ = {isa = PBXBuildFile; fileRef = 1CAB8D472A3CEAB0002AA649 /* RunValveIsolationTraceView.swift */; };
		1CAF831F2A20305F000E1E60 /* ShowUtilityAssociationsView.swift in Sources */ = {isa = PBXBuildFile; fileRef = 1CAF831B2A20305F000E1E60 /* ShowUtilityAssociationsView.swift */; };
		1CC755E12DC5A6A7004B346F /* Shasta_Elevation in Resources */ = {isa = PBXBuildFile; fileRef = 1CC755E02DC5A6A7004B346F /* Shasta_Elevation */; };
		218F35B829C28F4A00502022 /* AuthenticateWithOAuthView.swift in Sources */ = {isa = PBXBuildFile; fileRef = 218F35B329C28F4A00502022 /* AuthenticateWithOAuthView.swift */; };
		218F35C229C290BF00502022 /* AuthenticateWithOAuthView.swift in Copy Source Code Files */ = {isa = PBXBuildFile; fileRef = 218F35B329C28F4A00502022 /* AuthenticateWithOAuthView.swift */; };
		3E30884A2C5D789A00ECEAC5 /* SetSpatialReferenceView.swift in Copy Source Code Files */ = {isa = PBXBuildFile; fileRef = 3EEDE7CD2C5D73F700510104 /* SetSpatialReferenceView.swift */; };
		3E54CF222C66AFBE00DD2F18 /* AddWebTiledLayerView.swift in Sources */ = {isa = PBXBuildFile; fileRef = 3E54CF212C66AFBE00DD2F18 /* AddWebTiledLayerView.swift */; };
		3E54CF232C66B00500DD2F18 /* AddWebTiledLayerView.swift in Copy Source Code Files */ = {isa = PBXBuildFile; fileRef = 3E54CF212C66AFBE00DD2F18 /* AddWebTiledLayerView.swift */; };
		3E720F9D2C619B1700E22A9E /* SetInitialViewpointView.swift in Sources */ = {isa = PBXBuildFile; fileRef = 3E720F9C2C619B1700E22A9E /* SetInitialViewpointView.swift */; };
		3E720F9E2C61A0B700E22A9E /* SetInitialViewpointView.swift in Copy Source Code Files */ = {isa = PBXBuildFile; fileRef = 3E720F9C2C619B1700E22A9E /* SetInitialViewpointView.swift */; };
		3E9F77732C6A60FA0022CAB5 /* QueryFeatureCountAndExtentView.swift in Sources */ = {isa = PBXBuildFile; fileRef = 3E9F77722C6A60FA0022CAB5 /* QueryFeatureCountAndExtentView.swift */; };
		3E9F77742C6A6E670022CAB5 /* QueryFeatureCountAndExtentView.swift in Copy Source Code Files */ = {isa = PBXBuildFile; fileRef = 3E9F77722C6A60FA0022CAB5 /* QueryFeatureCountAndExtentView.swift */; };
		3EEDE7CE2C5D73F700510104 /* SetSpatialReferenceView.swift in Sources */ = {isa = PBXBuildFile; fileRef = 3EEDE7CD2C5D73F700510104 /* SetSpatialReferenceView.swift */; };
		4C8126DD2DBBCF0B006EF7D2 /* ApplyStyleToWMSLayerView.swift in Sources */ = {isa = PBXBuildFile; fileRef = 4C8126DC2DBBCEFE006EF7D2 /* ApplyStyleToWMSLayerView.swift */; };
		4C8126E22DBFD9EF006EF7D2 /* ApplyStyleToWMSLayerView.swift in Copy Source Code Files */ = {isa = PBXBuildFile; fileRef = 4C8126DC2DBBCEFE006EF7D2 /* ApplyStyleToWMSLayerView.swift */; };
		4C8126E72DC02525006EF7D2 /* AnalyzeHotspotsView.swift in Sources */ = {isa = PBXBuildFile; fileRef = 4C8126E62DC02525006EF7D2 /* AnalyzeHotspotsView.swift */; };
		4C8127302DC58E53006EF7D2 /* AnalyzeHotspotsView.swift in Copy Source Code Files */ = {isa = PBXBuildFile; fileRef = 4C8126E62DC02525006EF7D2 /* AnalyzeHotspotsView.swift */; };
		4C81273E2DCA9E31006EF7D2 /* ApplyColormapRendererToRasterView.swift in Sources */ = {isa = PBXBuildFile; fileRef = 4C81273D2DCA9E31006EF7D2 /* ApplyColormapRendererToRasterView.swift */; };
		4C81275D2DCBB745006EF7D2 /* ShastaBW in Resources */ = {isa = PBXBuildFile; fileRef = 4C81275C2DCBB72C006EF7D2 /* ShastaBW */; settings = {ASSET_TAGS = (ApplyColormapRendererToRaster, ); }; };
		4C81275E2DCBDD5A006EF7D2 /* ApplyColormapRendererToRasterView.swift in Copy Source Code Files */ = {isa = PBXBuildFile; fileRef = 4C81273D2DCA9E31006EF7D2 /* ApplyColormapRendererToRasterView.swift */; };
		4C8127612DCBED62006EF7D2 /* ApplyStretchRendererView.swift in Sources */ = {isa = PBXBuildFile; fileRef = 4C8127602DCBED62006EF7D2 /* ApplyStretchRendererView.swift */; };
		4C8127682DCD4F18006EF7D2 /* ApplyStretchRendererView.swift in Copy Source Code Files */ = {isa = PBXBuildFile; fileRef = 4C8127602DCBED62006EF7D2 /* ApplyStretchRendererView.swift */; };
		4D126D6D29CA1B6000CFB7A7 /* ShowDeviceLocationWithNMEADataSourcesView.swift in Sources */ = {isa = PBXBuildFile; fileRef = 4D126D6929CA1B6000CFB7A7 /* ShowDeviceLocationWithNMEADataSourcesView.swift */; };
		4D126D7229CA1E1800CFB7A7 /* FileNMEASentenceReader.swift in Sources */ = {isa = PBXBuildFile; fileRef = 4D126D7129CA1E1800CFB7A7 /* FileNMEASentenceReader.swift */; };
		4D126D7329CA1EFD00CFB7A7 /* ShowDeviceLocationWithNMEADataSourcesView.swift in Copy Source Code Files */ = {isa = PBXBuildFile; fileRef = 4D126D6929CA1B6000CFB7A7 /* ShowDeviceLocationWithNMEADataSourcesView.swift */; };
		4D126D7429CA1EFD00CFB7A7 /* FileNMEASentenceReader.swift in Copy Source Code Files */ = {isa = PBXBuildFile; fileRef = 4D126D7129CA1E1800CFB7A7 /* FileNMEASentenceReader.swift */; };
		4D126D7C29CA3E6000CFB7A7 /* Redlands.nmea in Resources */ = {isa = PBXBuildFile; fileRef = 4D126D7B29CA3E6000CFB7A7 /* Redlands.nmea */; settings = {ASSET_TAGS = (ShowDeviceLocationWithNmeaDataSources, ); }; };
		4D126D7E29CA43D200CFB7A7 /* ShowDeviceLocationWithNMEADataSourcesView.Model.swift in Sources */ = {isa = PBXBuildFile; fileRef = 4D126D7D29CA43D200CFB7A7 /* ShowDeviceLocationWithNMEADataSourcesView.Model.swift */; };
		4D2ADC4329C26D05003B367F /* AddDynamicEntityLayerView.swift in Sources */ = {isa = PBXBuildFile; fileRef = 4D2ADC3F29C26D05003B367F /* AddDynamicEntityLayerView.swift */; };
		4D2ADC4729C26D2C003B367F /* AddDynamicEntityLayerView.swift in Copy Source Code Files */ = {isa = PBXBuildFile; fileRef = 4D2ADC3F29C26D05003B367F /* AddDynamicEntityLayerView.swift */; };
		4D2ADC5A29C4F612003B367F /* ChangeMapViewBackgroundView.swift in Sources */ = {isa = PBXBuildFile; fileRef = 4D2ADC5529C4F612003B367F /* ChangeMapViewBackgroundView.swift */; };
		4D2ADC5D29C4F612003B367F /* ChangeMapViewBackgroundView.SettingsView.swift in Sources */ = {isa = PBXBuildFile; fileRef = 4D2ADC5829C4F612003B367F /* ChangeMapViewBackgroundView.SettingsView.swift */; };
		4D2ADC6229C5071C003B367F /* ChangeMapViewBackgroundView.Model.swift in Sources */ = {isa = PBXBuildFile; fileRef = 4D2ADC6129C5071C003B367F /* ChangeMapViewBackgroundView.Model.swift */; };
		4D2ADC6729C50BD6003B367F /* AddDynamicEntityLayerView.Model.swift in Sources */ = {isa = PBXBuildFile; fileRef = 4D2ADC6629C50BD6003B367F /* AddDynamicEntityLayerView.Model.swift */; };
		4D2ADC6929C50C4C003B367F /* AddDynamicEntityLayerView.SettingsView.swift in Sources */ = {isa = PBXBuildFile; fileRef = 4D2ADC6829C50C4C003B367F /* AddDynamicEntityLayerView.SettingsView.swift */; };
		4D2ADC6A29C50D91003B367F /* AddDynamicEntityLayerView.Model.swift in Copy Source Code Files */ = {isa = PBXBuildFile; fileRef = 4D2ADC6629C50BD6003B367F /* AddDynamicEntityLayerView.Model.swift */; };
		4D2ADC6B29C50D91003B367F /* AddDynamicEntityLayerView.SettingsView.swift in Copy Source Code Files */ = {isa = PBXBuildFile; fileRef = 4D2ADC6829C50C4C003B367F /* AddDynamicEntityLayerView.SettingsView.swift */; };
		4DD058102A0D3F6B00A59B34 /* ShowDeviceLocationWithNMEADataSourcesView.Model.swift in Copy Source Code Files */ = {isa = PBXBuildFile; fileRef = 4D126D7D29CA43D200CFB7A7 /* ShowDeviceLocationWithNMEADataSourcesView.Model.swift */; };
		7573E81A29D6134C00BEED9C /* TraceUtilityNetworkView.Model.swift in Sources */ = {isa = PBXBuildFile; fileRef = 7573E81329D6134C00BEED9C /* TraceUtilityNetworkView.Model.swift */; };
		7573E81C29D6134C00BEED9C /* TraceUtilityNetworkView.Enums.swift in Sources */ = {isa = PBXBuildFile; fileRef = 7573E81529D6134C00BEED9C /* TraceUtilityNetworkView.Enums.swift */; };
		7573E81E29D6134C00BEED9C /* TraceUtilityNetworkView.Views.swift in Sources */ = {isa = PBXBuildFile; fileRef = 7573E81729D6134C00BEED9C /* TraceUtilityNetworkView.Views.swift */; };
		7573E81F29D6134C00BEED9C /* TraceUtilityNetworkView.swift in Sources */ = {isa = PBXBuildFile; fileRef = 7573E81829D6134C00BEED9C /* TraceUtilityNetworkView.swift */; };
		7573E82129D6136C00BEED9C /* TraceUtilityNetworkView.Model.swift in Copy Source Code Files */ = {isa = PBXBuildFile; fileRef = 7573E81329D6134C00BEED9C /* TraceUtilityNetworkView.Model.swift */; };
		7573E82229D6136C00BEED9C /* TraceUtilityNetworkView.Enums.swift in Copy Source Code Files */ = {isa = PBXBuildFile; fileRef = 7573E81529D6134C00BEED9C /* TraceUtilityNetworkView.Enums.swift */; };
		7573E82329D6136C00BEED9C /* TraceUtilityNetworkView.Views.swift in Copy Source Code Files */ = {isa = PBXBuildFile; fileRef = 7573E81729D6134C00BEED9C /* TraceUtilityNetworkView.Views.swift */; };
		7573E82429D6136C00BEED9C /* TraceUtilityNetworkView.swift in Copy Source Code Files */ = {isa = PBXBuildFile; fileRef = 7573E81829D6134C00BEED9C /* TraceUtilityNetworkView.swift */; };
		75DD736729D35FF40010229D /* ChangeMapViewBackgroundView.swift in Copy Source Code Files */ = {isa = PBXBuildFile; fileRef = 4D2ADC5529C4F612003B367F /* ChangeMapViewBackgroundView.swift */; };
		75DD736829D35FF40010229D /* ChangeMapViewBackgroundView.SettingsView.swift in Copy Source Code Files */ = {isa = PBXBuildFile; fileRef = 4D2ADC5829C4F612003B367F /* ChangeMapViewBackgroundView.SettingsView.swift */; };
		75DD736929D35FF40010229D /* ChangeMapViewBackgroundView.Model.swift in Copy Source Code Files */ = {isa = PBXBuildFile; fileRef = 4D2ADC6129C5071C003B367F /* ChangeMapViewBackgroundView.Model.swift */; };
		75DD739529D38B1B0010229D /* NavigateRouteView.swift in Sources */ = {isa = PBXBuildFile; fileRef = 75DD739129D38B1B0010229D /* NavigateRouteView.swift */; };
		75DD739929D38B420010229D /* NavigateRouteView.swift in Copy Source Code Files */ = {isa = PBXBuildFile; fileRef = 75DD739129D38B1B0010229D /* NavigateRouteView.swift */; };
		7900C5F62A83FC3F002D430F /* AddCustomDynamicEntityDataSourceView.Vessel.swift in Sources */ = {isa = PBXBuildFile; fileRef = 7900C5F52A83FC3F002D430F /* AddCustomDynamicEntityDataSourceView.Vessel.swift */; };
		792222DD2A81AA5D00619FFE /* AIS_MarineCadastre_SelectedVessels_CustomDataSource.jsonl in Resources */ = {isa = PBXBuildFile; fileRef = 792222DC2A81AA5D00619FFE /* AIS_MarineCadastre_SelectedVessels_CustomDataSource.jsonl */; settings = {ASSET_TAGS = (AddCustomDynamicEntityDataSource, ); }; };
		79302F852A1ED4E30002336A /* CreateAndSaveKMLView.Model.swift in Sources */ = {isa = PBXBuildFile; fileRef = 79302F842A1ED4E30002336A /* CreateAndSaveKMLView.Model.swift */; };
		79302F872A1ED71B0002336A /* CreateAndSaveKMLView.Views.swift in Sources */ = {isa = PBXBuildFile; fileRef = 79302F862A1ED71B0002336A /* CreateAndSaveKMLView.Views.swift */; };
		798C2DA72AFC505600EE7E97 /* PrivacyInfo.xcprivacy in Resources */ = {isa = PBXBuildFile; fileRef = 798C2DA62AFC505600EE7E97 /* PrivacyInfo.xcprivacy */; };
		79A47DFB2A20286800D7C5B9 /* CreateAndSaveKMLView.Model.swift in Copy Source Code Files */ = {isa = PBXBuildFile; fileRef = 79302F842A1ED4E30002336A /* CreateAndSaveKMLView.Model.swift */; };
		79A47DFC2A20286800D7C5B9 /* CreateAndSaveKMLView.Views.swift in Copy Source Code Files */ = {isa = PBXBuildFile; fileRef = 79302F862A1ED71B0002336A /* CreateAndSaveKMLView.Views.swift */; };
		79B7B80A2A1BF8EC00F57C27 /* CreateAndSaveKMLView.swift in Sources */ = {isa = PBXBuildFile; fileRef = 79B7B8092A1BF8EC00F57C27 /* CreateAndSaveKMLView.swift */; };
		79B7B80B2A1BFDE700F57C27 /* CreateAndSaveKMLView.swift in Copy Source Code Files */ = {isa = PBXBuildFile; fileRef = 79B7B8092A1BF8EC00F57C27 /* CreateAndSaveKMLView.swift */; };
		79D84D132A81711A00F45262 /* AddCustomDynamicEntityDataSourceView.swift in Sources */ = {isa = PBXBuildFile; fileRef = 79D84D0D2A815C5B00F45262 /* AddCustomDynamicEntityDataSourceView.swift */; };
		79D84D152A81718F00F45262 /* AddCustomDynamicEntityDataSourceView.swift in Copy Source Code Files */ = {isa = PBXBuildFile; fileRef = 79D84D0D2A815C5B00F45262 /* AddCustomDynamicEntityDataSourceView.swift */; };
		8810FB592DC94A7200874936 /* ApplyFunctionToRasterFromServiceView.swift in Sources */ = {isa = PBXBuildFile; fileRef = 8810FB582DC94A6600874936 /* ApplyFunctionToRasterFromServiceView.swift */; };
		883C121529C9136600062FF9 /* DownloadPreplannedMapAreaView.MapPicker.swift in Sources */ = {isa = PBXBuildFile; fileRef = 883C121429C9136600062FF9 /* DownloadPreplannedMapAreaView.MapPicker.swift */; };
		883C121729C914E100062FF9 /* DownloadPreplannedMapAreaView.MapPicker.swift in Copy Source Code Files */ = {isa = PBXBuildFile; fileRef = 883C121429C9136600062FF9 /* DownloadPreplannedMapAreaView.MapPicker.swift */; };
		883C121829C914E100062FF9 /* DownloadPreplannedMapAreaView.Model.swift in Copy Source Code Files */ = {isa = PBXBuildFile; fileRef = E0D04FF128A5390000747989 /* DownloadPreplannedMapAreaView.Model.swift */; };
		883C121929C914E100062FF9 /* DownloadPreplannedMapAreaView.swift in Copy Source Code Files */ = {isa = PBXBuildFile; fileRef = E070A0A2286F3B6000F2B606 /* DownloadPreplannedMapAreaView.swift */; };
		88C5E0EB2DCBC1E20091D271 /* ApplyScenePropertyExpressionsView.swift in Sources */ = {isa = PBXBuildFile; fileRef = 88C5E0EA2DCBC1E20091D271 /* ApplyScenePropertyExpressionsView.swift */; };
		88C5E0EC2DCBC3F30091D271 /* ApplyScenePropertyExpressionsView.swift in Copy Source Code Files */ = {isa = PBXBuildFile; fileRef = 88C5E0EA2DCBC1E20091D271 /* ApplyScenePropertyExpressionsView.swift */; };
		88C5E0ED2DCBC4170091D271 /* ApplyHillshadeRendererToRasterView.SettingsView.swift in Copy Source Code Files */ = {isa = PBXBuildFile; fileRef = 88E52E802DCA703B00F48409 /* ApplyHillshadeRendererToRasterView.SettingsView.swift */; };
		88E52E6C2DC960EA00F48409 /* ApplyFunctionToRasterFromServiceView.swift in Copy Source Code Files */ = {isa = PBXBuildFile; fileRef = 8810FB582DC94A6600874936 /* ApplyFunctionToRasterFromServiceView.swift */; };
		88E52E6F2DC96C3F00F48409 /* ApplyHillshadeRendererToRasterView.swift in Sources */ = {isa = PBXBuildFile; fileRef = 88E52E6E2DC96C3F00F48409 /* ApplyHillshadeRendererToRasterView.swift */; };
		88E52E702DC970A800F48409 /* ApplyHillshadeRendererToRasterView.swift in Copy Source Code Files */ = {isa = PBXBuildFile; fileRef = 88E52E6E2DC96C3F00F48409 /* ApplyHillshadeRendererToRasterView.swift */; };
		88E52E812DCA703B00F48409 /* ApplyHillshadeRendererToRasterView.SettingsView.swift in Sources */ = {isa = PBXBuildFile; fileRef = 88E52E802DCA703B00F48409 /* ApplyHillshadeRendererToRasterView.SettingsView.swift */; };
		88F93CC129C3D59D0006B28E /* CreateAndEditGeometriesView.swift in Sources */ = {isa = PBXBuildFile; fileRef = 88F93CC029C3D59C0006B28E /* CreateAndEditGeometriesView.swift */; };
		88F93CC229C4D3480006B28E /* CreateAndEditGeometriesView.swift in Copy Source Code Files */ = {isa = PBXBuildFile; fileRef = 88F93CC029C3D59C0006B28E /* CreateAndEditGeometriesView.swift */; };
		88FB70392DCC207B00EB76E3 /* ApplySymbologyToShapefileView.swift in Sources */ = {isa = PBXBuildFile; fileRef = 88FB70382DCC207B00EB76E3 /* ApplySymbologyToShapefileView.swift */; };
		88FB703C2DCC22E900EB76E3 /* ApplySymbologyToShapefileView.swift in Copy Source Code Files */ = {isa = PBXBuildFile; fileRef = 88FB70382DCC207B00EB76E3 /* ApplySymbologyToShapefileView.swift */; };
		88FB70D12DCC248400EB76E3 /* Aurora_CO_shp in Resources */ = {isa = PBXBuildFile; fileRef = 88FB70D02DCC247B00EB76E3 /* Aurora_CO_shp */; settings = {ASSET_TAGS = (ApplySymbologyToShapefile, ); }; };
<<<<<<< HEAD
		88FB70DC2DD3F47900EB76E3 /* BrowseOrganizationBasemapsView.swift in Sources */ = {isa = PBXBuildFile; fileRef = 88FB70DB2DD3F47900EB76E3 /* BrowseOrganizationBasemapsView.swift */; };
		88FB70DD2DD3F54400EB76E3 /* BrowseOrganizationBasemapsView.swift in Copy Source Code Files */ = {isa = PBXBuildFile; fileRef = 88FB70DB2DD3F47900EB76E3 /* BrowseOrganizationBasemapsView.swift */; };
=======
		88FB70D42DCD10B600EB76E3 /* AuthenticateWithIntegratedWindowsAuthenticationView.swift in Sources */ = {isa = PBXBuildFile; fileRef = 88FB70D32DCD10B600EB76E3 /* AuthenticateWithIntegratedWindowsAuthenticationView.swift */; };
		88FB70D52DD3C2E000EB76E3 /* AuthenticateWithIntegratedWindowsAuthenticationView.swift in Copy Source Code Files */ = {isa = PBXBuildFile; fileRef = 88FB70D32DCD10B600EB76E3 /* AuthenticateWithIntegratedWindowsAuthenticationView.swift */; };
>>>>>>> da055867
		9503056E2C46ECB70091B32D /* ShowDeviceLocationUsingIndoorPositioningView.Model.swift in Sources */ = {isa = PBXBuildFile; fileRef = 9503056D2C46ECB70091B32D /* ShowDeviceLocationUsingIndoorPositioningView.Model.swift */; };
		9529D1942C01676200B5C1A3 /* SelectFeaturesInSceneLayerView.swift in Copy Source Code Files */ = {isa = PBXBuildFile; fileRef = 954AEDED2C01332600265114 /* SelectFeaturesInSceneLayerView.swift */; };
		9537AFD72C220EF0000923C5 /* ExchangeSetwithoutUpdates in Resources */ = {isa = PBXBuildFile; fileRef = 9537AFD62C220EF0000923C5 /* ExchangeSetwithoutUpdates */; settings = {ASSET_TAGS = (ConfigureElectronicNavigationalCharts, ); }; };
		9547085C2C3C719800CA8579 /* EditFeatureAttachmentsView.Model.swift in Sources */ = {isa = PBXBuildFile; fileRef = 9547085B2C3C719800CA8579 /* EditFeatureAttachmentsView.Model.swift */; };
		954AEDEE2C01332600265114 /* SelectFeaturesInSceneLayerView.swift in Sources */ = {isa = PBXBuildFile; fileRef = 954AEDED2C01332600265114 /* SelectFeaturesInSceneLayerView.swift */; };
		955271612C0E6749009B1ED4 /* AddRasterFromServiceView.swift in Sources */ = {isa = PBXBuildFile; fileRef = 955271602C0E6749009B1ED4 /* AddRasterFromServiceView.swift */; };
		955AFAC42C10FD6F009C8FE5 /* ApplyMosaicRuleToRastersView.swift in Sources */ = {isa = PBXBuildFile; fileRef = 955AFAC32C10FD6F009C8FE5 /* ApplyMosaicRuleToRastersView.swift */; };
		955AFAC62C110B8A009C8FE5 /* ApplyMosaicRuleToRastersView.swift in Copy Source Code Files */ = {isa = PBXBuildFile; fileRef = 955AFAC32C10FD6F009C8FE5 /* ApplyMosaicRuleToRastersView.swift */; };
		9579FCEA2C3360BB00FC8A1D /* EditFeatureAttachmentsView.swift in Sources */ = {isa = PBXBuildFile; fileRef = 9579FCE92C3360BB00FC8A1D /* EditFeatureAttachmentsView.swift */; };
		9579FCEC2C33616B00FC8A1D /* EditFeatureAttachmentsView.swift in Copy Source Code Files */ = {isa = PBXBuildFile; fileRef = 9579FCE92C3360BB00FC8A1D /* EditFeatureAttachmentsView.swift */; };
		95A3773C2C0F93770044D1CC /* AddRasterFromServiceView.swift in Copy Source Code Files */ = {isa = PBXBuildFile; fileRef = 955271602C0E6749009B1ED4 /* AddRasterFromServiceView.swift */; };
		95A572192C0FDCC9006E8B48 /* ShowScaleBarView.swift in Sources */ = {isa = PBXBuildFile; fileRef = 95A572182C0FDCC9006E8B48 /* ShowScaleBarView.swift */; };
		95A5721B2C0FDD34006E8B48 /* ShowScaleBarView.swift in Copy Source Code Files */ = {isa = PBXBuildFile; fileRef = 95A572182C0FDCC9006E8B48 /* ShowScaleBarView.swift */; };
		95ADF34F2C3CBAE800566FF6 /* EditFeatureAttachmentsView.Model.swift in Copy Source Code Files */ = {isa = PBXBuildFile; fileRef = 9547085B2C3C719800CA8579 /* EditFeatureAttachmentsView.Model.swift */; };
		95D2EE0F2C334D1600683D53 /* ShowServiceAreaView.swift in Sources */ = {isa = PBXBuildFile; fileRef = 95D2EE0E2C334D1600683D53 /* ShowServiceAreaView.swift */; };
		95DEB9B62C127A92009BEC35 /* ShowViewshedFromPointOnMapView.swift in Sources */ = {isa = PBXBuildFile; fileRef = 95DEB9B52C127A92009BEC35 /* ShowViewshedFromPointOnMapView.swift */; };
		95DEB9B82C127B5E009BEC35 /* ShowViewshedFromPointOnMapView.swift in Copy Source Code Files */ = {isa = PBXBuildFile; fileRef = 95DEB9B52C127A92009BEC35 /* ShowViewshedFromPointOnMapView.swift */; };
		95E0DBCA2C503E2500224A82 /* ShowDeviceLocationUsingIndoorPositioningView.swift in Copy Source Code Files */ = {isa = PBXBuildFile; fileRef = 95F891282C46E9D60010EBED /* ShowDeviceLocationUsingIndoorPositioningView.swift */; };
		95E0DBCB2C503E2500224A82 /* ShowDeviceLocationUsingIndoorPositioningView.Model.swift in Copy Source Code Files */ = {isa = PBXBuildFile; fileRef = 9503056D2C46ECB70091B32D /* ShowDeviceLocationUsingIndoorPositioningView.Model.swift */; };
		95E980712C26183000CB8912 /* BrowseOGCAPIFeatureServiceView.swift in Sources */ = {isa = PBXBuildFile; fileRef = 95E980702C26183000CB8912 /* BrowseOGCAPIFeatureServiceView.swift */; };
		95E980742C26189E00CB8912 /* BrowseOGCAPIFeatureServiceView.swift in Copy Source Code Files */ = {isa = PBXBuildFile; fileRef = 95E980702C26183000CB8912 /* BrowseOGCAPIFeatureServiceView.swift */; };
		95F3A52B2C07F09C00885DED /* SetSurfaceNavigationConstraintView.swift in Sources */ = {isa = PBXBuildFile; fileRef = 95F3A52A2C07F09C00885DED /* SetSurfaceNavigationConstraintView.swift */; };
		95F3A52D2C07F28700885DED /* SetSurfaceNavigationConstraintView.swift in Copy Source Code Files */ = {isa = PBXBuildFile; fileRef = 95F3A52A2C07F09C00885DED /* SetSurfaceNavigationConstraintView.swift */; };
		95F891292C46E9D60010EBED /* ShowDeviceLocationUsingIndoorPositioningView.swift in Sources */ = {isa = PBXBuildFile; fileRef = 95F891282C46E9D60010EBED /* ShowDeviceLocationUsingIndoorPositioningView.swift */; };
		D70082EB2ACF900100E0C3C2 /* IdentifyKMLFeaturesView.swift in Sources */ = {isa = PBXBuildFile; fileRef = D70082EA2ACF900100E0C3C2 /* IdentifyKMLFeaturesView.swift */; };
		D70082EC2ACF901600E0C3C2 /* IdentifyKMLFeaturesView.swift in Copy Source Code Files */ = {isa = PBXBuildFile; fileRef = D70082EA2ACF900100E0C3C2 /* IdentifyKMLFeaturesView.swift */; };
		D7010EBF2B05616900D43F55 /* DisplaySceneFromMobileScenePackageView.swift in Sources */ = {isa = PBXBuildFile; fileRef = D7010EBC2B05616900D43F55 /* DisplaySceneFromMobileScenePackageView.swift */; };
		D7010EC12B05618400D43F55 /* DisplaySceneFromMobileScenePackageView.swift in Copy Source Code Files */ = {isa = PBXBuildFile; fileRef = D7010EBC2B05616900D43F55 /* DisplaySceneFromMobileScenePackageView.swift */; };
		D701D72C2A37C7F7006FF0C8 /* bradley_low_3ds in Resources */ = {isa = PBXBuildFile; fileRef = D701D72B2A37C7F7006FF0C8 /* bradley_low_3ds */; settings = {ASSET_TAGS = (ShowViewshedFromGeoelementInScene, ); }; };
		D703F04D2D9334AC0077E3A8 /* SnapGeometryEditsWithUtilityNetworkRulesView.Model.swift in Sources */ = {isa = PBXBuildFile; fileRef = D703F04C2D9334AC0077E3A8 /* SnapGeometryEditsWithUtilityNetworkRulesView.Model.swift */; };
		D703F04E2D9334BD0077E3A8 /* SnapGeometryEditsWithUtilityNetworkRulesView.Model.swift in Copy Source Code Files */ = {isa = PBXBuildFile; fileRef = D703F04C2D9334AC0077E3A8 /* SnapGeometryEditsWithUtilityNetworkRulesView.Model.swift */; };
		D7044B962BE18D73000F2C43 /* EditWithBranchVersioningView.Views.swift in Sources */ = {isa = PBXBuildFile; fileRef = D7044B952BE18D73000F2C43 /* EditWithBranchVersioningView.Views.swift */; };
		D7044B972BE18D8D000F2C43 /* EditWithBranchVersioningView.Views.swift in Copy Source Code Files */ = {isa = PBXBuildFile; fileRef = D7044B952BE18D73000F2C43 /* EditWithBranchVersioningView.Views.swift */; };
		D704AA5A2AB22C1A00A3BB63 /* GroupLayersTogetherView.swift in Sources */ = {isa = PBXBuildFile; fileRef = D704AA592AB22C1A00A3BB63 /* GroupLayersTogetherView.swift */; };
		D704AA5B2AB22D8400A3BB63 /* GroupLayersTogetherView.swift in Copy Source Code Files */ = {isa = PBXBuildFile; fileRef = D704AA592AB22C1A00A3BB63 /* GroupLayersTogetherView.swift */; };
		D705390A2CD0122D00F63F4A /* mil2525d.stylx in Resources */ = {isa = PBXBuildFile; fileRef = D70539032CD0122D00F63F4A /* mil2525d.stylx */; settings = {ASSET_TAGS = (ApplyDictionaryRendererToFeatureLayer, ); }; };
		D70539102CD012BB00F63F4A /* militaryoverlay.geodatabase in Resources */ = {isa = PBXBuildFile; fileRef = D705390F2CD0127700F63F4A /* militaryoverlay.geodatabase */; settings = {ASSET_TAGS = (ApplyDictionaryRendererToFeatureLayer, ); }; };
		D7054AE92ACCCB6C007235BA /* Animate3DGraphicView.SettingsView.swift in Sources */ = {isa = PBXBuildFile; fileRef = D7054AE82ACCCB6C007235BA /* Animate3DGraphicView.SettingsView.swift */; };
		D7054AEA2ACCCC34007235BA /* Animate3DGraphicView.SettingsView.swift in Copy Source Code Files */ = {isa = PBXBuildFile; fileRef = D7054AE82ACCCB6C007235BA /* Animate3DGraphicView.SettingsView.swift */; };
		D7058B102B59E44B000A888A /* StylePointWithSceneSymbolView.swift in Sources */ = {isa = PBXBuildFile; fileRef = D7058B0D2B59E44B000A888A /* StylePointWithSceneSymbolView.swift */; };
		D7058B122B59E468000A888A /* StylePointWithSceneSymbolView.swift in Copy Source Code Files */ = {isa = PBXBuildFile; fileRef = D7058B0D2B59E44B000A888A /* StylePointWithSceneSymbolView.swift */; };
		D7058FB12ACB423C00A40F14 /* Animate3DGraphicView.Model.swift in Sources */ = {isa = PBXBuildFile; fileRef = D7058FB02ACB423C00A40F14 /* Animate3DGraphicView.Model.swift */; };
		D7058FB22ACB424E00A40F14 /* Animate3DGraphicView.Model.swift in Copy Source Code Files */ = {isa = PBXBuildFile; fileRef = D7058FB02ACB423C00A40F14 /* Animate3DGraphicView.Model.swift */; };
		D70789922CD160FD000DF215 /* ApplyDictionaryRendererToGraphicsOverlayView.swift in Sources */ = {isa = PBXBuildFile; fileRef = D707898E2CD160FD000DF215 /* ApplyDictionaryRendererToGraphicsOverlayView.swift */; };
		D70789952CD1611E000DF215 /* ApplyDictionaryRendererToGraphicsOverlayView.swift in Copy Source Code Files */ = {isa = PBXBuildFile; fileRef = D707898E2CD160FD000DF215 /* ApplyDictionaryRendererToGraphicsOverlayView.swift */; };
		D707899B2CD16324000DF215 /* Mil2525DMessages.xml in Resources */ = {isa = PBXBuildFile; fileRef = D70789992CD16324000DF215 /* Mil2525DMessages.xml */; settings = {ASSET_TAGS = (ApplyDictionaryRendererToGraphicsOverlay, ); }; };
		D7084FA92AD771AA00EC7F4F /* AugmentRealityToFlyOverSceneView.swift in Sources */ = {isa = PBXBuildFile; fileRef = D7084FA62AD771AA00EC7F4F /* AugmentRealityToFlyOverSceneView.swift */; };
		D7084FAB2AD771F600EC7F4F /* AugmentRealityToFlyOverSceneView.swift in Copy Source Code Files */ = {isa = PBXBuildFile; fileRef = D7084FA62AD771AA00EC7F4F /* AugmentRealityToFlyOverSceneView.swift */; };
		D70BE5792A5624A80022CA02 /* CategoriesView.swift in Sources */ = {isa = PBXBuildFile; fileRef = D70BE5782A5624A80022CA02 /* CategoriesView.swift */; };
		D710996D2A27D9210065A1C1 /* DensifyAndGeneralizeGeometryView.swift in Sources */ = {isa = PBXBuildFile; fileRef = D710996C2A27D9210065A1C1 /* DensifyAndGeneralizeGeometryView.swift */; };
		D710996E2A27D9B30065A1C1 /* DensifyAndGeneralizeGeometryView.swift in Copy Source Code Files */ = {isa = PBXBuildFile; fileRef = D710996C2A27D9210065A1C1 /* DensifyAndGeneralizeGeometryView.swift */; };
		D71099702A2802FA0065A1C1 /* DensifyAndGeneralizeGeometryView.SettingsView.swift in Sources */ = {isa = PBXBuildFile; fileRef = D710996F2A2802FA0065A1C1 /* DensifyAndGeneralizeGeometryView.SettingsView.swift */; };
		D71099712A280D830065A1C1 /* DensifyAndGeneralizeGeometryView.SettingsView.swift in Copy Source Code Files */ = {isa = PBXBuildFile; fileRef = D710996F2A2802FA0065A1C1 /* DensifyAndGeneralizeGeometryView.SettingsView.swift */; };
		D7114A0D2BDC6A3300FA68CA /* EditWithBranchVersioningView.Model.swift in Sources */ = {isa = PBXBuildFile; fileRef = D7114A0C2BDC6A3300FA68CA /* EditWithBranchVersioningView.Model.swift */; };
		D7114A0F2BDC6AED00FA68CA /* EditWithBranchVersioningView.Model.swift in Copy Source Code Files */ = {isa = PBXBuildFile; fileRef = D7114A0C2BDC6A3300FA68CA /* EditWithBranchVersioningView.Model.swift */; };
		D71371792BD88ECC00EB2F86 /* MonitorChangesToLayerViewStateView.swift in Sources */ = {isa = PBXBuildFile; fileRef = D71371752BD88ECC00EB2F86 /* MonitorChangesToLayerViewStateView.swift */; };
		D713717C2BD88EF800EB2F86 /* MonitorChangesToLayerViewStateView.swift in Copy Source Code Files */ = {isa = PBXBuildFile; fileRef = D71371752BD88ECC00EB2F86 /* MonitorChangesToLayerViewStateView.swift */; };
		D713C6D72CB990600073AA72 /* AddKMLLayerView.swift in Sources */ = {isa = PBXBuildFile; fileRef = D713C6D12CB990600073AA72 /* AddKMLLayerView.swift */; };
		D713C6D82CB990800073AA72 /* AddKMLLayerView.swift in Copy Source Code Files */ = {isa = PBXBuildFile; fileRef = D713C6D12CB990600073AA72 /* AddKMLLayerView.swift */; };
		D713C6F72CB9B9A60073AA72 /* US_State_Capitals.kml in Resources */ = {isa = PBXBuildFile; fileRef = D713C6F52CB9B9A60073AA72 /* US_State_Capitals.kml */; settings = {ASSET_TAGS = (AddKmlLayer, ); }; };
		D7142BC42DB71082004F87B7 /* View+PagePresentation.swift in Sources */ = {isa = PBXBuildFile; fileRef = D7142BC32DB71082004F87B7 /* View+PagePresentation.swift */; };
		D71563E92D5AC2B600D2E948 /* CreateKMLMultiTrackView.swift in Sources */ = {isa = PBXBuildFile; fileRef = D71563E32D5AC2B600D2E948 /* CreateKMLMultiTrackView.swift */; };
		D71563EA2D5AC2D500D2E948 /* CreateKMLMultiTrackView.swift in Copy Source Code Files */ = {isa = PBXBuildFile; fileRef = D71563E32D5AC2B600D2E948 /* CreateKMLMultiTrackView.swift */; };
		D718A1E72B570F7500447087 /* OrbitCameraAroundObjectView.Model.swift in Sources */ = {isa = PBXBuildFile; fileRef = D718A1E62B570F7500447087 /* OrbitCameraAroundObjectView.Model.swift */; };
		D718A1E82B571C9100447087 /* OrbitCameraAroundObjectView.Model.swift in Copy Source Code Files */ = {isa = PBXBuildFile; fileRef = D718A1E62B570F7500447087 /* OrbitCameraAroundObjectView.Model.swift */; };
		D718A1ED2B575FD900447087 /* ManageBookmarksView.swift in Sources */ = {isa = PBXBuildFile; fileRef = D718A1EA2B575FD900447087 /* ManageBookmarksView.swift */; };
		D718A1F02B57602000447087 /* ManageBookmarksView.swift in Copy Source Code Files */ = {isa = PBXBuildFile; fileRef = D718A1EA2B575FD900447087 /* ManageBookmarksView.swift */; };
		D71A9DE22D8CC88D00CA03CB /* SnapGeometryEditsWithUtilityNetworkRulesView.swift in Sources */ = {isa = PBXBuildFile; fileRef = D71A9DE02D8CC88D00CA03CB /* SnapGeometryEditsWithUtilityNetworkRulesView.swift */; };
		D71A9DE52D8CC8B500CA03CB /* SnapGeometryEditsWithUtilityNetworkRulesView.swift in Copy Source Code Files */ = {isa = PBXBuildFile; fileRef = D71A9DE02D8CC88D00CA03CB /* SnapGeometryEditsWithUtilityNetworkRulesView.swift */; };
		D71C5F642AAA7A88006599FD /* CreateSymbolStylesFromWebStylesView.swift in Sources */ = {isa = PBXBuildFile; fileRef = D71C5F632AAA7A88006599FD /* CreateSymbolStylesFromWebStylesView.swift */; };
		D71C5F652AAA83D2006599FD /* CreateSymbolStylesFromWebStylesView.swift in Copy Source Code Files */ = {isa = PBXBuildFile; fileRef = D71C5F632AAA7A88006599FD /* CreateSymbolStylesFromWebStylesView.swift */; };
		D71C90A22C6C249B0018C63E /* StyleGeometryTypesWithSymbolsView.swift in Sources */ = {isa = PBXBuildFile; fileRef = D71C909C2C6C249B0018C63E /* StyleGeometryTypesWithSymbolsView.swift */; };
		D71C90A32C6C249B0018C63E /* StyleGeometryTypesWithSymbolsView.Views.swift in Sources */ = {isa = PBXBuildFile; fileRef = D71C909D2C6C249B0018C63E /* StyleGeometryTypesWithSymbolsView.Views.swift */; };
		D71C90A42C6C252B0018C63E /* StyleGeometryTypesWithSymbolsView.swift in Copy Source Code Files */ = {isa = PBXBuildFile; fileRef = D71C909C2C6C249B0018C63E /* StyleGeometryTypesWithSymbolsView.swift */; };
		D71C90A52C6C252F0018C63E /* StyleGeometryTypesWithSymbolsView.Views.swift in Copy Source Code Files */ = {isa = PBXBuildFile; fileRef = D71C909D2C6C249B0018C63E /* StyleGeometryTypesWithSymbolsView.Views.swift */; };
		D71D516E2B51D7B600B2A2BE /* SearchForWebMapView.Views.swift in Sources */ = {isa = PBXBuildFile; fileRef = D71D516D2B51D7B600B2A2BE /* SearchForWebMapView.Views.swift */; };
		D71D516F2B51D87700B2A2BE /* SearchForWebMapView.Views.swift in Copy Source Code Files */ = {isa = PBXBuildFile; fileRef = D71D516D2B51D7B600B2A2BE /* SearchForWebMapView.Views.swift */; };
		D71D9B152DC430F800FF2D5A /* ApplyTerrainExaggerationView.swift in Sources */ = {isa = PBXBuildFile; fileRef = D71D9B0F2DC430F800FF2D5A /* ApplyTerrainExaggerationView.swift */; };
		D71D9B162DC4311A00FF2D5A /* ApplyTerrainExaggerationView.swift in Copy Source Code Files */ = {isa = PBXBuildFile; fileRef = D71D9B0F2DC430F800FF2D5A /* ApplyTerrainExaggerationView.swift */; };
		D71FCB8A2AD6277F000E517C /* CreateMobileGeodatabaseView.Model.swift in Sources */ = {isa = PBXBuildFile; fileRef = D71FCB892AD6277E000E517C /* CreateMobileGeodatabaseView.Model.swift */; };
		D71FCB8B2AD628B9000E517C /* CreateMobileGeodatabaseView.Model.swift in Copy Source Code Files */ = {isa = PBXBuildFile; fileRef = D71FCB892AD6277E000E517C /* CreateMobileGeodatabaseView.Model.swift */; };
		D7201CDA2CC6B710004BDB7D /* AddTiledLayerAsBasemapView.swift in Sources */ = {isa = PBXBuildFile; fileRef = D7201CD42CC6B710004BDB7D /* AddTiledLayerAsBasemapView.swift */; };
		D7201CDB2CC6B72A004BDB7D /* AddTiledLayerAsBasemapView.swift in Copy Source Code Files */ = {isa = PBXBuildFile; fileRef = D7201CD42CC6B710004BDB7D /* AddTiledLayerAsBasemapView.swift */; };
		D7201D042CC6D3B5004BDB7D /* AddVectorTiledLayerFromCustomStyleView.swift in Sources */ = {isa = PBXBuildFile; fileRef = D7201D002CC6D3B5004BDB7D /* AddVectorTiledLayerFromCustomStyleView.swift */; };
		D7201D072CC6D3D3004BDB7D /* AddVectorTiledLayerFromCustomStyleView.swift in Copy Source Code Files */ = {isa = PBXBuildFile; fileRef = D7201D002CC6D3B5004BDB7D /* AddVectorTiledLayerFromCustomStyleView.swift */; };
		D7201D2B2CC6D829004BDB7D /* dodge_city.vtpk in Resources */ = {isa = PBXBuildFile; fileRef = D7201D292CC6D829004BDB7D /* dodge_city.vtpk */; settings = {ASSET_TAGS = (AddVectorTiledLayerFromCustomStyle, ); }; };
		D721EEA82ABDFF550040BE46 /* LothianRiversAnno.mmpk in Resources */ = {isa = PBXBuildFile; fileRef = D721EEA72ABDFF550040BE46 /* LothianRiversAnno.mmpk */; settings = {ASSET_TAGS = (ShowMobileMapPackageExpirationDate, ); }; };
		D722BD222A420DAD002C2087 /* ShowExtrudedFeaturesView.swift in Sources */ = {isa = PBXBuildFile; fileRef = D722BD212A420DAD002C2087 /* ShowExtrudedFeaturesView.swift */; };
		D722BD232A420DEC002C2087 /* ShowExtrudedFeaturesView.swift in Copy Source Code Files */ = {isa = PBXBuildFile; fileRef = D722BD212A420DAD002C2087 /* ShowExtrudedFeaturesView.swift */; };
		D7232EE12AC1E5AA0079ABFF /* PlayKMLTourView.swift in Sources */ = {isa = PBXBuildFile; fileRef = D7232EE02AC1E5AA0079ABFF /* PlayKMLTourView.swift */; };
		D7232EE22AC1E6DC0079ABFF /* PlayKMLTourView.swift in Copy Source Code Files */ = {isa = PBXBuildFile; fileRef = D7232EE02AC1E5AA0079ABFF /* PlayKMLTourView.swift */; };
		D72C43F32AEB066D00B6157B /* GeocodeOfflineView.Model.swift in Sources */ = {isa = PBXBuildFile; fileRef = D72C43F22AEB066D00B6157B /* GeocodeOfflineView.Model.swift */; };
		D72F272E2ADA1E4400F906DA /* AugmentRealityToShowTabletopSceneView.swift in Sources */ = {isa = PBXBuildFile; fileRef = D72F272B2ADA1E4400F906DA /* AugmentRealityToShowTabletopSceneView.swift */; };
		D72F27302ADA1E9900F906DA /* AugmentRealityToShowTabletopSceneView.swift in Copy Source Code Files */ = {isa = PBXBuildFile; fileRef = D72F272B2ADA1E4400F906DA /* AugmentRealityToShowTabletopSceneView.swift */; };
		D72FE7032CE6D05600BBC0FE /* AppFavorites.swift in Sources */ = {isa = PBXBuildFile; fileRef = D72FE7022CE6D05600BBC0FE /* AppFavorites.swift */; };
		D72FE7082CE6DA1900BBC0FE /* SampleMenuButtons.swift in Sources */ = {isa = PBXBuildFile; fileRef = D72FE7072CE6DA1900BBC0FE /* SampleMenuButtons.swift */; };
		D731F3C12AD0D2AC00A8431E /* IdentifyGraphicsView.swift in Sources */ = {isa = PBXBuildFile; fileRef = D731F3C02AD0D2AC00A8431E /* IdentifyGraphicsView.swift */; };
		D731F3C22AD0D2BB00A8431E /* IdentifyGraphicsView.swift in Copy Source Code Files */ = {isa = PBXBuildFile; fileRef = D731F3C02AD0D2AC00A8431E /* IdentifyGraphicsView.swift */; };
		D7337C5A2ABCFDB100A5D865 /* StyleSymbolsFromMobileStyleFileView.SymbolOptionsListView.swift in Sources */ = {isa = PBXBuildFile; fileRef = D7337C592ABCFDB100A5D865 /* StyleSymbolsFromMobileStyleFileView.SymbolOptionsListView.swift */; };
		D7337C5B2ABCFDE400A5D865 /* StyleSymbolsFromMobileStyleFileView.SymbolOptionsListView.swift in Copy Source Code Files */ = {isa = PBXBuildFile; fileRef = D7337C592ABCFDB100A5D865 /* StyleSymbolsFromMobileStyleFileView.SymbolOptionsListView.swift */; };
		D7337C602ABD142D00A5D865 /* ShowMobileMapPackageExpirationDateView.swift in Sources */ = {isa = PBXBuildFile; fileRef = D7337C5F2ABD142D00A5D865 /* ShowMobileMapPackageExpirationDateView.swift */; };
		D7337C612ABD166A00A5D865 /* ShowMobileMapPackageExpirationDateView.swift in Copy Source Code Files */ = {isa = PBXBuildFile; fileRef = D7337C5F2ABD142D00A5D865 /* ShowMobileMapPackageExpirationDateView.swift */; };
		D733CA192BED980D00FBDE4C /* EditAndSyncFeaturesWithFeatureServiceView.swift in Sources */ = {isa = PBXBuildFile; fileRef = D733CA152BED980D00FBDE4C /* EditAndSyncFeaturesWithFeatureServiceView.swift */; };
		D733CA1C2BED982C00FBDE4C /* EditAndSyncFeaturesWithFeatureServiceView.swift in Copy Source Code Files */ = {isa = PBXBuildFile; fileRef = D733CA152BED980D00FBDE4C /* EditAndSyncFeaturesWithFeatureServiceView.swift */; };
		D734FA0C2A183A5B00246D7E /* SetMaxExtentView.swift in Sources */ = {isa = PBXBuildFile; fileRef = D734FA092A183A5B00246D7E /* SetMaxExtentView.swift */; };
		D7352F8E2BD992C40013FFEF /* MonitorChangesToDrawStatusView.swift in Sources */ = {isa = PBXBuildFile; fileRef = D7352F8A2BD992C40013FFEF /* MonitorChangesToDrawStatusView.swift */; };
		D7352F912BD992E40013FFEF /* MonitorChangesToDrawStatusView.swift in Copy Source Code Files */ = {isa = PBXBuildFile; fileRef = D7352F8A2BD992C40013FFEF /* MonitorChangesToDrawStatusView.swift */; };
		D73571D72CB613220046A433 /* hydrography in Resources */ = {isa = PBXBuildFile; fileRef = D73571D62CB6131E0046A433 /* hydrography */; settings = {ASSET_TAGS = (ConfigureElectronicNavigationalCharts, ); }; };
		D73723762AF5877500846884 /* FindRouteInMobileMapPackageView.Models.swift in Sources */ = {isa = PBXBuildFile; fileRef = D73723742AF5877500846884 /* FindRouteInMobileMapPackageView.Models.swift */; };
		D73723792AF5ADD800846884 /* FindRouteInMobileMapPackageView.MobileMapView.swift in Sources */ = {isa = PBXBuildFile; fileRef = D73723782AF5ADD700846884 /* FindRouteInMobileMapPackageView.MobileMapView.swift */; };
		D737237A2AF5AE1600846884 /* FindRouteInMobileMapPackageView.MobileMapView.swift in Copy Source Code Files */ = {isa = PBXBuildFile; fileRef = D73723782AF5ADD700846884 /* FindRouteInMobileMapPackageView.MobileMapView.swift */; };
		D737237B2AF5AE1A00846884 /* FindRouteInMobileMapPackageView.Models.swift in Copy Source Code Files */ = {isa = PBXBuildFile; fileRef = D73723742AF5877500846884 /* FindRouteInMobileMapPackageView.Models.swift */; };
		D73E61962BDAEE6600457932 /* MatchViewpointOfGeoViewsView.swift in Sources */ = {isa = PBXBuildFile; fileRef = D73E61922BDAEE6600457932 /* MatchViewpointOfGeoViewsView.swift */; };
		D73E61992BDAEEDD00457932 /* MatchViewpointOfGeoViewsView.swift in Copy Source Code Files */ = {isa = PBXBuildFile; fileRef = D73E61922BDAEE6600457932 /* MatchViewpointOfGeoViewsView.swift */; };
		D73E619E2BDB21F400457932 /* EditWithBranchVersioningView.swift in Sources */ = {isa = PBXBuildFile; fileRef = D73E619A2BDB21F400457932 /* EditWithBranchVersioningView.swift */; };
		D73E61A12BDB221B00457932 /* EditWithBranchVersioningView.swift in Copy Source Code Files */ = {isa = PBXBuildFile; fileRef = D73E619A2BDB21F400457932 /* EditWithBranchVersioningView.swift */; };
		D73F06692B5EE73D000B574F /* QueryFeaturesWithArcadeExpressionView.swift in Sources */ = {isa = PBXBuildFile; fileRef = D73F06662B5EE73D000B574F /* QueryFeaturesWithArcadeExpressionView.swift */; };
		D73F066C2B5EE760000B574F /* QueryFeaturesWithArcadeExpressionView.swift in Copy Source Code Files */ = {isa = PBXBuildFile; fileRef = D73F06662B5EE73D000B574F /* QueryFeaturesWithArcadeExpressionView.swift */; };
		D73F8CF42AB1089900CD39DA /* Restaurant.stylx in Resources */ = {isa = PBXBuildFile; fileRef = D73F8CF32AB1089900CD39DA /* Restaurant.stylx */; settings = {ASSET_TAGS = (StyleFeaturesWithCustomDictionary, ); }; };
		D73FC0FD2AD4A18D0067A19B /* CreateMobileGeodatabaseView.swift in Sources */ = {isa = PBXBuildFile; fileRef = D73FC0FC2AD4A18D0067A19B /* CreateMobileGeodatabaseView.swift */; };
		D73FC0FE2AD4A19A0067A19B /* CreateMobileGeodatabaseView.swift in Copy Source Code Files */ = {isa = PBXBuildFile; fileRef = D73FC0FC2AD4A18D0067A19B /* CreateMobileGeodatabaseView.swift */; };
		D73FC90B2B6312A0001AC486 /* AddFeaturesWithContingentValuesView.Model.swift in Copy Source Code Files */ = {isa = PBXBuildFile; fileRef = D74F03EF2B609A7D00E83688 /* AddFeaturesWithContingentValuesView.Model.swift */; };
		D73FC90C2B6312A5001AC486 /* AddFeaturesWithContingentValuesView.AddFeatureView.swift in Copy Source Code Files */ = {isa = PBXBuildFile; fileRef = D7F8C0422B608F120072BFA7 /* AddFeaturesWithContingentValuesView.AddFeatureView.swift */; };
		D73FCFF72B02A3AA0006360D /* FindAddressWithReverseGeocodeView.swift in Sources */ = {isa = PBXBuildFile; fileRef = D73FCFF42B02A3AA0006360D /* FindAddressWithReverseGeocodeView.swift */; };
		D73FCFFA2B02A3C50006360D /* FindAddressWithReverseGeocodeView.swift in Copy Source Code Files */ = {isa = PBXBuildFile; fileRef = D73FCFF42B02A3AA0006360D /* FindAddressWithReverseGeocodeView.swift */; };
		D73FCFFF2B02C7630006360D /* FindRouteAroundBarriersView.Views.swift in Sources */ = {isa = PBXBuildFile; fileRef = D73FCFFE2B02C7630006360D /* FindRouteAroundBarriersView.Views.swift */; };
		D73FD0002B02C9610006360D /* FindRouteAroundBarriersView.Views.swift in Copy Source Code Files */ = {isa = PBXBuildFile; fileRef = D73FCFFE2B02C7630006360D /* FindRouteAroundBarriersView.Views.swift */; };
		D742E4922B04132B00690098 /* DisplayWebSceneFromPortalItemView.swift in Sources */ = {isa = PBXBuildFile; fileRef = D742E48F2B04132B00690098 /* DisplayWebSceneFromPortalItemView.swift */; };
		D742E4952B04134C00690098 /* DisplayWebSceneFromPortalItemView.swift in Copy Source Code Files */ = {isa = PBXBuildFile; fileRef = D742E48F2B04132B00690098 /* DisplayWebSceneFromPortalItemView.swift */; };
		D744FD172A2112D90084A66C /* CreateConvexHullAroundPointsView.swift in Sources */ = {isa = PBXBuildFile; fileRef = D744FD162A2112D90084A66C /* CreateConvexHullAroundPointsView.swift */; };
		D744FD182A2113C70084A66C /* CreateConvexHullAroundPointsView.swift in Copy Source Code Files */ = {isa = PBXBuildFile; fileRef = D744FD162A2112D90084A66C /* CreateConvexHullAroundPointsView.swift */; };
		D7464F1E2ACE04B3007FEE88 /* IdentifyRasterCellView.swift in Sources */ = {isa = PBXBuildFile; fileRef = D7464F1D2ACE04B3007FEE88 /* IdentifyRasterCellView.swift */; };
		D7464F1F2ACE04C2007FEE88 /* IdentifyRasterCellView.swift in Copy Source Code Files */ = {isa = PBXBuildFile; fileRef = D7464F1D2ACE04B3007FEE88 /* IdentifyRasterCellView.swift */; };
		D7464F2B2ACE0965007FEE88 /* SA_EVI_8Day_03May20 in Resources */ = {isa = PBXBuildFile; fileRef = D7464F2A2ACE0964007FEE88 /* SA_EVI_8Day_03May20 */; settings = {ASSET_TAGS = (IdentifyRasterCell, ); }; };
		D7497F3C2AC4B4C100167AD2 /* DisplayDimensionsView.swift in Sources */ = {isa = PBXBuildFile; fileRef = D7497F3B2AC4B4C100167AD2 /* DisplayDimensionsView.swift */; };
		D7497F3D2AC4B4CF00167AD2 /* DisplayDimensionsView.swift in Copy Source Code Files */ = {isa = PBXBuildFile; fileRef = D7497F3B2AC4B4C100167AD2 /* DisplayDimensionsView.swift */; };
		D7497F402AC4BA4100167AD2 /* Edinburgh_Pylon_Dimensions.mmpk in Resources */ = {isa = PBXBuildFile; fileRef = D7497F3F2AC4BA4100167AD2 /* Edinburgh_Pylon_Dimensions.mmpk */; settings = {ASSET_TAGS = (DisplayDimensions, ); }; };
		D74C8BFE2ABA5605007C76B8 /* StyleSymbolsFromMobileStyleFileView.swift in Sources */ = {isa = PBXBuildFile; fileRef = D74C8BFD2ABA5605007C76B8 /* StyleSymbolsFromMobileStyleFileView.swift */; };
		D74C8BFF2ABA56C0007C76B8 /* StyleSymbolsFromMobileStyleFileView.swift in Copy Source Code Files */ = {isa = PBXBuildFile; fileRef = D74C8BFD2ABA5605007C76B8 /* StyleSymbolsFromMobileStyleFileView.swift */; };
		D74C8C022ABA6202007C76B8 /* emoji-mobile.stylx in Resources */ = {isa = PBXBuildFile; fileRef = D74C8C012ABA6202007C76B8 /* emoji-mobile.stylx */; settings = {ASSET_TAGS = (StyleSymbolsFromMobileStyleFile, ); }; };
		D74EA7842B6DADA5008F6C7C /* ValidateUtilityNetworkTopologyView.swift in Sources */ = {isa = PBXBuildFile; fileRef = D74EA7812B6DADA5008F6C7C /* ValidateUtilityNetworkTopologyView.swift */; };
		D74EA7872B6DADCC008F6C7C /* ValidateUtilityNetworkTopologyView.swift in Copy Source Code Files */ = {isa = PBXBuildFile; fileRef = D74EA7812B6DADA5008F6C7C /* ValidateUtilityNetworkTopologyView.swift */; };
		D74ECD0D2BEEAE2F007C0FA6 /* EditAndSyncFeaturesWithFeatureServiceView.Model.swift in Sources */ = {isa = PBXBuildFile; fileRef = D74ECD0C2BEEAE2F007C0FA6 /* EditAndSyncFeaturesWithFeatureServiceView.Model.swift */; };
		D74ECD0E2BEEAE40007C0FA6 /* EditAndSyncFeaturesWithFeatureServiceView.Model.swift in Copy Source Code Files */ = {isa = PBXBuildFile; fileRef = D74ECD0C2BEEAE2F007C0FA6 /* EditAndSyncFeaturesWithFeatureServiceView.Model.swift */; };
		D74F03F02B609A7D00E83688 /* AddFeaturesWithContingentValuesView.Model.swift in Sources */ = {isa = PBXBuildFile; fileRef = D74F03EF2B609A7D00E83688 /* AddFeaturesWithContingentValuesView.Model.swift */; };
		D74F6C442D0CD51B00D4FB15 /* ConfigureElectronicNavigationalChartsView.swift in Sources */ = {isa = PBXBuildFile; fileRef = D74F6C3E2D0CD51B00D4FB15 /* ConfigureElectronicNavigationalChartsView.swift */; };
		D74F6C452D0CD54200D4FB15 /* ConfigureElectronicNavigationalChartsView.swift in Copy Source Code Files */ = {isa = PBXBuildFile; fileRef = D74F6C3E2D0CD51B00D4FB15 /* ConfigureElectronicNavigationalChartsView.swift */; };
		D75101812A2E493600B8FA48 /* ShowLabelsOnLayerView.swift in Sources */ = {isa = PBXBuildFile; fileRef = D75101802A2E493600B8FA48 /* ShowLabelsOnLayerView.swift */; };
		D75101822A2E497F00B8FA48 /* ShowLabelsOnLayerView.swift in Copy Source Code Files */ = {isa = PBXBuildFile; fileRef = D75101802A2E493600B8FA48 /* ShowLabelsOnLayerView.swift */; };
		D751018E2A2E962D00B8FA48 /* IdentifyLayerFeaturesView.swift in Sources */ = {isa = PBXBuildFile; fileRef = D751018D2A2E962D00B8FA48 /* IdentifyLayerFeaturesView.swift */; };
		D751018F2A2E966C00B8FA48 /* IdentifyLayerFeaturesView.swift in Copy Source Code Files */ = {isa = PBXBuildFile; fileRef = D751018D2A2E962D00B8FA48 /* IdentifyLayerFeaturesView.swift */; };
		D751B4C82CD3E572005CE750 /* AddKMLLayerWithNetworkLinksView.swift in Sources */ = {isa = PBXBuildFile; fileRef = D751B4C42CD3E572005CE750 /* AddKMLLayerWithNetworkLinksView.swift */; };
		D751B4CB2CD3E598005CE750 /* AddKMLLayerWithNetworkLinksView.swift in Copy Source Code Files */ = {isa = PBXBuildFile; fileRef = D751B4C42CD3E572005CE750 /* AddKMLLayerWithNetworkLinksView.swift */; };
		D752D9402A39154C003EB25E /* ManageOperationalLayersView.swift in Sources */ = {isa = PBXBuildFile; fileRef = D752D93F2A39154C003EB25E /* ManageOperationalLayersView.swift */; };
		D752D9412A39162F003EB25E /* ManageOperationalLayersView.swift in Copy Source Code Files */ = {isa = PBXBuildFile; fileRef = D752D93F2A39154C003EB25E /* ManageOperationalLayersView.swift */; };
		D752D9462A3A6F80003EB25E /* MonitorChangesToMapLoadStatusView.swift in Sources */ = {isa = PBXBuildFile; fileRef = D752D9452A3A6F7F003EB25E /* MonitorChangesToMapLoadStatusView.swift */; };
		D752D9472A3A6FC0003EB25E /* MonitorChangesToMapLoadStatusView.swift in Copy Source Code Files */ = {isa = PBXBuildFile; fileRef = D752D9452A3A6F7F003EB25E /* MonitorChangesToMapLoadStatusView.swift */; };
		D752D95F2A3BCE06003EB25E /* DisplayMapFromPortalItemView.swift in Sources */ = {isa = PBXBuildFile; fileRef = D752D95E2A3BCE06003EB25E /* DisplayMapFromPortalItemView.swift */; };
		D752D9602A3BCE63003EB25E /* DisplayMapFromPortalItemView.swift in Copy Source Code Files */ = {isa = PBXBuildFile; fileRef = D752D95E2A3BCE06003EB25E /* DisplayMapFromPortalItemView.swift */; };
		D75362D22A1E886700D83028 /* ApplyUniqueValueRendererView.swift in Sources */ = {isa = PBXBuildFile; fileRef = D75362D12A1E886700D83028 /* ApplyUniqueValueRendererView.swift */; };
		D75362D32A1E8C8800D83028 /* ApplyUniqueValueRendererView.swift in Copy Source Code Files */ = {isa = PBXBuildFile; fileRef = D75362D12A1E886700D83028 /* ApplyUniqueValueRendererView.swift */; };
		D7553CDB2AE2DFEC00DC2A70 /* GeocodeOfflineView.swift in Sources */ = {isa = PBXBuildFile; fileRef = D7553CD82AE2DFEC00DC2A70 /* GeocodeOfflineView.swift */; };
		D7553CDD2AE2E00E00DC2A70 /* GeocodeOfflineView.swift in Copy Source Code Files */ = {isa = PBXBuildFile; fileRef = D7553CD82AE2DFEC00DC2A70 /* GeocodeOfflineView.swift */; };
		D757D14B2B6C46E50065F78F /* ListSpatialReferenceTransformationsView.Model.swift in Sources */ = {isa = PBXBuildFile; fileRef = D757D14A2B6C46E50065F78F /* ListSpatialReferenceTransformationsView.Model.swift */; };
		D757D14C2B6C60170065F78F /* ListSpatialReferenceTransformationsView.Model.swift in Copy Source Code Files */ = {isa = PBXBuildFile; fileRef = D757D14A2B6C46E50065F78F /* ListSpatialReferenceTransformationsView.Model.swift */; };
		D7588F5F2B7D8DAA008B75E2 /* NavigateRouteWithReroutingView.swift in Sources */ = {isa = PBXBuildFile; fileRef = D7588F5C2B7D8DAA008B75E2 /* NavigateRouteWithReroutingView.swift */; };
		D7588F622B7D8DED008B75E2 /* NavigateRouteWithReroutingView.swift in Copy Source Code Files */ = {isa = PBXBuildFile; fileRef = D7588F5C2B7D8DAA008B75E2 /* NavigateRouteWithReroutingView.swift */; };
		D75B58512AAFB3030038B3B4 /* StyleFeaturesWithCustomDictionaryView.swift in Sources */ = {isa = PBXBuildFile; fileRef = D75B58502AAFB3030038B3B4 /* StyleFeaturesWithCustomDictionaryView.swift */; };
		D75B58522AAFB37C0038B3B4 /* StyleFeaturesWithCustomDictionaryView.swift in Copy Source Code Files */ = {isa = PBXBuildFile; fileRef = D75B58502AAFB3030038B3B4 /* StyleFeaturesWithCustomDictionaryView.swift */; };
		D75C35672AB50338003CD55F /* GroupLayersTogetherView.GroupLayerListView.swift in Sources */ = {isa = PBXBuildFile; fileRef = D75C35662AB50338003CD55F /* GroupLayersTogetherView.GroupLayerListView.swift */; };
		D75E5EE62CC0340100252595 /* ListContentsOfKMLFileView.swift in Sources */ = {isa = PBXBuildFile; fileRef = D75E5EE22CC0340100252595 /* ListContentsOfKMLFileView.swift */; };
		D75E5EE92CC0342700252595 /* ListContentsOfKMLFileView.swift in Copy Source Code Files */ = {isa = PBXBuildFile; fileRef = D75E5EE22CC0340100252595 /* ListContentsOfKMLFileView.swift */; };
		D75E5EEC2CC0466900252595 /* esri_test_data.kmz in Resources */ = {isa = PBXBuildFile; fileRef = D75E5EEA2CC0466900252595 /* esri_test_data.kmz */; settings = {ASSET_TAGS = (ListContentsOfKmlFile, ); }; };
		D75E5EF12CC049D500252595 /* EditFeaturesUsingFeatureFormsView.swift in Sources */ = {isa = PBXBuildFile; fileRef = D75E5EED2CC049D500252595 /* EditFeaturesUsingFeatureFormsView.swift */; };
		D75E5EF42CC04A0C00252595 /* EditFeaturesUsingFeatureFormsView.swift in Copy Source Code Files */ = {isa = PBXBuildFile; fileRef = D75E5EED2CC049D500252595 /* EditFeaturesUsingFeatureFormsView.swift */; };
		D75F66362B48EABC00434974 /* SearchForWebMapView.swift in Sources */ = {isa = PBXBuildFile; fileRef = D75F66332B48EABC00434974 /* SearchForWebMapView.swift */; };
		D75F66392B48EB1800434974 /* SearchForWebMapView.swift in Copy Source Code Files */ = {isa = PBXBuildFile; fileRef = D75F66332B48EABC00434974 /* SearchForWebMapView.swift */; };
		D76000A22AF18BAB00B3084D /* FindRouteInTransportNetworkView.Model.swift in Copy Source Code Files */ = {isa = PBXBuildFile; fileRef = D7749AD52AF08BF50086632F /* FindRouteInTransportNetworkView.Model.swift */; };
		D76000AE2AF19C2300B3084D /* FindRouteInMobileMapPackageView.swift in Sources */ = {isa = PBXBuildFile; fileRef = D76000AB2AF19C2300B3084D /* FindRouteInMobileMapPackageView.swift */; };
		D76000B12AF19C4600B3084D /* FindRouteInMobileMapPackageView.swift in Copy Source Code Files */ = {isa = PBXBuildFile; fileRef = D76000AB2AF19C2300B3084D /* FindRouteInMobileMapPackageView.swift */; };
		D76000B72AF19FCA00B3084D /* SanFrancisco.mmpk in Resources */ = {isa = PBXBuildFile; fileRef = D76000B62AF19FCA00B3084D /* SanFrancisco.mmpk */; settings = {ASSET_TAGS = (FindRouteInMobileMapPackage, ); }; };
		D762AF5F2BF6A7B900ECE3C7 /* EditFeaturesWithFeatureLinkedAnnotationView.swift in Sources */ = {isa = PBXBuildFile; fileRef = D762AF5B2BF6A7B900ECE3C7 /* EditFeaturesWithFeatureLinkedAnnotationView.swift */; };
		D762AF622BF6A7D100ECE3C7 /* EditFeaturesWithFeatureLinkedAnnotationView.swift in Copy Source Code Files */ = {isa = PBXBuildFile; fileRef = D762AF5B2BF6A7B900ECE3C7 /* EditFeaturesWithFeatureLinkedAnnotationView.swift */; };
		D762AF652BF6A96100ECE3C7 /* loudoun_anno.geodatabase in Resources */ = {isa = PBXBuildFile; fileRef = D762AF632BF6A96100ECE3C7 /* loudoun_anno.geodatabase */; settings = {ASSET_TAGS = (EditFeaturesWithFeatureLinkedAnnotation, ); }; };
		D762DA0E2D94C750001052DD /* NapervilleGasUtilities.geodatabase in Resources */ = {isa = PBXBuildFile; fileRef = D762DA0C2D94C750001052DD /* NapervilleGasUtilities.geodatabase */; settings = {ASSET_TAGS = (SnapGeometryEditsWithUtilityNetworkRules, ); }; };
		D7634FAF2A43B7AC00F8AEFB /* CreateConvexHullAroundGeometriesView.swift in Sources */ = {isa = PBXBuildFile; fileRef = D7634FAE2A43B7AC00F8AEFB /* CreateConvexHullAroundGeometriesView.swift */; };
		D7634FB02A43B8B000F8AEFB /* CreateConvexHullAroundGeometriesView.swift in Copy Source Code Files */ = {isa = PBXBuildFile; fileRef = D7634FAE2A43B7AC00F8AEFB /* CreateConvexHullAroundGeometriesView.swift */; };
		D7635FF12B9272CB0044AB97 /* DisplayClustersView.swift in Sources */ = {isa = PBXBuildFile; fileRef = D7635FED2B9272CB0044AB97 /* DisplayClustersView.swift */; };
		D7635FFB2B9277DC0044AB97 /* ConfigureClustersView.Model.swift in Sources */ = {isa = PBXBuildFile; fileRef = D7635FF52B9277DC0044AB97 /* ConfigureClustersView.Model.swift */; };
		D7635FFD2B9277DC0044AB97 /* ConfigureClustersView.SettingsView.swift in Sources */ = {isa = PBXBuildFile; fileRef = D7635FF72B9277DC0044AB97 /* ConfigureClustersView.SettingsView.swift */; };
		D7635FFE2B9277DC0044AB97 /* ConfigureClustersView.swift in Sources */ = {isa = PBXBuildFile; fileRef = D7635FF82B9277DC0044AB97 /* ConfigureClustersView.swift */; };
		D76360002B9296420044AB97 /* ConfigureClustersView.swift in Copy Source Code Files */ = {isa = PBXBuildFile; fileRef = D7635FF82B9277DC0044AB97 /* ConfigureClustersView.swift */; };
		D76360012B92964A0044AB97 /* ConfigureClustersView.Model.swift in Copy Source Code Files */ = {isa = PBXBuildFile; fileRef = D7635FF52B9277DC0044AB97 /* ConfigureClustersView.Model.swift */; };
		D76360022B9296520044AB97 /* ConfigureClustersView.SettingsView.swift in Copy Source Code Files */ = {isa = PBXBuildFile; fileRef = D7635FF72B9277DC0044AB97 /* ConfigureClustersView.SettingsView.swift */; };
		D76360032B9296580044AB97 /* DisplayClustersView.swift in Copy Source Code Files */ = {isa = PBXBuildFile; fileRef = D7635FED2B9272CB0044AB97 /* DisplayClustersView.swift */; };
		D76495212B74687E0042699E /* ValidateUtilityNetworkTopologyView.Model.swift in Sources */ = {isa = PBXBuildFile; fileRef = D76495202B74687E0042699E /* ValidateUtilityNetworkTopologyView.Model.swift */; };
		D76495222B7468940042699E /* ValidateUtilityNetworkTopologyView.Model.swift in Copy Source Code Files */ = {isa = PBXBuildFile; fileRef = D76495202B74687E0042699E /* ValidateUtilityNetworkTopologyView.Model.swift */; };
		D764B7DF2BE2F89D002E2F92 /* EditGeodatabaseWithTransactionsView.swift in Sources */ = {isa = PBXBuildFile; fileRef = D764B7DB2BE2F89D002E2F92 /* EditGeodatabaseWithTransactionsView.swift */; };
		D764B7E22BE2F8B8002E2F92 /* EditGeodatabaseWithTransactionsView.swift in Copy Source Code Files */ = {isa = PBXBuildFile; fileRef = D764B7DB2BE2F89D002E2F92 /* EditGeodatabaseWithTransactionsView.swift */; };
		D76929FA2B4F79540047205E /* OrbitCameraAroundObjectView.swift in Sources */ = {isa = PBXBuildFile; fileRef = D76929F52B4F78340047205E /* OrbitCameraAroundObjectView.swift */; };
		D76929FB2B4F795C0047205E /* OrbitCameraAroundObjectView.swift in Copy Source Code Files */ = {isa = PBXBuildFile; fileRef = D76929F52B4F78340047205E /* OrbitCameraAroundObjectView.swift */; };
		D769C2122A29019B00030F61 /* SetUpLocationDrivenGeotriggersView.swift in Sources */ = {isa = PBXBuildFile; fileRef = D769C2112A29019B00030F61 /* SetUpLocationDrivenGeotriggersView.swift */; };
		D769C2132A29057200030F61 /* SetUpLocationDrivenGeotriggersView.swift in Copy Source Code Files */ = {isa = PBXBuildFile; fileRef = D769C2112A29019B00030F61 /* SetUpLocationDrivenGeotriggersView.swift */; };
		D769DF332BEC1A1C0062AE95 /* EditGeodatabaseWithTransactionsView.Model.swift in Sources */ = {isa = PBXBuildFile; fileRef = D769DF322BEC1A1C0062AE95 /* EditGeodatabaseWithTransactionsView.Model.swift */; };
		D769DF342BEC1A9E0062AE95 /* EditGeodatabaseWithTransactionsView.Model.swift in Copy Source Code Files */ = {isa = PBXBuildFile; fileRef = D769DF322BEC1A1C0062AE95 /* EditGeodatabaseWithTransactionsView.Model.swift */; };
		D76CE8D92BFD7047009A8686 /* SetReferenceScaleView.swift in Sources */ = {isa = PBXBuildFile; fileRef = D76CE8D52BFD7047009A8686 /* SetReferenceScaleView.swift */; };
		D76CE8DA2BFD7063009A8686 /* SetReferenceScaleView.swift in Copy Source Code Files */ = {isa = PBXBuildFile; fileRef = D76CE8D52BFD7047009A8686 /* SetReferenceScaleView.swift */; };
		D76EE6072AF9AFE100DA0325 /* FindRouteAroundBarriersView.Model.swift in Sources */ = {isa = PBXBuildFile; fileRef = D76EE6062AF9AFE100DA0325 /* FindRouteAroundBarriersView.Model.swift */; };
		D76EE6082AF9AFEC00DA0325 /* FindRouteAroundBarriersView.Model.swift in Copy Source Code Files */ = {isa = PBXBuildFile; fileRef = D76EE6062AF9AFE100DA0325 /* FindRouteAroundBarriersView.Model.swift */; };
		D7705D582AFC244E00CC0335 /* FindClosestFacilityToMultiplePointsView.swift in Sources */ = {isa = PBXBuildFile; fileRef = D7705D552AFC244E00CC0335 /* FindClosestFacilityToMultiplePointsView.swift */; };
		D7705D5B2AFC246A00CC0335 /* FindClosestFacilityToMultiplePointsView.swift in Copy Source Code Files */ = {isa = PBXBuildFile; fileRef = D7705D552AFC244E00CC0335 /* FindClosestFacilityToMultiplePointsView.swift */; };
		D7705D642AFC570700CC0335 /* FindClosestFacilityFromPointView.swift in Sources */ = {isa = PBXBuildFile; fileRef = D7705D612AFC570700CC0335 /* FindClosestFacilityFromPointView.swift */; };
		D7705D662AFC575000CC0335 /* FindClosestFacilityFromPointView.swift in Copy Source Code Files */ = {isa = PBXBuildFile; fileRef = D7705D612AFC570700CC0335 /* FindClosestFacilityFromPointView.swift */; };
		D771D0C82CD55211004C13CB /* ApplyRasterRenderingRuleView.swift in Sources */ = {isa = PBXBuildFile; fileRef = D771D0C22CD55211004C13CB /* ApplyRasterRenderingRuleView.swift */; };
		D771D0C92CD5522A004C13CB /* ApplyRasterRenderingRuleView.swift in Copy Source Code Files */ = {isa = PBXBuildFile; fileRef = D771D0C22CD55211004C13CB /* ApplyRasterRenderingRuleView.swift */; };
		D7749AD62AF08BF50086632F /* FindRouteInTransportNetworkView.Model.swift in Sources */ = {isa = PBXBuildFile; fileRef = D7749AD52AF08BF50086632F /* FindRouteInTransportNetworkView.Model.swift */; };
		D77570C02A2942F800F490CD /* AnimateImagesWithImageOverlayView.swift in Sources */ = {isa = PBXBuildFile; fileRef = D77570BF2A2942F800F490CD /* AnimateImagesWithImageOverlayView.swift */; };
		D77570C12A2943D900F490CD /* AnimateImagesWithImageOverlayView.swift in Copy Source Code Files */ = {isa = PBXBuildFile; fileRef = D77570BF2A2942F800F490CD /* AnimateImagesWithImageOverlayView.swift */; };
		D77572AE2A295DDE00F490CD /* PacificSouthWest2 in Resources */ = {isa = PBXBuildFile; fileRef = D77572AD2A295DDD00F490CD /* PacificSouthWest2 */; settings = {ASSET_TAGS = (AnimateImagesWithImageOverlay, ); }; };
		D77688132B69826B007C3860 /* ListSpatialReferenceTransformationsView.swift in Sources */ = {isa = PBXBuildFile; fileRef = D77688102B69826B007C3860 /* ListSpatialReferenceTransformationsView.swift */; };
		D77688152B69828E007C3860 /* ListSpatialReferenceTransformationsView.swift in Copy Source Code Files */ = {isa = PBXBuildFile; fileRef = D77688102B69826B007C3860 /* ListSpatialReferenceTransformationsView.swift */; };
		D7781D492B7EB03400E53C51 /* SanDiegoTourPath.json in Resources */ = {isa = PBXBuildFile; fileRef = D7781D482B7EB03400E53C51 /* SanDiegoTourPath.json */; settings = {ASSET_TAGS = (NavigateRouteWithRerouting, ); }; };
		D7781D4B2B7ECCB700E53C51 /* NavigateRouteWithReroutingView.Model.swift in Sources */ = {isa = PBXBuildFile; fileRef = D7781D4A2B7ECCB700E53C51 /* NavigateRouteWithReroutingView.Model.swift */; };
		D7781D4C2B7ECCC800E53C51 /* NavigateRouteWithReroutingView.Model.swift in Copy Source Code Files */ = {isa = PBXBuildFile; fileRef = D7781D4A2B7ECCB700E53C51 /* NavigateRouteWithReroutingView.Model.swift */; };
		D77BC5392B59A2D3007B49B6 /* StylePointWithDistanceCompositeSceneSymbolView.swift in Sources */ = {isa = PBXBuildFile; fileRef = D77BC5362B59A2D3007B49B6 /* StylePointWithDistanceCompositeSceneSymbolView.swift */; };
		D77BC53C2B59A309007B49B6 /* StylePointWithDistanceCompositeSceneSymbolView.swift in Copy Source Code Files */ = {isa = PBXBuildFile; fileRef = D77BC5362B59A2D3007B49B6 /* StylePointWithDistanceCompositeSceneSymbolView.swift */; };
		D77D9C002BB2438200B38A6C /* AugmentRealityToShowHiddenInfrastructureView.ARSceneView.swift in Sources */ = {isa = PBXBuildFile; fileRef = D77D9BFF2BB2438200B38A6C /* AugmentRealityToShowHiddenInfrastructureView.ARSceneView.swift */; };
		D77D9C012BB2439400B38A6C /* AugmentRealityToShowHiddenInfrastructureView.ARSceneView.swift in Copy Source Code Files */ = {isa = PBXBuildFile; fileRef = D77D9BFF2BB2438200B38A6C /* AugmentRealityToShowHiddenInfrastructureView.ARSceneView.swift */; };
		D7848ED82CBD85A300F6F546 /* AddPointSceneLayerView.swift in Sources */ = {isa = PBXBuildFile; fileRef = D7848ED42CBD85A300F6F546 /* AddPointSceneLayerView.swift */; };
		D7848EDB2CBD85D100F6F546 /* AddPointSceneLayerView.swift in Copy Source Code Files */ = {isa = PBXBuildFile; fileRef = D7848ED42CBD85A300F6F546 /* AddPointSceneLayerView.swift */; };
		D7848EFE2CBD986400F6F546 /* AddElevationSourceFromRasterView.swift in Sources */ = {isa = PBXBuildFile; fileRef = D7848EFA2CBD986400F6F546 /* AddElevationSourceFromRasterView.swift */; };
		D7848F012CBD987B00F6F546 /* AddElevationSourceFromRasterView.swift in Copy Source Code Files */ = {isa = PBXBuildFile; fileRef = D7848EFA2CBD986400F6F546 /* AddElevationSourceFromRasterView.swift */; };
		D78666AD2A2161F100C60110 /* FindNearestVertexView.swift in Sources */ = {isa = PBXBuildFile; fileRef = D78666AC2A2161F100C60110 /* FindNearestVertexView.swift */; };
		D78666AE2A21629200C60110 /* FindNearestVertexView.swift in Copy Source Code Files */ = {isa = PBXBuildFile; fileRef = D78666AC2A2161F100C60110 /* FindNearestVertexView.swift */; };
		D789AAAD2D66C718007A8E0E /* CreateKMLMultiTrackView.Model.swift in Sources */ = {isa = PBXBuildFile; fileRef = D789AAAC2D66C718007A8E0E /* CreateKMLMultiTrackView.Model.swift */; };
		D789AAAE2D66C737007A8E0E /* CreateKMLMultiTrackView.Model.swift in Copy Source Code Files */ = {isa = PBXBuildFile; fileRef = D789AAAC2D66C718007A8E0E /* CreateKMLMultiTrackView.Model.swift */; };
		D78FA4942C3C88880079313E /* CreateDynamicBasemapGalleryView.Views.swift in Sources */ = {isa = PBXBuildFile; fileRef = D78FA4932C3C88880079313E /* CreateDynamicBasemapGalleryView.Views.swift */; };
		D78FA4952C3C8E8A0079313E /* CreateDynamicBasemapGalleryView.Views.swift in Copy Source Code Files */ = {isa = PBXBuildFile; fileRef = D78FA4932C3C88880079313E /* CreateDynamicBasemapGalleryView.Views.swift */; };
		D79482D42C35D872006521CD /* CreateDynamicBasemapGalleryView.swift in Sources */ = {isa = PBXBuildFile; fileRef = D79482D02C35D872006521CD /* CreateDynamicBasemapGalleryView.swift */; };
		D79482D72C35D8A3006521CD /* CreateDynamicBasemapGalleryView.swift in Copy Source Code Files */ = {isa = PBXBuildFile; fileRef = D79482D02C35D872006521CD /* CreateDynamicBasemapGalleryView.swift */; };
		D79EE76E2A4CEA5D005A52AE /* SetUpLocationDrivenGeotriggersView.Model.swift in Sources */ = {isa = PBXBuildFile; fileRef = D79EE76D2A4CEA5D005A52AE /* SetUpLocationDrivenGeotriggersView.Model.swift */; };
		D79EE76F2A4CEA7F005A52AE /* SetUpLocationDrivenGeotriggersView.Model.swift in Copy Source Code Files */ = {isa = PBXBuildFile; fileRef = D79EE76D2A4CEA5D005A52AE /* SetUpLocationDrivenGeotriggersView.Model.swift */; };
		D7A670D52DADB9630060E327 /* Bundle.swift in Sources */ = {isa = PBXBuildFile; fileRef = D7A670D42DADB9630060E327 /* Bundle.swift */; };
		D7A670D72DADBC770060E327 /* EnvironmentValues+RequestReviewModel.swift in Sources */ = {isa = PBXBuildFile; fileRef = D7A670D62DADBC770060E327 /* EnvironmentValues+RequestReviewModel.swift */; };
		D7A737E02BABB9FE00B7C7FC /* AugmentRealityToShowHiddenInfrastructureView.swift in Sources */ = {isa = PBXBuildFile; fileRef = D7A737DC2BABB9FE00B7C7FC /* AugmentRealityToShowHiddenInfrastructureView.swift */; };
		D7A737E32BABBA2200B7C7FC /* AugmentRealityToShowHiddenInfrastructureView.swift in Copy Source Code Files */ = {isa = PBXBuildFile; fileRef = D7A737DC2BABB9FE00B7C7FC /* AugmentRealityToShowHiddenInfrastructureView.swift */; };
		D7A85A082CD5ABF5009DC68A /* QueryWithCQLFiltersView.swift in Sources */ = {isa = PBXBuildFile; fileRef = D7A85A022CD5ABF5009DC68A /* QueryWithCQLFiltersView.swift */; };
		D7A85A092CD5AC0B009DC68A /* QueryWithCQLFiltersView.swift in Copy Source Code Files */ = {isa = PBXBuildFile; fileRef = D7A85A022CD5ABF5009DC68A /* QueryWithCQLFiltersView.swift */; };
		D7ABA2F92A32579C0021822B /* MeasureDistanceInSceneView.swift in Sources */ = {isa = PBXBuildFile; fileRef = D7ABA2F82A32579C0021822B /* MeasureDistanceInSceneView.swift */; };
		D7ABA2FA2A32760D0021822B /* MeasureDistanceInSceneView.swift in Copy Source Code Files */ = {isa = PBXBuildFile; fileRef = D7ABA2F82A32579C0021822B /* MeasureDistanceInSceneView.swift */; };
		D7ABA2FF2A32881C0021822B /* ShowViewshedFromGeoelementInSceneView.swift in Sources */ = {isa = PBXBuildFile; fileRef = D7ABA2FE2A32881C0021822B /* ShowViewshedFromGeoelementInSceneView.swift */; };
		D7ABA3002A3288970021822B /* ShowViewshedFromGeoelementInSceneView.swift in Copy Source Code Files */ = {isa = PBXBuildFile; fileRef = D7ABA2FE2A32881C0021822B /* ShowViewshedFromGeoelementInSceneView.swift */; };
		D7AE861E2AC39DC50049B626 /* DisplayAnnotationView.swift in Sources */ = {isa = PBXBuildFile; fileRef = D7AE861D2AC39DC50049B626 /* DisplayAnnotationView.swift */; };
		D7AE861F2AC39E7F0049B626 /* DisplayAnnotationView.swift in Copy Source Code Files */ = {isa = PBXBuildFile; fileRef = D7AE861D2AC39DC50049B626 /* DisplayAnnotationView.swift */; };
		D7AE86202AC3A1050049B626 /* AddCustomDynamicEntityDataSourceView.Vessel.swift in Copy Source Code Files */ = {isa = PBXBuildFile; fileRef = 7900C5F52A83FC3F002D430F /* AddCustomDynamicEntityDataSourceView.Vessel.swift */; };
		D7AE86212AC3A10A0049B626 /* GroupLayersTogetherView.GroupLayerListView.swift in Copy Source Code Files */ = {isa = PBXBuildFile; fileRef = D75C35662AB50338003CD55F /* GroupLayersTogetherView.GroupLayerListView.swift */; };
		D7B759B32B1FFBE300017FDD /* FavoritesView.swift in Sources */ = {isa = PBXBuildFile; fileRef = D7B759B22B1FFBE300017FDD /* FavoritesView.swift */; };
		D7BA38912BFBC476009954F5 /* EditFeaturesWithFeatureLinkedAnnotationView.Model.swift in Sources */ = {isa = PBXBuildFile; fileRef = D7BA38902BFBC476009954F5 /* EditFeaturesWithFeatureLinkedAnnotationView.Model.swift */; };
		D7BA38922BFBC4F0009954F5 /* EditFeaturesWithFeatureLinkedAnnotationView.Model.swift in Copy Source Code Files */ = {isa = PBXBuildFile; fileRef = D7BA38902BFBC476009954F5 /* EditFeaturesWithFeatureLinkedAnnotationView.Model.swift */; };
		D7BA38972BFBFC0F009954F5 /* QueryRelatedFeaturesView.swift in Sources */ = {isa = PBXBuildFile; fileRef = D7BA38932BFBFC0F009954F5 /* QueryRelatedFeaturesView.swift */; };
		D7BA389A2BFBFC2E009954F5 /* QueryRelatedFeaturesView.swift in Copy Source Code Files */ = {isa = PBXBuildFile; fileRef = D7BA38932BFBFC0F009954F5 /* QueryRelatedFeaturesView.swift */; };
		D7BB3DD22C5D781800FFCD56 /* SaveTheBay.geodatabase in Resources */ = {isa = PBXBuildFile; fileRef = D7BB3DD02C5D781800FFCD56 /* SaveTheBay.geodatabase */; settings = {ASSET_TAGS = (EditGeodatabaseWithTransactions, ); }; };
		D7BE7E6F2CC19CC3006DDB0C /* AddTiledLayerView.swift in Sources */ = {isa = PBXBuildFile; fileRef = D7BE7E6B2CC19CC3006DDB0C /* AddTiledLayerView.swift */; };
		D7BE7E722CC19CE5006DDB0C /* AddTiledLayerView.swift in Copy Source Code Files */ = {isa = PBXBuildFile; fileRef = D7BE7E6B2CC19CC3006DDB0C /* AddTiledLayerView.swift */; };
		D7BEBAA02CBD9CCA00F882E7 /* MontereyElevation.dt2 in Resources */ = {isa = PBXBuildFile; fileRef = D7BEBA9E2CBD9CCA00F882E7 /* MontereyElevation.dt2 */; settings = {ASSET_TAGS = (AddElevationSourceFromRaster, ); }; };
		D7BEBAC52CBDC0F800F882E7 /* AddElevationSourceFromTilePackageView.swift in Sources */ = {isa = PBXBuildFile; fileRef = D7BEBABF2CBDC0F800F882E7 /* AddElevationSourceFromTilePackageView.swift */; };
		D7BEBAC62CBDC11600F882E7 /* AddElevationSourceFromTilePackageView.swift in Copy Source Code Files */ = {isa = PBXBuildFile; fileRef = D7BEBABF2CBDC0F800F882E7 /* AddElevationSourceFromTilePackageView.swift */; };
		D7BEBAC92CBDC81200F882E7 /* MontereyElevation.tpkx in Resources */ = {isa = PBXBuildFile; fileRef = D7BEBAC72CBDC81200F882E7 /* MontereyElevation.tpkx */; settings = {ASSET_TAGS = (AddElevationSourceFromTilePackage, ); }; };
		D7BEBAD22CBDFE1C00F882E7 /* DisplayAlternateSymbolsAtDifferentScalesView.swift in Sources */ = {isa = PBXBuildFile; fileRef = D7BEBACE2CBDFE1C00F882E7 /* DisplayAlternateSymbolsAtDifferentScalesView.swift */; };
		D7BEBAD52CBDFE3900F882E7 /* DisplayAlternateSymbolsAtDifferentScalesView.swift in Copy Source Code Files */ = {isa = PBXBuildFile; fileRef = D7BEBACE2CBDFE1C00F882E7 /* DisplayAlternateSymbolsAtDifferentScalesView.swift */; };
		D7C16D1B2AC5F95300689E89 /* Animate3DGraphicView.swift in Sources */ = {isa = PBXBuildFile; fileRef = D7C16D1A2AC5F95300689E89 /* Animate3DGraphicView.swift */; };
		D7C16D1C2AC5F96900689E89 /* Animate3DGraphicView.swift in Copy Source Code Files */ = {isa = PBXBuildFile; fileRef = D7C16D1A2AC5F95300689E89 /* Animate3DGraphicView.swift */; };
		D7C16D1F2AC5FE8200689E89 /* Pyrenees.csv in Resources */ = {isa = PBXBuildFile; fileRef = D7C16D1E2AC5FE8200689E89 /* Pyrenees.csv */; settings = {ASSET_TAGS = (Animate3DGraphic, ); }; };
		D7C16D222AC5FE9800689E89 /* GrandCanyon.csv in Resources */ = {isa = PBXBuildFile; fileRef = D7C16D212AC5FE9800689E89 /* GrandCanyon.csv */; settings = {ASSET_TAGS = (Animate3DGraphic, ); }; };
		D7C16D252AC5FEA600689E89 /* Snowdon.csv in Resources */ = {isa = PBXBuildFile; fileRef = D7C16D242AC5FEA600689E89 /* Snowdon.csv */; settings = {ASSET_TAGS = (Animate3DGraphic, ); }; };
		D7C16D282AC5FEB700689E89 /* Hawaii.csv in Resources */ = {isa = PBXBuildFile; fileRef = D7C16D272AC5FEB600689E89 /* Hawaii.csv */; settings = {ASSET_TAGS = (Animate3DGraphic, ); }; };
		D7C3AB4A2B683291008909B9 /* SetFeatureRequestModeView.swift in Sources */ = {isa = PBXBuildFile; fileRef = D7C3AB472B683291008909B9 /* SetFeatureRequestModeView.swift */; };
		D7C3AB4D2B6832B7008909B9 /* SetFeatureRequestModeView.swift in Copy Source Code Files */ = {isa = PBXBuildFile; fileRef = D7C3AB472B683291008909B9 /* SetFeatureRequestModeView.swift */; };
		D7C523402BED9BBF00E8221A /* SanFrancisco.tpkx in Resources */ = {isa = PBXBuildFile; fileRef = D7C5233E2BED9BBF00E8221A /* SanFrancisco.tpkx */; settings = {ASSET_TAGS = (AddTiledLayerAsBasemap, EditAndSyncFeaturesWithFeatureService, ); }; };
		D7C6420C2B4F47E10042B8F7 /* SearchForWebMapView.Model.swift in Sources */ = {isa = PBXBuildFile; fileRef = D7C6420B2B4F47E10042B8F7 /* SearchForWebMapView.Model.swift */; };
		D7C6420D2B4F5DDB0042B8F7 /* SearchForWebMapView.Model.swift in Copy Source Code Files */ = {isa = PBXBuildFile; fileRef = D7C6420B2B4F47E10042B8F7 /* SearchForWebMapView.Model.swift */; };
		D7C97B562B75C10C0097CDA1 /* ValidateUtilityNetworkTopologyView.Views.swift in Sources */ = {isa = PBXBuildFile; fileRef = D7C97B552B75C10C0097CDA1 /* ValidateUtilityNetworkTopologyView.Views.swift */; };
		D7CC33FF2A31475C00198EDF /* ShowLineOfSightBetweenPointsView.swift in Sources */ = {isa = PBXBuildFile; fileRef = D7CC33FD2A31475C00198EDF /* ShowLineOfSightBetweenPointsView.swift */; };
		D7CC34002A3147FF00198EDF /* ShowLineOfSightBetweenPointsView.swift in Copy Source Code Files */ = {isa = PBXBuildFile; fileRef = D7CC33FD2A31475C00198EDF /* ShowLineOfSightBetweenPointsView.swift */; };
		D7CDD38B2CB86F0A00DE9766 /* AddPointCloudLayerFromFileView.swift in Sources */ = {isa = PBXBuildFile; fileRef = D7CDD3852CB86F0A00DE9766 /* AddPointCloudLayerFromFileView.swift */; };
		D7CDD38C2CB86F4A00DE9766 /* AddPointCloudLayerFromFileView.swift in Copy Source Code Files */ = {isa = PBXBuildFile; fileRef = D7CDD3852CB86F0A00DE9766 /* AddPointCloudLayerFromFileView.swift */; };
		D7CDD38F2CB872EA00DE9766 /* sandiego-north-balboa-pointcloud.slpk in Resources */ = {isa = PBXBuildFile; fileRef = D7CDD38D2CB872EA00DE9766 /* sandiego-north-balboa-pointcloud.slpk */; settings = {ASSET_TAGS = (AddPointCloudLayerFromFile, ); }; };
		D7CE9F9B2AE2F575008F7A5F /* streetmap_SD.tpkx in Resources */ = {isa = PBXBuildFile; fileRef = D7CE9F9A2AE2F575008F7A5F /* streetmap_SD.tpkx */; settings = {ASSET_TAGS = (GeocodeOffline, ); }; };
		D7CE9FA32AE2F595008F7A5F /* san-diego-eagle-locator in Resources */ = {isa = PBXBuildFile; fileRef = D7CE9FA22AE2F595008F7A5F /* san-diego-eagle-locator */; settings = {ASSET_TAGS = (GeocodeOffline, ); }; };
		D7D1F3532ADDBE5D009CE2DA /* philadelphia.mspk in Resources */ = {isa = PBXBuildFile; fileRef = D7D1F3522ADDBE5D009CE2DA /* philadelphia.mspk */; settings = {ASSET_TAGS = (AugmentRealityToShowTabletopScene, DisplaySceneFromMobileScenePackage, ); }; };
		D7D9FCF62BF2CC8600F972A2 /* FilterByDefinitionExpressionOrDisplayFilterView.swift in Sources */ = {isa = PBXBuildFile; fileRef = D7D9FCF22BF2CC8600F972A2 /* FilterByDefinitionExpressionOrDisplayFilterView.swift */; };
		D7D9FCF92BF2CCA300F972A2 /* FilterByDefinitionExpressionOrDisplayFilterView.swift in Copy Source Code Files */ = {isa = PBXBuildFile; fileRef = D7D9FCF22BF2CC8600F972A2 /* FilterByDefinitionExpressionOrDisplayFilterView.swift */; };
		D7DDF84E2AF43AA2004352D9 /* GeocodeOfflineView.Model.swift in Copy Source Code Files */ = {isa = PBXBuildFile; fileRef = D72C43F22AEB066D00B6157B /* GeocodeOfflineView.Model.swift */; };
		D7DDF8532AF47C6C004352D9 /* FindRouteAroundBarriersView.swift in Sources */ = {isa = PBXBuildFile; fileRef = D7DDF8502AF47C6C004352D9 /* FindRouteAroundBarriersView.swift */; };
		D7DDF8562AF47C86004352D9 /* FindRouteAroundBarriersView.swift in Copy Source Code Files */ = {isa = PBXBuildFile; fileRef = D7DDF8502AF47C6C004352D9 /* FindRouteAroundBarriersView.swift */; };
		D7DFA0EA2CBA0242007C31F2 /* AddMapImageLayerView.swift in Sources */ = {isa = PBXBuildFile; fileRef = D7DFA0E62CBA0242007C31F2 /* AddMapImageLayerView.swift */; };
		D7DFA0ED2CBA0260007C31F2 /* AddMapImageLayerView.swift in Copy Source Code Files */ = {isa = PBXBuildFile; fileRef = D7DFA0E62CBA0242007C31F2 /* AddMapImageLayerView.swift */; };
		D7E440D72A1ECE7D005D74DE /* CreateBuffersAroundPointsView.swift in Sources */ = {isa = PBXBuildFile; fileRef = D7E440D62A1ECE7D005D74DE /* CreateBuffersAroundPointsView.swift */; };
		D7E440D82A1ECEB3005D74DE /* CreateBuffersAroundPointsView.swift in Copy Source Code Files */ = {isa = PBXBuildFile; fileRef = D7E440D62A1ECE7D005D74DE /* CreateBuffersAroundPointsView.swift */; };
		D7E557682A1D768800B9FB09 /* AddWMSLayerView.swift in Sources */ = {isa = PBXBuildFile; fileRef = D7E557672A1D768800B9FB09 /* AddWMSLayerView.swift */; };
		D7E7D0812AEB39D5003AAD02 /* FindRouteInTransportNetworkView.swift in Sources */ = {isa = PBXBuildFile; fileRef = D7E7D0802AEB39D5003AAD02 /* FindRouteInTransportNetworkView.swift */; };
		D7E7D0822AEB3A1D003AAD02 /* FindRouteInTransportNetworkView.swift in Copy Source Code Files */ = {isa = PBXBuildFile; fileRef = D7E7D0802AEB39D5003AAD02 /* FindRouteInTransportNetworkView.swift */; };
		D7E7D09A2AEB3C47003AAD02 /* san_diego_offline_routing in Resources */ = {isa = PBXBuildFile; fileRef = D7E7D0992AEB3C47003AAD02 /* san_diego_offline_routing */; settings = {ASSET_TAGS = (FindRouteInTransportNetwork, NavigateRouteWithRerouting, ); }; };
		D7E9EF292A1D2219000C4865 /* SetMinAndMaxScaleView.swift in Copy Source Code Files */ = {isa = PBXBuildFile; fileRef = D7EAF3592A1C023800D822C4 /* SetMinAndMaxScaleView.swift */; };
		D7E9EF2A2A1D29F2000C4865 /* SetMaxExtentView.swift in Copy Source Code Files */ = {isa = PBXBuildFile; fileRef = D734FA092A183A5B00246D7E /* SetMaxExtentView.swift */; };
		D7EAF35A2A1C023800D822C4 /* SetMinAndMaxScaleView.swift in Sources */ = {isa = PBXBuildFile; fileRef = D7EAF3592A1C023800D822C4 /* SetMinAndMaxScaleView.swift */; };
		D7ECF5982AB8BE63003FB2BE /* RenderMultilayerSymbolsView.swift in Sources */ = {isa = PBXBuildFile; fileRef = D7ECF5972AB8BE63003FB2BE /* RenderMultilayerSymbolsView.swift */; };
		D7ECF5992AB8BF5A003FB2BE /* RenderMultilayerSymbolsView.swift in Copy Source Code Files */ = {isa = PBXBuildFile; fileRef = D7ECF5972AB8BE63003FB2BE /* RenderMultilayerSymbolsView.swift */; };
		D7EF5D752A26A03A00FEBDE5 /* ShowCoordinatesInMultipleFormatsView.swift in Sources */ = {isa = PBXBuildFile; fileRef = D7EF5D742A26A03A00FEBDE5 /* ShowCoordinatesInMultipleFormatsView.swift */; };
		D7EF5D762A26A1EE00FEBDE5 /* ShowCoordinatesInMultipleFormatsView.swift in Copy Source Code Files */ = {isa = PBXBuildFile; fileRef = D7EF5D742A26A03A00FEBDE5 /* ShowCoordinatesInMultipleFormatsView.swift */; };
		D7F2784C2A1D76F5002E4567 /* AddWMSLayerView.swift in Copy Source Code Files */ = {isa = PBXBuildFile; fileRef = D7E557672A1D768800B9FB09 /* AddWMSLayerView.swift */; };
		D7F2A02F2CD00F1C0008D981 /* ApplyDictionaryRendererToFeatureLayerView.swift in Sources */ = {isa = PBXBuildFile; fileRef = D7F2A0292CD00F1C0008D981 /* ApplyDictionaryRendererToFeatureLayerView.swift */; };
		D7F2A0302CD00F400008D981 /* ApplyDictionaryRendererToFeatureLayerView.swift in Copy Source Code Files */ = {isa = PBXBuildFile; fileRef = D7F2A0292CD00F1C0008D981 /* ApplyDictionaryRendererToFeatureLayerView.swift */; };
		D7F850042B7C427A00680D7C /* ValidateUtilityNetworkTopologyView.Views.swift in Copy Source Code Files */ = {isa = PBXBuildFile; fileRef = D7C97B552B75C10C0097CDA1 /* ValidateUtilityNetworkTopologyView.Views.swift */; };
		D7F8C0392B60564D0072BFA7 /* AddFeaturesWithContingentValuesView.swift in Sources */ = {isa = PBXBuildFile; fileRef = D7F8C0362B60564D0072BFA7 /* AddFeaturesWithContingentValuesView.swift */; };
		D7F8C03B2B6056790072BFA7 /* AddFeaturesWithContingentValuesView.swift in Copy Source Code Files */ = {isa = PBXBuildFile; fileRef = D7F8C0362B60564D0072BFA7 /* AddFeaturesWithContingentValuesView.swift */; };
		D7F8C03E2B605AF60072BFA7 /* ContingentValuesBirdNests.geodatabase in Resources */ = {isa = PBXBuildFile; fileRef = D7F8C03D2B605AF60072BFA7 /* ContingentValuesBirdNests.geodatabase */; settings = {ASSET_TAGS = (AddFeaturesWithContingentValues, ); }; };
		D7F8C0412B605E720072BFA7 /* FillmoreTopographicMap.vtpk in Resources */ = {isa = PBXBuildFile; fileRef = D7F8C0402B605E720072BFA7 /* FillmoreTopographicMap.vtpk */; settings = {ASSET_TAGS = (AddFeaturesWithContingentValues, ); }; };
		D7F8C0432B608F120072BFA7 /* AddFeaturesWithContingentValuesView.AddFeatureView.swift in Sources */ = {isa = PBXBuildFile; fileRef = D7F8C0422B608F120072BFA7 /* AddFeaturesWithContingentValuesView.AddFeatureView.swift */; };
		E000E7602869E33D005D87C5 /* ClipGeometryView.swift in Sources */ = {isa = PBXBuildFile; fileRef = E000E75F2869E33D005D87C5 /* ClipGeometryView.swift */; };
		E000E763286A0B18005D87C5 /* CutGeometryView.swift in Sources */ = {isa = PBXBuildFile; fileRef = E000E762286A0B18005D87C5 /* CutGeometryView.swift */; };
		E004A6C128414332002A1FE6 /* SetViewpointRotationView.swift in Sources */ = {isa = PBXBuildFile; fileRef = E004A6BD28414332002A1FE6 /* SetViewpointRotationView.swift */; };
		E004A6DC28465C70002A1FE6 /* DisplaySceneView.swift in Sources */ = {isa = PBXBuildFile; fileRef = E004A6D828465C70002A1FE6 /* DisplaySceneView.swift */; };
		E004A6E028466279002A1FE6 /* ShowCalloutView.swift in Sources */ = {isa = PBXBuildFile; fileRef = E004A6DF28466279002A1FE6 /* ShowCalloutView.swift */; };
		E004A6E62846A61F002A1FE6 /* StyleGraphicsWithSymbolsView.swift in Sources */ = {isa = PBXBuildFile; fileRef = E004A6E52846A61F002A1FE6 /* StyleGraphicsWithSymbolsView.swift */; };
		E004A6E928493BCE002A1FE6 /* ShowDeviceLocationView.swift in Sources */ = {isa = PBXBuildFile; fileRef = E004A6E828493BCE002A1FE6 /* ShowDeviceLocationView.swift */; };
		E004A6ED2849556E002A1FE6 /* CreatePlanarAndGeodeticBuffersView.swift in Sources */ = {isa = PBXBuildFile; fileRef = E004A6EC2849556E002A1FE6 /* CreatePlanarAndGeodeticBuffersView.swift */; };
		E004A6F0284E4B9B002A1FE6 /* DownloadVectorTilesToLocalCacheView.swift in Sources */ = {isa = PBXBuildFile; fileRef = E004A6EF284E4B9B002A1FE6 /* DownloadVectorTilesToLocalCacheView.swift */; };
		E004A6F3284E4FEB002A1FE6 /* ShowResultOfSpatialOperationsView.swift in Sources */ = {isa = PBXBuildFile; fileRef = E004A6F2284E4FEB002A1FE6 /* ShowResultOfSpatialOperationsView.swift */; };
		E004A6F6284FA42A002A1FE6 /* SelectFeaturesInFeatureLayerView.swift in Sources */ = {isa = PBXBuildFile; fileRef = E004A6F5284FA42A002A1FE6 /* SelectFeaturesInFeatureLayerView.swift */; };
		E03CB0692888944D002B27D9 /* GenerateOfflineMapView.swift in Copy Source Code Files */ = {isa = PBXBuildFile; fileRef = E088E1732863B5F800413100 /* GenerateOfflineMapView.swift */; };
		E03CB06A288894C4002B27D9 /* FindRouteView.swift in Copy Source Code Files */ = {isa = PBXBuildFile; fileRef = E066DD34285CF3B3004D3D5B /* FindRouteView.swift */; };
		E03CB06B2889879D002B27D9 /* DownloadVectorTilesToLocalCacheView.swift in Copy Source Code Files */ = {isa = PBXBuildFile; fileRef = E004A6EF284E4B9B002A1FE6 /* DownloadVectorTilesToLocalCacheView.swift */; };
		E041ABC0287CA9F00056009B /* WebView.swift in Sources */ = {isa = PBXBuildFile; fileRef = E041ABBF287CA9F00056009B /* WebView.swift */; };
		E041ABD7287DB04D0056009B /* SampleInfoView.swift in Sources */ = {isa = PBXBuildFile; fileRef = E041ABD6287DB04D0056009B /* SampleInfoView.swift */; };
		E041AC1A287F54580056009B /* highlight.min.js in Resources */ = {isa = PBXBuildFile; fileRef = E041AC15287F54580056009B /* highlight.min.js */; };
		E041AC1E288076A60056009B /* info.css in Resources */ = {isa = PBXBuildFile; fileRef = E041AC1D288076A60056009B /* info.css */; };
		E041AC20288077B90056009B /* xcode.css in Resources */ = {isa = PBXBuildFile; fileRef = E041AC1F288077B90056009B /* xcode.css */; };
		E066DD35285CF3B3004D3D5B /* FindRouteView.swift in Sources */ = {isa = PBXBuildFile; fileRef = E066DD34285CF3B3004D3D5B /* FindRouteView.swift */; };
		E066DD382860AB28004D3D5B /* StyleGraphicsWithRendererView.swift in Sources */ = {isa = PBXBuildFile; fileRef = E066DD372860AB28004D3D5B /* StyleGraphicsWithRendererView.swift */; };
		E066DD3B2860CA08004D3D5B /* ShowResultOfSpatialRelationshipsView.swift in Sources */ = {isa = PBXBuildFile; fileRef = E066DD3A2860CA08004D3D5B /* ShowResultOfSpatialRelationshipsView.swift */; };
		E066DD4028610F55004D3D5B /* AddSceneLayerFromServiceView.swift in Sources */ = {isa = PBXBuildFile; fileRef = E066DD3F28610F55004D3D5B /* AddSceneLayerFromServiceView.swift */; };
		E070A0A3286F3B6000F2B606 /* DownloadPreplannedMapAreaView.swift in Sources */ = {isa = PBXBuildFile; fileRef = E070A0A2286F3B6000F2B606 /* DownloadPreplannedMapAreaView.swift */; };
		E088E1572862579D00413100 /* SetSurfacePlacementModeView.swift in Sources */ = {isa = PBXBuildFile; fileRef = E088E1562862579D00413100 /* SetSurfacePlacementModeView.swift */; };
		E088E1742863B5F800413100 /* GenerateOfflineMapView.swift in Sources */ = {isa = PBXBuildFile; fileRef = E088E1732863B5F800413100 /* GenerateOfflineMapView.swift */; };
		E0A1AEE328874590003C797D /* AddFeatureLayersView.swift in Copy Source Code Files */ = {isa = PBXBuildFile; fileRef = 00D4EF7F2863842100B9CC30 /* AddFeatureLayersView.swift */; };
		E0D04FF228A5390000747989 /* DownloadPreplannedMapAreaView.Model.swift in Sources */ = {isa = PBXBuildFile; fileRef = E0D04FF128A5390000747989 /* DownloadPreplannedMapAreaView.Model.swift */; };
		E0EA0B772866390E00C9621D /* ProjectGeometryView.swift in Sources */ = {isa = PBXBuildFile; fileRef = E0EA0B762866390E00C9621D /* ProjectGeometryView.swift */; };
		E0FE32E728747778002C6ACA /* BrowseBuildingFloorsView.swift in Sources */ = {isa = PBXBuildFile; fileRef = E0FE32E628747778002C6ACA /* BrowseBuildingFloorsView.swift */; };
		F111CCC1288B5D5600205358 /* DisplayMapFromMobileMapPackageView.swift in Sources */ = {isa = PBXBuildFile; fileRef = F111CCC0288B5D5600205358 /* DisplayMapFromMobileMapPackageView.swift */; };
		F111CCC4288B641900205358 /* Yellowstone.mmpk in Resources */ = {isa = PBXBuildFile; fileRef = F111CCC3288B641900205358 /* Yellowstone.mmpk */; settings = {ASSET_TAGS = (DisplayMapFromMobileMapPackage, ); }; };
		F1E71BF1289473760064C33F /* AddRasterFromFileView.swift in Sources */ = {isa = PBXBuildFile; fileRef = F1E71BF0289473760064C33F /* AddRasterFromFileView.swift */; };
		F1E71BFA28A479C70064C33F /* AddRasterFromFileView.swift in Copy Source Code Files */ = {isa = PBXBuildFile; fileRef = F1E71BF0289473760064C33F /* AddRasterFromFileView.swift */; };
/* End PBXBuildFile section */

/* Begin PBXBuildRule section */
		0074ABCC2817B8E60037244A /* PBXBuildRule */ = {
			isa = PBXBuildRule;
			compilerSpec = com.apple.compilers.proxy.script;
			filePatterns = "*.tache";
			fileType = pattern.proxy;
			inputFiles = (
				"$(SRCROOT)/Shared/Samples/",
			);
			isEditable = 1;
			name = "Generate Sample Initializers from Source Code Files";
			outputFiles = (
				"$(DERIVED_FILE_DIR)/$(INPUT_FILE_BASE)",
			);
			runOncePerArchitecture = 0;
			script = "xcrun --sdk macosx swift \"${SRCROOT}/Scripts/GenerateSampleViewSourceCode.swift\" \"${SCRIPT_INPUT_FILE_0}\" \"${INPUT_FILE_PATH}\" \"${SCRIPT_OUTPUT_FILE_0}\" \n";
		};
		0083586F27FE3BCF00192A15 /* PBXBuildRule */ = {
			isa = PBXBuildRule;
			compilerSpec = com.apple.compilers.proxy.script;
			filePatterns = "*.masque";
			fileType = pattern.proxy;
			inputFiles = (
				"$(SRCROOT)/.secrets",
			);
			isEditable = 1;
			name = "Generate Swift Code from Secrets";
			outputFiles = (
				"$(DERIVED_FILE_DIR)/$(INPUT_FILE_BASE)",
			);
			runOncePerArchitecture = 0;
			script = "\"${SRCROOT}/Scripts/masquerade\" -i \"${INPUT_FILE_PATH}\" -o \"${SCRIPT_OUTPUT_FILE_0}\" -s \"${SCRIPT_INPUT_FILE_0}\" -f\n";
		};
/* End PBXBuildRule section */

/* Begin PBXCopyFilesBuildPhase section */
		00144B5E280634840090DD5D /* Embed Frameworks */ = {
			isa = PBXCopyFilesBuildPhase;
			buildActionMask = 2147483647;
			dstPath = "";
			dstSubfolderSpec = 10;
			files = (
			);
			name = "Embed Frameworks";
			runOnlyForDeploymentPostprocessing = 0;
		};
		0039A4E82885C4E300592C86 /* Copy Source Code Files */ = {
			isa = PBXCopyFilesBuildPhase;
			buildActionMask = 2147483647;
			dstPath = "";
			dstSubfolderSpec = 7;
			files = (
<<<<<<< HEAD
				88FB70DD2DD3F54400EB76E3 /* BrowseOrganizationBasemapsView.swift in Copy Source Code Files */,
=======
				88FB70D52DD3C2E000EB76E3 /* AuthenticateWithIntegratedWindowsAuthenticationView.swift in Copy Source Code Files */,
>>>>>>> da055867
				88FB703C2DCC22E900EB76E3 /* ApplySymbologyToShapefileView.swift in Copy Source Code Files */,
				88C5E0EC2DCBC3F30091D271 /* ApplyScenePropertyExpressionsView.swift in Copy Source Code Files */,
				00FA4E8D2DCD7536008A34CF /* ApplySimpleRendererToGraphicsOverlayView.swift in Copy Source Code Files */,
				00FA4E692DCAD4E3008A34CF /* ApplyRGBRendererView.swift in Copy Source Code Files */,
				00FA4E6A2DCAD4E3008A34CF /* ApplyRGBRendererView.RangeSlider.swift in Copy Source Code Files */,
				00FA4E6B2DCAD4E3008A34CF /* ApplyRGBRendererView.SettingsView.swift in Copy Source Code Files */,
				D71D9B162DC4311A00FF2D5A /* ApplyTerrainExaggerationView.swift in Copy Source Code Files */,
				0072C7F52DBAB714001502CA /* AddFeatureCollectionLayerFromTableView.swift in Copy Source Code Files */,
				00FA4E732DCBDA58008A34CF /* ApplySimpleRendererToFeatureLayerView.swift in Copy Source Code Files */,
				88C5E0ED2DCBC4170091D271 /* ApplyHillshadeRendererToRasterView.SettingsView.swift in Copy Source Code Files */,
				88E52E702DC970A800F48409 /* ApplyHillshadeRendererToRasterView.swift in Copy Source Code Files */,
				1C293D012DCA7C99000B0822 /* ApplyBlendRendererToHillshadeView.swift in Copy Source Code Files */,
				1C293D032DCA7C99000B0822 /* ApplyBlendRendererToHillshadeView.SettingsView.swift in Copy Source Code Files */,
				88E52E6C2DC960EA00F48409 /* ApplyFunctionToRasterFromServiceView.swift in Copy Source Code Files */,
				4C8127682DCD4F18006EF7D2 /* ApplyStretchRendererView.swift in Copy Source Code Files */,
				00FA4E5F2DC568DF008A34CF /* AddRastersAndFeatureTablesFromGeopackageView.swift in Copy Source Code Files */,
				0072C7FB2DBAC1A0001502CA /* AddIntegratedMeshLayerView.swift in Copy Source Code Files */,
				10CFF54C2DCD4DFA0027F144 /* ApplyClassBreaksRendererToSublayerView.swift in Copy Source Code Files */,
				1C38915E2DBC3EDC00ADFDDC /* AddWFSLayerView.swift in Copy Source Code Files */,
				1C29C95A2DBAE5770074028F /* AddWMTSLayerView.swift in Copy Source Code Files */,
				004421912DB96A7800249FEE /* AddFeatureCollectionLayerFromQueryView.swift in Copy Source Code Files */,
				10CFF5082DC1A3850027F144 /* AddFeatureLayerWithTimeOffsetView.swift in Copy Source Code Files */,
				0044218B2DB9575600249FEE /* AddFeatureCollectionLayerFromPortalItemView.swift in Copy Source Code Files */,
				4C8127302DC58E53006EF7D2 /* AnalyzeHotspotsView.swift in Copy Source Code Files */,
				4C81275E2DCBDD5A006EF7D2 /* ApplyColormapRendererToRasterView.swift in Copy Source Code Files */,
				4C8126E22DBFD9EF006EF7D2 /* ApplyStyleToWMSLayerView.swift in Copy Source Code Files */,
				D703F04E2D9334BD0077E3A8 /* SnapGeometryEditsWithUtilityNetworkRulesView.Model.swift in Copy Source Code Files */,
				D71A9DE52D8CC8B500CA03CB /* SnapGeometryEditsWithUtilityNetworkRulesView.swift in Copy Source Code Files */,
				D789AAAE2D66C737007A8E0E /* CreateKMLMultiTrackView.Model.swift in Copy Source Code Files */,
				D71563EA2D5AC2D500D2E948 /* CreateKMLMultiTrackView.swift in Copy Source Code Files */,
				D74F6C452D0CD54200D4FB15 /* ConfigureElectronicNavigationalChartsView.swift in Copy Source Code Files */,
				D7A85A092CD5AC0B009DC68A /* QueryWithCQLFiltersView.swift in Copy Source Code Files */,
				D771D0C92CD5522A004C13CB /* ApplyRasterRenderingRuleView.swift in Copy Source Code Files */,
				D751B4CB2CD3E598005CE750 /* AddKMLLayerWithNetworkLinksView.swift in Copy Source Code Files */,
				D70789952CD1611E000DF215 /* ApplyDictionaryRendererToGraphicsOverlayView.swift in Copy Source Code Files */,
				D7F2A0302CD00F400008D981 /* ApplyDictionaryRendererToFeatureLayerView.swift in Copy Source Code Files */,
				D75E5EF42CC04A0C00252595 /* EditFeaturesUsingFeatureFormsView.swift in Copy Source Code Files */,
				D7201D072CC6D3D3004BDB7D /* AddVectorTiledLayerFromCustomStyleView.swift in Copy Source Code Files */,
				D75E5EE92CC0342700252595 /* ListContentsOfKMLFileView.swift in Copy Source Code Files */,
				D7201CDB2CC6B72A004BDB7D /* AddTiledLayerAsBasemapView.swift in Copy Source Code Files */,
				D7BE7E722CC19CE5006DDB0C /* AddTiledLayerView.swift in Copy Source Code Files */,
				D7BEBAD52CBDFE3900F882E7 /* DisplayAlternateSymbolsAtDifferentScalesView.swift in Copy Source Code Files */,
				D7BEBAC62CBDC11600F882E7 /* AddElevationSourceFromTilePackageView.swift in Copy Source Code Files */,
				D7848F012CBD987B00F6F546 /* AddElevationSourceFromRasterView.swift in Copy Source Code Files */,
				D7848EDB2CBD85D100F6F546 /* AddPointSceneLayerView.swift in Copy Source Code Files */,
				D7DFA0ED2CBA0260007C31F2 /* AddMapImageLayerView.swift in Copy Source Code Files */,
				D7CDD38C2CB86F4A00DE9766 /* AddPointCloudLayerFromFileView.swift in Copy Source Code Files */,
				D713C6D82CB990800073AA72 /* AddKMLLayerView.swift in Copy Source Code Files */,
				95E0DBCA2C503E2500224A82 /* ShowDeviceLocationUsingIndoorPositioningView.swift in Copy Source Code Files */,
				95E0DBCB2C503E2500224A82 /* ShowDeviceLocationUsingIndoorPositioningView.Model.swift in Copy Source Code Files */,
				D71C90A52C6C252F0018C63E /* StyleGeometryTypesWithSymbolsView.Views.swift in Copy Source Code Files */,
				D71C90A42C6C252B0018C63E /* StyleGeometryTypesWithSymbolsView.swift in Copy Source Code Files */,
				3E9F77742C6A6E670022CAB5 /* QueryFeatureCountAndExtentView.swift in Copy Source Code Files */,
				3E54CF232C66B00500DD2F18 /* AddWebTiledLayerView.swift in Copy Source Code Files */,
				3E30884A2C5D789A00ECEAC5 /* SetSpatialReferenceView.swift in Copy Source Code Files */,
				3E720F9E2C61A0B700E22A9E /* SetInitialViewpointView.swift in Copy Source Code Files */,
				D78FA4952C3C8E8A0079313E /* CreateDynamicBasemapGalleryView.Views.swift in Copy Source Code Files */,
				D79482D72C35D8A3006521CD /* CreateDynamicBasemapGalleryView.swift in Copy Source Code Files */,
				003B36F92C5042BA00A75F66 /* ShowServiceAreaView.swift in Copy Source Code Files */,
				95ADF34F2C3CBAE800566FF6 /* EditFeatureAttachmentsView.Model.swift in Copy Source Code Files */,
				9579FCEC2C33616B00FC8A1D /* EditFeatureAttachmentsView.swift in Copy Source Code Files */,
				95E980742C26189E00CB8912 /* BrowseOGCAPIFeatureServiceView.swift in Copy Source Code Files */,
				955AFAC62C110B8A009C8FE5 /* ApplyMosaicRuleToRastersView.swift in Copy Source Code Files */,
				95DEB9B82C127B5E009BEC35 /* ShowViewshedFromPointOnMapView.swift in Copy Source Code Files */,
				95A5721B2C0FDD34006E8B48 /* ShowScaleBarView.swift in Copy Source Code Files */,
				95A3773C2C0F93770044D1CC /* AddRasterFromServiceView.swift in Copy Source Code Files */,
				95F3A52D2C07F28700885DED /* SetSurfaceNavigationConstraintView.swift in Copy Source Code Files */,
				9529D1942C01676200B5C1A3 /* SelectFeaturesInSceneLayerView.swift in Copy Source Code Files */,
				D76CE8DA2BFD7063009A8686 /* SetReferenceScaleView.swift in Copy Source Code Files */,
				D7BA389A2BFBFC2E009954F5 /* QueryRelatedFeaturesView.swift in Copy Source Code Files */,
				00ABA94F2BF6D06200C0488C /* ShowGridView.swift in Copy Source Code Files */,
				D7BA38922BFBC4F0009954F5 /* EditFeaturesWithFeatureLinkedAnnotationView.Model.swift in Copy Source Code Files */,
				D762AF622BF6A7D100ECE3C7 /* EditFeaturesWithFeatureLinkedAnnotationView.swift in Copy Source Code Files */,
				1081B93D2C000E8B00C1BEB1 /* IdentifyFeaturesInWMSLayerView.swift in Copy Source Code Files */,
				D7D9FCF92BF2CCA300F972A2 /* FilterByDefinitionExpressionOrDisplayFilterView.swift in Copy Source Code Files */,
				D7044B972BE18D8D000F2C43 /* EditWithBranchVersioningView.Views.swift in Copy Source Code Files */,
				D7114A0F2BDC6AED00FA68CA /* EditWithBranchVersioningView.Model.swift in Copy Source Code Files */,
				D73E61A12BDB221B00457932 /* EditWithBranchVersioningView.swift in Copy Source Code Files */,
				D74ECD0E2BEEAE40007C0FA6 /* EditAndSyncFeaturesWithFeatureServiceView.Model.swift in Copy Source Code Files */,
				D733CA1C2BED982C00FBDE4C /* EditAndSyncFeaturesWithFeatureServiceView.swift in Copy Source Code Files */,
				10BD9EB52BF51F9000ABDBD5 /* GenerateOfflineMapWithCustomParametersView.Model.swift in Copy Source Code Files */,
				D769DF342BEC1A9E0062AE95 /* EditGeodatabaseWithTransactionsView.Model.swift in Copy Source Code Files */,
				D764B7E22BE2F8B8002E2F92 /* EditGeodatabaseWithTransactionsView.swift in Copy Source Code Files */,
				004A2BA52BED458C00C297CE /* ApplyScheduledUpdatesToPreplannedMapAreaView.swift in Copy Source Code Files */,
				104F55C72BF3E30A00204D04 /* GenerateOfflineMapWithCustomParametersView.swift in Copy Source Code Files */,
				104F55C82BF3E30A00204D04 /* GenerateOfflineMapWithCustomParametersView.CustomParameters.swift in Copy Source Code Files */,
				D73E61992BDAEEDD00457932 /* MatchViewpointOfGeoViewsView.swift in Copy Source Code Files */,
				D7352F912BD992E40013FFEF /* MonitorChangesToDrawStatusView.swift in Copy Source Code Files */,
				D713717C2BD88EF800EB2F86 /* MonitorChangesToLayerViewStateView.swift in Copy Source Code Files */,
				10D321972BDC3B4900B39B1B /* GenerateOfflineMapWithLocalBasemapView.swift in Copy Source Code Files */,
				00E1D9102BC0B4D8001AEB6A /* SnapGeometryEditsView.SnapSettingsView.swift in Copy Source Code Files */,
				00E1D9112BC0B4D8001AEB6A /* SnapGeometryEditsView.GeometryEditorModel.swift in Copy Source Code Files */,
				00E1D9122BC0B4D8001AEB6A /* SnapGeometryEditsView.GeometryEditorMenu.swift in Copy Source Code Files */,
				00E7C15D2BBF74D800B85D69 /* SnapGeometryEditsView.swift in Copy Source Code Files */,
				0000FB712BBDC01400845921 /* Add3DTilesLayerView.swift in Copy Source Code Files */,
				D77D9C012BB2439400B38A6C /* AugmentRealityToShowHiddenInfrastructureView.ARSceneView.swift in Copy Source Code Files */,
				D7A737E32BABBA2200B7C7FC /* AugmentRealityToShowHiddenInfrastructureView.swift in Copy Source Code Files */,
				1C2538542BABACB100337307 /* AugmentRealityToNavigateRouteView.ARSceneView.swift in Copy Source Code Files */,
				1C2538552BABACB100337307 /* AugmentRealityToNavigateRouteView.swift in Copy Source Code Files */,
				1C8EC74B2BAE28A9001A6929 /* AugmentRealityToCollectDataView.swift in Copy Source Code Files */,
				000D43182B993A030003D3C2 /* ConfigureBasemapStyleParametersView.swift in Copy Source Code Files */,
				D76360032B9296580044AB97 /* DisplayClustersView.swift in Copy Source Code Files */,
				D76360022B9296520044AB97 /* ConfigureClustersView.SettingsView.swift in Copy Source Code Files */,
				D76360012B92964A0044AB97 /* ConfigureClustersView.Model.swift in Copy Source Code Files */,
				D76360002B9296420044AB97 /* ConfigureClustersView.swift in Copy Source Code Files */,
				D7781D4C2B7ECCC800E53C51 /* NavigateRouteWithReroutingView.Model.swift in Copy Source Code Files */,
				D7588F622B7D8DED008B75E2 /* NavigateRouteWithReroutingView.swift in Copy Source Code Files */,
				D7F850042B7C427A00680D7C /* ValidateUtilityNetworkTopologyView.Views.swift in Copy Source Code Files */,
				D76495222B7468940042699E /* ValidateUtilityNetworkTopologyView.Model.swift in Copy Source Code Files */,
				D74EA7872B6DADCC008F6C7C /* ValidateUtilityNetworkTopologyView.swift in Copy Source Code Files */,
				D757D14C2B6C60170065F78F /* ListSpatialReferenceTransformationsView.Model.swift in Copy Source Code Files */,
				D77688152B69828E007C3860 /* ListSpatialReferenceTransformationsView.swift in Copy Source Code Files */,
				D7C3AB4D2B6832B7008909B9 /* SetFeatureRequestModeView.swift in Copy Source Code Files */,
				D73FC90C2B6312A5001AC486 /* AddFeaturesWithContingentValuesView.AddFeatureView.swift in Copy Source Code Files */,
				D73FC90B2B6312A0001AC486 /* AddFeaturesWithContingentValuesView.Model.swift in Copy Source Code Files */,
				D7F8C03B2B6056790072BFA7 /* AddFeaturesWithContingentValuesView.swift in Copy Source Code Files */,
				D73F066C2B5EE760000B574F /* QueryFeaturesWithArcadeExpressionView.swift in Copy Source Code Files */,
				D718A1F02B57602000447087 /* ManageBookmarksView.swift in Copy Source Code Files */,
				D77BC53C2B59A309007B49B6 /* StylePointWithDistanceCompositeSceneSymbolView.swift in Copy Source Code Files */,
				D718A1E82B571C9100447087 /* OrbitCameraAroundObjectView.Model.swift in Copy Source Code Files */,
				D76929FB2B4F795C0047205E /* OrbitCameraAroundObjectView.swift in Copy Source Code Files */,
				D7058B122B59E468000A888A /* StylePointWithSceneSymbolView.swift in Copy Source Code Files */,
				D71D516F2B51D87700B2A2BE /* SearchForWebMapView.Views.swift in Copy Source Code Files */,
				D7C6420D2B4F5DDB0042B8F7 /* SearchForWebMapView.Model.swift in Copy Source Code Files */,
				D75F66392B48EB1800434974 /* SearchForWebMapView.swift in Copy Source Code Files */,
				D73FCFFA2B02A3C50006360D /* FindAddressWithReverseGeocodeView.swift in Copy Source Code Files */,
				D742E4952B04134C00690098 /* DisplayWebSceneFromPortalItemView.swift in Copy Source Code Files */,
				D7010EC12B05618400D43F55 /* DisplaySceneFromMobileScenePackageView.swift in Copy Source Code Files */,
				D737237B2AF5AE1A00846884 /* FindRouteInMobileMapPackageView.Models.swift in Copy Source Code Files */,
				D737237A2AF5AE1600846884 /* FindRouteInMobileMapPackageView.MobileMapView.swift in Copy Source Code Files */,
				D76000B12AF19C4600B3084D /* FindRouteInMobileMapPackageView.swift in Copy Source Code Files */,
				D7705D662AFC575000CC0335 /* FindClosestFacilityFromPointView.swift in Copy Source Code Files */,
				D73FD0002B02C9610006360D /* FindRouteAroundBarriersView.Views.swift in Copy Source Code Files */,
				D76EE6082AF9AFEC00DA0325 /* FindRouteAroundBarriersView.Model.swift in Copy Source Code Files */,
				D7DDF8562AF47C86004352D9 /* FindRouteAroundBarriersView.swift in Copy Source Code Files */,
				D7DDF84E2AF43AA2004352D9 /* GeocodeOfflineView.Model.swift in Copy Source Code Files */,
				D7705D5B2AFC246A00CC0335 /* FindClosestFacilityToMultiplePointsView.swift in Copy Source Code Files */,
				00F279D72AF4364700CECAF8 /* AddDynamicEntityLayerView.VehicleCallout.swift in Copy Source Code Files */,
				D76000A22AF18BAB00B3084D /* FindRouteInTransportNetworkView.Model.swift in Copy Source Code Files */,
				D7E7D0822AEB3A1D003AAD02 /* FindRouteInTransportNetworkView.swift in Copy Source Code Files */,
				D7553CDD2AE2E00E00DC2A70 /* GeocodeOfflineView.swift in Copy Source Code Files */,
				4DD058102A0D3F6B00A59B34 /* ShowDeviceLocationWithNMEADataSourcesView.Model.swift in Copy Source Code Files */,
				4D126D7329CA1EFD00CFB7A7 /* ShowDeviceLocationWithNMEADataSourcesView.swift in Copy Source Code Files */,
				4D126D7429CA1EFD00CFB7A7 /* FileNMEASentenceReader.swift in Copy Source Code Files */,
				D7084FAB2AD771F600EC7F4F /* AugmentRealityToFlyOverSceneView.swift in Copy Source Code Files */,
				D72F27302ADA1E9900F906DA /* AugmentRealityToShowTabletopSceneView.swift in Copy Source Code Files */,
				D71FCB8B2AD628B9000E517C /* CreateMobileGeodatabaseView.Model.swift in Copy Source Code Files */,
				D73FC0FE2AD4A19A0067A19B /* CreateMobileGeodatabaseView.swift in Copy Source Code Files */,
				D7464F1F2ACE04C2007FEE88 /* IdentifyRasterCellView.swift in Copy Source Code Files */,
				D731F3C22AD0D2BB00A8431E /* IdentifyGraphicsView.swift in Copy Source Code Files */,
				D70082EC2ACF901600E0C3C2 /* IdentifyKMLFeaturesView.swift in Copy Source Code Files */,
				D7054AEA2ACCCC34007235BA /* Animate3DGraphicView.SettingsView.swift in Copy Source Code Files */,
				D7058FB22ACB424E00A40F14 /* Animate3DGraphicView.Model.swift in Copy Source Code Files */,
				D7C16D1C2AC5F96900689E89 /* Animate3DGraphicView.swift in Copy Source Code Files */,
				D7497F3D2AC4B4CF00167AD2 /* DisplayDimensionsView.swift in Copy Source Code Files */,
				D7232EE22AC1E6DC0079ABFF /* PlayKMLTourView.swift in Copy Source Code Files */,
				D7AE861F2AC39E7F0049B626 /* DisplayAnnotationView.swift in Copy Source Code Files */,
				D7337C5B2ABCFDE400A5D865 /* StyleSymbolsFromMobileStyleFileView.SymbolOptionsListView.swift in Copy Source Code Files */,
				D74C8BFF2ABA56C0007C76B8 /* StyleSymbolsFromMobileStyleFileView.swift in Copy Source Code Files */,
				D7AE86212AC3A10A0049B626 /* GroupLayersTogetherView.GroupLayerListView.swift in Copy Source Code Files */,
				D7AE86202AC3A1050049B626 /* AddCustomDynamicEntityDataSourceView.Vessel.swift in Copy Source Code Files */,
				D7ECF5992AB8BF5A003FB2BE /* RenderMultilayerSymbolsView.swift in Copy Source Code Files */,
				D7337C612ABD166A00A5D865 /* ShowMobileMapPackageExpirationDateView.swift in Copy Source Code Files */,
				D704AA5B2AB22D8400A3BB63 /* GroupLayersTogetherView.swift in Copy Source Code Files */,
				D75B58522AAFB37C0038B3B4 /* StyleFeaturesWithCustomDictionaryView.swift in Copy Source Code Files */,
				D71C5F652AAA83D2006599FD /* CreateSymbolStylesFromWebStylesView.swift in Copy Source Code Files */,
				79D84D152A81718F00F45262 /* AddCustomDynamicEntityDataSourceView.swift in Copy Source Code Files */,
				1C26ED202A8BEC63009B7721 /* FilterFeaturesInSceneView.swift in Copy Source Code Files */,
				D7ABA3002A3288970021822B /* ShowViewshedFromGeoelementInSceneView.swift in Copy Source Code Files */,
				1C3B7DCD2A5F652500907443 /* AnalyzeNetworkWithSubnetworkTraceView.Model.swift in Copy Source Code Files */,
				1C3B7DCE2A5F652500907443 /* AnalyzeNetworkWithSubnetworkTraceView.swift in Copy Source Code Files */,
				D79EE76F2A4CEA7F005A52AE /* SetUpLocationDrivenGeotriggersView.Model.swift in Copy Source Code Files */,
				D769C2132A29057200030F61 /* SetUpLocationDrivenGeotriggersView.swift in Copy Source Code Files */,
				1C19B4F72A578E69001D2506 /* CreateLoadReportView.Model.swift in Copy Source Code Files */,
				1C19B4F82A578E69001D2506 /* CreateLoadReportView.swift in Copy Source Code Files */,
				1C19B4F92A578E69001D2506 /* CreateLoadReportView.Views.swift in Copy Source Code Files */,
				D752D9412A39162F003EB25E /* ManageOperationalLayersView.swift in Copy Source Code Files */,
				D77570C12A2943D900F490CD /* AnimateImagesWithImageOverlayView.swift in Copy Source Code Files */,
				D7634FB02A43B8B000F8AEFB /* CreateConvexHullAroundGeometriesView.swift in Copy Source Code Files */,
				D7ABA2FA2A32760D0021822B /* MeasureDistanceInSceneView.swift in Copy Source Code Files */,
				D722BD232A420DEC002C2087 /* ShowExtrudedFeaturesView.swift in Copy Source Code Files */,
				D752D9602A3BCE63003EB25E /* DisplayMapFromPortalItemView.swift in Copy Source Code Files */,
				1C43BC852A43783900509BF8 /* SetVisibilityOfSubtypeSublayerView.Model.swift in Copy Source Code Files */,
				1C43BC862A43783900509BF8 /* SetVisibilityOfSubtypeSublayerView.swift in Copy Source Code Files */,
				1C43BC872A43783900509BF8 /* SetVisibilityOfSubtypeSublayerView.Views.swift in Copy Source Code Files */,
				00EB803A2A31506F00AC2B07 /* DisplayContentOfUtilityNetworkContainerView.swift in Copy Source Code Files */,
				00EB803B2A31506F00AC2B07 /* DisplayContentOfUtilityNetworkContainerView.Model.swift in Copy Source Code Files */,
				D751018F2A2E966C00B8FA48 /* IdentifyLayerFeaturesView.swift in Copy Source Code Files */,
				D752D9472A3A6FC0003EB25E /* MonitorChangesToMapLoadStatusView.swift in Copy Source Code Files */,
				D7CC34002A3147FF00198EDF /* ShowLineOfSightBetweenPointsView.swift in Copy Source Code Files */,
				1CAB8D502A3CEB43002AA649 /* RunValveIsolationTraceView.Model.swift in Copy Source Code Files */,
				1CAB8D512A3CEB43002AA649 /* RunValveIsolationTraceView.swift in Copy Source Code Files */,
				D71099712A280D830065A1C1 /* DensifyAndGeneralizeGeometryView.SettingsView.swift in Copy Source Code Files */,
				D710996E2A27D9B30065A1C1 /* DensifyAndGeneralizeGeometryView.swift in Copy Source Code Files */,
				D75101822A2E497F00B8FA48 /* ShowLabelsOnLayerView.swift in Copy Source Code Files */,
				D7EF5D762A26A1EE00FEBDE5 /* ShowCoordinatesInMultipleFormatsView.swift in Copy Source Code Files */,
				79A47DFB2A20286800D7C5B9 /* CreateAndSaveKMLView.Model.swift in Copy Source Code Files */,
				79A47DFC2A20286800D7C5B9 /* CreateAndSaveKMLView.Views.swift in Copy Source Code Files */,
				79B7B80B2A1BFDE700F57C27 /* CreateAndSaveKMLView.swift in Copy Source Code Files */,
				D78666AE2A21629200C60110 /* FindNearestVertexView.swift in Copy Source Code Files */,
				D7E440D82A1ECEB3005D74DE /* CreateBuffersAroundPointsView.swift in Copy Source Code Files */,
				D744FD182A2113C70084A66C /* CreateConvexHullAroundPointsView.swift in Copy Source Code Files */,
				D7F2784C2A1D76F5002E4567 /* AddWMSLayerView.swift in Copy Source Code Files */,
				D75362D32A1E8C8800D83028 /* ApplyUniqueValueRendererView.swift in Copy Source Code Files */,
				1C929F092A27B86800134252 /* ShowUtilityAssociationsView.swift in Copy Source Code Files */,
				D7E9EF2A2A1D29F2000C4865 /* SetMaxExtentView.swift in Copy Source Code Files */,
				D7E9EF292A1D2219000C4865 /* SetMinAndMaxScaleView.swift in Copy Source Code Files */,
				1C9B74DE29DB56860038B06F /* ChangeCameraControllerView.swift in Copy Source Code Files */,
				1C965C3929DB9176002F8536 /* ShowRealisticLightAndShadowsView.swift in Copy Source Code Files */,
				883C121729C914E100062FF9 /* DownloadPreplannedMapAreaView.MapPicker.swift in Copy Source Code Files */,
				883C121829C914E100062FF9 /* DownloadPreplannedMapAreaView.Model.swift in Copy Source Code Files */,
				883C121929C914E100062FF9 /* DownloadPreplannedMapAreaView.swift in Copy Source Code Files */,
				1C0C1C3D29D34DDD005C8B24 /* ChangeViewpointView.swift in Copy Source Code Files */,
				1C42E04A29D239D2004FC4BE /* ShowPopupView.swift in Copy Source Code Files */,
				108EC04229D25B55000F35D0 /* QueryFeatureTableView.swift in Copy Source Code Files */,
				88F93CC229C4D3480006B28E /* CreateAndEditGeometriesView.swift in Copy Source Code Files */,
				0044289329C9234300160767 /* GetElevationAtPointOnSurfaceView.swift in Copy Source Code Files */,
				4D2ADC6A29C50D91003B367F /* AddDynamicEntityLayerView.Model.swift in Copy Source Code Files */,
				4D2ADC6B29C50D91003B367F /* AddDynamicEntityLayerView.SettingsView.swift in Copy Source Code Files */,
				4D2ADC4729C26D2C003B367F /* AddDynamicEntityLayerView.swift in Copy Source Code Files */,
				218F35C229C290BF00502022 /* AuthenticateWithOAuthView.swift in Copy Source Code Files */,
				0044CDE02995D4DD004618CE /* ShowDeviceLocationHistoryView.swift in Copy Source Code Files */,
				0042E24628E50EE4001F33D6 /* ShowViewshedFromPointInSceneView.swift in Copy Source Code Files */,
				0042E24728E50EE4001F33D6 /* ShowViewshedFromPointInSceneView.Model.swift in Copy Source Code Files */,
				0042E24828E50EE4001F33D6 /* ShowViewshedFromPointInSceneView.ViewshedSettingsView.swift in Copy Source Code Files */,
				006C835528B40682004AEB7F /* BrowseBuildingFloorsView.swift in Copy Source Code Files */,
				006C835628B40682004AEB7F /* DisplayMapFromMobileMapPackageView.swift in Copy Source Code Files */,
				F1E71BFA28A479C70064C33F /* AddRasterFromFileView.swift in Copy Source Code Files */,
				0039A4E92885C50300592C86 /* AddSceneLayerFromServiceView.swift in Copy Source Code Files */,
				75DD736729D35FF40010229D /* ChangeMapViewBackgroundView.swift in Copy Source Code Files */,
				75DD736829D35FF40010229D /* ChangeMapViewBackgroundView.SettingsView.swift in Copy Source Code Files */,
				75DD736929D35FF40010229D /* ChangeMapViewBackgroundView.Model.swift in Copy Source Code Files */,
				0039A4EA2885C50300592C86 /* ClipGeometryView.swift in Copy Source Code Files */,
				0039A4EB2885C50300592C86 /* CreatePlanarAndGeodeticBuffersView.swift in Copy Source Code Files */,
				0039A4EC2885C50300592C86 /* CutGeometryView.swift in Copy Source Code Files */,
				E0A1AEE328874590003C797D /* AddFeatureLayersView.swift in Copy Source Code Files */,
				0039A4ED2885C50300592C86 /* DisplayMapView.swift in Copy Source Code Files */,
				0039A4EE2885C50300592C86 /* DisplayOverviewMapView.swift in Copy Source Code Files */,
				0039A4EF2885C50300592C86 /* DisplaySceneView.swift in Copy Source Code Files */,
				E03CB06B2889879D002B27D9 /* DownloadVectorTilesToLocalCacheView.swift in Copy Source Code Files */,
				E03CB06A288894C4002B27D9 /* FindRouteView.swift in Copy Source Code Files */,
				E03CB0692888944D002B27D9 /* GenerateOfflineMapView.swift in Copy Source Code Files */,
				75DD739929D38B420010229D /* NavigateRouteView.swift in Copy Source Code Files */,
				0039A4F02885C50300592C86 /* ProjectGeometryView.swift in Copy Source Code Files */,
				0039A4F12885C50300592C86 /* SearchWithGeocodeView.swift in Copy Source Code Files */,
				0039A4F22885C50300592C86 /* SelectFeaturesInFeatureLayerView.swift in Copy Source Code Files */,
				0039A4F32885C50300592C86 /* SetBasemapView.swift in Copy Source Code Files */,
				0039A4F42885C50300592C86 /* SetSurfacePlacementModeView.swift in Copy Source Code Files */,
				0039A4F52885C50300592C86 /* SetViewpointRotationView.swift in Copy Source Code Files */,
				0039A4F62885C50300592C86 /* ShowCalloutView.swift in Copy Source Code Files */,
				0039A4F72885C50300592C86 /* ShowDeviceLocationView.swift in Copy Source Code Files */,
				0039A4F82885C50300592C86 /* ShowResultOfSpatialRelationshipsView.swift in Copy Source Code Files */,
				0039A4F92885C50300592C86 /* ShowResultOfSpatialOperationsView.swift in Copy Source Code Files */,
				0039A4FA2885C50300592C86 /* StyleGraphicsWithRendererView.swift in Copy Source Code Files */,
				0039A4FB2885C50300592C86 /* StyleGraphicsWithSymbolsView.swift in Copy Source Code Files */,
				7573E82129D6136C00BEED9C /* TraceUtilityNetworkView.Model.swift in Copy Source Code Files */,
				7573E82229D6136C00BEED9C /* TraceUtilityNetworkView.Enums.swift in Copy Source Code Files */,
				7573E82329D6136C00BEED9C /* TraceUtilityNetworkView.Views.swift in Copy Source Code Files */,
				7573E82429D6136C00BEED9C /* TraceUtilityNetworkView.swift in Copy Source Code Files */,
			);
			name = "Copy Source Code Files";
			runOnlyForDeploymentPostprocessing = 0;
		};
/* End PBXCopyFilesBuildPhase section */

/* Begin PBXFileReference section */
		0000FB6B2BBDB17600845921 /* Add3DTilesLayerView.swift */ = {isa = PBXFileReference; fileEncoding = 4; lastKnownFileType = sourcecode.swift; path = Add3DTilesLayerView.swift; sourceTree = "<group>"; };
		000558092817C51E00224BC6 /* SampleDetailView.swift */ = {isa = PBXFileReference; lastKnownFileType = sourcecode.swift; path = SampleDetailView.swift; sourceTree = "<group>"; };
		000D43132B9918420003D3C2 /* ConfigureBasemapStyleParametersView.swift */ = {isa = PBXFileReference; fileEncoding = 4; lastKnownFileType = sourcecode.swift; path = ConfigureBasemapStyleParametersView.swift; sourceTree = "<group>"; };
		00181B452846AD7100654571 /* View+ErrorAlert.swift */ = {isa = PBXFileReference; lastKnownFileType = sourcecode.swift; path = "View+ErrorAlert.swift"; sourceTree = "<group>"; };
		001C6DD827FE585A00D472C2 /* AppSecrets.swift.masque */ = {isa = PBXFileReference; fileEncoding = 4; lastKnownFileType = text; path = AppSecrets.swift.masque; sourceTree = "<group>"; };
		00273CF32A82AB5900A7A77D /* SamplesSearchView.swift */ = {isa = PBXFileReference; lastKnownFileType = sourcecode.swift; path = SamplesSearchView.swift; sourceTree = "<group>"; };
		00273CF52A82AB8700A7A77D /* SampleLink.swift */ = {isa = PBXFileReference; lastKnownFileType = sourcecode.swift; path = SampleLink.swift; sourceTree = "<group>"; };
		003D7C342821EBCC009DDFD2 /* masquerade */ = {isa = PBXFileReference; lastKnownFileType = text; path = masquerade; sourceTree = "<group>"; };
		003D7C352821EBCC009DDFD2 /* GenerateSampleViewSourceCode.swift */ = {isa = PBXFileReference; lastKnownFileType = sourcecode.swift; path = GenerateSampleViewSourceCode.swift; sourceTree = "<group>"; };
		0042E24228E4BF8F001F33D6 /* ShowViewshedFromPointInSceneView.Model.swift */ = {isa = PBXFileReference; lastKnownFileType = sourcecode.swift; path = ShowViewshedFromPointInSceneView.Model.swift; sourceTree = "<group>"; };
		0042E24428E4F82B001F33D6 /* ShowViewshedFromPointInSceneView.ViewshedSettingsView.swift */ = {isa = PBXFileReference; lastKnownFileType = sourcecode.swift; path = ShowViewshedFromPointInSceneView.ViewshedSettingsView.swift; sourceTree = "<group>"; };
		004421892DB9532D00249FEE /* AddFeatureCollectionLayerFromPortalItemView.swift */ = {isa = PBXFileReference; lastKnownFileType = sourcecode.swift; path = AddFeatureCollectionLayerFromPortalItemView.swift; sourceTree = "<group>"; };
		0044218F2DB961FE00249FEE /* AddFeatureCollectionLayerFromQueryView.swift */ = {isa = PBXFileReference; lastKnownFileType = sourcecode.swift; path = AddFeatureCollectionLayerFromQueryView.swift; sourceTree = "<group>"; };
		0044289129C90C0B00160767 /* GetElevationAtPointOnSurfaceView.swift */ = {isa = PBXFileReference; lastKnownFileType = sourcecode.swift; path = GetElevationAtPointOnSurfaceView.swift; sourceTree = "<group>"; };
		0044CDDE2995C39E004618CE /* ShowDeviceLocationHistoryView.swift */ = {isa = PBXFileReference; lastKnownFileType = sourcecode.swift; path = ShowDeviceLocationHistoryView.swift; sourceTree = "<group>"; };
		004A2B9C2BED455B00C297CE /* canyonlands */ = {isa = PBXFileReference; lastKnownFileType = folder; path = canyonlands; sourceTree = "<group>"; };
		004A2B9E2BED456500C297CE /* ApplyScheduledUpdatesToPreplannedMapAreaView.swift */ = {isa = PBXFileReference; fileEncoding = 4; lastKnownFileType = sourcecode.swift; path = ApplyScheduledUpdatesToPreplannedMapAreaView.swift; sourceTree = "<group>"; };
		004FE87029DF5D8700075217 /* Bristol */ = {isa = PBXFileReference; lastKnownFileType = folder; path = Bristol; sourceTree = "<group>"; };
		0072C7F32DBAA65B001502CA /* AddFeatureCollectionLayerFromTableView.swift */ = {isa = PBXFileReference; lastKnownFileType = sourcecode.swift; path = AddFeatureCollectionLayerFromTableView.swift; sourceTree = "<group>"; };
		0072C7F92DBABEA9001502CA /* AddIntegratedMeshLayerView.swift */ = {isa = PBXFileReference; lastKnownFileType = sourcecode.swift; path = AddIntegratedMeshLayerView.swift; sourceTree = "<group>"; };
		0074ABBE28174BCF0037244A /* DisplayMapView.swift */ = {isa = PBXFileReference; lastKnownFileType = sourcecode.swift; path = DisplayMapView.swift; sourceTree = "<group>"; };
		0074ABC128174F430037244A /* Sample.swift */ = {isa = PBXFileReference; fileEncoding = 4; lastKnownFileType = sourcecode.swift; path = Sample.swift; sourceTree = "<group>"; };
		0074ABCA2817B8DB0037244A /* SamplesApp+Samples.swift.tache */ = {isa = PBXFileReference; fileEncoding = 4; lastKnownFileType = text; path = "SamplesApp+Samples.swift.tache"; sourceTree = "<group>"; };
		0086F3FD28E3770900974721 /* ShowViewshedFromPointInSceneView.swift */ = {isa = PBXFileReference; fileEncoding = 4; lastKnownFileType = sourcecode.swift; path = ShowViewshedFromPointInSceneView.swift; sourceTree = "<group>"; };
		00A7A1432A2FC58300F035F7 /* DisplayContentOfUtilityNetworkContainerView.swift */ = {isa = PBXFileReference; fileEncoding = 4; lastKnownFileType = sourcecode.swift; path = DisplayContentOfUtilityNetworkContainerView.swift; sourceTree = "<group>"; };
		00A7A1492A2FC5B700F035F7 /* DisplayContentOfUtilityNetworkContainerView.Model.swift */ = {isa = PBXFileReference; lastKnownFileType = sourcecode.swift; path = DisplayContentOfUtilityNetworkContainerView.Model.swift; sourceTree = "<group>"; };
		00ABA94D2BF6721700C0488C /* ShowGridView.swift */ = {isa = PBXFileReference; lastKnownFileType = sourcecode.swift; path = ShowGridView.swift; sourceTree = "<group>"; };
		00ACF554293E6C6A0059B2A9 /* Samples.entitlements */ = {isa = PBXFileReference; lastKnownFileType = text.plist.entitlements; path = Samples.entitlements; sourceTree = "<group>"; };
		00B04272282EC59E0072E1B4 /* AboutView.swift */ = {isa = PBXFileReference; fileEncoding = 4; lastKnownFileType = sourcecode.swift; path = AboutView.swift; sourceTree = "<group>"; };
		00B042E5282EDC690072E1B4 /* SetBasemapView.swift */ = {isa = PBXFileReference; fileEncoding = 4; lastKnownFileType = sourcecode.swift; path = SetBasemapView.swift; sourceTree = "<group>"; };
		00B04FB4283EEBA80026C882 /* DisplayOverviewMapView.swift */ = {isa = PBXFileReference; lastKnownFileType = sourcecode.swift; path = DisplayOverviewMapView.swift; sourceTree = "<group>"; };
		00C94A0C28B53DE1004E42D9 /* raster-file */ = {isa = PBXFileReference; lastKnownFileType = folder; path = "raster-file"; sourceTree = "<group>"; };
		00CB9137284814A4005C2C5D /* SearchWithGeocodeView.swift */ = {isa = PBXFileReference; lastKnownFileType = sourcecode.swift; path = SearchWithGeocodeView.swift; sourceTree = "<group>"; };
		00CCB8A4285BAF8700BBAB70 /* OnDemandResource.swift */ = {isa = PBXFileReference; lastKnownFileType = sourcecode.swift; path = OnDemandResource.swift; sourceTree = "<group>"; };
		00D4EF7F2863842100B9CC30 /* AddFeatureLayersView.swift */ = {isa = PBXFileReference; lastKnownFileType = sourcecode.swift; path = AddFeatureLayersView.swift; sourceTree = "<group>"; };
		00D4EF8228638BF100B9CC30 /* LA_Trails.geodatabase */ = {isa = PBXFileReference; lastKnownFileType = file; path = LA_Trails.geodatabase; sourceTree = "<group>"; };
		00D4EF8F28638BF100B9CC30 /* AuroraCO.gpkg */ = {isa = PBXFileReference; lastKnownFileType = file; path = AuroraCO.gpkg; sourceTree = "<group>"; };
		00D4EFB02863CE6300B9CC30 /* ScottishWildlifeTrust_reserves */ = {isa = PBXFileReference; lastKnownFileType = folder; path = ScottishWildlifeTrust_reserves; sourceTree = "<group>"; };
		00E1D90A2BC0AF97001AEB6A /* SnapGeometryEditsView.SnapSettingsView.swift */ = {isa = PBXFileReference; lastKnownFileType = sourcecode.swift; path = SnapGeometryEditsView.SnapSettingsView.swift; sourceTree = "<group>"; };
		00E1D90C2BC0B125001AEB6A /* SnapGeometryEditsView.GeometryEditorModel.swift */ = {isa = PBXFileReference; lastKnownFileType = sourcecode.swift; path = SnapGeometryEditsView.GeometryEditorModel.swift; sourceTree = "<group>"; };
		00E1D90E2BC0B1E8001AEB6A /* SnapGeometryEditsView.GeometryEditorMenu.swift */ = {isa = PBXFileReference; lastKnownFileType = sourcecode.swift; path = SnapGeometryEditsView.GeometryEditorMenu.swift; sourceTree = "<group>"; };
		00E5400C27F3CCA100CF66D5 /* SamplesApp.swift */ = {isa = PBXFileReference; lastKnownFileType = sourcecode.swift; path = SamplesApp.swift; sourceTree = "<group>"; };
		00E5400D27F3CCA100CF66D5 /* ContentView.swift */ = {isa = PBXFileReference; lastKnownFileType = sourcecode.swift; path = ContentView.swift; sourceTree = "<group>"; };
		00E5400E27F3CCA200CF66D5 /* Assets.xcassets */ = {isa = PBXFileReference; lastKnownFileType = folder.assetcatalog; path = Assets.xcassets; sourceTree = "<group>"; };
		00E5401327F3CCA200CF66D5 /* ArcGIS Maps SDK Samples.app */ = {isa = PBXFileReference; explicitFileType = wrapper.application; includeInIndex = 0; path = "ArcGIS Maps SDK Samples.app"; sourceTree = BUILT_PRODUCTS_DIR; };
		00E5402A27F775EA00CF66D5 /* Info.plist */ = {isa = PBXFileReference; lastKnownFileType = text.plist.xml; path = Info.plist; sourceTree = "<group>"; };
		00E7C1592BBE1BF000B85D69 /* SnapGeometryEditsView.swift */ = {isa = PBXFileReference; fileEncoding = 4; lastKnownFileType = sourcecode.swift; path = SnapGeometryEditsView.swift; sourceTree = "<group>"; };
		00F279D52AF418DC00CECAF8 /* AddDynamicEntityLayerView.VehicleCallout.swift */ = {isa = PBXFileReference; lastKnownFileType = sourcecode.swift; path = AddDynamicEntityLayerView.VehicleCallout.swift; sourceTree = "<group>"; };
		00FA4E562DBC139B008A34CF /* AddRastersAndFeatureTablesFromGeopackageView.swift */ = {isa = PBXFileReference; lastKnownFileType = sourcecode.swift; path = AddRastersAndFeatureTablesFromGeopackageView.swift; sourceTree = "<group>"; };
		00FA4E632DCA72E6008A34CF /* ApplyRGBRendererView.swift */ = {isa = PBXFileReference; lastKnownFileType = sourcecode.swift; path = ApplyRGBRendererView.swift; sourceTree = "<group>"; };
		00FA4E652DCA7386008A34CF /* ApplyRGBRendererView.SettingsView.swift */ = {isa = PBXFileReference; lastKnownFileType = sourcecode.swift; path = ApplyRGBRendererView.SettingsView.swift; sourceTree = "<group>"; };
		00FA4E672DCA87A5008A34CF /* ApplyRGBRendererView.RangeSlider.swift */ = {isa = PBXFileReference; lastKnownFileType = sourcecode.swift; path = ApplyRGBRendererView.RangeSlider.swift; sourceTree = "<group>"; };
		00FA4E712DCBD7A6008A34CF /* ApplySimpleRendererToFeatureLayerView.swift */ = {isa = PBXFileReference; lastKnownFileType = sourcecode.swift; path = ApplySimpleRendererToFeatureLayerView.swift; sourceTree = "<group>"; };
		00FA4E812DCD5AD0008A34CF /* srtm */ = {isa = PBXFileReference; lastKnownFileType = folder; path = srtm; sourceTree = "<group>"; };
		00FA4E882DCD7233008A34CF /* ApplySimpleRendererToGraphicsOverlayView.swift */ = {isa = PBXFileReference; lastKnownFileType = sourcecode.swift; path = ApplySimpleRendererToGraphicsOverlayView.swift; sourceTree = "<group>"; };
		102B6A362BFD5B55009F763C /* IdentifyFeaturesInWMSLayerView.swift */ = {isa = PBXFileReference; lastKnownFileType = sourcecode.swift; path = IdentifyFeaturesInWMSLayerView.swift; sourceTree = "<group>"; };
		108EC04029D25B2C000F35D0 /* QueryFeatureTableView.swift */ = {isa = PBXFileReference; fileEncoding = 4; lastKnownFileType = sourcecode.swift; path = QueryFeatureTableView.swift; sourceTree = "<group>"; };
		10B782042BE55D7E007EAE6C /* GenerateOfflineMapWithCustomParametersView.swift */ = {isa = PBXFileReference; lastKnownFileType = sourcecode.swift; path = GenerateOfflineMapWithCustomParametersView.swift; sourceTree = "<group>"; };
		10B782072BE5A058007EAE6C /* GenerateOfflineMapWithCustomParametersView.CustomParameters.swift */ = {isa = PBXFileReference; lastKnownFileType = sourcecode.swift; path = GenerateOfflineMapWithCustomParametersView.CustomParameters.swift; sourceTree = "<group>"; };
		10BD9EB32BF51B4B00ABDBD5 /* GenerateOfflineMapWithCustomParametersView.Model.swift */ = {isa = PBXFileReference; lastKnownFileType = sourcecode.swift; path = GenerateOfflineMapWithCustomParametersView.Model.swift; sourceTree = "<group>"; };
		10CFF4C92DBAAFAC0027F144 /* AddFeatureLayerWithTimeOffsetView.swift */ = {isa = PBXFileReference; lastKnownFileType = sourcecode.swift; path = AddFeatureLayerWithTimeOffsetView.swift; sourceTree = "<group>"; };
		10CFF50A2DC2EC990027F144 /* ApplyClassBreaksRendererToSublayerView.swift */ = {isa = PBXFileReference; lastKnownFileType = sourcecode.swift; path = ApplyClassBreaksRendererToSublayerView.swift; sourceTree = "<group>"; };
		10D321922BDB187400B39B1B /* naperville_imagery.tpkx */ = {isa = PBXFileReference; lastKnownFileType = file; path = naperville_imagery.tpkx; sourceTree = "<group>"; };
		10D321952BDB1CB500B39B1B /* GenerateOfflineMapWithLocalBasemapView.swift */ = {isa = PBXFileReference; lastKnownFileType = sourcecode.swift; path = GenerateOfflineMapWithLocalBasemapView.swift; sourceTree = "<group>"; };
		1C0C1C3429D34DAE005C8B24 /* ChangeViewpointView.swift */ = {isa = PBXFileReference; fileEncoding = 4; lastKnownFileType = sourcecode.swift; path = ChangeViewpointView.swift; sourceTree = "<group>"; };
		1C19B4EB2A578E46001D2506 /* CreateLoadReportView.Views.swift */ = {isa = PBXFileReference; fileEncoding = 4; lastKnownFileType = sourcecode.swift; path = CreateLoadReportView.Views.swift; sourceTree = "<group>"; };
		1C19B4ED2A578E46001D2506 /* CreateLoadReportView.swift */ = {isa = PBXFileReference; fileEncoding = 4; lastKnownFileType = sourcecode.swift; path = CreateLoadReportView.swift; sourceTree = "<group>"; };
		1C19B4EF2A578E46001D2506 /* CreateLoadReportView.Model.swift */ = {isa = PBXFileReference; fileEncoding = 4; lastKnownFileType = sourcecode.swift; path = CreateLoadReportView.Model.swift; sourceTree = "<group>"; };
		1C2538522BABACB100337307 /* AugmentRealityToNavigateRouteView.ARSceneView.swift */ = {isa = PBXFileReference; lastKnownFileType = sourcecode.swift; path = AugmentRealityToNavigateRouteView.ARSceneView.swift; sourceTree = "<group>"; };
		1C2538532BABACB100337307 /* AugmentRealityToNavigateRouteView.swift */ = {isa = PBXFileReference; lastKnownFileType = sourcecode.swift; path = AugmentRealityToNavigateRouteView.swift; sourceTree = "<group>"; };
		1C26ED152A859525009B7721 /* FilterFeaturesInSceneView.swift */ = {isa = PBXFileReference; fileEncoding = 4; lastKnownFileType = sourcecode.swift; path = FilterFeaturesInSceneView.swift; sourceTree = "<group>"; };
		1C29C9532DBAE50D0074028F /* AddWMTSLayerView.swift */ = {isa = PBXFileReference; lastKnownFileType = sourcecode.swift; path = AddWMTSLayerView.swift; sourceTree = "<group>"; };
		1C38915C2DBC36C700ADFDDC /* AddWFSLayerView.swift */ = {isa = PBXFileReference; lastKnownFileType = sourcecode.swift; path = AddWFSLayerView.swift; sourceTree = "<group>"; };
		1C3891602DC02F1100ADFDDC /* ApplyBlendRendererToHillshadeView.swift */ = {isa = PBXFileReference; lastKnownFileType = sourcecode.swift; path = ApplyBlendRendererToHillshadeView.swift; sourceTree = "<group>"; };
		1C3892302DC59E5D00ADFDDC /* ApplyBlendRendererToHillshadeView.SettingsView.swift */ = {isa = PBXFileReference; lastKnownFileType = sourcecode.swift; path = ApplyBlendRendererToHillshadeView.SettingsView.swift; sourceTree = "<group>"; };
		1C3B7DC32A5F64FC00907443 /* AnalyzeNetworkWithSubnetworkTraceView.Model.swift */ = {isa = PBXFileReference; fileEncoding = 4; lastKnownFileType = sourcecode.swift; path = AnalyzeNetworkWithSubnetworkTraceView.Model.swift; sourceTree = "<group>"; };
		1C3B7DC62A5F64FC00907443 /* AnalyzeNetworkWithSubnetworkTraceView.swift */ = {isa = PBXFileReference; fileEncoding = 4; lastKnownFileType = sourcecode.swift; path = AnalyzeNetworkWithSubnetworkTraceView.swift; sourceTree = "<group>"; };
		1C42E04329D2396B004FC4BE /* ShowPopupView.swift */ = {isa = PBXFileReference; fileEncoding = 4; lastKnownFileType = sourcecode.swift; path = ShowPopupView.swift; sourceTree = "<group>"; };
		1C43BC792A43781100509BF8 /* SetVisibilityOfSubtypeSublayerView.Views.swift */ = {isa = PBXFileReference; fileEncoding = 4; lastKnownFileType = sourcecode.swift; path = SetVisibilityOfSubtypeSublayerView.Views.swift; sourceTree = "<group>"; };
		1C43BC7C2A43781100509BF8 /* SetVisibilityOfSubtypeSublayerView.Model.swift */ = {isa = PBXFileReference; fileEncoding = 4; lastKnownFileType = sourcecode.swift; path = SetVisibilityOfSubtypeSublayerView.Model.swift; sourceTree = "<group>"; };
		1C43BC7E2A43781100509BF8 /* SetVisibilityOfSubtypeSublayerView.swift */ = {isa = PBXFileReference; fileEncoding = 4; lastKnownFileType = sourcecode.swift; path = SetVisibilityOfSubtypeSublayerView.swift; sourceTree = "<group>"; };
		1C8EC7432BAE2891001A6929 /* AugmentRealityToCollectDataView.swift */ = {isa = PBXFileReference; fileEncoding = 4; lastKnownFileType = sourcecode.swift; path = AugmentRealityToCollectDataView.swift; sourceTree = "<group>"; };
		1C9B74C529DB43580038B06F /* ShowRealisticLightAndShadowsView.swift */ = {isa = PBXFileReference; fileEncoding = 4; lastKnownFileType = sourcecode.swift; path = ShowRealisticLightAndShadowsView.swift; sourceTree = "<group>"; };
		1C9B74D529DB54560038B06F /* ChangeCameraControllerView.swift */ = {isa = PBXFileReference; fileEncoding = 4; lastKnownFileType = sourcecode.swift; path = ChangeCameraControllerView.swift; sourceTree = "<group>"; };
		1CAB8D442A3CEAB0002AA649 /* RunValveIsolationTraceView.Model.swift */ = {isa = PBXFileReference; fileEncoding = 4; lastKnownFileType = sourcecode.swift; path = RunValveIsolationTraceView.Model.swift; sourceTree = "<group>"; };
		1CAB8D472A3CEAB0002AA649 /* RunValveIsolationTraceView.swift */ = {isa = PBXFileReference; fileEncoding = 4; lastKnownFileType = sourcecode.swift; path = RunValveIsolationTraceView.swift; sourceTree = "<group>"; };
		1CAF831B2A20305F000E1E60 /* ShowUtilityAssociationsView.swift */ = {isa = PBXFileReference; fileEncoding = 4; lastKnownFileType = sourcecode.swift; path = ShowUtilityAssociationsView.swift; sourceTree = "<group>"; };
		1CC755E02DC5A6A7004B346F /* Shasta_Elevation */ = {isa = PBXFileReference; lastKnownFileType = folder; path = Shasta_Elevation; sourceTree = "<group>"; };
		218F35B329C28F4A00502022 /* AuthenticateWithOAuthView.swift */ = {isa = PBXFileReference; fileEncoding = 4; lastKnownFileType = sourcecode.swift; path = AuthenticateWithOAuthView.swift; sourceTree = "<group>"; };
		3E54CF212C66AFBE00DD2F18 /* AddWebTiledLayerView.swift */ = {isa = PBXFileReference; lastKnownFileType = sourcecode.swift; path = AddWebTiledLayerView.swift; sourceTree = "<group>"; };
		3E720F9C2C619B1700E22A9E /* SetInitialViewpointView.swift */ = {isa = PBXFileReference; lastKnownFileType = sourcecode.swift; path = SetInitialViewpointView.swift; sourceTree = "<group>"; };
		3E9F77722C6A60FA0022CAB5 /* QueryFeatureCountAndExtentView.swift */ = {isa = PBXFileReference; lastKnownFileType = sourcecode.swift; path = QueryFeatureCountAndExtentView.swift; sourceTree = "<group>"; };
		3EEDE7CD2C5D73F700510104 /* SetSpatialReferenceView.swift */ = {isa = PBXFileReference; lastKnownFileType = sourcecode.swift; path = SetSpatialReferenceView.swift; sourceTree = "<group>"; };
		4C8126DC2DBBCEFE006EF7D2 /* ApplyStyleToWMSLayerView.swift */ = {isa = PBXFileReference; lastKnownFileType = sourcecode.swift; path = ApplyStyleToWMSLayerView.swift; sourceTree = "<group>"; };
		4C8126E62DC02525006EF7D2 /* AnalyzeHotspotsView.swift */ = {isa = PBXFileReference; lastKnownFileType = sourcecode.swift; path = AnalyzeHotspotsView.swift; sourceTree = "<group>"; };
		4C81273D2DCA9E31006EF7D2 /* ApplyColormapRendererToRasterView.swift */ = {isa = PBXFileReference; lastKnownFileType = sourcecode.swift; path = ApplyColormapRendererToRasterView.swift; sourceTree = "<group>"; };
		4C81275C2DCBB72C006EF7D2 /* ShastaBW */ = {isa = PBXFileReference; lastKnownFileType = folder; path = ShastaBW; sourceTree = "<group>"; };
		4C8127602DCBED62006EF7D2 /* ApplyStretchRendererView.swift */ = {isa = PBXFileReference; lastKnownFileType = sourcecode.swift; path = ApplyStretchRendererView.swift; sourceTree = "<group>"; };
		4D126D6929CA1B6000CFB7A7 /* ShowDeviceLocationWithNMEADataSourcesView.swift */ = {isa = PBXFileReference; fileEncoding = 4; lastKnownFileType = sourcecode.swift; path = ShowDeviceLocationWithNMEADataSourcesView.swift; sourceTree = "<group>"; };
		4D126D7129CA1E1800CFB7A7 /* FileNMEASentenceReader.swift */ = {isa = PBXFileReference; lastKnownFileType = sourcecode.swift; path = FileNMEASentenceReader.swift; sourceTree = "<group>"; };
		4D126D7B29CA3E6000CFB7A7 /* Redlands.nmea */ = {isa = PBXFileReference; fileEncoding = 4; lastKnownFileType = text; path = Redlands.nmea; sourceTree = "<group>"; };
		4D126D7D29CA43D200CFB7A7 /* ShowDeviceLocationWithNMEADataSourcesView.Model.swift */ = {isa = PBXFileReference; lastKnownFileType = sourcecode.swift; path = ShowDeviceLocationWithNMEADataSourcesView.Model.swift; sourceTree = "<group>"; };
		4D2ADC3F29C26D05003B367F /* AddDynamicEntityLayerView.swift */ = {isa = PBXFileReference; fileEncoding = 4; lastKnownFileType = sourcecode.swift; path = AddDynamicEntityLayerView.swift; sourceTree = "<group>"; };
		4D2ADC5529C4F612003B367F /* ChangeMapViewBackgroundView.swift */ = {isa = PBXFileReference; fileEncoding = 4; lastKnownFileType = sourcecode.swift; path = ChangeMapViewBackgroundView.swift; sourceTree = "<group>"; };
		4D2ADC5829C4F612003B367F /* ChangeMapViewBackgroundView.SettingsView.swift */ = {isa = PBXFileReference; fileEncoding = 4; lastKnownFileType = sourcecode.swift; path = ChangeMapViewBackgroundView.SettingsView.swift; sourceTree = "<group>"; };
		4D2ADC6129C5071C003B367F /* ChangeMapViewBackgroundView.Model.swift */ = {isa = PBXFileReference; lastKnownFileType = sourcecode.swift; path = ChangeMapViewBackgroundView.Model.swift; sourceTree = "<group>"; };
		4D2ADC6629C50BD6003B367F /* AddDynamicEntityLayerView.Model.swift */ = {isa = PBXFileReference; lastKnownFileType = sourcecode.swift; path = AddDynamicEntityLayerView.Model.swift; sourceTree = "<group>"; };
		4D2ADC6829C50C4C003B367F /* AddDynamicEntityLayerView.SettingsView.swift */ = {isa = PBXFileReference; lastKnownFileType = sourcecode.swift; path = AddDynamicEntityLayerView.SettingsView.swift; sourceTree = "<group>"; };
		7573E81329D6134C00BEED9C /* TraceUtilityNetworkView.Model.swift */ = {isa = PBXFileReference; fileEncoding = 4; lastKnownFileType = sourcecode.swift; path = TraceUtilityNetworkView.Model.swift; sourceTree = "<group>"; };
		7573E81529D6134C00BEED9C /* TraceUtilityNetworkView.Enums.swift */ = {isa = PBXFileReference; fileEncoding = 4; lastKnownFileType = sourcecode.swift; path = TraceUtilityNetworkView.Enums.swift; sourceTree = "<group>"; };
		7573E81729D6134C00BEED9C /* TraceUtilityNetworkView.Views.swift */ = {isa = PBXFileReference; fileEncoding = 4; lastKnownFileType = sourcecode.swift; path = TraceUtilityNetworkView.Views.swift; sourceTree = "<group>"; };
		7573E81829D6134C00BEED9C /* TraceUtilityNetworkView.swift */ = {isa = PBXFileReference; fileEncoding = 4; lastKnownFileType = sourcecode.swift; path = TraceUtilityNetworkView.swift; sourceTree = "<group>"; };
		75DD739129D38B1B0010229D /* NavigateRouteView.swift */ = {isa = PBXFileReference; fileEncoding = 4; lastKnownFileType = sourcecode.swift; path = NavigateRouteView.swift; sourceTree = "<group>"; };
		7900C5F52A83FC3F002D430F /* AddCustomDynamicEntityDataSourceView.Vessel.swift */ = {isa = PBXFileReference; lastKnownFileType = sourcecode.swift; path = AddCustomDynamicEntityDataSourceView.Vessel.swift; sourceTree = "<group>"; };
		792222DC2A81AA5D00619FFE /* AIS_MarineCadastre_SelectedVessels_CustomDataSource.jsonl */ = {isa = PBXFileReference; fileEncoding = 4; lastKnownFileType = text; path = AIS_MarineCadastre_SelectedVessels_CustomDataSource.jsonl; sourceTree = "<group>"; };
		79302F842A1ED4E30002336A /* CreateAndSaveKMLView.Model.swift */ = {isa = PBXFileReference; lastKnownFileType = sourcecode.swift; path = CreateAndSaveKMLView.Model.swift; sourceTree = "<group>"; };
		79302F862A1ED71B0002336A /* CreateAndSaveKMLView.Views.swift */ = {isa = PBXFileReference; lastKnownFileType = sourcecode.swift; path = CreateAndSaveKMLView.Views.swift; sourceTree = "<group>"; };
		798C2DA62AFC505600EE7E97 /* PrivacyInfo.xcprivacy */ = {isa = PBXFileReference; lastKnownFileType = text.xml; path = PrivacyInfo.xcprivacy; sourceTree = "<group>"; };
		79B7B8092A1BF8EC00F57C27 /* CreateAndSaveKMLView.swift */ = {isa = PBXFileReference; lastKnownFileType = sourcecode.swift; path = CreateAndSaveKMLView.swift; sourceTree = "<group>"; };
		79D84D0D2A815C5B00F45262 /* AddCustomDynamicEntityDataSourceView.swift */ = {isa = PBXFileReference; lastKnownFileType = sourcecode.swift; path = AddCustomDynamicEntityDataSourceView.swift; sourceTree = "<group>"; };
		8810FB582DC94A6600874936 /* ApplyFunctionToRasterFromServiceView.swift */ = {isa = PBXFileReference; lastKnownFileType = sourcecode.swift; path = ApplyFunctionToRasterFromServiceView.swift; sourceTree = "<group>"; };
		883C121429C9136600062FF9 /* DownloadPreplannedMapAreaView.MapPicker.swift */ = {isa = PBXFileReference; fileEncoding = 4; lastKnownFileType = sourcecode.swift; path = DownloadPreplannedMapAreaView.MapPicker.swift; sourceTree = "<group>"; };
		88C5E0EA2DCBC1E20091D271 /* ApplyScenePropertyExpressionsView.swift */ = {isa = PBXFileReference; lastKnownFileType = sourcecode.swift; path = ApplyScenePropertyExpressionsView.swift; sourceTree = "<group>"; };
		88E52E6E2DC96C3F00F48409 /* ApplyHillshadeRendererToRasterView.swift */ = {isa = PBXFileReference; lastKnownFileType = sourcecode.swift; path = ApplyHillshadeRendererToRasterView.swift; sourceTree = "<group>"; };
		88E52E802DCA703B00F48409 /* ApplyHillshadeRendererToRasterView.SettingsView.swift */ = {isa = PBXFileReference; lastKnownFileType = sourcecode.swift; path = ApplyHillshadeRendererToRasterView.SettingsView.swift; sourceTree = "<group>"; };
		88F93CC029C3D59C0006B28E /* CreateAndEditGeometriesView.swift */ = {isa = PBXFileReference; lastKnownFileType = sourcecode.swift; path = CreateAndEditGeometriesView.swift; sourceTree = "<group>"; };
		88FB70382DCC207B00EB76E3 /* ApplySymbologyToShapefileView.swift */ = {isa = PBXFileReference; lastKnownFileType = sourcecode.swift; path = ApplySymbologyToShapefileView.swift; sourceTree = "<group>"; };
		88FB70D02DCC247B00EB76E3 /* Aurora_CO_shp */ = {isa = PBXFileReference; lastKnownFileType = folder; path = Aurora_CO_shp; sourceTree = "<group>"; };
<<<<<<< HEAD
		88FB70DB2DD3F47900EB76E3 /* BrowseOrganizationBasemapsView.swift */ = {isa = PBXFileReference; lastKnownFileType = sourcecode.swift; path = BrowseOrganizationBasemapsView.swift; sourceTree = "<group>"; };
=======
		88FB70D32DCD10B600EB76E3 /* AuthenticateWithIntegratedWindowsAuthenticationView.swift */ = {isa = PBXFileReference; lastKnownFileType = sourcecode.swift; path = AuthenticateWithIntegratedWindowsAuthenticationView.swift; sourceTree = "<group>"; };
>>>>>>> da055867
		9503056D2C46ECB70091B32D /* ShowDeviceLocationUsingIndoorPositioningView.Model.swift */ = {isa = PBXFileReference; lastKnownFileType = sourcecode.swift; path = ShowDeviceLocationUsingIndoorPositioningView.Model.swift; sourceTree = "<group>"; };
		9537AFD62C220EF0000923C5 /* ExchangeSetwithoutUpdates */ = {isa = PBXFileReference; lastKnownFileType = folder; path = ExchangeSetwithoutUpdates; sourceTree = "<group>"; };
		9547085B2C3C719800CA8579 /* EditFeatureAttachmentsView.Model.swift */ = {isa = PBXFileReference; lastKnownFileType = sourcecode.swift; path = EditFeatureAttachmentsView.Model.swift; sourceTree = "<group>"; };
		954AEDED2C01332600265114 /* SelectFeaturesInSceneLayerView.swift */ = {isa = PBXFileReference; lastKnownFileType = sourcecode.swift; path = SelectFeaturesInSceneLayerView.swift; sourceTree = "<group>"; };
		955271602C0E6749009B1ED4 /* AddRasterFromServiceView.swift */ = {isa = PBXFileReference; lastKnownFileType = sourcecode.swift; path = AddRasterFromServiceView.swift; sourceTree = "<group>"; };
		955AFAC32C10FD6F009C8FE5 /* ApplyMosaicRuleToRastersView.swift */ = {isa = PBXFileReference; lastKnownFileType = sourcecode.swift; path = ApplyMosaicRuleToRastersView.swift; sourceTree = "<group>"; };
		9579FCE92C3360BB00FC8A1D /* EditFeatureAttachmentsView.swift */ = {isa = PBXFileReference; lastKnownFileType = sourcecode.swift; path = EditFeatureAttachmentsView.swift; sourceTree = "<group>"; };
		95A572182C0FDCC9006E8B48 /* ShowScaleBarView.swift */ = {isa = PBXFileReference; lastKnownFileType = sourcecode.swift; path = ShowScaleBarView.swift; sourceTree = "<group>"; };
		95D2EE0E2C334D1600683D53 /* ShowServiceAreaView.swift */ = {isa = PBXFileReference; lastKnownFileType = sourcecode.swift; path = ShowServiceAreaView.swift; sourceTree = "<group>"; };
		95DEB9B52C127A92009BEC35 /* ShowViewshedFromPointOnMapView.swift */ = {isa = PBXFileReference; lastKnownFileType = sourcecode.swift; path = ShowViewshedFromPointOnMapView.swift; sourceTree = "<group>"; };
		95E980702C26183000CB8912 /* BrowseOGCAPIFeatureServiceView.swift */ = {isa = PBXFileReference; lastKnownFileType = sourcecode.swift; path = BrowseOGCAPIFeatureServiceView.swift; sourceTree = "<group>"; };
		95F3A52A2C07F09C00885DED /* SetSurfaceNavigationConstraintView.swift */ = {isa = PBXFileReference; lastKnownFileType = sourcecode.swift; path = SetSurfaceNavigationConstraintView.swift; sourceTree = "<group>"; };
		95F891282C46E9D60010EBED /* ShowDeviceLocationUsingIndoorPositioningView.swift */ = {isa = PBXFileReference; lastKnownFileType = sourcecode.swift; path = ShowDeviceLocationUsingIndoorPositioningView.swift; sourceTree = "<group>"; };
		D70082EA2ACF900100E0C3C2 /* IdentifyKMLFeaturesView.swift */ = {isa = PBXFileReference; fileEncoding = 4; lastKnownFileType = sourcecode.swift; path = IdentifyKMLFeaturesView.swift; sourceTree = "<group>"; };
		D7010EBC2B05616900D43F55 /* DisplaySceneFromMobileScenePackageView.swift */ = {isa = PBXFileReference; fileEncoding = 4; lastKnownFileType = sourcecode.swift; path = DisplaySceneFromMobileScenePackageView.swift; sourceTree = "<group>"; };
		D701D72B2A37C7F7006FF0C8 /* bradley_low_3ds */ = {isa = PBXFileReference; lastKnownFileType = folder; path = bradley_low_3ds; sourceTree = "<group>"; };
		D703F04C2D9334AC0077E3A8 /* SnapGeometryEditsWithUtilityNetworkRulesView.Model.swift */ = {isa = PBXFileReference; lastKnownFileType = sourcecode.swift; path = SnapGeometryEditsWithUtilityNetworkRulesView.Model.swift; sourceTree = "<group>"; };
		D7044B952BE18D73000F2C43 /* EditWithBranchVersioningView.Views.swift */ = {isa = PBXFileReference; fileEncoding = 4; lastKnownFileType = sourcecode.swift; path = EditWithBranchVersioningView.Views.swift; sourceTree = "<group>"; };
		D704AA592AB22C1A00A3BB63 /* GroupLayersTogetherView.swift */ = {isa = PBXFileReference; fileEncoding = 4; lastKnownFileType = sourcecode.swift; path = GroupLayersTogetherView.swift; sourceTree = "<group>"; };
		D70539032CD0122D00F63F4A /* mil2525d.stylx */ = {isa = PBXFileReference; lastKnownFileType = file; path = mil2525d.stylx; sourceTree = "<group>"; };
		D705390F2CD0127700F63F4A /* militaryoverlay.geodatabase */ = {isa = PBXFileReference; lastKnownFileType = folder; path = militaryoverlay.geodatabase; sourceTree = "<group>"; };
		D7054AE82ACCCB6C007235BA /* Animate3DGraphicView.SettingsView.swift */ = {isa = PBXFileReference; fileEncoding = 4; lastKnownFileType = sourcecode.swift; path = Animate3DGraphicView.SettingsView.swift; sourceTree = "<group>"; };
		D7058B0D2B59E44B000A888A /* StylePointWithSceneSymbolView.swift */ = {isa = PBXFileReference; fileEncoding = 4; lastKnownFileType = sourcecode.swift; path = StylePointWithSceneSymbolView.swift; sourceTree = "<group>"; };
		D7058FB02ACB423C00A40F14 /* Animate3DGraphicView.Model.swift */ = {isa = PBXFileReference; fileEncoding = 4; lastKnownFileType = sourcecode.swift; path = Animate3DGraphicView.Model.swift; sourceTree = "<group>"; };
		D707898E2CD160FD000DF215 /* ApplyDictionaryRendererToGraphicsOverlayView.swift */ = {isa = PBXFileReference; lastKnownFileType = sourcecode.swift; path = ApplyDictionaryRendererToGraphicsOverlayView.swift; sourceTree = "<group>"; };
		D70789992CD16324000DF215 /* Mil2525DMessages.xml */ = {isa = PBXFileReference; lastKnownFileType = text.xml; path = Mil2525DMessages.xml; sourceTree = "<group>"; };
		D7084FA62AD771AA00EC7F4F /* AugmentRealityToFlyOverSceneView.swift */ = {isa = PBXFileReference; fileEncoding = 4; lastKnownFileType = sourcecode.swift; path = AugmentRealityToFlyOverSceneView.swift; sourceTree = "<group>"; };
		D70BE5782A5624A80022CA02 /* CategoriesView.swift */ = {isa = PBXFileReference; lastKnownFileType = sourcecode.swift; path = CategoriesView.swift; sourceTree = "<group>"; };
		D710996C2A27D9210065A1C1 /* DensifyAndGeneralizeGeometryView.swift */ = {isa = PBXFileReference; fileEncoding = 4; lastKnownFileType = sourcecode.swift; path = DensifyAndGeneralizeGeometryView.swift; sourceTree = "<group>"; };
		D710996F2A2802FA0065A1C1 /* DensifyAndGeneralizeGeometryView.SettingsView.swift */ = {isa = PBXFileReference; lastKnownFileType = sourcecode.swift; path = DensifyAndGeneralizeGeometryView.SettingsView.swift; sourceTree = "<group>"; };
		D7114A0C2BDC6A3300FA68CA /* EditWithBranchVersioningView.Model.swift */ = {isa = PBXFileReference; fileEncoding = 4; lastKnownFileType = sourcecode.swift; path = EditWithBranchVersioningView.Model.swift; sourceTree = "<group>"; };
		D71371752BD88ECC00EB2F86 /* MonitorChangesToLayerViewStateView.swift */ = {isa = PBXFileReference; fileEncoding = 4; lastKnownFileType = sourcecode.swift; path = MonitorChangesToLayerViewStateView.swift; sourceTree = "<group>"; };
		D713C6D12CB990600073AA72 /* AddKMLLayerView.swift */ = {isa = PBXFileReference; lastKnownFileType = sourcecode.swift; path = AddKMLLayerView.swift; sourceTree = "<group>"; };
		D713C6F52CB9B9A60073AA72 /* US_State_Capitals.kml */ = {isa = PBXFileReference; lastKnownFileType = text.xml; path = US_State_Capitals.kml; sourceTree = "<group>"; };
		D7142BC32DB71082004F87B7 /* View+PagePresentation.swift */ = {isa = PBXFileReference; lastKnownFileType = sourcecode.swift; path = "View+PagePresentation.swift"; sourceTree = "<group>"; };
		D71563E32D5AC2B600D2E948 /* CreateKMLMultiTrackView.swift */ = {isa = PBXFileReference; lastKnownFileType = sourcecode.swift; path = CreateKMLMultiTrackView.swift; sourceTree = "<group>"; };
		D718A1E62B570F7500447087 /* OrbitCameraAroundObjectView.Model.swift */ = {isa = PBXFileReference; fileEncoding = 4; lastKnownFileType = sourcecode.swift; path = OrbitCameraAroundObjectView.Model.swift; sourceTree = "<group>"; };
		D718A1EA2B575FD900447087 /* ManageBookmarksView.swift */ = {isa = PBXFileReference; fileEncoding = 4; lastKnownFileType = sourcecode.swift; path = ManageBookmarksView.swift; sourceTree = "<group>"; };
		D71A9DE02D8CC88D00CA03CB /* SnapGeometryEditsWithUtilityNetworkRulesView.swift */ = {isa = PBXFileReference; lastKnownFileType = sourcecode.swift; path = SnapGeometryEditsWithUtilityNetworkRulesView.swift; sourceTree = "<group>"; };
		D71C5F632AAA7A88006599FD /* CreateSymbolStylesFromWebStylesView.swift */ = {isa = PBXFileReference; fileEncoding = 4; lastKnownFileType = sourcecode.swift; path = CreateSymbolStylesFromWebStylesView.swift; sourceTree = "<group>"; };
		D71C909C2C6C249B0018C63E /* StyleGeometryTypesWithSymbolsView.swift */ = {isa = PBXFileReference; fileEncoding = 4; lastKnownFileType = sourcecode.swift; path = StyleGeometryTypesWithSymbolsView.swift; sourceTree = "<group>"; };
		D71C909D2C6C249B0018C63E /* StyleGeometryTypesWithSymbolsView.Views.swift */ = {isa = PBXFileReference; fileEncoding = 4; lastKnownFileType = sourcecode.swift; path = StyleGeometryTypesWithSymbolsView.Views.swift; sourceTree = "<group>"; };
		D71D516D2B51D7B600B2A2BE /* SearchForWebMapView.Views.swift */ = {isa = PBXFileReference; fileEncoding = 4; lastKnownFileType = sourcecode.swift; path = SearchForWebMapView.Views.swift; sourceTree = "<group>"; };
		D71D9B0F2DC430F800FF2D5A /* ApplyTerrainExaggerationView.swift */ = {isa = PBXFileReference; lastKnownFileType = sourcecode.swift; path = ApplyTerrainExaggerationView.swift; sourceTree = "<group>"; };
		D71FCB892AD6277E000E517C /* CreateMobileGeodatabaseView.Model.swift */ = {isa = PBXFileReference; fileEncoding = 4; lastKnownFileType = sourcecode.swift; path = CreateMobileGeodatabaseView.Model.swift; sourceTree = "<group>"; };
		D7201CD42CC6B710004BDB7D /* AddTiledLayerAsBasemapView.swift */ = {isa = PBXFileReference; lastKnownFileType = sourcecode.swift; path = AddTiledLayerAsBasemapView.swift; sourceTree = "<group>"; };
		D7201D002CC6D3B5004BDB7D /* AddVectorTiledLayerFromCustomStyleView.swift */ = {isa = PBXFileReference; lastKnownFileType = sourcecode.swift; path = AddVectorTiledLayerFromCustomStyleView.swift; sourceTree = "<group>"; };
		D7201D292CC6D829004BDB7D /* dodge_city.vtpk */ = {isa = PBXFileReference; lastKnownFileType = file; path = dodge_city.vtpk; sourceTree = "<group>"; };
		D721EEA72ABDFF550040BE46 /* LothianRiversAnno.mmpk */ = {isa = PBXFileReference; lastKnownFileType = file; path = LothianRiversAnno.mmpk; sourceTree = "<group>"; };
		D722BD212A420DAD002C2087 /* ShowExtrudedFeaturesView.swift */ = {isa = PBXFileReference; fileEncoding = 4; lastKnownFileType = sourcecode.swift; path = ShowExtrudedFeaturesView.swift; sourceTree = "<group>"; };
		D7232EE02AC1E5AA0079ABFF /* PlayKMLTourView.swift */ = {isa = PBXFileReference; fileEncoding = 4; lastKnownFileType = sourcecode.swift; path = PlayKMLTourView.swift; sourceTree = "<group>"; };
		D72C43F22AEB066D00B6157B /* GeocodeOfflineView.Model.swift */ = {isa = PBXFileReference; fileEncoding = 4; lastKnownFileType = sourcecode.swift; path = GeocodeOfflineView.Model.swift; sourceTree = "<group>"; };
		D72F272B2ADA1E4400F906DA /* AugmentRealityToShowTabletopSceneView.swift */ = {isa = PBXFileReference; fileEncoding = 4; lastKnownFileType = sourcecode.swift; path = AugmentRealityToShowTabletopSceneView.swift; sourceTree = "<group>"; };
		D72FE7022CE6D05600BBC0FE /* AppFavorites.swift */ = {isa = PBXFileReference; lastKnownFileType = sourcecode.swift; path = AppFavorites.swift; sourceTree = "<group>"; };
		D72FE7072CE6DA1900BBC0FE /* SampleMenuButtons.swift */ = {isa = PBXFileReference; lastKnownFileType = sourcecode.swift; path = SampleMenuButtons.swift; sourceTree = "<group>"; };
		D731F3C02AD0D2AC00A8431E /* IdentifyGraphicsView.swift */ = {isa = PBXFileReference; fileEncoding = 4; lastKnownFileType = sourcecode.swift; path = IdentifyGraphicsView.swift; sourceTree = "<group>"; };
		D7337C592ABCFDB100A5D865 /* StyleSymbolsFromMobileStyleFileView.SymbolOptionsListView.swift */ = {isa = PBXFileReference; fileEncoding = 4; lastKnownFileType = sourcecode.swift; path = StyleSymbolsFromMobileStyleFileView.SymbolOptionsListView.swift; sourceTree = "<group>"; };
		D7337C5F2ABD142D00A5D865 /* ShowMobileMapPackageExpirationDateView.swift */ = {isa = PBXFileReference; fileEncoding = 4; lastKnownFileType = sourcecode.swift; path = ShowMobileMapPackageExpirationDateView.swift; sourceTree = "<group>"; };
		D733CA152BED980D00FBDE4C /* EditAndSyncFeaturesWithFeatureServiceView.swift */ = {isa = PBXFileReference; fileEncoding = 4; lastKnownFileType = sourcecode.swift; path = EditAndSyncFeaturesWithFeatureServiceView.swift; sourceTree = "<group>"; };
		D734FA092A183A5B00246D7E /* SetMaxExtentView.swift */ = {isa = PBXFileReference; fileEncoding = 4; lastKnownFileType = sourcecode.swift; path = SetMaxExtentView.swift; sourceTree = "<group>"; };
		D7352F8A2BD992C40013FFEF /* MonitorChangesToDrawStatusView.swift */ = {isa = PBXFileReference; fileEncoding = 4; lastKnownFileType = sourcecode.swift; path = MonitorChangesToDrawStatusView.swift; sourceTree = "<group>"; };
		D73571D62CB6131E0046A433 /* hydrography */ = {isa = PBXFileReference; lastKnownFileType = folder; path = hydrography; sourceTree = "<group>"; };
		D73723742AF5877500846884 /* FindRouteInMobileMapPackageView.Models.swift */ = {isa = PBXFileReference; fileEncoding = 4; lastKnownFileType = sourcecode.swift; path = FindRouteInMobileMapPackageView.Models.swift; sourceTree = "<group>"; };
		D73723782AF5ADD700846884 /* FindRouteInMobileMapPackageView.MobileMapView.swift */ = {isa = PBXFileReference; fileEncoding = 4; lastKnownFileType = sourcecode.swift; path = FindRouteInMobileMapPackageView.MobileMapView.swift; sourceTree = "<group>"; };
		D73E61922BDAEE6600457932 /* MatchViewpointOfGeoViewsView.swift */ = {isa = PBXFileReference; fileEncoding = 4; lastKnownFileType = sourcecode.swift; path = MatchViewpointOfGeoViewsView.swift; sourceTree = "<group>"; };
		D73E619A2BDB21F400457932 /* EditWithBranchVersioningView.swift */ = {isa = PBXFileReference; fileEncoding = 4; lastKnownFileType = sourcecode.swift; path = EditWithBranchVersioningView.swift; sourceTree = "<group>"; };
		D73F06662B5EE73D000B574F /* QueryFeaturesWithArcadeExpressionView.swift */ = {isa = PBXFileReference; fileEncoding = 4; lastKnownFileType = sourcecode.swift; path = QueryFeaturesWithArcadeExpressionView.swift; sourceTree = "<group>"; };
		D73F8CF32AB1089900CD39DA /* Restaurant.stylx */ = {isa = PBXFileReference; lastKnownFileType = file; path = Restaurant.stylx; sourceTree = "<group>"; };
		D73FC0FC2AD4A18D0067A19B /* CreateMobileGeodatabaseView.swift */ = {isa = PBXFileReference; fileEncoding = 4; lastKnownFileType = sourcecode.swift; path = CreateMobileGeodatabaseView.swift; sourceTree = "<group>"; };
		D73FCFF42B02A3AA0006360D /* FindAddressWithReverseGeocodeView.swift */ = {isa = PBXFileReference; fileEncoding = 4; lastKnownFileType = sourcecode.swift; path = FindAddressWithReverseGeocodeView.swift; sourceTree = "<group>"; };
		D73FCFFE2B02C7630006360D /* FindRouteAroundBarriersView.Views.swift */ = {isa = PBXFileReference; fileEncoding = 4; lastKnownFileType = sourcecode.swift; path = FindRouteAroundBarriersView.Views.swift; sourceTree = "<group>"; };
		D742B6812D0A5FA100BA944F /* DownloadPortalItemData.swift */ = {isa = PBXFileReference; lastKnownFileType = sourcecode.swift; path = DownloadPortalItemData.swift; sourceTree = "<group>"; };
		D742E48F2B04132B00690098 /* DisplayWebSceneFromPortalItemView.swift */ = {isa = PBXFileReference; fileEncoding = 4; lastKnownFileType = sourcecode.swift; path = DisplayWebSceneFromPortalItemView.swift; sourceTree = "<group>"; };
		D744FD162A2112D90084A66C /* CreateConvexHullAroundPointsView.swift */ = {isa = PBXFileReference; fileEncoding = 4; lastKnownFileType = sourcecode.swift; path = CreateConvexHullAroundPointsView.swift; sourceTree = "<group>"; };
		D7464F1D2ACE04B3007FEE88 /* IdentifyRasterCellView.swift */ = {isa = PBXFileReference; fileEncoding = 4; lastKnownFileType = sourcecode.swift; path = IdentifyRasterCellView.swift; sourceTree = "<group>"; };
		D7464F2A2ACE0964007FEE88 /* SA_EVI_8Day_03May20 */ = {isa = PBXFileReference; lastKnownFileType = folder; path = SA_EVI_8Day_03May20; sourceTree = "<group>"; };
		D7497F3B2AC4B4C100167AD2 /* DisplayDimensionsView.swift */ = {isa = PBXFileReference; fileEncoding = 4; lastKnownFileType = sourcecode.swift; path = DisplayDimensionsView.swift; sourceTree = "<group>"; };
		D7497F3F2AC4BA4100167AD2 /* Edinburgh_Pylon_Dimensions.mmpk */ = {isa = PBXFileReference; lastKnownFileType = file; path = Edinburgh_Pylon_Dimensions.mmpk; sourceTree = "<group>"; };
		D74C8BFD2ABA5605007C76B8 /* StyleSymbolsFromMobileStyleFileView.swift */ = {isa = PBXFileReference; fileEncoding = 4; lastKnownFileType = sourcecode.swift; path = StyleSymbolsFromMobileStyleFileView.swift; sourceTree = "<group>"; };
		D74C8C012ABA6202007C76B8 /* emoji-mobile.stylx */ = {isa = PBXFileReference; lastKnownFileType = file; path = "emoji-mobile.stylx"; sourceTree = "<group>"; };
		D74EA7812B6DADA5008F6C7C /* ValidateUtilityNetworkTopologyView.swift */ = {isa = PBXFileReference; fileEncoding = 4; lastKnownFileType = sourcecode.swift; path = ValidateUtilityNetworkTopologyView.swift; sourceTree = "<group>"; };
		D74ECD0C2BEEAE2F007C0FA6 /* EditAndSyncFeaturesWithFeatureServiceView.Model.swift */ = {isa = PBXFileReference; fileEncoding = 4; lastKnownFileType = sourcecode.swift; path = EditAndSyncFeaturesWithFeatureServiceView.Model.swift; sourceTree = "<group>"; };
		D74F03EF2B609A7D00E83688 /* AddFeaturesWithContingentValuesView.Model.swift */ = {isa = PBXFileReference; fileEncoding = 4; lastKnownFileType = sourcecode.swift; path = AddFeaturesWithContingentValuesView.Model.swift; sourceTree = "<group>"; };
		D74F6C3E2D0CD51B00D4FB15 /* ConfigureElectronicNavigationalChartsView.swift */ = {isa = PBXFileReference; lastKnownFileType = sourcecode.swift; path = ConfigureElectronicNavigationalChartsView.swift; sourceTree = "<group>"; };
		D75101802A2E493600B8FA48 /* ShowLabelsOnLayerView.swift */ = {isa = PBXFileReference; fileEncoding = 4; lastKnownFileType = sourcecode.swift; path = ShowLabelsOnLayerView.swift; sourceTree = "<group>"; };
		D751018D2A2E962D00B8FA48 /* IdentifyLayerFeaturesView.swift */ = {isa = PBXFileReference; fileEncoding = 4; lastKnownFileType = sourcecode.swift; path = IdentifyLayerFeaturesView.swift; sourceTree = "<group>"; };
		D751B4C42CD3E572005CE750 /* AddKMLLayerWithNetworkLinksView.swift */ = {isa = PBXFileReference; lastKnownFileType = sourcecode.swift; path = AddKMLLayerWithNetworkLinksView.swift; sourceTree = "<group>"; };
		D752D93F2A39154C003EB25E /* ManageOperationalLayersView.swift */ = {isa = PBXFileReference; fileEncoding = 4; lastKnownFileType = sourcecode.swift; path = ManageOperationalLayersView.swift; sourceTree = "<group>"; };
		D752D9452A3A6F7F003EB25E /* MonitorChangesToMapLoadStatusView.swift */ = {isa = PBXFileReference; fileEncoding = 4; lastKnownFileType = sourcecode.swift; path = MonitorChangesToMapLoadStatusView.swift; sourceTree = "<group>"; };
		D752D95E2A3BCE06003EB25E /* DisplayMapFromPortalItemView.swift */ = {isa = PBXFileReference; fileEncoding = 4; lastKnownFileType = sourcecode.swift; path = DisplayMapFromPortalItemView.swift; sourceTree = "<group>"; };
		D75362D12A1E886700D83028 /* ApplyUniqueValueRendererView.swift */ = {isa = PBXFileReference; fileEncoding = 4; lastKnownFileType = sourcecode.swift; path = ApplyUniqueValueRendererView.swift; sourceTree = "<group>"; };
		D7553CD82AE2DFEC00DC2A70 /* GeocodeOfflineView.swift */ = {isa = PBXFileReference; fileEncoding = 4; lastKnownFileType = sourcecode.swift; path = GeocodeOfflineView.swift; sourceTree = "<group>"; };
		D757D14A2B6C46E50065F78F /* ListSpatialReferenceTransformationsView.Model.swift */ = {isa = PBXFileReference; fileEncoding = 4; lastKnownFileType = sourcecode.swift; path = ListSpatialReferenceTransformationsView.Model.swift; sourceTree = "<group>"; };
		D7588F5C2B7D8DAA008B75E2 /* NavigateRouteWithReroutingView.swift */ = {isa = PBXFileReference; fileEncoding = 4; lastKnownFileType = sourcecode.swift; path = NavigateRouteWithReroutingView.swift; sourceTree = "<group>"; };
		D75B58502AAFB3030038B3B4 /* StyleFeaturesWithCustomDictionaryView.swift */ = {isa = PBXFileReference; fileEncoding = 4; lastKnownFileType = sourcecode.swift; path = StyleFeaturesWithCustomDictionaryView.swift; sourceTree = "<group>"; };
		D75C35662AB50338003CD55F /* GroupLayersTogetherView.GroupLayerListView.swift */ = {isa = PBXFileReference; fileEncoding = 4; lastKnownFileType = sourcecode.swift; path = GroupLayersTogetherView.GroupLayerListView.swift; sourceTree = "<group>"; };
		D75E5EE22CC0340100252595 /* ListContentsOfKMLFileView.swift */ = {isa = PBXFileReference; lastKnownFileType = sourcecode.swift; path = ListContentsOfKMLFileView.swift; sourceTree = "<group>"; };
		D75E5EEA2CC0466900252595 /* esri_test_data.kmz */ = {isa = PBXFileReference; lastKnownFileType = file; path = esri_test_data.kmz; sourceTree = "<group>"; };
		D75E5EED2CC049D500252595 /* EditFeaturesUsingFeatureFormsView.swift */ = {isa = PBXFileReference; lastKnownFileType = sourcecode.swift; path = EditFeaturesUsingFeatureFormsView.swift; sourceTree = "<group>"; };
		D75F66332B48EABC00434974 /* SearchForWebMapView.swift */ = {isa = PBXFileReference; fileEncoding = 4; lastKnownFileType = sourcecode.swift; path = SearchForWebMapView.swift; sourceTree = "<group>"; };
		D76000AB2AF19C2300B3084D /* FindRouteInMobileMapPackageView.swift */ = {isa = PBXFileReference; fileEncoding = 4; lastKnownFileType = sourcecode.swift; path = FindRouteInMobileMapPackageView.swift; sourceTree = "<group>"; };
		D76000B62AF19FCA00B3084D /* SanFrancisco.mmpk */ = {isa = PBXFileReference; lastKnownFileType = file; path = SanFrancisco.mmpk; sourceTree = "<group>"; };
		D762AF5B2BF6A7B900ECE3C7 /* EditFeaturesWithFeatureLinkedAnnotationView.swift */ = {isa = PBXFileReference; fileEncoding = 4; lastKnownFileType = sourcecode.swift; path = EditFeaturesWithFeatureLinkedAnnotationView.swift; sourceTree = "<group>"; };
		D762AF632BF6A96100ECE3C7 /* loudoun_anno.geodatabase */ = {isa = PBXFileReference; lastKnownFileType = file; path = loudoun_anno.geodatabase; sourceTree = "<group>"; };
		D762DA0C2D94C750001052DD /* NapervilleGasUtilities.geodatabase */ = {isa = PBXFileReference; lastKnownFileType = file; path = NapervilleGasUtilities.geodatabase; sourceTree = "<group>"; };
		D7634FAE2A43B7AC00F8AEFB /* CreateConvexHullAroundGeometriesView.swift */ = {isa = PBXFileReference; fileEncoding = 4; lastKnownFileType = sourcecode.swift; path = CreateConvexHullAroundGeometriesView.swift; sourceTree = "<group>"; };
		D7635FED2B9272CB0044AB97 /* DisplayClustersView.swift */ = {isa = PBXFileReference; fileEncoding = 4; lastKnownFileType = sourcecode.swift; path = DisplayClustersView.swift; sourceTree = "<group>"; };
		D7635FF52B9277DC0044AB97 /* ConfigureClustersView.Model.swift */ = {isa = PBXFileReference; fileEncoding = 4; lastKnownFileType = sourcecode.swift; path = ConfigureClustersView.Model.swift; sourceTree = "<group>"; };
		D7635FF72B9277DC0044AB97 /* ConfigureClustersView.SettingsView.swift */ = {isa = PBXFileReference; fileEncoding = 4; lastKnownFileType = sourcecode.swift; path = ConfigureClustersView.SettingsView.swift; sourceTree = "<group>"; };
		D7635FF82B9277DC0044AB97 /* ConfigureClustersView.swift */ = {isa = PBXFileReference; fileEncoding = 4; lastKnownFileType = sourcecode.swift; path = ConfigureClustersView.swift; sourceTree = "<group>"; };
		D76495202B74687E0042699E /* ValidateUtilityNetworkTopologyView.Model.swift */ = {isa = PBXFileReference; fileEncoding = 4; lastKnownFileType = sourcecode.swift; path = ValidateUtilityNetworkTopologyView.Model.swift; sourceTree = "<group>"; };
		D764B7DB2BE2F89D002E2F92 /* EditGeodatabaseWithTransactionsView.swift */ = {isa = PBXFileReference; fileEncoding = 4; lastKnownFileType = sourcecode.swift; path = EditGeodatabaseWithTransactionsView.swift; sourceTree = "<group>"; };
		D76929F52B4F78340047205E /* OrbitCameraAroundObjectView.swift */ = {isa = PBXFileReference; fileEncoding = 4; lastKnownFileType = sourcecode.swift; path = OrbitCameraAroundObjectView.swift; sourceTree = "<group>"; };
		D769C2112A29019B00030F61 /* SetUpLocationDrivenGeotriggersView.swift */ = {isa = PBXFileReference; fileEncoding = 4; lastKnownFileType = sourcecode.swift; path = SetUpLocationDrivenGeotriggersView.swift; sourceTree = "<group>"; };
		D769DF322BEC1A1C0062AE95 /* EditGeodatabaseWithTransactionsView.Model.swift */ = {isa = PBXFileReference; fileEncoding = 4; lastKnownFileType = sourcecode.swift; path = EditGeodatabaseWithTransactionsView.Model.swift; sourceTree = "<group>"; };
		D76CE8D52BFD7047009A8686 /* SetReferenceScaleView.swift */ = {isa = PBXFileReference; fileEncoding = 4; lastKnownFileType = sourcecode.swift; path = SetReferenceScaleView.swift; sourceTree = "<group>"; };
		D76EE6062AF9AFE100DA0325 /* FindRouteAroundBarriersView.Model.swift */ = {isa = PBXFileReference; fileEncoding = 4; lastKnownFileType = sourcecode.swift; path = FindRouteAroundBarriersView.Model.swift; sourceTree = "<group>"; };
		D7705D552AFC244E00CC0335 /* FindClosestFacilityToMultiplePointsView.swift */ = {isa = PBXFileReference; fileEncoding = 4; lastKnownFileType = sourcecode.swift; path = FindClosestFacilityToMultiplePointsView.swift; sourceTree = "<group>"; };
		D7705D612AFC570700CC0335 /* FindClosestFacilityFromPointView.swift */ = {isa = PBXFileReference; fileEncoding = 4; lastKnownFileType = sourcecode.swift; path = FindClosestFacilityFromPointView.swift; sourceTree = "<group>"; };
		D771D0C22CD55211004C13CB /* ApplyRasterRenderingRuleView.swift */ = {isa = PBXFileReference; lastKnownFileType = sourcecode.swift; path = ApplyRasterRenderingRuleView.swift; sourceTree = "<group>"; };
		D7749AD52AF08BF50086632F /* FindRouteInTransportNetworkView.Model.swift */ = {isa = PBXFileReference; fileEncoding = 4; lastKnownFileType = sourcecode.swift; path = FindRouteInTransportNetworkView.Model.swift; sourceTree = "<group>"; };
		D77570BF2A2942F800F490CD /* AnimateImagesWithImageOverlayView.swift */ = {isa = PBXFileReference; fileEncoding = 4; lastKnownFileType = sourcecode.swift; path = AnimateImagesWithImageOverlayView.swift; sourceTree = "<group>"; };
		D77572AD2A295DDD00F490CD /* PacificSouthWest2 */ = {isa = PBXFileReference; lastKnownFileType = folder; path = PacificSouthWest2; sourceTree = "<group>"; };
		D77688102B69826B007C3860 /* ListSpatialReferenceTransformationsView.swift */ = {isa = PBXFileReference; fileEncoding = 4; lastKnownFileType = sourcecode.swift; path = ListSpatialReferenceTransformationsView.swift; sourceTree = "<group>"; };
		D7781D482B7EB03400E53C51 /* SanDiegoTourPath.json */ = {isa = PBXFileReference; fileEncoding = 4; lastKnownFileType = text.json; path = SanDiegoTourPath.json; sourceTree = "<group>"; };
		D7781D4A2B7ECCB700E53C51 /* NavigateRouteWithReroutingView.Model.swift */ = {isa = PBXFileReference; fileEncoding = 4; lastKnownFileType = sourcecode.swift; path = NavigateRouteWithReroutingView.Model.swift; sourceTree = "<group>"; };
		D77BC5362B59A2D3007B49B6 /* StylePointWithDistanceCompositeSceneSymbolView.swift */ = {isa = PBXFileReference; fileEncoding = 4; lastKnownFileType = sourcecode.swift; path = StylePointWithDistanceCompositeSceneSymbolView.swift; sourceTree = "<group>"; };
		D77D9BFF2BB2438200B38A6C /* AugmentRealityToShowHiddenInfrastructureView.ARSceneView.swift */ = {isa = PBXFileReference; fileEncoding = 4; lastKnownFileType = sourcecode.swift; path = AugmentRealityToShowHiddenInfrastructureView.ARSceneView.swift; sourceTree = "<group>"; };
		D7848ED42CBD85A300F6F546 /* AddPointSceneLayerView.swift */ = {isa = PBXFileReference; lastKnownFileType = sourcecode.swift; path = AddPointSceneLayerView.swift; sourceTree = "<group>"; };
		D7848EFA2CBD986400F6F546 /* AddElevationSourceFromRasterView.swift */ = {isa = PBXFileReference; lastKnownFileType = sourcecode.swift; path = AddElevationSourceFromRasterView.swift; sourceTree = "<group>"; };
		D78666AC2A2161F100C60110 /* FindNearestVertexView.swift */ = {isa = PBXFileReference; fileEncoding = 4; lastKnownFileType = sourcecode.swift; path = FindNearestVertexView.swift; sourceTree = "<group>"; };
		D789AAAC2D66C718007A8E0E /* CreateKMLMultiTrackView.Model.swift */ = {isa = PBXFileReference; lastKnownFileType = sourcecode.swift; path = CreateKMLMultiTrackView.Model.swift; sourceTree = "<group>"; };
		D78FA4932C3C88880079313E /* CreateDynamicBasemapGalleryView.Views.swift */ = {isa = PBXFileReference; lastKnownFileType = sourcecode.swift; path = CreateDynamicBasemapGalleryView.Views.swift; sourceTree = "<group>"; };
		D79482D02C35D872006521CD /* CreateDynamicBasemapGalleryView.swift */ = {isa = PBXFileReference; fileEncoding = 4; lastKnownFileType = sourcecode.swift; path = CreateDynamicBasemapGalleryView.swift; sourceTree = "<group>"; };
		D79EE76D2A4CEA5D005A52AE /* SetUpLocationDrivenGeotriggersView.Model.swift */ = {isa = PBXFileReference; fileEncoding = 4; lastKnownFileType = sourcecode.swift; path = SetUpLocationDrivenGeotriggersView.Model.swift; sourceTree = "<group>"; };
		D7A670D42DADB9630060E327 /* Bundle.swift */ = {isa = PBXFileReference; lastKnownFileType = sourcecode.swift; path = Bundle.swift; sourceTree = "<group>"; };
		D7A670D62DADBC770060E327 /* EnvironmentValues+RequestReviewModel.swift */ = {isa = PBXFileReference; lastKnownFileType = sourcecode.swift; path = "EnvironmentValues+RequestReviewModel.swift"; sourceTree = "<group>"; };
		D7A737DC2BABB9FE00B7C7FC /* AugmentRealityToShowHiddenInfrastructureView.swift */ = {isa = PBXFileReference; fileEncoding = 4; lastKnownFileType = sourcecode.swift; path = AugmentRealityToShowHiddenInfrastructureView.swift; sourceTree = "<group>"; };
		D7A85A022CD5ABF5009DC68A /* QueryWithCQLFiltersView.swift */ = {isa = PBXFileReference; lastKnownFileType = sourcecode.swift; path = QueryWithCQLFiltersView.swift; sourceTree = "<group>"; };
		D7ABA2F82A32579C0021822B /* MeasureDistanceInSceneView.swift */ = {isa = PBXFileReference; fileEncoding = 4; lastKnownFileType = sourcecode.swift; path = MeasureDistanceInSceneView.swift; sourceTree = "<group>"; };
		D7ABA2FE2A32881C0021822B /* ShowViewshedFromGeoelementInSceneView.swift */ = {isa = PBXFileReference; fileEncoding = 4; lastKnownFileType = sourcecode.swift; path = ShowViewshedFromGeoelementInSceneView.swift; sourceTree = "<group>"; };
		D7AE861D2AC39DC50049B626 /* DisplayAnnotationView.swift */ = {isa = PBXFileReference; fileEncoding = 4; lastKnownFileType = sourcecode.swift; path = DisplayAnnotationView.swift; sourceTree = "<group>"; };
		D7B759B22B1FFBE300017FDD /* FavoritesView.swift */ = {isa = PBXFileReference; lastKnownFileType = sourcecode.swift; path = FavoritesView.swift; sourceTree = "<group>"; };
		D7BA38902BFBC476009954F5 /* EditFeaturesWithFeatureLinkedAnnotationView.Model.swift */ = {isa = PBXFileReference; fileEncoding = 4; lastKnownFileType = sourcecode.swift; path = EditFeaturesWithFeatureLinkedAnnotationView.Model.swift; sourceTree = "<group>"; };
		D7BA38932BFBFC0F009954F5 /* QueryRelatedFeaturesView.swift */ = {isa = PBXFileReference; fileEncoding = 4; lastKnownFileType = sourcecode.swift; path = QueryRelatedFeaturesView.swift; sourceTree = "<group>"; };
		D7BB3DD02C5D781800FFCD56 /* SaveTheBay.geodatabase */ = {isa = PBXFileReference; lastKnownFileType = file; path = SaveTheBay.geodatabase; sourceTree = "<group>"; };
		D7BE7E6B2CC19CC3006DDB0C /* AddTiledLayerView.swift */ = {isa = PBXFileReference; lastKnownFileType = sourcecode.swift; path = AddTiledLayerView.swift; sourceTree = "<group>"; };
		D7BEBA9E2CBD9CCA00F882E7 /* MontereyElevation.dt2 */ = {isa = PBXFileReference; lastKnownFileType = text; path = MontereyElevation.dt2; sourceTree = "<group>"; };
		D7BEBABF2CBDC0F800F882E7 /* AddElevationSourceFromTilePackageView.swift */ = {isa = PBXFileReference; lastKnownFileType = sourcecode.swift; path = AddElevationSourceFromTilePackageView.swift; sourceTree = "<group>"; };
		D7BEBAC72CBDC81200F882E7 /* MontereyElevation.tpkx */ = {isa = PBXFileReference; lastKnownFileType = file; path = MontereyElevation.tpkx; sourceTree = "<group>"; };
		D7BEBACE2CBDFE1C00F882E7 /* DisplayAlternateSymbolsAtDifferentScalesView.swift */ = {isa = PBXFileReference; lastKnownFileType = sourcecode.swift; path = DisplayAlternateSymbolsAtDifferentScalesView.swift; sourceTree = "<group>"; };
		D7C16D1A2AC5F95300689E89 /* Animate3DGraphicView.swift */ = {isa = PBXFileReference; fileEncoding = 4; lastKnownFileType = sourcecode.swift; path = Animate3DGraphicView.swift; sourceTree = "<group>"; };
		D7C16D1E2AC5FE8200689E89 /* Pyrenees.csv */ = {isa = PBXFileReference; fileEncoding = 4; lastKnownFileType = text; path = Pyrenees.csv; sourceTree = "<group>"; };
		D7C16D212AC5FE9800689E89 /* GrandCanyon.csv */ = {isa = PBXFileReference; fileEncoding = 4; lastKnownFileType = text; path = GrandCanyon.csv; sourceTree = "<group>"; };
		D7C16D242AC5FEA600689E89 /* Snowdon.csv */ = {isa = PBXFileReference; fileEncoding = 4; lastKnownFileType = text; path = Snowdon.csv; sourceTree = "<group>"; };
		D7C16D272AC5FEB600689E89 /* Hawaii.csv */ = {isa = PBXFileReference; fileEncoding = 4; lastKnownFileType = text; path = Hawaii.csv; sourceTree = "<group>"; };
		D7C3AB472B683291008909B9 /* SetFeatureRequestModeView.swift */ = {isa = PBXFileReference; fileEncoding = 4; lastKnownFileType = sourcecode.swift; path = SetFeatureRequestModeView.swift; sourceTree = "<group>"; };
		D7C5233E2BED9BBF00E8221A /* SanFrancisco.tpkx */ = {isa = PBXFileReference; lastKnownFileType = file; path = SanFrancisco.tpkx; sourceTree = "<group>"; };
		D7C6420B2B4F47E10042B8F7 /* SearchForWebMapView.Model.swift */ = {isa = PBXFileReference; fileEncoding = 4; lastKnownFileType = sourcecode.swift; path = SearchForWebMapView.Model.swift; sourceTree = "<group>"; };
		D7C97B552B75C10C0097CDA1 /* ValidateUtilityNetworkTopologyView.Views.swift */ = {isa = PBXFileReference; fileEncoding = 4; lastKnownFileType = sourcecode.swift; path = ValidateUtilityNetworkTopologyView.Views.swift; sourceTree = "<group>"; };
		D7CC33FD2A31475C00198EDF /* ShowLineOfSightBetweenPointsView.swift */ = {isa = PBXFileReference; fileEncoding = 4; lastKnownFileType = sourcecode.swift; path = ShowLineOfSightBetweenPointsView.swift; sourceTree = "<group>"; };
		D7CDD3852CB86F0A00DE9766 /* AddPointCloudLayerFromFileView.swift */ = {isa = PBXFileReference; lastKnownFileType = sourcecode.swift; path = AddPointCloudLayerFromFileView.swift; sourceTree = "<group>"; };
		D7CDD38D2CB872EA00DE9766 /* sandiego-north-balboa-pointcloud.slpk */ = {isa = PBXFileReference; lastKnownFileType = file; path = "sandiego-north-balboa-pointcloud.slpk"; sourceTree = "<group>"; };
		D7CE9F9A2AE2F575008F7A5F /* streetmap_SD.tpkx */ = {isa = PBXFileReference; lastKnownFileType = file; path = streetmap_SD.tpkx; sourceTree = "<group>"; };
		D7CE9FA22AE2F595008F7A5F /* san-diego-eagle-locator */ = {isa = PBXFileReference; lastKnownFileType = folder; path = "san-diego-eagle-locator"; sourceTree = "<group>"; };
		D7D1F3522ADDBE5D009CE2DA /* philadelphia.mspk */ = {isa = PBXFileReference; lastKnownFileType = file; path = philadelphia.mspk; sourceTree = "<group>"; };
		D7D9FCF22BF2CC8600F972A2 /* FilterByDefinitionExpressionOrDisplayFilterView.swift */ = {isa = PBXFileReference; fileEncoding = 4; lastKnownFileType = sourcecode.swift; path = FilterByDefinitionExpressionOrDisplayFilterView.swift; sourceTree = "<group>"; };
		D7DDF8502AF47C6C004352D9 /* FindRouteAroundBarriersView.swift */ = {isa = PBXFileReference; fileEncoding = 4; lastKnownFileType = sourcecode.swift; path = FindRouteAroundBarriersView.swift; sourceTree = "<group>"; };
		D7DFA0E62CBA0242007C31F2 /* AddMapImageLayerView.swift */ = {isa = PBXFileReference; lastKnownFileType = sourcecode.swift; path = AddMapImageLayerView.swift; sourceTree = "<group>"; };
		D7E440D62A1ECE7D005D74DE /* CreateBuffersAroundPointsView.swift */ = {isa = PBXFileReference; fileEncoding = 4; lastKnownFileType = sourcecode.swift; path = CreateBuffersAroundPointsView.swift; sourceTree = "<group>"; };
		D7E557672A1D768800B9FB09 /* AddWMSLayerView.swift */ = {isa = PBXFileReference; fileEncoding = 4; lastKnownFileType = sourcecode.swift; path = AddWMSLayerView.swift; sourceTree = "<group>"; };
		D7E7D0802AEB39D5003AAD02 /* FindRouteInTransportNetworkView.swift */ = {isa = PBXFileReference; fileEncoding = 4; lastKnownFileType = sourcecode.swift; path = FindRouteInTransportNetworkView.swift; sourceTree = "<group>"; };
		D7E7D0992AEB3C47003AAD02 /* san_diego_offline_routing */ = {isa = PBXFileReference; lastKnownFileType = folder; path = san_diego_offline_routing; sourceTree = "<group>"; };
		D7EAF3592A1C023800D822C4 /* SetMinAndMaxScaleView.swift */ = {isa = PBXFileReference; fileEncoding = 4; lastKnownFileType = sourcecode.swift; path = SetMinAndMaxScaleView.swift; sourceTree = "<group>"; };
		D7ECF5972AB8BE63003FB2BE /* RenderMultilayerSymbolsView.swift */ = {isa = PBXFileReference; fileEncoding = 4; lastKnownFileType = sourcecode.swift; path = RenderMultilayerSymbolsView.swift; sourceTree = "<group>"; };
		D7EF5D742A26A03A00FEBDE5 /* ShowCoordinatesInMultipleFormatsView.swift */ = {isa = PBXFileReference; fileEncoding = 4; lastKnownFileType = sourcecode.swift; path = ShowCoordinatesInMultipleFormatsView.swift; sourceTree = "<group>"; };
		D7F2A0292CD00F1C0008D981 /* ApplyDictionaryRendererToFeatureLayerView.swift */ = {isa = PBXFileReference; lastKnownFileType = sourcecode.swift; path = ApplyDictionaryRendererToFeatureLayerView.swift; sourceTree = "<group>"; };
		D7F8C0362B60564D0072BFA7 /* AddFeaturesWithContingentValuesView.swift */ = {isa = PBXFileReference; fileEncoding = 4; lastKnownFileType = sourcecode.swift; path = AddFeaturesWithContingentValuesView.swift; sourceTree = "<group>"; };
		D7F8C03D2B605AF60072BFA7 /* ContingentValuesBirdNests.geodatabase */ = {isa = PBXFileReference; lastKnownFileType = file; path = ContingentValuesBirdNests.geodatabase; sourceTree = "<group>"; };
		D7F8C0402B605E720072BFA7 /* FillmoreTopographicMap.vtpk */ = {isa = PBXFileReference; lastKnownFileType = file; path = FillmoreTopographicMap.vtpk; sourceTree = "<group>"; };
		D7F8C0422B608F120072BFA7 /* AddFeaturesWithContingentValuesView.AddFeatureView.swift */ = {isa = PBXFileReference; fileEncoding = 4; lastKnownFileType = sourcecode.swift; path = AddFeaturesWithContingentValuesView.AddFeatureView.swift; sourceTree = "<group>"; };
		E000E75F2869E33D005D87C5 /* ClipGeometryView.swift */ = {isa = PBXFileReference; lastKnownFileType = sourcecode.swift; path = ClipGeometryView.swift; sourceTree = "<group>"; };
		E000E762286A0B18005D87C5 /* CutGeometryView.swift */ = {isa = PBXFileReference; lastKnownFileType = sourcecode.swift; path = CutGeometryView.swift; sourceTree = "<group>"; };
		E004A6BD28414332002A1FE6 /* SetViewpointRotationView.swift */ = {isa = PBXFileReference; fileEncoding = 4; lastKnownFileType = sourcecode.swift; path = SetViewpointRotationView.swift; sourceTree = "<group>"; };
		E004A6D828465C70002A1FE6 /* DisplaySceneView.swift */ = {isa = PBXFileReference; fileEncoding = 4; lastKnownFileType = sourcecode.swift; path = DisplaySceneView.swift; sourceTree = "<group>"; };
		E004A6DF28466279002A1FE6 /* ShowCalloutView.swift */ = {isa = PBXFileReference; lastKnownFileType = sourcecode.swift; path = ShowCalloutView.swift; sourceTree = "<group>"; };
		E004A6E52846A61F002A1FE6 /* StyleGraphicsWithSymbolsView.swift */ = {isa = PBXFileReference; lastKnownFileType = sourcecode.swift; path = StyleGraphicsWithSymbolsView.swift; sourceTree = "<group>"; };
		E004A6E828493BCE002A1FE6 /* ShowDeviceLocationView.swift */ = {isa = PBXFileReference; lastKnownFileType = sourcecode.swift; path = ShowDeviceLocationView.swift; sourceTree = "<group>"; };
		E004A6EC2849556E002A1FE6 /* CreatePlanarAndGeodeticBuffersView.swift */ = {isa = PBXFileReference; lastKnownFileType = sourcecode.swift; path = CreatePlanarAndGeodeticBuffersView.swift; sourceTree = "<group>"; };
		E004A6EF284E4B9B002A1FE6 /* DownloadVectorTilesToLocalCacheView.swift */ = {isa = PBXFileReference; lastKnownFileType = sourcecode.swift; path = DownloadVectorTilesToLocalCacheView.swift; sourceTree = "<group>"; };
		E004A6F2284E4FEB002A1FE6 /* ShowResultOfSpatialOperationsView.swift */ = {isa = PBXFileReference; lastKnownFileType = sourcecode.swift; path = ShowResultOfSpatialOperationsView.swift; sourceTree = "<group>"; };
		E004A6F5284FA42A002A1FE6 /* SelectFeaturesInFeatureLayerView.swift */ = {isa = PBXFileReference; lastKnownFileType = sourcecode.swift; path = SelectFeaturesInFeatureLayerView.swift; sourceTree = "<group>"; };
		E041ABBF287CA9F00056009B /* WebView.swift */ = {isa = PBXFileReference; lastKnownFileType = sourcecode.swift; path = WebView.swift; sourceTree = "<group>"; };
		E041ABD6287DB04D0056009B /* SampleInfoView.swift */ = {isa = PBXFileReference; lastKnownFileType = sourcecode.swift; path = SampleInfoView.swift; sourceTree = "<group>"; };
		E041AC15287F54580056009B /* highlight.min.js */ = {isa = PBXFileReference; fileEncoding = 4; lastKnownFileType = sourcecode.javascript; path = highlight.min.js; sourceTree = "<group>"; };
		E041AC1D288076A60056009B /* info.css */ = {isa = PBXFileReference; fileEncoding = 4; lastKnownFileType = text.css; path = info.css; sourceTree = "<group>"; };
		E041AC1F288077B90056009B /* xcode.css */ = {isa = PBXFileReference; fileEncoding = 4; lastKnownFileType = text.css; path = xcode.css; sourceTree = "<group>"; };
		E066DD34285CF3B3004D3D5B /* FindRouteView.swift */ = {isa = PBXFileReference; lastKnownFileType = sourcecode.swift; path = FindRouteView.swift; sourceTree = "<group>"; };
		E066DD372860AB28004D3D5B /* StyleGraphicsWithRendererView.swift */ = {isa = PBXFileReference; lastKnownFileType = sourcecode.swift; path = StyleGraphicsWithRendererView.swift; sourceTree = "<group>"; };
		E066DD3A2860CA08004D3D5B /* ShowResultOfSpatialRelationshipsView.swift */ = {isa = PBXFileReference; lastKnownFileType = sourcecode.swift; path = ShowResultOfSpatialRelationshipsView.swift; sourceTree = "<group>"; };
		E066DD3F28610F55004D3D5B /* AddSceneLayerFromServiceView.swift */ = {isa = PBXFileReference; lastKnownFileType = sourcecode.swift; path = AddSceneLayerFromServiceView.swift; sourceTree = "<group>"; };
		E070A0A2286F3B6000F2B606 /* DownloadPreplannedMapAreaView.swift */ = {isa = PBXFileReference; lastKnownFileType = sourcecode.swift; path = DownloadPreplannedMapAreaView.swift; sourceTree = "<group>"; };
		E088E1562862579D00413100 /* SetSurfacePlacementModeView.swift */ = {isa = PBXFileReference; lastKnownFileType = sourcecode.swift; path = SetSurfacePlacementModeView.swift; sourceTree = "<group>"; };
		E088E1732863B5F800413100 /* GenerateOfflineMapView.swift */ = {isa = PBXFileReference; lastKnownFileType = sourcecode.swift; path = GenerateOfflineMapView.swift; sourceTree = "<group>"; };
		E0D04FF128A5390000747989 /* DownloadPreplannedMapAreaView.Model.swift */ = {isa = PBXFileReference; lastKnownFileType = sourcecode.swift; path = DownloadPreplannedMapAreaView.Model.swift; sourceTree = "<group>"; };
		E0EA0B762866390E00C9621D /* ProjectGeometryView.swift */ = {isa = PBXFileReference; lastKnownFileType = sourcecode.swift; path = ProjectGeometryView.swift; sourceTree = "<group>"; };
		E0FE32E628747778002C6ACA /* BrowseBuildingFloorsView.swift */ = {isa = PBXFileReference; lastKnownFileType = sourcecode.swift; path = BrowseBuildingFloorsView.swift; sourceTree = "<group>"; };
		F111CCC0288B5D5600205358 /* DisplayMapFromMobileMapPackageView.swift */ = {isa = PBXFileReference; lastKnownFileType = sourcecode.swift; path = DisplayMapFromMobileMapPackageView.swift; sourceTree = "<group>"; };
		F111CCC3288B641900205358 /* Yellowstone.mmpk */ = {isa = PBXFileReference; lastKnownFileType = file; path = Yellowstone.mmpk; sourceTree = "<group>"; };
		F1E71BF0289473760064C33F /* AddRasterFromFileView.swift */ = {isa = PBXFileReference; lastKnownFileType = sourcecode.swift; path = AddRasterFromFileView.swift; sourceTree = "<group>"; };
/* End PBXFileReference section */

/* Begin PBXFrameworksBuildPhase section */
		00E5401027F3CCA200CF66D5 /* Frameworks */ = {
			isa = PBXFrameworksBuildPhase;
			buildActionMask = 2147483647;
			files = (
				00C43AED2947DC350099AE34 /* ArcGISToolkit in Frameworks */,
			);
			runOnlyForDeploymentPostprocessing = 0;
		};
/* End PBXFrameworksBuildPhase section */

/* Begin PBXGroup section */
		0000FB6D2BBDB17600845921 /* Add 3D tiles layer */ = {
			isa = PBXGroup;
			children = (
				0000FB6B2BBDB17600845921 /* Add3DTilesLayerView.swift */,
			);
			path = "Add 3D tiles layer";
			sourceTree = "<group>";
		};
		0005580D281872BE00224BC6 /* Views */ = {
			isa = PBXGroup;
			children = (
				00B04272282EC59E0072E1B4 /* AboutView.swift */,
				D70BE5782A5624A80022CA02 /* CategoriesView.swift */,
				00E5400D27F3CCA100CF66D5 /* ContentView.swift */,
				D7B759B22B1FFBE300017FDD /* FavoritesView.swift */,
				000558092817C51E00224BC6 /* SampleDetailView.swift */,
				E041ABD6287DB04D0056009B /* SampleInfoView.swift */,
				00273CF52A82AB8700A7A77D /* SampleLink.swift */,
				D72FE7072CE6DA1900BBC0FE /* SampleMenuButtons.swift */,
				00273CF32A82AB5900A7A77D /* SamplesSearchView.swift */,
				E041ABBF287CA9F00056009B /* WebView.swift */,
			);
			path = Views;
			sourceTree = "<group>";
		};
		000D43152B9918420003D3C2 /* Configure basemap style parameters */ = {
			isa = PBXGroup;
			children = (
				000D43132B9918420003D3C2 /* ConfigureBasemapStyleParametersView.swift */,
			);
			path = "Configure basemap style parameters";
			sourceTree = "<group>";
		};
		00181B442846AD3900654571 /* Extensions */ = {
			isa = PBXGroup;
			children = (
				D7A670D42DADB9630060E327 /* Bundle.swift */,
				D7A670D62DADBC770060E327 /* EnvironmentValues+RequestReviewModel.swift */,
				00181B452846AD7100654571 /* View+ErrorAlert.swift */,
				D7142BC32DB71082004F87B7 /* View+PagePresentation.swift */,
			);
			path = Extensions;
			sourceTree = "<group>";
		};
		0023DE5029D648FA0098243A /* macOS */ = {
			isa = PBXGroup;
			children = (
				00ACF554293E6C6A0059B2A9 /* Samples.entitlements */,
			);
			path = macOS;
			sourceTree = "<group>";
		};
		003D7C332821EBCC009DDFD2 /* Scripts */ = {
			isa = PBXGroup;
			children = (
				D742B6812D0A5FA100BA944F /* DownloadPortalItemData.swift */,
				003D7C352821EBCC009DDFD2 /* GenerateSampleViewSourceCode.swift */,
				003D7C342821EBCC009DDFD2 /* masquerade */,
			);
			path = Scripts;
			sourceTree = "<group>";
		};
		004421872DB9532400249FEE /* Add feature collection layer from portal item */ = {
			isa = PBXGroup;
			children = (
				004421892DB9532D00249FEE /* AddFeatureCollectionLayerFromPortalItemView.swift */,
			);
			path = "Add feature collection layer from portal item";
			sourceTree = "<group>";
		};
		0044218D2DB961F500249FEE /* Add feature collection layer from query */ = {
			isa = PBXGroup;
			children = (
				0044218F2DB961FE00249FEE /* AddFeatureCollectionLayerFromQueryView.swift */,
			);
			path = "Add feature collection layer from query";
			sourceTree = "<group>";
		};
		0044288C29C90BD500160767 /* Get elevation at point on surface */ = {
			isa = PBXGroup;
			children = (
				0044289129C90C0B00160767 /* GetElevationAtPointOnSurfaceView.swift */,
			);
			path = "Get elevation at point on surface";
			sourceTree = "<group>";
		};
		0044CDD72995C352004618CE /* Show device location history */ = {
			isa = PBXGroup;
			children = (
				0044CDDE2995C39E004618CE /* ShowDeviceLocationHistoryView.swift */,
			);
			path = "Show device location history";
			sourceTree = "<group>";
		};
		004A2B962BED454300C297CE /* 740b663bff5e4198b9b6674af93f638a */ = {
			isa = PBXGroup;
			children = (
				004A2B9C2BED455B00C297CE /* canyonlands */,
			);
			path = 740b663bff5e4198b9b6674af93f638a;
			sourceTree = "<group>";
		};
		004A2BA12BED456500C297CE /* Apply scheduled updates to preplanned map area */ = {
			isa = PBXGroup;
			children = (
				004A2B9E2BED456500C297CE /* ApplyScheduledUpdatesToPreplannedMapAreaView.swift */,
			);
			path = "Apply scheduled updates to preplanned map area";
			sourceTree = "<group>";
		};
		0072C7F12DBAA64C001502CA /* Add feature collection layer from table */ = {
			isa = PBXGroup;
			children = (
				0072C7F32DBAA65B001502CA /* AddFeatureCollectionLayerFromTableView.swift */,
			);
			path = "Add feature collection layer from table";
			sourceTree = "<group>";
		};
		0072C7F72DBABE9A001502CA /* Add integrated mesh layer */ = {
			isa = PBXGroup;
			children = (
				0072C7F92DBABEA9001502CA /* AddIntegratedMeshLayerView.swift */,
			);
			path = "Add integrated mesh layer";
			sourceTree = "<group>";
		};
		0074ABAF281742420037244A /* Supporting Files */ = {
			isa = PBXGroup;
			children = (
				00181B442846AD3900654571 /* Extensions */,
				0074ABC028174F430037244A /* Models */,
				0005580D281872BE00224BC6 /* Views */,
				E041ABC3287CAFEB0056009B /* Web */,
			);
			path = "Supporting Files";
			sourceTree = "<group>";
		};
		0074ABB228174B830037244A /* Samples */ = {
			isa = PBXGroup;
			children = (
				0000FB6D2BBDB17600845921 /* Add 3D tiles layer */,
				79D84D0C2A815BED00F45262 /* Add custom dynamic entity data source */,
				4D2ADC3E29C26D05003B367F /* Add dynamic entity layer */,
				D7848EFD2CBD986400F6F546 /* Add elevation source from raster */,
				D7BEBAC22CBDC0F800F882E7 /* Add elevation source from tile package */,
				004421872DB9532400249FEE /* Add feature collection layer from portal item */,
				0044218D2DB961F500249FEE /* Add feature collection layer from query */,
				0072C7F12DBAA64C001502CA /* Add feature collection layer from table */,
				10CFF4C82DBAAEE10027F144 /* Add feature layer with time offset */,
				00D4EF7E2863840D00B9CC30 /* Add feature layers */,
				D7F8C0342B60564D0072BFA7 /* Add features with contingent values */,
				0072C7F72DBABE9A001502CA /* Add integrated mesh layer */,
				D713C6D42CB990600073AA72 /* Add KML layer */,
				D751B4C72CD3E572005CE750 /* Add KML layer with network links */,
				D7DFA0E92CBA0242007C31F2 /* Add map image layer */,
				D7CDD3882CB86F0A00DE9766 /* Add point cloud layer from file */,
				D7848ED72CBD85A300F6F546 /* Add point scene layer */,
				F19A316128906F0D003B7EF9 /* Add raster from file */,
				955271622C0E6750009B1ED4 /* Add raster from service */,
				00FA4E542DBC1383008A34CF /* Add rasters and feature tables from geopackage */,
				E066DD3E28610F3F004D3D5B /* Add scene layer from service */,
				D7BE7E6E2CC19CC3006DDB0C /* Add tiled layer */,
				D7201CD72CC6B710004BDB7D /* Add tiled layer as basemap */,
				D7201D032CC6D3B5004BDB7D /* Add vector tiled layer from custom style */,
				3E54CF202C66AFA400DD2F18 /* Add web tiled layer */,
				1C38915B2DBC36B000ADFDDC /* Add WFS layer */,
				D7E557602A1D743100B9FB09 /* Add WMS layer */,
				1C29C9622DBAE5D10074028F /* Add WMTS layer */,
				4C8126E32DC0249D006EF7D2 /* Analyze hotspots */,
				1C3B7DC22A5F64FC00907443 /* Analyze network with subnetwork trace */,
				D7C16D172AC5F6C100689E89 /* Animate 3D graphic */,
				D77570BC2A29427200F490CD /* Animate images with image overlay */,
				1C38915F2DC02F0800ADFDDC /* Apply blend renderer to hillshade */,
				10CFF5092DC2EC3E0027F144 /* Apply class breaks renderer to sublayer */,
				4C81273A2DCA9E03006EF7D2 /* Apply colormap renderer to raster */,
				D7F2A02C2CD00F1C0008D981 /* Apply dictionary renderer to feature layer */,
				D70789912CD160FD000DF215 /* Apply dictionary renderer to graphics overlay */,
				8810FB572DC94A5600874936 /* Apply function to raster from service */,
				88E52E6D2DC969CF00F48409 /* Apply hillshade renderer to raster */,
				955AFAC52C10FD74009C8FE5 /* Apply mosaic rule to rasters */,
				D771D0C52CD55211004C13CB /* Apply raster rendering rule */,
				00FA4E612DCA72DA008A34CF /* Apply RGB renderer */,
				88C5E0E92DCBC1B20091D271 /* Apply scene property expressions */,
				004A2BA12BED456500C297CE /* Apply scheduled updates to preplanned map area */,
				00FA4E6F2DCBD795008A34CF /* Apply simple renderer to feature layer */,
				00FA4E8A2DCD7233008A34CF /* Apply simple renderer to graphics overlay */,
				4C81275F2DCBED40006EF7D2 /* Apply stretch renderer */,
				4C8126DB2DBBCED7006EF7D2 /* Apply style to WMS layer */,
				88FB70372DCC204800EB76E3 /* Apply symbology to shapefile */,
				D71D9B122DC430F800FF2D5A /* Apply terrain exaggeration */,
				D75362CC2A1E862B00D83028 /* Apply unique value renderer */,
				1C8EC7422BAE2891001A6929 /* Augment reality to collect data */,
				D7084FA42AD771AA00EC7F4F /* Augment reality to fly over scene */,
				1C2538472BABAC7B00337307 /* Augment reality to navigate route */,
				D7A737DF2BABB9FE00B7C7FC /* Augment reality to show hidden infrastructure */,
				D72F27292ADA1E4400F906DA /* Augment reality to show tabletop scene */,
				88FB70D22DCD10A500EB76E3 /* Authenticate with Integrated Windows Authentication */,
				218F35B229C28F4A00502022 /* Authenticate with OAuth */,
				E0FE32E528747762002C6ACA /* Browse building floors */,
				95E980732C26185000CB8912 /* Browse OGC API feature service */,
				88FB70DA2DD3F46800EB76E3 /* Browse organization basemaps */,
				1C9B74D229DB54560038B06F /* Change camera controller */,
				4D2ADC5329C4F612003B367F /* Change map view background */,
				1C0C1C3229D34DAE005C8B24 /* Change viewpoint */,
				E000E75E2869E325005D87C5 /* Clip geometry */,
				000D43152B9918420003D3C2 /* Configure basemap style parameters */,
				D7635FF32B9277DC0044AB97 /* Configure clusters */,
				D74F6C412D0CD51B00D4FB15 /* Configure electronic navigational charts */,
				88F93CBE29C3D4E30006B28E /* Create and edit geometries */,
				79B7B8082A1BF8B300F57C27 /* Create and save KML file */,
				D7E440D12A1ECBC2005D74DE /* Create buffers around points */,
				D7B3C5C02A43B71E001DA4D8 /* Create convex hull around geometries */,
				D744FD132A2112360084A66C /* Create convex hull around points */,
				D79482D32C35D872006521CD /* Create dynamic basemap gallery */,
				D71563E62D5AC2B600D2E948 /* Create KML multi-track */,
				1C19B4EA2A578E46001D2506 /* Create load report */,
				D73FABE82AD4A0370048EC70 /* Create mobile geodatabase */,
				E004A6EB28495538002A1FE6 /* Create planar and geodetic buffers */,
				D71C5F602AAA7854006599FD /* Create symbol styles from web styles */,
				E000E761286A0B07005D87C5 /* Cut geometry */,
				D71099692A27D8880065A1C1 /* Densify and generalize geometry */,
				D7BEBAD12CBDFE1C00F882E7 /* Display alternate symbols at different scales */,
				D7AE861A2AC39D750049B626 /* Display annotation */,
				D7635FEA2B9272CB0044AB97 /* Display clusters */,
				00A7A1422A2FC58300F035F7 /* Display content of utility network container */,
				D7497F382AC4B45300167AD2 /* Display dimensions */,
				0074ABB328174B830037244A /* Display map */,
				F111CCBD288B548400205358 /* Display map from mobile map package */,
				D752D95B2A3BCDD4003EB25E /* Display map from portal item */,
				00B04FB3283EEB830026C882 /* Display overview map */,
				E004A6D528465C70002A1FE6 /* Display scene */,
				D7010EBA2B05616900D43F55 /* Display scene from mobile scene package */,
				D742E48E2B04132B00690098 /* Display web scene from portal item */,
				E070A0A1286F3B3400F2B606 /* Download preplanned map area */,
				E004A6EE284E4B7A002A1FE6 /* Download vector tiles to local cache */,
				D733CA182BED980D00FBDE4C /* Edit and sync features with feature service */,
				9579FCEB2C3360CA00FC8A1D /* Edit feature attachments */,
				D75E5EF02CC049D500252595 /* Edit features using feature forms */,
				D762AF5E2BF6A7B900ECE3C7 /* Edit features with feature-linked annotation */,
				D764B7DE2BE2F89D002E2F92 /* Edit geodatabase with transactions */,
				D73E619D2BDB21F400457932 /* Edit with branch versioning */,
				D7D9FCF52BF2CC8600F972A2 /* Filter by definition expression or display filter */,
				1C26ED122A859525009B7721 /* Filter features in scene */,
				D73FCFF32B02A3AA0006360D /* Find address with reverse geocode */,
				D7705D5F2AFC570700CC0335 /* Find closest facility from point */,
				D7705D542AFC244E00CC0335 /* Find closest facility to multiple points */,
				D78666A92A21616D00C60110 /* Find nearest vertex */,
				E066DD33285CF3A0004D3D5B /* Find route */,
				D7DDF84F2AF47C6C004352D9 /* Find route around barriers */,
				D76000AA2AF19C2300B3084D /* Find route in mobile map package */,
				D7E7D0792AEB39BF003AAD02 /* Find route in transport network */,
				E088E1722863B5E600413100 /* Generate offline map */,
				10B782032BE55C52007EAE6C /* Generate offline map with custom parameters */,
				10D321942BDB1C2E00B39B1B /* Generate offline map with local basemap */,
				D7553CD62AE2DFEC00DC2A70 /* Geocode offline */,
				0044288C29C90BD500160767 /* Get elevation at point on surface */,
				D704AA562AB22B7A00A3BB63 /* Group layers together */,
				102B6A352BFD5AD1009F763C /* Identify features in WMS layer */,
				D731F3BD2AD0D22500A8431E /* Identify graphics */,
				D70082E72ACF8F6C00E0C3C2 /* Identify KML features */,
				D751018A2A2E960300B8FA48 /* Identify layer features */,
				D7464F182ACE0445007FEE88 /* Identify raster cell */,
				D75E5EE52CC0340100252595 /* List contents of KML file */,
				D776880E2B69826B007C3860 /* List spatial reference transformations */,
				D718A1E92B575FD900447087 /* Manage bookmarks */,
				D752D93C2A3914E5003EB25E /* Manage operational layers */,
				D73E61952BDAEE6600457932 /* Match viewpoint of geo views */,
				D7ABA2F52A3256610021822B /* Measure distance in scene */,
				D7352F8D2BD992C40013FFEF /* Monitor changes to draw status */,
				D71371782BD88ECC00EB2F86 /* Monitor changes to layer view state */,
				D752D9422A3A6EB8003EB25E /* Monitor changes to map load status */,
				75DD739029D38B1B0010229D /* Navigate route */,
				D7588F5B2B7D8DAA008B75E2 /* Navigate route with rerouting */,
				D76929F32B4F78340047205E /* Orbit camera around object */,
				D7232EDD2AC1E5410079ABFF /* Play KML tour */,
				E0EA0B75286638FD00C9621D /* Project geometry */,
				3E9F77712C6A609B0022CAB5 /* Query feature count and extent */,
				108EC03F29D25AE1000F35D0 /* Query feature table */,
				D73F06652B5EE73D000B574F /* Query features with Arcade expression */,
				D7BA38962BFBFC0F009954F5 /* Query related features */,
				D7A85A052CD5ABF5009DC68A /* Query with CQL filters */,
				D7ECF5942AB8BDCA003FB2BE /* Render multilayer symbols */,
				1CAB8D402A3CEAB0002AA649 /* Run valve isolation trace */,
				D75F66322B48EABC00434974 /* Search for web map */,
				00CB913628481475005C2C5D /* Search with geocode */,
				E004A6F4284FA3C5002A1FE6 /* Select features in feature layer */,
				954AEDEF2C01332F00265114 /* Select features in scene layer */,
				00B042E3282EDC690072E1B4 /* Set basemap */,
				D7C3AB462B683291008909B9 /* Set feature request mode */,
				3E720F9B2C619ACD00E22A9E /* Set initial viewpoint */,
				D734FA072A183A5A00246D7E /* Set max extent */,
				D7EAF34F2A1C011000D822C4 /* Set min and max scale */,
				D76CE8D62BFD7047009A8686 /* Set reference scale */,
				3EEDE7CC2C5D735E00510104 /* Set spatial reference */,
				95F3A52C2C07F0A600885DED /* Set surface navigation constraint */,
				E088E1552862578800413100 /* Set surface placement mode */,
				D769C20D2A28FF8600030F61 /* Set up location-driven geotriggers */,
				E004A6B928414332002A1FE6 /* Set viewpoint rotation */,
				1C43BC782A43781100509BF8 /* Set visibility of subtype sublayer */,
				E004A6DE2846626A002A1FE6 /* Show callout */,
				D7EF5D712A269E2D00FEBDE5 /* Show coordinates in multiple formats */,
				E004A6E728493BBB002A1FE6 /* Show device location */,
				0044CDD72995C352004618CE /* Show device location history */,
				95F8912A2C46E9F00010EBED /* Show device location using indoor positioning */,
				4D126D6829CA1B6000CFB7A7 /* Show device location with NMEA data sources */,
				D722BD1E2A420D7E002C2087 /* Show extruded features */,
				00ABA94B2BF671FC00C0488C /* Show grid */,
				D751017D2A2E490800B8FA48 /* Show labels on layer */,
				D7CC33FB2A31475C00198EDF /* Show line of sight between points */,
				D7337C5C2ABD137400A5D865 /* Show mobile map package expiration date */,
				1C42E04129D2396B004FC4BE /* Show popup */,
				1C9B74C429DB43580038B06F /* Show realistic light and shadows */,
				E004A6F1284E4F80002A1FE6 /* Show result of spatial operations */,
				E066DD392860C9EE004D3D5B /* Show result of spatial relationships */,
				95A5721A2C0FDCCE006E8B48 /* Show scale bar */,
				95D2EE102C334D1D00683D53 /* Show service area */,
				1CAF831A2A20305F000E1E60 /* Show utility associations */,
				D7ABA2FB2A3287C10021822B /* Show viewshed from geoelement in scene */,
				0086F3FC28E3770900974721 /* Show viewshed from point in scene */,
				95DEB9B72C127A97009BEC35 /* Show viewshed from point on map */,
				00E7C15A2BBE1BF000B85D69 /* Snap geometry edits */,
				D71A9DE12D8CC88D00CA03CB /* Snap geometry edits with utility network rules */,
				D75B584D2AAFB2C20038B3B4 /* Style features with custom dictionary */,
				D71C909E2C6C249B0018C63E /* Style geometry types with symbols */,
				E066DD362860AB0B004D3D5B /* Style graphics with renderer */,
				E004A6E42846A609002A1FE6 /* Style graphics with symbols */,
				D77BC5352B59A2D3007B49B6 /* Style point with distance composite scene symbol */,
				D7058B0B2B59E44B000A888A /* Style point with scene symbol */,
				D74C8BFA2ABA5572007C76B8 /* Style symbols from mobile style file */,
				7573E81229D6134C00BEED9C /* Trace utility network */,
				D74EA7802B6DADA5008F6C7C /* Validate utility network topology */,
			);
			path = Samples;
			sourceTree = "<group>";
		};
		0074ABB328174B830037244A /* Display map */ = {
			isa = PBXGroup;
			children = (
				0074ABBE28174BCF0037244A /* DisplayMapView.swift */,
			);
			path = "Display map";
			sourceTree = "<group>";
		};
		0074ABC028174F430037244A /* Models */ = {
			isa = PBXGroup;
			children = (
				D72FE7022CE6D05600BBC0FE /* AppFavorites.swift */,
				00CCB8A4285BAF8700BBAB70 /* OnDemandResource.swift */,
				0074ABC128174F430037244A /* Sample.swift */,
			);
			path = Models;
			sourceTree = "<group>";
		};
		0086F3FC28E3770900974721 /* Show viewshed from point in scene */ = {
			isa = PBXGroup;
			children = (
				0042E24228E4BF8F001F33D6 /* ShowViewshedFromPointInSceneView.Model.swift */,
				0086F3FD28E3770900974721 /* ShowViewshedFromPointInSceneView.swift */,
				0042E24428E4F82B001F33D6 /* ShowViewshedFromPointInSceneView.ViewshedSettingsView.swift */,
			);
			path = "Show viewshed from point in scene";
			sourceTree = "<group>";
		};
		00966EE62811F64D009D3DD7 /* iOS */ = {
			isa = PBXGroup;
			children = (
				00E5402A27F775EA00CF66D5 /* Info.plist */,
			);
			path = iOS;
			sourceTree = "<group>";
		};
		00A7A1422A2FC58300F035F7 /* Display content of utility network container */ = {
			isa = PBXGroup;
			children = (
				00A7A1432A2FC58300F035F7 /* DisplayContentOfUtilityNetworkContainerView.swift */,
				00A7A1492A2FC5B700F035F7 /* DisplayContentOfUtilityNetworkContainerView.Model.swift */,
			);
			path = "Display content of utility network container";
			sourceTree = "<group>";
		};
		00ABA94B2BF671FC00C0488C /* Show grid */ = {
			isa = PBXGroup;
			children = (
				00ABA94D2BF6721700C0488C /* ShowGridView.swift */,
			);
			path = "Show grid";
			sourceTree = "<group>";
		};
		00B042E3282EDC690072E1B4 /* Set basemap */ = {
			isa = PBXGroup;
			children = (
				00B042E5282EDC690072E1B4 /* SetBasemapView.swift */,
			);
			path = "Set basemap";
			sourceTree = "<group>";
		};
		00B04FB3283EEB830026C882 /* Display overview map */ = {
			isa = PBXGroup;
			children = (
				00B04FB4283EEBA80026C882 /* DisplayOverviewMapView.swift */,
			);
			path = "Display overview map";
			sourceTree = "<group>";
		};
		00C94A0228B53DCC004E42D9 /* 7c4c679ab06a4df19dc497f577f111bd */ = {
			isa = PBXGroup;
			children = (
				00C94A0C28B53DE1004E42D9 /* raster-file */,
			);
			path = 7c4c679ab06a4df19dc497f577f111bd;
			sourceTree = "<group>";
		};
		00CB913628481475005C2C5D /* Search with geocode */ = {
			isa = PBXGroup;
			children = (
				00CB9137284814A4005C2C5D /* SearchWithGeocodeView.swift */,
			);
			path = "Search with geocode";
			sourceTree = "<group>";
		};
		00CCB8A6285D059300BBAB70 /* Portal Data */ = {
			isa = PBXGroup;
			children = (
				D762DA0D2D94C750001052DD /* 0fd3a39660d54c12b05d5f81f207dffd */,
				D74C8C002ABA6202007C76B8 /* 1bd036f221f54a99abc9e46ff3511cbf */,
				D7781D472B7EB03400E53C51 /* 4caec8c55ea2463982f1af7d9611b8d5 */,
				D7C16D1D2AC5FE8200689E89 /* 5a9b60cee9ba41e79640a06bcdf8084d */,
				00C94A0228B53DCC004E42D9 /* 7c4c679ab06a4df19dc497f577f111bd */,
				D701D7242A37C7E4006FF0C8 /* 07d62a792ab6496d9b772a24efea45d0 */,
				D7D1F3512ADDBE5D009CE2DA /* 7dd2f97bb007466ea939160d0de96a9d */,
				00FA4E7C2DCD5959008A34CF /* 9c802ab0c93a4e45a16311c666fe81c1 */,
				9537AFC82C220ECB000923C5 /* 9d2987a825c646468b3ce7512fb76e2d */,
				00D4EF8328638BF100B9CC30 /* 15a7cbd3af1e47cfa5d2c6b93dc44fc2 */,
				D7CE9F992AE2F575008F7A5F /* 22c3083d4fa74e3e9b25adfc9f8c0496 */,
				D7CDD38E2CB872EA00DE9766 /* 34da965ca51d4c68aa9b3a38edb29e00 */,
				D7BEBAC82CBDC81200F882E7 /* 52ca74b4ba8042b78b3c653696f34a9c */,
				00D4EF8E28638BF100B9CC30 /* 68ec42517cdd439e81b036210483e8e7 */,
				D762AF642BF6A96100ECE3C7 /* 74c0c9fa80f4498c9739cc42531e9948 */,
				D76000B52AF19FC900B3084D /* 260eb6535c824209964cf281766ebe43 */,
				D7C16D202AC5FE9800689E89 /* 290f0c571c394461a8b58b6775d0bd63 */,
				D713C6F62CB9B9A60073AA72 /* 324e4742820e46cfbe5029ff2c32cb1f */,
				1C965C4629DBA879002F8536 /* 681d6f7694644709a7c830ec57a2d72b */,
				004A2B962BED454300C297CE /* 740b663bff5e4198b9b6674af93f638a */,
				D7CE9F9C2AE2F585008F7A5F /* 3424d442ebe54f3cbf34462382d3aebe */,
				D735717F2CB613100046A433 /* 5028bf3513ff4c38b28822d010a4937c */,
				D707899A2CD16324000DF215 /* 8776cfc26eed4485a03de6316826384c */,
				D7C16D232AC5FEA600689E89 /* 12509ffdc684437f8f2656b0129d2c13 */,
				D7BB3DD12C5D781800FFCD56 /* 43809fd639f242fd8045ecbafd61a579 */,
				10D321912BDB187400B39B1B /* 85282f2aaa2844d8935cdb8722e22a93 */,
				D73F8CF22AB1089900CD39DA /* 751138a2e0844e06853522d54103222a */,
				D7BEBA9F2CBD9CCA00F882E7 /* 98092369c4ae4d549bbbd45dba993ebc */,
				D721EEA62ABDFF550040BE46 /* 174150279af74a2ba6f8b87a567f480b */,
				792222DB2A81AA5D00619FFE /* a8a942c228af4fac96baa78ad60f511f */,
				D7464F202ACE0910007FEE88 /* b5f977c78ec74b3a8857ca86d1d9b318 */,
				1C38921E2DC1749700ADFDDC /* b051f5c3e01048f3bf11c59b41507896 */,
				D7F8C03F2B605E720072BFA7 /* b5106355f1634b8996e634c04b6a930a */,
				D70539042CD0122D00F63F4A /* c78b149a1d52414682c86a5feeb13d30 */,
				00D4EF8128638BF100B9CC30 /* cb1b20748a9f4d128dad8a87244e3e37 */,
				4C81274E2DCADC82006EF7D2 /* cc68728b5904403ba637e1f1cd2995ae */,
				4D126D7629CA3B3F00CFB7A7 /* d5bad9f4fee9483791e405880fb466da */,
				88FB703A2DCC211E00EB76E3 /* d98b3e5293834c5f852f13c569930caa */,
				D77572AC2A295DC100F490CD /* d1453556d91e46dea191c20c398b82cd */,
				D75E5EEB2CC0466900252595 /* da301cb122874d5497f8a8f6c81eb36e */,
				D7E7D0862AEB3C36003AAD02 /* df193653ed39449195af0c9725701dca */,
				D70539082CD0122D00F63F4A /* e0d41b4b409a49a5a7ba11939d8535dc */,
				F111CCC2288B63DB00205358 /* e1f3a7254cb845b09450f54937c16061 */,
				D7C5233F2BED9BBF00E8221A /* e4a398afe9a945f3b0f4dca1e4faccb5 */,
				D7F8C03C2B605AF60072BFA7 /* e12b54ea799f4606a2712157cf9f6e41 */,
				D7C16D262AC5FEB600689E89 /* e87c154fb9c2487f999143df5b08e9b1 */,
				D7201D2A2CC6D829004BDB7D /* f4b742a57af344988b02227e2824ca5f */,
				D7497F3E2AC4BA4100167AD2 /* f5ff6f5556a945bca87ca513b8729a1e */,
			);
			path = "Portal Data";
			sourceTree = SOURCE_ROOT;
		};
		00D4EF7E2863840D00B9CC30 /* Add feature layers */ = {
			isa = PBXGroup;
			children = (
				00D4EF7F2863842100B9CC30 /* AddFeatureLayersView.swift */,
			);
			path = "Add feature layers";
			sourceTree = "<group>";
		};
		00D4EF8128638BF100B9CC30 /* cb1b20748a9f4d128dad8a87244e3e37 */ = {
			isa = PBXGroup;
			children = (
				00D4EF8228638BF100B9CC30 /* LA_Trails.geodatabase */,
			);
			path = cb1b20748a9f4d128dad8a87244e3e37;
			sourceTree = "<group>";
		};
		00D4EF8328638BF100B9CC30 /* 15a7cbd3af1e47cfa5d2c6b93dc44fc2 */ = {
			isa = PBXGroup;
			children = (
				00D4EFB02863CE6300B9CC30 /* ScottishWildlifeTrust_reserves */,
			);
			path = 15a7cbd3af1e47cfa5d2c6b93dc44fc2;
			sourceTree = "<group>";
		};
		00D4EF8E28638BF100B9CC30 /* 68ec42517cdd439e81b036210483e8e7 */ = {
			isa = PBXGroup;
			children = (
				00D4EF8F28638BF100B9CC30 /* AuroraCO.gpkg */,
			);
			path = 68ec42517cdd439e81b036210483e8e7;
			sourceTree = "<group>";
		};
		00E5400627F3CCA100CF66D5 = {
			isa = PBXGroup;
			children = (
				00966EE62811F64D009D3DD7 /* iOS */,
				0023DE5029D648FA0098243A /* macOS */,
				00CCB8A6285D059300BBAB70 /* Portal Data */,
				00E5401427F3CCA200CF66D5 /* Products */,
				003D7C332821EBCC009DDFD2 /* Scripts */,
				00E5400B27F3CCA100CF66D5 /* Shared */,
			);
			sourceTree = "<group>";
		};
		00E5400B27F3CCA100CF66D5 /* Shared */ = {
			isa = PBXGroup;
			children = (
				0074ABAF281742420037244A /* Supporting Files */,
				0074ABB228174B830037244A /* Samples */,
				00E5400C27F3CCA100CF66D5 /* SamplesApp.swift */,
				00E5400E27F3CCA200CF66D5 /* Assets.xcassets */,
				798C2DA62AFC505600EE7E97 /* PrivacyInfo.xcprivacy */,
				001C6DD827FE585A00D472C2 /* AppSecrets.swift.masque */,
				0074ABCA2817B8DB0037244A /* SamplesApp+Samples.swift.tache */,
			);
			path = Shared;
			sourceTree = "<group>";
		};
		00E5401427F3CCA200CF66D5 /* Products */ = {
			isa = PBXGroup;
			children = (
				00E5401327F3CCA200CF66D5 /* ArcGIS Maps SDK Samples.app */,
			);
			name = Products;
			sourceTree = "<group>";
		};
		00E7C15A2BBE1BF000B85D69 /* Snap geometry edits */ = {
			isa = PBXGroup;
			children = (
				00E7C1592BBE1BF000B85D69 /* SnapGeometryEditsView.swift */,
				00E1D90A2BC0AF97001AEB6A /* SnapGeometryEditsView.SnapSettingsView.swift */,
				00E1D90C2BC0B125001AEB6A /* SnapGeometryEditsView.GeometryEditorModel.swift */,
				00E1D90E2BC0B1E8001AEB6A /* SnapGeometryEditsView.GeometryEditorMenu.swift */,
			);
			path = "Snap geometry edits";
			sourceTree = "<group>";
		};
		00FA4E542DBC1383008A34CF /* Add rasters and feature tables from geopackage */ = {
			isa = PBXGroup;
			children = (
				00FA4E562DBC139B008A34CF /* AddRastersAndFeatureTablesFromGeopackageView.swift */,
			);
			path = "Add rasters and feature tables from geopackage";
			sourceTree = "<group>";
		};
		00FA4E612DCA72DA008A34CF /* Apply RGB renderer */ = {
			isa = PBXGroup;
			children = (
				00FA4E632DCA72E6008A34CF /* ApplyRGBRendererView.swift */,
				00FA4E672DCA87A5008A34CF /* ApplyRGBRendererView.RangeSlider.swift */,
				00FA4E652DCA7386008A34CF /* ApplyRGBRendererView.SettingsView.swift */,
			);
			path = "Apply RGB renderer";
			sourceTree = "<group>";
		};
		00FA4E6F2DCBD795008A34CF /* Apply simple renderer to feature layer */ = {
			isa = PBXGroup;
			children = (
				00FA4E712DCBD7A6008A34CF /* ApplySimpleRendererToFeatureLayerView.swift */,
			);
			path = "Apply simple renderer to feature layer";
			sourceTree = "<group>";
		};
		00FA4E7C2DCD5959008A34CF /* 9c802ab0c93a4e45a16311c666fe81c1 */ = {
			isa = PBXGroup;
			children = (
				00FA4E812DCD5AD0008A34CF /* srtm */,
			);
			path = 9c802ab0c93a4e45a16311c666fe81c1;
			sourceTree = "<group>";
		};
		00FA4E8A2DCD7233008A34CF /* Apply simple renderer to graphics overlay */ = {
			isa = PBXGroup;
			children = (
				00FA4E882DCD7233008A34CF /* ApplySimpleRendererToGraphicsOverlayView.swift */,
			);
			path = "Apply simple renderer to graphics overlay";
			sourceTree = "<group>";
		};
		102B6A352BFD5AD1009F763C /* Identify features in WMS layer */ = {
			isa = PBXGroup;
			children = (
				102B6A362BFD5B55009F763C /* IdentifyFeaturesInWMSLayerView.swift */,
			);
			path = "Identify features in WMS layer";
			sourceTree = "<group>";
		};
		108EC03F29D25AE1000F35D0 /* Query feature table */ = {
			isa = PBXGroup;
			children = (
				108EC04029D25B2C000F35D0 /* QueryFeatureTableView.swift */,
			);
			path = "Query feature table";
			sourceTree = "<group>";
		};
		10B782032BE55C52007EAE6C /* Generate offline map with custom parameters */ = {
			isa = PBXGroup;
			children = (
				10B782042BE55D7E007EAE6C /* GenerateOfflineMapWithCustomParametersView.swift */,
				10B782072BE5A058007EAE6C /* GenerateOfflineMapWithCustomParametersView.CustomParameters.swift */,
				10BD9EB32BF51B4B00ABDBD5 /* GenerateOfflineMapWithCustomParametersView.Model.swift */,
			);
			path = "Generate offline map with custom parameters";
			sourceTree = "<group>";
		};
		10CFF4C82DBAAEE10027F144 /* Add feature layer with time offset */ = {
			isa = PBXGroup;
			children = (
				10CFF4C92DBAAFAC0027F144 /* AddFeatureLayerWithTimeOffsetView.swift */,
			);
			path = "Add feature layer with time offset";
			sourceTree = "<group>";
		};
		10CFF5092DC2EC3E0027F144 /* Apply class breaks renderer to sublayer */ = {
			isa = PBXGroup;
			children = (
				10CFF50A2DC2EC990027F144 /* ApplyClassBreaksRendererToSublayerView.swift */,
			);
			path = "Apply class breaks renderer to sublayer";
			sourceTree = "<group>";
		};
		10D321912BDB187400B39B1B /* 85282f2aaa2844d8935cdb8722e22a93 */ = {
			isa = PBXGroup;
			children = (
				10D321922BDB187400B39B1B /* naperville_imagery.tpkx */,
			);
			path = 85282f2aaa2844d8935cdb8722e22a93;
			sourceTree = "<group>";
		};
		10D321942BDB1C2E00B39B1B /* Generate offline map with local basemap */ = {
			isa = PBXGroup;
			children = (
				10D321952BDB1CB500B39B1B /* GenerateOfflineMapWithLocalBasemapView.swift */,
			);
			path = "Generate offline map with local basemap";
			sourceTree = "<group>";
		};
		1C0C1C3229D34DAE005C8B24 /* Change viewpoint */ = {
			isa = PBXGroup;
			children = (
				1C0C1C3429D34DAE005C8B24 /* ChangeViewpointView.swift */,
			);
			path = "Change viewpoint";
			sourceTree = "<group>";
		};
		1C19B4EA2A578E46001D2506 /* Create load report */ = {
			isa = PBXGroup;
			children = (
				1C19B4EF2A578E46001D2506 /* CreateLoadReportView.Model.swift */,
				1C19B4ED2A578E46001D2506 /* CreateLoadReportView.swift */,
				1C19B4EB2A578E46001D2506 /* CreateLoadReportView.Views.swift */,
			);
			path = "Create load report";
			sourceTree = "<group>";
		};
		1C2538472BABAC7B00337307 /* Augment reality to navigate route */ = {
			isa = PBXGroup;
			children = (
				1C2538532BABACB100337307 /* AugmentRealityToNavigateRouteView.swift */,
				1C2538522BABACB100337307 /* AugmentRealityToNavigateRouteView.ARSceneView.swift */,
			);
			path = "Augment reality to navigate route";
			sourceTree = "<group>";
		};
		1C26ED122A859525009B7721 /* Filter features in scene */ = {
			isa = PBXGroup;
			children = (
				1C26ED152A859525009B7721 /* FilterFeaturesInSceneView.swift */,
			);
			path = "Filter features in scene";
			sourceTree = "<group>";
		};
		1C29C9622DBAE5D10074028F /* Add WMTS layer */ = {
			isa = PBXGroup;
			children = (
				1C29C9532DBAE50D0074028F /* AddWMTSLayerView.swift */,
			);
			path = "Add WMTS layer";
			sourceTree = "<group>";
		};
		1C38915B2DBC36B000ADFDDC /* Add WFS layer */ = {
			isa = PBXGroup;
			children = (
				1C38915C2DBC36C700ADFDDC /* AddWFSLayerView.swift */,
			);
			path = "Add WFS layer";
			sourceTree = "<group>";
		};
		1C38915F2DC02F0800ADFDDC /* Apply blend renderer to hillshade */ = {
			isa = PBXGroup;
			children = (
				1C3891602DC02F1100ADFDDC /* ApplyBlendRendererToHillshadeView.swift */,
				1C3892302DC59E5D00ADFDDC /* ApplyBlendRendererToHillshadeView.SettingsView.swift */,
			);
			path = "Apply blend renderer to hillshade";
			sourceTree = "<group>";
		};
		1C38921E2DC1749700ADFDDC /* b051f5c3e01048f3bf11c59b41507896 */ = {
			isa = PBXGroup;
			children = (
				1CC755E02DC5A6A7004B346F /* Shasta_Elevation */,
			);
			path = b051f5c3e01048f3bf11c59b41507896;
			sourceTree = "<group>";
		};
		1C3B7DC22A5F64FC00907443 /* Analyze network with subnetwork trace */ = {
			isa = PBXGroup;
			children = (
				1C3B7DC32A5F64FC00907443 /* AnalyzeNetworkWithSubnetworkTraceView.Model.swift */,
				1C3B7DC62A5F64FC00907443 /* AnalyzeNetworkWithSubnetworkTraceView.swift */,
			);
			path = "Analyze network with subnetwork trace";
			sourceTree = "<group>";
		};
		1C42E04129D2396B004FC4BE /* Show popup */ = {
			isa = PBXGroup;
			children = (
				1C42E04329D2396B004FC4BE /* ShowPopupView.swift */,
			);
			path = "Show popup";
			sourceTree = "<group>";
		};
		1C43BC782A43781100509BF8 /* Set visibility of subtype sublayer */ = {
			isa = PBXGroup;
			children = (
				1C43BC7C2A43781100509BF8 /* SetVisibilityOfSubtypeSublayerView.Model.swift */,
				1C43BC7E2A43781100509BF8 /* SetVisibilityOfSubtypeSublayerView.swift */,
				1C43BC792A43781100509BF8 /* SetVisibilityOfSubtypeSublayerView.Views.swift */,
			);
			path = "Set visibility of subtype sublayer";
			sourceTree = "<group>";
		};
		1C8EC7422BAE2891001A6929 /* Augment reality to collect data */ = {
			isa = PBXGroup;
			children = (
				1C8EC7432BAE2891001A6929 /* AugmentRealityToCollectDataView.swift */,
			);
			path = "Augment reality to collect data";
			sourceTree = "<group>";
		};
		1C965C4629DBA879002F8536 /* 681d6f7694644709a7c830ec57a2d72b */ = {
			isa = PBXGroup;
			children = (
				004FE87029DF5D8700075217 /* Bristol */,
			);
			path = 681d6f7694644709a7c830ec57a2d72b;
			sourceTree = "<group>";
		};
		1C9B74C429DB43580038B06F /* Show realistic light and shadows */ = {
			isa = PBXGroup;
			children = (
				1C9B74C529DB43580038B06F /* ShowRealisticLightAndShadowsView.swift */,
			);
			path = "Show realistic light and shadows";
			sourceTree = "<group>";
		};
		1C9B74D229DB54560038B06F /* Change camera controller */ = {
			isa = PBXGroup;
			children = (
				1C9B74D529DB54560038B06F /* ChangeCameraControllerView.swift */,
			);
			path = "Change camera controller";
			sourceTree = "<group>";
		};
		1CAB8D402A3CEAB0002AA649 /* Run valve isolation trace */ = {
			isa = PBXGroup;
			children = (
				1CAB8D442A3CEAB0002AA649 /* RunValveIsolationTraceView.Model.swift */,
				1CAB8D472A3CEAB0002AA649 /* RunValveIsolationTraceView.swift */,
			);
			path = "Run valve isolation trace";
			sourceTree = "<group>";
		};
		1CAF831A2A20305F000E1E60 /* Show utility associations */ = {
			isa = PBXGroup;
			children = (
				1CAF831B2A20305F000E1E60 /* ShowUtilityAssociationsView.swift */,
			);
			path = "Show utility associations";
			sourceTree = "<group>";
		};
		218F35B229C28F4A00502022 /* Authenticate with OAuth */ = {
			isa = PBXGroup;
			children = (
				218F35B329C28F4A00502022 /* AuthenticateWithOAuthView.swift */,
			);
			path = "Authenticate with OAuth";
			sourceTree = "<group>";
		};
		3E54CF202C66AFA400DD2F18 /* Add web tiled layer */ = {
			isa = PBXGroup;
			children = (
				3E54CF212C66AFBE00DD2F18 /* AddWebTiledLayerView.swift */,
			);
			path = "Add web tiled layer";
			sourceTree = "<group>";
		};
		3E720F9B2C619ACD00E22A9E /* Set initial viewpoint */ = {
			isa = PBXGroup;
			children = (
				3E720F9C2C619B1700E22A9E /* SetInitialViewpointView.swift */,
			);
			path = "Set initial viewpoint";
			sourceTree = "<group>";
		};
		3E9F77712C6A609B0022CAB5 /* Query feature count and extent */ = {
			isa = PBXGroup;
			children = (
				3E9F77722C6A60FA0022CAB5 /* QueryFeatureCountAndExtentView.swift */,
			);
			path = "Query feature count and extent";
			sourceTree = "<group>";
		};
		3EEDE7CC2C5D735E00510104 /* Set spatial reference */ = {
			isa = PBXGroup;
			children = (
				3EEDE7CD2C5D73F700510104 /* SetSpatialReferenceView.swift */,
			);
			path = "Set spatial reference";
			sourceTree = "<group>";
		};
		4C8126DB2DBBCED7006EF7D2 /* Apply style to WMS layer */ = {
			isa = PBXGroup;
			children = (
				4C8126DC2DBBCEFE006EF7D2 /* ApplyStyleToWMSLayerView.swift */,
			);
			path = "Apply style to WMS layer";
			sourceTree = "<group>";
		};
		4C8126E32DC0249D006EF7D2 /* Analyze hotspots */ = {
			isa = PBXGroup;
			children = (
				4C8126E62DC02525006EF7D2 /* AnalyzeHotspotsView.swift */,
			);
			path = "Analyze hotspots";
			sourceTree = "<group>";
		};
		4C81273A2DCA9E03006EF7D2 /* Apply colormap renderer to raster */ = {
			isa = PBXGroup;
			children = (
				4C81273D2DCA9E31006EF7D2 /* ApplyColormapRendererToRasterView.swift */,
			);
			path = "Apply colormap renderer to raster";
			sourceTree = "<group>";
		};
		4C81274E2DCADC82006EF7D2 /* cc68728b5904403ba637e1f1cd2995ae */ = {
			isa = PBXGroup;
			children = (
				4C81275C2DCBB72C006EF7D2 /* ShastaBW */,
			);
			path = cc68728b5904403ba637e1f1cd2995ae;
			sourceTree = "<group>";
		};
		4C81275F2DCBED40006EF7D2 /* Apply stretch renderer */ = {
			isa = PBXGroup;
			children = (
				4C8127602DCBED62006EF7D2 /* ApplyStretchRendererView.swift */,
			);
			path = "Apply stretch renderer";
			sourceTree = "<group>";
		};
		4D126D6829CA1B6000CFB7A7 /* Show device location with NMEA data sources */ = {
			isa = PBXGroup;
			children = (
				4D126D6929CA1B6000CFB7A7 /* ShowDeviceLocationWithNMEADataSourcesView.swift */,
				4D126D7D29CA43D200CFB7A7 /* ShowDeviceLocationWithNMEADataSourcesView.Model.swift */,
				4D126D7129CA1E1800CFB7A7 /* FileNMEASentenceReader.swift */,
			);
			path = "Show device location with NMEA data sources";
			sourceTree = "<group>";
		};
		4D126D7629CA3B3F00CFB7A7 /* d5bad9f4fee9483791e405880fb466da */ = {
			isa = PBXGroup;
			children = (
				4D126D7B29CA3E6000CFB7A7 /* Redlands.nmea */,
			);
			path = d5bad9f4fee9483791e405880fb466da;
			sourceTree = "<group>";
		};
		4D2ADC3E29C26D05003B367F /* Add dynamic entity layer */ = {
			isa = PBXGroup;
			children = (
				4D2ADC3F29C26D05003B367F /* AddDynamicEntityLayerView.swift */,
				4D2ADC6629C50BD6003B367F /* AddDynamicEntityLayerView.Model.swift */,
				4D2ADC6829C50C4C003B367F /* AddDynamicEntityLayerView.SettingsView.swift */,
				00F279D52AF418DC00CECAF8 /* AddDynamicEntityLayerView.VehicleCallout.swift */,
			);
			path = "Add dynamic entity layer";
			sourceTree = "<group>";
		};
		4D2ADC5329C4F612003B367F /* Change map view background */ = {
			isa = PBXGroup;
			children = (
				4D2ADC5529C4F612003B367F /* ChangeMapViewBackgroundView.swift */,
				4D2ADC5829C4F612003B367F /* ChangeMapViewBackgroundView.SettingsView.swift */,
				4D2ADC6129C5071C003B367F /* ChangeMapViewBackgroundView.Model.swift */,
			);
			path = "Change map view background";
			sourceTree = "<group>";
		};
		7573E81229D6134C00BEED9C /* Trace utility network */ = {
			isa = PBXGroup;
			children = (
				7573E81329D6134C00BEED9C /* TraceUtilityNetworkView.Model.swift */,
				7573E81529D6134C00BEED9C /* TraceUtilityNetworkView.Enums.swift */,
				7573E81729D6134C00BEED9C /* TraceUtilityNetworkView.Views.swift */,
				7573E81829D6134C00BEED9C /* TraceUtilityNetworkView.swift */,
			);
			path = "Trace utility network";
			sourceTree = "<group>";
		};
		75DD739029D38B1B0010229D /* Navigate route */ = {
			isa = PBXGroup;
			children = (
				75DD739129D38B1B0010229D /* NavigateRouteView.swift */,
			);
			path = "Navigate route";
			sourceTree = "<group>";
		};
		792222DB2A81AA5D00619FFE /* a8a942c228af4fac96baa78ad60f511f */ = {
			isa = PBXGroup;
			children = (
				792222DC2A81AA5D00619FFE /* AIS_MarineCadastre_SelectedVessels_CustomDataSource.jsonl */,
			);
			path = a8a942c228af4fac96baa78ad60f511f;
			sourceTree = "<group>";
		};
		79B7B8082A1BF8B300F57C27 /* Create and save KML file */ = {
			isa = PBXGroup;
			children = (
				79302F842A1ED4E30002336A /* CreateAndSaveKMLView.Model.swift */,
				79B7B8092A1BF8EC00F57C27 /* CreateAndSaveKMLView.swift */,
				79302F862A1ED71B0002336A /* CreateAndSaveKMLView.Views.swift */,
			);
			path = "Create and save KML file";
			sourceTree = "<group>";
		};
		79D84D0C2A815BED00F45262 /* Add custom dynamic entity data source */ = {
			isa = PBXGroup;
			children = (
				79D84D0D2A815C5B00F45262 /* AddCustomDynamicEntityDataSourceView.swift */,
				7900C5F52A83FC3F002D430F /* AddCustomDynamicEntityDataSourceView.Vessel.swift */,
			);
			path = "Add custom dynamic entity data source";
			sourceTree = "<group>";
		};
		8810FB572DC94A5600874936 /* Apply function to raster from service */ = {
			isa = PBXGroup;
			children = (
				8810FB582DC94A6600874936 /* ApplyFunctionToRasterFromServiceView.swift */,
			);
			path = "Apply function to raster from service";
			sourceTree = "<group>";
		};
		88C5E0E92DCBC1B20091D271 /* Apply scene property expressions */ = {
			isa = PBXGroup;
			children = (
				88C5E0EA2DCBC1E20091D271 /* ApplyScenePropertyExpressionsView.swift */,
			);
			path = "Apply scene property expressions";
			sourceTree = "<group>";
		};
		88E52E6D2DC969CF00F48409 /* Apply hillshade renderer to raster */ = {
			isa = PBXGroup;
			children = (
				88E52E6E2DC96C3F00F48409 /* ApplyHillshadeRendererToRasterView.swift */,
				88E52E802DCA703B00F48409 /* ApplyHillshadeRendererToRasterView.SettingsView.swift */,
			);
			path = "Apply hillshade renderer to raster";
			sourceTree = "<group>";
		};
		88F93CBE29C3D4E30006B28E /* Create and edit geometries */ = {
			isa = PBXGroup;
			children = (
				88F93CC029C3D59C0006B28E /* CreateAndEditGeometriesView.swift */,
			);
			path = "Create and edit geometries";
			sourceTree = "<group>";
		};
		88FB70372DCC204800EB76E3 /* Apply symbology to shapefile */ = {
			isa = PBXGroup;
			children = (
				88FB70382DCC207B00EB76E3 /* ApplySymbologyToShapefileView.swift */,
			);
			path = "Apply symbology to shapefile";
			sourceTree = "<group>";
		};
		88FB703A2DCC211E00EB76E3 /* d98b3e5293834c5f852f13c569930caa */ = {
			isa = PBXGroup;
			children = (
				88FB70D02DCC247B00EB76E3 /* Aurora_CO_shp */,
			);
			path = d98b3e5293834c5f852f13c569930caa;
			sourceTree = "<group>";
		};
<<<<<<< HEAD
		88FB70DA2DD3F46800EB76E3 /* Browse organization basemaps */ = {
			isa = PBXGroup;
			children = (
				88FB70DB2DD3F47900EB76E3 /* BrowseOrganizationBasemapsView.swift */,
			);
			path = "Browse organization basemaps";
=======
		88FB70D22DCD10A500EB76E3 /* Authenticate with Integrated Windows Authentication */ = {
			isa = PBXGroup;
			children = (
				88FB70D32DCD10B600EB76E3 /* AuthenticateWithIntegratedWindowsAuthenticationView.swift */,
			);
			path = "Authenticate with Integrated Windows Authentication";
>>>>>>> da055867
			sourceTree = "<group>";
		};
		9537AFC82C220ECB000923C5 /* 9d2987a825c646468b3ce7512fb76e2d */ = {
			isa = PBXGroup;
			children = (
				9537AFD62C220EF0000923C5 /* ExchangeSetwithoutUpdates */,
			);
			path = 9d2987a825c646468b3ce7512fb76e2d;
			sourceTree = "<group>";
		};
		954AEDEF2C01332F00265114 /* Select features in scene layer */ = {
			isa = PBXGroup;
			children = (
				954AEDED2C01332600265114 /* SelectFeaturesInSceneLayerView.swift */,
			);
			path = "Select features in scene layer";
			sourceTree = "<group>";
		};
		955271622C0E6750009B1ED4 /* Add raster from service */ = {
			isa = PBXGroup;
			children = (
				955271602C0E6749009B1ED4 /* AddRasterFromServiceView.swift */,
			);
			path = "Add raster from service";
			sourceTree = "<group>";
		};
		955AFAC52C10FD74009C8FE5 /* Apply mosaic rule to rasters */ = {
			isa = PBXGroup;
			children = (
				955AFAC32C10FD6F009C8FE5 /* ApplyMosaicRuleToRastersView.swift */,
			);
			path = "Apply mosaic rule to rasters";
			sourceTree = "<group>";
		};
		9579FCEB2C3360CA00FC8A1D /* Edit feature attachments */ = {
			isa = PBXGroup;
			children = (
				9579FCE92C3360BB00FC8A1D /* EditFeatureAttachmentsView.swift */,
				9547085B2C3C719800CA8579 /* EditFeatureAttachmentsView.Model.swift */,
			);
			path = "Edit feature attachments";
			sourceTree = "<group>";
		};
		95A5721A2C0FDCCE006E8B48 /* Show scale bar */ = {
			isa = PBXGroup;
			children = (
				95A572182C0FDCC9006E8B48 /* ShowScaleBarView.swift */,
			);
			path = "Show scale bar";
			sourceTree = "<group>";
		};
		95D2EE102C334D1D00683D53 /* Show service area */ = {
			isa = PBXGroup;
			children = (
				95D2EE0E2C334D1600683D53 /* ShowServiceAreaView.swift */,
			);
			path = "Show service area";
			sourceTree = "<group>";
		};
		95DEB9B72C127A97009BEC35 /* Show viewshed from point on map */ = {
			isa = PBXGroup;
			children = (
				95DEB9B52C127A92009BEC35 /* ShowViewshedFromPointOnMapView.swift */,
			);
			path = "Show viewshed from point on map";
			sourceTree = "<group>";
		};
		95E980732C26185000CB8912 /* Browse OGC API feature service */ = {
			isa = PBXGroup;
			children = (
				95E980702C26183000CB8912 /* BrowseOGCAPIFeatureServiceView.swift */,
			);
			path = "Browse OGC API feature service";
			sourceTree = "<group>";
		};
		95F3A52C2C07F0A600885DED /* Set surface navigation constraint */ = {
			isa = PBXGroup;
			children = (
				95F3A52A2C07F09C00885DED /* SetSurfaceNavigationConstraintView.swift */,
			);
			path = "Set surface navigation constraint";
			sourceTree = "<group>";
		};
		95F8912A2C46E9F00010EBED /* Show device location using indoor positioning */ = {
			isa = PBXGroup;
			children = (
				95F891282C46E9D60010EBED /* ShowDeviceLocationUsingIndoorPositioningView.swift */,
				9503056D2C46ECB70091B32D /* ShowDeviceLocationUsingIndoorPositioningView.Model.swift */,
			);
			path = "Show device location using indoor positioning";
			sourceTree = "<group>";
		};
		D70082E72ACF8F6C00E0C3C2 /* Identify KML features */ = {
			isa = PBXGroup;
			children = (
				D70082EA2ACF900100E0C3C2 /* IdentifyKMLFeaturesView.swift */,
			);
			path = "Identify KML features";
			sourceTree = "<group>";
		};
		D7010EBA2B05616900D43F55 /* Display scene from mobile scene package */ = {
			isa = PBXGroup;
			children = (
				D7010EBC2B05616900D43F55 /* DisplaySceneFromMobileScenePackageView.swift */,
			);
			path = "Display scene from mobile scene package";
			sourceTree = "<group>";
		};
		D701D7242A37C7E4006FF0C8 /* 07d62a792ab6496d9b772a24efea45d0 */ = {
			isa = PBXGroup;
			children = (
				D701D72B2A37C7F7006FF0C8 /* bradley_low_3ds */,
			);
			path = 07d62a792ab6496d9b772a24efea45d0;
			sourceTree = "<group>";
		};
		D704AA562AB22B7A00A3BB63 /* Group layers together */ = {
			isa = PBXGroup;
			children = (
				D704AA592AB22C1A00A3BB63 /* GroupLayersTogetherView.swift */,
				D75C35662AB50338003CD55F /* GroupLayersTogetherView.GroupLayerListView.swift */,
			);
			path = "Group layers together";
			sourceTree = "<group>";
		};
		D70539042CD0122D00F63F4A /* c78b149a1d52414682c86a5feeb13d30 */ = {
			isa = PBXGroup;
			children = (
				D70539032CD0122D00F63F4A /* mil2525d.stylx */,
			);
			path = c78b149a1d52414682c86a5feeb13d30;
			sourceTree = "<group>";
		};
		D70539082CD0122D00F63F4A /* e0d41b4b409a49a5a7ba11939d8535dc */ = {
			isa = PBXGroup;
			children = (
				D705390F2CD0127700F63F4A /* militaryoverlay.geodatabase */,
			);
			path = e0d41b4b409a49a5a7ba11939d8535dc;
			sourceTree = "<group>";
		};
		D7058B0B2B59E44B000A888A /* Style point with scene symbol */ = {
			isa = PBXGroup;
			children = (
				D7058B0D2B59E44B000A888A /* StylePointWithSceneSymbolView.swift */,
			);
			path = "Style point with scene symbol";
			sourceTree = "<group>";
		};
		D70789912CD160FD000DF215 /* Apply dictionary renderer to graphics overlay */ = {
			isa = PBXGroup;
			children = (
				D707898E2CD160FD000DF215 /* ApplyDictionaryRendererToGraphicsOverlayView.swift */,
			);
			path = "Apply dictionary renderer to graphics overlay";
			sourceTree = "<group>";
		};
		D707899A2CD16324000DF215 /* 8776cfc26eed4485a03de6316826384c */ = {
			isa = PBXGroup;
			children = (
				D70789992CD16324000DF215 /* Mil2525DMessages.xml */,
			);
			path = 8776cfc26eed4485a03de6316826384c;
			sourceTree = "<group>";
		};
		D7084FA42AD771AA00EC7F4F /* Augment reality to fly over scene */ = {
			isa = PBXGroup;
			children = (
				D7084FA62AD771AA00EC7F4F /* AugmentRealityToFlyOverSceneView.swift */,
			);
			path = "Augment reality to fly over scene";
			sourceTree = "<group>";
		};
		D71099692A27D8880065A1C1 /* Densify and generalize geometry */ = {
			isa = PBXGroup;
			children = (
				D710996C2A27D9210065A1C1 /* DensifyAndGeneralizeGeometryView.swift */,
				D710996F2A2802FA0065A1C1 /* DensifyAndGeneralizeGeometryView.SettingsView.swift */,
			);
			path = "Densify and generalize geometry";
			sourceTree = "<group>";
		};
		D71371782BD88ECC00EB2F86 /* Monitor changes to layer view state */ = {
			isa = PBXGroup;
			children = (
				D71371752BD88ECC00EB2F86 /* MonitorChangesToLayerViewStateView.swift */,
			);
			path = "Monitor changes to layer view state";
			sourceTree = "<group>";
		};
		D713C6D42CB990600073AA72 /* Add KML layer */ = {
			isa = PBXGroup;
			children = (
				D713C6D12CB990600073AA72 /* AddKMLLayerView.swift */,
			);
			path = "Add KML layer";
			sourceTree = "<group>";
		};
		D713C6F62CB9B9A60073AA72 /* 324e4742820e46cfbe5029ff2c32cb1f */ = {
			isa = PBXGroup;
			children = (
				D713C6F52CB9B9A60073AA72 /* US_State_Capitals.kml */,
			);
			path = 324e4742820e46cfbe5029ff2c32cb1f;
			sourceTree = "<group>";
		};
		D71563E62D5AC2B600D2E948 /* Create KML multi-track */ = {
			isa = PBXGroup;
			children = (
				D71563E32D5AC2B600D2E948 /* CreateKMLMultiTrackView.swift */,
				D789AAAC2D66C718007A8E0E /* CreateKMLMultiTrackView.Model.swift */,
			);
			path = "Create KML multi-track";
			sourceTree = "<group>";
		};
		D718A1E92B575FD900447087 /* Manage bookmarks */ = {
			isa = PBXGroup;
			children = (
				D718A1EA2B575FD900447087 /* ManageBookmarksView.swift */,
			);
			path = "Manage bookmarks";
			sourceTree = "<group>";
		};
		D71A9DE12D8CC88D00CA03CB /* Snap geometry edits with utility network rules */ = {
			isa = PBXGroup;
			children = (
				D71A9DE02D8CC88D00CA03CB /* SnapGeometryEditsWithUtilityNetworkRulesView.swift */,
				D703F04C2D9334AC0077E3A8 /* SnapGeometryEditsWithUtilityNetworkRulesView.Model.swift */,
			);
			path = "Snap geometry edits with utility network rules";
			sourceTree = "<group>";
		};
		D71C5F602AAA7854006599FD /* Create symbol styles from web styles */ = {
			isa = PBXGroup;
			children = (
				D71C5F632AAA7A88006599FD /* CreateSymbolStylesFromWebStylesView.swift */,
			);
			path = "Create symbol styles from web styles";
			sourceTree = "<group>";
		};
		D71C909E2C6C249B0018C63E /* Style geometry types with symbols */ = {
			isa = PBXGroup;
			children = (
				D71C909C2C6C249B0018C63E /* StyleGeometryTypesWithSymbolsView.swift */,
				D71C909D2C6C249B0018C63E /* StyleGeometryTypesWithSymbolsView.Views.swift */,
			);
			path = "Style geometry types with symbols";
			sourceTree = "<group>";
		};
		D71D9B122DC430F800FF2D5A /* Apply terrain exaggeration */ = {
			isa = PBXGroup;
			children = (
				D71D9B0F2DC430F800FF2D5A /* ApplyTerrainExaggerationView.swift */,
			);
			path = "Apply terrain exaggeration";
			sourceTree = "<group>";
		};
		D7201CD72CC6B710004BDB7D /* Add tiled layer as basemap */ = {
			isa = PBXGroup;
			children = (
				D7201CD42CC6B710004BDB7D /* AddTiledLayerAsBasemapView.swift */,
			);
			path = "Add tiled layer as basemap";
			sourceTree = "<group>";
		};
		D7201D032CC6D3B5004BDB7D /* Add vector tiled layer from custom style */ = {
			isa = PBXGroup;
			children = (
				D7201D002CC6D3B5004BDB7D /* AddVectorTiledLayerFromCustomStyleView.swift */,
			);
			path = "Add vector tiled layer from custom style";
			sourceTree = "<group>";
		};
		D7201D2A2CC6D829004BDB7D /* f4b742a57af344988b02227e2824ca5f */ = {
			isa = PBXGroup;
			children = (
				D7201D292CC6D829004BDB7D /* dodge_city.vtpk */,
			);
			path = f4b742a57af344988b02227e2824ca5f;
			sourceTree = "<group>";
		};
		D721EEA62ABDFF550040BE46 /* 174150279af74a2ba6f8b87a567f480b */ = {
			isa = PBXGroup;
			children = (
				D721EEA72ABDFF550040BE46 /* LothianRiversAnno.mmpk */,
			);
			path = 174150279af74a2ba6f8b87a567f480b;
			sourceTree = "<group>";
		};
		D722BD1E2A420D7E002C2087 /* Show extruded features */ = {
			isa = PBXGroup;
			children = (
				D722BD212A420DAD002C2087 /* ShowExtrudedFeaturesView.swift */,
			);
			path = "Show extruded features";
			sourceTree = "<group>";
		};
		D7232EDD2AC1E5410079ABFF /* Play KML tour */ = {
			isa = PBXGroup;
			children = (
				D7232EE02AC1E5AA0079ABFF /* PlayKMLTourView.swift */,
			);
			path = "Play KML tour";
			sourceTree = "<group>";
		};
		D72F27292ADA1E4400F906DA /* Augment reality to show tabletop scene */ = {
			isa = PBXGroup;
			children = (
				D72F272B2ADA1E4400F906DA /* AugmentRealityToShowTabletopSceneView.swift */,
			);
			path = "Augment reality to show tabletop scene";
			sourceTree = "<group>";
		};
		D731F3BD2AD0D22500A8431E /* Identify graphics */ = {
			isa = PBXGroup;
			children = (
				D731F3C02AD0D2AC00A8431E /* IdentifyGraphicsView.swift */,
			);
			path = "Identify graphics";
			sourceTree = "<group>";
		};
		D7337C5C2ABD137400A5D865 /* Show mobile map package expiration date */ = {
			isa = PBXGroup;
			children = (
				D7337C5F2ABD142D00A5D865 /* ShowMobileMapPackageExpirationDateView.swift */,
			);
			path = "Show mobile map package expiration date";
			sourceTree = "<group>";
		};
		D733CA182BED980D00FBDE4C /* Edit and sync features with feature service */ = {
			isa = PBXGroup;
			children = (
				D733CA152BED980D00FBDE4C /* EditAndSyncFeaturesWithFeatureServiceView.swift */,
				D74ECD0C2BEEAE2F007C0FA6 /* EditAndSyncFeaturesWithFeatureServiceView.Model.swift */,
			);
			path = "Edit and sync features with feature service";
			sourceTree = "<group>";
		};
		D734FA072A183A5A00246D7E /* Set max extent */ = {
			isa = PBXGroup;
			children = (
				D734FA092A183A5B00246D7E /* SetMaxExtentView.swift */,
			);
			path = "Set max extent";
			sourceTree = "<group>";
		};
		D7352F8D2BD992C40013FFEF /* Monitor changes to draw status */ = {
			isa = PBXGroup;
			children = (
				D7352F8A2BD992C40013FFEF /* MonitorChangesToDrawStatusView.swift */,
			);
			path = "Monitor changes to draw status";
			sourceTree = "<group>";
		};
		D735717F2CB613100046A433 /* 5028bf3513ff4c38b28822d010a4937c */ = {
			isa = PBXGroup;
			children = (
				D73571D62CB6131E0046A433 /* hydrography */,
			);
			path = 5028bf3513ff4c38b28822d010a4937c;
			sourceTree = "<group>";
		};
		D73E61952BDAEE6600457932 /* Match viewpoint of geo views */ = {
			isa = PBXGroup;
			children = (
				D73E61922BDAEE6600457932 /* MatchViewpointOfGeoViewsView.swift */,
			);
			path = "Match viewpoint of geo views";
			sourceTree = "<group>";
		};
		D73E619D2BDB21F400457932 /* Edit with branch versioning */ = {
			isa = PBXGroup;
			children = (
				D73E619A2BDB21F400457932 /* EditWithBranchVersioningView.swift */,
				D7114A0C2BDC6A3300FA68CA /* EditWithBranchVersioningView.Model.swift */,
				D7044B952BE18D73000F2C43 /* EditWithBranchVersioningView.Views.swift */,
			);
			path = "Edit with branch versioning";
			sourceTree = "<group>";
		};
		D73F06652B5EE73D000B574F /* Query features with Arcade expression */ = {
			isa = PBXGroup;
			children = (
				D73F06662B5EE73D000B574F /* QueryFeaturesWithArcadeExpressionView.swift */,
			);
			path = "Query features with Arcade expression";
			sourceTree = "<group>";
		};
		D73F8CF22AB1089900CD39DA /* 751138a2e0844e06853522d54103222a */ = {
			isa = PBXGroup;
			children = (
				D73F8CF32AB1089900CD39DA /* Restaurant.stylx */,
			);
			path = 751138a2e0844e06853522d54103222a;
			sourceTree = "<group>";
		};
		D73FABE82AD4A0370048EC70 /* Create mobile geodatabase */ = {
			isa = PBXGroup;
			children = (
				D71FCB892AD6277E000E517C /* CreateMobileGeodatabaseView.Model.swift */,
				D73FC0FC2AD4A18D0067A19B /* CreateMobileGeodatabaseView.swift */,
			);
			path = "Create mobile geodatabase";
			sourceTree = "<group>";
		};
		D73FCFF32B02A3AA0006360D /* Find address with reverse geocode */ = {
			isa = PBXGroup;
			children = (
				D73FCFF42B02A3AA0006360D /* FindAddressWithReverseGeocodeView.swift */,
			);
			path = "Find address with reverse geocode";
			sourceTree = "<group>";
		};
		D742E48E2B04132B00690098 /* Display web scene from portal item */ = {
			isa = PBXGroup;
			children = (
				D742E48F2B04132B00690098 /* DisplayWebSceneFromPortalItemView.swift */,
			);
			path = "Display web scene from portal item";
			sourceTree = "<group>";
		};
		D744FD132A2112360084A66C /* Create convex hull around points */ = {
			isa = PBXGroup;
			children = (
				D744FD162A2112D90084A66C /* CreateConvexHullAroundPointsView.swift */,
			);
			path = "Create convex hull around points";
			sourceTree = "<group>";
		};
		D7464F182ACE0445007FEE88 /* Identify raster cell */ = {
			isa = PBXGroup;
			children = (
				D7464F1D2ACE04B3007FEE88 /* IdentifyRasterCellView.swift */,
			);
			path = "Identify raster cell";
			sourceTree = "<group>";
		};
		D7464F202ACE0910007FEE88 /* b5f977c78ec74b3a8857ca86d1d9b318 */ = {
			isa = PBXGroup;
			children = (
				D7464F2A2ACE0964007FEE88 /* SA_EVI_8Day_03May20 */,
			);
			path = b5f977c78ec74b3a8857ca86d1d9b318;
			sourceTree = "<group>";
		};
		D7497F382AC4B45300167AD2 /* Display dimensions */ = {
			isa = PBXGroup;
			children = (
				D7497F3B2AC4B4C100167AD2 /* DisplayDimensionsView.swift */,
			);
			path = "Display dimensions";
			sourceTree = "<group>";
		};
		D7497F3E2AC4BA4100167AD2 /* f5ff6f5556a945bca87ca513b8729a1e */ = {
			isa = PBXGroup;
			children = (
				D7497F3F2AC4BA4100167AD2 /* Edinburgh_Pylon_Dimensions.mmpk */,
			);
			path = f5ff6f5556a945bca87ca513b8729a1e;
			sourceTree = "<group>";
		};
		D74C8BFA2ABA5572007C76B8 /* Style symbols from mobile style file */ = {
			isa = PBXGroup;
			children = (
				D7337C592ABCFDB100A5D865 /* StyleSymbolsFromMobileStyleFileView.SymbolOptionsListView.swift */,
				D74C8BFD2ABA5605007C76B8 /* StyleSymbolsFromMobileStyleFileView.swift */,
			);
			path = "Style symbols from mobile style file";
			sourceTree = "<group>";
		};
		D74C8C002ABA6202007C76B8 /* 1bd036f221f54a99abc9e46ff3511cbf */ = {
			isa = PBXGroup;
			children = (
				D74C8C012ABA6202007C76B8 /* emoji-mobile.stylx */,
			);
			path = 1bd036f221f54a99abc9e46ff3511cbf;
			sourceTree = "<group>";
		};
		D74EA7802B6DADA5008F6C7C /* Validate utility network topology */ = {
			isa = PBXGroup;
			children = (
				D74EA7812B6DADA5008F6C7C /* ValidateUtilityNetworkTopologyView.swift */,
				D76495202B74687E0042699E /* ValidateUtilityNetworkTopologyView.Model.swift */,
				D7C97B552B75C10C0097CDA1 /* ValidateUtilityNetworkTopologyView.Views.swift */,
			);
			path = "Validate utility network topology";
			sourceTree = "<group>";
		};
		D74F6C412D0CD51B00D4FB15 /* Configure electronic navigational charts */ = {
			isa = PBXGroup;
			children = (
				D74F6C3E2D0CD51B00D4FB15 /* ConfigureElectronicNavigationalChartsView.swift */,
			);
			path = "Configure electronic navigational charts";
			sourceTree = "<group>";
		};
		D751017D2A2E490800B8FA48 /* Show labels on layer */ = {
			isa = PBXGroup;
			children = (
				D75101802A2E493600B8FA48 /* ShowLabelsOnLayerView.swift */,
			);
			path = "Show labels on layer";
			sourceTree = "<group>";
		};
		D751018A2A2E960300B8FA48 /* Identify layer features */ = {
			isa = PBXGroup;
			children = (
				D751018D2A2E962D00B8FA48 /* IdentifyLayerFeaturesView.swift */,
			);
			path = "Identify layer features";
			sourceTree = "<group>";
		};
		D751B4C72CD3E572005CE750 /* Add KML layer with network links */ = {
			isa = PBXGroup;
			children = (
				D751B4C42CD3E572005CE750 /* AddKMLLayerWithNetworkLinksView.swift */,
			);
			path = "Add KML layer with network links";
			sourceTree = "<group>";
		};
		D752D93C2A3914E5003EB25E /* Manage operational layers */ = {
			isa = PBXGroup;
			children = (
				D752D93F2A39154C003EB25E /* ManageOperationalLayersView.swift */,
			);
			path = "Manage operational layers";
			sourceTree = "<group>";
		};
		D752D9422A3A6EB8003EB25E /* Monitor changes to map load status */ = {
			isa = PBXGroup;
			children = (
				D752D9452A3A6F7F003EB25E /* MonitorChangesToMapLoadStatusView.swift */,
			);
			path = "Monitor changes to map load status";
			sourceTree = "<group>";
		};
		D752D95B2A3BCDD4003EB25E /* Display map from portal item */ = {
			isa = PBXGroup;
			children = (
				D752D95E2A3BCE06003EB25E /* DisplayMapFromPortalItemView.swift */,
			);
			path = "Display map from portal item";
			sourceTree = "<group>";
		};
		D75362CC2A1E862B00D83028 /* Apply unique value renderer */ = {
			isa = PBXGroup;
			children = (
				D75362D12A1E886700D83028 /* ApplyUniqueValueRendererView.swift */,
			);
			path = "Apply unique value renderer";
			sourceTree = "<group>";
		};
		D7553CD62AE2DFEC00DC2A70 /* Geocode offline */ = {
			isa = PBXGroup;
			children = (
				D72C43F22AEB066D00B6157B /* GeocodeOfflineView.Model.swift */,
				D7553CD82AE2DFEC00DC2A70 /* GeocodeOfflineView.swift */,
			);
			path = "Geocode offline";
			sourceTree = "<group>";
		};
		D7588F5B2B7D8DAA008B75E2 /* Navigate route with rerouting */ = {
			isa = PBXGroup;
			children = (
				D7588F5C2B7D8DAA008B75E2 /* NavigateRouteWithReroutingView.swift */,
				D7781D4A2B7ECCB700E53C51 /* NavigateRouteWithReroutingView.Model.swift */,
			);
			path = "Navigate route with rerouting";
			sourceTree = "<group>";
		};
		D75B584D2AAFB2C20038B3B4 /* Style features with custom dictionary */ = {
			isa = PBXGroup;
			children = (
				D75B58502AAFB3030038B3B4 /* StyleFeaturesWithCustomDictionaryView.swift */,
			);
			path = "Style features with custom dictionary";
			sourceTree = "<group>";
		};
		D75E5EE52CC0340100252595 /* List contents of KML file */ = {
			isa = PBXGroup;
			children = (
				D75E5EE22CC0340100252595 /* ListContentsOfKMLFileView.swift */,
			);
			path = "List contents of KML file";
			sourceTree = "<group>";
		};
		D75E5EEB2CC0466900252595 /* da301cb122874d5497f8a8f6c81eb36e */ = {
			isa = PBXGroup;
			children = (
				D75E5EEA2CC0466900252595 /* esri_test_data.kmz */,
			);
			path = da301cb122874d5497f8a8f6c81eb36e;
			sourceTree = "<group>";
		};
		D75E5EF02CC049D500252595 /* Edit features using feature forms */ = {
			isa = PBXGroup;
			children = (
				D75E5EED2CC049D500252595 /* EditFeaturesUsingFeatureFormsView.swift */,
			);
			path = "Edit features using feature forms";
			sourceTree = "<group>";
		};
		D75F66322B48EABC00434974 /* Search for web map */ = {
			isa = PBXGroup;
			children = (
				D75F66332B48EABC00434974 /* SearchForWebMapView.swift */,
				D7C6420B2B4F47E10042B8F7 /* SearchForWebMapView.Model.swift */,
				D71D516D2B51D7B600B2A2BE /* SearchForWebMapView.Views.swift */,
			);
			path = "Search for web map";
			sourceTree = "<group>";
		};
		D76000AA2AF19C2300B3084D /* Find route in mobile map package */ = {
			isa = PBXGroup;
			children = (
				D73723782AF5ADD700846884 /* FindRouteInMobileMapPackageView.MobileMapView.swift */,
				D73723742AF5877500846884 /* FindRouteInMobileMapPackageView.Models.swift */,
				D76000AB2AF19C2300B3084D /* FindRouteInMobileMapPackageView.swift */,
			);
			path = "Find route in mobile map package";
			sourceTree = "<group>";
		};
		D76000B52AF19FC900B3084D /* 260eb6535c824209964cf281766ebe43 */ = {
			isa = PBXGroup;
			children = (
				D76000B62AF19FCA00B3084D /* SanFrancisco.mmpk */,
			);
			path = 260eb6535c824209964cf281766ebe43;
			sourceTree = "<group>";
		};
		D762AF5E2BF6A7B900ECE3C7 /* Edit features with feature-linked annotation */ = {
			isa = PBXGroup;
			children = (
				D762AF5B2BF6A7B900ECE3C7 /* EditFeaturesWithFeatureLinkedAnnotationView.swift */,
				D7BA38902BFBC476009954F5 /* EditFeaturesWithFeatureLinkedAnnotationView.Model.swift */,
			);
			path = "Edit features with feature-linked annotation";
			sourceTree = "<group>";
		};
		D762AF642BF6A96100ECE3C7 /* 74c0c9fa80f4498c9739cc42531e9948 */ = {
			isa = PBXGroup;
			children = (
				D762AF632BF6A96100ECE3C7 /* loudoun_anno.geodatabase */,
			);
			path = 74c0c9fa80f4498c9739cc42531e9948;
			sourceTree = "<group>";
		};
		D762DA0D2D94C750001052DD /* 0fd3a39660d54c12b05d5f81f207dffd */ = {
			isa = PBXGroup;
			children = (
				D762DA0C2D94C750001052DD /* NapervilleGasUtilities.geodatabase */,
			);
			path = 0fd3a39660d54c12b05d5f81f207dffd;
			sourceTree = "<group>";
		};
		D7635FEA2B9272CB0044AB97 /* Display clusters */ = {
			isa = PBXGroup;
			children = (
				D7635FED2B9272CB0044AB97 /* DisplayClustersView.swift */,
			);
			path = "Display clusters";
			sourceTree = "<group>";
		};
		D7635FF32B9277DC0044AB97 /* Configure clusters */ = {
			isa = PBXGroup;
			children = (
				D7635FF82B9277DC0044AB97 /* ConfigureClustersView.swift */,
				D7635FF52B9277DC0044AB97 /* ConfigureClustersView.Model.swift */,
				D7635FF72B9277DC0044AB97 /* ConfigureClustersView.SettingsView.swift */,
			);
			path = "Configure clusters";
			sourceTree = "<group>";
		};
		D764B7DE2BE2F89D002E2F92 /* Edit geodatabase with transactions */ = {
			isa = PBXGroup;
			children = (
				D764B7DB2BE2F89D002E2F92 /* EditGeodatabaseWithTransactionsView.swift */,
				D769DF322BEC1A1C0062AE95 /* EditGeodatabaseWithTransactionsView.Model.swift */,
			);
			path = "Edit geodatabase with transactions";
			sourceTree = "<group>";
		};
		D76929F32B4F78340047205E /* Orbit camera around object */ = {
			isa = PBXGroup;
			children = (
				D76929F52B4F78340047205E /* OrbitCameraAroundObjectView.swift */,
				D718A1E62B570F7500447087 /* OrbitCameraAroundObjectView.Model.swift */,
			);
			path = "Orbit camera around object";
			sourceTree = "<group>";
		};
		D769C20D2A28FF8600030F61 /* Set up location-driven geotriggers */ = {
			isa = PBXGroup;
			children = (
				D769C2112A29019B00030F61 /* SetUpLocationDrivenGeotriggersView.swift */,
				D79EE76D2A4CEA5D005A52AE /* SetUpLocationDrivenGeotriggersView.Model.swift */,
			);
			path = "Set up location-driven geotriggers";
			sourceTree = "<group>";
		};
		D76CE8D62BFD7047009A8686 /* Set reference scale */ = {
			isa = PBXGroup;
			children = (
				D76CE8D52BFD7047009A8686 /* SetReferenceScaleView.swift */,
			);
			path = "Set reference scale";
			sourceTree = "<group>";
		};
		D7705D542AFC244E00CC0335 /* Find closest facility to multiple points */ = {
			isa = PBXGroup;
			children = (
				D7705D552AFC244E00CC0335 /* FindClosestFacilityToMultiplePointsView.swift */,
			);
			path = "Find closest facility to multiple points";
			sourceTree = "<group>";
		};
		D7705D5F2AFC570700CC0335 /* Find closest facility from point */ = {
			isa = PBXGroup;
			children = (
				D7705D612AFC570700CC0335 /* FindClosestFacilityFromPointView.swift */,
			);
			path = "Find closest facility from point";
			sourceTree = "<group>";
		};
		D771D0C52CD55211004C13CB /* Apply raster rendering rule */ = {
			isa = PBXGroup;
			children = (
				D771D0C22CD55211004C13CB /* ApplyRasterRenderingRuleView.swift */,
			);
			path = "Apply raster rendering rule";
			sourceTree = "<group>";
		};
		D77570BC2A29427200F490CD /* Animate images with image overlay */ = {
			isa = PBXGroup;
			children = (
				D77570BF2A2942F800F490CD /* AnimateImagesWithImageOverlayView.swift */,
			);
			path = "Animate images with image overlay";
			sourceTree = "<group>";
		};
		D77572AC2A295DC100F490CD /* d1453556d91e46dea191c20c398b82cd */ = {
			isa = PBXGroup;
			children = (
				D77572AD2A295DDD00F490CD /* PacificSouthWest2 */,
			);
			path = d1453556d91e46dea191c20c398b82cd;
			sourceTree = "<group>";
		};
		D776880E2B69826B007C3860 /* List spatial reference transformations */ = {
			isa = PBXGroup;
			children = (
				D77688102B69826B007C3860 /* ListSpatialReferenceTransformationsView.swift */,
				D757D14A2B6C46E50065F78F /* ListSpatialReferenceTransformationsView.Model.swift */,
			);
			path = "List spatial reference transformations";
			sourceTree = "<group>";
		};
		D7781D472B7EB03400E53C51 /* 4caec8c55ea2463982f1af7d9611b8d5 */ = {
			isa = PBXGroup;
			children = (
				D7781D482B7EB03400E53C51 /* SanDiegoTourPath.json */,
			);
			path = 4caec8c55ea2463982f1af7d9611b8d5;
			sourceTree = "<group>";
		};
		D77BC5352B59A2D3007B49B6 /* Style point with distance composite scene symbol */ = {
			isa = PBXGroup;
			children = (
				D77BC5362B59A2D3007B49B6 /* StylePointWithDistanceCompositeSceneSymbolView.swift */,
			);
			path = "Style point with distance composite scene symbol";
			sourceTree = "<group>";
		};
		D7848ED72CBD85A300F6F546 /* Add point scene layer */ = {
			isa = PBXGroup;
			children = (
				D7848ED42CBD85A300F6F546 /* AddPointSceneLayerView.swift */,
			);
			path = "Add point scene layer";
			sourceTree = "<group>";
		};
		D7848EFD2CBD986400F6F546 /* Add elevation source from raster */ = {
			isa = PBXGroup;
			children = (
				D7848EFA2CBD986400F6F546 /* AddElevationSourceFromRasterView.swift */,
			);
			path = "Add elevation source from raster";
			sourceTree = "<group>";
		};
		D78666A92A21616D00C60110 /* Find nearest vertex */ = {
			isa = PBXGroup;
			children = (
				D78666AC2A2161F100C60110 /* FindNearestVertexView.swift */,
			);
			path = "Find nearest vertex";
			sourceTree = "<group>";
		};
		D79482D32C35D872006521CD /* Create dynamic basemap gallery */ = {
			isa = PBXGroup;
			children = (
				D79482D02C35D872006521CD /* CreateDynamicBasemapGalleryView.swift */,
				D78FA4932C3C88880079313E /* CreateDynamicBasemapGalleryView.Views.swift */,
			);
			path = "Create dynamic basemap gallery";
			sourceTree = "<group>";
		};
		D7A737DF2BABB9FE00B7C7FC /* Augment reality to show hidden infrastructure */ = {
			isa = PBXGroup;
			children = (
				D7A737DC2BABB9FE00B7C7FC /* AugmentRealityToShowHiddenInfrastructureView.swift */,
				D77D9BFF2BB2438200B38A6C /* AugmentRealityToShowHiddenInfrastructureView.ARSceneView.swift */,
			);
			path = "Augment reality to show hidden infrastructure";
			sourceTree = "<group>";
		};
		D7A85A052CD5ABF5009DC68A /* Query with CQL filters */ = {
			isa = PBXGroup;
			children = (
				D7A85A022CD5ABF5009DC68A /* QueryWithCQLFiltersView.swift */,
			);
			path = "Query with CQL filters";
			sourceTree = "<group>";
		};
		D7ABA2F52A3256610021822B /* Measure distance in scene */ = {
			isa = PBXGroup;
			children = (
				D7ABA2F82A32579C0021822B /* MeasureDistanceInSceneView.swift */,
			);
			path = "Measure distance in scene";
			sourceTree = "<group>";
		};
		D7ABA2FB2A3287C10021822B /* Show viewshed from geoelement in scene */ = {
			isa = PBXGroup;
			children = (
				D7ABA2FE2A32881C0021822B /* ShowViewshedFromGeoelementInSceneView.swift */,
			);
			path = "Show viewshed from geoelement in scene";
			sourceTree = "<group>";
		};
		D7AE861A2AC39D750049B626 /* Display annotation */ = {
			isa = PBXGroup;
			children = (
				D7AE861D2AC39DC50049B626 /* DisplayAnnotationView.swift */,
			);
			path = "Display annotation";
			sourceTree = "<group>";
		};
		D7B3C5C02A43B71E001DA4D8 /* Create convex hull around geometries */ = {
			isa = PBXGroup;
			children = (
				D7634FAE2A43B7AC00F8AEFB /* CreateConvexHullAroundGeometriesView.swift */,
			);
			path = "Create convex hull around geometries";
			sourceTree = "<group>";
		};
		D7BA38962BFBFC0F009954F5 /* Query related features */ = {
			isa = PBXGroup;
			children = (
				D7BA38932BFBFC0F009954F5 /* QueryRelatedFeaturesView.swift */,
			);
			path = "Query related features";
			sourceTree = "<group>";
		};
		D7BB3DD12C5D781800FFCD56 /* 43809fd639f242fd8045ecbafd61a579 */ = {
			isa = PBXGroup;
			children = (
				D7BB3DD02C5D781800FFCD56 /* SaveTheBay.geodatabase */,
			);
			path = 43809fd639f242fd8045ecbafd61a579;
			sourceTree = "<group>";
		};
		D7BE7E6E2CC19CC3006DDB0C /* Add tiled layer */ = {
			isa = PBXGroup;
			children = (
				D7BE7E6B2CC19CC3006DDB0C /* AddTiledLayerView.swift */,
			);
			path = "Add tiled layer";
			sourceTree = "<group>";
		};
		D7BEBA9F2CBD9CCA00F882E7 /* 98092369c4ae4d549bbbd45dba993ebc */ = {
			isa = PBXGroup;
			children = (
				D7BEBA9E2CBD9CCA00F882E7 /* MontereyElevation.dt2 */,
			);
			path = 98092369c4ae4d549bbbd45dba993ebc;
			sourceTree = "<group>";
		};
		D7BEBAC22CBDC0F800F882E7 /* Add elevation source from tile package */ = {
			isa = PBXGroup;
			children = (
				D7BEBABF2CBDC0F800F882E7 /* AddElevationSourceFromTilePackageView.swift */,
			);
			path = "Add elevation source from tile package";
			sourceTree = "<group>";
		};
		D7BEBAC82CBDC81200F882E7 /* 52ca74b4ba8042b78b3c653696f34a9c */ = {
			isa = PBXGroup;
			children = (
				D7BEBAC72CBDC81200F882E7 /* MontereyElevation.tpkx */,
			);
			path = 52ca74b4ba8042b78b3c653696f34a9c;
			sourceTree = "<group>";
		};
		D7BEBAD12CBDFE1C00F882E7 /* Display alternate symbols at different scales */ = {
			isa = PBXGroup;
			children = (
				D7BEBACE2CBDFE1C00F882E7 /* DisplayAlternateSymbolsAtDifferentScalesView.swift */,
			);
			path = "Display alternate symbols at different scales";
			sourceTree = "<group>";
		};
		D7C16D172AC5F6C100689E89 /* Animate 3D graphic */ = {
			isa = PBXGroup;
			children = (
				D7058FB02ACB423C00A40F14 /* Animate3DGraphicView.Model.swift */,
				D7054AE82ACCCB6C007235BA /* Animate3DGraphicView.SettingsView.swift */,
				D7C16D1A2AC5F95300689E89 /* Animate3DGraphicView.swift */,
			);
			path = "Animate 3D graphic";
			sourceTree = "<group>";
		};
		D7C16D1D2AC5FE8200689E89 /* 5a9b60cee9ba41e79640a06bcdf8084d */ = {
			isa = PBXGroup;
			children = (
				D7C16D1E2AC5FE8200689E89 /* Pyrenees.csv */,
			);
			path = 5a9b60cee9ba41e79640a06bcdf8084d;
			sourceTree = "<group>";
		};
		D7C16D202AC5FE9800689E89 /* 290f0c571c394461a8b58b6775d0bd63 */ = {
			isa = PBXGroup;
			children = (
				D7C16D212AC5FE9800689E89 /* GrandCanyon.csv */,
			);
			path = 290f0c571c394461a8b58b6775d0bd63;
			sourceTree = "<group>";
		};
		D7C16D232AC5FEA600689E89 /* 12509ffdc684437f8f2656b0129d2c13 */ = {
			isa = PBXGroup;
			children = (
				D7C16D242AC5FEA600689E89 /* Snowdon.csv */,
			);
			path = 12509ffdc684437f8f2656b0129d2c13;
			sourceTree = "<group>";
		};
		D7C16D262AC5FEB600689E89 /* e87c154fb9c2487f999143df5b08e9b1 */ = {
			isa = PBXGroup;
			children = (
				D7C16D272AC5FEB600689E89 /* Hawaii.csv */,
			);
			path = e87c154fb9c2487f999143df5b08e9b1;
			sourceTree = "<group>";
		};
		D7C3AB462B683291008909B9 /* Set feature request mode */ = {
			isa = PBXGroup;
			children = (
				D7C3AB472B683291008909B9 /* SetFeatureRequestModeView.swift */,
			);
			path = "Set feature request mode";
			sourceTree = "<group>";
		};
		D7C5233F2BED9BBF00E8221A /* e4a398afe9a945f3b0f4dca1e4faccb5 */ = {
			isa = PBXGroup;
			children = (
				D7C5233E2BED9BBF00E8221A /* SanFrancisco.tpkx */,
			);
			path = e4a398afe9a945f3b0f4dca1e4faccb5;
			sourceTree = "<group>";
		};
		D7CC33FB2A31475C00198EDF /* Show line of sight between points */ = {
			isa = PBXGroup;
			children = (
				D7CC33FD2A31475C00198EDF /* ShowLineOfSightBetweenPointsView.swift */,
			);
			path = "Show line of sight between points";
			sourceTree = "<group>";
		};
		D7CDD3882CB86F0A00DE9766 /* Add point cloud layer from file */ = {
			isa = PBXGroup;
			children = (
				D7CDD3852CB86F0A00DE9766 /* AddPointCloudLayerFromFileView.swift */,
			);
			path = "Add point cloud layer from file";
			sourceTree = "<group>";
		};
		D7CDD38E2CB872EA00DE9766 /* 34da965ca51d4c68aa9b3a38edb29e00 */ = {
			isa = PBXGroup;
			children = (
				D7CDD38D2CB872EA00DE9766 /* sandiego-north-balboa-pointcloud.slpk */,
			);
			path = 34da965ca51d4c68aa9b3a38edb29e00;
			sourceTree = "<group>";
		};
		D7CE9F992AE2F575008F7A5F /* 22c3083d4fa74e3e9b25adfc9f8c0496 */ = {
			isa = PBXGroup;
			children = (
				D7CE9F9A2AE2F575008F7A5F /* streetmap_SD.tpkx */,
			);
			path = 22c3083d4fa74e3e9b25adfc9f8c0496;
			sourceTree = "<group>";
		};
		D7CE9F9C2AE2F585008F7A5F /* 3424d442ebe54f3cbf34462382d3aebe */ = {
			isa = PBXGroup;
			children = (
				D7CE9FA22AE2F595008F7A5F /* san-diego-eagle-locator */,
			);
			path = 3424d442ebe54f3cbf34462382d3aebe;
			sourceTree = "<group>";
		};
		D7D1F3512ADDBE5D009CE2DA /* 7dd2f97bb007466ea939160d0de96a9d */ = {
			isa = PBXGroup;
			children = (
				D7D1F3522ADDBE5D009CE2DA /* philadelphia.mspk */,
			);
			path = 7dd2f97bb007466ea939160d0de96a9d;
			sourceTree = "<group>";
		};
		D7D9FCF52BF2CC8600F972A2 /* Filter by definition expression or display filter */ = {
			isa = PBXGroup;
			children = (
				D7D9FCF22BF2CC8600F972A2 /* FilterByDefinitionExpressionOrDisplayFilterView.swift */,
			);
			path = "Filter by definition expression or display filter";
			sourceTree = "<group>";
		};
		D7DDF84F2AF47C6C004352D9 /* Find route around barriers */ = {
			isa = PBXGroup;
			children = (
				D76EE6062AF9AFE100DA0325 /* FindRouteAroundBarriersView.Model.swift */,
				D7DDF8502AF47C6C004352D9 /* FindRouteAroundBarriersView.swift */,
				D73FCFFE2B02C7630006360D /* FindRouteAroundBarriersView.Views.swift */,
			);
			path = "Find route around barriers";
			sourceTree = "<group>";
		};
		D7DFA0E92CBA0242007C31F2 /* Add map image layer */ = {
			isa = PBXGroup;
			children = (
				D7DFA0E62CBA0242007C31F2 /* AddMapImageLayerView.swift */,
			);
			path = "Add map image layer";
			sourceTree = "<group>";
		};
		D7E440D12A1ECBC2005D74DE /* Create buffers around points */ = {
			isa = PBXGroup;
			children = (
				D7E440D62A1ECE7D005D74DE /* CreateBuffersAroundPointsView.swift */,
			);
			path = "Create buffers around points";
			sourceTree = "<group>";
		};
		D7E557602A1D743100B9FB09 /* Add WMS layer */ = {
			isa = PBXGroup;
			children = (
				D7E557672A1D768800B9FB09 /* AddWMSLayerView.swift */,
			);
			path = "Add WMS layer";
			sourceTree = "<group>";
		};
		D7E7D0792AEB39BF003AAD02 /* Find route in transport network */ = {
			isa = PBXGroup;
			children = (
				D7749AD52AF08BF50086632F /* FindRouteInTransportNetworkView.Model.swift */,
				D7E7D0802AEB39D5003AAD02 /* FindRouteInTransportNetworkView.swift */,
			);
			path = "Find route in transport network";
			sourceTree = "<group>";
		};
		D7E7D0862AEB3C36003AAD02 /* df193653ed39449195af0c9725701dca */ = {
			isa = PBXGroup;
			children = (
				D7E7D0992AEB3C47003AAD02 /* san_diego_offline_routing */,
			);
			path = df193653ed39449195af0c9725701dca;
			sourceTree = "<group>";
		};
		D7EAF34F2A1C011000D822C4 /* Set min and max scale */ = {
			isa = PBXGroup;
			children = (
				D7EAF3592A1C023800D822C4 /* SetMinAndMaxScaleView.swift */,
			);
			path = "Set min and max scale";
			sourceTree = "<group>";
		};
		D7ECF5942AB8BDCA003FB2BE /* Render multilayer symbols */ = {
			isa = PBXGroup;
			children = (
				D7ECF5972AB8BE63003FB2BE /* RenderMultilayerSymbolsView.swift */,
			);
			path = "Render multilayer symbols";
			sourceTree = "<group>";
		};
		D7EF5D712A269E2D00FEBDE5 /* Show coordinates in multiple formats */ = {
			isa = PBXGroup;
			children = (
				D7EF5D742A26A03A00FEBDE5 /* ShowCoordinatesInMultipleFormatsView.swift */,
			);
			path = "Show coordinates in multiple formats";
			sourceTree = "<group>";
		};
		D7F2A02C2CD00F1C0008D981 /* Apply dictionary renderer to feature layer */ = {
			isa = PBXGroup;
			children = (
				D7F2A0292CD00F1C0008D981 /* ApplyDictionaryRendererToFeatureLayerView.swift */,
			);
			path = "Apply dictionary renderer to feature layer";
			sourceTree = "<group>";
		};
		D7F8C0342B60564D0072BFA7 /* Add features with contingent values */ = {
			isa = PBXGroup;
			children = (
				D7F8C0362B60564D0072BFA7 /* AddFeaturesWithContingentValuesView.swift */,
				D74F03EF2B609A7D00E83688 /* AddFeaturesWithContingentValuesView.Model.swift */,
				D7F8C0422B608F120072BFA7 /* AddFeaturesWithContingentValuesView.AddFeatureView.swift */,
			);
			path = "Add features with contingent values";
			sourceTree = "<group>";
		};
		D7F8C03C2B605AF60072BFA7 /* e12b54ea799f4606a2712157cf9f6e41 */ = {
			isa = PBXGroup;
			children = (
				D7F8C03D2B605AF60072BFA7 /* ContingentValuesBirdNests.geodatabase */,
			);
			path = e12b54ea799f4606a2712157cf9f6e41;
			sourceTree = "<group>";
		};
		D7F8C03F2B605E720072BFA7 /* b5106355f1634b8996e634c04b6a930a */ = {
			isa = PBXGroup;
			children = (
				D7F8C0402B605E720072BFA7 /* FillmoreTopographicMap.vtpk */,
			);
			path = b5106355f1634b8996e634c04b6a930a;
			sourceTree = "<group>";
		};
		E000E75E2869E325005D87C5 /* Clip geometry */ = {
			isa = PBXGroup;
			children = (
				E000E75F2869E33D005D87C5 /* ClipGeometryView.swift */,
			);
			path = "Clip geometry";
			sourceTree = "<group>";
		};
		E000E761286A0B07005D87C5 /* Cut geometry */ = {
			isa = PBXGroup;
			children = (
				E000E762286A0B18005D87C5 /* CutGeometryView.swift */,
			);
			path = "Cut geometry";
			sourceTree = "<group>";
		};
		E004A6B928414332002A1FE6 /* Set viewpoint rotation */ = {
			isa = PBXGroup;
			children = (
				E004A6BD28414332002A1FE6 /* SetViewpointRotationView.swift */,
			);
			path = "Set viewpoint rotation";
			sourceTree = "<group>";
		};
		E004A6D528465C70002A1FE6 /* Display scene */ = {
			isa = PBXGroup;
			children = (
				E004A6D828465C70002A1FE6 /* DisplaySceneView.swift */,
			);
			path = "Display scene";
			sourceTree = "<group>";
		};
		E004A6DE2846626A002A1FE6 /* Show callout */ = {
			isa = PBXGroup;
			children = (
				E004A6DF28466279002A1FE6 /* ShowCalloutView.swift */,
			);
			path = "Show callout";
			sourceTree = "<group>";
		};
		E004A6E42846A609002A1FE6 /* Style graphics with symbols */ = {
			isa = PBXGroup;
			children = (
				E004A6E52846A61F002A1FE6 /* StyleGraphicsWithSymbolsView.swift */,
			);
			path = "Style graphics with symbols";
			sourceTree = "<group>";
		};
		E004A6E728493BBB002A1FE6 /* Show device location */ = {
			isa = PBXGroup;
			children = (
				E004A6E828493BCE002A1FE6 /* ShowDeviceLocationView.swift */,
			);
			path = "Show device location";
			sourceTree = "<group>";
		};
		E004A6EB28495538002A1FE6 /* Create planar and geodetic buffers */ = {
			isa = PBXGroup;
			children = (
				E004A6EC2849556E002A1FE6 /* CreatePlanarAndGeodeticBuffersView.swift */,
			);
			path = "Create planar and geodetic buffers";
			sourceTree = "<group>";
		};
		E004A6EE284E4B7A002A1FE6 /* Download vector tiles to local cache */ = {
			isa = PBXGroup;
			children = (
				E004A6EF284E4B9B002A1FE6 /* DownloadVectorTilesToLocalCacheView.swift */,
			);
			path = "Download vector tiles to local cache";
			sourceTree = "<group>";
		};
		E004A6F1284E4F80002A1FE6 /* Show result of spatial operations */ = {
			isa = PBXGroup;
			children = (
				E004A6F2284E4FEB002A1FE6 /* ShowResultOfSpatialOperationsView.swift */,
			);
			path = "Show result of spatial operations";
			sourceTree = "<group>";
		};
		E004A6F4284FA3C5002A1FE6 /* Select features in feature layer */ = {
			isa = PBXGroup;
			children = (
				E004A6F5284FA42A002A1FE6 /* SelectFeaturesInFeatureLayerView.swift */,
			);
			path = "Select features in feature layer";
			sourceTree = "<group>";
		};
		E041ABC3287CAFEB0056009B /* Web */ = {
			isa = PBXGroup;
			children = (
				E041AC15287F54580056009B /* highlight.min.js */,
				E041AC1D288076A60056009B /* info.css */,
				E041AC1F288077B90056009B /* xcode.css */,
			);
			path = Web;
			sourceTree = "<group>";
		};
		E066DD33285CF3A0004D3D5B /* Find route */ = {
			isa = PBXGroup;
			children = (
				E066DD34285CF3B3004D3D5B /* FindRouteView.swift */,
			);
			path = "Find route";
			sourceTree = "<group>";
		};
		E066DD362860AB0B004D3D5B /* Style graphics with renderer */ = {
			isa = PBXGroup;
			children = (
				E066DD372860AB28004D3D5B /* StyleGraphicsWithRendererView.swift */,
			);
			path = "Style graphics with renderer";
			sourceTree = "<group>";
		};
		E066DD392860C9EE004D3D5B /* Show result of spatial relationships */ = {
			isa = PBXGroup;
			children = (
				E066DD3A2860CA08004D3D5B /* ShowResultOfSpatialRelationshipsView.swift */,
			);
			path = "Show result of spatial relationships";
			sourceTree = "<group>";
		};
		E066DD3E28610F3F004D3D5B /* Add scene layer from service */ = {
			isa = PBXGroup;
			children = (
				E066DD3F28610F55004D3D5B /* AddSceneLayerFromServiceView.swift */,
			);
			path = "Add scene layer from service";
			sourceTree = "<group>";
		};
		E070A0A1286F3B3400F2B606 /* Download preplanned map area */ = {
			isa = PBXGroup;
			children = (
				883C121429C9136600062FF9 /* DownloadPreplannedMapAreaView.MapPicker.swift */,
				E0D04FF128A5390000747989 /* DownloadPreplannedMapAreaView.Model.swift */,
				E070A0A2286F3B6000F2B606 /* DownloadPreplannedMapAreaView.swift */,
			);
			path = "Download preplanned map area";
			sourceTree = "<group>";
		};
		E088E1552862578800413100 /* Set surface placement mode */ = {
			isa = PBXGroup;
			children = (
				E088E1562862579D00413100 /* SetSurfacePlacementModeView.swift */,
			);
			path = "Set surface placement mode";
			sourceTree = "<group>";
		};
		E088E1722863B5E600413100 /* Generate offline map */ = {
			isa = PBXGroup;
			children = (
				E088E1732863B5F800413100 /* GenerateOfflineMapView.swift */,
			);
			path = "Generate offline map";
			sourceTree = "<group>";
		};
		E0EA0B75286638FD00C9621D /* Project geometry */ = {
			isa = PBXGroup;
			children = (
				E0EA0B762866390E00C9621D /* ProjectGeometryView.swift */,
			);
			path = "Project geometry";
			sourceTree = "<group>";
		};
		E0FE32E528747762002C6ACA /* Browse building floors */ = {
			isa = PBXGroup;
			children = (
				E0FE32E628747778002C6ACA /* BrowseBuildingFloorsView.swift */,
			);
			path = "Browse building floors";
			sourceTree = "<group>";
		};
		F111CCBD288B548400205358 /* Display map from mobile map package */ = {
			isa = PBXGroup;
			children = (
				F111CCC0288B5D5600205358 /* DisplayMapFromMobileMapPackageView.swift */,
			);
			path = "Display map from mobile map package";
			sourceTree = "<group>";
		};
		F111CCC2288B63DB00205358 /* e1f3a7254cb845b09450f54937c16061 */ = {
			isa = PBXGroup;
			children = (
				F111CCC3288B641900205358 /* Yellowstone.mmpk */,
			);
			path = e1f3a7254cb845b09450f54937c16061;
			sourceTree = "<group>";
		};
		F19A316128906F0D003B7EF9 /* Add raster from file */ = {
			isa = PBXGroup;
			children = (
				F1E71BF0289473760064C33F /* AddRasterFromFileView.swift */,
			);
			path = "Add raster from file";
			sourceTree = "<group>";
		};
/* End PBXGroup section */

/* Begin PBXNativeTarget section */
		00E5401227F3CCA200CF66D5 /* Samples */ = {
			isa = PBXNativeTarget;
			buildConfigurationList = 00E5402427F3CCA200CF66D5 /* Build configuration list for PBXNativeTarget "Samples" */;
			buildPhases = (
				001C6DDC27FE5CE800D472C2 /* Create .secrets File If It Does Not Exist */,
				00CCB8A3285BA2FD00BBAB70 /* Download Portal Item Data */,
				00E5402B27F77A5A00CF66D5 /* Lint Sources */,
				00E5400F27F3CCA200CF66D5 /* Sources */,
				00144B5E280634840090DD5D /* Embed Frameworks */,
				00E5401027F3CCA200CF66D5 /* Frameworks */,
				00E5401127F3CCA200CF66D5 /* Resources */,
				0039A4E82885C4E300592C86 /* Copy Source Code Files */,
				0039A4E72885C45200592C86 /* Copy README.md Files For Source Code View */,
			);
			buildRules = (
				0083586F27FE3BCF00192A15 /* PBXBuildRule */,
				0074ABCC2817B8E60037244A /* PBXBuildRule */,
			);
			dependencies = (
			);
			name = Samples;
			packageProductDependencies = (
				00C43AEC2947DC350099AE34 /* ArcGISToolkit */,
			);
			productName = "arcgis-swift-sdk-samples (iOS)";
			productReference = 00E5401327F3CCA200CF66D5 /* ArcGIS Maps SDK Samples.app */;
			productType = "com.apple.product-type.application";
		};
/* End PBXNativeTarget section */

/* Begin PBXProject section */
		00E5400727F3CCA100CF66D5 /* Project object */ = {
			isa = PBXProject;
			attributes = {
				BuildIndependentTargetsInParallel = 1;
				KnownAssetTags = (
					AddCustomDynamicEntityDataSource,
					AddElevationSourceFromRaster,
					AddElevationSourceFromTilePackage,
					AddFeatureLayers,
					AddFeaturesWithContingentValues,
					AddKmlLayer,
					AddPointCloudLayerFromFile,
					AddRasterFromFile,
					AddRastersAndFeatureTablesFromGeopackage,
					AddTiledLayerAsBasemap,
					AddVectorTiledLayerFromCustomStyle,
					Animate3DGraphic,
					AnimateImagesWithImageOverlay,
					ApplyBlendRendererToHillshade,
					ApplyColormapRendererToRaster,
					ApplyDictionaryRendererToFeatureLayer,
					ApplyDictionaryRendererToGraphicsOverlay,
					ApplyHillshadeRendererToRaster,
					ApplyRgbRenderer,
					ApplyScheduledUpdatesToPreplannedMapArea,
					ApplyStretchRenderer,
					ApplySymbologyToShapefile,
					AugmentRealityToShowTabletopScene,
					ChangeCameraController,
					ConfigureElectronicNavigationalCharts,
					DisplayDimensions,
					DisplayMapFromMobileMapPackage,
					DisplaySceneFromMobileScenePackage,
					EditAndSyncFeaturesWithFeatureService,
					EditFeaturesWithFeatureLinkedAnnotation,
					EditGeodatabaseWithTransactions,
					FindRouteInMobileMapPackage,
					FindRouteInTransportNetwork,
					GenerateOfflineMapWithLocalBasemap,
					GeocodeOffline,
					IdentifyRasterCell,
					ListContentsOfKmlFile,
					NavigateRouteWithRerouting,
					OrbitCameraAroundObject,
					ShowDeviceLocationWithNmeaDataSources,
					ShowMobileMapPackageExpirationDate,
					ShowViewshedFromGeoelementInScene,
					SnapGeometryEditsWithUtilityNetworkRules,
					StyleFeaturesWithCustomDictionary,
					StylePointWithDistanceCompositeSceneSymbol,
					StyleSymbolsFromMobileStyleFile,
				);
				LastSwiftUpdateCheck = 1330;
				LastUpgradeCheck = 1600;
				ORGANIZATIONNAME = Esri;
				TargetAttributes = {
					00E5401227F3CCA200CF66D5 = {
						CreatedOnToolsVersion = 13.3;
					};
				};
			};
			buildConfigurationList = 00E5400A27F3CCA100CF66D5 /* Build configuration list for PBXProject "Samples" */;
			developmentRegion = en;
			hasScannedForEncodings = 0;
			knownRegions = (
				en,
				Base,
			);
			mainGroup = 00E5400627F3CCA100CF66D5;
			packageReferences = (
				00C43AEB2947DC350099AE34 /* XCRemoteSwiftPackageReference "arcgis-maps-sdk-swift-toolkit" */,
			);
			preferredProjectObjectVersion = 77;
			productRefGroup = 00E5401427F3CCA200CF66D5 /* Products */;
			projectDirPath = "";
			projectRoot = "";
			targets = (
				00E5401227F3CCA200CF66D5 /* Samples */,
			);
		};
/* End PBXProject section */

/* Begin PBXResourcesBuildPhase section */
		00E5401127F3CCA200CF66D5 /* Resources */ = {
			isa = PBXResourcesBuildPhase;
			buildActionMask = 2147483647;
			files = (
				1CC755E12DC5A6A7004B346F /* Shasta_Elevation in Resources */,
				D7F8C0412B605E720072BFA7 /* FillmoreTopographicMap.vtpk in Resources */,
				9537AFD72C220EF0000923C5 /* ExchangeSetwithoutUpdates in Resources */,
				D7F8C03E2B605AF60072BFA7 /* ContingentValuesBirdNests.geodatabase in Resources */,
				E041AC1E288076A60056009B /* info.css in Resources */,
				D7CE9F9B2AE2F575008F7A5F /* streetmap_SD.tpkx in Resources */,
				D721EEA82ABDFF550040BE46 /* LothianRiversAnno.mmpk in Resources */,
				D7C16D1F2AC5FE8200689E89 /* Pyrenees.csv in Resources */,
				E041AC1A287F54580056009B /* highlight.min.js in Resources */,
				D7497F402AC4BA4100167AD2 /* Edinburgh_Pylon_Dimensions.mmpk in Resources */,
				D7C523402BED9BBF00E8221A /* SanFrancisco.tpkx in Resources */,
				00E5402027F3CCA200CF66D5 /* Assets.xcassets in Resources */,
				4D126D7C29CA3E6000CFB7A7 /* Redlands.nmea in Resources */,
				00C94A0D28B53DE1004E42D9 /* raster-file in Resources */,
				D7464F2B2ACE0965007FEE88 /* SA_EVI_8Day_03May20 in Resources */,
				D762DA0E2D94C750001052DD /* NapervilleGasUtilities.geodatabase in Resources */,
				004FE87129DF5D8700075217 /* Bristol in Resources */,
				D713C6F72CB9B9A60073AA72 /* US_State_Capitals.kml in Resources */,
				00FA4E822DCD5AEE008A34CF /* srtm in Resources */,
				D7C16D252AC5FEA600689E89 /* Snowdon.csv in Resources */,
				D73F8CF42AB1089900CD39DA /* Restaurant.stylx in Resources */,
				D7BB3DD22C5D781800FFCD56 /* SaveTheBay.geodatabase in Resources */,
				D707899B2CD16324000DF215 /* Mil2525DMessages.xml in Resources */,
				D74C8C022ABA6202007C76B8 /* emoji-mobile.stylx in Resources */,
				D7CE9FA32AE2F595008F7A5F /* san-diego-eagle-locator in Resources */,
				D70539102CD012BB00F63F4A /* militaryoverlay.geodatabase in Resources */,
				D76000B72AF19FCA00B3084D /* SanFrancisco.mmpk in Resources */,
				D762AF652BF6A96100ECE3C7 /* loudoun_anno.geodatabase in Resources */,
				792222DD2A81AA5D00619FFE /* AIS_MarineCadastre_SelectedVessels_CustomDataSource.jsonl in Resources */,
				E041AC20288077B90056009B /* xcode.css in Resources */,
				00D4EF9028638BF100B9CC30 /* LA_Trails.geodatabase in Resources */,
				D701D72C2A37C7F7006FF0C8 /* bradley_low_3ds in Resources */,
				D7CDD38F2CB872EA00DE9766 /* sandiego-north-balboa-pointcloud.slpk in Resources */,
				00D4EF9A28638BF100B9CC30 /* AuroraCO.gpkg in Resources */,
				88FB70D12DCC248400EB76E3 /* Aurora_CO_shp in Resources */,
				D7C16D282AC5FEB700689E89 /* Hawaii.csv in Resources */,
				D73571D72CB613220046A433 /* hydrography in Resources */,
				D7BEBAC92CBDC81200F882E7 /* MontereyElevation.tpkx in Resources */,
				D7D1F3532ADDBE5D009CE2DA /* philadelphia.mspk in Resources */,
				D7201D2B2CC6D829004BDB7D /* dodge_city.vtpk in Resources */,
				004A2B9D2BED455B00C297CE /* canyonlands in Resources */,
				798C2DA72AFC505600EE7E97 /* PrivacyInfo.xcprivacy in Resources */,
				D7E7D09A2AEB3C47003AAD02 /* san_diego_offline_routing in Resources */,
				F111CCC4288B641900205358 /* Yellowstone.mmpk in Resources */,
				4C81275D2DCBB745006EF7D2 /* ShastaBW in Resources */,
				D705390A2CD0122D00F63F4A /* mil2525d.stylx in Resources */,
				D77572AE2A295DDE00F490CD /* PacificSouthWest2 in Resources */,
				D75E5EEC2CC0466900252595 /* esri_test_data.kmz in Resources */,
				10D321932BDB187400B39B1B /* naperville_imagery.tpkx in Resources */,
				00D4EFB12863CE6300B9CC30 /* ScottishWildlifeTrust_reserves in Resources */,
				D7781D492B7EB03400E53C51 /* SanDiegoTourPath.json in Resources */,
				D7C16D222AC5FE9800689E89 /* GrandCanyon.csv in Resources */,
				D7BEBAA02CBD9CCA00F882E7 /* MontereyElevation.dt2 in Resources */,
			);
			runOnlyForDeploymentPostprocessing = 0;
		};
/* End PBXResourcesBuildPhase section */

/* Begin PBXShellScriptBuildPhase section */
		001C6DDC27FE5CE800D472C2 /* Create .secrets File If It Does Not Exist */ = {
			isa = PBXShellScriptBuildPhase;
			alwaysOutOfDate = 1;
			buildActionMask = 2147483647;
			files = (
			);
			inputFileListPaths = (
			);
			inputPaths = (
			);
			name = "Create .secrets File If It Does Not Exist";
			outputFileListPaths = (
			);
			outputPaths = (
				"$(SRCROOT)/.secrets",
			);
			runOnlyForDeploymentPostprocessing = 0;
			shellPath = /bin/sh;
			shellScript = "if [ ! -e \"$SRCROOT/.secrets\" ]\nthen\n    touch \"$SRCROOT/.secrets\"\nfi\n";
		};
		0039A4E72885C45200592C86 /* Copy README.md Files For Source Code View */ = {
			isa = PBXShellScriptBuildPhase;
			alwaysOutOfDate = 1;
			buildActionMask = 2147483647;
			files = (
			);
			inputFileListPaths = (
			);
			inputPaths = (
			);
			name = "Copy README.md Files For Source Code View";
			outputFileListPaths = (
			);
			outputPaths = (
			);
			runOnlyForDeploymentPostprocessing = 0;
			shellPath = /bin/sh;
			shellScript = "echo $BUILT_PRODUCTS_DIR\n\n# Directory to which the readmes will be copied.\nREADMES_DIR=${BUILT_PRODUCTS_DIR}/${UNLOCALIZED_RESOURCES_FOLDER_PATH}/READMEs\nmkdir -p \"${READMES_DIR}\"\n\n# Root readme for the project to skip.\nDEFAULT_README=$SRCROOT/README.md\n\n# Find all README.md files in the project.\nfind ${SRCROOT} -name \"README.md\" | while read file\ndo\n    # Skip the root readme for project.\n    if [ \"$file\" = \"$DEFAULT_README\" ]\n    then\n        echo $BUILT_PRODUCTS_DIR\n        continue\n    fi\n    \n    # Extract the folder name from the path.\n    FILE_PATH=$(dirname \"$file\")\n    FOLDER_NAME=$(basename \"$FILE_PATH\")\n    \n    cp \"${file}\" \"${READMES_DIR}/${FOLDER_NAME}.md\"\ndone\n";
		};
		00CCB8A3285BA2FD00BBAB70 /* Download Portal Item Data */ = {
			isa = PBXShellScriptBuildPhase;
			alwaysOutOfDate = 1;
			buildActionMask = 2147483647;
			files = (
			);
			inputFileListPaths = (
			);
			inputPaths = (
			);
			name = "Download Portal Item Data";
			outputFileListPaths = (
			);
			outputPaths = (
			);
			runOnlyForDeploymentPostprocessing = 0;
			shellPath = /bin/sh;
			shellScript = "SAMPLES_DIRECTORY=\"${SRCROOT}/Shared/Samples\"\nDOWNLOAD_DIRECTORY=\"${SRCROOT}/Portal Data\"\nxcrun --sdk macosx swift \"${SRCROOT}/Scripts/DownloadPortalItemData.swift\" \"$SAMPLES_DIRECTORY\" \"$DOWNLOAD_DIRECTORY\"\n";
		};
		00E5402B27F77A5A00CF66D5 /* Lint Sources */ = {
			isa = PBXShellScriptBuildPhase;
			alwaysOutOfDate = 1;
			buildActionMask = 2147483647;
			files = (
			);
			inputFileListPaths = (
			);
			inputPaths = (
			);
			name = "Lint Sources";
			outputFileListPaths = (
			);
			outputPaths = (
			);
			runOnlyForDeploymentPostprocessing = 0;
			shellPath = /bin/sh;
			shellScript = "if [[ \"$(uname -m)\" == arm64 ]]; then\n    export PATH=\"/opt/homebrew/bin:$PATH\"\nfi\n\nif which swiftlint > /dev/null; then\n  swiftlint\nelse\n  echo \"warning: SwiftLint not installed, download from https://github.com/realm/SwiftLint\"\nfi\n";
		};
/* End PBXShellScriptBuildPhase section */

/* Begin PBXSourcesBuildPhase section */
		00E5400F27F3CCA200CF66D5 /* Sources */ = {
			isa = PBXSourcesBuildPhase;
			buildActionMask = 2147483647;
			files = (
				95F891292C46E9D60010EBED /* ShowDeviceLocationUsingIndoorPositioningView.swift in Sources */,
				00FA4E8B2DCD7233008A34CF /* ApplySimpleRendererToGraphicsOverlayView.swift in Sources */,
				1C2538562BABACFD00337307 /* AugmentRealityToNavigateRouteView.swift in Sources */,
				1C2538572BABACFD00337307 /* AugmentRealityToNavigateRouteView.ARSceneView.swift in Sources */,
				D72FE7082CE6DA1900BBC0FE /* SampleMenuButtons.swift in Sources */,
				88FB70DC2DD3F47900EB76E3 /* BrowseOrganizationBasemapsView.swift in Sources */,
				D76929FA2B4F79540047205E /* OrbitCameraAroundObjectView.swift in Sources */,
				D771D0C82CD55211004C13CB /* ApplyRasterRenderingRuleView.swift in Sources */,
				79D84D132A81711A00F45262 /* AddCustomDynamicEntityDataSourceView.swift in Sources */,
				102B6A372BFD5B55009F763C /* IdentifyFeaturesInWMSLayerView.swift in Sources */,
				E000E7602869E33D005D87C5 /* ClipGeometryView.swift in Sources */,
				9503056E2C46ECB70091B32D /* ShowDeviceLocationUsingIndoorPositioningView.Model.swift in Sources */,
				4D2ADC6729C50BD6003B367F /* AddDynamicEntityLayerView.Model.swift in Sources */,
				D7A85A082CD5ABF5009DC68A /* QueryWithCQLFiltersView.swift in Sources */,
				E004A6E928493BCE002A1FE6 /* ShowDeviceLocationView.swift in Sources */,
				1C26ED192A859525009B7721 /* FilterFeaturesInSceneView.swift in Sources */,
				D751B4C82CD3E572005CE750 /* AddKMLLayerWithNetworkLinksView.swift in Sources */,
				D75E5EF12CC049D500252595 /* EditFeaturesUsingFeatureFormsView.swift in Sources */,
				D7352F8E2BD992C40013FFEF /* MonitorChangesToDrawStatusView.swift in Sources */,
				F111CCC1288B5D5600205358 /* DisplayMapFromMobileMapPackageView.swift in Sources */,
				D76495212B74687E0042699E /* ValidateUtilityNetworkTopologyView.Model.swift in Sources */,
				D7D9FCF62BF2CC8600F972A2 /* FilterByDefinitionExpressionOrDisplayFilterView.swift in Sources */,
				D7337C5A2ABCFDB100A5D865 /* StyleSymbolsFromMobileStyleFileView.SymbolOptionsListView.swift in Sources */,
				00E1D90F2BC0B1E8001AEB6A /* SnapGeometryEditsView.GeometryEditorMenu.swift in Sources */,
				1C43BC842A43781200509BF8 /* SetVisibilityOfSubtypeSublayerView.swift in Sources */,
				00A7A1462A2FC58300F035F7 /* DisplayContentOfUtilityNetworkContainerView.swift in Sources */,
				D7553CDB2AE2DFEC00DC2A70 /* GeocodeOfflineView.swift in Sources */,
				D757D14B2B6C46E50065F78F /* ListSpatialReferenceTransformationsView.Model.swift in Sources */,
				218F35B829C28F4A00502022 /* AuthenticateWithOAuthView.swift in Sources */,
				79B7B80A2A1BF8EC00F57C27 /* CreateAndSaveKMLView.swift in Sources */,
				D7C6420C2B4F47E10042B8F7 /* SearchForWebMapView.Model.swift in Sources */,
				000D43162B9918420003D3C2 /* ConfigureBasemapStyleParametersView.swift in Sources */,
				7573E81C29D6134C00BEED9C /* TraceUtilityNetworkView.Enums.swift in Sources */,
				7573E81A29D6134C00BEED9C /* TraceUtilityNetworkView.Model.swift in Sources */,
				1C3B7DC82A5F64FC00907443 /* AnalyzeNetworkWithSubnetworkTraceView.Model.swift in Sources */,
				0072C7FA2DBABEAC001502CA /* AddIntegratedMeshLayerView.swift in Sources */,
				D752D9402A39154C003EB25E /* ManageOperationalLayersView.swift in Sources */,
				D7ABA2F92A32579C0021822B /* MeasureDistanceInSceneView.swift in Sources */,
				D7CDD38B2CB86F0A00DE9766 /* AddPointCloudLayerFromFileView.swift in Sources */,
				D7BA38912BFBC476009954F5 /* EditFeaturesWithFeatureLinkedAnnotationView.Model.swift in Sources */,
				10D321962BDB1CB500B39B1B /* GenerateOfflineMapWithLocalBasemapView.swift in Sources */,
				D7201CDA2CC6B710004BDB7D /* AddTiledLayerAsBasemapView.swift in Sources */,
				D73723792AF5ADD800846884 /* FindRouteInMobileMapPackageView.MobileMapView.swift in Sources */,
				E004A6E028466279002A1FE6 /* ShowCalloutView.swift in Sources */,
				E000E763286A0B18005D87C5 /* CutGeometryView.swift in Sources */,
				D7BE7E6F2CC19CC3006DDB0C /* AddTiledLayerView.swift in Sources */,
				D7705D582AFC244E00CC0335 /* FindClosestFacilityToMultiplePointsView.swift in Sources */,
				D73FCFFF2B02C7630006360D /* FindRouteAroundBarriersView.Views.swift in Sources */,
				1C29C9592DBAE50D0074028F /* AddWMTSLayerView.swift in Sources */,
				D71D9B152DC430F800FF2D5A /* ApplyTerrainExaggerationView.swift in Sources */,
				3EEDE7CE2C5D73F700510104 /* SetSpatialReferenceView.swift in Sources */,
				4D126D7229CA1E1800CFB7A7 /* FileNMEASentenceReader.swift in Sources */,
				001C6DE127FE8A9400D472C2 /* AppSecrets.swift.masque in Sources */,
				D77BC5392B59A2D3007B49B6 /* StylePointWithDistanceCompositeSceneSymbolView.swift in Sources */,
				D7084FA92AD771AA00EC7F4F /* AugmentRealityToFlyOverSceneView.swift in Sources */,
				D75B58512AAFB3030038B3B4 /* StyleFeaturesWithCustomDictionaryView.swift in Sources */,
				E0D04FF228A5390000747989 /* DownloadPreplannedMapAreaView.Model.swift in Sources */,
				D764B7DF2BE2F89D002E2F92 /* EditGeodatabaseWithTransactionsView.swift in Sources */,
				00CCB8A5285BAF8700BBAB70 /* OnDemandResource.swift in Sources */,
				D7142BC42DB71082004F87B7 /* View+PagePresentation.swift in Sources */,
				D7635FFE2B9277DC0044AB97 /* ConfigureClustersView.swift in Sources */,
				1C19B4F32A578E46001D2506 /* CreateLoadReportView.swift in Sources */,
				D71563E92D5AC2B600D2E948 /* CreateKMLMultiTrackView.swift in Sources */,
				4C8127612DCBED62006EF7D2 /* ApplyStretchRendererView.swift in Sources */,
				7900C5F62A83FC3F002D430F /* AddCustomDynamicEntityDataSourceView.Vessel.swift in Sources */,
				D71099702A2802FA0065A1C1 /* DensifyAndGeneralizeGeometryView.SettingsView.swift in Sources */,
				D7201D042CC6D3B5004BDB7D /* AddVectorTiledLayerFromCustomStyleView.swift in Sources */,
				E004A6ED2849556E002A1FE6 /* CreatePlanarAndGeodeticBuffersView.swift in Sources */,
				E041ABD7287DB04D0056009B /* SampleInfoView.swift in Sources */,
				D7635FFD2B9277DC0044AB97 /* ConfigureClustersView.SettingsView.swift in Sources */,
				D769DF332BEC1A1C0062AE95 /* EditGeodatabaseWithTransactionsView.Model.swift in Sources */,
				1C43BC822A43781200509BF8 /* SetVisibilityOfSubtypeSublayerView.Model.swift in Sources */,
				D71FCB8A2AD6277F000E517C /* CreateMobileGeodatabaseView.Model.swift in Sources */,
				D752D9462A3A6F80003EB25E /* MonitorChangesToMapLoadStatusView.swift in Sources */,
				00181B462846AD7100654571 /* View+ErrorAlert.swift in Sources */,
				D733CA192BED980D00FBDE4C /* EditAndSyncFeaturesWithFeatureServiceView.swift in Sources */,
				00273CF62A82AB8700A7A77D /* SampleLink.swift in Sources */,
				4C8126E72DC02525006EF7D2 /* AnalyzeHotspotsView.swift in Sources */,
				95A572192C0FDCC9006E8B48 /* ShowScaleBarView.swift in Sources */,
				D7ABA2FF2A32881C0021822B /* ShowViewshedFromGeoelementInSceneView.swift in Sources */,
				E0FE32E728747778002C6ACA /* BrowseBuildingFloorsView.swift in Sources */,
				954AEDEE2C01332600265114 /* SelectFeaturesInSceneLayerView.swift in Sources */,
				D7F8C0432B608F120072BFA7 /* AddFeaturesWithContingentValuesView.AddFeatureView.swift in Sources */,
				D752D95F2A3BCE06003EB25E /* DisplayMapFromPortalItemView.swift in Sources */,
				004A2BA22BED456500C297CE /* ApplyScheduledUpdatesToPreplannedMapAreaView.swift in Sources */,
				3E9F77732C6A60FA0022CAB5 /* QueryFeatureCountAndExtentView.swift in Sources */,
				1CAB8D4B2A3CEAB0002AA649 /* RunValveIsolationTraceView.Model.swift in Sources */,
				E070A0A3286F3B6000F2B606 /* DownloadPreplannedMapAreaView.swift in Sources */,
				D79482D42C35D872006521CD /* CreateDynamicBasemapGalleryView.swift in Sources */,
				D70789922CD160FD000DF215 /* ApplyDictionaryRendererToGraphicsOverlayView.swift in Sources */,
				D77570C02A2942F800F490CD /* AnimateImagesWithImageOverlayView.swift in Sources */,
				D7848EFE2CBD986400F6F546 /* AddElevationSourceFromRasterView.swift in Sources */,
				D7054AE92ACCCB6C007235BA /* Animate3DGraphicView.SettingsView.swift in Sources */,
				D78FA4942C3C88880079313E /* CreateDynamicBasemapGalleryView.Views.swift in Sources */,
				E0EA0B772866390E00C9621D /* ProjectGeometryView.swift in Sources */,
				D74C8BFE2ABA5605007C76B8 /* StyleSymbolsFromMobileStyleFileView.swift in Sources */,
				8810FB592DC94A7200874936 /* ApplyFunctionToRasterFromServiceView.swift in Sources */,
				D7E7D0812AEB39D5003AAD02 /* FindRouteInTransportNetworkView.swift in Sources */,
				D742E4922B04132B00690098 /* DisplayWebSceneFromPortalItemView.swift in Sources */,
				0042E24328E4BF8F001F33D6 /* ShowViewshedFromPointInSceneView.Model.swift in Sources */,
				95F3A52B2C07F09C00885DED /* SetSurfaceNavigationConstraintView.swift in Sources */,
				00FA4E572DBC139C008A34CF /* AddRastersAndFeatureTablesFromGeopackageView.swift in Sources */,
				D7E557682A1D768800B9FB09 /* AddWMSLayerView.swift in Sources */,
				D7497F3C2AC4B4C100167AD2 /* DisplayDimensionsView.swift in Sources */,
				D7C97B562B75C10C0097CDA1 /* ValidateUtilityNetworkTopologyView.Views.swift in Sources */,
				D73FCFF72B02A3AA0006360D /* FindAddressWithReverseGeocodeView.swift in Sources */,
				1C38915D2DBC36C800ADFDDC /* AddWFSLayerView.swift in Sources */,
				D789AAAD2D66C718007A8E0E /* CreateKMLMultiTrackView.Model.swift in Sources */,
				0005580A2817C51E00224BC6 /* SampleDetailView.swift in Sources */,
				00FA4E642DCA72EE008A34CF /* ApplyRGBRendererView.swift in Sources */,
				D75F66362B48EABC00434974 /* SearchForWebMapView.swift in Sources */,
				D7058B102B59E44B000A888A /* StylePointWithSceneSymbolView.swift in Sources */,
				0044218A2DB9533900249FEE /* AddFeatureCollectionLayerFromPortalItemView.swift in Sources */,
				1C8EC7472BAE2891001A6929 /* AugmentRealityToCollectDataView.swift in Sources */,
				D75C35672AB50338003CD55F /* GroupLayersTogetherView.GroupLayerListView.swift in Sources */,
				4D2ADC6229C5071C003B367F /* ChangeMapViewBackgroundView.Model.swift in Sources */,
				D7848ED82CBD85A300F6F546 /* AddPointSceneLayerView.swift in Sources */,
				0074ABCD2817BCC30037244A /* SamplesApp+Samples.swift.tache in Sources */,
				D79EE76E2A4CEA5D005A52AE /* SetUpLocationDrivenGeotriggersView.Model.swift in Sources */,
				4C81273E2DCA9E31006EF7D2 /* ApplyColormapRendererToRasterView.swift in Sources */,
				10CFF4CA2DBAAFAC0027F144 /* AddFeatureLayerWithTimeOffsetView.swift in Sources */,
				D74F03F02B609A7D00E83688 /* AddFeaturesWithContingentValuesView.Model.swift in Sources */,
				E004A6F3284E4FEB002A1FE6 /* ShowResultOfSpatialOperationsView.swift in Sources */,
				955AFAC42C10FD6F009C8FE5 /* ApplyMosaicRuleToRastersView.swift in Sources */,
				D751018E2A2E962D00B8FA48 /* IdentifyLayerFeaturesView.swift in Sources */,
				F1E71BF1289473760064C33F /* AddRasterFromFileView.swift in Sources */,
				00B04273282EC59E0072E1B4 /* AboutView.swift in Sources */,
				88E52E6F2DC96C3F00F48409 /* ApplyHillshadeRendererToRasterView.swift in Sources */,
				7573E81F29D6134C00BEED9C /* TraceUtilityNetworkView.swift in Sources */,
				D7781D4B2B7ECCB700E53C51 /* NavigateRouteWithReroutingView.Model.swift in Sources */,
				4D2ADC6929C50C4C003B367F /* AddDynamicEntityLayerView.SettingsView.swift in Sources */,
				1C42E04729D2396B004FC4BE /* ShowPopupView.swift in Sources */,
				D72FE7032CE6D05600BBC0FE /* AppFavorites.swift in Sources */,
				79302F872A1ED71B0002336A /* CreateAndSaveKMLView.Views.swift in Sources */,
				D73FC0FD2AD4A18D0067A19B /* CreateMobileGeodatabaseView.swift in Sources */,
				D7F2A02F2CD00F1C0008D981 /* ApplyDictionaryRendererToFeatureLayerView.swift in Sources */,
				1C19B4F12A578E46001D2506 /* CreateLoadReportView.Views.swift in Sources */,
				D703F04D2D9334AC0077E3A8 /* SnapGeometryEditsWithUtilityNetworkRulesView.Model.swift in Sources */,
				E066DD3B2860CA08004D3D5B /* ShowResultOfSpatialRelationshipsView.swift in Sources */,
				7573E81E29D6134C00BEED9C /* TraceUtilityNetworkView.Views.swift in Sources */,
				D75E5EE62CC0340100252595 /* ListContentsOfKMLFileView.swift in Sources */,
				4D2ADC5A29C4F612003B367F /* ChangeMapViewBackgroundView.swift in Sources */,
				95DEB9B62C127A92009BEC35 /* ShowViewshedFromPointOnMapView.swift in Sources */,
				D7BA38972BFBFC0F009954F5 /* QueryRelatedFeaturesView.swift in Sources */,
				004421902DB9620200249FEE /* AddFeatureCollectionLayerFromQueryView.swift in Sources */,
				D7ECF5982AB8BE63003FB2BE /* RenderMultilayerSymbolsView.swift in Sources */,
				D769C2122A29019B00030F61 /* SetUpLocationDrivenGeotriggersView.swift in Sources */,
				00FA4E722DCBD7A9008A34CF /* ApplySimpleRendererToFeatureLayerView.swift in Sources */,
				79302F852A1ED4E30002336A /* CreateAndSaveKMLView.Model.swift in Sources */,
				D7C3AB4A2B683291008909B9 /* SetFeatureRequestModeView.swift in Sources */,
				95D2EE0F2C334D1600683D53 /* ShowServiceAreaView.swift in Sources */,
				00FA4E662DCA738A008A34CF /* ApplyRGBRendererView.SettingsView.swift in Sources */,
				D7A670D72DADBC770060E327 /* EnvironmentValues+RequestReviewModel.swift in Sources */,
				D7058FB12ACB423C00A40F14 /* Animate3DGraphicView.Model.swift in Sources */,
				D7BEBAC52CBDC0F800F882E7 /* AddElevationSourceFromTilePackageView.swift in Sources */,
				D77D9C002BB2438200B38A6C /* AugmentRealityToShowHiddenInfrastructureView.ARSceneView.swift in Sources */,
				0044CDDF2995C39E004618CE /* ShowDeviceLocationHistoryView.swift in Sources */,
				E041ABC0287CA9F00056009B /* WebView.swift in Sources */,
				D73E619E2BDB21F400457932 /* EditWithBranchVersioningView.swift in Sources */,
				D7DFA0EA2CBA0242007C31F2 /* AddMapImageLayerView.swift in Sources */,
				D7705D642AFC570700CC0335 /* FindClosestFacilityFromPointView.swift in Sources */,
				E088E1572862579D00413100 /* SetSurfacePlacementModeView.swift in Sources */,
				9579FCEA2C3360BB00FC8A1D /* EditFeatureAttachmentsView.swift in Sources */,
				D762AF5F2BF6A7B900ECE3C7 /* EditFeaturesWithFeatureLinkedAnnotationView.swift in Sources */,
				1CAF831F2A20305F000E1E60 /* ShowUtilityAssociationsView.swift in Sources */,
				00E7C15C2BBE1BF000B85D69 /* SnapGeometryEditsView.swift in Sources */,
				E004A6C128414332002A1FE6 /* SetViewpointRotationView.swift in Sources */,
				883C121529C9136600062FF9 /* DownloadPreplannedMapAreaView.MapPicker.swift in Sources */,
				D72C43F32AEB066D00B6157B /* GeocodeOfflineView.Model.swift in Sources */,
				1C9B74C929DB43580038B06F /* ShowRealisticLightAndShadowsView.swift in Sources */,
				10B782052BE55D7E007EAE6C /* GenerateOfflineMapWithCustomParametersView.swift in Sources */,
				D7635FF12B9272CB0044AB97 /* DisplayClustersView.swift in Sources */,
				D7232EE12AC1E5AA0079ABFF /* PlayKMLTourView.swift in Sources */,
				D7010EBF2B05616900D43F55 /* DisplaySceneFromMobileScenePackageView.swift in Sources */,
				D7337C602ABD142D00A5D865 /* ShowMobileMapPackageExpirationDateView.swift in Sources */,
				00E5401E27F3CCA200CF66D5 /* ContentView.swift in Sources */,
				D7634FAF2A43B7AC00F8AEFB /* CreateConvexHullAroundGeometriesView.swift in Sources */,
				E066DD382860AB28004D3D5B /* StyleGraphicsWithRendererView.swift in Sources */,
				108EC04129D25B2C000F35D0 /* QueryFeatureTableView.swift in Sources */,
				D71D516E2B51D7B600B2A2BE /* SearchForWebMapView.Views.swift in Sources */,
				D71A9DE22D8CC88D00CA03CB /* SnapGeometryEditsWithUtilityNetworkRulesView.swift in Sources */,
				D7114A0D2BDC6A3300FA68CA /* EditWithBranchVersioningView.Model.swift in Sources */,
				00B04FB5283EEBA80026C882 /* DisplayOverviewMapView.swift in Sources */,
				D718A1E72B570F7500447087 /* OrbitCameraAroundObjectView.Model.swift in Sources */,
				88FB70D42DCD10B600EB76E3 /* AuthenticateWithIntegratedWindowsAuthenticationView.swift in Sources */,
				88E52E812DCA703B00F48409 /* ApplyHillshadeRendererToRasterView.SettingsView.swift in Sources */,
				D71C5F642AAA7A88006599FD /* CreateSymbolStylesFromWebStylesView.swift in Sources */,
				D7CC33FF2A31475C00198EDF /* ShowLineOfSightBetweenPointsView.swift in Sources */,
				D70BE5792A5624A80022CA02 /* CategoriesView.swift in Sources */,
				10BD9EB42BF51B4B00ABDBD5 /* GenerateOfflineMapWithCustomParametersView.Model.swift in Sources */,
				4D2ADC5D29C4F612003B367F /* ChangeMapViewBackgroundView.SettingsView.swift in Sources */,
				75DD739529D38B1B0010229D /* NavigateRouteView.swift in Sources */,
				D75362D22A1E886700D83028 /* ApplyUniqueValueRendererView.swift in Sources */,
				D74F6C442D0CD51B00D4FB15 /* ConfigureElectronicNavigationalChartsView.swift in Sources */,
				0074ABBF28174BCF0037244A /* DisplayMapView.swift in Sources */,
				D7EF5D752A26A03A00FEBDE5 /* ShowCoordinatesInMultipleFormatsView.swift in Sources */,
				1C3891612DC02F1200ADFDDC /* ApplyBlendRendererToHillshadeView.swift in Sources */,
				D72F272E2ADA1E4400F906DA /* AugmentRealityToShowTabletopSceneView.swift in Sources */,
				10B782082BE5A058007EAE6C /* GenerateOfflineMapWithCustomParametersView.CustomParameters.swift in Sources */,
				D76EE6072AF9AFE100DA0325 /* FindRouteAroundBarriersView.Model.swift in Sources */,
				0086F40128E3770A00974721 /* ShowViewshedFromPointInSceneView.swift in Sources */,
				0044289229C90C0B00160767 /* GetElevationAtPointOnSurfaceView.swift in Sources */,
				00E1D90B2BC0AF97001AEB6A /* SnapGeometryEditsView.SnapSettingsView.swift in Sources */,
				D7E440D72A1ECE7D005D74DE /* CreateBuffersAroundPointsView.swift in Sources */,
				00D4EF802863842100B9CC30 /* AddFeatureLayersView.swift in Sources */,
				4D126D7E29CA43D200CFB7A7 /* ShowDeviceLocationWithNMEADataSourcesView.Model.swift in Sources */,
				D7A670D52DADB9630060E327 /* Bundle.swift in Sources */,
				4D126D6D29CA1B6000CFB7A7 /* ShowDeviceLocationWithNMEADataSourcesView.swift in Sources */,
				D710996D2A27D9210065A1C1 /* DensifyAndGeneralizeGeometryView.swift in Sources */,
				88F93CC129C3D59D0006B28E /* CreateAndEditGeometriesView.swift in Sources */,
				1C0C1C3929D34DAE005C8B24 /* ChangeViewpointView.swift in Sources */,
				955271612C0E6749009B1ED4 /* AddRasterFromServiceView.swift in Sources */,
				D7AE861E2AC39DC50049B626 /* DisplayAnnotationView.swift in Sources */,
				D734FA0C2A183A5B00246D7E /* SetMaxExtentView.swift in Sources */,
				D704AA5A2AB22C1A00A3BB63 /* GroupLayersTogetherView.swift in Sources */,
				0072C7F42DBAA65E001502CA /* AddFeatureCollectionLayerFromTableView.swift in Sources */,
				E004A6DC28465C70002A1FE6 /* DisplaySceneView.swift in Sources */,
				E066DD35285CF3B3004D3D5B /* FindRouteView.swift in Sources */,
				D71371792BD88ECC00EB2F86 /* MonitorChangesToLayerViewStateView.swift in Sources */,
				D7B759B32B1FFBE300017FDD /* FavoritesView.swift in Sources */,
				D722BD222A420DAD002C2087 /* ShowExtrudedFeaturesView.swift in Sources */,
				E004A6F6284FA42A002A1FE6 /* SelectFeaturesInFeatureLayerView.swift in Sources */,
				88FB70392DCC207B00EB76E3 /* ApplySymbologyToShapefileView.swift in Sources */,
				1C3892312DC59E6000ADFDDC /* ApplyBlendRendererToHillshadeView.SettingsView.swift in Sources */,
				D77688132B69826B007C3860 /* ListSpatialReferenceTransformationsView.swift in Sources */,
				00FA4E682DCA87A9008A34CF /* ApplyRGBRendererView.RangeSlider.swift in Sources */,
				D75101812A2E493600B8FA48 /* ShowLabelsOnLayerView.swift in Sources */,
				1C3B7DCB2A5F64FC00907443 /* AnalyzeNetworkWithSubnetworkTraceView.swift in Sources */,
				00B042E8282EDC690072E1B4 /* SetBasemapView.swift in Sources */,
				E004A6E62846A61F002A1FE6 /* StyleGraphicsWithSymbolsView.swift in Sources */,
				0000FB6E2BBDB17600845921 /* Add3DTilesLayerView.swift in Sources */,
				D74EA7842B6DADA5008F6C7C /* ValidateUtilityNetworkTopologyView.swift in Sources */,
				00E1D90D2BC0B125001AEB6A /* SnapGeometryEditsView.GeometryEditorModel.swift in Sources */,
				E088E1742863B5F800413100 /* GenerateOfflineMapView.swift in Sources */,
				0074ABC428174F430037244A /* Sample.swift in Sources */,
				95E980712C26183000CB8912 /* BrowseOGCAPIFeatureServiceView.swift in Sources */,
				D713C6D72CB990600073AA72 /* AddKMLLayerView.swift in Sources */,
				00A7A14A2A2FC5B700F035F7 /* DisplayContentOfUtilityNetworkContainerView.Model.swift in Sources */,
				E004A6F0284E4B9B002A1FE6 /* DownloadVectorTilesToLocalCacheView.swift in Sources */,
				00ABA94E2BF6721700C0488C /* ShowGridView.swift in Sources */,
				1CAB8D4E2A3CEAB0002AA649 /* RunValveIsolationTraceView.swift in Sources */,
				D7A737E02BABB9FE00B7C7FC /* AugmentRealityToShowHiddenInfrastructureView.swift in Sources */,
				4D2ADC4329C26D05003B367F /* AddDynamicEntityLayerView.swift in Sources */,
				D70082EB2ACF900100E0C3C2 /* IdentifyKMLFeaturesView.swift in Sources */,
				D7635FFB2B9277DC0044AB97 /* ConfigureClustersView.Model.swift in Sources */,
				D7EAF35A2A1C023800D822C4 /* SetMinAndMaxScaleView.swift in Sources */,
				1C19B4F52A578E46001D2506 /* CreateLoadReportView.Model.swift in Sources */,
				88C5E0EB2DCBC1E20091D271 /* ApplyScenePropertyExpressionsView.swift in Sources */,
				9547085C2C3C719800CA8579 /* EditFeatureAttachmentsView.Model.swift in Sources */,
				D71C90A22C6C249B0018C63E /* StyleGeometryTypesWithSymbolsView.swift in Sources */,
				3E54CF222C66AFBE00DD2F18 /* AddWebTiledLayerView.swift in Sources */,
				0042E24528E4F82C001F33D6 /* ShowViewshedFromPointInSceneView.ViewshedSettingsView.swift in Sources */,
				D7DDF8532AF47C6C004352D9 /* FindRouteAroundBarriersView.swift in Sources */,
				1C9B74D929DB54560038B06F /* ChangeCameraControllerView.swift in Sources */,
				D7BEBAD22CBDFE1C00F882E7 /* DisplayAlternateSymbolsAtDifferentScalesView.swift in Sources */,
				D76000AE2AF19C2300B3084D /* FindRouteInMobileMapPackageView.swift in Sources */,
				00273CF42A82AB5900A7A77D /* SamplesSearchView.swift in Sources */,
				D78666AD2A2161F100C60110 /* FindNearestVertexView.swift in Sources */,
				3E720F9D2C619B1700E22A9E /* SetInitialViewpointView.swift in Sources */,
				D76CE8D92BFD7047009A8686 /* SetReferenceScaleView.swift in Sources */,
				D7C16D1B2AC5F95300689E89 /* Animate3DGraphicView.swift in Sources */,
				D744FD172A2112D90084A66C /* CreateConvexHullAroundPointsView.swift in Sources */,
				D7044B962BE18D73000F2C43 /* EditWithBranchVersioningView.Views.swift in Sources */,
				D71C90A32C6C249B0018C63E /* StyleGeometryTypesWithSymbolsView.Views.swift in Sources */,
				D718A1ED2B575FD900447087 /* ManageBookmarksView.swift in Sources */,
				D73723762AF5877500846884 /* FindRouteInMobileMapPackageView.Models.swift in Sources */,
				D74ECD0D2BEEAE2F007C0FA6 /* EditAndSyncFeaturesWithFeatureServiceView.Model.swift in Sources */,
				00CB9138284814A4005C2C5D /* SearchWithGeocodeView.swift in Sources */,
				1C43BC7F2A43781200509BF8 /* SetVisibilityOfSubtypeSublayerView.Views.swift in Sources */,
				D731F3C12AD0D2AC00A8431E /* IdentifyGraphicsView.swift in Sources */,
				4C8126DD2DBBCF0B006EF7D2 /* ApplyStyleToWMSLayerView.swift in Sources */,
				00E5401C27F3CCA200CF66D5 /* SamplesApp.swift in Sources */,
				D73E61962BDAEE6600457932 /* MatchViewpointOfGeoViewsView.swift in Sources */,
				E066DD4028610F55004D3D5B /* AddSceneLayerFromServiceView.swift in Sources */,
				D7F8C0392B60564D0072BFA7 /* AddFeaturesWithContingentValuesView.swift in Sources */,
				00F279D62AF418DC00CECAF8 /* AddDynamicEntityLayerView.VehicleCallout.swift in Sources */,
				10CFF50B2DC2EC990027F144 /* ApplyClassBreaksRendererToSublayerView.swift in Sources */,
				D7749AD62AF08BF50086632F /* FindRouteInTransportNetworkView.Model.swift in Sources */,
				D73F06692B5EE73D000B574F /* QueryFeaturesWithArcadeExpressionView.swift in Sources */,
				D7464F1E2ACE04B3007FEE88 /* IdentifyRasterCellView.swift in Sources */,
				D7588F5F2B7D8DAA008B75E2 /* NavigateRouteWithReroutingView.swift in Sources */,
			);
			runOnlyForDeploymentPostprocessing = 0;
		};
/* End PBXSourcesBuildPhase section */

/* Begin XCBuildConfiguration section */
		00E5402227F3CCA200CF66D5 /* Debug */ = {
			isa = XCBuildConfiguration;
			buildSettings = {
				ALWAYS_SEARCH_USER_PATHS = NO;
				ASSETCATALOG_COMPILER_GENERATE_SWIFT_ASSET_SYMBOL_EXTENSIONS = YES;
				CLANG_ANALYZER_NONNULL = YES;
				CLANG_ANALYZER_NUMBER_OBJECT_CONVERSION = YES_AGGRESSIVE;
				CLANG_CXX_LANGUAGE_STANDARD = "gnu++17";
				CLANG_ENABLE_MODULES = YES;
				CLANG_ENABLE_OBJC_ARC = YES;
				CLANG_ENABLE_OBJC_WEAK = YES;
				CLANG_WARN_BLOCK_CAPTURE_AUTORELEASING = YES;
				CLANG_WARN_BOOL_CONVERSION = YES;
				CLANG_WARN_COMMA = YES;
				CLANG_WARN_CONSTANT_CONVERSION = YES;
				CLANG_WARN_DEPRECATED_OBJC_IMPLEMENTATIONS = YES;
				CLANG_WARN_DIRECT_OBJC_ISA_USAGE = YES_ERROR;
				CLANG_WARN_DOCUMENTATION_COMMENTS = YES;
				CLANG_WARN_EMPTY_BODY = YES;
				CLANG_WARN_ENUM_CONVERSION = YES;
				CLANG_WARN_INFINITE_RECURSION = YES;
				CLANG_WARN_INT_CONVERSION = YES;
				CLANG_WARN_NON_LITERAL_NULL_CONVERSION = YES;
				CLANG_WARN_OBJC_IMPLICIT_RETAIN_SELF = YES;
				CLANG_WARN_OBJC_LITERAL_CONVERSION = YES;
				CLANG_WARN_OBJC_ROOT_CLASS = YES_ERROR;
				CLANG_WARN_QUOTED_INCLUDE_IN_FRAMEWORK_HEADER = YES;
				CLANG_WARN_RANGE_LOOP_ANALYSIS = YES;
				CLANG_WARN_STRICT_PROTOTYPES = YES;
				CLANG_WARN_SUSPICIOUS_MOVE = YES;
				CLANG_WARN_UNGUARDED_AVAILABILITY = YES_AGGRESSIVE;
				CLANG_WARN_UNREACHABLE_CODE = YES;
				CLANG_WARN__DUPLICATE_METHOD_MATCH = YES;
				COPY_PHASE_STRIP = NO;
				DEAD_CODE_STRIPPING = YES;
				DEBUG_INFORMATION_FORMAT = dwarf;
				ENABLE_STRICT_OBJC_MSGSEND = YES;
				ENABLE_TESTABILITY = YES;
				ENABLE_USER_SCRIPT_SANDBOXING = NO;
				GCC_C_LANGUAGE_STANDARD = gnu11;
				GCC_DYNAMIC_NO_PIC = NO;
				GCC_NO_COMMON_BLOCKS = YES;
				GCC_OPTIMIZATION_LEVEL = 0;
				GCC_PREPROCESSOR_DEFINITIONS = (
					"DEBUG=1",
					"$(inherited)",
				);
				GCC_WARN_64_TO_32_BIT_CONVERSION = YES;
				GCC_WARN_ABOUT_RETURN_TYPE = YES_ERROR;
				GCC_WARN_UNDECLARED_SELECTOR = YES;
				GCC_WARN_UNINITIALIZED_AUTOS = YES_AGGRESSIVE;
				GCC_WARN_UNUSED_FUNCTION = YES;
				GCC_WARN_UNUSED_VARIABLE = YES;
				MTL_ENABLE_DEBUG_INFO = INCLUDE_SOURCE;
				MTL_FAST_MATH = YES;
				ONLY_ACTIVE_ARCH = YES;
				SWIFT_ACTIVE_COMPILATION_CONDITIONS = DEBUG;
				SWIFT_OPTIMIZATION_LEVEL = "-Onone";
			};
			name = Debug;
		};
		00E5402327F3CCA200CF66D5 /* Release */ = {
			isa = XCBuildConfiguration;
			buildSettings = {
				ALWAYS_SEARCH_USER_PATHS = NO;
				ASSETCATALOG_COMPILER_GENERATE_SWIFT_ASSET_SYMBOL_EXTENSIONS = YES;
				CLANG_ANALYZER_NONNULL = YES;
				CLANG_ANALYZER_NUMBER_OBJECT_CONVERSION = YES_AGGRESSIVE;
				CLANG_CXX_LANGUAGE_STANDARD = "gnu++17";
				CLANG_ENABLE_MODULES = YES;
				CLANG_ENABLE_OBJC_ARC = YES;
				CLANG_ENABLE_OBJC_WEAK = YES;
				CLANG_WARN_BLOCK_CAPTURE_AUTORELEASING = YES;
				CLANG_WARN_BOOL_CONVERSION = YES;
				CLANG_WARN_COMMA = YES;
				CLANG_WARN_CONSTANT_CONVERSION = YES;
				CLANG_WARN_DEPRECATED_OBJC_IMPLEMENTATIONS = YES;
				CLANG_WARN_DIRECT_OBJC_ISA_USAGE = YES_ERROR;
				CLANG_WARN_DOCUMENTATION_COMMENTS = YES;
				CLANG_WARN_EMPTY_BODY = YES;
				CLANG_WARN_ENUM_CONVERSION = YES;
				CLANG_WARN_INFINITE_RECURSION = YES;
				CLANG_WARN_INT_CONVERSION = YES;
				CLANG_WARN_NON_LITERAL_NULL_CONVERSION = YES;
				CLANG_WARN_OBJC_IMPLICIT_RETAIN_SELF = YES;
				CLANG_WARN_OBJC_LITERAL_CONVERSION = YES;
				CLANG_WARN_OBJC_ROOT_CLASS = YES_ERROR;
				CLANG_WARN_QUOTED_INCLUDE_IN_FRAMEWORK_HEADER = YES;
				CLANG_WARN_RANGE_LOOP_ANALYSIS = YES;
				CLANG_WARN_STRICT_PROTOTYPES = YES;
				CLANG_WARN_SUSPICIOUS_MOVE = YES;
				CLANG_WARN_UNGUARDED_AVAILABILITY = YES_AGGRESSIVE;
				CLANG_WARN_UNREACHABLE_CODE = YES;
				CLANG_WARN__DUPLICATE_METHOD_MATCH = YES;
				COPY_PHASE_STRIP = NO;
				DEAD_CODE_STRIPPING = YES;
				DEBUG_INFORMATION_FORMAT = "dwarf-with-dsym";
				ENABLE_NS_ASSERTIONS = NO;
				ENABLE_STRICT_OBJC_MSGSEND = YES;
				ENABLE_USER_SCRIPT_SANDBOXING = NO;
				GCC_C_LANGUAGE_STANDARD = gnu11;
				GCC_NO_COMMON_BLOCKS = YES;
				GCC_WARN_64_TO_32_BIT_CONVERSION = YES;
				GCC_WARN_ABOUT_RETURN_TYPE = YES_ERROR;
				GCC_WARN_UNDECLARED_SELECTOR = YES;
				GCC_WARN_UNINITIALIZED_AUTOS = YES_AGGRESSIVE;
				GCC_WARN_UNUSED_FUNCTION = YES;
				GCC_WARN_UNUSED_VARIABLE = YES;
				MTL_ENABLE_DEBUG_INFO = NO;
				MTL_FAST_MATH = YES;
				SWIFT_COMPILATION_MODE = wholemodule;
				SWIFT_OPTIMIZATION_LEVEL = "-O";
			};
			name = Release;
		};
		00E5402527F3CCA200CF66D5 /* Debug */ = {
			isa = XCBuildConfiguration;
			buildSettings = {
				ASSETCATALOG_COMPILER_APPICON_NAME = AppIcon;
				ASSETCATALOG_COMPILER_GLOBAL_ACCENT_COLOR_NAME = AccentColor;
				CODE_SIGN_ENTITLEMENTS = macOS/Samples.entitlements;
				"CODE_SIGN_IDENTITY[sdk=macosx*]" = "Apple Development";
				CODE_SIGN_STYLE = Automatic;
				CURRENT_PROJECT_VERSION = 1;
				EMBED_ASSET_PACKS_IN_PRODUCT_BUNDLE = YES;
				INFOPLIST_FILE = "$(SRCROOT)/iOS/Info.plist";
				IPHONEOS_DEPLOYMENT_TARGET = 17.0;
				LD_RUNPATH_SEARCH_PATHS = (
					"$(inherited)",
					"@executable_path/Frameworks",
				);
				MARKETING_VERSION = 200.7.0;
				PRODUCT_BUNDLE_IDENTIFIER = "com.esri.arcgis-swift-sdk-samples";
				PRODUCT_NAME = "ArcGIS Maps SDK Samples";
				SDKROOT = iphoneos;
				SUPPORTED_PLATFORMS = "iphoneos iphonesimulator";
				SUPPORTS_MACCATALYST = YES;
				SUPPORTS_MAC_DESIGNED_FOR_IPHONE_IPAD = NO;
				SWIFT_EMIT_LOC_STRINGS = YES;
				SWIFT_VERSION = 6.0;
				TARGETED_DEVICE_FAMILY = "1,2,6";
			};
			name = Debug;
		};
		00E5402627F3CCA200CF66D5 /* Release */ = {
			isa = XCBuildConfiguration;
			buildSettings = {
				ASSETCATALOG_COMPILER_APPICON_NAME = AppIcon;
				ASSETCATALOG_COMPILER_GLOBAL_ACCENT_COLOR_NAME = AccentColor;
				CODE_SIGN_ENTITLEMENTS = macOS/Samples.entitlements;
				"CODE_SIGN_IDENTITY[sdk=macosx*]" = "Apple Development";
				CODE_SIGN_STYLE = Automatic;
				CURRENT_PROJECT_VERSION = 1;
				DEVELOPMENT_TEAM = "";
				EMBED_ASSET_PACKS_IN_PRODUCT_BUNDLE = YES;
				INFOPLIST_FILE = "$(SRCROOT)/iOS/Info.plist";
				IPHONEOS_DEPLOYMENT_TARGET = 17.0;
				LD_RUNPATH_SEARCH_PATHS = (
					"$(inherited)",
					"@executable_path/Frameworks",
				);
				MARKETING_VERSION = 200.7.0;
				PRODUCT_BUNDLE_IDENTIFIER = "com.esri.arcgis-swift-sdk-samples";
				PRODUCT_NAME = "ArcGIS Maps SDK Samples";
				SDKROOT = iphoneos;
				SUPPORTED_PLATFORMS = "iphoneos iphonesimulator";
				SUPPORTS_MACCATALYST = YES;
				SUPPORTS_MAC_DESIGNED_FOR_IPHONE_IPAD = NO;
				SWIFT_EMIT_LOC_STRINGS = YES;
				SWIFT_VERSION = 6.0;
				TARGETED_DEVICE_FAMILY = "1,2,6";
				VALIDATE_PRODUCT = YES;
			};
			name = Release;
		};
/* End XCBuildConfiguration section */

/* Begin XCConfigurationList section */
		00E5400A27F3CCA100CF66D5 /* Build configuration list for PBXProject "Samples" */ = {
			isa = XCConfigurationList;
			buildConfigurations = (
				00E5402227F3CCA200CF66D5 /* Debug */,
				00E5402327F3CCA200CF66D5 /* Release */,
			);
			defaultConfigurationIsVisible = 0;
			defaultConfigurationName = Release;
		};
		00E5402427F3CCA200CF66D5 /* Build configuration list for PBXNativeTarget "Samples" */ = {
			isa = XCConfigurationList;
			buildConfigurations = (
				00E5402527F3CCA200CF66D5 /* Debug */,
				00E5402627F3CCA200CF66D5 /* Release */,
			);
			defaultConfigurationIsVisible = 0;
			defaultConfigurationName = Release;
		};
/* End XCConfigurationList section */

/* Begin XCRemoteSwiftPackageReference section */
		00C43AEB2947DC350099AE34 /* XCRemoteSwiftPackageReference "arcgis-maps-sdk-swift-toolkit" */ = {
			isa = XCRemoteSwiftPackageReference;
			repositoryURL = "https://github.com/Esri/arcgis-maps-sdk-swift-toolkit/";
			requirement = {
				kind = upToNextMinorVersion;
				minimumVersion = 200.7.0;
			};
		};
/* End XCRemoteSwiftPackageReference section */

/* Begin XCSwiftPackageProductDependency section */
		00C43AEC2947DC350099AE34 /* ArcGISToolkit */ = {
			isa = XCSwiftPackageProductDependency;
			package = 00C43AEB2947DC350099AE34 /* XCRemoteSwiftPackageReference "arcgis-maps-sdk-swift-toolkit" */;
			productName = ArcGISToolkit;
		};
/* End XCSwiftPackageProductDependency section */
	};
	rootObject = 00E5400727F3CCA100CF66D5 /* Project object */;
}<|MERGE_RESOLUTION|>--- conflicted
+++ resolved
@@ -246,13 +246,10 @@
 		88FB70392DCC207B00EB76E3 /* ApplySymbologyToShapefileView.swift in Sources */ = {isa = PBXBuildFile; fileRef = 88FB70382DCC207B00EB76E3 /* ApplySymbologyToShapefileView.swift */; };
 		88FB703C2DCC22E900EB76E3 /* ApplySymbologyToShapefileView.swift in Copy Source Code Files */ = {isa = PBXBuildFile; fileRef = 88FB70382DCC207B00EB76E3 /* ApplySymbologyToShapefileView.swift */; };
 		88FB70D12DCC248400EB76E3 /* Aurora_CO_shp in Resources */ = {isa = PBXBuildFile; fileRef = 88FB70D02DCC247B00EB76E3 /* Aurora_CO_shp */; settings = {ASSET_TAGS = (ApplySymbologyToShapefile, ); }; };
-<<<<<<< HEAD
 		88FB70DC2DD3F47900EB76E3 /* BrowseOrganizationBasemapsView.swift in Sources */ = {isa = PBXBuildFile; fileRef = 88FB70DB2DD3F47900EB76E3 /* BrowseOrganizationBasemapsView.swift */; };
 		88FB70DD2DD3F54400EB76E3 /* BrowseOrganizationBasemapsView.swift in Copy Source Code Files */ = {isa = PBXBuildFile; fileRef = 88FB70DB2DD3F47900EB76E3 /* BrowseOrganizationBasemapsView.swift */; };
-=======
 		88FB70D42DCD10B600EB76E3 /* AuthenticateWithIntegratedWindowsAuthenticationView.swift in Sources */ = {isa = PBXBuildFile; fileRef = 88FB70D32DCD10B600EB76E3 /* AuthenticateWithIntegratedWindowsAuthenticationView.swift */; };
 		88FB70D52DD3C2E000EB76E3 /* AuthenticateWithIntegratedWindowsAuthenticationView.swift in Copy Source Code Files */ = {isa = PBXBuildFile; fileRef = 88FB70D32DCD10B600EB76E3 /* AuthenticateWithIntegratedWindowsAuthenticationView.swift */; };
->>>>>>> da055867
 		9503056E2C46ECB70091B32D /* ShowDeviceLocationUsingIndoorPositioningView.Model.swift in Sources */ = {isa = PBXBuildFile; fileRef = 9503056D2C46ECB70091B32D /* ShowDeviceLocationUsingIndoorPositioningView.Model.swift */; };
 		9529D1942C01676200B5C1A3 /* SelectFeaturesInSceneLayerView.swift in Copy Source Code Files */ = {isa = PBXBuildFile; fileRef = 954AEDED2C01332600265114 /* SelectFeaturesInSceneLayerView.swift */; };
 		9537AFD72C220EF0000923C5 /* ExchangeSetwithoutUpdates in Resources */ = {isa = PBXBuildFile; fileRef = 9537AFD62C220EF0000923C5 /* ExchangeSetwithoutUpdates */; settings = {ASSET_TAGS = (ConfigureElectronicNavigationalCharts, ); }; };
@@ -660,11 +657,8 @@
 			dstPath = "";
 			dstSubfolderSpec = 7;
 			files = (
-<<<<<<< HEAD
 				88FB70DD2DD3F54400EB76E3 /* BrowseOrganizationBasemapsView.swift in Copy Source Code Files */,
-=======
 				88FB70D52DD3C2E000EB76E3 /* AuthenticateWithIntegratedWindowsAuthenticationView.swift in Copy Source Code Files */,
->>>>>>> da055867
 				88FB703C2DCC22E900EB76E3 /* ApplySymbologyToShapefileView.swift in Copy Source Code Files */,
 				88C5E0EC2DCBC3F30091D271 /* ApplyScenePropertyExpressionsView.swift in Copy Source Code Files */,
 				00FA4E8D2DCD7536008A34CF /* ApplySimpleRendererToGraphicsOverlayView.swift in Copy Source Code Files */,
@@ -1059,11 +1053,8 @@
 		88F93CC029C3D59C0006B28E /* CreateAndEditGeometriesView.swift */ = {isa = PBXFileReference; lastKnownFileType = sourcecode.swift; path = CreateAndEditGeometriesView.swift; sourceTree = "<group>"; };
 		88FB70382DCC207B00EB76E3 /* ApplySymbologyToShapefileView.swift */ = {isa = PBXFileReference; lastKnownFileType = sourcecode.swift; path = ApplySymbologyToShapefileView.swift; sourceTree = "<group>"; };
 		88FB70D02DCC247B00EB76E3 /* Aurora_CO_shp */ = {isa = PBXFileReference; lastKnownFileType = folder; path = Aurora_CO_shp; sourceTree = "<group>"; };
-<<<<<<< HEAD
 		88FB70DB2DD3F47900EB76E3 /* BrowseOrganizationBasemapsView.swift */ = {isa = PBXFileReference; lastKnownFileType = sourcecode.swift; path = BrowseOrganizationBasemapsView.swift; sourceTree = "<group>"; };
-=======
 		88FB70D32DCD10B600EB76E3 /* AuthenticateWithIntegratedWindowsAuthenticationView.swift */ = {isa = PBXFileReference; lastKnownFileType = sourcecode.swift; path = AuthenticateWithIntegratedWindowsAuthenticationView.swift; sourceTree = "<group>"; };
->>>>>>> da055867
 		9503056D2C46ECB70091B32D /* ShowDeviceLocationUsingIndoorPositioningView.Model.swift */ = {isa = PBXFileReference; lastKnownFileType = sourcecode.swift; path = ShowDeviceLocationUsingIndoorPositioningView.Model.swift; sourceTree = "<group>"; };
 		9537AFD62C220EF0000923C5 /* ExchangeSetwithoutUpdates */ = {isa = PBXFileReference; lastKnownFileType = folder; path = ExchangeSetwithoutUpdates; sourceTree = "<group>"; };
 		9547085B2C3C719800CA8579 /* EditFeatureAttachmentsView.Model.swift */ = {isa = PBXFileReference; lastKnownFileType = sourcecode.swift; path = EditFeatureAttachmentsView.Model.swift; sourceTree = "<group>"; };
@@ -2298,21 +2289,20 @@
 			path = d98b3e5293834c5f852f13c569930caa;
 			sourceTree = "<group>";
 		};
-<<<<<<< HEAD
 		88FB70DA2DD3F46800EB76E3 /* Browse organization basemaps */ = {
 			isa = PBXGroup;
 			children = (
 				88FB70DB2DD3F47900EB76E3 /* BrowseOrganizationBasemapsView.swift */,
 			);
 			path = "Browse organization basemaps";
-=======
+			sourceTree = "<group>";
+		};
 		88FB70D22DCD10A500EB76E3 /* Authenticate with Integrated Windows Authentication */ = {
 			isa = PBXGroup;
 			children = (
 				88FB70D32DCD10B600EB76E3 /* AuthenticateWithIntegratedWindowsAuthenticationView.swift */,
 			);
 			path = "Authenticate with Integrated Windows Authentication";
->>>>>>> da055867
 			sourceTree = "<group>";
 		};
 		9537AFC82C220ECB000923C5 /* 9d2987a825c646468b3ce7512fb76e2d */ = {
