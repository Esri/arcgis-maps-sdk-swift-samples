// !$*UTF8*$!
{
	archiveVersion = 1;
	classes = {
	};
	objectVersion = 55;
	objects = {

/* Begin PBXBuildFile section */
		0005580A2817C51E00224BC6 /* SampleDetailView.swift in Sources */ = {isa = PBXBuildFile; fileRef = 000558092817C51E00224BC6 /* SampleDetailView.swift */; };
		00181B462846AD7100654571 /* View+Alert.swift in Sources */ = {isa = PBXBuildFile; fileRef = 00181B452846AD7100654571 /* View+Alert.swift */; };
		001C6DE127FE8A9400D472C2 /* AppSecrets.swift.masque in Sources */ = {isa = PBXBuildFile; fileRef = 001C6DD827FE585A00D472C2 /* AppSecrets.swift.masque */; };
		0039A4E92885C50300592C86 /* AddSceneLayerFromServiceView.swift in Copy Source Code Files */ = {isa = PBXBuildFile; fileRef = E066DD3F28610F55004D3D5B /* AddSceneLayerFromServiceView.swift */; };
		0039A4EA2885C50300592C86 /* ClipGeometryView.swift in Copy Source Code Files */ = {isa = PBXBuildFile; fileRef = E000E75F2869E33D005D87C5 /* ClipGeometryView.swift */; };
		0039A4EB2885C50300592C86 /* CreatePlanarAndGeodeticBuffersView.swift in Copy Source Code Files */ = {isa = PBXBuildFile; fileRef = E004A6EC2849556E002A1FE6 /* CreatePlanarAndGeodeticBuffersView.swift */; };
		0039A4EC2885C50300592C86 /* CutGeometryView.swift in Copy Source Code Files */ = {isa = PBXBuildFile; fileRef = E000E762286A0B18005D87C5 /* CutGeometryView.swift */; };
		0039A4ED2885C50300592C86 /* DisplayMapView.swift in Copy Source Code Files */ = {isa = PBXBuildFile; fileRef = 0074ABBE28174BCF0037244A /* DisplayMapView.swift */; };
		0039A4EE2885C50300592C86 /* DisplayOverviewMapView.swift in Copy Source Code Files */ = {isa = PBXBuildFile; fileRef = 00B04FB4283EEBA80026C882 /* DisplayOverviewMapView.swift */; };
		0039A4EF2885C50300592C86 /* DisplaySceneView.swift in Copy Source Code Files */ = {isa = PBXBuildFile; fileRef = E004A6D828465C70002A1FE6 /* DisplaySceneView.swift */; };
		0039A4F02885C50300592C86 /* ProjectGeometryView.swift in Copy Source Code Files */ = {isa = PBXBuildFile; fileRef = E0EA0B762866390E00C9621D /* ProjectGeometryView.swift */; };
		0039A4F12885C50300592C86 /* SearchWithGeocodeView.swift in Copy Source Code Files */ = {isa = PBXBuildFile; fileRef = 00CB9137284814A4005C2C5D /* SearchWithGeocodeView.swift */; };
		0039A4F22885C50300592C86 /* SelectFeaturesInFeatureLayerView.swift in Copy Source Code Files */ = {isa = PBXBuildFile; fileRef = E004A6F5284FA42A002A1FE6 /* SelectFeaturesInFeatureLayerView.swift */; };
		0039A4F32885C50300592C86 /* SetBasemapView.swift in Copy Source Code Files */ = {isa = PBXBuildFile; fileRef = 00B042E5282EDC690072E1B4 /* SetBasemapView.swift */; };
		0039A4F42885C50300592C86 /* SetSurfacePlacementModeView.swift in Copy Source Code Files */ = {isa = PBXBuildFile; fileRef = E088E1562862579D00413100 /* SetSurfacePlacementModeView.swift */; };
		0039A4F52885C50300592C86 /* SetViewpointRotationView.swift in Copy Source Code Files */ = {isa = PBXBuildFile; fileRef = E004A6BD28414332002A1FE6 /* SetViewpointRotationView.swift */; };
		0039A4F62885C50300592C86 /* ShowCalloutView.swift in Copy Source Code Files */ = {isa = PBXBuildFile; fileRef = E004A6DF28466279002A1FE6 /* ShowCalloutView.swift */; };
		0039A4F72885C50300592C86 /* ShowDeviceLocationView.swift in Copy Source Code Files */ = {isa = PBXBuildFile; fileRef = E004A6E828493BCE002A1FE6 /* ShowDeviceLocationView.swift */; };
		0039A4F82885C50300592C86 /* ShowResultOfSpatialRelationshipsView.swift in Copy Source Code Files */ = {isa = PBXBuildFile; fileRef = E066DD3A2860CA08004D3D5B /* ShowResultOfSpatialRelationshipsView.swift */; };
		0039A4F92885C50300592C86 /* ShowResultOfSpatialOperationsView.swift in Copy Source Code Files */ = {isa = PBXBuildFile; fileRef = E004A6F2284E4FEB002A1FE6 /* ShowResultOfSpatialOperationsView.swift */; };
		0039A4FA2885C50300592C86 /* StyleGraphicsWithRendererView.swift in Copy Source Code Files */ = {isa = PBXBuildFile; fileRef = E066DD372860AB28004D3D5B /* StyleGraphicsWithRendererView.swift */; };
		0039A4FB2885C50300592C86 /* StyleGraphicsWithSymbolsView.swift in Copy Source Code Files */ = {isa = PBXBuildFile; fileRef = E004A6E52846A61F002A1FE6 /* StyleGraphicsWithSymbolsView.swift */; };
		0042E24328E4BF8F001F33D6 /* ShowViewshedFromPointInSceneView.Model.swift in Sources */ = {isa = PBXBuildFile; fileRef = 0042E24228E4BF8F001F33D6 /* ShowViewshedFromPointInSceneView.Model.swift */; };
		0042E24528E4F82C001F33D6 /* ShowViewshedFromPointInSceneView.ViewshedSettingsView.swift in Sources */ = {isa = PBXBuildFile; fileRef = 0042E24428E4F82B001F33D6 /* ShowViewshedFromPointInSceneView.ViewshedSettingsView.swift */; };
		0042E24628E50EE4001F33D6 /* ShowViewshedFromPointInSceneView.swift in Copy Source Code Files */ = {isa = PBXBuildFile; fileRef = 0086F3FD28E3770900974721 /* ShowViewshedFromPointInSceneView.swift */; };
		0042E24728E50EE4001F33D6 /* ShowViewshedFromPointInSceneView.Model.swift in Copy Source Code Files */ = {isa = PBXBuildFile; fileRef = 0042E24228E4BF8F001F33D6 /* ShowViewshedFromPointInSceneView.Model.swift */; };
		0042E24828E50EE4001F33D6 /* ShowViewshedFromPointInSceneView.ViewshedSettingsView.swift in Copy Source Code Files */ = {isa = PBXBuildFile; fileRef = 0042E24428E4F82B001F33D6 /* ShowViewshedFromPointInSceneView.ViewshedSettingsView.swift */; };
		0044289229C90C0B00160767 /* GetElevationAtPointOnSurfaceView.swift in Sources */ = {isa = PBXBuildFile; fileRef = 0044289129C90C0B00160767 /* GetElevationAtPointOnSurfaceView.swift */; };
		0044289329C9234300160767 /* GetElevationAtPointOnSurfaceView.swift in Copy Source Code Files */ = {isa = PBXBuildFile; fileRef = 0044289129C90C0B00160767 /* GetElevationAtPointOnSurfaceView.swift */; };
		0044CDDF2995C39E004618CE /* ShowDeviceLocationHistoryView.swift in Sources */ = {isa = PBXBuildFile; fileRef = 0044CDDE2995C39E004618CE /* ShowDeviceLocationHistoryView.swift */; };
		0044CDE02995D4DD004618CE /* ShowDeviceLocationHistoryView.swift in Copy Source Code Files */ = {isa = PBXBuildFile; fileRef = 0044CDDE2995C39E004618CE /* ShowDeviceLocationHistoryView.swift */; };
		004FE87129DF5D8700075217 /* Bristol in Resources */ = {isa = PBXBuildFile; fileRef = 004FE87029DF5D8700075217 /* Bristol */; settings = {ASSET_TAGS = (ChangeCameraController, ); }; };
		006C835528B40682004AEB7F /* BrowseBuildingFloorsView.swift in Copy Source Code Files */ = {isa = PBXBuildFile; fileRef = E0FE32E628747778002C6ACA /* BrowseBuildingFloorsView.swift */; };
		006C835628B40682004AEB7F /* DisplayMapFromMobileMapPackageView.swift in Copy Source Code Files */ = {isa = PBXBuildFile; fileRef = F111CCC0288B5D5600205358 /* DisplayMapFromMobileMapPackageView.swift */; };
		0074ABBF28174BCF0037244A /* DisplayMapView.swift in Sources */ = {isa = PBXBuildFile; fileRef = 0074ABBE28174BCF0037244A /* DisplayMapView.swift */; };
		0074ABC428174F430037244A /* Sample.swift in Sources */ = {isa = PBXBuildFile; fileRef = 0074ABC128174F430037244A /* Sample.swift */; };
		0074ABCD2817BCC30037244A /* SamplesApp+Samples.swift.tache in Sources */ = {isa = PBXBuildFile; fileRef = 0074ABCA2817B8DB0037244A /* SamplesApp+Samples.swift.tache */; };
		0086F40128E3770A00974721 /* ShowViewshedFromPointInSceneView.swift in Sources */ = {isa = PBXBuildFile; fileRef = 0086F3FD28E3770900974721 /* ShowViewshedFromPointInSceneView.swift */; };
		00A7A1462A2FC58300F035F7 /* DisplayContentOfUtilityNetworkContainerView.swift in Sources */ = {isa = PBXBuildFile; fileRef = 00A7A1432A2FC58300F035F7 /* DisplayContentOfUtilityNetworkContainerView.swift */; };
		00A7A14A2A2FC5B700F035F7 /* DisplayContentOfUtilityNetworkContainerView.Model.swift in Sources */ = {isa = PBXBuildFile; fileRef = 00A7A1492A2FC5B700F035F7 /* DisplayContentOfUtilityNetworkContainerView.Model.swift */; };
		00B04273282EC59E0072E1B4 /* AboutView.swift in Sources */ = {isa = PBXBuildFile; fileRef = 00B04272282EC59E0072E1B4 /* AboutView.swift */; };
		00B042E8282EDC690072E1B4 /* SetBasemapView.swift in Sources */ = {isa = PBXBuildFile; fileRef = 00B042E5282EDC690072E1B4 /* SetBasemapView.swift */; };
		00B04FB5283EEBA80026C882 /* DisplayOverviewMapView.swift in Sources */ = {isa = PBXBuildFile; fileRef = 00B04FB4283EEBA80026C882 /* DisplayOverviewMapView.swift */; };
		00C43AED2947DC350099AE34 /* ArcGISToolkit in Frameworks */ = {isa = PBXBuildFile; productRef = 00C43AEC2947DC350099AE34 /* ArcGISToolkit */; };
		00C94A0D28B53DE1004E42D9 /* raster-file in Resources */ = {isa = PBXBuildFile; fileRef = 00C94A0C28B53DE1004E42D9 /* raster-file */; settings = {ASSET_TAGS = (AddRasterFromFile, ); }; };
		00CB9138284814A4005C2C5D /* SearchWithGeocodeView.swift in Sources */ = {isa = PBXBuildFile; fileRef = 00CB9137284814A4005C2C5D /* SearchWithGeocodeView.swift */; };
		00CCB8A5285BAF8700BBAB70 /* OnDemandResource.swift in Sources */ = {isa = PBXBuildFile; fileRef = 00CCB8A4285BAF8700BBAB70 /* OnDemandResource.swift */; };
		00D4EF802863842100B9CC30 /* AddFeatureLayersView.swift in Sources */ = {isa = PBXBuildFile; fileRef = 00D4EF7F2863842100B9CC30 /* AddFeatureLayersView.swift */; };
		00D4EF9028638BF100B9CC30 /* LA_Trails.geodatabase in Resources */ = {isa = PBXBuildFile; fileRef = 00D4EF8228638BF100B9CC30 /* LA_Trails.geodatabase */; settings = {ASSET_TAGS = (AddFeatureLayers, ); }; };
		00D4EF9A28638BF100B9CC30 /* AuroraCO.gpkg in Resources */ = {isa = PBXBuildFile; fileRef = 00D4EF8F28638BF100B9CC30 /* AuroraCO.gpkg */; settings = {ASSET_TAGS = (AddFeatureLayers, ); }; };
		00D4EFB12863CE6300B9CC30 /* ScottishWildlifeTrust_reserves in Resources */ = {isa = PBXBuildFile; fileRef = 00D4EFB02863CE6300B9CC30 /* ScottishWildlifeTrust_reserves */; settings = {ASSET_TAGS = (AddFeatureLayers, ); }; };
		00E5401C27F3CCA200CF66D5 /* SamplesApp.swift in Sources */ = {isa = PBXBuildFile; fileRef = 00E5400C27F3CCA100CF66D5 /* SamplesApp.swift */; };
		00E5401E27F3CCA200CF66D5 /* ContentView.swift in Sources */ = {isa = PBXBuildFile; fileRef = 00E5400D27F3CCA100CF66D5 /* ContentView.swift */; };
		00E5402027F3CCA200CF66D5 /* Assets.xcassets in Resources */ = {isa = PBXBuildFile; fileRef = 00E5400E27F3CCA200CF66D5 /* Assets.xcassets */; };
		00EB803A2A31506F00AC2B07 /* DisplayContentOfUtilityNetworkContainerView.swift in Copy Source Code Files */ = {isa = PBXBuildFile; fileRef = 00A7A1432A2FC58300F035F7 /* DisplayContentOfUtilityNetworkContainerView.swift */; };
		00EB803B2A31506F00AC2B07 /* DisplayContentOfUtilityNetworkContainerView.Model.swift in Copy Source Code Files */ = {isa = PBXBuildFile; fileRef = 00A7A1492A2FC5B700F035F7 /* DisplayContentOfUtilityNetworkContainerView.Model.swift */; };
		108EC04129D25B2C000F35D0 /* QueryFeatureTableView.swift in Sources */ = {isa = PBXBuildFile; fileRef = 108EC04029D25B2C000F35D0 /* QueryFeatureTableView.swift */; };
		108EC04229D25B55000F35D0 /* QueryFeatureTableView.swift in Copy Source Code Files */ = {isa = PBXBuildFile; fileRef = 108EC04029D25B2C000F35D0 /* QueryFeatureTableView.swift */; };
		1C0C1C3929D34DAE005C8B24 /* ChangeViewpointView.swift in Sources */ = {isa = PBXBuildFile; fileRef = 1C0C1C3429D34DAE005C8B24 /* ChangeViewpointView.swift */; };
		1C0C1C3D29D34DDD005C8B24 /* ChangeViewpointView.swift in Copy Source Code Files */ = {isa = PBXBuildFile; fileRef = 1C0C1C3429D34DAE005C8B24 /* ChangeViewpointView.swift */; };
		1C19B4F12A578E46001D2506 /* CreateLoadReportView.Views.swift in Sources */ = {isa = PBXBuildFile; fileRef = 1C19B4EB2A578E46001D2506 /* CreateLoadReportView.Views.swift */; };
		1C19B4F32A578E46001D2506 /* CreateLoadReportView.swift in Sources */ = {isa = PBXBuildFile; fileRef = 1C19B4ED2A578E46001D2506 /* CreateLoadReportView.swift */; };
		1C19B4F52A578E46001D2506 /* CreateLoadReportView.Model.swift in Sources */ = {isa = PBXBuildFile; fileRef = 1C19B4EF2A578E46001D2506 /* CreateLoadReportView.Model.swift */; };
		1C19B4F72A578E69001D2506 /* CreateLoadReportView.Model.swift in Copy Source Code Files */ = {isa = PBXBuildFile; fileRef = 1C19B4EF2A578E46001D2506 /* CreateLoadReportView.Model.swift */; };
		1C19B4F82A578E69001D2506 /* CreateLoadReportView.swift in Copy Source Code Files */ = {isa = PBXBuildFile; fileRef = 1C19B4ED2A578E46001D2506 /* CreateLoadReportView.swift */; };
		1C19B4F92A578E69001D2506 /* CreateLoadReportView.Views.swift in Copy Source Code Files */ = {isa = PBXBuildFile; fileRef = 1C19B4EB2A578E46001D2506 /* CreateLoadReportView.Views.swift */; };
		1C3B7DC82A5F64FC00907443 /* AnalyzeNetworkWithSubnetworkTraceView.Model.swift in Sources */ = {isa = PBXBuildFile; fileRef = 1C3B7DC32A5F64FC00907443 /* AnalyzeNetworkWithSubnetworkTraceView.Model.swift */; };
		1C3B7DCB2A5F64FC00907443 /* AnalyzeNetworkWithSubnetworkTraceView.swift in Sources */ = {isa = PBXBuildFile; fileRef = 1C3B7DC62A5F64FC00907443 /* AnalyzeNetworkWithSubnetworkTraceView.swift */; };
		1C3B7DCD2A5F652500907443 /* AnalyzeNetworkWithSubnetworkTraceView.Model.swift in Copy Source Code Files */ = {isa = PBXBuildFile; fileRef = 1C3B7DC32A5F64FC00907443 /* AnalyzeNetworkWithSubnetworkTraceView.Model.swift */; };
		1C3B7DCE2A5F652500907443 /* AnalyzeNetworkWithSubnetworkTraceView.swift in Copy Source Code Files */ = {isa = PBXBuildFile; fileRef = 1C3B7DC62A5F64FC00907443 /* AnalyzeNetworkWithSubnetworkTraceView.swift */; };
		1C42E04729D2396B004FC4BE /* ShowPopupView.swift in Sources */ = {isa = PBXBuildFile; fileRef = 1C42E04329D2396B004FC4BE /* ShowPopupView.swift */; };
		1C42E04A29D239D2004FC4BE /* ShowPopupView.swift in Copy Source Code Files */ = {isa = PBXBuildFile; fileRef = 1C42E04329D2396B004FC4BE /* ShowPopupView.swift */; };
		1C43BC7F2A43781200509BF8 /* SetVisibilityOfSubtypeSublayerView.Views.swift in Sources */ = {isa = PBXBuildFile; fileRef = 1C43BC792A43781100509BF8 /* SetVisibilityOfSubtypeSublayerView.Views.swift */; };
		1C43BC822A43781200509BF8 /* SetVisibilityOfSubtypeSublayerView.Model.swift in Sources */ = {isa = PBXBuildFile; fileRef = 1C43BC7C2A43781100509BF8 /* SetVisibilityOfSubtypeSublayerView.Model.swift */; };
		1C43BC842A43781200509BF8 /* SetVisibilityOfSubtypeSublayerView.swift in Sources */ = {isa = PBXBuildFile; fileRef = 1C43BC7E2A43781100509BF8 /* SetVisibilityOfSubtypeSublayerView.swift */; };
		1C43BC852A43783900509BF8 /* SetVisibilityOfSubtypeSublayerView.Model.swift in Copy Source Code Files */ = {isa = PBXBuildFile; fileRef = 1C43BC7C2A43781100509BF8 /* SetVisibilityOfSubtypeSublayerView.Model.swift */; };
		1C43BC862A43783900509BF8 /* SetVisibilityOfSubtypeSublayerView.swift in Copy Source Code Files */ = {isa = PBXBuildFile; fileRef = 1C43BC7E2A43781100509BF8 /* SetVisibilityOfSubtypeSublayerView.swift */; };
		1C43BC872A43783900509BF8 /* SetVisibilityOfSubtypeSublayerView.Views.swift in Copy Source Code Files */ = {isa = PBXBuildFile; fileRef = 1C43BC792A43781100509BF8 /* SetVisibilityOfSubtypeSublayerView.Views.swift */; };
		1C56B5E62A82C02D000381DA /* DisplayPointsUsingClusteringFeatureReductionView.swift in Sources */ = {isa = PBXBuildFile; fileRef = 1C56B5E22A82C02D000381DA /* DisplayPointsUsingClusteringFeatureReductionView.swift */; };
		1C56B5E72A82C057000381DA /* DisplayPointsUsingClusteringFeatureReductionView.swift in Copy Source Code Files */ = {isa = PBXBuildFile; fileRef = 1C56B5E22A82C02D000381DA /* DisplayPointsUsingClusteringFeatureReductionView.swift */; };
		1C929F092A27B86800134252 /* ShowUtilityAssociationsView.swift in Copy Source Code Files */ = {isa = PBXBuildFile; fileRef = 1CAF831B2A20305F000E1E60 /* ShowUtilityAssociationsView.swift */; };
		1C965C3929DB9176002F8536 /* ShowRealisticLightAndShadowsView.swift in Copy Source Code Files */ = {isa = PBXBuildFile; fileRef = 1C9B74C529DB43580038B06F /* ShowRealisticLightAndShadowsView.swift */; };
		1C9B74C929DB43580038B06F /* ShowRealisticLightAndShadowsView.swift in Sources */ = {isa = PBXBuildFile; fileRef = 1C9B74C529DB43580038B06F /* ShowRealisticLightAndShadowsView.swift */; };
		1C9B74D929DB54560038B06F /* ChangeCameraControllerView.swift in Sources */ = {isa = PBXBuildFile; fileRef = 1C9B74D529DB54560038B06F /* ChangeCameraControllerView.swift */; };
		1C9B74DE29DB56860038B06F /* ChangeCameraControllerView.swift in Copy Source Code Files */ = {isa = PBXBuildFile; fileRef = 1C9B74D529DB54560038B06F /* ChangeCameraControllerView.swift */; };
		1CAB8D4B2A3CEAB0002AA649 /* RunValveIsolationTraceView.Model.swift in Sources */ = {isa = PBXBuildFile; fileRef = 1CAB8D442A3CEAB0002AA649 /* RunValveIsolationTraceView.Model.swift */; };
		1CAB8D4E2A3CEAB0002AA649 /* RunValveIsolationTraceView.swift in Sources */ = {isa = PBXBuildFile; fileRef = 1CAB8D472A3CEAB0002AA649 /* RunValveIsolationTraceView.swift */; };
		1CAB8D502A3CEB43002AA649 /* RunValveIsolationTraceView.Model.swift in Copy Source Code Files */ = {isa = PBXBuildFile; fileRef = 1CAB8D442A3CEAB0002AA649 /* RunValveIsolationTraceView.Model.swift */; };
		1CAB8D512A3CEB43002AA649 /* RunValveIsolationTraceView.swift in Copy Source Code Files */ = {isa = PBXBuildFile; fileRef = 1CAB8D472A3CEAB0002AA649 /* RunValveIsolationTraceView.swift */; };
		1CAF831F2A20305F000E1E60 /* ShowUtilityAssociationsView.swift in Sources */ = {isa = PBXBuildFile; fileRef = 1CAF831B2A20305F000E1E60 /* ShowUtilityAssociationsView.swift */; };
		218F35B829C28F4A00502022 /* AuthenticateWithOAuthView.swift in Sources */ = {isa = PBXBuildFile; fileRef = 218F35B329C28F4A00502022 /* AuthenticateWithOAuthView.swift */; };
		218F35C229C290BF00502022 /* AuthenticateWithOAuthView.swift in Copy Source Code Files */ = {isa = PBXBuildFile; fileRef = 218F35B329C28F4A00502022 /* AuthenticateWithOAuthView.swift */; };
		4D2ADC4329C26D05003B367F /* AddDynamicEntityLayerView.swift in Sources */ = {isa = PBXBuildFile; fileRef = 4D2ADC3F29C26D05003B367F /* AddDynamicEntityLayerView.swift */; };
		4D2ADC4729C26D2C003B367F /* AddDynamicEntityLayerView.swift in Copy Source Code Files */ = {isa = PBXBuildFile; fileRef = 4D2ADC3F29C26D05003B367F /* AddDynamicEntityLayerView.swift */; };
		4D2ADC5A29C4F612003B367F /* ChangeMapViewBackgroundView.swift in Sources */ = {isa = PBXBuildFile; fileRef = 4D2ADC5529C4F612003B367F /* ChangeMapViewBackgroundView.swift */; };
		4D2ADC5D29C4F612003B367F /* ChangeMapViewBackgroundView.SettingsView.swift in Sources */ = {isa = PBXBuildFile; fileRef = 4D2ADC5829C4F612003B367F /* ChangeMapViewBackgroundView.SettingsView.swift */; };
		4D2ADC6229C5071C003B367F /* ChangeMapViewBackgroundView.Model.swift in Sources */ = {isa = PBXBuildFile; fileRef = 4D2ADC6129C5071C003B367F /* ChangeMapViewBackgroundView.Model.swift */; };
		4D2ADC6729C50BD6003B367F /* AddDynamicEntityLayerView.Model.swift in Sources */ = {isa = PBXBuildFile; fileRef = 4D2ADC6629C50BD6003B367F /* AddDynamicEntityLayerView.Model.swift */; };
		4D2ADC6929C50C4C003B367F /* AddDynamicEntityLayerView.SettingsView.swift in Sources */ = {isa = PBXBuildFile; fileRef = 4D2ADC6829C50C4C003B367F /* AddDynamicEntityLayerView.SettingsView.swift */; };
		4D2ADC6A29C50D91003B367F /* AddDynamicEntityLayerView.Model.swift in Copy Source Code Files */ = {isa = PBXBuildFile; fileRef = 4D2ADC6629C50BD6003B367F /* AddDynamicEntityLayerView.Model.swift */; };
		4D2ADC6B29C50D91003B367F /* AddDynamicEntityLayerView.SettingsView.swift in Copy Source Code Files */ = {isa = PBXBuildFile; fileRef = 4D2ADC6829C50C4C003B367F /* AddDynamicEntityLayerView.SettingsView.swift */; };
		7573E81A29D6134C00BEED9C /* TraceUtilityNetworkView.Model.swift in Sources */ = {isa = PBXBuildFile; fileRef = 7573E81329D6134C00BEED9C /* TraceUtilityNetworkView.Model.swift */; };
		7573E81C29D6134C00BEED9C /* TraceUtilityNetworkView.Enums.swift in Sources */ = {isa = PBXBuildFile; fileRef = 7573E81529D6134C00BEED9C /* TraceUtilityNetworkView.Enums.swift */; };
		7573E81E29D6134C00BEED9C /* TraceUtilityNetworkView.Views.swift in Sources */ = {isa = PBXBuildFile; fileRef = 7573E81729D6134C00BEED9C /* TraceUtilityNetworkView.Views.swift */; };
		7573E81F29D6134C00BEED9C /* TraceUtilityNetworkView.swift in Sources */ = {isa = PBXBuildFile; fileRef = 7573E81829D6134C00BEED9C /* TraceUtilityNetworkView.swift */; };
		7573E82129D6136C00BEED9C /* TraceUtilityNetworkView.Model.swift in Copy Source Code Files */ = {isa = PBXBuildFile; fileRef = 7573E81329D6134C00BEED9C /* TraceUtilityNetworkView.Model.swift */; };
		7573E82229D6136C00BEED9C /* TraceUtilityNetworkView.Enums.swift in Copy Source Code Files */ = {isa = PBXBuildFile; fileRef = 7573E81529D6134C00BEED9C /* TraceUtilityNetworkView.Enums.swift */; };
		7573E82329D6136C00BEED9C /* TraceUtilityNetworkView.Views.swift in Copy Source Code Files */ = {isa = PBXBuildFile; fileRef = 7573E81729D6134C00BEED9C /* TraceUtilityNetworkView.Views.swift */; };
		7573E82429D6136C00BEED9C /* TraceUtilityNetworkView.swift in Copy Source Code Files */ = {isa = PBXBuildFile; fileRef = 7573E81829D6134C00BEED9C /* TraceUtilityNetworkView.swift */; };
		75DD736729D35FF40010229D /* ChangeMapViewBackgroundView.swift in Copy Source Code Files */ = {isa = PBXBuildFile; fileRef = 4D2ADC5529C4F612003B367F /* ChangeMapViewBackgroundView.swift */; };
		75DD736829D35FF40010229D /* ChangeMapViewBackgroundView.SettingsView.swift in Copy Source Code Files */ = {isa = PBXBuildFile; fileRef = 4D2ADC5829C4F612003B367F /* ChangeMapViewBackgroundView.SettingsView.swift */; };
		75DD736929D35FF40010229D /* ChangeMapViewBackgroundView.Model.swift in Copy Source Code Files */ = {isa = PBXBuildFile; fileRef = 4D2ADC6129C5071C003B367F /* ChangeMapViewBackgroundView.Model.swift */; };
		75DD739529D38B1B0010229D /* NavigateRouteView.swift in Sources */ = {isa = PBXBuildFile; fileRef = 75DD739129D38B1B0010229D /* NavigateRouteView.swift */; };
		75DD739929D38B420010229D /* NavigateRouteView.swift in Copy Source Code Files */ = {isa = PBXBuildFile; fileRef = 75DD739129D38B1B0010229D /* NavigateRouteView.swift */; };
		7900C5F62A83FC3F002D430F /* AddCustomDynamicEntityDataSourceView.Vessel.swift in Sources */ = {isa = PBXBuildFile; fileRef = 7900C5F52A83FC3F002D430F /* AddCustomDynamicEntityDataSourceView.Vessel.swift */; };
		792222DD2A81AA5D00619FFE /* AIS_MarineCadastre_SelectedVessels_CustomDataSource.jsonl in Resources */ = {isa = PBXBuildFile; fileRef = 792222DC2A81AA5D00619FFE /* AIS_MarineCadastre_SelectedVessels_CustomDataSource.jsonl */; settings = {ASSET_TAGS = (AddCustomDynamicEntityDataSource, ); }; };
		79302F852A1ED4E30002336A /* CreateAndSaveKMLView.Model.swift in Sources */ = {isa = PBXBuildFile; fileRef = 79302F842A1ED4E30002336A /* CreateAndSaveKMLView.Model.swift */; };
		79302F872A1ED71B0002336A /* CreateAndSaveKMLView.Views.swift in Sources */ = {isa = PBXBuildFile; fileRef = 79302F862A1ED71B0002336A /* CreateAndSaveKMLView.Views.swift */; };
		79A47DFB2A20286800D7C5B9 /* CreateAndSaveKMLView.Model.swift in Copy Source Code Files */ = {isa = PBXBuildFile; fileRef = 79302F842A1ED4E30002336A /* CreateAndSaveKMLView.Model.swift */; };
		79A47DFC2A20286800D7C5B9 /* CreateAndSaveKMLView.Views.swift in Copy Source Code Files */ = {isa = PBXBuildFile; fileRef = 79302F862A1ED71B0002336A /* CreateAndSaveKMLView.Views.swift */; };
		79B7B80A2A1BF8EC00F57C27 /* CreateAndSaveKMLView.swift in Sources */ = {isa = PBXBuildFile; fileRef = 79B7B8092A1BF8EC00F57C27 /* CreateAndSaveKMLView.swift */; };
		79B7B80B2A1BFDE700F57C27 /* CreateAndSaveKMLView.swift in Copy Source Code Files */ = {isa = PBXBuildFile; fileRef = 79B7B8092A1BF8EC00F57C27 /* CreateAndSaveKMLView.swift */; };
		79D84D132A81711A00F45262 /* AddCustomDynamicEntityDataSourceView.swift in Sources */ = {isa = PBXBuildFile; fileRef = 79D84D0D2A815C5B00F45262 /* AddCustomDynamicEntityDataSourceView.swift */; };
		79D84D152A81718F00F45262 /* AddCustomDynamicEntityDataSourceView.swift in Copy Source Code Files */ = {isa = PBXBuildFile; fileRef = 79D84D0D2A815C5B00F45262 /* AddCustomDynamicEntityDataSourceView.swift */; };
		883C121529C9136600062FF9 /* DownloadPreplannedMapAreaView.MapPicker.swift in Sources */ = {isa = PBXBuildFile; fileRef = 883C121429C9136600062FF9 /* DownloadPreplannedMapAreaView.MapPicker.swift */; };
		883C121729C914E100062FF9 /* DownloadPreplannedMapAreaView.MapPicker.swift in Copy Source Code Files */ = {isa = PBXBuildFile; fileRef = 883C121429C9136600062FF9 /* DownloadPreplannedMapAreaView.MapPicker.swift */; };
		883C121829C914E100062FF9 /* DownloadPreplannedMapAreaView.Model.swift in Copy Source Code Files */ = {isa = PBXBuildFile; fileRef = E0D04FF128A5390000747989 /* DownloadPreplannedMapAreaView.Model.swift */; };
		883C121929C914E100062FF9 /* DownloadPreplannedMapAreaView.swift in Copy Source Code Files */ = {isa = PBXBuildFile; fileRef = E070A0A2286F3B6000F2B606 /* DownloadPreplannedMapAreaView.swift */; };
		88F93CC129C3D59D0006B28E /* SketchOnMapView.swift in Sources */ = {isa = PBXBuildFile; fileRef = 88F93CC029C3D59C0006B28E /* SketchOnMapView.swift */; };
		88F93CC229C4D3480006B28E /* SketchOnMapView.swift in Copy Source Code Files */ = {isa = PBXBuildFile; fileRef = 88F93CC029C3D59C0006B28E /* SketchOnMapView.swift */; };
		D701D72C2A37C7F7006FF0C8 /* bradley_low_3ds in Resources */ = {isa = PBXBuildFile; fileRef = D701D72B2A37C7F7006FF0C8 /* bradley_low_3ds */; settings = {ASSET_TAGS = (ShowViewshedFromGeoelementInScene, ); }; };
		D70BE5792A5624A80022CA02 /* CategoryGridView.swift in Sources */ = {isa = PBXBuildFile; fileRef = D70BE5782A5624A80022CA02 /* CategoryGridView.swift */; };
		D70BE57F2A5753B70022CA02 /* SampleListView.swift in Sources */ = {isa = PBXBuildFile; fileRef = D70BE57E2A5753B70022CA02 /* SampleListView.swift */; };
		D70BE5832A5766CA0022CA02 /* CategoryView.swift in Sources */ = {isa = PBXBuildFile; fileRef = D70BE5822A5766C90022CA02 /* CategoryView.swift */; };
		D70BE5882A5787530022CA02 /* CategoryView+Search.swift in Sources */ = {isa = PBXBuildFile; fileRef = D70BE5872A5787530022CA02 /* CategoryView+Search.swift */; };
		D710996D2A27D9210065A1C1 /* DensifyAndGeneralizeGeometryView.swift in Sources */ = {isa = PBXBuildFile; fileRef = D710996C2A27D9210065A1C1 /* DensifyAndGeneralizeGeometryView.swift */; };
		D710996E2A27D9B30065A1C1 /* DensifyAndGeneralizeGeometryView.swift in Copy Source Code Files */ = {isa = PBXBuildFile; fileRef = D710996C2A27D9210065A1C1 /* DensifyAndGeneralizeGeometryView.swift */; };
		D71099702A2802FA0065A1C1 /* DensifyAndGeneralizeGeometryView.SettingsView.swift in Sources */ = {isa = PBXBuildFile; fileRef = D710996F2A2802FA0065A1C1 /* DensifyAndGeneralizeGeometryView.SettingsView.swift */; };
		D71099712A280D830065A1C1 /* DensifyAndGeneralizeGeometryView.SettingsView.swift in Copy Source Code Files */ = {isa = PBXBuildFile; fileRef = D710996F2A2802FA0065A1C1 /* DensifyAndGeneralizeGeometryView.SettingsView.swift */; };
		D722BD222A420DAD002C2087 /* ShowExtrudedFeaturesView.swift in Sources */ = {isa = PBXBuildFile; fileRef = D722BD212A420DAD002C2087 /* ShowExtrudedFeaturesView.swift */; };
		D722BD232A420DEC002C2087 /* ShowExtrudedFeaturesView.swift in Copy Source Code Files */ = {isa = PBXBuildFile; fileRef = D722BD212A420DAD002C2087 /* ShowExtrudedFeaturesView.swift */; };
		D734FA0C2A183A5B00246D7E /* SetMaxExtentView.swift in Sources */ = {isa = PBXBuildFile; fileRef = D734FA092A183A5B00246D7E /* SetMaxExtentView.swift */; };
		D744FD172A2112D90084A66C /* CreateConvexHullAroundPointsView.swift in Sources */ = {isa = PBXBuildFile; fileRef = D744FD162A2112D90084A66C /* CreateConvexHullAroundPointsView.swift */; };
		D744FD182A2113C70084A66C /* CreateConvexHullAroundPointsView.swift in Copy Source Code Files */ = {isa = PBXBuildFile; fileRef = D744FD162A2112D90084A66C /* CreateConvexHullAroundPointsView.swift */; };
		D75101812A2E493600B8FA48 /* ShowLabelsOnLayerView.swift in Sources */ = {isa = PBXBuildFile; fileRef = D75101802A2E493600B8FA48 /* ShowLabelsOnLayerView.swift */; };
		D75101822A2E497F00B8FA48 /* ShowLabelsOnLayerView.swift in Copy Source Code Files */ = {isa = PBXBuildFile; fileRef = D75101802A2E493600B8FA48 /* ShowLabelsOnLayerView.swift */; };
		D751018E2A2E962D00B8FA48 /* IdentifyLayerFeaturesView.swift in Sources */ = {isa = PBXBuildFile; fileRef = D751018D2A2E962D00B8FA48 /* IdentifyLayerFeaturesView.swift */; };
		D751018F2A2E966C00B8FA48 /* IdentifyLayerFeaturesView.swift in Copy Source Code Files */ = {isa = PBXBuildFile; fileRef = D751018D2A2E962D00B8FA48 /* IdentifyLayerFeaturesView.swift */; };
		D752D9402A39154C003EB25E /* ManageOperationalLayersView.swift in Sources */ = {isa = PBXBuildFile; fileRef = D752D93F2A39154C003EB25E /* ManageOperationalLayersView.swift */; };
		D752D9412A39162F003EB25E /* ManageOperationalLayersView.swift in Copy Source Code Files */ = {isa = PBXBuildFile; fileRef = D752D93F2A39154C003EB25E /* ManageOperationalLayersView.swift */; };
		D752D9462A3A6F80003EB25E /* MonitorChangesToMapLoadStatusView.swift in Sources */ = {isa = PBXBuildFile; fileRef = D752D9452A3A6F7F003EB25E /* MonitorChangesToMapLoadStatusView.swift */; };
		D752D9472A3A6FC0003EB25E /* MonitorChangesToMapLoadStatusView.swift in Copy Source Code Files */ = {isa = PBXBuildFile; fileRef = D752D9452A3A6F7F003EB25E /* MonitorChangesToMapLoadStatusView.swift */; };
		D752D95F2A3BCE06003EB25E /* DisplayMapFromPortalItemView.swift in Sources */ = {isa = PBXBuildFile; fileRef = D752D95E2A3BCE06003EB25E /* DisplayMapFromPortalItemView.swift */; };
		D752D9602A3BCE63003EB25E /* DisplayMapFromPortalItemView.swift in Copy Source Code Files */ = {isa = PBXBuildFile; fileRef = D752D95E2A3BCE06003EB25E /* DisplayMapFromPortalItemView.swift */; };
		D75362D22A1E886700D83028 /* ApplyUniqueValueRendererView.swift in Sources */ = {isa = PBXBuildFile; fileRef = D75362D12A1E886700D83028 /* ApplyUniqueValueRendererView.swift */; };
		D75362D32A1E8C8800D83028 /* ApplyUniqueValueRendererView.swift in Copy Source Code Files */ = {isa = PBXBuildFile; fileRef = D75362D12A1E886700D83028 /* ApplyUniqueValueRendererView.swift */; };
		D754E3232A1D66820006C5F1 /* StylePointWithPictureMarkerSymbolsView.swift in Sources */ = {isa = PBXBuildFile; fileRef = D754E3222A1D66820006C5F1 /* StylePointWithPictureMarkerSymbolsView.swift */; };
		D754E3242A1D66C20006C5F1 /* StylePointWithPictureMarkerSymbolsView.swift in Copy Source Code Files */ = {isa = PBXBuildFile; fileRef = D754E3222A1D66820006C5F1 /* StylePointWithPictureMarkerSymbolsView.swift */; };
		D7634FAF2A43B7AC00F8AEFB /* CreateConvexHullAroundGeometriesView.swift in Sources */ = {isa = PBXBuildFile; fileRef = D7634FAE2A43B7AC00F8AEFB /* CreateConvexHullAroundGeometriesView.swift */; };
		D7634FB02A43B8B000F8AEFB /* CreateConvexHullAroundGeometriesView.swift in Copy Source Code Files */ = {isa = PBXBuildFile; fileRef = D7634FAE2A43B7AC00F8AEFB /* CreateConvexHullAroundGeometriesView.swift */; };
		D769C2122A29019B00030F61 /* SetUpLocationDrivenGeotriggersView.swift in Sources */ = {isa = PBXBuildFile; fileRef = D769C2112A29019B00030F61 /* SetUpLocationDrivenGeotriggersView.swift */; };
		D769C2132A29057200030F61 /* SetUpLocationDrivenGeotriggersView.swift in Copy Source Code Files */ = {isa = PBXBuildFile; fileRef = D769C2112A29019B00030F61 /* SetUpLocationDrivenGeotriggersView.swift */; };
		D77570C02A2942F800F490CD /* AnimateImagesWithImageOverlayView.swift in Sources */ = {isa = PBXBuildFile; fileRef = D77570BF2A2942F800F490CD /* AnimateImagesWithImageOverlayView.swift */; };
		D77570C12A2943D900F490CD /* AnimateImagesWithImageOverlayView.swift in Copy Source Code Files */ = {isa = PBXBuildFile; fileRef = D77570BF2A2942F800F490CD /* AnimateImagesWithImageOverlayView.swift */; };
		D77572AE2A295DDE00F490CD /* PacificSouthWest2 in Resources */ = {isa = PBXBuildFile; fileRef = D77572AD2A295DDD00F490CD /* PacificSouthWest2 */; settings = {ASSET_TAGS = (AnimateImagesWithImageOverlay, ); }; };
		D78666AD2A2161F100C60110 /* FindNearestVertexView.swift in Sources */ = {isa = PBXBuildFile; fileRef = D78666AC2A2161F100C60110 /* FindNearestVertexView.swift */; };
		D78666AE2A21629200C60110 /* FindNearestVertexView.swift in Copy Source Code Files */ = {isa = PBXBuildFile; fileRef = D78666AC2A2161F100C60110 /* FindNearestVertexView.swift */; };
		D79EE76E2A4CEA5D005A52AE /* SetUpLocationDrivenGeotriggersView.Model.swift in Sources */ = {isa = PBXBuildFile; fileRef = D79EE76D2A4CEA5D005A52AE /* SetUpLocationDrivenGeotriggersView.Model.swift */; };
		D79EE76F2A4CEA7F005A52AE /* SetUpLocationDrivenGeotriggersView.Model.swift in Copy Source Code Files */ = {isa = PBXBuildFile; fileRef = D79EE76D2A4CEA5D005A52AE /* SetUpLocationDrivenGeotriggersView.Model.swift */; };
		D7ABA2F92A32579C0021822B /* MeasureDistanceInSceneView.swift in Sources */ = {isa = PBXBuildFile; fileRef = D7ABA2F82A32579C0021822B /* MeasureDistanceInSceneView.swift */; };
		D7ABA2FA2A32760D0021822B /* MeasureDistanceInSceneView.swift in Copy Source Code Files */ = {isa = PBXBuildFile; fileRef = D7ABA2F82A32579C0021822B /* MeasureDistanceInSceneView.swift */; };
		D7ABA2FF2A32881C0021822B /* ShowViewshedFromGeoelementInSceneView.swift in Sources */ = {isa = PBXBuildFile; fileRef = D7ABA2FE2A32881C0021822B /* ShowViewshedFromGeoelementInSceneView.swift */; };
		D7ABA3002A3288970021822B /* ShowViewshedFromGeoelementInSceneView.swift in Copy Source Code Files */ = {isa = PBXBuildFile; fileRef = D7ABA2FE2A32881C0021822B /* ShowViewshedFromGeoelementInSceneView.swift */; };
		D7CC33FF2A31475C00198EDF /* ShowLineOfSightBetweenPointsView.swift in Sources */ = {isa = PBXBuildFile; fileRef = D7CC33FD2A31475C00198EDF /* ShowLineOfSightBetweenPointsView.swift */; };
		D7CC34002A3147FF00198EDF /* ShowLineOfSightBetweenPointsView.swift in Copy Source Code Files */ = {isa = PBXBuildFile; fileRef = D7CC33FD2A31475C00198EDF /* ShowLineOfSightBetweenPointsView.swift */; };
		D7E440D72A1ECE7D005D74DE /* CreateBuffersAroundPointsView.swift in Sources */ = {isa = PBXBuildFile; fileRef = D7E440D62A1ECE7D005D74DE /* CreateBuffersAroundPointsView.swift */; };
		D7E440D82A1ECEB3005D74DE /* CreateBuffersAroundPointsView.swift in Copy Source Code Files */ = {isa = PBXBuildFile; fileRef = D7E440D62A1ECE7D005D74DE /* CreateBuffersAroundPointsView.swift */; };
		D7E557682A1D768800B9FB09 /* AddWMSLayerView.swift in Sources */ = {isa = PBXBuildFile; fileRef = D7E557672A1D768800B9FB09 /* AddWMSLayerView.swift */; };
		D7E9EF292A1D2219000C4865 /* SetMinAndMaxScaleView.swift in Copy Source Code Files */ = {isa = PBXBuildFile; fileRef = D7EAF3592A1C023800D822C4 /* SetMinAndMaxScaleView.swift */; };
		D7E9EF2A2A1D29F2000C4865 /* SetMaxExtentView.swift in Copy Source Code Files */ = {isa = PBXBuildFile; fileRef = D734FA092A183A5B00246D7E /* SetMaxExtentView.swift */; };
		D7EAF35A2A1C023800D822C4 /* SetMinAndMaxScaleView.swift in Sources */ = {isa = PBXBuildFile; fileRef = D7EAF3592A1C023800D822C4 /* SetMinAndMaxScaleView.swift */; };
		D7EF5D752A26A03A00FEBDE5 /* ShowCoordinatesInMultipleFormatsView.swift in Sources */ = {isa = PBXBuildFile; fileRef = D7EF5D742A26A03A00FEBDE5 /* ShowCoordinatesInMultipleFormatsView.swift */; };
		D7EF5D762A26A1EE00FEBDE5 /* ShowCoordinatesInMultipleFormatsView.swift in Copy Source Code Files */ = {isa = PBXBuildFile; fileRef = D7EF5D742A26A03A00FEBDE5 /* ShowCoordinatesInMultipleFormatsView.swift */; };
		D7F2784C2A1D76F5002E4567 /* AddWMSLayerView.swift in Copy Source Code Files */ = {isa = PBXBuildFile; fileRef = D7E557672A1D768800B9FB09 /* AddWMSLayerView.swift */; };
		E000E7602869E33D005D87C5 /* ClipGeometryView.swift in Sources */ = {isa = PBXBuildFile; fileRef = E000E75F2869E33D005D87C5 /* ClipGeometryView.swift */; };
		E000E763286A0B18005D87C5 /* CutGeometryView.swift in Sources */ = {isa = PBXBuildFile; fileRef = E000E762286A0B18005D87C5 /* CutGeometryView.swift */; };
		E004A6C128414332002A1FE6 /* SetViewpointRotationView.swift in Sources */ = {isa = PBXBuildFile; fileRef = E004A6BD28414332002A1FE6 /* SetViewpointRotationView.swift */; };
		E004A6DC28465C70002A1FE6 /* DisplaySceneView.swift in Sources */ = {isa = PBXBuildFile; fileRef = E004A6D828465C70002A1FE6 /* DisplaySceneView.swift */; };
		E004A6E028466279002A1FE6 /* ShowCalloutView.swift in Sources */ = {isa = PBXBuildFile; fileRef = E004A6DF28466279002A1FE6 /* ShowCalloutView.swift */; };
		E004A6E62846A61F002A1FE6 /* StyleGraphicsWithSymbolsView.swift in Sources */ = {isa = PBXBuildFile; fileRef = E004A6E52846A61F002A1FE6 /* StyleGraphicsWithSymbolsView.swift */; };
		E004A6E928493BCE002A1FE6 /* ShowDeviceLocationView.swift in Sources */ = {isa = PBXBuildFile; fileRef = E004A6E828493BCE002A1FE6 /* ShowDeviceLocationView.swift */; };
		E004A6ED2849556E002A1FE6 /* CreatePlanarAndGeodeticBuffersView.swift in Sources */ = {isa = PBXBuildFile; fileRef = E004A6EC2849556E002A1FE6 /* CreatePlanarAndGeodeticBuffersView.swift */; };
		E004A6F0284E4B9B002A1FE6 /* DownloadVectorTilesToLocalCacheView.swift in Sources */ = {isa = PBXBuildFile; fileRef = E004A6EF284E4B9B002A1FE6 /* DownloadVectorTilesToLocalCacheView.swift */; };
		E004A6F3284E4FEB002A1FE6 /* ShowResultOfSpatialOperationsView.swift in Sources */ = {isa = PBXBuildFile; fileRef = E004A6F2284E4FEB002A1FE6 /* ShowResultOfSpatialOperationsView.swift */; };
		E004A6F6284FA42A002A1FE6 /* SelectFeaturesInFeatureLayerView.swift in Sources */ = {isa = PBXBuildFile; fileRef = E004A6F5284FA42A002A1FE6 /* SelectFeaturesInFeatureLayerView.swift */; };
		E0082217287755AC002AD138 /* View+Sheet.swift in Sources */ = {isa = PBXBuildFile; fileRef = E0082216287755AC002AD138 /* View+Sheet.swift */; };
		E03CB0692888944D002B27D9 /* GenerateOfflineMapView.swift in Copy Source Code Files */ = {isa = PBXBuildFile; fileRef = E088E1732863B5F800413100 /* GenerateOfflineMapView.swift */; };
		E03CB06A288894C4002B27D9 /* FindRouteView.swift in Copy Source Code Files */ = {isa = PBXBuildFile; fileRef = E066DD34285CF3B3004D3D5B /* FindRouteView.swift */; };
		E03CB06B2889879D002B27D9 /* DownloadVectorTilesToLocalCacheView.swift in Copy Source Code Files */ = {isa = PBXBuildFile; fileRef = E004A6EF284E4B9B002A1FE6 /* DownloadVectorTilesToLocalCacheView.swift */; };
		E041ABC0287CA9F00056009B /* WebView.swift in Sources */ = {isa = PBXBuildFile; fileRef = E041ABBF287CA9F00056009B /* WebView.swift */; };
		E041ABD7287DB04D0056009B /* SampleInfoView.swift in Sources */ = {isa = PBXBuildFile; fileRef = E041ABD6287DB04D0056009B /* SampleInfoView.swift */; };
		E041AC1A287F54580056009B /* highlight.min.js in Resources */ = {isa = PBXBuildFile; fileRef = E041AC15287F54580056009B /* highlight.min.js */; };
		E041AC1E288076A60056009B /* info.css in Resources */ = {isa = PBXBuildFile; fileRef = E041AC1D288076A60056009B /* info.css */; };
		E041AC20288077B90056009B /* xcode.css in Resources */ = {isa = PBXBuildFile; fileRef = E041AC1F288077B90056009B /* xcode.css */; };
		E066DD35285CF3B3004D3D5B /* FindRouteView.swift in Sources */ = {isa = PBXBuildFile; fileRef = E066DD34285CF3B3004D3D5B /* FindRouteView.swift */; };
		E066DD382860AB28004D3D5B /* StyleGraphicsWithRendererView.swift in Sources */ = {isa = PBXBuildFile; fileRef = E066DD372860AB28004D3D5B /* StyleGraphicsWithRendererView.swift */; };
		E066DD3B2860CA08004D3D5B /* ShowResultOfSpatialRelationshipsView.swift in Sources */ = {isa = PBXBuildFile; fileRef = E066DD3A2860CA08004D3D5B /* ShowResultOfSpatialRelationshipsView.swift */; };
		E066DD4028610F55004D3D5B /* AddSceneLayerFromServiceView.swift in Sources */ = {isa = PBXBuildFile; fileRef = E066DD3F28610F55004D3D5B /* AddSceneLayerFromServiceView.swift */; };
		E070A0A3286F3B6000F2B606 /* DownloadPreplannedMapAreaView.swift in Sources */ = {isa = PBXBuildFile; fileRef = E070A0A2286F3B6000F2B606 /* DownloadPreplannedMapAreaView.swift */; };
		E088E1572862579D00413100 /* SetSurfacePlacementModeView.swift in Sources */ = {isa = PBXBuildFile; fileRef = E088E1562862579D00413100 /* SetSurfacePlacementModeView.swift */; };
		E088E1742863B5F800413100 /* GenerateOfflineMapView.swift in Sources */ = {isa = PBXBuildFile; fileRef = E088E1732863B5F800413100 /* GenerateOfflineMapView.swift */; };
		E08953F12891899600E077CF /* EnvironmentValues+SampleInfoVisibility.swift in Sources */ = {isa = PBXBuildFile; fileRef = E08953F02891899600E077CF /* EnvironmentValues+SampleInfoVisibility.swift */; };
		E0A1AEE328874590003C797D /* AddFeatureLayersView.swift in Copy Source Code Files */ = {isa = PBXBuildFile; fileRef = 00D4EF7F2863842100B9CC30 /* AddFeatureLayersView.swift */; };
		E0D04FF228A5390000747989 /* DownloadPreplannedMapAreaView.Model.swift in Sources */ = {isa = PBXBuildFile; fileRef = E0D04FF128A5390000747989 /* DownloadPreplannedMapAreaView.Model.swift */; };
		E0EA0B772866390E00C9621D /* ProjectGeometryView.swift in Sources */ = {isa = PBXBuildFile; fileRef = E0EA0B762866390E00C9621D /* ProjectGeometryView.swift */; };
		E0FE32E728747778002C6ACA /* BrowseBuildingFloorsView.swift in Sources */ = {isa = PBXBuildFile; fileRef = E0FE32E628747778002C6ACA /* BrowseBuildingFloorsView.swift */; };
		F111CCC1288B5D5600205358 /* DisplayMapFromMobileMapPackageView.swift in Sources */ = {isa = PBXBuildFile; fileRef = F111CCC0288B5D5600205358 /* DisplayMapFromMobileMapPackageView.swift */; };
		F111CCC4288B641900205358 /* Yellowstone.mmpk in Resources */ = {isa = PBXBuildFile; fileRef = F111CCC3288B641900205358 /* Yellowstone.mmpk */; settings = {ASSET_TAGS = (DisplayMapFromMobileMapPackage, ); }; };
		F1E71BF1289473760064C33F /* AddRasterFromFileView.swift in Sources */ = {isa = PBXBuildFile; fileRef = F1E71BF0289473760064C33F /* AddRasterFromFileView.swift */; };
		F1E71BFA28A479C70064C33F /* AddRasterFromFileView.swift in Copy Source Code Files */ = {isa = PBXBuildFile; fileRef = F1E71BF0289473760064C33F /* AddRasterFromFileView.swift */; };
/* End PBXBuildFile section */

/* Begin PBXBuildRule section */
		0074ABCC2817B8E60037244A /* PBXBuildRule */ = {
			isa = PBXBuildRule;
			compilerSpec = com.apple.compilers.proxy.script;
			filePatterns = "*.tache";
			fileType = pattern.proxy;
			inputFiles = (
				"$(SRCROOT)/Shared/Samples/",
			);
			isEditable = 1;
			name = "Generate Sample Initializers from Source Code Files";
			outputFiles = (
				"$(DERIVED_FILE_DIR)/$(INPUT_FILE_BASE)",
			);
			runOncePerArchitecture = 0;
			script = "xcrun --sdk macosx swift \"${SRCROOT}/Scripts/GenerateSampleViewSourceCode.swift\" \"${SCRIPT_INPUT_FILE_0}\" \"${INPUT_FILE_PATH}\" \"${SCRIPT_OUTPUT_FILE_0}\" \n";
		};
		0083586F27FE3BCF00192A15 /* PBXBuildRule */ = {
			isa = PBXBuildRule;
			compilerSpec = com.apple.compilers.proxy.script;
			filePatterns = "*.masque";
			fileType = pattern.proxy;
			inputFiles = (
				"$(SRCROOT)/.secrets",
			);
			isEditable = 1;
			name = "Generate Swift Code from Secrets";
			outputFiles = (
				"$(DERIVED_FILE_DIR)/$(INPUT_FILE_BASE)",
			);
			runOncePerArchitecture = 0;
			script = "\"${SRCROOT}/Scripts/masquerade\" -i \"${INPUT_FILE_PATH}\" -o \"${SCRIPT_OUTPUT_FILE_0}\" -s \"${SCRIPT_INPUT_FILE_0}\" -f\n";
		};
/* End PBXBuildRule section */

/* Begin PBXCopyFilesBuildPhase section */
		00144B5E280634840090DD5D /* Embed Frameworks */ = {
			isa = PBXCopyFilesBuildPhase;
			buildActionMask = 2147483647;
			dstPath = "";
			dstSubfolderSpec = 10;
			files = (
			);
			name = "Embed Frameworks";
			runOnlyForDeploymentPostprocessing = 0;
		};
		0039A4E82885C4E300592C86 /* Copy Source Code Files */ = {
			isa = PBXCopyFilesBuildPhase;
			buildActionMask = 2147483647;
			dstPath = "";
			dstSubfolderSpec = 7;
			files = (
<<<<<<< HEAD
				79D84D152A81718F00F45262 /* AddCustomDynamicEntityDataSourceView.swift in Copy Source Code Files */,
=======
				1C56B5E72A82C057000381DA /* DisplayPointsUsingClusteringFeatureReductionView.swift in Copy Source Code Files */,
>>>>>>> ae2dc52e
				D7ABA3002A3288970021822B /* ShowViewshedFromGeoelementInSceneView.swift in Copy Source Code Files */,
				1C3B7DCD2A5F652500907443 /* AnalyzeNetworkWithSubnetworkTraceView.Model.swift in Copy Source Code Files */,
				1C3B7DCE2A5F652500907443 /* AnalyzeNetworkWithSubnetworkTraceView.swift in Copy Source Code Files */,
				D79EE76F2A4CEA7F005A52AE /* SetUpLocationDrivenGeotriggersView.Model.swift in Copy Source Code Files */,
				D769C2132A29057200030F61 /* SetUpLocationDrivenGeotriggersView.swift in Copy Source Code Files */,
				1C19B4F72A578E69001D2506 /* CreateLoadReportView.Model.swift in Copy Source Code Files */,
				1C19B4F82A578E69001D2506 /* CreateLoadReportView.swift in Copy Source Code Files */,
				1C19B4F92A578E69001D2506 /* CreateLoadReportView.Views.swift in Copy Source Code Files */,
				D752D9412A39162F003EB25E /* ManageOperationalLayersView.swift in Copy Source Code Files */,
				D77570C12A2943D900F490CD /* AnimateImagesWithImageOverlayView.swift in Copy Source Code Files */,
				D7634FB02A43B8B000F8AEFB /* CreateConvexHullAroundGeometriesView.swift in Copy Source Code Files */,
				D7ABA2FA2A32760D0021822B /* MeasureDistanceInSceneView.swift in Copy Source Code Files */,
				D722BD232A420DEC002C2087 /* ShowExtrudedFeaturesView.swift in Copy Source Code Files */,
				D752D9602A3BCE63003EB25E /* DisplayMapFromPortalItemView.swift in Copy Source Code Files */,
				1C43BC852A43783900509BF8 /* SetVisibilityOfSubtypeSublayerView.Model.swift in Copy Source Code Files */,
				1C43BC862A43783900509BF8 /* SetVisibilityOfSubtypeSublayerView.swift in Copy Source Code Files */,
				1C43BC872A43783900509BF8 /* SetVisibilityOfSubtypeSublayerView.Views.swift in Copy Source Code Files */,
				00EB803A2A31506F00AC2B07 /* DisplayContentOfUtilityNetworkContainerView.swift in Copy Source Code Files */,
				00EB803B2A31506F00AC2B07 /* DisplayContentOfUtilityNetworkContainerView.Model.swift in Copy Source Code Files */,
				D751018F2A2E966C00B8FA48 /* IdentifyLayerFeaturesView.swift in Copy Source Code Files */,
				D752D9472A3A6FC0003EB25E /* MonitorChangesToMapLoadStatusView.swift in Copy Source Code Files */,
				D7CC34002A3147FF00198EDF /* ShowLineOfSightBetweenPointsView.swift in Copy Source Code Files */,
				1CAB8D502A3CEB43002AA649 /* RunValveIsolationTraceView.Model.swift in Copy Source Code Files */,
				1CAB8D512A3CEB43002AA649 /* RunValveIsolationTraceView.swift in Copy Source Code Files */,
				D71099712A280D830065A1C1 /* DensifyAndGeneralizeGeometryView.SettingsView.swift in Copy Source Code Files */,
				D710996E2A27D9B30065A1C1 /* DensifyAndGeneralizeGeometryView.swift in Copy Source Code Files */,
				D75101822A2E497F00B8FA48 /* ShowLabelsOnLayerView.swift in Copy Source Code Files */,
				D7EF5D762A26A1EE00FEBDE5 /* ShowCoordinatesInMultipleFormatsView.swift in Copy Source Code Files */,
				79A47DFB2A20286800D7C5B9 /* CreateAndSaveKMLView.Model.swift in Copy Source Code Files */,
				79A47DFC2A20286800D7C5B9 /* CreateAndSaveKMLView.Views.swift in Copy Source Code Files */,
				79B7B80B2A1BFDE700F57C27 /* CreateAndSaveKMLView.swift in Copy Source Code Files */,
				D78666AE2A21629200C60110 /* FindNearestVertexView.swift in Copy Source Code Files */,
				D7E440D82A1ECEB3005D74DE /* CreateBuffersAroundPointsView.swift in Copy Source Code Files */,
				D744FD182A2113C70084A66C /* CreateConvexHullAroundPointsView.swift in Copy Source Code Files */,
				D754E3242A1D66C20006C5F1 /* StylePointWithPictureMarkerSymbolsView.swift in Copy Source Code Files */,
				D7F2784C2A1D76F5002E4567 /* AddWMSLayerView.swift in Copy Source Code Files */,
				D75362D32A1E8C8800D83028 /* ApplyUniqueValueRendererView.swift in Copy Source Code Files */,
				1C929F092A27B86800134252 /* ShowUtilityAssociationsView.swift in Copy Source Code Files */,
				D7E9EF2A2A1D29F2000C4865 /* SetMaxExtentView.swift in Copy Source Code Files */,
				D7E9EF292A1D2219000C4865 /* SetMinAndMaxScaleView.swift in Copy Source Code Files */,
				1C9B74DE29DB56860038B06F /* ChangeCameraControllerView.swift in Copy Source Code Files */,
				1C965C3929DB9176002F8536 /* ShowRealisticLightAndShadowsView.swift in Copy Source Code Files */,
				883C121729C914E100062FF9 /* DownloadPreplannedMapAreaView.MapPicker.swift in Copy Source Code Files */,
				883C121829C914E100062FF9 /* DownloadPreplannedMapAreaView.Model.swift in Copy Source Code Files */,
				883C121929C914E100062FF9 /* DownloadPreplannedMapAreaView.swift in Copy Source Code Files */,
				1C0C1C3D29D34DDD005C8B24 /* ChangeViewpointView.swift in Copy Source Code Files */,
				1C42E04A29D239D2004FC4BE /* ShowPopupView.swift in Copy Source Code Files */,
				108EC04229D25B55000F35D0 /* QueryFeatureTableView.swift in Copy Source Code Files */,
				88F93CC229C4D3480006B28E /* SketchOnMapView.swift in Copy Source Code Files */,
				0044289329C9234300160767 /* GetElevationAtPointOnSurfaceView.swift in Copy Source Code Files */,
				4D2ADC6A29C50D91003B367F /* AddDynamicEntityLayerView.Model.swift in Copy Source Code Files */,
				4D2ADC6B29C50D91003B367F /* AddDynamicEntityLayerView.SettingsView.swift in Copy Source Code Files */,
				4D2ADC4729C26D2C003B367F /* AddDynamicEntityLayerView.swift in Copy Source Code Files */,
				218F35C229C290BF00502022 /* AuthenticateWithOAuthView.swift in Copy Source Code Files */,
				0044CDE02995D4DD004618CE /* ShowDeviceLocationHistoryView.swift in Copy Source Code Files */,
				0042E24628E50EE4001F33D6 /* ShowViewshedFromPointInSceneView.swift in Copy Source Code Files */,
				0042E24728E50EE4001F33D6 /* ShowViewshedFromPointInSceneView.Model.swift in Copy Source Code Files */,
				0042E24828E50EE4001F33D6 /* ShowViewshedFromPointInSceneView.ViewshedSettingsView.swift in Copy Source Code Files */,
				006C835528B40682004AEB7F /* BrowseBuildingFloorsView.swift in Copy Source Code Files */,
				006C835628B40682004AEB7F /* DisplayMapFromMobileMapPackageView.swift in Copy Source Code Files */,
				F1E71BFA28A479C70064C33F /* AddRasterFromFileView.swift in Copy Source Code Files */,
				0039A4E92885C50300592C86 /* AddSceneLayerFromServiceView.swift in Copy Source Code Files */,
				75DD736729D35FF40010229D /* ChangeMapViewBackgroundView.swift in Copy Source Code Files */,
				75DD736829D35FF40010229D /* ChangeMapViewBackgroundView.SettingsView.swift in Copy Source Code Files */,
				75DD736929D35FF40010229D /* ChangeMapViewBackgroundView.Model.swift in Copy Source Code Files */,
				0039A4EA2885C50300592C86 /* ClipGeometryView.swift in Copy Source Code Files */,
				0039A4EB2885C50300592C86 /* CreatePlanarAndGeodeticBuffersView.swift in Copy Source Code Files */,
				0039A4EC2885C50300592C86 /* CutGeometryView.swift in Copy Source Code Files */,
				E0A1AEE328874590003C797D /* AddFeatureLayersView.swift in Copy Source Code Files */,
				0039A4ED2885C50300592C86 /* DisplayMapView.swift in Copy Source Code Files */,
				0039A4EE2885C50300592C86 /* DisplayOverviewMapView.swift in Copy Source Code Files */,
				0039A4EF2885C50300592C86 /* DisplaySceneView.swift in Copy Source Code Files */,
				E03CB06B2889879D002B27D9 /* DownloadVectorTilesToLocalCacheView.swift in Copy Source Code Files */,
				E03CB06A288894C4002B27D9 /* FindRouteView.swift in Copy Source Code Files */,
				E03CB0692888944D002B27D9 /* GenerateOfflineMapView.swift in Copy Source Code Files */,
				75DD739929D38B420010229D /* NavigateRouteView.swift in Copy Source Code Files */,
				0039A4F02885C50300592C86 /* ProjectGeometryView.swift in Copy Source Code Files */,
				0039A4F12885C50300592C86 /* SearchWithGeocodeView.swift in Copy Source Code Files */,
				0039A4F22885C50300592C86 /* SelectFeaturesInFeatureLayerView.swift in Copy Source Code Files */,
				0039A4F32885C50300592C86 /* SetBasemapView.swift in Copy Source Code Files */,
				0039A4F42885C50300592C86 /* SetSurfacePlacementModeView.swift in Copy Source Code Files */,
				0039A4F52885C50300592C86 /* SetViewpointRotationView.swift in Copy Source Code Files */,
				0039A4F62885C50300592C86 /* ShowCalloutView.swift in Copy Source Code Files */,
				0039A4F72885C50300592C86 /* ShowDeviceLocationView.swift in Copy Source Code Files */,
				0039A4F82885C50300592C86 /* ShowResultOfSpatialRelationshipsView.swift in Copy Source Code Files */,
				0039A4F92885C50300592C86 /* ShowResultOfSpatialOperationsView.swift in Copy Source Code Files */,
				0039A4FA2885C50300592C86 /* StyleGraphicsWithRendererView.swift in Copy Source Code Files */,
				0039A4FB2885C50300592C86 /* StyleGraphicsWithSymbolsView.swift in Copy Source Code Files */,
				7573E82129D6136C00BEED9C /* TraceUtilityNetworkView.Model.swift in Copy Source Code Files */,
				7573E82229D6136C00BEED9C /* TraceUtilityNetworkView.Enums.swift in Copy Source Code Files */,
				7573E82329D6136C00BEED9C /* TraceUtilityNetworkView.Views.swift in Copy Source Code Files */,
				7573E82429D6136C00BEED9C /* TraceUtilityNetworkView.swift in Copy Source Code Files */,
			);
			name = "Copy Source Code Files";
			runOnlyForDeploymentPostprocessing = 0;
		};
/* End PBXCopyFilesBuildPhase section */

/* Begin PBXFileReference section */
		000558092817C51E00224BC6 /* SampleDetailView.swift */ = {isa = PBXFileReference; lastKnownFileType = sourcecode.swift; path = SampleDetailView.swift; sourceTree = "<group>"; };
		00181B452846AD7100654571 /* View+Alert.swift */ = {isa = PBXFileReference; lastKnownFileType = sourcecode.swift; path = "View+Alert.swift"; sourceTree = "<group>"; };
		001C6DD827FE585A00D472C2 /* AppSecrets.swift.masque */ = {isa = PBXFileReference; fileEncoding = 4; lastKnownFileType = text; path = AppSecrets.swift.masque; sourceTree = "<group>"; };
		003D7C342821EBCC009DDFD2 /* masquerade */ = {isa = PBXFileReference; lastKnownFileType = text; path = masquerade; sourceTree = "<group>"; };
		003D7C352821EBCC009DDFD2 /* GenerateSampleViewSourceCode.swift */ = {isa = PBXFileReference; lastKnownFileType = sourcecode.swift; path = GenerateSampleViewSourceCode.swift; sourceTree = "<group>"; };
		0042E24228E4BF8F001F33D6 /* ShowViewshedFromPointInSceneView.Model.swift */ = {isa = PBXFileReference; lastKnownFileType = sourcecode.swift; path = ShowViewshedFromPointInSceneView.Model.swift; sourceTree = "<group>"; };
		0042E24428E4F82B001F33D6 /* ShowViewshedFromPointInSceneView.ViewshedSettingsView.swift */ = {isa = PBXFileReference; lastKnownFileType = sourcecode.swift; path = ShowViewshedFromPointInSceneView.ViewshedSettingsView.swift; sourceTree = "<group>"; };
		0044289129C90C0B00160767 /* GetElevationAtPointOnSurfaceView.swift */ = {isa = PBXFileReference; lastKnownFileType = sourcecode.swift; path = GetElevationAtPointOnSurfaceView.swift; sourceTree = "<group>"; };
		0044CDDE2995C39E004618CE /* ShowDeviceLocationHistoryView.swift */ = {isa = PBXFileReference; lastKnownFileType = sourcecode.swift; path = ShowDeviceLocationHistoryView.swift; sourceTree = "<group>"; };
		004FE87029DF5D8700075217 /* Bristol */ = {isa = PBXFileReference; lastKnownFileType = folder; path = Bristol; sourceTree = "<group>"; };
		0074ABBE28174BCF0037244A /* DisplayMapView.swift */ = {isa = PBXFileReference; lastKnownFileType = sourcecode.swift; path = DisplayMapView.swift; sourceTree = "<group>"; };
		0074ABC128174F430037244A /* Sample.swift */ = {isa = PBXFileReference; fileEncoding = 4; lastKnownFileType = sourcecode.swift; path = Sample.swift; sourceTree = "<group>"; };
		0074ABCA2817B8DB0037244A /* SamplesApp+Samples.swift.tache */ = {isa = PBXFileReference; fileEncoding = 4; lastKnownFileType = text; path = "SamplesApp+Samples.swift.tache"; sourceTree = "<group>"; };
		0086F3FD28E3770900974721 /* ShowViewshedFromPointInSceneView.swift */ = {isa = PBXFileReference; fileEncoding = 4; lastKnownFileType = sourcecode.swift; path = ShowViewshedFromPointInSceneView.swift; sourceTree = "<group>"; };
		00A7A1432A2FC58300F035F7 /* DisplayContentOfUtilityNetworkContainerView.swift */ = {isa = PBXFileReference; fileEncoding = 4; lastKnownFileType = sourcecode.swift; path = DisplayContentOfUtilityNetworkContainerView.swift; sourceTree = "<group>"; };
		00A7A1492A2FC5B700F035F7 /* DisplayContentOfUtilityNetworkContainerView.Model.swift */ = {isa = PBXFileReference; lastKnownFileType = sourcecode.swift; path = DisplayContentOfUtilityNetworkContainerView.Model.swift; sourceTree = "<group>"; };
		00ACF554293E6C6A0059B2A9 /* Samples.entitlements */ = {isa = PBXFileReference; lastKnownFileType = text.plist.entitlements; path = Samples.entitlements; sourceTree = "<group>"; };
		00B04272282EC59E0072E1B4 /* AboutView.swift */ = {isa = PBXFileReference; fileEncoding = 4; lastKnownFileType = sourcecode.swift; path = AboutView.swift; sourceTree = "<group>"; };
		00B042E5282EDC690072E1B4 /* SetBasemapView.swift */ = {isa = PBXFileReference; fileEncoding = 4; lastKnownFileType = sourcecode.swift; path = SetBasemapView.swift; sourceTree = "<group>"; };
		00B04FB4283EEBA80026C882 /* DisplayOverviewMapView.swift */ = {isa = PBXFileReference; lastKnownFileType = sourcecode.swift; path = DisplayOverviewMapView.swift; sourceTree = "<group>"; };
		00C94A0C28B53DE1004E42D9 /* raster-file */ = {isa = PBXFileReference; lastKnownFileType = folder; path = "raster-file"; sourceTree = "<group>"; };
		00CB9137284814A4005C2C5D /* SearchWithGeocodeView.swift */ = {isa = PBXFileReference; lastKnownFileType = sourcecode.swift; path = SearchWithGeocodeView.swift; sourceTree = "<group>"; };
		00CCB8A2285AAD7D00BBAB70 /* DowloadPortalItemData.swift */ = {isa = PBXFileReference; lastKnownFileType = sourcecode.swift; path = DowloadPortalItemData.swift; sourceTree = "<group>"; };
		00CCB8A4285BAF8700BBAB70 /* OnDemandResource.swift */ = {isa = PBXFileReference; lastKnownFileType = sourcecode.swift; path = OnDemandResource.swift; sourceTree = "<group>"; };
		00D4EF7F2863842100B9CC30 /* AddFeatureLayersView.swift */ = {isa = PBXFileReference; lastKnownFileType = sourcecode.swift; path = AddFeatureLayersView.swift; sourceTree = "<group>"; };
		00D4EF8228638BF100B9CC30 /* LA_Trails.geodatabase */ = {isa = PBXFileReference; lastKnownFileType = file; path = LA_Trails.geodatabase; sourceTree = "<group>"; };
		00D4EF8F28638BF100B9CC30 /* AuroraCO.gpkg */ = {isa = PBXFileReference; lastKnownFileType = file; path = AuroraCO.gpkg; sourceTree = "<group>"; };
		00D4EFB02863CE6300B9CC30 /* ScottishWildlifeTrust_reserves */ = {isa = PBXFileReference; lastKnownFileType = folder; path = ScottishWildlifeTrust_reserves; sourceTree = "<group>"; };
		00E5400C27F3CCA100CF66D5 /* SamplesApp.swift */ = {isa = PBXFileReference; lastKnownFileType = sourcecode.swift; path = SamplesApp.swift; sourceTree = "<group>"; };
		00E5400D27F3CCA100CF66D5 /* ContentView.swift */ = {isa = PBXFileReference; lastKnownFileType = sourcecode.swift; path = ContentView.swift; sourceTree = "<group>"; };
		00E5400E27F3CCA200CF66D5 /* Assets.xcassets */ = {isa = PBXFileReference; lastKnownFileType = folder.assetcatalog; path = Assets.xcassets; sourceTree = "<group>"; };
		00E5401327F3CCA200CF66D5 /* Samples.app */ = {isa = PBXFileReference; explicitFileType = wrapper.application; includeInIndex = 0; path = Samples.app; sourceTree = BUILT_PRODUCTS_DIR; };
		00E5402A27F775EA00CF66D5 /* Info.plist */ = {isa = PBXFileReference; lastKnownFileType = text.plist.xml; path = Info.plist; sourceTree = "<group>"; };
		108EC04029D25B2C000F35D0 /* QueryFeatureTableView.swift */ = {isa = PBXFileReference; fileEncoding = 4; lastKnownFileType = sourcecode.swift; path = QueryFeatureTableView.swift; sourceTree = "<group>"; };
		1C0C1C3429D34DAE005C8B24 /* ChangeViewpointView.swift */ = {isa = PBXFileReference; fileEncoding = 4; lastKnownFileType = sourcecode.swift; path = ChangeViewpointView.swift; sourceTree = "<group>"; };
		1C19B4EB2A578E46001D2506 /* CreateLoadReportView.Views.swift */ = {isa = PBXFileReference; fileEncoding = 4; lastKnownFileType = sourcecode.swift; path = CreateLoadReportView.Views.swift; sourceTree = "<group>"; };
		1C19B4ED2A578E46001D2506 /* CreateLoadReportView.swift */ = {isa = PBXFileReference; fileEncoding = 4; lastKnownFileType = sourcecode.swift; path = CreateLoadReportView.swift; sourceTree = "<group>"; };
		1C19B4EF2A578E46001D2506 /* CreateLoadReportView.Model.swift */ = {isa = PBXFileReference; fileEncoding = 4; lastKnownFileType = sourcecode.swift; path = CreateLoadReportView.Model.swift; sourceTree = "<group>"; };
		1C3B7DC32A5F64FC00907443 /* AnalyzeNetworkWithSubnetworkTraceView.Model.swift */ = {isa = PBXFileReference; fileEncoding = 4; lastKnownFileType = sourcecode.swift; path = AnalyzeNetworkWithSubnetworkTraceView.Model.swift; sourceTree = "<group>"; };
		1C3B7DC62A5F64FC00907443 /* AnalyzeNetworkWithSubnetworkTraceView.swift */ = {isa = PBXFileReference; fileEncoding = 4; lastKnownFileType = sourcecode.swift; path = AnalyzeNetworkWithSubnetworkTraceView.swift; sourceTree = "<group>"; };
		1C42E04329D2396B004FC4BE /* ShowPopupView.swift */ = {isa = PBXFileReference; fileEncoding = 4; lastKnownFileType = sourcecode.swift; path = ShowPopupView.swift; sourceTree = "<group>"; };
		1C43BC792A43781100509BF8 /* SetVisibilityOfSubtypeSublayerView.Views.swift */ = {isa = PBXFileReference; fileEncoding = 4; lastKnownFileType = sourcecode.swift; path = SetVisibilityOfSubtypeSublayerView.Views.swift; sourceTree = "<group>"; };
		1C43BC7C2A43781100509BF8 /* SetVisibilityOfSubtypeSublayerView.Model.swift */ = {isa = PBXFileReference; fileEncoding = 4; lastKnownFileType = sourcecode.swift; path = SetVisibilityOfSubtypeSublayerView.Model.swift; sourceTree = "<group>"; };
		1C43BC7E2A43781100509BF8 /* SetVisibilityOfSubtypeSublayerView.swift */ = {isa = PBXFileReference; fileEncoding = 4; lastKnownFileType = sourcecode.swift; path = SetVisibilityOfSubtypeSublayerView.swift; sourceTree = "<group>"; };
		1C56B5E22A82C02D000381DA /* DisplayPointsUsingClusteringFeatureReductionView.swift */ = {isa = PBXFileReference; fileEncoding = 4; lastKnownFileType = sourcecode.swift; path = DisplayPointsUsingClusteringFeatureReductionView.swift; sourceTree = "<group>"; };
		1C9B74C529DB43580038B06F /* ShowRealisticLightAndShadowsView.swift */ = {isa = PBXFileReference; fileEncoding = 4; lastKnownFileType = sourcecode.swift; path = ShowRealisticLightAndShadowsView.swift; sourceTree = "<group>"; };
		1C9B74D529DB54560038B06F /* ChangeCameraControllerView.swift */ = {isa = PBXFileReference; fileEncoding = 4; lastKnownFileType = sourcecode.swift; path = ChangeCameraControllerView.swift; sourceTree = "<group>"; };
		1CAB8D442A3CEAB0002AA649 /* RunValveIsolationTraceView.Model.swift */ = {isa = PBXFileReference; fileEncoding = 4; lastKnownFileType = sourcecode.swift; path = RunValveIsolationTraceView.Model.swift; sourceTree = "<group>"; };
		1CAB8D472A3CEAB0002AA649 /* RunValveIsolationTraceView.swift */ = {isa = PBXFileReference; fileEncoding = 4; lastKnownFileType = sourcecode.swift; path = RunValveIsolationTraceView.swift; sourceTree = "<group>"; };
		1CAF831B2A20305F000E1E60 /* ShowUtilityAssociationsView.swift */ = {isa = PBXFileReference; fileEncoding = 4; lastKnownFileType = sourcecode.swift; path = ShowUtilityAssociationsView.swift; sourceTree = "<group>"; };
		218F35B329C28F4A00502022 /* AuthenticateWithOAuthView.swift */ = {isa = PBXFileReference; fileEncoding = 4; lastKnownFileType = sourcecode.swift; path = AuthenticateWithOAuthView.swift; sourceTree = "<group>"; };
		4D2ADC3F29C26D05003B367F /* AddDynamicEntityLayerView.swift */ = {isa = PBXFileReference; fileEncoding = 4; lastKnownFileType = sourcecode.swift; path = AddDynamicEntityLayerView.swift; sourceTree = "<group>"; };
		4D2ADC5529C4F612003B367F /* ChangeMapViewBackgroundView.swift */ = {isa = PBXFileReference; fileEncoding = 4; lastKnownFileType = sourcecode.swift; path = ChangeMapViewBackgroundView.swift; sourceTree = "<group>"; };
		4D2ADC5829C4F612003B367F /* ChangeMapViewBackgroundView.SettingsView.swift */ = {isa = PBXFileReference; fileEncoding = 4; lastKnownFileType = sourcecode.swift; path = ChangeMapViewBackgroundView.SettingsView.swift; sourceTree = "<group>"; };
		4D2ADC6129C5071C003B367F /* ChangeMapViewBackgroundView.Model.swift */ = {isa = PBXFileReference; lastKnownFileType = sourcecode.swift; path = ChangeMapViewBackgroundView.Model.swift; sourceTree = "<group>"; };
		4D2ADC6629C50BD6003B367F /* AddDynamicEntityLayerView.Model.swift */ = {isa = PBXFileReference; lastKnownFileType = sourcecode.swift; path = AddDynamicEntityLayerView.Model.swift; sourceTree = "<group>"; };
		4D2ADC6829C50C4C003B367F /* AddDynamicEntityLayerView.SettingsView.swift */ = {isa = PBXFileReference; lastKnownFileType = sourcecode.swift; path = AddDynamicEntityLayerView.SettingsView.swift; sourceTree = "<group>"; };
		7573E81329D6134C00BEED9C /* TraceUtilityNetworkView.Model.swift */ = {isa = PBXFileReference; fileEncoding = 4; lastKnownFileType = sourcecode.swift; path = TraceUtilityNetworkView.Model.swift; sourceTree = "<group>"; };
		7573E81529D6134C00BEED9C /* TraceUtilityNetworkView.Enums.swift */ = {isa = PBXFileReference; fileEncoding = 4; lastKnownFileType = sourcecode.swift; path = TraceUtilityNetworkView.Enums.swift; sourceTree = "<group>"; };
		7573E81729D6134C00BEED9C /* TraceUtilityNetworkView.Views.swift */ = {isa = PBXFileReference; fileEncoding = 4; lastKnownFileType = sourcecode.swift; path = TraceUtilityNetworkView.Views.swift; sourceTree = "<group>"; };
		7573E81829D6134C00BEED9C /* TraceUtilityNetworkView.swift */ = {isa = PBXFileReference; fileEncoding = 4; lastKnownFileType = sourcecode.swift; path = TraceUtilityNetworkView.swift; sourceTree = "<group>"; };
		75DD739129D38B1B0010229D /* NavigateRouteView.swift */ = {isa = PBXFileReference; fileEncoding = 4; lastKnownFileType = sourcecode.swift; path = NavigateRouteView.swift; sourceTree = "<group>"; };
		7900C5F52A83FC3F002D430F /* AddCustomDynamicEntityDataSourceView.Vessel.swift */ = {isa = PBXFileReference; lastKnownFileType = sourcecode.swift; path = AddCustomDynamicEntityDataSourceView.Vessel.swift; sourceTree = "<group>"; };
		792222DC2A81AA5D00619FFE /* AIS_MarineCadastre_SelectedVessels_CustomDataSource.jsonl */ = {isa = PBXFileReference; fileEncoding = 4; lastKnownFileType = text; path = AIS_MarineCadastre_SelectedVessels_CustomDataSource.jsonl; sourceTree = "<group>"; };
		79302F842A1ED4E30002336A /* CreateAndSaveKMLView.Model.swift */ = {isa = PBXFileReference; lastKnownFileType = sourcecode.swift; path = CreateAndSaveKMLView.Model.swift; sourceTree = "<group>"; };
		79302F862A1ED71B0002336A /* CreateAndSaveKMLView.Views.swift */ = {isa = PBXFileReference; lastKnownFileType = sourcecode.swift; path = CreateAndSaveKMLView.Views.swift; sourceTree = "<group>"; };
		79B7B8092A1BF8EC00F57C27 /* CreateAndSaveKMLView.swift */ = {isa = PBXFileReference; lastKnownFileType = sourcecode.swift; path = CreateAndSaveKMLView.swift; sourceTree = "<group>"; };
		79D84D0D2A815C5B00F45262 /* AddCustomDynamicEntityDataSourceView.swift */ = {isa = PBXFileReference; lastKnownFileType = sourcecode.swift; path = AddCustomDynamicEntityDataSourceView.swift; sourceTree = "<group>"; };
		883C121429C9136600062FF9 /* DownloadPreplannedMapAreaView.MapPicker.swift */ = {isa = PBXFileReference; fileEncoding = 4; lastKnownFileType = sourcecode.swift; path = DownloadPreplannedMapAreaView.MapPicker.swift; sourceTree = "<group>"; };
		88F93CC029C3D59C0006B28E /* SketchOnMapView.swift */ = {isa = PBXFileReference; lastKnownFileType = sourcecode.swift; path = SketchOnMapView.swift; sourceTree = "<group>"; };
		D701D72B2A37C7F7006FF0C8 /* bradley_low_3ds */ = {isa = PBXFileReference; lastKnownFileType = folder; path = bradley_low_3ds; sourceTree = "<group>"; };
		D70BE5782A5624A80022CA02 /* CategoryGridView.swift */ = {isa = PBXFileReference; lastKnownFileType = sourcecode.swift; path = CategoryGridView.swift; sourceTree = "<group>"; };
		D70BE57E2A5753B70022CA02 /* SampleListView.swift */ = {isa = PBXFileReference; lastKnownFileType = sourcecode.swift; path = SampleListView.swift; sourceTree = "<group>"; };
		D70BE5822A5766C90022CA02 /* CategoryView.swift */ = {isa = PBXFileReference; lastKnownFileType = sourcecode.swift; path = CategoryView.swift; sourceTree = "<group>"; };
		D70BE5872A5787530022CA02 /* CategoryView+Search.swift */ = {isa = PBXFileReference; lastKnownFileType = sourcecode.swift; path = "CategoryView+Search.swift"; sourceTree = "<group>"; };
		D710996C2A27D9210065A1C1 /* DensifyAndGeneralizeGeometryView.swift */ = {isa = PBXFileReference; fileEncoding = 4; lastKnownFileType = sourcecode.swift; path = DensifyAndGeneralizeGeometryView.swift; sourceTree = "<group>"; };
		D710996F2A2802FA0065A1C1 /* DensifyAndGeneralizeGeometryView.SettingsView.swift */ = {isa = PBXFileReference; lastKnownFileType = sourcecode.swift; path = DensifyAndGeneralizeGeometryView.SettingsView.swift; sourceTree = "<group>"; };
		D722BD212A420DAD002C2087 /* ShowExtrudedFeaturesView.swift */ = {isa = PBXFileReference; fileEncoding = 4; lastKnownFileType = sourcecode.swift; path = ShowExtrudedFeaturesView.swift; sourceTree = "<group>"; };
		D734FA092A183A5B00246D7E /* SetMaxExtentView.swift */ = {isa = PBXFileReference; fileEncoding = 4; lastKnownFileType = sourcecode.swift; path = SetMaxExtentView.swift; sourceTree = "<group>"; };
		D744FD162A2112D90084A66C /* CreateConvexHullAroundPointsView.swift */ = {isa = PBXFileReference; fileEncoding = 4; lastKnownFileType = sourcecode.swift; path = CreateConvexHullAroundPointsView.swift; sourceTree = "<group>"; };
		D75101802A2E493600B8FA48 /* ShowLabelsOnLayerView.swift */ = {isa = PBXFileReference; fileEncoding = 4; lastKnownFileType = sourcecode.swift; path = ShowLabelsOnLayerView.swift; sourceTree = "<group>"; };
		D751018D2A2E962D00B8FA48 /* IdentifyLayerFeaturesView.swift */ = {isa = PBXFileReference; fileEncoding = 4; lastKnownFileType = sourcecode.swift; path = IdentifyLayerFeaturesView.swift; sourceTree = "<group>"; };
		D752D93F2A39154C003EB25E /* ManageOperationalLayersView.swift */ = {isa = PBXFileReference; fileEncoding = 4; lastKnownFileType = sourcecode.swift; path = ManageOperationalLayersView.swift; sourceTree = "<group>"; };
		D752D9452A3A6F7F003EB25E /* MonitorChangesToMapLoadStatusView.swift */ = {isa = PBXFileReference; fileEncoding = 4; lastKnownFileType = sourcecode.swift; path = MonitorChangesToMapLoadStatusView.swift; sourceTree = "<group>"; };
		D752D95E2A3BCE06003EB25E /* DisplayMapFromPortalItemView.swift */ = {isa = PBXFileReference; fileEncoding = 4; lastKnownFileType = sourcecode.swift; path = DisplayMapFromPortalItemView.swift; sourceTree = "<group>"; };
		D75362D12A1E886700D83028 /* ApplyUniqueValueRendererView.swift */ = {isa = PBXFileReference; fileEncoding = 4; lastKnownFileType = sourcecode.swift; path = ApplyUniqueValueRendererView.swift; sourceTree = "<group>"; };
		D754E3222A1D66820006C5F1 /* StylePointWithPictureMarkerSymbolsView.swift */ = {isa = PBXFileReference; fileEncoding = 4; lastKnownFileType = sourcecode.swift; path = StylePointWithPictureMarkerSymbolsView.swift; sourceTree = "<group>"; };
		D7634FAE2A43B7AC00F8AEFB /* CreateConvexHullAroundGeometriesView.swift */ = {isa = PBXFileReference; fileEncoding = 4; lastKnownFileType = sourcecode.swift; path = CreateConvexHullAroundGeometriesView.swift; sourceTree = "<group>"; };
		D769C2112A29019B00030F61 /* SetUpLocationDrivenGeotriggersView.swift */ = {isa = PBXFileReference; fileEncoding = 4; lastKnownFileType = sourcecode.swift; path = SetUpLocationDrivenGeotriggersView.swift; sourceTree = "<group>"; };
		D77570BF2A2942F800F490CD /* AnimateImagesWithImageOverlayView.swift */ = {isa = PBXFileReference; fileEncoding = 4; lastKnownFileType = sourcecode.swift; path = AnimateImagesWithImageOverlayView.swift; sourceTree = "<group>"; };
		D77572AD2A295DDD00F490CD /* PacificSouthWest2 */ = {isa = PBXFileReference; lastKnownFileType = folder; path = PacificSouthWest2; sourceTree = "<group>"; };
		D78666AC2A2161F100C60110 /* FindNearestVertexView.swift */ = {isa = PBXFileReference; fileEncoding = 4; lastKnownFileType = sourcecode.swift; path = FindNearestVertexView.swift; sourceTree = "<group>"; };
		D79EE76D2A4CEA5D005A52AE /* SetUpLocationDrivenGeotriggersView.Model.swift */ = {isa = PBXFileReference; fileEncoding = 4; lastKnownFileType = sourcecode.swift; path = SetUpLocationDrivenGeotriggersView.Model.swift; sourceTree = "<group>"; };
		D7ABA2F82A32579C0021822B /* MeasureDistanceInSceneView.swift */ = {isa = PBXFileReference; fileEncoding = 4; lastKnownFileType = sourcecode.swift; path = MeasureDistanceInSceneView.swift; sourceTree = "<group>"; };
		D7ABA2FE2A32881C0021822B /* ShowViewshedFromGeoelementInSceneView.swift */ = {isa = PBXFileReference; fileEncoding = 4; lastKnownFileType = sourcecode.swift; path = ShowViewshedFromGeoelementInSceneView.swift; sourceTree = "<group>"; };
		D7CC33FD2A31475C00198EDF /* ShowLineOfSightBetweenPointsView.swift */ = {isa = PBXFileReference; fileEncoding = 4; lastKnownFileType = sourcecode.swift; path = ShowLineOfSightBetweenPointsView.swift; sourceTree = "<group>"; };
		D7E440D62A1ECE7D005D74DE /* CreateBuffersAroundPointsView.swift */ = {isa = PBXFileReference; fileEncoding = 4; lastKnownFileType = sourcecode.swift; path = CreateBuffersAroundPointsView.swift; sourceTree = "<group>"; };
		D7E557672A1D768800B9FB09 /* AddWMSLayerView.swift */ = {isa = PBXFileReference; fileEncoding = 4; lastKnownFileType = sourcecode.swift; path = AddWMSLayerView.swift; sourceTree = "<group>"; };
		D7EAF3592A1C023800D822C4 /* SetMinAndMaxScaleView.swift */ = {isa = PBXFileReference; fileEncoding = 4; lastKnownFileType = sourcecode.swift; path = SetMinAndMaxScaleView.swift; sourceTree = "<group>"; };
		D7EF5D742A26A03A00FEBDE5 /* ShowCoordinatesInMultipleFormatsView.swift */ = {isa = PBXFileReference; fileEncoding = 4; lastKnownFileType = sourcecode.swift; path = ShowCoordinatesInMultipleFormatsView.swift; sourceTree = "<group>"; };
		E000E75F2869E33D005D87C5 /* ClipGeometryView.swift */ = {isa = PBXFileReference; lastKnownFileType = sourcecode.swift; path = ClipGeometryView.swift; sourceTree = "<group>"; };
		E000E762286A0B18005D87C5 /* CutGeometryView.swift */ = {isa = PBXFileReference; lastKnownFileType = sourcecode.swift; path = CutGeometryView.swift; sourceTree = "<group>"; };
		E004A6BD28414332002A1FE6 /* SetViewpointRotationView.swift */ = {isa = PBXFileReference; fileEncoding = 4; lastKnownFileType = sourcecode.swift; path = SetViewpointRotationView.swift; sourceTree = "<group>"; };
		E004A6D828465C70002A1FE6 /* DisplaySceneView.swift */ = {isa = PBXFileReference; fileEncoding = 4; lastKnownFileType = sourcecode.swift; path = DisplaySceneView.swift; sourceTree = "<group>"; };
		E004A6DF28466279002A1FE6 /* ShowCalloutView.swift */ = {isa = PBXFileReference; lastKnownFileType = sourcecode.swift; path = ShowCalloutView.swift; sourceTree = "<group>"; };
		E004A6E52846A61F002A1FE6 /* StyleGraphicsWithSymbolsView.swift */ = {isa = PBXFileReference; lastKnownFileType = sourcecode.swift; path = StyleGraphicsWithSymbolsView.swift; sourceTree = "<group>"; };
		E004A6E828493BCE002A1FE6 /* ShowDeviceLocationView.swift */ = {isa = PBXFileReference; lastKnownFileType = sourcecode.swift; path = ShowDeviceLocationView.swift; sourceTree = "<group>"; };
		E004A6EC2849556E002A1FE6 /* CreatePlanarAndGeodeticBuffersView.swift */ = {isa = PBXFileReference; lastKnownFileType = sourcecode.swift; path = CreatePlanarAndGeodeticBuffersView.swift; sourceTree = "<group>"; };
		E004A6EF284E4B9B002A1FE6 /* DownloadVectorTilesToLocalCacheView.swift */ = {isa = PBXFileReference; lastKnownFileType = sourcecode.swift; path = DownloadVectorTilesToLocalCacheView.swift; sourceTree = "<group>"; };
		E004A6F2284E4FEB002A1FE6 /* ShowResultOfSpatialOperationsView.swift */ = {isa = PBXFileReference; lastKnownFileType = sourcecode.swift; path = ShowResultOfSpatialOperationsView.swift; sourceTree = "<group>"; };
		E004A6F5284FA42A002A1FE6 /* SelectFeaturesInFeatureLayerView.swift */ = {isa = PBXFileReference; lastKnownFileType = sourcecode.swift; path = SelectFeaturesInFeatureLayerView.swift; sourceTree = "<group>"; };
		E0082216287755AC002AD138 /* View+Sheet.swift */ = {isa = PBXFileReference; lastKnownFileType = sourcecode.swift; path = "View+Sheet.swift"; sourceTree = "<group>"; };
		E041ABBF287CA9F00056009B /* WebView.swift */ = {isa = PBXFileReference; lastKnownFileType = sourcecode.swift; path = WebView.swift; sourceTree = "<group>"; };
		E041ABD6287DB04D0056009B /* SampleInfoView.swift */ = {isa = PBXFileReference; lastKnownFileType = sourcecode.swift; path = SampleInfoView.swift; sourceTree = "<group>"; };
		E041AC15287F54580056009B /* highlight.min.js */ = {isa = PBXFileReference; fileEncoding = 4; lastKnownFileType = sourcecode.javascript; path = highlight.min.js; sourceTree = "<group>"; };
		E041AC1D288076A60056009B /* info.css */ = {isa = PBXFileReference; fileEncoding = 4; lastKnownFileType = text.css; path = info.css; sourceTree = "<group>"; };
		E041AC1F288077B90056009B /* xcode.css */ = {isa = PBXFileReference; fileEncoding = 4; lastKnownFileType = text.css; path = xcode.css; sourceTree = "<group>"; };
		E066DD34285CF3B3004D3D5B /* FindRouteView.swift */ = {isa = PBXFileReference; lastKnownFileType = sourcecode.swift; path = FindRouteView.swift; sourceTree = "<group>"; };
		E066DD372860AB28004D3D5B /* StyleGraphicsWithRendererView.swift */ = {isa = PBXFileReference; lastKnownFileType = sourcecode.swift; path = StyleGraphicsWithRendererView.swift; sourceTree = "<group>"; };
		E066DD3A2860CA08004D3D5B /* ShowResultOfSpatialRelationshipsView.swift */ = {isa = PBXFileReference; lastKnownFileType = sourcecode.swift; path = ShowResultOfSpatialRelationshipsView.swift; sourceTree = "<group>"; };
		E066DD3F28610F55004D3D5B /* AddSceneLayerFromServiceView.swift */ = {isa = PBXFileReference; lastKnownFileType = sourcecode.swift; path = AddSceneLayerFromServiceView.swift; sourceTree = "<group>"; };
		E070A0A2286F3B6000F2B606 /* DownloadPreplannedMapAreaView.swift */ = {isa = PBXFileReference; lastKnownFileType = sourcecode.swift; path = DownloadPreplannedMapAreaView.swift; sourceTree = "<group>"; };
		E088E1562862579D00413100 /* SetSurfacePlacementModeView.swift */ = {isa = PBXFileReference; lastKnownFileType = sourcecode.swift; path = SetSurfacePlacementModeView.swift; sourceTree = "<group>"; };
		E088E1732863B5F800413100 /* GenerateOfflineMapView.swift */ = {isa = PBXFileReference; lastKnownFileType = sourcecode.swift; path = GenerateOfflineMapView.swift; sourceTree = "<group>"; };
		E08953F02891899600E077CF /* EnvironmentValues+SampleInfoVisibility.swift */ = {isa = PBXFileReference; lastKnownFileType = sourcecode.swift; path = "EnvironmentValues+SampleInfoVisibility.swift"; sourceTree = "<group>"; };
		E0D04FF128A5390000747989 /* DownloadPreplannedMapAreaView.Model.swift */ = {isa = PBXFileReference; lastKnownFileType = sourcecode.swift; path = DownloadPreplannedMapAreaView.Model.swift; sourceTree = "<group>"; };
		E0EA0B762866390E00C9621D /* ProjectGeometryView.swift */ = {isa = PBXFileReference; lastKnownFileType = sourcecode.swift; path = ProjectGeometryView.swift; sourceTree = "<group>"; };
		E0FE32E628747778002C6ACA /* BrowseBuildingFloorsView.swift */ = {isa = PBXFileReference; lastKnownFileType = sourcecode.swift; path = BrowseBuildingFloorsView.swift; sourceTree = "<group>"; };
		F111CCC0288B5D5600205358 /* DisplayMapFromMobileMapPackageView.swift */ = {isa = PBXFileReference; lastKnownFileType = sourcecode.swift; path = DisplayMapFromMobileMapPackageView.swift; sourceTree = "<group>"; };
		F111CCC3288B641900205358 /* Yellowstone.mmpk */ = {isa = PBXFileReference; lastKnownFileType = file; path = Yellowstone.mmpk; sourceTree = "<group>"; };
		F1E71BF0289473760064C33F /* AddRasterFromFileView.swift */ = {isa = PBXFileReference; lastKnownFileType = sourcecode.swift; path = AddRasterFromFileView.swift; sourceTree = "<group>"; };
/* End PBXFileReference section */

/* Begin PBXFrameworksBuildPhase section */
		00E5401027F3CCA200CF66D5 /* Frameworks */ = {
			isa = PBXFrameworksBuildPhase;
			buildActionMask = 2147483647;
			files = (
				00C43AED2947DC350099AE34 /* ArcGISToolkit in Frameworks */,
			);
			runOnlyForDeploymentPostprocessing = 0;
		};
/* End PBXFrameworksBuildPhase section */

/* Begin PBXGroup section */
		0005580D281872BE00224BC6 /* Views */ = {
			isa = PBXGroup;
			children = (
				00B04272282EC59E0072E1B4 /* AboutView.swift */,
				D70BE5782A5624A80022CA02 /* CategoryGridView.swift */,
				D70BE5822A5766C90022CA02 /* CategoryView.swift */,
				00E5400D27F3CCA100CF66D5 /* ContentView.swift */,
				000558092817C51E00224BC6 /* SampleDetailView.swift */,
				E041ABD6287DB04D0056009B /* SampleInfoView.swift */,
				D70BE57E2A5753B70022CA02 /* SampleListView.swift */,
				E041ABBF287CA9F00056009B /* WebView.swift */,
			);
			path = Views;
			sourceTree = "<group>";
		};
		00181B442846AD3900654571 /* Extensions */ = {
			isa = PBXGroup;
			children = (
				D70BE5872A5787530022CA02 /* CategoryView+Search.swift */,
				E08953F02891899600E077CF /* EnvironmentValues+SampleInfoVisibility.swift */,
				00181B452846AD7100654571 /* View+Alert.swift */,
				E0082216287755AC002AD138 /* View+Sheet.swift */,
			);
			path = Extensions;
			sourceTree = "<group>";
		};
		0023DE5029D648FA0098243A /* macOS */ = {
			isa = PBXGroup;
			children = (
				00ACF554293E6C6A0059B2A9 /* Samples.entitlements */,
			);
			path = macOS;
			sourceTree = "<group>";
		};
		003D7C332821EBCC009DDFD2 /* Scripts */ = {
			isa = PBXGroup;
			children = (
				00CCB8A2285AAD7D00BBAB70 /* DowloadPortalItemData.swift */,
				003D7C352821EBCC009DDFD2 /* GenerateSampleViewSourceCode.swift */,
				003D7C342821EBCC009DDFD2 /* masquerade */,
			);
			path = Scripts;
			sourceTree = "<group>";
		};
		0044288C29C90BD500160767 /* Get elevation at point on surface */ = {
			isa = PBXGroup;
			children = (
				0044289129C90C0B00160767 /* GetElevationAtPointOnSurfaceView.swift */,
			);
			path = "Get elevation at point on surface";
			sourceTree = "<group>";
		};
		0044CDD72995C352004618CE /* Show device location history */ = {
			isa = PBXGroup;
			children = (
				0044CDDE2995C39E004618CE /* ShowDeviceLocationHistoryView.swift */,
			);
			path = "Show device location history";
			sourceTree = "<group>";
		};
		0074ABAF281742420037244A /* Supporting Files */ = {
			isa = PBXGroup;
			children = (
				00181B442846AD3900654571 /* Extensions */,
				0074ABC028174F430037244A /* Models */,
				0005580D281872BE00224BC6 /* Views */,
				E041ABC3287CAFEB0056009B /* Web */,
			);
			path = "Supporting Files";
			sourceTree = "<group>";
		};
		0074ABB228174B830037244A /* Samples */ = {
			isa = PBXGroup;
			children = (
				79D84D0C2A815BED00F45262 /* Add custom dynamic entity data source */,
				4D2ADC3E29C26D05003B367F /* Add dynamic entity layer */,
				00D4EF7E2863840D00B9CC30 /* Add feature layers */,
				F19A316128906F0D003B7EF9 /* Add raster from file */,
				E066DD3E28610F3F004D3D5B /* Add scene layer from service */,
				D7E557602A1D743100B9FB09 /* Add WMS layer */,
				1C3B7DC22A5F64FC00907443 /* Analyze network with subnetwork trace */,
				D77570BC2A29427200F490CD /* Animate images with image overlay */,
				D75362CC2A1E862B00D83028 /* Apply unique value renderer */,
				218F35B229C28F4A00502022 /* Authenticate with OAuth */,
				E0FE32E528747762002C6ACA /* Browse building floors */,
				1C9B74D229DB54560038B06F /* Change camera controller */,
				4D2ADC5329C4F612003B367F /* Change map view background */,
				1C0C1C3229D34DAE005C8B24 /* Change viewpoint */,
				E000E75E2869E325005D87C5 /* Clip geometry */,
				79B7B8082A1BF8B300F57C27 /* Create and save KML file */,
				D7E440D12A1ECBC2005D74DE /* Create buffers around points */,
				D7B3C5C02A43B71E001DA4D8 /* Create convex hull around geometries */,
				D744FD132A2112360084A66C /* Create convex hull around points */,
				1C19B4EA2A578E46001D2506 /* Create load report */,
				E004A6EB28495538002A1FE6 /* Create planar and geodetic buffers */,
				E000E761286A0B07005D87C5 /* Cut geometry */,
				D71099692A27D8880065A1C1 /* Densify and generalize geometry */,
				00A7A1422A2FC58300F035F7 /* Display content of utility network container */,
				0074ABB328174B830037244A /* Display map */,
				F111CCBD288B548400205358 /* Display map from mobile map package */,
				D752D95B2A3BCDD4003EB25E /* Display map from portal item */,
				00B04FB3283EEB830026C882 /* Display overview map */,
				1C56B5DE2A82C02D000381DA /* Display points using clustering feature reduction */,
				E004A6D528465C70002A1FE6 /* Display scene */,
				E070A0A1286F3B3400F2B606 /* Download preplanned map area */,
				E004A6EE284E4B7A002A1FE6 /* Download vector tiles to local cache */,
				D78666A92A21616D00C60110 /* Find nearest vertex */,
				E066DD33285CF3A0004D3D5B /* Find route */,
				E088E1722863B5E600413100 /* Generate offline map */,
				0044288C29C90BD500160767 /* Get elevation at point on surface */,
				D751018A2A2E960300B8FA48 /* Identify layer features */,
				D752D93C2A3914E5003EB25E /* Manage operational layers */,
				D7ABA2F52A3256610021822B /* Measure distance in scene */,
				D752D9422A3A6EB8003EB25E /* Monitor changes to map load status */,
				75DD739029D38B1B0010229D /* Navigate route */,
				E0EA0B75286638FD00C9621D /* Project geometry */,
				108EC03F29D25AE1000F35D0 /* Query feature table */,
				1CAB8D402A3CEAB0002AA649 /* Run valve isolation trace */,
				00CB913628481475005C2C5D /* Search with geocode */,
				E004A6F4284FA3C5002A1FE6 /* Select features in feature layer */,
				00B042E3282EDC690072E1B4 /* Set basemap */,
				D734FA072A183A5A00246D7E /* Set max extent */,
				D7EAF34F2A1C011000D822C4 /* Set min and max scale */,
				E088E1552862578800413100 /* Set surface placement mode */,
				D769C20D2A28FF8600030F61 /* Set up location-driven geotriggers */,
				E004A6B928414332002A1FE6 /* Set viewpoint rotation */,
				1C43BC782A43781100509BF8 /* Set visibility of subtype sublayer */,
				E004A6DE2846626A002A1FE6 /* Show callout */,
				D7EF5D712A269E2D00FEBDE5 /* Show coordinates in multiple formats */,
				E004A6E728493BBB002A1FE6 /* Show device location */,
				0044CDD72995C352004618CE /* Show device location history */,
				D722BD1E2A420D7E002C2087 /* Show extruded features */,
				D751017D2A2E490800B8FA48 /* Show labels on layer */,
				D7CC33FB2A31475C00198EDF /* Show line of sight between points */,
				1C42E04129D2396B004FC4BE /* Show popup */,
				1C9B74C429DB43580038B06F /* Show realistic light and shadows */,
				E004A6F1284E4F80002A1FE6 /* Show result of spatial operations */,
				E066DD392860C9EE004D3D5B /* Show result of spatial relationships */,
				1CAF831A2A20305F000E1E60 /* Show utility associations */,
				D7ABA2FB2A3287C10021822B /* Show viewshed from geoelement in scene */,
				0086F3FC28E3770900974721 /* Show viewshed from point in scene */,
				88F93CBE29C3D4E30006B28E /* Sketch on map */,
				E066DD362860AB0B004D3D5B /* Style graphics with renderer */,
				E004A6E42846A609002A1FE6 /* Style graphics with symbols */,
				D754E31D2A1D661D0006C5F1 /* Style point with picture marker symbols */,
				7573E81229D6134C00BEED9C /* Trace utility network */,
			);
			path = Samples;
			sourceTree = "<group>";
		};
		0074ABB328174B830037244A /* Display map */ = {
			isa = PBXGroup;
			children = (
				0074ABBE28174BCF0037244A /* DisplayMapView.swift */,
			);
			path = "Display map";
			sourceTree = "<group>";
		};
		0074ABC028174F430037244A /* Models */ = {
			isa = PBXGroup;
			children = (
				00CCB8A4285BAF8700BBAB70 /* OnDemandResource.swift */,
				0074ABC128174F430037244A /* Sample.swift */,
			);
			path = Models;
			sourceTree = "<group>";
		};
		0086F3FC28E3770900974721 /* Show viewshed from point in scene */ = {
			isa = PBXGroup;
			children = (
				0042E24228E4BF8F001F33D6 /* ShowViewshedFromPointInSceneView.Model.swift */,
				0086F3FD28E3770900974721 /* ShowViewshedFromPointInSceneView.swift */,
				0042E24428E4F82B001F33D6 /* ShowViewshedFromPointInSceneView.ViewshedSettingsView.swift */,
			);
			path = "Show viewshed from point in scene";
			sourceTree = "<group>";
		};
		00966EE62811F64D009D3DD7 /* iOS */ = {
			isa = PBXGroup;
			children = (
				00E5402A27F775EA00CF66D5 /* Info.plist */,
			);
			path = iOS;
			sourceTree = "<group>";
		};
		00A7A1422A2FC58300F035F7 /* Display content of utility network container */ = {
			isa = PBXGroup;
			children = (
				00A7A1432A2FC58300F035F7 /* DisplayContentOfUtilityNetworkContainerView.swift */,
				00A7A1492A2FC5B700F035F7 /* DisplayContentOfUtilityNetworkContainerView.Model.swift */,
			);
			path = "Display content of utility network container";
			sourceTree = "<group>";
		};
		00B042E3282EDC690072E1B4 /* Set basemap */ = {
			isa = PBXGroup;
			children = (
				00B042E5282EDC690072E1B4 /* SetBasemapView.swift */,
			);
			path = "Set basemap";
			sourceTree = "<group>";
		};
		00B04FB3283EEB830026C882 /* Display overview map */ = {
			isa = PBXGroup;
			children = (
				00B04FB4283EEBA80026C882 /* DisplayOverviewMapView.swift */,
			);
			path = "Display overview map";
			sourceTree = "<group>";
		};
		00C94A0228B53DCC004E42D9 /* 7c4c679ab06a4df19dc497f577f111bd */ = {
			isa = PBXGroup;
			children = (
				00C94A0C28B53DE1004E42D9 /* raster-file */,
			);
			path = 7c4c679ab06a4df19dc497f577f111bd;
			sourceTree = "<group>";
		};
		00CB913628481475005C2C5D /* Search with geocode */ = {
			isa = PBXGroup;
			children = (
				00CB9137284814A4005C2C5D /* SearchWithGeocodeView.swift */,
			);
			path = "Search with geocode";
			sourceTree = "<group>";
		};
		00CCB8A6285D059300BBAB70 /* Portal Data */ = {
			isa = PBXGroup;
			children = (
				792222DB2A81AA5D00619FFE /* a8a942c228af4fac96baa78ad60f511f */,
				00C94A0228B53DCC004E42D9 /* 7c4c679ab06a4df19dc497f577f111bd */,
				D701D7242A37C7E4006FF0C8 /* 07d62a792ab6496d9b772a24efea45d0 */,
				00D4EF8328638BF100B9CC30 /* 15a7cbd3af1e47cfa5d2c6b93dc44fc2 */,
				00D4EF8E28638BF100B9CC30 /* 68ec42517cdd439e81b036210483e8e7 */,
				1C965C4629DBA879002F8536 /* 681d6f7694644709a7c830ec57a2d72b */,
				00D4EF8128638BF100B9CC30 /* cb1b20748a9f4d128dad8a87244e3e37 */,
				D77572AC2A295DC100F490CD /* d1453556d91e46dea191c20c398b82cd */,
				F111CCC2288B63DB00205358 /* e1f3a7254cb845b09450f54937c16061 */,
			);
			path = "Portal Data";
			sourceTree = SOURCE_ROOT;
		};
		00D4EF7E2863840D00B9CC30 /* Add feature layers */ = {
			isa = PBXGroup;
			children = (
				00D4EF7F2863842100B9CC30 /* AddFeatureLayersView.swift */,
			);
			path = "Add feature layers";
			sourceTree = "<group>";
		};
		00D4EF8128638BF100B9CC30 /* cb1b20748a9f4d128dad8a87244e3e37 */ = {
			isa = PBXGroup;
			children = (
				00D4EF8228638BF100B9CC30 /* LA_Trails.geodatabase */,
			);
			path = cb1b20748a9f4d128dad8a87244e3e37;
			sourceTree = "<group>";
		};
		00D4EF8328638BF100B9CC30 /* 15a7cbd3af1e47cfa5d2c6b93dc44fc2 */ = {
			isa = PBXGroup;
			children = (
				00D4EFB02863CE6300B9CC30 /* ScottishWildlifeTrust_reserves */,
			);
			path = 15a7cbd3af1e47cfa5d2c6b93dc44fc2;
			sourceTree = "<group>";
		};
		00D4EF8E28638BF100B9CC30 /* 68ec42517cdd439e81b036210483e8e7 */ = {
			isa = PBXGroup;
			children = (
				00D4EF8F28638BF100B9CC30 /* AuroraCO.gpkg */,
			);
			path = 68ec42517cdd439e81b036210483e8e7;
			sourceTree = "<group>";
		};
		00E5400627F3CCA100CF66D5 = {
			isa = PBXGroup;
			children = (
				00966EE62811F64D009D3DD7 /* iOS */,
				0023DE5029D648FA0098243A /* macOS */,
				00CCB8A6285D059300BBAB70 /* Portal Data */,
				00E5401427F3CCA200CF66D5 /* Products */,
				003D7C332821EBCC009DDFD2 /* Scripts */,
				00E5400B27F3CCA100CF66D5 /* Shared */,
				79D84D092A815AC700F45262 /* Frameworks */,
			);
			sourceTree = "<group>";
		};
		00E5400B27F3CCA100CF66D5 /* Shared */ = {
			isa = PBXGroup;
			children = (
				0074ABAF281742420037244A /* Supporting Files */,
				0074ABB228174B830037244A /* Samples */,
				00E5400C27F3CCA100CF66D5 /* SamplesApp.swift */,
				00E5400E27F3CCA200CF66D5 /* Assets.xcassets */,
				001C6DD827FE585A00D472C2 /* AppSecrets.swift.masque */,
				0074ABCA2817B8DB0037244A /* SamplesApp+Samples.swift.tache */,
			);
			path = Shared;
			sourceTree = "<group>";
		};
		00E5401427F3CCA200CF66D5 /* Products */ = {
			isa = PBXGroup;
			children = (
				00E5401327F3CCA200CF66D5 /* Samples.app */,
			);
			name = Products;
			sourceTree = "<group>";
		};
		108EC03F29D25AE1000F35D0 /* Query feature table */ = {
			isa = PBXGroup;
			children = (
				108EC04029D25B2C000F35D0 /* QueryFeatureTableView.swift */,
			);
			path = "Query feature table";
			sourceTree = "<group>";
		};
		1C0C1C3229D34DAE005C8B24 /* Change viewpoint */ = {
			isa = PBXGroup;
			children = (
				1C0C1C3429D34DAE005C8B24 /* ChangeViewpointView.swift */,
			);
			path = "Change viewpoint";
			sourceTree = "<group>";
		};
		1C19B4EA2A578E46001D2506 /* Create load report */ = {
			isa = PBXGroup;
			children = (
				1C19B4EF2A578E46001D2506 /* CreateLoadReportView.Model.swift */,
				1C19B4ED2A578E46001D2506 /* CreateLoadReportView.swift */,
				1C19B4EB2A578E46001D2506 /* CreateLoadReportView.Views.swift */,
			);
			path = "Create load report";
			sourceTree = "<group>";
		};
		1C3B7DC22A5F64FC00907443 /* Analyze network with subnetwork trace */ = {
			isa = PBXGroup;
			children = (
				1C3B7DC32A5F64FC00907443 /* AnalyzeNetworkWithSubnetworkTraceView.Model.swift */,
				1C3B7DC62A5F64FC00907443 /* AnalyzeNetworkWithSubnetworkTraceView.swift */,
			);
			path = "Analyze network with subnetwork trace";
			sourceTree = "<group>";
		};
		1C42E04129D2396B004FC4BE /* Show popup */ = {
			isa = PBXGroup;
			children = (
				1C42E04329D2396B004FC4BE /* ShowPopupView.swift */,
			);
			path = "Show popup";
			sourceTree = "<group>";
		};
		1C43BC782A43781100509BF8 /* Set visibility of subtype sublayer */ = {
			isa = PBXGroup;
			children = (
				1C43BC7C2A43781100509BF8 /* SetVisibilityOfSubtypeSublayerView.Model.swift */,
				1C43BC7E2A43781100509BF8 /* SetVisibilityOfSubtypeSublayerView.swift */,
				1C43BC792A43781100509BF8 /* SetVisibilityOfSubtypeSublayerView.Views.swift */,
			);
			path = "Set visibility of subtype sublayer";
			sourceTree = "<group>";
		};
		1C56B5DE2A82C02D000381DA /* Display points using clustering feature reduction */ = {
			isa = PBXGroup;
			children = (
				1C56B5E22A82C02D000381DA /* DisplayPointsUsingClusteringFeatureReductionView.swift */,
			);
			path = "Display points using clustering feature reduction";
			sourceTree = "<group>";
		};
		1C965C4629DBA879002F8536 /* 681d6f7694644709a7c830ec57a2d72b */ = {
			isa = PBXGroup;
			children = (
				004FE87029DF5D8700075217 /* Bristol */,
			);
			path = 681d6f7694644709a7c830ec57a2d72b;
			sourceTree = "<group>";
		};
		1C9B74C429DB43580038B06F /* Show realistic light and shadows */ = {
			isa = PBXGroup;
			children = (
				1C9B74C529DB43580038B06F /* ShowRealisticLightAndShadowsView.swift */,
			);
			path = "Show realistic light and shadows";
			sourceTree = "<group>";
		};
		1C9B74D229DB54560038B06F /* Change camera controller */ = {
			isa = PBXGroup;
			children = (
				1C9B74D529DB54560038B06F /* ChangeCameraControllerView.swift */,
			);
			path = "Change camera controller";
			sourceTree = "<group>";
		};
		1CAB8D402A3CEAB0002AA649 /* Run valve isolation trace */ = {
			isa = PBXGroup;
			children = (
				1CAB8D442A3CEAB0002AA649 /* RunValveIsolationTraceView.Model.swift */,
				1CAB8D472A3CEAB0002AA649 /* RunValveIsolationTraceView.swift */,
			);
			path = "Run valve isolation trace";
			sourceTree = "<group>";
		};
		1CAF831A2A20305F000E1E60 /* Show utility associations */ = {
			isa = PBXGroup;
			children = (
				1CAF831B2A20305F000E1E60 /* ShowUtilityAssociationsView.swift */,
			);
			path = "Show utility associations";
			sourceTree = "<group>";
		};
		218F35B229C28F4A00502022 /* Authenticate with OAuth */ = {
			isa = PBXGroup;
			children = (
				218F35B329C28F4A00502022 /* AuthenticateWithOAuthView.swift */,
			);
			path = "Authenticate with OAuth";
			sourceTree = "<group>";
		};
		4D2ADC3E29C26D05003B367F /* Add dynamic entity layer */ = {
			isa = PBXGroup;
			children = (
				4D2ADC3F29C26D05003B367F /* AddDynamicEntityLayerView.swift */,
				4D2ADC6629C50BD6003B367F /* AddDynamicEntityLayerView.Model.swift */,
				4D2ADC6829C50C4C003B367F /* AddDynamicEntityLayerView.SettingsView.swift */,
			);
			path = "Add dynamic entity layer";
			sourceTree = "<group>";
		};
		4D2ADC5329C4F612003B367F /* Change map view background */ = {
			isa = PBXGroup;
			children = (
				4D2ADC5529C4F612003B367F /* ChangeMapViewBackgroundView.swift */,
				4D2ADC5829C4F612003B367F /* ChangeMapViewBackgroundView.SettingsView.swift */,
				4D2ADC6129C5071C003B367F /* ChangeMapViewBackgroundView.Model.swift */,
			);
			path = "Change map view background";
			sourceTree = "<group>";
		};
		7573E81229D6134C00BEED9C /* Trace utility network */ = {
			isa = PBXGroup;
			children = (
				7573E81329D6134C00BEED9C /* TraceUtilityNetworkView.Model.swift */,
				7573E81529D6134C00BEED9C /* TraceUtilityNetworkView.Enums.swift */,
				7573E81729D6134C00BEED9C /* TraceUtilityNetworkView.Views.swift */,
				7573E81829D6134C00BEED9C /* TraceUtilityNetworkView.swift */,
			);
			path = "Trace utility network";
			sourceTree = "<group>";
		};
		75DD739029D38B1B0010229D /* Navigate route */ = {
			isa = PBXGroup;
			children = (
				75DD739129D38B1B0010229D /* NavigateRouteView.swift */,
			);
			path = "Navigate route";
			sourceTree = "<group>";
		};
		792222DB2A81AA5D00619FFE /* a8a942c228af4fac96baa78ad60f511f */ = {
			isa = PBXGroup;
			children = (
				792222DC2A81AA5D00619FFE /* AIS_MarineCadastre_SelectedVessels_CustomDataSource.jsonl */,
			);
			path = a8a942c228af4fac96baa78ad60f511f;
			sourceTree = "<group>";
		};
		79B7B8082A1BF8B300F57C27 /* Create and save KML file */ = {
			isa = PBXGroup;
			children = (
				79302F842A1ED4E30002336A /* CreateAndSaveKMLView.Model.swift */,
				79B7B8092A1BF8EC00F57C27 /* CreateAndSaveKMLView.swift */,
				79302F862A1ED71B0002336A /* CreateAndSaveKMLView.Views.swift */,
			);
			path = "Create and save KML file";
			sourceTree = "<group>";
		};
		79D84D092A815AC700F45262 /* Frameworks */ = {
			isa = PBXGroup;
			children = (
			);
			name = Frameworks;
			sourceTree = "<group>";
		};
		79D84D0C2A815BED00F45262 /* Add custom dynamic entity data source */ = {
			isa = PBXGroup;
			children = (
				79D84D0D2A815C5B00F45262 /* AddCustomDynamicEntityDataSourceView.swift */,
				7900C5F52A83FC3F002D430F /* AddCustomDynamicEntityDataSourceView.Vessel.swift */,
			);
			path = "Add custom dynamic entity data source";
			sourceTree = "<group>";
		};
		88F93CBE29C3D4E30006B28E /* Sketch on map */ = {
			isa = PBXGroup;
			children = (
				88F93CC029C3D59C0006B28E /* SketchOnMapView.swift */,
			);
			path = "Sketch on map";
			sourceTree = "<group>";
		};
		D701D7242A37C7E4006FF0C8 /* 07d62a792ab6496d9b772a24efea45d0 */ = {
			isa = PBXGroup;
			children = (
				D701D72B2A37C7F7006FF0C8 /* bradley_low_3ds */,
			);
			path = 07d62a792ab6496d9b772a24efea45d0;
			sourceTree = "<group>";
		};
		D71099692A27D8880065A1C1 /* Densify and generalize geometry */ = {
			isa = PBXGroup;
			children = (
				D710996C2A27D9210065A1C1 /* DensifyAndGeneralizeGeometryView.swift */,
				D710996F2A2802FA0065A1C1 /* DensifyAndGeneralizeGeometryView.SettingsView.swift */,
			);
			path = "Densify and generalize geometry";
			sourceTree = "<group>";
		};
		D722BD1E2A420D7E002C2087 /* Show extruded features */ = {
			isa = PBXGroup;
			children = (
				D722BD212A420DAD002C2087 /* ShowExtrudedFeaturesView.swift */,
			);
			path = "Show extruded features";
			sourceTree = "<group>";
		};
		D734FA072A183A5A00246D7E /* Set max extent */ = {
			isa = PBXGroup;
			children = (
				D734FA092A183A5B00246D7E /* SetMaxExtentView.swift */,
			);
			path = "Set max extent";
			sourceTree = "<group>";
		};
		D744FD132A2112360084A66C /* Create convex hull around points */ = {
			isa = PBXGroup;
			children = (
				D744FD162A2112D90084A66C /* CreateConvexHullAroundPointsView.swift */,
			);
			path = "Create convex hull around points";
			sourceTree = "<group>";
		};
		D751017D2A2E490800B8FA48 /* Show labels on layer */ = {
			isa = PBXGroup;
			children = (
				D75101802A2E493600B8FA48 /* ShowLabelsOnLayerView.swift */,
			);
			path = "Show labels on layer";
			sourceTree = "<group>";
		};
		D751018A2A2E960300B8FA48 /* Identify layer features */ = {
			isa = PBXGroup;
			children = (
				D751018D2A2E962D00B8FA48 /* IdentifyLayerFeaturesView.swift */,
			);
			path = "Identify layer features";
			sourceTree = "<group>";
		};
		D752D93C2A3914E5003EB25E /* Manage operational layers */ = {
			isa = PBXGroup;
			children = (
				D752D93F2A39154C003EB25E /* ManageOperationalLayersView.swift */,
			);
			path = "Manage operational layers";
			sourceTree = "<group>";
		};
		D752D9422A3A6EB8003EB25E /* Monitor changes to map load status */ = {
			isa = PBXGroup;
			children = (
				D752D9452A3A6F7F003EB25E /* MonitorChangesToMapLoadStatusView.swift */,
			);
			path = "Monitor changes to map load status";
			sourceTree = "<group>";
		};
		D752D95B2A3BCDD4003EB25E /* Display map from portal item */ = {
			isa = PBXGroup;
			children = (
				D752D95E2A3BCE06003EB25E /* DisplayMapFromPortalItemView.swift */,
			);
			path = "Display map from portal item";
			sourceTree = "<group>";
		};
		D75362CC2A1E862B00D83028 /* Apply unique value renderer */ = {
			isa = PBXGroup;
			children = (
				D75362D12A1E886700D83028 /* ApplyUniqueValueRendererView.swift */,
			);
			path = "Apply unique value renderer";
			sourceTree = "<group>";
		};
		D754E31D2A1D661D0006C5F1 /* Style point with picture marker symbols */ = {
			isa = PBXGroup;
			children = (
				D754E3222A1D66820006C5F1 /* StylePointWithPictureMarkerSymbolsView.swift */,
			);
			path = "Style point with picture marker symbols";
			sourceTree = "<group>";
		};
		D769C20D2A28FF8600030F61 /* Set up location-driven geotriggers */ = {
			isa = PBXGroup;
			children = (
				D769C2112A29019B00030F61 /* SetUpLocationDrivenGeotriggersView.swift */,
				D79EE76D2A4CEA5D005A52AE /* SetUpLocationDrivenGeotriggersView.Model.swift */,
			);
			path = "Set up location-driven geotriggers";
			sourceTree = "<group>";
		};
		D77570BC2A29427200F490CD /* Animate images with image overlay */ = {
			isa = PBXGroup;
			children = (
				D77570BF2A2942F800F490CD /* AnimateImagesWithImageOverlayView.swift */,
			);
			path = "Animate images with image overlay";
			sourceTree = "<group>";
		};
		D77572AC2A295DC100F490CD /* d1453556d91e46dea191c20c398b82cd */ = {
			isa = PBXGroup;
			children = (
				D77572AD2A295DDD00F490CD /* PacificSouthWest2 */,
			);
			path = d1453556d91e46dea191c20c398b82cd;
			sourceTree = "<group>";
		};
		D78666A92A21616D00C60110 /* Find nearest vertex */ = {
			isa = PBXGroup;
			children = (
				D78666AC2A2161F100C60110 /* FindNearestVertexView.swift */,
			);
			path = "Find nearest vertex";
			sourceTree = "<group>";
		};
		D7ABA2F52A3256610021822B /* Measure distance in scene */ = {
			isa = PBXGroup;
			children = (
				D7ABA2F82A32579C0021822B /* MeasureDistanceInSceneView.swift */,
			);
			path = "Measure distance in scene";
			sourceTree = "<group>";
		};
		D7ABA2FB2A3287C10021822B /* Show viewshed from geoelement in scene */ = {
			isa = PBXGroup;
			children = (
				D7ABA2FE2A32881C0021822B /* ShowViewshedFromGeoelementInSceneView.swift */,
			);
			path = "Show viewshed from geoelement in scene";
			sourceTree = "<group>";
		};
		D7B3C5C02A43B71E001DA4D8 /* Create convex hull around geometries */ = {
			isa = PBXGroup;
			children = (
				D7634FAE2A43B7AC00F8AEFB /* CreateConvexHullAroundGeometriesView.swift */,
			);
			path = "Create convex hull around geometries";
			sourceTree = "<group>";
		};
		D7CC33FB2A31475C00198EDF /* Show line of sight between points */ = {
			isa = PBXGroup;
			children = (
				D7CC33FD2A31475C00198EDF /* ShowLineOfSightBetweenPointsView.swift */,
			);
			path = "Show line of sight between points";
			sourceTree = "<group>";
		};
		D7E440D12A1ECBC2005D74DE /* Create buffers around points */ = {
			isa = PBXGroup;
			children = (
				D7E440D62A1ECE7D005D74DE /* CreateBuffersAroundPointsView.swift */,
			);
			path = "Create buffers around points";
			sourceTree = "<group>";
		};
		D7E557602A1D743100B9FB09 /* Add WMS layer */ = {
			isa = PBXGroup;
			children = (
				D7E557672A1D768800B9FB09 /* AddWMSLayerView.swift */,
			);
			path = "Add WMS layer";
			sourceTree = "<group>";
		};
		D7EAF34F2A1C011000D822C4 /* Set min and max scale */ = {
			isa = PBXGroup;
			children = (
				D7EAF3592A1C023800D822C4 /* SetMinAndMaxScaleView.swift */,
			);
			path = "Set min and max scale";
			sourceTree = "<group>";
		};
		D7EF5D712A269E2D00FEBDE5 /* Show coordinates in multiple formats */ = {
			isa = PBXGroup;
			children = (
				D7EF5D742A26A03A00FEBDE5 /* ShowCoordinatesInMultipleFormatsView.swift */,
			);
			path = "Show coordinates in multiple formats";
			sourceTree = "<group>";
		};
		E000E75E2869E325005D87C5 /* Clip geometry */ = {
			isa = PBXGroup;
			children = (
				E000E75F2869E33D005D87C5 /* ClipGeometryView.swift */,
			);
			path = "Clip geometry";
			sourceTree = "<group>";
		};
		E000E761286A0B07005D87C5 /* Cut geometry */ = {
			isa = PBXGroup;
			children = (
				E000E762286A0B18005D87C5 /* CutGeometryView.swift */,
			);
			path = "Cut geometry";
			sourceTree = "<group>";
		};
		E004A6B928414332002A1FE6 /* Set viewpoint rotation */ = {
			isa = PBXGroup;
			children = (
				E004A6BD28414332002A1FE6 /* SetViewpointRotationView.swift */,
			);
			path = "Set viewpoint rotation";
			sourceTree = "<group>";
		};
		E004A6D528465C70002A1FE6 /* Display scene */ = {
			isa = PBXGroup;
			children = (
				E004A6D828465C70002A1FE6 /* DisplaySceneView.swift */,
			);
			path = "Display scene";
			sourceTree = "<group>";
		};
		E004A6DE2846626A002A1FE6 /* Show callout */ = {
			isa = PBXGroup;
			children = (
				E004A6DF28466279002A1FE6 /* ShowCalloutView.swift */,
			);
			path = "Show callout";
			sourceTree = "<group>";
		};
		E004A6E42846A609002A1FE6 /* Style graphics with symbols */ = {
			isa = PBXGroup;
			children = (
				E004A6E52846A61F002A1FE6 /* StyleGraphicsWithSymbolsView.swift */,
			);
			path = "Style graphics with symbols";
			sourceTree = "<group>";
		};
		E004A6E728493BBB002A1FE6 /* Show device location */ = {
			isa = PBXGroup;
			children = (
				E004A6E828493BCE002A1FE6 /* ShowDeviceLocationView.swift */,
			);
			path = "Show device location";
			sourceTree = "<group>";
		};
		E004A6EB28495538002A1FE6 /* Create planar and geodetic buffers */ = {
			isa = PBXGroup;
			children = (
				E004A6EC2849556E002A1FE6 /* CreatePlanarAndGeodeticBuffersView.swift */,
			);
			path = "Create planar and geodetic buffers";
			sourceTree = "<group>";
		};
		E004A6EE284E4B7A002A1FE6 /* Download vector tiles to local cache */ = {
			isa = PBXGroup;
			children = (
				E004A6EF284E4B9B002A1FE6 /* DownloadVectorTilesToLocalCacheView.swift */,
			);
			path = "Download vector tiles to local cache";
			sourceTree = "<group>";
		};
		E004A6F1284E4F80002A1FE6 /* Show result of spatial operations */ = {
			isa = PBXGroup;
			children = (
				E004A6F2284E4FEB002A1FE6 /* ShowResultOfSpatialOperationsView.swift */,
			);
			path = "Show result of spatial operations";
			sourceTree = "<group>";
		};
		E004A6F4284FA3C5002A1FE6 /* Select features in feature layer */ = {
			isa = PBXGroup;
			children = (
				E004A6F5284FA42A002A1FE6 /* SelectFeaturesInFeatureLayerView.swift */,
			);
			path = "Select features in feature layer";
			sourceTree = "<group>";
		};
		E041ABC3287CAFEB0056009B /* Web */ = {
			isa = PBXGroup;
			children = (
				E041AC15287F54580056009B /* highlight.min.js */,
				E041AC1D288076A60056009B /* info.css */,
				E041AC1F288077B90056009B /* xcode.css */,
			);
			path = Web;
			sourceTree = "<group>";
		};
		E066DD33285CF3A0004D3D5B /* Find route */ = {
			isa = PBXGroup;
			children = (
				E066DD34285CF3B3004D3D5B /* FindRouteView.swift */,
			);
			path = "Find route";
			sourceTree = "<group>";
		};
		E066DD362860AB0B004D3D5B /* Style graphics with renderer */ = {
			isa = PBXGroup;
			children = (
				E066DD372860AB28004D3D5B /* StyleGraphicsWithRendererView.swift */,
			);
			path = "Style graphics with renderer";
			sourceTree = "<group>";
		};
		E066DD392860C9EE004D3D5B /* Show result of spatial relationships */ = {
			isa = PBXGroup;
			children = (
				E066DD3A2860CA08004D3D5B /* ShowResultOfSpatialRelationshipsView.swift */,
			);
			path = "Show result of spatial relationships";
			sourceTree = "<group>";
		};
		E066DD3E28610F3F004D3D5B /* Add scene layer from service */ = {
			isa = PBXGroup;
			children = (
				E066DD3F28610F55004D3D5B /* AddSceneLayerFromServiceView.swift */,
			);
			path = "Add scene layer from service";
			sourceTree = "<group>";
		};
		E070A0A1286F3B3400F2B606 /* Download preplanned map area */ = {
			isa = PBXGroup;
			children = (
				883C121429C9136600062FF9 /* DownloadPreplannedMapAreaView.MapPicker.swift */,
				E0D04FF128A5390000747989 /* DownloadPreplannedMapAreaView.Model.swift */,
				E070A0A2286F3B6000F2B606 /* DownloadPreplannedMapAreaView.swift */,
			);
			path = "Download preplanned map area";
			sourceTree = "<group>";
		};
		E088E1552862578800413100 /* Set surface placement mode */ = {
			isa = PBXGroup;
			children = (
				E088E1562862579D00413100 /* SetSurfacePlacementModeView.swift */,
			);
			path = "Set surface placement mode";
			sourceTree = "<group>";
		};
		E088E1722863B5E600413100 /* Generate offline map */ = {
			isa = PBXGroup;
			children = (
				E088E1732863B5F800413100 /* GenerateOfflineMapView.swift */,
			);
			path = "Generate offline map";
			sourceTree = "<group>";
		};
		E0EA0B75286638FD00C9621D /* Project geometry */ = {
			isa = PBXGroup;
			children = (
				E0EA0B762866390E00C9621D /* ProjectGeometryView.swift */,
			);
			path = "Project geometry";
			sourceTree = "<group>";
		};
		E0FE32E528747762002C6ACA /* Browse building floors */ = {
			isa = PBXGroup;
			children = (
				E0FE32E628747778002C6ACA /* BrowseBuildingFloorsView.swift */,
			);
			path = "Browse building floors";
			sourceTree = "<group>";
		};
		F111CCBD288B548400205358 /* Display map from mobile map package */ = {
			isa = PBXGroup;
			children = (
				F111CCC0288B5D5600205358 /* DisplayMapFromMobileMapPackageView.swift */,
			);
			path = "Display map from mobile map package";
			sourceTree = "<group>";
		};
		F111CCC2288B63DB00205358 /* e1f3a7254cb845b09450f54937c16061 */ = {
			isa = PBXGroup;
			children = (
				F111CCC3288B641900205358 /* Yellowstone.mmpk */,
			);
			path = e1f3a7254cb845b09450f54937c16061;
			sourceTree = "<group>";
		};
		F19A316128906F0D003B7EF9 /* Add raster from file */ = {
			isa = PBXGroup;
			children = (
				F1E71BF0289473760064C33F /* AddRasterFromFileView.swift */,
			);
			path = "Add raster from file";
			sourceTree = "<group>";
		};
/* End PBXGroup section */

/* Begin PBXNativeTarget section */
		00E5401227F3CCA200CF66D5 /* Samples */ = {
			isa = PBXNativeTarget;
			buildConfigurationList = 00E5402427F3CCA200CF66D5 /* Build configuration list for PBXNativeTarget "Samples" */;
			buildPhases = (
				001C6DDC27FE5CE800D472C2 /* Create .secrets File If It Does Not Exist */,
				00CCB8A3285BA2FD00BBAB70 /* Download Portal Item Data */,
				00E5402B27F77A5A00CF66D5 /* Lint Sources */,
				00E5400F27F3CCA200CF66D5 /* Sources */,
				00144B5E280634840090DD5D /* Embed Frameworks */,
				00E5401027F3CCA200CF66D5 /* Frameworks */,
				00E5401127F3CCA200CF66D5 /* Resources */,
				0039A4E82885C4E300592C86 /* Copy Source Code Files */,
				0039A4E72885C45200592C86 /* Copy README.md Files For Source Code View */,
			);
			buildRules = (
				0083586F27FE3BCF00192A15 /* PBXBuildRule */,
				0074ABCC2817B8E60037244A /* PBXBuildRule */,
			);
			dependencies = (
			);
			name = Samples;
			packageProductDependencies = (
				00C43AEC2947DC350099AE34 /* ArcGISToolkit */,
			);
			productName = "arcgis-swift-sdk-samples (iOS)";
			productReference = 00E5401327F3CCA200CF66D5 /* Samples.app */;
			productType = "com.apple.product-type.application";
		};
/* End PBXNativeTarget section */

/* Begin PBXProject section */
		00E5400727F3CCA100CF66D5 /* Project object */ = {
			isa = PBXProject;
			attributes = {
				BuildIndependentTargetsInParallel = 1;
				KnownAssetTags = (
					AddCustomDynamicEntityDataSource,
					AddFeatureLayers,
					AddRasterFromFile,
					AnimateImagesWithImageOverlay,
					ChangeCameraController,
					DisplayMapFromMobileMapPackage,
					ShowViewshedFromGeoelementInScene,
				);
				LastSwiftUpdateCheck = 1330;
				LastUpgradeCheck = 1330;
				ORGANIZATIONNAME = Esri;
				TargetAttributes = {
					00E5401227F3CCA200CF66D5 = {
						CreatedOnToolsVersion = 13.3;
					};
				};
			};
			buildConfigurationList = 00E5400A27F3CCA100CF66D5 /* Build configuration list for PBXProject "Samples" */;
			compatibilityVersion = "Xcode 13.0";
			developmentRegion = en;
			hasScannedForEncodings = 0;
			knownRegions = (
				en,
				Base,
			);
			mainGroup = 00E5400627F3CCA100CF66D5;
			packageReferences = (
			);
			productRefGroup = 00E5401427F3CCA200CF66D5 /* Products */;
			projectDirPath = "";
			projectRoot = "";
			targets = (
				00E5401227F3CCA200CF66D5 /* Samples */,
			);
		};
/* End PBXProject section */

/* Begin PBXResourcesBuildPhase section */
		00E5401127F3CCA200CF66D5 /* Resources */ = {
			isa = PBXResourcesBuildPhase;
			buildActionMask = 2147483647;
			files = (
				E041AC1E288076A60056009B /* info.css in Resources */,
				E041AC1A287F54580056009B /* highlight.min.js in Resources */,
				00E5402027F3CCA200CF66D5 /* Assets.xcassets in Resources */,
				00C94A0D28B53DE1004E42D9 /* raster-file in Resources */,
				004FE87129DF5D8700075217 /* Bristol in Resources */,
				792222DD2A81AA5D00619FFE /* AIS_MarineCadastre_SelectedVessels_CustomDataSource.jsonl in Resources */,
				E041AC20288077B90056009B /* xcode.css in Resources */,
				00D4EF9028638BF100B9CC30 /* LA_Trails.geodatabase in Resources */,
				D701D72C2A37C7F7006FF0C8 /* bradley_low_3ds in Resources */,
				00D4EF9A28638BF100B9CC30 /* AuroraCO.gpkg in Resources */,
				F111CCC4288B641900205358 /* Yellowstone.mmpk in Resources */,
				D77572AE2A295DDE00F490CD /* PacificSouthWest2 in Resources */,
				00D4EFB12863CE6300B9CC30 /* ScottishWildlifeTrust_reserves in Resources */,
			);
			runOnlyForDeploymentPostprocessing = 0;
		};
/* End PBXResourcesBuildPhase section */

/* Begin PBXShellScriptBuildPhase section */
		001C6DDC27FE5CE800D472C2 /* Create .secrets File If It Does Not Exist */ = {
			isa = PBXShellScriptBuildPhase;
			alwaysOutOfDate = 1;
			buildActionMask = 2147483647;
			files = (
			);
			inputFileListPaths = (
			);
			inputPaths = (
			);
			name = "Create .secrets File If It Does Not Exist";
			outputFileListPaths = (
			);
			outputPaths = (
				"$(SRCROOT)/.secrets",
			);
			runOnlyForDeploymentPostprocessing = 0;
			shellPath = /bin/sh;
			shellScript = "if [ ! -e \"$SRCROOT/.secrets\" ]\nthen\n    touch \"$SRCROOT/.secrets\"\nfi\n";
		};
		0039A4E72885C45200592C86 /* Copy README.md Files For Source Code View */ = {
			isa = PBXShellScriptBuildPhase;
			alwaysOutOfDate = 1;
			buildActionMask = 2147483647;
			files = (
			);
			inputFileListPaths = (
			);
			inputPaths = (
			);
			name = "Copy README.md Files For Source Code View";
			outputFileListPaths = (
			);
			outputPaths = (
			);
			runOnlyForDeploymentPostprocessing = 0;
			shellPath = /bin/sh;
			shellScript = "echo $BUILT_PRODUCTS_DIR\n\n# Directory to which the readmes will be copied.\nREADMES_DIR=${BUILT_PRODUCTS_DIR}/${UNLOCALIZED_RESOURCES_FOLDER_PATH}/READMEs\nmkdir -p \"${READMES_DIR}\"\n\n# Root readme for the project to skip.\nDEFAULT_README=$SRCROOT/README.md\n\n# Find all README.md files in the project.\nfind ${SRCROOT} -name \"README.md\" | while read file\ndo\n    # Skip the root readme for project.\n    if [ \"$file\" = \"$DEFAULT_README\" ]\n    then\n        echo $BUILT_PRODUCTS_DIR\n        continue\n    fi\n    \n    # Extract the folder name from the path.\n    FILE_PATH=$(dirname \"$file\")\n    FOLDER_NAME=$(basename \"$FILE_PATH\")\n    \n    cp \"${file}\" \"${READMES_DIR}/${FOLDER_NAME}.md\"\ndone\n";
		};
		00CCB8A3285BA2FD00BBAB70 /* Download Portal Item Data */ = {
			isa = PBXShellScriptBuildPhase;
			alwaysOutOfDate = 1;
			buildActionMask = 2147483647;
			files = (
			);
			inputFileListPaths = (
			);
			inputPaths = (
			);
			name = "Download Portal Item Data";
			outputFileListPaths = (
			);
			outputPaths = (
			);
			runOnlyForDeploymentPostprocessing = 0;
			shellPath = /bin/sh;
			shellScript = "SAMPLES_DIRECTORY=\"${SRCROOT}/Shared/Samples\"\nDOWNLOAD_DIRECTORY=\"${SRCROOT}/Portal Data\"\nxcrun --sdk macosx swift \"${SRCROOT}/Scripts/DowloadPortalItemData.swift\" \"$SAMPLES_DIRECTORY\" \"$DOWNLOAD_DIRECTORY\"\n";
		};
		00E5402B27F77A5A00CF66D5 /* Lint Sources */ = {
			isa = PBXShellScriptBuildPhase;
			alwaysOutOfDate = 1;
			buildActionMask = 2147483647;
			files = (
			);
			inputFileListPaths = (
			);
			inputPaths = (
			);
			name = "Lint Sources";
			outputFileListPaths = (
			);
			outputPaths = (
			);
			runOnlyForDeploymentPostprocessing = 0;
			shellPath = /bin/sh;
			shellScript = "if [[ \"$(uname -m)\" == arm64 ]]; then\n    export PATH=\"/opt/homebrew/bin:$PATH\"\nfi\n\nif which swiftlint > /dev/null; then\n  swiftlint\nelse\n  echo \"warning: SwiftLint not installed, download from https://github.com/realm/SwiftLint\"\nfi\n";
		};
/* End PBXShellScriptBuildPhase section */

/* Begin PBXSourcesBuildPhase section */
		00E5400F27F3CCA200CF66D5 /* Sources */ = {
			isa = PBXSourcesBuildPhase;
			buildActionMask = 2147483647;
			files = (
				79D84D132A81711A00F45262 /* AddCustomDynamicEntityDataSourceView.swift in Sources */,
				E000E7602869E33D005D87C5 /* ClipGeometryView.swift in Sources */,
				4D2ADC6729C50BD6003B367F /* AddDynamicEntityLayerView.Model.swift in Sources */,
				E004A6E928493BCE002A1FE6 /* ShowDeviceLocationView.swift in Sources */,
				F111CCC1288B5D5600205358 /* DisplayMapFromMobileMapPackageView.swift in Sources */,
				1C43BC842A43781200509BF8 /* SetVisibilityOfSubtypeSublayerView.swift in Sources */,
				00A7A1462A2FC58300F035F7 /* DisplayContentOfUtilityNetworkContainerView.swift in Sources */,
				218F35B829C28F4A00502022 /* AuthenticateWithOAuthView.swift in Sources */,
				79B7B80A2A1BF8EC00F57C27 /* CreateAndSaveKMLView.swift in Sources */,
				7573E81C29D6134C00BEED9C /* TraceUtilityNetworkView.Enums.swift in Sources */,
				7573E81A29D6134C00BEED9C /* TraceUtilityNetworkView.Model.swift in Sources */,
				1C3B7DC82A5F64FC00907443 /* AnalyzeNetworkWithSubnetworkTraceView.Model.swift in Sources */,
				D752D9402A39154C003EB25E /* ManageOperationalLayersView.swift in Sources */,
				D7ABA2F92A32579C0021822B /* MeasureDistanceInSceneView.swift in Sources */,
				E004A6E028466279002A1FE6 /* ShowCalloutView.swift in Sources */,
				E000E763286A0B18005D87C5 /* CutGeometryView.swift in Sources */,
				001C6DE127FE8A9400D472C2 /* AppSecrets.swift.masque in Sources */,
				E0D04FF228A5390000747989 /* DownloadPreplannedMapAreaView.Model.swift in Sources */,
				00CCB8A5285BAF8700BBAB70 /* OnDemandResource.swift in Sources */,
				1C19B4F32A578E46001D2506 /* CreateLoadReportView.swift in Sources */,
				7900C5F62A83FC3F002D430F /* AddCustomDynamicEntityDataSourceView.Vessel.swift in Sources */,
				D71099702A2802FA0065A1C1 /* DensifyAndGeneralizeGeometryView.SettingsView.swift in Sources */,
				E004A6ED2849556E002A1FE6 /* CreatePlanarAndGeodeticBuffersView.swift in Sources */,
				E041ABD7287DB04D0056009B /* SampleInfoView.swift in Sources */,
				1C43BC822A43781200509BF8 /* SetVisibilityOfSubtypeSublayerView.Model.swift in Sources */,
				D752D9462A3A6F80003EB25E /* MonitorChangesToMapLoadStatusView.swift in Sources */,
				E0082217287755AC002AD138 /* View+Sheet.swift in Sources */,
				00181B462846AD7100654571 /* View+Alert.swift in Sources */,
				D7ABA2FF2A32881C0021822B /* ShowViewshedFromGeoelementInSceneView.swift in Sources */,
				E0FE32E728747778002C6ACA /* BrowseBuildingFloorsView.swift in Sources */,
				D70BE5882A5787530022CA02 /* CategoryView+Search.swift in Sources */,
				D752D95F2A3BCE06003EB25E /* DisplayMapFromPortalItemView.swift in Sources */,
				D70BE5832A5766CA0022CA02 /* CategoryView.swift in Sources */,
				1CAB8D4B2A3CEAB0002AA649 /* RunValveIsolationTraceView.Model.swift in Sources */,
				E070A0A3286F3B6000F2B606 /* DownloadPreplannedMapAreaView.swift in Sources */,
				D77570C02A2942F800F490CD /* AnimateImagesWithImageOverlayView.swift in Sources */,
				E0EA0B772866390E00C9621D /* ProjectGeometryView.swift in Sources */,
				0042E24328E4BF8F001F33D6 /* ShowViewshedFromPointInSceneView.Model.swift in Sources */,
				D7E557682A1D768800B9FB09 /* AddWMSLayerView.swift in Sources */,
				0005580A2817C51E00224BC6 /* SampleDetailView.swift in Sources */,
				4D2ADC6229C5071C003B367F /* ChangeMapViewBackgroundView.Model.swift in Sources */,
				0074ABCD2817BCC30037244A /* SamplesApp+Samples.swift.tache in Sources */,
				D79EE76E2A4CEA5D005A52AE /* SetUpLocationDrivenGeotriggersView.Model.swift in Sources */,
				E004A6F3284E4FEB002A1FE6 /* ShowResultOfSpatialOperationsView.swift in Sources */,
				D751018E2A2E962D00B8FA48 /* IdentifyLayerFeaturesView.swift in Sources */,
				F1E71BF1289473760064C33F /* AddRasterFromFileView.swift in Sources */,
				00B04273282EC59E0072E1B4 /* AboutView.swift in Sources */,
				7573E81F29D6134C00BEED9C /* TraceUtilityNetworkView.swift in Sources */,
				4D2ADC6929C50C4C003B367F /* AddDynamicEntityLayerView.SettingsView.swift in Sources */,
				1C42E04729D2396B004FC4BE /* ShowPopupView.swift in Sources */,
				79302F872A1ED71B0002336A /* CreateAndSaveKMLView.Views.swift in Sources */,
				1C19B4F12A578E46001D2506 /* CreateLoadReportView.Views.swift in Sources */,
				E066DD3B2860CA08004D3D5B /* ShowResultOfSpatialRelationshipsView.swift in Sources */,
				7573E81E29D6134C00BEED9C /* TraceUtilityNetworkView.Views.swift in Sources */,
				4D2ADC5A29C4F612003B367F /* ChangeMapViewBackgroundView.swift in Sources */,
				D769C2122A29019B00030F61 /* SetUpLocationDrivenGeotriggersView.swift in Sources */,
				79302F852A1ED4E30002336A /* CreateAndSaveKMLView.Model.swift in Sources */,
				0044CDDF2995C39E004618CE /* ShowDeviceLocationHistoryView.swift in Sources */,
				E041ABC0287CA9F00056009B /* WebView.swift in Sources */,
				E088E1572862579D00413100 /* SetSurfacePlacementModeView.swift in Sources */,
				1CAF831F2A20305F000E1E60 /* ShowUtilityAssociationsView.swift in Sources */,
				E004A6C128414332002A1FE6 /* SetViewpointRotationView.swift in Sources */,
				883C121529C9136600062FF9 /* DownloadPreplannedMapAreaView.MapPicker.swift in Sources */,
				1C9B74C929DB43580038B06F /* ShowRealisticLightAndShadowsView.swift in Sources */,
				1C56B5E62A82C02D000381DA /* DisplayPointsUsingClusteringFeatureReductionView.swift in Sources */,
				00E5401E27F3CCA200CF66D5 /* ContentView.swift in Sources */,
				D7634FAF2A43B7AC00F8AEFB /* CreateConvexHullAroundGeometriesView.swift in Sources */,
				E066DD382860AB28004D3D5B /* StyleGraphicsWithRendererView.swift in Sources */,
				108EC04129D25B2C000F35D0 /* QueryFeatureTableView.swift in Sources */,
				00B04FB5283EEBA80026C882 /* DisplayOverviewMapView.swift in Sources */,
				D7CC33FF2A31475C00198EDF /* ShowLineOfSightBetweenPointsView.swift in Sources */,
				D70BE5792A5624A80022CA02 /* CategoryGridView.swift in Sources */,
				4D2ADC5D29C4F612003B367F /* ChangeMapViewBackgroundView.SettingsView.swift in Sources */,
				75DD739529D38B1B0010229D /* NavigateRouteView.swift in Sources */,
				D75362D22A1E886700D83028 /* ApplyUniqueValueRendererView.swift in Sources */,
				0074ABBF28174BCF0037244A /* DisplayMapView.swift in Sources */,
				D7EF5D752A26A03A00FEBDE5 /* ShowCoordinatesInMultipleFormatsView.swift in Sources */,
				0086F40128E3770A00974721 /* ShowViewshedFromPointInSceneView.swift in Sources */,
				0044289229C90C0B00160767 /* GetElevationAtPointOnSurfaceView.swift in Sources */,
				D7E440D72A1ECE7D005D74DE /* CreateBuffersAroundPointsView.swift in Sources */,
				00D4EF802863842100B9CC30 /* AddFeatureLayersView.swift in Sources */,
				D710996D2A27D9210065A1C1 /* DensifyAndGeneralizeGeometryView.swift in Sources */,
				88F93CC129C3D59D0006B28E /* SketchOnMapView.swift in Sources */,
				1C0C1C3929D34DAE005C8B24 /* ChangeViewpointView.swift in Sources */,
				D734FA0C2A183A5B00246D7E /* SetMaxExtentView.swift in Sources */,
				E004A6DC28465C70002A1FE6 /* DisplaySceneView.swift in Sources */,
				E066DD35285CF3B3004D3D5B /* FindRouteView.swift in Sources */,
				D722BD222A420DAD002C2087 /* ShowExtrudedFeaturesView.swift in Sources */,
				E004A6F6284FA42A002A1FE6 /* SelectFeaturesInFeatureLayerView.swift in Sources */,
				D75101812A2E493600B8FA48 /* ShowLabelsOnLayerView.swift in Sources */,
				1C3B7DCB2A5F64FC00907443 /* AnalyzeNetworkWithSubnetworkTraceView.swift in Sources */,
				E08953F12891899600E077CF /* EnvironmentValues+SampleInfoVisibility.swift in Sources */,
				00B042E8282EDC690072E1B4 /* SetBasemapView.swift in Sources */,
				E004A6E62846A61F002A1FE6 /* StyleGraphicsWithSymbolsView.swift in Sources */,
				E088E1742863B5F800413100 /* GenerateOfflineMapView.swift in Sources */,
				D70BE57F2A5753B70022CA02 /* SampleListView.swift in Sources */,
				0074ABC428174F430037244A /* Sample.swift in Sources */,
				00A7A14A2A2FC5B700F035F7 /* DisplayContentOfUtilityNetworkContainerView.Model.swift in Sources */,
				E004A6F0284E4B9B002A1FE6 /* DownloadVectorTilesToLocalCacheView.swift in Sources */,
				1CAB8D4E2A3CEAB0002AA649 /* RunValveIsolationTraceView.swift in Sources */,
				4D2ADC4329C26D05003B367F /* AddDynamicEntityLayerView.swift in Sources */,
				D7EAF35A2A1C023800D822C4 /* SetMinAndMaxScaleView.swift in Sources */,
				1C19B4F52A578E46001D2506 /* CreateLoadReportView.Model.swift in Sources */,
				0042E24528E4F82C001F33D6 /* ShowViewshedFromPointInSceneView.ViewshedSettingsView.swift in Sources */,
				1C9B74D929DB54560038B06F /* ChangeCameraControllerView.swift in Sources */,
				D78666AD2A2161F100C60110 /* FindNearestVertexView.swift in Sources */,
				D744FD172A2112D90084A66C /* CreateConvexHullAroundPointsView.swift in Sources */,
				00CB9138284814A4005C2C5D /* SearchWithGeocodeView.swift in Sources */,
				1C43BC7F2A43781200509BF8 /* SetVisibilityOfSubtypeSublayerView.Views.swift in Sources */,
				D754E3232A1D66820006C5F1 /* StylePointWithPictureMarkerSymbolsView.swift in Sources */,
				00E5401C27F3CCA200CF66D5 /* SamplesApp.swift in Sources */,
				E066DD4028610F55004D3D5B /* AddSceneLayerFromServiceView.swift in Sources */,
			);
			runOnlyForDeploymentPostprocessing = 0;
		};
/* End PBXSourcesBuildPhase section */

/* Begin XCBuildConfiguration section */
		00E5402227F3CCA200CF66D5 /* Debug */ = {
			isa = XCBuildConfiguration;
			buildSettings = {
				ALWAYS_SEARCH_USER_PATHS = NO;
				CLANG_ANALYZER_NONNULL = YES;
				CLANG_ANALYZER_NUMBER_OBJECT_CONVERSION = YES_AGGRESSIVE;
				CLANG_CXX_LANGUAGE_STANDARD = "gnu++17";
				CLANG_ENABLE_MODULES = YES;
				CLANG_ENABLE_OBJC_ARC = YES;
				CLANG_ENABLE_OBJC_WEAK = YES;
				CLANG_WARN_BLOCK_CAPTURE_AUTORELEASING = YES;
				CLANG_WARN_BOOL_CONVERSION = YES;
				CLANG_WARN_COMMA = YES;
				CLANG_WARN_CONSTANT_CONVERSION = YES;
				CLANG_WARN_DEPRECATED_OBJC_IMPLEMENTATIONS = YES;
				CLANG_WARN_DIRECT_OBJC_ISA_USAGE = YES_ERROR;
				CLANG_WARN_DOCUMENTATION_COMMENTS = YES;
				CLANG_WARN_EMPTY_BODY = YES;
				CLANG_WARN_ENUM_CONVERSION = YES;
				CLANG_WARN_INFINITE_RECURSION = YES;
				CLANG_WARN_INT_CONVERSION = YES;
				CLANG_WARN_NON_LITERAL_NULL_CONVERSION = YES;
				CLANG_WARN_OBJC_IMPLICIT_RETAIN_SELF = YES;
				CLANG_WARN_OBJC_LITERAL_CONVERSION = YES;
				CLANG_WARN_OBJC_ROOT_CLASS = YES_ERROR;
				CLANG_WARN_QUOTED_INCLUDE_IN_FRAMEWORK_HEADER = YES;
				CLANG_WARN_RANGE_LOOP_ANALYSIS = YES;
				CLANG_WARN_STRICT_PROTOTYPES = YES;
				CLANG_WARN_SUSPICIOUS_MOVE = YES;
				CLANG_WARN_UNGUARDED_AVAILABILITY = YES_AGGRESSIVE;
				CLANG_WARN_UNREACHABLE_CODE = YES;
				CLANG_WARN__DUPLICATE_METHOD_MATCH = YES;
				COPY_PHASE_STRIP = NO;
				DEAD_CODE_STRIPPING = YES;
				DEBUG_INFORMATION_FORMAT = dwarf;
				ENABLE_STRICT_OBJC_MSGSEND = YES;
				ENABLE_TESTABILITY = YES;
				GCC_C_LANGUAGE_STANDARD = gnu11;
				GCC_DYNAMIC_NO_PIC = NO;
				GCC_NO_COMMON_BLOCKS = YES;
				GCC_OPTIMIZATION_LEVEL = 0;
				GCC_PREPROCESSOR_DEFINITIONS = (
					"DEBUG=1",
					"$(inherited)",
				);
				GCC_WARN_64_TO_32_BIT_CONVERSION = YES;
				GCC_WARN_ABOUT_RETURN_TYPE = YES_ERROR;
				GCC_WARN_UNDECLARED_SELECTOR = YES;
				GCC_WARN_UNINITIALIZED_AUTOS = YES_AGGRESSIVE;
				GCC_WARN_UNUSED_FUNCTION = YES;
				GCC_WARN_UNUSED_VARIABLE = YES;
				MTL_ENABLE_DEBUG_INFO = INCLUDE_SOURCE;
				MTL_FAST_MATH = YES;
				ONLY_ACTIVE_ARCH = YES;
				SWIFT_ACTIVE_COMPILATION_CONDITIONS = DEBUG;
				SWIFT_OPTIMIZATION_LEVEL = "-Onone";
			};
			name = Debug;
		};
		00E5402327F3CCA200CF66D5 /* Release */ = {
			isa = XCBuildConfiguration;
			buildSettings = {
				ALWAYS_SEARCH_USER_PATHS = NO;
				CLANG_ANALYZER_NONNULL = YES;
				CLANG_ANALYZER_NUMBER_OBJECT_CONVERSION = YES_AGGRESSIVE;
				CLANG_CXX_LANGUAGE_STANDARD = "gnu++17";
				CLANG_ENABLE_MODULES = YES;
				CLANG_ENABLE_OBJC_ARC = YES;
				CLANG_ENABLE_OBJC_WEAK = YES;
				CLANG_WARN_BLOCK_CAPTURE_AUTORELEASING = YES;
				CLANG_WARN_BOOL_CONVERSION = YES;
				CLANG_WARN_COMMA = YES;
				CLANG_WARN_CONSTANT_CONVERSION = YES;
				CLANG_WARN_DEPRECATED_OBJC_IMPLEMENTATIONS = YES;
				CLANG_WARN_DIRECT_OBJC_ISA_USAGE = YES_ERROR;
				CLANG_WARN_DOCUMENTATION_COMMENTS = YES;
				CLANG_WARN_EMPTY_BODY = YES;
				CLANG_WARN_ENUM_CONVERSION = YES;
				CLANG_WARN_INFINITE_RECURSION = YES;
				CLANG_WARN_INT_CONVERSION = YES;
				CLANG_WARN_NON_LITERAL_NULL_CONVERSION = YES;
				CLANG_WARN_OBJC_IMPLICIT_RETAIN_SELF = YES;
				CLANG_WARN_OBJC_LITERAL_CONVERSION = YES;
				CLANG_WARN_OBJC_ROOT_CLASS = YES_ERROR;
				CLANG_WARN_QUOTED_INCLUDE_IN_FRAMEWORK_HEADER = YES;
				CLANG_WARN_RANGE_LOOP_ANALYSIS = YES;
				CLANG_WARN_STRICT_PROTOTYPES = YES;
				CLANG_WARN_SUSPICIOUS_MOVE = YES;
				CLANG_WARN_UNGUARDED_AVAILABILITY = YES_AGGRESSIVE;
				CLANG_WARN_UNREACHABLE_CODE = YES;
				CLANG_WARN__DUPLICATE_METHOD_MATCH = YES;
				COPY_PHASE_STRIP = NO;
				DEAD_CODE_STRIPPING = YES;
				DEBUG_INFORMATION_FORMAT = "dwarf-with-dsym";
				ENABLE_NS_ASSERTIONS = NO;
				ENABLE_STRICT_OBJC_MSGSEND = YES;
				GCC_C_LANGUAGE_STANDARD = gnu11;
				GCC_NO_COMMON_BLOCKS = YES;
				GCC_WARN_64_TO_32_BIT_CONVERSION = YES;
				GCC_WARN_ABOUT_RETURN_TYPE = YES_ERROR;
				GCC_WARN_UNDECLARED_SELECTOR = YES;
				GCC_WARN_UNINITIALIZED_AUTOS = YES_AGGRESSIVE;
				GCC_WARN_UNUSED_FUNCTION = YES;
				GCC_WARN_UNUSED_VARIABLE = YES;
				MTL_ENABLE_DEBUG_INFO = NO;
				MTL_FAST_MATH = YES;
				SWIFT_COMPILATION_MODE = wholemodule;
				SWIFT_OPTIMIZATION_LEVEL = "-O";
			};
			name = Release;
		};
		00E5402527F3CCA200CF66D5 /* Debug */ = {
			isa = XCBuildConfiguration;
			buildSettings = {
				ASSETCATALOG_COMPILER_APPICON_NAME = AppIcon;
				ASSETCATALOG_COMPILER_GLOBAL_ACCENT_COLOR_NAME = AccentColor;
				CODE_SIGN_ENTITLEMENTS = macOS/Samples.entitlements;
				"CODE_SIGN_IDENTITY[sdk=macosx*]" = "Apple Development";
				CODE_SIGN_STYLE = Automatic;
				CURRENT_PROJECT_VERSION = 1;
				EMBED_ASSET_PACKS_IN_PRODUCT_BUNDLE = YES;
				INFOPLIST_FILE = "$(SRCROOT)/iOS/Info.plist";
				IPHONEOS_DEPLOYMENT_TARGET = 15.0;
				"IPHONEOS_DEPLOYMENT_TARGET[sdk=macosx*]" = 15.0;
				LD_RUNPATH_SEARCH_PATHS = (
					"$(inherited)",
					"@executable_path/Frameworks",
				);
				MARKETING_VERSION = 200.1.0;
				PRODUCT_BUNDLE_IDENTIFIER = "com.esri.arcgis-swift-sdk-samples";
				PRODUCT_NAME = Samples;
				SDKROOT = iphoneos;
				SUPPORTED_PLATFORMS = "iphoneos iphonesimulator";
				SUPPORTS_MACCATALYST = YES;
				SUPPORTS_MAC_DESIGNED_FOR_IPHONE_IPAD = NO;
				SWIFT_EMIT_LOC_STRINGS = YES;
				SWIFT_VERSION = 5.0;
				TARGETED_DEVICE_FAMILY = "1,2,6";
			};
			name = Debug;
		};
		00E5402627F3CCA200CF66D5 /* Release */ = {
			isa = XCBuildConfiguration;
			buildSettings = {
				ASSETCATALOG_COMPILER_APPICON_NAME = AppIcon;
				ASSETCATALOG_COMPILER_GLOBAL_ACCENT_COLOR_NAME = AccentColor;
				CODE_SIGN_ENTITLEMENTS = macOS/Samples.entitlements;
				"CODE_SIGN_IDENTITY[sdk=macosx*]" = "Apple Development";
				CODE_SIGN_STYLE = Automatic;
				CURRENT_PROJECT_VERSION = 1;
				EMBED_ASSET_PACKS_IN_PRODUCT_BUNDLE = YES;
				INFOPLIST_FILE = "$(SRCROOT)/iOS/Info.plist";
				IPHONEOS_DEPLOYMENT_TARGET = 15.0;
				"IPHONEOS_DEPLOYMENT_TARGET[sdk=macosx*]" = 15.0;
				LD_RUNPATH_SEARCH_PATHS = (
					"$(inherited)",
					"@executable_path/Frameworks",
				);
				MARKETING_VERSION = 200.1.0;
				PRODUCT_BUNDLE_IDENTIFIER = "com.esri.arcgis-swift-sdk-samples";
				PRODUCT_NAME = Samples;
				SDKROOT = iphoneos;
				SUPPORTED_PLATFORMS = "iphoneos iphonesimulator";
				SUPPORTS_MACCATALYST = YES;
				SUPPORTS_MAC_DESIGNED_FOR_IPHONE_IPAD = NO;
				SWIFT_EMIT_LOC_STRINGS = YES;
				SWIFT_VERSION = 5.0;
				TARGETED_DEVICE_FAMILY = "1,2,6";
				VALIDATE_PRODUCT = YES;
			};
			name = Release;
		};
/* End XCBuildConfiguration section */

/* Begin XCConfigurationList section */
		00E5400A27F3CCA100CF66D5 /* Build configuration list for PBXProject "Samples" */ = {
			isa = XCConfigurationList;
			buildConfigurations = (
				00E5402227F3CCA200CF66D5 /* Debug */,
				00E5402327F3CCA200CF66D5 /* Release */,
			);
			defaultConfigurationIsVisible = 0;
			defaultConfigurationName = Release;
		};
		00E5402427F3CCA200CF66D5 /* Build configuration list for PBXNativeTarget "Samples" */ = {
			isa = XCConfigurationList;
			buildConfigurations = (
				00E5402527F3CCA200CF66D5 /* Debug */,
				00E5402627F3CCA200CF66D5 /* Release */,
			);
			defaultConfigurationIsVisible = 0;
			defaultConfigurationName = Release;
		};
/* End XCConfigurationList section */

/* Begin XCRemoteSwiftPackageReference section */
		00C43AEB2947DC350099AE34 /* XCRemoteSwiftPackageReference "arcgis-maps-sdk-swift-toolkit" */ = {
			isa = XCRemoteSwiftPackageReference;
			repositoryURL = "https://github.com/Esri/arcgis-maps-sdk-swift-toolkit/";
			requirement = {
				kind = upToNextMinorVersion;
				minimumVersion = 200.1.0;
			};
		};
/* End XCRemoteSwiftPackageReference section */

/* Begin XCSwiftPackageProductDependency section */
		00C43AEC2947DC350099AE34 /* ArcGISToolkit */ = {
			isa = XCSwiftPackageProductDependency;
			package = 00C43AEB2947DC350099AE34 /* XCRemoteSwiftPackageReference "arcgis-maps-sdk-swift-toolkit" */;
			productName = ArcGISToolkit;
		};
/* End XCSwiftPackageProductDependency section */
	};
	rootObject = 00E5400727F3CCA100CF66D5 /* Project object */;
}<|MERGE_RESOLUTION|>--- conflicted
+++ resolved
@@ -281,11 +281,8 @@
 			dstPath = "";
 			dstSubfolderSpec = 7;
 			files = (
-<<<<<<< HEAD
 				79D84D152A81718F00F45262 /* AddCustomDynamicEntityDataSourceView.swift in Copy Source Code Files */,
-=======
 				1C56B5E72A82C057000381DA /* DisplayPointsUsingClusteringFeatureReductionView.swift in Copy Source Code Files */,
->>>>>>> ae2dc52e
 				D7ABA3002A3288970021822B /* ShowViewshedFromGeoelementInSceneView.swift in Copy Source Code Files */,
 				1C3B7DCD2A5F652500907443 /* AnalyzeNetworkWithSubnetworkTraceView.Model.swift in Copy Source Code Files */,
 				1C3B7DCE2A5F652500907443 /* AnalyzeNetworkWithSubnetworkTraceView.swift in Copy Source Code Files */,
