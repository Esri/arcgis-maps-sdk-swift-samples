// !$*UTF8*$!
{
	archiveVersion = 1;
	classes = {
	};
	objectVersion = 55;
	objects = {

/* Begin PBXBuildFile section */
		0005580A2817C51E00224BC6 /* SampleDetailView.swift in Sources */ = {isa = PBXBuildFile; fileRef = 000558092817C51E00224BC6 /* SampleDetailView.swift */; };
		0005580C28185C0600224BC6 /* SampleList.swift in Sources */ = {isa = PBXBuildFile; fileRef = 0005580B28185C0600224BC6 /* SampleList.swift */; };
		00181B462846AD7100654571 /* View+Alert.swift in Sources */ = {isa = PBXBuildFile; fileRef = 00181B452846AD7100654571 /* View+Alert.swift */; };
		001C6DE127FE8A9400D472C2 /* AppSecrets.swift.masque in Sources */ = {isa = PBXBuildFile; fileRef = 001C6DD827FE585A00D472C2 /* AppSecrets.swift.masque */; };
		0074ABBF28174BCF0037244A /* DisplayMapView.swift in Sources */ = {isa = PBXBuildFile; fileRef = 0074ABBE28174BCF0037244A /* DisplayMapView.swift */; };
		0074ABC428174F430037244A /* Sample.swift in Sources */ = {isa = PBXBuildFile; fileRef = 0074ABC128174F430037244A /* Sample.swift */; };
		0074ABCD2817BCC30037244A /* SamplesApp+Samples.swift.tache in Sources */ = {isa = PBXBuildFile; fileRef = 0074ABCA2817B8DB0037244A /* SamplesApp+Samples.swift.tache */; };
		00B04273282EC59E0072E1B4 /* AboutView.swift in Sources */ = {isa = PBXBuildFile; fileRef = 00B04272282EC59E0072E1B4 /* AboutView.swift */; };
		00B042E1282ED6F50072E1B4 /* ArcGISToolkit in Frameworks */ = {isa = PBXBuildFile; productRef = 00B042E0282ED6F50072E1B4 /* ArcGISToolkit */; };
		00B042E2282ED77E0072E1B4 /* arcgis-runtime-toolkit-swift in Embed Frameworks */ = {isa = PBXBuildFile; fileRef = 00B042DE282ED6E80072E1B4 /* arcgis-runtime-toolkit-swift */; };
		00B042E8282EDC690072E1B4 /* SetBasemapView.swift in Sources */ = {isa = PBXBuildFile; fileRef = 00B042E5282EDC690072E1B4 /* SetBasemapView.swift */; };
		00B04FB5283EEBA80026C882 /* DisplayOverviewMapView.swift in Sources */ = {isa = PBXBuildFile; fileRef = 00B04FB4283EEBA80026C882 /* DisplayOverviewMapView.swift */; };
		00CB9138284814A4005C2C5D /* SearchWithGeocodeView.swift in Sources */ = {isa = PBXBuildFile; fileRef = 00CB9137284814A4005C2C5D /* SearchWithGeocodeView.swift */; };
		00E5401C27F3CCA200CF66D5 /* SamplesApp.swift in Sources */ = {isa = PBXBuildFile; fileRef = 00E5400C27F3CCA100CF66D5 /* SamplesApp.swift */; };
		00E5401E27F3CCA200CF66D5 /* ContentView.swift in Sources */ = {isa = PBXBuildFile; fileRef = 00E5400D27F3CCA100CF66D5 /* ContentView.swift */; };
		00E5402027F3CCA200CF66D5 /* Assets.xcassets in Resources */ = {isa = PBXBuildFile; fileRef = 00E5400E27F3CCA200CF66D5 /* Assets.xcassets */; };
		E004A6C128414332002A1FE6 /* SetViewpointRotationView.swift in Sources */ = {isa = PBXBuildFile; fileRef = E004A6BD28414332002A1FE6 /* SetViewpointRotationView.swift */; };
		E004A6DC28465C70002A1FE6 /* DisplaySceneView.swift in Sources */ = {isa = PBXBuildFile; fileRef = E004A6D828465C70002A1FE6 /* DisplaySceneView.swift */; };
		E004A6E028466279002A1FE6 /* ShowCalloutView.swift in Sources */ = {isa = PBXBuildFile; fileRef = E004A6DF28466279002A1FE6 /* ShowCalloutView.swift */; };
		E004A6E62846A61F002A1FE6 /* StyleGraphicsWithSymbolsView.swift in Sources */ = {isa = PBXBuildFile; fileRef = E004A6E52846A61F002A1FE6 /* StyleGraphicsWithSymbolsView.swift */; };
		E004A6ED2849556E002A1FE6 /* CreatePlanarAndGeodeticBuffersView.swift in Sources */ = {isa = PBXBuildFile; fileRef = E004A6EC2849556E002A1FE6 /* CreatePlanarAndGeodeticBuffersView.swift */; };
		E004A6F3284E4FEB002A1FE6 /* ShowResultsOfSpatialOperationsView.swift in Sources */ = {isa = PBXBuildFile; fileRef = E004A6F2284E4FEB002A1FE6 /* ShowResultsOfSpatialOperationsView.swift */; };
		E004A6F6284FA42A002A1FE6 /* SelectFeaturesInFeatureLayerView.swift in Sources */ = {isa = PBXBuildFile; fileRef = E004A6F5284FA42A002A1FE6 /* SelectFeaturesInFeatureLayerView.swift */; };
<<<<<<< HEAD
		E088E1572862579D00413100 /* SetSurfacePlacementModeView.swift in Sources */ = {isa = PBXBuildFile; fileRef = E088E1562862579D00413100 /* SetSurfacePlacementModeView.swift */; };
=======
		E066DD382860AB28004D3D5B /* StyleGraphicsWithRendererView.swift in Sources */ = {isa = PBXBuildFile; fileRef = E066DD372860AB28004D3D5B /* StyleGraphicsWithRendererView.swift */; };
		E066DD4028610F55004D3D5B /* AddSceneLayerFromServiceView.swift in Sources */ = {isa = PBXBuildFile; fileRef = E066DD3F28610F55004D3D5B /* AddSceneLayerFromServiceView.swift */; };
>>>>>>> b2daea48
/* End PBXBuildFile section */

/* Begin PBXBuildRule section */
		0074ABCC2817B8E60037244A /* PBXBuildRule */ = {
			isa = PBXBuildRule;
			compilerSpec = com.apple.compilers.proxy.script;
			filePatterns = "*.tache";
			fileType = pattern.proxy;
			inputFiles = (
				"$(SRCROOT)/Shared/Samples/",
			);
			isEditable = 1;
			name = "Generate Sample Initializers from Source Code Files";
			outputFiles = (
				"$(DERIVED_FILE_DIR)/$(INPUT_FILE_BASE)",
			);
			runOncePerArchitecture = 0;
			script = "xcrun --sdk macosx swift \"${SRCROOT}/Scripts/GenerateSampleViewSourceCode.swift\" \"${SCRIPT_INPUT_FILE_0}\" \"${INPUT_FILE_PATH}\" \"${SCRIPT_OUTPUT_FILE_0}\" \n";
		};
		0083586F27FE3BCF00192A15 /* PBXBuildRule */ = {
			isa = PBXBuildRule;
			compilerSpec = com.apple.compilers.proxy.script;
			filePatterns = "*.masque";
			fileType = pattern.proxy;
			inputFiles = (
				"$(SRCROOT)/.secrets",
			);
			isEditable = 1;
			name = "Generate Swift Code from Secrets";
			outputFiles = (
				"$(DERIVED_FILE_DIR)/$(INPUT_FILE_BASE)",
			);
			runOncePerArchitecture = 0;
			script = "\"${SRCROOT}/Scripts/masquerade\" -i \"${INPUT_FILE_PATH}\" -o \"${SCRIPT_OUTPUT_FILE_0}\" -s \"${SCRIPT_INPUT_FILE_0}\" -f\n";
		};
/* End PBXBuildRule section */

/* Begin PBXCopyFilesBuildPhase section */
		00144B5E280634840090DD5D /* Embed Frameworks */ = {
			isa = PBXCopyFilesBuildPhase;
			buildActionMask = 2147483647;
			dstPath = "";
			dstSubfolderSpec = 10;
			files = (
				00B042E2282ED77E0072E1B4 /* arcgis-runtime-toolkit-swift in Embed Frameworks */,
			);
			name = "Embed Frameworks";
			runOnlyForDeploymentPostprocessing = 0;
		};
/* End PBXCopyFilesBuildPhase section */

/* Begin PBXFileReference section */
		000558092817C51E00224BC6 /* SampleDetailView.swift */ = {isa = PBXFileReference; lastKnownFileType = sourcecode.swift; path = SampleDetailView.swift; sourceTree = "<group>"; };
		0005580B28185C0600224BC6 /* SampleList.swift */ = {isa = PBXFileReference; lastKnownFileType = sourcecode.swift; path = SampleList.swift; sourceTree = "<group>"; };
		00181B452846AD7100654571 /* View+Alert.swift */ = {isa = PBXFileReference; lastKnownFileType = sourcecode.swift; path = "View+Alert.swift"; sourceTree = "<group>"; };
		001C6DD827FE585A00D472C2 /* AppSecrets.swift.masque */ = {isa = PBXFileReference; fileEncoding = 4; lastKnownFileType = text; path = AppSecrets.swift.masque; sourceTree = "<group>"; };
		003D7C342821EBCC009DDFD2 /* masquerade */ = {isa = PBXFileReference; lastKnownFileType = text; path = masquerade; sourceTree = "<group>"; };
		003D7C352821EBCC009DDFD2 /* GenerateSampleViewSourceCode.swift */ = {isa = PBXFileReference; lastKnownFileType = sourcecode.swift; path = GenerateSampleViewSourceCode.swift; sourceTree = "<group>"; };
		0074ABBE28174BCF0037244A /* DisplayMapView.swift */ = {isa = PBXFileReference; lastKnownFileType = sourcecode.swift; path = DisplayMapView.swift; sourceTree = "<group>"; };
		0074ABC128174F430037244A /* Sample.swift */ = {isa = PBXFileReference; fileEncoding = 4; lastKnownFileType = sourcecode.swift; path = Sample.swift; sourceTree = "<group>"; };
		0074ABCA2817B8DB0037244A /* SamplesApp+Samples.swift.tache */ = {isa = PBXFileReference; fileEncoding = 4; lastKnownFileType = text; path = "SamplesApp+Samples.swift.tache"; sourceTree = "<group>"; };
		00B04272282EC59E0072E1B4 /* AboutView.swift */ = {isa = PBXFileReference; fileEncoding = 4; lastKnownFileType = sourcecode.swift; path = AboutView.swift; sourceTree = "<group>"; };
		00B042DE282ED6E80072E1B4 /* arcgis-runtime-toolkit-swift */ = {isa = PBXFileReference; lastKnownFileType = wrapper; name = "arcgis-runtime-toolkit-swift"; path = "../arcgis-runtime-toolkit-swift"; sourceTree = "<group>"; };
		00B042E5282EDC690072E1B4 /* SetBasemapView.swift */ = {isa = PBXFileReference; fileEncoding = 4; lastKnownFileType = sourcecode.swift; path = SetBasemapView.swift; sourceTree = "<group>"; };
		00B04FB4283EEBA80026C882 /* DisplayOverviewMapView.swift */ = {isa = PBXFileReference; lastKnownFileType = sourcecode.swift; path = DisplayOverviewMapView.swift; sourceTree = "<group>"; };
		00CB9137284814A4005C2C5D /* SearchWithGeocodeView.swift */ = {isa = PBXFileReference; lastKnownFileType = sourcecode.swift; path = SearchWithGeocodeView.swift; sourceTree = "<group>"; };
		00E5400C27F3CCA100CF66D5 /* SamplesApp.swift */ = {isa = PBXFileReference; lastKnownFileType = sourcecode.swift; path = SamplesApp.swift; sourceTree = "<group>"; };
		00E5400D27F3CCA100CF66D5 /* ContentView.swift */ = {isa = PBXFileReference; lastKnownFileType = sourcecode.swift; path = ContentView.swift; sourceTree = "<group>"; };
		00E5400E27F3CCA200CF66D5 /* Assets.xcassets */ = {isa = PBXFileReference; lastKnownFileType = folder.assetcatalog; path = Assets.xcassets; sourceTree = "<group>"; };
		00E5401327F3CCA200CF66D5 /* Samples.app */ = {isa = PBXFileReference; explicitFileType = wrapper.application; includeInIndex = 0; path = Samples.app; sourceTree = BUILT_PRODUCTS_DIR; };
		00E5402A27F775EA00CF66D5 /* Info.plist */ = {isa = PBXFileReference; lastKnownFileType = text.plist.xml; path = Info.plist; sourceTree = "<group>"; };
		E004A6BD28414332002A1FE6 /* SetViewpointRotationView.swift */ = {isa = PBXFileReference; fileEncoding = 4; lastKnownFileType = sourcecode.swift; path = SetViewpointRotationView.swift; sourceTree = "<group>"; };
		E004A6D828465C70002A1FE6 /* DisplaySceneView.swift */ = {isa = PBXFileReference; fileEncoding = 4; lastKnownFileType = sourcecode.swift; path = DisplaySceneView.swift; sourceTree = "<group>"; };
		E004A6DF28466279002A1FE6 /* ShowCalloutView.swift */ = {isa = PBXFileReference; lastKnownFileType = sourcecode.swift; path = ShowCalloutView.swift; sourceTree = "<group>"; };
		E004A6E52846A61F002A1FE6 /* StyleGraphicsWithSymbolsView.swift */ = {isa = PBXFileReference; lastKnownFileType = sourcecode.swift; path = StyleGraphicsWithSymbolsView.swift; sourceTree = "<group>"; };
		E004A6EC2849556E002A1FE6 /* CreatePlanarAndGeodeticBuffersView.swift */ = {isa = PBXFileReference; lastKnownFileType = sourcecode.swift; path = CreatePlanarAndGeodeticBuffersView.swift; sourceTree = "<group>"; };
		E004A6F2284E4FEB002A1FE6 /* ShowResultsOfSpatialOperationsView.swift */ = {isa = PBXFileReference; lastKnownFileType = sourcecode.swift; path = ShowResultsOfSpatialOperationsView.swift; sourceTree = "<group>"; };
		E004A6F5284FA42A002A1FE6 /* SelectFeaturesInFeatureLayerView.swift */ = {isa = PBXFileReference; lastKnownFileType = sourcecode.swift; path = SelectFeaturesInFeatureLayerView.swift; sourceTree = "<group>"; };
<<<<<<< HEAD
		E088E1562862579D00413100 /* SetSurfacePlacementModeView.swift */ = {isa = PBXFileReference; lastKnownFileType = sourcecode.swift; path = SetSurfacePlacementModeView.swift; sourceTree = "<group>"; };
=======
		E066DD372860AB28004D3D5B /* StyleGraphicsWithRendererView.swift */ = {isa = PBXFileReference; lastKnownFileType = sourcecode.swift; path = StyleGraphicsWithRendererView.swift; sourceTree = "<group>"; };
		E066DD3F28610F55004D3D5B /* AddSceneLayerFromServiceView.swift */ = {isa = PBXFileReference; lastKnownFileType = sourcecode.swift; path = AddSceneLayerFromServiceView.swift; sourceTree = "<group>"; };
>>>>>>> b2daea48
/* End PBXFileReference section */

/* Begin PBXFrameworksBuildPhase section */
		00E5401027F3CCA200CF66D5 /* Frameworks */ = {
			isa = PBXFrameworksBuildPhase;
			buildActionMask = 2147483647;
			files = (
				00B042E1282ED6F50072E1B4 /* ArcGISToolkit in Frameworks */,
			);
			runOnlyForDeploymentPostprocessing = 0;
		};
/* End PBXFrameworksBuildPhase section */

/* Begin PBXGroup section */
		0005580D281872BE00224BC6 /* Views */ = {
			isa = PBXGroup;
			children = (
				00B04272282EC59E0072E1B4 /* AboutView.swift */,
				00E5400D27F3CCA100CF66D5 /* ContentView.swift */,
				000558092817C51E00224BC6 /* SampleDetailView.swift */,
				0005580B28185C0600224BC6 /* SampleList.swift */,
			);
			path = Views;
			sourceTree = "<group>";
		};
		00181B442846AD3900654571 /* Extensions */ = {
			isa = PBXGroup;
			children = (
				00181B452846AD7100654571 /* View+Alert.swift */,
			);
			path = Extensions;
			sourceTree = "<group>";
		};
		003D7C332821EBCC009DDFD2 /* Scripts */ = {
			isa = PBXGroup;
			children = (
				003D7C342821EBCC009DDFD2 /* masquerade */,
				003D7C352821EBCC009DDFD2 /* GenerateSampleViewSourceCode.swift */,
			);
			path = Scripts;
			sourceTree = "<group>";
		};
		0074ABAF281742420037244A /* Supporting Files */ = {
			isa = PBXGroup;
			children = (
				00181B442846AD3900654571 /* Extensions */,
				0074ABC028174F430037244A /* Models */,
				0005580D281872BE00224BC6 /* Views */,
			);
			path = "Supporting Files";
			sourceTree = "<group>";
		};
		0074ABB228174B830037244A /* Samples */ = {
			isa = PBXGroup;
			children = (
				E066DD3E28610F3F004D3D5B /* Add scene layer from service */,
				E004A6EB28495538002A1FE6 /* Create planar and geodetic buffers */,
				0074ABB328174B830037244A /* Display map */,
				00B04FB3283EEB830026C882 /* Display overview map */,
				E004A6D528465C70002A1FE6 /* Display scene */,
				00CB913628481475005C2C5D /* Search with geocode */,
				E004A6F4284FA3C5002A1FE6 /* Select features in feature layer */,
				00B042E3282EDC690072E1B4 /* Set basemap */,
				E088E1552862578800413100 /* Set surface placement mode */,
				E004A6B928414332002A1FE6 /* Set viewpoint rotation */,
				E004A6DE2846626A002A1FE6 /* Show callout */,
				E004A6F1284E4F80002A1FE6 /* Show results of spatial operations */,
				E066DD362860AB0B004D3D5B /* Style graphics with renderer */,
				E004A6E42846A609002A1FE6 /* Style graphics with symbols */,
			);
			path = Samples;
			sourceTree = "<group>";
		};
		0074ABB328174B830037244A /* Display map */ = {
			isa = PBXGroup;
			children = (
				0074ABBE28174BCF0037244A /* DisplayMapView.swift */,
			);
			path = "Display map";
			sourceTree = "<group>";
		};
		0074ABC028174F430037244A /* Models */ = {
			isa = PBXGroup;
			children = (
				0074ABC128174F430037244A /* Sample.swift */,
			);
			path = Models;
			sourceTree = "<group>";
		};
		00966EE62811F64D009D3DD7 /* iOS */ = {
			isa = PBXGroup;
			children = (
				00E5402A27F775EA00CF66D5 /* Info.plist */,
			);
			path = iOS;
			sourceTree = "<group>";
		};
		00B042E3282EDC690072E1B4 /* Set basemap */ = {
			isa = PBXGroup;
			children = (
				00B042E5282EDC690072E1B4 /* SetBasemapView.swift */,
			);
			path = "Set basemap";
			sourceTree = "<group>";
		};
		00B04FB3283EEB830026C882 /* Display overview map */ = {
			isa = PBXGroup;
			children = (
				00B04FB4283EEBA80026C882 /* DisplayOverviewMapView.swift */,
			);
			path = "Display overview map";
			sourceTree = "<group>";
		};
		00CB913628481475005C2C5D /* Search with geocode */ = {
			isa = PBXGroup;
			children = (
				00CB9137284814A4005C2C5D /* SearchWithGeocodeView.swift */,
			);
			path = "Search with geocode";
			sourceTree = "<group>";
		};
		00E5400627F3CCA100CF66D5 = {
			isa = PBXGroup;
			children = (
				00B042DE282ED6E80072E1B4 /* arcgis-runtime-toolkit-swift */,
				00966EE62811F64D009D3DD7 /* iOS */,
				00E5400B27F3CCA100CF66D5 /* Shared */,
				003D7C332821EBCC009DDFD2 /* Scripts */,
				00E5401427F3CCA200CF66D5 /* Products */,
			);
			sourceTree = "<group>";
		};
		00E5400B27F3CCA100CF66D5 /* Shared */ = {
			isa = PBXGroup;
			children = (
				0074ABAF281742420037244A /* Supporting Files */,
				0074ABB228174B830037244A /* Samples */,
				00E5400C27F3CCA100CF66D5 /* SamplesApp.swift */,
				00E5400E27F3CCA200CF66D5 /* Assets.xcassets */,
				001C6DD827FE585A00D472C2 /* AppSecrets.swift.masque */,
				0074ABCA2817B8DB0037244A /* SamplesApp+Samples.swift.tache */,
			);
			path = Shared;
			sourceTree = "<group>";
		};
		00E5401427F3CCA200CF66D5 /* Products */ = {
			isa = PBXGroup;
			children = (
				00E5401327F3CCA200CF66D5 /* Samples.app */,
			);
			name = Products;
			sourceTree = "<group>";
		};
		E004A6B928414332002A1FE6 /* Set viewpoint rotation */ = {
			isa = PBXGroup;
			children = (
				E004A6BD28414332002A1FE6 /* SetViewpointRotationView.swift */,
			);
			path = "Set viewpoint rotation";
			sourceTree = "<group>";
		};
		E004A6D528465C70002A1FE6 /* Display scene */ = {
			isa = PBXGroup;
			children = (
				E004A6D828465C70002A1FE6 /* DisplaySceneView.swift */,
			);
			path = "Display scene";
			sourceTree = "<group>";
		};
		E004A6DE2846626A002A1FE6 /* Show callout */ = {
			isa = PBXGroup;
			children = (
				E004A6DF28466279002A1FE6 /* ShowCalloutView.swift */,
			);
			path = "Show callout";
			sourceTree = "<group>";
		};
		E004A6E42846A609002A1FE6 /* Style graphics with symbols */ = {
			isa = PBXGroup;
			children = (
				E004A6E52846A61F002A1FE6 /* StyleGraphicsWithSymbolsView.swift */,
			);
			path = "Style graphics with symbols";
			sourceTree = "<group>";
		};
		E004A6EB28495538002A1FE6 /* Create planar and geodetic buffers */ = {
			isa = PBXGroup;
			children = (
				E004A6EC2849556E002A1FE6 /* CreatePlanarAndGeodeticBuffersView.swift */,
			);
			path = "Create planar and geodetic buffers";
			sourceTree = "<group>";
		};
		E004A6F1284E4F80002A1FE6 /* Show results of spatial operations */ = {
			isa = PBXGroup;
			children = (
				E004A6F2284E4FEB002A1FE6 /* ShowResultsOfSpatialOperationsView.swift */,
			);
			path = "Show results of spatial operations";
			sourceTree = "<group>";
		};
		E004A6F4284FA3C5002A1FE6 /* Select features in feature layer */ = {
			isa = PBXGroup;
			children = (
				E004A6F5284FA42A002A1FE6 /* SelectFeaturesInFeatureLayerView.swift */,
			);
			path = "Select features in feature layer";
			sourceTree = "<group>";
		};
<<<<<<< HEAD
		E088E1552862578800413100 /* Set surface placement mode */ = {
			isa = PBXGroup;
			children = (
				E088E1562862579D00413100 /* SetSurfacePlacementModeView.swift */,
			);
			path = "Set surface placement mode";
=======
		E066DD362860AB0B004D3D5B /* Style graphics with renderer */ = {
			isa = PBXGroup;
			children = (
				E066DD372860AB28004D3D5B /* StyleGraphicsWithRendererView.swift */,
			);
			path = "Style graphics with renderer";
			sourceTree = "<group>";
		};
		E066DD3E28610F3F004D3D5B /* Add scene layer from service */ = {
			isa = PBXGroup;
			children = (
				E066DD3F28610F55004D3D5B /* AddSceneLayerFromServiceView.swift */,
			);
			path = "Add scene layer from service";
>>>>>>> b2daea48
			sourceTree = "<group>";
		};
/* End PBXGroup section */

/* Begin PBXNativeTarget section */
		00E5401227F3CCA200CF66D5 /* Samples (iOS) */ = {
			isa = PBXNativeTarget;
			buildConfigurationList = 00E5402427F3CCA200CF66D5 /* Build configuration list for PBXNativeTarget "Samples (iOS)" */;
			buildPhases = (
				001C6DDC27FE5CE800D472C2 /* Create .secrets File If It Does Not Exist */,
				00E5402B27F77A5A00CF66D5 /* Lint Sources */,
				00E5400F27F3CCA200CF66D5 /* Sources */,
				00E5401027F3CCA200CF66D5 /* Frameworks */,
				00E5401127F3CCA200CF66D5 /* Resources */,
				00144B5E280634840090DD5D /* Embed Frameworks */,
			);
			buildRules = (
				0083586F27FE3BCF00192A15 /* PBXBuildRule */,
				0074ABCC2817B8E60037244A /* PBXBuildRule */,
			);
			dependencies = (
			);
			name = "Samples (iOS)";
			packageProductDependencies = (
				00B042E0282ED6F50072E1B4 /* ArcGISToolkit */,
			);
			productName = "arcgis-swift-sdk-samples (iOS)";
			productReference = 00E5401327F3CCA200CF66D5 /* Samples.app */;
			productType = "com.apple.product-type.application";
		};
/* End PBXNativeTarget section */

/* Begin PBXProject section */
		00E5400727F3CCA100CF66D5 /* Project object */ = {
			isa = PBXProject;
			attributes = {
				BuildIndependentTargetsInParallel = 1;
				LastSwiftUpdateCheck = 1330;
				LastUpgradeCheck = 1330;
				ORGANIZATIONNAME = Esri;
				TargetAttributes = {
					00E5401227F3CCA200CF66D5 = {
						CreatedOnToolsVersion = 13.3;
					};
				};
			};
			buildConfigurationList = 00E5400A27F3CCA100CF66D5 /* Build configuration list for PBXProject "Samples" */;
			compatibilityVersion = "Xcode 13.0";
			developmentRegion = en;
			hasScannedForEncodings = 0;
			knownRegions = (
				en,
				Base,
			);
			mainGroup = 00E5400627F3CCA100CF66D5;
			productRefGroup = 00E5401427F3CCA200CF66D5 /* Products */;
			projectDirPath = "";
			projectRoot = "";
			targets = (
				00E5401227F3CCA200CF66D5 /* Samples (iOS) */,
			);
		};
/* End PBXProject section */

/* Begin PBXResourcesBuildPhase section */
		00E5401127F3CCA200CF66D5 /* Resources */ = {
			isa = PBXResourcesBuildPhase;
			buildActionMask = 2147483647;
			files = (
				00E5402027F3CCA200CF66D5 /* Assets.xcassets in Resources */,
			);
			runOnlyForDeploymentPostprocessing = 0;
		};
/* End PBXResourcesBuildPhase section */

/* Begin PBXShellScriptBuildPhase section */
		001C6DDC27FE5CE800D472C2 /* Create .secrets File If It Does Not Exist */ = {
			isa = PBXShellScriptBuildPhase;
			alwaysOutOfDate = 1;
			buildActionMask = 2147483647;
			files = (
			);
			inputFileListPaths = (
			);
			inputPaths = (
			);
			name = "Create .secrets File If It Does Not Exist";
			outputFileListPaths = (
			);
			outputPaths = (
				"$(SRCROOT)/.secrets",
			);
			runOnlyForDeploymentPostprocessing = 0;
			shellPath = /bin/sh;
			shellScript = "if [ ! -e \"$SRCROOT/.secrets\" ]\nthen\n    touch \"$SRCROOT/.secrets\"\nfi\n";
		};
		00E5402B27F77A5A00CF66D5 /* Lint Sources */ = {
			isa = PBXShellScriptBuildPhase;
			buildActionMask = 2147483647;
			files = (
			);
			inputFileListPaths = (
			);
			inputPaths = (
			);
			name = "Lint Sources";
			outputFileListPaths = (
			);
			outputPaths = (
			);
			runOnlyForDeploymentPostprocessing = 0;
			shellPath = /bin/sh;
			shellScript = "if which swiftlint > /dev/null; then\n  swiftlint\nelse\n  echo \"warning: SwiftLint not installed, download from https://github.com/realm/SwiftLint\"\nfi\n";
		};
/* End PBXShellScriptBuildPhase section */

/* Begin PBXSourcesBuildPhase section */
		00E5400F27F3CCA200CF66D5 /* Sources */ = {
			isa = PBXSourcesBuildPhase;
			buildActionMask = 2147483647;
			files = (
				0005580C28185C0600224BC6 /* SampleList.swift in Sources */,
				E004A6E028466279002A1FE6 /* ShowCalloutView.swift in Sources */,
				001C6DE127FE8A9400D472C2 /* AppSecrets.swift.masque in Sources */,
				E004A6ED2849556E002A1FE6 /* CreatePlanarAndGeodeticBuffersView.swift in Sources */,
				00181B462846AD7100654571 /* View+Alert.swift in Sources */,
				0005580A2817C51E00224BC6 /* SampleDetailView.swift in Sources */,
				0074ABCD2817BCC30037244A /* SamplesApp+Samples.swift.tache in Sources */,
				E004A6F3284E4FEB002A1FE6 /* ShowResultsOfSpatialOperationsView.swift in Sources */,
				00B04273282EC59E0072E1B4 /* AboutView.swift in Sources */,
				E088E1572862579D00413100 /* SetSurfacePlacementModeView.swift in Sources */,
				E004A6C128414332002A1FE6 /* SetViewpointRotationView.swift in Sources */,
				00E5401E27F3CCA200CF66D5 /* ContentView.swift in Sources */,
				E066DD382860AB28004D3D5B /* StyleGraphicsWithRendererView.swift in Sources */,
				00B04FB5283EEBA80026C882 /* DisplayOverviewMapView.swift in Sources */,
				0074ABBF28174BCF0037244A /* DisplayMapView.swift in Sources */,
				E004A6DC28465C70002A1FE6 /* DisplaySceneView.swift in Sources */,
				E004A6F6284FA42A002A1FE6 /* SelectFeaturesInFeatureLayerView.swift in Sources */,
				00B042E8282EDC690072E1B4 /* SetBasemapView.swift in Sources */,
				E004A6E62846A61F002A1FE6 /* StyleGraphicsWithSymbolsView.swift in Sources */,
				0074ABC428174F430037244A /* Sample.swift in Sources */,
				00CB9138284814A4005C2C5D /* SearchWithGeocodeView.swift in Sources */,
				00E5401C27F3CCA200CF66D5 /* SamplesApp.swift in Sources */,
				E066DD4028610F55004D3D5B /* AddSceneLayerFromServiceView.swift in Sources */,
			);
			runOnlyForDeploymentPostprocessing = 0;
		};
/* End PBXSourcesBuildPhase section */

/* Begin XCBuildConfiguration section */
		00E5402227F3CCA200CF66D5 /* Debug */ = {
			isa = XCBuildConfiguration;
			buildSettings = {
				ALWAYS_SEARCH_USER_PATHS = NO;
				CLANG_ANALYZER_NONNULL = YES;
				CLANG_ANALYZER_NUMBER_OBJECT_CONVERSION = YES_AGGRESSIVE;
				CLANG_CXX_LANGUAGE_STANDARD = "gnu++17";
				CLANG_ENABLE_MODULES = YES;
				CLANG_ENABLE_OBJC_ARC = YES;
				CLANG_ENABLE_OBJC_WEAK = YES;
				CLANG_WARN_BLOCK_CAPTURE_AUTORELEASING = YES;
				CLANG_WARN_BOOL_CONVERSION = YES;
				CLANG_WARN_COMMA = YES;
				CLANG_WARN_CONSTANT_CONVERSION = YES;
				CLANG_WARN_DEPRECATED_OBJC_IMPLEMENTATIONS = YES;
				CLANG_WARN_DIRECT_OBJC_ISA_USAGE = YES_ERROR;
				CLANG_WARN_DOCUMENTATION_COMMENTS = YES;
				CLANG_WARN_EMPTY_BODY = YES;
				CLANG_WARN_ENUM_CONVERSION = YES;
				CLANG_WARN_INFINITE_RECURSION = YES;
				CLANG_WARN_INT_CONVERSION = YES;
				CLANG_WARN_NON_LITERAL_NULL_CONVERSION = YES;
				CLANG_WARN_OBJC_IMPLICIT_RETAIN_SELF = YES;
				CLANG_WARN_OBJC_LITERAL_CONVERSION = YES;
				CLANG_WARN_OBJC_ROOT_CLASS = YES_ERROR;
				CLANG_WARN_QUOTED_INCLUDE_IN_FRAMEWORK_HEADER = YES;
				CLANG_WARN_RANGE_LOOP_ANALYSIS = YES;
				CLANG_WARN_STRICT_PROTOTYPES = YES;
				CLANG_WARN_SUSPICIOUS_MOVE = YES;
				CLANG_WARN_UNGUARDED_AVAILABILITY = YES_AGGRESSIVE;
				CLANG_WARN_UNREACHABLE_CODE = YES;
				CLANG_WARN__DUPLICATE_METHOD_MATCH = YES;
				COPY_PHASE_STRIP = NO;
				DEBUG_INFORMATION_FORMAT = dwarf;
				ENABLE_STRICT_OBJC_MSGSEND = YES;
				ENABLE_TESTABILITY = YES;
				GCC_C_LANGUAGE_STANDARD = gnu11;
				GCC_DYNAMIC_NO_PIC = NO;
				GCC_NO_COMMON_BLOCKS = YES;
				GCC_OPTIMIZATION_LEVEL = 0;
				GCC_PREPROCESSOR_DEFINITIONS = (
					"DEBUG=1",
					"$(inherited)",
				);
				GCC_WARN_64_TO_32_BIT_CONVERSION = YES;
				GCC_WARN_ABOUT_RETURN_TYPE = YES_ERROR;
				GCC_WARN_UNDECLARED_SELECTOR = YES;
				GCC_WARN_UNINITIALIZED_AUTOS = YES_AGGRESSIVE;
				GCC_WARN_UNUSED_FUNCTION = YES;
				GCC_WARN_UNUSED_VARIABLE = YES;
				MTL_ENABLE_DEBUG_INFO = INCLUDE_SOURCE;
				MTL_FAST_MATH = YES;
				ONLY_ACTIVE_ARCH = YES;
				SWIFT_ACTIVE_COMPILATION_CONDITIONS = DEBUG;
				SWIFT_OPTIMIZATION_LEVEL = "-Onone";
			};
			name = Debug;
		};
		00E5402327F3CCA200CF66D5 /* Release */ = {
			isa = XCBuildConfiguration;
			buildSettings = {
				ALWAYS_SEARCH_USER_PATHS = NO;
				CLANG_ANALYZER_NONNULL = YES;
				CLANG_ANALYZER_NUMBER_OBJECT_CONVERSION = YES_AGGRESSIVE;
				CLANG_CXX_LANGUAGE_STANDARD = "gnu++17";
				CLANG_ENABLE_MODULES = YES;
				CLANG_ENABLE_OBJC_ARC = YES;
				CLANG_ENABLE_OBJC_WEAK = YES;
				CLANG_WARN_BLOCK_CAPTURE_AUTORELEASING = YES;
				CLANG_WARN_BOOL_CONVERSION = YES;
				CLANG_WARN_COMMA = YES;
				CLANG_WARN_CONSTANT_CONVERSION = YES;
				CLANG_WARN_DEPRECATED_OBJC_IMPLEMENTATIONS = YES;
				CLANG_WARN_DIRECT_OBJC_ISA_USAGE = YES_ERROR;
				CLANG_WARN_DOCUMENTATION_COMMENTS = YES;
				CLANG_WARN_EMPTY_BODY = YES;
				CLANG_WARN_ENUM_CONVERSION = YES;
				CLANG_WARN_INFINITE_RECURSION = YES;
				CLANG_WARN_INT_CONVERSION = YES;
				CLANG_WARN_NON_LITERAL_NULL_CONVERSION = YES;
				CLANG_WARN_OBJC_IMPLICIT_RETAIN_SELF = YES;
				CLANG_WARN_OBJC_LITERAL_CONVERSION = YES;
				CLANG_WARN_OBJC_ROOT_CLASS = YES_ERROR;
				CLANG_WARN_QUOTED_INCLUDE_IN_FRAMEWORK_HEADER = YES;
				CLANG_WARN_RANGE_LOOP_ANALYSIS = YES;
				CLANG_WARN_STRICT_PROTOTYPES = YES;
				CLANG_WARN_SUSPICIOUS_MOVE = YES;
				CLANG_WARN_UNGUARDED_AVAILABILITY = YES_AGGRESSIVE;
				CLANG_WARN_UNREACHABLE_CODE = YES;
				CLANG_WARN__DUPLICATE_METHOD_MATCH = YES;
				COPY_PHASE_STRIP = NO;
				DEBUG_INFORMATION_FORMAT = "dwarf-with-dsym";
				ENABLE_NS_ASSERTIONS = NO;
				ENABLE_STRICT_OBJC_MSGSEND = YES;
				GCC_C_LANGUAGE_STANDARD = gnu11;
				GCC_NO_COMMON_BLOCKS = YES;
				GCC_WARN_64_TO_32_BIT_CONVERSION = YES;
				GCC_WARN_ABOUT_RETURN_TYPE = YES_ERROR;
				GCC_WARN_UNDECLARED_SELECTOR = YES;
				GCC_WARN_UNINITIALIZED_AUTOS = YES_AGGRESSIVE;
				GCC_WARN_UNUSED_FUNCTION = YES;
				GCC_WARN_UNUSED_VARIABLE = YES;
				MTL_ENABLE_DEBUG_INFO = NO;
				MTL_FAST_MATH = YES;
				SWIFT_COMPILATION_MODE = wholemodule;
				SWIFT_OPTIMIZATION_LEVEL = "-O";
			};
			name = Release;
		};
		00E5402527F3CCA200CF66D5 /* Debug */ = {
			isa = XCBuildConfiguration;
			buildSettings = {
				ASSETCATALOG_COMPILER_APPICON_NAME = AppIcon;
				ASSETCATALOG_COMPILER_GLOBAL_ACCENT_COLOR_NAME = AccentColor;
				CODE_SIGN_STYLE = Automatic;
				CURRENT_PROJECT_VERSION = 1;
				DEVELOPMENT_TEAM = P8HGHS7JQ8;
				INFOPLIST_FILE = "$(SRCROOT)/iOS/Info.plist";
				IPHONEOS_DEPLOYMENT_TARGET = 15.0;
				LD_RUNPATH_SEARCH_PATHS = (
					"$(inherited)",
					"@executable_path/Frameworks",
				);
				MARKETING_VERSION = 200.0.0;
				PRODUCT_BUNDLE_IDENTIFIER = "com.esri.arcgis-swift-sdk-samples";
				PRODUCT_NAME = Samples;
				SDKROOT = iphoneos;
				SWIFT_EMIT_LOC_STRINGS = YES;
				SWIFT_VERSION = 5.0;
				TARGETED_DEVICE_FAMILY = "1,2";
			};
			name = Debug;
		};
		00E5402627F3CCA200CF66D5 /* Release */ = {
			isa = XCBuildConfiguration;
			buildSettings = {
				ASSETCATALOG_COMPILER_APPICON_NAME = AppIcon;
				ASSETCATALOG_COMPILER_GLOBAL_ACCENT_COLOR_NAME = AccentColor;
				CODE_SIGN_STYLE = Automatic;
				CURRENT_PROJECT_VERSION = 1;
				DEVELOPMENT_TEAM = P8HGHS7JQ8;
				INFOPLIST_FILE = "$(SRCROOT)/iOS/Info.plist";
				IPHONEOS_DEPLOYMENT_TARGET = 15.0;
				LD_RUNPATH_SEARCH_PATHS = (
					"$(inherited)",
					"@executable_path/Frameworks",
				);
				MARKETING_VERSION = 200.0.0;
				PRODUCT_BUNDLE_IDENTIFIER = "com.esri.arcgis-swift-sdk-samples";
				PRODUCT_NAME = Samples;
				SDKROOT = iphoneos;
				SWIFT_EMIT_LOC_STRINGS = YES;
				SWIFT_VERSION = 5.0;
				TARGETED_DEVICE_FAMILY = "1,2";
				VALIDATE_PRODUCT = YES;
			};
			name = Release;
		};
/* End XCBuildConfiguration section */

/* Begin XCConfigurationList section */
		00E5400A27F3CCA100CF66D5 /* Build configuration list for PBXProject "Samples" */ = {
			isa = XCConfigurationList;
			buildConfigurations = (
				00E5402227F3CCA200CF66D5 /* Debug */,
				00E5402327F3CCA200CF66D5 /* Release */,
			);
			defaultConfigurationIsVisible = 0;
			defaultConfigurationName = Release;
		};
		00E5402427F3CCA200CF66D5 /* Build configuration list for PBXNativeTarget "Samples (iOS)" */ = {
			isa = XCConfigurationList;
			buildConfigurations = (
				00E5402527F3CCA200CF66D5 /* Debug */,
				00E5402627F3CCA200CF66D5 /* Release */,
			);
			defaultConfigurationIsVisible = 0;
			defaultConfigurationName = Release;
		};
/* End XCConfigurationList section */

/* Begin XCSwiftPackageProductDependency section */
		00B042E0282ED6F50072E1B4 /* ArcGISToolkit */ = {
			isa = XCSwiftPackageProductDependency;
			productName = ArcGISToolkit;
		};
/* End XCSwiftPackageProductDependency section */
	};
	rootObject = 00E5400727F3CCA100CF66D5 /* Project object */;
}<|MERGE_RESOLUTION|>--- conflicted
+++ resolved
@@ -30,12 +30,9 @@
 		E004A6ED2849556E002A1FE6 /* CreatePlanarAndGeodeticBuffersView.swift in Sources */ = {isa = PBXBuildFile; fileRef = E004A6EC2849556E002A1FE6 /* CreatePlanarAndGeodeticBuffersView.swift */; };
 		E004A6F3284E4FEB002A1FE6 /* ShowResultsOfSpatialOperationsView.swift in Sources */ = {isa = PBXBuildFile; fileRef = E004A6F2284E4FEB002A1FE6 /* ShowResultsOfSpatialOperationsView.swift */; };
 		E004A6F6284FA42A002A1FE6 /* SelectFeaturesInFeatureLayerView.swift in Sources */ = {isa = PBXBuildFile; fileRef = E004A6F5284FA42A002A1FE6 /* SelectFeaturesInFeatureLayerView.swift */; };
-<<<<<<< HEAD
-		E088E1572862579D00413100 /* SetSurfacePlacementModeView.swift in Sources */ = {isa = PBXBuildFile; fileRef = E088E1562862579D00413100 /* SetSurfacePlacementModeView.swift */; };
-=======
 		E066DD382860AB28004D3D5B /* StyleGraphicsWithRendererView.swift in Sources */ = {isa = PBXBuildFile; fileRef = E066DD372860AB28004D3D5B /* StyleGraphicsWithRendererView.swift */; };
 		E066DD4028610F55004D3D5B /* AddSceneLayerFromServiceView.swift in Sources */ = {isa = PBXBuildFile; fileRef = E066DD3F28610F55004D3D5B /* AddSceneLayerFromServiceView.swift */; };
->>>>>>> b2daea48
+		E088E1572862579D00413100 /* SetSurfacePlacementModeView.swift in Sources */ = {isa = PBXBuildFile; fileRef = E088E1562862579D00413100 /* SetSurfacePlacementModeView.swift */; };
 /* End PBXBuildFile section */
 
 /* Begin PBXBuildRule section */
@@ -114,12 +111,9 @@
 		E004A6EC2849556E002A1FE6 /* CreatePlanarAndGeodeticBuffersView.swift */ = {isa = PBXFileReference; lastKnownFileType = sourcecode.swift; path = CreatePlanarAndGeodeticBuffersView.swift; sourceTree = "<group>"; };
 		E004A6F2284E4FEB002A1FE6 /* ShowResultsOfSpatialOperationsView.swift */ = {isa = PBXFileReference; lastKnownFileType = sourcecode.swift; path = ShowResultsOfSpatialOperationsView.swift; sourceTree = "<group>"; };
 		E004A6F5284FA42A002A1FE6 /* SelectFeaturesInFeatureLayerView.swift */ = {isa = PBXFileReference; lastKnownFileType = sourcecode.swift; path = SelectFeaturesInFeatureLayerView.swift; sourceTree = "<group>"; };
-<<<<<<< HEAD
-		E088E1562862579D00413100 /* SetSurfacePlacementModeView.swift */ = {isa = PBXFileReference; lastKnownFileType = sourcecode.swift; path = SetSurfacePlacementModeView.swift; sourceTree = "<group>"; };
-=======
 		E066DD372860AB28004D3D5B /* StyleGraphicsWithRendererView.swift */ = {isa = PBXFileReference; lastKnownFileType = sourcecode.swift; path = StyleGraphicsWithRendererView.swift; sourceTree = "<group>"; };
 		E066DD3F28610F55004D3D5B /* AddSceneLayerFromServiceView.swift */ = {isa = PBXFileReference; lastKnownFileType = sourcecode.swift; path = AddSceneLayerFromServiceView.swift; sourceTree = "<group>"; };
->>>>>>> b2daea48
+		E088E1562862579D00413100 /* SetSurfacePlacementModeView.swift */ = {isa = PBXFileReference; lastKnownFileType = sourcecode.swift; path = SetSurfacePlacementModeView.swift; sourceTree = "<group>"; };
 /* End PBXFileReference section */
 
 /* Begin PBXFrameworksBuildPhase section */
@@ -329,29 +323,28 @@
 			path = "Select features in feature layer";
 			sourceTree = "<group>";
 		};
-<<<<<<< HEAD
+		E066DD362860AB0B004D3D5B /* Style graphics with renderer */ = {
+			isa = PBXGroup;
+			children = (
+				E066DD372860AB28004D3D5B /* StyleGraphicsWithRendererView.swift */,
+			);
+			path = "Style graphics with renderer";
+			sourceTree = "<group>";
+		};
+		E066DD3E28610F3F004D3D5B /* Add scene layer from service */ = {
+			isa = PBXGroup;
+			children = (
+				E066DD3F28610F55004D3D5B /* AddSceneLayerFromServiceView.swift */,
+			);
+			path = "Add scene layer from service";
+			sourceTree = "<group>";
+		};
 		E088E1552862578800413100 /* Set surface placement mode */ = {
 			isa = PBXGroup;
 			children = (
 				E088E1562862579D00413100 /* SetSurfacePlacementModeView.swift */,
 			);
 			path = "Set surface placement mode";
-=======
-		E066DD362860AB0B004D3D5B /* Style graphics with renderer */ = {
-			isa = PBXGroup;
-			children = (
-				E066DD372860AB28004D3D5B /* StyleGraphicsWithRendererView.swift */,
-			);
-			path = "Style graphics with renderer";
-			sourceTree = "<group>";
-		};
-		E066DD3E28610F3F004D3D5B /* Add scene layer from service */ = {
-			isa = PBXGroup;
-			children = (
-				E066DD3F28610F55004D3D5B /* AddSceneLayerFromServiceView.swift */,
-			);
-			path = "Add scene layer from service";
->>>>>>> b2daea48
 			sourceTree = "<group>";
 		};
 /* End PBXGroup section */
