--- conflicted
+++ resolved
@@ -674,11 +674,8 @@
 			dstPath = "";
 			dstSubfolderSpec = 7;
 			files = (
-<<<<<<< HEAD
 				88AF55542DDBFA9C003F146E /* CreateAndSaveMapView.swift in Copy Source Code Files */,
-=======
 				002056C62DD816B70016B8A9 /* TakeScreenshotView.swift in Copy Source Code Files */,
->>>>>>> a3a4989d
 				88AF552B2DD687E0003F146E /* ShowServiceAreasForMultipleFacilitiesView.swift in Copy Source Code Files */,
 				88129D7B2DD50899001599A5 /* ShowGeodesicPathBetweenTwoPointsView.swift in Copy Source Code Files */,
 				00FA4E522DBC08AA008A34CF /* AddItemsToPortalView.swift in Copy Source Code Files */,
