// !$*UTF8*$!
{
	archiveVersion = 1;
	classes = {
	};
	objectVersion = 55;
	objects = {

/* Begin PBXBuildFile section */
		0005580A2817C51E00224BC6 /* SampleDetailView.swift in Sources */ = {isa = PBXBuildFile; fileRef = 000558092817C51E00224BC6 /* SampleDetailView.swift */; };
		0005580C28185C0600224BC6 /* SampleList.swift in Sources */ = {isa = PBXBuildFile; fileRef = 0005580B28185C0600224BC6 /* SampleList.swift */; };
		00181B462846AD7100654571 /* View+Alert.swift in Sources */ = {isa = PBXBuildFile; fileRef = 00181B452846AD7100654571 /* View+Alert.swift */; };
		001C6DE127FE8A9400D472C2 /* AppSecrets.swift.masque in Sources */ = {isa = PBXBuildFile; fileRef = 001C6DD827FE585A00D472C2 /* AppSecrets.swift.masque */; };
		0039A4E92885C50300592C86 /* AddSceneLayerFromServiceView.swift in Copy Source Code Files */ = {isa = PBXBuildFile; fileRef = E066DD3F28610F55004D3D5B /* AddSceneLayerFromServiceView.swift */; };
		0039A4EA2885C50300592C86 /* ClipGeometryView.swift in Copy Source Code Files */ = {isa = PBXBuildFile; fileRef = E000E75F2869E33D005D87C5 /* ClipGeometryView.swift */; };
		0039A4EB2885C50300592C86 /* CreatePlanarAndGeodeticBuffersView.swift in Copy Source Code Files */ = {isa = PBXBuildFile; fileRef = E004A6EC2849556E002A1FE6 /* CreatePlanarAndGeodeticBuffersView.swift */; };
		0039A4EC2885C50300592C86 /* CutGeometryView.swift in Copy Source Code Files */ = {isa = PBXBuildFile; fileRef = E000E762286A0B18005D87C5 /* CutGeometryView.swift */; };
		0039A4ED2885C50300592C86 /* DisplayMapView.swift in Copy Source Code Files */ = {isa = PBXBuildFile; fileRef = 0074ABBE28174BCF0037244A /* DisplayMapView.swift */; };
		0039A4EE2885C50300592C86 /* DisplayOverviewMapView.swift in Copy Source Code Files */ = {isa = PBXBuildFile; fileRef = 00B04FB4283EEBA80026C882 /* DisplayOverviewMapView.swift */; };
		0039A4EF2885C50300592C86 /* DisplaySceneView.swift in Copy Source Code Files */ = {isa = PBXBuildFile; fileRef = E004A6D828465C70002A1FE6 /* DisplaySceneView.swift */; };
		0039A4F02885C50300592C86 /* ProjectGeometryView.swift in Copy Source Code Files */ = {isa = PBXBuildFile; fileRef = E0EA0B762866390E00C9621D /* ProjectGeometryView.swift */; };
		0039A4F12885C50300592C86 /* SearchWithGeocodeView.swift in Copy Source Code Files */ = {isa = PBXBuildFile; fileRef = 00CB9137284814A4005C2C5D /* SearchWithGeocodeView.swift */; };
		0039A4F22885C50300592C86 /* SelectFeaturesInFeatureLayerView.swift in Copy Source Code Files */ = {isa = PBXBuildFile; fileRef = E004A6F5284FA42A002A1FE6 /* SelectFeaturesInFeatureLayerView.swift */; };
		0039A4F32885C50300592C86 /* SetBasemapView.swift in Copy Source Code Files */ = {isa = PBXBuildFile; fileRef = 00B042E5282EDC690072E1B4 /* SetBasemapView.swift */; };
		0039A4F42885C50300592C86 /* SetSurfacePlacementModeView.swift in Copy Source Code Files */ = {isa = PBXBuildFile; fileRef = E088E1562862579D00413100 /* SetSurfacePlacementModeView.swift */; };
		0039A4F52885C50300592C86 /* SetViewpointRotationView.swift in Copy Source Code Files */ = {isa = PBXBuildFile; fileRef = E004A6BD28414332002A1FE6 /* SetViewpointRotationView.swift */; };
		0039A4F62885C50300592C86 /* ShowCalloutView.swift in Copy Source Code Files */ = {isa = PBXBuildFile; fileRef = E004A6DF28466279002A1FE6 /* ShowCalloutView.swift */; };
		0039A4F72885C50300592C86 /* ShowDeviceLocationView.swift in Copy Source Code Files */ = {isa = PBXBuildFile; fileRef = E004A6E828493BCE002A1FE6 /* ShowDeviceLocationView.swift */; };
		0039A4F82885C50300592C86 /* ShowResultOfSpatialRelationshipsView.swift in Copy Source Code Files */ = {isa = PBXBuildFile; fileRef = E066DD3A2860CA08004D3D5B /* ShowResultOfSpatialRelationshipsView.swift */; };
		0039A4F92885C50300592C86 /* ShowResultOfSpatialOperationsView.swift in Copy Source Code Files */ = {isa = PBXBuildFile; fileRef = E004A6F2284E4FEB002A1FE6 /* ShowResultOfSpatialOperationsView.swift */; };
		0039A4FA2885C50300592C86 /* StyleGraphicsWithRendererView.swift in Copy Source Code Files */ = {isa = PBXBuildFile; fileRef = E066DD372860AB28004D3D5B /* StyleGraphicsWithRendererView.swift */; };
		0039A4FB2885C50300592C86 /* StyleGraphicsWithSymbolsView.swift in Copy Source Code Files */ = {isa = PBXBuildFile; fileRef = E004A6E52846A61F002A1FE6 /* StyleGraphicsWithSymbolsView.swift */; };
		0042E24328E4BF8F001F33D6 /* ShowViewshedFromPointInSceneView.Model.swift in Sources */ = {isa = PBXBuildFile; fileRef = 0042E24228E4BF8F001F33D6 /* ShowViewshedFromPointInSceneView.Model.swift */; };
		0042E24528E4F82C001F33D6 /* ShowViewshedFromPointInSceneView.ViewshedSettingsView.swift in Sources */ = {isa = PBXBuildFile; fileRef = 0042E24428E4F82B001F33D6 /* ShowViewshedFromPointInSceneView.ViewshedSettingsView.swift */; };
		0042E24628E50EE4001F33D6 /* ShowViewshedFromPointInSceneView.swift in Copy Source Code Files */ = {isa = PBXBuildFile; fileRef = 0086F3FD28E3770900974721 /* ShowViewshedFromPointInSceneView.swift */; };
		0042E24728E50EE4001F33D6 /* ShowViewshedFromPointInSceneView.Model.swift in Copy Source Code Files */ = {isa = PBXBuildFile; fileRef = 0042E24228E4BF8F001F33D6 /* ShowViewshedFromPointInSceneView.Model.swift */; };
		0042E24828E50EE4001F33D6 /* ShowViewshedFromPointInSceneView.ViewshedSettingsView.swift in Copy Source Code Files */ = {isa = PBXBuildFile; fileRef = 0042E24428E4F82B001F33D6 /* ShowViewshedFromPointInSceneView.ViewshedSettingsView.swift */; };
		0044289229C90C0B00160767 /* GetElevationAtPointOnSurfaceView.swift in Sources */ = {isa = PBXBuildFile; fileRef = 0044289129C90C0B00160767 /* GetElevationAtPointOnSurfaceView.swift */; };
		0044289329C9234300160767 /* GetElevationAtPointOnSurfaceView.swift in Copy Source Code Files */ = {isa = PBXBuildFile; fileRef = 0044289129C90C0B00160767 /* GetElevationAtPointOnSurfaceView.swift */; };
		0044CDDF2995C39E004618CE /* ShowDeviceLocationHistoryView.swift in Sources */ = {isa = PBXBuildFile; fileRef = 0044CDDE2995C39E004618CE /* ShowDeviceLocationHistoryView.swift */; };
		0044CDE02995D4DD004618CE /* ShowDeviceLocationHistoryView.swift in Copy Source Code Files */ = {isa = PBXBuildFile; fileRef = 0044CDDE2995C39E004618CE /* ShowDeviceLocationHistoryView.swift */; };
		004FE87129DF5D8700075217 /* Bristol in Resources */ = {isa = PBXBuildFile; fileRef = 004FE87029DF5D8700075217 /* Bristol */; settings = {ASSET_TAGS = (ChangeCameraController, ); }; };
		006C835528B40682004AEB7F /* BrowseBuildingFloorsView.swift in Copy Source Code Files */ = {isa = PBXBuildFile; fileRef = E0FE32E628747778002C6ACA /* BrowseBuildingFloorsView.swift */; };
		006C835628B40682004AEB7F /* DisplayMapFromMobileMapPackageView.swift in Copy Source Code Files */ = {isa = PBXBuildFile; fileRef = F111CCC0288B5D5600205358 /* DisplayMapFromMobileMapPackageView.swift */; };
		0074ABBF28174BCF0037244A /* DisplayMapView.swift in Sources */ = {isa = PBXBuildFile; fileRef = 0074ABBE28174BCF0037244A /* DisplayMapView.swift */; };
		0074ABC428174F430037244A /* Sample.swift in Sources */ = {isa = PBXBuildFile; fileRef = 0074ABC128174F430037244A /* Sample.swift */; };
		0074ABCD2817BCC30037244A /* SamplesApp+Samples.swift.tache in Sources */ = {isa = PBXBuildFile; fileRef = 0074ABCA2817B8DB0037244A /* SamplesApp+Samples.swift.tache */; };
		0086F40128E3770A00974721 /* ShowViewshedFromPointInSceneView.swift in Sources */ = {isa = PBXBuildFile; fileRef = 0086F3FD28E3770900974721 /* ShowViewshedFromPointInSceneView.swift */; };
		00B04273282EC59E0072E1B4 /* AboutView.swift in Sources */ = {isa = PBXBuildFile; fileRef = 00B04272282EC59E0072E1B4 /* AboutView.swift */; };
		00B042E8282EDC690072E1B4 /* SetBasemapView.swift in Sources */ = {isa = PBXBuildFile; fileRef = 00B042E5282EDC690072E1B4 /* SetBasemapView.swift */; };
		00B04FB5283EEBA80026C882 /* DisplayOverviewMapView.swift in Sources */ = {isa = PBXBuildFile; fileRef = 00B04FB4283EEBA80026C882 /* DisplayOverviewMapView.swift */; };
		00C43AED2947DC350099AE34 /* ArcGISToolkit in Frameworks */ = {isa = PBXBuildFile; productRef = 00C43AEC2947DC350099AE34 /* ArcGISToolkit */; };
		00C94A0D28B53DE1004E42D9 /* raster-file in Resources */ = {isa = PBXBuildFile; fileRef = 00C94A0C28B53DE1004E42D9 /* raster-file */; settings = {ASSET_TAGS = (AddRasterFromFile, ); }; };
		00CB9138284814A4005C2C5D /* SearchWithGeocodeView.swift in Sources */ = {isa = PBXBuildFile; fileRef = 00CB9137284814A4005C2C5D /* SearchWithGeocodeView.swift */; };
		00CCB8A5285BAF8700BBAB70 /* OnDemandResource.swift in Sources */ = {isa = PBXBuildFile; fileRef = 00CCB8A4285BAF8700BBAB70 /* OnDemandResource.swift */; };
		00D4EF802863842100B9CC30 /* AddFeatureLayersView.swift in Sources */ = {isa = PBXBuildFile; fileRef = 00D4EF7F2863842100B9CC30 /* AddFeatureLayersView.swift */; };
		00D4EF9028638BF100B9CC30 /* LA_Trails.geodatabase in Resources */ = {isa = PBXBuildFile; fileRef = 00D4EF8228638BF100B9CC30 /* LA_Trails.geodatabase */; settings = {ASSET_TAGS = (AddFeatureLayers, ); }; };
		00D4EF9A28638BF100B9CC30 /* AuroraCO.gpkg in Resources */ = {isa = PBXBuildFile; fileRef = 00D4EF8F28638BF100B9CC30 /* AuroraCO.gpkg */; settings = {ASSET_TAGS = (AddFeatureLayers, ); }; };
		00D4EFB12863CE6300B9CC30 /* ScottishWildlifeTrust_reserves in Resources */ = {isa = PBXBuildFile; fileRef = 00D4EFB02863CE6300B9CC30 /* ScottishWildlifeTrust_reserves */; settings = {ASSET_TAGS = (AddFeatureLayers, ); }; };
		00E5401C27F3CCA200CF66D5 /* SamplesApp.swift in Sources */ = {isa = PBXBuildFile; fileRef = 00E5400C27F3CCA100CF66D5 /* SamplesApp.swift */; };
		00E5401E27F3CCA200CF66D5 /* ContentView.swift in Sources */ = {isa = PBXBuildFile; fileRef = 00E5400D27F3CCA100CF66D5 /* ContentView.swift */; };
		00E5402027F3CCA200CF66D5 /* Assets.xcassets in Resources */ = {isa = PBXBuildFile; fileRef = 00E5400E27F3CCA200CF66D5 /* Assets.xcassets */; };
		108EC04129D25B2C000F35D0 /* QueryFeatureTableView.swift in Sources */ = {isa = PBXBuildFile; fileRef = 108EC04029D25B2C000F35D0 /* QueryFeatureTableView.swift */; };
		108EC04229D25B55000F35D0 /* QueryFeatureTableView.swift in Copy Source Code Files */ = {isa = PBXBuildFile; fileRef = 108EC04029D25B2C000F35D0 /* QueryFeatureTableView.swift */; };
		1C0C1C3929D34DAE005C8B24 /* ChangeViewpointView.swift in Sources */ = {isa = PBXBuildFile; fileRef = 1C0C1C3429D34DAE005C8B24 /* ChangeViewpointView.swift */; };
		1C0C1C3D29D34DDD005C8B24 /* ChangeViewpointView.swift in Copy Source Code Files */ = {isa = PBXBuildFile; fileRef = 1C0C1C3429D34DAE005C8B24 /* ChangeViewpointView.swift */; };
		1C42E04729D2396B004FC4BE /* ShowPopupView.swift in Sources */ = {isa = PBXBuildFile; fileRef = 1C42E04329D2396B004FC4BE /* ShowPopupView.swift */; };
		1C42E04A29D239D2004FC4BE /* ShowPopupView.swift in Copy Source Code Files */ = {isa = PBXBuildFile; fileRef = 1C42E04329D2396B004FC4BE /* ShowPopupView.swift */; };
		1C965C3929DB9176002F8536 /* ShowRealisticLightAndShadowsView.swift in Copy Source Code Files */ = {isa = PBXBuildFile; fileRef = 1C9B74C529DB43580038B06F /* ShowRealisticLightAndShadowsView.swift */; };
		1C9B74C929DB43580038B06F /* ShowRealisticLightAndShadowsView.swift in Sources */ = {isa = PBXBuildFile; fileRef = 1C9B74C529DB43580038B06F /* ShowRealisticLightAndShadowsView.swift */; };
		1C9B74D929DB54560038B06F /* ChangeCameraControllerView.swift in Sources */ = {isa = PBXBuildFile; fileRef = 1C9B74D529DB54560038B06F /* ChangeCameraControllerView.swift */; };
		1C9B74DE29DB56860038B06F /* ChangeCameraControllerView.swift in Copy Source Code Files */ = {isa = PBXBuildFile; fileRef = 1C9B74D529DB54560038B06F /* ChangeCameraControllerView.swift */; };
		218F35B829C28F4A00502022 /* AuthenticateWithOAuthView.swift in Sources */ = {isa = PBXBuildFile; fileRef = 218F35B329C28F4A00502022 /* AuthenticateWithOAuthView.swift */; };
		218F35C229C290BF00502022 /* AuthenticateWithOAuthView.swift in Copy Source Code Files */ = {isa = PBXBuildFile; fileRef = 218F35B329C28F4A00502022 /* AuthenticateWithOAuthView.swift */; };
		4D2ADC4329C26D05003B367F /* AddDynamicEntityLayerView.swift in Sources */ = {isa = PBXBuildFile; fileRef = 4D2ADC3F29C26D05003B367F /* AddDynamicEntityLayerView.swift */; };
		4D2ADC4729C26D2C003B367F /* AddDynamicEntityLayerView.swift in Copy Source Code Files */ = {isa = PBXBuildFile; fileRef = 4D2ADC3F29C26D05003B367F /* AddDynamicEntityLayerView.swift */; };
		4D2ADC5A29C4F612003B367F /* ChangeMapViewBackgroundView.swift in Sources */ = {isa = PBXBuildFile; fileRef = 4D2ADC5529C4F612003B367F /* ChangeMapViewBackgroundView.swift */; };
		4D2ADC5D29C4F612003B367F /* ChangeMapViewBackgroundView.SettingsView.swift in Sources */ = {isa = PBXBuildFile; fileRef = 4D2ADC5829C4F612003B367F /* ChangeMapViewBackgroundView.SettingsView.swift */; };
		4D2ADC6229C5071C003B367F /* ChangeMapViewBackgroundView.Model.swift in Sources */ = {isa = PBXBuildFile; fileRef = 4D2ADC6129C5071C003B367F /* ChangeMapViewBackgroundView.Model.swift */; };
		4D2ADC6729C50BD6003B367F /* AddDynamicEntityLayerView.Model.swift in Sources */ = {isa = PBXBuildFile; fileRef = 4D2ADC6629C50BD6003B367F /* AddDynamicEntityLayerView.Model.swift */; };
		4D2ADC6929C50C4C003B367F /* AddDynamicEntityLayerView.SettingsView.swift in Sources */ = {isa = PBXBuildFile; fileRef = 4D2ADC6829C50C4C003B367F /* AddDynamicEntityLayerView.SettingsView.swift */; };
		4D2ADC6A29C50D91003B367F /* AddDynamicEntityLayerView.Model.swift in Copy Source Code Files */ = {isa = PBXBuildFile; fileRef = 4D2ADC6629C50BD6003B367F /* AddDynamicEntityLayerView.Model.swift */; };
		4D2ADC6B29C50D91003B367F /* AddDynamicEntityLayerView.SettingsView.swift in Copy Source Code Files */ = {isa = PBXBuildFile; fileRef = 4D2ADC6829C50C4C003B367F /* AddDynamicEntityLayerView.SettingsView.swift */; };
		7573E81A29D6134C00BEED9C /* TraceUtilityNetworkView.Model.swift in Sources */ = {isa = PBXBuildFile; fileRef = 7573E81329D6134C00BEED9C /* TraceUtilityNetworkView.Model.swift */; };
		7573E81C29D6134C00BEED9C /* TraceUtilityNetworkView.Enums.swift in Sources */ = {isa = PBXBuildFile; fileRef = 7573E81529D6134C00BEED9C /* TraceUtilityNetworkView.Enums.swift */; };
		7573E81E29D6134C00BEED9C /* TraceUtilityNetworkView.Views.swift in Sources */ = {isa = PBXBuildFile; fileRef = 7573E81729D6134C00BEED9C /* TraceUtilityNetworkView.Views.swift */; };
		7573E81F29D6134C00BEED9C /* TraceUtilityNetworkView.swift in Sources */ = {isa = PBXBuildFile; fileRef = 7573E81829D6134C00BEED9C /* TraceUtilityNetworkView.swift */; };
		7573E82129D6136C00BEED9C /* TraceUtilityNetworkView.Model.swift in Copy Source Code Files */ = {isa = PBXBuildFile; fileRef = 7573E81329D6134C00BEED9C /* TraceUtilityNetworkView.Model.swift */; };
		7573E82229D6136C00BEED9C /* TraceUtilityNetworkView.Enums.swift in Copy Source Code Files */ = {isa = PBXBuildFile; fileRef = 7573E81529D6134C00BEED9C /* TraceUtilityNetworkView.Enums.swift */; };
		7573E82329D6136C00BEED9C /* TraceUtilityNetworkView.Views.swift in Copy Source Code Files */ = {isa = PBXBuildFile; fileRef = 7573E81729D6134C00BEED9C /* TraceUtilityNetworkView.Views.swift */; };
		7573E82429D6136C00BEED9C /* TraceUtilityNetworkView.swift in Copy Source Code Files */ = {isa = PBXBuildFile; fileRef = 7573E81829D6134C00BEED9C /* TraceUtilityNetworkView.swift */; };
		75DD736729D35FF40010229D /* ChangeMapViewBackgroundView.swift in Copy Source Code Files */ = {isa = PBXBuildFile; fileRef = 4D2ADC5529C4F612003B367F /* ChangeMapViewBackgroundView.swift */; };
		75DD736829D35FF40010229D /* ChangeMapViewBackgroundView.SettingsView.swift in Copy Source Code Files */ = {isa = PBXBuildFile; fileRef = 4D2ADC5829C4F612003B367F /* ChangeMapViewBackgroundView.SettingsView.swift */; };
		75DD736929D35FF40010229D /* ChangeMapViewBackgroundView.Model.swift in Copy Source Code Files */ = {isa = PBXBuildFile; fileRef = 4D2ADC6129C5071C003B367F /* ChangeMapViewBackgroundView.Model.swift */; };
		75DD739529D38B1B0010229D /* NavigateRouteView.swift in Sources */ = {isa = PBXBuildFile; fileRef = 75DD739129D38B1B0010229D /* NavigateRouteView.swift */; };
		75DD739929D38B420010229D /* NavigateRouteView.swift in Copy Source Code Files */ = {isa = PBXBuildFile; fileRef = 75DD739129D38B1B0010229D /* NavigateRouteView.swift */; };
		79302F852A1ED4E30002336A /* CreateAndSaveKMLView.Model.swift in Sources */ = {isa = PBXBuildFile; fileRef = 79302F842A1ED4E30002336A /* CreateAndSaveKMLView.Model.swift */; };
		79302F872A1ED71B0002336A /* CreateAndSaveKMLView.Views.swift in Sources */ = {isa = PBXBuildFile; fileRef = 79302F862A1ED71B0002336A /* CreateAndSaveKMLView.Views.swift */; };
		79A47DFB2A20286800D7C5B9 /* CreateAndSaveKMLView.Model.swift in Copy Source Code Files */ = {isa = PBXBuildFile; fileRef = 79302F842A1ED4E30002336A /* CreateAndSaveKMLView.Model.swift */; };
		79A47DFC2A20286800D7C5B9 /* CreateAndSaveKMLView.Views.swift in Copy Source Code Files */ = {isa = PBXBuildFile; fileRef = 79302F862A1ED71B0002336A /* CreateAndSaveKMLView.Views.swift */; };
		79B7B80A2A1BF8EC00F57C27 /* CreateAndSaveKMLView.swift in Sources */ = {isa = PBXBuildFile; fileRef = 79B7B8092A1BF8EC00F57C27 /* CreateAndSaveKMLView.swift */; };
		79B7B80B2A1BFDE700F57C27 /* CreateAndSaveKMLView.swift in Copy Source Code Files */ = {isa = PBXBuildFile; fileRef = 79B7B8092A1BF8EC00F57C27 /* CreateAndSaveKMLView.swift */; };
		883C121529C9136600062FF9 /* DownloadPreplannedMapAreaView.MapPicker.swift in Sources */ = {isa = PBXBuildFile; fileRef = 883C121429C9136600062FF9 /* DownloadPreplannedMapAreaView.MapPicker.swift */; };
		883C121729C914E100062FF9 /* DownloadPreplannedMapAreaView.MapPicker.swift in Copy Source Code Files */ = {isa = PBXBuildFile; fileRef = 883C121429C9136600062FF9 /* DownloadPreplannedMapAreaView.MapPicker.swift */; };
		883C121829C914E100062FF9 /* DownloadPreplannedMapAreaView.Model.swift in Copy Source Code Files */ = {isa = PBXBuildFile; fileRef = E0D04FF128A5390000747989 /* DownloadPreplannedMapAreaView.Model.swift */; };
		883C121929C914E100062FF9 /* DownloadPreplannedMapAreaView.swift in Copy Source Code Files */ = {isa = PBXBuildFile; fileRef = E070A0A2286F3B6000F2B606 /* DownloadPreplannedMapAreaView.swift */; };
		88F93CC129C3D59D0006B28E /* SketchOnMapView.swift in Sources */ = {isa = PBXBuildFile; fileRef = 88F93CC029C3D59C0006B28E /* SketchOnMapView.swift */; };
		88F93CC229C4D3480006B28E /* SketchOnMapView.swift in Copy Source Code Files */ = {isa = PBXBuildFile; fileRef = 88F93CC029C3D59C0006B28E /* SketchOnMapView.swift */; };
		D734FA0C2A183A5B00246D7E /* SetMaxExtentView.swift in Sources */ = {isa = PBXBuildFile; fileRef = D734FA092A183A5B00246D7E /* SetMaxExtentView.swift */; };
		D744FD172A2112D90084A66C /* CreateConvexHullAroundPointsView.swift in Sources */ = {isa = PBXBuildFile; fileRef = D744FD162A2112D90084A66C /* CreateConvexHullAroundPointsView.swift */; };
		D744FD182A2113C70084A66C /* CreateConvexHullAroundPointsView.swift in Copy Source Code Files */ = {isa = PBXBuildFile; fileRef = D744FD162A2112D90084A66C /* CreateConvexHullAroundPointsView.swift */; };
		D751018E2A2E962D00B8FA48 /* IdentifyLayerFeaturesView.swift in Sources */ = {isa = PBXBuildFile; fileRef = D751018D2A2E962D00B8FA48 /* IdentifyLayerFeaturesView.swift */; };
		D751018F2A2E966C00B8FA48 /* IdentifyLayerFeaturesView.swift in Copy Source Code Files */ = {isa = PBXBuildFile; fileRef = D751018D2A2E962D00B8FA48 /* IdentifyLayerFeaturesView.swift */; };
		D75362D22A1E886700D83028 /* ApplyUniqueValueRendererView.swift in Sources */ = {isa = PBXBuildFile; fileRef = D75362D12A1E886700D83028 /* ApplyUniqueValueRendererView.swift */; };
		D75362D32A1E8C8800D83028 /* ApplyUniqueValueRendererView.swift in Copy Source Code Files */ = {isa = PBXBuildFile; fileRef = D75362D12A1E886700D83028 /* ApplyUniqueValueRendererView.swift */; };
		D754E3232A1D66820006C5F1 /* StylePointWithPictureMarkerSymbolsView.swift in Sources */ = {isa = PBXBuildFile; fileRef = D754E3222A1D66820006C5F1 /* StylePointWithPictureMarkerSymbolsView.swift */; };
		D754E3242A1D66C20006C5F1 /* StylePointWithPictureMarkerSymbolsView.swift in Copy Source Code Files */ = {isa = PBXBuildFile; fileRef = D754E3222A1D66820006C5F1 /* StylePointWithPictureMarkerSymbolsView.swift */; };
		D78666AD2A2161F100C60110 /* FindNearestVertexView.swift in Sources */ = {isa = PBXBuildFile; fileRef = D78666AC2A2161F100C60110 /* FindNearestVertexView.swift */; };
		D78666AE2A21629200C60110 /* FindNearestVertexView.swift in Copy Source Code Files */ = {isa = PBXBuildFile; fileRef = D78666AC2A2161F100C60110 /* FindNearestVertexView.swift */; };
		D7E440D72A1ECE7D005D74DE /* CreateBuffersAroundPointsView.swift in Sources */ = {isa = PBXBuildFile; fileRef = D7E440D62A1ECE7D005D74DE /* CreateBuffersAroundPointsView.swift */; };
		D7E440D82A1ECEB3005D74DE /* CreateBuffersAroundPointsView.swift in Copy Source Code Files */ = {isa = PBXBuildFile; fileRef = D7E440D62A1ECE7D005D74DE /* CreateBuffersAroundPointsView.swift */; };
		D7E557682A1D768800B9FB09 /* AddWMSLayerView.swift in Sources */ = {isa = PBXBuildFile; fileRef = D7E557672A1D768800B9FB09 /* AddWMSLayerView.swift */; };
		D7E9EF292A1D2219000C4865 /* SetMinAndMaxScaleView.swift in Copy Source Code Files */ = {isa = PBXBuildFile; fileRef = D7EAF3592A1C023800D822C4 /* SetMinAndMaxScaleView.swift */; };
		D7E9EF2A2A1D29F2000C4865 /* SetMaxExtentView.swift in Copy Source Code Files */ = {isa = PBXBuildFile; fileRef = D734FA092A183A5B00246D7E /* SetMaxExtentView.swift */; };
		D7EAF35A2A1C023800D822C4 /* SetMinAndMaxScaleView.swift in Sources */ = {isa = PBXBuildFile; fileRef = D7EAF3592A1C023800D822C4 /* SetMinAndMaxScaleView.swift */; };
		D7F2784C2A1D76F5002E4567 /* AddWMSLayerView.swift in Copy Source Code Files */ = {isa = PBXBuildFile; fileRef = D7E557672A1D768800B9FB09 /* AddWMSLayerView.swift */; };
		E000E7602869E33D005D87C5 /* ClipGeometryView.swift in Sources */ = {isa = PBXBuildFile; fileRef = E000E75F2869E33D005D87C5 /* ClipGeometryView.swift */; };
		E000E763286A0B18005D87C5 /* CutGeometryView.swift in Sources */ = {isa = PBXBuildFile; fileRef = E000E762286A0B18005D87C5 /* CutGeometryView.swift */; };
		E004A6C128414332002A1FE6 /* SetViewpointRotationView.swift in Sources */ = {isa = PBXBuildFile; fileRef = E004A6BD28414332002A1FE6 /* SetViewpointRotationView.swift */; };
		E004A6DC28465C70002A1FE6 /* DisplaySceneView.swift in Sources */ = {isa = PBXBuildFile; fileRef = E004A6D828465C70002A1FE6 /* DisplaySceneView.swift */; };
		E004A6E028466279002A1FE6 /* ShowCalloutView.swift in Sources */ = {isa = PBXBuildFile; fileRef = E004A6DF28466279002A1FE6 /* ShowCalloutView.swift */; };
		E004A6E62846A61F002A1FE6 /* StyleGraphicsWithSymbolsView.swift in Sources */ = {isa = PBXBuildFile; fileRef = E004A6E52846A61F002A1FE6 /* StyleGraphicsWithSymbolsView.swift */; };
		E004A6E928493BCE002A1FE6 /* ShowDeviceLocationView.swift in Sources */ = {isa = PBXBuildFile; fileRef = E004A6E828493BCE002A1FE6 /* ShowDeviceLocationView.swift */; };
		E004A6ED2849556E002A1FE6 /* CreatePlanarAndGeodeticBuffersView.swift in Sources */ = {isa = PBXBuildFile; fileRef = E004A6EC2849556E002A1FE6 /* CreatePlanarAndGeodeticBuffersView.swift */; };
		E004A6F0284E4B9B002A1FE6 /* DownloadVectorTilesToLocalCacheView.swift in Sources */ = {isa = PBXBuildFile; fileRef = E004A6EF284E4B9B002A1FE6 /* DownloadVectorTilesToLocalCacheView.swift */; };
		E004A6F3284E4FEB002A1FE6 /* ShowResultOfSpatialOperationsView.swift in Sources */ = {isa = PBXBuildFile; fileRef = E004A6F2284E4FEB002A1FE6 /* ShowResultOfSpatialOperationsView.swift */; };
		E004A6F6284FA42A002A1FE6 /* SelectFeaturesInFeatureLayerView.swift in Sources */ = {isa = PBXBuildFile; fileRef = E004A6F5284FA42A002A1FE6 /* SelectFeaturesInFeatureLayerView.swift */; };
		E0082217287755AC002AD138 /* View+Sheet.swift in Sources */ = {isa = PBXBuildFile; fileRef = E0082216287755AC002AD138 /* View+Sheet.swift */; };
		E03CB0692888944D002B27D9 /* GenerateOfflineMapView.swift in Copy Source Code Files */ = {isa = PBXBuildFile; fileRef = E088E1732863B5F800413100 /* GenerateOfflineMapView.swift */; };
		E03CB06A288894C4002B27D9 /* FindRouteView.swift in Copy Source Code Files */ = {isa = PBXBuildFile; fileRef = E066DD34285CF3B3004D3D5B /* FindRouteView.swift */; };
		E03CB06B2889879D002B27D9 /* DownloadVectorTilesToLocalCacheView.swift in Copy Source Code Files */ = {isa = PBXBuildFile; fileRef = E004A6EF284E4B9B002A1FE6 /* DownloadVectorTilesToLocalCacheView.swift */; };
		E041ABC0287CA9F00056009B /* WebView.swift in Sources */ = {isa = PBXBuildFile; fileRef = E041ABBF287CA9F00056009B /* WebView.swift */; };
		E041ABD7287DB04D0056009B /* SampleInfoView.swift in Sources */ = {isa = PBXBuildFile; fileRef = E041ABD6287DB04D0056009B /* SampleInfoView.swift */; };
		E041AC1A287F54580056009B /* highlight.min.js in Resources */ = {isa = PBXBuildFile; fileRef = E041AC15287F54580056009B /* highlight.min.js */; };
		E041AC1E288076A60056009B /* info.css in Resources */ = {isa = PBXBuildFile; fileRef = E041AC1D288076A60056009B /* info.css */; };
		E041AC20288077B90056009B /* xcode.css in Resources */ = {isa = PBXBuildFile; fileRef = E041AC1F288077B90056009B /* xcode.css */; };
		E066DD35285CF3B3004D3D5B /* FindRouteView.swift in Sources */ = {isa = PBXBuildFile; fileRef = E066DD34285CF3B3004D3D5B /* FindRouteView.swift */; };
		E066DD382860AB28004D3D5B /* StyleGraphicsWithRendererView.swift in Sources */ = {isa = PBXBuildFile; fileRef = E066DD372860AB28004D3D5B /* StyleGraphicsWithRendererView.swift */; };
		E066DD3B2860CA08004D3D5B /* ShowResultOfSpatialRelationshipsView.swift in Sources */ = {isa = PBXBuildFile; fileRef = E066DD3A2860CA08004D3D5B /* ShowResultOfSpatialRelationshipsView.swift */; };
		E066DD4028610F55004D3D5B /* AddSceneLayerFromServiceView.swift in Sources */ = {isa = PBXBuildFile; fileRef = E066DD3F28610F55004D3D5B /* AddSceneLayerFromServiceView.swift */; };
		E070A0A3286F3B6000F2B606 /* DownloadPreplannedMapAreaView.swift in Sources */ = {isa = PBXBuildFile; fileRef = E070A0A2286F3B6000F2B606 /* DownloadPreplannedMapAreaView.swift */; };
		E088E1572862579D00413100 /* SetSurfacePlacementModeView.swift in Sources */ = {isa = PBXBuildFile; fileRef = E088E1562862579D00413100 /* SetSurfacePlacementModeView.swift */; };
		E088E1742863B5F800413100 /* GenerateOfflineMapView.swift in Sources */ = {isa = PBXBuildFile; fileRef = E088E1732863B5F800413100 /* GenerateOfflineMapView.swift */; };
		E08953F12891899600E077CF /* EnvironmentValues+SampleInfoVisibility.swift in Sources */ = {isa = PBXBuildFile; fileRef = E08953F02891899600E077CF /* EnvironmentValues+SampleInfoVisibility.swift */; };
		E0A1AEE328874590003C797D /* AddFeatureLayersView.swift in Copy Source Code Files */ = {isa = PBXBuildFile; fileRef = 00D4EF7F2863842100B9CC30 /* AddFeatureLayersView.swift */; };
		E0D04FF228A5390000747989 /* DownloadPreplannedMapAreaView.Model.swift in Sources */ = {isa = PBXBuildFile; fileRef = E0D04FF128A5390000747989 /* DownloadPreplannedMapAreaView.Model.swift */; };
		E0EA0B772866390E00C9621D /* ProjectGeometryView.swift in Sources */ = {isa = PBXBuildFile; fileRef = E0EA0B762866390E00C9621D /* ProjectGeometryView.swift */; };
		E0FE32E728747778002C6ACA /* BrowseBuildingFloorsView.swift in Sources */ = {isa = PBXBuildFile; fileRef = E0FE32E628747778002C6ACA /* BrowseBuildingFloorsView.swift */; };
		F111CCC1288B5D5600205358 /* DisplayMapFromMobileMapPackageView.swift in Sources */ = {isa = PBXBuildFile; fileRef = F111CCC0288B5D5600205358 /* DisplayMapFromMobileMapPackageView.swift */; };
		F111CCC4288B641900205358 /* Yellowstone.mmpk in Resources */ = {isa = PBXBuildFile; fileRef = F111CCC3288B641900205358 /* Yellowstone.mmpk */; settings = {ASSET_TAGS = (DisplayMapFromMobileMapPackage, ); }; };
		F1E71BF1289473760064C33F /* AddRasterFromFileView.swift in Sources */ = {isa = PBXBuildFile; fileRef = F1E71BF0289473760064C33F /* AddRasterFromFileView.swift */; };
		F1E71BFA28A479C70064C33F /* AddRasterFromFileView.swift in Copy Source Code Files */ = {isa = PBXBuildFile; fileRef = F1E71BF0289473760064C33F /* AddRasterFromFileView.swift */; };
/* End PBXBuildFile section */

/* Begin PBXBuildRule section */
		0074ABCC2817B8E60037244A /* PBXBuildRule */ = {
			isa = PBXBuildRule;
			compilerSpec = com.apple.compilers.proxy.script;
			filePatterns = "*.tache";
			fileType = pattern.proxy;
			inputFiles = (
				"$(SRCROOT)/Shared/Samples/",
			);
			isEditable = 1;
			name = "Generate Sample Initializers from Source Code Files";
			outputFiles = (
				"$(DERIVED_FILE_DIR)/$(INPUT_FILE_BASE)",
			);
			runOncePerArchitecture = 0;
			script = "xcrun --sdk macosx swift \"${SRCROOT}/Scripts/GenerateSampleViewSourceCode.swift\" \"${SCRIPT_INPUT_FILE_0}\" \"${INPUT_FILE_PATH}\" \"${SCRIPT_OUTPUT_FILE_0}\" \n";
		};
		0083586F27FE3BCF00192A15 /* PBXBuildRule */ = {
			isa = PBXBuildRule;
			compilerSpec = com.apple.compilers.proxy.script;
			filePatterns = "*.masque";
			fileType = pattern.proxy;
			inputFiles = (
				"$(SRCROOT)/.secrets",
			);
			isEditable = 1;
			name = "Generate Swift Code from Secrets";
			outputFiles = (
				"$(DERIVED_FILE_DIR)/$(INPUT_FILE_BASE)",
			);
			runOncePerArchitecture = 0;
			script = "\"${SRCROOT}/Scripts/masquerade\" -i \"${INPUT_FILE_PATH}\" -o \"${SCRIPT_OUTPUT_FILE_0}\" -s \"${SCRIPT_INPUT_FILE_0}\" -f\n";
		};
/* End PBXBuildRule section */

/* Begin PBXCopyFilesBuildPhase section */
		00144B5E280634840090DD5D /* Embed Frameworks */ = {
			isa = PBXCopyFilesBuildPhase;
			buildActionMask = 2147483647;
			dstPath = "";
			dstSubfolderSpec = 10;
			files = (
			);
			name = "Embed Frameworks";
			runOnlyForDeploymentPostprocessing = 0;
		};
		0039A4E82885C4E300592C86 /* Copy Source Code Files */ = {
			isa = PBXCopyFilesBuildPhase;
			buildActionMask = 2147483647;
			dstPath = "";
			dstSubfolderSpec = 7;
			files = (
<<<<<<< HEAD
				D751018F2A2E966C00B8FA48 /* IdentifyLayerFeaturesView.swift in Copy Source Code Files */,
=======
				79A47DFB2A20286800D7C5B9 /* CreateAndSaveKMLView.Model.swift in Copy Source Code Files */,
				79A47DFC2A20286800D7C5B9 /* CreateAndSaveKMLView.Views.swift in Copy Source Code Files */,
				79B7B80B2A1BFDE700F57C27 /* CreateAndSaveKMLView.swift in Copy Source Code Files */,
>>>>>>> ea3f2017
				D78666AE2A21629200C60110 /* FindNearestVertexView.swift in Copy Source Code Files */,
				D7E440D82A1ECEB3005D74DE /* CreateBuffersAroundPointsView.swift in Copy Source Code Files */,
				D744FD182A2113C70084A66C /* CreateConvexHullAroundPointsView.swift in Copy Source Code Files */,
				D754E3242A1D66C20006C5F1 /* StylePointWithPictureMarkerSymbolsView.swift in Copy Source Code Files */,
				D7F2784C2A1D76F5002E4567 /* AddWMSLayerView.swift in Copy Source Code Files */,
				D75362D32A1E8C8800D83028 /* ApplyUniqueValueRendererView.swift in Copy Source Code Files */,
				D7E9EF2A2A1D29F2000C4865 /* SetMaxExtentView.swift in Copy Source Code Files */,
				D7E9EF292A1D2219000C4865 /* SetMinAndMaxScaleView.swift in Copy Source Code Files */,
				1C9B74DE29DB56860038B06F /* ChangeCameraControllerView.swift in Copy Source Code Files */,
				1C965C3929DB9176002F8536 /* ShowRealisticLightAndShadowsView.swift in Copy Source Code Files */,
				883C121729C914E100062FF9 /* DownloadPreplannedMapAreaView.MapPicker.swift in Copy Source Code Files */,
				883C121829C914E100062FF9 /* DownloadPreplannedMapAreaView.Model.swift in Copy Source Code Files */,
				883C121929C914E100062FF9 /* DownloadPreplannedMapAreaView.swift in Copy Source Code Files */,
				1C0C1C3D29D34DDD005C8B24 /* ChangeViewpointView.swift in Copy Source Code Files */,
				1C42E04A29D239D2004FC4BE /* ShowPopupView.swift in Copy Source Code Files */,
				108EC04229D25B55000F35D0 /* QueryFeatureTableView.swift in Copy Source Code Files */,
				88F93CC229C4D3480006B28E /* SketchOnMapView.swift in Copy Source Code Files */,
				0044289329C9234300160767 /* GetElevationAtPointOnSurfaceView.swift in Copy Source Code Files */,
				4D2ADC6A29C50D91003B367F /* AddDynamicEntityLayerView.Model.swift in Copy Source Code Files */,
				4D2ADC6B29C50D91003B367F /* AddDynamicEntityLayerView.SettingsView.swift in Copy Source Code Files */,
				4D2ADC4729C26D2C003B367F /* AddDynamicEntityLayerView.swift in Copy Source Code Files */,
				218F35C229C290BF00502022 /* AuthenticateWithOAuthView.swift in Copy Source Code Files */,
				0044CDE02995D4DD004618CE /* ShowDeviceLocationHistoryView.swift in Copy Source Code Files */,
				0042E24628E50EE4001F33D6 /* ShowViewshedFromPointInSceneView.swift in Copy Source Code Files */,
				0042E24728E50EE4001F33D6 /* ShowViewshedFromPointInSceneView.Model.swift in Copy Source Code Files */,
				0042E24828E50EE4001F33D6 /* ShowViewshedFromPointInSceneView.ViewshedSettingsView.swift in Copy Source Code Files */,
				006C835528B40682004AEB7F /* BrowseBuildingFloorsView.swift in Copy Source Code Files */,
				006C835628B40682004AEB7F /* DisplayMapFromMobileMapPackageView.swift in Copy Source Code Files */,
				F1E71BFA28A479C70064C33F /* AddRasterFromFileView.swift in Copy Source Code Files */,
				0039A4E92885C50300592C86 /* AddSceneLayerFromServiceView.swift in Copy Source Code Files */,
				75DD736729D35FF40010229D /* ChangeMapViewBackgroundView.swift in Copy Source Code Files */,
				75DD736829D35FF40010229D /* ChangeMapViewBackgroundView.SettingsView.swift in Copy Source Code Files */,
				75DD736929D35FF40010229D /* ChangeMapViewBackgroundView.Model.swift in Copy Source Code Files */,
				0039A4EA2885C50300592C86 /* ClipGeometryView.swift in Copy Source Code Files */,
				0039A4EB2885C50300592C86 /* CreatePlanarAndGeodeticBuffersView.swift in Copy Source Code Files */,
				0039A4EC2885C50300592C86 /* CutGeometryView.swift in Copy Source Code Files */,
				E0A1AEE328874590003C797D /* AddFeatureLayersView.swift in Copy Source Code Files */,
				0039A4ED2885C50300592C86 /* DisplayMapView.swift in Copy Source Code Files */,
				0039A4EE2885C50300592C86 /* DisplayOverviewMapView.swift in Copy Source Code Files */,
				0039A4EF2885C50300592C86 /* DisplaySceneView.swift in Copy Source Code Files */,
				E03CB06B2889879D002B27D9 /* DownloadVectorTilesToLocalCacheView.swift in Copy Source Code Files */,
				E03CB06A288894C4002B27D9 /* FindRouteView.swift in Copy Source Code Files */,
				E03CB0692888944D002B27D9 /* GenerateOfflineMapView.swift in Copy Source Code Files */,
				75DD739929D38B420010229D /* NavigateRouteView.swift in Copy Source Code Files */,
				0039A4F02885C50300592C86 /* ProjectGeometryView.swift in Copy Source Code Files */,
				0039A4F12885C50300592C86 /* SearchWithGeocodeView.swift in Copy Source Code Files */,
				0039A4F22885C50300592C86 /* SelectFeaturesInFeatureLayerView.swift in Copy Source Code Files */,
				0039A4F32885C50300592C86 /* SetBasemapView.swift in Copy Source Code Files */,
				0039A4F42885C50300592C86 /* SetSurfacePlacementModeView.swift in Copy Source Code Files */,
				0039A4F52885C50300592C86 /* SetViewpointRotationView.swift in Copy Source Code Files */,
				0039A4F62885C50300592C86 /* ShowCalloutView.swift in Copy Source Code Files */,
				0039A4F72885C50300592C86 /* ShowDeviceLocationView.swift in Copy Source Code Files */,
				0039A4F82885C50300592C86 /* ShowResultOfSpatialRelationshipsView.swift in Copy Source Code Files */,
				0039A4F92885C50300592C86 /* ShowResultOfSpatialOperationsView.swift in Copy Source Code Files */,
				0039A4FA2885C50300592C86 /* StyleGraphicsWithRendererView.swift in Copy Source Code Files */,
				0039A4FB2885C50300592C86 /* StyleGraphicsWithSymbolsView.swift in Copy Source Code Files */,
				7573E82129D6136C00BEED9C /* TraceUtilityNetworkView.Model.swift in Copy Source Code Files */,
				7573E82229D6136C00BEED9C /* TraceUtilityNetworkView.Enums.swift in Copy Source Code Files */,
				7573E82329D6136C00BEED9C /* TraceUtilityNetworkView.Views.swift in Copy Source Code Files */,
				7573E82429D6136C00BEED9C /* TraceUtilityNetworkView.swift in Copy Source Code Files */,
			);
			name = "Copy Source Code Files";
			runOnlyForDeploymentPostprocessing = 0;
		};
/* End PBXCopyFilesBuildPhase section */

/* Begin PBXFileReference section */
		000558092817C51E00224BC6 /* SampleDetailView.swift */ = {isa = PBXFileReference; lastKnownFileType = sourcecode.swift; path = SampleDetailView.swift; sourceTree = "<group>"; };
		0005580B28185C0600224BC6 /* SampleList.swift */ = {isa = PBXFileReference; lastKnownFileType = sourcecode.swift; path = SampleList.swift; sourceTree = "<group>"; };
		00181B452846AD7100654571 /* View+Alert.swift */ = {isa = PBXFileReference; lastKnownFileType = sourcecode.swift; path = "View+Alert.swift"; sourceTree = "<group>"; };
		001C6DD827FE585A00D472C2 /* AppSecrets.swift.masque */ = {isa = PBXFileReference; fileEncoding = 4; lastKnownFileType = text; path = AppSecrets.swift.masque; sourceTree = "<group>"; };
		003D7C342821EBCC009DDFD2 /* masquerade */ = {isa = PBXFileReference; lastKnownFileType = text; path = masquerade; sourceTree = "<group>"; };
		003D7C352821EBCC009DDFD2 /* GenerateSampleViewSourceCode.swift */ = {isa = PBXFileReference; lastKnownFileType = sourcecode.swift; path = GenerateSampleViewSourceCode.swift; sourceTree = "<group>"; };
		0042E24228E4BF8F001F33D6 /* ShowViewshedFromPointInSceneView.Model.swift */ = {isa = PBXFileReference; lastKnownFileType = sourcecode.swift; path = ShowViewshedFromPointInSceneView.Model.swift; sourceTree = "<group>"; };
		0042E24428E4F82B001F33D6 /* ShowViewshedFromPointInSceneView.ViewshedSettingsView.swift */ = {isa = PBXFileReference; lastKnownFileType = sourcecode.swift; path = ShowViewshedFromPointInSceneView.ViewshedSettingsView.swift; sourceTree = "<group>"; };
		0044289129C90C0B00160767 /* GetElevationAtPointOnSurfaceView.swift */ = {isa = PBXFileReference; lastKnownFileType = sourcecode.swift; path = GetElevationAtPointOnSurfaceView.swift; sourceTree = "<group>"; };
		0044CDDE2995C39E004618CE /* ShowDeviceLocationHistoryView.swift */ = {isa = PBXFileReference; lastKnownFileType = sourcecode.swift; path = ShowDeviceLocationHistoryView.swift; sourceTree = "<group>"; };
		004FE87029DF5D8700075217 /* Bristol */ = {isa = PBXFileReference; lastKnownFileType = folder; path = Bristol; sourceTree = "<group>"; };
		0074ABBE28174BCF0037244A /* DisplayMapView.swift */ = {isa = PBXFileReference; lastKnownFileType = sourcecode.swift; path = DisplayMapView.swift; sourceTree = "<group>"; };
		0074ABC128174F430037244A /* Sample.swift */ = {isa = PBXFileReference; fileEncoding = 4; lastKnownFileType = sourcecode.swift; path = Sample.swift; sourceTree = "<group>"; };
		0074ABCA2817B8DB0037244A /* SamplesApp+Samples.swift.tache */ = {isa = PBXFileReference; fileEncoding = 4; lastKnownFileType = text; path = "SamplesApp+Samples.swift.tache"; sourceTree = "<group>"; };
		0086F3FD28E3770900974721 /* ShowViewshedFromPointInSceneView.swift */ = {isa = PBXFileReference; fileEncoding = 4; lastKnownFileType = sourcecode.swift; path = ShowViewshedFromPointInSceneView.swift; sourceTree = "<group>"; };
		00ACF554293E6C6A0059B2A9 /* Samples.entitlements */ = {isa = PBXFileReference; lastKnownFileType = text.plist.entitlements; path = Samples.entitlements; sourceTree = "<group>"; };
		00B04272282EC59E0072E1B4 /* AboutView.swift */ = {isa = PBXFileReference; fileEncoding = 4; lastKnownFileType = sourcecode.swift; path = AboutView.swift; sourceTree = "<group>"; };
		00B042E5282EDC690072E1B4 /* SetBasemapView.swift */ = {isa = PBXFileReference; fileEncoding = 4; lastKnownFileType = sourcecode.swift; path = SetBasemapView.swift; sourceTree = "<group>"; };
		00B04FB4283EEBA80026C882 /* DisplayOverviewMapView.swift */ = {isa = PBXFileReference; lastKnownFileType = sourcecode.swift; path = DisplayOverviewMapView.swift; sourceTree = "<group>"; };
		00C94A0C28B53DE1004E42D9 /* raster-file */ = {isa = PBXFileReference; lastKnownFileType = folder; path = "raster-file"; sourceTree = "<group>"; };
		00CB9137284814A4005C2C5D /* SearchWithGeocodeView.swift */ = {isa = PBXFileReference; lastKnownFileType = sourcecode.swift; path = SearchWithGeocodeView.swift; sourceTree = "<group>"; };
		00CCB8A2285AAD7D00BBAB70 /* DowloadPortalItemData.swift */ = {isa = PBXFileReference; lastKnownFileType = sourcecode.swift; path = DowloadPortalItemData.swift; sourceTree = "<group>"; };
		00CCB8A4285BAF8700BBAB70 /* OnDemandResource.swift */ = {isa = PBXFileReference; lastKnownFileType = sourcecode.swift; path = OnDemandResource.swift; sourceTree = "<group>"; };
		00D4EF7F2863842100B9CC30 /* AddFeatureLayersView.swift */ = {isa = PBXFileReference; lastKnownFileType = sourcecode.swift; path = AddFeatureLayersView.swift; sourceTree = "<group>"; };
		00D4EF8228638BF100B9CC30 /* LA_Trails.geodatabase */ = {isa = PBXFileReference; lastKnownFileType = file; path = LA_Trails.geodatabase; sourceTree = "<group>"; };
		00D4EF8F28638BF100B9CC30 /* AuroraCO.gpkg */ = {isa = PBXFileReference; lastKnownFileType = file; path = AuroraCO.gpkg; sourceTree = "<group>"; };
		00D4EFB02863CE6300B9CC30 /* ScottishWildlifeTrust_reserves */ = {isa = PBXFileReference; lastKnownFileType = folder; path = ScottishWildlifeTrust_reserves; sourceTree = "<group>"; };
		00E5400C27F3CCA100CF66D5 /* SamplesApp.swift */ = {isa = PBXFileReference; lastKnownFileType = sourcecode.swift; path = SamplesApp.swift; sourceTree = "<group>"; };
		00E5400D27F3CCA100CF66D5 /* ContentView.swift */ = {isa = PBXFileReference; lastKnownFileType = sourcecode.swift; path = ContentView.swift; sourceTree = "<group>"; };
		00E5400E27F3CCA200CF66D5 /* Assets.xcassets */ = {isa = PBXFileReference; lastKnownFileType = folder.assetcatalog; path = Assets.xcassets; sourceTree = "<group>"; };
		00E5401327F3CCA200CF66D5 /* Samples.app */ = {isa = PBXFileReference; explicitFileType = wrapper.application; includeInIndex = 0; path = Samples.app; sourceTree = BUILT_PRODUCTS_DIR; };
		00E5402A27F775EA00CF66D5 /* Info.plist */ = {isa = PBXFileReference; lastKnownFileType = text.plist.xml; path = Info.plist; sourceTree = "<group>"; };
		108EC04029D25B2C000F35D0 /* QueryFeatureTableView.swift */ = {isa = PBXFileReference; fileEncoding = 4; lastKnownFileType = sourcecode.swift; path = QueryFeatureTableView.swift; sourceTree = "<group>"; };
		1C0C1C3429D34DAE005C8B24 /* ChangeViewpointView.swift */ = {isa = PBXFileReference; fileEncoding = 4; lastKnownFileType = sourcecode.swift; path = ChangeViewpointView.swift; sourceTree = "<group>"; };
		1C42E04329D2396B004FC4BE /* ShowPopupView.swift */ = {isa = PBXFileReference; fileEncoding = 4; lastKnownFileType = sourcecode.swift; path = ShowPopupView.swift; sourceTree = "<group>"; };
		1C9B74C529DB43580038B06F /* ShowRealisticLightAndShadowsView.swift */ = {isa = PBXFileReference; fileEncoding = 4; lastKnownFileType = sourcecode.swift; path = ShowRealisticLightAndShadowsView.swift; sourceTree = "<group>"; };
		1C9B74D529DB54560038B06F /* ChangeCameraControllerView.swift */ = {isa = PBXFileReference; fileEncoding = 4; lastKnownFileType = sourcecode.swift; path = ChangeCameraControllerView.swift; sourceTree = "<group>"; };
		218F35B329C28F4A00502022 /* AuthenticateWithOAuthView.swift */ = {isa = PBXFileReference; fileEncoding = 4; lastKnownFileType = sourcecode.swift; path = AuthenticateWithOAuthView.swift; sourceTree = "<group>"; };
		4D2ADC3F29C26D05003B367F /* AddDynamicEntityLayerView.swift */ = {isa = PBXFileReference; fileEncoding = 4; lastKnownFileType = sourcecode.swift; path = AddDynamicEntityLayerView.swift; sourceTree = "<group>"; };
		4D2ADC5529C4F612003B367F /* ChangeMapViewBackgroundView.swift */ = {isa = PBXFileReference; fileEncoding = 4; lastKnownFileType = sourcecode.swift; path = ChangeMapViewBackgroundView.swift; sourceTree = "<group>"; };
		4D2ADC5829C4F612003B367F /* ChangeMapViewBackgroundView.SettingsView.swift */ = {isa = PBXFileReference; fileEncoding = 4; lastKnownFileType = sourcecode.swift; path = ChangeMapViewBackgroundView.SettingsView.swift; sourceTree = "<group>"; };
		4D2ADC6129C5071C003B367F /* ChangeMapViewBackgroundView.Model.swift */ = {isa = PBXFileReference; lastKnownFileType = sourcecode.swift; path = ChangeMapViewBackgroundView.Model.swift; sourceTree = "<group>"; };
		4D2ADC6629C50BD6003B367F /* AddDynamicEntityLayerView.Model.swift */ = {isa = PBXFileReference; lastKnownFileType = sourcecode.swift; path = AddDynamicEntityLayerView.Model.swift; sourceTree = "<group>"; };
		4D2ADC6829C50C4C003B367F /* AddDynamicEntityLayerView.SettingsView.swift */ = {isa = PBXFileReference; lastKnownFileType = sourcecode.swift; path = AddDynamicEntityLayerView.SettingsView.swift; sourceTree = "<group>"; };
		7573E81329D6134C00BEED9C /* TraceUtilityNetworkView.Model.swift */ = {isa = PBXFileReference; fileEncoding = 4; lastKnownFileType = sourcecode.swift; path = TraceUtilityNetworkView.Model.swift; sourceTree = "<group>"; };
		7573E81529D6134C00BEED9C /* TraceUtilityNetworkView.Enums.swift */ = {isa = PBXFileReference; fileEncoding = 4; lastKnownFileType = sourcecode.swift; path = TraceUtilityNetworkView.Enums.swift; sourceTree = "<group>"; };
		7573E81729D6134C00BEED9C /* TraceUtilityNetworkView.Views.swift */ = {isa = PBXFileReference; fileEncoding = 4; lastKnownFileType = sourcecode.swift; path = TraceUtilityNetworkView.Views.swift; sourceTree = "<group>"; };
		7573E81829D6134C00BEED9C /* TraceUtilityNetworkView.swift */ = {isa = PBXFileReference; fileEncoding = 4; lastKnownFileType = sourcecode.swift; path = TraceUtilityNetworkView.swift; sourceTree = "<group>"; };
		75DD739129D38B1B0010229D /* NavigateRouteView.swift */ = {isa = PBXFileReference; fileEncoding = 4; lastKnownFileType = sourcecode.swift; path = NavigateRouteView.swift; sourceTree = "<group>"; };
		79302F842A1ED4E30002336A /* CreateAndSaveKMLView.Model.swift */ = {isa = PBXFileReference; lastKnownFileType = sourcecode.swift; path = CreateAndSaveKMLView.Model.swift; sourceTree = "<group>"; };
		79302F862A1ED71B0002336A /* CreateAndSaveKMLView.Views.swift */ = {isa = PBXFileReference; lastKnownFileType = sourcecode.swift; path = CreateAndSaveKMLView.Views.swift; sourceTree = "<group>"; };
		79B7B8092A1BF8EC00F57C27 /* CreateAndSaveKMLView.swift */ = {isa = PBXFileReference; lastKnownFileType = sourcecode.swift; path = CreateAndSaveKMLView.swift; sourceTree = "<group>"; };
		883C121429C9136600062FF9 /* DownloadPreplannedMapAreaView.MapPicker.swift */ = {isa = PBXFileReference; fileEncoding = 4; lastKnownFileType = sourcecode.swift; path = DownloadPreplannedMapAreaView.MapPicker.swift; sourceTree = "<group>"; };
		88F93CC029C3D59C0006B28E /* SketchOnMapView.swift */ = {isa = PBXFileReference; lastKnownFileType = sourcecode.swift; path = SketchOnMapView.swift; sourceTree = "<group>"; };
		D734FA092A183A5B00246D7E /* SetMaxExtentView.swift */ = {isa = PBXFileReference; fileEncoding = 4; lastKnownFileType = sourcecode.swift; path = SetMaxExtentView.swift; sourceTree = "<group>"; };
		D744FD162A2112D90084A66C /* CreateConvexHullAroundPointsView.swift */ = {isa = PBXFileReference; fileEncoding = 4; lastKnownFileType = sourcecode.swift; path = CreateConvexHullAroundPointsView.swift; sourceTree = "<group>"; };
		D751018D2A2E962D00B8FA48 /* IdentifyLayerFeaturesView.swift */ = {isa = PBXFileReference; fileEncoding = 4; lastKnownFileType = sourcecode.swift; path = IdentifyLayerFeaturesView.swift; sourceTree = "<group>"; };
		D75362D12A1E886700D83028 /* ApplyUniqueValueRendererView.swift */ = {isa = PBXFileReference; fileEncoding = 4; lastKnownFileType = sourcecode.swift; path = ApplyUniqueValueRendererView.swift; sourceTree = "<group>"; };
		D754E3222A1D66820006C5F1 /* StylePointWithPictureMarkerSymbolsView.swift */ = {isa = PBXFileReference; fileEncoding = 4; lastKnownFileType = sourcecode.swift; path = StylePointWithPictureMarkerSymbolsView.swift; sourceTree = "<group>"; };
		D78666AC2A2161F100C60110 /* FindNearestVertexView.swift */ = {isa = PBXFileReference; fileEncoding = 4; lastKnownFileType = sourcecode.swift; path = FindNearestVertexView.swift; sourceTree = "<group>"; };
		D7E440D62A1ECE7D005D74DE /* CreateBuffersAroundPointsView.swift */ = {isa = PBXFileReference; fileEncoding = 4; lastKnownFileType = sourcecode.swift; path = CreateBuffersAroundPointsView.swift; sourceTree = "<group>"; };
		D7E557672A1D768800B9FB09 /* AddWMSLayerView.swift */ = {isa = PBXFileReference; fileEncoding = 4; lastKnownFileType = sourcecode.swift; path = AddWMSLayerView.swift; sourceTree = "<group>"; };
		D7EAF3592A1C023800D822C4 /* SetMinAndMaxScaleView.swift */ = {isa = PBXFileReference; fileEncoding = 4; lastKnownFileType = sourcecode.swift; path = SetMinAndMaxScaleView.swift; sourceTree = "<group>"; };
		E000E75F2869E33D005D87C5 /* ClipGeometryView.swift */ = {isa = PBXFileReference; lastKnownFileType = sourcecode.swift; path = ClipGeometryView.swift; sourceTree = "<group>"; };
		E000E762286A0B18005D87C5 /* CutGeometryView.swift */ = {isa = PBXFileReference; lastKnownFileType = sourcecode.swift; path = CutGeometryView.swift; sourceTree = "<group>"; };
		E004A6BD28414332002A1FE6 /* SetViewpointRotationView.swift */ = {isa = PBXFileReference; fileEncoding = 4; lastKnownFileType = sourcecode.swift; path = SetViewpointRotationView.swift; sourceTree = "<group>"; };
		E004A6D828465C70002A1FE6 /* DisplaySceneView.swift */ = {isa = PBXFileReference; fileEncoding = 4; lastKnownFileType = sourcecode.swift; path = DisplaySceneView.swift; sourceTree = "<group>"; };
		E004A6DF28466279002A1FE6 /* ShowCalloutView.swift */ = {isa = PBXFileReference; lastKnownFileType = sourcecode.swift; path = ShowCalloutView.swift; sourceTree = "<group>"; };
		E004A6E52846A61F002A1FE6 /* StyleGraphicsWithSymbolsView.swift */ = {isa = PBXFileReference; lastKnownFileType = sourcecode.swift; path = StyleGraphicsWithSymbolsView.swift; sourceTree = "<group>"; };
		E004A6E828493BCE002A1FE6 /* ShowDeviceLocationView.swift */ = {isa = PBXFileReference; lastKnownFileType = sourcecode.swift; path = ShowDeviceLocationView.swift; sourceTree = "<group>"; };
		E004A6EC2849556E002A1FE6 /* CreatePlanarAndGeodeticBuffersView.swift */ = {isa = PBXFileReference; lastKnownFileType = sourcecode.swift; path = CreatePlanarAndGeodeticBuffersView.swift; sourceTree = "<group>"; };
		E004A6EF284E4B9B002A1FE6 /* DownloadVectorTilesToLocalCacheView.swift */ = {isa = PBXFileReference; lastKnownFileType = sourcecode.swift; path = DownloadVectorTilesToLocalCacheView.swift; sourceTree = "<group>"; };
		E004A6F2284E4FEB002A1FE6 /* ShowResultOfSpatialOperationsView.swift */ = {isa = PBXFileReference; lastKnownFileType = sourcecode.swift; path = ShowResultOfSpatialOperationsView.swift; sourceTree = "<group>"; };
		E004A6F5284FA42A002A1FE6 /* SelectFeaturesInFeatureLayerView.swift */ = {isa = PBXFileReference; lastKnownFileType = sourcecode.swift; path = SelectFeaturesInFeatureLayerView.swift; sourceTree = "<group>"; };
		E0082216287755AC002AD138 /* View+Sheet.swift */ = {isa = PBXFileReference; lastKnownFileType = sourcecode.swift; path = "View+Sheet.swift"; sourceTree = "<group>"; };
		E041ABBF287CA9F00056009B /* WebView.swift */ = {isa = PBXFileReference; lastKnownFileType = sourcecode.swift; path = WebView.swift; sourceTree = "<group>"; };
		E041ABD6287DB04D0056009B /* SampleInfoView.swift */ = {isa = PBXFileReference; lastKnownFileType = sourcecode.swift; path = SampleInfoView.swift; sourceTree = "<group>"; };
		E041AC15287F54580056009B /* highlight.min.js */ = {isa = PBXFileReference; fileEncoding = 4; lastKnownFileType = sourcecode.javascript; path = highlight.min.js; sourceTree = "<group>"; };
		E041AC1D288076A60056009B /* info.css */ = {isa = PBXFileReference; fileEncoding = 4; lastKnownFileType = text.css; path = info.css; sourceTree = "<group>"; };
		E041AC1F288077B90056009B /* xcode.css */ = {isa = PBXFileReference; fileEncoding = 4; lastKnownFileType = text.css; path = xcode.css; sourceTree = "<group>"; };
		E066DD34285CF3B3004D3D5B /* FindRouteView.swift */ = {isa = PBXFileReference; lastKnownFileType = sourcecode.swift; path = FindRouteView.swift; sourceTree = "<group>"; };
		E066DD372860AB28004D3D5B /* StyleGraphicsWithRendererView.swift */ = {isa = PBXFileReference; lastKnownFileType = sourcecode.swift; path = StyleGraphicsWithRendererView.swift; sourceTree = "<group>"; };
		E066DD3A2860CA08004D3D5B /* ShowResultOfSpatialRelationshipsView.swift */ = {isa = PBXFileReference; lastKnownFileType = sourcecode.swift; path = ShowResultOfSpatialRelationshipsView.swift; sourceTree = "<group>"; };
		E066DD3F28610F55004D3D5B /* AddSceneLayerFromServiceView.swift */ = {isa = PBXFileReference; lastKnownFileType = sourcecode.swift; path = AddSceneLayerFromServiceView.swift; sourceTree = "<group>"; };
		E070A0A2286F3B6000F2B606 /* DownloadPreplannedMapAreaView.swift */ = {isa = PBXFileReference; lastKnownFileType = sourcecode.swift; path = DownloadPreplannedMapAreaView.swift; sourceTree = "<group>"; };
		E088E1562862579D00413100 /* SetSurfacePlacementModeView.swift */ = {isa = PBXFileReference; lastKnownFileType = sourcecode.swift; path = SetSurfacePlacementModeView.swift; sourceTree = "<group>"; };
		E088E1732863B5F800413100 /* GenerateOfflineMapView.swift */ = {isa = PBXFileReference; lastKnownFileType = sourcecode.swift; path = GenerateOfflineMapView.swift; sourceTree = "<group>"; };
		E08953F02891899600E077CF /* EnvironmentValues+SampleInfoVisibility.swift */ = {isa = PBXFileReference; lastKnownFileType = sourcecode.swift; path = "EnvironmentValues+SampleInfoVisibility.swift"; sourceTree = "<group>"; };
		E0D04FF128A5390000747989 /* DownloadPreplannedMapAreaView.Model.swift */ = {isa = PBXFileReference; lastKnownFileType = sourcecode.swift; path = DownloadPreplannedMapAreaView.Model.swift; sourceTree = "<group>"; };
		E0EA0B762866390E00C9621D /* ProjectGeometryView.swift */ = {isa = PBXFileReference; lastKnownFileType = sourcecode.swift; path = ProjectGeometryView.swift; sourceTree = "<group>"; };
		E0FE32E628747778002C6ACA /* BrowseBuildingFloorsView.swift */ = {isa = PBXFileReference; lastKnownFileType = sourcecode.swift; path = BrowseBuildingFloorsView.swift; sourceTree = "<group>"; };
		F111CCC0288B5D5600205358 /* DisplayMapFromMobileMapPackageView.swift */ = {isa = PBXFileReference; lastKnownFileType = sourcecode.swift; path = DisplayMapFromMobileMapPackageView.swift; sourceTree = "<group>"; };
		F111CCC3288B641900205358 /* Yellowstone.mmpk */ = {isa = PBXFileReference; lastKnownFileType = file; path = Yellowstone.mmpk; sourceTree = "<group>"; };
		F1E71BF0289473760064C33F /* AddRasterFromFileView.swift */ = {isa = PBXFileReference; lastKnownFileType = sourcecode.swift; path = AddRasterFromFileView.swift; sourceTree = "<group>"; };
/* End PBXFileReference section */

/* Begin PBXFrameworksBuildPhase section */
		00E5401027F3CCA200CF66D5 /* Frameworks */ = {
			isa = PBXFrameworksBuildPhase;
			buildActionMask = 2147483647;
			files = (
				00C43AED2947DC350099AE34 /* ArcGISToolkit in Frameworks */,
			);
			runOnlyForDeploymentPostprocessing = 0;
		};
/* End PBXFrameworksBuildPhase section */

/* Begin PBXGroup section */
		0005580D281872BE00224BC6 /* Views */ = {
			isa = PBXGroup;
			children = (
				00B04272282EC59E0072E1B4 /* AboutView.swift */,
				00E5400D27F3CCA100CF66D5 /* ContentView.swift */,
				000558092817C51E00224BC6 /* SampleDetailView.swift */,
				E041ABD6287DB04D0056009B /* SampleInfoView.swift */,
				0005580B28185C0600224BC6 /* SampleList.swift */,
				E041ABBF287CA9F00056009B /* WebView.swift */,
			);
			path = Views;
			sourceTree = "<group>";
		};
		00181B442846AD3900654571 /* Extensions */ = {
			isa = PBXGroup;
			children = (
				E08953F02891899600E077CF /* EnvironmentValues+SampleInfoVisibility.swift */,
				00181B452846AD7100654571 /* View+Alert.swift */,
				E0082216287755AC002AD138 /* View+Sheet.swift */,
			);
			path = Extensions;
			sourceTree = "<group>";
		};
		0023DE5029D648FA0098243A /* macOS */ = {
			isa = PBXGroup;
			children = (
				00ACF554293E6C6A0059B2A9 /* Samples.entitlements */,
			);
			path = macOS;
			sourceTree = "<group>";
		};
		003D7C332821EBCC009DDFD2 /* Scripts */ = {
			isa = PBXGroup;
			children = (
				00CCB8A2285AAD7D00BBAB70 /* DowloadPortalItemData.swift */,
				003D7C352821EBCC009DDFD2 /* GenerateSampleViewSourceCode.swift */,
				003D7C342821EBCC009DDFD2 /* masquerade */,
			);
			path = Scripts;
			sourceTree = "<group>";
		};
		0044288C29C90BD500160767 /* Get elevation at point on surface */ = {
			isa = PBXGroup;
			children = (
				0044289129C90C0B00160767 /* GetElevationAtPointOnSurfaceView.swift */,
			);
			path = "Get elevation at point on surface";
			sourceTree = "<group>";
		};
		0044CDD72995C352004618CE /* Show device location history */ = {
			isa = PBXGroup;
			children = (
				0044CDDE2995C39E004618CE /* ShowDeviceLocationHistoryView.swift */,
			);
			path = "Show device location history";
			sourceTree = "<group>";
		};
		0074ABAF281742420037244A /* Supporting Files */ = {
			isa = PBXGroup;
			children = (
				00181B442846AD3900654571 /* Extensions */,
				0074ABC028174F430037244A /* Models */,
				0005580D281872BE00224BC6 /* Views */,
				E041ABC3287CAFEB0056009B /* Web */,
			);
			path = "Supporting Files";
			sourceTree = "<group>";
		};
		0074ABB228174B830037244A /* Samples */ = {
			isa = PBXGroup;
			children = (
				4D2ADC3E29C26D05003B367F /* Add dynamic entity layer */,
				00D4EF7E2863840D00B9CC30 /* Add feature layers */,
				F19A316128906F0D003B7EF9 /* Add raster from file */,
				E066DD3E28610F3F004D3D5B /* Add scene layer from service */,
				D7E557602A1D743100B9FB09 /* Add WMS layer */,
				D75362CC2A1E862B00D83028 /* Apply unique value renderer */,
				218F35B229C28F4A00502022 /* Authenticate with OAuth */,
				E0FE32E528747762002C6ACA /* Browse building floors */,
				1C9B74D229DB54560038B06F /* Change camera controller */,
				4D2ADC5329C4F612003B367F /* Change map view background */,
				1C0C1C3229D34DAE005C8B24 /* Change viewpoint */,
				E000E75E2869E325005D87C5 /* Clip geometry */,
				79B7B8082A1BF8B300F57C27 /* Create and save KML file */,
				D7E440D12A1ECBC2005D74DE /* Create buffers around points */,
				D744FD132A2112360084A66C /* Create convex hull around points */,
				E004A6EB28495538002A1FE6 /* Create planar and geodetic buffers */,
				E000E761286A0B07005D87C5 /* Cut geometry */,
				0074ABB328174B830037244A /* Display map */,
				F111CCBD288B548400205358 /* Display map from mobile map package */,
				00B04FB3283EEB830026C882 /* Display overview map */,
				E004A6D528465C70002A1FE6 /* Display scene */,
				E070A0A1286F3B3400F2B606 /* Download preplanned map area */,
				E004A6EE284E4B7A002A1FE6 /* Download vector tiles to local cache */,
				D78666A92A21616D00C60110 /* Find nearest vertex */,
				E066DD33285CF3A0004D3D5B /* Find route */,
				E088E1722863B5E600413100 /* Generate offline map */,
				0044288C29C90BD500160767 /* Get elevation at point on surface */,
				D751018A2A2E960300B8FA48 /* Identify layer features */,
				75DD739029D38B1B0010229D /* Navigate route */,
				E0EA0B75286638FD00C9621D /* Project geometry */,
				108EC03F29D25AE1000F35D0 /* Query feature table */,
				00CB913628481475005C2C5D /* Search with geocode */,
				E004A6F4284FA3C5002A1FE6 /* Select features in feature layer */,
				00B042E3282EDC690072E1B4 /* Set basemap */,
				D734FA072A183A5A00246D7E /* Set max extent */,
				D7EAF34F2A1C011000D822C4 /* Set min and max scale */,
				E088E1552862578800413100 /* Set surface placement mode */,
				E004A6B928414332002A1FE6 /* Set viewpoint rotation */,
				E004A6DE2846626A002A1FE6 /* Show callout */,
				E004A6E728493BBB002A1FE6 /* Show device location */,
				0044CDD72995C352004618CE /* Show device location history */,
				1C42E04129D2396B004FC4BE /* Show popup */,
				1C9B74C429DB43580038B06F /* Show realistic light and shadows */,
				E004A6F1284E4F80002A1FE6 /* Show result of spatial operations */,
				E066DD392860C9EE004D3D5B /* Show result of spatial relationships */,
				0086F3FC28E3770900974721 /* Show viewshed from point in scene */,
				88F93CBE29C3D4E30006B28E /* Sketch on map */,
				E066DD362860AB0B004D3D5B /* Style graphics with renderer */,
				E004A6E42846A609002A1FE6 /* Style graphics with symbols */,
				D754E31D2A1D661D0006C5F1 /* Style point with picture marker symbols */,
				7573E81229D6134C00BEED9C /* Trace utility network */,
			);
			path = Samples;
			sourceTree = "<group>";
		};
		0074ABB328174B830037244A /* Display map */ = {
			isa = PBXGroup;
			children = (
				0074ABBE28174BCF0037244A /* DisplayMapView.swift */,
			);
			path = "Display map";
			sourceTree = "<group>";
		};
		0074ABC028174F430037244A /* Models */ = {
			isa = PBXGroup;
			children = (
				00CCB8A4285BAF8700BBAB70 /* OnDemandResource.swift */,
				0074ABC128174F430037244A /* Sample.swift */,
			);
			path = Models;
			sourceTree = "<group>";
		};
		0086F3FC28E3770900974721 /* Show viewshed from point in scene */ = {
			isa = PBXGroup;
			children = (
				0042E24228E4BF8F001F33D6 /* ShowViewshedFromPointInSceneView.Model.swift */,
				0086F3FD28E3770900974721 /* ShowViewshedFromPointInSceneView.swift */,
				0042E24428E4F82B001F33D6 /* ShowViewshedFromPointInSceneView.ViewshedSettingsView.swift */,
			);
			path = "Show viewshed from point in scene";
			sourceTree = "<group>";
		};
		00966EE62811F64D009D3DD7 /* iOS */ = {
			isa = PBXGroup;
			children = (
				00E5402A27F775EA00CF66D5 /* Info.plist */,
			);
			path = iOS;
			sourceTree = "<group>";
		};
		00B042E3282EDC690072E1B4 /* Set basemap */ = {
			isa = PBXGroup;
			children = (
				00B042E5282EDC690072E1B4 /* SetBasemapView.swift */,
			);
			path = "Set basemap";
			sourceTree = "<group>";
		};
		00B04FB3283EEB830026C882 /* Display overview map */ = {
			isa = PBXGroup;
			children = (
				00B04FB4283EEBA80026C882 /* DisplayOverviewMapView.swift */,
			);
			path = "Display overview map";
			sourceTree = "<group>";
		};
		00C94A0228B53DCC004E42D9 /* 7c4c679ab06a4df19dc497f577f111bd */ = {
			isa = PBXGroup;
			children = (
				00C94A0C28B53DE1004E42D9 /* raster-file */,
			);
			path = 7c4c679ab06a4df19dc497f577f111bd;
			sourceTree = "<group>";
		};
		00CB913628481475005C2C5D /* Search with geocode */ = {
			isa = PBXGroup;
			children = (
				00CB9137284814A4005C2C5D /* SearchWithGeocodeView.swift */,
			);
			path = "Search with geocode";
			sourceTree = "<group>";
		};
		00CCB8A6285D059300BBAB70 /* Portal Data */ = {
			isa = PBXGroup;
			children = (
				1C965C4629DBA879002F8536 /* 681d6f7694644709a7c830ec57a2d72b */,
				00D4EF8128638BF100B9CC30 /* cb1b20748a9f4d128dad8a87244e3e37 */,
				00C94A0228B53DCC004E42D9 /* 7c4c679ab06a4df19dc497f577f111bd */,
				00D4EF8328638BF100B9CC30 /* 15a7cbd3af1e47cfa5d2c6b93dc44fc2 */,
				00D4EF8E28638BF100B9CC30 /* 68ec42517cdd439e81b036210483e8e7 */,
				F111CCC2288B63DB00205358 /* e1f3a7254cb845b09450f54937c16061 */,
			);
			path = "Portal Data";
			sourceTree = SOURCE_ROOT;
		};
		00D4EF7E2863840D00B9CC30 /* Add feature layers */ = {
			isa = PBXGroup;
			children = (
				00D4EF7F2863842100B9CC30 /* AddFeatureLayersView.swift */,
			);
			path = "Add feature layers";
			sourceTree = "<group>";
		};
		00D4EF8128638BF100B9CC30 /* cb1b20748a9f4d128dad8a87244e3e37 */ = {
			isa = PBXGroup;
			children = (
				00D4EF8228638BF100B9CC30 /* LA_Trails.geodatabase */,
			);
			path = cb1b20748a9f4d128dad8a87244e3e37;
			sourceTree = "<group>";
		};
		00D4EF8328638BF100B9CC30 /* 15a7cbd3af1e47cfa5d2c6b93dc44fc2 */ = {
			isa = PBXGroup;
			children = (
				00D4EFB02863CE6300B9CC30 /* ScottishWildlifeTrust_reserves */,
			);
			path = 15a7cbd3af1e47cfa5d2c6b93dc44fc2;
			sourceTree = "<group>";
		};
		00D4EF8E28638BF100B9CC30 /* 68ec42517cdd439e81b036210483e8e7 */ = {
			isa = PBXGroup;
			children = (
				00D4EF8F28638BF100B9CC30 /* AuroraCO.gpkg */,
			);
			path = 68ec42517cdd439e81b036210483e8e7;
			sourceTree = "<group>";
		};
		00E5400627F3CCA100CF66D5 = {
			isa = PBXGroup;
			children = (
				00966EE62811F64D009D3DD7 /* iOS */,
				0023DE5029D648FA0098243A /* macOS */,
				00CCB8A6285D059300BBAB70 /* Portal Data */,
				00E5401427F3CCA200CF66D5 /* Products */,
				003D7C332821EBCC009DDFD2 /* Scripts */,
				00E5400B27F3CCA100CF66D5 /* Shared */,
			);
			sourceTree = "<group>";
		};
		00E5400B27F3CCA100CF66D5 /* Shared */ = {
			isa = PBXGroup;
			children = (
				0074ABAF281742420037244A /* Supporting Files */,
				0074ABB228174B830037244A /* Samples */,
				00E5400C27F3CCA100CF66D5 /* SamplesApp.swift */,
				00E5400E27F3CCA200CF66D5 /* Assets.xcassets */,
				001C6DD827FE585A00D472C2 /* AppSecrets.swift.masque */,
				0074ABCA2817B8DB0037244A /* SamplesApp+Samples.swift.tache */,
			);
			path = Shared;
			sourceTree = "<group>";
		};
		00E5401427F3CCA200CF66D5 /* Products */ = {
			isa = PBXGroup;
			children = (
				00E5401327F3CCA200CF66D5 /* Samples.app */,
			);
			name = Products;
			sourceTree = "<group>";
		};
		108EC03F29D25AE1000F35D0 /* Query feature table */ = {
			isa = PBXGroup;
			children = (
				108EC04029D25B2C000F35D0 /* QueryFeatureTableView.swift */,
			);
			path = "Query feature table";
			sourceTree = "<group>";
		};
		1C0C1C3229D34DAE005C8B24 /* Change viewpoint */ = {
			isa = PBXGroup;
			children = (
				1C0C1C3429D34DAE005C8B24 /* ChangeViewpointView.swift */,
			);
			path = "Change viewpoint";
			sourceTree = "<group>";
		};
		1C42E04129D2396B004FC4BE /* Show popup */ = {
			isa = PBXGroup;
			children = (
				1C42E04329D2396B004FC4BE /* ShowPopupView.swift */,
			);
			path = "Show popup";
			sourceTree = "<group>";
		};
		1C965C4629DBA879002F8536 /* 681d6f7694644709a7c830ec57a2d72b */ = {
			isa = PBXGroup;
			children = (
				004FE87029DF5D8700075217 /* Bristol */,
			);
			path = 681d6f7694644709a7c830ec57a2d72b;
			sourceTree = "<group>";
		};
		1C9B74C429DB43580038B06F /* Show realistic light and shadows */ = {
			isa = PBXGroup;
			children = (
				1C9B74C529DB43580038B06F /* ShowRealisticLightAndShadowsView.swift */,
			);
			path = "Show realistic light and shadows";
			sourceTree = "<group>";
		};
		1C9B74D229DB54560038B06F /* Change camera controller */ = {
			isa = PBXGroup;
			children = (
				1C9B74D529DB54560038B06F /* ChangeCameraControllerView.swift */,
			);
			path = "Change camera controller";
			sourceTree = "<group>";
		};
		218F35B229C28F4A00502022 /* Authenticate with OAuth */ = {
			isa = PBXGroup;
			children = (
				218F35B329C28F4A00502022 /* AuthenticateWithOAuthView.swift */,
			);
			path = "Authenticate with OAuth";
			sourceTree = "<group>";
		};
		4D2ADC3E29C26D05003B367F /* Add dynamic entity layer */ = {
			isa = PBXGroup;
			children = (
				4D2ADC3F29C26D05003B367F /* AddDynamicEntityLayerView.swift */,
				4D2ADC6629C50BD6003B367F /* AddDynamicEntityLayerView.Model.swift */,
				4D2ADC6829C50C4C003B367F /* AddDynamicEntityLayerView.SettingsView.swift */,
			);
			path = "Add dynamic entity layer";
			sourceTree = "<group>";
		};
		4D2ADC5329C4F612003B367F /* Change map view background */ = {
			isa = PBXGroup;
			children = (
				4D2ADC5529C4F612003B367F /* ChangeMapViewBackgroundView.swift */,
				4D2ADC5829C4F612003B367F /* ChangeMapViewBackgroundView.SettingsView.swift */,
				4D2ADC6129C5071C003B367F /* ChangeMapViewBackgroundView.Model.swift */,
			);
			path = "Change map view background";
			sourceTree = "<group>";
		};
		7573E81229D6134C00BEED9C /* Trace utility network */ = {
			isa = PBXGroup;
			children = (
				7573E81329D6134C00BEED9C /* TraceUtilityNetworkView.Model.swift */,
				7573E81529D6134C00BEED9C /* TraceUtilityNetworkView.Enums.swift */,
				7573E81729D6134C00BEED9C /* TraceUtilityNetworkView.Views.swift */,
				7573E81829D6134C00BEED9C /* TraceUtilityNetworkView.swift */,
			);
			path = "Trace utility network";
			sourceTree = "<group>";
		};
		75DD739029D38B1B0010229D /* Navigate route */ = {
			isa = PBXGroup;
			children = (
				75DD739129D38B1B0010229D /* NavigateRouteView.swift */,
			);
			path = "Navigate route";
			sourceTree = "<group>";
		};
		79B7B8082A1BF8B300F57C27 /* Create and save KML file */ = {
			isa = PBXGroup;
			children = (
				79302F842A1ED4E30002336A /* CreateAndSaveKMLView.Model.swift */,
				79B7B8092A1BF8EC00F57C27 /* CreateAndSaveKMLView.swift */,
				79302F862A1ED71B0002336A /* CreateAndSaveKMLView.Views.swift */,
			);
			path = "Create and save KML file";
			sourceTree = "<group>";
		};
		88F93CBE29C3D4E30006B28E /* Sketch on map */ = {
			isa = PBXGroup;
			children = (
				88F93CC029C3D59C0006B28E /* SketchOnMapView.swift */,
			);
			path = "Sketch on map";
			sourceTree = "<group>";
		};
		D734FA072A183A5A00246D7E /* Set max extent */ = {
			isa = PBXGroup;
			children = (
				D734FA092A183A5B00246D7E /* SetMaxExtentView.swift */,
			);
			path = "Set max extent";
			sourceTree = "<group>";
		};
		D744FD132A2112360084A66C /* Create convex hull around points */ = {
			isa = PBXGroup;
			children = (
				D744FD162A2112D90084A66C /* CreateConvexHullAroundPointsView.swift */,
			);
			path = "Create convex hull around points";
			sourceTree = "<group>";
		};
		D751018A2A2E960300B8FA48 /* Identify layer features */ = {
			isa = PBXGroup;
			children = (
				D751018D2A2E962D00B8FA48 /* IdentifyLayerFeaturesView.swift */,
			);
			path = "Identify layer features";
			sourceTree = "<group>";
		};
		D75362CC2A1E862B00D83028 /* Apply unique value renderer */ = {
			isa = PBXGroup;
			children = (
				D75362D12A1E886700D83028 /* ApplyUniqueValueRendererView.swift */,
			);
			path = "Apply unique value renderer";
			sourceTree = "<group>";
		};
		D754E31D2A1D661D0006C5F1 /* Style point with picture marker symbols */ = {
			isa = PBXGroup;
			children = (
				D754E3222A1D66820006C5F1 /* StylePointWithPictureMarkerSymbolsView.swift */,
			);
			path = "Style point with picture marker symbols";
			sourceTree = "<group>";
		};
		D78666A92A21616D00C60110 /* Find nearest vertex */ = {
			isa = PBXGroup;
			children = (
				D78666AC2A2161F100C60110 /* FindNearestVertexView.swift */,
			);
			path = "Find nearest vertex";
			sourceTree = "<group>";
		};
		D7E440D12A1ECBC2005D74DE /* Create buffers around points */ = {
			isa = PBXGroup;
			children = (
				D7E440D62A1ECE7D005D74DE /* CreateBuffersAroundPointsView.swift */,
			);
			path = "Create buffers around points";
			sourceTree = "<group>";
		};
		D7E557602A1D743100B9FB09 /* Add WMS layer */ = {
			isa = PBXGroup;
			children = (
				D7E557672A1D768800B9FB09 /* AddWMSLayerView.swift */,
			);
			path = "Add WMS layer";
			sourceTree = "<group>";
		};
		D7EAF34F2A1C011000D822C4 /* Set min and max scale */ = {
			isa = PBXGroup;
			children = (
				D7EAF3592A1C023800D822C4 /* SetMinAndMaxScaleView.swift */,
			);
			path = "Set min and max scale";
			sourceTree = "<group>";
		};
		E000E75E2869E325005D87C5 /* Clip geometry */ = {
			isa = PBXGroup;
			children = (
				E000E75F2869E33D005D87C5 /* ClipGeometryView.swift */,
			);
			path = "Clip geometry";
			sourceTree = "<group>";
		};
		E000E761286A0B07005D87C5 /* Cut geometry */ = {
			isa = PBXGroup;
			children = (
				E000E762286A0B18005D87C5 /* CutGeometryView.swift */,
			);
			path = "Cut geometry";
			sourceTree = "<group>";
		};
		E004A6B928414332002A1FE6 /* Set viewpoint rotation */ = {
			isa = PBXGroup;
			children = (
				E004A6BD28414332002A1FE6 /* SetViewpointRotationView.swift */,
			);
			path = "Set viewpoint rotation";
			sourceTree = "<group>";
		};
		E004A6D528465C70002A1FE6 /* Display scene */ = {
			isa = PBXGroup;
			children = (
				E004A6D828465C70002A1FE6 /* DisplaySceneView.swift */,
			);
			path = "Display scene";
			sourceTree = "<group>";
		};
		E004A6DE2846626A002A1FE6 /* Show callout */ = {
			isa = PBXGroup;
			children = (
				E004A6DF28466279002A1FE6 /* ShowCalloutView.swift */,
			);
			path = "Show callout";
			sourceTree = "<group>";
		};
		E004A6E42846A609002A1FE6 /* Style graphics with symbols */ = {
			isa = PBXGroup;
			children = (
				E004A6E52846A61F002A1FE6 /* StyleGraphicsWithSymbolsView.swift */,
			);
			path = "Style graphics with symbols";
			sourceTree = "<group>";
		};
		E004A6E728493BBB002A1FE6 /* Show device location */ = {
			isa = PBXGroup;
			children = (
				E004A6E828493BCE002A1FE6 /* ShowDeviceLocationView.swift */,
			);
			path = "Show device location";
			sourceTree = "<group>";
		};
		E004A6EB28495538002A1FE6 /* Create planar and geodetic buffers */ = {
			isa = PBXGroup;
			children = (
				E004A6EC2849556E002A1FE6 /* CreatePlanarAndGeodeticBuffersView.swift */,
			);
			path = "Create planar and geodetic buffers";
			sourceTree = "<group>";
		};
		E004A6EE284E4B7A002A1FE6 /* Download vector tiles to local cache */ = {
			isa = PBXGroup;
			children = (
				E004A6EF284E4B9B002A1FE6 /* DownloadVectorTilesToLocalCacheView.swift */,
			);
			path = "Download vector tiles to local cache";
			sourceTree = "<group>";
		};
		E004A6F1284E4F80002A1FE6 /* Show result of spatial operations */ = {
			isa = PBXGroup;
			children = (
				E004A6F2284E4FEB002A1FE6 /* ShowResultOfSpatialOperationsView.swift */,
			);
			path = "Show result of spatial operations";
			sourceTree = "<group>";
		};
		E004A6F4284FA3C5002A1FE6 /* Select features in feature layer */ = {
			isa = PBXGroup;
			children = (
				E004A6F5284FA42A002A1FE6 /* SelectFeaturesInFeatureLayerView.swift */,
			);
			path = "Select features in feature layer";
			sourceTree = "<group>";
		};
		E041ABC3287CAFEB0056009B /* Web */ = {
			isa = PBXGroup;
			children = (
				E041AC15287F54580056009B /* highlight.min.js */,
				E041AC1D288076A60056009B /* info.css */,
				E041AC1F288077B90056009B /* xcode.css */,
			);
			path = Web;
			sourceTree = "<group>";
		};
		E066DD33285CF3A0004D3D5B /* Find route */ = {
			isa = PBXGroup;
			children = (
				E066DD34285CF3B3004D3D5B /* FindRouteView.swift */,
			);
			path = "Find route";
			sourceTree = "<group>";
		};
		E066DD362860AB0B004D3D5B /* Style graphics with renderer */ = {
			isa = PBXGroup;
			children = (
				E066DD372860AB28004D3D5B /* StyleGraphicsWithRendererView.swift */,
			);
			path = "Style graphics with renderer";
			sourceTree = "<group>";
		};
		E066DD392860C9EE004D3D5B /* Show result of spatial relationships */ = {
			isa = PBXGroup;
			children = (
				E066DD3A2860CA08004D3D5B /* ShowResultOfSpatialRelationshipsView.swift */,
			);
			path = "Show result of spatial relationships";
			sourceTree = "<group>";
		};
		E066DD3E28610F3F004D3D5B /* Add scene layer from service */ = {
			isa = PBXGroup;
			children = (
				E066DD3F28610F55004D3D5B /* AddSceneLayerFromServiceView.swift */,
			);
			path = "Add scene layer from service";
			sourceTree = "<group>";
		};
		E070A0A1286F3B3400F2B606 /* Download preplanned map area */ = {
			isa = PBXGroup;
			children = (
				883C121429C9136600062FF9 /* DownloadPreplannedMapAreaView.MapPicker.swift */,
				E0D04FF128A5390000747989 /* DownloadPreplannedMapAreaView.Model.swift */,
				E070A0A2286F3B6000F2B606 /* DownloadPreplannedMapAreaView.swift */,
			);
			path = "Download preplanned map area";
			sourceTree = "<group>";
		};
		E088E1552862578800413100 /* Set surface placement mode */ = {
			isa = PBXGroup;
			children = (
				E088E1562862579D00413100 /* SetSurfacePlacementModeView.swift */,
			);
			path = "Set surface placement mode";
			sourceTree = "<group>";
		};
		E088E1722863B5E600413100 /* Generate offline map */ = {
			isa = PBXGroup;
			children = (
				E088E1732863B5F800413100 /* GenerateOfflineMapView.swift */,
			);
			path = "Generate offline map";
			sourceTree = "<group>";
		};
		E0EA0B75286638FD00C9621D /* Project geometry */ = {
			isa = PBXGroup;
			children = (
				E0EA0B762866390E00C9621D /* ProjectGeometryView.swift */,
			);
			path = "Project geometry";
			sourceTree = "<group>";
		};
		E0FE32E528747762002C6ACA /* Browse building floors */ = {
			isa = PBXGroup;
			children = (
				E0FE32E628747778002C6ACA /* BrowseBuildingFloorsView.swift */,
			);
			path = "Browse building floors";
			sourceTree = "<group>";
		};
		F111CCBD288B548400205358 /* Display map from mobile map package */ = {
			isa = PBXGroup;
			children = (
				F111CCC0288B5D5600205358 /* DisplayMapFromMobileMapPackageView.swift */,
			);
			path = "Display map from mobile map package";
			sourceTree = "<group>";
		};
		F111CCC2288B63DB00205358 /* e1f3a7254cb845b09450f54937c16061 */ = {
			isa = PBXGroup;
			children = (
				F111CCC3288B641900205358 /* Yellowstone.mmpk */,
			);
			path = e1f3a7254cb845b09450f54937c16061;
			sourceTree = "<group>";
		};
		F19A316128906F0D003B7EF9 /* Add raster from file */ = {
			isa = PBXGroup;
			children = (
				F1E71BF0289473760064C33F /* AddRasterFromFileView.swift */,
			);
			path = "Add raster from file";
			sourceTree = "<group>";
		};
/* End PBXGroup section */

/* Begin PBXNativeTarget section */
		00E5401227F3CCA200CF66D5 /* Samples */ = {
			isa = PBXNativeTarget;
			buildConfigurationList = 00E5402427F3CCA200CF66D5 /* Build configuration list for PBXNativeTarget "Samples" */;
			buildPhases = (
				001C6DDC27FE5CE800D472C2 /* Create .secrets File If It Does Not Exist */,
				00CCB8A3285BA2FD00BBAB70 /* Download Portal Item Data */,
				00E5402B27F77A5A00CF66D5 /* Lint Sources */,
				00E5400F27F3CCA200CF66D5 /* Sources */,
				00144B5E280634840090DD5D /* Embed Frameworks */,
				00E5401027F3CCA200CF66D5 /* Frameworks */,
				00E5401127F3CCA200CF66D5 /* Resources */,
				0039A4E82885C4E300592C86 /* Copy Source Code Files */,
				0039A4E72885C45200592C86 /* Copy README.md Files For Source Code View */,
			);
			buildRules = (
				0083586F27FE3BCF00192A15 /* PBXBuildRule */,
				0074ABCC2817B8E60037244A /* PBXBuildRule */,
			);
			dependencies = (
			);
			name = Samples;
			packageProductDependencies = (
				00C43AEC2947DC350099AE34 /* ArcGISToolkit */,
			);
			productName = "arcgis-swift-sdk-samples (iOS)";
			productReference = 00E5401327F3CCA200CF66D5 /* Samples.app */;
			productType = "com.apple.product-type.application";
		};
/* End PBXNativeTarget section */

/* Begin PBXProject section */
		00E5400727F3CCA100CF66D5 /* Project object */ = {
			isa = PBXProject;
			attributes = {
				BuildIndependentTargetsInParallel = 1;
				KnownAssetTags = (
					AddFeatureLayers,
					AddRasterFromFile,
					ChangeCameraController,
					DisplayMapFromMobileMapPackage,
				);
				LastSwiftUpdateCheck = 1330;
				LastUpgradeCheck = 1330;
				ORGANIZATIONNAME = Esri;
				TargetAttributes = {
					00E5401227F3CCA200CF66D5 = {
						CreatedOnToolsVersion = 13.3;
					};
				};
			};
			buildConfigurationList = 00E5400A27F3CCA100CF66D5 /* Build configuration list for PBXProject "Samples" */;
			compatibilityVersion = "Xcode 13.0";
			developmentRegion = en;
			hasScannedForEncodings = 0;
			knownRegions = (
				en,
				Base,
			);
			mainGroup = 00E5400627F3CCA100CF66D5;
			packageReferences = (
				00C43AEB2947DC350099AE34 /* XCRemoteSwiftPackageReference "arcgis-maps-sdk-swift-toolkit" */,
			);
			productRefGroup = 00E5401427F3CCA200CF66D5 /* Products */;
			projectDirPath = "";
			projectRoot = "";
			targets = (
				00E5401227F3CCA200CF66D5 /* Samples */,
			);
		};
/* End PBXProject section */

/* Begin PBXResourcesBuildPhase section */
		00E5401127F3CCA200CF66D5 /* Resources */ = {
			isa = PBXResourcesBuildPhase;
			buildActionMask = 2147483647;
			files = (
				E041AC1E288076A60056009B /* info.css in Resources */,
				E041AC1A287F54580056009B /* highlight.min.js in Resources */,
				00E5402027F3CCA200CF66D5 /* Assets.xcassets in Resources */,
				00C94A0D28B53DE1004E42D9 /* raster-file in Resources */,
				004FE87129DF5D8700075217 /* Bristol in Resources */,
				E041AC20288077B90056009B /* xcode.css in Resources */,
				00D4EF9028638BF100B9CC30 /* LA_Trails.geodatabase in Resources */,
				00D4EF9A28638BF100B9CC30 /* AuroraCO.gpkg in Resources */,
				F111CCC4288B641900205358 /* Yellowstone.mmpk in Resources */,
				00D4EFB12863CE6300B9CC30 /* ScottishWildlifeTrust_reserves in Resources */,
			);
			runOnlyForDeploymentPostprocessing = 0;
		};
/* End PBXResourcesBuildPhase section */

/* Begin PBXShellScriptBuildPhase section */
		001C6DDC27FE5CE800D472C2 /* Create .secrets File If It Does Not Exist */ = {
			isa = PBXShellScriptBuildPhase;
			alwaysOutOfDate = 1;
			buildActionMask = 2147483647;
			files = (
			);
			inputFileListPaths = (
			);
			inputPaths = (
			);
			name = "Create .secrets File If It Does Not Exist";
			outputFileListPaths = (
			);
			outputPaths = (
				"$(SRCROOT)/.secrets",
			);
			runOnlyForDeploymentPostprocessing = 0;
			shellPath = /bin/sh;
			shellScript = "if [ ! -e \"$SRCROOT/.secrets\" ]\nthen\n    touch \"$SRCROOT/.secrets\"\nfi\n";
		};
		0039A4E72885C45200592C86 /* Copy README.md Files For Source Code View */ = {
			isa = PBXShellScriptBuildPhase;
			alwaysOutOfDate = 1;
			buildActionMask = 2147483647;
			files = (
			);
			inputFileListPaths = (
			);
			inputPaths = (
			);
			name = "Copy README.md Files For Source Code View";
			outputFileListPaths = (
			);
			outputPaths = (
			);
			runOnlyForDeploymentPostprocessing = 0;
			shellPath = /bin/sh;
			shellScript = "echo $BUILT_PRODUCTS_DIR\n\n# Directory to which the readmes will be copied.\nREADMES_DIR=${BUILT_PRODUCTS_DIR}/${UNLOCALIZED_RESOURCES_FOLDER_PATH}/READMEs\nmkdir -p \"${READMES_DIR}\"\n\n# Root readme for the project to skip.\nDEFAULT_README=$SRCROOT/README.md\n\n# Find all README.md files in the project.\nfind ${SRCROOT} -name \"README.md\" | while read file\ndo\n    # Skip the root readme for project.\n    if [ \"$file\" = \"$DEFAULT_README\" ]\n    then\n        echo $BUILT_PRODUCTS_DIR\n        continue\n    fi\n    \n    # Extract the folder name from the path.\n    FILE_PATH=$(dirname \"$file\")\n    FOLDER_NAME=$(basename \"$FILE_PATH\")\n    \n    cp \"${file}\" \"${READMES_DIR}/${FOLDER_NAME}.md\"\ndone\n";
		};
		00CCB8A3285BA2FD00BBAB70 /* Download Portal Item Data */ = {
			isa = PBXShellScriptBuildPhase;
			alwaysOutOfDate = 1;
			buildActionMask = 2147483647;
			files = (
			);
			inputFileListPaths = (
			);
			inputPaths = (
			);
			name = "Download Portal Item Data";
			outputFileListPaths = (
			);
			outputPaths = (
			);
			runOnlyForDeploymentPostprocessing = 0;
			shellPath = /bin/sh;
			shellScript = "SAMPLES_DIRECTORY=\"${SRCROOT}/Shared/Samples\"\nDOWNLOAD_DIRECTORY=\"${SRCROOT}/Portal Data\"\nxcrun --sdk macosx swift \"${SRCROOT}/Scripts/DowloadPortalItemData.swift\" \"$SAMPLES_DIRECTORY\" \"$DOWNLOAD_DIRECTORY\"\n";
		};
		00E5402B27F77A5A00CF66D5 /* Lint Sources */ = {
			isa = PBXShellScriptBuildPhase;
			alwaysOutOfDate = 1;
			buildActionMask = 2147483647;
			files = (
			);
			inputFileListPaths = (
			);
			inputPaths = (
			);
			name = "Lint Sources";
			outputFileListPaths = (
			);
			outputPaths = (
			);
			runOnlyForDeploymentPostprocessing = 0;
			shellPath = /bin/sh;
			shellScript = "if [[ \"$(uname -m)\" == arm64 ]]; then\n    export PATH=\"/opt/homebrew/bin:$PATH\"\nfi\n\nif which swiftlint > /dev/null; then\n  swiftlint\nelse\n  echo \"warning: SwiftLint not installed, download from https://github.com/realm/SwiftLint\"\nfi\n";
		};
/* End PBXShellScriptBuildPhase section */

/* Begin PBXSourcesBuildPhase section */
		00E5400F27F3CCA200CF66D5 /* Sources */ = {
			isa = PBXSourcesBuildPhase;
			buildActionMask = 2147483647;
			files = (
				E000E7602869E33D005D87C5 /* ClipGeometryView.swift in Sources */,
				4D2ADC6729C50BD6003B367F /* AddDynamicEntityLayerView.Model.swift in Sources */,
				E004A6E928493BCE002A1FE6 /* ShowDeviceLocationView.swift in Sources */,
				F111CCC1288B5D5600205358 /* DisplayMapFromMobileMapPackageView.swift in Sources */,
				218F35B829C28F4A00502022 /* AuthenticateWithOAuthView.swift in Sources */,
				79B7B80A2A1BF8EC00F57C27 /* CreateAndSaveKMLView.swift in Sources */,
				7573E81C29D6134C00BEED9C /* TraceUtilityNetworkView.Enums.swift in Sources */,
				7573E81A29D6134C00BEED9C /* TraceUtilityNetworkView.Model.swift in Sources */,
				0005580C28185C0600224BC6 /* SampleList.swift in Sources */,
				E004A6E028466279002A1FE6 /* ShowCalloutView.swift in Sources */,
				E000E763286A0B18005D87C5 /* CutGeometryView.swift in Sources */,
				001C6DE127FE8A9400D472C2 /* AppSecrets.swift.masque in Sources */,
				E0D04FF228A5390000747989 /* DownloadPreplannedMapAreaView.Model.swift in Sources */,
				00CCB8A5285BAF8700BBAB70 /* OnDemandResource.swift in Sources */,
				E004A6ED2849556E002A1FE6 /* CreatePlanarAndGeodeticBuffersView.swift in Sources */,
				E041ABD7287DB04D0056009B /* SampleInfoView.swift in Sources */,
				E0082217287755AC002AD138 /* View+Sheet.swift in Sources */,
				00181B462846AD7100654571 /* View+Alert.swift in Sources */,
				E0FE32E728747778002C6ACA /* BrowseBuildingFloorsView.swift in Sources */,
				E070A0A3286F3B6000F2B606 /* DownloadPreplannedMapAreaView.swift in Sources */,
				E0EA0B772866390E00C9621D /* ProjectGeometryView.swift in Sources */,
				0042E24328E4BF8F001F33D6 /* ShowViewshedFromPointInSceneView.Model.swift in Sources */,
				D7E557682A1D768800B9FB09 /* AddWMSLayerView.swift in Sources */,
				0005580A2817C51E00224BC6 /* SampleDetailView.swift in Sources */,
				4D2ADC6229C5071C003B367F /* ChangeMapViewBackgroundView.Model.swift in Sources */,
				0074ABCD2817BCC30037244A /* SamplesApp+Samples.swift.tache in Sources */,
				E004A6F3284E4FEB002A1FE6 /* ShowResultOfSpatialOperationsView.swift in Sources */,
				D751018E2A2E962D00B8FA48 /* IdentifyLayerFeaturesView.swift in Sources */,
				F1E71BF1289473760064C33F /* AddRasterFromFileView.swift in Sources */,
				00B04273282EC59E0072E1B4 /* AboutView.swift in Sources */,
				7573E81F29D6134C00BEED9C /* TraceUtilityNetworkView.swift in Sources */,
				4D2ADC6929C50C4C003B367F /* AddDynamicEntityLayerView.SettingsView.swift in Sources */,
				1C42E04729D2396B004FC4BE /* ShowPopupView.swift in Sources */,
				79302F872A1ED71B0002336A /* CreateAndSaveKMLView.Views.swift in Sources */,
				E066DD3B2860CA08004D3D5B /* ShowResultOfSpatialRelationshipsView.swift in Sources */,
				7573E81E29D6134C00BEED9C /* TraceUtilityNetworkView.Views.swift in Sources */,
				4D2ADC5A29C4F612003B367F /* ChangeMapViewBackgroundView.swift in Sources */,
				79302F852A1ED4E30002336A /* CreateAndSaveKMLView.Model.swift in Sources */,
				0044CDDF2995C39E004618CE /* ShowDeviceLocationHistoryView.swift in Sources */,
				E041ABC0287CA9F00056009B /* WebView.swift in Sources */,
				E088E1572862579D00413100 /* SetSurfacePlacementModeView.swift in Sources */,
				E004A6C128414332002A1FE6 /* SetViewpointRotationView.swift in Sources */,
				883C121529C9136600062FF9 /* DownloadPreplannedMapAreaView.MapPicker.swift in Sources */,
				1C9B74C929DB43580038B06F /* ShowRealisticLightAndShadowsView.swift in Sources */,
				00E5401E27F3CCA200CF66D5 /* ContentView.swift in Sources */,
				E066DD382860AB28004D3D5B /* StyleGraphicsWithRendererView.swift in Sources */,
				108EC04129D25B2C000F35D0 /* QueryFeatureTableView.swift in Sources */,
				00B04FB5283EEBA80026C882 /* DisplayOverviewMapView.swift in Sources */,
				4D2ADC5D29C4F612003B367F /* ChangeMapViewBackgroundView.SettingsView.swift in Sources */,
				75DD739529D38B1B0010229D /* NavigateRouteView.swift in Sources */,
				D75362D22A1E886700D83028 /* ApplyUniqueValueRendererView.swift in Sources */,
				0074ABBF28174BCF0037244A /* DisplayMapView.swift in Sources */,
				0086F40128E3770A00974721 /* ShowViewshedFromPointInSceneView.swift in Sources */,
				0044289229C90C0B00160767 /* GetElevationAtPointOnSurfaceView.swift in Sources */,
				D7E440D72A1ECE7D005D74DE /* CreateBuffersAroundPointsView.swift in Sources */,
				00D4EF802863842100B9CC30 /* AddFeatureLayersView.swift in Sources */,
				88F93CC129C3D59D0006B28E /* SketchOnMapView.swift in Sources */,
				1C0C1C3929D34DAE005C8B24 /* ChangeViewpointView.swift in Sources */,
				D734FA0C2A183A5B00246D7E /* SetMaxExtentView.swift in Sources */,
				E004A6DC28465C70002A1FE6 /* DisplaySceneView.swift in Sources */,
				E066DD35285CF3B3004D3D5B /* FindRouteView.swift in Sources */,
				E004A6F6284FA42A002A1FE6 /* SelectFeaturesInFeatureLayerView.swift in Sources */,
				E08953F12891899600E077CF /* EnvironmentValues+SampleInfoVisibility.swift in Sources */,
				00B042E8282EDC690072E1B4 /* SetBasemapView.swift in Sources */,
				E004A6E62846A61F002A1FE6 /* StyleGraphicsWithSymbolsView.swift in Sources */,
				E088E1742863B5F800413100 /* GenerateOfflineMapView.swift in Sources */,
				0074ABC428174F430037244A /* Sample.swift in Sources */,
				E004A6F0284E4B9B002A1FE6 /* DownloadVectorTilesToLocalCacheView.swift in Sources */,
				4D2ADC4329C26D05003B367F /* AddDynamicEntityLayerView.swift in Sources */,
				D7EAF35A2A1C023800D822C4 /* SetMinAndMaxScaleView.swift in Sources */,
				0042E24528E4F82C001F33D6 /* ShowViewshedFromPointInSceneView.ViewshedSettingsView.swift in Sources */,
				1C9B74D929DB54560038B06F /* ChangeCameraControllerView.swift in Sources */,
				D78666AD2A2161F100C60110 /* FindNearestVertexView.swift in Sources */,
				D744FD172A2112D90084A66C /* CreateConvexHullAroundPointsView.swift in Sources */,
				00CB9138284814A4005C2C5D /* SearchWithGeocodeView.swift in Sources */,
				D754E3232A1D66820006C5F1 /* StylePointWithPictureMarkerSymbolsView.swift in Sources */,
				00E5401C27F3CCA200CF66D5 /* SamplesApp.swift in Sources */,
				E066DD4028610F55004D3D5B /* AddSceneLayerFromServiceView.swift in Sources */,
			);
			runOnlyForDeploymentPostprocessing = 0;
		};
/* End PBXSourcesBuildPhase section */

/* Begin XCBuildConfiguration section */
		00E5402227F3CCA200CF66D5 /* Debug */ = {
			isa = XCBuildConfiguration;
			buildSettings = {
				ALWAYS_SEARCH_USER_PATHS = NO;
				CLANG_ANALYZER_NONNULL = YES;
				CLANG_ANALYZER_NUMBER_OBJECT_CONVERSION = YES_AGGRESSIVE;
				CLANG_CXX_LANGUAGE_STANDARD = "gnu++17";
				CLANG_ENABLE_MODULES = YES;
				CLANG_ENABLE_OBJC_ARC = YES;
				CLANG_ENABLE_OBJC_WEAK = YES;
				CLANG_WARN_BLOCK_CAPTURE_AUTORELEASING = YES;
				CLANG_WARN_BOOL_CONVERSION = YES;
				CLANG_WARN_COMMA = YES;
				CLANG_WARN_CONSTANT_CONVERSION = YES;
				CLANG_WARN_DEPRECATED_OBJC_IMPLEMENTATIONS = YES;
				CLANG_WARN_DIRECT_OBJC_ISA_USAGE = YES_ERROR;
				CLANG_WARN_DOCUMENTATION_COMMENTS = YES;
				CLANG_WARN_EMPTY_BODY = YES;
				CLANG_WARN_ENUM_CONVERSION = YES;
				CLANG_WARN_INFINITE_RECURSION = YES;
				CLANG_WARN_INT_CONVERSION = YES;
				CLANG_WARN_NON_LITERAL_NULL_CONVERSION = YES;
				CLANG_WARN_OBJC_IMPLICIT_RETAIN_SELF = YES;
				CLANG_WARN_OBJC_LITERAL_CONVERSION = YES;
				CLANG_WARN_OBJC_ROOT_CLASS = YES_ERROR;
				CLANG_WARN_QUOTED_INCLUDE_IN_FRAMEWORK_HEADER = YES;
				CLANG_WARN_RANGE_LOOP_ANALYSIS = YES;
				CLANG_WARN_STRICT_PROTOTYPES = YES;
				CLANG_WARN_SUSPICIOUS_MOVE = YES;
				CLANG_WARN_UNGUARDED_AVAILABILITY = YES_AGGRESSIVE;
				CLANG_WARN_UNREACHABLE_CODE = YES;
				CLANG_WARN__DUPLICATE_METHOD_MATCH = YES;
				COPY_PHASE_STRIP = NO;
				DEAD_CODE_STRIPPING = YES;
				DEBUG_INFORMATION_FORMAT = dwarf;
				ENABLE_STRICT_OBJC_MSGSEND = YES;
				ENABLE_TESTABILITY = YES;
				GCC_C_LANGUAGE_STANDARD = gnu11;
				GCC_DYNAMIC_NO_PIC = NO;
				GCC_NO_COMMON_BLOCKS = YES;
				GCC_OPTIMIZATION_LEVEL = 0;
				GCC_PREPROCESSOR_DEFINITIONS = (
					"DEBUG=1",
					"$(inherited)",
				);
				GCC_WARN_64_TO_32_BIT_CONVERSION = YES;
				GCC_WARN_ABOUT_RETURN_TYPE = YES_ERROR;
				GCC_WARN_UNDECLARED_SELECTOR = YES;
				GCC_WARN_UNINITIALIZED_AUTOS = YES_AGGRESSIVE;
				GCC_WARN_UNUSED_FUNCTION = YES;
				GCC_WARN_UNUSED_VARIABLE = YES;
				MTL_ENABLE_DEBUG_INFO = INCLUDE_SOURCE;
				MTL_FAST_MATH = YES;
				ONLY_ACTIVE_ARCH = YES;
				SWIFT_ACTIVE_COMPILATION_CONDITIONS = DEBUG;
				SWIFT_OPTIMIZATION_LEVEL = "-Onone";
			};
			name = Debug;
		};
		00E5402327F3CCA200CF66D5 /* Release */ = {
			isa = XCBuildConfiguration;
			buildSettings = {
				ALWAYS_SEARCH_USER_PATHS = NO;
				CLANG_ANALYZER_NONNULL = YES;
				CLANG_ANALYZER_NUMBER_OBJECT_CONVERSION = YES_AGGRESSIVE;
				CLANG_CXX_LANGUAGE_STANDARD = "gnu++17";
				CLANG_ENABLE_MODULES = YES;
				CLANG_ENABLE_OBJC_ARC = YES;
				CLANG_ENABLE_OBJC_WEAK = YES;
				CLANG_WARN_BLOCK_CAPTURE_AUTORELEASING = YES;
				CLANG_WARN_BOOL_CONVERSION = YES;
				CLANG_WARN_COMMA = YES;
				CLANG_WARN_CONSTANT_CONVERSION = YES;
				CLANG_WARN_DEPRECATED_OBJC_IMPLEMENTATIONS = YES;
				CLANG_WARN_DIRECT_OBJC_ISA_USAGE = YES_ERROR;
				CLANG_WARN_DOCUMENTATION_COMMENTS = YES;
				CLANG_WARN_EMPTY_BODY = YES;
				CLANG_WARN_ENUM_CONVERSION = YES;
				CLANG_WARN_INFINITE_RECURSION = YES;
				CLANG_WARN_INT_CONVERSION = YES;
				CLANG_WARN_NON_LITERAL_NULL_CONVERSION = YES;
				CLANG_WARN_OBJC_IMPLICIT_RETAIN_SELF = YES;
				CLANG_WARN_OBJC_LITERAL_CONVERSION = YES;
				CLANG_WARN_OBJC_ROOT_CLASS = YES_ERROR;
				CLANG_WARN_QUOTED_INCLUDE_IN_FRAMEWORK_HEADER = YES;
				CLANG_WARN_RANGE_LOOP_ANALYSIS = YES;
				CLANG_WARN_STRICT_PROTOTYPES = YES;
				CLANG_WARN_SUSPICIOUS_MOVE = YES;
				CLANG_WARN_UNGUARDED_AVAILABILITY = YES_AGGRESSIVE;
				CLANG_WARN_UNREACHABLE_CODE = YES;
				CLANG_WARN__DUPLICATE_METHOD_MATCH = YES;
				COPY_PHASE_STRIP = NO;
				DEAD_CODE_STRIPPING = YES;
				DEBUG_INFORMATION_FORMAT = "dwarf-with-dsym";
				ENABLE_NS_ASSERTIONS = NO;
				ENABLE_STRICT_OBJC_MSGSEND = YES;
				GCC_C_LANGUAGE_STANDARD = gnu11;
				GCC_NO_COMMON_BLOCKS = YES;
				GCC_WARN_64_TO_32_BIT_CONVERSION = YES;
				GCC_WARN_ABOUT_RETURN_TYPE = YES_ERROR;
				GCC_WARN_UNDECLARED_SELECTOR = YES;
				GCC_WARN_UNINITIALIZED_AUTOS = YES_AGGRESSIVE;
				GCC_WARN_UNUSED_FUNCTION = YES;
				GCC_WARN_UNUSED_VARIABLE = YES;
				MTL_ENABLE_DEBUG_INFO = NO;
				MTL_FAST_MATH = YES;
				SWIFT_COMPILATION_MODE = wholemodule;
				SWIFT_OPTIMIZATION_LEVEL = "-O";
			};
			name = Release;
		};
		00E5402527F3CCA200CF66D5 /* Debug */ = {
			isa = XCBuildConfiguration;
			buildSettings = {
				ASSETCATALOG_COMPILER_APPICON_NAME = AppIcon;
				ASSETCATALOG_COMPILER_GLOBAL_ACCENT_COLOR_NAME = AccentColor;
				CODE_SIGN_ENTITLEMENTS = macOS/Samples.entitlements;
				"CODE_SIGN_IDENTITY[sdk=macosx*]" = "Apple Development";
				CODE_SIGN_STYLE = Automatic;
				CURRENT_PROJECT_VERSION = 1;
				EMBED_ASSET_PACKS_IN_PRODUCT_BUNDLE = YES;
				INFOPLIST_FILE = "$(SRCROOT)/iOS/Info.plist";
				IPHONEOS_DEPLOYMENT_TARGET = 15.0;
				"IPHONEOS_DEPLOYMENT_TARGET[sdk=macosx*]" = 15.0;
				LD_RUNPATH_SEARCH_PATHS = (
					"$(inherited)",
					"@executable_path/Frameworks",
				);
				MARKETING_VERSION = 200.1.0;
				PRODUCT_BUNDLE_IDENTIFIER = "com.esri.arcgis-swift-sdk-samples";
				PRODUCT_NAME = Samples;
				SDKROOT = iphoneos;
				SUPPORTED_PLATFORMS = "iphoneos iphonesimulator";
				SUPPORTS_MACCATALYST = YES;
				SUPPORTS_MAC_DESIGNED_FOR_IPHONE_IPAD = NO;
				SWIFT_EMIT_LOC_STRINGS = YES;
				SWIFT_VERSION = 5.0;
				TARGETED_DEVICE_FAMILY = "1,2,6";
			};
			name = Debug;
		};
		00E5402627F3CCA200CF66D5 /* Release */ = {
			isa = XCBuildConfiguration;
			buildSettings = {
				ASSETCATALOG_COMPILER_APPICON_NAME = AppIcon;
				ASSETCATALOG_COMPILER_GLOBAL_ACCENT_COLOR_NAME = AccentColor;
				CODE_SIGN_ENTITLEMENTS = macOS/Samples.entitlements;
				"CODE_SIGN_IDENTITY[sdk=macosx*]" = "Apple Development";
				CODE_SIGN_STYLE = Automatic;
				CURRENT_PROJECT_VERSION = 1;
				EMBED_ASSET_PACKS_IN_PRODUCT_BUNDLE = YES;
				INFOPLIST_FILE = "$(SRCROOT)/iOS/Info.plist";
				IPHONEOS_DEPLOYMENT_TARGET = 15.0;
				"IPHONEOS_DEPLOYMENT_TARGET[sdk=macosx*]" = 15.0;
				LD_RUNPATH_SEARCH_PATHS = (
					"$(inherited)",
					"@executable_path/Frameworks",
				);
				MARKETING_VERSION = 200.1.0;
				PRODUCT_BUNDLE_IDENTIFIER = "com.esri.arcgis-swift-sdk-samples";
				PRODUCT_NAME = Samples;
				SDKROOT = iphoneos;
				SUPPORTED_PLATFORMS = "iphoneos iphonesimulator";
				SUPPORTS_MACCATALYST = YES;
				SUPPORTS_MAC_DESIGNED_FOR_IPHONE_IPAD = NO;
				SWIFT_EMIT_LOC_STRINGS = YES;
				SWIFT_VERSION = 5.0;
				TARGETED_DEVICE_FAMILY = "1,2,6";
				VALIDATE_PRODUCT = YES;
			};
			name = Release;
		};
/* End XCBuildConfiguration section */

/* Begin XCConfigurationList section */
		00E5400A27F3CCA100CF66D5 /* Build configuration list for PBXProject "Samples" */ = {
			isa = XCConfigurationList;
			buildConfigurations = (
				00E5402227F3CCA200CF66D5 /* Debug */,
				00E5402327F3CCA200CF66D5 /* Release */,
			);
			defaultConfigurationIsVisible = 0;
			defaultConfigurationName = Release;
		};
		00E5402427F3CCA200CF66D5 /* Build configuration list for PBXNativeTarget "Samples" */ = {
			isa = XCConfigurationList;
			buildConfigurations = (
				00E5402527F3CCA200CF66D5 /* Debug */,
				00E5402627F3CCA200CF66D5 /* Release */,
			);
			defaultConfigurationIsVisible = 0;
			defaultConfigurationName = Release;
		};
/* End XCConfigurationList section */

/* Begin XCRemoteSwiftPackageReference section */
		00C43AEB2947DC350099AE34 /* XCRemoteSwiftPackageReference "arcgis-maps-sdk-swift-toolkit" */ = {
			isa = XCRemoteSwiftPackageReference;
			repositoryURL = "https://github.com/Esri/arcgis-maps-sdk-swift-toolkit/";
			requirement = {
				kind = upToNextMinorVersion;
				minimumVersion = 200.1.0;
			};
		};
/* End XCRemoteSwiftPackageReference section */

/* Begin XCSwiftPackageProductDependency section */
		00C43AEC2947DC350099AE34 /* ArcGISToolkit */ = {
			isa = XCSwiftPackageProductDependency;
			package = 00C43AEB2947DC350099AE34 /* XCRemoteSwiftPackageReference "arcgis-maps-sdk-swift-toolkit" */;
			productName = ArcGISToolkit;
		};
/* End XCSwiftPackageProductDependency section */
	};
	rootObject = 00E5400727F3CCA100CF66D5 /* Project object */;
}<|MERGE_RESOLUTION|>--- conflicted
+++ resolved
@@ -214,13 +214,10 @@
 			dstPath = "";
 			dstSubfolderSpec = 7;
 			files = (
-<<<<<<< HEAD
 				D751018F2A2E966C00B8FA48 /* IdentifyLayerFeaturesView.swift in Copy Source Code Files */,
-=======
 				79A47DFB2A20286800D7C5B9 /* CreateAndSaveKMLView.Model.swift in Copy Source Code Files */,
 				79A47DFC2A20286800D7C5B9 /* CreateAndSaveKMLView.Views.swift in Copy Source Code Files */,
 				79B7B80B2A1BFDE700F57C27 /* CreateAndSaveKMLView.swift in Copy Source Code Files */,
->>>>>>> ea3f2017
 				D78666AE2A21629200C60110 /* FindNearestVertexView.swift in Copy Source Code Files */,
 				D7E440D82A1ECEB3005D74DE /* CreateBuffersAroundPointsView.swift in Copy Source Code Files */,
 				D744FD182A2113C70084A66C /* CreateConvexHullAroundPointsView.swift in Copy Source Code Files */,
