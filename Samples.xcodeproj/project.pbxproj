--- conflicted
+++ resolved
@@ -566,14 +566,11 @@
 			dstPath = "";
 			dstSubfolderSpec = 7;
 			files = (
-<<<<<<< HEAD
 				D75E5EF42CC04A0C00252595 /* EditFeaturesUsingFeatureFormsView.swift in Copy Source Code Files */,
-=======
 				D7201CDB2CC6B72A004BDB7D /* AddTiledLayerAsBasemapView.swift in Copy Source Code Files */,
 				D7BE7E722CC19CE5006DDB0C /* AddTiledLayerView.swift in Copy Source Code Files */,
 				D7BEBAD52CBDFE3900F882E7 /* DisplayAlternateSymbolsAtDifferentScalesView.swift in Copy Source Code Files */,
 				D7BEBAC62CBDC11600F882E7 /* AddElevationSourceFromTilePackageView.swift in Copy Source Code Files */,
->>>>>>> 83e4a2bc
 				D7848F012CBD987B00F6F546 /* AddElevationSourceFromRasterView.swift in Copy Source Code Files */,
 				D7848EDB2CBD85D100F6F546 /* AddPointSceneLayerView.swift in Copy Source Code Files */,
 				D7DFA0ED2CBA0260007C31F2 /* AddMapImageLayerView.swift in Copy Source Code Files */,
