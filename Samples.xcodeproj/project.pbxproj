--- conflicted
+++ resolved
@@ -191,10 +191,7 @@
 				E004A6B928414332002A1FE6 /* Set viewpoint rotation */,
 				E004A6DE2846626A002A1FE6 /* Show callout */,
 				E004A6E728493BBB002A1FE6 /* Show device location */,
-<<<<<<< HEAD
 				E066DD392860C9EE004D3D5B /* Show result of spatial relationships */,
-=======
->>>>>>> 17a7c832
 				E004A6F1284E4F80002A1FE6 /* Show results of spatial operations */,
 				E066DD362860AB0B004D3D5B /* Style graphics with renderer */,
 				E004A6E42846A609002A1FE6 /* Style graphics with symbols */,
@@ -525,11 +522,8 @@
 				0074ABCD2817BCC30037244A /* SamplesApp+Samples.swift.tache in Sources */,
 				E004A6F3284E4FEB002A1FE6 /* ShowResultsOfSpatialOperationsView.swift in Sources */,
 				00B04273282EC59E0072E1B4 /* AboutView.swift in Sources */,
-<<<<<<< HEAD
 				E066DD3B2860CA08004D3D5B /* ShowResultOfSpatialRelationshipsView.swift in Sources */,
-=======
 				E088E1572862579D00413100 /* SetSurfacePlacementModeView.swift in Sources */,
->>>>>>> 17a7c832
 				E004A6C128414332002A1FE6 /* SetViewpointRotationView.swift in Sources */,
 				00E5401E27F3CCA200CF66D5 /* ContentView.swift in Sources */,
 				E066DD382860AB28004D3D5B /* StyleGraphicsWithRendererView.swift in Sources */,
