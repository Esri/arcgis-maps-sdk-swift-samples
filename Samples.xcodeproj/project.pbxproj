// !$*UTF8*$!
{
	archiveVersion = 1;
	classes = {
	};
	objectVersion = 55;
	objects = {

/* Begin PBXBuildFile section */
		0005580A2817C51E00224BC6 /* SampleDetailView.swift in Sources */ = {isa = PBXBuildFile; fileRef = 000558092817C51E00224BC6 /* SampleDetailView.swift */; };
		0005580C28185C0600224BC6 /* SampleList.swift in Sources */ = {isa = PBXBuildFile; fileRef = 0005580B28185C0600224BC6 /* SampleList.swift */; };
		00181B462846AD7100654571 /* View+Alert.swift in Sources */ = {isa = PBXBuildFile; fileRef = 00181B452846AD7100654571 /* View+Alert.swift */; };
		001C6DE127FE8A9400D472C2 /* AppSecrets.swift.masque in Sources */ = {isa = PBXBuildFile; fileRef = 001C6DD827FE585A00D472C2 /* AppSecrets.swift.masque */; };
		0039A4E92885C50300592C86 /* AddSceneLayerFromServiceView.swift in Copy Source Code Files */ = {isa = PBXBuildFile; fileRef = E066DD3F28610F55004D3D5B /* AddSceneLayerFromServiceView.swift */; };
		0039A4EA2885C50300592C86 /* ClipGeometryView.swift in Copy Source Code Files */ = {isa = PBXBuildFile; fileRef = E000E75F2869E33D005D87C5 /* ClipGeometryView.swift */; };
		0039A4EB2885C50300592C86 /* CreatePlanarAndGeodeticBuffersView.swift in Copy Source Code Files */ = {isa = PBXBuildFile; fileRef = E004A6EC2849556E002A1FE6 /* CreatePlanarAndGeodeticBuffersView.swift */; };
		0039A4EC2885C50300592C86 /* CutGeometryView.swift in Copy Source Code Files */ = {isa = PBXBuildFile; fileRef = E000E762286A0B18005D87C5 /* CutGeometryView.swift */; };
		0039A4ED2885C50300592C86 /* DisplayMapView.swift in Copy Source Code Files */ = {isa = PBXBuildFile; fileRef = 0074ABBE28174BCF0037244A /* DisplayMapView.swift */; };
		0039A4EE2885C50300592C86 /* DisplayOverviewMapView.swift in Copy Source Code Files */ = {isa = PBXBuildFile; fileRef = 00B04FB4283EEBA80026C882 /* DisplayOverviewMapView.swift */; };
		0039A4EF2885C50300592C86 /* DisplaySceneView.swift in Copy Source Code Files */ = {isa = PBXBuildFile; fileRef = E004A6D828465C70002A1FE6 /* DisplaySceneView.swift */; };
		0039A4F02885C50300592C86 /* ProjectGeometryView.swift in Copy Source Code Files */ = {isa = PBXBuildFile; fileRef = E0EA0B762866390E00C9621D /* ProjectGeometryView.swift */; };
		0039A4F12885C50300592C86 /* SearchWithGeocodeView.swift in Copy Source Code Files */ = {isa = PBXBuildFile; fileRef = 00CB9137284814A4005C2C5D /* SearchWithGeocodeView.swift */; };
		0039A4F22885C50300592C86 /* SelectFeaturesInFeatureLayerView.swift in Copy Source Code Files */ = {isa = PBXBuildFile; fileRef = E004A6F5284FA42A002A1FE6 /* SelectFeaturesInFeatureLayerView.swift */; };
		0039A4F32885C50300592C86 /* SetBasemapView.swift in Copy Source Code Files */ = {isa = PBXBuildFile; fileRef = 00B042E5282EDC690072E1B4 /* SetBasemapView.swift */; };
		0039A4F42885C50300592C86 /* SetSurfacePlacementModeView.swift in Copy Source Code Files */ = {isa = PBXBuildFile; fileRef = E088E1562862579D00413100 /* SetSurfacePlacementModeView.swift */; };
		0039A4F52885C50300592C86 /* SetViewpointRotationView.swift in Copy Source Code Files */ = {isa = PBXBuildFile; fileRef = E004A6BD28414332002A1FE6 /* SetViewpointRotationView.swift */; };
		0039A4F62885C50300592C86 /* ShowCalloutView.swift in Copy Source Code Files */ = {isa = PBXBuildFile; fileRef = E004A6DF28466279002A1FE6 /* ShowCalloutView.swift */; };
		0039A4F72885C50300592C86 /* ShowDeviceLocationView.swift in Copy Source Code Files */ = {isa = PBXBuildFile; fileRef = E004A6E828493BCE002A1FE6 /* ShowDeviceLocationView.swift */; };
		0039A4F82885C50300592C86 /* ShowResultOfSpatialRelationshipsView.swift in Copy Source Code Files */ = {isa = PBXBuildFile; fileRef = E066DD3A2860CA08004D3D5B /* ShowResultOfSpatialRelationshipsView.swift */; };
		0039A4F92885C50300592C86 /* ShowResultOfSpatialOperationsView.swift in Copy Source Code Files */ = {isa = PBXBuildFile; fileRef = E004A6F2284E4FEB002A1FE6 /* ShowResultOfSpatialOperationsView.swift */; };
		0039A4FA2885C50300592C86 /* StyleGraphicsWithRendererView.swift in Copy Source Code Files */ = {isa = PBXBuildFile; fileRef = E066DD372860AB28004D3D5B /* StyleGraphicsWithRendererView.swift */; };
		0039A4FB2885C50300592C86 /* StyleGraphicsWithSymbolsView.swift in Copy Source Code Files */ = {isa = PBXBuildFile; fileRef = E004A6E52846A61F002A1FE6 /* StyleGraphicsWithSymbolsView.swift */; };
		0042E24328E4BF8F001F33D6 /* ShowViewshedFromPointInSceneView.Model.swift in Sources */ = {isa = PBXBuildFile; fileRef = 0042E24228E4BF8F001F33D6 /* ShowViewshedFromPointInSceneView.Model.swift */; };
		0042E24528E4F82C001F33D6 /* ShowViewshedFromPointInSceneView.ViewshedSettingsView.swift in Sources */ = {isa = PBXBuildFile; fileRef = 0042E24428E4F82B001F33D6 /* ShowViewshedFromPointInSceneView.ViewshedSettingsView.swift */; };
		0042E24628E50EE4001F33D6 /* ShowViewshedFromPointInSceneView.swift in Copy Source Code Files */ = {isa = PBXBuildFile; fileRef = 0086F3FD28E3770900974721 /* ShowViewshedFromPointInSceneView.swift */; };
		0042E24728E50EE4001F33D6 /* ShowViewshedFromPointInSceneView.Model.swift in Copy Source Code Files */ = {isa = PBXBuildFile; fileRef = 0042E24228E4BF8F001F33D6 /* ShowViewshedFromPointInSceneView.Model.swift */; };
		0042E24828E50EE4001F33D6 /* ShowViewshedFromPointInSceneView.ViewshedSettingsView.swift in Copy Source Code Files */ = {isa = PBXBuildFile; fileRef = 0042E24428E4F82B001F33D6 /* ShowViewshedFromPointInSceneView.ViewshedSettingsView.swift */; };
		0044289229C90C0B00160767 /* GetElevationAtPointOnSurfaceView.swift in Sources */ = {isa = PBXBuildFile; fileRef = 0044289129C90C0B00160767 /* GetElevationAtPointOnSurfaceView.swift */; };
		0044289329C9234300160767 /* GetElevationAtPointOnSurfaceView.swift in Copy Source Code Files */ = {isa = PBXBuildFile; fileRef = 0044289129C90C0B00160767 /* GetElevationAtPointOnSurfaceView.swift */; };
		0044CDDF2995C39E004618CE /* ShowDeviceLocationHistoryView.swift in Sources */ = {isa = PBXBuildFile; fileRef = 0044CDDE2995C39E004618CE /* ShowDeviceLocationHistoryView.swift */; };
		0044CDE02995D4DD004618CE /* ShowDeviceLocationHistoryView.swift in Copy Source Code Files */ = {isa = PBXBuildFile; fileRef = 0044CDDE2995C39E004618CE /* ShowDeviceLocationHistoryView.swift */; };
		004FE87129DF5D8700075217 /* Bristol in Resources */ = {isa = PBXBuildFile; fileRef = 004FE87029DF5D8700075217 /* Bristol */; settings = {ASSET_TAGS = (ChangeCameraController, ); }; };
		006C835528B40682004AEB7F /* BrowseBuildingFloorsView.swift in Copy Source Code Files */ = {isa = PBXBuildFile; fileRef = E0FE32E628747778002C6ACA /* BrowseBuildingFloorsView.swift */; };
		006C835628B40682004AEB7F /* DisplayMapFromMobileMapPackageView.swift in Copy Source Code Files */ = {isa = PBXBuildFile; fileRef = F111CCC0288B5D5600205358 /* DisplayMapFromMobileMapPackageView.swift */; };
		0074ABBF28174BCF0037244A /* DisplayMapView.swift in Sources */ = {isa = PBXBuildFile; fileRef = 0074ABBE28174BCF0037244A /* DisplayMapView.swift */; };
		0074ABC428174F430037244A /* Sample.swift in Sources */ = {isa = PBXBuildFile; fileRef = 0074ABC128174F430037244A /* Sample.swift */; };
		0074ABCD2817BCC30037244A /* SamplesApp+Samples.swift.tache in Sources */ = {isa = PBXBuildFile; fileRef = 0074ABCA2817B8DB0037244A /* SamplesApp+Samples.swift.tache */; };
		0086F40128E3770A00974721 /* ShowViewshedFromPointInSceneView.swift in Sources */ = {isa = PBXBuildFile; fileRef = 0086F3FD28E3770900974721 /* ShowViewshedFromPointInSceneView.swift */; };
		00A7A1462A2FC58300F035F7 /* DisplayContentOfUtilityNetworkContainerView.swift in Sources */ = {isa = PBXBuildFile; fileRef = 00A7A1432A2FC58300F035F7 /* DisplayContentOfUtilityNetworkContainerView.swift */; };
		00A7A14A2A2FC5B700F035F7 /* DisplayContentOfUtilityNetworkContainerView.Model.swift in Sources */ = {isa = PBXBuildFile; fileRef = 00A7A1492A2FC5B700F035F7 /* DisplayContentOfUtilityNetworkContainerView.Model.swift */; };
		00B04273282EC59E0072E1B4 /* AboutView.swift in Sources */ = {isa = PBXBuildFile; fileRef = 00B04272282EC59E0072E1B4 /* AboutView.swift */; };
		00B042E8282EDC690072E1B4 /* SetBasemapView.swift in Sources */ = {isa = PBXBuildFile; fileRef = 00B042E5282EDC690072E1B4 /* SetBasemapView.swift */; };
		00B04FB5283EEBA80026C882 /* DisplayOverviewMapView.swift in Sources */ = {isa = PBXBuildFile; fileRef = 00B04FB4283EEBA80026C882 /* DisplayOverviewMapView.swift */; };
		00C43AED2947DC350099AE34 /* ArcGISToolkit in Frameworks */ = {isa = PBXBuildFile; productRef = 00C43AEC2947DC350099AE34 /* ArcGISToolkit */; };
		00C94A0D28B53DE1004E42D9 /* raster-file in Resources */ = {isa = PBXBuildFile; fileRef = 00C94A0C28B53DE1004E42D9 /* raster-file */; settings = {ASSET_TAGS = (AddRasterFromFile, ); }; };
		00CB9138284814A4005C2C5D /* SearchWithGeocodeView.swift in Sources */ = {isa = PBXBuildFile; fileRef = 00CB9137284814A4005C2C5D /* SearchWithGeocodeView.swift */; };
		00CCB8A5285BAF8700BBAB70 /* OnDemandResource.swift in Sources */ = {isa = PBXBuildFile; fileRef = 00CCB8A4285BAF8700BBAB70 /* OnDemandResource.swift */; };
		00D4EF802863842100B9CC30 /* AddFeatureLayersView.swift in Sources */ = {isa = PBXBuildFile; fileRef = 00D4EF7F2863842100B9CC30 /* AddFeatureLayersView.swift */; };
		00D4EF9028638BF100B9CC30 /* LA_Trails.geodatabase in Resources */ = {isa = PBXBuildFile; fileRef = 00D4EF8228638BF100B9CC30 /* LA_Trails.geodatabase */; settings = {ASSET_TAGS = (AddFeatureLayers, ); }; };
		00D4EF9A28638BF100B9CC30 /* AuroraCO.gpkg in Resources */ = {isa = PBXBuildFile; fileRef = 00D4EF8F28638BF100B9CC30 /* AuroraCO.gpkg */; settings = {ASSET_TAGS = (AddFeatureLayers, ); }; };
		00D4EFB12863CE6300B9CC30 /* ScottishWildlifeTrust_reserves in Resources */ = {isa = PBXBuildFile; fileRef = 00D4EFB02863CE6300B9CC30 /* ScottishWildlifeTrust_reserves */; settings = {ASSET_TAGS = (AddFeatureLayers, ); }; };
		00E5401C27F3CCA200CF66D5 /* SamplesApp.swift in Sources */ = {isa = PBXBuildFile; fileRef = 00E5400C27F3CCA100CF66D5 /* SamplesApp.swift */; };
		00E5401E27F3CCA200CF66D5 /* ContentView.swift in Sources */ = {isa = PBXBuildFile; fileRef = 00E5400D27F3CCA100CF66D5 /* ContentView.swift */; };
		00E5402027F3CCA200CF66D5 /* Assets.xcassets in Resources */ = {isa = PBXBuildFile; fileRef = 00E5400E27F3CCA200CF66D5 /* Assets.xcassets */; };
		00EB803A2A31506F00AC2B07 /* DisplayContentOfUtilityNetworkContainerView.swift in Copy Source Code Files */ = {isa = PBXBuildFile; fileRef = 00A7A1432A2FC58300F035F7 /* DisplayContentOfUtilityNetworkContainerView.swift */; };
		00EB803B2A31506F00AC2B07 /* DisplayContentOfUtilityNetworkContainerView.Model.swift in Copy Source Code Files */ = {isa = PBXBuildFile; fileRef = 00A7A1492A2FC5B700F035F7 /* DisplayContentOfUtilityNetworkContainerView.Model.swift */; };
		108EC04129D25B2C000F35D0 /* QueryFeatureTableView.swift in Sources */ = {isa = PBXBuildFile; fileRef = 108EC04029D25B2C000F35D0 /* QueryFeatureTableView.swift */; };
		108EC04229D25B55000F35D0 /* QueryFeatureTableView.swift in Copy Source Code Files */ = {isa = PBXBuildFile; fileRef = 108EC04029D25B2C000F35D0 /* QueryFeatureTableView.swift */; };
		1C0C1C3929D34DAE005C8B24 /* ChangeViewpointView.swift in Sources */ = {isa = PBXBuildFile; fileRef = 1C0C1C3429D34DAE005C8B24 /* ChangeViewpointView.swift */; };
		1C0C1C3D29D34DDD005C8B24 /* ChangeViewpointView.swift in Copy Source Code Files */ = {isa = PBXBuildFile; fileRef = 1C0C1C3429D34DAE005C8B24 /* ChangeViewpointView.swift */; };
		1C42E04729D2396B004FC4BE /* ShowPopupView.swift in Sources */ = {isa = PBXBuildFile; fileRef = 1C42E04329D2396B004FC4BE /* ShowPopupView.swift */; };
		1C42E04A29D239D2004FC4BE /* ShowPopupView.swift in Copy Source Code Files */ = {isa = PBXBuildFile; fileRef = 1C42E04329D2396B004FC4BE /* ShowPopupView.swift */; };
		1C929F092A27B86800134252 /* ShowUtilityAssociationsView.swift in Copy Source Code Files */ = {isa = PBXBuildFile; fileRef = 1CAF831B2A20305F000E1E60 /* ShowUtilityAssociationsView.swift */; };
		1C965C3929DB9176002F8536 /* ShowRealisticLightAndShadowsView.swift in Copy Source Code Files */ = {isa = PBXBuildFile; fileRef = 1C9B74C529DB43580038B06F /* ShowRealisticLightAndShadowsView.swift */; };
		1C9B74C929DB43580038B06F /* ShowRealisticLightAndShadowsView.swift in Sources */ = {isa = PBXBuildFile; fileRef = 1C9B74C529DB43580038B06F /* ShowRealisticLightAndShadowsView.swift */; };
		1C9B74D929DB54560038B06F /* ChangeCameraControllerView.swift in Sources */ = {isa = PBXBuildFile; fileRef = 1C9B74D529DB54560038B06F /* ChangeCameraControllerView.swift */; };
		1C9B74DE29DB56860038B06F /* ChangeCameraControllerView.swift in Copy Source Code Files */ = {isa = PBXBuildFile; fileRef = 1C9B74D529DB54560038B06F /* ChangeCameraControllerView.swift */; };
		1CAF831F2A20305F000E1E60 /* ShowUtilityAssociationsView.swift in Sources */ = {isa = PBXBuildFile; fileRef = 1CAF831B2A20305F000E1E60 /* ShowUtilityAssociationsView.swift */; };
		218F35B829C28F4A00502022 /* AuthenticateWithOAuthView.swift in Sources */ = {isa = PBXBuildFile; fileRef = 218F35B329C28F4A00502022 /* AuthenticateWithOAuthView.swift */; };
		218F35C229C290BF00502022 /* AuthenticateWithOAuthView.swift in Copy Source Code Files */ = {isa = PBXBuildFile; fileRef = 218F35B329C28F4A00502022 /* AuthenticateWithOAuthView.swift */; };
		4D2ADC4329C26D05003B367F /* AddDynamicEntityLayerView.swift in Sources */ = {isa = PBXBuildFile; fileRef = 4D2ADC3F29C26D05003B367F /* AddDynamicEntityLayerView.swift */; };
		4D2ADC4729C26D2C003B367F /* AddDynamicEntityLayerView.swift in Copy Source Code Files */ = {isa = PBXBuildFile; fileRef = 4D2ADC3F29C26D05003B367F /* AddDynamicEntityLayerView.swift */; };
		4D2ADC5A29C4F612003B367F /* ChangeMapViewBackgroundView.swift in Sources */ = {isa = PBXBuildFile; fileRef = 4D2ADC5529C4F612003B367F /* ChangeMapViewBackgroundView.swift */; };
		4D2ADC5D29C4F612003B367F /* ChangeMapViewBackgroundView.SettingsView.swift in Sources */ = {isa = PBXBuildFile; fileRef = 4D2ADC5829C4F612003B367F /* ChangeMapViewBackgroundView.SettingsView.swift */; };
		4D2ADC6229C5071C003B367F /* ChangeMapViewBackgroundView.Model.swift in Sources */ = {isa = PBXBuildFile; fileRef = 4D2ADC6129C5071C003B367F /* ChangeMapViewBackgroundView.Model.swift */; };
		4D2ADC6729C50BD6003B367F /* AddDynamicEntityLayerView.Model.swift in Sources */ = {isa = PBXBuildFile; fileRef = 4D2ADC6629C50BD6003B367F /* AddDynamicEntityLayerView.Model.swift */; };
		4D2ADC6929C50C4C003B367F /* AddDynamicEntityLayerView.SettingsView.swift in Sources */ = {isa = PBXBuildFile; fileRef = 4D2ADC6829C50C4C003B367F /* AddDynamicEntityLayerView.SettingsView.swift */; };
		4D2ADC6A29C50D91003B367F /* AddDynamicEntityLayerView.Model.swift in Copy Source Code Files */ = {isa = PBXBuildFile; fileRef = 4D2ADC6629C50BD6003B367F /* AddDynamicEntityLayerView.Model.swift */; };
		4D2ADC6B29C50D91003B367F /* AddDynamicEntityLayerView.SettingsView.swift in Copy Source Code Files */ = {isa = PBXBuildFile; fileRef = 4D2ADC6829C50C4C003B367F /* AddDynamicEntityLayerView.SettingsView.swift */; };
		7573E81A29D6134C00BEED9C /* TraceUtilityNetworkView.Model.swift in Sources */ = {isa = PBXBuildFile; fileRef = 7573E81329D6134C00BEED9C /* TraceUtilityNetworkView.Model.swift */; };
		7573E81C29D6134C00BEED9C /* TraceUtilityNetworkView.Enums.swift in Sources */ = {isa = PBXBuildFile; fileRef = 7573E81529D6134C00BEED9C /* TraceUtilityNetworkView.Enums.swift */; };
		7573E81E29D6134C00BEED9C /* TraceUtilityNetworkView.Views.swift in Sources */ = {isa = PBXBuildFile; fileRef = 7573E81729D6134C00BEED9C /* TraceUtilityNetworkView.Views.swift */; };
		7573E81F29D6134C00BEED9C /* TraceUtilityNetworkView.swift in Sources */ = {isa = PBXBuildFile; fileRef = 7573E81829D6134C00BEED9C /* TraceUtilityNetworkView.swift */; };
		7573E82129D6136C00BEED9C /* TraceUtilityNetworkView.Model.swift in Copy Source Code Files */ = {isa = PBXBuildFile; fileRef = 7573E81329D6134C00BEED9C /* TraceUtilityNetworkView.Model.swift */; };
		7573E82229D6136C00BEED9C /* TraceUtilityNetworkView.Enums.swift in Copy Source Code Files */ = {isa = PBXBuildFile; fileRef = 7573E81529D6134C00BEED9C /* TraceUtilityNetworkView.Enums.swift */; };
		7573E82329D6136C00BEED9C /* TraceUtilityNetworkView.Views.swift in Copy Source Code Files */ = {isa = PBXBuildFile; fileRef = 7573E81729D6134C00BEED9C /* TraceUtilityNetworkView.Views.swift */; };
		7573E82429D6136C00BEED9C /* TraceUtilityNetworkView.swift in Copy Source Code Files */ = {isa = PBXBuildFile; fileRef = 7573E81829D6134C00BEED9C /* TraceUtilityNetworkView.swift */; };
		75DD736729D35FF40010229D /* ChangeMapViewBackgroundView.swift in Copy Source Code Files */ = {isa = PBXBuildFile; fileRef = 4D2ADC5529C4F612003B367F /* ChangeMapViewBackgroundView.swift */; };
		75DD736829D35FF40010229D /* ChangeMapViewBackgroundView.SettingsView.swift in Copy Source Code Files */ = {isa = PBXBuildFile; fileRef = 4D2ADC5829C4F612003B367F /* ChangeMapViewBackgroundView.SettingsView.swift */; };
		75DD736929D35FF40010229D /* ChangeMapViewBackgroundView.Model.swift in Copy Source Code Files */ = {isa = PBXBuildFile; fileRef = 4D2ADC6129C5071C003B367F /* ChangeMapViewBackgroundView.Model.swift */; };
		75DD739529D38B1B0010229D /* NavigateRouteView.swift in Sources */ = {isa = PBXBuildFile; fileRef = 75DD739129D38B1B0010229D /* NavigateRouteView.swift */; };
		75DD739929D38B420010229D /* NavigateRouteView.swift in Copy Source Code Files */ = {isa = PBXBuildFile; fileRef = 75DD739129D38B1B0010229D /* NavigateRouteView.swift */; };
		79302F852A1ED4E30002336A /* CreateAndSaveKMLView.Model.swift in Sources */ = {isa = PBXBuildFile; fileRef = 79302F842A1ED4E30002336A /* CreateAndSaveKMLView.Model.swift */; };
		79302F872A1ED71B0002336A /* CreateAndSaveKMLView.Views.swift in Sources */ = {isa = PBXBuildFile; fileRef = 79302F862A1ED71B0002336A /* CreateAndSaveKMLView.Views.swift */; };
		79A47DFB2A20286800D7C5B9 /* CreateAndSaveKMLView.Model.swift in Copy Source Code Files */ = {isa = PBXBuildFile; fileRef = 79302F842A1ED4E30002336A /* CreateAndSaveKMLView.Model.swift */; };
		79A47DFC2A20286800D7C5B9 /* CreateAndSaveKMLView.Views.swift in Copy Source Code Files */ = {isa = PBXBuildFile; fileRef = 79302F862A1ED71B0002336A /* CreateAndSaveKMLView.Views.swift */; };
		79B7B80A2A1BF8EC00F57C27 /* CreateAndSaveKMLView.swift in Sources */ = {isa = PBXBuildFile; fileRef = 79B7B8092A1BF8EC00F57C27 /* CreateAndSaveKMLView.swift */; };
		79B7B80B2A1BFDE700F57C27 /* CreateAndSaveKMLView.swift in Copy Source Code Files */ = {isa = PBXBuildFile; fileRef = 79B7B8092A1BF8EC00F57C27 /* CreateAndSaveKMLView.swift */; };
		883C121529C9136600062FF9 /* DownloadPreplannedMapAreaView.MapPicker.swift in Sources */ = {isa = PBXBuildFile; fileRef = 883C121429C9136600062FF9 /* DownloadPreplannedMapAreaView.MapPicker.swift */; };
		883C121729C914E100062FF9 /* DownloadPreplannedMapAreaView.MapPicker.swift in Copy Source Code Files */ = {isa = PBXBuildFile; fileRef = 883C121429C9136600062FF9 /* DownloadPreplannedMapAreaView.MapPicker.swift */; };
		883C121829C914E100062FF9 /* DownloadPreplannedMapAreaView.Model.swift in Copy Source Code Files */ = {isa = PBXBuildFile; fileRef = E0D04FF128A5390000747989 /* DownloadPreplannedMapAreaView.Model.swift */; };
		883C121929C914E100062FF9 /* DownloadPreplannedMapAreaView.swift in Copy Source Code Files */ = {isa = PBXBuildFile; fileRef = E070A0A2286F3B6000F2B606 /* DownloadPreplannedMapAreaView.swift */; };
		88F93CC129C3D59D0006B28E /* SketchOnMapView.swift in Sources */ = {isa = PBXBuildFile; fileRef = 88F93CC029C3D59C0006B28E /* SketchOnMapView.swift */; };
		88F93CC229C4D3480006B28E /* SketchOnMapView.swift in Copy Source Code Files */ = {isa = PBXBuildFile; fileRef = 88F93CC029C3D59C0006B28E /* SketchOnMapView.swift */; };
		D710996D2A27D9210065A1C1 /* DensifyAndGeneralizeGeometryView.swift in Sources */ = {isa = PBXBuildFile; fileRef = D710996C2A27D9210065A1C1 /* DensifyAndGeneralizeGeometryView.swift */; };
		D710996E2A27D9B30065A1C1 /* DensifyAndGeneralizeGeometryView.swift in Copy Source Code Files */ = {isa = PBXBuildFile; fileRef = D710996C2A27D9210065A1C1 /* DensifyAndGeneralizeGeometryView.swift */; };
		D71099702A2802FA0065A1C1 /* DensifyAndGeneralizeGeometryView.SettingsView.swift in Sources */ = {isa = PBXBuildFile; fileRef = D710996F2A2802FA0065A1C1 /* DensifyAndGeneralizeGeometryView.SettingsView.swift */; };
		D71099712A280D830065A1C1 /* DensifyAndGeneralizeGeometryView.SettingsView.swift in Copy Source Code Files */ = {isa = PBXBuildFile; fileRef = D710996F2A2802FA0065A1C1 /* DensifyAndGeneralizeGeometryView.SettingsView.swift */; };
		D722BD222A420DAD002C2087 /* ShowExtrudedFeaturesView.swift in Sources */ = {isa = PBXBuildFile; fileRef = D722BD212A420DAD002C2087 /* ShowExtrudedFeaturesView.swift */; };
		D722BD232A420DEC002C2087 /* ShowExtrudedFeaturesView.swift in Copy Source Code Files */ = {isa = PBXBuildFile; fileRef = D722BD212A420DAD002C2087 /* ShowExtrudedFeaturesView.swift */; };
		D734FA0C2A183A5B00246D7E /* SetMaxExtentView.swift in Sources */ = {isa = PBXBuildFile; fileRef = D734FA092A183A5B00246D7E /* SetMaxExtentView.swift */; };
		D744FD172A2112D90084A66C /* CreateConvexHullAroundPointsView.swift in Sources */ = {isa = PBXBuildFile; fileRef = D744FD162A2112D90084A66C /* CreateConvexHullAroundPointsView.swift */; };
		D744FD182A2113C70084A66C /* CreateConvexHullAroundPointsView.swift in Copy Source Code Files */ = {isa = PBXBuildFile; fileRef = D744FD162A2112D90084A66C /* CreateConvexHullAroundPointsView.swift */; };
		D75101812A2E493600B8FA48 /* ShowLabelsOnLayerView.swift in Sources */ = {isa = PBXBuildFile; fileRef = D75101802A2E493600B8FA48 /* ShowLabelsOnLayerView.swift */; };
		D75101822A2E497F00B8FA48 /* ShowLabelsOnLayerView.swift in Copy Source Code Files */ = {isa = PBXBuildFile; fileRef = D75101802A2E493600B8FA48 /* ShowLabelsOnLayerView.swift */; };
		D751018E2A2E962D00B8FA48 /* IdentifyLayerFeaturesView.swift in Sources */ = {isa = PBXBuildFile; fileRef = D751018D2A2E962D00B8FA48 /* IdentifyLayerFeaturesView.swift */; };
		D751018F2A2E966C00B8FA48 /* IdentifyLayerFeaturesView.swift in Copy Source Code Files */ = {isa = PBXBuildFile; fileRef = D751018D2A2E962D00B8FA48 /* IdentifyLayerFeaturesView.swift */; };
		D752D9402A39154C003EB25E /* ManageOperationalLayersView.swift in Sources */ = {isa = PBXBuildFile; fileRef = D752D93F2A39154C003EB25E /* ManageOperationalLayersView.swift */; };
		D752D9412A39162F003EB25E /* ManageOperationalLayersView.swift in Copy Source Code Files */ = {isa = PBXBuildFile; fileRef = D752D93F2A39154C003EB25E /* ManageOperationalLayersView.swift */; };
		D752D9462A3A6F80003EB25E /* MonitorChangesToMapLoadStatusView.swift in Sources */ = {isa = PBXBuildFile; fileRef = D752D9452A3A6F7F003EB25E /* MonitorChangesToMapLoadStatusView.swift */; };
		D752D9472A3A6FC0003EB25E /* MonitorChangesToMapLoadStatusView.swift in Copy Source Code Files */ = {isa = PBXBuildFile; fileRef = D752D9452A3A6F7F003EB25E /* MonitorChangesToMapLoadStatusView.swift */; };
		D752D95F2A3BCE06003EB25E /* DisplayMapFromPortalItemView.swift in Sources */ = {isa = PBXBuildFile; fileRef = D752D95E2A3BCE06003EB25E /* DisplayMapFromPortalItemView.swift */; };
		D752D9602A3BCE63003EB25E /* DisplayMapFromPortalItemView.swift in Copy Source Code Files */ = {isa = PBXBuildFile; fileRef = D752D95E2A3BCE06003EB25E /* DisplayMapFromPortalItemView.swift */; };
		D75362D22A1E886700D83028 /* ApplyUniqueValueRendererView.swift in Sources */ = {isa = PBXBuildFile; fileRef = D75362D12A1E886700D83028 /* ApplyUniqueValueRendererView.swift */; };
		D75362D32A1E8C8800D83028 /* ApplyUniqueValueRendererView.swift in Copy Source Code Files */ = {isa = PBXBuildFile; fileRef = D75362D12A1E886700D83028 /* ApplyUniqueValueRendererView.swift */; };
		D754E3232A1D66820006C5F1 /* StylePointWithPictureMarkerSymbolsView.swift in Sources */ = {isa = PBXBuildFile; fileRef = D754E3222A1D66820006C5F1 /* StylePointWithPictureMarkerSymbolsView.swift */; };
		D754E3242A1D66C20006C5F1 /* StylePointWithPictureMarkerSymbolsView.swift in Copy Source Code Files */ = {isa = PBXBuildFile; fileRef = D754E3222A1D66820006C5F1 /* StylePointWithPictureMarkerSymbolsView.swift */; };
		D78666AD2A2161F100C60110 /* FindNearestVertexView.swift in Sources */ = {isa = PBXBuildFile; fileRef = D78666AC2A2161F100C60110 /* FindNearestVertexView.swift */; };
		D78666AE2A21629200C60110 /* FindNearestVertexView.swift in Copy Source Code Files */ = {isa = PBXBuildFile; fileRef = D78666AC2A2161F100C60110 /* FindNearestVertexView.swift */; };
		D7ABA2F92A32579C0021822B /* MeasureDistanceInSceneView.swift in Sources */ = {isa = PBXBuildFile; fileRef = D7ABA2F82A32579C0021822B /* MeasureDistanceInSceneView.swift */; };
		D7ABA2FA2A32760D0021822B /* MeasureDistanceInSceneView.swift in Copy Source Code Files */ = {isa = PBXBuildFile; fileRef = D7ABA2F82A32579C0021822B /* MeasureDistanceInSceneView.swift */; };
		D7CC33FF2A31475C00198EDF /* ShowLineOfSightBetweenPointsView.swift in Sources */ = {isa = PBXBuildFile; fileRef = D7CC33FD2A31475C00198EDF /* ShowLineOfSightBetweenPointsView.swift */; };
		D7CC34002A3147FF00198EDF /* ShowLineOfSightBetweenPointsView.swift in Copy Source Code Files */ = {isa = PBXBuildFile; fileRef = D7CC33FD2A31475C00198EDF /* ShowLineOfSightBetweenPointsView.swift */; };
		D7E440D72A1ECE7D005D74DE /* CreateBuffersAroundPointsView.swift in Sources */ = {isa = PBXBuildFile; fileRef = D7E440D62A1ECE7D005D74DE /* CreateBuffersAroundPointsView.swift */; };
		D7E440D82A1ECEB3005D74DE /* CreateBuffersAroundPointsView.swift in Copy Source Code Files */ = {isa = PBXBuildFile; fileRef = D7E440D62A1ECE7D005D74DE /* CreateBuffersAroundPointsView.swift */; };
		D7E557682A1D768800B9FB09 /* AddWMSLayerView.swift in Sources */ = {isa = PBXBuildFile; fileRef = D7E557672A1D768800B9FB09 /* AddWMSLayerView.swift */; };
		D7E9EF292A1D2219000C4865 /* SetMinAndMaxScaleView.swift in Copy Source Code Files */ = {isa = PBXBuildFile; fileRef = D7EAF3592A1C023800D822C4 /* SetMinAndMaxScaleView.swift */; };
		D7E9EF2A2A1D29F2000C4865 /* SetMaxExtentView.swift in Copy Source Code Files */ = {isa = PBXBuildFile; fileRef = D734FA092A183A5B00246D7E /* SetMaxExtentView.swift */; };
		D7EAF35A2A1C023800D822C4 /* SetMinAndMaxScaleView.swift in Sources */ = {isa = PBXBuildFile; fileRef = D7EAF3592A1C023800D822C4 /* SetMinAndMaxScaleView.swift */; };
		D7EF5D752A26A03A00FEBDE5 /* ShowCoordinatesInMultipleFormatsView.swift in Sources */ = {isa = PBXBuildFile; fileRef = D7EF5D742A26A03A00FEBDE5 /* ShowCoordinatesInMultipleFormatsView.swift */; };
		D7EF5D762A26A1EE00FEBDE5 /* ShowCoordinatesInMultipleFormatsView.swift in Copy Source Code Files */ = {isa = PBXBuildFile; fileRef = D7EF5D742A26A03A00FEBDE5 /* ShowCoordinatesInMultipleFormatsView.swift */; };
		D7F2784C2A1D76F5002E4567 /* AddWMSLayerView.swift in Copy Source Code Files */ = {isa = PBXBuildFile; fileRef = D7E557672A1D768800B9FB09 /* AddWMSLayerView.swift */; };
		E000E7602869E33D005D87C5 /* ClipGeometryView.swift in Sources */ = {isa = PBXBuildFile; fileRef = E000E75F2869E33D005D87C5 /* ClipGeometryView.swift */; };
		E000E763286A0B18005D87C5 /* CutGeometryView.swift in Sources */ = {isa = PBXBuildFile; fileRef = E000E762286A0B18005D87C5 /* CutGeometryView.swift */; };
		E004A6C128414332002A1FE6 /* SetViewpointRotationView.swift in Sources */ = {isa = PBXBuildFile; fileRef = E004A6BD28414332002A1FE6 /* SetViewpointRotationView.swift */; };
		E004A6DC28465C70002A1FE6 /* DisplaySceneView.swift in Sources */ = {isa = PBXBuildFile; fileRef = E004A6D828465C70002A1FE6 /* DisplaySceneView.swift */; };
		E004A6E028466279002A1FE6 /* ShowCalloutView.swift in Sources */ = {isa = PBXBuildFile; fileRef = E004A6DF28466279002A1FE6 /* ShowCalloutView.swift */; };
		E004A6E62846A61F002A1FE6 /* StyleGraphicsWithSymbolsView.swift in Sources */ = {isa = PBXBuildFile; fileRef = E004A6E52846A61F002A1FE6 /* StyleGraphicsWithSymbolsView.swift */; };
		E004A6E928493BCE002A1FE6 /* ShowDeviceLocationView.swift in Sources */ = {isa = PBXBuildFile; fileRef = E004A6E828493BCE002A1FE6 /* ShowDeviceLocationView.swift */; };
		E004A6ED2849556E002A1FE6 /* CreatePlanarAndGeodeticBuffersView.swift in Sources */ = {isa = PBXBuildFile; fileRef = E004A6EC2849556E002A1FE6 /* CreatePlanarAndGeodeticBuffersView.swift */; };
		E004A6F0284E4B9B002A1FE6 /* DownloadVectorTilesToLocalCacheView.swift in Sources */ = {isa = PBXBuildFile; fileRef = E004A6EF284E4B9B002A1FE6 /* DownloadVectorTilesToLocalCacheView.swift */; };
		E004A6F3284E4FEB002A1FE6 /* ShowResultOfSpatialOperationsView.swift in Sources */ = {isa = PBXBuildFile; fileRef = E004A6F2284E4FEB002A1FE6 /* ShowResultOfSpatialOperationsView.swift */; };
		E004A6F6284FA42A002A1FE6 /* SelectFeaturesInFeatureLayerView.swift in Sources */ = {isa = PBXBuildFile; fileRef = E004A6F5284FA42A002A1FE6 /* SelectFeaturesInFeatureLayerView.swift */; };
		E0082217287755AC002AD138 /* View+Sheet.swift in Sources */ = {isa = PBXBuildFile; fileRef = E0082216287755AC002AD138 /* View+Sheet.swift */; };
		E03CB0692888944D002B27D9 /* GenerateOfflineMapView.swift in Copy Source Code Files */ = {isa = PBXBuildFile; fileRef = E088E1732863B5F800413100 /* GenerateOfflineMapView.swift */; };
		E03CB06A288894C4002B27D9 /* FindRouteView.swift in Copy Source Code Files */ = {isa = PBXBuildFile; fileRef = E066DD34285CF3B3004D3D5B /* FindRouteView.swift */; };
		E03CB06B2889879D002B27D9 /* DownloadVectorTilesToLocalCacheView.swift in Copy Source Code Files */ = {isa = PBXBuildFile; fileRef = E004A6EF284E4B9B002A1FE6 /* DownloadVectorTilesToLocalCacheView.swift */; };
		E041ABC0287CA9F00056009B /* WebView.swift in Sources */ = {isa = PBXBuildFile; fileRef = E041ABBF287CA9F00056009B /* WebView.swift */; };
		E041ABD7287DB04D0056009B /* SampleInfoView.swift in Sources */ = {isa = PBXBuildFile; fileRef = E041ABD6287DB04D0056009B /* SampleInfoView.swift */; };
		E041AC1A287F54580056009B /* highlight.min.js in Resources */ = {isa = PBXBuildFile; fileRef = E041AC15287F54580056009B /* highlight.min.js */; };
		E041AC1E288076A60056009B /* info.css in Resources */ = {isa = PBXBuildFile; fileRef = E041AC1D288076A60056009B /* info.css */; };
		E041AC20288077B90056009B /* xcode.css in Resources */ = {isa = PBXBuildFile; fileRef = E041AC1F288077B90056009B /* xcode.css */; };
		E066DD35285CF3B3004D3D5B /* FindRouteView.swift in Sources */ = {isa = PBXBuildFile; fileRef = E066DD34285CF3B3004D3D5B /* FindRouteView.swift */; };
		E066DD382860AB28004D3D5B /* StyleGraphicsWithRendererView.swift in Sources */ = {isa = PBXBuildFile; fileRef = E066DD372860AB28004D3D5B /* StyleGraphicsWithRendererView.swift */; };
		E066DD3B2860CA08004D3D5B /* ShowResultOfSpatialRelationshipsView.swift in Sources */ = {isa = PBXBuildFile; fileRef = E066DD3A2860CA08004D3D5B /* ShowResultOfSpatialRelationshipsView.swift */; };
		E066DD4028610F55004D3D5B /* AddSceneLayerFromServiceView.swift in Sources */ = {isa = PBXBuildFile; fileRef = E066DD3F28610F55004D3D5B /* AddSceneLayerFromServiceView.swift */; };
		E070A0A3286F3B6000F2B606 /* DownloadPreplannedMapAreaView.swift in Sources */ = {isa = PBXBuildFile; fileRef = E070A0A2286F3B6000F2B606 /* DownloadPreplannedMapAreaView.swift */; };
		E088E1572862579D00413100 /* SetSurfacePlacementModeView.swift in Sources */ = {isa = PBXBuildFile; fileRef = E088E1562862579D00413100 /* SetSurfacePlacementModeView.swift */; };
		E088E1742863B5F800413100 /* GenerateOfflineMapView.swift in Sources */ = {isa = PBXBuildFile; fileRef = E088E1732863B5F800413100 /* GenerateOfflineMapView.swift */; };
		E08953F12891899600E077CF /* EnvironmentValues+SampleInfoVisibility.swift in Sources */ = {isa = PBXBuildFile; fileRef = E08953F02891899600E077CF /* EnvironmentValues+SampleInfoVisibility.swift */; };
		E0A1AEE328874590003C797D /* AddFeatureLayersView.swift in Copy Source Code Files */ = {isa = PBXBuildFile; fileRef = 00D4EF7F2863842100B9CC30 /* AddFeatureLayersView.swift */; };
		E0D04FF228A5390000747989 /* DownloadPreplannedMapAreaView.Model.swift in Sources */ = {isa = PBXBuildFile; fileRef = E0D04FF128A5390000747989 /* DownloadPreplannedMapAreaView.Model.swift */; };
		E0EA0B772866390E00C9621D /* ProjectGeometryView.swift in Sources */ = {isa = PBXBuildFile; fileRef = E0EA0B762866390E00C9621D /* ProjectGeometryView.swift */; };
		E0FE32E728747778002C6ACA /* BrowseBuildingFloorsView.swift in Sources */ = {isa = PBXBuildFile; fileRef = E0FE32E628747778002C6ACA /* BrowseBuildingFloorsView.swift */; };
		F111CCC1288B5D5600205358 /* DisplayMapFromMobileMapPackageView.swift in Sources */ = {isa = PBXBuildFile; fileRef = F111CCC0288B5D5600205358 /* DisplayMapFromMobileMapPackageView.swift */; };
		F111CCC4288B641900205358 /* Yellowstone.mmpk in Resources */ = {isa = PBXBuildFile; fileRef = F111CCC3288B641900205358 /* Yellowstone.mmpk */; settings = {ASSET_TAGS = (DisplayMapFromMobileMapPackage, ); }; };
		F1E71BF1289473760064C33F /* AddRasterFromFileView.swift in Sources */ = {isa = PBXBuildFile; fileRef = F1E71BF0289473760064C33F /* AddRasterFromFileView.swift */; };
		F1E71BFA28A479C70064C33F /* AddRasterFromFileView.swift in Copy Source Code Files */ = {isa = PBXBuildFile; fileRef = F1E71BF0289473760064C33F /* AddRasterFromFileView.swift */; };
/* End PBXBuildFile section */

/* Begin PBXBuildRule section */
		0074ABCC2817B8E60037244A /* PBXBuildRule */ = {
			isa = PBXBuildRule;
			compilerSpec = com.apple.compilers.proxy.script;
			filePatterns = "*.tache";
			fileType = pattern.proxy;
			inputFiles = (
				"$(SRCROOT)/Shared/Samples/",
			);
			isEditable = 1;
			name = "Generate Sample Initializers from Source Code Files";
			outputFiles = (
				"$(DERIVED_FILE_DIR)/$(INPUT_FILE_BASE)",
			);
			runOncePerArchitecture = 0;
			script = "xcrun --sdk macosx swift \"${SRCROOT}/Scripts/GenerateSampleViewSourceCode.swift\" \"${SCRIPT_INPUT_FILE_0}\" \"${INPUT_FILE_PATH}\" \"${SCRIPT_OUTPUT_FILE_0}\" \n";
		};
		0083586F27FE3BCF00192A15 /* PBXBuildRule */ = {
			isa = PBXBuildRule;
			compilerSpec = com.apple.compilers.proxy.script;
			filePatterns = "*.masque";
			fileType = pattern.proxy;
			inputFiles = (
				"$(SRCROOT)/.secrets",
			);
			isEditable = 1;
			name = "Generate Swift Code from Secrets";
			outputFiles = (
				"$(DERIVED_FILE_DIR)/$(INPUT_FILE_BASE)",
			);
			runOncePerArchitecture = 0;
			script = "\"${SRCROOT}/Scripts/masquerade\" -i \"${INPUT_FILE_PATH}\" -o \"${SCRIPT_OUTPUT_FILE_0}\" -s \"${SCRIPT_INPUT_FILE_0}\" -f\n";
		};
/* End PBXBuildRule section */

/* Begin PBXCopyFilesBuildPhase section */
		00144B5E280634840090DD5D /* Embed Frameworks */ = {
			isa = PBXCopyFilesBuildPhase;
			buildActionMask = 2147483647;
			dstPath = "";
			dstSubfolderSpec = 10;
			files = (
			);
			name = "Embed Frameworks";
			runOnlyForDeploymentPostprocessing = 0;
		};
		0039A4E82885C4E300592C86 /* Copy Source Code Files */ = {
			isa = PBXCopyFilesBuildPhase;
			buildActionMask = 2147483647;
			dstPath = "";
			dstSubfolderSpec = 7;
			files = (
<<<<<<< HEAD
				D752D9412A39162F003EB25E /* ManageOperationalLayersView.swift in Copy Source Code Files */,
=======
				D7ABA2FA2A32760D0021822B /* MeasureDistanceInSceneView.swift in Copy Source Code Files */,
				D722BD232A420DEC002C2087 /* ShowExtrudedFeaturesView.swift in Copy Source Code Files */,
>>>>>>> 6773d98a
				D752D9602A3BCE63003EB25E /* DisplayMapFromPortalItemView.swift in Copy Source Code Files */,
				00EB803A2A31506F00AC2B07 /* DisplayContentOfUtilityNetworkContainerView.swift in Copy Source Code Files */,
				00EB803B2A31506F00AC2B07 /* DisplayContentOfUtilityNetworkContainerView.Model.swift in Copy Source Code Files */,
				D751018F2A2E966C00B8FA48 /* IdentifyLayerFeaturesView.swift in Copy Source Code Files */,
				D752D9472A3A6FC0003EB25E /* MonitorChangesToMapLoadStatusView.swift in Copy Source Code Files */,
				D7CC34002A3147FF00198EDF /* ShowLineOfSightBetweenPointsView.swift in Copy Source Code Files */,
				D71099712A280D830065A1C1 /* DensifyAndGeneralizeGeometryView.SettingsView.swift in Copy Source Code Files */,
				D710996E2A27D9B30065A1C1 /* DensifyAndGeneralizeGeometryView.swift in Copy Source Code Files */,
				D75101822A2E497F00B8FA48 /* ShowLabelsOnLayerView.swift in Copy Source Code Files */,
				D7EF5D762A26A1EE00FEBDE5 /* ShowCoordinatesInMultipleFormatsView.swift in Copy Source Code Files */,
				79A47DFB2A20286800D7C5B9 /* CreateAndSaveKMLView.Model.swift in Copy Source Code Files */,
				79A47DFC2A20286800D7C5B9 /* CreateAndSaveKMLView.Views.swift in Copy Source Code Files */,
				79B7B80B2A1BFDE700F57C27 /* CreateAndSaveKMLView.swift in Copy Source Code Files */,
				D78666AE2A21629200C60110 /* FindNearestVertexView.swift in Copy Source Code Files */,
				D7E440D82A1ECEB3005D74DE /* CreateBuffersAroundPointsView.swift in Copy Source Code Files */,
				D744FD182A2113C70084A66C /* CreateConvexHullAroundPointsView.swift in Copy Source Code Files */,
				D754E3242A1D66C20006C5F1 /* StylePointWithPictureMarkerSymbolsView.swift in Copy Source Code Files */,
				D7F2784C2A1D76F5002E4567 /* AddWMSLayerView.swift in Copy Source Code Files */,
				D75362D32A1E8C8800D83028 /* ApplyUniqueValueRendererView.swift in Copy Source Code Files */,
				1C929F092A27B86800134252 /* ShowUtilityAssociationsView.swift in Copy Source Code Files */,
				D7E9EF2A2A1D29F2000C4865 /* SetMaxExtentView.swift in Copy Source Code Files */,
				D7E9EF292A1D2219000C4865 /* SetMinAndMaxScaleView.swift in Copy Source Code Files */,
				1C9B74DE29DB56860038B06F /* ChangeCameraControllerView.swift in Copy Source Code Files */,
				1C965C3929DB9176002F8536 /* ShowRealisticLightAndShadowsView.swift in Copy Source Code Files */,
				883C121729C914E100062FF9 /* DownloadPreplannedMapAreaView.MapPicker.swift in Copy Source Code Files */,
				883C121829C914E100062FF9 /* DownloadPreplannedMapAreaView.Model.swift in Copy Source Code Files */,
				883C121929C914E100062FF9 /* DownloadPreplannedMapAreaView.swift in Copy Source Code Files */,
				1C0C1C3D29D34DDD005C8B24 /* ChangeViewpointView.swift in Copy Source Code Files */,
				1C42E04A29D239D2004FC4BE /* ShowPopupView.swift in Copy Source Code Files */,
				108EC04229D25B55000F35D0 /* QueryFeatureTableView.swift in Copy Source Code Files */,
				88F93CC229C4D3480006B28E /* SketchOnMapView.swift in Copy Source Code Files */,
				0044289329C9234300160767 /* GetElevationAtPointOnSurfaceView.swift in Copy Source Code Files */,
				4D2ADC6A29C50D91003B367F /* AddDynamicEntityLayerView.Model.swift in Copy Source Code Files */,
				4D2ADC6B29C50D91003B367F /* AddDynamicEntityLayerView.SettingsView.swift in Copy Source Code Files */,
				4D2ADC4729C26D2C003B367F /* AddDynamicEntityLayerView.swift in Copy Source Code Files */,
				218F35C229C290BF00502022 /* AuthenticateWithOAuthView.swift in Copy Source Code Files */,
				0044CDE02995D4DD004618CE /* ShowDeviceLocationHistoryView.swift in Copy Source Code Files */,
				0042E24628E50EE4001F33D6 /* ShowViewshedFromPointInSceneView.swift in Copy Source Code Files */,
				0042E24728E50EE4001F33D6 /* ShowViewshedFromPointInSceneView.Model.swift in Copy Source Code Files */,
				0042E24828E50EE4001F33D6 /* ShowViewshedFromPointInSceneView.ViewshedSettingsView.swift in Copy Source Code Files */,
				006C835528B40682004AEB7F /* BrowseBuildingFloorsView.swift in Copy Source Code Files */,
				006C835628B40682004AEB7F /* DisplayMapFromMobileMapPackageView.swift in Copy Source Code Files */,
				F1E71BFA28A479C70064C33F /* AddRasterFromFileView.swift in Copy Source Code Files */,
				0039A4E92885C50300592C86 /* AddSceneLayerFromServiceView.swift in Copy Source Code Files */,
				75DD736729D35FF40010229D /* ChangeMapViewBackgroundView.swift in Copy Source Code Files */,
				75DD736829D35FF40010229D /* ChangeMapViewBackgroundView.SettingsView.swift in Copy Source Code Files */,
				75DD736929D35FF40010229D /* ChangeMapViewBackgroundView.Model.swift in Copy Source Code Files */,
				0039A4EA2885C50300592C86 /* ClipGeometryView.swift in Copy Source Code Files */,
				0039A4EB2885C50300592C86 /* CreatePlanarAndGeodeticBuffersView.swift in Copy Source Code Files */,
				0039A4EC2885C50300592C86 /* CutGeometryView.swift in Copy Source Code Files */,
				E0A1AEE328874590003C797D /* AddFeatureLayersView.swift in Copy Source Code Files */,
				0039A4ED2885C50300592C86 /* DisplayMapView.swift in Copy Source Code Files */,
				0039A4EE2885C50300592C86 /* DisplayOverviewMapView.swift in Copy Source Code Files */,
				0039A4EF2885C50300592C86 /* DisplaySceneView.swift in Copy Source Code Files */,
				E03CB06B2889879D002B27D9 /* DownloadVectorTilesToLocalCacheView.swift in Copy Source Code Files */,
				E03CB06A288894C4002B27D9 /* FindRouteView.swift in Copy Source Code Files */,
				E03CB0692888944D002B27D9 /* GenerateOfflineMapView.swift in Copy Source Code Files */,
				75DD739929D38B420010229D /* NavigateRouteView.swift in Copy Source Code Files */,
				0039A4F02885C50300592C86 /* ProjectGeometryView.swift in Copy Source Code Files */,
				0039A4F12885C50300592C86 /* SearchWithGeocodeView.swift in Copy Source Code Files */,
				0039A4F22885C50300592C86 /* SelectFeaturesInFeatureLayerView.swift in Copy Source Code Files */,
				0039A4F32885C50300592C86 /* SetBasemapView.swift in Copy Source Code Files */,
				0039A4F42885C50300592C86 /* SetSurfacePlacementModeView.swift in Copy Source Code Files */,
				0039A4F52885C50300592C86 /* SetViewpointRotationView.swift in Copy Source Code Files */,
				0039A4F62885C50300592C86 /* ShowCalloutView.swift in Copy Source Code Files */,
				0039A4F72885C50300592C86 /* ShowDeviceLocationView.swift in Copy Source Code Files */,
				0039A4F82885C50300592C86 /* ShowResultOfSpatialRelationshipsView.swift in Copy Source Code Files */,
				0039A4F92885C50300592C86 /* ShowResultOfSpatialOperationsView.swift in Copy Source Code Files */,
				0039A4FA2885C50300592C86 /* StyleGraphicsWithRendererView.swift in Copy Source Code Files */,
				0039A4FB2885C50300592C86 /* StyleGraphicsWithSymbolsView.swift in Copy Source Code Files */,
				7573E82129D6136C00BEED9C /* TraceUtilityNetworkView.Model.swift in Copy Source Code Files */,
				7573E82229D6136C00BEED9C /* TraceUtilityNetworkView.Enums.swift in Copy Source Code Files */,
				7573E82329D6136C00BEED9C /* TraceUtilityNetworkView.Views.swift in Copy Source Code Files */,
				7573E82429D6136C00BEED9C /* TraceUtilityNetworkView.swift in Copy Source Code Files */,
			);
			name = "Copy Source Code Files";
			runOnlyForDeploymentPostprocessing = 0;
		};
/* End PBXCopyFilesBuildPhase section */

/* Begin PBXFileReference section */
		000558092817C51E00224BC6 /* SampleDetailView.swift */ = {isa = PBXFileReference; lastKnownFileType = sourcecode.swift; path = SampleDetailView.swift; sourceTree = "<group>"; };
		0005580B28185C0600224BC6 /* SampleList.swift */ = {isa = PBXFileReference; lastKnownFileType = sourcecode.swift; path = SampleList.swift; sourceTree = "<group>"; };
		00181B452846AD7100654571 /* View+Alert.swift */ = {isa = PBXFileReference; lastKnownFileType = sourcecode.swift; path = "View+Alert.swift"; sourceTree = "<group>"; };
		001C6DD827FE585A00D472C2 /* AppSecrets.swift.masque */ = {isa = PBXFileReference; fileEncoding = 4; lastKnownFileType = text; path = AppSecrets.swift.masque; sourceTree = "<group>"; };
		003D7C342821EBCC009DDFD2 /* masquerade */ = {isa = PBXFileReference; lastKnownFileType = text; path = masquerade; sourceTree = "<group>"; };
		003D7C352821EBCC009DDFD2 /* GenerateSampleViewSourceCode.swift */ = {isa = PBXFileReference; lastKnownFileType = sourcecode.swift; path = GenerateSampleViewSourceCode.swift; sourceTree = "<group>"; };
		0042E24228E4BF8F001F33D6 /* ShowViewshedFromPointInSceneView.Model.swift */ = {isa = PBXFileReference; lastKnownFileType = sourcecode.swift; path = ShowViewshedFromPointInSceneView.Model.swift; sourceTree = "<group>"; };
		0042E24428E4F82B001F33D6 /* ShowViewshedFromPointInSceneView.ViewshedSettingsView.swift */ = {isa = PBXFileReference; lastKnownFileType = sourcecode.swift; path = ShowViewshedFromPointInSceneView.ViewshedSettingsView.swift; sourceTree = "<group>"; };
		0044289129C90C0B00160767 /* GetElevationAtPointOnSurfaceView.swift */ = {isa = PBXFileReference; lastKnownFileType = sourcecode.swift; path = GetElevationAtPointOnSurfaceView.swift; sourceTree = "<group>"; };
		0044CDDE2995C39E004618CE /* ShowDeviceLocationHistoryView.swift */ = {isa = PBXFileReference; lastKnownFileType = sourcecode.swift; path = ShowDeviceLocationHistoryView.swift; sourceTree = "<group>"; };
		004FE87029DF5D8700075217 /* Bristol */ = {isa = PBXFileReference; lastKnownFileType = folder; path = Bristol; sourceTree = "<group>"; };
		0074ABBE28174BCF0037244A /* DisplayMapView.swift */ = {isa = PBXFileReference; lastKnownFileType = sourcecode.swift; path = DisplayMapView.swift; sourceTree = "<group>"; };
		0074ABC128174F430037244A /* Sample.swift */ = {isa = PBXFileReference; fileEncoding = 4; lastKnownFileType = sourcecode.swift; path = Sample.swift; sourceTree = "<group>"; };
		0074ABCA2817B8DB0037244A /* SamplesApp+Samples.swift.tache */ = {isa = PBXFileReference; fileEncoding = 4; lastKnownFileType = text; path = "SamplesApp+Samples.swift.tache"; sourceTree = "<group>"; };
		0086F3FD28E3770900974721 /* ShowViewshedFromPointInSceneView.swift */ = {isa = PBXFileReference; fileEncoding = 4; lastKnownFileType = sourcecode.swift; path = ShowViewshedFromPointInSceneView.swift; sourceTree = "<group>"; };
		00A7A1432A2FC58300F035F7 /* DisplayContentOfUtilityNetworkContainerView.swift */ = {isa = PBXFileReference; fileEncoding = 4; lastKnownFileType = sourcecode.swift; path = DisplayContentOfUtilityNetworkContainerView.swift; sourceTree = "<group>"; };
		00A7A1492A2FC5B700F035F7 /* DisplayContentOfUtilityNetworkContainerView.Model.swift */ = {isa = PBXFileReference; lastKnownFileType = sourcecode.swift; path = DisplayContentOfUtilityNetworkContainerView.Model.swift; sourceTree = "<group>"; };
		00ACF554293E6C6A0059B2A9 /* Samples.entitlements */ = {isa = PBXFileReference; lastKnownFileType = text.plist.entitlements; path = Samples.entitlements; sourceTree = "<group>"; };
		00B04272282EC59E0072E1B4 /* AboutView.swift */ = {isa = PBXFileReference; fileEncoding = 4; lastKnownFileType = sourcecode.swift; path = AboutView.swift; sourceTree = "<group>"; };
		00B042E5282EDC690072E1B4 /* SetBasemapView.swift */ = {isa = PBXFileReference; fileEncoding = 4; lastKnownFileType = sourcecode.swift; path = SetBasemapView.swift; sourceTree = "<group>"; };
		00B04FB4283EEBA80026C882 /* DisplayOverviewMapView.swift */ = {isa = PBXFileReference; lastKnownFileType = sourcecode.swift; path = DisplayOverviewMapView.swift; sourceTree = "<group>"; };
		00C94A0C28B53DE1004E42D9 /* raster-file */ = {isa = PBXFileReference; lastKnownFileType = folder; path = "raster-file"; sourceTree = "<group>"; };
		00CB9137284814A4005C2C5D /* SearchWithGeocodeView.swift */ = {isa = PBXFileReference; lastKnownFileType = sourcecode.swift; path = SearchWithGeocodeView.swift; sourceTree = "<group>"; };
		00CCB8A2285AAD7D00BBAB70 /* DowloadPortalItemData.swift */ = {isa = PBXFileReference; lastKnownFileType = sourcecode.swift; path = DowloadPortalItemData.swift; sourceTree = "<group>"; };
		00CCB8A4285BAF8700BBAB70 /* OnDemandResource.swift */ = {isa = PBXFileReference; lastKnownFileType = sourcecode.swift; path = OnDemandResource.swift; sourceTree = "<group>"; };
		00D4EF7F2863842100B9CC30 /* AddFeatureLayersView.swift */ = {isa = PBXFileReference; lastKnownFileType = sourcecode.swift; path = AddFeatureLayersView.swift; sourceTree = "<group>"; };
		00D4EF8228638BF100B9CC30 /* LA_Trails.geodatabase */ = {isa = PBXFileReference; lastKnownFileType = file; path = LA_Trails.geodatabase; sourceTree = "<group>"; };
		00D4EF8F28638BF100B9CC30 /* AuroraCO.gpkg */ = {isa = PBXFileReference; lastKnownFileType = file; path = AuroraCO.gpkg; sourceTree = "<group>"; };
		00D4EFB02863CE6300B9CC30 /* ScottishWildlifeTrust_reserves */ = {isa = PBXFileReference; lastKnownFileType = folder; path = ScottishWildlifeTrust_reserves; sourceTree = "<group>"; };
		00E5400C27F3CCA100CF66D5 /* SamplesApp.swift */ = {isa = PBXFileReference; lastKnownFileType = sourcecode.swift; path = SamplesApp.swift; sourceTree = "<group>"; };
		00E5400D27F3CCA100CF66D5 /* ContentView.swift */ = {isa = PBXFileReference; lastKnownFileType = sourcecode.swift; path = ContentView.swift; sourceTree = "<group>"; };
		00E5400E27F3CCA200CF66D5 /* Assets.xcassets */ = {isa = PBXFileReference; lastKnownFileType = folder.assetcatalog; path = Assets.xcassets; sourceTree = "<group>"; };
		00E5401327F3CCA200CF66D5 /* Samples.app */ = {isa = PBXFileReference; explicitFileType = wrapper.application; includeInIndex = 0; path = Samples.app; sourceTree = BUILT_PRODUCTS_DIR; };
		00E5402A27F775EA00CF66D5 /* Info.plist */ = {isa = PBXFileReference; lastKnownFileType = text.plist.xml; path = Info.plist; sourceTree = "<group>"; };
		108EC04029D25B2C000F35D0 /* QueryFeatureTableView.swift */ = {isa = PBXFileReference; fileEncoding = 4; lastKnownFileType = sourcecode.swift; path = QueryFeatureTableView.swift; sourceTree = "<group>"; };
		1C0C1C3429D34DAE005C8B24 /* ChangeViewpointView.swift */ = {isa = PBXFileReference; fileEncoding = 4; lastKnownFileType = sourcecode.swift; path = ChangeViewpointView.swift; sourceTree = "<group>"; };
		1C42E04329D2396B004FC4BE /* ShowPopupView.swift */ = {isa = PBXFileReference; fileEncoding = 4; lastKnownFileType = sourcecode.swift; path = ShowPopupView.swift; sourceTree = "<group>"; };
		1C9B74C529DB43580038B06F /* ShowRealisticLightAndShadowsView.swift */ = {isa = PBXFileReference; fileEncoding = 4; lastKnownFileType = sourcecode.swift; path = ShowRealisticLightAndShadowsView.swift; sourceTree = "<group>"; };
		1C9B74D529DB54560038B06F /* ChangeCameraControllerView.swift */ = {isa = PBXFileReference; fileEncoding = 4; lastKnownFileType = sourcecode.swift; path = ChangeCameraControllerView.swift; sourceTree = "<group>"; };
		1CAF831B2A20305F000E1E60 /* ShowUtilityAssociationsView.swift */ = {isa = PBXFileReference; fileEncoding = 4; lastKnownFileType = sourcecode.swift; path = ShowUtilityAssociationsView.swift; sourceTree = "<group>"; };
		218F35B329C28F4A00502022 /* AuthenticateWithOAuthView.swift */ = {isa = PBXFileReference; fileEncoding = 4; lastKnownFileType = sourcecode.swift; path = AuthenticateWithOAuthView.swift; sourceTree = "<group>"; };
		4D2ADC3F29C26D05003B367F /* AddDynamicEntityLayerView.swift */ = {isa = PBXFileReference; fileEncoding = 4; lastKnownFileType = sourcecode.swift; path = AddDynamicEntityLayerView.swift; sourceTree = "<group>"; };
		4D2ADC5529C4F612003B367F /* ChangeMapViewBackgroundView.swift */ = {isa = PBXFileReference; fileEncoding = 4; lastKnownFileType = sourcecode.swift; path = ChangeMapViewBackgroundView.swift; sourceTree = "<group>"; };
		4D2ADC5829C4F612003B367F /* ChangeMapViewBackgroundView.SettingsView.swift */ = {isa = PBXFileReference; fileEncoding = 4; lastKnownFileType = sourcecode.swift; path = ChangeMapViewBackgroundView.SettingsView.swift; sourceTree = "<group>"; };
		4D2ADC6129C5071C003B367F /* ChangeMapViewBackgroundView.Model.swift */ = {isa = PBXFileReference; lastKnownFileType = sourcecode.swift; path = ChangeMapViewBackgroundView.Model.swift; sourceTree = "<group>"; };
		4D2ADC6629C50BD6003B367F /* AddDynamicEntityLayerView.Model.swift */ = {isa = PBXFileReference; lastKnownFileType = sourcecode.swift; path = AddDynamicEntityLayerView.Model.swift; sourceTree = "<group>"; };
		4D2ADC6829C50C4C003B367F /* AddDynamicEntityLayerView.SettingsView.swift */ = {isa = PBXFileReference; lastKnownFileType = sourcecode.swift; path = AddDynamicEntityLayerView.SettingsView.swift; sourceTree = "<group>"; };
		7573E81329D6134C00BEED9C /* TraceUtilityNetworkView.Model.swift */ = {isa = PBXFileReference; fileEncoding = 4; lastKnownFileType = sourcecode.swift; path = TraceUtilityNetworkView.Model.swift; sourceTree = "<group>"; };
		7573E81529D6134C00BEED9C /* TraceUtilityNetworkView.Enums.swift */ = {isa = PBXFileReference; fileEncoding = 4; lastKnownFileType = sourcecode.swift; path = TraceUtilityNetworkView.Enums.swift; sourceTree = "<group>"; };
		7573E81729D6134C00BEED9C /* TraceUtilityNetworkView.Views.swift */ = {isa = PBXFileReference; fileEncoding = 4; lastKnownFileType = sourcecode.swift; path = TraceUtilityNetworkView.Views.swift; sourceTree = "<group>"; };
		7573E81829D6134C00BEED9C /* TraceUtilityNetworkView.swift */ = {isa = PBXFileReference; fileEncoding = 4; lastKnownFileType = sourcecode.swift; path = TraceUtilityNetworkView.swift; sourceTree = "<group>"; };
		75DD739129D38B1B0010229D /* NavigateRouteView.swift */ = {isa = PBXFileReference; fileEncoding = 4; lastKnownFileType = sourcecode.swift; path = NavigateRouteView.swift; sourceTree = "<group>"; };
		79302F842A1ED4E30002336A /* CreateAndSaveKMLView.Model.swift */ = {isa = PBXFileReference; lastKnownFileType = sourcecode.swift; path = CreateAndSaveKMLView.Model.swift; sourceTree = "<group>"; };
		79302F862A1ED71B0002336A /* CreateAndSaveKMLView.Views.swift */ = {isa = PBXFileReference; lastKnownFileType = sourcecode.swift; path = CreateAndSaveKMLView.Views.swift; sourceTree = "<group>"; };
		79B7B8092A1BF8EC00F57C27 /* CreateAndSaveKMLView.swift */ = {isa = PBXFileReference; lastKnownFileType = sourcecode.swift; path = CreateAndSaveKMLView.swift; sourceTree = "<group>"; };
		883C121429C9136600062FF9 /* DownloadPreplannedMapAreaView.MapPicker.swift */ = {isa = PBXFileReference; fileEncoding = 4; lastKnownFileType = sourcecode.swift; path = DownloadPreplannedMapAreaView.MapPicker.swift; sourceTree = "<group>"; };
		88F93CC029C3D59C0006B28E /* SketchOnMapView.swift */ = {isa = PBXFileReference; lastKnownFileType = sourcecode.swift; path = SketchOnMapView.swift; sourceTree = "<group>"; };
		D710996C2A27D9210065A1C1 /* DensifyAndGeneralizeGeometryView.swift */ = {isa = PBXFileReference; fileEncoding = 4; lastKnownFileType = sourcecode.swift; path = DensifyAndGeneralizeGeometryView.swift; sourceTree = "<group>"; };
		D710996F2A2802FA0065A1C1 /* DensifyAndGeneralizeGeometryView.SettingsView.swift */ = {isa = PBXFileReference; lastKnownFileType = sourcecode.swift; path = DensifyAndGeneralizeGeometryView.SettingsView.swift; sourceTree = "<group>"; };
		D722BD212A420DAD002C2087 /* ShowExtrudedFeaturesView.swift */ = {isa = PBXFileReference; fileEncoding = 4; lastKnownFileType = sourcecode.swift; path = ShowExtrudedFeaturesView.swift; sourceTree = "<group>"; };
		D734FA092A183A5B00246D7E /* SetMaxExtentView.swift */ = {isa = PBXFileReference; fileEncoding = 4; lastKnownFileType = sourcecode.swift; path = SetMaxExtentView.swift; sourceTree = "<group>"; };
		D744FD162A2112D90084A66C /* CreateConvexHullAroundPointsView.swift */ = {isa = PBXFileReference; fileEncoding = 4; lastKnownFileType = sourcecode.swift; path = CreateConvexHullAroundPointsView.swift; sourceTree = "<group>"; };
		D75101802A2E493600B8FA48 /* ShowLabelsOnLayerView.swift */ = {isa = PBXFileReference; fileEncoding = 4; lastKnownFileType = sourcecode.swift; path = ShowLabelsOnLayerView.swift; sourceTree = "<group>"; };
		D751018D2A2E962D00B8FA48 /* IdentifyLayerFeaturesView.swift */ = {isa = PBXFileReference; fileEncoding = 4; lastKnownFileType = sourcecode.swift; path = IdentifyLayerFeaturesView.swift; sourceTree = "<group>"; };
		D752D93F2A39154C003EB25E /* ManageOperationalLayersView.swift */ = {isa = PBXFileReference; fileEncoding = 4; lastKnownFileType = sourcecode.swift; path = ManageOperationalLayersView.swift; sourceTree = "<group>"; };
		D752D9452A3A6F7F003EB25E /* MonitorChangesToMapLoadStatusView.swift */ = {isa = PBXFileReference; fileEncoding = 4; lastKnownFileType = sourcecode.swift; path = MonitorChangesToMapLoadStatusView.swift; sourceTree = "<group>"; };
		D752D95E2A3BCE06003EB25E /* DisplayMapFromPortalItemView.swift */ = {isa = PBXFileReference; fileEncoding = 4; lastKnownFileType = sourcecode.swift; path = DisplayMapFromPortalItemView.swift; sourceTree = "<group>"; };
		D75362D12A1E886700D83028 /* ApplyUniqueValueRendererView.swift */ = {isa = PBXFileReference; fileEncoding = 4; lastKnownFileType = sourcecode.swift; path = ApplyUniqueValueRendererView.swift; sourceTree = "<group>"; };
		D754E3222A1D66820006C5F1 /* StylePointWithPictureMarkerSymbolsView.swift */ = {isa = PBXFileReference; fileEncoding = 4; lastKnownFileType = sourcecode.swift; path = StylePointWithPictureMarkerSymbolsView.swift; sourceTree = "<group>"; };
		D78666AC2A2161F100C60110 /* FindNearestVertexView.swift */ = {isa = PBXFileReference; fileEncoding = 4; lastKnownFileType = sourcecode.swift; path = FindNearestVertexView.swift; sourceTree = "<group>"; };
		D7ABA2F82A32579C0021822B /* MeasureDistanceInSceneView.swift */ = {isa = PBXFileReference; fileEncoding = 4; lastKnownFileType = sourcecode.swift; path = MeasureDistanceInSceneView.swift; sourceTree = "<group>"; };
		D7CC33FD2A31475C00198EDF /* ShowLineOfSightBetweenPointsView.swift */ = {isa = PBXFileReference; fileEncoding = 4; lastKnownFileType = sourcecode.swift; path = ShowLineOfSightBetweenPointsView.swift; sourceTree = "<group>"; };
		D7E440D62A1ECE7D005D74DE /* CreateBuffersAroundPointsView.swift */ = {isa = PBXFileReference; fileEncoding = 4; lastKnownFileType = sourcecode.swift; path = CreateBuffersAroundPointsView.swift; sourceTree = "<group>"; };
		D7E557672A1D768800B9FB09 /* AddWMSLayerView.swift */ = {isa = PBXFileReference; fileEncoding = 4; lastKnownFileType = sourcecode.swift; path = AddWMSLayerView.swift; sourceTree = "<group>"; };
		D7EAF3592A1C023800D822C4 /* SetMinAndMaxScaleView.swift */ = {isa = PBXFileReference; fileEncoding = 4; lastKnownFileType = sourcecode.swift; path = SetMinAndMaxScaleView.swift; sourceTree = "<group>"; };
		D7EF5D742A26A03A00FEBDE5 /* ShowCoordinatesInMultipleFormatsView.swift */ = {isa = PBXFileReference; fileEncoding = 4; lastKnownFileType = sourcecode.swift; path = ShowCoordinatesInMultipleFormatsView.swift; sourceTree = "<group>"; };
		E000E75F2869E33D005D87C5 /* ClipGeometryView.swift */ = {isa = PBXFileReference; lastKnownFileType = sourcecode.swift; path = ClipGeometryView.swift; sourceTree = "<group>"; };
		E000E762286A0B18005D87C5 /* CutGeometryView.swift */ = {isa = PBXFileReference; lastKnownFileType = sourcecode.swift; path = CutGeometryView.swift; sourceTree = "<group>"; };
		E004A6BD28414332002A1FE6 /* SetViewpointRotationView.swift */ = {isa = PBXFileReference; fileEncoding = 4; lastKnownFileType = sourcecode.swift; path = SetViewpointRotationView.swift; sourceTree = "<group>"; };
		E004A6D828465C70002A1FE6 /* DisplaySceneView.swift */ = {isa = PBXFileReference; fileEncoding = 4; lastKnownFileType = sourcecode.swift; path = DisplaySceneView.swift; sourceTree = "<group>"; };
		E004A6DF28466279002A1FE6 /* ShowCalloutView.swift */ = {isa = PBXFileReference; lastKnownFileType = sourcecode.swift; path = ShowCalloutView.swift; sourceTree = "<group>"; };
		E004A6E52846A61F002A1FE6 /* StyleGraphicsWithSymbolsView.swift */ = {isa = PBXFileReference; lastKnownFileType = sourcecode.swift; path = StyleGraphicsWithSymbolsView.swift; sourceTree = "<group>"; };
		E004A6E828493BCE002A1FE6 /* ShowDeviceLocationView.swift */ = {isa = PBXFileReference; lastKnownFileType = sourcecode.swift; path = ShowDeviceLocationView.swift; sourceTree = "<group>"; };
		E004A6EC2849556E002A1FE6 /* CreatePlanarAndGeodeticBuffersView.swift */ = {isa = PBXFileReference; lastKnownFileType = sourcecode.swift; path = CreatePlanarAndGeodeticBuffersView.swift; sourceTree = "<group>"; };
		E004A6EF284E4B9B002A1FE6 /* DownloadVectorTilesToLocalCacheView.swift */ = {isa = PBXFileReference; lastKnownFileType = sourcecode.swift; path = DownloadVectorTilesToLocalCacheView.swift; sourceTree = "<group>"; };
		E004A6F2284E4FEB002A1FE6 /* ShowResultOfSpatialOperationsView.swift */ = {isa = PBXFileReference; lastKnownFileType = sourcecode.swift; path = ShowResultOfSpatialOperationsView.swift; sourceTree = "<group>"; };
		E004A6F5284FA42A002A1FE6 /* SelectFeaturesInFeatureLayerView.swift */ = {isa = PBXFileReference; lastKnownFileType = sourcecode.swift; path = SelectFeaturesInFeatureLayerView.swift; sourceTree = "<group>"; };
		E0082216287755AC002AD138 /* View+Sheet.swift */ = {isa = PBXFileReference; lastKnownFileType = sourcecode.swift; path = "View+Sheet.swift"; sourceTree = "<group>"; };
		E041ABBF287CA9F00056009B /* WebView.swift */ = {isa = PBXFileReference; lastKnownFileType = sourcecode.swift; path = WebView.swift; sourceTree = "<group>"; };
		E041ABD6287DB04D0056009B /* SampleInfoView.swift */ = {isa = PBXFileReference; lastKnownFileType = sourcecode.swift; path = SampleInfoView.swift; sourceTree = "<group>"; };
		E041AC15287F54580056009B /* highlight.min.js */ = {isa = PBXFileReference; fileEncoding = 4; lastKnownFileType = sourcecode.javascript; path = highlight.min.js; sourceTree = "<group>"; };
		E041AC1D288076A60056009B /* info.css */ = {isa = PBXFileReference; fileEncoding = 4; lastKnownFileType = text.css; path = info.css; sourceTree = "<group>"; };
		E041AC1F288077B90056009B /* xcode.css */ = {isa = PBXFileReference; fileEncoding = 4; lastKnownFileType = text.css; path = xcode.css; sourceTree = "<group>"; };
		E066DD34285CF3B3004D3D5B /* FindRouteView.swift */ = {isa = PBXFileReference; lastKnownFileType = sourcecode.swift; path = FindRouteView.swift; sourceTree = "<group>"; };
		E066DD372860AB28004D3D5B /* StyleGraphicsWithRendererView.swift */ = {isa = PBXFileReference; lastKnownFileType = sourcecode.swift; path = StyleGraphicsWithRendererView.swift; sourceTree = "<group>"; };
		E066DD3A2860CA08004D3D5B /* ShowResultOfSpatialRelationshipsView.swift */ = {isa = PBXFileReference; lastKnownFileType = sourcecode.swift; path = ShowResultOfSpatialRelationshipsView.swift; sourceTree = "<group>"; };
		E066DD3F28610F55004D3D5B /* AddSceneLayerFromServiceView.swift */ = {isa = PBXFileReference; lastKnownFileType = sourcecode.swift; path = AddSceneLayerFromServiceView.swift; sourceTree = "<group>"; };
		E070A0A2286F3B6000F2B606 /* DownloadPreplannedMapAreaView.swift */ = {isa = PBXFileReference; lastKnownFileType = sourcecode.swift; path = DownloadPreplannedMapAreaView.swift; sourceTree = "<group>"; };
		E088E1562862579D00413100 /* SetSurfacePlacementModeView.swift */ = {isa = PBXFileReference; lastKnownFileType = sourcecode.swift; path = SetSurfacePlacementModeView.swift; sourceTree = "<group>"; };
		E088E1732863B5F800413100 /* GenerateOfflineMapView.swift */ = {isa = PBXFileReference; lastKnownFileType = sourcecode.swift; path = GenerateOfflineMapView.swift; sourceTree = "<group>"; };
		E08953F02891899600E077CF /* EnvironmentValues+SampleInfoVisibility.swift */ = {isa = PBXFileReference; lastKnownFileType = sourcecode.swift; path = "EnvironmentValues+SampleInfoVisibility.swift"; sourceTree = "<group>"; };
		E0D04FF128A5390000747989 /* DownloadPreplannedMapAreaView.Model.swift */ = {isa = PBXFileReference; lastKnownFileType = sourcecode.swift; path = DownloadPreplannedMapAreaView.Model.swift; sourceTree = "<group>"; };
		E0EA0B762866390E00C9621D /* ProjectGeometryView.swift */ = {isa = PBXFileReference; lastKnownFileType = sourcecode.swift; path = ProjectGeometryView.swift; sourceTree = "<group>"; };
		E0FE32E628747778002C6ACA /* BrowseBuildingFloorsView.swift */ = {isa = PBXFileReference; lastKnownFileType = sourcecode.swift; path = BrowseBuildingFloorsView.swift; sourceTree = "<group>"; };
		F111CCC0288B5D5600205358 /* DisplayMapFromMobileMapPackageView.swift */ = {isa = PBXFileReference; lastKnownFileType = sourcecode.swift; path = DisplayMapFromMobileMapPackageView.swift; sourceTree = "<group>"; };
		F111CCC3288B641900205358 /* Yellowstone.mmpk */ = {isa = PBXFileReference; lastKnownFileType = file; path = Yellowstone.mmpk; sourceTree = "<group>"; };
		F1E71BF0289473760064C33F /* AddRasterFromFileView.swift */ = {isa = PBXFileReference; lastKnownFileType = sourcecode.swift; path = AddRasterFromFileView.swift; sourceTree = "<group>"; };
/* End PBXFileReference section */

/* Begin PBXFrameworksBuildPhase section */
		00E5401027F3CCA200CF66D5 /* Frameworks */ = {
			isa = PBXFrameworksBuildPhase;
			buildActionMask = 2147483647;
			files = (
				00C43AED2947DC350099AE34 /* ArcGISToolkit in Frameworks */,
			);
			runOnlyForDeploymentPostprocessing = 0;
		};
/* End PBXFrameworksBuildPhase section */

/* Begin PBXGroup section */
		0005580D281872BE00224BC6 /* Views */ = {
			isa = PBXGroup;
			children = (
				00B04272282EC59E0072E1B4 /* AboutView.swift */,
				00E5400D27F3CCA100CF66D5 /* ContentView.swift */,
				000558092817C51E00224BC6 /* SampleDetailView.swift */,
				E041ABD6287DB04D0056009B /* SampleInfoView.swift */,
				0005580B28185C0600224BC6 /* SampleList.swift */,
				E041ABBF287CA9F00056009B /* WebView.swift */,
			);
			path = Views;
			sourceTree = "<group>";
		};
		00181B442846AD3900654571 /* Extensions */ = {
			isa = PBXGroup;
			children = (
				E08953F02891899600E077CF /* EnvironmentValues+SampleInfoVisibility.swift */,
				00181B452846AD7100654571 /* View+Alert.swift */,
				E0082216287755AC002AD138 /* View+Sheet.swift */,
			);
			path = Extensions;
			sourceTree = "<group>";
		};
		0023DE5029D648FA0098243A /* macOS */ = {
			isa = PBXGroup;
			children = (
				00ACF554293E6C6A0059B2A9 /* Samples.entitlements */,
			);
			path = macOS;
			sourceTree = "<group>";
		};
		003D7C332821EBCC009DDFD2 /* Scripts */ = {
			isa = PBXGroup;
			children = (
				00CCB8A2285AAD7D00BBAB70 /* DowloadPortalItemData.swift */,
				003D7C352821EBCC009DDFD2 /* GenerateSampleViewSourceCode.swift */,
				003D7C342821EBCC009DDFD2 /* masquerade */,
			);
			path = Scripts;
			sourceTree = "<group>";
		};
		0044288C29C90BD500160767 /* Get elevation at point on surface */ = {
			isa = PBXGroup;
			children = (
				0044289129C90C0B00160767 /* GetElevationAtPointOnSurfaceView.swift */,
			);
			path = "Get elevation at point on surface";
			sourceTree = "<group>";
		};
		0044CDD72995C352004618CE /* Show device location history */ = {
			isa = PBXGroup;
			children = (
				0044CDDE2995C39E004618CE /* ShowDeviceLocationHistoryView.swift */,
			);
			path = "Show device location history";
			sourceTree = "<group>";
		};
		0074ABAF281742420037244A /* Supporting Files */ = {
			isa = PBXGroup;
			children = (
				00181B442846AD3900654571 /* Extensions */,
				0074ABC028174F430037244A /* Models */,
				0005580D281872BE00224BC6 /* Views */,
				E041ABC3287CAFEB0056009B /* Web */,
			);
			path = "Supporting Files";
			sourceTree = "<group>";
		};
		0074ABB228174B830037244A /* Samples */ = {
			isa = PBXGroup;
			children = (
				4D2ADC3E29C26D05003B367F /* Add dynamic entity layer */,
				00D4EF7E2863840D00B9CC30 /* Add feature layers */,
				F19A316128906F0D003B7EF9 /* Add raster from file */,
				E066DD3E28610F3F004D3D5B /* Add scene layer from service */,
				D7E557602A1D743100B9FB09 /* Add WMS layer */,
				D75362CC2A1E862B00D83028 /* Apply unique value renderer */,
				218F35B229C28F4A00502022 /* Authenticate with OAuth */,
				E0FE32E528747762002C6ACA /* Browse building floors */,
				1C9B74D229DB54560038B06F /* Change camera controller */,
				4D2ADC5329C4F612003B367F /* Change map view background */,
				1C0C1C3229D34DAE005C8B24 /* Change viewpoint */,
				E000E75E2869E325005D87C5 /* Clip geometry */,
				79B7B8082A1BF8B300F57C27 /* Create and save KML file */,
				D7E440D12A1ECBC2005D74DE /* Create buffers around points */,
				D744FD132A2112360084A66C /* Create convex hull around points */,
				E004A6EB28495538002A1FE6 /* Create planar and geodetic buffers */,
				E000E761286A0B07005D87C5 /* Cut geometry */,
				D71099692A27D8880065A1C1 /* Densify and generalize geometry */,
				00A7A1422A2FC58300F035F7 /* Display content of utility network container */,
				0074ABB328174B830037244A /* Display map */,
				F111CCBD288B548400205358 /* Display map from mobile map package */,
				D752D95B2A3BCDD4003EB25E /* Display map from portal item */,
				00B04FB3283EEB830026C882 /* Display overview map */,
				E004A6D528465C70002A1FE6 /* Display scene */,
				E070A0A1286F3B3400F2B606 /* Download preplanned map area */,
				E004A6EE284E4B7A002A1FE6 /* Download vector tiles to local cache */,
				D78666A92A21616D00C60110 /* Find nearest vertex */,
				E066DD33285CF3A0004D3D5B /* Find route */,
				E088E1722863B5E600413100 /* Generate offline map */,
				0044288C29C90BD500160767 /* Get elevation at point on surface */,
				D751018A2A2E960300B8FA48 /* Identify layer features */,
<<<<<<< HEAD
				D752D93C2A3914E5003EB25E /* Manage operational layers */,
=======
				D7ABA2F52A3256610021822B /* Measure distance in scene */,
>>>>>>> 6773d98a
				D752D9422A3A6EB8003EB25E /* Monitor changes to map load status */,
				75DD739029D38B1B0010229D /* Navigate route */,
				E0EA0B75286638FD00C9621D /* Project geometry */,
				108EC03F29D25AE1000F35D0 /* Query feature table */,
				00CB913628481475005C2C5D /* Search with geocode */,
				E004A6F4284FA3C5002A1FE6 /* Select features in feature layer */,
				00B042E3282EDC690072E1B4 /* Set basemap */,
				D734FA072A183A5A00246D7E /* Set max extent */,
				D7EAF34F2A1C011000D822C4 /* Set min and max scale */,
				E088E1552862578800413100 /* Set surface placement mode */,
				E004A6B928414332002A1FE6 /* Set viewpoint rotation */,
				E004A6DE2846626A002A1FE6 /* Show callout */,
				D7EF5D712A269E2D00FEBDE5 /* Show coordinates in multiple formats */,
				E004A6E728493BBB002A1FE6 /* Show device location */,
				0044CDD72995C352004618CE /* Show device location history */,
				D722BD1E2A420D7E002C2087 /* Show extruded features */,
				D751017D2A2E490800B8FA48 /* Show labels on layer */,
				D7CC33FB2A31475C00198EDF /* Show line of sight between points */,
				1C42E04129D2396B004FC4BE /* Show popup */,
				1C9B74C429DB43580038B06F /* Show realistic light and shadows */,
				E004A6F1284E4F80002A1FE6 /* Show result of spatial operations */,
				E066DD392860C9EE004D3D5B /* Show result of spatial relationships */,
				1CAF831A2A20305F000E1E60 /* Show utility associations */,
				0086F3FC28E3770900974721 /* Show viewshed from point in scene */,
				88F93CBE29C3D4E30006B28E /* Sketch on map */,
				E066DD362860AB0B004D3D5B /* Style graphics with renderer */,
				E004A6E42846A609002A1FE6 /* Style graphics with symbols */,
				D754E31D2A1D661D0006C5F1 /* Style point with picture marker symbols */,
				7573E81229D6134C00BEED9C /* Trace utility network */,
			);
			path = Samples;
			sourceTree = "<group>";
		};
		0074ABB328174B830037244A /* Display map */ = {
			isa = PBXGroup;
			children = (
				0074ABBE28174BCF0037244A /* DisplayMapView.swift */,
			);
			path = "Display map";
			sourceTree = "<group>";
		};
		0074ABC028174F430037244A /* Models */ = {
			isa = PBXGroup;
			children = (
				00CCB8A4285BAF8700BBAB70 /* OnDemandResource.swift */,
				0074ABC128174F430037244A /* Sample.swift */,
			);
			path = Models;
			sourceTree = "<group>";
		};
		0086F3FC28E3770900974721 /* Show viewshed from point in scene */ = {
			isa = PBXGroup;
			children = (
				0042E24228E4BF8F001F33D6 /* ShowViewshedFromPointInSceneView.Model.swift */,
				0086F3FD28E3770900974721 /* ShowViewshedFromPointInSceneView.swift */,
				0042E24428E4F82B001F33D6 /* ShowViewshedFromPointInSceneView.ViewshedSettingsView.swift */,
			);
			path = "Show viewshed from point in scene";
			sourceTree = "<group>";
		};
		00966EE62811F64D009D3DD7 /* iOS */ = {
			isa = PBXGroup;
			children = (
				00E5402A27F775EA00CF66D5 /* Info.plist */,
			);
			path = iOS;
			sourceTree = "<group>";
		};
		00A7A1422A2FC58300F035F7 /* Display content of utility network container */ = {
			isa = PBXGroup;
			children = (
				00A7A1432A2FC58300F035F7 /* DisplayContentOfUtilityNetworkContainerView.swift */,
				00A7A1492A2FC5B700F035F7 /* DisplayContentOfUtilityNetworkContainerView.Model.swift */,
			);
			path = "Display content of utility network container";
			sourceTree = "<group>";
		};
		00B042E3282EDC690072E1B4 /* Set basemap */ = {
			isa = PBXGroup;
			children = (
				00B042E5282EDC690072E1B4 /* SetBasemapView.swift */,
			);
			path = "Set basemap";
			sourceTree = "<group>";
		};
		00B04FB3283EEB830026C882 /* Display overview map */ = {
			isa = PBXGroup;
			children = (
				00B04FB4283EEBA80026C882 /* DisplayOverviewMapView.swift */,
			);
			path = "Display overview map";
			sourceTree = "<group>";
		};
		00C94A0228B53DCC004E42D9 /* 7c4c679ab06a4df19dc497f577f111bd */ = {
			isa = PBXGroup;
			children = (
				00C94A0C28B53DE1004E42D9 /* raster-file */,
			);
			path = 7c4c679ab06a4df19dc497f577f111bd;
			sourceTree = "<group>";
		};
		00CB913628481475005C2C5D /* Search with geocode */ = {
			isa = PBXGroup;
			children = (
				00CB9137284814A4005C2C5D /* SearchWithGeocodeView.swift */,
			);
			path = "Search with geocode";
			sourceTree = "<group>";
		};
		00CCB8A6285D059300BBAB70 /* Portal Data */ = {
			isa = PBXGroup;
			children = (
				1C965C4629DBA879002F8536 /* 681d6f7694644709a7c830ec57a2d72b */,
				00D4EF8128638BF100B9CC30 /* cb1b20748a9f4d128dad8a87244e3e37 */,
				00C94A0228B53DCC004E42D9 /* 7c4c679ab06a4df19dc497f577f111bd */,
				00D4EF8328638BF100B9CC30 /* 15a7cbd3af1e47cfa5d2c6b93dc44fc2 */,
				00D4EF8E28638BF100B9CC30 /* 68ec42517cdd439e81b036210483e8e7 */,
				F111CCC2288B63DB00205358 /* e1f3a7254cb845b09450f54937c16061 */,
			);
			path = "Portal Data";
			sourceTree = SOURCE_ROOT;
		};
		00D4EF7E2863840D00B9CC30 /* Add feature layers */ = {
			isa = PBXGroup;
			children = (
				00D4EF7F2863842100B9CC30 /* AddFeatureLayersView.swift */,
			);
			path = "Add feature layers";
			sourceTree = "<group>";
		};
		00D4EF8128638BF100B9CC30 /* cb1b20748a9f4d128dad8a87244e3e37 */ = {
			isa = PBXGroup;
			children = (
				00D4EF8228638BF100B9CC30 /* LA_Trails.geodatabase */,
			);
			path = cb1b20748a9f4d128dad8a87244e3e37;
			sourceTree = "<group>";
		};
		00D4EF8328638BF100B9CC30 /* 15a7cbd3af1e47cfa5d2c6b93dc44fc2 */ = {
			isa = PBXGroup;
			children = (
				00D4EFB02863CE6300B9CC30 /* ScottishWildlifeTrust_reserves */,
			);
			path = 15a7cbd3af1e47cfa5d2c6b93dc44fc2;
			sourceTree = "<group>";
		};
		00D4EF8E28638BF100B9CC30 /* 68ec42517cdd439e81b036210483e8e7 */ = {
			isa = PBXGroup;
			children = (
				00D4EF8F28638BF100B9CC30 /* AuroraCO.gpkg */,
			);
			path = 68ec42517cdd439e81b036210483e8e7;
			sourceTree = "<group>";
		};
		00E5400627F3CCA100CF66D5 = {
			isa = PBXGroup;
			children = (
				00966EE62811F64D009D3DD7 /* iOS */,
				0023DE5029D648FA0098243A /* macOS */,
				00CCB8A6285D059300BBAB70 /* Portal Data */,
				00E5401427F3CCA200CF66D5 /* Products */,
				003D7C332821EBCC009DDFD2 /* Scripts */,
				00E5400B27F3CCA100CF66D5 /* Shared */,
			);
			sourceTree = "<group>";
		};
		00E5400B27F3CCA100CF66D5 /* Shared */ = {
			isa = PBXGroup;
			children = (
				0074ABAF281742420037244A /* Supporting Files */,
				0074ABB228174B830037244A /* Samples */,
				00E5400C27F3CCA100CF66D5 /* SamplesApp.swift */,
				00E5400E27F3CCA200CF66D5 /* Assets.xcassets */,
				001C6DD827FE585A00D472C2 /* AppSecrets.swift.masque */,
				0074ABCA2817B8DB0037244A /* SamplesApp+Samples.swift.tache */,
			);
			path = Shared;
			sourceTree = "<group>";
		};
		00E5401427F3CCA200CF66D5 /* Products */ = {
			isa = PBXGroup;
			children = (
				00E5401327F3CCA200CF66D5 /* Samples.app */,
			);
			name = Products;
			sourceTree = "<group>";
		};
		108EC03F29D25AE1000F35D0 /* Query feature table */ = {
			isa = PBXGroup;
			children = (
				108EC04029D25B2C000F35D0 /* QueryFeatureTableView.swift */,
			);
			path = "Query feature table";
			sourceTree = "<group>";
		};
		1C0C1C3229D34DAE005C8B24 /* Change viewpoint */ = {
			isa = PBXGroup;
			children = (
				1C0C1C3429D34DAE005C8B24 /* ChangeViewpointView.swift */,
			);
			path = "Change viewpoint";
			sourceTree = "<group>";
		};
		1C42E04129D2396B004FC4BE /* Show popup */ = {
			isa = PBXGroup;
			children = (
				1C42E04329D2396B004FC4BE /* ShowPopupView.swift */,
			);
			path = "Show popup";
			sourceTree = "<group>";
		};
		1C965C4629DBA879002F8536 /* 681d6f7694644709a7c830ec57a2d72b */ = {
			isa = PBXGroup;
			children = (
				004FE87029DF5D8700075217 /* Bristol */,
			);
			path = 681d6f7694644709a7c830ec57a2d72b;
			sourceTree = "<group>";
		};
		1C9B74C429DB43580038B06F /* Show realistic light and shadows */ = {
			isa = PBXGroup;
			children = (
				1C9B74C529DB43580038B06F /* ShowRealisticLightAndShadowsView.swift */,
			);
			path = "Show realistic light and shadows";
			sourceTree = "<group>";
		};
		1C9B74D229DB54560038B06F /* Change camera controller */ = {
			isa = PBXGroup;
			children = (
				1C9B74D529DB54560038B06F /* ChangeCameraControllerView.swift */,
			);
			path = "Change camera controller";
			sourceTree = "<group>";
		};
		1CAF831A2A20305F000E1E60 /* Show utility associations */ = {
			isa = PBXGroup;
			children = (
				1CAF831B2A20305F000E1E60 /* ShowUtilityAssociationsView.swift */,
			);
			path = "Show utility associations";
			sourceTree = "<group>";
		};
		218F35B229C28F4A00502022 /* Authenticate with OAuth */ = {
			isa = PBXGroup;
			children = (
				218F35B329C28F4A00502022 /* AuthenticateWithOAuthView.swift */,
			);
			path = "Authenticate with OAuth";
			sourceTree = "<group>";
		};
		4D2ADC3E29C26D05003B367F /* Add dynamic entity layer */ = {
			isa = PBXGroup;
			children = (
				4D2ADC3F29C26D05003B367F /* AddDynamicEntityLayerView.swift */,
				4D2ADC6629C50BD6003B367F /* AddDynamicEntityLayerView.Model.swift */,
				4D2ADC6829C50C4C003B367F /* AddDynamicEntityLayerView.SettingsView.swift */,
			);
			path = "Add dynamic entity layer";
			sourceTree = "<group>";
		};
		4D2ADC5329C4F612003B367F /* Change map view background */ = {
			isa = PBXGroup;
			children = (
				4D2ADC5529C4F612003B367F /* ChangeMapViewBackgroundView.swift */,
				4D2ADC5829C4F612003B367F /* ChangeMapViewBackgroundView.SettingsView.swift */,
				4D2ADC6129C5071C003B367F /* ChangeMapViewBackgroundView.Model.swift */,
			);
			path = "Change map view background";
			sourceTree = "<group>";
		};
		7573E81229D6134C00BEED9C /* Trace utility network */ = {
			isa = PBXGroup;
			children = (
				7573E81329D6134C00BEED9C /* TraceUtilityNetworkView.Model.swift */,
				7573E81529D6134C00BEED9C /* TraceUtilityNetworkView.Enums.swift */,
				7573E81729D6134C00BEED9C /* TraceUtilityNetworkView.Views.swift */,
				7573E81829D6134C00BEED9C /* TraceUtilityNetworkView.swift */,
			);
			path = "Trace utility network";
			sourceTree = "<group>";
		};
		75DD739029D38B1B0010229D /* Navigate route */ = {
			isa = PBXGroup;
			children = (
				75DD739129D38B1B0010229D /* NavigateRouteView.swift */,
			);
			path = "Navigate route";
			sourceTree = "<group>";
		};
		79B7B8082A1BF8B300F57C27 /* Create and save KML file */ = {
			isa = PBXGroup;
			children = (
				79302F842A1ED4E30002336A /* CreateAndSaveKMLView.Model.swift */,
				79B7B8092A1BF8EC00F57C27 /* CreateAndSaveKMLView.swift */,
				79302F862A1ED71B0002336A /* CreateAndSaveKMLView.Views.swift */,
			);
			path = "Create and save KML file";
			sourceTree = "<group>";
		};
		88F93CBE29C3D4E30006B28E /* Sketch on map */ = {
			isa = PBXGroup;
			children = (
				88F93CC029C3D59C0006B28E /* SketchOnMapView.swift */,
			);
			path = "Sketch on map";
			sourceTree = "<group>";
		};
		D71099692A27D8880065A1C1 /* Densify and generalize geometry */ = {
			isa = PBXGroup;
			children = (
				D710996C2A27D9210065A1C1 /* DensifyAndGeneralizeGeometryView.swift */,
				D710996F2A2802FA0065A1C1 /* DensifyAndGeneralizeGeometryView.SettingsView.swift */,
			);
			path = "Densify and generalize geometry";
			sourceTree = "<group>";
		};
		D722BD1E2A420D7E002C2087 /* Show extruded features */ = {
			isa = PBXGroup;
			children = (
				D722BD212A420DAD002C2087 /* ShowExtrudedFeaturesView.swift */,
			);
			path = "Show extruded features";
			sourceTree = "<group>";
		};
		D734FA072A183A5A00246D7E /* Set max extent */ = {
			isa = PBXGroup;
			children = (
				D734FA092A183A5B00246D7E /* SetMaxExtentView.swift */,
			);
			path = "Set max extent";
			sourceTree = "<group>";
		};
		D744FD132A2112360084A66C /* Create convex hull around points */ = {
			isa = PBXGroup;
			children = (
				D744FD162A2112D90084A66C /* CreateConvexHullAroundPointsView.swift */,
			);
			path = "Create convex hull around points";
			sourceTree = "<group>";
		};
		D751017D2A2E490800B8FA48 /* Show labels on layer */ = {
			isa = PBXGroup;
			children = (
				D75101802A2E493600B8FA48 /* ShowLabelsOnLayerView.swift */,
			);
			path = "Show labels on layer";
			sourceTree = "<group>";
		};
		D751018A2A2E960300B8FA48 /* Identify layer features */ = {
			isa = PBXGroup;
			children = (
				D751018D2A2E962D00B8FA48 /* IdentifyLayerFeaturesView.swift */,
			);
			path = "Identify layer features";
			sourceTree = "<group>";
		};
		D752D93C2A3914E5003EB25E /* Manage operational layers */ = {
			isa = PBXGroup;
			children = (
				D752D93F2A39154C003EB25E /* ManageOperationalLayersView.swift */,
			);
			path = "Manage operational layers";
			sourceTree = "<group>";
		};
		D752D9422A3A6EB8003EB25E /* Monitor changes to map load status */ = {
			isa = PBXGroup;
			children = (
				D752D9452A3A6F7F003EB25E /* MonitorChangesToMapLoadStatusView.swift */,
			);
			path = "Monitor changes to map load status";
			sourceTree = "<group>";
		};
		D752D95B2A3BCDD4003EB25E /* Display map from portal item */ = {
			isa = PBXGroup;
			children = (
				D752D95E2A3BCE06003EB25E /* DisplayMapFromPortalItemView.swift */,
			);
			path = "Display map from portal item";
			sourceTree = "<group>";
		};
		D75362CC2A1E862B00D83028 /* Apply unique value renderer */ = {
			isa = PBXGroup;
			children = (
				D75362D12A1E886700D83028 /* ApplyUniqueValueRendererView.swift */,
			);
			path = "Apply unique value renderer";
			sourceTree = "<group>";
		};
		D754E31D2A1D661D0006C5F1 /* Style point with picture marker symbols */ = {
			isa = PBXGroup;
			children = (
				D754E3222A1D66820006C5F1 /* StylePointWithPictureMarkerSymbolsView.swift */,
			);
			path = "Style point with picture marker symbols";
			sourceTree = "<group>";
		};
		D78666A92A21616D00C60110 /* Find nearest vertex */ = {
			isa = PBXGroup;
			children = (
				D78666AC2A2161F100C60110 /* FindNearestVertexView.swift */,
			);
			path = "Find nearest vertex";
			sourceTree = "<group>";
		};
		D7ABA2F52A3256610021822B /* Measure distance in scene */ = {
			isa = PBXGroup;
			children = (
				D7ABA2F82A32579C0021822B /* MeasureDistanceInSceneView.swift */,
			);
			path = "Measure distance in scene";
			sourceTree = "<group>";
		};
		D7CC33FB2A31475C00198EDF /* Show line of sight between points */ = {
			isa = PBXGroup;
			children = (
				D7CC33FD2A31475C00198EDF /* ShowLineOfSightBetweenPointsView.swift */,
			);
			path = "Show line of sight between points";
			sourceTree = "<group>";
		};
		D7E440D12A1ECBC2005D74DE /* Create buffers around points */ = {
			isa = PBXGroup;
			children = (
				D7E440D62A1ECE7D005D74DE /* CreateBuffersAroundPointsView.swift */,
			);
			path = "Create buffers around points";
			sourceTree = "<group>";
		};
		D7E557602A1D743100B9FB09 /* Add WMS layer */ = {
			isa = PBXGroup;
			children = (
				D7E557672A1D768800B9FB09 /* AddWMSLayerView.swift */,
			);
			path = "Add WMS layer";
			sourceTree = "<group>";
		};
		D7EAF34F2A1C011000D822C4 /* Set min and max scale */ = {
			isa = PBXGroup;
			children = (
				D7EAF3592A1C023800D822C4 /* SetMinAndMaxScaleView.swift */,
			);
			path = "Set min and max scale";
			sourceTree = "<group>";
		};
		D7EF5D712A269E2D00FEBDE5 /* Show coordinates in multiple formats */ = {
			isa = PBXGroup;
			children = (
				D7EF5D742A26A03A00FEBDE5 /* ShowCoordinatesInMultipleFormatsView.swift */,
			);
			path = "Show coordinates in multiple formats";
			sourceTree = "<group>";
		};
		E000E75E2869E325005D87C5 /* Clip geometry */ = {
			isa = PBXGroup;
			children = (
				E000E75F2869E33D005D87C5 /* ClipGeometryView.swift */,
			);
			path = "Clip geometry";
			sourceTree = "<group>";
		};
		E000E761286A0B07005D87C5 /* Cut geometry */ = {
			isa = PBXGroup;
			children = (
				E000E762286A0B18005D87C5 /* CutGeometryView.swift */,
			);
			path = "Cut geometry";
			sourceTree = "<group>";
		};
		E004A6B928414332002A1FE6 /* Set viewpoint rotation */ = {
			isa = PBXGroup;
			children = (
				E004A6BD28414332002A1FE6 /* SetViewpointRotationView.swift */,
			);
			path = "Set viewpoint rotation";
			sourceTree = "<group>";
		};
		E004A6D528465C70002A1FE6 /* Display scene */ = {
			isa = PBXGroup;
			children = (
				E004A6D828465C70002A1FE6 /* DisplaySceneView.swift */,
			);
			path = "Display scene";
			sourceTree = "<group>";
		};
		E004A6DE2846626A002A1FE6 /* Show callout */ = {
			isa = PBXGroup;
			children = (
				E004A6DF28466279002A1FE6 /* ShowCalloutView.swift */,
			);
			path = "Show callout";
			sourceTree = "<group>";
		};
		E004A6E42846A609002A1FE6 /* Style graphics with symbols */ = {
			isa = PBXGroup;
			children = (
				E004A6E52846A61F002A1FE6 /* StyleGraphicsWithSymbolsView.swift */,
			);
			path = "Style graphics with symbols";
			sourceTree = "<group>";
		};
		E004A6E728493BBB002A1FE6 /* Show device location */ = {
			isa = PBXGroup;
			children = (
				E004A6E828493BCE002A1FE6 /* ShowDeviceLocationView.swift */,
			);
			path = "Show device location";
			sourceTree = "<group>";
		};
		E004A6EB28495538002A1FE6 /* Create planar and geodetic buffers */ = {
			isa = PBXGroup;
			children = (
				E004A6EC2849556E002A1FE6 /* CreatePlanarAndGeodeticBuffersView.swift */,
			);
			path = "Create planar and geodetic buffers";
			sourceTree = "<group>";
		};
		E004A6EE284E4B7A002A1FE6 /* Download vector tiles to local cache */ = {
			isa = PBXGroup;
			children = (
				E004A6EF284E4B9B002A1FE6 /* DownloadVectorTilesToLocalCacheView.swift */,
			);
			path = "Download vector tiles to local cache";
			sourceTree = "<group>";
		};
		E004A6F1284E4F80002A1FE6 /* Show result of spatial operations */ = {
			isa = PBXGroup;
			children = (
				E004A6F2284E4FEB002A1FE6 /* ShowResultOfSpatialOperationsView.swift */,
			);
			path = "Show result of spatial operations";
			sourceTree = "<group>";
		};
		E004A6F4284FA3C5002A1FE6 /* Select features in feature layer */ = {
			isa = PBXGroup;
			children = (
				E004A6F5284FA42A002A1FE6 /* SelectFeaturesInFeatureLayerView.swift */,
			);
			path = "Select features in feature layer";
			sourceTree = "<group>";
		};
		E041ABC3287CAFEB0056009B /* Web */ = {
			isa = PBXGroup;
			children = (
				E041AC15287F54580056009B /* highlight.min.js */,
				E041AC1D288076A60056009B /* info.css */,
				E041AC1F288077B90056009B /* xcode.css */,
			);
			path = Web;
			sourceTree = "<group>";
		};
		E066DD33285CF3A0004D3D5B /* Find route */ = {
			isa = PBXGroup;
			children = (
				E066DD34285CF3B3004D3D5B /* FindRouteView.swift */,
			);
			path = "Find route";
			sourceTree = "<group>";
		};
		E066DD362860AB0B004D3D5B /* Style graphics with renderer */ = {
			isa = PBXGroup;
			children = (
				E066DD372860AB28004D3D5B /* StyleGraphicsWithRendererView.swift */,
			);
			path = "Style graphics with renderer";
			sourceTree = "<group>";
		};
		E066DD392860C9EE004D3D5B /* Show result of spatial relationships */ = {
			isa = PBXGroup;
			children = (
				E066DD3A2860CA08004D3D5B /* ShowResultOfSpatialRelationshipsView.swift */,
			);
			path = "Show result of spatial relationships";
			sourceTree = "<group>";
		};
		E066DD3E28610F3F004D3D5B /* Add scene layer from service */ = {
			isa = PBXGroup;
			children = (
				E066DD3F28610F55004D3D5B /* AddSceneLayerFromServiceView.swift */,
			);
			path = "Add scene layer from service";
			sourceTree = "<group>";
		};
		E070A0A1286F3B3400F2B606 /* Download preplanned map area */ = {
			isa = PBXGroup;
			children = (
				883C121429C9136600062FF9 /* DownloadPreplannedMapAreaView.MapPicker.swift */,
				E0D04FF128A5390000747989 /* DownloadPreplannedMapAreaView.Model.swift */,
				E070A0A2286F3B6000F2B606 /* DownloadPreplannedMapAreaView.swift */,
			);
			path = "Download preplanned map area";
			sourceTree = "<group>";
		};
		E088E1552862578800413100 /* Set surface placement mode */ = {
			isa = PBXGroup;
			children = (
				E088E1562862579D00413100 /* SetSurfacePlacementModeView.swift */,
			);
			path = "Set surface placement mode";
			sourceTree = "<group>";
		};
		E088E1722863B5E600413100 /* Generate offline map */ = {
			isa = PBXGroup;
			children = (
				E088E1732863B5F800413100 /* GenerateOfflineMapView.swift */,
			);
			path = "Generate offline map";
			sourceTree = "<group>";
		};
		E0EA0B75286638FD00C9621D /* Project geometry */ = {
			isa = PBXGroup;
			children = (
				E0EA0B762866390E00C9621D /* ProjectGeometryView.swift */,
			);
			path = "Project geometry";
			sourceTree = "<group>";
		};
		E0FE32E528747762002C6ACA /* Browse building floors */ = {
			isa = PBXGroup;
			children = (
				E0FE32E628747778002C6ACA /* BrowseBuildingFloorsView.swift */,
			);
			path = "Browse building floors";
			sourceTree = "<group>";
		};
		F111CCBD288B548400205358 /* Display map from mobile map package */ = {
			isa = PBXGroup;
			children = (
				F111CCC0288B5D5600205358 /* DisplayMapFromMobileMapPackageView.swift */,
			);
			path = "Display map from mobile map package";
			sourceTree = "<group>";
		};
		F111CCC2288B63DB00205358 /* e1f3a7254cb845b09450f54937c16061 */ = {
			isa = PBXGroup;
			children = (
				F111CCC3288B641900205358 /* Yellowstone.mmpk */,
			);
			path = e1f3a7254cb845b09450f54937c16061;
			sourceTree = "<group>";
		};
		F19A316128906F0D003B7EF9 /* Add raster from file */ = {
			isa = PBXGroup;
			children = (
				F1E71BF0289473760064C33F /* AddRasterFromFileView.swift */,
			);
			path = "Add raster from file";
			sourceTree = "<group>";
		};
/* End PBXGroup section */

/* Begin PBXNativeTarget section */
		00E5401227F3CCA200CF66D5 /* Samples */ = {
			isa = PBXNativeTarget;
			buildConfigurationList = 00E5402427F3CCA200CF66D5 /* Build configuration list for PBXNativeTarget "Samples" */;
			buildPhases = (
				001C6DDC27FE5CE800D472C2 /* Create .secrets File If It Does Not Exist */,
				00CCB8A3285BA2FD00BBAB70 /* Download Portal Item Data */,
				00E5402B27F77A5A00CF66D5 /* Lint Sources */,
				00E5400F27F3CCA200CF66D5 /* Sources */,
				00144B5E280634840090DD5D /* Embed Frameworks */,
				00E5401027F3CCA200CF66D5 /* Frameworks */,
				00E5401127F3CCA200CF66D5 /* Resources */,
				0039A4E82885C4E300592C86 /* Copy Source Code Files */,
				0039A4E72885C45200592C86 /* Copy README.md Files For Source Code View */,
			);
			buildRules = (
				0083586F27FE3BCF00192A15 /* PBXBuildRule */,
				0074ABCC2817B8E60037244A /* PBXBuildRule */,
			);
			dependencies = (
			);
			name = Samples;
			packageProductDependencies = (
				00C43AEC2947DC350099AE34 /* ArcGISToolkit */,
			);
			productName = "arcgis-swift-sdk-samples (iOS)";
			productReference = 00E5401327F3CCA200CF66D5 /* Samples.app */;
			productType = "com.apple.product-type.application";
		};
/* End PBXNativeTarget section */

/* Begin PBXProject section */
		00E5400727F3CCA100CF66D5 /* Project object */ = {
			isa = PBXProject;
			attributes = {
				BuildIndependentTargetsInParallel = 1;
				KnownAssetTags = (
					AddFeatureLayers,
					AddRasterFromFile,
					ChangeCameraController,
					DisplayMapFromMobileMapPackage,
				);
				LastSwiftUpdateCheck = 1330;
				LastUpgradeCheck = 1330;
				ORGANIZATIONNAME = Esri;
				TargetAttributes = {
					00E5401227F3CCA200CF66D5 = {
						CreatedOnToolsVersion = 13.3;
					};
				};
			};
			buildConfigurationList = 00E5400A27F3CCA100CF66D5 /* Build configuration list for PBXProject "Samples" */;
			compatibilityVersion = "Xcode 13.0";
			developmentRegion = en;
			hasScannedForEncodings = 0;
			knownRegions = (
				en,
				Base,
			);
			mainGroup = 00E5400627F3CCA100CF66D5;
			packageReferences = (
				00C43AEB2947DC350099AE34 /* XCRemoteSwiftPackageReference "arcgis-maps-sdk-swift-toolkit" */,
			);
			productRefGroup = 00E5401427F3CCA200CF66D5 /* Products */;
			projectDirPath = "";
			projectRoot = "";
			targets = (
				00E5401227F3CCA200CF66D5 /* Samples */,
			);
		};
/* End PBXProject section */

/* Begin PBXResourcesBuildPhase section */
		00E5401127F3CCA200CF66D5 /* Resources */ = {
			isa = PBXResourcesBuildPhase;
			buildActionMask = 2147483647;
			files = (
				E041AC1E288076A60056009B /* info.css in Resources */,
				E041AC1A287F54580056009B /* highlight.min.js in Resources */,
				00E5402027F3CCA200CF66D5 /* Assets.xcassets in Resources */,
				00C94A0D28B53DE1004E42D9 /* raster-file in Resources */,
				004FE87129DF5D8700075217 /* Bristol in Resources */,
				E041AC20288077B90056009B /* xcode.css in Resources */,
				00D4EF9028638BF100B9CC30 /* LA_Trails.geodatabase in Resources */,
				00D4EF9A28638BF100B9CC30 /* AuroraCO.gpkg in Resources */,
				F111CCC4288B641900205358 /* Yellowstone.mmpk in Resources */,
				00D4EFB12863CE6300B9CC30 /* ScottishWildlifeTrust_reserves in Resources */,
			);
			runOnlyForDeploymentPostprocessing = 0;
		};
/* End PBXResourcesBuildPhase section */

/* Begin PBXShellScriptBuildPhase section */
		001C6DDC27FE5CE800D472C2 /* Create .secrets File If It Does Not Exist */ = {
			isa = PBXShellScriptBuildPhase;
			alwaysOutOfDate = 1;
			buildActionMask = 2147483647;
			files = (
			);
			inputFileListPaths = (
			);
			inputPaths = (
			);
			name = "Create .secrets File If It Does Not Exist";
			outputFileListPaths = (
			);
			outputPaths = (
				"$(SRCROOT)/.secrets",
			);
			runOnlyForDeploymentPostprocessing = 0;
			shellPath = /bin/sh;
			shellScript = "if [ ! -e \"$SRCROOT/.secrets\" ]\nthen\n    touch \"$SRCROOT/.secrets\"\nfi\n";
		};
		0039A4E72885C45200592C86 /* Copy README.md Files For Source Code View */ = {
			isa = PBXShellScriptBuildPhase;
			alwaysOutOfDate = 1;
			buildActionMask = 2147483647;
			files = (
			);
			inputFileListPaths = (
			);
			inputPaths = (
			);
			name = "Copy README.md Files For Source Code View";
			outputFileListPaths = (
			);
			outputPaths = (
			);
			runOnlyForDeploymentPostprocessing = 0;
			shellPath = /bin/sh;
			shellScript = "echo $BUILT_PRODUCTS_DIR\n\n# Directory to which the readmes will be copied.\nREADMES_DIR=${BUILT_PRODUCTS_DIR}/${UNLOCALIZED_RESOURCES_FOLDER_PATH}/READMEs\nmkdir -p \"${READMES_DIR}\"\n\n# Root readme for the project to skip.\nDEFAULT_README=$SRCROOT/README.md\n\n# Find all README.md files in the project.\nfind ${SRCROOT} -name \"README.md\" | while read file\ndo\n    # Skip the root readme for project.\n    if [ \"$file\" = \"$DEFAULT_README\" ]\n    then\n        echo $BUILT_PRODUCTS_DIR\n        continue\n    fi\n    \n    # Extract the folder name from the path.\n    FILE_PATH=$(dirname \"$file\")\n    FOLDER_NAME=$(basename \"$FILE_PATH\")\n    \n    cp \"${file}\" \"${READMES_DIR}/${FOLDER_NAME}.md\"\ndone\n";
		};
		00CCB8A3285BA2FD00BBAB70 /* Download Portal Item Data */ = {
			isa = PBXShellScriptBuildPhase;
			alwaysOutOfDate = 1;
			buildActionMask = 2147483647;
			files = (
			);
			inputFileListPaths = (
			);
			inputPaths = (
			);
			name = "Download Portal Item Data";
			outputFileListPaths = (
			);
			outputPaths = (
			);
			runOnlyForDeploymentPostprocessing = 0;
			shellPath = /bin/sh;
			shellScript = "SAMPLES_DIRECTORY=\"${SRCROOT}/Shared/Samples\"\nDOWNLOAD_DIRECTORY=\"${SRCROOT}/Portal Data\"\nxcrun --sdk macosx swift \"${SRCROOT}/Scripts/DowloadPortalItemData.swift\" \"$SAMPLES_DIRECTORY\" \"$DOWNLOAD_DIRECTORY\"\n";
		};
		00E5402B27F77A5A00CF66D5 /* Lint Sources */ = {
			isa = PBXShellScriptBuildPhase;
			alwaysOutOfDate = 1;
			buildActionMask = 2147483647;
			files = (
			);
			inputFileListPaths = (
			);
			inputPaths = (
			);
			name = "Lint Sources";
			outputFileListPaths = (
			);
			outputPaths = (
			);
			runOnlyForDeploymentPostprocessing = 0;
			shellPath = /bin/sh;
			shellScript = "if [[ \"$(uname -m)\" == arm64 ]]; then\n    export PATH=\"/opt/homebrew/bin:$PATH\"\nfi\n\nif which swiftlint > /dev/null; then\n  swiftlint\nelse\n  echo \"warning: SwiftLint not installed, download from https://github.com/realm/SwiftLint\"\nfi\n";
		};
/* End PBXShellScriptBuildPhase section */

/* Begin PBXSourcesBuildPhase section */
		00E5400F27F3CCA200CF66D5 /* Sources */ = {
			isa = PBXSourcesBuildPhase;
			buildActionMask = 2147483647;
			files = (
				E000E7602869E33D005D87C5 /* ClipGeometryView.swift in Sources */,
				4D2ADC6729C50BD6003B367F /* AddDynamicEntityLayerView.Model.swift in Sources */,
				E004A6E928493BCE002A1FE6 /* ShowDeviceLocationView.swift in Sources */,
				F111CCC1288B5D5600205358 /* DisplayMapFromMobileMapPackageView.swift in Sources */,
				00A7A1462A2FC58300F035F7 /* DisplayContentOfUtilityNetworkContainerView.swift in Sources */,
				218F35B829C28F4A00502022 /* AuthenticateWithOAuthView.swift in Sources */,
				79B7B80A2A1BF8EC00F57C27 /* CreateAndSaveKMLView.swift in Sources */,
				7573E81C29D6134C00BEED9C /* TraceUtilityNetworkView.Enums.swift in Sources */,
				7573E81A29D6134C00BEED9C /* TraceUtilityNetworkView.Model.swift in Sources */,
				0005580C28185C0600224BC6 /* SampleList.swift in Sources */,
<<<<<<< HEAD
				D752D9402A39154C003EB25E /* ManageOperationalLayersView.swift in Sources */,
=======
				D7ABA2F92A32579C0021822B /* MeasureDistanceInSceneView.swift in Sources */,
>>>>>>> 6773d98a
				E004A6E028466279002A1FE6 /* ShowCalloutView.swift in Sources */,
				E000E763286A0B18005D87C5 /* CutGeometryView.swift in Sources */,
				001C6DE127FE8A9400D472C2 /* AppSecrets.swift.masque in Sources */,
				E0D04FF228A5390000747989 /* DownloadPreplannedMapAreaView.Model.swift in Sources */,
				00CCB8A5285BAF8700BBAB70 /* OnDemandResource.swift in Sources */,
				D71099702A2802FA0065A1C1 /* DensifyAndGeneralizeGeometryView.SettingsView.swift in Sources */,
				E004A6ED2849556E002A1FE6 /* CreatePlanarAndGeodeticBuffersView.swift in Sources */,
				E041ABD7287DB04D0056009B /* SampleInfoView.swift in Sources */,
				D752D9462A3A6F80003EB25E /* MonitorChangesToMapLoadStatusView.swift in Sources */,
				E0082217287755AC002AD138 /* View+Sheet.swift in Sources */,
				00181B462846AD7100654571 /* View+Alert.swift in Sources */,
				E0FE32E728747778002C6ACA /* BrowseBuildingFloorsView.swift in Sources */,
				D752D95F2A3BCE06003EB25E /* DisplayMapFromPortalItemView.swift in Sources */,
				E070A0A3286F3B6000F2B606 /* DownloadPreplannedMapAreaView.swift in Sources */,
				E0EA0B772866390E00C9621D /* ProjectGeometryView.swift in Sources */,
				0042E24328E4BF8F001F33D6 /* ShowViewshedFromPointInSceneView.Model.swift in Sources */,
				D7E557682A1D768800B9FB09 /* AddWMSLayerView.swift in Sources */,
				0005580A2817C51E00224BC6 /* SampleDetailView.swift in Sources */,
				4D2ADC6229C5071C003B367F /* ChangeMapViewBackgroundView.Model.swift in Sources */,
				0074ABCD2817BCC30037244A /* SamplesApp+Samples.swift.tache in Sources */,
				E004A6F3284E4FEB002A1FE6 /* ShowResultOfSpatialOperationsView.swift in Sources */,
				D751018E2A2E962D00B8FA48 /* IdentifyLayerFeaturesView.swift in Sources */,
				F1E71BF1289473760064C33F /* AddRasterFromFileView.swift in Sources */,
				00B04273282EC59E0072E1B4 /* AboutView.swift in Sources */,
				7573E81F29D6134C00BEED9C /* TraceUtilityNetworkView.swift in Sources */,
				4D2ADC6929C50C4C003B367F /* AddDynamicEntityLayerView.SettingsView.swift in Sources */,
				1C42E04729D2396B004FC4BE /* ShowPopupView.swift in Sources */,
				79302F872A1ED71B0002336A /* CreateAndSaveKMLView.Views.swift in Sources */,
				E066DD3B2860CA08004D3D5B /* ShowResultOfSpatialRelationshipsView.swift in Sources */,
				7573E81E29D6134C00BEED9C /* TraceUtilityNetworkView.Views.swift in Sources */,
				4D2ADC5A29C4F612003B367F /* ChangeMapViewBackgroundView.swift in Sources */,
				79302F852A1ED4E30002336A /* CreateAndSaveKMLView.Model.swift in Sources */,
				0044CDDF2995C39E004618CE /* ShowDeviceLocationHistoryView.swift in Sources */,
				E041ABC0287CA9F00056009B /* WebView.swift in Sources */,
				E088E1572862579D00413100 /* SetSurfacePlacementModeView.swift in Sources */,
				1CAF831F2A20305F000E1E60 /* ShowUtilityAssociationsView.swift in Sources */,
				E004A6C128414332002A1FE6 /* SetViewpointRotationView.swift in Sources */,
				883C121529C9136600062FF9 /* DownloadPreplannedMapAreaView.MapPicker.swift in Sources */,
				1C9B74C929DB43580038B06F /* ShowRealisticLightAndShadowsView.swift in Sources */,
				00E5401E27F3CCA200CF66D5 /* ContentView.swift in Sources */,
				E066DD382860AB28004D3D5B /* StyleGraphicsWithRendererView.swift in Sources */,
				108EC04129D25B2C000F35D0 /* QueryFeatureTableView.swift in Sources */,
				00B04FB5283EEBA80026C882 /* DisplayOverviewMapView.swift in Sources */,
				D7CC33FF2A31475C00198EDF /* ShowLineOfSightBetweenPointsView.swift in Sources */,
				4D2ADC5D29C4F612003B367F /* ChangeMapViewBackgroundView.SettingsView.swift in Sources */,
				75DD739529D38B1B0010229D /* NavigateRouteView.swift in Sources */,
				D75362D22A1E886700D83028 /* ApplyUniqueValueRendererView.swift in Sources */,
				0074ABBF28174BCF0037244A /* DisplayMapView.swift in Sources */,
				D7EF5D752A26A03A00FEBDE5 /* ShowCoordinatesInMultipleFormatsView.swift in Sources */,
				0086F40128E3770A00974721 /* ShowViewshedFromPointInSceneView.swift in Sources */,
				0044289229C90C0B00160767 /* GetElevationAtPointOnSurfaceView.swift in Sources */,
				D7E440D72A1ECE7D005D74DE /* CreateBuffersAroundPointsView.swift in Sources */,
				00D4EF802863842100B9CC30 /* AddFeatureLayersView.swift in Sources */,
				D710996D2A27D9210065A1C1 /* DensifyAndGeneralizeGeometryView.swift in Sources */,
				88F93CC129C3D59D0006B28E /* SketchOnMapView.swift in Sources */,
				1C0C1C3929D34DAE005C8B24 /* ChangeViewpointView.swift in Sources */,
				D734FA0C2A183A5B00246D7E /* SetMaxExtentView.swift in Sources */,
				E004A6DC28465C70002A1FE6 /* DisplaySceneView.swift in Sources */,
				E066DD35285CF3B3004D3D5B /* FindRouteView.swift in Sources */,
				D722BD222A420DAD002C2087 /* ShowExtrudedFeaturesView.swift in Sources */,
				E004A6F6284FA42A002A1FE6 /* SelectFeaturesInFeatureLayerView.swift in Sources */,
				D75101812A2E493600B8FA48 /* ShowLabelsOnLayerView.swift in Sources */,
				E08953F12891899600E077CF /* EnvironmentValues+SampleInfoVisibility.swift in Sources */,
				00B042E8282EDC690072E1B4 /* SetBasemapView.swift in Sources */,
				E004A6E62846A61F002A1FE6 /* StyleGraphicsWithSymbolsView.swift in Sources */,
				E088E1742863B5F800413100 /* GenerateOfflineMapView.swift in Sources */,
				0074ABC428174F430037244A /* Sample.swift in Sources */,
				00A7A14A2A2FC5B700F035F7 /* DisplayContentOfUtilityNetworkContainerView.Model.swift in Sources */,
				E004A6F0284E4B9B002A1FE6 /* DownloadVectorTilesToLocalCacheView.swift in Sources */,
				4D2ADC4329C26D05003B367F /* AddDynamicEntityLayerView.swift in Sources */,
				D7EAF35A2A1C023800D822C4 /* SetMinAndMaxScaleView.swift in Sources */,
				0042E24528E4F82C001F33D6 /* ShowViewshedFromPointInSceneView.ViewshedSettingsView.swift in Sources */,
				1C9B74D929DB54560038B06F /* ChangeCameraControllerView.swift in Sources */,
				D78666AD2A2161F100C60110 /* FindNearestVertexView.swift in Sources */,
				D744FD172A2112D90084A66C /* CreateConvexHullAroundPointsView.swift in Sources */,
				00CB9138284814A4005C2C5D /* SearchWithGeocodeView.swift in Sources */,
				D754E3232A1D66820006C5F1 /* StylePointWithPictureMarkerSymbolsView.swift in Sources */,
				00E5401C27F3CCA200CF66D5 /* SamplesApp.swift in Sources */,
				E066DD4028610F55004D3D5B /* AddSceneLayerFromServiceView.swift in Sources */,
			);
			runOnlyForDeploymentPostprocessing = 0;
		};
/* End PBXSourcesBuildPhase section */

/* Begin XCBuildConfiguration section */
		00E5402227F3CCA200CF66D5 /* Debug */ = {
			isa = XCBuildConfiguration;
			buildSettings = {
				ALWAYS_SEARCH_USER_PATHS = NO;
				CLANG_ANALYZER_NONNULL = YES;
				CLANG_ANALYZER_NUMBER_OBJECT_CONVERSION = YES_AGGRESSIVE;
				CLANG_CXX_LANGUAGE_STANDARD = "gnu++17";
				CLANG_ENABLE_MODULES = YES;
				CLANG_ENABLE_OBJC_ARC = YES;
				CLANG_ENABLE_OBJC_WEAK = YES;
				CLANG_WARN_BLOCK_CAPTURE_AUTORELEASING = YES;
				CLANG_WARN_BOOL_CONVERSION = YES;
				CLANG_WARN_COMMA = YES;
				CLANG_WARN_CONSTANT_CONVERSION = YES;
				CLANG_WARN_DEPRECATED_OBJC_IMPLEMENTATIONS = YES;
				CLANG_WARN_DIRECT_OBJC_ISA_USAGE = YES_ERROR;
				CLANG_WARN_DOCUMENTATION_COMMENTS = YES;
				CLANG_WARN_EMPTY_BODY = YES;
				CLANG_WARN_ENUM_CONVERSION = YES;
				CLANG_WARN_INFINITE_RECURSION = YES;
				CLANG_WARN_INT_CONVERSION = YES;
				CLANG_WARN_NON_LITERAL_NULL_CONVERSION = YES;
				CLANG_WARN_OBJC_IMPLICIT_RETAIN_SELF = YES;
				CLANG_WARN_OBJC_LITERAL_CONVERSION = YES;
				CLANG_WARN_OBJC_ROOT_CLASS = YES_ERROR;
				CLANG_WARN_QUOTED_INCLUDE_IN_FRAMEWORK_HEADER = YES;
				CLANG_WARN_RANGE_LOOP_ANALYSIS = YES;
				CLANG_WARN_STRICT_PROTOTYPES = YES;
				CLANG_WARN_SUSPICIOUS_MOVE = YES;
				CLANG_WARN_UNGUARDED_AVAILABILITY = YES_AGGRESSIVE;
				CLANG_WARN_UNREACHABLE_CODE = YES;
				CLANG_WARN__DUPLICATE_METHOD_MATCH = YES;
				COPY_PHASE_STRIP = NO;
				DEAD_CODE_STRIPPING = YES;
				DEBUG_INFORMATION_FORMAT = dwarf;
				ENABLE_STRICT_OBJC_MSGSEND = YES;
				ENABLE_TESTABILITY = YES;
				GCC_C_LANGUAGE_STANDARD = gnu11;
				GCC_DYNAMIC_NO_PIC = NO;
				GCC_NO_COMMON_BLOCKS = YES;
				GCC_OPTIMIZATION_LEVEL = 0;
				GCC_PREPROCESSOR_DEFINITIONS = (
					"DEBUG=1",
					"$(inherited)",
				);
				GCC_WARN_64_TO_32_BIT_CONVERSION = YES;
				GCC_WARN_ABOUT_RETURN_TYPE = YES_ERROR;
				GCC_WARN_UNDECLARED_SELECTOR = YES;
				GCC_WARN_UNINITIALIZED_AUTOS = YES_AGGRESSIVE;
				GCC_WARN_UNUSED_FUNCTION = YES;
				GCC_WARN_UNUSED_VARIABLE = YES;
				MTL_ENABLE_DEBUG_INFO = INCLUDE_SOURCE;
				MTL_FAST_MATH = YES;
				ONLY_ACTIVE_ARCH = YES;
				SWIFT_ACTIVE_COMPILATION_CONDITIONS = DEBUG;
				SWIFT_OPTIMIZATION_LEVEL = "-Onone";
			};
			name = Debug;
		};
		00E5402327F3CCA200CF66D5 /* Release */ = {
			isa = XCBuildConfiguration;
			buildSettings = {
				ALWAYS_SEARCH_USER_PATHS = NO;
				CLANG_ANALYZER_NONNULL = YES;
				CLANG_ANALYZER_NUMBER_OBJECT_CONVERSION = YES_AGGRESSIVE;
				CLANG_CXX_LANGUAGE_STANDARD = "gnu++17";
				CLANG_ENABLE_MODULES = YES;
				CLANG_ENABLE_OBJC_ARC = YES;
				CLANG_ENABLE_OBJC_WEAK = YES;
				CLANG_WARN_BLOCK_CAPTURE_AUTORELEASING = YES;
				CLANG_WARN_BOOL_CONVERSION = YES;
				CLANG_WARN_COMMA = YES;
				CLANG_WARN_CONSTANT_CONVERSION = YES;
				CLANG_WARN_DEPRECATED_OBJC_IMPLEMENTATIONS = YES;
				CLANG_WARN_DIRECT_OBJC_ISA_USAGE = YES_ERROR;
				CLANG_WARN_DOCUMENTATION_COMMENTS = YES;
				CLANG_WARN_EMPTY_BODY = YES;
				CLANG_WARN_ENUM_CONVERSION = YES;
				CLANG_WARN_INFINITE_RECURSION = YES;
				CLANG_WARN_INT_CONVERSION = YES;
				CLANG_WARN_NON_LITERAL_NULL_CONVERSION = YES;
				CLANG_WARN_OBJC_IMPLICIT_RETAIN_SELF = YES;
				CLANG_WARN_OBJC_LITERAL_CONVERSION = YES;
				CLANG_WARN_OBJC_ROOT_CLASS = YES_ERROR;
				CLANG_WARN_QUOTED_INCLUDE_IN_FRAMEWORK_HEADER = YES;
				CLANG_WARN_RANGE_LOOP_ANALYSIS = YES;
				CLANG_WARN_STRICT_PROTOTYPES = YES;
				CLANG_WARN_SUSPICIOUS_MOVE = YES;
				CLANG_WARN_UNGUARDED_AVAILABILITY = YES_AGGRESSIVE;
				CLANG_WARN_UNREACHABLE_CODE = YES;
				CLANG_WARN__DUPLICATE_METHOD_MATCH = YES;
				COPY_PHASE_STRIP = NO;
				DEAD_CODE_STRIPPING = YES;
				DEBUG_INFORMATION_FORMAT = "dwarf-with-dsym";
				ENABLE_NS_ASSERTIONS = NO;
				ENABLE_STRICT_OBJC_MSGSEND = YES;
				GCC_C_LANGUAGE_STANDARD = gnu11;
				GCC_NO_COMMON_BLOCKS = YES;
				GCC_WARN_64_TO_32_BIT_CONVERSION = YES;
				GCC_WARN_ABOUT_RETURN_TYPE = YES_ERROR;
				GCC_WARN_UNDECLARED_SELECTOR = YES;
				GCC_WARN_UNINITIALIZED_AUTOS = YES_AGGRESSIVE;
				GCC_WARN_UNUSED_FUNCTION = YES;
				GCC_WARN_UNUSED_VARIABLE = YES;
				MTL_ENABLE_DEBUG_INFO = NO;
				MTL_FAST_MATH = YES;
				SWIFT_COMPILATION_MODE = wholemodule;
				SWIFT_OPTIMIZATION_LEVEL = "-O";
			};
			name = Release;
		};
		00E5402527F3CCA200CF66D5 /* Debug */ = {
			isa = XCBuildConfiguration;
			buildSettings = {
				ASSETCATALOG_COMPILER_APPICON_NAME = AppIcon;
				ASSETCATALOG_COMPILER_GLOBAL_ACCENT_COLOR_NAME = AccentColor;
				CODE_SIGN_ENTITLEMENTS = macOS/Samples.entitlements;
				"CODE_SIGN_IDENTITY[sdk=macosx*]" = "Apple Development";
				CODE_SIGN_STYLE = Automatic;
				CURRENT_PROJECT_VERSION = 1;
				EMBED_ASSET_PACKS_IN_PRODUCT_BUNDLE = YES;
				INFOPLIST_FILE = "$(SRCROOT)/iOS/Info.plist";
				IPHONEOS_DEPLOYMENT_TARGET = 15.0;
				"IPHONEOS_DEPLOYMENT_TARGET[sdk=macosx*]" = 15.0;
				LD_RUNPATH_SEARCH_PATHS = (
					"$(inherited)",
					"@executable_path/Frameworks",
				);
				MARKETING_VERSION = 200.1.0;
				PRODUCT_BUNDLE_IDENTIFIER = "com.esri.arcgis-swift-sdk-samples";
				PRODUCT_NAME = Samples;
				SDKROOT = iphoneos;
				SUPPORTED_PLATFORMS = "iphoneos iphonesimulator";
				SUPPORTS_MACCATALYST = YES;
				SUPPORTS_MAC_DESIGNED_FOR_IPHONE_IPAD = NO;
				SWIFT_EMIT_LOC_STRINGS = YES;
				SWIFT_VERSION = 5.0;
				TARGETED_DEVICE_FAMILY = "1,2,6";
			};
			name = Debug;
		};
		00E5402627F3CCA200CF66D5 /* Release */ = {
			isa = XCBuildConfiguration;
			buildSettings = {
				ASSETCATALOG_COMPILER_APPICON_NAME = AppIcon;
				ASSETCATALOG_COMPILER_GLOBAL_ACCENT_COLOR_NAME = AccentColor;
				CODE_SIGN_ENTITLEMENTS = macOS/Samples.entitlements;
				"CODE_SIGN_IDENTITY[sdk=macosx*]" = "Apple Development";
				CODE_SIGN_STYLE = Automatic;
				CURRENT_PROJECT_VERSION = 1;
				EMBED_ASSET_PACKS_IN_PRODUCT_BUNDLE = YES;
				INFOPLIST_FILE = "$(SRCROOT)/iOS/Info.plist";
				IPHONEOS_DEPLOYMENT_TARGET = 15.0;
				"IPHONEOS_DEPLOYMENT_TARGET[sdk=macosx*]" = 15.0;
				LD_RUNPATH_SEARCH_PATHS = (
					"$(inherited)",
					"@executable_path/Frameworks",
				);
				MARKETING_VERSION = 200.1.0;
				PRODUCT_BUNDLE_IDENTIFIER = "com.esri.arcgis-swift-sdk-samples";
				PRODUCT_NAME = Samples;
				SDKROOT = iphoneos;
				SUPPORTED_PLATFORMS = "iphoneos iphonesimulator";
				SUPPORTS_MACCATALYST = YES;
				SUPPORTS_MAC_DESIGNED_FOR_IPHONE_IPAD = NO;
				SWIFT_EMIT_LOC_STRINGS = YES;
				SWIFT_VERSION = 5.0;
				TARGETED_DEVICE_FAMILY = "1,2,6";
				VALIDATE_PRODUCT = YES;
			};
			name = Release;
		};
/* End XCBuildConfiguration section */

/* Begin XCConfigurationList section */
		00E5400A27F3CCA100CF66D5 /* Build configuration list for PBXProject "Samples" */ = {
			isa = XCConfigurationList;
			buildConfigurations = (
				00E5402227F3CCA200CF66D5 /* Debug */,
				00E5402327F3CCA200CF66D5 /* Release */,
			);
			defaultConfigurationIsVisible = 0;
			defaultConfigurationName = Release;
		};
		00E5402427F3CCA200CF66D5 /* Build configuration list for PBXNativeTarget "Samples" */ = {
			isa = XCConfigurationList;
			buildConfigurations = (
				00E5402527F3CCA200CF66D5 /* Debug */,
				00E5402627F3CCA200CF66D5 /* Release */,
			);
			defaultConfigurationIsVisible = 0;
			defaultConfigurationName = Release;
		};
/* End XCConfigurationList section */

/* Begin XCRemoteSwiftPackageReference section */
		00C43AEB2947DC350099AE34 /* XCRemoteSwiftPackageReference "arcgis-maps-sdk-swift-toolkit" */ = {
			isa = XCRemoteSwiftPackageReference;
			repositoryURL = "https://github.com/Esri/arcgis-maps-sdk-swift-toolkit/";
			requirement = {
				kind = upToNextMinorVersion;
				minimumVersion = 200.1.0;
			};
		};
/* End XCRemoteSwiftPackageReference section */

/* Begin XCSwiftPackageProductDependency section */
		00C43AEC2947DC350099AE34 /* ArcGISToolkit */ = {
			isa = XCSwiftPackageProductDependency;
			package = 00C43AEB2947DC350099AE34 /* XCRemoteSwiftPackageReference "arcgis-maps-sdk-swift-toolkit" */;
			productName = ArcGISToolkit;
		};
/* End XCSwiftPackageProductDependency section */
	};
	rootObject = 00E5400727F3CCA100CF66D5 /* Project object */;
}<|MERGE_RESOLUTION|>--- conflicted
+++ resolved
@@ -240,12 +240,9 @@
 			dstPath = "";
 			dstSubfolderSpec = 7;
 			files = (
-<<<<<<< HEAD
 				D752D9412A39162F003EB25E /* ManageOperationalLayersView.swift in Copy Source Code Files */,
-=======
 				D7ABA2FA2A32760D0021822B /* MeasureDistanceInSceneView.swift in Copy Source Code Files */,
 				D722BD232A420DEC002C2087 /* ShowExtrudedFeaturesView.swift in Copy Source Code Files */,
->>>>>>> 6773d98a
 				D752D9602A3BCE63003EB25E /* DisplayMapFromPortalItemView.swift in Copy Source Code Files */,
 				00EB803A2A31506F00AC2B07 /* DisplayContentOfUtilityNetworkContainerView.swift in Copy Source Code Files */,
 				00EB803B2A31506F00AC2B07 /* DisplayContentOfUtilityNetworkContainerView.Model.swift in Copy Source Code Files */,
@@ -550,11 +547,8 @@
 				E088E1722863B5E600413100 /* Generate offline map */,
 				0044288C29C90BD500160767 /* Get elevation at point on surface */,
 				D751018A2A2E960300B8FA48 /* Identify layer features */,
-<<<<<<< HEAD
 				D752D93C2A3914E5003EB25E /* Manage operational layers */,
-=======
 				D7ABA2F52A3256610021822B /* Measure distance in scene */,
->>>>>>> 6773d98a
 				D752D9422A3A6EB8003EB25E /* Monitor changes to map load status */,
 				75DD739029D38B1B0010229D /* Navigate route */,
 				E0EA0B75286638FD00C9621D /* Project geometry */,
@@ -1393,11 +1387,8 @@
 				7573E81C29D6134C00BEED9C /* TraceUtilityNetworkView.Enums.swift in Sources */,
 				7573E81A29D6134C00BEED9C /* TraceUtilityNetworkView.Model.swift in Sources */,
 				0005580C28185C0600224BC6 /* SampleList.swift in Sources */,
-<<<<<<< HEAD
 				D752D9402A39154C003EB25E /* ManageOperationalLayersView.swift in Sources */,
-=======
 				D7ABA2F92A32579C0021822B /* MeasureDistanceInSceneView.swift in Sources */,
->>>>>>> 6773d98a
 				E004A6E028466279002A1FE6 /* ShowCalloutView.swift in Sources */,
 				E000E763286A0B18005D87C5 /* CutGeometryView.swift in Sources */,
 				001C6DE127FE8A9400D472C2 /* AppSecrets.swift.masque in Sources */,
