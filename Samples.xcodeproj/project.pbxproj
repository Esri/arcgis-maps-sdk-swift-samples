--- conflicted
+++ resolved
@@ -199,12 +199,9 @@
 			dstPath = "";
 			dstSubfolderSpec = 7;
 			files = (
-<<<<<<< HEAD
 				79B7B80B2A1BFDE700F57C27 /* CreateAndSaveKMLView.swift in Copy Source Code Files */,
-=======
 				D7E9EF2A2A1D29F2000C4865 /* SetMaxExtentView.swift in Copy Source Code Files */,
 				D7E9EF292A1D2219000C4865 /* SetMinAndMaxScaleView.swift in Copy Source Code Files */,
->>>>>>> db8ede05
 				1C9B74DE29DB56860038B06F /* ChangeCameraControllerView.swift in Copy Source Code Files */,
 				1C965C3929DB9176002F8536 /* ShowRealisticLightAndShadowsView.swift in Copy Source Code Files */,
 				883C121729C914E100062FF9 /* DownloadPreplannedMapAreaView.MapPicker.swift in Copy Source Code Files */,
