// !$*UTF8*$!
{
	archiveVersion = 1;
	classes = {
	};
	objectVersion = 77;
	objects = {

/* Begin PBXBuildFile section */
		0000FB6E2BBDB17600845921 /* Add3DTilesLayerView.swift in Sources */ = {isa = PBXBuildFile; fileRef = 0000FB6B2BBDB17600845921 /* Add3DTilesLayerView.swift */; };
		0000FB712BBDC01400845921 /* Add3DTilesLayerView.swift in Copy Source Code Files */ = {isa = PBXBuildFile; fileRef = 0000FB6B2BBDB17600845921 /* Add3DTilesLayerView.swift */; };
		0005580A2817C51E00224BC6 /* SampleDetailView.swift in Sources */ = {isa = PBXBuildFile; fileRef = 000558092817C51E00224BC6 /* SampleDetailView.swift */; };
		000D43162B9918420003D3C2 /* ConfigureBasemapStyleParametersView.swift in Sources */ = {isa = PBXBuildFile; fileRef = 000D43132B9918420003D3C2 /* ConfigureBasemapStyleParametersView.swift */; };
		000D43182B993A030003D3C2 /* ConfigureBasemapStyleParametersView.swift in Copy Source Code Files */ = {isa = PBXBuildFile; fileRef = 000D43132B9918420003D3C2 /* ConfigureBasemapStyleParametersView.swift */; };
		00181B462846AD7100654571 /* View+ErrorAlert.swift in Sources */ = {isa = PBXBuildFile; fileRef = 00181B452846AD7100654571 /* View+ErrorAlert.swift */; };
		001C6DE127FE8A9400D472C2 /* AppSecrets.swift.masque in Sources */ = {isa = PBXBuildFile; fileRef = 001C6DD827FE585A00D472C2 /* AppSecrets.swift.masque */; };
		00273CF42A82AB5900A7A77D /* SamplesSearchView.swift in Sources */ = {isa = PBXBuildFile; fileRef = 00273CF32A82AB5900A7A77D /* SamplesSearchView.swift */; };
		00273CF62A82AB8700A7A77D /* SampleLink.swift in Sources */ = {isa = PBXBuildFile; fileRef = 00273CF52A82AB8700A7A77D /* SampleLink.swift */; };
		0039A4E92885C50300592C86 /* AddSceneLayerFromServiceView.swift in Copy Source Code Files */ = {isa = PBXBuildFile; fileRef = E066DD3F28610F55004D3D5B /* AddSceneLayerFromServiceView.swift */; };
		0039A4EA2885C50300592C86 /* ClipGeometryView.swift in Copy Source Code Files */ = {isa = PBXBuildFile; fileRef = E000E75F2869E33D005D87C5 /* ClipGeometryView.swift */; };
		0039A4EB2885C50300592C86 /* CreatePlanarAndGeodeticBuffersView.swift in Copy Source Code Files */ = {isa = PBXBuildFile; fileRef = E004A6EC2849556E002A1FE6 /* CreatePlanarAndGeodeticBuffersView.swift */; };
		0039A4EC2885C50300592C86 /* CutGeometryView.swift in Copy Source Code Files */ = {isa = PBXBuildFile; fileRef = E000E762286A0B18005D87C5 /* CutGeometryView.swift */; };
		0039A4ED2885C50300592C86 /* DisplayMapView.swift in Copy Source Code Files */ = {isa = PBXBuildFile; fileRef = 0074ABBE28174BCF0037244A /* DisplayMapView.swift */; };
		0039A4EE2885C50300592C86 /* DisplayOverviewMapView.swift in Copy Source Code Files */ = {isa = PBXBuildFile; fileRef = 00B04FB4283EEBA80026C882 /* DisplayOverviewMapView.swift */; };
		0039A4EF2885C50300592C86 /* DisplaySceneView.swift in Copy Source Code Files */ = {isa = PBXBuildFile; fileRef = E004A6D828465C70002A1FE6 /* DisplaySceneView.swift */; };
		0039A4F02885C50300592C86 /* ProjectGeometryView.swift in Copy Source Code Files */ = {isa = PBXBuildFile; fileRef = E0EA0B762866390E00C9621D /* ProjectGeometryView.swift */; };
		0039A4F12885C50300592C86 /* SearchWithGeocodeView.swift in Copy Source Code Files */ = {isa = PBXBuildFile; fileRef = 00CB9137284814A4005C2C5D /* SearchWithGeocodeView.swift */; };
		0039A4F22885C50300592C86 /* SelectFeaturesInFeatureLayerView.swift in Copy Source Code Files */ = {isa = PBXBuildFile; fileRef = E004A6F5284FA42A002A1FE6 /* SelectFeaturesInFeatureLayerView.swift */; };
		0039A4F32885C50300592C86 /* SetBasemapView.swift in Copy Source Code Files */ = {isa = PBXBuildFile; fileRef = 00B042E5282EDC690072E1B4 /* SetBasemapView.swift */; };
		0039A4F42885C50300592C86 /* SetSurfacePlacementModeView.swift in Copy Source Code Files */ = {isa = PBXBuildFile; fileRef = E088E1562862579D00413100 /* SetSurfacePlacementModeView.swift */; };
		0039A4F52885C50300592C86 /* SetViewpointRotationView.swift in Copy Source Code Files */ = {isa = PBXBuildFile; fileRef = E004A6BD28414332002A1FE6 /* SetViewpointRotationView.swift */; };
		0039A4F62885C50300592C86 /* ShowCalloutView.swift in Copy Source Code Files */ = {isa = PBXBuildFile; fileRef = E004A6DF28466279002A1FE6 /* ShowCalloutView.swift */; };
		0039A4F72885C50300592C86 /* ShowDeviceLocationView.swift in Copy Source Code Files */ = {isa = PBXBuildFile; fileRef = E004A6E828493BCE002A1FE6 /* ShowDeviceLocationView.swift */; };
		0039A4F82885C50300592C86 /* ShowResultOfSpatialRelationshipsView.swift in Copy Source Code Files */ = {isa = PBXBuildFile; fileRef = E066DD3A2860CA08004D3D5B /* ShowResultOfSpatialRelationshipsView.swift */; };
		0039A4F92885C50300592C86 /* ShowResultOfSpatialOperationsView.swift in Copy Source Code Files */ = {isa = PBXBuildFile; fileRef = E004A6F2284E4FEB002A1FE6 /* ShowResultOfSpatialOperationsView.swift */; };
		0039A4FA2885C50300592C86 /* StyleGraphicsWithRendererView.swift in Copy Source Code Files */ = {isa = PBXBuildFile; fileRef = E066DD372860AB28004D3D5B /* StyleGraphicsWithRendererView.swift */; };
		0039A4FB2885C50300592C86 /* StyleGraphicsWithSymbolsView.swift in Copy Source Code Files */ = {isa = PBXBuildFile; fileRef = E004A6E52846A61F002A1FE6 /* StyleGraphicsWithSymbolsView.swift */; };
		003B36F92C5042BA00A75F66 /* ShowServiceAreaView.swift in Copy Source Code Files */ = {isa = PBXBuildFile; fileRef = 95D2EE0E2C334D1600683D53 /* ShowServiceAreaView.swift */; };
		0042E24328E4BF8F001F33D6 /* ShowViewshedFromPointInSceneView.Model.swift in Sources */ = {isa = PBXBuildFile; fileRef = 0042E24228E4BF8F001F33D6 /* ShowViewshedFromPointInSceneView.Model.swift */; };
		0042E24528E4F82C001F33D6 /* ShowViewshedFromPointInSceneView.ViewshedSettingsView.swift in Sources */ = {isa = PBXBuildFile; fileRef = 0042E24428E4F82B001F33D6 /* ShowViewshedFromPointInSceneView.ViewshedSettingsView.swift */; };
		0042E24628E50EE4001F33D6 /* ShowViewshedFromPointInSceneView.swift in Copy Source Code Files */ = {isa = PBXBuildFile; fileRef = 0086F3FD28E3770900974721 /* ShowViewshedFromPointInSceneView.swift */; };
		0042E24728E50EE4001F33D6 /* ShowViewshedFromPointInSceneView.Model.swift in Copy Source Code Files */ = {isa = PBXBuildFile; fileRef = 0042E24228E4BF8F001F33D6 /* ShowViewshedFromPointInSceneView.Model.swift */; };
		0042E24828E50EE4001F33D6 /* ShowViewshedFromPointInSceneView.ViewshedSettingsView.swift in Copy Source Code Files */ = {isa = PBXBuildFile; fileRef = 0042E24428E4F82B001F33D6 /* ShowViewshedFromPointInSceneView.ViewshedSettingsView.swift */; };
		0044218A2DB9533900249FEE /* AddFeatureCollectionLayerFromPortalItemView.swift in Sources */ = {isa = PBXBuildFile; fileRef = 004421892DB9532D00249FEE /* AddFeatureCollectionLayerFromPortalItemView.swift */; };
		0044218B2DB9575600249FEE /* AddFeatureCollectionLayerFromPortalItemView.swift in Copy Source Code Files */ = {isa = PBXBuildFile; fileRef = 004421892DB9532D00249FEE /* AddFeatureCollectionLayerFromPortalItemView.swift */; };
		004421902DB9620200249FEE /* AddFeatureCollectionLayerFromQueryView.swift in Sources */ = {isa = PBXBuildFile; fileRef = 0044218F2DB961FE00249FEE /* AddFeatureCollectionLayerFromQueryView.swift */; };
		004421912DB96A7800249FEE /* AddFeatureCollectionLayerFromQueryView.swift in Copy Source Code Files */ = {isa = PBXBuildFile; fileRef = 0044218F2DB961FE00249FEE /* AddFeatureCollectionLayerFromQueryView.swift */; };
		0044289229C90C0B00160767 /* GetElevationAtPointOnSurfaceView.swift in Sources */ = {isa = PBXBuildFile; fileRef = 0044289129C90C0B00160767 /* GetElevationAtPointOnSurfaceView.swift */; };
		0044289329C9234300160767 /* GetElevationAtPointOnSurfaceView.swift in Copy Source Code Files */ = {isa = PBXBuildFile; fileRef = 0044289129C90C0B00160767 /* GetElevationAtPointOnSurfaceView.swift */; };
		0044CDDF2995C39E004618CE /* ShowDeviceLocationHistoryView.swift in Sources */ = {isa = PBXBuildFile; fileRef = 0044CDDE2995C39E004618CE /* ShowDeviceLocationHistoryView.swift */; };
		0044CDE02995D4DD004618CE /* ShowDeviceLocationHistoryView.swift in Copy Source Code Files */ = {isa = PBXBuildFile; fileRef = 0044CDDE2995C39E004618CE /* ShowDeviceLocationHistoryView.swift */; };
		004A2B9D2BED455B00C297CE /* canyonlands in Resources */ = {isa = PBXBuildFile; fileRef = 004A2B9C2BED455B00C297CE /* canyonlands */; settings = {ASSET_TAGS = (ApplyScheduledUpdatesToPreplannedMapArea, ); }; };
		004A2BA22BED456500C297CE /* ApplyScheduledUpdatesToPreplannedMapAreaView.swift in Sources */ = {isa = PBXBuildFile; fileRef = 004A2B9E2BED456500C297CE /* ApplyScheduledUpdatesToPreplannedMapAreaView.swift */; };
		004A2BA52BED458C00C297CE /* ApplyScheduledUpdatesToPreplannedMapAreaView.swift in Copy Source Code Files */ = {isa = PBXBuildFile; fileRef = 004A2B9E2BED456500C297CE /* ApplyScheduledUpdatesToPreplannedMapAreaView.swift */; };
		004FE87129DF5D8700075217 /* Bristol in Resources */ = {isa = PBXBuildFile; fileRef = 004FE87029DF5D8700075217 /* Bristol */; settings = {ASSET_TAGS = (Animate3DGraphic, ChangeCameraController, OrbitCameraAroundObject, StylePointWithDistanceCompositeSceneSymbol, ); }; };
		006C835528B40682004AEB7F /* BrowseBuildingFloorsView.swift in Copy Source Code Files */ = {isa = PBXBuildFile; fileRef = E0FE32E628747778002C6ACA /* BrowseBuildingFloorsView.swift */; };
		006C835628B40682004AEB7F /* DisplayMapFromMobileMapPackageView.swift in Copy Source Code Files */ = {isa = PBXBuildFile; fileRef = F111CCC0288B5D5600205358 /* DisplayMapFromMobileMapPackageView.swift */; };
		0072C7F42DBAA65E001502CA /* AddFeatureCollectionLayerFromTableView.swift in Sources */ = {isa = PBXBuildFile; fileRef = 0072C7F32DBAA65B001502CA /* AddFeatureCollectionLayerFromTableView.swift */; };
		0072C7F52DBAB714001502CA /* AddFeatureCollectionLayerFromTableView.swift in Copy Source Code Files */ = {isa = PBXBuildFile; fileRef = 0072C7F32DBAA65B001502CA /* AddFeatureCollectionLayerFromTableView.swift */; };
		0072C7FA2DBABEAC001502CA /* AddIntegratedMeshLayerView.swift in Sources */ = {isa = PBXBuildFile; fileRef = 0072C7F92DBABEA9001502CA /* AddIntegratedMeshLayerView.swift */; };
		0072C7FB2DBAC1A0001502CA /* AddIntegratedMeshLayerView.swift in Copy Source Code Files */ = {isa = PBXBuildFile; fileRef = 0072C7F92DBABEA9001502CA /* AddIntegratedMeshLayerView.swift */; };
		0072C8002DBAF08D001502CA /* AddItemsToPortalView.swift in Sources */ = {isa = PBXBuildFile; fileRef = 0072C7FF2DBAF08B001502CA /* AddItemsToPortalView.swift */; };
		0074ABBF28174BCF0037244A /* DisplayMapView.swift in Sources */ = {isa = PBXBuildFile; fileRef = 0074ABBE28174BCF0037244A /* DisplayMapView.swift */; };
		0074ABC428174F430037244A /* Sample.swift in Sources */ = {isa = PBXBuildFile; fileRef = 0074ABC128174F430037244A /* Sample.swift */; };
		0074ABCD2817BCC30037244A /* SamplesApp+Samples.swift.tache in Sources */ = {isa = PBXBuildFile; fileRef = 0074ABCA2817B8DB0037244A /* SamplesApp+Samples.swift.tache */; };
		0086F40128E3770A00974721 /* ShowViewshedFromPointInSceneView.swift in Sources */ = {isa = PBXBuildFile; fileRef = 0086F3FD28E3770900974721 /* ShowViewshedFromPointInSceneView.swift */; };
		00A7A1462A2FC58300F035F7 /* DisplayContentOfUtilityNetworkContainerView.swift in Sources */ = {isa = PBXBuildFile; fileRef = 00A7A1432A2FC58300F035F7 /* DisplayContentOfUtilityNetworkContainerView.swift */; };
		00A7A14A2A2FC5B700F035F7 /* DisplayContentOfUtilityNetworkContainerView.Model.swift in Sources */ = {isa = PBXBuildFile; fileRef = 00A7A1492A2FC5B700F035F7 /* DisplayContentOfUtilityNetworkContainerView.Model.swift */; };
		00ABA94E2BF6721700C0488C /* ShowGridView.swift in Sources */ = {isa = PBXBuildFile; fileRef = 00ABA94D2BF6721700C0488C /* ShowGridView.swift */; };
		00ABA94F2BF6D06200C0488C /* ShowGridView.swift in Copy Source Code Files */ = {isa = PBXBuildFile; fileRef = 00ABA94D2BF6721700C0488C /* ShowGridView.swift */; };
		00B04273282EC59E0072E1B4 /* AboutView.swift in Sources */ = {isa = PBXBuildFile; fileRef = 00B04272282EC59E0072E1B4 /* AboutView.swift */; };
		00B042E8282EDC690072E1B4 /* SetBasemapView.swift in Sources */ = {isa = PBXBuildFile; fileRef = 00B042E5282EDC690072E1B4 /* SetBasemapView.swift */; };
		00B04FB5283EEBA80026C882 /* DisplayOverviewMapView.swift in Sources */ = {isa = PBXBuildFile; fileRef = 00B04FB4283EEBA80026C882 /* DisplayOverviewMapView.swift */; };
		00C43AED2947DC350099AE34 /* ArcGISToolkit in Frameworks */ = {isa = PBXBuildFile; productRef = 00C43AEC2947DC350099AE34 /* ArcGISToolkit */; };
		00C94A0D28B53DE1004E42D9 /* raster-file in Resources */ = {isa = PBXBuildFile; fileRef = 00C94A0C28B53DE1004E42D9 /* raster-file */; settings = {ASSET_TAGS = (AddRasterFromFile, ApplyBlendRendererToHillshade, ApplyRgbRenderer, ApplyStretchRenderer, ); }; };
		00CB9138284814A4005C2C5D /* SearchWithGeocodeView.swift in Sources */ = {isa = PBXBuildFile; fileRef = 00CB9137284814A4005C2C5D /* SearchWithGeocodeView.swift */; };
		00CCB8A5285BAF8700BBAB70 /* OnDemandResource.swift in Sources */ = {isa = PBXBuildFile; fileRef = 00CCB8A4285BAF8700BBAB70 /* OnDemandResource.swift */; };
		00D4EF802863842100B9CC30 /* AddFeatureLayersView.swift in Sources */ = {isa = PBXBuildFile; fileRef = 00D4EF7F2863842100B9CC30 /* AddFeatureLayersView.swift */; };
		00D4EF9028638BF100B9CC30 /* LA_Trails.geodatabase in Resources */ = {isa = PBXBuildFile; fileRef = 00D4EF8228638BF100B9CC30 /* LA_Trails.geodatabase */; settings = {ASSET_TAGS = (AddFeatureLayers, ); }; };
		00D4EF9A28638BF100B9CC30 /* AuroraCO.gpkg in Resources */ = {isa = PBXBuildFile; fileRef = 00D4EF8F28638BF100B9CC30 /* AuroraCO.gpkg */; settings = {ASSET_TAGS = (AddFeatureLayers, AddRastersAndFeatureTablesFromGeopackage, ); }; };
		00D4EFB12863CE6300B9CC30 /* ScottishWildlifeTrust_reserves in Resources */ = {isa = PBXBuildFile; fileRef = 00D4EFB02863CE6300B9CC30 /* ScottishWildlifeTrust_reserves */; settings = {ASSET_TAGS = (AddFeatureLayers, ); }; };
		00E1D90B2BC0AF97001AEB6A /* SnapGeometryEditsView.SnapSettingsView.swift in Sources */ = {isa = PBXBuildFile; fileRef = 00E1D90A2BC0AF97001AEB6A /* SnapGeometryEditsView.SnapSettingsView.swift */; };
		00E1D90D2BC0B125001AEB6A /* SnapGeometryEditsView.GeometryEditorModel.swift in Sources */ = {isa = PBXBuildFile; fileRef = 00E1D90C2BC0B125001AEB6A /* SnapGeometryEditsView.GeometryEditorModel.swift */; };
		00E1D90F2BC0B1E8001AEB6A /* SnapGeometryEditsView.GeometryEditorMenu.swift in Sources */ = {isa = PBXBuildFile; fileRef = 00E1D90E2BC0B1E8001AEB6A /* SnapGeometryEditsView.GeometryEditorMenu.swift */; };
		00E1D9102BC0B4D8001AEB6A /* SnapGeometryEditsView.SnapSettingsView.swift in Copy Source Code Files */ = {isa = PBXBuildFile; fileRef = 00E1D90A2BC0AF97001AEB6A /* SnapGeometryEditsView.SnapSettingsView.swift */; };
		00E1D9112BC0B4D8001AEB6A /* SnapGeometryEditsView.GeometryEditorModel.swift in Copy Source Code Files */ = {isa = PBXBuildFile; fileRef = 00E1D90C2BC0B125001AEB6A /* SnapGeometryEditsView.GeometryEditorModel.swift */; };
		00E1D9122BC0B4D8001AEB6A /* SnapGeometryEditsView.GeometryEditorMenu.swift in Copy Source Code Files */ = {isa = PBXBuildFile; fileRef = 00E1D90E2BC0B1E8001AEB6A /* SnapGeometryEditsView.GeometryEditorMenu.swift */; };
		00E5401C27F3CCA200CF66D5 /* SamplesApp.swift in Sources */ = {isa = PBXBuildFile; fileRef = 00E5400C27F3CCA100CF66D5 /* SamplesApp.swift */; };
		00E5401E27F3CCA200CF66D5 /* ContentView.swift in Sources */ = {isa = PBXBuildFile; fileRef = 00E5400D27F3CCA100CF66D5 /* ContentView.swift */; };
		00E5402027F3CCA200CF66D5 /* Assets.xcassets in Resources */ = {isa = PBXBuildFile; fileRef = 00E5400E27F3CCA200CF66D5 /* Assets.xcassets */; };
		00E7C15C2BBE1BF000B85D69 /* SnapGeometryEditsView.swift in Sources */ = {isa = PBXBuildFile; fileRef = 00E7C1592BBE1BF000B85D69 /* SnapGeometryEditsView.swift */; };
		00E7C15D2BBF74D800B85D69 /* SnapGeometryEditsView.swift in Copy Source Code Files */ = {isa = PBXBuildFile; fileRef = 00E7C1592BBE1BF000B85D69 /* SnapGeometryEditsView.swift */; };
		00EB803A2A31506F00AC2B07 /* DisplayContentOfUtilityNetworkContainerView.swift in Copy Source Code Files */ = {isa = PBXBuildFile; fileRef = 00A7A1432A2FC58300F035F7 /* DisplayContentOfUtilityNetworkContainerView.swift */; };
		00EB803B2A31506F00AC2B07 /* DisplayContentOfUtilityNetworkContainerView.Model.swift in Copy Source Code Files */ = {isa = PBXBuildFile; fileRef = 00A7A1492A2FC5B700F035F7 /* DisplayContentOfUtilityNetworkContainerView.Model.swift */; };
		00F279D62AF418DC00CECAF8 /* AddDynamicEntityLayerView.VehicleCallout.swift in Sources */ = {isa = PBXBuildFile; fileRef = 00F279D52AF418DC00CECAF8 /* AddDynamicEntityLayerView.VehicleCallout.swift */; };
		00F279D72AF4364700CECAF8 /* AddDynamicEntityLayerView.VehicleCallout.swift in Copy Source Code Files */ = {isa = PBXBuildFile; fileRef = 00F279D52AF418DC00CECAF8 /* AddDynamicEntityLayerView.VehicleCallout.swift */; };
		00FA4E522DBC08AA008A34CF /* AddItemsToPortalView.swift in Copy Source Code Files */ = {isa = PBXBuildFile; fileRef = 0072C7FF2DBAF08B001502CA /* AddItemsToPortalView.swift */; };
		00FA4E572DBC139C008A34CF /* AddRastersAndFeatureTablesFromGeopackageView.swift in Sources */ = {isa = PBXBuildFile; fileRef = 00FA4E562DBC139B008A34CF /* AddRastersAndFeatureTablesFromGeopackageView.swift */; };
		00FA4E5F2DC568DF008A34CF /* AddRastersAndFeatureTablesFromGeopackageView.swift in Copy Source Code Files */ = {isa = PBXBuildFile; fileRef = 00FA4E562DBC139B008A34CF /* AddRastersAndFeatureTablesFromGeopackageView.swift */; };
		00FA4E642DCA72EE008A34CF /* ApplyRGBRendererView.swift in Sources */ = {isa = PBXBuildFile; fileRef = 00FA4E632DCA72E6008A34CF /* ApplyRGBRendererView.swift */; };
		00FA4E662DCA738A008A34CF /* ApplyRGBRendererView.SettingsView.swift in Sources */ = {isa = PBXBuildFile; fileRef = 00FA4E652DCA7386008A34CF /* ApplyRGBRendererView.SettingsView.swift */; };
		00FA4E682DCA87A9008A34CF /* ApplyRGBRendererView.RangeSlider.swift in Sources */ = {isa = PBXBuildFile; fileRef = 00FA4E672DCA87A5008A34CF /* ApplyRGBRendererView.RangeSlider.swift */; };
		00FA4E692DCAD4E3008A34CF /* ApplyRGBRendererView.swift in Copy Source Code Files */ = {isa = PBXBuildFile; fileRef = 00FA4E632DCA72E6008A34CF /* ApplyRGBRendererView.swift */; };
		00FA4E6A2DCAD4E3008A34CF /* ApplyRGBRendererView.RangeSlider.swift in Copy Source Code Files */ = {isa = PBXBuildFile; fileRef = 00FA4E672DCA87A5008A34CF /* ApplyRGBRendererView.RangeSlider.swift */; };
		00FA4E6B2DCAD4E3008A34CF /* ApplyRGBRendererView.SettingsView.swift in Copy Source Code Files */ = {isa = PBXBuildFile; fileRef = 00FA4E652DCA7386008A34CF /* ApplyRGBRendererView.SettingsView.swift */; };
		00FA4E722DCBD7A9008A34CF /* ApplySimpleRendererToFeatureLayerView.swift in Sources */ = {isa = PBXBuildFile; fileRef = 00FA4E712DCBD7A6008A34CF /* ApplySimpleRendererToFeatureLayerView.swift */; };
		00FA4E732DCBDA58008A34CF /* ApplySimpleRendererToFeatureLayerView.swift in Copy Source Code Files */ = {isa = PBXBuildFile; fileRef = 00FA4E712DCBD7A6008A34CF /* ApplySimpleRendererToFeatureLayerView.swift */; };
		00FA4E822DCD5AEE008A34CF /* srtm in Resources */ = {isa = PBXBuildFile; fileRef = 00FA4E812DCD5AD0008A34CF /* srtm */; settings = {ASSET_TAGS = (ApplyHillshadeRendererToRaster, ); }; };
		00FA4E8B2DCD7233008A34CF /* ApplySimpleRendererToGraphicsOverlayView.swift in Sources */ = {isa = PBXBuildFile; fileRef = 00FA4E882DCD7233008A34CF /* ApplySimpleRendererToGraphicsOverlayView.swift */; };
		00FA4E8D2DCD7536008A34CF /* ApplySimpleRendererToGraphicsOverlayView.swift in Copy Source Code Files */ = {isa = PBXBuildFile; fileRef = 00FA4E882DCD7233008A34CF /* ApplySimpleRendererToGraphicsOverlayView.swift */; };
		102B6A372BFD5B55009F763C /* IdentifyFeaturesInWMSLayerView.swift in Sources */ = {isa = PBXBuildFile; fileRef = 102B6A362BFD5B55009F763C /* IdentifyFeaturesInWMSLayerView.swift */; };
		104F55C72BF3E30A00204D04 /* GenerateOfflineMapWithCustomParametersView.swift in Copy Source Code Files */ = {isa = PBXBuildFile; fileRef = 10B782042BE55D7E007EAE6C /* GenerateOfflineMapWithCustomParametersView.swift */; };
		104F55C82BF3E30A00204D04 /* GenerateOfflineMapWithCustomParametersView.CustomParameters.swift in Copy Source Code Files */ = {isa = PBXBuildFile; fileRef = 10B782072BE5A058007EAE6C /* GenerateOfflineMapWithCustomParametersView.CustomParameters.swift */; };
		1081B93D2C000E8B00C1BEB1 /* IdentifyFeaturesInWMSLayerView.swift in Copy Source Code Files */ = {isa = PBXBuildFile; fileRef = 102B6A362BFD5B55009F763C /* IdentifyFeaturesInWMSLayerView.swift */; };
		108EC04129D25B2C000F35D0 /* QueryFeatureTableView.swift in Sources */ = {isa = PBXBuildFile; fileRef = 108EC04029D25B2C000F35D0 /* QueryFeatureTableView.swift */; };
		108EC04229D25B55000F35D0 /* QueryFeatureTableView.swift in Copy Source Code Files */ = {isa = PBXBuildFile; fileRef = 108EC04029D25B2C000F35D0 /* QueryFeatureTableView.swift */; };
		10B782052BE55D7E007EAE6C /* GenerateOfflineMapWithCustomParametersView.swift in Sources */ = {isa = PBXBuildFile; fileRef = 10B782042BE55D7E007EAE6C /* GenerateOfflineMapWithCustomParametersView.swift */; };
		10B782082BE5A058007EAE6C /* GenerateOfflineMapWithCustomParametersView.CustomParameters.swift in Sources */ = {isa = PBXBuildFile; fileRef = 10B782072BE5A058007EAE6C /* GenerateOfflineMapWithCustomParametersView.CustomParameters.swift */; };
		10BD9EB42BF51B4B00ABDBD5 /* GenerateOfflineMapWithCustomParametersView.Model.swift in Sources */ = {isa = PBXBuildFile; fileRef = 10BD9EB32BF51B4B00ABDBD5 /* GenerateOfflineMapWithCustomParametersView.Model.swift */; };
		10BD9EB52BF51F9000ABDBD5 /* GenerateOfflineMapWithCustomParametersView.Model.swift in Copy Source Code Files */ = {isa = PBXBuildFile; fileRef = 10BD9EB32BF51B4B00ABDBD5 /* GenerateOfflineMapWithCustomParametersView.Model.swift */; };
		10CFF4CA2DBAAFAC0027F144 /* AddFeatureLayerWithTimeOffsetView.swift in Sources */ = {isa = PBXBuildFile; fileRef = 10CFF4C92DBAAFAC0027F144 /* AddFeatureLayerWithTimeOffsetView.swift */; };
		10CFF5082DC1A3850027F144 /* AddFeatureLayerWithTimeOffsetView.swift in Copy Source Code Files */ = {isa = PBXBuildFile; fileRef = 10CFF4C92DBAAFAC0027F144 /* AddFeatureLayerWithTimeOffsetView.swift */; };
		10CFF50B2DC2EC990027F144 /* ApplyClassBreaksRendererToSublayerView.swift in Sources */ = {isa = PBXBuildFile; fileRef = 10CFF50A2DC2EC990027F144 /* ApplyClassBreaksRendererToSublayerView.swift */; };
		10CFF54C2DCD4DFA0027F144 /* ApplyClassBreaksRendererToSublayerView.swift in Copy Source Code Files */ = {isa = PBXBuildFile; fileRef = 10CFF50A2DC2EC990027F144 /* ApplyClassBreaksRendererToSublayerView.swift */; };
		10CFF54F2DD2AC300027F144 /* AuthenticateWithPKICertificateView.swift in Sources */ = {isa = PBXBuildFile; fileRef = 10CFF54E2DD2AC300027F144 /* AuthenticateWithPKICertificateView.swift */; };
		10CFF5502DD4F9C30027F144 /* AuthenticateWithPKICertificateView.swift in Copy Source Code Files */ = {isa = PBXBuildFile; fileRef = 10CFF54E2DD2AC300027F144 /* AuthenticateWithPKICertificateView.swift */; };
		10D321932BDB187400B39B1B /* naperville_imagery.tpkx in Resources */ = {isa = PBXBuildFile; fileRef = 10D321922BDB187400B39B1B /* naperville_imagery.tpkx */; settings = {ASSET_TAGS = (GenerateOfflineMapWithLocalBasemap, ); }; };
		10D321962BDB1CB500B39B1B /* GenerateOfflineMapWithLocalBasemapView.swift in Sources */ = {isa = PBXBuildFile; fileRef = 10D321952BDB1CB500B39B1B /* GenerateOfflineMapWithLocalBasemapView.swift */; };
		10D321972BDC3B4900B39B1B /* GenerateOfflineMapWithLocalBasemapView.swift in Copy Source Code Files */ = {isa = PBXBuildFile; fileRef = 10D321952BDB1CB500B39B1B /* GenerateOfflineMapWithLocalBasemapView.swift */; };
		1C0C1C3929D34DAE005C8B24 /* ChangeViewpointView.swift in Sources */ = {isa = PBXBuildFile; fileRef = 1C0C1C3429D34DAE005C8B24 /* ChangeViewpointView.swift */; };
		1C0C1C3D29D34DDD005C8B24 /* ChangeViewpointView.swift in Copy Source Code Files */ = {isa = PBXBuildFile; fileRef = 1C0C1C3429D34DAE005C8B24 /* ChangeViewpointView.swift */; };
		1C19B4F12A578E46001D2506 /* CreateLoadReportView.Views.swift in Sources */ = {isa = PBXBuildFile; fileRef = 1C19B4EB2A578E46001D2506 /* CreateLoadReportView.Views.swift */; };
		1C19B4F32A578E46001D2506 /* CreateLoadReportView.swift in Sources */ = {isa = PBXBuildFile; fileRef = 1C19B4ED2A578E46001D2506 /* CreateLoadReportView.swift */; };
		1C19B4F52A578E46001D2506 /* CreateLoadReportView.Model.swift in Sources */ = {isa = PBXBuildFile; fileRef = 1C19B4EF2A578E46001D2506 /* CreateLoadReportView.Model.swift */; };
		1C19B4F72A578E69001D2506 /* CreateLoadReportView.Model.swift in Copy Source Code Files */ = {isa = PBXBuildFile; fileRef = 1C19B4EF2A578E46001D2506 /* CreateLoadReportView.Model.swift */; };
		1C19B4F82A578E69001D2506 /* CreateLoadReportView.swift in Copy Source Code Files */ = {isa = PBXBuildFile; fileRef = 1C19B4ED2A578E46001D2506 /* CreateLoadReportView.swift */; };
		1C19B4F92A578E69001D2506 /* CreateLoadReportView.Views.swift in Copy Source Code Files */ = {isa = PBXBuildFile; fileRef = 1C19B4EB2A578E46001D2506 /* CreateLoadReportView.Views.swift */; };
		1C2538542BABACB100337307 /* AugmentRealityToNavigateRouteView.ARSceneView.swift in Copy Source Code Files */ = {isa = PBXBuildFile; fileRef = 1C2538522BABACB100337307 /* AugmentRealityToNavigateRouteView.ARSceneView.swift */; };
		1C2538552BABACB100337307 /* AugmentRealityToNavigateRouteView.swift in Copy Source Code Files */ = {isa = PBXBuildFile; fileRef = 1C2538532BABACB100337307 /* AugmentRealityToNavigateRouteView.swift */; };
		1C2538562BABACFD00337307 /* AugmentRealityToNavigateRouteView.swift in Sources */ = {isa = PBXBuildFile; fileRef = 1C2538532BABACB100337307 /* AugmentRealityToNavigateRouteView.swift */; };
		1C2538572BABACFD00337307 /* AugmentRealityToNavigateRouteView.ARSceneView.swift in Sources */ = {isa = PBXBuildFile; fileRef = 1C2538522BABACB100337307 /* AugmentRealityToNavigateRouteView.ARSceneView.swift */; };
		1C26ED192A859525009B7721 /* FilterFeaturesInSceneView.swift in Sources */ = {isa = PBXBuildFile; fileRef = 1C26ED152A859525009B7721 /* FilterFeaturesInSceneView.swift */; };
		1C26ED202A8BEC63009B7721 /* FilterFeaturesInSceneView.swift in Copy Source Code Files */ = {isa = PBXBuildFile; fileRef = 1C26ED152A859525009B7721 /* FilterFeaturesInSceneView.swift */; };
		1C293D012DCA7C99000B0822 /* ApplyBlendRendererToHillshadeView.swift in Copy Source Code Files */ = {isa = PBXBuildFile; fileRef = 1C3891602DC02F1100ADFDDC /* ApplyBlendRendererToHillshadeView.swift */; };
		1C293D032DCA7C99000B0822 /* ApplyBlendRendererToHillshadeView.SettingsView.swift in Copy Source Code Files */ = {isa = PBXBuildFile; fileRef = 1C3892302DC59E5D00ADFDDC /* ApplyBlendRendererToHillshadeView.SettingsView.swift */; };
<<<<<<< HEAD
		1C293D502DCEA74C000B0822 /* AuthenticateWithTokenView.swift in Sources */ = {isa = PBXBuildFile; fileRef = 1C293D4E2DCEA74C000B0822 /* AuthenticateWithTokenView.swift */; };
		1C293D512DCEA74C000B0822 /* AuthenticateWithTokenView.swift in Copy Source Code Files */ = {isa = PBXBuildFile; fileRef = 1C293D4E2DCEA74C000B0822 /* AuthenticateWithTokenView.swift */; };
=======
		1C293D4D2DCD91BF000B0822 /* color.json in Resources */ = {isa = PBXBuildFile; fileRef = 1C293D4B2DCD91BF000B0822 /* color.json */; settings = {ASSET_TAGS = (ApplyFunctionToRasterFromFile, ); }; };
>>>>>>> bab97aa6
		1C29C9592DBAE50D0074028F /* AddWMTSLayerView.swift in Sources */ = {isa = PBXBuildFile; fileRef = 1C29C9532DBAE50D0074028F /* AddWMTSLayerView.swift */; };
		1C29C95A2DBAE5770074028F /* AddWMTSLayerView.swift in Copy Source Code Files */ = {isa = PBXBuildFile; fileRef = 1C29C9532DBAE50D0074028F /* AddWMTSLayerView.swift */; };
		1C38915D2DBC36C800ADFDDC /* AddWFSLayerView.swift in Sources */ = {isa = PBXBuildFile; fileRef = 1C38915C2DBC36C700ADFDDC /* AddWFSLayerView.swift */; };
		1C38915E2DBC3EDC00ADFDDC /* AddWFSLayerView.swift in Copy Source Code Files */ = {isa = PBXBuildFile; fileRef = 1C38915C2DBC36C700ADFDDC /* AddWFSLayerView.swift */; };
		1C3891612DC02F1200ADFDDC /* ApplyBlendRendererToHillshadeView.swift in Sources */ = {isa = PBXBuildFile; fileRef = 1C3891602DC02F1100ADFDDC /* ApplyBlendRendererToHillshadeView.swift */; };
		1C3892312DC59E6000ADFDDC /* ApplyBlendRendererToHillshadeView.SettingsView.swift in Sources */ = {isa = PBXBuildFile; fileRef = 1C3892302DC59E5D00ADFDDC /* ApplyBlendRendererToHillshadeView.SettingsView.swift */; };
		1C3B7DC82A5F64FC00907443 /* AnalyzeNetworkWithSubnetworkTraceView.Model.swift in Sources */ = {isa = PBXBuildFile; fileRef = 1C3B7DC32A5F64FC00907443 /* AnalyzeNetworkWithSubnetworkTraceView.Model.swift */; };
		1C3B7DCB2A5F64FC00907443 /* AnalyzeNetworkWithSubnetworkTraceView.swift in Sources */ = {isa = PBXBuildFile; fileRef = 1C3B7DC62A5F64FC00907443 /* AnalyzeNetworkWithSubnetworkTraceView.swift */; };
		1C3B7DCD2A5F652500907443 /* AnalyzeNetworkWithSubnetworkTraceView.Model.swift in Copy Source Code Files */ = {isa = PBXBuildFile; fileRef = 1C3B7DC32A5F64FC00907443 /* AnalyzeNetworkWithSubnetworkTraceView.Model.swift */; };
		1C3B7DCE2A5F652500907443 /* AnalyzeNetworkWithSubnetworkTraceView.swift in Copy Source Code Files */ = {isa = PBXBuildFile; fileRef = 1C3B7DC62A5F64FC00907443 /* AnalyzeNetworkWithSubnetworkTraceView.swift */; };
		1C42E04729D2396B004FC4BE /* ShowPopupView.swift in Sources */ = {isa = PBXBuildFile; fileRef = 1C42E04329D2396B004FC4BE /* ShowPopupView.swift */; };
		1C42E04A29D239D2004FC4BE /* ShowPopupView.swift in Copy Source Code Files */ = {isa = PBXBuildFile; fileRef = 1C42E04329D2396B004FC4BE /* ShowPopupView.swift */; };
		1C43BC7F2A43781200509BF8 /* SetVisibilityOfSubtypeSublayerView.Views.swift in Sources */ = {isa = PBXBuildFile; fileRef = 1C43BC792A43781100509BF8 /* SetVisibilityOfSubtypeSublayerView.Views.swift */; };
		1C43BC822A43781200509BF8 /* SetVisibilityOfSubtypeSublayerView.Model.swift in Sources */ = {isa = PBXBuildFile; fileRef = 1C43BC7C2A43781100509BF8 /* SetVisibilityOfSubtypeSublayerView.Model.swift */; };
		1C43BC842A43781200509BF8 /* SetVisibilityOfSubtypeSublayerView.swift in Sources */ = {isa = PBXBuildFile; fileRef = 1C43BC7E2A43781100509BF8 /* SetVisibilityOfSubtypeSublayerView.swift */; };
		1C43BC852A43783900509BF8 /* SetVisibilityOfSubtypeSublayerView.Model.swift in Copy Source Code Files */ = {isa = PBXBuildFile; fileRef = 1C43BC7C2A43781100509BF8 /* SetVisibilityOfSubtypeSublayerView.Model.swift */; };
		1C43BC862A43783900509BF8 /* SetVisibilityOfSubtypeSublayerView.swift in Copy Source Code Files */ = {isa = PBXBuildFile; fileRef = 1C43BC7E2A43781100509BF8 /* SetVisibilityOfSubtypeSublayerView.swift */; };
		1C43BC872A43783900509BF8 /* SetVisibilityOfSubtypeSublayerView.Views.swift in Copy Source Code Files */ = {isa = PBXBuildFile; fileRef = 1C43BC792A43781100509BF8 /* SetVisibilityOfSubtypeSublayerView.Views.swift */; };
		1C8EC7472BAE2891001A6929 /* AugmentRealityToCollectDataView.swift in Sources */ = {isa = PBXBuildFile; fileRef = 1C8EC7432BAE2891001A6929 /* AugmentRealityToCollectDataView.swift */; };
		1C8EC74B2BAE28A9001A6929 /* AugmentRealityToCollectDataView.swift in Copy Source Code Files */ = {isa = PBXBuildFile; fileRef = 1C8EC7432BAE2891001A6929 /* AugmentRealityToCollectDataView.swift */; };
		1C929F092A27B86800134252 /* ShowUtilityAssociationsView.swift in Copy Source Code Files */ = {isa = PBXBuildFile; fileRef = 1CAF831B2A20305F000E1E60 /* ShowUtilityAssociationsView.swift */; };
		1C965C3929DB9176002F8536 /* ShowRealisticLightAndShadowsView.swift in Copy Source Code Files */ = {isa = PBXBuildFile; fileRef = 1C9B74C529DB43580038B06F /* ShowRealisticLightAndShadowsView.swift */; };
		1C9B74C929DB43580038B06F /* ShowRealisticLightAndShadowsView.swift in Sources */ = {isa = PBXBuildFile; fileRef = 1C9B74C529DB43580038B06F /* ShowRealisticLightAndShadowsView.swift */; };
		1C9B74D929DB54560038B06F /* ChangeCameraControllerView.swift in Sources */ = {isa = PBXBuildFile; fileRef = 1C9B74D529DB54560038B06F /* ChangeCameraControllerView.swift */; };
		1C9B74DE29DB56860038B06F /* ChangeCameraControllerView.swift in Copy Source Code Files */ = {isa = PBXBuildFile; fileRef = 1C9B74D529DB54560038B06F /* ChangeCameraControllerView.swift */; };
		1CAB8D4B2A3CEAB0002AA649 /* RunValveIsolationTraceView.Model.swift in Sources */ = {isa = PBXBuildFile; fileRef = 1CAB8D442A3CEAB0002AA649 /* RunValveIsolationTraceView.Model.swift */; };
		1CAB8D4E2A3CEAB0002AA649 /* RunValveIsolationTraceView.swift in Sources */ = {isa = PBXBuildFile; fileRef = 1CAB8D472A3CEAB0002AA649 /* RunValveIsolationTraceView.swift */; };
		1CAB8D502A3CEB43002AA649 /* RunValveIsolationTraceView.Model.swift in Copy Source Code Files */ = {isa = PBXBuildFile; fileRef = 1CAB8D442A3CEAB0002AA649 /* RunValveIsolationTraceView.Model.swift */; };
		1CAB8D512A3CEB43002AA649 /* RunValveIsolationTraceView.swift in Copy Source Code Files */ = {isa = PBXBuildFile; fileRef = 1CAB8D472A3CEAB0002AA649 /* RunValveIsolationTraceView.swift */; };
		1CAF831F2A20305F000E1E60 /* ShowUtilityAssociationsView.swift in Sources */ = {isa = PBXBuildFile; fileRef = 1CAF831B2A20305F000E1E60 /* ShowUtilityAssociationsView.swift */; };
		1CC755E12DC5A6A7004B346F /* Shasta_Elevation in Resources */ = {isa = PBXBuildFile; fileRef = 1CC755E02DC5A6A7004B346F /* Shasta_Elevation */; settings = {ASSET_TAGS = (ApplyBlendRendererToHillshade, ApplyFunctionToRasterFromFile, ); }; };
		1CC755E42DC95625004B346F /* ApplyFunctionToRasterFromFileView.swift in Sources */ = {isa = PBXBuildFile; fileRef = 1CC755E22DC95625004B346F /* ApplyFunctionToRasterFromFileView.swift */; };
		1CC755E52DC95625004B346F /* ApplyFunctionToRasterFromFileView.swift in Copy Source Code Files */ = {isa = PBXBuildFile; fileRef = 1CC755E22DC95625004B346F /* ApplyFunctionToRasterFromFileView.swift */; };
		218F35B829C28F4A00502022 /* AuthenticateWithOAuthView.swift in Sources */ = {isa = PBXBuildFile; fileRef = 218F35B329C28F4A00502022 /* AuthenticateWithOAuthView.swift */; };
		218F35C229C290BF00502022 /* AuthenticateWithOAuthView.swift in Copy Source Code Files */ = {isa = PBXBuildFile; fileRef = 218F35B329C28F4A00502022 /* AuthenticateWithOAuthView.swift */; };
		3E30884A2C5D789A00ECEAC5 /* SetSpatialReferenceView.swift in Copy Source Code Files */ = {isa = PBXBuildFile; fileRef = 3EEDE7CD2C5D73F700510104 /* SetSpatialReferenceView.swift */; };
		3E54CF222C66AFBE00DD2F18 /* AddWebTiledLayerView.swift in Sources */ = {isa = PBXBuildFile; fileRef = 3E54CF212C66AFBE00DD2F18 /* AddWebTiledLayerView.swift */; };
		3E54CF232C66B00500DD2F18 /* AddWebTiledLayerView.swift in Copy Source Code Files */ = {isa = PBXBuildFile; fileRef = 3E54CF212C66AFBE00DD2F18 /* AddWebTiledLayerView.swift */; };
		3E720F9D2C619B1700E22A9E /* SetInitialViewpointView.swift in Sources */ = {isa = PBXBuildFile; fileRef = 3E720F9C2C619B1700E22A9E /* SetInitialViewpointView.swift */; };
		3E720F9E2C61A0B700E22A9E /* SetInitialViewpointView.swift in Copy Source Code Files */ = {isa = PBXBuildFile; fileRef = 3E720F9C2C619B1700E22A9E /* SetInitialViewpointView.swift */; };
		3E9F77732C6A60FA0022CAB5 /* QueryFeatureCountAndExtentView.swift in Sources */ = {isa = PBXBuildFile; fileRef = 3E9F77722C6A60FA0022CAB5 /* QueryFeatureCountAndExtentView.swift */; };
		3E9F77742C6A6E670022CAB5 /* QueryFeatureCountAndExtentView.swift in Copy Source Code Files */ = {isa = PBXBuildFile; fileRef = 3E9F77722C6A60FA0022CAB5 /* QueryFeatureCountAndExtentView.swift */; };
		3EEDE7CE2C5D73F700510104 /* SetSpatialReferenceView.swift in Sources */ = {isa = PBXBuildFile; fileRef = 3EEDE7CD2C5D73F700510104 /* SetSpatialReferenceView.swift */; };
		4C8126DD2DBBCF0B006EF7D2 /* ApplyStyleToWMSLayerView.swift in Sources */ = {isa = PBXBuildFile; fileRef = 4C8126DC2DBBCEFE006EF7D2 /* ApplyStyleToWMSLayerView.swift */; };
		4C8126E22DBFD9EF006EF7D2 /* ApplyStyleToWMSLayerView.swift in Copy Source Code Files */ = {isa = PBXBuildFile; fileRef = 4C8126DC2DBBCEFE006EF7D2 /* ApplyStyleToWMSLayerView.swift */; };
		4C8126E72DC02525006EF7D2 /* AnalyzeHotspotsView.swift in Sources */ = {isa = PBXBuildFile; fileRef = 4C8126E62DC02525006EF7D2 /* AnalyzeHotspotsView.swift */; };
		4C8127302DC58E53006EF7D2 /* AnalyzeHotspotsView.swift in Copy Source Code Files */ = {isa = PBXBuildFile; fileRef = 4C8126E62DC02525006EF7D2 /* AnalyzeHotspotsView.swift */; };
		4C81273E2DCA9E31006EF7D2 /* ApplyColormapRendererToRasterView.swift in Sources */ = {isa = PBXBuildFile; fileRef = 4C81273D2DCA9E31006EF7D2 /* ApplyColormapRendererToRasterView.swift */; };
		4C81275D2DCBB745006EF7D2 /* ShastaBW in Resources */ = {isa = PBXBuildFile; fileRef = 4C81275C2DCBB72C006EF7D2 /* ShastaBW */; settings = {ASSET_TAGS = (ApplyColormapRendererToRaster, ); }; };
		4C81275E2DCBDD5A006EF7D2 /* ApplyColormapRendererToRasterView.swift in Copy Source Code Files */ = {isa = PBXBuildFile; fileRef = 4C81273D2DCA9E31006EF7D2 /* ApplyColormapRendererToRasterView.swift */; };
		4C8127612DCBED62006EF7D2 /* ApplyStretchRendererView.swift in Sources */ = {isa = PBXBuildFile; fileRef = 4C8127602DCBED62006EF7D2 /* ApplyStretchRendererView.swift */; };
		4C8127682DCD4F18006EF7D2 /* ApplyStretchRendererView.swift in Copy Source Code Files */ = {isa = PBXBuildFile; fileRef = 4C8127602DCBED62006EF7D2 /* ApplyStretchRendererView.swift */; };
		4D126D6D29CA1B6000CFB7A7 /* ShowDeviceLocationWithNMEADataSourcesView.swift in Sources */ = {isa = PBXBuildFile; fileRef = 4D126D6929CA1B6000CFB7A7 /* ShowDeviceLocationWithNMEADataSourcesView.swift */; };
		4D126D7229CA1E1800CFB7A7 /* FileNMEASentenceReader.swift in Sources */ = {isa = PBXBuildFile; fileRef = 4D126D7129CA1E1800CFB7A7 /* FileNMEASentenceReader.swift */; };
		4D126D7329CA1EFD00CFB7A7 /* ShowDeviceLocationWithNMEADataSourcesView.swift in Copy Source Code Files */ = {isa = PBXBuildFile; fileRef = 4D126D6929CA1B6000CFB7A7 /* ShowDeviceLocationWithNMEADataSourcesView.swift */; };
		4D126D7429CA1EFD00CFB7A7 /* FileNMEASentenceReader.swift in Copy Source Code Files */ = {isa = PBXBuildFile; fileRef = 4D126D7129CA1E1800CFB7A7 /* FileNMEASentenceReader.swift */; };
		4D126D7C29CA3E6000CFB7A7 /* Redlands.nmea in Resources */ = {isa = PBXBuildFile; fileRef = 4D126D7B29CA3E6000CFB7A7 /* Redlands.nmea */; settings = {ASSET_TAGS = (ShowDeviceLocationWithNmeaDataSources, ); }; };
		4D126D7E29CA43D200CFB7A7 /* ShowDeviceLocationWithNMEADataSourcesView.Model.swift in Sources */ = {isa = PBXBuildFile; fileRef = 4D126D7D29CA43D200CFB7A7 /* ShowDeviceLocationWithNMEADataSourcesView.Model.swift */; };
		4D2ADC4329C26D05003B367F /* AddDynamicEntityLayerView.swift in Sources */ = {isa = PBXBuildFile; fileRef = 4D2ADC3F29C26D05003B367F /* AddDynamicEntityLayerView.swift */; };
		4D2ADC4729C26D2C003B367F /* AddDynamicEntityLayerView.swift in Copy Source Code Files */ = {isa = PBXBuildFile; fileRef = 4D2ADC3F29C26D05003B367F /* AddDynamicEntityLayerView.swift */; };
		4D2ADC5A29C4F612003B367F /* ChangeMapViewBackgroundView.swift in Sources */ = {isa = PBXBuildFile; fileRef = 4D2ADC5529C4F612003B367F /* ChangeMapViewBackgroundView.swift */; };
		4D2ADC5D29C4F612003B367F /* ChangeMapViewBackgroundView.SettingsView.swift in Sources */ = {isa = PBXBuildFile; fileRef = 4D2ADC5829C4F612003B367F /* ChangeMapViewBackgroundView.SettingsView.swift */; };
		4D2ADC6229C5071C003B367F /* ChangeMapViewBackgroundView.Model.swift in Sources */ = {isa = PBXBuildFile; fileRef = 4D2ADC6129C5071C003B367F /* ChangeMapViewBackgroundView.Model.swift */; };
		4D2ADC6729C50BD6003B367F /* AddDynamicEntityLayerView.Model.swift in Sources */ = {isa = PBXBuildFile; fileRef = 4D2ADC6629C50BD6003B367F /* AddDynamicEntityLayerView.Model.swift */; };
		4D2ADC6929C50C4C003B367F /* AddDynamicEntityLayerView.SettingsView.swift in Sources */ = {isa = PBXBuildFile; fileRef = 4D2ADC6829C50C4C003B367F /* AddDynamicEntityLayerView.SettingsView.swift */; };
		4D2ADC6A29C50D91003B367F /* AddDynamicEntityLayerView.Model.swift in Copy Source Code Files */ = {isa = PBXBuildFile; fileRef = 4D2ADC6629C50BD6003B367F /* AddDynamicEntityLayerView.Model.swift */; };
		4D2ADC6B29C50D91003B367F /* AddDynamicEntityLayerView.SettingsView.swift in Copy Source Code Files */ = {isa = PBXBuildFile; fileRef = 4D2ADC6829C50C4C003B367F /* AddDynamicEntityLayerView.SettingsView.swift */; };
		4DD058102A0D3F6B00A59B34 /* ShowDeviceLocationWithNMEADataSourcesView.Model.swift in Copy Source Code Files */ = {isa = PBXBuildFile; fileRef = 4D126D7D29CA43D200CFB7A7 /* ShowDeviceLocationWithNMEADataSourcesView.Model.swift */; };
		7573E81A29D6134C00BEED9C /* TraceUtilityNetworkView.Model.swift in Sources */ = {isa = PBXBuildFile; fileRef = 7573E81329D6134C00BEED9C /* TraceUtilityNetworkView.Model.swift */; };
		7573E81C29D6134C00BEED9C /* TraceUtilityNetworkView.Enums.swift in Sources */ = {isa = PBXBuildFile; fileRef = 7573E81529D6134C00BEED9C /* TraceUtilityNetworkView.Enums.swift */; };
		7573E81E29D6134C00BEED9C /* TraceUtilityNetworkView.Views.swift in Sources */ = {isa = PBXBuildFile; fileRef = 7573E81729D6134C00BEED9C /* TraceUtilityNetworkView.Views.swift */; };
		7573E81F29D6134C00BEED9C /* TraceUtilityNetworkView.swift in Sources */ = {isa = PBXBuildFile; fileRef = 7573E81829D6134C00BEED9C /* TraceUtilityNetworkView.swift */; };
		7573E82129D6136C00BEED9C /* TraceUtilityNetworkView.Model.swift in Copy Source Code Files */ = {isa = PBXBuildFile; fileRef = 7573E81329D6134C00BEED9C /* TraceUtilityNetworkView.Model.swift */; };
		7573E82229D6136C00BEED9C /* TraceUtilityNetworkView.Enums.swift in Copy Source Code Files */ = {isa = PBXBuildFile; fileRef = 7573E81529D6134C00BEED9C /* TraceUtilityNetworkView.Enums.swift */; };
		7573E82329D6136C00BEED9C /* TraceUtilityNetworkView.Views.swift in Copy Source Code Files */ = {isa = PBXBuildFile; fileRef = 7573E81729D6134C00BEED9C /* TraceUtilityNetworkView.Views.swift */; };
		7573E82429D6136C00BEED9C /* TraceUtilityNetworkView.swift in Copy Source Code Files */ = {isa = PBXBuildFile; fileRef = 7573E81829D6134C00BEED9C /* TraceUtilityNetworkView.swift */; };
		75DD736729D35FF40010229D /* ChangeMapViewBackgroundView.swift in Copy Source Code Files */ = {isa = PBXBuildFile; fileRef = 4D2ADC5529C4F612003B367F /* ChangeMapViewBackgroundView.swift */; };
		75DD736829D35FF40010229D /* ChangeMapViewBackgroundView.SettingsView.swift in Copy Source Code Files */ = {isa = PBXBuildFile; fileRef = 4D2ADC5829C4F612003B367F /* ChangeMapViewBackgroundView.SettingsView.swift */; };
		75DD736929D35FF40010229D /* ChangeMapViewBackgroundView.Model.swift in Copy Source Code Files */ = {isa = PBXBuildFile; fileRef = 4D2ADC6129C5071C003B367F /* ChangeMapViewBackgroundView.Model.swift */; };
		75DD739529D38B1B0010229D /* NavigateRouteView.swift in Sources */ = {isa = PBXBuildFile; fileRef = 75DD739129D38B1B0010229D /* NavigateRouteView.swift */; };
		75DD739929D38B420010229D /* NavigateRouteView.swift in Copy Source Code Files */ = {isa = PBXBuildFile; fileRef = 75DD739129D38B1B0010229D /* NavigateRouteView.swift */; };
		7900C5F62A83FC3F002D430F /* AddCustomDynamicEntityDataSourceView.Vessel.swift in Sources */ = {isa = PBXBuildFile; fileRef = 7900C5F52A83FC3F002D430F /* AddCustomDynamicEntityDataSourceView.Vessel.swift */; };
		792222DD2A81AA5D00619FFE /* AIS_MarineCadastre_SelectedVessels_CustomDataSource.jsonl in Resources */ = {isa = PBXBuildFile; fileRef = 792222DC2A81AA5D00619FFE /* AIS_MarineCadastre_SelectedVessels_CustomDataSource.jsonl */; settings = {ASSET_TAGS = (AddCustomDynamicEntityDataSource, ); }; };
		79302F852A1ED4E30002336A /* CreateAndSaveKMLView.Model.swift in Sources */ = {isa = PBXBuildFile; fileRef = 79302F842A1ED4E30002336A /* CreateAndSaveKMLView.Model.swift */; };
		79302F872A1ED71B0002336A /* CreateAndSaveKMLView.Views.swift in Sources */ = {isa = PBXBuildFile; fileRef = 79302F862A1ED71B0002336A /* CreateAndSaveKMLView.Views.swift */; };
		798C2DA72AFC505600EE7E97 /* PrivacyInfo.xcprivacy in Resources */ = {isa = PBXBuildFile; fileRef = 798C2DA62AFC505600EE7E97 /* PrivacyInfo.xcprivacy */; };
		79A47DFB2A20286800D7C5B9 /* CreateAndSaveKMLView.Model.swift in Copy Source Code Files */ = {isa = PBXBuildFile; fileRef = 79302F842A1ED4E30002336A /* CreateAndSaveKMLView.Model.swift */; };
		79A47DFC2A20286800D7C5B9 /* CreateAndSaveKMLView.Views.swift in Copy Source Code Files */ = {isa = PBXBuildFile; fileRef = 79302F862A1ED71B0002336A /* CreateAndSaveKMLView.Views.swift */; };
		79B7B80A2A1BF8EC00F57C27 /* CreateAndSaveKMLView.swift in Sources */ = {isa = PBXBuildFile; fileRef = 79B7B8092A1BF8EC00F57C27 /* CreateAndSaveKMLView.swift */; };
		79B7B80B2A1BFDE700F57C27 /* CreateAndSaveKMLView.swift in Copy Source Code Files */ = {isa = PBXBuildFile; fileRef = 79B7B8092A1BF8EC00F57C27 /* CreateAndSaveKMLView.swift */; };
		79D84D132A81711A00F45262 /* AddCustomDynamicEntityDataSourceView.swift in Sources */ = {isa = PBXBuildFile; fileRef = 79D84D0D2A815C5B00F45262 /* AddCustomDynamicEntityDataSourceView.swift */; };
		79D84D152A81718F00F45262 /* AddCustomDynamicEntityDataSourceView.swift in Copy Source Code Files */ = {isa = PBXBuildFile; fileRef = 79D84D0D2A815C5B00F45262 /* AddCustomDynamicEntityDataSourceView.swift */; };
		8810FB592DC94A7200874936 /* ApplyFunctionToRasterFromServiceView.swift in Sources */ = {isa = PBXBuildFile; fileRef = 8810FB582DC94A6600874936 /* ApplyFunctionToRasterFromServiceView.swift */; };
		88129D7A2DD5035A001599A5 /* ShowGeodesicPathBetweenTwoPointsView.swift in Sources */ = {isa = PBXBuildFile; fileRef = 88129D792DD5035A001599A5 /* ShowGeodesicPathBetweenTwoPointsView.swift */; };
		88129D7B2DD50899001599A5 /* ShowGeodesicPathBetweenTwoPointsView.swift in Copy Source Code Files */ = {isa = PBXBuildFile; fileRef = 88129D792DD5035A001599A5 /* ShowGeodesicPathBetweenTwoPointsView.swift */; };
		883C121529C9136600062FF9 /* DownloadPreplannedMapAreaView.MapPicker.swift in Sources */ = {isa = PBXBuildFile; fileRef = 883C121429C9136600062FF9 /* DownloadPreplannedMapAreaView.MapPicker.swift */; };
		883C121729C914E100062FF9 /* DownloadPreplannedMapAreaView.MapPicker.swift in Copy Source Code Files */ = {isa = PBXBuildFile; fileRef = 883C121429C9136600062FF9 /* DownloadPreplannedMapAreaView.MapPicker.swift */; };
		883C121829C914E100062FF9 /* DownloadPreplannedMapAreaView.Model.swift in Copy Source Code Files */ = {isa = PBXBuildFile; fileRef = E0D04FF128A5390000747989 /* DownloadPreplannedMapAreaView.Model.swift */; };
		883C121929C914E100062FF9 /* DownloadPreplannedMapAreaView.swift in Copy Source Code Files */ = {isa = PBXBuildFile; fileRef = E070A0A2286F3B6000F2B606 /* DownloadPreplannedMapAreaView.swift */; };
		88AF552A2DD68767003F146E /* ShowServiceAreasForMultipleFacilitiesView.swift in Sources */ = {isa = PBXBuildFile; fileRef = 88AF55292DD68767003F146E /* ShowServiceAreasForMultipleFacilitiesView.swift */; };
		88AF552B2DD687E0003F146E /* ShowServiceAreasForMultipleFacilitiesView.swift in Copy Source Code Files */ = {isa = PBXBuildFile; fileRef = 88AF55292DD68767003F146E /* ShowServiceAreasForMultipleFacilitiesView.swift */; };
		88C5E0EB2DCBC1E20091D271 /* ApplyScenePropertyExpressionsView.swift in Sources */ = {isa = PBXBuildFile; fileRef = 88C5E0EA2DCBC1E20091D271 /* ApplyScenePropertyExpressionsView.swift */; };
		88C5E0EC2DCBC3F30091D271 /* ApplyScenePropertyExpressionsView.swift in Copy Source Code Files */ = {isa = PBXBuildFile; fileRef = 88C5E0EA2DCBC1E20091D271 /* ApplyScenePropertyExpressionsView.swift */; };
		88C5E0ED2DCBC4170091D271 /* ApplyHillshadeRendererToRasterView.SettingsView.swift in Copy Source Code Files */ = {isa = PBXBuildFile; fileRef = 88E52E802DCA703B00F48409 /* ApplyHillshadeRendererToRasterView.SettingsView.swift */; };
		88E52E6C2DC960EA00F48409 /* ApplyFunctionToRasterFromServiceView.swift in Copy Source Code Files */ = {isa = PBXBuildFile; fileRef = 8810FB582DC94A6600874936 /* ApplyFunctionToRasterFromServiceView.swift */; };
		88E52E6F2DC96C3F00F48409 /* ApplyHillshadeRendererToRasterView.swift in Sources */ = {isa = PBXBuildFile; fileRef = 88E52E6E2DC96C3F00F48409 /* ApplyHillshadeRendererToRasterView.swift */; };
		88E52E702DC970A800F48409 /* ApplyHillshadeRendererToRasterView.swift in Copy Source Code Files */ = {isa = PBXBuildFile; fileRef = 88E52E6E2DC96C3F00F48409 /* ApplyHillshadeRendererToRasterView.swift */; };
		88E52E812DCA703B00F48409 /* ApplyHillshadeRendererToRasterView.SettingsView.swift in Sources */ = {isa = PBXBuildFile; fileRef = 88E52E802DCA703B00F48409 /* ApplyHillshadeRendererToRasterView.SettingsView.swift */; };
		88F93CC129C3D59D0006B28E /* CreateAndEditGeometriesView.swift in Sources */ = {isa = PBXBuildFile; fileRef = 88F93CC029C3D59C0006B28E /* CreateAndEditGeometriesView.swift */; };
		88F93CC229C4D3480006B28E /* CreateAndEditGeometriesView.swift in Copy Source Code Files */ = {isa = PBXBuildFile; fileRef = 88F93CC029C3D59C0006B28E /* CreateAndEditGeometriesView.swift */; };
		88FB70392DCC207B00EB76E3 /* ApplySymbologyToShapefileView.swift in Sources */ = {isa = PBXBuildFile; fileRef = 88FB70382DCC207B00EB76E3 /* ApplySymbologyToShapefileView.swift */; };
		88FB703C2DCC22E900EB76E3 /* ApplySymbologyToShapefileView.swift in Copy Source Code Files */ = {isa = PBXBuildFile; fileRef = 88FB70382DCC207B00EB76E3 /* ApplySymbologyToShapefileView.swift */; };
		88FB70D12DCC248400EB76E3 /* Aurora_CO_shp in Resources */ = {isa = PBXBuildFile; fileRef = 88FB70D02DCC247B00EB76E3 /* Aurora_CO_shp */; settings = {ASSET_TAGS = (ApplySymbologyToShapefile, ); }; };
		88FB70D42DCD10B600EB76E3 /* AuthenticateWithIntegratedWindowsAuthenticationView.swift in Sources */ = {isa = PBXBuildFile; fileRef = 88FB70D32DCD10B600EB76E3 /* AuthenticateWithIntegratedWindowsAuthenticationView.swift */; };
		88FB70D52DD3C2E000EB76E3 /* AuthenticateWithIntegratedWindowsAuthenticationView.swift in Copy Source Code Files */ = {isa = PBXBuildFile; fileRef = 88FB70D32DCD10B600EB76E3 /* AuthenticateWithIntegratedWindowsAuthenticationView.swift */; };
		9503056E2C46ECB70091B32D /* ShowDeviceLocationUsingIndoorPositioningView.Model.swift in Sources */ = {isa = PBXBuildFile; fileRef = 9503056D2C46ECB70091B32D /* ShowDeviceLocationUsingIndoorPositioningView.Model.swift */; };
		9529D1942C01676200B5C1A3 /* SelectFeaturesInSceneLayerView.swift in Copy Source Code Files */ = {isa = PBXBuildFile; fileRef = 954AEDED2C01332600265114 /* SelectFeaturesInSceneLayerView.swift */; };
		9537AFD72C220EF0000923C5 /* ExchangeSetwithoutUpdates in Resources */ = {isa = PBXBuildFile; fileRef = 9537AFD62C220EF0000923C5 /* ExchangeSetwithoutUpdates */; settings = {ASSET_TAGS = (ConfigureElectronicNavigationalCharts, ); }; };
		9547085C2C3C719800CA8579 /* EditFeatureAttachmentsView.Model.swift in Sources */ = {isa = PBXBuildFile; fileRef = 9547085B2C3C719800CA8579 /* EditFeatureAttachmentsView.Model.swift */; };
		954AEDEE2C01332600265114 /* SelectFeaturesInSceneLayerView.swift in Sources */ = {isa = PBXBuildFile; fileRef = 954AEDED2C01332600265114 /* SelectFeaturesInSceneLayerView.swift */; };
		955271612C0E6749009B1ED4 /* AddRasterFromServiceView.swift in Sources */ = {isa = PBXBuildFile; fileRef = 955271602C0E6749009B1ED4 /* AddRasterFromServiceView.swift */; };
		955AFAC42C10FD6F009C8FE5 /* ApplyMosaicRuleToRastersView.swift in Sources */ = {isa = PBXBuildFile; fileRef = 955AFAC32C10FD6F009C8FE5 /* ApplyMosaicRuleToRastersView.swift */; };
		955AFAC62C110B8A009C8FE5 /* ApplyMosaicRuleToRastersView.swift in Copy Source Code Files */ = {isa = PBXBuildFile; fileRef = 955AFAC32C10FD6F009C8FE5 /* ApplyMosaicRuleToRastersView.swift */; };
		9579FCEA2C3360BB00FC8A1D /* EditFeatureAttachmentsView.swift in Sources */ = {isa = PBXBuildFile; fileRef = 9579FCE92C3360BB00FC8A1D /* EditFeatureAttachmentsView.swift */; };
		9579FCEC2C33616B00FC8A1D /* EditFeatureAttachmentsView.swift in Copy Source Code Files */ = {isa = PBXBuildFile; fileRef = 9579FCE92C3360BB00FC8A1D /* EditFeatureAttachmentsView.swift */; };
		95A3773C2C0F93770044D1CC /* AddRasterFromServiceView.swift in Copy Source Code Files */ = {isa = PBXBuildFile; fileRef = 955271602C0E6749009B1ED4 /* AddRasterFromServiceView.swift */; };
		95A572192C0FDCC9006E8B48 /* ShowScaleBarView.swift in Sources */ = {isa = PBXBuildFile; fileRef = 95A572182C0FDCC9006E8B48 /* ShowScaleBarView.swift */; };
		95A5721B2C0FDD34006E8B48 /* ShowScaleBarView.swift in Copy Source Code Files */ = {isa = PBXBuildFile; fileRef = 95A572182C0FDCC9006E8B48 /* ShowScaleBarView.swift */; };
		95ADF34F2C3CBAE800566FF6 /* EditFeatureAttachmentsView.Model.swift in Copy Source Code Files */ = {isa = PBXBuildFile; fileRef = 9547085B2C3C719800CA8579 /* EditFeatureAttachmentsView.Model.swift */; };
		95D2EE0F2C334D1600683D53 /* ShowServiceAreaView.swift in Sources */ = {isa = PBXBuildFile; fileRef = 95D2EE0E2C334D1600683D53 /* ShowServiceAreaView.swift */; };
		95DEB9B62C127A92009BEC35 /* ShowViewshedFromPointOnMapView.swift in Sources */ = {isa = PBXBuildFile; fileRef = 95DEB9B52C127A92009BEC35 /* ShowViewshedFromPointOnMapView.swift */; };
		95DEB9B82C127B5E009BEC35 /* ShowViewshedFromPointOnMapView.swift in Copy Source Code Files */ = {isa = PBXBuildFile; fileRef = 95DEB9B52C127A92009BEC35 /* ShowViewshedFromPointOnMapView.swift */; };
		95E0DBCA2C503E2500224A82 /* ShowDeviceLocationUsingIndoorPositioningView.swift in Copy Source Code Files */ = {isa = PBXBuildFile; fileRef = 95F891282C46E9D60010EBED /* ShowDeviceLocationUsingIndoorPositioningView.swift */; };
		95E0DBCB2C503E2500224A82 /* ShowDeviceLocationUsingIndoorPositioningView.Model.swift in Copy Source Code Files */ = {isa = PBXBuildFile; fileRef = 9503056D2C46ECB70091B32D /* ShowDeviceLocationUsingIndoorPositioningView.Model.swift */; };
		95E980712C26183000CB8912 /* BrowseOGCAPIFeatureServiceView.swift in Sources */ = {isa = PBXBuildFile; fileRef = 95E980702C26183000CB8912 /* BrowseOGCAPIFeatureServiceView.swift */; };
		95E980742C26189E00CB8912 /* BrowseOGCAPIFeatureServiceView.swift in Copy Source Code Files */ = {isa = PBXBuildFile; fileRef = 95E980702C26183000CB8912 /* BrowseOGCAPIFeatureServiceView.swift */; };
		95F3A52B2C07F09C00885DED /* SetSurfaceNavigationConstraintView.swift in Sources */ = {isa = PBXBuildFile; fileRef = 95F3A52A2C07F09C00885DED /* SetSurfaceNavigationConstraintView.swift */; };
		95F3A52D2C07F28700885DED /* SetSurfaceNavigationConstraintView.swift in Copy Source Code Files */ = {isa = PBXBuildFile; fileRef = 95F3A52A2C07F09C00885DED /* SetSurfaceNavigationConstraintView.swift */; };
		95F891292C46E9D60010EBED /* ShowDeviceLocationUsingIndoorPositioningView.swift in Sources */ = {isa = PBXBuildFile; fileRef = 95F891282C46E9D60010EBED /* ShowDeviceLocationUsingIndoorPositioningView.swift */; };
		D70082EB2ACF900100E0C3C2 /* IdentifyKMLFeaturesView.swift in Sources */ = {isa = PBXBuildFile; fileRef = D70082EA2ACF900100E0C3C2 /* IdentifyKMLFeaturesView.swift */; };
		D70082EC2ACF901600E0C3C2 /* IdentifyKMLFeaturesView.swift in Copy Source Code Files */ = {isa = PBXBuildFile; fileRef = D70082EA2ACF900100E0C3C2 /* IdentifyKMLFeaturesView.swift */; };
		D7010EBF2B05616900D43F55 /* DisplaySceneFromMobileScenePackageView.swift in Sources */ = {isa = PBXBuildFile; fileRef = D7010EBC2B05616900D43F55 /* DisplaySceneFromMobileScenePackageView.swift */; };
		D7010EC12B05618400D43F55 /* DisplaySceneFromMobileScenePackageView.swift in Copy Source Code Files */ = {isa = PBXBuildFile; fileRef = D7010EBC2B05616900D43F55 /* DisplaySceneFromMobileScenePackageView.swift */; };
		D701D72C2A37C7F7006FF0C8 /* bradley_low_3ds in Resources */ = {isa = PBXBuildFile; fileRef = D701D72B2A37C7F7006FF0C8 /* bradley_low_3ds */; settings = {ASSET_TAGS = (ShowViewshedFromGeoelementInScene, ); }; };
		D703F04D2D9334AC0077E3A8 /* SnapGeometryEditsWithUtilityNetworkRulesView.Model.swift in Sources */ = {isa = PBXBuildFile; fileRef = D703F04C2D9334AC0077E3A8 /* SnapGeometryEditsWithUtilityNetworkRulesView.Model.swift */; };
		D703F04E2D9334BD0077E3A8 /* SnapGeometryEditsWithUtilityNetworkRulesView.Model.swift in Copy Source Code Files */ = {isa = PBXBuildFile; fileRef = D703F04C2D9334AC0077E3A8 /* SnapGeometryEditsWithUtilityNetworkRulesView.Model.swift */; };
		D7044B962BE18D73000F2C43 /* EditWithBranchVersioningView.Views.swift in Sources */ = {isa = PBXBuildFile; fileRef = D7044B952BE18D73000F2C43 /* EditWithBranchVersioningView.Views.swift */; };
		D7044B972BE18D8D000F2C43 /* EditWithBranchVersioningView.Views.swift in Copy Source Code Files */ = {isa = PBXBuildFile; fileRef = D7044B952BE18D73000F2C43 /* EditWithBranchVersioningView.Views.swift */; };
		D704AA5A2AB22C1A00A3BB63 /* GroupLayersTogetherView.swift in Sources */ = {isa = PBXBuildFile; fileRef = D704AA592AB22C1A00A3BB63 /* GroupLayersTogetherView.swift */; };
		D704AA5B2AB22D8400A3BB63 /* GroupLayersTogetherView.swift in Copy Source Code Files */ = {isa = PBXBuildFile; fileRef = D704AA592AB22C1A00A3BB63 /* GroupLayersTogetherView.swift */; };
		D705390A2CD0122D00F63F4A /* mil2525d.stylx in Resources */ = {isa = PBXBuildFile; fileRef = D70539032CD0122D00F63F4A /* mil2525d.stylx */; settings = {ASSET_TAGS = (ApplyDictionaryRendererToFeatureLayer, ); }; };
		D70539102CD012BB00F63F4A /* militaryoverlay.geodatabase in Resources */ = {isa = PBXBuildFile; fileRef = D705390F2CD0127700F63F4A /* militaryoverlay.geodatabase */; settings = {ASSET_TAGS = (ApplyDictionaryRendererToFeatureLayer, ); }; };
		D7054AE92ACCCB6C007235BA /* Animate3DGraphicView.SettingsView.swift in Sources */ = {isa = PBXBuildFile; fileRef = D7054AE82ACCCB6C007235BA /* Animate3DGraphicView.SettingsView.swift */; };
		D7054AEA2ACCCC34007235BA /* Animate3DGraphicView.SettingsView.swift in Copy Source Code Files */ = {isa = PBXBuildFile; fileRef = D7054AE82ACCCB6C007235BA /* Animate3DGraphicView.SettingsView.swift */; };
		D7058B102B59E44B000A888A /* StylePointWithSceneSymbolView.swift in Sources */ = {isa = PBXBuildFile; fileRef = D7058B0D2B59E44B000A888A /* StylePointWithSceneSymbolView.swift */; };
		D7058B122B59E468000A888A /* StylePointWithSceneSymbolView.swift in Copy Source Code Files */ = {isa = PBXBuildFile; fileRef = D7058B0D2B59E44B000A888A /* StylePointWithSceneSymbolView.swift */; };
		D7058FB12ACB423C00A40F14 /* Animate3DGraphicView.Model.swift in Sources */ = {isa = PBXBuildFile; fileRef = D7058FB02ACB423C00A40F14 /* Animate3DGraphicView.Model.swift */; };
		D7058FB22ACB424E00A40F14 /* Animate3DGraphicView.Model.swift in Copy Source Code Files */ = {isa = PBXBuildFile; fileRef = D7058FB02ACB423C00A40F14 /* Animate3DGraphicView.Model.swift */; };
		D70789922CD160FD000DF215 /* ApplyDictionaryRendererToGraphicsOverlayView.swift in Sources */ = {isa = PBXBuildFile; fileRef = D707898E2CD160FD000DF215 /* ApplyDictionaryRendererToGraphicsOverlayView.swift */; };
		D70789952CD1611E000DF215 /* ApplyDictionaryRendererToGraphicsOverlayView.swift in Copy Source Code Files */ = {isa = PBXBuildFile; fileRef = D707898E2CD160FD000DF215 /* ApplyDictionaryRendererToGraphicsOverlayView.swift */; };
		D707899B2CD16324000DF215 /* Mil2525DMessages.xml in Resources */ = {isa = PBXBuildFile; fileRef = D70789992CD16324000DF215 /* Mil2525DMessages.xml */; settings = {ASSET_TAGS = (ApplyDictionaryRendererToGraphicsOverlay, ); }; };
		D7084FA92AD771AA00EC7F4F /* AugmentRealityToFlyOverSceneView.swift in Sources */ = {isa = PBXBuildFile; fileRef = D7084FA62AD771AA00EC7F4F /* AugmentRealityToFlyOverSceneView.swift */; };
		D7084FAB2AD771F600EC7F4F /* AugmentRealityToFlyOverSceneView.swift in Copy Source Code Files */ = {isa = PBXBuildFile; fileRef = D7084FA62AD771AA00EC7F4F /* AugmentRealityToFlyOverSceneView.swift */; };
		D70BE5792A5624A80022CA02 /* CategoriesView.swift in Sources */ = {isa = PBXBuildFile; fileRef = D70BE5782A5624A80022CA02 /* CategoriesView.swift */; };
		D710996D2A27D9210065A1C1 /* DensifyAndGeneralizeGeometryView.swift in Sources */ = {isa = PBXBuildFile; fileRef = D710996C2A27D9210065A1C1 /* DensifyAndGeneralizeGeometryView.swift */; };
		D710996E2A27D9B30065A1C1 /* DensifyAndGeneralizeGeometryView.swift in Copy Source Code Files */ = {isa = PBXBuildFile; fileRef = D710996C2A27D9210065A1C1 /* DensifyAndGeneralizeGeometryView.swift */; };
		D71099702A2802FA0065A1C1 /* DensifyAndGeneralizeGeometryView.SettingsView.swift in Sources */ = {isa = PBXBuildFile; fileRef = D710996F2A2802FA0065A1C1 /* DensifyAndGeneralizeGeometryView.SettingsView.swift */; };
		D71099712A280D830065A1C1 /* DensifyAndGeneralizeGeometryView.SettingsView.swift in Copy Source Code Files */ = {isa = PBXBuildFile; fileRef = D710996F2A2802FA0065A1C1 /* DensifyAndGeneralizeGeometryView.SettingsView.swift */; };
		D7114A0D2BDC6A3300FA68CA /* EditWithBranchVersioningView.Model.swift in Sources */ = {isa = PBXBuildFile; fileRef = D7114A0C2BDC6A3300FA68CA /* EditWithBranchVersioningView.Model.swift */; };
		D7114A0F2BDC6AED00FA68CA /* EditWithBranchVersioningView.Model.swift in Copy Source Code Files */ = {isa = PBXBuildFile; fileRef = D7114A0C2BDC6A3300FA68CA /* EditWithBranchVersioningView.Model.swift */; };
		D71371792BD88ECC00EB2F86 /* MonitorChangesToLayerViewStateView.swift in Sources */ = {isa = PBXBuildFile; fileRef = D71371752BD88ECC00EB2F86 /* MonitorChangesToLayerViewStateView.swift */; };
		D713717C2BD88EF800EB2F86 /* MonitorChangesToLayerViewStateView.swift in Copy Source Code Files */ = {isa = PBXBuildFile; fileRef = D71371752BD88ECC00EB2F86 /* MonitorChangesToLayerViewStateView.swift */; };
		D713C6D72CB990600073AA72 /* AddKMLLayerView.swift in Sources */ = {isa = PBXBuildFile; fileRef = D713C6D12CB990600073AA72 /* AddKMLLayerView.swift */; };
		D713C6D82CB990800073AA72 /* AddKMLLayerView.swift in Copy Source Code Files */ = {isa = PBXBuildFile; fileRef = D713C6D12CB990600073AA72 /* AddKMLLayerView.swift */; };
		D713C6F72CB9B9A60073AA72 /* US_State_Capitals.kml in Resources */ = {isa = PBXBuildFile; fileRef = D713C6F52CB9B9A60073AA72 /* US_State_Capitals.kml */; settings = {ASSET_TAGS = (AddKmlLayer, ); }; };
		D7142BC42DB71082004F87B7 /* View+PagePresentation.swift in Sources */ = {isa = PBXBuildFile; fileRef = D7142BC32DB71082004F87B7 /* View+PagePresentation.swift */; };
		D71563E92D5AC2B600D2E948 /* CreateKMLMultiTrackView.swift in Sources */ = {isa = PBXBuildFile; fileRef = D71563E32D5AC2B600D2E948 /* CreateKMLMultiTrackView.swift */; };
		D71563EA2D5AC2D500D2E948 /* CreateKMLMultiTrackView.swift in Copy Source Code Files */ = {isa = PBXBuildFile; fileRef = D71563E32D5AC2B600D2E948 /* CreateKMLMultiTrackView.swift */; };
		D718A1E72B570F7500447087 /* OrbitCameraAroundObjectView.Model.swift in Sources */ = {isa = PBXBuildFile; fileRef = D718A1E62B570F7500447087 /* OrbitCameraAroundObjectView.Model.swift */; };
		D718A1E82B571C9100447087 /* OrbitCameraAroundObjectView.Model.swift in Copy Source Code Files */ = {isa = PBXBuildFile; fileRef = D718A1E62B570F7500447087 /* OrbitCameraAroundObjectView.Model.swift */; };
		D718A1ED2B575FD900447087 /* ManageBookmarksView.swift in Sources */ = {isa = PBXBuildFile; fileRef = D718A1EA2B575FD900447087 /* ManageBookmarksView.swift */; };
		D718A1F02B57602000447087 /* ManageBookmarksView.swift in Copy Source Code Files */ = {isa = PBXBuildFile; fileRef = D718A1EA2B575FD900447087 /* ManageBookmarksView.swift */; };
		D71A9DE22D8CC88D00CA03CB /* SnapGeometryEditsWithUtilityNetworkRulesView.swift in Sources */ = {isa = PBXBuildFile; fileRef = D71A9DE02D8CC88D00CA03CB /* SnapGeometryEditsWithUtilityNetworkRulesView.swift */; };
		D71A9DE52D8CC8B500CA03CB /* SnapGeometryEditsWithUtilityNetworkRulesView.swift in Copy Source Code Files */ = {isa = PBXBuildFile; fileRef = D71A9DE02D8CC88D00CA03CB /* SnapGeometryEditsWithUtilityNetworkRulesView.swift */; };
		D71C5F642AAA7A88006599FD /* CreateSymbolStylesFromWebStylesView.swift in Sources */ = {isa = PBXBuildFile; fileRef = D71C5F632AAA7A88006599FD /* CreateSymbolStylesFromWebStylesView.swift */; };
		D71C5F652AAA83D2006599FD /* CreateSymbolStylesFromWebStylesView.swift in Copy Source Code Files */ = {isa = PBXBuildFile; fileRef = D71C5F632AAA7A88006599FD /* CreateSymbolStylesFromWebStylesView.swift */; };
		D71C90A22C6C249B0018C63E /* StyleGeometryTypesWithSymbolsView.swift in Sources */ = {isa = PBXBuildFile; fileRef = D71C909C2C6C249B0018C63E /* StyleGeometryTypesWithSymbolsView.swift */; };
		D71C90A32C6C249B0018C63E /* StyleGeometryTypesWithSymbolsView.Views.swift in Sources */ = {isa = PBXBuildFile; fileRef = D71C909D2C6C249B0018C63E /* StyleGeometryTypesWithSymbolsView.Views.swift */; };
		D71C90A42C6C252B0018C63E /* StyleGeometryTypesWithSymbolsView.swift in Copy Source Code Files */ = {isa = PBXBuildFile; fileRef = D71C909C2C6C249B0018C63E /* StyleGeometryTypesWithSymbolsView.swift */; };
		D71C90A52C6C252F0018C63E /* StyleGeometryTypesWithSymbolsView.Views.swift in Copy Source Code Files */ = {isa = PBXBuildFile; fileRef = D71C909D2C6C249B0018C63E /* StyleGeometryTypesWithSymbolsView.Views.swift */; };
		D71D516E2B51D7B600B2A2BE /* SearchForWebMapView.Views.swift in Sources */ = {isa = PBXBuildFile; fileRef = D71D516D2B51D7B600B2A2BE /* SearchForWebMapView.Views.swift */; };
		D71D516F2B51D87700B2A2BE /* SearchForWebMapView.Views.swift in Copy Source Code Files */ = {isa = PBXBuildFile; fileRef = D71D516D2B51D7B600B2A2BE /* SearchForWebMapView.Views.swift */; };
		D71D9B152DC430F800FF2D5A /* ApplyTerrainExaggerationView.swift in Sources */ = {isa = PBXBuildFile; fileRef = D71D9B0F2DC430F800FF2D5A /* ApplyTerrainExaggerationView.swift */; };
		D71D9B162DC4311A00FF2D5A /* ApplyTerrainExaggerationView.swift in Copy Source Code Files */ = {isa = PBXBuildFile; fileRef = D71D9B0F2DC430F800FF2D5A /* ApplyTerrainExaggerationView.swift */; };
		D71FCB8A2AD6277F000E517C /* CreateMobileGeodatabaseView.Model.swift in Sources */ = {isa = PBXBuildFile; fileRef = D71FCB892AD6277E000E517C /* CreateMobileGeodatabaseView.Model.swift */; };
		D71FCB8B2AD628B9000E517C /* CreateMobileGeodatabaseView.Model.swift in Copy Source Code Files */ = {isa = PBXBuildFile; fileRef = D71FCB892AD6277E000E517C /* CreateMobileGeodatabaseView.Model.swift */; };
		D7201CDA2CC6B710004BDB7D /* AddTiledLayerAsBasemapView.swift in Sources */ = {isa = PBXBuildFile; fileRef = D7201CD42CC6B710004BDB7D /* AddTiledLayerAsBasemapView.swift */; };
		D7201CDB2CC6B72A004BDB7D /* AddTiledLayerAsBasemapView.swift in Copy Source Code Files */ = {isa = PBXBuildFile; fileRef = D7201CD42CC6B710004BDB7D /* AddTiledLayerAsBasemapView.swift */; };
		D7201D042CC6D3B5004BDB7D /* AddVectorTiledLayerFromCustomStyleView.swift in Sources */ = {isa = PBXBuildFile; fileRef = D7201D002CC6D3B5004BDB7D /* AddVectorTiledLayerFromCustomStyleView.swift */; };
		D7201D072CC6D3D3004BDB7D /* AddVectorTiledLayerFromCustomStyleView.swift in Copy Source Code Files */ = {isa = PBXBuildFile; fileRef = D7201D002CC6D3B5004BDB7D /* AddVectorTiledLayerFromCustomStyleView.swift */; };
		D7201D2B2CC6D829004BDB7D /* dodge_city.vtpk in Resources */ = {isa = PBXBuildFile; fileRef = D7201D292CC6D829004BDB7D /* dodge_city.vtpk */; settings = {ASSET_TAGS = (AddVectorTiledLayerFromCustomStyle, ); }; };
		D721EEA82ABDFF550040BE46 /* LothianRiversAnno.mmpk in Resources */ = {isa = PBXBuildFile; fileRef = D721EEA72ABDFF550040BE46 /* LothianRiversAnno.mmpk */; settings = {ASSET_TAGS = (ShowMobileMapPackageExpirationDate, ); }; };
		D722BD222A420DAD002C2087 /* ShowExtrudedFeaturesView.swift in Sources */ = {isa = PBXBuildFile; fileRef = D722BD212A420DAD002C2087 /* ShowExtrudedFeaturesView.swift */; };
		D722BD232A420DEC002C2087 /* ShowExtrudedFeaturesView.swift in Copy Source Code Files */ = {isa = PBXBuildFile; fileRef = D722BD212A420DAD002C2087 /* ShowExtrudedFeaturesView.swift */; };
		D7232EE12AC1E5AA0079ABFF /* PlayKMLTourView.swift in Sources */ = {isa = PBXBuildFile; fileRef = D7232EE02AC1E5AA0079ABFF /* PlayKMLTourView.swift */; };
		D7232EE22AC1E6DC0079ABFF /* PlayKMLTourView.swift in Copy Source Code Files */ = {isa = PBXBuildFile; fileRef = D7232EE02AC1E5AA0079ABFF /* PlayKMLTourView.swift */; };
		D72C43F32AEB066D00B6157B /* GeocodeOfflineView.Model.swift in Sources */ = {isa = PBXBuildFile; fileRef = D72C43F22AEB066D00B6157B /* GeocodeOfflineView.Model.swift */; };
		D72F272E2ADA1E4400F906DA /* AugmentRealityToShowTabletopSceneView.swift in Sources */ = {isa = PBXBuildFile; fileRef = D72F272B2ADA1E4400F906DA /* AugmentRealityToShowTabletopSceneView.swift */; };
		D72F27302ADA1E9900F906DA /* AugmentRealityToShowTabletopSceneView.swift in Copy Source Code Files */ = {isa = PBXBuildFile; fileRef = D72F272B2ADA1E4400F906DA /* AugmentRealityToShowTabletopSceneView.swift */; };
		D72FE7032CE6D05600BBC0FE /* AppFavorites.swift in Sources */ = {isa = PBXBuildFile; fileRef = D72FE7022CE6D05600BBC0FE /* AppFavorites.swift */; };
		D72FE7082CE6DA1900BBC0FE /* SampleMenuButtons.swift in Sources */ = {isa = PBXBuildFile; fileRef = D72FE7072CE6DA1900BBC0FE /* SampleMenuButtons.swift */; };
		D731F3C12AD0D2AC00A8431E /* IdentifyGraphicsView.swift in Sources */ = {isa = PBXBuildFile; fileRef = D731F3C02AD0D2AC00A8431E /* IdentifyGraphicsView.swift */; };
		D731F3C22AD0D2BB00A8431E /* IdentifyGraphicsView.swift in Copy Source Code Files */ = {isa = PBXBuildFile; fileRef = D731F3C02AD0D2AC00A8431E /* IdentifyGraphicsView.swift */; };
		D7337C5A2ABCFDB100A5D865 /* StyleSymbolsFromMobileStyleFileView.SymbolOptionsListView.swift in Sources */ = {isa = PBXBuildFile; fileRef = D7337C592ABCFDB100A5D865 /* StyleSymbolsFromMobileStyleFileView.SymbolOptionsListView.swift */; };
		D7337C5B2ABCFDE400A5D865 /* StyleSymbolsFromMobileStyleFileView.SymbolOptionsListView.swift in Copy Source Code Files */ = {isa = PBXBuildFile; fileRef = D7337C592ABCFDB100A5D865 /* StyleSymbolsFromMobileStyleFileView.SymbolOptionsListView.swift */; };
		D7337C602ABD142D00A5D865 /* ShowMobileMapPackageExpirationDateView.swift in Sources */ = {isa = PBXBuildFile; fileRef = D7337C5F2ABD142D00A5D865 /* ShowMobileMapPackageExpirationDateView.swift */; };
		D7337C612ABD166A00A5D865 /* ShowMobileMapPackageExpirationDateView.swift in Copy Source Code Files */ = {isa = PBXBuildFile; fileRef = D7337C5F2ABD142D00A5D865 /* ShowMobileMapPackageExpirationDateView.swift */; };
		D733CA192BED980D00FBDE4C /* EditAndSyncFeaturesWithFeatureServiceView.swift in Sources */ = {isa = PBXBuildFile; fileRef = D733CA152BED980D00FBDE4C /* EditAndSyncFeaturesWithFeatureServiceView.swift */; };
		D733CA1C2BED982C00FBDE4C /* EditAndSyncFeaturesWithFeatureServiceView.swift in Copy Source Code Files */ = {isa = PBXBuildFile; fileRef = D733CA152BED980D00FBDE4C /* EditAndSyncFeaturesWithFeatureServiceView.swift */; };
		D734FA0C2A183A5B00246D7E /* SetMaxExtentView.swift in Sources */ = {isa = PBXBuildFile; fileRef = D734FA092A183A5B00246D7E /* SetMaxExtentView.swift */; };
		D7352F8E2BD992C40013FFEF /* MonitorChangesToDrawStatusView.swift in Sources */ = {isa = PBXBuildFile; fileRef = D7352F8A2BD992C40013FFEF /* MonitorChangesToDrawStatusView.swift */; };
		D7352F912BD992E40013FFEF /* MonitorChangesToDrawStatusView.swift in Copy Source Code Files */ = {isa = PBXBuildFile; fileRef = D7352F8A2BD992C40013FFEF /* MonitorChangesToDrawStatusView.swift */; };
		D73571D72CB613220046A433 /* hydrography in Resources */ = {isa = PBXBuildFile; fileRef = D73571D62CB6131E0046A433 /* hydrography */; settings = {ASSET_TAGS = (ConfigureElectronicNavigationalCharts, ); }; };
		D73723762AF5877500846884 /* FindRouteInMobileMapPackageView.Models.swift in Sources */ = {isa = PBXBuildFile; fileRef = D73723742AF5877500846884 /* FindRouteInMobileMapPackageView.Models.swift */; };
		D73723792AF5ADD800846884 /* FindRouteInMobileMapPackageView.MobileMapView.swift in Sources */ = {isa = PBXBuildFile; fileRef = D73723782AF5ADD700846884 /* FindRouteInMobileMapPackageView.MobileMapView.swift */; };
		D737237A2AF5AE1600846884 /* FindRouteInMobileMapPackageView.MobileMapView.swift in Copy Source Code Files */ = {isa = PBXBuildFile; fileRef = D73723782AF5ADD700846884 /* FindRouteInMobileMapPackageView.MobileMapView.swift */; };
		D737237B2AF5AE1A00846884 /* FindRouteInMobileMapPackageView.Models.swift in Copy Source Code Files */ = {isa = PBXBuildFile; fileRef = D73723742AF5877500846884 /* FindRouteInMobileMapPackageView.Models.swift */; };
		D73E61962BDAEE6600457932 /* MatchViewpointOfGeoViewsView.swift in Sources */ = {isa = PBXBuildFile; fileRef = D73E61922BDAEE6600457932 /* MatchViewpointOfGeoViewsView.swift */; };
		D73E61992BDAEEDD00457932 /* MatchViewpointOfGeoViewsView.swift in Copy Source Code Files */ = {isa = PBXBuildFile; fileRef = D73E61922BDAEE6600457932 /* MatchViewpointOfGeoViewsView.swift */; };
		D73E619E2BDB21F400457932 /* EditWithBranchVersioningView.swift in Sources */ = {isa = PBXBuildFile; fileRef = D73E619A2BDB21F400457932 /* EditWithBranchVersioningView.swift */; };
		D73E61A12BDB221B00457932 /* EditWithBranchVersioningView.swift in Copy Source Code Files */ = {isa = PBXBuildFile; fileRef = D73E619A2BDB21F400457932 /* EditWithBranchVersioningView.swift */; };
		D73F06692B5EE73D000B574F /* QueryFeaturesWithArcadeExpressionView.swift in Sources */ = {isa = PBXBuildFile; fileRef = D73F06662B5EE73D000B574F /* QueryFeaturesWithArcadeExpressionView.swift */; };
		D73F066C2B5EE760000B574F /* QueryFeaturesWithArcadeExpressionView.swift in Copy Source Code Files */ = {isa = PBXBuildFile; fileRef = D73F06662B5EE73D000B574F /* QueryFeaturesWithArcadeExpressionView.swift */; };
		D73F8CF42AB1089900CD39DA /* Restaurant.stylx in Resources */ = {isa = PBXBuildFile; fileRef = D73F8CF32AB1089900CD39DA /* Restaurant.stylx */; settings = {ASSET_TAGS = (StyleFeaturesWithCustomDictionary, ); }; };
		D73FC0FD2AD4A18D0067A19B /* CreateMobileGeodatabaseView.swift in Sources */ = {isa = PBXBuildFile; fileRef = D73FC0FC2AD4A18D0067A19B /* CreateMobileGeodatabaseView.swift */; };
		D73FC0FE2AD4A19A0067A19B /* CreateMobileGeodatabaseView.swift in Copy Source Code Files */ = {isa = PBXBuildFile; fileRef = D73FC0FC2AD4A18D0067A19B /* CreateMobileGeodatabaseView.swift */; };
		D73FC90B2B6312A0001AC486 /* AddFeaturesWithContingentValuesView.Model.swift in Copy Source Code Files */ = {isa = PBXBuildFile; fileRef = D74F03EF2B609A7D00E83688 /* AddFeaturesWithContingentValuesView.Model.swift */; };
		D73FC90C2B6312A5001AC486 /* AddFeaturesWithContingentValuesView.AddFeatureView.swift in Copy Source Code Files */ = {isa = PBXBuildFile; fileRef = D7F8C0422B608F120072BFA7 /* AddFeaturesWithContingentValuesView.AddFeatureView.swift */; };
		D73FCFF72B02A3AA0006360D /* FindAddressWithReverseGeocodeView.swift in Sources */ = {isa = PBXBuildFile; fileRef = D73FCFF42B02A3AA0006360D /* FindAddressWithReverseGeocodeView.swift */; };
		D73FCFFA2B02A3C50006360D /* FindAddressWithReverseGeocodeView.swift in Copy Source Code Files */ = {isa = PBXBuildFile; fileRef = D73FCFF42B02A3AA0006360D /* FindAddressWithReverseGeocodeView.swift */; };
		D73FCFFF2B02C7630006360D /* FindRouteAroundBarriersView.Views.swift in Sources */ = {isa = PBXBuildFile; fileRef = D73FCFFE2B02C7630006360D /* FindRouteAroundBarriersView.Views.swift */; };
		D73FD0002B02C9610006360D /* FindRouteAroundBarriersView.Views.swift in Copy Source Code Files */ = {isa = PBXBuildFile; fileRef = D73FCFFE2B02C7630006360D /* FindRouteAroundBarriersView.Views.swift */; };
		D742E4922B04132B00690098 /* DisplayWebSceneFromPortalItemView.swift in Sources */ = {isa = PBXBuildFile; fileRef = D742E48F2B04132B00690098 /* DisplayWebSceneFromPortalItemView.swift */; };
		D742E4952B04134C00690098 /* DisplayWebSceneFromPortalItemView.swift in Copy Source Code Files */ = {isa = PBXBuildFile; fileRef = D742E48F2B04132B00690098 /* DisplayWebSceneFromPortalItemView.swift */; };
		D744FD172A2112D90084A66C /* CreateConvexHullAroundPointsView.swift in Sources */ = {isa = PBXBuildFile; fileRef = D744FD162A2112D90084A66C /* CreateConvexHullAroundPointsView.swift */; };
		D744FD182A2113C70084A66C /* CreateConvexHullAroundPointsView.swift in Copy Source Code Files */ = {isa = PBXBuildFile; fileRef = D744FD162A2112D90084A66C /* CreateConvexHullAroundPointsView.swift */; };
		D7464F1E2ACE04B3007FEE88 /* IdentifyRasterCellView.swift in Sources */ = {isa = PBXBuildFile; fileRef = D7464F1D2ACE04B3007FEE88 /* IdentifyRasterCellView.swift */; };
		D7464F1F2ACE04C2007FEE88 /* IdentifyRasterCellView.swift in Copy Source Code Files */ = {isa = PBXBuildFile; fileRef = D7464F1D2ACE04B3007FEE88 /* IdentifyRasterCellView.swift */; };
		D7464F2B2ACE0965007FEE88 /* SA_EVI_8Day_03May20 in Resources */ = {isa = PBXBuildFile; fileRef = D7464F2A2ACE0964007FEE88 /* SA_EVI_8Day_03May20 */; settings = {ASSET_TAGS = (IdentifyRasterCell, ); }; };
		D7497F3C2AC4B4C100167AD2 /* DisplayDimensionsView.swift in Sources */ = {isa = PBXBuildFile; fileRef = D7497F3B2AC4B4C100167AD2 /* DisplayDimensionsView.swift */; };
		D7497F3D2AC4B4CF00167AD2 /* DisplayDimensionsView.swift in Copy Source Code Files */ = {isa = PBXBuildFile; fileRef = D7497F3B2AC4B4C100167AD2 /* DisplayDimensionsView.swift */; };
		D7497F402AC4BA4100167AD2 /* Edinburgh_Pylon_Dimensions.mmpk in Resources */ = {isa = PBXBuildFile; fileRef = D7497F3F2AC4BA4100167AD2 /* Edinburgh_Pylon_Dimensions.mmpk */; settings = {ASSET_TAGS = (DisplayDimensions, ); }; };
		D74C8BFE2ABA5605007C76B8 /* StyleSymbolsFromMobileStyleFileView.swift in Sources */ = {isa = PBXBuildFile; fileRef = D74C8BFD2ABA5605007C76B8 /* StyleSymbolsFromMobileStyleFileView.swift */; };
		D74C8BFF2ABA56C0007C76B8 /* StyleSymbolsFromMobileStyleFileView.swift in Copy Source Code Files */ = {isa = PBXBuildFile; fileRef = D74C8BFD2ABA5605007C76B8 /* StyleSymbolsFromMobileStyleFileView.swift */; };
		D74C8C022ABA6202007C76B8 /* emoji-mobile.stylx in Resources */ = {isa = PBXBuildFile; fileRef = D74C8C012ABA6202007C76B8 /* emoji-mobile.stylx */; settings = {ASSET_TAGS = (StyleSymbolsFromMobileStyleFile, ); }; };
		D74EA7842B6DADA5008F6C7C /* ValidateUtilityNetworkTopologyView.swift in Sources */ = {isa = PBXBuildFile; fileRef = D74EA7812B6DADA5008F6C7C /* ValidateUtilityNetworkTopologyView.swift */; };
		D74EA7872B6DADCC008F6C7C /* ValidateUtilityNetworkTopologyView.swift in Copy Source Code Files */ = {isa = PBXBuildFile; fileRef = D74EA7812B6DADA5008F6C7C /* ValidateUtilityNetworkTopologyView.swift */; };
		D74ECD0D2BEEAE2F007C0FA6 /* EditAndSyncFeaturesWithFeatureServiceView.Model.swift in Sources */ = {isa = PBXBuildFile; fileRef = D74ECD0C2BEEAE2F007C0FA6 /* EditAndSyncFeaturesWithFeatureServiceView.Model.swift */; };
		D74ECD0E2BEEAE40007C0FA6 /* EditAndSyncFeaturesWithFeatureServiceView.Model.swift in Copy Source Code Files */ = {isa = PBXBuildFile; fileRef = D74ECD0C2BEEAE2F007C0FA6 /* EditAndSyncFeaturesWithFeatureServiceView.Model.swift */; };
		D74F03F02B609A7D00E83688 /* AddFeaturesWithContingentValuesView.Model.swift in Sources */ = {isa = PBXBuildFile; fileRef = D74F03EF2B609A7D00E83688 /* AddFeaturesWithContingentValuesView.Model.swift */; };
		D74F6C442D0CD51B00D4FB15 /* ConfigureElectronicNavigationalChartsView.swift in Sources */ = {isa = PBXBuildFile; fileRef = D74F6C3E2D0CD51B00D4FB15 /* ConfigureElectronicNavigationalChartsView.swift */; };
		D74F6C452D0CD54200D4FB15 /* ConfigureElectronicNavigationalChartsView.swift in Copy Source Code Files */ = {isa = PBXBuildFile; fileRef = D74F6C3E2D0CD51B00D4FB15 /* ConfigureElectronicNavigationalChartsView.swift */; };
		D75101812A2E493600B8FA48 /* ShowLabelsOnLayerView.swift in Sources */ = {isa = PBXBuildFile; fileRef = D75101802A2E493600B8FA48 /* ShowLabelsOnLayerView.swift */; };
		D75101822A2E497F00B8FA48 /* ShowLabelsOnLayerView.swift in Copy Source Code Files */ = {isa = PBXBuildFile; fileRef = D75101802A2E493600B8FA48 /* ShowLabelsOnLayerView.swift */; };
		D751018E2A2E962D00B8FA48 /* IdentifyLayerFeaturesView.swift in Sources */ = {isa = PBXBuildFile; fileRef = D751018D2A2E962D00B8FA48 /* IdentifyLayerFeaturesView.swift */; };
		D751018F2A2E966C00B8FA48 /* IdentifyLayerFeaturesView.swift in Copy Source Code Files */ = {isa = PBXBuildFile; fileRef = D751018D2A2E962D00B8FA48 /* IdentifyLayerFeaturesView.swift */; };
		D751B4C82CD3E572005CE750 /* AddKMLLayerWithNetworkLinksView.swift in Sources */ = {isa = PBXBuildFile; fileRef = D751B4C42CD3E572005CE750 /* AddKMLLayerWithNetworkLinksView.swift */; };
		D751B4CB2CD3E598005CE750 /* AddKMLLayerWithNetworkLinksView.swift in Copy Source Code Files */ = {isa = PBXBuildFile; fileRef = D751B4C42CD3E572005CE750 /* AddKMLLayerWithNetworkLinksView.swift */; };
		D752D9402A39154C003EB25E /* ManageOperationalLayersView.swift in Sources */ = {isa = PBXBuildFile; fileRef = D752D93F2A39154C003EB25E /* ManageOperationalLayersView.swift */; };
		D752D9412A39162F003EB25E /* ManageOperationalLayersView.swift in Copy Source Code Files */ = {isa = PBXBuildFile; fileRef = D752D93F2A39154C003EB25E /* ManageOperationalLayersView.swift */; };
		D752D9462A3A6F80003EB25E /* MonitorChangesToMapLoadStatusView.swift in Sources */ = {isa = PBXBuildFile; fileRef = D752D9452A3A6F7F003EB25E /* MonitorChangesToMapLoadStatusView.swift */; };
		D752D9472A3A6FC0003EB25E /* MonitorChangesToMapLoadStatusView.swift in Copy Source Code Files */ = {isa = PBXBuildFile; fileRef = D752D9452A3A6F7F003EB25E /* MonitorChangesToMapLoadStatusView.swift */; };
		D752D95F2A3BCE06003EB25E /* DisplayMapFromPortalItemView.swift in Sources */ = {isa = PBXBuildFile; fileRef = D752D95E2A3BCE06003EB25E /* DisplayMapFromPortalItemView.swift */; };
		D752D9602A3BCE63003EB25E /* DisplayMapFromPortalItemView.swift in Copy Source Code Files */ = {isa = PBXBuildFile; fileRef = D752D95E2A3BCE06003EB25E /* DisplayMapFromPortalItemView.swift */; };
		D75362D22A1E886700D83028 /* ApplyUniqueValueRendererView.swift in Sources */ = {isa = PBXBuildFile; fileRef = D75362D12A1E886700D83028 /* ApplyUniqueValueRendererView.swift */; };
		D75362D32A1E8C8800D83028 /* ApplyUniqueValueRendererView.swift in Copy Source Code Files */ = {isa = PBXBuildFile; fileRef = D75362D12A1E886700D83028 /* ApplyUniqueValueRendererView.swift */; };
		D7553CDB2AE2DFEC00DC2A70 /* GeocodeOfflineView.swift in Sources */ = {isa = PBXBuildFile; fileRef = D7553CD82AE2DFEC00DC2A70 /* GeocodeOfflineView.swift */; };
		D7553CDD2AE2E00E00DC2A70 /* GeocodeOfflineView.swift in Copy Source Code Files */ = {isa = PBXBuildFile; fileRef = D7553CD82AE2DFEC00DC2A70 /* GeocodeOfflineView.swift */; };
		D757D14B2B6C46E50065F78F /* ListSpatialReferenceTransformationsView.Model.swift in Sources */ = {isa = PBXBuildFile; fileRef = D757D14A2B6C46E50065F78F /* ListSpatialReferenceTransformationsView.Model.swift */; };
		D757D14C2B6C60170065F78F /* ListSpatialReferenceTransformationsView.Model.swift in Copy Source Code Files */ = {isa = PBXBuildFile; fileRef = D757D14A2B6C46E50065F78F /* ListSpatialReferenceTransformationsView.Model.swift */; };
		D7588F5F2B7D8DAA008B75E2 /* NavigateRouteWithReroutingView.swift in Sources */ = {isa = PBXBuildFile; fileRef = D7588F5C2B7D8DAA008B75E2 /* NavigateRouteWithReroutingView.swift */; };
		D7588F622B7D8DED008B75E2 /* NavigateRouteWithReroutingView.swift in Copy Source Code Files */ = {isa = PBXBuildFile; fileRef = D7588F5C2B7D8DAA008B75E2 /* NavigateRouteWithReroutingView.swift */; };
		D75B58512AAFB3030038B3B4 /* StyleFeaturesWithCustomDictionaryView.swift in Sources */ = {isa = PBXBuildFile; fileRef = D75B58502AAFB3030038B3B4 /* StyleFeaturesWithCustomDictionaryView.swift */; };
		D75B58522AAFB37C0038B3B4 /* StyleFeaturesWithCustomDictionaryView.swift in Copy Source Code Files */ = {isa = PBXBuildFile; fileRef = D75B58502AAFB3030038B3B4 /* StyleFeaturesWithCustomDictionaryView.swift */; };
		D75C35672AB50338003CD55F /* GroupLayersTogetherView.GroupLayerListView.swift in Sources */ = {isa = PBXBuildFile; fileRef = D75C35662AB50338003CD55F /* GroupLayersTogetherView.GroupLayerListView.swift */; };
		D75E5EE62CC0340100252595 /* ListContentsOfKMLFileView.swift in Sources */ = {isa = PBXBuildFile; fileRef = D75E5EE22CC0340100252595 /* ListContentsOfKMLFileView.swift */; };
		D75E5EE92CC0342700252595 /* ListContentsOfKMLFileView.swift in Copy Source Code Files */ = {isa = PBXBuildFile; fileRef = D75E5EE22CC0340100252595 /* ListContentsOfKMLFileView.swift */; };
		D75E5EEC2CC0466900252595 /* esri_test_data.kmz in Resources */ = {isa = PBXBuildFile; fileRef = D75E5EEA2CC0466900252595 /* esri_test_data.kmz */; settings = {ASSET_TAGS = (ListContentsOfKmlFile, ); }; };
		D75E5EF12CC049D500252595 /* EditFeaturesUsingFeatureFormsView.swift in Sources */ = {isa = PBXBuildFile; fileRef = D75E5EED2CC049D500252595 /* EditFeaturesUsingFeatureFormsView.swift */; };
		D75E5EF42CC04A0C00252595 /* EditFeaturesUsingFeatureFormsView.swift in Copy Source Code Files */ = {isa = PBXBuildFile; fileRef = D75E5EED2CC049D500252595 /* EditFeaturesUsingFeatureFormsView.swift */; };
		D75F66362B48EABC00434974 /* SearchForWebMapView.swift in Sources */ = {isa = PBXBuildFile; fileRef = D75F66332B48EABC00434974 /* SearchForWebMapView.swift */; };
		D75F66392B48EB1800434974 /* SearchForWebMapView.swift in Copy Source Code Files */ = {isa = PBXBuildFile; fileRef = D75F66332B48EABC00434974 /* SearchForWebMapView.swift */; };
		D76000A22AF18BAB00B3084D /* FindRouteInTransportNetworkView.Model.swift in Copy Source Code Files */ = {isa = PBXBuildFile; fileRef = D7749AD52AF08BF50086632F /* FindRouteInTransportNetworkView.Model.swift */; };
		D76000AE2AF19C2300B3084D /* FindRouteInMobileMapPackageView.swift in Sources */ = {isa = PBXBuildFile; fileRef = D76000AB2AF19C2300B3084D /* FindRouteInMobileMapPackageView.swift */; };
		D76000B12AF19C4600B3084D /* FindRouteInMobileMapPackageView.swift in Copy Source Code Files */ = {isa = PBXBuildFile; fileRef = D76000AB2AF19C2300B3084D /* FindRouteInMobileMapPackageView.swift */; };
		D76000B72AF19FCA00B3084D /* SanFrancisco.mmpk in Resources */ = {isa = PBXBuildFile; fileRef = D76000B62AF19FCA00B3084D /* SanFrancisco.mmpk */; settings = {ASSET_TAGS = (FindRouteInMobileMapPackage, ); }; };
		D762AF5F2BF6A7B900ECE3C7 /* EditFeaturesWithFeatureLinkedAnnotationView.swift in Sources */ = {isa = PBXBuildFile; fileRef = D762AF5B2BF6A7B900ECE3C7 /* EditFeaturesWithFeatureLinkedAnnotationView.swift */; };
		D762AF622BF6A7D100ECE3C7 /* EditFeaturesWithFeatureLinkedAnnotationView.swift in Copy Source Code Files */ = {isa = PBXBuildFile; fileRef = D762AF5B2BF6A7B900ECE3C7 /* EditFeaturesWithFeatureLinkedAnnotationView.swift */; };
		D762AF652BF6A96100ECE3C7 /* loudoun_anno.geodatabase in Resources */ = {isa = PBXBuildFile; fileRef = D762AF632BF6A96100ECE3C7 /* loudoun_anno.geodatabase */; settings = {ASSET_TAGS = (EditFeaturesWithFeatureLinkedAnnotation, ); }; };
		D762DA0E2D94C750001052DD /* NapervilleGasUtilities.geodatabase in Resources */ = {isa = PBXBuildFile; fileRef = D762DA0C2D94C750001052DD /* NapervilleGasUtilities.geodatabase */; settings = {ASSET_TAGS = (SnapGeometryEditsWithUtilityNetworkRules, ); }; };
		D7634FAF2A43B7AC00F8AEFB /* CreateConvexHullAroundGeometriesView.swift in Sources */ = {isa = PBXBuildFile; fileRef = D7634FAE2A43B7AC00F8AEFB /* CreateConvexHullAroundGeometriesView.swift */; };
		D7634FB02A43B8B000F8AEFB /* CreateConvexHullAroundGeometriesView.swift in Copy Source Code Files */ = {isa = PBXBuildFile; fileRef = D7634FAE2A43B7AC00F8AEFB /* CreateConvexHullAroundGeometriesView.swift */; };
		D7635FF12B9272CB0044AB97 /* DisplayClustersView.swift in Sources */ = {isa = PBXBuildFile; fileRef = D7635FED2B9272CB0044AB97 /* DisplayClustersView.swift */; };
		D7635FFB2B9277DC0044AB97 /* ConfigureClustersView.Model.swift in Sources */ = {isa = PBXBuildFile; fileRef = D7635FF52B9277DC0044AB97 /* ConfigureClustersView.Model.swift */; };
		D7635FFD2B9277DC0044AB97 /* ConfigureClustersView.SettingsView.swift in Sources */ = {isa = PBXBuildFile; fileRef = D7635FF72B9277DC0044AB97 /* ConfigureClustersView.SettingsView.swift */; };
		D7635FFE2B9277DC0044AB97 /* ConfigureClustersView.swift in Sources */ = {isa = PBXBuildFile; fileRef = D7635FF82B9277DC0044AB97 /* ConfigureClustersView.swift */; };
		D76360002B9296420044AB97 /* ConfigureClustersView.swift in Copy Source Code Files */ = {isa = PBXBuildFile; fileRef = D7635FF82B9277DC0044AB97 /* ConfigureClustersView.swift */; };
		D76360012B92964A0044AB97 /* ConfigureClustersView.Model.swift in Copy Source Code Files */ = {isa = PBXBuildFile; fileRef = D7635FF52B9277DC0044AB97 /* ConfigureClustersView.Model.swift */; };
		D76360022B9296520044AB97 /* ConfigureClustersView.SettingsView.swift in Copy Source Code Files */ = {isa = PBXBuildFile; fileRef = D7635FF72B9277DC0044AB97 /* ConfigureClustersView.SettingsView.swift */; };
		D76360032B9296580044AB97 /* DisplayClustersView.swift in Copy Source Code Files */ = {isa = PBXBuildFile; fileRef = D7635FED2B9272CB0044AB97 /* DisplayClustersView.swift */; };
		D76495212B74687E0042699E /* ValidateUtilityNetworkTopologyView.Model.swift in Sources */ = {isa = PBXBuildFile; fileRef = D76495202B74687E0042699E /* ValidateUtilityNetworkTopologyView.Model.swift */; };
		D76495222B7468940042699E /* ValidateUtilityNetworkTopologyView.Model.swift in Copy Source Code Files */ = {isa = PBXBuildFile; fileRef = D76495202B74687E0042699E /* ValidateUtilityNetworkTopologyView.Model.swift */; };
		D764B7DF2BE2F89D002E2F92 /* EditGeodatabaseWithTransactionsView.swift in Sources */ = {isa = PBXBuildFile; fileRef = D764B7DB2BE2F89D002E2F92 /* EditGeodatabaseWithTransactionsView.swift */; };
		D764B7E22BE2F8B8002E2F92 /* EditGeodatabaseWithTransactionsView.swift in Copy Source Code Files */ = {isa = PBXBuildFile; fileRef = D764B7DB2BE2F89D002E2F92 /* EditGeodatabaseWithTransactionsView.swift */; };
		D76929FA2B4F79540047205E /* OrbitCameraAroundObjectView.swift in Sources */ = {isa = PBXBuildFile; fileRef = D76929F52B4F78340047205E /* OrbitCameraAroundObjectView.swift */; };
		D76929FB2B4F795C0047205E /* OrbitCameraAroundObjectView.swift in Copy Source Code Files */ = {isa = PBXBuildFile; fileRef = D76929F52B4F78340047205E /* OrbitCameraAroundObjectView.swift */; };
		D769C2122A29019B00030F61 /* SetUpLocationDrivenGeotriggersView.swift in Sources */ = {isa = PBXBuildFile; fileRef = D769C2112A29019B00030F61 /* SetUpLocationDrivenGeotriggersView.swift */; };
		D769C2132A29057200030F61 /* SetUpLocationDrivenGeotriggersView.swift in Copy Source Code Files */ = {isa = PBXBuildFile; fileRef = D769C2112A29019B00030F61 /* SetUpLocationDrivenGeotriggersView.swift */; };
		D769DF332BEC1A1C0062AE95 /* EditGeodatabaseWithTransactionsView.Model.swift in Sources */ = {isa = PBXBuildFile; fileRef = D769DF322BEC1A1C0062AE95 /* EditGeodatabaseWithTransactionsView.Model.swift */; };
		D769DF342BEC1A9E0062AE95 /* EditGeodatabaseWithTransactionsView.Model.swift in Copy Source Code Files */ = {isa = PBXBuildFile; fileRef = D769DF322BEC1A1C0062AE95 /* EditGeodatabaseWithTransactionsView.Model.swift */; };
		D76CE8D92BFD7047009A8686 /* SetReferenceScaleView.swift in Sources */ = {isa = PBXBuildFile; fileRef = D76CE8D52BFD7047009A8686 /* SetReferenceScaleView.swift */; };
		D76CE8DA2BFD7063009A8686 /* SetReferenceScaleView.swift in Copy Source Code Files */ = {isa = PBXBuildFile; fileRef = D76CE8D52BFD7047009A8686 /* SetReferenceScaleView.swift */; };
		D76EE6072AF9AFE100DA0325 /* FindRouteAroundBarriersView.Model.swift in Sources */ = {isa = PBXBuildFile; fileRef = D76EE6062AF9AFE100DA0325 /* FindRouteAroundBarriersView.Model.swift */; };
		D76EE6082AF9AFEC00DA0325 /* FindRouteAroundBarriersView.Model.swift in Copy Source Code Files */ = {isa = PBXBuildFile; fileRef = D76EE6062AF9AFE100DA0325 /* FindRouteAroundBarriersView.Model.swift */; };
		D7705D582AFC244E00CC0335 /* FindClosestFacilityToMultiplePointsView.swift in Sources */ = {isa = PBXBuildFile; fileRef = D7705D552AFC244E00CC0335 /* FindClosestFacilityToMultiplePointsView.swift */; };
		D7705D5B2AFC246A00CC0335 /* FindClosestFacilityToMultiplePointsView.swift in Copy Source Code Files */ = {isa = PBXBuildFile; fileRef = D7705D552AFC244E00CC0335 /* FindClosestFacilityToMultiplePointsView.swift */; };
		D7705D642AFC570700CC0335 /* FindClosestFacilityFromPointView.swift in Sources */ = {isa = PBXBuildFile; fileRef = D7705D612AFC570700CC0335 /* FindClosestFacilityFromPointView.swift */; };
		D7705D662AFC575000CC0335 /* FindClosestFacilityFromPointView.swift in Copy Source Code Files */ = {isa = PBXBuildFile; fileRef = D7705D612AFC570700CC0335 /* FindClosestFacilityFromPointView.swift */; };
		D771D0C82CD55211004C13CB /* ApplyRasterRenderingRuleView.swift in Sources */ = {isa = PBXBuildFile; fileRef = D771D0C22CD55211004C13CB /* ApplyRasterRenderingRuleView.swift */; };
		D771D0C92CD5522A004C13CB /* ApplyRasterRenderingRuleView.swift in Copy Source Code Files */ = {isa = PBXBuildFile; fileRef = D771D0C22CD55211004C13CB /* ApplyRasterRenderingRuleView.swift */; };
		D7749AD62AF08BF50086632F /* FindRouteInTransportNetworkView.Model.swift in Sources */ = {isa = PBXBuildFile; fileRef = D7749AD52AF08BF50086632F /* FindRouteInTransportNetworkView.Model.swift */; };
		D77570C02A2942F800F490CD /* AnimateImagesWithImageOverlayView.swift in Sources */ = {isa = PBXBuildFile; fileRef = D77570BF2A2942F800F490CD /* AnimateImagesWithImageOverlayView.swift */; };
		D77570C12A2943D900F490CD /* AnimateImagesWithImageOverlayView.swift in Copy Source Code Files */ = {isa = PBXBuildFile; fileRef = D77570BF2A2942F800F490CD /* AnimateImagesWithImageOverlayView.swift */; };
		D77572AE2A295DDE00F490CD /* PacificSouthWest2 in Resources */ = {isa = PBXBuildFile; fileRef = D77572AD2A295DDD00F490CD /* PacificSouthWest2 */; settings = {ASSET_TAGS = (AnimateImagesWithImageOverlay, ); }; };
		D77688132B69826B007C3860 /* ListSpatialReferenceTransformationsView.swift in Sources */ = {isa = PBXBuildFile; fileRef = D77688102B69826B007C3860 /* ListSpatialReferenceTransformationsView.swift */; };
		D77688152B69828E007C3860 /* ListSpatialReferenceTransformationsView.swift in Copy Source Code Files */ = {isa = PBXBuildFile; fileRef = D77688102B69826B007C3860 /* ListSpatialReferenceTransformationsView.swift */; };
		D7781D492B7EB03400E53C51 /* SanDiegoTourPath.json in Resources */ = {isa = PBXBuildFile; fileRef = D7781D482B7EB03400E53C51 /* SanDiegoTourPath.json */; settings = {ASSET_TAGS = (NavigateRouteWithRerouting, ); }; };
		D7781D4B2B7ECCB700E53C51 /* NavigateRouteWithReroutingView.Model.swift in Sources */ = {isa = PBXBuildFile; fileRef = D7781D4A2B7ECCB700E53C51 /* NavigateRouteWithReroutingView.Model.swift */; };
		D7781D4C2B7ECCC800E53C51 /* NavigateRouteWithReroutingView.Model.swift in Copy Source Code Files */ = {isa = PBXBuildFile; fileRef = D7781D4A2B7ECCB700E53C51 /* NavigateRouteWithReroutingView.Model.swift */; };
		D77BC5392B59A2D3007B49B6 /* StylePointWithDistanceCompositeSceneSymbolView.swift in Sources */ = {isa = PBXBuildFile; fileRef = D77BC5362B59A2D3007B49B6 /* StylePointWithDistanceCompositeSceneSymbolView.swift */; };
		D77BC53C2B59A309007B49B6 /* StylePointWithDistanceCompositeSceneSymbolView.swift in Copy Source Code Files */ = {isa = PBXBuildFile; fileRef = D77BC5362B59A2D3007B49B6 /* StylePointWithDistanceCompositeSceneSymbolView.swift */; };
		D77D9C002BB2438200B38A6C /* AugmentRealityToShowHiddenInfrastructureView.ARSceneView.swift in Sources */ = {isa = PBXBuildFile; fileRef = D77D9BFF2BB2438200B38A6C /* AugmentRealityToShowHiddenInfrastructureView.ARSceneView.swift */; };
		D77D9C012BB2439400B38A6C /* AugmentRealityToShowHiddenInfrastructureView.ARSceneView.swift in Copy Source Code Files */ = {isa = PBXBuildFile; fileRef = D77D9BFF2BB2438200B38A6C /* AugmentRealityToShowHiddenInfrastructureView.ARSceneView.swift */; };
		D7848ED82CBD85A300F6F546 /* AddPointSceneLayerView.swift in Sources */ = {isa = PBXBuildFile; fileRef = D7848ED42CBD85A300F6F546 /* AddPointSceneLayerView.swift */; };
		D7848EDB2CBD85D100F6F546 /* AddPointSceneLayerView.swift in Copy Source Code Files */ = {isa = PBXBuildFile; fileRef = D7848ED42CBD85A300F6F546 /* AddPointSceneLayerView.swift */; };
		D7848EFE2CBD986400F6F546 /* AddElevationSourceFromRasterView.swift in Sources */ = {isa = PBXBuildFile; fileRef = D7848EFA2CBD986400F6F546 /* AddElevationSourceFromRasterView.swift */; };
		D7848F012CBD987B00F6F546 /* AddElevationSourceFromRasterView.swift in Copy Source Code Files */ = {isa = PBXBuildFile; fileRef = D7848EFA2CBD986400F6F546 /* AddElevationSourceFromRasterView.swift */; };
		D78666AD2A2161F100C60110 /* FindNearestVertexView.swift in Sources */ = {isa = PBXBuildFile; fileRef = D78666AC2A2161F100C60110 /* FindNearestVertexView.swift */; };
		D78666AE2A21629200C60110 /* FindNearestVertexView.swift in Copy Source Code Files */ = {isa = PBXBuildFile; fileRef = D78666AC2A2161F100C60110 /* FindNearestVertexView.swift */; };
		D789AAAD2D66C718007A8E0E /* CreateKMLMultiTrackView.Model.swift in Sources */ = {isa = PBXBuildFile; fileRef = D789AAAC2D66C718007A8E0E /* CreateKMLMultiTrackView.Model.swift */; };
		D789AAAE2D66C737007A8E0E /* CreateKMLMultiTrackView.Model.swift in Copy Source Code Files */ = {isa = PBXBuildFile; fileRef = D789AAAC2D66C718007A8E0E /* CreateKMLMultiTrackView.Model.swift */; };
		D78FA4942C3C88880079313E /* CreateDynamicBasemapGalleryView.Views.swift in Sources */ = {isa = PBXBuildFile; fileRef = D78FA4932C3C88880079313E /* CreateDynamicBasemapGalleryView.Views.swift */; };
		D78FA4952C3C8E8A0079313E /* CreateDynamicBasemapGalleryView.Views.swift in Copy Source Code Files */ = {isa = PBXBuildFile; fileRef = D78FA4932C3C88880079313E /* CreateDynamicBasemapGalleryView.Views.swift */; };
		D79482D42C35D872006521CD /* CreateDynamicBasemapGalleryView.swift in Sources */ = {isa = PBXBuildFile; fileRef = D79482D02C35D872006521CD /* CreateDynamicBasemapGalleryView.swift */; };
		D79482D72C35D8A3006521CD /* CreateDynamicBasemapGalleryView.swift in Copy Source Code Files */ = {isa = PBXBuildFile; fileRef = D79482D02C35D872006521CD /* CreateDynamicBasemapGalleryView.swift */; };
		D79EE76E2A4CEA5D005A52AE /* SetUpLocationDrivenGeotriggersView.Model.swift in Sources */ = {isa = PBXBuildFile; fileRef = D79EE76D2A4CEA5D005A52AE /* SetUpLocationDrivenGeotriggersView.Model.swift */; };
		D79EE76F2A4CEA7F005A52AE /* SetUpLocationDrivenGeotriggersView.Model.swift in Copy Source Code Files */ = {isa = PBXBuildFile; fileRef = D79EE76D2A4CEA5D005A52AE /* SetUpLocationDrivenGeotriggersView.Model.swift */; };
		D7A670D52DADB9630060E327 /* Bundle.swift in Sources */ = {isa = PBXBuildFile; fileRef = D7A670D42DADB9630060E327 /* Bundle.swift */; };
		D7A670D72DADBC770060E327 /* EnvironmentValues+RequestReviewModel.swift in Sources */ = {isa = PBXBuildFile; fileRef = D7A670D62DADBC770060E327 /* EnvironmentValues+RequestReviewModel.swift */; };
		D7A737E02BABB9FE00B7C7FC /* AugmentRealityToShowHiddenInfrastructureView.swift in Sources */ = {isa = PBXBuildFile; fileRef = D7A737DC2BABB9FE00B7C7FC /* AugmentRealityToShowHiddenInfrastructureView.swift */; };
		D7A737E32BABBA2200B7C7FC /* AugmentRealityToShowHiddenInfrastructureView.swift in Copy Source Code Files */ = {isa = PBXBuildFile; fileRef = D7A737DC2BABB9FE00B7C7FC /* AugmentRealityToShowHiddenInfrastructureView.swift */; };
		D7A85A082CD5ABF5009DC68A /* QueryWithCQLFiltersView.swift in Sources */ = {isa = PBXBuildFile; fileRef = D7A85A022CD5ABF5009DC68A /* QueryWithCQLFiltersView.swift */; };
		D7A85A092CD5AC0B009DC68A /* QueryWithCQLFiltersView.swift in Copy Source Code Files */ = {isa = PBXBuildFile; fileRef = D7A85A022CD5ABF5009DC68A /* QueryWithCQLFiltersView.swift */; };
		D7ABA2F92A32579C0021822B /* MeasureDistanceInSceneView.swift in Sources */ = {isa = PBXBuildFile; fileRef = D7ABA2F82A32579C0021822B /* MeasureDistanceInSceneView.swift */; };
		D7ABA2FA2A32760D0021822B /* MeasureDistanceInSceneView.swift in Copy Source Code Files */ = {isa = PBXBuildFile; fileRef = D7ABA2F82A32579C0021822B /* MeasureDistanceInSceneView.swift */; };
		D7ABA2FF2A32881C0021822B /* ShowViewshedFromGeoelementInSceneView.swift in Sources */ = {isa = PBXBuildFile; fileRef = D7ABA2FE2A32881C0021822B /* ShowViewshedFromGeoelementInSceneView.swift */; };
		D7ABA3002A3288970021822B /* ShowViewshedFromGeoelementInSceneView.swift in Copy Source Code Files */ = {isa = PBXBuildFile; fileRef = D7ABA2FE2A32881C0021822B /* ShowViewshedFromGeoelementInSceneView.swift */; };
		D7AE861E2AC39DC50049B626 /* DisplayAnnotationView.swift in Sources */ = {isa = PBXBuildFile; fileRef = D7AE861D2AC39DC50049B626 /* DisplayAnnotationView.swift */; };
		D7AE861F2AC39E7F0049B626 /* DisplayAnnotationView.swift in Copy Source Code Files */ = {isa = PBXBuildFile; fileRef = D7AE861D2AC39DC50049B626 /* DisplayAnnotationView.swift */; };
		D7AE86202AC3A1050049B626 /* AddCustomDynamicEntityDataSourceView.Vessel.swift in Copy Source Code Files */ = {isa = PBXBuildFile; fileRef = 7900C5F52A83FC3F002D430F /* AddCustomDynamicEntityDataSourceView.Vessel.swift */; };
		D7AE86212AC3A10A0049B626 /* GroupLayersTogetherView.GroupLayerListView.swift in Copy Source Code Files */ = {isa = PBXBuildFile; fileRef = D75C35662AB50338003CD55F /* GroupLayersTogetherView.GroupLayerListView.swift */; };
		D7B759B32B1FFBE300017FDD /* FavoritesView.swift in Sources */ = {isa = PBXBuildFile; fileRef = D7B759B22B1FFBE300017FDD /* FavoritesView.swift */; };
		D7BA38912BFBC476009954F5 /* EditFeaturesWithFeatureLinkedAnnotationView.Model.swift in Sources */ = {isa = PBXBuildFile; fileRef = D7BA38902BFBC476009954F5 /* EditFeaturesWithFeatureLinkedAnnotationView.Model.swift */; };
		D7BA38922BFBC4F0009954F5 /* EditFeaturesWithFeatureLinkedAnnotationView.Model.swift in Copy Source Code Files */ = {isa = PBXBuildFile; fileRef = D7BA38902BFBC476009954F5 /* EditFeaturesWithFeatureLinkedAnnotationView.Model.swift */; };
		D7BA38972BFBFC0F009954F5 /* QueryRelatedFeaturesView.swift in Sources */ = {isa = PBXBuildFile; fileRef = D7BA38932BFBFC0F009954F5 /* QueryRelatedFeaturesView.swift */; };
		D7BA389A2BFBFC2E009954F5 /* QueryRelatedFeaturesView.swift in Copy Source Code Files */ = {isa = PBXBuildFile; fileRef = D7BA38932BFBFC0F009954F5 /* QueryRelatedFeaturesView.swift */; };
		D7BB3DD22C5D781800FFCD56 /* SaveTheBay.geodatabase in Resources */ = {isa = PBXBuildFile; fileRef = D7BB3DD02C5D781800FFCD56 /* SaveTheBay.geodatabase */; settings = {ASSET_TAGS = (EditGeodatabaseWithTransactions, ); }; };
		D7BE7E6F2CC19CC3006DDB0C /* AddTiledLayerView.swift in Sources */ = {isa = PBXBuildFile; fileRef = D7BE7E6B2CC19CC3006DDB0C /* AddTiledLayerView.swift */; };
		D7BE7E722CC19CE5006DDB0C /* AddTiledLayerView.swift in Copy Source Code Files */ = {isa = PBXBuildFile; fileRef = D7BE7E6B2CC19CC3006DDB0C /* AddTiledLayerView.swift */; };
		D7BEBAA02CBD9CCA00F882E7 /* MontereyElevation.dt2 in Resources */ = {isa = PBXBuildFile; fileRef = D7BEBA9E2CBD9CCA00F882E7 /* MontereyElevation.dt2 */; settings = {ASSET_TAGS = (AddElevationSourceFromRaster, ); }; };
		D7BEBAC52CBDC0F800F882E7 /* AddElevationSourceFromTilePackageView.swift in Sources */ = {isa = PBXBuildFile; fileRef = D7BEBABF2CBDC0F800F882E7 /* AddElevationSourceFromTilePackageView.swift */; };
		D7BEBAC62CBDC11600F882E7 /* AddElevationSourceFromTilePackageView.swift in Copy Source Code Files */ = {isa = PBXBuildFile; fileRef = D7BEBABF2CBDC0F800F882E7 /* AddElevationSourceFromTilePackageView.swift */; };
		D7BEBAC92CBDC81200F882E7 /* MontereyElevation.tpkx in Resources */ = {isa = PBXBuildFile; fileRef = D7BEBAC72CBDC81200F882E7 /* MontereyElevation.tpkx */; settings = {ASSET_TAGS = (AddElevationSourceFromTilePackage, ); }; };
		D7BEBAD22CBDFE1C00F882E7 /* DisplayAlternateSymbolsAtDifferentScalesView.swift in Sources */ = {isa = PBXBuildFile; fileRef = D7BEBACE2CBDFE1C00F882E7 /* DisplayAlternateSymbolsAtDifferentScalesView.swift */; };
		D7BEBAD52CBDFE3900F882E7 /* DisplayAlternateSymbolsAtDifferentScalesView.swift in Copy Source Code Files */ = {isa = PBXBuildFile; fileRef = D7BEBACE2CBDFE1C00F882E7 /* DisplayAlternateSymbolsAtDifferentScalesView.swift */; };
		D7C16D1B2AC5F95300689E89 /* Animate3DGraphicView.swift in Sources */ = {isa = PBXBuildFile; fileRef = D7C16D1A2AC5F95300689E89 /* Animate3DGraphicView.swift */; };
		D7C16D1C2AC5F96900689E89 /* Animate3DGraphicView.swift in Copy Source Code Files */ = {isa = PBXBuildFile; fileRef = D7C16D1A2AC5F95300689E89 /* Animate3DGraphicView.swift */; };
		D7C16D1F2AC5FE8200689E89 /* Pyrenees.csv in Resources */ = {isa = PBXBuildFile; fileRef = D7C16D1E2AC5FE8200689E89 /* Pyrenees.csv */; settings = {ASSET_TAGS = (Animate3DGraphic, ); }; };
		D7C16D222AC5FE9800689E89 /* GrandCanyon.csv in Resources */ = {isa = PBXBuildFile; fileRef = D7C16D212AC5FE9800689E89 /* GrandCanyon.csv */; settings = {ASSET_TAGS = (Animate3DGraphic, ); }; };
		D7C16D252AC5FEA600689E89 /* Snowdon.csv in Resources */ = {isa = PBXBuildFile; fileRef = D7C16D242AC5FEA600689E89 /* Snowdon.csv */; settings = {ASSET_TAGS = (Animate3DGraphic, ); }; };
		D7C16D282AC5FEB700689E89 /* Hawaii.csv in Resources */ = {isa = PBXBuildFile; fileRef = D7C16D272AC5FEB600689E89 /* Hawaii.csv */; settings = {ASSET_TAGS = (Animate3DGraphic, ); }; };
		D7C3AB4A2B683291008909B9 /* SetFeatureRequestModeView.swift in Sources */ = {isa = PBXBuildFile; fileRef = D7C3AB472B683291008909B9 /* SetFeatureRequestModeView.swift */; };
		D7C3AB4D2B6832B7008909B9 /* SetFeatureRequestModeView.swift in Copy Source Code Files */ = {isa = PBXBuildFile; fileRef = D7C3AB472B683291008909B9 /* SetFeatureRequestModeView.swift */; };
		D7C523402BED9BBF00E8221A /* SanFrancisco.tpkx in Resources */ = {isa = PBXBuildFile; fileRef = D7C5233E2BED9BBF00E8221A /* SanFrancisco.tpkx */; settings = {ASSET_TAGS = (AddTiledLayerAsBasemap, EditAndSyncFeaturesWithFeatureService, ); }; };
		D7C6420C2B4F47E10042B8F7 /* SearchForWebMapView.Model.swift in Sources */ = {isa = PBXBuildFile; fileRef = D7C6420B2B4F47E10042B8F7 /* SearchForWebMapView.Model.swift */; };
		D7C6420D2B4F5DDB0042B8F7 /* SearchForWebMapView.Model.swift in Copy Source Code Files */ = {isa = PBXBuildFile; fileRef = D7C6420B2B4F47E10042B8F7 /* SearchForWebMapView.Model.swift */; };
		D7C97B562B75C10C0097CDA1 /* ValidateUtilityNetworkTopologyView.Views.swift in Sources */ = {isa = PBXBuildFile; fileRef = D7C97B552B75C10C0097CDA1 /* ValidateUtilityNetworkTopologyView.Views.swift */; };
		D7CC33FF2A31475C00198EDF /* ShowLineOfSightBetweenPointsView.swift in Sources */ = {isa = PBXBuildFile; fileRef = D7CC33FD2A31475C00198EDF /* ShowLineOfSightBetweenPointsView.swift */; };
		D7CC34002A3147FF00198EDF /* ShowLineOfSightBetweenPointsView.swift in Copy Source Code Files */ = {isa = PBXBuildFile; fileRef = D7CC33FD2A31475C00198EDF /* ShowLineOfSightBetweenPointsView.swift */; };
		D7CDD38B2CB86F0A00DE9766 /* AddPointCloudLayerFromFileView.swift in Sources */ = {isa = PBXBuildFile; fileRef = D7CDD3852CB86F0A00DE9766 /* AddPointCloudLayerFromFileView.swift */; };
		D7CDD38C2CB86F4A00DE9766 /* AddPointCloudLayerFromFileView.swift in Copy Source Code Files */ = {isa = PBXBuildFile; fileRef = D7CDD3852CB86F0A00DE9766 /* AddPointCloudLayerFromFileView.swift */; };
		D7CDD38F2CB872EA00DE9766 /* sandiego-north-balboa-pointcloud.slpk in Resources */ = {isa = PBXBuildFile; fileRef = D7CDD38D2CB872EA00DE9766 /* sandiego-north-balboa-pointcloud.slpk */; settings = {ASSET_TAGS = (AddPointCloudLayerFromFile, ); }; };
		D7CE9F9B2AE2F575008F7A5F /* streetmap_SD.tpkx in Resources */ = {isa = PBXBuildFile; fileRef = D7CE9F9A2AE2F575008F7A5F /* streetmap_SD.tpkx */; settings = {ASSET_TAGS = (GeocodeOffline, ); }; };
		D7CE9FA32AE2F595008F7A5F /* san-diego-eagle-locator in Resources */ = {isa = PBXBuildFile; fileRef = D7CE9FA22AE2F595008F7A5F /* san-diego-eagle-locator */; settings = {ASSET_TAGS = (GeocodeOffline, ); }; };
		D7D1F3532ADDBE5D009CE2DA /* philadelphia.mspk in Resources */ = {isa = PBXBuildFile; fileRef = D7D1F3522ADDBE5D009CE2DA /* philadelphia.mspk */; settings = {ASSET_TAGS = (AugmentRealityToShowTabletopScene, DisplaySceneFromMobileScenePackage, ); }; };
		D7D9FCF62BF2CC8600F972A2 /* FilterByDefinitionExpressionOrDisplayFilterView.swift in Sources */ = {isa = PBXBuildFile; fileRef = D7D9FCF22BF2CC8600F972A2 /* FilterByDefinitionExpressionOrDisplayFilterView.swift */; };
		D7D9FCF92BF2CCA300F972A2 /* FilterByDefinitionExpressionOrDisplayFilterView.swift in Copy Source Code Files */ = {isa = PBXBuildFile; fileRef = D7D9FCF22BF2CC8600F972A2 /* FilterByDefinitionExpressionOrDisplayFilterView.swift */; };
		D7DDF84E2AF43AA2004352D9 /* GeocodeOfflineView.Model.swift in Copy Source Code Files */ = {isa = PBXBuildFile; fileRef = D72C43F22AEB066D00B6157B /* GeocodeOfflineView.Model.swift */; };
		D7DDF8532AF47C6C004352D9 /* FindRouteAroundBarriersView.swift in Sources */ = {isa = PBXBuildFile; fileRef = D7DDF8502AF47C6C004352D9 /* FindRouteAroundBarriersView.swift */; };
		D7DDF8562AF47C86004352D9 /* FindRouteAroundBarriersView.swift in Copy Source Code Files */ = {isa = PBXBuildFile; fileRef = D7DDF8502AF47C6C004352D9 /* FindRouteAroundBarriersView.swift */; };
		D7DFA0EA2CBA0242007C31F2 /* AddMapImageLayerView.swift in Sources */ = {isa = PBXBuildFile; fileRef = D7DFA0E62CBA0242007C31F2 /* AddMapImageLayerView.swift */; };
		D7DFA0ED2CBA0260007C31F2 /* AddMapImageLayerView.swift in Copy Source Code Files */ = {isa = PBXBuildFile; fileRef = D7DFA0E62CBA0242007C31F2 /* AddMapImageLayerView.swift */; };
		D7E440D72A1ECE7D005D74DE /* CreateBuffersAroundPointsView.swift in Sources */ = {isa = PBXBuildFile; fileRef = D7E440D62A1ECE7D005D74DE /* CreateBuffersAroundPointsView.swift */; };
		D7E440D82A1ECEB3005D74DE /* CreateBuffersAroundPointsView.swift in Copy Source Code Files */ = {isa = PBXBuildFile; fileRef = D7E440D62A1ECE7D005D74DE /* CreateBuffersAroundPointsView.swift */; };
		D7E557682A1D768800B9FB09 /* AddWMSLayerView.swift in Sources */ = {isa = PBXBuildFile; fileRef = D7E557672A1D768800B9FB09 /* AddWMSLayerView.swift */; };
		D7E7D0812AEB39D5003AAD02 /* FindRouteInTransportNetworkView.swift in Sources */ = {isa = PBXBuildFile; fileRef = D7E7D0802AEB39D5003AAD02 /* FindRouteInTransportNetworkView.swift */; };
		D7E7D0822AEB3A1D003AAD02 /* FindRouteInTransportNetworkView.swift in Copy Source Code Files */ = {isa = PBXBuildFile; fileRef = D7E7D0802AEB39D5003AAD02 /* FindRouteInTransportNetworkView.swift */; };
		D7E7D09A2AEB3C47003AAD02 /* san_diego_offline_routing in Resources */ = {isa = PBXBuildFile; fileRef = D7E7D0992AEB3C47003AAD02 /* san_diego_offline_routing */; settings = {ASSET_TAGS = (FindRouteInTransportNetwork, NavigateRouteWithRerouting, ); }; };
		D7E9EF292A1D2219000C4865 /* SetMinAndMaxScaleView.swift in Copy Source Code Files */ = {isa = PBXBuildFile; fileRef = D7EAF3592A1C023800D822C4 /* SetMinAndMaxScaleView.swift */; };
		D7E9EF2A2A1D29F2000C4865 /* SetMaxExtentView.swift in Copy Source Code Files */ = {isa = PBXBuildFile; fileRef = D734FA092A183A5B00246D7E /* SetMaxExtentView.swift */; };
		D7EAF35A2A1C023800D822C4 /* SetMinAndMaxScaleView.swift in Sources */ = {isa = PBXBuildFile; fileRef = D7EAF3592A1C023800D822C4 /* SetMinAndMaxScaleView.swift */; };
		D7ECF5982AB8BE63003FB2BE /* RenderMultilayerSymbolsView.swift in Sources */ = {isa = PBXBuildFile; fileRef = D7ECF5972AB8BE63003FB2BE /* RenderMultilayerSymbolsView.swift */; };
		D7ECF5992AB8BF5A003FB2BE /* RenderMultilayerSymbolsView.swift in Copy Source Code Files */ = {isa = PBXBuildFile; fileRef = D7ECF5972AB8BE63003FB2BE /* RenderMultilayerSymbolsView.swift */; };
		D7EF5D752A26A03A00FEBDE5 /* ShowCoordinatesInMultipleFormatsView.swift in Sources */ = {isa = PBXBuildFile; fileRef = D7EF5D742A26A03A00FEBDE5 /* ShowCoordinatesInMultipleFormatsView.swift */; };
		D7EF5D762A26A1EE00FEBDE5 /* ShowCoordinatesInMultipleFormatsView.swift in Copy Source Code Files */ = {isa = PBXBuildFile; fileRef = D7EF5D742A26A03A00FEBDE5 /* ShowCoordinatesInMultipleFormatsView.swift */; };
		D7F2784C2A1D76F5002E4567 /* AddWMSLayerView.swift in Copy Source Code Files */ = {isa = PBXBuildFile; fileRef = D7E557672A1D768800B9FB09 /* AddWMSLayerView.swift */; };
		D7F2A02F2CD00F1C0008D981 /* ApplyDictionaryRendererToFeatureLayerView.swift in Sources */ = {isa = PBXBuildFile; fileRef = D7F2A0292CD00F1C0008D981 /* ApplyDictionaryRendererToFeatureLayerView.swift */; };
		D7F2A0302CD00F400008D981 /* ApplyDictionaryRendererToFeatureLayerView.swift in Copy Source Code Files */ = {isa = PBXBuildFile; fileRef = D7F2A0292CD00F1C0008D981 /* ApplyDictionaryRendererToFeatureLayerView.swift */; };
		D7F850042B7C427A00680D7C /* ValidateUtilityNetworkTopologyView.Views.swift in Copy Source Code Files */ = {isa = PBXBuildFile; fileRef = D7C97B552B75C10C0097CDA1 /* ValidateUtilityNetworkTopologyView.Views.swift */; };
		D7F8C0392B60564D0072BFA7 /* AddFeaturesWithContingentValuesView.swift in Sources */ = {isa = PBXBuildFile; fileRef = D7F8C0362B60564D0072BFA7 /* AddFeaturesWithContingentValuesView.swift */; };
		D7F8C03B2B6056790072BFA7 /* AddFeaturesWithContingentValuesView.swift in Copy Source Code Files */ = {isa = PBXBuildFile; fileRef = D7F8C0362B60564D0072BFA7 /* AddFeaturesWithContingentValuesView.swift */; };
		D7F8C03E2B605AF60072BFA7 /* ContingentValuesBirdNests.geodatabase in Resources */ = {isa = PBXBuildFile; fileRef = D7F8C03D2B605AF60072BFA7 /* ContingentValuesBirdNests.geodatabase */; settings = {ASSET_TAGS = (AddFeaturesWithContingentValues, ); }; };
		D7F8C0412B605E720072BFA7 /* FillmoreTopographicMap.vtpk in Resources */ = {isa = PBXBuildFile; fileRef = D7F8C0402B605E720072BFA7 /* FillmoreTopographicMap.vtpk */; settings = {ASSET_TAGS = (AddFeaturesWithContingentValues, ); }; };
		D7F8C0432B608F120072BFA7 /* AddFeaturesWithContingentValuesView.AddFeatureView.swift in Sources */ = {isa = PBXBuildFile; fileRef = D7F8C0422B608F120072BFA7 /* AddFeaturesWithContingentValuesView.AddFeatureView.swift */; };
		E000E7602869E33D005D87C5 /* ClipGeometryView.swift in Sources */ = {isa = PBXBuildFile; fileRef = E000E75F2869E33D005D87C5 /* ClipGeometryView.swift */; };
		E000E763286A0B18005D87C5 /* CutGeometryView.swift in Sources */ = {isa = PBXBuildFile; fileRef = E000E762286A0B18005D87C5 /* CutGeometryView.swift */; };
		E004A6C128414332002A1FE6 /* SetViewpointRotationView.swift in Sources */ = {isa = PBXBuildFile; fileRef = E004A6BD28414332002A1FE6 /* SetViewpointRotationView.swift */; };
		E004A6DC28465C70002A1FE6 /* DisplaySceneView.swift in Sources */ = {isa = PBXBuildFile; fileRef = E004A6D828465C70002A1FE6 /* DisplaySceneView.swift */; };
		E004A6E028466279002A1FE6 /* ShowCalloutView.swift in Sources */ = {isa = PBXBuildFile; fileRef = E004A6DF28466279002A1FE6 /* ShowCalloutView.swift */; };
		E004A6E62846A61F002A1FE6 /* StyleGraphicsWithSymbolsView.swift in Sources */ = {isa = PBXBuildFile; fileRef = E004A6E52846A61F002A1FE6 /* StyleGraphicsWithSymbolsView.swift */; };
		E004A6E928493BCE002A1FE6 /* ShowDeviceLocationView.swift in Sources */ = {isa = PBXBuildFile; fileRef = E004A6E828493BCE002A1FE6 /* ShowDeviceLocationView.swift */; };
		E004A6ED2849556E002A1FE6 /* CreatePlanarAndGeodeticBuffersView.swift in Sources */ = {isa = PBXBuildFile; fileRef = E004A6EC2849556E002A1FE6 /* CreatePlanarAndGeodeticBuffersView.swift */; };
		E004A6F0284E4B9B002A1FE6 /* DownloadVectorTilesToLocalCacheView.swift in Sources */ = {isa = PBXBuildFile; fileRef = E004A6EF284E4B9B002A1FE6 /* DownloadVectorTilesToLocalCacheView.swift */; };
		E004A6F3284E4FEB002A1FE6 /* ShowResultOfSpatialOperationsView.swift in Sources */ = {isa = PBXBuildFile; fileRef = E004A6F2284E4FEB002A1FE6 /* ShowResultOfSpatialOperationsView.swift */; };
		E004A6F6284FA42A002A1FE6 /* SelectFeaturesInFeatureLayerView.swift in Sources */ = {isa = PBXBuildFile; fileRef = E004A6F5284FA42A002A1FE6 /* SelectFeaturesInFeatureLayerView.swift */; };
		E03CB0692888944D002B27D9 /* GenerateOfflineMapView.swift in Copy Source Code Files */ = {isa = PBXBuildFile; fileRef = E088E1732863B5F800413100 /* GenerateOfflineMapView.swift */; };
		E03CB06A288894C4002B27D9 /* FindRouteView.swift in Copy Source Code Files */ = {isa = PBXBuildFile; fileRef = E066DD34285CF3B3004D3D5B /* FindRouteView.swift */; };
		E03CB06B2889879D002B27D9 /* DownloadVectorTilesToLocalCacheView.swift in Copy Source Code Files */ = {isa = PBXBuildFile; fileRef = E004A6EF284E4B9B002A1FE6 /* DownloadVectorTilesToLocalCacheView.swift */; };
		E041ABC0287CA9F00056009B /* WebView.swift in Sources */ = {isa = PBXBuildFile; fileRef = E041ABBF287CA9F00056009B /* WebView.swift */; };
		E041ABD7287DB04D0056009B /* SampleInfoView.swift in Sources */ = {isa = PBXBuildFile; fileRef = E041ABD6287DB04D0056009B /* SampleInfoView.swift */; };
		E041AC1A287F54580056009B /* highlight.min.js in Resources */ = {isa = PBXBuildFile; fileRef = E041AC15287F54580056009B /* highlight.min.js */; };
		E041AC1E288076A60056009B /* info.css in Resources */ = {isa = PBXBuildFile; fileRef = E041AC1D288076A60056009B /* info.css */; };
		E041AC20288077B90056009B /* xcode.css in Resources */ = {isa = PBXBuildFile; fileRef = E041AC1F288077B90056009B /* xcode.css */; };
		E066DD35285CF3B3004D3D5B /* FindRouteView.swift in Sources */ = {isa = PBXBuildFile; fileRef = E066DD34285CF3B3004D3D5B /* FindRouteView.swift */; };
		E066DD382860AB28004D3D5B /* StyleGraphicsWithRendererView.swift in Sources */ = {isa = PBXBuildFile; fileRef = E066DD372860AB28004D3D5B /* StyleGraphicsWithRendererView.swift */; };
		E066DD3B2860CA08004D3D5B /* ShowResultOfSpatialRelationshipsView.swift in Sources */ = {isa = PBXBuildFile; fileRef = E066DD3A2860CA08004D3D5B /* ShowResultOfSpatialRelationshipsView.swift */; };
		E066DD4028610F55004D3D5B /* AddSceneLayerFromServiceView.swift in Sources */ = {isa = PBXBuildFile; fileRef = E066DD3F28610F55004D3D5B /* AddSceneLayerFromServiceView.swift */; };
		E070A0A3286F3B6000F2B606 /* DownloadPreplannedMapAreaView.swift in Sources */ = {isa = PBXBuildFile; fileRef = E070A0A2286F3B6000F2B606 /* DownloadPreplannedMapAreaView.swift */; };
		E088E1572862579D00413100 /* SetSurfacePlacementModeView.swift in Sources */ = {isa = PBXBuildFile; fileRef = E088E1562862579D00413100 /* SetSurfacePlacementModeView.swift */; };
		E088E1742863B5F800413100 /* GenerateOfflineMapView.swift in Sources */ = {isa = PBXBuildFile; fileRef = E088E1732863B5F800413100 /* GenerateOfflineMapView.swift */; };
		E0A1AEE328874590003C797D /* AddFeatureLayersView.swift in Copy Source Code Files */ = {isa = PBXBuildFile; fileRef = 00D4EF7F2863842100B9CC30 /* AddFeatureLayersView.swift */; };
		E0D04FF228A5390000747989 /* DownloadPreplannedMapAreaView.Model.swift in Sources */ = {isa = PBXBuildFile; fileRef = E0D04FF128A5390000747989 /* DownloadPreplannedMapAreaView.Model.swift */; };
		E0EA0B772866390E00C9621D /* ProjectGeometryView.swift in Sources */ = {isa = PBXBuildFile; fileRef = E0EA0B762866390E00C9621D /* ProjectGeometryView.swift */; };
		E0FE32E728747778002C6ACA /* BrowseBuildingFloorsView.swift in Sources */ = {isa = PBXBuildFile; fileRef = E0FE32E628747778002C6ACA /* BrowseBuildingFloorsView.swift */; };
		F111CCC1288B5D5600205358 /* DisplayMapFromMobileMapPackageView.swift in Sources */ = {isa = PBXBuildFile; fileRef = F111CCC0288B5D5600205358 /* DisplayMapFromMobileMapPackageView.swift */; };
		F111CCC4288B641900205358 /* Yellowstone.mmpk in Resources */ = {isa = PBXBuildFile; fileRef = F111CCC3288B641900205358 /* Yellowstone.mmpk */; settings = {ASSET_TAGS = (DisplayMapFromMobileMapPackage, ); }; };
		F1E71BF1289473760064C33F /* AddRasterFromFileView.swift in Sources */ = {isa = PBXBuildFile; fileRef = F1E71BF0289473760064C33F /* AddRasterFromFileView.swift */; };
		F1E71BFA28A479C70064C33F /* AddRasterFromFileView.swift in Copy Source Code Files */ = {isa = PBXBuildFile; fileRef = F1E71BF0289473760064C33F /* AddRasterFromFileView.swift */; };
/* End PBXBuildFile section */

/* Begin PBXBuildRule section */
		0074ABCC2817B8E60037244A /* PBXBuildRule */ = {
			isa = PBXBuildRule;
			compilerSpec = com.apple.compilers.proxy.script;
			filePatterns = "*.tache";
			fileType = pattern.proxy;
			inputFiles = (
				"$(SRCROOT)/Shared/Samples/",
			);
			isEditable = 1;
			name = "Generate Sample Initializers from Source Code Files";
			outputFiles = (
				"$(DERIVED_FILE_DIR)/$(INPUT_FILE_BASE)",
			);
			runOncePerArchitecture = 0;
			script = "xcrun --sdk macosx swift \"${SRCROOT}/Scripts/GenerateSampleViewSourceCode.swift\" \"${SCRIPT_INPUT_FILE_0}\" \"${INPUT_FILE_PATH}\" \"${SCRIPT_OUTPUT_FILE_0}\" \n";
		};
		0083586F27FE3BCF00192A15 /* PBXBuildRule */ = {
			isa = PBXBuildRule;
			compilerSpec = com.apple.compilers.proxy.script;
			filePatterns = "*.masque";
			fileType = pattern.proxy;
			inputFiles = (
				"$(SRCROOT)/.secrets",
			);
			isEditable = 1;
			name = "Generate Swift Code from Secrets";
			outputFiles = (
				"$(DERIVED_FILE_DIR)/$(INPUT_FILE_BASE)",
			);
			runOncePerArchitecture = 0;
			script = "\"${SRCROOT}/Scripts/masquerade\" -i \"${INPUT_FILE_PATH}\" -o \"${SCRIPT_OUTPUT_FILE_0}\" -s \"${SCRIPT_INPUT_FILE_0}\" -f\n";
		};
/* End PBXBuildRule section */

/* Begin PBXCopyFilesBuildPhase section */
		00144B5E280634840090DD5D /* Embed Frameworks */ = {
			isa = PBXCopyFilesBuildPhase;
			buildActionMask = 2147483647;
			dstPath = "";
			dstSubfolderSpec = 10;
			files = (
			);
			name = "Embed Frameworks";
			runOnlyForDeploymentPostprocessing = 0;
		};
		0039A4E82885C4E300592C86 /* Copy Source Code Files */ = {
			isa = PBXCopyFilesBuildPhase;
			buildActionMask = 2147483647;
			dstPath = "";
			dstSubfolderSpec = 7;
			files = (
				88AF552B2DD687E0003F146E /* ShowServiceAreasForMultipleFacilitiesView.swift in Copy Source Code Files */,
				88129D7B2DD50899001599A5 /* ShowGeodesicPathBetweenTwoPointsView.swift in Copy Source Code Files */,
				00FA4E522DBC08AA008A34CF /* AddItemsToPortalView.swift in Copy Source Code Files */,
				88FB70D52DD3C2E000EB76E3 /* AuthenticateWithIntegratedWindowsAuthenticationView.swift in Copy Source Code Files */,
				10CFF5502DD4F9C30027F144 /* AuthenticateWithPKICertificateView.swift in Copy Source Code Files */,
				88FB703C2DCC22E900EB76E3 /* ApplySymbologyToShapefileView.swift in Copy Source Code Files */,
				88C5E0EC2DCBC3F30091D271 /* ApplyScenePropertyExpressionsView.swift in Copy Source Code Files */,
				00FA4E8D2DCD7536008A34CF /* ApplySimpleRendererToGraphicsOverlayView.swift in Copy Source Code Files */,
				00FA4E692DCAD4E3008A34CF /* ApplyRGBRendererView.swift in Copy Source Code Files */,
				00FA4E6A2DCAD4E3008A34CF /* ApplyRGBRendererView.RangeSlider.swift in Copy Source Code Files */,
				00FA4E6B2DCAD4E3008A34CF /* ApplyRGBRendererView.SettingsView.swift in Copy Source Code Files */,
				D71D9B162DC4311A00FF2D5A /* ApplyTerrainExaggerationView.swift in Copy Source Code Files */,
				0072C7F52DBAB714001502CA /* AddFeatureCollectionLayerFromTableView.swift in Copy Source Code Files */,
				00FA4E732DCBDA58008A34CF /* ApplySimpleRendererToFeatureLayerView.swift in Copy Source Code Files */,
				88C5E0ED2DCBC4170091D271 /* ApplyHillshadeRendererToRasterView.SettingsView.swift in Copy Source Code Files */,
				88E52E702DC970A800F48409 /* ApplyHillshadeRendererToRasterView.swift in Copy Source Code Files */,
				1C293D012DCA7C99000B0822 /* ApplyBlendRendererToHillshadeView.swift in Copy Source Code Files */,
				1C293D032DCA7C99000B0822 /* ApplyBlendRendererToHillshadeView.SettingsView.swift in Copy Source Code Files */,
				88E52E6C2DC960EA00F48409 /* ApplyFunctionToRasterFromServiceView.swift in Copy Source Code Files */,
				4C8127682DCD4F18006EF7D2 /* ApplyStretchRendererView.swift in Copy Source Code Files */,
				00FA4E5F2DC568DF008A34CF /* AddRastersAndFeatureTablesFromGeopackageView.swift in Copy Source Code Files */,
				0072C7FB2DBAC1A0001502CA /* AddIntegratedMeshLayerView.swift in Copy Source Code Files */,
				10CFF54C2DCD4DFA0027F144 /* ApplyClassBreaksRendererToSublayerView.swift in Copy Source Code Files */,
				1C38915E2DBC3EDC00ADFDDC /* AddWFSLayerView.swift in Copy Source Code Files */,
				1C29C95A2DBAE5770074028F /* AddWMTSLayerView.swift in Copy Source Code Files */,
				004421912DB96A7800249FEE /* AddFeatureCollectionLayerFromQueryView.swift in Copy Source Code Files */,
				10CFF5082DC1A3850027F144 /* AddFeatureLayerWithTimeOffsetView.swift in Copy Source Code Files */,
				0044218B2DB9575600249FEE /* AddFeatureCollectionLayerFromPortalItemView.swift in Copy Source Code Files */,
				4C8127302DC58E53006EF7D2 /* AnalyzeHotspotsView.swift in Copy Source Code Files */,
				4C81275E2DCBDD5A006EF7D2 /* ApplyColormapRendererToRasterView.swift in Copy Source Code Files */,
				4C8126E22DBFD9EF006EF7D2 /* ApplyStyleToWMSLayerView.swift in Copy Source Code Files */,
				D703F04E2D9334BD0077E3A8 /* SnapGeometryEditsWithUtilityNetworkRulesView.Model.swift in Copy Source Code Files */,
				D71A9DE52D8CC8B500CA03CB /* SnapGeometryEditsWithUtilityNetworkRulesView.swift in Copy Source Code Files */,
				D789AAAE2D66C737007A8E0E /* CreateKMLMultiTrackView.Model.swift in Copy Source Code Files */,
				D71563EA2D5AC2D500D2E948 /* CreateKMLMultiTrackView.swift in Copy Source Code Files */,
				D74F6C452D0CD54200D4FB15 /* ConfigureElectronicNavigationalChartsView.swift in Copy Source Code Files */,
				D7A85A092CD5AC0B009DC68A /* QueryWithCQLFiltersView.swift in Copy Source Code Files */,
				D771D0C92CD5522A004C13CB /* ApplyRasterRenderingRuleView.swift in Copy Source Code Files */,
				D751B4CB2CD3E598005CE750 /* AddKMLLayerWithNetworkLinksView.swift in Copy Source Code Files */,
				D70789952CD1611E000DF215 /* ApplyDictionaryRendererToGraphicsOverlayView.swift in Copy Source Code Files */,
				D7F2A0302CD00F400008D981 /* ApplyDictionaryRendererToFeatureLayerView.swift in Copy Source Code Files */,
				D75E5EF42CC04A0C00252595 /* EditFeaturesUsingFeatureFormsView.swift in Copy Source Code Files */,
				D7201D072CC6D3D3004BDB7D /* AddVectorTiledLayerFromCustomStyleView.swift in Copy Source Code Files */,
				D75E5EE92CC0342700252595 /* ListContentsOfKMLFileView.swift in Copy Source Code Files */,
				D7201CDB2CC6B72A004BDB7D /* AddTiledLayerAsBasemapView.swift in Copy Source Code Files */,
				D7BE7E722CC19CE5006DDB0C /* AddTiledLayerView.swift in Copy Source Code Files */,
				D7BEBAD52CBDFE3900F882E7 /* DisplayAlternateSymbolsAtDifferentScalesView.swift in Copy Source Code Files */,
				D7BEBAC62CBDC11600F882E7 /* AddElevationSourceFromTilePackageView.swift in Copy Source Code Files */,
				D7848F012CBD987B00F6F546 /* AddElevationSourceFromRasterView.swift in Copy Source Code Files */,
				D7848EDB2CBD85D100F6F546 /* AddPointSceneLayerView.swift in Copy Source Code Files */,
				D7DFA0ED2CBA0260007C31F2 /* AddMapImageLayerView.swift in Copy Source Code Files */,
				D7CDD38C2CB86F4A00DE9766 /* AddPointCloudLayerFromFileView.swift in Copy Source Code Files */,
				D713C6D82CB990800073AA72 /* AddKMLLayerView.swift in Copy Source Code Files */,
				95E0DBCA2C503E2500224A82 /* ShowDeviceLocationUsingIndoorPositioningView.swift in Copy Source Code Files */,
				95E0DBCB2C503E2500224A82 /* ShowDeviceLocationUsingIndoorPositioningView.Model.swift in Copy Source Code Files */,
				D71C90A52C6C252F0018C63E /* StyleGeometryTypesWithSymbolsView.Views.swift in Copy Source Code Files */,
				D71C90A42C6C252B0018C63E /* StyleGeometryTypesWithSymbolsView.swift in Copy Source Code Files */,
				3E9F77742C6A6E670022CAB5 /* QueryFeatureCountAndExtentView.swift in Copy Source Code Files */,
				3E54CF232C66B00500DD2F18 /* AddWebTiledLayerView.swift in Copy Source Code Files */,
				3E30884A2C5D789A00ECEAC5 /* SetSpatialReferenceView.swift in Copy Source Code Files */,
				3E720F9E2C61A0B700E22A9E /* SetInitialViewpointView.swift in Copy Source Code Files */,
				D78FA4952C3C8E8A0079313E /* CreateDynamicBasemapGalleryView.Views.swift in Copy Source Code Files */,
				1CC755E52DC95625004B346F /* ApplyFunctionToRasterFromFileView.swift in Copy Source Code Files */,
				D79482D72C35D8A3006521CD /* CreateDynamicBasemapGalleryView.swift in Copy Source Code Files */,
				003B36F92C5042BA00A75F66 /* ShowServiceAreaView.swift in Copy Source Code Files */,
				95ADF34F2C3CBAE800566FF6 /* EditFeatureAttachmentsView.Model.swift in Copy Source Code Files */,
				9579FCEC2C33616B00FC8A1D /* EditFeatureAttachmentsView.swift in Copy Source Code Files */,
				95E980742C26189E00CB8912 /* BrowseOGCAPIFeatureServiceView.swift in Copy Source Code Files */,
				955AFAC62C110B8A009C8FE5 /* ApplyMosaicRuleToRastersView.swift in Copy Source Code Files */,
				95DEB9B82C127B5E009BEC35 /* ShowViewshedFromPointOnMapView.swift in Copy Source Code Files */,
				95A5721B2C0FDD34006E8B48 /* ShowScaleBarView.swift in Copy Source Code Files */,
				95A3773C2C0F93770044D1CC /* AddRasterFromServiceView.swift in Copy Source Code Files */,
				95F3A52D2C07F28700885DED /* SetSurfaceNavigationConstraintView.swift in Copy Source Code Files */,
				9529D1942C01676200B5C1A3 /* SelectFeaturesInSceneLayerView.swift in Copy Source Code Files */,
				D76CE8DA2BFD7063009A8686 /* SetReferenceScaleView.swift in Copy Source Code Files */,
				D7BA389A2BFBFC2E009954F5 /* QueryRelatedFeaturesView.swift in Copy Source Code Files */,
				00ABA94F2BF6D06200C0488C /* ShowGridView.swift in Copy Source Code Files */,
				D7BA38922BFBC4F0009954F5 /* EditFeaturesWithFeatureLinkedAnnotationView.Model.swift in Copy Source Code Files */,
				D762AF622BF6A7D100ECE3C7 /* EditFeaturesWithFeatureLinkedAnnotationView.swift in Copy Source Code Files */,
				1081B93D2C000E8B00C1BEB1 /* IdentifyFeaturesInWMSLayerView.swift in Copy Source Code Files */,
				D7D9FCF92BF2CCA300F972A2 /* FilterByDefinitionExpressionOrDisplayFilterView.swift in Copy Source Code Files */,
				D7044B972BE18D8D000F2C43 /* EditWithBranchVersioningView.Views.swift in Copy Source Code Files */,
				D7114A0F2BDC6AED00FA68CA /* EditWithBranchVersioningView.Model.swift in Copy Source Code Files */,
				D73E61A12BDB221B00457932 /* EditWithBranchVersioningView.swift in Copy Source Code Files */,
				D74ECD0E2BEEAE40007C0FA6 /* EditAndSyncFeaturesWithFeatureServiceView.Model.swift in Copy Source Code Files */,
				D733CA1C2BED982C00FBDE4C /* EditAndSyncFeaturesWithFeatureServiceView.swift in Copy Source Code Files */,
				10BD9EB52BF51F9000ABDBD5 /* GenerateOfflineMapWithCustomParametersView.Model.swift in Copy Source Code Files */,
				D769DF342BEC1A9E0062AE95 /* EditGeodatabaseWithTransactionsView.Model.swift in Copy Source Code Files */,
				D764B7E22BE2F8B8002E2F92 /* EditGeodatabaseWithTransactionsView.swift in Copy Source Code Files */,
				004A2BA52BED458C00C297CE /* ApplyScheduledUpdatesToPreplannedMapAreaView.swift in Copy Source Code Files */,
				104F55C72BF3E30A00204D04 /* GenerateOfflineMapWithCustomParametersView.swift in Copy Source Code Files */,
				104F55C82BF3E30A00204D04 /* GenerateOfflineMapWithCustomParametersView.CustomParameters.swift in Copy Source Code Files */,
				D73E61992BDAEEDD00457932 /* MatchViewpointOfGeoViewsView.swift in Copy Source Code Files */,
				D7352F912BD992E40013FFEF /* MonitorChangesToDrawStatusView.swift in Copy Source Code Files */,
				D713717C2BD88EF800EB2F86 /* MonitorChangesToLayerViewStateView.swift in Copy Source Code Files */,
				10D321972BDC3B4900B39B1B /* GenerateOfflineMapWithLocalBasemapView.swift in Copy Source Code Files */,
				00E1D9102BC0B4D8001AEB6A /* SnapGeometryEditsView.SnapSettingsView.swift in Copy Source Code Files */,
				00E1D9112BC0B4D8001AEB6A /* SnapGeometryEditsView.GeometryEditorModel.swift in Copy Source Code Files */,
				00E1D9122BC0B4D8001AEB6A /* SnapGeometryEditsView.GeometryEditorMenu.swift in Copy Source Code Files */,
				00E7C15D2BBF74D800B85D69 /* SnapGeometryEditsView.swift in Copy Source Code Files */,
				0000FB712BBDC01400845921 /* Add3DTilesLayerView.swift in Copy Source Code Files */,
				D77D9C012BB2439400B38A6C /* AugmentRealityToShowHiddenInfrastructureView.ARSceneView.swift in Copy Source Code Files */,
				D7A737E32BABBA2200B7C7FC /* AugmentRealityToShowHiddenInfrastructureView.swift in Copy Source Code Files */,
				1C2538542BABACB100337307 /* AugmentRealityToNavigateRouteView.ARSceneView.swift in Copy Source Code Files */,
				1C2538552BABACB100337307 /* AugmentRealityToNavigateRouteView.swift in Copy Source Code Files */,
				1C8EC74B2BAE28A9001A6929 /* AugmentRealityToCollectDataView.swift in Copy Source Code Files */,
				000D43182B993A030003D3C2 /* ConfigureBasemapStyleParametersView.swift in Copy Source Code Files */,
				D76360032B9296580044AB97 /* DisplayClustersView.swift in Copy Source Code Files */,
				D76360022B9296520044AB97 /* ConfigureClustersView.SettingsView.swift in Copy Source Code Files */,
				D76360012B92964A0044AB97 /* ConfigureClustersView.Model.swift in Copy Source Code Files */,
				D76360002B9296420044AB97 /* ConfigureClustersView.swift in Copy Source Code Files */,
				D7781D4C2B7ECCC800E53C51 /* NavigateRouteWithReroutingView.Model.swift in Copy Source Code Files */,
				D7588F622B7D8DED008B75E2 /* NavigateRouteWithReroutingView.swift in Copy Source Code Files */,
				D7F850042B7C427A00680D7C /* ValidateUtilityNetworkTopologyView.Views.swift in Copy Source Code Files */,
				D76495222B7468940042699E /* ValidateUtilityNetworkTopologyView.Model.swift in Copy Source Code Files */,
				D74EA7872B6DADCC008F6C7C /* ValidateUtilityNetworkTopologyView.swift in Copy Source Code Files */,
				D757D14C2B6C60170065F78F /* ListSpatialReferenceTransformationsView.Model.swift in Copy Source Code Files */,
				D77688152B69828E007C3860 /* ListSpatialReferenceTransformationsView.swift in Copy Source Code Files */,
				D7C3AB4D2B6832B7008909B9 /* SetFeatureRequestModeView.swift in Copy Source Code Files */,
				D73FC90C2B6312A5001AC486 /* AddFeaturesWithContingentValuesView.AddFeatureView.swift in Copy Source Code Files */,
				D73FC90B2B6312A0001AC486 /* AddFeaturesWithContingentValuesView.Model.swift in Copy Source Code Files */,
				D7F8C03B2B6056790072BFA7 /* AddFeaturesWithContingentValuesView.swift in Copy Source Code Files */,
				D73F066C2B5EE760000B574F /* QueryFeaturesWithArcadeExpressionView.swift in Copy Source Code Files */,
				D718A1F02B57602000447087 /* ManageBookmarksView.swift in Copy Source Code Files */,
				1C293D512DCEA74C000B0822 /* AuthenticateWithTokenView.swift in Copy Source Code Files */,
				D77BC53C2B59A309007B49B6 /* StylePointWithDistanceCompositeSceneSymbolView.swift in Copy Source Code Files */,
				D718A1E82B571C9100447087 /* OrbitCameraAroundObjectView.Model.swift in Copy Source Code Files */,
				D76929FB2B4F795C0047205E /* OrbitCameraAroundObjectView.swift in Copy Source Code Files */,
				D7058B122B59E468000A888A /* StylePointWithSceneSymbolView.swift in Copy Source Code Files */,
				D71D516F2B51D87700B2A2BE /* SearchForWebMapView.Views.swift in Copy Source Code Files */,
				D7C6420D2B4F5DDB0042B8F7 /* SearchForWebMapView.Model.swift in Copy Source Code Files */,
				D75F66392B48EB1800434974 /* SearchForWebMapView.swift in Copy Source Code Files */,
				D73FCFFA2B02A3C50006360D /* FindAddressWithReverseGeocodeView.swift in Copy Source Code Files */,
				D742E4952B04134C00690098 /* DisplayWebSceneFromPortalItemView.swift in Copy Source Code Files */,
				D7010EC12B05618400D43F55 /* DisplaySceneFromMobileScenePackageView.swift in Copy Source Code Files */,
				D737237B2AF5AE1A00846884 /* FindRouteInMobileMapPackageView.Models.swift in Copy Source Code Files */,
				D737237A2AF5AE1600846884 /* FindRouteInMobileMapPackageView.MobileMapView.swift in Copy Source Code Files */,
				D76000B12AF19C4600B3084D /* FindRouteInMobileMapPackageView.swift in Copy Source Code Files */,
				D7705D662AFC575000CC0335 /* FindClosestFacilityFromPointView.swift in Copy Source Code Files */,
				D73FD0002B02C9610006360D /* FindRouteAroundBarriersView.Views.swift in Copy Source Code Files */,
				D76EE6082AF9AFEC00DA0325 /* FindRouteAroundBarriersView.Model.swift in Copy Source Code Files */,
				D7DDF8562AF47C86004352D9 /* FindRouteAroundBarriersView.swift in Copy Source Code Files */,
				D7DDF84E2AF43AA2004352D9 /* GeocodeOfflineView.Model.swift in Copy Source Code Files */,
				D7705D5B2AFC246A00CC0335 /* FindClosestFacilityToMultiplePointsView.swift in Copy Source Code Files */,
				00F279D72AF4364700CECAF8 /* AddDynamicEntityLayerView.VehicleCallout.swift in Copy Source Code Files */,
				D76000A22AF18BAB00B3084D /* FindRouteInTransportNetworkView.Model.swift in Copy Source Code Files */,
				D7E7D0822AEB3A1D003AAD02 /* FindRouteInTransportNetworkView.swift in Copy Source Code Files */,
				D7553CDD2AE2E00E00DC2A70 /* GeocodeOfflineView.swift in Copy Source Code Files */,
				4DD058102A0D3F6B00A59B34 /* ShowDeviceLocationWithNMEADataSourcesView.Model.swift in Copy Source Code Files */,
				4D126D7329CA1EFD00CFB7A7 /* ShowDeviceLocationWithNMEADataSourcesView.swift in Copy Source Code Files */,
				4D126D7429CA1EFD00CFB7A7 /* FileNMEASentenceReader.swift in Copy Source Code Files */,
				D7084FAB2AD771F600EC7F4F /* AugmentRealityToFlyOverSceneView.swift in Copy Source Code Files */,
				D72F27302ADA1E9900F906DA /* AugmentRealityToShowTabletopSceneView.swift in Copy Source Code Files */,
				D71FCB8B2AD628B9000E517C /* CreateMobileGeodatabaseView.Model.swift in Copy Source Code Files */,
				D73FC0FE2AD4A19A0067A19B /* CreateMobileGeodatabaseView.swift in Copy Source Code Files */,
				D7464F1F2ACE04C2007FEE88 /* IdentifyRasterCellView.swift in Copy Source Code Files */,
				D731F3C22AD0D2BB00A8431E /* IdentifyGraphicsView.swift in Copy Source Code Files */,
				D70082EC2ACF901600E0C3C2 /* IdentifyKMLFeaturesView.swift in Copy Source Code Files */,
				D7054AEA2ACCCC34007235BA /* Animate3DGraphicView.SettingsView.swift in Copy Source Code Files */,
				D7058FB22ACB424E00A40F14 /* Animate3DGraphicView.Model.swift in Copy Source Code Files */,
				D7C16D1C2AC5F96900689E89 /* Animate3DGraphicView.swift in Copy Source Code Files */,
				D7497F3D2AC4B4CF00167AD2 /* DisplayDimensionsView.swift in Copy Source Code Files */,
				D7232EE22AC1E6DC0079ABFF /* PlayKMLTourView.swift in Copy Source Code Files */,
				D7AE861F2AC39E7F0049B626 /* DisplayAnnotationView.swift in Copy Source Code Files */,
				D7337C5B2ABCFDE400A5D865 /* StyleSymbolsFromMobileStyleFileView.SymbolOptionsListView.swift in Copy Source Code Files */,
				D74C8BFF2ABA56C0007C76B8 /* StyleSymbolsFromMobileStyleFileView.swift in Copy Source Code Files */,
				D7AE86212AC3A10A0049B626 /* GroupLayersTogetherView.GroupLayerListView.swift in Copy Source Code Files */,
				D7AE86202AC3A1050049B626 /* AddCustomDynamicEntityDataSourceView.Vessel.swift in Copy Source Code Files */,
				D7ECF5992AB8BF5A003FB2BE /* RenderMultilayerSymbolsView.swift in Copy Source Code Files */,
				D7337C612ABD166A00A5D865 /* ShowMobileMapPackageExpirationDateView.swift in Copy Source Code Files */,
				D704AA5B2AB22D8400A3BB63 /* GroupLayersTogetherView.swift in Copy Source Code Files */,
				D75B58522AAFB37C0038B3B4 /* StyleFeaturesWithCustomDictionaryView.swift in Copy Source Code Files */,
				D71C5F652AAA83D2006599FD /* CreateSymbolStylesFromWebStylesView.swift in Copy Source Code Files */,
				79D84D152A81718F00F45262 /* AddCustomDynamicEntityDataSourceView.swift in Copy Source Code Files */,
				1C26ED202A8BEC63009B7721 /* FilterFeaturesInSceneView.swift in Copy Source Code Files */,
				D7ABA3002A3288970021822B /* ShowViewshedFromGeoelementInSceneView.swift in Copy Source Code Files */,
				1C3B7DCD2A5F652500907443 /* AnalyzeNetworkWithSubnetworkTraceView.Model.swift in Copy Source Code Files */,
				1C3B7DCE2A5F652500907443 /* AnalyzeNetworkWithSubnetworkTraceView.swift in Copy Source Code Files */,
				D79EE76F2A4CEA7F005A52AE /* SetUpLocationDrivenGeotriggersView.Model.swift in Copy Source Code Files */,
				D769C2132A29057200030F61 /* SetUpLocationDrivenGeotriggersView.swift in Copy Source Code Files */,
				1C19B4F72A578E69001D2506 /* CreateLoadReportView.Model.swift in Copy Source Code Files */,
				1C19B4F82A578E69001D2506 /* CreateLoadReportView.swift in Copy Source Code Files */,
				1C19B4F92A578E69001D2506 /* CreateLoadReportView.Views.swift in Copy Source Code Files */,
				D752D9412A39162F003EB25E /* ManageOperationalLayersView.swift in Copy Source Code Files */,
				D77570C12A2943D900F490CD /* AnimateImagesWithImageOverlayView.swift in Copy Source Code Files */,
				D7634FB02A43B8B000F8AEFB /* CreateConvexHullAroundGeometriesView.swift in Copy Source Code Files */,
				D7ABA2FA2A32760D0021822B /* MeasureDistanceInSceneView.swift in Copy Source Code Files */,
				D722BD232A420DEC002C2087 /* ShowExtrudedFeaturesView.swift in Copy Source Code Files */,
				D752D9602A3BCE63003EB25E /* DisplayMapFromPortalItemView.swift in Copy Source Code Files */,
				1C43BC852A43783900509BF8 /* SetVisibilityOfSubtypeSublayerView.Model.swift in Copy Source Code Files */,
				1C43BC862A43783900509BF8 /* SetVisibilityOfSubtypeSublayerView.swift in Copy Source Code Files */,
				1C43BC872A43783900509BF8 /* SetVisibilityOfSubtypeSublayerView.Views.swift in Copy Source Code Files */,
				00EB803A2A31506F00AC2B07 /* DisplayContentOfUtilityNetworkContainerView.swift in Copy Source Code Files */,
				00EB803B2A31506F00AC2B07 /* DisplayContentOfUtilityNetworkContainerView.Model.swift in Copy Source Code Files */,
				D751018F2A2E966C00B8FA48 /* IdentifyLayerFeaturesView.swift in Copy Source Code Files */,
				D752D9472A3A6FC0003EB25E /* MonitorChangesToMapLoadStatusView.swift in Copy Source Code Files */,
				D7CC34002A3147FF00198EDF /* ShowLineOfSightBetweenPointsView.swift in Copy Source Code Files */,
				1CAB8D502A3CEB43002AA649 /* RunValveIsolationTraceView.Model.swift in Copy Source Code Files */,
				1CAB8D512A3CEB43002AA649 /* RunValveIsolationTraceView.swift in Copy Source Code Files */,
				D71099712A280D830065A1C1 /* DensifyAndGeneralizeGeometryView.SettingsView.swift in Copy Source Code Files */,
				D710996E2A27D9B30065A1C1 /* DensifyAndGeneralizeGeometryView.swift in Copy Source Code Files */,
				D75101822A2E497F00B8FA48 /* ShowLabelsOnLayerView.swift in Copy Source Code Files */,
				D7EF5D762A26A1EE00FEBDE5 /* ShowCoordinatesInMultipleFormatsView.swift in Copy Source Code Files */,
				79A47DFB2A20286800D7C5B9 /* CreateAndSaveKMLView.Model.swift in Copy Source Code Files */,
				79A47DFC2A20286800D7C5B9 /* CreateAndSaveKMLView.Views.swift in Copy Source Code Files */,
				79B7B80B2A1BFDE700F57C27 /* CreateAndSaveKMLView.swift in Copy Source Code Files */,
				D78666AE2A21629200C60110 /* FindNearestVertexView.swift in Copy Source Code Files */,
				D7E440D82A1ECEB3005D74DE /* CreateBuffersAroundPointsView.swift in Copy Source Code Files */,
				D744FD182A2113C70084A66C /* CreateConvexHullAroundPointsView.swift in Copy Source Code Files */,
				D7F2784C2A1D76F5002E4567 /* AddWMSLayerView.swift in Copy Source Code Files */,
				D75362D32A1E8C8800D83028 /* ApplyUniqueValueRendererView.swift in Copy Source Code Files */,
				1C929F092A27B86800134252 /* ShowUtilityAssociationsView.swift in Copy Source Code Files */,
				D7E9EF2A2A1D29F2000C4865 /* SetMaxExtentView.swift in Copy Source Code Files */,
				D7E9EF292A1D2219000C4865 /* SetMinAndMaxScaleView.swift in Copy Source Code Files */,
				1C9B74DE29DB56860038B06F /* ChangeCameraControllerView.swift in Copy Source Code Files */,
				1C965C3929DB9176002F8536 /* ShowRealisticLightAndShadowsView.swift in Copy Source Code Files */,
				883C121729C914E100062FF9 /* DownloadPreplannedMapAreaView.MapPicker.swift in Copy Source Code Files */,
				883C121829C914E100062FF9 /* DownloadPreplannedMapAreaView.Model.swift in Copy Source Code Files */,
				883C121929C914E100062FF9 /* DownloadPreplannedMapAreaView.swift in Copy Source Code Files */,
				1C0C1C3D29D34DDD005C8B24 /* ChangeViewpointView.swift in Copy Source Code Files */,
				1C42E04A29D239D2004FC4BE /* ShowPopupView.swift in Copy Source Code Files */,
				108EC04229D25B55000F35D0 /* QueryFeatureTableView.swift in Copy Source Code Files */,
				88F93CC229C4D3480006B28E /* CreateAndEditGeometriesView.swift in Copy Source Code Files */,
				0044289329C9234300160767 /* GetElevationAtPointOnSurfaceView.swift in Copy Source Code Files */,
				4D2ADC6A29C50D91003B367F /* AddDynamicEntityLayerView.Model.swift in Copy Source Code Files */,
				4D2ADC6B29C50D91003B367F /* AddDynamicEntityLayerView.SettingsView.swift in Copy Source Code Files */,
				4D2ADC4729C26D2C003B367F /* AddDynamicEntityLayerView.swift in Copy Source Code Files */,
				218F35C229C290BF00502022 /* AuthenticateWithOAuthView.swift in Copy Source Code Files */,
				0044CDE02995D4DD004618CE /* ShowDeviceLocationHistoryView.swift in Copy Source Code Files */,
				0042E24628E50EE4001F33D6 /* ShowViewshedFromPointInSceneView.swift in Copy Source Code Files */,
				0042E24728E50EE4001F33D6 /* ShowViewshedFromPointInSceneView.Model.swift in Copy Source Code Files */,
				0042E24828E50EE4001F33D6 /* ShowViewshedFromPointInSceneView.ViewshedSettingsView.swift in Copy Source Code Files */,
				006C835528B40682004AEB7F /* BrowseBuildingFloorsView.swift in Copy Source Code Files */,
				006C835628B40682004AEB7F /* DisplayMapFromMobileMapPackageView.swift in Copy Source Code Files */,
				F1E71BFA28A479C70064C33F /* AddRasterFromFileView.swift in Copy Source Code Files */,
				0039A4E92885C50300592C86 /* AddSceneLayerFromServiceView.swift in Copy Source Code Files */,
				75DD736729D35FF40010229D /* ChangeMapViewBackgroundView.swift in Copy Source Code Files */,
				75DD736829D35FF40010229D /* ChangeMapViewBackgroundView.SettingsView.swift in Copy Source Code Files */,
				75DD736929D35FF40010229D /* ChangeMapViewBackgroundView.Model.swift in Copy Source Code Files */,
				0039A4EA2885C50300592C86 /* ClipGeometryView.swift in Copy Source Code Files */,
				0039A4EB2885C50300592C86 /* CreatePlanarAndGeodeticBuffersView.swift in Copy Source Code Files */,
				0039A4EC2885C50300592C86 /* CutGeometryView.swift in Copy Source Code Files */,
				E0A1AEE328874590003C797D /* AddFeatureLayersView.swift in Copy Source Code Files */,
				0039A4ED2885C50300592C86 /* DisplayMapView.swift in Copy Source Code Files */,
				0039A4EE2885C50300592C86 /* DisplayOverviewMapView.swift in Copy Source Code Files */,
				0039A4EF2885C50300592C86 /* DisplaySceneView.swift in Copy Source Code Files */,
				E03CB06B2889879D002B27D9 /* DownloadVectorTilesToLocalCacheView.swift in Copy Source Code Files */,
				E03CB06A288894C4002B27D9 /* FindRouteView.swift in Copy Source Code Files */,
				E03CB0692888944D002B27D9 /* GenerateOfflineMapView.swift in Copy Source Code Files */,
				75DD739929D38B420010229D /* NavigateRouteView.swift in Copy Source Code Files */,
				0039A4F02885C50300592C86 /* ProjectGeometryView.swift in Copy Source Code Files */,
				0039A4F12885C50300592C86 /* SearchWithGeocodeView.swift in Copy Source Code Files */,
				0039A4F22885C50300592C86 /* SelectFeaturesInFeatureLayerView.swift in Copy Source Code Files */,
				0039A4F32885C50300592C86 /* SetBasemapView.swift in Copy Source Code Files */,
				0039A4F42885C50300592C86 /* SetSurfacePlacementModeView.swift in Copy Source Code Files */,
				0039A4F52885C50300592C86 /* SetViewpointRotationView.swift in Copy Source Code Files */,
				0039A4F62885C50300592C86 /* ShowCalloutView.swift in Copy Source Code Files */,
				0039A4F72885C50300592C86 /* ShowDeviceLocationView.swift in Copy Source Code Files */,
				0039A4F82885C50300592C86 /* ShowResultOfSpatialRelationshipsView.swift in Copy Source Code Files */,
				0039A4F92885C50300592C86 /* ShowResultOfSpatialOperationsView.swift in Copy Source Code Files */,
				0039A4FA2885C50300592C86 /* StyleGraphicsWithRendererView.swift in Copy Source Code Files */,
				0039A4FB2885C50300592C86 /* StyleGraphicsWithSymbolsView.swift in Copy Source Code Files */,
				7573E82129D6136C00BEED9C /* TraceUtilityNetworkView.Model.swift in Copy Source Code Files */,
				7573E82229D6136C00BEED9C /* TraceUtilityNetworkView.Enums.swift in Copy Source Code Files */,
				7573E82329D6136C00BEED9C /* TraceUtilityNetworkView.Views.swift in Copy Source Code Files */,
				7573E82429D6136C00BEED9C /* TraceUtilityNetworkView.swift in Copy Source Code Files */,
			);
			name = "Copy Source Code Files";
			runOnlyForDeploymentPostprocessing = 0;
		};
/* End PBXCopyFilesBuildPhase section */

/* Begin PBXFileReference section */
		0000FB6B2BBDB17600845921 /* Add3DTilesLayerView.swift */ = {isa = PBXFileReference; fileEncoding = 4; lastKnownFileType = sourcecode.swift; path = Add3DTilesLayerView.swift; sourceTree = "<group>"; };
		000558092817C51E00224BC6 /* SampleDetailView.swift */ = {isa = PBXFileReference; lastKnownFileType = sourcecode.swift; path = SampleDetailView.swift; sourceTree = "<group>"; };
		000D43132B9918420003D3C2 /* ConfigureBasemapStyleParametersView.swift */ = {isa = PBXFileReference; fileEncoding = 4; lastKnownFileType = sourcecode.swift; path = ConfigureBasemapStyleParametersView.swift; sourceTree = "<group>"; };
		00181B452846AD7100654571 /* View+ErrorAlert.swift */ = {isa = PBXFileReference; lastKnownFileType = sourcecode.swift; path = "View+ErrorAlert.swift"; sourceTree = "<group>"; };
		001C6DD827FE585A00D472C2 /* AppSecrets.swift.masque */ = {isa = PBXFileReference; fileEncoding = 4; lastKnownFileType = text; path = AppSecrets.swift.masque; sourceTree = "<group>"; };
		00273CF32A82AB5900A7A77D /* SamplesSearchView.swift */ = {isa = PBXFileReference; lastKnownFileType = sourcecode.swift; path = SamplesSearchView.swift; sourceTree = "<group>"; };
		00273CF52A82AB8700A7A77D /* SampleLink.swift */ = {isa = PBXFileReference; lastKnownFileType = sourcecode.swift; path = SampleLink.swift; sourceTree = "<group>"; };
		003D7C342821EBCC009DDFD2 /* masquerade */ = {isa = PBXFileReference; lastKnownFileType = text; path = masquerade; sourceTree = "<group>"; };
		003D7C352821EBCC009DDFD2 /* GenerateSampleViewSourceCode.swift */ = {isa = PBXFileReference; lastKnownFileType = sourcecode.swift; path = GenerateSampleViewSourceCode.swift; sourceTree = "<group>"; };
		0042E24228E4BF8F001F33D6 /* ShowViewshedFromPointInSceneView.Model.swift */ = {isa = PBXFileReference; lastKnownFileType = sourcecode.swift; path = ShowViewshedFromPointInSceneView.Model.swift; sourceTree = "<group>"; };
		0042E24428E4F82B001F33D6 /* ShowViewshedFromPointInSceneView.ViewshedSettingsView.swift */ = {isa = PBXFileReference; lastKnownFileType = sourcecode.swift; path = ShowViewshedFromPointInSceneView.ViewshedSettingsView.swift; sourceTree = "<group>"; };
		004421892DB9532D00249FEE /* AddFeatureCollectionLayerFromPortalItemView.swift */ = {isa = PBXFileReference; lastKnownFileType = sourcecode.swift; path = AddFeatureCollectionLayerFromPortalItemView.swift; sourceTree = "<group>"; };
		0044218F2DB961FE00249FEE /* AddFeatureCollectionLayerFromQueryView.swift */ = {isa = PBXFileReference; lastKnownFileType = sourcecode.swift; path = AddFeatureCollectionLayerFromQueryView.swift; sourceTree = "<group>"; };
		0044289129C90C0B00160767 /* GetElevationAtPointOnSurfaceView.swift */ = {isa = PBXFileReference; lastKnownFileType = sourcecode.swift; path = GetElevationAtPointOnSurfaceView.swift; sourceTree = "<group>"; };
		0044CDDE2995C39E004618CE /* ShowDeviceLocationHistoryView.swift */ = {isa = PBXFileReference; lastKnownFileType = sourcecode.swift; path = ShowDeviceLocationHistoryView.swift; sourceTree = "<group>"; };
		004A2B9C2BED455B00C297CE /* canyonlands */ = {isa = PBXFileReference; lastKnownFileType = folder; path = canyonlands; sourceTree = "<group>"; };
		004A2B9E2BED456500C297CE /* ApplyScheduledUpdatesToPreplannedMapAreaView.swift */ = {isa = PBXFileReference; fileEncoding = 4; lastKnownFileType = sourcecode.swift; path = ApplyScheduledUpdatesToPreplannedMapAreaView.swift; sourceTree = "<group>"; };
		004FE87029DF5D8700075217 /* Bristol */ = {isa = PBXFileReference; lastKnownFileType = folder; path = Bristol; sourceTree = "<group>"; };
		0072C7F32DBAA65B001502CA /* AddFeatureCollectionLayerFromTableView.swift */ = {isa = PBXFileReference; lastKnownFileType = sourcecode.swift; path = AddFeatureCollectionLayerFromTableView.swift; sourceTree = "<group>"; };
		0072C7F92DBABEA9001502CA /* AddIntegratedMeshLayerView.swift */ = {isa = PBXFileReference; lastKnownFileType = sourcecode.swift; path = AddIntegratedMeshLayerView.swift; sourceTree = "<group>"; };
		0072C7FF2DBAF08B001502CA /* AddItemsToPortalView.swift */ = {isa = PBXFileReference; lastKnownFileType = sourcecode.swift; path = AddItemsToPortalView.swift; sourceTree = "<group>"; };
		0074ABBE28174BCF0037244A /* DisplayMapView.swift */ = {isa = PBXFileReference; lastKnownFileType = sourcecode.swift; path = DisplayMapView.swift; sourceTree = "<group>"; };
		0074ABC128174F430037244A /* Sample.swift */ = {isa = PBXFileReference; fileEncoding = 4; lastKnownFileType = sourcecode.swift; path = Sample.swift; sourceTree = "<group>"; };
		0074ABCA2817B8DB0037244A /* SamplesApp+Samples.swift.tache */ = {isa = PBXFileReference; fileEncoding = 4; lastKnownFileType = text; path = "SamplesApp+Samples.swift.tache"; sourceTree = "<group>"; };
		0086F3FD28E3770900974721 /* ShowViewshedFromPointInSceneView.swift */ = {isa = PBXFileReference; fileEncoding = 4; lastKnownFileType = sourcecode.swift; path = ShowViewshedFromPointInSceneView.swift; sourceTree = "<group>"; };
		00A7A1432A2FC58300F035F7 /* DisplayContentOfUtilityNetworkContainerView.swift */ = {isa = PBXFileReference; fileEncoding = 4; lastKnownFileType = sourcecode.swift; path = DisplayContentOfUtilityNetworkContainerView.swift; sourceTree = "<group>"; };
		00A7A1492A2FC5B700F035F7 /* DisplayContentOfUtilityNetworkContainerView.Model.swift */ = {isa = PBXFileReference; lastKnownFileType = sourcecode.swift; path = DisplayContentOfUtilityNetworkContainerView.Model.swift; sourceTree = "<group>"; };
		00ABA94D2BF6721700C0488C /* ShowGridView.swift */ = {isa = PBXFileReference; lastKnownFileType = sourcecode.swift; path = ShowGridView.swift; sourceTree = "<group>"; };
		00ACF554293E6C6A0059B2A9 /* Samples.entitlements */ = {isa = PBXFileReference; lastKnownFileType = text.plist.entitlements; path = Samples.entitlements; sourceTree = "<group>"; };
		00B04272282EC59E0072E1B4 /* AboutView.swift */ = {isa = PBXFileReference; fileEncoding = 4; lastKnownFileType = sourcecode.swift; path = AboutView.swift; sourceTree = "<group>"; };
		00B042E5282EDC690072E1B4 /* SetBasemapView.swift */ = {isa = PBXFileReference; fileEncoding = 4; lastKnownFileType = sourcecode.swift; path = SetBasemapView.swift; sourceTree = "<group>"; };
		00B04FB4283EEBA80026C882 /* DisplayOverviewMapView.swift */ = {isa = PBXFileReference; lastKnownFileType = sourcecode.swift; path = DisplayOverviewMapView.swift; sourceTree = "<group>"; };
		00C94A0C28B53DE1004E42D9 /* raster-file */ = {isa = PBXFileReference; lastKnownFileType = folder; path = "raster-file"; sourceTree = "<group>"; };
		00CB9137284814A4005C2C5D /* SearchWithGeocodeView.swift */ = {isa = PBXFileReference; lastKnownFileType = sourcecode.swift; path = SearchWithGeocodeView.swift; sourceTree = "<group>"; };
		00CCB8A4285BAF8700BBAB70 /* OnDemandResource.swift */ = {isa = PBXFileReference; lastKnownFileType = sourcecode.swift; path = OnDemandResource.swift; sourceTree = "<group>"; };
		00D4EF7F2863842100B9CC30 /* AddFeatureLayersView.swift */ = {isa = PBXFileReference; lastKnownFileType = sourcecode.swift; path = AddFeatureLayersView.swift; sourceTree = "<group>"; };
		00D4EF8228638BF100B9CC30 /* LA_Trails.geodatabase */ = {isa = PBXFileReference; lastKnownFileType = file; path = LA_Trails.geodatabase; sourceTree = "<group>"; };
		00D4EF8F28638BF100B9CC30 /* AuroraCO.gpkg */ = {isa = PBXFileReference; lastKnownFileType = file; path = AuroraCO.gpkg; sourceTree = "<group>"; };
		00D4EFB02863CE6300B9CC30 /* ScottishWildlifeTrust_reserves */ = {isa = PBXFileReference; lastKnownFileType = folder; path = ScottishWildlifeTrust_reserves; sourceTree = "<group>"; };
		00E1D90A2BC0AF97001AEB6A /* SnapGeometryEditsView.SnapSettingsView.swift */ = {isa = PBXFileReference; lastKnownFileType = sourcecode.swift; path = SnapGeometryEditsView.SnapSettingsView.swift; sourceTree = "<group>"; };
		00E1D90C2BC0B125001AEB6A /* SnapGeometryEditsView.GeometryEditorModel.swift */ = {isa = PBXFileReference; lastKnownFileType = sourcecode.swift; path = SnapGeometryEditsView.GeometryEditorModel.swift; sourceTree = "<group>"; };
		00E1D90E2BC0B1E8001AEB6A /* SnapGeometryEditsView.GeometryEditorMenu.swift */ = {isa = PBXFileReference; lastKnownFileType = sourcecode.swift; path = SnapGeometryEditsView.GeometryEditorMenu.swift; sourceTree = "<group>"; };
		00E5400C27F3CCA100CF66D5 /* SamplesApp.swift */ = {isa = PBXFileReference; lastKnownFileType = sourcecode.swift; path = SamplesApp.swift; sourceTree = "<group>"; };
		00E5400D27F3CCA100CF66D5 /* ContentView.swift */ = {isa = PBXFileReference; lastKnownFileType = sourcecode.swift; path = ContentView.swift; sourceTree = "<group>"; };
		00E5400E27F3CCA200CF66D5 /* Assets.xcassets */ = {isa = PBXFileReference; lastKnownFileType = folder.assetcatalog; path = Assets.xcassets; sourceTree = "<group>"; };
		00E5401327F3CCA200CF66D5 /* ArcGIS Maps SDK Samples.app */ = {isa = PBXFileReference; explicitFileType = wrapper.application; includeInIndex = 0; path = "ArcGIS Maps SDK Samples.app"; sourceTree = BUILT_PRODUCTS_DIR; };
		00E5402A27F775EA00CF66D5 /* Info.plist */ = {isa = PBXFileReference; lastKnownFileType = text.plist.xml; path = Info.plist; sourceTree = "<group>"; };
		00E7C1592BBE1BF000B85D69 /* SnapGeometryEditsView.swift */ = {isa = PBXFileReference; fileEncoding = 4; lastKnownFileType = sourcecode.swift; path = SnapGeometryEditsView.swift; sourceTree = "<group>"; };
		00F279D52AF418DC00CECAF8 /* AddDynamicEntityLayerView.VehicleCallout.swift */ = {isa = PBXFileReference; lastKnownFileType = sourcecode.swift; path = AddDynamicEntityLayerView.VehicleCallout.swift; sourceTree = "<group>"; };
		00FA4E562DBC139B008A34CF /* AddRastersAndFeatureTablesFromGeopackageView.swift */ = {isa = PBXFileReference; lastKnownFileType = sourcecode.swift; path = AddRastersAndFeatureTablesFromGeopackageView.swift; sourceTree = "<group>"; };
		00FA4E632DCA72E6008A34CF /* ApplyRGBRendererView.swift */ = {isa = PBXFileReference; lastKnownFileType = sourcecode.swift; path = ApplyRGBRendererView.swift; sourceTree = "<group>"; };
		00FA4E652DCA7386008A34CF /* ApplyRGBRendererView.SettingsView.swift */ = {isa = PBXFileReference; lastKnownFileType = sourcecode.swift; path = ApplyRGBRendererView.SettingsView.swift; sourceTree = "<group>"; };
		00FA4E672DCA87A5008A34CF /* ApplyRGBRendererView.RangeSlider.swift */ = {isa = PBXFileReference; lastKnownFileType = sourcecode.swift; path = ApplyRGBRendererView.RangeSlider.swift; sourceTree = "<group>"; };
		00FA4E712DCBD7A6008A34CF /* ApplySimpleRendererToFeatureLayerView.swift */ = {isa = PBXFileReference; lastKnownFileType = sourcecode.swift; path = ApplySimpleRendererToFeatureLayerView.swift; sourceTree = "<group>"; };
		00FA4E812DCD5AD0008A34CF /* srtm */ = {isa = PBXFileReference; lastKnownFileType = folder; path = srtm; sourceTree = "<group>"; };
		00FA4E882DCD7233008A34CF /* ApplySimpleRendererToGraphicsOverlayView.swift */ = {isa = PBXFileReference; lastKnownFileType = sourcecode.swift; path = ApplySimpleRendererToGraphicsOverlayView.swift; sourceTree = "<group>"; };
		102B6A362BFD5B55009F763C /* IdentifyFeaturesInWMSLayerView.swift */ = {isa = PBXFileReference; lastKnownFileType = sourcecode.swift; path = IdentifyFeaturesInWMSLayerView.swift; sourceTree = "<group>"; };
		108EC04029D25B2C000F35D0 /* QueryFeatureTableView.swift */ = {isa = PBXFileReference; fileEncoding = 4; lastKnownFileType = sourcecode.swift; path = QueryFeatureTableView.swift; sourceTree = "<group>"; };
		10B782042BE55D7E007EAE6C /* GenerateOfflineMapWithCustomParametersView.swift */ = {isa = PBXFileReference; lastKnownFileType = sourcecode.swift; path = GenerateOfflineMapWithCustomParametersView.swift; sourceTree = "<group>"; };
		10B782072BE5A058007EAE6C /* GenerateOfflineMapWithCustomParametersView.CustomParameters.swift */ = {isa = PBXFileReference; lastKnownFileType = sourcecode.swift; path = GenerateOfflineMapWithCustomParametersView.CustomParameters.swift; sourceTree = "<group>"; };
		10BD9EB32BF51B4B00ABDBD5 /* GenerateOfflineMapWithCustomParametersView.Model.swift */ = {isa = PBXFileReference; lastKnownFileType = sourcecode.swift; path = GenerateOfflineMapWithCustomParametersView.Model.swift; sourceTree = "<group>"; };
		10CFF4C92DBAAFAC0027F144 /* AddFeatureLayerWithTimeOffsetView.swift */ = {isa = PBXFileReference; lastKnownFileType = sourcecode.swift; path = AddFeatureLayerWithTimeOffsetView.swift; sourceTree = "<group>"; };
		10CFF50A2DC2EC990027F144 /* ApplyClassBreaksRendererToSublayerView.swift */ = {isa = PBXFileReference; lastKnownFileType = sourcecode.swift; path = ApplyClassBreaksRendererToSublayerView.swift; sourceTree = "<group>"; };
		10CFF54E2DD2AC300027F144 /* AuthenticateWithPKICertificateView.swift */ = {isa = PBXFileReference; lastKnownFileType = sourcecode.swift; path = AuthenticateWithPKICertificateView.swift; sourceTree = "<group>"; };
		10D321922BDB187400B39B1B /* naperville_imagery.tpkx */ = {isa = PBXFileReference; lastKnownFileType = file; path = naperville_imagery.tpkx; sourceTree = "<group>"; };
		10D321952BDB1CB500B39B1B /* GenerateOfflineMapWithLocalBasemapView.swift */ = {isa = PBXFileReference; lastKnownFileType = sourcecode.swift; path = GenerateOfflineMapWithLocalBasemapView.swift; sourceTree = "<group>"; };
		1C0C1C3429D34DAE005C8B24 /* ChangeViewpointView.swift */ = {isa = PBXFileReference; fileEncoding = 4; lastKnownFileType = sourcecode.swift; path = ChangeViewpointView.swift; sourceTree = "<group>"; };
		1C19B4EB2A578E46001D2506 /* CreateLoadReportView.Views.swift */ = {isa = PBXFileReference; fileEncoding = 4; lastKnownFileType = sourcecode.swift; path = CreateLoadReportView.Views.swift; sourceTree = "<group>"; };
		1C19B4ED2A578E46001D2506 /* CreateLoadReportView.swift */ = {isa = PBXFileReference; fileEncoding = 4; lastKnownFileType = sourcecode.swift; path = CreateLoadReportView.swift; sourceTree = "<group>"; };
		1C19B4EF2A578E46001D2506 /* CreateLoadReportView.Model.swift */ = {isa = PBXFileReference; fileEncoding = 4; lastKnownFileType = sourcecode.swift; path = CreateLoadReportView.Model.swift; sourceTree = "<group>"; };
		1C2538522BABACB100337307 /* AugmentRealityToNavigateRouteView.ARSceneView.swift */ = {isa = PBXFileReference; lastKnownFileType = sourcecode.swift; path = AugmentRealityToNavigateRouteView.ARSceneView.swift; sourceTree = "<group>"; };
		1C2538532BABACB100337307 /* AugmentRealityToNavigateRouteView.swift */ = {isa = PBXFileReference; lastKnownFileType = sourcecode.swift; path = AugmentRealityToNavigateRouteView.swift; sourceTree = "<group>"; };
		1C26ED152A859525009B7721 /* FilterFeaturesInSceneView.swift */ = {isa = PBXFileReference; fileEncoding = 4; lastKnownFileType = sourcecode.swift; path = FilterFeaturesInSceneView.swift; sourceTree = "<group>"; };
<<<<<<< HEAD
		1C293D4E2DCEA74C000B0822 /* AuthenticateWithTokenView.swift */ = {isa = PBXFileReference; lastKnownFileType = sourcecode.swift; path = AuthenticateWithTokenView.swift; sourceTree = "<group>"; };
=======
		1C293D4B2DCD91BF000B0822 /* color.json */ = {isa = PBXFileReference; lastKnownFileType = text.json; path = color.json; sourceTree = "<group>"; };
>>>>>>> bab97aa6
		1C29C9532DBAE50D0074028F /* AddWMTSLayerView.swift */ = {isa = PBXFileReference; lastKnownFileType = sourcecode.swift; path = AddWMTSLayerView.swift; sourceTree = "<group>"; };
		1C38915C2DBC36C700ADFDDC /* AddWFSLayerView.swift */ = {isa = PBXFileReference; lastKnownFileType = sourcecode.swift; path = AddWFSLayerView.swift; sourceTree = "<group>"; };
		1C3891602DC02F1100ADFDDC /* ApplyBlendRendererToHillshadeView.swift */ = {isa = PBXFileReference; lastKnownFileType = sourcecode.swift; path = ApplyBlendRendererToHillshadeView.swift; sourceTree = "<group>"; };
		1C3892302DC59E5D00ADFDDC /* ApplyBlendRendererToHillshadeView.SettingsView.swift */ = {isa = PBXFileReference; lastKnownFileType = sourcecode.swift; path = ApplyBlendRendererToHillshadeView.SettingsView.swift; sourceTree = "<group>"; };
		1C3B7DC32A5F64FC00907443 /* AnalyzeNetworkWithSubnetworkTraceView.Model.swift */ = {isa = PBXFileReference; fileEncoding = 4; lastKnownFileType = sourcecode.swift; path = AnalyzeNetworkWithSubnetworkTraceView.Model.swift; sourceTree = "<group>"; };
		1C3B7DC62A5F64FC00907443 /* AnalyzeNetworkWithSubnetworkTraceView.swift */ = {isa = PBXFileReference; fileEncoding = 4; lastKnownFileType = sourcecode.swift; path = AnalyzeNetworkWithSubnetworkTraceView.swift; sourceTree = "<group>"; };
		1C42E04329D2396B004FC4BE /* ShowPopupView.swift */ = {isa = PBXFileReference; fileEncoding = 4; lastKnownFileType = sourcecode.swift; path = ShowPopupView.swift; sourceTree = "<group>"; };
		1C43BC792A43781100509BF8 /* SetVisibilityOfSubtypeSublayerView.Views.swift */ = {isa = PBXFileReference; fileEncoding = 4; lastKnownFileType = sourcecode.swift; path = SetVisibilityOfSubtypeSublayerView.Views.swift; sourceTree = "<group>"; };
		1C43BC7C2A43781100509BF8 /* SetVisibilityOfSubtypeSublayerView.Model.swift */ = {isa = PBXFileReference; fileEncoding = 4; lastKnownFileType = sourcecode.swift; path = SetVisibilityOfSubtypeSublayerView.Model.swift; sourceTree = "<group>"; };
		1C43BC7E2A43781100509BF8 /* SetVisibilityOfSubtypeSublayerView.swift */ = {isa = PBXFileReference; fileEncoding = 4; lastKnownFileType = sourcecode.swift; path = SetVisibilityOfSubtypeSublayerView.swift; sourceTree = "<group>"; };
		1C8EC7432BAE2891001A6929 /* AugmentRealityToCollectDataView.swift */ = {isa = PBXFileReference; fileEncoding = 4; lastKnownFileType = sourcecode.swift; path = AugmentRealityToCollectDataView.swift; sourceTree = "<group>"; };
		1C9B74C529DB43580038B06F /* ShowRealisticLightAndShadowsView.swift */ = {isa = PBXFileReference; fileEncoding = 4; lastKnownFileType = sourcecode.swift; path = ShowRealisticLightAndShadowsView.swift; sourceTree = "<group>"; };
		1C9B74D529DB54560038B06F /* ChangeCameraControllerView.swift */ = {isa = PBXFileReference; fileEncoding = 4; lastKnownFileType = sourcecode.swift; path = ChangeCameraControllerView.swift; sourceTree = "<group>"; };
		1CAB8D442A3CEAB0002AA649 /* RunValveIsolationTraceView.Model.swift */ = {isa = PBXFileReference; fileEncoding = 4; lastKnownFileType = sourcecode.swift; path = RunValveIsolationTraceView.Model.swift; sourceTree = "<group>"; };
		1CAB8D472A3CEAB0002AA649 /* RunValveIsolationTraceView.swift */ = {isa = PBXFileReference; fileEncoding = 4; lastKnownFileType = sourcecode.swift; path = RunValveIsolationTraceView.swift; sourceTree = "<group>"; };
		1CAF831B2A20305F000E1E60 /* ShowUtilityAssociationsView.swift */ = {isa = PBXFileReference; fileEncoding = 4; lastKnownFileType = sourcecode.swift; path = ShowUtilityAssociationsView.swift; sourceTree = "<group>"; };
		1CC755E02DC5A6A7004B346F /* Shasta_Elevation */ = {isa = PBXFileReference; lastKnownFileType = folder; path = Shasta_Elevation; sourceTree = "<group>"; };
		1CC755E22DC95625004B346F /* ApplyFunctionToRasterFromFileView.swift */ = {isa = PBXFileReference; lastKnownFileType = sourcecode.swift; path = ApplyFunctionToRasterFromFileView.swift; sourceTree = "<group>"; };
		218F35B329C28F4A00502022 /* AuthenticateWithOAuthView.swift */ = {isa = PBXFileReference; fileEncoding = 4; lastKnownFileType = sourcecode.swift; path = AuthenticateWithOAuthView.swift; sourceTree = "<group>"; };
		3E54CF212C66AFBE00DD2F18 /* AddWebTiledLayerView.swift */ = {isa = PBXFileReference; lastKnownFileType = sourcecode.swift; path = AddWebTiledLayerView.swift; sourceTree = "<group>"; };
		3E720F9C2C619B1700E22A9E /* SetInitialViewpointView.swift */ = {isa = PBXFileReference; lastKnownFileType = sourcecode.swift; path = SetInitialViewpointView.swift; sourceTree = "<group>"; };
		3E9F77722C6A60FA0022CAB5 /* QueryFeatureCountAndExtentView.swift */ = {isa = PBXFileReference; lastKnownFileType = sourcecode.swift; path = QueryFeatureCountAndExtentView.swift; sourceTree = "<group>"; };
		3EEDE7CD2C5D73F700510104 /* SetSpatialReferenceView.swift */ = {isa = PBXFileReference; lastKnownFileType = sourcecode.swift; path = SetSpatialReferenceView.swift; sourceTree = "<group>"; };
		4C8126DC2DBBCEFE006EF7D2 /* ApplyStyleToWMSLayerView.swift */ = {isa = PBXFileReference; lastKnownFileType = sourcecode.swift; path = ApplyStyleToWMSLayerView.swift; sourceTree = "<group>"; };
		4C8126E62DC02525006EF7D2 /* AnalyzeHotspotsView.swift */ = {isa = PBXFileReference; lastKnownFileType = sourcecode.swift; path = AnalyzeHotspotsView.swift; sourceTree = "<group>"; };
		4C81273D2DCA9E31006EF7D2 /* ApplyColormapRendererToRasterView.swift */ = {isa = PBXFileReference; lastKnownFileType = sourcecode.swift; path = ApplyColormapRendererToRasterView.swift; sourceTree = "<group>"; };
		4C81275C2DCBB72C006EF7D2 /* ShastaBW */ = {isa = PBXFileReference; lastKnownFileType = folder; path = ShastaBW; sourceTree = "<group>"; };
		4C8127602DCBED62006EF7D2 /* ApplyStretchRendererView.swift */ = {isa = PBXFileReference; lastKnownFileType = sourcecode.swift; path = ApplyStretchRendererView.swift; sourceTree = "<group>"; };
		4D126D6929CA1B6000CFB7A7 /* ShowDeviceLocationWithNMEADataSourcesView.swift */ = {isa = PBXFileReference; fileEncoding = 4; lastKnownFileType = sourcecode.swift; path = ShowDeviceLocationWithNMEADataSourcesView.swift; sourceTree = "<group>"; };
		4D126D7129CA1E1800CFB7A7 /* FileNMEASentenceReader.swift */ = {isa = PBXFileReference; lastKnownFileType = sourcecode.swift; path = FileNMEASentenceReader.swift; sourceTree = "<group>"; };
		4D126D7B29CA3E6000CFB7A7 /* Redlands.nmea */ = {isa = PBXFileReference; fileEncoding = 4; lastKnownFileType = text; path = Redlands.nmea; sourceTree = "<group>"; };
		4D126D7D29CA43D200CFB7A7 /* ShowDeviceLocationWithNMEADataSourcesView.Model.swift */ = {isa = PBXFileReference; lastKnownFileType = sourcecode.swift; path = ShowDeviceLocationWithNMEADataSourcesView.Model.swift; sourceTree = "<group>"; };
		4D2ADC3F29C26D05003B367F /* AddDynamicEntityLayerView.swift */ = {isa = PBXFileReference; fileEncoding = 4; lastKnownFileType = sourcecode.swift; path = AddDynamicEntityLayerView.swift; sourceTree = "<group>"; };
		4D2ADC5529C4F612003B367F /* ChangeMapViewBackgroundView.swift */ = {isa = PBXFileReference; fileEncoding = 4; lastKnownFileType = sourcecode.swift; path = ChangeMapViewBackgroundView.swift; sourceTree = "<group>"; };
		4D2ADC5829C4F612003B367F /* ChangeMapViewBackgroundView.SettingsView.swift */ = {isa = PBXFileReference; fileEncoding = 4; lastKnownFileType = sourcecode.swift; path = ChangeMapViewBackgroundView.SettingsView.swift; sourceTree = "<group>"; };
		4D2ADC6129C5071C003B367F /* ChangeMapViewBackgroundView.Model.swift */ = {isa = PBXFileReference; lastKnownFileType = sourcecode.swift; path = ChangeMapViewBackgroundView.Model.swift; sourceTree = "<group>"; };
		4D2ADC6629C50BD6003B367F /* AddDynamicEntityLayerView.Model.swift */ = {isa = PBXFileReference; lastKnownFileType = sourcecode.swift; path = AddDynamicEntityLayerView.Model.swift; sourceTree = "<group>"; };
		4D2ADC6829C50C4C003B367F /* AddDynamicEntityLayerView.SettingsView.swift */ = {isa = PBXFileReference; lastKnownFileType = sourcecode.swift; path = AddDynamicEntityLayerView.SettingsView.swift; sourceTree = "<group>"; };
		7573E81329D6134C00BEED9C /* TraceUtilityNetworkView.Model.swift */ = {isa = PBXFileReference; fileEncoding = 4; lastKnownFileType = sourcecode.swift; path = TraceUtilityNetworkView.Model.swift; sourceTree = "<group>"; };
		7573E81529D6134C00BEED9C /* TraceUtilityNetworkView.Enums.swift */ = {isa = PBXFileReference; fileEncoding = 4; lastKnownFileType = sourcecode.swift; path = TraceUtilityNetworkView.Enums.swift; sourceTree = "<group>"; };
		7573E81729D6134C00BEED9C /* TraceUtilityNetworkView.Views.swift */ = {isa = PBXFileReference; fileEncoding = 4; lastKnownFileType = sourcecode.swift; path = TraceUtilityNetworkView.Views.swift; sourceTree = "<group>"; };
		7573E81829D6134C00BEED9C /* TraceUtilityNetworkView.swift */ = {isa = PBXFileReference; fileEncoding = 4; lastKnownFileType = sourcecode.swift; path = TraceUtilityNetworkView.swift; sourceTree = "<group>"; };
		75DD739129D38B1B0010229D /* NavigateRouteView.swift */ = {isa = PBXFileReference; fileEncoding = 4; lastKnownFileType = sourcecode.swift; path = NavigateRouteView.swift; sourceTree = "<group>"; };
		7900C5F52A83FC3F002D430F /* AddCustomDynamicEntityDataSourceView.Vessel.swift */ = {isa = PBXFileReference; lastKnownFileType = sourcecode.swift; path = AddCustomDynamicEntityDataSourceView.Vessel.swift; sourceTree = "<group>"; };
		792222DC2A81AA5D00619FFE /* AIS_MarineCadastre_SelectedVessels_CustomDataSource.jsonl */ = {isa = PBXFileReference; fileEncoding = 4; lastKnownFileType = text; path = AIS_MarineCadastre_SelectedVessels_CustomDataSource.jsonl; sourceTree = "<group>"; };
		79302F842A1ED4E30002336A /* CreateAndSaveKMLView.Model.swift */ = {isa = PBXFileReference; lastKnownFileType = sourcecode.swift; path = CreateAndSaveKMLView.Model.swift; sourceTree = "<group>"; };
		79302F862A1ED71B0002336A /* CreateAndSaveKMLView.Views.swift */ = {isa = PBXFileReference; lastKnownFileType = sourcecode.swift; path = CreateAndSaveKMLView.Views.swift; sourceTree = "<group>"; };
		798C2DA62AFC505600EE7E97 /* PrivacyInfo.xcprivacy */ = {isa = PBXFileReference; lastKnownFileType = text.xml; path = PrivacyInfo.xcprivacy; sourceTree = "<group>"; };
		79B7B8092A1BF8EC00F57C27 /* CreateAndSaveKMLView.swift */ = {isa = PBXFileReference; lastKnownFileType = sourcecode.swift; path = CreateAndSaveKMLView.swift; sourceTree = "<group>"; };
		79D84D0D2A815C5B00F45262 /* AddCustomDynamicEntityDataSourceView.swift */ = {isa = PBXFileReference; lastKnownFileType = sourcecode.swift; path = AddCustomDynamicEntityDataSourceView.swift; sourceTree = "<group>"; };
		8810FB582DC94A6600874936 /* ApplyFunctionToRasterFromServiceView.swift */ = {isa = PBXFileReference; lastKnownFileType = sourcecode.swift; path = ApplyFunctionToRasterFromServiceView.swift; sourceTree = "<group>"; };
		88129D792DD5035A001599A5 /* ShowGeodesicPathBetweenTwoPointsView.swift */ = {isa = PBXFileReference; lastKnownFileType = sourcecode.swift; path = ShowGeodesicPathBetweenTwoPointsView.swift; sourceTree = "<group>"; };
		883C121429C9136600062FF9 /* DownloadPreplannedMapAreaView.MapPicker.swift */ = {isa = PBXFileReference; fileEncoding = 4; lastKnownFileType = sourcecode.swift; path = DownloadPreplannedMapAreaView.MapPicker.swift; sourceTree = "<group>"; };
		88AF55292DD68767003F146E /* ShowServiceAreasForMultipleFacilitiesView.swift */ = {isa = PBXFileReference; lastKnownFileType = sourcecode.swift; path = ShowServiceAreasForMultipleFacilitiesView.swift; sourceTree = "<group>"; };
		88C5E0EA2DCBC1E20091D271 /* ApplyScenePropertyExpressionsView.swift */ = {isa = PBXFileReference; lastKnownFileType = sourcecode.swift; path = ApplyScenePropertyExpressionsView.swift; sourceTree = "<group>"; };
		88E52E6E2DC96C3F00F48409 /* ApplyHillshadeRendererToRasterView.swift */ = {isa = PBXFileReference; lastKnownFileType = sourcecode.swift; path = ApplyHillshadeRendererToRasterView.swift; sourceTree = "<group>"; };
		88E52E802DCA703B00F48409 /* ApplyHillshadeRendererToRasterView.SettingsView.swift */ = {isa = PBXFileReference; lastKnownFileType = sourcecode.swift; path = ApplyHillshadeRendererToRasterView.SettingsView.swift; sourceTree = "<group>"; };
		88F93CC029C3D59C0006B28E /* CreateAndEditGeometriesView.swift */ = {isa = PBXFileReference; lastKnownFileType = sourcecode.swift; path = CreateAndEditGeometriesView.swift; sourceTree = "<group>"; };
		88FB70382DCC207B00EB76E3 /* ApplySymbologyToShapefileView.swift */ = {isa = PBXFileReference; lastKnownFileType = sourcecode.swift; path = ApplySymbologyToShapefileView.swift; sourceTree = "<group>"; };
		88FB70D02DCC247B00EB76E3 /* Aurora_CO_shp */ = {isa = PBXFileReference; lastKnownFileType = folder; path = Aurora_CO_shp; sourceTree = "<group>"; };
		88FB70D32DCD10B600EB76E3 /* AuthenticateWithIntegratedWindowsAuthenticationView.swift */ = {isa = PBXFileReference; lastKnownFileType = sourcecode.swift; path = AuthenticateWithIntegratedWindowsAuthenticationView.swift; sourceTree = "<group>"; };
		9503056D2C46ECB70091B32D /* ShowDeviceLocationUsingIndoorPositioningView.Model.swift */ = {isa = PBXFileReference; lastKnownFileType = sourcecode.swift; path = ShowDeviceLocationUsingIndoorPositioningView.Model.swift; sourceTree = "<group>"; };
		9537AFD62C220EF0000923C5 /* ExchangeSetwithoutUpdates */ = {isa = PBXFileReference; lastKnownFileType = folder; path = ExchangeSetwithoutUpdates; sourceTree = "<group>"; };
		9547085B2C3C719800CA8579 /* EditFeatureAttachmentsView.Model.swift */ = {isa = PBXFileReference; lastKnownFileType = sourcecode.swift; path = EditFeatureAttachmentsView.Model.swift; sourceTree = "<group>"; };
		954AEDED2C01332600265114 /* SelectFeaturesInSceneLayerView.swift */ = {isa = PBXFileReference; lastKnownFileType = sourcecode.swift; path = SelectFeaturesInSceneLayerView.swift; sourceTree = "<group>"; };
		955271602C0E6749009B1ED4 /* AddRasterFromServiceView.swift */ = {isa = PBXFileReference; lastKnownFileType = sourcecode.swift; path = AddRasterFromServiceView.swift; sourceTree = "<group>"; };
		955AFAC32C10FD6F009C8FE5 /* ApplyMosaicRuleToRastersView.swift */ = {isa = PBXFileReference; lastKnownFileType = sourcecode.swift; path = ApplyMosaicRuleToRastersView.swift; sourceTree = "<group>"; };
		9579FCE92C3360BB00FC8A1D /* EditFeatureAttachmentsView.swift */ = {isa = PBXFileReference; lastKnownFileType = sourcecode.swift; path = EditFeatureAttachmentsView.swift; sourceTree = "<group>"; };
		95A572182C0FDCC9006E8B48 /* ShowScaleBarView.swift */ = {isa = PBXFileReference; lastKnownFileType = sourcecode.swift; path = ShowScaleBarView.swift; sourceTree = "<group>"; };
		95D2EE0E2C334D1600683D53 /* ShowServiceAreaView.swift */ = {isa = PBXFileReference; lastKnownFileType = sourcecode.swift; path = ShowServiceAreaView.swift; sourceTree = "<group>"; };
		95DEB9B52C127A92009BEC35 /* ShowViewshedFromPointOnMapView.swift */ = {isa = PBXFileReference; lastKnownFileType = sourcecode.swift; path = ShowViewshedFromPointOnMapView.swift; sourceTree = "<group>"; };
		95E980702C26183000CB8912 /* BrowseOGCAPIFeatureServiceView.swift */ = {isa = PBXFileReference; lastKnownFileType = sourcecode.swift; path = BrowseOGCAPIFeatureServiceView.swift; sourceTree = "<group>"; };
		95F3A52A2C07F09C00885DED /* SetSurfaceNavigationConstraintView.swift */ = {isa = PBXFileReference; lastKnownFileType = sourcecode.swift; path = SetSurfaceNavigationConstraintView.swift; sourceTree = "<group>"; };
		95F891282C46E9D60010EBED /* ShowDeviceLocationUsingIndoorPositioningView.swift */ = {isa = PBXFileReference; lastKnownFileType = sourcecode.swift; path = ShowDeviceLocationUsingIndoorPositioningView.swift; sourceTree = "<group>"; };
		D70082EA2ACF900100E0C3C2 /* IdentifyKMLFeaturesView.swift */ = {isa = PBXFileReference; fileEncoding = 4; lastKnownFileType = sourcecode.swift; path = IdentifyKMLFeaturesView.swift; sourceTree = "<group>"; };
		D7010EBC2B05616900D43F55 /* DisplaySceneFromMobileScenePackageView.swift */ = {isa = PBXFileReference; fileEncoding = 4; lastKnownFileType = sourcecode.swift; path = DisplaySceneFromMobileScenePackageView.swift; sourceTree = "<group>"; };
		D701D72B2A37C7F7006FF0C8 /* bradley_low_3ds */ = {isa = PBXFileReference; lastKnownFileType = folder; path = bradley_low_3ds; sourceTree = "<group>"; };
		D703F04C2D9334AC0077E3A8 /* SnapGeometryEditsWithUtilityNetworkRulesView.Model.swift */ = {isa = PBXFileReference; lastKnownFileType = sourcecode.swift; path = SnapGeometryEditsWithUtilityNetworkRulesView.Model.swift; sourceTree = "<group>"; };
		D7044B952BE18D73000F2C43 /* EditWithBranchVersioningView.Views.swift */ = {isa = PBXFileReference; fileEncoding = 4; lastKnownFileType = sourcecode.swift; path = EditWithBranchVersioningView.Views.swift; sourceTree = "<group>"; };
		D704AA592AB22C1A00A3BB63 /* GroupLayersTogetherView.swift */ = {isa = PBXFileReference; fileEncoding = 4; lastKnownFileType = sourcecode.swift; path = GroupLayersTogetherView.swift; sourceTree = "<group>"; };
		D70539032CD0122D00F63F4A /* mil2525d.stylx */ = {isa = PBXFileReference; lastKnownFileType = file; path = mil2525d.stylx; sourceTree = "<group>"; };
		D705390F2CD0127700F63F4A /* militaryoverlay.geodatabase */ = {isa = PBXFileReference; lastKnownFileType = folder; path = militaryoverlay.geodatabase; sourceTree = "<group>"; };
		D7054AE82ACCCB6C007235BA /* Animate3DGraphicView.SettingsView.swift */ = {isa = PBXFileReference; fileEncoding = 4; lastKnownFileType = sourcecode.swift; path = Animate3DGraphicView.SettingsView.swift; sourceTree = "<group>"; };
		D7058B0D2B59E44B000A888A /* StylePointWithSceneSymbolView.swift */ = {isa = PBXFileReference; fileEncoding = 4; lastKnownFileType = sourcecode.swift; path = StylePointWithSceneSymbolView.swift; sourceTree = "<group>"; };
		D7058FB02ACB423C00A40F14 /* Animate3DGraphicView.Model.swift */ = {isa = PBXFileReference; fileEncoding = 4; lastKnownFileType = sourcecode.swift; path = Animate3DGraphicView.Model.swift; sourceTree = "<group>"; };
		D707898E2CD160FD000DF215 /* ApplyDictionaryRendererToGraphicsOverlayView.swift */ = {isa = PBXFileReference; lastKnownFileType = sourcecode.swift; path = ApplyDictionaryRendererToGraphicsOverlayView.swift; sourceTree = "<group>"; };
		D70789992CD16324000DF215 /* Mil2525DMessages.xml */ = {isa = PBXFileReference; lastKnownFileType = text.xml; path = Mil2525DMessages.xml; sourceTree = "<group>"; };
		D7084FA62AD771AA00EC7F4F /* AugmentRealityToFlyOverSceneView.swift */ = {isa = PBXFileReference; fileEncoding = 4; lastKnownFileType = sourcecode.swift; path = AugmentRealityToFlyOverSceneView.swift; sourceTree = "<group>"; };
		D70BE5782A5624A80022CA02 /* CategoriesView.swift */ = {isa = PBXFileReference; lastKnownFileType = sourcecode.swift; path = CategoriesView.swift; sourceTree = "<group>"; };
		D710996C2A27D9210065A1C1 /* DensifyAndGeneralizeGeometryView.swift */ = {isa = PBXFileReference; fileEncoding = 4; lastKnownFileType = sourcecode.swift; path = DensifyAndGeneralizeGeometryView.swift; sourceTree = "<group>"; };
		D710996F2A2802FA0065A1C1 /* DensifyAndGeneralizeGeometryView.SettingsView.swift */ = {isa = PBXFileReference; lastKnownFileType = sourcecode.swift; path = DensifyAndGeneralizeGeometryView.SettingsView.swift; sourceTree = "<group>"; };
		D7114A0C2BDC6A3300FA68CA /* EditWithBranchVersioningView.Model.swift */ = {isa = PBXFileReference; fileEncoding = 4; lastKnownFileType = sourcecode.swift; path = EditWithBranchVersioningView.Model.swift; sourceTree = "<group>"; };
		D71371752BD88ECC00EB2F86 /* MonitorChangesToLayerViewStateView.swift */ = {isa = PBXFileReference; fileEncoding = 4; lastKnownFileType = sourcecode.swift; path = MonitorChangesToLayerViewStateView.swift; sourceTree = "<group>"; };
		D713C6D12CB990600073AA72 /* AddKMLLayerView.swift */ = {isa = PBXFileReference; lastKnownFileType = sourcecode.swift; path = AddKMLLayerView.swift; sourceTree = "<group>"; };
		D713C6F52CB9B9A60073AA72 /* US_State_Capitals.kml */ = {isa = PBXFileReference; lastKnownFileType = text.xml; path = US_State_Capitals.kml; sourceTree = "<group>"; };
		D7142BC32DB71082004F87B7 /* View+PagePresentation.swift */ = {isa = PBXFileReference; lastKnownFileType = sourcecode.swift; path = "View+PagePresentation.swift"; sourceTree = "<group>"; };
		D71563E32D5AC2B600D2E948 /* CreateKMLMultiTrackView.swift */ = {isa = PBXFileReference; lastKnownFileType = sourcecode.swift; path = CreateKMLMultiTrackView.swift; sourceTree = "<group>"; };
		D718A1E62B570F7500447087 /* OrbitCameraAroundObjectView.Model.swift */ = {isa = PBXFileReference; fileEncoding = 4; lastKnownFileType = sourcecode.swift; path = OrbitCameraAroundObjectView.Model.swift; sourceTree = "<group>"; };
		D718A1EA2B575FD900447087 /* ManageBookmarksView.swift */ = {isa = PBXFileReference; fileEncoding = 4; lastKnownFileType = sourcecode.swift; path = ManageBookmarksView.swift; sourceTree = "<group>"; };
		D71A9DE02D8CC88D00CA03CB /* SnapGeometryEditsWithUtilityNetworkRulesView.swift */ = {isa = PBXFileReference; lastKnownFileType = sourcecode.swift; path = SnapGeometryEditsWithUtilityNetworkRulesView.swift; sourceTree = "<group>"; };
		D71C5F632AAA7A88006599FD /* CreateSymbolStylesFromWebStylesView.swift */ = {isa = PBXFileReference; fileEncoding = 4; lastKnownFileType = sourcecode.swift; path = CreateSymbolStylesFromWebStylesView.swift; sourceTree = "<group>"; };
		D71C909C2C6C249B0018C63E /* StyleGeometryTypesWithSymbolsView.swift */ = {isa = PBXFileReference; fileEncoding = 4; lastKnownFileType = sourcecode.swift; path = StyleGeometryTypesWithSymbolsView.swift; sourceTree = "<group>"; };
		D71C909D2C6C249B0018C63E /* StyleGeometryTypesWithSymbolsView.Views.swift */ = {isa = PBXFileReference; fileEncoding = 4; lastKnownFileType = sourcecode.swift; path = StyleGeometryTypesWithSymbolsView.Views.swift; sourceTree = "<group>"; };
		D71D516D2B51D7B600B2A2BE /* SearchForWebMapView.Views.swift */ = {isa = PBXFileReference; fileEncoding = 4; lastKnownFileType = sourcecode.swift; path = SearchForWebMapView.Views.swift; sourceTree = "<group>"; };
		D71D9B0F2DC430F800FF2D5A /* ApplyTerrainExaggerationView.swift */ = {isa = PBXFileReference; lastKnownFileType = sourcecode.swift; path = ApplyTerrainExaggerationView.swift; sourceTree = "<group>"; };
		D71FCB892AD6277E000E517C /* CreateMobileGeodatabaseView.Model.swift */ = {isa = PBXFileReference; fileEncoding = 4; lastKnownFileType = sourcecode.swift; path = CreateMobileGeodatabaseView.Model.swift; sourceTree = "<group>"; };
		D7201CD42CC6B710004BDB7D /* AddTiledLayerAsBasemapView.swift */ = {isa = PBXFileReference; lastKnownFileType = sourcecode.swift; path = AddTiledLayerAsBasemapView.swift; sourceTree = "<group>"; };
		D7201D002CC6D3B5004BDB7D /* AddVectorTiledLayerFromCustomStyleView.swift */ = {isa = PBXFileReference; lastKnownFileType = sourcecode.swift; path = AddVectorTiledLayerFromCustomStyleView.swift; sourceTree = "<group>"; };
		D7201D292CC6D829004BDB7D /* dodge_city.vtpk */ = {isa = PBXFileReference; lastKnownFileType = file; path = dodge_city.vtpk; sourceTree = "<group>"; };
		D721EEA72ABDFF550040BE46 /* LothianRiversAnno.mmpk */ = {isa = PBXFileReference; lastKnownFileType = file; path = LothianRiversAnno.mmpk; sourceTree = "<group>"; };
		D722BD212A420DAD002C2087 /* ShowExtrudedFeaturesView.swift */ = {isa = PBXFileReference; fileEncoding = 4; lastKnownFileType = sourcecode.swift; path = ShowExtrudedFeaturesView.swift; sourceTree = "<group>"; };
		D7232EE02AC1E5AA0079ABFF /* PlayKMLTourView.swift */ = {isa = PBXFileReference; fileEncoding = 4; lastKnownFileType = sourcecode.swift; path = PlayKMLTourView.swift; sourceTree = "<group>"; };
		D72C43F22AEB066D00B6157B /* GeocodeOfflineView.Model.swift */ = {isa = PBXFileReference; fileEncoding = 4; lastKnownFileType = sourcecode.swift; path = GeocodeOfflineView.Model.swift; sourceTree = "<group>"; };
		D72F272B2ADA1E4400F906DA /* AugmentRealityToShowTabletopSceneView.swift */ = {isa = PBXFileReference; fileEncoding = 4; lastKnownFileType = sourcecode.swift; path = AugmentRealityToShowTabletopSceneView.swift; sourceTree = "<group>"; };
		D72FE7022CE6D05600BBC0FE /* AppFavorites.swift */ = {isa = PBXFileReference; lastKnownFileType = sourcecode.swift; path = AppFavorites.swift; sourceTree = "<group>"; };
		D72FE7072CE6DA1900BBC0FE /* SampleMenuButtons.swift */ = {isa = PBXFileReference; lastKnownFileType = sourcecode.swift; path = SampleMenuButtons.swift; sourceTree = "<group>"; };
		D731F3C02AD0D2AC00A8431E /* IdentifyGraphicsView.swift */ = {isa = PBXFileReference; fileEncoding = 4; lastKnownFileType = sourcecode.swift; path = IdentifyGraphicsView.swift; sourceTree = "<group>"; };
		D7337C592ABCFDB100A5D865 /* StyleSymbolsFromMobileStyleFileView.SymbolOptionsListView.swift */ = {isa = PBXFileReference; fileEncoding = 4; lastKnownFileType = sourcecode.swift; path = StyleSymbolsFromMobileStyleFileView.SymbolOptionsListView.swift; sourceTree = "<group>"; };
		D7337C5F2ABD142D00A5D865 /* ShowMobileMapPackageExpirationDateView.swift */ = {isa = PBXFileReference; fileEncoding = 4; lastKnownFileType = sourcecode.swift; path = ShowMobileMapPackageExpirationDateView.swift; sourceTree = "<group>"; };
		D733CA152BED980D00FBDE4C /* EditAndSyncFeaturesWithFeatureServiceView.swift */ = {isa = PBXFileReference; fileEncoding = 4; lastKnownFileType = sourcecode.swift; path = EditAndSyncFeaturesWithFeatureServiceView.swift; sourceTree = "<group>"; };
		D734FA092A183A5B00246D7E /* SetMaxExtentView.swift */ = {isa = PBXFileReference; fileEncoding = 4; lastKnownFileType = sourcecode.swift; path = SetMaxExtentView.swift; sourceTree = "<group>"; };
		D7352F8A2BD992C40013FFEF /* MonitorChangesToDrawStatusView.swift */ = {isa = PBXFileReference; fileEncoding = 4; lastKnownFileType = sourcecode.swift; path = MonitorChangesToDrawStatusView.swift; sourceTree = "<group>"; };
		D73571D62CB6131E0046A433 /* hydrography */ = {isa = PBXFileReference; lastKnownFileType = folder; path = hydrography; sourceTree = "<group>"; };
		D73723742AF5877500846884 /* FindRouteInMobileMapPackageView.Models.swift */ = {isa = PBXFileReference; fileEncoding = 4; lastKnownFileType = sourcecode.swift; path = FindRouteInMobileMapPackageView.Models.swift; sourceTree = "<group>"; };
		D73723782AF5ADD700846884 /* FindRouteInMobileMapPackageView.MobileMapView.swift */ = {isa = PBXFileReference; fileEncoding = 4; lastKnownFileType = sourcecode.swift; path = FindRouteInMobileMapPackageView.MobileMapView.swift; sourceTree = "<group>"; };
		D73E61922BDAEE6600457932 /* MatchViewpointOfGeoViewsView.swift */ = {isa = PBXFileReference; fileEncoding = 4; lastKnownFileType = sourcecode.swift; path = MatchViewpointOfGeoViewsView.swift; sourceTree = "<group>"; };
		D73E619A2BDB21F400457932 /* EditWithBranchVersioningView.swift */ = {isa = PBXFileReference; fileEncoding = 4; lastKnownFileType = sourcecode.swift; path = EditWithBranchVersioningView.swift; sourceTree = "<group>"; };
		D73F06662B5EE73D000B574F /* QueryFeaturesWithArcadeExpressionView.swift */ = {isa = PBXFileReference; fileEncoding = 4; lastKnownFileType = sourcecode.swift; path = QueryFeaturesWithArcadeExpressionView.swift; sourceTree = "<group>"; };
		D73F8CF32AB1089900CD39DA /* Restaurant.stylx */ = {isa = PBXFileReference; lastKnownFileType = file; path = Restaurant.stylx; sourceTree = "<group>"; };
		D73FC0FC2AD4A18D0067A19B /* CreateMobileGeodatabaseView.swift */ = {isa = PBXFileReference; fileEncoding = 4; lastKnownFileType = sourcecode.swift; path = CreateMobileGeodatabaseView.swift; sourceTree = "<group>"; };
		D73FCFF42B02A3AA0006360D /* FindAddressWithReverseGeocodeView.swift */ = {isa = PBXFileReference; fileEncoding = 4; lastKnownFileType = sourcecode.swift; path = FindAddressWithReverseGeocodeView.swift; sourceTree = "<group>"; };
		D73FCFFE2B02C7630006360D /* FindRouteAroundBarriersView.Views.swift */ = {isa = PBXFileReference; fileEncoding = 4; lastKnownFileType = sourcecode.swift; path = FindRouteAroundBarriersView.Views.swift; sourceTree = "<group>"; };
		D742B6812D0A5FA100BA944F /* DownloadPortalItemData.swift */ = {isa = PBXFileReference; lastKnownFileType = sourcecode.swift; path = DownloadPortalItemData.swift; sourceTree = "<group>"; };
		D742E48F2B04132B00690098 /* DisplayWebSceneFromPortalItemView.swift */ = {isa = PBXFileReference; fileEncoding = 4; lastKnownFileType = sourcecode.swift; path = DisplayWebSceneFromPortalItemView.swift; sourceTree = "<group>"; };
		D744FD162A2112D90084A66C /* CreateConvexHullAroundPointsView.swift */ = {isa = PBXFileReference; fileEncoding = 4; lastKnownFileType = sourcecode.swift; path = CreateConvexHullAroundPointsView.swift; sourceTree = "<group>"; };
		D7464F1D2ACE04B3007FEE88 /* IdentifyRasterCellView.swift */ = {isa = PBXFileReference; fileEncoding = 4; lastKnownFileType = sourcecode.swift; path = IdentifyRasterCellView.swift; sourceTree = "<group>"; };
		D7464F2A2ACE0964007FEE88 /* SA_EVI_8Day_03May20 */ = {isa = PBXFileReference; lastKnownFileType = folder; path = SA_EVI_8Day_03May20; sourceTree = "<group>"; };
		D7497F3B2AC4B4C100167AD2 /* DisplayDimensionsView.swift */ = {isa = PBXFileReference; fileEncoding = 4; lastKnownFileType = sourcecode.swift; path = DisplayDimensionsView.swift; sourceTree = "<group>"; };
		D7497F3F2AC4BA4100167AD2 /* Edinburgh_Pylon_Dimensions.mmpk */ = {isa = PBXFileReference; lastKnownFileType = file; path = Edinburgh_Pylon_Dimensions.mmpk; sourceTree = "<group>"; };
		D74C8BFD2ABA5605007C76B8 /* StyleSymbolsFromMobileStyleFileView.swift */ = {isa = PBXFileReference; fileEncoding = 4; lastKnownFileType = sourcecode.swift; path = StyleSymbolsFromMobileStyleFileView.swift; sourceTree = "<group>"; };
		D74C8C012ABA6202007C76B8 /* emoji-mobile.stylx */ = {isa = PBXFileReference; lastKnownFileType = file; path = "emoji-mobile.stylx"; sourceTree = "<group>"; };
		D74EA7812B6DADA5008F6C7C /* ValidateUtilityNetworkTopologyView.swift */ = {isa = PBXFileReference; fileEncoding = 4; lastKnownFileType = sourcecode.swift; path = ValidateUtilityNetworkTopologyView.swift; sourceTree = "<group>"; };
		D74ECD0C2BEEAE2F007C0FA6 /* EditAndSyncFeaturesWithFeatureServiceView.Model.swift */ = {isa = PBXFileReference; fileEncoding = 4; lastKnownFileType = sourcecode.swift; path = EditAndSyncFeaturesWithFeatureServiceView.Model.swift; sourceTree = "<group>"; };
		D74F03EF2B609A7D00E83688 /* AddFeaturesWithContingentValuesView.Model.swift */ = {isa = PBXFileReference; fileEncoding = 4; lastKnownFileType = sourcecode.swift; path = AddFeaturesWithContingentValuesView.Model.swift; sourceTree = "<group>"; };
		D74F6C3E2D0CD51B00D4FB15 /* ConfigureElectronicNavigationalChartsView.swift */ = {isa = PBXFileReference; lastKnownFileType = sourcecode.swift; path = ConfigureElectronicNavigationalChartsView.swift; sourceTree = "<group>"; };
		D75101802A2E493600B8FA48 /* ShowLabelsOnLayerView.swift */ = {isa = PBXFileReference; fileEncoding = 4; lastKnownFileType = sourcecode.swift; path = ShowLabelsOnLayerView.swift; sourceTree = "<group>"; };
		D751018D2A2E962D00B8FA48 /* IdentifyLayerFeaturesView.swift */ = {isa = PBXFileReference; fileEncoding = 4; lastKnownFileType = sourcecode.swift; path = IdentifyLayerFeaturesView.swift; sourceTree = "<group>"; };
		D751B4C42CD3E572005CE750 /* AddKMLLayerWithNetworkLinksView.swift */ = {isa = PBXFileReference; lastKnownFileType = sourcecode.swift; path = AddKMLLayerWithNetworkLinksView.swift; sourceTree = "<group>"; };
		D752D93F2A39154C003EB25E /* ManageOperationalLayersView.swift */ = {isa = PBXFileReference; fileEncoding = 4; lastKnownFileType = sourcecode.swift; path = ManageOperationalLayersView.swift; sourceTree = "<group>"; };
		D752D9452A3A6F7F003EB25E /* MonitorChangesToMapLoadStatusView.swift */ = {isa = PBXFileReference; fileEncoding = 4; lastKnownFileType = sourcecode.swift; path = MonitorChangesToMapLoadStatusView.swift; sourceTree = "<group>"; };
		D752D95E2A3BCE06003EB25E /* DisplayMapFromPortalItemView.swift */ = {isa = PBXFileReference; fileEncoding = 4; lastKnownFileType = sourcecode.swift; path = DisplayMapFromPortalItemView.swift; sourceTree = "<group>"; };
		D75362D12A1E886700D83028 /* ApplyUniqueValueRendererView.swift */ = {isa = PBXFileReference; fileEncoding = 4; lastKnownFileType = sourcecode.swift; path = ApplyUniqueValueRendererView.swift; sourceTree = "<group>"; };
		D7553CD82AE2DFEC00DC2A70 /* GeocodeOfflineView.swift */ = {isa = PBXFileReference; fileEncoding = 4; lastKnownFileType = sourcecode.swift; path = GeocodeOfflineView.swift; sourceTree = "<group>"; };
		D757D14A2B6C46E50065F78F /* ListSpatialReferenceTransformationsView.Model.swift */ = {isa = PBXFileReference; fileEncoding = 4; lastKnownFileType = sourcecode.swift; path = ListSpatialReferenceTransformationsView.Model.swift; sourceTree = "<group>"; };
		D7588F5C2B7D8DAA008B75E2 /* NavigateRouteWithReroutingView.swift */ = {isa = PBXFileReference; fileEncoding = 4; lastKnownFileType = sourcecode.swift; path = NavigateRouteWithReroutingView.swift; sourceTree = "<group>"; };
		D75B58502AAFB3030038B3B4 /* StyleFeaturesWithCustomDictionaryView.swift */ = {isa = PBXFileReference; fileEncoding = 4; lastKnownFileType = sourcecode.swift; path = StyleFeaturesWithCustomDictionaryView.swift; sourceTree = "<group>"; };
		D75C35662AB50338003CD55F /* GroupLayersTogetherView.GroupLayerListView.swift */ = {isa = PBXFileReference; fileEncoding = 4; lastKnownFileType = sourcecode.swift; path = GroupLayersTogetherView.GroupLayerListView.swift; sourceTree = "<group>"; };
		D75E5EE22CC0340100252595 /* ListContentsOfKMLFileView.swift */ = {isa = PBXFileReference; lastKnownFileType = sourcecode.swift; path = ListContentsOfKMLFileView.swift; sourceTree = "<group>"; };
		D75E5EEA2CC0466900252595 /* esri_test_data.kmz */ = {isa = PBXFileReference; lastKnownFileType = file; path = esri_test_data.kmz; sourceTree = "<group>"; };
		D75E5EED2CC049D500252595 /* EditFeaturesUsingFeatureFormsView.swift */ = {isa = PBXFileReference; lastKnownFileType = sourcecode.swift; path = EditFeaturesUsingFeatureFormsView.swift; sourceTree = "<group>"; };
		D75F66332B48EABC00434974 /* SearchForWebMapView.swift */ = {isa = PBXFileReference; fileEncoding = 4; lastKnownFileType = sourcecode.swift; path = SearchForWebMapView.swift; sourceTree = "<group>"; };
		D76000AB2AF19C2300B3084D /* FindRouteInMobileMapPackageView.swift */ = {isa = PBXFileReference; fileEncoding = 4; lastKnownFileType = sourcecode.swift; path = FindRouteInMobileMapPackageView.swift; sourceTree = "<group>"; };
		D76000B62AF19FCA00B3084D /* SanFrancisco.mmpk */ = {isa = PBXFileReference; lastKnownFileType = file; path = SanFrancisco.mmpk; sourceTree = "<group>"; };
		D762AF5B2BF6A7B900ECE3C7 /* EditFeaturesWithFeatureLinkedAnnotationView.swift */ = {isa = PBXFileReference; fileEncoding = 4; lastKnownFileType = sourcecode.swift; path = EditFeaturesWithFeatureLinkedAnnotationView.swift; sourceTree = "<group>"; };
		D762AF632BF6A96100ECE3C7 /* loudoun_anno.geodatabase */ = {isa = PBXFileReference; lastKnownFileType = file; path = loudoun_anno.geodatabase; sourceTree = "<group>"; };
		D762DA0C2D94C750001052DD /* NapervilleGasUtilities.geodatabase */ = {isa = PBXFileReference; lastKnownFileType = file; path = NapervilleGasUtilities.geodatabase; sourceTree = "<group>"; };
		D7634FAE2A43B7AC00F8AEFB /* CreateConvexHullAroundGeometriesView.swift */ = {isa = PBXFileReference; fileEncoding = 4; lastKnownFileType = sourcecode.swift; path = CreateConvexHullAroundGeometriesView.swift; sourceTree = "<group>"; };
		D7635FED2B9272CB0044AB97 /* DisplayClustersView.swift */ = {isa = PBXFileReference; fileEncoding = 4; lastKnownFileType = sourcecode.swift; path = DisplayClustersView.swift; sourceTree = "<group>"; };
		D7635FF52B9277DC0044AB97 /* ConfigureClustersView.Model.swift */ = {isa = PBXFileReference; fileEncoding = 4; lastKnownFileType = sourcecode.swift; path = ConfigureClustersView.Model.swift; sourceTree = "<group>"; };
		D7635FF72B9277DC0044AB97 /* ConfigureClustersView.SettingsView.swift */ = {isa = PBXFileReference; fileEncoding = 4; lastKnownFileType = sourcecode.swift; path = ConfigureClustersView.SettingsView.swift; sourceTree = "<group>"; };
		D7635FF82B9277DC0044AB97 /* ConfigureClustersView.swift */ = {isa = PBXFileReference; fileEncoding = 4; lastKnownFileType = sourcecode.swift; path = ConfigureClustersView.swift; sourceTree = "<group>"; };
		D76495202B74687E0042699E /* ValidateUtilityNetworkTopologyView.Model.swift */ = {isa = PBXFileReference; fileEncoding = 4; lastKnownFileType = sourcecode.swift; path = ValidateUtilityNetworkTopologyView.Model.swift; sourceTree = "<group>"; };
		D764B7DB2BE2F89D002E2F92 /* EditGeodatabaseWithTransactionsView.swift */ = {isa = PBXFileReference; fileEncoding = 4; lastKnownFileType = sourcecode.swift; path = EditGeodatabaseWithTransactionsView.swift; sourceTree = "<group>"; };
		D76929F52B4F78340047205E /* OrbitCameraAroundObjectView.swift */ = {isa = PBXFileReference; fileEncoding = 4; lastKnownFileType = sourcecode.swift; path = OrbitCameraAroundObjectView.swift; sourceTree = "<group>"; };
		D769C2112A29019B00030F61 /* SetUpLocationDrivenGeotriggersView.swift */ = {isa = PBXFileReference; fileEncoding = 4; lastKnownFileType = sourcecode.swift; path = SetUpLocationDrivenGeotriggersView.swift; sourceTree = "<group>"; };
		D769DF322BEC1A1C0062AE95 /* EditGeodatabaseWithTransactionsView.Model.swift */ = {isa = PBXFileReference; fileEncoding = 4; lastKnownFileType = sourcecode.swift; path = EditGeodatabaseWithTransactionsView.Model.swift; sourceTree = "<group>"; };
		D76CE8D52BFD7047009A8686 /* SetReferenceScaleView.swift */ = {isa = PBXFileReference; fileEncoding = 4; lastKnownFileType = sourcecode.swift; path = SetReferenceScaleView.swift; sourceTree = "<group>"; };
		D76EE6062AF9AFE100DA0325 /* FindRouteAroundBarriersView.Model.swift */ = {isa = PBXFileReference; fileEncoding = 4; lastKnownFileType = sourcecode.swift; path = FindRouteAroundBarriersView.Model.swift; sourceTree = "<group>"; };
		D7705D552AFC244E00CC0335 /* FindClosestFacilityToMultiplePointsView.swift */ = {isa = PBXFileReference; fileEncoding = 4; lastKnownFileType = sourcecode.swift; path = FindClosestFacilityToMultiplePointsView.swift; sourceTree = "<group>"; };
		D7705D612AFC570700CC0335 /* FindClosestFacilityFromPointView.swift */ = {isa = PBXFileReference; fileEncoding = 4; lastKnownFileType = sourcecode.swift; path = FindClosestFacilityFromPointView.swift; sourceTree = "<group>"; };
		D771D0C22CD55211004C13CB /* ApplyRasterRenderingRuleView.swift */ = {isa = PBXFileReference; lastKnownFileType = sourcecode.swift; path = ApplyRasterRenderingRuleView.swift; sourceTree = "<group>"; };
		D7749AD52AF08BF50086632F /* FindRouteInTransportNetworkView.Model.swift */ = {isa = PBXFileReference; fileEncoding = 4; lastKnownFileType = sourcecode.swift; path = FindRouteInTransportNetworkView.Model.swift; sourceTree = "<group>"; };
		D77570BF2A2942F800F490CD /* AnimateImagesWithImageOverlayView.swift */ = {isa = PBXFileReference; fileEncoding = 4; lastKnownFileType = sourcecode.swift; path = AnimateImagesWithImageOverlayView.swift; sourceTree = "<group>"; };
		D77572AD2A295DDD00F490CD /* PacificSouthWest2 */ = {isa = PBXFileReference; lastKnownFileType = folder; path = PacificSouthWest2; sourceTree = "<group>"; };
		D77688102B69826B007C3860 /* ListSpatialReferenceTransformationsView.swift */ = {isa = PBXFileReference; fileEncoding = 4; lastKnownFileType = sourcecode.swift; path = ListSpatialReferenceTransformationsView.swift; sourceTree = "<group>"; };
		D7781D482B7EB03400E53C51 /* SanDiegoTourPath.json */ = {isa = PBXFileReference; fileEncoding = 4; lastKnownFileType = text.json; path = SanDiegoTourPath.json; sourceTree = "<group>"; };
		D7781D4A2B7ECCB700E53C51 /* NavigateRouteWithReroutingView.Model.swift */ = {isa = PBXFileReference; fileEncoding = 4; lastKnownFileType = sourcecode.swift; path = NavigateRouteWithReroutingView.Model.swift; sourceTree = "<group>"; };
		D77BC5362B59A2D3007B49B6 /* StylePointWithDistanceCompositeSceneSymbolView.swift */ = {isa = PBXFileReference; fileEncoding = 4; lastKnownFileType = sourcecode.swift; path = StylePointWithDistanceCompositeSceneSymbolView.swift; sourceTree = "<group>"; };
		D77D9BFF2BB2438200B38A6C /* AugmentRealityToShowHiddenInfrastructureView.ARSceneView.swift */ = {isa = PBXFileReference; fileEncoding = 4; lastKnownFileType = sourcecode.swift; path = AugmentRealityToShowHiddenInfrastructureView.ARSceneView.swift; sourceTree = "<group>"; };
		D7848ED42CBD85A300F6F546 /* AddPointSceneLayerView.swift */ = {isa = PBXFileReference; lastKnownFileType = sourcecode.swift; path = AddPointSceneLayerView.swift; sourceTree = "<group>"; };
		D7848EFA2CBD986400F6F546 /* AddElevationSourceFromRasterView.swift */ = {isa = PBXFileReference; lastKnownFileType = sourcecode.swift; path = AddElevationSourceFromRasterView.swift; sourceTree = "<group>"; };
		D78666AC2A2161F100C60110 /* FindNearestVertexView.swift */ = {isa = PBXFileReference; fileEncoding = 4; lastKnownFileType = sourcecode.swift; path = FindNearestVertexView.swift; sourceTree = "<group>"; };
		D789AAAC2D66C718007A8E0E /* CreateKMLMultiTrackView.Model.swift */ = {isa = PBXFileReference; lastKnownFileType = sourcecode.swift; path = CreateKMLMultiTrackView.Model.swift; sourceTree = "<group>"; };
		D78FA4932C3C88880079313E /* CreateDynamicBasemapGalleryView.Views.swift */ = {isa = PBXFileReference; lastKnownFileType = sourcecode.swift; path = CreateDynamicBasemapGalleryView.Views.swift; sourceTree = "<group>"; };
		D79482D02C35D872006521CD /* CreateDynamicBasemapGalleryView.swift */ = {isa = PBXFileReference; fileEncoding = 4; lastKnownFileType = sourcecode.swift; path = CreateDynamicBasemapGalleryView.swift; sourceTree = "<group>"; };
		D79EE76D2A4CEA5D005A52AE /* SetUpLocationDrivenGeotriggersView.Model.swift */ = {isa = PBXFileReference; fileEncoding = 4; lastKnownFileType = sourcecode.swift; path = SetUpLocationDrivenGeotriggersView.Model.swift; sourceTree = "<group>"; };
		D7A670D42DADB9630060E327 /* Bundle.swift */ = {isa = PBXFileReference; lastKnownFileType = sourcecode.swift; path = Bundle.swift; sourceTree = "<group>"; };
		D7A670D62DADBC770060E327 /* EnvironmentValues+RequestReviewModel.swift */ = {isa = PBXFileReference; lastKnownFileType = sourcecode.swift; path = "EnvironmentValues+RequestReviewModel.swift"; sourceTree = "<group>"; };
		D7A737DC2BABB9FE00B7C7FC /* AugmentRealityToShowHiddenInfrastructureView.swift */ = {isa = PBXFileReference; fileEncoding = 4; lastKnownFileType = sourcecode.swift; path = AugmentRealityToShowHiddenInfrastructureView.swift; sourceTree = "<group>"; };
		D7A85A022CD5ABF5009DC68A /* QueryWithCQLFiltersView.swift */ = {isa = PBXFileReference; lastKnownFileType = sourcecode.swift; path = QueryWithCQLFiltersView.swift; sourceTree = "<group>"; };
		D7ABA2F82A32579C0021822B /* MeasureDistanceInSceneView.swift */ = {isa = PBXFileReference; fileEncoding = 4; lastKnownFileType = sourcecode.swift; path = MeasureDistanceInSceneView.swift; sourceTree = "<group>"; };
		D7ABA2FE2A32881C0021822B /* ShowViewshedFromGeoelementInSceneView.swift */ = {isa = PBXFileReference; fileEncoding = 4; lastKnownFileType = sourcecode.swift; path = ShowViewshedFromGeoelementInSceneView.swift; sourceTree = "<group>"; };
		D7AE861D2AC39DC50049B626 /* DisplayAnnotationView.swift */ = {isa = PBXFileReference; fileEncoding = 4; lastKnownFileType = sourcecode.swift; path = DisplayAnnotationView.swift; sourceTree = "<group>"; };
		D7B759B22B1FFBE300017FDD /* FavoritesView.swift */ = {isa = PBXFileReference; lastKnownFileType = sourcecode.swift; path = FavoritesView.swift; sourceTree = "<group>"; };
		D7BA38902BFBC476009954F5 /* EditFeaturesWithFeatureLinkedAnnotationView.Model.swift */ = {isa = PBXFileReference; fileEncoding = 4; lastKnownFileType = sourcecode.swift; path = EditFeaturesWithFeatureLinkedAnnotationView.Model.swift; sourceTree = "<group>"; };
		D7BA38932BFBFC0F009954F5 /* QueryRelatedFeaturesView.swift */ = {isa = PBXFileReference; fileEncoding = 4; lastKnownFileType = sourcecode.swift; path = QueryRelatedFeaturesView.swift; sourceTree = "<group>"; };
		D7BB3DD02C5D781800FFCD56 /* SaveTheBay.geodatabase */ = {isa = PBXFileReference; lastKnownFileType = file; path = SaveTheBay.geodatabase; sourceTree = "<group>"; };
		D7BE7E6B2CC19CC3006DDB0C /* AddTiledLayerView.swift */ = {isa = PBXFileReference; lastKnownFileType = sourcecode.swift; path = AddTiledLayerView.swift; sourceTree = "<group>"; };
		D7BEBA9E2CBD9CCA00F882E7 /* MontereyElevation.dt2 */ = {isa = PBXFileReference; lastKnownFileType = text; path = MontereyElevation.dt2; sourceTree = "<group>"; };
		D7BEBABF2CBDC0F800F882E7 /* AddElevationSourceFromTilePackageView.swift */ = {isa = PBXFileReference; lastKnownFileType = sourcecode.swift; path = AddElevationSourceFromTilePackageView.swift; sourceTree = "<group>"; };
		D7BEBAC72CBDC81200F882E7 /* MontereyElevation.tpkx */ = {isa = PBXFileReference; lastKnownFileType = file; path = MontereyElevation.tpkx; sourceTree = "<group>"; };
		D7BEBACE2CBDFE1C00F882E7 /* DisplayAlternateSymbolsAtDifferentScalesView.swift */ = {isa = PBXFileReference; lastKnownFileType = sourcecode.swift; path = DisplayAlternateSymbolsAtDifferentScalesView.swift; sourceTree = "<group>"; };
		D7C16D1A2AC5F95300689E89 /* Animate3DGraphicView.swift */ = {isa = PBXFileReference; fileEncoding = 4; lastKnownFileType = sourcecode.swift; path = Animate3DGraphicView.swift; sourceTree = "<group>"; };
		D7C16D1E2AC5FE8200689E89 /* Pyrenees.csv */ = {isa = PBXFileReference; fileEncoding = 4; lastKnownFileType = text; path = Pyrenees.csv; sourceTree = "<group>"; };
		D7C16D212AC5FE9800689E89 /* GrandCanyon.csv */ = {isa = PBXFileReference; fileEncoding = 4; lastKnownFileType = text; path = GrandCanyon.csv; sourceTree = "<group>"; };
		D7C16D242AC5FEA600689E89 /* Snowdon.csv */ = {isa = PBXFileReference; fileEncoding = 4; lastKnownFileType = text; path = Snowdon.csv; sourceTree = "<group>"; };
		D7C16D272AC5FEB600689E89 /* Hawaii.csv */ = {isa = PBXFileReference; fileEncoding = 4; lastKnownFileType = text; path = Hawaii.csv; sourceTree = "<group>"; };
		D7C3AB472B683291008909B9 /* SetFeatureRequestModeView.swift */ = {isa = PBXFileReference; fileEncoding = 4; lastKnownFileType = sourcecode.swift; path = SetFeatureRequestModeView.swift; sourceTree = "<group>"; };
		D7C5233E2BED9BBF00E8221A /* SanFrancisco.tpkx */ = {isa = PBXFileReference; lastKnownFileType = file; path = SanFrancisco.tpkx; sourceTree = "<group>"; };
		D7C6420B2B4F47E10042B8F7 /* SearchForWebMapView.Model.swift */ = {isa = PBXFileReference; fileEncoding = 4; lastKnownFileType = sourcecode.swift; path = SearchForWebMapView.Model.swift; sourceTree = "<group>"; };
		D7C97B552B75C10C0097CDA1 /* ValidateUtilityNetworkTopologyView.Views.swift */ = {isa = PBXFileReference; fileEncoding = 4; lastKnownFileType = sourcecode.swift; path = ValidateUtilityNetworkTopologyView.Views.swift; sourceTree = "<group>"; };
		D7CC33FD2A31475C00198EDF /* ShowLineOfSightBetweenPointsView.swift */ = {isa = PBXFileReference; fileEncoding = 4; lastKnownFileType = sourcecode.swift; path = ShowLineOfSightBetweenPointsView.swift; sourceTree = "<group>"; };
		D7CDD3852CB86F0A00DE9766 /* AddPointCloudLayerFromFileView.swift */ = {isa = PBXFileReference; lastKnownFileType = sourcecode.swift; path = AddPointCloudLayerFromFileView.swift; sourceTree = "<group>"; };
		D7CDD38D2CB872EA00DE9766 /* sandiego-north-balboa-pointcloud.slpk */ = {isa = PBXFileReference; lastKnownFileType = file; path = "sandiego-north-balboa-pointcloud.slpk"; sourceTree = "<group>"; };
		D7CE9F9A2AE2F575008F7A5F /* streetmap_SD.tpkx */ = {isa = PBXFileReference; lastKnownFileType = file; path = streetmap_SD.tpkx; sourceTree = "<group>"; };
		D7CE9FA22AE2F595008F7A5F /* san-diego-eagle-locator */ = {isa = PBXFileReference; lastKnownFileType = folder; path = "san-diego-eagle-locator"; sourceTree = "<group>"; };
		D7D1F3522ADDBE5D009CE2DA /* philadelphia.mspk */ = {isa = PBXFileReference; lastKnownFileType = file; path = philadelphia.mspk; sourceTree = "<group>"; };
		D7D9FCF22BF2CC8600F972A2 /* FilterByDefinitionExpressionOrDisplayFilterView.swift */ = {isa = PBXFileReference; fileEncoding = 4; lastKnownFileType = sourcecode.swift; path = FilterByDefinitionExpressionOrDisplayFilterView.swift; sourceTree = "<group>"; };
		D7DDF8502AF47C6C004352D9 /* FindRouteAroundBarriersView.swift */ = {isa = PBXFileReference; fileEncoding = 4; lastKnownFileType = sourcecode.swift; path = FindRouteAroundBarriersView.swift; sourceTree = "<group>"; };
		D7DFA0E62CBA0242007C31F2 /* AddMapImageLayerView.swift */ = {isa = PBXFileReference; lastKnownFileType = sourcecode.swift; path = AddMapImageLayerView.swift; sourceTree = "<group>"; };
		D7E440D62A1ECE7D005D74DE /* CreateBuffersAroundPointsView.swift */ = {isa = PBXFileReference; fileEncoding = 4; lastKnownFileType = sourcecode.swift; path = CreateBuffersAroundPointsView.swift; sourceTree = "<group>"; };
		D7E557672A1D768800B9FB09 /* AddWMSLayerView.swift */ = {isa = PBXFileReference; fileEncoding = 4; lastKnownFileType = sourcecode.swift; path = AddWMSLayerView.swift; sourceTree = "<group>"; };
		D7E7D0802AEB39D5003AAD02 /* FindRouteInTransportNetworkView.swift */ = {isa = PBXFileReference; fileEncoding = 4; lastKnownFileType = sourcecode.swift; path = FindRouteInTransportNetworkView.swift; sourceTree = "<group>"; };
		D7E7D0992AEB3C47003AAD02 /* san_diego_offline_routing */ = {isa = PBXFileReference; lastKnownFileType = folder; path = san_diego_offline_routing; sourceTree = "<group>"; };
		D7EAF3592A1C023800D822C4 /* SetMinAndMaxScaleView.swift */ = {isa = PBXFileReference; fileEncoding = 4; lastKnownFileType = sourcecode.swift; path = SetMinAndMaxScaleView.swift; sourceTree = "<group>"; };
		D7ECF5972AB8BE63003FB2BE /* RenderMultilayerSymbolsView.swift */ = {isa = PBXFileReference; fileEncoding = 4; lastKnownFileType = sourcecode.swift; path = RenderMultilayerSymbolsView.swift; sourceTree = "<group>"; };
		D7EF5D742A26A03A00FEBDE5 /* ShowCoordinatesInMultipleFormatsView.swift */ = {isa = PBXFileReference; fileEncoding = 4; lastKnownFileType = sourcecode.swift; path = ShowCoordinatesInMultipleFormatsView.swift; sourceTree = "<group>"; };
		D7F2A0292CD00F1C0008D981 /* ApplyDictionaryRendererToFeatureLayerView.swift */ = {isa = PBXFileReference; lastKnownFileType = sourcecode.swift; path = ApplyDictionaryRendererToFeatureLayerView.swift; sourceTree = "<group>"; };
		D7F8C0362B60564D0072BFA7 /* AddFeaturesWithContingentValuesView.swift */ = {isa = PBXFileReference; fileEncoding = 4; lastKnownFileType = sourcecode.swift; path = AddFeaturesWithContingentValuesView.swift; sourceTree = "<group>"; };
		D7F8C03D2B605AF60072BFA7 /* ContingentValuesBirdNests.geodatabase */ = {isa = PBXFileReference; lastKnownFileType = file; path = ContingentValuesBirdNests.geodatabase; sourceTree = "<group>"; };
		D7F8C0402B605E720072BFA7 /* FillmoreTopographicMap.vtpk */ = {isa = PBXFileReference; lastKnownFileType = file; path = FillmoreTopographicMap.vtpk; sourceTree = "<group>"; };
		D7F8C0422B608F120072BFA7 /* AddFeaturesWithContingentValuesView.AddFeatureView.swift */ = {isa = PBXFileReference; fileEncoding = 4; lastKnownFileType = sourcecode.swift; path = AddFeaturesWithContingentValuesView.AddFeatureView.swift; sourceTree = "<group>"; };
		E000E75F2869E33D005D87C5 /* ClipGeometryView.swift */ = {isa = PBXFileReference; lastKnownFileType = sourcecode.swift; path = ClipGeometryView.swift; sourceTree = "<group>"; };
		E000E762286A0B18005D87C5 /* CutGeometryView.swift */ = {isa = PBXFileReference; lastKnownFileType = sourcecode.swift; path = CutGeometryView.swift; sourceTree = "<group>"; };
		E004A6BD28414332002A1FE6 /* SetViewpointRotationView.swift */ = {isa = PBXFileReference; fileEncoding = 4; lastKnownFileType = sourcecode.swift; path = SetViewpointRotationView.swift; sourceTree = "<group>"; };
		E004A6D828465C70002A1FE6 /* DisplaySceneView.swift */ = {isa = PBXFileReference; fileEncoding = 4; lastKnownFileType = sourcecode.swift; path = DisplaySceneView.swift; sourceTree = "<group>"; };
		E004A6DF28466279002A1FE6 /* ShowCalloutView.swift */ = {isa = PBXFileReference; lastKnownFileType = sourcecode.swift; path = ShowCalloutView.swift; sourceTree = "<group>"; };
		E004A6E52846A61F002A1FE6 /* StyleGraphicsWithSymbolsView.swift */ = {isa = PBXFileReference; lastKnownFileType = sourcecode.swift; path = StyleGraphicsWithSymbolsView.swift; sourceTree = "<group>"; };
		E004A6E828493BCE002A1FE6 /* ShowDeviceLocationView.swift */ = {isa = PBXFileReference; lastKnownFileType = sourcecode.swift; path = ShowDeviceLocationView.swift; sourceTree = "<group>"; };
		E004A6EC2849556E002A1FE6 /* CreatePlanarAndGeodeticBuffersView.swift */ = {isa = PBXFileReference; lastKnownFileType = sourcecode.swift; path = CreatePlanarAndGeodeticBuffersView.swift; sourceTree = "<group>"; };
		E004A6EF284E4B9B002A1FE6 /* DownloadVectorTilesToLocalCacheView.swift */ = {isa = PBXFileReference; lastKnownFileType = sourcecode.swift; path = DownloadVectorTilesToLocalCacheView.swift; sourceTree = "<group>"; };
		E004A6F2284E4FEB002A1FE6 /* ShowResultOfSpatialOperationsView.swift */ = {isa = PBXFileReference; lastKnownFileType = sourcecode.swift; path = ShowResultOfSpatialOperationsView.swift; sourceTree = "<group>"; };
		E004A6F5284FA42A002A1FE6 /* SelectFeaturesInFeatureLayerView.swift */ = {isa = PBXFileReference; lastKnownFileType = sourcecode.swift; path = SelectFeaturesInFeatureLayerView.swift; sourceTree = "<group>"; };
		E041ABBF287CA9F00056009B /* WebView.swift */ = {isa = PBXFileReference; lastKnownFileType = sourcecode.swift; path = WebView.swift; sourceTree = "<group>"; };
		E041ABD6287DB04D0056009B /* SampleInfoView.swift */ = {isa = PBXFileReference; lastKnownFileType = sourcecode.swift; path = SampleInfoView.swift; sourceTree = "<group>"; };
		E041AC15287F54580056009B /* highlight.min.js */ = {isa = PBXFileReference; fileEncoding = 4; lastKnownFileType = sourcecode.javascript; path = highlight.min.js; sourceTree = "<group>"; };
		E041AC1D288076A60056009B /* info.css */ = {isa = PBXFileReference; fileEncoding = 4; lastKnownFileType = text.css; path = info.css; sourceTree = "<group>"; };
		E041AC1F288077B90056009B /* xcode.css */ = {isa = PBXFileReference; fileEncoding = 4; lastKnownFileType = text.css; path = xcode.css; sourceTree = "<group>"; };
		E066DD34285CF3B3004D3D5B /* FindRouteView.swift */ = {isa = PBXFileReference; lastKnownFileType = sourcecode.swift; path = FindRouteView.swift; sourceTree = "<group>"; };
		E066DD372860AB28004D3D5B /* StyleGraphicsWithRendererView.swift */ = {isa = PBXFileReference; lastKnownFileType = sourcecode.swift; path = StyleGraphicsWithRendererView.swift; sourceTree = "<group>"; };
		E066DD3A2860CA08004D3D5B /* ShowResultOfSpatialRelationshipsView.swift */ = {isa = PBXFileReference; lastKnownFileType = sourcecode.swift; path = ShowResultOfSpatialRelationshipsView.swift; sourceTree = "<group>"; };
		E066DD3F28610F55004D3D5B /* AddSceneLayerFromServiceView.swift */ = {isa = PBXFileReference; lastKnownFileType = sourcecode.swift; path = AddSceneLayerFromServiceView.swift; sourceTree = "<group>"; };
		E070A0A2286F3B6000F2B606 /* DownloadPreplannedMapAreaView.swift */ = {isa = PBXFileReference; lastKnownFileType = sourcecode.swift; path = DownloadPreplannedMapAreaView.swift; sourceTree = "<group>"; };
		E088E1562862579D00413100 /* SetSurfacePlacementModeView.swift */ = {isa = PBXFileReference; lastKnownFileType = sourcecode.swift; path = SetSurfacePlacementModeView.swift; sourceTree = "<group>"; };
		E088E1732863B5F800413100 /* GenerateOfflineMapView.swift */ = {isa = PBXFileReference; lastKnownFileType = sourcecode.swift; path = GenerateOfflineMapView.swift; sourceTree = "<group>"; };
		E0D04FF128A5390000747989 /* DownloadPreplannedMapAreaView.Model.swift */ = {isa = PBXFileReference; lastKnownFileType = sourcecode.swift; path = DownloadPreplannedMapAreaView.Model.swift; sourceTree = "<group>"; };
		E0EA0B762866390E00C9621D /* ProjectGeometryView.swift */ = {isa = PBXFileReference; lastKnownFileType = sourcecode.swift; path = ProjectGeometryView.swift; sourceTree = "<group>"; };
		E0FE32E628747778002C6ACA /* BrowseBuildingFloorsView.swift */ = {isa = PBXFileReference; lastKnownFileType = sourcecode.swift; path = BrowseBuildingFloorsView.swift; sourceTree = "<group>"; };
		F111CCC0288B5D5600205358 /* DisplayMapFromMobileMapPackageView.swift */ = {isa = PBXFileReference; lastKnownFileType = sourcecode.swift; path = DisplayMapFromMobileMapPackageView.swift; sourceTree = "<group>"; };
		F111CCC3288B641900205358 /* Yellowstone.mmpk */ = {isa = PBXFileReference; lastKnownFileType = file; path = Yellowstone.mmpk; sourceTree = "<group>"; };
		F1E71BF0289473760064C33F /* AddRasterFromFileView.swift */ = {isa = PBXFileReference; lastKnownFileType = sourcecode.swift; path = AddRasterFromFileView.swift; sourceTree = "<group>"; };
/* End PBXFileReference section */

/* Begin PBXFrameworksBuildPhase section */
		00E5401027F3CCA200CF66D5 /* Frameworks */ = {
			isa = PBXFrameworksBuildPhase;
			buildActionMask = 2147483647;
			files = (
				00C43AED2947DC350099AE34 /* ArcGISToolkit in Frameworks */,
			);
			runOnlyForDeploymentPostprocessing = 0;
		};
/* End PBXFrameworksBuildPhase section */

/* Begin PBXGroup section */
		0000FB6D2BBDB17600845921 /* Add 3D tiles layer */ = {
			isa = PBXGroup;
			children = (
				0000FB6B2BBDB17600845921 /* Add3DTilesLayerView.swift */,
			);
			path = "Add 3D tiles layer";
			sourceTree = "<group>";
		};
		0005580D281872BE00224BC6 /* Views */ = {
			isa = PBXGroup;
			children = (
				00B04272282EC59E0072E1B4 /* AboutView.swift */,
				D70BE5782A5624A80022CA02 /* CategoriesView.swift */,
				00E5400D27F3CCA100CF66D5 /* ContentView.swift */,
				D7B759B22B1FFBE300017FDD /* FavoritesView.swift */,
				000558092817C51E00224BC6 /* SampleDetailView.swift */,
				E041ABD6287DB04D0056009B /* SampleInfoView.swift */,
				00273CF52A82AB8700A7A77D /* SampleLink.swift */,
				D72FE7072CE6DA1900BBC0FE /* SampleMenuButtons.swift */,
				00273CF32A82AB5900A7A77D /* SamplesSearchView.swift */,
				E041ABBF287CA9F00056009B /* WebView.swift */,
			);
			path = Views;
			sourceTree = "<group>";
		};
		000D43152B9918420003D3C2 /* Configure basemap style parameters */ = {
			isa = PBXGroup;
			children = (
				000D43132B9918420003D3C2 /* ConfigureBasemapStyleParametersView.swift */,
			);
			path = "Configure basemap style parameters";
			sourceTree = "<group>";
		};
		00181B442846AD3900654571 /* Extensions */ = {
			isa = PBXGroup;
			children = (
				D7A670D42DADB9630060E327 /* Bundle.swift */,
				D7A670D62DADBC770060E327 /* EnvironmentValues+RequestReviewModel.swift */,
				00181B452846AD7100654571 /* View+ErrorAlert.swift */,
				D7142BC32DB71082004F87B7 /* View+PagePresentation.swift */,
			);
			path = Extensions;
			sourceTree = "<group>";
		};
		0023DE5029D648FA0098243A /* macOS */ = {
			isa = PBXGroup;
			children = (
				00ACF554293E6C6A0059B2A9 /* Samples.entitlements */,
			);
			path = macOS;
			sourceTree = "<group>";
		};
		003D7C332821EBCC009DDFD2 /* Scripts */ = {
			isa = PBXGroup;
			children = (
				D742B6812D0A5FA100BA944F /* DownloadPortalItemData.swift */,
				003D7C352821EBCC009DDFD2 /* GenerateSampleViewSourceCode.swift */,
				003D7C342821EBCC009DDFD2 /* masquerade */,
			);
			path = Scripts;
			sourceTree = "<group>";
		};
		004421872DB9532400249FEE /* Add feature collection layer from portal item */ = {
			isa = PBXGroup;
			children = (
				004421892DB9532D00249FEE /* AddFeatureCollectionLayerFromPortalItemView.swift */,
			);
			path = "Add feature collection layer from portal item";
			sourceTree = "<group>";
		};
		0044218D2DB961F500249FEE /* Add feature collection layer from query */ = {
			isa = PBXGroup;
			children = (
				0044218F2DB961FE00249FEE /* AddFeatureCollectionLayerFromQueryView.swift */,
			);
			path = "Add feature collection layer from query";
			sourceTree = "<group>";
		};
		0044288C29C90BD500160767 /* Get elevation at point on surface */ = {
			isa = PBXGroup;
			children = (
				0044289129C90C0B00160767 /* GetElevationAtPointOnSurfaceView.swift */,
			);
			path = "Get elevation at point on surface";
			sourceTree = "<group>";
		};
		0044CDD72995C352004618CE /* Show device location history */ = {
			isa = PBXGroup;
			children = (
				0044CDDE2995C39E004618CE /* ShowDeviceLocationHistoryView.swift */,
			);
			path = "Show device location history";
			sourceTree = "<group>";
		};
		004A2B962BED454300C297CE /* 740b663bff5e4198b9b6674af93f638a */ = {
			isa = PBXGroup;
			children = (
				004A2B9C2BED455B00C297CE /* canyonlands */,
			);
			path = 740b663bff5e4198b9b6674af93f638a;
			sourceTree = "<group>";
		};
		004A2BA12BED456500C297CE /* Apply scheduled updates to preplanned map area */ = {
			isa = PBXGroup;
			children = (
				004A2B9E2BED456500C297CE /* ApplyScheduledUpdatesToPreplannedMapAreaView.swift */,
			);
			path = "Apply scheduled updates to preplanned map area";
			sourceTree = "<group>";
		};
		0072C7F12DBAA64C001502CA /* Add feature collection layer from table */ = {
			isa = PBXGroup;
			children = (
				0072C7F32DBAA65B001502CA /* AddFeatureCollectionLayerFromTableView.swift */,
			);
			path = "Add feature collection layer from table";
			sourceTree = "<group>";
		};
		0072C7F72DBABE9A001502CA /* Add integrated mesh layer */ = {
			isa = PBXGroup;
			children = (
				0072C7F92DBABEA9001502CA /* AddIntegratedMeshLayerView.swift */,
			);
			path = "Add integrated mesh layer";
			sourceTree = "<group>";
		};
		0072C7FD2DBAF07A001502CA /* Add items to portal */ = {
			isa = PBXGroup;
			children = (
				0072C7FF2DBAF08B001502CA /* AddItemsToPortalView.swift */,
			);
			path = "Add items to portal";
			sourceTree = "<group>";
		};
		0074ABAF281742420037244A /* Supporting Files */ = {
			isa = PBXGroup;
			children = (
				00181B442846AD3900654571 /* Extensions */,
				0074ABC028174F430037244A /* Models */,
				0005580D281872BE00224BC6 /* Views */,
				E041ABC3287CAFEB0056009B /* Web */,
			);
			path = "Supporting Files";
			sourceTree = "<group>";
		};
		0074ABB228174B830037244A /* Samples */ = {
			isa = PBXGroup;
			children = (
				0000FB6D2BBDB17600845921 /* Add 3D tiles layer */,
				79D84D0C2A815BED00F45262 /* Add custom dynamic entity data source */,
				4D2ADC3E29C26D05003B367F /* Add dynamic entity layer */,
				D7848EFD2CBD986400F6F546 /* Add elevation source from raster */,
				D7BEBAC22CBDC0F800F882E7 /* Add elevation source from tile package */,
				004421872DB9532400249FEE /* Add feature collection layer from portal item */,
				0044218D2DB961F500249FEE /* Add feature collection layer from query */,
				0072C7F12DBAA64C001502CA /* Add feature collection layer from table */,
				10CFF4C82DBAAEE10027F144 /* Add feature layer with time offset */,
				00D4EF7E2863840D00B9CC30 /* Add feature layers */,
				D7F8C0342B60564D0072BFA7 /* Add features with contingent values */,
				0072C7F72DBABE9A001502CA /* Add integrated mesh layer */,
				0072C7FD2DBAF07A001502CA /* Add items to portal */,
				D713C6D42CB990600073AA72 /* Add KML layer */,
				D751B4C72CD3E572005CE750 /* Add KML layer with network links */,
				D7DFA0E92CBA0242007C31F2 /* Add map image layer */,
				D7CDD3882CB86F0A00DE9766 /* Add point cloud layer from file */,
				D7848ED72CBD85A300F6F546 /* Add point scene layer */,
				F19A316128906F0D003B7EF9 /* Add raster from file */,
				955271622C0E6750009B1ED4 /* Add raster from service */,
				00FA4E542DBC1383008A34CF /* Add rasters and feature tables from geopackage */,
				E066DD3E28610F3F004D3D5B /* Add scene layer from service */,
				D7BE7E6E2CC19CC3006DDB0C /* Add tiled layer */,
				D7201CD72CC6B710004BDB7D /* Add tiled layer as basemap */,
				D7201D032CC6D3B5004BDB7D /* Add vector tiled layer from custom style */,
				3E54CF202C66AFA400DD2F18 /* Add web tiled layer */,
				1C38915B2DBC36B000ADFDDC /* Add WFS layer */,
				D7E557602A1D743100B9FB09 /* Add WMS layer */,
				1C29C9622DBAE5D10074028F /* Add WMTS layer */,
				4C8126E32DC0249D006EF7D2 /* Analyze hotspots */,
				1C3B7DC22A5F64FC00907443 /* Analyze network with subnetwork trace */,
				D7C16D172AC5F6C100689E89 /* Animate 3D graphic */,
				D77570BC2A29427200F490CD /* Animate images with image overlay */,
				1C38915F2DC02F0800ADFDDC /* Apply blend renderer to hillshade */,
				10CFF5092DC2EC3E0027F144 /* Apply class breaks renderer to sublayer */,
				4C81273A2DCA9E03006EF7D2 /* Apply colormap renderer to raster */,
				D7F2A02C2CD00F1C0008D981 /* Apply dictionary renderer to feature layer */,
				D70789912CD160FD000DF215 /* Apply dictionary renderer to graphics overlay */,
				1CC755E32DC95625004B346F /* Apply function to raster from file */,
				8810FB572DC94A5600874936 /* Apply function to raster from service */,
				88E52E6D2DC969CF00F48409 /* Apply hillshade renderer to raster */,
				955AFAC52C10FD74009C8FE5 /* Apply mosaic rule to rasters */,
				D771D0C52CD55211004C13CB /* Apply raster rendering rule */,
				00FA4E612DCA72DA008A34CF /* Apply RGB renderer */,
				88C5E0E92DCBC1B20091D271 /* Apply scene property expressions */,
				004A2BA12BED456500C297CE /* Apply scheduled updates to preplanned map area */,
				00FA4E6F2DCBD795008A34CF /* Apply simple renderer to feature layer */,
				00FA4E8A2DCD7233008A34CF /* Apply simple renderer to graphics overlay */,
				4C81275F2DCBED40006EF7D2 /* Apply stretch renderer */,
				4C8126DB2DBBCED7006EF7D2 /* Apply style to WMS layer */,
				88FB70372DCC204800EB76E3 /* Apply symbology to shapefile */,
				D71D9B122DC430F800FF2D5A /* Apply terrain exaggeration */,
				D75362CC2A1E862B00D83028 /* Apply unique value renderer */,
				1C8EC7422BAE2891001A6929 /* Augment reality to collect data */,
				D7084FA42AD771AA00EC7F4F /* Augment reality to fly over scene */,
				1C2538472BABAC7B00337307 /* Augment reality to navigate route */,
				D7A737DF2BABB9FE00B7C7FC /* Augment reality to show hidden infrastructure */,
				D72F27292ADA1E4400F906DA /* Augment reality to show tabletop scene */,
				88FB70D22DCD10A500EB76E3 /* Authenticate with Integrated Windows Authentication */,
				218F35B229C28F4A00502022 /* Authenticate with OAuth */,
				10CFF54D2DD2ABB20027F144 /* Authenticate with PKI certificate */,
				1C293D4F2DCEA74C000B0822 /* Authenticate with token */,
				E0FE32E528747762002C6ACA /* Browse building floors */,
				95E980732C26185000CB8912 /* Browse OGC API feature service */,
				1C9B74D229DB54560038B06F /* Change camera controller */,
				4D2ADC5329C4F612003B367F /* Change map view background */,
				1C0C1C3229D34DAE005C8B24 /* Change viewpoint */,
				E000E75E2869E325005D87C5 /* Clip geometry */,
				000D43152B9918420003D3C2 /* Configure basemap style parameters */,
				D7635FF32B9277DC0044AB97 /* Configure clusters */,
				D74F6C412D0CD51B00D4FB15 /* Configure electronic navigational charts */,
				88F93CBE29C3D4E30006B28E /* Create and edit geometries */,
				79B7B8082A1BF8B300F57C27 /* Create and save KML file */,
				D7E440D12A1ECBC2005D74DE /* Create buffers around points */,
				D7B3C5C02A43B71E001DA4D8 /* Create convex hull around geometries */,
				D744FD132A2112360084A66C /* Create convex hull around points */,
				D79482D32C35D872006521CD /* Create dynamic basemap gallery */,
				D71563E62D5AC2B600D2E948 /* Create KML multi-track */,
				1C19B4EA2A578E46001D2506 /* Create load report */,
				D73FABE82AD4A0370048EC70 /* Create mobile geodatabase */,
				E004A6EB28495538002A1FE6 /* Create planar and geodetic buffers */,
				D71C5F602AAA7854006599FD /* Create symbol styles from web styles */,
				E000E761286A0B07005D87C5 /* Cut geometry */,
				D71099692A27D8880065A1C1 /* Densify and generalize geometry */,
				D7BEBAD12CBDFE1C00F882E7 /* Display alternate symbols at different scales */,
				D7AE861A2AC39D750049B626 /* Display annotation */,
				D7635FEA2B9272CB0044AB97 /* Display clusters */,
				00A7A1422A2FC58300F035F7 /* Display content of utility network container */,
				D7497F382AC4B45300167AD2 /* Display dimensions */,
				0074ABB328174B830037244A /* Display map */,
				F111CCBD288B548400205358 /* Display map from mobile map package */,
				D752D95B2A3BCDD4003EB25E /* Display map from portal item */,
				00B04FB3283EEB830026C882 /* Display overview map */,
				E004A6D528465C70002A1FE6 /* Display scene */,
				D7010EBA2B05616900D43F55 /* Display scene from mobile scene package */,
				D742E48E2B04132B00690098 /* Display web scene from portal item */,
				E070A0A1286F3B3400F2B606 /* Download preplanned map area */,
				E004A6EE284E4B7A002A1FE6 /* Download vector tiles to local cache */,
				D733CA182BED980D00FBDE4C /* Edit and sync features with feature service */,
				9579FCEB2C3360CA00FC8A1D /* Edit feature attachments */,
				D75E5EF02CC049D500252595 /* Edit features using feature forms */,
				D762AF5E2BF6A7B900ECE3C7 /* Edit features with feature-linked annotation */,
				D764B7DE2BE2F89D002E2F92 /* Edit geodatabase with transactions */,
				D73E619D2BDB21F400457932 /* Edit with branch versioning */,
				D7D9FCF52BF2CC8600F972A2 /* Filter by definition expression or display filter */,
				1C26ED122A859525009B7721 /* Filter features in scene */,
				D73FCFF32B02A3AA0006360D /* Find address with reverse geocode */,
				D7705D5F2AFC570700CC0335 /* Find closest facility from point */,
				D7705D542AFC244E00CC0335 /* Find closest facility to multiple points */,
				D78666A92A21616D00C60110 /* Find nearest vertex */,
				E066DD33285CF3A0004D3D5B /* Find route */,
				D7DDF84F2AF47C6C004352D9 /* Find route around barriers */,
				D76000AA2AF19C2300B3084D /* Find route in mobile map package */,
				D7E7D0792AEB39BF003AAD02 /* Find route in transport network */,
				E088E1722863B5E600413100 /* Generate offline map */,
				10B782032BE55C52007EAE6C /* Generate offline map with custom parameters */,
				10D321942BDB1C2E00B39B1B /* Generate offline map with local basemap */,
				D7553CD62AE2DFEC00DC2A70 /* Geocode offline */,
				0044288C29C90BD500160767 /* Get elevation at point on surface */,
				D704AA562AB22B7A00A3BB63 /* Group layers together */,
				102B6A352BFD5AD1009F763C /* Identify features in WMS layer */,
				D731F3BD2AD0D22500A8431E /* Identify graphics */,
				D70082E72ACF8F6C00E0C3C2 /* Identify KML features */,
				D751018A2A2E960300B8FA48 /* Identify layer features */,
				D7464F182ACE0445007FEE88 /* Identify raster cell */,
				D75E5EE52CC0340100252595 /* List contents of KML file */,
				D776880E2B69826B007C3860 /* List spatial reference transformations */,
				D718A1E92B575FD900447087 /* Manage bookmarks */,
				D752D93C2A3914E5003EB25E /* Manage operational layers */,
				D73E61952BDAEE6600457932 /* Match viewpoint of geo views */,
				D7ABA2F52A3256610021822B /* Measure distance in scene */,
				D7352F8D2BD992C40013FFEF /* Monitor changes to draw status */,
				D71371782BD88ECC00EB2F86 /* Monitor changes to layer view state */,
				D752D9422A3A6EB8003EB25E /* Monitor changes to map load status */,
				75DD739029D38B1B0010229D /* Navigate route */,
				D7588F5B2B7D8DAA008B75E2 /* Navigate route with rerouting */,
				D76929F32B4F78340047205E /* Orbit camera around object */,
				D7232EDD2AC1E5410079ABFF /* Play KML tour */,
				E0EA0B75286638FD00C9621D /* Project geometry */,
				3E9F77712C6A609B0022CAB5 /* Query feature count and extent */,
				108EC03F29D25AE1000F35D0 /* Query feature table */,
				D73F06652B5EE73D000B574F /* Query features with Arcade expression */,
				D7BA38962BFBFC0F009954F5 /* Query related features */,
				D7A85A052CD5ABF5009DC68A /* Query with CQL filters */,
				D7ECF5942AB8BDCA003FB2BE /* Render multilayer symbols */,
				1CAB8D402A3CEAB0002AA649 /* Run valve isolation trace */,
				D75F66322B48EABC00434974 /* Search for web map */,
				00CB913628481475005C2C5D /* Search with geocode */,
				E004A6F4284FA3C5002A1FE6 /* Select features in feature layer */,
				954AEDEF2C01332F00265114 /* Select features in scene layer */,
				00B042E3282EDC690072E1B4 /* Set basemap */,
				D7C3AB462B683291008909B9 /* Set feature request mode */,
				3E720F9B2C619ACD00E22A9E /* Set initial viewpoint */,
				D734FA072A183A5A00246D7E /* Set max extent */,
				D7EAF34F2A1C011000D822C4 /* Set min and max scale */,
				D76CE8D62BFD7047009A8686 /* Set reference scale */,
				3EEDE7CC2C5D735E00510104 /* Set spatial reference */,
				95F3A52C2C07F0A600885DED /* Set surface navigation constraint */,
				E088E1552862578800413100 /* Set surface placement mode */,
				D769C20D2A28FF8600030F61 /* Set up location-driven geotriggers */,
				E004A6B928414332002A1FE6 /* Set viewpoint rotation */,
				1C43BC782A43781100509BF8 /* Set visibility of subtype sublayer */,
				E004A6DE2846626A002A1FE6 /* Show callout */,
				D7EF5D712A269E2D00FEBDE5 /* Show coordinates in multiple formats */,
				E004A6E728493BBB002A1FE6 /* Show device location */,
				0044CDD72995C352004618CE /* Show device location history */,
				95F8912A2C46E9F00010EBED /* Show device location using indoor positioning */,
				4D126D6829CA1B6000CFB7A7 /* Show device location with NMEA data sources */,
				D722BD1E2A420D7E002C2087 /* Show extruded features */,
				88129D782DD5034B001599A5 /* Show geodesic path between two points */,
				00ABA94B2BF671FC00C0488C /* Show grid */,
				D751017D2A2E490800B8FA48 /* Show labels on layer */,
				D7CC33FB2A31475C00198EDF /* Show line of sight between points */,
				D7337C5C2ABD137400A5D865 /* Show mobile map package expiration date */,
				1C42E04129D2396B004FC4BE /* Show popup */,
				1C9B74C429DB43580038B06F /* Show realistic light and shadows */,
				E004A6F1284E4F80002A1FE6 /* Show result of spatial operations */,
				E066DD392860C9EE004D3D5B /* Show result of spatial relationships */,
				95A5721A2C0FDCCE006E8B48 /* Show scale bar */,
				95D2EE102C334D1D00683D53 /* Show service area */,
				88AF55282DD68753003F146E /* Show service areas for multiple facilities */,
				1CAF831A2A20305F000E1E60 /* Show utility associations */,
				D7ABA2FB2A3287C10021822B /* Show viewshed from geoelement in scene */,
				0086F3FC28E3770900974721 /* Show viewshed from point in scene */,
				95DEB9B72C127A97009BEC35 /* Show viewshed from point on map */,
				00E7C15A2BBE1BF000B85D69 /* Snap geometry edits */,
				D71A9DE12D8CC88D00CA03CB /* Snap geometry edits with utility network rules */,
				D75B584D2AAFB2C20038B3B4 /* Style features with custom dictionary */,
				D71C909E2C6C249B0018C63E /* Style geometry types with symbols */,
				E066DD362860AB0B004D3D5B /* Style graphics with renderer */,
				E004A6E42846A609002A1FE6 /* Style graphics with symbols */,
				D77BC5352B59A2D3007B49B6 /* Style point with distance composite scene symbol */,
				D7058B0B2B59E44B000A888A /* Style point with scene symbol */,
				D74C8BFA2ABA5572007C76B8 /* Style symbols from mobile style file */,
				7573E81229D6134C00BEED9C /* Trace utility network */,
				D74EA7802B6DADA5008F6C7C /* Validate utility network topology */,
			);
			path = Samples;
			sourceTree = "<group>";
		};
		0074ABB328174B830037244A /* Display map */ = {
			isa = PBXGroup;
			children = (
				0074ABBE28174BCF0037244A /* DisplayMapView.swift */,
			);
			path = "Display map";
			sourceTree = "<group>";
		};
		0074ABC028174F430037244A /* Models */ = {
			isa = PBXGroup;
			children = (
				D72FE7022CE6D05600BBC0FE /* AppFavorites.swift */,
				00CCB8A4285BAF8700BBAB70 /* OnDemandResource.swift */,
				0074ABC128174F430037244A /* Sample.swift */,
			);
			path = Models;
			sourceTree = "<group>";
		};
		0086F3FC28E3770900974721 /* Show viewshed from point in scene */ = {
			isa = PBXGroup;
			children = (
				0042E24228E4BF8F001F33D6 /* ShowViewshedFromPointInSceneView.Model.swift */,
				0086F3FD28E3770900974721 /* ShowViewshedFromPointInSceneView.swift */,
				0042E24428E4F82B001F33D6 /* ShowViewshedFromPointInSceneView.ViewshedSettingsView.swift */,
			);
			path = "Show viewshed from point in scene";
			sourceTree = "<group>";
		};
		00966EE62811F64D009D3DD7 /* iOS */ = {
			isa = PBXGroup;
			children = (
				00E5402A27F775EA00CF66D5 /* Info.plist */,
			);
			path = iOS;
			sourceTree = "<group>";
		};
		00A7A1422A2FC58300F035F7 /* Display content of utility network container */ = {
			isa = PBXGroup;
			children = (
				00A7A1432A2FC58300F035F7 /* DisplayContentOfUtilityNetworkContainerView.swift */,
				00A7A1492A2FC5B700F035F7 /* DisplayContentOfUtilityNetworkContainerView.Model.swift */,
			);
			path = "Display content of utility network container";
			sourceTree = "<group>";
		};
		00ABA94B2BF671FC00C0488C /* Show grid */ = {
			isa = PBXGroup;
			children = (
				00ABA94D2BF6721700C0488C /* ShowGridView.swift */,
			);
			path = "Show grid";
			sourceTree = "<group>";
		};
		00B042E3282EDC690072E1B4 /* Set basemap */ = {
			isa = PBXGroup;
			children = (
				00B042E5282EDC690072E1B4 /* SetBasemapView.swift */,
			);
			path = "Set basemap";
			sourceTree = "<group>";
		};
		00B04FB3283EEB830026C882 /* Display overview map */ = {
			isa = PBXGroup;
			children = (
				00B04FB4283EEBA80026C882 /* DisplayOverviewMapView.swift */,
			);
			path = "Display overview map";
			sourceTree = "<group>";
		};
		00C94A0228B53DCC004E42D9 /* 7c4c679ab06a4df19dc497f577f111bd */ = {
			isa = PBXGroup;
			children = (
				00C94A0C28B53DE1004E42D9 /* raster-file */,
			);
			path = 7c4c679ab06a4df19dc497f577f111bd;
			sourceTree = "<group>";
		};
		00CB913628481475005C2C5D /* Search with geocode */ = {
			isa = PBXGroup;
			children = (
				00CB9137284814A4005C2C5D /* SearchWithGeocodeView.swift */,
			);
			path = "Search with geocode";
			sourceTree = "<group>";
		};
		00CCB8A6285D059300BBAB70 /* Portal Data */ = {
			isa = PBXGroup;
			children = (
				1C293D4C2DCD91BF000B0822 /* 5356dbf91788474493467519e268cf87 */,
				D762DA0D2D94C750001052DD /* 0fd3a39660d54c12b05d5f81f207dffd */,
				D74C8C002ABA6202007C76B8 /* 1bd036f221f54a99abc9e46ff3511cbf */,
				D7781D472B7EB03400E53C51 /* 4caec8c55ea2463982f1af7d9611b8d5 */,
				D7C16D1D2AC5FE8200689E89 /* 5a9b60cee9ba41e79640a06bcdf8084d */,
				00C94A0228B53DCC004E42D9 /* 7c4c679ab06a4df19dc497f577f111bd */,
				D701D7242A37C7E4006FF0C8 /* 07d62a792ab6496d9b772a24efea45d0 */,
				D7D1F3512ADDBE5D009CE2DA /* 7dd2f97bb007466ea939160d0de96a9d */,
				00FA4E7C2DCD5959008A34CF /* 9c802ab0c93a4e45a16311c666fe81c1 */,
				9537AFC82C220ECB000923C5 /* 9d2987a825c646468b3ce7512fb76e2d */,
				00D4EF8328638BF100B9CC30 /* 15a7cbd3af1e47cfa5d2c6b93dc44fc2 */,
				D7CE9F992AE2F575008F7A5F /* 22c3083d4fa74e3e9b25adfc9f8c0496 */,
				D7CDD38E2CB872EA00DE9766 /* 34da965ca51d4c68aa9b3a38edb29e00 */,
				D7BEBAC82CBDC81200F882E7 /* 52ca74b4ba8042b78b3c653696f34a9c */,
				00D4EF8E28638BF100B9CC30 /* 68ec42517cdd439e81b036210483e8e7 */,
				D762AF642BF6A96100ECE3C7 /* 74c0c9fa80f4498c9739cc42531e9948 */,
				D76000B52AF19FC900B3084D /* 260eb6535c824209964cf281766ebe43 */,
				D7C16D202AC5FE9800689E89 /* 290f0c571c394461a8b58b6775d0bd63 */,
				D713C6F62CB9B9A60073AA72 /* 324e4742820e46cfbe5029ff2c32cb1f */,
				1C965C4629DBA879002F8536 /* 681d6f7694644709a7c830ec57a2d72b */,
				004A2B962BED454300C297CE /* 740b663bff5e4198b9b6674af93f638a */,
				D7CE9F9C2AE2F585008F7A5F /* 3424d442ebe54f3cbf34462382d3aebe */,
				D735717F2CB613100046A433 /* 5028bf3513ff4c38b28822d010a4937c */,
				D707899A2CD16324000DF215 /* 8776cfc26eed4485a03de6316826384c */,
				D7C16D232AC5FEA600689E89 /* 12509ffdc684437f8f2656b0129d2c13 */,
				D7BB3DD12C5D781800FFCD56 /* 43809fd639f242fd8045ecbafd61a579 */,
				10D321912BDB187400B39B1B /* 85282f2aaa2844d8935cdb8722e22a93 */,
				D73F8CF22AB1089900CD39DA /* 751138a2e0844e06853522d54103222a */,
				D7BEBA9F2CBD9CCA00F882E7 /* 98092369c4ae4d549bbbd45dba993ebc */,
				D721EEA62ABDFF550040BE46 /* 174150279af74a2ba6f8b87a567f480b */,
				792222DB2A81AA5D00619FFE /* a8a942c228af4fac96baa78ad60f511f */,
				D7464F202ACE0910007FEE88 /* b5f977c78ec74b3a8857ca86d1d9b318 */,
				1C38921E2DC1749700ADFDDC /* b051f5c3e01048f3bf11c59b41507896 */,
				D7F8C03F2B605E720072BFA7 /* b5106355f1634b8996e634c04b6a930a */,
				D70539042CD0122D00F63F4A /* c78b149a1d52414682c86a5feeb13d30 */,
				00D4EF8128638BF100B9CC30 /* cb1b20748a9f4d128dad8a87244e3e37 */,
				4C81274E2DCADC82006EF7D2 /* cc68728b5904403ba637e1f1cd2995ae */,
				4D126D7629CA3B3F00CFB7A7 /* d5bad9f4fee9483791e405880fb466da */,
				88FB703A2DCC211E00EB76E3 /* d98b3e5293834c5f852f13c569930caa */,
				D77572AC2A295DC100F490CD /* d1453556d91e46dea191c20c398b82cd */,
				D75E5EEB2CC0466900252595 /* da301cb122874d5497f8a8f6c81eb36e */,
				D7E7D0862AEB3C36003AAD02 /* df193653ed39449195af0c9725701dca */,
				D70539082CD0122D00F63F4A /* e0d41b4b409a49a5a7ba11939d8535dc */,
				F111CCC2288B63DB00205358 /* e1f3a7254cb845b09450f54937c16061 */,
				D7C5233F2BED9BBF00E8221A /* e4a398afe9a945f3b0f4dca1e4faccb5 */,
				D7F8C03C2B605AF60072BFA7 /* e12b54ea799f4606a2712157cf9f6e41 */,
				D7C16D262AC5FEB600689E89 /* e87c154fb9c2487f999143df5b08e9b1 */,
				D7201D2A2CC6D829004BDB7D /* f4b742a57af344988b02227e2824ca5f */,
				D7497F3E2AC4BA4100167AD2 /* f5ff6f5556a945bca87ca513b8729a1e */,
			);
			path = "Portal Data";
			sourceTree = SOURCE_ROOT;
		};
		00D4EF7E2863840D00B9CC30 /* Add feature layers */ = {
			isa = PBXGroup;
			children = (
				00D4EF7F2863842100B9CC30 /* AddFeatureLayersView.swift */,
			);
			path = "Add feature layers";
			sourceTree = "<group>";
		};
		00D4EF8128638BF100B9CC30 /* cb1b20748a9f4d128dad8a87244e3e37 */ = {
			isa = PBXGroup;
			children = (
				00D4EF8228638BF100B9CC30 /* LA_Trails.geodatabase */,
			);
			path = cb1b20748a9f4d128dad8a87244e3e37;
			sourceTree = "<group>";
		};
		00D4EF8328638BF100B9CC30 /* 15a7cbd3af1e47cfa5d2c6b93dc44fc2 */ = {
			isa = PBXGroup;
			children = (
				00D4EFB02863CE6300B9CC30 /* ScottishWildlifeTrust_reserves */,
			);
			path = 15a7cbd3af1e47cfa5d2c6b93dc44fc2;
			sourceTree = "<group>";
		};
		00D4EF8E28638BF100B9CC30 /* 68ec42517cdd439e81b036210483e8e7 */ = {
			isa = PBXGroup;
			children = (
				00D4EF8F28638BF100B9CC30 /* AuroraCO.gpkg */,
			);
			path = 68ec42517cdd439e81b036210483e8e7;
			sourceTree = "<group>";
		};
		00E5400627F3CCA100CF66D5 = {
			isa = PBXGroup;
			children = (
				00966EE62811F64D009D3DD7 /* iOS */,
				0023DE5029D648FA0098243A /* macOS */,
				00CCB8A6285D059300BBAB70 /* Portal Data */,
				00E5401427F3CCA200CF66D5 /* Products */,
				003D7C332821EBCC009DDFD2 /* Scripts */,
				00E5400B27F3CCA100CF66D5 /* Shared */,
			);
			sourceTree = "<group>";
		};
		00E5400B27F3CCA100CF66D5 /* Shared */ = {
			isa = PBXGroup;
			children = (
				0074ABAF281742420037244A /* Supporting Files */,
				0074ABB228174B830037244A /* Samples */,
				00E5400C27F3CCA100CF66D5 /* SamplesApp.swift */,
				00E5400E27F3CCA200CF66D5 /* Assets.xcassets */,
				798C2DA62AFC505600EE7E97 /* PrivacyInfo.xcprivacy */,
				001C6DD827FE585A00D472C2 /* AppSecrets.swift.masque */,
				0074ABCA2817B8DB0037244A /* SamplesApp+Samples.swift.tache */,
			);
			path = Shared;
			sourceTree = "<group>";
		};
		00E5401427F3CCA200CF66D5 /* Products */ = {
			isa = PBXGroup;
			children = (
				00E5401327F3CCA200CF66D5 /* ArcGIS Maps SDK Samples.app */,
			);
			name = Products;
			sourceTree = "<group>";
		};
		00E7C15A2BBE1BF000B85D69 /* Snap geometry edits */ = {
			isa = PBXGroup;
			children = (
				00E7C1592BBE1BF000B85D69 /* SnapGeometryEditsView.swift */,
				00E1D90A2BC0AF97001AEB6A /* SnapGeometryEditsView.SnapSettingsView.swift */,
				00E1D90C2BC0B125001AEB6A /* SnapGeometryEditsView.GeometryEditorModel.swift */,
				00E1D90E2BC0B1E8001AEB6A /* SnapGeometryEditsView.GeometryEditorMenu.swift */,
			);
			path = "Snap geometry edits";
			sourceTree = "<group>";
		};
		00FA4E542DBC1383008A34CF /* Add rasters and feature tables from geopackage */ = {
			isa = PBXGroup;
			children = (
				00FA4E562DBC139B008A34CF /* AddRastersAndFeatureTablesFromGeopackageView.swift */,
			);
			path = "Add rasters and feature tables from geopackage";
			sourceTree = "<group>";
		};
		00FA4E612DCA72DA008A34CF /* Apply RGB renderer */ = {
			isa = PBXGroup;
			children = (
				00FA4E632DCA72E6008A34CF /* ApplyRGBRendererView.swift */,
				00FA4E672DCA87A5008A34CF /* ApplyRGBRendererView.RangeSlider.swift */,
				00FA4E652DCA7386008A34CF /* ApplyRGBRendererView.SettingsView.swift */,
			);
			path = "Apply RGB renderer";
			sourceTree = "<group>";
		};
		00FA4E6F2DCBD795008A34CF /* Apply simple renderer to feature layer */ = {
			isa = PBXGroup;
			children = (
				00FA4E712DCBD7A6008A34CF /* ApplySimpleRendererToFeatureLayerView.swift */,
			);
			path = "Apply simple renderer to feature layer";
			sourceTree = "<group>";
		};
		00FA4E7C2DCD5959008A34CF /* 9c802ab0c93a4e45a16311c666fe81c1 */ = {
			isa = PBXGroup;
			children = (
				00FA4E812DCD5AD0008A34CF /* srtm */,
			);
			path = 9c802ab0c93a4e45a16311c666fe81c1;
			sourceTree = "<group>";
		};
		00FA4E8A2DCD7233008A34CF /* Apply simple renderer to graphics overlay */ = {
			isa = PBXGroup;
			children = (
				00FA4E882DCD7233008A34CF /* ApplySimpleRendererToGraphicsOverlayView.swift */,
			);
			path = "Apply simple renderer to graphics overlay";
			sourceTree = "<group>";
		};
		102B6A352BFD5AD1009F763C /* Identify features in WMS layer */ = {
			isa = PBXGroup;
			children = (
				102B6A362BFD5B55009F763C /* IdentifyFeaturesInWMSLayerView.swift */,
			);
			path = "Identify features in WMS layer";
			sourceTree = "<group>";
		};
		108EC03F29D25AE1000F35D0 /* Query feature table */ = {
			isa = PBXGroup;
			children = (
				108EC04029D25B2C000F35D0 /* QueryFeatureTableView.swift */,
			);
			path = "Query feature table";
			sourceTree = "<group>";
		};
		10B782032BE55C52007EAE6C /* Generate offline map with custom parameters */ = {
			isa = PBXGroup;
			children = (
				10B782042BE55D7E007EAE6C /* GenerateOfflineMapWithCustomParametersView.swift */,
				10B782072BE5A058007EAE6C /* GenerateOfflineMapWithCustomParametersView.CustomParameters.swift */,
				10BD9EB32BF51B4B00ABDBD5 /* GenerateOfflineMapWithCustomParametersView.Model.swift */,
			);
			path = "Generate offline map with custom parameters";
			sourceTree = "<group>";
		};
		10CFF4C82DBAAEE10027F144 /* Add feature layer with time offset */ = {
			isa = PBXGroup;
			children = (
				10CFF4C92DBAAFAC0027F144 /* AddFeatureLayerWithTimeOffsetView.swift */,
			);
			path = "Add feature layer with time offset";
			sourceTree = "<group>";
		};
		10CFF5092DC2EC3E0027F144 /* Apply class breaks renderer to sublayer */ = {
			isa = PBXGroup;
			children = (
				10CFF50A2DC2EC990027F144 /* ApplyClassBreaksRendererToSublayerView.swift */,
			);
			path = "Apply class breaks renderer to sublayer";
			sourceTree = "<group>";
		};
		10CFF54D2DD2ABB20027F144 /* Authenticate with PKI certificate */ = {
			isa = PBXGroup;
			children = (
				10CFF54E2DD2AC300027F144 /* AuthenticateWithPKICertificateView.swift */,
			);
			path = "Authenticate with PKI certificate";
			sourceTree = "<group>";
		};
		10D321912BDB187400B39B1B /* 85282f2aaa2844d8935cdb8722e22a93 */ = {
			isa = PBXGroup;
			children = (
				10D321922BDB187400B39B1B /* naperville_imagery.tpkx */,
			);
			path = 85282f2aaa2844d8935cdb8722e22a93;
			sourceTree = "<group>";
		};
		10D321942BDB1C2E00B39B1B /* Generate offline map with local basemap */ = {
			isa = PBXGroup;
			children = (
				10D321952BDB1CB500B39B1B /* GenerateOfflineMapWithLocalBasemapView.swift */,
			);
			path = "Generate offline map with local basemap";
			sourceTree = "<group>";
		};
		1C0C1C3229D34DAE005C8B24 /* Change viewpoint */ = {
			isa = PBXGroup;
			children = (
				1C0C1C3429D34DAE005C8B24 /* ChangeViewpointView.swift */,
			);
			path = "Change viewpoint";
			sourceTree = "<group>";
		};
		1C19B4EA2A578E46001D2506 /* Create load report */ = {
			isa = PBXGroup;
			children = (
				1C19B4EF2A578E46001D2506 /* CreateLoadReportView.Model.swift */,
				1C19B4ED2A578E46001D2506 /* CreateLoadReportView.swift */,
				1C19B4EB2A578E46001D2506 /* CreateLoadReportView.Views.swift */,
			);
			path = "Create load report";
			sourceTree = "<group>";
		};
		1C2538472BABAC7B00337307 /* Augment reality to navigate route */ = {
			isa = PBXGroup;
			children = (
				1C2538532BABACB100337307 /* AugmentRealityToNavigateRouteView.swift */,
				1C2538522BABACB100337307 /* AugmentRealityToNavigateRouteView.ARSceneView.swift */,
			);
			path = "Augment reality to navigate route";
			sourceTree = "<group>";
		};
		1C26ED122A859525009B7721 /* Filter features in scene */ = {
			isa = PBXGroup;
			children = (
				1C26ED152A859525009B7721 /* FilterFeaturesInSceneView.swift */,
			);
			path = "Filter features in scene";
			sourceTree = "<group>";
		};
<<<<<<< HEAD
		1C293D4F2DCEA74C000B0822 /* Authenticate with token */ = {
			isa = PBXGroup;
			children = (
				1C293D4E2DCEA74C000B0822 /* AuthenticateWithTokenView.swift */,
			);
			path = "Authenticate with token";
=======
		1C293D4C2DCD91BF000B0822 /* 5356dbf91788474493467519e268cf87 */ = {
			isa = PBXGroup;
			children = (
				1C293D4B2DCD91BF000B0822 /* color.json */,
			);
			path = 5356dbf91788474493467519e268cf87;
>>>>>>> bab97aa6
			sourceTree = "<group>";
		};
		1C29C9622DBAE5D10074028F /* Add WMTS layer */ = {
			isa = PBXGroup;
			children = (
				1C29C9532DBAE50D0074028F /* AddWMTSLayerView.swift */,
			);
			path = "Add WMTS layer";
			sourceTree = "<group>";
		};
		1C38915B2DBC36B000ADFDDC /* Add WFS layer */ = {
			isa = PBXGroup;
			children = (
				1C38915C2DBC36C700ADFDDC /* AddWFSLayerView.swift */,
			);
			path = "Add WFS layer";
			sourceTree = "<group>";
		};
		1C38915F2DC02F0800ADFDDC /* Apply blend renderer to hillshade */ = {
			isa = PBXGroup;
			children = (
				1C3891602DC02F1100ADFDDC /* ApplyBlendRendererToHillshadeView.swift */,
				1C3892302DC59E5D00ADFDDC /* ApplyBlendRendererToHillshadeView.SettingsView.swift */,
			);
			path = "Apply blend renderer to hillshade";
			sourceTree = "<group>";
		};
		1C38921E2DC1749700ADFDDC /* b051f5c3e01048f3bf11c59b41507896 */ = {
			isa = PBXGroup;
			children = (
				1CC755E02DC5A6A7004B346F /* Shasta_Elevation */,
			);
			path = b051f5c3e01048f3bf11c59b41507896;
			sourceTree = "<group>";
		};
		1C3B7DC22A5F64FC00907443 /* Analyze network with subnetwork trace */ = {
			isa = PBXGroup;
			children = (
				1C3B7DC32A5F64FC00907443 /* AnalyzeNetworkWithSubnetworkTraceView.Model.swift */,
				1C3B7DC62A5F64FC00907443 /* AnalyzeNetworkWithSubnetworkTraceView.swift */,
			);
			path = "Analyze network with subnetwork trace";
			sourceTree = "<group>";
		};
		1C42E04129D2396B004FC4BE /* Show popup */ = {
			isa = PBXGroup;
			children = (
				1C42E04329D2396B004FC4BE /* ShowPopupView.swift */,
			);
			path = "Show popup";
			sourceTree = "<group>";
		};
		1C43BC782A43781100509BF8 /* Set visibility of subtype sublayer */ = {
			isa = PBXGroup;
			children = (
				1C43BC7C2A43781100509BF8 /* SetVisibilityOfSubtypeSublayerView.Model.swift */,
				1C43BC7E2A43781100509BF8 /* SetVisibilityOfSubtypeSublayerView.swift */,
				1C43BC792A43781100509BF8 /* SetVisibilityOfSubtypeSublayerView.Views.swift */,
			);
			path = "Set visibility of subtype sublayer";
			sourceTree = "<group>";
		};
		1C8EC7422BAE2891001A6929 /* Augment reality to collect data */ = {
			isa = PBXGroup;
			children = (
				1C8EC7432BAE2891001A6929 /* AugmentRealityToCollectDataView.swift */,
			);
			path = "Augment reality to collect data";
			sourceTree = "<group>";
		};
		1C965C4629DBA879002F8536 /* 681d6f7694644709a7c830ec57a2d72b */ = {
			isa = PBXGroup;
			children = (
				004FE87029DF5D8700075217 /* Bristol */,
			);
			path = 681d6f7694644709a7c830ec57a2d72b;
			sourceTree = "<group>";
		};
		1C9B74C429DB43580038B06F /* Show realistic light and shadows */ = {
			isa = PBXGroup;
			children = (
				1C9B74C529DB43580038B06F /* ShowRealisticLightAndShadowsView.swift */,
			);
			path = "Show realistic light and shadows";
			sourceTree = "<group>";
		};
		1C9B74D229DB54560038B06F /* Change camera controller */ = {
			isa = PBXGroup;
			children = (
				1C9B74D529DB54560038B06F /* ChangeCameraControllerView.swift */,
			);
			path = "Change camera controller";
			sourceTree = "<group>";
		};
		1CAB8D402A3CEAB0002AA649 /* Run valve isolation trace */ = {
			isa = PBXGroup;
			children = (
				1CAB8D442A3CEAB0002AA649 /* RunValveIsolationTraceView.Model.swift */,
				1CAB8D472A3CEAB0002AA649 /* RunValveIsolationTraceView.swift */,
			);
			path = "Run valve isolation trace";
			sourceTree = "<group>";
		};
		1CAF831A2A20305F000E1E60 /* Show utility associations */ = {
			isa = PBXGroup;
			children = (
				1CAF831B2A20305F000E1E60 /* ShowUtilityAssociationsView.swift */,
			);
			path = "Show utility associations";
			sourceTree = "<group>";
		};
		1CC755E32DC95625004B346F /* Apply function to raster from file */ = {
			isa = PBXGroup;
			children = (
				1CC755E22DC95625004B346F /* ApplyFunctionToRasterFromFileView.swift */,
			);
			path = "Apply function to raster from file";
			sourceTree = "<group>";
		};
		218F35B229C28F4A00502022 /* Authenticate with OAuth */ = {
			isa = PBXGroup;
			children = (
				218F35B329C28F4A00502022 /* AuthenticateWithOAuthView.swift */,
			);
			path = "Authenticate with OAuth";
			sourceTree = "<group>";
		};
		3E54CF202C66AFA400DD2F18 /* Add web tiled layer */ = {
			isa = PBXGroup;
			children = (
				3E54CF212C66AFBE00DD2F18 /* AddWebTiledLayerView.swift */,
			);
			path = "Add web tiled layer";
			sourceTree = "<group>";
		};
		3E720F9B2C619ACD00E22A9E /* Set initial viewpoint */ = {
			isa = PBXGroup;
			children = (
				3E720F9C2C619B1700E22A9E /* SetInitialViewpointView.swift */,
			);
			path = "Set initial viewpoint";
			sourceTree = "<group>";
		};
		3E9F77712C6A609B0022CAB5 /* Query feature count and extent */ = {
			isa = PBXGroup;
			children = (
				3E9F77722C6A60FA0022CAB5 /* QueryFeatureCountAndExtentView.swift */,
			);
			path = "Query feature count and extent";
			sourceTree = "<group>";
		};
		3EEDE7CC2C5D735E00510104 /* Set spatial reference */ = {
			isa = PBXGroup;
			children = (
				3EEDE7CD2C5D73F700510104 /* SetSpatialReferenceView.swift */,
			);
			path = "Set spatial reference";
			sourceTree = "<group>";
		};
		4C8126DB2DBBCED7006EF7D2 /* Apply style to WMS layer */ = {
			isa = PBXGroup;
			children = (
				4C8126DC2DBBCEFE006EF7D2 /* ApplyStyleToWMSLayerView.swift */,
			);
			path = "Apply style to WMS layer";
			sourceTree = "<group>";
		};
		4C8126E32DC0249D006EF7D2 /* Analyze hotspots */ = {
			isa = PBXGroup;
			children = (
				4C8126E62DC02525006EF7D2 /* AnalyzeHotspotsView.swift */,
			);
			path = "Analyze hotspots";
			sourceTree = "<group>";
		};
		4C81273A2DCA9E03006EF7D2 /* Apply colormap renderer to raster */ = {
			isa = PBXGroup;
			children = (
				4C81273D2DCA9E31006EF7D2 /* ApplyColormapRendererToRasterView.swift */,
			);
			path = "Apply colormap renderer to raster";
			sourceTree = "<group>";
		};
		4C81274E2DCADC82006EF7D2 /* cc68728b5904403ba637e1f1cd2995ae */ = {
			isa = PBXGroup;
			children = (
				4C81275C2DCBB72C006EF7D2 /* ShastaBW */,
			);
			path = cc68728b5904403ba637e1f1cd2995ae;
			sourceTree = "<group>";
		};
		4C81275F2DCBED40006EF7D2 /* Apply stretch renderer */ = {
			isa = PBXGroup;
			children = (
				4C8127602DCBED62006EF7D2 /* ApplyStretchRendererView.swift */,
			);
			path = "Apply stretch renderer";
			sourceTree = "<group>";
		};
		4D126D6829CA1B6000CFB7A7 /* Show device location with NMEA data sources */ = {
			isa = PBXGroup;
			children = (
				4D126D6929CA1B6000CFB7A7 /* ShowDeviceLocationWithNMEADataSourcesView.swift */,
				4D126D7D29CA43D200CFB7A7 /* ShowDeviceLocationWithNMEADataSourcesView.Model.swift */,
				4D126D7129CA1E1800CFB7A7 /* FileNMEASentenceReader.swift */,
			);
			path = "Show device location with NMEA data sources";
			sourceTree = "<group>";
		};
		4D126D7629CA3B3F00CFB7A7 /* d5bad9f4fee9483791e405880fb466da */ = {
			isa = PBXGroup;
			children = (
				4D126D7B29CA3E6000CFB7A7 /* Redlands.nmea */,
			);
			path = d5bad9f4fee9483791e405880fb466da;
			sourceTree = "<group>";
		};
		4D2ADC3E29C26D05003B367F /* Add dynamic entity layer */ = {
			isa = PBXGroup;
			children = (
				4D2ADC3F29C26D05003B367F /* AddDynamicEntityLayerView.swift */,
				4D2ADC6629C50BD6003B367F /* AddDynamicEntityLayerView.Model.swift */,
				4D2ADC6829C50C4C003B367F /* AddDynamicEntityLayerView.SettingsView.swift */,
				00F279D52AF418DC00CECAF8 /* AddDynamicEntityLayerView.VehicleCallout.swift */,
			);
			path = "Add dynamic entity layer";
			sourceTree = "<group>";
		};
		4D2ADC5329C4F612003B367F /* Change map view background */ = {
			isa = PBXGroup;
			children = (
				4D2ADC5529C4F612003B367F /* ChangeMapViewBackgroundView.swift */,
				4D2ADC5829C4F612003B367F /* ChangeMapViewBackgroundView.SettingsView.swift */,
				4D2ADC6129C5071C003B367F /* ChangeMapViewBackgroundView.Model.swift */,
			);
			path = "Change map view background";
			sourceTree = "<group>";
		};
		7573E81229D6134C00BEED9C /* Trace utility network */ = {
			isa = PBXGroup;
			children = (
				7573E81329D6134C00BEED9C /* TraceUtilityNetworkView.Model.swift */,
				7573E81529D6134C00BEED9C /* TraceUtilityNetworkView.Enums.swift */,
				7573E81729D6134C00BEED9C /* TraceUtilityNetworkView.Views.swift */,
				7573E81829D6134C00BEED9C /* TraceUtilityNetworkView.swift */,
			);
			path = "Trace utility network";
			sourceTree = "<group>";
		};
		75DD739029D38B1B0010229D /* Navigate route */ = {
			isa = PBXGroup;
			children = (
				75DD739129D38B1B0010229D /* NavigateRouteView.swift */,
			);
			path = "Navigate route";
			sourceTree = "<group>";
		};
		792222DB2A81AA5D00619FFE /* a8a942c228af4fac96baa78ad60f511f */ = {
			isa = PBXGroup;
			children = (
				792222DC2A81AA5D00619FFE /* AIS_MarineCadastre_SelectedVessels_CustomDataSource.jsonl */,
			);
			path = a8a942c228af4fac96baa78ad60f511f;
			sourceTree = "<group>";
		};
		79B7B8082A1BF8B300F57C27 /* Create and save KML file */ = {
			isa = PBXGroup;
			children = (
				79302F842A1ED4E30002336A /* CreateAndSaveKMLView.Model.swift */,
				79B7B8092A1BF8EC00F57C27 /* CreateAndSaveKMLView.swift */,
				79302F862A1ED71B0002336A /* CreateAndSaveKMLView.Views.swift */,
			);
			path = "Create and save KML file";
			sourceTree = "<group>";
		};
		79D84D0C2A815BED00F45262 /* Add custom dynamic entity data source */ = {
			isa = PBXGroup;
			children = (
				79D84D0D2A815C5B00F45262 /* AddCustomDynamicEntityDataSourceView.swift */,
				7900C5F52A83FC3F002D430F /* AddCustomDynamicEntityDataSourceView.Vessel.swift */,
			);
			path = "Add custom dynamic entity data source";
			sourceTree = "<group>";
		};
		8810FB572DC94A5600874936 /* Apply function to raster from service */ = {
			isa = PBXGroup;
			children = (
				8810FB582DC94A6600874936 /* ApplyFunctionToRasterFromServiceView.swift */,
			);
			path = "Apply function to raster from service";
			sourceTree = "<group>";
		};
		88129D782DD5034B001599A5 /* Show geodesic path between two points */ = {
			isa = PBXGroup;
			children = (
				88129D792DD5035A001599A5 /* ShowGeodesicPathBetweenTwoPointsView.swift */,
			);
			path = "Show geodesic path between two points";
			sourceTree = "<group>";
		};
		88AF55282DD68753003F146E /* Show service areas for multiple facilities */ = {
			isa = PBXGroup;
			children = (
				88AF55292DD68767003F146E /* ShowServiceAreasForMultipleFacilitiesView.swift */,
			);
			path = "Show service areas for multiple facilities";
			sourceTree = "<group>";
		};
		88C5E0E92DCBC1B20091D271 /* Apply scene property expressions */ = {
			isa = PBXGroup;
			children = (
				88C5E0EA2DCBC1E20091D271 /* ApplyScenePropertyExpressionsView.swift */,
			);
			path = "Apply scene property expressions";
			sourceTree = "<group>";
		};
		88E52E6D2DC969CF00F48409 /* Apply hillshade renderer to raster */ = {
			isa = PBXGroup;
			children = (
				88E52E6E2DC96C3F00F48409 /* ApplyHillshadeRendererToRasterView.swift */,
				88E52E802DCA703B00F48409 /* ApplyHillshadeRendererToRasterView.SettingsView.swift */,
			);
			path = "Apply hillshade renderer to raster";
			sourceTree = "<group>";
		};
		88F93CBE29C3D4E30006B28E /* Create and edit geometries */ = {
			isa = PBXGroup;
			children = (
				88F93CC029C3D59C0006B28E /* CreateAndEditGeometriesView.swift */,
			);
			path = "Create and edit geometries";
			sourceTree = "<group>";
		};
		88FB70372DCC204800EB76E3 /* Apply symbology to shapefile */ = {
			isa = PBXGroup;
			children = (
				88FB70382DCC207B00EB76E3 /* ApplySymbologyToShapefileView.swift */,
			);
			path = "Apply symbology to shapefile";
			sourceTree = "<group>";
		};
		88FB703A2DCC211E00EB76E3 /* d98b3e5293834c5f852f13c569930caa */ = {
			isa = PBXGroup;
			children = (
				88FB70D02DCC247B00EB76E3 /* Aurora_CO_shp */,
			);
			path = d98b3e5293834c5f852f13c569930caa;
			sourceTree = "<group>";
		};
		88FB70D22DCD10A500EB76E3 /* Authenticate with Integrated Windows Authentication */ = {
			isa = PBXGroup;
			children = (
				88FB70D32DCD10B600EB76E3 /* AuthenticateWithIntegratedWindowsAuthenticationView.swift */,
			);
			path = "Authenticate with Integrated Windows Authentication";
			sourceTree = "<group>";
		};
		9537AFC82C220ECB000923C5 /* 9d2987a825c646468b3ce7512fb76e2d */ = {
			isa = PBXGroup;
			children = (
				9537AFD62C220EF0000923C5 /* ExchangeSetwithoutUpdates */,
			);
			path = 9d2987a825c646468b3ce7512fb76e2d;
			sourceTree = "<group>";
		};
		954AEDEF2C01332F00265114 /* Select features in scene layer */ = {
			isa = PBXGroup;
			children = (
				954AEDED2C01332600265114 /* SelectFeaturesInSceneLayerView.swift */,
			);
			path = "Select features in scene layer";
			sourceTree = "<group>";
		};
		955271622C0E6750009B1ED4 /* Add raster from service */ = {
			isa = PBXGroup;
			children = (
				955271602C0E6749009B1ED4 /* AddRasterFromServiceView.swift */,
			);
			path = "Add raster from service";
			sourceTree = "<group>";
		};
		955AFAC52C10FD74009C8FE5 /* Apply mosaic rule to rasters */ = {
			isa = PBXGroup;
			children = (
				955AFAC32C10FD6F009C8FE5 /* ApplyMosaicRuleToRastersView.swift */,
			);
			path = "Apply mosaic rule to rasters";
			sourceTree = "<group>";
		};
		9579FCEB2C3360CA00FC8A1D /* Edit feature attachments */ = {
			isa = PBXGroup;
			children = (
				9579FCE92C3360BB00FC8A1D /* EditFeatureAttachmentsView.swift */,
				9547085B2C3C719800CA8579 /* EditFeatureAttachmentsView.Model.swift */,
			);
			path = "Edit feature attachments";
			sourceTree = "<group>";
		};
		95A5721A2C0FDCCE006E8B48 /* Show scale bar */ = {
			isa = PBXGroup;
			children = (
				95A572182C0FDCC9006E8B48 /* ShowScaleBarView.swift */,
			);
			path = "Show scale bar";
			sourceTree = "<group>";
		};
		95D2EE102C334D1D00683D53 /* Show service area */ = {
			isa = PBXGroup;
			children = (
				95D2EE0E2C334D1600683D53 /* ShowServiceAreaView.swift */,
			);
			path = "Show service area";
			sourceTree = "<group>";
		};
		95DEB9B72C127A97009BEC35 /* Show viewshed from point on map */ = {
			isa = PBXGroup;
			children = (
				95DEB9B52C127A92009BEC35 /* ShowViewshedFromPointOnMapView.swift */,
			);
			path = "Show viewshed from point on map";
			sourceTree = "<group>";
		};
		95E980732C26185000CB8912 /* Browse OGC API feature service */ = {
			isa = PBXGroup;
			children = (
				95E980702C26183000CB8912 /* BrowseOGCAPIFeatureServiceView.swift */,
			);
			path = "Browse OGC API feature service";
			sourceTree = "<group>";
		};
		95F3A52C2C07F0A600885DED /* Set surface navigation constraint */ = {
			isa = PBXGroup;
			children = (
				95F3A52A2C07F09C00885DED /* SetSurfaceNavigationConstraintView.swift */,
			);
			path = "Set surface navigation constraint";
			sourceTree = "<group>";
		};
		95F8912A2C46E9F00010EBED /* Show device location using indoor positioning */ = {
			isa = PBXGroup;
			children = (
				95F891282C46E9D60010EBED /* ShowDeviceLocationUsingIndoorPositioningView.swift */,
				9503056D2C46ECB70091B32D /* ShowDeviceLocationUsingIndoorPositioningView.Model.swift */,
			);
			path = "Show device location using indoor positioning";
			sourceTree = "<group>";
		};
		D70082E72ACF8F6C00E0C3C2 /* Identify KML features */ = {
			isa = PBXGroup;
			children = (
				D70082EA2ACF900100E0C3C2 /* IdentifyKMLFeaturesView.swift */,
			);
			path = "Identify KML features";
			sourceTree = "<group>";
		};
		D7010EBA2B05616900D43F55 /* Display scene from mobile scene package */ = {
			isa = PBXGroup;
			children = (
				D7010EBC2B05616900D43F55 /* DisplaySceneFromMobileScenePackageView.swift */,
			);
			path = "Display scene from mobile scene package";
			sourceTree = "<group>";
		};
		D701D7242A37C7E4006FF0C8 /* 07d62a792ab6496d9b772a24efea45d0 */ = {
			isa = PBXGroup;
			children = (
				D701D72B2A37C7F7006FF0C8 /* bradley_low_3ds */,
			);
			path = 07d62a792ab6496d9b772a24efea45d0;
			sourceTree = "<group>";
		};
		D704AA562AB22B7A00A3BB63 /* Group layers together */ = {
			isa = PBXGroup;
			children = (
				D704AA592AB22C1A00A3BB63 /* GroupLayersTogetherView.swift */,
				D75C35662AB50338003CD55F /* GroupLayersTogetherView.GroupLayerListView.swift */,
			);
			path = "Group layers together";
			sourceTree = "<group>";
		};
		D70539042CD0122D00F63F4A /* c78b149a1d52414682c86a5feeb13d30 */ = {
			isa = PBXGroup;
			children = (
				D70539032CD0122D00F63F4A /* mil2525d.stylx */,
			);
			path = c78b149a1d52414682c86a5feeb13d30;
			sourceTree = "<group>";
		};
		D70539082CD0122D00F63F4A /* e0d41b4b409a49a5a7ba11939d8535dc */ = {
			isa = PBXGroup;
			children = (
				D705390F2CD0127700F63F4A /* militaryoverlay.geodatabase */,
			);
			path = e0d41b4b409a49a5a7ba11939d8535dc;
			sourceTree = "<group>";
		};
		D7058B0B2B59E44B000A888A /* Style point with scene symbol */ = {
			isa = PBXGroup;
			children = (
				D7058B0D2B59E44B000A888A /* StylePointWithSceneSymbolView.swift */,
			);
			path = "Style point with scene symbol";
			sourceTree = "<group>";
		};
		D70789912CD160FD000DF215 /* Apply dictionary renderer to graphics overlay */ = {
			isa = PBXGroup;
			children = (
				D707898E2CD160FD000DF215 /* ApplyDictionaryRendererToGraphicsOverlayView.swift */,
			);
			path = "Apply dictionary renderer to graphics overlay";
			sourceTree = "<group>";
		};
		D707899A2CD16324000DF215 /* 8776cfc26eed4485a03de6316826384c */ = {
			isa = PBXGroup;
			children = (
				D70789992CD16324000DF215 /* Mil2525DMessages.xml */,
			);
			path = 8776cfc26eed4485a03de6316826384c;
			sourceTree = "<group>";
		};
		D7084FA42AD771AA00EC7F4F /* Augment reality to fly over scene */ = {
			isa = PBXGroup;
			children = (
				D7084FA62AD771AA00EC7F4F /* AugmentRealityToFlyOverSceneView.swift */,
			);
			path = "Augment reality to fly over scene";
			sourceTree = "<group>";
		};
		D71099692A27D8880065A1C1 /* Densify and generalize geometry */ = {
			isa = PBXGroup;
			children = (
				D710996C2A27D9210065A1C1 /* DensifyAndGeneralizeGeometryView.swift */,
				D710996F2A2802FA0065A1C1 /* DensifyAndGeneralizeGeometryView.SettingsView.swift */,
			);
			path = "Densify and generalize geometry";
			sourceTree = "<group>";
		};
		D71371782BD88ECC00EB2F86 /* Monitor changes to layer view state */ = {
			isa = PBXGroup;
			children = (
				D71371752BD88ECC00EB2F86 /* MonitorChangesToLayerViewStateView.swift */,
			);
			path = "Monitor changes to layer view state";
			sourceTree = "<group>";
		};
		D713C6D42CB990600073AA72 /* Add KML layer */ = {
			isa = PBXGroup;
			children = (
				D713C6D12CB990600073AA72 /* AddKMLLayerView.swift */,
			);
			path = "Add KML layer";
			sourceTree = "<group>";
		};
		D713C6F62CB9B9A60073AA72 /* 324e4742820e46cfbe5029ff2c32cb1f */ = {
			isa = PBXGroup;
			children = (
				D713C6F52CB9B9A60073AA72 /* US_State_Capitals.kml */,
			);
			path = 324e4742820e46cfbe5029ff2c32cb1f;
			sourceTree = "<group>";
		};
		D71563E62D5AC2B600D2E948 /* Create KML multi-track */ = {
			isa = PBXGroup;
			children = (
				D71563E32D5AC2B600D2E948 /* CreateKMLMultiTrackView.swift */,
				D789AAAC2D66C718007A8E0E /* CreateKMLMultiTrackView.Model.swift */,
			);
			path = "Create KML multi-track";
			sourceTree = "<group>";
		};
		D718A1E92B575FD900447087 /* Manage bookmarks */ = {
			isa = PBXGroup;
			children = (
				D718A1EA2B575FD900447087 /* ManageBookmarksView.swift */,
			);
			path = "Manage bookmarks";
			sourceTree = "<group>";
		};
		D71A9DE12D8CC88D00CA03CB /* Snap geometry edits with utility network rules */ = {
			isa = PBXGroup;
			children = (
				D71A9DE02D8CC88D00CA03CB /* SnapGeometryEditsWithUtilityNetworkRulesView.swift */,
				D703F04C2D9334AC0077E3A8 /* SnapGeometryEditsWithUtilityNetworkRulesView.Model.swift */,
			);
			path = "Snap geometry edits with utility network rules";
			sourceTree = "<group>";
		};
		D71C5F602AAA7854006599FD /* Create symbol styles from web styles */ = {
			isa = PBXGroup;
			children = (
				D71C5F632AAA7A88006599FD /* CreateSymbolStylesFromWebStylesView.swift */,
			);
			path = "Create symbol styles from web styles";
			sourceTree = "<group>";
		};
		D71C909E2C6C249B0018C63E /* Style geometry types with symbols */ = {
			isa = PBXGroup;
			children = (
				D71C909C2C6C249B0018C63E /* StyleGeometryTypesWithSymbolsView.swift */,
				D71C909D2C6C249B0018C63E /* StyleGeometryTypesWithSymbolsView.Views.swift */,
			);
			path = "Style geometry types with symbols";
			sourceTree = "<group>";
		};
		D71D9B122DC430F800FF2D5A /* Apply terrain exaggeration */ = {
			isa = PBXGroup;
			children = (
				D71D9B0F2DC430F800FF2D5A /* ApplyTerrainExaggerationView.swift */,
			);
			path = "Apply terrain exaggeration";
			sourceTree = "<group>";
		};
		D7201CD72CC6B710004BDB7D /* Add tiled layer as basemap */ = {
			isa = PBXGroup;
			children = (
				D7201CD42CC6B710004BDB7D /* AddTiledLayerAsBasemapView.swift */,
			);
			path = "Add tiled layer as basemap";
			sourceTree = "<group>";
		};
		D7201D032CC6D3B5004BDB7D /* Add vector tiled layer from custom style */ = {
			isa = PBXGroup;
			children = (
				D7201D002CC6D3B5004BDB7D /* AddVectorTiledLayerFromCustomStyleView.swift */,
			);
			path = "Add vector tiled layer from custom style";
			sourceTree = "<group>";
		};
		D7201D2A2CC6D829004BDB7D /* f4b742a57af344988b02227e2824ca5f */ = {
			isa = PBXGroup;
			children = (
				D7201D292CC6D829004BDB7D /* dodge_city.vtpk */,
			);
			path = f4b742a57af344988b02227e2824ca5f;
			sourceTree = "<group>";
		};
		D721EEA62ABDFF550040BE46 /* 174150279af74a2ba6f8b87a567f480b */ = {
			isa = PBXGroup;
			children = (
				D721EEA72ABDFF550040BE46 /* LothianRiversAnno.mmpk */,
			);
			path = 174150279af74a2ba6f8b87a567f480b;
			sourceTree = "<group>";
		};
		D722BD1E2A420D7E002C2087 /* Show extruded features */ = {
			isa = PBXGroup;
			children = (
				D722BD212A420DAD002C2087 /* ShowExtrudedFeaturesView.swift */,
			);
			path = "Show extruded features";
			sourceTree = "<group>";
		};
		D7232EDD2AC1E5410079ABFF /* Play KML tour */ = {
			isa = PBXGroup;
			children = (
				D7232EE02AC1E5AA0079ABFF /* PlayKMLTourView.swift */,
			);
			path = "Play KML tour";
			sourceTree = "<group>";
		};
		D72F27292ADA1E4400F906DA /* Augment reality to show tabletop scene */ = {
			isa = PBXGroup;
			children = (
				D72F272B2ADA1E4400F906DA /* AugmentRealityToShowTabletopSceneView.swift */,
			);
			path = "Augment reality to show tabletop scene";
			sourceTree = "<group>";
		};
		D731F3BD2AD0D22500A8431E /* Identify graphics */ = {
			isa = PBXGroup;
			children = (
				D731F3C02AD0D2AC00A8431E /* IdentifyGraphicsView.swift */,
			);
			path = "Identify graphics";
			sourceTree = "<group>";
		};
		D7337C5C2ABD137400A5D865 /* Show mobile map package expiration date */ = {
			isa = PBXGroup;
			children = (
				D7337C5F2ABD142D00A5D865 /* ShowMobileMapPackageExpirationDateView.swift */,
			);
			path = "Show mobile map package expiration date";
			sourceTree = "<group>";
		};
		D733CA182BED980D00FBDE4C /* Edit and sync features with feature service */ = {
			isa = PBXGroup;
			children = (
				D733CA152BED980D00FBDE4C /* EditAndSyncFeaturesWithFeatureServiceView.swift */,
				D74ECD0C2BEEAE2F007C0FA6 /* EditAndSyncFeaturesWithFeatureServiceView.Model.swift */,
			);
			path = "Edit and sync features with feature service";
			sourceTree = "<group>";
		};
		D734FA072A183A5A00246D7E /* Set max extent */ = {
			isa = PBXGroup;
			children = (
				D734FA092A183A5B00246D7E /* SetMaxExtentView.swift */,
			);
			path = "Set max extent";
			sourceTree = "<group>";
		};
		D7352F8D2BD992C40013FFEF /* Monitor changes to draw status */ = {
			isa = PBXGroup;
			children = (
				D7352F8A2BD992C40013FFEF /* MonitorChangesToDrawStatusView.swift */,
			);
			path = "Monitor changes to draw status";
			sourceTree = "<group>";
		};
		D735717F2CB613100046A433 /* 5028bf3513ff4c38b28822d010a4937c */ = {
			isa = PBXGroup;
			children = (
				D73571D62CB6131E0046A433 /* hydrography */,
			);
			path = 5028bf3513ff4c38b28822d010a4937c;
			sourceTree = "<group>";
		};
		D73E61952BDAEE6600457932 /* Match viewpoint of geo views */ = {
			isa = PBXGroup;
			children = (
				D73E61922BDAEE6600457932 /* MatchViewpointOfGeoViewsView.swift */,
			);
			path = "Match viewpoint of geo views";
			sourceTree = "<group>";
		};
		D73E619D2BDB21F400457932 /* Edit with branch versioning */ = {
			isa = PBXGroup;
			children = (
				D73E619A2BDB21F400457932 /* EditWithBranchVersioningView.swift */,
				D7114A0C2BDC6A3300FA68CA /* EditWithBranchVersioningView.Model.swift */,
				D7044B952BE18D73000F2C43 /* EditWithBranchVersioningView.Views.swift */,
			);
			path = "Edit with branch versioning";
			sourceTree = "<group>";
		};
		D73F06652B5EE73D000B574F /* Query features with Arcade expression */ = {
			isa = PBXGroup;
			children = (
				D73F06662B5EE73D000B574F /* QueryFeaturesWithArcadeExpressionView.swift */,
			);
			path = "Query features with Arcade expression";
			sourceTree = "<group>";
		};
		D73F8CF22AB1089900CD39DA /* 751138a2e0844e06853522d54103222a */ = {
			isa = PBXGroup;
			children = (
				D73F8CF32AB1089900CD39DA /* Restaurant.stylx */,
			);
			path = 751138a2e0844e06853522d54103222a;
			sourceTree = "<group>";
		};
		D73FABE82AD4A0370048EC70 /* Create mobile geodatabase */ = {
			isa = PBXGroup;
			children = (
				D71FCB892AD6277E000E517C /* CreateMobileGeodatabaseView.Model.swift */,
				D73FC0FC2AD4A18D0067A19B /* CreateMobileGeodatabaseView.swift */,
			);
			path = "Create mobile geodatabase";
			sourceTree = "<group>";
		};
		D73FCFF32B02A3AA0006360D /* Find address with reverse geocode */ = {
			isa = PBXGroup;
			children = (
				D73FCFF42B02A3AA0006360D /* FindAddressWithReverseGeocodeView.swift */,
			);
			path = "Find address with reverse geocode";
			sourceTree = "<group>";
		};
		D742E48E2B04132B00690098 /* Display web scene from portal item */ = {
			isa = PBXGroup;
			children = (
				D742E48F2B04132B00690098 /* DisplayWebSceneFromPortalItemView.swift */,
			);
			path = "Display web scene from portal item";
			sourceTree = "<group>";
		};
		D744FD132A2112360084A66C /* Create convex hull around points */ = {
			isa = PBXGroup;
			children = (
				D744FD162A2112D90084A66C /* CreateConvexHullAroundPointsView.swift */,
			);
			path = "Create convex hull around points";
			sourceTree = "<group>";
		};
		D7464F182ACE0445007FEE88 /* Identify raster cell */ = {
			isa = PBXGroup;
			children = (
				D7464F1D2ACE04B3007FEE88 /* IdentifyRasterCellView.swift */,
			);
			path = "Identify raster cell";
			sourceTree = "<group>";
		};
		D7464F202ACE0910007FEE88 /* b5f977c78ec74b3a8857ca86d1d9b318 */ = {
			isa = PBXGroup;
			children = (
				D7464F2A2ACE0964007FEE88 /* SA_EVI_8Day_03May20 */,
			);
			path = b5f977c78ec74b3a8857ca86d1d9b318;
			sourceTree = "<group>";
		};
		D7497F382AC4B45300167AD2 /* Display dimensions */ = {
			isa = PBXGroup;
			children = (
				D7497F3B2AC4B4C100167AD2 /* DisplayDimensionsView.swift */,
			);
			path = "Display dimensions";
			sourceTree = "<group>";
		};
		D7497F3E2AC4BA4100167AD2 /* f5ff6f5556a945bca87ca513b8729a1e */ = {
			isa = PBXGroup;
			children = (
				D7497F3F2AC4BA4100167AD2 /* Edinburgh_Pylon_Dimensions.mmpk */,
			);
			path = f5ff6f5556a945bca87ca513b8729a1e;
			sourceTree = "<group>";
		};
		D74C8BFA2ABA5572007C76B8 /* Style symbols from mobile style file */ = {
			isa = PBXGroup;
			children = (
				D7337C592ABCFDB100A5D865 /* StyleSymbolsFromMobileStyleFileView.SymbolOptionsListView.swift */,
				D74C8BFD2ABA5605007C76B8 /* StyleSymbolsFromMobileStyleFileView.swift */,
			);
			path = "Style symbols from mobile style file";
			sourceTree = "<group>";
		};
		D74C8C002ABA6202007C76B8 /* 1bd036f221f54a99abc9e46ff3511cbf */ = {
			isa = PBXGroup;
			children = (
				D74C8C012ABA6202007C76B8 /* emoji-mobile.stylx */,
			);
			path = 1bd036f221f54a99abc9e46ff3511cbf;
			sourceTree = "<group>";
		};
		D74EA7802B6DADA5008F6C7C /* Validate utility network topology */ = {
			isa = PBXGroup;
			children = (
				D74EA7812B6DADA5008F6C7C /* ValidateUtilityNetworkTopologyView.swift */,
				D76495202B74687E0042699E /* ValidateUtilityNetworkTopologyView.Model.swift */,
				D7C97B552B75C10C0097CDA1 /* ValidateUtilityNetworkTopologyView.Views.swift */,
			);
			path = "Validate utility network topology";
			sourceTree = "<group>";
		};
		D74F6C412D0CD51B00D4FB15 /* Configure electronic navigational charts */ = {
			isa = PBXGroup;
			children = (
				D74F6C3E2D0CD51B00D4FB15 /* ConfigureElectronicNavigationalChartsView.swift */,
			);
			path = "Configure electronic navigational charts";
			sourceTree = "<group>";
		};
		D751017D2A2E490800B8FA48 /* Show labels on layer */ = {
			isa = PBXGroup;
			children = (
				D75101802A2E493600B8FA48 /* ShowLabelsOnLayerView.swift */,
			);
			path = "Show labels on layer";
			sourceTree = "<group>";
		};
		D751018A2A2E960300B8FA48 /* Identify layer features */ = {
			isa = PBXGroup;
			children = (
				D751018D2A2E962D00B8FA48 /* IdentifyLayerFeaturesView.swift */,
			);
			path = "Identify layer features";
			sourceTree = "<group>";
		};
		D751B4C72CD3E572005CE750 /* Add KML layer with network links */ = {
			isa = PBXGroup;
			children = (
				D751B4C42CD3E572005CE750 /* AddKMLLayerWithNetworkLinksView.swift */,
			);
			path = "Add KML layer with network links";
			sourceTree = "<group>";
		};
		D752D93C2A3914E5003EB25E /* Manage operational layers */ = {
			isa = PBXGroup;
			children = (
				D752D93F2A39154C003EB25E /* ManageOperationalLayersView.swift */,
			);
			path = "Manage operational layers";
			sourceTree = "<group>";
		};
		D752D9422A3A6EB8003EB25E /* Monitor changes to map load status */ = {
			isa = PBXGroup;
			children = (
				D752D9452A3A6F7F003EB25E /* MonitorChangesToMapLoadStatusView.swift */,
			);
			path = "Monitor changes to map load status";
			sourceTree = "<group>";
		};
		D752D95B2A3BCDD4003EB25E /* Display map from portal item */ = {
			isa = PBXGroup;
			children = (
				D752D95E2A3BCE06003EB25E /* DisplayMapFromPortalItemView.swift */,
			);
			path = "Display map from portal item";
			sourceTree = "<group>";
		};
		D75362CC2A1E862B00D83028 /* Apply unique value renderer */ = {
			isa = PBXGroup;
			children = (
				D75362D12A1E886700D83028 /* ApplyUniqueValueRendererView.swift */,
			);
			path = "Apply unique value renderer";
			sourceTree = "<group>";
		};
		D7553CD62AE2DFEC00DC2A70 /* Geocode offline */ = {
			isa = PBXGroup;
			children = (
				D72C43F22AEB066D00B6157B /* GeocodeOfflineView.Model.swift */,
				D7553CD82AE2DFEC00DC2A70 /* GeocodeOfflineView.swift */,
			);
			path = "Geocode offline";
			sourceTree = "<group>";
		};
		D7588F5B2B7D8DAA008B75E2 /* Navigate route with rerouting */ = {
			isa = PBXGroup;
			children = (
				D7588F5C2B7D8DAA008B75E2 /* NavigateRouteWithReroutingView.swift */,
				D7781D4A2B7ECCB700E53C51 /* NavigateRouteWithReroutingView.Model.swift */,
			);
			path = "Navigate route with rerouting";
			sourceTree = "<group>";
		};
		D75B584D2AAFB2C20038B3B4 /* Style features with custom dictionary */ = {
			isa = PBXGroup;
			children = (
				D75B58502AAFB3030038B3B4 /* StyleFeaturesWithCustomDictionaryView.swift */,
			);
			path = "Style features with custom dictionary";
			sourceTree = "<group>";
		};
		D75E5EE52CC0340100252595 /* List contents of KML file */ = {
			isa = PBXGroup;
			children = (
				D75E5EE22CC0340100252595 /* ListContentsOfKMLFileView.swift */,
			);
			path = "List contents of KML file";
			sourceTree = "<group>";
		};
		D75E5EEB2CC0466900252595 /* da301cb122874d5497f8a8f6c81eb36e */ = {
			isa = PBXGroup;
			children = (
				D75E5EEA2CC0466900252595 /* esri_test_data.kmz */,
			);
			path = da301cb122874d5497f8a8f6c81eb36e;
			sourceTree = "<group>";
		};
		D75E5EF02CC049D500252595 /* Edit features using feature forms */ = {
			isa = PBXGroup;
			children = (
				D75E5EED2CC049D500252595 /* EditFeaturesUsingFeatureFormsView.swift */,
			);
			path = "Edit features using feature forms";
			sourceTree = "<group>";
		};
		D75F66322B48EABC00434974 /* Search for web map */ = {
			isa = PBXGroup;
			children = (
				D75F66332B48EABC00434974 /* SearchForWebMapView.swift */,
				D7C6420B2B4F47E10042B8F7 /* SearchForWebMapView.Model.swift */,
				D71D516D2B51D7B600B2A2BE /* SearchForWebMapView.Views.swift */,
			);
			path = "Search for web map";
			sourceTree = "<group>";
		};
		D76000AA2AF19C2300B3084D /* Find route in mobile map package */ = {
			isa = PBXGroup;
			children = (
				D73723782AF5ADD700846884 /* FindRouteInMobileMapPackageView.MobileMapView.swift */,
				D73723742AF5877500846884 /* FindRouteInMobileMapPackageView.Models.swift */,
				D76000AB2AF19C2300B3084D /* FindRouteInMobileMapPackageView.swift */,
			);
			path = "Find route in mobile map package";
			sourceTree = "<group>";
		};
		D76000B52AF19FC900B3084D /* 260eb6535c824209964cf281766ebe43 */ = {
			isa = PBXGroup;
			children = (
				D76000B62AF19FCA00B3084D /* SanFrancisco.mmpk */,
			);
			path = 260eb6535c824209964cf281766ebe43;
			sourceTree = "<group>";
		};
		D762AF5E2BF6A7B900ECE3C7 /* Edit features with feature-linked annotation */ = {
			isa = PBXGroup;
			children = (
				D762AF5B2BF6A7B900ECE3C7 /* EditFeaturesWithFeatureLinkedAnnotationView.swift */,
				D7BA38902BFBC476009954F5 /* EditFeaturesWithFeatureLinkedAnnotationView.Model.swift */,
			);
			path = "Edit features with feature-linked annotation";
			sourceTree = "<group>";
		};
		D762AF642BF6A96100ECE3C7 /* 74c0c9fa80f4498c9739cc42531e9948 */ = {
			isa = PBXGroup;
			children = (
				D762AF632BF6A96100ECE3C7 /* loudoun_anno.geodatabase */,
			);
			path = 74c0c9fa80f4498c9739cc42531e9948;
			sourceTree = "<group>";
		};
		D762DA0D2D94C750001052DD /* 0fd3a39660d54c12b05d5f81f207dffd */ = {
			isa = PBXGroup;
			children = (
				D762DA0C2D94C750001052DD /* NapervilleGasUtilities.geodatabase */,
			);
			path = 0fd3a39660d54c12b05d5f81f207dffd;
			sourceTree = "<group>";
		};
		D7635FEA2B9272CB0044AB97 /* Display clusters */ = {
			isa = PBXGroup;
			children = (
				D7635FED2B9272CB0044AB97 /* DisplayClustersView.swift */,
			);
			path = "Display clusters";
			sourceTree = "<group>";
		};
		D7635FF32B9277DC0044AB97 /* Configure clusters */ = {
			isa = PBXGroup;
			children = (
				D7635FF82B9277DC0044AB97 /* ConfigureClustersView.swift */,
				D7635FF52B9277DC0044AB97 /* ConfigureClustersView.Model.swift */,
				D7635FF72B9277DC0044AB97 /* ConfigureClustersView.SettingsView.swift */,
			);
			path = "Configure clusters";
			sourceTree = "<group>";
		};
		D764B7DE2BE2F89D002E2F92 /* Edit geodatabase with transactions */ = {
			isa = PBXGroup;
			children = (
				D764B7DB2BE2F89D002E2F92 /* EditGeodatabaseWithTransactionsView.swift */,
				D769DF322BEC1A1C0062AE95 /* EditGeodatabaseWithTransactionsView.Model.swift */,
			);
			path = "Edit geodatabase with transactions";
			sourceTree = "<group>";
		};
		D76929F32B4F78340047205E /* Orbit camera around object */ = {
			isa = PBXGroup;
			children = (
				D76929F52B4F78340047205E /* OrbitCameraAroundObjectView.swift */,
				D718A1E62B570F7500447087 /* OrbitCameraAroundObjectView.Model.swift */,
			);
			path = "Orbit camera around object";
			sourceTree = "<group>";
		};
		D769C20D2A28FF8600030F61 /* Set up location-driven geotriggers */ = {
			isa = PBXGroup;
			children = (
				D769C2112A29019B00030F61 /* SetUpLocationDrivenGeotriggersView.swift */,
				D79EE76D2A4CEA5D005A52AE /* SetUpLocationDrivenGeotriggersView.Model.swift */,
			);
			path = "Set up location-driven geotriggers";
			sourceTree = "<group>";
		};
		D76CE8D62BFD7047009A8686 /* Set reference scale */ = {
			isa = PBXGroup;
			children = (
				D76CE8D52BFD7047009A8686 /* SetReferenceScaleView.swift */,
			);
			path = "Set reference scale";
			sourceTree = "<group>";
		};
		D7705D542AFC244E00CC0335 /* Find closest facility to multiple points */ = {
			isa = PBXGroup;
			children = (
				D7705D552AFC244E00CC0335 /* FindClosestFacilityToMultiplePointsView.swift */,
			);
			path = "Find closest facility to multiple points";
			sourceTree = "<group>";
		};
		D7705D5F2AFC570700CC0335 /* Find closest facility from point */ = {
			isa = PBXGroup;
			children = (
				D7705D612AFC570700CC0335 /* FindClosestFacilityFromPointView.swift */,
			);
			path = "Find closest facility from point";
			sourceTree = "<group>";
		};
		D771D0C52CD55211004C13CB /* Apply raster rendering rule */ = {
			isa = PBXGroup;
			children = (
				D771D0C22CD55211004C13CB /* ApplyRasterRenderingRuleView.swift */,
			);
			path = "Apply raster rendering rule";
			sourceTree = "<group>";
		};
		D77570BC2A29427200F490CD /* Animate images with image overlay */ = {
			isa = PBXGroup;
			children = (
				D77570BF2A2942F800F490CD /* AnimateImagesWithImageOverlayView.swift */,
			);
			path = "Animate images with image overlay";
			sourceTree = "<group>";
		};
		D77572AC2A295DC100F490CD /* d1453556d91e46dea191c20c398b82cd */ = {
			isa = PBXGroup;
			children = (
				D77572AD2A295DDD00F490CD /* PacificSouthWest2 */,
			);
			path = d1453556d91e46dea191c20c398b82cd;
			sourceTree = "<group>";
		};
		D776880E2B69826B007C3860 /* List spatial reference transformations */ = {
			isa = PBXGroup;
			children = (
				D77688102B69826B007C3860 /* ListSpatialReferenceTransformationsView.swift */,
				D757D14A2B6C46E50065F78F /* ListSpatialReferenceTransformationsView.Model.swift */,
			);
			path = "List spatial reference transformations";
			sourceTree = "<group>";
		};
		D7781D472B7EB03400E53C51 /* 4caec8c55ea2463982f1af7d9611b8d5 */ = {
			isa = PBXGroup;
			children = (
				D7781D482B7EB03400E53C51 /* SanDiegoTourPath.json */,
			);
			path = 4caec8c55ea2463982f1af7d9611b8d5;
			sourceTree = "<group>";
		};
		D77BC5352B59A2D3007B49B6 /* Style point with distance composite scene symbol */ = {
			isa = PBXGroup;
			children = (
				D77BC5362B59A2D3007B49B6 /* StylePointWithDistanceCompositeSceneSymbolView.swift */,
			);
			path = "Style point with distance composite scene symbol";
			sourceTree = "<group>";
		};
		D7848ED72CBD85A300F6F546 /* Add point scene layer */ = {
			isa = PBXGroup;
			children = (
				D7848ED42CBD85A300F6F546 /* AddPointSceneLayerView.swift */,
			);
			path = "Add point scene layer";
			sourceTree = "<group>";
		};
		D7848EFD2CBD986400F6F546 /* Add elevation source from raster */ = {
			isa = PBXGroup;
			children = (
				D7848EFA2CBD986400F6F546 /* AddElevationSourceFromRasterView.swift */,
			);
			path = "Add elevation source from raster";
			sourceTree = "<group>";
		};
		D78666A92A21616D00C60110 /* Find nearest vertex */ = {
			isa = PBXGroup;
			children = (
				D78666AC2A2161F100C60110 /* FindNearestVertexView.swift */,
			);
			path = "Find nearest vertex";
			sourceTree = "<group>";
		};
		D79482D32C35D872006521CD /* Create dynamic basemap gallery */ = {
			isa = PBXGroup;
			children = (
				D79482D02C35D872006521CD /* CreateDynamicBasemapGalleryView.swift */,
				D78FA4932C3C88880079313E /* CreateDynamicBasemapGalleryView.Views.swift */,
			);
			path = "Create dynamic basemap gallery";
			sourceTree = "<group>";
		};
		D7A737DF2BABB9FE00B7C7FC /* Augment reality to show hidden infrastructure */ = {
			isa = PBXGroup;
			children = (
				D7A737DC2BABB9FE00B7C7FC /* AugmentRealityToShowHiddenInfrastructureView.swift */,
				D77D9BFF2BB2438200B38A6C /* AugmentRealityToShowHiddenInfrastructureView.ARSceneView.swift */,
			);
			path = "Augment reality to show hidden infrastructure";
			sourceTree = "<group>";
		};
		D7A85A052CD5ABF5009DC68A /* Query with CQL filters */ = {
			isa = PBXGroup;
			children = (
				D7A85A022CD5ABF5009DC68A /* QueryWithCQLFiltersView.swift */,
			);
			path = "Query with CQL filters";
			sourceTree = "<group>";
		};
		D7ABA2F52A3256610021822B /* Measure distance in scene */ = {
			isa = PBXGroup;
			children = (
				D7ABA2F82A32579C0021822B /* MeasureDistanceInSceneView.swift */,
			);
			path = "Measure distance in scene";
			sourceTree = "<group>";
		};
		D7ABA2FB2A3287C10021822B /* Show viewshed from geoelement in scene */ = {
			isa = PBXGroup;
			children = (
				D7ABA2FE2A32881C0021822B /* ShowViewshedFromGeoelementInSceneView.swift */,
			);
			path = "Show viewshed from geoelement in scene";
			sourceTree = "<group>";
		};
		D7AE861A2AC39D750049B626 /* Display annotation */ = {
			isa = PBXGroup;
			children = (
				D7AE861D2AC39DC50049B626 /* DisplayAnnotationView.swift */,
			);
			path = "Display annotation";
			sourceTree = "<group>";
		};
		D7B3C5C02A43B71E001DA4D8 /* Create convex hull around geometries */ = {
			isa = PBXGroup;
			children = (
				D7634FAE2A43B7AC00F8AEFB /* CreateConvexHullAroundGeometriesView.swift */,
			);
			path = "Create convex hull around geometries";
			sourceTree = "<group>";
		};
		D7BA38962BFBFC0F009954F5 /* Query related features */ = {
			isa = PBXGroup;
			children = (
				D7BA38932BFBFC0F009954F5 /* QueryRelatedFeaturesView.swift */,
			);
			path = "Query related features";
			sourceTree = "<group>";
		};
		D7BB3DD12C5D781800FFCD56 /* 43809fd639f242fd8045ecbafd61a579 */ = {
			isa = PBXGroup;
			children = (
				D7BB3DD02C5D781800FFCD56 /* SaveTheBay.geodatabase */,
			);
			path = 43809fd639f242fd8045ecbafd61a579;
			sourceTree = "<group>";
		};
		D7BE7E6E2CC19CC3006DDB0C /* Add tiled layer */ = {
			isa = PBXGroup;
			children = (
				D7BE7E6B2CC19CC3006DDB0C /* AddTiledLayerView.swift */,
			);
			path = "Add tiled layer";
			sourceTree = "<group>";
		};
		D7BEBA9F2CBD9CCA00F882E7 /* 98092369c4ae4d549bbbd45dba993ebc */ = {
			isa = PBXGroup;
			children = (
				D7BEBA9E2CBD9CCA00F882E7 /* MontereyElevation.dt2 */,
			);
			path = 98092369c4ae4d549bbbd45dba993ebc;
			sourceTree = "<group>";
		};
		D7BEBAC22CBDC0F800F882E7 /* Add elevation source from tile package */ = {
			isa = PBXGroup;
			children = (
				D7BEBABF2CBDC0F800F882E7 /* AddElevationSourceFromTilePackageView.swift */,
			);
			path = "Add elevation source from tile package";
			sourceTree = "<group>";
		};
		D7BEBAC82CBDC81200F882E7 /* 52ca74b4ba8042b78b3c653696f34a9c */ = {
			isa = PBXGroup;
			children = (
				D7BEBAC72CBDC81200F882E7 /* MontereyElevation.tpkx */,
			);
			path = 52ca74b4ba8042b78b3c653696f34a9c;
			sourceTree = "<group>";
		};
		D7BEBAD12CBDFE1C00F882E7 /* Display alternate symbols at different scales */ = {
			isa = PBXGroup;
			children = (
				D7BEBACE2CBDFE1C00F882E7 /* DisplayAlternateSymbolsAtDifferentScalesView.swift */,
			);
			path = "Display alternate symbols at different scales";
			sourceTree = "<group>";
		};
		D7C16D172AC5F6C100689E89 /* Animate 3D graphic */ = {
			isa = PBXGroup;
			children = (
				D7058FB02ACB423C00A40F14 /* Animate3DGraphicView.Model.swift */,
				D7054AE82ACCCB6C007235BA /* Animate3DGraphicView.SettingsView.swift */,
				D7C16D1A2AC5F95300689E89 /* Animate3DGraphicView.swift */,
			);
			path = "Animate 3D graphic";
			sourceTree = "<group>";
		};
		D7C16D1D2AC5FE8200689E89 /* 5a9b60cee9ba41e79640a06bcdf8084d */ = {
			isa = PBXGroup;
			children = (
				D7C16D1E2AC5FE8200689E89 /* Pyrenees.csv */,
			);
			path = 5a9b60cee9ba41e79640a06bcdf8084d;
			sourceTree = "<group>";
		};
		D7C16D202AC5FE9800689E89 /* 290f0c571c394461a8b58b6775d0bd63 */ = {
			isa = PBXGroup;
			children = (
				D7C16D212AC5FE9800689E89 /* GrandCanyon.csv */,
			);
			path = 290f0c571c394461a8b58b6775d0bd63;
			sourceTree = "<group>";
		};
		D7C16D232AC5FEA600689E89 /* 12509ffdc684437f8f2656b0129d2c13 */ = {
			isa = PBXGroup;
			children = (
				D7C16D242AC5FEA600689E89 /* Snowdon.csv */,
			);
			path = 12509ffdc684437f8f2656b0129d2c13;
			sourceTree = "<group>";
		};
		D7C16D262AC5FEB600689E89 /* e87c154fb9c2487f999143df5b08e9b1 */ = {
			isa = PBXGroup;
			children = (
				D7C16D272AC5FEB600689E89 /* Hawaii.csv */,
			);
			path = e87c154fb9c2487f999143df5b08e9b1;
			sourceTree = "<group>";
		};
		D7C3AB462B683291008909B9 /* Set feature request mode */ = {
			isa = PBXGroup;
			children = (
				D7C3AB472B683291008909B9 /* SetFeatureRequestModeView.swift */,
			);
			path = "Set feature request mode";
			sourceTree = "<group>";
		};
		D7C5233F2BED9BBF00E8221A /* e4a398afe9a945f3b0f4dca1e4faccb5 */ = {
			isa = PBXGroup;
			children = (
				D7C5233E2BED9BBF00E8221A /* SanFrancisco.tpkx */,
			);
			path = e4a398afe9a945f3b0f4dca1e4faccb5;
			sourceTree = "<group>";
		};
		D7CC33FB2A31475C00198EDF /* Show line of sight between points */ = {
			isa = PBXGroup;
			children = (
				D7CC33FD2A31475C00198EDF /* ShowLineOfSightBetweenPointsView.swift */,
			);
			path = "Show line of sight between points";
			sourceTree = "<group>";
		};
		D7CDD3882CB86F0A00DE9766 /* Add point cloud layer from file */ = {
			isa = PBXGroup;
			children = (
				D7CDD3852CB86F0A00DE9766 /* AddPointCloudLayerFromFileView.swift */,
			);
			path = "Add point cloud layer from file";
			sourceTree = "<group>";
		};
		D7CDD38E2CB872EA00DE9766 /* 34da965ca51d4c68aa9b3a38edb29e00 */ = {
			isa = PBXGroup;
			children = (
				D7CDD38D2CB872EA00DE9766 /* sandiego-north-balboa-pointcloud.slpk */,
			);
			path = 34da965ca51d4c68aa9b3a38edb29e00;
			sourceTree = "<group>";
		};
		D7CE9F992AE2F575008F7A5F /* 22c3083d4fa74e3e9b25adfc9f8c0496 */ = {
			isa = PBXGroup;
			children = (
				D7CE9F9A2AE2F575008F7A5F /* streetmap_SD.tpkx */,
			);
			path = 22c3083d4fa74e3e9b25adfc9f8c0496;
			sourceTree = "<group>";
		};
		D7CE9F9C2AE2F585008F7A5F /* 3424d442ebe54f3cbf34462382d3aebe */ = {
			isa = PBXGroup;
			children = (
				D7CE9FA22AE2F595008F7A5F /* san-diego-eagle-locator */,
			);
			path = 3424d442ebe54f3cbf34462382d3aebe;
			sourceTree = "<group>";
		};
		D7D1F3512ADDBE5D009CE2DA /* 7dd2f97bb007466ea939160d0de96a9d */ = {
			isa = PBXGroup;
			children = (
				D7D1F3522ADDBE5D009CE2DA /* philadelphia.mspk */,
			);
			path = 7dd2f97bb007466ea939160d0de96a9d;
			sourceTree = "<group>";
		};
		D7D9FCF52BF2CC8600F972A2 /* Filter by definition expression or display filter */ = {
			isa = PBXGroup;
			children = (
				D7D9FCF22BF2CC8600F972A2 /* FilterByDefinitionExpressionOrDisplayFilterView.swift */,
			);
			path = "Filter by definition expression or display filter";
			sourceTree = "<group>";
		};
		D7DDF84F2AF47C6C004352D9 /* Find route around barriers */ = {
			isa = PBXGroup;
			children = (
				D76EE6062AF9AFE100DA0325 /* FindRouteAroundBarriersView.Model.swift */,
				D7DDF8502AF47C6C004352D9 /* FindRouteAroundBarriersView.swift */,
				D73FCFFE2B02C7630006360D /* FindRouteAroundBarriersView.Views.swift */,
			);
			path = "Find route around barriers";
			sourceTree = "<group>";
		};
		D7DFA0E92CBA0242007C31F2 /* Add map image layer */ = {
			isa = PBXGroup;
			children = (
				D7DFA0E62CBA0242007C31F2 /* AddMapImageLayerView.swift */,
			);
			path = "Add map image layer";
			sourceTree = "<group>";
		};
		D7E440D12A1ECBC2005D74DE /* Create buffers around points */ = {
			isa = PBXGroup;
			children = (
				D7E440D62A1ECE7D005D74DE /* CreateBuffersAroundPointsView.swift */,
			);
			path = "Create buffers around points";
			sourceTree = "<group>";
		};
		D7E557602A1D743100B9FB09 /* Add WMS layer */ = {
			isa = PBXGroup;
			children = (
				D7E557672A1D768800B9FB09 /* AddWMSLayerView.swift */,
			);
			path = "Add WMS layer";
			sourceTree = "<group>";
		};
		D7E7D0792AEB39BF003AAD02 /* Find route in transport network */ = {
			isa = PBXGroup;
			children = (
				D7749AD52AF08BF50086632F /* FindRouteInTransportNetworkView.Model.swift */,
				D7E7D0802AEB39D5003AAD02 /* FindRouteInTransportNetworkView.swift */,
			);
			path = "Find route in transport network";
			sourceTree = "<group>";
		};
		D7E7D0862AEB3C36003AAD02 /* df193653ed39449195af0c9725701dca */ = {
			isa = PBXGroup;
			children = (
				D7E7D0992AEB3C47003AAD02 /* san_diego_offline_routing */,
			);
			path = df193653ed39449195af0c9725701dca;
			sourceTree = "<group>";
		};
		D7EAF34F2A1C011000D822C4 /* Set min and max scale */ = {
			isa = PBXGroup;
			children = (
				D7EAF3592A1C023800D822C4 /* SetMinAndMaxScaleView.swift */,
			);
			path = "Set min and max scale";
			sourceTree = "<group>";
		};
		D7ECF5942AB8BDCA003FB2BE /* Render multilayer symbols */ = {
			isa = PBXGroup;
			children = (
				D7ECF5972AB8BE63003FB2BE /* RenderMultilayerSymbolsView.swift */,
			);
			path = "Render multilayer symbols";
			sourceTree = "<group>";
		};
		D7EF5D712A269E2D00FEBDE5 /* Show coordinates in multiple formats */ = {
			isa = PBXGroup;
			children = (
				D7EF5D742A26A03A00FEBDE5 /* ShowCoordinatesInMultipleFormatsView.swift */,
			);
			path = "Show coordinates in multiple formats";
			sourceTree = "<group>";
		};
		D7F2A02C2CD00F1C0008D981 /* Apply dictionary renderer to feature layer */ = {
			isa = PBXGroup;
			children = (
				D7F2A0292CD00F1C0008D981 /* ApplyDictionaryRendererToFeatureLayerView.swift */,
			);
			path = "Apply dictionary renderer to feature layer";
			sourceTree = "<group>";
		};
		D7F8C0342B60564D0072BFA7 /* Add features with contingent values */ = {
			isa = PBXGroup;
			children = (
				D7F8C0362B60564D0072BFA7 /* AddFeaturesWithContingentValuesView.swift */,
				D74F03EF2B609A7D00E83688 /* AddFeaturesWithContingentValuesView.Model.swift */,
				D7F8C0422B608F120072BFA7 /* AddFeaturesWithContingentValuesView.AddFeatureView.swift */,
			);
			path = "Add features with contingent values";
			sourceTree = "<group>";
		};
		D7F8C03C2B605AF60072BFA7 /* e12b54ea799f4606a2712157cf9f6e41 */ = {
			isa = PBXGroup;
			children = (
				D7F8C03D2B605AF60072BFA7 /* ContingentValuesBirdNests.geodatabase */,
			);
			path = e12b54ea799f4606a2712157cf9f6e41;
			sourceTree = "<group>";
		};
		D7F8C03F2B605E720072BFA7 /* b5106355f1634b8996e634c04b6a930a */ = {
			isa = PBXGroup;
			children = (
				D7F8C0402B605E720072BFA7 /* FillmoreTopographicMap.vtpk */,
			);
			path = b5106355f1634b8996e634c04b6a930a;
			sourceTree = "<group>";
		};
		E000E75E2869E325005D87C5 /* Clip geometry */ = {
			isa = PBXGroup;
			children = (
				E000E75F2869E33D005D87C5 /* ClipGeometryView.swift */,
			);
			path = "Clip geometry";
			sourceTree = "<group>";
		};
		E000E761286A0B07005D87C5 /* Cut geometry */ = {
			isa = PBXGroup;
			children = (
				E000E762286A0B18005D87C5 /* CutGeometryView.swift */,
			);
			path = "Cut geometry";
			sourceTree = "<group>";
		};
		E004A6B928414332002A1FE6 /* Set viewpoint rotation */ = {
			isa = PBXGroup;
			children = (
				E004A6BD28414332002A1FE6 /* SetViewpointRotationView.swift */,
			);
			path = "Set viewpoint rotation";
			sourceTree = "<group>";
		};
		E004A6D528465C70002A1FE6 /* Display scene */ = {
			isa = PBXGroup;
			children = (
				E004A6D828465C70002A1FE6 /* DisplaySceneView.swift */,
			);
			path = "Display scene";
			sourceTree = "<group>";
		};
		E004A6DE2846626A002A1FE6 /* Show callout */ = {
			isa = PBXGroup;
			children = (
				E004A6DF28466279002A1FE6 /* ShowCalloutView.swift */,
			);
			path = "Show callout";
			sourceTree = "<group>";
		};
		E004A6E42846A609002A1FE6 /* Style graphics with symbols */ = {
			isa = PBXGroup;
			children = (
				E004A6E52846A61F002A1FE6 /* StyleGraphicsWithSymbolsView.swift */,
			);
			path = "Style graphics with symbols";
			sourceTree = "<group>";
		};
		E004A6E728493BBB002A1FE6 /* Show device location */ = {
			isa = PBXGroup;
			children = (
				E004A6E828493BCE002A1FE6 /* ShowDeviceLocationView.swift */,
			);
			path = "Show device location";
			sourceTree = "<group>";
		};
		E004A6EB28495538002A1FE6 /* Create planar and geodetic buffers */ = {
			isa = PBXGroup;
			children = (
				E004A6EC2849556E002A1FE6 /* CreatePlanarAndGeodeticBuffersView.swift */,
			);
			path = "Create planar and geodetic buffers";
			sourceTree = "<group>";
		};
		E004A6EE284E4B7A002A1FE6 /* Download vector tiles to local cache */ = {
			isa = PBXGroup;
			children = (
				E004A6EF284E4B9B002A1FE6 /* DownloadVectorTilesToLocalCacheView.swift */,
			);
			path = "Download vector tiles to local cache";
			sourceTree = "<group>";
		};
		E004A6F1284E4F80002A1FE6 /* Show result of spatial operations */ = {
			isa = PBXGroup;
			children = (
				E004A6F2284E4FEB002A1FE6 /* ShowResultOfSpatialOperationsView.swift */,
			);
			path = "Show result of spatial operations";
			sourceTree = "<group>";
		};
		E004A6F4284FA3C5002A1FE6 /* Select features in feature layer */ = {
			isa = PBXGroup;
			children = (
				E004A6F5284FA42A002A1FE6 /* SelectFeaturesInFeatureLayerView.swift */,
			);
			path = "Select features in feature layer";
			sourceTree = "<group>";
		};
		E041ABC3287CAFEB0056009B /* Web */ = {
			isa = PBXGroup;
			children = (
				E041AC15287F54580056009B /* highlight.min.js */,
				E041AC1D288076A60056009B /* info.css */,
				E041AC1F288077B90056009B /* xcode.css */,
			);
			path = Web;
			sourceTree = "<group>";
		};
		E066DD33285CF3A0004D3D5B /* Find route */ = {
			isa = PBXGroup;
			children = (
				E066DD34285CF3B3004D3D5B /* FindRouteView.swift */,
			);
			path = "Find route";
			sourceTree = "<group>";
		};
		E066DD362860AB0B004D3D5B /* Style graphics with renderer */ = {
			isa = PBXGroup;
			children = (
				E066DD372860AB28004D3D5B /* StyleGraphicsWithRendererView.swift */,
			);
			path = "Style graphics with renderer";
			sourceTree = "<group>";
		};
		E066DD392860C9EE004D3D5B /* Show result of spatial relationships */ = {
			isa = PBXGroup;
			children = (
				E066DD3A2860CA08004D3D5B /* ShowResultOfSpatialRelationshipsView.swift */,
			);
			path = "Show result of spatial relationships";
			sourceTree = "<group>";
		};
		E066DD3E28610F3F004D3D5B /* Add scene layer from service */ = {
			isa = PBXGroup;
			children = (
				E066DD3F28610F55004D3D5B /* AddSceneLayerFromServiceView.swift */,
			);
			path = "Add scene layer from service";
			sourceTree = "<group>";
		};
		E070A0A1286F3B3400F2B606 /* Download preplanned map area */ = {
			isa = PBXGroup;
			children = (
				883C121429C9136600062FF9 /* DownloadPreplannedMapAreaView.MapPicker.swift */,
				E0D04FF128A5390000747989 /* DownloadPreplannedMapAreaView.Model.swift */,
				E070A0A2286F3B6000F2B606 /* DownloadPreplannedMapAreaView.swift */,
			);
			path = "Download preplanned map area";
			sourceTree = "<group>";
		};
		E088E1552862578800413100 /* Set surface placement mode */ = {
			isa = PBXGroup;
			children = (
				E088E1562862579D00413100 /* SetSurfacePlacementModeView.swift */,
			);
			path = "Set surface placement mode";
			sourceTree = "<group>";
		};
		E088E1722863B5E600413100 /* Generate offline map */ = {
			isa = PBXGroup;
			children = (
				E088E1732863B5F800413100 /* GenerateOfflineMapView.swift */,
			);
			path = "Generate offline map";
			sourceTree = "<group>";
		};
		E0EA0B75286638FD00C9621D /* Project geometry */ = {
			isa = PBXGroup;
			children = (
				E0EA0B762866390E00C9621D /* ProjectGeometryView.swift */,
			);
			path = "Project geometry";
			sourceTree = "<group>";
		};
		E0FE32E528747762002C6ACA /* Browse building floors */ = {
			isa = PBXGroup;
			children = (
				E0FE32E628747778002C6ACA /* BrowseBuildingFloorsView.swift */,
			);
			path = "Browse building floors";
			sourceTree = "<group>";
		};
		F111CCBD288B548400205358 /* Display map from mobile map package */ = {
			isa = PBXGroup;
			children = (
				F111CCC0288B5D5600205358 /* DisplayMapFromMobileMapPackageView.swift */,
			);
			path = "Display map from mobile map package";
			sourceTree = "<group>";
		};
		F111CCC2288B63DB00205358 /* e1f3a7254cb845b09450f54937c16061 */ = {
			isa = PBXGroup;
			children = (
				F111CCC3288B641900205358 /* Yellowstone.mmpk */,
			);
			path = e1f3a7254cb845b09450f54937c16061;
			sourceTree = "<group>";
		};
		F19A316128906F0D003B7EF9 /* Add raster from file */ = {
			isa = PBXGroup;
			children = (
				F1E71BF0289473760064C33F /* AddRasterFromFileView.swift */,
			);
			path = "Add raster from file";
			sourceTree = "<group>";
		};
/* End PBXGroup section */

/* Begin PBXNativeTarget section */
		00E5401227F3CCA200CF66D5 /* Samples */ = {
			isa = PBXNativeTarget;
			buildConfigurationList = 00E5402427F3CCA200CF66D5 /* Build configuration list for PBXNativeTarget "Samples" */;
			buildPhases = (
				001C6DDC27FE5CE800D472C2 /* Create .secrets File If It Does Not Exist */,
				00CCB8A3285BA2FD00BBAB70 /* Download Portal Item Data */,
				00E5402B27F77A5A00CF66D5 /* Lint Sources */,
				00E5400F27F3CCA200CF66D5 /* Sources */,
				00144B5E280634840090DD5D /* Embed Frameworks */,
				00E5401027F3CCA200CF66D5 /* Frameworks */,
				00E5401127F3CCA200CF66D5 /* Resources */,
				0039A4E82885C4E300592C86 /* Copy Source Code Files */,
				0039A4E72885C45200592C86 /* Copy README.md Files For Source Code View */,
			);
			buildRules = (
				0083586F27FE3BCF00192A15 /* PBXBuildRule */,
				0074ABCC2817B8E60037244A /* PBXBuildRule */,
			);
			dependencies = (
			);
			name = Samples;
			packageProductDependencies = (
				00C43AEC2947DC350099AE34 /* ArcGISToolkit */,
			);
			productName = "arcgis-swift-sdk-samples (iOS)";
			productReference = 00E5401327F3CCA200CF66D5 /* ArcGIS Maps SDK Samples.app */;
			productType = "com.apple.product-type.application";
		};
/* End PBXNativeTarget section */

/* Begin PBXProject section */
		00E5400727F3CCA100CF66D5 /* Project object */ = {
			isa = PBXProject;
			attributes = {
				BuildIndependentTargetsInParallel = 1;
				KnownAssetTags = (
					AddCustomDynamicEntityDataSource,
					AddElevationSourceFromRaster,
					AddElevationSourceFromTilePackage,
					AddFeatureLayers,
					AddFeaturesWithContingentValues,
					AddKmlLayer,
					AddPointCloudLayerFromFile,
					AddRasterFromFile,
					AddRastersAndFeatureTablesFromGeopackage,
					AddTiledLayerAsBasemap,
					AddVectorTiledLayerFromCustomStyle,
					Animate3DGraphic,
					AnimateImagesWithImageOverlay,
					ApplyBlendRendererToHillshade,
					ApplyColormapRendererToRaster,
					ApplyDictionaryRendererToFeatureLayer,
					ApplyDictionaryRendererToGraphicsOverlay,
					ApplyFunctionToRasterFromFile,
					ApplyHillshadeRendererToRaster,
					ApplyRgbRenderer,
					ApplyScheduledUpdatesToPreplannedMapArea,
					ApplyStretchRenderer,
					ApplySymbologyToShapefile,
					AugmentRealityToShowTabletopScene,
					ChangeCameraController,
					ConfigureElectronicNavigationalCharts,
					DisplayDimensions,
					DisplayMapFromMobileMapPackage,
					DisplaySceneFromMobileScenePackage,
					EditAndSyncFeaturesWithFeatureService,
					EditFeaturesWithFeatureLinkedAnnotation,
					EditGeodatabaseWithTransactions,
					FindRouteInMobileMapPackage,
					FindRouteInTransportNetwork,
					GenerateOfflineMapWithLocalBasemap,
					GeocodeOffline,
					IdentifyRasterCell,
					ListContentsOfKmlFile,
					NavigateRouteWithRerouting,
					OrbitCameraAroundObject,
					ShowDeviceLocationWithNmeaDataSources,
					ShowMobileMapPackageExpirationDate,
					ShowViewshedFromGeoelementInScene,
					SnapGeometryEditsWithUtilityNetworkRules,
					StyleFeaturesWithCustomDictionary,
					StylePointWithDistanceCompositeSceneSymbol,
					StyleSymbolsFromMobileStyleFile,
				);
				LastSwiftUpdateCheck = 1330;
				LastUpgradeCheck = 1600;
				ORGANIZATIONNAME = Esri;
				TargetAttributes = {
					00E5401227F3CCA200CF66D5 = {
						CreatedOnToolsVersion = 13.3;
					};
				};
			};
			buildConfigurationList = 00E5400A27F3CCA100CF66D5 /* Build configuration list for PBXProject "Samples" */;
			developmentRegion = en;
			hasScannedForEncodings = 0;
			knownRegions = (
				en,
				Base,
			);
			mainGroup = 00E5400627F3CCA100CF66D5;
			packageReferences = (
				00C43AEB2947DC350099AE34 /* XCRemoteSwiftPackageReference "arcgis-maps-sdk-swift-toolkit" */,
			);
			preferredProjectObjectVersion = 77;
			productRefGroup = 00E5401427F3CCA200CF66D5 /* Products */;
			projectDirPath = "";
			projectRoot = "";
			targets = (
				00E5401227F3CCA200CF66D5 /* Samples */,
			);
		};
/* End PBXProject section */

/* Begin PBXResourcesBuildPhase section */
		00E5401127F3CCA200CF66D5 /* Resources */ = {
			isa = PBXResourcesBuildPhase;
			buildActionMask = 2147483647;
			files = (
				1CC755E12DC5A6A7004B346F /* Shasta_Elevation in Resources */,
				D7F8C0412B605E720072BFA7 /* FillmoreTopographicMap.vtpk in Resources */,
				1C293D4D2DCD91BF000B0822 /* color.json in Resources */,
				9537AFD72C220EF0000923C5 /* ExchangeSetwithoutUpdates in Resources */,
				D7F8C03E2B605AF60072BFA7 /* ContingentValuesBirdNests.geodatabase in Resources */,
				E041AC1E288076A60056009B /* info.css in Resources */,
				D7CE9F9B2AE2F575008F7A5F /* streetmap_SD.tpkx in Resources */,
				D721EEA82ABDFF550040BE46 /* LothianRiversAnno.mmpk in Resources */,
				D7C16D1F2AC5FE8200689E89 /* Pyrenees.csv in Resources */,
				E041AC1A287F54580056009B /* highlight.min.js in Resources */,
				D7497F402AC4BA4100167AD2 /* Edinburgh_Pylon_Dimensions.mmpk in Resources */,
				D7C523402BED9BBF00E8221A /* SanFrancisco.tpkx in Resources */,
				00E5402027F3CCA200CF66D5 /* Assets.xcassets in Resources */,
				4D126D7C29CA3E6000CFB7A7 /* Redlands.nmea in Resources */,
				00C94A0D28B53DE1004E42D9 /* raster-file in Resources */,
				D7464F2B2ACE0965007FEE88 /* SA_EVI_8Day_03May20 in Resources */,
				D762DA0E2D94C750001052DD /* NapervilleGasUtilities.geodatabase in Resources */,
				004FE87129DF5D8700075217 /* Bristol in Resources */,
				D713C6F72CB9B9A60073AA72 /* US_State_Capitals.kml in Resources */,
				00FA4E822DCD5AEE008A34CF /* srtm in Resources */,
				D7C16D252AC5FEA600689E89 /* Snowdon.csv in Resources */,
				D73F8CF42AB1089900CD39DA /* Restaurant.stylx in Resources */,
				D7BB3DD22C5D781800FFCD56 /* SaveTheBay.geodatabase in Resources */,
				D707899B2CD16324000DF215 /* Mil2525DMessages.xml in Resources */,
				D74C8C022ABA6202007C76B8 /* emoji-mobile.stylx in Resources */,
				D7CE9FA32AE2F595008F7A5F /* san-diego-eagle-locator in Resources */,
				D70539102CD012BB00F63F4A /* militaryoverlay.geodatabase in Resources */,
				D76000B72AF19FCA00B3084D /* SanFrancisco.mmpk in Resources */,
				D762AF652BF6A96100ECE3C7 /* loudoun_anno.geodatabase in Resources */,
				792222DD2A81AA5D00619FFE /* AIS_MarineCadastre_SelectedVessels_CustomDataSource.jsonl in Resources */,
				E041AC20288077B90056009B /* xcode.css in Resources */,
				00D4EF9028638BF100B9CC30 /* LA_Trails.geodatabase in Resources */,
				D701D72C2A37C7F7006FF0C8 /* bradley_low_3ds in Resources */,
				D7CDD38F2CB872EA00DE9766 /* sandiego-north-balboa-pointcloud.slpk in Resources */,
				00D4EF9A28638BF100B9CC30 /* AuroraCO.gpkg in Resources */,
				88FB70D12DCC248400EB76E3 /* Aurora_CO_shp in Resources */,
				D7C16D282AC5FEB700689E89 /* Hawaii.csv in Resources */,
				D73571D72CB613220046A433 /* hydrography in Resources */,
				D7BEBAC92CBDC81200F882E7 /* MontereyElevation.tpkx in Resources */,
				D7D1F3532ADDBE5D009CE2DA /* philadelphia.mspk in Resources */,
				D7201D2B2CC6D829004BDB7D /* dodge_city.vtpk in Resources */,
				004A2B9D2BED455B00C297CE /* canyonlands in Resources */,
				798C2DA72AFC505600EE7E97 /* PrivacyInfo.xcprivacy in Resources */,
				D7E7D09A2AEB3C47003AAD02 /* san_diego_offline_routing in Resources */,
				F111CCC4288B641900205358 /* Yellowstone.mmpk in Resources */,
				4C81275D2DCBB745006EF7D2 /* ShastaBW in Resources */,
				D705390A2CD0122D00F63F4A /* mil2525d.stylx in Resources */,
				D77572AE2A295DDE00F490CD /* PacificSouthWest2 in Resources */,
				D75E5EEC2CC0466900252595 /* esri_test_data.kmz in Resources */,
				10D321932BDB187400B39B1B /* naperville_imagery.tpkx in Resources */,
				00D4EFB12863CE6300B9CC30 /* ScottishWildlifeTrust_reserves in Resources */,
				D7781D492B7EB03400E53C51 /* SanDiegoTourPath.json in Resources */,
				D7C16D222AC5FE9800689E89 /* GrandCanyon.csv in Resources */,
				D7BEBAA02CBD9CCA00F882E7 /* MontereyElevation.dt2 in Resources */,
			);
			runOnlyForDeploymentPostprocessing = 0;
		};
/* End PBXResourcesBuildPhase section */

/* Begin PBXShellScriptBuildPhase section */
		001C6DDC27FE5CE800D472C2 /* Create .secrets File If It Does Not Exist */ = {
			isa = PBXShellScriptBuildPhase;
			alwaysOutOfDate = 1;
			buildActionMask = 2147483647;
			files = (
			);
			inputFileListPaths = (
			);
			inputPaths = (
			);
			name = "Create .secrets File If It Does Not Exist";
			outputFileListPaths = (
			);
			outputPaths = (
				"$(SRCROOT)/.secrets",
			);
			runOnlyForDeploymentPostprocessing = 0;
			shellPath = /bin/sh;
			shellScript = "if [ ! -e \"$SRCROOT/.secrets\" ]\nthen\n    touch \"$SRCROOT/.secrets\"\nfi\n";
		};
		0039A4E72885C45200592C86 /* Copy README.md Files For Source Code View */ = {
			isa = PBXShellScriptBuildPhase;
			alwaysOutOfDate = 1;
			buildActionMask = 2147483647;
			files = (
			);
			inputFileListPaths = (
			);
			inputPaths = (
			);
			name = "Copy README.md Files For Source Code View";
			outputFileListPaths = (
			);
			outputPaths = (
			);
			runOnlyForDeploymentPostprocessing = 0;
			shellPath = /bin/sh;
			shellScript = "echo $BUILT_PRODUCTS_DIR\n\n# Directory to which the readmes will be copied.\nREADMES_DIR=${BUILT_PRODUCTS_DIR}/${UNLOCALIZED_RESOURCES_FOLDER_PATH}/READMEs\nmkdir -p \"${READMES_DIR}\"\n\n# Root readme for the project to skip.\nDEFAULT_README=$SRCROOT/README.md\n\n# Find all README.md files in the project.\nfind ${SRCROOT} -name \"README.md\" | while read file\ndo\n    # Skip the root readme for project.\n    if [ \"$file\" = \"$DEFAULT_README\" ]\n    then\n        echo $BUILT_PRODUCTS_DIR\n        continue\n    fi\n    \n    # Extract the folder name from the path.\n    FILE_PATH=$(dirname \"$file\")\n    FOLDER_NAME=$(basename \"$FILE_PATH\")\n    \n    cp \"${file}\" \"${READMES_DIR}/${FOLDER_NAME}.md\"\ndone\n";
		};
		00CCB8A3285BA2FD00BBAB70 /* Download Portal Item Data */ = {
			isa = PBXShellScriptBuildPhase;
			alwaysOutOfDate = 1;
			buildActionMask = 2147483647;
			files = (
			);
			inputFileListPaths = (
			);
			inputPaths = (
			);
			name = "Download Portal Item Data";
			outputFileListPaths = (
			);
			outputPaths = (
			);
			runOnlyForDeploymentPostprocessing = 0;
			shellPath = /bin/sh;
			shellScript = "SAMPLES_DIRECTORY=\"${SRCROOT}/Shared/Samples\"\nDOWNLOAD_DIRECTORY=\"${SRCROOT}/Portal Data\"\nxcrun --sdk macosx swift \"${SRCROOT}/Scripts/DownloadPortalItemData.swift\" \"$SAMPLES_DIRECTORY\" \"$DOWNLOAD_DIRECTORY\"\n";
		};
		00E5402B27F77A5A00CF66D5 /* Lint Sources */ = {
			isa = PBXShellScriptBuildPhase;
			alwaysOutOfDate = 1;
			buildActionMask = 2147483647;
			files = (
			);
			inputFileListPaths = (
			);
			inputPaths = (
			);
			name = "Lint Sources";
			outputFileListPaths = (
			);
			outputPaths = (
			);
			runOnlyForDeploymentPostprocessing = 0;
			shellPath = /bin/sh;
			shellScript = "if [[ \"$(uname -m)\" == arm64 ]]; then\n    export PATH=\"/opt/homebrew/bin:$PATH\"\nfi\n\nif which swiftlint > /dev/null; then\n  swiftlint\nelse\n  echo \"warning: SwiftLint not installed, download from https://github.com/realm/SwiftLint\"\nfi\n";
		};
/* End PBXShellScriptBuildPhase section */

/* Begin PBXSourcesBuildPhase section */
		00E5400F27F3CCA200CF66D5 /* Sources */ = {
			isa = PBXSourcesBuildPhase;
			buildActionMask = 2147483647;
			files = (
				95F891292C46E9D60010EBED /* ShowDeviceLocationUsingIndoorPositioningView.swift in Sources */,
				00FA4E8B2DCD7233008A34CF /* ApplySimpleRendererToGraphicsOverlayView.swift in Sources */,
				1C2538562BABACFD00337307 /* AugmentRealityToNavigateRouteView.swift in Sources */,
				1C2538572BABACFD00337307 /* AugmentRealityToNavigateRouteView.ARSceneView.swift in Sources */,
				D72FE7082CE6DA1900BBC0FE /* SampleMenuButtons.swift in Sources */,
				D76929FA2B4F79540047205E /* OrbitCameraAroundObjectView.swift in Sources */,
				D771D0C82CD55211004C13CB /* ApplyRasterRenderingRuleView.swift in Sources */,
				79D84D132A81711A00F45262 /* AddCustomDynamicEntityDataSourceView.swift in Sources */,
				102B6A372BFD5B55009F763C /* IdentifyFeaturesInWMSLayerView.swift in Sources */,
				E000E7602869E33D005D87C5 /* ClipGeometryView.swift in Sources */,
				9503056E2C46ECB70091B32D /* ShowDeviceLocationUsingIndoorPositioningView.Model.swift in Sources */,
				4D2ADC6729C50BD6003B367F /* AddDynamicEntityLayerView.Model.swift in Sources */,
				D7A85A082CD5ABF5009DC68A /* QueryWithCQLFiltersView.swift in Sources */,
				E004A6E928493BCE002A1FE6 /* ShowDeviceLocationView.swift in Sources */,
				1C26ED192A859525009B7721 /* FilterFeaturesInSceneView.swift in Sources */,
				D751B4C82CD3E572005CE750 /* AddKMLLayerWithNetworkLinksView.swift in Sources */,
				D75E5EF12CC049D500252595 /* EditFeaturesUsingFeatureFormsView.swift in Sources */,
				D7352F8E2BD992C40013FFEF /* MonitorChangesToDrawStatusView.swift in Sources */,
				F111CCC1288B5D5600205358 /* DisplayMapFromMobileMapPackageView.swift in Sources */,
				D76495212B74687E0042699E /* ValidateUtilityNetworkTopologyView.Model.swift in Sources */,
				D7D9FCF62BF2CC8600F972A2 /* FilterByDefinitionExpressionOrDisplayFilterView.swift in Sources */,
				D7337C5A2ABCFDB100A5D865 /* StyleSymbolsFromMobileStyleFileView.SymbolOptionsListView.swift in Sources */,
				00E1D90F2BC0B1E8001AEB6A /* SnapGeometryEditsView.GeometryEditorMenu.swift in Sources */,
				1C43BC842A43781200509BF8 /* SetVisibilityOfSubtypeSublayerView.swift in Sources */,
				00A7A1462A2FC58300F035F7 /* DisplayContentOfUtilityNetworkContainerView.swift in Sources */,
				D7553CDB2AE2DFEC00DC2A70 /* GeocodeOfflineView.swift in Sources */,
				D757D14B2B6C46E50065F78F /* ListSpatialReferenceTransformationsView.Model.swift in Sources */,
				218F35B829C28F4A00502022 /* AuthenticateWithOAuthView.swift in Sources */,
				79B7B80A2A1BF8EC00F57C27 /* CreateAndSaveKMLView.swift in Sources */,
				1C293D502DCEA74C000B0822 /* AuthenticateWithTokenView.swift in Sources */,
				D7C6420C2B4F47E10042B8F7 /* SearchForWebMapView.Model.swift in Sources */,
				000D43162B9918420003D3C2 /* ConfigureBasemapStyleParametersView.swift in Sources */,
				7573E81C29D6134C00BEED9C /* TraceUtilityNetworkView.Enums.swift in Sources */,
				7573E81A29D6134C00BEED9C /* TraceUtilityNetworkView.Model.swift in Sources */,
				1C3B7DC82A5F64FC00907443 /* AnalyzeNetworkWithSubnetworkTraceView.Model.swift in Sources */,
				0072C7FA2DBABEAC001502CA /* AddIntegratedMeshLayerView.swift in Sources */,
				D752D9402A39154C003EB25E /* ManageOperationalLayersView.swift in Sources */,
				D7ABA2F92A32579C0021822B /* MeasureDistanceInSceneView.swift in Sources */,
				D7CDD38B2CB86F0A00DE9766 /* AddPointCloudLayerFromFileView.swift in Sources */,
				D7BA38912BFBC476009954F5 /* EditFeaturesWithFeatureLinkedAnnotationView.Model.swift in Sources */,
				10D321962BDB1CB500B39B1B /* GenerateOfflineMapWithLocalBasemapView.swift in Sources */,
				D7201CDA2CC6B710004BDB7D /* AddTiledLayerAsBasemapView.swift in Sources */,
				D73723792AF5ADD800846884 /* FindRouteInMobileMapPackageView.MobileMapView.swift in Sources */,
				E004A6E028466279002A1FE6 /* ShowCalloutView.swift in Sources */,
				E000E763286A0B18005D87C5 /* CutGeometryView.swift in Sources */,
				D7BE7E6F2CC19CC3006DDB0C /* AddTiledLayerView.swift in Sources */,
				D7705D582AFC244E00CC0335 /* FindClosestFacilityToMultiplePointsView.swift in Sources */,
				D73FCFFF2B02C7630006360D /* FindRouteAroundBarriersView.Views.swift in Sources */,
				1C29C9592DBAE50D0074028F /* AddWMTSLayerView.swift in Sources */,
				D71D9B152DC430F800FF2D5A /* ApplyTerrainExaggerationView.swift in Sources */,
				3EEDE7CE2C5D73F700510104 /* SetSpatialReferenceView.swift in Sources */,
				4D126D7229CA1E1800CFB7A7 /* FileNMEASentenceReader.swift in Sources */,
				001C6DE127FE8A9400D472C2 /* AppSecrets.swift.masque in Sources */,
				D77BC5392B59A2D3007B49B6 /* StylePointWithDistanceCompositeSceneSymbolView.swift in Sources */,
				D7084FA92AD771AA00EC7F4F /* AugmentRealityToFlyOverSceneView.swift in Sources */,
				D75B58512AAFB3030038B3B4 /* StyleFeaturesWithCustomDictionaryView.swift in Sources */,
				0072C8002DBAF08D001502CA /* AddItemsToPortalView.swift in Sources */,
				E0D04FF228A5390000747989 /* DownloadPreplannedMapAreaView.Model.swift in Sources */,
				88129D7A2DD5035A001599A5 /* ShowGeodesicPathBetweenTwoPointsView.swift in Sources */,
				D764B7DF2BE2F89D002E2F92 /* EditGeodatabaseWithTransactionsView.swift in Sources */,
				00CCB8A5285BAF8700BBAB70 /* OnDemandResource.swift in Sources */,
				D7142BC42DB71082004F87B7 /* View+PagePresentation.swift in Sources */,
				D7635FFE2B9277DC0044AB97 /* ConfigureClustersView.swift in Sources */,
				1C19B4F32A578E46001D2506 /* CreateLoadReportView.swift in Sources */,
				D71563E92D5AC2B600D2E948 /* CreateKMLMultiTrackView.swift in Sources */,
				4C8127612DCBED62006EF7D2 /* ApplyStretchRendererView.swift in Sources */,
				7900C5F62A83FC3F002D430F /* AddCustomDynamicEntityDataSourceView.Vessel.swift in Sources */,
				D71099702A2802FA0065A1C1 /* DensifyAndGeneralizeGeometryView.SettingsView.swift in Sources */,
				D7201D042CC6D3B5004BDB7D /* AddVectorTiledLayerFromCustomStyleView.swift in Sources */,
				E004A6ED2849556E002A1FE6 /* CreatePlanarAndGeodeticBuffersView.swift in Sources */,
				E041ABD7287DB04D0056009B /* SampleInfoView.swift in Sources */,
				D7635FFD2B9277DC0044AB97 /* ConfigureClustersView.SettingsView.swift in Sources */,
				D769DF332BEC1A1C0062AE95 /* EditGeodatabaseWithTransactionsView.Model.swift in Sources */,
				1C43BC822A43781200509BF8 /* SetVisibilityOfSubtypeSublayerView.Model.swift in Sources */,
				D71FCB8A2AD6277F000E517C /* CreateMobileGeodatabaseView.Model.swift in Sources */,
				D752D9462A3A6F80003EB25E /* MonitorChangesToMapLoadStatusView.swift in Sources */,
				00181B462846AD7100654571 /* View+ErrorAlert.swift in Sources */,
				D733CA192BED980D00FBDE4C /* EditAndSyncFeaturesWithFeatureServiceView.swift in Sources */,
				00273CF62A82AB8700A7A77D /* SampleLink.swift in Sources */,
				4C8126E72DC02525006EF7D2 /* AnalyzeHotspotsView.swift in Sources */,
				95A572192C0FDCC9006E8B48 /* ShowScaleBarView.swift in Sources */,
				D7ABA2FF2A32881C0021822B /* ShowViewshedFromGeoelementInSceneView.swift in Sources */,
				E0FE32E728747778002C6ACA /* BrowseBuildingFloorsView.swift in Sources */,
				954AEDEE2C01332600265114 /* SelectFeaturesInSceneLayerView.swift in Sources */,
				1CC755E42DC95625004B346F /* ApplyFunctionToRasterFromFileView.swift in Sources */,
				D7F8C0432B608F120072BFA7 /* AddFeaturesWithContingentValuesView.AddFeatureView.swift in Sources */,
				D752D95F2A3BCE06003EB25E /* DisplayMapFromPortalItemView.swift in Sources */,
				004A2BA22BED456500C297CE /* ApplyScheduledUpdatesToPreplannedMapAreaView.swift in Sources */,
				3E9F77732C6A60FA0022CAB5 /* QueryFeatureCountAndExtentView.swift in Sources */,
				1CAB8D4B2A3CEAB0002AA649 /* RunValveIsolationTraceView.Model.swift in Sources */,
				E070A0A3286F3B6000F2B606 /* DownloadPreplannedMapAreaView.swift in Sources */,
				D79482D42C35D872006521CD /* CreateDynamicBasemapGalleryView.swift in Sources */,
				D70789922CD160FD000DF215 /* ApplyDictionaryRendererToGraphicsOverlayView.swift in Sources */,
				D77570C02A2942F800F490CD /* AnimateImagesWithImageOverlayView.swift in Sources */,
				D7848EFE2CBD986400F6F546 /* AddElevationSourceFromRasterView.swift in Sources */,
				D7054AE92ACCCB6C007235BA /* Animate3DGraphicView.SettingsView.swift in Sources */,
				D78FA4942C3C88880079313E /* CreateDynamicBasemapGalleryView.Views.swift in Sources */,
				E0EA0B772866390E00C9621D /* ProjectGeometryView.swift in Sources */,
				D74C8BFE2ABA5605007C76B8 /* StyleSymbolsFromMobileStyleFileView.swift in Sources */,
				8810FB592DC94A7200874936 /* ApplyFunctionToRasterFromServiceView.swift in Sources */,
				D7E7D0812AEB39D5003AAD02 /* FindRouteInTransportNetworkView.swift in Sources */,
				D742E4922B04132B00690098 /* DisplayWebSceneFromPortalItemView.swift in Sources */,
				0042E24328E4BF8F001F33D6 /* ShowViewshedFromPointInSceneView.Model.swift in Sources */,
				95F3A52B2C07F09C00885DED /* SetSurfaceNavigationConstraintView.swift in Sources */,
				00FA4E572DBC139C008A34CF /* AddRastersAndFeatureTablesFromGeopackageView.swift in Sources */,
				D7E557682A1D768800B9FB09 /* AddWMSLayerView.swift in Sources */,
				D7497F3C2AC4B4C100167AD2 /* DisplayDimensionsView.swift in Sources */,
				D7C97B562B75C10C0097CDA1 /* ValidateUtilityNetworkTopologyView.Views.swift in Sources */,
				D73FCFF72B02A3AA0006360D /* FindAddressWithReverseGeocodeView.swift in Sources */,
				1C38915D2DBC36C800ADFDDC /* AddWFSLayerView.swift in Sources */,
				D789AAAD2D66C718007A8E0E /* CreateKMLMultiTrackView.Model.swift in Sources */,
				0005580A2817C51E00224BC6 /* SampleDetailView.swift in Sources */,
				00FA4E642DCA72EE008A34CF /* ApplyRGBRendererView.swift in Sources */,
				D75F66362B48EABC00434974 /* SearchForWebMapView.swift in Sources */,
				D7058B102B59E44B000A888A /* StylePointWithSceneSymbolView.swift in Sources */,
				0044218A2DB9533900249FEE /* AddFeatureCollectionLayerFromPortalItemView.swift in Sources */,
				1C8EC7472BAE2891001A6929 /* AugmentRealityToCollectDataView.swift in Sources */,
				D75C35672AB50338003CD55F /* GroupLayersTogetherView.GroupLayerListView.swift in Sources */,
				4D2ADC6229C5071C003B367F /* ChangeMapViewBackgroundView.Model.swift in Sources */,
				D7848ED82CBD85A300F6F546 /* AddPointSceneLayerView.swift in Sources */,
				0074ABCD2817BCC30037244A /* SamplesApp+Samples.swift.tache in Sources */,
				D79EE76E2A4CEA5D005A52AE /* SetUpLocationDrivenGeotriggersView.Model.swift in Sources */,
				4C81273E2DCA9E31006EF7D2 /* ApplyColormapRendererToRasterView.swift in Sources */,
				10CFF4CA2DBAAFAC0027F144 /* AddFeatureLayerWithTimeOffsetView.swift in Sources */,
				D74F03F02B609A7D00E83688 /* AddFeaturesWithContingentValuesView.Model.swift in Sources */,
				E004A6F3284E4FEB002A1FE6 /* ShowResultOfSpatialOperationsView.swift in Sources */,
				955AFAC42C10FD6F009C8FE5 /* ApplyMosaicRuleToRastersView.swift in Sources */,
				D751018E2A2E962D00B8FA48 /* IdentifyLayerFeaturesView.swift in Sources */,
				F1E71BF1289473760064C33F /* AddRasterFromFileView.swift in Sources */,
				00B04273282EC59E0072E1B4 /* AboutView.swift in Sources */,
				88E52E6F2DC96C3F00F48409 /* ApplyHillshadeRendererToRasterView.swift in Sources */,
				7573E81F29D6134C00BEED9C /* TraceUtilityNetworkView.swift in Sources */,
				D7781D4B2B7ECCB700E53C51 /* NavigateRouteWithReroutingView.Model.swift in Sources */,
				4D2ADC6929C50C4C003B367F /* AddDynamicEntityLayerView.SettingsView.swift in Sources */,
				1C42E04729D2396B004FC4BE /* ShowPopupView.swift in Sources */,
				D72FE7032CE6D05600BBC0FE /* AppFavorites.swift in Sources */,
				79302F872A1ED71B0002336A /* CreateAndSaveKMLView.Views.swift in Sources */,
				D73FC0FD2AD4A18D0067A19B /* CreateMobileGeodatabaseView.swift in Sources */,
				D7F2A02F2CD00F1C0008D981 /* ApplyDictionaryRendererToFeatureLayerView.swift in Sources */,
				1C19B4F12A578E46001D2506 /* CreateLoadReportView.Views.swift in Sources */,
				D703F04D2D9334AC0077E3A8 /* SnapGeometryEditsWithUtilityNetworkRulesView.Model.swift in Sources */,
				E066DD3B2860CA08004D3D5B /* ShowResultOfSpatialRelationshipsView.swift in Sources */,
				7573E81E29D6134C00BEED9C /* TraceUtilityNetworkView.Views.swift in Sources */,
				D75E5EE62CC0340100252595 /* ListContentsOfKMLFileView.swift in Sources */,
				4D2ADC5A29C4F612003B367F /* ChangeMapViewBackgroundView.swift in Sources */,
				95DEB9B62C127A92009BEC35 /* ShowViewshedFromPointOnMapView.swift in Sources */,
				D7BA38972BFBFC0F009954F5 /* QueryRelatedFeaturesView.swift in Sources */,
				004421902DB9620200249FEE /* AddFeatureCollectionLayerFromQueryView.swift in Sources */,
				D7ECF5982AB8BE63003FB2BE /* RenderMultilayerSymbolsView.swift in Sources */,
				D769C2122A29019B00030F61 /* SetUpLocationDrivenGeotriggersView.swift in Sources */,
				00FA4E722DCBD7A9008A34CF /* ApplySimpleRendererToFeatureLayerView.swift in Sources */,
				79302F852A1ED4E30002336A /* CreateAndSaveKMLView.Model.swift in Sources */,
				D7C3AB4A2B683291008909B9 /* SetFeatureRequestModeView.swift in Sources */,
				95D2EE0F2C334D1600683D53 /* ShowServiceAreaView.swift in Sources */,
				00FA4E662DCA738A008A34CF /* ApplyRGBRendererView.SettingsView.swift in Sources */,
				D7A670D72DADBC770060E327 /* EnvironmentValues+RequestReviewModel.swift in Sources */,
				D7058FB12ACB423C00A40F14 /* Animate3DGraphicView.Model.swift in Sources */,
				D7BEBAC52CBDC0F800F882E7 /* AddElevationSourceFromTilePackageView.swift in Sources */,
				D77D9C002BB2438200B38A6C /* AugmentRealityToShowHiddenInfrastructureView.ARSceneView.swift in Sources */,
				0044CDDF2995C39E004618CE /* ShowDeviceLocationHistoryView.swift in Sources */,
				E041ABC0287CA9F00056009B /* WebView.swift in Sources */,
				D73E619E2BDB21F400457932 /* EditWithBranchVersioningView.swift in Sources */,
				D7DFA0EA2CBA0242007C31F2 /* AddMapImageLayerView.swift in Sources */,
				D7705D642AFC570700CC0335 /* FindClosestFacilityFromPointView.swift in Sources */,
				E088E1572862579D00413100 /* SetSurfacePlacementModeView.swift in Sources */,
				9579FCEA2C3360BB00FC8A1D /* EditFeatureAttachmentsView.swift in Sources */,
				D762AF5F2BF6A7B900ECE3C7 /* EditFeaturesWithFeatureLinkedAnnotationView.swift in Sources */,
				1CAF831F2A20305F000E1E60 /* ShowUtilityAssociationsView.swift in Sources */,
				00E7C15C2BBE1BF000B85D69 /* SnapGeometryEditsView.swift in Sources */,
				E004A6C128414332002A1FE6 /* SetViewpointRotationView.swift in Sources */,
				883C121529C9136600062FF9 /* DownloadPreplannedMapAreaView.MapPicker.swift in Sources */,
				D72C43F32AEB066D00B6157B /* GeocodeOfflineView.Model.swift in Sources */,
				1C9B74C929DB43580038B06F /* ShowRealisticLightAndShadowsView.swift in Sources */,
				10B782052BE55D7E007EAE6C /* GenerateOfflineMapWithCustomParametersView.swift in Sources */,
				D7635FF12B9272CB0044AB97 /* DisplayClustersView.swift in Sources */,
				D7232EE12AC1E5AA0079ABFF /* PlayKMLTourView.swift in Sources */,
				D7010EBF2B05616900D43F55 /* DisplaySceneFromMobileScenePackageView.swift in Sources */,
				D7337C602ABD142D00A5D865 /* ShowMobileMapPackageExpirationDateView.swift in Sources */,
				00E5401E27F3CCA200CF66D5 /* ContentView.swift in Sources */,
				D7634FAF2A43B7AC00F8AEFB /* CreateConvexHullAroundGeometriesView.swift in Sources */,
				E066DD382860AB28004D3D5B /* StyleGraphicsWithRendererView.swift in Sources */,
				108EC04129D25B2C000F35D0 /* QueryFeatureTableView.swift in Sources */,
				D71D516E2B51D7B600B2A2BE /* SearchForWebMapView.Views.swift in Sources */,
				D71A9DE22D8CC88D00CA03CB /* SnapGeometryEditsWithUtilityNetworkRulesView.swift in Sources */,
				D7114A0D2BDC6A3300FA68CA /* EditWithBranchVersioningView.Model.swift in Sources */,
				00B04FB5283EEBA80026C882 /* DisplayOverviewMapView.swift in Sources */,
				D718A1E72B570F7500447087 /* OrbitCameraAroundObjectView.Model.swift in Sources */,
				88FB70D42DCD10B600EB76E3 /* AuthenticateWithIntegratedWindowsAuthenticationView.swift in Sources */,
				88E52E812DCA703B00F48409 /* ApplyHillshadeRendererToRasterView.SettingsView.swift in Sources */,
				D71C5F642AAA7A88006599FD /* CreateSymbolStylesFromWebStylesView.swift in Sources */,
				D7CC33FF2A31475C00198EDF /* ShowLineOfSightBetweenPointsView.swift in Sources */,
				D70BE5792A5624A80022CA02 /* CategoriesView.swift in Sources */,
				10BD9EB42BF51B4B00ABDBD5 /* GenerateOfflineMapWithCustomParametersView.Model.swift in Sources */,
				4D2ADC5D29C4F612003B367F /* ChangeMapViewBackgroundView.SettingsView.swift in Sources */,
				75DD739529D38B1B0010229D /* NavigateRouteView.swift in Sources */,
				D75362D22A1E886700D83028 /* ApplyUniqueValueRendererView.swift in Sources */,
				D74F6C442D0CD51B00D4FB15 /* ConfigureElectronicNavigationalChartsView.swift in Sources */,
				0074ABBF28174BCF0037244A /* DisplayMapView.swift in Sources */,
				D7EF5D752A26A03A00FEBDE5 /* ShowCoordinatesInMultipleFormatsView.swift in Sources */,
				1C3891612DC02F1200ADFDDC /* ApplyBlendRendererToHillshadeView.swift in Sources */,
				D72F272E2ADA1E4400F906DA /* AugmentRealityToShowTabletopSceneView.swift in Sources */,
				10B782082BE5A058007EAE6C /* GenerateOfflineMapWithCustomParametersView.CustomParameters.swift in Sources */,
				D76EE6072AF9AFE100DA0325 /* FindRouteAroundBarriersView.Model.swift in Sources */,
				0086F40128E3770A00974721 /* ShowViewshedFromPointInSceneView.swift in Sources */,
				0044289229C90C0B00160767 /* GetElevationAtPointOnSurfaceView.swift in Sources */,
				00E1D90B2BC0AF97001AEB6A /* SnapGeometryEditsView.SnapSettingsView.swift in Sources */,
				D7E440D72A1ECE7D005D74DE /* CreateBuffersAroundPointsView.swift in Sources */,
				00D4EF802863842100B9CC30 /* AddFeatureLayersView.swift in Sources */,
				88AF552A2DD68767003F146E /* ShowServiceAreasForMultipleFacilitiesView.swift in Sources */,
				4D126D7E29CA43D200CFB7A7 /* ShowDeviceLocationWithNMEADataSourcesView.Model.swift in Sources */,
				D7A670D52DADB9630060E327 /* Bundle.swift in Sources */,
				4D126D6D29CA1B6000CFB7A7 /* ShowDeviceLocationWithNMEADataSourcesView.swift in Sources */,
				D710996D2A27D9210065A1C1 /* DensifyAndGeneralizeGeometryView.swift in Sources */,
				88F93CC129C3D59D0006B28E /* CreateAndEditGeometriesView.swift in Sources */,
				1C0C1C3929D34DAE005C8B24 /* ChangeViewpointView.swift in Sources */,
				955271612C0E6749009B1ED4 /* AddRasterFromServiceView.swift in Sources */,
				D7AE861E2AC39DC50049B626 /* DisplayAnnotationView.swift in Sources */,
				D734FA0C2A183A5B00246D7E /* SetMaxExtentView.swift in Sources */,
				D704AA5A2AB22C1A00A3BB63 /* GroupLayersTogetherView.swift in Sources */,
				0072C7F42DBAA65E001502CA /* AddFeatureCollectionLayerFromTableView.swift in Sources */,
				E004A6DC28465C70002A1FE6 /* DisplaySceneView.swift in Sources */,
				E066DD35285CF3B3004D3D5B /* FindRouteView.swift in Sources */,
				D71371792BD88ECC00EB2F86 /* MonitorChangesToLayerViewStateView.swift in Sources */,
				D7B759B32B1FFBE300017FDD /* FavoritesView.swift in Sources */,
				D722BD222A420DAD002C2087 /* ShowExtrudedFeaturesView.swift in Sources */,
				E004A6F6284FA42A002A1FE6 /* SelectFeaturesInFeatureLayerView.swift in Sources */,
				88FB70392DCC207B00EB76E3 /* ApplySymbologyToShapefileView.swift in Sources */,
				1C3892312DC59E6000ADFDDC /* ApplyBlendRendererToHillshadeView.SettingsView.swift in Sources */,
				D77688132B69826B007C3860 /* ListSpatialReferenceTransformationsView.swift in Sources */,
				00FA4E682DCA87A9008A34CF /* ApplyRGBRendererView.RangeSlider.swift in Sources */,
				D75101812A2E493600B8FA48 /* ShowLabelsOnLayerView.swift in Sources */,
				1C3B7DCB2A5F64FC00907443 /* AnalyzeNetworkWithSubnetworkTraceView.swift in Sources */,
				00B042E8282EDC690072E1B4 /* SetBasemapView.swift in Sources */,
				E004A6E62846A61F002A1FE6 /* StyleGraphicsWithSymbolsView.swift in Sources */,
				0000FB6E2BBDB17600845921 /* Add3DTilesLayerView.swift in Sources */,
				D74EA7842B6DADA5008F6C7C /* ValidateUtilityNetworkTopologyView.swift in Sources */,
				00E1D90D2BC0B125001AEB6A /* SnapGeometryEditsView.GeometryEditorModel.swift in Sources */,
				E088E1742863B5F800413100 /* GenerateOfflineMapView.swift in Sources */,
				0074ABC428174F430037244A /* Sample.swift in Sources */,
				95E980712C26183000CB8912 /* BrowseOGCAPIFeatureServiceView.swift in Sources */,
				D713C6D72CB990600073AA72 /* AddKMLLayerView.swift in Sources */,
				00A7A14A2A2FC5B700F035F7 /* DisplayContentOfUtilityNetworkContainerView.Model.swift in Sources */,
				E004A6F0284E4B9B002A1FE6 /* DownloadVectorTilesToLocalCacheView.swift in Sources */,
				00ABA94E2BF6721700C0488C /* ShowGridView.swift in Sources */,
				1CAB8D4E2A3CEAB0002AA649 /* RunValveIsolationTraceView.swift in Sources */,
				D7A737E02BABB9FE00B7C7FC /* AugmentRealityToShowHiddenInfrastructureView.swift in Sources */,
				4D2ADC4329C26D05003B367F /* AddDynamicEntityLayerView.swift in Sources */,
				D70082EB2ACF900100E0C3C2 /* IdentifyKMLFeaturesView.swift in Sources */,
				D7635FFB2B9277DC0044AB97 /* ConfigureClustersView.Model.swift in Sources */,
				D7EAF35A2A1C023800D822C4 /* SetMinAndMaxScaleView.swift in Sources */,
				1C19B4F52A578E46001D2506 /* CreateLoadReportView.Model.swift in Sources */,
				88C5E0EB2DCBC1E20091D271 /* ApplyScenePropertyExpressionsView.swift in Sources */,
				9547085C2C3C719800CA8579 /* EditFeatureAttachmentsView.Model.swift in Sources */,
				D71C90A22C6C249B0018C63E /* StyleGeometryTypesWithSymbolsView.swift in Sources */,
				3E54CF222C66AFBE00DD2F18 /* AddWebTiledLayerView.swift in Sources */,
				0042E24528E4F82C001F33D6 /* ShowViewshedFromPointInSceneView.ViewshedSettingsView.swift in Sources */,
				D7DDF8532AF47C6C004352D9 /* FindRouteAroundBarriersView.swift in Sources */,
				1C9B74D929DB54560038B06F /* ChangeCameraControllerView.swift in Sources */,
				D7BEBAD22CBDFE1C00F882E7 /* DisplayAlternateSymbolsAtDifferentScalesView.swift in Sources */,
				D76000AE2AF19C2300B3084D /* FindRouteInMobileMapPackageView.swift in Sources */,
				00273CF42A82AB5900A7A77D /* SamplesSearchView.swift in Sources */,
				D78666AD2A2161F100C60110 /* FindNearestVertexView.swift in Sources */,
				3E720F9D2C619B1700E22A9E /* SetInitialViewpointView.swift in Sources */,
				D76CE8D92BFD7047009A8686 /* SetReferenceScaleView.swift in Sources */,
				D7C16D1B2AC5F95300689E89 /* Animate3DGraphicView.swift in Sources */,
				D744FD172A2112D90084A66C /* CreateConvexHullAroundPointsView.swift in Sources */,
				D7044B962BE18D73000F2C43 /* EditWithBranchVersioningView.Views.swift in Sources */,
				D71C90A32C6C249B0018C63E /* StyleGeometryTypesWithSymbolsView.Views.swift in Sources */,
				D718A1ED2B575FD900447087 /* ManageBookmarksView.swift in Sources */,
				D73723762AF5877500846884 /* FindRouteInMobileMapPackageView.Models.swift in Sources */,
				D74ECD0D2BEEAE2F007C0FA6 /* EditAndSyncFeaturesWithFeatureServiceView.Model.swift in Sources */,
				00CB9138284814A4005C2C5D /* SearchWithGeocodeView.swift in Sources */,
				1C43BC7F2A43781200509BF8 /* SetVisibilityOfSubtypeSublayerView.Views.swift in Sources */,
				D731F3C12AD0D2AC00A8431E /* IdentifyGraphicsView.swift in Sources */,
				4C8126DD2DBBCF0B006EF7D2 /* ApplyStyleToWMSLayerView.swift in Sources */,
				00E5401C27F3CCA200CF66D5 /* SamplesApp.swift in Sources */,
				10CFF54F2DD2AC300027F144 /* AuthenticateWithPKICertificateView.swift in Sources */,
				D73E61962BDAEE6600457932 /* MatchViewpointOfGeoViewsView.swift in Sources */,
				E066DD4028610F55004D3D5B /* AddSceneLayerFromServiceView.swift in Sources */,
				D7F8C0392B60564D0072BFA7 /* AddFeaturesWithContingentValuesView.swift in Sources */,
				00F279D62AF418DC00CECAF8 /* AddDynamicEntityLayerView.VehicleCallout.swift in Sources */,
				10CFF50B2DC2EC990027F144 /* ApplyClassBreaksRendererToSublayerView.swift in Sources */,
				D7749AD62AF08BF50086632F /* FindRouteInTransportNetworkView.Model.swift in Sources */,
				D73F06692B5EE73D000B574F /* QueryFeaturesWithArcadeExpressionView.swift in Sources */,
				D7464F1E2ACE04B3007FEE88 /* IdentifyRasterCellView.swift in Sources */,
				D7588F5F2B7D8DAA008B75E2 /* NavigateRouteWithReroutingView.swift in Sources */,
			);
			runOnlyForDeploymentPostprocessing = 0;
		};
/* End PBXSourcesBuildPhase section */

/* Begin XCBuildConfiguration section */
		00E5402227F3CCA200CF66D5 /* Debug */ = {
			isa = XCBuildConfiguration;
			buildSettings = {
				ALWAYS_SEARCH_USER_PATHS = NO;
				ASSETCATALOG_COMPILER_GENERATE_SWIFT_ASSET_SYMBOL_EXTENSIONS = YES;
				CLANG_ANALYZER_NONNULL = YES;
				CLANG_ANALYZER_NUMBER_OBJECT_CONVERSION = YES_AGGRESSIVE;
				CLANG_CXX_LANGUAGE_STANDARD = "gnu++17";
				CLANG_ENABLE_MODULES = YES;
				CLANG_ENABLE_OBJC_ARC = YES;
				CLANG_ENABLE_OBJC_WEAK = YES;
				CLANG_WARN_BLOCK_CAPTURE_AUTORELEASING = YES;
				CLANG_WARN_BOOL_CONVERSION = YES;
				CLANG_WARN_COMMA = YES;
				CLANG_WARN_CONSTANT_CONVERSION = YES;
				CLANG_WARN_DEPRECATED_OBJC_IMPLEMENTATIONS = YES;
				CLANG_WARN_DIRECT_OBJC_ISA_USAGE = YES_ERROR;
				CLANG_WARN_DOCUMENTATION_COMMENTS = YES;
				CLANG_WARN_EMPTY_BODY = YES;
				CLANG_WARN_ENUM_CONVERSION = YES;
				CLANG_WARN_INFINITE_RECURSION = YES;
				CLANG_WARN_INT_CONVERSION = YES;
				CLANG_WARN_NON_LITERAL_NULL_CONVERSION = YES;
				CLANG_WARN_OBJC_IMPLICIT_RETAIN_SELF = YES;
				CLANG_WARN_OBJC_LITERAL_CONVERSION = YES;
				CLANG_WARN_OBJC_ROOT_CLASS = YES_ERROR;
				CLANG_WARN_QUOTED_INCLUDE_IN_FRAMEWORK_HEADER = YES;
				CLANG_WARN_RANGE_LOOP_ANALYSIS = YES;
				CLANG_WARN_STRICT_PROTOTYPES = YES;
				CLANG_WARN_SUSPICIOUS_MOVE = YES;
				CLANG_WARN_UNGUARDED_AVAILABILITY = YES_AGGRESSIVE;
				CLANG_WARN_UNREACHABLE_CODE = YES;
				CLANG_WARN__DUPLICATE_METHOD_MATCH = YES;
				COPY_PHASE_STRIP = NO;
				DEAD_CODE_STRIPPING = YES;
				DEBUG_INFORMATION_FORMAT = dwarf;
				ENABLE_STRICT_OBJC_MSGSEND = YES;
				ENABLE_TESTABILITY = YES;
				ENABLE_USER_SCRIPT_SANDBOXING = NO;
				GCC_C_LANGUAGE_STANDARD = gnu11;
				GCC_DYNAMIC_NO_PIC = NO;
				GCC_NO_COMMON_BLOCKS = YES;
				GCC_OPTIMIZATION_LEVEL = 0;
				GCC_PREPROCESSOR_DEFINITIONS = (
					"DEBUG=1",
					"$(inherited)",
				);
				GCC_WARN_64_TO_32_BIT_CONVERSION = YES;
				GCC_WARN_ABOUT_RETURN_TYPE = YES_ERROR;
				GCC_WARN_UNDECLARED_SELECTOR = YES;
				GCC_WARN_UNINITIALIZED_AUTOS = YES_AGGRESSIVE;
				GCC_WARN_UNUSED_FUNCTION = YES;
				GCC_WARN_UNUSED_VARIABLE = YES;
				MTL_ENABLE_DEBUG_INFO = INCLUDE_SOURCE;
				MTL_FAST_MATH = YES;
				ONLY_ACTIVE_ARCH = YES;
				SWIFT_ACTIVE_COMPILATION_CONDITIONS = DEBUG;
				SWIFT_OPTIMIZATION_LEVEL = "-Onone";
			};
			name = Debug;
		};
		00E5402327F3CCA200CF66D5 /* Release */ = {
			isa = XCBuildConfiguration;
			buildSettings = {
				ALWAYS_SEARCH_USER_PATHS = NO;
				ASSETCATALOG_COMPILER_GENERATE_SWIFT_ASSET_SYMBOL_EXTENSIONS = YES;
				CLANG_ANALYZER_NONNULL = YES;
				CLANG_ANALYZER_NUMBER_OBJECT_CONVERSION = YES_AGGRESSIVE;
				CLANG_CXX_LANGUAGE_STANDARD = "gnu++17";
				CLANG_ENABLE_MODULES = YES;
				CLANG_ENABLE_OBJC_ARC = YES;
				CLANG_ENABLE_OBJC_WEAK = YES;
				CLANG_WARN_BLOCK_CAPTURE_AUTORELEASING = YES;
				CLANG_WARN_BOOL_CONVERSION = YES;
				CLANG_WARN_COMMA = YES;
				CLANG_WARN_CONSTANT_CONVERSION = YES;
				CLANG_WARN_DEPRECATED_OBJC_IMPLEMENTATIONS = YES;
				CLANG_WARN_DIRECT_OBJC_ISA_USAGE = YES_ERROR;
				CLANG_WARN_DOCUMENTATION_COMMENTS = YES;
				CLANG_WARN_EMPTY_BODY = YES;
				CLANG_WARN_ENUM_CONVERSION = YES;
				CLANG_WARN_INFINITE_RECURSION = YES;
				CLANG_WARN_INT_CONVERSION = YES;
				CLANG_WARN_NON_LITERAL_NULL_CONVERSION = YES;
				CLANG_WARN_OBJC_IMPLICIT_RETAIN_SELF = YES;
				CLANG_WARN_OBJC_LITERAL_CONVERSION = YES;
				CLANG_WARN_OBJC_ROOT_CLASS = YES_ERROR;
				CLANG_WARN_QUOTED_INCLUDE_IN_FRAMEWORK_HEADER = YES;
				CLANG_WARN_RANGE_LOOP_ANALYSIS = YES;
				CLANG_WARN_STRICT_PROTOTYPES = YES;
				CLANG_WARN_SUSPICIOUS_MOVE = YES;
				CLANG_WARN_UNGUARDED_AVAILABILITY = YES_AGGRESSIVE;
				CLANG_WARN_UNREACHABLE_CODE = YES;
				CLANG_WARN__DUPLICATE_METHOD_MATCH = YES;
				COPY_PHASE_STRIP = NO;
				DEAD_CODE_STRIPPING = YES;
				DEBUG_INFORMATION_FORMAT = "dwarf-with-dsym";
				ENABLE_NS_ASSERTIONS = NO;
				ENABLE_STRICT_OBJC_MSGSEND = YES;
				ENABLE_USER_SCRIPT_SANDBOXING = NO;
				GCC_C_LANGUAGE_STANDARD = gnu11;
				GCC_NO_COMMON_BLOCKS = YES;
				GCC_WARN_64_TO_32_BIT_CONVERSION = YES;
				GCC_WARN_ABOUT_RETURN_TYPE = YES_ERROR;
				GCC_WARN_UNDECLARED_SELECTOR = YES;
				GCC_WARN_UNINITIALIZED_AUTOS = YES_AGGRESSIVE;
				GCC_WARN_UNUSED_FUNCTION = YES;
				GCC_WARN_UNUSED_VARIABLE = YES;
				MTL_ENABLE_DEBUG_INFO = NO;
				MTL_FAST_MATH = YES;
				SWIFT_COMPILATION_MODE = wholemodule;
				SWIFT_OPTIMIZATION_LEVEL = "-O";
			};
			name = Release;
		};
		00E5402527F3CCA200CF66D5 /* Debug */ = {
			isa = XCBuildConfiguration;
			buildSettings = {
				ASSETCATALOG_COMPILER_APPICON_NAME = AppIcon;
				ASSETCATALOG_COMPILER_GLOBAL_ACCENT_COLOR_NAME = AccentColor;
				CODE_SIGN_ENTITLEMENTS = macOS/Samples.entitlements;
				"CODE_SIGN_IDENTITY[sdk=macosx*]" = "Apple Development";
				CODE_SIGN_STYLE = Automatic;
				CURRENT_PROJECT_VERSION = 1;
				EMBED_ASSET_PACKS_IN_PRODUCT_BUNDLE = YES;
				INFOPLIST_FILE = "$(SRCROOT)/iOS/Info.plist";
				IPHONEOS_DEPLOYMENT_TARGET = 17.0;
				LD_RUNPATH_SEARCH_PATHS = (
					"$(inherited)",
					"@executable_path/Frameworks",
				);
				MARKETING_VERSION = 200.7.0;
				PRODUCT_BUNDLE_IDENTIFIER = "com.esri.arcgis-swift-sdk-samples";
				PRODUCT_NAME = "ArcGIS Maps SDK Samples";
				SDKROOT = iphoneos;
				SUPPORTED_PLATFORMS = "iphoneos iphonesimulator";
				SUPPORTS_MACCATALYST = YES;
				SUPPORTS_MAC_DESIGNED_FOR_IPHONE_IPAD = NO;
				SWIFT_EMIT_LOC_STRINGS = YES;
				SWIFT_VERSION = 6.0;
				TARGETED_DEVICE_FAMILY = "1,2,6";
			};
			name = Debug;
		};
		00E5402627F3CCA200CF66D5 /* Release */ = {
			isa = XCBuildConfiguration;
			buildSettings = {
				ASSETCATALOG_COMPILER_APPICON_NAME = AppIcon;
				ASSETCATALOG_COMPILER_GLOBAL_ACCENT_COLOR_NAME = AccentColor;
				CODE_SIGN_ENTITLEMENTS = macOS/Samples.entitlements;
				"CODE_SIGN_IDENTITY[sdk=macosx*]" = "Apple Development";
				CODE_SIGN_STYLE = Automatic;
				CURRENT_PROJECT_VERSION = 1;
				DEVELOPMENT_TEAM = "";
				EMBED_ASSET_PACKS_IN_PRODUCT_BUNDLE = YES;
				INFOPLIST_FILE = "$(SRCROOT)/iOS/Info.plist";
				IPHONEOS_DEPLOYMENT_TARGET = 17.0;
				LD_RUNPATH_SEARCH_PATHS = (
					"$(inherited)",
					"@executable_path/Frameworks",
				);
				MARKETING_VERSION = 200.7.0;
				PRODUCT_BUNDLE_IDENTIFIER = "com.esri.arcgis-swift-sdk-samples";
				PRODUCT_NAME = "ArcGIS Maps SDK Samples";
				SDKROOT = iphoneos;
				SUPPORTED_PLATFORMS = "iphoneos iphonesimulator";
				SUPPORTS_MACCATALYST = YES;
				SUPPORTS_MAC_DESIGNED_FOR_IPHONE_IPAD = NO;
				SWIFT_EMIT_LOC_STRINGS = YES;
				SWIFT_VERSION = 6.0;
				TARGETED_DEVICE_FAMILY = "1,2,6";
				VALIDATE_PRODUCT = YES;
			};
			name = Release;
		};
/* End XCBuildConfiguration section */

/* Begin XCConfigurationList section */
		00E5400A27F3CCA100CF66D5 /* Build configuration list for PBXProject "Samples" */ = {
			isa = XCConfigurationList;
			buildConfigurations = (
				00E5402227F3CCA200CF66D5 /* Debug */,
				00E5402327F3CCA200CF66D5 /* Release */,
			);
			defaultConfigurationIsVisible = 0;
			defaultConfigurationName = Release;
		};
		00E5402427F3CCA200CF66D5 /* Build configuration list for PBXNativeTarget "Samples" */ = {
			isa = XCConfigurationList;
			buildConfigurations = (
				00E5402527F3CCA200CF66D5 /* Debug */,
				00E5402627F3CCA200CF66D5 /* Release */,
			);
			defaultConfigurationIsVisible = 0;
			defaultConfigurationName = Release;
		};
/* End XCConfigurationList section */

/* Begin XCRemoteSwiftPackageReference section */
		00C43AEB2947DC350099AE34 /* XCRemoteSwiftPackageReference "arcgis-maps-sdk-swift-toolkit" */ = {
			isa = XCRemoteSwiftPackageReference;
			repositoryURL = "https://github.com/Esri/arcgis-maps-sdk-swift-toolkit/";
			requirement = {
				kind = upToNextMinorVersion;
				minimumVersion = 200.7.0;
			};
		};
/* End XCRemoteSwiftPackageReference section */

/* Begin XCSwiftPackageProductDependency section */
		00C43AEC2947DC350099AE34 /* ArcGISToolkit */ = {
			isa = XCSwiftPackageProductDependency;
			package = 00C43AEB2947DC350099AE34 /* XCRemoteSwiftPackageReference "arcgis-maps-sdk-swift-toolkit" */;
			productName = ArcGISToolkit;
		};
/* End XCSwiftPackageProductDependency section */
	};
	rootObject = 00E5400727F3CCA100CF66D5 /* Project object */;
}<|MERGE_RESOLUTION|>--- conflicted
+++ resolved
@@ -143,12 +143,9 @@
 		1C26ED202A8BEC63009B7721 /* FilterFeaturesInSceneView.swift in Copy Source Code Files */ = {isa = PBXBuildFile; fileRef = 1C26ED152A859525009B7721 /* FilterFeaturesInSceneView.swift */; };
 		1C293D012DCA7C99000B0822 /* ApplyBlendRendererToHillshadeView.swift in Copy Source Code Files */ = {isa = PBXBuildFile; fileRef = 1C3891602DC02F1100ADFDDC /* ApplyBlendRendererToHillshadeView.swift */; };
 		1C293D032DCA7C99000B0822 /* ApplyBlendRendererToHillshadeView.SettingsView.swift in Copy Source Code Files */ = {isa = PBXBuildFile; fileRef = 1C3892302DC59E5D00ADFDDC /* ApplyBlendRendererToHillshadeView.SettingsView.swift */; };
-<<<<<<< HEAD
 		1C293D502DCEA74C000B0822 /* AuthenticateWithTokenView.swift in Sources */ = {isa = PBXBuildFile; fileRef = 1C293D4E2DCEA74C000B0822 /* AuthenticateWithTokenView.swift */; };
 		1C293D512DCEA74C000B0822 /* AuthenticateWithTokenView.swift in Copy Source Code Files */ = {isa = PBXBuildFile; fileRef = 1C293D4E2DCEA74C000B0822 /* AuthenticateWithTokenView.swift */; };
-=======
 		1C293D4D2DCD91BF000B0822 /* color.json in Resources */ = {isa = PBXBuildFile; fileRef = 1C293D4B2DCD91BF000B0822 /* color.json */; settings = {ASSET_TAGS = (ApplyFunctionToRasterFromFile, ); }; };
->>>>>>> bab97aa6
 		1C29C9592DBAE50D0074028F /* AddWMTSLayerView.swift in Sources */ = {isa = PBXBuildFile; fileRef = 1C29C9532DBAE50D0074028F /* AddWMTSLayerView.swift */; };
 		1C29C95A2DBAE5770074028F /* AddWMTSLayerView.swift in Copy Source Code Files */ = {isa = PBXBuildFile; fileRef = 1C29C9532DBAE50D0074028F /* AddWMTSLayerView.swift */; };
 		1C38915D2DBC36C800ADFDDC /* AddWFSLayerView.swift in Sources */ = {isa = PBXBuildFile; fileRef = 1C38915C2DBC36C700ADFDDC /* AddWFSLayerView.swift */; };
@@ -1017,11 +1014,8 @@
 		1C2538522BABACB100337307 /* AugmentRealityToNavigateRouteView.ARSceneView.swift */ = {isa = PBXFileReference; lastKnownFileType = sourcecode.swift; path = AugmentRealityToNavigateRouteView.ARSceneView.swift; sourceTree = "<group>"; };
 		1C2538532BABACB100337307 /* AugmentRealityToNavigateRouteView.swift */ = {isa = PBXFileReference; lastKnownFileType = sourcecode.swift; path = AugmentRealityToNavigateRouteView.swift; sourceTree = "<group>"; };
 		1C26ED152A859525009B7721 /* FilterFeaturesInSceneView.swift */ = {isa = PBXFileReference; fileEncoding = 4; lastKnownFileType = sourcecode.swift; path = FilterFeaturesInSceneView.swift; sourceTree = "<group>"; };
-<<<<<<< HEAD
 		1C293D4E2DCEA74C000B0822 /* AuthenticateWithTokenView.swift */ = {isa = PBXFileReference; lastKnownFileType = sourcecode.swift; path = AuthenticateWithTokenView.swift; sourceTree = "<group>"; };
-=======
 		1C293D4B2DCD91BF000B0822 /* color.json */ = {isa = PBXFileReference; lastKnownFileType = text.json; path = color.json; sourceTree = "<group>"; };
->>>>>>> bab97aa6
 		1C29C9532DBAE50D0074028F /* AddWMTSLayerView.swift */ = {isa = PBXFileReference; lastKnownFileType = sourcecode.swift; path = AddWMTSLayerView.swift; sourceTree = "<group>"; };
 		1C38915C2DBC36C700ADFDDC /* AddWFSLayerView.swift */ = {isa = PBXFileReference; lastKnownFileType = sourcecode.swift; path = AddWFSLayerView.swift; sourceTree = "<group>"; };
 		1C3891602DC02F1100ADFDDC /* ApplyBlendRendererToHillshadeView.swift */ = {isa = PBXFileReference; lastKnownFileType = sourcecode.swift; path = ApplyBlendRendererToHillshadeView.swift; sourceTree = "<group>"; };
@@ -2016,21 +2010,20 @@
 			path = "Filter features in scene";
 			sourceTree = "<group>";
 		};
-<<<<<<< HEAD
 		1C293D4F2DCEA74C000B0822 /* Authenticate with token */ = {
 			isa = PBXGroup;
 			children = (
 				1C293D4E2DCEA74C000B0822 /* AuthenticateWithTokenView.swift */,
 			);
 			path = "Authenticate with token";
-=======
+			sourceTree = "<group>";
+		};
 		1C293D4C2DCD91BF000B0822 /* 5356dbf91788474493467519e268cf87 */ = {
 			isa = PBXGroup;
 			children = (
 				1C293D4B2DCD91BF000B0822 /* color.json */,
 			);
 			path = 5356dbf91788474493467519e268cf87;
->>>>>>> bab97aa6
 			sourceTree = "<group>";
 		};
 		1C29C9622DBAE5D10074028F /* Add WMTS layer */ = {
