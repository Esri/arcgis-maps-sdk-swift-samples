// !$*UTF8*$!
{
	archiveVersion = 1;
	classes = {
	};
	objectVersion = 77;
	objects = {

/* Begin PBXBuildFile section */
		0000FB6E2BBDB17600845921 /* Add3DTilesLayerView.swift in Sources */ = {isa = PBXBuildFile; fileRef = 0000FB6B2BBDB17600845921 /* Add3DTilesLayerView.swift */; };
		0000FB712BBDC01400845921 /* Add3DTilesLayerView.swift in Copy Source Code Files */ = {isa = PBXBuildFile; fileRef = 0000FB6B2BBDB17600845921 /* Add3DTilesLayerView.swift */; };
		0005580A2817C51E00224BC6 /* SampleDetailView.swift in Sources */ = {isa = PBXBuildFile; fileRef = 000558092817C51E00224BC6 /* SampleDetailView.swift */; };
		000D43162B9918420003D3C2 /* ConfigureBasemapStyleParametersView.swift in Sources */ = {isa = PBXBuildFile; fileRef = 000D43132B9918420003D3C2 /* ConfigureBasemapStyleParametersView.swift */; };
		000D43182B993A030003D3C2 /* ConfigureBasemapStyleParametersView.swift in Copy Source Code Files */ = {isa = PBXBuildFile; fileRef = 000D43132B9918420003D3C2 /* ConfigureBasemapStyleParametersView.swift */; };
		00181B462846AD7100654571 /* View+ErrorAlert.swift in Sources */ = {isa = PBXBuildFile; fileRef = 00181B452846AD7100654571 /* View+ErrorAlert.swift */; };
		001C6DE127FE8A9400D472C2 /* AppSecrets.swift.masque in Sources */ = {isa = PBXBuildFile; fileRef = 001C6DD827FE585A00D472C2 /* AppSecrets.swift.masque */; };
		00273CF42A82AB5900A7A77D /* SamplesSearchView.swift in Sources */ = {isa = PBXBuildFile; fileRef = 00273CF32A82AB5900A7A77D /* SamplesSearchView.swift */; };
		00273CF62A82AB8700A7A77D /* SampleLink.swift in Sources */ = {isa = PBXBuildFile; fileRef = 00273CF52A82AB8700A7A77D /* SampleLink.swift */; };
		0039A4E92885C50300592C86 /* AddSceneLayerFromServiceView.swift in Copy Source Code Files */ = {isa = PBXBuildFile; fileRef = E066DD3F28610F55004D3D5B /* AddSceneLayerFromServiceView.swift */; };
		0039A4EA2885C50300592C86 /* ClipGeometryView.swift in Copy Source Code Files */ = {isa = PBXBuildFile; fileRef = E000E75F2869E33D005D87C5 /* ClipGeometryView.swift */; };
		0039A4EB2885C50300592C86 /* CreatePlanarAndGeodeticBuffersView.swift in Copy Source Code Files */ = {isa = PBXBuildFile; fileRef = E004A6EC2849556E002A1FE6 /* CreatePlanarAndGeodeticBuffersView.swift */; };
		0039A4EC2885C50300592C86 /* CutGeometryView.swift in Copy Source Code Files */ = {isa = PBXBuildFile; fileRef = E000E762286A0B18005D87C5 /* CutGeometryView.swift */; };
		0039A4ED2885C50300592C86 /* DisplayMapView.swift in Copy Source Code Files */ = {isa = PBXBuildFile; fileRef = 0074ABBE28174BCF0037244A /* DisplayMapView.swift */; };
		0039A4EE2885C50300592C86 /* DisplayOverviewMapView.swift in Copy Source Code Files */ = {isa = PBXBuildFile; fileRef = 00B04FB4283EEBA80026C882 /* DisplayOverviewMapView.swift */; };
		0039A4EF2885C50300592C86 /* DisplaySceneView.swift in Copy Source Code Files */ = {isa = PBXBuildFile; fileRef = E004A6D828465C70002A1FE6 /* DisplaySceneView.swift */; };
		0039A4F02885C50300592C86 /* ProjectGeometryView.swift in Copy Source Code Files */ = {isa = PBXBuildFile; fileRef = E0EA0B762866390E00C9621D /* ProjectGeometryView.swift */; };
		0039A4F12885C50300592C86 /* SearchWithGeocodeView.swift in Copy Source Code Files */ = {isa = PBXBuildFile; fileRef = 00CB9137284814A4005C2C5D /* SearchWithGeocodeView.swift */; };
		0039A4F22885C50300592C86 /* SelectFeaturesInFeatureLayerView.swift in Copy Source Code Files */ = {isa = PBXBuildFile; fileRef = E004A6F5284FA42A002A1FE6 /* SelectFeaturesInFeatureLayerView.swift */; };
		0039A4F32885C50300592C86 /* SetBasemapView.swift in Copy Source Code Files */ = {isa = PBXBuildFile; fileRef = 00B042E5282EDC690072E1B4 /* SetBasemapView.swift */; };
		0039A4F42885C50300592C86 /* SetSurfacePlacementModeView.swift in Copy Source Code Files */ = {isa = PBXBuildFile; fileRef = E088E1562862579D00413100 /* SetSurfacePlacementModeView.swift */; };
		0039A4F52885C50300592C86 /* SetViewpointRotationView.swift in Copy Source Code Files */ = {isa = PBXBuildFile; fileRef = E004A6BD28414332002A1FE6 /* SetViewpointRotationView.swift */; };
		0039A4F62885C50300592C86 /* ShowCalloutView.swift in Copy Source Code Files */ = {isa = PBXBuildFile; fileRef = E004A6DF28466279002A1FE6 /* ShowCalloutView.swift */; };
		0039A4F72885C50300592C86 /* ShowDeviceLocationView.swift in Copy Source Code Files */ = {isa = PBXBuildFile; fileRef = E004A6E828493BCE002A1FE6 /* ShowDeviceLocationView.swift */; };
		0039A4F82885C50300592C86 /* ShowResultOfSpatialRelationshipsView.swift in Copy Source Code Files */ = {isa = PBXBuildFile; fileRef = E066DD3A2860CA08004D3D5B /* ShowResultOfSpatialRelationshipsView.swift */; };
		0039A4F92885C50300592C86 /* ShowResultOfSpatialOperationsView.swift in Copy Source Code Files */ = {isa = PBXBuildFile; fileRef = E004A6F2284E4FEB002A1FE6 /* ShowResultOfSpatialOperationsView.swift */; };
		0039A4FA2885C50300592C86 /* StyleGraphicsWithRendererView.swift in Copy Source Code Files */ = {isa = PBXBuildFile; fileRef = E066DD372860AB28004D3D5B /* StyleGraphicsWithRendererView.swift */; };
		0039A4FB2885C50300592C86 /* StyleGraphicsWithSymbolsView.swift in Copy Source Code Files */ = {isa = PBXBuildFile; fileRef = E004A6E52846A61F002A1FE6 /* StyleGraphicsWithSymbolsView.swift */; };
		003B36F92C5042BA00A75F66 /* ShowServiceAreaView.swift in Copy Source Code Files */ = {isa = PBXBuildFile; fileRef = 95D2EE0E2C334D1600683D53 /* ShowServiceAreaView.swift */; };
		0042E24328E4BF8F001F33D6 /* ShowViewshedFromPointInSceneView.Model.swift in Sources */ = {isa = PBXBuildFile; fileRef = 0042E24228E4BF8F001F33D6 /* ShowViewshedFromPointInSceneView.Model.swift */; };
		0042E24528E4F82C001F33D6 /* ShowViewshedFromPointInSceneView.ViewshedSettingsView.swift in Sources */ = {isa = PBXBuildFile; fileRef = 0042E24428E4F82B001F33D6 /* ShowViewshedFromPointInSceneView.ViewshedSettingsView.swift */; };
		0042E24628E50EE4001F33D6 /* ShowViewshedFromPointInSceneView.swift in Copy Source Code Files */ = {isa = PBXBuildFile; fileRef = 0086F3FD28E3770900974721 /* ShowViewshedFromPointInSceneView.swift */; };
		0042E24728E50EE4001F33D6 /* ShowViewshedFromPointInSceneView.Model.swift in Copy Source Code Files */ = {isa = PBXBuildFile; fileRef = 0042E24228E4BF8F001F33D6 /* ShowViewshedFromPointInSceneView.Model.swift */; };
		0042E24828E50EE4001F33D6 /* ShowViewshedFromPointInSceneView.ViewshedSettingsView.swift in Copy Source Code Files */ = {isa = PBXBuildFile; fileRef = 0042E24428E4F82B001F33D6 /* ShowViewshedFromPointInSceneView.ViewshedSettingsView.swift */; };
		0044218A2DB9533900249FEE /* AddFeatureCollectionLayerFromPortalItemView.swift in Sources */ = {isa = PBXBuildFile; fileRef = 004421892DB9532D00249FEE /* AddFeatureCollectionLayerFromPortalItemView.swift */; };
		0044218B2DB9575600249FEE /* AddFeatureCollectionLayerFromPortalItemView.swift in Copy Source Code Files */ = {isa = PBXBuildFile; fileRef = 004421892DB9532D00249FEE /* AddFeatureCollectionLayerFromPortalItemView.swift */; };
		004421902DB9620200249FEE /* AddFeatureCollectionLayerFromQueryView.swift in Sources */ = {isa = PBXBuildFile; fileRef = 0044218F2DB961FE00249FEE /* AddFeatureCollectionLayerFromQueryView.swift */; };
		004421912DB96A7800249FEE /* AddFeatureCollectionLayerFromQueryView.swift in Copy Source Code Files */ = {isa = PBXBuildFile; fileRef = 0044218F2DB961FE00249FEE /* AddFeatureCollectionLayerFromQueryView.swift */; };
		0044289229C90C0B00160767 /* GetElevationAtPointOnSurfaceView.swift in Sources */ = {isa = PBXBuildFile; fileRef = 0044289129C90C0B00160767 /* GetElevationAtPointOnSurfaceView.swift */; };
		0044289329C9234300160767 /* GetElevationAtPointOnSurfaceView.swift in Copy Source Code Files */ = {isa = PBXBuildFile; fileRef = 0044289129C90C0B00160767 /* GetElevationAtPointOnSurfaceView.swift */; };
		0044CDDF2995C39E004618CE /* ShowDeviceLocationHistoryView.swift in Sources */ = {isa = PBXBuildFile; fileRef = 0044CDDE2995C39E004618CE /* ShowDeviceLocationHistoryView.swift */; };
		0044CDE02995D4DD004618CE /* ShowDeviceLocationHistoryView.swift in Copy Source Code Files */ = {isa = PBXBuildFile; fileRef = 0044CDDE2995C39E004618CE /* ShowDeviceLocationHistoryView.swift */; };
		004A2B9D2BED455B00C297CE /* canyonlands in Resources */ = {isa = PBXBuildFile; fileRef = 004A2B9C2BED455B00C297CE /* canyonlands */; settings = {ASSET_TAGS = (ApplyScheduledUpdatesToPreplannedMapArea, ); }; };
		004A2BA22BED456500C297CE /* ApplyScheduledUpdatesToPreplannedMapAreaView.swift in Sources */ = {isa = PBXBuildFile; fileRef = 004A2B9E2BED456500C297CE /* ApplyScheduledUpdatesToPreplannedMapAreaView.swift */; };
		004A2BA52BED458C00C297CE /* ApplyScheduledUpdatesToPreplannedMapAreaView.swift in Copy Source Code Files */ = {isa = PBXBuildFile; fileRef = 004A2B9E2BED456500C297CE /* ApplyScheduledUpdatesToPreplannedMapAreaView.swift */; };
		004FE87129DF5D8700075217 /* Bristol in Resources */ = {isa = PBXBuildFile; fileRef = 004FE87029DF5D8700075217 /* Bristol */; settings = {ASSET_TAGS = (Animate3DGraphic, ChangeCameraController, OrbitCameraAroundObject, StylePointWithDistanceCompositeSceneSymbol, ); }; };
		006C835528B40682004AEB7F /* BrowseBuildingFloorsView.swift in Copy Source Code Files */ = {isa = PBXBuildFile; fileRef = E0FE32E628747778002C6ACA /* BrowseBuildingFloorsView.swift */; };
		006C835628B40682004AEB7F /* DisplayMapFromMobileMapPackageView.swift in Copy Source Code Files */ = {isa = PBXBuildFile; fileRef = F111CCC0288B5D5600205358 /* DisplayMapFromMobileMapPackageView.swift */; };
		0072C7F42DBAA65E001502CA /* AddFeatureCollectionLayerFromTableView.swift in Sources */ = {isa = PBXBuildFile; fileRef = 0072C7F32DBAA65B001502CA /* AddFeatureCollectionLayerFromTableView.swift */; };
		0072C7F52DBAB714001502CA /* AddFeatureCollectionLayerFromTableView.swift in Copy Source Code Files */ = {isa = PBXBuildFile; fileRef = 0072C7F32DBAA65B001502CA /* AddFeatureCollectionLayerFromTableView.swift */; };
		0072C7FA2DBABEAC001502CA /* AddIntegratedMeshLayerView.swift in Sources */ = {isa = PBXBuildFile; fileRef = 0072C7F92DBABEA9001502CA /* AddIntegratedMeshLayerView.swift */; };
		0072C7FB2DBAC1A0001502CA /* AddIntegratedMeshLayerView.swift in Copy Source Code Files */ = {isa = PBXBuildFile; fileRef = 0072C7F92DBABEA9001502CA /* AddIntegratedMeshLayerView.swift */; };
		0072C8002DBAF08D001502CA /* AddItemsToPortalView.swift in Sources */ = {isa = PBXBuildFile; fileRef = 0072C7FF2DBAF08B001502CA /* AddItemsToPortalView.swift */; };
		0074ABBF28174BCF0037244A /* DisplayMapView.swift in Sources */ = {isa = PBXBuildFile; fileRef = 0074ABBE28174BCF0037244A /* DisplayMapView.swift */; };
		0074ABC428174F430037244A /* Sample.swift in Sources */ = {isa = PBXBuildFile; fileRef = 0074ABC128174F430037244A /* Sample.swift */; };
		0074ABCD2817BCC30037244A /* SamplesApp+Samples.swift.tache in Sources */ = {isa = PBXBuildFile; fileRef = 0074ABCA2817B8DB0037244A /* SamplesApp+Samples.swift.tache */; };
		0086F40128E3770A00974721 /* ShowViewshedFromPointInSceneView.swift in Sources */ = {isa = PBXBuildFile; fileRef = 0086F3FD28E3770900974721 /* ShowViewshedFromPointInSceneView.swift */; };
		00A7A1462A2FC58300F035F7 /* DisplayContentOfUtilityNetworkContainerView.swift in Sources */ = {isa = PBXBuildFile; fileRef = 00A7A1432A2FC58300F035F7 /* DisplayContentOfUtilityNetworkContainerView.swift */; };
		00A7A14A2A2FC5B700F035F7 /* DisplayContentOfUtilityNetworkContainerView.Model.swift in Sources */ = {isa = PBXBuildFile; fileRef = 00A7A1492A2FC5B700F035F7 /* DisplayContentOfUtilityNetworkContainerView.Model.swift */; };
		00ABA94E2BF6721700C0488C /* ShowGridView.swift in Sources */ = {isa = PBXBuildFile; fileRef = 00ABA94D2BF6721700C0488C /* ShowGridView.swift */; };
		00ABA94F2BF6D06200C0488C /* ShowGridView.swift in Copy Source Code Files */ = {isa = PBXBuildFile; fileRef = 00ABA94D2BF6721700C0488C /* ShowGridView.swift */; };
		00B04273282EC59E0072E1B4 /* AboutView.swift in Sources */ = {isa = PBXBuildFile; fileRef = 00B04272282EC59E0072E1B4 /* AboutView.swift */; };
		00B042E8282EDC690072E1B4 /* SetBasemapView.swift in Sources */ = {isa = PBXBuildFile; fileRef = 00B042E5282EDC690072E1B4 /* SetBasemapView.swift */; };
		00B04FB5283EEBA80026C882 /* DisplayOverviewMapView.swift in Sources */ = {isa = PBXBuildFile; fileRef = 00B04FB4283EEBA80026C882 /* DisplayOverviewMapView.swift */; };
		00C43AED2947DC350099AE34 /* ArcGISToolkit in Frameworks */ = {isa = PBXBuildFile; productRef = 00C43AEC2947DC350099AE34 /* ArcGISToolkit */; };
		00C94A0D28B53DE1004E42D9 /* raster-file in Resources */ = {isa = PBXBuildFile; fileRef = 00C94A0C28B53DE1004E42D9 /* raster-file */; settings = {ASSET_TAGS = (AddRasterFromFile, ApplyBlendRendererToHillshade, ApplyRgbRenderer, ApplyStretchRenderer, ); }; };
		00CB9138284814A4005C2C5D /* SearchWithGeocodeView.swift in Sources */ = {isa = PBXBuildFile; fileRef = 00CB9137284814A4005C2C5D /* SearchWithGeocodeView.swift */; };
		00CCB8A5285BAF8700BBAB70 /* OnDemandResource.swift in Sources */ = {isa = PBXBuildFile; fileRef = 00CCB8A4285BAF8700BBAB70 /* OnDemandResource.swift */; };
		00D4EF802863842100B9CC30 /* AddFeatureLayersView.swift in Sources */ = {isa = PBXBuildFile; fileRef = 00D4EF7F2863842100B9CC30 /* AddFeatureLayersView.swift */; };
		00D4EF9028638BF100B9CC30 /* LA_Trails.geodatabase in Resources */ = {isa = PBXBuildFile; fileRef = 00D4EF8228638BF100B9CC30 /* LA_Trails.geodatabase */; settings = {ASSET_TAGS = (AddFeatureLayers, ); }; };
		00D4EF9A28638BF100B9CC30 /* AuroraCO.gpkg in Resources */ = {isa = PBXBuildFile; fileRef = 00D4EF8F28638BF100B9CC30 /* AuroraCO.gpkg */; settings = {ASSET_TAGS = (AddFeatureLayers, AddRastersAndFeatureTablesFromGeopackage, ); }; };
		00D4EFB12863CE6300B9CC30 /* ScottishWildlifeTrust_reserves in Resources */ = {isa = PBXBuildFile; fileRef = 00D4EFB02863CE6300B9CC30 /* ScottishWildlifeTrust_reserves */; settings = {ASSET_TAGS = (AddFeatureLayers, ); }; };
		00E1D90B2BC0AF97001AEB6A /* SnapGeometryEditsView.SnapSettingsView.swift in Sources */ = {isa = PBXBuildFile; fileRef = 00E1D90A2BC0AF97001AEB6A /* SnapGeometryEditsView.SnapSettingsView.swift */; };
		00E1D90D2BC0B125001AEB6A /* SnapGeometryEditsView.GeometryEditorModel.swift in Sources */ = {isa = PBXBuildFile; fileRef = 00E1D90C2BC0B125001AEB6A /* SnapGeometryEditsView.GeometryEditorModel.swift */; };
		00E1D90F2BC0B1E8001AEB6A /* SnapGeometryEditsView.GeometryEditorMenu.swift in Sources */ = {isa = PBXBuildFile; fileRef = 00E1D90E2BC0B1E8001AEB6A /* SnapGeometryEditsView.GeometryEditorMenu.swift */; };
		00E1D9102BC0B4D8001AEB6A /* SnapGeometryEditsView.SnapSettingsView.swift in Copy Source Code Files */ = {isa = PBXBuildFile; fileRef = 00E1D90A2BC0AF97001AEB6A /* SnapGeometryEditsView.SnapSettingsView.swift */; };
		00E1D9112BC0B4D8001AEB6A /* SnapGeometryEditsView.GeometryEditorModel.swift in Copy Source Code Files */ = {isa = PBXBuildFile; fileRef = 00E1D90C2BC0B125001AEB6A /* SnapGeometryEditsView.GeometryEditorModel.swift */; };
		00E1D9122BC0B4D8001AEB6A /* SnapGeometryEditsView.GeometryEditorMenu.swift in Copy Source Code Files */ = {isa = PBXBuildFile; fileRef = 00E1D90E2BC0B1E8001AEB6A /* SnapGeometryEditsView.GeometryEditorMenu.swift */; };
		00E5401C27F3CCA200CF66D5 /* SamplesApp.swift in Sources */ = {isa = PBXBuildFile; fileRef = 00E5400C27F3CCA100CF66D5 /* SamplesApp.swift */; };
		00E5401E27F3CCA200CF66D5 /* ContentView.swift in Sources */ = {isa = PBXBuildFile; fileRef = 00E5400D27F3CCA100CF66D5 /* ContentView.swift */; };
		00E5402027F3CCA200CF66D5 /* Assets.xcassets in Resources */ = {isa = PBXBuildFile; fileRef = 00E5400E27F3CCA200CF66D5 /* Assets.xcassets */; };
		00E7C15C2BBE1BF000B85D69 /* SnapGeometryEditsView.swift in Sources */ = {isa = PBXBuildFile; fileRef = 00E7C1592BBE1BF000B85D69 /* SnapGeometryEditsView.swift */; };
		00E7C15D2BBF74D800B85D69 /* SnapGeometryEditsView.swift in Copy Source Code Files */ = {isa = PBXBuildFile; fileRef = 00E7C1592BBE1BF000B85D69 /* SnapGeometryEditsView.swift */; };
		00EB803A2A31506F00AC2B07 /* DisplayContentOfUtilityNetworkContainerView.swift in Copy Source Code Files */ = {isa = PBXBuildFile; fileRef = 00A7A1432A2FC58300F035F7 /* DisplayContentOfUtilityNetworkContainerView.swift */; };
		00EB803B2A31506F00AC2B07 /* DisplayContentOfUtilityNetworkContainerView.Model.swift in Copy Source Code Files */ = {isa = PBXBuildFile; fileRef = 00A7A1492A2FC5B700F035F7 /* DisplayContentOfUtilityNetworkContainerView.Model.swift */; };
		00F279D62AF418DC00CECAF8 /* AddDynamicEntityLayerView.VehicleCallout.swift in Sources */ = {isa = PBXBuildFile; fileRef = 00F279D52AF418DC00CECAF8 /* AddDynamicEntityLayerView.VehicleCallout.swift */; };
		00F279D72AF4364700CECAF8 /* AddDynamicEntityLayerView.VehicleCallout.swift in Copy Source Code Files */ = {isa = PBXBuildFile; fileRef = 00F279D52AF418DC00CECAF8 /* AddDynamicEntityLayerView.VehicleCallout.swift */; };
		00FA4E522DBC08AA008A34CF /* AddItemsToPortalView.swift in Copy Source Code Files */ = {isa = PBXBuildFile; fileRef = 0072C7FF2DBAF08B001502CA /* AddItemsToPortalView.swift */; };
		00FA4E572DBC139C008A34CF /* AddRastersAndFeatureTablesFromGeopackageView.swift in Sources */ = {isa = PBXBuildFile; fileRef = 00FA4E562DBC139B008A34CF /* AddRastersAndFeatureTablesFromGeopackageView.swift */; };
		00FA4E5F2DC568DF008A34CF /* AddRastersAndFeatureTablesFromGeopackageView.swift in Copy Source Code Files */ = {isa = PBXBuildFile; fileRef = 00FA4E562DBC139B008A34CF /* AddRastersAndFeatureTablesFromGeopackageView.swift */; };
		00FA4E642DCA72EE008A34CF /* ApplyRGBRendererView.swift in Sources */ = {isa = PBXBuildFile; fileRef = 00FA4E632DCA72E6008A34CF /* ApplyRGBRendererView.swift */; };
		00FA4E662DCA738A008A34CF /* ApplyRGBRendererView.SettingsView.swift in Sources */ = {isa = PBXBuildFile; fileRef = 00FA4E652DCA7386008A34CF /* ApplyRGBRendererView.SettingsView.swift */; };
		00FA4E682DCA87A9008A34CF /* ApplyRGBRendererView.RangeSlider.swift in Sources */ = {isa = PBXBuildFile; fileRef = 00FA4E672DCA87A5008A34CF /* ApplyRGBRendererView.RangeSlider.swift */; };
		00FA4E692DCAD4E3008A34CF /* ApplyRGBRendererView.swift in Copy Source Code Files */ = {isa = PBXBuildFile; fileRef = 00FA4E632DCA72E6008A34CF /* ApplyRGBRendererView.swift */; };
		00FA4E6A2DCAD4E3008A34CF /* ApplyRGBRendererView.RangeSlider.swift in Copy Source Code Files */ = {isa = PBXBuildFile; fileRef = 00FA4E672DCA87A5008A34CF /* ApplyRGBRendererView.RangeSlider.swift */; };
		00FA4E6B2DCAD4E3008A34CF /* ApplyRGBRendererView.SettingsView.swift in Copy Source Code Files */ = {isa = PBXBuildFile; fileRef = 00FA4E652DCA7386008A34CF /* ApplyRGBRendererView.SettingsView.swift */; };
		00FA4E722DCBD7A9008A34CF /* ApplySimpleRendererToFeatureLayerView.swift in Sources */ = {isa = PBXBuildFile; fileRef = 00FA4E712DCBD7A6008A34CF /* ApplySimpleRendererToFeatureLayerView.swift */; };
		00FA4E732DCBDA58008A34CF /* ApplySimpleRendererToFeatureLayerView.swift in Copy Source Code Files */ = {isa = PBXBuildFile; fileRef = 00FA4E712DCBD7A6008A34CF /* ApplySimpleRendererToFeatureLayerView.swift */; };
		00FA4E822DCD5AEE008A34CF /* srtm in Resources */ = {isa = PBXBuildFile; fileRef = 00FA4E812DCD5AD0008A34CF /* srtm */; settings = {ASSET_TAGS = (ApplyHillshadeRendererToRaster, ); }; };
		00FA4E8B2DCD7233008A34CF /* ApplySimpleRendererToGraphicsOverlayView.swift in Sources */ = {isa = PBXBuildFile; fileRef = 00FA4E882DCD7233008A34CF /* ApplySimpleRendererToGraphicsOverlayView.swift */; };
		00FA4E8D2DCD7536008A34CF /* ApplySimpleRendererToGraphicsOverlayView.swift in Copy Source Code Files */ = {isa = PBXBuildFile; fileRef = 00FA4E882DCD7233008A34CF /* ApplySimpleRendererToGraphicsOverlayView.swift */; };
		102B6A372BFD5B55009F763C /* IdentifyFeaturesInWMSLayerView.swift in Sources */ = {isa = PBXBuildFile; fileRef = 102B6A362BFD5B55009F763C /* IdentifyFeaturesInWMSLayerView.swift */; };
		104F55C72BF3E30A00204D04 /* GenerateOfflineMapWithCustomParametersView.swift in Copy Source Code Files */ = {isa = PBXBuildFile; fileRef = 10B782042BE55D7E007EAE6C /* GenerateOfflineMapWithCustomParametersView.swift */; };
		104F55C82BF3E30A00204D04 /* GenerateOfflineMapWithCustomParametersView.CustomParameters.swift in Copy Source Code Files */ = {isa = PBXBuildFile; fileRef = 10B782072BE5A058007EAE6C /* GenerateOfflineMapWithCustomParametersView.CustomParameters.swift */; };
		1081B93D2C000E8B00C1BEB1 /* IdentifyFeaturesInWMSLayerView.swift in Copy Source Code Files */ = {isa = PBXBuildFile; fileRef = 102B6A362BFD5B55009F763C /* IdentifyFeaturesInWMSLayerView.swift */; };
		108EC04129D25B2C000F35D0 /* QueryFeatureTableView.swift in Sources */ = {isa = PBXBuildFile; fileRef = 108EC04029D25B2C000F35D0 /* QueryFeatureTableView.swift */; };
		108EC04229D25B55000F35D0 /* QueryFeatureTableView.swift in Copy Source Code Files */ = {isa = PBXBuildFile; fileRef = 108EC04029D25B2C000F35D0 /* QueryFeatureTableView.swift */; };
		10B782052BE55D7E007EAE6C /* GenerateOfflineMapWithCustomParametersView.swift in Sources */ = {isa = PBXBuildFile; fileRef = 10B782042BE55D7E007EAE6C /* GenerateOfflineMapWithCustomParametersView.swift */; };
		10B782082BE5A058007EAE6C /* GenerateOfflineMapWithCustomParametersView.CustomParameters.swift in Sources */ = {isa = PBXBuildFile; fileRef = 10B782072BE5A058007EAE6C /* GenerateOfflineMapWithCustomParametersView.CustomParameters.swift */; };
		10BD9EB42BF51B4B00ABDBD5 /* GenerateOfflineMapWithCustomParametersView.Model.swift in Sources */ = {isa = PBXBuildFile; fileRef = 10BD9EB32BF51B4B00ABDBD5 /* GenerateOfflineMapWithCustomParametersView.Model.swift */; };
		10BD9EB52BF51F9000ABDBD5 /* GenerateOfflineMapWithCustomParametersView.Model.swift in Copy Source Code Files */ = {isa = PBXBuildFile; fileRef = 10BD9EB32BF51B4B00ABDBD5 /* GenerateOfflineMapWithCustomParametersView.Model.swift */; };
		10CFF4CA2DBAAFAC0027F144 /* AddFeatureLayerWithTimeOffsetView.swift in Sources */ = {isa = PBXBuildFile; fileRef = 10CFF4C92DBAAFAC0027F144 /* AddFeatureLayerWithTimeOffsetView.swift */; };
		10CFF5082DC1A3850027F144 /* AddFeatureLayerWithTimeOffsetView.swift in Copy Source Code Files */ = {isa = PBXBuildFile; fileRef = 10CFF4C92DBAAFAC0027F144 /* AddFeatureLayerWithTimeOffsetView.swift */; };
		10CFF50B2DC2EC990027F144 /* ApplyClassBreaksRendererToSublayerView.swift in Sources */ = {isa = PBXBuildFile; fileRef = 10CFF50A2DC2EC990027F144 /* ApplyClassBreaksRendererToSublayerView.swift */; };
		10CFF54C2DCD4DFA0027F144 /* ApplyClassBreaksRendererToSublayerView.swift in Copy Source Code Files */ = {isa = PBXBuildFile; fileRef = 10CFF50A2DC2EC990027F144 /* ApplyClassBreaksRendererToSublayerView.swift */; };
		10CFF54F2DD2AC300027F144 /* AuthenticateWithPKICertificateView.swift in Sources */ = {isa = PBXBuildFile; fileRef = 10CFF54E2DD2AC300027F144 /* AuthenticateWithPKICertificateView.swift */; };
		10CFF5502DD4F9C30027F144 /* AuthenticateWithPKICertificateView.swift in Copy Source Code Files */ = {isa = PBXBuildFile; fileRef = 10CFF54E2DD2AC300027F144 /* AuthenticateWithPKICertificateView.swift */; };
		10D321932BDB187400B39B1B /* naperville_imagery.tpkx in Resources */ = {isa = PBXBuildFile; fileRef = 10D321922BDB187400B39B1B /* naperville_imagery.tpkx */; settings = {ASSET_TAGS = (GenerateOfflineMapWithLocalBasemap, ); }; };
		10D321962BDB1CB500B39B1B /* GenerateOfflineMapWithLocalBasemapView.swift in Sources */ = {isa = PBXBuildFile; fileRef = 10D321952BDB1CB500B39B1B /* GenerateOfflineMapWithLocalBasemapView.swift */; };
		10D321972BDC3B4900B39B1B /* GenerateOfflineMapWithLocalBasemapView.swift in Copy Source Code Files */ = {isa = PBXBuildFile; fileRef = 10D321952BDB1CB500B39B1B /* GenerateOfflineMapWithLocalBasemapView.swift */; };
		1C0C1C3929D34DAE005C8B24 /* ChangeViewpointView.swift in Sources */ = {isa = PBXBuildFile; fileRef = 1C0C1C3429D34DAE005C8B24 /* ChangeViewpointView.swift */; };
		1C0C1C3D29D34DDD005C8B24 /* ChangeViewpointView.swift in Copy Source Code Files */ = {isa = PBXBuildFile; fileRef = 1C0C1C3429D34DAE005C8B24 /* ChangeViewpointView.swift */; };
		1C19B4F12A578E46001D2506 /* CreateLoadReportView.Views.swift in Sources */ = {isa = PBXBuildFile; fileRef = 1C19B4EB2A578E46001D2506 /* CreateLoadReportView.Views.swift */; };
		1C19B4F32A578E46001D2506 /* CreateLoadReportView.swift in Sources */ = {isa = PBXBuildFile; fileRef = 1C19B4ED2A578E46001D2506 /* CreateLoadReportView.swift */; };
		1C19B4F52A578E46001D2506 /* CreateLoadReportView.Model.swift in Sources */ = {isa = PBXBuildFile; fileRef = 1C19B4EF2A578E46001D2506 /* CreateLoadReportView.Model.swift */; };
		1C19B4F72A578E69001D2506 /* CreateLoadReportView.Model.swift in Copy Source Code Files */ = {isa = PBXBuildFile; fileRef = 1C19B4EF2A578E46001D2506 /* CreateLoadReportView.Model.swift */; };
		1C19B4F82A578E69001D2506 /* CreateLoadReportView.swift in Copy Source Code Files */ = {isa = PBXBuildFile; fileRef = 1C19B4ED2A578E46001D2506 /* CreateLoadReportView.swift */; };
		1C19B4F92A578E69001D2506 /* CreateLoadReportView.Views.swift in Copy Source Code Files */ = {isa = PBXBuildFile; fileRef = 1C19B4EB2A578E46001D2506 /* CreateLoadReportView.Views.swift */; };
		1C2538542BABACB100337307 /* AugmentRealityToNavigateRouteView.ARSceneView.swift in Copy Source Code Files */ = {isa = PBXBuildFile; fileRef = 1C2538522BABACB100337307 /* AugmentRealityToNavigateRouteView.ARSceneView.swift */; };
		1C2538552BABACB100337307 /* AugmentRealityToNavigateRouteView.swift in Copy Source Code Files */ = {isa = PBXBuildFile; fileRef = 1C2538532BABACB100337307 /* AugmentRealityToNavigateRouteView.swift */; };
		1C2538562BABACFD00337307 /* AugmentRealityToNavigateRouteView.swift in Sources */ = {isa = PBXBuildFile; fileRef = 1C2538532BABACB100337307 /* AugmentRealityToNavigateRouteView.swift */; };
		1C2538572BABACFD00337307 /* AugmentRealityToNavigateRouteView.ARSceneView.swift in Sources */ = {isa = PBXBuildFile; fileRef = 1C2538522BABACB100337307 /* AugmentRealityToNavigateRouteView.ARSceneView.swift */; };
		1C26ED192A859525009B7721 /* FilterFeaturesInSceneView.swift in Sources */ = {isa = PBXBuildFile; fileRef = 1C26ED152A859525009B7721 /* FilterFeaturesInSceneView.swift */; };
		1C26ED202A8BEC63009B7721 /* FilterFeaturesInSceneView.swift in Copy Source Code Files */ = {isa = PBXBuildFile; fileRef = 1C26ED152A859525009B7721 /* FilterFeaturesInSceneView.swift */; };
		1C293D012DCA7C99000B0822 /* ApplyBlendRendererToHillshadeView.swift in Copy Source Code Files */ = {isa = PBXBuildFile; fileRef = 1C3891602DC02F1100ADFDDC /* ApplyBlendRendererToHillshadeView.swift */; };
		1C293D032DCA7C99000B0822 /* ApplyBlendRendererToHillshadeView.SettingsView.swift in Copy Source Code Files */ = {isa = PBXBuildFile; fileRef = 1C3892302DC59E5D00ADFDDC /* ApplyBlendRendererToHillshadeView.SettingsView.swift */; };
		1C293D502DCEA74C000B0822 /* AuthenticateWithTokenView.swift in Sources */ = {isa = PBXBuildFile; fileRef = 1C293D4E2DCEA74C000B0822 /* AuthenticateWithTokenView.swift */; };
		1C293D512DCEA74C000B0822 /* AuthenticateWithTokenView.swift in Copy Source Code Files */ = {isa = PBXBuildFile; fileRef = 1C293D4E2DCEA74C000B0822 /* AuthenticateWithTokenView.swift */; };
		1C29C9592DBAE50D0074028F /* AddWMTSLayerView.swift in Sources */ = {isa = PBXBuildFile; fileRef = 1C29C9532DBAE50D0074028F /* AddWMTSLayerView.swift */; };
		1C29C95A2DBAE5770074028F /* AddWMTSLayerView.swift in Copy Source Code Files */ = {isa = PBXBuildFile; fileRef = 1C29C9532DBAE50D0074028F /* AddWMTSLayerView.swift */; };
		1C38915D2DBC36C800ADFDDC /* AddWFSLayerView.swift in Sources */ = {isa = PBXBuildFile; fileRef = 1C38915C2DBC36C700ADFDDC /* AddWFSLayerView.swift */; };
		1C38915E2DBC3EDC00ADFDDC /* AddWFSLayerView.swift in Copy Source Code Files */ = {isa = PBXBuildFile; fileRef = 1C38915C2DBC36C700ADFDDC /* AddWFSLayerView.swift */; };
		1C3891612DC02F1200ADFDDC /* ApplyBlendRendererToHillshadeView.swift in Sources */ = {isa = PBXBuildFile; fileRef = 1C3891602DC02F1100ADFDDC /* ApplyBlendRendererToHillshadeView.swift */; };
		1C3892312DC59E6000ADFDDC /* ApplyBlendRendererToHillshadeView.SettingsView.swift in Sources */ = {isa = PBXBuildFile; fileRef = 1C3892302DC59E5D00ADFDDC /* ApplyBlendRendererToHillshadeView.SettingsView.swift */; };
		1C3B7DC82A5F64FC00907443 /* AnalyzeNetworkWithSubnetworkTraceView.Model.swift in Sources */ = {isa = PBXBuildFile; fileRef = 1C3B7DC32A5F64FC00907443 /* AnalyzeNetworkWithSubnetworkTraceView.Model.swift */; };
		1C3B7DCB2A5F64FC00907443 /* AnalyzeNetworkWithSubnetworkTraceView.swift in Sources */ = {isa = PBXBuildFile; fileRef = 1C3B7DC62A5F64FC00907443 /* AnalyzeNetworkWithSubnetworkTraceView.swift */; };
		1C3B7DCD2A5F652500907443 /* AnalyzeNetworkWithSubnetworkTraceView.Model.swift in Copy Source Code Files */ = {isa = PBXBuildFile; fileRef = 1C3B7DC32A5F64FC00907443 /* AnalyzeNetworkWithSubnetworkTraceView.Model.swift */; };
		1C3B7DCE2A5F652500907443 /* AnalyzeNetworkWithSubnetworkTraceView.swift in Copy Source Code Files */ = {isa = PBXBuildFile; fileRef = 1C3B7DC62A5F64FC00907443 /* AnalyzeNetworkWithSubnetworkTraceView.swift */; };
		1C42E04729D2396B004FC4BE /* ShowPopupView.swift in Sources */ = {isa = PBXBuildFile; fileRef = 1C42E04329D2396B004FC4BE /* ShowPopupView.swift */; };
		1C42E04A29D239D2004FC4BE /* ShowPopupView.swift in Copy Source Code Files */ = {isa = PBXBuildFile; fileRef = 1C42E04329D2396B004FC4BE /* ShowPopupView.swift */; };
		1C43BC7F2A43781200509BF8 /* SetVisibilityOfSubtypeSublayerView.Views.swift in Sources */ = {isa = PBXBuildFile; fileRef = 1C43BC792A43781100509BF8 /* SetVisibilityOfSubtypeSublayerView.Views.swift */; };
		1C43BC822A43781200509BF8 /* SetVisibilityOfSubtypeSublayerView.Model.swift in Sources */ = {isa = PBXBuildFile; fileRef = 1C43BC7C2A43781100509BF8 /* SetVisibilityOfSubtypeSublayerView.Model.swift */; };
		1C43BC842A43781200509BF8 /* SetVisibilityOfSubtypeSublayerView.swift in Sources */ = {isa = PBXBuildFile; fileRef = 1C43BC7E2A43781100509BF8 /* SetVisibilityOfSubtypeSublayerView.swift */; };
		1C43BC852A43783900509BF8 /* SetVisibilityOfSubtypeSublayerView.Model.swift in Copy Source Code Files */ = {isa = PBXBuildFile; fileRef = 1C43BC7C2A43781100509BF8 /* SetVisibilityOfSubtypeSublayerView.Model.swift */; };
		1C43BC862A43783900509BF8 /* SetVisibilityOfSubtypeSublayerView.swift in Copy Source Code Files */ = {isa = PBXBuildFile; fileRef = 1C43BC7E2A43781100509BF8 /* SetVisibilityOfSubtypeSublayerView.swift */; };
		1C43BC872A43783900509BF8 /* SetVisibilityOfSubtypeSublayerView.Views.swift in Copy Source Code Files */ = {isa = PBXBuildFile; fileRef = 1C43BC792A43781100509BF8 /* SetVisibilityOfSubtypeSublayerView.Views.swift */; };
		1C8EC7472BAE2891001A6929 /* AugmentRealityToCollectDataView.swift in Sources */ = {isa = PBXBuildFile; fileRef = 1C8EC7432BAE2891001A6929 /* AugmentRealityToCollectDataView.swift */; };
		1C8EC74B2BAE28A9001A6929 /* AugmentRealityToCollectDataView.swift in Copy Source Code Files */ = {isa = PBXBuildFile; fileRef = 1C8EC7432BAE2891001A6929 /* AugmentRealityToCollectDataView.swift */; };
		1C929F092A27B86800134252 /* ShowUtilityAssociationsView.swift in Copy Source Code Files */ = {isa = PBXBuildFile; fileRef = 1CAF831B2A20305F000E1E60 /* ShowUtilityAssociationsView.swift */; };
		1C965C3929DB9176002F8536 /* ShowRealisticLightAndShadowsView.swift in Copy Source Code Files */ = {isa = PBXBuildFile; fileRef = 1C9B74C529DB43580038B06F /* ShowRealisticLightAndShadowsView.swift */; };
		1C9B74C929DB43580038B06F /* ShowRealisticLightAndShadowsView.swift in Sources */ = {isa = PBXBuildFile; fileRef = 1C9B74C529DB43580038B06F /* ShowRealisticLightAndShadowsView.swift */; };
		1C9B74D929DB54560038B06F /* ChangeCameraControllerView.swift in Sources */ = {isa = PBXBuildFile; fileRef = 1C9B74D529DB54560038B06F /* ChangeCameraControllerView.swift */; };
		1C9B74DE29DB56860038B06F /* ChangeCameraControllerView.swift in Copy Source Code Files */ = {isa = PBXBuildFile; fileRef = 1C9B74D529DB54560038B06F /* ChangeCameraControllerView.swift */; };
		1CAB8D4B2A3CEAB0002AA649 /* RunValveIsolationTraceView.Model.swift in Sources */ = {isa = PBXBuildFile; fileRef = 1CAB8D442A3CEAB0002AA649 /* RunValveIsolationTraceView.Model.swift */; };
		1CAB8D4E2A3CEAB0002AA649 /* RunValveIsolationTraceView.swift in Sources */ = {isa = PBXBuildFile; fileRef = 1CAB8D472A3CEAB0002AA649 /* RunValveIsolationTraceView.swift */; };
		1CAB8D502A3CEB43002AA649 /* RunValveIsolationTraceView.Model.swift in Copy Source Code Files */ = {isa = PBXBuildFile; fileRef = 1CAB8D442A3CEAB0002AA649 /* RunValveIsolationTraceView.Model.swift */; };
		1CAB8D512A3CEB43002AA649 /* RunValveIsolationTraceView.swift in Copy Source Code Files */ = {isa = PBXBuildFile; fileRef = 1CAB8D472A3CEAB0002AA649 /* RunValveIsolationTraceView.swift */; };
		1CAF831F2A20305F000E1E60 /* ShowUtilityAssociationsView.swift in Sources */ = {isa = PBXBuildFile; fileRef = 1CAF831B2A20305F000E1E60 /* ShowUtilityAssociationsView.swift */; };
		1CC755E12DC5A6A7004B346F /* Shasta_Elevation in Resources */ = {isa = PBXBuildFile; fileRef = 1CC755E02DC5A6A7004B346F /* Shasta_Elevation */; settings = {ASSET_TAGS = (ApplyBlendRendererToHillshade, ); }; };
		218F35B829C28F4A00502022 /* AuthenticateWithOAuthView.swift in Sources */ = {isa = PBXBuildFile; fileRef = 218F35B329C28F4A00502022 /* AuthenticateWithOAuthView.swift */; };
		218F35C229C290BF00502022 /* AuthenticateWithOAuthView.swift in Copy Source Code Files */ = {isa = PBXBuildFile; fileRef = 218F35B329C28F4A00502022 /* AuthenticateWithOAuthView.swift */; };
		3E30884A2C5D789A00ECEAC5 /* SetSpatialReferenceView.swift in Copy Source Code Files */ = {isa = PBXBuildFile; fileRef = 3EEDE7CD2C5D73F700510104 /* SetSpatialReferenceView.swift */; };
		3E54CF222C66AFBE00DD2F18 /* AddWebTiledLayerView.swift in Sources */ = {isa = PBXBuildFile; fileRef = 3E54CF212C66AFBE00DD2F18 /* AddWebTiledLayerView.swift */; };
		3E54CF232C66B00500DD2F18 /* AddWebTiledLayerView.swift in Copy Source Code Files */ = {isa = PBXBuildFile; fileRef = 3E54CF212C66AFBE00DD2F18 /* AddWebTiledLayerView.swift */; };
		3E720F9D2C619B1700E22A9E /* SetInitialViewpointView.swift in Sources */ = {isa = PBXBuildFile; fileRef = 3E720F9C2C619B1700E22A9E /* SetInitialViewpointView.swift */; };
		3E720F9E2C61A0B700E22A9E /* SetInitialViewpointView.swift in Copy Source Code Files */ = {isa = PBXBuildFile; fileRef = 3E720F9C2C619B1700E22A9E /* SetInitialViewpointView.swift */; };
		3E9F77732C6A60FA0022CAB5 /* QueryFeatureCountAndExtentView.swift in Sources */ = {isa = PBXBuildFile; fileRef = 3E9F77722C6A60FA0022CAB5 /* QueryFeatureCountAndExtentView.swift */; };
		3E9F77742C6A6E670022CAB5 /* QueryFeatureCountAndExtentView.swift in Copy Source Code Files */ = {isa = PBXBuildFile; fileRef = 3E9F77722C6A60FA0022CAB5 /* QueryFeatureCountAndExtentView.swift */; };
		3EEDE7CE2C5D73F700510104 /* SetSpatialReferenceView.swift in Sources */ = {isa = PBXBuildFile; fileRef = 3EEDE7CD2C5D73F700510104 /* SetSpatialReferenceView.swift */; };
		4C8126DD2DBBCF0B006EF7D2 /* ApplyStyleToWMSLayerView.swift in Sources */ = {isa = PBXBuildFile; fileRef = 4C8126DC2DBBCEFE006EF7D2 /* ApplyStyleToWMSLayerView.swift */; };
		4C8126E22DBFD9EF006EF7D2 /* ApplyStyleToWMSLayerView.swift in Copy Source Code Files */ = {isa = PBXBuildFile; fileRef = 4C8126DC2DBBCEFE006EF7D2 /* ApplyStyleToWMSLayerView.swift */; };
		4C8126E72DC02525006EF7D2 /* AnalyzeHotspotsView.swift in Sources */ = {isa = PBXBuildFile; fileRef = 4C8126E62DC02525006EF7D2 /* AnalyzeHotspotsView.swift */; };
		4C8127302DC58E53006EF7D2 /* AnalyzeHotspotsView.swift in Copy Source Code Files */ = {isa = PBXBuildFile; fileRef = 4C8126E62DC02525006EF7D2 /* AnalyzeHotspotsView.swift */; };
		4C81273E2DCA9E31006EF7D2 /* ApplyColormapRendererToRasterView.swift in Sources */ = {isa = PBXBuildFile; fileRef = 4C81273D2DCA9E31006EF7D2 /* ApplyColormapRendererToRasterView.swift */; };
		4C81275D2DCBB745006EF7D2 /* ShastaBW in Resources */ = {isa = PBXBuildFile; fileRef = 4C81275C2DCBB72C006EF7D2 /* ShastaBW */; settings = {ASSET_TAGS = (ApplyColormapRendererToRaster, ); }; };
		4C81275E2DCBDD5A006EF7D2 /* ApplyColormapRendererToRasterView.swift in Copy Source Code Files */ = {isa = PBXBuildFile; fileRef = 4C81273D2DCA9E31006EF7D2 /* ApplyColormapRendererToRasterView.swift */; };
		4C8127612DCBED62006EF7D2 /* ApplyStretchRendererView.swift in Sources */ = {isa = PBXBuildFile; fileRef = 4C8127602DCBED62006EF7D2 /* ApplyStretchRendererView.swift */; };
		4C8127682DCD4F18006EF7D2 /* ApplyStretchRendererView.swift in Copy Source Code Files */ = {isa = PBXBuildFile; fileRef = 4C8127602DCBED62006EF7D2 /* ApplyStretchRendererView.swift */; };
		4D126D6D29CA1B6000CFB7A7 /* ShowDeviceLocationWithNMEADataSourcesView.swift in Sources */ = {isa = PBXBuildFile; fileRef = 4D126D6929CA1B6000CFB7A7 /* ShowDeviceLocationWithNMEADataSourcesView.swift */; };
		4D126D7229CA1E1800CFB7A7 /* FileNMEASentenceReader.swift in Sources */ = {isa = PBXBuildFile; fileRef = 4D126D7129CA1E1800CFB7A7 /* FileNMEASentenceReader.swift */; };
		4D126D7329CA1EFD00CFB7A7 /* ShowDeviceLocationWithNMEADataSourcesView.swift in Copy Source Code Files */ = {isa = PBXBuildFile; fileRef = 4D126D6929CA1B6000CFB7A7 /* ShowDeviceLocationWithNMEADataSourcesView.swift */; };
		4D126D7429CA1EFD00CFB7A7 /* FileNMEASentenceReader.swift in Copy Source Code Files */ = {isa = PBXBuildFile; fileRef = 4D126D7129CA1E1800CFB7A7 /* FileNMEASentenceReader.swift */; };
		4D126D7C29CA3E6000CFB7A7 /* Redlands.nmea in Resources */ = {isa = PBXBuildFile; fileRef = 4D126D7B29CA3E6000CFB7A7 /* Redlands.nmea */; settings = {ASSET_TAGS = (ShowDeviceLocationWithNmeaDataSources, ); }; };
		4D126D7E29CA43D200CFB7A7 /* ShowDeviceLocationWithNMEADataSourcesView.Model.swift in Sources */ = {isa = PBXBuildFile; fileRef = 4D126D7D29CA43D200CFB7A7 /* ShowDeviceLocationWithNMEADataSourcesView.Model.swift */; };
		4D2ADC4329C26D05003B367F /* AddDynamicEntityLayerView.swift in Sources */ = {isa = PBXBuildFile; fileRef = 4D2ADC3F29C26D05003B367F /* AddDynamicEntityLayerView.swift */; };
		4D2ADC4729C26D2C003B367F /* AddDynamicEntityLayerView.swift in Copy Source Code Files */ = {isa = PBXBuildFile; fileRef = 4D2ADC3F29C26D05003B367F /* AddDynamicEntityLayerView.swift */; };
		4D2ADC5A29C4F612003B367F /* ChangeMapViewBackgroundView.swift in Sources */ = {isa = PBXBuildFile; fileRef = 4D2ADC5529C4F612003B367F /* ChangeMapViewBackgroundView.swift */; };
		4D2ADC5D29C4F612003B367F /* ChangeMapViewBackgroundView.SettingsView.swift in Sources */ = {isa = PBXBuildFile; fileRef = 4D2ADC5829C4F612003B367F /* ChangeMapViewBackgroundView.SettingsView.swift */; };
		4D2ADC6229C5071C003B367F /* ChangeMapViewBackgroundView.Model.swift in Sources */ = {isa = PBXBuildFile; fileRef = 4D2ADC6129C5071C003B367F /* ChangeMapViewBackgroundView.Model.swift */; };
		4D2ADC6729C50BD6003B367F /* AddDynamicEntityLayerView.Model.swift in Sources */ = {isa = PBXBuildFile; fileRef = 4D2ADC6629C50BD6003B367F /* AddDynamicEntityLayerView.Model.swift */; };
		4D2ADC6929C50C4C003B367F /* AddDynamicEntityLayerView.SettingsView.swift in Sources */ = {isa = PBXBuildFile; fileRef = 4D2ADC6829C50C4C003B367F /* AddDynamicEntityLayerView.SettingsView.swift */; };
		4D2ADC6A29C50D91003B367F /* AddDynamicEntityLayerView.Model.swift in Copy Source Code Files */ = {isa = PBXBuildFile; fileRef = 4D2ADC6629C50BD6003B367F /* AddDynamicEntityLayerView.Model.swift */; };
		4D2ADC6B29C50D91003B367F /* AddDynamicEntityLayerView.SettingsView.swift in Copy Source Code Files */ = {isa = PBXBuildFile; fileRef = 4D2ADC6829C50C4C003B367F /* AddDynamicEntityLayerView.SettingsView.swift */; };
		4DD058102A0D3F6B00A59B34 /* ShowDeviceLocationWithNMEADataSourcesView.Model.swift in Copy Source Code Files */ = {isa = PBXBuildFile; fileRef = 4D126D7D29CA43D200CFB7A7 /* ShowDeviceLocationWithNMEADataSourcesView.Model.swift */; };
		7573E81A29D6134C00BEED9C /* TraceUtilityNetworkView.Model.swift in Sources */ = {isa = PBXBuildFile; fileRef = 7573E81329D6134C00BEED9C /* TraceUtilityNetworkView.Model.swift */; };
		7573E81C29D6134C00BEED9C /* TraceUtilityNetworkView.Enums.swift in Sources */ = {isa = PBXBuildFile; fileRef = 7573E81529D6134C00BEED9C /* TraceUtilityNetworkView.Enums.swift */; };
		7573E81E29D6134C00BEED9C /* TraceUtilityNetworkView.Views.swift in Sources */ = {isa = PBXBuildFile; fileRef = 7573E81729D6134C00BEED9C /* TraceUtilityNetworkView.Views.swift */; };
		7573E81F29D6134C00BEED9C /* TraceUtilityNetworkView.swift in Sources */ = {isa = PBXBuildFile; fileRef = 7573E81829D6134C00BEED9C /* TraceUtilityNetworkView.swift */; };
		7573E82129D6136C00BEED9C /* TraceUtilityNetworkView.Model.swift in Copy Source Code Files */ = {isa = PBXBuildFile; fileRef = 7573E81329D6134C00BEED9C /* TraceUtilityNetworkView.Model.swift */; };
		7573E82229D6136C00BEED9C /* TraceUtilityNetworkView.Enums.swift in Copy Source Code Files */ = {isa = PBXBuildFile; fileRef = 7573E81529D6134C00BEED9C /* TraceUtilityNetworkView.Enums.swift */; };
		7573E82329D6136C00BEED9C /* TraceUtilityNetworkView.Views.swift in Copy Source Code Files */ = {isa = PBXBuildFile; fileRef = 7573E81729D6134C00BEED9C /* TraceUtilityNetworkView.Views.swift */; };
		7573E82429D6136C00BEED9C /* TraceUtilityNetworkView.swift in Copy Source Code Files */ = {isa = PBXBuildFile; fileRef = 7573E81829D6134C00BEED9C /* TraceUtilityNetworkView.swift */; };
		75DD736729D35FF40010229D /* ChangeMapViewBackgroundView.swift in Copy Source Code Files */ = {isa = PBXBuildFile; fileRef = 4D2ADC5529C4F612003B367F /* ChangeMapViewBackgroundView.swift */; };
		75DD736829D35FF40010229D /* ChangeMapViewBackgroundView.SettingsView.swift in Copy Source Code Files */ = {isa = PBXBuildFile; fileRef = 4D2ADC5829C4F612003B367F /* ChangeMapViewBackgroundView.SettingsView.swift */; };
		75DD736929D35FF40010229D /* ChangeMapViewBackgroundView.Model.swift in Copy Source Code Files */ = {isa = PBXBuildFile; fileRef = 4D2ADC6129C5071C003B367F /* ChangeMapViewBackgroundView.Model.swift */; };
		75DD739529D38B1B0010229D /* NavigateRouteView.swift in Sources */ = {isa = PBXBuildFile; fileRef = 75DD739129D38B1B0010229D /* NavigateRouteView.swift */; };
		75DD739929D38B420010229D /* NavigateRouteView.swift in Copy Source Code Files */ = {isa = PBXBuildFile; fileRef = 75DD739129D38B1B0010229D /* NavigateRouteView.swift */; };
		7900C5F62A83FC3F002D430F /* AddCustomDynamicEntityDataSourceView.Vessel.swift in Sources */ = {isa = PBXBuildFile; fileRef = 7900C5F52A83FC3F002D430F /* AddCustomDynamicEntityDataSourceView.Vessel.swift */; };
		792222DD2A81AA5D00619FFE /* AIS_MarineCadastre_SelectedVessels_CustomDataSource.jsonl in Resources */ = {isa = PBXBuildFile; fileRef = 792222DC2A81AA5D00619FFE /* AIS_MarineCadastre_SelectedVessels_CustomDataSource.jsonl */; settings = {ASSET_TAGS = (AddCustomDynamicEntityDataSource, ); }; };
		79302F852A1ED4E30002336A /* CreateAndSaveKMLView.Model.swift in Sources */ = {isa = PBXBuildFile; fileRef = 79302F842A1ED4E30002336A /* CreateAndSaveKMLView.Model.swift */; };
		79302F872A1ED71B0002336A /* CreateAndSaveKMLView.Views.swift in Sources */ = {isa = PBXBuildFile; fileRef = 79302F862A1ED71B0002336A /* CreateAndSaveKMLView.Views.swift */; };
		798C2DA72AFC505600EE7E97 /* PrivacyInfo.xcprivacy in Resources */ = {isa = PBXBuildFile; fileRef = 798C2DA62AFC505600EE7E97 /* PrivacyInfo.xcprivacy */; };
		79A47DFB2A20286800D7C5B9 /* CreateAndSaveKMLView.Model.swift in Copy Source Code Files */ = {isa = PBXBuildFile; fileRef = 79302F842A1ED4E30002336A /* CreateAndSaveKMLView.Model.swift */; };
		79A47DFC2A20286800D7C5B9 /* CreateAndSaveKMLView.Views.swift in Copy Source Code Files */ = {isa = PBXBuildFile; fileRef = 79302F862A1ED71B0002336A /* CreateAndSaveKMLView.Views.swift */; };
		79B7B80A2A1BF8EC00F57C27 /* CreateAndSaveKMLView.swift in Sources */ = {isa = PBXBuildFile; fileRef = 79B7B8092A1BF8EC00F57C27 /* CreateAndSaveKMLView.swift */; };
		79B7B80B2A1BFDE700F57C27 /* CreateAndSaveKMLView.swift in Copy Source Code Files */ = {isa = PBXBuildFile; fileRef = 79B7B8092A1BF8EC00F57C27 /* CreateAndSaveKMLView.swift */; };
		79D84D132A81711A00F45262 /* AddCustomDynamicEntityDataSourceView.swift in Sources */ = {isa = PBXBuildFile; fileRef = 79D84D0D2A815C5B00F45262 /* AddCustomDynamicEntityDataSourceView.swift */; };
		79D84D152A81718F00F45262 /* AddCustomDynamicEntityDataSourceView.swift in Copy Source Code Files */ = {isa = PBXBuildFile; fileRef = 79D84D0D2A815C5B00F45262 /* AddCustomDynamicEntityDataSourceView.swift */; };
		8810FB592DC94A7200874936 /* ApplyFunctionToRasterFromServiceView.swift in Sources */ = {isa = PBXBuildFile; fileRef = 8810FB582DC94A6600874936 /* ApplyFunctionToRasterFromServiceView.swift */; };
		883C121529C9136600062FF9 /* DownloadPreplannedMapAreaView.MapPicker.swift in Sources */ = {isa = PBXBuildFile; fileRef = 883C121429C9136600062FF9 /* DownloadPreplannedMapAreaView.MapPicker.swift */; };
		883C121729C914E100062FF9 /* DownloadPreplannedMapAreaView.MapPicker.swift in Copy Source Code Files */ = {isa = PBXBuildFile; fileRef = 883C121429C9136600062FF9 /* DownloadPreplannedMapAreaView.MapPicker.swift */; };
		883C121829C914E100062FF9 /* DownloadPreplannedMapAreaView.Model.swift in Copy Source Code Files */ = {isa = PBXBuildFile; fileRef = E0D04FF128A5390000747989 /* DownloadPreplannedMapAreaView.Model.swift */; };
		883C121929C914E100062FF9 /* DownloadPreplannedMapAreaView.swift in Copy Source Code Files */ = {isa = PBXBuildFile; fileRef = E070A0A2286F3B6000F2B606 /* DownloadPreplannedMapAreaView.swift */; };
		88C5E0EB2DCBC1E20091D271 /* ApplyScenePropertyExpressionsView.swift in Sources */ = {isa = PBXBuildFile; fileRef = 88C5E0EA2DCBC1E20091D271 /* ApplyScenePropertyExpressionsView.swift */; };
		88C5E0EC2DCBC3F30091D271 /* ApplyScenePropertyExpressionsView.swift in Copy Source Code Files */ = {isa = PBXBuildFile; fileRef = 88C5E0EA2DCBC1E20091D271 /* ApplyScenePropertyExpressionsView.swift */; };
		88C5E0ED2DCBC4170091D271 /* ApplyHillshadeRendererToRasterView.SettingsView.swift in Copy Source Code Files */ = {isa = PBXBuildFile; fileRef = 88E52E802DCA703B00F48409 /* ApplyHillshadeRendererToRasterView.SettingsView.swift */; };
		88E52E6C2DC960EA00F48409 /* ApplyFunctionToRasterFromServiceView.swift in Copy Source Code Files */ = {isa = PBXBuildFile; fileRef = 8810FB582DC94A6600874936 /* ApplyFunctionToRasterFromServiceView.swift */; };
		88E52E6F2DC96C3F00F48409 /* ApplyHillshadeRendererToRasterView.swift in Sources */ = {isa = PBXBuildFile; fileRef = 88E52E6E2DC96C3F00F48409 /* ApplyHillshadeRendererToRasterView.swift */; };
		88E52E702DC970A800F48409 /* ApplyHillshadeRendererToRasterView.swift in Copy Source Code Files */ = {isa = PBXBuildFile; fileRef = 88E52E6E2DC96C3F00F48409 /* ApplyHillshadeRendererToRasterView.swift */; };
		88E52E812DCA703B00F48409 /* ApplyHillshadeRendererToRasterView.SettingsView.swift in Sources */ = {isa = PBXBuildFile; fileRef = 88E52E802DCA703B00F48409 /* ApplyHillshadeRendererToRasterView.SettingsView.swift */; };
		88F93CC129C3D59D0006B28E /* CreateAndEditGeometriesView.swift in Sources */ = {isa = PBXBuildFile; fileRef = 88F93CC029C3D59C0006B28E /* CreateAndEditGeometriesView.swift */; };
		88F93CC229C4D3480006B28E /* CreateAndEditGeometriesView.swift in Copy Source Code Files */ = {isa = PBXBuildFile; fileRef = 88F93CC029C3D59C0006B28E /* CreateAndEditGeometriesView.swift */; };
		88FB70392DCC207B00EB76E3 /* ApplySymbologyToShapefileView.swift in Sources */ = {isa = PBXBuildFile; fileRef = 88FB70382DCC207B00EB76E3 /* ApplySymbologyToShapefileView.swift */; };
		88FB703C2DCC22E900EB76E3 /* ApplySymbologyToShapefileView.swift in Copy Source Code Files */ = {isa = PBXBuildFile; fileRef = 88FB70382DCC207B00EB76E3 /* ApplySymbologyToShapefileView.swift */; };
		88FB70D12DCC248400EB76E3 /* Aurora_CO_shp in Resources */ = {isa = PBXBuildFile; fileRef = 88FB70D02DCC247B00EB76E3 /* Aurora_CO_shp */; settings = {ASSET_TAGS = (ApplySymbologyToShapefile, ); }; };
		88FB70D42DCD10B600EB76E3 /* AuthenticateWithIntegratedWindowsAuthenticationView.swift in Sources */ = {isa = PBXBuildFile; fileRef = 88FB70D32DCD10B600EB76E3 /* AuthenticateWithIntegratedWindowsAuthenticationView.swift */; };
		88FB70D52DD3C2E000EB76E3 /* AuthenticateWithIntegratedWindowsAuthenticationView.swift in Copy Source Code Files */ = {isa = PBXBuildFile; fileRef = 88FB70D32DCD10B600EB76E3 /* AuthenticateWithIntegratedWindowsAuthenticationView.swift */; };
		9503056E2C46ECB70091B32D /* ShowDeviceLocationUsingIndoorPositioningView.Model.swift in Sources */ = {isa = PBXBuildFile; fileRef = 9503056D2C46ECB70091B32D /* ShowDeviceLocationUsingIndoorPositioningView.Model.swift */; };
		9529D1942C01676200B5C1A3 /* SelectFeaturesInSceneLayerView.swift in Copy Source Code Files */ = {isa = PBXBuildFile; fileRef = 954AEDED2C01332600265114 /* SelectFeaturesInSceneLayerView.swift */; };
		9537AFD72C220EF0000923C5 /* ExchangeSetwithoutUpdates in Resources */ = {isa = PBXBuildFile; fileRef = 9537AFD62C220EF0000923C5 /* ExchangeSetwithoutUpdates */; settings = {ASSET_TAGS = (ConfigureElectronicNavigationalCharts, ); }; };
		9547085C2C3C719800CA8579 /* EditFeatureAttachmentsView.Model.swift in Sources */ = {isa = PBXBuildFile; fileRef = 9547085B2C3C719800CA8579 /* EditFeatureAttachmentsView.Model.swift */; };
		954AEDEE2C01332600265114 /* SelectFeaturesInSceneLayerView.swift in Sources */ = {isa = PBXBuildFile; fileRef = 954AEDED2C01332600265114 /* SelectFeaturesInSceneLayerView.swift */; };
		955271612C0E6749009B1ED4 /* AddRasterFromServiceView.swift in Sources */ = {isa = PBXBuildFile; fileRef = 955271602C0E6749009B1ED4 /* AddRasterFromServiceView.swift */; };
		955AFAC42C10FD6F009C8FE5 /* ApplyMosaicRuleToRastersView.swift in Sources */ = {isa = PBXBuildFile; fileRef = 955AFAC32C10FD6F009C8FE5 /* ApplyMosaicRuleToRastersView.swift */; };
		955AFAC62C110B8A009C8FE5 /* ApplyMosaicRuleToRastersView.swift in Copy Source Code Files */ = {isa = PBXBuildFile; fileRef = 955AFAC32C10FD6F009C8FE5 /* ApplyMosaicRuleToRastersView.swift */; };
		9579FCEA2C3360BB00FC8A1D /* EditFeatureAttachmentsView.swift in Sources */ = {isa = PBXBuildFile; fileRef = 9579FCE92C3360BB00FC8A1D /* EditFeatureAttachmentsView.swift */; };
		9579FCEC2C33616B00FC8A1D /* EditFeatureAttachmentsView.swift in Copy Source Code Files */ = {isa = PBXBuildFile; fileRef = 9579FCE92C3360BB00FC8A1D /* EditFeatureAttachmentsView.swift */; };
		95A3773C2C0F93770044D1CC /* AddRasterFromServiceView.swift in Copy Source Code Files */ = {isa = PBXBuildFile; fileRef = 955271602C0E6749009B1ED4 /* AddRasterFromServiceView.swift */; };
		95A572192C0FDCC9006E8B48 /* ShowScaleBarView.swift in Sources */ = {isa = PBXBuildFile; fileRef = 95A572182C0FDCC9006E8B48 /* ShowScaleBarView.swift */; };
		95A5721B2C0FDD34006E8B48 /* ShowScaleBarView.swift in Copy Source Code Files */ = {isa = PBXBuildFile; fileRef = 95A572182C0FDCC9006E8B48 /* ShowScaleBarView.swift */; };
		95ADF34F2C3CBAE800566FF6 /* EditFeatureAttachmentsView.Model.swift in Copy Source Code Files */ = {isa = PBXBuildFile; fileRef = 9547085B2C3C719800CA8579 /* EditFeatureAttachmentsView.Model.swift */; };
		95D2EE0F2C334D1600683D53 /* ShowServiceAreaView.swift in Sources */ = {isa = PBXBuildFile; fileRef = 95D2EE0E2C334D1600683D53 /* ShowServiceAreaView.swift */; };
		95DEB9B62C127A92009BEC35 /* ShowViewshedFromPointOnMapView.swift in Sources */ = {isa = PBXBuildFile; fileRef = 95DEB9B52C127A92009BEC35 /* ShowViewshedFromPointOnMapView.swift */; };
		95DEB9B82C127B5E009BEC35 /* ShowViewshedFromPointOnMapView.swift in Copy Source Code Files */ = {isa = PBXBuildFile; fileRef = 95DEB9B52C127A92009BEC35 /* ShowViewshedFromPointOnMapView.swift */; };
		95E0DBCA2C503E2500224A82 /* ShowDeviceLocationUsingIndoorPositioningView.swift in Copy Source Code Files */ = {isa = PBXBuildFile; fileRef = 95F891282C46E9D60010EBED /* ShowDeviceLocationUsingIndoorPositioningView.swift */; };
		95E0DBCB2C503E2500224A82 /* ShowDeviceLocationUsingIndoorPositioningView.Model.swift in Copy Source Code Files */ = {isa = PBXBuildFile; fileRef = 9503056D2C46ECB70091B32D /* ShowDeviceLocationUsingIndoorPositioningView.Model.swift */; };
		95E980712C26183000CB8912 /* BrowseOGCAPIFeatureServiceView.swift in Sources */ = {isa = PBXBuildFile; fileRef = 95E980702C26183000CB8912 /* BrowseOGCAPIFeatureServiceView.swift */; };
		95E980742C26189E00CB8912 /* BrowseOGCAPIFeatureServiceView.swift in Copy Source Code Files */ = {isa = PBXBuildFile; fileRef = 95E980702C26183000CB8912 /* BrowseOGCAPIFeatureServiceView.swift */; };
		95F3A52B2C07F09C00885DED /* SetSurfaceNavigationConstraintView.swift in Sources */ = {isa = PBXBuildFile; fileRef = 95F3A52A2C07F09C00885DED /* SetSurfaceNavigationConstraintView.swift */; };
		95F3A52D2C07F28700885DED /* SetSurfaceNavigationConstraintView.swift in Copy Source Code Files */ = {isa = PBXBuildFile; fileRef = 95F3A52A2C07F09C00885DED /* SetSurfaceNavigationConstraintView.swift */; };
		95F891292C46E9D60010EBED /* ShowDeviceLocationUsingIndoorPositioningView.swift in Sources */ = {isa = PBXBuildFile; fileRef = 95F891282C46E9D60010EBED /* ShowDeviceLocationUsingIndoorPositioningView.swift */; };
		D70082EB2ACF900100E0C3C2 /* IdentifyKMLFeaturesView.swift in Sources */ = {isa = PBXBuildFile; fileRef = D70082EA2ACF900100E0C3C2 /* IdentifyKMLFeaturesView.swift */; };
		D70082EC2ACF901600E0C3C2 /* IdentifyKMLFeaturesView.swift in Copy Source Code Files */ = {isa = PBXBuildFile; fileRef = D70082EA2ACF900100E0C3C2 /* IdentifyKMLFeaturesView.swift */; };
		D7010EBF2B05616900D43F55 /* DisplaySceneFromMobileScenePackageView.swift in Sources */ = {isa = PBXBuildFile; fileRef = D7010EBC2B05616900D43F55 /* DisplaySceneFromMobileScenePackageView.swift */; };
		D7010EC12B05618400D43F55 /* DisplaySceneFromMobileScenePackageView.swift in Copy Source Code Files */ = {isa = PBXBuildFile; fileRef = D7010EBC2B05616900D43F55 /* DisplaySceneFromMobileScenePackageView.swift */; };
		D701D72C2A37C7F7006FF0C8 /* bradley_low_3ds in Resources */ = {isa = PBXBuildFile; fileRef = D701D72B2A37C7F7006FF0C8 /* bradley_low_3ds */; settings = {ASSET_TAGS = (ShowViewshedFromGeoelementInScene, ); }; };
		D703F04D2D9334AC0077E3A8 /* SnapGeometryEditsWithUtilityNetworkRulesView.Model.swift in Sources */ = {isa = PBXBuildFile; fileRef = D703F04C2D9334AC0077E3A8 /* SnapGeometryEditsWithUtilityNetworkRulesView.Model.swift */; };
		D703F04E2D9334BD0077E3A8 /* SnapGeometryEditsWithUtilityNetworkRulesView.Model.swift in Copy Source Code Files */ = {isa = PBXBuildFile; fileRef = D703F04C2D9334AC0077E3A8 /* SnapGeometryEditsWithUtilityNetworkRulesView.Model.swift */; };
		D7044B962BE18D73000F2C43 /* EditWithBranchVersioningView.Views.swift in Sources */ = {isa = PBXBuildFile; fileRef = D7044B952BE18D73000F2C43 /* EditWithBranchVersioningView.Views.swift */; };
		D7044B972BE18D8D000F2C43 /* EditWithBranchVersioningView.Views.swift in Copy Source Code Files */ = {isa = PBXBuildFile; fileRef = D7044B952BE18D73000F2C43 /* EditWithBranchVersioningView.Views.swift */; };
		D704AA5A2AB22C1A00A3BB63 /* GroupLayersTogetherView.swift in Sources */ = {isa = PBXBuildFile; fileRef = D704AA592AB22C1A00A3BB63 /* GroupLayersTogetherView.swift */; };
		D704AA5B2AB22D8400A3BB63 /* GroupLayersTogetherView.swift in Copy Source Code Files */ = {isa = PBXBuildFile; fileRef = D704AA592AB22C1A00A3BB63 /* GroupLayersTogetherView.swift */; };
		D705390A2CD0122D00F63F4A /* mil2525d.stylx in Resources */ = {isa = PBXBuildFile; fileRef = D70539032CD0122D00F63F4A /* mil2525d.stylx */; settings = {ASSET_TAGS = (ApplyDictionaryRendererToFeatureLayer, ); }; };
		D70539102CD012BB00F63F4A /* militaryoverlay.geodatabase in Resources */ = {isa = PBXBuildFile; fileRef = D705390F2CD0127700F63F4A /* militaryoverlay.geodatabase */; settings = {ASSET_TAGS = (ApplyDictionaryRendererToFeatureLayer, ); }; };
		D7054AE92ACCCB6C007235BA /* Animate3DGraphicView.SettingsView.swift in Sources */ = {isa = PBXBuildFile; fileRef = D7054AE82ACCCB6C007235BA /* Animate3DGraphicView.SettingsView.swift */; };
		D7054AEA2ACCCC34007235BA /* Animate3DGraphicView.SettingsView.swift in Copy Source Code Files */ = {isa = PBXBuildFile; fileRef = D7054AE82ACCCB6C007235BA /* Animate3DGraphicView.SettingsView.swift */; };
		D7058B102B59E44B000A888A /* StylePointWithSceneSymbolView.swift in Sources */ = {isa = PBXBuildFile; fileRef = D7058B0D2B59E44B000A888A /* StylePointWithSceneSymbolView.swift */; };
		D7058B122B59E468000A888A /* StylePointWithSceneSymbolView.swift in Copy Source Code Files */ = {isa = PBXBuildFile; fileRef = D7058B0D2B59E44B000A888A /* StylePointWithSceneSymbolView.swift */; };
		D7058FB12ACB423C00A40F14 /* Animate3DGraphicView.Model.swift in Sources */ = {isa = PBXBuildFile; fileRef = D7058FB02ACB423C00A40F14 /* Animate3DGraphicView.Model.swift */; };
		D7058FB22ACB424E00A40F14 /* Animate3DGraphicView.Model.swift in Copy Source Code Files */ = {isa = PBXBuildFile; fileRef = D7058FB02ACB423C00A40F14 /* Animate3DGraphicView.Model.swift */; };
		D70789922CD160FD000DF215 /* ApplyDictionaryRendererToGraphicsOverlayView.swift in Sources */ = {isa = PBXBuildFile; fileRef = D707898E2CD160FD000DF215 /* ApplyDictionaryRendererToGraphicsOverlayView.swift */; };
		D70789952CD1611E000DF215 /* ApplyDictionaryRendererToGraphicsOverlayView.swift in Copy Source Code Files */ = {isa = PBXBuildFile; fileRef = D707898E2CD160FD000DF215 /* ApplyDictionaryRendererToGraphicsOverlayView.swift */; };
		D707899B2CD16324000DF215 /* Mil2525DMessages.xml in Resources */ = {isa = PBXBuildFile; fileRef = D70789992CD16324000DF215 /* Mil2525DMessages.xml */; settings = {ASSET_TAGS = (ApplyDictionaryRendererToGraphicsOverlay, ); }; };
		D7084FA92AD771AA00EC7F4F /* AugmentRealityToFlyOverSceneView.swift in Sources */ = {isa = PBXBuildFile; fileRef = D7084FA62AD771AA00EC7F4F /* AugmentRealityToFlyOverSceneView.swift */; };
		D7084FAB2AD771F600EC7F4F /* AugmentRealityToFlyOverSceneView.swift in Copy Source Code Files */ = {isa = PBXBuildFile; fileRef = D7084FA62AD771AA00EC7F4F /* AugmentRealityToFlyOverSceneView.swift */; };
		D70BE5792A5624A80022CA02 /* CategoriesView.swift in Sources */ = {isa = PBXBuildFile; fileRef = D70BE5782A5624A80022CA02 /* CategoriesView.swift */; };
		D710996D2A27D9210065A1C1 /* DensifyAndGeneralizeGeometryView.swift in Sources */ = {isa = PBXBuildFile; fileRef = D710996C2A27D9210065A1C1 /* DensifyAndGeneralizeGeometryView.swift */; };
		D710996E2A27D9B30065A1C1 /* DensifyAndGeneralizeGeometryView.swift in Copy Source Code Files */ = {isa = PBXBuildFile; fileRef = D710996C2A27D9210065A1C1 /* DensifyAndGeneralizeGeometryView.swift */; };
		D71099702A2802FA0065A1C1 /* DensifyAndGeneralizeGeometryView.SettingsView.swift in Sources */ = {isa = PBXBuildFile; fileRef = D710996F2A2802FA0065A1C1 /* DensifyAndGeneralizeGeometryView.SettingsView.swift */; };
		D71099712A280D830065A1C1 /* DensifyAndGeneralizeGeometryView.SettingsView.swift in Copy Source Code Files */ = {isa = PBXBuildFile; fileRef = D710996F2A2802FA0065A1C1 /* DensifyAndGeneralizeGeometryView.SettingsView.swift */; };
		D7114A0D2BDC6A3300FA68CA /* EditWithBranchVersioningView.Model.swift in Sources */ = {isa = PBXBuildFile; fileRef = D7114A0C2BDC6A3300FA68CA /* EditWithBranchVersioningView.Model.swift */; };
		D7114A0F2BDC6AED00FA68CA /* EditWithBranchVersioningView.Model.swift in Copy Source Code Files */ = {isa = PBXBuildFile; fileRef = D7114A0C2BDC6A3300FA68CA /* EditWithBranchVersioningView.Model.swift */; };
		D71371792BD88ECC00EB2F86 /* MonitorChangesToLayerViewStateView.swift in Sources */ = {isa = PBXBuildFile; fileRef = D71371752BD88ECC00EB2F86 /* MonitorChangesToLayerViewStateView.swift */; };
		D713717C2BD88EF800EB2F86 /* MonitorChangesToLayerViewStateView.swift in Copy Source Code Files */ = {isa = PBXBuildFile; fileRef = D71371752BD88ECC00EB2F86 /* MonitorChangesToLayerViewStateView.swift */; };
		D713C6D72CB990600073AA72 /* AddKMLLayerView.swift in Sources */ = {isa = PBXBuildFile; fileRef = D713C6D12CB990600073AA72 /* AddKMLLayerView.swift */; };
		D713C6D82CB990800073AA72 /* AddKMLLayerView.swift in Copy Source Code Files */ = {isa = PBXBuildFile; fileRef = D713C6D12CB990600073AA72 /* AddKMLLayerView.swift */; };
		D713C6F72CB9B9A60073AA72 /* US_State_Capitals.kml in Resources */ = {isa = PBXBuildFile; fileRef = D713C6F52CB9B9A60073AA72 /* US_State_Capitals.kml */; settings = {ASSET_TAGS = (AddKmlLayer, ); }; };
		D7142BC42DB71082004F87B7 /* View+PagePresentation.swift in Sources */ = {isa = PBXBuildFile; fileRef = D7142BC32DB71082004F87B7 /* View+PagePresentation.swift */; };
		D71563E92D5AC2B600D2E948 /* CreateKMLMultiTrackView.swift in Sources */ = {isa = PBXBuildFile; fileRef = D71563E32D5AC2B600D2E948 /* CreateKMLMultiTrackView.swift */; };
		D71563EA2D5AC2D500D2E948 /* CreateKMLMultiTrackView.swift in Copy Source Code Files */ = {isa = PBXBuildFile; fileRef = D71563E32D5AC2B600D2E948 /* CreateKMLMultiTrackView.swift */; };
		D718A1E72B570F7500447087 /* OrbitCameraAroundObjectView.Model.swift in Sources */ = {isa = PBXBuildFile; fileRef = D718A1E62B570F7500447087 /* OrbitCameraAroundObjectView.Model.swift */; };
		D718A1E82B571C9100447087 /* OrbitCameraAroundObjectView.Model.swift in Copy Source Code Files */ = {isa = PBXBuildFile; fileRef = D718A1E62B570F7500447087 /* OrbitCameraAroundObjectView.Model.swift */; };
		D718A1ED2B575FD900447087 /* ManageBookmarksView.swift in Sources */ = {isa = PBXBuildFile; fileRef = D718A1EA2B575FD900447087 /* ManageBookmarksView.swift */; };
		D718A1F02B57602000447087 /* ManageBookmarksView.swift in Copy Source Code Files */ = {isa = PBXBuildFile; fileRef = D718A1EA2B575FD900447087 /* ManageBookmarksView.swift */; };
		D71A9DE22D8CC88D00CA03CB /* SnapGeometryEditsWithUtilityNetworkRulesView.swift in Sources */ = {isa = PBXBuildFile; fileRef = D71A9DE02D8CC88D00CA03CB /* SnapGeometryEditsWithUtilityNetworkRulesView.swift */; };
		D71A9DE52D8CC8B500CA03CB /* SnapGeometryEditsWithUtilityNetworkRulesView.swift in Copy Source Code Files */ = {isa = PBXBuildFile; fileRef = D71A9DE02D8CC88D00CA03CB /* SnapGeometryEditsWithUtilityNetworkRulesView.swift */; };
		D71C5F642AAA7A88006599FD /* CreateSymbolStylesFromWebStylesView.swift in Sources */ = {isa = PBXBuildFile; fileRef = D71C5F632AAA7A88006599FD /* CreateSymbolStylesFromWebStylesView.swift */; };
		D71C5F652AAA83D2006599FD /* CreateSymbolStylesFromWebStylesView.swift in Copy Source Code Files */ = {isa = PBXBuildFile; fileRef = D71C5F632AAA7A88006599FD /* CreateSymbolStylesFromWebStylesView.swift */; };
		D71C90A22C6C249B0018C63E /* StyleGeometryTypesWithSymbolsView.swift in Sources */ = {isa = PBXBuildFile; fileRef = D71C909C2C6C249B0018C63E /* StyleGeometryTypesWithSymbolsView.swift */; };
		D71C90A32C6C249B0018C63E /* StyleGeometryTypesWithSymbolsView.Views.swift in Sources */ = {isa = PBXBuildFile; fileRef = D71C909D2C6C249B0018C63E /* StyleGeometryTypesWithSymbolsView.Views.swift */; };
		D71C90A42C6C252B0018C63E /* StyleGeometryTypesWithSymbolsView.swift in Copy Source Code Files */ = {isa = PBXBuildFile; fileRef = D71C909C2C6C249B0018C63E /* StyleGeometryTypesWithSymbolsView.swift */; };
		D71C90A52C6C252F0018C63E /* StyleGeometryTypesWithSymbolsView.Views.swift in Copy Source Code Files */ = {isa = PBXBuildFile; fileRef = D71C909D2C6C249B0018C63E /* StyleGeometryTypesWithSymbolsView.Views.swift */; };
		D71D516E2B51D7B600B2A2BE /* SearchForWebMapView.Views.swift in Sources */ = {isa = PBXBuildFile; fileRef = D71D516D2B51D7B600B2A2BE /* SearchForWebMapView.Views.swift */; };
		D71D516F2B51D87700B2A2BE /* SearchForWebMapView.Views.swift in Copy Source Code Files */ = {isa = PBXBuildFile; fileRef = D71D516D2B51D7B600B2A2BE /* SearchForWebMapView.Views.swift */; };
		D71D9B152DC430F800FF2D5A /* ApplyTerrainExaggerationView.swift in Sources */ = {isa = PBXBuildFile; fileRef = D71D9B0F2DC430F800FF2D5A /* ApplyTerrainExaggerationView.swift */; };
		D71D9B162DC4311A00FF2D5A /* ApplyTerrainExaggerationView.swift in Copy Source Code Files */ = {isa = PBXBuildFile; fileRef = D71D9B0F2DC430F800FF2D5A /* ApplyTerrainExaggerationView.swift */; };
		D71FCB8A2AD6277F000E517C /* CreateMobileGeodatabaseView.Model.swift in Sources */ = {isa = PBXBuildFile; fileRef = D71FCB892AD6277E000E517C /* CreateMobileGeodatabaseView.Model.swift */; };
		D71FCB8B2AD628B9000E517C /* CreateMobileGeodatabaseView.Model.swift in Copy Source Code Files */ = {isa = PBXBuildFile; fileRef = D71FCB892AD6277E000E517C /* CreateMobileGeodatabaseView.Model.swift */; };
		D7201CDA2CC6B710004BDB7D /* AddTiledLayerAsBasemapView.swift in Sources */ = {isa = PBXBuildFile; fileRef = D7201CD42CC6B710004BDB7D /* AddTiledLayerAsBasemapView.swift */; };
		D7201CDB2CC6B72A004BDB7D /* AddTiledLayerAsBasemapView.swift in Copy Source Code Files */ = {isa = PBXBuildFile; fileRef = D7201CD42CC6B710004BDB7D /* AddTiledLayerAsBasemapView.swift */; };
		D7201D042CC6D3B5004BDB7D /* AddVectorTiledLayerFromCustomStyleView.swift in Sources */ = {isa = PBXBuildFile; fileRef = D7201D002CC6D3B5004BDB7D /* AddVectorTiledLayerFromCustomStyleView.swift */; };
		D7201D072CC6D3D3004BDB7D /* AddVectorTiledLayerFromCustomStyleView.swift in Copy Source Code Files */ = {isa = PBXBuildFile; fileRef = D7201D002CC6D3B5004BDB7D /* AddVectorTiledLayerFromCustomStyleView.swift */; };
		D7201D2B2CC6D829004BDB7D /* dodge_city.vtpk in Resources */ = {isa = PBXBuildFile; fileRef = D7201D292CC6D829004BDB7D /* dodge_city.vtpk */; settings = {ASSET_TAGS = (AddVectorTiledLayerFromCustomStyle, ); }; };
		D721EEA82ABDFF550040BE46 /* LothianRiversAnno.mmpk in Resources */ = {isa = PBXBuildFile; fileRef = D721EEA72ABDFF550040BE46 /* LothianRiversAnno.mmpk */; settings = {ASSET_TAGS = (ShowMobileMapPackageExpirationDate, ); }; };
		D722BD222A420DAD002C2087 /* ShowExtrudedFeaturesView.swift in Sources */ = {isa = PBXBuildFile; fileRef = D722BD212A420DAD002C2087 /* ShowExtrudedFeaturesView.swift */; };
		D722BD232A420DEC002C2087 /* ShowExtrudedFeaturesView.swift in Copy Source Code Files */ = {isa = PBXBuildFile; fileRef = D722BD212A420DAD002C2087 /* ShowExtrudedFeaturesView.swift */; };
		D7232EE12AC1E5AA0079ABFF /* PlayKMLTourView.swift in Sources */ = {isa = PBXBuildFile; fileRef = D7232EE02AC1E5AA0079ABFF /* PlayKMLTourView.swift */; };
		D7232EE22AC1E6DC0079ABFF /* PlayKMLTourView.swift in Copy Source Code Files */ = {isa = PBXBuildFile; fileRef = D7232EE02AC1E5AA0079ABFF /* PlayKMLTourView.swift */; };
		D72C43F32AEB066D00B6157B /* GeocodeOfflineView.Model.swift in Sources */ = {isa = PBXBuildFile; fileRef = D72C43F22AEB066D00B6157B /* GeocodeOfflineView.Model.swift */; };
		D72F272E2ADA1E4400F906DA /* AugmentRealityToShowTabletopSceneView.swift in Sources */ = {isa = PBXBuildFile; fileRef = D72F272B2ADA1E4400F906DA /* AugmentRealityToShowTabletopSceneView.swift */; };
		D72F27302ADA1E9900F906DA /* AugmentRealityToShowTabletopSceneView.swift in Copy Source Code Files */ = {isa = PBXBuildFile; fileRef = D72F272B2ADA1E4400F906DA /* AugmentRealityToShowTabletopSceneView.swift */; };
		D72FE7032CE6D05600BBC0FE /* AppFavorites.swift in Sources */ = {isa = PBXBuildFile; fileRef = D72FE7022CE6D05600BBC0FE /* AppFavorites.swift */; };
		D72FE7082CE6DA1900BBC0FE /* SampleMenuButtons.swift in Sources */ = {isa = PBXBuildFile; fileRef = D72FE7072CE6DA1900BBC0FE /* SampleMenuButtons.swift */; };
		D731F3C12AD0D2AC00A8431E /* IdentifyGraphicsView.swift in Sources */ = {isa = PBXBuildFile; fileRef = D731F3C02AD0D2AC00A8431E /* IdentifyGraphicsView.swift */; };
		D731F3C22AD0D2BB00A8431E /* IdentifyGraphicsView.swift in Copy Source Code Files */ = {isa = PBXBuildFile; fileRef = D731F3C02AD0D2AC00A8431E /* IdentifyGraphicsView.swift */; };
		D7337C5A2ABCFDB100A5D865 /* StyleSymbolsFromMobileStyleFileView.SymbolOptionsListView.swift in Sources */ = {isa = PBXBuildFile; fileRef = D7337C592ABCFDB100A5D865 /* StyleSymbolsFromMobileStyleFileView.SymbolOptionsListView.swift */; };
		D7337C5B2ABCFDE400A5D865 /* StyleSymbolsFromMobileStyleFileView.SymbolOptionsListView.swift in Copy Source Code Files */ = {isa = PBXBuildFile; fileRef = D7337C592ABCFDB100A5D865 /* StyleSymbolsFromMobileStyleFileView.SymbolOptionsListView.swift */; };
		D7337C602ABD142D00A5D865 /* ShowMobileMapPackageExpirationDateView.swift in Sources */ = {isa = PBXBuildFile; fileRef = D7337C5F2ABD142D00A5D865 /* ShowMobileMapPackageExpirationDateView.swift */; };
		D7337C612ABD166A00A5D865 /* ShowMobileMapPackageExpirationDateView.swift in Copy Source Code Files */ = {isa = PBXBuildFile; fileRef = D7337C5F2ABD142D00A5D865 /* ShowMobileMapPackageExpirationDateView.swift */; };
		D733CA192BED980D00FBDE4C /* EditAndSyncFeaturesWithFeatureServiceView.swift in Sources */ = {isa = PBXBuildFile; fileRef = D733CA152BED980D00FBDE4C /* EditAndSyncFeaturesWithFeatureServiceView.swift */; };
		D733CA1C2BED982C00FBDE4C /* EditAndSyncFeaturesWithFeatureServiceView.swift in Copy Source Code Files */ = {isa = PBXBuildFile; fileRef = D733CA152BED980D00FBDE4C /* EditAndSyncFeaturesWithFeatureServiceView.swift */; };
		D734FA0C2A183A5B00246D7E /* SetMaxExtentView.swift in Sources */ = {isa = PBXBuildFile; fileRef = D734FA092A183A5B00246D7E /* SetMaxExtentView.swift */; };
		D7352F8E2BD992C40013FFEF /* MonitorChangesToDrawStatusView.swift in Sources */ = {isa = PBXBuildFile; fileRef = D7352F8A2BD992C40013FFEF /* MonitorChangesToDrawStatusView.swift */; };
		D7352F912BD992E40013FFEF /* MonitorChangesToDrawStatusView.swift in Copy Source Code Files */ = {isa = PBXBuildFile; fileRef = D7352F8A2BD992C40013FFEF /* MonitorChangesToDrawStatusView.swift */; };
		D73571D72CB613220046A433 /* hydrography in Resources */ = {isa = PBXBuildFile; fileRef = D73571D62CB6131E0046A433 /* hydrography */; settings = {ASSET_TAGS = (ConfigureElectronicNavigationalCharts, ); }; };
		D73723762AF5877500846884 /* FindRouteInMobileMapPackageView.Models.swift in Sources */ = {isa = PBXBuildFile; fileRef = D73723742AF5877500846884 /* FindRouteInMobileMapPackageView.Models.swift */; };
		D73723792AF5ADD800846884 /* FindRouteInMobileMapPackageView.MobileMapView.swift in Sources */ = {isa = PBXBuildFile; fileRef = D73723782AF5ADD700846884 /* FindRouteInMobileMapPackageView.MobileMapView.swift */; };
		D737237A2AF5AE1600846884 /* FindRouteInMobileMapPackageView.MobileMapView.swift in Copy Source Code Files */ = {isa = PBXBuildFile; fileRef = D73723782AF5ADD700846884 /* FindRouteInMobileMapPackageView.MobileMapView.swift */; };
		D737237B2AF5AE1A00846884 /* FindRouteInMobileMapPackageView.Models.swift in Copy Source Code Files */ = {isa = PBXBuildFile; fileRef = D73723742AF5877500846884 /* FindRouteInMobileMapPackageView.Models.swift */; };
		D73E61962BDAEE6600457932 /* MatchViewpointOfGeoViewsView.swift in Sources */ = {isa = PBXBuildFile; fileRef = D73E61922BDAEE6600457932 /* MatchViewpointOfGeoViewsView.swift */; };
		D73E61992BDAEEDD00457932 /* MatchViewpointOfGeoViewsView.swift in Copy Source Code Files */ = {isa = PBXBuildFile; fileRef = D73E61922BDAEE6600457932 /* MatchViewpointOfGeoViewsView.swift */; };
		D73E619E2BDB21F400457932 /* EditWithBranchVersioningView.swift in Sources */ = {isa = PBXBuildFile; fileRef = D73E619A2BDB21F400457932 /* EditWithBranchVersioningView.swift */; };
		D73E61A12BDB221B00457932 /* EditWithBranchVersioningView.swift in Copy Source Code Files */ = {isa = PBXBuildFile; fileRef = D73E619A2BDB21F400457932 /* EditWithBranchVersioningView.swift */; };
		D73F06692B5EE73D000B574F /* QueryFeaturesWithArcadeExpressionView.swift in Sources */ = {isa = PBXBuildFile; fileRef = D73F06662B5EE73D000B574F /* QueryFeaturesWithArcadeExpressionView.swift */; };
		D73F066C2B5EE760000B574F /* QueryFeaturesWithArcadeExpressionView.swift in Copy Source Code Files */ = {isa = PBXBuildFile; fileRef = D73F06662B5EE73D000B574F /* QueryFeaturesWithArcadeExpressionView.swift */; };
		D73F8CF42AB1089900CD39DA /* Restaurant.stylx in Resources */ = {isa = PBXBuildFile; fileRef = D73F8CF32AB1089900CD39DA /* Restaurant.stylx */; settings = {ASSET_TAGS = (StyleFeaturesWithCustomDictionary, ); }; };
		D73FC0FD2AD4A18D0067A19B /* CreateMobileGeodatabaseView.swift in Sources */ = {isa = PBXBuildFile; fileRef = D73FC0FC2AD4A18D0067A19B /* CreateMobileGeodatabaseView.swift */; };
		D73FC0FE2AD4A19A0067A19B /* CreateMobileGeodatabaseView.swift in Copy Source Code Files */ = {isa = PBXBuildFile; fileRef = D73FC0FC2AD4A18D0067A19B /* CreateMobileGeodatabaseView.swift */; };
		D73FC90B2B6312A0001AC486 /* AddFeaturesWithContingentValuesView.Model.swift in Copy Source Code Files */ = {isa = PBXBuildFile; fileRef = D74F03EF2B609A7D00E83688 /* AddFeaturesWithContingentValuesView.Model.swift */; };
		D73FC90C2B6312A5001AC486 /* AddFeaturesWithContingentValuesView.AddFeatureView.swift in Copy Source Code Files */ = {isa = PBXBuildFile; fileRef = D7F8C0422B608F120072BFA7 /* AddFeaturesWithContingentValuesView.AddFeatureView.swift */; };
		D73FCFF72B02A3AA0006360D /* FindAddressWithReverseGeocodeView.swift in Sources */ = {isa = PBXBuildFile; fileRef = D73FCFF42B02A3AA0006360D /* FindAddressWithReverseGeocodeView.swift */; };
		D73FCFFA2B02A3C50006360D /* FindAddressWithReverseGeocodeView.swift in Copy Source Code Files */ = {isa = PBXBuildFile; fileRef = D73FCFF42B02A3AA0006360D /* FindAddressWithReverseGeocodeView.swift */; };
		D73FCFFF2B02C7630006360D /* FindRouteAroundBarriersView.Views.swift in Sources */ = {isa = PBXBuildFile; fileRef = D73FCFFE2B02C7630006360D /* FindRouteAroundBarriersView.Views.swift */; };
		D73FD0002B02C9610006360D /* FindRouteAroundBarriersView.Views.swift in Copy Source Code Files */ = {isa = PBXBuildFile; fileRef = D73FCFFE2B02C7630006360D /* FindRouteAroundBarriersView.Views.swift */; };
		D742E4922B04132B00690098 /* DisplayWebSceneFromPortalItemView.swift in Sources */ = {isa = PBXBuildFile; fileRef = D742E48F2B04132B00690098 /* DisplayWebSceneFromPortalItemView.swift */; };
		D742E4952B04134C00690098 /* DisplayWebSceneFromPortalItemView.swift in Copy Source Code Files */ = {isa = PBXBuildFile; fileRef = D742E48F2B04132B00690098 /* DisplayWebSceneFromPortalItemView.swift */; };
		D744FD172A2112D90084A66C /* CreateConvexHullAroundPointsView.swift in Sources */ = {isa = PBXBuildFile; fileRef = D744FD162A2112D90084A66C /* CreateConvexHullAroundPointsView.swift */; };
		D744FD182A2113C70084A66C /* CreateConvexHullAroundPointsView.swift in Copy Source Code Files */ = {isa = PBXBuildFile; fileRef = D744FD162A2112D90084A66C /* CreateConvexHullAroundPointsView.swift */; };
		D7464F1E2ACE04B3007FEE88 /* IdentifyRasterCellView.swift in Sources */ = {isa = PBXBuildFile; fileRef = D7464F1D2ACE04B3007FEE88 /* IdentifyRasterCellView.swift */; };
		D7464F1F2ACE04C2007FEE88 /* IdentifyRasterCellView.swift in Copy Source Code Files */ = {isa = PBXBuildFile; fileRef = D7464F1D2ACE04B3007FEE88 /* IdentifyRasterCellView.swift */; };
		D7464F2B2ACE0965007FEE88 /* SA_EVI_8Day_03May20 in Resources */ = {isa = PBXBuildFile; fileRef = D7464F2A2ACE0964007FEE88 /* SA_EVI_8Day_03May20 */; settings = {ASSET_TAGS = (IdentifyRasterCell, ); }; };
		D7497F3C2AC4B4C100167AD2 /* DisplayDimensionsView.swift in Sources */ = {isa = PBXBuildFile; fileRef = D7497F3B2AC4B4C100167AD2 /* DisplayDimensionsView.swift */; };
		D7497F3D2AC4B4CF00167AD2 /* DisplayDimensionsView.swift in Copy Source Code Files */ = {isa = PBXBuildFile; fileRef = D7497F3B2AC4B4C100167AD2 /* DisplayDimensionsView.swift */; };
		D7497F402AC4BA4100167AD2 /* Edinburgh_Pylon_Dimensions.mmpk in Resources */ = {isa = PBXBuildFile; fileRef = D7497F3F2AC4BA4100167AD2 /* Edinburgh_Pylon_Dimensions.mmpk */; settings = {ASSET_TAGS = (DisplayDimensions, ); }; };
		D74C8BFE2ABA5605007C76B8 /* StyleSymbolsFromMobileStyleFileView.swift in Sources */ = {isa = PBXBuildFile; fileRef = D74C8BFD2ABA5605007C76B8 /* StyleSymbolsFromMobileStyleFileView.swift */; };
		D74C8BFF2ABA56C0007C76B8 /* StyleSymbolsFromMobileStyleFileView.swift in Copy Source Code Files */ = {isa = PBXBuildFile; fileRef = D74C8BFD2ABA5605007C76B8 /* StyleSymbolsFromMobileStyleFileView.swift */; };
		D74C8C022ABA6202007C76B8 /* emoji-mobile.stylx in Resources */ = {isa = PBXBuildFile; fileRef = D74C8C012ABA6202007C76B8 /* emoji-mobile.stylx */; settings = {ASSET_TAGS = (StyleSymbolsFromMobileStyleFile, ); }; };
		D74EA7842B6DADA5008F6C7C /* ValidateUtilityNetworkTopologyView.swift in Sources */ = {isa = PBXBuildFile; fileRef = D74EA7812B6DADA5008F6C7C /* ValidateUtilityNetworkTopologyView.swift */; };
		D74EA7872B6DADCC008F6C7C /* ValidateUtilityNetworkTopologyView.swift in Copy Source Code Files */ = {isa = PBXBuildFile; fileRef = D74EA7812B6DADA5008F6C7C /* ValidateUtilityNetworkTopologyView.swift */; };
		D74ECD0D2BEEAE2F007C0FA6 /* EditAndSyncFeaturesWithFeatureServiceView.Model.swift in Sources */ = {isa = PBXBuildFile; fileRef = D74ECD0C2BEEAE2F007C0FA6 /* EditAndSyncFeaturesWithFeatureServiceView.Model.swift */; };
		D74ECD0E2BEEAE40007C0FA6 /* EditAndSyncFeaturesWithFeatureServiceView.Model.swift in Copy Source Code Files */ = {isa = PBXBuildFile; fileRef = D74ECD0C2BEEAE2F007C0FA6 /* EditAndSyncFeaturesWithFeatureServiceView.Model.swift */; };
		D74F03F02B609A7D00E83688 /* AddFeaturesWithContingentValuesView.Model.swift in Sources */ = {isa = PBXBuildFile; fileRef = D74F03EF2B609A7D00E83688 /* AddFeaturesWithContingentValuesView.Model.swift */; };
		D74F6C442D0CD51B00D4FB15 /* ConfigureElectronicNavigationalChartsView.swift in Sources */ = {isa = PBXBuildFile; fileRef = D74F6C3E2D0CD51B00D4FB15 /* ConfigureElectronicNavigationalChartsView.swift */; };
		D74F6C452D0CD54200D4FB15 /* ConfigureElectronicNavigationalChartsView.swift in Copy Source Code Files */ = {isa = PBXBuildFile; fileRef = D74F6C3E2D0CD51B00D4FB15 /* ConfigureElectronicNavigationalChartsView.swift */; };
		D75101812A2E493600B8FA48 /* ShowLabelsOnLayerView.swift in Sources */ = {isa = PBXBuildFile; fileRef = D75101802A2E493600B8FA48 /* ShowLabelsOnLayerView.swift */; };
		D75101822A2E497F00B8FA48 /* ShowLabelsOnLayerView.swift in Copy Source Code Files */ = {isa = PBXBuildFile; fileRef = D75101802A2E493600B8FA48 /* ShowLabelsOnLayerView.swift */; };
		D751018E2A2E962D00B8FA48 /* IdentifyLayerFeaturesView.swift in Sources */ = {isa = PBXBuildFile; fileRef = D751018D2A2E962D00B8FA48 /* IdentifyLayerFeaturesView.swift */; };
		D751018F2A2E966C00B8FA48 /* IdentifyLayerFeaturesView.swift in Copy Source Code Files */ = {isa = PBXBuildFile; fileRef = D751018D2A2E962D00B8FA48 /* IdentifyLayerFeaturesView.swift */; };
		D751B4C82CD3E572005CE750 /* AddKMLLayerWithNetworkLinksView.swift in Sources */ = {isa = PBXBuildFile; fileRef = D751B4C42CD3E572005CE750 /* AddKMLLayerWithNetworkLinksView.swift */; };
		D751B4CB2CD3E598005CE750 /* AddKMLLayerWithNetworkLinksView.swift in Copy Source Code Files */ = {isa = PBXBuildFile; fileRef = D751B4C42CD3E572005CE750 /* AddKMLLayerWithNetworkLinksView.swift */; };
		D752D9402A39154C003EB25E /* ManageOperationalLayersView.swift in Sources */ = {isa = PBXBuildFile; fileRef = D752D93F2A39154C003EB25E /* ManageOperationalLayersView.swift */; };
		D752D9412A39162F003EB25E /* ManageOperationalLayersView.swift in Copy Source Code Files */ = {isa = PBXBuildFile; fileRef = D752D93F2A39154C003EB25E /* ManageOperationalLayersView.swift */; };
		D752D9462A3A6F80003EB25E /* MonitorChangesToMapLoadStatusView.swift in Sources */ = {isa = PBXBuildFile; fileRef = D752D9452A3A6F7F003EB25E /* MonitorChangesToMapLoadStatusView.swift */; };
		D752D9472A3A6FC0003EB25E /* MonitorChangesToMapLoadStatusView.swift in Copy Source Code Files */ = {isa = PBXBuildFile; fileRef = D752D9452A3A6F7F003EB25E /* MonitorChangesToMapLoadStatusView.swift */; };
		D752D95F2A3BCE06003EB25E /* DisplayMapFromPortalItemView.swift in Sources */ = {isa = PBXBuildFile; fileRef = D752D95E2A3BCE06003EB25E /* DisplayMapFromPortalItemView.swift */; };
		D752D9602A3BCE63003EB25E /* DisplayMapFromPortalItemView.swift in Copy Source Code Files */ = {isa = PBXBuildFile; fileRef = D752D95E2A3BCE06003EB25E /* DisplayMapFromPortalItemView.swift */; };
		D75362D22A1E886700D83028 /* ApplyUniqueValueRendererView.swift in Sources */ = {isa = PBXBuildFile; fileRef = D75362D12A1E886700D83028 /* ApplyUniqueValueRendererView.swift */; };
		D75362D32A1E8C8800D83028 /* ApplyUniqueValueRendererView.swift in Copy Source Code Files */ = {isa = PBXBuildFile; fileRef = D75362D12A1E886700D83028 /* ApplyUniqueValueRendererView.swift */; };
		D7553CDB2AE2DFEC00DC2A70 /* GeocodeOfflineView.swift in Sources */ = {isa = PBXBuildFile; fileRef = D7553CD82AE2DFEC00DC2A70 /* GeocodeOfflineView.swift */; };
		D7553CDD2AE2E00E00DC2A70 /* GeocodeOfflineView.swift in Copy Source Code Files */ = {isa = PBXBuildFile; fileRef = D7553CD82AE2DFEC00DC2A70 /* GeocodeOfflineView.swift */; };
		D757D14B2B6C46E50065F78F /* ListSpatialReferenceTransformationsView.Model.swift in Sources */ = {isa = PBXBuildFile; fileRef = D757D14A2B6C46E50065F78F /* ListSpatialReferenceTransformationsView.Model.swift */; };
		D757D14C2B6C60170065F78F /* ListSpatialReferenceTransformationsView.Model.swift in Copy Source Code Files */ = {isa = PBXBuildFile; fileRef = D757D14A2B6C46E50065F78F /* ListSpatialReferenceTransformationsView.Model.swift */; };
		D7588F5F2B7D8DAA008B75E2 /* NavigateRouteWithReroutingView.swift in Sources */ = {isa = PBXBuildFile; fileRef = D7588F5C2B7D8DAA008B75E2 /* NavigateRouteWithReroutingView.swift */; };
		D7588F622B7D8DED008B75E2 /* NavigateRouteWithReroutingView.swift in Copy Source Code Files */ = {isa = PBXBuildFile; fileRef = D7588F5C2B7D8DAA008B75E2 /* NavigateRouteWithReroutingView.swift */; };
		D75B58512AAFB3030038B3B4 /* StyleFeaturesWithCustomDictionaryView.swift in Sources */ = {isa = PBXBuildFile; fileRef = D75B58502AAFB3030038B3B4 /* StyleFeaturesWithCustomDictionaryView.swift */; };
		D75B58522AAFB37C0038B3B4 /* StyleFeaturesWithCustomDictionaryView.swift in Copy Source Code Files */ = {isa = PBXBuildFile; fileRef = D75B58502AAFB3030038B3B4 /* StyleFeaturesWithCustomDictionaryView.swift */; };
		D75C35672AB50338003CD55F /* GroupLayersTogetherView.GroupLayerListView.swift in Sources */ = {isa = PBXBuildFile; fileRef = D75C35662AB50338003CD55F /* GroupLayersTogetherView.GroupLayerListView.swift */; };
		D75E5EE62CC0340100252595 /* ListContentsOfKMLFileView.swift in Sources */ = {isa = PBXBuildFile; fileRef = D75E5EE22CC0340100252595 /* ListContentsOfKMLFileView.swift */; };
		D75E5EE92CC0342700252595 /* ListContentsOfKMLFileView.swift in Copy Source Code Files */ = {isa = PBXBuildFile; fileRef = D75E5EE22CC0340100252595 /* ListContentsOfKMLFileView.swift */; };
		D75E5EEC2CC0466900252595 /* esri_test_data.kmz in Resources */ = {isa = PBXBuildFile; fileRef = D75E5EEA2CC0466900252595 /* esri_test_data.kmz */; settings = {ASSET_TAGS = (ListContentsOfKmlFile, ); }; };
		D75E5EF12CC049D500252595 /* EditFeaturesUsingFeatureFormsView.swift in Sources */ = {isa = PBXBuildFile; fileRef = D75E5EED2CC049D500252595 /* EditFeaturesUsingFeatureFormsView.swift */; };
		D75E5EF42CC04A0C00252595 /* EditFeaturesUsingFeatureFormsView.swift in Copy Source Code Files */ = {isa = PBXBuildFile; fileRef = D75E5EED2CC049D500252595 /* EditFeaturesUsingFeatureFormsView.swift */; };
		D75F66362B48EABC00434974 /* SearchForWebMapView.swift in Sources */ = {isa = PBXBuildFile; fileRef = D75F66332B48EABC00434974 /* SearchForWebMapView.swift */; };
		D75F66392B48EB1800434974 /* SearchForWebMapView.swift in Copy Source Code Files */ = {isa = PBXBuildFile; fileRef = D75F66332B48EABC00434974 /* SearchForWebMapView.swift */; };
		D76000A22AF18BAB00B3084D /* FindRouteInTransportNetworkView.Model.swift in Copy Source Code Files */ = {isa = PBXBuildFile; fileRef = D7749AD52AF08BF50086632F /* FindRouteInTransportNetworkView.Model.swift */; };
		D76000AE2AF19C2300B3084D /* FindRouteInMobileMapPackageView.swift in Sources */ = {isa = PBXBuildFile; fileRef = D76000AB2AF19C2300B3084D /* FindRouteInMobileMapPackageView.swift */; };
		D76000B12AF19C4600B3084D /* FindRouteInMobileMapPackageView.swift in Copy Source Code Files */ = {isa = PBXBuildFile; fileRef = D76000AB2AF19C2300B3084D /* FindRouteInMobileMapPackageView.swift */; };
		D76000B72AF19FCA00B3084D /* SanFrancisco.mmpk in Resources */ = {isa = PBXBuildFile; fileRef = D76000B62AF19FCA00B3084D /* SanFrancisco.mmpk */; settings = {ASSET_TAGS = (FindRouteInMobileMapPackage, ); }; };
		D762AF5F2BF6A7B900ECE3C7 /* EditFeaturesWithFeatureLinkedAnnotationView.swift in Sources */ = {isa = PBXBuildFile; fileRef = D762AF5B2BF6A7B900ECE3C7 /* EditFeaturesWithFeatureLinkedAnnotationView.swift */; };
		D762AF622BF6A7D100ECE3C7 /* EditFeaturesWithFeatureLinkedAnnotationView.swift in Copy Source Code Files */ = {isa = PBXBuildFile; fileRef = D762AF5B2BF6A7B900ECE3C7 /* EditFeaturesWithFeatureLinkedAnnotationView.swift */; };
		D762AF652BF6A96100ECE3C7 /* loudoun_anno.geodatabase in Resources */ = {isa = PBXBuildFile; fileRef = D762AF632BF6A96100ECE3C7 /* loudoun_anno.geodatabase */; settings = {ASSET_TAGS = (EditFeaturesWithFeatureLinkedAnnotation, ); }; };
		D762DA0E2D94C750001052DD /* NapervilleGasUtilities.geodatabase in Resources */ = {isa = PBXBuildFile; fileRef = D762DA0C2D94C750001052DD /* NapervilleGasUtilities.geodatabase */; settings = {ASSET_TAGS = (SnapGeometryEditsWithUtilityNetworkRules, ); }; };
		D7634FAF2A43B7AC00F8AEFB /* CreateConvexHullAroundGeometriesView.swift in Sources */ = {isa = PBXBuildFile; fileRef = D7634FAE2A43B7AC00F8AEFB /* CreateConvexHullAroundGeometriesView.swift */; };
		D7634FB02A43B8B000F8AEFB /* CreateConvexHullAroundGeometriesView.swift in Copy Source Code Files */ = {isa = PBXBuildFile; fileRef = D7634FAE2A43B7AC00F8AEFB /* CreateConvexHullAroundGeometriesView.swift */; };
		D7635FF12B9272CB0044AB97 /* DisplayClustersView.swift in Sources */ = {isa = PBXBuildFile; fileRef = D7635FED2B9272CB0044AB97 /* DisplayClustersView.swift */; };
		D7635FFB2B9277DC0044AB97 /* ConfigureClustersView.Model.swift in Sources */ = {isa = PBXBuildFile; fileRef = D7635FF52B9277DC0044AB97 /* ConfigureClustersView.Model.swift */; };
		D7635FFD2B9277DC0044AB97 /* ConfigureClustersView.SettingsView.swift in Sources */ = {isa = PBXBuildFile; fileRef = D7635FF72B9277DC0044AB97 /* ConfigureClustersView.SettingsView.swift */; };
		D7635FFE2B9277DC0044AB97 /* ConfigureClustersView.swift in Sources */ = {isa = PBXBuildFile; fileRef = D7635FF82B9277DC0044AB97 /* ConfigureClustersView.swift */; };
		D76360002B9296420044AB97 /* ConfigureClustersView.swift in Copy Source Code Files */ = {isa = PBXBuildFile; fileRef = D7635FF82B9277DC0044AB97 /* ConfigureClustersView.swift */; };
		D76360012B92964A0044AB97 /* ConfigureClustersView.Model.swift in Copy Source Code Files */ = {isa = PBXBuildFile; fileRef = D7635FF52B9277DC0044AB97 /* ConfigureClustersView.Model.swift */; };
		D76360022B9296520044AB97 /* ConfigureClustersView.SettingsView.swift in Copy Source Code Files */ = {isa = PBXBuildFile; fileRef = D7635FF72B9277DC0044AB97 /* ConfigureClustersView.SettingsView.swift */; };
		D76360032B9296580044AB97 /* DisplayClustersView.swift in Copy Source Code Files */ = {isa = PBXBuildFile; fileRef = D7635FED2B9272CB0044AB97 /* DisplayClustersView.swift */; };
		D76495212B74687E0042699E /* ValidateUtilityNetworkTopologyView.Model.swift in Sources */ = {isa = PBXBuildFile; fileRef = D76495202B74687E0042699E /* ValidateUtilityNetworkTopologyView.Model.swift */; };
		D76495222B7468940042699E /* ValidateUtilityNetworkTopologyView.Model.swift in Copy Source Code Files */ = {isa = PBXBuildFile; fileRef = D76495202B74687E0042699E /* ValidateUtilityNetworkTopologyView.Model.swift */; };
		D764B7DF2BE2F89D002E2F92 /* EditGeodatabaseWithTransactionsView.swift in Sources */ = {isa = PBXBuildFile; fileRef = D764B7DB2BE2F89D002E2F92 /* EditGeodatabaseWithTransactionsView.swift */; };
		D764B7E22BE2F8B8002E2F92 /* EditGeodatabaseWithTransactionsView.swift in Copy Source Code Files */ = {isa = PBXBuildFile; fileRef = D764B7DB2BE2F89D002E2F92 /* EditGeodatabaseWithTransactionsView.swift */; };
		D76929FA2B4F79540047205E /* OrbitCameraAroundObjectView.swift in Sources */ = {isa = PBXBuildFile; fileRef = D76929F52B4F78340047205E /* OrbitCameraAroundObjectView.swift */; };
		D76929FB2B4F795C0047205E /* OrbitCameraAroundObjectView.swift in Copy Source Code Files */ = {isa = PBXBuildFile; fileRef = D76929F52B4F78340047205E /* OrbitCameraAroundObjectView.swift */; };
		D769C2122A29019B00030F61 /* SetUpLocationDrivenGeotriggersView.swift in Sources */ = {isa = PBXBuildFile; fileRef = D769C2112A29019B00030F61 /* SetUpLocationDrivenGeotriggersView.swift */; };
		D769C2132A29057200030F61 /* SetUpLocationDrivenGeotriggersView.swift in Copy Source Code Files */ = {isa = PBXBuildFile; fileRef = D769C2112A29019B00030F61 /* SetUpLocationDrivenGeotriggersView.swift */; };
		D769DF332BEC1A1C0062AE95 /* EditGeodatabaseWithTransactionsView.Model.swift in Sources */ = {isa = PBXBuildFile; fileRef = D769DF322BEC1A1C0062AE95 /* EditGeodatabaseWithTransactionsView.Model.swift */; };
		D769DF342BEC1A9E0062AE95 /* EditGeodatabaseWithTransactionsView.Model.swift in Copy Source Code Files */ = {isa = PBXBuildFile; fileRef = D769DF322BEC1A1C0062AE95 /* EditGeodatabaseWithTransactionsView.Model.swift */; };
		D76CE8D92BFD7047009A8686 /* SetReferenceScaleView.swift in Sources */ = {isa = PBXBuildFile; fileRef = D76CE8D52BFD7047009A8686 /* SetReferenceScaleView.swift */; };
		D76CE8DA2BFD7063009A8686 /* SetReferenceScaleView.swift in Copy Source Code Files */ = {isa = PBXBuildFile; fileRef = D76CE8D52BFD7047009A8686 /* SetReferenceScaleView.swift */; };
		D76EE6072AF9AFE100DA0325 /* FindRouteAroundBarriersView.Model.swift in Sources */ = {isa = PBXBuildFile; fileRef = D76EE6062AF9AFE100DA0325 /* FindRouteAroundBarriersView.Model.swift */; };
		D76EE6082AF9AFEC00DA0325 /* FindRouteAroundBarriersView.Model.swift in Copy Source Code Files */ = {isa = PBXBuildFile; fileRef = D76EE6062AF9AFE100DA0325 /* FindRouteAroundBarriersView.Model.swift */; };
		D7705D582AFC244E00CC0335 /* FindClosestFacilityToMultiplePointsView.swift in Sources */ = {isa = PBXBuildFile; fileRef = D7705D552AFC244E00CC0335 /* FindClosestFacilityToMultiplePointsView.swift */; };
		D7705D5B2AFC246A00CC0335 /* FindClosestFacilityToMultiplePointsView.swift in Copy Source Code Files */ = {isa = PBXBuildFile; fileRef = D7705D552AFC244E00CC0335 /* FindClosestFacilityToMultiplePointsView.swift */; };
		D7705D642AFC570700CC0335 /* FindClosestFacilityFromPointView.swift in Sources */ = {isa = PBXBuildFile; fileRef = D7705D612AFC570700CC0335 /* FindClosestFacilityFromPointView.swift */; };
		D7705D662AFC575000CC0335 /* FindClosestFacilityFromPointView.swift in Copy Source Code Files */ = {isa = PBXBuildFile; fileRef = D7705D612AFC570700CC0335 /* FindClosestFacilityFromPointView.swift */; };
		D771D0C82CD55211004C13CB /* ApplyRasterRenderingRuleView.swift in Sources */ = {isa = PBXBuildFile; fileRef = D771D0C22CD55211004C13CB /* ApplyRasterRenderingRuleView.swift */; };
		D771D0C92CD5522A004C13CB /* ApplyRasterRenderingRuleView.swift in Copy Source Code Files */ = {isa = PBXBuildFile; fileRef = D771D0C22CD55211004C13CB /* ApplyRasterRenderingRuleView.swift */; };
		D7749AD62AF08BF50086632F /* FindRouteInTransportNetworkView.Model.swift in Sources */ = {isa = PBXBuildFile; fileRef = D7749AD52AF08BF50086632F /* FindRouteInTransportNetworkView.Model.swift */; };
		D77570C02A2942F800F490CD /* AnimateImagesWithImageOverlayView.swift in Sources */ = {isa = PBXBuildFile; fileRef = D77570BF2A2942F800F490CD /* AnimateImagesWithImageOverlayView.swift */; };
		D77570C12A2943D900F490CD /* AnimateImagesWithImageOverlayView.swift in Copy Source Code Files */ = {isa = PBXBuildFile; fileRef = D77570BF2A2942F800F490CD /* AnimateImagesWithImageOverlayView.swift */; };
		D77572AE2A295DDE00F490CD /* PacificSouthWest2 in Resources */ = {isa = PBXBuildFile; fileRef = D77572AD2A295DDD00F490CD /* PacificSouthWest2 */; settings = {ASSET_TAGS = (AnimateImagesWithImageOverlay, ); }; };
		D77688132B69826B007C3860 /* ListSpatialReferenceTransformationsView.swift in Sources */ = {isa = PBXBuildFile; fileRef = D77688102B69826B007C3860 /* ListSpatialReferenceTransformationsView.swift */; };
		D77688152B69828E007C3860 /* ListSpatialReferenceTransformationsView.swift in Copy Source Code Files */ = {isa = PBXBuildFile; fileRef = D77688102B69826B007C3860 /* ListSpatialReferenceTransformationsView.swift */; };
		D7781D492B7EB03400E53C51 /* SanDiegoTourPath.json in Resources */ = {isa = PBXBuildFile; fileRef = D7781D482B7EB03400E53C51 /* SanDiegoTourPath.json */; settings = {ASSET_TAGS = (NavigateRouteWithRerouting, ); }; };
		D7781D4B2B7ECCB700E53C51 /* NavigateRouteWithReroutingView.Model.swift in Sources */ = {isa = PBXBuildFile; fileRef = D7781D4A2B7ECCB700E53C51 /* NavigateRouteWithReroutingView.Model.swift */; };
		D7781D4C2B7ECCC800E53C51 /* NavigateRouteWithReroutingView.Model.swift in Copy Source Code Files */ = {isa = PBXBuildFile; fileRef = D7781D4A2B7ECCB700E53C51 /* NavigateRouteWithReroutingView.Model.swift */; };
		D77BC5392B59A2D3007B49B6 /* StylePointWithDistanceCompositeSceneSymbolView.swift in Sources */ = {isa = PBXBuildFile; fileRef = D77BC5362B59A2D3007B49B6 /* StylePointWithDistanceCompositeSceneSymbolView.swift */; };
		D77BC53C2B59A309007B49B6 /* StylePointWithDistanceCompositeSceneSymbolView.swift in Copy Source Code Files */ = {isa = PBXBuildFile; fileRef = D77BC5362B59A2D3007B49B6 /* StylePointWithDistanceCompositeSceneSymbolView.swift */; };
		D77D9C002BB2438200B38A6C /* AugmentRealityToShowHiddenInfrastructureView.ARSceneView.swift in Sources */ = {isa = PBXBuildFile; fileRef = D77D9BFF2BB2438200B38A6C /* AugmentRealityToShowHiddenInfrastructureView.ARSceneView.swift */; };
		D77D9C012BB2439400B38A6C /* AugmentRealityToShowHiddenInfrastructureView.ARSceneView.swift in Copy Source Code Files */ = {isa = PBXBuildFile; fileRef = D77D9BFF2BB2438200B38A6C /* AugmentRealityToShowHiddenInfrastructureView.ARSceneView.swift */; };
		D7848ED82CBD85A300F6F546 /* AddPointSceneLayerView.swift in Sources */ = {isa = PBXBuildFile; fileRef = D7848ED42CBD85A300F6F546 /* AddPointSceneLayerView.swift */; };
		D7848EDB2CBD85D100F6F546 /* AddPointSceneLayerView.swift in Copy Source Code Files */ = {isa = PBXBuildFile; fileRef = D7848ED42CBD85A300F6F546 /* AddPointSceneLayerView.swift */; };
		D7848EFE2CBD986400F6F546 /* AddElevationSourceFromRasterView.swift in Sources */ = {isa = PBXBuildFile; fileRef = D7848EFA2CBD986400F6F546 /* AddElevationSourceFromRasterView.swift */; };
		D7848F012CBD987B00F6F546 /* AddElevationSourceFromRasterView.swift in Copy Source Code Files */ = {isa = PBXBuildFile; fileRef = D7848EFA2CBD986400F6F546 /* AddElevationSourceFromRasterView.swift */; };
		D78666AD2A2161F100C60110 /* FindNearestVertexView.swift in Sources */ = {isa = PBXBuildFile; fileRef = D78666AC2A2161F100C60110 /* FindNearestVertexView.swift */; };
		D78666AE2A21629200C60110 /* FindNearestVertexView.swift in Copy Source Code Files */ = {isa = PBXBuildFile; fileRef = D78666AC2A2161F100C60110 /* FindNearestVertexView.swift */; };
		D789AAAD2D66C718007A8E0E /* CreateKMLMultiTrackView.Model.swift in Sources */ = {isa = PBXBuildFile; fileRef = D789AAAC2D66C718007A8E0E /* CreateKMLMultiTrackView.Model.swift */; };
		D789AAAE2D66C737007A8E0E /* CreateKMLMultiTrackView.Model.swift in Copy Source Code Files */ = {isa = PBXBuildFile; fileRef = D789AAAC2D66C718007A8E0E /* CreateKMLMultiTrackView.Model.swift */; };
		D78FA4942C3C88880079313E /* CreateDynamicBasemapGalleryView.Views.swift in Sources */ = {isa = PBXBuildFile; fileRef = D78FA4932C3C88880079313E /* CreateDynamicBasemapGalleryView.Views.swift */; };
		D78FA4952C3C8E8A0079313E /* CreateDynamicBasemapGalleryView.Views.swift in Copy Source Code Files */ = {isa = PBXBuildFile; fileRef = D78FA4932C3C88880079313E /* CreateDynamicBasemapGalleryView.Views.swift */; };
		D79482D42C35D872006521CD /* CreateDynamicBasemapGalleryView.swift in Sources */ = {isa = PBXBuildFile; fileRef = D79482D02C35D872006521CD /* CreateDynamicBasemapGalleryView.swift */; };
		D79482D72C35D8A3006521CD /* CreateDynamicBasemapGalleryView.swift in Copy Source Code Files */ = {isa = PBXBuildFile; fileRef = D79482D02C35D872006521CD /* CreateDynamicBasemapGalleryView.swift */; };
		D79EE76E2A4CEA5D005A52AE /* SetUpLocationDrivenGeotriggersView.Model.swift in Sources */ = {isa = PBXBuildFile; fileRef = D79EE76D2A4CEA5D005A52AE /* SetUpLocationDrivenGeotriggersView.Model.swift */; };
		D79EE76F2A4CEA7F005A52AE /* SetUpLocationDrivenGeotriggersView.Model.swift in Copy Source Code Files */ = {isa = PBXBuildFile; fileRef = D79EE76D2A4CEA5D005A52AE /* SetUpLocationDrivenGeotriggersView.Model.swift */; };
		D7A670D52DADB9630060E327 /* Bundle.swift in Sources */ = {isa = PBXBuildFile; fileRef = D7A670D42DADB9630060E327 /* Bundle.swift */; };
		D7A670D72DADBC770060E327 /* EnvironmentValues+RequestReviewModel.swift in Sources */ = {isa = PBXBuildFile; fileRef = D7A670D62DADBC770060E327 /* EnvironmentValues+RequestReviewModel.swift */; };
		D7A737E02BABB9FE00B7C7FC /* AugmentRealityToShowHiddenInfrastructureView.swift in Sources */ = {isa = PBXBuildFile; fileRef = D7A737DC2BABB9FE00B7C7FC /* AugmentRealityToShowHiddenInfrastructureView.swift */; };
		D7A737E32BABBA2200B7C7FC /* AugmentRealityToShowHiddenInfrastructureView.swift in Copy Source Code Files */ = {isa = PBXBuildFile; fileRef = D7A737DC2BABB9FE00B7C7FC /* AugmentRealityToShowHiddenInfrastructureView.swift */; };
		D7A85A082CD5ABF5009DC68A /* QueryWithCQLFiltersView.swift in Sources */ = {isa = PBXBuildFile; fileRef = D7A85A022CD5ABF5009DC68A /* QueryWithCQLFiltersView.swift */; };
		D7A85A092CD5AC0B009DC68A /* QueryWithCQLFiltersView.swift in Copy Source Code Files */ = {isa = PBXBuildFile; fileRef = D7A85A022CD5ABF5009DC68A /* QueryWithCQLFiltersView.swift */; };
		D7ABA2F92A32579C0021822B /* MeasureDistanceInSceneView.swift in Sources */ = {isa = PBXBuildFile; fileRef = D7ABA2F82A32579C0021822B /* MeasureDistanceInSceneView.swift */; };
		D7ABA2FA2A32760D0021822B /* MeasureDistanceInSceneView.swift in Copy Source Code Files */ = {isa = PBXBuildFile; fileRef = D7ABA2F82A32579C0021822B /* MeasureDistanceInSceneView.swift */; };
		D7ABA2FF2A32881C0021822B /* ShowViewshedFromGeoelementInSceneView.swift in Sources */ = {isa = PBXBuildFile; fileRef = D7ABA2FE2A32881C0021822B /* ShowViewshedFromGeoelementInSceneView.swift */; };
		D7ABA3002A3288970021822B /* ShowViewshedFromGeoelementInSceneView.swift in Copy Source Code Files */ = {isa = PBXBuildFile; fileRef = D7ABA2FE2A32881C0021822B /* ShowViewshedFromGeoelementInSceneView.swift */; };
		D7AE861E2AC39DC50049B626 /* DisplayAnnotationView.swift in Sources */ = {isa = PBXBuildFile; fileRef = D7AE861D2AC39DC50049B626 /* DisplayAnnotationView.swift */; };
		D7AE861F2AC39E7F0049B626 /* DisplayAnnotationView.swift in Copy Source Code Files */ = {isa = PBXBuildFile; fileRef = D7AE861D2AC39DC50049B626 /* DisplayAnnotationView.swift */; };
		D7AE86202AC3A1050049B626 /* AddCustomDynamicEntityDataSourceView.Vessel.swift in Copy Source Code Files */ = {isa = PBXBuildFile; fileRef = 7900C5F52A83FC3F002D430F /* AddCustomDynamicEntityDataSourceView.Vessel.swift */; };
		D7AE86212AC3A10A0049B626 /* GroupLayersTogetherView.GroupLayerListView.swift in Copy Source Code Files */ = {isa = PBXBuildFile; fileRef = D75C35662AB50338003CD55F /* GroupLayersTogetherView.GroupLayerListView.swift */; };
		D7B759B32B1FFBE300017FDD /* FavoritesView.swift in Sources */ = {isa = PBXBuildFile; fileRef = D7B759B22B1FFBE300017FDD /* FavoritesView.swift */; };
		D7BA38912BFBC476009954F5 /* EditFeaturesWithFeatureLinkedAnnotationView.Model.swift in Sources */ = {isa = PBXBuildFile; fileRef = D7BA38902BFBC476009954F5 /* EditFeaturesWithFeatureLinkedAnnotationView.Model.swift */; };
		D7BA38922BFBC4F0009954F5 /* EditFeaturesWithFeatureLinkedAnnotationView.Model.swift in Copy Source Code Files */ = {isa = PBXBuildFile; fileRef = D7BA38902BFBC476009954F5 /* EditFeaturesWithFeatureLinkedAnnotationView.Model.swift */; };
		D7BA38972BFBFC0F009954F5 /* QueryRelatedFeaturesView.swift in Sources */ = {isa = PBXBuildFile; fileRef = D7BA38932BFBFC0F009954F5 /* QueryRelatedFeaturesView.swift */; };
		D7BA389A2BFBFC2E009954F5 /* QueryRelatedFeaturesView.swift in Copy Source Code Files */ = {isa = PBXBuildFile; fileRef = D7BA38932BFBFC0F009954F5 /* QueryRelatedFeaturesView.swift */; };
		D7BB3DD22C5D781800FFCD56 /* SaveTheBay.geodatabase in Resources */ = {isa = PBXBuildFile; fileRef = D7BB3DD02C5D781800FFCD56 /* SaveTheBay.geodatabase */; settings = {ASSET_TAGS = (EditGeodatabaseWithTransactions, ); }; };
		D7BE7E6F2CC19CC3006DDB0C /* AddTiledLayerView.swift in Sources */ = {isa = PBXBuildFile; fileRef = D7BE7E6B2CC19CC3006DDB0C /* AddTiledLayerView.swift */; };
		D7BE7E722CC19CE5006DDB0C /* AddTiledLayerView.swift in Copy Source Code Files */ = {isa = PBXBuildFile; fileRef = D7BE7E6B2CC19CC3006DDB0C /* AddTiledLayerView.swift */; };
		D7BEBAA02CBD9CCA00F882E7 /* MontereyElevation.dt2 in Resources */ = {isa = PBXBuildFile; fileRef = D7BEBA9E2CBD9CCA00F882E7 /* MontereyElevation.dt2 */; settings = {ASSET_TAGS = (AddElevationSourceFromRaster, ); }; };
		D7BEBAC52CBDC0F800F882E7 /* AddElevationSourceFromTilePackageView.swift in Sources */ = {isa = PBXBuildFile; fileRef = D7BEBABF2CBDC0F800F882E7 /* AddElevationSourceFromTilePackageView.swift */; };
		D7BEBAC62CBDC11600F882E7 /* AddElevationSourceFromTilePackageView.swift in Copy Source Code Files */ = {isa = PBXBuildFile; fileRef = D7BEBABF2CBDC0F800F882E7 /* AddElevationSourceFromTilePackageView.swift */; };
		D7BEBAC92CBDC81200F882E7 /* MontereyElevation.tpkx in Resources */ = {isa = PBXBuildFile; fileRef = D7BEBAC72CBDC81200F882E7 /* MontereyElevation.tpkx */; settings = {ASSET_TAGS = (AddElevationSourceFromTilePackage, ); }; };
		D7BEBAD22CBDFE1C00F882E7 /* DisplayAlternateSymbolsAtDifferentScalesView.swift in Sources */ = {isa = PBXBuildFile; fileRef = D7BEBACE2CBDFE1C00F882E7 /* DisplayAlternateSymbolsAtDifferentScalesView.swift */; };
		D7BEBAD52CBDFE3900F882E7 /* DisplayAlternateSymbolsAtDifferentScalesView.swift in Copy Source Code Files */ = {isa = PBXBuildFile; fileRef = D7BEBACE2CBDFE1C00F882E7 /* DisplayAlternateSymbolsAtDifferentScalesView.swift */; };
		D7C16D1B2AC5F95300689E89 /* Animate3DGraphicView.swift in Sources */ = {isa = PBXBuildFile; fileRef = D7C16D1A2AC5F95300689E89 /* Animate3DGraphicView.swift */; };
		D7C16D1C2AC5F96900689E89 /* Animate3DGraphicView.swift in Copy Source Code Files */ = {isa = PBXBuildFile; fileRef = D7C16D1A2AC5F95300689E89 /* Animate3DGraphicView.swift */; };
		D7C16D1F2AC5FE8200689E89 /* Pyrenees.csv in Resources */ = {isa = PBXBuildFile; fileRef = D7C16D1E2AC5FE8200689E89 /* Pyrenees.csv */; settings = {ASSET_TAGS = (Animate3DGraphic, ); }; };
		D7C16D222AC5FE9800689E89 /* GrandCanyon.csv in Resources */ = {isa = PBXBuildFile; fileRef = D7C16D212AC5FE9800689E89 /* GrandCanyon.csv */; settings = {ASSET_TAGS = (Animate3DGraphic, ); }; };
		D7C16D252AC5FEA600689E89 /* Snowdon.csv in Resources */ = {isa = PBXBuildFile; fileRef = D7C16D242AC5FEA600689E89 /* Snowdon.csv */; settings = {ASSET_TAGS = (Animate3DGraphic, ); }; };
		D7C16D282AC5FEB700689E89 /* Hawaii.csv in Resources */ = {isa = PBXBuildFile; fileRef = D7C16D272AC5FEB600689E89 /* Hawaii.csv */; settings = {ASSET_TAGS = (Animate3DGraphic, ); }; };
		D7C3AB4A2B683291008909B9 /* SetFeatureRequestModeView.swift in Sources */ = {isa = PBXBuildFile; fileRef = D7C3AB472B683291008909B9 /* SetFeatureRequestModeView.swift */; };
		D7C3AB4D2B6832B7008909B9 /* SetFeatureRequestModeView.swift in Copy Source Code Files */ = {isa = PBXBuildFile; fileRef = D7C3AB472B683291008909B9 /* SetFeatureRequestModeView.swift */; };
		D7C523402BED9BBF00E8221A /* SanFrancisco.tpkx in Resources */ = {isa = PBXBuildFile; fileRef = D7C5233E2BED9BBF00E8221A /* SanFrancisco.tpkx */; settings = {ASSET_TAGS = (AddTiledLayerAsBasemap, EditAndSyncFeaturesWithFeatureService, ); }; };
		D7C6420C2B4F47E10042B8F7 /* SearchForWebMapView.Model.swift in Sources */ = {isa = PBXBuildFile; fileRef = D7C6420B2B4F47E10042B8F7 /* SearchForWebMapView.Model.swift */; };
		D7C6420D2B4F5DDB0042B8F7 /* SearchForWebMapView.Model.swift in Copy Source Code Files */ = {isa = PBXBuildFile; fileRef = D7C6420B2B4F47E10042B8F7 /* SearchForWebMapView.Model.swift */; };
		D7C97B562B75C10C0097CDA1 /* ValidateUtilityNetworkTopologyView.Views.swift in Sources */ = {isa = PBXBuildFile; fileRef = D7C97B552B75C10C0097CDA1 /* ValidateUtilityNetworkTopologyView.Views.swift */; };
		D7CC33FF2A31475C00198EDF /* ShowLineOfSightBetweenPointsView.swift in Sources */ = {isa = PBXBuildFile; fileRef = D7CC33FD2A31475C00198EDF /* ShowLineOfSightBetweenPointsView.swift */; };
		D7CC34002A3147FF00198EDF /* ShowLineOfSightBetweenPointsView.swift in Copy Source Code Files */ = {isa = PBXBuildFile; fileRef = D7CC33FD2A31475C00198EDF /* ShowLineOfSightBetweenPointsView.swift */; };
		D7CDD38B2CB86F0A00DE9766 /* AddPointCloudLayerFromFileView.swift in Sources */ = {isa = PBXBuildFile; fileRef = D7CDD3852CB86F0A00DE9766 /* AddPointCloudLayerFromFileView.swift */; };
		D7CDD38C2CB86F4A00DE9766 /* AddPointCloudLayerFromFileView.swift in Copy Source Code Files */ = {isa = PBXBuildFile; fileRef = D7CDD3852CB86F0A00DE9766 /* AddPointCloudLayerFromFileView.swift */; };
		D7CDD38F2CB872EA00DE9766 /* sandiego-north-balboa-pointcloud.slpk in Resources */ = {isa = PBXBuildFile; fileRef = D7CDD38D2CB872EA00DE9766 /* sandiego-north-balboa-pointcloud.slpk */; settings = {ASSET_TAGS = (AddPointCloudLayerFromFile, ); }; };
		D7CE9F9B2AE2F575008F7A5F /* streetmap_SD.tpkx in Resources */ = {isa = PBXBuildFile; fileRef = D7CE9F9A2AE2F575008F7A5F /* streetmap_SD.tpkx */; settings = {ASSET_TAGS = (GeocodeOffline, ); }; };
		D7CE9FA32AE2F595008F7A5F /* san-diego-eagle-locator in Resources */ = {isa = PBXBuildFile; fileRef = D7CE9FA22AE2F595008F7A5F /* san-diego-eagle-locator */; settings = {ASSET_TAGS = (GeocodeOffline, ); }; };
		D7D1F3532ADDBE5D009CE2DA /* philadelphia.mspk in Resources */ = {isa = PBXBuildFile; fileRef = D7D1F3522ADDBE5D009CE2DA /* philadelphia.mspk */; settings = {ASSET_TAGS = (AugmentRealityToShowTabletopScene, DisplaySceneFromMobileScenePackage, ); }; };
		D7D9FCF62BF2CC8600F972A2 /* FilterByDefinitionExpressionOrDisplayFilterView.swift in Sources */ = {isa = PBXBuildFile; fileRef = D7D9FCF22BF2CC8600F972A2 /* FilterByDefinitionExpressionOrDisplayFilterView.swift */; };
		D7D9FCF92BF2CCA300F972A2 /* FilterByDefinitionExpressionOrDisplayFilterView.swift in Copy Source Code Files */ = {isa = PBXBuildFile; fileRef = D7D9FCF22BF2CC8600F972A2 /* FilterByDefinitionExpressionOrDisplayFilterView.swift */; };
		D7DDF84E2AF43AA2004352D9 /* GeocodeOfflineView.Model.swift in Copy Source Code Files */ = {isa = PBXBuildFile; fileRef = D72C43F22AEB066D00B6157B /* GeocodeOfflineView.Model.swift */; };
		D7DDF8532AF47C6C004352D9 /* FindRouteAroundBarriersView.swift in Sources */ = {isa = PBXBuildFile; fileRef = D7DDF8502AF47C6C004352D9 /* FindRouteAroundBarriersView.swift */; };
		D7DDF8562AF47C86004352D9 /* FindRouteAroundBarriersView.swift in Copy Source Code Files */ = {isa = PBXBuildFile; fileRef = D7DDF8502AF47C6C004352D9 /* FindRouteAroundBarriersView.swift */; };
		D7DFA0EA2CBA0242007C31F2 /* AddMapImageLayerView.swift in Sources */ = {isa = PBXBuildFile; fileRef = D7DFA0E62CBA0242007C31F2 /* AddMapImageLayerView.swift */; };
		D7DFA0ED2CBA0260007C31F2 /* AddMapImageLayerView.swift in Copy Source Code Files */ = {isa = PBXBuildFile; fileRef = D7DFA0E62CBA0242007C31F2 /* AddMapImageLayerView.swift */; };
		D7E440D72A1ECE7D005D74DE /* CreateBuffersAroundPointsView.swift in Sources */ = {isa = PBXBuildFile; fileRef = D7E440D62A1ECE7D005D74DE /* CreateBuffersAroundPointsView.swift */; };
		D7E440D82A1ECEB3005D74DE /* CreateBuffersAroundPointsView.swift in Copy Source Code Files */ = {isa = PBXBuildFile; fileRef = D7E440D62A1ECE7D005D74DE /* CreateBuffersAroundPointsView.swift */; };
		D7E557682A1D768800B9FB09 /* AddWMSLayerView.swift in Sources */ = {isa = PBXBuildFile; fileRef = D7E557672A1D768800B9FB09 /* AddWMSLayerView.swift */; };
		D7E7D0812AEB39D5003AAD02 /* FindRouteInTransportNetworkView.swift in Sources */ = {isa = PBXBuildFile; fileRef = D7E7D0802AEB39D5003AAD02 /* FindRouteInTransportNetworkView.swift */; };
		D7E7D0822AEB3A1D003AAD02 /* FindRouteInTransportNetworkView.swift in Copy Source Code Files */ = {isa = PBXBuildFile; fileRef = D7E7D0802AEB39D5003AAD02 /* FindRouteInTransportNetworkView.swift */; };
		D7E7D09A2AEB3C47003AAD02 /* san_diego_offline_routing in Resources */ = {isa = PBXBuildFile; fileRef = D7E7D0992AEB3C47003AAD02 /* san_diego_offline_routing */; settings = {ASSET_TAGS = (FindRouteInTransportNetwork, NavigateRouteWithRerouting, ); }; };
		D7E9EF292A1D2219000C4865 /* SetMinAndMaxScaleView.swift in Copy Source Code Files */ = {isa = PBXBuildFile; fileRef = D7EAF3592A1C023800D822C4 /* SetMinAndMaxScaleView.swift */; };
		D7E9EF2A2A1D29F2000C4865 /* SetMaxExtentView.swift in Copy Source Code Files */ = {isa = PBXBuildFile; fileRef = D734FA092A183A5B00246D7E /* SetMaxExtentView.swift */; };
		D7EAF35A2A1C023800D822C4 /* SetMinAndMaxScaleView.swift in Sources */ = {isa = PBXBuildFile; fileRef = D7EAF3592A1C023800D822C4 /* SetMinAndMaxScaleView.swift */; };
		D7ECF5982AB8BE63003FB2BE /* RenderMultilayerSymbolsView.swift in Sources */ = {isa = PBXBuildFile; fileRef = D7ECF5972AB8BE63003FB2BE /* RenderMultilayerSymbolsView.swift */; };
		D7ECF5992AB8BF5A003FB2BE /* RenderMultilayerSymbolsView.swift in Copy Source Code Files */ = {isa = PBXBuildFile; fileRef = D7ECF5972AB8BE63003FB2BE /* RenderMultilayerSymbolsView.swift */; };
		D7EF5D752A26A03A00FEBDE5 /* ShowCoordinatesInMultipleFormatsView.swift in Sources */ = {isa = PBXBuildFile; fileRef = D7EF5D742A26A03A00FEBDE5 /* ShowCoordinatesInMultipleFormatsView.swift */; };
		D7EF5D762A26A1EE00FEBDE5 /* ShowCoordinatesInMultipleFormatsView.swift in Copy Source Code Files */ = {isa = PBXBuildFile; fileRef = D7EF5D742A26A03A00FEBDE5 /* ShowCoordinatesInMultipleFormatsView.swift */; };
		D7F2784C2A1D76F5002E4567 /* AddWMSLayerView.swift in Copy Source Code Files */ = {isa = PBXBuildFile; fileRef = D7E557672A1D768800B9FB09 /* AddWMSLayerView.swift */; };
		D7F2A02F2CD00F1C0008D981 /* ApplyDictionaryRendererToFeatureLayerView.swift in Sources */ = {isa = PBXBuildFile; fileRef = D7F2A0292CD00F1C0008D981 /* ApplyDictionaryRendererToFeatureLayerView.swift */; };
		D7F2A0302CD00F400008D981 /* ApplyDictionaryRendererToFeatureLayerView.swift in Copy Source Code Files */ = {isa = PBXBuildFile; fileRef = D7F2A0292CD00F1C0008D981 /* ApplyDictionaryRendererToFeatureLayerView.swift */; };
		D7F850042B7C427A00680D7C /* ValidateUtilityNetworkTopologyView.Views.swift in Copy Source Code Files */ = {isa = PBXBuildFile; fileRef = D7C97B552B75C10C0097CDA1 /* ValidateUtilityNetworkTopologyView.Views.swift */; };
		D7F8C0392B60564D0072BFA7 /* AddFeaturesWithContingentValuesView.swift in Sources */ = {isa = PBXBuildFile; fileRef = D7F8C0362B60564D0072BFA7 /* AddFeaturesWithContingentValuesView.swift */; };
		D7F8C03B2B6056790072BFA7 /* AddFeaturesWithContingentValuesView.swift in Copy Source Code Files */ = {isa = PBXBuildFile; fileRef = D7F8C0362B60564D0072BFA7 /* AddFeaturesWithContingentValuesView.swift */; };
		D7F8C03E2B605AF60072BFA7 /* ContingentValuesBirdNests.geodatabase in Resources */ = {isa = PBXBuildFile; fileRef = D7F8C03D2B605AF60072BFA7 /* ContingentValuesBirdNests.geodatabase */; settings = {ASSET_TAGS = (AddFeaturesWithContingentValues, ); }; };
		D7F8C0412B605E720072BFA7 /* FillmoreTopographicMap.vtpk in Resources */ = {isa = PBXBuildFile; fileRef = D7F8C0402B605E720072BFA7 /* FillmoreTopographicMap.vtpk */; settings = {ASSET_TAGS = (AddFeaturesWithContingentValues, ); }; };
		D7F8C0432B608F120072BFA7 /* AddFeaturesWithContingentValuesView.AddFeatureView.swift in Sources */ = {isa = PBXBuildFile; fileRef = D7F8C0422B608F120072BFA7 /* AddFeaturesWithContingentValuesView.AddFeatureView.swift */; };
		E000E7602869E33D005D87C5 /* ClipGeometryView.swift in Sources */ = {isa = PBXBuildFile; fileRef = E000E75F2869E33D005D87C5 /* ClipGeometryView.swift */; };
		E000E763286A0B18005D87C5 /* CutGeometryView.swift in Sources */ = {isa = PBXBuildFile; fileRef = E000E762286A0B18005D87C5 /* CutGeometryView.swift */; };
		E004A6C128414332002A1FE6 /* SetViewpointRotationView.swift in Sources */ = {isa = PBXBuildFile; fileRef = E004A6BD28414332002A1FE6 /* SetViewpointRotationView.swift */; };
		E004A6DC28465C70002A1FE6 /* DisplaySceneView.swift in Sources */ = {isa = PBXBuildFile; fileRef = E004A6D828465C70002A1FE6 /* DisplaySceneView.swift */; };
		E004A6E028466279002A1FE6 /* ShowCalloutView.swift in Sources */ = {isa = PBXBuildFile; fileRef = E004A6DF28466279002A1FE6 /* ShowCalloutView.swift */; };
		E004A6E62846A61F002A1FE6 /* StyleGraphicsWithSymbolsView.swift in Sources */ = {isa = PBXBuildFile; fileRef = E004A6E52846A61F002A1FE6 /* StyleGraphicsWithSymbolsView.swift */; };
		E004A6E928493BCE002A1FE6 /* ShowDeviceLocationView.swift in Sources */ = {isa = PBXBuildFile; fileRef = E004A6E828493BCE002A1FE6 /* ShowDeviceLocationView.swift */; };
		E004A6ED2849556E002A1FE6 /* CreatePlanarAndGeodeticBuffersView.swift in Sources */ = {isa = PBXBuildFile; fileRef = E004A6EC2849556E002A1FE6 /* CreatePlanarAndGeodeticBuffersView.swift */; };
		E004A6F0284E4B9B002A1FE6 /* DownloadVectorTilesToLocalCacheView.swift in Sources */ = {isa = PBXBuildFile; fileRef = E004A6EF284E4B9B002A1FE6 /* DownloadVectorTilesToLocalCacheView.swift */; };
		E004A6F3284E4FEB002A1FE6 /* ShowResultOfSpatialOperationsView.swift in Sources */ = {isa = PBXBuildFile; fileRef = E004A6F2284E4FEB002A1FE6 /* ShowResultOfSpatialOperationsView.swift */; };
		E004A6F6284FA42A002A1FE6 /* SelectFeaturesInFeatureLayerView.swift in Sources */ = {isa = PBXBuildFile; fileRef = E004A6F5284FA42A002A1FE6 /* SelectFeaturesInFeatureLayerView.swift */; };
		E03CB0692888944D002B27D9 /* GenerateOfflineMapView.swift in Copy Source Code Files */ = {isa = PBXBuildFile; fileRef = E088E1732863B5F800413100 /* GenerateOfflineMapView.swift */; };
		E03CB06A288894C4002B27D9 /* FindRouteView.swift in Copy Source Code Files */ = {isa = PBXBuildFile; fileRef = E066DD34285CF3B3004D3D5B /* FindRouteView.swift */; };
		E03CB06B2889879D002B27D9 /* DownloadVectorTilesToLocalCacheView.swift in Copy Source Code Files */ = {isa = PBXBuildFile; fileRef = E004A6EF284E4B9B002A1FE6 /* DownloadVectorTilesToLocalCacheView.swift */; };
		E041ABC0287CA9F00056009B /* WebView.swift in Sources */ = {isa = PBXBuildFile; fileRef = E041ABBF287CA9F00056009B /* WebView.swift */; };
		E041ABD7287DB04D0056009B /* SampleInfoView.swift in Sources */ = {isa = PBXBuildFile; fileRef = E041ABD6287DB04D0056009B /* SampleInfoView.swift */; };
		E041AC1A287F54580056009B /* highlight.min.js in Resources */ = {isa = PBXBuildFile; fileRef = E041AC15287F54580056009B /* highlight.min.js */; };
		E041AC1E288076A60056009B /* info.css in Resources */ = {isa = PBXBuildFile; fileRef = E041AC1D288076A60056009B /* info.css */; };
		E041AC20288077B90056009B /* xcode.css in Resources */ = {isa = PBXBuildFile; fileRef = E041AC1F288077B90056009B /* xcode.css */; };
		E066DD35285CF3B3004D3D5B /* FindRouteView.swift in Sources */ = {isa = PBXBuildFile; fileRef = E066DD34285CF3B3004D3D5B /* FindRouteView.swift */; };
		E066DD382860AB28004D3D5B /* StyleGraphicsWithRendererView.swift in Sources */ = {isa = PBXBuildFile; fileRef = E066DD372860AB28004D3D5B /* StyleGraphicsWithRendererView.swift */; };
		E066DD3B2860CA08004D3D5B /* ShowResultOfSpatialRelationshipsView.swift in Sources */ = {isa = PBXBuildFile; fileRef = E066DD3A2860CA08004D3D5B /* ShowResultOfSpatialRelationshipsView.swift */; };
		E066DD4028610F55004D3D5B /* AddSceneLayerFromServiceView.swift in Sources */ = {isa = PBXBuildFile; fileRef = E066DD3F28610F55004D3D5B /* AddSceneLayerFromServiceView.swift */; };
		E070A0A3286F3B6000F2B606 /* DownloadPreplannedMapAreaView.swift in Sources */ = {isa = PBXBuildFile; fileRef = E070A0A2286F3B6000F2B606 /* DownloadPreplannedMapAreaView.swift */; };
		E088E1572862579D00413100 /* SetSurfacePlacementModeView.swift in Sources */ = {isa = PBXBuildFile; fileRef = E088E1562862579D00413100 /* SetSurfacePlacementModeView.swift */; };
		E088E1742863B5F800413100 /* GenerateOfflineMapView.swift in Sources */ = {isa = PBXBuildFile; fileRef = E088E1732863B5F800413100 /* GenerateOfflineMapView.swift */; };
		E0A1AEE328874590003C797D /* AddFeatureLayersView.swift in Copy Source Code Files */ = {isa = PBXBuildFile; fileRef = 00D4EF7F2863842100B9CC30 /* AddFeatureLayersView.swift */; };
		E0D04FF228A5390000747989 /* DownloadPreplannedMapAreaView.Model.swift in Sources */ = {isa = PBXBuildFile; fileRef = E0D04FF128A5390000747989 /* DownloadPreplannedMapAreaView.Model.swift */; };
		E0EA0B772866390E00C9621D /* ProjectGeometryView.swift in Sources */ = {isa = PBXBuildFile; fileRef = E0EA0B762866390E00C9621D /* ProjectGeometryView.swift */; };
		E0FE32E728747778002C6ACA /* BrowseBuildingFloorsView.swift in Sources */ = {isa = PBXBuildFile; fileRef = E0FE32E628747778002C6ACA /* BrowseBuildingFloorsView.swift */; };
		F111CCC1288B5D5600205358 /* DisplayMapFromMobileMapPackageView.swift in Sources */ = {isa = PBXBuildFile; fileRef = F111CCC0288B5D5600205358 /* DisplayMapFromMobileMapPackageView.swift */; };
		F111CCC4288B641900205358 /* Yellowstone.mmpk in Resources */ = {isa = PBXBuildFile; fileRef = F111CCC3288B641900205358 /* Yellowstone.mmpk */; settings = {ASSET_TAGS = (DisplayMapFromMobileMapPackage, ); }; };
		F1E71BF1289473760064C33F /* AddRasterFromFileView.swift in Sources */ = {isa = PBXBuildFile; fileRef = F1E71BF0289473760064C33F /* AddRasterFromFileView.swift */; };
		F1E71BFA28A479C70064C33F /* AddRasterFromFileView.swift in Copy Source Code Files */ = {isa = PBXBuildFile; fileRef = F1E71BF0289473760064C33F /* AddRasterFromFileView.swift */; };
/* End PBXBuildFile section */

/* Begin PBXBuildRule section */
		0074ABCC2817B8E60037244A /* PBXBuildRule */ = {
			isa = PBXBuildRule;
			compilerSpec = com.apple.compilers.proxy.script;
			filePatterns = "*.tache";
			fileType = pattern.proxy;
			inputFiles = (
				"$(SRCROOT)/Shared/Samples/",
			);
			isEditable = 1;
			name = "Generate Sample Initializers from Source Code Files";
			outputFiles = (
				"$(DERIVED_FILE_DIR)/$(INPUT_FILE_BASE)",
			);
			runOncePerArchitecture = 0;
			script = "xcrun --sdk macosx swift \"${SRCROOT}/Scripts/GenerateSampleViewSourceCode.swift\" \"${SCRIPT_INPUT_FILE_0}\" \"${INPUT_FILE_PATH}\" \"${SCRIPT_OUTPUT_FILE_0}\" \n";
		};
		0083586F27FE3BCF00192A15 /* PBXBuildRule */ = {
			isa = PBXBuildRule;
			compilerSpec = com.apple.compilers.proxy.script;
			filePatterns = "*.masque";
			fileType = pattern.proxy;
			inputFiles = (
				"$(SRCROOT)/.secrets",
			);
			isEditable = 1;
			name = "Generate Swift Code from Secrets";
			outputFiles = (
				"$(DERIVED_FILE_DIR)/$(INPUT_FILE_BASE)",
			);
			runOncePerArchitecture = 0;
			script = "\"${SRCROOT}/Scripts/masquerade\" -i \"${INPUT_FILE_PATH}\" -o \"${SCRIPT_OUTPUT_FILE_0}\" -s \"${SCRIPT_INPUT_FILE_0}\" -f\n";
		};
/* End PBXBuildRule section */

/* Begin PBXCopyFilesBuildPhase section */
		00144B5E280634840090DD5D /* Embed Frameworks */ = {
			isa = PBXCopyFilesBuildPhase;
			buildActionMask = 2147483647;
			dstPath = "";
			dstSubfolderSpec = 10;
			files = (
			);
			name = "Embed Frameworks";
			runOnlyForDeploymentPostprocessing = 0;
		};
		0039A4E82885C4E300592C86 /* Copy Source Code Files */ = {
			isa = PBXCopyFilesBuildPhase;
			buildActionMask = 2147483647;
			dstPath = "";
			dstSubfolderSpec = 7;
			files = (
				00FA4E522DBC08AA008A34CF /* AddItemsToPortalView.swift in Copy Source Code Files */,
				88FB70D52DD3C2E000EB76E3 /* AuthenticateWithIntegratedWindowsAuthenticationView.swift in Copy Source Code Files */,
				10CFF5502DD4F9C30027F144 /* AuthenticateWithPKICertificateView.swift in Copy Source Code Files */,
				88FB703C2DCC22E900EB76E3 /* ApplySymbologyToShapefileView.swift in Copy Source Code Files */,
				88C5E0EC2DCBC3F30091D271 /* ApplyScenePropertyExpressionsView.swift in Copy Source Code Files */,
				00FA4E8D2DCD7536008A34CF /* ApplySimpleRendererToGraphicsOverlayView.swift in Copy Source Code Files */,
				00FA4E692DCAD4E3008A34CF /* ApplyRGBRendererView.swift in Copy Source Code Files */,
				00FA4E6A2DCAD4E3008A34CF /* ApplyRGBRendererView.RangeSlider.swift in Copy Source Code Files */,
				00FA4E6B2DCAD4E3008A34CF /* ApplyRGBRendererView.SettingsView.swift in Copy Source Code Files */,
				D71D9B162DC4311A00FF2D5A /* ApplyTerrainExaggerationView.swift in Copy Source Code Files */,
				0072C7F52DBAB714001502CA /* AddFeatureCollectionLayerFromTableView.swift in Copy Source Code Files */,
				00FA4E732DCBDA58008A34CF /* ApplySimpleRendererToFeatureLayerView.swift in Copy Source Code Files */,
				88C5E0ED2DCBC4170091D271 /* ApplyHillshadeRendererToRasterView.SettingsView.swift in Copy Source Code Files */,
				88E52E702DC970A800F48409 /* ApplyHillshadeRendererToRasterView.swift in Copy Source Code Files */,
				1C293D012DCA7C99000B0822 /* ApplyBlendRendererToHillshadeView.swift in Copy Source Code Files */,
				1C293D032DCA7C99000B0822 /* ApplyBlendRendererToHillshadeView.SettingsView.swift in Copy Source Code Files */,
				88E52E6C2DC960EA00F48409 /* ApplyFunctionToRasterFromServiceView.swift in Copy Source Code Files */,
				4C8127682DCD4F18006EF7D2 /* ApplyStretchRendererView.swift in Copy Source Code Files */,
				00FA4E5F2DC568DF008A34CF /* AddRastersAndFeatureTablesFromGeopackageView.swift in Copy Source Code Files */,
				0072C7FB2DBAC1A0001502CA /* AddIntegratedMeshLayerView.swift in Copy Source Code Files */,
				10CFF54C2DCD4DFA0027F144 /* ApplyClassBreaksRendererToSublayerView.swift in Copy Source Code Files */,
				1C38915E2DBC3EDC00ADFDDC /* AddWFSLayerView.swift in Copy Source Code Files */,
				1C29C95A2DBAE5770074028F /* AddWMTSLayerView.swift in Copy Source Code Files */,
				004421912DB96A7800249FEE /* AddFeatureCollectionLayerFromQueryView.swift in Copy Source Code Files */,
				10CFF5082DC1A3850027F144 /* AddFeatureLayerWithTimeOffsetView.swift in Copy Source Code Files */,
				0044218B2DB9575600249FEE /* AddFeatureCollectionLayerFromPortalItemView.swift in Copy Source Code Files */,
				4C8127302DC58E53006EF7D2 /* AnalyzeHotspotsView.swift in Copy Source Code Files */,
				4C81275E2DCBDD5A006EF7D2 /* ApplyColormapRendererToRasterView.swift in Copy Source Code Files */,
				4C8126E22DBFD9EF006EF7D2 /* ApplyStyleToWMSLayerView.swift in Copy Source Code Files */,
				D703F04E2D9334BD0077E3A8 /* SnapGeometryEditsWithUtilityNetworkRulesView.Model.swift in Copy Source Code Files */,
				D71A9DE52D8CC8B500CA03CB /* SnapGeometryEditsWithUtilityNetworkRulesView.swift in Copy Source Code Files */,
				D789AAAE2D66C737007A8E0E /* CreateKMLMultiTrackView.Model.swift in Copy Source Code Files */,
				D71563EA2D5AC2D500D2E948 /* CreateKMLMultiTrackView.swift in Copy Source Code Files */,
				D74F6C452D0CD54200D4FB15 /* ConfigureElectronicNavigationalChartsView.swift in Copy Source Code Files */,
				D7A85A092CD5AC0B009DC68A /* QueryWithCQLFiltersView.swift in Copy Source Code Files */,
				D771D0C92CD5522A004C13CB /* ApplyRasterRenderingRuleView.swift in Copy Source Code Files */,
				D751B4CB2CD3E598005CE750 /* AddKMLLayerWithNetworkLinksView.swift in Copy Source Code Files */,
				D70789952CD1611E000DF215 /* ApplyDictionaryRendererToGraphicsOverlayView.swift in Copy Source Code Files */,
				D7F2A0302CD00F400008D981 /* ApplyDictionaryRendererToFeatureLayerView.swift in Copy Source Code Files */,
				D75E5EF42CC04A0C00252595 /* EditFeaturesUsingFeatureFormsView.swift in Copy Source Code Files */,
				D7201D072CC6D3D3004BDB7D /* AddVectorTiledLayerFromCustomStyleView.swift in Copy Source Code Files */,
				D75E5EE92CC0342700252595 /* ListContentsOfKMLFileView.swift in Copy Source Code Files */,
				D7201CDB2CC6B72A004BDB7D /* AddTiledLayerAsBasemapView.swift in Copy Source Code Files */,
				D7BE7E722CC19CE5006DDB0C /* AddTiledLayerView.swift in Copy Source Code Files */,
				D7BEBAD52CBDFE3900F882E7 /* DisplayAlternateSymbolsAtDifferentScalesView.swift in Copy Source Code Files */,
				D7BEBAC62CBDC11600F882E7 /* AddElevationSourceFromTilePackageView.swift in Copy Source Code Files */,
				D7848F012CBD987B00F6F546 /* AddElevationSourceFromRasterView.swift in Copy Source Code Files */,
				D7848EDB2CBD85D100F6F546 /* AddPointSceneLayerView.swift in Copy Source Code Files */,
				D7DFA0ED2CBA0260007C31F2 /* AddMapImageLayerView.swift in Copy Source Code Files */,
				D7CDD38C2CB86F4A00DE9766 /* AddPointCloudLayerFromFileView.swift in Copy Source Code Files */,
				D713C6D82CB990800073AA72 /* AddKMLLayerView.swift in Copy Source Code Files */,
				95E0DBCA2C503E2500224A82 /* ShowDeviceLocationUsingIndoorPositioningView.swift in Copy Source Code Files */,
				95E0DBCB2C503E2500224A82 /* ShowDeviceLocationUsingIndoorPositioningView.Model.swift in Copy Source Code Files */,
				D71C90A52C6C252F0018C63E /* StyleGeometryTypesWithSymbolsView.Views.swift in Copy Source Code Files */,
				D71C90A42C6C252B0018C63E /* StyleGeometryTypesWithSymbolsView.swift in Copy Source Code Files */,
				3E9F77742C6A6E670022CAB5 /* QueryFeatureCountAndExtentView.swift in Copy Source Code Files */,
				3E54CF232C66B00500DD2F18 /* AddWebTiledLayerView.swift in Copy Source Code Files */,
				3E30884A2C5D789A00ECEAC5 /* SetSpatialReferenceView.swift in Copy Source Code Files */,
				3E720F9E2C61A0B700E22A9E /* SetInitialViewpointView.swift in Copy Source Code Files */,
				D78FA4952C3C8E8A0079313E /* CreateDynamicBasemapGalleryView.Views.swift in Copy Source Code Files */,
				D79482D72C35D8A3006521CD /* CreateDynamicBasemapGalleryView.swift in Copy Source Code Files */,
				003B36F92C5042BA00A75F66 /* ShowServiceAreaView.swift in Copy Source Code Files */,
				95ADF34F2C3CBAE800566FF6 /* EditFeatureAttachmentsView.Model.swift in Copy Source Code Files */,
				9579FCEC2C33616B00FC8A1D /* EditFeatureAttachmentsView.swift in Copy Source Code Files */,
				95E980742C26189E00CB8912 /* BrowseOGCAPIFeatureServiceView.swift in Copy Source Code Files */,
				955AFAC62C110B8A009C8FE5 /* ApplyMosaicRuleToRastersView.swift in Copy Source Code Files */,
				95DEB9B82C127B5E009BEC35 /* ShowViewshedFromPointOnMapView.swift in Copy Source Code Files */,
				95A5721B2C0FDD34006E8B48 /* ShowScaleBarView.swift in Copy Source Code Files */,
				95A3773C2C0F93770044D1CC /* AddRasterFromServiceView.swift in Copy Source Code Files */,
				95F3A52D2C07F28700885DED /* SetSurfaceNavigationConstraintView.swift in Copy Source Code Files */,
				9529D1942C01676200B5C1A3 /* SelectFeaturesInSceneLayerView.swift in Copy Source Code Files */,
				D76CE8DA2BFD7063009A8686 /* SetReferenceScaleView.swift in Copy Source Code Files */,
				D7BA389A2BFBFC2E009954F5 /* QueryRelatedFeaturesView.swift in Copy Source Code Files */,
				00ABA94F2BF6D06200C0488C /* ShowGridView.swift in Copy Source Code Files */,
				D7BA38922BFBC4F0009954F5 /* EditFeaturesWithFeatureLinkedAnnotationView.Model.swift in Copy Source Code Files */,
				D762AF622BF6A7D100ECE3C7 /* EditFeaturesWithFeatureLinkedAnnotationView.swift in Copy Source Code Files */,
				1081B93D2C000E8B00C1BEB1 /* IdentifyFeaturesInWMSLayerView.swift in Copy Source Code Files */,
				D7D9FCF92BF2CCA300F972A2 /* FilterByDefinitionExpressionOrDisplayFilterView.swift in Copy Source Code Files */,
				D7044B972BE18D8D000F2C43 /* EditWithBranchVersioningView.Views.swift in Copy Source Code Files */,
				D7114A0F2BDC6AED00FA68CA /* EditWithBranchVersioningView.Model.swift in Copy Source Code Files */,
				D73E61A12BDB221B00457932 /* EditWithBranchVersioningView.swift in Copy Source Code Files */,
				D74ECD0E2BEEAE40007C0FA6 /* EditAndSyncFeaturesWithFeatureServiceView.Model.swift in Copy Source Code Files */,
				D733CA1C2BED982C00FBDE4C /* EditAndSyncFeaturesWithFeatureServiceView.swift in Copy Source Code Files */,
				10BD9EB52BF51F9000ABDBD5 /* GenerateOfflineMapWithCustomParametersView.Model.swift in Copy Source Code Files */,
				D769DF342BEC1A9E0062AE95 /* EditGeodatabaseWithTransactionsView.Model.swift in Copy Source Code Files */,
				D764B7E22BE2F8B8002E2F92 /* EditGeodatabaseWithTransactionsView.swift in Copy Source Code Files */,
				004A2BA52BED458C00C297CE /* ApplyScheduledUpdatesToPreplannedMapAreaView.swift in Copy Source Code Files */,
				104F55C72BF3E30A00204D04 /* GenerateOfflineMapWithCustomParametersView.swift in Copy Source Code Files */,
				104F55C82BF3E30A00204D04 /* GenerateOfflineMapWithCustomParametersView.CustomParameters.swift in Copy Source Code Files */,
				D73E61992BDAEEDD00457932 /* MatchViewpointOfGeoViewsView.swift in Copy Source Code Files */,
				D7352F912BD992E40013FFEF /* MonitorChangesToDrawStatusView.swift in Copy Source Code Files */,
				D713717C2BD88EF800EB2F86 /* MonitorChangesToLayerViewStateView.swift in Copy Source Code Files */,
				10D321972BDC3B4900B39B1B /* GenerateOfflineMapWithLocalBasemapView.swift in Copy Source Code Files */,
				00E1D9102BC0B4D8001AEB6A /* SnapGeometryEditsView.SnapSettingsView.swift in Copy Source Code Files */,
				00E1D9112BC0B4D8001AEB6A /* SnapGeometryEditsView.GeometryEditorModel.swift in Copy Source Code Files */,
				00E1D9122BC0B4D8001AEB6A /* SnapGeometryEditsView.GeometryEditorMenu.swift in Copy Source Code Files */,
				00E7C15D2BBF74D800B85D69 /* SnapGeometryEditsView.swift in Copy Source Code Files */,
				0000FB712BBDC01400845921 /* Add3DTilesLayerView.swift in Copy Source Code Files */,
				D77D9C012BB2439400B38A6C /* AugmentRealityToShowHiddenInfrastructureView.ARSceneView.swift in Copy Source Code Files */,
				D7A737E32BABBA2200B7C7FC /* AugmentRealityToShowHiddenInfrastructureView.swift in Copy Source Code Files */,
				1C2538542BABACB100337307 /* AugmentRealityToNavigateRouteView.ARSceneView.swift in Copy Source Code Files */,
				1C2538552BABACB100337307 /* AugmentRealityToNavigateRouteView.swift in Copy Source Code Files */,
				1C8EC74B2BAE28A9001A6929 /* AugmentRealityToCollectDataView.swift in Copy Source Code Files */,
				000D43182B993A030003D3C2 /* ConfigureBasemapStyleParametersView.swift in Copy Source Code Files */,
				D76360032B9296580044AB97 /* DisplayClustersView.swift in Copy Source Code Files */,
				D76360022B9296520044AB97 /* ConfigureClustersView.SettingsView.swift in Copy Source Code Files */,
				D76360012B92964A0044AB97 /* ConfigureClustersView.Model.swift in Copy Source Code Files */,
				D76360002B9296420044AB97 /* ConfigureClustersView.swift in Copy Source Code Files */,
				D7781D4C2B7ECCC800E53C51 /* NavigateRouteWithReroutingView.Model.swift in Copy Source Code Files */,
				D7588F622B7D8DED008B75E2 /* NavigateRouteWithReroutingView.swift in Copy Source Code Files */,
				D7F850042B7C427A00680D7C /* ValidateUtilityNetworkTopologyView.Views.swift in Copy Source Code Files */,
				D76495222B7468940042699E /* ValidateUtilityNetworkTopologyView.Model.swift in Copy Source Code Files */,
				D74EA7872B6DADCC008F6C7C /* ValidateUtilityNetworkTopologyView.swift in Copy Source Code Files */,
				D757D14C2B6C60170065F78F /* ListSpatialReferenceTransformationsView.Model.swift in Copy Source Code Files */,
				D77688152B69828E007C3860 /* ListSpatialReferenceTransformationsView.swift in Copy Source Code Files */,
				D7C3AB4D2B6832B7008909B9 /* SetFeatureRequestModeView.swift in Copy Source Code Files */,
				D73FC90C2B6312A5001AC486 /* AddFeaturesWithContingentValuesView.AddFeatureView.swift in Copy Source Code Files */,
				D73FC90B2B6312A0001AC486 /* AddFeaturesWithContingentValuesView.Model.swift in Copy Source Code Files */,
				D7F8C03B2B6056790072BFA7 /* AddFeaturesWithContingentValuesView.swift in Copy Source Code Files */,
				D73F066C2B5EE760000B574F /* QueryFeaturesWithArcadeExpressionView.swift in Copy Source Code Files */,
				D718A1F02B57602000447087 /* ManageBookmarksView.swift in Copy Source Code Files */,
				1C293D512DCEA74C000B0822 /* AuthenticateWithTokenView.swift in Copy Source Code Files */,
				D77BC53C2B59A309007B49B6 /* StylePointWithDistanceCompositeSceneSymbolView.swift in Copy Source Code Files */,
				D718A1E82B571C9100447087 /* OrbitCameraAroundObjectView.Model.swift in Copy Source Code Files */,
				D76929FB2B4F795C0047205E /* OrbitCameraAroundObjectView.swift in Copy Source Code Files */,
				D7058B122B59E468000A888A /* StylePointWithSceneSymbolView.swift in Copy Source Code Files */,
				D71D516F2B51D87700B2A2BE /* SearchForWebMapView.Views.swift in Copy Source Code Files */,
				D7C6420D2B4F5DDB0042B8F7 /* SearchForWebMapView.Model.swift in Copy Source Code Files */,
				D75F66392B48EB1800434974 /* SearchForWebMapView.swift in Copy Source Code Files */,
				D73FCFFA2B02A3C50006360D /* FindAddressWithReverseGeocodeView.swift in Copy Source Code Files */,
				D742E4952B04134C00690098 /* DisplayWebSceneFromPortalItemView.swift in Copy Source Code Files */,
				D7010EC12B05618400D43F55 /* DisplaySceneFromMobileScenePackageView.swift in Copy Source Code Files */,
				D737237B2AF5AE1A00846884 /* FindRouteInMobileMapPackageView.Models.swift in Copy Source Code Files */,
				D737237A2AF5AE1600846884 /* FindRouteInMobileMapPackageView.MobileMapView.swift in Copy Source Code Files */,
				D76000B12AF19C4600B3084D /* FindRouteInMobileMapPackageView.swift in Copy Source Code Files */,
				D7705D662AFC575000CC0335 /* FindClosestFacilityFromPointView.swift in Copy Source Code Files */,
				D73FD0002B02C9610006360D /* FindRouteAroundBarriersView.Views.swift in Copy Source Code Files */,
				D76EE6082AF9AFEC00DA0325 /* FindRouteAroundBarriersView.Model.swift in Copy Source Code Files */,
				D7DDF8562AF47C86004352D9 /* FindRouteAroundBarriersView.swift in Copy Source Code Files */,
				D7DDF84E2AF43AA2004352D9 /* GeocodeOfflineView.Model.swift in Copy Source Code Files */,
				D7705D5B2AFC246A00CC0335 /* FindClosestFacilityToMultiplePointsView.swift in Copy Source Code Files */,
				00F279D72AF4364700CECAF8 /* AddDynamicEntityLayerView.VehicleCallout.swift in Copy Source Code Files */,
				D76000A22AF18BAB00B3084D /* FindRouteInTransportNetworkView.Model.swift in Copy Source Code Files */,
				D7E7D0822AEB3A1D003AAD02 /* FindRouteInTransportNetworkView.swift in Copy Source Code Files */,
				D7553CDD2AE2E00E00DC2A70 /* GeocodeOfflineView.swift in Copy Source Code Files */,
				4DD058102A0D3F6B00A59B34 /* ShowDeviceLocationWithNMEADataSourcesView.Model.swift in Copy Source Code Files */,
				4D126D7329CA1EFD00CFB7A7 /* ShowDeviceLocationWithNMEADataSourcesView.swift in Copy Source Code Files */,
				4D126D7429CA1EFD00CFB7A7 /* FileNMEASentenceReader.swift in Copy Source Code Files */,
				D7084FAB2AD771F600EC7F4F /* AugmentRealityToFlyOverSceneView.swift in Copy Source Code Files */,
				D72F27302ADA1E9900F906DA /* AugmentRealityToShowTabletopSceneView.swift in Copy Source Code Files */,
				D71FCB8B2AD628B9000E517C /* CreateMobileGeodatabaseView.Model.swift in Copy Source Code Files */,
				D73FC0FE2AD4A19A0067A19B /* CreateMobileGeodatabaseView.swift in Copy Source Code Files */,
				D7464F1F2ACE04C2007FEE88 /* IdentifyRasterCellView.swift in Copy Source Code Files */,
				D731F3C22AD0D2BB00A8431E /* IdentifyGraphicsView.swift in Copy Source Code Files */,
				D70082EC2ACF901600E0C3C2 /* IdentifyKMLFeaturesView.swift in Copy Source Code Files */,
				D7054AEA2ACCCC34007235BA /* Animate3DGraphicView.SettingsView.swift in Copy Source Code Files */,
				D7058FB22ACB424E00A40F14 /* Animate3DGraphicView.Model.swift in Copy Source Code Files */,
				D7C16D1C2AC5F96900689E89 /* Animate3DGraphicView.swift in Copy Source Code Files */,
				D7497F3D2AC4B4CF00167AD2 /* DisplayDimensionsView.swift in Copy Source Code Files */,
				D7232EE22AC1E6DC0079ABFF /* PlayKMLTourView.swift in Copy Source Code Files */,
				D7AE861F2AC39E7F0049B626 /* DisplayAnnotationView.swift in Copy Source Code Files */,
				D7337C5B2ABCFDE400A5D865 /* StyleSymbolsFromMobileStyleFileView.SymbolOptionsListView.swift in Copy Source Code Files */,
				D74C8BFF2ABA56C0007C76B8 /* StyleSymbolsFromMobileStyleFileView.swift in Copy Source Code Files */,
				D7AE86212AC3A10A0049B626 /* GroupLayersTogetherView.GroupLayerListView.swift in Copy Source Code Files */,
				D7AE86202AC3A1050049B626 /* AddCustomDynamicEntityDataSourceView.Vessel.swift in Copy Source Code Files */,
				D7ECF5992AB8BF5A003FB2BE /* RenderMultilayerSymbolsView.swift in Copy Source Code Files */,
				D7337C612ABD166A00A5D865 /* ShowMobileMapPackageExpirationDateView.swift in Copy Source Code Files */,
				D704AA5B2AB22D8400A3BB63 /* GroupLayersTogetherView.swift in Copy Source Code Files */,
				D75B58522AAFB37C0038B3B4 /* StyleFeaturesWithCustomDictionaryView.swift in Copy Source Code Files */,
				D71C5F652AAA83D2006599FD /* CreateSymbolStylesFromWebStylesView.swift in Copy Source Code Files */,
				79D84D152A81718F00F45262 /* AddCustomDynamicEntityDataSourceView.swift in Copy Source Code Files */,
				1C26ED202A8BEC63009B7721 /* FilterFeaturesInSceneView.swift in Copy Source Code Files */,
				D7ABA3002A3288970021822B /* ShowViewshedFromGeoelementInSceneView.swift in Copy Source Code Files */,
				1C3B7DCD2A5F652500907443 /* AnalyzeNetworkWithSubnetworkTraceView.Model.swift in Copy Source Code Files */,
				1C3B7DCE2A5F652500907443 /* AnalyzeNetworkWithSubnetworkTraceView.swift in Copy Source Code Files */,
				D79EE76F2A4CEA7F005A52AE /* SetUpLocationDrivenGeotriggersView.Model.swift in Copy Source Code Files */,
				D769C2132A29057200030F61 /* SetUpLocationDrivenGeotriggersView.swift in Copy Source Code Files */,
				1C19B4F72A578E69001D2506 /* CreateLoadReportView.Model.swift in Copy Source Code Files */,
				1C19B4F82A578E69001D2506 /* CreateLoadReportView.swift in Copy Source Code Files */,
				1C19B4F92A578E69001D2506 /* CreateLoadReportView.Views.swift in Copy Source Code Files */,
				D752D9412A39162F003EB25E /* ManageOperationalLayersView.swift in Copy Source Code Files */,
				D77570C12A2943D900F490CD /* AnimateImagesWithImageOverlayView.swift in Copy Source Code Files */,
				D7634FB02A43B8B000F8AEFB /* CreateConvexHullAroundGeometriesView.swift in Copy Source Code Files */,
				D7ABA2FA2A32760D0021822B /* MeasureDistanceInSceneView.swift in Copy Source Code Files */,
				D722BD232A420DEC002C2087 /* ShowExtrudedFeaturesView.swift in Copy Source Code Files */,
				D752D9602A3BCE63003EB25E /* DisplayMapFromPortalItemView.swift in Copy Source Code Files */,
				1C43BC852A43783900509BF8 /* SetVisibilityOfSubtypeSublayerView.Model.swift in Copy Source Code Files */,
				1C43BC862A43783900509BF8 /* SetVisibilityOfSubtypeSublayerView.swift in Copy Source Code Files */,
				1C43BC872A43783900509BF8 /* SetVisibilityOfSubtypeSublayerView.Views.swift in Copy Source Code Files */,
				00EB803A2A31506F00AC2B07 /* DisplayContentOfUtilityNetworkContainerView.swift in Copy Source Code Files */,
				00EB803B2A31506F00AC2B07 /* DisplayContentOfUtilityNetworkContainerView.Model.swift in Copy Source Code Files */,
				D751018F2A2E966C00B8FA48 /* IdentifyLayerFeaturesView.swift in Copy Source Code Files */,
				D752D9472A3A6FC0003EB25E /* MonitorChangesToMapLoadStatusView.swift in Copy Source Code Files */,
				D7CC34002A3147FF00198EDF /* ShowLineOfSightBetweenPointsView.swift in Copy Source Code Files */,
				1CAB8D502A3CEB43002AA649 /* RunValveIsolationTraceView.Model.swift in Copy Source Code Files */,
				1CAB8D512A3CEB43002AA649 /* RunValveIsolationTraceView.swift in Copy Source Code Files */,
				D71099712A280D830065A1C1 /* DensifyAndGeneralizeGeometryView.SettingsView.swift in Copy Source Code Files */,
				D710996E2A27D9B30065A1C1 /* DensifyAndGeneralizeGeometryView.swift in Copy Source Code Files */,
				D75101822A2E497F00B8FA48 /* ShowLabelsOnLayerView.swift in Copy Source Code Files */,
				D7EF5D762A26A1EE00FEBDE5 /* ShowCoordinatesInMultipleFormatsView.swift in Copy Source Code Files */,
				79A47DFB2A20286800D7C5B9 /* CreateAndSaveKMLView.Model.swift in Copy Source Code Files */,
				79A47DFC2A20286800D7C5B9 /* CreateAndSaveKMLView.Views.swift in Copy Source Code Files */,
				79B7B80B2A1BFDE700F57C27 /* CreateAndSaveKMLView.swift in Copy Source Code Files */,
				D78666AE2A21629200C60110 /* FindNearestVertexView.swift in Copy Source Code Files */,
				D7E440D82A1ECEB3005D74DE /* CreateBuffersAroundPointsView.swift in Copy Source Code Files */,
				D744FD182A2113C70084A66C /* CreateConvexHullAroundPointsView.swift in Copy Source Code Files */,
				D7F2784C2A1D76F5002E4567 /* AddWMSLayerView.swift in Copy Source Code Files */,
				D75362D32A1E8C8800D83028 /* ApplyUniqueValueRendererView.swift in Copy Source Code Files */,
				1C929F092A27B86800134252 /* ShowUtilityAssociationsView.swift in Copy Source Code Files */,
				D7E9EF2A2A1D29F2000C4865 /* SetMaxExtentView.swift in Copy Source Code Files */,
				D7E9EF292A1D2219000C4865 /* SetMinAndMaxScaleView.swift in Copy Source Code Files */,
				1C9B74DE29DB56860038B06F /* ChangeCameraControllerView.swift in Copy Source Code Files */,
				1C965C3929DB9176002F8536 /* ShowRealisticLightAndShadowsView.swift in Copy Source Code Files */,
				883C121729C914E100062FF9 /* DownloadPreplannedMapAreaView.MapPicker.swift in Copy Source Code Files */,
				883C121829C914E100062FF9 /* DownloadPreplannedMapAreaView.Model.swift in Copy Source Code Files */,
				883C121929C914E100062FF9 /* DownloadPreplannedMapAreaView.swift in Copy Source Code Files */,
				1C0C1C3D29D34DDD005C8B24 /* ChangeViewpointView.swift in Copy Source Code Files */,
				1C42E04A29D239D2004FC4BE /* ShowPopupView.swift in Copy Source Code Files */,
				108EC04229D25B55000F35D0 /* QueryFeatureTableView.swift in Copy Source Code Files */,
				88F93CC229C4D3480006B28E /* CreateAndEditGeometriesView.swift in Copy Source Code Files */,
				0044289329C9234300160767 /* GetElevationAtPointOnSurfaceView.swift in Copy Source Code Files */,
				4D2ADC6A29C50D91003B367F /* AddDynamicEntityLayerView.Model.swift in Copy Source Code Files */,
				4D2ADC6B29C50D91003B367F /* AddDynamicEntityLayerView.SettingsView.swift in Copy Source Code Files */,
				4D2ADC4729C26D2C003B367F /* AddDynamicEntityLayerView.swift in Copy Source Code Files */,
				218F35C229C290BF00502022 /* AuthenticateWithOAuthView.swift in Copy Source Code Files */,
				0044CDE02995D4DD004618CE /* ShowDeviceLocationHistoryView.swift in Copy Source Code Files */,
				0042E24628E50EE4001F33D6 /* ShowViewshedFromPointInSceneView.swift in Copy Source Code Files */,
				0042E24728E50EE4001F33D6 /* ShowViewshedFromPointInSceneView.Model.swift in Copy Source Code Files */,
				0042E24828E50EE4001F33D6 /* ShowViewshedFromPointInSceneView.ViewshedSettingsView.swift in Copy Source Code Files */,
				006C835528B40682004AEB7F /* BrowseBuildingFloorsView.swift in Copy Source Code Files */,
				006C835628B40682004AEB7F /* DisplayMapFromMobileMapPackageView.swift in Copy Source Code Files */,
				F1E71BFA28A479C70064C33F /* AddRasterFromFileView.swift in Copy Source Code Files */,
				0039A4E92885C50300592C86 /* AddSceneLayerFromServiceView.swift in Copy Source Code Files */,
				75DD736729D35FF40010229D /* ChangeMapViewBackgroundView.swift in Copy Source Code Files */,
				75DD736829D35FF40010229D /* ChangeMapViewBackgroundView.SettingsView.swift in Copy Source Code Files */,
				75DD736929D35FF40010229D /* ChangeMapViewBackgroundView.Model.swift in Copy Source Code Files */,
				0039A4EA2885C50300592C86 /* ClipGeometryView.swift in Copy Source Code Files */,
				0039A4EB2885C50300592C86 /* CreatePlanarAndGeodeticBuffersView.swift in Copy Source Code Files */,
				0039A4EC2885C50300592C86 /* CutGeometryView.swift in Copy Source Code Files */,
				E0A1AEE328874590003C797D /* AddFeatureLayersView.swift in Copy Source Code Files */,
				0039A4ED2885C50300592C86 /* DisplayMapView.swift in Copy Source Code Files */,
				0039A4EE2885C50300592C86 /* DisplayOverviewMapView.swift in Copy Source Code Files */,
				0039A4EF2885C50300592C86 /* DisplaySceneView.swift in Copy Source Code Files */,
				E03CB06B2889879D002B27D9 /* DownloadVectorTilesToLocalCacheView.swift in Copy Source Code Files */,
				E03CB06A288894C4002B27D9 /* FindRouteView.swift in Copy Source Code Files */,
				E03CB0692888944D002B27D9 /* GenerateOfflineMapView.swift in Copy Source Code Files */,
				75DD739929D38B420010229D /* NavigateRouteView.swift in Copy Source Code Files */,
				0039A4F02885C50300592C86 /* ProjectGeometryView.swift in Copy Source Code Files */,
				0039A4F12885C50300592C86 /* SearchWithGeocodeView.swift in Copy Source Code Files */,
				0039A4F22885C50300592C86 /* SelectFeaturesInFeatureLayerView.swift in Copy Source Code Files */,
				0039A4F32885C50300592C86 /* SetBasemapView.swift in Copy Source Code Files */,
				0039A4F42885C50300592C86 /* SetSurfacePlacementModeView.swift in Copy Source Code Files */,
				0039A4F52885C50300592C86 /* SetViewpointRotationView.swift in Copy Source Code Files */,
				0039A4F62885C50300592C86 /* ShowCalloutView.swift in Copy Source Code Files */,
				0039A4F72885C50300592C86 /* ShowDeviceLocationView.swift in Copy Source Code Files */,
				0039A4F82885C50300592C86 /* ShowResultOfSpatialRelationshipsView.swift in Copy Source Code Files */,
				0039A4F92885C50300592C86 /* ShowResultOfSpatialOperationsView.swift in Copy Source Code Files */,
				0039A4FA2885C50300592C86 /* StyleGraphicsWithRendererView.swift in Copy Source Code Files */,
				0039A4FB2885C50300592C86 /* StyleGraphicsWithSymbolsView.swift in Copy Source Code Files */,
				7573E82129D6136C00BEED9C /* TraceUtilityNetworkView.Model.swift in Copy Source Code Files */,
				7573E82229D6136C00BEED9C /* TraceUtilityNetworkView.Enums.swift in Copy Source Code Files */,
				7573E82329D6136C00BEED9C /* TraceUtilityNetworkView.Views.swift in Copy Source Code Files */,
				7573E82429D6136C00BEED9C /* TraceUtilityNetworkView.swift in Copy Source Code Files */,
			);
			name = "Copy Source Code Files";
			runOnlyForDeploymentPostprocessing = 0;
		};
/* End PBXCopyFilesBuildPhase section */

/* Begin PBXFileReference section */
		0000FB6B2BBDB17600845921 /* Add3DTilesLayerView.swift */ = {isa = PBXFileReference; fileEncoding = 4; lastKnownFileType = sourcecode.swift; path = Add3DTilesLayerView.swift; sourceTree = "<group>"; };
		000558092817C51E00224BC6 /* SampleDetailView.swift */ = {isa = PBXFileReference; lastKnownFileType = sourcecode.swift; path = SampleDetailView.swift; sourceTree = "<group>"; };
		000D43132B9918420003D3C2 /* ConfigureBasemapStyleParametersView.swift */ = {isa = PBXFileReference; fileEncoding = 4; lastKnownFileType = sourcecode.swift; path = ConfigureBasemapStyleParametersView.swift; sourceTree = "<group>"; };
		00181B452846AD7100654571 /* View+ErrorAlert.swift */ = {isa = PBXFileReference; lastKnownFileType = sourcecode.swift; path = "View+ErrorAlert.swift"; sourceTree = "<group>"; };
		001C6DD827FE585A00D472C2 /* AppSecrets.swift.masque */ = {isa = PBXFileReference; fileEncoding = 4; lastKnownFileType = text; path = AppSecrets.swift.masque; sourceTree = "<group>"; };
		00273CF32A82AB5900A7A77D /* SamplesSearchView.swift */ = {isa = PBXFileReference; lastKnownFileType = sourcecode.swift; path = SamplesSearchView.swift; sourceTree = "<group>"; };
		00273CF52A82AB8700A7A77D /* SampleLink.swift */ = {isa = PBXFileReference; lastKnownFileType = sourcecode.swift; path = SampleLink.swift; sourceTree = "<group>"; };
		003D7C342821EBCC009DDFD2 /* masquerade */ = {isa = PBXFileReference; lastKnownFileType = text; path = masquerade; sourceTree = "<group>"; };
		003D7C352821EBCC009DDFD2 /* GenerateSampleViewSourceCode.swift */ = {isa = PBXFileReference; lastKnownFileType = sourcecode.swift; path = GenerateSampleViewSourceCode.swift; sourceTree = "<group>"; };
		0042E24228E4BF8F001F33D6 /* ShowViewshedFromPointInSceneView.Model.swift */ = {isa = PBXFileReference; lastKnownFileType = sourcecode.swift; path = ShowViewshedFromPointInSceneView.Model.swift; sourceTree = "<group>"; };
		0042E24428E4F82B001F33D6 /* ShowViewshedFromPointInSceneView.ViewshedSettingsView.swift */ = {isa = PBXFileReference; lastKnownFileType = sourcecode.swift; path = ShowViewshedFromPointInSceneView.ViewshedSettingsView.swift; sourceTree = "<group>"; };
		004421892DB9532D00249FEE /* AddFeatureCollectionLayerFromPortalItemView.swift */ = {isa = PBXFileReference; lastKnownFileType = sourcecode.swift; path = AddFeatureCollectionLayerFromPortalItemView.swift; sourceTree = "<group>"; };
		0044218F2DB961FE00249FEE /* AddFeatureCollectionLayerFromQueryView.swift */ = {isa = PBXFileReference; lastKnownFileType = sourcecode.swift; path = AddFeatureCollectionLayerFromQueryView.swift; sourceTree = "<group>"; };
		0044289129C90C0B00160767 /* GetElevationAtPointOnSurfaceView.swift */ = {isa = PBXFileReference; lastKnownFileType = sourcecode.swift; path = GetElevationAtPointOnSurfaceView.swift; sourceTree = "<group>"; };
		0044CDDE2995C39E004618CE /* ShowDeviceLocationHistoryView.swift */ = {isa = PBXFileReference; lastKnownFileType = sourcecode.swift; path = ShowDeviceLocationHistoryView.swift; sourceTree = "<group>"; };
		004A2B9C2BED455B00C297CE /* canyonlands */ = {isa = PBXFileReference; lastKnownFileType = folder; path = canyonlands; sourceTree = "<group>"; };
		004A2B9E2BED456500C297CE /* ApplyScheduledUpdatesToPreplannedMapAreaView.swift */ = {isa = PBXFileReference; fileEncoding = 4; lastKnownFileType = sourcecode.swift; path = ApplyScheduledUpdatesToPreplannedMapAreaView.swift; sourceTree = "<group>"; };
		004FE87029DF5D8700075217 /* Bristol */ = {isa = PBXFileReference; lastKnownFileType = folder; path = Bristol; sourceTree = "<group>"; };
		0072C7F32DBAA65B001502CA /* AddFeatureCollectionLayerFromTableView.swift */ = {isa = PBXFileReference; lastKnownFileType = sourcecode.swift; path = AddFeatureCollectionLayerFromTableView.swift; sourceTree = "<group>"; };
		0072C7F92DBABEA9001502CA /* AddIntegratedMeshLayerView.swift */ = {isa = PBXFileReference; lastKnownFileType = sourcecode.swift; path = AddIntegratedMeshLayerView.swift; sourceTree = "<group>"; };
		0072C7FF2DBAF08B001502CA /* AddItemsToPortalView.swift */ = {isa = PBXFileReference; lastKnownFileType = sourcecode.swift; path = AddItemsToPortalView.swift; sourceTree = "<group>"; };
		0074ABBE28174BCF0037244A /* DisplayMapView.swift */ = {isa = PBXFileReference; lastKnownFileType = sourcecode.swift; path = DisplayMapView.swift; sourceTree = "<group>"; };
		0074ABC128174F430037244A /* Sample.swift */ = {isa = PBXFileReference; fileEncoding = 4; lastKnownFileType = sourcecode.swift; path = Sample.swift; sourceTree = "<group>"; };
		0074ABCA2817B8DB0037244A /* SamplesApp+Samples.swift.tache */ = {isa = PBXFileReference; fileEncoding = 4; lastKnownFileType = text; path = "SamplesApp+Samples.swift.tache"; sourceTree = "<group>"; };
		0086F3FD28E3770900974721 /* ShowViewshedFromPointInSceneView.swift */ = {isa = PBXFileReference; fileEncoding = 4; lastKnownFileType = sourcecode.swift; path = ShowViewshedFromPointInSceneView.swift; sourceTree = "<group>"; };
		00A7A1432A2FC58300F035F7 /* DisplayContentOfUtilityNetworkContainerView.swift */ = {isa = PBXFileReference; fileEncoding = 4; lastKnownFileType = sourcecode.swift; path = DisplayContentOfUtilityNetworkContainerView.swift; sourceTree = "<group>"; };
		00A7A1492A2FC5B700F035F7 /* DisplayContentOfUtilityNetworkContainerView.Model.swift */ = {isa = PBXFileReference; lastKnownFileType = sourcecode.swift; path = DisplayContentOfUtilityNetworkContainerView.Model.swift; sourceTree = "<group>"; };
		00ABA94D2BF6721700C0488C /* ShowGridView.swift */ = {isa = PBXFileReference; lastKnownFileType = sourcecode.swift; path = ShowGridView.swift; sourceTree = "<group>"; };
		00ACF554293E6C6A0059B2A9 /* Samples.entitlements */ = {isa = PBXFileReference; lastKnownFileType = text.plist.entitlements; path = Samples.entitlements; sourceTree = "<group>"; };
		00B04272282EC59E0072E1B4 /* AboutView.swift */ = {isa = PBXFileReference; fileEncoding = 4; lastKnownFileType = sourcecode.swift; path = AboutView.swift; sourceTree = "<group>"; };
		00B042E5282EDC690072E1B4 /* SetBasemapView.swift */ = {isa = PBXFileReference; fileEncoding = 4; lastKnownFileType = sourcecode.swift; path = SetBasemapView.swift; sourceTree = "<group>"; };
		00B04FB4283EEBA80026C882 /* DisplayOverviewMapView.swift */ = {isa = PBXFileReference; lastKnownFileType = sourcecode.swift; path = DisplayOverviewMapView.swift; sourceTree = "<group>"; };
		00C94A0C28B53DE1004E42D9 /* raster-file */ = {isa = PBXFileReference; lastKnownFileType = folder; path = "raster-file"; sourceTree = "<group>"; };
		00CB9137284814A4005C2C5D /* SearchWithGeocodeView.swift */ = {isa = PBXFileReference; lastKnownFileType = sourcecode.swift; path = SearchWithGeocodeView.swift; sourceTree = "<group>"; };
		00CCB8A4285BAF8700BBAB70 /* OnDemandResource.swift */ = {isa = PBXFileReference; lastKnownFileType = sourcecode.swift; path = OnDemandResource.swift; sourceTree = "<group>"; };
		00D4EF7F2863842100B9CC30 /* AddFeatureLayersView.swift */ = {isa = PBXFileReference; lastKnownFileType = sourcecode.swift; path = AddFeatureLayersView.swift; sourceTree = "<group>"; };
		00D4EF8228638BF100B9CC30 /* LA_Trails.geodatabase */ = {isa = PBXFileReference; lastKnownFileType = file; path = LA_Trails.geodatabase; sourceTree = "<group>"; };
		00D4EF8F28638BF100B9CC30 /* AuroraCO.gpkg */ = {isa = PBXFileReference; lastKnownFileType = file; path = AuroraCO.gpkg; sourceTree = "<group>"; };
		00D4EFB02863CE6300B9CC30 /* ScottishWildlifeTrust_reserves */ = {isa = PBXFileReference; lastKnownFileType = folder; path = ScottishWildlifeTrust_reserves; sourceTree = "<group>"; };
		00E1D90A2BC0AF97001AEB6A /* SnapGeometryEditsView.SnapSettingsView.swift */ = {isa = PBXFileReference; lastKnownFileType = sourcecode.swift; path = SnapGeometryEditsView.SnapSettingsView.swift; sourceTree = "<group>"; };
		00E1D90C2BC0B125001AEB6A /* SnapGeometryEditsView.GeometryEditorModel.swift */ = {isa = PBXFileReference; lastKnownFileType = sourcecode.swift; path = SnapGeometryEditsView.GeometryEditorModel.swift; sourceTree = "<group>"; };
		00E1D90E2BC0B1E8001AEB6A /* SnapGeometryEditsView.GeometryEditorMenu.swift */ = {isa = PBXFileReference; lastKnownFileType = sourcecode.swift; path = SnapGeometryEditsView.GeometryEditorMenu.swift; sourceTree = "<group>"; };
		00E5400C27F3CCA100CF66D5 /* SamplesApp.swift */ = {isa = PBXFileReference; lastKnownFileType = sourcecode.swift; path = SamplesApp.swift; sourceTree = "<group>"; };
		00E5400D27F3CCA100CF66D5 /* ContentView.swift */ = {isa = PBXFileReference; lastKnownFileType = sourcecode.swift; path = ContentView.swift; sourceTree = "<group>"; };
		00E5400E27F3CCA200CF66D5 /* Assets.xcassets */ = {isa = PBXFileReference; lastKnownFileType = folder.assetcatalog; path = Assets.xcassets; sourceTree = "<group>"; };
		00E5401327F3CCA200CF66D5 /* ArcGIS Maps SDK Samples.app */ = {isa = PBXFileReference; explicitFileType = wrapper.application; includeInIndex = 0; path = "ArcGIS Maps SDK Samples.app"; sourceTree = BUILT_PRODUCTS_DIR; };
		00E5402A27F775EA00CF66D5 /* Info.plist */ = {isa = PBXFileReference; lastKnownFileType = text.plist.xml; path = Info.plist; sourceTree = "<group>"; };
		00E7C1592BBE1BF000B85D69 /* SnapGeometryEditsView.swift */ = {isa = PBXFileReference; fileEncoding = 4; lastKnownFileType = sourcecode.swift; path = SnapGeometryEditsView.swift; sourceTree = "<group>"; };
		00F279D52AF418DC00CECAF8 /* AddDynamicEntityLayerView.VehicleCallout.swift */ = {isa = PBXFileReference; lastKnownFileType = sourcecode.swift; path = AddDynamicEntityLayerView.VehicleCallout.swift; sourceTree = "<group>"; };
		00FA4E562DBC139B008A34CF /* AddRastersAndFeatureTablesFromGeopackageView.swift */ = {isa = PBXFileReference; lastKnownFileType = sourcecode.swift; path = AddRastersAndFeatureTablesFromGeopackageView.swift; sourceTree = "<group>"; };
		00FA4E632DCA72E6008A34CF /* ApplyRGBRendererView.swift */ = {isa = PBXFileReference; lastKnownFileType = sourcecode.swift; path = ApplyRGBRendererView.swift; sourceTree = "<group>"; };
		00FA4E652DCA7386008A34CF /* ApplyRGBRendererView.SettingsView.swift */ = {isa = PBXFileReference; lastKnownFileType = sourcecode.swift; path = ApplyRGBRendererView.SettingsView.swift; sourceTree = "<group>"; };
		00FA4E672DCA87A5008A34CF /* ApplyRGBRendererView.RangeSlider.swift */ = {isa = PBXFileReference; lastKnownFileType = sourcecode.swift; path = ApplyRGBRendererView.RangeSlider.swift; sourceTree = "<group>"; };
		00FA4E712DCBD7A6008A34CF /* ApplySimpleRendererToFeatureLayerView.swift */ = {isa = PBXFileReference; lastKnownFileType = sourcecode.swift; path = ApplySimpleRendererToFeatureLayerView.swift; sourceTree = "<group>"; };
		00FA4E812DCD5AD0008A34CF /* srtm */ = {isa = PBXFileReference; lastKnownFileType = folder; path = srtm; sourceTree = "<group>"; };
		00FA4E882DCD7233008A34CF /* ApplySimpleRendererToGraphicsOverlayView.swift */ = {isa = PBXFileReference; lastKnownFileType = sourcecode.swift; path = ApplySimpleRendererToGraphicsOverlayView.swift; sourceTree = "<group>"; };
		102B6A362BFD5B55009F763C /* IdentifyFeaturesInWMSLayerView.swift */ = {isa = PBXFileReference; lastKnownFileType = sourcecode.swift; path = IdentifyFeaturesInWMSLayerView.swift; sourceTree = "<group>"; };
		108EC04029D25B2C000F35D0 /* QueryFeatureTableView.swift */ = {isa = PBXFileReference; fileEncoding = 4; lastKnownFileType = sourcecode.swift; path = QueryFeatureTableView.swift; sourceTree = "<group>"; };
		10B782042BE55D7E007EAE6C /* GenerateOfflineMapWithCustomParametersView.swift */ = {isa = PBXFileReference; lastKnownFileType = sourcecode.swift; path = GenerateOfflineMapWithCustomParametersView.swift; sourceTree = "<group>"; };
		10B782072BE5A058007EAE6C /* GenerateOfflineMapWithCustomParametersView.CustomParameters.swift */ = {isa = PBXFileReference; lastKnownFileType = sourcecode.swift; path = GenerateOfflineMapWithCustomParametersView.CustomParameters.swift; sourceTree = "<group>"; };
		10BD9EB32BF51B4B00ABDBD5 /* GenerateOfflineMapWithCustomParametersView.Model.swift */ = {isa = PBXFileReference; lastKnownFileType = sourcecode.swift; path = GenerateOfflineMapWithCustomParametersView.Model.swift; sourceTree = "<group>"; };
		10CFF4C92DBAAFAC0027F144 /* AddFeatureLayerWithTimeOffsetView.swift */ = {isa = PBXFileReference; lastKnownFileType = sourcecode.swift; path = AddFeatureLayerWithTimeOffsetView.swift; sourceTree = "<group>"; };
		10CFF50A2DC2EC990027F144 /* ApplyClassBreaksRendererToSublayerView.swift */ = {isa = PBXFileReference; lastKnownFileType = sourcecode.swift; path = ApplyClassBreaksRendererToSublayerView.swift; sourceTree = "<group>"; };
		10CFF54E2DD2AC300027F144 /* AuthenticateWithPKICertificateView.swift */ = {isa = PBXFileReference; lastKnownFileType = sourcecode.swift; path = AuthenticateWithPKICertificateView.swift; sourceTree = "<group>"; };
		10D321922BDB187400B39B1B /* naperville_imagery.tpkx */ = {isa = PBXFileReference; lastKnownFileType = file; path = naperville_imagery.tpkx; sourceTree = "<group>"; };
		10D321952BDB1CB500B39B1B /* GenerateOfflineMapWithLocalBasemapView.swift */ = {isa = PBXFileReference; lastKnownFileType = sourcecode.swift; path = GenerateOfflineMapWithLocalBasemapView.swift; sourceTree = "<group>"; };
		1C0C1C3429D34DAE005C8B24 /* ChangeViewpointView.swift */ = {isa = PBXFileReference; fileEncoding = 4; lastKnownFileType = sourcecode.swift; path = ChangeViewpointView.swift; sourceTree = "<group>"; };
		1C19B4EB2A578E46001D2506 /* CreateLoadReportView.Views.swift */ = {isa = PBXFileReference; fileEncoding = 4; lastKnownFileType = sourcecode.swift; path = CreateLoadReportView.Views.swift; sourceTree = "<group>"; };
		1C19B4ED2A578E46001D2506 /* CreateLoadReportView.swift */ = {isa = PBXFileReference; fileEncoding = 4; lastKnownFileType = sourcecode.swift; path = CreateLoadReportView.swift; sourceTree = "<group>"; };
		1C19B4EF2A578E46001D2506 /* CreateLoadReportView.Model.swift */ = {isa = PBXFileReference; fileEncoding = 4; lastKnownFileType = sourcecode.swift; path = CreateLoadReportView.Model.swift; sourceTree = "<group>"; };
		1C2538522BABACB100337307 /* AugmentRealityToNavigateRouteView.ARSceneView.swift */ = {isa = PBXFileReference; lastKnownFileType = sourcecode.swift; path = AugmentRealityToNavigateRouteView.ARSceneView.swift; sourceTree = "<group>"; };
		1C2538532BABACB100337307 /* AugmentRealityToNavigateRouteView.swift */ = {isa = PBXFileReference; lastKnownFileType = sourcecode.swift; path = AugmentRealityToNavigateRouteView.swift; sourceTree = "<group>"; };
		1C26ED152A859525009B7721 /* FilterFeaturesInSceneView.swift */ = {isa = PBXFileReference; fileEncoding = 4; lastKnownFileType = sourcecode.swift; path = FilterFeaturesInSceneView.swift; sourceTree = "<group>"; };
		1C293D4E2DCEA74C000B0822 /* AuthenticateWithTokenView.swift */ = {isa = PBXFileReference; lastKnownFileType = sourcecode.swift; path = AuthenticateWithTokenView.swift; sourceTree = "<group>"; };
		1C29C9532DBAE50D0074028F /* AddWMTSLayerView.swift */ = {isa = PBXFileReference; lastKnownFileType = sourcecode.swift; path = AddWMTSLayerView.swift; sourceTree = "<group>"; };
		1C38915C2DBC36C700ADFDDC /* AddWFSLayerView.swift */ = {isa = PBXFileReference; lastKnownFileType = sourcecode.swift; path = AddWFSLayerView.swift; sourceTree = "<group>"; };
		1C3891602DC02F1100ADFDDC /* ApplyBlendRendererToHillshadeView.swift */ = {isa = PBXFileReference; lastKnownFileType = sourcecode.swift; path = ApplyBlendRendererToHillshadeView.swift; sourceTree = "<group>"; };
		1C3892302DC59E5D00ADFDDC /* ApplyBlendRendererToHillshadeView.SettingsView.swift */ = {isa = PBXFileReference; lastKnownFileType = sourcecode.swift; path = ApplyBlendRendererToHillshadeView.SettingsView.swift; sourceTree = "<group>"; };
		1C3B7DC32A5F64FC00907443 /* AnalyzeNetworkWithSubnetworkTraceView.Model.swift */ = {isa = PBXFileReference; fileEncoding = 4; lastKnownFileType = sourcecode.swift; path = AnalyzeNetworkWithSubnetworkTraceView.Model.swift; sourceTree = "<group>"; };
		1C3B7DC62A5F64FC00907443 /* AnalyzeNetworkWithSubnetworkTraceView.swift */ = {isa = PBXFileReference; fileEncoding = 4; lastKnownFileType = sourcecode.swift; path = AnalyzeNetworkWithSubnetworkTraceView.swift; sourceTree = "<group>"; };
		1C42E04329D2396B004FC4BE /* ShowPopupView.swift */ = {isa = PBXFileReference; fileEncoding = 4; lastKnownFileType = sourcecode.swift; path = ShowPopupView.swift; sourceTree = "<group>"; };
		1C43BC792A43781100509BF8 /* SetVisibilityOfSubtypeSublayerView.Views.swift */ = {isa = PBXFileReference; fileEncoding = 4; lastKnownFileType = sourcecode.swift; path = SetVisibilityOfSubtypeSublayerView.Views.swift; sourceTree = "<group>"; };
		1C43BC7C2A43781100509BF8 /* SetVisibilityOfSubtypeSublayerView.Model.swift */ = {isa = PBXFileReference; fileEncoding = 4; lastKnownFileType = sourcecode.swift; path = SetVisibilityOfSubtypeSublayerView.Model.swift; sourceTree = "<group>"; };
		1C43BC7E2A43781100509BF8 /* SetVisibilityOfSubtypeSublayerView.swift */ = {isa = PBXFileReference; fileEncoding = 4; lastKnownFileType = sourcecode.swift; path = SetVisibilityOfSubtypeSublayerView.swift; sourceTree = "<group>"; };
		1C8EC7432BAE2891001A6929 /* AugmentRealityToCollectDataView.swift */ = {isa = PBXFileReference; fileEncoding = 4; lastKnownFileType = sourcecode.swift; path = AugmentRealityToCollectDataView.swift; sourceTree = "<group>"; };
		1C9B74C529DB43580038B06F /* ShowRealisticLightAndShadowsView.swift */ = {isa = PBXFileReference; fileEncoding = 4; lastKnownFileType = sourcecode.swift; path = ShowRealisticLightAndShadowsView.swift; sourceTree = "<group>"; };
		1C9B74D529DB54560038B06F /* ChangeCameraControllerView.swift */ = {isa = PBXFileReference; fileEncoding = 4; lastKnownFileType = sourcecode.swift; path = ChangeCameraControllerView.swift; sourceTree = "<group>"; };
		1CAB8D442A3CEAB0002AA649 /* RunValveIsolationTraceView.Model.swift */ = {isa = PBXFileReference; fileEncoding = 4; lastKnownFileType = sourcecode.swift; path = RunValveIsolationTraceView.Model.swift; sourceTree = "<group>"; };
		1CAB8D472A3CEAB0002AA649 /* RunValveIsolationTraceView.swift */ = {isa = PBXFileReference; fileEncoding = 4; lastKnownFileType = sourcecode.swift; path = RunValveIsolationTraceView.swift; sourceTree = "<group>"; };
		1CAF831B2A20305F000E1E60 /* ShowUtilityAssociationsView.swift */ = {isa = PBXFileReference; fileEncoding = 4; lastKnownFileType = sourcecode.swift; path = ShowUtilityAssociationsView.swift; sourceTree = "<group>"; };
		1CC755E02DC5A6A7004B346F /* Shasta_Elevation */ = {isa = PBXFileReference; lastKnownFileType = folder; path = Shasta_Elevation; sourceTree = "<group>"; };
		218F35B329C28F4A00502022 /* AuthenticateWithOAuthView.swift */ = {isa = PBXFileReference; fileEncoding = 4; lastKnownFileType = sourcecode.swift; path = AuthenticateWithOAuthView.swift; sourceTree = "<group>"; };
		3E54CF212C66AFBE00DD2F18 /* AddWebTiledLayerView.swift */ = {isa = PBXFileReference; lastKnownFileType = sourcecode.swift; path = AddWebTiledLayerView.swift; sourceTree = "<group>"; };
		3E720F9C2C619B1700E22A9E /* SetInitialViewpointView.swift */ = {isa = PBXFileReference; lastKnownFileType = sourcecode.swift; path = SetInitialViewpointView.swift; sourceTree = "<group>"; };
		3E9F77722C6A60FA0022CAB5 /* QueryFeatureCountAndExtentView.swift */ = {isa = PBXFileReference; lastKnownFileType = sourcecode.swift; path = QueryFeatureCountAndExtentView.swift; sourceTree = "<group>"; };
		3EEDE7CD2C5D73F700510104 /* SetSpatialReferenceView.swift */ = {isa = PBXFileReference; lastKnownFileType = sourcecode.swift; path = SetSpatialReferenceView.swift; sourceTree = "<group>"; };
		4C8126DC2DBBCEFE006EF7D2 /* ApplyStyleToWMSLayerView.swift */ = {isa = PBXFileReference; lastKnownFileType = sourcecode.swift; path = ApplyStyleToWMSLayerView.swift; sourceTree = "<group>"; };
		4C8126E62DC02525006EF7D2 /* AnalyzeHotspotsView.swift */ = {isa = PBXFileReference; lastKnownFileType = sourcecode.swift; path = AnalyzeHotspotsView.swift; sourceTree = "<group>"; };
		4C81273D2DCA9E31006EF7D2 /* ApplyColormapRendererToRasterView.swift */ = {isa = PBXFileReference; lastKnownFileType = sourcecode.swift; path = ApplyColormapRendererToRasterView.swift; sourceTree = "<group>"; };
		4C81275C2DCBB72C006EF7D2 /* ShastaBW */ = {isa = PBXFileReference; lastKnownFileType = folder; path = ShastaBW; sourceTree = "<group>"; };
		4C8127602DCBED62006EF7D2 /* ApplyStretchRendererView.swift */ = {isa = PBXFileReference; lastKnownFileType = sourcecode.swift; path = ApplyStretchRendererView.swift; sourceTree = "<group>"; };
		4D126D6929CA1B6000CFB7A7 /* ShowDeviceLocationWithNMEADataSourcesView.swift */ = {isa = PBXFileReference; fileEncoding = 4; lastKnownFileType = sourcecode.swift; path = ShowDeviceLocationWithNMEADataSourcesView.swift; sourceTree = "<group>"; };
		4D126D7129CA1E1800CFB7A7 /* FileNMEASentenceReader.swift */ = {isa = PBXFileReference; lastKnownFileType = sourcecode.swift; path = FileNMEASentenceReader.swift; sourceTree = "<group>"; };
		4D126D7B29CA3E6000CFB7A7 /* Redlands.nmea */ = {isa = PBXFileReference; fileEncoding = 4; lastKnownFileType = text; path = Redlands.nmea; sourceTree = "<group>"; };
		4D126D7D29CA43D200CFB7A7 /* ShowDeviceLocationWithNMEADataSourcesView.Model.swift */ = {isa = PBXFileReference; lastKnownFileType = sourcecode.swift; path = ShowDeviceLocationWithNMEADataSourcesView.Model.swift; sourceTree = "<group>"; };
		4D2ADC3F29C26D05003B367F /* AddDynamicEntityLayerView.swift */ = {isa = PBXFileReference; fileEncoding = 4; lastKnownFileType = sourcecode.swift; path = AddDynamicEntityLayerView.swift; sourceTree = "<group>"; };
		4D2ADC5529C4F612003B367F /* ChangeMapViewBackgroundView.swift */ = {isa = PBXFileReference; fileEncoding = 4; lastKnownFileType = sourcecode.swift; path = ChangeMapViewBackgroundView.swift; sourceTree = "<group>"; };
		4D2ADC5829C4F612003B367F /* ChangeMapViewBackgroundView.SettingsView.swift */ = {isa = PBXFileReference; fileEncoding = 4; lastKnownFileType = sourcecode.swift; path = ChangeMapViewBackgroundView.SettingsView.swift; sourceTree = "<group>"; };
		4D2ADC6129C5071C003B367F /* ChangeMapViewBackgroundView.Model.swift */ = {isa = PBXFileReference; lastKnownFileType = sourcecode.swift; path = ChangeMapViewBackgroundView.Model.swift; sourceTree = "<group>"; };
		4D2ADC6629C50BD6003B367F /* AddDynamicEntityLayerView.Model.swift */ = {isa = PBXFileReference; lastKnownFileType = sourcecode.swift; path = AddDynamicEntityLayerView.Model.swift; sourceTree = "<group>"; };
		4D2ADC6829C50C4C003B367F /* AddDynamicEntityLayerView.SettingsView.swift */ = {isa = PBXFileReference; lastKnownFileType = sourcecode.swift; path = AddDynamicEntityLayerView.SettingsView.swift; sourceTree = "<group>"; };
		7573E81329D6134C00BEED9C /* TraceUtilityNetworkView.Model.swift */ = {isa = PBXFileReference; fileEncoding = 4; lastKnownFileType = sourcecode.swift; path = TraceUtilityNetworkView.Model.swift; sourceTree = "<group>"; };
		7573E81529D6134C00BEED9C /* TraceUtilityNetworkView.Enums.swift */ = {isa = PBXFileReference; fileEncoding = 4; lastKnownFileType = sourcecode.swift; path = TraceUtilityNetworkView.Enums.swift; sourceTree = "<group>"; };
		7573E81729D6134C00BEED9C /* TraceUtilityNetworkView.Views.swift */ = {isa = PBXFileReference; fileEncoding = 4; lastKnownFileType = sourcecode.swift; path = TraceUtilityNetworkView.Views.swift; sourceTree = "<group>"; };
		7573E81829D6134C00BEED9C /* TraceUtilityNetworkView.swift */ = {isa = PBXFileReference; fileEncoding = 4; lastKnownFileType = sourcecode.swift; path = TraceUtilityNetworkView.swift; sourceTree = "<group>"; };
		75DD739129D38B1B0010229D /* NavigateRouteView.swift */ = {isa = PBXFileReference; fileEncoding = 4; lastKnownFileType = sourcecode.swift; path = NavigateRouteView.swift; sourceTree = "<group>"; };
		7900C5F52A83FC3F002D430F /* AddCustomDynamicEntityDataSourceView.Vessel.swift */ = {isa = PBXFileReference; lastKnownFileType = sourcecode.swift; path = AddCustomDynamicEntityDataSourceView.Vessel.swift; sourceTree = "<group>"; };
		792222DC2A81AA5D00619FFE /* AIS_MarineCadastre_SelectedVessels_CustomDataSource.jsonl */ = {isa = PBXFileReference; fileEncoding = 4; lastKnownFileType = text; path = AIS_MarineCadastre_SelectedVessels_CustomDataSource.jsonl; sourceTree = "<group>"; };
		79302F842A1ED4E30002336A /* CreateAndSaveKMLView.Model.swift */ = {isa = PBXFileReference; lastKnownFileType = sourcecode.swift; path = CreateAndSaveKMLView.Model.swift; sourceTree = "<group>"; };
		79302F862A1ED71B0002336A /* CreateAndSaveKMLView.Views.swift */ = {isa = PBXFileReference; lastKnownFileType = sourcecode.swift; path = CreateAndSaveKMLView.Views.swift; sourceTree = "<group>"; };
		798C2DA62AFC505600EE7E97 /* PrivacyInfo.xcprivacy */ = {isa = PBXFileReference; lastKnownFileType = text.xml; path = PrivacyInfo.xcprivacy; sourceTree = "<group>"; };
		79B7B8092A1BF8EC00F57C27 /* CreateAndSaveKMLView.swift */ = {isa = PBXFileReference; lastKnownFileType = sourcecode.swift; path = CreateAndSaveKMLView.swift; sourceTree = "<group>"; };
		79D84D0D2A815C5B00F45262 /* AddCustomDynamicEntityDataSourceView.swift */ = {isa = PBXFileReference; lastKnownFileType = sourcecode.swift; path = AddCustomDynamicEntityDataSourceView.swift; sourceTree = "<group>"; };
		8810FB582DC94A6600874936 /* ApplyFunctionToRasterFromServiceView.swift */ = {isa = PBXFileReference; lastKnownFileType = sourcecode.swift; path = ApplyFunctionToRasterFromServiceView.swift; sourceTree = "<group>"; };
		883C121429C9136600062FF9 /* DownloadPreplannedMapAreaView.MapPicker.swift */ = {isa = PBXFileReference; fileEncoding = 4; lastKnownFileType = sourcecode.swift; path = DownloadPreplannedMapAreaView.MapPicker.swift; sourceTree = "<group>"; };
		88C5E0EA2DCBC1E20091D271 /* ApplyScenePropertyExpressionsView.swift */ = {isa = PBXFileReference; lastKnownFileType = sourcecode.swift; path = ApplyScenePropertyExpressionsView.swift; sourceTree = "<group>"; };
		88E52E6E2DC96C3F00F48409 /* ApplyHillshadeRendererToRasterView.swift */ = {isa = PBXFileReference; lastKnownFileType = sourcecode.swift; path = ApplyHillshadeRendererToRasterView.swift; sourceTree = "<group>"; };
		88E52E802DCA703B00F48409 /* ApplyHillshadeRendererToRasterView.SettingsView.swift */ = {isa = PBXFileReference; lastKnownFileType = sourcecode.swift; path = ApplyHillshadeRendererToRasterView.SettingsView.swift; sourceTree = "<group>"; };
		88F93CC029C3D59C0006B28E /* CreateAndEditGeometriesView.swift */ = {isa = PBXFileReference; lastKnownFileType = sourcecode.swift; path = CreateAndEditGeometriesView.swift; sourceTree = "<group>"; };
		88FB70382DCC207B00EB76E3 /* ApplySymbologyToShapefileView.swift */ = {isa = PBXFileReference; lastKnownFileType = sourcecode.swift; path = ApplySymbologyToShapefileView.swift; sourceTree = "<group>"; };
		88FB70D02DCC247B00EB76E3 /* Aurora_CO_shp */ = {isa = PBXFileReference; lastKnownFileType = folder; path = Aurora_CO_shp; sourceTree = "<group>"; };
		88FB70D32DCD10B600EB76E3 /* AuthenticateWithIntegratedWindowsAuthenticationView.swift */ = {isa = PBXFileReference; lastKnownFileType = sourcecode.swift; path = AuthenticateWithIntegratedWindowsAuthenticationView.swift; sourceTree = "<group>"; };
		9503056D2C46ECB70091B32D /* ShowDeviceLocationUsingIndoorPositioningView.Model.swift */ = {isa = PBXFileReference; lastKnownFileType = sourcecode.swift; path = ShowDeviceLocationUsingIndoorPositioningView.Model.swift; sourceTree = "<group>"; };
		9537AFD62C220EF0000923C5 /* ExchangeSetwithoutUpdates */ = {isa = PBXFileReference; lastKnownFileType = folder; path = ExchangeSetwithoutUpdates; sourceTree = "<group>"; };
		9547085B2C3C719800CA8579 /* EditFeatureAttachmentsView.Model.swift */ = {isa = PBXFileReference; lastKnownFileType = sourcecode.swift; path = EditFeatureAttachmentsView.Model.swift; sourceTree = "<group>"; };
		954AEDED2C01332600265114 /* SelectFeaturesInSceneLayerView.swift */ = {isa = PBXFileReference; lastKnownFileType = sourcecode.swift; path = SelectFeaturesInSceneLayerView.swift; sourceTree = "<group>"; };
		955271602C0E6749009B1ED4 /* AddRasterFromServiceView.swift */ = {isa = PBXFileReference; lastKnownFileType = sourcecode.swift; path = AddRasterFromServiceView.swift; sourceTree = "<group>"; };
		955AFAC32C10FD6F009C8FE5 /* ApplyMosaicRuleToRastersView.swift */ = {isa = PBXFileReference; lastKnownFileType = sourcecode.swift; path = ApplyMosaicRuleToRastersView.swift; sourceTree = "<group>"; };
		9579FCE92C3360BB00FC8A1D /* EditFeatureAttachmentsView.swift */ = {isa = PBXFileReference; lastKnownFileType = sourcecode.swift; path = EditFeatureAttachmentsView.swift; sourceTree = "<group>"; };
		95A572182C0FDCC9006E8B48 /* ShowScaleBarView.swift */ = {isa = PBXFileReference; lastKnownFileType = sourcecode.swift; path = ShowScaleBarView.swift; sourceTree = "<group>"; };
		95D2EE0E2C334D1600683D53 /* ShowServiceAreaView.swift */ = {isa = PBXFileReference; lastKnownFileType = sourcecode.swift; path = ShowServiceAreaView.swift; sourceTree = "<group>"; };
		95DEB9B52C127A92009BEC35 /* ShowViewshedFromPointOnMapView.swift */ = {isa = PBXFileReference; lastKnownFileType = sourcecode.swift; path = ShowViewshedFromPointOnMapView.swift; sourceTree = "<group>"; };
		95E980702C26183000CB8912 /* BrowseOGCAPIFeatureServiceView.swift */ = {isa = PBXFileReference; lastKnownFileType = sourcecode.swift; path = BrowseOGCAPIFeatureServiceView.swift; sourceTree = "<group>"; };
		95F3A52A2C07F09C00885DED /* SetSurfaceNavigationConstraintView.swift */ = {isa = PBXFileReference; lastKnownFileType = sourcecode.swift; path = SetSurfaceNavigationConstraintView.swift; sourceTree = "<group>"; };
		95F891282C46E9D60010EBED /* ShowDeviceLocationUsingIndoorPositioningView.swift */ = {isa = PBXFileReference; lastKnownFileType = sourcecode.swift; path = ShowDeviceLocationUsingIndoorPositioningView.swift; sourceTree = "<group>"; };
		D70082EA2ACF900100E0C3C2 /* IdentifyKMLFeaturesView.swift */ = {isa = PBXFileReference; fileEncoding = 4; lastKnownFileType = sourcecode.swift; path = IdentifyKMLFeaturesView.swift; sourceTree = "<group>"; };
		D7010EBC2B05616900D43F55 /* DisplaySceneFromMobileScenePackageView.swift */ = {isa = PBXFileReference; fileEncoding = 4; lastKnownFileType = sourcecode.swift; path = DisplaySceneFromMobileScenePackageView.swift; sourceTree = "<group>"; };
		D701D72B2A37C7F7006FF0C8 /* bradley_low_3ds */ = {isa = PBXFileReference; lastKnownFileType = folder; path = bradley_low_3ds; sourceTree = "<group>"; };
		D703F04C2D9334AC0077E3A8 /* SnapGeometryEditsWithUtilityNetworkRulesView.Model.swift */ = {isa = PBXFileReference; lastKnownFileType = sourcecode.swift; path = SnapGeometryEditsWithUtilityNetworkRulesView.Model.swift; sourceTree = "<group>"; };
		D7044B952BE18D73000F2C43 /* EditWithBranchVersioningView.Views.swift */ = {isa = PBXFileReference; fileEncoding = 4; lastKnownFileType = sourcecode.swift; path = EditWithBranchVersioningView.Views.swift; sourceTree = "<group>"; };
		D704AA592AB22C1A00A3BB63 /* GroupLayersTogetherView.swift */ = {isa = PBXFileReference; fileEncoding = 4; lastKnownFileType = sourcecode.swift; path = GroupLayersTogetherView.swift; sourceTree = "<group>"; };
		D70539032CD0122D00F63F4A /* mil2525d.stylx */ = {isa = PBXFileReference; lastKnownFileType = file; path = mil2525d.stylx; sourceTree = "<group>"; };
		D705390F2CD0127700F63F4A /* militaryoverlay.geodatabase */ = {isa = PBXFileReference; lastKnownFileType = folder; path = militaryoverlay.geodatabase; sourceTree = "<group>"; };
		D7054AE82ACCCB6C007235BA /* Animate3DGraphicView.SettingsView.swift */ = {isa = PBXFileReference; fileEncoding = 4; lastKnownFileType = sourcecode.swift; path = Animate3DGraphicView.SettingsView.swift; sourceTree = "<group>"; };
		D7058B0D2B59E44B000A888A /* StylePointWithSceneSymbolView.swift */ = {isa = PBXFileReference; fileEncoding = 4; lastKnownFileType = sourcecode.swift; path = StylePointWithSceneSymbolView.swift; sourceTree = "<group>"; };
		D7058FB02ACB423C00A40F14 /* Animate3DGraphicView.Model.swift */ = {isa = PBXFileReference; fileEncoding = 4; lastKnownFileType = sourcecode.swift; path = Animate3DGraphicView.Model.swift; sourceTree = "<group>"; };
		D707898E2CD160FD000DF215 /* ApplyDictionaryRendererToGraphicsOverlayView.swift */ = {isa = PBXFileReference; lastKnownFileType = sourcecode.swift; path = ApplyDictionaryRendererToGraphicsOverlayView.swift; sourceTree = "<group>"; };
		D70789992CD16324000DF215 /* Mil2525DMessages.xml */ = {isa = PBXFileReference; lastKnownFileType = text.xml; path = Mil2525DMessages.xml; sourceTree = "<group>"; };
		D7084FA62AD771AA00EC7F4F /* AugmentRealityToFlyOverSceneView.swift */ = {isa = PBXFileReference; fileEncoding = 4; lastKnownFileType = sourcecode.swift; path = AugmentRealityToFlyOverSceneView.swift; sourceTree = "<group>"; };
		D70BE5782A5624A80022CA02 /* CategoriesView.swift */ = {isa = PBXFileReference; lastKnownFileType = sourcecode.swift; path = CategoriesView.swift; sourceTree = "<group>"; };
		D710996C2A27D9210065A1C1 /* DensifyAndGeneralizeGeometryView.swift */ = {isa = PBXFileReference; fileEncoding = 4; lastKnownFileType = sourcecode.swift; path = DensifyAndGeneralizeGeometryView.swift; sourceTree = "<group>"; };
		D710996F2A2802FA0065A1C1 /* DensifyAndGeneralizeGeometryView.SettingsView.swift */ = {isa = PBXFileReference; lastKnownFileType = sourcecode.swift; path = DensifyAndGeneralizeGeometryView.SettingsView.swift; sourceTree = "<group>"; };
		D7114A0C2BDC6A3300FA68CA /* EditWithBranchVersioningView.Model.swift */ = {isa = PBXFileReference; fileEncoding = 4; lastKnownFileType = sourcecode.swift; path = EditWithBranchVersioningView.Model.swift; sourceTree = "<group>"; };
		D71371752BD88ECC00EB2F86 /* MonitorChangesToLayerViewStateView.swift */ = {isa = PBXFileReference; fileEncoding = 4; lastKnownFileType = sourcecode.swift; path = MonitorChangesToLayerViewStateView.swift; sourceTree = "<group>"; };
		D713C6D12CB990600073AA72 /* AddKMLLayerView.swift */ = {isa = PBXFileReference; lastKnownFileType = sourcecode.swift; path = AddKMLLayerView.swift; sourceTree = "<group>"; };
		D713C6F52CB9B9A60073AA72 /* US_State_Capitals.kml */ = {isa = PBXFileReference; lastKnownFileType = text.xml; path = US_State_Capitals.kml; sourceTree = "<group>"; };
		D7142BC32DB71082004F87B7 /* View+PagePresentation.swift */ = {isa = PBXFileReference; lastKnownFileType = sourcecode.swift; path = "View+PagePresentation.swift"; sourceTree = "<group>"; };
		D71563E32D5AC2B600D2E948 /* CreateKMLMultiTrackView.swift */ = {isa = PBXFileReference; lastKnownFileType = sourcecode.swift; path = CreateKMLMultiTrackView.swift; sourceTree = "<group>"; };
		D718A1E62B570F7500447087 /* OrbitCameraAroundObjectView.Model.swift */ = {isa = PBXFileReference; fileEncoding = 4; lastKnownFileType = sourcecode.swift; path = OrbitCameraAroundObjectView.Model.swift; sourceTree = "<group>"; };
		D718A1EA2B575FD900447087 /* ManageBookmarksView.swift */ = {isa = PBXFileReference; fileEncoding = 4; lastKnownFileType = sourcecode.swift; path = ManageBookmarksView.swift; sourceTree = "<group>"; };
		D71A9DE02D8CC88D00CA03CB /* SnapGeometryEditsWithUtilityNetworkRulesView.swift */ = {isa = PBXFileReference; lastKnownFileType = sourcecode.swift; path = SnapGeometryEditsWithUtilityNetworkRulesView.swift; sourceTree = "<group>"; };
		D71C5F632AAA7A88006599FD /* CreateSymbolStylesFromWebStylesView.swift */ = {isa = PBXFileReference; fileEncoding = 4; lastKnownFileType = sourcecode.swift; path = CreateSymbolStylesFromWebStylesView.swift; sourceTree = "<group>"; };
		D71C909C2C6C249B0018C63E /* StyleGeometryTypesWithSymbolsView.swift */ = {isa = PBXFileReference; fileEncoding = 4; lastKnownFileType = sourcecode.swift; path = StyleGeometryTypesWithSymbolsView.swift; sourceTree = "<group>"; };
		D71C909D2C6C249B0018C63E /* StyleGeometryTypesWithSymbolsView.Views.swift */ = {isa = PBXFileReference; fileEncoding = 4; lastKnownFileType = sourcecode.swift; path = StyleGeometryTypesWithSymbolsView.Views.swift; sourceTree = "<group>"; };
		D71D516D2B51D7B600B2A2BE /* SearchForWebMapView.Views.swift */ = {isa = PBXFileReference; fileEncoding = 4; lastKnownFileType = sourcecode.swift; path = SearchForWebMapView.Views.swift; sourceTree = "<group>"; };
		D71D9B0F2DC430F800FF2D5A /* ApplyTerrainExaggerationView.swift */ = {isa = PBXFileReference; lastKnownFileType = sourcecode.swift; path = ApplyTerrainExaggerationView.swift; sourceTree = "<group>"; };
		D71FCB892AD6277E000E517C /* CreateMobileGeodatabaseView.Model.swift */ = {isa = PBXFileReference; fileEncoding = 4; lastKnownFileType = sourcecode.swift; path = CreateMobileGeodatabaseView.Model.swift; sourceTree = "<group>"; };
		D7201CD42CC6B710004BDB7D /* AddTiledLayerAsBasemapView.swift */ = {isa = PBXFileReference; lastKnownFileType = sourcecode.swift; path = AddTiledLayerAsBasemapView.swift; sourceTree = "<group>"; };
		D7201D002CC6D3B5004BDB7D /* AddVectorTiledLayerFromCustomStyleView.swift */ = {isa = PBXFileReference; lastKnownFileType = sourcecode.swift; path = AddVectorTiledLayerFromCustomStyleView.swift; sourceTree = "<group>"; };
		D7201D292CC6D829004BDB7D /* dodge_city.vtpk */ = {isa = PBXFileReference; lastKnownFileType = file; path = dodge_city.vtpk; sourceTree = "<group>"; };
		D721EEA72ABDFF550040BE46 /* LothianRiversAnno.mmpk */ = {isa = PBXFileReference; lastKnownFileType = file; path = LothianRiversAnno.mmpk; sourceTree = "<group>"; };
		D722BD212A420DAD002C2087 /* ShowExtrudedFeaturesView.swift */ = {isa = PBXFileReference; fileEncoding = 4; lastKnownFileType = sourcecode.swift; path = ShowExtrudedFeaturesView.swift; sourceTree = "<group>"; };
		D7232EE02AC1E5AA0079ABFF /* PlayKMLTourView.swift */ = {isa = PBXFileReference; fileEncoding = 4; lastKnownFileType = sourcecode.swift; path = PlayKMLTourView.swift; sourceTree = "<group>"; };
		D72C43F22AEB066D00B6157B /* GeocodeOfflineView.Model.swift */ = {isa = PBXFileReference; fileEncoding = 4; lastKnownFileType = sourcecode.swift; path = GeocodeOfflineView.Model.swift; sourceTree = "<group>"; };
		D72F272B2ADA1E4400F906DA /* AugmentRealityToShowTabletopSceneView.swift */ = {isa = PBXFileReference; fileEncoding = 4; lastKnownFileType = sourcecode.swift; path = AugmentRealityToShowTabletopSceneView.swift; sourceTree = "<group>"; };
		D72FE7022CE6D05600BBC0FE /* AppFavorites.swift */ = {isa = PBXFileReference; lastKnownFileType = sourcecode.swift; path = AppFavorites.swift; sourceTree = "<group>"; };
		D72FE7072CE6DA1900BBC0FE /* SampleMenuButtons.swift */ = {isa = PBXFileReference; lastKnownFileType = sourcecode.swift; path = SampleMenuButtons.swift; sourceTree = "<group>"; };
		D731F3C02AD0D2AC00A8431E /* IdentifyGraphicsView.swift */ = {isa = PBXFileReference; fileEncoding = 4; lastKnownFileType = sourcecode.swift; path = IdentifyGraphicsView.swift; sourceTree = "<group>"; };
		D7337C592ABCFDB100A5D865 /* StyleSymbolsFromMobileStyleFileView.SymbolOptionsListView.swift */ = {isa = PBXFileReference; fileEncoding = 4; lastKnownFileType = sourcecode.swift; path = StyleSymbolsFromMobileStyleFileView.SymbolOptionsListView.swift; sourceTree = "<group>"; };
		D7337C5F2ABD142D00A5D865 /* ShowMobileMapPackageExpirationDateView.swift */ = {isa = PBXFileReference; fileEncoding = 4; lastKnownFileType = sourcecode.swift; path = ShowMobileMapPackageExpirationDateView.swift; sourceTree = "<group>"; };
		D733CA152BED980D00FBDE4C /* EditAndSyncFeaturesWithFeatureServiceView.swift */ = {isa = PBXFileReference; fileEncoding = 4; lastKnownFileType = sourcecode.swift; path = EditAndSyncFeaturesWithFeatureServiceView.swift; sourceTree = "<group>"; };
		D734FA092A183A5B00246D7E /* SetMaxExtentView.swift */ = {isa = PBXFileReference; fileEncoding = 4; lastKnownFileType = sourcecode.swift; path = SetMaxExtentView.swift; sourceTree = "<group>"; };
		D7352F8A2BD992C40013FFEF /* MonitorChangesToDrawStatusView.swift */ = {isa = PBXFileReference; fileEncoding = 4; lastKnownFileType = sourcecode.swift; path = MonitorChangesToDrawStatusView.swift; sourceTree = "<group>"; };
		D73571D62CB6131E0046A433 /* hydrography */ = {isa = PBXFileReference; lastKnownFileType = folder; path = hydrography; sourceTree = "<group>"; };
		D73723742AF5877500846884 /* FindRouteInMobileMapPackageView.Models.swift */ = {isa = PBXFileReference; fileEncoding = 4; lastKnownFileType = sourcecode.swift; path = FindRouteInMobileMapPackageView.Models.swift; sourceTree = "<group>"; };
		D73723782AF5ADD700846884 /* FindRouteInMobileMapPackageView.MobileMapView.swift */ = {isa = PBXFileReference; fileEncoding = 4; lastKnownFileType = sourcecode.swift; path = FindRouteInMobileMapPackageView.MobileMapView.swift; sourceTree = "<group>"; };
		D73E61922BDAEE6600457932 /* MatchViewpointOfGeoViewsView.swift */ = {isa = PBXFileReference; fileEncoding = 4; lastKnownFileType = sourcecode.swift; path = MatchViewpointOfGeoViewsView.swift; sourceTree = "<group>"; };
		D73E619A2BDB21F400457932 /* EditWithBranchVersioningView.swift */ = {isa = PBXFileReference; fileEncoding = 4; lastKnownFileType = sourcecode.swift; path = EditWithBranchVersioningView.swift; sourceTree = "<group>"; };
		D73F06662B5EE73D000B574F /* QueryFeaturesWithArcadeExpressionView.swift */ = {isa = PBXFileReference; fileEncoding = 4; lastKnownFileType = sourcecode.swift; path = QueryFeaturesWithArcadeExpressionView.swift; sourceTree = "<group>"; };
		D73F8CF32AB1089900CD39DA /* Restaurant.stylx */ = {isa = PBXFileReference; lastKnownFileType = file; path = Restaurant.stylx; sourceTree = "<group>"; };
		D73FC0FC2AD4A18D0067A19B /* CreateMobileGeodatabaseView.swift */ = {isa = PBXFileReference; fileEncoding = 4; lastKnownFileType = sourcecode.swift; path = CreateMobileGeodatabaseView.swift; sourceTree = "<group>"; };
		D73FCFF42B02A3AA0006360D /* FindAddressWithReverseGeocodeView.swift */ = {isa = PBXFileReference; fileEncoding = 4; lastKnownFileType = sourcecode.swift; path = FindAddressWithReverseGeocodeView.swift; sourceTree = "<group>"; };
		D73FCFFE2B02C7630006360D /* FindRouteAroundBarriersView.Views.swift */ = {isa = PBXFileReference; fileEncoding = 4; lastKnownFileType = sourcecode.swift; path = FindRouteAroundBarriersView.Views.swift; sourceTree = "<group>"; };
		D742B6812D0A5FA100BA944F /* DownloadPortalItemData.swift */ = {isa = PBXFileReference; lastKnownFileType = sourcecode.swift; path = DownloadPortalItemData.swift; sourceTree = "<group>"; };
		D742E48F2B04132B00690098 /* DisplayWebSceneFromPortalItemView.swift */ = {isa = PBXFileReference; fileEncoding = 4; lastKnownFileType = sourcecode.swift; path = DisplayWebSceneFromPortalItemView.swift; sourceTree = "<group>"; };
		D744FD162A2112D90084A66C /* CreateConvexHullAroundPointsView.swift */ = {isa = PBXFileReference; fileEncoding = 4; lastKnownFileType = sourcecode.swift; path = CreateConvexHullAroundPointsView.swift; sourceTree = "<group>"; };
		D7464F1D2ACE04B3007FEE88 /* IdentifyRasterCellView.swift */ = {isa = PBXFileReference; fileEncoding = 4; lastKnownFileType = sourcecode.swift; path = IdentifyRasterCellView.swift; sourceTree = "<group>"; };
		D7464F2A2ACE0964007FEE88 /* SA_EVI_8Day_03May20 */ = {isa = PBXFileReference; lastKnownFileType = folder; path = SA_EVI_8Day_03May20; sourceTree = "<group>"; };
		D7497F3B2AC4B4C100167AD2 /* DisplayDimensionsView.swift */ = {isa = PBXFileReference; fileEncoding = 4; lastKnownFileType = sourcecode.swift; path = DisplayDimensionsView.swift; sourceTree = "<group>"; };
		D7497F3F2AC4BA4100167AD2 /* Edinburgh_Pylon_Dimensions.mmpk */ = {isa = PBXFileReference; lastKnownFileType = file; path = Edinburgh_Pylon_Dimensions.mmpk; sourceTree = "<group>"; };
		D74C8BFD2ABA5605007C76B8 /* StyleSymbolsFromMobileStyleFileView.swift */ = {isa = PBXFileReference; fileEncoding = 4; lastKnownFileType = sourcecode.swift; path = StyleSymbolsFromMobileStyleFileView.swift; sourceTree = "<group>"; };
		D74C8C012ABA6202007C76B8 /* emoji-mobile.stylx */ = {isa = PBXFileReference; lastKnownFileType = file; path = "emoji-mobile.stylx"; sourceTree = "<group>"; };
		D74EA7812B6DADA5008F6C7C /* ValidateUtilityNetworkTopologyView.swift */ = {isa = PBXFileReference; fileEncoding = 4; lastKnownFileType = sourcecode.swift; path = ValidateUtilityNetworkTopologyView.swift; sourceTree = "<group>"; };
		D74ECD0C2BEEAE2F007C0FA6 /* EditAndSyncFeaturesWithFeatureServiceView.Model.swift */ = {isa = PBXFileReference; fileEncoding = 4; lastKnownFileType = sourcecode.swift; path = EditAndSyncFeaturesWithFeatureServiceView.Model.swift; sourceTree = "<group>"; };
		D74F03EF2B609A7D00E83688 /* AddFeaturesWithContingentValuesView.Model.swift */ = {isa = PBXFileReference; fileEncoding = 4; lastKnownFileType = sourcecode.swift; path = AddFeaturesWithContingentValuesView.Model.swift; sourceTree = "<group>"; };
		D74F6C3E2D0CD51B00D4FB15 /* ConfigureElectronicNavigationalChartsView.swift */ = {isa = PBXFileReference; lastKnownFileType = sourcecode.swift; path = ConfigureElectronicNavigationalChartsView.swift; sourceTree = "<group>"; };
		D75101802A2E493600B8FA48 /* ShowLabelsOnLayerView.swift */ = {isa = PBXFileReference; fileEncoding = 4; lastKnownFileType = sourcecode.swift; path = ShowLabelsOnLayerView.swift; sourceTree = "<group>"; };
		D751018D2A2E962D00B8FA48 /* IdentifyLayerFeaturesView.swift */ = {isa = PBXFileReference; fileEncoding = 4; lastKnownFileType = sourcecode.swift; path = IdentifyLayerFeaturesView.swift; sourceTree = "<group>"; };
		D751B4C42CD3E572005CE750 /* AddKMLLayerWithNetworkLinksView.swift */ = {isa = PBXFileReference; lastKnownFileType = sourcecode.swift; path = AddKMLLayerWithNetworkLinksView.swift; sourceTree = "<group>"; };
		D752D93F2A39154C003EB25E /* ManageOperationalLayersView.swift */ = {isa = PBXFileReference; fileEncoding = 4; lastKnownFileType = sourcecode.swift; path = ManageOperationalLayersView.swift; sourceTree = "<group>"; };
		D752D9452A3A6F7F003EB25E /* MonitorChangesToMapLoadStatusView.swift */ = {isa = PBXFileReference; fileEncoding = 4; lastKnownFileType = sourcecode.swift; path = MonitorChangesToMapLoadStatusView.swift; sourceTree = "<group>"; };
		D752D95E2A3BCE06003EB25E /* DisplayMapFromPortalItemView.swift */ = {isa = PBXFileReference; fileEncoding = 4; lastKnownFileType = sourcecode.swift; path = DisplayMapFromPortalItemView.swift; sourceTree = "<group>"; };
		D75362D12A1E886700D83028 /* ApplyUniqueValueRendererView.swift */ = {isa = PBXFileReference; fileEncoding = 4; lastKnownFileType = sourcecode.swift; path = ApplyUniqueValueRendererView.swift; sourceTree = "<group>"; };
		D7553CD82AE2DFEC00DC2A70 /* GeocodeOfflineView.swift */ = {isa = PBXFileReference; fileEncoding = 4; lastKnownFileType = sourcecode.swift; path = GeocodeOfflineView.swift; sourceTree = "<group>"; };
		D757D14A2B6C46E50065F78F /* ListSpatialReferenceTransformationsView.Model.swift */ = {isa = PBXFileReference; fileEncoding = 4; lastKnownFileType = sourcecode.swift; path = ListSpatialReferenceTransformationsView.Model.swift; sourceTree = "<group>"; };
		D7588F5C2B7D8DAA008B75E2 /* NavigateRouteWithReroutingView.swift */ = {isa = PBXFileReference; fileEncoding = 4; lastKnownFileType = sourcecode.swift; path = NavigateRouteWithReroutingView.swift; sourceTree = "<group>"; };
		D75B58502AAFB3030038B3B4 /* StyleFeaturesWithCustomDictionaryView.swift */ = {isa = PBXFileReference; fileEncoding = 4; lastKnownFileType = sourcecode.swift; path = StyleFeaturesWithCustomDictionaryView.swift; sourceTree = "<group>"; };
		D75C35662AB50338003CD55F /* GroupLayersTogetherView.GroupLayerListView.swift */ = {isa = PBXFileReference; fileEncoding = 4; lastKnownFileType = sourcecode.swift; path = GroupLayersTogetherView.GroupLayerListView.swift; sourceTree = "<group>"; };
		D75E5EE22CC0340100252595 /* ListContentsOfKMLFileView.swift */ = {isa = PBXFileReference; lastKnownFileType = sourcecode.swift; path = ListContentsOfKMLFileView.swift; sourceTree = "<group>"; };
		D75E5EEA2CC0466900252595 /* esri_test_data.kmz */ = {isa = PBXFileReference; lastKnownFileType = file; path = esri_test_data.kmz; sourceTree = "<group>"; };
		D75E5EED2CC049D500252595 /* EditFeaturesUsingFeatureFormsView.swift */ = {isa = PBXFileReference; lastKnownFileType = sourcecode.swift; path = EditFeaturesUsingFeatureFormsView.swift; sourceTree = "<group>"; };
		D75F66332B48EABC00434974 /* SearchForWebMapView.swift */ = {isa = PBXFileReference; fileEncoding = 4; lastKnownFileType = sourcecode.swift; path = SearchForWebMapView.swift; sourceTree = "<group>"; };
		D76000AB2AF19C2300B3084D /* FindRouteInMobileMapPackageView.swift */ = {isa = PBXFileReference; fileEncoding = 4; lastKnownFileType = sourcecode.swift; path = FindRouteInMobileMapPackageView.swift; sourceTree = "<group>"; };
		D76000B62AF19FCA00B3084D /* SanFrancisco.mmpk */ = {isa = PBXFileReference; lastKnownFileType = file; path = SanFrancisco.mmpk; sourceTree = "<group>"; };
		D762AF5B2BF6A7B900ECE3C7 /* EditFeaturesWithFeatureLinkedAnnotationView.swift */ = {isa = PBXFileReference; fileEncoding = 4; lastKnownFileType = sourcecode.swift; path = EditFeaturesWithFeatureLinkedAnnotationView.swift; sourceTree = "<group>"; };
		D762AF632BF6A96100ECE3C7 /* loudoun_anno.geodatabase */ = {isa = PBXFileReference; lastKnownFileType = file; path = loudoun_anno.geodatabase; sourceTree = "<group>"; };
		D762DA0C2D94C750001052DD /* NapervilleGasUtilities.geodatabase */ = {isa = PBXFileReference; lastKnownFileType = file; path = NapervilleGasUtilities.geodatabase; sourceTree = "<group>"; };
		D7634FAE2A43B7AC00F8AEFB /* CreateConvexHullAroundGeometriesView.swift */ = {isa = PBXFileReference; fileEncoding = 4; lastKnownFileType = sourcecode.swift; path = CreateConvexHullAroundGeometriesView.swift; sourceTree = "<group>"; };
		D7635FED2B9272CB0044AB97 /* DisplayClustersView.swift */ = {isa = PBXFileReference; fileEncoding = 4; lastKnownFileType = sourcecode.swift; path = DisplayClustersView.swift; sourceTree = "<group>"; };
		D7635FF52B9277DC0044AB97 /* ConfigureClustersView.Model.swift */ = {isa = PBXFileReference; fileEncoding = 4; lastKnownFileType = sourcecode.swift; path = ConfigureClustersView.Model.swift; sourceTree = "<group>"; };
		D7635FF72B9277DC0044AB97 /* ConfigureClustersView.SettingsView.swift */ = {isa = PBXFileReference; fileEncoding = 4; lastKnownFileType = sourcecode.swift; path = ConfigureClustersView.SettingsView.swift; sourceTree = "<group>"; };
		D7635FF82B9277DC0044AB97 /* ConfigureClustersView.swift */ = {isa = PBXFileReference; fileEncoding = 4; lastKnownFileType = sourcecode.swift; path = ConfigureClustersView.swift; sourceTree = "<group>"; };
		D76495202B74687E0042699E /* ValidateUtilityNetworkTopologyView.Model.swift */ = {isa = PBXFileReference; fileEncoding = 4; lastKnownFileType = sourcecode.swift; path = ValidateUtilityNetworkTopologyView.Model.swift; sourceTree = "<group>"; };
		D764B7DB2BE2F89D002E2F92 /* EditGeodatabaseWithTransactionsView.swift */ = {isa = PBXFileReference; fileEncoding = 4; lastKnownFileType = sourcecode.swift; path = EditGeodatabaseWithTransactionsView.swift; sourceTree = "<group>"; };
		D76929F52B4F78340047205E /* OrbitCameraAroundObjectView.swift */ = {isa = PBXFileReference; fileEncoding = 4; lastKnownFileType = sourcecode.swift; path = OrbitCameraAroundObjectView.swift; sourceTree = "<group>"; };
		D769C2112A29019B00030F61 /* SetUpLocationDrivenGeotriggersView.swift */ = {isa = PBXFileReference; fileEncoding = 4; lastKnownFileType = sourcecode.swift; path = SetUpLocationDrivenGeotriggersView.swift; sourceTree = "<group>"; };
		D769DF322BEC1A1C0062AE95 /* EditGeodatabaseWithTransactionsView.Model.swift */ = {isa = PBXFileReference; fileEncoding = 4; lastKnownFileType = sourcecode.swift; path = EditGeodatabaseWithTransactionsView.Model.swift; sourceTree = "<group>"; };
		D76CE8D52BFD7047009A8686 /* SetReferenceScaleView.swift */ = {isa = PBXFileReference; fileEncoding = 4; lastKnownFileType = sourcecode.swift; path = SetReferenceScaleView.swift; sourceTree = "<group>"; };
		D76EE6062AF9AFE100DA0325 /* FindRouteAroundBarriersView.Model.swift */ = {isa = PBXFileReference; fileEncoding = 4; lastKnownFileType = sourcecode.swift; path = FindRouteAroundBarriersView.Model.swift; sourceTree = "<group>"; };
		D7705D552AFC244E00CC0335 /* FindClosestFacilityToMultiplePointsView.swift */ = {isa = PBXFileReference; fileEncoding = 4; lastKnownFileType = sourcecode.swift; path = FindClosestFacilityToMultiplePointsView.swift; sourceTree = "<group>"; };
		D7705D612AFC570700CC0335 /* FindClosestFacilityFromPointView.swift */ = {isa = PBXFileReference; fileEncoding = 4; lastKnownFileType = sourcecode.swift; path = FindClosestFacilityFromPointView.swift; sourceTree = "<group>"; };
		D771D0C22CD55211004C13CB /* ApplyRasterRenderingRuleView.swift */ = {isa = PBXFileReference; lastKnownFileType = sourcecode.swift; path = ApplyRasterRenderingRuleView.swift; sourceTree = "<group>"; };
		D7749AD52AF08BF50086632F /* FindRouteInTransportNetworkView.Model.swift */ = {isa = PBXFileReference; fileEncoding = 4; lastKnownFileType = sourcecode.swift; path = FindRouteInTransportNetworkView.Model.swift; sourceTree = "<group>"; };
		D77570BF2A2942F800F490CD /* AnimateImagesWithImageOverlayView.swift */ = {isa = PBXFileReference; fileEncoding = 4; lastKnownFileType = sourcecode.swift; path = AnimateImagesWithImageOverlayView.swift; sourceTree = "<group>"; };
		D77572AD2A295DDD00F490CD /* PacificSouthWest2 */ = {isa = PBXFileReference; lastKnownFileType = folder; path = PacificSouthWest2; sourceTree = "<group>"; };
		D77688102B69826B007C3860 /* ListSpatialReferenceTransformationsView.swift */ = {isa = PBXFileReference; fileEncoding = 4; lastKnownFileType = sourcecode.swift; path = ListSpatialReferenceTransformationsView.swift; sourceTree = "<group>"; };
		D7781D482B7EB03400E53C51 /* SanDiegoTourPath.json */ = {isa = PBXFileReference; fileEncoding = 4; lastKnownFileType = text.json; path = SanDiegoTourPath.json; sourceTree = "<group>"; };
		D7781D4A2B7ECCB700E53C51 /* NavigateRouteWithReroutingView.Model.swift */ = {isa = PBXFileReference; fileEncoding = 4; lastKnownFileType = sourcecode.swift; path = NavigateRouteWithReroutingView.Model.swift; sourceTree = "<group>"; };
		D77BC5362B59A2D3007B49B6 /* StylePointWithDistanceCompositeSceneSymbolView.swift */ = {isa = PBXFileReference; fileEncoding = 4; lastKnownFileType = sourcecode.swift; path = StylePointWithDistanceCompositeSceneSymbolView.swift; sourceTree = "<group>"; };
		D77D9BFF2BB2438200B38A6C /* AugmentRealityToShowHiddenInfrastructureView.ARSceneView.swift */ = {isa = PBXFileReference; fileEncoding = 4; lastKnownFileType = sourcecode.swift; path = AugmentRealityToShowHiddenInfrastructureView.ARSceneView.swift; sourceTree = "<group>"; };
		D7848ED42CBD85A300F6F546 /* AddPointSceneLayerView.swift */ = {isa = PBXFileReference; lastKnownFileType = sourcecode.swift; path = AddPointSceneLayerView.swift; sourceTree = "<group>"; };
		D7848EFA2CBD986400F6F546 /* AddElevationSourceFromRasterView.swift */ = {isa = PBXFileReference; lastKnownFileType = sourcecode.swift; path = AddElevationSourceFromRasterView.swift; sourceTree = "<group>"; };
		D78666AC2A2161F100C60110 /* FindNearestVertexView.swift */ = {isa = PBXFileReference; fileEncoding = 4; lastKnownFileType = sourcecode.swift; path = FindNearestVertexView.swift; sourceTree = "<group>"; };
		D789AAAC2D66C718007A8E0E /* CreateKMLMultiTrackView.Model.swift */ = {isa = PBXFileReference; lastKnownFileType = sourcecode.swift; path = CreateKMLMultiTrackView.Model.swift; sourceTree = "<group>"; };
		D78FA4932C3C88880079313E /* CreateDynamicBasemapGalleryView.Views.swift */ = {isa = PBXFileReference; lastKnownFileType = sourcecode.swift; path = CreateDynamicBasemapGalleryView.Views.swift; sourceTree = "<group>"; };
		D79482D02C35D872006521CD /* CreateDynamicBasemapGalleryView.swift */ = {isa = PBXFileReference; fileEncoding = 4; lastKnownFileType = sourcecode.swift; path = CreateDynamicBasemapGalleryView.swift; sourceTree = "<group>"; };
		D79EE76D2A4CEA5D005A52AE /* SetUpLocationDrivenGeotriggersView.Model.swift */ = {isa = PBXFileReference; fileEncoding = 4; lastKnownFileType = sourcecode.swift; path = SetUpLocationDrivenGeotriggersView.Model.swift; sourceTree = "<group>"; };
		D7A670D42DADB9630060E327 /* Bundle.swift */ = {isa = PBXFileReference; lastKnownFileType = sourcecode.swift; path = Bundle.swift; sourceTree = "<group>"; };
		D7A670D62DADBC770060E327 /* EnvironmentValues+RequestReviewModel.swift */ = {isa = PBXFileReference; lastKnownFileType = sourcecode.swift; path = "EnvironmentValues+RequestReviewModel.swift"; sourceTree = "<group>"; };
		D7A737DC2BABB9FE00B7C7FC /* AugmentRealityToShowHiddenInfrastructureView.swift */ = {isa = PBXFileReference; fileEncoding = 4; lastKnownFileType = sourcecode.swift; path = AugmentRealityToShowHiddenInfrastructureView.swift; sourceTree = "<group>"; };
		D7A85A022CD5ABF5009DC68A /* QueryWithCQLFiltersView.swift */ = {isa = PBXFileReference; lastKnownFileType = sourcecode.swift; path = QueryWithCQLFiltersView.swift; sourceTree = "<group>"; };
		D7ABA2F82A32579C0021822B /* MeasureDistanceInSceneView.swift */ = {isa = PBXFileReference; fileEncoding = 4; lastKnownFileType = sourcecode.swift; path = MeasureDistanceInSceneView.swift; sourceTree = "<group>"; };
		D7ABA2FE2A32881C0021822B /* ShowViewshedFromGeoelementInSceneView.swift */ = {isa = PBXFileReference; fileEncoding = 4; lastKnownFileType = sourcecode.swift; path = ShowViewshedFromGeoelementInSceneView.swift; sourceTree = "<group>"; };
		D7AE861D2AC39DC50049B626 /* DisplayAnnotationView.swift */ = {isa = PBXFileReference; fileEncoding = 4; lastKnownFileType = sourcecode.swift; path = DisplayAnnotationView.swift; sourceTree = "<group>"; };
		D7B759B22B1FFBE300017FDD /* FavoritesView.swift */ = {isa = PBXFileReference; lastKnownFileType = sourcecode.swift; path = FavoritesView.swift; sourceTree = "<group>"; };
		D7BA38902BFBC476009954F5 /* EditFeaturesWithFeatureLinkedAnnotationView.Model.swift */ = {isa = PBXFileReference; fileEncoding = 4; lastKnownFileType = sourcecode.swift; path = EditFeaturesWithFeatureLinkedAnnotationView.Model.swift; sourceTree = "<group>"; };
		D7BA38932BFBFC0F009954F5 /* QueryRelatedFeaturesView.swift */ = {isa = PBXFileReference; fileEncoding = 4; lastKnownFileType = sourcecode.swift; path = QueryRelatedFeaturesView.swift; sourceTree = "<group>"; };
		D7BB3DD02C5D781800FFCD56 /* SaveTheBay.geodatabase */ = {isa = PBXFileReference; lastKnownFileType = file; path = SaveTheBay.geodatabase; sourceTree = "<group>"; };
		D7BE7E6B2CC19CC3006DDB0C /* AddTiledLayerView.swift */ = {isa = PBXFileReference; lastKnownFileType = sourcecode.swift; path = AddTiledLayerView.swift; sourceTree = "<group>"; };
		D7BEBA9E2CBD9CCA00F882E7 /* MontereyElevation.dt2 */ = {isa = PBXFileReference; lastKnownFileType = text; path = MontereyElevation.dt2; sourceTree = "<group>"; };
		D7BEBABF2CBDC0F800F882E7 /* AddElevationSourceFromTilePackageView.swift */ = {isa = PBXFileReference; lastKnownFileType = sourcecode.swift; path = AddElevationSourceFromTilePackageView.swift; sourceTree = "<group>"; };
		D7BEBAC72CBDC81200F882E7 /* MontereyElevation.tpkx */ = {isa = PBXFileReference; lastKnownFileType = file; path = MontereyElevation.tpkx; sourceTree = "<group>"; };
		D7BEBACE2CBDFE1C00F882E7 /* DisplayAlternateSymbolsAtDifferentScalesView.swift */ = {isa = PBXFileReference; lastKnownFileType = sourcecode.swift; path = DisplayAlternateSymbolsAtDifferentScalesView.swift; sourceTree = "<group>"; };
		D7C16D1A2AC5F95300689E89 /* Animate3DGraphicView.swift */ = {isa = PBXFileReference; fileEncoding = 4; lastKnownFileType = sourcecode.swift; path = Animate3DGraphicView.swift; sourceTree = "<group>"; };
		D7C16D1E2AC5FE8200689E89 /* Pyrenees.csv */ = {isa = PBXFileReference; fileEncoding = 4; lastKnownFileType = text; path = Pyrenees.csv; sourceTree = "<group>"; };
		D7C16D212AC5FE9800689E89 /* GrandCanyon.csv */ = {isa = PBXFileReference; fileEncoding = 4; lastKnownFileType = text; path = GrandCanyon.csv; sourceTree = "<group>"; };
		D7C16D242AC5FEA600689E89 /* Snowdon.csv */ = {isa = PBXFileReference; fileEncoding = 4; lastKnownFileType = text; path = Snowdon.csv; sourceTree = "<group>"; };
		D7C16D272AC5FEB600689E89 /* Hawaii.csv */ = {isa = PBXFileReference; fileEncoding = 4; lastKnownFileType = text; path = Hawaii.csv; sourceTree = "<group>"; };
		D7C3AB472B683291008909B9 /* SetFeatureRequestModeView.swift */ = {isa = PBXFileReference; fileEncoding = 4; lastKnownFileType = sourcecode.swift; path = SetFeatureRequestModeView.swift; sourceTree = "<group>"; };
		D7C5233E2BED9BBF00E8221A /* SanFrancisco.tpkx */ = {isa = PBXFileReference; lastKnownFileType = file; path = SanFrancisco.tpkx; sourceTree = "<group>"; };
		D7C6420B2B4F47E10042B8F7 /* SearchForWebMapView.Model.swift */ = {isa = PBXFileReference; fileEncoding = 4; lastKnownFileType = sourcecode.swift; path = SearchForWebMapView.Model.swift; sourceTree = "<group>"; };
		D7C97B552B75C10C0097CDA1 /* ValidateUtilityNetworkTopologyView.Views.swift */ = {isa = PBXFileReference; fileEncoding = 4; lastKnownFileType = sourcecode.swift; path = ValidateUtilityNetworkTopologyView.Views.swift; sourceTree = "<group>"; };
		D7CC33FD2A31475C00198EDF /* ShowLineOfSightBetweenPointsView.swift */ = {isa = PBXFileReference; fileEncoding = 4; lastKnownFileType = sourcecode.swift; path = ShowLineOfSightBetweenPointsView.swift; sourceTree = "<group>"; };
		D7CDD3852CB86F0A00DE9766 /* AddPointCloudLayerFromFileView.swift */ = {isa = PBXFileReference; lastKnownFileType = sourcecode.swift; path = AddPointCloudLayerFromFileView.swift; sourceTree = "<group>"; };
		D7CDD38D2CB872EA00DE9766 /* sandiego-north-balboa-pointcloud.slpk */ = {isa = PBXFileReference; lastKnownFileType = file; path = "sandiego-north-balboa-pointcloud.slpk"; sourceTree = "<group>"; };
		D7CE9F9A2AE2F575008F7A5F /* streetmap_SD.tpkx */ = {isa = PBXFileReference; lastKnownFileType = file; path = streetmap_SD.tpkx; sourceTree = "<group>"; };
		D7CE9FA22AE2F595008F7A5F /* san-diego-eagle-locator */ = {isa = PBXFileReference; lastKnownFileType = folder; path = "san-diego-eagle-locator"; sourceTree = "<group>"; };
		D7D1F3522ADDBE5D009CE2DA /* philadelphia.mspk */ = {isa = PBXFileReference; lastKnownFileType = file; path = philadelphia.mspk; sourceTree = "<group>"; };
		D7D9FCF22BF2CC8600F972A2 /* FilterByDefinitionExpressionOrDisplayFilterView.swift */ = {isa = PBXFileReference; fileEncoding = 4; lastKnownFileType = sourcecode.swift; path = FilterByDefinitionExpressionOrDisplayFilterView.swift; sourceTree = "<group>"; };
		D7DDF8502AF47C6C004352D9 /* FindRouteAroundBarriersView.swift */ = {isa = PBXFileReference; fileEncoding = 4; lastKnownFileType = sourcecode.swift; path = FindRouteAroundBarriersView.swift; sourceTree = "<group>"; };
		D7DFA0E62CBA0242007C31F2 /* AddMapImageLayerView.swift */ = {isa = PBXFileReference; lastKnownFileType = sourcecode.swift; path = AddMapImageLayerView.swift; sourceTree = "<group>"; };
		D7E440D62A1ECE7D005D74DE /* CreateBuffersAroundPointsView.swift */ = {isa = PBXFileReference; fileEncoding = 4; lastKnownFileType = sourcecode.swift; path = CreateBuffersAroundPointsView.swift; sourceTree = "<group>"; };
		D7E557672A1D768800B9FB09 /* AddWMSLayerView.swift */ = {isa = PBXFileReference; fileEncoding = 4; lastKnownFileType = sourcecode.swift; path = AddWMSLayerView.swift; sourceTree = "<group>"; };
		D7E7D0802AEB39D5003AAD02 /* FindRouteInTransportNetworkView.swift */ = {isa = PBXFileReference; fileEncoding = 4; lastKnownFileType = sourcecode.swift; path = FindRouteInTransportNetworkView.swift; sourceTree = "<group>"; };
		D7E7D0992AEB3C47003AAD02 /* san_diego_offline_routing */ = {isa = PBXFileReference; lastKnownFileType = folder; path = san_diego_offline_routing; sourceTree = "<group>"; };
		D7EAF3592A1C023800D822C4 /* SetMinAndMaxScaleView.swift */ = {isa = PBXFileReference; fileEncoding = 4; lastKnownFileType = sourcecode.swift; path = SetMinAndMaxScaleView.swift; sourceTree = "<group>"; };
		D7ECF5972AB8BE63003FB2BE /* RenderMultilayerSymbolsView.swift */ = {isa = PBXFileReference; fileEncoding = 4; lastKnownFileType = sourcecode.swift; path = RenderMultilayerSymbolsView.swift; sourceTree = "<group>"; };
		D7EF5D742A26A03A00FEBDE5 /* ShowCoordinatesInMultipleFormatsView.swift */ = {isa = PBXFileReference; fileEncoding = 4; lastKnownFileType = sourcecode.swift; path = ShowCoordinatesInMultipleFormatsView.swift; sourceTree = "<group>"; };
		D7F2A0292CD00F1C0008D981 /* ApplyDictionaryRendererToFeatureLayerView.swift */ = {isa = PBXFileReference; lastKnownFileType = sourcecode.swift; path = ApplyDictionaryRendererToFeatureLayerView.swift; sourceTree = "<group>"; };
		D7F8C0362B60564D0072BFA7 /* AddFeaturesWithContingentValuesView.swift */ = {isa = PBXFileReference; fileEncoding = 4; lastKnownFileType = sourcecode.swift; path = AddFeaturesWithContingentValuesView.swift; sourceTree = "<group>"; };
		D7F8C03D2B605AF60072BFA7 /* ContingentValuesBirdNests.geodatabase */ = {isa = PBXFileReference; lastKnownFileType = file; path = ContingentValuesBirdNests.geodatabase; sourceTree = "<group>"; };
		D7F8C0402B605E720072BFA7 /* FillmoreTopographicMap.vtpk */ = {isa = PBXFileReference; lastKnownFileType = file; path = FillmoreTopographicMap.vtpk; sourceTree = "<group>"; };
		D7F8C0422B608F120072BFA7 /* AddFeaturesWithContingentValuesView.AddFeatureView.swift */ = {isa = PBXFileReference; fileEncoding = 4; lastKnownFileType = sourcecode.swift; path = AddFeaturesWithContingentValuesView.AddFeatureView.swift; sourceTree = "<group>"; };
		E000E75F2869E33D005D87C5 /* ClipGeometryView.swift */ = {isa = PBXFileReference; lastKnownFileType = sourcecode.swift; path = ClipGeometryView.swift; sourceTree = "<group>"; };
		E000E762286A0B18005D87C5 /* CutGeometryView.swift */ = {isa = PBXFileReference; lastKnownFileType = sourcecode.swift; path = CutGeometryView.swift; sourceTree = "<group>"; };
		E004A6BD28414332002A1FE6 /* SetViewpointRotationView.swift */ = {isa = PBXFileReference; fileEncoding = 4; lastKnownFileType = sourcecode.swift; path = SetViewpointRotationView.swift; sourceTree = "<group>"; };
		E004A6D828465C70002A1FE6 /* DisplaySceneView.swift */ = {isa = PBXFileReference; fileEncoding = 4; lastKnownFileType = sourcecode.swift; path = DisplaySceneView.swift; sourceTree = "<group>"; };
		E004A6DF28466279002A1FE6 /* ShowCalloutView.swift */ = {isa = PBXFileReference; lastKnownFileType = sourcecode.swift; path = ShowCalloutView.swift; sourceTree = "<group>"; };
		E004A6E52846A61F002A1FE6 /* StyleGraphicsWithSymbolsView.swift */ = {isa = PBXFileReference; lastKnownFileType = sourcecode.swift; path = StyleGraphicsWithSymbolsView.swift; sourceTree = "<group>"; };
		E004A6E828493BCE002A1FE6 /* ShowDeviceLocationView.swift */ = {isa = PBXFileReference; lastKnownFileType = sourcecode.swift; path = ShowDeviceLocationView.swift; sourceTree = "<group>"; };
		E004A6EC2849556E002A1FE6 /* CreatePlanarAndGeodeticBuffersView.swift */ = {isa = PBXFileReference; lastKnownFileType = sourcecode.swift; path = CreatePlanarAndGeodeticBuffersView.swift; sourceTree = "<group>"; };
		E004A6EF284E4B9B002A1FE6 /* DownloadVectorTilesToLocalCacheView.swift */ = {isa = PBXFileReference; lastKnownFileType = sourcecode.swift; path = DownloadVectorTilesToLocalCacheView.swift; sourceTree = "<group>"; };
		E004A6F2284E4FEB002A1FE6 /* ShowResultOfSpatialOperationsView.swift */ = {isa = PBXFileReference; lastKnownFileType = sourcecode.swift; path = ShowResultOfSpatialOperationsView.swift; sourceTree = "<group>"; };
		E004A6F5284FA42A002A1FE6 /* SelectFeaturesInFeatureLayerView.swift */ = {isa = PBXFileReference; lastKnownFileType = sourcecode.swift; path = SelectFeaturesInFeatureLayerView.swift; sourceTree = "<group>"; };
		E041ABBF287CA9F00056009B /* WebView.swift */ = {isa = PBXFileReference; lastKnownFileType = sourcecode.swift; path = WebView.swift; sourceTree = "<group>"; };
		E041ABD6287DB04D0056009B /* SampleInfoView.swift */ = {isa = PBXFileReference; lastKnownFileType = sourcecode.swift; path = SampleInfoView.swift; sourceTree = "<group>"; };
		E041AC15287F54580056009B /* highlight.min.js */ = {isa = PBXFileReference; fileEncoding = 4; lastKnownFileType = sourcecode.javascript; path = highlight.min.js; sourceTree = "<group>"; };
		E041AC1D288076A60056009B /* info.css */ = {isa = PBXFileReference; fileEncoding = 4; lastKnownFileType = text.css; path = info.css; sourceTree = "<group>"; };
		E041AC1F288077B90056009B /* xcode.css */ = {isa = PBXFileReference; fileEncoding = 4; lastKnownFileType = text.css; path = xcode.css; sourceTree = "<group>"; };
		E066DD34285CF3B3004D3D5B /* FindRouteView.swift */ = {isa = PBXFileReference; lastKnownFileType = sourcecode.swift; path = FindRouteView.swift; sourceTree = "<group>"; };
		E066DD372860AB28004D3D5B /* StyleGraphicsWithRendererView.swift */ = {isa = PBXFileReference; lastKnownFileType = sourcecode.swift; path = StyleGraphicsWithRendererView.swift; sourceTree = "<group>"; };
		E066DD3A2860CA08004D3D5B /* ShowResultOfSpatialRelationshipsView.swift */ = {isa = PBXFileReference; lastKnownFileType = sourcecode.swift; path = ShowResultOfSpatialRelationshipsView.swift; sourceTree = "<group>"; };
		E066DD3F28610F55004D3D5B /* AddSceneLayerFromServiceView.swift */ = {isa = PBXFileReference; lastKnownFileType = sourcecode.swift; path = AddSceneLayerFromServiceView.swift; sourceTree = "<group>"; };
		E070A0A2286F3B6000F2B606 /* DownloadPreplannedMapAreaView.swift */ = {isa = PBXFileReference; lastKnownFileType = sourcecode.swift; path = DownloadPreplannedMapAreaView.swift; sourceTree = "<group>"; };
		E088E1562862579D00413100 /* SetSurfacePlacementModeView.swift */ = {isa = PBXFileReference; lastKnownFileType = sourcecode.swift; path = SetSurfacePlacementModeView.swift; sourceTree = "<group>"; };
		E088E1732863B5F800413100 /* GenerateOfflineMapView.swift */ = {isa = PBXFileReference; lastKnownFileType = sourcecode.swift; path = GenerateOfflineMapView.swift; sourceTree = "<group>"; };
		E0D04FF128A5390000747989 /* DownloadPreplannedMapAreaView.Model.swift */ = {isa = PBXFileReference; lastKnownFileType = sourcecode.swift; path = DownloadPreplannedMapAreaView.Model.swift; sourceTree = "<group>"; };
		E0EA0B762866390E00C9621D /* ProjectGeometryView.swift */ = {isa = PBXFileReference; lastKnownFileType = sourcecode.swift; path = ProjectGeometryView.swift; sourceTree = "<group>"; };
		E0FE32E628747778002C6ACA /* BrowseBuildingFloorsView.swift */ = {isa = PBXFileReference; lastKnownFileType = sourcecode.swift; path = BrowseBuildingFloorsView.swift; sourceTree = "<group>"; };
		F111CCC0288B5D5600205358 /* DisplayMapFromMobileMapPackageView.swift */ = {isa = PBXFileReference; lastKnownFileType = sourcecode.swift; path = DisplayMapFromMobileMapPackageView.swift; sourceTree = "<group>"; };
		F111CCC3288B641900205358 /* Yellowstone.mmpk */ = {isa = PBXFileReference; lastKnownFileType = file; path = Yellowstone.mmpk; sourceTree = "<group>"; };
		F1E71BF0289473760064C33F /* AddRasterFromFileView.swift */ = {isa = PBXFileReference; lastKnownFileType = sourcecode.swift; path = AddRasterFromFileView.swift; sourceTree = "<group>"; };
/* End PBXFileReference section */

/* Begin PBXFrameworksBuildPhase section */
		00E5401027F3CCA200CF66D5 /* Frameworks */ = {
			isa = PBXFrameworksBuildPhase;
			buildActionMask = 2147483647;
			files = (
				00C43AED2947DC350099AE34 /* ArcGISToolkit in Frameworks */,
			);
			runOnlyForDeploymentPostprocessing = 0;
		};
/* End PBXFrameworksBuildPhase section */

/* Begin PBXGroup section */
		0000FB6D2BBDB17600845921 /* Add 3D tiles layer */ = {
			isa = PBXGroup;
			children = (
				0000FB6B2BBDB17600845921 /* Add3DTilesLayerView.swift */,
			);
			path = "Add 3D tiles layer";
			sourceTree = "<group>";
		};
		0005580D281872BE00224BC6 /* Views */ = {
			isa = PBXGroup;
			children = (
				00B04272282EC59E0072E1B4 /* AboutView.swift */,
				D70BE5782A5624A80022CA02 /* CategoriesView.swift */,
				00E5400D27F3CCA100CF66D5 /* ContentView.swift */,
				D7B759B22B1FFBE300017FDD /* FavoritesView.swift */,
				000558092817C51E00224BC6 /* SampleDetailView.swift */,
				E041ABD6287DB04D0056009B /* SampleInfoView.swift */,
				00273CF52A82AB8700A7A77D /* SampleLink.swift */,
				D72FE7072CE6DA1900BBC0FE /* SampleMenuButtons.swift */,
				00273CF32A82AB5900A7A77D /* SamplesSearchView.swift */,
				E041ABBF287CA9F00056009B /* WebView.swift */,
			);
			path = Views;
			sourceTree = "<group>";
		};
		000D43152B9918420003D3C2 /* Configure basemap style parameters */ = {
			isa = PBXGroup;
			children = (
				000D43132B9918420003D3C2 /* ConfigureBasemapStyleParametersView.swift */,
			);
			path = "Configure basemap style parameters";
			sourceTree = "<group>";
		};
		00181B442846AD3900654571 /* Extensions */ = {
			isa = PBXGroup;
			children = (
				D7A670D42DADB9630060E327 /* Bundle.swift */,
				D7A670D62DADBC770060E327 /* EnvironmentValues+RequestReviewModel.swift */,
				00181B452846AD7100654571 /* View+ErrorAlert.swift */,
				D7142BC32DB71082004F87B7 /* View+PagePresentation.swift */,
			);
			path = Extensions;
			sourceTree = "<group>";
		};
		0023DE5029D648FA0098243A /* macOS */ = {
			isa = PBXGroup;
			children = (
				00ACF554293E6C6A0059B2A9 /* Samples.entitlements */,
			);
			path = macOS;
			sourceTree = "<group>";
		};
		003D7C332821EBCC009DDFD2 /* Scripts */ = {
			isa = PBXGroup;
			children = (
				D742B6812D0A5FA100BA944F /* DownloadPortalItemData.swift */,
				003D7C352821EBCC009DDFD2 /* GenerateSampleViewSourceCode.swift */,
				003D7C342821EBCC009DDFD2 /* masquerade */,
			);
			path = Scripts;
			sourceTree = "<group>";
		};
		004421872DB9532400249FEE /* Add feature collection layer from portal item */ = {
			isa = PBXGroup;
			children = (
				004421892DB9532D00249FEE /* AddFeatureCollectionLayerFromPortalItemView.swift */,
			);
			path = "Add feature collection layer from portal item";
			sourceTree = "<group>";
		};
		0044218D2DB961F500249FEE /* Add feature collection layer from query */ = {
			isa = PBXGroup;
			children = (
				0044218F2DB961FE00249FEE /* AddFeatureCollectionLayerFromQueryView.swift */,
			);
			path = "Add feature collection layer from query";
			sourceTree = "<group>";
		};
		0044288C29C90BD500160767 /* Get elevation at point on surface */ = {
			isa = PBXGroup;
			children = (
				0044289129C90C0B00160767 /* GetElevationAtPointOnSurfaceView.swift */,
			);
			path = "Get elevation at point on surface";
			sourceTree = "<group>";
		};
		0044CDD72995C352004618CE /* Show device location history */ = {
			isa = PBXGroup;
			children = (
				0044CDDE2995C39E004618CE /* ShowDeviceLocationHistoryView.swift */,
			);
			path = "Show device location history";
			sourceTree = "<group>";
		};
		004A2B962BED454300C297CE /* 740b663bff5e4198b9b6674af93f638a */ = {
			isa = PBXGroup;
			children = (
				004A2B9C2BED455B00C297CE /* canyonlands */,
			);
			path = 740b663bff5e4198b9b6674af93f638a;
			sourceTree = "<group>";
		};
		004A2BA12BED456500C297CE /* Apply scheduled updates to preplanned map area */ = {
			isa = PBXGroup;
			children = (
				004A2B9E2BED456500C297CE /* ApplyScheduledUpdatesToPreplannedMapAreaView.swift */,
			);
			path = "Apply scheduled updates to preplanned map area";
			sourceTree = "<group>";
		};
		0072C7F12DBAA64C001502CA /* Add feature collection layer from table */ = {
			isa = PBXGroup;
			children = (
				0072C7F32DBAA65B001502CA /* AddFeatureCollectionLayerFromTableView.swift */,
			);
			path = "Add feature collection layer from table";
			sourceTree = "<group>";
		};
		0072C7F72DBABE9A001502CA /* Add integrated mesh layer */ = {
			isa = PBXGroup;
			children = (
				0072C7F92DBABEA9001502CA /* AddIntegratedMeshLayerView.swift */,
			);
			path = "Add integrated mesh layer";
			sourceTree = "<group>";
		};
		0072C7FD2DBAF07A001502CA /* Add items to portal */ = {
			isa = PBXGroup;
			children = (
				0072C7FF2DBAF08B001502CA /* AddItemsToPortalView.swift */,
			);
			path = "Add items to portal";
			sourceTree = "<group>";
		};
		0074ABAF281742420037244A /* Supporting Files */ = {
			isa = PBXGroup;
			children = (
				00181B442846AD3900654571 /* Extensions */,
				0074ABC028174F430037244A /* Models */,
				0005580D281872BE00224BC6 /* Views */,
				E041ABC3287CAFEB0056009B /* Web */,
			);
			path = "Supporting Files";
			sourceTree = "<group>";
		};
		0074ABB228174B830037244A /* Samples */ = {
			isa = PBXGroup;
			children = (
				0000FB6D2BBDB17600845921 /* Add 3D tiles layer */,
				79D84D0C2A815BED00F45262 /* Add custom dynamic entity data source */,
				4D2ADC3E29C26D05003B367F /* Add dynamic entity layer */,
				D7848EFD2CBD986400F6F546 /* Add elevation source from raster */,
				D7BEBAC22CBDC0F800F882E7 /* Add elevation source from tile package */,
				004421872DB9532400249FEE /* Add feature collection layer from portal item */,
				0044218D2DB961F500249FEE /* Add feature collection layer from query */,
				0072C7F12DBAA64C001502CA /* Add feature collection layer from table */,
				10CFF4C82DBAAEE10027F144 /* Add feature layer with time offset */,
				00D4EF7E2863840D00B9CC30 /* Add feature layers */,
				D7F8C0342B60564D0072BFA7 /* Add features with contingent values */,
				0072C7F72DBABE9A001502CA /* Add integrated mesh layer */,
				0072C7FD2DBAF07A001502CA /* Add items to portal */,
				D713C6D42CB990600073AA72 /* Add KML layer */,
				D751B4C72CD3E572005CE750 /* Add KML layer with network links */,
				D7DFA0E92CBA0242007C31F2 /* Add map image layer */,
				D7CDD3882CB86F0A00DE9766 /* Add point cloud layer from file */,
				D7848ED72CBD85A300F6F546 /* Add point scene layer */,
				F19A316128906F0D003B7EF9 /* Add raster from file */,
				955271622C0E6750009B1ED4 /* Add raster from service */,
				00FA4E542DBC1383008A34CF /* Add rasters and feature tables from geopackage */,
				E066DD3E28610F3F004D3D5B /* Add scene layer from service */,
				D7BE7E6E2CC19CC3006DDB0C /* Add tiled layer */,
				D7201CD72CC6B710004BDB7D /* Add tiled layer as basemap */,
				D7201D032CC6D3B5004BDB7D /* Add vector tiled layer from custom style */,
				3E54CF202C66AFA400DD2F18 /* Add web tiled layer */,
				1C38915B2DBC36B000ADFDDC /* Add WFS layer */,
				D7E557602A1D743100B9FB09 /* Add WMS layer */,
				1C29C9622DBAE5D10074028F /* Add WMTS layer */,
				4C8126E32DC0249D006EF7D2 /* Analyze hotspots */,
				1C3B7DC22A5F64FC00907443 /* Analyze network with subnetwork trace */,
				D7C16D172AC5F6C100689E89 /* Animate 3D graphic */,
				D77570BC2A29427200F490CD /* Animate images with image overlay */,
				1C38915F2DC02F0800ADFDDC /* Apply blend renderer to hillshade */,
				10CFF5092DC2EC3E0027F144 /* Apply class breaks renderer to sublayer */,
				4C81273A2DCA9E03006EF7D2 /* Apply colormap renderer to raster */,
				D7F2A02C2CD00F1C0008D981 /* Apply dictionary renderer to feature layer */,
				D70789912CD160FD000DF215 /* Apply dictionary renderer to graphics overlay */,
				8810FB572DC94A5600874936 /* Apply function to raster from service */,
				88E52E6D2DC969CF00F48409 /* Apply hillshade renderer to raster */,
				955AFAC52C10FD74009C8FE5 /* Apply mosaic rule to rasters */,
				D771D0C52CD55211004C13CB /* Apply raster rendering rule */,
				00FA4E612DCA72DA008A34CF /* Apply RGB renderer */,
				88C5E0E92DCBC1B20091D271 /* Apply scene property expressions */,
				004A2BA12BED456500C297CE /* Apply scheduled updates to preplanned map area */,
				00FA4E6F2DCBD795008A34CF /* Apply simple renderer to feature layer */,
				00FA4E8A2DCD7233008A34CF /* Apply simple renderer to graphics overlay */,
				4C81275F2DCBED40006EF7D2 /* Apply stretch renderer */,
				4C8126DB2DBBCED7006EF7D2 /* Apply style to WMS layer */,
				88FB70372DCC204800EB76E3 /* Apply symbology to shapefile */,
				D71D9B122DC430F800FF2D5A /* Apply terrain exaggeration */,
				D75362CC2A1E862B00D83028 /* Apply unique value renderer */,
				1C8EC7422BAE2891001A6929 /* Augment reality to collect data */,
				D7084FA42AD771AA00EC7F4F /* Augment reality to fly over scene */,
				1C2538472BABAC7B00337307 /* Augment reality to navigate route */,
				D7A737DF2BABB9FE00B7C7FC /* Augment reality to show hidden infrastructure */,
				D72F27292ADA1E4400F906DA /* Augment reality to show tabletop scene */,
				88FB70D22DCD10A500EB76E3 /* Authenticate with Integrated Windows Authentication */,
				218F35B229C28F4A00502022 /* Authenticate with OAuth */,
<<<<<<< HEAD
				1C293D4F2DCEA74C000B0822 /* Authenticate with token */,
=======
				10CFF54D2DD2ABB20027F144 /* Authenticate with PKI certificate */,
>>>>>>> 9f5b70d5
				E0FE32E528747762002C6ACA /* Browse building floors */,
				95E980732C26185000CB8912 /* Browse OGC API feature service */,
				1C9B74D229DB54560038B06F /* Change camera controller */,
				4D2ADC5329C4F612003B367F /* Change map view background */,
				1C0C1C3229D34DAE005C8B24 /* Change viewpoint */,
				E000E75E2869E325005D87C5 /* Clip geometry */,
				000D43152B9918420003D3C2 /* Configure basemap style parameters */,
				D7635FF32B9277DC0044AB97 /* Configure clusters */,
				D74F6C412D0CD51B00D4FB15 /* Configure electronic navigational charts */,
				88F93CBE29C3D4E30006B28E /* Create and edit geometries */,
				79B7B8082A1BF8B300F57C27 /* Create and save KML file */,
				D7E440D12A1ECBC2005D74DE /* Create buffers around points */,
				D7B3C5C02A43B71E001DA4D8 /* Create convex hull around geometries */,
				D744FD132A2112360084A66C /* Create convex hull around points */,
				D79482D32C35D872006521CD /* Create dynamic basemap gallery */,
				D71563E62D5AC2B600D2E948 /* Create KML multi-track */,
				1C19B4EA2A578E46001D2506 /* Create load report */,
				D73FABE82AD4A0370048EC70 /* Create mobile geodatabase */,
				E004A6EB28495538002A1FE6 /* Create planar and geodetic buffers */,
				D71C5F602AAA7854006599FD /* Create symbol styles from web styles */,
				E000E761286A0B07005D87C5 /* Cut geometry */,
				D71099692A27D8880065A1C1 /* Densify and generalize geometry */,
				D7BEBAD12CBDFE1C00F882E7 /* Display alternate symbols at different scales */,
				D7AE861A2AC39D750049B626 /* Display annotation */,
				D7635FEA2B9272CB0044AB97 /* Display clusters */,
				00A7A1422A2FC58300F035F7 /* Display content of utility network container */,
				D7497F382AC4B45300167AD2 /* Display dimensions */,
				0074ABB328174B830037244A /* Display map */,
				F111CCBD288B548400205358 /* Display map from mobile map package */,
				D752D95B2A3BCDD4003EB25E /* Display map from portal item */,
				00B04FB3283EEB830026C882 /* Display overview map */,
				E004A6D528465C70002A1FE6 /* Display scene */,
				D7010EBA2B05616900D43F55 /* Display scene from mobile scene package */,
				D742E48E2B04132B00690098 /* Display web scene from portal item */,
				E070A0A1286F3B3400F2B606 /* Download preplanned map area */,
				E004A6EE284E4B7A002A1FE6 /* Download vector tiles to local cache */,
				D733CA182BED980D00FBDE4C /* Edit and sync features with feature service */,
				9579FCEB2C3360CA00FC8A1D /* Edit feature attachments */,
				D75E5EF02CC049D500252595 /* Edit features using feature forms */,
				D762AF5E2BF6A7B900ECE3C7 /* Edit features with feature-linked annotation */,
				D764B7DE2BE2F89D002E2F92 /* Edit geodatabase with transactions */,
				D73E619D2BDB21F400457932 /* Edit with branch versioning */,
				D7D9FCF52BF2CC8600F972A2 /* Filter by definition expression or display filter */,
				1C26ED122A859525009B7721 /* Filter features in scene */,
				D73FCFF32B02A3AA0006360D /* Find address with reverse geocode */,
				D7705D5F2AFC570700CC0335 /* Find closest facility from point */,
				D7705D542AFC244E00CC0335 /* Find closest facility to multiple points */,
				D78666A92A21616D00C60110 /* Find nearest vertex */,
				E066DD33285CF3A0004D3D5B /* Find route */,
				D7DDF84F2AF47C6C004352D9 /* Find route around barriers */,
				D76000AA2AF19C2300B3084D /* Find route in mobile map package */,
				D7E7D0792AEB39BF003AAD02 /* Find route in transport network */,
				E088E1722863B5E600413100 /* Generate offline map */,
				10B782032BE55C52007EAE6C /* Generate offline map with custom parameters */,
				10D321942BDB1C2E00B39B1B /* Generate offline map with local basemap */,
				D7553CD62AE2DFEC00DC2A70 /* Geocode offline */,
				0044288C29C90BD500160767 /* Get elevation at point on surface */,
				D704AA562AB22B7A00A3BB63 /* Group layers together */,
				102B6A352BFD5AD1009F763C /* Identify features in WMS layer */,
				D731F3BD2AD0D22500A8431E /* Identify graphics */,
				D70082E72ACF8F6C00E0C3C2 /* Identify KML features */,
				D751018A2A2E960300B8FA48 /* Identify layer features */,
				D7464F182ACE0445007FEE88 /* Identify raster cell */,
				D75E5EE52CC0340100252595 /* List contents of KML file */,
				D776880E2B69826B007C3860 /* List spatial reference transformations */,
				D718A1E92B575FD900447087 /* Manage bookmarks */,
				D752D93C2A3914E5003EB25E /* Manage operational layers */,
				D73E61952BDAEE6600457932 /* Match viewpoint of geo views */,
				D7ABA2F52A3256610021822B /* Measure distance in scene */,
				D7352F8D2BD992C40013FFEF /* Monitor changes to draw status */,
				D71371782BD88ECC00EB2F86 /* Monitor changes to layer view state */,
				D752D9422A3A6EB8003EB25E /* Monitor changes to map load status */,
				75DD739029D38B1B0010229D /* Navigate route */,
				D7588F5B2B7D8DAA008B75E2 /* Navigate route with rerouting */,
				D76929F32B4F78340047205E /* Orbit camera around object */,
				D7232EDD2AC1E5410079ABFF /* Play KML tour */,
				E0EA0B75286638FD00C9621D /* Project geometry */,
				3E9F77712C6A609B0022CAB5 /* Query feature count and extent */,
				108EC03F29D25AE1000F35D0 /* Query feature table */,
				D73F06652B5EE73D000B574F /* Query features with Arcade expression */,
				D7BA38962BFBFC0F009954F5 /* Query related features */,
				D7A85A052CD5ABF5009DC68A /* Query with CQL filters */,
				D7ECF5942AB8BDCA003FB2BE /* Render multilayer symbols */,
				1CAB8D402A3CEAB0002AA649 /* Run valve isolation trace */,
				D75F66322B48EABC00434974 /* Search for web map */,
				00CB913628481475005C2C5D /* Search with geocode */,
				E004A6F4284FA3C5002A1FE6 /* Select features in feature layer */,
				954AEDEF2C01332F00265114 /* Select features in scene layer */,
				00B042E3282EDC690072E1B4 /* Set basemap */,
				D7C3AB462B683291008909B9 /* Set feature request mode */,
				3E720F9B2C619ACD00E22A9E /* Set initial viewpoint */,
				D734FA072A183A5A00246D7E /* Set max extent */,
				D7EAF34F2A1C011000D822C4 /* Set min and max scale */,
				D76CE8D62BFD7047009A8686 /* Set reference scale */,
				3EEDE7CC2C5D735E00510104 /* Set spatial reference */,
				95F3A52C2C07F0A600885DED /* Set surface navigation constraint */,
				E088E1552862578800413100 /* Set surface placement mode */,
				D769C20D2A28FF8600030F61 /* Set up location-driven geotriggers */,
				E004A6B928414332002A1FE6 /* Set viewpoint rotation */,
				1C43BC782A43781100509BF8 /* Set visibility of subtype sublayer */,
				E004A6DE2846626A002A1FE6 /* Show callout */,
				D7EF5D712A269E2D00FEBDE5 /* Show coordinates in multiple formats */,
				E004A6E728493BBB002A1FE6 /* Show device location */,
				0044CDD72995C352004618CE /* Show device location history */,
				95F8912A2C46E9F00010EBED /* Show device location using indoor positioning */,
				4D126D6829CA1B6000CFB7A7 /* Show device location with NMEA data sources */,
				D722BD1E2A420D7E002C2087 /* Show extruded features */,
				00ABA94B2BF671FC00C0488C /* Show grid */,
				D751017D2A2E490800B8FA48 /* Show labels on layer */,
				D7CC33FB2A31475C00198EDF /* Show line of sight between points */,
				D7337C5C2ABD137400A5D865 /* Show mobile map package expiration date */,
				1C42E04129D2396B004FC4BE /* Show popup */,
				1C9B74C429DB43580038B06F /* Show realistic light and shadows */,
				E004A6F1284E4F80002A1FE6 /* Show result of spatial operations */,
				E066DD392860C9EE004D3D5B /* Show result of spatial relationships */,
				95A5721A2C0FDCCE006E8B48 /* Show scale bar */,
				95D2EE102C334D1D00683D53 /* Show service area */,
				1CAF831A2A20305F000E1E60 /* Show utility associations */,
				D7ABA2FB2A3287C10021822B /* Show viewshed from geoelement in scene */,
				0086F3FC28E3770900974721 /* Show viewshed from point in scene */,
				95DEB9B72C127A97009BEC35 /* Show viewshed from point on map */,
				00E7C15A2BBE1BF000B85D69 /* Snap geometry edits */,
				D71A9DE12D8CC88D00CA03CB /* Snap geometry edits with utility network rules */,
				D75B584D2AAFB2C20038B3B4 /* Style features with custom dictionary */,
				D71C909E2C6C249B0018C63E /* Style geometry types with symbols */,
				E066DD362860AB0B004D3D5B /* Style graphics with renderer */,
				E004A6E42846A609002A1FE6 /* Style graphics with symbols */,
				D77BC5352B59A2D3007B49B6 /* Style point with distance composite scene symbol */,
				D7058B0B2B59E44B000A888A /* Style point with scene symbol */,
				D74C8BFA2ABA5572007C76B8 /* Style symbols from mobile style file */,
				7573E81229D6134C00BEED9C /* Trace utility network */,
				D74EA7802B6DADA5008F6C7C /* Validate utility network topology */,
			);
			path = Samples;
			sourceTree = "<group>";
		};
		0074ABB328174B830037244A /* Display map */ = {
			isa = PBXGroup;
			children = (
				0074ABBE28174BCF0037244A /* DisplayMapView.swift */,
			);
			path = "Display map";
			sourceTree = "<group>";
		};
		0074ABC028174F430037244A /* Models */ = {
			isa = PBXGroup;
			children = (
				D72FE7022CE6D05600BBC0FE /* AppFavorites.swift */,
				00CCB8A4285BAF8700BBAB70 /* OnDemandResource.swift */,
				0074ABC128174F430037244A /* Sample.swift */,
			);
			path = Models;
			sourceTree = "<group>";
		};
		0086F3FC28E3770900974721 /* Show viewshed from point in scene */ = {
			isa = PBXGroup;
			children = (
				0042E24228E4BF8F001F33D6 /* ShowViewshedFromPointInSceneView.Model.swift */,
				0086F3FD28E3770900974721 /* ShowViewshedFromPointInSceneView.swift */,
				0042E24428E4F82B001F33D6 /* ShowViewshedFromPointInSceneView.ViewshedSettingsView.swift */,
			);
			path = "Show viewshed from point in scene";
			sourceTree = "<group>";
		};
		00966EE62811F64D009D3DD7 /* iOS */ = {
			isa = PBXGroup;
			children = (
				00E5402A27F775EA00CF66D5 /* Info.plist */,
			);
			path = iOS;
			sourceTree = "<group>";
		};
		00A7A1422A2FC58300F035F7 /* Display content of utility network container */ = {
			isa = PBXGroup;
			children = (
				00A7A1432A2FC58300F035F7 /* DisplayContentOfUtilityNetworkContainerView.swift */,
				00A7A1492A2FC5B700F035F7 /* DisplayContentOfUtilityNetworkContainerView.Model.swift */,
			);
			path = "Display content of utility network container";
			sourceTree = "<group>";
		};
		00ABA94B2BF671FC00C0488C /* Show grid */ = {
			isa = PBXGroup;
			children = (
				00ABA94D2BF6721700C0488C /* ShowGridView.swift */,
			);
			path = "Show grid";
			sourceTree = "<group>";
		};
		00B042E3282EDC690072E1B4 /* Set basemap */ = {
			isa = PBXGroup;
			children = (
				00B042E5282EDC690072E1B4 /* SetBasemapView.swift */,
			);
			path = "Set basemap";
			sourceTree = "<group>";
		};
		00B04FB3283EEB830026C882 /* Display overview map */ = {
			isa = PBXGroup;
			children = (
				00B04FB4283EEBA80026C882 /* DisplayOverviewMapView.swift */,
			);
			path = "Display overview map";
			sourceTree = "<group>";
		};
		00C94A0228B53DCC004E42D9 /* 7c4c679ab06a4df19dc497f577f111bd */ = {
			isa = PBXGroup;
			children = (
				00C94A0C28B53DE1004E42D9 /* raster-file */,
			);
			path = 7c4c679ab06a4df19dc497f577f111bd;
			sourceTree = "<group>";
		};
		00CB913628481475005C2C5D /* Search with geocode */ = {
			isa = PBXGroup;
			children = (
				00CB9137284814A4005C2C5D /* SearchWithGeocodeView.swift */,
			);
			path = "Search with geocode";
			sourceTree = "<group>";
		};
		00CCB8A6285D059300BBAB70 /* Portal Data */ = {
			isa = PBXGroup;
			children = (
				D762DA0D2D94C750001052DD /* 0fd3a39660d54c12b05d5f81f207dffd */,
				D74C8C002ABA6202007C76B8 /* 1bd036f221f54a99abc9e46ff3511cbf */,
				D7781D472B7EB03400E53C51 /* 4caec8c55ea2463982f1af7d9611b8d5 */,
				D7C16D1D2AC5FE8200689E89 /* 5a9b60cee9ba41e79640a06bcdf8084d */,
				00C94A0228B53DCC004E42D9 /* 7c4c679ab06a4df19dc497f577f111bd */,
				D701D7242A37C7E4006FF0C8 /* 07d62a792ab6496d9b772a24efea45d0 */,
				D7D1F3512ADDBE5D009CE2DA /* 7dd2f97bb007466ea939160d0de96a9d */,
				00FA4E7C2DCD5959008A34CF /* 9c802ab0c93a4e45a16311c666fe81c1 */,
				9537AFC82C220ECB000923C5 /* 9d2987a825c646468b3ce7512fb76e2d */,
				00D4EF8328638BF100B9CC30 /* 15a7cbd3af1e47cfa5d2c6b93dc44fc2 */,
				D7CE9F992AE2F575008F7A5F /* 22c3083d4fa74e3e9b25adfc9f8c0496 */,
				D7CDD38E2CB872EA00DE9766 /* 34da965ca51d4c68aa9b3a38edb29e00 */,
				D7BEBAC82CBDC81200F882E7 /* 52ca74b4ba8042b78b3c653696f34a9c */,
				00D4EF8E28638BF100B9CC30 /* 68ec42517cdd439e81b036210483e8e7 */,
				D762AF642BF6A96100ECE3C7 /* 74c0c9fa80f4498c9739cc42531e9948 */,
				D76000B52AF19FC900B3084D /* 260eb6535c824209964cf281766ebe43 */,
				D7C16D202AC5FE9800689E89 /* 290f0c571c394461a8b58b6775d0bd63 */,
				D713C6F62CB9B9A60073AA72 /* 324e4742820e46cfbe5029ff2c32cb1f */,
				1C965C4629DBA879002F8536 /* 681d6f7694644709a7c830ec57a2d72b */,
				004A2B962BED454300C297CE /* 740b663bff5e4198b9b6674af93f638a */,
				D7CE9F9C2AE2F585008F7A5F /* 3424d442ebe54f3cbf34462382d3aebe */,
				D735717F2CB613100046A433 /* 5028bf3513ff4c38b28822d010a4937c */,
				D707899A2CD16324000DF215 /* 8776cfc26eed4485a03de6316826384c */,
				D7C16D232AC5FEA600689E89 /* 12509ffdc684437f8f2656b0129d2c13 */,
				D7BB3DD12C5D781800FFCD56 /* 43809fd639f242fd8045ecbafd61a579 */,
				10D321912BDB187400B39B1B /* 85282f2aaa2844d8935cdb8722e22a93 */,
				D73F8CF22AB1089900CD39DA /* 751138a2e0844e06853522d54103222a */,
				D7BEBA9F2CBD9CCA00F882E7 /* 98092369c4ae4d549bbbd45dba993ebc */,
				D721EEA62ABDFF550040BE46 /* 174150279af74a2ba6f8b87a567f480b */,
				792222DB2A81AA5D00619FFE /* a8a942c228af4fac96baa78ad60f511f */,
				D7464F202ACE0910007FEE88 /* b5f977c78ec74b3a8857ca86d1d9b318 */,
				1C38921E2DC1749700ADFDDC /* b051f5c3e01048f3bf11c59b41507896 */,
				D7F8C03F2B605E720072BFA7 /* b5106355f1634b8996e634c04b6a930a */,
				D70539042CD0122D00F63F4A /* c78b149a1d52414682c86a5feeb13d30 */,
				00D4EF8128638BF100B9CC30 /* cb1b20748a9f4d128dad8a87244e3e37 */,
				4C81274E2DCADC82006EF7D2 /* cc68728b5904403ba637e1f1cd2995ae */,
				4D126D7629CA3B3F00CFB7A7 /* d5bad9f4fee9483791e405880fb466da */,
				88FB703A2DCC211E00EB76E3 /* d98b3e5293834c5f852f13c569930caa */,
				D77572AC2A295DC100F490CD /* d1453556d91e46dea191c20c398b82cd */,
				D75E5EEB2CC0466900252595 /* da301cb122874d5497f8a8f6c81eb36e */,
				D7E7D0862AEB3C36003AAD02 /* df193653ed39449195af0c9725701dca */,
				D70539082CD0122D00F63F4A /* e0d41b4b409a49a5a7ba11939d8535dc */,
				F111CCC2288B63DB00205358 /* e1f3a7254cb845b09450f54937c16061 */,
				D7C5233F2BED9BBF00E8221A /* e4a398afe9a945f3b0f4dca1e4faccb5 */,
				D7F8C03C2B605AF60072BFA7 /* e12b54ea799f4606a2712157cf9f6e41 */,
				D7C16D262AC5FEB600689E89 /* e87c154fb9c2487f999143df5b08e9b1 */,
				D7201D2A2CC6D829004BDB7D /* f4b742a57af344988b02227e2824ca5f */,
				D7497F3E2AC4BA4100167AD2 /* f5ff6f5556a945bca87ca513b8729a1e */,
			);
			path = "Portal Data";
			sourceTree = SOURCE_ROOT;
		};
		00D4EF7E2863840D00B9CC30 /* Add feature layers */ = {
			isa = PBXGroup;
			children = (
				00D4EF7F2863842100B9CC30 /* AddFeatureLayersView.swift */,
			);
			path = "Add feature layers";
			sourceTree = "<group>";
		};
		00D4EF8128638BF100B9CC30 /* cb1b20748a9f4d128dad8a87244e3e37 */ = {
			isa = PBXGroup;
			children = (
				00D4EF8228638BF100B9CC30 /* LA_Trails.geodatabase */,
			);
			path = cb1b20748a9f4d128dad8a87244e3e37;
			sourceTree = "<group>";
		};
		00D4EF8328638BF100B9CC30 /* 15a7cbd3af1e47cfa5d2c6b93dc44fc2 */ = {
			isa = PBXGroup;
			children = (
				00D4EFB02863CE6300B9CC30 /* ScottishWildlifeTrust_reserves */,
			);
			path = 15a7cbd3af1e47cfa5d2c6b93dc44fc2;
			sourceTree = "<group>";
		};
		00D4EF8E28638BF100B9CC30 /* 68ec42517cdd439e81b036210483e8e7 */ = {
			isa = PBXGroup;
			children = (
				00D4EF8F28638BF100B9CC30 /* AuroraCO.gpkg */,
			);
			path = 68ec42517cdd439e81b036210483e8e7;
			sourceTree = "<group>";
		};
		00E5400627F3CCA100CF66D5 = {
			isa = PBXGroup;
			children = (
				00966EE62811F64D009D3DD7 /* iOS */,
				0023DE5029D648FA0098243A /* macOS */,
				00CCB8A6285D059300BBAB70 /* Portal Data */,
				00E5401427F3CCA200CF66D5 /* Products */,
				003D7C332821EBCC009DDFD2 /* Scripts */,
				00E5400B27F3CCA100CF66D5 /* Shared */,
			);
			sourceTree = "<group>";
		};
		00E5400B27F3CCA100CF66D5 /* Shared */ = {
			isa = PBXGroup;
			children = (
				0074ABAF281742420037244A /* Supporting Files */,
				0074ABB228174B830037244A /* Samples */,
				00E5400C27F3CCA100CF66D5 /* SamplesApp.swift */,
				00E5400E27F3CCA200CF66D5 /* Assets.xcassets */,
				798C2DA62AFC505600EE7E97 /* PrivacyInfo.xcprivacy */,
				001C6DD827FE585A00D472C2 /* AppSecrets.swift.masque */,
				0074ABCA2817B8DB0037244A /* SamplesApp+Samples.swift.tache */,
			);
			path = Shared;
			sourceTree = "<group>";
		};
		00E5401427F3CCA200CF66D5 /* Products */ = {
			isa = PBXGroup;
			children = (
				00E5401327F3CCA200CF66D5 /* ArcGIS Maps SDK Samples.app */,
			);
			name = Products;
			sourceTree = "<group>";
		};
		00E7C15A2BBE1BF000B85D69 /* Snap geometry edits */ = {
			isa = PBXGroup;
			children = (
				00E7C1592BBE1BF000B85D69 /* SnapGeometryEditsView.swift */,
				00E1D90A2BC0AF97001AEB6A /* SnapGeometryEditsView.SnapSettingsView.swift */,
				00E1D90C2BC0B125001AEB6A /* SnapGeometryEditsView.GeometryEditorModel.swift */,
				00E1D90E2BC0B1E8001AEB6A /* SnapGeometryEditsView.GeometryEditorMenu.swift */,
			);
			path = "Snap geometry edits";
			sourceTree = "<group>";
		};
		00FA4E542DBC1383008A34CF /* Add rasters and feature tables from geopackage */ = {
			isa = PBXGroup;
			children = (
				00FA4E562DBC139B008A34CF /* AddRastersAndFeatureTablesFromGeopackageView.swift */,
			);
			path = "Add rasters and feature tables from geopackage";
			sourceTree = "<group>";
		};
		00FA4E612DCA72DA008A34CF /* Apply RGB renderer */ = {
			isa = PBXGroup;
			children = (
				00FA4E632DCA72E6008A34CF /* ApplyRGBRendererView.swift */,
				00FA4E672DCA87A5008A34CF /* ApplyRGBRendererView.RangeSlider.swift */,
				00FA4E652DCA7386008A34CF /* ApplyRGBRendererView.SettingsView.swift */,
			);
			path = "Apply RGB renderer";
			sourceTree = "<group>";
		};
		00FA4E6F2DCBD795008A34CF /* Apply simple renderer to feature layer */ = {
			isa = PBXGroup;
			children = (
				00FA4E712DCBD7A6008A34CF /* ApplySimpleRendererToFeatureLayerView.swift */,
			);
			path = "Apply simple renderer to feature layer";
			sourceTree = "<group>";
		};
		00FA4E7C2DCD5959008A34CF /* 9c802ab0c93a4e45a16311c666fe81c1 */ = {
			isa = PBXGroup;
			children = (
				00FA4E812DCD5AD0008A34CF /* srtm */,
			);
			path = 9c802ab0c93a4e45a16311c666fe81c1;
			sourceTree = "<group>";
		};
		00FA4E8A2DCD7233008A34CF /* Apply simple renderer to graphics overlay */ = {
			isa = PBXGroup;
			children = (
				00FA4E882DCD7233008A34CF /* ApplySimpleRendererToGraphicsOverlayView.swift */,
			);
			path = "Apply simple renderer to graphics overlay";
			sourceTree = "<group>";
		};
		102B6A352BFD5AD1009F763C /* Identify features in WMS layer */ = {
			isa = PBXGroup;
			children = (
				102B6A362BFD5B55009F763C /* IdentifyFeaturesInWMSLayerView.swift */,
			);
			path = "Identify features in WMS layer";
			sourceTree = "<group>";
		};
		108EC03F29D25AE1000F35D0 /* Query feature table */ = {
			isa = PBXGroup;
			children = (
				108EC04029D25B2C000F35D0 /* QueryFeatureTableView.swift */,
			);
			path = "Query feature table";
			sourceTree = "<group>";
		};
		10B782032BE55C52007EAE6C /* Generate offline map with custom parameters */ = {
			isa = PBXGroup;
			children = (
				10B782042BE55D7E007EAE6C /* GenerateOfflineMapWithCustomParametersView.swift */,
				10B782072BE5A058007EAE6C /* GenerateOfflineMapWithCustomParametersView.CustomParameters.swift */,
				10BD9EB32BF51B4B00ABDBD5 /* GenerateOfflineMapWithCustomParametersView.Model.swift */,
			);
			path = "Generate offline map with custom parameters";
			sourceTree = "<group>";
		};
		10CFF4C82DBAAEE10027F144 /* Add feature layer with time offset */ = {
			isa = PBXGroup;
			children = (
				10CFF4C92DBAAFAC0027F144 /* AddFeatureLayerWithTimeOffsetView.swift */,
			);
			path = "Add feature layer with time offset";
			sourceTree = "<group>";
		};
		10CFF5092DC2EC3E0027F144 /* Apply class breaks renderer to sublayer */ = {
			isa = PBXGroup;
			children = (
				10CFF50A2DC2EC990027F144 /* ApplyClassBreaksRendererToSublayerView.swift */,
			);
			path = "Apply class breaks renderer to sublayer";
			sourceTree = "<group>";
		};
		10CFF54D2DD2ABB20027F144 /* Authenticate with PKI certificate */ = {
			isa = PBXGroup;
			children = (
				10CFF54E2DD2AC300027F144 /* AuthenticateWithPKICertificateView.swift */,
			);
			path = "Authenticate with PKI certificate";
			sourceTree = "<group>";
		};
		10D321912BDB187400B39B1B /* 85282f2aaa2844d8935cdb8722e22a93 */ = {
			isa = PBXGroup;
			children = (
				10D321922BDB187400B39B1B /* naperville_imagery.tpkx */,
			);
			path = 85282f2aaa2844d8935cdb8722e22a93;
			sourceTree = "<group>";
		};
		10D321942BDB1C2E00B39B1B /* Generate offline map with local basemap */ = {
			isa = PBXGroup;
			children = (
				10D321952BDB1CB500B39B1B /* GenerateOfflineMapWithLocalBasemapView.swift */,
			);
			path = "Generate offline map with local basemap";
			sourceTree = "<group>";
		};
		1C0C1C3229D34DAE005C8B24 /* Change viewpoint */ = {
			isa = PBXGroup;
			children = (
				1C0C1C3429D34DAE005C8B24 /* ChangeViewpointView.swift */,
			);
			path = "Change viewpoint";
			sourceTree = "<group>";
		};
		1C19B4EA2A578E46001D2506 /* Create load report */ = {
			isa = PBXGroup;
			children = (
				1C19B4EF2A578E46001D2506 /* CreateLoadReportView.Model.swift */,
				1C19B4ED2A578E46001D2506 /* CreateLoadReportView.swift */,
				1C19B4EB2A578E46001D2506 /* CreateLoadReportView.Views.swift */,
			);
			path = "Create load report";
			sourceTree = "<group>";
		};
		1C2538472BABAC7B00337307 /* Augment reality to navigate route */ = {
			isa = PBXGroup;
			children = (
				1C2538532BABACB100337307 /* AugmentRealityToNavigateRouteView.swift */,
				1C2538522BABACB100337307 /* AugmentRealityToNavigateRouteView.ARSceneView.swift */,
			);
			path = "Augment reality to navigate route";
			sourceTree = "<group>";
		};
		1C26ED122A859525009B7721 /* Filter features in scene */ = {
			isa = PBXGroup;
			children = (
				1C26ED152A859525009B7721 /* FilterFeaturesInSceneView.swift */,
			);
			path = "Filter features in scene";
			sourceTree = "<group>";
		};
		1C293D4F2DCEA74C000B0822 /* Authenticate with token */ = {
			isa = PBXGroup;
			children = (
				1C293D4E2DCEA74C000B0822 /* AuthenticateWithTokenView.swift */,
			);
			path = "Authenticate with token";
			sourceTree = "<group>";
		};
		1C29C9622DBAE5D10074028F /* Add WMTS layer */ = {
			isa = PBXGroup;
			children = (
				1C29C9532DBAE50D0074028F /* AddWMTSLayerView.swift */,
			);
			path = "Add WMTS layer";
			sourceTree = "<group>";
		};
		1C38915B2DBC36B000ADFDDC /* Add WFS layer */ = {
			isa = PBXGroup;
			children = (
				1C38915C2DBC36C700ADFDDC /* AddWFSLayerView.swift */,
			);
			path = "Add WFS layer";
			sourceTree = "<group>";
		};
		1C38915F2DC02F0800ADFDDC /* Apply blend renderer to hillshade */ = {
			isa = PBXGroup;
			children = (
				1C3891602DC02F1100ADFDDC /* ApplyBlendRendererToHillshadeView.swift */,
				1C3892302DC59E5D00ADFDDC /* ApplyBlendRendererToHillshadeView.SettingsView.swift */,
			);
			path = "Apply blend renderer to hillshade";
			sourceTree = "<group>";
		};
		1C38921E2DC1749700ADFDDC /* b051f5c3e01048f3bf11c59b41507896 */ = {
			isa = PBXGroup;
			children = (
				1CC755E02DC5A6A7004B346F /* Shasta_Elevation */,
			);
			path = b051f5c3e01048f3bf11c59b41507896;
			sourceTree = "<group>";
		};
		1C3B7DC22A5F64FC00907443 /* Analyze network with subnetwork trace */ = {
			isa = PBXGroup;
			children = (
				1C3B7DC32A5F64FC00907443 /* AnalyzeNetworkWithSubnetworkTraceView.Model.swift */,
				1C3B7DC62A5F64FC00907443 /* AnalyzeNetworkWithSubnetworkTraceView.swift */,
			);
			path = "Analyze network with subnetwork trace";
			sourceTree = "<group>";
		};
		1C42E04129D2396B004FC4BE /* Show popup */ = {
			isa = PBXGroup;
			children = (
				1C42E04329D2396B004FC4BE /* ShowPopupView.swift */,
			);
			path = "Show popup";
			sourceTree = "<group>";
		};
		1C43BC782A43781100509BF8 /* Set visibility of subtype sublayer */ = {
			isa = PBXGroup;
			children = (
				1C43BC7C2A43781100509BF8 /* SetVisibilityOfSubtypeSublayerView.Model.swift */,
				1C43BC7E2A43781100509BF8 /* SetVisibilityOfSubtypeSublayerView.swift */,
				1C43BC792A43781100509BF8 /* SetVisibilityOfSubtypeSublayerView.Views.swift */,
			);
			path = "Set visibility of subtype sublayer";
			sourceTree = "<group>";
		};
		1C8EC7422BAE2891001A6929 /* Augment reality to collect data */ = {
			isa = PBXGroup;
			children = (
				1C8EC7432BAE2891001A6929 /* AugmentRealityToCollectDataView.swift */,
			);
			path = "Augment reality to collect data";
			sourceTree = "<group>";
		};
		1C965C4629DBA879002F8536 /* 681d6f7694644709a7c830ec57a2d72b */ = {
			isa = PBXGroup;
			children = (
				004FE87029DF5D8700075217 /* Bristol */,
			);
			path = 681d6f7694644709a7c830ec57a2d72b;
			sourceTree = "<group>";
		};
		1C9B74C429DB43580038B06F /* Show realistic light and shadows */ = {
			isa = PBXGroup;
			children = (
				1C9B74C529DB43580038B06F /* ShowRealisticLightAndShadowsView.swift */,
			);
			path = "Show realistic light and shadows";
			sourceTree = "<group>";
		};
		1C9B74D229DB54560038B06F /* Change camera controller */ = {
			isa = PBXGroup;
			children = (
				1C9B74D529DB54560038B06F /* ChangeCameraControllerView.swift */,
			);
			path = "Change camera controller";
			sourceTree = "<group>";
		};
		1CAB8D402A3CEAB0002AA649 /* Run valve isolation trace */ = {
			isa = PBXGroup;
			children = (
				1CAB8D442A3CEAB0002AA649 /* RunValveIsolationTraceView.Model.swift */,
				1CAB8D472A3CEAB0002AA649 /* RunValveIsolationTraceView.swift */,
			);
			path = "Run valve isolation trace";
			sourceTree = "<group>";
		};
		1CAF831A2A20305F000E1E60 /* Show utility associations */ = {
			isa = PBXGroup;
			children = (
				1CAF831B2A20305F000E1E60 /* ShowUtilityAssociationsView.swift */,
			);
			path = "Show utility associations";
			sourceTree = "<group>";
		};
		218F35B229C28F4A00502022 /* Authenticate with OAuth */ = {
			isa = PBXGroup;
			children = (
				218F35B329C28F4A00502022 /* AuthenticateWithOAuthView.swift */,
			);
			path = "Authenticate with OAuth";
			sourceTree = "<group>";
		};
		3E54CF202C66AFA400DD2F18 /* Add web tiled layer */ = {
			isa = PBXGroup;
			children = (
				3E54CF212C66AFBE00DD2F18 /* AddWebTiledLayerView.swift */,
			);
			path = "Add web tiled layer";
			sourceTree = "<group>";
		};
		3E720F9B2C619ACD00E22A9E /* Set initial viewpoint */ = {
			isa = PBXGroup;
			children = (
				3E720F9C2C619B1700E22A9E /* SetInitialViewpointView.swift */,
			);
			path = "Set initial viewpoint";
			sourceTree = "<group>";
		};
		3E9F77712C6A609B0022CAB5 /* Query feature count and extent */ = {
			isa = PBXGroup;
			children = (
				3E9F77722C6A60FA0022CAB5 /* QueryFeatureCountAndExtentView.swift */,
			);
			path = "Query feature count and extent";
			sourceTree = "<group>";
		};
		3EEDE7CC2C5D735E00510104 /* Set spatial reference */ = {
			isa = PBXGroup;
			children = (
				3EEDE7CD2C5D73F700510104 /* SetSpatialReferenceView.swift */,
			);
			path = "Set spatial reference";
			sourceTree = "<group>";
		};
		4C8126DB2DBBCED7006EF7D2 /* Apply style to WMS layer */ = {
			isa = PBXGroup;
			children = (
				4C8126DC2DBBCEFE006EF7D2 /* ApplyStyleToWMSLayerView.swift */,
			);
			path = "Apply style to WMS layer";
			sourceTree = "<group>";
		};
		4C8126E32DC0249D006EF7D2 /* Analyze hotspots */ = {
			isa = PBXGroup;
			children = (
				4C8126E62DC02525006EF7D2 /* AnalyzeHotspotsView.swift */,
			);
			path = "Analyze hotspots";
			sourceTree = "<group>";
		};
		4C81273A2DCA9E03006EF7D2 /* Apply colormap renderer to raster */ = {
			isa = PBXGroup;
			children = (
				4C81273D2DCA9E31006EF7D2 /* ApplyColormapRendererToRasterView.swift */,
			);
			path = "Apply colormap renderer to raster";
			sourceTree = "<group>";
		};
		4C81274E2DCADC82006EF7D2 /* cc68728b5904403ba637e1f1cd2995ae */ = {
			isa = PBXGroup;
			children = (
				4C81275C2DCBB72C006EF7D2 /* ShastaBW */,
			);
			path = cc68728b5904403ba637e1f1cd2995ae;
			sourceTree = "<group>";
		};
		4C81275F2DCBED40006EF7D2 /* Apply stretch renderer */ = {
			isa = PBXGroup;
			children = (
				4C8127602DCBED62006EF7D2 /* ApplyStretchRendererView.swift */,
			);
			path = "Apply stretch renderer";
			sourceTree = "<group>";
		};
		4D126D6829CA1B6000CFB7A7 /* Show device location with NMEA data sources */ = {
			isa = PBXGroup;
			children = (
				4D126D6929CA1B6000CFB7A7 /* ShowDeviceLocationWithNMEADataSourcesView.swift */,
				4D126D7D29CA43D200CFB7A7 /* ShowDeviceLocationWithNMEADataSourcesView.Model.swift */,
				4D126D7129CA1E1800CFB7A7 /* FileNMEASentenceReader.swift */,
			);
			path = "Show device location with NMEA data sources";
			sourceTree = "<group>";
		};
		4D126D7629CA3B3F00CFB7A7 /* d5bad9f4fee9483791e405880fb466da */ = {
			isa = PBXGroup;
			children = (
				4D126D7B29CA3E6000CFB7A7 /* Redlands.nmea */,
			);
			path = d5bad9f4fee9483791e405880fb466da;
			sourceTree = "<group>";
		};
		4D2ADC3E29C26D05003B367F /* Add dynamic entity layer */ = {
			isa = PBXGroup;
			children = (
				4D2ADC3F29C26D05003B367F /* AddDynamicEntityLayerView.swift */,
				4D2ADC6629C50BD6003B367F /* AddDynamicEntityLayerView.Model.swift */,
				4D2ADC6829C50C4C003B367F /* AddDynamicEntityLayerView.SettingsView.swift */,
				00F279D52AF418DC00CECAF8 /* AddDynamicEntityLayerView.VehicleCallout.swift */,
			);
			path = "Add dynamic entity layer";
			sourceTree = "<group>";
		};
		4D2ADC5329C4F612003B367F /* Change map view background */ = {
			isa = PBXGroup;
			children = (
				4D2ADC5529C4F612003B367F /* ChangeMapViewBackgroundView.swift */,
				4D2ADC5829C4F612003B367F /* ChangeMapViewBackgroundView.SettingsView.swift */,
				4D2ADC6129C5071C003B367F /* ChangeMapViewBackgroundView.Model.swift */,
			);
			path = "Change map view background";
			sourceTree = "<group>";
		};
		7573E81229D6134C00BEED9C /* Trace utility network */ = {
			isa = PBXGroup;
			children = (
				7573E81329D6134C00BEED9C /* TraceUtilityNetworkView.Model.swift */,
				7573E81529D6134C00BEED9C /* TraceUtilityNetworkView.Enums.swift */,
				7573E81729D6134C00BEED9C /* TraceUtilityNetworkView.Views.swift */,
				7573E81829D6134C00BEED9C /* TraceUtilityNetworkView.swift */,
			);
			path = "Trace utility network";
			sourceTree = "<group>";
		};
		75DD739029D38B1B0010229D /* Navigate route */ = {
			isa = PBXGroup;
			children = (
				75DD739129D38B1B0010229D /* NavigateRouteView.swift */,
			);
			path = "Navigate route";
			sourceTree = "<group>";
		};
		792222DB2A81AA5D00619FFE /* a8a942c228af4fac96baa78ad60f511f */ = {
			isa = PBXGroup;
			children = (
				792222DC2A81AA5D00619FFE /* AIS_MarineCadastre_SelectedVessels_CustomDataSource.jsonl */,
			);
			path = a8a942c228af4fac96baa78ad60f511f;
			sourceTree = "<group>";
		};
		79B7B8082A1BF8B300F57C27 /* Create and save KML file */ = {
			isa = PBXGroup;
			children = (
				79302F842A1ED4E30002336A /* CreateAndSaveKMLView.Model.swift */,
				79B7B8092A1BF8EC00F57C27 /* CreateAndSaveKMLView.swift */,
				79302F862A1ED71B0002336A /* CreateAndSaveKMLView.Views.swift */,
			);
			path = "Create and save KML file";
			sourceTree = "<group>";
		};
		79D84D0C2A815BED00F45262 /* Add custom dynamic entity data source */ = {
			isa = PBXGroup;
			children = (
				79D84D0D2A815C5B00F45262 /* AddCustomDynamicEntityDataSourceView.swift */,
				7900C5F52A83FC3F002D430F /* AddCustomDynamicEntityDataSourceView.Vessel.swift */,
			);
			path = "Add custom dynamic entity data source";
			sourceTree = "<group>";
		};
		8810FB572DC94A5600874936 /* Apply function to raster from service */ = {
			isa = PBXGroup;
			children = (
				8810FB582DC94A6600874936 /* ApplyFunctionToRasterFromServiceView.swift */,
			);
			path = "Apply function to raster from service";
			sourceTree = "<group>";
		};
		88C5E0E92DCBC1B20091D271 /* Apply scene property expressions */ = {
			isa = PBXGroup;
			children = (
				88C5E0EA2DCBC1E20091D271 /* ApplyScenePropertyExpressionsView.swift */,
			);
			path = "Apply scene property expressions";
			sourceTree = "<group>";
		};
		88E52E6D2DC969CF00F48409 /* Apply hillshade renderer to raster */ = {
			isa = PBXGroup;
			children = (
				88E52E6E2DC96C3F00F48409 /* ApplyHillshadeRendererToRasterView.swift */,
				88E52E802DCA703B00F48409 /* ApplyHillshadeRendererToRasterView.SettingsView.swift */,
			);
			path = "Apply hillshade renderer to raster";
			sourceTree = "<group>";
		};
		88F93CBE29C3D4E30006B28E /* Create and edit geometries */ = {
			isa = PBXGroup;
			children = (
				88F93CC029C3D59C0006B28E /* CreateAndEditGeometriesView.swift */,
			);
			path = "Create and edit geometries";
			sourceTree = "<group>";
		};
		88FB70372DCC204800EB76E3 /* Apply symbology to shapefile */ = {
			isa = PBXGroup;
			children = (
				88FB70382DCC207B00EB76E3 /* ApplySymbologyToShapefileView.swift */,
			);
			path = "Apply symbology to shapefile";
			sourceTree = "<group>";
		};
		88FB703A2DCC211E00EB76E3 /* d98b3e5293834c5f852f13c569930caa */ = {
			isa = PBXGroup;
			children = (
				88FB70D02DCC247B00EB76E3 /* Aurora_CO_shp */,
			);
			path = d98b3e5293834c5f852f13c569930caa;
			sourceTree = "<group>";
		};
		88FB70D22DCD10A500EB76E3 /* Authenticate with Integrated Windows Authentication */ = {
			isa = PBXGroup;
			children = (
				88FB70D32DCD10B600EB76E3 /* AuthenticateWithIntegratedWindowsAuthenticationView.swift */,
			);
			path = "Authenticate with Integrated Windows Authentication";
			sourceTree = "<group>";
		};
		9537AFC82C220ECB000923C5 /* 9d2987a825c646468b3ce7512fb76e2d */ = {
			isa = PBXGroup;
			children = (
				9537AFD62C220EF0000923C5 /* ExchangeSetwithoutUpdates */,
			);
			path = 9d2987a825c646468b3ce7512fb76e2d;
			sourceTree = "<group>";
		};
		954AEDEF2C01332F00265114 /* Select features in scene layer */ = {
			isa = PBXGroup;
			children = (
				954AEDED2C01332600265114 /* SelectFeaturesInSceneLayerView.swift */,
			);
			path = "Select features in scene layer";
			sourceTree = "<group>";
		};
		955271622C0E6750009B1ED4 /* Add raster from service */ = {
			isa = PBXGroup;
			children = (
				955271602C0E6749009B1ED4 /* AddRasterFromServiceView.swift */,
			);
			path = "Add raster from service";
			sourceTree = "<group>";
		};
		955AFAC52C10FD74009C8FE5 /* Apply mosaic rule to rasters */ = {
			isa = PBXGroup;
			children = (
				955AFAC32C10FD6F009C8FE5 /* ApplyMosaicRuleToRastersView.swift */,
			);
			path = "Apply mosaic rule to rasters";
			sourceTree = "<group>";
		};
		9579FCEB2C3360CA00FC8A1D /* Edit feature attachments */ = {
			isa = PBXGroup;
			children = (
				9579FCE92C3360BB00FC8A1D /* EditFeatureAttachmentsView.swift */,
				9547085B2C3C719800CA8579 /* EditFeatureAttachmentsView.Model.swift */,
			);
			path = "Edit feature attachments";
			sourceTree = "<group>";
		};
		95A5721A2C0FDCCE006E8B48 /* Show scale bar */ = {
			isa = PBXGroup;
			children = (
				95A572182C0FDCC9006E8B48 /* ShowScaleBarView.swift */,
			);
			path = "Show scale bar";
			sourceTree = "<group>";
		};
		95D2EE102C334D1D00683D53 /* Show service area */ = {
			isa = PBXGroup;
			children = (
				95D2EE0E2C334D1600683D53 /* ShowServiceAreaView.swift */,
			);
			path = "Show service area";
			sourceTree = "<group>";
		};
		95DEB9B72C127A97009BEC35 /* Show viewshed from point on map */ = {
			isa = PBXGroup;
			children = (
				95DEB9B52C127A92009BEC35 /* ShowViewshedFromPointOnMapView.swift */,
			);
			path = "Show viewshed from point on map";
			sourceTree = "<group>";
		};
		95E980732C26185000CB8912 /* Browse OGC API feature service */ = {
			isa = PBXGroup;
			children = (
				95E980702C26183000CB8912 /* BrowseOGCAPIFeatureServiceView.swift */,
			);
			path = "Browse OGC API feature service";
			sourceTree = "<group>";
		};
		95F3A52C2C07F0A600885DED /* Set surface navigation constraint */ = {
			isa = PBXGroup;
			children = (
				95F3A52A2C07F09C00885DED /* SetSurfaceNavigationConstraintView.swift */,
			);
			path = "Set surface navigation constraint";
			sourceTree = "<group>";
		};
		95F8912A2C46E9F00010EBED /* Show device location using indoor positioning */ = {
			isa = PBXGroup;
			children = (
				95F891282C46E9D60010EBED /* ShowDeviceLocationUsingIndoorPositioningView.swift */,
				9503056D2C46ECB70091B32D /* ShowDeviceLocationUsingIndoorPositioningView.Model.swift */,
			);
			path = "Show device location using indoor positioning";
			sourceTree = "<group>";
		};
		D70082E72ACF8F6C00E0C3C2 /* Identify KML features */ = {
			isa = PBXGroup;
			children = (
				D70082EA2ACF900100E0C3C2 /* IdentifyKMLFeaturesView.swift */,
			);
			path = "Identify KML features";
			sourceTree = "<group>";
		};
		D7010EBA2B05616900D43F55 /* Display scene from mobile scene package */ = {
			isa = PBXGroup;
			children = (
				D7010EBC2B05616900D43F55 /* DisplaySceneFromMobileScenePackageView.swift */,
			);
			path = "Display scene from mobile scene package";
			sourceTree = "<group>";
		};
		D701D7242A37C7E4006FF0C8 /* 07d62a792ab6496d9b772a24efea45d0 */ = {
			isa = PBXGroup;
			children = (
				D701D72B2A37C7F7006FF0C8 /* bradley_low_3ds */,
			);
			path = 07d62a792ab6496d9b772a24efea45d0;
			sourceTree = "<group>";
		};
		D704AA562AB22B7A00A3BB63 /* Group layers together */ = {
			isa = PBXGroup;
			children = (
				D704AA592AB22C1A00A3BB63 /* GroupLayersTogetherView.swift */,
				D75C35662AB50338003CD55F /* GroupLayersTogetherView.GroupLayerListView.swift */,
			);
			path = "Group layers together";
			sourceTree = "<group>";
		};
		D70539042CD0122D00F63F4A /* c78b149a1d52414682c86a5feeb13d30 */ = {
			isa = PBXGroup;
			children = (
				D70539032CD0122D00F63F4A /* mil2525d.stylx */,
			);
			path = c78b149a1d52414682c86a5feeb13d30;
			sourceTree = "<group>";
		};
		D70539082CD0122D00F63F4A /* e0d41b4b409a49a5a7ba11939d8535dc */ = {
			isa = PBXGroup;
			children = (
				D705390F2CD0127700F63F4A /* militaryoverlay.geodatabase */,
			);
			path = e0d41b4b409a49a5a7ba11939d8535dc;
			sourceTree = "<group>";
		};
		D7058B0B2B59E44B000A888A /* Style point with scene symbol */ = {
			isa = PBXGroup;
			children = (
				D7058B0D2B59E44B000A888A /* StylePointWithSceneSymbolView.swift */,
			);
			path = "Style point with scene symbol";
			sourceTree = "<group>";
		};
		D70789912CD160FD000DF215 /* Apply dictionary renderer to graphics overlay */ = {
			isa = PBXGroup;
			children = (
				D707898E2CD160FD000DF215 /* ApplyDictionaryRendererToGraphicsOverlayView.swift */,
			);
			path = "Apply dictionary renderer to graphics overlay";
			sourceTree = "<group>";
		};
		D707899A2CD16324000DF215 /* 8776cfc26eed4485a03de6316826384c */ = {
			isa = PBXGroup;
			children = (
				D70789992CD16324000DF215 /* Mil2525DMessages.xml */,
			);
			path = 8776cfc26eed4485a03de6316826384c;
			sourceTree = "<group>";
		};
		D7084FA42AD771AA00EC7F4F /* Augment reality to fly over scene */ = {
			isa = PBXGroup;
			children = (
				D7084FA62AD771AA00EC7F4F /* AugmentRealityToFlyOverSceneView.swift */,
			);
			path = "Augment reality to fly over scene";
			sourceTree = "<group>";
		};
		D71099692A27D8880065A1C1 /* Densify and generalize geometry */ = {
			isa = PBXGroup;
			children = (
				D710996C2A27D9210065A1C1 /* DensifyAndGeneralizeGeometryView.swift */,
				D710996F2A2802FA0065A1C1 /* DensifyAndGeneralizeGeometryView.SettingsView.swift */,
			);
			path = "Densify and generalize geometry";
			sourceTree = "<group>";
		};
		D71371782BD88ECC00EB2F86 /* Monitor changes to layer view state */ = {
			isa = PBXGroup;
			children = (
				D71371752BD88ECC00EB2F86 /* MonitorChangesToLayerViewStateView.swift */,
			);
			path = "Monitor changes to layer view state";
			sourceTree = "<group>";
		};
		D713C6D42CB990600073AA72 /* Add KML layer */ = {
			isa = PBXGroup;
			children = (
				D713C6D12CB990600073AA72 /* AddKMLLayerView.swift */,
			);
			path = "Add KML layer";
			sourceTree = "<group>";
		};
		D713C6F62CB9B9A60073AA72 /* 324e4742820e46cfbe5029ff2c32cb1f */ = {
			isa = PBXGroup;
			children = (
				D713C6F52CB9B9A60073AA72 /* US_State_Capitals.kml */,
			);
			path = 324e4742820e46cfbe5029ff2c32cb1f;
			sourceTree = "<group>";
		};
		D71563E62D5AC2B600D2E948 /* Create KML multi-track */ = {
			isa = PBXGroup;
			children = (
				D71563E32D5AC2B600D2E948 /* CreateKMLMultiTrackView.swift */,
				D789AAAC2D66C718007A8E0E /* CreateKMLMultiTrackView.Model.swift */,
			);
			path = "Create KML multi-track";
			sourceTree = "<group>";
		};
		D718A1E92B575FD900447087 /* Manage bookmarks */ = {
			isa = PBXGroup;
			children = (
				D718A1EA2B575FD900447087 /* ManageBookmarksView.swift */,
			);
			path = "Manage bookmarks";
			sourceTree = "<group>";
		};
		D71A9DE12D8CC88D00CA03CB /* Snap geometry edits with utility network rules */ = {
			isa = PBXGroup;
			children = (
				D71A9DE02D8CC88D00CA03CB /* SnapGeometryEditsWithUtilityNetworkRulesView.swift */,
				D703F04C2D9334AC0077E3A8 /* SnapGeometryEditsWithUtilityNetworkRulesView.Model.swift */,
			);
			path = "Snap geometry edits with utility network rules";
			sourceTree = "<group>";
		};
		D71C5F602AAA7854006599FD /* Create symbol styles from web styles */ = {
			isa = PBXGroup;
			children = (
				D71C5F632AAA7A88006599FD /* CreateSymbolStylesFromWebStylesView.swift */,
			);
			path = "Create symbol styles from web styles";
			sourceTree = "<group>";
		};
		D71C909E2C6C249B0018C63E /* Style geometry types with symbols */ = {
			isa = PBXGroup;
			children = (
				D71C909C2C6C249B0018C63E /* StyleGeometryTypesWithSymbolsView.swift */,
				D71C909D2C6C249B0018C63E /* StyleGeometryTypesWithSymbolsView.Views.swift */,
			);
			path = "Style geometry types with symbols";
			sourceTree = "<group>";
		};
		D71D9B122DC430F800FF2D5A /* Apply terrain exaggeration */ = {
			isa = PBXGroup;
			children = (
				D71D9B0F2DC430F800FF2D5A /* ApplyTerrainExaggerationView.swift */,
			);
			path = "Apply terrain exaggeration";
			sourceTree = "<group>";
		};
		D7201CD72CC6B710004BDB7D /* Add tiled layer as basemap */ = {
			isa = PBXGroup;
			children = (
				D7201CD42CC6B710004BDB7D /* AddTiledLayerAsBasemapView.swift */,
			);
			path = "Add tiled layer as basemap";
			sourceTree = "<group>";
		};
		D7201D032CC6D3B5004BDB7D /* Add vector tiled layer from custom style */ = {
			isa = PBXGroup;
			children = (
				D7201D002CC6D3B5004BDB7D /* AddVectorTiledLayerFromCustomStyleView.swift */,
			);
			path = "Add vector tiled layer from custom style";
			sourceTree = "<group>";
		};
		D7201D2A2CC6D829004BDB7D /* f4b742a57af344988b02227e2824ca5f */ = {
			isa = PBXGroup;
			children = (
				D7201D292CC6D829004BDB7D /* dodge_city.vtpk */,
			);
			path = f4b742a57af344988b02227e2824ca5f;
			sourceTree = "<group>";
		};
		D721EEA62ABDFF550040BE46 /* 174150279af74a2ba6f8b87a567f480b */ = {
			isa = PBXGroup;
			children = (
				D721EEA72ABDFF550040BE46 /* LothianRiversAnno.mmpk */,
			);
			path = 174150279af74a2ba6f8b87a567f480b;
			sourceTree = "<group>";
		};
		D722BD1E2A420D7E002C2087 /* Show extruded features */ = {
			isa = PBXGroup;
			children = (
				D722BD212A420DAD002C2087 /* ShowExtrudedFeaturesView.swift */,
			);
			path = "Show extruded features";
			sourceTree = "<group>";
		};
		D7232EDD2AC1E5410079ABFF /* Play KML tour */ = {
			isa = PBXGroup;
			children = (
				D7232EE02AC1E5AA0079ABFF /* PlayKMLTourView.swift */,
			);
			path = "Play KML tour";
			sourceTree = "<group>";
		};
		D72F27292ADA1E4400F906DA /* Augment reality to show tabletop scene */ = {
			isa = PBXGroup;
			children = (
				D72F272B2ADA1E4400F906DA /* AugmentRealityToShowTabletopSceneView.swift */,
			);
			path = "Augment reality to show tabletop scene";
			sourceTree = "<group>";
		};
		D731F3BD2AD0D22500A8431E /* Identify graphics */ = {
			isa = PBXGroup;
			children = (
				D731F3C02AD0D2AC00A8431E /* IdentifyGraphicsView.swift */,
			);
			path = "Identify graphics";
			sourceTree = "<group>";
		};
		D7337C5C2ABD137400A5D865 /* Show mobile map package expiration date */ = {
			isa = PBXGroup;
			children = (
				D7337C5F2ABD142D00A5D865 /* ShowMobileMapPackageExpirationDateView.swift */,
			);
			path = "Show mobile map package expiration date";
			sourceTree = "<group>";
		};
		D733CA182BED980D00FBDE4C /* Edit and sync features with feature service */ = {
			isa = PBXGroup;
			children = (
				D733CA152BED980D00FBDE4C /* EditAndSyncFeaturesWithFeatureServiceView.swift */,
				D74ECD0C2BEEAE2F007C0FA6 /* EditAndSyncFeaturesWithFeatureServiceView.Model.swift */,
			);
			path = "Edit and sync features with feature service";
			sourceTree = "<group>";
		};
		D734FA072A183A5A00246D7E /* Set max extent */ = {
			isa = PBXGroup;
			children = (
				D734FA092A183A5B00246D7E /* SetMaxExtentView.swift */,
			);
			path = "Set max extent";
			sourceTree = "<group>";
		};
		D7352F8D2BD992C40013FFEF /* Monitor changes to draw status */ = {
			isa = PBXGroup;
			children = (
				D7352F8A2BD992C40013FFEF /* MonitorChangesToDrawStatusView.swift */,
			);
			path = "Monitor changes to draw status";
			sourceTree = "<group>";
		};
		D735717F2CB613100046A433 /* 5028bf3513ff4c38b28822d010a4937c */ = {
			isa = PBXGroup;
			children = (
				D73571D62CB6131E0046A433 /* hydrography */,
			);
			path = 5028bf3513ff4c38b28822d010a4937c;
			sourceTree = "<group>";
		};
		D73E61952BDAEE6600457932 /* Match viewpoint of geo views */ = {
			isa = PBXGroup;
			children = (
				D73E61922BDAEE6600457932 /* MatchViewpointOfGeoViewsView.swift */,
			);
			path = "Match viewpoint of geo views";
			sourceTree = "<group>";
		};
		D73E619D2BDB21F400457932 /* Edit with branch versioning */ = {
			isa = PBXGroup;
			children = (
				D73E619A2BDB21F400457932 /* EditWithBranchVersioningView.swift */,
				D7114A0C2BDC6A3300FA68CA /* EditWithBranchVersioningView.Model.swift */,
				D7044B952BE18D73000F2C43 /* EditWithBranchVersioningView.Views.swift */,
			);
			path = "Edit with branch versioning";
			sourceTree = "<group>";
		};
		D73F06652B5EE73D000B574F /* Query features with Arcade expression */ = {
			isa = PBXGroup;
			children = (
				D73F06662B5EE73D000B574F /* QueryFeaturesWithArcadeExpressionView.swift */,
			);
			path = "Query features with Arcade expression";
			sourceTree = "<group>";
		};
		D73F8CF22AB1089900CD39DA /* 751138a2e0844e06853522d54103222a */ = {
			isa = PBXGroup;
			children = (
				D73F8CF32AB1089900CD39DA /* Restaurant.stylx */,
			);
			path = 751138a2e0844e06853522d54103222a;
			sourceTree = "<group>";
		};
		D73FABE82AD4A0370048EC70 /* Create mobile geodatabase */ = {
			isa = PBXGroup;
			children = (
				D71FCB892AD6277E000E517C /* CreateMobileGeodatabaseView.Model.swift */,
				D73FC0FC2AD4A18D0067A19B /* CreateMobileGeodatabaseView.swift */,
			);
			path = "Create mobile geodatabase";
			sourceTree = "<group>";
		};
		D73FCFF32B02A3AA0006360D /* Find address with reverse geocode */ = {
			isa = PBXGroup;
			children = (
				D73FCFF42B02A3AA0006360D /* FindAddressWithReverseGeocodeView.swift */,
			);
			path = "Find address with reverse geocode";
			sourceTree = "<group>";
		};
		D742E48E2B04132B00690098 /* Display web scene from portal item */ = {
			isa = PBXGroup;
			children = (
				D742E48F2B04132B00690098 /* DisplayWebSceneFromPortalItemView.swift */,
			);
			path = "Display web scene from portal item";
			sourceTree = "<group>";
		};
		D744FD132A2112360084A66C /* Create convex hull around points */ = {
			isa = PBXGroup;
			children = (
				D744FD162A2112D90084A66C /* CreateConvexHullAroundPointsView.swift */,
			);
			path = "Create convex hull around points";
			sourceTree = "<group>";
		};
		D7464F182ACE0445007FEE88 /* Identify raster cell */ = {
			isa = PBXGroup;
			children = (
				D7464F1D2ACE04B3007FEE88 /* IdentifyRasterCellView.swift */,
			);
			path = "Identify raster cell";
			sourceTree = "<group>";
		};
		D7464F202ACE0910007FEE88 /* b5f977c78ec74b3a8857ca86d1d9b318 */ = {
			isa = PBXGroup;
			children = (
				D7464F2A2ACE0964007FEE88 /* SA_EVI_8Day_03May20 */,
			);
			path = b5f977c78ec74b3a8857ca86d1d9b318;
			sourceTree = "<group>";
		};
		D7497F382AC4B45300167AD2 /* Display dimensions */ = {
			isa = PBXGroup;
			children = (
				D7497F3B2AC4B4C100167AD2 /* DisplayDimensionsView.swift */,
			);
			path = "Display dimensions";
			sourceTree = "<group>";
		};
		D7497F3E2AC4BA4100167AD2 /* f5ff6f5556a945bca87ca513b8729a1e */ = {
			isa = PBXGroup;
			children = (
				D7497F3F2AC4BA4100167AD2 /* Edinburgh_Pylon_Dimensions.mmpk */,
			);
			path = f5ff6f5556a945bca87ca513b8729a1e;
			sourceTree = "<group>";
		};
		D74C8BFA2ABA5572007C76B8 /* Style symbols from mobile style file */ = {
			isa = PBXGroup;
			children = (
				D7337C592ABCFDB100A5D865 /* StyleSymbolsFromMobileStyleFileView.SymbolOptionsListView.swift */,
				D74C8BFD2ABA5605007C76B8 /* StyleSymbolsFromMobileStyleFileView.swift */,
			);
			path = "Style symbols from mobile style file";
			sourceTree = "<group>";
		};
		D74C8C002ABA6202007C76B8 /* 1bd036f221f54a99abc9e46ff3511cbf */ = {
			isa = PBXGroup;
			children = (
				D74C8C012ABA6202007C76B8 /* emoji-mobile.stylx */,
			);
			path = 1bd036f221f54a99abc9e46ff3511cbf;
			sourceTree = "<group>";
		};
		D74EA7802B6DADA5008F6C7C /* Validate utility network topology */ = {
			isa = PBXGroup;
			children = (
				D74EA7812B6DADA5008F6C7C /* ValidateUtilityNetworkTopologyView.swift */,
				D76495202B74687E0042699E /* ValidateUtilityNetworkTopologyView.Model.swift */,
				D7C97B552B75C10C0097CDA1 /* ValidateUtilityNetworkTopologyView.Views.swift */,
			);
			path = "Validate utility network topology";
			sourceTree = "<group>";
		};
		D74F6C412D0CD51B00D4FB15 /* Configure electronic navigational charts */ = {
			isa = PBXGroup;
			children = (
				D74F6C3E2D0CD51B00D4FB15 /* ConfigureElectronicNavigationalChartsView.swift */,
			);
			path = "Configure electronic navigational charts";
			sourceTree = "<group>";
		};
		D751017D2A2E490800B8FA48 /* Show labels on layer */ = {
			isa = PBXGroup;
			children = (
				D75101802A2E493600B8FA48 /* ShowLabelsOnLayerView.swift */,
			);
			path = "Show labels on layer";
			sourceTree = "<group>";
		};
		D751018A2A2E960300B8FA48 /* Identify layer features */ = {
			isa = PBXGroup;
			children = (
				D751018D2A2E962D00B8FA48 /* IdentifyLayerFeaturesView.swift */,
			);
			path = "Identify layer features";
			sourceTree = "<group>";
		};
		D751B4C72CD3E572005CE750 /* Add KML layer with network links */ = {
			isa = PBXGroup;
			children = (
				D751B4C42CD3E572005CE750 /* AddKMLLayerWithNetworkLinksView.swift */,
			);
			path = "Add KML layer with network links";
			sourceTree = "<group>";
		};
		D752D93C2A3914E5003EB25E /* Manage operational layers */ = {
			isa = PBXGroup;
			children = (
				D752D93F2A39154C003EB25E /* ManageOperationalLayersView.swift */,
			);
			path = "Manage operational layers";
			sourceTree = "<group>";
		};
		D752D9422A3A6EB8003EB25E /* Monitor changes to map load status */ = {
			isa = PBXGroup;
			children = (
				D752D9452A3A6F7F003EB25E /* MonitorChangesToMapLoadStatusView.swift */,
			);
			path = "Monitor changes to map load status";
			sourceTree = "<group>";
		};
		D752D95B2A3BCDD4003EB25E /* Display map from portal item */ = {
			isa = PBXGroup;
			children = (
				D752D95E2A3BCE06003EB25E /* DisplayMapFromPortalItemView.swift */,
			);
			path = "Display map from portal item";
			sourceTree = "<group>";
		};
		D75362CC2A1E862B00D83028 /* Apply unique value renderer */ = {
			isa = PBXGroup;
			children = (
				D75362D12A1E886700D83028 /* ApplyUniqueValueRendererView.swift */,
			);
			path = "Apply unique value renderer";
			sourceTree = "<group>";
		};
		D7553CD62AE2DFEC00DC2A70 /* Geocode offline */ = {
			isa = PBXGroup;
			children = (
				D72C43F22AEB066D00B6157B /* GeocodeOfflineView.Model.swift */,
				D7553CD82AE2DFEC00DC2A70 /* GeocodeOfflineView.swift */,
			);
			path = "Geocode offline";
			sourceTree = "<group>";
		};
		D7588F5B2B7D8DAA008B75E2 /* Navigate route with rerouting */ = {
			isa = PBXGroup;
			children = (
				D7588F5C2B7D8DAA008B75E2 /* NavigateRouteWithReroutingView.swift */,
				D7781D4A2B7ECCB700E53C51 /* NavigateRouteWithReroutingView.Model.swift */,
			);
			path = "Navigate route with rerouting";
			sourceTree = "<group>";
		};
		D75B584D2AAFB2C20038B3B4 /* Style features with custom dictionary */ = {
			isa = PBXGroup;
			children = (
				D75B58502AAFB3030038B3B4 /* StyleFeaturesWithCustomDictionaryView.swift */,
			);
			path = "Style features with custom dictionary";
			sourceTree = "<group>";
		};
		D75E5EE52CC0340100252595 /* List contents of KML file */ = {
			isa = PBXGroup;
			children = (
				D75E5EE22CC0340100252595 /* ListContentsOfKMLFileView.swift */,
			);
			path = "List contents of KML file";
			sourceTree = "<group>";
		};
		D75E5EEB2CC0466900252595 /* da301cb122874d5497f8a8f6c81eb36e */ = {
			isa = PBXGroup;
			children = (
				D75E5EEA2CC0466900252595 /* esri_test_data.kmz */,
			);
			path = da301cb122874d5497f8a8f6c81eb36e;
			sourceTree = "<group>";
		};
		D75E5EF02CC049D500252595 /* Edit features using feature forms */ = {
			isa = PBXGroup;
			children = (
				D75E5EED2CC049D500252595 /* EditFeaturesUsingFeatureFormsView.swift */,
			);
			path = "Edit features using feature forms";
			sourceTree = "<group>";
		};
		D75F66322B48EABC00434974 /* Search for web map */ = {
			isa = PBXGroup;
			children = (
				D75F66332B48EABC00434974 /* SearchForWebMapView.swift */,
				D7C6420B2B4F47E10042B8F7 /* SearchForWebMapView.Model.swift */,
				D71D516D2B51D7B600B2A2BE /* SearchForWebMapView.Views.swift */,
			);
			path = "Search for web map";
			sourceTree = "<group>";
		};
		D76000AA2AF19C2300B3084D /* Find route in mobile map package */ = {
			isa = PBXGroup;
			children = (
				D73723782AF5ADD700846884 /* FindRouteInMobileMapPackageView.MobileMapView.swift */,
				D73723742AF5877500846884 /* FindRouteInMobileMapPackageView.Models.swift */,
				D76000AB2AF19C2300B3084D /* FindRouteInMobileMapPackageView.swift */,
			);
			path = "Find route in mobile map package";
			sourceTree = "<group>";
		};
		D76000B52AF19FC900B3084D /* 260eb6535c824209964cf281766ebe43 */ = {
			isa = PBXGroup;
			children = (
				D76000B62AF19FCA00B3084D /* SanFrancisco.mmpk */,
			);
			path = 260eb6535c824209964cf281766ebe43;
			sourceTree = "<group>";
		};
		D762AF5E2BF6A7B900ECE3C7 /* Edit features with feature-linked annotation */ = {
			isa = PBXGroup;
			children = (
				D762AF5B2BF6A7B900ECE3C7 /* EditFeaturesWithFeatureLinkedAnnotationView.swift */,
				D7BA38902BFBC476009954F5 /* EditFeaturesWithFeatureLinkedAnnotationView.Model.swift */,
			);
			path = "Edit features with feature-linked annotation";
			sourceTree = "<group>";
		};
		D762AF642BF6A96100ECE3C7 /* 74c0c9fa80f4498c9739cc42531e9948 */ = {
			isa = PBXGroup;
			children = (
				D762AF632BF6A96100ECE3C7 /* loudoun_anno.geodatabase */,
			);
			path = 74c0c9fa80f4498c9739cc42531e9948;
			sourceTree = "<group>";
		};
		D762DA0D2D94C750001052DD /* 0fd3a39660d54c12b05d5f81f207dffd */ = {
			isa = PBXGroup;
			children = (
				D762DA0C2D94C750001052DD /* NapervilleGasUtilities.geodatabase */,
			);
			path = 0fd3a39660d54c12b05d5f81f207dffd;
			sourceTree = "<group>";
		};
		D7635FEA2B9272CB0044AB97 /* Display clusters */ = {
			isa = PBXGroup;
			children = (
				D7635FED2B9272CB0044AB97 /* DisplayClustersView.swift */,
			);
			path = "Display clusters";
			sourceTree = "<group>";
		};
		D7635FF32B9277DC0044AB97 /* Configure clusters */ = {
			isa = PBXGroup;
			children = (
				D7635FF82B9277DC0044AB97 /* ConfigureClustersView.swift */,
				D7635FF52B9277DC0044AB97 /* ConfigureClustersView.Model.swift */,
				D7635FF72B9277DC0044AB97 /* ConfigureClustersView.SettingsView.swift */,
			);
			path = "Configure clusters";
			sourceTree = "<group>";
		};
		D764B7DE2BE2F89D002E2F92 /* Edit geodatabase with transactions */ = {
			isa = PBXGroup;
			children = (
				D764B7DB2BE2F89D002E2F92 /* EditGeodatabaseWithTransactionsView.swift */,
				D769DF322BEC1A1C0062AE95 /* EditGeodatabaseWithTransactionsView.Model.swift */,
			);
			path = "Edit geodatabase with transactions";
			sourceTree = "<group>";
		};
		D76929F32B4F78340047205E /* Orbit camera around object */ = {
			isa = PBXGroup;
			children = (
				D76929F52B4F78340047205E /* OrbitCameraAroundObjectView.swift */,
				D718A1E62B570F7500447087 /* OrbitCameraAroundObjectView.Model.swift */,
			);
			path = "Orbit camera around object";
			sourceTree = "<group>";
		};
		D769C20D2A28FF8600030F61 /* Set up location-driven geotriggers */ = {
			isa = PBXGroup;
			children = (
				D769C2112A29019B00030F61 /* SetUpLocationDrivenGeotriggersView.swift */,
				D79EE76D2A4CEA5D005A52AE /* SetUpLocationDrivenGeotriggersView.Model.swift */,
			);
			path = "Set up location-driven geotriggers";
			sourceTree = "<group>";
		};
		D76CE8D62BFD7047009A8686 /* Set reference scale */ = {
			isa = PBXGroup;
			children = (
				D76CE8D52BFD7047009A8686 /* SetReferenceScaleView.swift */,
			);
			path = "Set reference scale";
			sourceTree = "<group>";
		};
		D7705D542AFC244E00CC0335 /* Find closest facility to multiple points */ = {
			isa = PBXGroup;
			children = (
				D7705D552AFC244E00CC0335 /* FindClosestFacilityToMultiplePointsView.swift */,
			);
			path = "Find closest facility to multiple points";
			sourceTree = "<group>";
		};
		D7705D5F2AFC570700CC0335 /* Find closest facility from point */ = {
			isa = PBXGroup;
			children = (
				D7705D612AFC570700CC0335 /* FindClosestFacilityFromPointView.swift */,
			);
			path = "Find closest facility from point";
			sourceTree = "<group>";
		};
		D771D0C52CD55211004C13CB /* Apply raster rendering rule */ = {
			isa = PBXGroup;
			children = (
				D771D0C22CD55211004C13CB /* ApplyRasterRenderingRuleView.swift */,
			);
			path = "Apply raster rendering rule";
			sourceTree = "<group>";
		};
		D77570BC2A29427200F490CD /* Animate images with image overlay */ = {
			isa = PBXGroup;
			children = (
				D77570BF2A2942F800F490CD /* AnimateImagesWithImageOverlayView.swift */,
			);
			path = "Animate images with image overlay";
			sourceTree = "<group>";
		};
		D77572AC2A295DC100F490CD /* d1453556d91e46dea191c20c398b82cd */ = {
			isa = PBXGroup;
			children = (
				D77572AD2A295DDD00F490CD /* PacificSouthWest2 */,
			);
			path = d1453556d91e46dea191c20c398b82cd;
			sourceTree = "<group>";
		};
		D776880E2B69826B007C3860 /* List spatial reference transformations */ = {
			isa = PBXGroup;
			children = (
				D77688102B69826B007C3860 /* ListSpatialReferenceTransformationsView.swift */,
				D757D14A2B6C46E50065F78F /* ListSpatialReferenceTransformationsView.Model.swift */,
			);
			path = "List spatial reference transformations";
			sourceTree = "<group>";
		};
		D7781D472B7EB03400E53C51 /* 4caec8c55ea2463982f1af7d9611b8d5 */ = {
			isa = PBXGroup;
			children = (
				D7781D482B7EB03400E53C51 /* SanDiegoTourPath.json */,
			);
			path = 4caec8c55ea2463982f1af7d9611b8d5;
			sourceTree = "<group>";
		};
		D77BC5352B59A2D3007B49B6 /* Style point with distance composite scene symbol */ = {
			isa = PBXGroup;
			children = (
				D77BC5362B59A2D3007B49B6 /* StylePointWithDistanceCompositeSceneSymbolView.swift */,
			);
			path = "Style point with distance composite scene symbol";
			sourceTree = "<group>";
		};
		D7848ED72CBD85A300F6F546 /* Add point scene layer */ = {
			isa = PBXGroup;
			children = (
				D7848ED42CBD85A300F6F546 /* AddPointSceneLayerView.swift */,
			);
			path = "Add point scene layer";
			sourceTree = "<group>";
		};
		D7848EFD2CBD986400F6F546 /* Add elevation source from raster */ = {
			isa = PBXGroup;
			children = (
				D7848EFA2CBD986400F6F546 /* AddElevationSourceFromRasterView.swift */,
			);
			path = "Add elevation source from raster";
			sourceTree = "<group>";
		};
		D78666A92A21616D00C60110 /* Find nearest vertex */ = {
			isa = PBXGroup;
			children = (
				D78666AC2A2161F100C60110 /* FindNearestVertexView.swift */,
			);
			path = "Find nearest vertex";
			sourceTree = "<group>";
		};
		D79482D32C35D872006521CD /* Create dynamic basemap gallery */ = {
			isa = PBXGroup;
			children = (
				D79482D02C35D872006521CD /* CreateDynamicBasemapGalleryView.swift */,
				D78FA4932C3C88880079313E /* CreateDynamicBasemapGalleryView.Views.swift */,
			);
			path = "Create dynamic basemap gallery";
			sourceTree = "<group>";
		};
		D7A737DF2BABB9FE00B7C7FC /* Augment reality to show hidden infrastructure */ = {
			isa = PBXGroup;
			children = (
				D7A737DC2BABB9FE00B7C7FC /* AugmentRealityToShowHiddenInfrastructureView.swift */,
				D77D9BFF2BB2438200B38A6C /* AugmentRealityToShowHiddenInfrastructureView.ARSceneView.swift */,
			);
			path = "Augment reality to show hidden infrastructure";
			sourceTree = "<group>";
		};
		D7A85A052CD5ABF5009DC68A /* Query with CQL filters */ = {
			isa = PBXGroup;
			children = (
				D7A85A022CD5ABF5009DC68A /* QueryWithCQLFiltersView.swift */,
			);
			path = "Query with CQL filters";
			sourceTree = "<group>";
		};
		D7ABA2F52A3256610021822B /* Measure distance in scene */ = {
			isa = PBXGroup;
			children = (
				D7ABA2F82A32579C0021822B /* MeasureDistanceInSceneView.swift */,
			);
			path = "Measure distance in scene";
			sourceTree = "<group>";
		};
		D7ABA2FB2A3287C10021822B /* Show viewshed from geoelement in scene */ = {
			isa = PBXGroup;
			children = (
				D7ABA2FE2A32881C0021822B /* ShowViewshedFromGeoelementInSceneView.swift */,
			);
			path = "Show viewshed from geoelement in scene";
			sourceTree = "<group>";
		};
		D7AE861A2AC39D750049B626 /* Display annotation */ = {
			isa = PBXGroup;
			children = (
				D7AE861D2AC39DC50049B626 /* DisplayAnnotationView.swift */,
			);
			path = "Display annotation";
			sourceTree = "<group>";
		};
		D7B3C5C02A43B71E001DA4D8 /* Create convex hull around geometries */ = {
			isa = PBXGroup;
			children = (
				D7634FAE2A43B7AC00F8AEFB /* CreateConvexHullAroundGeometriesView.swift */,
			);
			path = "Create convex hull around geometries";
			sourceTree = "<group>";
		};
		D7BA38962BFBFC0F009954F5 /* Query related features */ = {
			isa = PBXGroup;
			children = (
				D7BA38932BFBFC0F009954F5 /* QueryRelatedFeaturesView.swift */,
			);
			path = "Query related features";
			sourceTree = "<group>";
		};
		D7BB3DD12C5D781800FFCD56 /* 43809fd639f242fd8045ecbafd61a579 */ = {
			isa = PBXGroup;
			children = (
				D7BB3DD02C5D781800FFCD56 /* SaveTheBay.geodatabase */,
			);
			path = 43809fd639f242fd8045ecbafd61a579;
			sourceTree = "<group>";
		};
		D7BE7E6E2CC19CC3006DDB0C /* Add tiled layer */ = {
			isa = PBXGroup;
			children = (
				D7BE7E6B2CC19CC3006DDB0C /* AddTiledLayerView.swift */,
			);
			path = "Add tiled layer";
			sourceTree = "<group>";
		};
		D7BEBA9F2CBD9CCA00F882E7 /* 98092369c4ae4d549bbbd45dba993ebc */ = {
			isa = PBXGroup;
			children = (
				D7BEBA9E2CBD9CCA00F882E7 /* MontereyElevation.dt2 */,
			);
			path = 98092369c4ae4d549bbbd45dba993ebc;
			sourceTree = "<group>";
		};
		D7BEBAC22CBDC0F800F882E7 /* Add elevation source from tile package */ = {
			isa = PBXGroup;
			children = (
				D7BEBABF2CBDC0F800F882E7 /* AddElevationSourceFromTilePackageView.swift */,
			);
			path = "Add elevation source from tile package";
			sourceTree = "<group>";
		};
		D7BEBAC82CBDC81200F882E7 /* 52ca74b4ba8042b78b3c653696f34a9c */ = {
			isa = PBXGroup;
			children = (
				D7BEBAC72CBDC81200F882E7 /* MontereyElevation.tpkx */,
			);
			path = 52ca74b4ba8042b78b3c653696f34a9c;
			sourceTree = "<group>";
		};
		D7BEBAD12CBDFE1C00F882E7 /* Display alternate symbols at different scales */ = {
			isa = PBXGroup;
			children = (
				D7BEBACE2CBDFE1C00F882E7 /* DisplayAlternateSymbolsAtDifferentScalesView.swift */,
			);
			path = "Display alternate symbols at different scales";
			sourceTree = "<group>";
		};
		D7C16D172AC5F6C100689E89 /* Animate 3D graphic */ = {
			isa = PBXGroup;
			children = (
				D7058FB02ACB423C00A40F14 /* Animate3DGraphicView.Model.swift */,
				D7054AE82ACCCB6C007235BA /* Animate3DGraphicView.SettingsView.swift */,
				D7C16D1A2AC5F95300689E89 /* Animate3DGraphicView.swift */,
			);
			path = "Animate 3D graphic";
			sourceTree = "<group>";
		};
		D7C16D1D2AC5FE8200689E89 /* 5a9b60cee9ba41e79640a06bcdf8084d */ = {
			isa = PBXGroup;
			children = (
				D7C16D1E2AC5FE8200689E89 /* Pyrenees.csv */,
			);
			path = 5a9b60cee9ba41e79640a06bcdf8084d;
			sourceTree = "<group>";
		};
		D7C16D202AC5FE9800689E89 /* 290f0c571c394461a8b58b6775d0bd63 */ = {
			isa = PBXGroup;
			children = (
				D7C16D212AC5FE9800689E89 /* GrandCanyon.csv */,
			);
			path = 290f0c571c394461a8b58b6775d0bd63;
			sourceTree = "<group>";
		};
		D7C16D232AC5FEA600689E89 /* 12509ffdc684437f8f2656b0129d2c13 */ = {
			isa = PBXGroup;
			children = (
				D7C16D242AC5FEA600689E89 /* Snowdon.csv */,
			);
			path = 12509ffdc684437f8f2656b0129d2c13;
			sourceTree = "<group>";
		};
		D7C16D262AC5FEB600689E89 /* e87c154fb9c2487f999143df5b08e9b1 */ = {
			isa = PBXGroup;
			children = (
				D7C16D272AC5FEB600689E89 /* Hawaii.csv */,
			);
			path = e87c154fb9c2487f999143df5b08e9b1;
			sourceTree = "<group>";
		};
		D7C3AB462B683291008909B9 /* Set feature request mode */ = {
			isa = PBXGroup;
			children = (
				D7C3AB472B683291008909B9 /* SetFeatureRequestModeView.swift */,
			);
			path = "Set feature request mode";
			sourceTree = "<group>";
		};
		D7C5233F2BED9BBF00E8221A /* e4a398afe9a945f3b0f4dca1e4faccb5 */ = {
			isa = PBXGroup;
			children = (
				D7C5233E2BED9BBF00E8221A /* SanFrancisco.tpkx */,
			);
			path = e4a398afe9a945f3b0f4dca1e4faccb5;
			sourceTree = "<group>";
		};
		D7CC33FB2A31475C00198EDF /* Show line of sight between points */ = {
			isa = PBXGroup;
			children = (
				D7CC33FD2A31475C00198EDF /* ShowLineOfSightBetweenPointsView.swift */,
			);
			path = "Show line of sight between points";
			sourceTree = "<group>";
		};
		D7CDD3882CB86F0A00DE9766 /* Add point cloud layer from file */ = {
			isa = PBXGroup;
			children = (
				D7CDD3852CB86F0A00DE9766 /* AddPointCloudLayerFromFileView.swift */,
			);
			path = "Add point cloud layer from file";
			sourceTree = "<group>";
		};
		D7CDD38E2CB872EA00DE9766 /* 34da965ca51d4c68aa9b3a38edb29e00 */ = {
			isa = PBXGroup;
			children = (
				D7CDD38D2CB872EA00DE9766 /* sandiego-north-balboa-pointcloud.slpk */,
			);
			path = 34da965ca51d4c68aa9b3a38edb29e00;
			sourceTree = "<group>";
		};
		D7CE9F992AE2F575008F7A5F /* 22c3083d4fa74e3e9b25adfc9f8c0496 */ = {
			isa = PBXGroup;
			children = (
				D7CE9F9A2AE2F575008F7A5F /* streetmap_SD.tpkx */,
			);
			path = 22c3083d4fa74e3e9b25adfc9f8c0496;
			sourceTree = "<group>";
		};
		D7CE9F9C2AE2F585008F7A5F /* 3424d442ebe54f3cbf34462382d3aebe */ = {
			isa = PBXGroup;
			children = (
				D7CE9FA22AE2F595008F7A5F /* san-diego-eagle-locator */,
			);
			path = 3424d442ebe54f3cbf34462382d3aebe;
			sourceTree = "<group>";
		};
		D7D1F3512ADDBE5D009CE2DA /* 7dd2f97bb007466ea939160d0de96a9d */ = {
			isa = PBXGroup;
			children = (
				D7D1F3522ADDBE5D009CE2DA /* philadelphia.mspk */,
			);
			path = 7dd2f97bb007466ea939160d0de96a9d;
			sourceTree = "<group>";
		};
		D7D9FCF52BF2CC8600F972A2 /* Filter by definition expression or display filter */ = {
			isa = PBXGroup;
			children = (
				D7D9FCF22BF2CC8600F972A2 /* FilterByDefinitionExpressionOrDisplayFilterView.swift */,
			);
			path = "Filter by definition expression or display filter";
			sourceTree = "<group>";
		};
		D7DDF84F2AF47C6C004352D9 /* Find route around barriers */ = {
			isa = PBXGroup;
			children = (
				D76EE6062AF9AFE100DA0325 /* FindRouteAroundBarriersView.Model.swift */,
				D7DDF8502AF47C6C004352D9 /* FindRouteAroundBarriersView.swift */,
				D73FCFFE2B02C7630006360D /* FindRouteAroundBarriersView.Views.swift */,
			);
			path = "Find route around barriers";
			sourceTree = "<group>";
		};
		D7DFA0E92CBA0242007C31F2 /* Add map image layer */ = {
			isa = PBXGroup;
			children = (
				D7DFA0E62CBA0242007C31F2 /* AddMapImageLayerView.swift */,
			);
			path = "Add map image layer";
			sourceTree = "<group>";
		};
		D7E440D12A1ECBC2005D74DE /* Create buffers around points */ = {
			isa = PBXGroup;
			children = (
				D7E440D62A1ECE7D005D74DE /* CreateBuffersAroundPointsView.swift */,
			);
			path = "Create buffers around points";
			sourceTree = "<group>";
		};
		D7E557602A1D743100B9FB09 /* Add WMS layer */ = {
			isa = PBXGroup;
			children = (
				D7E557672A1D768800B9FB09 /* AddWMSLayerView.swift */,
			);
			path = "Add WMS layer";
			sourceTree = "<group>";
		};
		D7E7D0792AEB39BF003AAD02 /* Find route in transport network */ = {
			isa = PBXGroup;
			children = (
				D7749AD52AF08BF50086632F /* FindRouteInTransportNetworkView.Model.swift */,
				D7E7D0802AEB39D5003AAD02 /* FindRouteInTransportNetworkView.swift */,
			);
			path = "Find route in transport network";
			sourceTree = "<group>";
		};
		D7E7D0862AEB3C36003AAD02 /* df193653ed39449195af0c9725701dca */ = {
			isa = PBXGroup;
			children = (
				D7E7D0992AEB3C47003AAD02 /* san_diego_offline_routing */,
			);
			path = df193653ed39449195af0c9725701dca;
			sourceTree = "<group>";
		};
		D7EAF34F2A1C011000D822C4 /* Set min and max scale */ = {
			isa = PBXGroup;
			children = (
				D7EAF3592A1C023800D822C4 /* SetMinAndMaxScaleView.swift */,
			);
			path = "Set min and max scale";
			sourceTree = "<group>";
		};
		D7ECF5942AB8BDCA003FB2BE /* Render multilayer symbols */ = {
			isa = PBXGroup;
			children = (
				D7ECF5972AB8BE63003FB2BE /* RenderMultilayerSymbolsView.swift */,
			);
			path = "Render multilayer symbols";
			sourceTree = "<group>";
		};
		D7EF5D712A269E2D00FEBDE5 /* Show coordinates in multiple formats */ = {
			isa = PBXGroup;
			children = (
				D7EF5D742A26A03A00FEBDE5 /* ShowCoordinatesInMultipleFormatsView.swift */,
			);
			path = "Show coordinates in multiple formats";
			sourceTree = "<group>";
		};
		D7F2A02C2CD00F1C0008D981 /* Apply dictionary renderer to feature layer */ = {
			isa = PBXGroup;
			children = (
				D7F2A0292CD00F1C0008D981 /* ApplyDictionaryRendererToFeatureLayerView.swift */,
			);
			path = "Apply dictionary renderer to feature layer";
			sourceTree = "<group>";
		};
		D7F8C0342B60564D0072BFA7 /* Add features with contingent values */ = {
			isa = PBXGroup;
			children = (
				D7F8C0362B60564D0072BFA7 /* AddFeaturesWithContingentValuesView.swift */,
				D74F03EF2B609A7D00E83688 /* AddFeaturesWithContingentValuesView.Model.swift */,
				D7F8C0422B608F120072BFA7 /* AddFeaturesWithContingentValuesView.AddFeatureView.swift */,
			);
			path = "Add features with contingent values";
			sourceTree = "<group>";
		};
		D7F8C03C2B605AF60072BFA7 /* e12b54ea799f4606a2712157cf9f6e41 */ = {
			isa = PBXGroup;
			children = (
				D7F8C03D2B605AF60072BFA7 /* ContingentValuesBirdNests.geodatabase */,
			);
			path = e12b54ea799f4606a2712157cf9f6e41;
			sourceTree = "<group>";
		};
		D7F8C03F2B605E720072BFA7 /* b5106355f1634b8996e634c04b6a930a */ = {
			isa = PBXGroup;
			children = (
				D7F8C0402B605E720072BFA7 /* FillmoreTopographicMap.vtpk */,
			);
			path = b5106355f1634b8996e634c04b6a930a;
			sourceTree = "<group>";
		};
		E000E75E2869E325005D87C5 /* Clip geometry */ = {
			isa = PBXGroup;
			children = (
				E000E75F2869E33D005D87C5 /* ClipGeometryView.swift */,
			);
			path = "Clip geometry";
			sourceTree = "<group>";
		};
		E000E761286A0B07005D87C5 /* Cut geometry */ = {
			isa = PBXGroup;
			children = (
				E000E762286A0B18005D87C5 /* CutGeometryView.swift */,
			);
			path = "Cut geometry";
			sourceTree = "<group>";
		};
		E004A6B928414332002A1FE6 /* Set viewpoint rotation */ = {
			isa = PBXGroup;
			children = (
				E004A6BD28414332002A1FE6 /* SetViewpointRotationView.swift */,
			);
			path = "Set viewpoint rotation";
			sourceTree = "<group>";
		};
		E004A6D528465C70002A1FE6 /* Display scene */ = {
			isa = PBXGroup;
			children = (
				E004A6D828465C70002A1FE6 /* DisplaySceneView.swift */,
			);
			path = "Display scene";
			sourceTree = "<group>";
		};
		E004A6DE2846626A002A1FE6 /* Show callout */ = {
			isa = PBXGroup;
			children = (
				E004A6DF28466279002A1FE6 /* ShowCalloutView.swift */,
			);
			path = "Show callout";
			sourceTree = "<group>";
		};
		E004A6E42846A609002A1FE6 /* Style graphics with symbols */ = {
			isa = PBXGroup;
			children = (
				E004A6E52846A61F002A1FE6 /* StyleGraphicsWithSymbolsView.swift */,
			);
			path = "Style graphics with symbols";
			sourceTree = "<group>";
		};
		E004A6E728493BBB002A1FE6 /* Show device location */ = {
			isa = PBXGroup;
			children = (
				E004A6E828493BCE002A1FE6 /* ShowDeviceLocationView.swift */,
			);
			path = "Show device location";
			sourceTree = "<group>";
		};
		E004A6EB28495538002A1FE6 /* Create planar and geodetic buffers */ = {
			isa = PBXGroup;
			children = (
				E004A6EC2849556E002A1FE6 /* CreatePlanarAndGeodeticBuffersView.swift */,
			);
			path = "Create planar and geodetic buffers";
			sourceTree = "<group>";
		};
		E004A6EE284E4B7A002A1FE6 /* Download vector tiles to local cache */ = {
			isa = PBXGroup;
			children = (
				E004A6EF284E4B9B002A1FE6 /* DownloadVectorTilesToLocalCacheView.swift */,
			);
			path = "Download vector tiles to local cache";
			sourceTree = "<group>";
		};
		E004A6F1284E4F80002A1FE6 /* Show result of spatial operations */ = {
			isa = PBXGroup;
			children = (
				E004A6F2284E4FEB002A1FE6 /* ShowResultOfSpatialOperationsView.swift */,
			);
			path = "Show result of spatial operations";
			sourceTree = "<group>";
		};
		E004A6F4284FA3C5002A1FE6 /* Select features in feature layer */ = {
			isa = PBXGroup;
			children = (
				E004A6F5284FA42A002A1FE6 /* SelectFeaturesInFeatureLayerView.swift */,
			);
			path = "Select features in feature layer";
			sourceTree = "<group>";
		};
		E041ABC3287CAFEB0056009B /* Web */ = {
			isa = PBXGroup;
			children = (
				E041AC15287F54580056009B /* highlight.min.js */,
				E041AC1D288076A60056009B /* info.css */,
				E041AC1F288077B90056009B /* xcode.css */,
			);
			path = Web;
			sourceTree = "<group>";
		};
		E066DD33285CF3A0004D3D5B /* Find route */ = {
			isa = PBXGroup;
			children = (
				E066DD34285CF3B3004D3D5B /* FindRouteView.swift */,
			);
			path = "Find route";
			sourceTree = "<group>";
		};
		E066DD362860AB0B004D3D5B /* Style graphics with renderer */ = {
			isa = PBXGroup;
			children = (
				E066DD372860AB28004D3D5B /* StyleGraphicsWithRendererView.swift */,
			);
			path = "Style graphics with renderer";
			sourceTree = "<group>";
		};
		E066DD392860C9EE004D3D5B /* Show result of spatial relationships */ = {
			isa = PBXGroup;
			children = (
				E066DD3A2860CA08004D3D5B /* ShowResultOfSpatialRelationshipsView.swift */,
			);
			path = "Show result of spatial relationships";
			sourceTree = "<group>";
		};
		E066DD3E28610F3F004D3D5B /* Add scene layer from service */ = {
			isa = PBXGroup;
			children = (
				E066DD3F28610F55004D3D5B /* AddSceneLayerFromServiceView.swift */,
			);
			path = "Add scene layer from service";
			sourceTree = "<group>";
		};
		E070A0A1286F3B3400F2B606 /* Download preplanned map area */ = {
			isa = PBXGroup;
			children = (
				883C121429C9136600062FF9 /* DownloadPreplannedMapAreaView.MapPicker.swift */,
				E0D04FF128A5390000747989 /* DownloadPreplannedMapAreaView.Model.swift */,
				E070A0A2286F3B6000F2B606 /* DownloadPreplannedMapAreaView.swift */,
			);
			path = "Download preplanned map area";
			sourceTree = "<group>";
		};
		E088E1552862578800413100 /* Set surface placement mode */ = {
			isa = PBXGroup;
			children = (
				E088E1562862579D00413100 /* SetSurfacePlacementModeView.swift */,
			);
			path = "Set surface placement mode";
			sourceTree = "<group>";
		};
		E088E1722863B5E600413100 /* Generate offline map */ = {
			isa = PBXGroup;
			children = (
				E088E1732863B5F800413100 /* GenerateOfflineMapView.swift */,
			);
			path = "Generate offline map";
			sourceTree = "<group>";
		};
		E0EA0B75286638FD00C9621D /* Project geometry */ = {
			isa = PBXGroup;
			children = (
				E0EA0B762866390E00C9621D /* ProjectGeometryView.swift */,
			);
			path = "Project geometry";
			sourceTree = "<group>";
		};
		E0FE32E528747762002C6ACA /* Browse building floors */ = {
			isa = PBXGroup;
			children = (
				E0FE32E628747778002C6ACA /* BrowseBuildingFloorsView.swift */,
			);
			path = "Browse building floors";
			sourceTree = "<group>";
		};
		F111CCBD288B548400205358 /* Display map from mobile map package */ = {
			isa = PBXGroup;
			children = (
				F111CCC0288B5D5600205358 /* DisplayMapFromMobileMapPackageView.swift */,
			);
			path = "Display map from mobile map package";
			sourceTree = "<group>";
		};
		F111CCC2288B63DB00205358 /* e1f3a7254cb845b09450f54937c16061 */ = {
			isa = PBXGroup;
			children = (
				F111CCC3288B641900205358 /* Yellowstone.mmpk */,
			);
			path = e1f3a7254cb845b09450f54937c16061;
			sourceTree = "<group>";
		};
		F19A316128906F0D003B7EF9 /* Add raster from file */ = {
			isa = PBXGroup;
			children = (
				F1E71BF0289473760064C33F /* AddRasterFromFileView.swift */,
			);
			path = "Add raster from file";
			sourceTree = "<group>";
		};
/* End PBXGroup section */

/* Begin PBXNativeTarget section */
		00E5401227F3CCA200CF66D5 /* Samples */ = {
			isa = PBXNativeTarget;
			buildConfigurationList = 00E5402427F3CCA200CF66D5 /* Build configuration list for PBXNativeTarget "Samples" */;
			buildPhases = (
				001C6DDC27FE5CE800D472C2 /* Create .secrets File If It Does Not Exist */,
				00CCB8A3285BA2FD00BBAB70 /* Download Portal Item Data */,
				00E5402B27F77A5A00CF66D5 /* Lint Sources */,
				00E5400F27F3CCA200CF66D5 /* Sources */,
				00144B5E280634840090DD5D /* Embed Frameworks */,
				00E5401027F3CCA200CF66D5 /* Frameworks */,
				00E5401127F3CCA200CF66D5 /* Resources */,
				0039A4E82885C4E300592C86 /* Copy Source Code Files */,
				0039A4E72885C45200592C86 /* Copy README.md Files For Source Code View */,
			);
			buildRules = (
				0083586F27FE3BCF00192A15 /* PBXBuildRule */,
				0074ABCC2817B8E60037244A /* PBXBuildRule */,
			);
			dependencies = (
			);
			name = Samples;
			packageProductDependencies = (
				00C43AEC2947DC350099AE34 /* ArcGISToolkit */,
			);
			productName = "arcgis-swift-sdk-samples (iOS)";
			productReference = 00E5401327F3CCA200CF66D5 /* ArcGIS Maps SDK Samples.app */;
			productType = "com.apple.product-type.application";
		};
/* End PBXNativeTarget section */

/* Begin PBXProject section */
		00E5400727F3CCA100CF66D5 /* Project object */ = {
			isa = PBXProject;
			attributes = {
				BuildIndependentTargetsInParallel = 1;
				KnownAssetTags = (
					AddCustomDynamicEntityDataSource,
					AddElevationSourceFromRaster,
					AddElevationSourceFromTilePackage,
					AddFeatureLayers,
					AddFeaturesWithContingentValues,
					AddKmlLayer,
					AddPointCloudLayerFromFile,
					AddRasterFromFile,
					AddRastersAndFeatureTablesFromGeopackage,
					AddTiledLayerAsBasemap,
					AddVectorTiledLayerFromCustomStyle,
					Animate3DGraphic,
					AnimateImagesWithImageOverlay,
					ApplyBlendRendererToHillshade,
					ApplyColormapRendererToRaster,
					ApplyDictionaryRendererToFeatureLayer,
					ApplyDictionaryRendererToGraphicsOverlay,
					ApplyHillshadeRendererToRaster,
					ApplyRgbRenderer,
					ApplyScheduledUpdatesToPreplannedMapArea,
					ApplyStretchRenderer,
					ApplySymbologyToShapefile,
					AugmentRealityToShowTabletopScene,
					ChangeCameraController,
					ConfigureElectronicNavigationalCharts,
					DisplayDimensions,
					DisplayMapFromMobileMapPackage,
					DisplaySceneFromMobileScenePackage,
					EditAndSyncFeaturesWithFeatureService,
					EditFeaturesWithFeatureLinkedAnnotation,
					EditGeodatabaseWithTransactions,
					FindRouteInMobileMapPackage,
					FindRouteInTransportNetwork,
					GenerateOfflineMapWithLocalBasemap,
					GeocodeOffline,
					IdentifyRasterCell,
					ListContentsOfKmlFile,
					NavigateRouteWithRerouting,
					OrbitCameraAroundObject,
					ShowDeviceLocationWithNmeaDataSources,
					ShowMobileMapPackageExpirationDate,
					ShowViewshedFromGeoelementInScene,
					SnapGeometryEditsWithUtilityNetworkRules,
					StyleFeaturesWithCustomDictionary,
					StylePointWithDistanceCompositeSceneSymbol,
					StyleSymbolsFromMobileStyleFile,
				);
				LastSwiftUpdateCheck = 1330;
				LastUpgradeCheck = 1600;
				ORGANIZATIONNAME = Esri;
				TargetAttributes = {
					00E5401227F3CCA200CF66D5 = {
						CreatedOnToolsVersion = 13.3;
					};
				};
			};
			buildConfigurationList = 00E5400A27F3CCA100CF66D5 /* Build configuration list for PBXProject "Samples" */;
			developmentRegion = en;
			hasScannedForEncodings = 0;
			knownRegions = (
				en,
				Base,
			);
			mainGroup = 00E5400627F3CCA100CF66D5;
			packageReferences = (
				00C43AEB2947DC350099AE34 /* XCRemoteSwiftPackageReference "arcgis-maps-sdk-swift-toolkit" */,
			);
			preferredProjectObjectVersion = 77;
			productRefGroup = 00E5401427F3CCA200CF66D5 /* Products */;
			projectDirPath = "";
			projectRoot = "";
			targets = (
				00E5401227F3CCA200CF66D5 /* Samples */,
			);
		};
/* End PBXProject section */

/* Begin PBXResourcesBuildPhase section */
		00E5401127F3CCA200CF66D5 /* Resources */ = {
			isa = PBXResourcesBuildPhase;
			buildActionMask = 2147483647;
			files = (
				1CC755E12DC5A6A7004B346F /* Shasta_Elevation in Resources */,
				D7F8C0412B605E720072BFA7 /* FillmoreTopographicMap.vtpk in Resources */,
				9537AFD72C220EF0000923C5 /* ExchangeSetwithoutUpdates in Resources */,
				D7F8C03E2B605AF60072BFA7 /* ContingentValuesBirdNests.geodatabase in Resources */,
				E041AC1E288076A60056009B /* info.css in Resources */,
				D7CE9F9B2AE2F575008F7A5F /* streetmap_SD.tpkx in Resources */,
				D721EEA82ABDFF550040BE46 /* LothianRiversAnno.mmpk in Resources */,
				D7C16D1F2AC5FE8200689E89 /* Pyrenees.csv in Resources */,
				E041AC1A287F54580056009B /* highlight.min.js in Resources */,
				D7497F402AC4BA4100167AD2 /* Edinburgh_Pylon_Dimensions.mmpk in Resources */,
				D7C523402BED9BBF00E8221A /* SanFrancisco.tpkx in Resources */,
				00E5402027F3CCA200CF66D5 /* Assets.xcassets in Resources */,
				4D126D7C29CA3E6000CFB7A7 /* Redlands.nmea in Resources */,
				00C94A0D28B53DE1004E42D9 /* raster-file in Resources */,
				D7464F2B2ACE0965007FEE88 /* SA_EVI_8Day_03May20 in Resources */,
				D762DA0E2D94C750001052DD /* NapervilleGasUtilities.geodatabase in Resources */,
				004FE87129DF5D8700075217 /* Bristol in Resources */,
				D713C6F72CB9B9A60073AA72 /* US_State_Capitals.kml in Resources */,
				00FA4E822DCD5AEE008A34CF /* srtm in Resources */,
				D7C16D252AC5FEA600689E89 /* Snowdon.csv in Resources */,
				D73F8CF42AB1089900CD39DA /* Restaurant.stylx in Resources */,
				D7BB3DD22C5D781800FFCD56 /* SaveTheBay.geodatabase in Resources */,
				D707899B2CD16324000DF215 /* Mil2525DMessages.xml in Resources */,
				D74C8C022ABA6202007C76B8 /* emoji-mobile.stylx in Resources */,
				D7CE9FA32AE2F595008F7A5F /* san-diego-eagle-locator in Resources */,
				D70539102CD012BB00F63F4A /* militaryoverlay.geodatabase in Resources */,
				D76000B72AF19FCA00B3084D /* SanFrancisco.mmpk in Resources */,
				D762AF652BF6A96100ECE3C7 /* loudoun_anno.geodatabase in Resources */,
				792222DD2A81AA5D00619FFE /* AIS_MarineCadastre_SelectedVessels_CustomDataSource.jsonl in Resources */,
				E041AC20288077B90056009B /* xcode.css in Resources */,
				00D4EF9028638BF100B9CC30 /* LA_Trails.geodatabase in Resources */,
				D701D72C2A37C7F7006FF0C8 /* bradley_low_3ds in Resources */,
				D7CDD38F2CB872EA00DE9766 /* sandiego-north-balboa-pointcloud.slpk in Resources */,
				00D4EF9A28638BF100B9CC30 /* AuroraCO.gpkg in Resources */,
				88FB70D12DCC248400EB76E3 /* Aurora_CO_shp in Resources */,
				D7C16D282AC5FEB700689E89 /* Hawaii.csv in Resources */,
				D73571D72CB613220046A433 /* hydrography in Resources */,
				D7BEBAC92CBDC81200F882E7 /* MontereyElevation.tpkx in Resources */,
				D7D1F3532ADDBE5D009CE2DA /* philadelphia.mspk in Resources */,
				D7201D2B2CC6D829004BDB7D /* dodge_city.vtpk in Resources */,
				004A2B9D2BED455B00C297CE /* canyonlands in Resources */,
				798C2DA72AFC505600EE7E97 /* PrivacyInfo.xcprivacy in Resources */,
				D7E7D09A2AEB3C47003AAD02 /* san_diego_offline_routing in Resources */,
				F111CCC4288B641900205358 /* Yellowstone.mmpk in Resources */,
				4C81275D2DCBB745006EF7D2 /* ShastaBW in Resources */,
				D705390A2CD0122D00F63F4A /* mil2525d.stylx in Resources */,
				D77572AE2A295DDE00F490CD /* PacificSouthWest2 in Resources */,
				D75E5EEC2CC0466900252595 /* esri_test_data.kmz in Resources */,
				10D321932BDB187400B39B1B /* naperville_imagery.tpkx in Resources */,
				00D4EFB12863CE6300B9CC30 /* ScottishWildlifeTrust_reserves in Resources */,
				D7781D492B7EB03400E53C51 /* SanDiegoTourPath.json in Resources */,
				D7C16D222AC5FE9800689E89 /* GrandCanyon.csv in Resources */,
				D7BEBAA02CBD9CCA00F882E7 /* MontereyElevation.dt2 in Resources */,
			);
			runOnlyForDeploymentPostprocessing = 0;
		};
/* End PBXResourcesBuildPhase section */

/* Begin PBXShellScriptBuildPhase section */
		001C6DDC27FE5CE800D472C2 /* Create .secrets File If It Does Not Exist */ = {
			isa = PBXShellScriptBuildPhase;
			alwaysOutOfDate = 1;
			buildActionMask = 2147483647;
			files = (
			);
			inputFileListPaths = (
			);
			inputPaths = (
			);
			name = "Create .secrets File If It Does Not Exist";
			outputFileListPaths = (
			);
			outputPaths = (
				"$(SRCROOT)/.secrets",
			);
			runOnlyForDeploymentPostprocessing = 0;
			shellPath = /bin/sh;
			shellScript = "if [ ! -e \"$SRCROOT/.secrets\" ]\nthen\n    touch \"$SRCROOT/.secrets\"\nfi\n";
		};
		0039A4E72885C45200592C86 /* Copy README.md Files For Source Code View */ = {
			isa = PBXShellScriptBuildPhase;
			alwaysOutOfDate = 1;
			buildActionMask = 2147483647;
			files = (
			);
			inputFileListPaths = (
			);
			inputPaths = (
			);
			name = "Copy README.md Files For Source Code View";
			outputFileListPaths = (
			);
			outputPaths = (
			);
			runOnlyForDeploymentPostprocessing = 0;
			shellPath = /bin/sh;
			shellScript = "echo $BUILT_PRODUCTS_DIR\n\n# Directory to which the readmes will be copied.\nREADMES_DIR=${BUILT_PRODUCTS_DIR}/${UNLOCALIZED_RESOURCES_FOLDER_PATH}/READMEs\nmkdir -p \"${READMES_DIR}\"\n\n# Root readme for the project to skip.\nDEFAULT_README=$SRCROOT/README.md\n\n# Find all README.md files in the project.\nfind ${SRCROOT} -name \"README.md\" | while read file\ndo\n    # Skip the root readme for project.\n    if [ \"$file\" = \"$DEFAULT_README\" ]\n    then\n        echo $BUILT_PRODUCTS_DIR\n        continue\n    fi\n    \n    # Extract the folder name from the path.\n    FILE_PATH=$(dirname \"$file\")\n    FOLDER_NAME=$(basename \"$FILE_PATH\")\n    \n    cp \"${file}\" \"${READMES_DIR}/${FOLDER_NAME}.md\"\ndone\n";
		};
		00CCB8A3285BA2FD00BBAB70 /* Download Portal Item Data */ = {
			isa = PBXShellScriptBuildPhase;
			alwaysOutOfDate = 1;
			buildActionMask = 2147483647;
			files = (
			);
			inputFileListPaths = (
			);
			inputPaths = (
			);
			name = "Download Portal Item Data";
			outputFileListPaths = (
			);
			outputPaths = (
			);
			runOnlyForDeploymentPostprocessing = 0;
			shellPath = /bin/sh;
			shellScript = "SAMPLES_DIRECTORY=\"${SRCROOT}/Shared/Samples\"\nDOWNLOAD_DIRECTORY=\"${SRCROOT}/Portal Data\"\nxcrun --sdk macosx swift \"${SRCROOT}/Scripts/DownloadPortalItemData.swift\" \"$SAMPLES_DIRECTORY\" \"$DOWNLOAD_DIRECTORY\"\n";
		};
		00E5402B27F77A5A00CF66D5 /* Lint Sources */ = {
			isa = PBXShellScriptBuildPhase;
			alwaysOutOfDate = 1;
			buildActionMask = 2147483647;
			files = (
			);
			inputFileListPaths = (
			);
			inputPaths = (
			);
			name = "Lint Sources";
			outputFileListPaths = (
			);
			outputPaths = (
			);
			runOnlyForDeploymentPostprocessing = 0;
			shellPath = /bin/sh;
			shellScript = "if [[ \"$(uname -m)\" == arm64 ]]; then\n    export PATH=\"/opt/homebrew/bin:$PATH\"\nfi\n\nif which swiftlint > /dev/null; then\n  swiftlint\nelse\n  echo \"warning: SwiftLint not installed, download from https://github.com/realm/SwiftLint\"\nfi\n";
		};
/* End PBXShellScriptBuildPhase section */

/* Begin PBXSourcesBuildPhase section */
		00E5400F27F3CCA200CF66D5 /* Sources */ = {
			isa = PBXSourcesBuildPhase;
			buildActionMask = 2147483647;
			files = (
				95F891292C46E9D60010EBED /* ShowDeviceLocationUsingIndoorPositioningView.swift in Sources */,
				00FA4E8B2DCD7233008A34CF /* ApplySimpleRendererToGraphicsOverlayView.swift in Sources */,
				1C2538562BABACFD00337307 /* AugmentRealityToNavigateRouteView.swift in Sources */,
				1C2538572BABACFD00337307 /* AugmentRealityToNavigateRouteView.ARSceneView.swift in Sources */,
				D72FE7082CE6DA1900BBC0FE /* SampleMenuButtons.swift in Sources */,
				D76929FA2B4F79540047205E /* OrbitCameraAroundObjectView.swift in Sources */,
				D771D0C82CD55211004C13CB /* ApplyRasterRenderingRuleView.swift in Sources */,
				79D84D132A81711A00F45262 /* AddCustomDynamicEntityDataSourceView.swift in Sources */,
				102B6A372BFD5B55009F763C /* IdentifyFeaturesInWMSLayerView.swift in Sources */,
				E000E7602869E33D005D87C5 /* ClipGeometryView.swift in Sources */,
				9503056E2C46ECB70091B32D /* ShowDeviceLocationUsingIndoorPositioningView.Model.swift in Sources */,
				4D2ADC6729C50BD6003B367F /* AddDynamicEntityLayerView.Model.swift in Sources */,
				D7A85A082CD5ABF5009DC68A /* QueryWithCQLFiltersView.swift in Sources */,
				E004A6E928493BCE002A1FE6 /* ShowDeviceLocationView.swift in Sources */,
				1C26ED192A859525009B7721 /* FilterFeaturesInSceneView.swift in Sources */,
				D751B4C82CD3E572005CE750 /* AddKMLLayerWithNetworkLinksView.swift in Sources */,
				D75E5EF12CC049D500252595 /* EditFeaturesUsingFeatureFormsView.swift in Sources */,
				D7352F8E2BD992C40013FFEF /* MonitorChangesToDrawStatusView.swift in Sources */,
				F111CCC1288B5D5600205358 /* DisplayMapFromMobileMapPackageView.swift in Sources */,
				D76495212B74687E0042699E /* ValidateUtilityNetworkTopologyView.Model.swift in Sources */,
				D7D9FCF62BF2CC8600F972A2 /* FilterByDefinitionExpressionOrDisplayFilterView.swift in Sources */,
				D7337C5A2ABCFDB100A5D865 /* StyleSymbolsFromMobileStyleFileView.SymbolOptionsListView.swift in Sources */,
				00E1D90F2BC0B1E8001AEB6A /* SnapGeometryEditsView.GeometryEditorMenu.swift in Sources */,
				1C43BC842A43781200509BF8 /* SetVisibilityOfSubtypeSublayerView.swift in Sources */,
				00A7A1462A2FC58300F035F7 /* DisplayContentOfUtilityNetworkContainerView.swift in Sources */,
				D7553CDB2AE2DFEC00DC2A70 /* GeocodeOfflineView.swift in Sources */,
				D757D14B2B6C46E50065F78F /* ListSpatialReferenceTransformationsView.Model.swift in Sources */,
				218F35B829C28F4A00502022 /* AuthenticateWithOAuthView.swift in Sources */,
				79B7B80A2A1BF8EC00F57C27 /* CreateAndSaveKMLView.swift in Sources */,
				1C293D502DCEA74C000B0822 /* AuthenticateWithTokenView.swift in Sources */,
				D7C6420C2B4F47E10042B8F7 /* SearchForWebMapView.Model.swift in Sources */,
				000D43162B9918420003D3C2 /* ConfigureBasemapStyleParametersView.swift in Sources */,
				7573E81C29D6134C00BEED9C /* TraceUtilityNetworkView.Enums.swift in Sources */,
				7573E81A29D6134C00BEED9C /* TraceUtilityNetworkView.Model.swift in Sources */,
				1C3B7DC82A5F64FC00907443 /* AnalyzeNetworkWithSubnetworkTraceView.Model.swift in Sources */,
				0072C7FA2DBABEAC001502CA /* AddIntegratedMeshLayerView.swift in Sources */,
				D752D9402A39154C003EB25E /* ManageOperationalLayersView.swift in Sources */,
				D7ABA2F92A32579C0021822B /* MeasureDistanceInSceneView.swift in Sources */,
				D7CDD38B2CB86F0A00DE9766 /* AddPointCloudLayerFromFileView.swift in Sources */,
				D7BA38912BFBC476009954F5 /* EditFeaturesWithFeatureLinkedAnnotationView.Model.swift in Sources */,
				10D321962BDB1CB500B39B1B /* GenerateOfflineMapWithLocalBasemapView.swift in Sources */,
				D7201CDA2CC6B710004BDB7D /* AddTiledLayerAsBasemapView.swift in Sources */,
				D73723792AF5ADD800846884 /* FindRouteInMobileMapPackageView.MobileMapView.swift in Sources */,
				E004A6E028466279002A1FE6 /* ShowCalloutView.swift in Sources */,
				E000E763286A0B18005D87C5 /* CutGeometryView.swift in Sources */,
				D7BE7E6F2CC19CC3006DDB0C /* AddTiledLayerView.swift in Sources */,
				D7705D582AFC244E00CC0335 /* FindClosestFacilityToMultiplePointsView.swift in Sources */,
				D73FCFFF2B02C7630006360D /* FindRouteAroundBarriersView.Views.swift in Sources */,
				1C29C9592DBAE50D0074028F /* AddWMTSLayerView.swift in Sources */,
				D71D9B152DC430F800FF2D5A /* ApplyTerrainExaggerationView.swift in Sources */,
				3EEDE7CE2C5D73F700510104 /* SetSpatialReferenceView.swift in Sources */,
				4D126D7229CA1E1800CFB7A7 /* FileNMEASentenceReader.swift in Sources */,
				001C6DE127FE8A9400D472C2 /* AppSecrets.swift.masque in Sources */,
				D77BC5392B59A2D3007B49B6 /* StylePointWithDistanceCompositeSceneSymbolView.swift in Sources */,
				D7084FA92AD771AA00EC7F4F /* AugmentRealityToFlyOverSceneView.swift in Sources */,
				D75B58512AAFB3030038B3B4 /* StyleFeaturesWithCustomDictionaryView.swift in Sources */,
				0072C8002DBAF08D001502CA /* AddItemsToPortalView.swift in Sources */,
				E0D04FF228A5390000747989 /* DownloadPreplannedMapAreaView.Model.swift in Sources */,
				D764B7DF2BE2F89D002E2F92 /* EditGeodatabaseWithTransactionsView.swift in Sources */,
				00CCB8A5285BAF8700BBAB70 /* OnDemandResource.swift in Sources */,
				D7142BC42DB71082004F87B7 /* View+PagePresentation.swift in Sources */,
				D7635FFE2B9277DC0044AB97 /* ConfigureClustersView.swift in Sources */,
				1C19B4F32A578E46001D2506 /* CreateLoadReportView.swift in Sources */,
				D71563E92D5AC2B600D2E948 /* CreateKMLMultiTrackView.swift in Sources */,
				4C8127612DCBED62006EF7D2 /* ApplyStretchRendererView.swift in Sources */,
				7900C5F62A83FC3F002D430F /* AddCustomDynamicEntityDataSourceView.Vessel.swift in Sources */,
				D71099702A2802FA0065A1C1 /* DensifyAndGeneralizeGeometryView.SettingsView.swift in Sources */,
				D7201D042CC6D3B5004BDB7D /* AddVectorTiledLayerFromCustomStyleView.swift in Sources */,
				E004A6ED2849556E002A1FE6 /* CreatePlanarAndGeodeticBuffersView.swift in Sources */,
				E041ABD7287DB04D0056009B /* SampleInfoView.swift in Sources */,
				D7635FFD2B9277DC0044AB97 /* ConfigureClustersView.SettingsView.swift in Sources */,
				D769DF332BEC1A1C0062AE95 /* EditGeodatabaseWithTransactionsView.Model.swift in Sources */,
				1C43BC822A43781200509BF8 /* SetVisibilityOfSubtypeSublayerView.Model.swift in Sources */,
				D71FCB8A2AD6277F000E517C /* CreateMobileGeodatabaseView.Model.swift in Sources */,
				D752D9462A3A6F80003EB25E /* MonitorChangesToMapLoadStatusView.swift in Sources */,
				00181B462846AD7100654571 /* View+ErrorAlert.swift in Sources */,
				D733CA192BED980D00FBDE4C /* EditAndSyncFeaturesWithFeatureServiceView.swift in Sources */,
				00273CF62A82AB8700A7A77D /* SampleLink.swift in Sources */,
				4C8126E72DC02525006EF7D2 /* AnalyzeHotspotsView.swift in Sources */,
				95A572192C0FDCC9006E8B48 /* ShowScaleBarView.swift in Sources */,
				D7ABA2FF2A32881C0021822B /* ShowViewshedFromGeoelementInSceneView.swift in Sources */,
				E0FE32E728747778002C6ACA /* BrowseBuildingFloorsView.swift in Sources */,
				954AEDEE2C01332600265114 /* SelectFeaturesInSceneLayerView.swift in Sources */,
				D7F8C0432B608F120072BFA7 /* AddFeaturesWithContingentValuesView.AddFeatureView.swift in Sources */,
				D752D95F2A3BCE06003EB25E /* DisplayMapFromPortalItemView.swift in Sources */,
				004A2BA22BED456500C297CE /* ApplyScheduledUpdatesToPreplannedMapAreaView.swift in Sources */,
				3E9F77732C6A60FA0022CAB5 /* QueryFeatureCountAndExtentView.swift in Sources */,
				1CAB8D4B2A3CEAB0002AA649 /* RunValveIsolationTraceView.Model.swift in Sources */,
				E070A0A3286F3B6000F2B606 /* DownloadPreplannedMapAreaView.swift in Sources */,
				D79482D42C35D872006521CD /* CreateDynamicBasemapGalleryView.swift in Sources */,
				D70789922CD160FD000DF215 /* ApplyDictionaryRendererToGraphicsOverlayView.swift in Sources */,
				D77570C02A2942F800F490CD /* AnimateImagesWithImageOverlayView.swift in Sources */,
				D7848EFE2CBD986400F6F546 /* AddElevationSourceFromRasterView.swift in Sources */,
				D7054AE92ACCCB6C007235BA /* Animate3DGraphicView.SettingsView.swift in Sources */,
				D78FA4942C3C88880079313E /* CreateDynamicBasemapGalleryView.Views.swift in Sources */,
				E0EA0B772866390E00C9621D /* ProjectGeometryView.swift in Sources */,
				D74C8BFE2ABA5605007C76B8 /* StyleSymbolsFromMobileStyleFileView.swift in Sources */,
				8810FB592DC94A7200874936 /* ApplyFunctionToRasterFromServiceView.swift in Sources */,
				D7E7D0812AEB39D5003AAD02 /* FindRouteInTransportNetworkView.swift in Sources */,
				D742E4922B04132B00690098 /* DisplayWebSceneFromPortalItemView.swift in Sources */,
				0042E24328E4BF8F001F33D6 /* ShowViewshedFromPointInSceneView.Model.swift in Sources */,
				95F3A52B2C07F09C00885DED /* SetSurfaceNavigationConstraintView.swift in Sources */,
				00FA4E572DBC139C008A34CF /* AddRastersAndFeatureTablesFromGeopackageView.swift in Sources */,
				D7E557682A1D768800B9FB09 /* AddWMSLayerView.swift in Sources */,
				D7497F3C2AC4B4C100167AD2 /* DisplayDimensionsView.swift in Sources */,
				D7C97B562B75C10C0097CDA1 /* ValidateUtilityNetworkTopologyView.Views.swift in Sources */,
				D73FCFF72B02A3AA0006360D /* FindAddressWithReverseGeocodeView.swift in Sources */,
				1C38915D2DBC36C800ADFDDC /* AddWFSLayerView.swift in Sources */,
				D789AAAD2D66C718007A8E0E /* CreateKMLMultiTrackView.Model.swift in Sources */,
				0005580A2817C51E00224BC6 /* SampleDetailView.swift in Sources */,
				00FA4E642DCA72EE008A34CF /* ApplyRGBRendererView.swift in Sources */,
				D75F66362B48EABC00434974 /* SearchForWebMapView.swift in Sources */,
				D7058B102B59E44B000A888A /* StylePointWithSceneSymbolView.swift in Sources */,
				0044218A2DB9533900249FEE /* AddFeatureCollectionLayerFromPortalItemView.swift in Sources */,
				1C8EC7472BAE2891001A6929 /* AugmentRealityToCollectDataView.swift in Sources */,
				D75C35672AB50338003CD55F /* GroupLayersTogetherView.GroupLayerListView.swift in Sources */,
				4D2ADC6229C5071C003B367F /* ChangeMapViewBackgroundView.Model.swift in Sources */,
				D7848ED82CBD85A300F6F546 /* AddPointSceneLayerView.swift in Sources */,
				0074ABCD2817BCC30037244A /* SamplesApp+Samples.swift.tache in Sources */,
				D79EE76E2A4CEA5D005A52AE /* SetUpLocationDrivenGeotriggersView.Model.swift in Sources */,
				4C81273E2DCA9E31006EF7D2 /* ApplyColormapRendererToRasterView.swift in Sources */,
				10CFF4CA2DBAAFAC0027F144 /* AddFeatureLayerWithTimeOffsetView.swift in Sources */,
				D74F03F02B609A7D00E83688 /* AddFeaturesWithContingentValuesView.Model.swift in Sources */,
				E004A6F3284E4FEB002A1FE6 /* ShowResultOfSpatialOperationsView.swift in Sources */,
				955AFAC42C10FD6F009C8FE5 /* ApplyMosaicRuleToRastersView.swift in Sources */,
				D751018E2A2E962D00B8FA48 /* IdentifyLayerFeaturesView.swift in Sources */,
				F1E71BF1289473760064C33F /* AddRasterFromFileView.swift in Sources */,
				00B04273282EC59E0072E1B4 /* AboutView.swift in Sources */,
				88E52E6F2DC96C3F00F48409 /* ApplyHillshadeRendererToRasterView.swift in Sources */,
				7573E81F29D6134C00BEED9C /* TraceUtilityNetworkView.swift in Sources */,
				D7781D4B2B7ECCB700E53C51 /* NavigateRouteWithReroutingView.Model.swift in Sources */,
				4D2ADC6929C50C4C003B367F /* AddDynamicEntityLayerView.SettingsView.swift in Sources */,
				1C42E04729D2396B004FC4BE /* ShowPopupView.swift in Sources */,
				D72FE7032CE6D05600BBC0FE /* AppFavorites.swift in Sources */,
				79302F872A1ED71B0002336A /* CreateAndSaveKMLView.Views.swift in Sources */,
				D73FC0FD2AD4A18D0067A19B /* CreateMobileGeodatabaseView.swift in Sources */,
				D7F2A02F2CD00F1C0008D981 /* ApplyDictionaryRendererToFeatureLayerView.swift in Sources */,
				1C19B4F12A578E46001D2506 /* CreateLoadReportView.Views.swift in Sources */,
				D703F04D2D9334AC0077E3A8 /* SnapGeometryEditsWithUtilityNetworkRulesView.Model.swift in Sources */,
				E066DD3B2860CA08004D3D5B /* ShowResultOfSpatialRelationshipsView.swift in Sources */,
				7573E81E29D6134C00BEED9C /* TraceUtilityNetworkView.Views.swift in Sources */,
				D75E5EE62CC0340100252595 /* ListContentsOfKMLFileView.swift in Sources */,
				4D2ADC5A29C4F612003B367F /* ChangeMapViewBackgroundView.swift in Sources */,
				95DEB9B62C127A92009BEC35 /* ShowViewshedFromPointOnMapView.swift in Sources */,
				D7BA38972BFBFC0F009954F5 /* QueryRelatedFeaturesView.swift in Sources */,
				004421902DB9620200249FEE /* AddFeatureCollectionLayerFromQueryView.swift in Sources */,
				D7ECF5982AB8BE63003FB2BE /* RenderMultilayerSymbolsView.swift in Sources */,
				D769C2122A29019B00030F61 /* SetUpLocationDrivenGeotriggersView.swift in Sources */,
				00FA4E722DCBD7A9008A34CF /* ApplySimpleRendererToFeatureLayerView.swift in Sources */,
				79302F852A1ED4E30002336A /* CreateAndSaveKMLView.Model.swift in Sources */,
				D7C3AB4A2B683291008909B9 /* SetFeatureRequestModeView.swift in Sources */,
				95D2EE0F2C334D1600683D53 /* ShowServiceAreaView.swift in Sources */,
				00FA4E662DCA738A008A34CF /* ApplyRGBRendererView.SettingsView.swift in Sources */,
				D7A670D72DADBC770060E327 /* EnvironmentValues+RequestReviewModel.swift in Sources */,
				D7058FB12ACB423C00A40F14 /* Animate3DGraphicView.Model.swift in Sources */,
				D7BEBAC52CBDC0F800F882E7 /* AddElevationSourceFromTilePackageView.swift in Sources */,
				D77D9C002BB2438200B38A6C /* AugmentRealityToShowHiddenInfrastructureView.ARSceneView.swift in Sources */,
				0044CDDF2995C39E004618CE /* ShowDeviceLocationHistoryView.swift in Sources */,
				E041ABC0287CA9F00056009B /* WebView.swift in Sources */,
				D73E619E2BDB21F400457932 /* EditWithBranchVersioningView.swift in Sources */,
				D7DFA0EA2CBA0242007C31F2 /* AddMapImageLayerView.swift in Sources */,
				D7705D642AFC570700CC0335 /* FindClosestFacilityFromPointView.swift in Sources */,
				E088E1572862579D00413100 /* SetSurfacePlacementModeView.swift in Sources */,
				9579FCEA2C3360BB00FC8A1D /* EditFeatureAttachmentsView.swift in Sources */,
				D762AF5F2BF6A7B900ECE3C7 /* EditFeaturesWithFeatureLinkedAnnotationView.swift in Sources */,
				1CAF831F2A20305F000E1E60 /* ShowUtilityAssociationsView.swift in Sources */,
				00E7C15C2BBE1BF000B85D69 /* SnapGeometryEditsView.swift in Sources */,
				E004A6C128414332002A1FE6 /* SetViewpointRotationView.swift in Sources */,
				883C121529C9136600062FF9 /* DownloadPreplannedMapAreaView.MapPicker.swift in Sources */,
				D72C43F32AEB066D00B6157B /* GeocodeOfflineView.Model.swift in Sources */,
				1C9B74C929DB43580038B06F /* ShowRealisticLightAndShadowsView.swift in Sources */,
				10B782052BE55D7E007EAE6C /* GenerateOfflineMapWithCustomParametersView.swift in Sources */,
				D7635FF12B9272CB0044AB97 /* DisplayClustersView.swift in Sources */,
				D7232EE12AC1E5AA0079ABFF /* PlayKMLTourView.swift in Sources */,
				D7010EBF2B05616900D43F55 /* DisplaySceneFromMobileScenePackageView.swift in Sources */,
				D7337C602ABD142D00A5D865 /* ShowMobileMapPackageExpirationDateView.swift in Sources */,
				00E5401E27F3CCA200CF66D5 /* ContentView.swift in Sources */,
				D7634FAF2A43B7AC00F8AEFB /* CreateConvexHullAroundGeometriesView.swift in Sources */,
				E066DD382860AB28004D3D5B /* StyleGraphicsWithRendererView.swift in Sources */,
				108EC04129D25B2C000F35D0 /* QueryFeatureTableView.swift in Sources */,
				D71D516E2B51D7B600B2A2BE /* SearchForWebMapView.Views.swift in Sources */,
				D71A9DE22D8CC88D00CA03CB /* SnapGeometryEditsWithUtilityNetworkRulesView.swift in Sources */,
				D7114A0D2BDC6A3300FA68CA /* EditWithBranchVersioningView.Model.swift in Sources */,
				00B04FB5283EEBA80026C882 /* DisplayOverviewMapView.swift in Sources */,
				D718A1E72B570F7500447087 /* OrbitCameraAroundObjectView.Model.swift in Sources */,
				88FB70D42DCD10B600EB76E3 /* AuthenticateWithIntegratedWindowsAuthenticationView.swift in Sources */,
				88E52E812DCA703B00F48409 /* ApplyHillshadeRendererToRasterView.SettingsView.swift in Sources */,
				D71C5F642AAA7A88006599FD /* CreateSymbolStylesFromWebStylesView.swift in Sources */,
				D7CC33FF2A31475C00198EDF /* ShowLineOfSightBetweenPointsView.swift in Sources */,
				D70BE5792A5624A80022CA02 /* CategoriesView.swift in Sources */,
				10BD9EB42BF51B4B00ABDBD5 /* GenerateOfflineMapWithCustomParametersView.Model.swift in Sources */,
				4D2ADC5D29C4F612003B367F /* ChangeMapViewBackgroundView.SettingsView.swift in Sources */,
				75DD739529D38B1B0010229D /* NavigateRouteView.swift in Sources */,
				D75362D22A1E886700D83028 /* ApplyUniqueValueRendererView.swift in Sources */,
				D74F6C442D0CD51B00D4FB15 /* ConfigureElectronicNavigationalChartsView.swift in Sources */,
				0074ABBF28174BCF0037244A /* DisplayMapView.swift in Sources */,
				D7EF5D752A26A03A00FEBDE5 /* ShowCoordinatesInMultipleFormatsView.swift in Sources */,
				1C3891612DC02F1200ADFDDC /* ApplyBlendRendererToHillshadeView.swift in Sources */,
				D72F272E2ADA1E4400F906DA /* AugmentRealityToShowTabletopSceneView.swift in Sources */,
				10B782082BE5A058007EAE6C /* GenerateOfflineMapWithCustomParametersView.CustomParameters.swift in Sources */,
				D76EE6072AF9AFE100DA0325 /* FindRouteAroundBarriersView.Model.swift in Sources */,
				0086F40128E3770A00974721 /* ShowViewshedFromPointInSceneView.swift in Sources */,
				0044289229C90C0B00160767 /* GetElevationAtPointOnSurfaceView.swift in Sources */,
				00E1D90B2BC0AF97001AEB6A /* SnapGeometryEditsView.SnapSettingsView.swift in Sources */,
				D7E440D72A1ECE7D005D74DE /* CreateBuffersAroundPointsView.swift in Sources */,
				00D4EF802863842100B9CC30 /* AddFeatureLayersView.swift in Sources */,
				4D126D7E29CA43D200CFB7A7 /* ShowDeviceLocationWithNMEADataSourcesView.Model.swift in Sources */,
				D7A670D52DADB9630060E327 /* Bundle.swift in Sources */,
				4D126D6D29CA1B6000CFB7A7 /* ShowDeviceLocationWithNMEADataSourcesView.swift in Sources */,
				D710996D2A27D9210065A1C1 /* DensifyAndGeneralizeGeometryView.swift in Sources */,
				88F93CC129C3D59D0006B28E /* CreateAndEditGeometriesView.swift in Sources */,
				1C0C1C3929D34DAE005C8B24 /* ChangeViewpointView.swift in Sources */,
				955271612C0E6749009B1ED4 /* AddRasterFromServiceView.swift in Sources */,
				D7AE861E2AC39DC50049B626 /* DisplayAnnotationView.swift in Sources */,
				D734FA0C2A183A5B00246D7E /* SetMaxExtentView.swift in Sources */,
				D704AA5A2AB22C1A00A3BB63 /* GroupLayersTogetherView.swift in Sources */,
				0072C7F42DBAA65E001502CA /* AddFeatureCollectionLayerFromTableView.swift in Sources */,
				E004A6DC28465C70002A1FE6 /* DisplaySceneView.swift in Sources */,
				E066DD35285CF3B3004D3D5B /* FindRouteView.swift in Sources */,
				D71371792BD88ECC00EB2F86 /* MonitorChangesToLayerViewStateView.swift in Sources */,
				D7B759B32B1FFBE300017FDD /* FavoritesView.swift in Sources */,
				D722BD222A420DAD002C2087 /* ShowExtrudedFeaturesView.swift in Sources */,
				E004A6F6284FA42A002A1FE6 /* SelectFeaturesInFeatureLayerView.swift in Sources */,
				88FB70392DCC207B00EB76E3 /* ApplySymbologyToShapefileView.swift in Sources */,
				1C3892312DC59E6000ADFDDC /* ApplyBlendRendererToHillshadeView.SettingsView.swift in Sources */,
				D77688132B69826B007C3860 /* ListSpatialReferenceTransformationsView.swift in Sources */,
				00FA4E682DCA87A9008A34CF /* ApplyRGBRendererView.RangeSlider.swift in Sources */,
				D75101812A2E493600B8FA48 /* ShowLabelsOnLayerView.swift in Sources */,
				1C3B7DCB2A5F64FC00907443 /* AnalyzeNetworkWithSubnetworkTraceView.swift in Sources */,
				00B042E8282EDC690072E1B4 /* SetBasemapView.swift in Sources */,
				E004A6E62846A61F002A1FE6 /* StyleGraphicsWithSymbolsView.swift in Sources */,
				0000FB6E2BBDB17600845921 /* Add3DTilesLayerView.swift in Sources */,
				D74EA7842B6DADA5008F6C7C /* ValidateUtilityNetworkTopologyView.swift in Sources */,
				00E1D90D2BC0B125001AEB6A /* SnapGeometryEditsView.GeometryEditorModel.swift in Sources */,
				E088E1742863B5F800413100 /* GenerateOfflineMapView.swift in Sources */,
				0074ABC428174F430037244A /* Sample.swift in Sources */,
				95E980712C26183000CB8912 /* BrowseOGCAPIFeatureServiceView.swift in Sources */,
				D713C6D72CB990600073AA72 /* AddKMLLayerView.swift in Sources */,
				00A7A14A2A2FC5B700F035F7 /* DisplayContentOfUtilityNetworkContainerView.Model.swift in Sources */,
				E004A6F0284E4B9B002A1FE6 /* DownloadVectorTilesToLocalCacheView.swift in Sources */,
				00ABA94E2BF6721700C0488C /* ShowGridView.swift in Sources */,
				1CAB8D4E2A3CEAB0002AA649 /* RunValveIsolationTraceView.swift in Sources */,
				D7A737E02BABB9FE00B7C7FC /* AugmentRealityToShowHiddenInfrastructureView.swift in Sources */,
				4D2ADC4329C26D05003B367F /* AddDynamicEntityLayerView.swift in Sources */,
				D70082EB2ACF900100E0C3C2 /* IdentifyKMLFeaturesView.swift in Sources */,
				D7635FFB2B9277DC0044AB97 /* ConfigureClustersView.Model.swift in Sources */,
				D7EAF35A2A1C023800D822C4 /* SetMinAndMaxScaleView.swift in Sources */,
				1C19B4F52A578E46001D2506 /* CreateLoadReportView.Model.swift in Sources */,
				88C5E0EB2DCBC1E20091D271 /* ApplyScenePropertyExpressionsView.swift in Sources */,
				9547085C2C3C719800CA8579 /* EditFeatureAttachmentsView.Model.swift in Sources */,
				D71C90A22C6C249B0018C63E /* StyleGeometryTypesWithSymbolsView.swift in Sources */,
				3E54CF222C66AFBE00DD2F18 /* AddWebTiledLayerView.swift in Sources */,
				0042E24528E4F82C001F33D6 /* ShowViewshedFromPointInSceneView.ViewshedSettingsView.swift in Sources */,
				D7DDF8532AF47C6C004352D9 /* FindRouteAroundBarriersView.swift in Sources */,
				1C9B74D929DB54560038B06F /* ChangeCameraControllerView.swift in Sources */,
				D7BEBAD22CBDFE1C00F882E7 /* DisplayAlternateSymbolsAtDifferentScalesView.swift in Sources */,
				D76000AE2AF19C2300B3084D /* FindRouteInMobileMapPackageView.swift in Sources */,
				00273CF42A82AB5900A7A77D /* SamplesSearchView.swift in Sources */,
				D78666AD2A2161F100C60110 /* FindNearestVertexView.swift in Sources */,
				3E720F9D2C619B1700E22A9E /* SetInitialViewpointView.swift in Sources */,
				D76CE8D92BFD7047009A8686 /* SetReferenceScaleView.swift in Sources */,
				D7C16D1B2AC5F95300689E89 /* Animate3DGraphicView.swift in Sources */,
				D744FD172A2112D90084A66C /* CreateConvexHullAroundPointsView.swift in Sources */,
				D7044B962BE18D73000F2C43 /* EditWithBranchVersioningView.Views.swift in Sources */,
				D71C90A32C6C249B0018C63E /* StyleGeometryTypesWithSymbolsView.Views.swift in Sources */,
				D718A1ED2B575FD900447087 /* ManageBookmarksView.swift in Sources */,
				D73723762AF5877500846884 /* FindRouteInMobileMapPackageView.Models.swift in Sources */,
				D74ECD0D2BEEAE2F007C0FA6 /* EditAndSyncFeaturesWithFeatureServiceView.Model.swift in Sources */,
				00CB9138284814A4005C2C5D /* SearchWithGeocodeView.swift in Sources */,
				1C43BC7F2A43781200509BF8 /* SetVisibilityOfSubtypeSublayerView.Views.swift in Sources */,
				D731F3C12AD0D2AC00A8431E /* IdentifyGraphicsView.swift in Sources */,
				4C8126DD2DBBCF0B006EF7D2 /* ApplyStyleToWMSLayerView.swift in Sources */,
				00E5401C27F3CCA200CF66D5 /* SamplesApp.swift in Sources */,
				10CFF54F2DD2AC300027F144 /* AuthenticateWithPKICertificateView.swift in Sources */,
				D73E61962BDAEE6600457932 /* MatchViewpointOfGeoViewsView.swift in Sources */,
				E066DD4028610F55004D3D5B /* AddSceneLayerFromServiceView.swift in Sources */,
				D7F8C0392B60564D0072BFA7 /* AddFeaturesWithContingentValuesView.swift in Sources */,
				00F279D62AF418DC00CECAF8 /* AddDynamicEntityLayerView.VehicleCallout.swift in Sources */,
				10CFF50B2DC2EC990027F144 /* ApplyClassBreaksRendererToSublayerView.swift in Sources */,
				D7749AD62AF08BF50086632F /* FindRouteInTransportNetworkView.Model.swift in Sources */,
				D73F06692B5EE73D000B574F /* QueryFeaturesWithArcadeExpressionView.swift in Sources */,
				D7464F1E2ACE04B3007FEE88 /* IdentifyRasterCellView.swift in Sources */,
				D7588F5F2B7D8DAA008B75E2 /* NavigateRouteWithReroutingView.swift in Sources */,
			);
			runOnlyForDeploymentPostprocessing = 0;
		};
/* End PBXSourcesBuildPhase section */

/* Begin XCBuildConfiguration section */
		00E5402227F3CCA200CF66D5 /* Debug */ = {
			isa = XCBuildConfiguration;
			buildSettings = {
				ALWAYS_SEARCH_USER_PATHS = NO;
				ASSETCATALOG_COMPILER_GENERATE_SWIFT_ASSET_SYMBOL_EXTENSIONS = YES;
				CLANG_ANALYZER_NONNULL = YES;
				CLANG_ANALYZER_NUMBER_OBJECT_CONVERSION = YES_AGGRESSIVE;
				CLANG_CXX_LANGUAGE_STANDARD = "gnu++17";
				CLANG_ENABLE_MODULES = YES;
				CLANG_ENABLE_OBJC_ARC = YES;
				CLANG_ENABLE_OBJC_WEAK = YES;
				CLANG_WARN_BLOCK_CAPTURE_AUTORELEASING = YES;
				CLANG_WARN_BOOL_CONVERSION = YES;
				CLANG_WARN_COMMA = YES;
				CLANG_WARN_CONSTANT_CONVERSION = YES;
				CLANG_WARN_DEPRECATED_OBJC_IMPLEMENTATIONS = YES;
				CLANG_WARN_DIRECT_OBJC_ISA_USAGE = YES_ERROR;
				CLANG_WARN_DOCUMENTATION_COMMENTS = YES;
				CLANG_WARN_EMPTY_BODY = YES;
				CLANG_WARN_ENUM_CONVERSION = YES;
				CLANG_WARN_INFINITE_RECURSION = YES;
				CLANG_WARN_INT_CONVERSION = YES;
				CLANG_WARN_NON_LITERAL_NULL_CONVERSION = YES;
				CLANG_WARN_OBJC_IMPLICIT_RETAIN_SELF = YES;
				CLANG_WARN_OBJC_LITERAL_CONVERSION = YES;
				CLANG_WARN_OBJC_ROOT_CLASS = YES_ERROR;
				CLANG_WARN_QUOTED_INCLUDE_IN_FRAMEWORK_HEADER = YES;
				CLANG_WARN_RANGE_LOOP_ANALYSIS = YES;
				CLANG_WARN_STRICT_PROTOTYPES = YES;
				CLANG_WARN_SUSPICIOUS_MOVE = YES;
				CLANG_WARN_UNGUARDED_AVAILABILITY = YES_AGGRESSIVE;
				CLANG_WARN_UNREACHABLE_CODE = YES;
				CLANG_WARN__DUPLICATE_METHOD_MATCH = YES;
				COPY_PHASE_STRIP = NO;
				DEAD_CODE_STRIPPING = YES;
				DEBUG_INFORMATION_FORMAT = dwarf;
				ENABLE_STRICT_OBJC_MSGSEND = YES;
				ENABLE_TESTABILITY = YES;
				ENABLE_USER_SCRIPT_SANDBOXING = NO;
				GCC_C_LANGUAGE_STANDARD = gnu11;
				GCC_DYNAMIC_NO_PIC = NO;
				GCC_NO_COMMON_BLOCKS = YES;
				GCC_OPTIMIZATION_LEVEL = 0;
				GCC_PREPROCESSOR_DEFINITIONS = (
					"DEBUG=1",
					"$(inherited)",
				);
				GCC_WARN_64_TO_32_BIT_CONVERSION = YES;
				GCC_WARN_ABOUT_RETURN_TYPE = YES_ERROR;
				GCC_WARN_UNDECLARED_SELECTOR = YES;
				GCC_WARN_UNINITIALIZED_AUTOS = YES_AGGRESSIVE;
				GCC_WARN_UNUSED_FUNCTION = YES;
				GCC_WARN_UNUSED_VARIABLE = YES;
				MTL_ENABLE_DEBUG_INFO = INCLUDE_SOURCE;
				MTL_FAST_MATH = YES;
				ONLY_ACTIVE_ARCH = YES;
				SWIFT_ACTIVE_COMPILATION_CONDITIONS = DEBUG;
				SWIFT_OPTIMIZATION_LEVEL = "-Onone";
			};
			name = Debug;
		};
		00E5402327F3CCA200CF66D5 /* Release */ = {
			isa = XCBuildConfiguration;
			buildSettings = {
				ALWAYS_SEARCH_USER_PATHS = NO;
				ASSETCATALOG_COMPILER_GENERATE_SWIFT_ASSET_SYMBOL_EXTENSIONS = YES;
				CLANG_ANALYZER_NONNULL = YES;
				CLANG_ANALYZER_NUMBER_OBJECT_CONVERSION = YES_AGGRESSIVE;
				CLANG_CXX_LANGUAGE_STANDARD = "gnu++17";
				CLANG_ENABLE_MODULES = YES;
				CLANG_ENABLE_OBJC_ARC = YES;
				CLANG_ENABLE_OBJC_WEAK = YES;
				CLANG_WARN_BLOCK_CAPTURE_AUTORELEASING = YES;
				CLANG_WARN_BOOL_CONVERSION = YES;
				CLANG_WARN_COMMA = YES;
				CLANG_WARN_CONSTANT_CONVERSION = YES;
				CLANG_WARN_DEPRECATED_OBJC_IMPLEMENTATIONS = YES;
				CLANG_WARN_DIRECT_OBJC_ISA_USAGE = YES_ERROR;
				CLANG_WARN_DOCUMENTATION_COMMENTS = YES;
				CLANG_WARN_EMPTY_BODY = YES;
				CLANG_WARN_ENUM_CONVERSION = YES;
				CLANG_WARN_INFINITE_RECURSION = YES;
				CLANG_WARN_INT_CONVERSION = YES;
				CLANG_WARN_NON_LITERAL_NULL_CONVERSION = YES;
				CLANG_WARN_OBJC_IMPLICIT_RETAIN_SELF = YES;
				CLANG_WARN_OBJC_LITERAL_CONVERSION = YES;
				CLANG_WARN_OBJC_ROOT_CLASS = YES_ERROR;
				CLANG_WARN_QUOTED_INCLUDE_IN_FRAMEWORK_HEADER = YES;
				CLANG_WARN_RANGE_LOOP_ANALYSIS = YES;
				CLANG_WARN_STRICT_PROTOTYPES = YES;
				CLANG_WARN_SUSPICIOUS_MOVE = YES;
				CLANG_WARN_UNGUARDED_AVAILABILITY = YES_AGGRESSIVE;
				CLANG_WARN_UNREACHABLE_CODE = YES;
				CLANG_WARN__DUPLICATE_METHOD_MATCH = YES;
				COPY_PHASE_STRIP = NO;
				DEAD_CODE_STRIPPING = YES;
				DEBUG_INFORMATION_FORMAT = "dwarf-with-dsym";
				ENABLE_NS_ASSERTIONS = NO;
				ENABLE_STRICT_OBJC_MSGSEND = YES;
				ENABLE_USER_SCRIPT_SANDBOXING = NO;
				GCC_C_LANGUAGE_STANDARD = gnu11;
				GCC_NO_COMMON_BLOCKS = YES;
				GCC_WARN_64_TO_32_BIT_CONVERSION = YES;
				GCC_WARN_ABOUT_RETURN_TYPE = YES_ERROR;
				GCC_WARN_UNDECLARED_SELECTOR = YES;
				GCC_WARN_UNINITIALIZED_AUTOS = YES_AGGRESSIVE;
				GCC_WARN_UNUSED_FUNCTION = YES;
				GCC_WARN_UNUSED_VARIABLE = YES;
				MTL_ENABLE_DEBUG_INFO = NO;
				MTL_FAST_MATH = YES;
				SWIFT_COMPILATION_MODE = wholemodule;
				SWIFT_OPTIMIZATION_LEVEL = "-O";
			};
			name = Release;
		};
		00E5402527F3CCA200CF66D5 /* Debug */ = {
			isa = XCBuildConfiguration;
			buildSettings = {
				ASSETCATALOG_COMPILER_APPICON_NAME = AppIcon;
				ASSETCATALOG_COMPILER_GLOBAL_ACCENT_COLOR_NAME = AccentColor;
				CODE_SIGN_ENTITLEMENTS = macOS/Samples.entitlements;
				"CODE_SIGN_IDENTITY[sdk=macosx*]" = "Apple Development";
				CODE_SIGN_STYLE = Automatic;
				CURRENT_PROJECT_VERSION = 1;
				EMBED_ASSET_PACKS_IN_PRODUCT_BUNDLE = YES;
				INFOPLIST_FILE = "$(SRCROOT)/iOS/Info.plist";
				IPHONEOS_DEPLOYMENT_TARGET = 17.0;
				LD_RUNPATH_SEARCH_PATHS = (
					"$(inherited)",
					"@executable_path/Frameworks",
				);
				MARKETING_VERSION = 200.7.0;
				PRODUCT_BUNDLE_IDENTIFIER = "com.esri.arcgis-swift-sdk-samples";
				PRODUCT_NAME = "ArcGIS Maps SDK Samples";
				SDKROOT = iphoneos;
				SUPPORTED_PLATFORMS = "iphoneos iphonesimulator";
				SUPPORTS_MACCATALYST = YES;
				SUPPORTS_MAC_DESIGNED_FOR_IPHONE_IPAD = NO;
				SWIFT_EMIT_LOC_STRINGS = YES;
				SWIFT_VERSION = 6.0;
				TARGETED_DEVICE_FAMILY = "1,2,6";
			};
			name = Debug;
		};
		00E5402627F3CCA200CF66D5 /* Release */ = {
			isa = XCBuildConfiguration;
			buildSettings = {
				ASSETCATALOG_COMPILER_APPICON_NAME = AppIcon;
				ASSETCATALOG_COMPILER_GLOBAL_ACCENT_COLOR_NAME = AccentColor;
				CODE_SIGN_ENTITLEMENTS = macOS/Samples.entitlements;
				"CODE_SIGN_IDENTITY[sdk=macosx*]" = "Apple Development";
				CODE_SIGN_STYLE = Automatic;
				CURRENT_PROJECT_VERSION = 1;
				DEVELOPMENT_TEAM = "";
				EMBED_ASSET_PACKS_IN_PRODUCT_BUNDLE = YES;
				INFOPLIST_FILE = "$(SRCROOT)/iOS/Info.plist";
				IPHONEOS_DEPLOYMENT_TARGET = 17.0;
				LD_RUNPATH_SEARCH_PATHS = (
					"$(inherited)",
					"@executable_path/Frameworks",
				);
				MARKETING_VERSION = 200.7.0;
				PRODUCT_BUNDLE_IDENTIFIER = "com.esri.arcgis-swift-sdk-samples";
				PRODUCT_NAME = "ArcGIS Maps SDK Samples";
				SDKROOT = iphoneos;
				SUPPORTED_PLATFORMS = "iphoneos iphonesimulator";
				SUPPORTS_MACCATALYST = YES;
				SUPPORTS_MAC_DESIGNED_FOR_IPHONE_IPAD = NO;
				SWIFT_EMIT_LOC_STRINGS = YES;
				SWIFT_VERSION = 6.0;
				TARGETED_DEVICE_FAMILY = "1,2,6";
				VALIDATE_PRODUCT = YES;
			};
			name = Release;
		};
/* End XCBuildConfiguration section */

/* Begin XCConfigurationList section */
		00E5400A27F3CCA100CF66D5 /* Build configuration list for PBXProject "Samples" */ = {
			isa = XCConfigurationList;
			buildConfigurations = (
				00E5402227F3CCA200CF66D5 /* Debug */,
				00E5402327F3CCA200CF66D5 /* Release */,
			);
			defaultConfigurationIsVisible = 0;
			defaultConfigurationName = Release;
		};
		00E5402427F3CCA200CF66D5 /* Build configuration list for PBXNativeTarget "Samples" */ = {
			isa = XCConfigurationList;
			buildConfigurations = (
				00E5402527F3CCA200CF66D5 /* Debug */,
				00E5402627F3CCA200CF66D5 /* Release */,
			);
			defaultConfigurationIsVisible = 0;
			defaultConfigurationName = Release;
		};
/* End XCConfigurationList section */

/* Begin XCRemoteSwiftPackageReference section */
		00C43AEB2947DC350099AE34 /* XCRemoteSwiftPackageReference "arcgis-maps-sdk-swift-toolkit" */ = {
			isa = XCRemoteSwiftPackageReference;
			repositoryURL = "https://github.com/Esri/arcgis-maps-sdk-swift-toolkit/";
			requirement = {
				kind = upToNextMinorVersion;
				minimumVersion = 200.7.0;
			};
		};
/* End XCRemoteSwiftPackageReference section */

/* Begin XCSwiftPackageProductDependency section */
		00C43AEC2947DC350099AE34 /* ArcGISToolkit */ = {
			isa = XCSwiftPackageProductDependency;
			package = 00C43AEB2947DC350099AE34 /* XCRemoteSwiftPackageReference "arcgis-maps-sdk-swift-toolkit" */;
			productName = ArcGISToolkit;
		};
/* End XCSwiftPackageProductDependency section */
	};
	rootObject = 00E5400727F3CCA100CF66D5 /* Project object */;
}<|MERGE_RESOLUTION|>--- conflicted
+++ resolved
@@ -1494,11 +1494,8 @@
 				D72F27292ADA1E4400F906DA /* Augment reality to show tabletop scene */,
 				88FB70D22DCD10A500EB76E3 /* Authenticate with Integrated Windows Authentication */,
 				218F35B229C28F4A00502022 /* Authenticate with OAuth */,
-<<<<<<< HEAD
 				1C293D4F2DCEA74C000B0822 /* Authenticate with token */,
-=======
 				10CFF54D2DD2ABB20027F144 /* Authenticate with PKI certificate */,
->>>>>>> 9f5b70d5
 				E0FE32E528747762002C6ACA /* Browse building floors */,
 				95E980732C26185000CB8912 /* Browse OGC API feature service */,
 				1C9B74D229DB54560038B06F /* Change camera controller */,
