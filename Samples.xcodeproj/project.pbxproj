--- conflicted
+++ resolved
@@ -196,15 +196,12 @@
 		E004A6EC2849556E002A1FE6 /* CreatePlanarAndGeodeticBuffersView.swift */ = {isa = PBXFileReference; lastKnownFileType = sourcecode.swift; path = CreatePlanarAndGeodeticBuffersView.swift; sourceTree = "<group>"; };
 		E004A6F2284E4FEB002A1FE6 /* ShowResultsOfSpatialOperationsView.swift */ = {isa = PBXFileReference; lastKnownFileType = sourcecode.swift; path = ShowResultsOfSpatialOperationsView.swift; sourceTree = "<group>"; };
 		E004A6F5284FA42A002A1FE6 /* SelectFeaturesInFeatureLayerView.swift */ = {isa = PBXFileReference; lastKnownFileType = sourcecode.swift; path = SelectFeaturesInFeatureLayerView.swift; sourceTree = "<group>"; };
-<<<<<<< HEAD
+		E0082216287755AC002AD138 /* View+Sheet.swift */ = {isa = PBXFileReference; lastKnownFileType = sourcecode.swift; path = "View+Sheet.swift"; sourceTree = "<group>"; };
 		E041ABBF287CA9F00056009B /* WebView.swift */ = {isa = PBXFileReference; lastKnownFileType = sourcecode.swift; path = WebView.swift; sourceTree = "<group>"; };
 		E041ABD6287DB04D0056009B /* SampleInfoView.swift */ = {isa = PBXFileReference; lastKnownFileType = sourcecode.swift; path = SampleInfoView.swift; sourceTree = "<group>"; };
 		E041AC15287F54580056009B /* highlight.min.js */ = {isa = PBXFileReference; fileEncoding = 4; lastKnownFileType = sourcecode.javascript; path = highlight.min.js; sourceTree = "<group>"; };
 		E041AC1D288076A60056009B /* info.css */ = {isa = PBXFileReference; fileEncoding = 4; lastKnownFileType = text.css; path = info.css; sourceTree = "<group>"; };
 		E041AC1F288077B90056009B /* xcode.css */ = {isa = PBXFileReference; fileEncoding = 4; lastKnownFileType = text.css; path = xcode.css; sourceTree = "<group>"; };
-=======
-		E0082216287755AC002AD138 /* View+Sheet.swift */ = {isa = PBXFileReference; lastKnownFileType = sourcecode.swift; path = "View+Sheet.swift"; sourceTree = "<group>"; };
->>>>>>> 97337053
 		E066DD34285CF3B3004D3D5B /* FindRouteView.swift */ = {isa = PBXFileReference; lastKnownFileType = sourcecode.swift; path = FindRouteView.swift; sourceTree = "<group>"; };
 		E066DD372860AB28004D3D5B /* StyleGraphicsWithRendererView.swift */ = {isa = PBXFileReference; lastKnownFileType = sourcecode.swift; path = StyleGraphicsWithRendererView.swift; sourceTree = "<group>"; };
 		E066DD3A2860CA08004D3D5B /* ShowResultOfSpatialRelationshipsView.swift */ = {isa = PBXFileReference; lastKnownFileType = sourcecode.swift; path = ShowResultOfSpatialRelationshipsView.swift; sourceTree = "<group>"; };
@@ -781,11 +778,8 @@
 				001C6DE127FE8A9400D472C2 /* AppSecrets.swift.masque in Sources */,
 				00CCB8A5285BAF8700BBAB70 /* OnDemandResource.swift in Sources */,
 				E004A6ED2849556E002A1FE6 /* CreatePlanarAndGeodeticBuffersView.swift in Sources */,
-<<<<<<< HEAD
 				E041ABD7287DB04D0056009B /* SampleInfoView.swift in Sources */,
-=======
 				E0082217287755AC002AD138 /* View+Sheet.swift in Sources */,
->>>>>>> 97337053
 				00181B462846AD7100654571 /* View+Alert.swift in Sources */,
 				E0FE32E728747778002C6ACA /* BrowseBuildingFloorsView.swift in Sources */,
 				E0EA0B772866390E00C9621D /* ProjectView.swift in Sources */,
