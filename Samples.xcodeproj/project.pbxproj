--- conflicted
+++ resolved
@@ -526,14 +526,11 @@
 			dstPath = "";
 			dstSubfolderSpec = 7;
 			files = (
-<<<<<<< HEAD
 				D78FA4952C3C8E8A0079313E /* CreateDynamicBasemapGalleryView.Views.swift in Copy Source Code Files */,
 				D79482D72C35D8A3006521CD /* CreateDynamicBasemapGalleryView.swift in Copy Source Code Files */,
-=======
 				95ADF34F2C3CBAE800566FF6 /* EditFeatureAttachmentsView.Model.swift in Copy Source Code Files */,
 				9579FCEC2C33616B00FC8A1D /* EditFeatureAttachmentsView.swift in Copy Source Code Files */,
 				954708642C3C798C00CA8579 /* AddENCExchangeSetView.swift in Copy Source Code Files */,
->>>>>>> 093d5100
 				95E980742C26189E00CB8912 /* BrowseOGCAPIFeatureServiceView.swift in Copy Source Code Files */,
 				955AFAC62C110B8A009C8FE5 /* ApplyMosaicRuleToRastersView.swift in Copy Source Code Files */,
 				95DEB9B82C127B5E009BEC35 /* ShowViewshedFromPointOnMapView.swift in Copy Source Code Files */,
