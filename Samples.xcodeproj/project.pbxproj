--- conflicted
+++ resolved
@@ -256,12 +256,9 @@
 		D7CE9F9B2AE2F575008F7A5F /* streetmap_SD.tpkx in Resources */ = {isa = PBXBuildFile; fileRef = D7CE9F9A2AE2F575008F7A5F /* streetmap_SD.tpkx */; settings = {ASSET_TAGS = (GeocodeOffline, ); }; };
 		D7CE9FA32AE2F595008F7A5F /* san-diego-eagle-locator in Resources */ = {isa = PBXBuildFile; fileRef = D7CE9FA22AE2F595008F7A5F /* san-diego-eagle-locator */; settings = {ASSET_TAGS = (GeocodeOffline, ); }; };
 		D7D1F3532ADDBE5D009CE2DA /* philadelphia.mspk in Resources */ = {isa = PBXBuildFile; fileRef = D7D1F3522ADDBE5D009CE2DA /* philadelphia.mspk */; settings = {ASSET_TAGS = (AugmentRealityToShowTabletopScene, ); }; };
-<<<<<<< HEAD
 		D7DDF8532AF47C6C004352D9 /* FindRouteAroundBarriersView.swift in Sources */ = {isa = PBXBuildFile; fileRef = D7DDF8502AF47C6C004352D9 /* FindRouteAroundBarriersView.swift */; };
 		D7DDF8562AF47C86004352D9 /* FindRouteAroundBarriersView.swift in Copy Source Code Files */ = {isa = PBXBuildFile; fileRef = D7DDF8502AF47C6C004352D9 /* FindRouteAroundBarriersView.swift */; };
-=======
 		D7DDF84E2AF43AA2004352D9 /* GeocodeOfflineView.Model.swift in Copy Source Code Files */ = {isa = PBXBuildFile; fileRef = D72C43F22AEB066D00B6157B /* GeocodeOfflineView.Model.swift */; };
->>>>>>> 26f4655b
 		D7E440D72A1ECE7D005D74DE /* CreateBuffersAroundPointsView.swift in Sources */ = {isa = PBXBuildFile; fileRef = D7E440D62A1ECE7D005D74DE /* CreateBuffersAroundPointsView.swift */; };
 		D7E440D82A1ECEB3005D74DE /* CreateBuffersAroundPointsView.swift in Copy Source Code Files */ = {isa = PBXBuildFile; fileRef = D7E440D62A1ECE7D005D74DE /* CreateBuffersAroundPointsView.swift */; };
 		D7E557682A1D768800B9FB09 /* AddWMSLayerView.swift in Sources */ = {isa = PBXBuildFile; fileRef = D7E557672A1D768800B9FB09 /* AddWMSLayerView.swift */; };
@@ -366,12 +363,9 @@
 			dstPath = "";
 			dstSubfolderSpec = 7;
 			files = (
-<<<<<<< HEAD
 				D76EE6082AF9AFEC00DA0325 /* FindRouteAroundBarriersView.Model.swift in Copy Source Code Files */,
 				D7DDF8562AF47C86004352D9 /* FindRouteAroundBarriersView.swift in Copy Source Code Files */,
-=======
 				D7DDF84E2AF43AA2004352D9 /* GeocodeOfflineView.Model.swift in Copy Source Code Files */,
->>>>>>> 26f4655b
 				D7705D5B2AFC246A00CC0335 /* FindClosestFacilityToMultiplePointsView.swift in Copy Source Code Files */,
 				00F279D72AF4364700CECAF8 /* AddDynamicEntityLayerView.VehicleCallout.swift in Copy Source Code Files */,
 				D76000A22AF18BAB00B3084D /* FindRouteInTransportNetworkView.Model.swift in Copy Source Code Files */,
