--- conflicted
+++ resolved
@@ -210,17 +210,14 @@
 			dstPath = "";
 			dstSubfolderSpec = 7;
 			files = (
-<<<<<<< HEAD
 				79A47DFB2A20286800D7C5B9 /* CreateAndSaveKMLView.Model.swift in Copy Source Code Files */,
 				79A47DFC2A20286800D7C5B9 /* CreateAndSaveKMLView.Views.swift in Copy Source Code Files */,
 				79B7B80B2A1BFDE700F57C27 /* CreateAndSaveKMLView.swift in Copy Source Code Files */,
-=======
 				D7E440D82A1ECEB3005D74DE /* CreateBuffersAroundPointsView.swift in Copy Source Code Files */,
 				D744FD182A2113C70084A66C /* CreateConvexHullAroundPointsView.swift in Copy Source Code Files */,
 				D754E3242A1D66C20006C5F1 /* StylePointWithPictureMarkerSymbolsView.swift in Copy Source Code Files */,
 				D7F2784C2A1D76F5002E4567 /* AddWMSLayerView.swift in Copy Source Code Files */,
 				D75362D32A1E8C8800D83028 /* ApplyUniqueValueRendererView.swift in Copy Source Code Files */,
->>>>>>> 008e246e
 				D7E9EF2A2A1D29F2000C4865 /* SetMaxExtentView.swift in Copy Source Code Files */,
 				D7E9EF292A1D2219000C4865 /* SetMinAndMaxScaleView.swift in Copy Source Code Files */,
 				1C9B74DE29DB56860038B06F /* ChangeCameraControllerView.swift in Copy Source Code Files */,
@@ -471,12 +468,9 @@
 				4D2ADC5329C4F612003B367F /* Change map view background */,
 				1C0C1C3229D34DAE005C8B24 /* Change viewpoint */,
 				E000E75E2869E325005D87C5 /* Clip geometry */,
-<<<<<<< HEAD
 				79B7B8082A1BF8B300F57C27 /* Create and save KML file */,
-=======
 				D7E440D12A1ECBC2005D74DE /* Create buffers around points */,
 				D744FD132A2112360084A66C /* Create convex hull around points */,
->>>>>>> 008e246e
 				E004A6EB28495538002A1FE6 /* Create planar and geodetic buffers */,
 				E000E761286A0B07005D87C5 /* Cut geometry */,
 				0074ABB328174B830037244A /* Display map */,
