--- conflicted
+++ resolved
@@ -209,14 +209,11 @@
 		883C121729C914E100062FF9 /* DownloadPreplannedMapAreaView.MapPicker.swift in Copy Source Code Files */ = {isa = PBXBuildFile; fileRef = 883C121429C9136600062FF9 /* DownloadPreplannedMapAreaView.MapPicker.swift */; };
 		883C121829C914E100062FF9 /* DownloadPreplannedMapAreaView.Model.swift in Copy Source Code Files */ = {isa = PBXBuildFile; fileRef = E0D04FF128A5390000747989 /* DownloadPreplannedMapAreaView.Model.swift */; };
 		883C121929C914E100062FF9 /* DownloadPreplannedMapAreaView.swift in Copy Source Code Files */ = {isa = PBXBuildFile; fileRef = E070A0A2286F3B6000F2B606 /* DownloadPreplannedMapAreaView.swift */; };
-<<<<<<< HEAD
 		88E52E6F2DC96C3F00F48409 /* ApplyHillshadeRendererToRasterView.swift in Sources */ = {isa = PBXBuildFile; fileRef = 88E52E6E2DC96C3F00F48409 /* ApplyHillshadeRendererToRasterView.swift */; };
 		88E52E702DC970A800F48409 /* ApplyHillshadeRendererToRasterView.swift in Copy Source Code Files */ = {isa = PBXBuildFile; fileRef = 88E52E6E2DC96C3F00F48409 /* ApplyHillshadeRendererToRasterView.swift */; };
 		88E52E812DCA703B00F48409 /* ApplyHillshadeRendererToRasterView.SettingsView.swift in Sources */ = {isa = PBXBuildFile; fileRef = 88E52E802DCA703B00F48409 /* ApplyHillshadeRendererToRasterView.SettingsView.swift */; };
 		88E52E832DCBB1B400F48409 /* srtm.tiff in Resources */ = {isa = PBXBuildFile; fileRef = 88E52E822DCBB1B400F48409 /* srtm.tiff */; settings = {ASSET_TAGS = (ApplyHillshadeRendererToRaster, ); }; };
-=======
 		88E52E6C2DC960EA00F48409 /* ApplyFunctionToRasterFromServiceView.swift in Copy Source Code Files */ = {isa = PBXBuildFile; fileRef = 8810FB582DC94A6600874936 /* ApplyFunctionToRasterFromServiceView.swift */; };
->>>>>>> 137e8b71
 		88F93CC129C3D59D0006B28E /* CreateAndEditGeometriesView.swift in Sources */ = {isa = PBXBuildFile; fileRef = 88F93CC029C3D59C0006B28E /* CreateAndEditGeometriesView.swift */; };
 		88F93CC229C4D3480006B28E /* CreateAndEditGeometriesView.swift in Copy Source Code Files */ = {isa = PBXBuildFile; fileRef = 88F93CC029C3D59C0006B28E /* CreateAndEditGeometriesView.swift */; };
 		9503056E2C46ECB70091B32D /* ShowDeviceLocationUsingIndoorPositioningView.Model.swift in Sources */ = {isa = PBXBuildFile; fileRef = 9503056D2C46ECB70091B32D /* ShowDeviceLocationUsingIndoorPositioningView.Model.swift */; };
@@ -624,11 +621,8 @@
 			dstPath = "";
 			dstSubfolderSpec = 7;
 			files = (
-<<<<<<< HEAD
 				88E52E702DC970A800F48409 /* ApplyHillshadeRendererToRasterView.swift in Copy Source Code Files */,
-=======
 				88E52E6C2DC960EA00F48409 /* ApplyFunctionToRasterFromServiceView.swift in Copy Source Code Files */,
->>>>>>> 137e8b71
 				00FA4E5F2DC568DF008A34CF /* AddRastersAndFeatureTablesFromGeopackageView.swift in Copy Source Code Files */,
 				0072C7FB2DBAC1A0001502CA /* AddIntegratedMeshLayerView.swift in Copy Source Code Files */,
 				1C38915E2DBC3EDC00ADFDDC /* AddWFSLayerView.swift in Copy Source Code Files */,
@@ -2067,7 +2061,6 @@
 			path = "Add custom dynamic entity data source";
 			sourceTree = "<group>";
 		};
-<<<<<<< HEAD
 		88E52E6D2DC969CF00F48409 /* Apply hillshade renderer to raster */ = {
 			isa = PBXGroup;
 			children = (
@@ -2083,14 +2076,14 @@
 				88E52E822DCBB1B400F48409 /* srtm.tiff */,
 			);
 			path = ae9739163a76437ea02482e1a807b806;
-=======
+			sourceTree = "<group>";
+		};
 		8810FB572DC94A5600874936 /* Apply function to raster from service */ = {
 			isa = PBXGroup;
 			children = (
 				8810FB582DC94A6600874936 /* ApplyFunctionToRasterFromServiceView.swift */,
 			);
 			path = "Apply function to raster from service";
->>>>>>> 137e8b71
 			sourceTree = "<group>";
 		};
 		88F93CBE29C3D4E30006B28E /* Create and edit geometries */ = {
