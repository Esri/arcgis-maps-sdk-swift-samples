// !$*UTF8*$!
{
	archiveVersion = 1;
	classes = {
	};
	objectVersion = 77;
	objects = {

/* Begin PBXBuildFile section */
		0000FB6E2BBDB17600845921 /* Add3DTilesLayerView.swift in Sources */ = {isa = PBXBuildFile; fileRef = 0000FB6B2BBDB17600845921 /* Add3DTilesLayerView.swift */; };
		0000FB712BBDC01400845921 /* Add3DTilesLayerView.swift in Copy Source Code Files */ = {isa = PBXBuildFile; fileRef = 0000FB6B2BBDB17600845921 /* Add3DTilesLayerView.swift */; };
		0005580A2817C51E00224BC6 /* SampleDetailView.swift in Sources */ = {isa = PBXBuildFile; fileRef = 000558092817C51E00224BC6 /* SampleDetailView.swift */; };
		000D43162B9918420003D3C2 /* ConfigureBasemapStyleParametersView.swift in Sources */ = {isa = PBXBuildFile; fileRef = 000D43132B9918420003D3C2 /* ConfigureBasemapStyleParametersView.swift */; };
		000D43182B993A030003D3C2 /* ConfigureBasemapStyleParametersView.swift in Copy Source Code Files */ = {isa = PBXBuildFile; fileRef = 000D43132B9918420003D3C2 /* ConfigureBasemapStyleParametersView.swift */; };
		00181B462846AD7100654571 /* View+ErrorAlert.swift in Sources */ = {isa = PBXBuildFile; fileRef = 00181B452846AD7100654571 /* View+ErrorAlert.swift */; };
		001C6DE127FE8A9400D472C2 /* AppSecrets.swift.masque in Sources */ = {isa = PBXBuildFile; fileRef = 001C6DD827FE585A00D472C2 /* AppSecrets.swift.masque */; };
		00273CF42A82AB5900A7A77D /* SamplesSearchView.swift in Sources */ = {isa = PBXBuildFile; fileRef = 00273CF32A82AB5900A7A77D /* SamplesSearchView.swift */; };
		00273CF62A82AB8700A7A77D /* SampleLink.swift in Sources */ = {isa = PBXBuildFile; fileRef = 00273CF52A82AB8700A7A77D /* SampleLink.swift */; };
		0039A4E92885C50300592C86 /* AddSceneLayerFromServiceView.swift in Copy Source Code Files */ = {isa = PBXBuildFile; fileRef = E066DD3F28610F55004D3D5B /* AddSceneLayerFromServiceView.swift */; };
		0039A4EA2885C50300592C86 /* ClipGeometryView.swift in Copy Source Code Files */ = {isa = PBXBuildFile; fileRef = E000E75F2869E33D005D87C5 /* ClipGeometryView.swift */; };
		0039A4EB2885C50300592C86 /* CreatePlanarAndGeodeticBuffersView.swift in Copy Source Code Files */ = {isa = PBXBuildFile; fileRef = E004A6EC2849556E002A1FE6 /* CreatePlanarAndGeodeticBuffersView.swift */; };
		0039A4EC2885C50300592C86 /* CutGeometryView.swift in Copy Source Code Files */ = {isa = PBXBuildFile; fileRef = E000E762286A0B18005D87C5 /* CutGeometryView.swift */; };
		0039A4ED2885C50300592C86 /* DisplayMapView.swift in Copy Source Code Files */ = {isa = PBXBuildFile; fileRef = 0074ABBE28174BCF0037244A /* DisplayMapView.swift */; };
		0039A4EE2885C50300592C86 /* DisplayOverviewMapView.swift in Copy Source Code Files */ = {isa = PBXBuildFile; fileRef = 00B04FB4283EEBA80026C882 /* DisplayOverviewMapView.swift */; };
		0039A4EF2885C50300592C86 /* DisplaySceneView.swift in Copy Source Code Files */ = {isa = PBXBuildFile; fileRef = E004A6D828465C70002A1FE6 /* DisplaySceneView.swift */; };
		0039A4F02885C50300592C86 /* ProjectGeometryView.swift in Copy Source Code Files */ = {isa = PBXBuildFile; fileRef = E0EA0B762866390E00C9621D /* ProjectGeometryView.swift */; };
		0039A4F12885C50300592C86 /* SearchWithGeocodeView.swift in Copy Source Code Files */ = {isa = PBXBuildFile; fileRef = 00CB9137284814A4005C2C5D /* SearchWithGeocodeView.swift */; };
		0039A4F22885C50300592C86 /* SelectFeaturesInFeatureLayerView.swift in Copy Source Code Files */ = {isa = PBXBuildFile; fileRef = E004A6F5284FA42A002A1FE6 /* SelectFeaturesInFeatureLayerView.swift */; };
		0039A4F32885C50300592C86 /* SetBasemapView.swift in Copy Source Code Files */ = {isa = PBXBuildFile; fileRef = 00B042E5282EDC690072E1B4 /* SetBasemapView.swift */; };
		0039A4F42885C50300592C86 /* SetSurfacePlacementModeView.swift in Copy Source Code Files */ = {isa = PBXBuildFile; fileRef = E088E1562862579D00413100 /* SetSurfacePlacementModeView.swift */; };
		0039A4F52885C50300592C86 /* SetViewpointRotationView.swift in Copy Source Code Files */ = {isa = PBXBuildFile; fileRef = E004A6BD28414332002A1FE6 /* SetViewpointRotationView.swift */; };
		0039A4F62885C50300592C86 /* ShowCalloutView.swift in Copy Source Code Files */ = {isa = PBXBuildFile; fileRef = E004A6DF28466279002A1FE6 /* ShowCalloutView.swift */; };
		0039A4F72885C50300592C86 /* ShowDeviceLocationView.swift in Copy Source Code Files */ = {isa = PBXBuildFile; fileRef = E004A6E828493BCE002A1FE6 /* ShowDeviceLocationView.swift */; };
		0039A4F82885C50300592C86 /* ShowResultOfSpatialRelationshipsView.swift in Copy Source Code Files */ = {isa = PBXBuildFile; fileRef = E066DD3A2860CA08004D3D5B /* ShowResultOfSpatialRelationshipsView.swift */; };
		0039A4F92885C50300592C86 /* ShowResultOfSpatialOperationsView.swift in Copy Source Code Files */ = {isa = PBXBuildFile; fileRef = E004A6F2284E4FEB002A1FE6 /* ShowResultOfSpatialOperationsView.swift */; };
		0039A4FA2885C50300592C86 /* StyleGraphicsWithRendererView.swift in Copy Source Code Files */ = {isa = PBXBuildFile; fileRef = E066DD372860AB28004D3D5B /* StyleGraphicsWithRendererView.swift */; };
		0039A4FB2885C50300592C86 /* StyleGraphicsWithSymbolsView.swift in Copy Source Code Files */ = {isa = PBXBuildFile; fileRef = E004A6E52846A61F002A1FE6 /* StyleGraphicsWithSymbolsView.swift */; };
		003B36F92C5042BA00A75F66 /* ShowServiceAreaView.swift in Copy Source Code Files */ = {isa = PBXBuildFile; fileRef = 95D2EE0E2C334D1600683D53 /* ShowServiceAreaView.swift */; };
		0042E24328E4BF8F001F33D6 /* ShowViewshedFromPointInSceneView.Model.swift in Sources */ = {isa = PBXBuildFile; fileRef = 0042E24228E4BF8F001F33D6 /* ShowViewshedFromPointInSceneView.Model.swift */; };
		0042E24528E4F82C001F33D6 /* ShowViewshedFromPointInSceneView.ViewshedSettingsView.swift in Sources */ = {isa = PBXBuildFile; fileRef = 0042E24428E4F82B001F33D6 /* ShowViewshedFromPointInSceneView.ViewshedSettingsView.swift */; };
		0042E24628E50EE4001F33D6 /* ShowViewshedFromPointInSceneView.swift in Copy Source Code Files */ = {isa = PBXBuildFile; fileRef = 0086F3FD28E3770900974721 /* ShowViewshedFromPointInSceneView.swift */; };
		0042E24728E50EE4001F33D6 /* ShowViewshedFromPointInSceneView.Model.swift in Copy Source Code Files */ = {isa = PBXBuildFile; fileRef = 0042E24228E4BF8F001F33D6 /* ShowViewshedFromPointInSceneView.Model.swift */; };
		0042E24828E50EE4001F33D6 /* ShowViewshedFromPointInSceneView.ViewshedSettingsView.swift in Copy Source Code Files */ = {isa = PBXBuildFile; fileRef = 0042E24428E4F82B001F33D6 /* ShowViewshedFromPointInSceneView.ViewshedSettingsView.swift */; };
		0044289229C90C0B00160767 /* GetElevationAtPointOnSurfaceView.swift in Sources */ = {isa = PBXBuildFile; fileRef = 0044289129C90C0B00160767 /* GetElevationAtPointOnSurfaceView.swift */; };
		0044289329C9234300160767 /* GetElevationAtPointOnSurfaceView.swift in Copy Source Code Files */ = {isa = PBXBuildFile; fileRef = 0044289129C90C0B00160767 /* GetElevationAtPointOnSurfaceView.swift */; };
		0044CDDF2995C39E004618CE /* ShowDeviceLocationHistoryView.swift in Sources */ = {isa = PBXBuildFile; fileRef = 0044CDDE2995C39E004618CE /* ShowDeviceLocationHistoryView.swift */; };
		0044CDE02995D4DD004618CE /* ShowDeviceLocationHistoryView.swift in Copy Source Code Files */ = {isa = PBXBuildFile; fileRef = 0044CDDE2995C39E004618CE /* ShowDeviceLocationHistoryView.swift */; };
		004A2B9D2BED455B00C297CE /* canyonlands in Resources */ = {isa = PBXBuildFile; fileRef = 004A2B9C2BED455B00C297CE /* canyonlands */; settings = {ASSET_TAGS = (ApplyScheduledUpdatesToPreplannedMapArea, ); }; };
		004A2BA22BED456500C297CE /* ApplyScheduledUpdatesToPreplannedMapAreaView.swift in Sources */ = {isa = PBXBuildFile; fileRef = 004A2B9E2BED456500C297CE /* ApplyScheduledUpdatesToPreplannedMapAreaView.swift */; };
		004A2BA52BED458C00C297CE /* ApplyScheduledUpdatesToPreplannedMapAreaView.swift in Copy Source Code Files */ = {isa = PBXBuildFile; fileRef = 004A2B9E2BED456500C297CE /* ApplyScheduledUpdatesToPreplannedMapAreaView.swift */; };
		004FE87129DF5D8700075217 /* Bristol in Resources */ = {isa = PBXBuildFile; fileRef = 004FE87029DF5D8700075217 /* Bristol */; settings = {ASSET_TAGS = (Animate3DGraphic, ChangeCameraController, OrbitCameraAroundObject, StylePointWithDistanceCompositeSceneSymbol, ); }; };
		006C835528B40682004AEB7F /* BrowseBuildingFloorsView.swift in Copy Source Code Files */ = {isa = PBXBuildFile; fileRef = E0FE32E628747778002C6ACA /* BrowseBuildingFloorsView.swift */; };
		006C835628B40682004AEB7F /* DisplayMapFromMobileMapPackageView.swift in Copy Source Code Files */ = {isa = PBXBuildFile; fileRef = F111CCC0288B5D5600205358 /* DisplayMapFromMobileMapPackageView.swift */; };
		0074ABBF28174BCF0037244A /* DisplayMapView.swift in Sources */ = {isa = PBXBuildFile; fileRef = 0074ABBE28174BCF0037244A /* DisplayMapView.swift */; };
		0074ABC428174F430037244A /* Sample.swift in Sources */ = {isa = PBXBuildFile; fileRef = 0074ABC128174F430037244A /* Sample.swift */; };
		0074ABCD2817BCC30037244A /* SamplesApp+Samples.swift.tache in Sources */ = {isa = PBXBuildFile; fileRef = 0074ABCA2817B8DB0037244A /* SamplesApp+Samples.swift.tache */; };
		0086F40128E3770A00974721 /* ShowViewshedFromPointInSceneView.swift in Sources */ = {isa = PBXBuildFile; fileRef = 0086F3FD28E3770900974721 /* ShowViewshedFromPointInSceneView.swift */; };
		00A7A1462A2FC58300F035F7 /* DisplayContentOfUtilityNetworkContainerView.swift in Sources */ = {isa = PBXBuildFile; fileRef = 00A7A1432A2FC58300F035F7 /* DisplayContentOfUtilityNetworkContainerView.swift */; };
		00A7A14A2A2FC5B700F035F7 /* DisplayContentOfUtilityNetworkContainerView.Model.swift in Sources */ = {isa = PBXBuildFile; fileRef = 00A7A1492A2FC5B700F035F7 /* DisplayContentOfUtilityNetworkContainerView.Model.swift */; };
		00ABA94E2BF6721700C0488C /* ShowGridView.swift in Sources */ = {isa = PBXBuildFile; fileRef = 00ABA94D2BF6721700C0488C /* ShowGridView.swift */; };
		00ABA94F2BF6D06200C0488C /* ShowGridView.swift in Copy Source Code Files */ = {isa = PBXBuildFile; fileRef = 00ABA94D2BF6721700C0488C /* ShowGridView.swift */; };
		00B04273282EC59E0072E1B4 /* AboutView.swift in Sources */ = {isa = PBXBuildFile; fileRef = 00B04272282EC59E0072E1B4 /* AboutView.swift */; };
		00B042E8282EDC690072E1B4 /* SetBasemapView.swift in Sources */ = {isa = PBXBuildFile; fileRef = 00B042E5282EDC690072E1B4 /* SetBasemapView.swift */; };
		00B04FB5283EEBA80026C882 /* DisplayOverviewMapView.swift in Sources */ = {isa = PBXBuildFile; fileRef = 00B04FB4283EEBA80026C882 /* DisplayOverviewMapView.swift */; };
		00C43AED2947DC350099AE34 /* ArcGISToolkit in Frameworks */ = {isa = PBXBuildFile; productRef = 00C43AEC2947DC350099AE34 /* ArcGISToolkit */; };
		00C94A0D28B53DE1004E42D9 /* raster-file in Resources */ = {isa = PBXBuildFile; fileRef = 00C94A0C28B53DE1004E42D9 /* raster-file */; settings = {ASSET_TAGS = (AddRasterFromFile, ); }; };
		00CB9138284814A4005C2C5D /* SearchWithGeocodeView.swift in Sources */ = {isa = PBXBuildFile; fileRef = 00CB9137284814A4005C2C5D /* SearchWithGeocodeView.swift */; };
		00CCB8A5285BAF8700BBAB70 /* OnDemandResource.swift in Sources */ = {isa = PBXBuildFile; fileRef = 00CCB8A4285BAF8700BBAB70 /* OnDemandResource.swift */; };
		00D4EF802863842100B9CC30 /* AddFeatureLayersView.swift in Sources */ = {isa = PBXBuildFile; fileRef = 00D4EF7F2863842100B9CC30 /* AddFeatureLayersView.swift */; };
		00D4EF9028638BF100B9CC30 /* LA_Trails.geodatabase in Resources */ = {isa = PBXBuildFile; fileRef = 00D4EF8228638BF100B9CC30 /* LA_Trails.geodatabase */; settings = {ASSET_TAGS = (AddFeatureLayers, ); }; };
		00D4EF9A28638BF100B9CC30 /* AuroraCO.gpkg in Resources */ = {isa = PBXBuildFile; fileRef = 00D4EF8F28638BF100B9CC30 /* AuroraCO.gpkg */; settings = {ASSET_TAGS = (AddFeatureLayers, ); }; };
		00D4EFB12863CE6300B9CC30 /* ScottishWildlifeTrust_reserves in Resources */ = {isa = PBXBuildFile; fileRef = 00D4EFB02863CE6300B9CC30 /* ScottishWildlifeTrust_reserves */; settings = {ASSET_TAGS = (AddFeatureLayers, ); }; };
		00E1D90B2BC0AF97001AEB6A /* SnapGeometryEditsView.SnapSettingsView.swift in Sources */ = {isa = PBXBuildFile; fileRef = 00E1D90A2BC0AF97001AEB6A /* SnapGeometryEditsView.SnapSettingsView.swift */; };
		00E1D90D2BC0B125001AEB6A /* SnapGeometryEditsView.GeometryEditorModel.swift in Sources */ = {isa = PBXBuildFile; fileRef = 00E1D90C2BC0B125001AEB6A /* SnapGeometryEditsView.GeometryEditorModel.swift */; };
		00E1D90F2BC0B1E8001AEB6A /* SnapGeometryEditsView.GeometryEditorMenu.swift in Sources */ = {isa = PBXBuildFile; fileRef = 00E1D90E2BC0B1E8001AEB6A /* SnapGeometryEditsView.GeometryEditorMenu.swift */; };
		00E1D9102BC0B4D8001AEB6A /* SnapGeometryEditsView.SnapSettingsView.swift in Copy Source Code Files */ = {isa = PBXBuildFile; fileRef = 00E1D90A2BC0AF97001AEB6A /* SnapGeometryEditsView.SnapSettingsView.swift */; };
		00E1D9112BC0B4D8001AEB6A /* SnapGeometryEditsView.GeometryEditorModel.swift in Copy Source Code Files */ = {isa = PBXBuildFile; fileRef = 00E1D90C2BC0B125001AEB6A /* SnapGeometryEditsView.GeometryEditorModel.swift */; };
		00E1D9122BC0B4D8001AEB6A /* SnapGeometryEditsView.GeometryEditorMenu.swift in Copy Source Code Files */ = {isa = PBXBuildFile; fileRef = 00E1D90E2BC0B1E8001AEB6A /* SnapGeometryEditsView.GeometryEditorMenu.swift */; };
		00E5401C27F3CCA200CF66D5 /* SamplesApp.swift in Sources */ = {isa = PBXBuildFile; fileRef = 00E5400C27F3CCA100CF66D5 /* SamplesApp.swift */; };
		00E5401E27F3CCA200CF66D5 /* ContentView.swift in Sources */ = {isa = PBXBuildFile; fileRef = 00E5400D27F3CCA100CF66D5 /* ContentView.swift */; };
		00E5402027F3CCA200CF66D5 /* Assets.xcassets in Resources */ = {isa = PBXBuildFile; fileRef = 00E5400E27F3CCA200CF66D5 /* Assets.xcassets */; };
		00E7C15C2BBE1BF000B85D69 /* SnapGeometryEditsView.swift in Sources */ = {isa = PBXBuildFile; fileRef = 00E7C1592BBE1BF000B85D69 /* SnapGeometryEditsView.swift */; };
		00E7C15D2BBF74D800B85D69 /* SnapGeometryEditsView.swift in Copy Source Code Files */ = {isa = PBXBuildFile; fileRef = 00E7C1592BBE1BF000B85D69 /* SnapGeometryEditsView.swift */; };
		00EB803A2A31506F00AC2B07 /* DisplayContentOfUtilityNetworkContainerView.swift in Copy Source Code Files */ = {isa = PBXBuildFile; fileRef = 00A7A1432A2FC58300F035F7 /* DisplayContentOfUtilityNetworkContainerView.swift */; };
		00EB803B2A31506F00AC2B07 /* DisplayContentOfUtilityNetworkContainerView.Model.swift in Copy Source Code Files */ = {isa = PBXBuildFile; fileRef = 00A7A1492A2FC5B700F035F7 /* DisplayContentOfUtilityNetworkContainerView.Model.swift */; };
		00F279D62AF418DC00CECAF8 /* AddDynamicEntityLayerView.VehicleCallout.swift in Sources */ = {isa = PBXBuildFile; fileRef = 00F279D52AF418DC00CECAF8 /* AddDynamicEntityLayerView.VehicleCallout.swift */; };
		00F279D72AF4364700CECAF8 /* AddDynamicEntityLayerView.VehicleCallout.swift in Copy Source Code Files */ = {isa = PBXBuildFile; fileRef = 00F279D52AF418DC00CECAF8 /* AddDynamicEntityLayerView.VehicleCallout.swift */; };
		102B6A372BFD5B55009F763C /* IdentifyFeaturesInWMSLayerView.swift in Sources */ = {isa = PBXBuildFile; fileRef = 102B6A362BFD5B55009F763C /* IdentifyFeaturesInWMSLayerView.swift */; };
		104F55C72BF3E30A00204D04 /* GenerateOfflineMapWithCustomParametersView.swift in Copy Source Code Files */ = {isa = PBXBuildFile; fileRef = 10B782042BE55D7E007EAE6C /* GenerateOfflineMapWithCustomParametersView.swift */; };
		104F55C82BF3E30A00204D04 /* GenerateOfflineMapWithCustomParametersView.CustomParameters.swift in Copy Source Code Files */ = {isa = PBXBuildFile; fileRef = 10B782072BE5A058007EAE6C /* GenerateOfflineMapWithCustomParametersView.CustomParameters.swift */; };
		1081B93D2C000E8B00C1BEB1 /* IdentifyFeaturesInWMSLayerView.swift in Copy Source Code Files */ = {isa = PBXBuildFile; fileRef = 102B6A362BFD5B55009F763C /* IdentifyFeaturesInWMSLayerView.swift */; };
		108EC04129D25B2C000F35D0 /* QueryFeatureTableView.swift in Sources */ = {isa = PBXBuildFile; fileRef = 108EC04029D25B2C000F35D0 /* QueryFeatureTableView.swift */; };
		108EC04229D25B55000F35D0 /* QueryFeatureTableView.swift in Copy Source Code Files */ = {isa = PBXBuildFile; fileRef = 108EC04029D25B2C000F35D0 /* QueryFeatureTableView.swift */; };
		10B782052BE55D7E007EAE6C /* GenerateOfflineMapWithCustomParametersView.swift in Sources */ = {isa = PBXBuildFile; fileRef = 10B782042BE55D7E007EAE6C /* GenerateOfflineMapWithCustomParametersView.swift */; };
		10B782082BE5A058007EAE6C /* GenerateOfflineMapWithCustomParametersView.CustomParameters.swift in Sources */ = {isa = PBXBuildFile; fileRef = 10B782072BE5A058007EAE6C /* GenerateOfflineMapWithCustomParametersView.CustomParameters.swift */; };
		10BD9EB42BF51B4B00ABDBD5 /* GenerateOfflineMapWithCustomParametersView.Model.swift in Sources */ = {isa = PBXBuildFile; fileRef = 10BD9EB32BF51B4B00ABDBD5 /* GenerateOfflineMapWithCustomParametersView.Model.swift */; };
		10BD9EB52BF51F9000ABDBD5 /* GenerateOfflineMapWithCustomParametersView.Model.swift in Copy Source Code Files */ = {isa = PBXBuildFile; fileRef = 10BD9EB32BF51B4B00ABDBD5 /* GenerateOfflineMapWithCustomParametersView.Model.swift */; };
		10D321932BDB187400B39B1B /* naperville_imagery.tpkx in Resources */ = {isa = PBXBuildFile; fileRef = 10D321922BDB187400B39B1B /* naperville_imagery.tpkx */; settings = {ASSET_TAGS = (GenerateOfflineMapWithLocalBasemap, ); }; };
		10D321962BDB1CB500B39B1B /* GenerateOfflineMapWithLocalBasemapView.swift in Sources */ = {isa = PBXBuildFile; fileRef = 10D321952BDB1CB500B39B1B /* GenerateOfflineMapWithLocalBasemapView.swift */; };
		10D321972BDC3B4900B39B1B /* GenerateOfflineMapWithLocalBasemapView.swift in Copy Source Code Files */ = {isa = PBXBuildFile; fileRef = 10D321952BDB1CB500B39B1B /* GenerateOfflineMapWithLocalBasemapView.swift */; };
		1C0C1C3929D34DAE005C8B24 /* ChangeViewpointView.swift in Sources */ = {isa = PBXBuildFile; fileRef = 1C0C1C3429D34DAE005C8B24 /* ChangeViewpointView.swift */; };
		1C0C1C3D29D34DDD005C8B24 /* ChangeViewpointView.swift in Copy Source Code Files */ = {isa = PBXBuildFile; fileRef = 1C0C1C3429D34DAE005C8B24 /* ChangeViewpointView.swift */; };
		1C19B4F12A578E46001D2506 /* CreateLoadReportView.Views.swift in Sources */ = {isa = PBXBuildFile; fileRef = 1C19B4EB2A578E46001D2506 /* CreateLoadReportView.Views.swift */; };
		1C19B4F32A578E46001D2506 /* CreateLoadReportView.swift in Sources */ = {isa = PBXBuildFile; fileRef = 1C19B4ED2A578E46001D2506 /* CreateLoadReportView.swift */; };
		1C19B4F52A578E46001D2506 /* CreateLoadReportView.Model.swift in Sources */ = {isa = PBXBuildFile; fileRef = 1C19B4EF2A578E46001D2506 /* CreateLoadReportView.Model.swift */; };
		1C19B4F72A578E69001D2506 /* CreateLoadReportView.Model.swift in Copy Source Code Files */ = {isa = PBXBuildFile; fileRef = 1C19B4EF2A578E46001D2506 /* CreateLoadReportView.Model.swift */; };
		1C19B4F82A578E69001D2506 /* CreateLoadReportView.swift in Copy Source Code Files */ = {isa = PBXBuildFile; fileRef = 1C19B4ED2A578E46001D2506 /* CreateLoadReportView.swift */; };
		1C19B4F92A578E69001D2506 /* CreateLoadReportView.Views.swift in Copy Source Code Files */ = {isa = PBXBuildFile; fileRef = 1C19B4EB2A578E46001D2506 /* CreateLoadReportView.Views.swift */; };
		1C2538542BABACB100337307 /* AugmentRealityToNavigateRouteView.ARSceneView.swift in Copy Source Code Files */ = {isa = PBXBuildFile; fileRef = 1C2538522BABACB100337307 /* AugmentRealityToNavigateRouteView.ARSceneView.swift */; };
		1C2538552BABACB100337307 /* AugmentRealityToNavigateRouteView.swift in Copy Source Code Files */ = {isa = PBXBuildFile; fileRef = 1C2538532BABACB100337307 /* AugmentRealityToNavigateRouteView.swift */; };
		1C2538562BABACFD00337307 /* AugmentRealityToNavigateRouteView.swift in Sources */ = {isa = PBXBuildFile; fileRef = 1C2538532BABACB100337307 /* AugmentRealityToNavigateRouteView.swift */; };
		1C2538572BABACFD00337307 /* AugmentRealityToNavigateRouteView.ARSceneView.swift in Sources */ = {isa = PBXBuildFile; fileRef = 1C2538522BABACB100337307 /* AugmentRealityToNavigateRouteView.ARSceneView.swift */; };
		1C26ED192A859525009B7721 /* FilterFeaturesInSceneView.swift in Sources */ = {isa = PBXBuildFile; fileRef = 1C26ED152A859525009B7721 /* FilterFeaturesInSceneView.swift */; };
		1C26ED202A8BEC63009B7721 /* FilterFeaturesInSceneView.swift in Copy Source Code Files */ = {isa = PBXBuildFile; fileRef = 1C26ED152A859525009B7721 /* FilterFeaturesInSceneView.swift */; };
		1C3B7DC82A5F64FC00907443 /* AnalyzeNetworkWithSubnetworkTraceView.Model.swift in Sources */ = {isa = PBXBuildFile; fileRef = 1C3B7DC32A5F64FC00907443 /* AnalyzeNetworkWithSubnetworkTraceView.Model.swift */; };
		1C3B7DCB2A5F64FC00907443 /* AnalyzeNetworkWithSubnetworkTraceView.swift in Sources */ = {isa = PBXBuildFile; fileRef = 1C3B7DC62A5F64FC00907443 /* AnalyzeNetworkWithSubnetworkTraceView.swift */; };
		1C3B7DCD2A5F652500907443 /* AnalyzeNetworkWithSubnetworkTraceView.Model.swift in Copy Source Code Files */ = {isa = PBXBuildFile; fileRef = 1C3B7DC32A5F64FC00907443 /* AnalyzeNetworkWithSubnetworkTraceView.Model.swift */; };
		1C3B7DCE2A5F652500907443 /* AnalyzeNetworkWithSubnetworkTraceView.swift in Copy Source Code Files */ = {isa = PBXBuildFile; fileRef = 1C3B7DC62A5F64FC00907443 /* AnalyzeNetworkWithSubnetworkTraceView.swift */; };
		1C42E04729D2396B004FC4BE /* ShowPopupView.swift in Sources */ = {isa = PBXBuildFile; fileRef = 1C42E04329D2396B004FC4BE /* ShowPopupView.swift */; };
		1C42E04A29D239D2004FC4BE /* ShowPopupView.swift in Copy Source Code Files */ = {isa = PBXBuildFile; fileRef = 1C42E04329D2396B004FC4BE /* ShowPopupView.swift */; };
		1C43BC7F2A43781200509BF8 /* SetVisibilityOfSubtypeSublayerView.Views.swift in Sources */ = {isa = PBXBuildFile; fileRef = 1C43BC792A43781100509BF8 /* SetVisibilityOfSubtypeSublayerView.Views.swift */; };
		1C43BC822A43781200509BF8 /* SetVisibilityOfSubtypeSublayerView.Model.swift in Sources */ = {isa = PBXBuildFile; fileRef = 1C43BC7C2A43781100509BF8 /* SetVisibilityOfSubtypeSublayerView.Model.swift */; };
		1C43BC842A43781200509BF8 /* SetVisibilityOfSubtypeSublayerView.swift in Sources */ = {isa = PBXBuildFile; fileRef = 1C43BC7E2A43781100509BF8 /* SetVisibilityOfSubtypeSublayerView.swift */; };
		1C43BC852A43783900509BF8 /* SetVisibilityOfSubtypeSublayerView.Model.swift in Copy Source Code Files */ = {isa = PBXBuildFile; fileRef = 1C43BC7C2A43781100509BF8 /* SetVisibilityOfSubtypeSublayerView.Model.swift */; };
		1C43BC862A43783900509BF8 /* SetVisibilityOfSubtypeSublayerView.swift in Copy Source Code Files */ = {isa = PBXBuildFile; fileRef = 1C43BC7E2A43781100509BF8 /* SetVisibilityOfSubtypeSublayerView.swift */; };
		1C43BC872A43783900509BF8 /* SetVisibilityOfSubtypeSublayerView.Views.swift in Copy Source Code Files */ = {isa = PBXBuildFile; fileRef = 1C43BC792A43781100509BF8 /* SetVisibilityOfSubtypeSublayerView.Views.swift */; };
		1C8EC7472BAE2891001A6929 /* AugmentRealityToCollectDataView.swift in Sources */ = {isa = PBXBuildFile; fileRef = 1C8EC7432BAE2891001A6929 /* AugmentRealityToCollectDataView.swift */; };
		1C8EC74B2BAE28A9001A6929 /* AugmentRealityToCollectDataView.swift in Copy Source Code Files */ = {isa = PBXBuildFile; fileRef = 1C8EC7432BAE2891001A6929 /* AugmentRealityToCollectDataView.swift */; };
		1C929F092A27B86800134252 /* ShowUtilityAssociationsView.swift in Copy Source Code Files */ = {isa = PBXBuildFile; fileRef = 1CAF831B2A20305F000E1E60 /* ShowUtilityAssociationsView.swift */; };
		1C965C3929DB9176002F8536 /* ShowRealisticLightAndShadowsView.swift in Copy Source Code Files */ = {isa = PBXBuildFile; fileRef = 1C9B74C529DB43580038B06F /* ShowRealisticLightAndShadowsView.swift */; };
		1C9B74C929DB43580038B06F /* ShowRealisticLightAndShadowsView.swift in Sources */ = {isa = PBXBuildFile; fileRef = 1C9B74C529DB43580038B06F /* ShowRealisticLightAndShadowsView.swift */; };
		1C9B74D929DB54560038B06F /* ChangeCameraControllerView.swift in Sources */ = {isa = PBXBuildFile; fileRef = 1C9B74D529DB54560038B06F /* ChangeCameraControllerView.swift */; };
		1C9B74DE29DB56860038B06F /* ChangeCameraControllerView.swift in Copy Source Code Files */ = {isa = PBXBuildFile; fileRef = 1C9B74D529DB54560038B06F /* ChangeCameraControllerView.swift */; };
		1CAB8D4B2A3CEAB0002AA649 /* RunValveIsolationTraceView.Model.swift in Sources */ = {isa = PBXBuildFile; fileRef = 1CAB8D442A3CEAB0002AA649 /* RunValveIsolationTraceView.Model.swift */; };
		1CAB8D4E2A3CEAB0002AA649 /* RunValveIsolationTraceView.swift in Sources */ = {isa = PBXBuildFile; fileRef = 1CAB8D472A3CEAB0002AA649 /* RunValveIsolationTraceView.swift */; };
		1CAB8D502A3CEB43002AA649 /* RunValveIsolationTraceView.Model.swift in Copy Source Code Files */ = {isa = PBXBuildFile; fileRef = 1CAB8D442A3CEAB0002AA649 /* RunValveIsolationTraceView.Model.swift */; };
		1CAB8D512A3CEB43002AA649 /* RunValveIsolationTraceView.swift in Copy Source Code Files */ = {isa = PBXBuildFile; fileRef = 1CAB8D472A3CEAB0002AA649 /* RunValveIsolationTraceView.swift */; };
		1CAF831F2A20305F000E1E60 /* ShowUtilityAssociationsView.swift in Sources */ = {isa = PBXBuildFile; fileRef = 1CAF831B2A20305F000E1E60 /* ShowUtilityAssociationsView.swift */; };
		218F35B829C28F4A00502022 /* AuthenticateWithOAuthView.swift in Sources */ = {isa = PBXBuildFile; fileRef = 218F35B329C28F4A00502022 /* AuthenticateWithOAuthView.swift */; };
		218F35C229C290BF00502022 /* AuthenticateWithOAuthView.swift in Copy Source Code Files */ = {isa = PBXBuildFile; fileRef = 218F35B329C28F4A00502022 /* AuthenticateWithOAuthView.swift */; };
		3E30884A2C5D789A00ECEAC5 /* SetSpatialReferenceView.swift in Copy Source Code Files */ = {isa = PBXBuildFile; fileRef = 3EEDE7CD2C5D73F700510104 /* SetSpatialReferenceView.swift */; };
		3E54CF222C66AFBE00DD2F18 /* AddWebTiledLayerView.swift in Sources */ = {isa = PBXBuildFile; fileRef = 3E54CF212C66AFBE00DD2F18 /* AddWebTiledLayerView.swift */; };
		3E54CF232C66B00500DD2F18 /* AddWebTiledLayerView.swift in Copy Source Code Files */ = {isa = PBXBuildFile; fileRef = 3E54CF212C66AFBE00DD2F18 /* AddWebTiledLayerView.swift */; };
		3E720F9D2C619B1700E22A9E /* SetInitialViewpointView.swift in Sources */ = {isa = PBXBuildFile; fileRef = 3E720F9C2C619B1700E22A9E /* SetInitialViewpointView.swift */; };
		3E720F9E2C61A0B700E22A9E /* SetInitialViewpointView.swift in Copy Source Code Files */ = {isa = PBXBuildFile; fileRef = 3E720F9C2C619B1700E22A9E /* SetInitialViewpointView.swift */; };
		3E9F77732C6A60FA0022CAB5 /* QueryFeatureCountAndExtentView.swift in Sources */ = {isa = PBXBuildFile; fileRef = 3E9F77722C6A60FA0022CAB5 /* QueryFeatureCountAndExtentView.swift */; };
		3E9F77742C6A6E670022CAB5 /* QueryFeatureCountAndExtentView.swift in Copy Source Code Files */ = {isa = PBXBuildFile; fileRef = 3E9F77722C6A60FA0022CAB5 /* QueryFeatureCountAndExtentView.swift */; };
		3EEDE7CE2C5D73F700510104 /* SetSpatialReferenceView.swift in Sources */ = {isa = PBXBuildFile; fileRef = 3EEDE7CD2C5D73F700510104 /* SetSpatialReferenceView.swift */; };
		4D126D6D29CA1B6000CFB7A7 /* ShowDeviceLocationWithNMEADataSourcesView.swift in Sources */ = {isa = PBXBuildFile; fileRef = 4D126D6929CA1B6000CFB7A7 /* ShowDeviceLocationWithNMEADataSourcesView.swift */; };
		4D126D7229CA1E1800CFB7A7 /* FileNMEASentenceReader.swift in Sources */ = {isa = PBXBuildFile; fileRef = 4D126D7129CA1E1800CFB7A7 /* FileNMEASentenceReader.swift */; };
		4D126D7329CA1EFD00CFB7A7 /* ShowDeviceLocationWithNMEADataSourcesView.swift in Copy Source Code Files */ = {isa = PBXBuildFile; fileRef = 4D126D6929CA1B6000CFB7A7 /* ShowDeviceLocationWithNMEADataSourcesView.swift */; };
		4D126D7429CA1EFD00CFB7A7 /* FileNMEASentenceReader.swift in Copy Source Code Files */ = {isa = PBXBuildFile; fileRef = 4D126D7129CA1E1800CFB7A7 /* FileNMEASentenceReader.swift */; };
		4D126D7C29CA3E6000CFB7A7 /* Redlands.nmea in Resources */ = {isa = PBXBuildFile; fileRef = 4D126D7B29CA3E6000CFB7A7 /* Redlands.nmea */; settings = {ASSET_TAGS = (ShowDeviceLocationWithNmeaDataSources, ); }; };
		4D126D7E29CA43D200CFB7A7 /* ShowDeviceLocationWithNMEADataSourcesView.Model.swift in Sources */ = {isa = PBXBuildFile; fileRef = 4D126D7D29CA43D200CFB7A7 /* ShowDeviceLocationWithNMEADataSourcesView.Model.swift */; };
		4D2ADC4329C26D05003B367F /* AddDynamicEntityLayerView.swift in Sources */ = {isa = PBXBuildFile; fileRef = 4D2ADC3F29C26D05003B367F /* AddDynamicEntityLayerView.swift */; };
		4D2ADC4729C26D2C003B367F /* AddDynamicEntityLayerView.swift in Copy Source Code Files */ = {isa = PBXBuildFile; fileRef = 4D2ADC3F29C26D05003B367F /* AddDynamicEntityLayerView.swift */; };
		4D2ADC5A29C4F612003B367F /* ChangeMapViewBackgroundView.swift in Sources */ = {isa = PBXBuildFile; fileRef = 4D2ADC5529C4F612003B367F /* ChangeMapViewBackgroundView.swift */; };
		4D2ADC5D29C4F612003B367F /* ChangeMapViewBackgroundView.SettingsView.swift in Sources */ = {isa = PBXBuildFile; fileRef = 4D2ADC5829C4F612003B367F /* ChangeMapViewBackgroundView.SettingsView.swift */; };
		4D2ADC6229C5071C003B367F /* ChangeMapViewBackgroundView.Model.swift in Sources */ = {isa = PBXBuildFile; fileRef = 4D2ADC6129C5071C003B367F /* ChangeMapViewBackgroundView.Model.swift */; };
		4D2ADC6729C50BD6003B367F /* AddDynamicEntityLayerView.Model.swift in Sources */ = {isa = PBXBuildFile; fileRef = 4D2ADC6629C50BD6003B367F /* AddDynamicEntityLayerView.Model.swift */; };
		4D2ADC6929C50C4C003B367F /* AddDynamicEntityLayerView.SettingsView.swift in Sources */ = {isa = PBXBuildFile; fileRef = 4D2ADC6829C50C4C003B367F /* AddDynamicEntityLayerView.SettingsView.swift */; };
		4D2ADC6A29C50D91003B367F /* AddDynamicEntityLayerView.Model.swift in Copy Source Code Files */ = {isa = PBXBuildFile; fileRef = 4D2ADC6629C50BD6003B367F /* AddDynamicEntityLayerView.Model.swift */; };
		4D2ADC6B29C50D91003B367F /* AddDynamicEntityLayerView.SettingsView.swift in Copy Source Code Files */ = {isa = PBXBuildFile; fileRef = 4D2ADC6829C50C4C003B367F /* AddDynamicEntityLayerView.SettingsView.swift */; };
		4DD058102A0D3F6B00A59B34 /* ShowDeviceLocationWithNMEADataSourcesView.Model.swift in Copy Source Code Files */ = {isa = PBXBuildFile; fileRef = 4D126D7D29CA43D200CFB7A7 /* ShowDeviceLocationWithNMEADataSourcesView.Model.swift */; };
		7573E81A29D6134C00BEED9C /* TraceUtilityNetworkView.Model.swift in Sources */ = {isa = PBXBuildFile; fileRef = 7573E81329D6134C00BEED9C /* TraceUtilityNetworkView.Model.swift */; };
		7573E81C29D6134C00BEED9C /* TraceUtilityNetworkView.Enums.swift in Sources */ = {isa = PBXBuildFile; fileRef = 7573E81529D6134C00BEED9C /* TraceUtilityNetworkView.Enums.swift */; };
		7573E81E29D6134C00BEED9C /* TraceUtilityNetworkView.Views.swift in Sources */ = {isa = PBXBuildFile; fileRef = 7573E81729D6134C00BEED9C /* TraceUtilityNetworkView.Views.swift */; };
		7573E81F29D6134C00BEED9C /* TraceUtilityNetworkView.swift in Sources */ = {isa = PBXBuildFile; fileRef = 7573E81829D6134C00BEED9C /* TraceUtilityNetworkView.swift */; };
		7573E82129D6136C00BEED9C /* TraceUtilityNetworkView.Model.swift in Copy Source Code Files */ = {isa = PBXBuildFile; fileRef = 7573E81329D6134C00BEED9C /* TraceUtilityNetworkView.Model.swift */; };
		7573E82229D6136C00BEED9C /* TraceUtilityNetworkView.Enums.swift in Copy Source Code Files */ = {isa = PBXBuildFile; fileRef = 7573E81529D6134C00BEED9C /* TraceUtilityNetworkView.Enums.swift */; };
		7573E82329D6136C00BEED9C /* TraceUtilityNetworkView.Views.swift in Copy Source Code Files */ = {isa = PBXBuildFile; fileRef = 7573E81729D6134C00BEED9C /* TraceUtilityNetworkView.Views.swift */; };
		7573E82429D6136C00BEED9C /* TraceUtilityNetworkView.swift in Copy Source Code Files */ = {isa = PBXBuildFile; fileRef = 7573E81829D6134C00BEED9C /* TraceUtilityNetworkView.swift */; };
		75DD736729D35FF40010229D /* ChangeMapViewBackgroundView.swift in Copy Source Code Files */ = {isa = PBXBuildFile; fileRef = 4D2ADC5529C4F612003B367F /* ChangeMapViewBackgroundView.swift */; };
		75DD736829D35FF40010229D /* ChangeMapViewBackgroundView.SettingsView.swift in Copy Source Code Files */ = {isa = PBXBuildFile; fileRef = 4D2ADC5829C4F612003B367F /* ChangeMapViewBackgroundView.SettingsView.swift */; };
		75DD736929D35FF40010229D /* ChangeMapViewBackgroundView.Model.swift in Copy Source Code Files */ = {isa = PBXBuildFile; fileRef = 4D2ADC6129C5071C003B367F /* ChangeMapViewBackgroundView.Model.swift */; };
		75DD739529D38B1B0010229D /* NavigateRouteView.swift in Sources */ = {isa = PBXBuildFile; fileRef = 75DD739129D38B1B0010229D /* NavigateRouteView.swift */; };
		75DD739929D38B420010229D /* NavigateRouteView.swift in Copy Source Code Files */ = {isa = PBXBuildFile; fileRef = 75DD739129D38B1B0010229D /* NavigateRouteView.swift */; };
		7900C5F62A83FC3F002D430F /* AddCustomDynamicEntityDataSourceView.Vessel.swift in Sources */ = {isa = PBXBuildFile; fileRef = 7900C5F52A83FC3F002D430F /* AddCustomDynamicEntityDataSourceView.Vessel.swift */; };
		792222DD2A81AA5D00619FFE /* AIS_MarineCadastre_SelectedVessels_CustomDataSource.jsonl in Resources */ = {isa = PBXBuildFile; fileRef = 792222DC2A81AA5D00619FFE /* AIS_MarineCadastre_SelectedVessels_CustomDataSource.jsonl */; settings = {ASSET_TAGS = (AddCustomDynamicEntityDataSource, ); }; };
		79302F852A1ED4E30002336A /* CreateAndSaveKMLView.Model.swift in Sources */ = {isa = PBXBuildFile; fileRef = 79302F842A1ED4E30002336A /* CreateAndSaveKMLView.Model.swift */; };
		79302F872A1ED71B0002336A /* CreateAndSaveKMLView.Views.swift in Sources */ = {isa = PBXBuildFile; fileRef = 79302F862A1ED71B0002336A /* CreateAndSaveKMLView.Views.swift */; };
		798C2DA72AFC505600EE7E97 /* PrivacyInfo.xcprivacy in Resources */ = {isa = PBXBuildFile; fileRef = 798C2DA62AFC505600EE7E97 /* PrivacyInfo.xcprivacy */; };
		79A47DFB2A20286800D7C5B9 /* CreateAndSaveKMLView.Model.swift in Copy Source Code Files */ = {isa = PBXBuildFile; fileRef = 79302F842A1ED4E30002336A /* CreateAndSaveKMLView.Model.swift */; };
		79A47DFC2A20286800D7C5B9 /* CreateAndSaveKMLView.Views.swift in Copy Source Code Files */ = {isa = PBXBuildFile; fileRef = 79302F862A1ED71B0002336A /* CreateAndSaveKMLView.Views.swift */; };
		79B7B80A2A1BF8EC00F57C27 /* CreateAndSaveKMLView.swift in Sources */ = {isa = PBXBuildFile; fileRef = 79B7B8092A1BF8EC00F57C27 /* CreateAndSaveKMLView.swift */; };
		79B7B80B2A1BFDE700F57C27 /* CreateAndSaveKMLView.swift in Copy Source Code Files */ = {isa = PBXBuildFile; fileRef = 79B7B8092A1BF8EC00F57C27 /* CreateAndSaveKMLView.swift */; };
		79D84D132A81711A00F45262 /* AddCustomDynamicEntityDataSourceView.swift in Sources */ = {isa = PBXBuildFile; fileRef = 79D84D0D2A815C5B00F45262 /* AddCustomDynamicEntityDataSourceView.swift */; };
		79D84D152A81718F00F45262 /* AddCustomDynamicEntityDataSourceView.swift in Copy Source Code Files */ = {isa = PBXBuildFile; fileRef = 79D84D0D2A815C5B00F45262 /* AddCustomDynamicEntityDataSourceView.swift */; };
		883C121529C9136600062FF9 /* DownloadPreplannedMapAreaView.MapPicker.swift in Sources */ = {isa = PBXBuildFile; fileRef = 883C121429C9136600062FF9 /* DownloadPreplannedMapAreaView.MapPicker.swift */; };
		883C121729C914E100062FF9 /* DownloadPreplannedMapAreaView.MapPicker.swift in Copy Source Code Files */ = {isa = PBXBuildFile; fileRef = 883C121429C9136600062FF9 /* DownloadPreplannedMapAreaView.MapPicker.swift */; };
		883C121829C914E100062FF9 /* DownloadPreplannedMapAreaView.Model.swift in Copy Source Code Files */ = {isa = PBXBuildFile; fileRef = E0D04FF128A5390000747989 /* DownloadPreplannedMapAreaView.Model.swift */; };
		883C121929C914E100062FF9 /* DownloadPreplannedMapAreaView.swift in Copy Source Code Files */ = {isa = PBXBuildFile; fileRef = E070A0A2286F3B6000F2B606 /* DownloadPreplannedMapAreaView.swift */; };
		88F93CC129C3D59D0006B28E /* CreateAndEditGeometriesView.swift in Sources */ = {isa = PBXBuildFile; fileRef = 88F93CC029C3D59C0006B28E /* CreateAndEditGeometriesView.swift */; };
		88F93CC229C4D3480006B28E /* CreateAndEditGeometriesView.swift in Copy Source Code Files */ = {isa = PBXBuildFile; fileRef = 88F93CC029C3D59C0006B28E /* CreateAndEditGeometriesView.swift */; };
		9503056E2C46ECB70091B32D /* ShowDeviceLocationUsingIndoorPositioningView.Model.swift in Sources */ = {isa = PBXBuildFile; fileRef = 9503056D2C46ECB70091B32D /* ShowDeviceLocationUsingIndoorPositioningView.Model.swift */; };
		9529D1942C01676200B5C1A3 /* SelectFeaturesInSceneLayerView.swift in Copy Source Code Files */ = {isa = PBXBuildFile; fileRef = 954AEDED2C01332600265114 /* SelectFeaturesInSceneLayerView.swift */; };
		9537AFB42C2208B5000923C5 /* AddENCExchangeSetView.swift in Sources */ = {isa = PBXBuildFile; fileRef = 9537AFB32C2208B5000923C5 /* AddENCExchangeSetView.swift */; };
		9537AFD72C220EF0000923C5 /* ExchangeSetwithoutUpdates in Resources */ = {isa = PBXBuildFile; fileRef = 9537AFD62C220EF0000923C5 /* ExchangeSetwithoutUpdates */; settings = {ASSET_TAGS = (AddEncExchangeSet, ); }; };
		9547085C2C3C719800CA8579 /* EditFeatureAttachmentsView.Model.swift in Sources */ = {isa = PBXBuildFile; fileRef = 9547085B2C3C719800CA8579 /* EditFeatureAttachmentsView.Model.swift */; };
		954708642C3C798C00CA8579 /* AddENCExchangeSetView.swift in Copy Source Code Files */ = {isa = PBXBuildFile; fileRef = 9537AFB32C2208B5000923C5 /* AddENCExchangeSetView.swift */; };
		954AEDEE2C01332600265114 /* SelectFeaturesInSceneLayerView.swift in Sources */ = {isa = PBXBuildFile; fileRef = 954AEDED2C01332600265114 /* SelectFeaturesInSceneLayerView.swift */; };
		955271612C0E6749009B1ED4 /* AddRasterFromServiceView.swift in Sources */ = {isa = PBXBuildFile; fileRef = 955271602C0E6749009B1ED4 /* AddRasterFromServiceView.swift */; };
		955AFAC42C10FD6F009C8FE5 /* ApplyMosaicRuleToRastersView.swift in Sources */ = {isa = PBXBuildFile; fileRef = 955AFAC32C10FD6F009C8FE5 /* ApplyMosaicRuleToRastersView.swift */; };
		955AFAC62C110B8A009C8FE5 /* ApplyMosaicRuleToRastersView.swift in Copy Source Code Files */ = {isa = PBXBuildFile; fileRef = 955AFAC32C10FD6F009C8FE5 /* ApplyMosaicRuleToRastersView.swift */; };
		9579FCEA2C3360BB00FC8A1D /* EditFeatureAttachmentsView.swift in Sources */ = {isa = PBXBuildFile; fileRef = 9579FCE92C3360BB00FC8A1D /* EditFeatureAttachmentsView.swift */; };
		9579FCEC2C33616B00FC8A1D /* EditFeatureAttachmentsView.swift in Copy Source Code Files */ = {isa = PBXBuildFile; fileRef = 9579FCE92C3360BB00FC8A1D /* EditFeatureAttachmentsView.swift */; };
		95A3773C2C0F93770044D1CC /* AddRasterFromServiceView.swift in Copy Source Code Files */ = {isa = PBXBuildFile; fileRef = 955271602C0E6749009B1ED4 /* AddRasterFromServiceView.swift */; };
		95A572192C0FDCC9006E8B48 /* ShowScaleBarView.swift in Sources */ = {isa = PBXBuildFile; fileRef = 95A572182C0FDCC9006E8B48 /* ShowScaleBarView.swift */; };
		95A5721B2C0FDD34006E8B48 /* ShowScaleBarView.swift in Copy Source Code Files */ = {isa = PBXBuildFile; fileRef = 95A572182C0FDCC9006E8B48 /* ShowScaleBarView.swift */; };
		95ADF34F2C3CBAE800566FF6 /* EditFeatureAttachmentsView.Model.swift in Copy Source Code Files */ = {isa = PBXBuildFile; fileRef = 9547085B2C3C719800CA8579 /* EditFeatureAttachmentsView.Model.swift */; };
		95D2EE0F2C334D1600683D53 /* ShowServiceAreaView.swift in Sources */ = {isa = PBXBuildFile; fileRef = 95D2EE0E2C334D1600683D53 /* ShowServiceAreaView.swift */; };
		95DEB9B62C127A92009BEC35 /* ShowViewshedFromPointOnMapView.swift in Sources */ = {isa = PBXBuildFile; fileRef = 95DEB9B52C127A92009BEC35 /* ShowViewshedFromPointOnMapView.swift */; };
		95DEB9B82C127B5E009BEC35 /* ShowViewshedFromPointOnMapView.swift in Copy Source Code Files */ = {isa = PBXBuildFile; fileRef = 95DEB9B52C127A92009BEC35 /* ShowViewshedFromPointOnMapView.swift */; };
		95E0DBCA2C503E2500224A82 /* ShowDeviceLocationUsingIndoorPositioningView.swift in Copy Source Code Files */ = {isa = PBXBuildFile; fileRef = 95F891282C46E9D60010EBED /* ShowDeviceLocationUsingIndoorPositioningView.swift */; };
		95E0DBCB2C503E2500224A82 /* ShowDeviceLocationUsingIndoorPositioningView.Model.swift in Copy Source Code Files */ = {isa = PBXBuildFile; fileRef = 9503056D2C46ECB70091B32D /* ShowDeviceLocationUsingIndoorPositioningView.Model.swift */; };
		95E980712C26183000CB8912 /* BrowseOGCAPIFeatureServiceView.swift in Sources */ = {isa = PBXBuildFile; fileRef = 95E980702C26183000CB8912 /* BrowseOGCAPIFeatureServiceView.swift */; };
		95E980742C26189E00CB8912 /* BrowseOGCAPIFeatureServiceView.swift in Copy Source Code Files */ = {isa = PBXBuildFile; fileRef = 95E980702C26183000CB8912 /* BrowseOGCAPIFeatureServiceView.swift */; };
		95F3A52B2C07F09C00885DED /* SetSurfaceNavigationConstraintView.swift in Sources */ = {isa = PBXBuildFile; fileRef = 95F3A52A2C07F09C00885DED /* SetSurfaceNavigationConstraintView.swift */; };
		95F3A52D2C07F28700885DED /* SetSurfaceNavigationConstraintView.swift in Copy Source Code Files */ = {isa = PBXBuildFile; fileRef = 95F3A52A2C07F09C00885DED /* SetSurfaceNavigationConstraintView.swift */; };
		95F891292C46E9D60010EBED /* ShowDeviceLocationUsingIndoorPositioningView.swift in Sources */ = {isa = PBXBuildFile; fileRef = 95F891282C46E9D60010EBED /* ShowDeviceLocationUsingIndoorPositioningView.swift */; };
		D70082EB2ACF900100E0C3C2 /* IdentifyKMLFeaturesView.swift in Sources */ = {isa = PBXBuildFile; fileRef = D70082EA2ACF900100E0C3C2 /* IdentifyKMLFeaturesView.swift */; };
		D70082EC2ACF901600E0C3C2 /* IdentifyKMLFeaturesView.swift in Copy Source Code Files */ = {isa = PBXBuildFile; fileRef = D70082EA2ACF900100E0C3C2 /* IdentifyKMLFeaturesView.swift */; };
		D7010EBF2B05616900D43F55 /* DisplaySceneFromMobileScenePackageView.swift in Sources */ = {isa = PBXBuildFile; fileRef = D7010EBC2B05616900D43F55 /* DisplaySceneFromMobileScenePackageView.swift */; };
		D7010EC12B05618400D43F55 /* DisplaySceneFromMobileScenePackageView.swift in Copy Source Code Files */ = {isa = PBXBuildFile; fileRef = D7010EBC2B05616900D43F55 /* DisplaySceneFromMobileScenePackageView.swift */; };
		D701D72C2A37C7F7006FF0C8 /* bradley_low_3ds in Resources */ = {isa = PBXBuildFile; fileRef = D701D72B2A37C7F7006FF0C8 /* bradley_low_3ds */; settings = {ASSET_TAGS = (ShowViewshedFromGeoelementInScene, ); }; };
		D7044B962BE18D73000F2C43 /* EditWithBranchVersioningView.Views.swift in Sources */ = {isa = PBXBuildFile; fileRef = D7044B952BE18D73000F2C43 /* EditWithBranchVersioningView.Views.swift */; };
		D7044B972BE18D8D000F2C43 /* EditWithBranchVersioningView.Views.swift in Copy Source Code Files */ = {isa = PBXBuildFile; fileRef = D7044B952BE18D73000F2C43 /* EditWithBranchVersioningView.Views.swift */; };
		D704AA5A2AB22C1A00A3BB63 /* GroupLayersTogetherView.swift in Sources */ = {isa = PBXBuildFile; fileRef = D704AA592AB22C1A00A3BB63 /* GroupLayersTogetherView.swift */; };
		D704AA5B2AB22D8400A3BB63 /* GroupLayersTogetherView.swift in Copy Source Code Files */ = {isa = PBXBuildFile; fileRef = D704AA592AB22C1A00A3BB63 /* GroupLayersTogetherView.swift */; };
		D7054AE92ACCCB6C007235BA /* Animate3DGraphicView.SettingsView.swift in Sources */ = {isa = PBXBuildFile; fileRef = D7054AE82ACCCB6C007235BA /* Animate3DGraphicView.SettingsView.swift */; };
		D7054AEA2ACCCC34007235BA /* Animate3DGraphicView.SettingsView.swift in Copy Source Code Files */ = {isa = PBXBuildFile; fileRef = D7054AE82ACCCB6C007235BA /* Animate3DGraphicView.SettingsView.swift */; };
		D7058B102B59E44B000A888A /* StylePointWithSceneSymbolView.swift in Sources */ = {isa = PBXBuildFile; fileRef = D7058B0D2B59E44B000A888A /* StylePointWithSceneSymbolView.swift */; };
		D7058B122B59E468000A888A /* StylePointWithSceneSymbolView.swift in Copy Source Code Files */ = {isa = PBXBuildFile; fileRef = D7058B0D2B59E44B000A888A /* StylePointWithSceneSymbolView.swift */; };
		D7058FB12ACB423C00A40F14 /* Animate3DGraphicView.Model.swift in Sources */ = {isa = PBXBuildFile; fileRef = D7058FB02ACB423C00A40F14 /* Animate3DGraphicView.Model.swift */; };
		D7058FB22ACB424E00A40F14 /* Animate3DGraphicView.Model.swift in Copy Source Code Files */ = {isa = PBXBuildFile; fileRef = D7058FB02ACB423C00A40F14 /* Animate3DGraphicView.Model.swift */; };
		D7084FA92AD771AA00EC7F4F /* AugmentRealityToFlyOverSceneView.swift in Sources */ = {isa = PBXBuildFile; fileRef = D7084FA62AD771AA00EC7F4F /* AugmentRealityToFlyOverSceneView.swift */; };
		D7084FAB2AD771F600EC7F4F /* AugmentRealityToFlyOverSceneView.swift in Copy Source Code Files */ = {isa = PBXBuildFile; fileRef = D7084FA62AD771AA00EC7F4F /* AugmentRealityToFlyOverSceneView.swift */; };
		D70BE5792A5624A80022CA02 /* CategoriesView.swift in Sources */ = {isa = PBXBuildFile; fileRef = D70BE5782A5624A80022CA02 /* CategoriesView.swift */; };
		D710996D2A27D9210065A1C1 /* DensifyAndGeneralizeGeometryView.swift in Sources */ = {isa = PBXBuildFile; fileRef = D710996C2A27D9210065A1C1 /* DensifyAndGeneralizeGeometryView.swift */; };
		D710996E2A27D9B30065A1C1 /* DensifyAndGeneralizeGeometryView.swift in Copy Source Code Files */ = {isa = PBXBuildFile; fileRef = D710996C2A27D9210065A1C1 /* DensifyAndGeneralizeGeometryView.swift */; };
		D71099702A2802FA0065A1C1 /* DensifyAndGeneralizeGeometryView.SettingsView.swift in Sources */ = {isa = PBXBuildFile; fileRef = D710996F2A2802FA0065A1C1 /* DensifyAndGeneralizeGeometryView.SettingsView.swift */; };
		D71099712A280D830065A1C1 /* DensifyAndGeneralizeGeometryView.SettingsView.swift in Copy Source Code Files */ = {isa = PBXBuildFile; fileRef = D710996F2A2802FA0065A1C1 /* DensifyAndGeneralizeGeometryView.SettingsView.swift */; };
		D7114A0D2BDC6A3300FA68CA /* EditWithBranchVersioningView.Model.swift in Sources */ = {isa = PBXBuildFile; fileRef = D7114A0C2BDC6A3300FA68CA /* EditWithBranchVersioningView.Model.swift */; };
		D7114A0F2BDC6AED00FA68CA /* EditWithBranchVersioningView.Model.swift in Copy Source Code Files */ = {isa = PBXBuildFile; fileRef = D7114A0C2BDC6A3300FA68CA /* EditWithBranchVersioningView.Model.swift */; };
		D71371792BD88ECC00EB2F86 /* MonitorChangesToLayerViewStateView.swift in Sources */ = {isa = PBXBuildFile; fileRef = D71371752BD88ECC00EB2F86 /* MonitorChangesToLayerViewStateView.swift */; };
		D713717C2BD88EF800EB2F86 /* MonitorChangesToLayerViewStateView.swift in Copy Source Code Files */ = {isa = PBXBuildFile; fileRef = D71371752BD88ECC00EB2F86 /* MonitorChangesToLayerViewStateView.swift */; };
		D718A1E72B570F7500447087 /* OrbitCameraAroundObjectView.Model.swift in Sources */ = {isa = PBXBuildFile; fileRef = D718A1E62B570F7500447087 /* OrbitCameraAroundObjectView.Model.swift */; };
		D718A1E82B571C9100447087 /* OrbitCameraAroundObjectView.Model.swift in Copy Source Code Files */ = {isa = PBXBuildFile; fileRef = D718A1E62B570F7500447087 /* OrbitCameraAroundObjectView.Model.swift */; };
		D718A1ED2B575FD900447087 /* ManageBookmarksView.swift in Sources */ = {isa = PBXBuildFile; fileRef = D718A1EA2B575FD900447087 /* ManageBookmarksView.swift */; };
		D718A1F02B57602000447087 /* ManageBookmarksView.swift in Copy Source Code Files */ = {isa = PBXBuildFile; fileRef = D718A1EA2B575FD900447087 /* ManageBookmarksView.swift */; };
		D71C5F642AAA7A88006599FD /* CreateSymbolStylesFromWebStylesView.swift in Sources */ = {isa = PBXBuildFile; fileRef = D71C5F632AAA7A88006599FD /* CreateSymbolStylesFromWebStylesView.swift */; };
		D71C5F652AAA83D2006599FD /* CreateSymbolStylesFromWebStylesView.swift in Copy Source Code Files */ = {isa = PBXBuildFile; fileRef = D71C5F632AAA7A88006599FD /* CreateSymbolStylesFromWebStylesView.swift */; };
		D71C90A22C6C249B0018C63E /* StyleGeometryTypesWithSymbolsView.swift in Sources */ = {isa = PBXBuildFile; fileRef = D71C909C2C6C249B0018C63E /* StyleGeometryTypesWithSymbolsView.swift */; };
		D71C90A32C6C249B0018C63E /* StyleGeometryTypesWithSymbolsView.Views.swift in Sources */ = {isa = PBXBuildFile; fileRef = D71C909D2C6C249B0018C63E /* StyleGeometryTypesWithSymbolsView.Views.swift */; };
		D71C90A42C6C252B0018C63E /* StyleGeometryTypesWithSymbolsView.swift in Copy Source Code Files */ = {isa = PBXBuildFile; fileRef = D71C909C2C6C249B0018C63E /* StyleGeometryTypesWithSymbolsView.swift */; };
		D71C90A52C6C252F0018C63E /* StyleGeometryTypesWithSymbolsView.Views.swift in Copy Source Code Files */ = {isa = PBXBuildFile; fileRef = D71C909D2C6C249B0018C63E /* StyleGeometryTypesWithSymbolsView.Views.swift */; };
		D71D516E2B51D7B600B2A2BE /* SearchForWebMapView.Views.swift in Sources */ = {isa = PBXBuildFile; fileRef = D71D516D2B51D7B600B2A2BE /* SearchForWebMapView.Views.swift */; };
		D71D516F2B51D87700B2A2BE /* SearchForWebMapView.Views.swift in Copy Source Code Files */ = {isa = PBXBuildFile; fileRef = D71D516D2B51D7B600B2A2BE /* SearchForWebMapView.Views.swift */; };
		D71FCB8A2AD6277F000E517C /* CreateMobileGeodatabaseView.Model.swift in Sources */ = {isa = PBXBuildFile; fileRef = D71FCB892AD6277E000E517C /* CreateMobileGeodatabaseView.Model.swift */; };
		D71FCB8B2AD628B9000E517C /* CreateMobileGeodatabaseView.Model.swift in Copy Source Code Files */ = {isa = PBXBuildFile; fileRef = D71FCB892AD6277E000E517C /* CreateMobileGeodatabaseView.Model.swift */; };
		D721EEA82ABDFF550040BE46 /* LothianRiversAnno.mmpk in Resources */ = {isa = PBXBuildFile; fileRef = D721EEA72ABDFF550040BE46 /* LothianRiversAnno.mmpk */; settings = {ASSET_TAGS = (ShowMobileMapPackageExpirationDate, ); }; };
		D722BD222A420DAD002C2087 /* ShowExtrudedFeaturesView.swift in Sources */ = {isa = PBXBuildFile; fileRef = D722BD212A420DAD002C2087 /* ShowExtrudedFeaturesView.swift */; };
		D722BD232A420DEC002C2087 /* ShowExtrudedFeaturesView.swift in Copy Source Code Files */ = {isa = PBXBuildFile; fileRef = D722BD212A420DAD002C2087 /* ShowExtrudedFeaturesView.swift */; };
		D7232EE12AC1E5AA0079ABFF /* PlayKMLTourView.swift in Sources */ = {isa = PBXBuildFile; fileRef = D7232EE02AC1E5AA0079ABFF /* PlayKMLTourView.swift */; };
		D7232EE22AC1E6DC0079ABFF /* PlayKMLTourView.swift in Copy Source Code Files */ = {isa = PBXBuildFile; fileRef = D7232EE02AC1E5AA0079ABFF /* PlayKMLTourView.swift */; };
		D72C43F32AEB066D00B6157B /* GeocodeOfflineView.Model.swift in Sources */ = {isa = PBXBuildFile; fileRef = D72C43F22AEB066D00B6157B /* GeocodeOfflineView.Model.swift */; };
		D72F272E2ADA1E4400F906DA /* AugmentRealityToShowTabletopSceneView.swift in Sources */ = {isa = PBXBuildFile; fileRef = D72F272B2ADA1E4400F906DA /* AugmentRealityToShowTabletopSceneView.swift */; };
		D72F27302ADA1E9900F906DA /* AugmentRealityToShowTabletopSceneView.swift in Copy Source Code Files */ = {isa = PBXBuildFile; fileRef = D72F272B2ADA1E4400F906DA /* AugmentRealityToShowTabletopSceneView.swift */; };
		D731F3C12AD0D2AC00A8431E /* IdentifyGraphicsView.swift in Sources */ = {isa = PBXBuildFile; fileRef = D731F3C02AD0D2AC00A8431E /* IdentifyGraphicsView.swift */; };
		D731F3C22AD0D2BB00A8431E /* IdentifyGraphicsView.swift in Copy Source Code Files */ = {isa = PBXBuildFile; fileRef = D731F3C02AD0D2AC00A8431E /* IdentifyGraphicsView.swift */; };
		D7337C5A2ABCFDB100A5D865 /* StyleSymbolsFromMobileStyleFileView.SymbolOptionsListView.swift in Sources */ = {isa = PBXBuildFile; fileRef = D7337C592ABCFDB100A5D865 /* StyleSymbolsFromMobileStyleFileView.SymbolOptionsListView.swift */; };
		D7337C5B2ABCFDE400A5D865 /* StyleSymbolsFromMobileStyleFileView.SymbolOptionsListView.swift in Copy Source Code Files */ = {isa = PBXBuildFile; fileRef = D7337C592ABCFDB100A5D865 /* StyleSymbolsFromMobileStyleFileView.SymbolOptionsListView.swift */; };
		D7337C602ABD142D00A5D865 /* ShowMobileMapPackageExpirationDateView.swift in Sources */ = {isa = PBXBuildFile; fileRef = D7337C5F2ABD142D00A5D865 /* ShowMobileMapPackageExpirationDateView.swift */; };
		D7337C612ABD166A00A5D865 /* ShowMobileMapPackageExpirationDateView.swift in Copy Source Code Files */ = {isa = PBXBuildFile; fileRef = D7337C5F2ABD142D00A5D865 /* ShowMobileMapPackageExpirationDateView.swift */; };
		D733CA192BED980D00FBDE4C /* EditAndSyncFeaturesWithFeatureServiceView.swift in Sources */ = {isa = PBXBuildFile; fileRef = D733CA152BED980D00FBDE4C /* EditAndSyncFeaturesWithFeatureServiceView.swift */; };
		D733CA1C2BED982C00FBDE4C /* EditAndSyncFeaturesWithFeatureServiceView.swift in Copy Source Code Files */ = {isa = PBXBuildFile; fileRef = D733CA152BED980D00FBDE4C /* EditAndSyncFeaturesWithFeatureServiceView.swift */; };
		D734FA0C2A183A5B00246D7E /* SetMaxExtentView.swift in Sources */ = {isa = PBXBuildFile; fileRef = D734FA092A183A5B00246D7E /* SetMaxExtentView.swift */; };
		D7352F8E2BD992C40013FFEF /* MonitorChangesToDrawStatusView.swift in Sources */ = {isa = PBXBuildFile; fileRef = D7352F8A2BD992C40013FFEF /* MonitorChangesToDrawStatusView.swift */; };
		D7352F912BD992E40013FFEF /* MonitorChangesToDrawStatusView.swift in Copy Source Code Files */ = {isa = PBXBuildFile; fileRef = D7352F8A2BD992C40013FFEF /* MonitorChangesToDrawStatusView.swift */; };
		D73571D72CB613220046A433 /* hydrography in Resources */ = {isa = PBXBuildFile; fileRef = D73571D62CB6131E0046A433 /* hydrography */; settings = {ASSET_TAGS = (AddEncExchangeSet, ); }; };
		D73723762AF5877500846884 /* FindRouteInMobileMapPackageView.Models.swift in Sources */ = {isa = PBXBuildFile; fileRef = D73723742AF5877500846884 /* FindRouteInMobileMapPackageView.Models.swift */; };
		D73723792AF5ADD800846884 /* FindRouteInMobileMapPackageView.MobileMapView.swift in Sources */ = {isa = PBXBuildFile; fileRef = D73723782AF5ADD700846884 /* FindRouteInMobileMapPackageView.MobileMapView.swift */; };
		D737237A2AF5AE1600846884 /* FindRouteInMobileMapPackageView.MobileMapView.swift in Copy Source Code Files */ = {isa = PBXBuildFile; fileRef = D73723782AF5ADD700846884 /* FindRouteInMobileMapPackageView.MobileMapView.swift */; };
		D737237B2AF5AE1A00846884 /* FindRouteInMobileMapPackageView.Models.swift in Copy Source Code Files */ = {isa = PBXBuildFile; fileRef = D73723742AF5877500846884 /* FindRouteInMobileMapPackageView.Models.swift */; };
		D73E61962BDAEE6600457932 /* MatchViewpointOfGeoViewsView.swift in Sources */ = {isa = PBXBuildFile; fileRef = D73E61922BDAEE6600457932 /* MatchViewpointOfGeoViewsView.swift */; };
		D73E61992BDAEEDD00457932 /* MatchViewpointOfGeoViewsView.swift in Copy Source Code Files */ = {isa = PBXBuildFile; fileRef = D73E61922BDAEE6600457932 /* MatchViewpointOfGeoViewsView.swift */; };
		D73E619E2BDB21F400457932 /* EditWithBranchVersioningView.swift in Sources */ = {isa = PBXBuildFile; fileRef = D73E619A2BDB21F400457932 /* EditWithBranchVersioningView.swift */; };
		D73E61A12BDB221B00457932 /* EditWithBranchVersioningView.swift in Copy Source Code Files */ = {isa = PBXBuildFile; fileRef = D73E619A2BDB21F400457932 /* EditWithBranchVersioningView.swift */; };
		D73F06692B5EE73D000B574F /* QueryFeaturesWithArcadeExpressionView.swift in Sources */ = {isa = PBXBuildFile; fileRef = D73F06662B5EE73D000B574F /* QueryFeaturesWithArcadeExpressionView.swift */; };
		D73F066C2B5EE760000B574F /* QueryFeaturesWithArcadeExpressionView.swift in Copy Source Code Files */ = {isa = PBXBuildFile; fileRef = D73F06662B5EE73D000B574F /* QueryFeaturesWithArcadeExpressionView.swift */; };
		D73F8CF42AB1089900CD39DA /* Restaurant.stylx in Resources */ = {isa = PBXBuildFile; fileRef = D73F8CF32AB1089900CD39DA /* Restaurant.stylx */; settings = {ASSET_TAGS = (StyleFeaturesWithCustomDictionary, ); }; };
		D73FC0FD2AD4A18D0067A19B /* CreateMobileGeodatabaseView.swift in Sources */ = {isa = PBXBuildFile; fileRef = D73FC0FC2AD4A18D0067A19B /* CreateMobileGeodatabaseView.swift */; };
		D73FC0FE2AD4A19A0067A19B /* CreateMobileGeodatabaseView.swift in Copy Source Code Files */ = {isa = PBXBuildFile; fileRef = D73FC0FC2AD4A18D0067A19B /* CreateMobileGeodatabaseView.swift */; };
		D73FC90B2B6312A0001AC486 /* AddFeaturesWithContingentValuesView.Model.swift in Copy Source Code Files */ = {isa = PBXBuildFile; fileRef = D74F03EF2B609A7D00E83688 /* AddFeaturesWithContingentValuesView.Model.swift */; };
		D73FC90C2B6312A5001AC486 /* AddFeaturesWithContingentValuesView.AddFeatureView.swift in Copy Source Code Files */ = {isa = PBXBuildFile; fileRef = D7F8C0422B608F120072BFA7 /* AddFeaturesWithContingentValuesView.AddFeatureView.swift */; };
		D73FCFF72B02A3AA0006360D /* FindAddressWithReverseGeocodeView.swift in Sources */ = {isa = PBXBuildFile; fileRef = D73FCFF42B02A3AA0006360D /* FindAddressWithReverseGeocodeView.swift */; };
		D73FCFFA2B02A3C50006360D /* FindAddressWithReverseGeocodeView.swift in Copy Source Code Files */ = {isa = PBXBuildFile; fileRef = D73FCFF42B02A3AA0006360D /* FindAddressWithReverseGeocodeView.swift */; };
		D73FCFFF2B02C7630006360D /* FindRouteAroundBarriersView.Views.swift in Sources */ = {isa = PBXBuildFile; fileRef = D73FCFFE2B02C7630006360D /* FindRouteAroundBarriersView.Views.swift */; };
		D73FD0002B02C9610006360D /* FindRouteAroundBarriersView.Views.swift in Copy Source Code Files */ = {isa = PBXBuildFile; fileRef = D73FCFFE2B02C7630006360D /* FindRouteAroundBarriersView.Views.swift */; };
		D742E4922B04132B00690098 /* DisplayWebSceneFromPortalItemView.swift in Sources */ = {isa = PBXBuildFile; fileRef = D742E48F2B04132B00690098 /* DisplayWebSceneFromPortalItemView.swift */; };
		D742E4952B04134C00690098 /* DisplayWebSceneFromPortalItemView.swift in Copy Source Code Files */ = {isa = PBXBuildFile; fileRef = D742E48F2B04132B00690098 /* DisplayWebSceneFromPortalItemView.swift */; };
		D744FD172A2112D90084A66C /* CreateConvexHullAroundPointsView.swift in Sources */ = {isa = PBXBuildFile; fileRef = D744FD162A2112D90084A66C /* CreateConvexHullAroundPointsView.swift */; };
		D744FD182A2113C70084A66C /* CreateConvexHullAroundPointsView.swift in Copy Source Code Files */ = {isa = PBXBuildFile; fileRef = D744FD162A2112D90084A66C /* CreateConvexHullAroundPointsView.swift */; };
		D7464F1E2ACE04B3007FEE88 /* IdentifyRasterCellView.swift in Sources */ = {isa = PBXBuildFile; fileRef = D7464F1D2ACE04B3007FEE88 /* IdentifyRasterCellView.swift */; };
		D7464F1F2ACE04C2007FEE88 /* IdentifyRasterCellView.swift in Copy Source Code Files */ = {isa = PBXBuildFile; fileRef = D7464F1D2ACE04B3007FEE88 /* IdentifyRasterCellView.swift */; };
		D7464F2B2ACE0965007FEE88 /* SA_EVI_8Day_03May20 in Resources */ = {isa = PBXBuildFile; fileRef = D7464F2A2ACE0964007FEE88 /* SA_EVI_8Day_03May20 */; settings = {ASSET_TAGS = (IdentifyRasterCell, ); }; };
		D7497F3C2AC4B4C100167AD2 /* DisplayDimensionsView.swift in Sources */ = {isa = PBXBuildFile; fileRef = D7497F3B2AC4B4C100167AD2 /* DisplayDimensionsView.swift */; };
		D7497F3D2AC4B4CF00167AD2 /* DisplayDimensionsView.swift in Copy Source Code Files */ = {isa = PBXBuildFile; fileRef = D7497F3B2AC4B4C100167AD2 /* DisplayDimensionsView.swift */; };
		D7497F402AC4BA4100167AD2 /* Edinburgh_Pylon_Dimensions.mmpk in Resources */ = {isa = PBXBuildFile; fileRef = D7497F3F2AC4BA4100167AD2 /* Edinburgh_Pylon_Dimensions.mmpk */; settings = {ASSET_TAGS = (DisplayDimensions, ); }; };
		D74C8BFE2ABA5605007C76B8 /* StyleSymbolsFromMobileStyleFileView.swift in Sources */ = {isa = PBXBuildFile; fileRef = D74C8BFD2ABA5605007C76B8 /* StyleSymbolsFromMobileStyleFileView.swift */; };
		D74C8BFF2ABA56C0007C76B8 /* StyleSymbolsFromMobileStyleFileView.swift in Copy Source Code Files */ = {isa = PBXBuildFile; fileRef = D74C8BFD2ABA5605007C76B8 /* StyleSymbolsFromMobileStyleFileView.swift */; };
		D74C8C022ABA6202007C76B8 /* emoji-mobile.stylx in Resources */ = {isa = PBXBuildFile; fileRef = D74C8C012ABA6202007C76B8 /* emoji-mobile.stylx */; settings = {ASSET_TAGS = (StyleSymbolsFromMobileStyleFile, ); }; };
		D74EA7842B6DADA5008F6C7C /* ValidateUtilityNetworkTopologyView.swift in Sources */ = {isa = PBXBuildFile; fileRef = D74EA7812B6DADA5008F6C7C /* ValidateUtilityNetworkTopologyView.swift */; };
		D74EA7872B6DADCC008F6C7C /* ValidateUtilityNetworkTopologyView.swift in Copy Source Code Files */ = {isa = PBXBuildFile; fileRef = D74EA7812B6DADA5008F6C7C /* ValidateUtilityNetworkTopologyView.swift */; };
		D74ECD0D2BEEAE2F007C0FA6 /* EditAndSyncFeaturesWithFeatureServiceView.Model.swift in Sources */ = {isa = PBXBuildFile; fileRef = D74ECD0C2BEEAE2F007C0FA6 /* EditAndSyncFeaturesWithFeatureServiceView.Model.swift */; };
		D74ECD0E2BEEAE40007C0FA6 /* EditAndSyncFeaturesWithFeatureServiceView.Model.swift in Copy Source Code Files */ = {isa = PBXBuildFile; fileRef = D74ECD0C2BEEAE2F007C0FA6 /* EditAndSyncFeaturesWithFeatureServiceView.Model.swift */; };
		D74F03F02B609A7D00E83688 /* AddFeaturesWithContingentValuesView.Model.swift in Sources */ = {isa = PBXBuildFile; fileRef = D74F03EF2B609A7D00E83688 /* AddFeaturesWithContingentValuesView.Model.swift */; };
		D75101812A2E493600B8FA48 /* ShowLabelsOnLayerView.swift in Sources */ = {isa = PBXBuildFile; fileRef = D75101802A2E493600B8FA48 /* ShowLabelsOnLayerView.swift */; };
		D75101822A2E497F00B8FA48 /* ShowLabelsOnLayerView.swift in Copy Source Code Files */ = {isa = PBXBuildFile; fileRef = D75101802A2E493600B8FA48 /* ShowLabelsOnLayerView.swift */; };
		D751018E2A2E962D00B8FA48 /* IdentifyLayerFeaturesView.swift in Sources */ = {isa = PBXBuildFile; fileRef = D751018D2A2E962D00B8FA48 /* IdentifyLayerFeaturesView.swift */; };
		D751018F2A2E966C00B8FA48 /* IdentifyLayerFeaturesView.swift in Copy Source Code Files */ = {isa = PBXBuildFile; fileRef = D751018D2A2E962D00B8FA48 /* IdentifyLayerFeaturesView.swift */; };
		D752D9402A39154C003EB25E /* ManageOperationalLayersView.swift in Sources */ = {isa = PBXBuildFile; fileRef = D752D93F2A39154C003EB25E /* ManageOperationalLayersView.swift */; };
		D752D9412A39162F003EB25E /* ManageOperationalLayersView.swift in Copy Source Code Files */ = {isa = PBXBuildFile; fileRef = D752D93F2A39154C003EB25E /* ManageOperationalLayersView.swift */; };
		D752D9462A3A6F80003EB25E /* MonitorChangesToMapLoadStatusView.swift in Sources */ = {isa = PBXBuildFile; fileRef = D752D9452A3A6F7F003EB25E /* MonitorChangesToMapLoadStatusView.swift */; };
		D752D9472A3A6FC0003EB25E /* MonitorChangesToMapLoadStatusView.swift in Copy Source Code Files */ = {isa = PBXBuildFile; fileRef = D752D9452A3A6F7F003EB25E /* MonitorChangesToMapLoadStatusView.swift */; };
		D752D95F2A3BCE06003EB25E /* DisplayMapFromPortalItemView.swift in Sources */ = {isa = PBXBuildFile; fileRef = D752D95E2A3BCE06003EB25E /* DisplayMapFromPortalItemView.swift */; };
		D752D9602A3BCE63003EB25E /* DisplayMapFromPortalItemView.swift in Copy Source Code Files */ = {isa = PBXBuildFile; fileRef = D752D95E2A3BCE06003EB25E /* DisplayMapFromPortalItemView.swift */; };
		D75362D22A1E886700D83028 /* ApplyUniqueValueRendererView.swift in Sources */ = {isa = PBXBuildFile; fileRef = D75362D12A1E886700D83028 /* ApplyUniqueValueRendererView.swift */; };
		D75362D32A1E8C8800D83028 /* ApplyUniqueValueRendererView.swift in Copy Source Code Files */ = {isa = PBXBuildFile; fileRef = D75362D12A1E886700D83028 /* ApplyUniqueValueRendererView.swift */; };
		D7553CDB2AE2DFEC00DC2A70 /* GeocodeOfflineView.swift in Sources */ = {isa = PBXBuildFile; fileRef = D7553CD82AE2DFEC00DC2A70 /* GeocodeOfflineView.swift */; };
		D7553CDD2AE2E00E00DC2A70 /* GeocodeOfflineView.swift in Copy Source Code Files */ = {isa = PBXBuildFile; fileRef = D7553CD82AE2DFEC00DC2A70 /* GeocodeOfflineView.swift */; };
		D757D14B2B6C46E50065F78F /* ListSpatialReferenceTransformationsView.Model.swift in Sources */ = {isa = PBXBuildFile; fileRef = D757D14A2B6C46E50065F78F /* ListSpatialReferenceTransformationsView.Model.swift */; };
		D757D14C2B6C60170065F78F /* ListSpatialReferenceTransformationsView.Model.swift in Copy Source Code Files */ = {isa = PBXBuildFile; fileRef = D757D14A2B6C46E50065F78F /* ListSpatialReferenceTransformationsView.Model.swift */; };
		D7588F5F2B7D8DAA008B75E2 /* NavigateRouteWithReroutingView.swift in Sources */ = {isa = PBXBuildFile; fileRef = D7588F5C2B7D8DAA008B75E2 /* NavigateRouteWithReroutingView.swift */; };
		D7588F622B7D8DED008B75E2 /* NavigateRouteWithReroutingView.swift in Copy Source Code Files */ = {isa = PBXBuildFile; fileRef = D7588F5C2B7D8DAA008B75E2 /* NavigateRouteWithReroutingView.swift */; };
		D75B58512AAFB3030038B3B4 /* StyleFeaturesWithCustomDictionaryView.swift in Sources */ = {isa = PBXBuildFile; fileRef = D75B58502AAFB3030038B3B4 /* StyleFeaturesWithCustomDictionaryView.swift */; };
		D75B58522AAFB37C0038B3B4 /* StyleFeaturesWithCustomDictionaryView.swift in Copy Source Code Files */ = {isa = PBXBuildFile; fileRef = D75B58502AAFB3030038B3B4 /* StyleFeaturesWithCustomDictionaryView.swift */; };
		D75C35672AB50338003CD55F /* GroupLayersTogetherView.GroupLayerListView.swift in Sources */ = {isa = PBXBuildFile; fileRef = D75C35662AB50338003CD55F /* GroupLayersTogetherView.GroupLayerListView.swift */; };
		D75F66362B48EABC00434974 /* SearchForWebMapView.swift in Sources */ = {isa = PBXBuildFile; fileRef = D75F66332B48EABC00434974 /* SearchForWebMapView.swift */; };
		D75F66392B48EB1800434974 /* SearchForWebMapView.swift in Copy Source Code Files */ = {isa = PBXBuildFile; fileRef = D75F66332B48EABC00434974 /* SearchForWebMapView.swift */; };
		D76000A22AF18BAB00B3084D /* FindRouteInTransportNetworkView.Model.swift in Copy Source Code Files */ = {isa = PBXBuildFile; fileRef = D7749AD52AF08BF50086632F /* FindRouteInTransportNetworkView.Model.swift */; };
		D76000AE2AF19C2300B3084D /* FindRouteInMobileMapPackageView.swift in Sources */ = {isa = PBXBuildFile; fileRef = D76000AB2AF19C2300B3084D /* FindRouteInMobileMapPackageView.swift */; };
		D76000B12AF19C4600B3084D /* FindRouteInMobileMapPackageView.swift in Copy Source Code Files */ = {isa = PBXBuildFile; fileRef = D76000AB2AF19C2300B3084D /* FindRouteInMobileMapPackageView.swift */; };
		D76000B72AF19FCA00B3084D /* SanFrancisco.mmpk in Resources */ = {isa = PBXBuildFile; fileRef = D76000B62AF19FCA00B3084D /* SanFrancisco.mmpk */; settings = {ASSET_TAGS = (FindRouteInMobileMapPackage, ); }; };
		D762AF5F2BF6A7B900ECE3C7 /* EditFeaturesWithFeatureLinkedAnnotationView.swift in Sources */ = {isa = PBXBuildFile; fileRef = D762AF5B2BF6A7B900ECE3C7 /* EditFeaturesWithFeatureLinkedAnnotationView.swift */; };
		D762AF622BF6A7D100ECE3C7 /* EditFeaturesWithFeatureLinkedAnnotationView.swift in Copy Source Code Files */ = {isa = PBXBuildFile; fileRef = D762AF5B2BF6A7B900ECE3C7 /* EditFeaturesWithFeatureLinkedAnnotationView.swift */; };
		D762AF652BF6A96100ECE3C7 /* loudoun_anno.geodatabase in Resources */ = {isa = PBXBuildFile; fileRef = D762AF632BF6A96100ECE3C7 /* loudoun_anno.geodatabase */; settings = {ASSET_TAGS = (EditFeaturesWithFeatureLinkedAnnotation, ); }; };
		D7634FAF2A43B7AC00F8AEFB /* CreateConvexHullAroundGeometriesView.swift in Sources */ = {isa = PBXBuildFile; fileRef = D7634FAE2A43B7AC00F8AEFB /* CreateConvexHullAroundGeometriesView.swift */; };
		D7634FB02A43B8B000F8AEFB /* CreateConvexHullAroundGeometriesView.swift in Copy Source Code Files */ = {isa = PBXBuildFile; fileRef = D7634FAE2A43B7AC00F8AEFB /* CreateConvexHullAroundGeometriesView.swift */; };
		D7635FF12B9272CB0044AB97 /* DisplayClustersView.swift in Sources */ = {isa = PBXBuildFile; fileRef = D7635FED2B9272CB0044AB97 /* DisplayClustersView.swift */; };
		D7635FFB2B9277DC0044AB97 /* ConfigureClustersView.Model.swift in Sources */ = {isa = PBXBuildFile; fileRef = D7635FF52B9277DC0044AB97 /* ConfigureClustersView.Model.swift */; };
		D7635FFD2B9277DC0044AB97 /* ConfigureClustersView.SettingsView.swift in Sources */ = {isa = PBXBuildFile; fileRef = D7635FF72B9277DC0044AB97 /* ConfigureClustersView.SettingsView.swift */; };
		D7635FFE2B9277DC0044AB97 /* ConfigureClustersView.swift in Sources */ = {isa = PBXBuildFile; fileRef = D7635FF82B9277DC0044AB97 /* ConfigureClustersView.swift */; };
		D76360002B9296420044AB97 /* ConfigureClustersView.swift in Copy Source Code Files */ = {isa = PBXBuildFile; fileRef = D7635FF82B9277DC0044AB97 /* ConfigureClustersView.swift */; };
		D76360012B92964A0044AB97 /* ConfigureClustersView.Model.swift in Copy Source Code Files */ = {isa = PBXBuildFile; fileRef = D7635FF52B9277DC0044AB97 /* ConfigureClustersView.Model.swift */; };
		D76360022B9296520044AB97 /* ConfigureClustersView.SettingsView.swift in Copy Source Code Files */ = {isa = PBXBuildFile; fileRef = D7635FF72B9277DC0044AB97 /* ConfigureClustersView.SettingsView.swift */; };
		D76360032B9296580044AB97 /* DisplayClustersView.swift in Copy Source Code Files */ = {isa = PBXBuildFile; fileRef = D7635FED2B9272CB0044AB97 /* DisplayClustersView.swift */; };
		D76495212B74687E0042699E /* ValidateUtilityNetworkTopologyView.Model.swift in Sources */ = {isa = PBXBuildFile; fileRef = D76495202B74687E0042699E /* ValidateUtilityNetworkTopologyView.Model.swift */; };
		D76495222B7468940042699E /* ValidateUtilityNetworkTopologyView.Model.swift in Copy Source Code Files */ = {isa = PBXBuildFile; fileRef = D76495202B74687E0042699E /* ValidateUtilityNetworkTopologyView.Model.swift */; };
		D764B7DF2BE2F89D002E2F92 /* EditGeodatabaseWithTransactionsView.swift in Sources */ = {isa = PBXBuildFile; fileRef = D764B7DB2BE2F89D002E2F92 /* EditGeodatabaseWithTransactionsView.swift */; };
		D764B7E22BE2F8B8002E2F92 /* EditGeodatabaseWithTransactionsView.swift in Copy Source Code Files */ = {isa = PBXBuildFile; fileRef = D764B7DB2BE2F89D002E2F92 /* EditGeodatabaseWithTransactionsView.swift */; };
		D76929FA2B4F79540047205E /* OrbitCameraAroundObjectView.swift in Sources */ = {isa = PBXBuildFile; fileRef = D76929F52B4F78340047205E /* OrbitCameraAroundObjectView.swift */; };
		D76929FB2B4F795C0047205E /* OrbitCameraAroundObjectView.swift in Copy Source Code Files */ = {isa = PBXBuildFile; fileRef = D76929F52B4F78340047205E /* OrbitCameraAroundObjectView.swift */; };
		D769C2122A29019B00030F61 /* SetUpLocationDrivenGeotriggersView.swift in Sources */ = {isa = PBXBuildFile; fileRef = D769C2112A29019B00030F61 /* SetUpLocationDrivenGeotriggersView.swift */; };
		D769C2132A29057200030F61 /* SetUpLocationDrivenGeotriggersView.swift in Copy Source Code Files */ = {isa = PBXBuildFile; fileRef = D769C2112A29019B00030F61 /* SetUpLocationDrivenGeotriggersView.swift */; };
		D769DF332BEC1A1C0062AE95 /* EditGeodatabaseWithTransactionsView.Model.swift in Sources */ = {isa = PBXBuildFile; fileRef = D769DF322BEC1A1C0062AE95 /* EditGeodatabaseWithTransactionsView.Model.swift */; };
		D769DF342BEC1A9E0062AE95 /* EditGeodatabaseWithTransactionsView.Model.swift in Copy Source Code Files */ = {isa = PBXBuildFile; fileRef = D769DF322BEC1A1C0062AE95 /* EditGeodatabaseWithTransactionsView.Model.swift */; };
		D76CE8D92BFD7047009A8686 /* SetReferenceScaleView.swift in Sources */ = {isa = PBXBuildFile; fileRef = D76CE8D52BFD7047009A8686 /* SetReferenceScaleView.swift */; };
		D76CE8DA2BFD7063009A8686 /* SetReferenceScaleView.swift in Copy Source Code Files */ = {isa = PBXBuildFile; fileRef = D76CE8D52BFD7047009A8686 /* SetReferenceScaleView.swift */; };
		D76EE6072AF9AFE100DA0325 /* FindRouteAroundBarriersView.Model.swift in Sources */ = {isa = PBXBuildFile; fileRef = D76EE6062AF9AFE100DA0325 /* FindRouteAroundBarriersView.Model.swift */; };
		D76EE6082AF9AFEC00DA0325 /* FindRouteAroundBarriersView.Model.swift in Copy Source Code Files */ = {isa = PBXBuildFile; fileRef = D76EE6062AF9AFE100DA0325 /* FindRouteAroundBarriersView.Model.swift */; };
		D7705D582AFC244E00CC0335 /* FindClosestFacilityToMultiplePointsView.swift in Sources */ = {isa = PBXBuildFile; fileRef = D7705D552AFC244E00CC0335 /* FindClosestFacilityToMultiplePointsView.swift */; };
		D7705D5B2AFC246A00CC0335 /* FindClosestFacilityToMultiplePointsView.swift in Copy Source Code Files */ = {isa = PBXBuildFile; fileRef = D7705D552AFC244E00CC0335 /* FindClosestFacilityToMultiplePointsView.swift */; };
		D7705D642AFC570700CC0335 /* FindClosestFacilityFromPointView.swift in Sources */ = {isa = PBXBuildFile; fileRef = D7705D612AFC570700CC0335 /* FindClosestFacilityFromPointView.swift */; };
		D7705D662AFC575000CC0335 /* FindClosestFacilityFromPointView.swift in Copy Source Code Files */ = {isa = PBXBuildFile; fileRef = D7705D612AFC570700CC0335 /* FindClosestFacilityFromPointView.swift */; };
		D7749AD62AF08BF50086632F /* FindRouteInTransportNetworkView.Model.swift in Sources */ = {isa = PBXBuildFile; fileRef = D7749AD52AF08BF50086632F /* FindRouteInTransportNetworkView.Model.swift */; };
		D77570C02A2942F800F490CD /* AnimateImagesWithImageOverlayView.swift in Sources */ = {isa = PBXBuildFile; fileRef = D77570BF2A2942F800F490CD /* AnimateImagesWithImageOverlayView.swift */; };
		D77570C12A2943D900F490CD /* AnimateImagesWithImageOverlayView.swift in Copy Source Code Files */ = {isa = PBXBuildFile; fileRef = D77570BF2A2942F800F490CD /* AnimateImagesWithImageOverlayView.swift */; };
		D77572AE2A295DDE00F490CD /* PacificSouthWest2 in Resources */ = {isa = PBXBuildFile; fileRef = D77572AD2A295DDD00F490CD /* PacificSouthWest2 */; settings = {ASSET_TAGS = (AnimateImagesWithImageOverlay, ); }; };
		D77688132B69826B007C3860 /* ListSpatialReferenceTransformationsView.swift in Sources */ = {isa = PBXBuildFile; fileRef = D77688102B69826B007C3860 /* ListSpatialReferenceTransformationsView.swift */; };
		D77688152B69828E007C3860 /* ListSpatialReferenceTransformationsView.swift in Copy Source Code Files */ = {isa = PBXBuildFile; fileRef = D77688102B69826B007C3860 /* ListSpatialReferenceTransformationsView.swift */; };
		D7781D492B7EB03400E53C51 /* SanDiegoTourPath.json in Resources */ = {isa = PBXBuildFile; fileRef = D7781D482B7EB03400E53C51 /* SanDiegoTourPath.json */; settings = {ASSET_TAGS = (NavigateRouteWithRerouting, ); }; };
		D7781D4B2B7ECCB700E53C51 /* NavigateRouteWithReroutingView.Model.swift in Sources */ = {isa = PBXBuildFile; fileRef = D7781D4A2B7ECCB700E53C51 /* NavigateRouteWithReroutingView.Model.swift */; };
		D7781D4C2B7ECCC800E53C51 /* NavigateRouteWithReroutingView.Model.swift in Copy Source Code Files */ = {isa = PBXBuildFile; fileRef = D7781D4A2B7ECCB700E53C51 /* NavigateRouteWithReroutingView.Model.swift */; };
		D77BC5392B59A2D3007B49B6 /* StylePointWithDistanceCompositeSceneSymbolView.swift in Sources */ = {isa = PBXBuildFile; fileRef = D77BC5362B59A2D3007B49B6 /* StylePointWithDistanceCompositeSceneSymbolView.swift */; };
		D77BC53C2B59A309007B49B6 /* StylePointWithDistanceCompositeSceneSymbolView.swift in Copy Source Code Files */ = {isa = PBXBuildFile; fileRef = D77BC5362B59A2D3007B49B6 /* StylePointWithDistanceCompositeSceneSymbolView.swift */; };
		D77D9C002BB2438200B38A6C /* AugmentRealityToShowHiddenInfrastructureView.ARSceneView.swift in Sources */ = {isa = PBXBuildFile; fileRef = D77D9BFF2BB2438200B38A6C /* AugmentRealityToShowHiddenInfrastructureView.ARSceneView.swift */; };
		D77D9C012BB2439400B38A6C /* AugmentRealityToShowHiddenInfrastructureView.ARSceneView.swift in Copy Source Code Files */ = {isa = PBXBuildFile; fileRef = D77D9BFF2BB2438200B38A6C /* AugmentRealityToShowHiddenInfrastructureView.ARSceneView.swift */; };
		D7848ED82CBD85A300F6F546 /* AddPointSceneLayerView.swift in Sources */ = {isa = PBXBuildFile; fileRef = D7848ED42CBD85A300F6F546 /* AddPointSceneLayerView.swift */; };
		D7848EDB2CBD85D100F6F546 /* AddPointSceneLayerView.swift in Copy Source Code Files */ = {isa = PBXBuildFile; fileRef = D7848ED42CBD85A300F6F546 /* AddPointSceneLayerView.swift */; };
		D78666AD2A2161F100C60110 /* FindNearestVertexView.swift in Sources */ = {isa = PBXBuildFile; fileRef = D78666AC2A2161F100C60110 /* FindNearestVertexView.swift */; };
		D78666AE2A21629200C60110 /* FindNearestVertexView.swift in Copy Source Code Files */ = {isa = PBXBuildFile; fileRef = D78666AC2A2161F100C60110 /* FindNearestVertexView.swift */; };
		D78FA4942C3C88880079313E /* CreateDynamicBasemapGalleryView.Views.swift in Sources */ = {isa = PBXBuildFile; fileRef = D78FA4932C3C88880079313E /* CreateDynamicBasemapGalleryView.Views.swift */; };
		D78FA4952C3C8E8A0079313E /* CreateDynamicBasemapGalleryView.Views.swift in Copy Source Code Files */ = {isa = PBXBuildFile; fileRef = D78FA4932C3C88880079313E /* CreateDynamicBasemapGalleryView.Views.swift */; };
		D79482D42C35D872006521CD /* CreateDynamicBasemapGalleryView.swift in Sources */ = {isa = PBXBuildFile; fileRef = D79482D02C35D872006521CD /* CreateDynamicBasemapGalleryView.swift */; };
		D79482D72C35D8A3006521CD /* CreateDynamicBasemapGalleryView.swift in Copy Source Code Files */ = {isa = PBXBuildFile; fileRef = D79482D02C35D872006521CD /* CreateDynamicBasemapGalleryView.swift */; };
		D79EE76E2A4CEA5D005A52AE /* SetUpLocationDrivenGeotriggersView.Model.swift in Sources */ = {isa = PBXBuildFile; fileRef = D79EE76D2A4CEA5D005A52AE /* SetUpLocationDrivenGeotriggersView.Model.swift */; };
		D79EE76F2A4CEA7F005A52AE /* SetUpLocationDrivenGeotriggersView.Model.swift in Copy Source Code Files */ = {isa = PBXBuildFile; fileRef = D79EE76D2A4CEA5D005A52AE /* SetUpLocationDrivenGeotriggersView.Model.swift */; };
		D7A737E02BABB9FE00B7C7FC /* AugmentRealityToShowHiddenInfrastructureView.swift in Sources */ = {isa = PBXBuildFile; fileRef = D7A737DC2BABB9FE00B7C7FC /* AugmentRealityToShowHiddenInfrastructureView.swift */; };
		D7A737E32BABBA2200B7C7FC /* AugmentRealityToShowHiddenInfrastructureView.swift in Copy Source Code Files */ = {isa = PBXBuildFile; fileRef = D7A737DC2BABB9FE00B7C7FC /* AugmentRealityToShowHiddenInfrastructureView.swift */; };
		D7ABA2F92A32579C0021822B /* MeasureDistanceInSceneView.swift in Sources */ = {isa = PBXBuildFile; fileRef = D7ABA2F82A32579C0021822B /* MeasureDistanceInSceneView.swift */; };
		D7ABA2FA2A32760D0021822B /* MeasureDistanceInSceneView.swift in Copy Source Code Files */ = {isa = PBXBuildFile; fileRef = D7ABA2F82A32579C0021822B /* MeasureDistanceInSceneView.swift */; };
		D7ABA2FF2A32881C0021822B /* ShowViewshedFromGeoelementInSceneView.swift in Sources */ = {isa = PBXBuildFile; fileRef = D7ABA2FE2A32881C0021822B /* ShowViewshedFromGeoelementInSceneView.swift */; };
		D7ABA3002A3288970021822B /* ShowViewshedFromGeoelementInSceneView.swift in Copy Source Code Files */ = {isa = PBXBuildFile; fileRef = D7ABA2FE2A32881C0021822B /* ShowViewshedFromGeoelementInSceneView.swift */; };
		D7AE861E2AC39DC50049B626 /* DisplayAnnotationView.swift in Sources */ = {isa = PBXBuildFile; fileRef = D7AE861D2AC39DC50049B626 /* DisplayAnnotationView.swift */; };
		D7AE861F2AC39E7F0049B626 /* DisplayAnnotationView.swift in Copy Source Code Files */ = {isa = PBXBuildFile; fileRef = D7AE861D2AC39DC50049B626 /* DisplayAnnotationView.swift */; };
		D7AE86202AC3A1050049B626 /* AddCustomDynamicEntityDataSourceView.Vessel.swift in Copy Source Code Files */ = {isa = PBXBuildFile; fileRef = 7900C5F52A83FC3F002D430F /* AddCustomDynamicEntityDataSourceView.Vessel.swift */; };
		D7AE86212AC3A10A0049B626 /* GroupLayersTogetherView.GroupLayerListView.swift in Copy Source Code Files */ = {isa = PBXBuildFile; fileRef = D75C35662AB50338003CD55F /* GroupLayersTogetherView.GroupLayerListView.swift */; };
		D7B759B32B1FFBE300017FDD /* FavoritesView.swift in Sources */ = {isa = PBXBuildFile; fileRef = D7B759B22B1FFBE300017FDD /* FavoritesView.swift */; };
		D7BA38912BFBC476009954F5 /* EditFeaturesWithFeatureLinkedAnnotationView.Model.swift in Sources */ = {isa = PBXBuildFile; fileRef = D7BA38902BFBC476009954F5 /* EditFeaturesWithFeatureLinkedAnnotationView.Model.swift */; };
		D7BA38922BFBC4F0009954F5 /* EditFeaturesWithFeatureLinkedAnnotationView.Model.swift in Copy Source Code Files */ = {isa = PBXBuildFile; fileRef = D7BA38902BFBC476009954F5 /* EditFeaturesWithFeatureLinkedAnnotationView.Model.swift */; };
		D7BA38972BFBFC0F009954F5 /* QueryRelatedFeaturesView.swift in Sources */ = {isa = PBXBuildFile; fileRef = D7BA38932BFBFC0F009954F5 /* QueryRelatedFeaturesView.swift */; };
		D7BA389A2BFBFC2E009954F5 /* QueryRelatedFeaturesView.swift in Copy Source Code Files */ = {isa = PBXBuildFile; fileRef = D7BA38932BFBFC0F009954F5 /* QueryRelatedFeaturesView.swift */; };
		D7BA8C442B2A4DAA00018633 /* Array.swift in Sources */ = {isa = PBXBuildFile; fileRef = D7BA8C432B2A4DAA00018633 /* Array.swift */; };
		D7BA8C462B2A8ACA00018633 /* String.swift in Sources */ = {isa = PBXBuildFile; fileRef = D7BA8C452B2A8ACA00018633 /* String.swift */; };
		D7BB3DD22C5D781800FFCD56 /* SaveTheBay.geodatabase in Resources */ = {isa = PBXBuildFile; fileRef = D7BB3DD02C5D781800FFCD56 /* SaveTheBay.geodatabase */; settings = {ASSET_TAGS = (EditGeodatabaseWithTransactions, ); }; };
		D7C16D1B2AC5F95300689E89 /* Animate3DGraphicView.swift in Sources */ = {isa = PBXBuildFile; fileRef = D7C16D1A2AC5F95300689E89 /* Animate3DGraphicView.swift */; };
		D7C16D1C2AC5F96900689E89 /* Animate3DGraphicView.swift in Copy Source Code Files */ = {isa = PBXBuildFile; fileRef = D7C16D1A2AC5F95300689E89 /* Animate3DGraphicView.swift */; };
		D7C16D1F2AC5FE8200689E89 /* Pyrenees.csv in Resources */ = {isa = PBXBuildFile; fileRef = D7C16D1E2AC5FE8200689E89 /* Pyrenees.csv */; settings = {ASSET_TAGS = (Animate3DGraphic, ); }; };
		D7C16D222AC5FE9800689E89 /* GrandCanyon.csv in Resources */ = {isa = PBXBuildFile; fileRef = D7C16D212AC5FE9800689E89 /* GrandCanyon.csv */; settings = {ASSET_TAGS = (Animate3DGraphic, ); }; };
		D7C16D252AC5FEA600689E89 /* Snowdon.csv in Resources */ = {isa = PBXBuildFile; fileRef = D7C16D242AC5FEA600689E89 /* Snowdon.csv */; settings = {ASSET_TAGS = (Animate3DGraphic, ); }; };
		D7C16D282AC5FEB700689E89 /* Hawaii.csv in Resources */ = {isa = PBXBuildFile; fileRef = D7C16D272AC5FEB600689E89 /* Hawaii.csv */; settings = {ASSET_TAGS = (Animate3DGraphic, ); }; };
		D7C3AB4A2B683291008909B9 /* SetFeatureRequestModeView.swift in Sources */ = {isa = PBXBuildFile; fileRef = D7C3AB472B683291008909B9 /* SetFeatureRequestModeView.swift */; };
		D7C3AB4D2B6832B7008909B9 /* SetFeatureRequestModeView.swift in Copy Source Code Files */ = {isa = PBXBuildFile; fileRef = D7C3AB472B683291008909B9 /* SetFeatureRequestModeView.swift */; };
		D7C523402BED9BBF00E8221A /* SanFrancisco.tpkx in Resources */ = {isa = PBXBuildFile; fileRef = D7C5233E2BED9BBF00E8221A /* SanFrancisco.tpkx */; settings = {ASSET_TAGS = (EditAndSyncFeaturesWithFeatureService, ); }; };
		D7C6420C2B4F47E10042B8F7 /* SearchForWebMapView.Model.swift in Sources */ = {isa = PBXBuildFile; fileRef = D7C6420B2B4F47E10042B8F7 /* SearchForWebMapView.Model.swift */; };
		D7C6420D2B4F5DDB0042B8F7 /* SearchForWebMapView.Model.swift in Copy Source Code Files */ = {isa = PBXBuildFile; fileRef = D7C6420B2B4F47E10042B8F7 /* SearchForWebMapView.Model.swift */; };
		D7C97B562B75C10C0097CDA1 /* ValidateUtilityNetworkTopologyView.Views.swift in Sources */ = {isa = PBXBuildFile; fileRef = D7C97B552B75C10C0097CDA1 /* ValidateUtilityNetworkTopologyView.Views.swift */; };
		D7CC33FF2A31475C00198EDF /* ShowLineOfSightBetweenPointsView.swift in Sources */ = {isa = PBXBuildFile; fileRef = D7CC33FD2A31475C00198EDF /* ShowLineOfSightBetweenPointsView.swift */; };
		D7CC34002A3147FF00198EDF /* ShowLineOfSightBetweenPointsView.swift in Copy Source Code Files */ = {isa = PBXBuildFile; fileRef = D7CC33FD2A31475C00198EDF /* ShowLineOfSightBetweenPointsView.swift */; };
		D7CDD38B2CB86F0A00DE9766 /* AddPointCloudLayerFromFileView.swift in Sources */ = {isa = PBXBuildFile; fileRef = D7CDD3852CB86F0A00DE9766 /* AddPointCloudLayerFromFileView.swift */; };
		D7CDD38C2CB86F4A00DE9766 /* AddPointCloudLayerFromFileView.swift in Copy Source Code Files */ = {isa = PBXBuildFile; fileRef = D7CDD3852CB86F0A00DE9766 /* AddPointCloudLayerFromFileView.swift */; };
		D7CDD38F2CB872EA00DE9766 /* sandiego-north-balboa-pointcloud.slpk in Resources */ = {isa = PBXBuildFile; fileRef = D7CDD38D2CB872EA00DE9766 /* sandiego-north-balboa-pointcloud.slpk */; settings = {ASSET_TAGS = (AddPointCloudLayerFromFile, ); }; };
		D7CE9F9B2AE2F575008F7A5F /* streetmap_SD.tpkx in Resources */ = {isa = PBXBuildFile; fileRef = D7CE9F9A2AE2F575008F7A5F /* streetmap_SD.tpkx */; settings = {ASSET_TAGS = (GeocodeOffline, ); }; };
		D7CE9FA32AE2F595008F7A5F /* san-diego-eagle-locator in Resources */ = {isa = PBXBuildFile; fileRef = D7CE9FA22AE2F595008F7A5F /* san-diego-eagle-locator */; settings = {ASSET_TAGS = (GeocodeOffline, ); }; };
		D7D1F3532ADDBE5D009CE2DA /* philadelphia.mspk in Resources */ = {isa = PBXBuildFile; fileRef = D7D1F3522ADDBE5D009CE2DA /* philadelphia.mspk */; settings = {ASSET_TAGS = (AugmentRealityToShowTabletopScene, DisplaySceneFromMobileScenePackage, ); }; };
		D7D9FCF62BF2CC8600F972A2 /* FilterByDefinitionExpressionOrDisplayFilterView.swift in Sources */ = {isa = PBXBuildFile; fileRef = D7D9FCF22BF2CC8600F972A2 /* FilterByDefinitionExpressionOrDisplayFilterView.swift */; };
		D7D9FCF92BF2CCA300F972A2 /* FilterByDefinitionExpressionOrDisplayFilterView.swift in Copy Source Code Files */ = {isa = PBXBuildFile; fileRef = D7D9FCF22BF2CC8600F972A2 /* FilterByDefinitionExpressionOrDisplayFilterView.swift */; };
		D7DDF84E2AF43AA2004352D9 /* GeocodeOfflineView.Model.swift in Copy Source Code Files */ = {isa = PBXBuildFile; fileRef = D72C43F22AEB066D00B6157B /* GeocodeOfflineView.Model.swift */; };
		D7DDF8532AF47C6C004352D9 /* FindRouteAroundBarriersView.swift in Sources */ = {isa = PBXBuildFile; fileRef = D7DDF8502AF47C6C004352D9 /* FindRouteAroundBarriersView.swift */; };
		D7DDF8562AF47C86004352D9 /* FindRouteAroundBarriersView.swift in Copy Source Code Files */ = {isa = PBXBuildFile; fileRef = D7DDF8502AF47C6C004352D9 /* FindRouteAroundBarriersView.swift */; };
		D7DFA0EA2CBA0242007C31F2 /* AddMapImageLayerView.swift in Sources */ = {isa = PBXBuildFile; fileRef = D7DFA0E62CBA0242007C31F2 /* AddMapImageLayerView.swift */; };
		D7DFA0ED2CBA0260007C31F2 /* AddMapImageLayerView.swift in Copy Source Code Files */ = {isa = PBXBuildFile; fileRef = D7DFA0E62CBA0242007C31F2 /* AddMapImageLayerView.swift */; };
		D7E440D72A1ECE7D005D74DE /* CreateBuffersAroundPointsView.swift in Sources */ = {isa = PBXBuildFile; fileRef = D7E440D62A1ECE7D005D74DE /* CreateBuffersAroundPointsView.swift */; };
		D7E440D82A1ECEB3005D74DE /* CreateBuffersAroundPointsView.swift in Copy Source Code Files */ = {isa = PBXBuildFile; fileRef = D7E440D62A1ECE7D005D74DE /* CreateBuffersAroundPointsView.swift */; };
		D7E557682A1D768800B9FB09 /* AddWMSLayerView.swift in Sources */ = {isa = PBXBuildFile; fileRef = D7E557672A1D768800B9FB09 /* AddWMSLayerView.swift */; };
		D7E7D0812AEB39D5003AAD02 /* FindRouteInTransportNetworkView.swift in Sources */ = {isa = PBXBuildFile; fileRef = D7E7D0802AEB39D5003AAD02 /* FindRouteInTransportNetworkView.swift */; };
		D7E7D0822AEB3A1D003AAD02 /* FindRouteInTransportNetworkView.swift in Copy Source Code Files */ = {isa = PBXBuildFile; fileRef = D7E7D0802AEB39D5003AAD02 /* FindRouteInTransportNetworkView.swift */; };
		D7E7D09A2AEB3C47003AAD02 /* san_diego_offline_routing in Resources */ = {isa = PBXBuildFile; fileRef = D7E7D0992AEB3C47003AAD02 /* san_diego_offline_routing */; settings = {ASSET_TAGS = (FindRouteInTransportNetwork, NavigateRouteWithRerouting, ); }; };
		D7E9EF292A1D2219000C4865 /* SetMinAndMaxScaleView.swift in Copy Source Code Files */ = {isa = PBXBuildFile; fileRef = D7EAF3592A1C023800D822C4 /* SetMinAndMaxScaleView.swift */; };
		D7E9EF2A2A1D29F2000C4865 /* SetMaxExtentView.swift in Copy Source Code Files */ = {isa = PBXBuildFile; fileRef = D734FA092A183A5B00246D7E /* SetMaxExtentView.swift */; };
		D7EAF35A2A1C023800D822C4 /* SetMinAndMaxScaleView.swift in Sources */ = {isa = PBXBuildFile; fileRef = D7EAF3592A1C023800D822C4 /* SetMinAndMaxScaleView.swift */; };
		D7ECF5982AB8BE63003FB2BE /* RenderMultilayerSymbolsView.swift in Sources */ = {isa = PBXBuildFile; fileRef = D7ECF5972AB8BE63003FB2BE /* RenderMultilayerSymbolsView.swift */; };
		D7ECF5992AB8BF5A003FB2BE /* RenderMultilayerSymbolsView.swift in Copy Source Code Files */ = {isa = PBXBuildFile; fileRef = D7ECF5972AB8BE63003FB2BE /* RenderMultilayerSymbolsView.swift */; };
		D7EF5D752A26A03A00FEBDE5 /* ShowCoordinatesInMultipleFormatsView.swift in Sources */ = {isa = PBXBuildFile; fileRef = D7EF5D742A26A03A00FEBDE5 /* ShowCoordinatesInMultipleFormatsView.swift */; };
		D7EF5D762A26A1EE00FEBDE5 /* ShowCoordinatesInMultipleFormatsView.swift in Copy Source Code Files */ = {isa = PBXBuildFile; fileRef = D7EF5D742A26A03A00FEBDE5 /* ShowCoordinatesInMultipleFormatsView.swift */; };
		D7F2784C2A1D76F5002E4567 /* AddWMSLayerView.swift in Copy Source Code Files */ = {isa = PBXBuildFile; fileRef = D7E557672A1D768800B9FB09 /* AddWMSLayerView.swift */; };
		D7F850042B7C427A00680D7C /* ValidateUtilityNetworkTopologyView.Views.swift in Copy Source Code Files */ = {isa = PBXBuildFile; fileRef = D7C97B552B75C10C0097CDA1 /* ValidateUtilityNetworkTopologyView.Views.swift */; };
		D7F8C0392B60564D0072BFA7 /* AddFeaturesWithContingentValuesView.swift in Sources */ = {isa = PBXBuildFile; fileRef = D7F8C0362B60564D0072BFA7 /* AddFeaturesWithContingentValuesView.swift */; };
		D7F8C03B2B6056790072BFA7 /* AddFeaturesWithContingentValuesView.swift in Copy Source Code Files */ = {isa = PBXBuildFile; fileRef = D7F8C0362B60564D0072BFA7 /* AddFeaturesWithContingentValuesView.swift */; };
		D7F8C03E2B605AF60072BFA7 /* ContingentValuesBirdNests.geodatabase in Resources */ = {isa = PBXBuildFile; fileRef = D7F8C03D2B605AF60072BFA7 /* ContingentValuesBirdNests.geodatabase */; settings = {ASSET_TAGS = (AddFeaturesWithContingentValues, ); }; };
		D7F8C0412B605E720072BFA7 /* FillmoreTopographicMap.vtpk in Resources */ = {isa = PBXBuildFile; fileRef = D7F8C0402B605E720072BFA7 /* FillmoreTopographicMap.vtpk */; settings = {ASSET_TAGS = (AddFeaturesWithContingentValues, ); }; };
		D7F8C0432B608F120072BFA7 /* AddFeaturesWithContingentValuesView.AddFeatureView.swift in Sources */ = {isa = PBXBuildFile; fileRef = D7F8C0422B608F120072BFA7 /* AddFeaturesWithContingentValuesView.AddFeatureView.swift */; };
		E000E7602869E33D005D87C5 /* ClipGeometryView.swift in Sources */ = {isa = PBXBuildFile; fileRef = E000E75F2869E33D005D87C5 /* ClipGeometryView.swift */; };
		E000E763286A0B18005D87C5 /* CutGeometryView.swift in Sources */ = {isa = PBXBuildFile; fileRef = E000E762286A0B18005D87C5 /* CutGeometryView.swift */; };
		E004A6C128414332002A1FE6 /* SetViewpointRotationView.swift in Sources */ = {isa = PBXBuildFile; fileRef = E004A6BD28414332002A1FE6 /* SetViewpointRotationView.swift */; };
		E004A6DC28465C70002A1FE6 /* DisplaySceneView.swift in Sources */ = {isa = PBXBuildFile; fileRef = E004A6D828465C70002A1FE6 /* DisplaySceneView.swift */; };
		E004A6E028466279002A1FE6 /* ShowCalloutView.swift in Sources */ = {isa = PBXBuildFile; fileRef = E004A6DF28466279002A1FE6 /* ShowCalloutView.swift */; };
		E004A6E62846A61F002A1FE6 /* StyleGraphicsWithSymbolsView.swift in Sources */ = {isa = PBXBuildFile; fileRef = E004A6E52846A61F002A1FE6 /* StyleGraphicsWithSymbolsView.swift */; };
		E004A6E928493BCE002A1FE6 /* ShowDeviceLocationView.swift in Sources */ = {isa = PBXBuildFile; fileRef = E004A6E828493BCE002A1FE6 /* ShowDeviceLocationView.swift */; };
		E004A6ED2849556E002A1FE6 /* CreatePlanarAndGeodeticBuffersView.swift in Sources */ = {isa = PBXBuildFile; fileRef = E004A6EC2849556E002A1FE6 /* CreatePlanarAndGeodeticBuffersView.swift */; };
		E004A6F0284E4B9B002A1FE6 /* DownloadVectorTilesToLocalCacheView.swift in Sources */ = {isa = PBXBuildFile; fileRef = E004A6EF284E4B9B002A1FE6 /* DownloadVectorTilesToLocalCacheView.swift */; };
		E004A6F3284E4FEB002A1FE6 /* ShowResultOfSpatialOperationsView.swift in Sources */ = {isa = PBXBuildFile; fileRef = E004A6F2284E4FEB002A1FE6 /* ShowResultOfSpatialOperationsView.swift */; };
		E004A6F6284FA42A002A1FE6 /* SelectFeaturesInFeatureLayerView.swift in Sources */ = {isa = PBXBuildFile; fileRef = E004A6F5284FA42A002A1FE6 /* SelectFeaturesInFeatureLayerView.swift */; };
		E03CB0692888944D002B27D9 /* GenerateOfflineMapView.swift in Copy Source Code Files */ = {isa = PBXBuildFile; fileRef = E088E1732863B5F800413100 /* GenerateOfflineMapView.swift */; };
		E03CB06A288894C4002B27D9 /* FindRouteView.swift in Copy Source Code Files */ = {isa = PBXBuildFile; fileRef = E066DD34285CF3B3004D3D5B /* FindRouteView.swift */; };
		E03CB06B2889879D002B27D9 /* DownloadVectorTilesToLocalCacheView.swift in Copy Source Code Files */ = {isa = PBXBuildFile; fileRef = E004A6EF284E4B9B002A1FE6 /* DownloadVectorTilesToLocalCacheView.swift */; };
		E041ABC0287CA9F00056009B /* WebView.swift in Sources */ = {isa = PBXBuildFile; fileRef = E041ABBF287CA9F00056009B /* WebView.swift */; };
		E041ABD7287DB04D0056009B /* SampleInfoView.swift in Sources */ = {isa = PBXBuildFile; fileRef = E041ABD6287DB04D0056009B /* SampleInfoView.swift */; };
		E041AC1A287F54580056009B /* highlight.min.js in Resources */ = {isa = PBXBuildFile; fileRef = E041AC15287F54580056009B /* highlight.min.js */; };
		E041AC1E288076A60056009B /* info.css in Resources */ = {isa = PBXBuildFile; fileRef = E041AC1D288076A60056009B /* info.css */; };
		E041AC20288077B90056009B /* xcode.css in Resources */ = {isa = PBXBuildFile; fileRef = E041AC1F288077B90056009B /* xcode.css */; };
		E066DD35285CF3B3004D3D5B /* FindRouteView.swift in Sources */ = {isa = PBXBuildFile; fileRef = E066DD34285CF3B3004D3D5B /* FindRouteView.swift */; };
		E066DD382860AB28004D3D5B /* StyleGraphicsWithRendererView.swift in Sources */ = {isa = PBXBuildFile; fileRef = E066DD372860AB28004D3D5B /* StyleGraphicsWithRendererView.swift */; };
		E066DD3B2860CA08004D3D5B /* ShowResultOfSpatialRelationshipsView.swift in Sources */ = {isa = PBXBuildFile; fileRef = E066DD3A2860CA08004D3D5B /* ShowResultOfSpatialRelationshipsView.swift */; };
		E066DD4028610F55004D3D5B /* AddSceneLayerFromServiceView.swift in Sources */ = {isa = PBXBuildFile; fileRef = E066DD3F28610F55004D3D5B /* AddSceneLayerFromServiceView.swift */; };
		E070A0A3286F3B6000F2B606 /* DownloadPreplannedMapAreaView.swift in Sources */ = {isa = PBXBuildFile; fileRef = E070A0A2286F3B6000F2B606 /* DownloadPreplannedMapAreaView.swift */; };
		E088E1572862579D00413100 /* SetSurfacePlacementModeView.swift in Sources */ = {isa = PBXBuildFile; fileRef = E088E1562862579D00413100 /* SetSurfacePlacementModeView.swift */; };
		E088E1742863B5F800413100 /* GenerateOfflineMapView.swift in Sources */ = {isa = PBXBuildFile; fileRef = E088E1732863B5F800413100 /* GenerateOfflineMapView.swift */; };
		E0A1AEE328874590003C797D /* AddFeatureLayersView.swift in Copy Source Code Files */ = {isa = PBXBuildFile; fileRef = 00D4EF7F2863842100B9CC30 /* AddFeatureLayersView.swift */; };
		E0D04FF228A5390000747989 /* DownloadPreplannedMapAreaView.Model.swift in Sources */ = {isa = PBXBuildFile; fileRef = E0D04FF128A5390000747989 /* DownloadPreplannedMapAreaView.Model.swift */; };
		E0EA0B772866390E00C9621D /* ProjectGeometryView.swift in Sources */ = {isa = PBXBuildFile; fileRef = E0EA0B762866390E00C9621D /* ProjectGeometryView.swift */; };
		E0FE32E728747778002C6ACA /* BrowseBuildingFloorsView.swift in Sources */ = {isa = PBXBuildFile; fileRef = E0FE32E628747778002C6ACA /* BrowseBuildingFloorsView.swift */; };
		F111CCC1288B5D5600205358 /* DisplayMapFromMobileMapPackageView.swift in Sources */ = {isa = PBXBuildFile; fileRef = F111CCC0288B5D5600205358 /* DisplayMapFromMobileMapPackageView.swift */; };
		F111CCC4288B641900205358 /* Yellowstone.mmpk in Resources */ = {isa = PBXBuildFile; fileRef = F111CCC3288B641900205358 /* Yellowstone.mmpk */; settings = {ASSET_TAGS = (DisplayMapFromMobileMapPackage, ); }; };
		F1E71BF1289473760064C33F /* AddRasterFromFileView.swift in Sources */ = {isa = PBXBuildFile; fileRef = F1E71BF0289473760064C33F /* AddRasterFromFileView.swift */; };
		F1E71BFA28A479C70064C33F /* AddRasterFromFileView.swift in Copy Source Code Files */ = {isa = PBXBuildFile; fileRef = F1E71BF0289473760064C33F /* AddRasterFromFileView.swift */; };
/* End PBXBuildFile section */

/* Begin PBXBuildRule section */
		0074ABCC2817B8E60037244A /* PBXBuildRule */ = {
			isa = PBXBuildRule;
			compilerSpec = com.apple.compilers.proxy.script;
			filePatterns = "*.tache";
			fileType = pattern.proxy;
			inputFiles = (
				"$(SRCROOT)/Shared/Samples/",
			);
			isEditable = 1;
			name = "Generate Sample Initializers from Source Code Files";
			outputFiles = (
				"$(DERIVED_FILE_DIR)/$(INPUT_FILE_BASE)",
			);
			runOncePerArchitecture = 0;
			script = "xcrun --sdk macosx swift \"${SRCROOT}/Scripts/GenerateSampleViewSourceCode.swift\" \"${SCRIPT_INPUT_FILE_0}\" \"${INPUT_FILE_PATH}\" \"${SCRIPT_OUTPUT_FILE_0}\" \n";
		};
		0083586F27FE3BCF00192A15 /* PBXBuildRule */ = {
			isa = PBXBuildRule;
			compilerSpec = com.apple.compilers.proxy.script;
			filePatterns = "*.masque";
			fileType = pattern.proxy;
			inputFiles = (
				"$(SRCROOT)/.secrets",
			);
			isEditable = 1;
			name = "Generate Swift Code from Secrets";
			outputFiles = (
				"$(DERIVED_FILE_DIR)/$(INPUT_FILE_BASE)",
			);
			runOncePerArchitecture = 0;
			script = "\"${SRCROOT}/Scripts/masquerade\" -i \"${INPUT_FILE_PATH}\" -o \"${SCRIPT_OUTPUT_FILE_0}\" -s \"${SCRIPT_INPUT_FILE_0}\" -f\n";
		};
/* End PBXBuildRule section */

/* Begin PBXCopyFilesBuildPhase section */
		00144B5E280634840090DD5D /* Embed Frameworks */ = {
			isa = PBXCopyFilesBuildPhase;
			buildActionMask = 2147483647;
			dstPath = "";
			dstSubfolderSpec = 10;
			files = (
			);
			name = "Embed Frameworks";
			runOnlyForDeploymentPostprocessing = 0;
		};
		0039A4E82885C4E300592C86 /* Copy Source Code Files */ = {
			isa = PBXCopyFilesBuildPhase;
			buildActionMask = 2147483647;
			dstPath = "";
			dstSubfolderSpec = 7;
			files = (
<<<<<<< HEAD
				D7848EDB2CBD85D100F6F546 /* AddPointSceneLayerView.swift in Copy Source Code Files */,
=======
				D7DFA0ED2CBA0260007C31F2 /* AddMapImageLayerView.swift in Copy Source Code Files */,
>>>>>>> dd7210c9
				D7CDD38C2CB86F4A00DE9766 /* AddPointCloudLayerFromFileView.swift in Copy Source Code Files */,
				95E0DBCA2C503E2500224A82 /* ShowDeviceLocationUsingIndoorPositioningView.swift in Copy Source Code Files */,
				95E0DBCB2C503E2500224A82 /* ShowDeviceLocationUsingIndoorPositioningView.Model.swift in Copy Source Code Files */,
				D71C90A52C6C252F0018C63E /* StyleGeometryTypesWithSymbolsView.Views.swift in Copy Source Code Files */,
				D71C90A42C6C252B0018C63E /* StyleGeometryTypesWithSymbolsView.swift in Copy Source Code Files */,
				3E9F77742C6A6E670022CAB5 /* QueryFeatureCountAndExtentView.swift in Copy Source Code Files */,
				3E54CF232C66B00500DD2F18 /* AddWebTiledLayerView.swift in Copy Source Code Files */,
				3E30884A2C5D789A00ECEAC5 /* SetSpatialReferenceView.swift in Copy Source Code Files */,
				3E720F9E2C61A0B700E22A9E /* SetInitialViewpointView.swift in Copy Source Code Files */,
				D78FA4952C3C8E8A0079313E /* CreateDynamicBasemapGalleryView.Views.swift in Copy Source Code Files */,
				D79482D72C35D8A3006521CD /* CreateDynamicBasemapGalleryView.swift in Copy Source Code Files */,
				003B36F92C5042BA00A75F66 /* ShowServiceAreaView.swift in Copy Source Code Files */,
				95ADF34F2C3CBAE800566FF6 /* EditFeatureAttachmentsView.Model.swift in Copy Source Code Files */,
				9579FCEC2C33616B00FC8A1D /* EditFeatureAttachmentsView.swift in Copy Source Code Files */,
				954708642C3C798C00CA8579 /* AddENCExchangeSetView.swift in Copy Source Code Files */,
				95E980742C26189E00CB8912 /* BrowseOGCAPIFeatureServiceView.swift in Copy Source Code Files */,
				955AFAC62C110B8A009C8FE5 /* ApplyMosaicRuleToRastersView.swift in Copy Source Code Files */,
				95DEB9B82C127B5E009BEC35 /* ShowViewshedFromPointOnMapView.swift in Copy Source Code Files */,
				95A5721B2C0FDD34006E8B48 /* ShowScaleBarView.swift in Copy Source Code Files */,
				95A3773C2C0F93770044D1CC /* AddRasterFromServiceView.swift in Copy Source Code Files */,
				95F3A52D2C07F28700885DED /* SetSurfaceNavigationConstraintView.swift in Copy Source Code Files */,
				9529D1942C01676200B5C1A3 /* SelectFeaturesInSceneLayerView.swift in Copy Source Code Files */,
				D76CE8DA2BFD7063009A8686 /* SetReferenceScaleView.swift in Copy Source Code Files */,
				D7BA389A2BFBFC2E009954F5 /* QueryRelatedFeaturesView.swift in Copy Source Code Files */,
				00ABA94F2BF6D06200C0488C /* ShowGridView.swift in Copy Source Code Files */,
				D7BA38922BFBC4F0009954F5 /* EditFeaturesWithFeatureLinkedAnnotationView.Model.swift in Copy Source Code Files */,
				D762AF622BF6A7D100ECE3C7 /* EditFeaturesWithFeatureLinkedAnnotationView.swift in Copy Source Code Files */,
				1081B93D2C000E8B00C1BEB1 /* IdentifyFeaturesInWMSLayerView.swift in Copy Source Code Files */,
				D7D9FCF92BF2CCA300F972A2 /* FilterByDefinitionExpressionOrDisplayFilterView.swift in Copy Source Code Files */,
				D7044B972BE18D8D000F2C43 /* EditWithBranchVersioningView.Views.swift in Copy Source Code Files */,
				D7114A0F2BDC6AED00FA68CA /* EditWithBranchVersioningView.Model.swift in Copy Source Code Files */,
				D73E61A12BDB221B00457932 /* EditWithBranchVersioningView.swift in Copy Source Code Files */,
				D74ECD0E2BEEAE40007C0FA6 /* EditAndSyncFeaturesWithFeatureServiceView.Model.swift in Copy Source Code Files */,
				D733CA1C2BED982C00FBDE4C /* EditAndSyncFeaturesWithFeatureServiceView.swift in Copy Source Code Files */,
				10BD9EB52BF51F9000ABDBD5 /* GenerateOfflineMapWithCustomParametersView.Model.swift in Copy Source Code Files */,
				D769DF342BEC1A9E0062AE95 /* EditGeodatabaseWithTransactionsView.Model.swift in Copy Source Code Files */,
				D764B7E22BE2F8B8002E2F92 /* EditGeodatabaseWithTransactionsView.swift in Copy Source Code Files */,
				004A2BA52BED458C00C297CE /* ApplyScheduledUpdatesToPreplannedMapAreaView.swift in Copy Source Code Files */,
				104F55C72BF3E30A00204D04 /* GenerateOfflineMapWithCustomParametersView.swift in Copy Source Code Files */,
				104F55C82BF3E30A00204D04 /* GenerateOfflineMapWithCustomParametersView.CustomParameters.swift in Copy Source Code Files */,
				D73E61992BDAEEDD00457932 /* MatchViewpointOfGeoViewsView.swift in Copy Source Code Files */,
				D7352F912BD992E40013FFEF /* MonitorChangesToDrawStatusView.swift in Copy Source Code Files */,
				D713717C2BD88EF800EB2F86 /* MonitorChangesToLayerViewStateView.swift in Copy Source Code Files */,
				10D321972BDC3B4900B39B1B /* GenerateOfflineMapWithLocalBasemapView.swift in Copy Source Code Files */,
				00E1D9102BC0B4D8001AEB6A /* SnapGeometryEditsView.SnapSettingsView.swift in Copy Source Code Files */,
				00E1D9112BC0B4D8001AEB6A /* SnapGeometryEditsView.GeometryEditorModel.swift in Copy Source Code Files */,
				00E1D9122BC0B4D8001AEB6A /* SnapGeometryEditsView.GeometryEditorMenu.swift in Copy Source Code Files */,
				00E7C15D2BBF74D800B85D69 /* SnapGeometryEditsView.swift in Copy Source Code Files */,
				0000FB712BBDC01400845921 /* Add3DTilesLayerView.swift in Copy Source Code Files */,
				D77D9C012BB2439400B38A6C /* AugmentRealityToShowHiddenInfrastructureView.ARSceneView.swift in Copy Source Code Files */,
				D7A737E32BABBA2200B7C7FC /* AugmentRealityToShowHiddenInfrastructureView.swift in Copy Source Code Files */,
				1C2538542BABACB100337307 /* AugmentRealityToNavigateRouteView.ARSceneView.swift in Copy Source Code Files */,
				1C2538552BABACB100337307 /* AugmentRealityToNavigateRouteView.swift in Copy Source Code Files */,
				1C8EC74B2BAE28A9001A6929 /* AugmentRealityToCollectDataView.swift in Copy Source Code Files */,
				000D43182B993A030003D3C2 /* ConfigureBasemapStyleParametersView.swift in Copy Source Code Files */,
				D76360032B9296580044AB97 /* DisplayClustersView.swift in Copy Source Code Files */,
				D76360022B9296520044AB97 /* ConfigureClustersView.SettingsView.swift in Copy Source Code Files */,
				D76360012B92964A0044AB97 /* ConfigureClustersView.Model.swift in Copy Source Code Files */,
				D76360002B9296420044AB97 /* ConfigureClustersView.swift in Copy Source Code Files */,
				D7781D4C2B7ECCC800E53C51 /* NavigateRouteWithReroutingView.Model.swift in Copy Source Code Files */,
				D7588F622B7D8DED008B75E2 /* NavigateRouteWithReroutingView.swift in Copy Source Code Files */,
				D7F850042B7C427A00680D7C /* ValidateUtilityNetworkTopologyView.Views.swift in Copy Source Code Files */,
				D76495222B7468940042699E /* ValidateUtilityNetworkTopologyView.Model.swift in Copy Source Code Files */,
				D74EA7872B6DADCC008F6C7C /* ValidateUtilityNetworkTopologyView.swift in Copy Source Code Files */,
				D757D14C2B6C60170065F78F /* ListSpatialReferenceTransformationsView.Model.swift in Copy Source Code Files */,
				D77688152B69828E007C3860 /* ListSpatialReferenceTransformationsView.swift in Copy Source Code Files */,
				D7C3AB4D2B6832B7008909B9 /* SetFeatureRequestModeView.swift in Copy Source Code Files */,
				D73FC90C2B6312A5001AC486 /* AddFeaturesWithContingentValuesView.AddFeatureView.swift in Copy Source Code Files */,
				D73FC90B2B6312A0001AC486 /* AddFeaturesWithContingentValuesView.Model.swift in Copy Source Code Files */,
				D7F8C03B2B6056790072BFA7 /* AddFeaturesWithContingentValuesView.swift in Copy Source Code Files */,
				D73F066C2B5EE760000B574F /* QueryFeaturesWithArcadeExpressionView.swift in Copy Source Code Files */,
				D718A1F02B57602000447087 /* ManageBookmarksView.swift in Copy Source Code Files */,
				D77BC53C2B59A309007B49B6 /* StylePointWithDistanceCompositeSceneSymbolView.swift in Copy Source Code Files */,
				D718A1E82B571C9100447087 /* OrbitCameraAroundObjectView.Model.swift in Copy Source Code Files */,
				D76929FB2B4F795C0047205E /* OrbitCameraAroundObjectView.swift in Copy Source Code Files */,
				D7058B122B59E468000A888A /* StylePointWithSceneSymbolView.swift in Copy Source Code Files */,
				D71D516F2B51D87700B2A2BE /* SearchForWebMapView.Views.swift in Copy Source Code Files */,
				D7C6420D2B4F5DDB0042B8F7 /* SearchForWebMapView.Model.swift in Copy Source Code Files */,
				D75F66392B48EB1800434974 /* SearchForWebMapView.swift in Copy Source Code Files */,
				D73FCFFA2B02A3C50006360D /* FindAddressWithReverseGeocodeView.swift in Copy Source Code Files */,
				D742E4952B04134C00690098 /* DisplayWebSceneFromPortalItemView.swift in Copy Source Code Files */,
				D7010EC12B05618400D43F55 /* DisplaySceneFromMobileScenePackageView.swift in Copy Source Code Files */,
				D737237B2AF5AE1A00846884 /* FindRouteInMobileMapPackageView.Models.swift in Copy Source Code Files */,
				D737237A2AF5AE1600846884 /* FindRouteInMobileMapPackageView.MobileMapView.swift in Copy Source Code Files */,
				D76000B12AF19C4600B3084D /* FindRouteInMobileMapPackageView.swift in Copy Source Code Files */,
				D7705D662AFC575000CC0335 /* FindClosestFacilityFromPointView.swift in Copy Source Code Files */,
				D73FD0002B02C9610006360D /* FindRouteAroundBarriersView.Views.swift in Copy Source Code Files */,
				D76EE6082AF9AFEC00DA0325 /* FindRouteAroundBarriersView.Model.swift in Copy Source Code Files */,
				D7DDF8562AF47C86004352D9 /* FindRouteAroundBarriersView.swift in Copy Source Code Files */,
				D7DDF84E2AF43AA2004352D9 /* GeocodeOfflineView.Model.swift in Copy Source Code Files */,
				D7705D5B2AFC246A00CC0335 /* FindClosestFacilityToMultiplePointsView.swift in Copy Source Code Files */,
				00F279D72AF4364700CECAF8 /* AddDynamicEntityLayerView.VehicleCallout.swift in Copy Source Code Files */,
				D76000A22AF18BAB00B3084D /* FindRouteInTransportNetworkView.Model.swift in Copy Source Code Files */,
				D7E7D0822AEB3A1D003AAD02 /* FindRouteInTransportNetworkView.swift in Copy Source Code Files */,
				D7553CDD2AE2E00E00DC2A70 /* GeocodeOfflineView.swift in Copy Source Code Files */,
				4DD058102A0D3F6B00A59B34 /* ShowDeviceLocationWithNMEADataSourcesView.Model.swift in Copy Source Code Files */,
				4D126D7329CA1EFD00CFB7A7 /* ShowDeviceLocationWithNMEADataSourcesView.swift in Copy Source Code Files */,
				4D126D7429CA1EFD00CFB7A7 /* FileNMEASentenceReader.swift in Copy Source Code Files */,
				D7084FAB2AD771F600EC7F4F /* AugmentRealityToFlyOverSceneView.swift in Copy Source Code Files */,
				D72F27302ADA1E9900F906DA /* AugmentRealityToShowTabletopSceneView.swift in Copy Source Code Files */,
				D71FCB8B2AD628B9000E517C /* CreateMobileGeodatabaseView.Model.swift in Copy Source Code Files */,
				D73FC0FE2AD4A19A0067A19B /* CreateMobileGeodatabaseView.swift in Copy Source Code Files */,
				D7464F1F2ACE04C2007FEE88 /* IdentifyRasterCellView.swift in Copy Source Code Files */,
				D731F3C22AD0D2BB00A8431E /* IdentifyGraphicsView.swift in Copy Source Code Files */,
				D70082EC2ACF901600E0C3C2 /* IdentifyKMLFeaturesView.swift in Copy Source Code Files */,
				D7054AEA2ACCCC34007235BA /* Animate3DGraphicView.SettingsView.swift in Copy Source Code Files */,
				D7058FB22ACB424E00A40F14 /* Animate3DGraphicView.Model.swift in Copy Source Code Files */,
				D7C16D1C2AC5F96900689E89 /* Animate3DGraphicView.swift in Copy Source Code Files */,
				D7497F3D2AC4B4CF00167AD2 /* DisplayDimensionsView.swift in Copy Source Code Files */,
				D7232EE22AC1E6DC0079ABFF /* PlayKMLTourView.swift in Copy Source Code Files */,
				D7AE861F2AC39E7F0049B626 /* DisplayAnnotationView.swift in Copy Source Code Files */,
				D7337C5B2ABCFDE400A5D865 /* StyleSymbolsFromMobileStyleFileView.SymbolOptionsListView.swift in Copy Source Code Files */,
				D74C8BFF2ABA56C0007C76B8 /* StyleSymbolsFromMobileStyleFileView.swift in Copy Source Code Files */,
				D7AE86212AC3A10A0049B626 /* GroupLayersTogetherView.GroupLayerListView.swift in Copy Source Code Files */,
				D7AE86202AC3A1050049B626 /* AddCustomDynamicEntityDataSourceView.Vessel.swift in Copy Source Code Files */,
				D7ECF5992AB8BF5A003FB2BE /* RenderMultilayerSymbolsView.swift in Copy Source Code Files */,
				D7337C612ABD166A00A5D865 /* ShowMobileMapPackageExpirationDateView.swift in Copy Source Code Files */,
				D704AA5B2AB22D8400A3BB63 /* GroupLayersTogetherView.swift in Copy Source Code Files */,
				D75B58522AAFB37C0038B3B4 /* StyleFeaturesWithCustomDictionaryView.swift in Copy Source Code Files */,
				D71C5F652AAA83D2006599FD /* CreateSymbolStylesFromWebStylesView.swift in Copy Source Code Files */,
				79D84D152A81718F00F45262 /* AddCustomDynamicEntityDataSourceView.swift in Copy Source Code Files */,
				1C26ED202A8BEC63009B7721 /* FilterFeaturesInSceneView.swift in Copy Source Code Files */,
				D7ABA3002A3288970021822B /* ShowViewshedFromGeoelementInSceneView.swift in Copy Source Code Files */,
				1C3B7DCD2A5F652500907443 /* AnalyzeNetworkWithSubnetworkTraceView.Model.swift in Copy Source Code Files */,
				1C3B7DCE2A5F652500907443 /* AnalyzeNetworkWithSubnetworkTraceView.swift in Copy Source Code Files */,
				D79EE76F2A4CEA7F005A52AE /* SetUpLocationDrivenGeotriggersView.Model.swift in Copy Source Code Files */,
				D769C2132A29057200030F61 /* SetUpLocationDrivenGeotriggersView.swift in Copy Source Code Files */,
				1C19B4F72A578E69001D2506 /* CreateLoadReportView.Model.swift in Copy Source Code Files */,
				1C19B4F82A578E69001D2506 /* CreateLoadReportView.swift in Copy Source Code Files */,
				1C19B4F92A578E69001D2506 /* CreateLoadReportView.Views.swift in Copy Source Code Files */,
				D752D9412A39162F003EB25E /* ManageOperationalLayersView.swift in Copy Source Code Files */,
				D77570C12A2943D900F490CD /* AnimateImagesWithImageOverlayView.swift in Copy Source Code Files */,
				D7634FB02A43B8B000F8AEFB /* CreateConvexHullAroundGeometriesView.swift in Copy Source Code Files */,
				D7ABA2FA2A32760D0021822B /* MeasureDistanceInSceneView.swift in Copy Source Code Files */,
				D722BD232A420DEC002C2087 /* ShowExtrudedFeaturesView.swift in Copy Source Code Files */,
				D752D9602A3BCE63003EB25E /* DisplayMapFromPortalItemView.swift in Copy Source Code Files */,
				1C43BC852A43783900509BF8 /* SetVisibilityOfSubtypeSublayerView.Model.swift in Copy Source Code Files */,
				1C43BC862A43783900509BF8 /* SetVisibilityOfSubtypeSublayerView.swift in Copy Source Code Files */,
				1C43BC872A43783900509BF8 /* SetVisibilityOfSubtypeSublayerView.Views.swift in Copy Source Code Files */,
				00EB803A2A31506F00AC2B07 /* DisplayContentOfUtilityNetworkContainerView.swift in Copy Source Code Files */,
				00EB803B2A31506F00AC2B07 /* DisplayContentOfUtilityNetworkContainerView.Model.swift in Copy Source Code Files */,
				D751018F2A2E966C00B8FA48 /* IdentifyLayerFeaturesView.swift in Copy Source Code Files */,
				D752D9472A3A6FC0003EB25E /* MonitorChangesToMapLoadStatusView.swift in Copy Source Code Files */,
				D7CC34002A3147FF00198EDF /* ShowLineOfSightBetweenPointsView.swift in Copy Source Code Files */,
				1CAB8D502A3CEB43002AA649 /* RunValveIsolationTraceView.Model.swift in Copy Source Code Files */,
				1CAB8D512A3CEB43002AA649 /* RunValveIsolationTraceView.swift in Copy Source Code Files */,
				D71099712A280D830065A1C1 /* DensifyAndGeneralizeGeometryView.SettingsView.swift in Copy Source Code Files */,
				D710996E2A27D9B30065A1C1 /* DensifyAndGeneralizeGeometryView.swift in Copy Source Code Files */,
				D75101822A2E497F00B8FA48 /* ShowLabelsOnLayerView.swift in Copy Source Code Files */,
				D7EF5D762A26A1EE00FEBDE5 /* ShowCoordinatesInMultipleFormatsView.swift in Copy Source Code Files */,
				79A47DFB2A20286800D7C5B9 /* CreateAndSaveKMLView.Model.swift in Copy Source Code Files */,
				79A47DFC2A20286800D7C5B9 /* CreateAndSaveKMLView.Views.swift in Copy Source Code Files */,
				79B7B80B2A1BFDE700F57C27 /* CreateAndSaveKMLView.swift in Copy Source Code Files */,
				D78666AE2A21629200C60110 /* FindNearestVertexView.swift in Copy Source Code Files */,
				D7E440D82A1ECEB3005D74DE /* CreateBuffersAroundPointsView.swift in Copy Source Code Files */,
				D744FD182A2113C70084A66C /* CreateConvexHullAroundPointsView.swift in Copy Source Code Files */,
				D7F2784C2A1D76F5002E4567 /* AddWMSLayerView.swift in Copy Source Code Files */,
				D75362D32A1E8C8800D83028 /* ApplyUniqueValueRendererView.swift in Copy Source Code Files */,
				1C929F092A27B86800134252 /* ShowUtilityAssociationsView.swift in Copy Source Code Files */,
				D7E9EF2A2A1D29F2000C4865 /* SetMaxExtentView.swift in Copy Source Code Files */,
				D7E9EF292A1D2219000C4865 /* SetMinAndMaxScaleView.swift in Copy Source Code Files */,
				1C9B74DE29DB56860038B06F /* ChangeCameraControllerView.swift in Copy Source Code Files */,
				1C965C3929DB9176002F8536 /* ShowRealisticLightAndShadowsView.swift in Copy Source Code Files */,
				883C121729C914E100062FF9 /* DownloadPreplannedMapAreaView.MapPicker.swift in Copy Source Code Files */,
				883C121829C914E100062FF9 /* DownloadPreplannedMapAreaView.Model.swift in Copy Source Code Files */,
				883C121929C914E100062FF9 /* DownloadPreplannedMapAreaView.swift in Copy Source Code Files */,
				1C0C1C3D29D34DDD005C8B24 /* ChangeViewpointView.swift in Copy Source Code Files */,
				1C42E04A29D239D2004FC4BE /* ShowPopupView.swift in Copy Source Code Files */,
				108EC04229D25B55000F35D0 /* QueryFeatureTableView.swift in Copy Source Code Files */,
				88F93CC229C4D3480006B28E /* CreateAndEditGeometriesView.swift in Copy Source Code Files */,
				0044289329C9234300160767 /* GetElevationAtPointOnSurfaceView.swift in Copy Source Code Files */,
				4D2ADC6A29C50D91003B367F /* AddDynamicEntityLayerView.Model.swift in Copy Source Code Files */,
				4D2ADC6B29C50D91003B367F /* AddDynamicEntityLayerView.SettingsView.swift in Copy Source Code Files */,
				4D2ADC4729C26D2C003B367F /* AddDynamicEntityLayerView.swift in Copy Source Code Files */,
				218F35C229C290BF00502022 /* AuthenticateWithOAuthView.swift in Copy Source Code Files */,
				0044CDE02995D4DD004618CE /* ShowDeviceLocationHistoryView.swift in Copy Source Code Files */,
				0042E24628E50EE4001F33D6 /* ShowViewshedFromPointInSceneView.swift in Copy Source Code Files */,
				0042E24728E50EE4001F33D6 /* ShowViewshedFromPointInSceneView.Model.swift in Copy Source Code Files */,
				0042E24828E50EE4001F33D6 /* ShowViewshedFromPointInSceneView.ViewshedSettingsView.swift in Copy Source Code Files */,
				006C835528B40682004AEB7F /* BrowseBuildingFloorsView.swift in Copy Source Code Files */,
				006C835628B40682004AEB7F /* DisplayMapFromMobileMapPackageView.swift in Copy Source Code Files */,
				F1E71BFA28A479C70064C33F /* AddRasterFromFileView.swift in Copy Source Code Files */,
				0039A4E92885C50300592C86 /* AddSceneLayerFromServiceView.swift in Copy Source Code Files */,
				75DD736729D35FF40010229D /* ChangeMapViewBackgroundView.swift in Copy Source Code Files */,
				75DD736829D35FF40010229D /* ChangeMapViewBackgroundView.SettingsView.swift in Copy Source Code Files */,
				75DD736929D35FF40010229D /* ChangeMapViewBackgroundView.Model.swift in Copy Source Code Files */,
				0039A4EA2885C50300592C86 /* ClipGeometryView.swift in Copy Source Code Files */,
				0039A4EB2885C50300592C86 /* CreatePlanarAndGeodeticBuffersView.swift in Copy Source Code Files */,
				0039A4EC2885C50300592C86 /* CutGeometryView.swift in Copy Source Code Files */,
				E0A1AEE328874590003C797D /* AddFeatureLayersView.swift in Copy Source Code Files */,
				0039A4ED2885C50300592C86 /* DisplayMapView.swift in Copy Source Code Files */,
				0039A4EE2885C50300592C86 /* DisplayOverviewMapView.swift in Copy Source Code Files */,
				0039A4EF2885C50300592C86 /* DisplaySceneView.swift in Copy Source Code Files */,
				E03CB06B2889879D002B27D9 /* DownloadVectorTilesToLocalCacheView.swift in Copy Source Code Files */,
				E03CB06A288894C4002B27D9 /* FindRouteView.swift in Copy Source Code Files */,
				E03CB0692888944D002B27D9 /* GenerateOfflineMapView.swift in Copy Source Code Files */,
				75DD739929D38B420010229D /* NavigateRouteView.swift in Copy Source Code Files */,
				0039A4F02885C50300592C86 /* ProjectGeometryView.swift in Copy Source Code Files */,
				0039A4F12885C50300592C86 /* SearchWithGeocodeView.swift in Copy Source Code Files */,
				0039A4F22885C50300592C86 /* SelectFeaturesInFeatureLayerView.swift in Copy Source Code Files */,
				0039A4F32885C50300592C86 /* SetBasemapView.swift in Copy Source Code Files */,
				0039A4F42885C50300592C86 /* SetSurfacePlacementModeView.swift in Copy Source Code Files */,
				0039A4F52885C50300592C86 /* SetViewpointRotationView.swift in Copy Source Code Files */,
				0039A4F62885C50300592C86 /* ShowCalloutView.swift in Copy Source Code Files */,
				0039A4F72885C50300592C86 /* ShowDeviceLocationView.swift in Copy Source Code Files */,
				0039A4F82885C50300592C86 /* ShowResultOfSpatialRelationshipsView.swift in Copy Source Code Files */,
				0039A4F92885C50300592C86 /* ShowResultOfSpatialOperationsView.swift in Copy Source Code Files */,
				0039A4FA2885C50300592C86 /* StyleGraphicsWithRendererView.swift in Copy Source Code Files */,
				0039A4FB2885C50300592C86 /* StyleGraphicsWithSymbolsView.swift in Copy Source Code Files */,
				7573E82129D6136C00BEED9C /* TraceUtilityNetworkView.Model.swift in Copy Source Code Files */,
				7573E82229D6136C00BEED9C /* TraceUtilityNetworkView.Enums.swift in Copy Source Code Files */,
				7573E82329D6136C00BEED9C /* TraceUtilityNetworkView.Views.swift in Copy Source Code Files */,
				7573E82429D6136C00BEED9C /* TraceUtilityNetworkView.swift in Copy Source Code Files */,
			);
			name = "Copy Source Code Files";
			runOnlyForDeploymentPostprocessing = 0;
		};
/* End PBXCopyFilesBuildPhase section */

/* Begin PBXFileReference section */
		0000FB6B2BBDB17600845921 /* Add3DTilesLayerView.swift */ = {isa = PBXFileReference; fileEncoding = 4; lastKnownFileType = sourcecode.swift; path = Add3DTilesLayerView.swift; sourceTree = "<group>"; };
		000558092817C51E00224BC6 /* SampleDetailView.swift */ = {isa = PBXFileReference; lastKnownFileType = sourcecode.swift; path = SampleDetailView.swift; sourceTree = "<group>"; };
		000D43132B9918420003D3C2 /* ConfigureBasemapStyleParametersView.swift */ = {isa = PBXFileReference; fileEncoding = 4; lastKnownFileType = sourcecode.swift; path = ConfigureBasemapStyleParametersView.swift; sourceTree = "<group>"; };
		00181B452846AD7100654571 /* View+ErrorAlert.swift */ = {isa = PBXFileReference; lastKnownFileType = sourcecode.swift; path = "View+ErrorAlert.swift"; sourceTree = "<group>"; };
		001C6DD827FE585A00D472C2 /* AppSecrets.swift.masque */ = {isa = PBXFileReference; fileEncoding = 4; lastKnownFileType = text; path = AppSecrets.swift.masque; sourceTree = "<group>"; };
		00273CF32A82AB5900A7A77D /* SamplesSearchView.swift */ = {isa = PBXFileReference; lastKnownFileType = sourcecode.swift; path = SamplesSearchView.swift; sourceTree = "<group>"; };
		00273CF52A82AB8700A7A77D /* SampleLink.swift */ = {isa = PBXFileReference; lastKnownFileType = sourcecode.swift; path = SampleLink.swift; sourceTree = "<group>"; };
		003D7C342821EBCC009DDFD2 /* masquerade */ = {isa = PBXFileReference; lastKnownFileType = text; path = masquerade; sourceTree = "<group>"; };
		003D7C352821EBCC009DDFD2 /* GenerateSampleViewSourceCode.swift */ = {isa = PBXFileReference; lastKnownFileType = sourcecode.swift; path = GenerateSampleViewSourceCode.swift; sourceTree = "<group>"; };
		0042E24228E4BF8F001F33D6 /* ShowViewshedFromPointInSceneView.Model.swift */ = {isa = PBXFileReference; lastKnownFileType = sourcecode.swift; path = ShowViewshedFromPointInSceneView.Model.swift; sourceTree = "<group>"; };
		0042E24428E4F82B001F33D6 /* ShowViewshedFromPointInSceneView.ViewshedSettingsView.swift */ = {isa = PBXFileReference; lastKnownFileType = sourcecode.swift; path = ShowViewshedFromPointInSceneView.ViewshedSettingsView.swift; sourceTree = "<group>"; };
		0044289129C90C0B00160767 /* GetElevationAtPointOnSurfaceView.swift */ = {isa = PBXFileReference; lastKnownFileType = sourcecode.swift; path = GetElevationAtPointOnSurfaceView.swift; sourceTree = "<group>"; };
		0044CDDE2995C39E004618CE /* ShowDeviceLocationHistoryView.swift */ = {isa = PBXFileReference; lastKnownFileType = sourcecode.swift; path = ShowDeviceLocationHistoryView.swift; sourceTree = "<group>"; };
		004A2B9C2BED455B00C297CE /* canyonlands */ = {isa = PBXFileReference; lastKnownFileType = folder; path = canyonlands; sourceTree = "<group>"; };
		004A2B9E2BED456500C297CE /* ApplyScheduledUpdatesToPreplannedMapAreaView.swift */ = {isa = PBXFileReference; fileEncoding = 4; lastKnownFileType = sourcecode.swift; path = ApplyScheduledUpdatesToPreplannedMapAreaView.swift; sourceTree = "<group>"; };
		004FE87029DF5D8700075217 /* Bristol */ = {isa = PBXFileReference; lastKnownFileType = folder; path = Bristol; sourceTree = "<group>"; };
		0074ABBE28174BCF0037244A /* DisplayMapView.swift */ = {isa = PBXFileReference; lastKnownFileType = sourcecode.swift; path = DisplayMapView.swift; sourceTree = "<group>"; };
		0074ABC128174F430037244A /* Sample.swift */ = {isa = PBXFileReference; fileEncoding = 4; lastKnownFileType = sourcecode.swift; path = Sample.swift; sourceTree = "<group>"; };
		0074ABCA2817B8DB0037244A /* SamplesApp+Samples.swift.tache */ = {isa = PBXFileReference; fileEncoding = 4; lastKnownFileType = text; path = "SamplesApp+Samples.swift.tache"; sourceTree = "<group>"; };
		0086F3FD28E3770900974721 /* ShowViewshedFromPointInSceneView.swift */ = {isa = PBXFileReference; fileEncoding = 4; lastKnownFileType = sourcecode.swift; path = ShowViewshedFromPointInSceneView.swift; sourceTree = "<group>"; };
		00A7A1432A2FC58300F035F7 /* DisplayContentOfUtilityNetworkContainerView.swift */ = {isa = PBXFileReference; fileEncoding = 4; lastKnownFileType = sourcecode.swift; path = DisplayContentOfUtilityNetworkContainerView.swift; sourceTree = "<group>"; };
		00A7A1492A2FC5B700F035F7 /* DisplayContentOfUtilityNetworkContainerView.Model.swift */ = {isa = PBXFileReference; lastKnownFileType = sourcecode.swift; path = DisplayContentOfUtilityNetworkContainerView.Model.swift; sourceTree = "<group>"; };
		00ABA94D2BF6721700C0488C /* ShowGridView.swift */ = {isa = PBXFileReference; lastKnownFileType = sourcecode.swift; path = ShowGridView.swift; sourceTree = "<group>"; };
		00ACF554293E6C6A0059B2A9 /* Samples.entitlements */ = {isa = PBXFileReference; lastKnownFileType = text.plist.entitlements; path = Samples.entitlements; sourceTree = "<group>"; };
		00B04272282EC59E0072E1B4 /* AboutView.swift */ = {isa = PBXFileReference; fileEncoding = 4; lastKnownFileType = sourcecode.swift; path = AboutView.swift; sourceTree = "<group>"; };
		00B042E5282EDC690072E1B4 /* SetBasemapView.swift */ = {isa = PBXFileReference; fileEncoding = 4; lastKnownFileType = sourcecode.swift; path = SetBasemapView.swift; sourceTree = "<group>"; };
		00B04FB4283EEBA80026C882 /* DisplayOverviewMapView.swift */ = {isa = PBXFileReference; lastKnownFileType = sourcecode.swift; path = DisplayOverviewMapView.swift; sourceTree = "<group>"; };
		00C94A0C28B53DE1004E42D9 /* raster-file */ = {isa = PBXFileReference; lastKnownFileType = folder; path = "raster-file"; sourceTree = "<group>"; };
		00CB9137284814A4005C2C5D /* SearchWithGeocodeView.swift */ = {isa = PBXFileReference; lastKnownFileType = sourcecode.swift; path = SearchWithGeocodeView.swift; sourceTree = "<group>"; };
		00CCB8A2285AAD7D00BBAB70 /* DowloadPortalItemData.swift */ = {isa = PBXFileReference; lastKnownFileType = sourcecode.swift; path = DowloadPortalItemData.swift; sourceTree = "<group>"; };
		00CCB8A4285BAF8700BBAB70 /* OnDemandResource.swift */ = {isa = PBXFileReference; lastKnownFileType = sourcecode.swift; path = OnDemandResource.swift; sourceTree = "<group>"; };
		00D4EF7F2863842100B9CC30 /* AddFeatureLayersView.swift */ = {isa = PBXFileReference; lastKnownFileType = sourcecode.swift; path = AddFeatureLayersView.swift; sourceTree = "<group>"; };
		00D4EF8228638BF100B9CC30 /* LA_Trails.geodatabase */ = {isa = PBXFileReference; lastKnownFileType = file; path = LA_Trails.geodatabase; sourceTree = "<group>"; };
		00D4EF8F28638BF100B9CC30 /* AuroraCO.gpkg */ = {isa = PBXFileReference; lastKnownFileType = file; path = AuroraCO.gpkg; sourceTree = "<group>"; };
		00D4EFB02863CE6300B9CC30 /* ScottishWildlifeTrust_reserves */ = {isa = PBXFileReference; lastKnownFileType = folder; path = ScottishWildlifeTrust_reserves; sourceTree = "<group>"; };
		00E1D90A2BC0AF97001AEB6A /* SnapGeometryEditsView.SnapSettingsView.swift */ = {isa = PBXFileReference; lastKnownFileType = sourcecode.swift; path = SnapGeometryEditsView.SnapSettingsView.swift; sourceTree = "<group>"; };
		00E1D90C2BC0B125001AEB6A /* SnapGeometryEditsView.GeometryEditorModel.swift */ = {isa = PBXFileReference; lastKnownFileType = sourcecode.swift; path = SnapGeometryEditsView.GeometryEditorModel.swift; sourceTree = "<group>"; };
		00E1D90E2BC0B1E8001AEB6A /* SnapGeometryEditsView.GeometryEditorMenu.swift */ = {isa = PBXFileReference; lastKnownFileType = sourcecode.swift; path = SnapGeometryEditsView.GeometryEditorMenu.swift; sourceTree = "<group>"; };
		00E5400C27F3CCA100CF66D5 /* SamplesApp.swift */ = {isa = PBXFileReference; lastKnownFileType = sourcecode.swift; path = SamplesApp.swift; sourceTree = "<group>"; };
		00E5400D27F3CCA100CF66D5 /* ContentView.swift */ = {isa = PBXFileReference; lastKnownFileType = sourcecode.swift; path = ContentView.swift; sourceTree = "<group>"; };
		00E5400E27F3CCA200CF66D5 /* Assets.xcassets */ = {isa = PBXFileReference; lastKnownFileType = folder.assetcatalog; path = Assets.xcassets; sourceTree = "<group>"; };
		00E5401327F3CCA200CF66D5 /* ArcGIS Maps SDK Samples.app */ = {isa = PBXFileReference; explicitFileType = wrapper.application; includeInIndex = 0; path = "ArcGIS Maps SDK Samples.app"; sourceTree = BUILT_PRODUCTS_DIR; };
		00E5402A27F775EA00CF66D5 /* Info.plist */ = {isa = PBXFileReference; lastKnownFileType = text.plist.xml; path = Info.plist; sourceTree = "<group>"; };
		00E7C1592BBE1BF000B85D69 /* SnapGeometryEditsView.swift */ = {isa = PBXFileReference; fileEncoding = 4; lastKnownFileType = sourcecode.swift; path = SnapGeometryEditsView.swift; sourceTree = "<group>"; };
		00F279D52AF418DC00CECAF8 /* AddDynamicEntityLayerView.VehicleCallout.swift */ = {isa = PBXFileReference; lastKnownFileType = sourcecode.swift; path = AddDynamicEntityLayerView.VehicleCallout.swift; sourceTree = "<group>"; };
		102B6A362BFD5B55009F763C /* IdentifyFeaturesInWMSLayerView.swift */ = {isa = PBXFileReference; lastKnownFileType = sourcecode.swift; path = IdentifyFeaturesInWMSLayerView.swift; sourceTree = "<group>"; };
		108EC04029D25B2C000F35D0 /* QueryFeatureTableView.swift */ = {isa = PBXFileReference; fileEncoding = 4; lastKnownFileType = sourcecode.swift; path = QueryFeatureTableView.swift; sourceTree = "<group>"; };
		10B782042BE55D7E007EAE6C /* GenerateOfflineMapWithCustomParametersView.swift */ = {isa = PBXFileReference; lastKnownFileType = sourcecode.swift; path = GenerateOfflineMapWithCustomParametersView.swift; sourceTree = "<group>"; };
		10B782072BE5A058007EAE6C /* GenerateOfflineMapWithCustomParametersView.CustomParameters.swift */ = {isa = PBXFileReference; lastKnownFileType = sourcecode.swift; path = GenerateOfflineMapWithCustomParametersView.CustomParameters.swift; sourceTree = "<group>"; };
		10BD9EB32BF51B4B00ABDBD5 /* GenerateOfflineMapWithCustomParametersView.Model.swift */ = {isa = PBXFileReference; lastKnownFileType = sourcecode.swift; path = GenerateOfflineMapWithCustomParametersView.Model.swift; sourceTree = "<group>"; };
		10D321922BDB187400B39B1B /* naperville_imagery.tpkx */ = {isa = PBXFileReference; lastKnownFileType = file; path = naperville_imagery.tpkx; sourceTree = "<group>"; };
		10D321952BDB1CB500B39B1B /* GenerateOfflineMapWithLocalBasemapView.swift */ = {isa = PBXFileReference; lastKnownFileType = sourcecode.swift; path = GenerateOfflineMapWithLocalBasemapView.swift; sourceTree = "<group>"; };
		1C0C1C3429D34DAE005C8B24 /* ChangeViewpointView.swift */ = {isa = PBXFileReference; fileEncoding = 4; lastKnownFileType = sourcecode.swift; path = ChangeViewpointView.swift; sourceTree = "<group>"; };
		1C19B4EB2A578E46001D2506 /* CreateLoadReportView.Views.swift */ = {isa = PBXFileReference; fileEncoding = 4; lastKnownFileType = sourcecode.swift; path = CreateLoadReportView.Views.swift; sourceTree = "<group>"; };
		1C19B4ED2A578E46001D2506 /* CreateLoadReportView.swift */ = {isa = PBXFileReference; fileEncoding = 4; lastKnownFileType = sourcecode.swift; path = CreateLoadReportView.swift; sourceTree = "<group>"; };
		1C19B4EF2A578E46001D2506 /* CreateLoadReportView.Model.swift */ = {isa = PBXFileReference; fileEncoding = 4; lastKnownFileType = sourcecode.swift; path = CreateLoadReportView.Model.swift; sourceTree = "<group>"; };
		1C2538522BABACB100337307 /* AugmentRealityToNavigateRouteView.ARSceneView.swift */ = {isa = PBXFileReference; lastKnownFileType = sourcecode.swift; path = AugmentRealityToNavigateRouteView.ARSceneView.swift; sourceTree = "<group>"; };
		1C2538532BABACB100337307 /* AugmentRealityToNavigateRouteView.swift */ = {isa = PBXFileReference; lastKnownFileType = sourcecode.swift; path = AugmentRealityToNavigateRouteView.swift; sourceTree = "<group>"; };
		1C26ED152A859525009B7721 /* FilterFeaturesInSceneView.swift */ = {isa = PBXFileReference; fileEncoding = 4; lastKnownFileType = sourcecode.swift; path = FilterFeaturesInSceneView.swift; sourceTree = "<group>"; };
		1C3B7DC32A5F64FC00907443 /* AnalyzeNetworkWithSubnetworkTraceView.Model.swift */ = {isa = PBXFileReference; fileEncoding = 4; lastKnownFileType = sourcecode.swift; path = AnalyzeNetworkWithSubnetworkTraceView.Model.swift; sourceTree = "<group>"; };
		1C3B7DC62A5F64FC00907443 /* AnalyzeNetworkWithSubnetworkTraceView.swift */ = {isa = PBXFileReference; fileEncoding = 4; lastKnownFileType = sourcecode.swift; path = AnalyzeNetworkWithSubnetworkTraceView.swift; sourceTree = "<group>"; };
		1C42E04329D2396B004FC4BE /* ShowPopupView.swift */ = {isa = PBXFileReference; fileEncoding = 4; lastKnownFileType = sourcecode.swift; path = ShowPopupView.swift; sourceTree = "<group>"; };
		1C43BC792A43781100509BF8 /* SetVisibilityOfSubtypeSublayerView.Views.swift */ = {isa = PBXFileReference; fileEncoding = 4; lastKnownFileType = sourcecode.swift; path = SetVisibilityOfSubtypeSublayerView.Views.swift; sourceTree = "<group>"; };
		1C43BC7C2A43781100509BF8 /* SetVisibilityOfSubtypeSublayerView.Model.swift */ = {isa = PBXFileReference; fileEncoding = 4; lastKnownFileType = sourcecode.swift; path = SetVisibilityOfSubtypeSublayerView.Model.swift; sourceTree = "<group>"; };
		1C43BC7E2A43781100509BF8 /* SetVisibilityOfSubtypeSublayerView.swift */ = {isa = PBXFileReference; fileEncoding = 4; lastKnownFileType = sourcecode.swift; path = SetVisibilityOfSubtypeSublayerView.swift; sourceTree = "<group>"; };
		1C8EC7432BAE2891001A6929 /* AugmentRealityToCollectDataView.swift */ = {isa = PBXFileReference; fileEncoding = 4; lastKnownFileType = sourcecode.swift; path = AugmentRealityToCollectDataView.swift; sourceTree = "<group>"; };
		1C9B74C529DB43580038B06F /* ShowRealisticLightAndShadowsView.swift */ = {isa = PBXFileReference; fileEncoding = 4; lastKnownFileType = sourcecode.swift; path = ShowRealisticLightAndShadowsView.swift; sourceTree = "<group>"; };
		1C9B74D529DB54560038B06F /* ChangeCameraControllerView.swift */ = {isa = PBXFileReference; fileEncoding = 4; lastKnownFileType = sourcecode.swift; path = ChangeCameraControllerView.swift; sourceTree = "<group>"; };
		1CAB8D442A3CEAB0002AA649 /* RunValveIsolationTraceView.Model.swift */ = {isa = PBXFileReference; fileEncoding = 4; lastKnownFileType = sourcecode.swift; path = RunValveIsolationTraceView.Model.swift; sourceTree = "<group>"; };
		1CAB8D472A3CEAB0002AA649 /* RunValveIsolationTraceView.swift */ = {isa = PBXFileReference; fileEncoding = 4; lastKnownFileType = sourcecode.swift; path = RunValveIsolationTraceView.swift; sourceTree = "<group>"; };
		1CAF831B2A20305F000E1E60 /* ShowUtilityAssociationsView.swift */ = {isa = PBXFileReference; fileEncoding = 4; lastKnownFileType = sourcecode.swift; path = ShowUtilityAssociationsView.swift; sourceTree = "<group>"; };
		218F35B329C28F4A00502022 /* AuthenticateWithOAuthView.swift */ = {isa = PBXFileReference; fileEncoding = 4; lastKnownFileType = sourcecode.swift; path = AuthenticateWithOAuthView.swift; sourceTree = "<group>"; };
		3E54CF212C66AFBE00DD2F18 /* AddWebTiledLayerView.swift */ = {isa = PBXFileReference; lastKnownFileType = sourcecode.swift; path = AddWebTiledLayerView.swift; sourceTree = "<group>"; };
		3E720F9C2C619B1700E22A9E /* SetInitialViewpointView.swift */ = {isa = PBXFileReference; lastKnownFileType = sourcecode.swift; path = SetInitialViewpointView.swift; sourceTree = "<group>"; };
		3E9F77722C6A60FA0022CAB5 /* QueryFeatureCountAndExtentView.swift */ = {isa = PBXFileReference; lastKnownFileType = sourcecode.swift; path = QueryFeatureCountAndExtentView.swift; sourceTree = "<group>"; };
		3EEDE7CD2C5D73F700510104 /* SetSpatialReferenceView.swift */ = {isa = PBXFileReference; lastKnownFileType = sourcecode.swift; path = SetSpatialReferenceView.swift; sourceTree = "<group>"; };
		4D126D6929CA1B6000CFB7A7 /* ShowDeviceLocationWithNMEADataSourcesView.swift */ = {isa = PBXFileReference; fileEncoding = 4; lastKnownFileType = sourcecode.swift; path = ShowDeviceLocationWithNMEADataSourcesView.swift; sourceTree = "<group>"; };
		4D126D7129CA1E1800CFB7A7 /* FileNMEASentenceReader.swift */ = {isa = PBXFileReference; lastKnownFileType = sourcecode.swift; path = FileNMEASentenceReader.swift; sourceTree = "<group>"; };
		4D126D7B29CA3E6000CFB7A7 /* Redlands.nmea */ = {isa = PBXFileReference; fileEncoding = 4; lastKnownFileType = text; path = Redlands.nmea; sourceTree = "<group>"; };
		4D126D7D29CA43D200CFB7A7 /* ShowDeviceLocationWithNMEADataSourcesView.Model.swift */ = {isa = PBXFileReference; lastKnownFileType = sourcecode.swift; path = ShowDeviceLocationWithNMEADataSourcesView.Model.swift; sourceTree = "<group>"; };
		4D2ADC3F29C26D05003B367F /* AddDynamicEntityLayerView.swift */ = {isa = PBXFileReference; fileEncoding = 4; lastKnownFileType = sourcecode.swift; path = AddDynamicEntityLayerView.swift; sourceTree = "<group>"; };
		4D2ADC5529C4F612003B367F /* ChangeMapViewBackgroundView.swift */ = {isa = PBXFileReference; fileEncoding = 4; lastKnownFileType = sourcecode.swift; path = ChangeMapViewBackgroundView.swift; sourceTree = "<group>"; };
		4D2ADC5829C4F612003B367F /* ChangeMapViewBackgroundView.SettingsView.swift */ = {isa = PBXFileReference; fileEncoding = 4; lastKnownFileType = sourcecode.swift; path = ChangeMapViewBackgroundView.SettingsView.swift; sourceTree = "<group>"; };
		4D2ADC6129C5071C003B367F /* ChangeMapViewBackgroundView.Model.swift */ = {isa = PBXFileReference; lastKnownFileType = sourcecode.swift; path = ChangeMapViewBackgroundView.Model.swift; sourceTree = "<group>"; };
		4D2ADC6629C50BD6003B367F /* AddDynamicEntityLayerView.Model.swift */ = {isa = PBXFileReference; lastKnownFileType = sourcecode.swift; path = AddDynamicEntityLayerView.Model.swift; sourceTree = "<group>"; };
		4D2ADC6829C50C4C003B367F /* AddDynamicEntityLayerView.SettingsView.swift */ = {isa = PBXFileReference; lastKnownFileType = sourcecode.swift; path = AddDynamicEntityLayerView.SettingsView.swift; sourceTree = "<group>"; };
		7573E81329D6134C00BEED9C /* TraceUtilityNetworkView.Model.swift */ = {isa = PBXFileReference; fileEncoding = 4; lastKnownFileType = sourcecode.swift; path = TraceUtilityNetworkView.Model.swift; sourceTree = "<group>"; };
		7573E81529D6134C00BEED9C /* TraceUtilityNetworkView.Enums.swift */ = {isa = PBXFileReference; fileEncoding = 4; lastKnownFileType = sourcecode.swift; path = TraceUtilityNetworkView.Enums.swift; sourceTree = "<group>"; };
		7573E81729D6134C00BEED9C /* TraceUtilityNetworkView.Views.swift */ = {isa = PBXFileReference; fileEncoding = 4; lastKnownFileType = sourcecode.swift; path = TraceUtilityNetworkView.Views.swift; sourceTree = "<group>"; };
		7573E81829D6134C00BEED9C /* TraceUtilityNetworkView.swift */ = {isa = PBXFileReference; fileEncoding = 4; lastKnownFileType = sourcecode.swift; path = TraceUtilityNetworkView.swift; sourceTree = "<group>"; };
		75DD739129D38B1B0010229D /* NavigateRouteView.swift */ = {isa = PBXFileReference; fileEncoding = 4; lastKnownFileType = sourcecode.swift; path = NavigateRouteView.swift; sourceTree = "<group>"; };
		7900C5F52A83FC3F002D430F /* AddCustomDynamicEntityDataSourceView.Vessel.swift */ = {isa = PBXFileReference; lastKnownFileType = sourcecode.swift; path = AddCustomDynamicEntityDataSourceView.Vessel.swift; sourceTree = "<group>"; };
		792222DC2A81AA5D00619FFE /* AIS_MarineCadastre_SelectedVessels_CustomDataSource.jsonl */ = {isa = PBXFileReference; fileEncoding = 4; lastKnownFileType = text; path = AIS_MarineCadastre_SelectedVessels_CustomDataSource.jsonl; sourceTree = "<group>"; };
		79302F842A1ED4E30002336A /* CreateAndSaveKMLView.Model.swift */ = {isa = PBXFileReference; lastKnownFileType = sourcecode.swift; path = CreateAndSaveKMLView.Model.swift; sourceTree = "<group>"; };
		79302F862A1ED71B0002336A /* CreateAndSaveKMLView.Views.swift */ = {isa = PBXFileReference; lastKnownFileType = sourcecode.swift; path = CreateAndSaveKMLView.Views.swift; sourceTree = "<group>"; };
		798C2DA62AFC505600EE7E97 /* PrivacyInfo.xcprivacy */ = {isa = PBXFileReference; lastKnownFileType = text.xml; path = PrivacyInfo.xcprivacy; sourceTree = "<group>"; };
		79B7B8092A1BF8EC00F57C27 /* CreateAndSaveKMLView.swift */ = {isa = PBXFileReference; lastKnownFileType = sourcecode.swift; path = CreateAndSaveKMLView.swift; sourceTree = "<group>"; };
		79D84D0D2A815C5B00F45262 /* AddCustomDynamicEntityDataSourceView.swift */ = {isa = PBXFileReference; lastKnownFileType = sourcecode.swift; path = AddCustomDynamicEntityDataSourceView.swift; sourceTree = "<group>"; };
		883C121429C9136600062FF9 /* DownloadPreplannedMapAreaView.MapPicker.swift */ = {isa = PBXFileReference; fileEncoding = 4; lastKnownFileType = sourcecode.swift; path = DownloadPreplannedMapAreaView.MapPicker.swift; sourceTree = "<group>"; };
		88F93CC029C3D59C0006B28E /* CreateAndEditGeometriesView.swift */ = {isa = PBXFileReference; lastKnownFileType = sourcecode.swift; path = CreateAndEditGeometriesView.swift; sourceTree = "<group>"; };
		9503056D2C46ECB70091B32D /* ShowDeviceLocationUsingIndoorPositioningView.Model.swift */ = {isa = PBXFileReference; lastKnownFileType = sourcecode.swift; path = ShowDeviceLocationUsingIndoorPositioningView.Model.swift; sourceTree = "<group>"; };
		9537AFB32C2208B5000923C5 /* AddENCExchangeSetView.swift */ = {isa = PBXFileReference; lastKnownFileType = sourcecode.swift; path = AddENCExchangeSetView.swift; sourceTree = "<group>"; };
		9537AFD62C220EF0000923C5 /* ExchangeSetwithoutUpdates */ = {isa = PBXFileReference; lastKnownFileType = folder; path = ExchangeSetwithoutUpdates; sourceTree = "<group>"; };
		9547085B2C3C719800CA8579 /* EditFeatureAttachmentsView.Model.swift */ = {isa = PBXFileReference; lastKnownFileType = sourcecode.swift; path = EditFeatureAttachmentsView.Model.swift; sourceTree = "<group>"; };
		954AEDED2C01332600265114 /* SelectFeaturesInSceneLayerView.swift */ = {isa = PBXFileReference; lastKnownFileType = sourcecode.swift; path = SelectFeaturesInSceneLayerView.swift; sourceTree = "<group>"; };
		955271602C0E6749009B1ED4 /* AddRasterFromServiceView.swift */ = {isa = PBXFileReference; lastKnownFileType = sourcecode.swift; path = AddRasterFromServiceView.swift; sourceTree = "<group>"; };
		955AFAC32C10FD6F009C8FE5 /* ApplyMosaicRuleToRastersView.swift */ = {isa = PBXFileReference; lastKnownFileType = sourcecode.swift; path = ApplyMosaicRuleToRastersView.swift; sourceTree = "<group>"; };
		9579FCE92C3360BB00FC8A1D /* EditFeatureAttachmentsView.swift */ = {isa = PBXFileReference; lastKnownFileType = sourcecode.swift; path = EditFeatureAttachmentsView.swift; sourceTree = "<group>"; };
		95A572182C0FDCC9006E8B48 /* ShowScaleBarView.swift */ = {isa = PBXFileReference; lastKnownFileType = sourcecode.swift; path = ShowScaleBarView.swift; sourceTree = "<group>"; };
		95D2EE0E2C334D1600683D53 /* ShowServiceAreaView.swift */ = {isa = PBXFileReference; lastKnownFileType = sourcecode.swift; path = ShowServiceAreaView.swift; sourceTree = "<group>"; };
		95DEB9B52C127A92009BEC35 /* ShowViewshedFromPointOnMapView.swift */ = {isa = PBXFileReference; lastKnownFileType = sourcecode.swift; path = ShowViewshedFromPointOnMapView.swift; sourceTree = "<group>"; };
		95E980702C26183000CB8912 /* BrowseOGCAPIFeatureServiceView.swift */ = {isa = PBXFileReference; lastKnownFileType = sourcecode.swift; path = BrowseOGCAPIFeatureServiceView.swift; sourceTree = "<group>"; };
		95F3A52A2C07F09C00885DED /* SetSurfaceNavigationConstraintView.swift */ = {isa = PBXFileReference; lastKnownFileType = sourcecode.swift; path = SetSurfaceNavigationConstraintView.swift; sourceTree = "<group>"; };
		95F891282C46E9D60010EBED /* ShowDeviceLocationUsingIndoorPositioningView.swift */ = {isa = PBXFileReference; lastKnownFileType = sourcecode.swift; path = ShowDeviceLocationUsingIndoorPositioningView.swift; sourceTree = "<group>"; };
		D70082EA2ACF900100E0C3C2 /* IdentifyKMLFeaturesView.swift */ = {isa = PBXFileReference; fileEncoding = 4; lastKnownFileType = sourcecode.swift; path = IdentifyKMLFeaturesView.swift; sourceTree = "<group>"; };
		D7010EBC2B05616900D43F55 /* DisplaySceneFromMobileScenePackageView.swift */ = {isa = PBXFileReference; fileEncoding = 4; lastKnownFileType = sourcecode.swift; path = DisplaySceneFromMobileScenePackageView.swift; sourceTree = "<group>"; };
		D701D72B2A37C7F7006FF0C8 /* bradley_low_3ds */ = {isa = PBXFileReference; lastKnownFileType = folder; path = bradley_low_3ds; sourceTree = "<group>"; };
		D7044B952BE18D73000F2C43 /* EditWithBranchVersioningView.Views.swift */ = {isa = PBXFileReference; fileEncoding = 4; lastKnownFileType = sourcecode.swift; path = EditWithBranchVersioningView.Views.swift; sourceTree = "<group>"; };
		D704AA592AB22C1A00A3BB63 /* GroupLayersTogetherView.swift */ = {isa = PBXFileReference; fileEncoding = 4; lastKnownFileType = sourcecode.swift; path = GroupLayersTogetherView.swift; sourceTree = "<group>"; };
		D7054AE82ACCCB6C007235BA /* Animate3DGraphicView.SettingsView.swift */ = {isa = PBXFileReference; fileEncoding = 4; lastKnownFileType = sourcecode.swift; path = Animate3DGraphicView.SettingsView.swift; sourceTree = "<group>"; };
		D7058B0D2B59E44B000A888A /* StylePointWithSceneSymbolView.swift */ = {isa = PBXFileReference; fileEncoding = 4; lastKnownFileType = sourcecode.swift; path = StylePointWithSceneSymbolView.swift; sourceTree = "<group>"; };
		D7058FB02ACB423C00A40F14 /* Animate3DGraphicView.Model.swift */ = {isa = PBXFileReference; fileEncoding = 4; lastKnownFileType = sourcecode.swift; path = Animate3DGraphicView.Model.swift; sourceTree = "<group>"; };
		D7084FA62AD771AA00EC7F4F /* AugmentRealityToFlyOverSceneView.swift */ = {isa = PBXFileReference; fileEncoding = 4; lastKnownFileType = sourcecode.swift; path = AugmentRealityToFlyOverSceneView.swift; sourceTree = "<group>"; };
		D70BE5782A5624A80022CA02 /* CategoriesView.swift */ = {isa = PBXFileReference; lastKnownFileType = sourcecode.swift; path = CategoriesView.swift; sourceTree = "<group>"; };
		D710996C2A27D9210065A1C1 /* DensifyAndGeneralizeGeometryView.swift */ = {isa = PBXFileReference; fileEncoding = 4; lastKnownFileType = sourcecode.swift; path = DensifyAndGeneralizeGeometryView.swift; sourceTree = "<group>"; };
		D710996F2A2802FA0065A1C1 /* DensifyAndGeneralizeGeometryView.SettingsView.swift */ = {isa = PBXFileReference; lastKnownFileType = sourcecode.swift; path = DensifyAndGeneralizeGeometryView.SettingsView.swift; sourceTree = "<group>"; };
		D7114A0C2BDC6A3300FA68CA /* EditWithBranchVersioningView.Model.swift */ = {isa = PBXFileReference; fileEncoding = 4; lastKnownFileType = sourcecode.swift; path = EditWithBranchVersioningView.Model.swift; sourceTree = "<group>"; };
		D71371752BD88ECC00EB2F86 /* MonitorChangesToLayerViewStateView.swift */ = {isa = PBXFileReference; fileEncoding = 4; lastKnownFileType = sourcecode.swift; path = MonitorChangesToLayerViewStateView.swift; sourceTree = "<group>"; };
		D718A1E62B570F7500447087 /* OrbitCameraAroundObjectView.Model.swift */ = {isa = PBXFileReference; fileEncoding = 4; lastKnownFileType = sourcecode.swift; path = OrbitCameraAroundObjectView.Model.swift; sourceTree = "<group>"; };
		D718A1EA2B575FD900447087 /* ManageBookmarksView.swift */ = {isa = PBXFileReference; fileEncoding = 4; lastKnownFileType = sourcecode.swift; path = ManageBookmarksView.swift; sourceTree = "<group>"; };
		D71C5F632AAA7A88006599FD /* CreateSymbolStylesFromWebStylesView.swift */ = {isa = PBXFileReference; fileEncoding = 4; lastKnownFileType = sourcecode.swift; path = CreateSymbolStylesFromWebStylesView.swift; sourceTree = "<group>"; };
		D71C909C2C6C249B0018C63E /* StyleGeometryTypesWithSymbolsView.swift */ = {isa = PBXFileReference; fileEncoding = 4; lastKnownFileType = sourcecode.swift; path = StyleGeometryTypesWithSymbolsView.swift; sourceTree = "<group>"; };
		D71C909D2C6C249B0018C63E /* StyleGeometryTypesWithSymbolsView.Views.swift */ = {isa = PBXFileReference; fileEncoding = 4; lastKnownFileType = sourcecode.swift; path = StyleGeometryTypesWithSymbolsView.Views.swift; sourceTree = "<group>"; };
		D71D516D2B51D7B600B2A2BE /* SearchForWebMapView.Views.swift */ = {isa = PBXFileReference; fileEncoding = 4; lastKnownFileType = sourcecode.swift; path = SearchForWebMapView.Views.swift; sourceTree = "<group>"; };
		D71FCB892AD6277E000E517C /* CreateMobileGeodatabaseView.Model.swift */ = {isa = PBXFileReference; fileEncoding = 4; lastKnownFileType = sourcecode.swift; path = CreateMobileGeodatabaseView.Model.swift; sourceTree = "<group>"; };
		D721EEA72ABDFF550040BE46 /* LothianRiversAnno.mmpk */ = {isa = PBXFileReference; lastKnownFileType = file; path = LothianRiversAnno.mmpk; sourceTree = "<group>"; };
		D722BD212A420DAD002C2087 /* ShowExtrudedFeaturesView.swift */ = {isa = PBXFileReference; fileEncoding = 4; lastKnownFileType = sourcecode.swift; path = ShowExtrudedFeaturesView.swift; sourceTree = "<group>"; };
		D7232EE02AC1E5AA0079ABFF /* PlayKMLTourView.swift */ = {isa = PBXFileReference; fileEncoding = 4; lastKnownFileType = sourcecode.swift; path = PlayKMLTourView.swift; sourceTree = "<group>"; };
		D72C43F22AEB066D00B6157B /* GeocodeOfflineView.Model.swift */ = {isa = PBXFileReference; fileEncoding = 4; lastKnownFileType = sourcecode.swift; path = GeocodeOfflineView.Model.swift; sourceTree = "<group>"; };
		D72F272B2ADA1E4400F906DA /* AugmentRealityToShowTabletopSceneView.swift */ = {isa = PBXFileReference; fileEncoding = 4; lastKnownFileType = sourcecode.swift; path = AugmentRealityToShowTabletopSceneView.swift; sourceTree = "<group>"; };
		D731F3C02AD0D2AC00A8431E /* IdentifyGraphicsView.swift */ = {isa = PBXFileReference; fileEncoding = 4; lastKnownFileType = sourcecode.swift; path = IdentifyGraphicsView.swift; sourceTree = "<group>"; };
		D7337C592ABCFDB100A5D865 /* StyleSymbolsFromMobileStyleFileView.SymbolOptionsListView.swift */ = {isa = PBXFileReference; fileEncoding = 4; lastKnownFileType = sourcecode.swift; path = StyleSymbolsFromMobileStyleFileView.SymbolOptionsListView.swift; sourceTree = "<group>"; };
		D7337C5F2ABD142D00A5D865 /* ShowMobileMapPackageExpirationDateView.swift */ = {isa = PBXFileReference; fileEncoding = 4; lastKnownFileType = sourcecode.swift; path = ShowMobileMapPackageExpirationDateView.swift; sourceTree = "<group>"; };
		D733CA152BED980D00FBDE4C /* EditAndSyncFeaturesWithFeatureServiceView.swift */ = {isa = PBXFileReference; fileEncoding = 4; lastKnownFileType = sourcecode.swift; path = EditAndSyncFeaturesWithFeatureServiceView.swift; sourceTree = "<group>"; };
		D734FA092A183A5B00246D7E /* SetMaxExtentView.swift */ = {isa = PBXFileReference; fileEncoding = 4; lastKnownFileType = sourcecode.swift; path = SetMaxExtentView.swift; sourceTree = "<group>"; };
		D7352F8A2BD992C40013FFEF /* MonitorChangesToDrawStatusView.swift */ = {isa = PBXFileReference; fileEncoding = 4; lastKnownFileType = sourcecode.swift; path = MonitorChangesToDrawStatusView.swift; sourceTree = "<group>"; };
		D73571D62CB6131E0046A433 /* hydrography */ = {isa = PBXFileReference; lastKnownFileType = folder; path = hydrography; sourceTree = "<group>"; };
		D73723742AF5877500846884 /* FindRouteInMobileMapPackageView.Models.swift */ = {isa = PBXFileReference; fileEncoding = 4; lastKnownFileType = sourcecode.swift; path = FindRouteInMobileMapPackageView.Models.swift; sourceTree = "<group>"; };
		D73723782AF5ADD700846884 /* FindRouteInMobileMapPackageView.MobileMapView.swift */ = {isa = PBXFileReference; fileEncoding = 4; lastKnownFileType = sourcecode.swift; path = FindRouteInMobileMapPackageView.MobileMapView.swift; sourceTree = "<group>"; };
		D73E61922BDAEE6600457932 /* MatchViewpointOfGeoViewsView.swift */ = {isa = PBXFileReference; fileEncoding = 4; lastKnownFileType = sourcecode.swift; path = MatchViewpointOfGeoViewsView.swift; sourceTree = "<group>"; };
		D73E619A2BDB21F400457932 /* EditWithBranchVersioningView.swift */ = {isa = PBXFileReference; fileEncoding = 4; lastKnownFileType = sourcecode.swift; path = EditWithBranchVersioningView.swift; sourceTree = "<group>"; };
		D73F06662B5EE73D000B574F /* QueryFeaturesWithArcadeExpressionView.swift */ = {isa = PBXFileReference; fileEncoding = 4; lastKnownFileType = sourcecode.swift; path = QueryFeaturesWithArcadeExpressionView.swift; sourceTree = "<group>"; };
		D73F8CF32AB1089900CD39DA /* Restaurant.stylx */ = {isa = PBXFileReference; lastKnownFileType = file; path = Restaurant.stylx; sourceTree = "<group>"; };
		D73FC0FC2AD4A18D0067A19B /* CreateMobileGeodatabaseView.swift */ = {isa = PBXFileReference; fileEncoding = 4; lastKnownFileType = sourcecode.swift; path = CreateMobileGeodatabaseView.swift; sourceTree = "<group>"; };
		D73FCFF42B02A3AA0006360D /* FindAddressWithReverseGeocodeView.swift */ = {isa = PBXFileReference; fileEncoding = 4; lastKnownFileType = sourcecode.swift; path = FindAddressWithReverseGeocodeView.swift; sourceTree = "<group>"; };
		D73FCFFE2B02C7630006360D /* FindRouteAroundBarriersView.Views.swift */ = {isa = PBXFileReference; fileEncoding = 4; lastKnownFileType = sourcecode.swift; path = FindRouteAroundBarriersView.Views.swift; sourceTree = "<group>"; };
		D742E48F2B04132B00690098 /* DisplayWebSceneFromPortalItemView.swift */ = {isa = PBXFileReference; fileEncoding = 4; lastKnownFileType = sourcecode.swift; path = DisplayWebSceneFromPortalItemView.swift; sourceTree = "<group>"; };
		D744FD162A2112D90084A66C /* CreateConvexHullAroundPointsView.swift */ = {isa = PBXFileReference; fileEncoding = 4; lastKnownFileType = sourcecode.swift; path = CreateConvexHullAroundPointsView.swift; sourceTree = "<group>"; };
		D7464F1D2ACE04B3007FEE88 /* IdentifyRasterCellView.swift */ = {isa = PBXFileReference; fileEncoding = 4; lastKnownFileType = sourcecode.swift; path = IdentifyRasterCellView.swift; sourceTree = "<group>"; };
		D7464F2A2ACE0964007FEE88 /* SA_EVI_8Day_03May20 */ = {isa = PBXFileReference; lastKnownFileType = folder; path = SA_EVI_8Day_03May20; sourceTree = "<group>"; };
		D7497F3B2AC4B4C100167AD2 /* DisplayDimensionsView.swift */ = {isa = PBXFileReference; fileEncoding = 4; lastKnownFileType = sourcecode.swift; path = DisplayDimensionsView.swift; sourceTree = "<group>"; };
		D7497F3F2AC4BA4100167AD2 /* Edinburgh_Pylon_Dimensions.mmpk */ = {isa = PBXFileReference; lastKnownFileType = file; path = Edinburgh_Pylon_Dimensions.mmpk; sourceTree = "<group>"; };
		D74C8BFD2ABA5605007C76B8 /* StyleSymbolsFromMobileStyleFileView.swift */ = {isa = PBXFileReference; fileEncoding = 4; lastKnownFileType = sourcecode.swift; path = StyleSymbolsFromMobileStyleFileView.swift; sourceTree = "<group>"; };
		D74C8C012ABA6202007C76B8 /* emoji-mobile.stylx */ = {isa = PBXFileReference; lastKnownFileType = file; path = "emoji-mobile.stylx"; sourceTree = "<group>"; };
		D74EA7812B6DADA5008F6C7C /* ValidateUtilityNetworkTopologyView.swift */ = {isa = PBXFileReference; fileEncoding = 4; lastKnownFileType = sourcecode.swift; path = ValidateUtilityNetworkTopologyView.swift; sourceTree = "<group>"; };
		D74ECD0C2BEEAE2F007C0FA6 /* EditAndSyncFeaturesWithFeatureServiceView.Model.swift */ = {isa = PBXFileReference; fileEncoding = 4; lastKnownFileType = sourcecode.swift; path = EditAndSyncFeaturesWithFeatureServiceView.Model.swift; sourceTree = "<group>"; };
		D74F03EF2B609A7D00E83688 /* AddFeaturesWithContingentValuesView.Model.swift */ = {isa = PBXFileReference; fileEncoding = 4; lastKnownFileType = sourcecode.swift; path = AddFeaturesWithContingentValuesView.Model.swift; sourceTree = "<group>"; };
		D75101802A2E493600B8FA48 /* ShowLabelsOnLayerView.swift */ = {isa = PBXFileReference; fileEncoding = 4; lastKnownFileType = sourcecode.swift; path = ShowLabelsOnLayerView.swift; sourceTree = "<group>"; };
		D751018D2A2E962D00B8FA48 /* IdentifyLayerFeaturesView.swift */ = {isa = PBXFileReference; fileEncoding = 4; lastKnownFileType = sourcecode.swift; path = IdentifyLayerFeaturesView.swift; sourceTree = "<group>"; };
		D752D93F2A39154C003EB25E /* ManageOperationalLayersView.swift */ = {isa = PBXFileReference; fileEncoding = 4; lastKnownFileType = sourcecode.swift; path = ManageOperationalLayersView.swift; sourceTree = "<group>"; };
		D752D9452A3A6F7F003EB25E /* MonitorChangesToMapLoadStatusView.swift */ = {isa = PBXFileReference; fileEncoding = 4; lastKnownFileType = sourcecode.swift; path = MonitorChangesToMapLoadStatusView.swift; sourceTree = "<group>"; };
		D752D95E2A3BCE06003EB25E /* DisplayMapFromPortalItemView.swift */ = {isa = PBXFileReference; fileEncoding = 4; lastKnownFileType = sourcecode.swift; path = DisplayMapFromPortalItemView.swift; sourceTree = "<group>"; };
		D75362D12A1E886700D83028 /* ApplyUniqueValueRendererView.swift */ = {isa = PBXFileReference; fileEncoding = 4; lastKnownFileType = sourcecode.swift; path = ApplyUniqueValueRendererView.swift; sourceTree = "<group>"; };
		D7553CD82AE2DFEC00DC2A70 /* GeocodeOfflineView.swift */ = {isa = PBXFileReference; fileEncoding = 4; lastKnownFileType = sourcecode.swift; path = GeocodeOfflineView.swift; sourceTree = "<group>"; };
		D757D14A2B6C46E50065F78F /* ListSpatialReferenceTransformationsView.Model.swift */ = {isa = PBXFileReference; fileEncoding = 4; lastKnownFileType = sourcecode.swift; path = ListSpatialReferenceTransformationsView.Model.swift; sourceTree = "<group>"; };
		D7588F5C2B7D8DAA008B75E2 /* NavigateRouteWithReroutingView.swift */ = {isa = PBXFileReference; fileEncoding = 4; lastKnownFileType = sourcecode.swift; path = NavigateRouteWithReroutingView.swift; sourceTree = "<group>"; };
		D75B58502AAFB3030038B3B4 /* StyleFeaturesWithCustomDictionaryView.swift */ = {isa = PBXFileReference; fileEncoding = 4; lastKnownFileType = sourcecode.swift; path = StyleFeaturesWithCustomDictionaryView.swift; sourceTree = "<group>"; };
		D75C35662AB50338003CD55F /* GroupLayersTogetherView.GroupLayerListView.swift */ = {isa = PBXFileReference; fileEncoding = 4; lastKnownFileType = sourcecode.swift; path = GroupLayersTogetherView.GroupLayerListView.swift; sourceTree = "<group>"; };
		D75F66332B48EABC00434974 /* SearchForWebMapView.swift */ = {isa = PBXFileReference; fileEncoding = 4; lastKnownFileType = sourcecode.swift; path = SearchForWebMapView.swift; sourceTree = "<group>"; };
		D76000AB2AF19C2300B3084D /* FindRouteInMobileMapPackageView.swift */ = {isa = PBXFileReference; fileEncoding = 4; lastKnownFileType = sourcecode.swift; path = FindRouteInMobileMapPackageView.swift; sourceTree = "<group>"; };
		D76000B62AF19FCA00B3084D /* SanFrancisco.mmpk */ = {isa = PBXFileReference; lastKnownFileType = file; path = SanFrancisco.mmpk; sourceTree = "<group>"; };
		D762AF5B2BF6A7B900ECE3C7 /* EditFeaturesWithFeatureLinkedAnnotationView.swift */ = {isa = PBXFileReference; fileEncoding = 4; lastKnownFileType = sourcecode.swift; path = EditFeaturesWithFeatureLinkedAnnotationView.swift; sourceTree = "<group>"; };
		D762AF632BF6A96100ECE3C7 /* loudoun_anno.geodatabase */ = {isa = PBXFileReference; lastKnownFileType = file; path = loudoun_anno.geodatabase; sourceTree = "<group>"; };
		D7634FAE2A43B7AC00F8AEFB /* CreateConvexHullAroundGeometriesView.swift */ = {isa = PBXFileReference; fileEncoding = 4; lastKnownFileType = sourcecode.swift; path = CreateConvexHullAroundGeometriesView.swift; sourceTree = "<group>"; };
		D7635FED2B9272CB0044AB97 /* DisplayClustersView.swift */ = {isa = PBXFileReference; fileEncoding = 4; lastKnownFileType = sourcecode.swift; path = DisplayClustersView.swift; sourceTree = "<group>"; };
		D7635FF52B9277DC0044AB97 /* ConfigureClustersView.Model.swift */ = {isa = PBXFileReference; fileEncoding = 4; lastKnownFileType = sourcecode.swift; path = ConfigureClustersView.Model.swift; sourceTree = "<group>"; };
		D7635FF72B9277DC0044AB97 /* ConfigureClustersView.SettingsView.swift */ = {isa = PBXFileReference; fileEncoding = 4; lastKnownFileType = sourcecode.swift; path = ConfigureClustersView.SettingsView.swift; sourceTree = "<group>"; };
		D7635FF82B9277DC0044AB97 /* ConfigureClustersView.swift */ = {isa = PBXFileReference; fileEncoding = 4; lastKnownFileType = sourcecode.swift; path = ConfigureClustersView.swift; sourceTree = "<group>"; };
		D76495202B74687E0042699E /* ValidateUtilityNetworkTopologyView.Model.swift */ = {isa = PBXFileReference; fileEncoding = 4; lastKnownFileType = sourcecode.swift; path = ValidateUtilityNetworkTopologyView.Model.swift; sourceTree = "<group>"; };
		D764B7DB2BE2F89D002E2F92 /* EditGeodatabaseWithTransactionsView.swift */ = {isa = PBXFileReference; fileEncoding = 4; lastKnownFileType = sourcecode.swift; path = EditGeodatabaseWithTransactionsView.swift; sourceTree = "<group>"; };
		D76929F52B4F78340047205E /* OrbitCameraAroundObjectView.swift */ = {isa = PBXFileReference; fileEncoding = 4; lastKnownFileType = sourcecode.swift; path = OrbitCameraAroundObjectView.swift; sourceTree = "<group>"; };
		D769C2112A29019B00030F61 /* SetUpLocationDrivenGeotriggersView.swift */ = {isa = PBXFileReference; fileEncoding = 4; lastKnownFileType = sourcecode.swift; path = SetUpLocationDrivenGeotriggersView.swift; sourceTree = "<group>"; };
		D769DF322BEC1A1C0062AE95 /* EditGeodatabaseWithTransactionsView.Model.swift */ = {isa = PBXFileReference; fileEncoding = 4; lastKnownFileType = sourcecode.swift; path = EditGeodatabaseWithTransactionsView.Model.swift; sourceTree = "<group>"; };
		D76CE8D52BFD7047009A8686 /* SetReferenceScaleView.swift */ = {isa = PBXFileReference; fileEncoding = 4; lastKnownFileType = sourcecode.swift; path = SetReferenceScaleView.swift; sourceTree = "<group>"; };
		D76EE6062AF9AFE100DA0325 /* FindRouteAroundBarriersView.Model.swift */ = {isa = PBXFileReference; fileEncoding = 4; lastKnownFileType = sourcecode.swift; path = FindRouteAroundBarriersView.Model.swift; sourceTree = "<group>"; };
		D7705D552AFC244E00CC0335 /* FindClosestFacilityToMultiplePointsView.swift */ = {isa = PBXFileReference; fileEncoding = 4; lastKnownFileType = sourcecode.swift; path = FindClosestFacilityToMultiplePointsView.swift; sourceTree = "<group>"; };
		D7705D612AFC570700CC0335 /* FindClosestFacilityFromPointView.swift */ = {isa = PBXFileReference; fileEncoding = 4; lastKnownFileType = sourcecode.swift; path = FindClosestFacilityFromPointView.swift; sourceTree = "<group>"; };
		D7749AD52AF08BF50086632F /* FindRouteInTransportNetworkView.Model.swift */ = {isa = PBXFileReference; fileEncoding = 4; lastKnownFileType = sourcecode.swift; path = FindRouteInTransportNetworkView.Model.swift; sourceTree = "<group>"; };
		D77570BF2A2942F800F490CD /* AnimateImagesWithImageOverlayView.swift */ = {isa = PBXFileReference; fileEncoding = 4; lastKnownFileType = sourcecode.swift; path = AnimateImagesWithImageOverlayView.swift; sourceTree = "<group>"; };
		D77572AD2A295DDD00F490CD /* PacificSouthWest2 */ = {isa = PBXFileReference; lastKnownFileType = folder; path = PacificSouthWest2; sourceTree = "<group>"; };
		D77688102B69826B007C3860 /* ListSpatialReferenceTransformationsView.swift */ = {isa = PBXFileReference; fileEncoding = 4; lastKnownFileType = sourcecode.swift; path = ListSpatialReferenceTransformationsView.swift; sourceTree = "<group>"; };
		D7781D482B7EB03400E53C51 /* SanDiegoTourPath.json */ = {isa = PBXFileReference; fileEncoding = 4; lastKnownFileType = text.json; path = SanDiegoTourPath.json; sourceTree = "<group>"; };
		D7781D4A2B7ECCB700E53C51 /* NavigateRouteWithReroutingView.Model.swift */ = {isa = PBXFileReference; fileEncoding = 4; lastKnownFileType = sourcecode.swift; path = NavigateRouteWithReroutingView.Model.swift; sourceTree = "<group>"; };
		D77BC5362B59A2D3007B49B6 /* StylePointWithDistanceCompositeSceneSymbolView.swift */ = {isa = PBXFileReference; fileEncoding = 4; lastKnownFileType = sourcecode.swift; path = StylePointWithDistanceCompositeSceneSymbolView.swift; sourceTree = "<group>"; };
		D77D9BFF2BB2438200B38A6C /* AugmentRealityToShowHiddenInfrastructureView.ARSceneView.swift */ = {isa = PBXFileReference; fileEncoding = 4; lastKnownFileType = sourcecode.swift; path = AugmentRealityToShowHiddenInfrastructureView.ARSceneView.swift; sourceTree = "<group>"; };
		D7848ED42CBD85A300F6F546 /* AddPointSceneLayerView.swift */ = {isa = PBXFileReference; lastKnownFileType = sourcecode.swift; path = AddPointSceneLayerView.swift; sourceTree = "<group>"; };
		D78666AC2A2161F100C60110 /* FindNearestVertexView.swift */ = {isa = PBXFileReference; fileEncoding = 4; lastKnownFileType = sourcecode.swift; path = FindNearestVertexView.swift; sourceTree = "<group>"; };
		D78FA4932C3C88880079313E /* CreateDynamicBasemapGalleryView.Views.swift */ = {isa = PBXFileReference; lastKnownFileType = sourcecode.swift; path = CreateDynamicBasemapGalleryView.Views.swift; sourceTree = "<group>"; };
		D79482D02C35D872006521CD /* CreateDynamicBasemapGalleryView.swift */ = {isa = PBXFileReference; fileEncoding = 4; lastKnownFileType = sourcecode.swift; path = CreateDynamicBasemapGalleryView.swift; sourceTree = "<group>"; };
		D79EE76D2A4CEA5D005A52AE /* SetUpLocationDrivenGeotriggersView.Model.swift */ = {isa = PBXFileReference; fileEncoding = 4; lastKnownFileType = sourcecode.swift; path = SetUpLocationDrivenGeotriggersView.Model.swift; sourceTree = "<group>"; };
		D7A737DC2BABB9FE00B7C7FC /* AugmentRealityToShowHiddenInfrastructureView.swift */ = {isa = PBXFileReference; fileEncoding = 4; lastKnownFileType = sourcecode.swift; path = AugmentRealityToShowHiddenInfrastructureView.swift; sourceTree = "<group>"; };
		D7ABA2F82A32579C0021822B /* MeasureDistanceInSceneView.swift */ = {isa = PBXFileReference; fileEncoding = 4; lastKnownFileType = sourcecode.swift; path = MeasureDistanceInSceneView.swift; sourceTree = "<group>"; };
		D7ABA2FE2A32881C0021822B /* ShowViewshedFromGeoelementInSceneView.swift */ = {isa = PBXFileReference; fileEncoding = 4; lastKnownFileType = sourcecode.swift; path = ShowViewshedFromGeoelementInSceneView.swift; sourceTree = "<group>"; };
		D7AE861D2AC39DC50049B626 /* DisplayAnnotationView.swift */ = {isa = PBXFileReference; fileEncoding = 4; lastKnownFileType = sourcecode.swift; path = DisplayAnnotationView.swift; sourceTree = "<group>"; };
		D7B759B22B1FFBE300017FDD /* FavoritesView.swift */ = {isa = PBXFileReference; lastKnownFileType = sourcecode.swift; path = FavoritesView.swift; sourceTree = "<group>"; };
		D7BA38902BFBC476009954F5 /* EditFeaturesWithFeatureLinkedAnnotationView.Model.swift */ = {isa = PBXFileReference; fileEncoding = 4; lastKnownFileType = sourcecode.swift; path = EditFeaturesWithFeatureLinkedAnnotationView.Model.swift; sourceTree = "<group>"; };
		D7BA38932BFBFC0F009954F5 /* QueryRelatedFeaturesView.swift */ = {isa = PBXFileReference; fileEncoding = 4; lastKnownFileType = sourcecode.swift; path = QueryRelatedFeaturesView.swift; sourceTree = "<group>"; };
		D7BA8C432B2A4DAA00018633 /* Array.swift */ = {isa = PBXFileReference; lastKnownFileType = sourcecode.swift; path = Array.swift; sourceTree = "<group>"; };
		D7BA8C452B2A8ACA00018633 /* String.swift */ = {isa = PBXFileReference; lastKnownFileType = sourcecode.swift; path = String.swift; sourceTree = "<group>"; };
		D7BB3DD02C5D781800FFCD56 /* SaveTheBay.geodatabase */ = {isa = PBXFileReference; lastKnownFileType = file; path = SaveTheBay.geodatabase; sourceTree = "<group>"; };
		D7C16D1A2AC5F95300689E89 /* Animate3DGraphicView.swift */ = {isa = PBXFileReference; fileEncoding = 4; lastKnownFileType = sourcecode.swift; path = Animate3DGraphicView.swift; sourceTree = "<group>"; };
		D7C16D1E2AC5FE8200689E89 /* Pyrenees.csv */ = {isa = PBXFileReference; fileEncoding = 4; lastKnownFileType = text; path = Pyrenees.csv; sourceTree = "<group>"; };
		D7C16D212AC5FE9800689E89 /* GrandCanyon.csv */ = {isa = PBXFileReference; fileEncoding = 4; lastKnownFileType = text; path = GrandCanyon.csv; sourceTree = "<group>"; };
		D7C16D242AC5FEA600689E89 /* Snowdon.csv */ = {isa = PBXFileReference; fileEncoding = 4; lastKnownFileType = text; path = Snowdon.csv; sourceTree = "<group>"; };
		D7C16D272AC5FEB600689E89 /* Hawaii.csv */ = {isa = PBXFileReference; fileEncoding = 4; lastKnownFileType = text; path = Hawaii.csv; sourceTree = "<group>"; };
		D7C3AB472B683291008909B9 /* SetFeatureRequestModeView.swift */ = {isa = PBXFileReference; fileEncoding = 4; lastKnownFileType = sourcecode.swift; path = SetFeatureRequestModeView.swift; sourceTree = "<group>"; };
		D7C5233E2BED9BBF00E8221A /* SanFrancisco.tpkx */ = {isa = PBXFileReference; lastKnownFileType = file; path = SanFrancisco.tpkx; sourceTree = "<group>"; };
		D7C6420B2B4F47E10042B8F7 /* SearchForWebMapView.Model.swift */ = {isa = PBXFileReference; fileEncoding = 4; lastKnownFileType = sourcecode.swift; path = SearchForWebMapView.Model.swift; sourceTree = "<group>"; };
		D7C97B552B75C10C0097CDA1 /* ValidateUtilityNetworkTopologyView.Views.swift */ = {isa = PBXFileReference; fileEncoding = 4; lastKnownFileType = sourcecode.swift; path = ValidateUtilityNetworkTopologyView.Views.swift; sourceTree = "<group>"; };
		D7CC33FD2A31475C00198EDF /* ShowLineOfSightBetweenPointsView.swift */ = {isa = PBXFileReference; fileEncoding = 4; lastKnownFileType = sourcecode.swift; path = ShowLineOfSightBetweenPointsView.swift; sourceTree = "<group>"; };
		D7CDD3852CB86F0A00DE9766 /* AddPointCloudLayerFromFileView.swift */ = {isa = PBXFileReference; lastKnownFileType = sourcecode.swift; path = AddPointCloudLayerFromFileView.swift; sourceTree = "<group>"; };
		D7CDD38D2CB872EA00DE9766 /* sandiego-north-balboa-pointcloud.slpk */ = {isa = PBXFileReference; lastKnownFileType = file; path = "sandiego-north-balboa-pointcloud.slpk"; sourceTree = "<group>"; };
		D7CE9F9A2AE2F575008F7A5F /* streetmap_SD.tpkx */ = {isa = PBXFileReference; lastKnownFileType = file; path = streetmap_SD.tpkx; sourceTree = "<group>"; };
		D7CE9FA22AE2F595008F7A5F /* san-diego-eagle-locator */ = {isa = PBXFileReference; lastKnownFileType = folder; path = "san-diego-eagle-locator"; sourceTree = "<group>"; };
		D7D1F3522ADDBE5D009CE2DA /* philadelphia.mspk */ = {isa = PBXFileReference; lastKnownFileType = file; path = philadelphia.mspk; sourceTree = "<group>"; };
		D7D9FCF22BF2CC8600F972A2 /* FilterByDefinitionExpressionOrDisplayFilterView.swift */ = {isa = PBXFileReference; fileEncoding = 4; lastKnownFileType = sourcecode.swift; path = FilterByDefinitionExpressionOrDisplayFilterView.swift; sourceTree = "<group>"; };
		D7DDF8502AF47C6C004352D9 /* FindRouteAroundBarriersView.swift */ = {isa = PBXFileReference; fileEncoding = 4; lastKnownFileType = sourcecode.swift; path = FindRouteAroundBarriersView.swift; sourceTree = "<group>"; };
		D7DFA0E62CBA0242007C31F2 /* AddMapImageLayerView.swift */ = {isa = PBXFileReference; lastKnownFileType = sourcecode.swift; path = AddMapImageLayerView.swift; sourceTree = "<group>"; };
		D7E440D62A1ECE7D005D74DE /* CreateBuffersAroundPointsView.swift */ = {isa = PBXFileReference; fileEncoding = 4; lastKnownFileType = sourcecode.swift; path = CreateBuffersAroundPointsView.swift; sourceTree = "<group>"; };
		D7E557672A1D768800B9FB09 /* AddWMSLayerView.swift */ = {isa = PBXFileReference; fileEncoding = 4; lastKnownFileType = sourcecode.swift; path = AddWMSLayerView.swift; sourceTree = "<group>"; };
		D7E7D0802AEB39D5003AAD02 /* FindRouteInTransportNetworkView.swift */ = {isa = PBXFileReference; fileEncoding = 4; lastKnownFileType = sourcecode.swift; path = FindRouteInTransportNetworkView.swift; sourceTree = "<group>"; };
		D7E7D0992AEB3C47003AAD02 /* san_diego_offline_routing */ = {isa = PBXFileReference; lastKnownFileType = folder; path = san_diego_offline_routing; sourceTree = "<group>"; };
		D7EAF3592A1C023800D822C4 /* SetMinAndMaxScaleView.swift */ = {isa = PBXFileReference; fileEncoding = 4; lastKnownFileType = sourcecode.swift; path = SetMinAndMaxScaleView.swift; sourceTree = "<group>"; };
		D7ECF5972AB8BE63003FB2BE /* RenderMultilayerSymbolsView.swift */ = {isa = PBXFileReference; fileEncoding = 4; lastKnownFileType = sourcecode.swift; path = RenderMultilayerSymbolsView.swift; sourceTree = "<group>"; };
		D7EF5D742A26A03A00FEBDE5 /* ShowCoordinatesInMultipleFormatsView.swift */ = {isa = PBXFileReference; fileEncoding = 4; lastKnownFileType = sourcecode.swift; path = ShowCoordinatesInMultipleFormatsView.swift; sourceTree = "<group>"; };
		D7F8C0362B60564D0072BFA7 /* AddFeaturesWithContingentValuesView.swift */ = {isa = PBXFileReference; fileEncoding = 4; lastKnownFileType = sourcecode.swift; path = AddFeaturesWithContingentValuesView.swift; sourceTree = "<group>"; };
		D7F8C03D2B605AF60072BFA7 /* ContingentValuesBirdNests.geodatabase */ = {isa = PBXFileReference; lastKnownFileType = file; path = ContingentValuesBirdNests.geodatabase; sourceTree = "<group>"; };
		D7F8C0402B605E720072BFA7 /* FillmoreTopographicMap.vtpk */ = {isa = PBXFileReference; lastKnownFileType = file; path = FillmoreTopographicMap.vtpk; sourceTree = "<group>"; };
		D7F8C0422B608F120072BFA7 /* AddFeaturesWithContingentValuesView.AddFeatureView.swift */ = {isa = PBXFileReference; fileEncoding = 4; lastKnownFileType = sourcecode.swift; path = AddFeaturesWithContingentValuesView.AddFeatureView.swift; sourceTree = "<group>"; };
		E000E75F2869E33D005D87C5 /* ClipGeometryView.swift */ = {isa = PBXFileReference; lastKnownFileType = sourcecode.swift; path = ClipGeometryView.swift; sourceTree = "<group>"; };
		E000E762286A0B18005D87C5 /* CutGeometryView.swift */ = {isa = PBXFileReference; lastKnownFileType = sourcecode.swift; path = CutGeometryView.swift; sourceTree = "<group>"; };
		E004A6BD28414332002A1FE6 /* SetViewpointRotationView.swift */ = {isa = PBXFileReference; fileEncoding = 4; lastKnownFileType = sourcecode.swift; path = SetViewpointRotationView.swift; sourceTree = "<group>"; };
		E004A6D828465C70002A1FE6 /* DisplaySceneView.swift */ = {isa = PBXFileReference; fileEncoding = 4; lastKnownFileType = sourcecode.swift; path = DisplaySceneView.swift; sourceTree = "<group>"; };
		E004A6DF28466279002A1FE6 /* ShowCalloutView.swift */ = {isa = PBXFileReference; lastKnownFileType = sourcecode.swift; path = ShowCalloutView.swift; sourceTree = "<group>"; };
		E004A6E52846A61F002A1FE6 /* StyleGraphicsWithSymbolsView.swift */ = {isa = PBXFileReference; lastKnownFileType = sourcecode.swift; path = StyleGraphicsWithSymbolsView.swift; sourceTree = "<group>"; };
		E004A6E828493BCE002A1FE6 /* ShowDeviceLocationView.swift */ = {isa = PBXFileReference; lastKnownFileType = sourcecode.swift; path = ShowDeviceLocationView.swift; sourceTree = "<group>"; };
		E004A6EC2849556E002A1FE6 /* CreatePlanarAndGeodeticBuffersView.swift */ = {isa = PBXFileReference; lastKnownFileType = sourcecode.swift; path = CreatePlanarAndGeodeticBuffersView.swift; sourceTree = "<group>"; };
		E004A6EF284E4B9B002A1FE6 /* DownloadVectorTilesToLocalCacheView.swift */ = {isa = PBXFileReference; lastKnownFileType = sourcecode.swift; path = DownloadVectorTilesToLocalCacheView.swift; sourceTree = "<group>"; };
		E004A6F2284E4FEB002A1FE6 /* ShowResultOfSpatialOperationsView.swift */ = {isa = PBXFileReference; lastKnownFileType = sourcecode.swift; path = ShowResultOfSpatialOperationsView.swift; sourceTree = "<group>"; };
		E004A6F5284FA42A002A1FE6 /* SelectFeaturesInFeatureLayerView.swift */ = {isa = PBXFileReference; lastKnownFileType = sourcecode.swift; path = SelectFeaturesInFeatureLayerView.swift; sourceTree = "<group>"; };
		E041ABBF287CA9F00056009B /* WebView.swift */ = {isa = PBXFileReference; lastKnownFileType = sourcecode.swift; path = WebView.swift; sourceTree = "<group>"; };
		E041ABD6287DB04D0056009B /* SampleInfoView.swift */ = {isa = PBXFileReference; lastKnownFileType = sourcecode.swift; path = SampleInfoView.swift; sourceTree = "<group>"; };
		E041AC15287F54580056009B /* highlight.min.js */ = {isa = PBXFileReference; fileEncoding = 4; lastKnownFileType = sourcecode.javascript; path = highlight.min.js; sourceTree = "<group>"; };
		E041AC1D288076A60056009B /* info.css */ = {isa = PBXFileReference; fileEncoding = 4; lastKnownFileType = text.css; path = info.css; sourceTree = "<group>"; };
		E041AC1F288077B90056009B /* xcode.css */ = {isa = PBXFileReference; fileEncoding = 4; lastKnownFileType = text.css; path = xcode.css; sourceTree = "<group>"; };
		E066DD34285CF3B3004D3D5B /* FindRouteView.swift */ = {isa = PBXFileReference; lastKnownFileType = sourcecode.swift; path = FindRouteView.swift; sourceTree = "<group>"; };
		E066DD372860AB28004D3D5B /* StyleGraphicsWithRendererView.swift */ = {isa = PBXFileReference; lastKnownFileType = sourcecode.swift; path = StyleGraphicsWithRendererView.swift; sourceTree = "<group>"; };
		E066DD3A2860CA08004D3D5B /* ShowResultOfSpatialRelationshipsView.swift */ = {isa = PBXFileReference; lastKnownFileType = sourcecode.swift; path = ShowResultOfSpatialRelationshipsView.swift; sourceTree = "<group>"; };
		E066DD3F28610F55004D3D5B /* AddSceneLayerFromServiceView.swift */ = {isa = PBXFileReference; lastKnownFileType = sourcecode.swift; path = AddSceneLayerFromServiceView.swift; sourceTree = "<group>"; };
		E070A0A2286F3B6000F2B606 /* DownloadPreplannedMapAreaView.swift */ = {isa = PBXFileReference; lastKnownFileType = sourcecode.swift; path = DownloadPreplannedMapAreaView.swift; sourceTree = "<group>"; };
		E088E1562862579D00413100 /* SetSurfacePlacementModeView.swift */ = {isa = PBXFileReference; lastKnownFileType = sourcecode.swift; path = SetSurfacePlacementModeView.swift; sourceTree = "<group>"; };
		E088E1732863B5F800413100 /* GenerateOfflineMapView.swift */ = {isa = PBXFileReference; lastKnownFileType = sourcecode.swift; path = GenerateOfflineMapView.swift; sourceTree = "<group>"; };
		E0D04FF128A5390000747989 /* DownloadPreplannedMapAreaView.Model.swift */ = {isa = PBXFileReference; lastKnownFileType = sourcecode.swift; path = DownloadPreplannedMapAreaView.Model.swift; sourceTree = "<group>"; };
		E0EA0B762866390E00C9621D /* ProjectGeometryView.swift */ = {isa = PBXFileReference; lastKnownFileType = sourcecode.swift; path = ProjectGeometryView.swift; sourceTree = "<group>"; };
		E0FE32E628747778002C6ACA /* BrowseBuildingFloorsView.swift */ = {isa = PBXFileReference; lastKnownFileType = sourcecode.swift; path = BrowseBuildingFloorsView.swift; sourceTree = "<group>"; };
		F111CCC0288B5D5600205358 /* DisplayMapFromMobileMapPackageView.swift */ = {isa = PBXFileReference; lastKnownFileType = sourcecode.swift; path = DisplayMapFromMobileMapPackageView.swift; sourceTree = "<group>"; };
		F111CCC3288B641900205358 /* Yellowstone.mmpk */ = {isa = PBXFileReference; lastKnownFileType = file; path = Yellowstone.mmpk; sourceTree = "<group>"; };
		F1E71BF0289473760064C33F /* AddRasterFromFileView.swift */ = {isa = PBXFileReference; lastKnownFileType = sourcecode.swift; path = AddRasterFromFileView.swift; sourceTree = "<group>"; };
/* End PBXFileReference section */

/* Begin PBXFrameworksBuildPhase section */
		00E5401027F3CCA200CF66D5 /* Frameworks */ = {
			isa = PBXFrameworksBuildPhase;
			buildActionMask = 2147483647;
			files = (
				00C43AED2947DC350099AE34 /* ArcGISToolkit in Frameworks */,
			);
			runOnlyForDeploymentPostprocessing = 0;
		};
/* End PBXFrameworksBuildPhase section */

/* Begin PBXGroup section */
		0000FB6D2BBDB17600845921 /* Add 3D tiles layer */ = {
			isa = PBXGroup;
			children = (
				0000FB6B2BBDB17600845921 /* Add3DTilesLayerView.swift */,
			);
			path = "Add 3D tiles layer";
			sourceTree = "<group>";
		};
		0005580D281872BE00224BC6 /* Views */ = {
			isa = PBXGroup;
			children = (
				00B04272282EC59E0072E1B4 /* AboutView.swift */,
				D70BE5782A5624A80022CA02 /* CategoriesView.swift */,
				00E5400D27F3CCA100CF66D5 /* ContentView.swift */,
				D7B759B22B1FFBE300017FDD /* FavoritesView.swift */,
				000558092817C51E00224BC6 /* SampleDetailView.swift */,
				E041ABD6287DB04D0056009B /* SampleInfoView.swift */,
				00273CF52A82AB8700A7A77D /* SampleLink.swift */,
				00273CF32A82AB5900A7A77D /* SamplesSearchView.swift */,
				E041ABBF287CA9F00056009B /* WebView.swift */,
			);
			path = Views;
			sourceTree = "<group>";
		};
		000D43152B9918420003D3C2 /* Configure basemap style parameters */ = {
			isa = PBXGroup;
			children = (
				000D43132B9918420003D3C2 /* ConfigureBasemapStyleParametersView.swift */,
			);
			path = "Configure basemap style parameters";
			sourceTree = "<group>";
		};
		00181B442846AD3900654571 /* Extensions */ = {
			isa = PBXGroup;
			children = (
				D7BA8C432B2A4DAA00018633 /* Array.swift */,
				D7BA8C452B2A8ACA00018633 /* String.swift */,
				00181B452846AD7100654571 /* View+ErrorAlert.swift */,
			);
			path = Extensions;
			sourceTree = "<group>";
		};
		0023DE5029D648FA0098243A /* macOS */ = {
			isa = PBXGroup;
			children = (
				00ACF554293E6C6A0059B2A9 /* Samples.entitlements */,
			);
			path = macOS;
			sourceTree = "<group>";
		};
		003D7C332821EBCC009DDFD2 /* Scripts */ = {
			isa = PBXGroup;
			children = (
				00CCB8A2285AAD7D00BBAB70 /* DowloadPortalItemData.swift */,
				003D7C352821EBCC009DDFD2 /* GenerateSampleViewSourceCode.swift */,
				003D7C342821EBCC009DDFD2 /* masquerade */,
			);
			path = Scripts;
			sourceTree = "<group>";
		};
		0044288C29C90BD500160767 /* Get elevation at point on surface */ = {
			isa = PBXGroup;
			children = (
				0044289129C90C0B00160767 /* GetElevationAtPointOnSurfaceView.swift */,
			);
			path = "Get elevation at point on surface";
			sourceTree = "<group>";
		};
		0044CDD72995C352004618CE /* Show device location history */ = {
			isa = PBXGroup;
			children = (
				0044CDDE2995C39E004618CE /* ShowDeviceLocationHistoryView.swift */,
			);
			path = "Show device location history";
			sourceTree = "<group>";
		};
		004A2B962BED454300C297CE /* 740b663bff5e4198b9b6674af93f638a */ = {
			isa = PBXGroup;
			children = (
				004A2B9C2BED455B00C297CE /* canyonlands */,
			);
			path = 740b663bff5e4198b9b6674af93f638a;
			sourceTree = "<group>";
		};
		004A2BA12BED456500C297CE /* Apply scheduled updates to preplanned map area */ = {
			isa = PBXGroup;
			children = (
				004A2B9E2BED456500C297CE /* ApplyScheduledUpdatesToPreplannedMapAreaView.swift */,
			);
			path = "Apply scheduled updates to preplanned map area";
			sourceTree = "<group>";
		};
		0074ABAF281742420037244A /* Supporting Files */ = {
			isa = PBXGroup;
			children = (
				00181B442846AD3900654571 /* Extensions */,
				0074ABC028174F430037244A /* Models */,
				0005580D281872BE00224BC6 /* Views */,
				E041ABC3287CAFEB0056009B /* Web */,
			);
			path = "Supporting Files";
			sourceTree = "<group>";
		};
		0074ABB228174B830037244A /* Samples */ = {
			isa = PBXGroup;
			children = (
				0000FB6D2BBDB17600845921 /* Add 3D tiles layer */,
				79D84D0C2A815BED00F45262 /* Add custom dynamic entity data source */,
				4D2ADC3E29C26D05003B367F /* Add dynamic entity layer */,
				9537AFB52C2208CD000923C5 /* Add ENC exchange set */,
				00D4EF7E2863840D00B9CC30 /* Add feature layers */,
				D7F8C0342B60564D0072BFA7 /* Add features with contingent values */,
				D7DFA0E92CBA0242007C31F2 /* Add map image layer */,
				D7CDD3882CB86F0A00DE9766 /* Add point cloud layer from file */,
				D7848ED72CBD85A300F6F546 /* Add point scene layer */,
				F19A316128906F0D003B7EF9 /* Add raster from file */,
				955271622C0E6750009B1ED4 /* Add raster from service */,
				E066DD3E28610F3F004D3D5B /* Add scene layer from service */,
				3E54CF202C66AFA400DD2F18 /* Add web tiled layer */,
				D7E557602A1D743100B9FB09 /* Add WMS layer */,
				1C3B7DC22A5F64FC00907443 /* Analyze network with subnetwork trace */,
				D7C16D172AC5F6C100689E89 /* Animate 3D graphic */,
				D77570BC2A29427200F490CD /* Animate images with image overlay */,
				955AFAC52C10FD74009C8FE5 /* Apply mosaic rule to rasters */,
				004A2BA12BED456500C297CE /* Apply scheduled updates to preplanned map area */,
				D75362CC2A1E862B00D83028 /* Apply unique value renderer */,
				1C8EC7422BAE2891001A6929 /* Augment reality to collect data */,
				D7084FA42AD771AA00EC7F4F /* Augment reality to fly over scene */,
				1C2538472BABAC7B00337307 /* Augment reality to navigate route */,
				D7A737DF2BABB9FE00B7C7FC /* Augment reality to show hidden infrastructure */,
				D72F27292ADA1E4400F906DA /* Augment reality to show tabletop scene */,
				218F35B229C28F4A00502022 /* Authenticate with OAuth */,
				E0FE32E528747762002C6ACA /* Browse building floors */,
				95E980732C26185000CB8912 /* Browse OGC API feature service */,
				1C9B74D229DB54560038B06F /* Change camera controller */,
				4D2ADC5329C4F612003B367F /* Change map view background */,
				1C0C1C3229D34DAE005C8B24 /* Change viewpoint */,
				E000E75E2869E325005D87C5 /* Clip geometry */,
				000D43152B9918420003D3C2 /* Configure basemap style parameters */,
				D7635FF32B9277DC0044AB97 /* Configure clusters */,
				88F93CBE29C3D4E30006B28E /* Create and edit geometries */,
				79B7B8082A1BF8B300F57C27 /* Create and save KML file */,
				D7E440D12A1ECBC2005D74DE /* Create buffers around points */,
				D7B3C5C02A43B71E001DA4D8 /* Create convex hull around geometries */,
				D744FD132A2112360084A66C /* Create convex hull around points */,
				D79482D32C35D872006521CD /* Create dynamic basemap gallery */,
				1C19B4EA2A578E46001D2506 /* Create load report */,
				D73FABE82AD4A0370048EC70 /* Create mobile geodatabase */,
				E004A6EB28495538002A1FE6 /* Create planar and geodetic buffers */,
				D71C5F602AAA7854006599FD /* Create symbol styles from web styles */,
				E000E761286A0B07005D87C5 /* Cut geometry */,
				D71099692A27D8880065A1C1 /* Densify and generalize geometry */,
				D7AE861A2AC39D750049B626 /* Display annotation */,
				D7635FEA2B9272CB0044AB97 /* Display clusters */,
				00A7A1422A2FC58300F035F7 /* Display content of utility network container */,
				D7497F382AC4B45300167AD2 /* Display dimensions */,
				0074ABB328174B830037244A /* Display map */,
				F111CCBD288B548400205358 /* Display map from mobile map package */,
				D752D95B2A3BCDD4003EB25E /* Display map from portal item */,
				00B04FB3283EEB830026C882 /* Display overview map */,
				E004A6D528465C70002A1FE6 /* Display scene */,
				D7010EBA2B05616900D43F55 /* Display scene from mobile scene package */,
				D742E48E2B04132B00690098 /* Display web scene from portal item */,
				E070A0A1286F3B3400F2B606 /* Download preplanned map area */,
				E004A6EE284E4B7A002A1FE6 /* Download vector tiles to local cache */,
				D733CA182BED980D00FBDE4C /* Edit and sync features with feature service */,
				9579FCEB2C3360CA00FC8A1D /* Edit feature attachments */,
				D762AF5E2BF6A7B900ECE3C7 /* Edit features with feature-linked annotation */,
				D764B7DE2BE2F89D002E2F92 /* Edit geodatabase with transactions */,
				D73E619D2BDB21F400457932 /* Edit with branch versioning */,
				D7D9FCF52BF2CC8600F972A2 /* Filter by definition expression or display filter */,
				1C26ED122A859525009B7721 /* Filter features in scene */,
				D73FCFF32B02A3AA0006360D /* Find address with reverse geocode */,
				D7705D5F2AFC570700CC0335 /* Find closest facility from point */,
				D7705D542AFC244E00CC0335 /* Find closest facility to multiple points */,
				D78666A92A21616D00C60110 /* Find nearest vertex */,
				E066DD33285CF3A0004D3D5B /* Find route */,
				D7DDF84F2AF47C6C004352D9 /* Find route around barriers */,
				D76000AA2AF19C2300B3084D /* Find route in mobile map package */,
				D7E7D0792AEB39BF003AAD02 /* Find route in transport network */,
				E088E1722863B5E600413100 /* Generate offline map */,
				10B782032BE55C52007EAE6C /* Generate offline map with custom parameters */,
				10D321942BDB1C2E00B39B1B /* Generate offline map with local basemap */,
				D7553CD62AE2DFEC00DC2A70 /* Geocode offline */,
				0044288C29C90BD500160767 /* Get elevation at point on surface */,
				D704AA562AB22B7A00A3BB63 /* Group layers together */,
				102B6A352BFD5AD1009F763C /* Identify features in WMS layer */,
				D731F3BD2AD0D22500A8431E /* Identify graphics */,
				D70082E72ACF8F6C00E0C3C2 /* Identify KML features */,
				D751018A2A2E960300B8FA48 /* Identify layer features */,
				D7464F182ACE0445007FEE88 /* Identify raster cell */,
				D776880E2B69826B007C3860 /* List spatial reference transformations */,
				D718A1E92B575FD900447087 /* Manage bookmarks */,
				D752D93C2A3914E5003EB25E /* Manage operational layers */,
				D73E61952BDAEE6600457932 /* Match viewpoint of geo views */,
				D7ABA2F52A3256610021822B /* Measure distance in scene */,
				D7352F8D2BD992C40013FFEF /* Monitor changes to draw status */,
				D71371782BD88ECC00EB2F86 /* Monitor changes to layer view state */,
				D752D9422A3A6EB8003EB25E /* Monitor changes to map load status */,
				75DD739029D38B1B0010229D /* Navigate route */,
				D7588F5B2B7D8DAA008B75E2 /* Navigate route with rerouting */,
				D76929F32B4F78340047205E /* Orbit camera around object */,
				D7232EDD2AC1E5410079ABFF /* Play KML tour */,
				E0EA0B75286638FD00C9621D /* Project geometry */,
				3E9F77712C6A609B0022CAB5 /* Query feature count and extent */,
				108EC03F29D25AE1000F35D0 /* Query feature table */,
				D73F06652B5EE73D000B574F /* Query features with Arcade expression */,
				D7BA38962BFBFC0F009954F5 /* Query related features */,
				D7ECF5942AB8BDCA003FB2BE /* Render multilayer symbols */,
				1CAB8D402A3CEAB0002AA649 /* Run valve isolation trace */,
				D75F66322B48EABC00434974 /* Search for web map */,
				00CB913628481475005C2C5D /* Search with geocode */,
				E004A6F4284FA3C5002A1FE6 /* Select features in feature layer */,
				954AEDEF2C01332F00265114 /* Select features in scene layer */,
				00B042E3282EDC690072E1B4 /* Set basemap */,
				D7C3AB462B683291008909B9 /* Set feature request mode */,
				3E720F9B2C619ACD00E22A9E /* Set initial viewpoint */,
				D734FA072A183A5A00246D7E /* Set max extent */,
				D7EAF34F2A1C011000D822C4 /* Set min and max scale */,
				D76CE8D62BFD7047009A8686 /* Set reference scale */,
				3EEDE7CC2C5D735E00510104 /* Set spatial reference */,
				95F3A52C2C07F0A600885DED /* Set surface navigation constraint */,
				E088E1552862578800413100 /* Set surface placement mode */,
				D769C20D2A28FF8600030F61 /* Set up location-driven geotriggers */,
				E004A6B928414332002A1FE6 /* Set viewpoint rotation */,
				1C43BC782A43781100509BF8 /* Set visibility of subtype sublayer */,
				E004A6DE2846626A002A1FE6 /* Show callout */,
				D7EF5D712A269E2D00FEBDE5 /* Show coordinates in multiple formats */,
				E004A6E728493BBB002A1FE6 /* Show device location */,
				0044CDD72995C352004618CE /* Show device location history */,
				95F8912A2C46E9F00010EBED /* Show device location using indoor positioning */,
				4D126D6829CA1B6000CFB7A7 /* Show device location with NMEA data sources */,
				D722BD1E2A420D7E002C2087 /* Show extruded features */,
				00ABA94B2BF671FC00C0488C /* Show grid */,
				D751017D2A2E490800B8FA48 /* Show labels on layer */,
				D7CC33FB2A31475C00198EDF /* Show line of sight between points */,
				D7337C5C2ABD137400A5D865 /* Show mobile map package expiration date */,
				1C42E04129D2396B004FC4BE /* Show popup */,
				1C9B74C429DB43580038B06F /* Show realistic light and shadows */,
				E004A6F1284E4F80002A1FE6 /* Show result of spatial operations */,
				E066DD392860C9EE004D3D5B /* Show result of spatial relationships */,
				95A5721A2C0FDCCE006E8B48 /* Show scale bar */,
				95D2EE102C334D1D00683D53 /* Show service area */,
				1CAF831A2A20305F000E1E60 /* Show utility associations */,
				D7ABA2FB2A3287C10021822B /* Show viewshed from geoelement in scene */,
				0086F3FC28E3770900974721 /* Show viewshed from point in scene */,
				95DEB9B72C127A97009BEC35 /* Show viewshed from point on map */,
				00E7C15A2BBE1BF000B85D69 /* Snap geometry edits */,
				D75B584D2AAFB2C20038B3B4 /* Style features with custom dictionary */,
				D71C909E2C6C249B0018C63E /* Style geometry types with symbols */,
				E066DD362860AB0B004D3D5B /* Style graphics with renderer */,
				E004A6E42846A609002A1FE6 /* Style graphics with symbols */,
				D77BC5352B59A2D3007B49B6 /* Style point with distance composite scene symbol */,
				D7058B0B2B59E44B000A888A /* Style point with scene symbol */,
				D74C8BFA2ABA5572007C76B8 /* Style symbols from mobile style file */,
				7573E81229D6134C00BEED9C /* Trace utility network */,
				D74EA7802B6DADA5008F6C7C /* Validate utility network topology */,
			);
			path = Samples;
			sourceTree = "<group>";
		};
		0074ABB328174B830037244A /* Display map */ = {
			isa = PBXGroup;
			children = (
				0074ABBE28174BCF0037244A /* DisplayMapView.swift */,
			);
			path = "Display map";
			sourceTree = "<group>";
		};
		0074ABC028174F430037244A /* Models */ = {
			isa = PBXGroup;
			children = (
				00CCB8A4285BAF8700BBAB70 /* OnDemandResource.swift */,
				0074ABC128174F430037244A /* Sample.swift */,
			);
			path = Models;
			sourceTree = "<group>";
		};
		0086F3FC28E3770900974721 /* Show viewshed from point in scene */ = {
			isa = PBXGroup;
			children = (
				0042E24228E4BF8F001F33D6 /* ShowViewshedFromPointInSceneView.Model.swift */,
				0086F3FD28E3770900974721 /* ShowViewshedFromPointInSceneView.swift */,
				0042E24428E4F82B001F33D6 /* ShowViewshedFromPointInSceneView.ViewshedSettingsView.swift */,
			);
			path = "Show viewshed from point in scene";
			sourceTree = "<group>";
		};
		00966EE62811F64D009D3DD7 /* iOS */ = {
			isa = PBXGroup;
			children = (
				00E5402A27F775EA00CF66D5 /* Info.plist */,
			);
			path = iOS;
			sourceTree = "<group>";
		};
		00A7A1422A2FC58300F035F7 /* Display content of utility network container */ = {
			isa = PBXGroup;
			children = (
				00A7A1432A2FC58300F035F7 /* DisplayContentOfUtilityNetworkContainerView.swift */,
				00A7A1492A2FC5B700F035F7 /* DisplayContentOfUtilityNetworkContainerView.Model.swift */,
			);
			path = "Display content of utility network container";
			sourceTree = "<group>";
		};
		00ABA94B2BF671FC00C0488C /* Show grid */ = {
			isa = PBXGroup;
			children = (
				00ABA94D2BF6721700C0488C /* ShowGridView.swift */,
			);
			path = "Show grid";
			sourceTree = "<group>";
		};
		00B042E3282EDC690072E1B4 /* Set basemap */ = {
			isa = PBXGroup;
			children = (
				00B042E5282EDC690072E1B4 /* SetBasemapView.swift */,
			);
			path = "Set basemap";
			sourceTree = "<group>";
		};
		00B04FB3283EEB830026C882 /* Display overview map */ = {
			isa = PBXGroup;
			children = (
				00B04FB4283EEBA80026C882 /* DisplayOverviewMapView.swift */,
			);
			path = "Display overview map";
			sourceTree = "<group>";
		};
		00C94A0228B53DCC004E42D9 /* 7c4c679ab06a4df19dc497f577f111bd */ = {
			isa = PBXGroup;
			children = (
				00C94A0C28B53DE1004E42D9 /* raster-file */,
			);
			path = 7c4c679ab06a4df19dc497f577f111bd;
			sourceTree = "<group>";
		};
		00CB913628481475005C2C5D /* Search with geocode */ = {
			isa = PBXGroup;
			children = (
				00CB9137284814A4005C2C5D /* SearchWithGeocodeView.swift */,
			);
			path = "Search with geocode";
			sourceTree = "<group>";
		};
		00CCB8A6285D059300BBAB70 /* Portal Data */ = {
			isa = PBXGroup;
			children = (
				D74C8C002ABA6202007C76B8 /* 1bd036f221f54a99abc9e46ff3511cbf */,
				D7781D472B7EB03400E53C51 /* 4caec8c55ea2463982f1af7d9611b8d5 */,
				D7C16D1D2AC5FE8200689E89 /* 5a9b60cee9ba41e79640a06bcdf8084d */,
				00C94A0228B53DCC004E42D9 /* 7c4c679ab06a4df19dc497f577f111bd */,
				D701D7242A37C7E4006FF0C8 /* 07d62a792ab6496d9b772a24efea45d0 */,
				D7D1F3512ADDBE5D009CE2DA /* 7dd2f97bb007466ea939160d0de96a9d */,
				9537AFC82C220ECB000923C5 /* 9d2987a825c646468b3ce7512fb76e2d */,
				00D4EF8328638BF100B9CC30 /* 15a7cbd3af1e47cfa5d2c6b93dc44fc2 */,
				D7CE9F992AE2F575008F7A5F /* 22c3083d4fa74e3e9b25adfc9f8c0496 */,
				D7CDD38E2CB872EA00DE9766 /* 34da965ca51d4c68aa9b3a38edb29e00 */,
				00D4EF8E28638BF100B9CC30 /* 68ec42517cdd439e81b036210483e8e7 */,
				D762AF642BF6A96100ECE3C7 /* 74c0c9fa80f4498c9739cc42531e9948 */,
				D76000B52AF19FC900B3084D /* 260eb6535c824209964cf281766ebe43 */,
				D7C16D202AC5FE9800689E89 /* 290f0c571c394461a8b58b6775d0bd63 */,
				1C965C4629DBA879002F8536 /* 681d6f7694644709a7c830ec57a2d72b */,
				004A2B962BED454300C297CE /* 740b663bff5e4198b9b6674af93f638a */,
				D7CE9F9C2AE2F585008F7A5F /* 3424d442ebe54f3cbf34462382d3aebe */,
				D735717F2CB613100046A433 /* 5028bf3513ff4c38b28822d010a4937c */,
				D7C16D232AC5FEA600689E89 /* 12509ffdc684437f8f2656b0129d2c13 */,
				D7BB3DD12C5D781800FFCD56 /* 43809fd639f242fd8045ecbafd61a579 */,
				10D321912BDB187400B39B1B /* 85282f2aaa2844d8935cdb8722e22a93 */,
				D73F8CF22AB1089900CD39DA /* 751138a2e0844e06853522d54103222a */,
				D721EEA62ABDFF550040BE46 /* 174150279af74a2ba6f8b87a567f480b */,
				792222DB2A81AA5D00619FFE /* a8a942c228af4fac96baa78ad60f511f */,
				D7464F202ACE0910007FEE88 /* b5f977c78ec74b3a8857ca86d1d9b318 */,
				D7F8C03F2B605E720072BFA7 /* b5106355f1634b8996e634c04b6a930a */,
				00D4EF8128638BF100B9CC30 /* cb1b20748a9f4d128dad8a87244e3e37 */,
				4D126D7629CA3B3F00CFB7A7 /* d5bad9f4fee9483791e405880fb466da */,
				D77572AC2A295DC100F490CD /* d1453556d91e46dea191c20c398b82cd */,
				D7E7D0862AEB3C36003AAD02 /* df193653ed39449195af0c9725701dca */,
				F111CCC2288B63DB00205358 /* e1f3a7254cb845b09450f54937c16061 */,
				D7C5233F2BED9BBF00E8221A /* e4a398afe9a945f3b0f4dca1e4faccb5 */,
				D7F8C03C2B605AF60072BFA7 /* e12b54ea799f4606a2712157cf9f6e41 */,
				D7C16D262AC5FEB600689E89 /* e87c154fb9c2487f999143df5b08e9b1 */,
				D7497F3E2AC4BA4100167AD2 /* f5ff6f5556a945bca87ca513b8729a1e */,
			);
			path = "Portal Data";
			sourceTree = SOURCE_ROOT;
		};
		00D4EF7E2863840D00B9CC30 /* Add feature layers */ = {
			isa = PBXGroup;
			children = (
				00D4EF7F2863842100B9CC30 /* AddFeatureLayersView.swift */,
			);
			path = "Add feature layers";
			sourceTree = "<group>";
		};
		00D4EF8128638BF100B9CC30 /* cb1b20748a9f4d128dad8a87244e3e37 */ = {
			isa = PBXGroup;
			children = (
				00D4EF8228638BF100B9CC30 /* LA_Trails.geodatabase */,
			);
			path = cb1b20748a9f4d128dad8a87244e3e37;
			sourceTree = "<group>";
		};
		00D4EF8328638BF100B9CC30 /* 15a7cbd3af1e47cfa5d2c6b93dc44fc2 */ = {
			isa = PBXGroup;
			children = (
				00D4EFB02863CE6300B9CC30 /* ScottishWildlifeTrust_reserves */,
			);
			path = 15a7cbd3af1e47cfa5d2c6b93dc44fc2;
			sourceTree = "<group>";
		};
		00D4EF8E28638BF100B9CC30 /* 68ec42517cdd439e81b036210483e8e7 */ = {
			isa = PBXGroup;
			children = (
				00D4EF8F28638BF100B9CC30 /* AuroraCO.gpkg */,
			);
			path = 68ec42517cdd439e81b036210483e8e7;
			sourceTree = "<group>";
		};
		00E5400627F3CCA100CF66D5 = {
			isa = PBXGroup;
			children = (
				00966EE62811F64D009D3DD7 /* iOS */,
				0023DE5029D648FA0098243A /* macOS */,
				00CCB8A6285D059300BBAB70 /* Portal Data */,
				00E5401427F3CCA200CF66D5 /* Products */,
				003D7C332821EBCC009DDFD2 /* Scripts */,
				00E5400B27F3CCA100CF66D5 /* Shared */,
			);
			sourceTree = "<group>";
		};
		00E5400B27F3CCA100CF66D5 /* Shared */ = {
			isa = PBXGroup;
			children = (
				0074ABAF281742420037244A /* Supporting Files */,
				0074ABB228174B830037244A /* Samples */,
				00E5400C27F3CCA100CF66D5 /* SamplesApp.swift */,
				00E5400E27F3CCA200CF66D5 /* Assets.xcassets */,
				798C2DA62AFC505600EE7E97 /* PrivacyInfo.xcprivacy */,
				001C6DD827FE585A00D472C2 /* AppSecrets.swift.masque */,
				0074ABCA2817B8DB0037244A /* SamplesApp+Samples.swift.tache */,
			);
			path = Shared;
			sourceTree = "<group>";
		};
		00E5401427F3CCA200CF66D5 /* Products */ = {
			isa = PBXGroup;
			children = (
				00E5401327F3CCA200CF66D5 /* ArcGIS Maps SDK Samples.app */,
			);
			name = Products;
			sourceTree = "<group>";
		};
		00E7C15A2BBE1BF000B85D69 /* Snap geometry edits */ = {
			isa = PBXGroup;
			children = (
				00E7C1592BBE1BF000B85D69 /* SnapGeometryEditsView.swift */,
				00E1D90A2BC0AF97001AEB6A /* SnapGeometryEditsView.SnapSettingsView.swift */,
				00E1D90C2BC0B125001AEB6A /* SnapGeometryEditsView.GeometryEditorModel.swift */,
				00E1D90E2BC0B1E8001AEB6A /* SnapGeometryEditsView.GeometryEditorMenu.swift */,
			);
			path = "Snap geometry edits";
			sourceTree = "<group>";
		};
		102B6A352BFD5AD1009F763C /* Identify features in WMS layer */ = {
			isa = PBXGroup;
			children = (
				102B6A362BFD5B55009F763C /* IdentifyFeaturesInWMSLayerView.swift */,
			);
			path = "Identify features in WMS layer";
			sourceTree = "<group>";
		};
		108EC03F29D25AE1000F35D0 /* Query feature table */ = {
			isa = PBXGroup;
			children = (
				108EC04029D25B2C000F35D0 /* QueryFeatureTableView.swift */,
			);
			path = "Query feature table";
			sourceTree = "<group>";
		};
		10B782032BE55C52007EAE6C /* Generate offline map with custom parameters */ = {
			isa = PBXGroup;
			children = (
				10B782042BE55D7E007EAE6C /* GenerateOfflineMapWithCustomParametersView.swift */,
				10B782072BE5A058007EAE6C /* GenerateOfflineMapWithCustomParametersView.CustomParameters.swift */,
				10BD9EB32BF51B4B00ABDBD5 /* GenerateOfflineMapWithCustomParametersView.Model.swift */,
			);
			path = "Generate offline map with custom parameters";
			sourceTree = "<group>";
		};
		10D321912BDB187400B39B1B /* 85282f2aaa2844d8935cdb8722e22a93 */ = {
			isa = PBXGroup;
			children = (
				10D321922BDB187400B39B1B /* naperville_imagery.tpkx */,
			);
			path = 85282f2aaa2844d8935cdb8722e22a93;
			sourceTree = "<group>";
		};
		10D321942BDB1C2E00B39B1B /* Generate offline map with local basemap */ = {
			isa = PBXGroup;
			children = (
				10D321952BDB1CB500B39B1B /* GenerateOfflineMapWithLocalBasemapView.swift */,
			);
			path = "Generate offline map with local basemap";
			sourceTree = "<group>";
		};
		1C0C1C3229D34DAE005C8B24 /* Change viewpoint */ = {
			isa = PBXGroup;
			children = (
				1C0C1C3429D34DAE005C8B24 /* ChangeViewpointView.swift */,
			);
			path = "Change viewpoint";
			sourceTree = "<group>";
		};
		1C19B4EA2A578E46001D2506 /* Create load report */ = {
			isa = PBXGroup;
			children = (
				1C19B4EF2A578E46001D2506 /* CreateLoadReportView.Model.swift */,
				1C19B4ED2A578E46001D2506 /* CreateLoadReportView.swift */,
				1C19B4EB2A578E46001D2506 /* CreateLoadReportView.Views.swift */,
			);
			path = "Create load report";
			sourceTree = "<group>";
		};
		1C2538472BABAC7B00337307 /* Augment reality to navigate route */ = {
			isa = PBXGroup;
			children = (
				1C2538532BABACB100337307 /* AugmentRealityToNavigateRouteView.swift */,
				1C2538522BABACB100337307 /* AugmentRealityToNavigateRouteView.ARSceneView.swift */,
			);
			path = "Augment reality to navigate route";
			sourceTree = "<group>";
		};
		1C26ED122A859525009B7721 /* Filter features in scene */ = {
			isa = PBXGroup;
			children = (
				1C26ED152A859525009B7721 /* FilterFeaturesInSceneView.swift */,
			);
			path = "Filter features in scene";
			sourceTree = "<group>";
		};
		1C3B7DC22A5F64FC00907443 /* Analyze network with subnetwork trace */ = {
			isa = PBXGroup;
			children = (
				1C3B7DC32A5F64FC00907443 /* AnalyzeNetworkWithSubnetworkTraceView.Model.swift */,
				1C3B7DC62A5F64FC00907443 /* AnalyzeNetworkWithSubnetworkTraceView.swift */,
			);
			path = "Analyze network with subnetwork trace";
			sourceTree = "<group>";
		};
		1C42E04129D2396B004FC4BE /* Show popup */ = {
			isa = PBXGroup;
			children = (
				1C42E04329D2396B004FC4BE /* ShowPopupView.swift */,
			);
			path = "Show popup";
			sourceTree = "<group>";
		};
		1C43BC782A43781100509BF8 /* Set visibility of subtype sublayer */ = {
			isa = PBXGroup;
			children = (
				1C43BC7C2A43781100509BF8 /* SetVisibilityOfSubtypeSublayerView.Model.swift */,
				1C43BC7E2A43781100509BF8 /* SetVisibilityOfSubtypeSublayerView.swift */,
				1C43BC792A43781100509BF8 /* SetVisibilityOfSubtypeSublayerView.Views.swift */,
			);
			path = "Set visibility of subtype sublayer";
			sourceTree = "<group>";
		};
		1C8EC7422BAE2891001A6929 /* Augment reality to collect data */ = {
			isa = PBXGroup;
			children = (
				1C8EC7432BAE2891001A6929 /* AugmentRealityToCollectDataView.swift */,
			);
			path = "Augment reality to collect data";
			sourceTree = "<group>";
		};
		1C965C4629DBA879002F8536 /* 681d6f7694644709a7c830ec57a2d72b */ = {
			isa = PBXGroup;
			children = (
				004FE87029DF5D8700075217 /* Bristol */,
			);
			path = 681d6f7694644709a7c830ec57a2d72b;
			sourceTree = "<group>";
		};
		1C9B74C429DB43580038B06F /* Show realistic light and shadows */ = {
			isa = PBXGroup;
			children = (
				1C9B74C529DB43580038B06F /* ShowRealisticLightAndShadowsView.swift */,
			);
			path = "Show realistic light and shadows";
			sourceTree = "<group>";
		};
		1C9B74D229DB54560038B06F /* Change camera controller */ = {
			isa = PBXGroup;
			children = (
				1C9B74D529DB54560038B06F /* ChangeCameraControllerView.swift */,
			);
			path = "Change camera controller";
			sourceTree = "<group>";
		};
		1CAB8D402A3CEAB0002AA649 /* Run valve isolation trace */ = {
			isa = PBXGroup;
			children = (
				1CAB8D442A3CEAB0002AA649 /* RunValveIsolationTraceView.Model.swift */,
				1CAB8D472A3CEAB0002AA649 /* RunValveIsolationTraceView.swift */,
			);
			path = "Run valve isolation trace";
			sourceTree = "<group>";
		};
		1CAF831A2A20305F000E1E60 /* Show utility associations */ = {
			isa = PBXGroup;
			children = (
				1CAF831B2A20305F000E1E60 /* ShowUtilityAssociationsView.swift */,
			);
			path = "Show utility associations";
			sourceTree = "<group>";
		};
		218F35B229C28F4A00502022 /* Authenticate with OAuth */ = {
			isa = PBXGroup;
			children = (
				218F35B329C28F4A00502022 /* AuthenticateWithOAuthView.swift */,
			);
			path = "Authenticate with OAuth";
			sourceTree = "<group>";
		};
		3E54CF202C66AFA400DD2F18 /* Add web tiled layer */ = {
			isa = PBXGroup;
			children = (
				3E54CF212C66AFBE00DD2F18 /* AddWebTiledLayerView.swift */,
			);
			path = "Add web tiled layer";
			sourceTree = "<group>";
		};
		3E720F9B2C619ACD00E22A9E /* Set initial viewpoint */ = {
			isa = PBXGroup;
			children = (
				3E720F9C2C619B1700E22A9E /* SetInitialViewpointView.swift */,
			);
			path = "Set initial viewpoint";
			sourceTree = "<group>";
		};
		3E9F77712C6A609B0022CAB5 /* Query feature count and extent */ = {
			isa = PBXGroup;
			children = (
				3E9F77722C6A60FA0022CAB5 /* QueryFeatureCountAndExtentView.swift */,
			);
			path = "Query feature count and extent";
			sourceTree = "<group>";
		};
		3EEDE7CC2C5D735E00510104 /* Set spatial reference */ = {
			isa = PBXGroup;
			children = (
				3EEDE7CD2C5D73F700510104 /* SetSpatialReferenceView.swift */,
			);
			path = "Set spatial reference";
			sourceTree = "<group>";
		};
		4D126D6829CA1B6000CFB7A7 /* Show device location with NMEA data sources */ = {
			isa = PBXGroup;
			children = (
				4D126D6929CA1B6000CFB7A7 /* ShowDeviceLocationWithNMEADataSourcesView.swift */,
				4D126D7D29CA43D200CFB7A7 /* ShowDeviceLocationWithNMEADataSourcesView.Model.swift */,
				4D126D7129CA1E1800CFB7A7 /* FileNMEASentenceReader.swift */,
			);
			path = "Show device location with NMEA data sources";
			sourceTree = "<group>";
		};
		4D126D7629CA3B3F00CFB7A7 /* d5bad9f4fee9483791e405880fb466da */ = {
			isa = PBXGroup;
			children = (
				4D126D7B29CA3E6000CFB7A7 /* Redlands.nmea */,
			);
			path = d5bad9f4fee9483791e405880fb466da;
			sourceTree = "<group>";
		};
		4D2ADC3E29C26D05003B367F /* Add dynamic entity layer */ = {
			isa = PBXGroup;
			children = (
				4D2ADC3F29C26D05003B367F /* AddDynamicEntityLayerView.swift */,
				4D2ADC6629C50BD6003B367F /* AddDynamicEntityLayerView.Model.swift */,
				4D2ADC6829C50C4C003B367F /* AddDynamicEntityLayerView.SettingsView.swift */,
				00F279D52AF418DC00CECAF8 /* AddDynamicEntityLayerView.VehicleCallout.swift */,
			);
			path = "Add dynamic entity layer";
			sourceTree = "<group>";
		};
		4D2ADC5329C4F612003B367F /* Change map view background */ = {
			isa = PBXGroup;
			children = (
				4D2ADC5529C4F612003B367F /* ChangeMapViewBackgroundView.swift */,
				4D2ADC5829C4F612003B367F /* ChangeMapViewBackgroundView.SettingsView.swift */,
				4D2ADC6129C5071C003B367F /* ChangeMapViewBackgroundView.Model.swift */,
			);
			path = "Change map view background";
			sourceTree = "<group>";
		};
		7573E81229D6134C00BEED9C /* Trace utility network */ = {
			isa = PBXGroup;
			children = (
				7573E81329D6134C00BEED9C /* TraceUtilityNetworkView.Model.swift */,
				7573E81529D6134C00BEED9C /* TraceUtilityNetworkView.Enums.swift */,
				7573E81729D6134C00BEED9C /* TraceUtilityNetworkView.Views.swift */,
				7573E81829D6134C00BEED9C /* TraceUtilityNetworkView.swift */,
			);
			path = "Trace utility network";
			sourceTree = "<group>";
		};
		75DD739029D38B1B0010229D /* Navigate route */ = {
			isa = PBXGroup;
			children = (
				75DD739129D38B1B0010229D /* NavigateRouteView.swift */,
			);
			path = "Navigate route";
			sourceTree = "<group>";
		};
		792222DB2A81AA5D00619FFE /* a8a942c228af4fac96baa78ad60f511f */ = {
			isa = PBXGroup;
			children = (
				792222DC2A81AA5D00619FFE /* AIS_MarineCadastre_SelectedVessels_CustomDataSource.jsonl */,
			);
			path = a8a942c228af4fac96baa78ad60f511f;
			sourceTree = "<group>";
		};
		79B7B8082A1BF8B300F57C27 /* Create and save KML file */ = {
			isa = PBXGroup;
			children = (
				79302F842A1ED4E30002336A /* CreateAndSaveKMLView.Model.swift */,
				79B7B8092A1BF8EC00F57C27 /* CreateAndSaveKMLView.swift */,
				79302F862A1ED71B0002336A /* CreateAndSaveKMLView.Views.swift */,
			);
			path = "Create and save KML file";
			sourceTree = "<group>";
		};
		79D84D0C2A815BED00F45262 /* Add custom dynamic entity data source */ = {
			isa = PBXGroup;
			children = (
				79D84D0D2A815C5B00F45262 /* AddCustomDynamicEntityDataSourceView.swift */,
				7900C5F52A83FC3F002D430F /* AddCustomDynamicEntityDataSourceView.Vessel.swift */,
			);
			path = "Add custom dynamic entity data source";
			sourceTree = "<group>";
		};
		88F93CBE29C3D4E30006B28E /* Create and edit geometries */ = {
			isa = PBXGroup;
			children = (
				88F93CC029C3D59C0006B28E /* CreateAndEditGeometriesView.swift */,
			);
			path = "Create and edit geometries";
			sourceTree = "<group>";
		};
		9537AFB52C2208CD000923C5 /* Add ENC exchange set */ = {
			isa = PBXGroup;
			children = (
				9537AFB32C2208B5000923C5 /* AddENCExchangeSetView.swift */,
			);
			path = "Add ENC exchange set";
			sourceTree = "<group>";
		};
		9537AFC82C220ECB000923C5 /* 9d2987a825c646468b3ce7512fb76e2d */ = {
			isa = PBXGroup;
			children = (
				9537AFD62C220EF0000923C5 /* ExchangeSetwithoutUpdates */,
			);
			path = 9d2987a825c646468b3ce7512fb76e2d;
			sourceTree = "<group>";
		};
		954AEDEF2C01332F00265114 /* Select features in scene layer */ = {
			isa = PBXGroup;
			children = (
				954AEDED2C01332600265114 /* SelectFeaturesInSceneLayerView.swift */,
			);
			path = "Select features in scene layer";
			sourceTree = "<group>";
		};
		955271622C0E6750009B1ED4 /* Add raster from service */ = {
			isa = PBXGroup;
			children = (
				955271602C0E6749009B1ED4 /* AddRasterFromServiceView.swift */,
			);
			path = "Add raster from service";
			sourceTree = "<group>";
		};
		955AFAC52C10FD74009C8FE5 /* Apply mosaic rule to rasters */ = {
			isa = PBXGroup;
			children = (
				955AFAC32C10FD6F009C8FE5 /* ApplyMosaicRuleToRastersView.swift */,
			);
			path = "Apply mosaic rule to rasters";
			sourceTree = "<group>";
		};
		9579FCEB2C3360CA00FC8A1D /* Edit feature attachments */ = {
			isa = PBXGroup;
			children = (
				9579FCE92C3360BB00FC8A1D /* EditFeatureAttachmentsView.swift */,
				9547085B2C3C719800CA8579 /* EditFeatureAttachmentsView.Model.swift */,
			);
			path = "Edit feature attachments";
			sourceTree = "<group>";
		};
		95A5721A2C0FDCCE006E8B48 /* Show scale bar */ = {
			isa = PBXGroup;
			children = (
				95A572182C0FDCC9006E8B48 /* ShowScaleBarView.swift */,
			);
			path = "Show scale bar";
			sourceTree = "<group>";
		};
		95D2EE102C334D1D00683D53 /* Show service area */ = {
			isa = PBXGroup;
			children = (
				95D2EE0E2C334D1600683D53 /* ShowServiceAreaView.swift */,
			);
			path = "Show service area";
			sourceTree = "<group>";
		};
		95DEB9B72C127A97009BEC35 /* Show viewshed from point on map */ = {
			isa = PBXGroup;
			children = (
				95DEB9B52C127A92009BEC35 /* ShowViewshedFromPointOnMapView.swift */,
			);
			path = "Show viewshed from point on map";
			sourceTree = "<group>";
		};
		95E980732C26185000CB8912 /* Browse OGC API feature service */ = {
			isa = PBXGroup;
			children = (
				95E980702C26183000CB8912 /* BrowseOGCAPIFeatureServiceView.swift */,
			);
			path = "Browse OGC API feature service";
			sourceTree = "<group>";
		};
		95F3A52C2C07F0A600885DED /* Set surface navigation constraint */ = {
			isa = PBXGroup;
			children = (
				95F3A52A2C07F09C00885DED /* SetSurfaceNavigationConstraintView.swift */,
			);
			path = "Set surface navigation constraint";
			sourceTree = "<group>";
		};
		95F8912A2C46E9F00010EBED /* Show device location using indoor positioning */ = {
			isa = PBXGroup;
			children = (
				95F891282C46E9D60010EBED /* ShowDeviceLocationUsingIndoorPositioningView.swift */,
				9503056D2C46ECB70091B32D /* ShowDeviceLocationUsingIndoorPositioningView.Model.swift */,
			);
			path = "Show device location using indoor positioning";
			sourceTree = "<group>";
		};
		D70082E72ACF8F6C00E0C3C2 /* Identify KML features */ = {
			isa = PBXGroup;
			children = (
				D70082EA2ACF900100E0C3C2 /* IdentifyKMLFeaturesView.swift */,
			);
			path = "Identify KML features";
			sourceTree = "<group>";
		};
		D7010EBA2B05616900D43F55 /* Display scene from mobile scene package */ = {
			isa = PBXGroup;
			children = (
				D7010EBC2B05616900D43F55 /* DisplaySceneFromMobileScenePackageView.swift */,
			);
			path = "Display scene from mobile scene package";
			sourceTree = "<group>";
		};
		D701D7242A37C7E4006FF0C8 /* 07d62a792ab6496d9b772a24efea45d0 */ = {
			isa = PBXGroup;
			children = (
				D701D72B2A37C7F7006FF0C8 /* bradley_low_3ds */,
			);
			path = 07d62a792ab6496d9b772a24efea45d0;
			sourceTree = "<group>";
		};
		D704AA562AB22B7A00A3BB63 /* Group layers together */ = {
			isa = PBXGroup;
			children = (
				D704AA592AB22C1A00A3BB63 /* GroupLayersTogetherView.swift */,
				D75C35662AB50338003CD55F /* GroupLayersTogetherView.GroupLayerListView.swift */,
			);
			path = "Group layers together";
			sourceTree = "<group>";
		};
		D7058B0B2B59E44B000A888A /* Style point with scene symbol */ = {
			isa = PBXGroup;
			children = (
				D7058B0D2B59E44B000A888A /* StylePointWithSceneSymbolView.swift */,
			);
			path = "Style point with scene symbol";
			sourceTree = "<group>";
		};
		D7084FA42AD771AA00EC7F4F /* Augment reality to fly over scene */ = {
			isa = PBXGroup;
			children = (
				D7084FA62AD771AA00EC7F4F /* AugmentRealityToFlyOverSceneView.swift */,
			);
			path = "Augment reality to fly over scene";
			sourceTree = "<group>";
		};
		D71099692A27D8880065A1C1 /* Densify and generalize geometry */ = {
			isa = PBXGroup;
			children = (
				D710996C2A27D9210065A1C1 /* DensifyAndGeneralizeGeometryView.swift */,
				D710996F2A2802FA0065A1C1 /* DensifyAndGeneralizeGeometryView.SettingsView.swift */,
			);
			path = "Densify and generalize geometry";
			sourceTree = "<group>";
		};
		D71371782BD88ECC00EB2F86 /* Monitor changes to layer view state */ = {
			isa = PBXGroup;
			children = (
				D71371752BD88ECC00EB2F86 /* MonitorChangesToLayerViewStateView.swift */,
			);
			path = "Monitor changes to layer view state";
			sourceTree = "<group>";
		};
		D718A1E92B575FD900447087 /* Manage bookmarks */ = {
			isa = PBXGroup;
			children = (
				D718A1EA2B575FD900447087 /* ManageBookmarksView.swift */,
			);
			path = "Manage bookmarks";
			sourceTree = "<group>";
		};
		D71C5F602AAA7854006599FD /* Create symbol styles from web styles */ = {
			isa = PBXGroup;
			children = (
				D71C5F632AAA7A88006599FD /* CreateSymbolStylesFromWebStylesView.swift */,
			);
			path = "Create symbol styles from web styles";
			sourceTree = "<group>";
		};
		D71C909E2C6C249B0018C63E /* Style geometry types with symbols */ = {
			isa = PBXGroup;
			children = (
				D71C909C2C6C249B0018C63E /* StyleGeometryTypesWithSymbolsView.swift */,
				D71C909D2C6C249B0018C63E /* StyleGeometryTypesWithSymbolsView.Views.swift */,
			);
			path = "Style geometry types with symbols";
			sourceTree = "<group>";
		};
		D721EEA62ABDFF550040BE46 /* 174150279af74a2ba6f8b87a567f480b */ = {
			isa = PBXGroup;
			children = (
				D721EEA72ABDFF550040BE46 /* LothianRiversAnno.mmpk */,
			);
			path = 174150279af74a2ba6f8b87a567f480b;
			sourceTree = "<group>";
		};
		D722BD1E2A420D7E002C2087 /* Show extruded features */ = {
			isa = PBXGroup;
			children = (
				D722BD212A420DAD002C2087 /* ShowExtrudedFeaturesView.swift */,
			);
			path = "Show extruded features";
			sourceTree = "<group>";
		};
		D7232EDD2AC1E5410079ABFF /* Play KML tour */ = {
			isa = PBXGroup;
			children = (
				D7232EE02AC1E5AA0079ABFF /* PlayKMLTourView.swift */,
			);
			path = "Play KML tour";
			sourceTree = "<group>";
		};
		D72F27292ADA1E4400F906DA /* Augment reality to show tabletop scene */ = {
			isa = PBXGroup;
			children = (
				D72F272B2ADA1E4400F906DA /* AugmentRealityToShowTabletopSceneView.swift */,
			);
			path = "Augment reality to show tabletop scene";
			sourceTree = "<group>";
		};
		D731F3BD2AD0D22500A8431E /* Identify graphics */ = {
			isa = PBXGroup;
			children = (
				D731F3C02AD0D2AC00A8431E /* IdentifyGraphicsView.swift */,
			);
			path = "Identify graphics";
			sourceTree = "<group>";
		};
		D7337C5C2ABD137400A5D865 /* Show mobile map package expiration date */ = {
			isa = PBXGroup;
			children = (
				D7337C5F2ABD142D00A5D865 /* ShowMobileMapPackageExpirationDateView.swift */,
			);
			path = "Show mobile map package expiration date";
			sourceTree = "<group>";
		};
		D733CA182BED980D00FBDE4C /* Edit and sync features with feature service */ = {
			isa = PBXGroup;
			children = (
				D733CA152BED980D00FBDE4C /* EditAndSyncFeaturesWithFeatureServiceView.swift */,
				D74ECD0C2BEEAE2F007C0FA6 /* EditAndSyncFeaturesWithFeatureServiceView.Model.swift */,
			);
			path = "Edit and sync features with feature service";
			sourceTree = "<group>";
		};
		D734FA072A183A5A00246D7E /* Set max extent */ = {
			isa = PBXGroup;
			children = (
				D734FA092A183A5B00246D7E /* SetMaxExtentView.swift */,
			);
			path = "Set max extent";
			sourceTree = "<group>";
		};
		D7352F8D2BD992C40013FFEF /* Monitor changes to draw status */ = {
			isa = PBXGroup;
			children = (
				D7352F8A2BD992C40013FFEF /* MonitorChangesToDrawStatusView.swift */,
			);
			path = "Monitor changes to draw status";
			sourceTree = "<group>";
		};
		D735717F2CB613100046A433 /* 5028bf3513ff4c38b28822d010a4937c */ = {
			isa = PBXGroup;
			children = (
				D73571D62CB6131E0046A433 /* hydrography */,
			);
			path = 5028bf3513ff4c38b28822d010a4937c;
			sourceTree = "<group>";
		};
		D73E61952BDAEE6600457932 /* Match viewpoint of geo views */ = {
			isa = PBXGroup;
			children = (
				D73E61922BDAEE6600457932 /* MatchViewpointOfGeoViewsView.swift */,
			);
			path = "Match viewpoint of geo views";
			sourceTree = "<group>";
		};
		D73E619D2BDB21F400457932 /* Edit with branch versioning */ = {
			isa = PBXGroup;
			children = (
				D73E619A2BDB21F400457932 /* EditWithBranchVersioningView.swift */,
				D7114A0C2BDC6A3300FA68CA /* EditWithBranchVersioningView.Model.swift */,
				D7044B952BE18D73000F2C43 /* EditWithBranchVersioningView.Views.swift */,
			);
			path = "Edit with branch versioning";
			sourceTree = "<group>";
		};
		D73F06652B5EE73D000B574F /* Query features with Arcade expression */ = {
			isa = PBXGroup;
			children = (
				D73F06662B5EE73D000B574F /* QueryFeaturesWithArcadeExpressionView.swift */,
			);
			path = "Query features with Arcade expression";
			sourceTree = "<group>";
		};
		D73F8CF22AB1089900CD39DA /* 751138a2e0844e06853522d54103222a */ = {
			isa = PBXGroup;
			children = (
				D73F8CF32AB1089900CD39DA /* Restaurant.stylx */,
			);
			path = 751138a2e0844e06853522d54103222a;
			sourceTree = "<group>";
		};
		D73FABE82AD4A0370048EC70 /* Create mobile geodatabase */ = {
			isa = PBXGroup;
			children = (
				D71FCB892AD6277E000E517C /* CreateMobileGeodatabaseView.Model.swift */,
				D73FC0FC2AD4A18D0067A19B /* CreateMobileGeodatabaseView.swift */,
			);
			path = "Create mobile geodatabase";
			sourceTree = "<group>";
		};
		D73FCFF32B02A3AA0006360D /* Find address with reverse geocode */ = {
			isa = PBXGroup;
			children = (
				D73FCFF42B02A3AA0006360D /* FindAddressWithReverseGeocodeView.swift */,
			);
			path = "Find address with reverse geocode";
			sourceTree = "<group>";
		};
		D742E48E2B04132B00690098 /* Display web scene from portal item */ = {
			isa = PBXGroup;
			children = (
				D742E48F2B04132B00690098 /* DisplayWebSceneFromPortalItemView.swift */,
			);
			path = "Display web scene from portal item";
			sourceTree = "<group>";
		};
		D744FD132A2112360084A66C /* Create convex hull around points */ = {
			isa = PBXGroup;
			children = (
				D744FD162A2112D90084A66C /* CreateConvexHullAroundPointsView.swift */,
			);
			path = "Create convex hull around points";
			sourceTree = "<group>";
		};
		D7464F182ACE0445007FEE88 /* Identify raster cell */ = {
			isa = PBXGroup;
			children = (
				D7464F1D2ACE04B3007FEE88 /* IdentifyRasterCellView.swift */,
			);
			path = "Identify raster cell";
			sourceTree = "<group>";
		};
		D7464F202ACE0910007FEE88 /* b5f977c78ec74b3a8857ca86d1d9b318 */ = {
			isa = PBXGroup;
			children = (
				D7464F2A2ACE0964007FEE88 /* SA_EVI_8Day_03May20 */,
			);
			path = b5f977c78ec74b3a8857ca86d1d9b318;
			sourceTree = "<group>";
		};
		D7497F382AC4B45300167AD2 /* Display dimensions */ = {
			isa = PBXGroup;
			children = (
				D7497F3B2AC4B4C100167AD2 /* DisplayDimensionsView.swift */,
			);
			path = "Display dimensions";
			sourceTree = "<group>";
		};
		D7497F3E2AC4BA4100167AD2 /* f5ff6f5556a945bca87ca513b8729a1e */ = {
			isa = PBXGroup;
			children = (
				D7497F3F2AC4BA4100167AD2 /* Edinburgh_Pylon_Dimensions.mmpk */,
			);
			path = f5ff6f5556a945bca87ca513b8729a1e;
			sourceTree = "<group>";
		};
		D74C8BFA2ABA5572007C76B8 /* Style symbols from mobile style file */ = {
			isa = PBXGroup;
			children = (
				D7337C592ABCFDB100A5D865 /* StyleSymbolsFromMobileStyleFileView.SymbolOptionsListView.swift */,
				D74C8BFD2ABA5605007C76B8 /* StyleSymbolsFromMobileStyleFileView.swift */,
			);
			path = "Style symbols from mobile style file";
			sourceTree = "<group>";
		};
		D74C8C002ABA6202007C76B8 /* 1bd036f221f54a99abc9e46ff3511cbf */ = {
			isa = PBXGroup;
			children = (
				D74C8C012ABA6202007C76B8 /* emoji-mobile.stylx */,
			);
			path = 1bd036f221f54a99abc9e46ff3511cbf;
			sourceTree = "<group>";
		};
		D74EA7802B6DADA5008F6C7C /* Validate utility network topology */ = {
			isa = PBXGroup;
			children = (
				D74EA7812B6DADA5008F6C7C /* ValidateUtilityNetworkTopologyView.swift */,
				D76495202B74687E0042699E /* ValidateUtilityNetworkTopologyView.Model.swift */,
				D7C97B552B75C10C0097CDA1 /* ValidateUtilityNetworkTopologyView.Views.swift */,
			);
			path = "Validate utility network topology";
			sourceTree = "<group>";
		};
		D751017D2A2E490800B8FA48 /* Show labels on layer */ = {
			isa = PBXGroup;
			children = (
				D75101802A2E493600B8FA48 /* ShowLabelsOnLayerView.swift */,
			);
			path = "Show labels on layer";
			sourceTree = "<group>";
		};
		D751018A2A2E960300B8FA48 /* Identify layer features */ = {
			isa = PBXGroup;
			children = (
				D751018D2A2E962D00B8FA48 /* IdentifyLayerFeaturesView.swift */,
			);
			path = "Identify layer features";
			sourceTree = "<group>";
		};
		D752D93C2A3914E5003EB25E /* Manage operational layers */ = {
			isa = PBXGroup;
			children = (
				D752D93F2A39154C003EB25E /* ManageOperationalLayersView.swift */,
			);
			path = "Manage operational layers";
			sourceTree = "<group>";
		};
		D752D9422A3A6EB8003EB25E /* Monitor changes to map load status */ = {
			isa = PBXGroup;
			children = (
				D752D9452A3A6F7F003EB25E /* MonitorChangesToMapLoadStatusView.swift */,
			);
			path = "Monitor changes to map load status";
			sourceTree = "<group>";
		};
		D752D95B2A3BCDD4003EB25E /* Display map from portal item */ = {
			isa = PBXGroup;
			children = (
				D752D95E2A3BCE06003EB25E /* DisplayMapFromPortalItemView.swift */,
			);
			path = "Display map from portal item";
			sourceTree = "<group>";
		};
		D75362CC2A1E862B00D83028 /* Apply unique value renderer */ = {
			isa = PBXGroup;
			children = (
				D75362D12A1E886700D83028 /* ApplyUniqueValueRendererView.swift */,
			);
			path = "Apply unique value renderer";
			sourceTree = "<group>";
		};
		D7553CD62AE2DFEC00DC2A70 /* Geocode offline */ = {
			isa = PBXGroup;
			children = (
				D72C43F22AEB066D00B6157B /* GeocodeOfflineView.Model.swift */,
				D7553CD82AE2DFEC00DC2A70 /* GeocodeOfflineView.swift */,
			);
			path = "Geocode offline";
			sourceTree = "<group>";
		};
		D7588F5B2B7D8DAA008B75E2 /* Navigate route with rerouting */ = {
			isa = PBXGroup;
			children = (
				D7588F5C2B7D8DAA008B75E2 /* NavigateRouteWithReroutingView.swift */,
				D7781D4A2B7ECCB700E53C51 /* NavigateRouteWithReroutingView.Model.swift */,
			);
			path = "Navigate route with rerouting";
			sourceTree = "<group>";
		};
		D75B584D2AAFB2C20038B3B4 /* Style features with custom dictionary */ = {
			isa = PBXGroup;
			children = (
				D75B58502AAFB3030038B3B4 /* StyleFeaturesWithCustomDictionaryView.swift */,
			);
			path = "Style features with custom dictionary";
			sourceTree = "<group>";
		};
		D75F66322B48EABC00434974 /* Search for web map */ = {
			isa = PBXGroup;
			children = (
				D75F66332B48EABC00434974 /* SearchForWebMapView.swift */,
				D7C6420B2B4F47E10042B8F7 /* SearchForWebMapView.Model.swift */,
				D71D516D2B51D7B600B2A2BE /* SearchForWebMapView.Views.swift */,
			);
			path = "Search for web map";
			sourceTree = "<group>";
		};
		D76000AA2AF19C2300B3084D /* Find route in mobile map package */ = {
			isa = PBXGroup;
			children = (
				D73723782AF5ADD700846884 /* FindRouteInMobileMapPackageView.MobileMapView.swift */,
				D73723742AF5877500846884 /* FindRouteInMobileMapPackageView.Models.swift */,
				D76000AB2AF19C2300B3084D /* FindRouteInMobileMapPackageView.swift */,
			);
			path = "Find route in mobile map package";
			sourceTree = "<group>";
		};
		D76000B52AF19FC900B3084D /* 260eb6535c824209964cf281766ebe43 */ = {
			isa = PBXGroup;
			children = (
				D76000B62AF19FCA00B3084D /* SanFrancisco.mmpk */,
			);
			path = 260eb6535c824209964cf281766ebe43;
			sourceTree = "<group>";
		};
		D762AF5E2BF6A7B900ECE3C7 /* Edit features with feature-linked annotation */ = {
			isa = PBXGroup;
			children = (
				D762AF5B2BF6A7B900ECE3C7 /* EditFeaturesWithFeatureLinkedAnnotationView.swift */,
				D7BA38902BFBC476009954F5 /* EditFeaturesWithFeatureLinkedAnnotationView.Model.swift */,
			);
			path = "Edit features with feature-linked annotation";
			sourceTree = "<group>";
		};
		D762AF642BF6A96100ECE3C7 /* 74c0c9fa80f4498c9739cc42531e9948 */ = {
			isa = PBXGroup;
			children = (
				D762AF632BF6A96100ECE3C7 /* loudoun_anno.geodatabase */,
			);
			path = 74c0c9fa80f4498c9739cc42531e9948;
			sourceTree = "<group>";
		};
		D7635FEA2B9272CB0044AB97 /* Display clusters */ = {
			isa = PBXGroup;
			children = (
				D7635FED2B9272CB0044AB97 /* DisplayClustersView.swift */,
			);
			path = "Display clusters";
			sourceTree = "<group>";
		};
		D7635FF32B9277DC0044AB97 /* Configure clusters */ = {
			isa = PBXGroup;
			children = (
				D7635FF82B9277DC0044AB97 /* ConfigureClustersView.swift */,
				D7635FF52B9277DC0044AB97 /* ConfigureClustersView.Model.swift */,
				D7635FF72B9277DC0044AB97 /* ConfigureClustersView.SettingsView.swift */,
			);
			path = "Configure clusters";
			sourceTree = "<group>";
		};
		D764B7DE2BE2F89D002E2F92 /* Edit geodatabase with transactions */ = {
			isa = PBXGroup;
			children = (
				D764B7DB2BE2F89D002E2F92 /* EditGeodatabaseWithTransactionsView.swift */,
				D769DF322BEC1A1C0062AE95 /* EditGeodatabaseWithTransactionsView.Model.swift */,
			);
			path = "Edit geodatabase with transactions";
			sourceTree = "<group>";
		};
		D76929F32B4F78340047205E /* Orbit camera around object */ = {
			isa = PBXGroup;
			children = (
				D76929F52B4F78340047205E /* OrbitCameraAroundObjectView.swift */,
				D718A1E62B570F7500447087 /* OrbitCameraAroundObjectView.Model.swift */,
			);
			path = "Orbit camera around object";
			sourceTree = "<group>";
		};
		D769C20D2A28FF8600030F61 /* Set up location-driven geotriggers */ = {
			isa = PBXGroup;
			children = (
				D769C2112A29019B00030F61 /* SetUpLocationDrivenGeotriggersView.swift */,
				D79EE76D2A4CEA5D005A52AE /* SetUpLocationDrivenGeotriggersView.Model.swift */,
			);
			path = "Set up location-driven geotriggers";
			sourceTree = "<group>";
		};
		D76CE8D62BFD7047009A8686 /* Set reference scale */ = {
			isa = PBXGroup;
			children = (
				D76CE8D52BFD7047009A8686 /* SetReferenceScaleView.swift */,
			);
			path = "Set reference scale";
			sourceTree = "<group>";
		};
		D7705D542AFC244E00CC0335 /* Find closest facility to multiple points */ = {
			isa = PBXGroup;
			children = (
				D7705D552AFC244E00CC0335 /* FindClosestFacilityToMultiplePointsView.swift */,
			);
			path = "Find closest facility to multiple points";
			sourceTree = "<group>";
		};
		D7705D5F2AFC570700CC0335 /* Find closest facility from point */ = {
			isa = PBXGroup;
			children = (
				D7705D612AFC570700CC0335 /* FindClosestFacilityFromPointView.swift */,
			);
			path = "Find closest facility from point";
			sourceTree = "<group>";
		};
		D77570BC2A29427200F490CD /* Animate images with image overlay */ = {
			isa = PBXGroup;
			children = (
				D77570BF2A2942F800F490CD /* AnimateImagesWithImageOverlayView.swift */,
			);
			path = "Animate images with image overlay";
			sourceTree = "<group>";
		};
		D77572AC2A295DC100F490CD /* d1453556d91e46dea191c20c398b82cd */ = {
			isa = PBXGroup;
			children = (
				D77572AD2A295DDD00F490CD /* PacificSouthWest2 */,
			);
			path = d1453556d91e46dea191c20c398b82cd;
			sourceTree = "<group>";
		};
		D776880E2B69826B007C3860 /* List spatial reference transformations */ = {
			isa = PBXGroup;
			children = (
				D77688102B69826B007C3860 /* ListSpatialReferenceTransformationsView.swift */,
				D757D14A2B6C46E50065F78F /* ListSpatialReferenceTransformationsView.Model.swift */,
			);
			path = "List spatial reference transformations";
			sourceTree = "<group>";
		};
		D7781D472B7EB03400E53C51 /* 4caec8c55ea2463982f1af7d9611b8d5 */ = {
			isa = PBXGroup;
			children = (
				D7781D482B7EB03400E53C51 /* SanDiegoTourPath.json */,
			);
			path = 4caec8c55ea2463982f1af7d9611b8d5;
			sourceTree = "<group>";
		};
		D77BC5352B59A2D3007B49B6 /* Style point with distance composite scene symbol */ = {
			isa = PBXGroup;
			children = (
				D77BC5362B59A2D3007B49B6 /* StylePointWithDistanceCompositeSceneSymbolView.swift */,
			);
			path = "Style point with distance composite scene symbol";
			sourceTree = "<group>";
		};
		D7848ED72CBD85A300F6F546 /* Add point scene layer */ = {
			isa = PBXGroup;
			children = (
				D7848ED42CBD85A300F6F546 /* AddPointSceneLayerView.swift */,
			);
			path = "Add point scene layer";
			sourceTree = "<group>";
		};
		D78666A92A21616D00C60110 /* Find nearest vertex */ = {
			isa = PBXGroup;
			children = (
				D78666AC2A2161F100C60110 /* FindNearestVertexView.swift */,
			);
			path = "Find nearest vertex";
			sourceTree = "<group>";
		};
		D79482D32C35D872006521CD /* Create dynamic basemap gallery */ = {
			isa = PBXGroup;
			children = (
				D79482D02C35D872006521CD /* CreateDynamicBasemapGalleryView.swift */,
				D78FA4932C3C88880079313E /* CreateDynamicBasemapGalleryView.Views.swift */,
			);
			path = "Create dynamic basemap gallery";
			sourceTree = "<group>";
		};
		D7A737DF2BABB9FE00B7C7FC /* Augment reality to show hidden infrastructure */ = {
			isa = PBXGroup;
			children = (
				D7A737DC2BABB9FE00B7C7FC /* AugmentRealityToShowHiddenInfrastructureView.swift */,
				D77D9BFF2BB2438200B38A6C /* AugmentRealityToShowHiddenInfrastructureView.ARSceneView.swift */,
			);
			path = "Augment reality to show hidden infrastructure";
			sourceTree = "<group>";
		};
		D7ABA2F52A3256610021822B /* Measure distance in scene */ = {
			isa = PBXGroup;
			children = (
				D7ABA2F82A32579C0021822B /* MeasureDistanceInSceneView.swift */,
			);
			path = "Measure distance in scene";
			sourceTree = "<group>";
		};
		D7ABA2FB2A3287C10021822B /* Show viewshed from geoelement in scene */ = {
			isa = PBXGroup;
			children = (
				D7ABA2FE2A32881C0021822B /* ShowViewshedFromGeoelementInSceneView.swift */,
			);
			path = "Show viewshed from geoelement in scene";
			sourceTree = "<group>";
		};
		D7AE861A2AC39D750049B626 /* Display annotation */ = {
			isa = PBXGroup;
			children = (
				D7AE861D2AC39DC50049B626 /* DisplayAnnotationView.swift */,
			);
			path = "Display annotation";
			sourceTree = "<group>";
		};
		D7B3C5C02A43B71E001DA4D8 /* Create convex hull around geometries */ = {
			isa = PBXGroup;
			children = (
				D7634FAE2A43B7AC00F8AEFB /* CreateConvexHullAroundGeometriesView.swift */,
			);
			path = "Create convex hull around geometries";
			sourceTree = "<group>";
		};
		D7BA38962BFBFC0F009954F5 /* Query related features */ = {
			isa = PBXGroup;
			children = (
				D7BA38932BFBFC0F009954F5 /* QueryRelatedFeaturesView.swift */,
			);
			path = "Query related features";
			sourceTree = "<group>";
		};
		D7BB3DD12C5D781800FFCD56 /* 43809fd639f242fd8045ecbafd61a579 */ = {
			isa = PBXGroup;
			children = (
				D7BB3DD02C5D781800FFCD56 /* SaveTheBay.geodatabase */,
			);
			path = 43809fd639f242fd8045ecbafd61a579;
			sourceTree = "<group>";
		};
		D7C16D172AC5F6C100689E89 /* Animate 3D graphic */ = {
			isa = PBXGroup;
			children = (
				D7058FB02ACB423C00A40F14 /* Animate3DGraphicView.Model.swift */,
				D7054AE82ACCCB6C007235BA /* Animate3DGraphicView.SettingsView.swift */,
				D7C16D1A2AC5F95300689E89 /* Animate3DGraphicView.swift */,
			);
			path = "Animate 3D graphic";
			sourceTree = "<group>";
		};
		D7C16D1D2AC5FE8200689E89 /* 5a9b60cee9ba41e79640a06bcdf8084d */ = {
			isa = PBXGroup;
			children = (
				D7C16D1E2AC5FE8200689E89 /* Pyrenees.csv */,
			);
			path = 5a9b60cee9ba41e79640a06bcdf8084d;
			sourceTree = "<group>";
		};
		D7C16D202AC5FE9800689E89 /* 290f0c571c394461a8b58b6775d0bd63 */ = {
			isa = PBXGroup;
			children = (
				D7C16D212AC5FE9800689E89 /* GrandCanyon.csv */,
			);
			path = 290f0c571c394461a8b58b6775d0bd63;
			sourceTree = "<group>";
		};
		D7C16D232AC5FEA600689E89 /* 12509ffdc684437f8f2656b0129d2c13 */ = {
			isa = PBXGroup;
			children = (
				D7C16D242AC5FEA600689E89 /* Snowdon.csv */,
			);
			path = 12509ffdc684437f8f2656b0129d2c13;
			sourceTree = "<group>";
		};
		D7C16D262AC5FEB600689E89 /* e87c154fb9c2487f999143df5b08e9b1 */ = {
			isa = PBXGroup;
			children = (
				D7C16D272AC5FEB600689E89 /* Hawaii.csv */,
			);
			path = e87c154fb9c2487f999143df5b08e9b1;
			sourceTree = "<group>";
		};
		D7C3AB462B683291008909B9 /* Set feature request mode */ = {
			isa = PBXGroup;
			children = (
				D7C3AB472B683291008909B9 /* SetFeatureRequestModeView.swift */,
			);
			path = "Set feature request mode";
			sourceTree = "<group>";
		};
		D7C5233F2BED9BBF00E8221A /* e4a398afe9a945f3b0f4dca1e4faccb5 */ = {
			isa = PBXGroup;
			children = (
				D7C5233E2BED9BBF00E8221A /* SanFrancisco.tpkx */,
			);
			path = e4a398afe9a945f3b0f4dca1e4faccb5;
			sourceTree = "<group>";
		};
		D7CC33FB2A31475C00198EDF /* Show line of sight between points */ = {
			isa = PBXGroup;
			children = (
				D7CC33FD2A31475C00198EDF /* ShowLineOfSightBetweenPointsView.swift */,
			);
			path = "Show line of sight between points";
			sourceTree = "<group>";
		};
		D7CDD3882CB86F0A00DE9766 /* Add point cloud layer from file */ = {
			isa = PBXGroup;
			children = (
				D7CDD3852CB86F0A00DE9766 /* AddPointCloudLayerFromFileView.swift */,
			);
			path = "Add point cloud layer from file";
			sourceTree = "<group>";
		};
		D7CDD38E2CB872EA00DE9766 /* 34da965ca51d4c68aa9b3a38edb29e00 */ = {
			isa = PBXGroup;
			children = (
				D7CDD38D2CB872EA00DE9766 /* sandiego-north-balboa-pointcloud.slpk */,
			);
			path = 34da965ca51d4c68aa9b3a38edb29e00;
			sourceTree = "<group>";
		};
		D7CE9F992AE2F575008F7A5F /* 22c3083d4fa74e3e9b25adfc9f8c0496 */ = {
			isa = PBXGroup;
			children = (
				D7CE9F9A2AE2F575008F7A5F /* streetmap_SD.tpkx */,
			);
			path = 22c3083d4fa74e3e9b25adfc9f8c0496;
			sourceTree = "<group>";
		};
		D7CE9F9C2AE2F585008F7A5F /* 3424d442ebe54f3cbf34462382d3aebe */ = {
			isa = PBXGroup;
			children = (
				D7CE9FA22AE2F595008F7A5F /* san-diego-eagle-locator */,
			);
			path = 3424d442ebe54f3cbf34462382d3aebe;
			sourceTree = "<group>";
		};
		D7D1F3512ADDBE5D009CE2DA /* 7dd2f97bb007466ea939160d0de96a9d */ = {
			isa = PBXGroup;
			children = (
				D7D1F3522ADDBE5D009CE2DA /* philadelphia.mspk */,
			);
			path = 7dd2f97bb007466ea939160d0de96a9d;
			sourceTree = "<group>";
		};
		D7D9FCF52BF2CC8600F972A2 /* Filter by definition expression or display filter */ = {
			isa = PBXGroup;
			children = (
				D7D9FCF22BF2CC8600F972A2 /* FilterByDefinitionExpressionOrDisplayFilterView.swift */,
			);
			path = "Filter by definition expression or display filter";
			sourceTree = "<group>";
		};
		D7DDF84F2AF47C6C004352D9 /* Find route around barriers */ = {
			isa = PBXGroup;
			children = (
				D76EE6062AF9AFE100DA0325 /* FindRouteAroundBarriersView.Model.swift */,
				D7DDF8502AF47C6C004352D9 /* FindRouteAroundBarriersView.swift */,
				D73FCFFE2B02C7630006360D /* FindRouteAroundBarriersView.Views.swift */,
			);
			path = "Find route around barriers";
			sourceTree = "<group>";
		};
		D7DFA0E92CBA0242007C31F2 /* Add map image layer */ = {
			isa = PBXGroup;
			children = (
				D7DFA0E62CBA0242007C31F2 /* AddMapImageLayerView.swift */,
			);
			path = "Add map image layer";
			sourceTree = "<group>";
		};
		D7E440D12A1ECBC2005D74DE /* Create buffers around points */ = {
			isa = PBXGroup;
			children = (
				D7E440D62A1ECE7D005D74DE /* CreateBuffersAroundPointsView.swift */,
			);
			path = "Create buffers around points";
			sourceTree = "<group>";
		};
		D7E557602A1D743100B9FB09 /* Add WMS layer */ = {
			isa = PBXGroup;
			children = (
				D7E557672A1D768800B9FB09 /* AddWMSLayerView.swift */,
			);
			path = "Add WMS layer";
			sourceTree = "<group>";
		};
		D7E7D0792AEB39BF003AAD02 /* Find route in transport network */ = {
			isa = PBXGroup;
			children = (
				D7749AD52AF08BF50086632F /* FindRouteInTransportNetworkView.Model.swift */,
				D7E7D0802AEB39D5003AAD02 /* FindRouteInTransportNetworkView.swift */,
			);
			path = "Find route in transport network";
			sourceTree = "<group>";
		};
		D7E7D0862AEB3C36003AAD02 /* df193653ed39449195af0c9725701dca */ = {
			isa = PBXGroup;
			children = (
				D7E7D0992AEB3C47003AAD02 /* san_diego_offline_routing */,
			);
			path = df193653ed39449195af0c9725701dca;
			sourceTree = "<group>";
		};
		D7EAF34F2A1C011000D822C4 /* Set min and max scale */ = {
			isa = PBXGroup;
			children = (
				D7EAF3592A1C023800D822C4 /* SetMinAndMaxScaleView.swift */,
			);
			path = "Set min and max scale";
			sourceTree = "<group>";
		};
		D7ECF5942AB8BDCA003FB2BE /* Render multilayer symbols */ = {
			isa = PBXGroup;
			children = (
				D7ECF5972AB8BE63003FB2BE /* RenderMultilayerSymbolsView.swift */,
			);
			path = "Render multilayer symbols";
			sourceTree = "<group>";
		};
		D7EF5D712A269E2D00FEBDE5 /* Show coordinates in multiple formats */ = {
			isa = PBXGroup;
			children = (
				D7EF5D742A26A03A00FEBDE5 /* ShowCoordinatesInMultipleFormatsView.swift */,
			);
			path = "Show coordinates in multiple formats";
			sourceTree = "<group>";
		};
		D7F8C0342B60564D0072BFA7 /* Add features with contingent values */ = {
			isa = PBXGroup;
			children = (
				D7F8C0362B60564D0072BFA7 /* AddFeaturesWithContingentValuesView.swift */,
				D74F03EF2B609A7D00E83688 /* AddFeaturesWithContingentValuesView.Model.swift */,
				D7F8C0422B608F120072BFA7 /* AddFeaturesWithContingentValuesView.AddFeatureView.swift */,
			);
			path = "Add features with contingent values";
			sourceTree = "<group>";
		};
		D7F8C03C2B605AF60072BFA7 /* e12b54ea799f4606a2712157cf9f6e41 */ = {
			isa = PBXGroup;
			children = (
				D7F8C03D2B605AF60072BFA7 /* ContingentValuesBirdNests.geodatabase */,
			);
			path = e12b54ea799f4606a2712157cf9f6e41;
			sourceTree = "<group>";
		};
		D7F8C03F2B605E720072BFA7 /* b5106355f1634b8996e634c04b6a930a */ = {
			isa = PBXGroup;
			children = (
				D7F8C0402B605E720072BFA7 /* FillmoreTopographicMap.vtpk */,
			);
			path = b5106355f1634b8996e634c04b6a930a;
			sourceTree = "<group>";
		};
		E000E75E2869E325005D87C5 /* Clip geometry */ = {
			isa = PBXGroup;
			children = (
				E000E75F2869E33D005D87C5 /* ClipGeometryView.swift */,
			);
			path = "Clip geometry";
			sourceTree = "<group>";
		};
		E000E761286A0B07005D87C5 /* Cut geometry */ = {
			isa = PBXGroup;
			children = (
				E000E762286A0B18005D87C5 /* CutGeometryView.swift */,
			);
			path = "Cut geometry";
			sourceTree = "<group>";
		};
		E004A6B928414332002A1FE6 /* Set viewpoint rotation */ = {
			isa = PBXGroup;
			children = (
				E004A6BD28414332002A1FE6 /* SetViewpointRotationView.swift */,
			);
			path = "Set viewpoint rotation";
			sourceTree = "<group>";
		};
		E004A6D528465C70002A1FE6 /* Display scene */ = {
			isa = PBXGroup;
			children = (
				E004A6D828465C70002A1FE6 /* DisplaySceneView.swift */,
			);
			path = "Display scene";
			sourceTree = "<group>";
		};
		E004A6DE2846626A002A1FE6 /* Show callout */ = {
			isa = PBXGroup;
			children = (
				E004A6DF28466279002A1FE6 /* ShowCalloutView.swift */,
			);
			path = "Show callout";
			sourceTree = "<group>";
		};
		E004A6E42846A609002A1FE6 /* Style graphics with symbols */ = {
			isa = PBXGroup;
			children = (
				E004A6E52846A61F002A1FE6 /* StyleGraphicsWithSymbolsView.swift */,
			);
			path = "Style graphics with symbols";
			sourceTree = "<group>";
		};
		E004A6E728493BBB002A1FE6 /* Show device location */ = {
			isa = PBXGroup;
			children = (
				E004A6E828493BCE002A1FE6 /* ShowDeviceLocationView.swift */,
			);
			path = "Show device location";
			sourceTree = "<group>";
		};
		E004A6EB28495538002A1FE6 /* Create planar and geodetic buffers */ = {
			isa = PBXGroup;
			children = (
				E004A6EC2849556E002A1FE6 /* CreatePlanarAndGeodeticBuffersView.swift */,
			);
			path = "Create planar and geodetic buffers";
			sourceTree = "<group>";
		};
		E004A6EE284E4B7A002A1FE6 /* Download vector tiles to local cache */ = {
			isa = PBXGroup;
			children = (
				E004A6EF284E4B9B002A1FE6 /* DownloadVectorTilesToLocalCacheView.swift */,
			);
			path = "Download vector tiles to local cache";
			sourceTree = "<group>";
		};
		E004A6F1284E4F80002A1FE6 /* Show result of spatial operations */ = {
			isa = PBXGroup;
			children = (
				E004A6F2284E4FEB002A1FE6 /* ShowResultOfSpatialOperationsView.swift */,
			);
			path = "Show result of spatial operations";
			sourceTree = "<group>";
		};
		E004A6F4284FA3C5002A1FE6 /* Select features in feature layer */ = {
			isa = PBXGroup;
			children = (
				E004A6F5284FA42A002A1FE6 /* SelectFeaturesInFeatureLayerView.swift */,
			);
			path = "Select features in feature layer";
			sourceTree = "<group>";
		};
		E041ABC3287CAFEB0056009B /* Web */ = {
			isa = PBXGroup;
			children = (
				E041AC15287F54580056009B /* highlight.min.js */,
				E041AC1D288076A60056009B /* info.css */,
				E041AC1F288077B90056009B /* xcode.css */,
			);
			path = Web;
			sourceTree = "<group>";
		};
		E066DD33285CF3A0004D3D5B /* Find route */ = {
			isa = PBXGroup;
			children = (
				E066DD34285CF3B3004D3D5B /* FindRouteView.swift */,
			);
			path = "Find route";
			sourceTree = "<group>";
		};
		E066DD362860AB0B004D3D5B /* Style graphics with renderer */ = {
			isa = PBXGroup;
			children = (
				E066DD372860AB28004D3D5B /* StyleGraphicsWithRendererView.swift */,
			);
			path = "Style graphics with renderer";
			sourceTree = "<group>";
		};
		E066DD392860C9EE004D3D5B /* Show result of spatial relationships */ = {
			isa = PBXGroup;
			children = (
				E066DD3A2860CA08004D3D5B /* ShowResultOfSpatialRelationshipsView.swift */,
			);
			path = "Show result of spatial relationships";
			sourceTree = "<group>";
		};
		E066DD3E28610F3F004D3D5B /* Add scene layer from service */ = {
			isa = PBXGroup;
			children = (
				E066DD3F28610F55004D3D5B /* AddSceneLayerFromServiceView.swift */,
			);
			path = "Add scene layer from service";
			sourceTree = "<group>";
		};
		E070A0A1286F3B3400F2B606 /* Download preplanned map area */ = {
			isa = PBXGroup;
			children = (
				883C121429C9136600062FF9 /* DownloadPreplannedMapAreaView.MapPicker.swift */,
				E0D04FF128A5390000747989 /* DownloadPreplannedMapAreaView.Model.swift */,
				E070A0A2286F3B6000F2B606 /* DownloadPreplannedMapAreaView.swift */,
			);
			path = "Download preplanned map area";
			sourceTree = "<group>";
		};
		E088E1552862578800413100 /* Set surface placement mode */ = {
			isa = PBXGroup;
			children = (
				E088E1562862579D00413100 /* SetSurfacePlacementModeView.swift */,
			);
			path = "Set surface placement mode";
			sourceTree = "<group>";
		};
		E088E1722863B5E600413100 /* Generate offline map */ = {
			isa = PBXGroup;
			children = (
				E088E1732863B5F800413100 /* GenerateOfflineMapView.swift */,
			);
			path = "Generate offline map";
			sourceTree = "<group>";
		};
		E0EA0B75286638FD00C9621D /* Project geometry */ = {
			isa = PBXGroup;
			children = (
				E0EA0B762866390E00C9621D /* ProjectGeometryView.swift */,
			);
			path = "Project geometry";
			sourceTree = "<group>";
		};
		E0FE32E528747762002C6ACA /* Browse building floors */ = {
			isa = PBXGroup;
			children = (
				E0FE32E628747778002C6ACA /* BrowseBuildingFloorsView.swift */,
			);
			path = "Browse building floors";
			sourceTree = "<group>";
		};
		F111CCBD288B548400205358 /* Display map from mobile map package */ = {
			isa = PBXGroup;
			children = (
				F111CCC0288B5D5600205358 /* DisplayMapFromMobileMapPackageView.swift */,
			);
			path = "Display map from mobile map package";
			sourceTree = "<group>";
		};
		F111CCC2288B63DB00205358 /* e1f3a7254cb845b09450f54937c16061 */ = {
			isa = PBXGroup;
			children = (
				F111CCC3288B641900205358 /* Yellowstone.mmpk */,
			);
			path = e1f3a7254cb845b09450f54937c16061;
			sourceTree = "<group>";
		};
		F19A316128906F0D003B7EF9 /* Add raster from file */ = {
			isa = PBXGroup;
			children = (
				F1E71BF0289473760064C33F /* AddRasterFromFileView.swift */,
			);
			path = "Add raster from file";
			sourceTree = "<group>";
		};
/* End PBXGroup section */

/* Begin PBXNativeTarget section */
		00E5401227F3CCA200CF66D5 /* Samples */ = {
			isa = PBXNativeTarget;
			buildConfigurationList = 00E5402427F3CCA200CF66D5 /* Build configuration list for PBXNativeTarget "Samples" */;
			buildPhases = (
				001C6DDC27FE5CE800D472C2 /* Create .secrets File If It Does Not Exist */,
				00CCB8A3285BA2FD00BBAB70 /* Download Portal Item Data */,
				00E5402B27F77A5A00CF66D5 /* Lint Sources */,
				00E5400F27F3CCA200CF66D5 /* Sources */,
				00144B5E280634840090DD5D /* Embed Frameworks */,
				00E5401027F3CCA200CF66D5 /* Frameworks */,
				00E5401127F3CCA200CF66D5 /* Resources */,
				0039A4E82885C4E300592C86 /* Copy Source Code Files */,
				0039A4E72885C45200592C86 /* Copy README.md Files For Source Code View */,
			);
			buildRules = (
				0083586F27FE3BCF00192A15 /* PBXBuildRule */,
				0074ABCC2817B8E60037244A /* PBXBuildRule */,
			);
			dependencies = (
			);
			name = Samples;
			packageProductDependencies = (
				00C43AEC2947DC350099AE34 /* ArcGISToolkit */,
			);
			productName = "arcgis-swift-sdk-samples (iOS)";
			productReference = 00E5401327F3CCA200CF66D5 /* ArcGIS Maps SDK Samples.app */;
			productType = "com.apple.product-type.application";
		};
/* End PBXNativeTarget section */

/* Begin PBXProject section */
		00E5400727F3CCA100CF66D5 /* Project object */ = {
			isa = PBXProject;
			attributes = {
				BuildIndependentTargetsInParallel = 1;
				KnownAssetTags = (
					AddCustomDynamicEntityDataSource,
					AddEncExchangeSet,
					AddFeatureLayers,
					AddFeaturesWithContingentValues,
					AddPointCloudLayerFromFile,
					AddRasterFromFile,
					Animate3DGraphic,
					AnimateImagesWithImageOverlay,
					ApplyScheduledUpdatesToPreplannedMapArea,
					AugmentRealityToShowTabletopScene,
					ChangeCameraController,
					DisplayDimensions,
					DisplayMapFromMobileMapPackage,
					DisplaySceneFromMobileScenePackage,
					EditAndSyncFeaturesWithFeatureService,
					EditFeaturesWithFeatureLinkedAnnotation,
					EditGeodatabaseWithTransactions,
					FindRouteInMobileMapPackage,
					FindRouteInTransportNetwork,
					GenerateOfflineMapWithLocalBasemap,
					GeocodeOffline,
					IdentifyRasterCell,
					NavigateRouteWithRerouting,
					OrbitCameraAroundObject,
					ShowDeviceLocationWithNmeaDataSources,
					ShowMobileMapPackageExpirationDate,
					ShowViewshedFromGeoelementInScene,
					StyleFeaturesWithCustomDictionary,
					StylePointWithDistanceCompositeSceneSymbol,
					StyleSymbolsFromMobileStyleFile,
				);
				LastSwiftUpdateCheck = 1330;
				LastUpgradeCheck = 1600;
				ORGANIZATIONNAME = Esri;
				TargetAttributes = {
					00E5401227F3CCA200CF66D5 = {
						CreatedOnToolsVersion = 13.3;
					};
				};
			};
			buildConfigurationList = 00E5400A27F3CCA100CF66D5 /* Build configuration list for PBXProject "Samples" */;
			developmentRegion = en;
			hasScannedForEncodings = 0;
			knownRegions = (
				en,
				Base,
			);
			mainGroup = 00E5400627F3CCA100CF66D5;
			packageReferences = (
				00C43AEB2947DC350099AE34 /* XCRemoteSwiftPackageReference "arcgis-maps-sdk-swift-toolkit" */,
			);
			preferredProjectObjectVersion = 77;
			productRefGroup = 00E5401427F3CCA200CF66D5 /* Products */;
			projectDirPath = "";
			projectRoot = "";
			targets = (
				00E5401227F3CCA200CF66D5 /* Samples */,
			);
		};
/* End PBXProject section */

/* Begin PBXResourcesBuildPhase section */
		00E5401127F3CCA200CF66D5 /* Resources */ = {
			isa = PBXResourcesBuildPhase;
			buildActionMask = 2147483647;
			files = (
				D7F8C0412B605E720072BFA7 /* FillmoreTopographicMap.vtpk in Resources */,
				9537AFD72C220EF0000923C5 /* ExchangeSetwithoutUpdates in Resources */,
				D7F8C03E2B605AF60072BFA7 /* ContingentValuesBirdNests.geodatabase in Resources */,
				E041AC1E288076A60056009B /* info.css in Resources */,
				D7CE9F9B2AE2F575008F7A5F /* streetmap_SD.tpkx in Resources */,
				D721EEA82ABDFF550040BE46 /* LothianRiversAnno.mmpk in Resources */,
				D7C16D1F2AC5FE8200689E89 /* Pyrenees.csv in Resources */,
				E041AC1A287F54580056009B /* highlight.min.js in Resources */,
				D7497F402AC4BA4100167AD2 /* Edinburgh_Pylon_Dimensions.mmpk in Resources */,
				D7C523402BED9BBF00E8221A /* SanFrancisco.tpkx in Resources */,
				00E5402027F3CCA200CF66D5 /* Assets.xcassets in Resources */,
				4D126D7C29CA3E6000CFB7A7 /* Redlands.nmea in Resources */,
				00C94A0D28B53DE1004E42D9 /* raster-file in Resources */,
				D7464F2B2ACE0965007FEE88 /* SA_EVI_8Day_03May20 in Resources */,
				004FE87129DF5D8700075217 /* Bristol in Resources */,
				D7C16D252AC5FEA600689E89 /* Snowdon.csv in Resources */,
				D73F8CF42AB1089900CD39DA /* Restaurant.stylx in Resources */,
				D7BB3DD22C5D781800FFCD56 /* SaveTheBay.geodatabase in Resources */,
				D74C8C022ABA6202007C76B8 /* emoji-mobile.stylx in Resources */,
				D7CE9FA32AE2F595008F7A5F /* san-diego-eagle-locator in Resources */,
				D76000B72AF19FCA00B3084D /* SanFrancisco.mmpk in Resources */,
				D762AF652BF6A96100ECE3C7 /* loudoun_anno.geodatabase in Resources */,
				792222DD2A81AA5D00619FFE /* AIS_MarineCadastre_SelectedVessels_CustomDataSource.jsonl in Resources */,
				E041AC20288077B90056009B /* xcode.css in Resources */,
				00D4EF9028638BF100B9CC30 /* LA_Trails.geodatabase in Resources */,
				D701D72C2A37C7F7006FF0C8 /* bradley_low_3ds in Resources */,
				D7CDD38F2CB872EA00DE9766 /* sandiego-north-balboa-pointcloud.slpk in Resources */,
				00D4EF9A28638BF100B9CC30 /* AuroraCO.gpkg in Resources */,
				D7C16D282AC5FEB700689E89 /* Hawaii.csv in Resources */,
				D73571D72CB613220046A433 /* hydrography in Resources */,
				D7D1F3532ADDBE5D009CE2DA /* philadelphia.mspk in Resources */,
				004A2B9D2BED455B00C297CE /* canyonlands in Resources */,
				798C2DA72AFC505600EE7E97 /* PrivacyInfo.xcprivacy in Resources */,
				D7E7D09A2AEB3C47003AAD02 /* san_diego_offline_routing in Resources */,
				F111CCC4288B641900205358 /* Yellowstone.mmpk in Resources */,
				D77572AE2A295DDE00F490CD /* PacificSouthWest2 in Resources */,
				10D321932BDB187400B39B1B /* naperville_imagery.tpkx in Resources */,
				00D4EFB12863CE6300B9CC30 /* ScottishWildlifeTrust_reserves in Resources */,
				D7781D492B7EB03400E53C51 /* SanDiegoTourPath.json in Resources */,
				D7C16D222AC5FE9800689E89 /* GrandCanyon.csv in Resources */,
			);
			runOnlyForDeploymentPostprocessing = 0;
		};
/* End PBXResourcesBuildPhase section */

/* Begin PBXShellScriptBuildPhase section */
		001C6DDC27FE5CE800D472C2 /* Create .secrets File If It Does Not Exist */ = {
			isa = PBXShellScriptBuildPhase;
			alwaysOutOfDate = 1;
			buildActionMask = 2147483647;
			files = (
			);
			inputFileListPaths = (
			);
			inputPaths = (
			);
			name = "Create .secrets File If It Does Not Exist";
			outputFileListPaths = (
			);
			outputPaths = (
				"$(SRCROOT)/.secrets",
			);
			runOnlyForDeploymentPostprocessing = 0;
			shellPath = /bin/sh;
			shellScript = "if [ ! -e \"$SRCROOT/.secrets\" ]\nthen\n    touch \"$SRCROOT/.secrets\"\nfi\n";
		};
		0039A4E72885C45200592C86 /* Copy README.md Files For Source Code View */ = {
			isa = PBXShellScriptBuildPhase;
			alwaysOutOfDate = 1;
			buildActionMask = 2147483647;
			files = (
			);
			inputFileListPaths = (
			);
			inputPaths = (
			);
			name = "Copy README.md Files For Source Code View";
			outputFileListPaths = (
			);
			outputPaths = (
			);
			runOnlyForDeploymentPostprocessing = 0;
			shellPath = /bin/sh;
			shellScript = "echo $BUILT_PRODUCTS_DIR\n\n# Directory to which the readmes will be copied.\nREADMES_DIR=${BUILT_PRODUCTS_DIR}/${UNLOCALIZED_RESOURCES_FOLDER_PATH}/READMEs\nmkdir -p \"${READMES_DIR}\"\n\n# Root readme for the project to skip.\nDEFAULT_README=$SRCROOT/README.md\n\n# Find all README.md files in the project.\nfind ${SRCROOT} -name \"README.md\" | while read file\ndo\n    # Skip the root readme for project.\n    if [ \"$file\" = \"$DEFAULT_README\" ]\n    then\n        echo $BUILT_PRODUCTS_DIR\n        continue\n    fi\n    \n    # Extract the folder name from the path.\n    FILE_PATH=$(dirname \"$file\")\n    FOLDER_NAME=$(basename \"$FILE_PATH\")\n    \n    cp \"${file}\" \"${READMES_DIR}/${FOLDER_NAME}.md\"\ndone\n";
		};
		00CCB8A3285BA2FD00BBAB70 /* Download Portal Item Data */ = {
			isa = PBXShellScriptBuildPhase;
			alwaysOutOfDate = 1;
			buildActionMask = 2147483647;
			files = (
			);
			inputFileListPaths = (
			);
			inputPaths = (
			);
			name = "Download Portal Item Data";
			outputFileListPaths = (
			);
			outputPaths = (
			);
			runOnlyForDeploymentPostprocessing = 0;
			shellPath = /bin/sh;
			shellScript = "SAMPLES_DIRECTORY=\"${SRCROOT}/Shared/Samples\"\nDOWNLOAD_DIRECTORY=\"${SRCROOT}/Portal Data\"\nxcrun --sdk macosx swift \"${SRCROOT}/Scripts/DowloadPortalItemData.swift\" \"$SAMPLES_DIRECTORY\" \"$DOWNLOAD_DIRECTORY\"\n";
		};
		00E5402B27F77A5A00CF66D5 /* Lint Sources */ = {
			isa = PBXShellScriptBuildPhase;
			alwaysOutOfDate = 1;
			buildActionMask = 2147483647;
			files = (
			);
			inputFileListPaths = (
			);
			inputPaths = (
			);
			name = "Lint Sources";
			outputFileListPaths = (
			);
			outputPaths = (
			);
			runOnlyForDeploymentPostprocessing = 0;
			shellPath = /bin/sh;
			shellScript = "if [[ \"$(uname -m)\" == arm64 ]]; then\n    export PATH=\"/opt/homebrew/bin:$PATH\"\nfi\n\nif which swiftlint > /dev/null; then\n  swiftlint\nelse\n  echo \"warning: SwiftLint not installed, download from https://github.com/realm/SwiftLint\"\nfi\n";
		};
/* End PBXShellScriptBuildPhase section */

/* Begin PBXSourcesBuildPhase section */
		00E5400F27F3CCA200CF66D5 /* Sources */ = {
			isa = PBXSourcesBuildPhase;
			buildActionMask = 2147483647;
			files = (
				95F891292C46E9D60010EBED /* ShowDeviceLocationUsingIndoorPositioningView.swift in Sources */,
				1C2538562BABACFD00337307 /* AugmentRealityToNavigateRouteView.swift in Sources */,
				1C2538572BABACFD00337307 /* AugmentRealityToNavigateRouteView.ARSceneView.swift in Sources */,
				D76929FA2B4F79540047205E /* OrbitCameraAroundObjectView.swift in Sources */,
				79D84D132A81711A00F45262 /* AddCustomDynamicEntityDataSourceView.swift in Sources */,
				102B6A372BFD5B55009F763C /* IdentifyFeaturesInWMSLayerView.swift in Sources */,
				E000E7602869E33D005D87C5 /* ClipGeometryView.swift in Sources */,
				9503056E2C46ECB70091B32D /* ShowDeviceLocationUsingIndoorPositioningView.Model.swift in Sources */,
				4D2ADC6729C50BD6003B367F /* AddDynamicEntityLayerView.Model.swift in Sources */,
				E004A6E928493BCE002A1FE6 /* ShowDeviceLocationView.swift in Sources */,
				1C26ED192A859525009B7721 /* FilterFeaturesInSceneView.swift in Sources */,
				D7352F8E2BD992C40013FFEF /* MonitorChangesToDrawStatusView.swift in Sources */,
				F111CCC1288B5D5600205358 /* DisplayMapFromMobileMapPackageView.swift in Sources */,
				D7BA8C462B2A8ACA00018633 /* String.swift in Sources */,
				D76495212B74687E0042699E /* ValidateUtilityNetworkTopologyView.Model.swift in Sources */,
				D7D9FCF62BF2CC8600F972A2 /* FilterByDefinitionExpressionOrDisplayFilterView.swift in Sources */,
				D7337C5A2ABCFDB100A5D865 /* StyleSymbolsFromMobileStyleFileView.SymbolOptionsListView.swift in Sources */,
				00E1D90F2BC0B1E8001AEB6A /* SnapGeometryEditsView.GeometryEditorMenu.swift in Sources */,
				1C43BC842A43781200509BF8 /* SetVisibilityOfSubtypeSublayerView.swift in Sources */,
				00A7A1462A2FC58300F035F7 /* DisplayContentOfUtilityNetworkContainerView.swift in Sources */,
				D7553CDB2AE2DFEC00DC2A70 /* GeocodeOfflineView.swift in Sources */,
				D757D14B2B6C46E50065F78F /* ListSpatialReferenceTransformationsView.Model.swift in Sources */,
				218F35B829C28F4A00502022 /* AuthenticateWithOAuthView.swift in Sources */,
				79B7B80A2A1BF8EC00F57C27 /* CreateAndSaveKMLView.swift in Sources */,
				D7C6420C2B4F47E10042B8F7 /* SearchForWebMapView.Model.swift in Sources */,
				000D43162B9918420003D3C2 /* ConfigureBasemapStyleParametersView.swift in Sources */,
				7573E81C29D6134C00BEED9C /* TraceUtilityNetworkView.Enums.swift in Sources */,
				7573E81A29D6134C00BEED9C /* TraceUtilityNetworkView.Model.swift in Sources */,
				1C3B7DC82A5F64FC00907443 /* AnalyzeNetworkWithSubnetworkTraceView.Model.swift in Sources */,
				D752D9402A39154C003EB25E /* ManageOperationalLayersView.swift in Sources */,
				D7ABA2F92A32579C0021822B /* MeasureDistanceInSceneView.swift in Sources */,
				D7CDD38B2CB86F0A00DE9766 /* AddPointCloudLayerFromFileView.swift in Sources */,
				D7BA38912BFBC476009954F5 /* EditFeaturesWithFeatureLinkedAnnotationView.Model.swift in Sources */,
				10D321962BDB1CB500B39B1B /* GenerateOfflineMapWithLocalBasemapView.swift in Sources */,
				D73723792AF5ADD800846884 /* FindRouteInMobileMapPackageView.MobileMapView.swift in Sources */,
				E004A6E028466279002A1FE6 /* ShowCalloutView.swift in Sources */,
				E000E763286A0B18005D87C5 /* CutGeometryView.swift in Sources */,
				D7705D582AFC244E00CC0335 /* FindClosestFacilityToMultiplePointsView.swift in Sources */,
				D73FCFFF2B02C7630006360D /* FindRouteAroundBarriersView.Views.swift in Sources */,
				3EEDE7CE2C5D73F700510104 /* SetSpatialReferenceView.swift in Sources */,
				4D126D7229CA1E1800CFB7A7 /* FileNMEASentenceReader.swift in Sources */,
				001C6DE127FE8A9400D472C2 /* AppSecrets.swift.masque in Sources */,
				D77BC5392B59A2D3007B49B6 /* StylePointWithDistanceCompositeSceneSymbolView.swift in Sources */,
				D7084FA92AD771AA00EC7F4F /* AugmentRealityToFlyOverSceneView.swift in Sources */,
				D75B58512AAFB3030038B3B4 /* StyleFeaturesWithCustomDictionaryView.swift in Sources */,
				E0D04FF228A5390000747989 /* DownloadPreplannedMapAreaView.Model.swift in Sources */,
				D764B7DF2BE2F89D002E2F92 /* EditGeodatabaseWithTransactionsView.swift in Sources */,
				00CCB8A5285BAF8700BBAB70 /* OnDemandResource.swift in Sources */,
				D7635FFE2B9277DC0044AB97 /* ConfigureClustersView.swift in Sources */,
				1C19B4F32A578E46001D2506 /* CreateLoadReportView.swift in Sources */,
				7900C5F62A83FC3F002D430F /* AddCustomDynamicEntityDataSourceView.Vessel.swift in Sources */,
				D71099702A2802FA0065A1C1 /* DensifyAndGeneralizeGeometryView.SettingsView.swift in Sources */,
				E004A6ED2849556E002A1FE6 /* CreatePlanarAndGeodeticBuffersView.swift in Sources */,
				E041ABD7287DB04D0056009B /* SampleInfoView.swift in Sources */,
				D7635FFD2B9277DC0044AB97 /* ConfigureClustersView.SettingsView.swift in Sources */,
				D769DF332BEC1A1C0062AE95 /* EditGeodatabaseWithTransactionsView.Model.swift in Sources */,
				1C43BC822A43781200509BF8 /* SetVisibilityOfSubtypeSublayerView.Model.swift in Sources */,
				D71FCB8A2AD6277F000E517C /* CreateMobileGeodatabaseView.Model.swift in Sources */,
				D752D9462A3A6F80003EB25E /* MonitorChangesToMapLoadStatusView.swift in Sources */,
				00181B462846AD7100654571 /* View+ErrorAlert.swift in Sources */,
				D733CA192BED980D00FBDE4C /* EditAndSyncFeaturesWithFeatureServiceView.swift in Sources */,
				00273CF62A82AB8700A7A77D /* SampleLink.swift in Sources */,
				95A572192C0FDCC9006E8B48 /* ShowScaleBarView.swift in Sources */,
				D7ABA2FF2A32881C0021822B /* ShowViewshedFromGeoelementInSceneView.swift in Sources */,
				E0FE32E728747778002C6ACA /* BrowseBuildingFloorsView.swift in Sources */,
				954AEDEE2C01332600265114 /* SelectFeaturesInSceneLayerView.swift in Sources */,
				D7F8C0432B608F120072BFA7 /* AddFeaturesWithContingentValuesView.AddFeatureView.swift in Sources */,
				D752D95F2A3BCE06003EB25E /* DisplayMapFromPortalItemView.swift in Sources */,
				004A2BA22BED456500C297CE /* ApplyScheduledUpdatesToPreplannedMapAreaView.swift in Sources */,
				3E9F77732C6A60FA0022CAB5 /* QueryFeatureCountAndExtentView.swift in Sources */,
				1CAB8D4B2A3CEAB0002AA649 /* RunValveIsolationTraceView.Model.swift in Sources */,
				E070A0A3286F3B6000F2B606 /* DownloadPreplannedMapAreaView.swift in Sources */,
				D79482D42C35D872006521CD /* CreateDynamicBasemapGalleryView.swift in Sources */,
				D77570C02A2942F800F490CD /* AnimateImagesWithImageOverlayView.swift in Sources */,
				D7054AE92ACCCB6C007235BA /* Animate3DGraphicView.SettingsView.swift in Sources */,
				D7BA8C442B2A4DAA00018633 /* Array.swift in Sources */,
				D78FA4942C3C88880079313E /* CreateDynamicBasemapGalleryView.Views.swift in Sources */,
				E0EA0B772866390E00C9621D /* ProjectGeometryView.swift in Sources */,
				D74C8BFE2ABA5605007C76B8 /* StyleSymbolsFromMobileStyleFileView.swift in Sources */,
				D7E7D0812AEB39D5003AAD02 /* FindRouteInTransportNetworkView.swift in Sources */,
				D742E4922B04132B00690098 /* DisplayWebSceneFromPortalItemView.swift in Sources */,
				0042E24328E4BF8F001F33D6 /* ShowViewshedFromPointInSceneView.Model.swift in Sources */,
				95F3A52B2C07F09C00885DED /* SetSurfaceNavigationConstraintView.swift in Sources */,
				D7E557682A1D768800B9FB09 /* AddWMSLayerView.swift in Sources */,
				D7497F3C2AC4B4C100167AD2 /* DisplayDimensionsView.swift in Sources */,
				D7C97B562B75C10C0097CDA1 /* ValidateUtilityNetworkTopologyView.Views.swift in Sources */,
				D73FCFF72B02A3AA0006360D /* FindAddressWithReverseGeocodeView.swift in Sources */,
				0005580A2817C51E00224BC6 /* SampleDetailView.swift in Sources */,
				D75F66362B48EABC00434974 /* SearchForWebMapView.swift in Sources */,
				D7058B102B59E44B000A888A /* StylePointWithSceneSymbolView.swift in Sources */,
				1C8EC7472BAE2891001A6929 /* AugmentRealityToCollectDataView.swift in Sources */,
				D75C35672AB50338003CD55F /* GroupLayersTogetherView.GroupLayerListView.swift in Sources */,
				4D2ADC6229C5071C003B367F /* ChangeMapViewBackgroundView.Model.swift in Sources */,
				D7848ED82CBD85A300F6F546 /* AddPointSceneLayerView.swift in Sources */,
				0074ABCD2817BCC30037244A /* SamplesApp+Samples.swift.tache in Sources */,
				D79EE76E2A4CEA5D005A52AE /* SetUpLocationDrivenGeotriggersView.Model.swift in Sources */,
				D74F03F02B609A7D00E83688 /* AddFeaturesWithContingentValuesView.Model.swift in Sources */,
				E004A6F3284E4FEB002A1FE6 /* ShowResultOfSpatialOperationsView.swift in Sources */,
				955AFAC42C10FD6F009C8FE5 /* ApplyMosaicRuleToRastersView.swift in Sources */,
				D751018E2A2E962D00B8FA48 /* IdentifyLayerFeaturesView.swift in Sources */,
				9537AFB42C2208B5000923C5 /* AddENCExchangeSetView.swift in Sources */,
				F1E71BF1289473760064C33F /* AddRasterFromFileView.swift in Sources */,
				00B04273282EC59E0072E1B4 /* AboutView.swift in Sources */,
				7573E81F29D6134C00BEED9C /* TraceUtilityNetworkView.swift in Sources */,
				D7781D4B2B7ECCB700E53C51 /* NavigateRouteWithReroutingView.Model.swift in Sources */,
				4D2ADC6929C50C4C003B367F /* AddDynamicEntityLayerView.SettingsView.swift in Sources */,
				1C42E04729D2396B004FC4BE /* ShowPopupView.swift in Sources */,
				79302F872A1ED71B0002336A /* CreateAndSaveKMLView.Views.swift in Sources */,
				D73FC0FD2AD4A18D0067A19B /* CreateMobileGeodatabaseView.swift in Sources */,
				1C19B4F12A578E46001D2506 /* CreateLoadReportView.Views.swift in Sources */,
				E066DD3B2860CA08004D3D5B /* ShowResultOfSpatialRelationshipsView.swift in Sources */,
				7573E81E29D6134C00BEED9C /* TraceUtilityNetworkView.Views.swift in Sources */,
				4D2ADC5A29C4F612003B367F /* ChangeMapViewBackgroundView.swift in Sources */,
				95DEB9B62C127A92009BEC35 /* ShowViewshedFromPointOnMapView.swift in Sources */,
				D7BA38972BFBFC0F009954F5 /* QueryRelatedFeaturesView.swift in Sources */,
				D7ECF5982AB8BE63003FB2BE /* RenderMultilayerSymbolsView.swift in Sources */,
				D769C2122A29019B00030F61 /* SetUpLocationDrivenGeotriggersView.swift in Sources */,
				79302F852A1ED4E30002336A /* CreateAndSaveKMLView.Model.swift in Sources */,
				D7C3AB4A2B683291008909B9 /* SetFeatureRequestModeView.swift in Sources */,
				95D2EE0F2C334D1600683D53 /* ShowServiceAreaView.swift in Sources */,
				D7058FB12ACB423C00A40F14 /* Animate3DGraphicView.Model.swift in Sources */,
				D77D9C002BB2438200B38A6C /* AugmentRealityToShowHiddenInfrastructureView.ARSceneView.swift in Sources */,
				0044CDDF2995C39E004618CE /* ShowDeviceLocationHistoryView.swift in Sources */,
				E041ABC0287CA9F00056009B /* WebView.swift in Sources */,
				D73E619E2BDB21F400457932 /* EditWithBranchVersioningView.swift in Sources */,
				D7DFA0EA2CBA0242007C31F2 /* AddMapImageLayerView.swift in Sources */,
				D7705D642AFC570700CC0335 /* FindClosestFacilityFromPointView.swift in Sources */,
				E088E1572862579D00413100 /* SetSurfacePlacementModeView.swift in Sources */,
				9579FCEA2C3360BB00FC8A1D /* EditFeatureAttachmentsView.swift in Sources */,
				D762AF5F2BF6A7B900ECE3C7 /* EditFeaturesWithFeatureLinkedAnnotationView.swift in Sources */,
				1CAF831F2A20305F000E1E60 /* ShowUtilityAssociationsView.swift in Sources */,
				00E7C15C2BBE1BF000B85D69 /* SnapGeometryEditsView.swift in Sources */,
				E004A6C128414332002A1FE6 /* SetViewpointRotationView.swift in Sources */,
				883C121529C9136600062FF9 /* DownloadPreplannedMapAreaView.MapPicker.swift in Sources */,
				D72C43F32AEB066D00B6157B /* GeocodeOfflineView.Model.swift in Sources */,
				1C9B74C929DB43580038B06F /* ShowRealisticLightAndShadowsView.swift in Sources */,
				10B782052BE55D7E007EAE6C /* GenerateOfflineMapWithCustomParametersView.swift in Sources */,
				D7635FF12B9272CB0044AB97 /* DisplayClustersView.swift in Sources */,
				D7232EE12AC1E5AA0079ABFF /* PlayKMLTourView.swift in Sources */,
				D7010EBF2B05616900D43F55 /* DisplaySceneFromMobileScenePackageView.swift in Sources */,
				D7337C602ABD142D00A5D865 /* ShowMobileMapPackageExpirationDateView.swift in Sources */,
				00E5401E27F3CCA200CF66D5 /* ContentView.swift in Sources */,
				D7634FAF2A43B7AC00F8AEFB /* CreateConvexHullAroundGeometriesView.swift in Sources */,
				E066DD382860AB28004D3D5B /* StyleGraphicsWithRendererView.swift in Sources */,
				108EC04129D25B2C000F35D0 /* QueryFeatureTableView.swift in Sources */,
				D71D516E2B51D7B600B2A2BE /* SearchForWebMapView.Views.swift in Sources */,
				D7114A0D2BDC6A3300FA68CA /* EditWithBranchVersioningView.Model.swift in Sources */,
				00B04FB5283EEBA80026C882 /* DisplayOverviewMapView.swift in Sources */,
				D718A1E72B570F7500447087 /* OrbitCameraAroundObjectView.Model.swift in Sources */,
				D71C5F642AAA7A88006599FD /* CreateSymbolStylesFromWebStylesView.swift in Sources */,
				D7CC33FF2A31475C00198EDF /* ShowLineOfSightBetweenPointsView.swift in Sources */,
				D70BE5792A5624A80022CA02 /* CategoriesView.swift in Sources */,
				10BD9EB42BF51B4B00ABDBD5 /* GenerateOfflineMapWithCustomParametersView.Model.swift in Sources */,
				4D2ADC5D29C4F612003B367F /* ChangeMapViewBackgroundView.SettingsView.swift in Sources */,
				75DD739529D38B1B0010229D /* NavigateRouteView.swift in Sources */,
				D75362D22A1E886700D83028 /* ApplyUniqueValueRendererView.swift in Sources */,
				0074ABBF28174BCF0037244A /* DisplayMapView.swift in Sources */,
				D7EF5D752A26A03A00FEBDE5 /* ShowCoordinatesInMultipleFormatsView.swift in Sources */,
				D72F272E2ADA1E4400F906DA /* AugmentRealityToShowTabletopSceneView.swift in Sources */,
				10B782082BE5A058007EAE6C /* GenerateOfflineMapWithCustomParametersView.CustomParameters.swift in Sources */,
				D76EE6072AF9AFE100DA0325 /* FindRouteAroundBarriersView.Model.swift in Sources */,
				0086F40128E3770A00974721 /* ShowViewshedFromPointInSceneView.swift in Sources */,
				0044289229C90C0B00160767 /* GetElevationAtPointOnSurfaceView.swift in Sources */,
				00E1D90B2BC0AF97001AEB6A /* SnapGeometryEditsView.SnapSettingsView.swift in Sources */,
				D7E440D72A1ECE7D005D74DE /* CreateBuffersAroundPointsView.swift in Sources */,
				00D4EF802863842100B9CC30 /* AddFeatureLayersView.swift in Sources */,
				4D126D7E29CA43D200CFB7A7 /* ShowDeviceLocationWithNMEADataSourcesView.Model.swift in Sources */,
				4D126D6D29CA1B6000CFB7A7 /* ShowDeviceLocationWithNMEADataSourcesView.swift in Sources */,
				D710996D2A27D9210065A1C1 /* DensifyAndGeneralizeGeometryView.swift in Sources */,
				88F93CC129C3D59D0006B28E /* CreateAndEditGeometriesView.swift in Sources */,
				1C0C1C3929D34DAE005C8B24 /* ChangeViewpointView.swift in Sources */,
				955271612C0E6749009B1ED4 /* AddRasterFromServiceView.swift in Sources */,
				D7AE861E2AC39DC50049B626 /* DisplayAnnotationView.swift in Sources */,
				D734FA0C2A183A5B00246D7E /* SetMaxExtentView.swift in Sources */,
				D704AA5A2AB22C1A00A3BB63 /* GroupLayersTogetherView.swift in Sources */,
				E004A6DC28465C70002A1FE6 /* DisplaySceneView.swift in Sources */,
				E066DD35285CF3B3004D3D5B /* FindRouteView.swift in Sources */,
				D71371792BD88ECC00EB2F86 /* MonitorChangesToLayerViewStateView.swift in Sources */,
				D7B759B32B1FFBE300017FDD /* FavoritesView.swift in Sources */,
				D722BD222A420DAD002C2087 /* ShowExtrudedFeaturesView.swift in Sources */,
				E004A6F6284FA42A002A1FE6 /* SelectFeaturesInFeatureLayerView.swift in Sources */,
				D77688132B69826B007C3860 /* ListSpatialReferenceTransformationsView.swift in Sources */,
				D75101812A2E493600B8FA48 /* ShowLabelsOnLayerView.swift in Sources */,
				1C3B7DCB2A5F64FC00907443 /* AnalyzeNetworkWithSubnetworkTraceView.swift in Sources */,
				00B042E8282EDC690072E1B4 /* SetBasemapView.swift in Sources */,
				E004A6E62846A61F002A1FE6 /* StyleGraphicsWithSymbolsView.swift in Sources */,
				0000FB6E2BBDB17600845921 /* Add3DTilesLayerView.swift in Sources */,
				D74EA7842B6DADA5008F6C7C /* ValidateUtilityNetworkTopologyView.swift in Sources */,
				00E1D90D2BC0B125001AEB6A /* SnapGeometryEditsView.GeometryEditorModel.swift in Sources */,
				E088E1742863B5F800413100 /* GenerateOfflineMapView.swift in Sources */,
				0074ABC428174F430037244A /* Sample.swift in Sources */,
				95E980712C26183000CB8912 /* BrowseOGCAPIFeatureServiceView.swift in Sources */,
				00A7A14A2A2FC5B700F035F7 /* DisplayContentOfUtilityNetworkContainerView.Model.swift in Sources */,
				E004A6F0284E4B9B002A1FE6 /* DownloadVectorTilesToLocalCacheView.swift in Sources */,
				00ABA94E2BF6721700C0488C /* ShowGridView.swift in Sources */,
				1CAB8D4E2A3CEAB0002AA649 /* RunValveIsolationTraceView.swift in Sources */,
				D7A737E02BABB9FE00B7C7FC /* AugmentRealityToShowHiddenInfrastructureView.swift in Sources */,
				4D2ADC4329C26D05003B367F /* AddDynamicEntityLayerView.swift in Sources */,
				D70082EB2ACF900100E0C3C2 /* IdentifyKMLFeaturesView.swift in Sources */,
				D7635FFB2B9277DC0044AB97 /* ConfigureClustersView.Model.swift in Sources */,
				D7EAF35A2A1C023800D822C4 /* SetMinAndMaxScaleView.swift in Sources */,
				1C19B4F52A578E46001D2506 /* CreateLoadReportView.Model.swift in Sources */,
				9547085C2C3C719800CA8579 /* EditFeatureAttachmentsView.Model.swift in Sources */,
				D71C90A22C6C249B0018C63E /* StyleGeometryTypesWithSymbolsView.swift in Sources */,
				3E54CF222C66AFBE00DD2F18 /* AddWebTiledLayerView.swift in Sources */,
				0042E24528E4F82C001F33D6 /* ShowViewshedFromPointInSceneView.ViewshedSettingsView.swift in Sources */,
				D7DDF8532AF47C6C004352D9 /* FindRouteAroundBarriersView.swift in Sources */,
				1C9B74D929DB54560038B06F /* ChangeCameraControllerView.swift in Sources */,
				D76000AE2AF19C2300B3084D /* FindRouteInMobileMapPackageView.swift in Sources */,
				00273CF42A82AB5900A7A77D /* SamplesSearchView.swift in Sources */,
				D78666AD2A2161F100C60110 /* FindNearestVertexView.swift in Sources */,
				3E720F9D2C619B1700E22A9E /* SetInitialViewpointView.swift in Sources */,
				D76CE8D92BFD7047009A8686 /* SetReferenceScaleView.swift in Sources */,
				D7C16D1B2AC5F95300689E89 /* Animate3DGraphicView.swift in Sources */,
				D744FD172A2112D90084A66C /* CreateConvexHullAroundPointsView.swift in Sources */,
				D7044B962BE18D73000F2C43 /* EditWithBranchVersioningView.Views.swift in Sources */,
				D71C90A32C6C249B0018C63E /* StyleGeometryTypesWithSymbolsView.Views.swift in Sources */,
				D718A1ED2B575FD900447087 /* ManageBookmarksView.swift in Sources */,
				D73723762AF5877500846884 /* FindRouteInMobileMapPackageView.Models.swift in Sources */,
				D74ECD0D2BEEAE2F007C0FA6 /* EditAndSyncFeaturesWithFeatureServiceView.Model.swift in Sources */,
				00CB9138284814A4005C2C5D /* SearchWithGeocodeView.swift in Sources */,
				1C43BC7F2A43781200509BF8 /* SetVisibilityOfSubtypeSublayerView.Views.swift in Sources */,
				D731F3C12AD0D2AC00A8431E /* IdentifyGraphicsView.swift in Sources */,
				00E5401C27F3CCA200CF66D5 /* SamplesApp.swift in Sources */,
				D73E61962BDAEE6600457932 /* MatchViewpointOfGeoViewsView.swift in Sources */,
				E066DD4028610F55004D3D5B /* AddSceneLayerFromServiceView.swift in Sources */,
				D7F8C0392B60564D0072BFA7 /* AddFeaturesWithContingentValuesView.swift in Sources */,
				00F279D62AF418DC00CECAF8 /* AddDynamicEntityLayerView.VehicleCallout.swift in Sources */,
				D7749AD62AF08BF50086632F /* FindRouteInTransportNetworkView.Model.swift in Sources */,
				D73F06692B5EE73D000B574F /* QueryFeaturesWithArcadeExpressionView.swift in Sources */,
				D7464F1E2ACE04B3007FEE88 /* IdentifyRasterCellView.swift in Sources */,
				D7588F5F2B7D8DAA008B75E2 /* NavigateRouteWithReroutingView.swift in Sources */,
			);
			runOnlyForDeploymentPostprocessing = 0;
		};
/* End PBXSourcesBuildPhase section */

/* Begin XCBuildConfiguration section */
		00E5402227F3CCA200CF66D5 /* Debug */ = {
			isa = XCBuildConfiguration;
			buildSettings = {
				ALWAYS_SEARCH_USER_PATHS = NO;
				ASSETCATALOG_COMPILER_GENERATE_SWIFT_ASSET_SYMBOL_EXTENSIONS = YES;
				CLANG_ANALYZER_NONNULL = YES;
				CLANG_ANALYZER_NUMBER_OBJECT_CONVERSION = YES_AGGRESSIVE;
				CLANG_CXX_LANGUAGE_STANDARD = "gnu++17";
				CLANG_ENABLE_MODULES = YES;
				CLANG_ENABLE_OBJC_ARC = YES;
				CLANG_ENABLE_OBJC_WEAK = YES;
				CLANG_WARN_BLOCK_CAPTURE_AUTORELEASING = YES;
				CLANG_WARN_BOOL_CONVERSION = YES;
				CLANG_WARN_COMMA = YES;
				CLANG_WARN_CONSTANT_CONVERSION = YES;
				CLANG_WARN_DEPRECATED_OBJC_IMPLEMENTATIONS = YES;
				CLANG_WARN_DIRECT_OBJC_ISA_USAGE = YES_ERROR;
				CLANG_WARN_DOCUMENTATION_COMMENTS = YES;
				CLANG_WARN_EMPTY_BODY = YES;
				CLANG_WARN_ENUM_CONVERSION = YES;
				CLANG_WARN_INFINITE_RECURSION = YES;
				CLANG_WARN_INT_CONVERSION = YES;
				CLANG_WARN_NON_LITERAL_NULL_CONVERSION = YES;
				CLANG_WARN_OBJC_IMPLICIT_RETAIN_SELF = YES;
				CLANG_WARN_OBJC_LITERAL_CONVERSION = YES;
				CLANG_WARN_OBJC_ROOT_CLASS = YES_ERROR;
				CLANG_WARN_QUOTED_INCLUDE_IN_FRAMEWORK_HEADER = YES;
				CLANG_WARN_RANGE_LOOP_ANALYSIS = YES;
				CLANG_WARN_STRICT_PROTOTYPES = YES;
				CLANG_WARN_SUSPICIOUS_MOVE = YES;
				CLANG_WARN_UNGUARDED_AVAILABILITY = YES_AGGRESSIVE;
				CLANG_WARN_UNREACHABLE_CODE = YES;
				CLANG_WARN__DUPLICATE_METHOD_MATCH = YES;
				COPY_PHASE_STRIP = NO;
				DEAD_CODE_STRIPPING = YES;
				DEBUG_INFORMATION_FORMAT = dwarf;
				ENABLE_STRICT_OBJC_MSGSEND = YES;
				ENABLE_TESTABILITY = YES;
				ENABLE_USER_SCRIPT_SANDBOXING = NO;
				GCC_C_LANGUAGE_STANDARD = gnu11;
				GCC_DYNAMIC_NO_PIC = NO;
				GCC_NO_COMMON_BLOCKS = YES;
				GCC_OPTIMIZATION_LEVEL = 0;
				GCC_PREPROCESSOR_DEFINITIONS = (
					"DEBUG=1",
					"$(inherited)",
				);
				GCC_WARN_64_TO_32_BIT_CONVERSION = YES;
				GCC_WARN_ABOUT_RETURN_TYPE = YES_ERROR;
				GCC_WARN_UNDECLARED_SELECTOR = YES;
				GCC_WARN_UNINITIALIZED_AUTOS = YES_AGGRESSIVE;
				GCC_WARN_UNUSED_FUNCTION = YES;
				GCC_WARN_UNUSED_VARIABLE = YES;
				MTL_ENABLE_DEBUG_INFO = INCLUDE_SOURCE;
				MTL_FAST_MATH = YES;
				ONLY_ACTIVE_ARCH = YES;
				SWIFT_ACTIVE_COMPILATION_CONDITIONS = DEBUG;
				SWIFT_OPTIMIZATION_LEVEL = "-Onone";
			};
			name = Debug;
		};
		00E5402327F3CCA200CF66D5 /* Release */ = {
			isa = XCBuildConfiguration;
			buildSettings = {
				ALWAYS_SEARCH_USER_PATHS = NO;
				ASSETCATALOG_COMPILER_GENERATE_SWIFT_ASSET_SYMBOL_EXTENSIONS = YES;
				CLANG_ANALYZER_NONNULL = YES;
				CLANG_ANALYZER_NUMBER_OBJECT_CONVERSION = YES_AGGRESSIVE;
				CLANG_CXX_LANGUAGE_STANDARD = "gnu++17";
				CLANG_ENABLE_MODULES = YES;
				CLANG_ENABLE_OBJC_ARC = YES;
				CLANG_ENABLE_OBJC_WEAK = YES;
				CLANG_WARN_BLOCK_CAPTURE_AUTORELEASING = YES;
				CLANG_WARN_BOOL_CONVERSION = YES;
				CLANG_WARN_COMMA = YES;
				CLANG_WARN_CONSTANT_CONVERSION = YES;
				CLANG_WARN_DEPRECATED_OBJC_IMPLEMENTATIONS = YES;
				CLANG_WARN_DIRECT_OBJC_ISA_USAGE = YES_ERROR;
				CLANG_WARN_DOCUMENTATION_COMMENTS = YES;
				CLANG_WARN_EMPTY_BODY = YES;
				CLANG_WARN_ENUM_CONVERSION = YES;
				CLANG_WARN_INFINITE_RECURSION = YES;
				CLANG_WARN_INT_CONVERSION = YES;
				CLANG_WARN_NON_LITERAL_NULL_CONVERSION = YES;
				CLANG_WARN_OBJC_IMPLICIT_RETAIN_SELF = YES;
				CLANG_WARN_OBJC_LITERAL_CONVERSION = YES;
				CLANG_WARN_OBJC_ROOT_CLASS = YES_ERROR;
				CLANG_WARN_QUOTED_INCLUDE_IN_FRAMEWORK_HEADER = YES;
				CLANG_WARN_RANGE_LOOP_ANALYSIS = YES;
				CLANG_WARN_STRICT_PROTOTYPES = YES;
				CLANG_WARN_SUSPICIOUS_MOVE = YES;
				CLANG_WARN_UNGUARDED_AVAILABILITY = YES_AGGRESSIVE;
				CLANG_WARN_UNREACHABLE_CODE = YES;
				CLANG_WARN__DUPLICATE_METHOD_MATCH = YES;
				COPY_PHASE_STRIP = NO;
				DEAD_CODE_STRIPPING = YES;
				DEBUG_INFORMATION_FORMAT = "dwarf-with-dsym";
				ENABLE_NS_ASSERTIONS = NO;
				ENABLE_STRICT_OBJC_MSGSEND = YES;
				ENABLE_USER_SCRIPT_SANDBOXING = NO;
				GCC_C_LANGUAGE_STANDARD = gnu11;
				GCC_NO_COMMON_BLOCKS = YES;
				GCC_WARN_64_TO_32_BIT_CONVERSION = YES;
				GCC_WARN_ABOUT_RETURN_TYPE = YES_ERROR;
				GCC_WARN_UNDECLARED_SELECTOR = YES;
				GCC_WARN_UNINITIALIZED_AUTOS = YES_AGGRESSIVE;
				GCC_WARN_UNUSED_FUNCTION = YES;
				GCC_WARN_UNUSED_VARIABLE = YES;
				MTL_ENABLE_DEBUG_INFO = NO;
				MTL_FAST_MATH = YES;
				SWIFT_COMPILATION_MODE = wholemodule;
				SWIFT_OPTIMIZATION_LEVEL = "-O";
			};
			name = Release;
		};
		00E5402527F3CCA200CF66D5 /* Debug */ = {
			isa = XCBuildConfiguration;
			buildSettings = {
				ASSETCATALOG_COMPILER_APPICON_NAME = AppIcon;
				ASSETCATALOG_COMPILER_GLOBAL_ACCENT_COLOR_NAME = AccentColor;
				CODE_SIGN_ENTITLEMENTS = macOS/Samples.entitlements;
				"CODE_SIGN_IDENTITY[sdk=macosx*]" = "Apple Development";
				CODE_SIGN_STYLE = Automatic;
				CURRENT_PROJECT_VERSION = 1;
				EMBED_ASSET_PACKS_IN_PRODUCT_BUNDLE = YES;
				INFOPLIST_FILE = "$(SRCROOT)/iOS/Info.plist";
				IPHONEOS_DEPLOYMENT_TARGET = 16.0;
				"IPHONEOS_DEPLOYMENT_TARGET[sdk=macosx*]" = 16.0;
				LD_RUNPATH_SEARCH_PATHS = (
					"$(inherited)",
					"@executable_path/Frameworks",
				);
				MARKETING_VERSION = 200.5.0;
				PRODUCT_BUNDLE_IDENTIFIER = "com.esri.arcgis-swift-sdk-samples";
				PRODUCT_NAME = "ArcGIS Maps SDK Samples";
				SDKROOT = iphoneos;
				SUPPORTED_PLATFORMS = "iphoneos iphonesimulator";
				SUPPORTS_MACCATALYST = YES;
				SUPPORTS_MAC_DESIGNED_FOR_IPHONE_IPAD = NO;
				SWIFT_EMIT_LOC_STRINGS = YES;
				SWIFT_VERSION = 6.0;
				TARGETED_DEVICE_FAMILY = "1,2,6";
			};
			name = Debug;
		};
		00E5402627F3CCA200CF66D5 /* Release */ = {
			isa = XCBuildConfiguration;
			buildSettings = {
				ASSETCATALOG_COMPILER_APPICON_NAME = AppIcon;
				ASSETCATALOG_COMPILER_GLOBAL_ACCENT_COLOR_NAME = AccentColor;
				CODE_SIGN_ENTITLEMENTS = macOS/Samples.entitlements;
				"CODE_SIGN_IDENTITY[sdk=macosx*]" = "Apple Development";
				CODE_SIGN_STYLE = Automatic;
				CURRENT_PROJECT_VERSION = 1;
				DEVELOPMENT_TEAM = "";
				EMBED_ASSET_PACKS_IN_PRODUCT_BUNDLE = YES;
				INFOPLIST_FILE = "$(SRCROOT)/iOS/Info.plist";
				IPHONEOS_DEPLOYMENT_TARGET = 16.0;
				"IPHONEOS_DEPLOYMENT_TARGET[sdk=macosx*]" = 16.0;
				LD_RUNPATH_SEARCH_PATHS = (
					"$(inherited)",
					"@executable_path/Frameworks",
				);
				MARKETING_VERSION = 200.5.0;
				PRODUCT_BUNDLE_IDENTIFIER = "com.esri.arcgis-swift-sdk-samples";
				PRODUCT_NAME = "ArcGIS Maps SDK Samples";
				SDKROOT = iphoneos;
				SUPPORTED_PLATFORMS = "iphoneos iphonesimulator";
				SUPPORTS_MACCATALYST = YES;
				SUPPORTS_MAC_DESIGNED_FOR_IPHONE_IPAD = NO;
				SWIFT_EMIT_LOC_STRINGS = YES;
				SWIFT_VERSION = 6.0;
				TARGETED_DEVICE_FAMILY = "1,2,6";
				VALIDATE_PRODUCT = YES;
			};
			name = Release;
		};
/* End XCBuildConfiguration section */

/* Begin XCConfigurationList section */
		00E5400A27F3CCA100CF66D5 /* Build configuration list for PBXProject "Samples" */ = {
			isa = XCConfigurationList;
			buildConfigurations = (
				00E5402227F3CCA200CF66D5 /* Debug */,
				00E5402327F3CCA200CF66D5 /* Release */,
			);
			defaultConfigurationIsVisible = 0;
			defaultConfigurationName = Release;
		};
		00E5402427F3CCA200CF66D5 /* Build configuration list for PBXNativeTarget "Samples" */ = {
			isa = XCConfigurationList;
			buildConfigurations = (
				00E5402527F3CCA200CF66D5 /* Debug */,
				00E5402627F3CCA200CF66D5 /* Release */,
			);
			defaultConfigurationIsVisible = 0;
			defaultConfigurationName = Release;
		};
/* End XCConfigurationList section */

/* Begin XCRemoteSwiftPackageReference section */
		00C43AEB2947DC350099AE34 /* XCRemoteSwiftPackageReference "arcgis-maps-sdk-swift-toolkit" */ = {
			isa = XCRemoteSwiftPackageReference;
			repositoryURL = "https://github.com/Esri/arcgis-maps-sdk-swift-toolkit/";
			requirement = {
				kind = upToNextMinorVersion;
				minimumVersion = 200.5.0;
			};
		};
/* End XCRemoteSwiftPackageReference section */

/* Begin XCSwiftPackageProductDependency section */
		00C43AEC2947DC350099AE34 /* ArcGISToolkit */ = {
			isa = XCSwiftPackageProductDependency;
			package = 00C43AEB2947DC350099AE34 /* XCRemoteSwiftPackageReference "arcgis-maps-sdk-swift-toolkit" */;
			productName = ArcGISToolkit;
		};
/* End XCSwiftPackageProductDependency section */
	};
	rootObject = 00E5400727F3CCA100CF66D5 /* Project object */;
}<|MERGE_RESOLUTION|>--- conflicted
+++ resolved
@@ -549,11 +549,8 @@
 			dstPath = "";
 			dstSubfolderSpec = 7;
 			files = (
-<<<<<<< HEAD
 				D7848EDB2CBD85D100F6F546 /* AddPointSceneLayerView.swift in Copy Source Code Files */,
-=======
 				D7DFA0ED2CBA0260007C31F2 /* AddMapImageLayerView.swift in Copy Source Code Files */,
->>>>>>> dd7210c9
 				D7CDD38C2CB86F4A00DE9766 /* AddPointCloudLayerFromFileView.swift in Copy Source Code Files */,
 				95E0DBCA2C503E2500224A82 /* ShowDeviceLocationUsingIndoorPositioningView.swift in Copy Source Code Files */,
 				95E0DBCB2C503E2500224A82 /* ShowDeviceLocationUsingIndoorPositioningView.Model.swift in Copy Source Code Files */,
