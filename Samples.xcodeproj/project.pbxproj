// !$*UTF8*$!
{
	archiveVersion = 1;
	classes = {
	};
	objectVersion = 55;
	objects = {

/* Begin PBXBuildFile section */
		0005580A2817C51E00224BC6 /* SampleDetailView.swift in Sources */ = {isa = PBXBuildFile; fileRef = 000558092817C51E00224BC6 /* SampleDetailView.swift */; };
		0005580C28185C0600224BC6 /* SampleList.swift in Sources */ = {isa = PBXBuildFile; fileRef = 0005580B28185C0600224BC6 /* SampleList.swift */; };
		00181B462846AD7100654571 /* View+Alert.swift in Sources */ = {isa = PBXBuildFile; fileRef = 00181B452846AD7100654571 /* View+Alert.swift */; };
		001C6DE127FE8A9400D472C2 /* AppSecrets.swift.masque in Sources */ = {isa = PBXBuildFile; fileRef = 001C6DD827FE585A00D472C2 /* AppSecrets.swift.masque */; };
		0074ABBF28174BCF0037244A /* DisplayMapView.swift in Sources */ = {isa = PBXBuildFile; fileRef = 0074ABBE28174BCF0037244A /* DisplayMapView.swift */; };
		0074ABC428174F430037244A /* Sample.swift in Sources */ = {isa = PBXBuildFile; fileRef = 0074ABC128174F430037244A /* Sample.swift */; };
		0074ABCD2817BCC30037244A /* SamplesApp+Samples.swift.tache in Sources */ = {isa = PBXBuildFile; fileRef = 0074ABCA2817B8DB0037244A /* SamplesApp+Samples.swift.tache */; };
		00B04273282EC59E0072E1B4 /* AboutView.swift in Sources */ = {isa = PBXBuildFile; fileRef = 00B04272282EC59E0072E1B4 /* AboutView.swift */; };
		00B042E1282ED6F50072E1B4 /* ArcGISToolkit in Frameworks */ = {isa = PBXBuildFile; productRef = 00B042E0282ED6F50072E1B4 /* ArcGISToolkit */; };
		00B042E2282ED77E0072E1B4 /* arcgis-runtime-toolkit-swift in Embed Frameworks */ = {isa = PBXBuildFile; fileRef = 00B042DE282ED6E80072E1B4 /* arcgis-runtime-toolkit-swift */; };
		00B042E8282EDC690072E1B4 /* SetBasemapView.swift in Sources */ = {isa = PBXBuildFile; fileRef = 00B042E5282EDC690072E1B4 /* SetBasemapView.swift */; };
		00B04FB5283EEBA80026C882 /* DisplayOverviewMapView.swift in Sources */ = {isa = PBXBuildFile; fileRef = 00B04FB4283EEBA80026C882 /* DisplayOverviewMapView.swift */; };
		00E5401C27F3CCA200CF66D5 /* SamplesApp.swift in Sources */ = {isa = PBXBuildFile; fileRef = 00E5400C27F3CCA100CF66D5 /* SamplesApp.swift */; };
		00E5401E27F3CCA200CF66D5 /* ContentView.swift in Sources */ = {isa = PBXBuildFile; fileRef = 00E5400D27F3CCA100CF66D5 /* ContentView.swift */; };
		00E5402027F3CCA200CF66D5 /* Assets.xcassets in Resources */ = {isa = PBXBuildFile; fileRef = 00E5400E27F3CCA200CF66D5 /* Assets.xcassets */; };
<<<<<<< HEAD
		E004A6ED2849556E002A1FE6 /* CreatePlanarAndGeodeticBuffersView.swift in Sources */ = {isa = PBXBuildFile; fileRef = E004A6EC2849556E002A1FE6 /* CreatePlanarAndGeodeticBuffersView.swift */; };
=======
		E004A6C128414332002A1FE6 /* SetViewpointRotationView.swift in Sources */ = {isa = PBXBuildFile; fileRef = E004A6BD28414332002A1FE6 /* SetViewpointRotationView.swift */; };
		E004A6DC28465C70002A1FE6 /* DisplaySceneView.swift in Sources */ = {isa = PBXBuildFile; fileRef = E004A6D828465C70002A1FE6 /* DisplaySceneView.swift */; };
		E004A6E62846A61F002A1FE6 /* StyleGraphicsWithSymbolsView.swift in Sources */ = {isa = PBXBuildFile; fileRef = E004A6E52846A61F002A1FE6 /* StyleGraphicsWithSymbolsView.swift */; };
>>>>>>> 678968a2
/* End PBXBuildFile section */

/* Begin PBXBuildRule section */
		0074ABCC2817B8E60037244A /* PBXBuildRule */ = {
			isa = PBXBuildRule;
			compilerSpec = com.apple.compilers.proxy.script;
			filePatterns = "*.tache";
			fileType = pattern.proxy;
			inputFiles = (
				"$(SRCROOT)/Shared/Samples/",
			);
			isEditable = 1;
			name = "Generate Sample Initializers from Source Code Files";
			outputFiles = (
				"$(DERIVED_FILE_DIR)/$(INPUT_FILE_BASE)",
			);
			runOncePerArchitecture = 0;
			script = "xcrun --sdk macosx swift \"${SRCROOT}/Scripts/GenerateSampleViewSourceCode.swift\" \"${SCRIPT_INPUT_FILE_0}\" \"${INPUT_FILE_PATH}\" \"${SCRIPT_OUTPUT_FILE_0}\" \n";
		};
		0083586F27FE3BCF00192A15 /* PBXBuildRule */ = {
			isa = PBXBuildRule;
			compilerSpec = com.apple.compilers.proxy.script;
			filePatterns = "*.masque";
			fileType = pattern.proxy;
			inputFiles = (
				"$(SRCROOT)/.secrets",
			);
			isEditable = 1;
			name = "Generate Swift Code from Secrets";
			outputFiles = (
				"$(DERIVED_FILE_DIR)/$(INPUT_FILE_BASE)",
			);
			runOncePerArchitecture = 0;
			script = "\"${SRCROOT}/Scripts/masquerade\" -i \"${INPUT_FILE_PATH}\" -o \"${SCRIPT_OUTPUT_FILE_0}\" -s \"${SCRIPT_INPUT_FILE_0}\" -f\n";
		};
/* End PBXBuildRule section */

/* Begin PBXCopyFilesBuildPhase section */
		00144B5E280634840090DD5D /* Embed Frameworks */ = {
			isa = PBXCopyFilesBuildPhase;
			buildActionMask = 2147483647;
			dstPath = "";
			dstSubfolderSpec = 10;
			files = (
				00B042E2282ED77E0072E1B4 /* arcgis-runtime-toolkit-swift in Embed Frameworks */,
			);
			name = "Embed Frameworks";
			runOnlyForDeploymentPostprocessing = 0;
		};
/* End PBXCopyFilesBuildPhase section */

/* Begin PBXFileReference section */
		000558092817C51E00224BC6 /* SampleDetailView.swift */ = {isa = PBXFileReference; lastKnownFileType = sourcecode.swift; path = SampleDetailView.swift; sourceTree = "<group>"; };
		0005580B28185C0600224BC6 /* SampleList.swift */ = {isa = PBXFileReference; lastKnownFileType = sourcecode.swift; path = SampleList.swift; sourceTree = "<group>"; };
		00181B452846AD7100654571 /* View+Alert.swift */ = {isa = PBXFileReference; lastKnownFileType = sourcecode.swift; path = "View+Alert.swift"; sourceTree = "<group>"; };
		001C6DD827FE585A00D472C2 /* AppSecrets.swift.masque */ = {isa = PBXFileReference; fileEncoding = 4; lastKnownFileType = text; path = AppSecrets.swift.masque; sourceTree = "<group>"; };
		003D7C342821EBCC009DDFD2 /* masquerade */ = {isa = PBXFileReference; lastKnownFileType = text; path = masquerade; sourceTree = "<group>"; };
		003D7C352821EBCC009DDFD2 /* GenerateSampleViewSourceCode.swift */ = {isa = PBXFileReference; lastKnownFileType = sourcecode.swift; path = GenerateSampleViewSourceCode.swift; sourceTree = "<group>"; };
		0074ABBE28174BCF0037244A /* DisplayMapView.swift */ = {isa = PBXFileReference; lastKnownFileType = sourcecode.swift; path = DisplayMapView.swift; sourceTree = "<group>"; };
		0074ABC128174F430037244A /* Sample.swift */ = {isa = PBXFileReference; fileEncoding = 4; lastKnownFileType = sourcecode.swift; path = Sample.swift; sourceTree = "<group>"; };
		0074ABCA2817B8DB0037244A /* SamplesApp+Samples.swift.tache */ = {isa = PBXFileReference; fileEncoding = 4; lastKnownFileType = text; path = "SamplesApp+Samples.swift.tache"; sourceTree = "<group>"; };
		00B04272282EC59E0072E1B4 /* AboutView.swift */ = {isa = PBXFileReference; fileEncoding = 4; lastKnownFileType = sourcecode.swift; path = AboutView.swift; sourceTree = "<group>"; };
		00B042DE282ED6E80072E1B4 /* arcgis-runtime-toolkit-swift */ = {isa = PBXFileReference; lastKnownFileType = wrapper; name = "arcgis-runtime-toolkit-swift"; path = "../arcgis-runtime-toolkit-swift"; sourceTree = "<group>"; };
		00B042E5282EDC690072E1B4 /* SetBasemapView.swift */ = {isa = PBXFileReference; fileEncoding = 4; lastKnownFileType = sourcecode.swift; path = SetBasemapView.swift; sourceTree = "<group>"; };
		00B04FB4283EEBA80026C882 /* DisplayOverviewMapView.swift */ = {isa = PBXFileReference; lastKnownFileType = sourcecode.swift; path = DisplayOverviewMapView.swift; sourceTree = "<group>"; };
		00E5400C27F3CCA100CF66D5 /* SamplesApp.swift */ = {isa = PBXFileReference; lastKnownFileType = sourcecode.swift; path = SamplesApp.swift; sourceTree = "<group>"; };
		00E5400D27F3CCA100CF66D5 /* ContentView.swift */ = {isa = PBXFileReference; lastKnownFileType = sourcecode.swift; path = ContentView.swift; sourceTree = "<group>"; };
		00E5400E27F3CCA200CF66D5 /* Assets.xcassets */ = {isa = PBXFileReference; lastKnownFileType = folder.assetcatalog; path = Assets.xcassets; sourceTree = "<group>"; };
		00E5401327F3CCA200CF66D5 /* Samples.app */ = {isa = PBXFileReference; explicitFileType = wrapper.application; includeInIndex = 0; path = Samples.app; sourceTree = BUILT_PRODUCTS_DIR; };
		00E5402A27F775EA00CF66D5 /* Info.plist */ = {isa = PBXFileReference; lastKnownFileType = text.plist.xml; path = Info.plist; sourceTree = "<group>"; };
<<<<<<< HEAD
		E004A6EC2849556E002A1FE6 /* CreatePlanarAndGeodeticBuffersView.swift */ = {isa = PBXFileReference; lastKnownFileType = sourcecode.swift; path = CreatePlanarAndGeodeticBuffersView.swift; sourceTree = "<group>"; };
=======
		E004A6BD28414332002A1FE6 /* SetViewpointRotationView.swift */ = {isa = PBXFileReference; fileEncoding = 4; lastKnownFileType = sourcecode.swift; path = SetViewpointRotationView.swift; sourceTree = "<group>"; };
		E004A6D828465C70002A1FE6 /* DisplaySceneView.swift */ = {isa = PBXFileReference; fileEncoding = 4; lastKnownFileType = sourcecode.swift; path = DisplaySceneView.swift; sourceTree = "<group>"; };
		E004A6E52846A61F002A1FE6 /* StyleGraphicsWithSymbolsView.swift */ = {isa = PBXFileReference; lastKnownFileType = sourcecode.swift; path = StyleGraphicsWithSymbolsView.swift; sourceTree = "<group>"; };
>>>>>>> 678968a2
/* End PBXFileReference section */

/* Begin PBXFrameworksBuildPhase section */
		00E5401027F3CCA200CF66D5 /* Frameworks */ = {
			isa = PBXFrameworksBuildPhase;
			buildActionMask = 2147483647;
			files = (
				00B042E1282ED6F50072E1B4 /* ArcGISToolkit in Frameworks */,
			);
			runOnlyForDeploymentPostprocessing = 0;
		};
/* End PBXFrameworksBuildPhase section */

/* Begin PBXGroup section */
		0005580D281872BE00224BC6 /* Views */ = {
			isa = PBXGroup;
			children = (
				00B04272282EC59E0072E1B4 /* AboutView.swift */,
				00E5400D27F3CCA100CF66D5 /* ContentView.swift */,
				000558092817C51E00224BC6 /* SampleDetailView.swift */,
				0005580B28185C0600224BC6 /* SampleList.swift */,
			);
			path = Views;
			sourceTree = "<group>";
		};
		00181B442846AD3900654571 /* Extensions */ = {
			isa = PBXGroup;
			children = (
				00181B452846AD7100654571 /* View+Alert.swift */,
			);
			path = Extensions;
			sourceTree = "<group>";
		};
		003D7C332821EBCC009DDFD2 /* Scripts */ = {
			isa = PBXGroup;
			children = (
				003D7C342821EBCC009DDFD2 /* masquerade */,
				003D7C352821EBCC009DDFD2 /* GenerateSampleViewSourceCode.swift */,
			);
			path = Scripts;
			sourceTree = "<group>";
		};
		0074ABAF281742420037244A /* Supporting Files */ = {
			isa = PBXGroup;
			children = (
				00181B442846AD3900654571 /* Extensions */,
				0074ABC028174F430037244A /* Models */,
				0005580D281872BE00224BC6 /* Views */,
			);
			path = "Supporting Files";
			sourceTree = "<group>";
		};
		0074ABB228174B830037244A /* Samples */ = {
			isa = PBXGroup;
			children = (
				E004A6EB28495538002A1FE6 /* Create planar and geodetic buffers */,
				0074ABB328174B830037244A /* Display map */,
				00B04FB3283EEB830026C882 /* Display overview map */,
				E004A6D528465C70002A1FE6 /* Display scene */,
				00B042E3282EDC690072E1B4 /* Set basemap */,
				E004A6B928414332002A1FE6 /* Set viewpoint rotation */,
				E004A6E42846A609002A1FE6 /* Style graphics with symbols */,
			);
			path = Samples;
			sourceTree = "<group>";
		};
		0074ABB328174B830037244A /* Display map */ = {
			isa = PBXGroup;
			children = (
				0074ABBE28174BCF0037244A /* DisplayMapView.swift */,
			);
			path = "Display map";
			sourceTree = "<group>";
		};
		0074ABC028174F430037244A /* Models */ = {
			isa = PBXGroup;
			children = (
				0074ABC128174F430037244A /* Sample.swift */,
			);
			path = Models;
			sourceTree = "<group>";
		};
		00966EE62811F64D009D3DD7 /* iOS */ = {
			isa = PBXGroup;
			children = (
				00E5402A27F775EA00CF66D5 /* Info.plist */,
			);
			path = iOS;
			sourceTree = "<group>";
		};
		00B042E3282EDC690072E1B4 /* Set basemap */ = {
			isa = PBXGroup;
			children = (
				00B042E5282EDC690072E1B4 /* SetBasemapView.swift */,
			);
			path = "Set basemap";
			sourceTree = "<group>";
		};
		00B04FB3283EEB830026C882 /* Display overview map */ = {
			isa = PBXGroup;
			children = (
				00B04FB4283EEBA80026C882 /* DisplayOverviewMapView.swift */,
			);
			path = "Display overview map";
			sourceTree = "<group>";
		};
		00E5400627F3CCA100CF66D5 = {
			isa = PBXGroup;
			children = (
				00B042DE282ED6E80072E1B4 /* arcgis-runtime-toolkit-swift */,
				00966EE62811F64D009D3DD7 /* iOS */,
				00E5400B27F3CCA100CF66D5 /* Shared */,
				003D7C332821EBCC009DDFD2 /* Scripts */,
				00E5401427F3CCA200CF66D5 /* Products */,
			);
			sourceTree = "<group>";
		};
		00E5400B27F3CCA100CF66D5 /* Shared */ = {
			isa = PBXGroup;
			children = (
				0074ABAF281742420037244A /* Supporting Files */,
				0074ABB228174B830037244A /* Samples */,
				00E5400C27F3CCA100CF66D5 /* SamplesApp.swift */,
				00E5400E27F3CCA200CF66D5 /* Assets.xcassets */,
				001C6DD827FE585A00D472C2 /* AppSecrets.swift.masque */,
				0074ABCA2817B8DB0037244A /* SamplesApp+Samples.swift.tache */,
			);
			path = Shared;
			sourceTree = "<group>";
		};
		00E5401427F3CCA200CF66D5 /* Products */ = {
			isa = PBXGroup;
			children = (
				00E5401327F3CCA200CF66D5 /* Samples.app */,
			);
			name = Products;
			sourceTree = "<group>";
		};
<<<<<<< HEAD
		E004A6EB28495538002A1FE6 /* Create planar and geodetic buffers */ = {
			isa = PBXGroup;
			children = (
				E004A6EC2849556E002A1FE6 /* CreatePlanarAndGeodeticBuffersView.swift */,
			);
			path = "Create planar and geodetic buffers";
=======
		E004A6B928414332002A1FE6 /* Set viewpoint rotation */ = {
			isa = PBXGroup;
			children = (
				E004A6BD28414332002A1FE6 /* SetViewpointRotationView.swift */,
			);
			path = "Set viewpoint rotation";
			sourceTree = "<group>";
		};
		E004A6D528465C70002A1FE6 /* Display scene */ = {
			isa = PBXGroup;
			children = (
				E004A6D828465C70002A1FE6 /* DisplaySceneView.swift */,
			);
			path = "Display scene";
			sourceTree = "<group>";
		};
		E004A6E42846A609002A1FE6 /* Style graphics with symbols */ = {
			isa = PBXGroup;
			children = (
				E004A6E52846A61F002A1FE6 /* StyleGraphicsWithSymbolsView.swift */,
			);
			path = "Style graphics with symbols";
>>>>>>> 678968a2
			sourceTree = "<group>";
		};
/* End PBXGroup section */

/* Begin PBXNativeTarget section */
		00E5401227F3CCA200CF66D5 /* Samples (iOS) */ = {
			isa = PBXNativeTarget;
			buildConfigurationList = 00E5402427F3CCA200CF66D5 /* Build configuration list for PBXNativeTarget "Samples (iOS)" */;
			buildPhases = (
				001C6DDC27FE5CE800D472C2 /* Create .secrets File If It Does Not Exist */,
				00E5402B27F77A5A00CF66D5 /* Lint Sources */,
				00E5400F27F3CCA200CF66D5 /* Sources */,
				00E5401027F3CCA200CF66D5 /* Frameworks */,
				00E5401127F3CCA200CF66D5 /* Resources */,
				00144B5E280634840090DD5D /* Embed Frameworks */,
			);
			buildRules = (
				0083586F27FE3BCF00192A15 /* PBXBuildRule */,
				0074ABCC2817B8E60037244A /* PBXBuildRule */,
			);
			dependencies = (
			);
			name = "Samples (iOS)";
			packageProductDependencies = (
				00B042E0282ED6F50072E1B4 /* ArcGISToolkit */,
			);
			productName = "arcgis-swift-sdk-samples (iOS)";
			productReference = 00E5401327F3CCA200CF66D5 /* Samples.app */;
			productType = "com.apple.product-type.application";
		};
/* End PBXNativeTarget section */

/* Begin PBXProject section */
		00E5400727F3CCA100CF66D5 /* Project object */ = {
			isa = PBXProject;
			attributes = {
				BuildIndependentTargetsInParallel = 1;
				LastSwiftUpdateCheck = 1330;
				LastUpgradeCheck = 1330;
				ORGANIZATIONNAME = Esri;
				TargetAttributes = {
					00E5401227F3CCA200CF66D5 = {
						CreatedOnToolsVersion = 13.3;
					};
				};
			};
			buildConfigurationList = 00E5400A27F3CCA100CF66D5 /* Build configuration list for PBXProject "Samples" */;
			compatibilityVersion = "Xcode 13.0";
			developmentRegion = en;
			hasScannedForEncodings = 0;
			knownRegions = (
				en,
				Base,
			);
			mainGroup = 00E5400627F3CCA100CF66D5;
			productRefGroup = 00E5401427F3CCA200CF66D5 /* Products */;
			projectDirPath = "";
			projectRoot = "";
			targets = (
				00E5401227F3CCA200CF66D5 /* Samples (iOS) */,
			);
		};
/* End PBXProject section */

/* Begin PBXResourcesBuildPhase section */
		00E5401127F3CCA200CF66D5 /* Resources */ = {
			isa = PBXResourcesBuildPhase;
			buildActionMask = 2147483647;
			files = (
				00E5402027F3CCA200CF66D5 /* Assets.xcassets in Resources */,
			);
			runOnlyForDeploymentPostprocessing = 0;
		};
/* End PBXResourcesBuildPhase section */

/* Begin PBXShellScriptBuildPhase section */
		001C6DDC27FE5CE800D472C2 /* Create .secrets File If It Does Not Exist */ = {
			isa = PBXShellScriptBuildPhase;
			alwaysOutOfDate = 1;
			buildActionMask = 2147483647;
			files = (
			);
			inputFileListPaths = (
			);
			inputPaths = (
			);
			name = "Create .secrets File If It Does Not Exist";
			outputFileListPaths = (
			);
			outputPaths = (
				"$(SRCROOT)/.secrets",
			);
			runOnlyForDeploymentPostprocessing = 0;
			shellPath = /bin/sh;
			shellScript = "if [ ! -e \"$SRCROOT/.secrets\" ]\nthen\n    touch \"$SRCROOT/.secrets\"\nfi\n";
		};
		00E5402B27F77A5A00CF66D5 /* Lint Sources */ = {
			isa = PBXShellScriptBuildPhase;
			buildActionMask = 2147483647;
			files = (
			);
			inputFileListPaths = (
			);
			inputPaths = (
			);
			name = "Lint Sources";
			outputFileListPaths = (
			);
			outputPaths = (
			);
			runOnlyForDeploymentPostprocessing = 0;
			shellPath = /bin/sh;
			shellScript = "if which swiftlint > /dev/null; then\n  swiftlint\nelse\n  echo \"warning: SwiftLint not installed, download from https://github.com/realm/SwiftLint\"\nfi\n";
		};
/* End PBXShellScriptBuildPhase section */

/* Begin PBXSourcesBuildPhase section */
		00E5400F27F3CCA200CF66D5 /* Sources */ = {
			isa = PBXSourcesBuildPhase;
			buildActionMask = 2147483647;
			files = (
				0005580C28185C0600224BC6 /* SampleList.swift in Sources */,
				001C6DE127FE8A9400D472C2 /* AppSecrets.swift.masque in Sources */,
				E004A6ED2849556E002A1FE6 /* CreatePlanarAndGeodeticBuffersView.swift in Sources */,
				00181B462846AD7100654571 /* View+Alert.swift in Sources */,
				0005580A2817C51E00224BC6 /* SampleDetailView.swift in Sources */,
				0074ABCD2817BCC30037244A /* SamplesApp+Samples.swift.tache in Sources */,
				00B04273282EC59E0072E1B4 /* AboutView.swift in Sources */,
				E004A6C128414332002A1FE6 /* SetViewpointRotationView.swift in Sources */,
				00E5401E27F3CCA200CF66D5 /* ContentView.swift in Sources */,
				00B04FB5283EEBA80026C882 /* DisplayOverviewMapView.swift in Sources */,
				0074ABBF28174BCF0037244A /* DisplayMapView.swift in Sources */,
				E004A6DC28465C70002A1FE6 /* DisplaySceneView.swift in Sources */,
				00B042E8282EDC690072E1B4 /* SetBasemapView.swift in Sources */,
				E004A6E62846A61F002A1FE6 /* StyleGraphicsWithSymbolsView.swift in Sources */,
				0074ABC428174F430037244A /* Sample.swift in Sources */,
				00E5401C27F3CCA200CF66D5 /* SamplesApp.swift in Sources */,
			);
			runOnlyForDeploymentPostprocessing = 0;
		};
/* End PBXSourcesBuildPhase section */

/* Begin XCBuildConfiguration section */
		00E5402227F3CCA200CF66D5 /* Debug */ = {
			isa = XCBuildConfiguration;
			buildSettings = {
				ALWAYS_SEARCH_USER_PATHS = NO;
				CLANG_ANALYZER_NONNULL = YES;
				CLANG_ANALYZER_NUMBER_OBJECT_CONVERSION = YES_AGGRESSIVE;
				CLANG_CXX_LANGUAGE_STANDARD = "gnu++17";
				CLANG_ENABLE_MODULES = YES;
				CLANG_ENABLE_OBJC_ARC = YES;
				CLANG_ENABLE_OBJC_WEAK = YES;
				CLANG_WARN_BLOCK_CAPTURE_AUTORELEASING = YES;
				CLANG_WARN_BOOL_CONVERSION = YES;
				CLANG_WARN_COMMA = YES;
				CLANG_WARN_CONSTANT_CONVERSION = YES;
				CLANG_WARN_DEPRECATED_OBJC_IMPLEMENTATIONS = YES;
				CLANG_WARN_DIRECT_OBJC_ISA_USAGE = YES_ERROR;
				CLANG_WARN_DOCUMENTATION_COMMENTS = YES;
				CLANG_WARN_EMPTY_BODY = YES;
				CLANG_WARN_ENUM_CONVERSION = YES;
				CLANG_WARN_INFINITE_RECURSION = YES;
				CLANG_WARN_INT_CONVERSION = YES;
				CLANG_WARN_NON_LITERAL_NULL_CONVERSION = YES;
				CLANG_WARN_OBJC_IMPLICIT_RETAIN_SELF = YES;
				CLANG_WARN_OBJC_LITERAL_CONVERSION = YES;
				CLANG_WARN_OBJC_ROOT_CLASS = YES_ERROR;
				CLANG_WARN_QUOTED_INCLUDE_IN_FRAMEWORK_HEADER = YES;
				CLANG_WARN_RANGE_LOOP_ANALYSIS = YES;
				CLANG_WARN_STRICT_PROTOTYPES = YES;
				CLANG_WARN_SUSPICIOUS_MOVE = YES;
				CLANG_WARN_UNGUARDED_AVAILABILITY = YES_AGGRESSIVE;
				CLANG_WARN_UNREACHABLE_CODE = YES;
				CLANG_WARN__DUPLICATE_METHOD_MATCH = YES;
				COPY_PHASE_STRIP = NO;
				DEBUG_INFORMATION_FORMAT = dwarf;
				ENABLE_STRICT_OBJC_MSGSEND = YES;
				ENABLE_TESTABILITY = YES;
				GCC_C_LANGUAGE_STANDARD = gnu11;
				GCC_DYNAMIC_NO_PIC = NO;
				GCC_NO_COMMON_BLOCKS = YES;
				GCC_OPTIMIZATION_LEVEL = 0;
				GCC_PREPROCESSOR_DEFINITIONS = (
					"DEBUG=1",
					"$(inherited)",
				);
				GCC_WARN_64_TO_32_BIT_CONVERSION = YES;
				GCC_WARN_ABOUT_RETURN_TYPE = YES_ERROR;
				GCC_WARN_UNDECLARED_SELECTOR = YES;
				GCC_WARN_UNINITIALIZED_AUTOS = YES_AGGRESSIVE;
				GCC_WARN_UNUSED_FUNCTION = YES;
				GCC_WARN_UNUSED_VARIABLE = YES;
				MTL_ENABLE_DEBUG_INFO = INCLUDE_SOURCE;
				MTL_FAST_MATH = YES;
				ONLY_ACTIVE_ARCH = YES;
				SWIFT_ACTIVE_COMPILATION_CONDITIONS = DEBUG;
				SWIFT_OPTIMIZATION_LEVEL = "-Onone";
			};
			name = Debug;
		};
		00E5402327F3CCA200CF66D5 /* Release */ = {
			isa = XCBuildConfiguration;
			buildSettings = {
				ALWAYS_SEARCH_USER_PATHS = NO;
				CLANG_ANALYZER_NONNULL = YES;
				CLANG_ANALYZER_NUMBER_OBJECT_CONVERSION = YES_AGGRESSIVE;
				CLANG_CXX_LANGUAGE_STANDARD = "gnu++17";
				CLANG_ENABLE_MODULES = YES;
				CLANG_ENABLE_OBJC_ARC = YES;
				CLANG_ENABLE_OBJC_WEAK = YES;
				CLANG_WARN_BLOCK_CAPTURE_AUTORELEASING = YES;
				CLANG_WARN_BOOL_CONVERSION = YES;
				CLANG_WARN_COMMA = YES;
				CLANG_WARN_CONSTANT_CONVERSION = YES;
				CLANG_WARN_DEPRECATED_OBJC_IMPLEMENTATIONS = YES;
				CLANG_WARN_DIRECT_OBJC_ISA_USAGE = YES_ERROR;
				CLANG_WARN_DOCUMENTATION_COMMENTS = YES;
				CLANG_WARN_EMPTY_BODY = YES;
				CLANG_WARN_ENUM_CONVERSION = YES;
				CLANG_WARN_INFINITE_RECURSION = YES;
				CLANG_WARN_INT_CONVERSION = YES;
				CLANG_WARN_NON_LITERAL_NULL_CONVERSION = YES;
				CLANG_WARN_OBJC_IMPLICIT_RETAIN_SELF = YES;
				CLANG_WARN_OBJC_LITERAL_CONVERSION = YES;
				CLANG_WARN_OBJC_ROOT_CLASS = YES_ERROR;
				CLANG_WARN_QUOTED_INCLUDE_IN_FRAMEWORK_HEADER = YES;
				CLANG_WARN_RANGE_LOOP_ANALYSIS = YES;
				CLANG_WARN_STRICT_PROTOTYPES = YES;
				CLANG_WARN_SUSPICIOUS_MOVE = YES;
				CLANG_WARN_UNGUARDED_AVAILABILITY = YES_AGGRESSIVE;
				CLANG_WARN_UNREACHABLE_CODE = YES;
				CLANG_WARN__DUPLICATE_METHOD_MATCH = YES;
				COPY_PHASE_STRIP = NO;
				DEBUG_INFORMATION_FORMAT = "dwarf-with-dsym";
				ENABLE_NS_ASSERTIONS = NO;
				ENABLE_STRICT_OBJC_MSGSEND = YES;
				GCC_C_LANGUAGE_STANDARD = gnu11;
				GCC_NO_COMMON_BLOCKS = YES;
				GCC_WARN_64_TO_32_BIT_CONVERSION = YES;
				GCC_WARN_ABOUT_RETURN_TYPE = YES_ERROR;
				GCC_WARN_UNDECLARED_SELECTOR = YES;
				GCC_WARN_UNINITIALIZED_AUTOS = YES_AGGRESSIVE;
				GCC_WARN_UNUSED_FUNCTION = YES;
				GCC_WARN_UNUSED_VARIABLE = YES;
				MTL_ENABLE_DEBUG_INFO = NO;
				MTL_FAST_MATH = YES;
				SWIFT_COMPILATION_MODE = wholemodule;
				SWIFT_OPTIMIZATION_LEVEL = "-O";
			};
			name = Release;
		};
		00E5402527F3CCA200CF66D5 /* Debug */ = {
			isa = XCBuildConfiguration;
			buildSettings = {
				ASSETCATALOG_COMPILER_APPICON_NAME = AppIcon;
				ASSETCATALOG_COMPILER_GLOBAL_ACCENT_COLOR_NAME = AccentColor;
				CODE_SIGN_STYLE = Automatic;
				CURRENT_PROJECT_VERSION = 1;
				INFOPLIST_FILE = "$(SRCROOT)/iOS/Info.plist";
				IPHONEOS_DEPLOYMENT_TARGET = 15.0;
				LD_RUNPATH_SEARCH_PATHS = (
					"$(inherited)",
					"@executable_path/Frameworks",
				);
				MARKETING_VERSION = 200.0.0;
				PRODUCT_BUNDLE_IDENTIFIER = "com.esri.arcgis-swift-sdk-samples";
				PRODUCT_NAME = Samples;
				SDKROOT = iphoneos;
				SWIFT_EMIT_LOC_STRINGS = YES;
				SWIFT_VERSION = 5.0;
				TARGETED_DEVICE_FAMILY = "1,2";
			};
			name = Debug;
		};
		00E5402627F3CCA200CF66D5 /* Release */ = {
			isa = XCBuildConfiguration;
			buildSettings = {
				ASSETCATALOG_COMPILER_APPICON_NAME = AppIcon;
				ASSETCATALOG_COMPILER_GLOBAL_ACCENT_COLOR_NAME = AccentColor;
				CODE_SIGN_STYLE = Automatic;
				CURRENT_PROJECT_VERSION = 1;
				INFOPLIST_FILE = "$(SRCROOT)/iOS/Info.plist";
				IPHONEOS_DEPLOYMENT_TARGET = 15.0;
				LD_RUNPATH_SEARCH_PATHS = (
					"$(inherited)",
					"@executable_path/Frameworks",
				);
				MARKETING_VERSION = 200.0.0;
				PRODUCT_BUNDLE_IDENTIFIER = "com.esri.arcgis-swift-sdk-samples";
				PRODUCT_NAME = Samples;
				SDKROOT = iphoneos;
				SWIFT_EMIT_LOC_STRINGS = YES;
				SWIFT_VERSION = 5.0;
				TARGETED_DEVICE_FAMILY = "1,2";
				VALIDATE_PRODUCT = YES;
			};
			name = Release;
		};
/* End XCBuildConfiguration section */

/* Begin XCConfigurationList section */
		00E5400A27F3CCA100CF66D5 /* Build configuration list for PBXProject "Samples" */ = {
			isa = XCConfigurationList;
			buildConfigurations = (
				00E5402227F3CCA200CF66D5 /* Debug */,
				00E5402327F3CCA200CF66D5 /* Release */,
			);
			defaultConfigurationIsVisible = 0;
			defaultConfigurationName = Release;
		};
		00E5402427F3CCA200CF66D5 /* Build configuration list for PBXNativeTarget "Samples (iOS)" */ = {
			isa = XCConfigurationList;
			buildConfigurations = (
				00E5402527F3CCA200CF66D5 /* Debug */,
				00E5402627F3CCA200CF66D5 /* Release */,
			);
			defaultConfigurationIsVisible = 0;
			defaultConfigurationName = Release;
		};
/* End XCConfigurationList section */

/* Begin XCSwiftPackageProductDependency section */
		00B042E0282ED6F50072E1B4 /* ArcGISToolkit */ = {
			isa = XCSwiftPackageProductDependency;
			productName = ArcGISToolkit;
		};
/* End XCSwiftPackageProductDependency section */
	};
	rootObject = 00E5400727F3CCA100CF66D5 /* Project object */;
}<|MERGE_RESOLUTION|>--- conflicted
+++ resolved
@@ -22,13 +22,10 @@
 		00E5401C27F3CCA200CF66D5 /* SamplesApp.swift in Sources */ = {isa = PBXBuildFile; fileRef = 00E5400C27F3CCA100CF66D5 /* SamplesApp.swift */; };
 		00E5401E27F3CCA200CF66D5 /* ContentView.swift in Sources */ = {isa = PBXBuildFile; fileRef = 00E5400D27F3CCA100CF66D5 /* ContentView.swift */; };
 		00E5402027F3CCA200CF66D5 /* Assets.xcassets in Resources */ = {isa = PBXBuildFile; fileRef = 00E5400E27F3CCA200CF66D5 /* Assets.xcassets */; };
-<<<<<<< HEAD
 		E004A6ED2849556E002A1FE6 /* CreatePlanarAndGeodeticBuffersView.swift in Sources */ = {isa = PBXBuildFile; fileRef = E004A6EC2849556E002A1FE6 /* CreatePlanarAndGeodeticBuffersView.swift */; };
-=======
 		E004A6C128414332002A1FE6 /* SetViewpointRotationView.swift in Sources */ = {isa = PBXBuildFile; fileRef = E004A6BD28414332002A1FE6 /* SetViewpointRotationView.swift */; };
 		E004A6DC28465C70002A1FE6 /* DisplaySceneView.swift in Sources */ = {isa = PBXBuildFile; fileRef = E004A6D828465C70002A1FE6 /* DisplaySceneView.swift */; };
 		E004A6E62846A61F002A1FE6 /* StyleGraphicsWithSymbolsView.swift in Sources */ = {isa = PBXBuildFile; fileRef = E004A6E52846A61F002A1FE6 /* StyleGraphicsWithSymbolsView.swift */; };
->>>>>>> 678968a2
 /* End PBXBuildFile section */
 
 /* Begin PBXBuildRule section */
@@ -99,13 +96,10 @@
 		00E5400E27F3CCA200CF66D5 /* Assets.xcassets */ = {isa = PBXFileReference; lastKnownFileType = folder.assetcatalog; path = Assets.xcassets; sourceTree = "<group>"; };
 		00E5401327F3CCA200CF66D5 /* Samples.app */ = {isa = PBXFileReference; explicitFileType = wrapper.application; includeInIndex = 0; path = Samples.app; sourceTree = BUILT_PRODUCTS_DIR; };
 		00E5402A27F775EA00CF66D5 /* Info.plist */ = {isa = PBXFileReference; lastKnownFileType = text.plist.xml; path = Info.plist; sourceTree = "<group>"; };
-<<<<<<< HEAD
 		E004A6EC2849556E002A1FE6 /* CreatePlanarAndGeodeticBuffersView.swift */ = {isa = PBXFileReference; lastKnownFileType = sourcecode.swift; path = CreatePlanarAndGeodeticBuffersView.swift; sourceTree = "<group>"; };
-=======
 		E004A6BD28414332002A1FE6 /* SetViewpointRotationView.swift */ = {isa = PBXFileReference; fileEncoding = 4; lastKnownFileType = sourcecode.swift; path = SetViewpointRotationView.swift; sourceTree = "<group>"; };
 		E004A6D828465C70002A1FE6 /* DisplaySceneView.swift */ = {isa = PBXFileReference; fileEncoding = 4; lastKnownFileType = sourcecode.swift; path = DisplaySceneView.swift; sourceTree = "<group>"; };
 		E004A6E52846A61F002A1FE6 /* StyleGraphicsWithSymbolsView.swift */ = {isa = PBXFileReference; lastKnownFileType = sourcecode.swift; path = StyleGraphicsWithSymbolsView.swift; sourceTree = "<group>"; };
->>>>>>> 678968a2
 /* End PBXFileReference section */
 
 /* Begin PBXFrameworksBuildPhase section */
@@ -244,14 +238,14 @@
 			name = Products;
 			sourceTree = "<group>";
 		};
-<<<<<<< HEAD
 		E004A6EB28495538002A1FE6 /* Create planar and geodetic buffers */ = {
 			isa = PBXGroup;
 			children = (
 				E004A6EC2849556E002A1FE6 /* CreatePlanarAndGeodeticBuffersView.swift */,
 			);
 			path = "Create planar and geodetic buffers";
-=======
+			sourceTree = "<group>";
+		};
 		E004A6B928414332002A1FE6 /* Set viewpoint rotation */ = {
 			isa = PBXGroup;
 			children = (
@@ -274,7 +268,6 @@
 				E004A6E52846A61F002A1FE6 /* StyleGraphicsWithSymbolsView.swift */,
 			);
 			path = "Style graphics with symbols";
->>>>>>> 678968a2
 			sourceTree = "<group>";
 		};
 /* End PBXGroup section */
