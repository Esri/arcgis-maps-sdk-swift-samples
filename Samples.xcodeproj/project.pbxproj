// !$*UTF8*$!
{
	archiveVersion = 1;
	classes = {
	};
	objectVersion = 77;
	objects = {

/* Begin PBXBuildFile section */
		0000FB6E2BBDB17600845921 /* Add3DTilesLayerView.swift in Sources */ = {isa = PBXBuildFile; fileRef = 0000FB6B2BBDB17600845921 /* Add3DTilesLayerView.swift */; };
		0000FB712BBDC01400845921 /* Add3DTilesLayerView.swift in Copy Source Code Files */ = {isa = PBXBuildFile; fileRef = 0000FB6B2BBDB17600845921 /* Add3DTilesLayerView.swift */; };
		0005580A2817C51E00224BC6 /* SampleDetailView.swift in Sources */ = {isa = PBXBuildFile; fileRef = 000558092817C51E00224BC6 /* SampleDetailView.swift */; };
		000D43162B9918420003D3C2 /* ConfigureBasemapStyleParametersView.swift in Sources */ = {isa = PBXBuildFile; fileRef = 000D43132B9918420003D3C2 /* ConfigureBasemapStyleParametersView.swift */; };
		000D43182B993A030003D3C2 /* ConfigureBasemapStyleParametersView.swift in Copy Source Code Files */ = {isa = PBXBuildFile; fileRef = 000D43132B9918420003D3C2 /* ConfigureBasemapStyleParametersView.swift */; };
		00181B462846AD7100654571 /* View+ErrorAlert.swift in Sources */ = {isa = PBXBuildFile; fileRef = 00181B452846AD7100654571 /* View+ErrorAlert.swift */; };
		001C6DE127FE8A9400D472C2 /* AppSecrets.swift.masque in Sources */ = {isa = PBXBuildFile; fileRef = 001C6DD827FE585A00D472C2 /* AppSecrets.swift.masque */; };
		00273CF42A82AB5900A7A77D /* SamplesSearchView.swift in Sources */ = {isa = PBXBuildFile; fileRef = 00273CF32A82AB5900A7A77D /* SamplesSearchView.swift */; };
		00273CF62A82AB8700A7A77D /* SampleLink.swift in Sources */ = {isa = PBXBuildFile; fileRef = 00273CF52A82AB8700A7A77D /* SampleLink.swift */; };
		0039A4E92885C50300592C86 /* AddSceneLayerFromServiceView.swift in Copy Source Code Files */ = {isa = PBXBuildFile; fileRef = E066DD3F28610F55004D3D5B /* AddSceneLayerFromServiceView.swift */; };
		0039A4EA2885C50300592C86 /* ClipGeometryView.swift in Copy Source Code Files */ = {isa = PBXBuildFile; fileRef = E000E75F2869E33D005D87C5 /* ClipGeometryView.swift */; };
		0039A4EB2885C50300592C86 /* CreatePlanarAndGeodeticBuffersView.swift in Copy Source Code Files */ = {isa = PBXBuildFile; fileRef = E004A6EC2849556E002A1FE6 /* CreatePlanarAndGeodeticBuffersView.swift */; };
		0039A4EC2885C50300592C86 /* CutGeometryView.swift in Copy Source Code Files */ = {isa = PBXBuildFile; fileRef = E000E762286A0B18005D87C5 /* CutGeometryView.swift */; };
		0039A4ED2885C50300592C86 /* DisplayMapView.swift in Copy Source Code Files */ = {isa = PBXBuildFile; fileRef = 0074ABBE28174BCF0037244A /* DisplayMapView.swift */; };
		0039A4EE2885C50300592C86 /* DisplayOverviewMapView.swift in Copy Source Code Files */ = {isa = PBXBuildFile; fileRef = 00B04FB4283EEBA80026C882 /* DisplayOverviewMapView.swift */; };
		0039A4EF2885C50300592C86 /* DisplaySceneView.swift in Copy Source Code Files */ = {isa = PBXBuildFile; fileRef = E004A6D828465C70002A1FE6 /* DisplaySceneView.swift */; };
		0039A4F02885C50300592C86 /* ProjectGeometryView.swift in Copy Source Code Files */ = {isa = PBXBuildFile; fileRef = E0EA0B762866390E00C9621D /* ProjectGeometryView.swift */; };
		0039A4F12885C50300592C86 /* SearchWithGeocodeView.swift in Copy Source Code Files */ = {isa = PBXBuildFile; fileRef = 00CB9137284814A4005C2C5D /* SearchWithGeocodeView.swift */; };
		0039A4F22885C50300592C86 /* SelectFeaturesInFeatureLayerView.swift in Copy Source Code Files */ = {isa = PBXBuildFile; fileRef = E004A6F5284FA42A002A1FE6 /* SelectFeaturesInFeatureLayerView.swift */; };
		0039A4F32885C50300592C86 /* SetBasemapView.swift in Copy Source Code Files */ = {isa = PBXBuildFile; fileRef = 00B042E5282EDC690072E1B4 /* SetBasemapView.swift */; };
		0039A4F42885C50300592C86 /* SetSurfacePlacementModeView.swift in Copy Source Code Files */ = {isa = PBXBuildFile; fileRef = E088E1562862579D00413100 /* SetSurfacePlacementModeView.swift */; };
		0039A4F52885C50300592C86 /* SetViewpointRotationView.swift in Copy Source Code Files */ = {isa = PBXBuildFile; fileRef = E004A6BD28414332002A1FE6 /* SetViewpointRotationView.swift */; };
		0039A4F62885C50300592C86 /* ShowCalloutView.swift in Copy Source Code Files */ = {isa = PBXBuildFile; fileRef = E004A6DF28466279002A1FE6 /* ShowCalloutView.swift */; };
		0039A4F72885C50300592C86 /* ShowDeviceLocationView.swift in Copy Source Code Files */ = {isa = PBXBuildFile; fileRef = E004A6E828493BCE002A1FE6 /* ShowDeviceLocationView.swift */; };
		0039A4F82885C50300592C86 /* ShowResultOfSpatialRelationshipsView.swift in Copy Source Code Files */ = {isa = PBXBuildFile; fileRef = E066DD3A2860CA08004D3D5B /* ShowResultOfSpatialRelationshipsView.swift */; };
		0039A4F92885C50300592C86 /* ShowResultOfSpatialOperationsView.swift in Copy Source Code Files */ = {isa = PBXBuildFile; fileRef = E004A6F2284E4FEB002A1FE6 /* ShowResultOfSpatialOperationsView.swift */; };
		0039A4FA2885C50300592C86 /* StyleGraphicsWithRendererView.swift in Copy Source Code Files */ = {isa = PBXBuildFile; fileRef = E066DD372860AB28004D3D5B /* StyleGraphicsWithRendererView.swift */; };
		0039A4FB2885C50300592C86 /* StyleGraphicsWithSymbolsView.swift in Copy Source Code Files */ = {isa = PBXBuildFile; fileRef = E004A6E52846A61F002A1FE6 /* StyleGraphicsWithSymbolsView.swift */; };
		003B36F92C5042BA00A75F66 /* ShowServiceAreaView.swift in Copy Source Code Files */ = {isa = PBXBuildFile; fileRef = 95D2EE0E2C334D1600683D53 /* ShowServiceAreaView.swift */; };
		0042E24328E4BF8F001F33D6 /* ShowViewshedFromPointInSceneView.Model.swift in Sources */ = {isa = PBXBuildFile; fileRef = 0042E24228E4BF8F001F33D6 /* ShowViewshedFromPointInSceneView.Model.swift */; };
		0042E24528E4F82C001F33D6 /* ShowViewshedFromPointInSceneView.ViewshedSettingsView.swift in Sources */ = {isa = PBXBuildFile; fileRef = 0042E24428E4F82B001F33D6 /* ShowViewshedFromPointInSceneView.ViewshedSettingsView.swift */; };
		0042E24628E50EE4001F33D6 /* ShowViewshedFromPointInSceneView.swift in Copy Source Code Files */ = {isa = PBXBuildFile; fileRef = 0086F3FD28E3770900974721 /* ShowViewshedFromPointInSceneView.swift */; };
		0042E24728E50EE4001F33D6 /* ShowViewshedFromPointInSceneView.Model.swift in Copy Source Code Files */ = {isa = PBXBuildFile; fileRef = 0042E24228E4BF8F001F33D6 /* ShowViewshedFromPointInSceneView.Model.swift */; };
		0042E24828E50EE4001F33D6 /* ShowViewshedFromPointInSceneView.ViewshedSettingsView.swift in Copy Source Code Files */ = {isa = PBXBuildFile; fileRef = 0042E24428E4F82B001F33D6 /* ShowViewshedFromPointInSceneView.ViewshedSettingsView.swift */; };
		0044218A2DB9533900249FEE /* AddFeatureCollectionLayerFromPortalItemView.swift in Sources */ = {isa = PBXBuildFile; fileRef = 004421892DB9532D00249FEE /* AddFeatureCollectionLayerFromPortalItemView.swift */; };
		0044218B2DB9575600249FEE /* AddFeatureCollectionLayerFromPortalItemView.swift in Copy Source Code Files */ = {isa = PBXBuildFile; fileRef = 004421892DB9532D00249FEE /* AddFeatureCollectionLayerFromPortalItemView.swift */; };
		004421902DB9620200249FEE /* AddFeatureCollectionLayerFromQueryView.swift in Sources */ = {isa = PBXBuildFile; fileRef = 0044218F2DB961FE00249FEE /* AddFeatureCollectionLayerFromQueryView.swift */; };
		004421912DB96A7800249FEE /* AddFeatureCollectionLayerFromQueryView.swift in Copy Source Code Files */ = {isa = PBXBuildFile; fileRef = 0044218F2DB961FE00249FEE /* AddFeatureCollectionLayerFromQueryView.swift */; };
		0044289229C90C0B00160767 /* GetElevationAtPointOnSurfaceView.swift in Sources */ = {isa = PBXBuildFile; fileRef = 0044289129C90C0B00160767 /* GetElevationAtPointOnSurfaceView.swift */; };
		0044289329C9234300160767 /* GetElevationAtPointOnSurfaceView.swift in Copy Source Code Files */ = {isa = PBXBuildFile; fileRef = 0044289129C90C0B00160767 /* GetElevationAtPointOnSurfaceView.swift */; };
		0044CDDF2995C39E004618CE /* ShowDeviceLocationHistoryView.swift in Sources */ = {isa = PBXBuildFile; fileRef = 0044CDDE2995C39E004618CE /* ShowDeviceLocationHistoryView.swift */; };
		0044CDE02995D4DD004618CE /* ShowDeviceLocationHistoryView.swift in Copy Source Code Files */ = {isa = PBXBuildFile; fileRef = 0044CDDE2995C39E004618CE /* ShowDeviceLocationHistoryView.swift */; };
		004A2B9D2BED455B00C297CE /* canyonlands in Resources */ = {isa = PBXBuildFile; fileRef = 004A2B9C2BED455B00C297CE /* canyonlands */; settings = {ASSET_TAGS = (ApplyScheduledUpdatesToPreplannedMapArea, ); }; };
		004A2BA22BED456500C297CE /* ApplyScheduledUpdatesToPreplannedMapAreaView.swift in Sources */ = {isa = PBXBuildFile; fileRef = 004A2B9E2BED456500C297CE /* ApplyScheduledUpdatesToPreplannedMapAreaView.swift */; };
		004A2BA52BED458C00C297CE /* ApplyScheduledUpdatesToPreplannedMapAreaView.swift in Copy Source Code Files */ = {isa = PBXBuildFile; fileRef = 004A2B9E2BED456500C297CE /* ApplyScheduledUpdatesToPreplannedMapAreaView.swift */; };
		004FE87129DF5D8700075217 /* Bristol in Resources */ = {isa = PBXBuildFile; fileRef = 004FE87029DF5D8700075217 /* Bristol */; settings = {ASSET_TAGS = (Animate3DGraphic, ChangeCameraController, OrbitCameraAroundObject, StylePointWithDistanceCompositeSceneSymbol, ); }; };
		006C835528B40682004AEB7F /* BrowseBuildingFloorsView.swift in Copy Source Code Files */ = {isa = PBXBuildFile; fileRef = E0FE32E628747778002C6ACA /* BrowseBuildingFloorsView.swift */; };
		006C835628B40682004AEB7F /* DisplayMapFromMobileMapPackageView.swift in Copy Source Code Files */ = {isa = PBXBuildFile; fileRef = F111CCC0288B5D5600205358 /* DisplayMapFromMobileMapPackageView.swift */; };
		0072C7FA2DBABEAC001502CA /* AddIntegratedMeshLayerView.swift in Sources */ = {isa = PBXBuildFile; fileRef = 0072C7F92DBABEA9001502CA /* AddIntegratedMeshLayerView.swift */; };
		0072C7FB2DBAC1A0001502CA /* AddIntegratedMeshLayerView.swift in Copy Source Code Files */ = {isa = PBXBuildFile; fileRef = 0072C7F92DBABEA9001502CA /* AddIntegratedMeshLayerView.swift */; };
		0074ABBF28174BCF0037244A /* DisplayMapView.swift in Sources */ = {isa = PBXBuildFile; fileRef = 0074ABBE28174BCF0037244A /* DisplayMapView.swift */; };
		0074ABC428174F430037244A /* Sample.swift in Sources */ = {isa = PBXBuildFile; fileRef = 0074ABC128174F430037244A /* Sample.swift */; };
		0074ABCD2817BCC30037244A /* SamplesApp+Samples.swift.tache in Sources */ = {isa = PBXBuildFile; fileRef = 0074ABCA2817B8DB0037244A /* SamplesApp+Samples.swift.tache */; };
		0086F40128E3770A00974721 /* ShowViewshedFromPointInSceneView.swift in Sources */ = {isa = PBXBuildFile; fileRef = 0086F3FD28E3770900974721 /* ShowViewshedFromPointInSceneView.swift */; };
		00A7A1462A2FC58300F035F7 /* DisplayContentOfUtilityNetworkContainerView.swift in Sources */ = {isa = PBXBuildFile; fileRef = 00A7A1432A2FC58300F035F7 /* DisplayContentOfUtilityNetworkContainerView.swift */; };
		00A7A14A2A2FC5B700F035F7 /* DisplayContentOfUtilityNetworkContainerView.Model.swift in Sources */ = {isa = PBXBuildFile; fileRef = 00A7A1492A2FC5B700F035F7 /* DisplayContentOfUtilityNetworkContainerView.Model.swift */; };
		00ABA94E2BF6721700C0488C /* ShowGridView.swift in Sources */ = {isa = PBXBuildFile; fileRef = 00ABA94D2BF6721700C0488C /* ShowGridView.swift */; };
		00ABA94F2BF6D06200C0488C /* ShowGridView.swift in Copy Source Code Files */ = {isa = PBXBuildFile; fileRef = 00ABA94D2BF6721700C0488C /* ShowGridView.swift */; };
		00B04273282EC59E0072E1B4 /* AboutView.swift in Sources */ = {isa = PBXBuildFile; fileRef = 00B04272282EC59E0072E1B4 /* AboutView.swift */; };
		00B042E8282EDC690072E1B4 /* SetBasemapView.swift in Sources */ = {isa = PBXBuildFile; fileRef = 00B042E5282EDC690072E1B4 /* SetBasemapView.swift */; };
		00B04FB5283EEBA80026C882 /* DisplayOverviewMapView.swift in Sources */ = {isa = PBXBuildFile; fileRef = 00B04FB4283EEBA80026C882 /* DisplayOverviewMapView.swift */; };
		00C43AED2947DC350099AE34 /* ArcGISToolkit in Frameworks */ = {isa = PBXBuildFile; productRef = 00C43AEC2947DC350099AE34 /* ArcGISToolkit */; };
		00C94A0D28B53DE1004E42D9 /* raster-file in Resources */ = {isa = PBXBuildFile; fileRef = 00C94A0C28B53DE1004E42D9 /* raster-file */; settings = {ASSET_TAGS = (AddRasterFromFile, ApplyBlendRendererToHillshade, ); }; };
		00CB9138284814A4005C2C5D /* SearchWithGeocodeView.swift in Sources */ = {isa = PBXBuildFile; fileRef = 00CB9137284814A4005C2C5D /* SearchWithGeocodeView.swift */; };
		00CCB8A5285BAF8700BBAB70 /* OnDemandResource.swift in Sources */ = {isa = PBXBuildFile; fileRef = 00CCB8A4285BAF8700BBAB70 /* OnDemandResource.swift */; };
		00D4EF802863842100B9CC30 /* AddFeatureLayersView.swift in Sources */ = {isa = PBXBuildFile; fileRef = 00D4EF7F2863842100B9CC30 /* AddFeatureLayersView.swift */; };
		00D4EF9028638BF100B9CC30 /* LA_Trails.geodatabase in Resources */ = {isa = PBXBuildFile; fileRef = 00D4EF8228638BF100B9CC30 /* LA_Trails.geodatabase */; settings = {ASSET_TAGS = (AddFeatureLayers, ); }; };
		00D4EF9A28638BF100B9CC30 /* AuroraCO.gpkg in Resources */ = {isa = PBXBuildFile; fileRef = 00D4EF8F28638BF100B9CC30 /* AuroraCO.gpkg */; settings = {ASSET_TAGS = (AddFeatureLayers, AddRastersAndFeatureTablesFromGeopackage, ); }; };
		00D4EFB12863CE6300B9CC30 /* ScottishWildlifeTrust_reserves in Resources */ = {isa = PBXBuildFile; fileRef = 00D4EFB02863CE6300B9CC30 /* ScottishWildlifeTrust_reserves */; settings = {ASSET_TAGS = (AddFeatureLayers, ); }; };
		00E1D90B2BC0AF97001AEB6A /* SnapGeometryEditsView.SnapSettingsView.swift in Sources */ = {isa = PBXBuildFile; fileRef = 00E1D90A2BC0AF97001AEB6A /* SnapGeometryEditsView.SnapSettingsView.swift */; };
		00E1D90D2BC0B125001AEB6A /* SnapGeometryEditsView.GeometryEditorModel.swift in Sources */ = {isa = PBXBuildFile; fileRef = 00E1D90C2BC0B125001AEB6A /* SnapGeometryEditsView.GeometryEditorModel.swift */; };
		00E1D90F2BC0B1E8001AEB6A /* SnapGeometryEditsView.GeometryEditorMenu.swift in Sources */ = {isa = PBXBuildFile; fileRef = 00E1D90E2BC0B1E8001AEB6A /* SnapGeometryEditsView.GeometryEditorMenu.swift */; };
		00E1D9102BC0B4D8001AEB6A /* SnapGeometryEditsView.SnapSettingsView.swift in Copy Source Code Files */ = {isa = PBXBuildFile; fileRef = 00E1D90A2BC0AF97001AEB6A /* SnapGeometryEditsView.SnapSettingsView.swift */; };
		00E1D9112BC0B4D8001AEB6A /* SnapGeometryEditsView.GeometryEditorModel.swift in Copy Source Code Files */ = {isa = PBXBuildFile; fileRef = 00E1D90C2BC0B125001AEB6A /* SnapGeometryEditsView.GeometryEditorModel.swift */; };
		00E1D9122BC0B4D8001AEB6A /* SnapGeometryEditsView.GeometryEditorMenu.swift in Copy Source Code Files */ = {isa = PBXBuildFile; fileRef = 00E1D90E2BC0B1E8001AEB6A /* SnapGeometryEditsView.GeometryEditorMenu.swift */; };
		00E5401C27F3CCA200CF66D5 /* SamplesApp.swift in Sources */ = {isa = PBXBuildFile; fileRef = 00E5400C27F3CCA100CF66D5 /* SamplesApp.swift */; };
		00E5401E27F3CCA200CF66D5 /* ContentView.swift in Sources */ = {isa = PBXBuildFile; fileRef = 00E5400D27F3CCA100CF66D5 /* ContentView.swift */; };
		00E5402027F3CCA200CF66D5 /* Assets.xcassets in Resources */ = {isa = PBXBuildFile; fileRef = 00E5400E27F3CCA200CF66D5 /* Assets.xcassets */; };
		00E7C15C2BBE1BF000B85D69 /* SnapGeometryEditsView.swift in Sources */ = {isa = PBXBuildFile; fileRef = 00E7C1592BBE1BF000B85D69 /* SnapGeometryEditsView.swift */; };
		00E7C15D2BBF74D800B85D69 /* SnapGeometryEditsView.swift in Copy Source Code Files */ = {isa = PBXBuildFile; fileRef = 00E7C1592BBE1BF000B85D69 /* SnapGeometryEditsView.swift */; };
		00EB803A2A31506F00AC2B07 /* DisplayContentOfUtilityNetworkContainerView.swift in Copy Source Code Files */ = {isa = PBXBuildFile; fileRef = 00A7A1432A2FC58300F035F7 /* DisplayContentOfUtilityNetworkContainerView.swift */; };
		00EB803B2A31506F00AC2B07 /* DisplayContentOfUtilityNetworkContainerView.Model.swift in Copy Source Code Files */ = {isa = PBXBuildFile; fileRef = 00A7A1492A2FC5B700F035F7 /* DisplayContentOfUtilityNetworkContainerView.Model.swift */; };
		00F279D62AF418DC00CECAF8 /* AddDynamicEntityLayerView.VehicleCallout.swift in Sources */ = {isa = PBXBuildFile; fileRef = 00F279D52AF418DC00CECAF8 /* AddDynamicEntityLayerView.VehicleCallout.swift */; };
		00F279D72AF4364700CECAF8 /* AddDynamicEntityLayerView.VehicleCallout.swift in Copy Source Code Files */ = {isa = PBXBuildFile; fileRef = 00F279D52AF418DC00CECAF8 /* AddDynamicEntityLayerView.VehicleCallout.swift */; };
		00FA4E572DBC139C008A34CF /* AddRastersAndFeatureTablesFromGeopackageView.swift in Sources */ = {isa = PBXBuildFile; fileRef = 00FA4E562DBC139B008A34CF /* AddRastersAndFeatureTablesFromGeopackageView.swift */; };
		00FA4E5F2DC568DF008A34CF /* AddRastersAndFeatureTablesFromGeopackageView.swift in Copy Source Code Files */ = {isa = PBXBuildFile; fileRef = 00FA4E562DBC139B008A34CF /* AddRastersAndFeatureTablesFromGeopackageView.swift */; };
		102B6A372BFD5B55009F763C /* IdentifyFeaturesInWMSLayerView.swift in Sources */ = {isa = PBXBuildFile; fileRef = 102B6A362BFD5B55009F763C /* IdentifyFeaturesInWMSLayerView.swift */; };
		104F55C72BF3E30A00204D04 /* GenerateOfflineMapWithCustomParametersView.swift in Copy Source Code Files */ = {isa = PBXBuildFile; fileRef = 10B782042BE55D7E007EAE6C /* GenerateOfflineMapWithCustomParametersView.swift */; };
		104F55C82BF3E30A00204D04 /* GenerateOfflineMapWithCustomParametersView.CustomParameters.swift in Copy Source Code Files */ = {isa = PBXBuildFile; fileRef = 10B782072BE5A058007EAE6C /* GenerateOfflineMapWithCustomParametersView.CustomParameters.swift */; };
		1081B93D2C000E8B00C1BEB1 /* IdentifyFeaturesInWMSLayerView.swift in Copy Source Code Files */ = {isa = PBXBuildFile; fileRef = 102B6A362BFD5B55009F763C /* IdentifyFeaturesInWMSLayerView.swift */; };
		108EC04129D25B2C000F35D0 /* QueryFeatureTableView.swift in Sources */ = {isa = PBXBuildFile; fileRef = 108EC04029D25B2C000F35D0 /* QueryFeatureTableView.swift */; };
		108EC04229D25B55000F35D0 /* QueryFeatureTableView.swift in Copy Source Code Files */ = {isa = PBXBuildFile; fileRef = 108EC04029D25B2C000F35D0 /* QueryFeatureTableView.swift */; };
		10B782052BE55D7E007EAE6C /* GenerateOfflineMapWithCustomParametersView.swift in Sources */ = {isa = PBXBuildFile; fileRef = 10B782042BE55D7E007EAE6C /* GenerateOfflineMapWithCustomParametersView.swift */; };
		10B782082BE5A058007EAE6C /* GenerateOfflineMapWithCustomParametersView.CustomParameters.swift in Sources */ = {isa = PBXBuildFile; fileRef = 10B782072BE5A058007EAE6C /* GenerateOfflineMapWithCustomParametersView.CustomParameters.swift */; };
		10BD9EB42BF51B4B00ABDBD5 /* GenerateOfflineMapWithCustomParametersView.Model.swift in Sources */ = {isa = PBXBuildFile; fileRef = 10BD9EB32BF51B4B00ABDBD5 /* GenerateOfflineMapWithCustomParametersView.Model.swift */; };
		10BD9EB52BF51F9000ABDBD5 /* GenerateOfflineMapWithCustomParametersView.Model.swift in Copy Source Code Files */ = {isa = PBXBuildFile; fileRef = 10BD9EB32BF51B4B00ABDBD5 /* GenerateOfflineMapWithCustomParametersView.Model.swift */; };
		10CFF4CA2DBAAFAC0027F144 /* AddFeatureLayerWithTimeOffsetView.swift in Sources */ = {isa = PBXBuildFile; fileRef = 10CFF4C92DBAAFAC0027F144 /* AddFeatureLayerWithTimeOffsetView.swift */; };
		10CFF5082DC1A3850027F144 /* AddFeatureLayerWithTimeOffsetView.swift in Copy Source Code Files */ = {isa = PBXBuildFile; fileRef = 10CFF4C92DBAAFAC0027F144 /* AddFeatureLayerWithTimeOffsetView.swift */; };
		10D321932BDB187400B39B1B /* naperville_imagery.tpkx in Resources */ = {isa = PBXBuildFile; fileRef = 10D321922BDB187400B39B1B /* naperville_imagery.tpkx */; settings = {ASSET_TAGS = (GenerateOfflineMapWithLocalBasemap, ); }; };
		10D321962BDB1CB500B39B1B /* GenerateOfflineMapWithLocalBasemapView.swift in Sources */ = {isa = PBXBuildFile; fileRef = 10D321952BDB1CB500B39B1B /* GenerateOfflineMapWithLocalBasemapView.swift */; };
		10D321972BDC3B4900B39B1B /* GenerateOfflineMapWithLocalBasemapView.swift in Copy Source Code Files */ = {isa = PBXBuildFile; fileRef = 10D321952BDB1CB500B39B1B /* GenerateOfflineMapWithLocalBasemapView.swift */; };
		1C0C1C3929D34DAE005C8B24 /* ChangeViewpointView.swift in Sources */ = {isa = PBXBuildFile; fileRef = 1C0C1C3429D34DAE005C8B24 /* ChangeViewpointView.swift */; };
		1C0C1C3D29D34DDD005C8B24 /* ChangeViewpointView.swift in Copy Source Code Files */ = {isa = PBXBuildFile; fileRef = 1C0C1C3429D34DAE005C8B24 /* ChangeViewpointView.swift */; };
		1C19B4F12A578E46001D2506 /* CreateLoadReportView.Views.swift in Sources */ = {isa = PBXBuildFile; fileRef = 1C19B4EB2A578E46001D2506 /* CreateLoadReportView.Views.swift */; };
		1C19B4F32A578E46001D2506 /* CreateLoadReportView.swift in Sources */ = {isa = PBXBuildFile; fileRef = 1C19B4ED2A578E46001D2506 /* CreateLoadReportView.swift */; };
		1C19B4F52A578E46001D2506 /* CreateLoadReportView.Model.swift in Sources */ = {isa = PBXBuildFile; fileRef = 1C19B4EF2A578E46001D2506 /* CreateLoadReportView.Model.swift */; };
		1C19B4F72A578E69001D2506 /* CreateLoadReportView.Model.swift in Copy Source Code Files */ = {isa = PBXBuildFile; fileRef = 1C19B4EF2A578E46001D2506 /* CreateLoadReportView.Model.swift */; };
		1C19B4F82A578E69001D2506 /* CreateLoadReportView.swift in Copy Source Code Files */ = {isa = PBXBuildFile; fileRef = 1C19B4ED2A578E46001D2506 /* CreateLoadReportView.swift */; };
		1C19B4F92A578E69001D2506 /* CreateLoadReportView.Views.swift in Copy Source Code Files */ = {isa = PBXBuildFile; fileRef = 1C19B4EB2A578E46001D2506 /* CreateLoadReportView.Views.swift */; };
		1C2538542BABACB100337307 /* AugmentRealityToNavigateRouteView.ARSceneView.swift in Copy Source Code Files */ = {isa = PBXBuildFile; fileRef = 1C2538522BABACB100337307 /* AugmentRealityToNavigateRouteView.ARSceneView.swift */; };
		1C2538552BABACB100337307 /* AugmentRealityToNavigateRouteView.swift in Copy Source Code Files */ = {isa = PBXBuildFile; fileRef = 1C2538532BABACB100337307 /* AugmentRealityToNavigateRouteView.swift */; };
		1C2538562BABACFD00337307 /* AugmentRealityToNavigateRouteView.swift in Sources */ = {isa = PBXBuildFile; fileRef = 1C2538532BABACB100337307 /* AugmentRealityToNavigateRouteView.swift */; };
		1C2538572BABACFD00337307 /* AugmentRealityToNavigateRouteView.ARSceneView.swift in Sources */ = {isa = PBXBuildFile; fileRef = 1C2538522BABACB100337307 /* AugmentRealityToNavigateRouteView.ARSceneView.swift */; };
		1C26ED192A859525009B7721 /* FilterFeaturesInSceneView.swift in Sources */ = {isa = PBXBuildFile; fileRef = 1C26ED152A859525009B7721 /* FilterFeaturesInSceneView.swift */; };
		1C26ED202A8BEC63009B7721 /* FilterFeaturesInSceneView.swift in Copy Source Code Files */ = {isa = PBXBuildFile; fileRef = 1C26ED152A859525009B7721 /* FilterFeaturesInSceneView.swift */; };
		1C293D012DCA7C99000B0822 /* ApplyBlendRendererToHillshadeView.swift in Copy Source Code Files */ = {isa = PBXBuildFile; fileRef = 1C3891602DC02F1100ADFDDC /* ApplyBlendRendererToHillshadeView.swift */; };
		1C293D032DCA7C99000B0822 /* ApplyBlendRendererToHillshadeView.SettingsView.swift in Copy Source Code Files */ = {isa = PBXBuildFile; fileRef = 1C3892302DC59E5D00ADFDDC /* ApplyBlendRendererToHillshadeView.SettingsView.swift */; };
		1C293D072DCC05EE000B0822 /* color.json in Resources */ = {isa = PBXBuildFile; fileRef = 1C293D062DCC05EE000B0822 /* color.json */; settings = {ASSET_TAGS = (ApplyFunctionToRasterFromFile, ); }; };
		1C29C9592DBAE50D0074028F /* AddWMTSLayerView.swift in Sources */ = {isa = PBXBuildFile; fileRef = 1C29C9532DBAE50D0074028F /* AddWMTSLayerView.swift */; };
		1C29C95A2DBAE5770074028F /* AddWMTSLayerView.swift in Copy Source Code Files */ = {isa = PBXBuildFile; fileRef = 1C29C9532DBAE50D0074028F /* AddWMTSLayerView.swift */; };
		1C38915D2DBC36C800ADFDDC /* AddWFSLayerView.swift in Sources */ = {isa = PBXBuildFile; fileRef = 1C38915C2DBC36C700ADFDDC /* AddWFSLayerView.swift */; };
		1C38915E2DBC3EDC00ADFDDC /* AddWFSLayerView.swift in Copy Source Code Files */ = {isa = PBXBuildFile; fileRef = 1C38915C2DBC36C700ADFDDC /* AddWFSLayerView.swift */; };
		1C3891612DC02F1200ADFDDC /* ApplyBlendRendererToHillshadeView.swift in Sources */ = {isa = PBXBuildFile; fileRef = 1C3891602DC02F1100ADFDDC /* ApplyBlendRendererToHillshadeView.swift */; };
		1C3892312DC59E6000ADFDDC /* ApplyBlendRendererToHillshadeView.SettingsView.swift in Sources */ = {isa = PBXBuildFile; fileRef = 1C3892302DC59E5D00ADFDDC /* ApplyBlendRendererToHillshadeView.SettingsView.swift */; };
		1C3B7DC82A5F64FC00907443 /* AnalyzeNetworkWithSubnetworkTraceView.Model.swift in Sources */ = {isa = PBXBuildFile; fileRef = 1C3B7DC32A5F64FC00907443 /* AnalyzeNetworkWithSubnetworkTraceView.Model.swift */; };
		1C3B7DCB2A5F64FC00907443 /* AnalyzeNetworkWithSubnetworkTraceView.swift in Sources */ = {isa = PBXBuildFile; fileRef = 1C3B7DC62A5F64FC00907443 /* AnalyzeNetworkWithSubnetworkTraceView.swift */; };
		1C3B7DCD2A5F652500907443 /* AnalyzeNetworkWithSubnetworkTraceView.Model.swift in Copy Source Code Files */ = {isa = PBXBuildFile; fileRef = 1C3B7DC32A5F64FC00907443 /* AnalyzeNetworkWithSubnetworkTraceView.Model.swift */; };
		1C3B7DCE2A5F652500907443 /* AnalyzeNetworkWithSubnetworkTraceView.swift in Copy Source Code Files */ = {isa = PBXBuildFile; fileRef = 1C3B7DC62A5F64FC00907443 /* AnalyzeNetworkWithSubnetworkTraceView.swift */; };
		1C42E04729D2396B004FC4BE /* ShowPopupView.swift in Sources */ = {isa = PBXBuildFile; fileRef = 1C42E04329D2396B004FC4BE /* ShowPopupView.swift */; };
		1C42E04A29D239D2004FC4BE /* ShowPopupView.swift in Copy Source Code Files */ = {isa = PBXBuildFile; fileRef = 1C42E04329D2396B004FC4BE /* ShowPopupView.swift */; };
		1C43BC7F2A43781200509BF8 /* SetVisibilityOfSubtypeSublayerView.Views.swift in Sources */ = {isa = PBXBuildFile; fileRef = 1C43BC792A43781100509BF8 /* SetVisibilityOfSubtypeSublayerView.Views.swift */; };
		1C43BC822A43781200509BF8 /* SetVisibilityOfSubtypeSublayerView.Model.swift in Sources */ = {isa = PBXBuildFile; fileRef = 1C43BC7C2A43781100509BF8 /* SetVisibilityOfSubtypeSublayerView.Model.swift */; };
		1C43BC842A43781200509BF8 /* SetVisibilityOfSubtypeSublayerView.swift in Sources */ = {isa = PBXBuildFile; fileRef = 1C43BC7E2A43781100509BF8 /* SetVisibilityOfSubtypeSublayerView.swift */; };
		1C43BC852A43783900509BF8 /* SetVisibilityOfSubtypeSublayerView.Model.swift in Copy Source Code Files */ = {isa = PBXBuildFile; fileRef = 1C43BC7C2A43781100509BF8 /* SetVisibilityOfSubtypeSublayerView.Model.swift */; };
		1C43BC862A43783900509BF8 /* SetVisibilityOfSubtypeSublayerView.swift in Copy Source Code Files */ = {isa = PBXBuildFile; fileRef = 1C43BC7E2A43781100509BF8 /* SetVisibilityOfSubtypeSublayerView.swift */; };
		1C43BC872A43783900509BF8 /* SetVisibilityOfSubtypeSublayerView.Views.swift in Copy Source Code Files */ = {isa = PBXBuildFile; fileRef = 1C43BC792A43781100509BF8 /* SetVisibilityOfSubtypeSublayerView.Views.swift */; };
		1C8EC7472BAE2891001A6929 /* AugmentRealityToCollectDataView.swift in Sources */ = {isa = PBXBuildFile; fileRef = 1C8EC7432BAE2891001A6929 /* AugmentRealityToCollectDataView.swift */; };
		1C8EC74B2BAE28A9001A6929 /* AugmentRealityToCollectDataView.swift in Copy Source Code Files */ = {isa = PBXBuildFile; fileRef = 1C8EC7432BAE2891001A6929 /* AugmentRealityToCollectDataView.swift */; };
		1C929F092A27B86800134252 /* ShowUtilityAssociationsView.swift in Copy Source Code Files */ = {isa = PBXBuildFile; fileRef = 1CAF831B2A20305F000E1E60 /* ShowUtilityAssociationsView.swift */; };
		1C965C3929DB9176002F8536 /* ShowRealisticLightAndShadowsView.swift in Copy Source Code Files */ = {isa = PBXBuildFile; fileRef = 1C9B74C529DB43580038B06F /* ShowRealisticLightAndShadowsView.swift */; };
		1C9B74C929DB43580038B06F /* ShowRealisticLightAndShadowsView.swift in Sources */ = {isa = PBXBuildFile; fileRef = 1C9B74C529DB43580038B06F /* ShowRealisticLightAndShadowsView.swift */; };
		1C9B74D929DB54560038B06F /* ChangeCameraControllerView.swift in Sources */ = {isa = PBXBuildFile; fileRef = 1C9B74D529DB54560038B06F /* ChangeCameraControllerView.swift */; };
		1C9B74DE29DB56860038B06F /* ChangeCameraControllerView.swift in Copy Source Code Files */ = {isa = PBXBuildFile; fileRef = 1C9B74D529DB54560038B06F /* ChangeCameraControllerView.swift */; };
		1CAB8D4B2A3CEAB0002AA649 /* RunValveIsolationTraceView.Model.swift in Sources */ = {isa = PBXBuildFile; fileRef = 1CAB8D442A3CEAB0002AA649 /* RunValveIsolationTraceView.Model.swift */; };
		1CAB8D4E2A3CEAB0002AA649 /* RunValveIsolationTraceView.swift in Sources */ = {isa = PBXBuildFile; fileRef = 1CAB8D472A3CEAB0002AA649 /* RunValveIsolationTraceView.swift */; };
		1CAB8D502A3CEB43002AA649 /* RunValveIsolationTraceView.Model.swift in Copy Source Code Files */ = {isa = PBXBuildFile; fileRef = 1CAB8D442A3CEAB0002AA649 /* RunValveIsolationTraceView.Model.swift */; };
		1CAB8D512A3CEB43002AA649 /* RunValveIsolationTraceView.swift in Copy Source Code Files */ = {isa = PBXBuildFile; fileRef = 1CAB8D472A3CEAB0002AA649 /* RunValveIsolationTraceView.swift */; };
		1CAF831F2A20305F000E1E60 /* ShowUtilityAssociationsView.swift in Sources */ = {isa = PBXBuildFile; fileRef = 1CAF831B2A20305F000E1E60 /* ShowUtilityAssociationsView.swift */; };
		1CC755E12DC5A6A7004B346F /* Shasta_Elevation in Resources */ = {isa = PBXBuildFile; fileRef = 1CC755E02DC5A6A7004B346F /* Shasta_Elevation */; settings = {ASSET_TAGS = (ApplyFunctionToRasterFromFile, ); }; };
		1CC755E42DC95625004B346F /* ApplyFunctionToRasterFromFileView.swift in Sources */ = {isa = PBXBuildFile; fileRef = 1CC755E22DC95625004B346F /* ApplyFunctionToRasterFromFileView.swift */; };
		1CC755E52DC95625004B346F /* ApplyFunctionToRasterFromFileView.swift in Copy Source Code Files */ = {isa = PBXBuildFile; fileRef = 1CC755E22DC95625004B346F /* ApplyFunctionToRasterFromFileView.swift */; };
		218F35B829C28F4A00502022 /* AuthenticateWithOAuthView.swift in Sources */ = {isa = PBXBuildFile; fileRef = 218F35B329C28F4A00502022 /* AuthenticateWithOAuthView.swift */; };
		218F35C229C290BF00502022 /* AuthenticateWithOAuthView.swift in Copy Source Code Files */ = {isa = PBXBuildFile; fileRef = 218F35B329C28F4A00502022 /* AuthenticateWithOAuthView.swift */; };
		3E30884A2C5D789A00ECEAC5 /* SetSpatialReferenceView.swift in Copy Source Code Files */ = {isa = PBXBuildFile; fileRef = 3EEDE7CD2C5D73F700510104 /* SetSpatialReferenceView.swift */; };
		3E54CF222C66AFBE00DD2F18 /* AddWebTiledLayerView.swift in Sources */ = {isa = PBXBuildFile; fileRef = 3E54CF212C66AFBE00DD2F18 /* AddWebTiledLayerView.swift */; };
		3E54CF232C66B00500DD2F18 /* AddWebTiledLayerView.swift in Copy Source Code Files */ = {isa = PBXBuildFile; fileRef = 3E54CF212C66AFBE00DD2F18 /* AddWebTiledLayerView.swift */; };
		3E720F9D2C619B1700E22A9E /* SetInitialViewpointView.swift in Sources */ = {isa = PBXBuildFile; fileRef = 3E720F9C2C619B1700E22A9E /* SetInitialViewpointView.swift */; };
		3E720F9E2C61A0B700E22A9E /* SetInitialViewpointView.swift in Copy Source Code Files */ = {isa = PBXBuildFile; fileRef = 3E720F9C2C619B1700E22A9E /* SetInitialViewpointView.swift */; };
		3E9F77732C6A60FA0022CAB5 /* QueryFeatureCountAndExtentView.swift in Sources */ = {isa = PBXBuildFile; fileRef = 3E9F77722C6A60FA0022CAB5 /* QueryFeatureCountAndExtentView.swift */; };
		3E9F77742C6A6E670022CAB5 /* QueryFeatureCountAndExtentView.swift in Copy Source Code Files */ = {isa = PBXBuildFile; fileRef = 3E9F77722C6A60FA0022CAB5 /* QueryFeatureCountAndExtentView.swift */; };
		3EEDE7CE2C5D73F700510104 /* SetSpatialReferenceView.swift in Sources */ = {isa = PBXBuildFile; fileRef = 3EEDE7CD2C5D73F700510104 /* SetSpatialReferenceView.swift */; };
		4C8126DD2DBBCF0B006EF7D2 /* ApplyStyleToWMSLayerView.swift in Sources */ = {isa = PBXBuildFile; fileRef = 4C8126DC2DBBCEFE006EF7D2 /* ApplyStyleToWMSLayerView.swift */; };
		4C8126E22DBFD9EF006EF7D2 /* ApplyStyleToWMSLayerView.swift in Copy Source Code Files */ = {isa = PBXBuildFile; fileRef = 4C8126DC2DBBCEFE006EF7D2 /* ApplyStyleToWMSLayerView.swift */; };
		4C8126E72DC02525006EF7D2 /* AnalyzeHotspotsView.swift in Sources */ = {isa = PBXBuildFile; fileRef = 4C8126E62DC02525006EF7D2 /* AnalyzeHotspotsView.swift */; };
		4C8127302DC58E53006EF7D2 /* AnalyzeHotspotsView.swift in Copy Source Code Files */ = {isa = PBXBuildFile; fileRef = 4C8126E62DC02525006EF7D2 /* AnalyzeHotspotsView.swift */; };
		4C81273E2DCA9E31006EF7D2 /* ApplyColormapRendererToRasterView.swift in Sources */ = {isa = PBXBuildFile; fileRef = 4C81273D2DCA9E31006EF7D2 /* ApplyColormapRendererToRasterView.swift */; };
		4C81275D2DCBB745006EF7D2 /* ShastaBW in Resources */ = {isa = PBXBuildFile; fileRef = 4C81275C2DCBB72C006EF7D2 /* ShastaBW */; settings = {ASSET_TAGS = (ApplyColormapRendererToRaster, ); }; };
		4C81275E2DCBDD5A006EF7D2 /* ApplyColormapRendererToRasterView.swift in Copy Source Code Files */ = {isa = PBXBuildFile; fileRef = 4C81273D2DCA9E31006EF7D2 /* ApplyColormapRendererToRasterView.swift */; };
		4D126D6D29CA1B6000CFB7A7 /* ShowDeviceLocationWithNMEADataSourcesView.swift in Sources */ = {isa = PBXBuildFile; fileRef = 4D126D6929CA1B6000CFB7A7 /* ShowDeviceLocationWithNMEADataSourcesView.swift */; };
		4D126D7229CA1E1800CFB7A7 /* FileNMEASentenceReader.swift in Sources */ = {isa = PBXBuildFile; fileRef = 4D126D7129CA1E1800CFB7A7 /* FileNMEASentenceReader.swift */; };
		4D126D7329CA1EFD00CFB7A7 /* ShowDeviceLocationWithNMEADataSourcesView.swift in Copy Source Code Files */ = {isa = PBXBuildFile; fileRef = 4D126D6929CA1B6000CFB7A7 /* ShowDeviceLocationWithNMEADataSourcesView.swift */; };
		4D126D7429CA1EFD00CFB7A7 /* FileNMEASentenceReader.swift in Copy Source Code Files */ = {isa = PBXBuildFile; fileRef = 4D126D7129CA1E1800CFB7A7 /* FileNMEASentenceReader.swift */; };
		4D126D7C29CA3E6000CFB7A7 /* Redlands.nmea in Resources */ = {isa = PBXBuildFile; fileRef = 4D126D7B29CA3E6000CFB7A7 /* Redlands.nmea */; settings = {ASSET_TAGS = (ShowDeviceLocationWithNmeaDataSources, ); }; };
		4D126D7E29CA43D200CFB7A7 /* ShowDeviceLocationWithNMEADataSourcesView.Model.swift in Sources */ = {isa = PBXBuildFile; fileRef = 4D126D7D29CA43D200CFB7A7 /* ShowDeviceLocationWithNMEADataSourcesView.Model.swift */; };
		4D2ADC4329C26D05003B367F /* AddDynamicEntityLayerView.swift in Sources */ = {isa = PBXBuildFile; fileRef = 4D2ADC3F29C26D05003B367F /* AddDynamicEntityLayerView.swift */; };
		4D2ADC4729C26D2C003B367F /* AddDynamicEntityLayerView.swift in Copy Source Code Files */ = {isa = PBXBuildFile; fileRef = 4D2ADC3F29C26D05003B367F /* AddDynamicEntityLayerView.swift */; };
		4D2ADC5A29C4F612003B367F /* ChangeMapViewBackgroundView.swift in Sources */ = {isa = PBXBuildFile; fileRef = 4D2ADC5529C4F612003B367F /* ChangeMapViewBackgroundView.swift */; };
		4D2ADC5D29C4F612003B367F /* ChangeMapViewBackgroundView.SettingsView.swift in Sources */ = {isa = PBXBuildFile; fileRef = 4D2ADC5829C4F612003B367F /* ChangeMapViewBackgroundView.SettingsView.swift */; };
		4D2ADC6229C5071C003B367F /* ChangeMapViewBackgroundView.Model.swift in Sources */ = {isa = PBXBuildFile; fileRef = 4D2ADC6129C5071C003B367F /* ChangeMapViewBackgroundView.Model.swift */; };
		4D2ADC6729C50BD6003B367F /* AddDynamicEntityLayerView.Model.swift in Sources */ = {isa = PBXBuildFile; fileRef = 4D2ADC6629C50BD6003B367F /* AddDynamicEntityLayerView.Model.swift */; };
		4D2ADC6929C50C4C003B367F /* AddDynamicEntityLayerView.SettingsView.swift in Sources */ = {isa = PBXBuildFile; fileRef = 4D2ADC6829C50C4C003B367F /* AddDynamicEntityLayerView.SettingsView.swift */; };
		4D2ADC6A29C50D91003B367F /* AddDynamicEntityLayerView.Model.swift in Copy Source Code Files */ = {isa = PBXBuildFile; fileRef = 4D2ADC6629C50BD6003B367F /* AddDynamicEntityLayerView.Model.swift */; };
		4D2ADC6B29C50D91003B367F /* AddDynamicEntityLayerView.SettingsView.swift in Copy Source Code Files */ = {isa = PBXBuildFile; fileRef = 4D2ADC6829C50C4C003B367F /* AddDynamicEntityLayerView.SettingsView.swift */; };
		4DD058102A0D3F6B00A59B34 /* ShowDeviceLocationWithNMEADataSourcesView.Model.swift in Copy Source Code Files */ = {isa = PBXBuildFile; fileRef = 4D126D7D29CA43D200CFB7A7 /* ShowDeviceLocationWithNMEADataSourcesView.Model.swift */; };
		7573E81A29D6134C00BEED9C /* TraceUtilityNetworkView.Model.swift in Sources */ = {isa = PBXBuildFile; fileRef = 7573E81329D6134C00BEED9C /* TraceUtilityNetworkView.Model.swift */; };
		7573E81C29D6134C00BEED9C /* TraceUtilityNetworkView.Enums.swift in Sources */ = {isa = PBXBuildFile; fileRef = 7573E81529D6134C00BEED9C /* TraceUtilityNetworkView.Enums.swift */; };
		7573E81E29D6134C00BEED9C /* TraceUtilityNetworkView.Views.swift in Sources */ = {isa = PBXBuildFile; fileRef = 7573E81729D6134C00BEED9C /* TraceUtilityNetworkView.Views.swift */; };
		7573E81F29D6134C00BEED9C /* TraceUtilityNetworkView.swift in Sources */ = {isa = PBXBuildFile; fileRef = 7573E81829D6134C00BEED9C /* TraceUtilityNetworkView.swift */; };
		7573E82129D6136C00BEED9C /* TraceUtilityNetworkView.Model.swift in Copy Source Code Files */ = {isa = PBXBuildFile; fileRef = 7573E81329D6134C00BEED9C /* TraceUtilityNetworkView.Model.swift */; };
		7573E82229D6136C00BEED9C /* TraceUtilityNetworkView.Enums.swift in Copy Source Code Files */ = {isa = PBXBuildFile; fileRef = 7573E81529D6134C00BEED9C /* TraceUtilityNetworkView.Enums.swift */; };
		7573E82329D6136C00BEED9C /* TraceUtilityNetworkView.Views.swift in Copy Source Code Files */ = {isa = PBXBuildFile; fileRef = 7573E81729D6134C00BEED9C /* TraceUtilityNetworkView.Views.swift */; };
		7573E82429D6136C00BEED9C /* TraceUtilityNetworkView.swift in Copy Source Code Files */ = {isa = PBXBuildFile; fileRef = 7573E81829D6134C00BEED9C /* TraceUtilityNetworkView.swift */; };
		75DD736729D35FF40010229D /* ChangeMapViewBackgroundView.swift in Copy Source Code Files */ = {isa = PBXBuildFile; fileRef = 4D2ADC5529C4F612003B367F /* ChangeMapViewBackgroundView.swift */; };
		75DD736829D35FF40010229D /* ChangeMapViewBackgroundView.SettingsView.swift in Copy Source Code Files */ = {isa = PBXBuildFile; fileRef = 4D2ADC5829C4F612003B367F /* ChangeMapViewBackgroundView.SettingsView.swift */; };
		75DD736929D35FF40010229D /* ChangeMapViewBackgroundView.Model.swift in Copy Source Code Files */ = {isa = PBXBuildFile; fileRef = 4D2ADC6129C5071C003B367F /* ChangeMapViewBackgroundView.Model.swift */; };
		75DD739529D38B1B0010229D /* NavigateRouteView.swift in Sources */ = {isa = PBXBuildFile; fileRef = 75DD739129D38B1B0010229D /* NavigateRouteView.swift */; };
		75DD739929D38B420010229D /* NavigateRouteView.swift in Copy Source Code Files */ = {isa = PBXBuildFile; fileRef = 75DD739129D38B1B0010229D /* NavigateRouteView.swift */; };
		7900C5F62A83FC3F002D430F /* AddCustomDynamicEntityDataSourceView.Vessel.swift in Sources */ = {isa = PBXBuildFile; fileRef = 7900C5F52A83FC3F002D430F /* AddCustomDynamicEntityDataSourceView.Vessel.swift */; };
		792222DD2A81AA5D00619FFE /* AIS_MarineCadastre_SelectedVessels_CustomDataSource.jsonl in Resources */ = {isa = PBXBuildFile; fileRef = 792222DC2A81AA5D00619FFE /* AIS_MarineCadastre_SelectedVessels_CustomDataSource.jsonl */; settings = {ASSET_TAGS = (AddCustomDynamicEntityDataSource, ); }; };
		79302F852A1ED4E30002336A /* CreateAndSaveKMLView.Model.swift in Sources */ = {isa = PBXBuildFile; fileRef = 79302F842A1ED4E30002336A /* CreateAndSaveKMLView.Model.swift */; };
		79302F872A1ED71B0002336A /* CreateAndSaveKMLView.Views.swift in Sources */ = {isa = PBXBuildFile; fileRef = 79302F862A1ED71B0002336A /* CreateAndSaveKMLView.Views.swift */; };
		798C2DA72AFC505600EE7E97 /* PrivacyInfo.xcprivacy in Resources */ = {isa = PBXBuildFile; fileRef = 798C2DA62AFC505600EE7E97 /* PrivacyInfo.xcprivacy */; };
		79A47DFB2A20286800D7C5B9 /* CreateAndSaveKMLView.Model.swift in Copy Source Code Files */ = {isa = PBXBuildFile; fileRef = 79302F842A1ED4E30002336A /* CreateAndSaveKMLView.Model.swift */; };
		79A47DFC2A20286800D7C5B9 /* CreateAndSaveKMLView.Views.swift in Copy Source Code Files */ = {isa = PBXBuildFile; fileRef = 79302F862A1ED71B0002336A /* CreateAndSaveKMLView.Views.swift */; };
		79B7B80A2A1BF8EC00F57C27 /* CreateAndSaveKMLView.swift in Sources */ = {isa = PBXBuildFile; fileRef = 79B7B8092A1BF8EC00F57C27 /* CreateAndSaveKMLView.swift */; };
		79B7B80B2A1BFDE700F57C27 /* CreateAndSaveKMLView.swift in Copy Source Code Files */ = {isa = PBXBuildFile; fileRef = 79B7B8092A1BF8EC00F57C27 /* CreateAndSaveKMLView.swift */; };
		79D84D132A81711A00F45262 /* AddCustomDynamicEntityDataSourceView.swift in Sources */ = {isa = PBXBuildFile; fileRef = 79D84D0D2A815C5B00F45262 /* AddCustomDynamicEntityDataSourceView.swift */; };
		79D84D152A81718F00F45262 /* AddCustomDynamicEntityDataSourceView.swift in Copy Source Code Files */ = {isa = PBXBuildFile; fileRef = 79D84D0D2A815C5B00F45262 /* AddCustomDynamicEntityDataSourceView.swift */; };
		8810FB592DC94A7200874936 /* ApplyFunctionToRasterFromServiceView.swift in Sources */ = {isa = PBXBuildFile; fileRef = 8810FB582DC94A6600874936 /* ApplyFunctionToRasterFromServiceView.swift */; };
		883C121529C9136600062FF9 /* DownloadPreplannedMapAreaView.MapPicker.swift in Sources */ = {isa = PBXBuildFile; fileRef = 883C121429C9136600062FF9 /* DownloadPreplannedMapAreaView.MapPicker.swift */; };
		883C121729C914E100062FF9 /* DownloadPreplannedMapAreaView.MapPicker.swift in Copy Source Code Files */ = {isa = PBXBuildFile; fileRef = 883C121429C9136600062FF9 /* DownloadPreplannedMapAreaView.MapPicker.swift */; };
		883C121829C914E100062FF9 /* DownloadPreplannedMapAreaView.Model.swift in Copy Source Code Files */ = {isa = PBXBuildFile; fileRef = E0D04FF128A5390000747989 /* DownloadPreplannedMapAreaView.Model.swift */; };
		883C121929C914E100062FF9 /* DownloadPreplannedMapAreaView.swift in Copy Source Code Files */ = {isa = PBXBuildFile; fileRef = E070A0A2286F3B6000F2B606 /* DownloadPreplannedMapAreaView.swift */; };
		88C5E0ED2DCBC4170091D271 /* ApplyHillshadeRendererToRasterView.SettingsView.swift in Copy Source Code Files */ = {isa = PBXBuildFile; fileRef = 88E52E802DCA703B00F48409 /* ApplyHillshadeRendererToRasterView.SettingsView.swift */; };
		88E52E6C2DC960EA00F48409 /* ApplyFunctionToRasterFromServiceView.swift in Copy Source Code Files */ = {isa = PBXBuildFile; fileRef = 8810FB582DC94A6600874936 /* ApplyFunctionToRasterFromServiceView.swift */; };
		88E52E6F2DC96C3F00F48409 /* ApplyHillshadeRendererToRasterView.swift in Sources */ = {isa = PBXBuildFile; fileRef = 88E52E6E2DC96C3F00F48409 /* ApplyHillshadeRendererToRasterView.swift */; };
		88E52E702DC970A800F48409 /* ApplyHillshadeRendererToRasterView.swift in Copy Source Code Files */ = {isa = PBXBuildFile; fileRef = 88E52E6E2DC96C3F00F48409 /* ApplyHillshadeRendererToRasterView.swift */; };
		88E52E812DCA703B00F48409 /* ApplyHillshadeRendererToRasterView.SettingsView.swift in Sources */ = {isa = PBXBuildFile; fileRef = 88E52E802DCA703B00F48409 /* ApplyHillshadeRendererToRasterView.SettingsView.swift */; };
		88E52E832DCBB1B400F48409 /* srtm.tiff in Resources */ = {isa = PBXBuildFile; fileRef = 88E52E822DCBB1B400F48409 /* srtm.tiff */; settings = {ASSET_TAGS = (ApplyHillshadeRendererToRaster, ); }; };
		88F93CC129C3D59D0006B28E /* CreateAndEditGeometriesView.swift in Sources */ = {isa = PBXBuildFile; fileRef = 88F93CC029C3D59C0006B28E /* CreateAndEditGeometriesView.swift */; };
		88F93CC229C4D3480006B28E /* CreateAndEditGeometriesView.swift in Copy Source Code Files */ = {isa = PBXBuildFile; fileRef = 88F93CC029C3D59C0006B28E /* CreateAndEditGeometriesView.swift */; };
		9503056E2C46ECB70091B32D /* ShowDeviceLocationUsingIndoorPositioningView.Model.swift in Sources */ = {isa = PBXBuildFile; fileRef = 9503056D2C46ECB70091B32D /* ShowDeviceLocationUsingIndoorPositioningView.Model.swift */; };
		9529D1942C01676200B5C1A3 /* SelectFeaturesInSceneLayerView.swift in Copy Source Code Files */ = {isa = PBXBuildFile; fileRef = 954AEDED2C01332600265114 /* SelectFeaturesInSceneLayerView.swift */; };
		9537AFD72C220EF0000923C5 /* ExchangeSetwithoutUpdates in Resources */ = {isa = PBXBuildFile; fileRef = 9537AFD62C220EF0000923C5 /* ExchangeSetwithoutUpdates */; settings = {ASSET_TAGS = (ConfigureElectronicNavigationalCharts, ); }; };
		9547085C2C3C719800CA8579 /* EditFeatureAttachmentsView.Model.swift in Sources */ = {isa = PBXBuildFile; fileRef = 9547085B2C3C719800CA8579 /* EditFeatureAttachmentsView.Model.swift */; };
		954AEDEE2C01332600265114 /* SelectFeaturesInSceneLayerView.swift in Sources */ = {isa = PBXBuildFile; fileRef = 954AEDED2C01332600265114 /* SelectFeaturesInSceneLayerView.swift */; };
		955271612C0E6749009B1ED4 /* AddRasterFromServiceView.swift in Sources */ = {isa = PBXBuildFile; fileRef = 955271602C0E6749009B1ED4 /* AddRasterFromServiceView.swift */; };
		955AFAC42C10FD6F009C8FE5 /* ApplyMosaicRuleToRastersView.swift in Sources */ = {isa = PBXBuildFile; fileRef = 955AFAC32C10FD6F009C8FE5 /* ApplyMosaicRuleToRastersView.swift */; };
		955AFAC62C110B8A009C8FE5 /* ApplyMosaicRuleToRastersView.swift in Copy Source Code Files */ = {isa = PBXBuildFile; fileRef = 955AFAC32C10FD6F009C8FE5 /* ApplyMosaicRuleToRastersView.swift */; };
		9579FCEA2C3360BB00FC8A1D /* EditFeatureAttachmentsView.swift in Sources */ = {isa = PBXBuildFile; fileRef = 9579FCE92C3360BB00FC8A1D /* EditFeatureAttachmentsView.swift */; };
		9579FCEC2C33616B00FC8A1D /* EditFeatureAttachmentsView.swift in Copy Source Code Files */ = {isa = PBXBuildFile; fileRef = 9579FCE92C3360BB00FC8A1D /* EditFeatureAttachmentsView.swift */; };
		95A3773C2C0F93770044D1CC /* AddRasterFromServiceView.swift in Copy Source Code Files */ = {isa = PBXBuildFile; fileRef = 955271602C0E6749009B1ED4 /* AddRasterFromServiceView.swift */; };
		95A572192C0FDCC9006E8B48 /* ShowScaleBarView.swift in Sources */ = {isa = PBXBuildFile; fileRef = 95A572182C0FDCC9006E8B48 /* ShowScaleBarView.swift */; };
		95A5721B2C0FDD34006E8B48 /* ShowScaleBarView.swift in Copy Source Code Files */ = {isa = PBXBuildFile; fileRef = 95A572182C0FDCC9006E8B48 /* ShowScaleBarView.swift */; };
		95ADF34F2C3CBAE800566FF6 /* EditFeatureAttachmentsView.Model.swift in Copy Source Code Files */ = {isa = PBXBuildFile; fileRef = 9547085B2C3C719800CA8579 /* EditFeatureAttachmentsView.Model.swift */; };
		95D2EE0F2C334D1600683D53 /* ShowServiceAreaView.swift in Sources */ = {isa = PBXBuildFile; fileRef = 95D2EE0E2C334D1600683D53 /* ShowServiceAreaView.swift */; };
		95DEB9B62C127A92009BEC35 /* ShowViewshedFromPointOnMapView.swift in Sources */ = {isa = PBXBuildFile; fileRef = 95DEB9B52C127A92009BEC35 /* ShowViewshedFromPointOnMapView.swift */; };
		95DEB9B82C127B5E009BEC35 /* ShowViewshedFromPointOnMapView.swift in Copy Source Code Files */ = {isa = PBXBuildFile; fileRef = 95DEB9B52C127A92009BEC35 /* ShowViewshedFromPointOnMapView.swift */; };
		95E0DBCA2C503E2500224A82 /* ShowDeviceLocationUsingIndoorPositioningView.swift in Copy Source Code Files */ = {isa = PBXBuildFile; fileRef = 95F891282C46E9D60010EBED /* ShowDeviceLocationUsingIndoorPositioningView.swift */; };
		95E0DBCB2C503E2500224A82 /* ShowDeviceLocationUsingIndoorPositioningView.Model.swift in Copy Source Code Files */ = {isa = PBXBuildFile; fileRef = 9503056D2C46ECB70091B32D /* ShowDeviceLocationUsingIndoorPositioningView.Model.swift */; };
		95E980712C26183000CB8912 /* BrowseOGCAPIFeatureServiceView.swift in Sources */ = {isa = PBXBuildFile; fileRef = 95E980702C26183000CB8912 /* BrowseOGCAPIFeatureServiceView.swift */; };
		95E980742C26189E00CB8912 /* BrowseOGCAPIFeatureServiceView.swift in Copy Source Code Files */ = {isa = PBXBuildFile; fileRef = 95E980702C26183000CB8912 /* BrowseOGCAPIFeatureServiceView.swift */; };
		95F3A52B2C07F09C00885DED /* SetSurfaceNavigationConstraintView.swift in Sources */ = {isa = PBXBuildFile; fileRef = 95F3A52A2C07F09C00885DED /* SetSurfaceNavigationConstraintView.swift */; };
		95F3A52D2C07F28700885DED /* SetSurfaceNavigationConstraintView.swift in Copy Source Code Files */ = {isa = PBXBuildFile; fileRef = 95F3A52A2C07F09C00885DED /* SetSurfaceNavigationConstraintView.swift */; };
		95F891292C46E9D60010EBED /* ShowDeviceLocationUsingIndoorPositioningView.swift in Sources */ = {isa = PBXBuildFile; fileRef = 95F891282C46E9D60010EBED /* ShowDeviceLocationUsingIndoorPositioningView.swift */; };
		D70082EB2ACF900100E0C3C2 /* IdentifyKMLFeaturesView.swift in Sources */ = {isa = PBXBuildFile; fileRef = D70082EA2ACF900100E0C3C2 /* IdentifyKMLFeaturesView.swift */; };
		D70082EC2ACF901600E0C3C2 /* IdentifyKMLFeaturesView.swift in Copy Source Code Files */ = {isa = PBXBuildFile; fileRef = D70082EA2ACF900100E0C3C2 /* IdentifyKMLFeaturesView.swift */; };
		D7010EBF2B05616900D43F55 /* DisplaySceneFromMobileScenePackageView.swift in Sources */ = {isa = PBXBuildFile; fileRef = D7010EBC2B05616900D43F55 /* DisplaySceneFromMobileScenePackageView.swift */; };
		D7010EC12B05618400D43F55 /* DisplaySceneFromMobileScenePackageView.swift in Copy Source Code Files */ = {isa = PBXBuildFile; fileRef = D7010EBC2B05616900D43F55 /* DisplaySceneFromMobileScenePackageView.swift */; };
		D701D72C2A37C7F7006FF0C8 /* bradley_low_3ds in Resources */ = {isa = PBXBuildFile; fileRef = D701D72B2A37C7F7006FF0C8 /* bradley_low_3ds */; settings = {ASSET_TAGS = (ShowViewshedFromGeoelementInScene, ); }; };
		D703F04D2D9334AC0077E3A8 /* SnapGeometryEditsWithUtilityNetworkRulesView.Model.swift in Sources */ = {isa = PBXBuildFile; fileRef = D703F04C2D9334AC0077E3A8 /* SnapGeometryEditsWithUtilityNetworkRulesView.Model.swift */; };
		D703F04E2D9334BD0077E3A8 /* SnapGeometryEditsWithUtilityNetworkRulesView.Model.swift in Copy Source Code Files */ = {isa = PBXBuildFile; fileRef = D703F04C2D9334AC0077E3A8 /* SnapGeometryEditsWithUtilityNetworkRulesView.Model.swift */; };
		D7044B962BE18D73000F2C43 /* EditWithBranchVersioningView.Views.swift in Sources */ = {isa = PBXBuildFile; fileRef = D7044B952BE18D73000F2C43 /* EditWithBranchVersioningView.Views.swift */; };
		D7044B972BE18D8D000F2C43 /* EditWithBranchVersioningView.Views.swift in Copy Source Code Files */ = {isa = PBXBuildFile; fileRef = D7044B952BE18D73000F2C43 /* EditWithBranchVersioningView.Views.swift */; };
		D704AA5A2AB22C1A00A3BB63 /* GroupLayersTogetherView.swift in Sources */ = {isa = PBXBuildFile; fileRef = D704AA592AB22C1A00A3BB63 /* GroupLayersTogetherView.swift */; };
		D704AA5B2AB22D8400A3BB63 /* GroupLayersTogetherView.swift in Copy Source Code Files */ = {isa = PBXBuildFile; fileRef = D704AA592AB22C1A00A3BB63 /* GroupLayersTogetherView.swift */; };
		D705390A2CD0122D00F63F4A /* mil2525d.stylx in Resources */ = {isa = PBXBuildFile; fileRef = D70539032CD0122D00F63F4A /* mil2525d.stylx */; settings = {ASSET_TAGS = (ApplyDictionaryRendererToFeatureLayer, ); }; };
		D70539102CD012BB00F63F4A /* militaryoverlay.geodatabase in Resources */ = {isa = PBXBuildFile; fileRef = D705390F2CD0127700F63F4A /* militaryoverlay.geodatabase */; settings = {ASSET_TAGS = (ApplyDictionaryRendererToFeatureLayer, ); }; };
		D7054AE92ACCCB6C007235BA /* Animate3DGraphicView.SettingsView.swift in Sources */ = {isa = PBXBuildFile; fileRef = D7054AE82ACCCB6C007235BA /* Animate3DGraphicView.SettingsView.swift */; };
		D7054AEA2ACCCC34007235BA /* Animate3DGraphicView.SettingsView.swift in Copy Source Code Files */ = {isa = PBXBuildFile; fileRef = D7054AE82ACCCB6C007235BA /* Animate3DGraphicView.SettingsView.swift */; };
		D7058B102B59E44B000A888A /* StylePointWithSceneSymbolView.swift in Sources */ = {isa = PBXBuildFile; fileRef = D7058B0D2B59E44B000A888A /* StylePointWithSceneSymbolView.swift */; };
		D7058B122B59E468000A888A /* StylePointWithSceneSymbolView.swift in Copy Source Code Files */ = {isa = PBXBuildFile; fileRef = D7058B0D2B59E44B000A888A /* StylePointWithSceneSymbolView.swift */; };
		D7058FB12ACB423C00A40F14 /* Animate3DGraphicView.Model.swift in Sources */ = {isa = PBXBuildFile; fileRef = D7058FB02ACB423C00A40F14 /* Animate3DGraphicView.Model.swift */; };
		D7058FB22ACB424E00A40F14 /* Animate3DGraphicView.Model.swift in Copy Source Code Files */ = {isa = PBXBuildFile; fileRef = D7058FB02ACB423C00A40F14 /* Animate3DGraphicView.Model.swift */; };
		D70789922CD160FD000DF215 /* ApplyDictionaryRendererToGraphicsOverlayView.swift in Sources */ = {isa = PBXBuildFile; fileRef = D707898E2CD160FD000DF215 /* ApplyDictionaryRendererToGraphicsOverlayView.swift */; };
		D70789952CD1611E000DF215 /* ApplyDictionaryRendererToGraphicsOverlayView.swift in Copy Source Code Files */ = {isa = PBXBuildFile; fileRef = D707898E2CD160FD000DF215 /* ApplyDictionaryRendererToGraphicsOverlayView.swift */; };
		D707899B2CD16324000DF215 /* Mil2525DMessages.xml in Resources */ = {isa = PBXBuildFile; fileRef = D70789992CD16324000DF215 /* Mil2525DMessages.xml */; settings = {ASSET_TAGS = (ApplyDictionaryRendererToGraphicsOverlay, ); }; };
		D7084FA92AD771AA00EC7F4F /* AugmentRealityToFlyOverSceneView.swift in Sources */ = {isa = PBXBuildFile; fileRef = D7084FA62AD771AA00EC7F4F /* AugmentRealityToFlyOverSceneView.swift */; };
		D7084FAB2AD771F600EC7F4F /* AugmentRealityToFlyOverSceneView.swift in Copy Source Code Files */ = {isa = PBXBuildFile; fileRef = D7084FA62AD771AA00EC7F4F /* AugmentRealityToFlyOverSceneView.swift */; };
		D70BE5792A5624A80022CA02 /* CategoriesView.swift in Sources */ = {isa = PBXBuildFile; fileRef = D70BE5782A5624A80022CA02 /* CategoriesView.swift */; };
		D710996D2A27D9210065A1C1 /* DensifyAndGeneralizeGeometryView.swift in Sources */ = {isa = PBXBuildFile; fileRef = D710996C2A27D9210065A1C1 /* DensifyAndGeneralizeGeometryView.swift */; };
		D710996E2A27D9B30065A1C1 /* DensifyAndGeneralizeGeometryView.swift in Copy Source Code Files */ = {isa = PBXBuildFile; fileRef = D710996C2A27D9210065A1C1 /* DensifyAndGeneralizeGeometryView.swift */; };
		D71099702A2802FA0065A1C1 /* DensifyAndGeneralizeGeometryView.SettingsView.swift in Sources */ = {isa = PBXBuildFile; fileRef = D710996F2A2802FA0065A1C1 /* DensifyAndGeneralizeGeometryView.SettingsView.swift */; };
		D71099712A280D830065A1C1 /* DensifyAndGeneralizeGeometryView.SettingsView.swift in Copy Source Code Files */ = {isa = PBXBuildFile; fileRef = D710996F2A2802FA0065A1C1 /* DensifyAndGeneralizeGeometryView.SettingsView.swift */; };
		D7114A0D2BDC6A3300FA68CA /* EditWithBranchVersioningView.Model.swift in Sources */ = {isa = PBXBuildFile; fileRef = D7114A0C2BDC6A3300FA68CA /* EditWithBranchVersioningView.Model.swift */; };
		D7114A0F2BDC6AED00FA68CA /* EditWithBranchVersioningView.Model.swift in Copy Source Code Files */ = {isa = PBXBuildFile; fileRef = D7114A0C2BDC6A3300FA68CA /* EditWithBranchVersioningView.Model.swift */; };
		D71371792BD88ECC00EB2F86 /* MonitorChangesToLayerViewStateView.swift in Sources */ = {isa = PBXBuildFile; fileRef = D71371752BD88ECC00EB2F86 /* MonitorChangesToLayerViewStateView.swift */; };
		D713717C2BD88EF800EB2F86 /* MonitorChangesToLayerViewStateView.swift in Copy Source Code Files */ = {isa = PBXBuildFile; fileRef = D71371752BD88ECC00EB2F86 /* MonitorChangesToLayerViewStateView.swift */; };
		D713C6D72CB990600073AA72 /* AddKMLLayerView.swift in Sources */ = {isa = PBXBuildFile; fileRef = D713C6D12CB990600073AA72 /* AddKMLLayerView.swift */; };
		D713C6D82CB990800073AA72 /* AddKMLLayerView.swift in Copy Source Code Files */ = {isa = PBXBuildFile; fileRef = D713C6D12CB990600073AA72 /* AddKMLLayerView.swift */; };
		D713C6F72CB9B9A60073AA72 /* US_State_Capitals.kml in Resources */ = {isa = PBXBuildFile; fileRef = D713C6F52CB9B9A60073AA72 /* US_State_Capitals.kml */; settings = {ASSET_TAGS = (AddKmlLayer, ); }; };
		D7142BC42DB71082004F87B7 /* View+PagePresentation.swift in Sources */ = {isa = PBXBuildFile; fileRef = D7142BC32DB71082004F87B7 /* View+PagePresentation.swift */; };
		D71563E92D5AC2B600D2E948 /* CreateKMLMultiTrackView.swift in Sources */ = {isa = PBXBuildFile; fileRef = D71563E32D5AC2B600D2E948 /* CreateKMLMultiTrackView.swift */; };
		D71563EA2D5AC2D500D2E948 /* CreateKMLMultiTrackView.swift in Copy Source Code Files */ = {isa = PBXBuildFile; fileRef = D71563E32D5AC2B600D2E948 /* CreateKMLMultiTrackView.swift */; };
		D718A1E72B570F7500447087 /* OrbitCameraAroundObjectView.Model.swift in Sources */ = {isa = PBXBuildFile; fileRef = D718A1E62B570F7500447087 /* OrbitCameraAroundObjectView.Model.swift */; };
		D718A1E82B571C9100447087 /* OrbitCameraAroundObjectView.Model.swift in Copy Source Code Files */ = {isa = PBXBuildFile; fileRef = D718A1E62B570F7500447087 /* OrbitCameraAroundObjectView.Model.swift */; };
		D718A1ED2B575FD900447087 /* ManageBookmarksView.swift in Sources */ = {isa = PBXBuildFile; fileRef = D718A1EA2B575FD900447087 /* ManageBookmarksView.swift */; };
		D718A1F02B57602000447087 /* ManageBookmarksView.swift in Copy Source Code Files */ = {isa = PBXBuildFile; fileRef = D718A1EA2B575FD900447087 /* ManageBookmarksView.swift */; };
		D71A9DE22D8CC88D00CA03CB /* SnapGeometryEditsWithUtilityNetworkRulesView.swift in Sources */ = {isa = PBXBuildFile; fileRef = D71A9DE02D8CC88D00CA03CB /* SnapGeometryEditsWithUtilityNetworkRulesView.swift */; };
		D71A9DE52D8CC8B500CA03CB /* SnapGeometryEditsWithUtilityNetworkRulesView.swift in Copy Source Code Files */ = {isa = PBXBuildFile; fileRef = D71A9DE02D8CC88D00CA03CB /* SnapGeometryEditsWithUtilityNetworkRulesView.swift */; };
		D71C5F642AAA7A88006599FD /* CreateSymbolStylesFromWebStylesView.swift in Sources */ = {isa = PBXBuildFile; fileRef = D71C5F632AAA7A88006599FD /* CreateSymbolStylesFromWebStylesView.swift */; };
		D71C5F652AAA83D2006599FD /* CreateSymbolStylesFromWebStylesView.swift in Copy Source Code Files */ = {isa = PBXBuildFile; fileRef = D71C5F632AAA7A88006599FD /* CreateSymbolStylesFromWebStylesView.swift */; };
		D71C90A22C6C249B0018C63E /* StyleGeometryTypesWithSymbolsView.swift in Sources */ = {isa = PBXBuildFile; fileRef = D71C909C2C6C249B0018C63E /* StyleGeometryTypesWithSymbolsView.swift */; };
		D71C90A32C6C249B0018C63E /* StyleGeometryTypesWithSymbolsView.Views.swift in Sources */ = {isa = PBXBuildFile; fileRef = D71C909D2C6C249B0018C63E /* StyleGeometryTypesWithSymbolsView.Views.swift */; };
		D71C90A42C6C252B0018C63E /* StyleGeometryTypesWithSymbolsView.swift in Copy Source Code Files */ = {isa = PBXBuildFile; fileRef = D71C909C2C6C249B0018C63E /* StyleGeometryTypesWithSymbolsView.swift */; };
		D71C90A52C6C252F0018C63E /* StyleGeometryTypesWithSymbolsView.Views.swift in Copy Source Code Files */ = {isa = PBXBuildFile; fileRef = D71C909D2C6C249B0018C63E /* StyleGeometryTypesWithSymbolsView.Views.swift */; };
		D71D516E2B51D7B600B2A2BE /* SearchForWebMapView.Views.swift in Sources */ = {isa = PBXBuildFile; fileRef = D71D516D2B51D7B600B2A2BE /* SearchForWebMapView.Views.swift */; };
		D71D516F2B51D87700B2A2BE /* SearchForWebMapView.Views.swift in Copy Source Code Files */ = {isa = PBXBuildFile; fileRef = D71D516D2B51D7B600B2A2BE /* SearchForWebMapView.Views.swift */; };
		D71FCB8A2AD6277F000E517C /* CreateMobileGeodatabaseView.Model.swift in Sources */ = {isa = PBXBuildFile; fileRef = D71FCB892AD6277E000E517C /* CreateMobileGeodatabaseView.Model.swift */; };
		D71FCB8B2AD628B9000E517C /* CreateMobileGeodatabaseView.Model.swift in Copy Source Code Files */ = {isa = PBXBuildFile; fileRef = D71FCB892AD6277E000E517C /* CreateMobileGeodatabaseView.Model.swift */; };
		D7201CDA2CC6B710004BDB7D /* AddTiledLayerAsBasemapView.swift in Sources */ = {isa = PBXBuildFile; fileRef = D7201CD42CC6B710004BDB7D /* AddTiledLayerAsBasemapView.swift */; };
		D7201CDB2CC6B72A004BDB7D /* AddTiledLayerAsBasemapView.swift in Copy Source Code Files */ = {isa = PBXBuildFile; fileRef = D7201CD42CC6B710004BDB7D /* AddTiledLayerAsBasemapView.swift */; };
		D7201D042CC6D3B5004BDB7D /* AddVectorTiledLayerFromCustomStyleView.swift in Sources */ = {isa = PBXBuildFile; fileRef = D7201D002CC6D3B5004BDB7D /* AddVectorTiledLayerFromCustomStyleView.swift */; };
		D7201D072CC6D3D3004BDB7D /* AddVectorTiledLayerFromCustomStyleView.swift in Copy Source Code Files */ = {isa = PBXBuildFile; fileRef = D7201D002CC6D3B5004BDB7D /* AddVectorTiledLayerFromCustomStyleView.swift */; };
		D7201D2B2CC6D829004BDB7D /* dodge_city.vtpk in Resources */ = {isa = PBXBuildFile; fileRef = D7201D292CC6D829004BDB7D /* dodge_city.vtpk */; settings = {ASSET_TAGS = (AddVectorTiledLayerFromCustomStyle, ); }; };
		D721EEA82ABDFF550040BE46 /* LothianRiversAnno.mmpk in Resources */ = {isa = PBXBuildFile; fileRef = D721EEA72ABDFF550040BE46 /* LothianRiversAnno.mmpk */; settings = {ASSET_TAGS = (ShowMobileMapPackageExpirationDate, ); }; };
		D722BD222A420DAD002C2087 /* ShowExtrudedFeaturesView.swift in Sources */ = {isa = PBXBuildFile; fileRef = D722BD212A420DAD002C2087 /* ShowExtrudedFeaturesView.swift */; };
		D722BD232A420DEC002C2087 /* ShowExtrudedFeaturesView.swift in Copy Source Code Files */ = {isa = PBXBuildFile; fileRef = D722BD212A420DAD002C2087 /* ShowExtrudedFeaturesView.swift */; };
		D7232EE12AC1E5AA0079ABFF /* PlayKMLTourView.swift in Sources */ = {isa = PBXBuildFile; fileRef = D7232EE02AC1E5AA0079ABFF /* PlayKMLTourView.swift */; };
		D7232EE22AC1E6DC0079ABFF /* PlayKMLTourView.swift in Copy Source Code Files */ = {isa = PBXBuildFile; fileRef = D7232EE02AC1E5AA0079ABFF /* PlayKMLTourView.swift */; };
		D72C43F32AEB066D00B6157B /* GeocodeOfflineView.Model.swift in Sources */ = {isa = PBXBuildFile; fileRef = D72C43F22AEB066D00B6157B /* GeocodeOfflineView.Model.swift */; };
		D72F272E2ADA1E4400F906DA /* AugmentRealityToShowTabletopSceneView.swift in Sources */ = {isa = PBXBuildFile; fileRef = D72F272B2ADA1E4400F906DA /* AugmentRealityToShowTabletopSceneView.swift */; };
		D72F27302ADA1E9900F906DA /* AugmentRealityToShowTabletopSceneView.swift in Copy Source Code Files */ = {isa = PBXBuildFile; fileRef = D72F272B2ADA1E4400F906DA /* AugmentRealityToShowTabletopSceneView.swift */; };
		D72FE7032CE6D05600BBC0FE /* AppFavorites.swift in Sources */ = {isa = PBXBuildFile; fileRef = D72FE7022CE6D05600BBC0FE /* AppFavorites.swift */; };
		D72FE7082CE6DA1900BBC0FE /* SampleMenuButtons.swift in Sources */ = {isa = PBXBuildFile; fileRef = D72FE7072CE6DA1900BBC0FE /* SampleMenuButtons.swift */; };
		D731F3C12AD0D2AC00A8431E /* IdentifyGraphicsView.swift in Sources */ = {isa = PBXBuildFile; fileRef = D731F3C02AD0D2AC00A8431E /* IdentifyGraphicsView.swift */; };
		D731F3C22AD0D2BB00A8431E /* IdentifyGraphicsView.swift in Copy Source Code Files */ = {isa = PBXBuildFile; fileRef = D731F3C02AD0D2AC00A8431E /* IdentifyGraphicsView.swift */; };
		D7337C5A2ABCFDB100A5D865 /* StyleSymbolsFromMobileStyleFileView.SymbolOptionsListView.swift in Sources */ = {isa = PBXBuildFile; fileRef = D7337C592ABCFDB100A5D865 /* StyleSymbolsFromMobileStyleFileView.SymbolOptionsListView.swift */; };
		D7337C5B2ABCFDE400A5D865 /* StyleSymbolsFromMobileStyleFileView.SymbolOptionsListView.swift in Copy Source Code Files */ = {isa = PBXBuildFile; fileRef = D7337C592ABCFDB100A5D865 /* StyleSymbolsFromMobileStyleFileView.SymbolOptionsListView.swift */; };
		D7337C602ABD142D00A5D865 /* ShowMobileMapPackageExpirationDateView.swift in Sources */ = {isa = PBXBuildFile; fileRef = D7337C5F2ABD142D00A5D865 /* ShowMobileMapPackageExpirationDateView.swift */; };
		D7337C612ABD166A00A5D865 /* ShowMobileMapPackageExpirationDateView.swift in Copy Source Code Files */ = {isa = PBXBuildFile; fileRef = D7337C5F2ABD142D00A5D865 /* ShowMobileMapPackageExpirationDateView.swift */; };
		D733CA192BED980D00FBDE4C /* EditAndSyncFeaturesWithFeatureServiceView.swift in Sources */ = {isa = PBXBuildFile; fileRef = D733CA152BED980D00FBDE4C /* EditAndSyncFeaturesWithFeatureServiceView.swift */; };
		D733CA1C2BED982C00FBDE4C /* EditAndSyncFeaturesWithFeatureServiceView.swift in Copy Source Code Files */ = {isa = PBXBuildFile; fileRef = D733CA152BED980D00FBDE4C /* EditAndSyncFeaturesWithFeatureServiceView.swift */; };
		D734FA0C2A183A5B00246D7E /* SetMaxExtentView.swift in Sources */ = {isa = PBXBuildFile; fileRef = D734FA092A183A5B00246D7E /* SetMaxExtentView.swift */; };
		D7352F8E2BD992C40013FFEF /* MonitorChangesToDrawStatusView.swift in Sources */ = {isa = PBXBuildFile; fileRef = D7352F8A2BD992C40013FFEF /* MonitorChangesToDrawStatusView.swift */; };
		D7352F912BD992E40013FFEF /* MonitorChangesToDrawStatusView.swift in Copy Source Code Files */ = {isa = PBXBuildFile; fileRef = D7352F8A2BD992C40013FFEF /* MonitorChangesToDrawStatusView.swift */; };
		D73571D72CB613220046A433 /* hydrography in Resources */ = {isa = PBXBuildFile; fileRef = D73571D62CB6131E0046A433 /* hydrography */; settings = {ASSET_TAGS = (ConfigureElectronicNavigationalCharts, ); }; };
		D73723762AF5877500846884 /* FindRouteInMobileMapPackageView.Models.swift in Sources */ = {isa = PBXBuildFile; fileRef = D73723742AF5877500846884 /* FindRouteInMobileMapPackageView.Models.swift */; };
		D73723792AF5ADD800846884 /* FindRouteInMobileMapPackageView.MobileMapView.swift in Sources */ = {isa = PBXBuildFile; fileRef = D73723782AF5ADD700846884 /* FindRouteInMobileMapPackageView.MobileMapView.swift */; };
		D737237A2AF5AE1600846884 /* FindRouteInMobileMapPackageView.MobileMapView.swift in Copy Source Code Files */ = {isa = PBXBuildFile; fileRef = D73723782AF5ADD700846884 /* FindRouteInMobileMapPackageView.MobileMapView.swift */; };
		D737237B2AF5AE1A00846884 /* FindRouteInMobileMapPackageView.Models.swift in Copy Source Code Files */ = {isa = PBXBuildFile; fileRef = D73723742AF5877500846884 /* FindRouteInMobileMapPackageView.Models.swift */; };
		D73E61962BDAEE6600457932 /* MatchViewpointOfGeoViewsView.swift in Sources */ = {isa = PBXBuildFile; fileRef = D73E61922BDAEE6600457932 /* MatchViewpointOfGeoViewsView.swift */; };
		D73E61992BDAEEDD00457932 /* MatchViewpointOfGeoViewsView.swift in Copy Source Code Files */ = {isa = PBXBuildFile; fileRef = D73E61922BDAEE6600457932 /* MatchViewpointOfGeoViewsView.swift */; };
		D73E619E2BDB21F400457932 /* EditWithBranchVersioningView.swift in Sources */ = {isa = PBXBuildFile; fileRef = D73E619A2BDB21F400457932 /* EditWithBranchVersioningView.swift */; };
		D73E61A12BDB221B00457932 /* EditWithBranchVersioningView.swift in Copy Source Code Files */ = {isa = PBXBuildFile; fileRef = D73E619A2BDB21F400457932 /* EditWithBranchVersioningView.swift */; };
		D73F06692B5EE73D000B574F /* QueryFeaturesWithArcadeExpressionView.swift in Sources */ = {isa = PBXBuildFile; fileRef = D73F06662B5EE73D000B574F /* QueryFeaturesWithArcadeExpressionView.swift */; };
		D73F066C2B5EE760000B574F /* QueryFeaturesWithArcadeExpressionView.swift in Copy Source Code Files */ = {isa = PBXBuildFile; fileRef = D73F06662B5EE73D000B574F /* QueryFeaturesWithArcadeExpressionView.swift */; };
		D73F8CF42AB1089900CD39DA /* Restaurant.stylx in Resources */ = {isa = PBXBuildFile; fileRef = D73F8CF32AB1089900CD39DA /* Restaurant.stylx */; settings = {ASSET_TAGS = (StyleFeaturesWithCustomDictionary, ); }; };
		D73FC0FD2AD4A18D0067A19B /* CreateMobileGeodatabaseView.swift in Sources */ = {isa = PBXBuildFile; fileRef = D73FC0FC2AD4A18D0067A19B /* CreateMobileGeodatabaseView.swift */; };
		D73FC0FE2AD4A19A0067A19B /* CreateMobileGeodatabaseView.swift in Copy Source Code Files */ = {isa = PBXBuildFile; fileRef = D73FC0FC2AD4A18D0067A19B /* CreateMobileGeodatabaseView.swift */; };
		D73FC90B2B6312A0001AC486 /* AddFeaturesWithContingentValuesView.Model.swift in Copy Source Code Files */ = {isa = PBXBuildFile; fileRef = D74F03EF2B609A7D00E83688 /* AddFeaturesWithContingentValuesView.Model.swift */; };
		D73FC90C2B6312A5001AC486 /* AddFeaturesWithContingentValuesView.AddFeatureView.swift in Copy Source Code Files */ = {isa = PBXBuildFile; fileRef = D7F8C0422B608F120072BFA7 /* AddFeaturesWithContingentValuesView.AddFeatureView.swift */; };
		D73FCFF72B02A3AA0006360D /* FindAddressWithReverseGeocodeView.swift in Sources */ = {isa = PBXBuildFile; fileRef = D73FCFF42B02A3AA0006360D /* FindAddressWithReverseGeocodeView.swift */; };
		D73FCFFA2B02A3C50006360D /* FindAddressWithReverseGeocodeView.swift in Copy Source Code Files */ = {isa = PBXBuildFile; fileRef = D73FCFF42B02A3AA0006360D /* FindAddressWithReverseGeocodeView.swift */; };
		D73FCFFF2B02C7630006360D /* FindRouteAroundBarriersView.Views.swift in Sources */ = {isa = PBXBuildFile; fileRef = D73FCFFE2B02C7630006360D /* FindRouteAroundBarriersView.Views.swift */; };
		D73FD0002B02C9610006360D /* FindRouteAroundBarriersView.Views.swift in Copy Source Code Files */ = {isa = PBXBuildFile; fileRef = D73FCFFE2B02C7630006360D /* FindRouteAroundBarriersView.Views.swift */; };
		D742E4922B04132B00690098 /* DisplayWebSceneFromPortalItemView.swift in Sources */ = {isa = PBXBuildFile; fileRef = D742E48F2B04132B00690098 /* DisplayWebSceneFromPortalItemView.swift */; };
		D742E4952B04134C00690098 /* DisplayWebSceneFromPortalItemView.swift in Copy Source Code Files */ = {isa = PBXBuildFile; fileRef = D742E48F2B04132B00690098 /* DisplayWebSceneFromPortalItemView.swift */; };
		D744FD172A2112D90084A66C /* CreateConvexHullAroundPointsView.swift in Sources */ = {isa = PBXBuildFile; fileRef = D744FD162A2112D90084A66C /* CreateConvexHullAroundPointsView.swift */; };
		D744FD182A2113C70084A66C /* CreateConvexHullAroundPointsView.swift in Copy Source Code Files */ = {isa = PBXBuildFile; fileRef = D744FD162A2112D90084A66C /* CreateConvexHullAroundPointsView.swift */; };
		D7464F1E2ACE04B3007FEE88 /* IdentifyRasterCellView.swift in Sources */ = {isa = PBXBuildFile; fileRef = D7464F1D2ACE04B3007FEE88 /* IdentifyRasterCellView.swift */; };
		D7464F1F2ACE04C2007FEE88 /* IdentifyRasterCellView.swift in Copy Source Code Files */ = {isa = PBXBuildFile; fileRef = D7464F1D2ACE04B3007FEE88 /* IdentifyRasterCellView.swift */; };
		D7464F2B2ACE0965007FEE88 /* SA_EVI_8Day_03May20 in Resources */ = {isa = PBXBuildFile; fileRef = D7464F2A2ACE0964007FEE88 /* SA_EVI_8Day_03May20 */; settings = {ASSET_TAGS = (IdentifyRasterCell, ); }; };
		D7497F3C2AC4B4C100167AD2 /* DisplayDimensionsView.swift in Sources */ = {isa = PBXBuildFile; fileRef = D7497F3B2AC4B4C100167AD2 /* DisplayDimensionsView.swift */; };
		D7497F3D2AC4B4CF00167AD2 /* DisplayDimensionsView.swift in Copy Source Code Files */ = {isa = PBXBuildFile; fileRef = D7497F3B2AC4B4C100167AD2 /* DisplayDimensionsView.swift */; };
		D7497F402AC4BA4100167AD2 /* Edinburgh_Pylon_Dimensions.mmpk in Resources */ = {isa = PBXBuildFile; fileRef = D7497F3F2AC4BA4100167AD2 /* Edinburgh_Pylon_Dimensions.mmpk */; settings = {ASSET_TAGS = (DisplayDimensions, ); }; };
		D74C8BFE2ABA5605007C76B8 /* StyleSymbolsFromMobileStyleFileView.swift in Sources */ = {isa = PBXBuildFile; fileRef = D74C8BFD2ABA5605007C76B8 /* StyleSymbolsFromMobileStyleFileView.swift */; };
		D74C8BFF2ABA56C0007C76B8 /* StyleSymbolsFromMobileStyleFileView.swift in Copy Source Code Files */ = {isa = PBXBuildFile; fileRef = D74C8BFD2ABA5605007C76B8 /* StyleSymbolsFromMobileStyleFileView.swift */; };
		D74C8C022ABA6202007C76B8 /* emoji-mobile.stylx in Resources */ = {isa = PBXBuildFile; fileRef = D74C8C012ABA6202007C76B8 /* emoji-mobile.stylx */; settings = {ASSET_TAGS = (StyleSymbolsFromMobileStyleFile, ); }; };
		D74EA7842B6DADA5008F6C7C /* ValidateUtilityNetworkTopologyView.swift in Sources */ = {isa = PBXBuildFile; fileRef = D74EA7812B6DADA5008F6C7C /* ValidateUtilityNetworkTopologyView.swift */; };
		D74EA7872B6DADCC008F6C7C /* ValidateUtilityNetworkTopologyView.swift in Copy Source Code Files */ = {isa = PBXBuildFile; fileRef = D74EA7812B6DADA5008F6C7C /* ValidateUtilityNetworkTopologyView.swift */; };
		D74ECD0D2BEEAE2F007C0FA6 /* EditAndSyncFeaturesWithFeatureServiceView.Model.swift in Sources */ = {isa = PBXBuildFile; fileRef = D74ECD0C2BEEAE2F007C0FA6 /* EditAndSyncFeaturesWithFeatureServiceView.Model.swift */; };
		D74ECD0E2BEEAE40007C0FA6 /* EditAndSyncFeaturesWithFeatureServiceView.Model.swift in Copy Source Code Files */ = {isa = PBXBuildFile; fileRef = D74ECD0C2BEEAE2F007C0FA6 /* EditAndSyncFeaturesWithFeatureServiceView.Model.swift */; };
		D74F03F02B609A7D00E83688 /* AddFeaturesWithContingentValuesView.Model.swift in Sources */ = {isa = PBXBuildFile; fileRef = D74F03EF2B609A7D00E83688 /* AddFeaturesWithContingentValuesView.Model.swift */; };
		D74F6C442D0CD51B00D4FB15 /* ConfigureElectronicNavigationalChartsView.swift in Sources */ = {isa = PBXBuildFile; fileRef = D74F6C3E2D0CD51B00D4FB15 /* ConfigureElectronicNavigationalChartsView.swift */; };
		D74F6C452D0CD54200D4FB15 /* ConfigureElectronicNavigationalChartsView.swift in Copy Source Code Files */ = {isa = PBXBuildFile; fileRef = D74F6C3E2D0CD51B00D4FB15 /* ConfigureElectronicNavigationalChartsView.swift */; };
		D75101812A2E493600B8FA48 /* ShowLabelsOnLayerView.swift in Sources */ = {isa = PBXBuildFile; fileRef = D75101802A2E493600B8FA48 /* ShowLabelsOnLayerView.swift */; };
		D75101822A2E497F00B8FA48 /* ShowLabelsOnLayerView.swift in Copy Source Code Files */ = {isa = PBXBuildFile; fileRef = D75101802A2E493600B8FA48 /* ShowLabelsOnLayerView.swift */; };
		D751018E2A2E962D00B8FA48 /* IdentifyLayerFeaturesView.swift in Sources */ = {isa = PBXBuildFile; fileRef = D751018D2A2E962D00B8FA48 /* IdentifyLayerFeaturesView.swift */; };
		D751018F2A2E966C00B8FA48 /* IdentifyLayerFeaturesView.swift in Copy Source Code Files */ = {isa = PBXBuildFile; fileRef = D751018D2A2E962D00B8FA48 /* IdentifyLayerFeaturesView.swift */; };
		D751B4C82CD3E572005CE750 /* AddKMLLayerWithNetworkLinksView.swift in Sources */ = {isa = PBXBuildFile; fileRef = D751B4C42CD3E572005CE750 /* AddKMLLayerWithNetworkLinksView.swift */; };
		D751B4CB2CD3E598005CE750 /* AddKMLLayerWithNetworkLinksView.swift in Copy Source Code Files */ = {isa = PBXBuildFile; fileRef = D751B4C42CD3E572005CE750 /* AddKMLLayerWithNetworkLinksView.swift */; };
		D752D9402A39154C003EB25E /* ManageOperationalLayersView.swift in Sources */ = {isa = PBXBuildFile; fileRef = D752D93F2A39154C003EB25E /* ManageOperationalLayersView.swift */; };
		D752D9412A39162F003EB25E /* ManageOperationalLayersView.swift in Copy Source Code Files */ = {isa = PBXBuildFile; fileRef = D752D93F2A39154C003EB25E /* ManageOperationalLayersView.swift */; };
		D752D9462A3A6F80003EB25E /* MonitorChangesToMapLoadStatusView.swift in Sources */ = {isa = PBXBuildFile; fileRef = D752D9452A3A6F7F003EB25E /* MonitorChangesToMapLoadStatusView.swift */; };
		D752D9472A3A6FC0003EB25E /* MonitorChangesToMapLoadStatusView.swift in Copy Source Code Files */ = {isa = PBXBuildFile; fileRef = D752D9452A3A6F7F003EB25E /* MonitorChangesToMapLoadStatusView.swift */; };
		D752D95F2A3BCE06003EB25E /* DisplayMapFromPortalItemView.swift in Sources */ = {isa = PBXBuildFile; fileRef = D752D95E2A3BCE06003EB25E /* DisplayMapFromPortalItemView.swift */; };
		D752D9602A3BCE63003EB25E /* DisplayMapFromPortalItemView.swift in Copy Source Code Files */ = {isa = PBXBuildFile; fileRef = D752D95E2A3BCE06003EB25E /* DisplayMapFromPortalItemView.swift */; };
		D75362D22A1E886700D83028 /* ApplyUniqueValueRendererView.swift in Sources */ = {isa = PBXBuildFile; fileRef = D75362D12A1E886700D83028 /* ApplyUniqueValueRendererView.swift */; };
		D75362D32A1E8C8800D83028 /* ApplyUniqueValueRendererView.swift in Copy Source Code Files */ = {isa = PBXBuildFile; fileRef = D75362D12A1E886700D83028 /* ApplyUniqueValueRendererView.swift */; };
		D7553CDB2AE2DFEC00DC2A70 /* GeocodeOfflineView.swift in Sources */ = {isa = PBXBuildFile; fileRef = D7553CD82AE2DFEC00DC2A70 /* GeocodeOfflineView.swift */; };
		D7553CDD2AE2E00E00DC2A70 /* GeocodeOfflineView.swift in Copy Source Code Files */ = {isa = PBXBuildFile; fileRef = D7553CD82AE2DFEC00DC2A70 /* GeocodeOfflineView.swift */; };
		D757D14B2B6C46E50065F78F /* ListSpatialReferenceTransformationsView.Model.swift in Sources */ = {isa = PBXBuildFile; fileRef = D757D14A2B6C46E50065F78F /* ListSpatialReferenceTransformationsView.Model.swift */; };
		D757D14C2B6C60170065F78F /* ListSpatialReferenceTransformationsView.Model.swift in Copy Source Code Files */ = {isa = PBXBuildFile; fileRef = D757D14A2B6C46E50065F78F /* ListSpatialReferenceTransformationsView.Model.swift */; };
		D7588F5F2B7D8DAA008B75E2 /* NavigateRouteWithReroutingView.swift in Sources */ = {isa = PBXBuildFile; fileRef = D7588F5C2B7D8DAA008B75E2 /* NavigateRouteWithReroutingView.swift */; };
		D7588F622B7D8DED008B75E2 /* NavigateRouteWithReroutingView.swift in Copy Source Code Files */ = {isa = PBXBuildFile; fileRef = D7588F5C2B7D8DAA008B75E2 /* NavigateRouteWithReroutingView.swift */; };
		D75B58512AAFB3030038B3B4 /* StyleFeaturesWithCustomDictionaryView.swift in Sources */ = {isa = PBXBuildFile; fileRef = D75B58502AAFB3030038B3B4 /* StyleFeaturesWithCustomDictionaryView.swift */; };
		D75B58522AAFB37C0038B3B4 /* StyleFeaturesWithCustomDictionaryView.swift in Copy Source Code Files */ = {isa = PBXBuildFile; fileRef = D75B58502AAFB3030038B3B4 /* StyleFeaturesWithCustomDictionaryView.swift */; };
		D75C35672AB50338003CD55F /* GroupLayersTogetherView.GroupLayerListView.swift in Sources */ = {isa = PBXBuildFile; fileRef = D75C35662AB50338003CD55F /* GroupLayersTogetherView.GroupLayerListView.swift */; };
		D75E5EE62CC0340100252595 /* ListContentsOfKMLFileView.swift in Sources */ = {isa = PBXBuildFile; fileRef = D75E5EE22CC0340100252595 /* ListContentsOfKMLFileView.swift */; };
		D75E5EE92CC0342700252595 /* ListContentsOfKMLFileView.swift in Copy Source Code Files */ = {isa = PBXBuildFile; fileRef = D75E5EE22CC0340100252595 /* ListContentsOfKMLFileView.swift */; };
		D75E5EEC2CC0466900252595 /* esri_test_data.kmz in Resources */ = {isa = PBXBuildFile; fileRef = D75E5EEA2CC0466900252595 /* esri_test_data.kmz */; settings = {ASSET_TAGS = (ListContentsOfKmlFile, ); }; };
		D75E5EF12CC049D500252595 /* EditFeaturesUsingFeatureFormsView.swift in Sources */ = {isa = PBXBuildFile; fileRef = D75E5EED2CC049D500252595 /* EditFeaturesUsingFeatureFormsView.swift */; };
		D75E5EF42CC04A0C00252595 /* EditFeaturesUsingFeatureFormsView.swift in Copy Source Code Files */ = {isa = PBXBuildFile; fileRef = D75E5EED2CC049D500252595 /* EditFeaturesUsingFeatureFormsView.swift */; };
		D75F66362B48EABC00434974 /* SearchForWebMapView.swift in Sources */ = {isa = PBXBuildFile; fileRef = D75F66332B48EABC00434974 /* SearchForWebMapView.swift */; };
		D75F66392B48EB1800434974 /* SearchForWebMapView.swift in Copy Source Code Files */ = {isa = PBXBuildFile; fileRef = D75F66332B48EABC00434974 /* SearchForWebMapView.swift */; };
		D76000A22AF18BAB00B3084D /* FindRouteInTransportNetworkView.Model.swift in Copy Source Code Files */ = {isa = PBXBuildFile; fileRef = D7749AD52AF08BF50086632F /* FindRouteInTransportNetworkView.Model.swift */; };
		D76000AE2AF19C2300B3084D /* FindRouteInMobileMapPackageView.swift in Sources */ = {isa = PBXBuildFile; fileRef = D76000AB2AF19C2300B3084D /* FindRouteInMobileMapPackageView.swift */; };
		D76000B12AF19C4600B3084D /* FindRouteInMobileMapPackageView.swift in Copy Source Code Files */ = {isa = PBXBuildFile; fileRef = D76000AB2AF19C2300B3084D /* FindRouteInMobileMapPackageView.swift */; };
		D76000B72AF19FCA00B3084D /* SanFrancisco.mmpk in Resources */ = {isa = PBXBuildFile; fileRef = D76000B62AF19FCA00B3084D /* SanFrancisco.mmpk */; settings = {ASSET_TAGS = (FindRouteInMobileMapPackage, ); }; };
		D762AF5F2BF6A7B900ECE3C7 /* EditFeaturesWithFeatureLinkedAnnotationView.swift in Sources */ = {isa = PBXBuildFile; fileRef = D762AF5B2BF6A7B900ECE3C7 /* EditFeaturesWithFeatureLinkedAnnotationView.swift */; };
		D762AF622BF6A7D100ECE3C7 /* EditFeaturesWithFeatureLinkedAnnotationView.swift in Copy Source Code Files */ = {isa = PBXBuildFile; fileRef = D762AF5B2BF6A7B900ECE3C7 /* EditFeaturesWithFeatureLinkedAnnotationView.swift */; };
		D762AF652BF6A96100ECE3C7 /* loudoun_anno.geodatabase in Resources */ = {isa = PBXBuildFile; fileRef = D762AF632BF6A96100ECE3C7 /* loudoun_anno.geodatabase */; settings = {ASSET_TAGS = (EditFeaturesWithFeatureLinkedAnnotation, ); }; };
		D762DA0E2D94C750001052DD /* NapervilleGasUtilities.geodatabase in Resources */ = {isa = PBXBuildFile; fileRef = D762DA0C2D94C750001052DD /* NapervilleGasUtilities.geodatabase */; settings = {ASSET_TAGS = (SnapGeometryEditsWithUtilityNetworkRules, ); }; };
		D7634FAF2A43B7AC00F8AEFB /* CreateConvexHullAroundGeometriesView.swift in Sources */ = {isa = PBXBuildFile; fileRef = D7634FAE2A43B7AC00F8AEFB /* CreateConvexHullAroundGeometriesView.swift */; };
		D7634FB02A43B8B000F8AEFB /* CreateConvexHullAroundGeometriesView.swift in Copy Source Code Files */ = {isa = PBXBuildFile; fileRef = D7634FAE2A43B7AC00F8AEFB /* CreateConvexHullAroundGeometriesView.swift */; };
		D7635FF12B9272CB0044AB97 /* DisplayClustersView.swift in Sources */ = {isa = PBXBuildFile; fileRef = D7635FED2B9272CB0044AB97 /* DisplayClustersView.swift */; };
		D7635FFB2B9277DC0044AB97 /* ConfigureClustersView.Model.swift in Sources */ = {isa = PBXBuildFile; fileRef = D7635FF52B9277DC0044AB97 /* ConfigureClustersView.Model.swift */; };
		D7635FFD2B9277DC0044AB97 /* ConfigureClustersView.SettingsView.swift in Sources */ = {isa = PBXBuildFile; fileRef = D7635FF72B9277DC0044AB97 /* ConfigureClustersView.SettingsView.swift */; };
		D7635FFE2B9277DC0044AB97 /* ConfigureClustersView.swift in Sources */ = {isa = PBXBuildFile; fileRef = D7635FF82B9277DC0044AB97 /* ConfigureClustersView.swift */; };
		D76360002B9296420044AB97 /* ConfigureClustersView.swift in Copy Source Code Files */ = {isa = PBXBuildFile; fileRef = D7635FF82B9277DC0044AB97 /* ConfigureClustersView.swift */; };
		D76360012B92964A0044AB97 /* ConfigureClustersView.Model.swift in Copy Source Code Files */ = {isa = PBXBuildFile; fileRef = D7635FF52B9277DC0044AB97 /* ConfigureClustersView.Model.swift */; };
		D76360022B9296520044AB97 /* ConfigureClustersView.SettingsView.swift in Copy Source Code Files */ = {isa = PBXBuildFile; fileRef = D7635FF72B9277DC0044AB97 /* ConfigureClustersView.SettingsView.swift */; };
		D76360032B9296580044AB97 /* DisplayClustersView.swift in Copy Source Code Files */ = {isa = PBXBuildFile; fileRef = D7635FED2B9272CB0044AB97 /* DisplayClustersView.swift */; };
		D76495212B74687E0042699E /* ValidateUtilityNetworkTopologyView.Model.swift in Sources */ = {isa = PBXBuildFile; fileRef = D76495202B74687E0042699E /* ValidateUtilityNetworkTopologyView.Model.swift */; };
		D76495222B7468940042699E /* ValidateUtilityNetworkTopologyView.Model.swift in Copy Source Code Files */ = {isa = PBXBuildFile; fileRef = D76495202B74687E0042699E /* ValidateUtilityNetworkTopologyView.Model.swift */; };
		D764B7DF2BE2F89D002E2F92 /* EditGeodatabaseWithTransactionsView.swift in Sources */ = {isa = PBXBuildFile; fileRef = D764B7DB2BE2F89D002E2F92 /* EditGeodatabaseWithTransactionsView.swift */; };
		D764B7E22BE2F8B8002E2F92 /* EditGeodatabaseWithTransactionsView.swift in Copy Source Code Files */ = {isa = PBXBuildFile; fileRef = D764B7DB2BE2F89D002E2F92 /* EditGeodatabaseWithTransactionsView.swift */; };
		D76929FA2B4F79540047205E /* OrbitCameraAroundObjectView.swift in Sources */ = {isa = PBXBuildFile; fileRef = D76929F52B4F78340047205E /* OrbitCameraAroundObjectView.swift */; };
		D76929FB2B4F795C0047205E /* OrbitCameraAroundObjectView.swift in Copy Source Code Files */ = {isa = PBXBuildFile; fileRef = D76929F52B4F78340047205E /* OrbitCameraAroundObjectView.swift */; };
		D769C2122A29019B00030F61 /* SetUpLocationDrivenGeotriggersView.swift in Sources */ = {isa = PBXBuildFile; fileRef = D769C2112A29019B00030F61 /* SetUpLocationDrivenGeotriggersView.swift */; };
		D769C2132A29057200030F61 /* SetUpLocationDrivenGeotriggersView.swift in Copy Source Code Files */ = {isa = PBXBuildFile; fileRef = D769C2112A29019B00030F61 /* SetUpLocationDrivenGeotriggersView.swift */; };
		D769DF332BEC1A1C0062AE95 /* EditGeodatabaseWithTransactionsView.Model.swift in Sources */ = {isa = PBXBuildFile; fileRef = D769DF322BEC1A1C0062AE95 /* EditGeodatabaseWithTransactionsView.Model.swift */; };
		D769DF342BEC1A9E0062AE95 /* EditGeodatabaseWithTransactionsView.Model.swift in Copy Source Code Files */ = {isa = PBXBuildFile; fileRef = D769DF322BEC1A1C0062AE95 /* EditGeodatabaseWithTransactionsView.Model.swift */; };
		D76CE8D92BFD7047009A8686 /* SetReferenceScaleView.swift in Sources */ = {isa = PBXBuildFile; fileRef = D76CE8D52BFD7047009A8686 /* SetReferenceScaleView.swift */; };
		D76CE8DA2BFD7063009A8686 /* SetReferenceScaleView.swift in Copy Source Code Files */ = {isa = PBXBuildFile; fileRef = D76CE8D52BFD7047009A8686 /* SetReferenceScaleView.swift */; };
		D76EE6072AF9AFE100DA0325 /* FindRouteAroundBarriersView.Model.swift in Sources */ = {isa = PBXBuildFile; fileRef = D76EE6062AF9AFE100DA0325 /* FindRouteAroundBarriersView.Model.swift */; };
		D76EE6082AF9AFEC00DA0325 /* FindRouteAroundBarriersView.Model.swift in Copy Source Code Files */ = {isa = PBXBuildFile; fileRef = D76EE6062AF9AFE100DA0325 /* FindRouteAroundBarriersView.Model.swift */; };
		D7705D582AFC244E00CC0335 /* FindClosestFacilityToMultiplePointsView.swift in Sources */ = {isa = PBXBuildFile; fileRef = D7705D552AFC244E00CC0335 /* FindClosestFacilityToMultiplePointsView.swift */; };
		D7705D5B2AFC246A00CC0335 /* FindClosestFacilityToMultiplePointsView.swift in Copy Source Code Files */ = {isa = PBXBuildFile; fileRef = D7705D552AFC244E00CC0335 /* FindClosestFacilityToMultiplePointsView.swift */; };
		D7705D642AFC570700CC0335 /* FindClosestFacilityFromPointView.swift in Sources */ = {isa = PBXBuildFile; fileRef = D7705D612AFC570700CC0335 /* FindClosestFacilityFromPointView.swift */; };
		D7705D662AFC575000CC0335 /* FindClosestFacilityFromPointView.swift in Copy Source Code Files */ = {isa = PBXBuildFile; fileRef = D7705D612AFC570700CC0335 /* FindClosestFacilityFromPointView.swift */; };
		D771D0C82CD55211004C13CB /* ApplyRasterRenderingRuleView.swift in Sources */ = {isa = PBXBuildFile; fileRef = D771D0C22CD55211004C13CB /* ApplyRasterRenderingRuleView.swift */; };
		D771D0C92CD5522A004C13CB /* ApplyRasterRenderingRuleView.swift in Copy Source Code Files */ = {isa = PBXBuildFile; fileRef = D771D0C22CD55211004C13CB /* ApplyRasterRenderingRuleView.swift */; };
		D7749AD62AF08BF50086632F /* FindRouteInTransportNetworkView.Model.swift in Sources */ = {isa = PBXBuildFile; fileRef = D7749AD52AF08BF50086632F /* FindRouteInTransportNetworkView.Model.swift */; };
		D77570C02A2942F800F490CD /* AnimateImagesWithImageOverlayView.swift in Sources */ = {isa = PBXBuildFile; fileRef = D77570BF2A2942F800F490CD /* AnimateImagesWithImageOverlayView.swift */; };
		D77570C12A2943D900F490CD /* AnimateImagesWithImageOverlayView.swift in Copy Source Code Files */ = {isa = PBXBuildFile; fileRef = D77570BF2A2942F800F490CD /* AnimateImagesWithImageOverlayView.swift */; };
		D77572AE2A295DDE00F490CD /* PacificSouthWest2 in Resources */ = {isa = PBXBuildFile; fileRef = D77572AD2A295DDD00F490CD /* PacificSouthWest2 */; settings = {ASSET_TAGS = (AnimateImagesWithImageOverlay, ); }; };
		D77688132B69826B007C3860 /* ListSpatialReferenceTransformationsView.swift in Sources */ = {isa = PBXBuildFile; fileRef = D77688102B69826B007C3860 /* ListSpatialReferenceTransformationsView.swift */; };
		D77688152B69828E007C3860 /* ListSpatialReferenceTransformationsView.swift in Copy Source Code Files */ = {isa = PBXBuildFile; fileRef = D77688102B69826B007C3860 /* ListSpatialReferenceTransformationsView.swift */; };
		D7781D492B7EB03400E53C51 /* SanDiegoTourPath.json in Resources */ = {isa = PBXBuildFile; fileRef = D7781D482B7EB03400E53C51 /* SanDiegoTourPath.json */; settings = {ASSET_TAGS = (NavigateRouteWithRerouting, ); }; };
		D7781D4B2B7ECCB700E53C51 /* NavigateRouteWithReroutingView.Model.swift in Sources */ = {isa = PBXBuildFile; fileRef = D7781D4A2B7ECCB700E53C51 /* NavigateRouteWithReroutingView.Model.swift */; };
		D7781D4C2B7ECCC800E53C51 /* NavigateRouteWithReroutingView.Model.swift in Copy Source Code Files */ = {isa = PBXBuildFile; fileRef = D7781D4A2B7ECCB700E53C51 /* NavigateRouteWithReroutingView.Model.swift */; };
		D77BC5392B59A2D3007B49B6 /* StylePointWithDistanceCompositeSceneSymbolView.swift in Sources */ = {isa = PBXBuildFile; fileRef = D77BC5362B59A2D3007B49B6 /* StylePointWithDistanceCompositeSceneSymbolView.swift */; };
		D77BC53C2B59A309007B49B6 /* StylePointWithDistanceCompositeSceneSymbolView.swift in Copy Source Code Files */ = {isa = PBXBuildFile; fileRef = D77BC5362B59A2D3007B49B6 /* StylePointWithDistanceCompositeSceneSymbolView.swift */; };
		D77D9C002BB2438200B38A6C /* AugmentRealityToShowHiddenInfrastructureView.ARSceneView.swift in Sources */ = {isa = PBXBuildFile; fileRef = D77D9BFF2BB2438200B38A6C /* AugmentRealityToShowHiddenInfrastructureView.ARSceneView.swift */; };
		D77D9C012BB2439400B38A6C /* AugmentRealityToShowHiddenInfrastructureView.ARSceneView.swift in Copy Source Code Files */ = {isa = PBXBuildFile; fileRef = D77D9BFF2BB2438200B38A6C /* AugmentRealityToShowHiddenInfrastructureView.ARSceneView.swift */; };
		D7848ED82CBD85A300F6F546 /* AddPointSceneLayerView.swift in Sources */ = {isa = PBXBuildFile; fileRef = D7848ED42CBD85A300F6F546 /* AddPointSceneLayerView.swift */; };
		D7848EDB2CBD85D100F6F546 /* AddPointSceneLayerView.swift in Copy Source Code Files */ = {isa = PBXBuildFile; fileRef = D7848ED42CBD85A300F6F546 /* AddPointSceneLayerView.swift */; };
		D7848EFE2CBD986400F6F546 /* AddElevationSourceFromRasterView.swift in Sources */ = {isa = PBXBuildFile; fileRef = D7848EFA2CBD986400F6F546 /* AddElevationSourceFromRasterView.swift */; };
		D7848F012CBD987B00F6F546 /* AddElevationSourceFromRasterView.swift in Copy Source Code Files */ = {isa = PBXBuildFile; fileRef = D7848EFA2CBD986400F6F546 /* AddElevationSourceFromRasterView.swift */; };
		D78666AD2A2161F100C60110 /* FindNearestVertexView.swift in Sources */ = {isa = PBXBuildFile; fileRef = D78666AC2A2161F100C60110 /* FindNearestVertexView.swift */; };
		D78666AE2A21629200C60110 /* FindNearestVertexView.swift in Copy Source Code Files */ = {isa = PBXBuildFile; fileRef = D78666AC2A2161F100C60110 /* FindNearestVertexView.swift */; };
		D789AAAD2D66C718007A8E0E /* CreateKMLMultiTrackView.Model.swift in Sources */ = {isa = PBXBuildFile; fileRef = D789AAAC2D66C718007A8E0E /* CreateKMLMultiTrackView.Model.swift */; };
		D789AAAE2D66C737007A8E0E /* CreateKMLMultiTrackView.Model.swift in Copy Source Code Files */ = {isa = PBXBuildFile; fileRef = D789AAAC2D66C718007A8E0E /* CreateKMLMultiTrackView.Model.swift */; };
		D78FA4942C3C88880079313E /* CreateDynamicBasemapGalleryView.Views.swift in Sources */ = {isa = PBXBuildFile; fileRef = D78FA4932C3C88880079313E /* CreateDynamicBasemapGalleryView.Views.swift */; };
		D78FA4952C3C8E8A0079313E /* CreateDynamicBasemapGalleryView.Views.swift in Copy Source Code Files */ = {isa = PBXBuildFile; fileRef = D78FA4932C3C88880079313E /* CreateDynamicBasemapGalleryView.Views.swift */; };
		D79482D42C35D872006521CD /* CreateDynamicBasemapGalleryView.swift in Sources */ = {isa = PBXBuildFile; fileRef = D79482D02C35D872006521CD /* CreateDynamicBasemapGalleryView.swift */; };
		D79482D72C35D8A3006521CD /* CreateDynamicBasemapGalleryView.swift in Copy Source Code Files */ = {isa = PBXBuildFile; fileRef = D79482D02C35D872006521CD /* CreateDynamicBasemapGalleryView.swift */; };
		D79EE76E2A4CEA5D005A52AE /* SetUpLocationDrivenGeotriggersView.Model.swift in Sources */ = {isa = PBXBuildFile; fileRef = D79EE76D2A4CEA5D005A52AE /* SetUpLocationDrivenGeotriggersView.Model.swift */; };
		D79EE76F2A4CEA7F005A52AE /* SetUpLocationDrivenGeotriggersView.Model.swift in Copy Source Code Files */ = {isa = PBXBuildFile; fileRef = D79EE76D2A4CEA5D005A52AE /* SetUpLocationDrivenGeotriggersView.Model.swift */; };
		D7A670D52DADB9630060E327 /* Bundle.swift in Sources */ = {isa = PBXBuildFile; fileRef = D7A670D42DADB9630060E327 /* Bundle.swift */; };
		D7A670D72DADBC770060E327 /* EnvironmentValues+RequestReviewModel.swift in Sources */ = {isa = PBXBuildFile; fileRef = D7A670D62DADBC770060E327 /* EnvironmentValues+RequestReviewModel.swift */; };
		D7A737E02BABB9FE00B7C7FC /* AugmentRealityToShowHiddenInfrastructureView.swift in Sources */ = {isa = PBXBuildFile; fileRef = D7A737DC2BABB9FE00B7C7FC /* AugmentRealityToShowHiddenInfrastructureView.swift */; };
		D7A737E32BABBA2200B7C7FC /* AugmentRealityToShowHiddenInfrastructureView.swift in Copy Source Code Files */ = {isa = PBXBuildFile; fileRef = D7A737DC2BABB9FE00B7C7FC /* AugmentRealityToShowHiddenInfrastructureView.swift */; };
		D7A85A082CD5ABF5009DC68A /* QueryWithCQLFiltersView.swift in Sources */ = {isa = PBXBuildFile; fileRef = D7A85A022CD5ABF5009DC68A /* QueryWithCQLFiltersView.swift */; };
		D7A85A092CD5AC0B009DC68A /* QueryWithCQLFiltersView.swift in Copy Source Code Files */ = {isa = PBXBuildFile; fileRef = D7A85A022CD5ABF5009DC68A /* QueryWithCQLFiltersView.swift */; };
		D7ABA2F92A32579C0021822B /* MeasureDistanceInSceneView.swift in Sources */ = {isa = PBXBuildFile; fileRef = D7ABA2F82A32579C0021822B /* MeasureDistanceInSceneView.swift */; };
		D7ABA2FA2A32760D0021822B /* MeasureDistanceInSceneView.swift in Copy Source Code Files */ = {isa = PBXBuildFile; fileRef = D7ABA2F82A32579C0021822B /* MeasureDistanceInSceneView.swift */; };
		D7ABA2FF2A32881C0021822B /* ShowViewshedFromGeoelementInSceneView.swift in Sources */ = {isa = PBXBuildFile; fileRef = D7ABA2FE2A32881C0021822B /* ShowViewshedFromGeoelementInSceneView.swift */; };
		D7ABA3002A3288970021822B /* ShowViewshedFromGeoelementInSceneView.swift in Copy Source Code Files */ = {isa = PBXBuildFile; fileRef = D7ABA2FE2A32881C0021822B /* ShowViewshedFromGeoelementInSceneView.swift */; };
		D7AE861E2AC39DC50049B626 /* DisplayAnnotationView.swift in Sources */ = {isa = PBXBuildFile; fileRef = D7AE861D2AC39DC50049B626 /* DisplayAnnotationView.swift */; };
		D7AE861F2AC39E7F0049B626 /* DisplayAnnotationView.swift in Copy Source Code Files */ = {isa = PBXBuildFile; fileRef = D7AE861D2AC39DC50049B626 /* DisplayAnnotationView.swift */; };
		D7AE86202AC3A1050049B626 /* AddCustomDynamicEntityDataSourceView.Vessel.swift in Copy Source Code Files */ = {isa = PBXBuildFile; fileRef = 7900C5F52A83FC3F002D430F /* AddCustomDynamicEntityDataSourceView.Vessel.swift */; };
		D7AE86212AC3A10A0049B626 /* GroupLayersTogetherView.GroupLayerListView.swift in Copy Source Code Files */ = {isa = PBXBuildFile; fileRef = D75C35662AB50338003CD55F /* GroupLayersTogetherView.GroupLayerListView.swift */; };
		D7B759B32B1FFBE300017FDD /* FavoritesView.swift in Sources */ = {isa = PBXBuildFile; fileRef = D7B759B22B1FFBE300017FDD /* FavoritesView.swift */; };
		D7BA38912BFBC476009954F5 /* EditFeaturesWithFeatureLinkedAnnotationView.Model.swift in Sources */ = {isa = PBXBuildFile; fileRef = D7BA38902BFBC476009954F5 /* EditFeaturesWithFeatureLinkedAnnotationView.Model.swift */; };
		D7BA38922BFBC4F0009954F5 /* EditFeaturesWithFeatureLinkedAnnotationView.Model.swift in Copy Source Code Files */ = {isa = PBXBuildFile; fileRef = D7BA38902BFBC476009954F5 /* EditFeaturesWithFeatureLinkedAnnotationView.Model.swift */; };
		D7BA38972BFBFC0F009954F5 /* QueryRelatedFeaturesView.swift in Sources */ = {isa = PBXBuildFile; fileRef = D7BA38932BFBFC0F009954F5 /* QueryRelatedFeaturesView.swift */; };
		D7BA389A2BFBFC2E009954F5 /* QueryRelatedFeaturesView.swift in Copy Source Code Files */ = {isa = PBXBuildFile; fileRef = D7BA38932BFBFC0F009954F5 /* QueryRelatedFeaturesView.swift */; };
		D7BB3DD22C5D781800FFCD56 /* SaveTheBay.geodatabase in Resources */ = {isa = PBXBuildFile; fileRef = D7BB3DD02C5D781800FFCD56 /* SaveTheBay.geodatabase */; settings = {ASSET_TAGS = (EditGeodatabaseWithTransactions, ); }; };
		D7BE7E6F2CC19CC3006DDB0C /* AddTiledLayerView.swift in Sources */ = {isa = PBXBuildFile; fileRef = D7BE7E6B2CC19CC3006DDB0C /* AddTiledLayerView.swift */; };
		D7BE7E722CC19CE5006DDB0C /* AddTiledLayerView.swift in Copy Source Code Files */ = {isa = PBXBuildFile; fileRef = D7BE7E6B2CC19CC3006DDB0C /* AddTiledLayerView.swift */; };
		D7BEBAA02CBD9CCA00F882E7 /* MontereyElevation.dt2 in Resources */ = {isa = PBXBuildFile; fileRef = D7BEBA9E2CBD9CCA00F882E7 /* MontereyElevation.dt2 */; settings = {ASSET_TAGS = (AddElevationSourceFromRaster, ); }; };
		D7BEBAC52CBDC0F800F882E7 /* AddElevationSourceFromTilePackageView.swift in Sources */ = {isa = PBXBuildFile; fileRef = D7BEBABF2CBDC0F800F882E7 /* AddElevationSourceFromTilePackageView.swift */; };
		D7BEBAC62CBDC11600F882E7 /* AddElevationSourceFromTilePackageView.swift in Copy Source Code Files */ = {isa = PBXBuildFile; fileRef = D7BEBABF2CBDC0F800F882E7 /* AddElevationSourceFromTilePackageView.swift */; };
		D7BEBAC92CBDC81200F882E7 /* MontereyElevation.tpkx in Resources */ = {isa = PBXBuildFile; fileRef = D7BEBAC72CBDC81200F882E7 /* MontereyElevation.tpkx */; settings = {ASSET_TAGS = (AddElevationSourceFromTilePackage, ); }; };
		D7BEBAD22CBDFE1C00F882E7 /* DisplayAlternateSymbolsAtDifferentScalesView.swift in Sources */ = {isa = PBXBuildFile; fileRef = D7BEBACE2CBDFE1C00F882E7 /* DisplayAlternateSymbolsAtDifferentScalesView.swift */; };
		D7BEBAD52CBDFE3900F882E7 /* DisplayAlternateSymbolsAtDifferentScalesView.swift in Copy Source Code Files */ = {isa = PBXBuildFile; fileRef = D7BEBACE2CBDFE1C00F882E7 /* DisplayAlternateSymbolsAtDifferentScalesView.swift */; };
		D7C16D1B2AC5F95300689E89 /* Animate3DGraphicView.swift in Sources */ = {isa = PBXBuildFile; fileRef = D7C16D1A2AC5F95300689E89 /* Animate3DGraphicView.swift */; };
		D7C16D1C2AC5F96900689E89 /* Animate3DGraphicView.swift in Copy Source Code Files */ = {isa = PBXBuildFile; fileRef = D7C16D1A2AC5F95300689E89 /* Animate3DGraphicView.swift */; };
		D7C16D1F2AC5FE8200689E89 /* Pyrenees.csv in Resources */ = {isa = PBXBuildFile; fileRef = D7C16D1E2AC5FE8200689E89 /* Pyrenees.csv */; settings = {ASSET_TAGS = (Animate3DGraphic, ); }; };
		D7C16D222AC5FE9800689E89 /* GrandCanyon.csv in Resources */ = {isa = PBXBuildFile; fileRef = D7C16D212AC5FE9800689E89 /* GrandCanyon.csv */; settings = {ASSET_TAGS = (Animate3DGraphic, ); }; };
		D7C16D252AC5FEA600689E89 /* Snowdon.csv in Resources */ = {isa = PBXBuildFile; fileRef = D7C16D242AC5FEA600689E89 /* Snowdon.csv */; settings = {ASSET_TAGS = (Animate3DGraphic, ); }; };
		D7C16D282AC5FEB700689E89 /* Hawaii.csv in Resources */ = {isa = PBXBuildFile; fileRef = D7C16D272AC5FEB600689E89 /* Hawaii.csv */; settings = {ASSET_TAGS = (Animate3DGraphic, ); }; };
		D7C3AB4A2B683291008909B9 /* SetFeatureRequestModeView.swift in Sources */ = {isa = PBXBuildFile; fileRef = D7C3AB472B683291008909B9 /* SetFeatureRequestModeView.swift */; };
		D7C3AB4D2B6832B7008909B9 /* SetFeatureRequestModeView.swift in Copy Source Code Files */ = {isa = PBXBuildFile; fileRef = D7C3AB472B683291008909B9 /* SetFeatureRequestModeView.swift */; };
		D7C523402BED9BBF00E8221A /* SanFrancisco.tpkx in Resources */ = {isa = PBXBuildFile; fileRef = D7C5233E2BED9BBF00E8221A /* SanFrancisco.tpkx */; settings = {ASSET_TAGS = (AddTiledLayerAsBasemap, EditAndSyncFeaturesWithFeatureService, ); }; };
		D7C6420C2B4F47E10042B8F7 /* SearchForWebMapView.Model.swift in Sources */ = {isa = PBXBuildFile; fileRef = D7C6420B2B4F47E10042B8F7 /* SearchForWebMapView.Model.swift */; };
		D7C6420D2B4F5DDB0042B8F7 /* SearchForWebMapView.Model.swift in Copy Source Code Files */ = {isa = PBXBuildFile; fileRef = D7C6420B2B4F47E10042B8F7 /* SearchForWebMapView.Model.swift */; };
		D7C97B562B75C10C0097CDA1 /* ValidateUtilityNetworkTopologyView.Views.swift in Sources */ = {isa = PBXBuildFile; fileRef = D7C97B552B75C10C0097CDA1 /* ValidateUtilityNetworkTopologyView.Views.swift */; };
		D7CC33FF2A31475C00198EDF /* ShowLineOfSightBetweenPointsView.swift in Sources */ = {isa = PBXBuildFile; fileRef = D7CC33FD2A31475C00198EDF /* ShowLineOfSightBetweenPointsView.swift */; };
		D7CC34002A3147FF00198EDF /* ShowLineOfSightBetweenPointsView.swift in Copy Source Code Files */ = {isa = PBXBuildFile; fileRef = D7CC33FD2A31475C00198EDF /* ShowLineOfSightBetweenPointsView.swift */; };
		D7CDD38B2CB86F0A00DE9766 /* AddPointCloudLayerFromFileView.swift in Sources */ = {isa = PBXBuildFile; fileRef = D7CDD3852CB86F0A00DE9766 /* AddPointCloudLayerFromFileView.swift */; };
		D7CDD38C2CB86F4A00DE9766 /* AddPointCloudLayerFromFileView.swift in Copy Source Code Files */ = {isa = PBXBuildFile; fileRef = D7CDD3852CB86F0A00DE9766 /* AddPointCloudLayerFromFileView.swift */; };
		D7CDD38F2CB872EA00DE9766 /* sandiego-north-balboa-pointcloud.slpk in Resources */ = {isa = PBXBuildFile; fileRef = D7CDD38D2CB872EA00DE9766 /* sandiego-north-balboa-pointcloud.slpk */; settings = {ASSET_TAGS = (AddPointCloudLayerFromFile, ); }; };
		D7CE9F9B2AE2F575008F7A5F /* streetmap_SD.tpkx in Resources */ = {isa = PBXBuildFile; fileRef = D7CE9F9A2AE2F575008F7A5F /* streetmap_SD.tpkx */; settings = {ASSET_TAGS = (GeocodeOffline, ); }; };
		D7CE9FA32AE2F595008F7A5F /* san-diego-eagle-locator in Resources */ = {isa = PBXBuildFile; fileRef = D7CE9FA22AE2F595008F7A5F /* san-diego-eagle-locator */; settings = {ASSET_TAGS = (GeocodeOffline, ); }; };
		D7D1F3532ADDBE5D009CE2DA /* philadelphia.mspk in Resources */ = {isa = PBXBuildFile; fileRef = D7D1F3522ADDBE5D009CE2DA /* philadelphia.mspk */; settings = {ASSET_TAGS = (AugmentRealityToShowTabletopScene, DisplaySceneFromMobileScenePackage, ); }; };
		D7D9FCF62BF2CC8600F972A2 /* FilterByDefinitionExpressionOrDisplayFilterView.swift in Sources */ = {isa = PBXBuildFile; fileRef = D7D9FCF22BF2CC8600F972A2 /* FilterByDefinitionExpressionOrDisplayFilterView.swift */; };
		D7D9FCF92BF2CCA300F972A2 /* FilterByDefinitionExpressionOrDisplayFilterView.swift in Copy Source Code Files */ = {isa = PBXBuildFile; fileRef = D7D9FCF22BF2CC8600F972A2 /* FilterByDefinitionExpressionOrDisplayFilterView.swift */; };
		D7DDF84E2AF43AA2004352D9 /* GeocodeOfflineView.Model.swift in Copy Source Code Files */ = {isa = PBXBuildFile; fileRef = D72C43F22AEB066D00B6157B /* GeocodeOfflineView.Model.swift */; };
		D7DDF8532AF47C6C004352D9 /* FindRouteAroundBarriersView.swift in Sources */ = {isa = PBXBuildFile; fileRef = D7DDF8502AF47C6C004352D9 /* FindRouteAroundBarriersView.swift */; };
		D7DDF8562AF47C86004352D9 /* FindRouteAroundBarriersView.swift in Copy Source Code Files */ = {isa = PBXBuildFile; fileRef = D7DDF8502AF47C6C004352D9 /* FindRouteAroundBarriersView.swift */; };
		D7DFA0EA2CBA0242007C31F2 /* AddMapImageLayerView.swift in Sources */ = {isa = PBXBuildFile; fileRef = D7DFA0E62CBA0242007C31F2 /* AddMapImageLayerView.swift */; };
		D7DFA0ED2CBA0260007C31F2 /* AddMapImageLayerView.swift in Copy Source Code Files */ = {isa = PBXBuildFile; fileRef = D7DFA0E62CBA0242007C31F2 /* AddMapImageLayerView.swift */; };
		D7E440D72A1ECE7D005D74DE /* CreateBuffersAroundPointsView.swift in Sources */ = {isa = PBXBuildFile; fileRef = D7E440D62A1ECE7D005D74DE /* CreateBuffersAroundPointsView.swift */; };
		D7E440D82A1ECEB3005D74DE /* CreateBuffersAroundPointsView.swift in Copy Source Code Files */ = {isa = PBXBuildFile; fileRef = D7E440D62A1ECE7D005D74DE /* CreateBuffersAroundPointsView.swift */; };
		D7E557682A1D768800B9FB09 /* AddWMSLayerView.swift in Sources */ = {isa = PBXBuildFile; fileRef = D7E557672A1D768800B9FB09 /* AddWMSLayerView.swift */; };
		D7E7D0812AEB39D5003AAD02 /* FindRouteInTransportNetworkView.swift in Sources */ = {isa = PBXBuildFile; fileRef = D7E7D0802AEB39D5003AAD02 /* FindRouteInTransportNetworkView.swift */; };
		D7E7D0822AEB3A1D003AAD02 /* FindRouteInTransportNetworkView.swift in Copy Source Code Files */ = {isa = PBXBuildFile; fileRef = D7E7D0802AEB39D5003AAD02 /* FindRouteInTransportNetworkView.swift */; };
		D7E7D09A2AEB3C47003AAD02 /* san_diego_offline_routing in Resources */ = {isa = PBXBuildFile; fileRef = D7E7D0992AEB3C47003AAD02 /* san_diego_offline_routing */; settings = {ASSET_TAGS = (FindRouteInTransportNetwork, NavigateRouteWithRerouting, ); }; };
		D7E9EF292A1D2219000C4865 /* SetMinAndMaxScaleView.swift in Copy Source Code Files */ = {isa = PBXBuildFile; fileRef = D7EAF3592A1C023800D822C4 /* SetMinAndMaxScaleView.swift */; };
		D7E9EF2A2A1D29F2000C4865 /* SetMaxExtentView.swift in Copy Source Code Files */ = {isa = PBXBuildFile; fileRef = D734FA092A183A5B00246D7E /* SetMaxExtentView.swift */; };
		D7EAF35A2A1C023800D822C4 /* SetMinAndMaxScaleView.swift in Sources */ = {isa = PBXBuildFile; fileRef = D7EAF3592A1C023800D822C4 /* SetMinAndMaxScaleView.swift */; };
		D7ECF5982AB8BE63003FB2BE /* RenderMultilayerSymbolsView.swift in Sources */ = {isa = PBXBuildFile; fileRef = D7ECF5972AB8BE63003FB2BE /* RenderMultilayerSymbolsView.swift */; };
		D7ECF5992AB8BF5A003FB2BE /* RenderMultilayerSymbolsView.swift in Copy Source Code Files */ = {isa = PBXBuildFile; fileRef = D7ECF5972AB8BE63003FB2BE /* RenderMultilayerSymbolsView.swift */; };
		D7EF5D752A26A03A00FEBDE5 /* ShowCoordinatesInMultipleFormatsView.swift in Sources */ = {isa = PBXBuildFile; fileRef = D7EF5D742A26A03A00FEBDE5 /* ShowCoordinatesInMultipleFormatsView.swift */; };
		D7EF5D762A26A1EE00FEBDE5 /* ShowCoordinatesInMultipleFormatsView.swift in Copy Source Code Files */ = {isa = PBXBuildFile; fileRef = D7EF5D742A26A03A00FEBDE5 /* ShowCoordinatesInMultipleFormatsView.swift */; };
		D7F2784C2A1D76F5002E4567 /* AddWMSLayerView.swift in Copy Source Code Files */ = {isa = PBXBuildFile; fileRef = D7E557672A1D768800B9FB09 /* AddWMSLayerView.swift */; };
		D7F2A02F2CD00F1C0008D981 /* ApplyDictionaryRendererToFeatureLayerView.swift in Sources */ = {isa = PBXBuildFile; fileRef = D7F2A0292CD00F1C0008D981 /* ApplyDictionaryRendererToFeatureLayerView.swift */; };
		D7F2A0302CD00F400008D981 /* ApplyDictionaryRendererToFeatureLayerView.swift in Copy Source Code Files */ = {isa = PBXBuildFile; fileRef = D7F2A0292CD00F1C0008D981 /* ApplyDictionaryRendererToFeatureLayerView.swift */; };
		D7F850042B7C427A00680D7C /* ValidateUtilityNetworkTopologyView.Views.swift in Copy Source Code Files */ = {isa = PBXBuildFile; fileRef = D7C97B552B75C10C0097CDA1 /* ValidateUtilityNetworkTopologyView.Views.swift */; };
		D7F8C0392B60564D0072BFA7 /* AddFeaturesWithContingentValuesView.swift in Sources */ = {isa = PBXBuildFile; fileRef = D7F8C0362B60564D0072BFA7 /* AddFeaturesWithContingentValuesView.swift */; };
		D7F8C03B2B6056790072BFA7 /* AddFeaturesWithContingentValuesView.swift in Copy Source Code Files */ = {isa = PBXBuildFile; fileRef = D7F8C0362B60564D0072BFA7 /* AddFeaturesWithContingentValuesView.swift */; };
		D7F8C03E2B605AF60072BFA7 /* ContingentValuesBirdNests.geodatabase in Resources */ = {isa = PBXBuildFile; fileRef = D7F8C03D2B605AF60072BFA7 /* ContingentValuesBirdNests.geodatabase */; settings = {ASSET_TAGS = (AddFeaturesWithContingentValues, ); }; };
		D7F8C0412B605E720072BFA7 /* FillmoreTopographicMap.vtpk in Resources */ = {isa = PBXBuildFile; fileRef = D7F8C0402B605E720072BFA7 /* FillmoreTopographicMap.vtpk */; settings = {ASSET_TAGS = (AddFeaturesWithContingentValues, ); }; };
		D7F8C0432B608F120072BFA7 /* AddFeaturesWithContingentValuesView.AddFeatureView.swift in Sources */ = {isa = PBXBuildFile; fileRef = D7F8C0422B608F120072BFA7 /* AddFeaturesWithContingentValuesView.AddFeatureView.swift */; };
		E000E7602869E33D005D87C5 /* ClipGeometryView.swift in Sources */ = {isa = PBXBuildFile; fileRef = E000E75F2869E33D005D87C5 /* ClipGeometryView.swift */; };
		E000E763286A0B18005D87C5 /* CutGeometryView.swift in Sources */ = {isa = PBXBuildFile; fileRef = E000E762286A0B18005D87C5 /* CutGeometryView.swift */; };
		E004A6C128414332002A1FE6 /* SetViewpointRotationView.swift in Sources */ = {isa = PBXBuildFile; fileRef = E004A6BD28414332002A1FE6 /* SetViewpointRotationView.swift */; };
		E004A6DC28465C70002A1FE6 /* DisplaySceneView.swift in Sources */ = {isa = PBXBuildFile; fileRef = E004A6D828465C70002A1FE6 /* DisplaySceneView.swift */; };
		E004A6E028466279002A1FE6 /* ShowCalloutView.swift in Sources */ = {isa = PBXBuildFile; fileRef = E004A6DF28466279002A1FE6 /* ShowCalloutView.swift */; };
		E004A6E62846A61F002A1FE6 /* StyleGraphicsWithSymbolsView.swift in Sources */ = {isa = PBXBuildFile; fileRef = E004A6E52846A61F002A1FE6 /* StyleGraphicsWithSymbolsView.swift */; };
		E004A6E928493BCE002A1FE6 /* ShowDeviceLocationView.swift in Sources */ = {isa = PBXBuildFile; fileRef = E004A6E828493BCE002A1FE6 /* ShowDeviceLocationView.swift */; };
		E004A6ED2849556E002A1FE6 /* CreatePlanarAndGeodeticBuffersView.swift in Sources */ = {isa = PBXBuildFile; fileRef = E004A6EC2849556E002A1FE6 /* CreatePlanarAndGeodeticBuffersView.swift */; };
		E004A6F0284E4B9B002A1FE6 /* DownloadVectorTilesToLocalCacheView.swift in Sources */ = {isa = PBXBuildFile; fileRef = E004A6EF284E4B9B002A1FE6 /* DownloadVectorTilesToLocalCacheView.swift */; };
		E004A6F3284E4FEB002A1FE6 /* ShowResultOfSpatialOperationsView.swift in Sources */ = {isa = PBXBuildFile; fileRef = E004A6F2284E4FEB002A1FE6 /* ShowResultOfSpatialOperationsView.swift */; };
		E004A6F6284FA42A002A1FE6 /* SelectFeaturesInFeatureLayerView.swift in Sources */ = {isa = PBXBuildFile; fileRef = E004A6F5284FA42A002A1FE6 /* SelectFeaturesInFeatureLayerView.swift */; };
		E03CB0692888944D002B27D9 /* GenerateOfflineMapView.swift in Copy Source Code Files */ = {isa = PBXBuildFile; fileRef = E088E1732863B5F800413100 /* GenerateOfflineMapView.swift */; };
		E03CB06A288894C4002B27D9 /* FindRouteView.swift in Copy Source Code Files */ = {isa = PBXBuildFile; fileRef = E066DD34285CF3B3004D3D5B /* FindRouteView.swift */; };
		E03CB06B2889879D002B27D9 /* DownloadVectorTilesToLocalCacheView.swift in Copy Source Code Files */ = {isa = PBXBuildFile; fileRef = E004A6EF284E4B9B002A1FE6 /* DownloadVectorTilesToLocalCacheView.swift */; };
		E041ABC0287CA9F00056009B /* WebView.swift in Sources */ = {isa = PBXBuildFile; fileRef = E041ABBF287CA9F00056009B /* WebView.swift */; };
		E041ABD7287DB04D0056009B /* SampleInfoView.swift in Sources */ = {isa = PBXBuildFile; fileRef = E041ABD6287DB04D0056009B /* SampleInfoView.swift */; };
		E041AC1A287F54580056009B /* highlight.min.js in Resources */ = {isa = PBXBuildFile; fileRef = E041AC15287F54580056009B /* highlight.min.js */; };
		E041AC1E288076A60056009B /* info.css in Resources */ = {isa = PBXBuildFile; fileRef = E041AC1D288076A60056009B /* info.css */; };
		E041AC20288077B90056009B /* xcode.css in Resources */ = {isa = PBXBuildFile; fileRef = E041AC1F288077B90056009B /* xcode.css */; };
		E066DD35285CF3B3004D3D5B /* FindRouteView.swift in Sources */ = {isa = PBXBuildFile; fileRef = E066DD34285CF3B3004D3D5B /* FindRouteView.swift */; };
		E066DD382860AB28004D3D5B /* StyleGraphicsWithRendererView.swift in Sources */ = {isa = PBXBuildFile; fileRef = E066DD372860AB28004D3D5B /* StyleGraphicsWithRendererView.swift */; };
		E066DD3B2860CA08004D3D5B /* ShowResultOfSpatialRelationshipsView.swift in Sources */ = {isa = PBXBuildFile; fileRef = E066DD3A2860CA08004D3D5B /* ShowResultOfSpatialRelationshipsView.swift */; };
		E066DD4028610F55004D3D5B /* AddSceneLayerFromServiceView.swift in Sources */ = {isa = PBXBuildFile; fileRef = E066DD3F28610F55004D3D5B /* AddSceneLayerFromServiceView.swift */; };
		E070A0A3286F3B6000F2B606 /* DownloadPreplannedMapAreaView.swift in Sources */ = {isa = PBXBuildFile; fileRef = E070A0A2286F3B6000F2B606 /* DownloadPreplannedMapAreaView.swift */; };
		E088E1572862579D00413100 /* SetSurfacePlacementModeView.swift in Sources */ = {isa = PBXBuildFile; fileRef = E088E1562862579D00413100 /* SetSurfacePlacementModeView.swift */; };
		E088E1742863B5F800413100 /* GenerateOfflineMapView.swift in Sources */ = {isa = PBXBuildFile; fileRef = E088E1732863B5F800413100 /* GenerateOfflineMapView.swift */; };
		E0A1AEE328874590003C797D /* AddFeatureLayersView.swift in Copy Source Code Files */ = {isa = PBXBuildFile; fileRef = 00D4EF7F2863842100B9CC30 /* AddFeatureLayersView.swift */; };
		E0D04FF228A5390000747989 /* DownloadPreplannedMapAreaView.Model.swift in Sources */ = {isa = PBXBuildFile; fileRef = E0D04FF128A5390000747989 /* DownloadPreplannedMapAreaView.Model.swift */; };
		E0EA0B772866390E00C9621D /* ProjectGeometryView.swift in Sources */ = {isa = PBXBuildFile; fileRef = E0EA0B762866390E00C9621D /* ProjectGeometryView.swift */; };
		E0FE32E728747778002C6ACA /* BrowseBuildingFloorsView.swift in Sources */ = {isa = PBXBuildFile; fileRef = E0FE32E628747778002C6ACA /* BrowseBuildingFloorsView.swift */; };
		F111CCC1288B5D5600205358 /* DisplayMapFromMobileMapPackageView.swift in Sources */ = {isa = PBXBuildFile; fileRef = F111CCC0288B5D5600205358 /* DisplayMapFromMobileMapPackageView.swift */; };
		F111CCC4288B641900205358 /* Yellowstone.mmpk in Resources */ = {isa = PBXBuildFile; fileRef = F111CCC3288B641900205358 /* Yellowstone.mmpk */; settings = {ASSET_TAGS = (DisplayMapFromMobileMapPackage, ); }; };
		F1E71BF1289473760064C33F /* AddRasterFromFileView.swift in Sources */ = {isa = PBXBuildFile; fileRef = F1E71BF0289473760064C33F /* AddRasterFromFileView.swift */; };
		F1E71BFA28A479C70064C33F /* AddRasterFromFileView.swift in Copy Source Code Files */ = {isa = PBXBuildFile; fileRef = F1E71BF0289473760064C33F /* AddRasterFromFileView.swift */; };
/* End PBXBuildFile section */

/* Begin PBXBuildRule section */
		0074ABCC2817B8E60037244A /* PBXBuildRule */ = {
			isa = PBXBuildRule;
			compilerSpec = com.apple.compilers.proxy.script;
			filePatterns = "*.tache";
			fileType = pattern.proxy;
			inputFiles = (
				"$(SRCROOT)/Shared/Samples/",
			);
			isEditable = 1;
			name = "Generate Sample Initializers from Source Code Files";
			outputFiles = (
				"$(DERIVED_FILE_DIR)/$(INPUT_FILE_BASE)",
			);
			runOncePerArchitecture = 0;
			script = "xcrun --sdk macosx swift \"${SRCROOT}/Scripts/GenerateSampleViewSourceCode.swift\" \"${SCRIPT_INPUT_FILE_0}\" \"${INPUT_FILE_PATH}\" \"${SCRIPT_OUTPUT_FILE_0}\" \n";
		};
		0083586F27FE3BCF00192A15 /* PBXBuildRule */ = {
			isa = PBXBuildRule;
			compilerSpec = com.apple.compilers.proxy.script;
			filePatterns = "*.masque";
			fileType = pattern.proxy;
			inputFiles = (
				"$(SRCROOT)/.secrets",
			);
			isEditable = 1;
			name = "Generate Swift Code from Secrets";
			outputFiles = (
				"$(DERIVED_FILE_DIR)/$(INPUT_FILE_BASE)",
			);
			runOncePerArchitecture = 0;
			script = "\"${SRCROOT}/Scripts/masquerade\" -i \"${INPUT_FILE_PATH}\" -o \"${SCRIPT_OUTPUT_FILE_0}\" -s \"${SCRIPT_INPUT_FILE_0}\" -f\n";
		};
/* End PBXBuildRule section */

/* Begin PBXCopyFilesBuildPhase section */
		00144B5E280634840090DD5D /* Embed Frameworks */ = {
			isa = PBXCopyFilesBuildPhase;
			buildActionMask = 2147483647;
			dstPath = "";
			dstSubfolderSpec = 10;
			files = (
			);
			name = "Embed Frameworks";
			runOnlyForDeploymentPostprocessing = 0;
		};
		0039A4E82885C4E300592C86 /* Copy Source Code Files */ = {
			isa = PBXCopyFilesBuildPhase;
			buildActionMask = 2147483647;
			dstPath = "";
			dstSubfolderSpec = 7;
			files = (
				88C5E0ED2DCBC4170091D271 /* ApplyHillshadeRendererToRasterView.SettingsView.swift in Copy Source Code Files */,
				88E52E702DC970A800F48409 /* ApplyHillshadeRendererToRasterView.swift in Copy Source Code Files */,
				1C293D012DCA7C99000B0822 /* ApplyBlendRendererToHillshadeView.swift in Copy Source Code Files */,
				1C293D032DCA7C99000B0822 /* ApplyBlendRendererToHillshadeView.SettingsView.swift in Copy Source Code Files */,
				88E52E6C2DC960EA00F48409 /* ApplyFunctionToRasterFromServiceView.swift in Copy Source Code Files */,
				00FA4E5F2DC568DF008A34CF /* AddRastersAndFeatureTablesFromGeopackageView.swift in Copy Source Code Files */,
				0072C7FB2DBAC1A0001502CA /* AddIntegratedMeshLayerView.swift in Copy Source Code Files */,
				1C38915E2DBC3EDC00ADFDDC /* AddWFSLayerView.swift in Copy Source Code Files */,
				1C29C95A2DBAE5770074028F /* AddWMTSLayerView.swift in Copy Source Code Files */,
				004421912DB96A7800249FEE /* AddFeatureCollectionLayerFromQueryView.swift in Copy Source Code Files */,
				10CFF5082DC1A3850027F144 /* AddFeatureLayerWithTimeOffsetView.swift in Copy Source Code Files */,
				0044218B2DB9575600249FEE /* AddFeatureCollectionLayerFromPortalItemView.swift in Copy Source Code Files */,
				4C8127302DC58E53006EF7D2 /* AnalyzeHotspotsView.swift in Copy Source Code Files */,
				4C81275E2DCBDD5A006EF7D2 /* ApplyColormapRendererToRasterView.swift in Copy Source Code Files */,
				4C8126E22DBFD9EF006EF7D2 /* ApplyStyleToWMSLayerView.swift in Copy Source Code Files */,
				D703F04E2D9334BD0077E3A8 /* SnapGeometryEditsWithUtilityNetworkRulesView.Model.swift in Copy Source Code Files */,
				D71A9DE52D8CC8B500CA03CB /* SnapGeometryEditsWithUtilityNetworkRulesView.swift in Copy Source Code Files */,
				D789AAAE2D66C737007A8E0E /* CreateKMLMultiTrackView.Model.swift in Copy Source Code Files */,
				D71563EA2D5AC2D500D2E948 /* CreateKMLMultiTrackView.swift in Copy Source Code Files */,
				D74F6C452D0CD54200D4FB15 /* ConfigureElectronicNavigationalChartsView.swift in Copy Source Code Files */,
				D7A85A092CD5AC0B009DC68A /* QueryWithCQLFiltersView.swift in Copy Source Code Files */,
				D771D0C92CD5522A004C13CB /* ApplyRasterRenderingRuleView.swift in Copy Source Code Files */,
				D751B4CB2CD3E598005CE750 /* AddKMLLayerWithNetworkLinksView.swift in Copy Source Code Files */,
				D70789952CD1611E000DF215 /* ApplyDictionaryRendererToGraphicsOverlayView.swift in Copy Source Code Files */,
				D7F2A0302CD00F400008D981 /* ApplyDictionaryRendererToFeatureLayerView.swift in Copy Source Code Files */,
				D75E5EF42CC04A0C00252595 /* EditFeaturesUsingFeatureFormsView.swift in Copy Source Code Files */,
				D7201D072CC6D3D3004BDB7D /* AddVectorTiledLayerFromCustomStyleView.swift in Copy Source Code Files */,
				D75E5EE92CC0342700252595 /* ListContentsOfKMLFileView.swift in Copy Source Code Files */,
				D7201CDB2CC6B72A004BDB7D /* AddTiledLayerAsBasemapView.swift in Copy Source Code Files */,
				D7BE7E722CC19CE5006DDB0C /* AddTiledLayerView.swift in Copy Source Code Files */,
				D7BEBAD52CBDFE3900F882E7 /* DisplayAlternateSymbolsAtDifferentScalesView.swift in Copy Source Code Files */,
				D7BEBAC62CBDC11600F882E7 /* AddElevationSourceFromTilePackageView.swift in Copy Source Code Files */,
				D7848F012CBD987B00F6F546 /* AddElevationSourceFromRasterView.swift in Copy Source Code Files */,
				D7848EDB2CBD85D100F6F546 /* AddPointSceneLayerView.swift in Copy Source Code Files */,
				D7DFA0ED2CBA0260007C31F2 /* AddMapImageLayerView.swift in Copy Source Code Files */,
				D7CDD38C2CB86F4A00DE9766 /* AddPointCloudLayerFromFileView.swift in Copy Source Code Files */,
				D713C6D82CB990800073AA72 /* AddKMLLayerView.swift in Copy Source Code Files */,
				95E0DBCA2C503E2500224A82 /* ShowDeviceLocationUsingIndoorPositioningView.swift in Copy Source Code Files */,
				95E0DBCB2C503E2500224A82 /* ShowDeviceLocationUsingIndoorPositioningView.Model.swift in Copy Source Code Files */,
				D71C90A52C6C252F0018C63E /* StyleGeometryTypesWithSymbolsView.Views.swift in Copy Source Code Files */,
				D71C90A42C6C252B0018C63E /* StyleGeometryTypesWithSymbolsView.swift in Copy Source Code Files */,
				3E9F77742C6A6E670022CAB5 /* QueryFeatureCountAndExtentView.swift in Copy Source Code Files */,
				3E54CF232C66B00500DD2F18 /* AddWebTiledLayerView.swift in Copy Source Code Files */,
				3E30884A2C5D789A00ECEAC5 /* SetSpatialReferenceView.swift in Copy Source Code Files */,
				3E720F9E2C61A0B700E22A9E /* SetInitialViewpointView.swift in Copy Source Code Files */,
				D78FA4952C3C8E8A0079313E /* CreateDynamicBasemapGalleryView.Views.swift in Copy Source Code Files */,
				1CC755E52DC95625004B346F /* ApplyFunctionToRasterFromFileView.swift in Copy Source Code Files */,
				D79482D72C35D8A3006521CD /* CreateDynamicBasemapGalleryView.swift in Copy Source Code Files */,
				003B36F92C5042BA00A75F66 /* ShowServiceAreaView.swift in Copy Source Code Files */,
				95ADF34F2C3CBAE800566FF6 /* EditFeatureAttachmentsView.Model.swift in Copy Source Code Files */,
				9579FCEC2C33616B00FC8A1D /* EditFeatureAttachmentsView.swift in Copy Source Code Files */,
				95E980742C26189E00CB8912 /* BrowseOGCAPIFeatureServiceView.swift in Copy Source Code Files */,
				955AFAC62C110B8A009C8FE5 /* ApplyMosaicRuleToRastersView.swift in Copy Source Code Files */,
				95DEB9B82C127B5E009BEC35 /* ShowViewshedFromPointOnMapView.swift in Copy Source Code Files */,
				95A5721B2C0FDD34006E8B48 /* ShowScaleBarView.swift in Copy Source Code Files */,
				95A3773C2C0F93770044D1CC /* AddRasterFromServiceView.swift in Copy Source Code Files */,
				95F3A52D2C07F28700885DED /* SetSurfaceNavigationConstraintView.swift in Copy Source Code Files */,
				9529D1942C01676200B5C1A3 /* SelectFeaturesInSceneLayerView.swift in Copy Source Code Files */,
				D76CE8DA2BFD7063009A8686 /* SetReferenceScaleView.swift in Copy Source Code Files */,
				D7BA389A2BFBFC2E009954F5 /* QueryRelatedFeaturesView.swift in Copy Source Code Files */,
				00ABA94F2BF6D06200C0488C /* ShowGridView.swift in Copy Source Code Files */,
				D7BA38922BFBC4F0009954F5 /* EditFeaturesWithFeatureLinkedAnnotationView.Model.swift in Copy Source Code Files */,
				D762AF622BF6A7D100ECE3C7 /* EditFeaturesWithFeatureLinkedAnnotationView.swift in Copy Source Code Files */,
				1081B93D2C000E8B00C1BEB1 /* IdentifyFeaturesInWMSLayerView.swift in Copy Source Code Files */,
				D7D9FCF92BF2CCA300F972A2 /* FilterByDefinitionExpressionOrDisplayFilterView.swift in Copy Source Code Files */,
				D7044B972BE18D8D000F2C43 /* EditWithBranchVersioningView.Views.swift in Copy Source Code Files */,
				D7114A0F2BDC6AED00FA68CA /* EditWithBranchVersioningView.Model.swift in Copy Source Code Files */,
				D73E61A12BDB221B00457932 /* EditWithBranchVersioningView.swift in Copy Source Code Files */,
				D74ECD0E2BEEAE40007C0FA6 /* EditAndSyncFeaturesWithFeatureServiceView.Model.swift in Copy Source Code Files */,
				D733CA1C2BED982C00FBDE4C /* EditAndSyncFeaturesWithFeatureServiceView.swift in Copy Source Code Files */,
				10BD9EB52BF51F9000ABDBD5 /* GenerateOfflineMapWithCustomParametersView.Model.swift in Copy Source Code Files */,
				D769DF342BEC1A9E0062AE95 /* EditGeodatabaseWithTransactionsView.Model.swift in Copy Source Code Files */,
				D764B7E22BE2F8B8002E2F92 /* EditGeodatabaseWithTransactionsView.swift in Copy Source Code Files */,
				004A2BA52BED458C00C297CE /* ApplyScheduledUpdatesToPreplannedMapAreaView.swift in Copy Source Code Files */,
				104F55C72BF3E30A00204D04 /* GenerateOfflineMapWithCustomParametersView.swift in Copy Source Code Files */,
				104F55C82BF3E30A00204D04 /* GenerateOfflineMapWithCustomParametersView.CustomParameters.swift in Copy Source Code Files */,
				D73E61992BDAEEDD00457932 /* MatchViewpointOfGeoViewsView.swift in Copy Source Code Files */,
				D7352F912BD992E40013FFEF /* MonitorChangesToDrawStatusView.swift in Copy Source Code Files */,
				D713717C2BD88EF800EB2F86 /* MonitorChangesToLayerViewStateView.swift in Copy Source Code Files */,
				10D321972BDC3B4900B39B1B /* GenerateOfflineMapWithLocalBasemapView.swift in Copy Source Code Files */,
				00E1D9102BC0B4D8001AEB6A /* SnapGeometryEditsView.SnapSettingsView.swift in Copy Source Code Files */,
				00E1D9112BC0B4D8001AEB6A /* SnapGeometryEditsView.GeometryEditorModel.swift in Copy Source Code Files */,
				00E1D9122BC0B4D8001AEB6A /* SnapGeometryEditsView.GeometryEditorMenu.swift in Copy Source Code Files */,
				00E7C15D2BBF74D800B85D69 /* SnapGeometryEditsView.swift in Copy Source Code Files */,
				0000FB712BBDC01400845921 /* Add3DTilesLayerView.swift in Copy Source Code Files */,
				D77D9C012BB2439400B38A6C /* AugmentRealityToShowHiddenInfrastructureView.ARSceneView.swift in Copy Source Code Files */,
				D7A737E32BABBA2200B7C7FC /* AugmentRealityToShowHiddenInfrastructureView.swift in Copy Source Code Files */,
				1C2538542BABACB100337307 /* AugmentRealityToNavigateRouteView.ARSceneView.swift in Copy Source Code Files */,
				1C2538552BABACB100337307 /* AugmentRealityToNavigateRouteView.swift in Copy Source Code Files */,
				1C8EC74B2BAE28A9001A6929 /* AugmentRealityToCollectDataView.swift in Copy Source Code Files */,
				000D43182B993A030003D3C2 /* ConfigureBasemapStyleParametersView.swift in Copy Source Code Files */,
				D76360032B9296580044AB97 /* DisplayClustersView.swift in Copy Source Code Files */,
				D76360022B9296520044AB97 /* ConfigureClustersView.SettingsView.swift in Copy Source Code Files */,
				D76360012B92964A0044AB97 /* ConfigureClustersView.Model.swift in Copy Source Code Files */,
				D76360002B9296420044AB97 /* ConfigureClustersView.swift in Copy Source Code Files */,
				D7781D4C2B7ECCC800E53C51 /* NavigateRouteWithReroutingView.Model.swift in Copy Source Code Files */,
				D7588F622B7D8DED008B75E2 /* NavigateRouteWithReroutingView.swift in Copy Source Code Files */,
				D7F850042B7C427A00680D7C /* ValidateUtilityNetworkTopologyView.Views.swift in Copy Source Code Files */,
				D76495222B7468940042699E /* ValidateUtilityNetworkTopologyView.Model.swift in Copy Source Code Files */,
				D74EA7872B6DADCC008F6C7C /* ValidateUtilityNetworkTopologyView.swift in Copy Source Code Files */,
				D757D14C2B6C60170065F78F /* ListSpatialReferenceTransformationsView.Model.swift in Copy Source Code Files */,
				D77688152B69828E007C3860 /* ListSpatialReferenceTransformationsView.swift in Copy Source Code Files */,
				D7C3AB4D2B6832B7008909B9 /* SetFeatureRequestModeView.swift in Copy Source Code Files */,
				D73FC90C2B6312A5001AC486 /* AddFeaturesWithContingentValuesView.AddFeatureView.swift in Copy Source Code Files */,
				D73FC90B2B6312A0001AC486 /* AddFeaturesWithContingentValuesView.Model.swift in Copy Source Code Files */,
				D7F8C03B2B6056790072BFA7 /* AddFeaturesWithContingentValuesView.swift in Copy Source Code Files */,
				D73F066C2B5EE760000B574F /* QueryFeaturesWithArcadeExpressionView.swift in Copy Source Code Files */,
				D718A1F02B57602000447087 /* ManageBookmarksView.swift in Copy Source Code Files */,
				D77BC53C2B59A309007B49B6 /* StylePointWithDistanceCompositeSceneSymbolView.swift in Copy Source Code Files */,
				D718A1E82B571C9100447087 /* OrbitCameraAroundObjectView.Model.swift in Copy Source Code Files */,
				D76929FB2B4F795C0047205E /* OrbitCameraAroundObjectView.swift in Copy Source Code Files */,
				D7058B122B59E468000A888A /* StylePointWithSceneSymbolView.swift in Copy Source Code Files */,
				D71D516F2B51D87700B2A2BE /* SearchForWebMapView.Views.swift in Copy Source Code Files */,
				D7C6420D2B4F5DDB0042B8F7 /* SearchForWebMapView.Model.swift in Copy Source Code Files */,
				D75F66392B48EB1800434974 /* SearchForWebMapView.swift in Copy Source Code Files */,
				D73FCFFA2B02A3C50006360D /* FindAddressWithReverseGeocodeView.swift in Copy Source Code Files */,
				D742E4952B04134C00690098 /* DisplayWebSceneFromPortalItemView.swift in Copy Source Code Files */,
				D7010EC12B05618400D43F55 /* DisplaySceneFromMobileScenePackageView.swift in Copy Source Code Files */,
				D737237B2AF5AE1A00846884 /* FindRouteInMobileMapPackageView.Models.swift in Copy Source Code Files */,
				D737237A2AF5AE1600846884 /* FindRouteInMobileMapPackageView.MobileMapView.swift in Copy Source Code Files */,
				D76000B12AF19C4600B3084D /* FindRouteInMobileMapPackageView.swift in Copy Source Code Files */,
				D7705D662AFC575000CC0335 /* FindClosestFacilityFromPointView.swift in Copy Source Code Files */,
				D73FD0002B02C9610006360D /* FindRouteAroundBarriersView.Views.swift in Copy Source Code Files */,
				D76EE6082AF9AFEC00DA0325 /* FindRouteAroundBarriersView.Model.swift in Copy Source Code Files */,
				D7DDF8562AF47C86004352D9 /* FindRouteAroundBarriersView.swift in Copy Source Code Files */,
				D7DDF84E2AF43AA2004352D9 /* GeocodeOfflineView.Model.swift in Copy Source Code Files */,
				D7705D5B2AFC246A00CC0335 /* FindClosestFacilityToMultiplePointsView.swift in Copy Source Code Files */,
				00F279D72AF4364700CECAF8 /* AddDynamicEntityLayerView.VehicleCallout.swift in Copy Source Code Files */,
				D76000A22AF18BAB00B3084D /* FindRouteInTransportNetworkView.Model.swift in Copy Source Code Files */,
				D7E7D0822AEB3A1D003AAD02 /* FindRouteInTransportNetworkView.swift in Copy Source Code Files */,
				D7553CDD2AE2E00E00DC2A70 /* GeocodeOfflineView.swift in Copy Source Code Files */,
				4DD058102A0D3F6B00A59B34 /* ShowDeviceLocationWithNMEADataSourcesView.Model.swift in Copy Source Code Files */,
				4D126D7329CA1EFD00CFB7A7 /* ShowDeviceLocationWithNMEADataSourcesView.swift in Copy Source Code Files */,
				4D126D7429CA1EFD00CFB7A7 /* FileNMEASentenceReader.swift in Copy Source Code Files */,
				D7084FAB2AD771F600EC7F4F /* AugmentRealityToFlyOverSceneView.swift in Copy Source Code Files */,
				D72F27302ADA1E9900F906DA /* AugmentRealityToShowTabletopSceneView.swift in Copy Source Code Files */,
				D71FCB8B2AD628B9000E517C /* CreateMobileGeodatabaseView.Model.swift in Copy Source Code Files */,
				D73FC0FE2AD4A19A0067A19B /* CreateMobileGeodatabaseView.swift in Copy Source Code Files */,
				D7464F1F2ACE04C2007FEE88 /* IdentifyRasterCellView.swift in Copy Source Code Files */,
				D731F3C22AD0D2BB00A8431E /* IdentifyGraphicsView.swift in Copy Source Code Files */,
				D70082EC2ACF901600E0C3C2 /* IdentifyKMLFeaturesView.swift in Copy Source Code Files */,
				D7054AEA2ACCCC34007235BA /* Animate3DGraphicView.SettingsView.swift in Copy Source Code Files */,
				D7058FB22ACB424E00A40F14 /* Animate3DGraphicView.Model.swift in Copy Source Code Files */,
				D7C16D1C2AC5F96900689E89 /* Animate3DGraphicView.swift in Copy Source Code Files */,
				D7497F3D2AC4B4CF00167AD2 /* DisplayDimensionsView.swift in Copy Source Code Files */,
				D7232EE22AC1E6DC0079ABFF /* PlayKMLTourView.swift in Copy Source Code Files */,
				D7AE861F2AC39E7F0049B626 /* DisplayAnnotationView.swift in Copy Source Code Files */,
				D7337C5B2ABCFDE400A5D865 /* StyleSymbolsFromMobileStyleFileView.SymbolOptionsListView.swift in Copy Source Code Files */,
				D74C8BFF2ABA56C0007C76B8 /* StyleSymbolsFromMobileStyleFileView.swift in Copy Source Code Files */,
				D7AE86212AC3A10A0049B626 /* GroupLayersTogetherView.GroupLayerListView.swift in Copy Source Code Files */,
				D7AE86202AC3A1050049B626 /* AddCustomDynamicEntityDataSourceView.Vessel.swift in Copy Source Code Files */,
				D7ECF5992AB8BF5A003FB2BE /* RenderMultilayerSymbolsView.swift in Copy Source Code Files */,
				D7337C612ABD166A00A5D865 /* ShowMobileMapPackageExpirationDateView.swift in Copy Source Code Files */,
				D704AA5B2AB22D8400A3BB63 /* GroupLayersTogetherView.swift in Copy Source Code Files */,
				D75B58522AAFB37C0038B3B4 /* StyleFeaturesWithCustomDictionaryView.swift in Copy Source Code Files */,
				D71C5F652AAA83D2006599FD /* CreateSymbolStylesFromWebStylesView.swift in Copy Source Code Files */,
				79D84D152A81718F00F45262 /* AddCustomDynamicEntityDataSourceView.swift in Copy Source Code Files */,
				1C26ED202A8BEC63009B7721 /* FilterFeaturesInSceneView.swift in Copy Source Code Files */,
				D7ABA3002A3288970021822B /* ShowViewshedFromGeoelementInSceneView.swift in Copy Source Code Files */,
				1C3B7DCD2A5F652500907443 /* AnalyzeNetworkWithSubnetworkTraceView.Model.swift in Copy Source Code Files */,
				1C3B7DCE2A5F652500907443 /* AnalyzeNetworkWithSubnetworkTraceView.swift in Copy Source Code Files */,
				D79EE76F2A4CEA7F005A52AE /* SetUpLocationDrivenGeotriggersView.Model.swift in Copy Source Code Files */,
				D769C2132A29057200030F61 /* SetUpLocationDrivenGeotriggersView.swift in Copy Source Code Files */,
				1C19B4F72A578E69001D2506 /* CreateLoadReportView.Model.swift in Copy Source Code Files */,
				1C19B4F82A578E69001D2506 /* CreateLoadReportView.swift in Copy Source Code Files */,
				1C19B4F92A578E69001D2506 /* CreateLoadReportView.Views.swift in Copy Source Code Files */,
				D752D9412A39162F003EB25E /* ManageOperationalLayersView.swift in Copy Source Code Files */,
				D77570C12A2943D900F490CD /* AnimateImagesWithImageOverlayView.swift in Copy Source Code Files */,
				D7634FB02A43B8B000F8AEFB /* CreateConvexHullAroundGeometriesView.swift in Copy Source Code Files */,
				D7ABA2FA2A32760D0021822B /* MeasureDistanceInSceneView.swift in Copy Source Code Files */,
				D722BD232A420DEC002C2087 /* ShowExtrudedFeaturesView.swift in Copy Source Code Files */,
				D752D9602A3BCE63003EB25E /* DisplayMapFromPortalItemView.swift in Copy Source Code Files */,
				1C43BC852A43783900509BF8 /* SetVisibilityOfSubtypeSublayerView.Model.swift in Copy Source Code Files */,
				1C43BC862A43783900509BF8 /* SetVisibilityOfSubtypeSublayerView.swift in Copy Source Code Files */,
				1C43BC872A43783900509BF8 /* SetVisibilityOfSubtypeSublayerView.Views.swift in Copy Source Code Files */,
				00EB803A2A31506F00AC2B07 /* DisplayContentOfUtilityNetworkContainerView.swift in Copy Source Code Files */,
				00EB803B2A31506F00AC2B07 /* DisplayContentOfUtilityNetworkContainerView.Model.swift in Copy Source Code Files */,
				D751018F2A2E966C00B8FA48 /* IdentifyLayerFeaturesView.swift in Copy Source Code Files */,
				D752D9472A3A6FC0003EB25E /* MonitorChangesToMapLoadStatusView.swift in Copy Source Code Files */,
				D7CC34002A3147FF00198EDF /* ShowLineOfSightBetweenPointsView.swift in Copy Source Code Files */,
				1CAB8D502A3CEB43002AA649 /* RunValveIsolationTraceView.Model.swift in Copy Source Code Files */,
				1CAB8D512A3CEB43002AA649 /* RunValveIsolationTraceView.swift in Copy Source Code Files */,
				D71099712A280D830065A1C1 /* DensifyAndGeneralizeGeometryView.SettingsView.swift in Copy Source Code Files */,
				D710996E2A27D9B30065A1C1 /* DensifyAndGeneralizeGeometryView.swift in Copy Source Code Files */,
				D75101822A2E497F00B8FA48 /* ShowLabelsOnLayerView.swift in Copy Source Code Files */,
				D7EF5D762A26A1EE00FEBDE5 /* ShowCoordinatesInMultipleFormatsView.swift in Copy Source Code Files */,
				79A47DFB2A20286800D7C5B9 /* CreateAndSaveKMLView.Model.swift in Copy Source Code Files */,
				79A47DFC2A20286800D7C5B9 /* CreateAndSaveKMLView.Views.swift in Copy Source Code Files */,
				79B7B80B2A1BFDE700F57C27 /* CreateAndSaveKMLView.swift in Copy Source Code Files */,
				D78666AE2A21629200C60110 /* FindNearestVertexView.swift in Copy Source Code Files */,
				D7E440D82A1ECEB3005D74DE /* CreateBuffersAroundPointsView.swift in Copy Source Code Files */,
				D744FD182A2113C70084A66C /* CreateConvexHullAroundPointsView.swift in Copy Source Code Files */,
				D7F2784C2A1D76F5002E4567 /* AddWMSLayerView.swift in Copy Source Code Files */,
				D75362D32A1E8C8800D83028 /* ApplyUniqueValueRendererView.swift in Copy Source Code Files */,
				1C929F092A27B86800134252 /* ShowUtilityAssociationsView.swift in Copy Source Code Files */,
				D7E9EF2A2A1D29F2000C4865 /* SetMaxExtentView.swift in Copy Source Code Files */,
				D7E9EF292A1D2219000C4865 /* SetMinAndMaxScaleView.swift in Copy Source Code Files */,
				1C9B74DE29DB56860038B06F /* ChangeCameraControllerView.swift in Copy Source Code Files */,
				1C965C3929DB9176002F8536 /* ShowRealisticLightAndShadowsView.swift in Copy Source Code Files */,
				883C121729C914E100062FF9 /* DownloadPreplannedMapAreaView.MapPicker.swift in Copy Source Code Files */,
				883C121829C914E100062FF9 /* DownloadPreplannedMapAreaView.Model.swift in Copy Source Code Files */,
				883C121929C914E100062FF9 /* DownloadPreplannedMapAreaView.swift in Copy Source Code Files */,
				1C0C1C3D29D34DDD005C8B24 /* ChangeViewpointView.swift in Copy Source Code Files */,
				1C42E04A29D239D2004FC4BE /* ShowPopupView.swift in Copy Source Code Files */,
				108EC04229D25B55000F35D0 /* QueryFeatureTableView.swift in Copy Source Code Files */,
				88F93CC229C4D3480006B28E /* CreateAndEditGeometriesView.swift in Copy Source Code Files */,
				0044289329C9234300160767 /* GetElevationAtPointOnSurfaceView.swift in Copy Source Code Files */,
				4D2ADC6A29C50D91003B367F /* AddDynamicEntityLayerView.Model.swift in Copy Source Code Files */,
				4D2ADC6B29C50D91003B367F /* AddDynamicEntityLayerView.SettingsView.swift in Copy Source Code Files */,
				4D2ADC4729C26D2C003B367F /* AddDynamicEntityLayerView.swift in Copy Source Code Files */,
				218F35C229C290BF00502022 /* AuthenticateWithOAuthView.swift in Copy Source Code Files */,
				0044CDE02995D4DD004618CE /* ShowDeviceLocationHistoryView.swift in Copy Source Code Files */,
				0042E24628E50EE4001F33D6 /* ShowViewshedFromPointInSceneView.swift in Copy Source Code Files */,
				0042E24728E50EE4001F33D6 /* ShowViewshedFromPointInSceneView.Model.swift in Copy Source Code Files */,
				0042E24828E50EE4001F33D6 /* ShowViewshedFromPointInSceneView.ViewshedSettingsView.swift in Copy Source Code Files */,
				006C835528B40682004AEB7F /* BrowseBuildingFloorsView.swift in Copy Source Code Files */,
				006C835628B40682004AEB7F /* DisplayMapFromMobileMapPackageView.swift in Copy Source Code Files */,
				F1E71BFA28A479C70064C33F /* AddRasterFromFileView.swift in Copy Source Code Files */,
				0039A4E92885C50300592C86 /* AddSceneLayerFromServiceView.swift in Copy Source Code Files */,
				75DD736729D35FF40010229D /* ChangeMapViewBackgroundView.swift in Copy Source Code Files */,
				75DD736829D35FF40010229D /* ChangeMapViewBackgroundView.SettingsView.swift in Copy Source Code Files */,
				75DD736929D35FF40010229D /* ChangeMapViewBackgroundView.Model.swift in Copy Source Code Files */,
				0039A4EA2885C50300592C86 /* ClipGeometryView.swift in Copy Source Code Files */,
				0039A4EB2885C50300592C86 /* CreatePlanarAndGeodeticBuffersView.swift in Copy Source Code Files */,
				0039A4EC2885C50300592C86 /* CutGeometryView.swift in Copy Source Code Files */,
				E0A1AEE328874590003C797D /* AddFeatureLayersView.swift in Copy Source Code Files */,
				0039A4ED2885C50300592C86 /* DisplayMapView.swift in Copy Source Code Files */,
				0039A4EE2885C50300592C86 /* DisplayOverviewMapView.swift in Copy Source Code Files */,
				0039A4EF2885C50300592C86 /* DisplaySceneView.swift in Copy Source Code Files */,
				E03CB06B2889879D002B27D9 /* DownloadVectorTilesToLocalCacheView.swift in Copy Source Code Files */,
				E03CB06A288894C4002B27D9 /* FindRouteView.swift in Copy Source Code Files */,
				E03CB0692888944D002B27D9 /* GenerateOfflineMapView.swift in Copy Source Code Files */,
				75DD739929D38B420010229D /* NavigateRouteView.swift in Copy Source Code Files */,
				0039A4F02885C50300592C86 /* ProjectGeometryView.swift in Copy Source Code Files */,
				0039A4F12885C50300592C86 /* SearchWithGeocodeView.swift in Copy Source Code Files */,
				0039A4F22885C50300592C86 /* SelectFeaturesInFeatureLayerView.swift in Copy Source Code Files */,
				0039A4F32885C50300592C86 /* SetBasemapView.swift in Copy Source Code Files */,
				0039A4F42885C50300592C86 /* SetSurfacePlacementModeView.swift in Copy Source Code Files */,
				0039A4F52885C50300592C86 /* SetViewpointRotationView.swift in Copy Source Code Files */,
				0039A4F62885C50300592C86 /* ShowCalloutView.swift in Copy Source Code Files */,
				0039A4F72885C50300592C86 /* ShowDeviceLocationView.swift in Copy Source Code Files */,
				0039A4F82885C50300592C86 /* ShowResultOfSpatialRelationshipsView.swift in Copy Source Code Files */,
				0039A4F92885C50300592C86 /* ShowResultOfSpatialOperationsView.swift in Copy Source Code Files */,
				0039A4FA2885C50300592C86 /* StyleGraphicsWithRendererView.swift in Copy Source Code Files */,
				0039A4FB2885C50300592C86 /* StyleGraphicsWithSymbolsView.swift in Copy Source Code Files */,
				7573E82129D6136C00BEED9C /* TraceUtilityNetworkView.Model.swift in Copy Source Code Files */,
				7573E82229D6136C00BEED9C /* TraceUtilityNetworkView.Enums.swift in Copy Source Code Files */,
				7573E82329D6136C00BEED9C /* TraceUtilityNetworkView.Views.swift in Copy Source Code Files */,
				7573E82429D6136C00BEED9C /* TraceUtilityNetworkView.swift in Copy Source Code Files */,
			);
			name = "Copy Source Code Files";
			runOnlyForDeploymentPostprocessing = 0;
		};
/* End PBXCopyFilesBuildPhase section */

/* Begin PBXFileReference section */
		0000FB6B2BBDB17600845921 /* Add3DTilesLayerView.swift */ = {isa = PBXFileReference; fileEncoding = 4; lastKnownFileType = sourcecode.swift; path = Add3DTilesLayerView.swift; sourceTree = "<group>"; };
		000558092817C51E00224BC6 /* SampleDetailView.swift */ = {isa = PBXFileReference; lastKnownFileType = sourcecode.swift; path = SampleDetailView.swift; sourceTree = "<group>"; };
		000D43132B9918420003D3C2 /* ConfigureBasemapStyleParametersView.swift */ = {isa = PBXFileReference; fileEncoding = 4; lastKnownFileType = sourcecode.swift; path = ConfigureBasemapStyleParametersView.swift; sourceTree = "<group>"; };
		00181B452846AD7100654571 /* View+ErrorAlert.swift */ = {isa = PBXFileReference; lastKnownFileType = sourcecode.swift; path = "View+ErrorAlert.swift"; sourceTree = "<group>"; };
		001C6DD827FE585A00D472C2 /* AppSecrets.swift.masque */ = {isa = PBXFileReference; fileEncoding = 4; lastKnownFileType = text; path = AppSecrets.swift.masque; sourceTree = "<group>"; };
		00273CF32A82AB5900A7A77D /* SamplesSearchView.swift */ = {isa = PBXFileReference; lastKnownFileType = sourcecode.swift; path = SamplesSearchView.swift; sourceTree = "<group>"; };
		00273CF52A82AB8700A7A77D /* SampleLink.swift */ = {isa = PBXFileReference; lastKnownFileType = sourcecode.swift; path = SampleLink.swift; sourceTree = "<group>"; };
		003D7C342821EBCC009DDFD2 /* masquerade */ = {isa = PBXFileReference; lastKnownFileType = text; path = masquerade; sourceTree = "<group>"; };
		003D7C352821EBCC009DDFD2 /* GenerateSampleViewSourceCode.swift */ = {isa = PBXFileReference; lastKnownFileType = sourcecode.swift; path = GenerateSampleViewSourceCode.swift; sourceTree = "<group>"; };
		0042E24228E4BF8F001F33D6 /* ShowViewshedFromPointInSceneView.Model.swift */ = {isa = PBXFileReference; lastKnownFileType = sourcecode.swift; path = ShowViewshedFromPointInSceneView.Model.swift; sourceTree = "<group>"; };
		0042E24428E4F82B001F33D6 /* ShowViewshedFromPointInSceneView.ViewshedSettingsView.swift */ = {isa = PBXFileReference; lastKnownFileType = sourcecode.swift; path = ShowViewshedFromPointInSceneView.ViewshedSettingsView.swift; sourceTree = "<group>"; };
		004421892DB9532D00249FEE /* AddFeatureCollectionLayerFromPortalItemView.swift */ = {isa = PBXFileReference; lastKnownFileType = sourcecode.swift; path = AddFeatureCollectionLayerFromPortalItemView.swift; sourceTree = "<group>"; };
		0044218F2DB961FE00249FEE /* AddFeatureCollectionLayerFromQueryView.swift */ = {isa = PBXFileReference; lastKnownFileType = sourcecode.swift; path = AddFeatureCollectionLayerFromQueryView.swift; sourceTree = "<group>"; };
		0044289129C90C0B00160767 /* GetElevationAtPointOnSurfaceView.swift */ = {isa = PBXFileReference; lastKnownFileType = sourcecode.swift; path = GetElevationAtPointOnSurfaceView.swift; sourceTree = "<group>"; };
		0044CDDE2995C39E004618CE /* ShowDeviceLocationHistoryView.swift */ = {isa = PBXFileReference; lastKnownFileType = sourcecode.swift; path = ShowDeviceLocationHistoryView.swift; sourceTree = "<group>"; };
		004A2B9C2BED455B00C297CE /* canyonlands */ = {isa = PBXFileReference; lastKnownFileType = folder; path = canyonlands; sourceTree = "<group>"; };
		004A2B9E2BED456500C297CE /* ApplyScheduledUpdatesToPreplannedMapAreaView.swift */ = {isa = PBXFileReference; fileEncoding = 4; lastKnownFileType = sourcecode.swift; path = ApplyScheduledUpdatesToPreplannedMapAreaView.swift; sourceTree = "<group>"; };
		004FE87029DF5D8700075217 /* Bristol */ = {isa = PBXFileReference; lastKnownFileType = folder; path = Bristol; sourceTree = "<group>"; };
		0072C7F92DBABEA9001502CA /* AddIntegratedMeshLayerView.swift */ = {isa = PBXFileReference; lastKnownFileType = sourcecode.swift; path = AddIntegratedMeshLayerView.swift; sourceTree = "<group>"; };
		0074ABBE28174BCF0037244A /* DisplayMapView.swift */ = {isa = PBXFileReference; lastKnownFileType = sourcecode.swift; path = DisplayMapView.swift; sourceTree = "<group>"; };
		0074ABC128174F430037244A /* Sample.swift */ = {isa = PBXFileReference; fileEncoding = 4; lastKnownFileType = sourcecode.swift; path = Sample.swift; sourceTree = "<group>"; };
		0074ABCA2817B8DB0037244A /* SamplesApp+Samples.swift.tache */ = {isa = PBXFileReference; fileEncoding = 4; lastKnownFileType = text; path = "SamplesApp+Samples.swift.tache"; sourceTree = "<group>"; };
		0086F3FD28E3770900974721 /* ShowViewshedFromPointInSceneView.swift */ = {isa = PBXFileReference; fileEncoding = 4; lastKnownFileType = sourcecode.swift; path = ShowViewshedFromPointInSceneView.swift; sourceTree = "<group>"; };
		00A7A1432A2FC58300F035F7 /* DisplayContentOfUtilityNetworkContainerView.swift */ = {isa = PBXFileReference; fileEncoding = 4; lastKnownFileType = sourcecode.swift; path = DisplayContentOfUtilityNetworkContainerView.swift; sourceTree = "<group>"; };
		00A7A1492A2FC5B700F035F7 /* DisplayContentOfUtilityNetworkContainerView.Model.swift */ = {isa = PBXFileReference; lastKnownFileType = sourcecode.swift; path = DisplayContentOfUtilityNetworkContainerView.Model.swift; sourceTree = "<group>"; };
		00ABA94D2BF6721700C0488C /* ShowGridView.swift */ = {isa = PBXFileReference; lastKnownFileType = sourcecode.swift; path = ShowGridView.swift; sourceTree = "<group>"; };
		00ACF554293E6C6A0059B2A9 /* Samples.entitlements */ = {isa = PBXFileReference; lastKnownFileType = text.plist.entitlements; path = Samples.entitlements; sourceTree = "<group>"; };
		00B04272282EC59E0072E1B4 /* AboutView.swift */ = {isa = PBXFileReference; fileEncoding = 4; lastKnownFileType = sourcecode.swift; path = AboutView.swift; sourceTree = "<group>"; };
		00B042E5282EDC690072E1B4 /* SetBasemapView.swift */ = {isa = PBXFileReference; fileEncoding = 4; lastKnownFileType = sourcecode.swift; path = SetBasemapView.swift; sourceTree = "<group>"; };
		00B04FB4283EEBA80026C882 /* DisplayOverviewMapView.swift */ = {isa = PBXFileReference; lastKnownFileType = sourcecode.swift; path = DisplayOverviewMapView.swift; sourceTree = "<group>"; };
		00C94A0C28B53DE1004E42D9 /* raster-file */ = {isa = PBXFileReference; lastKnownFileType = folder; path = "raster-file"; sourceTree = "<group>"; };
		00CB9137284814A4005C2C5D /* SearchWithGeocodeView.swift */ = {isa = PBXFileReference; lastKnownFileType = sourcecode.swift; path = SearchWithGeocodeView.swift; sourceTree = "<group>"; };
		00CCB8A4285BAF8700BBAB70 /* OnDemandResource.swift */ = {isa = PBXFileReference; lastKnownFileType = sourcecode.swift; path = OnDemandResource.swift; sourceTree = "<group>"; };
		00D4EF7F2863842100B9CC30 /* AddFeatureLayersView.swift */ = {isa = PBXFileReference; lastKnownFileType = sourcecode.swift; path = AddFeatureLayersView.swift; sourceTree = "<group>"; };
		00D4EF8228638BF100B9CC30 /* LA_Trails.geodatabase */ = {isa = PBXFileReference; lastKnownFileType = file; path = LA_Trails.geodatabase; sourceTree = "<group>"; };
		00D4EF8F28638BF100B9CC30 /* AuroraCO.gpkg */ = {isa = PBXFileReference; lastKnownFileType = file; path = AuroraCO.gpkg; sourceTree = "<group>"; };
		00D4EFB02863CE6300B9CC30 /* ScottishWildlifeTrust_reserves */ = {isa = PBXFileReference; lastKnownFileType = folder; path = ScottishWildlifeTrust_reserves; sourceTree = "<group>"; };
		00E1D90A2BC0AF97001AEB6A /* SnapGeometryEditsView.SnapSettingsView.swift */ = {isa = PBXFileReference; lastKnownFileType = sourcecode.swift; path = SnapGeometryEditsView.SnapSettingsView.swift; sourceTree = "<group>"; };
		00E1D90C2BC0B125001AEB6A /* SnapGeometryEditsView.GeometryEditorModel.swift */ = {isa = PBXFileReference; lastKnownFileType = sourcecode.swift; path = SnapGeometryEditsView.GeometryEditorModel.swift; sourceTree = "<group>"; };
		00E1D90E2BC0B1E8001AEB6A /* SnapGeometryEditsView.GeometryEditorMenu.swift */ = {isa = PBXFileReference; lastKnownFileType = sourcecode.swift; path = SnapGeometryEditsView.GeometryEditorMenu.swift; sourceTree = "<group>"; };
		00E5400C27F3CCA100CF66D5 /* SamplesApp.swift */ = {isa = PBXFileReference; lastKnownFileType = sourcecode.swift; path = SamplesApp.swift; sourceTree = "<group>"; };
		00E5400D27F3CCA100CF66D5 /* ContentView.swift */ = {isa = PBXFileReference; lastKnownFileType = sourcecode.swift; path = ContentView.swift; sourceTree = "<group>"; };
		00E5400E27F3CCA200CF66D5 /* Assets.xcassets */ = {isa = PBXFileReference; lastKnownFileType = folder.assetcatalog; path = Assets.xcassets; sourceTree = "<group>"; };
		00E5401327F3CCA200CF66D5 /* ArcGIS Maps SDK Samples.app */ = {isa = PBXFileReference; explicitFileType = wrapper.application; includeInIndex = 0; path = "ArcGIS Maps SDK Samples.app"; sourceTree = BUILT_PRODUCTS_DIR; };
		00E5402A27F775EA00CF66D5 /* Info.plist */ = {isa = PBXFileReference; lastKnownFileType = text.plist.xml; path = Info.plist; sourceTree = "<group>"; };
		00E7C1592BBE1BF000B85D69 /* SnapGeometryEditsView.swift */ = {isa = PBXFileReference; fileEncoding = 4; lastKnownFileType = sourcecode.swift; path = SnapGeometryEditsView.swift; sourceTree = "<group>"; };
		00F279D52AF418DC00CECAF8 /* AddDynamicEntityLayerView.VehicleCallout.swift */ = {isa = PBXFileReference; lastKnownFileType = sourcecode.swift; path = AddDynamicEntityLayerView.VehicleCallout.swift; sourceTree = "<group>"; };
		00FA4E562DBC139B008A34CF /* AddRastersAndFeatureTablesFromGeopackageView.swift */ = {isa = PBXFileReference; lastKnownFileType = sourcecode.swift; path = AddRastersAndFeatureTablesFromGeopackageView.swift; sourceTree = "<group>"; };
		102B6A362BFD5B55009F763C /* IdentifyFeaturesInWMSLayerView.swift */ = {isa = PBXFileReference; lastKnownFileType = sourcecode.swift; path = IdentifyFeaturesInWMSLayerView.swift; sourceTree = "<group>"; };
		108EC04029D25B2C000F35D0 /* QueryFeatureTableView.swift */ = {isa = PBXFileReference; fileEncoding = 4; lastKnownFileType = sourcecode.swift; path = QueryFeatureTableView.swift; sourceTree = "<group>"; };
		10B782042BE55D7E007EAE6C /* GenerateOfflineMapWithCustomParametersView.swift */ = {isa = PBXFileReference; lastKnownFileType = sourcecode.swift; path = GenerateOfflineMapWithCustomParametersView.swift; sourceTree = "<group>"; };
		10B782072BE5A058007EAE6C /* GenerateOfflineMapWithCustomParametersView.CustomParameters.swift */ = {isa = PBXFileReference; lastKnownFileType = sourcecode.swift; path = GenerateOfflineMapWithCustomParametersView.CustomParameters.swift; sourceTree = "<group>"; };
		10BD9EB32BF51B4B00ABDBD5 /* GenerateOfflineMapWithCustomParametersView.Model.swift */ = {isa = PBXFileReference; lastKnownFileType = sourcecode.swift; path = GenerateOfflineMapWithCustomParametersView.Model.swift; sourceTree = "<group>"; };
		10CFF4C92DBAAFAC0027F144 /* AddFeatureLayerWithTimeOffsetView.swift */ = {isa = PBXFileReference; lastKnownFileType = sourcecode.swift; path = AddFeatureLayerWithTimeOffsetView.swift; sourceTree = "<group>"; };
		10D321922BDB187400B39B1B /* naperville_imagery.tpkx */ = {isa = PBXFileReference; lastKnownFileType = file; path = naperville_imagery.tpkx; sourceTree = "<group>"; };
		10D321952BDB1CB500B39B1B /* GenerateOfflineMapWithLocalBasemapView.swift */ = {isa = PBXFileReference; lastKnownFileType = sourcecode.swift; path = GenerateOfflineMapWithLocalBasemapView.swift; sourceTree = "<group>"; };
		1C0C1C3429D34DAE005C8B24 /* ChangeViewpointView.swift */ = {isa = PBXFileReference; fileEncoding = 4; lastKnownFileType = sourcecode.swift; path = ChangeViewpointView.swift; sourceTree = "<group>"; };
		1C19B4EB2A578E46001D2506 /* CreateLoadReportView.Views.swift */ = {isa = PBXFileReference; fileEncoding = 4; lastKnownFileType = sourcecode.swift; path = CreateLoadReportView.Views.swift; sourceTree = "<group>"; };
		1C19B4ED2A578E46001D2506 /* CreateLoadReportView.swift */ = {isa = PBXFileReference; fileEncoding = 4; lastKnownFileType = sourcecode.swift; path = CreateLoadReportView.swift; sourceTree = "<group>"; };
		1C19B4EF2A578E46001D2506 /* CreateLoadReportView.Model.swift */ = {isa = PBXFileReference; fileEncoding = 4; lastKnownFileType = sourcecode.swift; path = CreateLoadReportView.Model.swift; sourceTree = "<group>"; };
		1C2538522BABACB100337307 /* AugmentRealityToNavigateRouteView.ARSceneView.swift */ = {isa = PBXFileReference; lastKnownFileType = sourcecode.swift; path = AugmentRealityToNavigateRouteView.ARSceneView.swift; sourceTree = "<group>"; };
		1C2538532BABACB100337307 /* AugmentRealityToNavigateRouteView.swift */ = {isa = PBXFileReference; lastKnownFileType = sourcecode.swift; path = AugmentRealityToNavigateRouteView.swift; sourceTree = "<group>"; };
		1C26ED152A859525009B7721 /* FilterFeaturesInSceneView.swift */ = {isa = PBXFileReference; fileEncoding = 4; lastKnownFileType = sourcecode.swift; path = FilterFeaturesInSceneView.swift; sourceTree = "<group>"; };
		1C293D062DCC05EE000B0822 /* color.json */ = {isa = PBXFileReference; lastKnownFileType = text.json; name = color.json; path = "Portal Data/5356dbf91788474493467519e268cf87/color.json"; sourceTree = "<group>"; };
		1C29C9532DBAE50D0074028F /* AddWMTSLayerView.swift */ = {isa = PBXFileReference; lastKnownFileType = sourcecode.swift; path = AddWMTSLayerView.swift; sourceTree = "<group>"; };
		1C38915C2DBC36C700ADFDDC /* AddWFSLayerView.swift */ = {isa = PBXFileReference; lastKnownFileType = sourcecode.swift; path = AddWFSLayerView.swift; sourceTree = "<group>"; };
		1C3891602DC02F1100ADFDDC /* ApplyBlendRendererToHillshadeView.swift */ = {isa = PBXFileReference; lastKnownFileType = sourcecode.swift; path = ApplyBlendRendererToHillshadeView.swift; sourceTree = "<group>"; };
		1C3892302DC59E5D00ADFDDC /* ApplyBlendRendererToHillshadeView.SettingsView.swift */ = {isa = PBXFileReference; lastKnownFileType = sourcecode.swift; path = ApplyBlendRendererToHillshadeView.SettingsView.swift; sourceTree = "<group>"; };
		1C3B7DC32A5F64FC00907443 /* AnalyzeNetworkWithSubnetworkTraceView.Model.swift */ = {isa = PBXFileReference; fileEncoding = 4; lastKnownFileType = sourcecode.swift; path = AnalyzeNetworkWithSubnetworkTraceView.Model.swift; sourceTree = "<group>"; };
		1C3B7DC62A5F64FC00907443 /* AnalyzeNetworkWithSubnetworkTraceView.swift */ = {isa = PBXFileReference; fileEncoding = 4; lastKnownFileType = sourcecode.swift; path = AnalyzeNetworkWithSubnetworkTraceView.swift; sourceTree = "<group>"; };
		1C42E04329D2396B004FC4BE /* ShowPopupView.swift */ = {isa = PBXFileReference; fileEncoding = 4; lastKnownFileType = sourcecode.swift; path = ShowPopupView.swift; sourceTree = "<group>"; };
		1C43BC792A43781100509BF8 /* SetVisibilityOfSubtypeSublayerView.Views.swift */ = {isa = PBXFileReference; fileEncoding = 4; lastKnownFileType = sourcecode.swift; path = SetVisibilityOfSubtypeSublayerView.Views.swift; sourceTree = "<group>"; };
		1C43BC7C2A43781100509BF8 /* SetVisibilityOfSubtypeSublayerView.Model.swift */ = {isa = PBXFileReference; fileEncoding = 4; lastKnownFileType = sourcecode.swift; path = SetVisibilityOfSubtypeSublayerView.Model.swift; sourceTree = "<group>"; };
		1C43BC7E2A43781100509BF8 /* SetVisibilityOfSubtypeSublayerView.swift */ = {isa = PBXFileReference; fileEncoding = 4; lastKnownFileType = sourcecode.swift; path = SetVisibilityOfSubtypeSublayerView.swift; sourceTree = "<group>"; };
		1C8EC7432BAE2891001A6929 /* AugmentRealityToCollectDataView.swift */ = {isa = PBXFileReference; fileEncoding = 4; lastKnownFileType = sourcecode.swift; path = AugmentRealityToCollectDataView.swift; sourceTree = "<group>"; };
		1C9B74C529DB43580038B06F /* ShowRealisticLightAndShadowsView.swift */ = {isa = PBXFileReference; fileEncoding = 4; lastKnownFileType = sourcecode.swift; path = ShowRealisticLightAndShadowsView.swift; sourceTree = "<group>"; };
		1C9B74D529DB54560038B06F /* ChangeCameraControllerView.swift */ = {isa = PBXFileReference; fileEncoding = 4; lastKnownFileType = sourcecode.swift; path = ChangeCameraControllerView.swift; sourceTree = "<group>"; };
		1CAB8D442A3CEAB0002AA649 /* RunValveIsolationTraceView.Model.swift */ = {isa = PBXFileReference; fileEncoding = 4; lastKnownFileType = sourcecode.swift; path = RunValveIsolationTraceView.Model.swift; sourceTree = "<group>"; };
		1CAB8D472A3CEAB0002AA649 /* RunValveIsolationTraceView.swift */ = {isa = PBXFileReference; fileEncoding = 4; lastKnownFileType = sourcecode.swift; path = RunValveIsolationTraceView.swift; sourceTree = "<group>"; };
		1CAF831B2A20305F000E1E60 /* ShowUtilityAssociationsView.swift */ = {isa = PBXFileReference; fileEncoding = 4; lastKnownFileType = sourcecode.swift; path = ShowUtilityAssociationsView.swift; sourceTree = "<group>"; };
		1CC755E02DC5A6A7004B346F /* Shasta_Elevation */ = {isa = PBXFileReference; lastKnownFileType = folder; path = Shasta_Elevation; sourceTree = "<group>"; };
		1CC755E22DC95625004B346F /* ApplyFunctionToRasterFromFileView.swift */ = {isa = PBXFileReference; lastKnownFileType = sourcecode.swift; path = ApplyFunctionToRasterFromFileView.swift; sourceTree = "<group>"; };
		218F35B329C28F4A00502022 /* AuthenticateWithOAuthView.swift */ = {isa = PBXFileReference; fileEncoding = 4; lastKnownFileType = sourcecode.swift; path = AuthenticateWithOAuthView.swift; sourceTree = "<group>"; };
		3E54CF212C66AFBE00DD2F18 /* AddWebTiledLayerView.swift */ = {isa = PBXFileReference; lastKnownFileType = sourcecode.swift; path = AddWebTiledLayerView.swift; sourceTree = "<group>"; };
		3E720F9C2C619B1700E22A9E /* SetInitialViewpointView.swift */ = {isa = PBXFileReference; lastKnownFileType = sourcecode.swift; path = SetInitialViewpointView.swift; sourceTree = "<group>"; };
		3E9F77722C6A60FA0022CAB5 /* QueryFeatureCountAndExtentView.swift */ = {isa = PBXFileReference; lastKnownFileType = sourcecode.swift; path = QueryFeatureCountAndExtentView.swift; sourceTree = "<group>"; };
		3EEDE7CD2C5D73F700510104 /* SetSpatialReferenceView.swift */ = {isa = PBXFileReference; lastKnownFileType = sourcecode.swift; path = SetSpatialReferenceView.swift; sourceTree = "<group>"; };
		4C8126DC2DBBCEFE006EF7D2 /* ApplyStyleToWMSLayerView.swift */ = {isa = PBXFileReference; lastKnownFileType = sourcecode.swift; path = ApplyStyleToWMSLayerView.swift; sourceTree = "<group>"; };
		4C8126E62DC02525006EF7D2 /* AnalyzeHotspotsView.swift */ = {isa = PBXFileReference; lastKnownFileType = sourcecode.swift; path = AnalyzeHotspotsView.swift; sourceTree = "<group>"; };
		4C81273D2DCA9E31006EF7D2 /* ApplyColormapRendererToRasterView.swift */ = {isa = PBXFileReference; lastKnownFileType = sourcecode.swift; path = ApplyColormapRendererToRasterView.swift; sourceTree = "<group>"; };
		4C81275C2DCBB72C006EF7D2 /* ShastaBW */ = {isa = PBXFileReference; lastKnownFileType = folder; path = ShastaBW; sourceTree = "<group>"; };
		4D126D6929CA1B6000CFB7A7 /* ShowDeviceLocationWithNMEADataSourcesView.swift */ = {isa = PBXFileReference; fileEncoding = 4; lastKnownFileType = sourcecode.swift; path = ShowDeviceLocationWithNMEADataSourcesView.swift; sourceTree = "<group>"; };
		4D126D7129CA1E1800CFB7A7 /* FileNMEASentenceReader.swift */ = {isa = PBXFileReference; lastKnownFileType = sourcecode.swift; path = FileNMEASentenceReader.swift; sourceTree = "<group>"; };
		4D126D7B29CA3E6000CFB7A7 /* Redlands.nmea */ = {isa = PBXFileReference; fileEncoding = 4; lastKnownFileType = text; path = Redlands.nmea; sourceTree = "<group>"; };
		4D126D7D29CA43D200CFB7A7 /* ShowDeviceLocationWithNMEADataSourcesView.Model.swift */ = {isa = PBXFileReference; lastKnownFileType = sourcecode.swift; path = ShowDeviceLocationWithNMEADataSourcesView.Model.swift; sourceTree = "<group>"; };
		4D2ADC3F29C26D05003B367F /* AddDynamicEntityLayerView.swift */ = {isa = PBXFileReference; fileEncoding = 4; lastKnownFileType = sourcecode.swift; path = AddDynamicEntityLayerView.swift; sourceTree = "<group>"; };
		4D2ADC5529C4F612003B367F /* ChangeMapViewBackgroundView.swift */ = {isa = PBXFileReference; fileEncoding = 4; lastKnownFileType = sourcecode.swift; path = ChangeMapViewBackgroundView.swift; sourceTree = "<group>"; };
		4D2ADC5829C4F612003B367F /* ChangeMapViewBackgroundView.SettingsView.swift */ = {isa = PBXFileReference; fileEncoding = 4; lastKnownFileType = sourcecode.swift; path = ChangeMapViewBackgroundView.SettingsView.swift; sourceTree = "<group>"; };
		4D2ADC6129C5071C003B367F /* ChangeMapViewBackgroundView.Model.swift */ = {isa = PBXFileReference; lastKnownFileType = sourcecode.swift; path = ChangeMapViewBackgroundView.Model.swift; sourceTree = "<group>"; };
		4D2ADC6629C50BD6003B367F /* AddDynamicEntityLayerView.Model.swift */ = {isa = PBXFileReference; lastKnownFileType = sourcecode.swift; path = AddDynamicEntityLayerView.Model.swift; sourceTree = "<group>"; };
		4D2ADC6829C50C4C003B367F /* AddDynamicEntityLayerView.SettingsView.swift */ = {isa = PBXFileReference; lastKnownFileType = sourcecode.swift; path = AddDynamicEntityLayerView.SettingsView.swift; sourceTree = "<group>"; };
		7573E81329D6134C00BEED9C /* TraceUtilityNetworkView.Model.swift */ = {isa = PBXFileReference; fileEncoding = 4; lastKnownFileType = sourcecode.swift; path = TraceUtilityNetworkView.Model.swift; sourceTree = "<group>"; };
		7573E81529D6134C00BEED9C /* TraceUtilityNetworkView.Enums.swift */ = {isa = PBXFileReference; fileEncoding = 4; lastKnownFileType = sourcecode.swift; path = TraceUtilityNetworkView.Enums.swift; sourceTree = "<group>"; };
		7573E81729D6134C00BEED9C /* TraceUtilityNetworkView.Views.swift */ = {isa = PBXFileReference; fileEncoding = 4; lastKnownFileType = sourcecode.swift; path = TraceUtilityNetworkView.Views.swift; sourceTree = "<group>"; };
		7573E81829D6134C00BEED9C /* TraceUtilityNetworkView.swift */ = {isa = PBXFileReference; fileEncoding = 4; lastKnownFileType = sourcecode.swift; path = TraceUtilityNetworkView.swift; sourceTree = "<group>"; };
		75DD739129D38B1B0010229D /* NavigateRouteView.swift */ = {isa = PBXFileReference; fileEncoding = 4; lastKnownFileType = sourcecode.swift; path = NavigateRouteView.swift; sourceTree = "<group>"; };
		7900C5F52A83FC3F002D430F /* AddCustomDynamicEntityDataSourceView.Vessel.swift */ = {isa = PBXFileReference; lastKnownFileType = sourcecode.swift; path = AddCustomDynamicEntityDataSourceView.Vessel.swift; sourceTree = "<group>"; };
		792222DC2A81AA5D00619FFE /* AIS_MarineCadastre_SelectedVessels_CustomDataSource.jsonl */ = {isa = PBXFileReference; fileEncoding = 4; lastKnownFileType = text; path = AIS_MarineCadastre_SelectedVessels_CustomDataSource.jsonl; sourceTree = "<group>"; };
		79302F842A1ED4E30002336A /* CreateAndSaveKMLView.Model.swift */ = {isa = PBXFileReference; lastKnownFileType = sourcecode.swift; path = CreateAndSaveKMLView.Model.swift; sourceTree = "<group>"; };
		79302F862A1ED71B0002336A /* CreateAndSaveKMLView.Views.swift */ = {isa = PBXFileReference; lastKnownFileType = sourcecode.swift; path = CreateAndSaveKMLView.Views.swift; sourceTree = "<group>"; };
		798C2DA62AFC505600EE7E97 /* PrivacyInfo.xcprivacy */ = {isa = PBXFileReference; lastKnownFileType = text.xml; path = PrivacyInfo.xcprivacy; sourceTree = "<group>"; };
		79B7B8092A1BF8EC00F57C27 /* CreateAndSaveKMLView.swift */ = {isa = PBXFileReference; lastKnownFileType = sourcecode.swift; path = CreateAndSaveKMLView.swift; sourceTree = "<group>"; };
		79D84D0D2A815C5B00F45262 /* AddCustomDynamicEntityDataSourceView.swift */ = {isa = PBXFileReference; lastKnownFileType = sourcecode.swift; path = AddCustomDynamicEntityDataSourceView.swift; sourceTree = "<group>"; };
		8810FB582DC94A6600874936 /* ApplyFunctionToRasterFromServiceView.swift */ = {isa = PBXFileReference; lastKnownFileType = sourcecode.swift; path = ApplyFunctionToRasterFromServiceView.swift; sourceTree = "<group>"; };
		883C121429C9136600062FF9 /* DownloadPreplannedMapAreaView.MapPicker.swift */ = {isa = PBXFileReference; fileEncoding = 4; lastKnownFileType = sourcecode.swift; path = DownloadPreplannedMapAreaView.MapPicker.swift; sourceTree = "<group>"; };
		88E52E6E2DC96C3F00F48409 /* ApplyHillshadeRendererToRasterView.swift */ = {isa = PBXFileReference; lastKnownFileType = sourcecode.swift; path = ApplyHillshadeRendererToRasterView.swift; sourceTree = "<group>"; };
		88E52E802DCA703B00F48409 /* ApplyHillshadeRendererToRasterView.SettingsView.swift */ = {isa = PBXFileReference; lastKnownFileType = sourcecode.swift; path = ApplyHillshadeRendererToRasterView.SettingsView.swift; sourceTree = "<group>"; };
		88E52E822DCBB1B400F48409 /* srtm.tiff */ = {isa = PBXFileReference; lastKnownFileType = image.tiff; path = srtm.tiff; sourceTree = "<group>"; };
		88F93CC029C3D59C0006B28E /* CreateAndEditGeometriesView.swift */ = {isa = PBXFileReference; lastKnownFileType = sourcecode.swift; path = CreateAndEditGeometriesView.swift; sourceTree = "<group>"; };
		9503056D2C46ECB70091B32D /* ShowDeviceLocationUsingIndoorPositioningView.Model.swift */ = {isa = PBXFileReference; lastKnownFileType = sourcecode.swift; path = ShowDeviceLocationUsingIndoorPositioningView.Model.swift; sourceTree = "<group>"; };
		9537AFD62C220EF0000923C5 /* ExchangeSetwithoutUpdates */ = {isa = PBXFileReference; lastKnownFileType = folder; path = ExchangeSetwithoutUpdates; sourceTree = "<group>"; };
		9547085B2C3C719800CA8579 /* EditFeatureAttachmentsView.Model.swift */ = {isa = PBXFileReference; lastKnownFileType = sourcecode.swift; path = EditFeatureAttachmentsView.Model.swift; sourceTree = "<group>"; };
		954AEDED2C01332600265114 /* SelectFeaturesInSceneLayerView.swift */ = {isa = PBXFileReference; lastKnownFileType = sourcecode.swift; path = SelectFeaturesInSceneLayerView.swift; sourceTree = "<group>"; };
		955271602C0E6749009B1ED4 /* AddRasterFromServiceView.swift */ = {isa = PBXFileReference; lastKnownFileType = sourcecode.swift; path = AddRasterFromServiceView.swift; sourceTree = "<group>"; };
		955AFAC32C10FD6F009C8FE5 /* ApplyMosaicRuleToRastersView.swift */ = {isa = PBXFileReference; lastKnownFileType = sourcecode.swift; path = ApplyMosaicRuleToRastersView.swift; sourceTree = "<group>"; };
		9579FCE92C3360BB00FC8A1D /* EditFeatureAttachmentsView.swift */ = {isa = PBXFileReference; lastKnownFileType = sourcecode.swift; path = EditFeatureAttachmentsView.swift; sourceTree = "<group>"; };
		95A572182C0FDCC9006E8B48 /* ShowScaleBarView.swift */ = {isa = PBXFileReference; lastKnownFileType = sourcecode.swift; path = ShowScaleBarView.swift; sourceTree = "<group>"; };
		95D2EE0E2C334D1600683D53 /* ShowServiceAreaView.swift */ = {isa = PBXFileReference; lastKnownFileType = sourcecode.swift; path = ShowServiceAreaView.swift; sourceTree = "<group>"; };
		95DEB9B52C127A92009BEC35 /* ShowViewshedFromPointOnMapView.swift */ = {isa = PBXFileReference; lastKnownFileType = sourcecode.swift; path = ShowViewshedFromPointOnMapView.swift; sourceTree = "<group>"; };
		95E980702C26183000CB8912 /* BrowseOGCAPIFeatureServiceView.swift */ = {isa = PBXFileReference; lastKnownFileType = sourcecode.swift; path = BrowseOGCAPIFeatureServiceView.swift; sourceTree = "<group>"; };
		95F3A52A2C07F09C00885DED /* SetSurfaceNavigationConstraintView.swift */ = {isa = PBXFileReference; lastKnownFileType = sourcecode.swift; path = SetSurfaceNavigationConstraintView.swift; sourceTree = "<group>"; };
		95F891282C46E9D60010EBED /* ShowDeviceLocationUsingIndoorPositioningView.swift */ = {isa = PBXFileReference; lastKnownFileType = sourcecode.swift; path = ShowDeviceLocationUsingIndoorPositioningView.swift; sourceTree = "<group>"; };
		D70082EA2ACF900100E0C3C2 /* IdentifyKMLFeaturesView.swift */ = {isa = PBXFileReference; fileEncoding = 4; lastKnownFileType = sourcecode.swift; path = IdentifyKMLFeaturesView.swift; sourceTree = "<group>"; };
		D7010EBC2B05616900D43F55 /* DisplaySceneFromMobileScenePackageView.swift */ = {isa = PBXFileReference; fileEncoding = 4; lastKnownFileType = sourcecode.swift; path = DisplaySceneFromMobileScenePackageView.swift; sourceTree = "<group>"; };
		D701D72B2A37C7F7006FF0C8 /* bradley_low_3ds */ = {isa = PBXFileReference; lastKnownFileType = folder; path = bradley_low_3ds; sourceTree = "<group>"; };
		D703F04C2D9334AC0077E3A8 /* SnapGeometryEditsWithUtilityNetworkRulesView.Model.swift */ = {isa = PBXFileReference; lastKnownFileType = sourcecode.swift; path = SnapGeometryEditsWithUtilityNetworkRulesView.Model.swift; sourceTree = "<group>"; };
		D7044B952BE18D73000F2C43 /* EditWithBranchVersioningView.Views.swift */ = {isa = PBXFileReference; fileEncoding = 4; lastKnownFileType = sourcecode.swift; path = EditWithBranchVersioningView.Views.swift; sourceTree = "<group>"; };
		D704AA592AB22C1A00A3BB63 /* GroupLayersTogetherView.swift */ = {isa = PBXFileReference; fileEncoding = 4; lastKnownFileType = sourcecode.swift; path = GroupLayersTogetherView.swift; sourceTree = "<group>"; };
		D70539032CD0122D00F63F4A /* mil2525d.stylx */ = {isa = PBXFileReference; lastKnownFileType = file; path = mil2525d.stylx; sourceTree = "<group>"; };
		D705390F2CD0127700F63F4A /* militaryoverlay.geodatabase */ = {isa = PBXFileReference; lastKnownFileType = folder; path = militaryoverlay.geodatabase; sourceTree = "<group>"; };
		D7054AE82ACCCB6C007235BA /* Animate3DGraphicView.SettingsView.swift */ = {isa = PBXFileReference; fileEncoding = 4; lastKnownFileType = sourcecode.swift; path = Animate3DGraphicView.SettingsView.swift; sourceTree = "<group>"; };
		D7058B0D2B59E44B000A888A /* StylePointWithSceneSymbolView.swift */ = {isa = PBXFileReference; fileEncoding = 4; lastKnownFileType = sourcecode.swift; path = StylePointWithSceneSymbolView.swift; sourceTree = "<group>"; };
		D7058FB02ACB423C00A40F14 /* Animate3DGraphicView.Model.swift */ = {isa = PBXFileReference; fileEncoding = 4; lastKnownFileType = sourcecode.swift; path = Animate3DGraphicView.Model.swift; sourceTree = "<group>"; };
		D707898E2CD160FD000DF215 /* ApplyDictionaryRendererToGraphicsOverlayView.swift */ = {isa = PBXFileReference; lastKnownFileType = sourcecode.swift; path = ApplyDictionaryRendererToGraphicsOverlayView.swift; sourceTree = "<group>"; };
		D70789992CD16324000DF215 /* Mil2525DMessages.xml */ = {isa = PBXFileReference; lastKnownFileType = text.xml; path = Mil2525DMessages.xml; sourceTree = "<group>"; };
		D7084FA62AD771AA00EC7F4F /* AugmentRealityToFlyOverSceneView.swift */ = {isa = PBXFileReference; fileEncoding = 4; lastKnownFileType = sourcecode.swift; path = AugmentRealityToFlyOverSceneView.swift; sourceTree = "<group>"; };
		D70BE5782A5624A80022CA02 /* CategoriesView.swift */ = {isa = PBXFileReference; lastKnownFileType = sourcecode.swift; path = CategoriesView.swift; sourceTree = "<group>"; };
		D710996C2A27D9210065A1C1 /* DensifyAndGeneralizeGeometryView.swift */ = {isa = PBXFileReference; fileEncoding = 4; lastKnownFileType = sourcecode.swift; path = DensifyAndGeneralizeGeometryView.swift; sourceTree = "<group>"; };
		D710996F2A2802FA0065A1C1 /* DensifyAndGeneralizeGeometryView.SettingsView.swift */ = {isa = PBXFileReference; lastKnownFileType = sourcecode.swift; path = DensifyAndGeneralizeGeometryView.SettingsView.swift; sourceTree = "<group>"; };
		D7114A0C2BDC6A3300FA68CA /* EditWithBranchVersioningView.Model.swift */ = {isa = PBXFileReference; fileEncoding = 4; lastKnownFileType = sourcecode.swift; path = EditWithBranchVersioningView.Model.swift; sourceTree = "<group>"; };
		D71371752BD88ECC00EB2F86 /* MonitorChangesToLayerViewStateView.swift */ = {isa = PBXFileReference; fileEncoding = 4; lastKnownFileType = sourcecode.swift; path = MonitorChangesToLayerViewStateView.swift; sourceTree = "<group>"; };
		D713C6D12CB990600073AA72 /* AddKMLLayerView.swift */ = {isa = PBXFileReference; lastKnownFileType = sourcecode.swift; path = AddKMLLayerView.swift; sourceTree = "<group>"; };
		D713C6F52CB9B9A60073AA72 /* US_State_Capitals.kml */ = {isa = PBXFileReference; lastKnownFileType = text.xml; path = US_State_Capitals.kml; sourceTree = "<group>"; };
		D7142BC32DB71082004F87B7 /* View+PagePresentation.swift */ = {isa = PBXFileReference; lastKnownFileType = sourcecode.swift; path = "View+PagePresentation.swift"; sourceTree = "<group>"; };
		D71563E32D5AC2B600D2E948 /* CreateKMLMultiTrackView.swift */ = {isa = PBXFileReference; lastKnownFileType = sourcecode.swift; path = CreateKMLMultiTrackView.swift; sourceTree = "<group>"; };
		D718A1E62B570F7500447087 /* OrbitCameraAroundObjectView.Model.swift */ = {isa = PBXFileReference; fileEncoding = 4; lastKnownFileType = sourcecode.swift; path = OrbitCameraAroundObjectView.Model.swift; sourceTree = "<group>"; };
		D718A1EA2B575FD900447087 /* ManageBookmarksView.swift */ = {isa = PBXFileReference; fileEncoding = 4; lastKnownFileType = sourcecode.swift; path = ManageBookmarksView.swift; sourceTree = "<group>"; };
		D71A9DE02D8CC88D00CA03CB /* SnapGeometryEditsWithUtilityNetworkRulesView.swift */ = {isa = PBXFileReference; lastKnownFileType = sourcecode.swift; path = SnapGeometryEditsWithUtilityNetworkRulesView.swift; sourceTree = "<group>"; };
		D71C5F632AAA7A88006599FD /* CreateSymbolStylesFromWebStylesView.swift */ = {isa = PBXFileReference; fileEncoding = 4; lastKnownFileType = sourcecode.swift; path = CreateSymbolStylesFromWebStylesView.swift; sourceTree = "<group>"; };
		D71C909C2C6C249B0018C63E /* StyleGeometryTypesWithSymbolsView.swift */ = {isa = PBXFileReference; fileEncoding = 4; lastKnownFileType = sourcecode.swift; path = StyleGeometryTypesWithSymbolsView.swift; sourceTree = "<group>"; };
		D71C909D2C6C249B0018C63E /* StyleGeometryTypesWithSymbolsView.Views.swift */ = {isa = PBXFileReference; fileEncoding = 4; lastKnownFileType = sourcecode.swift; path = StyleGeometryTypesWithSymbolsView.Views.swift; sourceTree = "<group>"; };
		D71D516D2B51D7B600B2A2BE /* SearchForWebMapView.Views.swift */ = {isa = PBXFileReference; fileEncoding = 4; lastKnownFileType = sourcecode.swift; path = SearchForWebMapView.Views.swift; sourceTree = "<group>"; };
		D71FCB892AD6277E000E517C /* CreateMobileGeodatabaseView.Model.swift */ = {isa = PBXFileReference; fileEncoding = 4; lastKnownFileType = sourcecode.swift; path = CreateMobileGeodatabaseView.Model.swift; sourceTree = "<group>"; };
		D7201CD42CC6B710004BDB7D /* AddTiledLayerAsBasemapView.swift */ = {isa = PBXFileReference; lastKnownFileType = sourcecode.swift; path = AddTiledLayerAsBasemapView.swift; sourceTree = "<group>"; };
		D7201D002CC6D3B5004BDB7D /* AddVectorTiledLayerFromCustomStyleView.swift */ = {isa = PBXFileReference; lastKnownFileType = sourcecode.swift; path = AddVectorTiledLayerFromCustomStyleView.swift; sourceTree = "<group>"; };
		D7201D292CC6D829004BDB7D /* dodge_city.vtpk */ = {isa = PBXFileReference; lastKnownFileType = file; path = dodge_city.vtpk; sourceTree = "<group>"; };
		D721EEA72ABDFF550040BE46 /* LothianRiversAnno.mmpk */ = {isa = PBXFileReference; lastKnownFileType = file; path = LothianRiversAnno.mmpk; sourceTree = "<group>"; };
		D722BD212A420DAD002C2087 /* ShowExtrudedFeaturesView.swift */ = {isa = PBXFileReference; fileEncoding = 4; lastKnownFileType = sourcecode.swift; path = ShowExtrudedFeaturesView.swift; sourceTree = "<group>"; };
		D7232EE02AC1E5AA0079ABFF /* PlayKMLTourView.swift */ = {isa = PBXFileReference; fileEncoding = 4; lastKnownFileType = sourcecode.swift; path = PlayKMLTourView.swift; sourceTree = "<group>"; };
		D72C43F22AEB066D00B6157B /* GeocodeOfflineView.Model.swift */ = {isa = PBXFileReference; fileEncoding = 4; lastKnownFileType = sourcecode.swift; path = GeocodeOfflineView.Model.swift; sourceTree = "<group>"; };
		D72F272B2ADA1E4400F906DA /* AugmentRealityToShowTabletopSceneView.swift */ = {isa = PBXFileReference; fileEncoding = 4; lastKnownFileType = sourcecode.swift; path = AugmentRealityToShowTabletopSceneView.swift; sourceTree = "<group>"; };
		D72FE7022CE6D05600BBC0FE /* AppFavorites.swift */ = {isa = PBXFileReference; lastKnownFileType = sourcecode.swift; path = AppFavorites.swift; sourceTree = "<group>"; };
		D72FE7072CE6DA1900BBC0FE /* SampleMenuButtons.swift */ = {isa = PBXFileReference; lastKnownFileType = sourcecode.swift; path = SampleMenuButtons.swift; sourceTree = "<group>"; };
		D731F3C02AD0D2AC00A8431E /* IdentifyGraphicsView.swift */ = {isa = PBXFileReference; fileEncoding = 4; lastKnownFileType = sourcecode.swift; path = IdentifyGraphicsView.swift; sourceTree = "<group>"; };
		D7337C592ABCFDB100A5D865 /* StyleSymbolsFromMobileStyleFileView.SymbolOptionsListView.swift */ = {isa = PBXFileReference; fileEncoding = 4; lastKnownFileType = sourcecode.swift; path = StyleSymbolsFromMobileStyleFileView.SymbolOptionsListView.swift; sourceTree = "<group>"; };
		D7337C5F2ABD142D00A5D865 /* ShowMobileMapPackageExpirationDateView.swift */ = {isa = PBXFileReference; fileEncoding = 4; lastKnownFileType = sourcecode.swift; path = ShowMobileMapPackageExpirationDateView.swift; sourceTree = "<group>"; };
		D733CA152BED980D00FBDE4C /* EditAndSyncFeaturesWithFeatureServiceView.swift */ = {isa = PBXFileReference; fileEncoding = 4; lastKnownFileType = sourcecode.swift; path = EditAndSyncFeaturesWithFeatureServiceView.swift; sourceTree = "<group>"; };
		D734FA092A183A5B00246D7E /* SetMaxExtentView.swift */ = {isa = PBXFileReference; fileEncoding = 4; lastKnownFileType = sourcecode.swift; path = SetMaxExtentView.swift; sourceTree = "<group>"; };
		D7352F8A2BD992C40013FFEF /* MonitorChangesToDrawStatusView.swift */ = {isa = PBXFileReference; fileEncoding = 4; lastKnownFileType = sourcecode.swift; path = MonitorChangesToDrawStatusView.swift; sourceTree = "<group>"; };
		D73571D62CB6131E0046A433 /* hydrography */ = {isa = PBXFileReference; lastKnownFileType = folder; path = hydrography; sourceTree = "<group>"; };
		D73723742AF5877500846884 /* FindRouteInMobileMapPackageView.Models.swift */ = {isa = PBXFileReference; fileEncoding = 4; lastKnownFileType = sourcecode.swift; path = FindRouteInMobileMapPackageView.Models.swift; sourceTree = "<group>"; };
		D73723782AF5ADD700846884 /* FindRouteInMobileMapPackageView.MobileMapView.swift */ = {isa = PBXFileReference; fileEncoding = 4; lastKnownFileType = sourcecode.swift; path = FindRouteInMobileMapPackageView.MobileMapView.swift; sourceTree = "<group>"; };
		D73E61922BDAEE6600457932 /* MatchViewpointOfGeoViewsView.swift */ = {isa = PBXFileReference; fileEncoding = 4; lastKnownFileType = sourcecode.swift; path = MatchViewpointOfGeoViewsView.swift; sourceTree = "<group>"; };
		D73E619A2BDB21F400457932 /* EditWithBranchVersioningView.swift */ = {isa = PBXFileReference; fileEncoding = 4; lastKnownFileType = sourcecode.swift; path = EditWithBranchVersioningView.swift; sourceTree = "<group>"; };
		D73F06662B5EE73D000B574F /* QueryFeaturesWithArcadeExpressionView.swift */ = {isa = PBXFileReference; fileEncoding = 4; lastKnownFileType = sourcecode.swift; path = QueryFeaturesWithArcadeExpressionView.swift; sourceTree = "<group>"; };
		D73F8CF32AB1089900CD39DA /* Restaurant.stylx */ = {isa = PBXFileReference; lastKnownFileType = file; path = Restaurant.stylx; sourceTree = "<group>"; };
		D73FC0FC2AD4A18D0067A19B /* CreateMobileGeodatabaseView.swift */ = {isa = PBXFileReference; fileEncoding = 4; lastKnownFileType = sourcecode.swift; path = CreateMobileGeodatabaseView.swift; sourceTree = "<group>"; };
		D73FCFF42B02A3AA0006360D /* FindAddressWithReverseGeocodeView.swift */ = {isa = PBXFileReference; fileEncoding = 4; lastKnownFileType = sourcecode.swift; path = FindAddressWithReverseGeocodeView.swift; sourceTree = "<group>"; };
		D73FCFFE2B02C7630006360D /* FindRouteAroundBarriersView.Views.swift */ = {isa = PBXFileReference; fileEncoding = 4; lastKnownFileType = sourcecode.swift; path = FindRouteAroundBarriersView.Views.swift; sourceTree = "<group>"; };
		D742B6812D0A5FA100BA944F /* DownloadPortalItemData.swift */ = {isa = PBXFileReference; lastKnownFileType = sourcecode.swift; path = DownloadPortalItemData.swift; sourceTree = "<group>"; };
		D742E48F2B04132B00690098 /* DisplayWebSceneFromPortalItemView.swift */ = {isa = PBXFileReference; fileEncoding = 4; lastKnownFileType = sourcecode.swift; path = DisplayWebSceneFromPortalItemView.swift; sourceTree = "<group>"; };
		D744FD162A2112D90084A66C /* CreateConvexHullAroundPointsView.swift */ = {isa = PBXFileReference; fileEncoding = 4; lastKnownFileType = sourcecode.swift; path = CreateConvexHullAroundPointsView.swift; sourceTree = "<group>"; };
		D7464F1D2ACE04B3007FEE88 /* IdentifyRasterCellView.swift */ = {isa = PBXFileReference; fileEncoding = 4; lastKnownFileType = sourcecode.swift; path = IdentifyRasterCellView.swift; sourceTree = "<group>"; };
		D7464F2A2ACE0964007FEE88 /* SA_EVI_8Day_03May20 */ = {isa = PBXFileReference; lastKnownFileType = folder; path = SA_EVI_8Day_03May20; sourceTree = "<group>"; };
		D7497F3B2AC4B4C100167AD2 /* DisplayDimensionsView.swift */ = {isa = PBXFileReference; fileEncoding = 4; lastKnownFileType = sourcecode.swift; path = DisplayDimensionsView.swift; sourceTree = "<group>"; };
		D7497F3F2AC4BA4100167AD2 /* Edinburgh_Pylon_Dimensions.mmpk */ = {isa = PBXFileReference; lastKnownFileType = file; path = Edinburgh_Pylon_Dimensions.mmpk; sourceTree = "<group>"; };
		D74C8BFD2ABA5605007C76B8 /* StyleSymbolsFromMobileStyleFileView.swift */ = {isa = PBXFileReference; fileEncoding = 4; lastKnownFileType = sourcecode.swift; path = StyleSymbolsFromMobileStyleFileView.swift; sourceTree = "<group>"; };
		D74C8C012ABA6202007C76B8 /* emoji-mobile.stylx */ = {isa = PBXFileReference; lastKnownFileType = file; path = "emoji-mobile.stylx"; sourceTree = "<group>"; };
		D74EA7812B6DADA5008F6C7C /* ValidateUtilityNetworkTopologyView.swift */ = {isa = PBXFileReference; fileEncoding = 4; lastKnownFileType = sourcecode.swift; path = ValidateUtilityNetworkTopologyView.swift; sourceTree = "<group>"; };
		D74ECD0C2BEEAE2F007C0FA6 /* EditAndSyncFeaturesWithFeatureServiceView.Model.swift */ = {isa = PBXFileReference; fileEncoding = 4; lastKnownFileType = sourcecode.swift; path = EditAndSyncFeaturesWithFeatureServiceView.Model.swift; sourceTree = "<group>"; };
		D74F03EF2B609A7D00E83688 /* AddFeaturesWithContingentValuesView.Model.swift */ = {isa = PBXFileReference; fileEncoding = 4; lastKnownFileType = sourcecode.swift; path = AddFeaturesWithContingentValuesView.Model.swift; sourceTree = "<group>"; };
		D74F6C3E2D0CD51B00D4FB15 /* ConfigureElectronicNavigationalChartsView.swift */ = {isa = PBXFileReference; lastKnownFileType = sourcecode.swift; path = ConfigureElectronicNavigationalChartsView.swift; sourceTree = "<group>"; };
		D75101802A2E493600B8FA48 /* ShowLabelsOnLayerView.swift */ = {isa = PBXFileReference; fileEncoding = 4; lastKnownFileType = sourcecode.swift; path = ShowLabelsOnLayerView.swift; sourceTree = "<group>"; };
		D751018D2A2E962D00B8FA48 /* IdentifyLayerFeaturesView.swift */ = {isa = PBXFileReference; fileEncoding = 4; lastKnownFileType = sourcecode.swift; path = IdentifyLayerFeaturesView.swift; sourceTree = "<group>"; };
		D751B4C42CD3E572005CE750 /* AddKMLLayerWithNetworkLinksView.swift */ = {isa = PBXFileReference; lastKnownFileType = sourcecode.swift; path = AddKMLLayerWithNetworkLinksView.swift; sourceTree = "<group>"; };
		D752D93F2A39154C003EB25E /* ManageOperationalLayersView.swift */ = {isa = PBXFileReference; fileEncoding = 4; lastKnownFileType = sourcecode.swift; path = ManageOperationalLayersView.swift; sourceTree = "<group>"; };
		D752D9452A3A6F7F003EB25E /* MonitorChangesToMapLoadStatusView.swift */ = {isa = PBXFileReference; fileEncoding = 4; lastKnownFileType = sourcecode.swift; path = MonitorChangesToMapLoadStatusView.swift; sourceTree = "<group>"; };
		D752D95E2A3BCE06003EB25E /* DisplayMapFromPortalItemView.swift */ = {isa = PBXFileReference; fileEncoding = 4; lastKnownFileType = sourcecode.swift; path = DisplayMapFromPortalItemView.swift; sourceTree = "<group>"; };
		D75362D12A1E886700D83028 /* ApplyUniqueValueRendererView.swift */ = {isa = PBXFileReference; fileEncoding = 4; lastKnownFileType = sourcecode.swift; path = ApplyUniqueValueRendererView.swift; sourceTree = "<group>"; };
		D7553CD82AE2DFEC00DC2A70 /* GeocodeOfflineView.swift */ = {isa = PBXFileReference; fileEncoding = 4; lastKnownFileType = sourcecode.swift; path = GeocodeOfflineView.swift; sourceTree = "<group>"; };
		D757D14A2B6C46E50065F78F /* ListSpatialReferenceTransformationsView.Model.swift */ = {isa = PBXFileReference; fileEncoding = 4; lastKnownFileType = sourcecode.swift; path = ListSpatialReferenceTransformationsView.Model.swift; sourceTree = "<group>"; };
		D7588F5C2B7D8DAA008B75E2 /* NavigateRouteWithReroutingView.swift */ = {isa = PBXFileReference; fileEncoding = 4; lastKnownFileType = sourcecode.swift; path = NavigateRouteWithReroutingView.swift; sourceTree = "<group>"; };
		D75B58502AAFB3030038B3B4 /* StyleFeaturesWithCustomDictionaryView.swift */ = {isa = PBXFileReference; fileEncoding = 4; lastKnownFileType = sourcecode.swift; path = StyleFeaturesWithCustomDictionaryView.swift; sourceTree = "<group>"; };
		D75C35662AB50338003CD55F /* GroupLayersTogetherView.GroupLayerListView.swift */ = {isa = PBXFileReference; fileEncoding = 4; lastKnownFileType = sourcecode.swift; path = GroupLayersTogetherView.GroupLayerListView.swift; sourceTree = "<group>"; };
		D75E5EE22CC0340100252595 /* ListContentsOfKMLFileView.swift */ = {isa = PBXFileReference; lastKnownFileType = sourcecode.swift; path = ListContentsOfKMLFileView.swift; sourceTree = "<group>"; };
		D75E5EEA2CC0466900252595 /* esri_test_data.kmz */ = {isa = PBXFileReference; lastKnownFileType = file; path = esri_test_data.kmz; sourceTree = "<group>"; };
		D75E5EED2CC049D500252595 /* EditFeaturesUsingFeatureFormsView.swift */ = {isa = PBXFileReference; lastKnownFileType = sourcecode.swift; path = EditFeaturesUsingFeatureFormsView.swift; sourceTree = "<group>"; };
		D75F66332B48EABC00434974 /* SearchForWebMapView.swift */ = {isa = PBXFileReference; fileEncoding = 4; lastKnownFileType = sourcecode.swift; path = SearchForWebMapView.swift; sourceTree = "<group>"; };
		D76000AB2AF19C2300B3084D /* FindRouteInMobileMapPackageView.swift */ = {isa = PBXFileReference; fileEncoding = 4; lastKnownFileType = sourcecode.swift; path = FindRouteInMobileMapPackageView.swift; sourceTree = "<group>"; };
		D76000B62AF19FCA00B3084D /* SanFrancisco.mmpk */ = {isa = PBXFileReference; lastKnownFileType = file; path = SanFrancisco.mmpk; sourceTree = "<group>"; };
		D762AF5B2BF6A7B900ECE3C7 /* EditFeaturesWithFeatureLinkedAnnotationView.swift */ = {isa = PBXFileReference; fileEncoding = 4; lastKnownFileType = sourcecode.swift; path = EditFeaturesWithFeatureLinkedAnnotationView.swift; sourceTree = "<group>"; };
		D762AF632BF6A96100ECE3C7 /* loudoun_anno.geodatabase */ = {isa = PBXFileReference; lastKnownFileType = file; path = loudoun_anno.geodatabase; sourceTree = "<group>"; };
		D762DA0C2D94C750001052DD /* NapervilleGasUtilities.geodatabase */ = {isa = PBXFileReference; lastKnownFileType = file; path = NapervilleGasUtilities.geodatabase; sourceTree = "<group>"; };
		D7634FAE2A43B7AC00F8AEFB /* CreateConvexHullAroundGeometriesView.swift */ = {isa = PBXFileReference; fileEncoding = 4; lastKnownFileType = sourcecode.swift; path = CreateConvexHullAroundGeometriesView.swift; sourceTree = "<group>"; };
		D7635FED2B9272CB0044AB97 /* DisplayClustersView.swift */ = {isa = PBXFileReference; fileEncoding = 4; lastKnownFileType = sourcecode.swift; path = DisplayClustersView.swift; sourceTree = "<group>"; };
		D7635FF52B9277DC0044AB97 /* ConfigureClustersView.Model.swift */ = {isa = PBXFileReference; fileEncoding = 4; lastKnownFileType = sourcecode.swift; path = ConfigureClustersView.Model.swift; sourceTree = "<group>"; };
		D7635FF72B9277DC0044AB97 /* ConfigureClustersView.SettingsView.swift */ = {isa = PBXFileReference; fileEncoding = 4; lastKnownFileType = sourcecode.swift; path = ConfigureClustersView.SettingsView.swift; sourceTree = "<group>"; };
		D7635FF82B9277DC0044AB97 /* ConfigureClustersView.swift */ = {isa = PBXFileReference; fileEncoding = 4; lastKnownFileType = sourcecode.swift; path = ConfigureClustersView.swift; sourceTree = "<group>"; };
		D76495202B74687E0042699E /* ValidateUtilityNetworkTopologyView.Model.swift */ = {isa = PBXFileReference; fileEncoding = 4; lastKnownFileType = sourcecode.swift; path = ValidateUtilityNetworkTopologyView.Model.swift; sourceTree = "<group>"; };
		D764B7DB2BE2F89D002E2F92 /* EditGeodatabaseWithTransactionsView.swift */ = {isa = PBXFileReference; fileEncoding = 4; lastKnownFileType = sourcecode.swift; path = EditGeodatabaseWithTransactionsView.swift; sourceTree = "<group>"; };
		D76929F52B4F78340047205E /* OrbitCameraAroundObjectView.swift */ = {isa = PBXFileReference; fileEncoding = 4; lastKnownFileType = sourcecode.swift; path = OrbitCameraAroundObjectView.swift; sourceTree = "<group>"; };
		D769C2112A29019B00030F61 /* SetUpLocationDrivenGeotriggersView.swift */ = {isa = PBXFileReference; fileEncoding = 4; lastKnownFileType = sourcecode.swift; path = SetUpLocationDrivenGeotriggersView.swift; sourceTree = "<group>"; };
		D769DF322BEC1A1C0062AE95 /* EditGeodatabaseWithTransactionsView.Model.swift */ = {isa = PBXFileReference; fileEncoding = 4; lastKnownFileType = sourcecode.swift; path = EditGeodatabaseWithTransactionsView.Model.swift; sourceTree = "<group>"; };
		D76CE8D52BFD7047009A8686 /* SetReferenceScaleView.swift */ = {isa = PBXFileReference; fileEncoding = 4; lastKnownFileType = sourcecode.swift; path = SetReferenceScaleView.swift; sourceTree = "<group>"; };
		D76EE6062AF9AFE100DA0325 /* FindRouteAroundBarriersView.Model.swift */ = {isa = PBXFileReference; fileEncoding = 4; lastKnownFileType = sourcecode.swift; path = FindRouteAroundBarriersView.Model.swift; sourceTree = "<group>"; };
		D7705D552AFC244E00CC0335 /* FindClosestFacilityToMultiplePointsView.swift */ = {isa = PBXFileReference; fileEncoding = 4; lastKnownFileType = sourcecode.swift; path = FindClosestFacilityToMultiplePointsView.swift; sourceTree = "<group>"; };
		D7705D612AFC570700CC0335 /* FindClosestFacilityFromPointView.swift */ = {isa = PBXFileReference; fileEncoding = 4; lastKnownFileType = sourcecode.swift; path = FindClosestFacilityFromPointView.swift; sourceTree = "<group>"; };
		D771D0C22CD55211004C13CB /* ApplyRasterRenderingRuleView.swift */ = {isa = PBXFileReference; lastKnownFileType = sourcecode.swift; path = ApplyRasterRenderingRuleView.swift; sourceTree = "<group>"; };
		D7749AD52AF08BF50086632F /* FindRouteInTransportNetworkView.Model.swift */ = {isa = PBXFileReference; fileEncoding = 4; lastKnownFileType = sourcecode.swift; path = FindRouteInTransportNetworkView.Model.swift; sourceTree = "<group>"; };
		D77570BF2A2942F800F490CD /* AnimateImagesWithImageOverlayView.swift */ = {isa = PBXFileReference; fileEncoding = 4; lastKnownFileType = sourcecode.swift; path = AnimateImagesWithImageOverlayView.swift; sourceTree = "<group>"; };
		D77572AD2A295DDD00F490CD /* PacificSouthWest2 */ = {isa = PBXFileReference; lastKnownFileType = folder; path = PacificSouthWest2; sourceTree = "<group>"; };
		D77688102B69826B007C3860 /* ListSpatialReferenceTransformationsView.swift */ = {isa = PBXFileReference; fileEncoding = 4; lastKnownFileType = sourcecode.swift; path = ListSpatialReferenceTransformationsView.swift; sourceTree = "<group>"; };
		D7781D482B7EB03400E53C51 /* SanDiegoTourPath.json */ = {isa = PBXFileReference; fileEncoding = 4; lastKnownFileType = text.json; path = SanDiegoTourPath.json; sourceTree = "<group>"; };
		D7781D4A2B7ECCB700E53C51 /* NavigateRouteWithReroutingView.Model.swift */ = {isa = PBXFileReference; fileEncoding = 4; lastKnownFileType = sourcecode.swift; path = NavigateRouteWithReroutingView.Model.swift; sourceTree = "<group>"; };
		D77BC5362B59A2D3007B49B6 /* StylePointWithDistanceCompositeSceneSymbolView.swift */ = {isa = PBXFileReference; fileEncoding = 4; lastKnownFileType = sourcecode.swift; path = StylePointWithDistanceCompositeSceneSymbolView.swift; sourceTree = "<group>"; };
		D77D9BFF2BB2438200B38A6C /* AugmentRealityToShowHiddenInfrastructureView.ARSceneView.swift */ = {isa = PBXFileReference; fileEncoding = 4; lastKnownFileType = sourcecode.swift; path = AugmentRealityToShowHiddenInfrastructureView.ARSceneView.swift; sourceTree = "<group>"; };
		D7848ED42CBD85A300F6F546 /* AddPointSceneLayerView.swift */ = {isa = PBXFileReference; lastKnownFileType = sourcecode.swift; path = AddPointSceneLayerView.swift; sourceTree = "<group>"; };
		D7848EFA2CBD986400F6F546 /* AddElevationSourceFromRasterView.swift */ = {isa = PBXFileReference; lastKnownFileType = sourcecode.swift; path = AddElevationSourceFromRasterView.swift; sourceTree = "<group>"; };
		D78666AC2A2161F100C60110 /* FindNearestVertexView.swift */ = {isa = PBXFileReference; fileEncoding = 4; lastKnownFileType = sourcecode.swift; path = FindNearestVertexView.swift; sourceTree = "<group>"; };
		D789AAAC2D66C718007A8E0E /* CreateKMLMultiTrackView.Model.swift */ = {isa = PBXFileReference; lastKnownFileType = sourcecode.swift; path = CreateKMLMultiTrackView.Model.swift; sourceTree = "<group>"; };
		D78FA4932C3C88880079313E /* CreateDynamicBasemapGalleryView.Views.swift */ = {isa = PBXFileReference; lastKnownFileType = sourcecode.swift; path = CreateDynamicBasemapGalleryView.Views.swift; sourceTree = "<group>"; };
		D79482D02C35D872006521CD /* CreateDynamicBasemapGalleryView.swift */ = {isa = PBXFileReference; fileEncoding = 4; lastKnownFileType = sourcecode.swift; path = CreateDynamicBasemapGalleryView.swift; sourceTree = "<group>"; };
		D79EE76D2A4CEA5D005A52AE /* SetUpLocationDrivenGeotriggersView.Model.swift */ = {isa = PBXFileReference; fileEncoding = 4; lastKnownFileType = sourcecode.swift; path = SetUpLocationDrivenGeotriggersView.Model.swift; sourceTree = "<group>"; };
		D7A670D42DADB9630060E327 /* Bundle.swift */ = {isa = PBXFileReference; lastKnownFileType = sourcecode.swift; path = Bundle.swift; sourceTree = "<group>"; };
		D7A670D62DADBC770060E327 /* EnvironmentValues+RequestReviewModel.swift */ = {isa = PBXFileReference; lastKnownFileType = sourcecode.swift; path = "EnvironmentValues+RequestReviewModel.swift"; sourceTree = "<group>"; };
		D7A737DC2BABB9FE00B7C7FC /* AugmentRealityToShowHiddenInfrastructureView.swift */ = {isa = PBXFileReference; fileEncoding = 4; lastKnownFileType = sourcecode.swift; path = AugmentRealityToShowHiddenInfrastructureView.swift; sourceTree = "<group>"; };
		D7A85A022CD5ABF5009DC68A /* QueryWithCQLFiltersView.swift */ = {isa = PBXFileReference; lastKnownFileType = sourcecode.swift; path = QueryWithCQLFiltersView.swift; sourceTree = "<group>"; };
		D7ABA2F82A32579C0021822B /* MeasureDistanceInSceneView.swift */ = {isa = PBXFileReference; fileEncoding = 4; lastKnownFileType = sourcecode.swift; path = MeasureDistanceInSceneView.swift; sourceTree = "<group>"; };
		D7ABA2FE2A32881C0021822B /* ShowViewshedFromGeoelementInSceneView.swift */ = {isa = PBXFileReference; fileEncoding = 4; lastKnownFileType = sourcecode.swift; path = ShowViewshedFromGeoelementInSceneView.swift; sourceTree = "<group>"; };
		D7AE861D2AC39DC50049B626 /* DisplayAnnotationView.swift */ = {isa = PBXFileReference; fileEncoding = 4; lastKnownFileType = sourcecode.swift; path = DisplayAnnotationView.swift; sourceTree = "<group>"; };
		D7B759B22B1FFBE300017FDD /* FavoritesView.swift */ = {isa = PBXFileReference; lastKnownFileType = sourcecode.swift; path = FavoritesView.swift; sourceTree = "<group>"; };
		D7BA38902BFBC476009954F5 /* EditFeaturesWithFeatureLinkedAnnotationView.Model.swift */ = {isa = PBXFileReference; fileEncoding = 4; lastKnownFileType = sourcecode.swift; path = EditFeaturesWithFeatureLinkedAnnotationView.Model.swift; sourceTree = "<group>"; };
		D7BA38932BFBFC0F009954F5 /* QueryRelatedFeaturesView.swift */ = {isa = PBXFileReference; fileEncoding = 4; lastKnownFileType = sourcecode.swift; path = QueryRelatedFeaturesView.swift; sourceTree = "<group>"; };
		D7BB3DD02C5D781800FFCD56 /* SaveTheBay.geodatabase */ = {isa = PBXFileReference; lastKnownFileType = file; path = SaveTheBay.geodatabase; sourceTree = "<group>"; };
		D7BE7E6B2CC19CC3006DDB0C /* AddTiledLayerView.swift */ = {isa = PBXFileReference; lastKnownFileType = sourcecode.swift; path = AddTiledLayerView.swift; sourceTree = "<group>"; };
		D7BEBA9E2CBD9CCA00F882E7 /* MontereyElevation.dt2 */ = {isa = PBXFileReference; lastKnownFileType = text; path = MontereyElevation.dt2; sourceTree = "<group>"; };
		D7BEBABF2CBDC0F800F882E7 /* AddElevationSourceFromTilePackageView.swift */ = {isa = PBXFileReference; lastKnownFileType = sourcecode.swift; path = AddElevationSourceFromTilePackageView.swift; sourceTree = "<group>"; };
		D7BEBAC72CBDC81200F882E7 /* MontereyElevation.tpkx */ = {isa = PBXFileReference; lastKnownFileType = file; path = MontereyElevation.tpkx; sourceTree = "<group>"; };
		D7BEBACE2CBDFE1C00F882E7 /* DisplayAlternateSymbolsAtDifferentScalesView.swift */ = {isa = PBXFileReference; lastKnownFileType = sourcecode.swift; path = DisplayAlternateSymbolsAtDifferentScalesView.swift; sourceTree = "<group>"; };
		D7C16D1A2AC5F95300689E89 /* Animate3DGraphicView.swift */ = {isa = PBXFileReference; fileEncoding = 4; lastKnownFileType = sourcecode.swift; path = Animate3DGraphicView.swift; sourceTree = "<group>"; };
		D7C16D1E2AC5FE8200689E89 /* Pyrenees.csv */ = {isa = PBXFileReference; fileEncoding = 4; lastKnownFileType = text; path = Pyrenees.csv; sourceTree = "<group>"; };
		D7C16D212AC5FE9800689E89 /* GrandCanyon.csv */ = {isa = PBXFileReference; fileEncoding = 4; lastKnownFileType = text; path = GrandCanyon.csv; sourceTree = "<group>"; };
		D7C16D242AC5FEA600689E89 /* Snowdon.csv */ = {isa = PBXFileReference; fileEncoding = 4; lastKnownFileType = text; path = Snowdon.csv; sourceTree = "<group>"; };
		D7C16D272AC5FEB600689E89 /* Hawaii.csv */ = {isa = PBXFileReference; fileEncoding = 4; lastKnownFileType = text; path = Hawaii.csv; sourceTree = "<group>"; };
		D7C3AB472B683291008909B9 /* SetFeatureRequestModeView.swift */ = {isa = PBXFileReference; fileEncoding = 4; lastKnownFileType = sourcecode.swift; path = SetFeatureRequestModeView.swift; sourceTree = "<group>"; };
		D7C5233E2BED9BBF00E8221A /* SanFrancisco.tpkx */ = {isa = PBXFileReference; lastKnownFileType = file; path = SanFrancisco.tpkx; sourceTree = "<group>"; };
		D7C6420B2B4F47E10042B8F7 /* SearchForWebMapView.Model.swift */ = {isa = PBXFileReference; fileEncoding = 4; lastKnownFileType = sourcecode.swift; path = SearchForWebMapView.Model.swift; sourceTree = "<group>"; };
		D7C97B552B75C10C0097CDA1 /* ValidateUtilityNetworkTopologyView.Views.swift */ = {isa = PBXFileReference; fileEncoding = 4; lastKnownFileType = sourcecode.swift; path = ValidateUtilityNetworkTopologyView.Views.swift; sourceTree = "<group>"; };
		D7CC33FD2A31475C00198EDF /* ShowLineOfSightBetweenPointsView.swift */ = {isa = PBXFileReference; fileEncoding = 4; lastKnownFileType = sourcecode.swift; path = ShowLineOfSightBetweenPointsView.swift; sourceTree = "<group>"; };
		D7CDD3852CB86F0A00DE9766 /* AddPointCloudLayerFromFileView.swift */ = {isa = PBXFileReference; lastKnownFileType = sourcecode.swift; path = AddPointCloudLayerFromFileView.swift; sourceTree = "<group>"; };
		D7CDD38D2CB872EA00DE9766 /* sandiego-north-balboa-pointcloud.slpk */ = {isa = PBXFileReference; lastKnownFileType = file; path = "sandiego-north-balboa-pointcloud.slpk"; sourceTree = "<group>"; };
		D7CE9F9A2AE2F575008F7A5F /* streetmap_SD.tpkx */ = {isa = PBXFileReference; lastKnownFileType = file; path = streetmap_SD.tpkx; sourceTree = "<group>"; };
		D7CE9FA22AE2F595008F7A5F /* san-diego-eagle-locator */ = {isa = PBXFileReference; lastKnownFileType = folder; path = "san-diego-eagle-locator"; sourceTree = "<group>"; };
		D7D1F3522ADDBE5D009CE2DA /* philadelphia.mspk */ = {isa = PBXFileReference; lastKnownFileType = file; path = philadelphia.mspk; sourceTree = "<group>"; };
		D7D9FCF22BF2CC8600F972A2 /* FilterByDefinitionExpressionOrDisplayFilterView.swift */ = {isa = PBXFileReference; fileEncoding = 4; lastKnownFileType = sourcecode.swift; path = FilterByDefinitionExpressionOrDisplayFilterView.swift; sourceTree = "<group>"; };
		D7DDF8502AF47C6C004352D9 /* FindRouteAroundBarriersView.swift */ = {isa = PBXFileReference; fileEncoding = 4; lastKnownFileType = sourcecode.swift; path = FindRouteAroundBarriersView.swift; sourceTree = "<group>"; };
		D7DFA0E62CBA0242007C31F2 /* AddMapImageLayerView.swift */ = {isa = PBXFileReference; lastKnownFileType = sourcecode.swift; path = AddMapImageLayerView.swift; sourceTree = "<group>"; };
		D7E440D62A1ECE7D005D74DE /* CreateBuffersAroundPointsView.swift */ = {isa = PBXFileReference; fileEncoding = 4; lastKnownFileType = sourcecode.swift; path = CreateBuffersAroundPointsView.swift; sourceTree = "<group>"; };
		D7E557672A1D768800B9FB09 /* AddWMSLayerView.swift */ = {isa = PBXFileReference; fileEncoding = 4; lastKnownFileType = sourcecode.swift; path = AddWMSLayerView.swift; sourceTree = "<group>"; };
		D7E7D0802AEB39D5003AAD02 /* FindRouteInTransportNetworkView.swift */ = {isa = PBXFileReference; fileEncoding = 4; lastKnownFileType = sourcecode.swift; path = FindRouteInTransportNetworkView.swift; sourceTree = "<group>"; };
		D7E7D0992AEB3C47003AAD02 /* san_diego_offline_routing */ = {isa = PBXFileReference; lastKnownFileType = folder; path = san_diego_offline_routing; sourceTree = "<group>"; };
		D7EAF3592A1C023800D822C4 /* SetMinAndMaxScaleView.swift */ = {isa = PBXFileReference; fileEncoding = 4; lastKnownFileType = sourcecode.swift; path = SetMinAndMaxScaleView.swift; sourceTree = "<group>"; };
		D7ECF5972AB8BE63003FB2BE /* RenderMultilayerSymbolsView.swift */ = {isa = PBXFileReference; fileEncoding = 4; lastKnownFileType = sourcecode.swift; path = RenderMultilayerSymbolsView.swift; sourceTree = "<group>"; };
		D7EF5D742A26A03A00FEBDE5 /* ShowCoordinatesInMultipleFormatsView.swift */ = {isa = PBXFileReference; fileEncoding = 4; lastKnownFileType = sourcecode.swift; path = ShowCoordinatesInMultipleFormatsView.swift; sourceTree = "<group>"; };
		D7F2A0292CD00F1C0008D981 /* ApplyDictionaryRendererToFeatureLayerView.swift */ = {isa = PBXFileReference; lastKnownFileType = sourcecode.swift; path = ApplyDictionaryRendererToFeatureLayerView.swift; sourceTree = "<group>"; };
		D7F8C0362B60564D0072BFA7 /* AddFeaturesWithContingentValuesView.swift */ = {isa = PBXFileReference; fileEncoding = 4; lastKnownFileType = sourcecode.swift; path = AddFeaturesWithContingentValuesView.swift; sourceTree = "<group>"; };
		D7F8C03D2B605AF60072BFA7 /* ContingentValuesBirdNests.geodatabase */ = {isa = PBXFileReference; lastKnownFileType = file; path = ContingentValuesBirdNests.geodatabase; sourceTree = "<group>"; };
		D7F8C0402B605E720072BFA7 /* FillmoreTopographicMap.vtpk */ = {isa = PBXFileReference; lastKnownFileType = file; path = FillmoreTopographicMap.vtpk; sourceTree = "<group>"; };
		D7F8C0422B608F120072BFA7 /* AddFeaturesWithContingentValuesView.AddFeatureView.swift */ = {isa = PBXFileReference; fileEncoding = 4; lastKnownFileType = sourcecode.swift; path = AddFeaturesWithContingentValuesView.AddFeatureView.swift; sourceTree = "<group>"; };
		E000E75F2869E33D005D87C5 /* ClipGeometryView.swift */ = {isa = PBXFileReference; lastKnownFileType = sourcecode.swift; path = ClipGeometryView.swift; sourceTree = "<group>"; };
		E000E762286A0B18005D87C5 /* CutGeometryView.swift */ = {isa = PBXFileReference; lastKnownFileType = sourcecode.swift; path = CutGeometryView.swift; sourceTree = "<group>"; };
		E004A6BD28414332002A1FE6 /* SetViewpointRotationView.swift */ = {isa = PBXFileReference; fileEncoding = 4; lastKnownFileType = sourcecode.swift; path = SetViewpointRotationView.swift; sourceTree = "<group>"; };
		E004A6D828465C70002A1FE6 /* DisplaySceneView.swift */ = {isa = PBXFileReference; fileEncoding = 4; lastKnownFileType = sourcecode.swift; path = DisplaySceneView.swift; sourceTree = "<group>"; };
		E004A6DF28466279002A1FE6 /* ShowCalloutView.swift */ = {isa = PBXFileReference; lastKnownFileType = sourcecode.swift; path = ShowCalloutView.swift; sourceTree = "<group>"; };
		E004A6E52846A61F002A1FE6 /* StyleGraphicsWithSymbolsView.swift */ = {isa = PBXFileReference; lastKnownFileType = sourcecode.swift; path = StyleGraphicsWithSymbolsView.swift; sourceTree = "<group>"; };
		E004A6E828493BCE002A1FE6 /* ShowDeviceLocationView.swift */ = {isa = PBXFileReference; lastKnownFileType = sourcecode.swift; path = ShowDeviceLocationView.swift; sourceTree = "<group>"; };
		E004A6EC2849556E002A1FE6 /* CreatePlanarAndGeodeticBuffersView.swift */ = {isa = PBXFileReference; lastKnownFileType = sourcecode.swift; path = CreatePlanarAndGeodeticBuffersView.swift; sourceTree = "<group>"; };
		E004A6EF284E4B9B002A1FE6 /* DownloadVectorTilesToLocalCacheView.swift */ = {isa = PBXFileReference; lastKnownFileType = sourcecode.swift; path = DownloadVectorTilesToLocalCacheView.swift; sourceTree = "<group>"; };
		E004A6F2284E4FEB002A1FE6 /* ShowResultOfSpatialOperationsView.swift */ = {isa = PBXFileReference; lastKnownFileType = sourcecode.swift; path = ShowResultOfSpatialOperationsView.swift; sourceTree = "<group>"; };
		E004A6F5284FA42A002A1FE6 /* SelectFeaturesInFeatureLayerView.swift */ = {isa = PBXFileReference; lastKnownFileType = sourcecode.swift; path = SelectFeaturesInFeatureLayerView.swift; sourceTree = "<group>"; };
		E041ABBF287CA9F00056009B /* WebView.swift */ = {isa = PBXFileReference; lastKnownFileType = sourcecode.swift; path = WebView.swift; sourceTree = "<group>"; };
		E041ABD6287DB04D0056009B /* SampleInfoView.swift */ = {isa = PBXFileReference; lastKnownFileType = sourcecode.swift; path = SampleInfoView.swift; sourceTree = "<group>"; };
		E041AC15287F54580056009B /* highlight.min.js */ = {isa = PBXFileReference; fileEncoding = 4; lastKnownFileType = sourcecode.javascript; path = highlight.min.js; sourceTree = "<group>"; };
		E041AC1D288076A60056009B /* info.css */ = {isa = PBXFileReference; fileEncoding = 4; lastKnownFileType = text.css; path = info.css; sourceTree = "<group>"; };
		E041AC1F288077B90056009B /* xcode.css */ = {isa = PBXFileReference; fileEncoding = 4; lastKnownFileType = text.css; path = xcode.css; sourceTree = "<group>"; };
		E066DD34285CF3B3004D3D5B /* FindRouteView.swift */ = {isa = PBXFileReference; lastKnownFileType = sourcecode.swift; path = FindRouteView.swift; sourceTree = "<group>"; };
		E066DD372860AB28004D3D5B /* StyleGraphicsWithRendererView.swift */ = {isa = PBXFileReference; lastKnownFileType = sourcecode.swift; path = StyleGraphicsWithRendererView.swift; sourceTree = "<group>"; };
		E066DD3A2860CA08004D3D5B /* ShowResultOfSpatialRelationshipsView.swift */ = {isa = PBXFileReference; lastKnownFileType = sourcecode.swift; path = ShowResultOfSpatialRelationshipsView.swift; sourceTree = "<group>"; };
		E066DD3F28610F55004D3D5B /* AddSceneLayerFromServiceView.swift */ = {isa = PBXFileReference; lastKnownFileType = sourcecode.swift; path = AddSceneLayerFromServiceView.swift; sourceTree = "<group>"; };
		E070A0A2286F3B6000F2B606 /* DownloadPreplannedMapAreaView.swift */ = {isa = PBXFileReference; lastKnownFileType = sourcecode.swift; path = DownloadPreplannedMapAreaView.swift; sourceTree = "<group>"; };
		E088E1562862579D00413100 /* SetSurfacePlacementModeView.swift */ = {isa = PBXFileReference; lastKnownFileType = sourcecode.swift; path = SetSurfacePlacementModeView.swift; sourceTree = "<group>"; };
		E088E1732863B5F800413100 /* GenerateOfflineMapView.swift */ = {isa = PBXFileReference; lastKnownFileType = sourcecode.swift; path = GenerateOfflineMapView.swift; sourceTree = "<group>"; };
		E0D04FF128A5390000747989 /* DownloadPreplannedMapAreaView.Model.swift */ = {isa = PBXFileReference; lastKnownFileType = sourcecode.swift; path = DownloadPreplannedMapAreaView.Model.swift; sourceTree = "<group>"; };
		E0EA0B762866390E00C9621D /* ProjectGeometryView.swift */ = {isa = PBXFileReference; lastKnownFileType = sourcecode.swift; path = ProjectGeometryView.swift; sourceTree = "<group>"; };
		E0FE32E628747778002C6ACA /* BrowseBuildingFloorsView.swift */ = {isa = PBXFileReference; lastKnownFileType = sourcecode.swift; path = BrowseBuildingFloorsView.swift; sourceTree = "<group>"; };
		F111CCC0288B5D5600205358 /* DisplayMapFromMobileMapPackageView.swift */ = {isa = PBXFileReference; lastKnownFileType = sourcecode.swift; path = DisplayMapFromMobileMapPackageView.swift; sourceTree = "<group>"; };
		F111CCC3288B641900205358 /* Yellowstone.mmpk */ = {isa = PBXFileReference; lastKnownFileType = file; path = Yellowstone.mmpk; sourceTree = "<group>"; };
		F1E71BF0289473760064C33F /* AddRasterFromFileView.swift */ = {isa = PBXFileReference; lastKnownFileType = sourcecode.swift; path = AddRasterFromFileView.swift; sourceTree = "<group>"; };
/* End PBXFileReference section */

/* Begin PBXFrameworksBuildPhase section */
		00E5401027F3CCA200CF66D5 /* Frameworks */ = {
			isa = PBXFrameworksBuildPhase;
			buildActionMask = 2147483647;
			files = (
				00C43AED2947DC350099AE34 /* ArcGISToolkit in Frameworks */,
			);
			runOnlyForDeploymentPostprocessing = 0;
		};
/* End PBXFrameworksBuildPhase section */

/* Begin PBXGroup section */
		0000FB6D2BBDB17600845921 /* Add 3D tiles layer */ = {
			isa = PBXGroup;
			children = (
				0000FB6B2BBDB17600845921 /* Add3DTilesLayerView.swift */,
			);
			path = "Add 3D tiles layer";
			sourceTree = "<group>";
		};
		0005580D281872BE00224BC6 /* Views */ = {
			isa = PBXGroup;
			children = (
				00B04272282EC59E0072E1B4 /* AboutView.swift */,
				D70BE5782A5624A80022CA02 /* CategoriesView.swift */,
				00E5400D27F3CCA100CF66D5 /* ContentView.swift */,
				D7B759B22B1FFBE300017FDD /* FavoritesView.swift */,
				000558092817C51E00224BC6 /* SampleDetailView.swift */,
				E041ABD6287DB04D0056009B /* SampleInfoView.swift */,
				00273CF52A82AB8700A7A77D /* SampleLink.swift */,
				D72FE7072CE6DA1900BBC0FE /* SampleMenuButtons.swift */,
				00273CF32A82AB5900A7A77D /* SamplesSearchView.swift */,
				E041ABBF287CA9F00056009B /* WebView.swift */,
			);
			path = Views;
			sourceTree = "<group>";
		};
		000D43152B9918420003D3C2 /* Configure basemap style parameters */ = {
			isa = PBXGroup;
			children = (
				000D43132B9918420003D3C2 /* ConfigureBasemapStyleParametersView.swift */,
			);
			path = "Configure basemap style parameters";
			sourceTree = "<group>";
		};
		00181B442846AD3900654571 /* Extensions */ = {
			isa = PBXGroup;
			children = (
				D7A670D42DADB9630060E327 /* Bundle.swift */,
				D7A670D62DADBC770060E327 /* EnvironmentValues+RequestReviewModel.swift */,
				00181B452846AD7100654571 /* View+ErrorAlert.swift */,
				D7142BC32DB71082004F87B7 /* View+PagePresentation.swift */,
			);
			path = Extensions;
			sourceTree = "<group>";
		};
		0023DE5029D648FA0098243A /* macOS */ = {
			isa = PBXGroup;
			children = (
				00ACF554293E6C6A0059B2A9 /* Samples.entitlements */,
			);
			path = macOS;
			sourceTree = "<group>";
		};
		003D7C332821EBCC009DDFD2 /* Scripts */ = {
			isa = PBXGroup;
			children = (
				D742B6812D0A5FA100BA944F /* DownloadPortalItemData.swift */,
				003D7C352821EBCC009DDFD2 /* GenerateSampleViewSourceCode.swift */,
				003D7C342821EBCC009DDFD2 /* masquerade */,
			);
			path = Scripts;
			sourceTree = "<group>";
		};
		004421872DB9532400249FEE /* Add feature collection layer from portal item */ = {
			isa = PBXGroup;
			children = (
				004421892DB9532D00249FEE /* AddFeatureCollectionLayerFromPortalItemView.swift */,
			);
			path = "Add feature collection layer from portal item";
			sourceTree = "<group>";
		};
		0044218D2DB961F500249FEE /* Add feature collection layer from query */ = {
			isa = PBXGroup;
			children = (
				0044218F2DB961FE00249FEE /* AddFeatureCollectionLayerFromQueryView.swift */,
			);
			path = "Add feature collection layer from query";
			sourceTree = "<group>";
		};
		0044288C29C90BD500160767 /* Get elevation at point on surface */ = {
			isa = PBXGroup;
			children = (
				0044289129C90C0B00160767 /* GetElevationAtPointOnSurfaceView.swift */,
			);
			path = "Get elevation at point on surface";
			sourceTree = "<group>";
		};
		0044CDD72995C352004618CE /* Show device location history */ = {
			isa = PBXGroup;
			children = (
				0044CDDE2995C39E004618CE /* ShowDeviceLocationHistoryView.swift */,
			);
			path = "Show device location history";
			sourceTree = "<group>";
		};
		004A2B962BED454300C297CE /* 740b663bff5e4198b9b6674af93f638a */ = {
			isa = PBXGroup;
			children = (
				004A2B9C2BED455B00C297CE /* canyonlands */,
			);
			path = 740b663bff5e4198b9b6674af93f638a;
			sourceTree = "<group>";
		};
		004A2BA12BED456500C297CE /* Apply scheduled updates to preplanned map area */ = {
			isa = PBXGroup;
			children = (
				004A2B9E2BED456500C297CE /* ApplyScheduledUpdatesToPreplannedMapAreaView.swift */,
			);
			path = "Apply scheduled updates to preplanned map area";
			sourceTree = "<group>";
		};
		0072C7F72DBABE9A001502CA /* Add integrated mesh layer */ = {
			isa = PBXGroup;
			children = (
				0072C7F92DBABEA9001502CA /* AddIntegratedMeshLayerView.swift */,
			);
			path = "Add integrated mesh layer";
			sourceTree = "<group>";
		};
		0074ABAF281742420037244A /* Supporting Files */ = {
			isa = PBXGroup;
			children = (
				00181B442846AD3900654571 /* Extensions */,
				0074ABC028174F430037244A /* Models */,
				0005580D281872BE00224BC6 /* Views */,
				E041ABC3287CAFEB0056009B /* Web */,
			);
			path = "Supporting Files";
			sourceTree = "<group>";
		};
		0074ABB228174B830037244A /* Samples */ = {
			isa = PBXGroup;
			children = (
				0000FB6D2BBDB17600845921 /* Add 3D tiles layer */,
				79D84D0C2A815BED00F45262 /* Add custom dynamic entity data source */,
				4D2ADC3E29C26D05003B367F /* Add dynamic entity layer */,
				D7848EFD2CBD986400F6F546 /* Add elevation source from raster */,
				D7BEBAC22CBDC0F800F882E7 /* Add elevation source from tile package */,
				004421872DB9532400249FEE /* Add feature collection layer from portal item */,
				0044218D2DB961F500249FEE /* Add feature collection layer from query */,
				10CFF4C82DBAAEE10027F144 /* Add feature layer with time offset */,
				00D4EF7E2863840D00B9CC30 /* Add feature layers */,
				D7F8C0342B60564D0072BFA7 /* Add features with contingent values */,
				0072C7F72DBABE9A001502CA /* Add integrated mesh layer */,
				D713C6D42CB990600073AA72 /* Add KML layer */,
				D751B4C72CD3E572005CE750 /* Add KML layer with network links */,
				D7DFA0E92CBA0242007C31F2 /* Add map image layer */,
				D7CDD3882CB86F0A00DE9766 /* Add point cloud layer from file */,
				D7848ED72CBD85A300F6F546 /* Add point scene layer */,
				F19A316128906F0D003B7EF9 /* Add raster from file */,
				955271622C0E6750009B1ED4 /* Add raster from service */,
				00FA4E542DBC1383008A34CF /* Add rasters and feature tables from geopackage */,
				E066DD3E28610F3F004D3D5B /* Add scene layer from service */,
				D7BE7E6E2CC19CC3006DDB0C /* Add tiled layer */,
				D7201CD72CC6B710004BDB7D /* Add tiled layer as basemap */,
				D7201D032CC6D3B5004BDB7D /* Add vector tiled layer from custom style */,
				3E54CF202C66AFA400DD2F18 /* Add web tiled layer */,
				1C38915B2DBC36B000ADFDDC /* Add WFS layer */,
				D7E557602A1D743100B9FB09 /* Add WMS layer */,
				1C29C9622DBAE5D10074028F /* Add WMTS layer */,
				4C8126E32DC0249D006EF7D2 /* Analyze hotspots */,
				1C3B7DC22A5F64FC00907443 /* Analyze network with subnetwork trace */,
				D7C16D172AC5F6C100689E89 /* Animate 3D graphic */,
				D77570BC2A29427200F490CD /* Animate images with image overlay */,
				1C38915F2DC02F0800ADFDDC /* Apply blend renderer to hillshade */,
				4C81273A2DCA9E03006EF7D2 /* Apply colormap renderer to raster */,
				D7F2A02C2CD00F1C0008D981 /* Apply dictionary renderer to feature layer */,
				D70789912CD160FD000DF215 /* Apply dictionary renderer to graphics overlay */,
				1CC755E32DC95625004B346F /* Apply function to raster from file */,
				8810FB572DC94A5600874936 /* Apply function to raster from service */,
				88E52E6D2DC969CF00F48409 /* Apply hillshade renderer to raster */,
				955AFAC52C10FD74009C8FE5 /* Apply mosaic rule to rasters */,
				D771D0C52CD55211004C13CB /* Apply raster rendering rule */,
				004A2BA12BED456500C297CE /* Apply scheduled updates to preplanned map area */,
				4C8126DB2DBBCED7006EF7D2 /* Apply style to WMS layer */,
				D75362CC2A1E862B00D83028 /* Apply unique value renderer */,
				1C8EC7422BAE2891001A6929 /* Augment reality to collect data */,
				D7084FA42AD771AA00EC7F4F /* Augment reality to fly over scene */,
				1C2538472BABAC7B00337307 /* Augment reality to navigate route */,
				D7A737DF2BABB9FE00B7C7FC /* Augment reality to show hidden infrastructure */,
				D72F27292ADA1E4400F906DA /* Augment reality to show tabletop scene */,
				218F35B229C28F4A00502022 /* Authenticate with OAuth */,
				E0FE32E528747762002C6ACA /* Browse building floors */,
				95E980732C26185000CB8912 /* Browse OGC API feature service */,
				1C9B74D229DB54560038B06F /* Change camera controller */,
				4D2ADC5329C4F612003B367F /* Change map view background */,
				1C0C1C3229D34DAE005C8B24 /* Change viewpoint */,
				E000E75E2869E325005D87C5 /* Clip geometry */,
				000D43152B9918420003D3C2 /* Configure basemap style parameters */,
				D7635FF32B9277DC0044AB97 /* Configure clusters */,
				D74F6C412D0CD51B00D4FB15 /* Configure electronic navigational charts */,
				88F93CBE29C3D4E30006B28E /* Create and edit geometries */,
				79B7B8082A1BF8B300F57C27 /* Create and save KML file */,
				D7E440D12A1ECBC2005D74DE /* Create buffers around points */,
				D7B3C5C02A43B71E001DA4D8 /* Create convex hull around geometries */,
				D744FD132A2112360084A66C /* Create convex hull around points */,
				D79482D32C35D872006521CD /* Create dynamic basemap gallery */,
				D71563E62D5AC2B600D2E948 /* Create KML multi-track */,
				1C19B4EA2A578E46001D2506 /* Create load report */,
				D73FABE82AD4A0370048EC70 /* Create mobile geodatabase */,
				E004A6EB28495538002A1FE6 /* Create planar and geodetic buffers */,
				D71C5F602AAA7854006599FD /* Create symbol styles from web styles */,
				E000E761286A0B07005D87C5 /* Cut geometry */,
				D71099692A27D8880065A1C1 /* Densify and generalize geometry */,
				D7BEBAD12CBDFE1C00F882E7 /* Display alternate symbols at different scales */,
				D7AE861A2AC39D750049B626 /* Display annotation */,
				D7635FEA2B9272CB0044AB97 /* Display clusters */,
				00A7A1422A2FC58300F035F7 /* Display content of utility network container */,
				D7497F382AC4B45300167AD2 /* Display dimensions */,
				0074ABB328174B830037244A /* Display map */,
				F111CCBD288B548400205358 /* Display map from mobile map package */,
				D752D95B2A3BCDD4003EB25E /* Display map from portal item */,
				00B04FB3283EEB830026C882 /* Display overview map */,
				E004A6D528465C70002A1FE6 /* Display scene */,
				D7010EBA2B05616900D43F55 /* Display scene from mobile scene package */,
				D742E48E2B04132B00690098 /* Display web scene from portal item */,
				E070A0A1286F3B3400F2B606 /* Download preplanned map area */,
				E004A6EE284E4B7A002A1FE6 /* Download vector tiles to local cache */,
				D733CA182BED980D00FBDE4C /* Edit and sync features with feature service */,
				9579FCEB2C3360CA00FC8A1D /* Edit feature attachments */,
				D75E5EF02CC049D500252595 /* Edit features using feature forms */,
				D762AF5E2BF6A7B900ECE3C7 /* Edit features with feature-linked annotation */,
				D764B7DE2BE2F89D002E2F92 /* Edit geodatabase with transactions */,
				D73E619D2BDB21F400457932 /* Edit with branch versioning */,
				D7D9FCF52BF2CC8600F972A2 /* Filter by definition expression or display filter */,
				1C26ED122A859525009B7721 /* Filter features in scene */,
				D73FCFF32B02A3AA0006360D /* Find address with reverse geocode */,
				D7705D5F2AFC570700CC0335 /* Find closest facility from point */,
				D7705D542AFC244E00CC0335 /* Find closest facility to multiple points */,
				D78666A92A21616D00C60110 /* Find nearest vertex */,
				E066DD33285CF3A0004D3D5B /* Find route */,
				D7DDF84F2AF47C6C004352D9 /* Find route around barriers */,
				D76000AA2AF19C2300B3084D /* Find route in mobile map package */,
				D7E7D0792AEB39BF003AAD02 /* Find route in transport network */,
				E088E1722863B5E600413100 /* Generate offline map */,
				10B782032BE55C52007EAE6C /* Generate offline map with custom parameters */,
				10D321942BDB1C2E00B39B1B /* Generate offline map with local basemap */,
				D7553CD62AE2DFEC00DC2A70 /* Geocode offline */,
				0044288C29C90BD500160767 /* Get elevation at point on surface */,
				D704AA562AB22B7A00A3BB63 /* Group layers together */,
				102B6A352BFD5AD1009F763C /* Identify features in WMS layer */,
				D731F3BD2AD0D22500A8431E /* Identify graphics */,
				D70082E72ACF8F6C00E0C3C2 /* Identify KML features */,
				D751018A2A2E960300B8FA48 /* Identify layer features */,
				D7464F182ACE0445007FEE88 /* Identify raster cell */,
				D75E5EE52CC0340100252595 /* List contents of KML file */,
				D776880E2B69826B007C3860 /* List spatial reference transformations */,
				D718A1E92B575FD900447087 /* Manage bookmarks */,
				D752D93C2A3914E5003EB25E /* Manage operational layers */,
				D73E61952BDAEE6600457932 /* Match viewpoint of geo views */,
				D7ABA2F52A3256610021822B /* Measure distance in scene */,
				D7352F8D2BD992C40013FFEF /* Monitor changes to draw status */,
				D71371782BD88ECC00EB2F86 /* Monitor changes to layer view state */,
				D752D9422A3A6EB8003EB25E /* Monitor changes to map load status */,
				75DD739029D38B1B0010229D /* Navigate route */,
				D7588F5B2B7D8DAA008B75E2 /* Navigate route with rerouting */,
				D76929F32B4F78340047205E /* Orbit camera around object */,
				D7232EDD2AC1E5410079ABFF /* Play KML tour */,
				E0EA0B75286638FD00C9621D /* Project geometry */,
				3E9F77712C6A609B0022CAB5 /* Query feature count and extent */,
				108EC03F29D25AE1000F35D0 /* Query feature table */,
				D73F06652B5EE73D000B574F /* Query features with Arcade expression */,
				D7BA38962BFBFC0F009954F5 /* Query related features */,
				D7A85A052CD5ABF5009DC68A /* Query with CQL filters */,
				D7ECF5942AB8BDCA003FB2BE /* Render multilayer symbols */,
				1CAB8D402A3CEAB0002AA649 /* Run valve isolation trace */,
				D75F66322B48EABC00434974 /* Search for web map */,
				00CB913628481475005C2C5D /* Search with geocode */,
				E004A6F4284FA3C5002A1FE6 /* Select features in feature layer */,
				954AEDEF2C01332F00265114 /* Select features in scene layer */,
				00B042E3282EDC690072E1B4 /* Set basemap */,
				D7C3AB462B683291008909B9 /* Set feature request mode */,
				3E720F9B2C619ACD00E22A9E /* Set initial viewpoint */,
				D734FA072A183A5A00246D7E /* Set max extent */,
				D7EAF34F2A1C011000D822C4 /* Set min and max scale */,
				D76CE8D62BFD7047009A8686 /* Set reference scale */,
				3EEDE7CC2C5D735E00510104 /* Set spatial reference */,
				95F3A52C2C07F0A600885DED /* Set surface navigation constraint */,
				E088E1552862578800413100 /* Set surface placement mode */,
				D769C20D2A28FF8600030F61 /* Set up location-driven geotriggers */,
				E004A6B928414332002A1FE6 /* Set viewpoint rotation */,
				1C43BC782A43781100509BF8 /* Set visibility of subtype sublayer */,
				E004A6DE2846626A002A1FE6 /* Show callout */,
				D7EF5D712A269E2D00FEBDE5 /* Show coordinates in multiple formats */,
				E004A6E728493BBB002A1FE6 /* Show device location */,
				0044CDD72995C352004618CE /* Show device location history */,
				95F8912A2C46E9F00010EBED /* Show device location using indoor positioning */,
				4D126D6829CA1B6000CFB7A7 /* Show device location with NMEA data sources */,
				D722BD1E2A420D7E002C2087 /* Show extruded features */,
				00ABA94B2BF671FC00C0488C /* Show grid */,
				D751017D2A2E490800B8FA48 /* Show labels on layer */,
				D7CC33FB2A31475C00198EDF /* Show line of sight between points */,
				D7337C5C2ABD137400A5D865 /* Show mobile map package expiration date */,
				1C42E04129D2396B004FC4BE /* Show popup */,
				1C9B74C429DB43580038B06F /* Show realistic light and shadows */,
				E004A6F1284E4F80002A1FE6 /* Show result of spatial operations */,
				E066DD392860C9EE004D3D5B /* Show result of spatial relationships */,
				95A5721A2C0FDCCE006E8B48 /* Show scale bar */,
				95D2EE102C334D1D00683D53 /* Show service area */,
				1CAF831A2A20305F000E1E60 /* Show utility associations */,
				D7ABA2FB2A3287C10021822B /* Show viewshed from geoelement in scene */,
				0086F3FC28E3770900974721 /* Show viewshed from point in scene */,
				95DEB9B72C127A97009BEC35 /* Show viewshed from point on map */,
				00E7C15A2BBE1BF000B85D69 /* Snap geometry edits */,
				D71A9DE12D8CC88D00CA03CB /* Snap geometry edits with utility network rules */,
				D75B584D2AAFB2C20038B3B4 /* Style features with custom dictionary */,
				D71C909E2C6C249B0018C63E /* Style geometry types with symbols */,
				E066DD362860AB0B004D3D5B /* Style graphics with renderer */,
				E004A6E42846A609002A1FE6 /* Style graphics with symbols */,
				D77BC5352B59A2D3007B49B6 /* Style point with distance composite scene symbol */,
				D7058B0B2B59E44B000A888A /* Style point with scene symbol */,
				D74C8BFA2ABA5572007C76B8 /* Style symbols from mobile style file */,
				7573E81229D6134C00BEED9C /* Trace utility network */,
				D74EA7802B6DADA5008F6C7C /* Validate utility network topology */,
			);
			path = Samples;
			sourceTree = "<group>";
		};
		0074ABB328174B830037244A /* Display map */ = {
			isa = PBXGroup;
			children = (
				0074ABBE28174BCF0037244A /* DisplayMapView.swift */,
			);
			path = "Display map";
			sourceTree = "<group>";
		};
		0074ABC028174F430037244A /* Models */ = {
			isa = PBXGroup;
			children = (
				D72FE7022CE6D05600BBC0FE /* AppFavorites.swift */,
				00CCB8A4285BAF8700BBAB70 /* OnDemandResource.swift */,
				0074ABC128174F430037244A /* Sample.swift */,
			);
			path = Models;
			sourceTree = "<group>";
		};
		0086F3FC28E3770900974721 /* Show viewshed from point in scene */ = {
			isa = PBXGroup;
			children = (
				0042E24228E4BF8F001F33D6 /* ShowViewshedFromPointInSceneView.Model.swift */,
				0086F3FD28E3770900974721 /* ShowViewshedFromPointInSceneView.swift */,
				0042E24428E4F82B001F33D6 /* ShowViewshedFromPointInSceneView.ViewshedSettingsView.swift */,
			);
			path = "Show viewshed from point in scene";
			sourceTree = "<group>";
		};
		00966EE62811F64D009D3DD7 /* iOS */ = {
			isa = PBXGroup;
			children = (
				00E5402A27F775EA00CF66D5 /* Info.plist */,
			);
			path = iOS;
			sourceTree = "<group>";
		};
		00A7A1422A2FC58300F035F7 /* Display content of utility network container */ = {
			isa = PBXGroup;
			children = (
				00A7A1432A2FC58300F035F7 /* DisplayContentOfUtilityNetworkContainerView.swift */,
				00A7A1492A2FC5B700F035F7 /* DisplayContentOfUtilityNetworkContainerView.Model.swift */,
			);
			path = "Display content of utility network container";
			sourceTree = "<group>";
		};
		00ABA94B2BF671FC00C0488C /* Show grid */ = {
			isa = PBXGroup;
			children = (
				00ABA94D2BF6721700C0488C /* ShowGridView.swift */,
			);
			path = "Show grid";
			sourceTree = "<group>";
		};
		00B042E3282EDC690072E1B4 /* Set basemap */ = {
			isa = PBXGroup;
			children = (
				00B042E5282EDC690072E1B4 /* SetBasemapView.swift */,
			);
			path = "Set basemap";
			sourceTree = "<group>";
		};
		00B04FB3283EEB830026C882 /* Display overview map */ = {
			isa = PBXGroup;
			children = (
				00B04FB4283EEBA80026C882 /* DisplayOverviewMapView.swift */,
			);
			path = "Display overview map";
			sourceTree = "<group>";
		};
		00C94A0228B53DCC004E42D9 /* 7c4c679ab06a4df19dc497f577f111bd */ = {
			isa = PBXGroup;
			children = (
				00C94A0C28B53DE1004E42D9 /* raster-file */,
			);
			path = 7c4c679ab06a4df19dc497f577f111bd;
			sourceTree = "<group>";
		};
		00CB913628481475005C2C5D /* Search with geocode */ = {
			isa = PBXGroup;
			children = (
				00CB9137284814A4005C2C5D /* SearchWithGeocodeView.swift */,
			);
			path = "Search with geocode";
			sourceTree = "<group>";
		};
		00CCB8A6285D059300BBAB70 /* Portal Data */ = {
			isa = PBXGroup;
			children = (
				D762DA0D2D94C750001052DD /* 0fd3a39660d54c12b05d5f81f207dffd */,
				D74C8C002ABA6202007C76B8 /* 1bd036f221f54a99abc9e46ff3511cbf */,
				D7781D472B7EB03400E53C51 /* 4caec8c55ea2463982f1af7d9611b8d5 */,
				D7C16D1D2AC5FE8200689E89 /* 5a9b60cee9ba41e79640a06bcdf8084d */,
				00C94A0228B53DCC004E42D9 /* 7c4c679ab06a4df19dc497f577f111bd */,
				D701D7242A37C7E4006FF0C8 /* 07d62a792ab6496d9b772a24efea45d0 */,
				D7D1F3512ADDBE5D009CE2DA /* 7dd2f97bb007466ea939160d0de96a9d */,
				9537AFC82C220ECB000923C5 /* 9d2987a825c646468b3ce7512fb76e2d */,
				00D4EF8328638BF100B9CC30 /* 15a7cbd3af1e47cfa5d2c6b93dc44fc2 */,
				D7CE9F992AE2F575008F7A5F /* 22c3083d4fa74e3e9b25adfc9f8c0496 */,
				D7CDD38E2CB872EA00DE9766 /* 34da965ca51d4c68aa9b3a38edb29e00 */,
				D7BEBAC82CBDC81200F882E7 /* 52ca74b4ba8042b78b3c653696f34a9c */,
				00D4EF8E28638BF100B9CC30 /* 68ec42517cdd439e81b036210483e8e7 */,
				D762AF642BF6A96100ECE3C7 /* 74c0c9fa80f4498c9739cc42531e9948 */,
				D76000B52AF19FC900B3084D /* 260eb6535c824209964cf281766ebe43 */,
				D7C16D202AC5FE9800689E89 /* 290f0c571c394461a8b58b6775d0bd63 */,
				D713C6F62CB9B9A60073AA72 /* 324e4742820e46cfbe5029ff2c32cb1f */,
				1C965C4629DBA879002F8536 /* 681d6f7694644709a7c830ec57a2d72b */,
				004A2B962BED454300C297CE /* 740b663bff5e4198b9b6674af93f638a */,
				D7CE9F9C2AE2F585008F7A5F /* 3424d442ebe54f3cbf34462382d3aebe */,
				D735717F2CB613100046A433 /* 5028bf3513ff4c38b28822d010a4937c */,
				D707899A2CD16324000DF215 /* 8776cfc26eed4485a03de6316826384c */,
				D7C16D232AC5FEA600689E89 /* 12509ffdc684437f8f2656b0129d2c13 */,
				D7BB3DD12C5D781800FFCD56 /* 43809fd639f242fd8045ecbafd61a579 */,
				10D321912BDB187400B39B1B /* 85282f2aaa2844d8935cdb8722e22a93 */,
				D73F8CF22AB1089900CD39DA /* 751138a2e0844e06853522d54103222a */,
				D7BEBA9F2CBD9CCA00F882E7 /* 98092369c4ae4d549bbbd45dba993ebc */,
				D721EEA62ABDFF550040BE46 /* 174150279af74a2ba6f8b87a567f480b */,
				792222DB2A81AA5D00619FFE /* a8a942c228af4fac96baa78ad60f511f */,
				88E52E712DC97BA500F48409 /* ae9739163a76437ea02482e1a807b806 */,
				D7464F202ACE0910007FEE88 /* b5f977c78ec74b3a8857ca86d1d9b318 */,
				D7F8C03F2B605E720072BFA7 /* b5106355f1634b8996e634c04b6a930a */,
				D70539042CD0122D00F63F4A /* c78b149a1d52414682c86a5feeb13d30 */,
				00D4EF8128638BF100B9CC30 /* cb1b20748a9f4d128dad8a87244e3e37 */,
				4C81274E2DCADC82006EF7D2 /* cc68728b5904403ba637e1f1cd2995ae */,
				4D126D7629CA3B3F00CFB7A7 /* d5bad9f4fee9483791e405880fb466da */,
				D77572AC2A295DC100F490CD /* d1453556d91e46dea191c20c398b82cd */,
				D75E5EEB2CC0466900252595 /* da301cb122874d5497f8a8f6c81eb36e */,
				D7E7D0862AEB3C36003AAD02 /* df193653ed39449195af0c9725701dca */,
				D70539082CD0122D00F63F4A /* e0d41b4b409a49a5a7ba11939d8535dc */,
				F111CCC2288B63DB00205358 /* e1f3a7254cb845b09450f54937c16061 */,
				D7C5233F2BED9BBF00E8221A /* e4a398afe9a945f3b0f4dca1e4faccb5 */,
				D7F8C03C2B605AF60072BFA7 /* e12b54ea799f4606a2712157cf9f6e41 */,
				D7C16D262AC5FEB600689E89 /* e87c154fb9c2487f999143df5b08e9b1 */,
				D7201D2A2CC6D829004BDB7D /* f4b742a57af344988b02227e2824ca5f */,
				D7497F3E2AC4BA4100167AD2 /* f5ff6f5556a945bca87ca513b8729a1e */,
				1C38921E2DC1749700ADFDDC /* b051f5c3e01048f3bf11c59b41507896 */,
			);
			path = "Portal Data";
			sourceTree = SOURCE_ROOT;
		};
		00D4EF7E2863840D00B9CC30 /* Add feature layers */ = {
			isa = PBXGroup;
			children = (
				00D4EF7F2863842100B9CC30 /* AddFeatureLayersView.swift */,
			);
			path = "Add feature layers";
			sourceTree = "<group>";
		};
		00D4EF8128638BF100B9CC30 /* cb1b20748a9f4d128dad8a87244e3e37 */ = {
			isa = PBXGroup;
			children = (
				00D4EF8228638BF100B9CC30 /* LA_Trails.geodatabase */,
			);
			path = cb1b20748a9f4d128dad8a87244e3e37;
			sourceTree = "<group>";
		};
		00D4EF8328638BF100B9CC30 /* 15a7cbd3af1e47cfa5d2c6b93dc44fc2 */ = {
			isa = PBXGroup;
			children = (
				00D4EFB02863CE6300B9CC30 /* ScottishWildlifeTrust_reserves */,
			);
			path = 15a7cbd3af1e47cfa5d2c6b93dc44fc2;
			sourceTree = "<group>";
		};
		00D4EF8E28638BF100B9CC30 /* 68ec42517cdd439e81b036210483e8e7 */ = {
			isa = PBXGroup;
			children = (
				00D4EF8F28638BF100B9CC30 /* AuroraCO.gpkg */,
			);
			path = 68ec42517cdd439e81b036210483e8e7;
			sourceTree = "<group>";
		};
		00E5400627F3CCA100CF66D5 = {
			isa = PBXGroup;
			children = (
				00966EE62811F64D009D3DD7 /* iOS */,
				0023DE5029D648FA0098243A /* macOS */,
				00CCB8A6285D059300BBAB70 /* Portal Data */,
				00E5401427F3CCA200CF66D5 /* Products */,
				003D7C332821EBCC009DDFD2 /* Scripts */,
				00E5400B27F3CCA100CF66D5 /* Shared */,
			);
			sourceTree = "<group>";
		};
		00E5400B27F3CCA100CF66D5 /* Shared */ = {
			isa = PBXGroup;
			children = (
				0074ABAF281742420037244A /* Supporting Files */,
				0074ABB228174B830037244A /* Samples */,
				00E5400C27F3CCA100CF66D5 /* SamplesApp.swift */,
				00E5400E27F3CCA200CF66D5 /* Assets.xcassets */,
				798C2DA62AFC505600EE7E97 /* PrivacyInfo.xcprivacy */,
				001C6DD827FE585A00D472C2 /* AppSecrets.swift.masque */,
				0074ABCA2817B8DB0037244A /* SamplesApp+Samples.swift.tache */,
			);
			path = Shared;
			sourceTree = "<group>";
		};
		00E5401427F3CCA200CF66D5 /* Products */ = {
			isa = PBXGroup;
			children = (
				00E5401327F3CCA200CF66D5 /* ArcGIS Maps SDK Samples.app */,
			);
			name = Products;
			sourceTree = "<group>";
		};
		00E7C15A2BBE1BF000B85D69 /* Snap geometry edits */ = {
			isa = PBXGroup;
			children = (
				00E7C1592BBE1BF000B85D69 /* SnapGeometryEditsView.swift */,
				00E1D90A2BC0AF97001AEB6A /* SnapGeometryEditsView.SnapSettingsView.swift */,
				00E1D90C2BC0B125001AEB6A /* SnapGeometryEditsView.GeometryEditorModel.swift */,
				00E1D90E2BC0B1E8001AEB6A /* SnapGeometryEditsView.GeometryEditorMenu.swift */,
			);
			path = "Snap geometry edits";
			sourceTree = "<group>";
		};
		00FA4E542DBC1383008A34CF /* Add rasters and feature tables from geopackage */ = {
			isa = PBXGroup;
			children = (
				00FA4E562DBC139B008A34CF /* AddRastersAndFeatureTablesFromGeopackageView.swift */,
			);
			path = "Add rasters and feature tables from geopackage";
			sourceTree = "<group>";
		};
		102B6A352BFD5AD1009F763C /* Identify features in WMS layer */ = {
			isa = PBXGroup;
			children = (
				102B6A362BFD5B55009F763C /* IdentifyFeaturesInWMSLayerView.swift */,
			);
			path = "Identify features in WMS layer";
			sourceTree = "<group>";
		};
		108EC03F29D25AE1000F35D0 /* Query feature table */ = {
			isa = PBXGroup;
			children = (
				108EC04029D25B2C000F35D0 /* QueryFeatureTableView.swift */,
			);
			path = "Query feature table";
			sourceTree = "<group>";
		};
		10B782032BE55C52007EAE6C /* Generate offline map with custom parameters */ = {
			isa = PBXGroup;
			children = (
				10B782042BE55D7E007EAE6C /* GenerateOfflineMapWithCustomParametersView.swift */,
				10B782072BE5A058007EAE6C /* GenerateOfflineMapWithCustomParametersView.CustomParameters.swift */,
				10BD9EB32BF51B4B00ABDBD5 /* GenerateOfflineMapWithCustomParametersView.Model.swift */,
			);
			path = "Generate offline map with custom parameters";
			sourceTree = "<group>";
		};
		10CFF4C82DBAAEE10027F144 /* Add feature layer with time offset */ = {
			isa = PBXGroup;
			children = (
				10CFF4C92DBAAFAC0027F144 /* AddFeatureLayerWithTimeOffsetView.swift */,
			);
			path = "Add feature layer with time offset";
			sourceTree = "<group>";
		};
		10D321912BDB187400B39B1B /* 85282f2aaa2844d8935cdb8722e22a93 */ = {
			isa = PBXGroup;
			children = (
				10D321922BDB187400B39B1B /* naperville_imagery.tpkx */,
			);
			path = 85282f2aaa2844d8935cdb8722e22a93;
			sourceTree = "<group>";
		};
		10D321942BDB1C2E00B39B1B /* Generate offline map with local basemap */ = {
			isa = PBXGroup;
			children = (
				10D321952BDB1CB500B39B1B /* GenerateOfflineMapWithLocalBasemapView.swift */,
			);
			path = "Generate offline map with local basemap";
			sourceTree = "<group>";
		};
		1C0C1C3229D34DAE005C8B24 /* Change viewpoint */ = {
			isa = PBXGroup;
			children = (
				1C0C1C3429D34DAE005C8B24 /* ChangeViewpointView.swift */,
			);
			path = "Change viewpoint";
			sourceTree = "<group>";
		};
		1C19B4EA2A578E46001D2506 /* Create load report */ = {
			isa = PBXGroup;
			children = (
				1C19B4EF2A578E46001D2506 /* CreateLoadReportView.Model.swift */,
				1C19B4ED2A578E46001D2506 /* CreateLoadReportView.swift */,
				1C19B4EB2A578E46001D2506 /* CreateLoadReportView.Views.swift */,
			);
			path = "Create load report";
			sourceTree = "<group>";
		};
		1C2538472BABAC7B00337307 /* Augment reality to navigate route */ = {
			isa = PBXGroup;
			children = (
				1C2538532BABACB100337307 /* AugmentRealityToNavigateRouteView.swift */,
				1C2538522BABACB100337307 /* AugmentRealityToNavigateRouteView.ARSceneView.swift */,
			);
			path = "Augment reality to navigate route";
			sourceTree = "<group>";
		};
		1C26ED122A859525009B7721 /* Filter features in scene */ = {
			isa = PBXGroup;
			children = (
				1C26ED152A859525009B7721 /* FilterFeaturesInSceneView.swift */,
			);
			path = "Filter features in scene";
			sourceTree = "<group>";
		};
		1C29C9622DBAE5D10074028F /* Add WMTS layer */ = {
			isa = PBXGroup;
			children = (
				1C29C9532DBAE50D0074028F /* AddWMTSLayerView.swift */,
			);
			path = "Add WMTS layer";
			sourceTree = "<group>";
		};
		1C38915B2DBC36B000ADFDDC /* Add WFS layer */ = {
			isa = PBXGroup;
			children = (
				1C38915C2DBC36C700ADFDDC /* AddWFSLayerView.swift */,
			);
			path = "Add WFS layer";
			sourceTree = "<group>";
		};
		1C38915F2DC02F0800ADFDDC /* Apply blend renderer to hillshade */ = {
			isa = PBXGroup;
			children = (
				1C3891602DC02F1100ADFDDC /* ApplyBlendRendererToHillshadeView.swift */,
				1C3892302DC59E5D00ADFDDC /* ApplyBlendRendererToHillshadeView.SettingsView.swift */,
			);
			path = "Apply blend renderer to hillshade";
			sourceTree = "<group>";
		};
		1C38921E2DC1749700ADFDDC /* b051f5c3e01048f3bf11c59b41507896 */ = {
			isa = PBXGroup;
			children = (
				1CC755E02DC5A6A7004B346F /* Shasta_Elevation */,
			);
			path = b051f5c3e01048f3bf11c59b41507896;
			sourceTree = "<group>";
		};
		1C3B7DC22A5F64FC00907443 /* Analyze network with subnetwork trace */ = {
			isa = PBXGroup;
			children = (
				1C3B7DC32A5F64FC00907443 /* AnalyzeNetworkWithSubnetworkTraceView.Model.swift */,
				1C3B7DC62A5F64FC00907443 /* AnalyzeNetworkWithSubnetworkTraceView.swift */,
			);
			path = "Analyze network with subnetwork trace";
			sourceTree = "<group>";
		};
		1C42E04129D2396B004FC4BE /* Show popup */ = {
			isa = PBXGroup;
			children = (
				1C42E04329D2396B004FC4BE /* ShowPopupView.swift */,
			);
			path = "Show popup";
			sourceTree = "<group>";
		};
		1C43BC782A43781100509BF8 /* Set visibility of subtype sublayer */ = {
			isa = PBXGroup;
			children = (
				1C43BC7C2A43781100509BF8 /* SetVisibilityOfSubtypeSublayerView.Model.swift */,
				1C43BC7E2A43781100509BF8 /* SetVisibilityOfSubtypeSublayerView.swift */,
				1C43BC792A43781100509BF8 /* SetVisibilityOfSubtypeSublayerView.Views.swift */,
			);
			path = "Set visibility of subtype sublayer";
			sourceTree = "<group>";
		};
		1C8EC7422BAE2891001A6929 /* Augment reality to collect data */ = {
			isa = PBXGroup;
			children = (
				1C8EC7432BAE2891001A6929 /* AugmentRealityToCollectDataView.swift */,
			);
			path = "Augment reality to collect data";
			sourceTree = "<group>";
		};
		1C965C4629DBA879002F8536 /* 681d6f7694644709a7c830ec57a2d72b */ = {
			isa = PBXGroup;
			children = (
				004FE87029DF5D8700075217 /* Bristol */,
			);
			path = 681d6f7694644709a7c830ec57a2d72b;
			sourceTree = "<group>";
		};
		1C9B74C429DB43580038B06F /* Show realistic light and shadows */ = {
			isa = PBXGroup;
			children = (
				1C9B74C529DB43580038B06F /* ShowRealisticLightAndShadowsView.swift */,
			);
			path = "Show realistic light and shadows";
			sourceTree = "<group>";
		};
		1C9B74D229DB54560038B06F /* Change camera controller */ = {
			isa = PBXGroup;
			children = (
				1C9B74D529DB54560038B06F /* ChangeCameraControllerView.swift */,
			);
			path = "Change camera controller";
			sourceTree = "<group>";
		};
		1CAB8D402A3CEAB0002AA649 /* Run valve isolation trace */ = {
			isa = PBXGroup;
			children = (
				1CAB8D442A3CEAB0002AA649 /* RunValveIsolationTraceView.Model.swift */,
				1CAB8D472A3CEAB0002AA649 /* RunValveIsolationTraceView.swift */,
			);
			path = "Run valve isolation trace";
			sourceTree = "<group>";
		};
		1CAF831A2A20305F000E1E60 /* Show utility associations */ = {
			isa = PBXGroup;
			children = (
				1CAF831B2A20305F000E1E60 /* ShowUtilityAssociationsView.swift */,
			);
			path = "Show utility associations";
			sourceTree = "<group>";
		};
		1CC755E32DC95625004B346F /* Apply function to raster from file */ = {
			isa = PBXGroup;
			children = (
				1CC755E22DC95625004B346F /* ApplyFunctionToRasterFromFileView.swift */,
			);
			path = "Apply function to raster from file";
			sourceTree = "<group>";
		};
		218F35B229C28F4A00502022 /* Authenticate with OAuth */ = {
			isa = PBXGroup;
			children = (
				218F35B329C28F4A00502022 /* AuthenticateWithOAuthView.swift */,
			);
			path = "Authenticate with OAuth";
			sourceTree = "<group>";
		};
		3E54CF202C66AFA400DD2F18 /* Add web tiled layer */ = {
			isa = PBXGroup;
			children = (
				3E54CF212C66AFBE00DD2F18 /* AddWebTiledLayerView.swift */,
			);
			path = "Add web tiled layer";
			sourceTree = "<group>";
		};
		3E720F9B2C619ACD00E22A9E /* Set initial viewpoint */ = {
			isa = PBXGroup;
			children = (
				3E720F9C2C619B1700E22A9E /* SetInitialViewpointView.swift */,
			);
			path = "Set initial viewpoint";
			sourceTree = "<group>";
		};
		3E9F77712C6A609B0022CAB5 /* Query feature count and extent */ = {
			isa = PBXGroup;
			children = (
				3E9F77722C6A60FA0022CAB5 /* QueryFeatureCountAndExtentView.swift */,
			);
			path = "Query feature count and extent";
			sourceTree = "<group>";
		};
		3EEDE7CC2C5D735E00510104 /* Set spatial reference */ = {
			isa = PBXGroup;
			children = (
				3EEDE7CD2C5D73F700510104 /* SetSpatialReferenceView.swift */,
			);
			path = "Set spatial reference";
			sourceTree = "<group>";
		};
		4C8126DB2DBBCED7006EF7D2 /* Apply style to WMS layer */ = {
			isa = PBXGroup;
			children = (
				4C8126DC2DBBCEFE006EF7D2 /* ApplyStyleToWMSLayerView.swift */,
			);
			path = "Apply style to WMS layer";
			sourceTree = "<group>";
		};
		4C8126E32DC0249D006EF7D2 /* Analyze hotspots */ = {
			isa = PBXGroup;
			children = (
				4C8126E62DC02525006EF7D2 /* AnalyzeHotspotsView.swift */,
			);
			path = "Analyze hotspots";
			sourceTree = "<group>";
		};
		4C81273A2DCA9E03006EF7D2 /* Apply colormap renderer to raster */ = {
			isa = PBXGroup;
			children = (
				4C81273D2DCA9E31006EF7D2 /* ApplyColormapRendererToRasterView.swift */,
			);
			path = "Apply colormap renderer to raster";
			sourceTree = "<group>";
		};
		4C81274E2DCADC82006EF7D2 /* cc68728b5904403ba637e1f1cd2995ae */ = {
			isa = PBXGroup;
			children = (
				4C81275C2DCBB72C006EF7D2 /* ShastaBW */,
			);
			path = cc68728b5904403ba637e1f1cd2995ae;
			sourceTree = "<group>";
		};
		4D126D6829CA1B6000CFB7A7 /* Show device location with NMEA data sources */ = {
			isa = PBXGroup;
			children = (
				4D126D6929CA1B6000CFB7A7 /* ShowDeviceLocationWithNMEADataSourcesView.swift */,
				4D126D7D29CA43D200CFB7A7 /* ShowDeviceLocationWithNMEADataSourcesView.Model.swift */,
				4D126D7129CA1E1800CFB7A7 /* FileNMEASentenceReader.swift */,
			);
			path = "Show device location with NMEA data sources";
			sourceTree = "<group>";
		};
		4D126D7629CA3B3F00CFB7A7 /* d5bad9f4fee9483791e405880fb466da */ = {
			isa = PBXGroup;
			children = (
				4D126D7B29CA3E6000CFB7A7 /* Redlands.nmea */,
			);
			path = d5bad9f4fee9483791e405880fb466da;
			sourceTree = "<group>";
		};
		4D2ADC3E29C26D05003B367F /* Add dynamic entity layer */ = {
			isa = PBXGroup;
			children = (
				4D2ADC3F29C26D05003B367F /* AddDynamicEntityLayerView.swift */,
				4D2ADC6629C50BD6003B367F /* AddDynamicEntityLayerView.Model.swift */,
				4D2ADC6829C50C4C003B367F /* AddDynamicEntityLayerView.SettingsView.swift */,
				00F279D52AF418DC00CECAF8 /* AddDynamicEntityLayerView.VehicleCallout.swift */,
			);
			path = "Add dynamic entity layer";
			sourceTree = "<group>";
		};
		4D2ADC5329C4F612003B367F /* Change map view background */ = {
			isa = PBXGroup;
			children = (
				4D2ADC5529C4F612003B367F /* ChangeMapViewBackgroundView.swift */,
				4D2ADC5829C4F612003B367F /* ChangeMapViewBackgroundView.SettingsView.swift */,
				4D2ADC6129C5071C003B367F /* ChangeMapViewBackgroundView.Model.swift */,
			);
			path = "Change map view background";
			sourceTree = "<group>";
		};
		7573E81229D6134C00BEED9C /* Trace utility network */ = {
			isa = PBXGroup;
			children = (
				7573E81329D6134C00BEED9C /* TraceUtilityNetworkView.Model.swift */,
				7573E81529D6134C00BEED9C /* TraceUtilityNetworkView.Enums.swift */,
				7573E81729D6134C00BEED9C /* TraceUtilityNetworkView.Views.swift */,
				7573E81829D6134C00BEED9C /* TraceUtilityNetworkView.swift */,
			);
			path = "Trace utility network";
			sourceTree = "<group>";
		};
		75DD739029D38B1B0010229D /* Navigate route */ = {
			isa = PBXGroup;
			children = (
				75DD739129D38B1B0010229D /* NavigateRouteView.swift */,
			);
			path = "Navigate route";
			sourceTree = "<group>";
		};
		792222DB2A81AA5D00619FFE /* a8a942c228af4fac96baa78ad60f511f */ = {
			isa = PBXGroup;
			children = (
				792222DC2A81AA5D00619FFE /* AIS_MarineCadastre_SelectedVessels_CustomDataSource.jsonl */,
			);
			path = a8a942c228af4fac96baa78ad60f511f;
			sourceTree = "<group>";
		};
		79B7B8082A1BF8B300F57C27 /* Create and save KML file */ = {
			isa = PBXGroup;
			children = (
				79302F842A1ED4E30002336A /* CreateAndSaveKMLView.Model.swift */,
				79B7B8092A1BF8EC00F57C27 /* CreateAndSaveKMLView.swift */,
				79302F862A1ED71B0002336A /* CreateAndSaveKMLView.Views.swift */,
			);
			path = "Create and save KML file";
			sourceTree = "<group>";
		};
		79D84D0C2A815BED00F45262 /* Add custom dynamic entity data source */ = {
			isa = PBXGroup;
			children = (
				79D84D0D2A815C5B00F45262 /* AddCustomDynamicEntityDataSourceView.swift */,
				7900C5F52A83FC3F002D430F /* AddCustomDynamicEntityDataSourceView.Vessel.swift */,
			);
			path = "Add custom dynamic entity data source";
			sourceTree = "<group>";
		};
		8810FB572DC94A5600874936 /* Apply function to raster from service */ = {
			isa = PBXGroup;
			children = (
				8810FB582DC94A6600874936 /* ApplyFunctionToRasterFromServiceView.swift */,
			);
			path = "Apply function to raster from service";
			sourceTree = "<group>";
		};
		88E52E6D2DC969CF00F48409 /* Apply hillshade renderer to raster */ = {
			isa = PBXGroup;
			children = (
				88E52E6E2DC96C3F00F48409 /* ApplyHillshadeRendererToRasterView.swift */,
				88E52E802DCA703B00F48409 /* ApplyHillshadeRendererToRasterView.SettingsView.swift */,
			);
			path = "Apply hillshade renderer to raster";
			sourceTree = "<group>";
		};
		88E52E712DC97BA500F48409 /* ae9739163a76437ea02482e1a807b806 */ = {
			isa = PBXGroup;
			children = (
				88E52E822DCBB1B400F48409 /* srtm.tiff */,
			);
			path = ae9739163a76437ea02482e1a807b806;
			sourceTree = "<group>";
		};
		88F93CBE29C3D4E30006B28E /* Create and edit geometries */ = {
			isa = PBXGroup;
			children = (
				88F93CC029C3D59C0006B28E /* CreateAndEditGeometriesView.swift */,
			);
			path = "Create and edit geometries";
			sourceTree = "<group>";
		};
		9537AFC82C220ECB000923C5 /* 9d2987a825c646468b3ce7512fb76e2d */ = {
			isa = PBXGroup;
			children = (
				9537AFD62C220EF0000923C5 /* ExchangeSetwithoutUpdates */,
			);
			path = 9d2987a825c646468b3ce7512fb76e2d;
			sourceTree = "<group>";
		};
		954AEDEF2C01332F00265114 /* Select features in scene layer */ = {
			isa = PBXGroup;
			children = (
				954AEDED2C01332600265114 /* SelectFeaturesInSceneLayerView.swift */,
			);
			path = "Select features in scene layer";
			sourceTree = "<group>";
		};
		955271622C0E6750009B1ED4 /* Add raster from service */ = {
			isa = PBXGroup;
			children = (
				955271602C0E6749009B1ED4 /* AddRasterFromServiceView.swift */,
			);
			path = "Add raster from service";
			sourceTree = "<group>";
		};
		955AFAC52C10FD74009C8FE5 /* Apply mosaic rule to rasters */ = {
			isa = PBXGroup;
			children = (
				955AFAC32C10FD6F009C8FE5 /* ApplyMosaicRuleToRastersView.swift */,
			);
			path = "Apply mosaic rule to rasters";
			sourceTree = "<group>";
		};
		9579FCEB2C3360CA00FC8A1D /* Edit feature attachments */ = {
			isa = PBXGroup;
			children = (
				9579FCE92C3360BB00FC8A1D /* EditFeatureAttachmentsView.swift */,
				9547085B2C3C719800CA8579 /* EditFeatureAttachmentsView.Model.swift */,
			);
			path = "Edit feature attachments";
			sourceTree = "<group>";
		};
		95A5721A2C0FDCCE006E8B48 /* Show scale bar */ = {
			isa = PBXGroup;
			children = (
				95A572182C0FDCC9006E8B48 /* ShowScaleBarView.swift */,
			);
			path = "Show scale bar";
			sourceTree = "<group>";
		};
		95D2EE102C334D1D00683D53 /* Show service area */ = {
			isa = PBXGroup;
			children = (
				95D2EE0E2C334D1600683D53 /* ShowServiceAreaView.swift */,
			);
			path = "Show service area";
			sourceTree = "<group>";
		};
		95DEB9B72C127A97009BEC35 /* Show viewshed from point on map */ = {
			isa = PBXGroup;
			children = (
				95DEB9B52C127A92009BEC35 /* ShowViewshedFromPointOnMapView.swift */,
			);
			path = "Show viewshed from point on map";
			sourceTree = "<group>";
		};
		95E980732C26185000CB8912 /* Browse OGC API feature service */ = {
			isa = PBXGroup;
			children = (
				95E980702C26183000CB8912 /* BrowseOGCAPIFeatureServiceView.swift */,
			);
			path = "Browse OGC API feature service";
			sourceTree = "<group>";
		};
		95F3A52C2C07F0A600885DED /* Set surface navigation constraint */ = {
			isa = PBXGroup;
			children = (
				95F3A52A2C07F09C00885DED /* SetSurfaceNavigationConstraintView.swift */,
			);
			path = "Set surface navigation constraint";
			sourceTree = "<group>";
		};
		95F8912A2C46E9F00010EBED /* Show device location using indoor positioning */ = {
			isa = PBXGroup;
			children = (
				95F891282C46E9D60010EBED /* ShowDeviceLocationUsingIndoorPositioningView.swift */,
				9503056D2C46ECB70091B32D /* ShowDeviceLocationUsingIndoorPositioningView.Model.swift */,
			);
			path = "Show device location using indoor positioning";
			sourceTree = "<group>";
		};
		D70082E72ACF8F6C00E0C3C2 /* Identify KML features */ = {
			isa = PBXGroup;
			children = (
				D70082EA2ACF900100E0C3C2 /* IdentifyKMLFeaturesView.swift */,
			);
			path = "Identify KML features";
			sourceTree = "<group>";
		};
		D7010EBA2B05616900D43F55 /* Display scene from mobile scene package */ = {
			isa = PBXGroup;
			children = (
				D7010EBC2B05616900D43F55 /* DisplaySceneFromMobileScenePackageView.swift */,
			);
			path = "Display scene from mobile scene package";
			sourceTree = "<group>";
		};
		D701D7242A37C7E4006FF0C8 /* 07d62a792ab6496d9b772a24efea45d0 */ = {
			isa = PBXGroup;
			children = (
				D701D72B2A37C7F7006FF0C8 /* bradley_low_3ds */,
			);
			path = 07d62a792ab6496d9b772a24efea45d0;
			sourceTree = "<group>";
		};
		D704AA562AB22B7A00A3BB63 /* Group layers together */ = {
			isa = PBXGroup;
			children = (
				D704AA592AB22C1A00A3BB63 /* GroupLayersTogetherView.swift */,
				D75C35662AB50338003CD55F /* GroupLayersTogetherView.GroupLayerListView.swift */,
			);
			path = "Group layers together";
			sourceTree = "<group>";
		};
		D70539042CD0122D00F63F4A /* c78b149a1d52414682c86a5feeb13d30 */ = {
			isa = PBXGroup;
			children = (
				D70539032CD0122D00F63F4A /* mil2525d.stylx */,
			);
			path = c78b149a1d52414682c86a5feeb13d30;
			sourceTree = "<group>";
		};
		D70539082CD0122D00F63F4A /* e0d41b4b409a49a5a7ba11939d8535dc */ = {
			isa = PBXGroup;
			children = (
				D705390F2CD0127700F63F4A /* militaryoverlay.geodatabase */,
			);
			path = e0d41b4b409a49a5a7ba11939d8535dc;
			sourceTree = "<group>";
		};
		D7058B0B2B59E44B000A888A /* Style point with scene symbol */ = {
			isa = PBXGroup;
			children = (
				D7058B0D2B59E44B000A888A /* StylePointWithSceneSymbolView.swift */,
			);
			path = "Style point with scene symbol";
			sourceTree = "<group>";
		};
		D70789912CD160FD000DF215 /* Apply dictionary renderer to graphics overlay */ = {
			isa = PBXGroup;
			children = (
				D707898E2CD160FD000DF215 /* ApplyDictionaryRendererToGraphicsOverlayView.swift */,
			);
			path = "Apply dictionary renderer to graphics overlay";
			sourceTree = "<group>";
		};
		D707899A2CD16324000DF215 /* 8776cfc26eed4485a03de6316826384c */ = {
			isa = PBXGroup;
			children = (
				D70789992CD16324000DF215 /* Mil2525DMessages.xml */,
			);
			path = 8776cfc26eed4485a03de6316826384c;
			sourceTree = "<group>";
		};
		D7084FA42AD771AA00EC7F4F /* Augment reality to fly over scene */ = {
			isa = PBXGroup;
			children = (
				D7084FA62AD771AA00EC7F4F /* AugmentRealityToFlyOverSceneView.swift */,
			);
			path = "Augment reality to fly over scene";
			sourceTree = "<group>";
		};
		D71099692A27D8880065A1C1 /* Densify and generalize geometry */ = {
			isa = PBXGroup;
			children = (
				D710996C2A27D9210065A1C1 /* DensifyAndGeneralizeGeometryView.swift */,
				D710996F2A2802FA0065A1C1 /* DensifyAndGeneralizeGeometryView.SettingsView.swift */,
			);
			path = "Densify and generalize geometry";
			sourceTree = "<group>";
		};
		D71371782BD88ECC00EB2F86 /* Monitor changes to layer view state */ = {
			isa = PBXGroup;
			children = (
				D71371752BD88ECC00EB2F86 /* MonitorChangesToLayerViewStateView.swift */,
			);
			path = "Monitor changes to layer view state";
			sourceTree = "<group>";
		};
		D713C6D42CB990600073AA72 /* Add KML layer */ = {
			isa = PBXGroup;
			children = (
				D713C6D12CB990600073AA72 /* AddKMLLayerView.swift */,
			);
			path = "Add KML layer";
			sourceTree = "<group>";
		};
		D713C6F62CB9B9A60073AA72 /* 324e4742820e46cfbe5029ff2c32cb1f */ = {
			isa = PBXGroup;
			children = (
				D713C6F52CB9B9A60073AA72 /* US_State_Capitals.kml */,
			);
			path = 324e4742820e46cfbe5029ff2c32cb1f;
			sourceTree = "<group>";
		};
		D71563E62D5AC2B600D2E948 /* Create KML multi-track */ = {
			isa = PBXGroup;
			children = (
				D71563E32D5AC2B600D2E948 /* CreateKMLMultiTrackView.swift */,
				D789AAAC2D66C718007A8E0E /* CreateKMLMultiTrackView.Model.swift */,
			);
			path = "Create KML multi-track";
			sourceTree = "<group>";
		};
		D718A1E92B575FD900447087 /* Manage bookmarks */ = {
			isa = PBXGroup;
			children = (
				D718A1EA2B575FD900447087 /* ManageBookmarksView.swift */,
			);
			path = "Manage bookmarks";
			sourceTree = "<group>";
		};
		D71A9DE12D8CC88D00CA03CB /* Snap geometry edits with utility network rules */ = {
			isa = PBXGroup;
			children = (
				D71A9DE02D8CC88D00CA03CB /* SnapGeometryEditsWithUtilityNetworkRulesView.swift */,
				D703F04C2D9334AC0077E3A8 /* SnapGeometryEditsWithUtilityNetworkRulesView.Model.swift */,
			);
			path = "Snap geometry edits with utility network rules";
			sourceTree = "<group>";
		};
		D71C5F602AAA7854006599FD /* Create symbol styles from web styles */ = {
			isa = PBXGroup;
			children = (
				D71C5F632AAA7A88006599FD /* CreateSymbolStylesFromWebStylesView.swift */,
			);
			path = "Create symbol styles from web styles";
			sourceTree = "<group>";
		};
		D71C909E2C6C249B0018C63E /* Style geometry types with symbols */ = {
			isa = PBXGroup;
			children = (
				D71C909C2C6C249B0018C63E /* StyleGeometryTypesWithSymbolsView.swift */,
				D71C909D2C6C249B0018C63E /* StyleGeometryTypesWithSymbolsView.Views.swift */,
			);
			path = "Style geometry types with symbols";
			sourceTree = "<group>";
		};
		D7201CD72CC6B710004BDB7D /* Add tiled layer as basemap */ = {
			isa = PBXGroup;
			children = (
				D7201CD42CC6B710004BDB7D /* AddTiledLayerAsBasemapView.swift */,
			);
			path = "Add tiled layer as basemap";
			sourceTree = "<group>";
		};
		D7201D032CC6D3B5004BDB7D /* Add vector tiled layer from custom style */ = {
			isa = PBXGroup;
			children = (
				D7201D002CC6D3B5004BDB7D /* AddVectorTiledLayerFromCustomStyleView.swift */,
			);
			path = "Add vector tiled layer from custom style";
			sourceTree = "<group>";
		};
		D7201D2A2CC6D829004BDB7D /* f4b742a57af344988b02227e2824ca5f */ = {
			isa = PBXGroup;
			children = (
				D7201D292CC6D829004BDB7D /* dodge_city.vtpk */,
			);
			path = f4b742a57af344988b02227e2824ca5f;
			sourceTree = "<group>";
		};
		D721EEA62ABDFF550040BE46 /* 174150279af74a2ba6f8b87a567f480b */ = {
			isa = PBXGroup;
			children = (
				D721EEA72ABDFF550040BE46 /* LothianRiversAnno.mmpk */,
			);
			path = 174150279af74a2ba6f8b87a567f480b;
			sourceTree = "<group>";
		};
		D722BD1E2A420D7E002C2087 /* Show extruded features */ = {
			isa = PBXGroup;
			children = (
				D722BD212A420DAD002C2087 /* ShowExtrudedFeaturesView.swift */,
			);
			path = "Show extruded features";
			sourceTree = "<group>";
		};
		D7232EDD2AC1E5410079ABFF /* Play KML tour */ = {
			isa = PBXGroup;
			children = (
				D7232EE02AC1E5AA0079ABFF /* PlayKMLTourView.swift */,
			);
			path = "Play KML tour";
			sourceTree = "<group>";
		};
		D72F27292ADA1E4400F906DA /* Augment reality to show tabletop scene */ = {
			isa = PBXGroup;
			children = (
				D72F272B2ADA1E4400F906DA /* AugmentRealityToShowTabletopSceneView.swift */,
			);
			path = "Augment reality to show tabletop scene";
			sourceTree = "<group>";
		};
		D731F3BD2AD0D22500A8431E /* Identify graphics */ = {
			isa = PBXGroup;
			children = (
				D731F3C02AD0D2AC00A8431E /* IdentifyGraphicsView.swift */,
			);
			path = "Identify graphics";
			sourceTree = "<group>";
		};
		D7337C5C2ABD137400A5D865 /* Show mobile map package expiration date */ = {
			isa = PBXGroup;
			children = (
				D7337C5F2ABD142D00A5D865 /* ShowMobileMapPackageExpirationDateView.swift */,
			);
			path = "Show mobile map package expiration date";
			sourceTree = "<group>";
		};
		D733CA182BED980D00FBDE4C /* Edit and sync features with feature service */ = {
			isa = PBXGroup;
			children = (
				D733CA152BED980D00FBDE4C /* EditAndSyncFeaturesWithFeatureServiceView.swift */,
				D74ECD0C2BEEAE2F007C0FA6 /* EditAndSyncFeaturesWithFeatureServiceView.Model.swift */,
			);
			path = "Edit and sync features with feature service";
			sourceTree = "<group>";
		};
		D734FA072A183A5A00246D7E /* Set max extent */ = {
			isa = PBXGroup;
			children = (
				D734FA092A183A5B00246D7E /* SetMaxExtentView.swift */,
			);
			path = "Set max extent";
			sourceTree = "<group>";
		};
		D7352F8D2BD992C40013FFEF /* Monitor changes to draw status */ = {
			isa = PBXGroup;
			children = (
				D7352F8A2BD992C40013FFEF /* MonitorChangesToDrawStatusView.swift */,
			);
			path = "Monitor changes to draw status";
			sourceTree = "<group>";
		};
		D735717F2CB613100046A433 /* 5028bf3513ff4c38b28822d010a4937c */ = {
			isa = PBXGroup;
			children = (
				D73571D62CB6131E0046A433 /* hydrography */,
			);
			path = 5028bf3513ff4c38b28822d010a4937c;
			sourceTree = "<group>";
		};
		D73E61952BDAEE6600457932 /* Match viewpoint of geo views */ = {
			isa = PBXGroup;
			children = (
				D73E61922BDAEE6600457932 /* MatchViewpointOfGeoViewsView.swift */,
			);
			path = "Match viewpoint of geo views";
			sourceTree = "<group>";
		};
		D73E619D2BDB21F400457932 /* Edit with branch versioning */ = {
			isa = PBXGroup;
			children = (
				D73E619A2BDB21F400457932 /* EditWithBranchVersioningView.swift */,
				D7114A0C2BDC6A3300FA68CA /* EditWithBranchVersioningView.Model.swift */,
				D7044B952BE18D73000F2C43 /* EditWithBranchVersioningView.Views.swift */,
			);
			path = "Edit with branch versioning";
			sourceTree = "<group>";
		};
		D73F06652B5EE73D000B574F /* Query features with Arcade expression */ = {
			isa = PBXGroup;
			children = (
				D73F06662B5EE73D000B574F /* QueryFeaturesWithArcadeExpressionView.swift */,
			);
			path = "Query features with Arcade expression";
			sourceTree = "<group>";
		};
		D73F8CF22AB1089900CD39DA /* 751138a2e0844e06853522d54103222a */ = {
			isa = PBXGroup;
			children = (
				D73F8CF32AB1089900CD39DA /* Restaurant.stylx */,
			);
			path = 751138a2e0844e06853522d54103222a;
			sourceTree = "<group>";
		};
		D73FABE82AD4A0370048EC70 /* Create mobile geodatabase */ = {
			isa = PBXGroup;
			children = (
				D71FCB892AD6277E000E517C /* CreateMobileGeodatabaseView.Model.swift */,
				D73FC0FC2AD4A18D0067A19B /* CreateMobileGeodatabaseView.swift */,
			);
			path = "Create mobile geodatabase";
			sourceTree = "<group>";
		};
		D73FCFF32B02A3AA0006360D /* Find address with reverse geocode */ = {
			isa = PBXGroup;
			children = (
				D73FCFF42B02A3AA0006360D /* FindAddressWithReverseGeocodeView.swift */,
			);
			path = "Find address with reverse geocode";
			sourceTree = "<group>";
		};
		D742E48E2B04132B00690098 /* Display web scene from portal item */ = {
			isa = PBXGroup;
			children = (
				D742E48F2B04132B00690098 /* DisplayWebSceneFromPortalItemView.swift */,
			);
			path = "Display web scene from portal item";
			sourceTree = "<group>";
		};
		D744FD132A2112360084A66C /* Create convex hull around points */ = {
			isa = PBXGroup;
			children = (
				D744FD162A2112D90084A66C /* CreateConvexHullAroundPointsView.swift */,
			);
			path = "Create convex hull around points";
			sourceTree = "<group>";
		};
		D7464F182ACE0445007FEE88 /* Identify raster cell */ = {
			isa = PBXGroup;
			children = (
				D7464F1D2ACE04B3007FEE88 /* IdentifyRasterCellView.swift */,
			);
			path = "Identify raster cell";
			sourceTree = "<group>";
		};
		D7464F202ACE0910007FEE88 /* b5f977c78ec74b3a8857ca86d1d9b318 */ = {
			isa = PBXGroup;
			children = (
				D7464F2A2ACE0964007FEE88 /* SA_EVI_8Day_03May20 */,
			);
			path = b5f977c78ec74b3a8857ca86d1d9b318;
			sourceTree = "<group>";
		};
		D7497F382AC4B45300167AD2 /* Display dimensions */ = {
			isa = PBXGroup;
			children = (
				D7497F3B2AC4B4C100167AD2 /* DisplayDimensionsView.swift */,
			);
			path = "Display dimensions";
			sourceTree = "<group>";
		};
		D7497F3E2AC4BA4100167AD2 /* f5ff6f5556a945bca87ca513b8729a1e */ = {
			isa = PBXGroup;
			children = (
				D7497F3F2AC4BA4100167AD2 /* Edinburgh_Pylon_Dimensions.mmpk */,
			);
			path = f5ff6f5556a945bca87ca513b8729a1e;
			sourceTree = "<group>";
		};
		D74C8BFA2ABA5572007C76B8 /* Style symbols from mobile style file */ = {
			isa = PBXGroup;
			children = (
				D7337C592ABCFDB100A5D865 /* StyleSymbolsFromMobileStyleFileView.SymbolOptionsListView.swift */,
				D74C8BFD2ABA5605007C76B8 /* StyleSymbolsFromMobileStyleFileView.swift */,
			);
			path = "Style symbols from mobile style file";
			sourceTree = "<group>";
		};
		D74C8C002ABA6202007C76B8 /* 1bd036f221f54a99abc9e46ff3511cbf */ = {
			isa = PBXGroup;
			children = (
				D74C8C012ABA6202007C76B8 /* emoji-mobile.stylx */,
			);
			path = 1bd036f221f54a99abc9e46ff3511cbf;
			sourceTree = "<group>";
		};
		D74EA7802B6DADA5008F6C7C /* Validate utility network topology */ = {
			isa = PBXGroup;
			children = (
				D74EA7812B6DADA5008F6C7C /* ValidateUtilityNetworkTopologyView.swift */,
				D76495202B74687E0042699E /* ValidateUtilityNetworkTopologyView.Model.swift */,
				D7C97B552B75C10C0097CDA1 /* ValidateUtilityNetworkTopologyView.Views.swift */,
			);
			path = "Validate utility network topology";
			sourceTree = "<group>";
		};
		D74F6C412D0CD51B00D4FB15 /* Configure electronic navigational charts */ = {
			isa = PBXGroup;
			children = (
				D74F6C3E2D0CD51B00D4FB15 /* ConfigureElectronicNavigationalChartsView.swift */,
			);
			path = "Configure electronic navigational charts";
			sourceTree = "<group>";
		};
		D751017D2A2E490800B8FA48 /* Show labels on layer */ = {
			isa = PBXGroup;
			children = (
				D75101802A2E493600B8FA48 /* ShowLabelsOnLayerView.swift */,
			);
			path = "Show labels on layer";
			sourceTree = "<group>";
		};
		D751018A2A2E960300B8FA48 /* Identify layer features */ = {
			isa = PBXGroup;
			children = (
				D751018D2A2E962D00B8FA48 /* IdentifyLayerFeaturesView.swift */,
			);
			path = "Identify layer features";
			sourceTree = "<group>";
		};
		D751B4C72CD3E572005CE750 /* Add KML layer with network links */ = {
			isa = PBXGroup;
			children = (
				D751B4C42CD3E572005CE750 /* AddKMLLayerWithNetworkLinksView.swift */,
			);
			path = "Add KML layer with network links";
			sourceTree = "<group>";
		};
		D752D93C2A3914E5003EB25E /* Manage operational layers */ = {
			isa = PBXGroup;
			children = (
				D752D93F2A39154C003EB25E /* ManageOperationalLayersView.swift */,
			);
			path = "Manage operational layers";
			sourceTree = "<group>";
		};
		D752D9422A3A6EB8003EB25E /* Monitor changes to map load status */ = {
			isa = PBXGroup;
			children = (
				D752D9452A3A6F7F003EB25E /* MonitorChangesToMapLoadStatusView.swift */,
			);
			path = "Monitor changes to map load status";
			sourceTree = "<group>";
		};
		D752D95B2A3BCDD4003EB25E /* Display map from portal item */ = {
			isa = PBXGroup;
			children = (
				D752D95E2A3BCE06003EB25E /* DisplayMapFromPortalItemView.swift */,
			);
			path = "Display map from portal item";
			sourceTree = "<group>";
		};
		D75362CC2A1E862B00D83028 /* Apply unique value renderer */ = {
			isa = PBXGroup;
			children = (
				D75362D12A1E886700D83028 /* ApplyUniqueValueRendererView.swift */,
			);
			path = "Apply unique value renderer";
			sourceTree = "<group>";
		};
		D7553CD62AE2DFEC00DC2A70 /* Geocode offline */ = {
			isa = PBXGroup;
			children = (
				D72C43F22AEB066D00B6157B /* GeocodeOfflineView.Model.swift */,
				D7553CD82AE2DFEC00DC2A70 /* GeocodeOfflineView.swift */,
			);
			path = "Geocode offline";
			sourceTree = "<group>";
		};
		D7588F5B2B7D8DAA008B75E2 /* Navigate route with rerouting */ = {
			isa = PBXGroup;
			children = (
				D7588F5C2B7D8DAA008B75E2 /* NavigateRouteWithReroutingView.swift */,
				D7781D4A2B7ECCB700E53C51 /* NavigateRouteWithReroutingView.Model.swift */,
			);
			path = "Navigate route with rerouting";
			sourceTree = "<group>";
		};
		D75B584D2AAFB2C20038B3B4 /* Style features with custom dictionary */ = {
			isa = PBXGroup;
			children = (
				D75B58502AAFB3030038B3B4 /* StyleFeaturesWithCustomDictionaryView.swift */,
			);
			path = "Style features with custom dictionary";
			sourceTree = "<group>";
		};
		D75E5EE52CC0340100252595 /* List contents of KML file */ = {
			isa = PBXGroup;
			children = (
				D75E5EE22CC0340100252595 /* ListContentsOfKMLFileView.swift */,
			);
			path = "List contents of KML file";
			sourceTree = "<group>";
		};
		D75E5EEB2CC0466900252595 /* da301cb122874d5497f8a8f6c81eb36e */ = {
			isa = PBXGroup;
			children = (
				D75E5EEA2CC0466900252595 /* esri_test_data.kmz */,
			);
			path = da301cb122874d5497f8a8f6c81eb36e;
			sourceTree = "<group>";
		};
		D75E5EF02CC049D500252595 /* Edit features using feature forms */ = {
			isa = PBXGroup;
			children = (
				D75E5EED2CC049D500252595 /* EditFeaturesUsingFeatureFormsView.swift */,
			);
			path = "Edit features using feature forms";
			sourceTree = "<group>";
		};
		D75F66322B48EABC00434974 /* Search for web map */ = {
			isa = PBXGroup;
			children = (
				D75F66332B48EABC00434974 /* SearchForWebMapView.swift */,
				D7C6420B2B4F47E10042B8F7 /* SearchForWebMapView.Model.swift */,
				D71D516D2B51D7B600B2A2BE /* SearchForWebMapView.Views.swift */,
			);
			path = "Search for web map";
			sourceTree = "<group>";
		};
		D76000AA2AF19C2300B3084D /* Find route in mobile map package */ = {
			isa = PBXGroup;
			children = (
				D73723782AF5ADD700846884 /* FindRouteInMobileMapPackageView.MobileMapView.swift */,
				D73723742AF5877500846884 /* FindRouteInMobileMapPackageView.Models.swift */,
				D76000AB2AF19C2300B3084D /* FindRouteInMobileMapPackageView.swift */,
			);
			path = "Find route in mobile map package";
			sourceTree = "<group>";
		};
		D76000B52AF19FC900B3084D /* 260eb6535c824209964cf281766ebe43 */ = {
			isa = PBXGroup;
			children = (
				D76000B62AF19FCA00B3084D /* SanFrancisco.mmpk */,
			);
			path = 260eb6535c824209964cf281766ebe43;
			sourceTree = "<group>";
		};
		D762AF5E2BF6A7B900ECE3C7 /* Edit features with feature-linked annotation */ = {
			isa = PBXGroup;
			children = (
				D762AF5B2BF6A7B900ECE3C7 /* EditFeaturesWithFeatureLinkedAnnotationView.swift */,
				D7BA38902BFBC476009954F5 /* EditFeaturesWithFeatureLinkedAnnotationView.Model.swift */,
			);
			path = "Edit features with feature-linked annotation";
			sourceTree = "<group>";
		};
		D762AF642BF6A96100ECE3C7 /* 74c0c9fa80f4498c9739cc42531e9948 */ = {
			isa = PBXGroup;
			children = (
				D762AF632BF6A96100ECE3C7 /* loudoun_anno.geodatabase */,
			);
			path = 74c0c9fa80f4498c9739cc42531e9948;
			sourceTree = "<group>";
		};
		D762DA0D2D94C750001052DD /* 0fd3a39660d54c12b05d5f81f207dffd */ = {
			isa = PBXGroup;
			children = (
				D762DA0C2D94C750001052DD /* NapervilleGasUtilities.geodatabase */,
			);
			path = 0fd3a39660d54c12b05d5f81f207dffd;
			sourceTree = "<group>";
		};
		D7635FEA2B9272CB0044AB97 /* Display clusters */ = {
			isa = PBXGroup;
			children = (
				D7635FED2B9272CB0044AB97 /* DisplayClustersView.swift */,
			);
			path = "Display clusters";
			sourceTree = "<group>";
		};
		D7635FF32B9277DC0044AB97 /* Configure clusters */ = {
			isa = PBXGroup;
			children = (
				D7635FF82B9277DC0044AB97 /* ConfigureClustersView.swift */,
				D7635FF52B9277DC0044AB97 /* ConfigureClustersView.Model.swift */,
				D7635FF72B9277DC0044AB97 /* ConfigureClustersView.SettingsView.swift */,
			);
			path = "Configure clusters";
			sourceTree = "<group>";
		};
		D764B7DE2BE2F89D002E2F92 /* Edit geodatabase with transactions */ = {
			isa = PBXGroup;
			children = (
				D764B7DB2BE2F89D002E2F92 /* EditGeodatabaseWithTransactionsView.swift */,
				D769DF322BEC1A1C0062AE95 /* EditGeodatabaseWithTransactionsView.Model.swift */,
			);
			path = "Edit geodatabase with transactions";
			sourceTree = "<group>";
		};
		D76929F32B4F78340047205E /* Orbit camera around object */ = {
			isa = PBXGroup;
			children = (
				D76929F52B4F78340047205E /* OrbitCameraAroundObjectView.swift */,
				D718A1E62B570F7500447087 /* OrbitCameraAroundObjectView.Model.swift */,
			);
			path = "Orbit camera around object";
			sourceTree = "<group>";
		};
		D769C20D2A28FF8600030F61 /* Set up location-driven geotriggers */ = {
			isa = PBXGroup;
			children = (
				D769C2112A29019B00030F61 /* SetUpLocationDrivenGeotriggersView.swift */,
				D79EE76D2A4CEA5D005A52AE /* SetUpLocationDrivenGeotriggersView.Model.swift */,
			);
			path = "Set up location-driven geotriggers";
			sourceTree = "<group>";
		};
		D76CE8D62BFD7047009A8686 /* Set reference scale */ = {
			isa = PBXGroup;
			children = (
				D76CE8D52BFD7047009A8686 /* SetReferenceScaleView.swift */,
			);
			path = "Set reference scale";
			sourceTree = "<group>";
		};
		D7705D542AFC244E00CC0335 /* Find closest facility to multiple points */ = {
			isa = PBXGroup;
			children = (
				D7705D552AFC244E00CC0335 /* FindClosestFacilityToMultiplePointsView.swift */,
			);
			path = "Find closest facility to multiple points";
			sourceTree = "<group>";
		};
		D7705D5F2AFC570700CC0335 /* Find closest facility from point */ = {
			isa = PBXGroup;
			children = (
				D7705D612AFC570700CC0335 /* FindClosestFacilityFromPointView.swift */,
			);
			path = "Find closest facility from point";
			sourceTree = "<group>";
		};
		D771D0C52CD55211004C13CB /* Apply raster rendering rule */ = {
			isa = PBXGroup;
			children = (
				D771D0C22CD55211004C13CB /* ApplyRasterRenderingRuleView.swift */,
			);
			path = "Apply raster rendering rule";
			sourceTree = "<group>";
		};
		D77570BC2A29427200F490CD /* Animate images with image overlay */ = {
			isa = PBXGroup;
			children = (
				D77570BF2A2942F800F490CD /* AnimateImagesWithImageOverlayView.swift */,
			);
			path = "Animate images with image overlay";
			sourceTree = "<group>";
		};
		D77572AC2A295DC100F490CD /* d1453556d91e46dea191c20c398b82cd */ = {
			isa = PBXGroup;
			children = (
				D77572AD2A295DDD00F490CD /* PacificSouthWest2 */,
			);
			path = d1453556d91e46dea191c20c398b82cd;
			sourceTree = "<group>";
		};
		D776880E2B69826B007C3860 /* List spatial reference transformations */ = {
			isa = PBXGroup;
			children = (
				D77688102B69826B007C3860 /* ListSpatialReferenceTransformationsView.swift */,
				D757D14A2B6C46E50065F78F /* ListSpatialReferenceTransformationsView.Model.swift */,
			);
			path = "List spatial reference transformations";
			sourceTree = "<group>";
		};
		D7781D472B7EB03400E53C51 /* 4caec8c55ea2463982f1af7d9611b8d5 */ = {
			isa = PBXGroup;
			children = (
				D7781D482B7EB03400E53C51 /* SanDiegoTourPath.json */,
			);
			path = 4caec8c55ea2463982f1af7d9611b8d5;
			sourceTree = "<group>";
		};
		D77BC5352B59A2D3007B49B6 /* Style point with distance composite scene symbol */ = {
			isa = PBXGroup;
			children = (
				D77BC5362B59A2D3007B49B6 /* StylePointWithDistanceCompositeSceneSymbolView.swift */,
			);
			path = "Style point with distance composite scene symbol";
			sourceTree = "<group>";
		};
		D7848ED72CBD85A300F6F546 /* Add point scene layer */ = {
			isa = PBXGroup;
			children = (
				D7848ED42CBD85A300F6F546 /* AddPointSceneLayerView.swift */,
			);
			path = "Add point scene layer";
			sourceTree = "<group>";
		};
		D7848EFD2CBD986400F6F546 /* Add elevation source from raster */ = {
			isa = PBXGroup;
			children = (
				D7848EFA2CBD986400F6F546 /* AddElevationSourceFromRasterView.swift */,
			);
			path = "Add elevation source from raster";
			sourceTree = "<group>";
		};
		D78666A92A21616D00C60110 /* Find nearest vertex */ = {
			isa = PBXGroup;
			children = (
				D78666AC2A2161F100C60110 /* FindNearestVertexView.swift */,
			);
			path = "Find nearest vertex";
			sourceTree = "<group>";
		};
		D79482D32C35D872006521CD /* Create dynamic basemap gallery */ = {
			isa = PBXGroup;
			children = (
				D79482D02C35D872006521CD /* CreateDynamicBasemapGalleryView.swift */,
				D78FA4932C3C88880079313E /* CreateDynamicBasemapGalleryView.Views.swift */,
			);
			path = "Create dynamic basemap gallery";
			sourceTree = "<group>";
		};
		D7A737DF2BABB9FE00B7C7FC /* Augment reality to show hidden infrastructure */ = {
			isa = PBXGroup;
			children = (
				D7A737DC2BABB9FE00B7C7FC /* AugmentRealityToShowHiddenInfrastructureView.swift */,
				D77D9BFF2BB2438200B38A6C /* AugmentRealityToShowHiddenInfrastructureView.ARSceneView.swift */,
			);
			path = "Augment reality to show hidden infrastructure";
			sourceTree = "<group>";
		};
		D7A85A052CD5ABF5009DC68A /* Query with CQL filters */ = {
			isa = PBXGroup;
			children = (
				D7A85A022CD5ABF5009DC68A /* QueryWithCQLFiltersView.swift */,
			);
			path = "Query with CQL filters";
			sourceTree = "<group>";
		};
		D7ABA2F52A3256610021822B /* Measure distance in scene */ = {
			isa = PBXGroup;
			children = (
				D7ABA2F82A32579C0021822B /* MeasureDistanceInSceneView.swift */,
			);
			path = "Measure distance in scene";
			sourceTree = "<group>";
		};
		D7ABA2FB2A3287C10021822B /* Show viewshed from geoelement in scene */ = {
			isa = PBXGroup;
			children = (
				D7ABA2FE2A32881C0021822B /* ShowViewshedFromGeoelementInSceneView.swift */,
			);
			path = "Show viewshed from geoelement in scene";
			sourceTree = "<group>";
		};
		D7AE861A2AC39D750049B626 /* Display annotation */ = {
			isa = PBXGroup;
			children = (
				D7AE861D2AC39DC50049B626 /* DisplayAnnotationView.swift */,
			);
			path = "Display annotation";
			sourceTree = "<group>";
		};
		D7B3C5C02A43B71E001DA4D8 /* Create convex hull around geometries */ = {
			isa = PBXGroup;
			children = (
				D7634FAE2A43B7AC00F8AEFB /* CreateConvexHullAroundGeometriesView.swift */,
			);
			path = "Create convex hull around geometries";
			sourceTree = "<group>";
		};
		D7BA38962BFBFC0F009954F5 /* Query related features */ = {
			isa = PBXGroup;
			children = (
				D7BA38932BFBFC0F009954F5 /* QueryRelatedFeaturesView.swift */,
			);
			path = "Query related features";
			sourceTree = "<group>";
		};
		D7BB3DD12C5D781800FFCD56 /* 43809fd639f242fd8045ecbafd61a579 */ = {
			isa = PBXGroup;
			children = (
				D7BB3DD02C5D781800FFCD56 /* SaveTheBay.geodatabase */,
			);
			path = 43809fd639f242fd8045ecbafd61a579;
			sourceTree = "<group>";
		};
		D7BE7E6E2CC19CC3006DDB0C /* Add tiled layer */ = {
			isa = PBXGroup;
			children = (
				D7BE7E6B2CC19CC3006DDB0C /* AddTiledLayerView.swift */,
			);
			path = "Add tiled layer";
			sourceTree = "<group>";
		};
		D7BEBA9F2CBD9CCA00F882E7 /* 98092369c4ae4d549bbbd45dba993ebc */ = {
			isa = PBXGroup;
			children = (
				D7BEBA9E2CBD9CCA00F882E7 /* MontereyElevation.dt2 */,
			);
			path = 98092369c4ae4d549bbbd45dba993ebc;
			sourceTree = "<group>";
		};
		D7BEBAC22CBDC0F800F882E7 /* Add elevation source from tile package */ = {
			isa = PBXGroup;
			children = (
				D7BEBABF2CBDC0F800F882E7 /* AddElevationSourceFromTilePackageView.swift */,
			);
			path = "Add elevation source from tile package";
			sourceTree = "<group>";
		};
		D7BEBAC82CBDC81200F882E7 /* 52ca74b4ba8042b78b3c653696f34a9c */ = {
			isa = PBXGroup;
			children = (
				D7BEBAC72CBDC81200F882E7 /* MontereyElevation.tpkx */,
			);
			path = 52ca74b4ba8042b78b3c653696f34a9c;
			sourceTree = "<group>";
		};
		D7BEBAD12CBDFE1C00F882E7 /* Display alternate symbols at different scales */ = {
			isa = PBXGroup;
			children = (
				D7BEBACE2CBDFE1C00F882E7 /* DisplayAlternateSymbolsAtDifferentScalesView.swift */,
			);
			path = "Display alternate symbols at different scales";
			sourceTree = "<group>";
		};
		D7C16D172AC5F6C100689E89 /* Animate 3D graphic */ = {
			isa = PBXGroup;
			children = (
				D7058FB02ACB423C00A40F14 /* Animate3DGraphicView.Model.swift */,
				D7054AE82ACCCB6C007235BA /* Animate3DGraphicView.SettingsView.swift */,
				D7C16D1A2AC5F95300689E89 /* Animate3DGraphicView.swift */,
			);
			path = "Animate 3D graphic";
			sourceTree = "<group>";
		};
		D7C16D1D2AC5FE8200689E89 /* 5a9b60cee9ba41e79640a06bcdf8084d */ = {
			isa = PBXGroup;
			children = (
				D7C16D1E2AC5FE8200689E89 /* Pyrenees.csv */,
			);
			path = 5a9b60cee9ba41e79640a06bcdf8084d;
			sourceTree = "<group>";
		};
		D7C16D202AC5FE9800689E89 /* 290f0c571c394461a8b58b6775d0bd63 */ = {
			isa = PBXGroup;
			children = (
				D7C16D212AC5FE9800689E89 /* GrandCanyon.csv */,
			);
			path = 290f0c571c394461a8b58b6775d0bd63;
			sourceTree = "<group>";
		};
		D7C16D232AC5FEA600689E89 /* 12509ffdc684437f8f2656b0129d2c13 */ = {
			isa = PBXGroup;
			children = (
				D7C16D242AC5FEA600689E89 /* Snowdon.csv */,
			);
			path = 12509ffdc684437f8f2656b0129d2c13;
			sourceTree = "<group>";
		};
		D7C16D262AC5FEB600689E89 /* e87c154fb9c2487f999143df5b08e9b1 */ = {
			isa = PBXGroup;
			children = (
				D7C16D272AC5FEB600689E89 /* Hawaii.csv */,
			);
			path = e87c154fb9c2487f999143df5b08e9b1;
			sourceTree = "<group>";
		};
		D7C3AB462B683291008909B9 /* Set feature request mode */ = {
			isa = PBXGroup;
			children = (
				D7C3AB472B683291008909B9 /* SetFeatureRequestModeView.swift */,
			);
			path = "Set feature request mode";
			sourceTree = "<group>";
		};
		D7C5233F2BED9BBF00E8221A /* e4a398afe9a945f3b0f4dca1e4faccb5 */ = {
			isa = PBXGroup;
			children = (
				D7C5233E2BED9BBF00E8221A /* SanFrancisco.tpkx */,
			);
			path = e4a398afe9a945f3b0f4dca1e4faccb5;
			sourceTree = "<group>";
		};
		D7CC33FB2A31475C00198EDF /* Show line of sight between points */ = {
			isa = PBXGroup;
			children = (
				D7CC33FD2A31475C00198EDF /* ShowLineOfSightBetweenPointsView.swift */,
			);
			path = "Show line of sight between points";
			sourceTree = "<group>";
		};
		D7CDD3882CB86F0A00DE9766 /* Add point cloud layer from file */ = {
			isa = PBXGroup;
			children = (
				D7CDD3852CB86F0A00DE9766 /* AddPointCloudLayerFromFileView.swift */,
			);
			path = "Add point cloud layer from file";
			sourceTree = "<group>";
		};
		D7CDD38E2CB872EA00DE9766 /* 34da965ca51d4c68aa9b3a38edb29e00 */ = {
			isa = PBXGroup;
			children = (
				D7CDD38D2CB872EA00DE9766 /* sandiego-north-balboa-pointcloud.slpk */,
			);
			path = 34da965ca51d4c68aa9b3a38edb29e00;
			sourceTree = "<group>";
		};
		D7CE9F992AE2F575008F7A5F /* 22c3083d4fa74e3e9b25adfc9f8c0496 */ = {
			isa = PBXGroup;
			children = (
				D7CE9F9A2AE2F575008F7A5F /* streetmap_SD.tpkx */,
			);
			path = 22c3083d4fa74e3e9b25adfc9f8c0496;
			sourceTree = "<group>";
		};
		D7CE9F9C2AE2F585008F7A5F /* 3424d442ebe54f3cbf34462382d3aebe */ = {
			isa = PBXGroup;
			children = (
				D7CE9FA22AE2F595008F7A5F /* san-diego-eagle-locator */,
			);
			path = 3424d442ebe54f3cbf34462382d3aebe;
			sourceTree = "<group>";
		};
		D7D1F3512ADDBE5D009CE2DA /* 7dd2f97bb007466ea939160d0de96a9d */ = {
			isa = PBXGroup;
			children = (
				D7D1F3522ADDBE5D009CE2DA /* philadelphia.mspk */,
			);
			path = 7dd2f97bb007466ea939160d0de96a9d;
			sourceTree = "<group>";
		};
		D7D9FCF52BF2CC8600F972A2 /* Filter by definition expression or display filter */ = {
			isa = PBXGroup;
			children = (
				D7D9FCF22BF2CC8600F972A2 /* FilterByDefinitionExpressionOrDisplayFilterView.swift */,
			);
			path = "Filter by definition expression or display filter";
			sourceTree = "<group>";
		};
		D7DDF84F2AF47C6C004352D9 /* Find route around barriers */ = {
			isa = PBXGroup;
			children = (
				D76EE6062AF9AFE100DA0325 /* FindRouteAroundBarriersView.Model.swift */,
				D7DDF8502AF47C6C004352D9 /* FindRouteAroundBarriersView.swift */,
				D73FCFFE2B02C7630006360D /* FindRouteAroundBarriersView.Views.swift */,
			);
			path = "Find route around barriers";
			sourceTree = "<group>";
		};
		D7DFA0E92CBA0242007C31F2 /* Add map image layer */ = {
			isa = PBXGroup;
			children = (
				D7DFA0E62CBA0242007C31F2 /* AddMapImageLayerView.swift */,
			);
			path = "Add map image layer";
			sourceTree = "<group>";
		};
		D7E440D12A1ECBC2005D74DE /* Create buffers around points */ = {
			isa = PBXGroup;
			children = (
				D7E440D62A1ECE7D005D74DE /* CreateBuffersAroundPointsView.swift */,
			);
			path = "Create buffers around points";
			sourceTree = "<group>";
		};
		D7E557602A1D743100B9FB09 /* Add WMS layer */ = {
			isa = PBXGroup;
			children = (
				D7E557672A1D768800B9FB09 /* AddWMSLayerView.swift */,
			);
			path = "Add WMS layer";
			sourceTree = "<group>";
		};
		D7E7D0792AEB39BF003AAD02 /* Find route in transport network */ = {
			isa = PBXGroup;
			children = (
				D7749AD52AF08BF50086632F /* FindRouteInTransportNetworkView.Model.swift */,
				D7E7D0802AEB39D5003AAD02 /* FindRouteInTransportNetworkView.swift */,
			);
			path = "Find route in transport network";
			sourceTree = "<group>";
		};
		D7E7D0862AEB3C36003AAD02 /* df193653ed39449195af0c9725701dca */ = {
			isa = PBXGroup;
			children = (
				D7E7D0992AEB3C47003AAD02 /* san_diego_offline_routing */,
			);
			path = df193653ed39449195af0c9725701dca;
			sourceTree = "<group>";
		};
		D7EAF34F2A1C011000D822C4 /* Set min and max scale */ = {
			isa = PBXGroup;
			children = (
				D7EAF3592A1C023800D822C4 /* SetMinAndMaxScaleView.swift */,
			);
			path = "Set min and max scale";
			sourceTree = "<group>";
		};
		D7ECF5942AB8BDCA003FB2BE /* Render multilayer symbols */ = {
			isa = PBXGroup;
			children = (
				D7ECF5972AB8BE63003FB2BE /* RenderMultilayerSymbolsView.swift */,
			);
			path = "Render multilayer symbols";
			sourceTree = "<group>";
		};
		D7EF5D712A269E2D00FEBDE5 /* Show coordinates in multiple formats */ = {
			isa = PBXGroup;
			children = (
				D7EF5D742A26A03A00FEBDE5 /* ShowCoordinatesInMultipleFormatsView.swift */,
			);
			path = "Show coordinates in multiple formats";
			sourceTree = "<group>";
		};
		D7F2A02C2CD00F1C0008D981 /* Apply dictionary renderer to feature layer */ = {
			isa = PBXGroup;
			children = (
				D7F2A0292CD00F1C0008D981 /* ApplyDictionaryRendererToFeatureLayerView.swift */,
			);
			path = "Apply dictionary renderer to feature layer";
			sourceTree = "<group>";
		};
		D7F8C0342B60564D0072BFA7 /* Add features with contingent values */ = {
			isa = PBXGroup;
			children = (
				D7F8C0362B60564D0072BFA7 /* AddFeaturesWithContingentValuesView.swift */,
				D74F03EF2B609A7D00E83688 /* AddFeaturesWithContingentValuesView.Model.swift */,
				D7F8C0422B608F120072BFA7 /* AddFeaturesWithContingentValuesView.AddFeatureView.swift */,
			);
			path = "Add features with contingent values";
			sourceTree = "<group>";
		};
		D7F8C03C2B605AF60072BFA7 /* e12b54ea799f4606a2712157cf9f6e41 */ = {
			isa = PBXGroup;
			children = (
				D7F8C03D2B605AF60072BFA7 /* ContingentValuesBirdNests.geodatabase */,
			);
			path = e12b54ea799f4606a2712157cf9f6e41;
			sourceTree = "<group>";
		};
		D7F8C03F2B605E720072BFA7 /* b5106355f1634b8996e634c04b6a930a */ = {
			isa = PBXGroup;
			children = (
				D7F8C0402B605E720072BFA7 /* FillmoreTopographicMap.vtpk */,
			);
			path = b5106355f1634b8996e634c04b6a930a;
			sourceTree = "<group>";
		};
		E000E75E2869E325005D87C5 /* Clip geometry */ = {
			isa = PBXGroup;
			children = (
				E000E75F2869E33D005D87C5 /* ClipGeometryView.swift */,
			);
			path = "Clip geometry";
			sourceTree = "<group>";
		};
		E000E761286A0B07005D87C5 /* Cut geometry */ = {
			isa = PBXGroup;
			children = (
				E000E762286A0B18005D87C5 /* CutGeometryView.swift */,
			);
			path = "Cut geometry";
			sourceTree = "<group>";
		};
		E004A6B928414332002A1FE6 /* Set viewpoint rotation */ = {
			isa = PBXGroup;
			children = (
				E004A6BD28414332002A1FE6 /* SetViewpointRotationView.swift */,
			);
			path = "Set viewpoint rotation";
			sourceTree = "<group>";
		};
		E004A6D528465C70002A1FE6 /* Display scene */ = {
			isa = PBXGroup;
			children = (
				E004A6D828465C70002A1FE6 /* DisplaySceneView.swift */,
			);
			path = "Display scene";
			sourceTree = "<group>";
		};
		E004A6DE2846626A002A1FE6 /* Show callout */ = {
			isa = PBXGroup;
			children = (
				E004A6DF28466279002A1FE6 /* ShowCalloutView.swift */,
			);
			path = "Show callout";
			sourceTree = "<group>";
		};
		E004A6E42846A609002A1FE6 /* Style graphics with symbols */ = {
			isa = PBXGroup;
			children = (
				E004A6E52846A61F002A1FE6 /* StyleGraphicsWithSymbolsView.swift */,
			);
			path = "Style graphics with symbols";
			sourceTree = "<group>";
		};
		E004A6E728493BBB002A1FE6 /* Show device location */ = {
			isa = PBXGroup;
			children = (
				E004A6E828493BCE002A1FE6 /* ShowDeviceLocationView.swift */,
			);
			path = "Show device location";
			sourceTree = "<group>";
		};
		E004A6EB28495538002A1FE6 /* Create planar and geodetic buffers */ = {
			isa = PBXGroup;
			children = (
				E004A6EC2849556E002A1FE6 /* CreatePlanarAndGeodeticBuffersView.swift */,
			);
			path = "Create planar and geodetic buffers";
			sourceTree = "<group>";
		};
		E004A6EE284E4B7A002A1FE6 /* Download vector tiles to local cache */ = {
			isa = PBXGroup;
			children = (
				E004A6EF284E4B9B002A1FE6 /* DownloadVectorTilesToLocalCacheView.swift */,
			);
			path = "Download vector tiles to local cache";
			sourceTree = "<group>";
		};
		E004A6F1284E4F80002A1FE6 /* Show result of spatial operations */ = {
			isa = PBXGroup;
			children = (
				E004A6F2284E4FEB002A1FE6 /* ShowResultOfSpatialOperationsView.swift */,
			);
			path = "Show result of spatial operations";
			sourceTree = "<group>";
		};
		E004A6F4284FA3C5002A1FE6 /* Select features in feature layer */ = {
			isa = PBXGroup;
			children = (
				E004A6F5284FA42A002A1FE6 /* SelectFeaturesInFeatureLayerView.swift */,
			);
			path = "Select features in feature layer";
			sourceTree = "<group>";
		};
		E041ABC3287CAFEB0056009B /* Web */ = {
			isa = PBXGroup;
			children = (
				E041AC15287F54580056009B /* highlight.min.js */,
				E041AC1D288076A60056009B /* info.css */,
				E041AC1F288077B90056009B /* xcode.css */,
			);
			path = Web;
			sourceTree = "<group>";
		};
		E066DD33285CF3A0004D3D5B /* Find route */ = {
			isa = PBXGroup;
			children = (
				E066DD34285CF3B3004D3D5B /* FindRouteView.swift */,
			);
			path = "Find route";
			sourceTree = "<group>";
		};
		E066DD362860AB0B004D3D5B /* Style graphics with renderer */ = {
			isa = PBXGroup;
			children = (
				E066DD372860AB28004D3D5B /* StyleGraphicsWithRendererView.swift */,
			);
			path = "Style graphics with renderer";
			sourceTree = "<group>";
		};
		E066DD392860C9EE004D3D5B /* Show result of spatial relationships */ = {
			isa = PBXGroup;
			children = (
				E066DD3A2860CA08004D3D5B /* ShowResultOfSpatialRelationshipsView.swift */,
			);
			path = "Show result of spatial relationships";
			sourceTree = "<group>";
		};
		E066DD3E28610F3F004D3D5B /* Add scene layer from service */ = {
			isa = PBXGroup;
			children = (
				E066DD3F28610F55004D3D5B /* AddSceneLayerFromServiceView.swift */,
			);
			path = "Add scene layer from service";
			sourceTree = "<group>";
		};
		E070A0A1286F3B3400F2B606 /* Download preplanned map area */ = {
			isa = PBXGroup;
			children = (
				883C121429C9136600062FF9 /* DownloadPreplannedMapAreaView.MapPicker.swift */,
				E0D04FF128A5390000747989 /* DownloadPreplannedMapAreaView.Model.swift */,
				E070A0A2286F3B6000F2B606 /* DownloadPreplannedMapAreaView.swift */,
			);
			path = "Download preplanned map area";
			sourceTree = "<group>";
		};
		E088E1552862578800413100 /* Set surface placement mode */ = {
			isa = PBXGroup;
			children = (
				E088E1562862579D00413100 /* SetSurfacePlacementModeView.swift */,
			);
			path = "Set surface placement mode";
			sourceTree = "<group>";
		};
		E088E1722863B5E600413100 /* Generate offline map */ = {
			isa = PBXGroup;
			children = (
				E088E1732863B5F800413100 /* GenerateOfflineMapView.swift */,
			);
			path = "Generate offline map";
			sourceTree = "<group>";
		};
		E0EA0B75286638FD00C9621D /* Project geometry */ = {
			isa = PBXGroup;
			children = (
				E0EA0B762866390E00C9621D /* ProjectGeometryView.swift */,
			);
			path = "Project geometry";
			sourceTree = "<group>";
		};
		E0FE32E528747762002C6ACA /* Browse building floors */ = {
			isa = PBXGroup;
			children = (
				E0FE32E628747778002C6ACA /* BrowseBuildingFloorsView.swift */,
			);
			path = "Browse building floors";
			sourceTree = "<group>";
		};
		F111CCBD288B548400205358 /* Display map from mobile map package */ = {
			isa = PBXGroup;
			children = (
				F111CCC0288B5D5600205358 /* DisplayMapFromMobileMapPackageView.swift */,
			);
			path = "Display map from mobile map package";
			sourceTree = "<group>";
		};
		F111CCC2288B63DB00205358 /* e1f3a7254cb845b09450f54937c16061 */ = {
			isa = PBXGroup;
			children = (
				F111CCC3288B641900205358 /* Yellowstone.mmpk */,
			);
			path = e1f3a7254cb845b09450f54937c16061;
			sourceTree = "<group>";
		};
		F19A316128906F0D003B7EF9 /* Add raster from file */ = {
			isa = PBXGroup;
			children = (
				F1E71BF0289473760064C33F /* AddRasterFromFileView.swift */,
			);
			path = "Add raster from file";
			sourceTree = "<group>";
		};
/* End PBXGroup section */

/* Begin PBXNativeTarget section */
		00E5401227F3CCA200CF66D5 /* Samples */ = {
			isa = PBXNativeTarget;
			buildConfigurationList = 00E5402427F3CCA200CF66D5 /* Build configuration list for PBXNativeTarget "Samples" */;
			buildPhases = (
				001C6DDC27FE5CE800D472C2 /* Create .secrets File If It Does Not Exist */,
				00CCB8A3285BA2FD00BBAB70 /* Download Portal Item Data */,
				00E5402B27F77A5A00CF66D5 /* Lint Sources */,
				00E5400F27F3CCA200CF66D5 /* Sources */,
				00144B5E280634840090DD5D /* Embed Frameworks */,
				00E5401027F3CCA200CF66D5 /* Frameworks */,
				00E5401127F3CCA200CF66D5 /* Resources */,
				0039A4E82885C4E300592C86 /* Copy Source Code Files */,
				0039A4E72885C45200592C86 /* Copy README.md Files For Source Code View */,
			);
			buildRules = (
				0083586F27FE3BCF00192A15 /* PBXBuildRule */,
				0074ABCC2817B8E60037244A /* PBXBuildRule */,
			);
			dependencies = (
			);
			name = Samples;
			packageProductDependencies = (
				00C43AEC2947DC350099AE34 /* ArcGISToolkit */,
			);
			productName = "arcgis-swift-sdk-samples (iOS)";
			productReference = 00E5401327F3CCA200CF66D5 /* ArcGIS Maps SDK Samples.app */;
			productType = "com.apple.product-type.application";
		};
/* End PBXNativeTarget section */

/* Begin PBXProject section */
		00E5400727F3CCA100CF66D5 /* Project object */ = {
			isa = PBXProject;
			attributes = {
				BuildIndependentTargetsInParallel = 1;
				KnownAssetTags = (
					AddCustomDynamicEntityDataSource,
					AddElevationSourceFromRaster,
					AddElevationSourceFromTilePackage,
					AddFeatureLayers,
					AddFeaturesWithContingentValues,
					AddKmlLayer,
					AddPointCloudLayerFromFile,
					AddRasterFromFile,
					AddRastersAndFeatureTablesFromGeopackage,
					AddTiledLayerAsBasemap,
					AddVectorTiledLayerFromCustomStyle,
					Animate3DGraphic,
					AnimateImagesWithImageOverlay,
					ApplyBlendRendererToHillshade,
					ApplyColormapRendererToRaster,
					ApplyDictionaryRendererToFeatureLayer,
					ApplyDictionaryRendererToGraphicsOverlay,
<<<<<<< HEAD
					ApplyFunctionToRasterFromFile,
=======
					ApplyHillshadeRendererToRaster,
>>>>>>> 56a70c0b
					ApplyScheduledUpdatesToPreplannedMapArea,
					AugmentRealityToShowTabletopScene,
					ChangeCameraController,
					ConfigureElectronicNavigationalCharts,
					DisplayDimensions,
					DisplayMapFromMobileMapPackage,
					DisplaySceneFromMobileScenePackage,
					EditAndSyncFeaturesWithFeatureService,
					EditFeaturesWithFeatureLinkedAnnotation,
					EditGeodatabaseWithTransactions,
					FindRouteInMobileMapPackage,
					FindRouteInTransportNetwork,
					GenerateOfflineMapWithLocalBasemap,
					GeocodeOffline,
					IdentifyRasterCell,
					ListContentsOfKmlFile,
					NavigateRouteWithRerouting,
					OrbitCameraAroundObject,
					ShowDeviceLocationWithNmeaDataSources,
					ShowMobileMapPackageExpirationDate,
					ShowViewshedFromGeoelementInScene,
					SnapGeometryEditsWithUtilityNetworkRules,
					StyleFeaturesWithCustomDictionary,
					StylePointWithDistanceCompositeSceneSymbol,
					StyleSymbolsFromMobileStyleFile,
				);
				LastSwiftUpdateCheck = 1330;
				LastUpgradeCheck = 1600;
				ORGANIZATIONNAME = Esri;
				TargetAttributes = {
					00E5401227F3CCA200CF66D5 = {
						CreatedOnToolsVersion = 13.3;
					};
				};
			};
			buildConfigurationList = 00E5400A27F3CCA100CF66D5 /* Build configuration list for PBXProject "Samples" */;
			developmentRegion = en;
			hasScannedForEncodings = 0;
			knownRegions = (
				en,
				Base,
			);
			mainGroup = 00E5400627F3CCA100CF66D5;
			packageReferences = (
				00C43AEB2947DC350099AE34 /* XCRemoteSwiftPackageReference "arcgis-maps-sdk-swift-toolkit" */,
			);
			preferredProjectObjectVersion = 77;
			productRefGroup = 00E5401427F3CCA200CF66D5 /* Products */;
			projectDirPath = "";
			projectRoot = "";
			targets = (
				00E5401227F3CCA200CF66D5 /* Samples */,
			);
		};
/* End PBXProject section */

/* Begin PBXResourcesBuildPhase section */
		00E5401127F3CCA200CF66D5 /* Resources */ = {
			isa = PBXResourcesBuildPhase;
			buildActionMask = 2147483647;
			files = (
				1C293D072DCC05EE000B0822 /* color.json in Resources */,
				1CC755E12DC5A6A7004B346F /* Shasta_Elevation in Resources */,
				D7F8C0412B605E720072BFA7 /* FillmoreTopographicMap.vtpk in Resources */,
				9537AFD72C220EF0000923C5 /* ExchangeSetwithoutUpdates in Resources */,
				D7F8C03E2B605AF60072BFA7 /* ContingentValuesBirdNests.geodatabase in Resources */,
				E041AC1E288076A60056009B /* info.css in Resources */,
				D7CE9F9B2AE2F575008F7A5F /* streetmap_SD.tpkx in Resources */,
				D721EEA82ABDFF550040BE46 /* LothianRiversAnno.mmpk in Resources */,
				D7C16D1F2AC5FE8200689E89 /* Pyrenees.csv in Resources */,
				E041AC1A287F54580056009B /* highlight.min.js in Resources */,
				D7497F402AC4BA4100167AD2 /* Edinburgh_Pylon_Dimensions.mmpk in Resources */,
				D7C523402BED9BBF00E8221A /* SanFrancisco.tpkx in Resources */,
				00E5402027F3CCA200CF66D5 /* Assets.xcassets in Resources */,
				4D126D7C29CA3E6000CFB7A7 /* Redlands.nmea in Resources */,
				88E52E832DCBB1B400F48409 /* srtm.tiff in Resources */,
				00C94A0D28B53DE1004E42D9 /* raster-file in Resources */,
				D7464F2B2ACE0965007FEE88 /* SA_EVI_8Day_03May20 in Resources */,
				D762DA0E2D94C750001052DD /* NapervilleGasUtilities.geodatabase in Resources */,
				004FE87129DF5D8700075217 /* Bristol in Resources */,
				D713C6F72CB9B9A60073AA72 /* US_State_Capitals.kml in Resources */,
				D7C16D252AC5FEA600689E89 /* Snowdon.csv in Resources */,
				D73F8CF42AB1089900CD39DA /* Restaurant.stylx in Resources */,
				D7BB3DD22C5D781800FFCD56 /* SaveTheBay.geodatabase in Resources */,
				D707899B2CD16324000DF215 /* Mil2525DMessages.xml in Resources */,
				D74C8C022ABA6202007C76B8 /* emoji-mobile.stylx in Resources */,
				D7CE9FA32AE2F595008F7A5F /* san-diego-eagle-locator in Resources */,
				D70539102CD012BB00F63F4A /* militaryoverlay.geodatabase in Resources */,
				D76000B72AF19FCA00B3084D /* SanFrancisco.mmpk in Resources */,
				D762AF652BF6A96100ECE3C7 /* loudoun_anno.geodatabase in Resources */,
				792222DD2A81AA5D00619FFE /* AIS_MarineCadastre_SelectedVessels_CustomDataSource.jsonl in Resources */,
				E041AC20288077B90056009B /* xcode.css in Resources */,
				00D4EF9028638BF100B9CC30 /* LA_Trails.geodatabase in Resources */,
				D701D72C2A37C7F7006FF0C8 /* bradley_low_3ds in Resources */,
				D7CDD38F2CB872EA00DE9766 /* sandiego-north-balboa-pointcloud.slpk in Resources */,
				00D4EF9A28638BF100B9CC30 /* AuroraCO.gpkg in Resources */,
				D7C16D282AC5FEB700689E89 /* Hawaii.csv in Resources */,
				D73571D72CB613220046A433 /* hydrography in Resources */,
				D7BEBAC92CBDC81200F882E7 /* MontereyElevation.tpkx in Resources */,
				D7D1F3532ADDBE5D009CE2DA /* philadelphia.mspk in Resources */,
				D7201D2B2CC6D829004BDB7D /* dodge_city.vtpk in Resources */,
				004A2B9D2BED455B00C297CE /* canyonlands in Resources */,
				798C2DA72AFC505600EE7E97 /* PrivacyInfo.xcprivacy in Resources */,
				D7E7D09A2AEB3C47003AAD02 /* san_diego_offline_routing in Resources */,
				F111CCC4288B641900205358 /* Yellowstone.mmpk in Resources */,
				4C81275D2DCBB745006EF7D2 /* ShastaBW in Resources */,
				D705390A2CD0122D00F63F4A /* mil2525d.stylx in Resources */,
				D77572AE2A295DDE00F490CD /* PacificSouthWest2 in Resources */,
				D75E5EEC2CC0466900252595 /* esri_test_data.kmz in Resources */,
				10D321932BDB187400B39B1B /* naperville_imagery.tpkx in Resources */,
				00D4EFB12863CE6300B9CC30 /* ScottishWildlifeTrust_reserves in Resources */,
				D7781D492B7EB03400E53C51 /* SanDiegoTourPath.json in Resources */,
				D7C16D222AC5FE9800689E89 /* GrandCanyon.csv in Resources */,
				D7BEBAA02CBD9CCA00F882E7 /* MontereyElevation.dt2 in Resources */,
			);
			runOnlyForDeploymentPostprocessing = 0;
		};
/* End PBXResourcesBuildPhase section */

/* Begin PBXShellScriptBuildPhase section */
		001C6DDC27FE5CE800D472C2 /* Create .secrets File If It Does Not Exist */ = {
			isa = PBXShellScriptBuildPhase;
			alwaysOutOfDate = 1;
			buildActionMask = 2147483647;
			files = (
			);
			inputFileListPaths = (
			);
			inputPaths = (
			);
			name = "Create .secrets File If It Does Not Exist";
			outputFileListPaths = (
			);
			outputPaths = (
				"$(SRCROOT)/.secrets",
			);
			runOnlyForDeploymentPostprocessing = 0;
			shellPath = /bin/sh;
			shellScript = "if [ ! -e \"$SRCROOT/.secrets\" ]\nthen\n    touch \"$SRCROOT/.secrets\"\nfi\n";
		};
		0039A4E72885C45200592C86 /* Copy README.md Files For Source Code View */ = {
			isa = PBXShellScriptBuildPhase;
			alwaysOutOfDate = 1;
			buildActionMask = 2147483647;
			files = (
			);
			inputFileListPaths = (
			);
			inputPaths = (
			);
			name = "Copy README.md Files For Source Code View";
			outputFileListPaths = (
			);
			outputPaths = (
			);
			runOnlyForDeploymentPostprocessing = 0;
			shellPath = /bin/sh;
			shellScript = "echo $BUILT_PRODUCTS_DIR\n\n# Directory to which the readmes will be copied.\nREADMES_DIR=${BUILT_PRODUCTS_DIR}/${UNLOCALIZED_RESOURCES_FOLDER_PATH}/READMEs\nmkdir -p \"${READMES_DIR}\"\n\n# Root readme for the project to skip.\nDEFAULT_README=$SRCROOT/README.md\n\n# Find all README.md files in the project.\nfind ${SRCROOT} -name \"README.md\" | while read file\ndo\n    # Skip the root readme for project.\n    if [ \"$file\" = \"$DEFAULT_README\" ]\n    then\n        echo $BUILT_PRODUCTS_DIR\n        continue\n    fi\n    \n    # Extract the folder name from the path.\n    FILE_PATH=$(dirname \"$file\")\n    FOLDER_NAME=$(basename \"$FILE_PATH\")\n    \n    cp \"${file}\" \"${READMES_DIR}/${FOLDER_NAME}.md\"\ndone\n";
		};
		00CCB8A3285BA2FD00BBAB70 /* Download Portal Item Data */ = {
			isa = PBXShellScriptBuildPhase;
			alwaysOutOfDate = 1;
			buildActionMask = 2147483647;
			files = (
			);
			inputFileListPaths = (
			);
			inputPaths = (
			);
			name = "Download Portal Item Data";
			outputFileListPaths = (
			);
			outputPaths = (
			);
			runOnlyForDeploymentPostprocessing = 0;
			shellPath = /bin/sh;
			shellScript = "SAMPLES_DIRECTORY=\"${SRCROOT}/Shared/Samples\"\nDOWNLOAD_DIRECTORY=\"${SRCROOT}/Portal Data\"\nxcrun --sdk macosx swift \"${SRCROOT}/Scripts/DownloadPortalItemData.swift\" \"$SAMPLES_DIRECTORY\" \"$DOWNLOAD_DIRECTORY\"\n";
		};
		00E5402B27F77A5A00CF66D5 /* Lint Sources */ = {
			isa = PBXShellScriptBuildPhase;
			alwaysOutOfDate = 1;
			buildActionMask = 2147483647;
			files = (
			);
			inputFileListPaths = (
			);
			inputPaths = (
			);
			name = "Lint Sources";
			outputFileListPaths = (
			);
			outputPaths = (
			);
			runOnlyForDeploymentPostprocessing = 0;
			shellPath = /bin/sh;
			shellScript = "if [[ \"$(uname -m)\" == arm64 ]]; then\n    export PATH=\"/opt/homebrew/bin:$PATH\"\nfi\n\nif which swiftlint > /dev/null; then\n  swiftlint\nelse\n  echo \"warning: SwiftLint not installed, download from https://github.com/realm/SwiftLint\"\nfi\n";
		};
/* End PBXShellScriptBuildPhase section */

/* Begin PBXSourcesBuildPhase section */
		00E5400F27F3CCA200CF66D5 /* Sources */ = {
			isa = PBXSourcesBuildPhase;
			buildActionMask = 2147483647;
			files = (
				95F891292C46E9D60010EBED /* ShowDeviceLocationUsingIndoorPositioningView.swift in Sources */,
				1C2538562BABACFD00337307 /* AugmentRealityToNavigateRouteView.swift in Sources */,
				1C2538572BABACFD00337307 /* AugmentRealityToNavigateRouteView.ARSceneView.swift in Sources */,
				D72FE7082CE6DA1900BBC0FE /* SampleMenuButtons.swift in Sources */,
				D76929FA2B4F79540047205E /* OrbitCameraAroundObjectView.swift in Sources */,
				D771D0C82CD55211004C13CB /* ApplyRasterRenderingRuleView.swift in Sources */,
				79D84D132A81711A00F45262 /* AddCustomDynamicEntityDataSourceView.swift in Sources */,
				102B6A372BFD5B55009F763C /* IdentifyFeaturesInWMSLayerView.swift in Sources */,
				E000E7602869E33D005D87C5 /* ClipGeometryView.swift in Sources */,
				9503056E2C46ECB70091B32D /* ShowDeviceLocationUsingIndoorPositioningView.Model.swift in Sources */,
				4D2ADC6729C50BD6003B367F /* AddDynamicEntityLayerView.Model.swift in Sources */,
				D7A85A082CD5ABF5009DC68A /* QueryWithCQLFiltersView.swift in Sources */,
				E004A6E928493BCE002A1FE6 /* ShowDeviceLocationView.swift in Sources */,
				1C26ED192A859525009B7721 /* FilterFeaturesInSceneView.swift in Sources */,
				D751B4C82CD3E572005CE750 /* AddKMLLayerWithNetworkLinksView.swift in Sources */,
				D75E5EF12CC049D500252595 /* EditFeaturesUsingFeatureFormsView.swift in Sources */,
				D7352F8E2BD992C40013FFEF /* MonitorChangesToDrawStatusView.swift in Sources */,
				F111CCC1288B5D5600205358 /* DisplayMapFromMobileMapPackageView.swift in Sources */,
				D76495212B74687E0042699E /* ValidateUtilityNetworkTopologyView.Model.swift in Sources */,
				D7D9FCF62BF2CC8600F972A2 /* FilterByDefinitionExpressionOrDisplayFilterView.swift in Sources */,
				D7337C5A2ABCFDB100A5D865 /* StyleSymbolsFromMobileStyleFileView.SymbolOptionsListView.swift in Sources */,
				00E1D90F2BC0B1E8001AEB6A /* SnapGeometryEditsView.GeometryEditorMenu.swift in Sources */,
				1C43BC842A43781200509BF8 /* SetVisibilityOfSubtypeSublayerView.swift in Sources */,
				00A7A1462A2FC58300F035F7 /* DisplayContentOfUtilityNetworkContainerView.swift in Sources */,
				D7553CDB2AE2DFEC00DC2A70 /* GeocodeOfflineView.swift in Sources */,
				D757D14B2B6C46E50065F78F /* ListSpatialReferenceTransformationsView.Model.swift in Sources */,
				218F35B829C28F4A00502022 /* AuthenticateWithOAuthView.swift in Sources */,
				79B7B80A2A1BF8EC00F57C27 /* CreateAndSaveKMLView.swift in Sources */,
				D7C6420C2B4F47E10042B8F7 /* SearchForWebMapView.Model.swift in Sources */,
				000D43162B9918420003D3C2 /* ConfigureBasemapStyleParametersView.swift in Sources */,
				7573E81C29D6134C00BEED9C /* TraceUtilityNetworkView.Enums.swift in Sources */,
				7573E81A29D6134C00BEED9C /* TraceUtilityNetworkView.Model.swift in Sources */,
				1C3B7DC82A5F64FC00907443 /* AnalyzeNetworkWithSubnetworkTraceView.Model.swift in Sources */,
				0072C7FA2DBABEAC001502CA /* AddIntegratedMeshLayerView.swift in Sources */,
				D752D9402A39154C003EB25E /* ManageOperationalLayersView.swift in Sources */,
				D7ABA2F92A32579C0021822B /* MeasureDistanceInSceneView.swift in Sources */,
				D7CDD38B2CB86F0A00DE9766 /* AddPointCloudLayerFromFileView.swift in Sources */,
				D7BA38912BFBC476009954F5 /* EditFeaturesWithFeatureLinkedAnnotationView.Model.swift in Sources */,
				10D321962BDB1CB500B39B1B /* GenerateOfflineMapWithLocalBasemapView.swift in Sources */,
				D7201CDA2CC6B710004BDB7D /* AddTiledLayerAsBasemapView.swift in Sources */,
				D73723792AF5ADD800846884 /* FindRouteInMobileMapPackageView.MobileMapView.swift in Sources */,
				E004A6E028466279002A1FE6 /* ShowCalloutView.swift in Sources */,
				E000E763286A0B18005D87C5 /* CutGeometryView.swift in Sources */,
				D7BE7E6F2CC19CC3006DDB0C /* AddTiledLayerView.swift in Sources */,
				D7705D582AFC244E00CC0335 /* FindClosestFacilityToMultiplePointsView.swift in Sources */,
				D73FCFFF2B02C7630006360D /* FindRouteAroundBarriersView.Views.swift in Sources */,
				1C29C9592DBAE50D0074028F /* AddWMTSLayerView.swift in Sources */,
				3EEDE7CE2C5D73F700510104 /* SetSpatialReferenceView.swift in Sources */,
				4D126D7229CA1E1800CFB7A7 /* FileNMEASentenceReader.swift in Sources */,
				001C6DE127FE8A9400D472C2 /* AppSecrets.swift.masque in Sources */,
				D77BC5392B59A2D3007B49B6 /* StylePointWithDistanceCompositeSceneSymbolView.swift in Sources */,
				D7084FA92AD771AA00EC7F4F /* AugmentRealityToFlyOverSceneView.swift in Sources */,
				D75B58512AAFB3030038B3B4 /* StyleFeaturesWithCustomDictionaryView.swift in Sources */,
				E0D04FF228A5390000747989 /* DownloadPreplannedMapAreaView.Model.swift in Sources */,
				D764B7DF2BE2F89D002E2F92 /* EditGeodatabaseWithTransactionsView.swift in Sources */,
				00CCB8A5285BAF8700BBAB70 /* OnDemandResource.swift in Sources */,
				D7142BC42DB71082004F87B7 /* View+PagePresentation.swift in Sources */,
				D7635FFE2B9277DC0044AB97 /* ConfigureClustersView.swift in Sources */,
				1C19B4F32A578E46001D2506 /* CreateLoadReportView.swift in Sources */,
				D71563E92D5AC2B600D2E948 /* CreateKMLMultiTrackView.swift in Sources */,
				7900C5F62A83FC3F002D430F /* AddCustomDynamicEntityDataSourceView.Vessel.swift in Sources */,
				D71099702A2802FA0065A1C1 /* DensifyAndGeneralizeGeometryView.SettingsView.swift in Sources */,
				D7201D042CC6D3B5004BDB7D /* AddVectorTiledLayerFromCustomStyleView.swift in Sources */,
				E004A6ED2849556E002A1FE6 /* CreatePlanarAndGeodeticBuffersView.swift in Sources */,
				E041ABD7287DB04D0056009B /* SampleInfoView.swift in Sources */,
				D7635FFD2B9277DC0044AB97 /* ConfigureClustersView.SettingsView.swift in Sources */,
				D769DF332BEC1A1C0062AE95 /* EditGeodatabaseWithTransactionsView.Model.swift in Sources */,
				1C43BC822A43781200509BF8 /* SetVisibilityOfSubtypeSublayerView.Model.swift in Sources */,
				D71FCB8A2AD6277F000E517C /* CreateMobileGeodatabaseView.Model.swift in Sources */,
				D752D9462A3A6F80003EB25E /* MonitorChangesToMapLoadStatusView.swift in Sources */,
				00181B462846AD7100654571 /* View+ErrorAlert.swift in Sources */,
				D733CA192BED980D00FBDE4C /* EditAndSyncFeaturesWithFeatureServiceView.swift in Sources */,
				00273CF62A82AB8700A7A77D /* SampleLink.swift in Sources */,
				4C8126E72DC02525006EF7D2 /* AnalyzeHotspotsView.swift in Sources */,
				95A572192C0FDCC9006E8B48 /* ShowScaleBarView.swift in Sources */,
				D7ABA2FF2A32881C0021822B /* ShowViewshedFromGeoelementInSceneView.swift in Sources */,
				E0FE32E728747778002C6ACA /* BrowseBuildingFloorsView.swift in Sources */,
				954AEDEE2C01332600265114 /* SelectFeaturesInSceneLayerView.swift in Sources */,
				1CC755E42DC95625004B346F /* ApplyFunctionToRasterFromFileView.swift in Sources */,
				D7F8C0432B608F120072BFA7 /* AddFeaturesWithContingentValuesView.AddFeatureView.swift in Sources */,
				D752D95F2A3BCE06003EB25E /* DisplayMapFromPortalItemView.swift in Sources */,
				004A2BA22BED456500C297CE /* ApplyScheduledUpdatesToPreplannedMapAreaView.swift in Sources */,
				3E9F77732C6A60FA0022CAB5 /* QueryFeatureCountAndExtentView.swift in Sources */,
				1CAB8D4B2A3CEAB0002AA649 /* RunValveIsolationTraceView.Model.swift in Sources */,
				E070A0A3286F3B6000F2B606 /* DownloadPreplannedMapAreaView.swift in Sources */,
				D79482D42C35D872006521CD /* CreateDynamicBasemapGalleryView.swift in Sources */,
				D70789922CD160FD000DF215 /* ApplyDictionaryRendererToGraphicsOverlayView.swift in Sources */,
				D77570C02A2942F800F490CD /* AnimateImagesWithImageOverlayView.swift in Sources */,
				D7848EFE2CBD986400F6F546 /* AddElevationSourceFromRasterView.swift in Sources */,
				D7054AE92ACCCB6C007235BA /* Animate3DGraphicView.SettingsView.swift in Sources */,
				D78FA4942C3C88880079313E /* CreateDynamicBasemapGalleryView.Views.swift in Sources */,
				E0EA0B772866390E00C9621D /* ProjectGeometryView.swift in Sources */,
				D74C8BFE2ABA5605007C76B8 /* StyleSymbolsFromMobileStyleFileView.swift in Sources */,
				8810FB592DC94A7200874936 /* ApplyFunctionToRasterFromServiceView.swift in Sources */,
				D7E7D0812AEB39D5003AAD02 /* FindRouteInTransportNetworkView.swift in Sources */,
				D742E4922B04132B00690098 /* DisplayWebSceneFromPortalItemView.swift in Sources */,
				0042E24328E4BF8F001F33D6 /* ShowViewshedFromPointInSceneView.Model.swift in Sources */,
				95F3A52B2C07F09C00885DED /* SetSurfaceNavigationConstraintView.swift in Sources */,
				00FA4E572DBC139C008A34CF /* AddRastersAndFeatureTablesFromGeopackageView.swift in Sources */,
				D7E557682A1D768800B9FB09 /* AddWMSLayerView.swift in Sources */,
				D7497F3C2AC4B4C100167AD2 /* DisplayDimensionsView.swift in Sources */,
				D7C97B562B75C10C0097CDA1 /* ValidateUtilityNetworkTopologyView.Views.swift in Sources */,
				D73FCFF72B02A3AA0006360D /* FindAddressWithReverseGeocodeView.swift in Sources */,
				1C38915D2DBC36C800ADFDDC /* AddWFSLayerView.swift in Sources */,
				D789AAAD2D66C718007A8E0E /* CreateKMLMultiTrackView.Model.swift in Sources */,
				0005580A2817C51E00224BC6 /* SampleDetailView.swift in Sources */,
				D75F66362B48EABC00434974 /* SearchForWebMapView.swift in Sources */,
				D7058B102B59E44B000A888A /* StylePointWithSceneSymbolView.swift in Sources */,
				0044218A2DB9533900249FEE /* AddFeatureCollectionLayerFromPortalItemView.swift in Sources */,
				1C8EC7472BAE2891001A6929 /* AugmentRealityToCollectDataView.swift in Sources */,
				D75C35672AB50338003CD55F /* GroupLayersTogetherView.GroupLayerListView.swift in Sources */,
				4D2ADC6229C5071C003B367F /* ChangeMapViewBackgroundView.Model.swift in Sources */,
				D7848ED82CBD85A300F6F546 /* AddPointSceneLayerView.swift in Sources */,
				0074ABCD2817BCC30037244A /* SamplesApp+Samples.swift.tache in Sources */,
				D79EE76E2A4CEA5D005A52AE /* SetUpLocationDrivenGeotriggersView.Model.swift in Sources */,
				4C81273E2DCA9E31006EF7D2 /* ApplyColormapRendererToRasterView.swift in Sources */,
				10CFF4CA2DBAAFAC0027F144 /* AddFeatureLayerWithTimeOffsetView.swift in Sources */,
				D74F03F02B609A7D00E83688 /* AddFeaturesWithContingentValuesView.Model.swift in Sources */,
				E004A6F3284E4FEB002A1FE6 /* ShowResultOfSpatialOperationsView.swift in Sources */,
				955AFAC42C10FD6F009C8FE5 /* ApplyMosaicRuleToRastersView.swift in Sources */,
				D751018E2A2E962D00B8FA48 /* IdentifyLayerFeaturesView.swift in Sources */,
				F1E71BF1289473760064C33F /* AddRasterFromFileView.swift in Sources */,
				00B04273282EC59E0072E1B4 /* AboutView.swift in Sources */,
				88E52E6F2DC96C3F00F48409 /* ApplyHillshadeRendererToRasterView.swift in Sources */,
				7573E81F29D6134C00BEED9C /* TraceUtilityNetworkView.swift in Sources */,
				D7781D4B2B7ECCB700E53C51 /* NavigateRouteWithReroutingView.Model.swift in Sources */,
				4D2ADC6929C50C4C003B367F /* AddDynamicEntityLayerView.SettingsView.swift in Sources */,
				1C42E04729D2396B004FC4BE /* ShowPopupView.swift in Sources */,
				D72FE7032CE6D05600BBC0FE /* AppFavorites.swift in Sources */,
				79302F872A1ED71B0002336A /* CreateAndSaveKMLView.Views.swift in Sources */,
				D73FC0FD2AD4A18D0067A19B /* CreateMobileGeodatabaseView.swift in Sources */,
				D7F2A02F2CD00F1C0008D981 /* ApplyDictionaryRendererToFeatureLayerView.swift in Sources */,
				1C19B4F12A578E46001D2506 /* CreateLoadReportView.Views.swift in Sources */,
				D703F04D2D9334AC0077E3A8 /* SnapGeometryEditsWithUtilityNetworkRulesView.Model.swift in Sources */,
				E066DD3B2860CA08004D3D5B /* ShowResultOfSpatialRelationshipsView.swift in Sources */,
				7573E81E29D6134C00BEED9C /* TraceUtilityNetworkView.Views.swift in Sources */,
				D75E5EE62CC0340100252595 /* ListContentsOfKMLFileView.swift in Sources */,
				4D2ADC5A29C4F612003B367F /* ChangeMapViewBackgroundView.swift in Sources */,
				95DEB9B62C127A92009BEC35 /* ShowViewshedFromPointOnMapView.swift in Sources */,
				D7BA38972BFBFC0F009954F5 /* QueryRelatedFeaturesView.swift in Sources */,
				004421902DB9620200249FEE /* AddFeatureCollectionLayerFromQueryView.swift in Sources */,
				D7ECF5982AB8BE63003FB2BE /* RenderMultilayerSymbolsView.swift in Sources */,
				D769C2122A29019B00030F61 /* SetUpLocationDrivenGeotriggersView.swift in Sources */,
				79302F852A1ED4E30002336A /* CreateAndSaveKMLView.Model.swift in Sources */,
				D7C3AB4A2B683291008909B9 /* SetFeatureRequestModeView.swift in Sources */,
				95D2EE0F2C334D1600683D53 /* ShowServiceAreaView.swift in Sources */,
				D7A670D72DADBC770060E327 /* EnvironmentValues+RequestReviewModel.swift in Sources */,
				D7058FB12ACB423C00A40F14 /* Animate3DGraphicView.Model.swift in Sources */,
				D7BEBAC52CBDC0F800F882E7 /* AddElevationSourceFromTilePackageView.swift in Sources */,
				D77D9C002BB2438200B38A6C /* AugmentRealityToShowHiddenInfrastructureView.ARSceneView.swift in Sources */,
				0044CDDF2995C39E004618CE /* ShowDeviceLocationHistoryView.swift in Sources */,
				E041ABC0287CA9F00056009B /* WebView.swift in Sources */,
				D73E619E2BDB21F400457932 /* EditWithBranchVersioningView.swift in Sources */,
				D7DFA0EA2CBA0242007C31F2 /* AddMapImageLayerView.swift in Sources */,
				D7705D642AFC570700CC0335 /* FindClosestFacilityFromPointView.swift in Sources */,
				E088E1572862579D00413100 /* SetSurfacePlacementModeView.swift in Sources */,
				9579FCEA2C3360BB00FC8A1D /* EditFeatureAttachmentsView.swift in Sources */,
				D762AF5F2BF6A7B900ECE3C7 /* EditFeaturesWithFeatureLinkedAnnotationView.swift in Sources */,
				1CAF831F2A20305F000E1E60 /* ShowUtilityAssociationsView.swift in Sources */,
				00E7C15C2BBE1BF000B85D69 /* SnapGeometryEditsView.swift in Sources */,
				E004A6C128414332002A1FE6 /* SetViewpointRotationView.swift in Sources */,
				883C121529C9136600062FF9 /* DownloadPreplannedMapAreaView.MapPicker.swift in Sources */,
				D72C43F32AEB066D00B6157B /* GeocodeOfflineView.Model.swift in Sources */,
				1C9B74C929DB43580038B06F /* ShowRealisticLightAndShadowsView.swift in Sources */,
				10B782052BE55D7E007EAE6C /* GenerateOfflineMapWithCustomParametersView.swift in Sources */,
				D7635FF12B9272CB0044AB97 /* DisplayClustersView.swift in Sources */,
				D7232EE12AC1E5AA0079ABFF /* PlayKMLTourView.swift in Sources */,
				D7010EBF2B05616900D43F55 /* DisplaySceneFromMobileScenePackageView.swift in Sources */,
				D7337C602ABD142D00A5D865 /* ShowMobileMapPackageExpirationDateView.swift in Sources */,
				00E5401E27F3CCA200CF66D5 /* ContentView.swift in Sources */,
				D7634FAF2A43B7AC00F8AEFB /* CreateConvexHullAroundGeometriesView.swift in Sources */,
				E066DD382860AB28004D3D5B /* StyleGraphicsWithRendererView.swift in Sources */,
				108EC04129D25B2C000F35D0 /* QueryFeatureTableView.swift in Sources */,
				D71D516E2B51D7B600B2A2BE /* SearchForWebMapView.Views.swift in Sources */,
				D71A9DE22D8CC88D00CA03CB /* SnapGeometryEditsWithUtilityNetworkRulesView.swift in Sources */,
				D7114A0D2BDC6A3300FA68CA /* EditWithBranchVersioningView.Model.swift in Sources */,
				00B04FB5283EEBA80026C882 /* DisplayOverviewMapView.swift in Sources */,
				D718A1E72B570F7500447087 /* OrbitCameraAroundObjectView.Model.swift in Sources */,
				88E52E812DCA703B00F48409 /* ApplyHillshadeRendererToRasterView.SettingsView.swift in Sources */,
				D71C5F642AAA7A88006599FD /* CreateSymbolStylesFromWebStylesView.swift in Sources */,
				D7CC33FF2A31475C00198EDF /* ShowLineOfSightBetweenPointsView.swift in Sources */,
				D70BE5792A5624A80022CA02 /* CategoriesView.swift in Sources */,
				10BD9EB42BF51B4B00ABDBD5 /* GenerateOfflineMapWithCustomParametersView.Model.swift in Sources */,
				4D2ADC5D29C4F612003B367F /* ChangeMapViewBackgroundView.SettingsView.swift in Sources */,
				75DD739529D38B1B0010229D /* NavigateRouteView.swift in Sources */,
				D75362D22A1E886700D83028 /* ApplyUniqueValueRendererView.swift in Sources */,
				D74F6C442D0CD51B00D4FB15 /* ConfigureElectronicNavigationalChartsView.swift in Sources */,
				0074ABBF28174BCF0037244A /* DisplayMapView.swift in Sources */,
				D7EF5D752A26A03A00FEBDE5 /* ShowCoordinatesInMultipleFormatsView.swift in Sources */,
				1C3891612DC02F1200ADFDDC /* ApplyBlendRendererToHillshadeView.swift in Sources */,
				D72F272E2ADA1E4400F906DA /* AugmentRealityToShowTabletopSceneView.swift in Sources */,
				10B782082BE5A058007EAE6C /* GenerateOfflineMapWithCustomParametersView.CustomParameters.swift in Sources */,
				D76EE6072AF9AFE100DA0325 /* FindRouteAroundBarriersView.Model.swift in Sources */,
				0086F40128E3770A00974721 /* ShowViewshedFromPointInSceneView.swift in Sources */,
				0044289229C90C0B00160767 /* GetElevationAtPointOnSurfaceView.swift in Sources */,
				00E1D90B2BC0AF97001AEB6A /* SnapGeometryEditsView.SnapSettingsView.swift in Sources */,
				D7E440D72A1ECE7D005D74DE /* CreateBuffersAroundPointsView.swift in Sources */,
				00D4EF802863842100B9CC30 /* AddFeatureLayersView.swift in Sources */,
				4D126D7E29CA43D200CFB7A7 /* ShowDeviceLocationWithNMEADataSourcesView.Model.swift in Sources */,
				D7A670D52DADB9630060E327 /* Bundle.swift in Sources */,
				4D126D6D29CA1B6000CFB7A7 /* ShowDeviceLocationWithNMEADataSourcesView.swift in Sources */,
				D710996D2A27D9210065A1C1 /* DensifyAndGeneralizeGeometryView.swift in Sources */,
				88F93CC129C3D59D0006B28E /* CreateAndEditGeometriesView.swift in Sources */,
				1C0C1C3929D34DAE005C8B24 /* ChangeViewpointView.swift in Sources */,
				955271612C0E6749009B1ED4 /* AddRasterFromServiceView.swift in Sources */,
				D7AE861E2AC39DC50049B626 /* DisplayAnnotationView.swift in Sources */,
				D734FA0C2A183A5B00246D7E /* SetMaxExtentView.swift in Sources */,
				D704AA5A2AB22C1A00A3BB63 /* GroupLayersTogetherView.swift in Sources */,
				E004A6DC28465C70002A1FE6 /* DisplaySceneView.swift in Sources */,
				E066DD35285CF3B3004D3D5B /* FindRouteView.swift in Sources */,
				D71371792BD88ECC00EB2F86 /* MonitorChangesToLayerViewStateView.swift in Sources */,
				D7B759B32B1FFBE300017FDD /* FavoritesView.swift in Sources */,
				D722BD222A420DAD002C2087 /* ShowExtrudedFeaturesView.swift in Sources */,
				E004A6F6284FA42A002A1FE6 /* SelectFeaturesInFeatureLayerView.swift in Sources */,
				1C3892312DC59E6000ADFDDC /* ApplyBlendRendererToHillshadeView.SettingsView.swift in Sources */,
				D77688132B69826B007C3860 /* ListSpatialReferenceTransformationsView.swift in Sources */,
				D75101812A2E493600B8FA48 /* ShowLabelsOnLayerView.swift in Sources */,
				1C3B7DCB2A5F64FC00907443 /* AnalyzeNetworkWithSubnetworkTraceView.swift in Sources */,
				00B042E8282EDC690072E1B4 /* SetBasemapView.swift in Sources */,
				E004A6E62846A61F002A1FE6 /* StyleGraphicsWithSymbolsView.swift in Sources */,
				0000FB6E2BBDB17600845921 /* Add3DTilesLayerView.swift in Sources */,
				D74EA7842B6DADA5008F6C7C /* ValidateUtilityNetworkTopologyView.swift in Sources */,
				00E1D90D2BC0B125001AEB6A /* SnapGeometryEditsView.GeometryEditorModel.swift in Sources */,
				E088E1742863B5F800413100 /* GenerateOfflineMapView.swift in Sources */,
				0074ABC428174F430037244A /* Sample.swift in Sources */,
				95E980712C26183000CB8912 /* BrowseOGCAPIFeatureServiceView.swift in Sources */,
				D713C6D72CB990600073AA72 /* AddKMLLayerView.swift in Sources */,
				00A7A14A2A2FC5B700F035F7 /* DisplayContentOfUtilityNetworkContainerView.Model.swift in Sources */,
				E004A6F0284E4B9B002A1FE6 /* DownloadVectorTilesToLocalCacheView.swift in Sources */,
				00ABA94E2BF6721700C0488C /* ShowGridView.swift in Sources */,
				1CAB8D4E2A3CEAB0002AA649 /* RunValveIsolationTraceView.swift in Sources */,
				D7A737E02BABB9FE00B7C7FC /* AugmentRealityToShowHiddenInfrastructureView.swift in Sources */,
				4D2ADC4329C26D05003B367F /* AddDynamicEntityLayerView.swift in Sources */,
				D70082EB2ACF900100E0C3C2 /* IdentifyKMLFeaturesView.swift in Sources */,
				D7635FFB2B9277DC0044AB97 /* ConfigureClustersView.Model.swift in Sources */,
				D7EAF35A2A1C023800D822C4 /* SetMinAndMaxScaleView.swift in Sources */,
				1C19B4F52A578E46001D2506 /* CreateLoadReportView.Model.swift in Sources */,
				9547085C2C3C719800CA8579 /* EditFeatureAttachmentsView.Model.swift in Sources */,
				D71C90A22C6C249B0018C63E /* StyleGeometryTypesWithSymbolsView.swift in Sources */,
				3E54CF222C66AFBE00DD2F18 /* AddWebTiledLayerView.swift in Sources */,
				0042E24528E4F82C001F33D6 /* ShowViewshedFromPointInSceneView.ViewshedSettingsView.swift in Sources */,
				D7DDF8532AF47C6C004352D9 /* FindRouteAroundBarriersView.swift in Sources */,
				1C9B74D929DB54560038B06F /* ChangeCameraControllerView.swift in Sources */,
				D7BEBAD22CBDFE1C00F882E7 /* DisplayAlternateSymbolsAtDifferentScalesView.swift in Sources */,
				D76000AE2AF19C2300B3084D /* FindRouteInMobileMapPackageView.swift in Sources */,
				00273CF42A82AB5900A7A77D /* SamplesSearchView.swift in Sources */,
				D78666AD2A2161F100C60110 /* FindNearestVertexView.swift in Sources */,
				3E720F9D2C619B1700E22A9E /* SetInitialViewpointView.swift in Sources */,
				D76CE8D92BFD7047009A8686 /* SetReferenceScaleView.swift in Sources */,
				D7C16D1B2AC5F95300689E89 /* Animate3DGraphicView.swift in Sources */,
				D744FD172A2112D90084A66C /* CreateConvexHullAroundPointsView.swift in Sources */,
				D7044B962BE18D73000F2C43 /* EditWithBranchVersioningView.Views.swift in Sources */,
				D71C90A32C6C249B0018C63E /* StyleGeometryTypesWithSymbolsView.Views.swift in Sources */,
				D718A1ED2B575FD900447087 /* ManageBookmarksView.swift in Sources */,
				D73723762AF5877500846884 /* FindRouteInMobileMapPackageView.Models.swift in Sources */,
				D74ECD0D2BEEAE2F007C0FA6 /* EditAndSyncFeaturesWithFeatureServiceView.Model.swift in Sources */,
				00CB9138284814A4005C2C5D /* SearchWithGeocodeView.swift in Sources */,
				1C43BC7F2A43781200509BF8 /* SetVisibilityOfSubtypeSublayerView.Views.swift in Sources */,
				D731F3C12AD0D2AC00A8431E /* IdentifyGraphicsView.swift in Sources */,
				4C8126DD2DBBCF0B006EF7D2 /* ApplyStyleToWMSLayerView.swift in Sources */,
				00E5401C27F3CCA200CF66D5 /* SamplesApp.swift in Sources */,
				D73E61962BDAEE6600457932 /* MatchViewpointOfGeoViewsView.swift in Sources */,
				E066DD4028610F55004D3D5B /* AddSceneLayerFromServiceView.swift in Sources */,
				D7F8C0392B60564D0072BFA7 /* AddFeaturesWithContingentValuesView.swift in Sources */,
				00F279D62AF418DC00CECAF8 /* AddDynamicEntityLayerView.VehicleCallout.swift in Sources */,
				D7749AD62AF08BF50086632F /* FindRouteInTransportNetworkView.Model.swift in Sources */,
				D73F06692B5EE73D000B574F /* QueryFeaturesWithArcadeExpressionView.swift in Sources */,
				D7464F1E2ACE04B3007FEE88 /* IdentifyRasterCellView.swift in Sources */,
				D7588F5F2B7D8DAA008B75E2 /* NavigateRouteWithReroutingView.swift in Sources */,
			);
			runOnlyForDeploymentPostprocessing = 0;
		};
/* End PBXSourcesBuildPhase section */

/* Begin XCBuildConfiguration section */
		00E5402227F3CCA200CF66D5 /* Debug */ = {
			isa = XCBuildConfiguration;
			buildSettings = {
				ALWAYS_SEARCH_USER_PATHS = NO;
				ASSETCATALOG_COMPILER_GENERATE_SWIFT_ASSET_SYMBOL_EXTENSIONS = YES;
				CLANG_ANALYZER_NONNULL = YES;
				CLANG_ANALYZER_NUMBER_OBJECT_CONVERSION = YES_AGGRESSIVE;
				CLANG_CXX_LANGUAGE_STANDARD = "gnu++17";
				CLANG_ENABLE_MODULES = YES;
				CLANG_ENABLE_OBJC_ARC = YES;
				CLANG_ENABLE_OBJC_WEAK = YES;
				CLANG_WARN_BLOCK_CAPTURE_AUTORELEASING = YES;
				CLANG_WARN_BOOL_CONVERSION = YES;
				CLANG_WARN_COMMA = YES;
				CLANG_WARN_CONSTANT_CONVERSION = YES;
				CLANG_WARN_DEPRECATED_OBJC_IMPLEMENTATIONS = YES;
				CLANG_WARN_DIRECT_OBJC_ISA_USAGE = YES_ERROR;
				CLANG_WARN_DOCUMENTATION_COMMENTS = YES;
				CLANG_WARN_EMPTY_BODY = YES;
				CLANG_WARN_ENUM_CONVERSION = YES;
				CLANG_WARN_INFINITE_RECURSION = YES;
				CLANG_WARN_INT_CONVERSION = YES;
				CLANG_WARN_NON_LITERAL_NULL_CONVERSION = YES;
				CLANG_WARN_OBJC_IMPLICIT_RETAIN_SELF = YES;
				CLANG_WARN_OBJC_LITERAL_CONVERSION = YES;
				CLANG_WARN_OBJC_ROOT_CLASS = YES_ERROR;
				CLANG_WARN_QUOTED_INCLUDE_IN_FRAMEWORK_HEADER = YES;
				CLANG_WARN_RANGE_LOOP_ANALYSIS = YES;
				CLANG_WARN_STRICT_PROTOTYPES = YES;
				CLANG_WARN_SUSPICIOUS_MOVE = YES;
				CLANG_WARN_UNGUARDED_AVAILABILITY = YES_AGGRESSIVE;
				CLANG_WARN_UNREACHABLE_CODE = YES;
				CLANG_WARN__DUPLICATE_METHOD_MATCH = YES;
				COPY_PHASE_STRIP = NO;
				DEAD_CODE_STRIPPING = YES;
				DEBUG_INFORMATION_FORMAT = dwarf;
				ENABLE_STRICT_OBJC_MSGSEND = YES;
				ENABLE_TESTABILITY = YES;
				ENABLE_USER_SCRIPT_SANDBOXING = NO;
				GCC_C_LANGUAGE_STANDARD = gnu11;
				GCC_DYNAMIC_NO_PIC = NO;
				GCC_NO_COMMON_BLOCKS = YES;
				GCC_OPTIMIZATION_LEVEL = 0;
				GCC_PREPROCESSOR_DEFINITIONS = (
					"DEBUG=1",
					"$(inherited)",
				);
				GCC_WARN_64_TO_32_BIT_CONVERSION = YES;
				GCC_WARN_ABOUT_RETURN_TYPE = YES_ERROR;
				GCC_WARN_UNDECLARED_SELECTOR = YES;
				GCC_WARN_UNINITIALIZED_AUTOS = YES_AGGRESSIVE;
				GCC_WARN_UNUSED_FUNCTION = YES;
				GCC_WARN_UNUSED_VARIABLE = YES;
				MTL_ENABLE_DEBUG_INFO = INCLUDE_SOURCE;
				MTL_FAST_MATH = YES;
				ONLY_ACTIVE_ARCH = YES;
				SWIFT_ACTIVE_COMPILATION_CONDITIONS = DEBUG;
				SWIFT_OPTIMIZATION_LEVEL = "-Onone";
			};
			name = Debug;
		};
		00E5402327F3CCA200CF66D5 /* Release */ = {
			isa = XCBuildConfiguration;
			buildSettings = {
				ALWAYS_SEARCH_USER_PATHS = NO;
				ASSETCATALOG_COMPILER_GENERATE_SWIFT_ASSET_SYMBOL_EXTENSIONS = YES;
				CLANG_ANALYZER_NONNULL = YES;
				CLANG_ANALYZER_NUMBER_OBJECT_CONVERSION = YES_AGGRESSIVE;
				CLANG_CXX_LANGUAGE_STANDARD = "gnu++17";
				CLANG_ENABLE_MODULES = YES;
				CLANG_ENABLE_OBJC_ARC = YES;
				CLANG_ENABLE_OBJC_WEAK = YES;
				CLANG_WARN_BLOCK_CAPTURE_AUTORELEASING = YES;
				CLANG_WARN_BOOL_CONVERSION = YES;
				CLANG_WARN_COMMA = YES;
				CLANG_WARN_CONSTANT_CONVERSION = YES;
				CLANG_WARN_DEPRECATED_OBJC_IMPLEMENTATIONS = YES;
				CLANG_WARN_DIRECT_OBJC_ISA_USAGE = YES_ERROR;
				CLANG_WARN_DOCUMENTATION_COMMENTS = YES;
				CLANG_WARN_EMPTY_BODY = YES;
				CLANG_WARN_ENUM_CONVERSION = YES;
				CLANG_WARN_INFINITE_RECURSION = YES;
				CLANG_WARN_INT_CONVERSION = YES;
				CLANG_WARN_NON_LITERAL_NULL_CONVERSION = YES;
				CLANG_WARN_OBJC_IMPLICIT_RETAIN_SELF = YES;
				CLANG_WARN_OBJC_LITERAL_CONVERSION = YES;
				CLANG_WARN_OBJC_ROOT_CLASS = YES_ERROR;
				CLANG_WARN_QUOTED_INCLUDE_IN_FRAMEWORK_HEADER = YES;
				CLANG_WARN_RANGE_LOOP_ANALYSIS = YES;
				CLANG_WARN_STRICT_PROTOTYPES = YES;
				CLANG_WARN_SUSPICIOUS_MOVE = YES;
				CLANG_WARN_UNGUARDED_AVAILABILITY = YES_AGGRESSIVE;
				CLANG_WARN_UNREACHABLE_CODE = YES;
				CLANG_WARN__DUPLICATE_METHOD_MATCH = YES;
				COPY_PHASE_STRIP = NO;
				DEAD_CODE_STRIPPING = YES;
				DEBUG_INFORMATION_FORMAT = "dwarf-with-dsym";
				ENABLE_NS_ASSERTIONS = NO;
				ENABLE_STRICT_OBJC_MSGSEND = YES;
				ENABLE_USER_SCRIPT_SANDBOXING = NO;
				GCC_C_LANGUAGE_STANDARD = gnu11;
				GCC_NO_COMMON_BLOCKS = YES;
				GCC_WARN_64_TO_32_BIT_CONVERSION = YES;
				GCC_WARN_ABOUT_RETURN_TYPE = YES_ERROR;
				GCC_WARN_UNDECLARED_SELECTOR = YES;
				GCC_WARN_UNINITIALIZED_AUTOS = YES_AGGRESSIVE;
				GCC_WARN_UNUSED_FUNCTION = YES;
				GCC_WARN_UNUSED_VARIABLE = YES;
				MTL_ENABLE_DEBUG_INFO = NO;
				MTL_FAST_MATH = YES;
				SWIFT_COMPILATION_MODE = wholemodule;
				SWIFT_OPTIMIZATION_LEVEL = "-O";
			};
			name = Release;
		};
		00E5402527F3CCA200CF66D5 /* Debug */ = {
			isa = XCBuildConfiguration;
			buildSettings = {
				ASSETCATALOG_COMPILER_APPICON_NAME = AppIcon;
				ASSETCATALOG_COMPILER_GLOBAL_ACCENT_COLOR_NAME = AccentColor;
				CODE_SIGN_ENTITLEMENTS = macOS/Samples.entitlements;
				"CODE_SIGN_IDENTITY[sdk=macosx*]" = "Apple Development";
				CODE_SIGN_STYLE = Automatic;
				CURRENT_PROJECT_VERSION = 1;
				EMBED_ASSET_PACKS_IN_PRODUCT_BUNDLE = YES;
				INFOPLIST_FILE = "$(SRCROOT)/iOS/Info.plist";
				IPHONEOS_DEPLOYMENT_TARGET = 17.0;
				LD_RUNPATH_SEARCH_PATHS = (
					"$(inherited)",
					"@executable_path/Frameworks",
				);
				MARKETING_VERSION = 200.7.0;
				PRODUCT_BUNDLE_IDENTIFIER = "com.esri.arcgis-swift-sdk-samples";
				PRODUCT_NAME = "ArcGIS Maps SDK Samples";
				SDKROOT = iphoneos;
				SUPPORTED_PLATFORMS = "iphoneos iphonesimulator";
				SUPPORTS_MACCATALYST = YES;
				SUPPORTS_MAC_DESIGNED_FOR_IPHONE_IPAD = NO;
				SWIFT_EMIT_LOC_STRINGS = YES;
				SWIFT_VERSION = 6.0;
				TARGETED_DEVICE_FAMILY = "1,2,6";
			};
			name = Debug;
		};
		00E5402627F3CCA200CF66D5 /* Release */ = {
			isa = XCBuildConfiguration;
			buildSettings = {
				ASSETCATALOG_COMPILER_APPICON_NAME = AppIcon;
				ASSETCATALOG_COMPILER_GLOBAL_ACCENT_COLOR_NAME = AccentColor;
				CODE_SIGN_ENTITLEMENTS = macOS/Samples.entitlements;
				"CODE_SIGN_IDENTITY[sdk=macosx*]" = "Apple Development";
				CODE_SIGN_STYLE = Automatic;
				CURRENT_PROJECT_VERSION = 1;
				DEVELOPMENT_TEAM = "";
				EMBED_ASSET_PACKS_IN_PRODUCT_BUNDLE = YES;
				INFOPLIST_FILE = "$(SRCROOT)/iOS/Info.plist";
				IPHONEOS_DEPLOYMENT_TARGET = 17.0;
				LD_RUNPATH_SEARCH_PATHS = (
					"$(inherited)",
					"@executable_path/Frameworks",
				);
				MARKETING_VERSION = 200.7.0;
				PRODUCT_BUNDLE_IDENTIFIER = "com.esri.arcgis-swift-sdk-samples";
				PRODUCT_NAME = "ArcGIS Maps SDK Samples";
				SDKROOT = iphoneos;
				SUPPORTED_PLATFORMS = "iphoneos iphonesimulator";
				SUPPORTS_MACCATALYST = YES;
				SUPPORTS_MAC_DESIGNED_FOR_IPHONE_IPAD = NO;
				SWIFT_EMIT_LOC_STRINGS = YES;
				SWIFT_VERSION = 6.0;
				TARGETED_DEVICE_FAMILY = "1,2,6";
				VALIDATE_PRODUCT = YES;
			};
			name = Release;
		};
/* End XCBuildConfiguration section */

/* Begin XCConfigurationList section */
		00E5400A27F3CCA100CF66D5 /* Build configuration list for PBXProject "Samples" */ = {
			isa = XCConfigurationList;
			buildConfigurations = (
				00E5402227F3CCA200CF66D5 /* Debug */,
				00E5402327F3CCA200CF66D5 /* Release */,
			);
			defaultConfigurationIsVisible = 0;
			defaultConfigurationName = Release;
		};
		00E5402427F3CCA200CF66D5 /* Build configuration list for PBXNativeTarget "Samples" */ = {
			isa = XCConfigurationList;
			buildConfigurations = (
				00E5402527F3CCA200CF66D5 /* Debug */,
				00E5402627F3CCA200CF66D5 /* Release */,
			);
			defaultConfigurationIsVisible = 0;
			defaultConfigurationName = Release;
		};
/* End XCConfigurationList section */

/* Begin XCRemoteSwiftPackageReference section */
		00C43AEB2947DC350099AE34 /* XCRemoteSwiftPackageReference "arcgis-maps-sdk-swift-toolkit" */ = {
			isa = XCRemoteSwiftPackageReference;
			repositoryURL = "https://github.com/Esri/arcgis-maps-sdk-swift-toolkit/";
			requirement = {
				kind = upToNextMinorVersion;
				minimumVersion = 200.7.0;
			};
		};
/* End XCRemoteSwiftPackageReference section */

/* Begin XCSwiftPackageProductDependency section */
		00C43AEC2947DC350099AE34 /* ArcGISToolkit */ = {
			isa = XCSwiftPackageProductDependency;
			package = 00C43AEB2947DC350099AE34 /* XCRemoteSwiftPackageReference "arcgis-maps-sdk-swift-toolkit" */;
			productName = ArcGISToolkit;
		};
/* End XCSwiftPackageProductDependency section */
	};
	rootObject = 00E5400727F3CCA100CF66D5 /* Project object */;
}<|MERGE_RESOLUTION|>--- conflicted
+++ resolved
@@ -3540,11 +3540,8 @@
 					ApplyColormapRendererToRaster,
 					ApplyDictionaryRendererToFeatureLayer,
 					ApplyDictionaryRendererToGraphicsOverlay,
-<<<<<<< HEAD
 					ApplyFunctionToRasterFromFile,
-=======
 					ApplyHillshadeRendererToRaster,
->>>>>>> 56a70c0b
 					ApplyScheduledUpdatesToPreplannedMapArea,
 					AugmentRealityToShowTabletopScene,
 					ChangeCameraController,
