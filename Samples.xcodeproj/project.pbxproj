// !$*UTF8*$!
{
	archiveVersion = 1;
	classes = {
	};
	objectVersion = 55;
	objects = {

/* Begin PBXBuildFile section */
		0005580A2817C51E00224BC6 /* SampleDetailView.swift in Sources */ = {isa = PBXBuildFile; fileRef = 000558092817C51E00224BC6 /* SampleDetailView.swift */; };
		0005580C28185C0600224BC6 /* SampleList.swift in Sources */ = {isa = PBXBuildFile; fileRef = 0005580B28185C0600224BC6 /* SampleList.swift */; };
		00181B462846AD7100654571 /* View+Alert.swift in Sources */ = {isa = PBXBuildFile; fileRef = 00181B452846AD7100654571 /* View+Alert.swift */; };
		001C6DE127FE8A9400D472C2 /* AppSecrets.swift.masque in Sources */ = {isa = PBXBuildFile; fileRef = 001C6DD827FE585A00D472C2 /* AppSecrets.swift.masque */; };
		0039A4E92885C50300592C86 /* AddSceneLayerFromServiceView.swift in Copy Source Code Files */ = {isa = PBXBuildFile; fileRef = E066DD3F28610F55004D3D5B /* AddSceneLayerFromServiceView.swift */; };
		0039A4EA2885C50300592C86 /* ClipGeometryView.swift in Copy Source Code Files */ = {isa = PBXBuildFile; fileRef = E000E75F2869E33D005D87C5 /* ClipGeometryView.swift */; };
		0039A4EB2885C50300592C86 /* CreatePlanarAndGeodeticBuffersView.swift in Copy Source Code Files */ = {isa = PBXBuildFile; fileRef = E004A6EC2849556E002A1FE6 /* CreatePlanarAndGeodeticBuffersView.swift */; };
		0039A4EC2885C50300592C86 /* CutGeometryView.swift in Copy Source Code Files */ = {isa = PBXBuildFile; fileRef = E000E762286A0B18005D87C5 /* CutGeometryView.swift */; };
		0039A4ED2885C50300592C86 /* DisplayMapView.swift in Copy Source Code Files */ = {isa = PBXBuildFile; fileRef = 0074ABBE28174BCF0037244A /* DisplayMapView.swift */; };
		0039A4EE2885C50300592C86 /* DisplayOverviewMapView.swift in Copy Source Code Files */ = {isa = PBXBuildFile; fileRef = 00B04FB4283EEBA80026C882 /* DisplayOverviewMapView.swift */; };
		0039A4EF2885C50300592C86 /* DisplaySceneView.swift in Copy Source Code Files */ = {isa = PBXBuildFile; fileRef = E004A6D828465C70002A1FE6 /* DisplaySceneView.swift */; };
		0039A4F02885C50300592C86 /* ProjectGeometryView.swift in Copy Source Code Files */ = {isa = PBXBuildFile; fileRef = E0EA0B762866390E00C9621D /* ProjectGeometryView.swift */; };
		0039A4F12885C50300592C86 /* SearchWithGeocodeView.swift in Copy Source Code Files */ = {isa = PBXBuildFile; fileRef = 00CB9137284814A4005C2C5D /* SearchWithGeocodeView.swift */; };
		0039A4F22885C50300592C86 /* SelectFeaturesInFeatureLayerView.swift in Copy Source Code Files */ = {isa = PBXBuildFile; fileRef = E004A6F5284FA42A002A1FE6 /* SelectFeaturesInFeatureLayerView.swift */; };
		0039A4F32885C50300592C86 /* SetBasemapView.swift in Copy Source Code Files */ = {isa = PBXBuildFile; fileRef = 00B042E5282EDC690072E1B4 /* SetBasemapView.swift */; };
		0039A4F42885C50300592C86 /* SetSurfacePlacementModeView.swift in Copy Source Code Files */ = {isa = PBXBuildFile; fileRef = E088E1562862579D00413100 /* SetSurfacePlacementModeView.swift */; };
		0039A4F52885C50300592C86 /* SetViewpointRotationView.swift in Copy Source Code Files */ = {isa = PBXBuildFile; fileRef = E004A6BD28414332002A1FE6 /* SetViewpointRotationView.swift */; };
		0039A4F62885C50300592C86 /* ShowCalloutView.swift in Copy Source Code Files */ = {isa = PBXBuildFile; fileRef = E004A6DF28466279002A1FE6 /* ShowCalloutView.swift */; };
		0039A4F72885C50300592C86 /* ShowDeviceLocationView.swift in Copy Source Code Files */ = {isa = PBXBuildFile; fileRef = E004A6E828493BCE002A1FE6 /* ShowDeviceLocationView.swift */; };
		0039A4F82885C50300592C86 /* ShowResultOfSpatialRelationshipsView.swift in Copy Source Code Files */ = {isa = PBXBuildFile; fileRef = E066DD3A2860CA08004D3D5B /* ShowResultOfSpatialRelationshipsView.swift */; };
		0039A4F92885C50300592C86 /* ShowResultOfSpatialOperationsView.swift in Copy Source Code Files */ = {isa = PBXBuildFile; fileRef = E004A6F2284E4FEB002A1FE6 /* ShowResultOfSpatialOperationsView.swift */; };
		0039A4FA2885C50300592C86 /* StyleGraphicsWithRendererView.swift in Copy Source Code Files */ = {isa = PBXBuildFile; fileRef = E066DD372860AB28004D3D5B /* StyleGraphicsWithRendererView.swift */; };
		0039A4FB2885C50300592C86 /* StyleGraphicsWithSymbolsView.swift in Copy Source Code Files */ = {isa = PBXBuildFile; fileRef = E004A6E52846A61F002A1FE6 /* StyleGraphicsWithSymbolsView.swift */; };
		0042E24328E4BF8F001F33D6 /* ShowViewshedFromPointInSceneView.Model.swift in Sources */ = {isa = PBXBuildFile; fileRef = 0042E24228E4BF8F001F33D6 /* ShowViewshedFromPointInSceneView.Model.swift */; };
		0042E24528E4F82C001F33D6 /* ShowViewshedFromPointInSceneView.ViewshedSettingsView.swift in Sources */ = {isa = PBXBuildFile; fileRef = 0042E24428E4F82B001F33D6 /* ShowViewshedFromPointInSceneView.ViewshedSettingsView.swift */; };
		0042E24628E50EE4001F33D6 /* ShowViewshedFromPointInSceneView.swift in Copy Source Code Files */ = {isa = PBXBuildFile; fileRef = 0086F3FD28E3770900974721 /* ShowViewshedFromPointInSceneView.swift */; };
		0042E24728E50EE4001F33D6 /* ShowViewshedFromPointInSceneView.Model.swift in Copy Source Code Files */ = {isa = PBXBuildFile; fileRef = 0042E24228E4BF8F001F33D6 /* ShowViewshedFromPointInSceneView.Model.swift */; };
		0042E24828E50EE4001F33D6 /* ShowViewshedFromPointInSceneView.ViewshedSettingsView.swift in Copy Source Code Files */ = {isa = PBXBuildFile; fileRef = 0042E24428E4F82B001F33D6 /* ShowViewshedFromPointInSceneView.ViewshedSettingsView.swift */; };
		0044289229C90C0B00160767 /* GetElevationAtPointOnSurfaceView.swift in Sources */ = {isa = PBXBuildFile; fileRef = 0044289129C90C0B00160767 /* GetElevationAtPointOnSurfaceView.swift */; };
		0044289329C9234300160767 /* GetElevationAtPointOnSurfaceView.swift in Copy Source Code Files */ = {isa = PBXBuildFile; fileRef = 0044289129C90C0B00160767 /* GetElevationAtPointOnSurfaceView.swift */; };
		0044CDDF2995C39E004618CE /* ShowDeviceLocationHistoryView.swift in Sources */ = {isa = PBXBuildFile; fileRef = 0044CDDE2995C39E004618CE /* ShowDeviceLocationHistoryView.swift */; };
		0044CDE02995D4DD004618CE /* ShowDeviceLocationHistoryView.swift in Copy Source Code Files */ = {isa = PBXBuildFile; fileRef = 0044CDDE2995C39E004618CE /* ShowDeviceLocationHistoryView.swift */; };
		004FE87129DF5D8700075217 /* Bristol in Resources */ = {isa = PBXBuildFile; fileRef = 004FE87029DF5D8700075217 /* Bristol */; settings = {ASSET_TAGS = (ChangeCameraController, ); }; };
		006C835528B40682004AEB7F /* BrowseBuildingFloorsView.swift in Copy Source Code Files */ = {isa = PBXBuildFile; fileRef = E0FE32E628747778002C6ACA /* BrowseBuildingFloorsView.swift */; };
		006C835628B40682004AEB7F /* DisplayMapFromMobileMapPackageView.swift in Copy Source Code Files */ = {isa = PBXBuildFile; fileRef = F111CCC0288B5D5600205358 /* DisplayMapFromMobileMapPackageView.swift */; };
		0074ABBF28174BCF0037244A /* DisplayMapView.swift in Sources */ = {isa = PBXBuildFile; fileRef = 0074ABBE28174BCF0037244A /* DisplayMapView.swift */; };
		0074ABC428174F430037244A /* Sample.swift in Sources */ = {isa = PBXBuildFile; fileRef = 0074ABC128174F430037244A /* Sample.swift */; };
		0074ABCD2817BCC30037244A /* SamplesApp+Samples.swift.tache in Sources */ = {isa = PBXBuildFile; fileRef = 0074ABCA2817B8DB0037244A /* SamplesApp+Samples.swift.tache */; };
		0086F40128E3770A00974721 /* ShowViewshedFromPointInSceneView.swift in Sources */ = {isa = PBXBuildFile; fileRef = 0086F3FD28E3770900974721 /* ShowViewshedFromPointInSceneView.swift */; };
		00B04273282EC59E0072E1B4 /* AboutView.swift in Sources */ = {isa = PBXBuildFile; fileRef = 00B04272282EC59E0072E1B4 /* AboutView.swift */; };
		00B042E8282EDC690072E1B4 /* SetBasemapView.swift in Sources */ = {isa = PBXBuildFile; fileRef = 00B042E5282EDC690072E1B4 /* SetBasemapView.swift */; };
		00B04FB5283EEBA80026C882 /* DisplayOverviewMapView.swift in Sources */ = {isa = PBXBuildFile; fileRef = 00B04FB4283EEBA80026C882 /* DisplayOverviewMapView.swift */; };
		00C43AED2947DC350099AE34 /* ArcGISToolkit in Frameworks */ = {isa = PBXBuildFile; productRef = 00C43AEC2947DC350099AE34 /* ArcGISToolkit */; };
		00C94A0D28B53DE1004E42D9 /* raster-file in Resources */ = {isa = PBXBuildFile; fileRef = 00C94A0C28B53DE1004E42D9 /* raster-file */; settings = {ASSET_TAGS = (AddRasterFromFile, ); }; };
		00CB9138284814A4005C2C5D /* SearchWithGeocodeView.swift in Sources */ = {isa = PBXBuildFile; fileRef = 00CB9137284814A4005C2C5D /* SearchWithGeocodeView.swift */; };
		00CCB8A5285BAF8700BBAB70 /* OnDemandResource.swift in Sources */ = {isa = PBXBuildFile; fileRef = 00CCB8A4285BAF8700BBAB70 /* OnDemandResource.swift */; };
		00D4EF802863842100B9CC30 /* AddFeatureLayersView.swift in Sources */ = {isa = PBXBuildFile; fileRef = 00D4EF7F2863842100B9CC30 /* AddFeatureLayersView.swift */; };
		00D4EF9028638BF100B9CC30 /* LA_Trails.geodatabase in Resources */ = {isa = PBXBuildFile; fileRef = 00D4EF8228638BF100B9CC30 /* LA_Trails.geodatabase */; settings = {ASSET_TAGS = (AddFeatureLayers, ); }; };
		00D4EF9A28638BF100B9CC30 /* AuroraCO.gpkg in Resources */ = {isa = PBXBuildFile; fileRef = 00D4EF8F28638BF100B9CC30 /* AuroraCO.gpkg */; settings = {ASSET_TAGS = (AddFeatureLayers, ); }; };
		00D4EFB12863CE6300B9CC30 /* ScottishWildlifeTrust_reserves in Resources */ = {isa = PBXBuildFile; fileRef = 00D4EFB02863CE6300B9CC30 /* ScottishWildlifeTrust_reserves */; settings = {ASSET_TAGS = (AddFeatureLayers, ); }; };
		00E5401C27F3CCA200CF66D5 /* SamplesApp.swift in Sources */ = {isa = PBXBuildFile; fileRef = 00E5400C27F3CCA100CF66D5 /* SamplesApp.swift */; };
		00E5401E27F3CCA200CF66D5 /* ContentView.swift in Sources */ = {isa = PBXBuildFile; fileRef = 00E5400D27F3CCA100CF66D5 /* ContentView.swift */; };
		00E5402027F3CCA200CF66D5 /* Assets.xcassets in Resources */ = {isa = PBXBuildFile; fileRef = 00E5400E27F3CCA200CF66D5 /* Assets.xcassets */; };
		108EC04129D25B2C000F35D0 /* QueryFeatureTableView.swift in Sources */ = {isa = PBXBuildFile; fileRef = 108EC04029D25B2C000F35D0 /* QueryFeatureTableView.swift */; };
		108EC04229D25B55000F35D0 /* QueryFeatureTableView.swift in Copy Source Code Files */ = {isa = PBXBuildFile; fileRef = 108EC04029D25B2C000F35D0 /* QueryFeatureTableView.swift */; };
		1C0C1C3929D34DAE005C8B24 /* ChangeViewpointView.swift in Sources */ = {isa = PBXBuildFile; fileRef = 1C0C1C3429D34DAE005C8B24 /* ChangeViewpointView.swift */; };
		1C0C1C3D29D34DDD005C8B24 /* ChangeViewpointView.swift in Copy Source Code Files */ = {isa = PBXBuildFile; fileRef = 1C0C1C3429D34DAE005C8B24 /* ChangeViewpointView.swift */; };
		1C42E04729D2396B004FC4BE /* ShowPopupView.swift in Sources */ = {isa = PBXBuildFile; fileRef = 1C42E04329D2396B004FC4BE /* ShowPopupView.swift */; };
		1C42E04A29D239D2004FC4BE /* ShowPopupView.swift in Copy Source Code Files */ = {isa = PBXBuildFile; fileRef = 1C42E04329D2396B004FC4BE /* ShowPopupView.swift */; };
		1C965C3929DB9176002F8536 /* ShowRealisticLightAndShadowsView.swift in Copy Source Code Files */ = {isa = PBXBuildFile; fileRef = 1C9B74C529DB43580038B06F /* ShowRealisticLightAndShadowsView.swift */; };
		1C9B74C929DB43580038B06F /* ShowRealisticLightAndShadowsView.swift in Sources */ = {isa = PBXBuildFile; fileRef = 1C9B74C529DB43580038B06F /* ShowRealisticLightAndShadowsView.swift */; };
		1C9B74D929DB54560038B06F /* ChangeCameraControllerView.swift in Sources */ = {isa = PBXBuildFile; fileRef = 1C9B74D529DB54560038B06F /* ChangeCameraControllerView.swift */; };
		1C9B74DE29DB56860038B06F /* ChangeCameraControllerView.swift in Copy Source Code Files */ = {isa = PBXBuildFile; fileRef = 1C9B74D529DB54560038B06F /* ChangeCameraControllerView.swift */; };
		218F35B829C28F4A00502022 /* AuthenticateWithOAuthView.swift in Sources */ = {isa = PBXBuildFile; fileRef = 218F35B329C28F4A00502022 /* AuthenticateWithOAuthView.swift */; };
		218F35C229C290BF00502022 /* AuthenticateWithOAuthView.swift in Copy Source Code Files */ = {isa = PBXBuildFile; fileRef = 218F35B329C28F4A00502022 /* AuthenticateWithOAuthView.swift */; };
		4D2ADC4329C26D05003B367F /* AddDynamicEntityLayerView.swift in Sources */ = {isa = PBXBuildFile; fileRef = 4D2ADC3F29C26D05003B367F /* AddDynamicEntityLayerView.swift */; };
		4D2ADC4729C26D2C003B367F /* AddDynamicEntityLayerView.swift in Copy Source Code Files */ = {isa = PBXBuildFile; fileRef = 4D2ADC3F29C26D05003B367F /* AddDynamicEntityLayerView.swift */; };
		4D2ADC5A29C4F612003B367F /* ChangeMapViewBackgroundView.swift in Sources */ = {isa = PBXBuildFile; fileRef = 4D2ADC5529C4F612003B367F /* ChangeMapViewBackgroundView.swift */; };
		4D2ADC5D29C4F612003B367F /* ChangeMapViewBackgroundView.SettingsView.swift in Sources */ = {isa = PBXBuildFile; fileRef = 4D2ADC5829C4F612003B367F /* ChangeMapViewBackgroundView.SettingsView.swift */; };
		4D2ADC6229C5071C003B367F /* ChangeMapViewBackgroundView.Model.swift in Sources */ = {isa = PBXBuildFile; fileRef = 4D2ADC6129C5071C003B367F /* ChangeMapViewBackgroundView.Model.swift */; };
		4D2ADC6729C50BD6003B367F /* AddDynamicEntityLayerView.Model.swift in Sources */ = {isa = PBXBuildFile; fileRef = 4D2ADC6629C50BD6003B367F /* AddDynamicEntityLayerView.Model.swift */; };
		4D2ADC6929C50C4C003B367F /* AddDynamicEntityLayerView.SettingsView.swift in Sources */ = {isa = PBXBuildFile; fileRef = 4D2ADC6829C50C4C003B367F /* AddDynamicEntityLayerView.SettingsView.swift */; };
		4D2ADC6A29C50D91003B367F /* AddDynamicEntityLayerView.Model.swift in Copy Source Code Files */ = {isa = PBXBuildFile; fileRef = 4D2ADC6629C50BD6003B367F /* AddDynamicEntityLayerView.Model.swift */; };
		4D2ADC6B29C50D91003B367F /* AddDynamicEntityLayerView.SettingsView.swift in Copy Source Code Files */ = {isa = PBXBuildFile; fileRef = 4D2ADC6829C50C4C003B367F /* AddDynamicEntityLayerView.SettingsView.swift */; };
		7573E81A29D6134C00BEED9C /* TraceUtilityNetworkView.Model.swift in Sources */ = {isa = PBXBuildFile; fileRef = 7573E81329D6134C00BEED9C /* TraceUtilityNetworkView.Model.swift */; };
		7573E81C29D6134C00BEED9C /* TraceUtilityNetworkView.Enums.swift in Sources */ = {isa = PBXBuildFile; fileRef = 7573E81529D6134C00BEED9C /* TraceUtilityNetworkView.Enums.swift */; };
		7573E81E29D6134C00BEED9C /* TraceUtilityNetworkView.Views.swift in Sources */ = {isa = PBXBuildFile; fileRef = 7573E81729D6134C00BEED9C /* TraceUtilityNetworkView.Views.swift */; };
		7573E81F29D6134C00BEED9C /* TraceUtilityNetworkView.swift in Sources */ = {isa = PBXBuildFile; fileRef = 7573E81829D6134C00BEED9C /* TraceUtilityNetworkView.swift */; };
		7573E82129D6136C00BEED9C /* TraceUtilityNetworkView.Model.swift in Copy Source Code Files */ = {isa = PBXBuildFile; fileRef = 7573E81329D6134C00BEED9C /* TraceUtilityNetworkView.Model.swift */; };
		7573E82229D6136C00BEED9C /* TraceUtilityNetworkView.Enums.swift in Copy Source Code Files */ = {isa = PBXBuildFile; fileRef = 7573E81529D6134C00BEED9C /* TraceUtilityNetworkView.Enums.swift */; };
		7573E82329D6136C00BEED9C /* TraceUtilityNetworkView.Views.swift in Copy Source Code Files */ = {isa = PBXBuildFile; fileRef = 7573E81729D6134C00BEED9C /* TraceUtilityNetworkView.Views.swift */; };
		7573E82429D6136C00BEED9C /* TraceUtilityNetworkView.swift in Copy Source Code Files */ = {isa = PBXBuildFile; fileRef = 7573E81829D6134C00BEED9C /* TraceUtilityNetworkView.swift */; };
		75DD736729D35FF40010229D /* ChangeMapViewBackgroundView.swift in Copy Source Code Files */ = {isa = PBXBuildFile; fileRef = 4D2ADC5529C4F612003B367F /* ChangeMapViewBackgroundView.swift */; };
		75DD736829D35FF40010229D /* ChangeMapViewBackgroundView.SettingsView.swift in Copy Source Code Files */ = {isa = PBXBuildFile; fileRef = 4D2ADC5829C4F612003B367F /* ChangeMapViewBackgroundView.SettingsView.swift */; };
		75DD736929D35FF40010229D /* ChangeMapViewBackgroundView.Model.swift in Copy Source Code Files */ = {isa = PBXBuildFile; fileRef = 4D2ADC6129C5071C003B367F /* ChangeMapViewBackgroundView.Model.swift */; };
		75DD739529D38B1B0010229D /* NavigateRouteView.swift in Sources */ = {isa = PBXBuildFile; fileRef = 75DD739129D38B1B0010229D /* NavigateRouteView.swift */; };
		75DD739929D38B420010229D /* NavigateRouteView.swift in Copy Source Code Files */ = {isa = PBXBuildFile; fileRef = 75DD739129D38B1B0010229D /* NavigateRouteView.swift */; };
		883C121529C9136600062FF9 /* DownloadPreplannedMapAreaView.MapPicker.swift in Sources */ = {isa = PBXBuildFile; fileRef = 883C121429C9136600062FF9 /* DownloadPreplannedMapAreaView.MapPicker.swift */; };
		883C121729C914E100062FF9 /* DownloadPreplannedMapAreaView.MapPicker.swift in Copy Source Code Files */ = {isa = PBXBuildFile; fileRef = 883C121429C9136600062FF9 /* DownloadPreplannedMapAreaView.MapPicker.swift */; };
		883C121829C914E100062FF9 /* DownloadPreplannedMapAreaView.Model.swift in Copy Source Code Files */ = {isa = PBXBuildFile; fileRef = E0D04FF128A5390000747989 /* DownloadPreplannedMapAreaView.Model.swift */; };
		883C121929C914E100062FF9 /* DownloadPreplannedMapAreaView.swift in Copy Source Code Files */ = {isa = PBXBuildFile; fileRef = E070A0A2286F3B6000F2B606 /* DownloadPreplannedMapAreaView.swift */; };
		88F93CC129C3D59D0006B28E /* SketchOnMapView.swift in Sources */ = {isa = PBXBuildFile; fileRef = 88F93CC029C3D59C0006B28E /* SketchOnMapView.swift */; };
		88F93CC229C4D3480006B28E /* SketchOnMapView.swift in Copy Source Code Files */ = {isa = PBXBuildFile; fileRef = 88F93CC029C3D59C0006B28E /* SketchOnMapView.swift */; };
		D734FA0C2A183A5B00246D7E /* SetMaxExtentView.swift in Sources */ = {isa = PBXBuildFile; fileRef = D734FA092A183A5B00246D7E /* SetMaxExtentView.swift */; };
		D744FD172A2112D90084A66C /* CreateConvexHullAroundPointsView.swift in Sources */ = {isa = PBXBuildFile; fileRef = D744FD162A2112D90084A66C /* CreateConvexHullAroundPointsView.swift */; };
		D744FD182A2113C70084A66C /* CreateConvexHullAroundPointsView.swift in Copy Source Code Files */ = {isa = PBXBuildFile; fileRef = D744FD162A2112D90084A66C /* CreateConvexHullAroundPointsView.swift */; };
		D751018E2A2E962D00B8FA48 /* IdentifyLayerFeaturesView.swift in Sources */ = {isa = PBXBuildFile; fileRef = D751018D2A2E962D00B8FA48 /* IdentifyLayerFeaturesView.swift */; };
		D751018F2A2E966C00B8FA48 /* IdentifyLayerFeaturesView.swift in Copy Source Code Files */ = {isa = PBXBuildFile; fileRef = D751018D2A2E962D00B8FA48 /* IdentifyLayerFeaturesView.swift */; };
		D75362D22A1E886700D83028 /* ApplyUniqueValueRendererView.swift in Sources */ = {isa = PBXBuildFile; fileRef = D75362D12A1E886700D83028 /* ApplyUniqueValueRendererView.swift */; };
		D75362D32A1E8C8800D83028 /* ApplyUniqueValueRendererView.swift in Copy Source Code Files */ = {isa = PBXBuildFile; fileRef = D75362D12A1E886700D83028 /* ApplyUniqueValueRendererView.swift */; };
		D754E3232A1D66820006C5F1 /* StylePointWithPictureMarkerSymbolsView.swift in Sources */ = {isa = PBXBuildFile; fileRef = D754E3222A1D66820006C5F1 /* StylePointWithPictureMarkerSymbolsView.swift */; };
		D754E3242A1D66C20006C5F1 /* StylePointWithPictureMarkerSymbolsView.swift in Copy Source Code Files */ = {isa = PBXBuildFile; fileRef = D754E3222A1D66820006C5F1 /* StylePointWithPictureMarkerSymbolsView.swift */; };
		D78666AD2A2161F100C60110 /* FindNearestVertexView.swift in Sources */ = {isa = PBXBuildFile; fileRef = D78666AC2A2161F100C60110 /* FindNearestVertexView.swift */; };
		D78666AE2A21629200C60110 /* FindNearestVertexView.swift in Copy Source Code Files */ = {isa = PBXBuildFile; fileRef = D78666AC2A2161F100C60110 /* FindNearestVertexView.swift */; };
		D7E440D72A1ECE7D005D74DE /* CreateBuffersAroundPointsView.swift in Sources */ = {isa = PBXBuildFile; fileRef = D7E440D62A1ECE7D005D74DE /* CreateBuffersAroundPointsView.swift */; };
		D7E440D82A1ECEB3005D74DE /* CreateBuffersAroundPointsView.swift in Copy Source Code Files */ = {isa = PBXBuildFile; fileRef = D7E440D62A1ECE7D005D74DE /* CreateBuffersAroundPointsView.swift */; };
		D7E557682A1D768800B9FB09 /* AddWMSLayerView.swift in Sources */ = {isa = PBXBuildFile; fileRef = D7E557672A1D768800B9FB09 /* AddWMSLayerView.swift */; };
		D7E9EF292A1D2219000C4865 /* SetMinAndMaxScaleView.swift in Copy Source Code Files */ = {isa = PBXBuildFile; fileRef = D7EAF3592A1C023800D822C4 /* SetMinAndMaxScaleView.swift */; };
		D7E9EF2A2A1D29F2000C4865 /* SetMaxExtentView.swift in Copy Source Code Files */ = {isa = PBXBuildFile; fileRef = D734FA092A183A5B00246D7E /* SetMaxExtentView.swift */; };
		D7EAF35A2A1C023800D822C4 /* SetMinAndMaxScaleView.swift in Sources */ = {isa = PBXBuildFile; fileRef = D7EAF3592A1C023800D822C4 /* SetMinAndMaxScaleView.swift */; };
		D7F2784C2A1D76F5002E4567 /* AddWMSLayerView.swift in Copy Source Code Files */ = {isa = PBXBuildFile; fileRef = D7E557672A1D768800B9FB09 /* AddWMSLayerView.swift */; };
		E000E7602869E33D005D87C5 /* ClipGeometryView.swift in Sources */ = {isa = PBXBuildFile; fileRef = E000E75F2869E33D005D87C5 /* ClipGeometryView.swift */; };
		E000E763286A0B18005D87C5 /* CutGeometryView.swift in Sources */ = {isa = PBXBuildFile; fileRef = E000E762286A0B18005D87C5 /* CutGeometryView.swift */; };
		E004A6C128414332002A1FE6 /* SetViewpointRotationView.swift in Sources */ = {isa = PBXBuildFile; fileRef = E004A6BD28414332002A1FE6 /* SetViewpointRotationView.swift */; };
		E004A6DC28465C70002A1FE6 /* DisplaySceneView.swift in Sources */ = {isa = PBXBuildFile; fileRef = E004A6D828465C70002A1FE6 /* DisplaySceneView.swift */; };
		E004A6E028466279002A1FE6 /* ShowCalloutView.swift in Sources */ = {isa = PBXBuildFile; fileRef = E004A6DF28466279002A1FE6 /* ShowCalloutView.swift */; };
		E004A6E62846A61F002A1FE6 /* StyleGraphicsWithSymbolsView.swift in Sources */ = {isa = PBXBuildFile; fileRef = E004A6E52846A61F002A1FE6 /* StyleGraphicsWithSymbolsView.swift */; };
		E004A6E928493BCE002A1FE6 /* ShowDeviceLocationView.swift in Sources */ = {isa = PBXBuildFile; fileRef = E004A6E828493BCE002A1FE6 /* ShowDeviceLocationView.swift */; };
		E004A6ED2849556E002A1FE6 /* CreatePlanarAndGeodeticBuffersView.swift in Sources */ = {isa = PBXBuildFile; fileRef = E004A6EC2849556E002A1FE6 /* CreatePlanarAndGeodeticBuffersView.swift */; };
		E004A6F0284E4B9B002A1FE6 /* DownloadVectorTilesToLocalCacheView.swift in Sources */ = {isa = PBXBuildFile; fileRef = E004A6EF284E4B9B002A1FE6 /* DownloadVectorTilesToLocalCacheView.swift */; };
		E004A6F3284E4FEB002A1FE6 /* ShowResultOfSpatialOperationsView.swift in Sources */ = {isa = PBXBuildFile; fileRef = E004A6F2284E4FEB002A1FE6 /* ShowResultOfSpatialOperationsView.swift */; };
		E004A6F6284FA42A002A1FE6 /* SelectFeaturesInFeatureLayerView.swift in Sources */ = {isa = PBXBuildFile; fileRef = E004A6F5284FA42A002A1FE6 /* SelectFeaturesInFeatureLayerView.swift */; };
		E0082217287755AC002AD138 /* View+Sheet.swift in Sources */ = {isa = PBXBuildFile; fileRef = E0082216287755AC002AD138 /* View+Sheet.swift */; };
		E03CB0692888944D002B27D9 /* GenerateOfflineMapView.swift in Copy Source Code Files */ = {isa = PBXBuildFile; fileRef = E088E1732863B5F800413100 /* GenerateOfflineMapView.swift */; };
		E03CB06A288894C4002B27D9 /* FindRouteView.swift in Copy Source Code Files */ = {isa = PBXBuildFile; fileRef = E066DD34285CF3B3004D3D5B /* FindRouteView.swift */; };
		E03CB06B2889879D002B27D9 /* DownloadVectorTilesToLocalCacheView.swift in Copy Source Code Files */ = {isa = PBXBuildFile; fileRef = E004A6EF284E4B9B002A1FE6 /* DownloadVectorTilesToLocalCacheView.swift */; };
		E041ABC0287CA9F00056009B /* WebView.swift in Sources */ = {isa = PBXBuildFile; fileRef = E041ABBF287CA9F00056009B /* WebView.swift */; };
		E041ABD7287DB04D0056009B /* SampleInfoView.swift in Sources */ = {isa = PBXBuildFile; fileRef = E041ABD6287DB04D0056009B /* SampleInfoView.swift */; };
		E041AC1A287F54580056009B /* highlight.min.js in Resources */ = {isa = PBXBuildFile; fileRef = E041AC15287F54580056009B /* highlight.min.js */; };
		E041AC1E288076A60056009B /* info.css in Resources */ = {isa = PBXBuildFile; fileRef = E041AC1D288076A60056009B /* info.css */; };
		E041AC20288077B90056009B /* xcode.css in Resources */ = {isa = PBXBuildFile; fileRef = E041AC1F288077B90056009B /* xcode.css */; };
		E066DD35285CF3B3004D3D5B /* FindRouteView.swift in Sources */ = {isa = PBXBuildFile; fileRef = E066DD34285CF3B3004D3D5B /* FindRouteView.swift */; };
		E066DD382860AB28004D3D5B /* StyleGraphicsWithRendererView.swift in Sources */ = {isa = PBXBuildFile; fileRef = E066DD372860AB28004D3D5B /* StyleGraphicsWithRendererView.swift */; };
		E066DD3B2860CA08004D3D5B /* ShowResultOfSpatialRelationshipsView.swift in Sources */ = {isa = PBXBuildFile; fileRef = E066DD3A2860CA08004D3D5B /* ShowResultOfSpatialRelationshipsView.swift */; };
		E066DD4028610F55004D3D5B /* AddSceneLayerFromServiceView.swift in Sources */ = {isa = PBXBuildFile; fileRef = E066DD3F28610F55004D3D5B /* AddSceneLayerFromServiceView.swift */; };
		E070A0A3286F3B6000F2B606 /* DownloadPreplannedMapAreaView.swift in Sources */ = {isa = PBXBuildFile; fileRef = E070A0A2286F3B6000F2B606 /* DownloadPreplannedMapAreaView.swift */; };
		E088E1572862579D00413100 /* SetSurfacePlacementModeView.swift in Sources */ = {isa = PBXBuildFile; fileRef = E088E1562862579D00413100 /* SetSurfacePlacementModeView.swift */; };
		E088E1742863B5F800413100 /* GenerateOfflineMapView.swift in Sources */ = {isa = PBXBuildFile; fileRef = E088E1732863B5F800413100 /* GenerateOfflineMapView.swift */; };
		E08953F12891899600E077CF /* EnvironmentValues+SampleInfoVisibility.swift in Sources */ = {isa = PBXBuildFile; fileRef = E08953F02891899600E077CF /* EnvironmentValues+SampleInfoVisibility.swift */; };
		E0A1AEE328874590003C797D /* AddFeatureLayersView.swift in Copy Source Code Files */ = {isa = PBXBuildFile; fileRef = 00D4EF7F2863842100B9CC30 /* AddFeatureLayersView.swift */; };
		E0D04FF228A5390000747989 /* DownloadPreplannedMapAreaView.Model.swift in Sources */ = {isa = PBXBuildFile; fileRef = E0D04FF128A5390000747989 /* DownloadPreplannedMapAreaView.Model.swift */; };
		E0EA0B772866390E00C9621D /* ProjectGeometryView.swift in Sources */ = {isa = PBXBuildFile; fileRef = E0EA0B762866390E00C9621D /* ProjectGeometryView.swift */; };
		E0FE32E728747778002C6ACA /* BrowseBuildingFloorsView.swift in Sources */ = {isa = PBXBuildFile; fileRef = E0FE32E628747778002C6ACA /* BrowseBuildingFloorsView.swift */; };
		F111CCC1288B5D5600205358 /* DisplayMapFromMobileMapPackageView.swift in Sources */ = {isa = PBXBuildFile; fileRef = F111CCC0288B5D5600205358 /* DisplayMapFromMobileMapPackageView.swift */; };
		F111CCC4288B641900205358 /* Yellowstone.mmpk in Resources */ = {isa = PBXBuildFile; fileRef = F111CCC3288B641900205358 /* Yellowstone.mmpk */; settings = {ASSET_TAGS = (DisplayMapFromMobileMapPackage, ); }; };
		F1E71BF1289473760064C33F /* AddRasterFromFileView.swift in Sources */ = {isa = PBXBuildFile; fileRef = F1E71BF0289473760064C33F /* AddRasterFromFileView.swift */; };
		F1E71BFA28A479C70064C33F /* AddRasterFromFileView.swift in Copy Source Code Files */ = {isa = PBXBuildFile; fileRef = F1E71BF0289473760064C33F /* AddRasterFromFileView.swift */; };
/* End PBXBuildFile section */

/* Begin PBXBuildRule section */
		0074ABCC2817B8E60037244A /* PBXBuildRule */ = {
			isa = PBXBuildRule;
			compilerSpec = com.apple.compilers.proxy.script;
			filePatterns = "*.tache";
			fileType = pattern.proxy;
			inputFiles = (
				"$(SRCROOT)/Shared/Samples/",
			);
			isEditable = 1;
			name = "Generate Sample Initializers from Source Code Files";
			outputFiles = (
				"$(DERIVED_FILE_DIR)/$(INPUT_FILE_BASE)",
			);
			runOncePerArchitecture = 0;
			script = "xcrun --sdk macosx swift \"${SRCROOT}/Scripts/GenerateSampleViewSourceCode.swift\" \"${SCRIPT_INPUT_FILE_0}\" \"${INPUT_FILE_PATH}\" \"${SCRIPT_OUTPUT_FILE_0}\" \n";
		};
		0083586F27FE3BCF00192A15 /* PBXBuildRule */ = {
			isa = PBXBuildRule;
			compilerSpec = com.apple.compilers.proxy.script;
			filePatterns = "*.masque";
			fileType = pattern.proxy;
			inputFiles = (
				"$(SRCROOT)/.secrets",
			);
			isEditable = 1;
			name = "Generate Swift Code from Secrets";
			outputFiles = (
				"$(DERIVED_FILE_DIR)/$(INPUT_FILE_BASE)",
			);
			runOncePerArchitecture = 0;
			script = "\"${SRCROOT}/Scripts/masquerade\" -i \"${INPUT_FILE_PATH}\" -o \"${SCRIPT_OUTPUT_FILE_0}\" -s \"${SCRIPT_INPUT_FILE_0}\" -f\n";
		};
/* End PBXBuildRule section */

/* Begin PBXCopyFilesBuildPhase section */
		00144B5E280634840090DD5D /* Embed Frameworks */ = {
			isa = PBXCopyFilesBuildPhase;
			buildActionMask = 2147483647;
			dstPath = "";
			dstSubfolderSpec = 10;
			files = (
			);
			name = "Embed Frameworks";
			runOnlyForDeploymentPostprocessing = 0;
		};
		0039A4E82885C4E300592C86 /* Copy Source Code Files */ = {
			isa = PBXCopyFilesBuildPhase;
			buildActionMask = 2147483647;
			dstPath = "";
			dstSubfolderSpec = 7;
			files = (
<<<<<<< HEAD
				D751018F2A2E966C00B8FA48 /* IdentifyLayerFeaturesView.swift in Copy Source Code Files */,
=======
				D78666AE2A21629200C60110 /* FindNearestVertexView.swift in Copy Source Code Files */,
				D7E440D82A1ECEB3005D74DE /* CreateBuffersAroundPointsView.swift in Copy Source Code Files */,
>>>>>>> 914c88ea
				D744FD182A2113C70084A66C /* CreateConvexHullAroundPointsView.swift in Copy Source Code Files */,
				D754E3242A1D66C20006C5F1 /* StylePointWithPictureMarkerSymbolsView.swift in Copy Source Code Files */,
				D7F2784C2A1D76F5002E4567 /* AddWMSLayerView.swift in Copy Source Code Files */,
				D75362D32A1E8C8800D83028 /* ApplyUniqueValueRendererView.swift in Copy Source Code Files */,
				D7E9EF2A2A1D29F2000C4865 /* SetMaxExtentView.swift in Copy Source Code Files */,
				D7E9EF292A1D2219000C4865 /* SetMinAndMaxScaleView.swift in Copy Source Code Files */,
				1C9B74DE29DB56860038B06F /* ChangeCameraControllerView.swift in Copy Source Code Files */,
				1C965C3929DB9176002F8536 /* ShowRealisticLightAndShadowsView.swift in Copy Source Code Files */,
				883C121729C914E100062FF9 /* DownloadPreplannedMapAreaView.MapPicker.swift in Copy Source Code Files */,
				883C121829C914E100062FF9 /* DownloadPreplannedMapAreaView.Model.swift in Copy Source Code Files */,
				883C121929C914E100062FF9 /* DownloadPreplannedMapAreaView.swift in Copy Source Code Files */,
				1C0C1C3D29D34DDD005C8B24 /* ChangeViewpointView.swift in Copy Source Code Files */,
				1C42E04A29D239D2004FC4BE /* ShowPopupView.swift in Copy Source Code Files */,
				108EC04229D25B55000F35D0 /* QueryFeatureTableView.swift in Copy Source Code Files */,
				88F93CC229C4D3480006B28E /* SketchOnMapView.swift in Copy Source Code Files */,
				0044289329C9234300160767 /* GetElevationAtPointOnSurfaceView.swift in Copy Source Code Files */,
				4D2ADC6A29C50D91003B367F /* AddDynamicEntityLayerView.Model.swift in Copy Source Code Files */,
				4D2ADC6B29C50D91003B367F /* AddDynamicEntityLayerView.SettingsView.swift in Copy Source Code Files */,
				4D2ADC4729C26D2C003B367F /* AddDynamicEntityLayerView.swift in Copy Source Code Files */,
				218F35C229C290BF00502022 /* AuthenticateWithOAuthView.swift in Copy Source Code Files */,
				0044CDE02995D4DD004618CE /* ShowDeviceLocationHistoryView.swift in Copy Source Code Files */,
				0042E24628E50EE4001F33D6 /* ShowViewshedFromPointInSceneView.swift in Copy Source Code Files */,
				0042E24728E50EE4001F33D6 /* ShowViewshedFromPointInSceneView.Model.swift in Copy Source Code Files */,
				0042E24828E50EE4001F33D6 /* ShowViewshedFromPointInSceneView.ViewshedSettingsView.swift in Copy Source Code Files */,
				006C835528B40682004AEB7F /* BrowseBuildingFloorsView.swift in Copy Source Code Files */,
				006C835628B40682004AEB7F /* DisplayMapFromMobileMapPackageView.swift in Copy Source Code Files */,
				F1E71BFA28A479C70064C33F /* AddRasterFromFileView.swift in Copy Source Code Files */,
				0039A4E92885C50300592C86 /* AddSceneLayerFromServiceView.swift in Copy Source Code Files */,
				75DD736729D35FF40010229D /* ChangeMapViewBackgroundView.swift in Copy Source Code Files */,
				75DD736829D35FF40010229D /* ChangeMapViewBackgroundView.SettingsView.swift in Copy Source Code Files */,
				75DD736929D35FF40010229D /* ChangeMapViewBackgroundView.Model.swift in Copy Source Code Files */,
				0039A4EA2885C50300592C86 /* ClipGeometryView.swift in Copy Source Code Files */,
				0039A4EB2885C50300592C86 /* CreatePlanarAndGeodeticBuffersView.swift in Copy Source Code Files */,
				0039A4EC2885C50300592C86 /* CutGeometryView.swift in Copy Source Code Files */,
				E0A1AEE328874590003C797D /* AddFeatureLayersView.swift in Copy Source Code Files */,
				0039A4ED2885C50300592C86 /* DisplayMapView.swift in Copy Source Code Files */,
				0039A4EE2885C50300592C86 /* DisplayOverviewMapView.swift in Copy Source Code Files */,
				0039A4EF2885C50300592C86 /* DisplaySceneView.swift in Copy Source Code Files */,
				E03CB06B2889879D002B27D9 /* DownloadVectorTilesToLocalCacheView.swift in Copy Source Code Files */,
				E03CB06A288894C4002B27D9 /* FindRouteView.swift in Copy Source Code Files */,
				E03CB0692888944D002B27D9 /* GenerateOfflineMapView.swift in Copy Source Code Files */,
				75DD739929D38B420010229D /* NavigateRouteView.swift in Copy Source Code Files */,
				0039A4F02885C50300592C86 /* ProjectGeometryView.swift in Copy Source Code Files */,
				0039A4F12885C50300592C86 /* SearchWithGeocodeView.swift in Copy Source Code Files */,
				0039A4F22885C50300592C86 /* SelectFeaturesInFeatureLayerView.swift in Copy Source Code Files */,
				0039A4F32885C50300592C86 /* SetBasemapView.swift in Copy Source Code Files */,
				0039A4F42885C50300592C86 /* SetSurfacePlacementModeView.swift in Copy Source Code Files */,
				0039A4F52885C50300592C86 /* SetViewpointRotationView.swift in Copy Source Code Files */,
				0039A4F62885C50300592C86 /* ShowCalloutView.swift in Copy Source Code Files */,
				0039A4F72885C50300592C86 /* ShowDeviceLocationView.swift in Copy Source Code Files */,
				0039A4F82885C50300592C86 /* ShowResultOfSpatialRelationshipsView.swift in Copy Source Code Files */,
				0039A4F92885C50300592C86 /* ShowResultOfSpatialOperationsView.swift in Copy Source Code Files */,
				0039A4FA2885C50300592C86 /* StyleGraphicsWithRendererView.swift in Copy Source Code Files */,
				0039A4FB2885C50300592C86 /* StyleGraphicsWithSymbolsView.swift in Copy Source Code Files */,
				7573E82129D6136C00BEED9C /* TraceUtilityNetworkView.Model.swift in Copy Source Code Files */,
				7573E82229D6136C00BEED9C /* TraceUtilityNetworkView.Enums.swift in Copy Source Code Files */,
				7573E82329D6136C00BEED9C /* TraceUtilityNetworkView.Views.swift in Copy Source Code Files */,
				7573E82429D6136C00BEED9C /* TraceUtilityNetworkView.swift in Copy Source Code Files */,
			);
			name = "Copy Source Code Files";
			runOnlyForDeploymentPostprocessing = 0;
		};
/* End PBXCopyFilesBuildPhase section */

/* Begin PBXFileReference section */
		000558092817C51E00224BC6 /* SampleDetailView.swift */ = {isa = PBXFileReference; lastKnownFileType = sourcecode.swift; path = SampleDetailView.swift; sourceTree = "<group>"; };
		0005580B28185C0600224BC6 /* SampleList.swift */ = {isa = PBXFileReference; lastKnownFileType = sourcecode.swift; path = SampleList.swift; sourceTree = "<group>"; };
		00181B452846AD7100654571 /* View+Alert.swift */ = {isa = PBXFileReference; lastKnownFileType = sourcecode.swift; path = "View+Alert.swift"; sourceTree = "<group>"; };
		001C6DD827FE585A00D472C2 /* AppSecrets.swift.masque */ = {isa = PBXFileReference; fileEncoding = 4; lastKnownFileType = text; path = AppSecrets.swift.masque; sourceTree = "<group>"; };
		003D7C342821EBCC009DDFD2 /* masquerade */ = {isa = PBXFileReference; lastKnownFileType = text; path = masquerade; sourceTree = "<group>"; };
		003D7C352821EBCC009DDFD2 /* GenerateSampleViewSourceCode.swift */ = {isa = PBXFileReference; lastKnownFileType = sourcecode.swift; path = GenerateSampleViewSourceCode.swift; sourceTree = "<group>"; };
		0042E24228E4BF8F001F33D6 /* ShowViewshedFromPointInSceneView.Model.swift */ = {isa = PBXFileReference; lastKnownFileType = sourcecode.swift; path = ShowViewshedFromPointInSceneView.Model.swift; sourceTree = "<group>"; };
		0042E24428E4F82B001F33D6 /* ShowViewshedFromPointInSceneView.ViewshedSettingsView.swift */ = {isa = PBXFileReference; lastKnownFileType = sourcecode.swift; path = ShowViewshedFromPointInSceneView.ViewshedSettingsView.swift; sourceTree = "<group>"; };
		0044289129C90C0B00160767 /* GetElevationAtPointOnSurfaceView.swift */ = {isa = PBXFileReference; lastKnownFileType = sourcecode.swift; path = GetElevationAtPointOnSurfaceView.swift; sourceTree = "<group>"; };
		0044CDDE2995C39E004618CE /* ShowDeviceLocationHistoryView.swift */ = {isa = PBXFileReference; lastKnownFileType = sourcecode.swift; path = ShowDeviceLocationHistoryView.swift; sourceTree = "<group>"; };
		004FE87029DF5D8700075217 /* Bristol */ = {isa = PBXFileReference; lastKnownFileType = folder; path = Bristol; sourceTree = "<group>"; };
		0074ABBE28174BCF0037244A /* DisplayMapView.swift */ = {isa = PBXFileReference; lastKnownFileType = sourcecode.swift; path = DisplayMapView.swift; sourceTree = "<group>"; };
		0074ABC128174F430037244A /* Sample.swift */ = {isa = PBXFileReference; fileEncoding = 4; lastKnownFileType = sourcecode.swift; path = Sample.swift; sourceTree = "<group>"; };
		0074ABCA2817B8DB0037244A /* SamplesApp+Samples.swift.tache */ = {isa = PBXFileReference; fileEncoding = 4; lastKnownFileType = text; path = "SamplesApp+Samples.swift.tache"; sourceTree = "<group>"; };
		0086F3FD28E3770900974721 /* ShowViewshedFromPointInSceneView.swift */ = {isa = PBXFileReference; fileEncoding = 4; lastKnownFileType = sourcecode.swift; path = ShowViewshedFromPointInSceneView.swift; sourceTree = "<group>"; };
		00ACF554293E6C6A0059B2A9 /* Samples.entitlements */ = {isa = PBXFileReference; lastKnownFileType = text.plist.entitlements; path = Samples.entitlements; sourceTree = "<group>"; };
		00B04272282EC59E0072E1B4 /* AboutView.swift */ = {isa = PBXFileReference; fileEncoding = 4; lastKnownFileType = sourcecode.swift; path = AboutView.swift; sourceTree = "<group>"; };
		00B042E5282EDC690072E1B4 /* SetBasemapView.swift */ = {isa = PBXFileReference; fileEncoding = 4; lastKnownFileType = sourcecode.swift; path = SetBasemapView.swift; sourceTree = "<group>"; };
		00B04FB4283EEBA80026C882 /* DisplayOverviewMapView.swift */ = {isa = PBXFileReference; lastKnownFileType = sourcecode.swift; path = DisplayOverviewMapView.swift; sourceTree = "<group>"; };
		00C94A0C28B53DE1004E42D9 /* raster-file */ = {isa = PBXFileReference; lastKnownFileType = folder; path = "raster-file"; sourceTree = "<group>"; };
		00CB9137284814A4005C2C5D /* SearchWithGeocodeView.swift */ = {isa = PBXFileReference; lastKnownFileType = sourcecode.swift; path = SearchWithGeocodeView.swift; sourceTree = "<group>"; };
		00CCB8A2285AAD7D00BBAB70 /* DowloadPortalItemData.swift */ = {isa = PBXFileReference; lastKnownFileType = sourcecode.swift; path = DowloadPortalItemData.swift; sourceTree = "<group>"; };
		00CCB8A4285BAF8700BBAB70 /* OnDemandResource.swift */ = {isa = PBXFileReference; lastKnownFileType = sourcecode.swift; path = OnDemandResource.swift; sourceTree = "<group>"; };
		00D4EF7F2863842100B9CC30 /* AddFeatureLayersView.swift */ = {isa = PBXFileReference; lastKnownFileType = sourcecode.swift; path = AddFeatureLayersView.swift; sourceTree = "<group>"; };
		00D4EF8228638BF100B9CC30 /* LA_Trails.geodatabase */ = {isa = PBXFileReference; lastKnownFileType = file; path = LA_Trails.geodatabase; sourceTree = "<group>"; };
		00D4EF8F28638BF100B9CC30 /* AuroraCO.gpkg */ = {isa = PBXFileReference; lastKnownFileType = file; path = AuroraCO.gpkg; sourceTree = "<group>"; };
		00D4EFB02863CE6300B9CC30 /* ScottishWildlifeTrust_reserves */ = {isa = PBXFileReference; lastKnownFileType = folder; path = ScottishWildlifeTrust_reserves; sourceTree = "<group>"; };
		00E5400C27F3CCA100CF66D5 /* SamplesApp.swift */ = {isa = PBXFileReference; lastKnownFileType = sourcecode.swift; path = SamplesApp.swift; sourceTree = "<group>"; };
		00E5400D27F3CCA100CF66D5 /* ContentView.swift */ = {isa = PBXFileReference; lastKnownFileType = sourcecode.swift; path = ContentView.swift; sourceTree = "<group>"; };
		00E5400E27F3CCA200CF66D5 /* Assets.xcassets */ = {isa = PBXFileReference; lastKnownFileType = folder.assetcatalog; path = Assets.xcassets; sourceTree = "<group>"; };
		00E5401327F3CCA200CF66D5 /* Samples.app */ = {isa = PBXFileReference; explicitFileType = wrapper.application; includeInIndex = 0; path = Samples.app; sourceTree = BUILT_PRODUCTS_DIR; };
		00E5402A27F775EA00CF66D5 /* Info.plist */ = {isa = PBXFileReference; lastKnownFileType = text.plist.xml; path = Info.plist; sourceTree = "<group>"; };
		108EC04029D25B2C000F35D0 /* QueryFeatureTableView.swift */ = {isa = PBXFileReference; fileEncoding = 4; lastKnownFileType = sourcecode.swift; path = QueryFeatureTableView.swift; sourceTree = "<group>"; };
		1C0C1C3429D34DAE005C8B24 /* ChangeViewpointView.swift */ = {isa = PBXFileReference; fileEncoding = 4; lastKnownFileType = sourcecode.swift; path = ChangeViewpointView.swift; sourceTree = "<group>"; };
		1C42E04329D2396B004FC4BE /* ShowPopupView.swift */ = {isa = PBXFileReference; fileEncoding = 4; lastKnownFileType = sourcecode.swift; path = ShowPopupView.swift; sourceTree = "<group>"; };
		1C9B74C529DB43580038B06F /* ShowRealisticLightAndShadowsView.swift */ = {isa = PBXFileReference; fileEncoding = 4; lastKnownFileType = sourcecode.swift; path = ShowRealisticLightAndShadowsView.swift; sourceTree = "<group>"; };
		1C9B74D529DB54560038B06F /* ChangeCameraControllerView.swift */ = {isa = PBXFileReference; fileEncoding = 4; lastKnownFileType = sourcecode.swift; path = ChangeCameraControllerView.swift; sourceTree = "<group>"; };
		218F35B329C28F4A00502022 /* AuthenticateWithOAuthView.swift */ = {isa = PBXFileReference; fileEncoding = 4; lastKnownFileType = sourcecode.swift; path = AuthenticateWithOAuthView.swift; sourceTree = "<group>"; };
		4D2ADC3F29C26D05003B367F /* AddDynamicEntityLayerView.swift */ = {isa = PBXFileReference; fileEncoding = 4; lastKnownFileType = sourcecode.swift; path = AddDynamicEntityLayerView.swift; sourceTree = "<group>"; };
		4D2ADC5529C4F612003B367F /* ChangeMapViewBackgroundView.swift */ = {isa = PBXFileReference; fileEncoding = 4; lastKnownFileType = sourcecode.swift; path = ChangeMapViewBackgroundView.swift; sourceTree = "<group>"; };
		4D2ADC5829C4F612003B367F /* ChangeMapViewBackgroundView.SettingsView.swift */ = {isa = PBXFileReference; fileEncoding = 4; lastKnownFileType = sourcecode.swift; path = ChangeMapViewBackgroundView.SettingsView.swift; sourceTree = "<group>"; };
		4D2ADC6129C5071C003B367F /* ChangeMapViewBackgroundView.Model.swift */ = {isa = PBXFileReference; lastKnownFileType = sourcecode.swift; path = ChangeMapViewBackgroundView.Model.swift; sourceTree = "<group>"; };
		4D2ADC6629C50BD6003B367F /* AddDynamicEntityLayerView.Model.swift */ = {isa = PBXFileReference; lastKnownFileType = sourcecode.swift; path = AddDynamicEntityLayerView.Model.swift; sourceTree = "<group>"; };
		4D2ADC6829C50C4C003B367F /* AddDynamicEntityLayerView.SettingsView.swift */ = {isa = PBXFileReference; lastKnownFileType = sourcecode.swift; path = AddDynamicEntityLayerView.SettingsView.swift; sourceTree = "<group>"; };
		7573E81329D6134C00BEED9C /* TraceUtilityNetworkView.Model.swift */ = {isa = PBXFileReference; fileEncoding = 4; lastKnownFileType = sourcecode.swift; path = TraceUtilityNetworkView.Model.swift; sourceTree = "<group>"; };
		7573E81529D6134C00BEED9C /* TraceUtilityNetworkView.Enums.swift */ = {isa = PBXFileReference; fileEncoding = 4; lastKnownFileType = sourcecode.swift; path = TraceUtilityNetworkView.Enums.swift; sourceTree = "<group>"; };
		7573E81729D6134C00BEED9C /* TraceUtilityNetworkView.Views.swift */ = {isa = PBXFileReference; fileEncoding = 4; lastKnownFileType = sourcecode.swift; path = TraceUtilityNetworkView.Views.swift; sourceTree = "<group>"; };
		7573E81829D6134C00BEED9C /* TraceUtilityNetworkView.swift */ = {isa = PBXFileReference; fileEncoding = 4; lastKnownFileType = sourcecode.swift; path = TraceUtilityNetworkView.swift; sourceTree = "<group>"; };
		75DD739129D38B1B0010229D /* NavigateRouteView.swift */ = {isa = PBXFileReference; fileEncoding = 4; lastKnownFileType = sourcecode.swift; path = NavigateRouteView.swift; sourceTree = "<group>"; };
		883C121429C9136600062FF9 /* DownloadPreplannedMapAreaView.MapPicker.swift */ = {isa = PBXFileReference; fileEncoding = 4; lastKnownFileType = sourcecode.swift; path = DownloadPreplannedMapAreaView.MapPicker.swift; sourceTree = "<group>"; };
		88F93CC029C3D59C0006B28E /* SketchOnMapView.swift */ = {isa = PBXFileReference; lastKnownFileType = sourcecode.swift; path = SketchOnMapView.swift; sourceTree = "<group>"; };
		D734FA092A183A5B00246D7E /* SetMaxExtentView.swift */ = {isa = PBXFileReference; fileEncoding = 4; lastKnownFileType = sourcecode.swift; path = SetMaxExtentView.swift; sourceTree = "<group>"; };
		D744FD162A2112D90084A66C /* CreateConvexHullAroundPointsView.swift */ = {isa = PBXFileReference; fileEncoding = 4; lastKnownFileType = sourcecode.swift; path = CreateConvexHullAroundPointsView.swift; sourceTree = "<group>"; };
		D751018D2A2E962D00B8FA48 /* IdentifyLayerFeaturesView.swift */ = {isa = PBXFileReference; fileEncoding = 4; lastKnownFileType = sourcecode.swift; path = IdentifyLayerFeaturesView.swift; sourceTree = "<group>"; };
		D75362D12A1E886700D83028 /* ApplyUniqueValueRendererView.swift */ = {isa = PBXFileReference; fileEncoding = 4; lastKnownFileType = sourcecode.swift; path = ApplyUniqueValueRendererView.swift; sourceTree = "<group>"; };
		D754E3222A1D66820006C5F1 /* StylePointWithPictureMarkerSymbolsView.swift */ = {isa = PBXFileReference; fileEncoding = 4; lastKnownFileType = sourcecode.swift; path = StylePointWithPictureMarkerSymbolsView.swift; sourceTree = "<group>"; };
		D78666AC2A2161F100C60110 /* FindNearestVertexView.swift */ = {isa = PBXFileReference; fileEncoding = 4; lastKnownFileType = sourcecode.swift; path = FindNearestVertexView.swift; sourceTree = "<group>"; };
		D7E440D62A1ECE7D005D74DE /* CreateBuffersAroundPointsView.swift */ = {isa = PBXFileReference; fileEncoding = 4; lastKnownFileType = sourcecode.swift; path = CreateBuffersAroundPointsView.swift; sourceTree = "<group>"; };
		D7E557672A1D768800B9FB09 /* AddWMSLayerView.swift */ = {isa = PBXFileReference; fileEncoding = 4; lastKnownFileType = sourcecode.swift; path = AddWMSLayerView.swift; sourceTree = "<group>"; };
		D7EAF3592A1C023800D822C4 /* SetMinAndMaxScaleView.swift */ = {isa = PBXFileReference; fileEncoding = 4; lastKnownFileType = sourcecode.swift; path = SetMinAndMaxScaleView.swift; sourceTree = "<group>"; };
		E000E75F2869E33D005D87C5 /* ClipGeometryView.swift */ = {isa = PBXFileReference; lastKnownFileType = sourcecode.swift; path = ClipGeometryView.swift; sourceTree = "<group>"; };
		E000E762286A0B18005D87C5 /* CutGeometryView.swift */ = {isa = PBXFileReference; lastKnownFileType = sourcecode.swift; path = CutGeometryView.swift; sourceTree = "<group>"; };
		E004A6BD28414332002A1FE6 /* SetViewpointRotationView.swift */ = {isa = PBXFileReference; fileEncoding = 4; lastKnownFileType = sourcecode.swift; path = SetViewpointRotationView.swift; sourceTree = "<group>"; };
		E004A6D828465C70002A1FE6 /* DisplaySceneView.swift */ = {isa = PBXFileReference; fileEncoding = 4; lastKnownFileType = sourcecode.swift; path = DisplaySceneView.swift; sourceTree = "<group>"; };
		E004A6DF28466279002A1FE6 /* ShowCalloutView.swift */ = {isa = PBXFileReference; lastKnownFileType = sourcecode.swift; path = ShowCalloutView.swift; sourceTree = "<group>"; };
		E004A6E52846A61F002A1FE6 /* StyleGraphicsWithSymbolsView.swift */ = {isa = PBXFileReference; lastKnownFileType = sourcecode.swift; path = StyleGraphicsWithSymbolsView.swift; sourceTree = "<group>"; };
		E004A6E828493BCE002A1FE6 /* ShowDeviceLocationView.swift */ = {isa = PBXFileReference; lastKnownFileType = sourcecode.swift; path = ShowDeviceLocationView.swift; sourceTree = "<group>"; };
		E004A6EC2849556E002A1FE6 /* CreatePlanarAndGeodeticBuffersView.swift */ = {isa = PBXFileReference; lastKnownFileType = sourcecode.swift; path = CreatePlanarAndGeodeticBuffersView.swift; sourceTree = "<group>"; };
		E004A6EF284E4B9B002A1FE6 /* DownloadVectorTilesToLocalCacheView.swift */ = {isa = PBXFileReference; lastKnownFileType = sourcecode.swift; path = DownloadVectorTilesToLocalCacheView.swift; sourceTree = "<group>"; };
		E004A6F2284E4FEB002A1FE6 /* ShowResultOfSpatialOperationsView.swift */ = {isa = PBXFileReference; lastKnownFileType = sourcecode.swift; path = ShowResultOfSpatialOperationsView.swift; sourceTree = "<group>"; };
		E004A6F5284FA42A002A1FE6 /* SelectFeaturesInFeatureLayerView.swift */ = {isa = PBXFileReference; lastKnownFileType = sourcecode.swift; path = SelectFeaturesInFeatureLayerView.swift; sourceTree = "<group>"; };
		E0082216287755AC002AD138 /* View+Sheet.swift */ = {isa = PBXFileReference; lastKnownFileType = sourcecode.swift; path = "View+Sheet.swift"; sourceTree = "<group>"; };
		E041ABBF287CA9F00056009B /* WebView.swift */ = {isa = PBXFileReference; lastKnownFileType = sourcecode.swift; path = WebView.swift; sourceTree = "<group>"; };
		E041ABD6287DB04D0056009B /* SampleInfoView.swift */ = {isa = PBXFileReference; lastKnownFileType = sourcecode.swift; path = SampleInfoView.swift; sourceTree = "<group>"; };
		E041AC15287F54580056009B /* highlight.min.js */ = {isa = PBXFileReference; fileEncoding = 4; lastKnownFileType = sourcecode.javascript; path = highlight.min.js; sourceTree = "<group>"; };
		E041AC1D288076A60056009B /* info.css */ = {isa = PBXFileReference; fileEncoding = 4; lastKnownFileType = text.css; path = info.css; sourceTree = "<group>"; };
		E041AC1F288077B90056009B /* xcode.css */ = {isa = PBXFileReference; fileEncoding = 4; lastKnownFileType = text.css; path = xcode.css; sourceTree = "<group>"; };
		E066DD34285CF3B3004D3D5B /* FindRouteView.swift */ = {isa = PBXFileReference; lastKnownFileType = sourcecode.swift; path = FindRouteView.swift; sourceTree = "<group>"; };
		E066DD372860AB28004D3D5B /* StyleGraphicsWithRendererView.swift */ = {isa = PBXFileReference; lastKnownFileType = sourcecode.swift; path = StyleGraphicsWithRendererView.swift; sourceTree = "<group>"; };
		E066DD3A2860CA08004D3D5B /* ShowResultOfSpatialRelationshipsView.swift */ = {isa = PBXFileReference; lastKnownFileType = sourcecode.swift; path = ShowResultOfSpatialRelationshipsView.swift; sourceTree = "<group>"; };
		E066DD3F28610F55004D3D5B /* AddSceneLayerFromServiceView.swift */ = {isa = PBXFileReference; lastKnownFileType = sourcecode.swift; path = AddSceneLayerFromServiceView.swift; sourceTree = "<group>"; };
		E070A0A2286F3B6000F2B606 /* DownloadPreplannedMapAreaView.swift */ = {isa = PBXFileReference; lastKnownFileType = sourcecode.swift; path = DownloadPreplannedMapAreaView.swift; sourceTree = "<group>"; };
		E088E1562862579D00413100 /* SetSurfacePlacementModeView.swift */ = {isa = PBXFileReference; lastKnownFileType = sourcecode.swift; path = SetSurfacePlacementModeView.swift; sourceTree = "<group>"; };
		E088E1732863B5F800413100 /* GenerateOfflineMapView.swift */ = {isa = PBXFileReference; lastKnownFileType = sourcecode.swift; path = GenerateOfflineMapView.swift; sourceTree = "<group>"; };
		E08953F02891899600E077CF /* EnvironmentValues+SampleInfoVisibility.swift */ = {isa = PBXFileReference; lastKnownFileType = sourcecode.swift; path = "EnvironmentValues+SampleInfoVisibility.swift"; sourceTree = "<group>"; };
		E0D04FF128A5390000747989 /* DownloadPreplannedMapAreaView.Model.swift */ = {isa = PBXFileReference; lastKnownFileType = sourcecode.swift; path = DownloadPreplannedMapAreaView.Model.swift; sourceTree = "<group>"; };
		E0EA0B762866390E00C9621D /* ProjectGeometryView.swift */ = {isa = PBXFileReference; lastKnownFileType = sourcecode.swift; path = ProjectGeometryView.swift; sourceTree = "<group>"; };
		E0FE32E628747778002C6ACA /* BrowseBuildingFloorsView.swift */ = {isa = PBXFileReference; lastKnownFileType = sourcecode.swift; path = BrowseBuildingFloorsView.swift; sourceTree = "<group>"; };
		F111CCC0288B5D5600205358 /* DisplayMapFromMobileMapPackageView.swift */ = {isa = PBXFileReference; lastKnownFileType = sourcecode.swift; path = DisplayMapFromMobileMapPackageView.swift; sourceTree = "<group>"; };
		F111CCC3288B641900205358 /* Yellowstone.mmpk */ = {isa = PBXFileReference; lastKnownFileType = file; path = Yellowstone.mmpk; sourceTree = "<group>"; };
		F1E71BF0289473760064C33F /* AddRasterFromFileView.swift */ = {isa = PBXFileReference; lastKnownFileType = sourcecode.swift; path = AddRasterFromFileView.swift; sourceTree = "<group>"; };
/* End PBXFileReference section */

/* Begin PBXFrameworksBuildPhase section */
		00E5401027F3CCA200CF66D5 /* Frameworks */ = {
			isa = PBXFrameworksBuildPhase;
			buildActionMask = 2147483647;
			files = (
				00C43AED2947DC350099AE34 /* ArcGISToolkit in Frameworks */,
			);
			runOnlyForDeploymentPostprocessing = 0;
		};
/* End PBXFrameworksBuildPhase section */

/* Begin PBXGroup section */
		0005580D281872BE00224BC6 /* Views */ = {
			isa = PBXGroup;
			children = (
				00B04272282EC59E0072E1B4 /* AboutView.swift */,
				00E5400D27F3CCA100CF66D5 /* ContentView.swift */,
				000558092817C51E00224BC6 /* SampleDetailView.swift */,
				E041ABD6287DB04D0056009B /* SampleInfoView.swift */,
				0005580B28185C0600224BC6 /* SampleList.swift */,
				E041ABBF287CA9F00056009B /* WebView.swift */,
			);
			path = Views;
			sourceTree = "<group>";
		};
		00181B442846AD3900654571 /* Extensions */ = {
			isa = PBXGroup;
			children = (
				E08953F02891899600E077CF /* EnvironmentValues+SampleInfoVisibility.swift */,
				00181B452846AD7100654571 /* View+Alert.swift */,
				E0082216287755AC002AD138 /* View+Sheet.swift */,
			);
			path = Extensions;
			sourceTree = "<group>";
		};
		0023DE5029D648FA0098243A /* macOS */ = {
			isa = PBXGroup;
			children = (
				00ACF554293E6C6A0059B2A9 /* Samples.entitlements */,
			);
			path = macOS;
			sourceTree = "<group>";
		};
		003D7C332821EBCC009DDFD2 /* Scripts */ = {
			isa = PBXGroup;
			children = (
				00CCB8A2285AAD7D00BBAB70 /* DowloadPortalItemData.swift */,
				003D7C352821EBCC009DDFD2 /* GenerateSampleViewSourceCode.swift */,
				003D7C342821EBCC009DDFD2 /* masquerade */,
			);
			path = Scripts;
			sourceTree = "<group>";
		};
		0044288C29C90BD500160767 /* Get elevation at point on surface */ = {
			isa = PBXGroup;
			children = (
				0044289129C90C0B00160767 /* GetElevationAtPointOnSurfaceView.swift */,
			);
			path = "Get elevation at point on surface";
			sourceTree = "<group>";
		};
		0044CDD72995C352004618CE /* Show device location history */ = {
			isa = PBXGroup;
			children = (
				0044CDDE2995C39E004618CE /* ShowDeviceLocationHistoryView.swift */,
			);
			path = "Show device location history";
			sourceTree = "<group>";
		};
		0074ABAF281742420037244A /* Supporting Files */ = {
			isa = PBXGroup;
			children = (
				00181B442846AD3900654571 /* Extensions */,
				0074ABC028174F430037244A /* Models */,
				0005580D281872BE00224BC6 /* Views */,
				E041ABC3287CAFEB0056009B /* Web */,
			);
			path = "Supporting Files";
			sourceTree = "<group>";
		};
		0074ABB228174B830037244A /* Samples */ = {
			isa = PBXGroup;
			children = (
				4D2ADC3E29C26D05003B367F /* Add dynamic entity layer */,
				00D4EF7E2863840D00B9CC30 /* Add feature layers */,
				F19A316128906F0D003B7EF9 /* Add raster from file */,
				E066DD3E28610F3F004D3D5B /* Add scene layer from service */,
				D7E557602A1D743100B9FB09 /* Add WMS layer */,
				D75362CC2A1E862B00D83028 /* Apply unique value renderer */,
				218F35B229C28F4A00502022 /* Authenticate with OAuth */,
				E0FE32E528747762002C6ACA /* Browse building floors */,
				1C9B74D229DB54560038B06F /* Change camera controller */,
				4D2ADC5329C4F612003B367F /* Change map view background */,
				1C0C1C3229D34DAE005C8B24 /* Change viewpoint */,
				E000E75E2869E325005D87C5 /* Clip geometry */,
				D7E440D12A1ECBC2005D74DE /* Create buffers around points */,
				D744FD132A2112360084A66C /* Create convex hull around points */,
				E004A6EB28495538002A1FE6 /* Create planar and geodetic buffers */,
				E000E761286A0B07005D87C5 /* Cut geometry */,
				0074ABB328174B830037244A /* Display map */,
				F111CCBD288B548400205358 /* Display map from mobile map package */,
				00B04FB3283EEB830026C882 /* Display overview map */,
				E004A6D528465C70002A1FE6 /* Display scene */,
				E070A0A1286F3B3400F2B606 /* Download preplanned map area */,
				E004A6EE284E4B7A002A1FE6 /* Download vector tiles to local cache */,
				D78666A92A21616D00C60110 /* Find nearest vertex */,
				E066DD33285CF3A0004D3D5B /* Find route */,
				E088E1722863B5E600413100 /* Generate offline map */,
				0044288C29C90BD500160767 /* Get elevation at point on surface */,
				D751018A2A2E960300B8FA48 /* Identify layer features */,
				75DD739029D38B1B0010229D /* Navigate route */,
				E0EA0B75286638FD00C9621D /* Project geometry */,
				108EC03F29D25AE1000F35D0 /* Query feature table */,
				00CB913628481475005C2C5D /* Search with geocode */,
				E004A6F4284FA3C5002A1FE6 /* Select features in feature layer */,
				00B042E3282EDC690072E1B4 /* Set basemap */,
				D734FA072A183A5A00246D7E /* Set max extent */,
				D7EAF34F2A1C011000D822C4 /* Set min and max scale */,
				E088E1552862578800413100 /* Set surface placement mode */,
				E004A6B928414332002A1FE6 /* Set viewpoint rotation */,
				E004A6DE2846626A002A1FE6 /* Show callout */,
				E004A6E728493BBB002A1FE6 /* Show device location */,
				0044CDD72995C352004618CE /* Show device location history */,
				1C42E04129D2396B004FC4BE /* Show popup */,
				1C9B74C429DB43580038B06F /* Show realistic light and shadows */,
				E004A6F1284E4F80002A1FE6 /* Show result of spatial operations */,
				E066DD392860C9EE004D3D5B /* Show result of spatial relationships */,
				0086F3FC28E3770900974721 /* Show viewshed from point in scene */,
				88F93CBE29C3D4E30006B28E /* Sketch on map */,
				E066DD362860AB0B004D3D5B /* Style graphics with renderer */,
				E004A6E42846A609002A1FE6 /* Style graphics with symbols */,
				D754E31D2A1D661D0006C5F1 /* Style point with picture marker symbols */,
				7573E81229D6134C00BEED9C /* Trace utility network */,
			);
			path = Samples;
			sourceTree = "<group>";
		};
		0074ABB328174B830037244A /* Display map */ = {
			isa = PBXGroup;
			children = (
				0074ABBE28174BCF0037244A /* DisplayMapView.swift */,
			);
			path = "Display map";
			sourceTree = "<group>";
		};
		0074ABC028174F430037244A /* Models */ = {
			isa = PBXGroup;
			children = (
				00CCB8A4285BAF8700BBAB70 /* OnDemandResource.swift */,
				0074ABC128174F430037244A /* Sample.swift */,
			);
			path = Models;
			sourceTree = "<group>";
		};
		0086F3FC28E3770900974721 /* Show viewshed from point in scene */ = {
			isa = PBXGroup;
			children = (
				0042E24228E4BF8F001F33D6 /* ShowViewshedFromPointInSceneView.Model.swift */,
				0086F3FD28E3770900974721 /* ShowViewshedFromPointInSceneView.swift */,
				0042E24428E4F82B001F33D6 /* ShowViewshedFromPointInSceneView.ViewshedSettingsView.swift */,
			);
			path = "Show viewshed from point in scene";
			sourceTree = "<group>";
		};
		00966EE62811F64D009D3DD7 /* iOS */ = {
			isa = PBXGroup;
			children = (
				00E5402A27F775EA00CF66D5 /* Info.plist */,
			);
			path = iOS;
			sourceTree = "<group>";
		};
		00B042E3282EDC690072E1B4 /* Set basemap */ = {
			isa = PBXGroup;
			children = (
				00B042E5282EDC690072E1B4 /* SetBasemapView.swift */,
			);
			path = "Set basemap";
			sourceTree = "<group>";
		};
		00B04FB3283EEB830026C882 /* Display overview map */ = {
			isa = PBXGroup;
			children = (
				00B04FB4283EEBA80026C882 /* DisplayOverviewMapView.swift */,
			);
			path = "Display overview map";
			sourceTree = "<group>";
		};
		00C94A0228B53DCC004E42D9 /* 7c4c679ab06a4df19dc497f577f111bd */ = {
			isa = PBXGroup;
			children = (
				00C94A0C28B53DE1004E42D9 /* raster-file */,
			);
			path = 7c4c679ab06a4df19dc497f577f111bd;
			sourceTree = "<group>";
		};
		00CB913628481475005C2C5D /* Search with geocode */ = {
			isa = PBXGroup;
			children = (
				00CB9137284814A4005C2C5D /* SearchWithGeocodeView.swift */,
			);
			path = "Search with geocode";
			sourceTree = "<group>";
		};
		00CCB8A6285D059300BBAB70 /* Portal Data */ = {
			isa = PBXGroup;
			children = (
				1C965C4629DBA879002F8536 /* 681d6f7694644709a7c830ec57a2d72b */,
				00D4EF8128638BF100B9CC30 /* cb1b20748a9f4d128dad8a87244e3e37 */,
				00C94A0228B53DCC004E42D9 /* 7c4c679ab06a4df19dc497f577f111bd */,
				00D4EF8328638BF100B9CC30 /* 15a7cbd3af1e47cfa5d2c6b93dc44fc2 */,
				00D4EF8E28638BF100B9CC30 /* 68ec42517cdd439e81b036210483e8e7 */,
				F111CCC2288B63DB00205358 /* e1f3a7254cb845b09450f54937c16061 */,
			);
			path = "Portal Data";
			sourceTree = SOURCE_ROOT;
		};
		00D4EF7E2863840D00B9CC30 /* Add feature layers */ = {
			isa = PBXGroup;
			children = (
				00D4EF7F2863842100B9CC30 /* AddFeatureLayersView.swift */,
			);
			path = "Add feature layers";
			sourceTree = "<group>";
		};
		00D4EF8128638BF100B9CC30 /* cb1b20748a9f4d128dad8a87244e3e37 */ = {
			isa = PBXGroup;
			children = (
				00D4EF8228638BF100B9CC30 /* LA_Trails.geodatabase */,
			);
			path = cb1b20748a9f4d128dad8a87244e3e37;
			sourceTree = "<group>";
		};
		00D4EF8328638BF100B9CC30 /* 15a7cbd3af1e47cfa5d2c6b93dc44fc2 */ = {
			isa = PBXGroup;
			children = (
				00D4EFB02863CE6300B9CC30 /* ScottishWildlifeTrust_reserves */,
			);
			path = 15a7cbd3af1e47cfa5d2c6b93dc44fc2;
			sourceTree = "<group>";
		};
		00D4EF8E28638BF100B9CC30 /* 68ec42517cdd439e81b036210483e8e7 */ = {
			isa = PBXGroup;
			children = (
				00D4EF8F28638BF100B9CC30 /* AuroraCO.gpkg */,
			);
			path = 68ec42517cdd439e81b036210483e8e7;
			sourceTree = "<group>";
		};
		00E5400627F3CCA100CF66D5 = {
			isa = PBXGroup;
			children = (
				00966EE62811F64D009D3DD7 /* iOS */,
				0023DE5029D648FA0098243A /* macOS */,
				00CCB8A6285D059300BBAB70 /* Portal Data */,
				00E5401427F3CCA200CF66D5 /* Products */,
				003D7C332821EBCC009DDFD2 /* Scripts */,
				00E5400B27F3CCA100CF66D5 /* Shared */,
			);
			sourceTree = "<group>";
		};
		00E5400B27F3CCA100CF66D5 /* Shared */ = {
			isa = PBXGroup;
			children = (
				0074ABAF281742420037244A /* Supporting Files */,
				0074ABB228174B830037244A /* Samples */,
				00E5400C27F3CCA100CF66D5 /* SamplesApp.swift */,
				00E5400E27F3CCA200CF66D5 /* Assets.xcassets */,
				001C6DD827FE585A00D472C2 /* AppSecrets.swift.masque */,
				0074ABCA2817B8DB0037244A /* SamplesApp+Samples.swift.tache */,
			);
			path = Shared;
			sourceTree = "<group>";
		};
		00E5401427F3CCA200CF66D5 /* Products */ = {
			isa = PBXGroup;
			children = (
				00E5401327F3CCA200CF66D5 /* Samples.app */,
			);
			name = Products;
			sourceTree = "<group>";
		};
		108EC03F29D25AE1000F35D0 /* Query feature table */ = {
			isa = PBXGroup;
			children = (
				108EC04029D25B2C000F35D0 /* QueryFeatureTableView.swift */,
			);
			path = "Query feature table";
			sourceTree = "<group>";
		};
		1C0C1C3229D34DAE005C8B24 /* Change viewpoint */ = {
			isa = PBXGroup;
			children = (
				1C0C1C3429D34DAE005C8B24 /* ChangeViewpointView.swift */,
			);
			path = "Change viewpoint";
			sourceTree = "<group>";
		};
		1C42E04129D2396B004FC4BE /* Show popup */ = {
			isa = PBXGroup;
			children = (
				1C42E04329D2396B004FC4BE /* ShowPopupView.swift */,
			);
			path = "Show popup";
			sourceTree = "<group>";
		};
		1C965C4629DBA879002F8536 /* 681d6f7694644709a7c830ec57a2d72b */ = {
			isa = PBXGroup;
			children = (
				004FE87029DF5D8700075217 /* Bristol */,
			);
			path = 681d6f7694644709a7c830ec57a2d72b;
			sourceTree = "<group>";
		};
		1C9B74C429DB43580038B06F /* Show realistic light and shadows */ = {
			isa = PBXGroup;
			children = (
				1C9B74C529DB43580038B06F /* ShowRealisticLightAndShadowsView.swift */,
			);
			path = "Show realistic light and shadows";
			sourceTree = "<group>";
		};
		1C9B74D229DB54560038B06F /* Change camera controller */ = {
			isa = PBXGroup;
			children = (
				1C9B74D529DB54560038B06F /* ChangeCameraControllerView.swift */,
			);
			path = "Change camera controller";
			sourceTree = "<group>";
		};
		218F35B229C28F4A00502022 /* Authenticate with OAuth */ = {
			isa = PBXGroup;
			children = (
				218F35B329C28F4A00502022 /* AuthenticateWithOAuthView.swift */,
			);
			path = "Authenticate with OAuth";
			sourceTree = "<group>";
		};
		4D2ADC3E29C26D05003B367F /* Add dynamic entity layer */ = {
			isa = PBXGroup;
			children = (
				4D2ADC3F29C26D05003B367F /* AddDynamicEntityLayerView.swift */,
				4D2ADC6629C50BD6003B367F /* AddDynamicEntityLayerView.Model.swift */,
				4D2ADC6829C50C4C003B367F /* AddDynamicEntityLayerView.SettingsView.swift */,
			);
			path = "Add dynamic entity layer";
			sourceTree = "<group>";
		};
		4D2ADC5329C4F612003B367F /* Change map view background */ = {
			isa = PBXGroup;
			children = (
				4D2ADC5529C4F612003B367F /* ChangeMapViewBackgroundView.swift */,
				4D2ADC5829C4F612003B367F /* ChangeMapViewBackgroundView.SettingsView.swift */,
				4D2ADC6129C5071C003B367F /* ChangeMapViewBackgroundView.Model.swift */,
			);
			path = "Change map view background";
			sourceTree = "<group>";
		};
		7573E81229D6134C00BEED9C /* Trace utility network */ = {
			isa = PBXGroup;
			children = (
				7573E81329D6134C00BEED9C /* TraceUtilityNetworkView.Model.swift */,
				7573E81529D6134C00BEED9C /* TraceUtilityNetworkView.Enums.swift */,
				7573E81729D6134C00BEED9C /* TraceUtilityNetworkView.Views.swift */,
				7573E81829D6134C00BEED9C /* TraceUtilityNetworkView.swift */,
			);
			path = "Trace utility network";
			sourceTree = "<group>";
		};
		75DD739029D38B1B0010229D /* Navigate route */ = {
			isa = PBXGroup;
			children = (
				75DD739129D38B1B0010229D /* NavigateRouteView.swift */,
			);
			path = "Navigate route";
			sourceTree = "<group>";
		};
		88F93CBE29C3D4E30006B28E /* Sketch on map */ = {
			isa = PBXGroup;
			children = (
				88F93CC029C3D59C0006B28E /* SketchOnMapView.swift */,
			);
			path = "Sketch on map";
			sourceTree = "<group>";
		};
		D734FA072A183A5A00246D7E /* Set max extent */ = {
			isa = PBXGroup;
			children = (
				D734FA092A183A5B00246D7E /* SetMaxExtentView.swift */,
			);
			path = "Set max extent";
			sourceTree = "<group>";
		};
		D744FD132A2112360084A66C /* Create convex hull around points */ = {
			isa = PBXGroup;
			children = (
				D744FD162A2112D90084A66C /* CreateConvexHullAroundPointsView.swift */,
			);
			path = "Create convex hull around points";
			sourceTree = "<group>";
		};
		D751018A2A2E960300B8FA48 /* Identify layer features */ = {
			isa = PBXGroup;
			children = (
				D751018D2A2E962D00B8FA48 /* IdentifyLayerFeaturesView.swift */,
			);
			path = "Identify layer features";
			sourceTree = "<group>";
		};
		D75362CC2A1E862B00D83028 /* Apply unique value renderer */ = {
			isa = PBXGroup;
			children = (
				D75362D12A1E886700D83028 /* ApplyUniqueValueRendererView.swift */,
			);
			path = "Apply unique value renderer";
			sourceTree = "<group>";
		};
		D754E31D2A1D661D0006C5F1 /* Style point with picture marker symbols */ = {
			isa = PBXGroup;
			children = (
				D754E3222A1D66820006C5F1 /* StylePointWithPictureMarkerSymbolsView.swift */,
			);
			path = "Style point with picture marker symbols";
			sourceTree = "<group>";
		};
		D78666A92A21616D00C60110 /* Find nearest vertex */ = {
			isa = PBXGroup;
			children = (
				D78666AC2A2161F100C60110 /* FindNearestVertexView.swift */,
			);
			path = "Find nearest vertex";
			sourceTree = "<group>";
		};
		D7E440D12A1ECBC2005D74DE /* Create buffers around points */ = {
			isa = PBXGroup;
			children = (
				D7E440D62A1ECE7D005D74DE /* CreateBuffersAroundPointsView.swift */,
			);
			path = "Create buffers around points";
			sourceTree = "<group>";
		};
		D7E557602A1D743100B9FB09 /* Add WMS layer */ = {
			isa = PBXGroup;
			children = (
				D7E557672A1D768800B9FB09 /* AddWMSLayerView.swift */,
			);
			path = "Add WMS layer";
			sourceTree = "<group>";
		};
		D7EAF34F2A1C011000D822C4 /* Set min and max scale */ = {
			isa = PBXGroup;
			children = (
				D7EAF3592A1C023800D822C4 /* SetMinAndMaxScaleView.swift */,
			);
			path = "Set min and max scale";
			sourceTree = "<group>";
		};
		E000E75E2869E325005D87C5 /* Clip geometry */ = {
			isa = PBXGroup;
			children = (
				E000E75F2869E33D005D87C5 /* ClipGeometryView.swift */,
			);
			path = "Clip geometry";
			sourceTree = "<group>";
		};
		E000E761286A0B07005D87C5 /* Cut geometry */ = {
			isa = PBXGroup;
			children = (
				E000E762286A0B18005D87C5 /* CutGeometryView.swift */,
			);
			path = "Cut geometry";
			sourceTree = "<group>";
		};
		E004A6B928414332002A1FE6 /* Set viewpoint rotation */ = {
			isa = PBXGroup;
			children = (
				E004A6BD28414332002A1FE6 /* SetViewpointRotationView.swift */,
			);
			path = "Set viewpoint rotation";
			sourceTree = "<group>";
		};
		E004A6D528465C70002A1FE6 /* Display scene */ = {
			isa = PBXGroup;
			children = (
				E004A6D828465C70002A1FE6 /* DisplaySceneView.swift */,
			);
			path = "Display scene";
			sourceTree = "<group>";
		};
		E004A6DE2846626A002A1FE6 /* Show callout */ = {
			isa = PBXGroup;
			children = (
				E004A6DF28466279002A1FE6 /* ShowCalloutView.swift */,
			);
			path = "Show callout";
			sourceTree = "<group>";
		};
		E004A6E42846A609002A1FE6 /* Style graphics with symbols */ = {
			isa = PBXGroup;
			children = (
				E004A6E52846A61F002A1FE6 /* StyleGraphicsWithSymbolsView.swift */,
			);
			path = "Style graphics with symbols";
			sourceTree = "<group>";
		};
		E004A6E728493BBB002A1FE6 /* Show device location */ = {
			isa = PBXGroup;
			children = (
				E004A6E828493BCE002A1FE6 /* ShowDeviceLocationView.swift */,
			);
			path = "Show device location";
			sourceTree = "<group>";
		};
		E004A6EB28495538002A1FE6 /* Create planar and geodetic buffers */ = {
			isa = PBXGroup;
			children = (
				E004A6EC2849556E002A1FE6 /* CreatePlanarAndGeodeticBuffersView.swift */,
			);
			path = "Create planar and geodetic buffers";
			sourceTree = "<group>";
		};
		E004A6EE284E4B7A002A1FE6 /* Download vector tiles to local cache */ = {
			isa = PBXGroup;
			children = (
				E004A6EF284E4B9B002A1FE6 /* DownloadVectorTilesToLocalCacheView.swift */,
			);
			path = "Download vector tiles to local cache";
			sourceTree = "<group>";
		};
		E004A6F1284E4F80002A1FE6 /* Show result of spatial operations */ = {
			isa = PBXGroup;
			children = (
				E004A6F2284E4FEB002A1FE6 /* ShowResultOfSpatialOperationsView.swift */,
			);
			path = "Show result of spatial operations";
			sourceTree = "<group>";
		};
		E004A6F4284FA3C5002A1FE6 /* Select features in feature layer */ = {
			isa = PBXGroup;
			children = (
				E004A6F5284FA42A002A1FE6 /* SelectFeaturesInFeatureLayerView.swift */,
			);
			path = "Select features in feature layer";
			sourceTree = "<group>";
		};
		E041ABC3287CAFEB0056009B /* Web */ = {
			isa = PBXGroup;
			children = (
				E041AC15287F54580056009B /* highlight.min.js */,
				E041AC1D288076A60056009B /* info.css */,
				E041AC1F288077B90056009B /* xcode.css */,
			);
			path = Web;
			sourceTree = "<group>";
		};
		E066DD33285CF3A0004D3D5B /* Find route */ = {
			isa = PBXGroup;
			children = (
				E066DD34285CF3B3004D3D5B /* FindRouteView.swift */,
			);
			path = "Find route";
			sourceTree = "<group>";
		};
		E066DD362860AB0B004D3D5B /* Style graphics with renderer */ = {
			isa = PBXGroup;
			children = (
				E066DD372860AB28004D3D5B /* StyleGraphicsWithRendererView.swift */,
			);
			path = "Style graphics with renderer";
			sourceTree = "<group>";
		};
		E066DD392860C9EE004D3D5B /* Show result of spatial relationships */ = {
			isa = PBXGroup;
			children = (
				E066DD3A2860CA08004D3D5B /* ShowResultOfSpatialRelationshipsView.swift */,
			);
			path = "Show result of spatial relationships";
			sourceTree = "<group>";
		};
		E066DD3E28610F3F004D3D5B /* Add scene layer from service */ = {
			isa = PBXGroup;
			children = (
				E066DD3F28610F55004D3D5B /* AddSceneLayerFromServiceView.swift */,
			);
			path = "Add scene layer from service";
			sourceTree = "<group>";
		};
		E070A0A1286F3B3400F2B606 /* Download preplanned map area */ = {
			isa = PBXGroup;
			children = (
				883C121429C9136600062FF9 /* DownloadPreplannedMapAreaView.MapPicker.swift */,
				E0D04FF128A5390000747989 /* DownloadPreplannedMapAreaView.Model.swift */,
				E070A0A2286F3B6000F2B606 /* DownloadPreplannedMapAreaView.swift */,
			);
			path = "Download preplanned map area";
			sourceTree = "<group>";
		};
		E088E1552862578800413100 /* Set surface placement mode */ = {
			isa = PBXGroup;
			children = (
				E088E1562862579D00413100 /* SetSurfacePlacementModeView.swift */,
			);
			path = "Set surface placement mode";
			sourceTree = "<group>";
		};
		E088E1722863B5E600413100 /* Generate offline map */ = {
			isa = PBXGroup;
			children = (
				E088E1732863B5F800413100 /* GenerateOfflineMapView.swift */,
			);
			path = "Generate offline map";
			sourceTree = "<group>";
		};
		E0EA0B75286638FD00C9621D /* Project geometry */ = {
			isa = PBXGroup;
			children = (
				E0EA0B762866390E00C9621D /* ProjectGeometryView.swift */,
			);
			path = "Project geometry";
			sourceTree = "<group>";
		};
		E0FE32E528747762002C6ACA /* Browse building floors */ = {
			isa = PBXGroup;
			children = (
				E0FE32E628747778002C6ACA /* BrowseBuildingFloorsView.swift */,
			);
			path = "Browse building floors";
			sourceTree = "<group>";
		};
		F111CCBD288B548400205358 /* Display map from mobile map package */ = {
			isa = PBXGroup;
			children = (
				F111CCC0288B5D5600205358 /* DisplayMapFromMobileMapPackageView.swift */,
			);
			path = "Display map from mobile map package";
			sourceTree = "<group>";
		};
		F111CCC2288B63DB00205358 /* e1f3a7254cb845b09450f54937c16061 */ = {
			isa = PBXGroup;
			children = (
				F111CCC3288B641900205358 /* Yellowstone.mmpk */,
			);
			path = e1f3a7254cb845b09450f54937c16061;
			sourceTree = "<group>";
		};
		F19A316128906F0D003B7EF9 /* Add raster from file */ = {
			isa = PBXGroup;
			children = (
				F1E71BF0289473760064C33F /* AddRasterFromFileView.swift */,
			);
			path = "Add raster from file";
			sourceTree = "<group>";
		};
/* End PBXGroup section */

/* Begin PBXNativeTarget section */
		00E5401227F3CCA200CF66D5 /* Samples */ = {
			isa = PBXNativeTarget;
			buildConfigurationList = 00E5402427F3CCA200CF66D5 /* Build configuration list for PBXNativeTarget "Samples" */;
			buildPhases = (
				001C6DDC27FE5CE800D472C2 /* Create .secrets File If It Does Not Exist */,
				00CCB8A3285BA2FD00BBAB70 /* Download Portal Item Data */,
				00E5402B27F77A5A00CF66D5 /* Lint Sources */,
				00E5400F27F3CCA200CF66D5 /* Sources */,
				00144B5E280634840090DD5D /* Embed Frameworks */,
				00E5401027F3CCA200CF66D5 /* Frameworks */,
				00E5401127F3CCA200CF66D5 /* Resources */,
				0039A4E82885C4E300592C86 /* Copy Source Code Files */,
				0039A4E72885C45200592C86 /* Copy README.md Files For Source Code View */,
			);
			buildRules = (
				0083586F27FE3BCF00192A15 /* PBXBuildRule */,
				0074ABCC2817B8E60037244A /* PBXBuildRule */,
			);
			dependencies = (
			);
			name = Samples;
			packageProductDependencies = (
				00C43AEC2947DC350099AE34 /* ArcGISToolkit */,
			);
			productName = "arcgis-swift-sdk-samples (iOS)";
			productReference = 00E5401327F3CCA200CF66D5 /* Samples.app */;
			productType = "com.apple.product-type.application";
		};
/* End PBXNativeTarget section */

/* Begin PBXProject section */
		00E5400727F3CCA100CF66D5 /* Project object */ = {
			isa = PBXProject;
			attributes = {
				BuildIndependentTargetsInParallel = 1;
				KnownAssetTags = (
					AddFeatureLayers,
					AddRasterFromFile,
					ChangeCameraController,
					DisplayMapFromMobileMapPackage,
				);
				LastSwiftUpdateCheck = 1330;
				LastUpgradeCheck = 1330;
				ORGANIZATIONNAME = Esri;
				TargetAttributes = {
					00E5401227F3CCA200CF66D5 = {
						CreatedOnToolsVersion = 13.3;
					};
				};
			};
			buildConfigurationList = 00E5400A27F3CCA100CF66D5 /* Build configuration list for PBXProject "Samples" */;
			compatibilityVersion = "Xcode 13.0";
			developmentRegion = en;
			hasScannedForEncodings = 0;
			knownRegions = (
				en,
				Base,
			);
			mainGroup = 00E5400627F3CCA100CF66D5;
			packageReferences = (
				00C43AEB2947DC350099AE34 /* XCRemoteSwiftPackageReference "arcgis-maps-sdk-swift-toolkit" */,
			);
			productRefGroup = 00E5401427F3CCA200CF66D5 /* Products */;
			projectDirPath = "";
			projectRoot = "";
			targets = (
				00E5401227F3CCA200CF66D5 /* Samples */,
			);
		};
/* End PBXProject section */

/* Begin PBXResourcesBuildPhase section */
		00E5401127F3CCA200CF66D5 /* Resources */ = {
			isa = PBXResourcesBuildPhase;
			buildActionMask = 2147483647;
			files = (
				E041AC1E288076A60056009B /* info.css in Resources */,
				E041AC1A287F54580056009B /* highlight.min.js in Resources */,
				00E5402027F3CCA200CF66D5 /* Assets.xcassets in Resources */,
				00C94A0D28B53DE1004E42D9 /* raster-file in Resources */,
				004FE87129DF5D8700075217 /* Bristol in Resources */,
				E041AC20288077B90056009B /* xcode.css in Resources */,
				00D4EF9028638BF100B9CC30 /* LA_Trails.geodatabase in Resources */,
				00D4EF9A28638BF100B9CC30 /* AuroraCO.gpkg in Resources */,
				F111CCC4288B641900205358 /* Yellowstone.mmpk in Resources */,
				00D4EFB12863CE6300B9CC30 /* ScottishWildlifeTrust_reserves in Resources */,
			);
			runOnlyForDeploymentPostprocessing = 0;
		};
/* End PBXResourcesBuildPhase section */

/* Begin PBXShellScriptBuildPhase section */
		001C6DDC27FE5CE800D472C2 /* Create .secrets File If It Does Not Exist */ = {
			isa = PBXShellScriptBuildPhase;
			alwaysOutOfDate = 1;
			buildActionMask = 2147483647;
			files = (
			);
			inputFileListPaths = (
			);
			inputPaths = (
			);
			name = "Create .secrets File If It Does Not Exist";
			outputFileListPaths = (
			);
			outputPaths = (
				"$(SRCROOT)/.secrets",
			);
			runOnlyForDeploymentPostprocessing = 0;
			shellPath = /bin/sh;
			shellScript = "if [ ! -e \"$SRCROOT/.secrets\" ]\nthen\n    touch \"$SRCROOT/.secrets\"\nfi\n";
		};
		0039A4E72885C45200592C86 /* Copy README.md Files For Source Code View */ = {
			isa = PBXShellScriptBuildPhase;
			alwaysOutOfDate = 1;
			buildActionMask = 2147483647;
			files = (
			);
			inputFileListPaths = (
			);
			inputPaths = (
			);
			name = "Copy README.md Files For Source Code View";
			outputFileListPaths = (
			);
			outputPaths = (
			);
			runOnlyForDeploymentPostprocessing = 0;
			shellPath = /bin/sh;
			shellScript = "echo $BUILT_PRODUCTS_DIR\n\n# Directory to which the readmes will be copied.\nREADMES_DIR=${BUILT_PRODUCTS_DIR}/${UNLOCALIZED_RESOURCES_FOLDER_PATH}/READMEs\nmkdir -p \"${READMES_DIR}\"\n\n# Root readme for the project to skip.\nDEFAULT_README=$SRCROOT/README.md\n\n# Find all README.md files in the project.\nfind ${SRCROOT} -name \"README.md\" | while read file\ndo\n    # Skip the root readme for project.\n    if [ \"$file\" = \"$DEFAULT_README\" ]\n    then\n        echo $BUILT_PRODUCTS_DIR\n        continue\n    fi\n    \n    # Extract the folder name from the path.\n    FILE_PATH=$(dirname \"$file\")\n    FOLDER_NAME=$(basename \"$FILE_PATH\")\n    \n    cp \"${file}\" \"${READMES_DIR}/${FOLDER_NAME}.md\"\ndone\n";
		};
		00CCB8A3285BA2FD00BBAB70 /* Download Portal Item Data */ = {
			isa = PBXShellScriptBuildPhase;
			alwaysOutOfDate = 1;
			buildActionMask = 2147483647;
			files = (
			);
			inputFileListPaths = (
			);
			inputPaths = (
			);
			name = "Download Portal Item Data";
			outputFileListPaths = (
			);
			outputPaths = (
			);
			runOnlyForDeploymentPostprocessing = 0;
			shellPath = /bin/sh;
			shellScript = "SAMPLES_DIRECTORY=\"${SRCROOT}/Shared/Samples\"\nDOWNLOAD_DIRECTORY=\"${SRCROOT}/Portal Data\"\nxcrun --sdk macosx swift \"${SRCROOT}/Scripts/DowloadPortalItemData.swift\" \"$SAMPLES_DIRECTORY\" \"$DOWNLOAD_DIRECTORY\"\n";
		};
		00E5402B27F77A5A00CF66D5 /* Lint Sources */ = {
			isa = PBXShellScriptBuildPhase;
			alwaysOutOfDate = 1;
			buildActionMask = 2147483647;
			files = (
			);
			inputFileListPaths = (
			);
			inputPaths = (
			);
			name = "Lint Sources";
			outputFileListPaths = (
			);
			outputPaths = (
			);
			runOnlyForDeploymentPostprocessing = 0;
			shellPath = /bin/sh;
			shellScript = "if [[ \"$(uname -m)\" == arm64 ]]; then\n    export PATH=\"/opt/homebrew/bin:$PATH\"\nfi\n\nif which swiftlint > /dev/null; then\n  swiftlint\nelse\n  echo \"warning: SwiftLint not installed, download from https://github.com/realm/SwiftLint\"\nfi\n";
		};
/* End PBXShellScriptBuildPhase section */

/* Begin PBXSourcesBuildPhase section */
		00E5400F27F3CCA200CF66D5 /* Sources */ = {
			isa = PBXSourcesBuildPhase;
			buildActionMask = 2147483647;
			files = (
				E000E7602869E33D005D87C5 /* ClipGeometryView.swift in Sources */,
				4D2ADC6729C50BD6003B367F /* AddDynamicEntityLayerView.Model.swift in Sources */,
				E004A6E928493BCE002A1FE6 /* ShowDeviceLocationView.swift in Sources */,
				F111CCC1288B5D5600205358 /* DisplayMapFromMobileMapPackageView.swift in Sources */,
				218F35B829C28F4A00502022 /* AuthenticateWithOAuthView.swift in Sources */,
				7573E81C29D6134C00BEED9C /* TraceUtilityNetworkView.Enums.swift in Sources */,
				7573E81A29D6134C00BEED9C /* TraceUtilityNetworkView.Model.swift in Sources */,
				0005580C28185C0600224BC6 /* SampleList.swift in Sources */,
				E004A6E028466279002A1FE6 /* ShowCalloutView.swift in Sources */,
				E000E763286A0B18005D87C5 /* CutGeometryView.swift in Sources */,
				001C6DE127FE8A9400D472C2 /* AppSecrets.swift.masque in Sources */,
				E0D04FF228A5390000747989 /* DownloadPreplannedMapAreaView.Model.swift in Sources */,
				00CCB8A5285BAF8700BBAB70 /* OnDemandResource.swift in Sources */,
				E004A6ED2849556E002A1FE6 /* CreatePlanarAndGeodeticBuffersView.swift in Sources */,
				E041ABD7287DB04D0056009B /* SampleInfoView.swift in Sources */,
				E0082217287755AC002AD138 /* View+Sheet.swift in Sources */,
				00181B462846AD7100654571 /* View+Alert.swift in Sources */,
				E0FE32E728747778002C6ACA /* BrowseBuildingFloorsView.swift in Sources */,
				E070A0A3286F3B6000F2B606 /* DownloadPreplannedMapAreaView.swift in Sources */,
				E0EA0B772866390E00C9621D /* ProjectGeometryView.swift in Sources */,
				0042E24328E4BF8F001F33D6 /* ShowViewshedFromPointInSceneView.Model.swift in Sources */,
				D7E557682A1D768800B9FB09 /* AddWMSLayerView.swift in Sources */,
				0005580A2817C51E00224BC6 /* SampleDetailView.swift in Sources */,
				4D2ADC6229C5071C003B367F /* ChangeMapViewBackgroundView.Model.swift in Sources */,
				0074ABCD2817BCC30037244A /* SamplesApp+Samples.swift.tache in Sources */,
				E004A6F3284E4FEB002A1FE6 /* ShowResultOfSpatialOperationsView.swift in Sources */,
				D751018E2A2E962D00B8FA48 /* IdentifyLayerFeaturesView.swift in Sources */,
				F1E71BF1289473760064C33F /* AddRasterFromFileView.swift in Sources */,
				00B04273282EC59E0072E1B4 /* AboutView.swift in Sources */,
				7573E81F29D6134C00BEED9C /* TraceUtilityNetworkView.swift in Sources */,
				4D2ADC6929C50C4C003B367F /* AddDynamicEntityLayerView.SettingsView.swift in Sources */,
				1C42E04729D2396B004FC4BE /* ShowPopupView.swift in Sources */,
				E066DD3B2860CA08004D3D5B /* ShowResultOfSpatialRelationshipsView.swift in Sources */,
				7573E81E29D6134C00BEED9C /* TraceUtilityNetworkView.Views.swift in Sources */,
				4D2ADC5A29C4F612003B367F /* ChangeMapViewBackgroundView.swift in Sources */,
				0044CDDF2995C39E004618CE /* ShowDeviceLocationHistoryView.swift in Sources */,
				E041ABC0287CA9F00056009B /* WebView.swift in Sources */,
				E088E1572862579D00413100 /* SetSurfacePlacementModeView.swift in Sources */,
				E004A6C128414332002A1FE6 /* SetViewpointRotationView.swift in Sources */,
				883C121529C9136600062FF9 /* DownloadPreplannedMapAreaView.MapPicker.swift in Sources */,
				1C9B74C929DB43580038B06F /* ShowRealisticLightAndShadowsView.swift in Sources */,
				00E5401E27F3CCA200CF66D5 /* ContentView.swift in Sources */,
				E066DD382860AB28004D3D5B /* StyleGraphicsWithRendererView.swift in Sources */,
				108EC04129D25B2C000F35D0 /* QueryFeatureTableView.swift in Sources */,
				00B04FB5283EEBA80026C882 /* DisplayOverviewMapView.swift in Sources */,
				4D2ADC5D29C4F612003B367F /* ChangeMapViewBackgroundView.SettingsView.swift in Sources */,
				75DD739529D38B1B0010229D /* NavigateRouteView.swift in Sources */,
				D75362D22A1E886700D83028 /* ApplyUniqueValueRendererView.swift in Sources */,
				0074ABBF28174BCF0037244A /* DisplayMapView.swift in Sources */,
				0086F40128E3770A00974721 /* ShowViewshedFromPointInSceneView.swift in Sources */,
				0044289229C90C0B00160767 /* GetElevationAtPointOnSurfaceView.swift in Sources */,
				D7E440D72A1ECE7D005D74DE /* CreateBuffersAroundPointsView.swift in Sources */,
				00D4EF802863842100B9CC30 /* AddFeatureLayersView.swift in Sources */,
				88F93CC129C3D59D0006B28E /* SketchOnMapView.swift in Sources */,
				1C0C1C3929D34DAE005C8B24 /* ChangeViewpointView.swift in Sources */,
				D734FA0C2A183A5B00246D7E /* SetMaxExtentView.swift in Sources */,
				E004A6DC28465C70002A1FE6 /* DisplaySceneView.swift in Sources */,
				E066DD35285CF3B3004D3D5B /* FindRouteView.swift in Sources */,
				E004A6F6284FA42A002A1FE6 /* SelectFeaturesInFeatureLayerView.swift in Sources */,
				E08953F12891899600E077CF /* EnvironmentValues+SampleInfoVisibility.swift in Sources */,
				00B042E8282EDC690072E1B4 /* SetBasemapView.swift in Sources */,
				E004A6E62846A61F002A1FE6 /* StyleGraphicsWithSymbolsView.swift in Sources */,
				E088E1742863B5F800413100 /* GenerateOfflineMapView.swift in Sources */,
				0074ABC428174F430037244A /* Sample.swift in Sources */,
				E004A6F0284E4B9B002A1FE6 /* DownloadVectorTilesToLocalCacheView.swift in Sources */,
				4D2ADC4329C26D05003B367F /* AddDynamicEntityLayerView.swift in Sources */,
				D7EAF35A2A1C023800D822C4 /* SetMinAndMaxScaleView.swift in Sources */,
				0042E24528E4F82C001F33D6 /* ShowViewshedFromPointInSceneView.ViewshedSettingsView.swift in Sources */,
				1C9B74D929DB54560038B06F /* ChangeCameraControllerView.swift in Sources */,
				D78666AD2A2161F100C60110 /* FindNearestVertexView.swift in Sources */,
				D744FD172A2112D90084A66C /* CreateConvexHullAroundPointsView.swift in Sources */,
				00CB9138284814A4005C2C5D /* SearchWithGeocodeView.swift in Sources */,
				D754E3232A1D66820006C5F1 /* StylePointWithPictureMarkerSymbolsView.swift in Sources */,
				00E5401C27F3CCA200CF66D5 /* SamplesApp.swift in Sources */,
				E066DD4028610F55004D3D5B /* AddSceneLayerFromServiceView.swift in Sources */,
			);
			runOnlyForDeploymentPostprocessing = 0;
		};
/* End PBXSourcesBuildPhase section */

/* Begin XCBuildConfiguration section */
		00E5402227F3CCA200CF66D5 /* Debug */ = {
			isa = XCBuildConfiguration;
			buildSettings = {
				ALWAYS_SEARCH_USER_PATHS = NO;
				CLANG_ANALYZER_NONNULL = YES;
				CLANG_ANALYZER_NUMBER_OBJECT_CONVERSION = YES_AGGRESSIVE;
				CLANG_CXX_LANGUAGE_STANDARD = "gnu++17";
				CLANG_ENABLE_MODULES = YES;
				CLANG_ENABLE_OBJC_ARC = YES;
				CLANG_ENABLE_OBJC_WEAK = YES;
				CLANG_WARN_BLOCK_CAPTURE_AUTORELEASING = YES;
				CLANG_WARN_BOOL_CONVERSION = YES;
				CLANG_WARN_COMMA = YES;
				CLANG_WARN_CONSTANT_CONVERSION = YES;
				CLANG_WARN_DEPRECATED_OBJC_IMPLEMENTATIONS = YES;
				CLANG_WARN_DIRECT_OBJC_ISA_USAGE = YES_ERROR;
				CLANG_WARN_DOCUMENTATION_COMMENTS = YES;
				CLANG_WARN_EMPTY_BODY = YES;
				CLANG_WARN_ENUM_CONVERSION = YES;
				CLANG_WARN_INFINITE_RECURSION = YES;
				CLANG_WARN_INT_CONVERSION = YES;
				CLANG_WARN_NON_LITERAL_NULL_CONVERSION = YES;
				CLANG_WARN_OBJC_IMPLICIT_RETAIN_SELF = YES;
				CLANG_WARN_OBJC_LITERAL_CONVERSION = YES;
				CLANG_WARN_OBJC_ROOT_CLASS = YES_ERROR;
				CLANG_WARN_QUOTED_INCLUDE_IN_FRAMEWORK_HEADER = YES;
				CLANG_WARN_RANGE_LOOP_ANALYSIS = YES;
				CLANG_WARN_STRICT_PROTOTYPES = YES;
				CLANG_WARN_SUSPICIOUS_MOVE = YES;
				CLANG_WARN_UNGUARDED_AVAILABILITY = YES_AGGRESSIVE;
				CLANG_WARN_UNREACHABLE_CODE = YES;
				CLANG_WARN__DUPLICATE_METHOD_MATCH = YES;
				COPY_PHASE_STRIP = NO;
				DEAD_CODE_STRIPPING = YES;
				DEBUG_INFORMATION_FORMAT = dwarf;
				ENABLE_STRICT_OBJC_MSGSEND = YES;
				ENABLE_TESTABILITY = YES;
				GCC_C_LANGUAGE_STANDARD = gnu11;
				GCC_DYNAMIC_NO_PIC = NO;
				GCC_NO_COMMON_BLOCKS = YES;
				GCC_OPTIMIZATION_LEVEL = 0;
				GCC_PREPROCESSOR_DEFINITIONS = (
					"DEBUG=1",
					"$(inherited)",
				);
				GCC_WARN_64_TO_32_BIT_CONVERSION = YES;
				GCC_WARN_ABOUT_RETURN_TYPE = YES_ERROR;
				GCC_WARN_UNDECLARED_SELECTOR = YES;
				GCC_WARN_UNINITIALIZED_AUTOS = YES_AGGRESSIVE;
				GCC_WARN_UNUSED_FUNCTION = YES;
				GCC_WARN_UNUSED_VARIABLE = YES;
				MTL_ENABLE_DEBUG_INFO = INCLUDE_SOURCE;
				MTL_FAST_MATH = YES;
				ONLY_ACTIVE_ARCH = YES;
				SWIFT_ACTIVE_COMPILATION_CONDITIONS = DEBUG;
				SWIFT_OPTIMIZATION_LEVEL = "-Onone";
			};
			name = Debug;
		};
		00E5402327F3CCA200CF66D5 /* Release */ = {
			isa = XCBuildConfiguration;
			buildSettings = {
				ALWAYS_SEARCH_USER_PATHS = NO;
				CLANG_ANALYZER_NONNULL = YES;
				CLANG_ANALYZER_NUMBER_OBJECT_CONVERSION = YES_AGGRESSIVE;
				CLANG_CXX_LANGUAGE_STANDARD = "gnu++17";
				CLANG_ENABLE_MODULES = YES;
				CLANG_ENABLE_OBJC_ARC = YES;
				CLANG_ENABLE_OBJC_WEAK = YES;
				CLANG_WARN_BLOCK_CAPTURE_AUTORELEASING = YES;
				CLANG_WARN_BOOL_CONVERSION = YES;
				CLANG_WARN_COMMA = YES;
				CLANG_WARN_CONSTANT_CONVERSION = YES;
				CLANG_WARN_DEPRECATED_OBJC_IMPLEMENTATIONS = YES;
				CLANG_WARN_DIRECT_OBJC_ISA_USAGE = YES_ERROR;
				CLANG_WARN_DOCUMENTATION_COMMENTS = YES;
				CLANG_WARN_EMPTY_BODY = YES;
				CLANG_WARN_ENUM_CONVERSION = YES;
				CLANG_WARN_INFINITE_RECURSION = YES;
				CLANG_WARN_INT_CONVERSION = YES;
				CLANG_WARN_NON_LITERAL_NULL_CONVERSION = YES;
				CLANG_WARN_OBJC_IMPLICIT_RETAIN_SELF = YES;
				CLANG_WARN_OBJC_LITERAL_CONVERSION = YES;
				CLANG_WARN_OBJC_ROOT_CLASS = YES_ERROR;
				CLANG_WARN_QUOTED_INCLUDE_IN_FRAMEWORK_HEADER = YES;
				CLANG_WARN_RANGE_LOOP_ANALYSIS = YES;
				CLANG_WARN_STRICT_PROTOTYPES = YES;
				CLANG_WARN_SUSPICIOUS_MOVE = YES;
				CLANG_WARN_UNGUARDED_AVAILABILITY = YES_AGGRESSIVE;
				CLANG_WARN_UNREACHABLE_CODE = YES;
				CLANG_WARN__DUPLICATE_METHOD_MATCH = YES;
				COPY_PHASE_STRIP = NO;
				DEAD_CODE_STRIPPING = YES;
				DEBUG_INFORMATION_FORMAT = "dwarf-with-dsym";
				ENABLE_NS_ASSERTIONS = NO;
				ENABLE_STRICT_OBJC_MSGSEND = YES;
				GCC_C_LANGUAGE_STANDARD = gnu11;
				GCC_NO_COMMON_BLOCKS = YES;
				GCC_WARN_64_TO_32_BIT_CONVERSION = YES;
				GCC_WARN_ABOUT_RETURN_TYPE = YES_ERROR;
				GCC_WARN_UNDECLARED_SELECTOR = YES;
				GCC_WARN_UNINITIALIZED_AUTOS = YES_AGGRESSIVE;
				GCC_WARN_UNUSED_FUNCTION = YES;
				GCC_WARN_UNUSED_VARIABLE = YES;
				MTL_ENABLE_DEBUG_INFO = NO;
				MTL_FAST_MATH = YES;
				SWIFT_COMPILATION_MODE = wholemodule;
				SWIFT_OPTIMIZATION_LEVEL = "-O";
			};
			name = Release;
		};
		00E5402527F3CCA200CF66D5 /* Debug */ = {
			isa = XCBuildConfiguration;
			buildSettings = {
				ASSETCATALOG_COMPILER_APPICON_NAME = AppIcon;
				ASSETCATALOG_COMPILER_GLOBAL_ACCENT_COLOR_NAME = AccentColor;
				CODE_SIGN_ENTITLEMENTS = macOS/Samples.entitlements;
				"CODE_SIGN_IDENTITY[sdk=macosx*]" = "Apple Development";
				CODE_SIGN_STYLE = Automatic;
				CURRENT_PROJECT_VERSION = 1;
				EMBED_ASSET_PACKS_IN_PRODUCT_BUNDLE = YES;
				INFOPLIST_FILE = "$(SRCROOT)/iOS/Info.plist";
				IPHONEOS_DEPLOYMENT_TARGET = 15.0;
				"IPHONEOS_DEPLOYMENT_TARGET[sdk=macosx*]" = 15.0;
				LD_RUNPATH_SEARCH_PATHS = (
					"$(inherited)",
					"@executable_path/Frameworks",
				);
				MARKETING_VERSION = 200.1.0;
				PRODUCT_BUNDLE_IDENTIFIER = "com.esri.arcgis-swift-sdk-samples";
				PRODUCT_NAME = Samples;
				SDKROOT = iphoneos;
				SUPPORTED_PLATFORMS = "iphoneos iphonesimulator";
				SUPPORTS_MACCATALYST = YES;
				SUPPORTS_MAC_DESIGNED_FOR_IPHONE_IPAD = NO;
				SWIFT_EMIT_LOC_STRINGS = YES;
				SWIFT_VERSION = 5.0;
				TARGETED_DEVICE_FAMILY = "1,2,6";
			};
			name = Debug;
		};
		00E5402627F3CCA200CF66D5 /* Release */ = {
			isa = XCBuildConfiguration;
			buildSettings = {
				ASSETCATALOG_COMPILER_APPICON_NAME = AppIcon;
				ASSETCATALOG_COMPILER_GLOBAL_ACCENT_COLOR_NAME = AccentColor;
				CODE_SIGN_ENTITLEMENTS = macOS/Samples.entitlements;
				"CODE_SIGN_IDENTITY[sdk=macosx*]" = "Apple Development";
				CODE_SIGN_STYLE = Automatic;
				CURRENT_PROJECT_VERSION = 1;
				EMBED_ASSET_PACKS_IN_PRODUCT_BUNDLE = YES;
				INFOPLIST_FILE = "$(SRCROOT)/iOS/Info.plist";
				IPHONEOS_DEPLOYMENT_TARGET = 15.0;
				"IPHONEOS_DEPLOYMENT_TARGET[sdk=macosx*]" = 15.0;
				LD_RUNPATH_SEARCH_PATHS = (
					"$(inherited)",
					"@executable_path/Frameworks",
				);
				MARKETING_VERSION = 200.1.0;
				PRODUCT_BUNDLE_IDENTIFIER = "com.esri.arcgis-swift-sdk-samples";
				PRODUCT_NAME = Samples;
				SDKROOT = iphoneos;
				SUPPORTED_PLATFORMS = "iphoneos iphonesimulator";
				SUPPORTS_MACCATALYST = YES;
				SUPPORTS_MAC_DESIGNED_FOR_IPHONE_IPAD = NO;
				SWIFT_EMIT_LOC_STRINGS = YES;
				SWIFT_VERSION = 5.0;
				TARGETED_DEVICE_FAMILY = "1,2,6";
				VALIDATE_PRODUCT = YES;
			};
			name = Release;
		};
/* End XCBuildConfiguration section */

/* Begin XCConfigurationList section */
		00E5400A27F3CCA100CF66D5 /* Build configuration list for PBXProject "Samples" */ = {
			isa = XCConfigurationList;
			buildConfigurations = (
				00E5402227F3CCA200CF66D5 /* Debug */,
				00E5402327F3CCA200CF66D5 /* Release */,
			);
			defaultConfigurationIsVisible = 0;
			defaultConfigurationName = Release;
		};
		00E5402427F3CCA200CF66D5 /* Build configuration list for PBXNativeTarget "Samples" */ = {
			isa = XCConfigurationList;
			buildConfigurations = (
				00E5402527F3CCA200CF66D5 /* Debug */,
				00E5402627F3CCA200CF66D5 /* Release */,
			);
			defaultConfigurationIsVisible = 0;
			defaultConfigurationName = Release;
		};
/* End XCConfigurationList section */

/* Begin XCRemoteSwiftPackageReference section */
		00C43AEB2947DC350099AE34 /* XCRemoteSwiftPackageReference "arcgis-maps-sdk-swift-toolkit" */ = {
			isa = XCRemoteSwiftPackageReference;
			repositoryURL = "https://github.com/Esri/arcgis-maps-sdk-swift-toolkit/";
			requirement = {
				kind = upToNextMinorVersion;
				minimumVersion = 200.1.0;
			};
		};
/* End XCRemoteSwiftPackageReference section */

/* Begin XCSwiftPackageProductDependency section */
		00C43AEC2947DC350099AE34 /* ArcGISToolkit */ = {
			isa = XCSwiftPackageProductDependency;
			package = 00C43AEB2947DC350099AE34 /* XCRemoteSwiftPackageReference "arcgis-maps-sdk-swift-toolkit" */;
			productName = ArcGISToolkit;
		};
/* End XCSwiftPackageProductDependency section */
	};
	rootObject = 00E5400727F3CCA100CF66D5 /* Project object */;
}<|MERGE_RESOLUTION|>--- conflicted
+++ resolved
@@ -208,12 +208,9 @@
 			dstPath = "";
 			dstSubfolderSpec = 7;
 			files = (
-<<<<<<< HEAD
 				D751018F2A2E966C00B8FA48 /* IdentifyLayerFeaturesView.swift in Copy Source Code Files */,
-=======
 				D78666AE2A21629200C60110 /* FindNearestVertexView.swift in Copy Source Code Files */,
 				D7E440D82A1ECEB3005D74DE /* CreateBuffersAroundPointsView.swift in Copy Source Code Files */,
->>>>>>> 914c88ea
 				D744FD182A2113C70084A66C /* CreateConvexHullAroundPointsView.swift in Copy Source Code Files */,
 				D754E3242A1D66C20006C5F1 /* StylePointWithPictureMarkerSymbolsView.swift in Copy Source Code Files */,
 				D7F2784C2A1D76F5002E4567 /* AddWMSLayerView.swift in Copy Source Code Files */,
