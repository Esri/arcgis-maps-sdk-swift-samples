--- conflicted
+++ resolved
@@ -94,16 +94,13 @@
 		00EB803B2A31506F00AC2B07 /* DisplayContentOfUtilityNetworkContainerView.Model.swift in Copy Source Code Files */ = {isa = PBXBuildFile; fileRef = 00A7A1492A2FC5B700F035F7 /* DisplayContentOfUtilityNetworkContainerView.Model.swift */; };
 		00F279D62AF418DC00CECAF8 /* AddDynamicEntityLayerView.VehicleCallout.swift in Sources */ = {isa = PBXBuildFile; fileRef = 00F279D52AF418DC00CECAF8 /* AddDynamicEntityLayerView.VehicleCallout.swift */; };
 		00F279D72AF4364700CECAF8 /* AddDynamicEntityLayerView.VehicleCallout.swift in Copy Source Code Files */ = {isa = PBXBuildFile; fileRef = 00F279D52AF418DC00CECAF8 /* AddDynamicEntityLayerView.VehicleCallout.swift */; };
-<<<<<<< HEAD
 		00FA4E522DBC08AA008A34CF /* AddItemsToPortalView.swift in Copy Source Code Files */ = {isa = PBXBuildFile; fileRef = 0072C7FF2DBAF08B001502CA /* AddItemsToPortalView.swift */; };
 		00FA4E572DBC139C008A34CF /* AddRasterFromGeopackageView.swift in Sources */ = {isa = PBXBuildFile; fileRef = 00FA4E562DBC139B008A34CF /* AddRasterFromGeopackageView.swift */; };
 		00FA4E592DBC1786008A34CF /* AddRasterFromGeopackageView.swift in Copy Source Code Files */ = {isa = PBXBuildFile; fileRef = 00FA4E562DBC139B008A34CF /* AddRasterFromGeopackageView.swift */; };
-=======
 		00FA4E572DBC139C008A34CF /* AddRastersAndFeatureTablesFromGeopackageView.swift in Sources */ = {isa = PBXBuildFile; fileRef = 00FA4E562DBC139B008A34CF /* AddRastersAndFeatureTablesFromGeopackageView.swift */; };
 		00FA4E5F2DC568DF008A34CF /* AddRastersAndFeatureTablesFromGeopackageView.swift in Copy Source Code Files */ = {isa = PBXBuildFile; fileRef = 00FA4E562DBC139B008A34CF /* AddRastersAndFeatureTablesFromGeopackageView.swift */; };
 		00FA4E722DCBD7A9008A34CF /* ApplySimpleRendererToFeatureLayerView.swift in Sources */ = {isa = PBXBuildFile; fileRef = 00FA4E712DCBD7A6008A34CF /* ApplySimpleRendererToFeatureLayerView.swift */; };
 		00FA4E732DCBDA58008A34CF /* ApplySimpleRendererToFeatureLayerView.swift in Copy Source Code Files */ = {isa = PBXBuildFile; fileRef = 00FA4E712DCBD7A6008A34CF /* ApplySimpleRendererToFeatureLayerView.swift */; };
->>>>>>> 61410e9c
 		102B6A372BFD5B55009F763C /* IdentifyFeaturesInWMSLayerView.swift in Sources */ = {isa = PBXBuildFile; fileRef = 102B6A362BFD5B55009F763C /* IdentifyFeaturesInWMSLayerView.swift */; };
 		104F55C72BF3E30A00204D04 /* GenerateOfflineMapWithCustomParametersView.swift in Copy Source Code Files */ = {isa = PBXBuildFile; fileRef = 10B782042BE55D7E007EAE6C /* GenerateOfflineMapWithCustomParametersView.swift */; };
 		104F55C82BF3E30A00204D04 /* GenerateOfflineMapWithCustomParametersView.CustomParameters.swift in Copy Source Code Files */ = {isa = PBXBuildFile; fileRef = 10B782072BE5A058007EAE6C /* GenerateOfflineMapWithCustomParametersView.CustomParameters.swift */; };
@@ -643,10 +640,8 @@
 			dstPath = "";
 			dstSubfolderSpec = 7;
 			files = (
-<<<<<<< HEAD
 				00FA4E522DBC08AA008A34CF /* AddItemsToPortalView.swift in Copy Source Code Files */,
 				00FA4E592DBC1786008A34CF /* AddRasterFromGeopackageView.swift in Copy Source Code Files */,
-=======
 				D71D9B162DC4311A00FF2D5A /* ApplyTerrainExaggerationView.swift in Copy Source Code Files */,
 				0072C7F52DBAB714001502CA /* AddFeatureCollectionLayerFromTableView.swift in Copy Source Code Files */,
 				00FA4E732DCBDA58008A34CF /* ApplySimpleRendererToFeatureLayerView.swift in Copy Source Code Files */,
@@ -656,7 +651,6 @@
 				1C293D032DCA7C99000B0822 /* ApplyBlendRendererToHillshadeView.SettingsView.swift in Copy Source Code Files */,
 				88E52E6C2DC960EA00F48409 /* ApplyFunctionToRasterFromServiceView.swift in Copy Source Code Files */,
 				00FA4E5F2DC568DF008A34CF /* AddRastersAndFeatureTablesFromGeopackageView.swift in Copy Source Code Files */,
->>>>>>> 61410e9c
 				0072C7FB2DBAC1A0001502CA /* AddIntegratedMeshLayerView.swift in Copy Source Code Files */,
 				1C38915E2DBC3EDC00ADFDDC /* AddWFSLayerView.swift in Copy Source Code Files */,
 				1C29C95A2DBAE5770074028F /* AddWMTSLayerView.swift in Copy Source Code Files */,
