// !$*UTF8*$!
{
	archiveVersion = 1;
	classes = {
	};
	objectVersion = 55;
	objects = {

/* Begin PBXBuildFile section */
		0005580A2817C51E00224BC6 /* SampleDetailView.swift in Sources */ = {isa = PBXBuildFile; fileRef = 000558092817C51E00224BC6 /* SampleDetailView.swift */; };
		0005580C28185C0600224BC6 /* SampleList.swift in Sources */ = {isa = PBXBuildFile; fileRef = 0005580B28185C0600224BC6 /* SampleList.swift */; };
		00181B462846AD7100654571 /* View+Alert.swift in Sources */ = {isa = PBXBuildFile; fileRef = 00181B452846AD7100654571 /* View+Alert.swift */; };
		001C6DE127FE8A9400D472C2 /* AppSecrets.swift.masque in Sources */ = {isa = PBXBuildFile; fileRef = 001C6DD827FE585A00D472C2 /* AppSecrets.swift.masque */; };
		0039A4E92885C50300592C86 /* AddSceneLayerFromServiceView.swift in Copy Source Code Files */ = {isa = PBXBuildFile; fileRef = E066DD3F28610F55004D3D5B /* AddSceneLayerFromServiceView.swift */; };
		0039A4EA2885C50300592C86 /* ClipGeometryView.swift in Copy Source Code Files */ = {isa = PBXBuildFile; fileRef = E000E75F2869E33D005D87C5 /* ClipGeometryView.swift */; };
		0039A4EB2885C50300592C86 /* CreatePlanarAndGeodeticBuffersView.swift in Copy Source Code Files */ = {isa = PBXBuildFile; fileRef = E004A6EC2849556E002A1FE6 /* CreatePlanarAndGeodeticBuffersView.swift */; };
		0039A4EC2885C50300592C86 /* CutGeometryView.swift in Copy Source Code Files */ = {isa = PBXBuildFile; fileRef = E000E762286A0B18005D87C5 /* CutGeometryView.swift */; };
		0039A4ED2885C50300592C86 /* DisplayMapView.swift in Copy Source Code Files */ = {isa = PBXBuildFile; fileRef = 0074ABBE28174BCF0037244A /* DisplayMapView.swift */; };
		0039A4EE2885C50300592C86 /* DisplayOverviewMapView.swift in Copy Source Code Files */ = {isa = PBXBuildFile; fileRef = 00B04FB4283EEBA80026C882 /* DisplayOverviewMapView.swift */; };
		0039A4EF2885C50300592C86 /* DisplaySceneView.swift in Copy Source Code Files */ = {isa = PBXBuildFile; fileRef = E004A6D828465C70002A1FE6 /* DisplaySceneView.swift */; };
		0039A4F02885C50300592C86 /* ProjectGeometryView.swift in Copy Source Code Files */ = {isa = PBXBuildFile; fileRef = E0EA0B762866390E00C9621D /* ProjectGeometryView.swift */; };
		0039A4F12885C50300592C86 /* SearchWithGeocodeView.swift in Copy Source Code Files */ = {isa = PBXBuildFile; fileRef = 00CB9137284814A4005C2C5D /* SearchWithGeocodeView.swift */; };
		0039A4F22885C50300592C86 /* SelectFeaturesInFeatureLayerView.swift in Copy Source Code Files */ = {isa = PBXBuildFile; fileRef = E004A6F5284FA42A002A1FE6 /* SelectFeaturesInFeatureLayerView.swift */; };
		0039A4F32885C50300592C86 /* SetBasemapView.swift in Copy Source Code Files */ = {isa = PBXBuildFile; fileRef = 00B042E5282EDC690072E1B4 /* SetBasemapView.swift */; };
		0039A4F42885C50300592C86 /* SetSurfacePlacementModeView.swift in Copy Source Code Files */ = {isa = PBXBuildFile; fileRef = E088E1562862579D00413100 /* SetSurfacePlacementModeView.swift */; };
		0039A4F52885C50300592C86 /* SetViewpointRotationView.swift in Copy Source Code Files */ = {isa = PBXBuildFile; fileRef = E004A6BD28414332002A1FE6 /* SetViewpointRotationView.swift */; };
		0039A4F62885C50300592C86 /* ShowCalloutView.swift in Copy Source Code Files */ = {isa = PBXBuildFile; fileRef = E004A6DF28466279002A1FE6 /* ShowCalloutView.swift */; };
		0039A4F72885C50300592C86 /* ShowDeviceLocationView.swift in Copy Source Code Files */ = {isa = PBXBuildFile; fileRef = E004A6E828493BCE002A1FE6 /* ShowDeviceLocationView.swift */; };
		0039A4F82885C50300592C86 /* ShowResultOfSpatialRelationshipsView.swift in Copy Source Code Files */ = {isa = PBXBuildFile; fileRef = E066DD3A2860CA08004D3D5B /* ShowResultOfSpatialRelationshipsView.swift */; };
		0039A4F92885C50300592C86 /* ShowResultOfSpatialOperationsView.swift in Copy Source Code Files */ = {isa = PBXBuildFile; fileRef = E004A6F2284E4FEB002A1FE6 /* ShowResultOfSpatialOperationsView.swift */; };
		0039A4FA2885C50300592C86 /* StyleGraphicsWithRendererView.swift in Copy Source Code Files */ = {isa = PBXBuildFile; fileRef = E066DD372860AB28004D3D5B /* StyleGraphicsWithRendererView.swift */; };
		0039A4FB2885C50300592C86 /* StyleGraphicsWithSymbolsView.swift in Copy Source Code Files */ = {isa = PBXBuildFile; fileRef = E004A6E52846A61F002A1FE6 /* StyleGraphicsWithSymbolsView.swift */; };
		0042E24328E4BF8F001F33D6 /* ShowViewshedFromPointInSceneView.Model.swift in Sources */ = {isa = PBXBuildFile; fileRef = 0042E24228E4BF8F001F33D6 /* ShowViewshedFromPointInSceneView.Model.swift */; };
		0042E24528E4F82C001F33D6 /* ShowViewshedFromPointInSceneView.ViewshedSettingsView.swift in Sources */ = {isa = PBXBuildFile; fileRef = 0042E24428E4F82B001F33D6 /* ShowViewshedFromPointInSceneView.ViewshedSettingsView.swift */; };
		0042E24628E50EE4001F33D6 /* ShowViewshedFromPointInSceneView.swift in Copy Source Code Files */ = {isa = PBXBuildFile; fileRef = 0086F3FD28E3770900974721 /* ShowViewshedFromPointInSceneView.swift */; };
		0042E24728E50EE4001F33D6 /* ShowViewshedFromPointInSceneView.Model.swift in Copy Source Code Files */ = {isa = PBXBuildFile; fileRef = 0042E24228E4BF8F001F33D6 /* ShowViewshedFromPointInSceneView.Model.swift */; };
		0042E24828E50EE4001F33D6 /* ShowViewshedFromPointInSceneView.ViewshedSettingsView.swift in Copy Source Code Files */ = {isa = PBXBuildFile; fileRef = 0042E24428E4F82B001F33D6 /* ShowViewshedFromPointInSceneView.ViewshedSettingsView.swift */; };
		0044289229C90C0B00160767 /* GetElevationAtPointOnSurfaceView.swift in Sources */ = {isa = PBXBuildFile; fileRef = 0044289129C90C0B00160767 /* GetElevationAtPointOnSurfaceView.swift */; };
		0044289329C9234300160767 /* GetElevationAtPointOnSurfaceView.swift in Copy Source Code Files */ = {isa = PBXBuildFile; fileRef = 0044289129C90C0B00160767 /* GetElevationAtPointOnSurfaceView.swift */; };
		0044CDDF2995C39E004618CE /* ShowDeviceLocationHistoryView.swift in Sources */ = {isa = PBXBuildFile; fileRef = 0044CDDE2995C39E004618CE /* ShowDeviceLocationHistoryView.swift */; };
		0044CDE02995D4DD004618CE /* ShowDeviceLocationHistoryView.swift in Copy Source Code Files */ = {isa = PBXBuildFile; fileRef = 0044CDDE2995C39E004618CE /* ShowDeviceLocationHistoryView.swift */; };
		004FE87129DF5D8700075217 /* Bristol in Resources */ = {isa = PBXBuildFile; fileRef = 004FE87029DF5D8700075217 /* Bristol */; settings = {ASSET_TAGS = (ChangeCameraController, ); }; };
		006C835528B40682004AEB7F /* BrowseBuildingFloorsView.swift in Copy Source Code Files */ = {isa = PBXBuildFile; fileRef = E0FE32E628747778002C6ACA /* BrowseBuildingFloorsView.swift */; };
		006C835628B40682004AEB7F /* DisplayMapFromMobileMapPackageView.swift in Copy Source Code Files */ = {isa = PBXBuildFile; fileRef = F111CCC0288B5D5600205358 /* DisplayMapFromMobileMapPackageView.swift */; };
		0074ABBF28174BCF0037244A /* DisplayMapView.swift in Sources */ = {isa = PBXBuildFile; fileRef = 0074ABBE28174BCF0037244A /* DisplayMapView.swift */; };
		0074ABC428174F430037244A /* Sample.swift in Sources */ = {isa = PBXBuildFile; fileRef = 0074ABC128174F430037244A /* Sample.swift */; };
		0074ABCD2817BCC30037244A /* SamplesApp+Samples.swift.tache in Sources */ = {isa = PBXBuildFile; fileRef = 0074ABCA2817B8DB0037244A /* SamplesApp+Samples.swift.tache */; };
		0086F40128E3770A00974721 /* ShowViewshedFromPointInSceneView.swift in Sources */ = {isa = PBXBuildFile; fileRef = 0086F3FD28E3770900974721 /* ShowViewshedFromPointInSceneView.swift */; };
		00B04273282EC59E0072E1B4 /* AboutView.swift in Sources */ = {isa = PBXBuildFile; fileRef = 00B04272282EC59E0072E1B4 /* AboutView.swift */; };
		00B042E8282EDC690072E1B4 /* SetBasemapView.swift in Sources */ = {isa = PBXBuildFile; fileRef = 00B042E5282EDC690072E1B4 /* SetBasemapView.swift */; };
		00B04FB5283EEBA80026C882 /* DisplayOverviewMapView.swift in Sources */ = {isa = PBXBuildFile; fileRef = 00B04FB4283EEBA80026C882 /* DisplayOverviewMapView.swift */; };
		00C43AED2947DC350099AE34 /* ArcGISToolkit in Frameworks */ = {isa = PBXBuildFile; productRef = 00C43AEC2947DC350099AE34 /* ArcGISToolkit */; };
		00C94A0D28B53DE1004E42D9 /* raster-file in Resources */ = {isa = PBXBuildFile; fileRef = 00C94A0C28B53DE1004E42D9 /* raster-file */; settings = {ASSET_TAGS = (AddRasterFromFile, ); }; };
		00CB9138284814A4005C2C5D /* SearchWithGeocodeView.swift in Sources */ = {isa = PBXBuildFile; fileRef = 00CB9137284814A4005C2C5D /* SearchWithGeocodeView.swift */; };
		00CCB8A5285BAF8700BBAB70 /* OnDemandResource.swift in Sources */ = {isa = PBXBuildFile; fileRef = 00CCB8A4285BAF8700BBAB70 /* OnDemandResource.swift */; };
		00D4EF802863842100B9CC30 /* AddFeatureLayersView.swift in Sources */ = {isa = PBXBuildFile; fileRef = 00D4EF7F2863842100B9CC30 /* AddFeatureLayersView.swift */; };
		00D4EF9028638BF100B9CC30 /* LA_Trails.geodatabase in Resources */ = {isa = PBXBuildFile; fileRef = 00D4EF8228638BF100B9CC30 /* LA_Trails.geodatabase */; settings = {ASSET_TAGS = (AddFeatureLayers, ); }; };
		00D4EF9A28638BF100B9CC30 /* AuroraCO.gpkg in Resources */ = {isa = PBXBuildFile; fileRef = 00D4EF8F28638BF100B9CC30 /* AuroraCO.gpkg */; settings = {ASSET_TAGS = (AddFeatureLayers, ); }; };
		00D4EFB12863CE6300B9CC30 /* ScottishWildlifeTrust_reserves in Resources */ = {isa = PBXBuildFile; fileRef = 00D4EFB02863CE6300B9CC30 /* ScottishWildlifeTrust_reserves */; settings = {ASSET_TAGS = (AddFeatureLayers, ); }; };
		00E5401C27F3CCA200CF66D5 /* SamplesApp.swift in Sources */ = {isa = PBXBuildFile; fileRef = 00E5400C27F3CCA100CF66D5 /* SamplesApp.swift */; };
		00E5401E27F3CCA200CF66D5 /* ContentView.swift in Sources */ = {isa = PBXBuildFile; fileRef = 00E5400D27F3CCA100CF66D5 /* ContentView.swift */; };
		00E5402027F3CCA200CF66D5 /* Assets.xcassets in Resources */ = {isa = PBXBuildFile; fileRef = 00E5400E27F3CCA200CF66D5 /* Assets.xcassets */; };
		108EC04129D25B2C000F35D0 /* QueryFeatureTableView.swift in Sources */ = {isa = PBXBuildFile; fileRef = 108EC04029D25B2C000F35D0 /* QueryFeatureTableView.swift */; };
		108EC04229D25B55000F35D0 /* QueryFeatureTableView.swift in Copy Source Code Files */ = {isa = PBXBuildFile; fileRef = 108EC04029D25B2C000F35D0 /* QueryFeatureTableView.swift */; };
		1C0C1C3929D34DAE005C8B24 /* ChangeViewpointView.swift in Sources */ = {isa = PBXBuildFile; fileRef = 1C0C1C3429D34DAE005C8B24 /* ChangeViewpointView.swift */; };
		1C0C1C3D29D34DDD005C8B24 /* ChangeViewpointView.swift in Copy Source Code Files */ = {isa = PBXBuildFile; fileRef = 1C0C1C3429D34DAE005C8B24 /* ChangeViewpointView.swift */; };
		1C42E04729D2396B004FC4BE /* ShowPopupView.swift in Sources */ = {isa = PBXBuildFile; fileRef = 1C42E04329D2396B004FC4BE /* ShowPopupView.swift */; };
		1C42E04A29D239D2004FC4BE /* ShowPopupView.swift in Copy Source Code Files */ = {isa = PBXBuildFile; fileRef = 1C42E04329D2396B004FC4BE /* ShowPopupView.swift */; };
		1C965C3929DB9176002F8536 /* ShowRealisticLightAndShadowsView.swift in Copy Source Code Files */ = {isa = PBXBuildFile; fileRef = 1C9B74C529DB43580038B06F /* ShowRealisticLightAndShadowsView.swift */; };
		1C9B74C929DB43580038B06F /* ShowRealisticLightAndShadowsView.swift in Sources */ = {isa = PBXBuildFile; fileRef = 1C9B74C529DB43580038B06F /* ShowRealisticLightAndShadowsView.swift */; };
		1C9B74D929DB54560038B06F /* ChangeCameraControllerView.swift in Sources */ = {isa = PBXBuildFile; fileRef = 1C9B74D529DB54560038B06F /* ChangeCameraControllerView.swift */; };
		1C9B74DE29DB56860038B06F /* ChangeCameraControllerView.swift in Copy Source Code Files */ = {isa = PBXBuildFile; fileRef = 1C9B74D529DB54560038B06F /* ChangeCameraControllerView.swift */; };
		218F35B829C28F4A00502022 /* AuthenticateWithOAuthView.swift in Sources */ = {isa = PBXBuildFile; fileRef = 218F35B329C28F4A00502022 /* AuthenticateWithOAuthView.swift */; };
		218F35C229C290BF00502022 /* AuthenticateWithOAuthView.swift in Copy Source Code Files */ = {isa = PBXBuildFile; fileRef = 218F35B329C28F4A00502022 /* AuthenticateWithOAuthView.swift */; };
		4D2ADC4329C26D05003B367F /* AddDynamicEntityLayerView.swift in Sources */ = {isa = PBXBuildFile; fileRef = 4D2ADC3F29C26D05003B367F /* AddDynamicEntityLayerView.swift */; };
		4D2ADC4729C26D2C003B367F /* AddDynamicEntityLayerView.swift in Copy Source Code Files */ = {isa = PBXBuildFile; fileRef = 4D2ADC3F29C26D05003B367F /* AddDynamicEntityLayerView.swift */; };
		4D2ADC5A29C4F612003B367F /* ChangeMapViewBackgroundView.swift in Sources */ = {isa = PBXBuildFile; fileRef = 4D2ADC5529C4F612003B367F /* ChangeMapViewBackgroundView.swift */; };
		4D2ADC5D29C4F612003B367F /* ChangeMapViewBackgroundView.SettingsView.swift in Sources */ = {isa = PBXBuildFile; fileRef = 4D2ADC5829C4F612003B367F /* ChangeMapViewBackgroundView.SettingsView.swift */; };
		4D2ADC6229C5071C003B367F /* ChangeMapViewBackgroundView.Model.swift in Sources */ = {isa = PBXBuildFile; fileRef = 4D2ADC6129C5071C003B367F /* ChangeMapViewBackgroundView.Model.swift */; };
		4D2ADC6729C50BD6003B367F /* AddDynamicEntityLayerView.Model.swift in Sources */ = {isa = PBXBuildFile; fileRef = 4D2ADC6629C50BD6003B367F /* AddDynamicEntityLayerView.Model.swift */; };
		4D2ADC6929C50C4C003B367F /* AddDynamicEntityLayerView.SettingsView.swift in Sources */ = {isa = PBXBuildFile; fileRef = 4D2ADC6829C50C4C003B367F /* AddDynamicEntityLayerView.SettingsView.swift */; };
		4D2ADC6A29C50D91003B367F /* AddDynamicEntityLayerView.Model.swift in Copy Source Code Files */ = {isa = PBXBuildFile; fileRef = 4D2ADC6629C50BD6003B367F /* AddDynamicEntityLayerView.Model.swift */; };
		4D2ADC6B29C50D91003B367F /* AddDynamicEntityLayerView.SettingsView.swift in Copy Source Code Files */ = {isa = PBXBuildFile; fileRef = 4D2ADC6829C50C4C003B367F /* AddDynamicEntityLayerView.SettingsView.swift */; };
		7573E81A29D6134C00BEED9C /* TraceUtilityNetworkView.Model.swift in Sources */ = {isa = PBXBuildFile; fileRef = 7573E81329D6134C00BEED9C /* TraceUtilityNetworkView.Model.swift */; };
		7573E81C29D6134C00BEED9C /* TraceUtilityNetworkView.Enums.swift in Sources */ = {isa = PBXBuildFile; fileRef = 7573E81529D6134C00BEED9C /* TraceUtilityNetworkView.Enums.swift */; };
		7573E81E29D6134C00BEED9C /* TraceUtilityNetworkView.Views.swift in Sources */ = {isa = PBXBuildFile; fileRef = 7573E81729D6134C00BEED9C /* TraceUtilityNetworkView.Views.swift */; };
		7573E81F29D6134C00BEED9C /* TraceUtilityNetworkView.swift in Sources */ = {isa = PBXBuildFile; fileRef = 7573E81829D6134C00BEED9C /* TraceUtilityNetworkView.swift */; };
		7573E82129D6136C00BEED9C /* TraceUtilityNetworkView.Model.swift in Copy Source Code Files */ = {isa = PBXBuildFile; fileRef = 7573E81329D6134C00BEED9C /* TraceUtilityNetworkView.Model.swift */; };
		7573E82229D6136C00BEED9C /* TraceUtilityNetworkView.Enums.swift in Copy Source Code Files */ = {isa = PBXBuildFile; fileRef = 7573E81529D6134C00BEED9C /* TraceUtilityNetworkView.Enums.swift */; };
		7573E82329D6136C00BEED9C /* TraceUtilityNetworkView.Views.swift in Copy Source Code Files */ = {isa = PBXBuildFile; fileRef = 7573E81729D6134C00BEED9C /* TraceUtilityNetworkView.Views.swift */; };
		7573E82429D6136C00BEED9C /* TraceUtilityNetworkView.swift in Copy Source Code Files */ = {isa = PBXBuildFile; fileRef = 7573E81829D6134C00BEED9C /* TraceUtilityNetworkView.swift */; };
		75DD736729D35FF40010229D /* ChangeMapViewBackgroundView.swift in Copy Source Code Files */ = {isa = PBXBuildFile; fileRef = 4D2ADC5529C4F612003B367F /* ChangeMapViewBackgroundView.swift */; };
		75DD736829D35FF40010229D /* ChangeMapViewBackgroundView.SettingsView.swift in Copy Source Code Files */ = {isa = PBXBuildFile; fileRef = 4D2ADC5829C4F612003B367F /* ChangeMapViewBackgroundView.SettingsView.swift */; };
		75DD736929D35FF40010229D /* ChangeMapViewBackgroundView.Model.swift in Copy Source Code Files */ = {isa = PBXBuildFile; fileRef = 4D2ADC6129C5071C003B367F /* ChangeMapViewBackgroundView.Model.swift */; };
		75DD739529D38B1B0010229D /* NavigateRouteView.swift in Sources */ = {isa = PBXBuildFile; fileRef = 75DD739129D38B1B0010229D /* NavigateRouteView.swift */; };
		75DD739929D38B420010229D /* NavigateRouteView.swift in Copy Source Code Files */ = {isa = PBXBuildFile; fileRef = 75DD739129D38B1B0010229D /* NavigateRouteView.swift */; };
		883C121529C9136600062FF9 /* DownloadPreplannedMapAreaView.MapPicker.swift in Sources */ = {isa = PBXBuildFile; fileRef = 883C121429C9136600062FF9 /* DownloadPreplannedMapAreaView.MapPicker.swift */; };
		883C121729C914E100062FF9 /* DownloadPreplannedMapAreaView.MapPicker.swift in Copy Source Code Files */ = {isa = PBXBuildFile; fileRef = 883C121429C9136600062FF9 /* DownloadPreplannedMapAreaView.MapPicker.swift */; };
		883C121829C914E100062FF9 /* DownloadPreplannedMapAreaView.Model.swift in Copy Source Code Files */ = {isa = PBXBuildFile; fileRef = E0D04FF128A5390000747989 /* DownloadPreplannedMapAreaView.Model.swift */; };
		883C121929C914E100062FF9 /* DownloadPreplannedMapAreaView.swift in Copy Source Code Files */ = {isa = PBXBuildFile; fileRef = E070A0A2286F3B6000F2B606 /* DownloadPreplannedMapAreaView.swift */; };
		88F93CC129C3D59D0006B28E /* SketchOnMapView.swift in Sources */ = {isa = PBXBuildFile; fileRef = 88F93CC029C3D59C0006B28E /* SketchOnMapView.swift */; };
		88F93CC229C4D3480006B28E /* SketchOnMapView.swift in Copy Source Code Files */ = {isa = PBXBuildFile; fileRef = 88F93CC029C3D59C0006B28E /* SketchOnMapView.swift */; };
		D734FA0C2A183A5B00246D7E /* SetMaxExtentView.swift in Sources */ = {isa = PBXBuildFile; fileRef = D734FA092A183A5B00246D7E /* SetMaxExtentView.swift */; };
		D744FD172A2112D90084A66C /* CreateConvexHullAroundPointsView.swift in Sources */ = {isa = PBXBuildFile; fileRef = D744FD162A2112D90084A66C /* CreateConvexHullAroundPointsView.swift */; };
		D744FD182A2113C70084A66C /* CreateConvexHullAroundPointsView.swift in Copy Source Code Files */ = {isa = PBXBuildFile; fileRef = D744FD162A2112D90084A66C /* CreateConvexHullAroundPointsView.swift */; };
		D75362D22A1E886700D83028 /* ApplyUniqueValueRendererView.swift in Sources */ = {isa = PBXBuildFile; fileRef = D75362D12A1E886700D83028 /* ApplyUniqueValueRendererView.swift */; };
		D75362D32A1E8C8800D83028 /* ApplyUniqueValueRendererView.swift in Copy Source Code Files */ = {isa = PBXBuildFile; fileRef = D75362D12A1E886700D83028 /* ApplyUniqueValueRendererView.swift */; };
<<<<<<< HEAD
		D78666AD2A2161F100C60110 /* FindNearestVertexView.swift in Sources */ = {isa = PBXBuildFile; fileRef = D78666AC2A2161F100C60110 /* FindNearestVertexView.swift */; };
		D78666AE2A21629200C60110 /* FindNearestVertexView.swift in Copy Source Code Files */ = {isa = PBXBuildFile; fileRef = D78666AC2A2161F100C60110 /* FindNearestVertexView.swift */; };
=======
		D754E3232A1D66820006C5F1 /* StylePointWithPictureMarkerSymbolsView.swift in Sources */ = {isa = PBXBuildFile; fileRef = D754E3222A1D66820006C5F1 /* StylePointWithPictureMarkerSymbolsView.swift */; };
		D754E3242A1D66C20006C5F1 /* StylePointWithPictureMarkerSymbolsView.swift in Copy Source Code Files */ = {isa = PBXBuildFile; fileRef = D754E3222A1D66820006C5F1 /* StylePointWithPictureMarkerSymbolsView.swift */; };
		D7E440D72A1ECE7D005D74DE /* CreateBuffersAroundPointsView.swift in Sources */ = {isa = PBXBuildFile; fileRef = D7E440D62A1ECE7D005D74DE /* CreateBuffersAroundPointsView.swift */; };
		D7E440D82A1ECEB3005D74DE /* CreateBuffersAroundPointsView.swift in Copy Source Code Files */ = {isa = PBXBuildFile; fileRef = D7E440D62A1ECE7D005D74DE /* CreateBuffersAroundPointsView.swift */; };
		D7E557682A1D768800B9FB09 /* AddWMSLayerView.swift in Sources */ = {isa = PBXBuildFile; fileRef = D7E557672A1D768800B9FB09 /* AddWMSLayerView.swift */; };
>>>>>>> 008e246e
		D7E9EF292A1D2219000C4865 /* SetMinAndMaxScaleView.swift in Copy Source Code Files */ = {isa = PBXBuildFile; fileRef = D7EAF3592A1C023800D822C4 /* SetMinAndMaxScaleView.swift */; };
		D7E9EF2A2A1D29F2000C4865 /* SetMaxExtentView.swift in Copy Source Code Files */ = {isa = PBXBuildFile; fileRef = D734FA092A183A5B00246D7E /* SetMaxExtentView.swift */; };
		D7EAF35A2A1C023800D822C4 /* SetMinAndMaxScaleView.swift in Sources */ = {isa = PBXBuildFile; fileRef = D7EAF3592A1C023800D822C4 /* SetMinAndMaxScaleView.swift */; };
		D7F2784C2A1D76F5002E4567 /* AddWMSLayerView.swift in Copy Source Code Files */ = {isa = PBXBuildFile; fileRef = D7E557672A1D768800B9FB09 /* AddWMSLayerView.swift */; };
		E000E7602869E33D005D87C5 /* ClipGeometryView.swift in Sources */ = {isa = PBXBuildFile; fileRef = E000E75F2869E33D005D87C5 /* ClipGeometryView.swift */; };
		E000E763286A0B18005D87C5 /* CutGeometryView.swift in Sources */ = {isa = PBXBuildFile; fileRef = E000E762286A0B18005D87C5 /* CutGeometryView.swift */; };
		E004A6C128414332002A1FE6 /* SetViewpointRotationView.swift in Sources */ = {isa = PBXBuildFile; fileRef = E004A6BD28414332002A1FE6 /* SetViewpointRotationView.swift */; };
		E004A6DC28465C70002A1FE6 /* DisplaySceneView.swift in Sources */ = {isa = PBXBuildFile; fileRef = E004A6D828465C70002A1FE6 /* DisplaySceneView.swift */; };
		E004A6E028466279002A1FE6 /* ShowCalloutView.swift in Sources */ = {isa = PBXBuildFile; fileRef = E004A6DF28466279002A1FE6 /* ShowCalloutView.swift */; };
		E004A6E62846A61F002A1FE6 /* StyleGraphicsWithSymbolsView.swift in Sources */ = {isa = PBXBuildFile; fileRef = E004A6E52846A61F002A1FE6 /* StyleGraphicsWithSymbolsView.swift */; };
		E004A6E928493BCE002A1FE6 /* ShowDeviceLocationView.swift in Sources */ = {isa = PBXBuildFile; fileRef = E004A6E828493BCE002A1FE6 /* ShowDeviceLocationView.swift */; };
		E004A6ED2849556E002A1FE6 /* CreatePlanarAndGeodeticBuffersView.swift in Sources */ = {isa = PBXBuildFile; fileRef = E004A6EC2849556E002A1FE6 /* CreatePlanarAndGeodeticBuffersView.swift */; };
		E004A6F0284E4B9B002A1FE6 /* DownloadVectorTilesToLocalCacheView.swift in Sources */ = {isa = PBXBuildFile; fileRef = E004A6EF284E4B9B002A1FE6 /* DownloadVectorTilesToLocalCacheView.swift */; };
		E004A6F3284E4FEB002A1FE6 /* ShowResultOfSpatialOperationsView.swift in Sources */ = {isa = PBXBuildFile; fileRef = E004A6F2284E4FEB002A1FE6 /* ShowResultOfSpatialOperationsView.swift */; };
		E004A6F6284FA42A002A1FE6 /* SelectFeaturesInFeatureLayerView.swift in Sources */ = {isa = PBXBuildFile; fileRef = E004A6F5284FA42A002A1FE6 /* SelectFeaturesInFeatureLayerView.swift */; };
		E0082217287755AC002AD138 /* View+Sheet.swift in Sources */ = {isa = PBXBuildFile; fileRef = E0082216287755AC002AD138 /* View+Sheet.swift */; };
		E03CB0692888944D002B27D9 /* GenerateOfflineMapView.swift in Copy Source Code Files */ = {isa = PBXBuildFile; fileRef = E088E1732863B5F800413100 /* GenerateOfflineMapView.swift */; };
		E03CB06A288894C4002B27D9 /* FindRouteView.swift in Copy Source Code Files */ = {isa = PBXBuildFile; fileRef = E066DD34285CF3B3004D3D5B /* FindRouteView.swift */; };
		E03CB06B2889879D002B27D9 /* DownloadVectorTilesToLocalCacheView.swift in Copy Source Code Files */ = {isa = PBXBuildFile; fileRef = E004A6EF284E4B9B002A1FE6 /* DownloadVectorTilesToLocalCacheView.swift */; };
		E041ABC0287CA9F00056009B /* WebView.swift in Sources */ = {isa = PBXBuildFile; fileRef = E041ABBF287CA9F00056009B /* WebView.swift */; };
		E041ABD7287DB04D0056009B /* SampleInfoView.swift in Sources */ = {isa = PBXBuildFile; fileRef = E041ABD6287DB04D0056009B /* SampleInfoView.swift */; };
		E041AC1A287F54580056009B /* highlight.min.js in Resources */ = {isa = PBXBuildFile; fileRef = E041AC15287F54580056009B /* highlight.min.js */; };
		E041AC1E288076A60056009B /* info.css in Resources */ = {isa = PBXBuildFile; fileRef = E041AC1D288076A60056009B /* info.css */; };
		E041AC20288077B90056009B /* xcode.css in Resources */ = {isa = PBXBuildFile; fileRef = E041AC1F288077B90056009B /* xcode.css */; };
		E066DD35285CF3B3004D3D5B /* FindRouteView.swift in Sources */ = {isa = PBXBuildFile; fileRef = E066DD34285CF3B3004D3D5B /* FindRouteView.swift */; };
		E066DD382860AB28004D3D5B /* StyleGraphicsWithRendererView.swift in Sources */ = {isa = PBXBuildFile; fileRef = E066DD372860AB28004D3D5B /* StyleGraphicsWithRendererView.swift */; };
		E066DD3B2860CA08004D3D5B /* ShowResultOfSpatialRelationshipsView.swift in Sources */ = {isa = PBXBuildFile; fileRef = E066DD3A2860CA08004D3D5B /* ShowResultOfSpatialRelationshipsView.swift */; };
		E066DD4028610F55004D3D5B /* AddSceneLayerFromServiceView.swift in Sources */ = {isa = PBXBuildFile; fileRef = E066DD3F28610F55004D3D5B /* AddSceneLayerFromServiceView.swift */; };
		E070A0A3286F3B6000F2B606 /* DownloadPreplannedMapAreaView.swift in Sources */ = {isa = PBXBuildFile; fileRef = E070A0A2286F3B6000F2B606 /* DownloadPreplannedMapAreaView.swift */; };
		E088E1572862579D00413100 /* SetSurfacePlacementModeView.swift in Sources */ = {isa = PBXBuildFile; fileRef = E088E1562862579D00413100 /* SetSurfacePlacementModeView.swift */; };
		E088E1742863B5F800413100 /* GenerateOfflineMapView.swift in Sources */ = {isa = PBXBuildFile; fileRef = E088E1732863B5F800413100 /* GenerateOfflineMapView.swift */; };
		E08953F12891899600E077CF /* EnvironmentValues+SampleInfoVisibility.swift in Sources */ = {isa = PBXBuildFile; fileRef = E08953F02891899600E077CF /* EnvironmentValues+SampleInfoVisibility.swift */; };
		E0A1AEE328874590003C797D /* AddFeatureLayersView.swift in Copy Source Code Files */ = {isa = PBXBuildFile; fileRef = 00D4EF7F2863842100B9CC30 /* AddFeatureLayersView.swift */; };
		E0D04FF228A5390000747989 /* DownloadPreplannedMapAreaView.Model.swift in Sources */ = {isa = PBXBuildFile; fileRef = E0D04FF128A5390000747989 /* DownloadPreplannedMapAreaView.Model.swift */; };
		E0EA0B772866390E00C9621D /* ProjectGeometryView.swift in Sources */ = {isa = PBXBuildFile; fileRef = E0EA0B762866390E00C9621D /* ProjectGeometryView.swift */; };
		E0FE32E728747778002C6ACA /* BrowseBuildingFloorsView.swift in Sources */ = {isa = PBXBuildFile; fileRef = E0FE32E628747778002C6ACA /* BrowseBuildingFloorsView.swift */; };
		F111CCC1288B5D5600205358 /* DisplayMapFromMobileMapPackageView.swift in Sources */ = {isa = PBXBuildFile; fileRef = F111CCC0288B5D5600205358 /* DisplayMapFromMobileMapPackageView.swift */; };
		F111CCC4288B641900205358 /* Yellowstone.mmpk in Resources */ = {isa = PBXBuildFile; fileRef = F111CCC3288B641900205358 /* Yellowstone.mmpk */; settings = {ASSET_TAGS = (DisplayMapFromMobileMapPackage, ); }; };
		F1E71BF1289473760064C33F /* AddRasterFromFileView.swift in Sources */ = {isa = PBXBuildFile; fileRef = F1E71BF0289473760064C33F /* AddRasterFromFileView.swift */; };
		F1E71BFA28A479C70064C33F /* AddRasterFromFileView.swift in Copy Source Code Files */ = {isa = PBXBuildFile; fileRef = F1E71BF0289473760064C33F /* AddRasterFromFileView.swift */; };
/* End PBXBuildFile section */

/* Begin PBXBuildRule section */
		0074ABCC2817B8E60037244A /* PBXBuildRule */ = {
			isa = PBXBuildRule;
			compilerSpec = com.apple.compilers.proxy.script;
			filePatterns = "*.tache";
			fileType = pattern.proxy;
			inputFiles = (
				"$(SRCROOT)/Shared/Samples/",
			);
			isEditable = 1;
			name = "Generate Sample Initializers from Source Code Files";
			outputFiles = (
				"$(DERIVED_FILE_DIR)/$(INPUT_FILE_BASE)",
			);
			runOncePerArchitecture = 0;
			script = "xcrun --sdk macosx swift \"${SRCROOT}/Scripts/GenerateSampleViewSourceCode.swift\" \"${SCRIPT_INPUT_FILE_0}\" \"${INPUT_FILE_PATH}\" \"${SCRIPT_OUTPUT_FILE_0}\" \n";
		};
		0083586F27FE3BCF00192A15 /* PBXBuildRule */ = {
			isa = PBXBuildRule;
			compilerSpec = com.apple.compilers.proxy.script;
			filePatterns = "*.masque";
			fileType = pattern.proxy;
			inputFiles = (
				"$(SRCROOT)/.secrets",
			);
			isEditable = 1;
			name = "Generate Swift Code from Secrets";
			outputFiles = (
				"$(DERIVED_FILE_DIR)/$(INPUT_FILE_BASE)",
			);
			runOncePerArchitecture = 0;
			script = "\"${SRCROOT}/Scripts/masquerade\" -i \"${INPUT_FILE_PATH}\" -o \"${SCRIPT_OUTPUT_FILE_0}\" -s \"${SCRIPT_INPUT_FILE_0}\" -f\n";
		};
/* End PBXBuildRule section */

/* Begin PBXCopyFilesBuildPhase section */
		00144B5E280634840090DD5D /* Embed Frameworks */ = {
			isa = PBXCopyFilesBuildPhase;
			buildActionMask = 2147483647;
			dstPath = "";
			dstSubfolderSpec = 10;
			files = (
			);
			name = "Embed Frameworks";
			runOnlyForDeploymentPostprocessing = 0;
		};
		0039A4E82885C4E300592C86 /* Copy Source Code Files */ = {
			isa = PBXCopyFilesBuildPhase;
			buildActionMask = 2147483647;
			dstPath = "";
			dstSubfolderSpec = 7;
			files = (
<<<<<<< HEAD
				D78666AE2A21629200C60110 /* FindNearestVertexView.swift in Copy Source Code Files */,
=======
				D7E440D82A1ECEB3005D74DE /* CreateBuffersAroundPointsView.swift in Copy Source Code Files */,
				D744FD182A2113C70084A66C /* CreateConvexHullAroundPointsView.swift in Copy Source Code Files */,
				D754E3242A1D66C20006C5F1 /* StylePointWithPictureMarkerSymbolsView.swift in Copy Source Code Files */,
				D7F2784C2A1D76F5002E4567 /* AddWMSLayerView.swift in Copy Source Code Files */,
>>>>>>> 008e246e
				D75362D32A1E8C8800D83028 /* ApplyUniqueValueRendererView.swift in Copy Source Code Files */,
				D7E9EF2A2A1D29F2000C4865 /* SetMaxExtentView.swift in Copy Source Code Files */,
				D7E9EF292A1D2219000C4865 /* SetMinAndMaxScaleView.swift in Copy Source Code Files */,
				1C9B74DE29DB56860038B06F /* ChangeCameraControllerView.swift in Copy Source Code Files */,
				1C965C3929DB9176002F8536 /* ShowRealisticLightAndShadowsView.swift in Copy Source Code Files */,
				883C121729C914E100062FF9 /* DownloadPreplannedMapAreaView.MapPicker.swift in Copy Source Code Files */,
				883C121829C914E100062FF9 /* DownloadPreplannedMapAreaView.Model.swift in Copy Source Code Files */,
				883C121929C914E100062FF9 /* DownloadPreplannedMapAreaView.swift in Copy Source Code Files */,
				1C0C1C3D29D34DDD005C8B24 /* ChangeViewpointView.swift in Copy Source Code Files */,
				1C42E04A29D239D2004FC4BE /* ShowPopupView.swift in Copy Source Code Files */,
				108EC04229D25B55000F35D0 /* QueryFeatureTableView.swift in Copy Source Code Files */,
				88F93CC229C4D3480006B28E /* SketchOnMapView.swift in Copy Source Code Files */,
				0044289329C9234300160767 /* GetElevationAtPointOnSurfaceView.swift in Copy Source Code Files */,
				4D2ADC6A29C50D91003B367F /* AddDynamicEntityLayerView.Model.swift in Copy Source Code Files */,
				4D2ADC6B29C50D91003B367F /* AddDynamicEntityLayerView.SettingsView.swift in Copy Source Code Files */,
				4D2ADC4729C26D2C003B367F /* AddDynamicEntityLayerView.swift in Copy Source Code Files */,
				218F35C229C290BF00502022 /* AuthenticateWithOAuthView.swift in Copy Source Code Files */,
				0044CDE02995D4DD004618CE /* ShowDeviceLocationHistoryView.swift in Copy Source Code Files */,
				0042E24628E50EE4001F33D6 /* ShowViewshedFromPointInSceneView.swift in Copy Source Code Files */,
				0042E24728E50EE4001F33D6 /* ShowViewshedFromPointInSceneView.Model.swift in Copy Source Code Files */,
				0042E24828E50EE4001F33D6 /* ShowViewshedFromPointInSceneView.ViewshedSettingsView.swift in Copy Source Code Files */,
				006C835528B40682004AEB7F /* BrowseBuildingFloorsView.swift in Copy Source Code Files */,
				006C835628B40682004AEB7F /* DisplayMapFromMobileMapPackageView.swift in Copy Source Code Files */,
				F1E71BFA28A479C70064C33F /* AddRasterFromFileView.swift in Copy Source Code Files */,
				0039A4E92885C50300592C86 /* AddSceneLayerFromServiceView.swift in Copy Source Code Files */,
				75DD736729D35FF40010229D /* ChangeMapViewBackgroundView.swift in Copy Source Code Files */,
				75DD736829D35FF40010229D /* ChangeMapViewBackgroundView.SettingsView.swift in Copy Source Code Files */,
				75DD736929D35FF40010229D /* ChangeMapViewBackgroundView.Model.swift in Copy Source Code Files */,
				0039A4EA2885C50300592C86 /* ClipGeometryView.swift in Copy Source Code Files */,
				0039A4EB2885C50300592C86 /* CreatePlanarAndGeodeticBuffersView.swift in Copy Source Code Files */,
				0039A4EC2885C50300592C86 /* CutGeometryView.swift in Copy Source Code Files */,
				E0A1AEE328874590003C797D /* AddFeatureLayersView.swift in Copy Source Code Files */,
				0039A4ED2885C50300592C86 /* DisplayMapView.swift in Copy Source Code Files */,
				0039A4EE2885C50300592C86 /* DisplayOverviewMapView.swift in Copy Source Code Files */,
				0039A4EF2885C50300592C86 /* DisplaySceneView.swift in Copy Source Code Files */,
				E03CB06B2889879D002B27D9 /* DownloadVectorTilesToLocalCacheView.swift in Copy Source Code Files */,
				E03CB06A288894C4002B27D9 /* FindRouteView.swift in Copy Source Code Files */,
				E03CB0692888944D002B27D9 /* GenerateOfflineMapView.swift in Copy Source Code Files */,
				75DD739929D38B420010229D /* NavigateRouteView.swift in Copy Source Code Files */,
				0039A4F02885C50300592C86 /* ProjectGeometryView.swift in Copy Source Code Files */,
				0039A4F12885C50300592C86 /* SearchWithGeocodeView.swift in Copy Source Code Files */,
				0039A4F22885C50300592C86 /* SelectFeaturesInFeatureLayerView.swift in Copy Source Code Files */,
				0039A4F32885C50300592C86 /* SetBasemapView.swift in Copy Source Code Files */,
				0039A4F42885C50300592C86 /* SetSurfacePlacementModeView.swift in Copy Source Code Files */,
				0039A4F52885C50300592C86 /* SetViewpointRotationView.swift in Copy Source Code Files */,
				0039A4F62885C50300592C86 /* ShowCalloutView.swift in Copy Source Code Files */,
				0039A4F72885C50300592C86 /* ShowDeviceLocationView.swift in Copy Source Code Files */,
				0039A4F82885C50300592C86 /* ShowResultOfSpatialRelationshipsView.swift in Copy Source Code Files */,
				0039A4F92885C50300592C86 /* ShowResultOfSpatialOperationsView.swift in Copy Source Code Files */,
				0039A4FA2885C50300592C86 /* StyleGraphicsWithRendererView.swift in Copy Source Code Files */,
				0039A4FB2885C50300592C86 /* StyleGraphicsWithSymbolsView.swift in Copy Source Code Files */,
				7573E82129D6136C00BEED9C /* TraceUtilityNetworkView.Model.swift in Copy Source Code Files */,
				7573E82229D6136C00BEED9C /* TraceUtilityNetworkView.Enums.swift in Copy Source Code Files */,
				7573E82329D6136C00BEED9C /* TraceUtilityNetworkView.Views.swift in Copy Source Code Files */,
				7573E82429D6136C00BEED9C /* TraceUtilityNetworkView.swift in Copy Source Code Files */,
			);
			name = "Copy Source Code Files";
			runOnlyForDeploymentPostprocessing = 0;
		};
/* End PBXCopyFilesBuildPhase section */

/* Begin PBXFileReference section */
		000558092817C51E00224BC6 /* SampleDetailView.swift */ = {isa = PBXFileReference; lastKnownFileType = sourcecode.swift; path = SampleDetailView.swift; sourceTree = "<group>"; };
		0005580B28185C0600224BC6 /* SampleList.swift */ = {isa = PBXFileReference; lastKnownFileType = sourcecode.swift; path = SampleList.swift; sourceTree = "<group>"; };
		00181B452846AD7100654571 /* View+Alert.swift */ = {isa = PBXFileReference; lastKnownFileType = sourcecode.swift; path = "View+Alert.swift"; sourceTree = "<group>"; };
		001C6DD827FE585A00D472C2 /* AppSecrets.swift.masque */ = {isa = PBXFileReference; fileEncoding = 4; lastKnownFileType = text; path = AppSecrets.swift.masque; sourceTree = "<group>"; };
		003D7C342821EBCC009DDFD2 /* masquerade */ = {isa = PBXFileReference; lastKnownFileType = text; path = masquerade; sourceTree = "<group>"; };
		003D7C352821EBCC009DDFD2 /* GenerateSampleViewSourceCode.swift */ = {isa = PBXFileReference; lastKnownFileType = sourcecode.swift; path = GenerateSampleViewSourceCode.swift; sourceTree = "<group>"; };
		0042E24228E4BF8F001F33D6 /* ShowViewshedFromPointInSceneView.Model.swift */ = {isa = PBXFileReference; lastKnownFileType = sourcecode.swift; path = ShowViewshedFromPointInSceneView.Model.swift; sourceTree = "<group>"; };
		0042E24428E4F82B001F33D6 /* ShowViewshedFromPointInSceneView.ViewshedSettingsView.swift */ = {isa = PBXFileReference; lastKnownFileType = sourcecode.swift; path = ShowViewshedFromPointInSceneView.ViewshedSettingsView.swift; sourceTree = "<group>"; };
		0044289129C90C0B00160767 /* GetElevationAtPointOnSurfaceView.swift */ = {isa = PBXFileReference; lastKnownFileType = sourcecode.swift; path = GetElevationAtPointOnSurfaceView.swift; sourceTree = "<group>"; };
		0044CDDE2995C39E004618CE /* ShowDeviceLocationHistoryView.swift */ = {isa = PBXFileReference; lastKnownFileType = sourcecode.swift; path = ShowDeviceLocationHistoryView.swift; sourceTree = "<group>"; };
		004FE87029DF5D8700075217 /* Bristol */ = {isa = PBXFileReference; lastKnownFileType = folder; path = Bristol; sourceTree = "<group>"; };
		0074ABBE28174BCF0037244A /* DisplayMapView.swift */ = {isa = PBXFileReference; lastKnownFileType = sourcecode.swift; path = DisplayMapView.swift; sourceTree = "<group>"; };
		0074ABC128174F430037244A /* Sample.swift */ = {isa = PBXFileReference; fileEncoding = 4; lastKnownFileType = sourcecode.swift; path = Sample.swift; sourceTree = "<group>"; };
		0074ABCA2817B8DB0037244A /* SamplesApp+Samples.swift.tache */ = {isa = PBXFileReference; fileEncoding = 4; lastKnownFileType = text; path = "SamplesApp+Samples.swift.tache"; sourceTree = "<group>"; };
		0086F3FD28E3770900974721 /* ShowViewshedFromPointInSceneView.swift */ = {isa = PBXFileReference; fileEncoding = 4; lastKnownFileType = sourcecode.swift; path = ShowViewshedFromPointInSceneView.swift; sourceTree = "<group>"; };
		00ACF554293E6C6A0059B2A9 /* Samples.entitlements */ = {isa = PBXFileReference; lastKnownFileType = text.plist.entitlements; path = Samples.entitlements; sourceTree = "<group>"; };
		00B04272282EC59E0072E1B4 /* AboutView.swift */ = {isa = PBXFileReference; fileEncoding = 4; lastKnownFileType = sourcecode.swift; path = AboutView.swift; sourceTree = "<group>"; };
		00B042E5282EDC690072E1B4 /* SetBasemapView.swift */ = {isa = PBXFileReference; fileEncoding = 4; lastKnownFileType = sourcecode.swift; path = SetBasemapView.swift; sourceTree = "<group>"; };
		00B04FB4283EEBA80026C882 /* DisplayOverviewMapView.swift */ = {isa = PBXFileReference; lastKnownFileType = sourcecode.swift; path = DisplayOverviewMapView.swift; sourceTree = "<group>"; };
		00C94A0C28B53DE1004E42D9 /* raster-file */ = {isa = PBXFileReference; lastKnownFileType = folder; path = "raster-file"; sourceTree = "<group>"; };
		00CB9137284814A4005C2C5D /* SearchWithGeocodeView.swift */ = {isa = PBXFileReference; lastKnownFileType = sourcecode.swift; path = SearchWithGeocodeView.swift; sourceTree = "<group>"; };
		00CCB8A2285AAD7D00BBAB70 /* DowloadPortalItemData.swift */ = {isa = PBXFileReference; lastKnownFileType = sourcecode.swift; path = DowloadPortalItemData.swift; sourceTree = "<group>"; };
		00CCB8A4285BAF8700BBAB70 /* OnDemandResource.swift */ = {isa = PBXFileReference; lastKnownFileType = sourcecode.swift; path = OnDemandResource.swift; sourceTree = "<group>"; };
		00D4EF7F2863842100B9CC30 /* AddFeatureLayersView.swift */ = {isa = PBXFileReference; lastKnownFileType = sourcecode.swift; path = AddFeatureLayersView.swift; sourceTree = "<group>"; };
		00D4EF8228638BF100B9CC30 /* LA_Trails.geodatabase */ = {isa = PBXFileReference; lastKnownFileType = file; path = LA_Trails.geodatabase; sourceTree = "<group>"; };
		00D4EF8F28638BF100B9CC30 /* AuroraCO.gpkg */ = {isa = PBXFileReference; lastKnownFileType = file; path = AuroraCO.gpkg; sourceTree = "<group>"; };
		00D4EFB02863CE6300B9CC30 /* ScottishWildlifeTrust_reserves */ = {isa = PBXFileReference; lastKnownFileType = folder; path = ScottishWildlifeTrust_reserves; sourceTree = "<group>"; };
		00E5400C27F3CCA100CF66D5 /* SamplesApp.swift */ = {isa = PBXFileReference; lastKnownFileType = sourcecode.swift; path = SamplesApp.swift; sourceTree = "<group>"; };
		00E5400D27F3CCA100CF66D5 /* ContentView.swift */ = {isa = PBXFileReference; lastKnownFileType = sourcecode.swift; path = ContentView.swift; sourceTree = "<group>"; };
		00E5400E27F3CCA200CF66D5 /* Assets.xcassets */ = {isa = PBXFileReference; lastKnownFileType = folder.assetcatalog; path = Assets.xcassets; sourceTree = "<group>"; };
		00E5401327F3CCA200CF66D5 /* Samples.app */ = {isa = PBXFileReference; explicitFileType = wrapper.application; includeInIndex = 0; path = Samples.app; sourceTree = BUILT_PRODUCTS_DIR; };
		00E5402A27F775EA00CF66D5 /* Info.plist */ = {isa = PBXFileReference; lastKnownFileType = text.plist.xml; path = Info.plist; sourceTree = "<group>"; };
		108EC04029D25B2C000F35D0 /* QueryFeatureTableView.swift */ = {isa = PBXFileReference; fileEncoding = 4; lastKnownFileType = sourcecode.swift; path = QueryFeatureTableView.swift; sourceTree = "<group>"; };
		1C0C1C3429D34DAE005C8B24 /* ChangeViewpointView.swift */ = {isa = PBXFileReference; fileEncoding = 4; lastKnownFileType = sourcecode.swift; path = ChangeViewpointView.swift; sourceTree = "<group>"; };
		1C42E04329D2396B004FC4BE /* ShowPopupView.swift */ = {isa = PBXFileReference; fileEncoding = 4; lastKnownFileType = sourcecode.swift; path = ShowPopupView.swift; sourceTree = "<group>"; };
		1C9B74C529DB43580038B06F /* ShowRealisticLightAndShadowsView.swift */ = {isa = PBXFileReference; fileEncoding = 4; lastKnownFileType = sourcecode.swift; path = ShowRealisticLightAndShadowsView.swift; sourceTree = "<group>"; };
		1C9B74D529DB54560038B06F /* ChangeCameraControllerView.swift */ = {isa = PBXFileReference; fileEncoding = 4; lastKnownFileType = sourcecode.swift; path = ChangeCameraControllerView.swift; sourceTree = "<group>"; };
		218F35B329C28F4A00502022 /* AuthenticateWithOAuthView.swift */ = {isa = PBXFileReference; fileEncoding = 4; lastKnownFileType = sourcecode.swift; path = AuthenticateWithOAuthView.swift; sourceTree = "<group>"; };
		4D2ADC3F29C26D05003B367F /* AddDynamicEntityLayerView.swift */ = {isa = PBXFileReference; fileEncoding = 4; lastKnownFileType = sourcecode.swift; path = AddDynamicEntityLayerView.swift; sourceTree = "<group>"; };
		4D2ADC5529C4F612003B367F /* ChangeMapViewBackgroundView.swift */ = {isa = PBXFileReference; fileEncoding = 4; lastKnownFileType = sourcecode.swift; path = ChangeMapViewBackgroundView.swift; sourceTree = "<group>"; };
		4D2ADC5829C4F612003B367F /* ChangeMapViewBackgroundView.SettingsView.swift */ = {isa = PBXFileReference; fileEncoding = 4; lastKnownFileType = sourcecode.swift; path = ChangeMapViewBackgroundView.SettingsView.swift; sourceTree = "<group>"; };
		4D2ADC6129C5071C003B367F /* ChangeMapViewBackgroundView.Model.swift */ = {isa = PBXFileReference; lastKnownFileType = sourcecode.swift; path = ChangeMapViewBackgroundView.Model.swift; sourceTree = "<group>"; };
		4D2ADC6629C50BD6003B367F /* AddDynamicEntityLayerView.Model.swift */ = {isa = PBXFileReference; lastKnownFileType = sourcecode.swift; path = AddDynamicEntityLayerView.Model.swift; sourceTree = "<group>"; };
		4D2ADC6829C50C4C003B367F /* AddDynamicEntityLayerView.SettingsView.swift */ = {isa = PBXFileReference; lastKnownFileType = sourcecode.swift; path = AddDynamicEntityLayerView.SettingsView.swift; sourceTree = "<group>"; };
		7573E81329D6134C00BEED9C /* TraceUtilityNetworkView.Model.swift */ = {isa = PBXFileReference; fileEncoding = 4; lastKnownFileType = sourcecode.swift; path = TraceUtilityNetworkView.Model.swift; sourceTree = "<group>"; };
		7573E81529D6134C00BEED9C /* TraceUtilityNetworkView.Enums.swift */ = {isa = PBXFileReference; fileEncoding = 4; lastKnownFileType = sourcecode.swift; path = TraceUtilityNetworkView.Enums.swift; sourceTree = "<group>"; };
		7573E81729D6134C00BEED9C /* TraceUtilityNetworkView.Views.swift */ = {isa = PBXFileReference; fileEncoding = 4; lastKnownFileType = sourcecode.swift; path = TraceUtilityNetworkView.Views.swift; sourceTree = "<group>"; };
		7573E81829D6134C00BEED9C /* TraceUtilityNetworkView.swift */ = {isa = PBXFileReference; fileEncoding = 4; lastKnownFileType = sourcecode.swift; path = TraceUtilityNetworkView.swift; sourceTree = "<group>"; };
		75DD739129D38B1B0010229D /* NavigateRouteView.swift */ = {isa = PBXFileReference; fileEncoding = 4; lastKnownFileType = sourcecode.swift; path = NavigateRouteView.swift; sourceTree = "<group>"; };
		883C121429C9136600062FF9 /* DownloadPreplannedMapAreaView.MapPicker.swift */ = {isa = PBXFileReference; fileEncoding = 4; lastKnownFileType = sourcecode.swift; path = DownloadPreplannedMapAreaView.MapPicker.swift; sourceTree = "<group>"; };
		88F93CC029C3D59C0006B28E /* SketchOnMapView.swift */ = {isa = PBXFileReference; lastKnownFileType = sourcecode.swift; path = SketchOnMapView.swift; sourceTree = "<group>"; };
		D734FA092A183A5B00246D7E /* SetMaxExtentView.swift */ = {isa = PBXFileReference; fileEncoding = 4; lastKnownFileType = sourcecode.swift; path = SetMaxExtentView.swift; sourceTree = "<group>"; };
		D744FD162A2112D90084A66C /* CreateConvexHullAroundPointsView.swift */ = {isa = PBXFileReference; fileEncoding = 4; lastKnownFileType = sourcecode.swift; path = CreateConvexHullAroundPointsView.swift; sourceTree = "<group>"; };
		D75362D12A1E886700D83028 /* ApplyUniqueValueRendererView.swift */ = {isa = PBXFileReference; fileEncoding = 4; lastKnownFileType = sourcecode.swift; path = ApplyUniqueValueRendererView.swift; sourceTree = "<group>"; };
<<<<<<< HEAD
		D78666AC2A2161F100C60110 /* FindNearestVertexView.swift */ = {isa = PBXFileReference; fileEncoding = 4; lastKnownFileType = sourcecode.swift; path = FindNearestVertexView.swift; sourceTree = "<group>"; };
=======
		D754E3222A1D66820006C5F1 /* StylePointWithPictureMarkerSymbolsView.swift */ = {isa = PBXFileReference; fileEncoding = 4; lastKnownFileType = sourcecode.swift; path = StylePointWithPictureMarkerSymbolsView.swift; sourceTree = "<group>"; };
		D7E440D62A1ECE7D005D74DE /* CreateBuffersAroundPointsView.swift */ = {isa = PBXFileReference; fileEncoding = 4; lastKnownFileType = sourcecode.swift; path = CreateBuffersAroundPointsView.swift; sourceTree = "<group>"; };
		D7E557672A1D768800B9FB09 /* AddWMSLayerView.swift */ = {isa = PBXFileReference; fileEncoding = 4; lastKnownFileType = sourcecode.swift; path = AddWMSLayerView.swift; sourceTree = "<group>"; };
>>>>>>> 008e246e
		D7EAF3592A1C023800D822C4 /* SetMinAndMaxScaleView.swift */ = {isa = PBXFileReference; fileEncoding = 4; lastKnownFileType = sourcecode.swift; path = SetMinAndMaxScaleView.swift; sourceTree = "<group>"; };
		E000E75F2869E33D005D87C5 /* ClipGeometryView.swift */ = {isa = PBXFileReference; lastKnownFileType = sourcecode.swift; path = ClipGeometryView.swift; sourceTree = "<group>"; };
		E000E762286A0B18005D87C5 /* CutGeometryView.swift */ = {isa = PBXFileReference; lastKnownFileType = sourcecode.swift; path = CutGeometryView.swift; sourceTree = "<group>"; };
		E004A6BD28414332002A1FE6 /* SetViewpointRotationView.swift */ = {isa = PBXFileReference; fileEncoding = 4; lastKnownFileType = sourcecode.swift; path = SetViewpointRotationView.swift; sourceTree = "<group>"; };
		E004A6D828465C70002A1FE6 /* DisplaySceneView.swift */ = {isa = PBXFileReference; fileEncoding = 4; lastKnownFileType = sourcecode.swift; path = DisplaySceneView.swift; sourceTree = "<group>"; };
		E004A6DF28466279002A1FE6 /* ShowCalloutView.swift */ = {isa = PBXFileReference; lastKnownFileType = sourcecode.swift; path = ShowCalloutView.swift; sourceTree = "<group>"; };
		E004A6E52846A61F002A1FE6 /* StyleGraphicsWithSymbolsView.swift */ = {isa = PBXFileReference; lastKnownFileType = sourcecode.swift; path = StyleGraphicsWithSymbolsView.swift; sourceTree = "<group>"; };
		E004A6E828493BCE002A1FE6 /* ShowDeviceLocationView.swift */ = {isa = PBXFileReference; lastKnownFileType = sourcecode.swift; path = ShowDeviceLocationView.swift; sourceTree = "<group>"; };
		E004A6EC2849556E002A1FE6 /* CreatePlanarAndGeodeticBuffersView.swift */ = {isa = PBXFileReference; lastKnownFileType = sourcecode.swift; path = CreatePlanarAndGeodeticBuffersView.swift; sourceTree = "<group>"; };
		E004A6EF284E4B9B002A1FE6 /* DownloadVectorTilesToLocalCacheView.swift */ = {isa = PBXFileReference; lastKnownFileType = sourcecode.swift; path = DownloadVectorTilesToLocalCacheView.swift; sourceTree = "<group>"; };
		E004A6F2284E4FEB002A1FE6 /* ShowResultOfSpatialOperationsView.swift */ = {isa = PBXFileReference; lastKnownFileType = sourcecode.swift; path = ShowResultOfSpatialOperationsView.swift; sourceTree = "<group>"; };
		E004A6F5284FA42A002A1FE6 /* SelectFeaturesInFeatureLayerView.swift */ = {isa = PBXFileReference; lastKnownFileType = sourcecode.swift; path = SelectFeaturesInFeatureLayerView.swift; sourceTree = "<group>"; };
		E0082216287755AC002AD138 /* View+Sheet.swift */ = {isa = PBXFileReference; lastKnownFileType = sourcecode.swift; path = "View+Sheet.swift"; sourceTree = "<group>"; };
		E041ABBF287CA9F00056009B /* WebView.swift */ = {isa = PBXFileReference; lastKnownFileType = sourcecode.swift; path = WebView.swift; sourceTree = "<group>"; };
		E041ABD6287DB04D0056009B /* SampleInfoView.swift */ = {isa = PBXFileReference; lastKnownFileType = sourcecode.swift; path = SampleInfoView.swift; sourceTree = "<group>"; };
		E041AC15287F54580056009B /* highlight.min.js */ = {isa = PBXFileReference; fileEncoding = 4; lastKnownFileType = sourcecode.javascript; path = highlight.min.js; sourceTree = "<group>"; };
		E041AC1D288076A60056009B /* info.css */ = {isa = PBXFileReference; fileEncoding = 4; lastKnownFileType = text.css; path = info.css; sourceTree = "<group>"; };
		E041AC1F288077B90056009B /* xcode.css */ = {isa = PBXFileReference; fileEncoding = 4; lastKnownFileType = text.css; path = xcode.css; sourceTree = "<group>"; };
		E066DD34285CF3B3004D3D5B /* FindRouteView.swift */ = {isa = PBXFileReference; lastKnownFileType = sourcecode.swift; path = FindRouteView.swift; sourceTree = "<group>"; };
		E066DD372860AB28004D3D5B /* StyleGraphicsWithRendererView.swift */ = {isa = PBXFileReference; lastKnownFileType = sourcecode.swift; path = StyleGraphicsWithRendererView.swift; sourceTree = "<group>"; };
		E066DD3A2860CA08004D3D5B /* ShowResultOfSpatialRelationshipsView.swift */ = {isa = PBXFileReference; lastKnownFileType = sourcecode.swift; path = ShowResultOfSpatialRelationshipsView.swift; sourceTree = "<group>"; };
		E066DD3F28610F55004D3D5B /* AddSceneLayerFromServiceView.swift */ = {isa = PBXFileReference; lastKnownFileType = sourcecode.swift; path = AddSceneLayerFromServiceView.swift; sourceTree = "<group>"; };
		E070A0A2286F3B6000F2B606 /* DownloadPreplannedMapAreaView.swift */ = {isa = PBXFileReference; lastKnownFileType = sourcecode.swift; path = DownloadPreplannedMapAreaView.swift; sourceTree = "<group>"; };
		E088E1562862579D00413100 /* SetSurfacePlacementModeView.swift */ = {isa = PBXFileReference; lastKnownFileType = sourcecode.swift; path = SetSurfacePlacementModeView.swift; sourceTree = "<group>"; };
		E088E1732863B5F800413100 /* GenerateOfflineMapView.swift */ = {isa = PBXFileReference; lastKnownFileType = sourcecode.swift; path = GenerateOfflineMapView.swift; sourceTree = "<group>"; };
		E08953F02891899600E077CF /* EnvironmentValues+SampleInfoVisibility.swift */ = {isa = PBXFileReference; lastKnownFileType = sourcecode.swift; path = "EnvironmentValues+SampleInfoVisibility.swift"; sourceTree = "<group>"; };
		E0D04FF128A5390000747989 /* DownloadPreplannedMapAreaView.Model.swift */ = {isa = PBXFileReference; lastKnownFileType = sourcecode.swift; path = DownloadPreplannedMapAreaView.Model.swift; sourceTree = "<group>"; };
		E0EA0B762866390E00C9621D /* ProjectGeometryView.swift */ = {isa = PBXFileReference; lastKnownFileType = sourcecode.swift; path = ProjectGeometryView.swift; sourceTree = "<group>"; };
		E0FE32E628747778002C6ACA /* BrowseBuildingFloorsView.swift */ = {isa = PBXFileReference; lastKnownFileType = sourcecode.swift; path = BrowseBuildingFloorsView.swift; sourceTree = "<group>"; };
		F111CCC0288B5D5600205358 /* DisplayMapFromMobileMapPackageView.swift */ = {isa = PBXFileReference; lastKnownFileType = sourcecode.swift; path = DisplayMapFromMobileMapPackageView.swift; sourceTree = "<group>"; };
		F111CCC3288B641900205358 /* Yellowstone.mmpk */ = {isa = PBXFileReference; lastKnownFileType = file; path = Yellowstone.mmpk; sourceTree = "<group>"; };
		F1E71BF0289473760064C33F /* AddRasterFromFileView.swift */ = {isa = PBXFileReference; lastKnownFileType = sourcecode.swift; path = AddRasterFromFileView.swift; sourceTree = "<group>"; };
/* End PBXFileReference section */

/* Begin PBXFrameworksBuildPhase section */
		00E5401027F3CCA200CF66D5 /* Frameworks */ = {
			isa = PBXFrameworksBuildPhase;
			buildActionMask = 2147483647;
			files = (
				00C43AED2947DC350099AE34 /* ArcGISToolkit in Frameworks */,
			);
			runOnlyForDeploymentPostprocessing = 0;
		};
/* End PBXFrameworksBuildPhase section */

/* Begin PBXGroup section */
		0005580D281872BE00224BC6 /* Views */ = {
			isa = PBXGroup;
			children = (
				00B04272282EC59E0072E1B4 /* AboutView.swift */,
				00E5400D27F3CCA100CF66D5 /* ContentView.swift */,
				000558092817C51E00224BC6 /* SampleDetailView.swift */,
				E041ABD6287DB04D0056009B /* SampleInfoView.swift */,
				0005580B28185C0600224BC6 /* SampleList.swift */,
				E041ABBF287CA9F00056009B /* WebView.swift */,
			);
			path = Views;
			sourceTree = "<group>";
		};
		00181B442846AD3900654571 /* Extensions */ = {
			isa = PBXGroup;
			children = (
				E08953F02891899600E077CF /* EnvironmentValues+SampleInfoVisibility.swift */,
				00181B452846AD7100654571 /* View+Alert.swift */,
				E0082216287755AC002AD138 /* View+Sheet.swift */,
			);
			path = Extensions;
			sourceTree = "<group>";
		};
		0023DE5029D648FA0098243A /* macOS */ = {
			isa = PBXGroup;
			children = (
				00ACF554293E6C6A0059B2A9 /* Samples.entitlements */,
			);
			path = macOS;
			sourceTree = "<group>";
		};
		003D7C332821EBCC009DDFD2 /* Scripts */ = {
			isa = PBXGroup;
			children = (
				00CCB8A2285AAD7D00BBAB70 /* DowloadPortalItemData.swift */,
				003D7C352821EBCC009DDFD2 /* GenerateSampleViewSourceCode.swift */,
				003D7C342821EBCC009DDFD2 /* masquerade */,
			);
			path = Scripts;
			sourceTree = "<group>";
		};
		0044288C29C90BD500160767 /* Get elevation at point on surface */ = {
			isa = PBXGroup;
			children = (
				0044289129C90C0B00160767 /* GetElevationAtPointOnSurfaceView.swift */,
			);
			path = "Get elevation at point on surface";
			sourceTree = "<group>";
		};
		0044CDD72995C352004618CE /* Show device location history */ = {
			isa = PBXGroup;
			children = (
				0044CDDE2995C39E004618CE /* ShowDeviceLocationHistoryView.swift */,
			);
			path = "Show device location history";
			sourceTree = "<group>";
		};
		0074ABAF281742420037244A /* Supporting Files */ = {
			isa = PBXGroup;
			children = (
				00181B442846AD3900654571 /* Extensions */,
				0074ABC028174F430037244A /* Models */,
				0005580D281872BE00224BC6 /* Views */,
				E041ABC3287CAFEB0056009B /* Web */,
			);
			path = "Supporting Files";
			sourceTree = "<group>";
		};
		0074ABB228174B830037244A /* Samples */ = {
			isa = PBXGroup;
			children = (
				4D2ADC3E29C26D05003B367F /* Add dynamic entity layer */,
				00D4EF7E2863840D00B9CC30 /* Add feature layers */,
				F19A316128906F0D003B7EF9 /* Add raster from file */,
				E066DD3E28610F3F004D3D5B /* Add scene layer from service */,
				D7E557602A1D743100B9FB09 /* Add WMS layer */,
				D75362CC2A1E862B00D83028 /* Apply unique value renderer */,
				218F35B229C28F4A00502022 /* Authenticate with OAuth */,
				E0FE32E528747762002C6ACA /* Browse building floors */,
				1C9B74D229DB54560038B06F /* Change camera controller */,
				4D2ADC5329C4F612003B367F /* Change map view background */,
				1C0C1C3229D34DAE005C8B24 /* Change viewpoint */,
				E000E75E2869E325005D87C5 /* Clip geometry */,
				D7E440D12A1ECBC2005D74DE /* Create buffers around points */,
				D744FD132A2112360084A66C /* Create convex hull around points */,
				E004A6EB28495538002A1FE6 /* Create planar and geodetic buffers */,
				E000E761286A0B07005D87C5 /* Cut geometry */,
				0074ABB328174B830037244A /* Display map */,
				F111CCBD288B548400205358 /* Display map from mobile map package */,
				00B04FB3283EEB830026C882 /* Display overview map */,
				E004A6D528465C70002A1FE6 /* Display scene */,
				E070A0A1286F3B3400F2B606 /* Download preplanned map area */,
				E004A6EE284E4B7A002A1FE6 /* Download vector tiles to local cache */,
				D78666A92A21616D00C60110 /* Find nearest vertex */,
				E066DD33285CF3A0004D3D5B /* Find route */,
				E088E1722863B5E600413100 /* Generate offline map */,
				0044288C29C90BD500160767 /* Get elevation at point on surface */,
				75DD739029D38B1B0010229D /* Navigate route */,
				E0EA0B75286638FD00C9621D /* Project geometry */,
				108EC03F29D25AE1000F35D0 /* Query feature table */,
				00CB913628481475005C2C5D /* Search with geocode */,
				E004A6F4284FA3C5002A1FE6 /* Select features in feature layer */,
				00B042E3282EDC690072E1B4 /* Set basemap */,
				D734FA072A183A5A00246D7E /* Set max extent */,
				D7EAF34F2A1C011000D822C4 /* Set min and max scale */,
				E088E1552862578800413100 /* Set surface placement mode */,
				E004A6B928414332002A1FE6 /* Set viewpoint rotation */,
				E004A6DE2846626A002A1FE6 /* Show callout */,
				E004A6E728493BBB002A1FE6 /* Show device location */,
				0044CDD72995C352004618CE /* Show device location history */,
				1C42E04129D2396B004FC4BE /* Show popup */,
				1C9B74C429DB43580038B06F /* Show realistic light and shadows */,
				E004A6F1284E4F80002A1FE6 /* Show result of spatial operations */,
				E066DD392860C9EE004D3D5B /* Show result of spatial relationships */,
				0086F3FC28E3770900974721 /* Show viewshed from point in scene */,
				88F93CBE29C3D4E30006B28E /* Sketch on map */,
				E066DD362860AB0B004D3D5B /* Style graphics with renderer */,
				E004A6E42846A609002A1FE6 /* Style graphics with symbols */,
				D754E31D2A1D661D0006C5F1 /* Style point with picture marker symbols */,
				7573E81229D6134C00BEED9C /* Trace utility network */,
			);
			path = Samples;
			sourceTree = "<group>";
		};
		0074ABB328174B830037244A /* Display map */ = {
			isa = PBXGroup;
			children = (
				0074ABBE28174BCF0037244A /* DisplayMapView.swift */,
			);
			path = "Display map";
			sourceTree = "<group>";
		};
		0074ABC028174F430037244A /* Models */ = {
			isa = PBXGroup;
			children = (
				00CCB8A4285BAF8700BBAB70 /* OnDemandResource.swift */,
				0074ABC128174F430037244A /* Sample.swift */,
			);
			path = Models;
			sourceTree = "<group>";
		};
		0086F3FC28E3770900974721 /* Show viewshed from point in scene */ = {
			isa = PBXGroup;
			children = (
				0042E24228E4BF8F001F33D6 /* ShowViewshedFromPointInSceneView.Model.swift */,
				0086F3FD28E3770900974721 /* ShowViewshedFromPointInSceneView.swift */,
				0042E24428E4F82B001F33D6 /* ShowViewshedFromPointInSceneView.ViewshedSettingsView.swift */,
			);
			path = "Show viewshed from point in scene";
			sourceTree = "<group>";
		};
		00966EE62811F64D009D3DD7 /* iOS */ = {
			isa = PBXGroup;
			children = (
				00E5402A27F775EA00CF66D5 /* Info.plist */,
			);
			path = iOS;
			sourceTree = "<group>";
		};
		00B042E3282EDC690072E1B4 /* Set basemap */ = {
			isa = PBXGroup;
			children = (
				00B042E5282EDC690072E1B4 /* SetBasemapView.swift */,
			);
			path = "Set basemap";
			sourceTree = "<group>";
		};
		00B04FB3283EEB830026C882 /* Display overview map */ = {
			isa = PBXGroup;
			children = (
				00B04FB4283EEBA80026C882 /* DisplayOverviewMapView.swift */,
			);
			path = "Display overview map";
			sourceTree = "<group>";
		};
		00C94A0228B53DCC004E42D9 /* 7c4c679ab06a4df19dc497f577f111bd */ = {
			isa = PBXGroup;
			children = (
				00C94A0C28B53DE1004E42D9 /* raster-file */,
			);
			path = 7c4c679ab06a4df19dc497f577f111bd;
			sourceTree = "<group>";
		};
		00CB913628481475005C2C5D /* Search with geocode */ = {
			isa = PBXGroup;
			children = (
				00CB9137284814A4005C2C5D /* SearchWithGeocodeView.swift */,
			);
			path = "Search with geocode";
			sourceTree = "<group>";
		};
		00CCB8A6285D059300BBAB70 /* Portal Data */ = {
			isa = PBXGroup;
			children = (
				1C965C4629DBA879002F8536 /* 681d6f7694644709a7c830ec57a2d72b */,
				00D4EF8128638BF100B9CC30 /* cb1b20748a9f4d128dad8a87244e3e37 */,
				00C94A0228B53DCC004E42D9 /* 7c4c679ab06a4df19dc497f577f111bd */,
				00D4EF8328638BF100B9CC30 /* 15a7cbd3af1e47cfa5d2c6b93dc44fc2 */,
				00D4EF8E28638BF100B9CC30 /* 68ec42517cdd439e81b036210483e8e7 */,
				F111CCC2288B63DB00205358 /* e1f3a7254cb845b09450f54937c16061 */,
			);
			path = "Portal Data";
			sourceTree = SOURCE_ROOT;
		};
		00D4EF7E2863840D00B9CC30 /* Add feature layers */ = {
			isa = PBXGroup;
			children = (
				00D4EF7F2863842100B9CC30 /* AddFeatureLayersView.swift */,
			);
			path = "Add feature layers";
			sourceTree = "<group>";
		};
		00D4EF8128638BF100B9CC30 /* cb1b20748a9f4d128dad8a87244e3e37 */ = {
			isa = PBXGroup;
			children = (
				00D4EF8228638BF100B9CC30 /* LA_Trails.geodatabase */,
			);
			path = cb1b20748a9f4d128dad8a87244e3e37;
			sourceTree = "<group>";
		};
		00D4EF8328638BF100B9CC30 /* 15a7cbd3af1e47cfa5d2c6b93dc44fc2 */ = {
			isa = PBXGroup;
			children = (
				00D4EFB02863CE6300B9CC30 /* ScottishWildlifeTrust_reserves */,
			);
			path = 15a7cbd3af1e47cfa5d2c6b93dc44fc2;
			sourceTree = "<group>";
		};
		00D4EF8E28638BF100B9CC30 /* 68ec42517cdd439e81b036210483e8e7 */ = {
			isa = PBXGroup;
			children = (
				00D4EF8F28638BF100B9CC30 /* AuroraCO.gpkg */,
			);
			path = 68ec42517cdd439e81b036210483e8e7;
			sourceTree = "<group>";
		};
		00E5400627F3CCA100CF66D5 = {
			isa = PBXGroup;
			children = (
				00966EE62811F64D009D3DD7 /* iOS */,
				0023DE5029D648FA0098243A /* macOS */,
				00CCB8A6285D059300BBAB70 /* Portal Data */,
				00E5401427F3CCA200CF66D5 /* Products */,
				003D7C332821EBCC009DDFD2 /* Scripts */,
				00E5400B27F3CCA100CF66D5 /* Shared */,
			);
			sourceTree = "<group>";
		};
		00E5400B27F3CCA100CF66D5 /* Shared */ = {
			isa = PBXGroup;
			children = (
				0074ABAF281742420037244A /* Supporting Files */,
				0074ABB228174B830037244A /* Samples */,
				00E5400C27F3CCA100CF66D5 /* SamplesApp.swift */,
				00E5400E27F3CCA200CF66D5 /* Assets.xcassets */,
				001C6DD827FE585A00D472C2 /* AppSecrets.swift.masque */,
				0074ABCA2817B8DB0037244A /* SamplesApp+Samples.swift.tache */,
			);
			path = Shared;
			sourceTree = "<group>";
		};
		00E5401427F3CCA200CF66D5 /* Products */ = {
			isa = PBXGroup;
			children = (
				00E5401327F3CCA200CF66D5 /* Samples.app */,
			);
			name = Products;
			sourceTree = "<group>";
		};
		108EC03F29D25AE1000F35D0 /* Query feature table */ = {
			isa = PBXGroup;
			children = (
				108EC04029D25B2C000F35D0 /* QueryFeatureTableView.swift */,
			);
			path = "Query feature table";
			sourceTree = "<group>";
		};
		1C0C1C3229D34DAE005C8B24 /* Change viewpoint */ = {
			isa = PBXGroup;
			children = (
				1C0C1C3429D34DAE005C8B24 /* ChangeViewpointView.swift */,
			);
			path = "Change viewpoint";
			sourceTree = "<group>";
		};
		1C42E04129D2396B004FC4BE /* Show popup */ = {
			isa = PBXGroup;
			children = (
				1C42E04329D2396B004FC4BE /* ShowPopupView.swift */,
			);
			path = "Show popup";
			sourceTree = "<group>";
		};
		1C965C4629DBA879002F8536 /* 681d6f7694644709a7c830ec57a2d72b */ = {
			isa = PBXGroup;
			children = (
				004FE87029DF5D8700075217 /* Bristol */,
			);
			path = 681d6f7694644709a7c830ec57a2d72b;
			sourceTree = "<group>";
		};
		1C9B74C429DB43580038B06F /* Show realistic light and shadows */ = {
			isa = PBXGroup;
			children = (
				1C9B74C529DB43580038B06F /* ShowRealisticLightAndShadowsView.swift */,
			);
			path = "Show realistic light and shadows";
			sourceTree = "<group>";
		};
		1C9B74D229DB54560038B06F /* Change camera controller */ = {
			isa = PBXGroup;
			children = (
				1C9B74D529DB54560038B06F /* ChangeCameraControllerView.swift */,
			);
			path = "Change camera controller";
			sourceTree = "<group>";
		};
		218F35B229C28F4A00502022 /* Authenticate with OAuth */ = {
			isa = PBXGroup;
			children = (
				218F35B329C28F4A00502022 /* AuthenticateWithOAuthView.swift */,
			);
			path = "Authenticate with OAuth";
			sourceTree = "<group>";
		};
		4D2ADC3E29C26D05003B367F /* Add dynamic entity layer */ = {
			isa = PBXGroup;
			children = (
				4D2ADC3F29C26D05003B367F /* AddDynamicEntityLayerView.swift */,
				4D2ADC6629C50BD6003B367F /* AddDynamicEntityLayerView.Model.swift */,
				4D2ADC6829C50C4C003B367F /* AddDynamicEntityLayerView.SettingsView.swift */,
			);
			path = "Add dynamic entity layer";
			sourceTree = "<group>";
		};
		4D2ADC5329C4F612003B367F /* Change map view background */ = {
			isa = PBXGroup;
			children = (
				4D2ADC5529C4F612003B367F /* ChangeMapViewBackgroundView.swift */,
				4D2ADC5829C4F612003B367F /* ChangeMapViewBackgroundView.SettingsView.swift */,
				4D2ADC6129C5071C003B367F /* ChangeMapViewBackgroundView.Model.swift */,
			);
			path = "Change map view background";
			sourceTree = "<group>";
		};
		7573E81229D6134C00BEED9C /* Trace utility network */ = {
			isa = PBXGroup;
			children = (
				7573E81329D6134C00BEED9C /* TraceUtilityNetworkView.Model.swift */,
				7573E81529D6134C00BEED9C /* TraceUtilityNetworkView.Enums.swift */,
				7573E81729D6134C00BEED9C /* TraceUtilityNetworkView.Views.swift */,
				7573E81829D6134C00BEED9C /* TraceUtilityNetworkView.swift */,
			);
			path = "Trace utility network";
			sourceTree = "<group>";
		};
		75DD739029D38B1B0010229D /* Navigate route */ = {
			isa = PBXGroup;
			children = (
				75DD739129D38B1B0010229D /* NavigateRouteView.swift */,
			);
			path = "Navigate route";
			sourceTree = "<group>";
		};
		88F93CBE29C3D4E30006B28E /* Sketch on map */ = {
			isa = PBXGroup;
			children = (
				88F93CC029C3D59C0006B28E /* SketchOnMapView.swift */,
			);
			path = "Sketch on map";
			sourceTree = "<group>";
		};
		D734FA072A183A5A00246D7E /* Set max extent */ = {
			isa = PBXGroup;
			children = (
				D734FA092A183A5B00246D7E /* SetMaxExtentView.swift */,
			);
			path = "Set max extent";
			sourceTree = "<group>";
		};
		D744FD132A2112360084A66C /* Create convex hull around points */ = {
			isa = PBXGroup;
			children = (
				D744FD162A2112D90084A66C /* CreateConvexHullAroundPointsView.swift */,
			);
			path = "Create convex hull around points";
			sourceTree = "<group>";
		};
		D75362CC2A1E862B00D83028 /* Apply unique value renderer */ = {
			isa = PBXGroup;
			children = (
				D75362D12A1E886700D83028 /* ApplyUniqueValueRendererView.swift */,
			);
			path = "Apply unique value renderer";
			sourceTree = "<group>";
		};
<<<<<<< HEAD
		D78666A92A21616D00C60110 /* Find nearest vertex */ = {
			isa = PBXGroup;
			children = (
				D78666AC2A2161F100C60110 /* FindNearestVertexView.swift */,
			);
			path = "Find nearest vertex";
=======
		D754E31D2A1D661D0006C5F1 /* Style point with picture marker symbols */ = {
			isa = PBXGroup;
			children = (
				D754E3222A1D66820006C5F1 /* StylePointWithPictureMarkerSymbolsView.swift */,
			);
			path = "Style point with picture marker symbols";
			sourceTree = "<group>";
		};
		D7E440D12A1ECBC2005D74DE /* Create buffers around points */ = {
			isa = PBXGroup;
			children = (
				D7E440D62A1ECE7D005D74DE /* CreateBuffersAroundPointsView.swift */,
			);
			path = "Create buffers around points";
			sourceTree = "<group>";
		};
		D7E557602A1D743100B9FB09 /* Add WMS layer */ = {
			isa = PBXGroup;
			children = (
				D7E557672A1D768800B9FB09 /* AddWMSLayerView.swift */,
			);
			path = "Add WMS layer";
>>>>>>> 008e246e
			sourceTree = "<group>";
		};
		D7EAF34F2A1C011000D822C4 /* Set min and max scale */ = {
			isa = PBXGroup;
			children = (
				D7EAF3592A1C023800D822C4 /* SetMinAndMaxScaleView.swift */,
			);
			path = "Set min and max scale";
			sourceTree = "<group>";
		};
		E000E75E2869E325005D87C5 /* Clip geometry */ = {
			isa = PBXGroup;
			children = (
				E000E75F2869E33D005D87C5 /* ClipGeometryView.swift */,
			);
			path = "Clip geometry";
			sourceTree = "<group>";
		};
		E000E761286A0B07005D87C5 /* Cut geometry */ = {
			isa = PBXGroup;
			children = (
				E000E762286A0B18005D87C5 /* CutGeometryView.swift */,
			);
			path = "Cut geometry";
			sourceTree = "<group>";
		};
		E004A6B928414332002A1FE6 /* Set viewpoint rotation */ = {
			isa = PBXGroup;
			children = (
				E004A6BD28414332002A1FE6 /* SetViewpointRotationView.swift */,
			);
			path = "Set viewpoint rotation";
			sourceTree = "<group>";
		};
		E004A6D528465C70002A1FE6 /* Display scene */ = {
			isa = PBXGroup;
			children = (
				E004A6D828465C70002A1FE6 /* DisplaySceneView.swift */,
			);
			path = "Display scene";
			sourceTree = "<group>";
		};
		E004A6DE2846626A002A1FE6 /* Show callout */ = {
			isa = PBXGroup;
			children = (
				E004A6DF28466279002A1FE6 /* ShowCalloutView.swift */,
			);
			path = "Show callout";
			sourceTree = "<group>";
		};
		E004A6E42846A609002A1FE6 /* Style graphics with symbols */ = {
			isa = PBXGroup;
			children = (
				E004A6E52846A61F002A1FE6 /* StyleGraphicsWithSymbolsView.swift */,
			);
			path = "Style graphics with symbols";
			sourceTree = "<group>";
		};
		E004A6E728493BBB002A1FE6 /* Show device location */ = {
			isa = PBXGroup;
			children = (
				E004A6E828493BCE002A1FE6 /* ShowDeviceLocationView.swift */,
			);
			path = "Show device location";
			sourceTree = "<group>";
		};
		E004A6EB28495538002A1FE6 /* Create planar and geodetic buffers */ = {
			isa = PBXGroup;
			children = (
				E004A6EC2849556E002A1FE6 /* CreatePlanarAndGeodeticBuffersView.swift */,
			);
			path = "Create planar and geodetic buffers";
			sourceTree = "<group>";
		};
		E004A6EE284E4B7A002A1FE6 /* Download vector tiles to local cache */ = {
			isa = PBXGroup;
			children = (
				E004A6EF284E4B9B002A1FE6 /* DownloadVectorTilesToLocalCacheView.swift */,
			);
			path = "Download vector tiles to local cache";
			sourceTree = "<group>";
		};
		E004A6F1284E4F80002A1FE6 /* Show result of spatial operations */ = {
			isa = PBXGroup;
			children = (
				E004A6F2284E4FEB002A1FE6 /* ShowResultOfSpatialOperationsView.swift */,
			);
			path = "Show result of spatial operations";
			sourceTree = "<group>";
		};
		E004A6F4284FA3C5002A1FE6 /* Select features in feature layer */ = {
			isa = PBXGroup;
			children = (
				E004A6F5284FA42A002A1FE6 /* SelectFeaturesInFeatureLayerView.swift */,
			);
			path = "Select features in feature layer";
			sourceTree = "<group>";
		};
		E041ABC3287CAFEB0056009B /* Web */ = {
			isa = PBXGroup;
			children = (
				E041AC15287F54580056009B /* highlight.min.js */,
				E041AC1D288076A60056009B /* info.css */,
				E041AC1F288077B90056009B /* xcode.css */,
			);
			path = Web;
			sourceTree = "<group>";
		};
		E066DD33285CF3A0004D3D5B /* Find route */ = {
			isa = PBXGroup;
			children = (
				E066DD34285CF3B3004D3D5B /* FindRouteView.swift */,
			);
			path = "Find route";
			sourceTree = "<group>";
		};
		E066DD362860AB0B004D3D5B /* Style graphics with renderer */ = {
			isa = PBXGroup;
			children = (
				E066DD372860AB28004D3D5B /* StyleGraphicsWithRendererView.swift */,
			);
			path = "Style graphics with renderer";
			sourceTree = "<group>";
		};
		E066DD392860C9EE004D3D5B /* Show result of spatial relationships */ = {
			isa = PBXGroup;
			children = (
				E066DD3A2860CA08004D3D5B /* ShowResultOfSpatialRelationshipsView.swift */,
			);
			path = "Show result of spatial relationships";
			sourceTree = "<group>";
		};
		E066DD3E28610F3F004D3D5B /* Add scene layer from service */ = {
			isa = PBXGroup;
			children = (
				E066DD3F28610F55004D3D5B /* AddSceneLayerFromServiceView.swift */,
			);
			path = "Add scene layer from service";
			sourceTree = "<group>";
		};
		E070A0A1286F3B3400F2B606 /* Download preplanned map area */ = {
			isa = PBXGroup;
			children = (
				883C121429C9136600062FF9 /* DownloadPreplannedMapAreaView.MapPicker.swift */,
				E0D04FF128A5390000747989 /* DownloadPreplannedMapAreaView.Model.swift */,
				E070A0A2286F3B6000F2B606 /* DownloadPreplannedMapAreaView.swift */,
			);
			path = "Download preplanned map area";
			sourceTree = "<group>";
		};
		E088E1552862578800413100 /* Set surface placement mode */ = {
			isa = PBXGroup;
			children = (
				E088E1562862579D00413100 /* SetSurfacePlacementModeView.swift */,
			);
			path = "Set surface placement mode";
			sourceTree = "<group>";
		};
		E088E1722863B5E600413100 /* Generate offline map */ = {
			isa = PBXGroup;
			children = (
				E088E1732863B5F800413100 /* GenerateOfflineMapView.swift */,
			);
			path = "Generate offline map";
			sourceTree = "<group>";
		};
		E0EA0B75286638FD00C9621D /* Project geometry */ = {
			isa = PBXGroup;
			children = (
				E0EA0B762866390E00C9621D /* ProjectGeometryView.swift */,
			);
			path = "Project geometry";
			sourceTree = "<group>";
		};
		E0FE32E528747762002C6ACA /* Browse building floors */ = {
			isa = PBXGroup;
			children = (
				E0FE32E628747778002C6ACA /* BrowseBuildingFloorsView.swift */,
			);
			path = "Browse building floors";
			sourceTree = "<group>";
		};
		F111CCBD288B548400205358 /* Display map from mobile map package */ = {
			isa = PBXGroup;
			children = (
				F111CCC0288B5D5600205358 /* DisplayMapFromMobileMapPackageView.swift */,
			);
			path = "Display map from mobile map package";
			sourceTree = "<group>";
		};
		F111CCC2288B63DB00205358 /* e1f3a7254cb845b09450f54937c16061 */ = {
			isa = PBXGroup;
			children = (
				F111CCC3288B641900205358 /* Yellowstone.mmpk */,
			);
			path = e1f3a7254cb845b09450f54937c16061;
			sourceTree = "<group>";
		};
		F19A316128906F0D003B7EF9 /* Add raster from file */ = {
			isa = PBXGroup;
			children = (
				F1E71BF0289473760064C33F /* AddRasterFromFileView.swift */,
			);
			path = "Add raster from file";
			sourceTree = "<group>";
		};
/* End PBXGroup section */

/* Begin PBXNativeTarget section */
		00E5401227F3CCA200CF66D5 /* Samples */ = {
			isa = PBXNativeTarget;
			buildConfigurationList = 00E5402427F3CCA200CF66D5 /* Build configuration list for PBXNativeTarget "Samples" */;
			buildPhases = (
				001C6DDC27FE5CE800D472C2 /* Create .secrets File If It Does Not Exist */,
				00CCB8A3285BA2FD00BBAB70 /* Download Portal Item Data */,
				00E5402B27F77A5A00CF66D5 /* Lint Sources */,
				00E5400F27F3CCA200CF66D5 /* Sources */,
				00144B5E280634840090DD5D /* Embed Frameworks */,
				00E5401027F3CCA200CF66D5 /* Frameworks */,
				00E5401127F3CCA200CF66D5 /* Resources */,
				0039A4E82885C4E300592C86 /* Copy Source Code Files */,
				0039A4E72885C45200592C86 /* Copy README.md Files For Source Code View */,
			);
			buildRules = (
				0083586F27FE3BCF00192A15 /* PBXBuildRule */,
				0074ABCC2817B8E60037244A /* PBXBuildRule */,
			);
			dependencies = (
			);
			name = Samples;
			packageProductDependencies = (
				00C43AEC2947DC350099AE34 /* ArcGISToolkit */,
			);
			productName = "arcgis-swift-sdk-samples (iOS)";
			productReference = 00E5401327F3CCA200CF66D5 /* Samples.app */;
			productType = "com.apple.product-type.application";
		};
/* End PBXNativeTarget section */

/* Begin PBXProject section */
		00E5400727F3CCA100CF66D5 /* Project object */ = {
			isa = PBXProject;
			attributes = {
				BuildIndependentTargetsInParallel = 1;
				KnownAssetTags = (
					AddFeatureLayers,
					AddRasterFromFile,
					ChangeCameraController,
					DisplayMapFromMobileMapPackage,
				);
				LastSwiftUpdateCheck = 1330;
				LastUpgradeCheck = 1330;
				ORGANIZATIONNAME = Esri;
				TargetAttributes = {
					00E5401227F3CCA200CF66D5 = {
						CreatedOnToolsVersion = 13.3;
					};
				};
			};
			buildConfigurationList = 00E5400A27F3CCA100CF66D5 /* Build configuration list for PBXProject "Samples" */;
			compatibilityVersion = "Xcode 13.0";
			developmentRegion = en;
			hasScannedForEncodings = 0;
			knownRegions = (
				en,
				Base,
			);
			mainGroup = 00E5400627F3CCA100CF66D5;
			packageReferences = (
				00C43AEB2947DC350099AE34 /* XCRemoteSwiftPackageReference "arcgis-maps-sdk-swift-toolkit" */,
			);
			productRefGroup = 00E5401427F3CCA200CF66D5 /* Products */;
			projectDirPath = "";
			projectRoot = "";
			targets = (
				00E5401227F3CCA200CF66D5 /* Samples */,
			);
		};
/* End PBXProject section */

/* Begin PBXResourcesBuildPhase section */
		00E5401127F3CCA200CF66D5 /* Resources */ = {
			isa = PBXResourcesBuildPhase;
			buildActionMask = 2147483647;
			files = (
				E041AC1E288076A60056009B /* info.css in Resources */,
				E041AC1A287F54580056009B /* highlight.min.js in Resources */,
				00E5402027F3CCA200CF66D5 /* Assets.xcassets in Resources */,
				00C94A0D28B53DE1004E42D9 /* raster-file in Resources */,
				004FE87129DF5D8700075217 /* Bristol in Resources */,
				E041AC20288077B90056009B /* xcode.css in Resources */,
				00D4EF9028638BF100B9CC30 /* LA_Trails.geodatabase in Resources */,
				00D4EF9A28638BF100B9CC30 /* AuroraCO.gpkg in Resources */,
				F111CCC4288B641900205358 /* Yellowstone.mmpk in Resources */,
				00D4EFB12863CE6300B9CC30 /* ScottishWildlifeTrust_reserves in Resources */,
			);
			runOnlyForDeploymentPostprocessing = 0;
		};
/* End PBXResourcesBuildPhase section */

/* Begin PBXShellScriptBuildPhase section */
		001C6DDC27FE5CE800D472C2 /* Create .secrets File If It Does Not Exist */ = {
			isa = PBXShellScriptBuildPhase;
			alwaysOutOfDate = 1;
			buildActionMask = 2147483647;
			files = (
			);
			inputFileListPaths = (
			);
			inputPaths = (
			);
			name = "Create .secrets File If It Does Not Exist";
			outputFileListPaths = (
			);
			outputPaths = (
				"$(SRCROOT)/.secrets",
			);
			runOnlyForDeploymentPostprocessing = 0;
			shellPath = /bin/sh;
			shellScript = "if [ ! -e \"$SRCROOT/.secrets\" ]\nthen\n    touch \"$SRCROOT/.secrets\"\nfi\n";
		};
		0039A4E72885C45200592C86 /* Copy README.md Files For Source Code View */ = {
			isa = PBXShellScriptBuildPhase;
			alwaysOutOfDate = 1;
			buildActionMask = 2147483647;
			files = (
			);
			inputFileListPaths = (
			);
			inputPaths = (
			);
			name = "Copy README.md Files For Source Code View";
			outputFileListPaths = (
			);
			outputPaths = (
			);
			runOnlyForDeploymentPostprocessing = 0;
			shellPath = /bin/sh;
			shellScript = "echo $BUILT_PRODUCTS_DIR\n\n# Directory to which the readmes will be copied.\nREADMES_DIR=${BUILT_PRODUCTS_DIR}/${UNLOCALIZED_RESOURCES_FOLDER_PATH}/READMEs\nmkdir -p \"${READMES_DIR}\"\n\n# Root readme for the project to skip.\nDEFAULT_README=$SRCROOT/README.md\n\n# Find all README.md files in the project.\nfind ${SRCROOT} -name \"README.md\" | while read file\ndo\n    # Skip the root readme for project.\n    if [ \"$file\" = \"$DEFAULT_README\" ]\n    then\n        echo $BUILT_PRODUCTS_DIR\n        continue\n    fi\n    \n    # Extract the folder name from the path.\n    FILE_PATH=$(dirname \"$file\")\n    FOLDER_NAME=$(basename \"$FILE_PATH\")\n    \n    cp \"${file}\" \"${READMES_DIR}/${FOLDER_NAME}.md\"\ndone\n";
		};
		00CCB8A3285BA2FD00BBAB70 /* Download Portal Item Data */ = {
			isa = PBXShellScriptBuildPhase;
			alwaysOutOfDate = 1;
			buildActionMask = 2147483647;
			files = (
			);
			inputFileListPaths = (
			);
			inputPaths = (
			);
			name = "Download Portal Item Data";
			outputFileListPaths = (
			);
			outputPaths = (
			);
			runOnlyForDeploymentPostprocessing = 0;
			shellPath = /bin/sh;
			shellScript = "SAMPLES_DIRECTORY=\"${SRCROOT}/Shared/Samples\"\nDOWNLOAD_DIRECTORY=\"${SRCROOT}/Portal Data\"\nxcrun --sdk macosx swift \"${SRCROOT}/Scripts/DowloadPortalItemData.swift\" \"$SAMPLES_DIRECTORY\" \"$DOWNLOAD_DIRECTORY\"\n";
		};
		00E5402B27F77A5A00CF66D5 /* Lint Sources */ = {
			isa = PBXShellScriptBuildPhase;
			alwaysOutOfDate = 1;
			buildActionMask = 2147483647;
			files = (
			);
			inputFileListPaths = (
			);
			inputPaths = (
			);
			name = "Lint Sources";
			outputFileListPaths = (
			);
			outputPaths = (
			);
			runOnlyForDeploymentPostprocessing = 0;
			shellPath = /bin/sh;
			shellScript = "if [[ \"$(uname -m)\" == arm64 ]]; then\n    export PATH=\"/opt/homebrew/bin:$PATH\"\nfi\n\nif which swiftlint > /dev/null; then\n  swiftlint\nelse\n  echo \"warning: SwiftLint not installed, download from https://github.com/realm/SwiftLint\"\nfi\n";
		};
/* End PBXShellScriptBuildPhase section */

/* Begin PBXSourcesBuildPhase section */
		00E5400F27F3CCA200CF66D5 /* Sources */ = {
			isa = PBXSourcesBuildPhase;
			buildActionMask = 2147483647;
			files = (
				E000E7602869E33D005D87C5 /* ClipGeometryView.swift in Sources */,
				4D2ADC6729C50BD6003B367F /* AddDynamicEntityLayerView.Model.swift in Sources */,
				E004A6E928493BCE002A1FE6 /* ShowDeviceLocationView.swift in Sources */,
				F111CCC1288B5D5600205358 /* DisplayMapFromMobileMapPackageView.swift in Sources */,
				218F35B829C28F4A00502022 /* AuthenticateWithOAuthView.swift in Sources */,
				7573E81C29D6134C00BEED9C /* TraceUtilityNetworkView.Enums.swift in Sources */,
				7573E81A29D6134C00BEED9C /* TraceUtilityNetworkView.Model.swift in Sources */,
				0005580C28185C0600224BC6 /* SampleList.swift in Sources */,
				E004A6E028466279002A1FE6 /* ShowCalloutView.swift in Sources */,
				E000E763286A0B18005D87C5 /* CutGeometryView.swift in Sources */,
				001C6DE127FE8A9400D472C2 /* AppSecrets.swift.masque in Sources */,
				E0D04FF228A5390000747989 /* DownloadPreplannedMapAreaView.Model.swift in Sources */,
				00CCB8A5285BAF8700BBAB70 /* OnDemandResource.swift in Sources */,
				E004A6ED2849556E002A1FE6 /* CreatePlanarAndGeodeticBuffersView.swift in Sources */,
				E041ABD7287DB04D0056009B /* SampleInfoView.swift in Sources */,
				E0082217287755AC002AD138 /* View+Sheet.swift in Sources */,
				00181B462846AD7100654571 /* View+Alert.swift in Sources */,
				E0FE32E728747778002C6ACA /* BrowseBuildingFloorsView.swift in Sources */,
				E070A0A3286F3B6000F2B606 /* DownloadPreplannedMapAreaView.swift in Sources */,
				E0EA0B772866390E00C9621D /* ProjectGeometryView.swift in Sources */,
				0042E24328E4BF8F001F33D6 /* ShowViewshedFromPointInSceneView.Model.swift in Sources */,
				D7E557682A1D768800B9FB09 /* AddWMSLayerView.swift in Sources */,
				0005580A2817C51E00224BC6 /* SampleDetailView.swift in Sources */,
				4D2ADC6229C5071C003B367F /* ChangeMapViewBackgroundView.Model.swift in Sources */,
				0074ABCD2817BCC30037244A /* SamplesApp+Samples.swift.tache in Sources */,
				E004A6F3284E4FEB002A1FE6 /* ShowResultOfSpatialOperationsView.swift in Sources */,
				F1E71BF1289473760064C33F /* AddRasterFromFileView.swift in Sources */,
				00B04273282EC59E0072E1B4 /* AboutView.swift in Sources */,
				7573E81F29D6134C00BEED9C /* TraceUtilityNetworkView.swift in Sources */,
				4D2ADC6929C50C4C003B367F /* AddDynamicEntityLayerView.SettingsView.swift in Sources */,
				1C42E04729D2396B004FC4BE /* ShowPopupView.swift in Sources */,
				E066DD3B2860CA08004D3D5B /* ShowResultOfSpatialRelationshipsView.swift in Sources */,
				7573E81E29D6134C00BEED9C /* TraceUtilityNetworkView.Views.swift in Sources */,
				4D2ADC5A29C4F612003B367F /* ChangeMapViewBackgroundView.swift in Sources */,
				0044CDDF2995C39E004618CE /* ShowDeviceLocationHistoryView.swift in Sources */,
				E041ABC0287CA9F00056009B /* WebView.swift in Sources */,
				E088E1572862579D00413100 /* SetSurfacePlacementModeView.swift in Sources */,
				E004A6C128414332002A1FE6 /* SetViewpointRotationView.swift in Sources */,
				883C121529C9136600062FF9 /* DownloadPreplannedMapAreaView.MapPicker.swift in Sources */,
				1C9B74C929DB43580038B06F /* ShowRealisticLightAndShadowsView.swift in Sources */,
				00E5401E27F3CCA200CF66D5 /* ContentView.swift in Sources */,
				E066DD382860AB28004D3D5B /* StyleGraphicsWithRendererView.swift in Sources */,
				108EC04129D25B2C000F35D0 /* QueryFeatureTableView.swift in Sources */,
				00B04FB5283EEBA80026C882 /* DisplayOverviewMapView.swift in Sources */,
				4D2ADC5D29C4F612003B367F /* ChangeMapViewBackgroundView.SettingsView.swift in Sources */,
				75DD739529D38B1B0010229D /* NavigateRouteView.swift in Sources */,
				D75362D22A1E886700D83028 /* ApplyUniqueValueRendererView.swift in Sources */,
				0074ABBF28174BCF0037244A /* DisplayMapView.swift in Sources */,
				0086F40128E3770A00974721 /* ShowViewshedFromPointInSceneView.swift in Sources */,
				0044289229C90C0B00160767 /* GetElevationAtPointOnSurfaceView.swift in Sources */,
				D7E440D72A1ECE7D005D74DE /* CreateBuffersAroundPointsView.swift in Sources */,
				00D4EF802863842100B9CC30 /* AddFeatureLayersView.swift in Sources */,
				88F93CC129C3D59D0006B28E /* SketchOnMapView.swift in Sources */,
				1C0C1C3929D34DAE005C8B24 /* ChangeViewpointView.swift in Sources */,
				D734FA0C2A183A5B00246D7E /* SetMaxExtentView.swift in Sources */,
				E004A6DC28465C70002A1FE6 /* DisplaySceneView.swift in Sources */,
				E066DD35285CF3B3004D3D5B /* FindRouteView.swift in Sources */,
				E004A6F6284FA42A002A1FE6 /* SelectFeaturesInFeatureLayerView.swift in Sources */,
				E08953F12891899600E077CF /* EnvironmentValues+SampleInfoVisibility.swift in Sources */,
				00B042E8282EDC690072E1B4 /* SetBasemapView.swift in Sources */,
				E004A6E62846A61F002A1FE6 /* StyleGraphicsWithSymbolsView.swift in Sources */,
				E088E1742863B5F800413100 /* GenerateOfflineMapView.swift in Sources */,
				0074ABC428174F430037244A /* Sample.swift in Sources */,
				E004A6F0284E4B9B002A1FE6 /* DownloadVectorTilesToLocalCacheView.swift in Sources */,
				4D2ADC4329C26D05003B367F /* AddDynamicEntityLayerView.swift in Sources */,
				D7EAF35A2A1C023800D822C4 /* SetMinAndMaxScaleView.swift in Sources */,
				0042E24528E4F82C001F33D6 /* ShowViewshedFromPointInSceneView.ViewshedSettingsView.swift in Sources */,
				1C9B74D929DB54560038B06F /* ChangeCameraControllerView.swift in Sources */,
<<<<<<< HEAD
				D78666AD2A2161F100C60110 /* FindNearestVertexView.swift in Sources */,
=======
				D744FD172A2112D90084A66C /* CreateConvexHullAroundPointsView.swift in Sources */,
>>>>>>> 008e246e
				00CB9138284814A4005C2C5D /* SearchWithGeocodeView.swift in Sources */,
				D754E3232A1D66820006C5F1 /* StylePointWithPictureMarkerSymbolsView.swift in Sources */,
				00E5401C27F3CCA200CF66D5 /* SamplesApp.swift in Sources */,
				E066DD4028610F55004D3D5B /* AddSceneLayerFromServiceView.swift in Sources */,
			);
			runOnlyForDeploymentPostprocessing = 0;
		};
/* End PBXSourcesBuildPhase section */

/* Begin XCBuildConfiguration section */
		00E5402227F3CCA200CF66D5 /* Debug */ = {
			isa = XCBuildConfiguration;
			buildSettings = {
				ALWAYS_SEARCH_USER_PATHS = NO;
				CLANG_ANALYZER_NONNULL = YES;
				CLANG_ANALYZER_NUMBER_OBJECT_CONVERSION = YES_AGGRESSIVE;
				CLANG_CXX_LANGUAGE_STANDARD = "gnu++17";
				CLANG_ENABLE_MODULES = YES;
				CLANG_ENABLE_OBJC_ARC = YES;
				CLANG_ENABLE_OBJC_WEAK = YES;
				CLANG_WARN_BLOCK_CAPTURE_AUTORELEASING = YES;
				CLANG_WARN_BOOL_CONVERSION = YES;
				CLANG_WARN_COMMA = YES;
				CLANG_WARN_CONSTANT_CONVERSION = YES;
				CLANG_WARN_DEPRECATED_OBJC_IMPLEMENTATIONS = YES;
				CLANG_WARN_DIRECT_OBJC_ISA_USAGE = YES_ERROR;
				CLANG_WARN_DOCUMENTATION_COMMENTS = YES;
				CLANG_WARN_EMPTY_BODY = YES;
				CLANG_WARN_ENUM_CONVERSION = YES;
				CLANG_WARN_INFINITE_RECURSION = YES;
				CLANG_WARN_INT_CONVERSION = YES;
				CLANG_WARN_NON_LITERAL_NULL_CONVERSION = YES;
				CLANG_WARN_OBJC_IMPLICIT_RETAIN_SELF = YES;
				CLANG_WARN_OBJC_LITERAL_CONVERSION = YES;
				CLANG_WARN_OBJC_ROOT_CLASS = YES_ERROR;
				CLANG_WARN_QUOTED_INCLUDE_IN_FRAMEWORK_HEADER = YES;
				CLANG_WARN_RANGE_LOOP_ANALYSIS = YES;
				CLANG_WARN_STRICT_PROTOTYPES = YES;
				CLANG_WARN_SUSPICIOUS_MOVE = YES;
				CLANG_WARN_UNGUARDED_AVAILABILITY = YES_AGGRESSIVE;
				CLANG_WARN_UNREACHABLE_CODE = YES;
				CLANG_WARN__DUPLICATE_METHOD_MATCH = YES;
				COPY_PHASE_STRIP = NO;
				DEAD_CODE_STRIPPING = YES;
				DEBUG_INFORMATION_FORMAT = dwarf;
				ENABLE_STRICT_OBJC_MSGSEND = YES;
				ENABLE_TESTABILITY = YES;
				GCC_C_LANGUAGE_STANDARD = gnu11;
				GCC_DYNAMIC_NO_PIC = NO;
				GCC_NO_COMMON_BLOCKS = YES;
				GCC_OPTIMIZATION_LEVEL = 0;
				GCC_PREPROCESSOR_DEFINITIONS = (
					"DEBUG=1",
					"$(inherited)",
				);
				GCC_WARN_64_TO_32_BIT_CONVERSION = YES;
				GCC_WARN_ABOUT_RETURN_TYPE = YES_ERROR;
				GCC_WARN_UNDECLARED_SELECTOR = YES;
				GCC_WARN_UNINITIALIZED_AUTOS = YES_AGGRESSIVE;
				GCC_WARN_UNUSED_FUNCTION = YES;
				GCC_WARN_UNUSED_VARIABLE = YES;
				MTL_ENABLE_DEBUG_INFO = INCLUDE_SOURCE;
				MTL_FAST_MATH = YES;
				ONLY_ACTIVE_ARCH = YES;
				SWIFT_ACTIVE_COMPILATION_CONDITIONS = DEBUG;
				SWIFT_OPTIMIZATION_LEVEL = "-Onone";
			};
			name = Debug;
		};
		00E5402327F3CCA200CF66D5 /* Release */ = {
			isa = XCBuildConfiguration;
			buildSettings = {
				ALWAYS_SEARCH_USER_PATHS = NO;
				CLANG_ANALYZER_NONNULL = YES;
				CLANG_ANALYZER_NUMBER_OBJECT_CONVERSION = YES_AGGRESSIVE;
				CLANG_CXX_LANGUAGE_STANDARD = "gnu++17";
				CLANG_ENABLE_MODULES = YES;
				CLANG_ENABLE_OBJC_ARC = YES;
				CLANG_ENABLE_OBJC_WEAK = YES;
				CLANG_WARN_BLOCK_CAPTURE_AUTORELEASING = YES;
				CLANG_WARN_BOOL_CONVERSION = YES;
				CLANG_WARN_COMMA = YES;
				CLANG_WARN_CONSTANT_CONVERSION = YES;
				CLANG_WARN_DEPRECATED_OBJC_IMPLEMENTATIONS = YES;
				CLANG_WARN_DIRECT_OBJC_ISA_USAGE = YES_ERROR;
				CLANG_WARN_DOCUMENTATION_COMMENTS = YES;
				CLANG_WARN_EMPTY_BODY = YES;
				CLANG_WARN_ENUM_CONVERSION = YES;
				CLANG_WARN_INFINITE_RECURSION = YES;
				CLANG_WARN_INT_CONVERSION = YES;
				CLANG_WARN_NON_LITERAL_NULL_CONVERSION = YES;
				CLANG_WARN_OBJC_IMPLICIT_RETAIN_SELF = YES;
				CLANG_WARN_OBJC_LITERAL_CONVERSION = YES;
				CLANG_WARN_OBJC_ROOT_CLASS = YES_ERROR;
				CLANG_WARN_QUOTED_INCLUDE_IN_FRAMEWORK_HEADER = YES;
				CLANG_WARN_RANGE_LOOP_ANALYSIS = YES;
				CLANG_WARN_STRICT_PROTOTYPES = YES;
				CLANG_WARN_SUSPICIOUS_MOVE = YES;
				CLANG_WARN_UNGUARDED_AVAILABILITY = YES_AGGRESSIVE;
				CLANG_WARN_UNREACHABLE_CODE = YES;
				CLANG_WARN__DUPLICATE_METHOD_MATCH = YES;
				COPY_PHASE_STRIP = NO;
				DEAD_CODE_STRIPPING = YES;
				DEBUG_INFORMATION_FORMAT = "dwarf-with-dsym";
				ENABLE_NS_ASSERTIONS = NO;
				ENABLE_STRICT_OBJC_MSGSEND = YES;
				GCC_C_LANGUAGE_STANDARD = gnu11;
				GCC_NO_COMMON_BLOCKS = YES;
				GCC_WARN_64_TO_32_BIT_CONVERSION = YES;
				GCC_WARN_ABOUT_RETURN_TYPE = YES_ERROR;
				GCC_WARN_UNDECLARED_SELECTOR = YES;
				GCC_WARN_UNINITIALIZED_AUTOS = YES_AGGRESSIVE;
				GCC_WARN_UNUSED_FUNCTION = YES;
				GCC_WARN_UNUSED_VARIABLE = YES;
				MTL_ENABLE_DEBUG_INFO = NO;
				MTL_FAST_MATH = YES;
				SWIFT_COMPILATION_MODE = wholemodule;
				SWIFT_OPTIMIZATION_LEVEL = "-O";
			};
			name = Release;
		};
		00E5402527F3CCA200CF66D5 /* Debug */ = {
			isa = XCBuildConfiguration;
			buildSettings = {
				ASSETCATALOG_COMPILER_APPICON_NAME = AppIcon;
				ASSETCATALOG_COMPILER_GLOBAL_ACCENT_COLOR_NAME = AccentColor;
				CODE_SIGN_ENTITLEMENTS = macOS/Samples.entitlements;
				"CODE_SIGN_IDENTITY[sdk=macosx*]" = "Apple Development";
				CODE_SIGN_STYLE = Automatic;
				CURRENT_PROJECT_VERSION = 1;
				EMBED_ASSET_PACKS_IN_PRODUCT_BUNDLE = YES;
				INFOPLIST_FILE = "$(SRCROOT)/iOS/Info.plist";
				IPHONEOS_DEPLOYMENT_TARGET = 15.0;
				"IPHONEOS_DEPLOYMENT_TARGET[sdk=macosx*]" = 15.0;
				LD_RUNPATH_SEARCH_PATHS = (
					"$(inherited)",
					"@executable_path/Frameworks",
				);
				MARKETING_VERSION = 200.1.0;
				PRODUCT_BUNDLE_IDENTIFIER = "com.esri.arcgis-swift-sdk-samples";
				PRODUCT_NAME = Samples;
				SDKROOT = iphoneos;
				SUPPORTED_PLATFORMS = "iphoneos iphonesimulator";
				SUPPORTS_MACCATALYST = YES;
				SUPPORTS_MAC_DESIGNED_FOR_IPHONE_IPAD = NO;
				SWIFT_EMIT_LOC_STRINGS = YES;
				SWIFT_VERSION = 5.0;
				TARGETED_DEVICE_FAMILY = "1,2,6";
			};
			name = Debug;
		};
		00E5402627F3CCA200CF66D5 /* Release */ = {
			isa = XCBuildConfiguration;
			buildSettings = {
				ASSETCATALOG_COMPILER_APPICON_NAME = AppIcon;
				ASSETCATALOG_COMPILER_GLOBAL_ACCENT_COLOR_NAME = AccentColor;
				CODE_SIGN_ENTITLEMENTS = macOS/Samples.entitlements;
				"CODE_SIGN_IDENTITY[sdk=macosx*]" = "Apple Development";
				CODE_SIGN_STYLE = Automatic;
				CURRENT_PROJECT_VERSION = 1;
				EMBED_ASSET_PACKS_IN_PRODUCT_BUNDLE = YES;
				INFOPLIST_FILE = "$(SRCROOT)/iOS/Info.plist";
				IPHONEOS_DEPLOYMENT_TARGET = 15.0;
				"IPHONEOS_DEPLOYMENT_TARGET[sdk=macosx*]" = 15.0;
				LD_RUNPATH_SEARCH_PATHS = (
					"$(inherited)",
					"@executable_path/Frameworks",
				);
				MARKETING_VERSION = 200.1.0;
				PRODUCT_BUNDLE_IDENTIFIER = "com.esri.arcgis-swift-sdk-samples";
				PRODUCT_NAME = Samples;
				SDKROOT = iphoneos;
				SUPPORTED_PLATFORMS = "iphoneos iphonesimulator";
				SUPPORTS_MACCATALYST = YES;
				SUPPORTS_MAC_DESIGNED_FOR_IPHONE_IPAD = NO;
				SWIFT_EMIT_LOC_STRINGS = YES;
				SWIFT_VERSION = 5.0;
				TARGETED_DEVICE_FAMILY = "1,2,6";
				VALIDATE_PRODUCT = YES;
			};
			name = Release;
		};
/* End XCBuildConfiguration section */

/* Begin XCConfigurationList section */
		00E5400A27F3CCA100CF66D5 /* Build configuration list for PBXProject "Samples" */ = {
			isa = XCConfigurationList;
			buildConfigurations = (
				00E5402227F3CCA200CF66D5 /* Debug */,
				00E5402327F3CCA200CF66D5 /* Release */,
			);
			defaultConfigurationIsVisible = 0;
			defaultConfigurationName = Release;
		};
		00E5402427F3CCA200CF66D5 /* Build configuration list for PBXNativeTarget "Samples" */ = {
			isa = XCConfigurationList;
			buildConfigurations = (
				00E5402527F3CCA200CF66D5 /* Debug */,
				00E5402627F3CCA200CF66D5 /* Release */,
			);
			defaultConfigurationIsVisible = 0;
			defaultConfigurationName = Release;
		};
/* End XCConfigurationList section */

/* Begin XCRemoteSwiftPackageReference section */
		00C43AEB2947DC350099AE34 /* XCRemoteSwiftPackageReference "arcgis-maps-sdk-swift-toolkit" */ = {
			isa = XCRemoteSwiftPackageReference;
			repositoryURL = "https://github.com/Esri/arcgis-maps-sdk-swift-toolkit/";
			requirement = {
				kind = upToNextMinorVersion;
				minimumVersion = 200.1.0;
			};
		};
/* End XCRemoteSwiftPackageReference section */

/* Begin XCSwiftPackageProductDependency section */
		00C43AEC2947DC350099AE34 /* ArcGISToolkit */ = {
			isa = XCSwiftPackageProductDependency;
			package = 00C43AEB2947DC350099AE34 /* XCRemoteSwiftPackageReference "arcgis-maps-sdk-swift-toolkit" */;
			productName = ArcGISToolkit;
		};
/* End XCSwiftPackageProductDependency section */
	};
	rootObject = 00E5400727F3CCA100CF66D5 /* Project object */;
}<|MERGE_RESOLUTION|>--- conflicted
+++ resolved
@@ -105,16 +105,13 @@
 		D744FD182A2113C70084A66C /* CreateConvexHullAroundPointsView.swift in Copy Source Code Files */ = {isa = PBXBuildFile; fileRef = D744FD162A2112D90084A66C /* CreateConvexHullAroundPointsView.swift */; };
 		D75362D22A1E886700D83028 /* ApplyUniqueValueRendererView.swift in Sources */ = {isa = PBXBuildFile; fileRef = D75362D12A1E886700D83028 /* ApplyUniqueValueRendererView.swift */; };
 		D75362D32A1E8C8800D83028 /* ApplyUniqueValueRendererView.swift in Copy Source Code Files */ = {isa = PBXBuildFile; fileRef = D75362D12A1E886700D83028 /* ApplyUniqueValueRendererView.swift */; };
-<<<<<<< HEAD
 		D78666AD2A2161F100C60110 /* FindNearestVertexView.swift in Sources */ = {isa = PBXBuildFile; fileRef = D78666AC2A2161F100C60110 /* FindNearestVertexView.swift */; };
 		D78666AE2A21629200C60110 /* FindNearestVertexView.swift in Copy Source Code Files */ = {isa = PBXBuildFile; fileRef = D78666AC2A2161F100C60110 /* FindNearestVertexView.swift */; };
-=======
 		D754E3232A1D66820006C5F1 /* StylePointWithPictureMarkerSymbolsView.swift in Sources */ = {isa = PBXBuildFile; fileRef = D754E3222A1D66820006C5F1 /* StylePointWithPictureMarkerSymbolsView.swift */; };
 		D754E3242A1D66C20006C5F1 /* StylePointWithPictureMarkerSymbolsView.swift in Copy Source Code Files */ = {isa = PBXBuildFile; fileRef = D754E3222A1D66820006C5F1 /* StylePointWithPictureMarkerSymbolsView.swift */; };
 		D7E440D72A1ECE7D005D74DE /* CreateBuffersAroundPointsView.swift in Sources */ = {isa = PBXBuildFile; fileRef = D7E440D62A1ECE7D005D74DE /* CreateBuffersAroundPointsView.swift */; };
 		D7E440D82A1ECEB3005D74DE /* CreateBuffersAroundPointsView.swift in Copy Source Code Files */ = {isa = PBXBuildFile; fileRef = D7E440D62A1ECE7D005D74DE /* CreateBuffersAroundPointsView.swift */; };
 		D7E557682A1D768800B9FB09 /* AddWMSLayerView.swift in Sources */ = {isa = PBXBuildFile; fileRef = D7E557672A1D768800B9FB09 /* AddWMSLayerView.swift */; };
->>>>>>> 008e246e
 		D7E9EF292A1D2219000C4865 /* SetMinAndMaxScaleView.swift in Copy Source Code Files */ = {isa = PBXBuildFile; fileRef = D7EAF3592A1C023800D822C4 /* SetMinAndMaxScaleView.swift */; };
 		D7E9EF2A2A1D29F2000C4865 /* SetMaxExtentView.swift in Copy Source Code Files */ = {isa = PBXBuildFile; fileRef = D734FA092A183A5B00246D7E /* SetMaxExtentView.swift */; };
 		D7EAF35A2A1C023800D822C4 /* SetMinAndMaxScaleView.swift in Sources */ = {isa = PBXBuildFile; fileRef = D7EAF3592A1C023800D822C4 /* SetMinAndMaxScaleView.swift */; };
@@ -209,14 +206,11 @@
 			dstPath = "";
 			dstSubfolderSpec = 7;
 			files = (
-<<<<<<< HEAD
 				D78666AE2A21629200C60110 /* FindNearestVertexView.swift in Copy Source Code Files */,
-=======
 				D7E440D82A1ECEB3005D74DE /* CreateBuffersAroundPointsView.swift in Copy Source Code Files */,
 				D744FD182A2113C70084A66C /* CreateConvexHullAroundPointsView.swift in Copy Source Code Files */,
 				D754E3242A1D66C20006C5F1 /* StylePointWithPictureMarkerSymbolsView.swift in Copy Source Code Files */,
 				D7F2784C2A1D76F5002E4567 /* AddWMSLayerView.swift in Copy Source Code Files */,
->>>>>>> 008e246e
 				D75362D32A1E8C8800D83028 /* ApplyUniqueValueRendererView.swift in Copy Source Code Files */,
 				D7E9EF2A2A1D29F2000C4865 /* SetMaxExtentView.swift in Copy Source Code Files */,
 				D7E9EF292A1D2219000C4865 /* SetMinAndMaxScaleView.swift in Copy Source Code Files */,
@@ -333,13 +327,10 @@
 		D734FA092A183A5B00246D7E /* SetMaxExtentView.swift */ = {isa = PBXFileReference; fileEncoding = 4; lastKnownFileType = sourcecode.swift; path = SetMaxExtentView.swift; sourceTree = "<group>"; };
 		D744FD162A2112D90084A66C /* CreateConvexHullAroundPointsView.swift */ = {isa = PBXFileReference; fileEncoding = 4; lastKnownFileType = sourcecode.swift; path = CreateConvexHullAroundPointsView.swift; sourceTree = "<group>"; };
 		D75362D12A1E886700D83028 /* ApplyUniqueValueRendererView.swift */ = {isa = PBXFileReference; fileEncoding = 4; lastKnownFileType = sourcecode.swift; path = ApplyUniqueValueRendererView.swift; sourceTree = "<group>"; };
-<<<<<<< HEAD
 		D78666AC2A2161F100C60110 /* FindNearestVertexView.swift */ = {isa = PBXFileReference; fileEncoding = 4; lastKnownFileType = sourcecode.swift; path = FindNearestVertexView.swift; sourceTree = "<group>"; };
-=======
 		D754E3222A1D66820006C5F1 /* StylePointWithPictureMarkerSymbolsView.swift */ = {isa = PBXFileReference; fileEncoding = 4; lastKnownFileType = sourcecode.swift; path = StylePointWithPictureMarkerSymbolsView.swift; sourceTree = "<group>"; };
 		D7E440D62A1ECE7D005D74DE /* CreateBuffersAroundPointsView.swift */ = {isa = PBXFileReference; fileEncoding = 4; lastKnownFileType = sourcecode.swift; path = CreateBuffersAroundPointsView.swift; sourceTree = "<group>"; };
 		D7E557672A1D768800B9FB09 /* AddWMSLayerView.swift */ = {isa = PBXFileReference; fileEncoding = 4; lastKnownFileType = sourcecode.swift; path = AddWMSLayerView.swift; sourceTree = "<group>"; };
->>>>>>> 008e246e
 		D7EAF3592A1C023800D822C4 /* SetMinAndMaxScaleView.swift */ = {isa = PBXFileReference; fileEncoding = 4; lastKnownFileType = sourcecode.swift; path = SetMinAndMaxScaleView.swift; sourceTree = "<group>"; };
 		E000E75F2869E33D005D87C5 /* ClipGeometryView.swift */ = {isa = PBXFileReference; lastKnownFileType = sourcecode.swift; path = ClipGeometryView.swift; sourceTree = "<group>"; };
 		E000E762286A0B18005D87C5 /* CutGeometryView.swift */ = {isa = PBXFileReference; lastKnownFileType = sourcecode.swift; path = CutGeometryView.swift; sourceTree = "<group>"; };
@@ -782,14 +773,14 @@
 			path = "Apply unique value renderer";
 			sourceTree = "<group>";
 		};
-<<<<<<< HEAD
 		D78666A92A21616D00C60110 /* Find nearest vertex */ = {
 			isa = PBXGroup;
 			children = (
 				D78666AC2A2161F100C60110 /* FindNearestVertexView.swift */,
 			);
 			path = "Find nearest vertex";
-=======
+      sourceTree = "<group>";
+		};
 		D754E31D2A1D661D0006C5F1 /* Style point with picture marker symbols */ = {
 			isa = PBXGroup;
 			children = (
@@ -812,7 +803,6 @@
 				D7E557672A1D768800B9FB09 /* AddWMSLayerView.swift */,
 			);
 			path = "Add WMS layer";
->>>>>>> 008e246e
 			sourceTree = "<group>";
 		};
 		D7EAF34F2A1C011000D822C4 /* Set min and max scale */ = {
@@ -1266,11 +1256,8 @@
 				D7EAF35A2A1C023800D822C4 /* SetMinAndMaxScaleView.swift in Sources */,
 				0042E24528E4F82C001F33D6 /* ShowViewshedFromPointInSceneView.ViewshedSettingsView.swift in Sources */,
 				1C9B74D929DB54560038B06F /* ChangeCameraControllerView.swift in Sources */,
-<<<<<<< HEAD
 				D78666AD2A2161F100C60110 /* FindNearestVertexView.swift in Sources */,
-=======
 				D744FD172A2112D90084A66C /* CreateConvexHullAroundPointsView.swift in Sources */,
->>>>>>> 008e246e
 				00CB9138284814A4005C2C5D /* SearchWithGeocodeView.swift in Sources */,
 				D754E3232A1D66820006C5F1 /* StylePointWithPictureMarkerSymbolsView.swift in Sources */,
 				00E5401C27F3CCA200CF66D5 /* SamplesApp.swift in Sources */,
