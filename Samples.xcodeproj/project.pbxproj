// !$*UTF8*$!
{
	archiveVersion = 1;
	classes = {
	};
	objectVersion = 55;
	objects = {

/* Begin PBXBuildFile section */
		0005580A2817C51E00224BC6 /* SampleDetailView.swift in Sources */ = {isa = PBXBuildFile; fileRef = 000558092817C51E00224BC6 /* SampleDetailView.swift */; };
		00181B462846AD7100654571 /* View+ErrorAlert.swift in Sources */ = {isa = PBXBuildFile; fileRef = 00181B452846AD7100654571 /* View+ErrorAlert.swift */; };
		001C6DE127FE8A9400D472C2 /* AppSecrets.swift.masque in Sources */ = {isa = PBXBuildFile; fileRef = 001C6DD827FE585A00D472C2 /* AppSecrets.swift.masque */; };
		00273CF42A82AB5900A7A77D /* SamplesSearchView.swift in Sources */ = {isa = PBXBuildFile; fileRef = 00273CF32A82AB5900A7A77D /* SamplesSearchView.swift */; };
		00273CF62A82AB8700A7A77D /* SampleLink.swift in Sources */ = {isa = PBXBuildFile; fileRef = 00273CF52A82AB8700A7A77D /* SampleLink.swift */; };
		0039A4E92885C50300592C86 /* AddSceneLayerFromServiceView.swift in Copy Source Code Files */ = {isa = PBXBuildFile; fileRef = E066DD3F28610F55004D3D5B /* AddSceneLayerFromServiceView.swift */; };
		0039A4EA2885C50300592C86 /* ClipGeometryView.swift in Copy Source Code Files */ = {isa = PBXBuildFile; fileRef = E000E75F2869E33D005D87C5 /* ClipGeometryView.swift */; };
		0039A4EB2885C50300592C86 /* CreatePlanarAndGeodeticBuffersView.swift in Copy Source Code Files */ = {isa = PBXBuildFile; fileRef = E004A6EC2849556E002A1FE6 /* CreatePlanarAndGeodeticBuffersView.swift */; };
		0039A4EC2885C50300592C86 /* CutGeometryView.swift in Copy Source Code Files */ = {isa = PBXBuildFile; fileRef = E000E762286A0B18005D87C5 /* CutGeometryView.swift */; };
		0039A4ED2885C50300592C86 /* DisplayMapView.swift in Copy Source Code Files */ = {isa = PBXBuildFile; fileRef = 0074ABBE28174BCF0037244A /* DisplayMapView.swift */; };
		0039A4EE2885C50300592C86 /* DisplayOverviewMapView.swift in Copy Source Code Files */ = {isa = PBXBuildFile; fileRef = 00B04FB4283EEBA80026C882 /* DisplayOverviewMapView.swift */; };
		0039A4EF2885C50300592C86 /* DisplaySceneView.swift in Copy Source Code Files */ = {isa = PBXBuildFile; fileRef = E004A6D828465C70002A1FE6 /* DisplaySceneView.swift */; };
		0039A4F02885C50300592C86 /* ProjectGeometryView.swift in Copy Source Code Files */ = {isa = PBXBuildFile; fileRef = E0EA0B762866390E00C9621D /* ProjectGeometryView.swift */; };
		0039A4F12885C50300592C86 /* SearchWithGeocodeView.swift in Copy Source Code Files */ = {isa = PBXBuildFile; fileRef = 00CB9137284814A4005C2C5D /* SearchWithGeocodeView.swift */; };
		0039A4F22885C50300592C86 /* SelectFeaturesInFeatureLayerView.swift in Copy Source Code Files */ = {isa = PBXBuildFile; fileRef = E004A6F5284FA42A002A1FE6 /* SelectFeaturesInFeatureLayerView.swift */; };
		0039A4F32885C50300592C86 /* SetBasemapView.swift in Copy Source Code Files */ = {isa = PBXBuildFile; fileRef = 00B042E5282EDC690072E1B4 /* SetBasemapView.swift */; };
		0039A4F42885C50300592C86 /* SetSurfacePlacementModeView.swift in Copy Source Code Files */ = {isa = PBXBuildFile; fileRef = E088E1562862579D00413100 /* SetSurfacePlacementModeView.swift */; };
		0039A4F52885C50300592C86 /* SetViewpointRotationView.swift in Copy Source Code Files */ = {isa = PBXBuildFile; fileRef = E004A6BD28414332002A1FE6 /* SetViewpointRotationView.swift */; };
		0039A4F62885C50300592C86 /* ShowCalloutView.swift in Copy Source Code Files */ = {isa = PBXBuildFile; fileRef = E004A6DF28466279002A1FE6 /* ShowCalloutView.swift */; };
		0039A4F72885C50300592C86 /* ShowDeviceLocationView.swift in Copy Source Code Files */ = {isa = PBXBuildFile; fileRef = E004A6E828493BCE002A1FE6 /* ShowDeviceLocationView.swift */; };
		0039A4F82885C50300592C86 /* ShowResultOfSpatialRelationshipsView.swift in Copy Source Code Files */ = {isa = PBXBuildFile; fileRef = E066DD3A2860CA08004D3D5B /* ShowResultOfSpatialRelationshipsView.swift */; };
		0039A4F92885C50300592C86 /* ShowResultOfSpatialOperationsView.swift in Copy Source Code Files */ = {isa = PBXBuildFile; fileRef = E004A6F2284E4FEB002A1FE6 /* ShowResultOfSpatialOperationsView.swift */; };
		0039A4FA2885C50300592C86 /* StyleGraphicsWithRendererView.swift in Copy Source Code Files */ = {isa = PBXBuildFile; fileRef = E066DD372860AB28004D3D5B /* StyleGraphicsWithRendererView.swift */; };
		0039A4FB2885C50300592C86 /* StyleGraphicsWithSymbolsView.swift in Copy Source Code Files */ = {isa = PBXBuildFile; fileRef = E004A6E52846A61F002A1FE6 /* StyleGraphicsWithSymbolsView.swift */; };
		0042E24328E4BF8F001F33D6 /* ShowViewshedFromPointInSceneView.Model.swift in Sources */ = {isa = PBXBuildFile; fileRef = 0042E24228E4BF8F001F33D6 /* ShowViewshedFromPointInSceneView.Model.swift */; };
		0042E24528E4F82C001F33D6 /* ShowViewshedFromPointInSceneView.ViewshedSettingsView.swift in Sources */ = {isa = PBXBuildFile; fileRef = 0042E24428E4F82B001F33D6 /* ShowViewshedFromPointInSceneView.ViewshedSettingsView.swift */; };
		0042E24628E50EE4001F33D6 /* ShowViewshedFromPointInSceneView.swift in Copy Source Code Files */ = {isa = PBXBuildFile; fileRef = 0086F3FD28E3770900974721 /* ShowViewshedFromPointInSceneView.swift */; };
		0042E24728E50EE4001F33D6 /* ShowViewshedFromPointInSceneView.Model.swift in Copy Source Code Files */ = {isa = PBXBuildFile; fileRef = 0042E24228E4BF8F001F33D6 /* ShowViewshedFromPointInSceneView.Model.swift */; };
		0042E24828E50EE4001F33D6 /* ShowViewshedFromPointInSceneView.ViewshedSettingsView.swift in Copy Source Code Files */ = {isa = PBXBuildFile; fileRef = 0042E24428E4F82B001F33D6 /* ShowViewshedFromPointInSceneView.ViewshedSettingsView.swift */; };
		0044289229C90C0B00160767 /* GetElevationAtPointOnSurfaceView.swift in Sources */ = {isa = PBXBuildFile; fileRef = 0044289129C90C0B00160767 /* GetElevationAtPointOnSurfaceView.swift */; };
		0044289329C9234300160767 /* GetElevationAtPointOnSurfaceView.swift in Copy Source Code Files */ = {isa = PBXBuildFile; fileRef = 0044289129C90C0B00160767 /* GetElevationAtPointOnSurfaceView.swift */; };
		0044CDDF2995C39E004618CE /* ShowDeviceLocationHistoryView.swift in Sources */ = {isa = PBXBuildFile; fileRef = 0044CDDE2995C39E004618CE /* ShowDeviceLocationHistoryView.swift */; };
		0044CDE02995D4DD004618CE /* ShowDeviceLocationHistoryView.swift in Copy Source Code Files */ = {isa = PBXBuildFile; fileRef = 0044CDDE2995C39E004618CE /* ShowDeviceLocationHistoryView.swift */; };
		004FE87129DF5D8700075217 /* Bristol in Resources */ = {isa = PBXBuildFile; fileRef = 004FE87029DF5D8700075217 /* Bristol */; settings = {ASSET_TAGS = (Animate3DGraphic, ChangeCameraController, OrbitCameraAroundObject, StylePointWithDistanceCompositeSceneSymbol, ); }; };
		006C835528B40682004AEB7F /* BrowseBuildingFloorsView.swift in Copy Source Code Files */ = {isa = PBXBuildFile; fileRef = E0FE32E628747778002C6ACA /* BrowseBuildingFloorsView.swift */; };
		006C835628B40682004AEB7F /* DisplayMapFromMobileMapPackageView.swift in Copy Source Code Files */ = {isa = PBXBuildFile; fileRef = F111CCC0288B5D5600205358 /* DisplayMapFromMobileMapPackageView.swift */; };
		0074ABBF28174BCF0037244A /* DisplayMapView.swift in Sources */ = {isa = PBXBuildFile; fileRef = 0074ABBE28174BCF0037244A /* DisplayMapView.swift */; };
		0074ABC428174F430037244A /* Sample.swift in Sources */ = {isa = PBXBuildFile; fileRef = 0074ABC128174F430037244A /* Sample.swift */; };
		0074ABCD2817BCC30037244A /* SamplesApp+Samples.swift.tache in Sources */ = {isa = PBXBuildFile; fileRef = 0074ABCA2817B8DB0037244A /* SamplesApp+Samples.swift.tache */; };
		0086F40128E3770A00974721 /* ShowViewshedFromPointInSceneView.swift in Sources */ = {isa = PBXBuildFile; fileRef = 0086F3FD28E3770900974721 /* ShowViewshedFromPointInSceneView.swift */; };
		00A7A1462A2FC58300F035F7 /* DisplayContentOfUtilityNetworkContainerView.swift in Sources */ = {isa = PBXBuildFile; fileRef = 00A7A1432A2FC58300F035F7 /* DisplayContentOfUtilityNetworkContainerView.swift */; };
		00A7A14A2A2FC5B700F035F7 /* DisplayContentOfUtilityNetworkContainerView.Model.swift in Sources */ = {isa = PBXBuildFile; fileRef = 00A7A1492A2FC5B700F035F7 /* DisplayContentOfUtilityNetworkContainerView.Model.swift */; };
		00B04273282EC59E0072E1B4 /* AboutView.swift in Sources */ = {isa = PBXBuildFile; fileRef = 00B04272282EC59E0072E1B4 /* AboutView.swift */; };
		00B042E8282EDC690072E1B4 /* SetBasemapView.swift in Sources */ = {isa = PBXBuildFile; fileRef = 00B042E5282EDC690072E1B4 /* SetBasemapView.swift */; };
		00B04FB5283EEBA80026C882 /* DisplayOverviewMapView.swift in Sources */ = {isa = PBXBuildFile; fileRef = 00B04FB4283EEBA80026C882 /* DisplayOverviewMapView.swift */; };
		00B56F792B0E967500B68A0D /* AddClusteringFeatureReductionToAPointFeatureLayerView.swift in Sources */ = {isa = PBXBuildFile; fileRef = 00B56F782B0E967500B68A0D /* AddClusteringFeatureReductionToAPointFeatureLayerView.swift */; };
		00B56F7B2B0EA71600B68A0D /* AddClusteringFeatureReductionToAPointFeatureLayerView.Model.swift in Sources */ = {isa = PBXBuildFile; fileRef = 00B56F7A2B0EA71600B68A0D /* AddClusteringFeatureReductionToAPointFeatureLayerView.Model.swift */; };
		00B56F7D2B0EA73500B68A0D /* AddClusteringFeatureReductionToAPointFeatureLayerView.SettingsView.swift in Sources */ = {isa = PBXBuildFile; fileRef = 00B56F7C2B0EA73500B68A0D /* AddClusteringFeatureReductionToAPointFeatureLayerView.SettingsView.swift */; };
		00B56F7E2B0EBE9C00B68A0D /* AddClusteringFeatureReductionToAPointFeatureLayerView.swift in Copy Source Code Files */ = {isa = PBXBuildFile; fileRef = 00B56F782B0E967500B68A0D /* AddClusteringFeatureReductionToAPointFeatureLayerView.swift */; };
		00B56F7F2B0EBE9C00B68A0D /* AddClusteringFeatureReductionToAPointFeatureLayerView.Model.swift in Copy Source Code Files */ = {isa = PBXBuildFile; fileRef = 00B56F7A2B0EA71600B68A0D /* AddClusteringFeatureReductionToAPointFeatureLayerView.Model.swift */; };
		00B56F802B0EBE9C00B68A0D /* AddClusteringFeatureReductionToAPointFeatureLayerView.SettingsView.swift in Copy Source Code Files */ = {isa = PBXBuildFile; fileRef = 00B56F7C2B0EA73500B68A0D /* AddClusteringFeatureReductionToAPointFeatureLayerView.SettingsView.swift */; };
		00C43AED2947DC350099AE34 /* ArcGISToolkit in Frameworks */ = {isa = PBXBuildFile; productRef = 00C43AEC2947DC350099AE34 /* ArcGISToolkit */; };
		00C7993B2A845AAF00AFE342 /* Sidebar.swift in Sources */ = {isa = PBXBuildFile; fileRef = 00C7993A2A845AAF00AFE342 /* Sidebar.swift */; };
		00C94A0D28B53DE1004E42D9 /* raster-file in Resources */ = {isa = PBXBuildFile; fileRef = 00C94A0C28B53DE1004E42D9 /* raster-file */; settings = {ASSET_TAGS = (AddRasterFromFile, ); }; };
		00CB9138284814A4005C2C5D /* SearchWithGeocodeView.swift in Sources */ = {isa = PBXBuildFile; fileRef = 00CB9137284814A4005C2C5D /* SearchWithGeocodeView.swift */; };
		00CCB8A5285BAF8700BBAB70 /* OnDemandResource.swift in Sources */ = {isa = PBXBuildFile; fileRef = 00CCB8A4285BAF8700BBAB70 /* OnDemandResource.swift */; };
		00D4EF802863842100B9CC30 /* AddFeatureLayersView.swift in Sources */ = {isa = PBXBuildFile; fileRef = 00D4EF7F2863842100B9CC30 /* AddFeatureLayersView.swift */; };
		00D4EF9028638BF100B9CC30 /* LA_Trails.geodatabase in Resources */ = {isa = PBXBuildFile; fileRef = 00D4EF8228638BF100B9CC30 /* LA_Trails.geodatabase */; settings = {ASSET_TAGS = (AddFeatureLayers, ); }; };
		00D4EF9A28638BF100B9CC30 /* AuroraCO.gpkg in Resources */ = {isa = PBXBuildFile; fileRef = 00D4EF8F28638BF100B9CC30 /* AuroraCO.gpkg */; settings = {ASSET_TAGS = (AddFeatureLayers, ); }; };
		00D4EFB12863CE6300B9CC30 /* ScottishWildlifeTrust_reserves in Resources */ = {isa = PBXBuildFile; fileRef = 00D4EFB02863CE6300B9CC30 /* ScottishWildlifeTrust_reserves */; settings = {ASSET_TAGS = (AddFeatureLayers, ); }; };
		00E5401C27F3CCA200CF66D5 /* SamplesApp.swift in Sources */ = {isa = PBXBuildFile; fileRef = 00E5400C27F3CCA100CF66D5 /* SamplesApp.swift */; };
		00E5401E27F3CCA200CF66D5 /* ContentView.swift in Sources */ = {isa = PBXBuildFile; fileRef = 00E5400D27F3CCA100CF66D5 /* ContentView.swift */; };
		00E5402027F3CCA200CF66D5 /* Assets.xcassets in Resources */ = {isa = PBXBuildFile; fileRef = 00E5400E27F3CCA200CF66D5 /* Assets.xcassets */; };
		00EB803A2A31506F00AC2B07 /* DisplayContentOfUtilityNetworkContainerView.swift in Copy Source Code Files */ = {isa = PBXBuildFile; fileRef = 00A7A1432A2FC58300F035F7 /* DisplayContentOfUtilityNetworkContainerView.swift */; };
		00EB803B2A31506F00AC2B07 /* DisplayContentOfUtilityNetworkContainerView.Model.swift in Copy Source Code Files */ = {isa = PBXBuildFile; fileRef = 00A7A1492A2FC5B700F035F7 /* DisplayContentOfUtilityNetworkContainerView.Model.swift */; };
		00F279D62AF418DC00CECAF8 /* AddDynamicEntityLayerView.VehicleCallout.swift in Sources */ = {isa = PBXBuildFile; fileRef = 00F279D52AF418DC00CECAF8 /* AddDynamicEntityLayerView.VehicleCallout.swift */; };
		00F279D72AF4364700CECAF8 /* AddDynamicEntityLayerView.VehicleCallout.swift in Copy Source Code Files */ = {isa = PBXBuildFile; fileRef = 00F279D52AF418DC00CECAF8 /* AddDynamicEntityLayerView.VehicleCallout.swift */; };
		108EC04129D25B2C000F35D0 /* QueryFeatureTableView.swift in Sources */ = {isa = PBXBuildFile; fileRef = 108EC04029D25B2C000F35D0 /* QueryFeatureTableView.swift */; };
		108EC04229D25B55000F35D0 /* QueryFeatureTableView.swift in Copy Source Code Files */ = {isa = PBXBuildFile; fileRef = 108EC04029D25B2C000F35D0 /* QueryFeatureTableView.swift */; };
		1C0C1C3929D34DAE005C8B24 /* ChangeViewpointView.swift in Sources */ = {isa = PBXBuildFile; fileRef = 1C0C1C3429D34DAE005C8B24 /* ChangeViewpointView.swift */; };
		1C0C1C3D29D34DDD005C8B24 /* ChangeViewpointView.swift in Copy Source Code Files */ = {isa = PBXBuildFile; fileRef = 1C0C1C3429D34DAE005C8B24 /* ChangeViewpointView.swift */; };
		1C19B4F12A578E46001D2506 /* CreateLoadReportView.Views.swift in Sources */ = {isa = PBXBuildFile; fileRef = 1C19B4EB2A578E46001D2506 /* CreateLoadReportView.Views.swift */; };
		1C19B4F32A578E46001D2506 /* CreateLoadReportView.swift in Sources */ = {isa = PBXBuildFile; fileRef = 1C19B4ED2A578E46001D2506 /* CreateLoadReportView.swift */; };
		1C19B4F52A578E46001D2506 /* CreateLoadReportView.Model.swift in Sources */ = {isa = PBXBuildFile; fileRef = 1C19B4EF2A578E46001D2506 /* CreateLoadReportView.Model.swift */; };
		1C19B4F72A578E69001D2506 /* CreateLoadReportView.Model.swift in Copy Source Code Files */ = {isa = PBXBuildFile; fileRef = 1C19B4EF2A578E46001D2506 /* CreateLoadReportView.Model.swift */; };
		1C19B4F82A578E69001D2506 /* CreateLoadReportView.swift in Copy Source Code Files */ = {isa = PBXBuildFile; fileRef = 1C19B4ED2A578E46001D2506 /* CreateLoadReportView.swift */; };
		1C19B4F92A578E69001D2506 /* CreateLoadReportView.Views.swift in Copy Source Code Files */ = {isa = PBXBuildFile; fileRef = 1C19B4EB2A578E46001D2506 /* CreateLoadReportView.Views.swift */; };
		1C26ED192A859525009B7721 /* FilterFeaturesInSceneView.swift in Sources */ = {isa = PBXBuildFile; fileRef = 1C26ED152A859525009B7721 /* FilterFeaturesInSceneView.swift */; };
		1C26ED202A8BEC63009B7721 /* FilterFeaturesInSceneView.swift in Copy Source Code Files */ = {isa = PBXBuildFile; fileRef = 1C26ED152A859525009B7721 /* FilterFeaturesInSceneView.swift */; };
		1C3B7DC82A5F64FC00907443 /* AnalyzeNetworkWithSubnetworkTraceView.Model.swift in Sources */ = {isa = PBXBuildFile; fileRef = 1C3B7DC32A5F64FC00907443 /* AnalyzeNetworkWithSubnetworkTraceView.Model.swift */; };
		1C3B7DCB2A5F64FC00907443 /* AnalyzeNetworkWithSubnetworkTraceView.swift in Sources */ = {isa = PBXBuildFile; fileRef = 1C3B7DC62A5F64FC00907443 /* AnalyzeNetworkWithSubnetworkTraceView.swift */; };
		1C3B7DCD2A5F652500907443 /* AnalyzeNetworkWithSubnetworkTraceView.Model.swift in Copy Source Code Files */ = {isa = PBXBuildFile; fileRef = 1C3B7DC32A5F64FC00907443 /* AnalyzeNetworkWithSubnetworkTraceView.Model.swift */; };
		1C3B7DCE2A5F652500907443 /* AnalyzeNetworkWithSubnetworkTraceView.swift in Copy Source Code Files */ = {isa = PBXBuildFile; fileRef = 1C3B7DC62A5F64FC00907443 /* AnalyzeNetworkWithSubnetworkTraceView.swift */; };
		1C42E04729D2396B004FC4BE /* ShowPopupView.swift in Sources */ = {isa = PBXBuildFile; fileRef = 1C42E04329D2396B004FC4BE /* ShowPopupView.swift */; };
		1C42E04A29D239D2004FC4BE /* ShowPopupView.swift in Copy Source Code Files */ = {isa = PBXBuildFile; fileRef = 1C42E04329D2396B004FC4BE /* ShowPopupView.swift */; };
		1C43BC7F2A43781200509BF8 /* SetVisibilityOfSubtypeSublayerView.Views.swift in Sources */ = {isa = PBXBuildFile; fileRef = 1C43BC792A43781100509BF8 /* SetVisibilityOfSubtypeSublayerView.Views.swift */; };
		1C43BC822A43781200509BF8 /* SetVisibilityOfSubtypeSublayerView.Model.swift in Sources */ = {isa = PBXBuildFile; fileRef = 1C43BC7C2A43781100509BF8 /* SetVisibilityOfSubtypeSublayerView.Model.swift */; };
		1C43BC842A43781200509BF8 /* SetVisibilityOfSubtypeSublayerView.swift in Sources */ = {isa = PBXBuildFile; fileRef = 1C43BC7E2A43781100509BF8 /* SetVisibilityOfSubtypeSublayerView.swift */; };
		1C43BC852A43783900509BF8 /* SetVisibilityOfSubtypeSublayerView.Model.swift in Copy Source Code Files */ = {isa = PBXBuildFile; fileRef = 1C43BC7C2A43781100509BF8 /* SetVisibilityOfSubtypeSublayerView.Model.swift */; };
		1C43BC862A43783900509BF8 /* SetVisibilityOfSubtypeSublayerView.swift in Copy Source Code Files */ = {isa = PBXBuildFile; fileRef = 1C43BC7E2A43781100509BF8 /* SetVisibilityOfSubtypeSublayerView.swift */; };
		1C43BC872A43783900509BF8 /* SetVisibilityOfSubtypeSublayerView.Views.swift in Copy Source Code Files */ = {isa = PBXBuildFile; fileRef = 1C43BC792A43781100509BF8 /* SetVisibilityOfSubtypeSublayerView.Views.swift */; };
		1C56B5E62A82C02D000381DA /* DisplayPointsUsingClusteringFeatureReductionView.swift in Sources */ = {isa = PBXBuildFile; fileRef = 1C56B5E22A82C02D000381DA /* DisplayPointsUsingClusteringFeatureReductionView.swift */; };
		1C56B5E72A82C057000381DA /* DisplayPointsUsingClusteringFeatureReductionView.swift in Copy Source Code Files */ = {isa = PBXBuildFile; fileRef = 1C56B5E22A82C02D000381DA /* DisplayPointsUsingClusteringFeatureReductionView.swift */; };
		1C929F092A27B86800134252 /* ShowUtilityAssociationsView.swift in Copy Source Code Files */ = {isa = PBXBuildFile; fileRef = 1CAF831B2A20305F000E1E60 /* ShowUtilityAssociationsView.swift */; };
		1C965C3929DB9176002F8536 /* ShowRealisticLightAndShadowsView.swift in Copy Source Code Files */ = {isa = PBXBuildFile; fileRef = 1C9B74C529DB43580038B06F /* ShowRealisticLightAndShadowsView.swift */; };
		1C9B74C929DB43580038B06F /* ShowRealisticLightAndShadowsView.swift in Sources */ = {isa = PBXBuildFile; fileRef = 1C9B74C529DB43580038B06F /* ShowRealisticLightAndShadowsView.swift */; };
		1C9B74D929DB54560038B06F /* ChangeCameraControllerView.swift in Sources */ = {isa = PBXBuildFile; fileRef = 1C9B74D529DB54560038B06F /* ChangeCameraControllerView.swift */; };
		1C9B74DE29DB56860038B06F /* ChangeCameraControllerView.swift in Copy Source Code Files */ = {isa = PBXBuildFile; fileRef = 1C9B74D529DB54560038B06F /* ChangeCameraControllerView.swift */; };
		1CAB8D4B2A3CEAB0002AA649 /* RunValveIsolationTraceView.Model.swift in Sources */ = {isa = PBXBuildFile; fileRef = 1CAB8D442A3CEAB0002AA649 /* RunValveIsolationTraceView.Model.swift */; };
		1CAB8D4E2A3CEAB0002AA649 /* RunValveIsolationTraceView.swift in Sources */ = {isa = PBXBuildFile; fileRef = 1CAB8D472A3CEAB0002AA649 /* RunValveIsolationTraceView.swift */; };
		1CAB8D502A3CEB43002AA649 /* RunValveIsolationTraceView.Model.swift in Copy Source Code Files */ = {isa = PBXBuildFile; fileRef = 1CAB8D442A3CEAB0002AA649 /* RunValveIsolationTraceView.Model.swift */; };
		1CAB8D512A3CEB43002AA649 /* RunValveIsolationTraceView.swift in Copy Source Code Files */ = {isa = PBXBuildFile; fileRef = 1CAB8D472A3CEAB0002AA649 /* RunValveIsolationTraceView.swift */; };
		1CAF831F2A20305F000E1E60 /* ShowUtilityAssociationsView.swift in Sources */ = {isa = PBXBuildFile; fileRef = 1CAF831B2A20305F000E1E60 /* ShowUtilityAssociationsView.swift */; };
		218F35B829C28F4A00502022 /* AuthenticateWithOAuthView.swift in Sources */ = {isa = PBXBuildFile; fileRef = 218F35B329C28F4A00502022 /* AuthenticateWithOAuthView.swift */; };
		218F35C229C290BF00502022 /* AuthenticateWithOAuthView.swift in Copy Source Code Files */ = {isa = PBXBuildFile; fileRef = 218F35B329C28F4A00502022 /* AuthenticateWithOAuthView.swift */; };
		4D126D6D29CA1B6000CFB7A7 /* ShowDeviceLocationWithNMEADataSourcesView.swift in Sources */ = {isa = PBXBuildFile; fileRef = 4D126D6929CA1B6000CFB7A7 /* ShowDeviceLocationWithNMEADataSourcesView.swift */; };
		4D126D7229CA1E1800CFB7A7 /* FileNMEASentenceReader.swift in Sources */ = {isa = PBXBuildFile; fileRef = 4D126D7129CA1E1800CFB7A7 /* FileNMEASentenceReader.swift */; };
		4D126D7329CA1EFD00CFB7A7 /* ShowDeviceLocationWithNMEADataSourcesView.swift in Copy Source Code Files */ = {isa = PBXBuildFile; fileRef = 4D126D6929CA1B6000CFB7A7 /* ShowDeviceLocationWithNMEADataSourcesView.swift */; };
		4D126D7429CA1EFD00CFB7A7 /* FileNMEASentenceReader.swift in Copy Source Code Files */ = {isa = PBXBuildFile; fileRef = 4D126D7129CA1E1800CFB7A7 /* FileNMEASentenceReader.swift */; };
		4D126D7C29CA3E6000CFB7A7 /* Redlands.nmea in Resources */ = {isa = PBXBuildFile; fileRef = 4D126D7B29CA3E6000CFB7A7 /* Redlands.nmea */; settings = {ASSET_TAGS = (ShowDeviceLocationWithNmeaDataSources, ); }; };
		4D126D7E29CA43D200CFB7A7 /* ShowDeviceLocationWithNMEADataSourcesView.Model.swift in Sources */ = {isa = PBXBuildFile; fileRef = 4D126D7D29CA43D200CFB7A7 /* ShowDeviceLocationWithNMEADataSourcesView.Model.swift */; };
		4D2ADC4329C26D05003B367F /* AddDynamicEntityLayerView.swift in Sources */ = {isa = PBXBuildFile; fileRef = 4D2ADC3F29C26D05003B367F /* AddDynamicEntityLayerView.swift */; };
		4D2ADC4729C26D2C003B367F /* AddDynamicEntityLayerView.swift in Copy Source Code Files */ = {isa = PBXBuildFile; fileRef = 4D2ADC3F29C26D05003B367F /* AddDynamicEntityLayerView.swift */; };
		4D2ADC5A29C4F612003B367F /* ChangeMapViewBackgroundView.swift in Sources */ = {isa = PBXBuildFile; fileRef = 4D2ADC5529C4F612003B367F /* ChangeMapViewBackgroundView.swift */; };
		4D2ADC5D29C4F612003B367F /* ChangeMapViewBackgroundView.SettingsView.swift in Sources */ = {isa = PBXBuildFile; fileRef = 4D2ADC5829C4F612003B367F /* ChangeMapViewBackgroundView.SettingsView.swift */; };
		4D2ADC6229C5071C003B367F /* ChangeMapViewBackgroundView.Model.swift in Sources */ = {isa = PBXBuildFile; fileRef = 4D2ADC6129C5071C003B367F /* ChangeMapViewBackgroundView.Model.swift */; };
		4D2ADC6729C50BD6003B367F /* AddDynamicEntityLayerView.Model.swift in Sources */ = {isa = PBXBuildFile; fileRef = 4D2ADC6629C50BD6003B367F /* AddDynamicEntityLayerView.Model.swift */; };
		4D2ADC6929C50C4C003B367F /* AddDynamicEntityLayerView.SettingsView.swift in Sources */ = {isa = PBXBuildFile; fileRef = 4D2ADC6829C50C4C003B367F /* AddDynamicEntityLayerView.SettingsView.swift */; };
		4D2ADC6A29C50D91003B367F /* AddDynamicEntityLayerView.Model.swift in Copy Source Code Files */ = {isa = PBXBuildFile; fileRef = 4D2ADC6629C50BD6003B367F /* AddDynamicEntityLayerView.Model.swift */; };
		4D2ADC6B29C50D91003B367F /* AddDynamicEntityLayerView.SettingsView.swift in Copy Source Code Files */ = {isa = PBXBuildFile; fileRef = 4D2ADC6829C50C4C003B367F /* AddDynamicEntityLayerView.SettingsView.swift */; };
		4DD058102A0D3F6B00A59B34 /* ShowDeviceLocationWithNMEADataSourcesView.Model.swift in Copy Source Code Files */ = {isa = PBXBuildFile; fileRef = 4D126D7D29CA43D200CFB7A7 /* ShowDeviceLocationWithNMEADataSourcesView.Model.swift */; };
		7573E81A29D6134C00BEED9C /* TraceUtilityNetworkView.Model.swift in Sources */ = {isa = PBXBuildFile; fileRef = 7573E81329D6134C00BEED9C /* TraceUtilityNetworkView.Model.swift */; };
		7573E81C29D6134C00BEED9C /* TraceUtilityNetworkView.Enums.swift in Sources */ = {isa = PBXBuildFile; fileRef = 7573E81529D6134C00BEED9C /* TraceUtilityNetworkView.Enums.swift */; };
		7573E81E29D6134C00BEED9C /* TraceUtilityNetworkView.Views.swift in Sources */ = {isa = PBXBuildFile; fileRef = 7573E81729D6134C00BEED9C /* TraceUtilityNetworkView.Views.swift */; };
		7573E81F29D6134C00BEED9C /* TraceUtilityNetworkView.swift in Sources */ = {isa = PBXBuildFile; fileRef = 7573E81829D6134C00BEED9C /* TraceUtilityNetworkView.swift */; };
		7573E82129D6136C00BEED9C /* TraceUtilityNetworkView.Model.swift in Copy Source Code Files */ = {isa = PBXBuildFile; fileRef = 7573E81329D6134C00BEED9C /* TraceUtilityNetworkView.Model.swift */; };
		7573E82229D6136C00BEED9C /* TraceUtilityNetworkView.Enums.swift in Copy Source Code Files */ = {isa = PBXBuildFile; fileRef = 7573E81529D6134C00BEED9C /* TraceUtilityNetworkView.Enums.swift */; };
		7573E82329D6136C00BEED9C /* TraceUtilityNetworkView.Views.swift in Copy Source Code Files */ = {isa = PBXBuildFile; fileRef = 7573E81729D6134C00BEED9C /* TraceUtilityNetworkView.Views.swift */; };
		7573E82429D6136C00BEED9C /* TraceUtilityNetworkView.swift in Copy Source Code Files */ = {isa = PBXBuildFile; fileRef = 7573E81829D6134C00BEED9C /* TraceUtilityNetworkView.swift */; };
		75DD736729D35FF40010229D /* ChangeMapViewBackgroundView.swift in Copy Source Code Files */ = {isa = PBXBuildFile; fileRef = 4D2ADC5529C4F612003B367F /* ChangeMapViewBackgroundView.swift */; };
		75DD736829D35FF40010229D /* ChangeMapViewBackgroundView.SettingsView.swift in Copy Source Code Files */ = {isa = PBXBuildFile; fileRef = 4D2ADC5829C4F612003B367F /* ChangeMapViewBackgroundView.SettingsView.swift */; };
		75DD736929D35FF40010229D /* ChangeMapViewBackgroundView.Model.swift in Copy Source Code Files */ = {isa = PBXBuildFile; fileRef = 4D2ADC6129C5071C003B367F /* ChangeMapViewBackgroundView.Model.swift */; };
		75DD739529D38B1B0010229D /* NavigateRouteView.swift in Sources */ = {isa = PBXBuildFile; fileRef = 75DD739129D38B1B0010229D /* NavigateRouteView.swift */; };
		75DD739929D38B420010229D /* NavigateRouteView.swift in Copy Source Code Files */ = {isa = PBXBuildFile; fileRef = 75DD739129D38B1B0010229D /* NavigateRouteView.swift */; };
		7900C5F62A83FC3F002D430F /* AddCustomDynamicEntityDataSourceView.Vessel.swift in Sources */ = {isa = PBXBuildFile; fileRef = 7900C5F52A83FC3F002D430F /* AddCustomDynamicEntityDataSourceView.Vessel.swift */; };
		792222DD2A81AA5D00619FFE /* AIS_MarineCadastre_SelectedVessels_CustomDataSource.jsonl in Resources */ = {isa = PBXBuildFile; fileRef = 792222DC2A81AA5D00619FFE /* AIS_MarineCadastre_SelectedVessels_CustomDataSource.jsonl */; settings = {ASSET_TAGS = (AddCustomDynamicEntityDataSource, ); }; };
		79302F852A1ED4E30002336A /* CreateAndSaveKMLView.Model.swift in Sources */ = {isa = PBXBuildFile; fileRef = 79302F842A1ED4E30002336A /* CreateAndSaveKMLView.Model.swift */; };
		79302F872A1ED71B0002336A /* CreateAndSaveKMLView.Views.swift in Sources */ = {isa = PBXBuildFile; fileRef = 79302F862A1ED71B0002336A /* CreateAndSaveKMLView.Views.swift */; };
		798C2DA72AFC505600EE7E97 /* PrivacyInfo.xcprivacy in Resources */ = {isa = PBXBuildFile; fileRef = 798C2DA62AFC505600EE7E97 /* PrivacyInfo.xcprivacy */; };
		79A47DFB2A20286800D7C5B9 /* CreateAndSaveKMLView.Model.swift in Copy Source Code Files */ = {isa = PBXBuildFile; fileRef = 79302F842A1ED4E30002336A /* CreateAndSaveKMLView.Model.swift */; };
		79A47DFC2A20286800D7C5B9 /* CreateAndSaveKMLView.Views.swift in Copy Source Code Files */ = {isa = PBXBuildFile; fileRef = 79302F862A1ED71B0002336A /* CreateAndSaveKMLView.Views.swift */; };
		79B7B80A2A1BF8EC00F57C27 /* CreateAndSaveKMLView.swift in Sources */ = {isa = PBXBuildFile; fileRef = 79B7B8092A1BF8EC00F57C27 /* CreateAndSaveKMLView.swift */; };
		79B7B80B2A1BFDE700F57C27 /* CreateAndSaveKMLView.swift in Copy Source Code Files */ = {isa = PBXBuildFile; fileRef = 79B7B8092A1BF8EC00F57C27 /* CreateAndSaveKMLView.swift */; };
		79D84D132A81711A00F45262 /* AddCustomDynamicEntityDataSourceView.swift in Sources */ = {isa = PBXBuildFile; fileRef = 79D84D0D2A815C5B00F45262 /* AddCustomDynamicEntityDataSourceView.swift */; };
		79D84D152A81718F00F45262 /* AddCustomDynamicEntityDataSourceView.swift in Copy Source Code Files */ = {isa = PBXBuildFile; fileRef = 79D84D0D2A815C5B00F45262 /* AddCustomDynamicEntityDataSourceView.swift */; };
		883C121529C9136600062FF9 /* DownloadPreplannedMapAreaView.MapPicker.swift in Sources */ = {isa = PBXBuildFile; fileRef = 883C121429C9136600062FF9 /* DownloadPreplannedMapAreaView.MapPicker.swift */; };
		883C121729C914E100062FF9 /* DownloadPreplannedMapAreaView.MapPicker.swift in Copy Source Code Files */ = {isa = PBXBuildFile; fileRef = 883C121429C9136600062FF9 /* DownloadPreplannedMapAreaView.MapPicker.swift */; };
		883C121829C914E100062FF9 /* DownloadPreplannedMapAreaView.Model.swift in Copy Source Code Files */ = {isa = PBXBuildFile; fileRef = E0D04FF128A5390000747989 /* DownloadPreplannedMapAreaView.Model.swift */; };
		883C121929C914E100062FF9 /* DownloadPreplannedMapAreaView.swift in Copy Source Code Files */ = {isa = PBXBuildFile; fileRef = E070A0A2286F3B6000F2B606 /* DownloadPreplannedMapAreaView.swift */; };
		88F93CC129C3D59D0006B28E /* CreateAndEditGeometriesView.swift in Sources */ = {isa = PBXBuildFile; fileRef = 88F93CC029C3D59C0006B28E /* CreateAndEditGeometriesView.swift */; };
		88F93CC229C4D3480006B28E /* CreateAndEditGeometriesView.swift in Copy Source Code Files */ = {isa = PBXBuildFile; fileRef = 88F93CC029C3D59C0006B28E /* CreateAndEditGeometriesView.swift */; };
		D70082EB2ACF900100E0C3C2 /* IdentifyKMLFeaturesView.swift in Sources */ = {isa = PBXBuildFile; fileRef = D70082EA2ACF900100E0C3C2 /* IdentifyKMLFeaturesView.swift */; };
		D70082EC2ACF901600E0C3C2 /* IdentifyKMLFeaturesView.swift in Copy Source Code Files */ = {isa = PBXBuildFile; fileRef = D70082EA2ACF900100E0C3C2 /* IdentifyKMLFeaturesView.swift */; };
		D7010EBF2B05616900D43F55 /* DisplaySceneFromMobileScenePackageView.swift in Sources */ = {isa = PBXBuildFile; fileRef = D7010EBC2B05616900D43F55 /* DisplaySceneFromMobileScenePackageView.swift */; };
		D7010EC12B05618400D43F55 /* DisplaySceneFromMobileScenePackageView.swift in Copy Source Code Files */ = {isa = PBXBuildFile; fileRef = D7010EBC2B05616900D43F55 /* DisplaySceneFromMobileScenePackageView.swift */; };
		D701D72C2A37C7F7006FF0C8 /* bradley_low_3ds in Resources */ = {isa = PBXBuildFile; fileRef = D701D72B2A37C7F7006FF0C8 /* bradley_low_3ds */; settings = {ASSET_TAGS = (ShowViewshedFromGeoelementInScene, ); }; };
		D704AA5A2AB22C1A00A3BB63 /* GroupLayersTogetherView.swift in Sources */ = {isa = PBXBuildFile; fileRef = D704AA592AB22C1A00A3BB63 /* GroupLayersTogetherView.swift */; };
		D704AA5B2AB22D8400A3BB63 /* GroupLayersTogetherView.swift in Copy Source Code Files */ = {isa = PBXBuildFile; fileRef = D704AA592AB22C1A00A3BB63 /* GroupLayersTogetherView.swift */; };
		D7054AE92ACCCB6C007235BA /* Animate3DGraphicView.SettingsView.swift in Sources */ = {isa = PBXBuildFile; fileRef = D7054AE82ACCCB6C007235BA /* Animate3DGraphicView.SettingsView.swift */; };
		D7054AEA2ACCCC34007235BA /* Animate3DGraphicView.SettingsView.swift in Copy Source Code Files */ = {isa = PBXBuildFile; fileRef = D7054AE82ACCCB6C007235BA /* Animate3DGraphicView.SettingsView.swift */; };
		D7058B102B59E44B000A888A /* StylePointWithSceneSymbolView.swift in Sources */ = {isa = PBXBuildFile; fileRef = D7058B0D2B59E44B000A888A /* StylePointWithSceneSymbolView.swift */; };
		D7058B122B59E468000A888A /* StylePointWithSceneSymbolView.swift in Copy Source Code Files */ = {isa = PBXBuildFile; fileRef = D7058B0D2B59E44B000A888A /* StylePointWithSceneSymbolView.swift */; };
		D7058FB12ACB423C00A40F14 /* Animate3DGraphicView.Model.swift in Sources */ = {isa = PBXBuildFile; fileRef = D7058FB02ACB423C00A40F14 /* Animate3DGraphicView.Model.swift */; };
		D7058FB22ACB424E00A40F14 /* Animate3DGraphicView.Model.swift in Copy Source Code Files */ = {isa = PBXBuildFile; fileRef = D7058FB02ACB423C00A40F14 /* Animate3DGraphicView.Model.swift */; };
		D7084FA92AD771AA00EC7F4F /* AugmentRealityToFlyOverSceneView.swift in Sources */ = {isa = PBXBuildFile; fileRef = D7084FA62AD771AA00EC7F4F /* AugmentRealityToFlyOverSceneView.swift */; };
		D7084FAB2AD771F600EC7F4F /* AugmentRealityToFlyOverSceneView.swift in Copy Source Code Files */ = {isa = PBXBuildFile; fileRef = D7084FA62AD771AA00EC7F4F /* AugmentRealityToFlyOverSceneView.swift */; };
		D70BE5792A5624A80022CA02 /* CategoriesView.swift in Sources */ = {isa = PBXBuildFile; fileRef = D70BE5782A5624A80022CA02 /* CategoriesView.swift */; };
		D710996D2A27D9210065A1C1 /* DensifyAndGeneralizeGeometryView.swift in Sources */ = {isa = PBXBuildFile; fileRef = D710996C2A27D9210065A1C1 /* DensifyAndGeneralizeGeometryView.swift */; };
		D710996E2A27D9B30065A1C1 /* DensifyAndGeneralizeGeometryView.swift in Copy Source Code Files */ = {isa = PBXBuildFile; fileRef = D710996C2A27D9210065A1C1 /* DensifyAndGeneralizeGeometryView.swift */; };
		D71099702A2802FA0065A1C1 /* DensifyAndGeneralizeGeometryView.SettingsView.swift in Sources */ = {isa = PBXBuildFile; fileRef = D710996F2A2802FA0065A1C1 /* DensifyAndGeneralizeGeometryView.SettingsView.swift */; };
		D71099712A280D830065A1C1 /* DensifyAndGeneralizeGeometryView.SettingsView.swift in Copy Source Code Files */ = {isa = PBXBuildFile; fileRef = D710996F2A2802FA0065A1C1 /* DensifyAndGeneralizeGeometryView.SettingsView.swift */; };
		D718A1E72B570F7500447087 /* OrbitCameraAroundObjectView.Model.swift in Sources */ = {isa = PBXBuildFile; fileRef = D718A1E62B570F7500447087 /* OrbitCameraAroundObjectView.Model.swift */; };
		D718A1E82B571C9100447087 /* OrbitCameraAroundObjectView.Model.swift in Copy Source Code Files */ = {isa = PBXBuildFile; fileRef = D718A1E62B570F7500447087 /* OrbitCameraAroundObjectView.Model.swift */; };
		D718A1ED2B575FD900447087 /* ManageBookmarksView.swift in Sources */ = {isa = PBXBuildFile; fileRef = D718A1EA2B575FD900447087 /* ManageBookmarksView.swift */; };
		D718A1F02B57602000447087 /* ManageBookmarksView.swift in Copy Source Code Files */ = {isa = PBXBuildFile; fileRef = D718A1EA2B575FD900447087 /* ManageBookmarksView.swift */; };
		D71C5F642AAA7A88006599FD /* CreateSymbolStylesFromWebStylesView.swift in Sources */ = {isa = PBXBuildFile; fileRef = D71C5F632AAA7A88006599FD /* CreateSymbolStylesFromWebStylesView.swift */; };
		D71C5F652AAA83D2006599FD /* CreateSymbolStylesFromWebStylesView.swift in Copy Source Code Files */ = {isa = PBXBuildFile; fileRef = D71C5F632AAA7A88006599FD /* CreateSymbolStylesFromWebStylesView.swift */; };
		D71D516E2B51D7B600B2A2BE /* SearchForWebMapView.Views.swift in Sources */ = {isa = PBXBuildFile; fileRef = D71D516D2B51D7B600B2A2BE /* SearchForWebMapView.Views.swift */; };
		D71D516F2B51D87700B2A2BE /* SearchForWebMapView.Views.swift in Copy Source Code Files */ = {isa = PBXBuildFile; fileRef = D71D516D2B51D7B600B2A2BE /* SearchForWebMapView.Views.swift */; };
		D71FCB8A2AD6277F000E517C /* CreateMobileGeodatabaseView.Model.swift in Sources */ = {isa = PBXBuildFile; fileRef = D71FCB892AD6277E000E517C /* CreateMobileGeodatabaseView.Model.swift */; };
		D71FCB8B2AD628B9000E517C /* CreateMobileGeodatabaseView.Model.swift in Copy Source Code Files */ = {isa = PBXBuildFile; fileRef = D71FCB892AD6277E000E517C /* CreateMobileGeodatabaseView.Model.swift */; };
		D721EEA82ABDFF550040BE46 /* LothianRiversAnno.mmpk in Resources */ = {isa = PBXBuildFile; fileRef = D721EEA72ABDFF550040BE46 /* LothianRiversAnno.mmpk */; settings = {ASSET_TAGS = (ShowMobileMapPackageExpirationDate, ); }; };
		D722BD222A420DAD002C2087 /* ShowExtrudedFeaturesView.swift in Sources */ = {isa = PBXBuildFile; fileRef = D722BD212A420DAD002C2087 /* ShowExtrudedFeaturesView.swift */; };
		D722BD232A420DEC002C2087 /* ShowExtrudedFeaturesView.swift in Copy Source Code Files */ = {isa = PBXBuildFile; fileRef = D722BD212A420DAD002C2087 /* ShowExtrudedFeaturesView.swift */; };
		D7232EE12AC1E5AA0079ABFF /* PlayKMLTourView.swift in Sources */ = {isa = PBXBuildFile; fileRef = D7232EE02AC1E5AA0079ABFF /* PlayKMLTourView.swift */; };
		D7232EE22AC1E6DC0079ABFF /* PlayKMLTourView.swift in Copy Source Code Files */ = {isa = PBXBuildFile; fileRef = D7232EE02AC1E5AA0079ABFF /* PlayKMLTourView.swift */; };
		D72C43F32AEB066D00B6157B /* GeocodeOfflineView.Model.swift in Sources */ = {isa = PBXBuildFile; fileRef = D72C43F22AEB066D00B6157B /* GeocodeOfflineView.Model.swift */; };
		D72F272E2ADA1E4400F906DA /* AugmentRealityToShowTabletopSceneView.swift in Sources */ = {isa = PBXBuildFile; fileRef = D72F272B2ADA1E4400F906DA /* AugmentRealityToShowTabletopSceneView.swift */; };
		D72F27302ADA1E9900F906DA /* AugmentRealityToShowTabletopSceneView.swift in Copy Source Code Files */ = {isa = PBXBuildFile; fileRef = D72F272B2ADA1E4400F906DA /* AugmentRealityToShowTabletopSceneView.swift */; };
		D731F3C12AD0D2AC00A8431E /* IdentifyGraphicsView.swift in Sources */ = {isa = PBXBuildFile; fileRef = D731F3C02AD0D2AC00A8431E /* IdentifyGraphicsView.swift */; };
		D731F3C22AD0D2BB00A8431E /* IdentifyGraphicsView.swift in Copy Source Code Files */ = {isa = PBXBuildFile; fileRef = D731F3C02AD0D2AC00A8431E /* IdentifyGraphicsView.swift */; };
		D7337C5A2ABCFDB100A5D865 /* StyleSymbolsFromMobileStyleFileView.SymbolOptionsListView.swift in Sources */ = {isa = PBXBuildFile; fileRef = D7337C592ABCFDB100A5D865 /* StyleSymbolsFromMobileStyleFileView.SymbolOptionsListView.swift */; };
		D7337C5B2ABCFDE400A5D865 /* StyleSymbolsFromMobileStyleFileView.SymbolOptionsListView.swift in Copy Source Code Files */ = {isa = PBXBuildFile; fileRef = D7337C592ABCFDB100A5D865 /* StyleSymbolsFromMobileStyleFileView.SymbolOptionsListView.swift */; };
		D7337C602ABD142D00A5D865 /* ShowMobileMapPackageExpirationDateView.swift in Sources */ = {isa = PBXBuildFile; fileRef = D7337C5F2ABD142D00A5D865 /* ShowMobileMapPackageExpirationDateView.swift */; };
		D7337C612ABD166A00A5D865 /* ShowMobileMapPackageExpirationDateView.swift in Copy Source Code Files */ = {isa = PBXBuildFile; fileRef = D7337C5F2ABD142D00A5D865 /* ShowMobileMapPackageExpirationDateView.swift */; };
		D734FA0C2A183A5B00246D7E /* SetMaxExtentView.swift in Sources */ = {isa = PBXBuildFile; fileRef = D734FA092A183A5B00246D7E /* SetMaxExtentView.swift */; };
		D73723762AF5877500846884 /* FindRouteInMobileMapPackageView.Models.swift in Sources */ = {isa = PBXBuildFile; fileRef = D73723742AF5877500846884 /* FindRouteInMobileMapPackageView.Models.swift */; };
		D73723792AF5ADD800846884 /* FindRouteInMobileMapPackageView.MobileMapView.swift in Sources */ = {isa = PBXBuildFile; fileRef = D73723782AF5ADD700846884 /* FindRouteInMobileMapPackageView.MobileMapView.swift */; };
		D737237A2AF5AE1600846884 /* FindRouteInMobileMapPackageView.MobileMapView.swift in Copy Source Code Files */ = {isa = PBXBuildFile; fileRef = D73723782AF5ADD700846884 /* FindRouteInMobileMapPackageView.MobileMapView.swift */; };
		D737237B2AF5AE1A00846884 /* FindRouteInMobileMapPackageView.Models.swift in Copy Source Code Files */ = {isa = PBXBuildFile; fileRef = D73723742AF5877500846884 /* FindRouteInMobileMapPackageView.Models.swift */; };
		D73F06692B5EE73D000B574F /* QueryFeaturesWithArcadeExpressionView.swift in Sources */ = {isa = PBXBuildFile; fileRef = D73F06662B5EE73D000B574F /* QueryFeaturesWithArcadeExpressionView.swift */; };
		D73F066C2B5EE760000B574F /* QueryFeaturesWithArcadeExpressionView.swift in Copy Source Code Files */ = {isa = PBXBuildFile; fileRef = D73F06662B5EE73D000B574F /* QueryFeaturesWithArcadeExpressionView.swift */; };
		D73F8CF42AB1089900CD39DA /* Restaurant.stylx in Resources */ = {isa = PBXBuildFile; fileRef = D73F8CF32AB1089900CD39DA /* Restaurant.stylx */; settings = {ASSET_TAGS = (StyleFeaturesWithCustomDictionary, ); }; };
		D73FC0FD2AD4A18D0067A19B /* CreateMobileGeodatabaseView.swift in Sources */ = {isa = PBXBuildFile; fileRef = D73FC0FC2AD4A18D0067A19B /* CreateMobileGeodatabaseView.swift */; };
		D73FC0FE2AD4A19A0067A19B /* CreateMobileGeodatabaseView.swift in Copy Source Code Files */ = {isa = PBXBuildFile; fileRef = D73FC0FC2AD4A18D0067A19B /* CreateMobileGeodatabaseView.swift */; };
		D73FC90B2B6312A0001AC486 /* AddFeaturesWithContingentValuesView.Model.swift in Copy Source Code Files */ = {isa = PBXBuildFile; fileRef = D74F03EF2B609A7D00E83688 /* AddFeaturesWithContingentValuesView.Model.swift */; };
		D73FC90C2B6312A5001AC486 /* AddFeaturesWithContingentValuesView.AddFeatureView.swift in Copy Source Code Files */ = {isa = PBXBuildFile; fileRef = D7F8C0422B608F120072BFA7 /* AddFeaturesWithContingentValuesView.AddFeatureView.swift */; };
		D73FCFF72B02A3AA0006360D /* FindAddressWithReverseGeocodeView.swift in Sources */ = {isa = PBXBuildFile; fileRef = D73FCFF42B02A3AA0006360D /* FindAddressWithReverseGeocodeView.swift */; };
		D73FCFFA2B02A3C50006360D /* FindAddressWithReverseGeocodeView.swift in Copy Source Code Files */ = {isa = PBXBuildFile; fileRef = D73FCFF42B02A3AA0006360D /* FindAddressWithReverseGeocodeView.swift */; };
		D73FCFFF2B02C7630006360D /* FindRouteAroundBarriersView.Views.swift in Sources */ = {isa = PBXBuildFile; fileRef = D73FCFFE2B02C7630006360D /* FindRouteAroundBarriersView.Views.swift */; };
		D73FD0002B02C9610006360D /* FindRouteAroundBarriersView.Views.swift in Copy Source Code Files */ = {isa = PBXBuildFile; fileRef = D73FCFFE2B02C7630006360D /* FindRouteAroundBarriersView.Views.swift */; };
		D742E4922B04132B00690098 /* DisplayWebSceneFromPortalItemView.swift in Sources */ = {isa = PBXBuildFile; fileRef = D742E48F2B04132B00690098 /* DisplayWebSceneFromPortalItemView.swift */; };
		D742E4952B04134C00690098 /* DisplayWebSceneFromPortalItemView.swift in Copy Source Code Files */ = {isa = PBXBuildFile; fileRef = D742E48F2B04132B00690098 /* DisplayWebSceneFromPortalItemView.swift */; };
		D744FD172A2112D90084A66C /* CreateConvexHullAroundPointsView.swift in Sources */ = {isa = PBXBuildFile; fileRef = D744FD162A2112D90084A66C /* CreateConvexHullAroundPointsView.swift */; };
		D744FD182A2113C70084A66C /* CreateConvexHullAroundPointsView.swift in Copy Source Code Files */ = {isa = PBXBuildFile; fileRef = D744FD162A2112D90084A66C /* CreateConvexHullAroundPointsView.swift */; };
		D7464F1E2ACE04B3007FEE88 /* IdentifyRasterCellView.swift in Sources */ = {isa = PBXBuildFile; fileRef = D7464F1D2ACE04B3007FEE88 /* IdentifyRasterCellView.swift */; };
		D7464F1F2ACE04C2007FEE88 /* IdentifyRasterCellView.swift in Copy Source Code Files */ = {isa = PBXBuildFile; fileRef = D7464F1D2ACE04B3007FEE88 /* IdentifyRasterCellView.swift */; };
		D7464F2B2ACE0965007FEE88 /* SA_EVI_8Day_03May20 in Resources */ = {isa = PBXBuildFile; fileRef = D7464F2A2ACE0964007FEE88 /* SA_EVI_8Day_03May20 */; settings = {ASSET_TAGS = (IdentifyRasterCell, ); }; };
		D7497F3C2AC4B4C100167AD2 /* DisplayDimensionsView.swift in Sources */ = {isa = PBXBuildFile; fileRef = D7497F3B2AC4B4C100167AD2 /* DisplayDimensionsView.swift */; };
		D7497F3D2AC4B4CF00167AD2 /* DisplayDimensionsView.swift in Copy Source Code Files */ = {isa = PBXBuildFile; fileRef = D7497F3B2AC4B4C100167AD2 /* DisplayDimensionsView.swift */; };
		D7497F402AC4BA4100167AD2 /* Edinburgh_Pylon_Dimensions.mmpk in Resources */ = {isa = PBXBuildFile; fileRef = D7497F3F2AC4BA4100167AD2 /* Edinburgh_Pylon_Dimensions.mmpk */; settings = {ASSET_TAGS = (DisplayDimensions, ); }; };
		D74C8BFE2ABA5605007C76B8 /* StyleSymbolsFromMobileStyleFileView.swift in Sources */ = {isa = PBXBuildFile; fileRef = D74C8BFD2ABA5605007C76B8 /* StyleSymbolsFromMobileStyleFileView.swift */; };
		D74C8BFF2ABA56C0007C76B8 /* StyleSymbolsFromMobileStyleFileView.swift in Copy Source Code Files */ = {isa = PBXBuildFile; fileRef = D74C8BFD2ABA5605007C76B8 /* StyleSymbolsFromMobileStyleFileView.swift */; };
		D74C8C022ABA6202007C76B8 /* emoji-mobile.stylx in Resources */ = {isa = PBXBuildFile; fileRef = D74C8C012ABA6202007C76B8 /* emoji-mobile.stylx */; settings = {ASSET_TAGS = (StyleSymbolsFromMobileStyleFile, ); }; };
		D74F03F02B609A7D00E83688 /* AddFeaturesWithContingentValuesView.Model.swift in Sources */ = {isa = PBXBuildFile; fileRef = D74F03EF2B609A7D00E83688 /* AddFeaturesWithContingentValuesView.Model.swift */; };
		D75101812A2E493600B8FA48 /* ShowLabelsOnLayerView.swift in Sources */ = {isa = PBXBuildFile; fileRef = D75101802A2E493600B8FA48 /* ShowLabelsOnLayerView.swift */; };
		D75101822A2E497F00B8FA48 /* ShowLabelsOnLayerView.swift in Copy Source Code Files */ = {isa = PBXBuildFile; fileRef = D75101802A2E493600B8FA48 /* ShowLabelsOnLayerView.swift */; };
		D751018E2A2E962D00B8FA48 /* IdentifyLayerFeaturesView.swift in Sources */ = {isa = PBXBuildFile; fileRef = D751018D2A2E962D00B8FA48 /* IdentifyLayerFeaturesView.swift */; };
		D751018F2A2E966C00B8FA48 /* IdentifyLayerFeaturesView.swift in Copy Source Code Files */ = {isa = PBXBuildFile; fileRef = D751018D2A2E962D00B8FA48 /* IdentifyLayerFeaturesView.swift */; };
		D752D9402A39154C003EB25E /* ManageOperationalLayersView.swift in Sources */ = {isa = PBXBuildFile; fileRef = D752D93F2A39154C003EB25E /* ManageOperationalLayersView.swift */; };
		D752D9412A39162F003EB25E /* ManageOperationalLayersView.swift in Copy Source Code Files */ = {isa = PBXBuildFile; fileRef = D752D93F2A39154C003EB25E /* ManageOperationalLayersView.swift */; };
		D752D9462A3A6F80003EB25E /* MonitorChangesToMapLoadStatusView.swift in Sources */ = {isa = PBXBuildFile; fileRef = D752D9452A3A6F7F003EB25E /* MonitorChangesToMapLoadStatusView.swift */; };
		D752D9472A3A6FC0003EB25E /* MonitorChangesToMapLoadStatusView.swift in Copy Source Code Files */ = {isa = PBXBuildFile; fileRef = D752D9452A3A6F7F003EB25E /* MonitorChangesToMapLoadStatusView.swift */; };
		D752D95F2A3BCE06003EB25E /* DisplayMapFromPortalItemView.swift in Sources */ = {isa = PBXBuildFile; fileRef = D752D95E2A3BCE06003EB25E /* DisplayMapFromPortalItemView.swift */; };
		D752D9602A3BCE63003EB25E /* DisplayMapFromPortalItemView.swift in Copy Source Code Files */ = {isa = PBXBuildFile; fileRef = D752D95E2A3BCE06003EB25E /* DisplayMapFromPortalItemView.swift */; };
		D75362D22A1E886700D83028 /* ApplyUniqueValueRendererView.swift in Sources */ = {isa = PBXBuildFile; fileRef = D75362D12A1E886700D83028 /* ApplyUniqueValueRendererView.swift */; };
		D75362D32A1E8C8800D83028 /* ApplyUniqueValueRendererView.swift in Copy Source Code Files */ = {isa = PBXBuildFile; fileRef = D75362D12A1E886700D83028 /* ApplyUniqueValueRendererView.swift */; };
		D754E3232A1D66820006C5F1 /* StylePointWithPictureMarkerSymbolsView.swift in Sources */ = {isa = PBXBuildFile; fileRef = D754E3222A1D66820006C5F1 /* StylePointWithPictureMarkerSymbolsView.swift */; };
		D754E3242A1D66C20006C5F1 /* StylePointWithPictureMarkerSymbolsView.swift in Copy Source Code Files */ = {isa = PBXBuildFile; fileRef = D754E3222A1D66820006C5F1 /* StylePointWithPictureMarkerSymbolsView.swift */; };
		D7553CDB2AE2DFEC00DC2A70 /* GeocodeOfflineView.swift in Sources */ = {isa = PBXBuildFile; fileRef = D7553CD82AE2DFEC00DC2A70 /* GeocodeOfflineView.swift */; };
		D7553CDD2AE2E00E00DC2A70 /* GeocodeOfflineView.swift in Copy Source Code Files */ = {isa = PBXBuildFile; fileRef = D7553CD82AE2DFEC00DC2A70 /* GeocodeOfflineView.swift */; };
		D757D14B2B6C46E50065F78F /* ListSpatialReferenceTransformationsView.Model.swift in Sources */ = {isa = PBXBuildFile; fileRef = D757D14A2B6C46E50065F78F /* ListSpatialReferenceTransformationsView.Model.swift */; };
		D757D14C2B6C60170065F78F /* ListSpatialReferenceTransformationsView.Model.swift in Copy Source Code Files */ = {isa = PBXBuildFile; fileRef = D757D14A2B6C46E50065F78F /* ListSpatialReferenceTransformationsView.Model.swift */; };
		D75B58512AAFB3030038B3B4 /* StyleFeaturesWithCustomDictionaryView.swift in Sources */ = {isa = PBXBuildFile; fileRef = D75B58502AAFB3030038B3B4 /* StyleFeaturesWithCustomDictionaryView.swift */; };
		D75B58522AAFB37C0038B3B4 /* StyleFeaturesWithCustomDictionaryView.swift in Copy Source Code Files */ = {isa = PBXBuildFile; fileRef = D75B58502AAFB3030038B3B4 /* StyleFeaturesWithCustomDictionaryView.swift */; };
		D75C35672AB50338003CD55F /* GroupLayersTogetherView.GroupLayerListView.swift in Sources */ = {isa = PBXBuildFile; fileRef = D75C35662AB50338003CD55F /* GroupLayersTogetherView.GroupLayerListView.swift */; };
		D75F66362B48EABC00434974 /* SearchForWebMapView.swift in Sources */ = {isa = PBXBuildFile; fileRef = D75F66332B48EABC00434974 /* SearchForWebMapView.swift */; };
		D75F66392B48EB1800434974 /* SearchForWebMapView.swift in Copy Source Code Files */ = {isa = PBXBuildFile; fileRef = D75F66332B48EABC00434974 /* SearchForWebMapView.swift */; };
		D76000A22AF18BAB00B3084D /* FindRouteInTransportNetworkView.Model.swift in Copy Source Code Files */ = {isa = PBXBuildFile; fileRef = D7749AD52AF08BF50086632F /* FindRouteInTransportNetworkView.Model.swift */; };
		D76000AE2AF19C2300B3084D /* FindRouteInMobileMapPackageView.swift in Sources */ = {isa = PBXBuildFile; fileRef = D76000AB2AF19C2300B3084D /* FindRouteInMobileMapPackageView.swift */; };
		D76000B12AF19C4600B3084D /* FindRouteInMobileMapPackageView.swift in Copy Source Code Files */ = {isa = PBXBuildFile; fileRef = D76000AB2AF19C2300B3084D /* FindRouteInMobileMapPackageView.swift */; };
		D76000B72AF19FCA00B3084D /* SanFrancisco.mmpk in Resources */ = {isa = PBXBuildFile; fileRef = D76000B62AF19FCA00B3084D /* SanFrancisco.mmpk */; settings = {ASSET_TAGS = (FindRouteInMobileMapPackage, ); }; };
		D7634FAF2A43B7AC00F8AEFB /* CreateConvexHullAroundGeometriesView.swift in Sources */ = {isa = PBXBuildFile; fileRef = D7634FAE2A43B7AC00F8AEFB /* CreateConvexHullAroundGeometriesView.swift */; };
		D7634FB02A43B8B000F8AEFB /* CreateConvexHullAroundGeometriesView.swift in Copy Source Code Files */ = {isa = PBXBuildFile; fileRef = D7634FAE2A43B7AC00F8AEFB /* CreateConvexHullAroundGeometriesView.swift */; };
		D76929FA2B4F79540047205E /* OrbitCameraAroundObjectView.swift in Sources */ = {isa = PBXBuildFile; fileRef = D76929F52B4F78340047205E /* OrbitCameraAroundObjectView.swift */; };
		D76929FB2B4F795C0047205E /* OrbitCameraAroundObjectView.swift in Copy Source Code Files */ = {isa = PBXBuildFile; fileRef = D76929F52B4F78340047205E /* OrbitCameraAroundObjectView.swift */; };
		D769C2122A29019B00030F61 /* SetUpLocationDrivenGeotriggersView.swift in Sources */ = {isa = PBXBuildFile; fileRef = D769C2112A29019B00030F61 /* SetUpLocationDrivenGeotriggersView.swift */; };
		D769C2132A29057200030F61 /* SetUpLocationDrivenGeotriggersView.swift in Copy Source Code Files */ = {isa = PBXBuildFile; fileRef = D769C2112A29019B00030F61 /* SetUpLocationDrivenGeotriggersView.swift */; };
		D76EE6072AF9AFE100DA0325 /* FindRouteAroundBarriersView.Model.swift in Sources */ = {isa = PBXBuildFile; fileRef = D76EE6062AF9AFE100DA0325 /* FindRouteAroundBarriersView.Model.swift */; };
		D76EE6082AF9AFEC00DA0325 /* FindRouteAroundBarriersView.Model.swift in Copy Source Code Files */ = {isa = PBXBuildFile; fileRef = D76EE6062AF9AFE100DA0325 /* FindRouteAroundBarriersView.Model.swift */; };
		D7705D582AFC244E00CC0335 /* FindClosestFacilityToMultiplePointsView.swift in Sources */ = {isa = PBXBuildFile; fileRef = D7705D552AFC244E00CC0335 /* FindClosestFacilityToMultiplePointsView.swift */; };
		D7705D5B2AFC246A00CC0335 /* FindClosestFacilityToMultiplePointsView.swift in Copy Source Code Files */ = {isa = PBXBuildFile; fileRef = D7705D552AFC244E00CC0335 /* FindClosestFacilityToMultiplePointsView.swift */; };
		D7705D642AFC570700CC0335 /* FindClosestFacilityFromPointView.swift in Sources */ = {isa = PBXBuildFile; fileRef = D7705D612AFC570700CC0335 /* FindClosestFacilityFromPointView.swift */; };
		D7705D662AFC575000CC0335 /* FindClosestFacilityFromPointView.swift in Copy Source Code Files */ = {isa = PBXBuildFile; fileRef = D7705D612AFC570700CC0335 /* FindClosestFacilityFromPointView.swift */; };
		D7749AD62AF08BF50086632F /* FindRouteInTransportNetworkView.Model.swift in Sources */ = {isa = PBXBuildFile; fileRef = D7749AD52AF08BF50086632F /* FindRouteInTransportNetworkView.Model.swift */; };
		D77570C02A2942F800F490CD /* AnimateImagesWithImageOverlayView.swift in Sources */ = {isa = PBXBuildFile; fileRef = D77570BF2A2942F800F490CD /* AnimateImagesWithImageOverlayView.swift */; };
		D77570C12A2943D900F490CD /* AnimateImagesWithImageOverlayView.swift in Copy Source Code Files */ = {isa = PBXBuildFile; fileRef = D77570BF2A2942F800F490CD /* AnimateImagesWithImageOverlayView.swift */; };
		D77572AE2A295DDE00F490CD /* PacificSouthWest2 in Resources */ = {isa = PBXBuildFile; fileRef = D77572AD2A295DDD00F490CD /* PacificSouthWest2 */; settings = {ASSET_TAGS = (AnimateImagesWithImageOverlay, ); }; };
		D77688132B69826B007C3860 /* ListSpatialReferenceTransformationsView.swift in Sources */ = {isa = PBXBuildFile; fileRef = D77688102B69826B007C3860 /* ListSpatialReferenceTransformationsView.swift */; };
		D77688152B69828E007C3860 /* ListSpatialReferenceTransformationsView.swift in Copy Source Code Files */ = {isa = PBXBuildFile; fileRef = D77688102B69826B007C3860 /* ListSpatialReferenceTransformationsView.swift */; };
		D77BC5392B59A2D3007B49B6 /* StylePointWithDistanceCompositeSceneSymbolView.swift in Sources */ = {isa = PBXBuildFile; fileRef = D77BC5362B59A2D3007B49B6 /* StylePointWithDistanceCompositeSceneSymbolView.swift */; };
		D77BC53C2B59A309007B49B6 /* StylePointWithDistanceCompositeSceneSymbolView.swift in Copy Source Code Files */ = {isa = PBXBuildFile; fileRef = D77BC5362B59A2D3007B49B6 /* StylePointWithDistanceCompositeSceneSymbolView.swift */; };
		D78666AD2A2161F100C60110 /* FindNearestVertexView.swift in Sources */ = {isa = PBXBuildFile; fileRef = D78666AC2A2161F100C60110 /* FindNearestVertexView.swift */; };
		D78666AE2A21629200C60110 /* FindNearestVertexView.swift in Copy Source Code Files */ = {isa = PBXBuildFile; fileRef = D78666AC2A2161F100C60110 /* FindNearestVertexView.swift */; };
		D79EE76E2A4CEA5D005A52AE /* SetUpLocationDrivenGeotriggersView.Model.swift in Sources */ = {isa = PBXBuildFile; fileRef = D79EE76D2A4CEA5D005A52AE /* SetUpLocationDrivenGeotriggersView.Model.swift */; };
		D79EE76F2A4CEA7F005A52AE /* SetUpLocationDrivenGeotriggersView.Model.swift in Copy Source Code Files */ = {isa = PBXBuildFile; fileRef = D79EE76D2A4CEA5D005A52AE /* SetUpLocationDrivenGeotriggersView.Model.swift */; };
		D7ABA2F92A32579C0021822B /* MeasureDistanceInSceneView.swift in Sources */ = {isa = PBXBuildFile; fileRef = D7ABA2F82A32579C0021822B /* MeasureDistanceInSceneView.swift */; };
		D7ABA2FA2A32760D0021822B /* MeasureDistanceInSceneView.swift in Copy Source Code Files */ = {isa = PBXBuildFile; fileRef = D7ABA2F82A32579C0021822B /* MeasureDistanceInSceneView.swift */; };
		D7ABA2FF2A32881C0021822B /* ShowViewshedFromGeoelementInSceneView.swift in Sources */ = {isa = PBXBuildFile; fileRef = D7ABA2FE2A32881C0021822B /* ShowViewshedFromGeoelementInSceneView.swift */; };
		D7ABA3002A3288970021822B /* ShowViewshedFromGeoelementInSceneView.swift in Copy Source Code Files */ = {isa = PBXBuildFile; fileRef = D7ABA2FE2A32881C0021822B /* ShowViewshedFromGeoelementInSceneView.swift */; };
		D7AE861E2AC39DC50049B626 /* DisplayAnnotationView.swift in Sources */ = {isa = PBXBuildFile; fileRef = D7AE861D2AC39DC50049B626 /* DisplayAnnotationView.swift */; };
		D7AE861F2AC39E7F0049B626 /* DisplayAnnotationView.swift in Copy Source Code Files */ = {isa = PBXBuildFile; fileRef = D7AE861D2AC39DC50049B626 /* DisplayAnnotationView.swift */; };
		D7AE86202AC3A1050049B626 /* AddCustomDynamicEntityDataSourceView.Vessel.swift in Copy Source Code Files */ = {isa = PBXBuildFile; fileRef = 7900C5F52A83FC3F002D430F /* AddCustomDynamicEntityDataSourceView.Vessel.swift */; };
		D7AE86212AC3A10A0049B626 /* GroupLayersTogetherView.GroupLayerListView.swift in Copy Source Code Files */ = {isa = PBXBuildFile; fileRef = D75C35662AB50338003CD55F /* GroupLayersTogetherView.GroupLayerListView.swift */; };
		D7B759B32B1FFBE300017FDD /* FavoritesView.swift in Sources */ = {isa = PBXBuildFile; fileRef = D7B759B22B1FFBE300017FDD /* FavoritesView.swift */; };
		D7BA8C442B2A4DAA00018633 /* Array+RawRepresentable.swift in Sources */ = {isa = PBXBuildFile; fileRef = D7BA8C432B2A4DAA00018633 /* Array+RawRepresentable.swift */; };
		D7BA8C462B2A8ACA00018633 /* String.swift in Sources */ = {isa = PBXBuildFile; fileRef = D7BA8C452B2A8ACA00018633 /* String.swift */; };
		D7C16D1B2AC5F95300689E89 /* Animate3DGraphicView.swift in Sources */ = {isa = PBXBuildFile; fileRef = D7C16D1A2AC5F95300689E89 /* Animate3DGraphicView.swift */; };
		D7C16D1C2AC5F96900689E89 /* Animate3DGraphicView.swift in Copy Source Code Files */ = {isa = PBXBuildFile; fileRef = D7C16D1A2AC5F95300689E89 /* Animate3DGraphicView.swift */; };
		D7C16D1F2AC5FE8200689E89 /* Pyrenees.csv in Resources */ = {isa = PBXBuildFile; fileRef = D7C16D1E2AC5FE8200689E89 /* Pyrenees.csv */; settings = {ASSET_TAGS = (Animate3DGraphic, ); }; };
		D7C16D222AC5FE9800689E89 /* GrandCanyon.csv in Resources */ = {isa = PBXBuildFile; fileRef = D7C16D212AC5FE9800689E89 /* GrandCanyon.csv */; settings = {ASSET_TAGS = (Animate3DGraphic, ); }; };
		D7C16D252AC5FEA600689E89 /* Snowdon.csv in Resources */ = {isa = PBXBuildFile; fileRef = D7C16D242AC5FEA600689E89 /* Snowdon.csv */; settings = {ASSET_TAGS = (Animate3DGraphic, ); }; };
		D7C16D282AC5FEB700689E89 /* Hawaii.csv in Resources */ = {isa = PBXBuildFile; fileRef = D7C16D272AC5FEB600689E89 /* Hawaii.csv */; settings = {ASSET_TAGS = (Animate3DGraphic, ); }; };
		D7C3AB4A2B683291008909B9 /* SetFeatureRequestModeView.swift in Sources */ = {isa = PBXBuildFile; fileRef = D7C3AB472B683291008909B9 /* SetFeatureRequestModeView.swift */; };
		D7C3AB4D2B6832B7008909B9 /* SetFeatureRequestModeView.swift in Copy Source Code Files */ = {isa = PBXBuildFile; fileRef = D7C3AB472B683291008909B9 /* SetFeatureRequestModeView.swift */; };
		D7C6420C2B4F47E10042B8F7 /* SearchForWebMapView.Model.swift in Sources */ = {isa = PBXBuildFile; fileRef = D7C6420B2B4F47E10042B8F7 /* SearchForWebMapView.Model.swift */; };
		D7C6420D2B4F5DDB0042B8F7 /* SearchForWebMapView.Model.swift in Copy Source Code Files */ = {isa = PBXBuildFile; fileRef = D7C6420B2B4F47E10042B8F7 /* SearchForWebMapView.Model.swift */; };
		D7CC33FF2A31475C00198EDF /* ShowLineOfSightBetweenPointsView.swift in Sources */ = {isa = PBXBuildFile; fileRef = D7CC33FD2A31475C00198EDF /* ShowLineOfSightBetweenPointsView.swift */; };
		D7CC34002A3147FF00198EDF /* ShowLineOfSightBetweenPointsView.swift in Copy Source Code Files */ = {isa = PBXBuildFile; fileRef = D7CC33FD2A31475C00198EDF /* ShowLineOfSightBetweenPointsView.swift */; };
		D7CE9F9B2AE2F575008F7A5F /* streetmap_SD.tpkx in Resources */ = {isa = PBXBuildFile; fileRef = D7CE9F9A2AE2F575008F7A5F /* streetmap_SD.tpkx */; settings = {ASSET_TAGS = (GeocodeOffline, ); }; };
		D7CE9FA32AE2F595008F7A5F /* san-diego-eagle-locator in Resources */ = {isa = PBXBuildFile; fileRef = D7CE9FA22AE2F595008F7A5F /* san-diego-eagle-locator */; settings = {ASSET_TAGS = (GeocodeOffline, ); }; };
		D7D1F3532ADDBE5D009CE2DA /* philadelphia.mspk in Resources */ = {isa = PBXBuildFile; fileRef = D7D1F3522ADDBE5D009CE2DA /* philadelphia.mspk */; settings = {ASSET_TAGS = (AugmentRealityToShowTabletopScene, DisplaySceneFromMobileScenePackage, ); }; };
		D7DDF84E2AF43AA2004352D9 /* GeocodeOfflineView.Model.swift in Copy Source Code Files */ = {isa = PBXBuildFile; fileRef = D72C43F22AEB066D00B6157B /* GeocodeOfflineView.Model.swift */; };
		D7DDF8532AF47C6C004352D9 /* FindRouteAroundBarriersView.swift in Sources */ = {isa = PBXBuildFile; fileRef = D7DDF8502AF47C6C004352D9 /* FindRouteAroundBarriersView.swift */; };
		D7DDF8562AF47C86004352D9 /* FindRouteAroundBarriersView.swift in Copy Source Code Files */ = {isa = PBXBuildFile; fileRef = D7DDF8502AF47C6C004352D9 /* FindRouteAroundBarriersView.swift */; };
		D7E440D72A1ECE7D005D74DE /* CreateBuffersAroundPointsView.swift in Sources */ = {isa = PBXBuildFile; fileRef = D7E440D62A1ECE7D005D74DE /* CreateBuffersAroundPointsView.swift */; };
		D7E440D82A1ECEB3005D74DE /* CreateBuffersAroundPointsView.swift in Copy Source Code Files */ = {isa = PBXBuildFile; fileRef = D7E440D62A1ECE7D005D74DE /* CreateBuffersAroundPointsView.swift */; };
		D7E557682A1D768800B9FB09 /* AddWMSLayerView.swift in Sources */ = {isa = PBXBuildFile; fileRef = D7E557672A1D768800B9FB09 /* AddWMSLayerView.swift */; };
		D7E7D0812AEB39D5003AAD02 /* FindRouteInTransportNetworkView.swift in Sources */ = {isa = PBXBuildFile; fileRef = D7E7D0802AEB39D5003AAD02 /* FindRouteInTransportNetworkView.swift */; };
		D7E7D0822AEB3A1D003AAD02 /* FindRouteInTransportNetworkView.swift in Copy Source Code Files */ = {isa = PBXBuildFile; fileRef = D7E7D0802AEB39D5003AAD02 /* FindRouteInTransportNetworkView.swift */; };
		D7E7D09A2AEB3C47003AAD02 /* san_diego_offline_routing in Resources */ = {isa = PBXBuildFile; fileRef = D7E7D0992AEB3C47003AAD02 /* san_diego_offline_routing */; settings = {ASSET_TAGS = (FindRouteInTransportNetwork, ); }; };
		D7E9EF292A1D2219000C4865 /* SetMinAndMaxScaleView.swift in Copy Source Code Files */ = {isa = PBXBuildFile; fileRef = D7EAF3592A1C023800D822C4 /* SetMinAndMaxScaleView.swift */; };
		D7E9EF2A2A1D29F2000C4865 /* SetMaxExtentView.swift in Copy Source Code Files */ = {isa = PBXBuildFile; fileRef = D734FA092A183A5B00246D7E /* SetMaxExtentView.swift */; };
		D7EAF35A2A1C023800D822C4 /* SetMinAndMaxScaleView.swift in Sources */ = {isa = PBXBuildFile; fileRef = D7EAF3592A1C023800D822C4 /* SetMinAndMaxScaleView.swift */; };
		D7ECF5982AB8BE63003FB2BE /* RenderMultilayerSymbolsView.swift in Sources */ = {isa = PBXBuildFile; fileRef = D7ECF5972AB8BE63003FB2BE /* RenderMultilayerSymbolsView.swift */; };
		D7ECF5992AB8BF5A003FB2BE /* RenderMultilayerSymbolsView.swift in Copy Source Code Files */ = {isa = PBXBuildFile; fileRef = D7ECF5972AB8BE63003FB2BE /* RenderMultilayerSymbolsView.swift */; };
		D7EF5D752A26A03A00FEBDE5 /* ShowCoordinatesInMultipleFormatsView.swift in Sources */ = {isa = PBXBuildFile; fileRef = D7EF5D742A26A03A00FEBDE5 /* ShowCoordinatesInMultipleFormatsView.swift */; };
		D7EF5D762A26A1EE00FEBDE5 /* ShowCoordinatesInMultipleFormatsView.swift in Copy Source Code Files */ = {isa = PBXBuildFile; fileRef = D7EF5D742A26A03A00FEBDE5 /* ShowCoordinatesInMultipleFormatsView.swift */; };
		D7F2784C2A1D76F5002E4567 /* AddWMSLayerView.swift in Copy Source Code Files */ = {isa = PBXBuildFile; fileRef = D7E557672A1D768800B9FB09 /* AddWMSLayerView.swift */; };
		D7F8C0392B60564D0072BFA7 /* AddFeaturesWithContingentValuesView.swift in Sources */ = {isa = PBXBuildFile; fileRef = D7F8C0362B60564D0072BFA7 /* AddFeaturesWithContingentValuesView.swift */; };
		D7F8C03B2B6056790072BFA7 /* AddFeaturesWithContingentValuesView.swift in Copy Source Code Files */ = {isa = PBXBuildFile; fileRef = D7F8C0362B60564D0072BFA7 /* AddFeaturesWithContingentValuesView.swift */; };
		D7F8C03E2B605AF60072BFA7 /* ContingentValuesBirdNests.geodatabase in Resources */ = {isa = PBXBuildFile; fileRef = D7F8C03D2B605AF60072BFA7 /* ContingentValuesBirdNests.geodatabase */; settings = {ASSET_TAGS = (AddFeaturesWithContingentValues, ); }; };
		D7F8C0412B605E720072BFA7 /* FillmoreTopographicMap.vtpk in Resources */ = {isa = PBXBuildFile; fileRef = D7F8C0402B605E720072BFA7 /* FillmoreTopographicMap.vtpk */; settings = {ASSET_TAGS = (AddFeaturesWithContingentValues, ); }; };
		D7F8C0432B608F120072BFA7 /* AddFeaturesWithContingentValuesView.AddFeatureView.swift in Sources */ = {isa = PBXBuildFile; fileRef = D7F8C0422B608F120072BFA7 /* AddFeaturesWithContingentValuesView.AddFeatureView.swift */; };
		E000E7602869E33D005D87C5 /* ClipGeometryView.swift in Sources */ = {isa = PBXBuildFile; fileRef = E000E75F2869E33D005D87C5 /* ClipGeometryView.swift */; };
		E000E763286A0B18005D87C5 /* CutGeometryView.swift in Sources */ = {isa = PBXBuildFile; fileRef = E000E762286A0B18005D87C5 /* CutGeometryView.swift */; };
		E004A6C128414332002A1FE6 /* SetViewpointRotationView.swift in Sources */ = {isa = PBXBuildFile; fileRef = E004A6BD28414332002A1FE6 /* SetViewpointRotationView.swift */; };
		E004A6DC28465C70002A1FE6 /* DisplaySceneView.swift in Sources */ = {isa = PBXBuildFile; fileRef = E004A6D828465C70002A1FE6 /* DisplaySceneView.swift */; };
		E004A6E028466279002A1FE6 /* ShowCalloutView.swift in Sources */ = {isa = PBXBuildFile; fileRef = E004A6DF28466279002A1FE6 /* ShowCalloutView.swift */; };
		E004A6E62846A61F002A1FE6 /* StyleGraphicsWithSymbolsView.swift in Sources */ = {isa = PBXBuildFile; fileRef = E004A6E52846A61F002A1FE6 /* StyleGraphicsWithSymbolsView.swift */; };
		E004A6E928493BCE002A1FE6 /* ShowDeviceLocationView.swift in Sources */ = {isa = PBXBuildFile; fileRef = E004A6E828493BCE002A1FE6 /* ShowDeviceLocationView.swift */; };
		E004A6ED2849556E002A1FE6 /* CreatePlanarAndGeodeticBuffersView.swift in Sources */ = {isa = PBXBuildFile; fileRef = E004A6EC2849556E002A1FE6 /* CreatePlanarAndGeodeticBuffersView.swift */; };
		E004A6F0284E4B9B002A1FE6 /* DownloadVectorTilesToLocalCacheView.swift in Sources */ = {isa = PBXBuildFile; fileRef = E004A6EF284E4B9B002A1FE6 /* DownloadVectorTilesToLocalCacheView.swift */; };
		E004A6F3284E4FEB002A1FE6 /* ShowResultOfSpatialOperationsView.swift in Sources */ = {isa = PBXBuildFile; fileRef = E004A6F2284E4FEB002A1FE6 /* ShowResultOfSpatialOperationsView.swift */; };
		E004A6F6284FA42A002A1FE6 /* SelectFeaturesInFeatureLayerView.swift in Sources */ = {isa = PBXBuildFile; fileRef = E004A6F5284FA42A002A1FE6 /* SelectFeaturesInFeatureLayerView.swift */; };
		E0082217287755AC002AD138 /* View+Sheet.swift in Sources */ = {isa = PBXBuildFile; fileRef = E0082216287755AC002AD138 /* View+Sheet.swift */; };
		E03CB0692888944D002B27D9 /* GenerateOfflineMapView.swift in Copy Source Code Files */ = {isa = PBXBuildFile; fileRef = E088E1732863B5F800413100 /* GenerateOfflineMapView.swift */; };
		E03CB06A288894C4002B27D9 /* FindRouteView.swift in Copy Source Code Files */ = {isa = PBXBuildFile; fileRef = E066DD34285CF3B3004D3D5B /* FindRouteView.swift */; };
		E03CB06B2889879D002B27D9 /* DownloadVectorTilesToLocalCacheView.swift in Copy Source Code Files */ = {isa = PBXBuildFile; fileRef = E004A6EF284E4B9B002A1FE6 /* DownloadVectorTilesToLocalCacheView.swift */; };
		E041ABC0287CA9F00056009B /* WebView.swift in Sources */ = {isa = PBXBuildFile; fileRef = E041ABBF287CA9F00056009B /* WebView.swift */; };
		E041ABD7287DB04D0056009B /* SampleInfoView.swift in Sources */ = {isa = PBXBuildFile; fileRef = E041ABD6287DB04D0056009B /* SampleInfoView.swift */; };
		E041AC1A287F54580056009B /* highlight.min.js in Resources */ = {isa = PBXBuildFile; fileRef = E041AC15287F54580056009B /* highlight.min.js */; };
		E041AC1E288076A60056009B /* info.css in Resources */ = {isa = PBXBuildFile; fileRef = E041AC1D288076A60056009B /* info.css */; };
		E041AC20288077B90056009B /* xcode.css in Resources */ = {isa = PBXBuildFile; fileRef = E041AC1F288077B90056009B /* xcode.css */; };
		E066DD35285CF3B3004D3D5B /* FindRouteView.swift in Sources */ = {isa = PBXBuildFile; fileRef = E066DD34285CF3B3004D3D5B /* FindRouteView.swift */; };
		E066DD382860AB28004D3D5B /* StyleGraphicsWithRendererView.swift in Sources */ = {isa = PBXBuildFile; fileRef = E066DD372860AB28004D3D5B /* StyleGraphicsWithRendererView.swift */; };
		E066DD3B2860CA08004D3D5B /* ShowResultOfSpatialRelationshipsView.swift in Sources */ = {isa = PBXBuildFile; fileRef = E066DD3A2860CA08004D3D5B /* ShowResultOfSpatialRelationshipsView.swift */; };
		E066DD4028610F55004D3D5B /* AddSceneLayerFromServiceView.swift in Sources */ = {isa = PBXBuildFile; fileRef = E066DD3F28610F55004D3D5B /* AddSceneLayerFromServiceView.swift */; };
		E070A0A3286F3B6000F2B606 /* DownloadPreplannedMapAreaView.swift in Sources */ = {isa = PBXBuildFile; fileRef = E070A0A2286F3B6000F2B606 /* DownloadPreplannedMapAreaView.swift */; };
		E088E1572862579D00413100 /* SetSurfacePlacementModeView.swift in Sources */ = {isa = PBXBuildFile; fileRef = E088E1562862579D00413100 /* SetSurfacePlacementModeView.swift */; };
		E088E1742863B5F800413100 /* GenerateOfflineMapView.swift in Sources */ = {isa = PBXBuildFile; fileRef = E088E1732863B5F800413100 /* GenerateOfflineMapView.swift */; };
		E0A1AEE328874590003C797D /* AddFeatureLayersView.swift in Copy Source Code Files */ = {isa = PBXBuildFile; fileRef = 00D4EF7F2863842100B9CC30 /* AddFeatureLayersView.swift */; };
		E0D04FF228A5390000747989 /* DownloadPreplannedMapAreaView.Model.swift in Sources */ = {isa = PBXBuildFile; fileRef = E0D04FF128A5390000747989 /* DownloadPreplannedMapAreaView.Model.swift */; };
		E0EA0B772866390E00C9621D /* ProjectGeometryView.swift in Sources */ = {isa = PBXBuildFile; fileRef = E0EA0B762866390E00C9621D /* ProjectGeometryView.swift */; };
		E0FE32E728747778002C6ACA /* BrowseBuildingFloorsView.swift in Sources */ = {isa = PBXBuildFile; fileRef = E0FE32E628747778002C6ACA /* BrowseBuildingFloorsView.swift */; };
		F111CCC1288B5D5600205358 /* DisplayMapFromMobileMapPackageView.swift in Sources */ = {isa = PBXBuildFile; fileRef = F111CCC0288B5D5600205358 /* DisplayMapFromMobileMapPackageView.swift */; };
		F111CCC4288B641900205358 /* Yellowstone.mmpk in Resources */ = {isa = PBXBuildFile; fileRef = F111CCC3288B641900205358 /* Yellowstone.mmpk */; settings = {ASSET_TAGS = (DisplayMapFromMobileMapPackage, ); }; };
		F1E71BF1289473760064C33F /* AddRasterFromFileView.swift in Sources */ = {isa = PBXBuildFile; fileRef = F1E71BF0289473760064C33F /* AddRasterFromFileView.swift */; };
		F1E71BFA28A479C70064C33F /* AddRasterFromFileView.swift in Copy Source Code Files */ = {isa = PBXBuildFile; fileRef = F1E71BF0289473760064C33F /* AddRasterFromFileView.swift */; };
/* End PBXBuildFile section */

/* Begin PBXBuildRule section */
		0074ABCC2817B8E60037244A /* PBXBuildRule */ = {
			isa = PBXBuildRule;
			compilerSpec = com.apple.compilers.proxy.script;
			filePatterns = "*.tache";
			fileType = pattern.proxy;
			inputFiles = (
				"$(SRCROOT)/Shared/Samples/",
			);
			isEditable = 1;
			name = "Generate Sample Initializers from Source Code Files";
			outputFiles = (
				"$(DERIVED_FILE_DIR)/$(INPUT_FILE_BASE)",
			);
			runOncePerArchitecture = 0;
			script = "xcrun --sdk macosx swift \"${SRCROOT}/Scripts/GenerateSampleViewSourceCode.swift\" \"${SCRIPT_INPUT_FILE_0}\" \"${INPUT_FILE_PATH}\" \"${SCRIPT_OUTPUT_FILE_0}\" \n";
		};
		0083586F27FE3BCF00192A15 /* PBXBuildRule */ = {
			isa = PBXBuildRule;
			compilerSpec = com.apple.compilers.proxy.script;
			filePatterns = "*.masque";
			fileType = pattern.proxy;
			inputFiles = (
				"$(SRCROOT)/.secrets",
			);
			isEditable = 1;
			name = "Generate Swift Code from Secrets";
			outputFiles = (
				"$(DERIVED_FILE_DIR)/$(INPUT_FILE_BASE)",
			);
			runOncePerArchitecture = 0;
			script = "\"${SRCROOT}/Scripts/masquerade\" -i \"${INPUT_FILE_PATH}\" -o \"${SCRIPT_OUTPUT_FILE_0}\" -s \"${SCRIPT_INPUT_FILE_0}\" -f\n";
		};
/* End PBXBuildRule section */

/* Begin PBXCopyFilesBuildPhase section */
		00144B5E280634840090DD5D /* Embed Frameworks */ = {
			isa = PBXCopyFilesBuildPhase;
			buildActionMask = 2147483647;
			dstPath = "";
			dstSubfolderSpec = 10;
			files = (
			);
			name = "Embed Frameworks";
			runOnlyForDeploymentPostprocessing = 0;
		};
		0039A4E82885C4E300592C86 /* Copy Source Code Files */ = {
			isa = PBXCopyFilesBuildPhase;
			buildActionMask = 2147483647;
			dstPath = "";
			dstSubfolderSpec = 7;
			files = (
<<<<<<< HEAD
				D757D14C2B6C60170065F78F /* ListSpatialReferenceTransformationsView.Model.swift in Copy Source Code Files */,
				D77688152B69828E007C3860 /* ListSpatialReferenceTransformationsView.swift in Copy Source Code Files */,
=======
				D7C3AB4D2B6832B7008909B9 /* SetFeatureRequestModeView.swift in Copy Source Code Files */,
>>>>>>> 3d53248a
				D73FC90C2B6312A5001AC486 /* AddFeaturesWithContingentValuesView.AddFeatureView.swift in Copy Source Code Files */,
				D73FC90B2B6312A0001AC486 /* AddFeaturesWithContingentValuesView.Model.swift in Copy Source Code Files */,
				D7F8C03B2B6056790072BFA7 /* AddFeaturesWithContingentValuesView.swift in Copy Source Code Files */,
				D73F066C2B5EE760000B574F /* QueryFeaturesWithArcadeExpressionView.swift in Copy Source Code Files */,
				D718A1F02B57602000447087 /* ManageBookmarksView.swift in Copy Source Code Files */,
				D77BC53C2B59A309007B49B6 /* StylePointWithDistanceCompositeSceneSymbolView.swift in Copy Source Code Files */,
				D718A1E82B571C9100447087 /* OrbitCameraAroundObjectView.Model.swift in Copy Source Code Files */,
				D76929FB2B4F795C0047205E /* OrbitCameraAroundObjectView.swift in Copy Source Code Files */,
				D7058B122B59E468000A888A /* StylePointWithSceneSymbolView.swift in Copy Source Code Files */,
				D71D516F2B51D87700B2A2BE /* SearchForWebMapView.Views.swift in Copy Source Code Files */,
				D7C6420D2B4F5DDB0042B8F7 /* SearchForWebMapView.Model.swift in Copy Source Code Files */,
				D75F66392B48EB1800434974 /* SearchForWebMapView.swift in Copy Source Code Files */,
				00B56F7E2B0EBE9C00B68A0D /* AddClusteringFeatureReductionToAPointFeatureLayerView.swift in Copy Source Code Files */,
				00B56F7F2B0EBE9C00B68A0D /* AddClusteringFeatureReductionToAPointFeatureLayerView.Model.swift in Copy Source Code Files */,
				00B56F802B0EBE9C00B68A0D /* AddClusteringFeatureReductionToAPointFeatureLayerView.SettingsView.swift in Copy Source Code Files */,
				D73FCFFA2B02A3C50006360D /* FindAddressWithReverseGeocodeView.swift in Copy Source Code Files */,
				D742E4952B04134C00690098 /* DisplayWebSceneFromPortalItemView.swift in Copy Source Code Files */,
				D7010EC12B05618400D43F55 /* DisplaySceneFromMobileScenePackageView.swift in Copy Source Code Files */,
				D737237B2AF5AE1A00846884 /* FindRouteInMobileMapPackageView.Models.swift in Copy Source Code Files */,
				D737237A2AF5AE1600846884 /* FindRouteInMobileMapPackageView.MobileMapView.swift in Copy Source Code Files */,
				D76000B12AF19C4600B3084D /* FindRouteInMobileMapPackageView.swift in Copy Source Code Files */,
				D7705D662AFC575000CC0335 /* FindClosestFacilityFromPointView.swift in Copy Source Code Files */,
				D73FD0002B02C9610006360D /* FindRouteAroundBarriersView.Views.swift in Copy Source Code Files */,
				D76EE6082AF9AFEC00DA0325 /* FindRouteAroundBarriersView.Model.swift in Copy Source Code Files */,
				D7DDF8562AF47C86004352D9 /* FindRouteAroundBarriersView.swift in Copy Source Code Files */,
				D7DDF84E2AF43AA2004352D9 /* GeocodeOfflineView.Model.swift in Copy Source Code Files */,
				D7705D5B2AFC246A00CC0335 /* FindClosestFacilityToMultiplePointsView.swift in Copy Source Code Files */,
				00F279D72AF4364700CECAF8 /* AddDynamicEntityLayerView.VehicleCallout.swift in Copy Source Code Files */,
				D76000A22AF18BAB00B3084D /* FindRouteInTransportNetworkView.Model.swift in Copy Source Code Files */,
				D7E7D0822AEB3A1D003AAD02 /* FindRouteInTransportNetworkView.swift in Copy Source Code Files */,
				D7553CDD2AE2E00E00DC2A70 /* GeocodeOfflineView.swift in Copy Source Code Files */,
				4DD058102A0D3F6B00A59B34 /* ShowDeviceLocationWithNMEADataSourcesView.Model.swift in Copy Source Code Files */,
				4D126D7329CA1EFD00CFB7A7 /* ShowDeviceLocationWithNMEADataSourcesView.swift in Copy Source Code Files */,
				4D126D7429CA1EFD00CFB7A7 /* FileNMEASentenceReader.swift in Copy Source Code Files */,
				D7084FAB2AD771F600EC7F4F /* AugmentRealityToFlyOverSceneView.swift in Copy Source Code Files */,
				D72F27302ADA1E9900F906DA /* AugmentRealityToShowTabletopSceneView.swift in Copy Source Code Files */,
				D71FCB8B2AD628B9000E517C /* CreateMobileGeodatabaseView.Model.swift in Copy Source Code Files */,
				D73FC0FE2AD4A19A0067A19B /* CreateMobileGeodatabaseView.swift in Copy Source Code Files */,
				D7464F1F2ACE04C2007FEE88 /* IdentifyRasterCellView.swift in Copy Source Code Files */,
				D731F3C22AD0D2BB00A8431E /* IdentifyGraphicsView.swift in Copy Source Code Files */,
				D70082EC2ACF901600E0C3C2 /* IdentifyKMLFeaturesView.swift in Copy Source Code Files */,
				D7054AEA2ACCCC34007235BA /* Animate3DGraphicView.SettingsView.swift in Copy Source Code Files */,
				D7058FB22ACB424E00A40F14 /* Animate3DGraphicView.Model.swift in Copy Source Code Files */,
				D7C16D1C2AC5F96900689E89 /* Animate3DGraphicView.swift in Copy Source Code Files */,
				D7497F3D2AC4B4CF00167AD2 /* DisplayDimensionsView.swift in Copy Source Code Files */,
				D7232EE22AC1E6DC0079ABFF /* PlayKMLTourView.swift in Copy Source Code Files */,
				D7AE861F2AC39E7F0049B626 /* DisplayAnnotationView.swift in Copy Source Code Files */,
				D7337C5B2ABCFDE400A5D865 /* StyleSymbolsFromMobileStyleFileView.SymbolOptionsListView.swift in Copy Source Code Files */,
				D74C8BFF2ABA56C0007C76B8 /* StyleSymbolsFromMobileStyleFileView.swift in Copy Source Code Files */,
				D7AE86212AC3A10A0049B626 /* GroupLayersTogetherView.GroupLayerListView.swift in Copy Source Code Files */,
				D7AE86202AC3A1050049B626 /* AddCustomDynamicEntityDataSourceView.Vessel.swift in Copy Source Code Files */,
				D7ECF5992AB8BF5A003FB2BE /* RenderMultilayerSymbolsView.swift in Copy Source Code Files */,
				D7337C612ABD166A00A5D865 /* ShowMobileMapPackageExpirationDateView.swift in Copy Source Code Files */,
				D704AA5B2AB22D8400A3BB63 /* GroupLayersTogetherView.swift in Copy Source Code Files */,
				D75B58522AAFB37C0038B3B4 /* StyleFeaturesWithCustomDictionaryView.swift in Copy Source Code Files */,
				D71C5F652AAA83D2006599FD /* CreateSymbolStylesFromWebStylesView.swift in Copy Source Code Files */,
				79D84D152A81718F00F45262 /* AddCustomDynamicEntityDataSourceView.swift in Copy Source Code Files */,
				1C26ED202A8BEC63009B7721 /* FilterFeaturesInSceneView.swift in Copy Source Code Files */,
				1C56B5E72A82C057000381DA /* DisplayPointsUsingClusteringFeatureReductionView.swift in Copy Source Code Files */,
				D7ABA3002A3288970021822B /* ShowViewshedFromGeoelementInSceneView.swift in Copy Source Code Files */,
				1C3B7DCD2A5F652500907443 /* AnalyzeNetworkWithSubnetworkTraceView.Model.swift in Copy Source Code Files */,
				1C3B7DCE2A5F652500907443 /* AnalyzeNetworkWithSubnetworkTraceView.swift in Copy Source Code Files */,
				D79EE76F2A4CEA7F005A52AE /* SetUpLocationDrivenGeotriggersView.Model.swift in Copy Source Code Files */,
				D769C2132A29057200030F61 /* SetUpLocationDrivenGeotriggersView.swift in Copy Source Code Files */,
				1C19B4F72A578E69001D2506 /* CreateLoadReportView.Model.swift in Copy Source Code Files */,
				1C19B4F82A578E69001D2506 /* CreateLoadReportView.swift in Copy Source Code Files */,
				1C19B4F92A578E69001D2506 /* CreateLoadReportView.Views.swift in Copy Source Code Files */,
				D752D9412A39162F003EB25E /* ManageOperationalLayersView.swift in Copy Source Code Files */,
				D77570C12A2943D900F490CD /* AnimateImagesWithImageOverlayView.swift in Copy Source Code Files */,
				D7634FB02A43B8B000F8AEFB /* CreateConvexHullAroundGeometriesView.swift in Copy Source Code Files */,
				D7ABA2FA2A32760D0021822B /* MeasureDistanceInSceneView.swift in Copy Source Code Files */,
				D722BD232A420DEC002C2087 /* ShowExtrudedFeaturesView.swift in Copy Source Code Files */,
				D752D9602A3BCE63003EB25E /* DisplayMapFromPortalItemView.swift in Copy Source Code Files */,
				1C43BC852A43783900509BF8 /* SetVisibilityOfSubtypeSublayerView.Model.swift in Copy Source Code Files */,
				1C43BC862A43783900509BF8 /* SetVisibilityOfSubtypeSublayerView.swift in Copy Source Code Files */,
				1C43BC872A43783900509BF8 /* SetVisibilityOfSubtypeSublayerView.Views.swift in Copy Source Code Files */,
				00EB803A2A31506F00AC2B07 /* DisplayContentOfUtilityNetworkContainerView.swift in Copy Source Code Files */,
				00EB803B2A31506F00AC2B07 /* DisplayContentOfUtilityNetworkContainerView.Model.swift in Copy Source Code Files */,
				D751018F2A2E966C00B8FA48 /* IdentifyLayerFeaturesView.swift in Copy Source Code Files */,
				D752D9472A3A6FC0003EB25E /* MonitorChangesToMapLoadStatusView.swift in Copy Source Code Files */,
				D7CC34002A3147FF00198EDF /* ShowLineOfSightBetweenPointsView.swift in Copy Source Code Files */,
				1CAB8D502A3CEB43002AA649 /* RunValveIsolationTraceView.Model.swift in Copy Source Code Files */,
				1CAB8D512A3CEB43002AA649 /* RunValveIsolationTraceView.swift in Copy Source Code Files */,
				D71099712A280D830065A1C1 /* DensifyAndGeneralizeGeometryView.SettingsView.swift in Copy Source Code Files */,
				D710996E2A27D9B30065A1C1 /* DensifyAndGeneralizeGeometryView.swift in Copy Source Code Files */,
				D75101822A2E497F00B8FA48 /* ShowLabelsOnLayerView.swift in Copy Source Code Files */,
				D7EF5D762A26A1EE00FEBDE5 /* ShowCoordinatesInMultipleFormatsView.swift in Copy Source Code Files */,
				79A47DFB2A20286800D7C5B9 /* CreateAndSaveKMLView.Model.swift in Copy Source Code Files */,
				79A47DFC2A20286800D7C5B9 /* CreateAndSaveKMLView.Views.swift in Copy Source Code Files */,
				79B7B80B2A1BFDE700F57C27 /* CreateAndSaveKMLView.swift in Copy Source Code Files */,
				D78666AE2A21629200C60110 /* FindNearestVertexView.swift in Copy Source Code Files */,
				D7E440D82A1ECEB3005D74DE /* CreateBuffersAroundPointsView.swift in Copy Source Code Files */,
				D744FD182A2113C70084A66C /* CreateConvexHullAroundPointsView.swift in Copy Source Code Files */,
				D754E3242A1D66C20006C5F1 /* StylePointWithPictureMarkerSymbolsView.swift in Copy Source Code Files */,
				D7F2784C2A1D76F5002E4567 /* AddWMSLayerView.swift in Copy Source Code Files */,
				D75362D32A1E8C8800D83028 /* ApplyUniqueValueRendererView.swift in Copy Source Code Files */,
				1C929F092A27B86800134252 /* ShowUtilityAssociationsView.swift in Copy Source Code Files */,
				D7E9EF2A2A1D29F2000C4865 /* SetMaxExtentView.swift in Copy Source Code Files */,
				D7E9EF292A1D2219000C4865 /* SetMinAndMaxScaleView.swift in Copy Source Code Files */,
				1C9B74DE29DB56860038B06F /* ChangeCameraControllerView.swift in Copy Source Code Files */,
				1C965C3929DB9176002F8536 /* ShowRealisticLightAndShadowsView.swift in Copy Source Code Files */,
				883C121729C914E100062FF9 /* DownloadPreplannedMapAreaView.MapPicker.swift in Copy Source Code Files */,
				883C121829C914E100062FF9 /* DownloadPreplannedMapAreaView.Model.swift in Copy Source Code Files */,
				883C121929C914E100062FF9 /* DownloadPreplannedMapAreaView.swift in Copy Source Code Files */,
				1C0C1C3D29D34DDD005C8B24 /* ChangeViewpointView.swift in Copy Source Code Files */,
				1C42E04A29D239D2004FC4BE /* ShowPopupView.swift in Copy Source Code Files */,
				108EC04229D25B55000F35D0 /* QueryFeatureTableView.swift in Copy Source Code Files */,
				88F93CC229C4D3480006B28E /* CreateAndEditGeometriesView.swift in Copy Source Code Files */,
				0044289329C9234300160767 /* GetElevationAtPointOnSurfaceView.swift in Copy Source Code Files */,
				4D2ADC6A29C50D91003B367F /* AddDynamicEntityLayerView.Model.swift in Copy Source Code Files */,
				4D2ADC6B29C50D91003B367F /* AddDynamicEntityLayerView.SettingsView.swift in Copy Source Code Files */,
				4D2ADC4729C26D2C003B367F /* AddDynamicEntityLayerView.swift in Copy Source Code Files */,
				218F35C229C290BF00502022 /* AuthenticateWithOAuthView.swift in Copy Source Code Files */,
				0044CDE02995D4DD004618CE /* ShowDeviceLocationHistoryView.swift in Copy Source Code Files */,
				0042E24628E50EE4001F33D6 /* ShowViewshedFromPointInSceneView.swift in Copy Source Code Files */,
				0042E24728E50EE4001F33D6 /* ShowViewshedFromPointInSceneView.Model.swift in Copy Source Code Files */,
				0042E24828E50EE4001F33D6 /* ShowViewshedFromPointInSceneView.ViewshedSettingsView.swift in Copy Source Code Files */,
				006C835528B40682004AEB7F /* BrowseBuildingFloorsView.swift in Copy Source Code Files */,
				006C835628B40682004AEB7F /* DisplayMapFromMobileMapPackageView.swift in Copy Source Code Files */,
				F1E71BFA28A479C70064C33F /* AddRasterFromFileView.swift in Copy Source Code Files */,
				0039A4E92885C50300592C86 /* AddSceneLayerFromServiceView.swift in Copy Source Code Files */,
				75DD736729D35FF40010229D /* ChangeMapViewBackgroundView.swift in Copy Source Code Files */,
				75DD736829D35FF40010229D /* ChangeMapViewBackgroundView.SettingsView.swift in Copy Source Code Files */,
				75DD736929D35FF40010229D /* ChangeMapViewBackgroundView.Model.swift in Copy Source Code Files */,
				0039A4EA2885C50300592C86 /* ClipGeometryView.swift in Copy Source Code Files */,
				0039A4EB2885C50300592C86 /* CreatePlanarAndGeodeticBuffersView.swift in Copy Source Code Files */,
				0039A4EC2885C50300592C86 /* CutGeometryView.swift in Copy Source Code Files */,
				E0A1AEE328874590003C797D /* AddFeatureLayersView.swift in Copy Source Code Files */,
				0039A4ED2885C50300592C86 /* DisplayMapView.swift in Copy Source Code Files */,
				0039A4EE2885C50300592C86 /* DisplayOverviewMapView.swift in Copy Source Code Files */,
				0039A4EF2885C50300592C86 /* DisplaySceneView.swift in Copy Source Code Files */,
				E03CB06B2889879D002B27D9 /* DownloadVectorTilesToLocalCacheView.swift in Copy Source Code Files */,
				E03CB06A288894C4002B27D9 /* FindRouteView.swift in Copy Source Code Files */,
				E03CB0692888944D002B27D9 /* GenerateOfflineMapView.swift in Copy Source Code Files */,
				75DD739929D38B420010229D /* NavigateRouteView.swift in Copy Source Code Files */,
				0039A4F02885C50300592C86 /* ProjectGeometryView.swift in Copy Source Code Files */,
				0039A4F12885C50300592C86 /* SearchWithGeocodeView.swift in Copy Source Code Files */,
				0039A4F22885C50300592C86 /* SelectFeaturesInFeatureLayerView.swift in Copy Source Code Files */,
				0039A4F32885C50300592C86 /* SetBasemapView.swift in Copy Source Code Files */,
				0039A4F42885C50300592C86 /* SetSurfacePlacementModeView.swift in Copy Source Code Files */,
				0039A4F52885C50300592C86 /* SetViewpointRotationView.swift in Copy Source Code Files */,
				0039A4F62885C50300592C86 /* ShowCalloutView.swift in Copy Source Code Files */,
				0039A4F72885C50300592C86 /* ShowDeviceLocationView.swift in Copy Source Code Files */,
				0039A4F82885C50300592C86 /* ShowResultOfSpatialRelationshipsView.swift in Copy Source Code Files */,
				0039A4F92885C50300592C86 /* ShowResultOfSpatialOperationsView.swift in Copy Source Code Files */,
				0039A4FA2885C50300592C86 /* StyleGraphicsWithRendererView.swift in Copy Source Code Files */,
				0039A4FB2885C50300592C86 /* StyleGraphicsWithSymbolsView.swift in Copy Source Code Files */,
				7573E82129D6136C00BEED9C /* TraceUtilityNetworkView.Model.swift in Copy Source Code Files */,
				7573E82229D6136C00BEED9C /* TraceUtilityNetworkView.Enums.swift in Copy Source Code Files */,
				7573E82329D6136C00BEED9C /* TraceUtilityNetworkView.Views.swift in Copy Source Code Files */,
				7573E82429D6136C00BEED9C /* TraceUtilityNetworkView.swift in Copy Source Code Files */,
			);
			name = "Copy Source Code Files";
			runOnlyForDeploymentPostprocessing = 0;
		};
/* End PBXCopyFilesBuildPhase section */

/* Begin PBXFileReference section */
		000558092817C51E00224BC6 /* SampleDetailView.swift */ = {isa = PBXFileReference; lastKnownFileType = sourcecode.swift; path = SampleDetailView.swift; sourceTree = "<group>"; };
		00181B452846AD7100654571 /* View+ErrorAlert.swift */ = {isa = PBXFileReference; lastKnownFileType = sourcecode.swift; path = "View+ErrorAlert.swift"; sourceTree = "<group>"; };
		001C6DD827FE585A00D472C2 /* AppSecrets.swift.masque */ = {isa = PBXFileReference; fileEncoding = 4; lastKnownFileType = text; path = AppSecrets.swift.masque; sourceTree = "<group>"; };
		00273CF32A82AB5900A7A77D /* SamplesSearchView.swift */ = {isa = PBXFileReference; lastKnownFileType = sourcecode.swift; path = SamplesSearchView.swift; sourceTree = "<group>"; };
		00273CF52A82AB8700A7A77D /* SampleLink.swift */ = {isa = PBXFileReference; lastKnownFileType = sourcecode.swift; path = SampleLink.swift; sourceTree = "<group>"; };
		003D7C342821EBCC009DDFD2 /* masquerade */ = {isa = PBXFileReference; lastKnownFileType = text; path = masquerade; sourceTree = "<group>"; };
		003D7C352821EBCC009DDFD2 /* GenerateSampleViewSourceCode.swift */ = {isa = PBXFileReference; lastKnownFileType = sourcecode.swift; path = GenerateSampleViewSourceCode.swift; sourceTree = "<group>"; };
		0042E24228E4BF8F001F33D6 /* ShowViewshedFromPointInSceneView.Model.swift */ = {isa = PBXFileReference; lastKnownFileType = sourcecode.swift; path = ShowViewshedFromPointInSceneView.Model.swift; sourceTree = "<group>"; };
		0042E24428E4F82B001F33D6 /* ShowViewshedFromPointInSceneView.ViewshedSettingsView.swift */ = {isa = PBXFileReference; lastKnownFileType = sourcecode.swift; path = ShowViewshedFromPointInSceneView.ViewshedSettingsView.swift; sourceTree = "<group>"; };
		0044289129C90C0B00160767 /* GetElevationAtPointOnSurfaceView.swift */ = {isa = PBXFileReference; lastKnownFileType = sourcecode.swift; path = GetElevationAtPointOnSurfaceView.swift; sourceTree = "<group>"; };
		0044CDDE2995C39E004618CE /* ShowDeviceLocationHistoryView.swift */ = {isa = PBXFileReference; lastKnownFileType = sourcecode.swift; path = ShowDeviceLocationHistoryView.swift; sourceTree = "<group>"; };
		004FE87029DF5D8700075217 /* Bristol */ = {isa = PBXFileReference; lastKnownFileType = folder; path = Bristol; sourceTree = "<group>"; };
		0074ABBE28174BCF0037244A /* DisplayMapView.swift */ = {isa = PBXFileReference; lastKnownFileType = sourcecode.swift; path = DisplayMapView.swift; sourceTree = "<group>"; };
		0074ABC128174F430037244A /* Sample.swift */ = {isa = PBXFileReference; fileEncoding = 4; lastKnownFileType = sourcecode.swift; path = Sample.swift; sourceTree = "<group>"; };
		0074ABCA2817B8DB0037244A /* SamplesApp+Samples.swift.tache */ = {isa = PBXFileReference; fileEncoding = 4; lastKnownFileType = text; path = "SamplesApp+Samples.swift.tache"; sourceTree = "<group>"; };
		0086F3FD28E3770900974721 /* ShowViewshedFromPointInSceneView.swift */ = {isa = PBXFileReference; fileEncoding = 4; lastKnownFileType = sourcecode.swift; path = ShowViewshedFromPointInSceneView.swift; sourceTree = "<group>"; };
		00A7A1432A2FC58300F035F7 /* DisplayContentOfUtilityNetworkContainerView.swift */ = {isa = PBXFileReference; fileEncoding = 4; lastKnownFileType = sourcecode.swift; path = DisplayContentOfUtilityNetworkContainerView.swift; sourceTree = "<group>"; };
		00A7A1492A2FC5B700F035F7 /* DisplayContentOfUtilityNetworkContainerView.Model.swift */ = {isa = PBXFileReference; lastKnownFileType = sourcecode.swift; path = DisplayContentOfUtilityNetworkContainerView.Model.swift; sourceTree = "<group>"; };
		00ACF554293E6C6A0059B2A9 /* Samples.entitlements */ = {isa = PBXFileReference; lastKnownFileType = text.plist.entitlements; path = Samples.entitlements; sourceTree = "<group>"; };
		00B04272282EC59E0072E1B4 /* AboutView.swift */ = {isa = PBXFileReference; fileEncoding = 4; lastKnownFileType = sourcecode.swift; path = AboutView.swift; sourceTree = "<group>"; };
		00B042E5282EDC690072E1B4 /* SetBasemapView.swift */ = {isa = PBXFileReference; fileEncoding = 4; lastKnownFileType = sourcecode.swift; path = SetBasemapView.swift; sourceTree = "<group>"; };
		00B04FB4283EEBA80026C882 /* DisplayOverviewMapView.swift */ = {isa = PBXFileReference; lastKnownFileType = sourcecode.swift; path = DisplayOverviewMapView.swift; sourceTree = "<group>"; };
		00B56F782B0E967500B68A0D /* AddClusteringFeatureReductionToAPointFeatureLayerView.swift */ = {isa = PBXFileReference; lastKnownFileType = sourcecode.swift; path = AddClusteringFeatureReductionToAPointFeatureLayerView.swift; sourceTree = "<group>"; };
		00B56F7A2B0EA71600B68A0D /* AddClusteringFeatureReductionToAPointFeatureLayerView.Model.swift */ = {isa = PBXFileReference; lastKnownFileType = sourcecode.swift; path = AddClusteringFeatureReductionToAPointFeatureLayerView.Model.swift; sourceTree = "<group>"; };
		00B56F7C2B0EA73500B68A0D /* AddClusteringFeatureReductionToAPointFeatureLayerView.SettingsView.swift */ = {isa = PBXFileReference; lastKnownFileType = sourcecode.swift; path = AddClusteringFeatureReductionToAPointFeatureLayerView.SettingsView.swift; sourceTree = "<group>"; };
		00C7993A2A845AAF00AFE342 /* Sidebar.swift */ = {isa = PBXFileReference; lastKnownFileType = sourcecode.swift; path = Sidebar.swift; sourceTree = "<group>"; };
		00C94A0C28B53DE1004E42D9 /* raster-file */ = {isa = PBXFileReference; lastKnownFileType = folder; path = "raster-file"; sourceTree = "<group>"; };
		00CB9137284814A4005C2C5D /* SearchWithGeocodeView.swift */ = {isa = PBXFileReference; lastKnownFileType = sourcecode.swift; path = SearchWithGeocodeView.swift; sourceTree = "<group>"; };
		00CCB8A2285AAD7D00BBAB70 /* DowloadPortalItemData.swift */ = {isa = PBXFileReference; lastKnownFileType = sourcecode.swift; path = DowloadPortalItemData.swift; sourceTree = "<group>"; };
		00CCB8A4285BAF8700BBAB70 /* OnDemandResource.swift */ = {isa = PBXFileReference; lastKnownFileType = sourcecode.swift; path = OnDemandResource.swift; sourceTree = "<group>"; };
		00D4EF7F2863842100B9CC30 /* AddFeatureLayersView.swift */ = {isa = PBXFileReference; lastKnownFileType = sourcecode.swift; path = AddFeatureLayersView.swift; sourceTree = "<group>"; };
		00D4EF8228638BF100B9CC30 /* LA_Trails.geodatabase */ = {isa = PBXFileReference; lastKnownFileType = file; path = LA_Trails.geodatabase; sourceTree = "<group>"; };
		00D4EF8F28638BF100B9CC30 /* AuroraCO.gpkg */ = {isa = PBXFileReference; lastKnownFileType = file; path = AuroraCO.gpkg; sourceTree = "<group>"; };
		00D4EFB02863CE6300B9CC30 /* ScottishWildlifeTrust_reserves */ = {isa = PBXFileReference; lastKnownFileType = folder; path = ScottishWildlifeTrust_reserves; sourceTree = "<group>"; };
		00E5400C27F3CCA100CF66D5 /* SamplesApp.swift */ = {isa = PBXFileReference; lastKnownFileType = sourcecode.swift; path = SamplesApp.swift; sourceTree = "<group>"; };
		00E5400D27F3CCA100CF66D5 /* ContentView.swift */ = {isa = PBXFileReference; lastKnownFileType = sourcecode.swift; path = ContentView.swift; sourceTree = "<group>"; };
		00E5400E27F3CCA200CF66D5 /* Assets.xcassets */ = {isa = PBXFileReference; lastKnownFileType = folder.assetcatalog; path = Assets.xcassets; sourceTree = "<group>"; };
		00E5401327F3CCA200CF66D5 /* Samples.app */ = {isa = PBXFileReference; explicitFileType = wrapper.application; includeInIndex = 0; path = Samples.app; sourceTree = BUILT_PRODUCTS_DIR; };
		00E5402A27F775EA00CF66D5 /* Info.plist */ = {isa = PBXFileReference; lastKnownFileType = text.plist.xml; path = Info.plist; sourceTree = "<group>"; };
		00F279D52AF418DC00CECAF8 /* AddDynamicEntityLayerView.VehicleCallout.swift */ = {isa = PBXFileReference; lastKnownFileType = sourcecode.swift; path = AddDynamicEntityLayerView.VehicleCallout.swift; sourceTree = "<group>"; };
		108EC04029D25B2C000F35D0 /* QueryFeatureTableView.swift */ = {isa = PBXFileReference; fileEncoding = 4; lastKnownFileType = sourcecode.swift; path = QueryFeatureTableView.swift; sourceTree = "<group>"; };
		1C0C1C3429D34DAE005C8B24 /* ChangeViewpointView.swift */ = {isa = PBXFileReference; fileEncoding = 4; lastKnownFileType = sourcecode.swift; path = ChangeViewpointView.swift; sourceTree = "<group>"; };
		1C19B4EB2A578E46001D2506 /* CreateLoadReportView.Views.swift */ = {isa = PBXFileReference; fileEncoding = 4; lastKnownFileType = sourcecode.swift; path = CreateLoadReportView.Views.swift; sourceTree = "<group>"; };
		1C19B4ED2A578E46001D2506 /* CreateLoadReportView.swift */ = {isa = PBXFileReference; fileEncoding = 4; lastKnownFileType = sourcecode.swift; path = CreateLoadReportView.swift; sourceTree = "<group>"; };
		1C19B4EF2A578E46001D2506 /* CreateLoadReportView.Model.swift */ = {isa = PBXFileReference; fileEncoding = 4; lastKnownFileType = sourcecode.swift; path = CreateLoadReportView.Model.swift; sourceTree = "<group>"; };
		1C26ED152A859525009B7721 /* FilterFeaturesInSceneView.swift */ = {isa = PBXFileReference; fileEncoding = 4; lastKnownFileType = sourcecode.swift; path = FilterFeaturesInSceneView.swift; sourceTree = "<group>"; };
		1C3B7DC32A5F64FC00907443 /* AnalyzeNetworkWithSubnetworkTraceView.Model.swift */ = {isa = PBXFileReference; fileEncoding = 4; lastKnownFileType = sourcecode.swift; path = AnalyzeNetworkWithSubnetworkTraceView.Model.swift; sourceTree = "<group>"; };
		1C3B7DC62A5F64FC00907443 /* AnalyzeNetworkWithSubnetworkTraceView.swift */ = {isa = PBXFileReference; fileEncoding = 4; lastKnownFileType = sourcecode.swift; path = AnalyzeNetworkWithSubnetworkTraceView.swift; sourceTree = "<group>"; };
		1C42E04329D2396B004FC4BE /* ShowPopupView.swift */ = {isa = PBXFileReference; fileEncoding = 4; lastKnownFileType = sourcecode.swift; path = ShowPopupView.swift; sourceTree = "<group>"; };
		1C43BC792A43781100509BF8 /* SetVisibilityOfSubtypeSublayerView.Views.swift */ = {isa = PBXFileReference; fileEncoding = 4; lastKnownFileType = sourcecode.swift; path = SetVisibilityOfSubtypeSublayerView.Views.swift; sourceTree = "<group>"; };
		1C43BC7C2A43781100509BF8 /* SetVisibilityOfSubtypeSublayerView.Model.swift */ = {isa = PBXFileReference; fileEncoding = 4; lastKnownFileType = sourcecode.swift; path = SetVisibilityOfSubtypeSublayerView.Model.swift; sourceTree = "<group>"; };
		1C43BC7E2A43781100509BF8 /* SetVisibilityOfSubtypeSublayerView.swift */ = {isa = PBXFileReference; fileEncoding = 4; lastKnownFileType = sourcecode.swift; path = SetVisibilityOfSubtypeSublayerView.swift; sourceTree = "<group>"; };
		1C56B5E22A82C02D000381DA /* DisplayPointsUsingClusteringFeatureReductionView.swift */ = {isa = PBXFileReference; fileEncoding = 4; lastKnownFileType = sourcecode.swift; path = DisplayPointsUsingClusteringFeatureReductionView.swift; sourceTree = "<group>"; };
		1C9B74C529DB43580038B06F /* ShowRealisticLightAndShadowsView.swift */ = {isa = PBXFileReference; fileEncoding = 4; lastKnownFileType = sourcecode.swift; path = ShowRealisticLightAndShadowsView.swift; sourceTree = "<group>"; };
		1C9B74D529DB54560038B06F /* ChangeCameraControllerView.swift */ = {isa = PBXFileReference; fileEncoding = 4; lastKnownFileType = sourcecode.swift; path = ChangeCameraControllerView.swift; sourceTree = "<group>"; };
		1CAB8D442A3CEAB0002AA649 /* RunValveIsolationTraceView.Model.swift */ = {isa = PBXFileReference; fileEncoding = 4; lastKnownFileType = sourcecode.swift; path = RunValveIsolationTraceView.Model.swift; sourceTree = "<group>"; };
		1CAB8D472A3CEAB0002AA649 /* RunValveIsolationTraceView.swift */ = {isa = PBXFileReference; fileEncoding = 4; lastKnownFileType = sourcecode.swift; path = RunValveIsolationTraceView.swift; sourceTree = "<group>"; };
		1CAF831B2A20305F000E1E60 /* ShowUtilityAssociationsView.swift */ = {isa = PBXFileReference; fileEncoding = 4; lastKnownFileType = sourcecode.swift; path = ShowUtilityAssociationsView.swift; sourceTree = "<group>"; };
		218F35B329C28F4A00502022 /* AuthenticateWithOAuthView.swift */ = {isa = PBXFileReference; fileEncoding = 4; lastKnownFileType = sourcecode.swift; path = AuthenticateWithOAuthView.swift; sourceTree = "<group>"; };
		4D126D6929CA1B6000CFB7A7 /* ShowDeviceLocationWithNMEADataSourcesView.swift */ = {isa = PBXFileReference; fileEncoding = 4; lastKnownFileType = sourcecode.swift; path = ShowDeviceLocationWithNMEADataSourcesView.swift; sourceTree = "<group>"; };
		4D126D7129CA1E1800CFB7A7 /* FileNMEASentenceReader.swift */ = {isa = PBXFileReference; lastKnownFileType = sourcecode.swift; path = FileNMEASentenceReader.swift; sourceTree = "<group>"; };
		4D126D7B29CA3E6000CFB7A7 /* Redlands.nmea */ = {isa = PBXFileReference; fileEncoding = 4; lastKnownFileType = text; path = Redlands.nmea; sourceTree = "<group>"; };
		4D126D7D29CA43D200CFB7A7 /* ShowDeviceLocationWithNMEADataSourcesView.Model.swift */ = {isa = PBXFileReference; lastKnownFileType = sourcecode.swift; path = ShowDeviceLocationWithNMEADataSourcesView.Model.swift; sourceTree = "<group>"; };
		4D2ADC3F29C26D05003B367F /* AddDynamicEntityLayerView.swift */ = {isa = PBXFileReference; fileEncoding = 4; lastKnownFileType = sourcecode.swift; path = AddDynamicEntityLayerView.swift; sourceTree = "<group>"; };
		4D2ADC5529C4F612003B367F /* ChangeMapViewBackgroundView.swift */ = {isa = PBXFileReference; fileEncoding = 4; lastKnownFileType = sourcecode.swift; path = ChangeMapViewBackgroundView.swift; sourceTree = "<group>"; };
		4D2ADC5829C4F612003B367F /* ChangeMapViewBackgroundView.SettingsView.swift */ = {isa = PBXFileReference; fileEncoding = 4; lastKnownFileType = sourcecode.swift; path = ChangeMapViewBackgroundView.SettingsView.swift; sourceTree = "<group>"; };
		4D2ADC6129C5071C003B367F /* ChangeMapViewBackgroundView.Model.swift */ = {isa = PBXFileReference; lastKnownFileType = sourcecode.swift; path = ChangeMapViewBackgroundView.Model.swift; sourceTree = "<group>"; };
		4D2ADC6629C50BD6003B367F /* AddDynamicEntityLayerView.Model.swift */ = {isa = PBXFileReference; lastKnownFileType = sourcecode.swift; path = AddDynamicEntityLayerView.Model.swift; sourceTree = "<group>"; };
		4D2ADC6829C50C4C003B367F /* AddDynamicEntityLayerView.SettingsView.swift */ = {isa = PBXFileReference; lastKnownFileType = sourcecode.swift; path = AddDynamicEntityLayerView.SettingsView.swift; sourceTree = "<group>"; };
		7573E81329D6134C00BEED9C /* TraceUtilityNetworkView.Model.swift */ = {isa = PBXFileReference; fileEncoding = 4; lastKnownFileType = sourcecode.swift; path = TraceUtilityNetworkView.Model.swift; sourceTree = "<group>"; };
		7573E81529D6134C00BEED9C /* TraceUtilityNetworkView.Enums.swift */ = {isa = PBXFileReference; fileEncoding = 4; lastKnownFileType = sourcecode.swift; path = TraceUtilityNetworkView.Enums.swift; sourceTree = "<group>"; };
		7573E81729D6134C00BEED9C /* TraceUtilityNetworkView.Views.swift */ = {isa = PBXFileReference; fileEncoding = 4; lastKnownFileType = sourcecode.swift; path = TraceUtilityNetworkView.Views.swift; sourceTree = "<group>"; };
		7573E81829D6134C00BEED9C /* TraceUtilityNetworkView.swift */ = {isa = PBXFileReference; fileEncoding = 4; lastKnownFileType = sourcecode.swift; path = TraceUtilityNetworkView.swift; sourceTree = "<group>"; };
		75DD739129D38B1B0010229D /* NavigateRouteView.swift */ = {isa = PBXFileReference; fileEncoding = 4; lastKnownFileType = sourcecode.swift; path = NavigateRouteView.swift; sourceTree = "<group>"; };
		7900C5F52A83FC3F002D430F /* AddCustomDynamicEntityDataSourceView.Vessel.swift */ = {isa = PBXFileReference; lastKnownFileType = sourcecode.swift; path = AddCustomDynamicEntityDataSourceView.Vessel.swift; sourceTree = "<group>"; };
		792222DC2A81AA5D00619FFE /* AIS_MarineCadastre_SelectedVessels_CustomDataSource.jsonl */ = {isa = PBXFileReference; fileEncoding = 4; lastKnownFileType = text; path = AIS_MarineCadastre_SelectedVessels_CustomDataSource.jsonl; sourceTree = "<group>"; };
		79302F842A1ED4E30002336A /* CreateAndSaveKMLView.Model.swift */ = {isa = PBXFileReference; lastKnownFileType = sourcecode.swift; path = CreateAndSaveKMLView.Model.swift; sourceTree = "<group>"; };
		79302F862A1ED71B0002336A /* CreateAndSaveKMLView.Views.swift */ = {isa = PBXFileReference; lastKnownFileType = sourcecode.swift; path = CreateAndSaveKMLView.Views.swift; sourceTree = "<group>"; };
		798C2DA62AFC505600EE7E97 /* PrivacyInfo.xcprivacy */ = {isa = PBXFileReference; lastKnownFileType = text.xml; path = PrivacyInfo.xcprivacy; sourceTree = "<group>"; };
		79B7B8092A1BF8EC00F57C27 /* CreateAndSaveKMLView.swift */ = {isa = PBXFileReference; lastKnownFileType = sourcecode.swift; path = CreateAndSaveKMLView.swift; sourceTree = "<group>"; };
		79D84D0D2A815C5B00F45262 /* AddCustomDynamicEntityDataSourceView.swift */ = {isa = PBXFileReference; lastKnownFileType = sourcecode.swift; path = AddCustomDynamicEntityDataSourceView.swift; sourceTree = "<group>"; };
		883C121429C9136600062FF9 /* DownloadPreplannedMapAreaView.MapPicker.swift */ = {isa = PBXFileReference; fileEncoding = 4; lastKnownFileType = sourcecode.swift; path = DownloadPreplannedMapAreaView.MapPicker.swift; sourceTree = "<group>"; };
		88F93CC029C3D59C0006B28E /* CreateAndEditGeometriesView.swift */ = {isa = PBXFileReference; lastKnownFileType = sourcecode.swift; path = CreateAndEditGeometriesView.swift; sourceTree = "<group>"; };
		D70082EA2ACF900100E0C3C2 /* IdentifyKMLFeaturesView.swift */ = {isa = PBXFileReference; fileEncoding = 4; lastKnownFileType = sourcecode.swift; path = IdentifyKMLFeaturesView.swift; sourceTree = "<group>"; };
		D7010EBC2B05616900D43F55 /* DisplaySceneFromMobileScenePackageView.swift */ = {isa = PBXFileReference; fileEncoding = 4; lastKnownFileType = sourcecode.swift; path = DisplaySceneFromMobileScenePackageView.swift; sourceTree = "<group>"; };
		D701D72B2A37C7F7006FF0C8 /* bradley_low_3ds */ = {isa = PBXFileReference; lastKnownFileType = folder; path = bradley_low_3ds; sourceTree = "<group>"; };
		D704AA592AB22C1A00A3BB63 /* GroupLayersTogetherView.swift */ = {isa = PBXFileReference; fileEncoding = 4; lastKnownFileType = sourcecode.swift; path = GroupLayersTogetherView.swift; sourceTree = "<group>"; };
		D7054AE82ACCCB6C007235BA /* Animate3DGraphicView.SettingsView.swift */ = {isa = PBXFileReference; fileEncoding = 4; lastKnownFileType = sourcecode.swift; path = Animate3DGraphicView.SettingsView.swift; sourceTree = "<group>"; };
		D7058B0D2B59E44B000A888A /* StylePointWithSceneSymbolView.swift */ = {isa = PBXFileReference; fileEncoding = 4; lastKnownFileType = sourcecode.swift; path = StylePointWithSceneSymbolView.swift; sourceTree = "<group>"; };
		D7058FB02ACB423C00A40F14 /* Animate3DGraphicView.Model.swift */ = {isa = PBXFileReference; fileEncoding = 4; lastKnownFileType = sourcecode.swift; path = Animate3DGraphicView.Model.swift; sourceTree = "<group>"; };
		D7084FA62AD771AA00EC7F4F /* AugmentRealityToFlyOverSceneView.swift */ = {isa = PBXFileReference; fileEncoding = 4; lastKnownFileType = sourcecode.swift; path = AugmentRealityToFlyOverSceneView.swift; sourceTree = "<group>"; };
		D70BE5782A5624A80022CA02 /* CategoriesView.swift */ = {isa = PBXFileReference; lastKnownFileType = sourcecode.swift; path = CategoriesView.swift; sourceTree = "<group>"; };
		D710996C2A27D9210065A1C1 /* DensifyAndGeneralizeGeometryView.swift */ = {isa = PBXFileReference; fileEncoding = 4; lastKnownFileType = sourcecode.swift; path = DensifyAndGeneralizeGeometryView.swift; sourceTree = "<group>"; };
		D710996F2A2802FA0065A1C1 /* DensifyAndGeneralizeGeometryView.SettingsView.swift */ = {isa = PBXFileReference; lastKnownFileType = sourcecode.swift; path = DensifyAndGeneralizeGeometryView.SettingsView.swift; sourceTree = "<group>"; };
		D718A1E62B570F7500447087 /* OrbitCameraAroundObjectView.Model.swift */ = {isa = PBXFileReference; fileEncoding = 4; lastKnownFileType = sourcecode.swift; path = OrbitCameraAroundObjectView.Model.swift; sourceTree = "<group>"; };
		D718A1EA2B575FD900447087 /* ManageBookmarksView.swift */ = {isa = PBXFileReference; fileEncoding = 4; lastKnownFileType = sourcecode.swift; path = ManageBookmarksView.swift; sourceTree = "<group>"; };
		D71C5F632AAA7A88006599FD /* CreateSymbolStylesFromWebStylesView.swift */ = {isa = PBXFileReference; fileEncoding = 4; lastKnownFileType = sourcecode.swift; path = CreateSymbolStylesFromWebStylesView.swift; sourceTree = "<group>"; };
		D71D516D2B51D7B600B2A2BE /* SearchForWebMapView.Views.swift */ = {isa = PBXFileReference; fileEncoding = 4; lastKnownFileType = sourcecode.swift; path = SearchForWebMapView.Views.swift; sourceTree = "<group>"; };
		D71FCB892AD6277E000E517C /* CreateMobileGeodatabaseView.Model.swift */ = {isa = PBXFileReference; fileEncoding = 4; lastKnownFileType = sourcecode.swift; path = CreateMobileGeodatabaseView.Model.swift; sourceTree = "<group>"; };
		D721EEA72ABDFF550040BE46 /* LothianRiversAnno.mmpk */ = {isa = PBXFileReference; lastKnownFileType = file; path = LothianRiversAnno.mmpk; sourceTree = "<group>"; };
		D722BD212A420DAD002C2087 /* ShowExtrudedFeaturesView.swift */ = {isa = PBXFileReference; fileEncoding = 4; lastKnownFileType = sourcecode.swift; path = ShowExtrudedFeaturesView.swift; sourceTree = "<group>"; };
		D7232EE02AC1E5AA0079ABFF /* PlayKMLTourView.swift */ = {isa = PBXFileReference; fileEncoding = 4; lastKnownFileType = sourcecode.swift; path = PlayKMLTourView.swift; sourceTree = "<group>"; };
		D72C43F22AEB066D00B6157B /* GeocodeOfflineView.Model.swift */ = {isa = PBXFileReference; fileEncoding = 4; lastKnownFileType = sourcecode.swift; path = GeocodeOfflineView.Model.swift; sourceTree = "<group>"; };
		D72F272B2ADA1E4400F906DA /* AugmentRealityToShowTabletopSceneView.swift */ = {isa = PBXFileReference; fileEncoding = 4; lastKnownFileType = sourcecode.swift; path = AugmentRealityToShowTabletopSceneView.swift; sourceTree = "<group>"; };
		D731F3C02AD0D2AC00A8431E /* IdentifyGraphicsView.swift */ = {isa = PBXFileReference; fileEncoding = 4; lastKnownFileType = sourcecode.swift; path = IdentifyGraphicsView.swift; sourceTree = "<group>"; };
		D7337C592ABCFDB100A5D865 /* StyleSymbolsFromMobileStyleFileView.SymbolOptionsListView.swift */ = {isa = PBXFileReference; fileEncoding = 4; lastKnownFileType = sourcecode.swift; path = StyleSymbolsFromMobileStyleFileView.SymbolOptionsListView.swift; sourceTree = "<group>"; };
		D7337C5F2ABD142D00A5D865 /* ShowMobileMapPackageExpirationDateView.swift */ = {isa = PBXFileReference; fileEncoding = 4; lastKnownFileType = sourcecode.swift; path = ShowMobileMapPackageExpirationDateView.swift; sourceTree = "<group>"; };
		D734FA092A183A5B00246D7E /* SetMaxExtentView.swift */ = {isa = PBXFileReference; fileEncoding = 4; lastKnownFileType = sourcecode.swift; path = SetMaxExtentView.swift; sourceTree = "<group>"; };
		D73723742AF5877500846884 /* FindRouteInMobileMapPackageView.Models.swift */ = {isa = PBXFileReference; fileEncoding = 4; lastKnownFileType = sourcecode.swift; path = FindRouteInMobileMapPackageView.Models.swift; sourceTree = "<group>"; };
		D73723782AF5ADD700846884 /* FindRouteInMobileMapPackageView.MobileMapView.swift */ = {isa = PBXFileReference; fileEncoding = 4; lastKnownFileType = sourcecode.swift; path = FindRouteInMobileMapPackageView.MobileMapView.swift; sourceTree = "<group>"; };
		D73F06662B5EE73D000B574F /* QueryFeaturesWithArcadeExpressionView.swift */ = {isa = PBXFileReference; fileEncoding = 4; lastKnownFileType = sourcecode.swift; path = QueryFeaturesWithArcadeExpressionView.swift; sourceTree = "<group>"; };
		D73F8CF32AB1089900CD39DA /* Restaurant.stylx */ = {isa = PBXFileReference; lastKnownFileType = file; path = Restaurant.stylx; sourceTree = "<group>"; };
		D73FC0FC2AD4A18D0067A19B /* CreateMobileGeodatabaseView.swift */ = {isa = PBXFileReference; fileEncoding = 4; lastKnownFileType = sourcecode.swift; path = CreateMobileGeodatabaseView.swift; sourceTree = "<group>"; };
		D73FCFF42B02A3AA0006360D /* FindAddressWithReverseGeocodeView.swift */ = {isa = PBXFileReference; fileEncoding = 4; lastKnownFileType = sourcecode.swift; path = FindAddressWithReverseGeocodeView.swift; sourceTree = "<group>"; };
		D73FCFFE2B02C7630006360D /* FindRouteAroundBarriersView.Views.swift */ = {isa = PBXFileReference; fileEncoding = 4; lastKnownFileType = sourcecode.swift; path = FindRouteAroundBarriersView.Views.swift; sourceTree = "<group>"; };
		D742E48F2B04132B00690098 /* DisplayWebSceneFromPortalItemView.swift */ = {isa = PBXFileReference; fileEncoding = 4; lastKnownFileType = sourcecode.swift; path = DisplayWebSceneFromPortalItemView.swift; sourceTree = "<group>"; };
		D744FD162A2112D90084A66C /* CreateConvexHullAroundPointsView.swift */ = {isa = PBXFileReference; fileEncoding = 4; lastKnownFileType = sourcecode.swift; path = CreateConvexHullAroundPointsView.swift; sourceTree = "<group>"; };
		D7464F1D2ACE04B3007FEE88 /* IdentifyRasterCellView.swift */ = {isa = PBXFileReference; fileEncoding = 4; lastKnownFileType = sourcecode.swift; path = IdentifyRasterCellView.swift; sourceTree = "<group>"; };
		D7464F2A2ACE0964007FEE88 /* SA_EVI_8Day_03May20 */ = {isa = PBXFileReference; lastKnownFileType = folder; path = SA_EVI_8Day_03May20; sourceTree = "<group>"; };
		D7497F3B2AC4B4C100167AD2 /* DisplayDimensionsView.swift */ = {isa = PBXFileReference; fileEncoding = 4; lastKnownFileType = sourcecode.swift; path = DisplayDimensionsView.swift; sourceTree = "<group>"; };
		D7497F3F2AC4BA4100167AD2 /* Edinburgh_Pylon_Dimensions.mmpk */ = {isa = PBXFileReference; lastKnownFileType = file; path = Edinburgh_Pylon_Dimensions.mmpk; sourceTree = "<group>"; };
		D74C8BFD2ABA5605007C76B8 /* StyleSymbolsFromMobileStyleFileView.swift */ = {isa = PBXFileReference; fileEncoding = 4; lastKnownFileType = sourcecode.swift; path = StyleSymbolsFromMobileStyleFileView.swift; sourceTree = "<group>"; };
		D74C8C012ABA6202007C76B8 /* emoji-mobile.stylx */ = {isa = PBXFileReference; lastKnownFileType = file; path = "emoji-mobile.stylx"; sourceTree = "<group>"; };
		D74F03EF2B609A7D00E83688 /* AddFeaturesWithContingentValuesView.Model.swift */ = {isa = PBXFileReference; fileEncoding = 4; lastKnownFileType = sourcecode.swift; path = AddFeaturesWithContingentValuesView.Model.swift; sourceTree = "<group>"; };
		D75101802A2E493600B8FA48 /* ShowLabelsOnLayerView.swift */ = {isa = PBXFileReference; fileEncoding = 4; lastKnownFileType = sourcecode.swift; path = ShowLabelsOnLayerView.swift; sourceTree = "<group>"; };
		D751018D2A2E962D00B8FA48 /* IdentifyLayerFeaturesView.swift */ = {isa = PBXFileReference; fileEncoding = 4; lastKnownFileType = sourcecode.swift; path = IdentifyLayerFeaturesView.swift; sourceTree = "<group>"; };
		D752D93F2A39154C003EB25E /* ManageOperationalLayersView.swift */ = {isa = PBXFileReference; fileEncoding = 4; lastKnownFileType = sourcecode.swift; path = ManageOperationalLayersView.swift; sourceTree = "<group>"; };
		D752D9452A3A6F7F003EB25E /* MonitorChangesToMapLoadStatusView.swift */ = {isa = PBXFileReference; fileEncoding = 4; lastKnownFileType = sourcecode.swift; path = MonitorChangesToMapLoadStatusView.swift; sourceTree = "<group>"; };
		D752D95E2A3BCE06003EB25E /* DisplayMapFromPortalItemView.swift */ = {isa = PBXFileReference; fileEncoding = 4; lastKnownFileType = sourcecode.swift; path = DisplayMapFromPortalItemView.swift; sourceTree = "<group>"; };
		D75362D12A1E886700D83028 /* ApplyUniqueValueRendererView.swift */ = {isa = PBXFileReference; fileEncoding = 4; lastKnownFileType = sourcecode.swift; path = ApplyUniqueValueRendererView.swift; sourceTree = "<group>"; };
		D754E3222A1D66820006C5F1 /* StylePointWithPictureMarkerSymbolsView.swift */ = {isa = PBXFileReference; fileEncoding = 4; lastKnownFileType = sourcecode.swift; path = StylePointWithPictureMarkerSymbolsView.swift; sourceTree = "<group>"; };
		D7553CD82AE2DFEC00DC2A70 /* GeocodeOfflineView.swift */ = {isa = PBXFileReference; fileEncoding = 4; lastKnownFileType = sourcecode.swift; path = GeocodeOfflineView.swift; sourceTree = "<group>"; };
		D757D14A2B6C46E50065F78F /* ListSpatialReferenceTransformationsView.Model.swift */ = {isa = PBXFileReference; fileEncoding = 4; lastKnownFileType = sourcecode.swift; path = ListSpatialReferenceTransformationsView.Model.swift; sourceTree = "<group>"; };
		D75B58502AAFB3030038B3B4 /* StyleFeaturesWithCustomDictionaryView.swift */ = {isa = PBXFileReference; fileEncoding = 4; lastKnownFileType = sourcecode.swift; path = StyleFeaturesWithCustomDictionaryView.swift; sourceTree = "<group>"; };
		D75C35662AB50338003CD55F /* GroupLayersTogetherView.GroupLayerListView.swift */ = {isa = PBXFileReference; fileEncoding = 4; lastKnownFileType = sourcecode.swift; path = GroupLayersTogetherView.GroupLayerListView.swift; sourceTree = "<group>"; };
		D75F66332B48EABC00434974 /* SearchForWebMapView.swift */ = {isa = PBXFileReference; fileEncoding = 4; lastKnownFileType = sourcecode.swift; path = SearchForWebMapView.swift; sourceTree = "<group>"; };
		D76000AB2AF19C2300B3084D /* FindRouteInMobileMapPackageView.swift */ = {isa = PBXFileReference; fileEncoding = 4; lastKnownFileType = sourcecode.swift; path = FindRouteInMobileMapPackageView.swift; sourceTree = "<group>"; };
		D76000B62AF19FCA00B3084D /* SanFrancisco.mmpk */ = {isa = PBXFileReference; lastKnownFileType = file; path = SanFrancisco.mmpk; sourceTree = "<group>"; };
		D7634FAE2A43B7AC00F8AEFB /* CreateConvexHullAroundGeometriesView.swift */ = {isa = PBXFileReference; fileEncoding = 4; lastKnownFileType = sourcecode.swift; path = CreateConvexHullAroundGeometriesView.swift; sourceTree = "<group>"; };
		D76929F52B4F78340047205E /* OrbitCameraAroundObjectView.swift */ = {isa = PBXFileReference; fileEncoding = 4; lastKnownFileType = sourcecode.swift; path = OrbitCameraAroundObjectView.swift; sourceTree = "<group>"; };
		D769C2112A29019B00030F61 /* SetUpLocationDrivenGeotriggersView.swift */ = {isa = PBXFileReference; fileEncoding = 4; lastKnownFileType = sourcecode.swift; path = SetUpLocationDrivenGeotriggersView.swift; sourceTree = "<group>"; };
		D76EE6062AF9AFE100DA0325 /* FindRouteAroundBarriersView.Model.swift */ = {isa = PBXFileReference; fileEncoding = 4; lastKnownFileType = sourcecode.swift; path = FindRouteAroundBarriersView.Model.swift; sourceTree = "<group>"; };
		D7705D552AFC244E00CC0335 /* FindClosestFacilityToMultiplePointsView.swift */ = {isa = PBXFileReference; fileEncoding = 4; lastKnownFileType = sourcecode.swift; path = FindClosestFacilityToMultiplePointsView.swift; sourceTree = "<group>"; };
		D7705D612AFC570700CC0335 /* FindClosestFacilityFromPointView.swift */ = {isa = PBXFileReference; fileEncoding = 4; lastKnownFileType = sourcecode.swift; path = FindClosestFacilityFromPointView.swift; sourceTree = "<group>"; };
		D7749AD52AF08BF50086632F /* FindRouteInTransportNetworkView.Model.swift */ = {isa = PBXFileReference; fileEncoding = 4; lastKnownFileType = sourcecode.swift; path = FindRouteInTransportNetworkView.Model.swift; sourceTree = "<group>"; };
		D77570BF2A2942F800F490CD /* AnimateImagesWithImageOverlayView.swift */ = {isa = PBXFileReference; fileEncoding = 4; lastKnownFileType = sourcecode.swift; path = AnimateImagesWithImageOverlayView.swift; sourceTree = "<group>"; };
		D77572AD2A295DDD00F490CD /* PacificSouthWest2 */ = {isa = PBXFileReference; lastKnownFileType = folder; path = PacificSouthWest2; sourceTree = "<group>"; };
		D77688102B69826B007C3860 /* ListSpatialReferenceTransformationsView.swift */ = {isa = PBXFileReference; fileEncoding = 4; lastKnownFileType = sourcecode.swift; path = ListSpatialReferenceTransformationsView.swift; sourceTree = "<group>"; };
		D77BC5362B59A2D3007B49B6 /* StylePointWithDistanceCompositeSceneSymbolView.swift */ = {isa = PBXFileReference; fileEncoding = 4; lastKnownFileType = sourcecode.swift; path = StylePointWithDistanceCompositeSceneSymbolView.swift; sourceTree = "<group>"; };
		D78666AC2A2161F100C60110 /* FindNearestVertexView.swift */ = {isa = PBXFileReference; fileEncoding = 4; lastKnownFileType = sourcecode.swift; path = FindNearestVertexView.swift; sourceTree = "<group>"; };
		D79EE76D2A4CEA5D005A52AE /* SetUpLocationDrivenGeotriggersView.Model.swift */ = {isa = PBXFileReference; fileEncoding = 4; lastKnownFileType = sourcecode.swift; path = SetUpLocationDrivenGeotriggersView.Model.swift; sourceTree = "<group>"; };
		D7ABA2F82A32579C0021822B /* MeasureDistanceInSceneView.swift */ = {isa = PBXFileReference; fileEncoding = 4; lastKnownFileType = sourcecode.swift; path = MeasureDistanceInSceneView.swift; sourceTree = "<group>"; };
		D7ABA2FE2A32881C0021822B /* ShowViewshedFromGeoelementInSceneView.swift */ = {isa = PBXFileReference; fileEncoding = 4; lastKnownFileType = sourcecode.swift; path = ShowViewshedFromGeoelementInSceneView.swift; sourceTree = "<group>"; };
		D7AE861D2AC39DC50049B626 /* DisplayAnnotationView.swift */ = {isa = PBXFileReference; fileEncoding = 4; lastKnownFileType = sourcecode.swift; path = DisplayAnnotationView.swift; sourceTree = "<group>"; };
		D7B759B22B1FFBE300017FDD /* FavoritesView.swift */ = {isa = PBXFileReference; lastKnownFileType = sourcecode.swift; path = FavoritesView.swift; sourceTree = "<group>"; };
		D7BA8C432B2A4DAA00018633 /* Array+RawRepresentable.swift */ = {isa = PBXFileReference; lastKnownFileType = sourcecode.swift; path = "Array+RawRepresentable.swift"; sourceTree = "<group>"; };
		D7BA8C452B2A8ACA00018633 /* String.swift */ = {isa = PBXFileReference; lastKnownFileType = sourcecode.swift; path = String.swift; sourceTree = "<group>"; };
		D7C16D1A2AC5F95300689E89 /* Animate3DGraphicView.swift */ = {isa = PBXFileReference; fileEncoding = 4; lastKnownFileType = sourcecode.swift; path = Animate3DGraphicView.swift; sourceTree = "<group>"; };
		D7C16D1E2AC5FE8200689E89 /* Pyrenees.csv */ = {isa = PBXFileReference; fileEncoding = 4; lastKnownFileType = text; path = Pyrenees.csv; sourceTree = "<group>"; };
		D7C16D212AC5FE9800689E89 /* GrandCanyon.csv */ = {isa = PBXFileReference; fileEncoding = 4; lastKnownFileType = text; path = GrandCanyon.csv; sourceTree = "<group>"; };
		D7C16D242AC5FEA600689E89 /* Snowdon.csv */ = {isa = PBXFileReference; fileEncoding = 4; lastKnownFileType = text; path = Snowdon.csv; sourceTree = "<group>"; };
		D7C16D272AC5FEB600689E89 /* Hawaii.csv */ = {isa = PBXFileReference; fileEncoding = 4; lastKnownFileType = text; path = Hawaii.csv; sourceTree = "<group>"; };
		D7C3AB472B683291008909B9 /* SetFeatureRequestModeView.swift */ = {isa = PBXFileReference; fileEncoding = 4; lastKnownFileType = sourcecode.swift; path = SetFeatureRequestModeView.swift; sourceTree = "<group>"; };
		D7C6420B2B4F47E10042B8F7 /* SearchForWebMapView.Model.swift */ = {isa = PBXFileReference; fileEncoding = 4; lastKnownFileType = sourcecode.swift; path = SearchForWebMapView.Model.swift; sourceTree = "<group>"; };
		D7CC33FD2A31475C00198EDF /* ShowLineOfSightBetweenPointsView.swift */ = {isa = PBXFileReference; fileEncoding = 4; lastKnownFileType = sourcecode.swift; path = ShowLineOfSightBetweenPointsView.swift; sourceTree = "<group>"; };
		D7CE9F9A2AE2F575008F7A5F /* streetmap_SD.tpkx */ = {isa = PBXFileReference; lastKnownFileType = file; path = streetmap_SD.tpkx; sourceTree = "<group>"; };
		D7CE9FA22AE2F595008F7A5F /* san-diego-eagle-locator */ = {isa = PBXFileReference; lastKnownFileType = folder; path = "san-diego-eagle-locator"; sourceTree = "<group>"; };
		D7D1F3522ADDBE5D009CE2DA /* philadelphia.mspk */ = {isa = PBXFileReference; lastKnownFileType = file; path = philadelphia.mspk; sourceTree = "<group>"; };
		D7DDF8502AF47C6C004352D9 /* FindRouteAroundBarriersView.swift */ = {isa = PBXFileReference; fileEncoding = 4; lastKnownFileType = sourcecode.swift; path = FindRouteAroundBarriersView.swift; sourceTree = "<group>"; };
		D7E440D62A1ECE7D005D74DE /* CreateBuffersAroundPointsView.swift */ = {isa = PBXFileReference; fileEncoding = 4; lastKnownFileType = sourcecode.swift; path = CreateBuffersAroundPointsView.swift; sourceTree = "<group>"; };
		D7E557672A1D768800B9FB09 /* AddWMSLayerView.swift */ = {isa = PBXFileReference; fileEncoding = 4; lastKnownFileType = sourcecode.swift; path = AddWMSLayerView.swift; sourceTree = "<group>"; };
		D7E7D0802AEB39D5003AAD02 /* FindRouteInTransportNetworkView.swift */ = {isa = PBXFileReference; fileEncoding = 4; lastKnownFileType = sourcecode.swift; path = FindRouteInTransportNetworkView.swift; sourceTree = "<group>"; };
		D7E7D0992AEB3C47003AAD02 /* san_diego_offline_routing */ = {isa = PBXFileReference; lastKnownFileType = folder; path = san_diego_offline_routing; sourceTree = "<group>"; };
		D7EAF3592A1C023800D822C4 /* SetMinAndMaxScaleView.swift */ = {isa = PBXFileReference; fileEncoding = 4; lastKnownFileType = sourcecode.swift; path = SetMinAndMaxScaleView.swift; sourceTree = "<group>"; };
		D7ECF5972AB8BE63003FB2BE /* RenderMultilayerSymbolsView.swift */ = {isa = PBXFileReference; fileEncoding = 4; lastKnownFileType = sourcecode.swift; path = RenderMultilayerSymbolsView.swift; sourceTree = "<group>"; };
		D7EF5D742A26A03A00FEBDE5 /* ShowCoordinatesInMultipleFormatsView.swift */ = {isa = PBXFileReference; fileEncoding = 4; lastKnownFileType = sourcecode.swift; path = ShowCoordinatesInMultipleFormatsView.swift; sourceTree = "<group>"; };
		D7F8C0362B60564D0072BFA7 /* AddFeaturesWithContingentValuesView.swift */ = {isa = PBXFileReference; fileEncoding = 4; lastKnownFileType = sourcecode.swift; path = AddFeaturesWithContingentValuesView.swift; sourceTree = "<group>"; };
		D7F8C03D2B605AF60072BFA7 /* ContingentValuesBirdNests.geodatabase */ = {isa = PBXFileReference; lastKnownFileType = file; path = ContingentValuesBirdNests.geodatabase; sourceTree = "<group>"; };
		D7F8C0402B605E720072BFA7 /* FillmoreTopographicMap.vtpk */ = {isa = PBXFileReference; lastKnownFileType = file; path = FillmoreTopographicMap.vtpk; sourceTree = "<group>"; };
		D7F8C0422B608F120072BFA7 /* AddFeaturesWithContingentValuesView.AddFeatureView.swift */ = {isa = PBXFileReference; fileEncoding = 4; lastKnownFileType = sourcecode.swift; path = AddFeaturesWithContingentValuesView.AddFeatureView.swift; sourceTree = "<group>"; };
		E000E75F2869E33D005D87C5 /* ClipGeometryView.swift */ = {isa = PBXFileReference; lastKnownFileType = sourcecode.swift; path = ClipGeometryView.swift; sourceTree = "<group>"; };
		E000E762286A0B18005D87C5 /* CutGeometryView.swift */ = {isa = PBXFileReference; lastKnownFileType = sourcecode.swift; path = CutGeometryView.swift; sourceTree = "<group>"; };
		E004A6BD28414332002A1FE6 /* SetViewpointRotationView.swift */ = {isa = PBXFileReference; fileEncoding = 4; lastKnownFileType = sourcecode.swift; path = SetViewpointRotationView.swift; sourceTree = "<group>"; };
		E004A6D828465C70002A1FE6 /* DisplaySceneView.swift */ = {isa = PBXFileReference; fileEncoding = 4; lastKnownFileType = sourcecode.swift; path = DisplaySceneView.swift; sourceTree = "<group>"; };
		E004A6DF28466279002A1FE6 /* ShowCalloutView.swift */ = {isa = PBXFileReference; lastKnownFileType = sourcecode.swift; path = ShowCalloutView.swift; sourceTree = "<group>"; };
		E004A6E52846A61F002A1FE6 /* StyleGraphicsWithSymbolsView.swift */ = {isa = PBXFileReference; lastKnownFileType = sourcecode.swift; path = StyleGraphicsWithSymbolsView.swift; sourceTree = "<group>"; };
		E004A6E828493BCE002A1FE6 /* ShowDeviceLocationView.swift */ = {isa = PBXFileReference; lastKnownFileType = sourcecode.swift; path = ShowDeviceLocationView.swift; sourceTree = "<group>"; };
		E004A6EC2849556E002A1FE6 /* CreatePlanarAndGeodeticBuffersView.swift */ = {isa = PBXFileReference; lastKnownFileType = sourcecode.swift; path = CreatePlanarAndGeodeticBuffersView.swift; sourceTree = "<group>"; };
		E004A6EF284E4B9B002A1FE6 /* DownloadVectorTilesToLocalCacheView.swift */ = {isa = PBXFileReference; lastKnownFileType = sourcecode.swift; path = DownloadVectorTilesToLocalCacheView.swift; sourceTree = "<group>"; };
		E004A6F2284E4FEB002A1FE6 /* ShowResultOfSpatialOperationsView.swift */ = {isa = PBXFileReference; lastKnownFileType = sourcecode.swift; path = ShowResultOfSpatialOperationsView.swift; sourceTree = "<group>"; };
		E004A6F5284FA42A002A1FE6 /* SelectFeaturesInFeatureLayerView.swift */ = {isa = PBXFileReference; lastKnownFileType = sourcecode.swift; path = SelectFeaturesInFeatureLayerView.swift; sourceTree = "<group>"; };
		E0082216287755AC002AD138 /* View+Sheet.swift */ = {isa = PBXFileReference; lastKnownFileType = sourcecode.swift; path = "View+Sheet.swift"; sourceTree = "<group>"; };
		E041ABBF287CA9F00056009B /* WebView.swift */ = {isa = PBXFileReference; lastKnownFileType = sourcecode.swift; path = WebView.swift; sourceTree = "<group>"; };
		E041ABD6287DB04D0056009B /* SampleInfoView.swift */ = {isa = PBXFileReference; lastKnownFileType = sourcecode.swift; path = SampleInfoView.swift; sourceTree = "<group>"; };
		E041AC15287F54580056009B /* highlight.min.js */ = {isa = PBXFileReference; fileEncoding = 4; lastKnownFileType = sourcecode.javascript; path = highlight.min.js; sourceTree = "<group>"; };
		E041AC1D288076A60056009B /* info.css */ = {isa = PBXFileReference; fileEncoding = 4; lastKnownFileType = text.css; path = info.css; sourceTree = "<group>"; };
		E041AC1F288077B90056009B /* xcode.css */ = {isa = PBXFileReference; fileEncoding = 4; lastKnownFileType = text.css; path = xcode.css; sourceTree = "<group>"; };
		E066DD34285CF3B3004D3D5B /* FindRouteView.swift */ = {isa = PBXFileReference; lastKnownFileType = sourcecode.swift; path = FindRouteView.swift; sourceTree = "<group>"; };
		E066DD372860AB28004D3D5B /* StyleGraphicsWithRendererView.swift */ = {isa = PBXFileReference; lastKnownFileType = sourcecode.swift; path = StyleGraphicsWithRendererView.swift; sourceTree = "<group>"; };
		E066DD3A2860CA08004D3D5B /* ShowResultOfSpatialRelationshipsView.swift */ = {isa = PBXFileReference; lastKnownFileType = sourcecode.swift; path = ShowResultOfSpatialRelationshipsView.swift; sourceTree = "<group>"; };
		E066DD3F28610F55004D3D5B /* AddSceneLayerFromServiceView.swift */ = {isa = PBXFileReference; lastKnownFileType = sourcecode.swift; path = AddSceneLayerFromServiceView.swift; sourceTree = "<group>"; };
		E070A0A2286F3B6000F2B606 /* DownloadPreplannedMapAreaView.swift */ = {isa = PBXFileReference; lastKnownFileType = sourcecode.swift; path = DownloadPreplannedMapAreaView.swift; sourceTree = "<group>"; };
		E088E1562862579D00413100 /* SetSurfacePlacementModeView.swift */ = {isa = PBXFileReference; lastKnownFileType = sourcecode.swift; path = SetSurfacePlacementModeView.swift; sourceTree = "<group>"; };
		E088E1732863B5F800413100 /* GenerateOfflineMapView.swift */ = {isa = PBXFileReference; lastKnownFileType = sourcecode.swift; path = GenerateOfflineMapView.swift; sourceTree = "<group>"; };
		E0D04FF128A5390000747989 /* DownloadPreplannedMapAreaView.Model.swift */ = {isa = PBXFileReference; lastKnownFileType = sourcecode.swift; path = DownloadPreplannedMapAreaView.Model.swift; sourceTree = "<group>"; };
		E0EA0B762866390E00C9621D /* ProjectGeometryView.swift */ = {isa = PBXFileReference; lastKnownFileType = sourcecode.swift; path = ProjectGeometryView.swift; sourceTree = "<group>"; };
		E0FE32E628747778002C6ACA /* BrowseBuildingFloorsView.swift */ = {isa = PBXFileReference; lastKnownFileType = sourcecode.swift; path = BrowseBuildingFloorsView.swift; sourceTree = "<group>"; };
		F111CCC0288B5D5600205358 /* DisplayMapFromMobileMapPackageView.swift */ = {isa = PBXFileReference; lastKnownFileType = sourcecode.swift; path = DisplayMapFromMobileMapPackageView.swift; sourceTree = "<group>"; };
		F111CCC3288B641900205358 /* Yellowstone.mmpk */ = {isa = PBXFileReference; lastKnownFileType = file; path = Yellowstone.mmpk; sourceTree = "<group>"; };
		F1E71BF0289473760064C33F /* AddRasterFromFileView.swift */ = {isa = PBXFileReference; lastKnownFileType = sourcecode.swift; path = AddRasterFromFileView.swift; sourceTree = "<group>"; };
/* End PBXFileReference section */

/* Begin PBXFrameworksBuildPhase section */
		00E5401027F3CCA200CF66D5 /* Frameworks */ = {
			isa = PBXFrameworksBuildPhase;
			buildActionMask = 2147483647;
			files = (
				00C43AED2947DC350099AE34 /* ArcGISToolkit in Frameworks */,
			);
			runOnlyForDeploymentPostprocessing = 0;
		};
/* End PBXFrameworksBuildPhase section */

/* Begin PBXGroup section */
		0005580D281872BE00224BC6 /* Views */ = {
			isa = PBXGroup;
			children = (
				00B04272282EC59E0072E1B4 /* AboutView.swift */,
				D70BE5782A5624A80022CA02 /* CategoriesView.swift */,
				00E5400D27F3CCA100CF66D5 /* ContentView.swift */,
				D7B759B22B1FFBE300017FDD /* FavoritesView.swift */,
				000558092817C51E00224BC6 /* SampleDetailView.swift */,
				E041ABD6287DB04D0056009B /* SampleInfoView.swift */,
				00273CF52A82AB8700A7A77D /* SampleLink.swift */,
				00273CF32A82AB5900A7A77D /* SamplesSearchView.swift */,
				00C7993A2A845AAF00AFE342 /* Sidebar.swift */,
				E041ABBF287CA9F00056009B /* WebView.swift */,
			);
			path = Views;
			sourceTree = "<group>";
		};
		00181B442846AD3900654571 /* Extensions */ = {
			isa = PBXGroup;
			children = (
				D7BA8C432B2A4DAA00018633 /* Array+RawRepresentable.swift */,
				D7BA8C452B2A8ACA00018633 /* String.swift */,
				00181B452846AD7100654571 /* View+ErrorAlert.swift */,
				E0082216287755AC002AD138 /* View+Sheet.swift */,
			);
			path = Extensions;
			sourceTree = "<group>";
		};
		0023DE5029D648FA0098243A /* macOS */ = {
			isa = PBXGroup;
			children = (
				00ACF554293E6C6A0059B2A9 /* Samples.entitlements */,
			);
			path = macOS;
			sourceTree = "<group>";
		};
		003D7C332821EBCC009DDFD2 /* Scripts */ = {
			isa = PBXGroup;
			children = (
				00CCB8A2285AAD7D00BBAB70 /* DowloadPortalItemData.swift */,
				003D7C352821EBCC009DDFD2 /* GenerateSampleViewSourceCode.swift */,
				003D7C342821EBCC009DDFD2 /* masquerade */,
			);
			path = Scripts;
			sourceTree = "<group>";
		};
		0044288C29C90BD500160767 /* Get elevation at point on surface */ = {
			isa = PBXGroup;
			children = (
				0044289129C90C0B00160767 /* GetElevationAtPointOnSurfaceView.swift */,
			);
			path = "Get elevation at point on surface";
			sourceTree = "<group>";
		};
		0044CDD72995C352004618CE /* Show device location history */ = {
			isa = PBXGroup;
			children = (
				0044CDDE2995C39E004618CE /* ShowDeviceLocationHistoryView.swift */,
			);
			path = "Show device location history";
			sourceTree = "<group>";
		};
		0074ABAF281742420037244A /* Supporting Files */ = {
			isa = PBXGroup;
			children = (
				00181B442846AD3900654571 /* Extensions */,
				0074ABC028174F430037244A /* Models */,
				0005580D281872BE00224BC6 /* Views */,
				E041ABC3287CAFEB0056009B /* Web */,
			);
			path = "Supporting Files";
			sourceTree = "<group>";
		};
		0074ABB228174B830037244A /* Samples */ = {
			isa = PBXGroup;
			children = (
				00B56F752B0E966600B68A0D /* Add clustering feature reduction to a point feature layer */,
				79D84D0C2A815BED00F45262 /* Add custom dynamic entity data source */,
				4D2ADC3E29C26D05003B367F /* Add dynamic entity layer */,
				00D4EF7E2863840D00B9CC30 /* Add feature layers */,
				D7F8C0342B60564D0072BFA7 /* Add features with contingent values */,
				F19A316128906F0D003B7EF9 /* Add raster from file */,
				E066DD3E28610F3F004D3D5B /* Add scene layer from service */,
				D7E557602A1D743100B9FB09 /* Add WMS layer */,
				1C3B7DC22A5F64FC00907443 /* Analyze network with subnetwork trace */,
				D7C16D172AC5F6C100689E89 /* Animate 3D graphic */,
				D77570BC2A29427200F490CD /* Animate images with image overlay */,
				D75362CC2A1E862B00D83028 /* Apply unique value renderer */,
				D7084FA42AD771AA00EC7F4F /* Augment reality to fly over scene */,
				D72F27292ADA1E4400F906DA /* Augment reality to show tabletop scene */,
				218F35B229C28F4A00502022 /* Authenticate with OAuth */,
				E0FE32E528747762002C6ACA /* Browse building floors */,
				1C9B74D229DB54560038B06F /* Change camera controller */,
				4D2ADC5329C4F612003B367F /* Change map view background */,
				1C0C1C3229D34DAE005C8B24 /* Change viewpoint */,
				E000E75E2869E325005D87C5 /* Clip geometry */,
				88F93CBE29C3D4E30006B28E /* Create and edit geometries */,
				79B7B8082A1BF8B300F57C27 /* Create and save KML file */,
				D7E440D12A1ECBC2005D74DE /* Create buffers around points */,
				D7B3C5C02A43B71E001DA4D8 /* Create convex hull around geometries */,
				D744FD132A2112360084A66C /* Create convex hull around points */,
				1C19B4EA2A578E46001D2506 /* Create load report */,
				D73FABE82AD4A0370048EC70 /* Create mobile geodatabase */,
				E004A6EB28495538002A1FE6 /* Create planar and geodetic buffers */,
				D71C5F602AAA7854006599FD /* Create symbol styles from web styles */,
				E000E761286A0B07005D87C5 /* Cut geometry */,
				D71099692A27D8880065A1C1 /* Densify and generalize geometry */,
				D7AE861A2AC39D750049B626 /* Display annotation */,
				00A7A1422A2FC58300F035F7 /* Display content of utility network container */,
				D7497F382AC4B45300167AD2 /* Display dimensions */,
				0074ABB328174B830037244A /* Display map */,
				F111CCBD288B548400205358 /* Display map from mobile map package */,
				D752D95B2A3BCDD4003EB25E /* Display map from portal item */,
				00B04FB3283EEB830026C882 /* Display overview map */,
				1C56B5DE2A82C02D000381DA /* Display points using clustering feature reduction */,
				E004A6D528465C70002A1FE6 /* Display scene */,
				D7010EBA2B05616900D43F55 /* Display scene from mobile scene package */,
				D742E48E2B04132B00690098 /* Display web scene from portal item */,
				E070A0A1286F3B3400F2B606 /* Download preplanned map area */,
				E004A6EE284E4B7A002A1FE6 /* Download vector tiles to local cache */,
				1C26ED122A859525009B7721 /* Filter features in scene */,
				D73FCFF32B02A3AA0006360D /* Find address with reverse geocode */,
				D7705D5F2AFC570700CC0335 /* Find closest facility from point */,
				D7705D542AFC244E00CC0335 /* Find closest facility to multiple points */,
				D78666A92A21616D00C60110 /* Find nearest vertex */,
				E066DD33285CF3A0004D3D5B /* Find route */,
				D7DDF84F2AF47C6C004352D9 /* Find route around barriers */,
				D76000AA2AF19C2300B3084D /* Find route in mobile map package */,
				D7E7D0792AEB39BF003AAD02 /* Find route in transport network */,
				E088E1722863B5E600413100 /* Generate offline map */,
				D7553CD62AE2DFEC00DC2A70 /* Geocode offline */,
				0044288C29C90BD500160767 /* Get elevation at point on surface */,
				D704AA562AB22B7A00A3BB63 /* Group layers together */,
				D731F3BD2AD0D22500A8431E /* Identify graphics */,
				D70082E72ACF8F6C00E0C3C2 /* Identify KML features */,
				D751018A2A2E960300B8FA48 /* Identify layer features */,
				D7464F182ACE0445007FEE88 /* Identify raster cell */,
				D776880E2B69826B007C3860 /* List spatial reference transformations */,
				D718A1E92B575FD900447087 /* Manage bookmarks */,
				D752D93C2A3914E5003EB25E /* Manage operational layers */,
				D7ABA2F52A3256610021822B /* Measure distance in scene */,
				D752D9422A3A6EB8003EB25E /* Monitor changes to map load status */,
				75DD739029D38B1B0010229D /* Navigate route */,
				D76929F32B4F78340047205E /* Orbit camera around object */,
				D7232EDD2AC1E5410079ABFF /* Play KML tour */,
				E0EA0B75286638FD00C9621D /* Project geometry */,
				108EC03F29D25AE1000F35D0 /* Query feature table */,
				D73F06652B5EE73D000B574F /* Query features with Arcade expression */,
				D7ECF5942AB8BDCA003FB2BE /* Render multilayer symbols */,
				1CAB8D402A3CEAB0002AA649 /* Run valve isolation trace */,
				D75F66322B48EABC00434974 /* Search for web map */,
				00CB913628481475005C2C5D /* Search with geocode */,
				E004A6F4284FA3C5002A1FE6 /* Select features in feature layer */,
				00B042E3282EDC690072E1B4 /* Set basemap */,
				D7C3AB462B683291008909B9 /* Set feature request mode */,
				D734FA072A183A5A00246D7E /* Set max extent */,
				D7EAF34F2A1C011000D822C4 /* Set min and max scale */,
				E088E1552862578800413100 /* Set surface placement mode */,
				D769C20D2A28FF8600030F61 /* Set up location-driven geotriggers */,
				E004A6B928414332002A1FE6 /* Set viewpoint rotation */,
				1C43BC782A43781100509BF8 /* Set visibility of subtype sublayer */,
				E004A6DE2846626A002A1FE6 /* Show callout */,
				D7EF5D712A269E2D00FEBDE5 /* Show coordinates in multiple formats */,
				E004A6E728493BBB002A1FE6 /* Show device location */,
				0044CDD72995C352004618CE /* Show device location history */,
				4D126D6829CA1B6000CFB7A7 /* Show device location with NMEA data sources */,
				D722BD1E2A420D7E002C2087 /* Show extruded features */,
				D751017D2A2E490800B8FA48 /* Show labels on layer */,
				D7CC33FB2A31475C00198EDF /* Show line of sight between points */,
				D7337C5C2ABD137400A5D865 /* Show mobile map package expiration date */,
				1C42E04129D2396B004FC4BE /* Show popup */,
				1C9B74C429DB43580038B06F /* Show realistic light and shadows */,
				E004A6F1284E4F80002A1FE6 /* Show result of spatial operations */,
				E066DD392860C9EE004D3D5B /* Show result of spatial relationships */,
				1CAF831A2A20305F000E1E60 /* Show utility associations */,
				D7ABA2FB2A3287C10021822B /* Show viewshed from geoelement in scene */,
				0086F3FC28E3770900974721 /* Show viewshed from point in scene */,
				D75B584D2AAFB2C20038B3B4 /* Style features with custom dictionary */,
				E066DD362860AB0B004D3D5B /* Style graphics with renderer */,
				E004A6E42846A609002A1FE6 /* Style graphics with symbols */,
				D77BC5352B59A2D3007B49B6 /* Style point with distance composite scene symbol */,
				D754E31D2A1D661D0006C5F1 /* Style point with picture marker symbols */,
				D7058B0B2B59E44B000A888A /* Style point with scene symbol */,
				D74C8BFA2ABA5572007C76B8 /* Style symbols from mobile style file */,
				7573E81229D6134C00BEED9C /* Trace utility network */,
			);
			path = Samples;
			sourceTree = "<group>";
		};
		0074ABB328174B830037244A /* Display map */ = {
			isa = PBXGroup;
			children = (
				0074ABBE28174BCF0037244A /* DisplayMapView.swift */,
			);
			path = "Display map";
			sourceTree = "<group>";
		};
		0074ABC028174F430037244A /* Models */ = {
			isa = PBXGroup;
			children = (
				00CCB8A4285BAF8700BBAB70 /* OnDemandResource.swift */,
				0074ABC128174F430037244A /* Sample.swift */,
			);
			path = Models;
			sourceTree = "<group>";
		};
		0086F3FC28E3770900974721 /* Show viewshed from point in scene */ = {
			isa = PBXGroup;
			children = (
				0042E24228E4BF8F001F33D6 /* ShowViewshedFromPointInSceneView.Model.swift */,
				0086F3FD28E3770900974721 /* ShowViewshedFromPointInSceneView.swift */,
				0042E24428E4F82B001F33D6 /* ShowViewshedFromPointInSceneView.ViewshedSettingsView.swift */,
			);
			path = "Show viewshed from point in scene";
			sourceTree = "<group>";
		};
		00966EE62811F64D009D3DD7 /* iOS */ = {
			isa = PBXGroup;
			children = (
				00E5402A27F775EA00CF66D5 /* Info.plist */,
			);
			path = iOS;
			sourceTree = "<group>";
		};
		00A7A1422A2FC58300F035F7 /* Display content of utility network container */ = {
			isa = PBXGroup;
			children = (
				00A7A1432A2FC58300F035F7 /* DisplayContentOfUtilityNetworkContainerView.swift */,
				00A7A1492A2FC5B700F035F7 /* DisplayContentOfUtilityNetworkContainerView.Model.swift */,
			);
			path = "Display content of utility network container";
			sourceTree = "<group>";
		};
		00B042E3282EDC690072E1B4 /* Set basemap */ = {
			isa = PBXGroup;
			children = (
				00B042E5282EDC690072E1B4 /* SetBasemapView.swift */,
			);
			path = "Set basemap";
			sourceTree = "<group>";
		};
		00B04FB3283EEB830026C882 /* Display overview map */ = {
			isa = PBXGroup;
			children = (
				00B04FB4283EEBA80026C882 /* DisplayOverviewMapView.swift */,
			);
			path = "Display overview map";
			sourceTree = "<group>";
		};
		00B56F752B0E966600B68A0D /* Add clustering feature reduction to a point feature layer */ = {
			isa = PBXGroup;
			children = (
				00B56F782B0E967500B68A0D /* AddClusteringFeatureReductionToAPointFeatureLayerView.swift */,
				00B56F7A2B0EA71600B68A0D /* AddClusteringFeatureReductionToAPointFeatureLayerView.Model.swift */,
				00B56F7C2B0EA73500B68A0D /* AddClusteringFeatureReductionToAPointFeatureLayerView.SettingsView.swift */,
			);
			path = "Add clustering feature reduction to a point feature layer";
			sourceTree = "<group>";
		};
		00C94A0228B53DCC004E42D9 /* 7c4c679ab06a4df19dc497f577f111bd */ = {
			isa = PBXGroup;
			children = (
				00C94A0C28B53DE1004E42D9 /* raster-file */,
			);
			path = 7c4c679ab06a4df19dc497f577f111bd;
			sourceTree = "<group>";
		};
		00CB913628481475005C2C5D /* Search with geocode */ = {
			isa = PBXGroup;
			children = (
				00CB9137284814A4005C2C5D /* SearchWithGeocodeView.swift */,
			);
			path = "Search with geocode";
			sourceTree = "<group>";
		};
		00CCB8A6285D059300BBAB70 /* Portal Data */ = {
			isa = PBXGroup;
			children = (
				D74C8C002ABA6202007C76B8 /* 1bd036f221f54a99abc9e46ff3511cbf */,
				D7C16D1D2AC5FE8200689E89 /* 5a9b60cee9ba41e79640a06bcdf8084d */,
				00C94A0228B53DCC004E42D9 /* 7c4c679ab06a4df19dc497f577f111bd */,
				D701D7242A37C7E4006FF0C8 /* 07d62a792ab6496d9b772a24efea45d0 */,
				D7D1F3512ADDBE5D009CE2DA /* 7dd2f97bb007466ea939160d0de96a9d */,
				00D4EF8328638BF100B9CC30 /* 15a7cbd3af1e47cfa5d2c6b93dc44fc2 */,
				D7CE9F992AE2F575008F7A5F /* 22c3083d4fa74e3e9b25adfc9f8c0496 */,
				00D4EF8E28638BF100B9CC30 /* 68ec42517cdd439e81b036210483e8e7 */,
				D76000B52AF19FC900B3084D /* 260eb6535c824209964cf281766ebe43 */,
				D7C16D202AC5FE9800689E89 /* 290f0c571c394461a8b58b6775d0bd63 */,
				1C965C4629DBA879002F8536 /* 681d6f7694644709a7c830ec57a2d72b */,
				D7CE9F9C2AE2F585008F7A5F /* 3424d442ebe54f3cbf34462382d3aebe */,
				D7C16D232AC5FEA600689E89 /* 12509ffdc684437f8f2656b0129d2c13 */,
				D73F8CF22AB1089900CD39DA /* 751138a2e0844e06853522d54103222a */,
				D721EEA62ABDFF550040BE46 /* 174150279af74a2ba6f8b87a567f480b */,
				792222DB2A81AA5D00619FFE /* a8a942c228af4fac96baa78ad60f511f */,
				D7464F202ACE0910007FEE88 /* b5f977c78ec74b3a8857ca86d1d9b318 */,
				D7F8C03F2B605E720072BFA7 /* b5106355f1634b8996e634c04b6a930a */,
				00D4EF8128638BF100B9CC30 /* cb1b20748a9f4d128dad8a87244e3e37 */,
				4D126D7629CA3B3F00CFB7A7 /* d5bad9f4fee9483791e405880fb466da */,
				D77572AC2A295DC100F490CD /* d1453556d91e46dea191c20c398b82cd */,
				D7E7D0862AEB3C36003AAD02 /* df193653ed39449195af0c9725701dca */,
				F111CCC2288B63DB00205358 /* e1f3a7254cb845b09450f54937c16061 */,
				D7F8C03C2B605AF60072BFA7 /* e12b54ea799f4606a2712157cf9f6e41 */,
				D7C16D262AC5FEB600689E89 /* e87c154fb9c2487f999143df5b08e9b1 */,
				D7497F3E2AC4BA4100167AD2 /* f5ff6f5556a945bca87ca513b8729a1e */,
			);
			path = "Portal Data";
			sourceTree = SOURCE_ROOT;
		};
		00D4EF7E2863840D00B9CC30 /* Add feature layers */ = {
			isa = PBXGroup;
			children = (
				00D4EF7F2863842100B9CC30 /* AddFeatureLayersView.swift */,
			);
			path = "Add feature layers";
			sourceTree = "<group>";
		};
		00D4EF8128638BF100B9CC30 /* cb1b20748a9f4d128dad8a87244e3e37 */ = {
			isa = PBXGroup;
			children = (
				00D4EF8228638BF100B9CC30 /* LA_Trails.geodatabase */,
			);
			path = cb1b20748a9f4d128dad8a87244e3e37;
			sourceTree = "<group>";
		};
		00D4EF8328638BF100B9CC30 /* 15a7cbd3af1e47cfa5d2c6b93dc44fc2 */ = {
			isa = PBXGroup;
			children = (
				00D4EFB02863CE6300B9CC30 /* ScottishWildlifeTrust_reserves */,
			);
			path = 15a7cbd3af1e47cfa5d2c6b93dc44fc2;
			sourceTree = "<group>";
		};
		00D4EF8E28638BF100B9CC30 /* 68ec42517cdd439e81b036210483e8e7 */ = {
			isa = PBXGroup;
			children = (
				00D4EF8F28638BF100B9CC30 /* AuroraCO.gpkg */,
			);
			path = 68ec42517cdd439e81b036210483e8e7;
			sourceTree = "<group>";
		};
		00E5400627F3CCA100CF66D5 = {
			isa = PBXGroup;
			children = (
				00966EE62811F64D009D3DD7 /* iOS */,
				0023DE5029D648FA0098243A /* macOS */,
				00CCB8A6285D059300BBAB70 /* Portal Data */,
				00E5401427F3CCA200CF66D5 /* Products */,
				003D7C332821EBCC009DDFD2 /* Scripts */,
				00E5400B27F3CCA100CF66D5 /* Shared */,
			);
			sourceTree = "<group>";
		};
		00E5400B27F3CCA100CF66D5 /* Shared */ = {
			isa = PBXGroup;
			children = (
				0074ABAF281742420037244A /* Supporting Files */,
				0074ABB228174B830037244A /* Samples */,
				00E5400C27F3CCA100CF66D5 /* SamplesApp.swift */,
				00E5400E27F3CCA200CF66D5 /* Assets.xcassets */,
				798C2DA62AFC505600EE7E97 /* PrivacyInfo.xcprivacy */,
				001C6DD827FE585A00D472C2 /* AppSecrets.swift.masque */,
				0074ABCA2817B8DB0037244A /* SamplesApp+Samples.swift.tache */,
			);
			path = Shared;
			sourceTree = "<group>";
		};
		00E5401427F3CCA200CF66D5 /* Products */ = {
			isa = PBXGroup;
			children = (
				00E5401327F3CCA200CF66D5 /* Samples.app */,
			);
			name = Products;
			sourceTree = "<group>";
		};
		108EC03F29D25AE1000F35D0 /* Query feature table */ = {
			isa = PBXGroup;
			children = (
				108EC04029D25B2C000F35D0 /* QueryFeatureTableView.swift */,
			);
			path = "Query feature table";
			sourceTree = "<group>";
		};
		1C0C1C3229D34DAE005C8B24 /* Change viewpoint */ = {
			isa = PBXGroup;
			children = (
				1C0C1C3429D34DAE005C8B24 /* ChangeViewpointView.swift */,
			);
			path = "Change viewpoint";
			sourceTree = "<group>";
		};
		1C19B4EA2A578E46001D2506 /* Create load report */ = {
			isa = PBXGroup;
			children = (
				1C19B4EF2A578E46001D2506 /* CreateLoadReportView.Model.swift */,
				1C19B4ED2A578E46001D2506 /* CreateLoadReportView.swift */,
				1C19B4EB2A578E46001D2506 /* CreateLoadReportView.Views.swift */,
			);
			path = "Create load report";
			sourceTree = "<group>";
		};
		1C26ED122A859525009B7721 /* Filter features in scene */ = {
			isa = PBXGroup;
			children = (
				1C26ED152A859525009B7721 /* FilterFeaturesInSceneView.swift */,
			);
			path = "Filter features in scene";
			sourceTree = "<group>";
		};
		1C3B7DC22A5F64FC00907443 /* Analyze network with subnetwork trace */ = {
			isa = PBXGroup;
			children = (
				1C3B7DC32A5F64FC00907443 /* AnalyzeNetworkWithSubnetworkTraceView.Model.swift */,
				1C3B7DC62A5F64FC00907443 /* AnalyzeNetworkWithSubnetworkTraceView.swift */,
			);
			path = "Analyze network with subnetwork trace";
			sourceTree = "<group>";
		};
		1C42E04129D2396B004FC4BE /* Show popup */ = {
			isa = PBXGroup;
			children = (
				1C42E04329D2396B004FC4BE /* ShowPopupView.swift */,
			);
			path = "Show popup";
			sourceTree = "<group>";
		};
		1C43BC782A43781100509BF8 /* Set visibility of subtype sublayer */ = {
			isa = PBXGroup;
			children = (
				1C43BC7C2A43781100509BF8 /* SetVisibilityOfSubtypeSublayerView.Model.swift */,
				1C43BC7E2A43781100509BF8 /* SetVisibilityOfSubtypeSublayerView.swift */,
				1C43BC792A43781100509BF8 /* SetVisibilityOfSubtypeSublayerView.Views.swift */,
			);
			path = "Set visibility of subtype sublayer";
			sourceTree = "<group>";
		};
		1C56B5DE2A82C02D000381DA /* Display points using clustering feature reduction */ = {
			isa = PBXGroup;
			children = (
				1C56B5E22A82C02D000381DA /* DisplayPointsUsingClusteringFeatureReductionView.swift */,
			);
			path = "Display points using clustering feature reduction";
			sourceTree = "<group>";
		};
		1C965C4629DBA879002F8536 /* 681d6f7694644709a7c830ec57a2d72b */ = {
			isa = PBXGroup;
			children = (
				004FE87029DF5D8700075217 /* Bristol */,
			);
			path = 681d6f7694644709a7c830ec57a2d72b;
			sourceTree = "<group>";
		};
		1C9B74C429DB43580038B06F /* Show realistic light and shadows */ = {
			isa = PBXGroup;
			children = (
				1C9B74C529DB43580038B06F /* ShowRealisticLightAndShadowsView.swift */,
			);
			path = "Show realistic light and shadows";
			sourceTree = "<group>";
		};
		1C9B74D229DB54560038B06F /* Change camera controller */ = {
			isa = PBXGroup;
			children = (
				1C9B74D529DB54560038B06F /* ChangeCameraControllerView.swift */,
			);
			path = "Change camera controller";
			sourceTree = "<group>";
		};
		1CAB8D402A3CEAB0002AA649 /* Run valve isolation trace */ = {
			isa = PBXGroup;
			children = (
				1CAB8D442A3CEAB0002AA649 /* RunValveIsolationTraceView.Model.swift */,
				1CAB8D472A3CEAB0002AA649 /* RunValveIsolationTraceView.swift */,
			);
			path = "Run valve isolation trace";
			sourceTree = "<group>";
		};
		1CAF831A2A20305F000E1E60 /* Show utility associations */ = {
			isa = PBXGroup;
			children = (
				1CAF831B2A20305F000E1E60 /* ShowUtilityAssociationsView.swift */,
			);
			path = "Show utility associations";
			sourceTree = "<group>";
		};
		218F35B229C28F4A00502022 /* Authenticate with OAuth */ = {
			isa = PBXGroup;
			children = (
				218F35B329C28F4A00502022 /* AuthenticateWithOAuthView.swift */,
			);
			path = "Authenticate with OAuth";
			sourceTree = "<group>";
		};
		4D126D6829CA1B6000CFB7A7 /* Show device location with NMEA data sources */ = {
			isa = PBXGroup;
			children = (
				4D126D6929CA1B6000CFB7A7 /* ShowDeviceLocationWithNMEADataSourcesView.swift */,
				4D126D7D29CA43D200CFB7A7 /* ShowDeviceLocationWithNMEADataSourcesView.Model.swift */,
				4D126D7129CA1E1800CFB7A7 /* FileNMEASentenceReader.swift */,
			);
			path = "Show device location with NMEA data sources";
			sourceTree = "<group>";
		};
		4D126D7629CA3B3F00CFB7A7 /* d5bad9f4fee9483791e405880fb466da */ = {
			isa = PBXGroup;
			children = (
				4D126D7B29CA3E6000CFB7A7 /* Redlands.nmea */,
			);
			path = d5bad9f4fee9483791e405880fb466da;
			sourceTree = "<group>";
		};
		4D2ADC3E29C26D05003B367F /* Add dynamic entity layer */ = {
			isa = PBXGroup;
			children = (
				4D2ADC3F29C26D05003B367F /* AddDynamicEntityLayerView.swift */,
				4D2ADC6629C50BD6003B367F /* AddDynamicEntityLayerView.Model.swift */,
				4D2ADC6829C50C4C003B367F /* AddDynamicEntityLayerView.SettingsView.swift */,
				00F279D52AF418DC00CECAF8 /* AddDynamicEntityLayerView.VehicleCallout.swift */,
			);
			path = "Add dynamic entity layer";
			sourceTree = "<group>";
		};
		4D2ADC5329C4F612003B367F /* Change map view background */ = {
			isa = PBXGroup;
			children = (
				4D2ADC5529C4F612003B367F /* ChangeMapViewBackgroundView.swift */,
				4D2ADC5829C4F612003B367F /* ChangeMapViewBackgroundView.SettingsView.swift */,
				4D2ADC6129C5071C003B367F /* ChangeMapViewBackgroundView.Model.swift */,
			);
			path = "Change map view background";
			sourceTree = "<group>";
		};
		7573E81229D6134C00BEED9C /* Trace utility network */ = {
			isa = PBXGroup;
			children = (
				7573E81329D6134C00BEED9C /* TraceUtilityNetworkView.Model.swift */,
				7573E81529D6134C00BEED9C /* TraceUtilityNetworkView.Enums.swift */,
				7573E81729D6134C00BEED9C /* TraceUtilityNetworkView.Views.swift */,
				7573E81829D6134C00BEED9C /* TraceUtilityNetworkView.swift */,
			);
			path = "Trace utility network";
			sourceTree = "<group>";
		};
		75DD739029D38B1B0010229D /* Navigate route */ = {
			isa = PBXGroup;
			children = (
				75DD739129D38B1B0010229D /* NavigateRouteView.swift */,
			);
			path = "Navigate route";
			sourceTree = "<group>";
		};
		792222DB2A81AA5D00619FFE /* a8a942c228af4fac96baa78ad60f511f */ = {
			isa = PBXGroup;
			children = (
				792222DC2A81AA5D00619FFE /* AIS_MarineCadastre_SelectedVessels_CustomDataSource.jsonl */,
			);
			path = a8a942c228af4fac96baa78ad60f511f;
			sourceTree = "<group>";
		};
		79B7B8082A1BF8B300F57C27 /* Create and save KML file */ = {
			isa = PBXGroup;
			children = (
				79302F842A1ED4E30002336A /* CreateAndSaveKMLView.Model.swift */,
				79B7B8092A1BF8EC00F57C27 /* CreateAndSaveKMLView.swift */,
				79302F862A1ED71B0002336A /* CreateAndSaveKMLView.Views.swift */,
			);
			path = "Create and save KML file";
			sourceTree = "<group>";
		};
		79D84D0C2A815BED00F45262 /* Add custom dynamic entity data source */ = {
			isa = PBXGroup;
			children = (
				79D84D0D2A815C5B00F45262 /* AddCustomDynamicEntityDataSourceView.swift */,
				7900C5F52A83FC3F002D430F /* AddCustomDynamicEntityDataSourceView.Vessel.swift */,
			);
			path = "Add custom dynamic entity data source";
			sourceTree = "<group>";
		};
		88F93CBE29C3D4E30006B28E /* Create and edit geometries */ = {
			isa = PBXGroup;
			children = (
				88F93CC029C3D59C0006B28E /* CreateAndEditGeometriesView.swift */,
			);
			path = "Create and edit geometries";
			sourceTree = "<group>";
		};
		D70082E72ACF8F6C00E0C3C2 /* Identify KML features */ = {
			isa = PBXGroup;
			children = (
				D70082EA2ACF900100E0C3C2 /* IdentifyKMLFeaturesView.swift */,
			);
			path = "Identify KML features";
			sourceTree = "<group>";
		};
		D7010EBA2B05616900D43F55 /* Display scene from mobile scene package */ = {
			isa = PBXGroup;
			children = (
				D7010EBC2B05616900D43F55 /* DisplaySceneFromMobileScenePackageView.swift */,
			);
			path = "Display scene from mobile scene package";
			sourceTree = "<group>";
		};
		D701D7242A37C7E4006FF0C8 /* 07d62a792ab6496d9b772a24efea45d0 */ = {
			isa = PBXGroup;
			children = (
				D701D72B2A37C7F7006FF0C8 /* bradley_low_3ds */,
			);
			path = 07d62a792ab6496d9b772a24efea45d0;
			sourceTree = "<group>";
		};
		D704AA562AB22B7A00A3BB63 /* Group layers together */ = {
			isa = PBXGroup;
			children = (
				D704AA592AB22C1A00A3BB63 /* GroupLayersTogetherView.swift */,
				D75C35662AB50338003CD55F /* GroupLayersTogetherView.GroupLayerListView.swift */,
			);
			path = "Group layers together";
			sourceTree = "<group>";
		};
		D7058B0B2B59E44B000A888A /* Style point with scene symbol */ = {
			isa = PBXGroup;
			children = (
				D7058B0D2B59E44B000A888A /* StylePointWithSceneSymbolView.swift */,
			);
			path = "Style point with scene symbol";
			sourceTree = "<group>";
		};
		D7084FA42AD771AA00EC7F4F /* Augment reality to fly over scene */ = {
			isa = PBXGroup;
			children = (
				D7084FA62AD771AA00EC7F4F /* AugmentRealityToFlyOverSceneView.swift */,
			);
			path = "Augment reality to fly over scene";
			sourceTree = "<group>";
		};
		D71099692A27D8880065A1C1 /* Densify and generalize geometry */ = {
			isa = PBXGroup;
			children = (
				D710996C2A27D9210065A1C1 /* DensifyAndGeneralizeGeometryView.swift */,
				D710996F2A2802FA0065A1C1 /* DensifyAndGeneralizeGeometryView.SettingsView.swift */,
			);
			path = "Densify and generalize geometry";
			sourceTree = "<group>";
		};
		D718A1E92B575FD900447087 /* Manage bookmarks */ = {
			isa = PBXGroup;
			children = (
				D718A1EA2B575FD900447087 /* ManageBookmarksView.swift */,
			);
			path = "Manage bookmarks";
			sourceTree = "<group>";
		};
		D71C5F602AAA7854006599FD /* Create symbol styles from web styles */ = {
			isa = PBXGroup;
			children = (
				D71C5F632AAA7A88006599FD /* CreateSymbolStylesFromWebStylesView.swift */,
			);
			path = "Create symbol styles from web styles";
			sourceTree = "<group>";
		};
		D721EEA62ABDFF550040BE46 /* 174150279af74a2ba6f8b87a567f480b */ = {
			isa = PBXGroup;
			children = (
				D721EEA72ABDFF550040BE46 /* LothianRiversAnno.mmpk */,
			);
			path = 174150279af74a2ba6f8b87a567f480b;
			sourceTree = "<group>";
		};
		D722BD1E2A420D7E002C2087 /* Show extruded features */ = {
			isa = PBXGroup;
			children = (
				D722BD212A420DAD002C2087 /* ShowExtrudedFeaturesView.swift */,
			);
			path = "Show extruded features";
			sourceTree = "<group>";
		};
		D7232EDD2AC1E5410079ABFF /* Play KML tour */ = {
			isa = PBXGroup;
			children = (
				D7232EE02AC1E5AA0079ABFF /* PlayKMLTourView.swift */,
			);
			path = "Play KML tour";
			sourceTree = "<group>";
		};
		D72F27292ADA1E4400F906DA /* Augment reality to show tabletop scene */ = {
			isa = PBXGroup;
			children = (
				D72F272B2ADA1E4400F906DA /* AugmentRealityToShowTabletopSceneView.swift */,
			);
			path = "Augment reality to show tabletop scene";
			sourceTree = "<group>";
		};
		D731F3BD2AD0D22500A8431E /* Identify graphics */ = {
			isa = PBXGroup;
			children = (
				D731F3C02AD0D2AC00A8431E /* IdentifyGraphicsView.swift */,
			);
			path = "Identify graphics";
			sourceTree = "<group>";
		};
		D7337C5C2ABD137400A5D865 /* Show mobile map package expiration date */ = {
			isa = PBXGroup;
			children = (
				D7337C5F2ABD142D00A5D865 /* ShowMobileMapPackageExpirationDateView.swift */,
			);
			path = "Show mobile map package expiration date";
			sourceTree = "<group>";
		};
		D734FA072A183A5A00246D7E /* Set max extent */ = {
			isa = PBXGroup;
			children = (
				D734FA092A183A5B00246D7E /* SetMaxExtentView.swift */,
			);
			path = "Set max extent";
			sourceTree = "<group>";
		};
		D73F06652B5EE73D000B574F /* Query features with Arcade expression */ = {
			isa = PBXGroup;
			children = (
				D73F06662B5EE73D000B574F /* QueryFeaturesWithArcadeExpressionView.swift */,
			);
			path = "Query features with Arcade expression";
			sourceTree = "<group>";
		};
		D73F8CF22AB1089900CD39DA /* 751138a2e0844e06853522d54103222a */ = {
			isa = PBXGroup;
			children = (
				D73F8CF32AB1089900CD39DA /* Restaurant.stylx */,
			);
			path = 751138a2e0844e06853522d54103222a;
			sourceTree = "<group>";
		};
		D73FABE82AD4A0370048EC70 /* Create mobile geodatabase */ = {
			isa = PBXGroup;
			children = (
				D71FCB892AD6277E000E517C /* CreateMobileGeodatabaseView.Model.swift */,
				D73FC0FC2AD4A18D0067A19B /* CreateMobileGeodatabaseView.swift */,
			);
			path = "Create mobile geodatabase";
			sourceTree = "<group>";
		};
		D73FCFF32B02A3AA0006360D /* Find address with reverse geocode */ = {
			isa = PBXGroup;
			children = (
				D73FCFF42B02A3AA0006360D /* FindAddressWithReverseGeocodeView.swift */,
			);
			path = "Find address with reverse geocode";
			sourceTree = "<group>";
		};
		D742E48E2B04132B00690098 /* Display web scene from portal item */ = {
			isa = PBXGroup;
			children = (
				D742E48F2B04132B00690098 /* DisplayWebSceneFromPortalItemView.swift */,
			);
			path = "Display web scene from portal item";
			sourceTree = "<group>";
		};
		D744FD132A2112360084A66C /* Create convex hull around points */ = {
			isa = PBXGroup;
			children = (
				D744FD162A2112D90084A66C /* CreateConvexHullAroundPointsView.swift */,
			);
			path = "Create convex hull around points";
			sourceTree = "<group>";
		};
		D7464F182ACE0445007FEE88 /* Identify raster cell */ = {
			isa = PBXGroup;
			children = (
				D7464F1D2ACE04B3007FEE88 /* IdentifyRasterCellView.swift */,
			);
			path = "Identify raster cell";
			sourceTree = "<group>";
		};
		D7464F202ACE0910007FEE88 /* b5f977c78ec74b3a8857ca86d1d9b318 */ = {
			isa = PBXGroup;
			children = (
				D7464F2A2ACE0964007FEE88 /* SA_EVI_8Day_03May20 */,
			);
			path = b5f977c78ec74b3a8857ca86d1d9b318;
			sourceTree = "<group>";
		};
		D7497F382AC4B45300167AD2 /* Display dimensions */ = {
			isa = PBXGroup;
			children = (
				D7497F3B2AC4B4C100167AD2 /* DisplayDimensionsView.swift */,
			);
			path = "Display dimensions";
			sourceTree = "<group>";
		};
		D7497F3E2AC4BA4100167AD2 /* f5ff6f5556a945bca87ca513b8729a1e */ = {
			isa = PBXGroup;
			children = (
				D7497F3F2AC4BA4100167AD2 /* Edinburgh_Pylon_Dimensions.mmpk */,
			);
			path = f5ff6f5556a945bca87ca513b8729a1e;
			sourceTree = "<group>";
		};
		D74C8BFA2ABA5572007C76B8 /* Style symbols from mobile style file */ = {
			isa = PBXGroup;
			children = (
				D7337C592ABCFDB100A5D865 /* StyleSymbolsFromMobileStyleFileView.SymbolOptionsListView.swift */,
				D74C8BFD2ABA5605007C76B8 /* StyleSymbolsFromMobileStyleFileView.swift */,
			);
			path = "Style symbols from mobile style file";
			sourceTree = "<group>";
		};
		D74C8C002ABA6202007C76B8 /* 1bd036f221f54a99abc9e46ff3511cbf */ = {
			isa = PBXGroup;
			children = (
				D74C8C012ABA6202007C76B8 /* emoji-mobile.stylx */,
			);
			path = 1bd036f221f54a99abc9e46ff3511cbf;
			sourceTree = "<group>";
		};
		D751017D2A2E490800B8FA48 /* Show labels on layer */ = {
			isa = PBXGroup;
			children = (
				D75101802A2E493600B8FA48 /* ShowLabelsOnLayerView.swift */,
			);
			path = "Show labels on layer";
			sourceTree = "<group>";
		};
		D751018A2A2E960300B8FA48 /* Identify layer features */ = {
			isa = PBXGroup;
			children = (
				D751018D2A2E962D00B8FA48 /* IdentifyLayerFeaturesView.swift */,
			);
			path = "Identify layer features";
			sourceTree = "<group>";
		};
		D752D93C2A3914E5003EB25E /* Manage operational layers */ = {
			isa = PBXGroup;
			children = (
				D752D93F2A39154C003EB25E /* ManageOperationalLayersView.swift */,
			);
			path = "Manage operational layers";
			sourceTree = "<group>";
		};
		D752D9422A3A6EB8003EB25E /* Monitor changes to map load status */ = {
			isa = PBXGroup;
			children = (
				D752D9452A3A6F7F003EB25E /* MonitorChangesToMapLoadStatusView.swift */,
			);
			path = "Monitor changes to map load status";
			sourceTree = "<group>";
		};
		D752D95B2A3BCDD4003EB25E /* Display map from portal item */ = {
			isa = PBXGroup;
			children = (
				D752D95E2A3BCE06003EB25E /* DisplayMapFromPortalItemView.swift */,
			);
			path = "Display map from portal item";
			sourceTree = "<group>";
		};
		D75362CC2A1E862B00D83028 /* Apply unique value renderer */ = {
			isa = PBXGroup;
			children = (
				D75362D12A1E886700D83028 /* ApplyUniqueValueRendererView.swift */,
			);
			path = "Apply unique value renderer";
			sourceTree = "<group>";
		};
		D754E31D2A1D661D0006C5F1 /* Style point with picture marker symbols */ = {
			isa = PBXGroup;
			children = (
				D754E3222A1D66820006C5F1 /* StylePointWithPictureMarkerSymbolsView.swift */,
			);
			path = "Style point with picture marker symbols";
			sourceTree = "<group>";
		};
		D7553CD62AE2DFEC00DC2A70 /* Geocode offline */ = {
			isa = PBXGroup;
			children = (
				D72C43F22AEB066D00B6157B /* GeocodeOfflineView.Model.swift */,
				D7553CD82AE2DFEC00DC2A70 /* GeocodeOfflineView.swift */,
			);
			path = "Geocode offline";
			sourceTree = "<group>";
		};
		D75B584D2AAFB2C20038B3B4 /* Style features with custom dictionary */ = {
			isa = PBXGroup;
			children = (
				D75B58502AAFB3030038B3B4 /* StyleFeaturesWithCustomDictionaryView.swift */,
			);
			path = "Style features with custom dictionary";
			sourceTree = "<group>";
		};
		D75F66322B48EABC00434974 /* Search for web map */ = {
			isa = PBXGroup;
			children = (
				D75F66332B48EABC00434974 /* SearchForWebMapView.swift */,
				D7C6420B2B4F47E10042B8F7 /* SearchForWebMapView.Model.swift */,
				D71D516D2B51D7B600B2A2BE /* SearchForWebMapView.Views.swift */,
			);
			path = "Search for web map";
			sourceTree = "<group>";
		};
		D76000AA2AF19C2300B3084D /* Find route in mobile map package */ = {
			isa = PBXGroup;
			children = (
				D73723782AF5ADD700846884 /* FindRouteInMobileMapPackageView.MobileMapView.swift */,
				D73723742AF5877500846884 /* FindRouteInMobileMapPackageView.Models.swift */,
				D76000AB2AF19C2300B3084D /* FindRouteInMobileMapPackageView.swift */,
			);
			path = "Find route in mobile map package";
			sourceTree = "<group>";
		};
		D76000B52AF19FC900B3084D /* 260eb6535c824209964cf281766ebe43 */ = {
			isa = PBXGroup;
			children = (
				D76000B62AF19FCA00B3084D /* SanFrancisco.mmpk */,
			);
			path = 260eb6535c824209964cf281766ebe43;
			sourceTree = "<group>";
		};
		D76929F32B4F78340047205E /* Orbit camera around object */ = {
			isa = PBXGroup;
			children = (
				D76929F52B4F78340047205E /* OrbitCameraAroundObjectView.swift */,
				D718A1E62B570F7500447087 /* OrbitCameraAroundObjectView.Model.swift */,
			);
			path = "Orbit camera around object";
			sourceTree = "<group>";
		};
		D769C20D2A28FF8600030F61 /* Set up location-driven geotriggers */ = {
			isa = PBXGroup;
			children = (
				D769C2112A29019B00030F61 /* SetUpLocationDrivenGeotriggersView.swift */,
				D79EE76D2A4CEA5D005A52AE /* SetUpLocationDrivenGeotriggersView.Model.swift */,
			);
			path = "Set up location-driven geotriggers";
			sourceTree = "<group>";
		};
		D7705D542AFC244E00CC0335 /* Find closest facility to multiple points */ = {
			isa = PBXGroup;
			children = (
				D7705D552AFC244E00CC0335 /* FindClosestFacilityToMultiplePointsView.swift */,
			);
			path = "Find closest facility to multiple points";
			sourceTree = "<group>";
		};
		D7705D5F2AFC570700CC0335 /* Find closest facility from point */ = {
			isa = PBXGroup;
			children = (
				D7705D612AFC570700CC0335 /* FindClosestFacilityFromPointView.swift */,
			);
			path = "Find closest facility from point";
			sourceTree = "<group>";
		};
		D77570BC2A29427200F490CD /* Animate images with image overlay */ = {
			isa = PBXGroup;
			children = (
				D77570BF2A2942F800F490CD /* AnimateImagesWithImageOverlayView.swift */,
			);
			path = "Animate images with image overlay";
			sourceTree = "<group>";
		};
		D77572AC2A295DC100F490CD /* d1453556d91e46dea191c20c398b82cd */ = {
			isa = PBXGroup;
			children = (
				D77572AD2A295DDD00F490CD /* PacificSouthWest2 */,
			);
			path = d1453556d91e46dea191c20c398b82cd;
			sourceTree = "<group>";
		};
		D776880E2B69826B007C3860 /* List spatial reference transformations */ = {
			isa = PBXGroup;
			children = (
				D77688102B69826B007C3860 /* ListSpatialReferenceTransformationsView.swift */,
				D757D14A2B6C46E50065F78F /* ListSpatialReferenceTransformationsView.Model.swift */,
			);
			path = "List spatial reference transformations";
			sourceTree = "<group>";
		};
		D77BC5352B59A2D3007B49B6 /* Style point with distance composite scene symbol */ = {
			isa = PBXGroup;
			children = (
				D77BC5362B59A2D3007B49B6 /* StylePointWithDistanceCompositeSceneSymbolView.swift */,
			);
			path = "Style point with distance composite scene symbol";
			sourceTree = "<group>";
		};
		D78666A92A21616D00C60110 /* Find nearest vertex */ = {
			isa = PBXGroup;
			children = (
				D78666AC2A2161F100C60110 /* FindNearestVertexView.swift */,
			);
			path = "Find nearest vertex";
			sourceTree = "<group>";
		};
		D7ABA2F52A3256610021822B /* Measure distance in scene */ = {
			isa = PBXGroup;
			children = (
				D7ABA2F82A32579C0021822B /* MeasureDistanceInSceneView.swift */,
			);
			path = "Measure distance in scene";
			sourceTree = "<group>";
		};
		D7ABA2FB2A3287C10021822B /* Show viewshed from geoelement in scene */ = {
			isa = PBXGroup;
			children = (
				D7ABA2FE2A32881C0021822B /* ShowViewshedFromGeoelementInSceneView.swift */,
			);
			path = "Show viewshed from geoelement in scene";
			sourceTree = "<group>";
		};
		D7AE861A2AC39D750049B626 /* Display annotation */ = {
			isa = PBXGroup;
			children = (
				D7AE861D2AC39DC50049B626 /* DisplayAnnotationView.swift */,
			);
			path = "Display annotation";
			sourceTree = "<group>";
		};
		D7B3C5C02A43B71E001DA4D8 /* Create convex hull around geometries */ = {
			isa = PBXGroup;
			children = (
				D7634FAE2A43B7AC00F8AEFB /* CreateConvexHullAroundGeometriesView.swift */,
			);
			path = "Create convex hull around geometries";
			sourceTree = "<group>";
		};
		D7C16D172AC5F6C100689E89 /* Animate 3D graphic */ = {
			isa = PBXGroup;
			children = (
				D7058FB02ACB423C00A40F14 /* Animate3DGraphicView.Model.swift */,
				D7054AE82ACCCB6C007235BA /* Animate3DGraphicView.SettingsView.swift */,
				D7C16D1A2AC5F95300689E89 /* Animate3DGraphicView.swift */,
			);
			path = "Animate 3D graphic";
			sourceTree = "<group>";
		};
		D7C16D1D2AC5FE8200689E89 /* 5a9b60cee9ba41e79640a06bcdf8084d */ = {
			isa = PBXGroup;
			children = (
				D7C16D1E2AC5FE8200689E89 /* Pyrenees.csv */,
			);
			path = 5a9b60cee9ba41e79640a06bcdf8084d;
			sourceTree = "<group>";
		};
		D7C16D202AC5FE9800689E89 /* 290f0c571c394461a8b58b6775d0bd63 */ = {
			isa = PBXGroup;
			children = (
				D7C16D212AC5FE9800689E89 /* GrandCanyon.csv */,
			);
			path = 290f0c571c394461a8b58b6775d0bd63;
			sourceTree = "<group>";
		};
		D7C16D232AC5FEA600689E89 /* 12509ffdc684437f8f2656b0129d2c13 */ = {
			isa = PBXGroup;
			children = (
				D7C16D242AC5FEA600689E89 /* Snowdon.csv */,
			);
			path = 12509ffdc684437f8f2656b0129d2c13;
			sourceTree = "<group>";
		};
		D7C16D262AC5FEB600689E89 /* e87c154fb9c2487f999143df5b08e9b1 */ = {
			isa = PBXGroup;
			children = (
				D7C16D272AC5FEB600689E89 /* Hawaii.csv */,
			);
			path = e87c154fb9c2487f999143df5b08e9b1;
			sourceTree = "<group>";
		};
		D7C3AB462B683291008909B9 /* Set feature request mode */ = {
			isa = PBXGroup;
			children = (
				D7C3AB472B683291008909B9 /* SetFeatureRequestModeView.swift */,
			);
			path = "Set feature request mode";
			sourceTree = "<group>";
		};
		D7CC33FB2A31475C00198EDF /* Show line of sight between points */ = {
			isa = PBXGroup;
			children = (
				D7CC33FD2A31475C00198EDF /* ShowLineOfSightBetweenPointsView.swift */,
			);
			path = "Show line of sight between points";
			sourceTree = "<group>";
		};
		D7CE9F992AE2F575008F7A5F /* 22c3083d4fa74e3e9b25adfc9f8c0496 */ = {
			isa = PBXGroup;
			children = (
				D7CE9F9A2AE2F575008F7A5F /* streetmap_SD.tpkx */,
			);
			path = 22c3083d4fa74e3e9b25adfc9f8c0496;
			sourceTree = "<group>";
		};
		D7CE9F9C2AE2F585008F7A5F /* 3424d442ebe54f3cbf34462382d3aebe */ = {
			isa = PBXGroup;
			children = (
				D7CE9FA22AE2F595008F7A5F /* san-diego-eagle-locator */,
			);
			path = 3424d442ebe54f3cbf34462382d3aebe;
			sourceTree = "<group>";
		};
		D7D1F3512ADDBE5D009CE2DA /* 7dd2f97bb007466ea939160d0de96a9d */ = {
			isa = PBXGroup;
			children = (
				D7D1F3522ADDBE5D009CE2DA /* philadelphia.mspk */,
			);
			path = 7dd2f97bb007466ea939160d0de96a9d;
			sourceTree = "<group>";
		};
		D7DDF84F2AF47C6C004352D9 /* Find route around barriers */ = {
			isa = PBXGroup;
			children = (
				D76EE6062AF9AFE100DA0325 /* FindRouteAroundBarriersView.Model.swift */,
				D7DDF8502AF47C6C004352D9 /* FindRouteAroundBarriersView.swift */,
				D73FCFFE2B02C7630006360D /* FindRouteAroundBarriersView.Views.swift */,
			);
			path = "Find route around barriers";
			sourceTree = "<group>";
		};
		D7E440D12A1ECBC2005D74DE /* Create buffers around points */ = {
			isa = PBXGroup;
			children = (
				D7E440D62A1ECE7D005D74DE /* CreateBuffersAroundPointsView.swift */,
			);
			path = "Create buffers around points";
			sourceTree = "<group>";
		};
		D7E557602A1D743100B9FB09 /* Add WMS layer */ = {
			isa = PBXGroup;
			children = (
				D7E557672A1D768800B9FB09 /* AddWMSLayerView.swift */,
			);
			path = "Add WMS layer";
			sourceTree = "<group>";
		};
		D7E7D0792AEB39BF003AAD02 /* Find route in transport network */ = {
			isa = PBXGroup;
			children = (
				D7749AD52AF08BF50086632F /* FindRouteInTransportNetworkView.Model.swift */,
				D7E7D0802AEB39D5003AAD02 /* FindRouteInTransportNetworkView.swift */,
			);
			path = "Find route in transport network";
			sourceTree = "<group>";
		};
		D7E7D0862AEB3C36003AAD02 /* df193653ed39449195af0c9725701dca */ = {
			isa = PBXGroup;
			children = (
				D7E7D0992AEB3C47003AAD02 /* san_diego_offline_routing */,
			);
			path = df193653ed39449195af0c9725701dca;
			sourceTree = "<group>";
		};
		D7EAF34F2A1C011000D822C4 /* Set min and max scale */ = {
			isa = PBXGroup;
			children = (
				D7EAF3592A1C023800D822C4 /* SetMinAndMaxScaleView.swift */,
			);
			path = "Set min and max scale";
			sourceTree = "<group>";
		};
		D7ECF5942AB8BDCA003FB2BE /* Render multilayer symbols */ = {
			isa = PBXGroup;
			children = (
				D7ECF5972AB8BE63003FB2BE /* RenderMultilayerSymbolsView.swift */,
			);
			path = "Render multilayer symbols";
			sourceTree = "<group>";
		};
		D7EF5D712A269E2D00FEBDE5 /* Show coordinates in multiple formats */ = {
			isa = PBXGroup;
			children = (
				D7EF5D742A26A03A00FEBDE5 /* ShowCoordinatesInMultipleFormatsView.swift */,
			);
			path = "Show coordinates in multiple formats";
			sourceTree = "<group>";
		};
		D7F8C0342B60564D0072BFA7 /* Add features with contingent values */ = {
			isa = PBXGroup;
			children = (
				D7F8C0362B60564D0072BFA7 /* AddFeaturesWithContingentValuesView.swift */,
				D74F03EF2B609A7D00E83688 /* AddFeaturesWithContingentValuesView.Model.swift */,
				D7F8C0422B608F120072BFA7 /* AddFeaturesWithContingentValuesView.AddFeatureView.swift */,
			);
			path = "Add features with contingent values";
			sourceTree = "<group>";
		};
		D7F8C03C2B605AF60072BFA7 /* e12b54ea799f4606a2712157cf9f6e41 */ = {
			isa = PBXGroup;
			children = (
				D7F8C03D2B605AF60072BFA7 /* ContingentValuesBirdNests.geodatabase */,
			);
			path = e12b54ea799f4606a2712157cf9f6e41;
			sourceTree = "<group>";
		};
		D7F8C03F2B605E720072BFA7 /* b5106355f1634b8996e634c04b6a930a */ = {
			isa = PBXGroup;
			children = (
				D7F8C0402B605E720072BFA7 /* FillmoreTopographicMap.vtpk */,
			);
			path = b5106355f1634b8996e634c04b6a930a;
			sourceTree = "<group>";
		};
		E000E75E2869E325005D87C5 /* Clip geometry */ = {
			isa = PBXGroup;
			children = (
				E000E75F2869E33D005D87C5 /* ClipGeometryView.swift */,
			);
			path = "Clip geometry";
			sourceTree = "<group>";
		};
		E000E761286A0B07005D87C5 /* Cut geometry */ = {
			isa = PBXGroup;
			children = (
				E000E762286A0B18005D87C5 /* CutGeometryView.swift */,
			);
			path = "Cut geometry";
			sourceTree = "<group>";
		};
		E004A6B928414332002A1FE6 /* Set viewpoint rotation */ = {
			isa = PBXGroup;
			children = (
				E004A6BD28414332002A1FE6 /* SetViewpointRotationView.swift */,
			);
			path = "Set viewpoint rotation";
			sourceTree = "<group>";
		};
		E004A6D528465C70002A1FE6 /* Display scene */ = {
			isa = PBXGroup;
			children = (
				E004A6D828465C70002A1FE6 /* DisplaySceneView.swift */,
			);
			path = "Display scene";
			sourceTree = "<group>";
		};
		E004A6DE2846626A002A1FE6 /* Show callout */ = {
			isa = PBXGroup;
			children = (
				E004A6DF28466279002A1FE6 /* ShowCalloutView.swift */,
			);
			path = "Show callout";
			sourceTree = "<group>";
		};
		E004A6E42846A609002A1FE6 /* Style graphics with symbols */ = {
			isa = PBXGroup;
			children = (
				E004A6E52846A61F002A1FE6 /* StyleGraphicsWithSymbolsView.swift */,
			);
			path = "Style graphics with symbols";
			sourceTree = "<group>";
		};
		E004A6E728493BBB002A1FE6 /* Show device location */ = {
			isa = PBXGroup;
			children = (
				E004A6E828493BCE002A1FE6 /* ShowDeviceLocationView.swift */,
			);
			path = "Show device location";
			sourceTree = "<group>";
		};
		E004A6EB28495538002A1FE6 /* Create planar and geodetic buffers */ = {
			isa = PBXGroup;
			children = (
				E004A6EC2849556E002A1FE6 /* CreatePlanarAndGeodeticBuffersView.swift */,
			);
			path = "Create planar and geodetic buffers";
			sourceTree = "<group>";
		};
		E004A6EE284E4B7A002A1FE6 /* Download vector tiles to local cache */ = {
			isa = PBXGroup;
			children = (
				E004A6EF284E4B9B002A1FE6 /* DownloadVectorTilesToLocalCacheView.swift */,
			);
			path = "Download vector tiles to local cache";
			sourceTree = "<group>";
		};
		E004A6F1284E4F80002A1FE6 /* Show result of spatial operations */ = {
			isa = PBXGroup;
			children = (
				E004A6F2284E4FEB002A1FE6 /* ShowResultOfSpatialOperationsView.swift */,
			);
			path = "Show result of spatial operations";
			sourceTree = "<group>";
		};
		E004A6F4284FA3C5002A1FE6 /* Select features in feature layer */ = {
			isa = PBXGroup;
			children = (
				E004A6F5284FA42A002A1FE6 /* SelectFeaturesInFeatureLayerView.swift */,
			);
			path = "Select features in feature layer";
			sourceTree = "<group>";
		};
		E041ABC3287CAFEB0056009B /* Web */ = {
			isa = PBXGroup;
			children = (
				E041AC15287F54580056009B /* highlight.min.js */,
				E041AC1D288076A60056009B /* info.css */,
				E041AC1F288077B90056009B /* xcode.css */,
			);
			path = Web;
			sourceTree = "<group>";
		};
		E066DD33285CF3A0004D3D5B /* Find route */ = {
			isa = PBXGroup;
			children = (
				E066DD34285CF3B3004D3D5B /* FindRouteView.swift */,
			);
			path = "Find route";
			sourceTree = "<group>";
		};
		E066DD362860AB0B004D3D5B /* Style graphics with renderer */ = {
			isa = PBXGroup;
			children = (
				E066DD372860AB28004D3D5B /* StyleGraphicsWithRendererView.swift */,
			);
			path = "Style graphics with renderer";
			sourceTree = "<group>";
		};
		E066DD392860C9EE004D3D5B /* Show result of spatial relationships */ = {
			isa = PBXGroup;
			children = (
				E066DD3A2860CA08004D3D5B /* ShowResultOfSpatialRelationshipsView.swift */,
			);
			path = "Show result of spatial relationships";
			sourceTree = "<group>";
		};
		E066DD3E28610F3F004D3D5B /* Add scene layer from service */ = {
			isa = PBXGroup;
			children = (
				E066DD3F28610F55004D3D5B /* AddSceneLayerFromServiceView.swift */,
			);
			path = "Add scene layer from service";
			sourceTree = "<group>";
		};
		E070A0A1286F3B3400F2B606 /* Download preplanned map area */ = {
			isa = PBXGroup;
			children = (
				883C121429C9136600062FF9 /* DownloadPreplannedMapAreaView.MapPicker.swift */,
				E0D04FF128A5390000747989 /* DownloadPreplannedMapAreaView.Model.swift */,
				E070A0A2286F3B6000F2B606 /* DownloadPreplannedMapAreaView.swift */,
			);
			path = "Download preplanned map area";
			sourceTree = "<group>";
		};
		E088E1552862578800413100 /* Set surface placement mode */ = {
			isa = PBXGroup;
			children = (
				E088E1562862579D00413100 /* SetSurfacePlacementModeView.swift */,
			);
			path = "Set surface placement mode";
			sourceTree = "<group>";
		};
		E088E1722863B5E600413100 /* Generate offline map */ = {
			isa = PBXGroup;
			children = (
				E088E1732863B5F800413100 /* GenerateOfflineMapView.swift */,
			);
			path = "Generate offline map";
			sourceTree = "<group>";
		};
		E0EA0B75286638FD00C9621D /* Project geometry */ = {
			isa = PBXGroup;
			children = (
				E0EA0B762866390E00C9621D /* ProjectGeometryView.swift */,
			);
			path = "Project geometry";
			sourceTree = "<group>";
		};
		E0FE32E528747762002C6ACA /* Browse building floors */ = {
			isa = PBXGroup;
			children = (
				E0FE32E628747778002C6ACA /* BrowseBuildingFloorsView.swift */,
			);
			path = "Browse building floors";
			sourceTree = "<group>";
		};
		F111CCBD288B548400205358 /* Display map from mobile map package */ = {
			isa = PBXGroup;
			children = (
				F111CCC0288B5D5600205358 /* DisplayMapFromMobileMapPackageView.swift */,
			);
			path = "Display map from mobile map package";
			sourceTree = "<group>";
		};
		F111CCC2288B63DB00205358 /* e1f3a7254cb845b09450f54937c16061 */ = {
			isa = PBXGroup;
			children = (
				F111CCC3288B641900205358 /* Yellowstone.mmpk */,
			);
			path = e1f3a7254cb845b09450f54937c16061;
			sourceTree = "<group>";
		};
		F19A316128906F0D003B7EF9 /* Add raster from file */ = {
			isa = PBXGroup;
			children = (
				F1E71BF0289473760064C33F /* AddRasterFromFileView.swift */,
			);
			path = "Add raster from file";
			sourceTree = "<group>";
		};
/* End PBXGroup section */

/* Begin PBXNativeTarget section */
		00E5401227F3CCA200CF66D5 /* Samples */ = {
			isa = PBXNativeTarget;
			buildConfigurationList = 00E5402427F3CCA200CF66D5 /* Build configuration list for PBXNativeTarget "Samples" */;
			buildPhases = (
				001C6DDC27FE5CE800D472C2 /* Create .secrets File If It Does Not Exist */,
				00CCB8A3285BA2FD00BBAB70 /* Download Portal Item Data */,
				00E5402B27F77A5A00CF66D5 /* Lint Sources */,
				00E5400F27F3CCA200CF66D5 /* Sources */,
				00144B5E280634840090DD5D /* Embed Frameworks */,
				00E5401027F3CCA200CF66D5 /* Frameworks */,
				00E5401127F3CCA200CF66D5 /* Resources */,
				0039A4E82885C4E300592C86 /* Copy Source Code Files */,
				0039A4E72885C45200592C86 /* Copy README.md Files For Source Code View */,
			);
			buildRules = (
				0083586F27FE3BCF00192A15 /* PBXBuildRule */,
				0074ABCC2817B8E60037244A /* PBXBuildRule */,
			);
			dependencies = (
			);
			name = Samples;
			packageProductDependencies = (
				00C43AEC2947DC350099AE34 /* ArcGISToolkit */,
			);
			productName = "arcgis-swift-sdk-samples (iOS)";
			productReference = 00E5401327F3CCA200CF66D5 /* Samples.app */;
			productType = "com.apple.product-type.application";
		};
/* End PBXNativeTarget section */

/* Begin PBXProject section */
		00E5400727F3CCA100CF66D5 /* Project object */ = {
			isa = PBXProject;
			attributes = {
				BuildIndependentTargetsInParallel = 1;
				KnownAssetTags = (
					AddCustomDynamicEntityDataSource,
					AddFeatureLayers,
					AddFeaturesWithContingentValues,
					AddRasterFromFile,
					Animate3DGraphic,
					AnimateImagesWithImageOverlay,
					AugmentRealityToShowTabletopScene,
					ChangeCameraController,
					DisplayDimensions,
					DisplayMapFromMobileMapPackage,
					DisplaySceneFromMobileScenePackage,
					FindRouteInMobileMapPackage,
					FindRouteInTransportNetwork,
					GeocodeOffline,
					IdentifyRasterCell,
					OrbitCameraAroundObject,
					ShowDeviceLocationWithNmeaDataSources,
					ShowMobileMapPackageExpirationDate,
					ShowViewshedFromGeoelementInScene,
					StyleFeaturesWithCustomDictionary,
					StylePointWithDistanceCompositeSceneSymbol,
					StyleSymbolsFromMobileStyleFile,
				);
				LastSwiftUpdateCheck = 1330;
				LastUpgradeCheck = 1500;
				ORGANIZATIONNAME = Esri;
				TargetAttributes = {
					00E5401227F3CCA200CF66D5 = {
						CreatedOnToolsVersion = 13.3;
					};
				};
			};
			buildConfigurationList = 00E5400A27F3CCA100CF66D5 /* Build configuration list for PBXProject "Samples" */;
			compatibilityVersion = "Xcode 13.0";
			developmentRegion = en;
			hasScannedForEncodings = 0;
			knownRegions = (
				en,
				Base,
			);
			mainGroup = 00E5400627F3CCA100CF66D5;
			packageReferences = (
				00C43AEB2947DC350099AE34 /* XCRemoteSwiftPackageReference "arcgis-maps-sdk-swift-toolkit" */,
			);
			productRefGroup = 00E5401427F3CCA200CF66D5 /* Products */;
			projectDirPath = "";
			projectRoot = "";
			targets = (
				00E5401227F3CCA200CF66D5 /* Samples */,
			);
		};
/* End PBXProject section */

/* Begin PBXResourcesBuildPhase section */
		00E5401127F3CCA200CF66D5 /* Resources */ = {
			isa = PBXResourcesBuildPhase;
			buildActionMask = 2147483647;
			files = (
				D7F8C0412B605E720072BFA7 /* FillmoreTopographicMap.vtpk in Resources */,
				D7F8C03E2B605AF60072BFA7 /* ContingentValuesBirdNests.geodatabase in Resources */,
				E041AC1E288076A60056009B /* info.css in Resources */,
				D7CE9F9B2AE2F575008F7A5F /* streetmap_SD.tpkx in Resources */,
				D721EEA82ABDFF550040BE46 /* LothianRiversAnno.mmpk in Resources */,
				D7C16D1F2AC5FE8200689E89 /* Pyrenees.csv in Resources */,
				E041AC1A287F54580056009B /* highlight.min.js in Resources */,
				D7497F402AC4BA4100167AD2 /* Edinburgh_Pylon_Dimensions.mmpk in Resources */,
				00E5402027F3CCA200CF66D5 /* Assets.xcassets in Resources */,
				4D126D7C29CA3E6000CFB7A7 /* Redlands.nmea in Resources */,
				00C94A0D28B53DE1004E42D9 /* raster-file in Resources */,
				D7464F2B2ACE0965007FEE88 /* SA_EVI_8Day_03May20 in Resources */,
				004FE87129DF5D8700075217 /* Bristol in Resources */,
				D7C16D252AC5FEA600689E89 /* Snowdon.csv in Resources */,
				D73F8CF42AB1089900CD39DA /* Restaurant.stylx in Resources */,
				D74C8C022ABA6202007C76B8 /* emoji-mobile.stylx in Resources */,
				D7CE9FA32AE2F595008F7A5F /* san-diego-eagle-locator in Resources */,
				D76000B72AF19FCA00B3084D /* SanFrancisco.mmpk in Resources */,
				792222DD2A81AA5D00619FFE /* AIS_MarineCadastre_SelectedVessels_CustomDataSource.jsonl in Resources */,
				E041AC20288077B90056009B /* xcode.css in Resources */,
				00D4EF9028638BF100B9CC30 /* LA_Trails.geodatabase in Resources */,
				D701D72C2A37C7F7006FF0C8 /* bradley_low_3ds in Resources */,
				00D4EF9A28638BF100B9CC30 /* AuroraCO.gpkg in Resources */,
				D7C16D282AC5FEB700689E89 /* Hawaii.csv in Resources */,
				D7D1F3532ADDBE5D009CE2DA /* philadelphia.mspk in Resources */,
				798C2DA72AFC505600EE7E97 /* PrivacyInfo.xcprivacy in Resources */,
				D7E7D09A2AEB3C47003AAD02 /* san_diego_offline_routing in Resources */,
				F111CCC4288B641900205358 /* Yellowstone.mmpk in Resources */,
				D77572AE2A295DDE00F490CD /* PacificSouthWest2 in Resources */,
				00D4EFB12863CE6300B9CC30 /* ScottishWildlifeTrust_reserves in Resources */,
				D7C16D222AC5FE9800689E89 /* GrandCanyon.csv in Resources */,
			);
			runOnlyForDeploymentPostprocessing = 0;
		};
/* End PBXResourcesBuildPhase section */

/* Begin PBXShellScriptBuildPhase section */
		001C6DDC27FE5CE800D472C2 /* Create .secrets File If It Does Not Exist */ = {
			isa = PBXShellScriptBuildPhase;
			alwaysOutOfDate = 1;
			buildActionMask = 2147483647;
			files = (
			);
			inputFileListPaths = (
			);
			inputPaths = (
			);
			name = "Create .secrets File If It Does Not Exist";
			outputFileListPaths = (
			);
			outputPaths = (
				"$(SRCROOT)/.secrets",
			);
			runOnlyForDeploymentPostprocessing = 0;
			shellPath = /bin/sh;
			shellScript = "if [ ! -e \"$SRCROOT/.secrets\" ]\nthen\n    touch \"$SRCROOT/.secrets\"\nfi\n";
		};
		0039A4E72885C45200592C86 /* Copy README.md Files For Source Code View */ = {
			isa = PBXShellScriptBuildPhase;
			alwaysOutOfDate = 1;
			buildActionMask = 2147483647;
			files = (
			);
			inputFileListPaths = (
			);
			inputPaths = (
			);
			name = "Copy README.md Files For Source Code View";
			outputFileListPaths = (
			);
			outputPaths = (
			);
			runOnlyForDeploymentPostprocessing = 0;
			shellPath = /bin/sh;
			shellScript = "echo $BUILT_PRODUCTS_DIR\n\n# Directory to which the readmes will be copied.\nREADMES_DIR=${BUILT_PRODUCTS_DIR}/${UNLOCALIZED_RESOURCES_FOLDER_PATH}/READMEs\nmkdir -p \"${READMES_DIR}\"\n\n# Root readme for the project to skip.\nDEFAULT_README=$SRCROOT/README.md\n\n# Find all README.md files in the project.\nfind ${SRCROOT} -name \"README.md\" | while read file\ndo\n    # Skip the root readme for project.\n    if [ \"$file\" = \"$DEFAULT_README\" ]\n    then\n        echo $BUILT_PRODUCTS_DIR\n        continue\n    fi\n    \n    # Extract the folder name from the path.\n    FILE_PATH=$(dirname \"$file\")\n    FOLDER_NAME=$(basename \"$FILE_PATH\")\n    \n    cp \"${file}\" \"${READMES_DIR}/${FOLDER_NAME}.md\"\ndone\n";
		};
		00CCB8A3285BA2FD00BBAB70 /* Download Portal Item Data */ = {
			isa = PBXShellScriptBuildPhase;
			alwaysOutOfDate = 1;
			buildActionMask = 2147483647;
			files = (
			);
			inputFileListPaths = (
			);
			inputPaths = (
			);
			name = "Download Portal Item Data";
			outputFileListPaths = (
			);
			outputPaths = (
			);
			runOnlyForDeploymentPostprocessing = 0;
			shellPath = /bin/sh;
			shellScript = "SAMPLES_DIRECTORY=\"${SRCROOT}/Shared/Samples\"\nDOWNLOAD_DIRECTORY=\"${SRCROOT}/Portal Data\"\nxcrun --sdk macosx swift \"${SRCROOT}/Scripts/DowloadPortalItemData.swift\" \"$SAMPLES_DIRECTORY\" \"$DOWNLOAD_DIRECTORY\"\n";
		};
		00E5402B27F77A5A00CF66D5 /* Lint Sources */ = {
			isa = PBXShellScriptBuildPhase;
			alwaysOutOfDate = 1;
			buildActionMask = 2147483647;
			files = (
			);
			inputFileListPaths = (
			);
			inputPaths = (
			);
			name = "Lint Sources";
			outputFileListPaths = (
			);
			outputPaths = (
			);
			runOnlyForDeploymentPostprocessing = 0;
			shellPath = /bin/sh;
			shellScript = "if [[ \"$(uname -m)\" == arm64 ]]; then\n    export PATH=\"/opt/homebrew/bin:$PATH\"\nfi\n\nif which swiftlint > /dev/null; then\n  swiftlint\nelse\n  echo \"warning: SwiftLint not installed, download from https://github.com/realm/SwiftLint\"\nfi\n";
		};
/* End PBXShellScriptBuildPhase section */

/* Begin PBXSourcesBuildPhase section */
		00E5400F27F3CCA200CF66D5 /* Sources */ = {
			isa = PBXSourcesBuildPhase;
			buildActionMask = 2147483647;
			files = (
				D76929FA2B4F79540047205E /* OrbitCameraAroundObjectView.swift in Sources */,
				79D84D132A81711A00F45262 /* AddCustomDynamicEntityDataSourceView.swift in Sources */,
				E000E7602869E33D005D87C5 /* ClipGeometryView.swift in Sources */,
				4D2ADC6729C50BD6003B367F /* AddDynamicEntityLayerView.Model.swift in Sources */,
				E004A6E928493BCE002A1FE6 /* ShowDeviceLocationView.swift in Sources */,
				1C26ED192A859525009B7721 /* FilterFeaturesInSceneView.swift in Sources */,
				F111CCC1288B5D5600205358 /* DisplayMapFromMobileMapPackageView.swift in Sources */,
				D7BA8C462B2A8ACA00018633 /* String.swift in Sources */,
				D7337C5A2ABCFDB100A5D865 /* StyleSymbolsFromMobileStyleFileView.SymbolOptionsListView.swift in Sources */,
				1C43BC842A43781200509BF8 /* SetVisibilityOfSubtypeSublayerView.swift in Sources */,
				00A7A1462A2FC58300F035F7 /* DisplayContentOfUtilityNetworkContainerView.swift in Sources */,
				D7553CDB2AE2DFEC00DC2A70 /* GeocodeOfflineView.swift in Sources */,
				D757D14B2B6C46E50065F78F /* ListSpatialReferenceTransformationsView.Model.swift in Sources */,
				218F35B829C28F4A00502022 /* AuthenticateWithOAuthView.swift in Sources */,
				79B7B80A2A1BF8EC00F57C27 /* CreateAndSaveKMLView.swift in Sources */,
				D7C6420C2B4F47E10042B8F7 /* SearchForWebMapView.Model.swift in Sources */,
				7573E81C29D6134C00BEED9C /* TraceUtilityNetworkView.Enums.swift in Sources */,
				7573E81A29D6134C00BEED9C /* TraceUtilityNetworkView.Model.swift in Sources */,
				1C3B7DC82A5F64FC00907443 /* AnalyzeNetworkWithSubnetworkTraceView.Model.swift in Sources */,
				D752D9402A39154C003EB25E /* ManageOperationalLayersView.swift in Sources */,
				D7ABA2F92A32579C0021822B /* MeasureDistanceInSceneView.swift in Sources */,
				D73723792AF5ADD800846884 /* FindRouteInMobileMapPackageView.MobileMapView.swift in Sources */,
				00B56F792B0E967500B68A0D /* AddClusteringFeatureReductionToAPointFeatureLayerView.swift in Sources */,
				E004A6E028466279002A1FE6 /* ShowCalloutView.swift in Sources */,
				E000E763286A0B18005D87C5 /* CutGeometryView.swift in Sources */,
				D7705D582AFC244E00CC0335 /* FindClosestFacilityToMultiplePointsView.swift in Sources */,
				D73FCFFF2B02C7630006360D /* FindRouteAroundBarriersView.Views.swift in Sources */,
				4D126D7229CA1E1800CFB7A7 /* FileNMEASentenceReader.swift in Sources */,
				001C6DE127FE8A9400D472C2 /* AppSecrets.swift.masque in Sources */,
				D77BC5392B59A2D3007B49B6 /* StylePointWithDistanceCompositeSceneSymbolView.swift in Sources */,
				D7084FA92AD771AA00EC7F4F /* AugmentRealityToFlyOverSceneView.swift in Sources */,
				D75B58512AAFB3030038B3B4 /* StyleFeaturesWithCustomDictionaryView.swift in Sources */,
				E0D04FF228A5390000747989 /* DownloadPreplannedMapAreaView.Model.swift in Sources */,
				00CCB8A5285BAF8700BBAB70 /* OnDemandResource.swift in Sources */,
				1C19B4F32A578E46001D2506 /* CreateLoadReportView.swift in Sources */,
				7900C5F62A83FC3F002D430F /* AddCustomDynamicEntityDataSourceView.Vessel.swift in Sources */,
				D71099702A2802FA0065A1C1 /* DensifyAndGeneralizeGeometryView.SettingsView.swift in Sources */,
				E004A6ED2849556E002A1FE6 /* CreatePlanarAndGeodeticBuffersView.swift in Sources */,
				E041ABD7287DB04D0056009B /* SampleInfoView.swift in Sources */,
				1C43BC822A43781200509BF8 /* SetVisibilityOfSubtypeSublayerView.Model.swift in Sources */,
				D71FCB8A2AD6277F000E517C /* CreateMobileGeodatabaseView.Model.swift in Sources */,
				D752D9462A3A6F80003EB25E /* MonitorChangesToMapLoadStatusView.swift in Sources */,
				E0082217287755AC002AD138 /* View+Sheet.swift in Sources */,
				00181B462846AD7100654571 /* View+ErrorAlert.swift in Sources */,
				00273CF62A82AB8700A7A77D /* SampleLink.swift in Sources */,
				D7ABA2FF2A32881C0021822B /* ShowViewshedFromGeoelementInSceneView.swift in Sources */,
				E0FE32E728747778002C6ACA /* BrowseBuildingFloorsView.swift in Sources */,
				D7F8C0432B608F120072BFA7 /* AddFeaturesWithContingentValuesView.AddFeatureView.swift in Sources */,
				D752D95F2A3BCE06003EB25E /* DisplayMapFromPortalItemView.swift in Sources */,
				1CAB8D4B2A3CEAB0002AA649 /* RunValveIsolationTraceView.Model.swift in Sources */,
				E070A0A3286F3B6000F2B606 /* DownloadPreplannedMapAreaView.swift in Sources */,
				D77570C02A2942F800F490CD /* AnimateImagesWithImageOverlayView.swift in Sources */,
				D7054AE92ACCCB6C007235BA /* Animate3DGraphicView.SettingsView.swift in Sources */,
				D7BA8C442B2A4DAA00018633 /* Array+RawRepresentable.swift in Sources */,
				E0EA0B772866390E00C9621D /* ProjectGeometryView.swift in Sources */,
				D74C8BFE2ABA5605007C76B8 /* StyleSymbolsFromMobileStyleFileView.swift in Sources */,
				D7E7D0812AEB39D5003AAD02 /* FindRouteInTransportNetworkView.swift in Sources */,
				D742E4922B04132B00690098 /* DisplayWebSceneFromPortalItemView.swift in Sources */,
				0042E24328E4BF8F001F33D6 /* ShowViewshedFromPointInSceneView.Model.swift in Sources */,
				D7E557682A1D768800B9FB09 /* AddWMSLayerView.swift in Sources */,
				D7497F3C2AC4B4C100167AD2 /* DisplayDimensionsView.swift in Sources */,
				D73FCFF72B02A3AA0006360D /* FindAddressWithReverseGeocodeView.swift in Sources */,
				0005580A2817C51E00224BC6 /* SampleDetailView.swift in Sources */,
				D75F66362B48EABC00434974 /* SearchForWebMapView.swift in Sources */,
				D7058B102B59E44B000A888A /* StylePointWithSceneSymbolView.swift in Sources */,
				D75C35672AB50338003CD55F /* GroupLayersTogetherView.GroupLayerListView.swift in Sources */,
				4D2ADC6229C5071C003B367F /* ChangeMapViewBackgroundView.Model.swift in Sources */,
				0074ABCD2817BCC30037244A /* SamplesApp+Samples.swift.tache in Sources */,
				D79EE76E2A4CEA5D005A52AE /* SetUpLocationDrivenGeotriggersView.Model.swift in Sources */,
				D74F03F02B609A7D00E83688 /* AddFeaturesWithContingentValuesView.Model.swift in Sources */,
				E004A6F3284E4FEB002A1FE6 /* ShowResultOfSpatialOperationsView.swift in Sources */,
				D751018E2A2E962D00B8FA48 /* IdentifyLayerFeaturesView.swift in Sources */,
				F1E71BF1289473760064C33F /* AddRasterFromFileView.swift in Sources */,
				00B04273282EC59E0072E1B4 /* AboutView.swift in Sources */,
				7573E81F29D6134C00BEED9C /* TraceUtilityNetworkView.swift in Sources */,
				4D2ADC6929C50C4C003B367F /* AddDynamicEntityLayerView.SettingsView.swift in Sources */,
				1C42E04729D2396B004FC4BE /* ShowPopupView.swift in Sources */,
				79302F872A1ED71B0002336A /* CreateAndSaveKMLView.Views.swift in Sources */,
				D73FC0FD2AD4A18D0067A19B /* CreateMobileGeodatabaseView.swift in Sources */,
				1C19B4F12A578E46001D2506 /* CreateLoadReportView.Views.swift in Sources */,
				E066DD3B2860CA08004D3D5B /* ShowResultOfSpatialRelationshipsView.swift in Sources */,
				7573E81E29D6134C00BEED9C /* TraceUtilityNetworkView.Views.swift in Sources */,
				4D2ADC5A29C4F612003B367F /* ChangeMapViewBackgroundView.swift in Sources */,
				D7ECF5982AB8BE63003FB2BE /* RenderMultilayerSymbolsView.swift in Sources */,
				D769C2122A29019B00030F61 /* SetUpLocationDrivenGeotriggersView.swift in Sources */,
				79302F852A1ED4E30002336A /* CreateAndSaveKMLView.Model.swift in Sources */,
				D7C3AB4A2B683291008909B9 /* SetFeatureRequestModeView.swift in Sources */,
				D7058FB12ACB423C00A40F14 /* Animate3DGraphicView.Model.swift in Sources */,
				0044CDDF2995C39E004618CE /* ShowDeviceLocationHistoryView.swift in Sources */,
				E041ABC0287CA9F00056009B /* WebView.swift in Sources */,
				D7705D642AFC570700CC0335 /* FindClosestFacilityFromPointView.swift in Sources */,
				E088E1572862579D00413100 /* SetSurfacePlacementModeView.swift in Sources */,
				1CAF831F2A20305F000E1E60 /* ShowUtilityAssociationsView.swift in Sources */,
				00C7993B2A845AAF00AFE342 /* Sidebar.swift in Sources */,
				E004A6C128414332002A1FE6 /* SetViewpointRotationView.swift in Sources */,
				00B56F7B2B0EA71600B68A0D /* AddClusteringFeatureReductionToAPointFeatureLayerView.Model.swift in Sources */,
				883C121529C9136600062FF9 /* DownloadPreplannedMapAreaView.MapPicker.swift in Sources */,
				D72C43F32AEB066D00B6157B /* GeocodeOfflineView.Model.swift in Sources */,
				1C9B74C929DB43580038B06F /* ShowRealisticLightAndShadowsView.swift in Sources */,
				D7232EE12AC1E5AA0079ABFF /* PlayKMLTourView.swift in Sources */,
				00B56F7D2B0EA73500B68A0D /* AddClusteringFeatureReductionToAPointFeatureLayerView.SettingsView.swift in Sources */,
				D7010EBF2B05616900D43F55 /* DisplaySceneFromMobileScenePackageView.swift in Sources */,
				1C56B5E62A82C02D000381DA /* DisplayPointsUsingClusteringFeatureReductionView.swift in Sources */,
				D7337C602ABD142D00A5D865 /* ShowMobileMapPackageExpirationDateView.swift in Sources */,
				00E5401E27F3CCA200CF66D5 /* ContentView.swift in Sources */,
				D7634FAF2A43B7AC00F8AEFB /* CreateConvexHullAroundGeometriesView.swift in Sources */,
				E066DD382860AB28004D3D5B /* StyleGraphicsWithRendererView.swift in Sources */,
				108EC04129D25B2C000F35D0 /* QueryFeatureTableView.swift in Sources */,
				D71D516E2B51D7B600B2A2BE /* SearchForWebMapView.Views.swift in Sources */,
				00B04FB5283EEBA80026C882 /* DisplayOverviewMapView.swift in Sources */,
				D718A1E72B570F7500447087 /* OrbitCameraAroundObjectView.Model.swift in Sources */,
				D71C5F642AAA7A88006599FD /* CreateSymbolStylesFromWebStylesView.swift in Sources */,
				D7CC33FF2A31475C00198EDF /* ShowLineOfSightBetweenPointsView.swift in Sources */,
				D70BE5792A5624A80022CA02 /* CategoriesView.swift in Sources */,
				4D2ADC5D29C4F612003B367F /* ChangeMapViewBackgroundView.SettingsView.swift in Sources */,
				75DD739529D38B1B0010229D /* NavigateRouteView.swift in Sources */,
				D75362D22A1E886700D83028 /* ApplyUniqueValueRendererView.swift in Sources */,
				0074ABBF28174BCF0037244A /* DisplayMapView.swift in Sources */,
				D7EF5D752A26A03A00FEBDE5 /* ShowCoordinatesInMultipleFormatsView.swift in Sources */,
				D72F272E2ADA1E4400F906DA /* AugmentRealityToShowTabletopSceneView.swift in Sources */,
				D76EE6072AF9AFE100DA0325 /* FindRouteAroundBarriersView.Model.swift in Sources */,
				0086F40128E3770A00974721 /* ShowViewshedFromPointInSceneView.swift in Sources */,
				0044289229C90C0B00160767 /* GetElevationAtPointOnSurfaceView.swift in Sources */,
				D7E440D72A1ECE7D005D74DE /* CreateBuffersAroundPointsView.swift in Sources */,
				00D4EF802863842100B9CC30 /* AddFeatureLayersView.swift in Sources */,
				4D126D7E29CA43D200CFB7A7 /* ShowDeviceLocationWithNMEADataSourcesView.Model.swift in Sources */,
				4D126D6D29CA1B6000CFB7A7 /* ShowDeviceLocationWithNMEADataSourcesView.swift in Sources */,
				D710996D2A27D9210065A1C1 /* DensifyAndGeneralizeGeometryView.swift in Sources */,
				88F93CC129C3D59D0006B28E /* CreateAndEditGeometriesView.swift in Sources */,
				1C0C1C3929D34DAE005C8B24 /* ChangeViewpointView.swift in Sources */,
				D7AE861E2AC39DC50049B626 /* DisplayAnnotationView.swift in Sources */,
				D734FA0C2A183A5B00246D7E /* SetMaxExtentView.swift in Sources */,
				D704AA5A2AB22C1A00A3BB63 /* GroupLayersTogetherView.swift in Sources */,
				E004A6DC28465C70002A1FE6 /* DisplaySceneView.swift in Sources */,
				E066DD35285CF3B3004D3D5B /* FindRouteView.swift in Sources */,
				D7B759B32B1FFBE300017FDD /* FavoritesView.swift in Sources */,
				D722BD222A420DAD002C2087 /* ShowExtrudedFeaturesView.swift in Sources */,
				E004A6F6284FA42A002A1FE6 /* SelectFeaturesInFeatureLayerView.swift in Sources */,
				D77688132B69826B007C3860 /* ListSpatialReferenceTransformationsView.swift in Sources */,
				D75101812A2E493600B8FA48 /* ShowLabelsOnLayerView.swift in Sources */,
				1C3B7DCB2A5F64FC00907443 /* AnalyzeNetworkWithSubnetworkTraceView.swift in Sources */,
				00B042E8282EDC690072E1B4 /* SetBasemapView.swift in Sources */,
				E004A6E62846A61F002A1FE6 /* StyleGraphicsWithSymbolsView.swift in Sources */,
				E088E1742863B5F800413100 /* GenerateOfflineMapView.swift in Sources */,
				0074ABC428174F430037244A /* Sample.swift in Sources */,
				00A7A14A2A2FC5B700F035F7 /* DisplayContentOfUtilityNetworkContainerView.Model.swift in Sources */,
				E004A6F0284E4B9B002A1FE6 /* DownloadVectorTilesToLocalCacheView.swift in Sources */,
				1CAB8D4E2A3CEAB0002AA649 /* RunValveIsolationTraceView.swift in Sources */,
				4D2ADC4329C26D05003B367F /* AddDynamicEntityLayerView.swift in Sources */,
				D70082EB2ACF900100E0C3C2 /* IdentifyKMLFeaturesView.swift in Sources */,
				D7EAF35A2A1C023800D822C4 /* SetMinAndMaxScaleView.swift in Sources */,
				1C19B4F52A578E46001D2506 /* CreateLoadReportView.Model.swift in Sources */,
				0042E24528E4F82C001F33D6 /* ShowViewshedFromPointInSceneView.ViewshedSettingsView.swift in Sources */,
				D7DDF8532AF47C6C004352D9 /* FindRouteAroundBarriersView.swift in Sources */,
				1C9B74D929DB54560038B06F /* ChangeCameraControllerView.swift in Sources */,
				D76000AE2AF19C2300B3084D /* FindRouteInMobileMapPackageView.swift in Sources */,
				00273CF42A82AB5900A7A77D /* SamplesSearchView.swift in Sources */,
				D78666AD2A2161F100C60110 /* FindNearestVertexView.swift in Sources */,
				D7C16D1B2AC5F95300689E89 /* Animate3DGraphicView.swift in Sources */,
				D744FD172A2112D90084A66C /* CreateConvexHullAroundPointsView.swift in Sources */,
				D718A1ED2B575FD900447087 /* ManageBookmarksView.swift in Sources */,
				D73723762AF5877500846884 /* FindRouteInMobileMapPackageView.Models.swift in Sources */,
				00CB9138284814A4005C2C5D /* SearchWithGeocodeView.swift in Sources */,
				1C43BC7F2A43781200509BF8 /* SetVisibilityOfSubtypeSublayerView.Views.swift in Sources */,
				D754E3232A1D66820006C5F1 /* StylePointWithPictureMarkerSymbolsView.swift in Sources */,
				D731F3C12AD0D2AC00A8431E /* IdentifyGraphicsView.swift in Sources */,
				00E5401C27F3CCA200CF66D5 /* SamplesApp.swift in Sources */,
				E066DD4028610F55004D3D5B /* AddSceneLayerFromServiceView.swift in Sources */,
				D7F8C0392B60564D0072BFA7 /* AddFeaturesWithContingentValuesView.swift in Sources */,
				00F279D62AF418DC00CECAF8 /* AddDynamicEntityLayerView.VehicleCallout.swift in Sources */,
				D7749AD62AF08BF50086632F /* FindRouteInTransportNetworkView.Model.swift in Sources */,
				D73F06692B5EE73D000B574F /* QueryFeaturesWithArcadeExpressionView.swift in Sources */,
				D7464F1E2ACE04B3007FEE88 /* IdentifyRasterCellView.swift in Sources */,
			);
			runOnlyForDeploymentPostprocessing = 0;
		};
/* End PBXSourcesBuildPhase section */

/* Begin XCBuildConfiguration section */
		00E5402227F3CCA200CF66D5 /* Debug */ = {
			isa = XCBuildConfiguration;
			buildSettings = {
				ALWAYS_SEARCH_USER_PATHS = NO;
				CLANG_ANALYZER_NONNULL = YES;
				CLANG_ANALYZER_NUMBER_OBJECT_CONVERSION = YES_AGGRESSIVE;
				CLANG_CXX_LANGUAGE_STANDARD = "gnu++17";
				CLANG_ENABLE_MODULES = YES;
				CLANG_ENABLE_OBJC_ARC = YES;
				CLANG_ENABLE_OBJC_WEAK = YES;
				CLANG_WARN_BLOCK_CAPTURE_AUTORELEASING = YES;
				CLANG_WARN_BOOL_CONVERSION = YES;
				CLANG_WARN_COMMA = YES;
				CLANG_WARN_CONSTANT_CONVERSION = YES;
				CLANG_WARN_DEPRECATED_OBJC_IMPLEMENTATIONS = YES;
				CLANG_WARN_DIRECT_OBJC_ISA_USAGE = YES_ERROR;
				CLANG_WARN_DOCUMENTATION_COMMENTS = YES;
				CLANG_WARN_EMPTY_BODY = YES;
				CLANG_WARN_ENUM_CONVERSION = YES;
				CLANG_WARN_INFINITE_RECURSION = YES;
				CLANG_WARN_INT_CONVERSION = YES;
				CLANG_WARN_NON_LITERAL_NULL_CONVERSION = YES;
				CLANG_WARN_OBJC_IMPLICIT_RETAIN_SELF = YES;
				CLANG_WARN_OBJC_LITERAL_CONVERSION = YES;
				CLANG_WARN_OBJC_ROOT_CLASS = YES_ERROR;
				CLANG_WARN_QUOTED_INCLUDE_IN_FRAMEWORK_HEADER = YES;
				CLANG_WARN_RANGE_LOOP_ANALYSIS = YES;
				CLANG_WARN_STRICT_PROTOTYPES = YES;
				CLANG_WARN_SUSPICIOUS_MOVE = YES;
				CLANG_WARN_UNGUARDED_AVAILABILITY = YES_AGGRESSIVE;
				CLANG_WARN_UNREACHABLE_CODE = YES;
				CLANG_WARN__DUPLICATE_METHOD_MATCH = YES;
				COPY_PHASE_STRIP = NO;
				DEAD_CODE_STRIPPING = YES;
				DEBUG_INFORMATION_FORMAT = dwarf;
				ENABLE_STRICT_OBJC_MSGSEND = YES;
				ENABLE_TESTABILITY = YES;
				GCC_C_LANGUAGE_STANDARD = gnu11;
				GCC_DYNAMIC_NO_PIC = NO;
				GCC_NO_COMMON_BLOCKS = YES;
				GCC_OPTIMIZATION_LEVEL = 0;
				GCC_PREPROCESSOR_DEFINITIONS = (
					"DEBUG=1",
					"$(inherited)",
				);
				GCC_WARN_64_TO_32_BIT_CONVERSION = YES;
				GCC_WARN_ABOUT_RETURN_TYPE = YES_ERROR;
				GCC_WARN_UNDECLARED_SELECTOR = YES;
				GCC_WARN_UNINITIALIZED_AUTOS = YES_AGGRESSIVE;
				GCC_WARN_UNUSED_FUNCTION = YES;
				GCC_WARN_UNUSED_VARIABLE = YES;
				MTL_ENABLE_DEBUG_INFO = INCLUDE_SOURCE;
				MTL_FAST_MATH = YES;
				ONLY_ACTIVE_ARCH = YES;
				SWIFT_ACTIVE_COMPILATION_CONDITIONS = DEBUG;
				SWIFT_OPTIMIZATION_LEVEL = "-Onone";
			};
			name = Debug;
		};
		00E5402327F3CCA200CF66D5 /* Release */ = {
			isa = XCBuildConfiguration;
			buildSettings = {
				ALWAYS_SEARCH_USER_PATHS = NO;
				CLANG_ANALYZER_NONNULL = YES;
				CLANG_ANALYZER_NUMBER_OBJECT_CONVERSION = YES_AGGRESSIVE;
				CLANG_CXX_LANGUAGE_STANDARD = "gnu++17";
				CLANG_ENABLE_MODULES = YES;
				CLANG_ENABLE_OBJC_ARC = YES;
				CLANG_ENABLE_OBJC_WEAK = YES;
				CLANG_WARN_BLOCK_CAPTURE_AUTORELEASING = YES;
				CLANG_WARN_BOOL_CONVERSION = YES;
				CLANG_WARN_COMMA = YES;
				CLANG_WARN_CONSTANT_CONVERSION = YES;
				CLANG_WARN_DEPRECATED_OBJC_IMPLEMENTATIONS = YES;
				CLANG_WARN_DIRECT_OBJC_ISA_USAGE = YES_ERROR;
				CLANG_WARN_DOCUMENTATION_COMMENTS = YES;
				CLANG_WARN_EMPTY_BODY = YES;
				CLANG_WARN_ENUM_CONVERSION = YES;
				CLANG_WARN_INFINITE_RECURSION = YES;
				CLANG_WARN_INT_CONVERSION = YES;
				CLANG_WARN_NON_LITERAL_NULL_CONVERSION = YES;
				CLANG_WARN_OBJC_IMPLICIT_RETAIN_SELF = YES;
				CLANG_WARN_OBJC_LITERAL_CONVERSION = YES;
				CLANG_WARN_OBJC_ROOT_CLASS = YES_ERROR;
				CLANG_WARN_QUOTED_INCLUDE_IN_FRAMEWORK_HEADER = YES;
				CLANG_WARN_RANGE_LOOP_ANALYSIS = YES;
				CLANG_WARN_STRICT_PROTOTYPES = YES;
				CLANG_WARN_SUSPICIOUS_MOVE = YES;
				CLANG_WARN_UNGUARDED_AVAILABILITY = YES_AGGRESSIVE;
				CLANG_WARN_UNREACHABLE_CODE = YES;
				CLANG_WARN__DUPLICATE_METHOD_MATCH = YES;
				COPY_PHASE_STRIP = NO;
				DEAD_CODE_STRIPPING = YES;
				DEBUG_INFORMATION_FORMAT = "dwarf-with-dsym";
				ENABLE_NS_ASSERTIONS = NO;
				ENABLE_STRICT_OBJC_MSGSEND = YES;
				GCC_C_LANGUAGE_STANDARD = gnu11;
				GCC_NO_COMMON_BLOCKS = YES;
				GCC_WARN_64_TO_32_BIT_CONVERSION = YES;
				GCC_WARN_ABOUT_RETURN_TYPE = YES_ERROR;
				GCC_WARN_UNDECLARED_SELECTOR = YES;
				GCC_WARN_UNINITIALIZED_AUTOS = YES_AGGRESSIVE;
				GCC_WARN_UNUSED_FUNCTION = YES;
				GCC_WARN_UNUSED_VARIABLE = YES;
				MTL_ENABLE_DEBUG_INFO = NO;
				MTL_FAST_MATH = YES;
				SWIFT_COMPILATION_MODE = wholemodule;
				SWIFT_OPTIMIZATION_LEVEL = "-O";
			};
			name = Release;
		};
		00E5402527F3CCA200CF66D5 /* Debug */ = {
			isa = XCBuildConfiguration;
			buildSettings = {
				ASSETCATALOG_COMPILER_APPICON_NAME = AppIcon;
				ASSETCATALOG_COMPILER_GLOBAL_ACCENT_COLOR_NAME = AccentColor;
				CODE_SIGN_ENTITLEMENTS = macOS/Samples.entitlements;
				"CODE_SIGN_IDENTITY[sdk=macosx*]" = "Apple Development";
				CODE_SIGN_STYLE = Automatic;
				CURRENT_PROJECT_VERSION = 1;
				EMBED_ASSET_PACKS_IN_PRODUCT_BUNDLE = YES;
				INFOPLIST_FILE = "$(SRCROOT)/iOS/Info.plist";
				IPHONEOS_DEPLOYMENT_TARGET = 15.0;
				"IPHONEOS_DEPLOYMENT_TARGET[sdk=macosx*]" = 15.0;
				LD_RUNPATH_SEARCH_PATHS = (
					"$(inherited)",
					"@executable_path/Frameworks",
				);
				MARKETING_VERSION = 200.3.0;
				PRODUCT_BUNDLE_IDENTIFIER = "com.esri.arcgis-swift-sdk-samples";
				PRODUCT_NAME = Samples;
				SDKROOT = iphoneos;
				SUPPORTED_PLATFORMS = "iphoneos iphonesimulator";
				SUPPORTS_MACCATALYST = YES;
				SUPPORTS_MAC_DESIGNED_FOR_IPHONE_IPAD = NO;
				SWIFT_EMIT_LOC_STRINGS = YES;
				SWIFT_VERSION = 5.0;
				TARGETED_DEVICE_FAMILY = "1,2,6";
			};
			name = Debug;
		};
		00E5402627F3CCA200CF66D5 /* Release */ = {
			isa = XCBuildConfiguration;
			buildSettings = {
				ASSETCATALOG_COMPILER_APPICON_NAME = AppIcon;
				ASSETCATALOG_COMPILER_GLOBAL_ACCENT_COLOR_NAME = AccentColor;
				CODE_SIGN_ENTITLEMENTS = macOS/Samples.entitlements;
				"CODE_SIGN_IDENTITY[sdk=macosx*]" = "Apple Development";
				CODE_SIGN_STYLE = Automatic;
				CURRENT_PROJECT_VERSION = 1;
				DEVELOPMENT_TEAM = "";
				EMBED_ASSET_PACKS_IN_PRODUCT_BUNDLE = YES;
				INFOPLIST_FILE = "$(SRCROOT)/iOS/Info.plist";
				IPHONEOS_DEPLOYMENT_TARGET = 15.0;
				"IPHONEOS_DEPLOYMENT_TARGET[sdk=macosx*]" = 15.0;
				LD_RUNPATH_SEARCH_PATHS = (
					"$(inherited)",
					"@executable_path/Frameworks",
				);
				MARKETING_VERSION = 200.3.0;
				PRODUCT_BUNDLE_IDENTIFIER = "com.esri.arcgis-swift-sdk-samples";
				PRODUCT_NAME = Samples;
				SDKROOT = iphoneos;
				SUPPORTED_PLATFORMS = "iphoneos iphonesimulator";
				SUPPORTS_MACCATALYST = YES;
				SUPPORTS_MAC_DESIGNED_FOR_IPHONE_IPAD = NO;
				SWIFT_EMIT_LOC_STRINGS = YES;
				SWIFT_VERSION = 5.0;
				TARGETED_DEVICE_FAMILY = "1,2,6";
				VALIDATE_PRODUCT = YES;
			};
			name = Release;
		};
/* End XCBuildConfiguration section */

/* Begin XCConfigurationList section */
		00E5400A27F3CCA100CF66D5 /* Build configuration list for PBXProject "Samples" */ = {
			isa = XCConfigurationList;
			buildConfigurations = (
				00E5402227F3CCA200CF66D5 /* Debug */,
				00E5402327F3CCA200CF66D5 /* Release */,
			);
			defaultConfigurationIsVisible = 0;
			defaultConfigurationName = Release;
		};
		00E5402427F3CCA200CF66D5 /* Build configuration list for PBXNativeTarget "Samples" */ = {
			isa = XCConfigurationList;
			buildConfigurations = (
				00E5402527F3CCA200CF66D5 /* Debug */,
				00E5402627F3CCA200CF66D5 /* Release */,
			);
			defaultConfigurationIsVisible = 0;
			defaultConfigurationName = Release;
		};
/* End XCConfigurationList section */

/* Begin XCRemoteSwiftPackageReference section */
		00C43AEB2947DC350099AE34 /* XCRemoteSwiftPackageReference "arcgis-maps-sdk-swift-toolkit" */ = {
			isa = XCRemoteSwiftPackageReference;
			repositoryURL = "https://github.com/Esri/arcgis-maps-sdk-swift-toolkit/";
			requirement = {
				kind = upToNextMinorVersion;
				minimumVersion = 200.3.0;
			};
		};
/* End XCRemoteSwiftPackageReference section */

/* Begin XCSwiftPackageProductDependency section */
		00C43AEC2947DC350099AE34 /* ArcGISToolkit */ = {
			isa = XCSwiftPackageProductDependency;
			package = 00C43AEB2947DC350099AE34 /* XCRemoteSwiftPackageReference "arcgis-maps-sdk-swift-toolkit" */;
			productName = ArcGISToolkit;
		};
/* End XCSwiftPackageProductDependency section */
	};
	rootObject = 00E5400727F3CCA100CF66D5 /* Project object */;
}<|MERGE_RESOLUTION|>--- conflicted
+++ resolved
@@ -420,12 +420,9 @@
 			dstPath = "";
 			dstSubfolderSpec = 7;
 			files = (
-<<<<<<< HEAD
 				D757D14C2B6C60170065F78F /* ListSpatialReferenceTransformationsView.Model.swift in Copy Source Code Files */,
 				D77688152B69828E007C3860 /* ListSpatialReferenceTransformationsView.swift in Copy Source Code Files */,
-=======
 				D7C3AB4D2B6832B7008909B9 /* SetFeatureRequestModeView.swift in Copy Source Code Files */,
->>>>>>> 3d53248a
 				D73FC90C2B6312A5001AC486 /* AddFeaturesWithContingentValuesView.AddFeatureView.swift in Copy Source Code Files */,
 				D73FC90B2B6312A0001AC486 /* AddFeaturesWithContingentValuesView.Model.swift in Copy Source Code Files */,
 				D7F8C03B2B6056790072BFA7 /* AddFeaturesWithContingentValuesView.swift in Copy Source Code Files */,
