// !$*UTF8*$!
{
	archiveVersion = 1;
	classes = {
	};
	objectVersion = 55;
	objects = {

/* Begin PBXBuildFile section */
		0005580A2817C51E00224BC6 /* SampleDetailView.swift in Sources */ = {isa = PBXBuildFile; fileRef = 000558092817C51E00224BC6 /* SampleDetailView.swift */; };
		00181B462846AD7100654571 /* View+Alert.swift in Sources */ = {isa = PBXBuildFile; fileRef = 00181B452846AD7100654571 /* View+Alert.swift */; };
		001C6DE127FE8A9400D472C2 /* AppSecrets.swift.masque in Sources */ = {isa = PBXBuildFile; fileRef = 001C6DD827FE585A00D472C2 /* AppSecrets.swift.masque */; };
		00273CF42A82AB5900A7A77D /* SamplesSearchView.swift in Sources */ = {isa = PBXBuildFile; fileRef = 00273CF32A82AB5900A7A77D /* SamplesSearchView.swift */; };
		00273CF62A82AB8700A7A77D /* SampleRow.swift in Sources */ = {isa = PBXBuildFile; fileRef = 00273CF52A82AB8700A7A77D /* SampleRow.swift */; };
		0039A4E92885C50300592C86 /* AddSceneLayerFromServiceView.swift in Copy Source Code Files */ = {isa = PBXBuildFile; fileRef = E066DD3F28610F55004D3D5B /* AddSceneLayerFromServiceView.swift */; };
		0039A4EA2885C50300592C86 /* ClipGeometryView.swift in Copy Source Code Files */ = {isa = PBXBuildFile; fileRef = E000E75F2869E33D005D87C5 /* ClipGeometryView.swift */; };
		0039A4EB2885C50300592C86 /* CreatePlanarAndGeodeticBuffersView.swift in Copy Source Code Files */ = {isa = PBXBuildFile; fileRef = E004A6EC2849556E002A1FE6 /* CreatePlanarAndGeodeticBuffersView.swift */; };
		0039A4EC2885C50300592C86 /* CutGeometryView.swift in Copy Source Code Files */ = {isa = PBXBuildFile; fileRef = E000E762286A0B18005D87C5 /* CutGeometryView.swift */; };
		0039A4ED2885C50300592C86 /* DisplayMapView.swift in Copy Source Code Files */ = {isa = PBXBuildFile; fileRef = 0074ABBE28174BCF0037244A /* DisplayMapView.swift */; };
		0039A4EE2885C50300592C86 /* DisplayOverviewMapView.swift in Copy Source Code Files */ = {isa = PBXBuildFile; fileRef = 00B04FB4283EEBA80026C882 /* DisplayOverviewMapView.swift */; };
		0039A4EF2885C50300592C86 /* DisplaySceneView.swift in Copy Source Code Files */ = {isa = PBXBuildFile; fileRef = E004A6D828465C70002A1FE6 /* DisplaySceneView.swift */; };
		0039A4F02885C50300592C86 /* ProjectGeometryView.swift in Copy Source Code Files */ = {isa = PBXBuildFile; fileRef = E0EA0B762866390E00C9621D /* ProjectGeometryView.swift */; };
		0039A4F12885C50300592C86 /* SearchWithGeocodeView.swift in Copy Source Code Files */ = {isa = PBXBuildFile; fileRef = 00CB9137284814A4005C2C5D /* SearchWithGeocodeView.swift */; };
		0039A4F22885C50300592C86 /* SelectFeaturesInFeatureLayerView.swift in Copy Source Code Files */ = {isa = PBXBuildFile; fileRef = E004A6F5284FA42A002A1FE6 /* SelectFeaturesInFeatureLayerView.swift */; };
		0039A4F32885C50300592C86 /* SetBasemapView.swift in Copy Source Code Files */ = {isa = PBXBuildFile; fileRef = 00B042E5282EDC690072E1B4 /* SetBasemapView.swift */; };
		0039A4F42885C50300592C86 /* SetSurfacePlacementModeView.swift in Copy Source Code Files */ = {isa = PBXBuildFile; fileRef = E088E1562862579D00413100 /* SetSurfacePlacementModeView.swift */; };
		0039A4F52885C50300592C86 /* SetViewpointRotationView.swift in Copy Source Code Files */ = {isa = PBXBuildFile; fileRef = E004A6BD28414332002A1FE6 /* SetViewpointRotationView.swift */; };
		0039A4F62885C50300592C86 /* ShowCalloutView.swift in Copy Source Code Files */ = {isa = PBXBuildFile; fileRef = E004A6DF28466279002A1FE6 /* ShowCalloutView.swift */; };
		0039A4F72885C50300592C86 /* ShowDeviceLocationView.swift in Copy Source Code Files */ = {isa = PBXBuildFile; fileRef = E004A6E828493BCE002A1FE6 /* ShowDeviceLocationView.swift */; };
		0039A4F82885C50300592C86 /* ShowResultOfSpatialRelationshipsView.swift in Copy Source Code Files */ = {isa = PBXBuildFile; fileRef = E066DD3A2860CA08004D3D5B /* ShowResultOfSpatialRelationshipsView.swift */; };
		0039A4F92885C50300592C86 /* ShowResultOfSpatialOperationsView.swift in Copy Source Code Files */ = {isa = PBXBuildFile; fileRef = E004A6F2284E4FEB002A1FE6 /* ShowResultOfSpatialOperationsView.swift */; };
		0039A4FA2885C50300592C86 /* StyleGraphicsWithRendererView.swift in Copy Source Code Files */ = {isa = PBXBuildFile; fileRef = E066DD372860AB28004D3D5B /* StyleGraphicsWithRendererView.swift */; };
		0039A4FB2885C50300592C86 /* StyleGraphicsWithSymbolsView.swift in Copy Source Code Files */ = {isa = PBXBuildFile; fileRef = E004A6E52846A61F002A1FE6 /* StyleGraphicsWithSymbolsView.swift */; };
		0042E24328E4BF8F001F33D6 /* ShowViewshedFromPointInSceneView.Model.swift in Sources */ = {isa = PBXBuildFile; fileRef = 0042E24228E4BF8F001F33D6 /* ShowViewshedFromPointInSceneView.Model.swift */; };
		0042E24528E4F82C001F33D6 /* ShowViewshedFromPointInSceneView.ViewshedSettingsView.swift in Sources */ = {isa = PBXBuildFile; fileRef = 0042E24428E4F82B001F33D6 /* ShowViewshedFromPointInSceneView.ViewshedSettingsView.swift */; };
		0042E24628E50EE4001F33D6 /* ShowViewshedFromPointInSceneView.swift in Copy Source Code Files */ = {isa = PBXBuildFile; fileRef = 0086F3FD28E3770900974721 /* ShowViewshedFromPointInSceneView.swift */; };
		0042E24728E50EE4001F33D6 /* ShowViewshedFromPointInSceneView.Model.swift in Copy Source Code Files */ = {isa = PBXBuildFile; fileRef = 0042E24228E4BF8F001F33D6 /* ShowViewshedFromPointInSceneView.Model.swift */; };
		0042E24828E50EE4001F33D6 /* ShowViewshedFromPointInSceneView.ViewshedSettingsView.swift in Copy Source Code Files */ = {isa = PBXBuildFile; fileRef = 0042E24428E4F82B001F33D6 /* ShowViewshedFromPointInSceneView.ViewshedSettingsView.swift */; };
		0044289229C90C0B00160767 /* GetElevationAtPointOnSurfaceView.swift in Sources */ = {isa = PBXBuildFile; fileRef = 0044289129C90C0B00160767 /* GetElevationAtPointOnSurfaceView.swift */; };
		0044289329C9234300160767 /* GetElevationAtPointOnSurfaceView.swift in Copy Source Code Files */ = {isa = PBXBuildFile; fileRef = 0044289129C90C0B00160767 /* GetElevationAtPointOnSurfaceView.swift */; };
		0044CDDF2995C39E004618CE /* ShowDeviceLocationHistoryView.swift in Sources */ = {isa = PBXBuildFile; fileRef = 0044CDDE2995C39E004618CE /* ShowDeviceLocationHistoryView.swift */; };
		0044CDE02995D4DD004618CE /* ShowDeviceLocationHistoryView.swift in Copy Source Code Files */ = {isa = PBXBuildFile; fileRef = 0044CDDE2995C39E004618CE /* ShowDeviceLocationHistoryView.swift */; };
		004FE87129DF5D8700075217 /* Bristol in Resources */ = {isa = PBXBuildFile; fileRef = 004FE87029DF5D8700075217 /* Bristol */; settings = {ASSET_TAGS = (Animate3DGraphic, ChangeCameraController, ); }; };
		006C835528B40682004AEB7F /* BrowseBuildingFloorsView.swift in Copy Source Code Files */ = {isa = PBXBuildFile; fileRef = E0FE32E628747778002C6ACA /* BrowseBuildingFloorsView.swift */; };
		006C835628B40682004AEB7F /* DisplayMapFromMobileMapPackageView.swift in Copy Source Code Files */ = {isa = PBXBuildFile; fileRef = F111CCC0288B5D5600205358 /* DisplayMapFromMobileMapPackageView.swift */; };
		0074ABBF28174BCF0037244A /* DisplayMapView.swift in Sources */ = {isa = PBXBuildFile; fileRef = 0074ABBE28174BCF0037244A /* DisplayMapView.swift */; };
		0074ABC428174F430037244A /* Sample.swift in Sources */ = {isa = PBXBuildFile; fileRef = 0074ABC128174F430037244A /* Sample.swift */; };
		0074ABCD2817BCC30037244A /* SamplesApp+Samples.swift.tache in Sources */ = {isa = PBXBuildFile; fileRef = 0074ABCA2817B8DB0037244A /* SamplesApp+Samples.swift.tache */; };
		0086F40128E3770A00974721 /* ShowViewshedFromPointInSceneView.swift in Sources */ = {isa = PBXBuildFile; fileRef = 0086F3FD28E3770900974721 /* ShowViewshedFromPointInSceneView.swift */; };
		00A7A1462A2FC58300F035F7 /* DisplayContentOfUtilityNetworkContainerView.swift in Sources */ = {isa = PBXBuildFile; fileRef = 00A7A1432A2FC58300F035F7 /* DisplayContentOfUtilityNetworkContainerView.swift */; };
		00A7A14A2A2FC5B700F035F7 /* DisplayContentOfUtilityNetworkContainerView.Model.swift in Sources */ = {isa = PBXBuildFile; fileRef = 00A7A1492A2FC5B700F035F7 /* DisplayContentOfUtilityNetworkContainerView.Model.swift */; };
		00B04273282EC59E0072E1B4 /* AboutView.swift in Sources */ = {isa = PBXBuildFile; fileRef = 00B04272282EC59E0072E1B4 /* AboutView.swift */; };
		00B042E8282EDC690072E1B4 /* SetBasemapView.swift in Sources */ = {isa = PBXBuildFile; fileRef = 00B042E5282EDC690072E1B4 /* SetBasemapView.swift */; };
		00B04FB5283EEBA80026C882 /* DisplayOverviewMapView.swift in Sources */ = {isa = PBXBuildFile; fileRef = 00B04FB4283EEBA80026C882 /* DisplayOverviewMapView.swift */; };
		00C43AED2947DC350099AE34 /* ArcGISToolkit in Frameworks */ = {isa = PBXBuildFile; productRef = 00C43AEC2947DC350099AE34 /* ArcGISToolkit */; };
		00C7993B2A845AAF00AFE342 /* Sidebar.swift in Sources */ = {isa = PBXBuildFile; fileRef = 00C7993A2A845AAF00AFE342 /* Sidebar.swift */; };
		00C94A0D28B53DE1004E42D9 /* raster-file in Resources */ = {isa = PBXBuildFile; fileRef = 00C94A0C28B53DE1004E42D9 /* raster-file */; settings = {ASSET_TAGS = (AddRasterFromFile, ); }; };
		00CB9138284814A4005C2C5D /* SearchWithGeocodeView.swift in Sources */ = {isa = PBXBuildFile; fileRef = 00CB9137284814A4005C2C5D /* SearchWithGeocodeView.swift */; };
		00CCB8A5285BAF8700BBAB70 /* OnDemandResource.swift in Sources */ = {isa = PBXBuildFile; fileRef = 00CCB8A4285BAF8700BBAB70 /* OnDemandResource.swift */; };
		00D4EF802863842100B9CC30 /* AddFeatureLayersView.swift in Sources */ = {isa = PBXBuildFile; fileRef = 00D4EF7F2863842100B9CC30 /* AddFeatureLayersView.swift */; };
		00D4EF9028638BF100B9CC30 /* LA_Trails.geodatabase in Resources */ = {isa = PBXBuildFile; fileRef = 00D4EF8228638BF100B9CC30 /* LA_Trails.geodatabase */; settings = {ASSET_TAGS = (AddFeatureLayers, ); }; };
		00D4EF9A28638BF100B9CC30 /* AuroraCO.gpkg in Resources */ = {isa = PBXBuildFile; fileRef = 00D4EF8F28638BF100B9CC30 /* AuroraCO.gpkg */; settings = {ASSET_TAGS = (AddFeatureLayers, ); }; };
		00D4EFB12863CE6300B9CC30 /* ScottishWildlifeTrust_reserves in Resources */ = {isa = PBXBuildFile; fileRef = 00D4EFB02863CE6300B9CC30 /* ScottishWildlifeTrust_reserves */; settings = {ASSET_TAGS = (AddFeatureLayers, ); }; };
		00E5401C27F3CCA200CF66D5 /* SamplesApp.swift in Sources */ = {isa = PBXBuildFile; fileRef = 00E5400C27F3CCA100CF66D5 /* SamplesApp.swift */; };
		00E5401E27F3CCA200CF66D5 /* ContentView.swift in Sources */ = {isa = PBXBuildFile; fileRef = 00E5400D27F3CCA100CF66D5 /* ContentView.swift */; };
		00E5402027F3CCA200CF66D5 /* Assets.xcassets in Resources */ = {isa = PBXBuildFile; fileRef = 00E5400E27F3CCA200CF66D5 /* Assets.xcassets */; };
		00EB803A2A31506F00AC2B07 /* DisplayContentOfUtilityNetworkContainerView.swift in Copy Source Code Files */ = {isa = PBXBuildFile; fileRef = 00A7A1432A2FC58300F035F7 /* DisplayContentOfUtilityNetworkContainerView.swift */; };
		00EB803B2A31506F00AC2B07 /* DisplayContentOfUtilityNetworkContainerView.Model.swift in Copy Source Code Files */ = {isa = PBXBuildFile; fileRef = 00A7A1492A2FC5B700F035F7 /* DisplayContentOfUtilityNetworkContainerView.Model.swift */; };
		108EC04129D25B2C000F35D0 /* QueryFeatureTableView.swift in Sources */ = {isa = PBXBuildFile; fileRef = 108EC04029D25B2C000F35D0 /* QueryFeatureTableView.swift */; };
		108EC04229D25B55000F35D0 /* QueryFeatureTableView.swift in Copy Source Code Files */ = {isa = PBXBuildFile; fileRef = 108EC04029D25B2C000F35D0 /* QueryFeatureTableView.swift */; };
		1C0C1C3929D34DAE005C8B24 /* ChangeViewpointView.swift in Sources */ = {isa = PBXBuildFile; fileRef = 1C0C1C3429D34DAE005C8B24 /* ChangeViewpointView.swift */; };
		1C0C1C3D29D34DDD005C8B24 /* ChangeViewpointView.swift in Copy Source Code Files */ = {isa = PBXBuildFile; fileRef = 1C0C1C3429D34DAE005C8B24 /* ChangeViewpointView.swift */; };
		1C19B4F12A578E46001D2506 /* CreateLoadReportView.Views.swift in Sources */ = {isa = PBXBuildFile; fileRef = 1C19B4EB2A578E46001D2506 /* CreateLoadReportView.Views.swift */; };
		1C19B4F32A578E46001D2506 /* CreateLoadReportView.swift in Sources */ = {isa = PBXBuildFile; fileRef = 1C19B4ED2A578E46001D2506 /* CreateLoadReportView.swift */; };
		1C19B4F52A578E46001D2506 /* CreateLoadReportView.Model.swift in Sources */ = {isa = PBXBuildFile; fileRef = 1C19B4EF2A578E46001D2506 /* CreateLoadReportView.Model.swift */; };
		1C19B4F72A578E69001D2506 /* CreateLoadReportView.Model.swift in Copy Source Code Files */ = {isa = PBXBuildFile; fileRef = 1C19B4EF2A578E46001D2506 /* CreateLoadReportView.Model.swift */; };
		1C19B4F82A578E69001D2506 /* CreateLoadReportView.swift in Copy Source Code Files */ = {isa = PBXBuildFile; fileRef = 1C19B4ED2A578E46001D2506 /* CreateLoadReportView.swift */; };
		1C19B4F92A578E69001D2506 /* CreateLoadReportView.Views.swift in Copy Source Code Files */ = {isa = PBXBuildFile; fileRef = 1C19B4EB2A578E46001D2506 /* CreateLoadReportView.Views.swift */; };
		1C26ED192A859525009B7721 /* FilterFeaturesInSceneView.swift in Sources */ = {isa = PBXBuildFile; fileRef = 1C26ED152A859525009B7721 /* FilterFeaturesInSceneView.swift */; };
		1C26ED202A8BEC63009B7721 /* FilterFeaturesInSceneView.swift in Copy Source Code Files */ = {isa = PBXBuildFile; fileRef = 1C26ED152A859525009B7721 /* FilterFeaturesInSceneView.swift */; };
		1C3B7DC82A5F64FC00907443 /* AnalyzeNetworkWithSubnetworkTraceView.Model.swift in Sources */ = {isa = PBXBuildFile; fileRef = 1C3B7DC32A5F64FC00907443 /* AnalyzeNetworkWithSubnetworkTraceView.Model.swift */; };
		1C3B7DCB2A5F64FC00907443 /* AnalyzeNetworkWithSubnetworkTraceView.swift in Sources */ = {isa = PBXBuildFile; fileRef = 1C3B7DC62A5F64FC00907443 /* AnalyzeNetworkWithSubnetworkTraceView.swift */; };
		1C3B7DCD2A5F652500907443 /* AnalyzeNetworkWithSubnetworkTraceView.Model.swift in Copy Source Code Files */ = {isa = PBXBuildFile; fileRef = 1C3B7DC32A5F64FC00907443 /* AnalyzeNetworkWithSubnetworkTraceView.Model.swift */; };
		1C3B7DCE2A5F652500907443 /* AnalyzeNetworkWithSubnetworkTraceView.swift in Copy Source Code Files */ = {isa = PBXBuildFile; fileRef = 1C3B7DC62A5F64FC00907443 /* AnalyzeNetworkWithSubnetworkTraceView.swift */; };
		1C42E04729D2396B004FC4BE /* ShowPopupView.swift in Sources */ = {isa = PBXBuildFile; fileRef = 1C42E04329D2396B004FC4BE /* ShowPopupView.swift */; };
		1C42E04A29D239D2004FC4BE /* ShowPopupView.swift in Copy Source Code Files */ = {isa = PBXBuildFile; fileRef = 1C42E04329D2396B004FC4BE /* ShowPopupView.swift */; };
		1C43BC7F2A43781200509BF8 /* SetVisibilityOfSubtypeSublayerView.Views.swift in Sources */ = {isa = PBXBuildFile; fileRef = 1C43BC792A43781100509BF8 /* SetVisibilityOfSubtypeSublayerView.Views.swift */; };
		1C43BC822A43781200509BF8 /* SetVisibilityOfSubtypeSublayerView.Model.swift in Sources */ = {isa = PBXBuildFile; fileRef = 1C43BC7C2A43781100509BF8 /* SetVisibilityOfSubtypeSublayerView.Model.swift */; };
		1C43BC842A43781200509BF8 /* SetVisibilityOfSubtypeSublayerView.swift in Sources */ = {isa = PBXBuildFile; fileRef = 1C43BC7E2A43781100509BF8 /* SetVisibilityOfSubtypeSublayerView.swift */; };
		1C43BC852A43783900509BF8 /* SetVisibilityOfSubtypeSublayerView.Model.swift in Copy Source Code Files */ = {isa = PBXBuildFile; fileRef = 1C43BC7C2A43781100509BF8 /* SetVisibilityOfSubtypeSublayerView.Model.swift */; };
		1C43BC862A43783900509BF8 /* SetVisibilityOfSubtypeSublayerView.swift in Copy Source Code Files */ = {isa = PBXBuildFile; fileRef = 1C43BC7E2A43781100509BF8 /* SetVisibilityOfSubtypeSublayerView.swift */; };
		1C43BC872A43783900509BF8 /* SetVisibilityOfSubtypeSublayerView.Views.swift in Copy Source Code Files */ = {isa = PBXBuildFile; fileRef = 1C43BC792A43781100509BF8 /* SetVisibilityOfSubtypeSublayerView.Views.swift */; };
		1C56B5E62A82C02D000381DA /* DisplayPointsUsingClusteringFeatureReductionView.swift in Sources */ = {isa = PBXBuildFile; fileRef = 1C56B5E22A82C02D000381DA /* DisplayPointsUsingClusteringFeatureReductionView.swift */; };
		1C56B5E72A82C057000381DA /* DisplayPointsUsingClusteringFeatureReductionView.swift in Copy Source Code Files */ = {isa = PBXBuildFile; fileRef = 1C56B5E22A82C02D000381DA /* DisplayPointsUsingClusteringFeatureReductionView.swift */; };
		1C929F092A27B86800134252 /* ShowUtilityAssociationsView.swift in Copy Source Code Files */ = {isa = PBXBuildFile; fileRef = 1CAF831B2A20305F000E1E60 /* ShowUtilityAssociationsView.swift */; };
		1C965C3929DB9176002F8536 /* ShowRealisticLightAndShadowsView.swift in Copy Source Code Files */ = {isa = PBXBuildFile; fileRef = 1C9B74C529DB43580038B06F /* ShowRealisticLightAndShadowsView.swift */; };
		1C9B74C929DB43580038B06F /* ShowRealisticLightAndShadowsView.swift in Sources */ = {isa = PBXBuildFile; fileRef = 1C9B74C529DB43580038B06F /* ShowRealisticLightAndShadowsView.swift */; };
		1C9B74D929DB54560038B06F /* ChangeCameraControllerView.swift in Sources */ = {isa = PBXBuildFile; fileRef = 1C9B74D529DB54560038B06F /* ChangeCameraControllerView.swift */; };
		1C9B74DE29DB56860038B06F /* ChangeCameraControllerView.swift in Copy Source Code Files */ = {isa = PBXBuildFile; fileRef = 1C9B74D529DB54560038B06F /* ChangeCameraControllerView.swift */; };
		1CAB8D4B2A3CEAB0002AA649 /* RunValveIsolationTraceView.Model.swift in Sources */ = {isa = PBXBuildFile; fileRef = 1CAB8D442A3CEAB0002AA649 /* RunValveIsolationTraceView.Model.swift */; };
		1CAB8D4E2A3CEAB0002AA649 /* RunValveIsolationTraceView.swift in Sources */ = {isa = PBXBuildFile; fileRef = 1CAB8D472A3CEAB0002AA649 /* RunValveIsolationTraceView.swift */; };
		1CAB8D502A3CEB43002AA649 /* RunValveIsolationTraceView.Model.swift in Copy Source Code Files */ = {isa = PBXBuildFile; fileRef = 1CAB8D442A3CEAB0002AA649 /* RunValveIsolationTraceView.Model.swift */; };
		1CAB8D512A3CEB43002AA649 /* RunValveIsolationTraceView.swift in Copy Source Code Files */ = {isa = PBXBuildFile; fileRef = 1CAB8D472A3CEAB0002AA649 /* RunValveIsolationTraceView.swift */; };
		1CAF831F2A20305F000E1E60 /* ShowUtilityAssociationsView.swift in Sources */ = {isa = PBXBuildFile; fileRef = 1CAF831B2A20305F000E1E60 /* ShowUtilityAssociationsView.swift */; };
		218F35B829C28F4A00502022 /* AuthenticateWithOAuthView.swift in Sources */ = {isa = PBXBuildFile; fileRef = 218F35B329C28F4A00502022 /* AuthenticateWithOAuthView.swift */; };
		218F35C229C290BF00502022 /* AuthenticateWithOAuthView.swift in Copy Source Code Files */ = {isa = PBXBuildFile; fileRef = 218F35B329C28F4A00502022 /* AuthenticateWithOAuthView.swift */; };
		4D126D6D29CA1B6000CFB7A7 /* ShowDeviceLocationWithNMEADataSourcesView.swift in Sources */ = {isa = PBXBuildFile; fileRef = 4D126D6929CA1B6000CFB7A7 /* ShowDeviceLocationWithNMEADataSourcesView.swift */; };
		4D126D7229CA1E1800CFB7A7 /* FileNMEASentenceReader.swift in Sources */ = {isa = PBXBuildFile; fileRef = 4D126D7129CA1E1800CFB7A7 /* FileNMEASentenceReader.swift */; };
		4D126D7329CA1EFD00CFB7A7 /* ShowDeviceLocationWithNMEADataSourcesView.swift in Copy Source Code Files */ = {isa = PBXBuildFile; fileRef = 4D126D6929CA1B6000CFB7A7 /* ShowDeviceLocationWithNMEADataSourcesView.swift */; };
		4D126D7429CA1EFD00CFB7A7 /* FileNMEASentenceReader.swift in Copy Source Code Files */ = {isa = PBXBuildFile; fileRef = 4D126D7129CA1E1800CFB7A7 /* FileNMEASentenceReader.swift */; };
		4D126D7C29CA3E6000CFB7A7 /* Redlands.nmea in Resources */ = {isa = PBXBuildFile; fileRef = 4D126D7B29CA3E6000CFB7A7 /* Redlands.nmea */; settings = {ASSET_TAGS = (ShowDeviceLocationWithNmeaDataSources, ); }; };
		4D126D7E29CA43D200CFB7A7 /* ShowDeviceLocationWithNMEADataSourcesView.Model.swift in Sources */ = {isa = PBXBuildFile; fileRef = 4D126D7D29CA43D200CFB7A7 /* ShowDeviceLocationWithNMEADataSourcesView.Model.swift */; };
		4D2ADC4329C26D05003B367F /* AddDynamicEntityLayerView.swift in Sources */ = {isa = PBXBuildFile; fileRef = 4D2ADC3F29C26D05003B367F /* AddDynamicEntityLayerView.swift */; };
		4D2ADC4729C26D2C003B367F /* AddDynamicEntityLayerView.swift in Copy Source Code Files */ = {isa = PBXBuildFile; fileRef = 4D2ADC3F29C26D05003B367F /* AddDynamicEntityLayerView.swift */; };
		4D2ADC5A29C4F612003B367F /* ChangeMapViewBackgroundView.swift in Sources */ = {isa = PBXBuildFile; fileRef = 4D2ADC5529C4F612003B367F /* ChangeMapViewBackgroundView.swift */; };
		4D2ADC5D29C4F612003B367F /* ChangeMapViewBackgroundView.SettingsView.swift in Sources */ = {isa = PBXBuildFile; fileRef = 4D2ADC5829C4F612003B367F /* ChangeMapViewBackgroundView.SettingsView.swift */; };
		4D2ADC6229C5071C003B367F /* ChangeMapViewBackgroundView.Model.swift in Sources */ = {isa = PBXBuildFile; fileRef = 4D2ADC6129C5071C003B367F /* ChangeMapViewBackgroundView.Model.swift */; };
		4D2ADC6729C50BD6003B367F /* AddDynamicEntityLayerView.Model.swift in Sources */ = {isa = PBXBuildFile; fileRef = 4D2ADC6629C50BD6003B367F /* AddDynamicEntityLayerView.Model.swift */; };
		4D2ADC6929C50C4C003B367F /* AddDynamicEntityLayerView.SettingsView.swift in Sources */ = {isa = PBXBuildFile; fileRef = 4D2ADC6829C50C4C003B367F /* AddDynamicEntityLayerView.SettingsView.swift */; };
		4D2ADC6A29C50D91003B367F /* AddDynamicEntityLayerView.Model.swift in Copy Source Code Files */ = {isa = PBXBuildFile; fileRef = 4D2ADC6629C50BD6003B367F /* AddDynamicEntityLayerView.Model.swift */; };
		4D2ADC6B29C50D91003B367F /* AddDynamicEntityLayerView.SettingsView.swift in Copy Source Code Files */ = {isa = PBXBuildFile; fileRef = 4D2ADC6829C50C4C003B367F /* AddDynamicEntityLayerView.SettingsView.swift */; };
		4DD058102A0D3F6B00A59B34 /* ShowDeviceLocationWithNMEADataSourcesView.Model.swift in Copy Source Code Files */ = {isa = PBXBuildFile; fileRef = 4D126D7D29CA43D200CFB7A7 /* ShowDeviceLocationWithNMEADataSourcesView.Model.swift */; };
		7573E81A29D6134C00BEED9C /* TraceUtilityNetworkView.Model.swift in Sources */ = {isa = PBXBuildFile; fileRef = 7573E81329D6134C00BEED9C /* TraceUtilityNetworkView.Model.swift */; };
		7573E81C29D6134C00BEED9C /* TraceUtilityNetworkView.Enums.swift in Sources */ = {isa = PBXBuildFile; fileRef = 7573E81529D6134C00BEED9C /* TraceUtilityNetworkView.Enums.swift */; };
		7573E81E29D6134C00BEED9C /* TraceUtilityNetworkView.Views.swift in Sources */ = {isa = PBXBuildFile; fileRef = 7573E81729D6134C00BEED9C /* TraceUtilityNetworkView.Views.swift */; };
		7573E81F29D6134C00BEED9C /* TraceUtilityNetworkView.swift in Sources */ = {isa = PBXBuildFile; fileRef = 7573E81829D6134C00BEED9C /* TraceUtilityNetworkView.swift */; };
		7573E82129D6136C00BEED9C /* TraceUtilityNetworkView.Model.swift in Copy Source Code Files */ = {isa = PBXBuildFile; fileRef = 7573E81329D6134C00BEED9C /* TraceUtilityNetworkView.Model.swift */; };
		7573E82229D6136C00BEED9C /* TraceUtilityNetworkView.Enums.swift in Copy Source Code Files */ = {isa = PBXBuildFile; fileRef = 7573E81529D6134C00BEED9C /* TraceUtilityNetworkView.Enums.swift */; };
		7573E82329D6136C00BEED9C /* TraceUtilityNetworkView.Views.swift in Copy Source Code Files */ = {isa = PBXBuildFile; fileRef = 7573E81729D6134C00BEED9C /* TraceUtilityNetworkView.Views.swift */; };
		7573E82429D6136C00BEED9C /* TraceUtilityNetworkView.swift in Copy Source Code Files */ = {isa = PBXBuildFile; fileRef = 7573E81829D6134C00BEED9C /* TraceUtilityNetworkView.swift */; };
		75DD736729D35FF40010229D /* ChangeMapViewBackgroundView.swift in Copy Source Code Files */ = {isa = PBXBuildFile; fileRef = 4D2ADC5529C4F612003B367F /* ChangeMapViewBackgroundView.swift */; };
		75DD736829D35FF40010229D /* ChangeMapViewBackgroundView.SettingsView.swift in Copy Source Code Files */ = {isa = PBXBuildFile; fileRef = 4D2ADC5829C4F612003B367F /* ChangeMapViewBackgroundView.SettingsView.swift */; };
		75DD736929D35FF40010229D /* ChangeMapViewBackgroundView.Model.swift in Copy Source Code Files */ = {isa = PBXBuildFile; fileRef = 4D2ADC6129C5071C003B367F /* ChangeMapViewBackgroundView.Model.swift */; };
		75DD739529D38B1B0010229D /* NavigateRouteView.swift in Sources */ = {isa = PBXBuildFile; fileRef = 75DD739129D38B1B0010229D /* NavigateRouteView.swift */; };
		75DD739929D38B420010229D /* NavigateRouteView.swift in Copy Source Code Files */ = {isa = PBXBuildFile; fileRef = 75DD739129D38B1B0010229D /* NavigateRouteView.swift */; };
		7900C5F62A83FC3F002D430F /* AddCustomDynamicEntityDataSourceView.Vessel.swift in Sources */ = {isa = PBXBuildFile; fileRef = 7900C5F52A83FC3F002D430F /* AddCustomDynamicEntityDataSourceView.Vessel.swift */; };
		792222DD2A81AA5D00619FFE /* AIS_MarineCadastre_SelectedVessels_CustomDataSource.jsonl in Resources */ = {isa = PBXBuildFile; fileRef = 792222DC2A81AA5D00619FFE /* AIS_MarineCadastre_SelectedVessels_CustomDataSource.jsonl */; settings = {ASSET_TAGS = (AddCustomDynamicEntityDataSource, ); }; };
		79302F852A1ED4E30002336A /* CreateAndSaveKMLView.Model.swift in Sources */ = {isa = PBXBuildFile; fileRef = 79302F842A1ED4E30002336A /* CreateAndSaveKMLView.Model.swift */; };
		79302F872A1ED71B0002336A /* CreateAndSaveKMLView.Views.swift in Sources */ = {isa = PBXBuildFile; fileRef = 79302F862A1ED71B0002336A /* CreateAndSaveKMLView.Views.swift */; };
		79A47DFB2A20286800D7C5B9 /* CreateAndSaveKMLView.Model.swift in Copy Source Code Files */ = {isa = PBXBuildFile; fileRef = 79302F842A1ED4E30002336A /* CreateAndSaveKMLView.Model.swift */; };
		79A47DFC2A20286800D7C5B9 /* CreateAndSaveKMLView.Views.swift in Copy Source Code Files */ = {isa = PBXBuildFile; fileRef = 79302F862A1ED71B0002336A /* CreateAndSaveKMLView.Views.swift */; };
		79B7B80A2A1BF8EC00F57C27 /* CreateAndSaveKMLView.swift in Sources */ = {isa = PBXBuildFile; fileRef = 79B7B8092A1BF8EC00F57C27 /* CreateAndSaveKMLView.swift */; };
		79B7B80B2A1BFDE700F57C27 /* CreateAndSaveKMLView.swift in Copy Source Code Files */ = {isa = PBXBuildFile; fileRef = 79B7B8092A1BF8EC00F57C27 /* CreateAndSaveKMLView.swift */; };
		79D84D132A81711A00F45262 /* AddCustomDynamicEntityDataSourceView.swift in Sources */ = {isa = PBXBuildFile; fileRef = 79D84D0D2A815C5B00F45262 /* AddCustomDynamicEntityDataSourceView.swift */; };
		79D84D152A81718F00F45262 /* AddCustomDynamicEntityDataSourceView.swift in Copy Source Code Files */ = {isa = PBXBuildFile; fileRef = 79D84D0D2A815C5B00F45262 /* AddCustomDynamicEntityDataSourceView.swift */; };
		883C121529C9136600062FF9 /* DownloadPreplannedMapAreaView.MapPicker.swift in Sources */ = {isa = PBXBuildFile; fileRef = 883C121429C9136600062FF9 /* DownloadPreplannedMapAreaView.MapPicker.swift */; };
		883C121729C914E100062FF9 /* DownloadPreplannedMapAreaView.MapPicker.swift in Copy Source Code Files */ = {isa = PBXBuildFile; fileRef = 883C121429C9136600062FF9 /* DownloadPreplannedMapAreaView.MapPicker.swift */; };
		883C121829C914E100062FF9 /* DownloadPreplannedMapAreaView.Model.swift in Copy Source Code Files */ = {isa = PBXBuildFile; fileRef = E0D04FF128A5390000747989 /* DownloadPreplannedMapAreaView.Model.swift */; };
		883C121929C914E100062FF9 /* DownloadPreplannedMapAreaView.swift in Copy Source Code Files */ = {isa = PBXBuildFile; fileRef = E070A0A2286F3B6000F2B606 /* DownloadPreplannedMapAreaView.swift */; };
		88F93CC129C3D59D0006B28E /* CreateAndEditGeometriesView.swift in Sources */ = {isa = PBXBuildFile; fileRef = 88F93CC029C3D59C0006B28E /* CreateAndEditGeometriesView.swift */; };
		88F93CC229C4D3480006B28E /* CreateAndEditGeometriesView.swift in Copy Source Code Files */ = {isa = PBXBuildFile; fileRef = 88F93CC029C3D59C0006B28E /* CreateAndEditGeometriesView.swift */; };
		D70082EB2ACF900100E0C3C2 /* IdentifyKMLFeaturesView.swift in Sources */ = {isa = PBXBuildFile; fileRef = D70082EA2ACF900100E0C3C2 /* IdentifyKMLFeaturesView.swift */; };
		D70082EC2ACF901600E0C3C2 /* IdentifyKMLFeaturesView.swift in Copy Source Code Files */ = {isa = PBXBuildFile; fileRef = D70082EA2ACF900100E0C3C2 /* IdentifyKMLFeaturesView.swift */; };
		D701D72C2A37C7F7006FF0C8 /* bradley_low_3ds in Resources */ = {isa = PBXBuildFile; fileRef = D701D72B2A37C7F7006FF0C8 /* bradley_low_3ds */; settings = {ASSET_TAGS = (ShowViewshedFromGeoelementInScene, ); }; };
		D704AA5A2AB22C1A00A3BB63 /* GroupLayersTogetherView.swift in Sources */ = {isa = PBXBuildFile; fileRef = D704AA592AB22C1A00A3BB63 /* GroupLayersTogetherView.swift */; };
		D704AA5B2AB22D8400A3BB63 /* GroupLayersTogetherView.swift in Copy Source Code Files */ = {isa = PBXBuildFile; fileRef = D704AA592AB22C1A00A3BB63 /* GroupLayersTogetherView.swift */; };
		D7054AE92ACCCB6C007235BA /* Animate3DGraphicView.SettingsView.swift in Sources */ = {isa = PBXBuildFile; fileRef = D7054AE82ACCCB6C007235BA /* Animate3DGraphicView.SettingsView.swift */; };
		D7054AEA2ACCCC34007235BA /* Animate3DGraphicView.SettingsView.swift in Copy Source Code Files */ = {isa = PBXBuildFile; fileRef = D7054AE82ACCCB6C007235BA /* Animate3DGraphicView.SettingsView.swift */; };
		D7058FB12ACB423C00A40F14 /* Animate3DGraphicView.Model.swift in Sources */ = {isa = PBXBuildFile; fileRef = D7058FB02ACB423C00A40F14 /* Animate3DGraphicView.Model.swift */; };
		D7058FB22ACB424E00A40F14 /* Animate3DGraphicView.Model.swift in Copy Source Code Files */ = {isa = PBXBuildFile; fileRef = D7058FB02ACB423C00A40F14 /* Animate3DGraphicView.Model.swift */; };
		D7084FA92AD771AA00EC7F4F /* AugmentRealityToFlyOverSceneView.swift in Sources */ = {isa = PBXBuildFile; fileRef = D7084FA62AD771AA00EC7F4F /* AugmentRealityToFlyOverSceneView.swift */; };
		D7084FAB2AD771F600EC7F4F /* AugmentRealityToFlyOverSceneView.swift in Copy Source Code Files */ = {isa = PBXBuildFile; fileRef = D7084FA62AD771AA00EC7F4F /* AugmentRealityToFlyOverSceneView.swift */; };
		D70BE5792A5624A80022CA02 /* CategoriesView.swift in Sources */ = {isa = PBXBuildFile; fileRef = D70BE5782A5624A80022CA02 /* CategoriesView.swift */; };
		D710996D2A27D9210065A1C1 /* DensifyAndGeneralizeGeometryView.swift in Sources */ = {isa = PBXBuildFile; fileRef = D710996C2A27D9210065A1C1 /* DensifyAndGeneralizeGeometryView.swift */; };
		D710996E2A27D9B30065A1C1 /* DensifyAndGeneralizeGeometryView.swift in Copy Source Code Files */ = {isa = PBXBuildFile; fileRef = D710996C2A27D9210065A1C1 /* DensifyAndGeneralizeGeometryView.swift */; };
		D71099702A2802FA0065A1C1 /* DensifyAndGeneralizeGeometryView.SettingsView.swift in Sources */ = {isa = PBXBuildFile; fileRef = D710996F2A2802FA0065A1C1 /* DensifyAndGeneralizeGeometryView.SettingsView.swift */; };
		D71099712A280D830065A1C1 /* DensifyAndGeneralizeGeometryView.SettingsView.swift in Copy Source Code Files */ = {isa = PBXBuildFile; fileRef = D710996F2A2802FA0065A1C1 /* DensifyAndGeneralizeGeometryView.SettingsView.swift */; };
		D71C5F642AAA7A88006599FD /* CreateSymbolStylesFromWebStylesView.swift in Sources */ = {isa = PBXBuildFile; fileRef = D71C5F632AAA7A88006599FD /* CreateSymbolStylesFromWebStylesView.swift */; };
		D71C5F652AAA83D2006599FD /* CreateSymbolStylesFromWebStylesView.swift in Copy Source Code Files */ = {isa = PBXBuildFile; fileRef = D71C5F632AAA7A88006599FD /* CreateSymbolStylesFromWebStylesView.swift */; };
		D71FCB8A2AD6277F000E517C /* CreateMobileGeodatabaseView.Model.swift in Sources */ = {isa = PBXBuildFile; fileRef = D71FCB892AD6277E000E517C /* CreateMobileGeodatabaseView.Model.swift */; };
		D71FCB8B2AD628B9000E517C /* CreateMobileGeodatabaseView.Model.swift in Copy Source Code Files */ = {isa = PBXBuildFile; fileRef = D71FCB892AD6277E000E517C /* CreateMobileGeodatabaseView.Model.swift */; };
		D721EEA82ABDFF550040BE46 /* LothianRiversAnno.mmpk in Resources */ = {isa = PBXBuildFile; fileRef = D721EEA72ABDFF550040BE46 /* LothianRiversAnno.mmpk */; settings = {ASSET_TAGS = (ShowMobileMapPackageExpirationDate, ); }; };
		D722BD222A420DAD002C2087 /* ShowExtrudedFeaturesView.swift in Sources */ = {isa = PBXBuildFile; fileRef = D722BD212A420DAD002C2087 /* ShowExtrudedFeaturesView.swift */; };
		D722BD232A420DEC002C2087 /* ShowExtrudedFeaturesView.swift in Copy Source Code Files */ = {isa = PBXBuildFile; fileRef = D722BD212A420DAD002C2087 /* ShowExtrudedFeaturesView.swift */; };
		D7232EE12AC1E5AA0079ABFF /* PlayKMLTourView.swift in Sources */ = {isa = PBXBuildFile; fileRef = D7232EE02AC1E5AA0079ABFF /* PlayKMLTourView.swift */; };
		D7232EE22AC1E6DC0079ABFF /* PlayKMLTourView.swift in Copy Source Code Files */ = {isa = PBXBuildFile; fileRef = D7232EE02AC1E5AA0079ABFF /* PlayKMLTourView.swift */; };
		D72F272E2ADA1E4400F906DA /* AugmentRealityToShowTabletopSceneView.swift in Sources */ = {isa = PBXBuildFile; fileRef = D72F272B2ADA1E4400F906DA /* AugmentRealityToShowTabletopSceneView.swift */; };
		D72F27302ADA1E9900F906DA /* AugmentRealityToShowTabletopSceneView.swift in Copy Source Code Files */ = {isa = PBXBuildFile; fileRef = D72F272B2ADA1E4400F906DA /* AugmentRealityToShowTabletopSceneView.swift */; };
		D731F3C12AD0D2AC00A8431E /* IdentifyGraphicsView.swift in Sources */ = {isa = PBXBuildFile; fileRef = D731F3C02AD0D2AC00A8431E /* IdentifyGraphicsView.swift */; };
		D731F3C22AD0D2BB00A8431E /* IdentifyGraphicsView.swift in Copy Source Code Files */ = {isa = PBXBuildFile; fileRef = D731F3C02AD0D2AC00A8431E /* IdentifyGraphicsView.swift */; };
		D7337C5A2ABCFDB100A5D865 /* StyleSymbolsFromMobileStyleFileView.SymbolOptionsListView.swift in Sources */ = {isa = PBXBuildFile; fileRef = D7337C592ABCFDB100A5D865 /* StyleSymbolsFromMobileStyleFileView.SymbolOptionsListView.swift */; };
		D7337C5B2ABCFDE400A5D865 /* StyleSymbolsFromMobileStyleFileView.SymbolOptionsListView.swift in Copy Source Code Files */ = {isa = PBXBuildFile; fileRef = D7337C592ABCFDB100A5D865 /* StyleSymbolsFromMobileStyleFileView.SymbolOptionsListView.swift */; };
		D7337C602ABD142D00A5D865 /* ShowMobileMapPackageExpirationDateView.swift in Sources */ = {isa = PBXBuildFile; fileRef = D7337C5F2ABD142D00A5D865 /* ShowMobileMapPackageExpirationDateView.swift */; };
		D7337C612ABD166A00A5D865 /* ShowMobileMapPackageExpirationDateView.swift in Copy Source Code Files */ = {isa = PBXBuildFile; fileRef = D7337C5F2ABD142D00A5D865 /* ShowMobileMapPackageExpirationDateView.swift */; };
		D734FA0C2A183A5B00246D7E /* SetMaxExtentView.swift in Sources */ = {isa = PBXBuildFile; fileRef = D734FA092A183A5B00246D7E /* SetMaxExtentView.swift */; };
		D73F8CF42AB1089900CD39DA /* Restaurant.stylx in Resources */ = {isa = PBXBuildFile; fileRef = D73F8CF32AB1089900CD39DA /* Restaurant.stylx */; settings = {ASSET_TAGS = (StyleFeaturesWithCustomDictionary, ); }; };
		D73FC0FD2AD4A18D0067A19B /* CreateMobileGeodatabaseView.swift in Sources */ = {isa = PBXBuildFile; fileRef = D73FC0FC2AD4A18D0067A19B /* CreateMobileGeodatabaseView.swift */; };
		D73FC0FE2AD4A19A0067A19B /* CreateMobileGeodatabaseView.swift in Copy Source Code Files */ = {isa = PBXBuildFile; fileRef = D73FC0FC2AD4A18D0067A19B /* CreateMobileGeodatabaseView.swift */; };
		D744FD172A2112D90084A66C /* CreateConvexHullAroundPointsView.swift in Sources */ = {isa = PBXBuildFile; fileRef = D744FD162A2112D90084A66C /* CreateConvexHullAroundPointsView.swift */; };
		D744FD182A2113C70084A66C /* CreateConvexHullAroundPointsView.swift in Copy Source Code Files */ = {isa = PBXBuildFile; fileRef = D744FD162A2112D90084A66C /* CreateConvexHullAroundPointsView.swift */; };
		D7464F1E2ACE04B3007FEE88 /* IdentifyRasterCellView.swift in Sources */ = {isa = PBXBuildFile; fileRef = D7464F1D2ACE04B3007FEE88 /* IdentifyRasterCellView.swift */; };
		D7464F1F2ACE04C2007FEE88 /* IdentifyRasterCellView.swift in Copy Source Code Files */ = {isa = PBXBuildFile; fileRef = D7464F1D2ACE04B3007FEE88 /* IdentifyRasterCellView.swift */; };
		D7464F2B2ACE0965007FEE88 /* SA_EVI_8Day_03May20 in Resources */ = {isa = PBXBuildFile; fileRef = D7464F2A2ACE0964007FEE88 /* SA_EVI_8Day_03May20 */; settings = {ASSET_TAGS = (IdentifyRasterCell, ); }; };
		D7497F3C2AC4B4C100167AD2 /* DisplayDimensionsView.swift in Sources */ = {isa = PBXBuildFile; fileRef = D7497F3B2AC4B4C100167AD2 /* DisplayDimensionsView.swift */; };
		D7497F3D2AC4B4CF00167AD2 /* DisplayDimensionsView.swift in Copy Source Code Files */ = {isa = PBXBuildFile; fileRef = D7497F3B2AC4B4C100167AD2 /* DisplayDimensionsView.swift */; };
		D7497F402AC4BA4100167AD2 /* Edinburgh_Pylon_Dimensions.mmpk in Resources */ = {isa = PBXBuildFile; fileRef = D7497F3F2AC4BA4100167AD2 /* Edinburgh_Pylon_Dimensions.mmpk */; settings = {ASSET_TAGS = (DisplayDimensions, ); }; };
		D74C8BFE2ABA5605007C76B8 /* StyleSymbolsFromMobileStyleFileView.swift in Sources */ = {isa = PBXBuildFile; fileRef = D74C8BFD2ABA5605007C76B8 /* StyleSymbolsFromMobileStyleFileView.swift */; };
		D74C8BFF2ABA56C0007C76B8 /* StyleSymbolsFromMobileStyleFileView.swift in Copy Source Code Files */ = {isa = PBXBuildFile; fileRef = D74C8BFD2ABA5605007C76B8 /* StyleSymbolsFromMobileStyleFileView.swift */; };
		D74C8C022ABA6202007C76B8 /* emoji-mobile.stylx in Resources */ = {isa = PBXBuildFile; fileRef = D74C8C012ABA6202007C76B8 /* emoji-mobile.stylx */; settings = {ASSET_TAGS = (StyleSymbolsFromMobileStyleFile, ); }; };
		D75101812A2E493600B8FA48 /* ShowLabelsOnLayerView.swift in Sources */ = {isa = PBXBuildFile; fileRef = D75101802A2E493600B8FA48 /* ShowLabelsOnLayerView.swift */; };
		D75101822A2E497F00B8FA48 /* ShowLabelsOnLayerView.swift in Copy Source Code Files */ = {isa = PBXBuildFile; fileRef = D75101802A2E493600B8FA48 /* ShowLabelsOnLayerView.swift */; };
		D751018E2A2E962D00B8FA48 /* IdentifyLayerFeaturesView.swift in Sources */ = {isa = PBXBuildFile; fileRef = D751018D2A2E962D00B8FA48 /* IdentifyLayerFeaturesView.swift */; };
		D751018F2A2E966C00B8FA48 /* IdentifyLayerFeaturesView.swift in Copy Source Code Files */ = {isa = PBXBuildFile; fileRef = D751018D2A2E962D00B8FA48 /* IdentifyLayerFeaturesView.swift */; };
		D752D9402A39154C003EB25E /* ManageOperationalLayersView.swift in Sources */ = {isa = PBXBuildFile; fileRef = D752D93F2A39154C003EB25E /* ManageOperationalLayersView.swift */; };
		D752D9412A39162F003EB25E /* ManageOperationalLayersView.swift in Copy Source Code Files */ = {isa = PBXBuildFile; fileRef = D752D93F2A39154C003EB25E /* ManageOperationalLayersView.swift */; };
		D752D9462A3A6F80003EB25E /* MonitorChangesToMapLoadStatusView.swift in Sources */ = {isa = PBXBuildFile; fileRef = D752D9452A3A6F7F003EB25E /* MonitorChangesToMapLoadStatusView.swift */; };
		D752D9472A3A6FC0003EB25E /* MonitorChangesToMapLoadStatusView.swift in Copy Source Code Files */ = {isa = PBXBuildFile; fileRef = D752D9452A3A6F7F003EB25E /* MonitorChangesToMapLoadStatusView.swift */; };
		D752D95F2A3BCE06003EB25E /* DisplayMapFromPortalItemView.swift in Sources */ = {isa = PBXBuildFile; fileRef = D752D95E2A3BCE06003EB25E /* DisplayMapFromPortalItemView.swift */; };
		D752D9602A3BCE63003EB25E /* DisplayMapFromPortalItemView.swift in Copy Source Code Files */ = {isa = PBXBuildFile; fileRef = D752D95E2A3BCE06003EB25E /* DisplayMapFromPortalItemView.swift */; };
		D75362D22A1E886700D83028 /* ApplyUniqueValueRendererView.swift in Sources */ = {isa = PBXBuildFile; fileRef = D75362D12A1E886700D83028 /* ApplyUniqueValueRendererView.swift */; };
		D75362D32A1E8C8800D83028 /* ApplyUniqueValueRendererView.swift in Copy Source Code Files */ = {isa = PBXBuildFile; fileRef = D75362D12A1E886700D83028 /* ApplyUniqueValueRendererView.swift */; };
		D754E3232A1D66820006C5F1 /* StylePointWithPictureMarkerSymbolsView.swift in Sources */ = {isa = PBXBuildFile; fileRef = D754E3222A1D66820006C5F1 /* StylePointWithPictureMarkerSymbolsView.swift */; };
		D754E3242A1D66C20006C5F1 /* StylePointWithPictureMarkerSymbolsView.swift in Copy Source Code Files */ = {isa = PBXBuildFile; fileRef = D754E3222A1D66820006C5F1 /* StylePointWithPictureMarkerSymbolsView.swift */; };
		D75B58512AAFB3030038B3B4 /* StyleFeaturesWithCustomDictionaryView.swift in Sources */ = {isa = PBXBuildFile; fileRef = D75B58502AAFB3030038B3B4 /* StyleFeaturesWithCustomDictionaryView.swift */; };
		D75B58522AAFB37C0038B3B4 /* StyleFeaturesWithCustomDictionaryView.swift in Copy Source Code Files */ = {isa = PBXBuildFile; fileRef = D75B58502AAFB3030038B3B4 /* StyleFeaturesWithCustomDictionaryView.swift */; };
		D75C35672AB50338003CD55F /* GroupLayersTogetherView.GroupLayerListView.swift in Sources */ = {isa = PBXBuildFile; fileRef = D75C35662AB50338003CD55F /* GroupLayersTogetherView.GroupLayerListView.swift */; };
		D7634FAF2A43B7AC00F8AEFB /* CreateConvexHullAroundGeometriesView.swift in Sources */ = {isa = PBXBuildFile; fileRef = D7634FAE2A43B7AC00F8AEFB /* CreateConvexHullAroundGeometriesView.swift */; };
		D7634FB02A43B8B000F8AEFB /* CreateConvexHullAroundGeometriesView.swift in Copy Source Code Files */ = {isa = PBXBuildFile; fileRef = D7634FAE2A43B7AC00F8AEFB /* CreateConvexHullAroundGeometriesView.swift */; };
		D769C2122A29019B00030F61 /* SetUpLocationDrivenGeotriggersView.swift in Sources */ = {isa = PBXBuildFile; fileRef = D769C2112A29019B00030F61 /* SetUpLocationDrivenGeotriggersView.swift */; };
		D769C2132A29057200030F61 /* SetUpLocationDrivenGeotriggersView.swift in Copy Source Code Files */ = {isa = PBXBuildFile; fileRef = D769C2112A29019B00030F61 /* SetUpLocationDrivenGeotriggersView.swift */; };
		D77570C02A2942F800F490CD /* AnimateImagesWithImageOverlayView.swift in Sources */ = {isa = PBXBuildFile; fileRef = D77570BF2A2942F800F490CD /* AnimateImagesWithImageOverlayView.swift */; };
		D77570C12A2943D900F490CD /* AnimateImagesWithImageOverlayView.swift in Copy Source Code Files */ = {isa = PBXBuildFile; fileRef = D77570BF2A2942F800F490CD /* AnimateImagesWithImageOverlayView.swift */; };
		D77572AE2A295DDE00F490CD /* PacificSouthWest2 in Resources */ = {isa = PBXBuildFile; fileRef = D77572AD2A295DDD00F490CD /* PacificSouthWest2 */; settings = {ASSET_TAGS = (AnimateImagesWithImageOverlay, ); }; };
		D78666AD2A2161F100C60110 /* FindNearestVertexView.swift in Sources */ = {isa = PBXBuildFile; fileRef = D78666AC2A2161F100C60110 /* FindNearestVertexView.swift */; };
		D78666AE2A21629200C60110 /* FindNearestVertexView.swift in Copy Source Code Files */ = {isa = PBXBuildFile; fileRef = D78666AC2A2161F100C60110 /* FindNearestVertexView.swift */; };
		D79EE76E2A4CEA5D005A52AE /* SetUpLocationDrivenGeotriggersView.Model.swift in Sources */ = {isa = PBXBuildFile; fileRef = D79EE76D2A4CEA5D005A52AE /* SetUpLocationDrivenGeotriggersView.Model.swift */; };
		D79EE76F2A4CEA7F005A52AE /* SetUpLocationDrivenGeotriggersView.Model.swift in Copy Source Code Files */ = {isa = PBXBuildFile; fileRef = D79EE76D2A4CEA5D005A52AE /* SetUpLocationDrivenGeotriggersView.Model.swift */; };
		D7ABA2F92A32579C0021822B /* MeasureDistanceInSceneView.swift in Sources */ = {isa = PBXBuildFile; fileRef = D7ABA2F82A32579C0021822B /* MeasureDistanceInSceneView.swift */; };
		D7ABA2FA2A32760D0021822B /* MeasureDistanceInSceneView.swift in Copy Source Code Files */ = {isa = PBXBuildFile; fileRef = D7ABA2F82A32579C0021822B /* MeasureDistanceInSceneView.swift */; };
		D7ABA2FF2A32881C0021822B /* ShowViewshedFromGeoelementInSceneView.swift in Sources */ = {isa = PBXBuildFile; fileRef = D7ABA2FE2A32881C0021822B /* ShowViewshedFromGeoelementInSceneView.swift */; };
		D7ABA3002A3288970021822B /* ShowViewshedFromGeoelementInSceneView.swift in Copy Source Code Files */ = {isa = PBXBuildFile; fileRef = D7ABA2FE2A32881C0021822B /* ShowViewshedFromGeoelementInSceneView.swift */; };
		D7AE861E2AC39DC50049B626 /* DisplayAnnotationView.swift in Sources */ = {isa = PBXBuildFile; fileRef = D7AE861D2AC39DC50049B626 /* DisplayAnnotationView.swift */; };
		D7AE861F2AC39E7F0049B626 /* DisplayAnnotationView.swift in Copy Source Code Files */ = {isa = PBXBuildFile; fileRef = D7AE861D2AC39DC50049B626 /* DisplayAnnotationView.swift */; };
		D7AE86202AC3A1050049B626 /* AddCustomDynamicEntityDataSourceView.Vessel.swift in Copy Source Code Files */ = {isa = PBXBuildFile; fileRef = 7900C5F52A83FC3F002D430F /* AddCustomDynamicEntityDataSourceView.Vessel.swift */; };
		D7AE86212AC3A10A0049B626 /* GroupLayersTogetherView.GroupLayerListView.swift in Copy Source Code Files */ = {isa = PBXBuildFile; fileRef = D75C35662AB50338003CD55F /* GroupLayersTogetherView.GroupLayerListView.swift */; };
		D7C16D1B2AC5F95300689E89 /* Animate3DGraphicView.swift in Sources */ = {isa = PBXBuildFile; fileRef = D7C16D1A2AC5F95300689E89 /* Animate3DGraphicView.swift */; };
		D7C16D1C2AC5F96900689E89 /* Animate3DGraphicView.swift in Copy Source Code Files */ = {isa = PBXBuildFile; fileRef = D7C16D1A2AC5F95300689E89 /* Animate3DGraphicView.swift */; };
		D7C16D1F2AC5FE8200689E89 /* Pyrenees.csv in Resources */ = {isa = PBXBuildFile; fileRef = D7C16D1E2AC5FE8200689E89 /* Pyrenees.csv */; settings = {ASSET_TAGS = (Animate3DGraphic, ); }; };
		D7C16D222AC5FE9800689E89 /* GrandCanyon.csv in Resources */ = {isa = PBXBuildFile; fileRef = D7C16D212AC5FE9800689E89 /* GrandCanyon.csv */; settings = {ASSET_TAGS = (Animate3DGraphic, ); }; };
		D7C16D252AC5FEA600689E89 /* Snowdon.csv in Resources */ = {isa = PBXBuildFile; fileRef = D7C16D242AC5FEA600689E89 /* Snowdon.csv */; settings = {ASSET_TAGS = (Animate3DGraphic, ); }; };
		D7C16D282AC5FEB700689E89 /* Hawaii.csv in Resources */ = {isa = PBXBuildFile; fileRef = D7C16D272AC5FEB600689E89 /* Hawaii.csv */; settings = {ASSET_TAGS = (Animate3DGraphic, ); }; };
		D7CC33FF2A31475C00198EDF /* ShowLineOfSightBetweenPointsView.swift in Sources */ = {isa = PBXBuildFile; fileRef = D7CC33FD2A31475C00198EDF /* ShowLineOfSightBetweenPointsView.swift */; };
		D7CC34002A3147FF00198EDF /* ShowLineOfSightBetweenPointsView.swift in Copy Source Code Files */ = {isa = PBXBuildFile; fileRef = D7CC33FD2A31475C00198EDF /* ShowLineOfSightBetweenPointsView.swift */; };
		D7D1F3532ADDBE5D009CE2DA /* philadelphia.mspk in Resources */ = {isa = PBXBuildFile; fileRef = D7D1F3522ADDBE5D009CE2DA /* philadelphia.mspk */; settings = {ASSET_TAGS = (AugmentRealityToShowTabletopScene, ); }; };
		D7E440D72A1ECE7D005D74DE /* CreateBuffersAroundPointsView.swift in Sources */ = {isa = PBXBuildFile; fileRef = D7E440D62A1ECE7D005D74DE /* CreateBuffersAroundPointsView.swift */; };
		D7E440D82A1ECEB3005D74DE /* CreateBuffersAroundPointsView.swift in Copy Source Code Files */ = {isa = PBXBuildFile; fileRef = D7E440D62A1ECE7D005D74DE /* CreateBuffersAroundPointsView.swift */; };
		D7E557682A1D768800B9FB09 /* AddWMSLayerView.swift in Sources */ = {isa = PBXBuildFile; fileRef = D7E557672A1D768800B9FB09 /* AddWMSLayerView.swift */; };
		D7E9EF292A1D2219000C4865 /* SetMinAndMaxScaleView.swift in Copy Source Code Files */ = {isa = PBXBuildFile; fileRef = D7EAF3592A1C023800D822C4 /* SetMinAndMaxScaleView.swift */; };
		D7E9EF2A2A1D29F2000C4865 /* SetMaxExtentView.swift in Copy Source Code Files */ = {isa = PBXBuildFile; fileRef = D734FA092A183A5B00246D7E /* SetMaxExtentView.swift */; };
		D7EAF35A2A1C023800D822C4 /* SetMinAndMaxScaleView.swift in Sources */ = {isa = PBXBuildFile; fileRef = D7EAF3592A1C023800D822C4 /* SetMinAndMaxScaleView.swift */; };
		D7ECF5982AB8BE63003FB2BE /* RenderMultilayerSymbolsView.swift in Sources */ = {isa = PBXBuildFile; fileRef = D7ECF5972AB8BE63003FB2BE /* RenderMultilayerSymbolsView.swift */; };
		D7ECF5992AB8BF5A003FB2BE /* RenderMultilayerSymbolsView.swift in Copy Source Code Files */ = {isa = PBXBuildFile; fileRef = D7ECF5972AB8BE63003FB2BE /* RenderMultilayerSymbolsView.swift */; };
		D7EF5D752A26A03A00FEBDE5 /* ShowCoordinatesInMultipleFormatsView.swift in Sources */ = {isa = PBXBuildFile; fileRef = D7EF5D742A26A03A00FEBDE5 /* ShowCoordinatesInMultipleFormatsView.swift */; };
		D7EF5D762A26A1EE00FEBDE5 /* ShowCoordinatesInMultipleFormatsView.swift in Copy Source Code Files */ = {isa = PBXBuildFile; fileRef = D7EF5D742A26A03A00FEBDE5 /* ShowCoordinatesInMultipleFormatsView.swift */; };
		D7F2784C2A1D76F5002E4567 /* AddWMSLayerView.swift in Copy Source Code Files */ = {isa = PBXBuildFile; fileRef = D7E557672A1D768800B9FB09 /* AddWMSLayerView.swift */; };
		E000E7602869E33D005D87C5 /* ClipGeometryView.swift in Sources */ = {isa = PBXBuildFile; fileRef = E000E75F2869E33D005D87C5 /* ClipGeometryView.swift */; };
		E000E763286A0B18005D87C5 /* CutGeometryView.swift in Sources */ = {isa = PBXBuildFile; fileRef = E000E762286A0B18005D87C5 /* CutGeometryView.swift */; };
		E004A6C128414332002A1FE6 /* SetViewpointRotationView.swift in Sources */ = {isa = PBXBuildFile; fileRef = E004A6BD28414332002A1FE6 /* SetViewpointRotationView.swift */; };
		E004A6DC28465C70002A1FE6 /* DisplaySceneView.swift in Sources */ = {isa = PBXBuildFile; fileRef = E004A6D828465C70002A1FE6 /* DisplaySceneView.swift */; };
		E004A6E028466279002A1FE6 /* ShowCalloutView.swift in Sources */ = {isa = PBXBuildFile; fileRef = E004A6DF28466279002A1FE6 /* ShowCalloutView.swift */; };
		E004A6E62846A61F002A1FE6 /* StyleGraphicsWithSymbolsView.swift in Sources */ = {isa = PBXBuildFile; fileRef = E004A6E52846A61F002A1FE6 /* StyleGraphicsWithSymbolsView.swift */; };
		E004A6E928493BCE002A1FE6 /* ShowDeviceLocationView.swift in Sources */ = {isa = PBXBuildFile; fileRef = E004A6E828493BCE002A1FE6 /* ShowDeviceLocationView.swift */; };
		E004A6ED2849556E002A1FE6 /* CreatePlanarAndGeodeticBuffersView.swift in Sources */ = {isa = PBXBuildFile; fileRef = E004A6EC2849556E002A1FE6 /* CreatePlanarAndGeodeticBuffersView.swift */; };
		E004A6F0284E4B9B002A1FE6 /* DownloadVectorTilesToLocalCacheView.swift in Sources */ = {isa = PBXBuildFile; fileRef = E004A6EF284E4B9B002A1FE6 /* DownloadVectorTilesToLocalCacheView.swift */; };
		E004A6F3284E4FEB002A1FE6 /* ShowResultOfSpatialOperationsView.swift in Sources */ = {isa = PBXBuildFile; fileRef = E004A6F2284E4FEB002A1FE6 /* ShowResultOfSpatialOperationsView.swift */; };
		E004A6F6284FA42A002A1FE6 /* SelectFeaturesInFeatureLayerView.swift in Sources */ = {isa = PBXBuildFile; fileRef = E004A6F5284FA42A002A1FE6 /* SelectFeaturesInFeatureLayerView.swift */; };
		E0082217287755AC002AD138 /* View+Sheet.swift in Sources */ = {isa = PBXBuildFile; fileRef = E0082216287755AC002AD138 /* View+Sheet.swift */; };
		E03CB0692888944D002B27D9 /* GenerateOfflineMapView.swift in Copy Source Code Files */ = {isa = PBXBuildFile; fileRef = E088E1732863B5F800413100 /* GenerateOfflineMapView.swift */; };
		E03CB06A288894C4002B27D9 /* FindRouteView.swift in Copy Source Code Files */ = {isa = PBXBuildFile; fileRef = E066DD34285CF3B3004D3D5B /* FindRouteView.swift */; };
		E03CB06B2889879D002B27D9 /* DownloadVectorTilesToLocalCacheView.swift in Copy Source Code Files */ = {isa = PBXBuildFile; fileRef = E004A6EF284E4B9B002A1FE6 /* DownloadVectorTilesToLocalCacheView.swift */; };
		E041ABC0287CA9F00056009B /* WebView.swift in Sources */ = {isa = PBXBuildFile; fileRef = E041ABBF287CA9F00056009B /* WebView.swift */; };
		E041ABD7287DB04D0056009B /* SampleInfoView.swift in Sources */ = {isa = PBXBuildFile; fileRef = E041ABD6287DB04D0056009B /* SampleInfoView.swift */; };
		E041AC1A287F54580056009B /* highlight.min.js in Resources */ = {isa = PBXBuildFile; fileRef = E041AC15287F54580056009B /* highlight.min.js */; };
		E041AC1E288076A60056009B /* info.css in Resources */ = {isa = PBXBuildFile; fileRef = E041AC1D288076A60056009B /* info.css */; };
		E041AC20288077B90056009B /* xcode.css in Resources */ = {isa = PBXBuildFile; fileRef = E041AC1F288077B90056009B /* xcode.css */; };
		E066DD35285CF3B3004D3D5B /* FindRouteView.swift in Sources */ = {isa = PBXBuildFile; fileRef = E066DD34285CF3B3004D3D5B /* FindRouteView.swift */; };
		E066DD382860AB28004D3D5B /* StyleGraphicsWithRendererView.swift in Sources */ = {isa = PBXBuildFile; fileRef = E066DD372860AB28004D3D5B /* StyleGraphicsWithRendererView.swift */; };
		E066DD3B2860CA08004D3D5B /* ShowResultOfSpatialRelationshipsView.swift in Sources */ = {isa = PBXBuildFile; fileRef = E066DD3A2860CA08004D3D5B /* ShowResultOfSpatialRelationshipsView.swift */; };
		E066DD4028610F55004D3D5B /* AddSceneLayerFromServiceView.swift in Sources */ = {isa = PBXBuildFile; fileRef = E066DD3F28610F55004D3D5B /* AddSceneLayerFromServiceView.swift */; };
		E070A0A3286F3B6000F2B606 /* DownloadPreplannedMapAreaView.swift in Sources */ = {isa = PBXBuildFile; fileRef = E070A0A2286F3B6000F2B606 /* DownloadPreplannedMapAreaView.swift */; };
		E088E1572862579D00413100 /* SetSurfacePlacementModeView.swift in Sources */ = {isa = PBXBuildFile; fileRef = E088E1562862579D00413100 /* SetSurfacePlacementModeView.swift */; };
		E088E1742863B5F800413100 /* GenerateOfflineMapView.swift in Sources */ = {isa = PBXBuildFile; fileRef = E088E1732863B5F800413100 /* GenerateOfflineMapView.swift */; };
		E08953F12891899600E077CF /* EnvironmentValues+SampleInfoVisibility.swift in Sources */ = {isa = PBXBuildFile; fileRef = E08953F02891899600E077CF /* EnvironmentValues+SampleInfoVisibility.swift */; };
		E0A1AEE328874590003C797D /* AddFeatureLayersView.swift in Copy Source Code Files */ = {isa = PBXBuildFile; fileRef = 00D4EF7F2863842100B9CC30 /* AddFeatureLayersView.swift */; };
		E0D04FF228A5390000747989 /* DownloadPreplannedMapAreaView.Model.swift in Sources */ = {isa = PBXBuildFile; fileRef = E0D04FF128A5390000747989 /* DownloadPreplannedMapAreaView.Model.swift */; };
		E0EA0B772866390E00C9621D /* ProjectGeometryView.swift in Sources */ = {isa = PBXBuildFile; fileRef = E0EA0B762866390E00C9621D /* ProjectGeometryView.swift */; };
		E0FE32E728747778002C6ACA /* BrowseBuildingFloorsView.swift in Sources */ = {isa = PBXBuildFile; fileRef = E0FE32E628747778002C6ACA /* BrowseBuildingFloorsView.swift */; };
		F111CCC1288B5D5600205358 /* DisplayMapFromMobileMapPackageView.swift in Sources */ = {isa = PBXBuildFile; fileRef = F111CCC0288B5D5600205358 /* DisplayMapFromMobileMapPackageView.swift */; };
		F111CCC4288B641900205358 /* Yellowstone.mmpk in Resources */ = {isa = PBXBuildFile; fileRef = F111CCC3288B641900205358 /* Yellowstone.mmpk */; settings = {ASSET_TAGS = (DisplayMapFromMobileMapPackage, ); }; };
		F1E71BF1289473760064C33F /* AddRasterFromFileView.swift in Sources */ = {isa = PBXBuildFile; fileRef = F1E71BF0289473760064C33F /* AddRasterFromFileView.swift */; };
		F1E71BFA28A479C70064C33F /* AddRasterFromFileView.swift in Copy Source Code Files */ = {isa = PBXBuildFile; fileRef = F1E71BF0289473760064C33F /* AddRasterFromFileView.swift */; };
/* End PBXBuildFile section */

/* Begin PBXBuildRule section */
		0074ABCC2817B8E60037244A /* PBXBuildRule */ = {
			isa = PBXBuildRule;
			compilerSpec = com.apple.compilers.proxy.script;
			filePatterns = "*.tache";
			fileType = pattern.proxy;
			inputFiles = (
				"$(SRCROOT)/Shared/Samples/",
			);
			isEditable = 1;
			name = "Generate Sample Initializers from Source Code Files";
			outputFiles = (
				"$(DERIVED_FILE_DIR)/$(INPUT_FILE_BASE)",
			);
			runOncePerArchitecture = 0;
			script = "xcrun --sdk macosx swift \"${SRCROOT}/Scripts/GenerateSampleViewSourceCode.swift\" \"${SCRIPT_INPUT_FILE_0}\" \"${INPUT_FILE_PATH}\" \"${SCRIPT_OUTPUT_FILE_0}\" \n";
		};
		0083586F27FE3BCF00192A15 /* PBXBuildRule */ = {
			isa = PBXBuildRule;
			compilerSpec = com.apple.compilers.proxy.script;
			filePatterns = "*.masque";
			fileType = pattern.proxy;
			inputFiles = (
				"$(SRCROOT)/.secrets",
			);
			isEditable = 1;
			name = "Generate Swift Code from Secrets";
			outputFiles = (
				"$(DERIVED_FILE_DIR)/$(INPUT_FILE_BASE)",
			);
			runOncePerArchitecture = 0;
			script = "\"${SRCROOT}/Scripts/masquerade\" -i \"${INPUT_FILE_PATH}\" -o \"${SCRIPT_OUTPUT_FILE_0}\" -s \"${SCRIPT_INPUT_FILE_0}\" -f\n";
		};
/* End PBXBuildRule section */

/* Begin PBXCopyFilesBuildPhase section */
		00144B5E280634840090DD5D /* Embed Frameworks */ = {
			isa = PBXCopyFilesBuildPhase;
			buildActionMask = 2147483647;
			dstPath = "";
			dstSubfolderSpec = 10;
			files = (
			);
			name = "Embed Frameworks";
			runOnlyForDeploymentPostprocessing = 0;
		};
		0039A4E82885C4E300592C86 /* Copy Source Code Files */ = {
			isa = PBXCopyFilesBuildPhase;
			buildActionMask = 2147483647;
			dstPath = "";
			dstSubfolderSpec = 7;
			files = (
<<<<<<< HEAD
				4DD058102A0D3F6B00A59B34 /* ShowDeviceLocationWithNMEADataSourcesView.Model.swift in Copy Source Code Files */,
				4D126D7329CA1EFD00CFB7A7 /* ShowDeviceLocationWithNMEADataSourcesView.swift in Copy Source Code Files */,
				4D126D7429CA1EFD00CFB7A7 /* FileNMEASentenceReader.swift in Copy Source Code Files */,
=======
				D7084FAB2AD771F600EC7F4F /* AugmentRealityToFlyOverSceneView.swift in Copy Source Code Files */,
				D72F27302ADA1E9900F906DA /* AugmentRealityToShowTabletopSceneView.swift in Copy Source Code Files */,
				D71FCB8B2AD628B9000E517C /* CreateMobileGeodatabaseView.Model.swift in Copy Source Code Files */,
				D73FC0FE2AD4A19A0067A19B /* CreateMobileGeodatabaseView.swift in Copy Source Code Files */,
				D7464F1F2ACE04C2007FEE88 /* IdentifyRasterCellView.swift in Copy Source Code Files */,
				D731F3C22AD0D2BB00A8431E /* IdentifyGraphicsView.swift in Copy Source Code Files */,
				D70082EC2ACF901600E0C3C2 /* IdentifyKMLFeaturesView.swift in Copy Source Code Files */,
				D7054AEA2ACCCC34007235BA /* Animate3DGraphicView.SettingsView.swift in Copy Source Code Files */,
				D7058FB22ACB424E00A40F14 /* Animate3DGraphicView.Model.swift in Copy Source Code Files */,
				D7C16D1C2AC5F96900689E89 /* Animate3DGraphicView.swift in Copy Source Code Files */,
				D7497F3D2AC4B4CF00167AD2 /* DisplayDimensionsView.swift in Copy Source Code Files */,
				D7232EE22AC1E6DC0079ABFF /* PlayKMLTourView.swift in Copy Source Code Files */,
				D7AE861F2AC39E7F0049B626 /* DisplayAnnotationView.swift in Copy Source Code Files */,
				D7337C5B2ABCFDE400A5D865 /* StyleSymbolsFromMobileStyleFileView.SymbolOptionsListView.swift in Copy Source Code Files */,
				D74C8BFF2ABA56C0007C76B8 /* StyleSymbolsFromMobileStyleFileView.swift in Copy Source Code Files */,
				D7AE86212AC3A10A0049B626 /* GroupLayersTogetherView.GroupLayerListView.swift in Copy Source Code Files */,
				D7AE86202AC3A1050049B626 /* AddCustomDynamicEntityDataSourceView.Vessel.swift in Copy Source Code Files */,
				D7ECF5992AB8BF5A003FB2BE /* RenderMultilayerSymbolsView.swift in Copy Source Code Files */,
				D7337C612ABD166A00A5D865 /* ShowMobileMapPackageExpirationDateView.swift in Copy Source Code Files */,
				D704AA5B2AB22D8400A3BB63 /* GroupLayersTogetherView.swift in Copy Source Code Files */,
				D75B58522AAFB37C0038B3B4 /* StyleFeaturesWithCustomDictionaryView.swift in Copy Source Code Files */,
				D71C5F652AAA83D2006599FD /* CreateSymbolStylesFromWebStylesView.swift in Copy Source Code Files */,
>>>>>>> daec605b
				79D84D152A81718F00F45262 /* AddCustomDynamicEntityDataSourceView.swift in Copy Source Code Files */,
				1C26ED202A8BEC63009B7721 /* FilterFeaturesInSceneView.swift in Copy Source Code Files */,
				1C56B5E72A82C057000381DA /* DisplayPointsUsingClusteringFeatureReductionView.swift in Copy Source Code Files */,
				D7ABA3002A3288970021822B /* ShowViewshedFromGeoelementInSceneView.swift in Copy Source Code Files */,
				1C3B7DCD2A5F652500907443 /* AnalyzeNetworkWithSubnetworkTraceView.Model.swift in Copy Source Code Files */,
				1C3B7DCE2A5F652500907443 /* AnalyzeNetworkWithSubnetworkTraceView.swift in Copy Source Code Files */,
				D79EE76F2A4CEA7F005A52AE /* SetUpLocationDrivenGeotriggersView.Model.swift in Copy Source Code Files */,
				D769C2132A29057200030F61 /* SetUpLocationDrivenGeotriggersView.swift in Copy Source Code Files */,
				1C19B4F72A578E69001D2506 /* CreateLoadReportView.Model.swift in Copy Source Code Files */,
				1C19B4F82A578E69001D2506 /* CreateLoadReportView.swift in Copy Source Code Files */,
				1C19B4F92A578E69001D2506 /* CreateLoadReportView.Views.swift in Copy Source Code Files */,
				D752D9412A39162F003EB25E /* ManageOperationalLayersView.swift in Copy Source Code Files */,
				D77570C12A2943D900F490CD /* AnimateImagesWithImageOverlayView.swift in Copy Source Code Files */,
				D7634FB02A43B8B000F8AEFB /* CreateConvexHullAroundGeometriesView.swift in Copy Source Code Files */,
				D7ABA2FA2A32760D0021822B /* MeasureDistanceInSceneView.swift in Copy Source Code Files */,
				D722BD232A420DEC002C2087 /* ShowExtrudedFeaturesView.swift in Copy Source Code Files */,
				D752D9602A3BCE63003EB25E /* DisplayMapFromPortalItemView.swift in Copy Source Code Files */,
				1C43BC852A43783900509BF8 /* SetVisibilityOfSubtypeSublayerView.Model.swift in Copy Source Code Files */,
				1C43BC862A43783900509BF8 /* SetVisibilityOfSubtypeSublayerView.swift in Copy Source Code Files */,
				1C43BC872A43783900509BF8 /* SetVisibilityOfSubtypeSublayerView.Views.swift in Copy Source Code Files */,
				00EB803A2A31506F00AC2B07 /* DisplayContentOfUtilityNetworkContainerView.swift in Copy Source Code Files */,
				00EB803B2A31506F00AC2B07 /* DisplayContentOfUtilityNetworkContainerView.Model.swift in Copy Source Code Files */,
				D751018F2A2E966C00B8FA48 /* IdentifyLayerFeaturesView.swift in Copy Source Code Files */,
				D752D9472A3A6FC0003EB25E /* MonitorChangesToMapLoadStatusView.swift in Copy Source Code Files */,
				D7CC34002A3147FF00198EDF /* ShowLineOfSightBetweenPointsView.swift in Copy Source Code Files */,
				1CAB8D502A3CEB43002AA649 /* RunValveIsolationTraceView.Model.swift in Copy Source Code Files */,
				1CAB8D512A3CEB43002AA649 /* RunValveIsolationTraceView.swift in Copy Source Code Files */,
				D71099712A280D830065A1C1 /* DensifyAndGeneralizeGeometryView.SettingsView.swift in Copy Source Code Files */,
				D710996E2A27D9B30065A1C1 /* DensifyAndGeneralizeGeometryView.swift in Copy Source Code Files */,
				D75101822A2E497F00B8FA48 /* ShowLabelsOnLayerView.swift in Copy Source Code Files */,
				D7EF5D762A26A1EE00FEBDE5 /* ShowCoordinatesInMultipleFormatsView.swift in Copy Source Code Files */,
				79A47DFB2A20286800D7C5B9 /* CreateAndSaveKMLView.Model.swift in Copy Source Code Files */,
				79A47DFC2A20286800D7C5B9 /* CreateAndSaveKMLView.Views.swift in Copy Source Code Files */,
				79B7B80B2A1BFDE700F57C27 /* CreateAndSaveKMLView.swift in Copy Source Code Files */,
				D78666AE2A21629200C60110 /* FindNearestVertexView.swift in Copy Source Code Files */,
				D7E440D82A1ECEB3005D74DE /* CreateBuffersAroundPointsView.swift in Copy Source Code Files */,
				D744FD182A2113C70084A66C /* CreateConvexHullAroundPointsView.swift in Copy Source Code Files */,
				D754E3242A1D66C20006C5F1 /* StylePointWithPictureMarkerSymbolsView.swift in Copy Source Code Files */,
				D7F2784C2A1D76F5002E4567 /* AddWMSLayerView.swift in Copy Source Code Files */,
				D75362D32A1E8C8800D83028 /* ApplyUniqueValueRendererView.swift in Copy Source Code Files */,
				1C929F092A27B86800134252 /* ShowUtilityAssociationsView.swift in Copy Source Code Files */,
				D7E9EF2A2A1D29F2000C4865 /* SetMaxExtentView.swift in Copy Source Code Files */,
				D7E9EF292A1D2219000C4865 /* SetMinAndMaxScaleView.swift in Copy Source Code Files */,
				1C9B74DE29DB56860038B06F /* ChangeCameraControllerView.swift in Copy Source Code Files */,
				1C965C3929DB9176002F8536 /* ShowRealisticLightAndShadowsView.swift in Copy Source Code Files */,
				883C121729C914E100062FF9 /* DownloadPreplannedMapAreaView.MapPicker.swift in Copy Source Code Files */,
				883C121829C914E100062FF9 /* DownloadPreplannedMapAreaView.Model.swift in Copy Source Code Files */,
				883C121929C914E100062FF9 /* DownloadPreplannedMapAreaView.swift in Copy Source Code Files */,
				1C0C1C3D29D34DDD005C8B24 /* ChangeViewpointView.swift in Copy Source Code Files */,
				1C42E04A29D239D2004FC4BE /* ShowPopupView.swift in Copy Source Code Files */,
				108EC04229D25B55000F35D0 /* QueryFeatureTableView.swift in Copy Source Code Files */,
				88F93CC229C4D3480006B28E /* CreateAndEditGeometriesView.swift in Copy Source Code Files */,
				0044289329C9234300160767 /* GetElevationAtPointOnSurfaceView.swift in Copy Source Code Files */,
				4D2ADC6A29C50D91003B367F /* AddDynamicEntityLayerView.Model.swift in Copy Source Code Files */,
				4D2ADC6B29C50D91003B367F /* AddDynamicEntityLayerView.SettingsView.swift in Copy Source Code Files */,
				4D2ADC4729C26D2C003B367F /* AddDynamicEntityLayerView.swift in Copy Source Code Files */,
				218F35C229C290BF00502022 /* AuthenticateWithOAuthView.swift in Copy Source Code Files */,
				0044CDE02995D4DD004618CE /* ShowDeviceLocationHistoryView.swift in Copy Source Code Files */,
				0042E24628E50EE4001F33D6 /* ShowViewshedFromPointInSceneView.swift in Copy Source Code Files */,
				0042E24728E50EE4001F33D6 /* ShowViewshedFromPointInSceneView.Model.swift in Copy Source Code Files */,
				0042E24828E50EE4001F33D6 /* ShowViewshedFromPointInSceneView.ViewshedSettingsView.swift in Copy Source Code Files */,
				006C835528B40682004AEB7F /* BrowseBuildingFloorsView.swift in Copy Source Code Files */,
				006C835628B40682004AEB7F /* DisplayMapFromMobileMapPackageView.swift in Copy Source Code Files */,
				F1E71BFA28A479C70064C33F /* AddRasterFromFileView.swift in Copy Source Code Files */,
				0039A4E92885C50300592C86 /* AddSceneLayerFromServiceView.swift in Copy Source Code Files */,
				75DD736729D35FF40010229D /* ChangeMapViewBackgroundView.swift in Copy Source Code Files */,
				75DD736829D35FF40010229D /* ChangeMapViewBackgroundView.SettingsView.swift in Copy Source Code Files */,
				75DD736929D35FF40010229D /* ChangeMapViewBackgroundView.Model.swift in Copy Source Code Files */,
				0039A4EA2885C50300592C86 /* ClipGeometryView.swift in Copy Source Code Files */,
				0039A4EB2885C50300592C86 /* CreatePlanarAndGeodeticBuffersView.swift in Copy Source Code Files */,
				0039A4EC2885C50300592C86 /* CutGeometryView.swift in Copy Source Code Files */,
				E0A1AEE328874590003C797D /* AddFeatureLayersView.swift in Copy Source Code Files */,
				0039A4ED2885C50300592C86 /* DisplayMapView.swift in Copy Source Code Files */,
				0039A4EE2885C50300592C86 /* DisplayOverviewMapView.swift in Copy Source Code Files */,
				0039A4EF2885C50300592C86 /* DisplaySceneView.swift in Copy Source Code Files */,
				E03CB06B2889879D002B27D9 /* DownloadVectorTilesToLocalCacheView.swift in Copy Source Code Files */,
				E03CB06A288894C4002B27D9 /* FindRouteView.swift in Copy Source Code Files */,
				E03CB0692888944D002B27D9 /* GenerateOfflineMapView.swift in Copy Source Code Files */,
				75DD739929D38B420010229D /* NavigateRouteView.swift in Copy Source Code Files */,
				0039A4F02885C50300592C86 /* ProjectGeometryView.swift in Copy Source Code Files */,
				0039A4F12885C50300592C86 /* SearchWithGeocodeView.swift in Copy Source Code Files */,
				0039A4F22885C50300592C86 /* SelectFeaturesInFeatureLayerView.swift in Copy Source Code Files */,
				0039A4F32885C50300592C86 /* SetBasemapView.swift in Copy Source Code Files */,
				0039A4F42885C50300592C86 /* SetSurfacePlacementModeView.swift in Copy Source Code Files */,
				0039A4F52885C50300592C86 /* SetViewpointRotationView.swift in Copy Source Code Files */,
				0039A4F62885C50300592C86 /* ShowCalloutView.swift in Copy Source Code Files */,
				0039A4F72885C50300592C86 /* ShowDeviceLocationView.swift in Copy Source Code Files */,
				0039A4F82885C50300592C86 /* ShowResultOfSpatialRelationshipsView.swift in Copy Source Code Files */,
				0039A4F92885C50300592C86 /* ShowResultOfSpatialOperationsView.swift in Copy Source Code Files */,
				0039A4FA2885C50300592C86 /* StyleGraphicsWithRendererView.swift in Copy Source Code Files */,
				0039A4FB2885C50300592C86 /* StyleGraphicsWithSymbolsView.swift in Copy Source Code Files */,
				7573E82129D6136C00BEED9C /* TraceUtilityNetworkView.Model.swift in Copy Source Code Files */,
				7573E82229D6136C00BEED9C /* TraceUtilityNetworkView.Enums.swift in Copy Source Code Files */,
				7573E82329D6136C00BEED9C /* TraceUtilityNetworkView.Views.swift in Copy Source Code Files */,
				7573E82429D6136C00BEED9C /* TraceUtilityNetworkView.swift in Copy Source Code Files */,
			);
			name = "Copy Source Code Files";
			runOnlyForDeploymentPostprocessing = 0;
		};
/* End PBXCopyFilesBuildPhase section */

/* Begin PBXFileReference section */
		000558092817C51E00224BC6 /* SampleDetailView.swift */ = {isa = PBXFileReference; lastKnownFileType = sourcecode.swift; path = SampleDetailView.swift; sourceTree = "<group>"; };
		00181B452846AD7100654571 /* View+Alert.swift */ = {isa = PBXFileReference; lastKnownFileType = sourcecode.swift; path = "View+Alert.swift"; sourceTree = "<group>"; };
		001C6DD827FE585A00D472C2 /* AppSecrets.swift.masque */ = {isa = PBXFileReference; fileEncoding = 4; lastKnownFileType = text; path = AppSecrets.swift.masque; sourceTree = "<group>"; };
		00273CF32A82AB5900A7A77D /* SamplesSearchView.swift */ = {isa = PBXFileReference; lastKnownFileType = sourcecode.swift; path = SamplesSearchView.swift; sourceTree = "<group>"; };
		00273CF52A82AB8700A7A77D /* SampleRow.swift */ = {isa = PBXFileReference; lastKnownFileType = sourcecode.swift; path = SampleRow.swift; sourceTree = "<group>"; };
		003D7C342821EBCC009DDFD2 /* masquerade */ = {isa = PBXFileReference; lastKnownFileType = text; path = masquerade; sourceTree = "<group>"; };
		003D7C352821EBCC009DDFD2 /* GenerateSampleViewSourceCode.swift */ = {isa = PBXFileReference; lastKnownFileType = sourcecode.swift; path = GenerateSampleViewSourceCode.swift; sourceTree = "<group>"; };
		0042E24228E4BF8F001F33D6 /* ShowViewshedFromPointInSceneView.Model.swift */ = {isa = PBXFileReference; lastKnownFileType = sourcecode.swift; path = ShowViewshedFromPointInSceneView.Model.swift; sourceTree = "<group>"; };
		0042E24428E4F82B001F33D6 /* ShowViewshedFromPointInSceneView.ViewshedSettingsView.swift */ = {isa = PBXFileReference; lastKnownFileType = sourcecode.swift; path = ShowViewshedFromPointInSceneView.ViewshedSettingsView.swift; sourceTree = "<group>"; };
		0044289129C90C0B00160767 /* GetElevationAtPointOnSurfaceView.swift */ = {isa = PBXFileReference; lastKnownFileType = sourcecode.swift; path = GetElevationAtPointOnSurfaceView.swift; sourceTree = "<group>"; };
		0044CDDE2995C39E004618CE /* ShowDeviceLocationHistoryView.swift */ = {isa = PBXFileReference; lastKnownFileType = sourcecode.swift; path = ShowDeviceLocationHistoryView.swift; sourceTree = "<group>"; };
		004FE87029DF5D8700075217 /* Bristol */ = {isa = PBXFileReference; lastKnownFileType = folder; path = Bristol; sourceTree = "<group>"; };
		0074ABBE28174BCF0037244A /* DisplayMapView.swift */ = {isa = PBXFileReference; lastKnownFileType = sourcecode.swift; path = DisplayMapView.swift; sourceTree = "<group>"; };
		0074ABC128174F430037244A /* Sample.swift */ = {isa = PBXFileReference; fileEncoding = 4; lastKnownFileType = sourcecode.swift; path = Sample.swift; sourceTree = "<group>"; };
		0074ABCA2817B8DB0037244A /* SamplesApp+Samples.swift.tache */ = {isa = PBXFileReference; fileEncoding = 4; lastKnownFileType = text; path = "SamplesApp+Samples.swift.tache"; sourceTree = "<group>"; };
		0086F3FD28E3770900974721 /* ShowViewshedFromPointInSceneView.swift */ = {isa = PBXFileReference; fileEncoding = 4; lastKnownFileType = sourcecode.swift; path = ShowViewshedFromPointInSceneView.swift; sourceTree = "<group>"; };
		00A7A1432A2FC58300F035F7 /* DisplayContentOfUtilityNetworkContainerView.swift */ = {isa = PBXFileReference; fileEncoding = 4; lastKnownFileType = sourcecode.swift; path = DisplayContentOfUtilityNetworkContainerView.swift; sourceTree = "<group>"; };
		00A7A1492A2FC5B700F035F7 /* DisplayContentOfUtilityNetworkContainerView.Model.swift */ = {isa = PBXFileReference; lastKnownFileType = sourcecode.swift; path = DisplayContentOfUtilityNetworkContainerView.Model.swift; sourceTree = "<group>"; };
		00ACF554293E6C6A0059B2A9 /* Samples.entitlements */ = {isa = PBXFileReference; lastKnownFileType = text.plist.entitlements; path = Samples.entitlements; sourceTree = "<group>"; };
		00B04272282EC59E0072E1B4 /* AboutView.swift */ = {isa = PBXFileReference; fileEncoding = 4; lastKnownFileType = sourcecode.swift; path = AboutView.swift; sourceTree = "<group>"; };
		00B042E5282EDC690072E1B4 /* SetBasemapView.swift */ = {isa = PBXFileReference; fileEncoding = 4; lastKnownFileType = sourcecode.swift; path = SetBasemapView.swift; sourceTree = "<group>"; };
		00B04FB4283EEBA80026C882 /* DisplayOverviewMapView.swift */ = {isa = PBXFileReference; lastKnownFileType = sourcecode.swift; path = DisplayOverviewMapView.swift; sourceTree = "<group>"; };
		00C7993A2A845AAF00AFE342 /* Sidebar.swift */ = {isa = PBXFileReference; lastKnownFileType = sourcecode.swift; path = Sidebar.swift; sourceTree = "<group>"; };
		00C94A0C28B53DE1004E42D9 /* raster-file */ = {isa = PBXFileReference; lastKnownFileType = folder; path = "raster-file"; sourceTree = "<group>"; };
		00CB9137284814A4005C2C5D /* SearchWithGeocodeView.swift */ = {isa = PBXFileReference; lastKnownFileType = sourcecode.swift; path = SearchWithGeocodeView.swift; sourceTree = "<group>"; };
		00CCB8A2285AAD7D00BBAB70 /* DowloadPortalItemData.swift */ = {isa = PBXFileReference; lastKnownFileType = sourcecode.swift; path = DowloadPortalItemData.swift; sourceTree = "<group>"; };
		00CCB8A4285BAF8700BBAB70 /* OnDemandResource.swift */ = {isa = PBXFileReference; lastKnownFileType = sourcecode.swift; path = OnDemandResource.swift; sourceTree = "<group>"; };
		00D4EF7F2863842100B9CC30 /* AddFeatureLayersView.swift */ = {isa = PBXFileReference; lastKnownFileType = sourcecode.swift; path = AddFeatureLayersView.swift; sourceTree = "<group>"; };
		00D4EF8228638BF100B9CC30 /* LA_Trails.geodatabase */ = {isa = PBXFileReference; lastKnownFileType = file; path = LA_Trails.geodatabase; sourceTree = "<group>"; };
		00D4EF8F28638BF100B9CC30 /* AuroraCO.gpkg */ = {isa = PBXFileReference; lastKnownFileType = file; path = AuroraCO.gpkg; sourceTree = "<group>"; };
		00D4EFB02863CE6300B9CC30 /* ScottishWildlifeTrust_reserves */ = {isa = PBXFileReference; lastKnownFileType = folder; path = ScottishWildlifeTrust_reserves; sourceTree = "<group>"; };
		00E5400C27F3CCA100CF66D5 /* SamplesApp.swift */ = {isa = PBXFileReference; lastKnownFileType = sourcecode.swift; path = SamplesApp.swift; sourceTree = "<group>"; };
		00E5400D27F3CCA100CF66D5 /* ContentView.swift */ = {isa = PBXFileReference; lastKnownFileType = sourcecode.swift; path = ContentView.swift; sourceTree = "<group>"; };
		00E5400E27F3CCA200CF66D5 /* Assets.xcassets */ = {isa = PBXFileReference; lastKnownFileType = folder.assetcatalog; path = Assets.xcassets; sourceTree = "<group>"; };
		00E5401327F3CCA200CF66D5 /* Samples.app */ = {isa = PBXFileReference; explicitFileType = wrapper.application; includeInIndex = 0; path = Samples.app; sourceTree = BUILT_PRODUCTS_DIR; };
		00E5402A27F775EA00CF66D5 /* Info.plist */ = {isa = PBXFileReference; lastKnownFileType = text.plist.xml; path = Info.plist; sourceTree = "<group>"; };
		108EC04029D25B2C000F35D0 /* QueryFeatureTableView.swift */ = {isa = PBXFileReference; fileEncoding = 4; lastKnownFileType = sourcecode.swift; path = QueryFeatureTableView.swift; sourceTree = "<group>"; };
		1C0C1C3429D34DAE005C8B24 /* ChangeViewpointView.swift */ = {isa = PBXFileReference; fileEncoding = 4; lastKnownFileType = sourcecode.swift; path = ChangeViewpointView.swift; sourceTree = "<group>"; };
		1C19B4EB2A578E46001D2506 /* CreateLoadReportView.Views.swift */ = {isa = PBXFileReference; fileEncoding = 4; lastKnownFileType = sourcecode.swift; path = CreateLoadReportView.Views.swift; sourceTree = "<group>"; };
		1C19B4ED2A578E46001D2506 /* CreateLoadReportView.swift */ = {isa = PBXFileReference; fileEncoding = 4; lastKnownFileType = sourcecode.swift; path = CreateLoadReportView.swift; sourceTree = "<group>"; };
		1C19B4EF2A578E46001D2506 /* CreateLoadReportView.Model.swift */ = {isa = PBXFileReference; fileEncoding = 4; lastKnownFileType = sourcecode.swift; path = CreateLoadReportView.Model.swift; sourceTree = "<group>"; };
		1C26ED152A859525009B7721 /* FilterFeaturesInSceneView.swift */ = {isa = PBXFileReference; fileEncoding = 4; lastKnownFileType = sourcecode.swift; path = FilterFeaturesInSceneView.swift; sourceTree = "<group>"; };
		1C3B7DC32A5F64FC00907443 /* AnalyzeNetworkWithSubnetworkTraceView.Model.swift */ = {isa = PBXFileReference; fileEncoding = 4; lastKnownFileType = sourcecode.swift; path = AnalyzeNetworkWithSubnetworkTraceView.Model.swift; sourceTree = "<group>"; };
		1C3B7DC62A5F64FC00907443 /* AnalyzeNetworkWithSubnetworkTraceView.swift */ = {isa = PBXFileReference; fileEncoding = 4; lastKnownFileType = sourcecode.swift; path = AnalyzeNetworkWithSubnetworkTraceView.swift; sourceTree = "<group>"; };
		1C42E04329D2396B004FC4BE /* ShowPopupView.swift */ = {isa = PBXFileReference; fileEncoding = 4; lastKnownFileType = sourcecode.swift; path = ShowPopupView.swift; sourceTree = "<group>"; };
		1C43BC792A43781100509BF8 /* SetVisibilityOfSubtypeSublayerView.Views.swift */ = {isa = PBXFileReference; fileEncoding = 4; lastKnownFileType = sourcecode.swift; path = SetVisibilityOfSubtypeSublayerView.Views.swift; sourceTree = "<group>"; };
		1C43BC7C2A43781100509BF8 /* SetVisibilityOfSubtypeSublayerView.Model.swift */ = {isa = PBXFileReference; fileEncoding = 4; lastKnownFileType = sourcecode.swift; path = SetVisibilityOfSubtypeSublayerView.Model.swift; sourceTree = "<group>"; };
		1C43BC7E2A43781100509BF8 /* SetVisibilityOfSubtypeSublayerView.swift */ = {isa = PBXFileReference; fileEncoding = 4; lastKnownFileType = sourcecode.swift; path = SetVisibilityOfSubtypeSublayerView.swift; sourceTree = "<group>"; };
		1C56B5E22A82C02D000381DA /* DisplayPointsUsingClusteringFeatureReductionView.swift */ = {isa = PBXFileReference; fileEncoding = 4; lastKnownFileType = sourcecode.swift; path = DisplayPointsUsingClusteringFeatureReductionView.swift; sourceTree = "<group>"; };
		1C9B74C529DB43580038B06F /* ShowRealisticLightAndShadowsView.swift */ = {isa = PBXFileReference; fileEncoding = 4; lastKnownFileType = sourcecode.swift; path = ShowRealisticLightAndShadowsView.swift; sourceTree = "<group>"; };
		1C9B74D529DB54560038B06F /* ChangeCameraControllerView.swift */ = {isa = PBXFileReference; fileEncoding = 4; lastKnownFileType = sourcecode.swift; path = ChangeCameraControllerView.swift; sourceTree = "<group>"; };
		1CAB8D442A3CEAB0002AA649 /* RunValveIsolationTraceView.Model.swift */ = {isa = PBXFileReference; fileEncoding = 4; lastKnownFileType = sourcecode.swift; path = RunValveIsolationTraceView.Model.swift; sourceTree = "<group>"; };
		1CAB8D472A3CEAB0002AA649 /* RunValveIsolationTraceView.swift */ = {isa = PBXFileReference; fileEncoding = 4; lastKnownFileType = sourcecode.swift; path = RunValveIsolationTraceView.swift; sourceTree = "<group>"; };
		1CAF831B2A20305F000E1E60 /* ShowUtilityAssociationsView.swift */ = {isa = PBXFileReference; fileEncoding = 4; lastKnownFileType = sourcecode.swift; path = ShowUtilityAssociationsView.swift; sourceTree = "<group>"; };
		218F35B329C28F4A00502022 /* AuthenticateWithOAuthView.swift */ = {isa = PBXFileReference; fileEncoding = 4; lastKnownFileType = sourcecode.swift; path = AuthenticateWithOAuthView.swift; sourceTree = "<group>"; };
		4D126D6929CA1B6000CFB7A7 /* ShowDeviceLocationWithNMEADataSourcesView.swift */ = {isa = PBXFileReference; fileEncoding = 4; lastKnownFileType = sourcecode.swift; path = ShowDeviceLocationWithNMEADataSourcesView.swift; sourceTree = "<group>"; };
		4D126D7129CA1E1800CFB7A7 /* FileNMEASentenceReader.swift */ = {isa = PBXFileReference; lastKnownFileType = sourcecode.swift; path = FileNMEASentenceReader.swift; sourceTree = "<group>"; };
		4D126D7B29CA3E6000CFB7A7 /* Redlands.nmea */ = {isa = PBXFileReference; fileEncoding = 4; lastKnownFileType = text; path = Redlands.nmea; sourceTree = "<group>"; };
		4D126D7D29CA43D200CFB7A7 /* ShowDeviceLocationWithNMEADataSourcesView.Model.swift */ = {isa = PBXFileReference; lastKnownFileType = sourcecode.swift; path = ShowDeviceLocationWithNMEADataSourcesView.Model.swift; sourceTree = "<group>"; };
		4D2ADC3F29C26D05003B367F /* AddDynamicEntityLayerView.swift */ = {isa = PBXFileReference; fileEncoding = 4; lastKnownFileType = sourcecode.swift; path = AddDynamicEntityLayerView.swift; sourceTree = "<group>"; };
		4D2ADC5529C4F612003B367F /* ChangeMapViewBackgroundView.swift */ = {isa = PBXFileReference; fileEncoding = 4; lastKnownFileType = sourcecode.swift; path = ChangeMapViewBackgroundView.swift; sourceTree = "<group>"; };
		4D2ADC5829C4F612003B367F /* ChangeMapViewBackgroundView.SettingsView.swift */ = {isa = PBXFileReference; fileEncoding = 4; lastKnownFileType = sourcecode.swift; path = ChangeMapViewBackgroundView.SettingsView.swift; sourceTree = "<group>"; };
		4D2ADC6129C5071C003B367F /* ChangeMapViewBackgroundView.Model.swift */ = {isa = PBXFileReference; lastKnownFileType = sourcecode.swift; path = ChangeMapViewBackgroundView.Model.swift; sourceTree = "<group>"; };
		4D2ADC6629C50BD6003B367F /* AddDynamicEntityLayerView.Model.swift */ = {isa = PBXFileReference; lastKnownFileType = sourcecode.swift; path = AddDynamicEntityLayerView.Model.swift; sourceTree = "<group>"; };
		4D2ADC6829C50C4C003B367F /* AddDynamicEntityLayerView.SettingsView.swift */ = {isa = PBXFileReference; lastKnownFileType = sourcecode.swift; path = AddDynamicEntityLayerView.SettingsView.swift; sourceTree = "<group>"; };
		7573E81329D6134C00BEED9C /* TraceUtilityNetworkView.Model.swift */ = {isa = PBXFileReference; fileEncoding = 4; lastKnownFileType = sourcecode.swift; path = TraceUtilityNetworkView.Model.swift; sourceTree = "<group>"; };
		7573E81529D6134C00BEED9C /* TraceUtilityNetworkView.Enums.swift */ = {isa = PBXFileReference; fileEncoding = 4; lastKnownFileType = sourcecode.swift; path = TraceUtilityNetworkView.Enums.swift; sourceTree = "<group>"; };
		7573E81729D6134C00BEED9C /* TraceUtilityNetworkView.Views.swift */ = {isa = PBXFileReference; fileEncoding = 4; lastKnownFileType = sourcecode.swift; path = TraceUtilityNetworkView.Views.swift; sourceTree = "<group>"; };
		7573E81829D6134C00BEED9C /* TraceUtilityNetworkView.swift */ = {isa = PBXFileReference; fileEncoding = 4; lastKnownFileType = sourcecode.swift; path = TraceUtilityNetworkView.swift; sourceTree = "<group>"; };
		75DD739129D38B1B0010229D /* NavigateRouteView.swift */ = {isa = PBXFileReference; fileEncoding = 4; lastKnownFileType = sourcecode.swift; path = NavigateRouteView.swift; sourceTree = "<group>"; };
		7900C5F52A83FC3F002D430F /* AddCustomDynamicEntityDataSourceView.Vessel.swift */ = {isa = PBXFileReference; lastKnownFileType = sourcecode.swift; path = AddCustomDynamicEntityDataSourceView.Vessel.swift; sourceTree = "<group>"; };
		792222DC2A81AA5D00619FFE /* AIS_MarineCadastre_SelectedVessels_CustomDataSource.jsonl */ = {isa = PBXFileReference; fileEncoding = 4; lastKnownFileType = text; path = AIS_MarineCadastre_SelectedVessels_CustomDataSource.jsonl; sourceTree = "<group>"; };
		79302F842A1ED4E30002336A /* CreateAndSaveKMLView.Model.swift */ = {isa = PBXFileReference; lastKnownFileType = sourcecode.swift; path = CreateAndSaveKMLView.Model.swift; sourceTree = "<group>"; };
		79302F862A1ED71B0002336A /* CreateAndSaveKMLView.Views.swift */ = {isa = PBXFileReference; lastKnownFileType = sourcecode.swift; path = CreateAndSaveKMLView.Views.swift; sourceTree = "<group>"; };
		79B7B8092A1BF8EC00F57C27 /* CreateAndSaveKMLView.swift */ = {isa = PBXFileReference; lastKnownFileType = sourcecode.swift; path = CreateAndSaveKMLView.swift; sourceTree = "<group>"; };
		79D84D0D2A815C5B00F45262 /* AddCustomDynamicEntityDataSourceView.swift */ = {isa = PBXFileReference; lastKnownFileType = sourcecode.swift; path = AddCustomDynamicEntityDataSourceView.swift; sourceTree = "<group>"; };
		883C121429C9136600062FF9 /* DownloadPreplannedMapAreaView.MapPicker.swift */ = {isa = PBXFileReference; fileEncoding = 4; lastKnownFileType = sourcecode.swift; path = DownloadPreplannedMapAreaView.MapPicker.swift; sourceTree = "<group>"; };
		88F93CC029C3D59C0006B28E /* CreateAndEditGeometriesView.swift */ = {isa = PBXFileReference; lastKnownFileType = sourcecode.swift; path = CreateAndEditGeometriesView.swift; sourceTree = "<group>"; };
		D70082EA2ACF900100E0C3C2 /* IdentifyKMLFeaturesView.swift */ = {isa = PBXFileReference; fileEncoding = 4; lastKnownFileType = sourcecode.swift; path = IdentifyKMLFeaturesView.swift; sourceTree = "<group>"; };
		D701D72B2A37C7F7006FF0C8 /* bradley_low_3ds */ = {isa = PBXFileReference; lastKnownFileType = folder; path = bradley_low_3ds; sourceTree = "<group>"; };
		D704AA592AB22C1A00A3BB63 /* GroupLayersTogetherView.swift */ = {isa = PBXFileReference; fileEncoding = 4; lastKnownFileType = sourcecode.swift; path = GroupLayersTogetherView.swift; sourceTree = "<group>"; };
		D7054AE82ACCCB6C007235BA /* Animate3DGraphicView.SettingsView.swift */ = {isa = PBXFileReference; fileEncoding = 4; lastKnownFileType = sourcecode.swift; path = Animate3DGraphicView.SettingsView.swift; sourceTree = "<group>"; };
		D7058FB02ACB423C00A40F14 /* Animate3DGraphicView.Model.swift */ = {isa = PBXFileReference; fileEncoding = 4; lastKnownFileType = sourcecode.swift; path = Animate3DGraphicView.Model.swift; sourceTree = "<group>"; };
		D7084FA62AD771AA00EC7F4F /* AugmentRealityToFlyOverSceneView.swift */ = {isa = PBXFileReference; fileEncoding = 4; lastKnownFileType = sourcecode.swift; path = AugmentRealityToFlyOverSceneView.swift; sourceTree = "<group>"; };
		D70BE5782A5624A80022CA02 /* CategoriesView.swift */ = {isa = PBXFileReference; lastKnownFileType = sourcecode.swift; path = CategoriesView.swift; sourceTree = "<group>"; };
		D710996C2A27D9210065A1C1 /* DensifyAndGeneralizeGeometryView.swift */ = {isa = PBXFileReference; fileEncoding = 4; lastKnownFileType = sourcecode.swift; path = DensifyAndGeneralizeGeometryView.swift; sourceTree = "<group>"; };
		D710996F2A2802FA0065A1C1 /* DensifyAndGeneralizeGeometryView.SettingsView.swift */ = {isa = PBXFileReference; lastKnownFileType = sourcecode.swift; path = DensifyAndGeneralizeGeometryView.SettingsView.swift; sourceTree = "<group>"; };
		D71C5F632AAA7A88006599FD /* CreateSymbolStylesFromWebStylesView.swift */ = {isa = PBXFileReference; fileEncoding = 4; lastKnownFileType = sourcecode.swift; path = CreateSymbolStylesFromWebStylesView.swift; sourceTree = "<group>"; };
		D71FCB892AD6277E000E517C /* CreateMobileGeodatabaseView.Model.swift */ = {isa = PBXFileReference; fileEncoding = 4; lastKnownFileType = sourcecode.swift; path = CreateMobileGeodatabaseView.Model.swift; sourceTree = "<group>"; };
		D721EEA72ABDFF550040BE46 /* LothianRiversAnno.mmpk */ = {isa = PBXFileReference; lastKnownFileType = file; path = LothianRiversAnno.mmpk; sourceTree = "<group>"; };
		D722BD212A420DAD002C2087 /* ShowExtrudedFeaturesView.swift */ = {isa = PBXFileReference; fileEncoding = 4; lastKnownFileType = sourcecode.swift; path = ShowExtrudedFeaturesView.swift; sourceTree = "<group>"; };
		D7232EE02AC1E5AA0079ABFF /* PlayKMLTourView.swift */ = {isa = PBXFileReference; fileEncoding = 4; lastKnownFileType = sourcecode.swift; path = PlayKMLTourView.swift; sourceTree = "<group>"; };
		D72F272B2ADA1E4400F906DA /* AugmentRealityToShowTabletopSceneView.swift */ = {isa = PBXFileReference; fileEncoding = 4; lastKnownFileType = sourcecode.swift; path = AugmentRealityToShowTabletopSceneView.swift; sourceTree = "<group>"; };
		D731F3C02AD0D2AC00A8431E /* IdentifyGraphicsView.swift */ = {isa = PBXFileReference; fileEncoding = 4; lastKnownFileType = sourcecode.swift; path = IdentifyGraphicsView.swift; sourceTree = "<group>"; };
		D7337C592ABCFDB100A5D865 /* StyleSymbolsFromMobileStyleFileView.SymbolOptionsListView.swift */ = {isa = PBXFileReference; fileEncoding = 4; lastKnownFileType = sourcecode.swift; path = StyleSymbolsFromMobileStyleFileView.SymbolOptionsListView.swift; sourceTree = "<group>"; };
		D7337C5F2ABD142D00A5D865 /* ShowMobileMapPackageExpirationDateView.swift */ = {isa = PBXFileReference; fileEncoding = 4; lastKnownFileType = sourcecode.swift; path = ShowMobileMapPackageExpirationDateView.swift; sourceTree = "<group>"; };
		D734FA092A183A5B00246D7E /* SetMaxExtentView.swift */ = {isa = PBXFileReference; fileEncoding = 4; lastKnownFileType = sourcecode.swift; path = SetMaxExtentView.swift; sourceTree = "<group>"; };
		D73F8CF32AB1089900CD39DA /* Restaurant.stylx */ = {isa = PBXFileReference; lastKnownFileType = file; path = Restaurant.stylx; sourceTree = "<group>"; };
		D73FC0FC2AD4A18D0067A19B /* CreateMobileGeodatabaseView.swift */ = {isa = PBXFileReference; fileEncoding = 4; lastKnownFileType = sourcecode.swift; path = CreateMobileGeodatabaseView.swift; sourceTree = "<group>"; };
		D744FD162A2112D90084A66C /* CreateConvexHullAroundPointsView.swift */ = {isa = PBXFileReference; fileEncoding = 4; lastKnownFileType = sourcecode.swift; path = CreateConvexHullAroundPointsView.swift; sourceTree = "<group>"; };
		D7464F1D2ACE04B3007FEE88 /* IdentifyRasterCellView.swift */ = {isa = PBXFileReference; fileEncoding = 4; lastKnownFileType = sourcecode.swift; path = IdentifyRasterCellView.swift; sourceTree = "<group>"; };
		D7464F2A2ACE0964007FEE88 /* SA_EVI_8Day_03May20 */ = {isa = PBXFileReference; lastKnownFileType = folder; path = SA_EVI_8Day_03May20; sourceTree = "<group>"; };
		D7497F3B2AC4B4C100167AD2 /* DisplayDimensionsView.swift */ = {isa = PBXFileReference; fileEncoding = 4; lastKnownFileType = sourcecode.swift; path = DisplayDimensionsView.swift; sourceTree = "<group>"; };
		D7497F3F2AC4BA4100167AD2 /* Edinburgh_Pylon_Dimensions.mmpk */ = {isa = PBXFileReference; lastKnownFileType = file; path = Edinburgh_Pylon_Dimensions.mmpk; sourceTree = "<group>"; };
		D74C8BFD2ABA5605007C76B8 /* StyleSymbolsFromMobileStyleFileView.swift */ = {isa = PBXFileReference; fileEncoding = 4; lastKnownFileType = sourcecode.swift; path = StyleSymbolsFromMobileStyleFileView.swift; sourceTree = "<group>"; };
		D74C8C012ABA6202007C76B8 /* emoji-mobile.stylx */ = {isa = PBXFileReference; lastKnownFileType = file; path = "emoji-mobile.stylx"; sourceTree = "<group>"; };
		D75101802A2E493600B8FA48 /* ShowLabelsOnLayerView.swift */ = {isa = PBXFileReference; fileEncoding = 4; lastKnownFileType = sourcecode.swift; path = ShowLabelsOnLayerView.swift; sourceTree = "<group>"; };
		D751018D2A2E962D00B8FA48 /* IdentifyLayerFeaturesView.swift */ = {isa = PBXFileReference; fileEncoding = 4; lastKnownFileType = sourcecode.swift; path = IdentifyLayerFeaturesView.swift; sourceTree = "<group>"; };
		D752D93F2A39154C003EB25E /* ManageOperationalLayersView.swift */ = {isa = PBXFileReference; fileEncoding = 4; lastKnownFileType = sourcecode.swift; path = ManageOperationalLayersView.swift; sourceTree = "<group>"; };
		D752D9452A3A6F7F003EB25E /* MonitorChangesToMapLoadStatusView.swift */ = {isa = PBXFileReference; fileEncoding = 4; lastKnownFileType = sourcecode.swift; path = MonitorChangesToMapLoadStatusView.swift; sourceTree = "<group>"; };
		D752D95E2A3BCE06003EB25E /* DisplayMapFromPortalItemView.swift */ = {isa = PBXFileReference; fileEncoding = 4; lastKnownFileType = sourcecode.swift; path = DisplayMapFromPortalItemView.swift; sourceTree = "<group>"; };
		D75362D12A1E886700D83028 /* ApplyUniqueValueRendererView.swift */ = {isa = PBXFileReference; fileEncoding = 4; lastKnownFileType = sourcecode.swift; path = ApplyUniqueValueRendererView.swift; sourceTree = "<group>"; };
		D754E3222A1D66820006C5F1 /* StylePointWithPictureMarkerSymbolsView.swift */ = {isa = PBXFileReference; fileEncoding = 4; lastKnownFileType = sourcecode.swift; path = StylePointWithPictureMarkerSymbolsView.swift; sourceTree = "<group>"; };
		D75B58502AAFB3030038B3B4 /* StyleFeaturesWithCustomDictionaryView.swift */ = {isa = PBXFileReference; fileEncoding = 4; lastKnownFileType = sourcecode.swift; path = StyleFeaturesWithCustomDictionaryView.swift; sourceTree = "<group>"; };
		D75C35662AB50338003CD55F /* GroupLayersTogetherView.GroupLayerListView.swift */ = {isa = PBXFileReference; fileEncoding = 4; lastKnownFileType = sourcecode.swift; path = GroupLayersTogetherView.GroupLayerListView.swift; sourceTree = "<group>"; };
		D7634FAE2A43B7AC00F8AEFB /* CreateConvexHullAroundGeometriesView.swift */ = {isa = PBXFileReference; fileEncoding = 4; lastKnownFileType = sourcecode.swift; path = CreateConvexHullAroundGeometriesView.swift; sourceTree = "<group>"; };
		D769C2112A29019B00030F61 /* SetUpLocationDrivenGeotriggersView.swift */ = {isa = PBXFileReference; fileEncoding = 4; lastKnownFileType = sourcecode.swift; path = SetUpLocationDrivenGeotriggersView.swift; sourceTree = "<group>"; };
		D77570BF2A2942F800F490CD /* AnimateImagesWithImageOverlayView.swift */ = {isa = PBXFileReference; fileEncoding = 4; lastKnownFileType = sourcecode.swift; path = AnimateImagesWithImageOverlayView.swift; sourceTree = "<group>"; };
		D77572AD2A295DDD00F490CD /* PacificSouthWest2 */ = {isa = PBXFileReference; lastKnownFileType = folder; path = PacificSouthWest2; sourceTree = "<group>"; };
		D78666AC2A2161F100C60110 /* FindNearestVertexView.swift */ = {isa = PBXFileReference; fileEncoding = 4; lastKnownFileType = sourcecode.swift; path = FindNearestVertexView.swift; sourceTree = "<group>"; };
		D79EE76D2A4CEA5D005A52AE /* SetUpLocationDrivenGeotriggersView.Model.swift */ = {isa = PBXFileReference; fileEncoding = 4; lastKnownFileType = sourcecode.swift; path = SetUpLocationDrivenGeotriggersView.Model.swift; sourceTree = "<group>"; };
		D7ABA2F82A32579C0021822B /* MeasureDistanceInSceneView.swift */ = {isa = PBXFileReference; fileEncoding = 4; lastKnownFileType = sourcecode.swift; path = MeasureDistanceInSceneView.swift; sourceTree = "<group>"; };
		D7ABA2FE2A32881C0021822B /* ShowViewshedFromGeoelementInSceneView.swift */ = {isa = PBXFileReference; fileEncoding = 4; lastKnownFileType = sourcecode.swift; path = ShowViewshedFromGeoelementInSceneView.swift; sourceTree = "<group>"; };
		D7AE861D2AC39DC50049B626 /* DisplayAnnotationView.swift */ = {isa = PBXFileReference; fileEncoding = 4; lastKnownFileType = sourcecode.swift; path = DisplayAnnotationView.swift; sourceTree = "<group>"; };
		D7C16D1A2AC5F95300689E89 /* Animate3DGraphicView.swift */ = {isa = PBXFileReference; fileEncoding = 4; lastKnownFileType = sourcecode.swift; path = Animate3DGraphicView.swift; sourceTree = "<group>"; };
		D7C16D1E2AC5FE8200689E89 /* Pyrenees.csv */ = {isa = PBXFileReference; fileEncoding = 4; lastKnownFileType = text; path = Pyrenees.csv; sourceTree = "<group>"; };
		D7C16D212AC5FE9800689E89 /* GrandCanyon.csv */ = {isa = PBXFileReference; fileEncoding = 4; lastKnownFileType = text; path = GrandCanyon.csv; sourceTree = "<group>"; };
		D7C16D242AC5FEA600689E89 /* Snowdon.csv */ = {isa = PBXFileReference; fileEncoding = 4; lastKnownFileType = text; path = Snowdon.csv; sourceTree = "<group>"; };
		D7C16D272AC5FEB600689E89 /* Hawaii.csv */ = {isa = PBXFileReference; fileEncoding = 4; lastKnownFileType = text; path = Hawaii.csv; sourceTree = "<group>"; };
		D7CC33FD2A31475C00198EDF /* ShowLineOfSightBetweenPointsView.swift */ = {isa = PBXFileReference; fileEncoding = 4; lastKnownFileType = sourcecode.swift; path = ShowLineOfSightBetweenPointsView.swift; sourceTree = "<group>"; };
		D7D1F3522ADDBE5D009CE2DA /* philadelphia.mspk */ = {isa = PBXFileReference; lastKnownFileType = file; path = philadelphia.mspk; sourceTree = "<group>"; };
		D7E440D62A1ECE7D005D74DE /* CreateBuffersAroundPointsView.swift */ = {isa = PBXFileReference; fileEncoding = 4; lastKnownFileType = sourcecode.swift; path = CreateBuffersAroundPointsView.swift; sourceTree = "<group>"; };
		D7E557672A1D768800B9FB09 /* AddWMSLayerView.swift */ = {isa = PBXFileReference; fileEncoding = 4; lastKnownFileType = sourcecode.swift; path = AddWMSLayerView.swift; sourceTree = "<group>"; };
		D7EAF3592A1C023800D822C4 /* SetMinAndMaxScaleView.swift */ = {isa = PBXFileReference; fileEncoding = 4; lastKnownFileType = sourcecode.swift; path = SetMinAndMaxScaleView.swift; sourceTree = "<group>"; };
		D7ECF5972AB8BE63003FB2BE /* RenderMultilayerSymbolsView.swift */ = {isa = PBXFileReference; fileEncoding = 4; lastKnownFileType = sourcecode.swift; path = RenderMultilayerSymbolsView.swift; sourceTree = "<group>"; };
		D7EF5D742A26A03A00FEBDE5 /* ShowCoordinatesInMultipleFormatsView.swift */ = {isa = PBXFileReference; fileEncoding = 4; lastKnownFileType = sourcecode.swift; path = ShowCoordinatesInMultipleFormatsView.swift; sourceTree = "<group>"; };
		E000E75F2869E33D005D87C5 /* ClipGeometryView.swift */ = {isa = PBXFileReference; lastKnownFileType = sourcecode.swift; path = ClipGeometryView.swift; sourceTree = "<group>"; };
		E000E762286A0B18005D87C5 /* CutGeometryView.swift */ = {isa = PBXFileReference; lastKnownFileType = sourcecode.swift; path = CutGeometryView.swift; sourceTree = "<group>"; };
		E004A6BD28414332002A1FE6 /* SetViewpointRotationView.swift */ = {isa = PBXFileReference; fileEncoding = 4; lastKnownFileType = sourcecode.swift; path = SetViewpointRotationView.swift; sourceTree = "<group>"; };
		E004A6D828465C70002A1FE6 /* DisplaySceneView.swift */ = {isa = PBXFileReference; fileEncoding = 4; lastKnownFileType = sourcecode.swift; path = DisplaySceneView.swift; sourceTree = "<group>"; };
		E004A6DF28466279002A1FE6 /* ShowCalloutView.swift */ = {isa = PBXFileReference; lastKnownFileType = sourcecode.swift; path = ShowCalloutView.swift; sourceTree = "<group>"; };
		E004A6E52846A61F002A1FE6 /* StyleGraphicsWithSymbolsView.swift */ = {isa = PBXFileReference; lastKnownFileType = sourcecode.swift; path = StyleGraphicsWithSymbolsView.swift; sourceTree = "<group>"; };
		E004A6E828493BCE002A1FE6 /* ShowDeviceLocationView.swift */ = {isa = PBXFileReference; lastKnownFileType = sourcecode.swift; path = ShowDeviceLocationView.swift; sourceTree = "<group>"; };
		E004A6EC2849556E002A1FE6 /* CreatePlanarAndGeodeticBuffersView.swift */ = {isa = PBXFileReference; lastKnownFileType = sourcecode.swift; path = CreatePlanarAndGeodeticBuffersView.swift; sourceTree = "<group>"; };
		E004A6EF284E4B9B002A1FE6 /* DownloadVectorTilesToLocalCacheView.swift */ = {isa = PBXFileReference; lastKnownFileType = sourcecode.swift; path = DownloadVectorTilesToLocalCacheView.swift; sourceTree = "<group>"; };
		E004A6F2284E4FEB002A1FE6 /* ShowResultOfSpatialOperationsView.swift */ = {isa = PBXFileReference; lastKnownFileType = sourcecode.swift; path = ShowResultOfSpatialOperationsView.swift; sourceTree = "<group>"; };
		E004A6F5284FA42A002A1FE6 /* SelectFeaturesInFeatureLayerView.swift */ = {isa = PBXFileReference; lastKnownFileType = sourcecode.swift; path = SelectFeaturesInFeatureLayerView.swift; sourceTree = "<group>"; };
		E0082216287755AC002AD138 /* View+Sheet.swift */ = {isa = PBXFileReference; lastKnownFileType = sourcecode.swift; path = "View+Sheet.swift"; sourceTree = "<group>"; };
		E041ABBF287CA9F00056009B /* WebView.swift */ = {isa = PBXFileReference; lastKnownFileType = sourcecode.swift; path = WebView.swift; sourceTree = "<group>"; };
		E041ABD6287DB04D0056009B /* SampleInfoView.swift */ = {isa = PBXFileReference; lastKnownFileType = sourcecode.swift; path = SampleInfoView.swift; sourceTree = "<group>"; };
		E041AC15287F54580056009B /* highlight.min.js */ = {isa = PBXFileReference; fileEncoding = 4; lastKnownFileType = sourcecode.javascript; path = highlight.min.js; sourceTree = "<group>"; };
		E041AC1D288076A60056009B /* info.css */ = {isa = PBXFileReference; fileEncoding = 4; lastKnownFileType = text.css; path = info.css; sourceTree = "<group>"; };
		E041AC1F288077B90056009B /* xcode.css */ = {isa = PBXFileReference; fileEncoding = 4; lastKnownFileType = text.css; path = xcode.css; sourceTree = "<group>"; };
		E066DD34285CF3B3004D3D5B /* FindRouteView.swift */ = {isa = PBXFileReference; lastKnownFileType = sourcecode.swift; path = FindRouteView.swift; sourceTree = "<group>"; };
		E066DD372860AB28004D3D5B /* StyleGraphicsWithRendererView.swift */ = {isa = PBXFileReference; lastKnownFileType = sourcecode.swift; path = StyleGraphicsWithRendererView.swift; sourceTree = "<group>"; };
		E066DD3A2860CA08004D3D5B /* ShowResultOfSpatialRelationshipsView.swift */ = {isa = PBXFileReference; lastKnownFileType = sourcecode.swift; path = ShowResultOfSpatialRelationshipsView.swift; sourceTree = "<group>"; };
		E066DD3F28610F55004D3D5B /* AddSceneLayerFromServiceView.swift */ = {isa = PBXFileReference; lastKnownFileType = sourcecode.swift; path = AddSceneLayerFromServiceView.swift; sourceTree = "<group>"; };
		E070A0A2286F3B6000F2B606 /* DownloadPreplannedMapAreaView.swift */ = {isa = PBXFileReference; lastKnownFileType = sourcecode.swift; path = DownloadPreplannedMapAreaView.swift; sourceTree = "<group>"; };
		E088E1562862579D00413100 /* SetSurfacePlacementModeView.swift */ = {isa = PBXFileReference; lastKnownFileType = sourcecode.swift; path = SetSurfacePlacementModeView.swift; sourceTree = "<group>"; };
		E088E1732863B5F800413100 /* GenerateOfflineMapView.swift */ = {isa = PBXFileReference; lastKnownFileType = sourcecode.swift; path = GenerateOfflineMapView.swift; sourceTree = "<group>"; };
		E08953F02891899600E077CF /* EnvironmentValues+SampleInfoVisibility.swift */ = {isa = PBXFileReference; lastKnownFileType = sourcecode.swift; path = "EnvironmentValues+SampleInfoVisibility.swift"; sourceTree = "<group>"; };
		E0D04FF128A5390000747989 /* DownloadPreplannedMapAreaView.Model.swift */ = {isa = PBXFileReference; lastKnownFileType = sourcecode.swift; path = DownloadPreplannedMapAreaView.Model.swift; sourceTree = "<group>"; };
		E0EA0B762866390E00C9621D /* ProjectGeometryView.swift */ = {isa = PBXFileReference; lastKnownFileType = sourcecode.swift; path = ProjectGeometryView.swift; sourceTree = "<group>"; };
		E0FE32E628747778002C6ACA /* BrowseBuildingFloorsView.swift */ = {isa = PBXFileReference; lastKnownFileType = sourcecode.swift; path = BrowseBuildingFloorsView.swift; sourceTree = "<group>"; };
		F111CCC0288B5D5600205358 /* DisplayMapFromMobileMapPackageView.swift */ = {isa = PBXFileReference; lastKnownFileType = sourcecode.swift; path = DisplayMapFromMobileMapPackageView.swift; sourceTree = "<group>"; };
		F111CCC3288B641900205358 /* Yellowstone.mmpk */ = {isa = PBXFileReference; lastKnownFileType = file; path = Yellowstone.mmpk; sourceTree = "<group>"; };
		F1E71BF0289473760064C33F /* AddRasterFromFileView.swift */ = {isa = PBXFileReference; lastKnownFileType = sourcecode.swift; path = AddRasterFromFileView.swift; sourceTree = "<group>"; };
/* End PBXFileReference section */

/* Begin PBXFrameworksBuildPhase section */
		00E5401027F3CCA200CF66D5 /* Frameworks */ = {
			isa = PBXFrameworksBuildPhase;
			buildActionMask = 2147483647;
			files = (
				00C43AED2947DC350099AE34 /* ArcGISToolkit in Frameworks */,
			);
			runOnlyForDeploymentPostprocessing = 0;
		};
/* End PBXFrameworksBuildPhase section */

/* Begin PBXGroup section */
		0005580D281872BE00224BC6 /* Views */ = {
			isa = PBXGroup;
			children = (
				00B04272282EC59E0072E1B4 /* AboutView.swift */,
				D70BE5782A5624A80022CA02 /* CategoriesView.swift */,
				00E5400D27F3CCA100CF66D5 /* ContentView.swift */,
				000558092817C51E00224BC6 /* SampleDetailView.swift */,
				E041ABD6287DB04D0056009B /* SampleInfoView.swift */,
				00273CF52A82AB8700A7A77D /* SampleRow.swift */,
				00273CF32A82AB5900A7A77D /* SamplesSearchView.swift */,
				00C7993A2A845AAF00AFE342 /* Sidebar.swift */,
				E041ABBF287CA9F00056009B /* WebView.swift */,
			);
			path = Views;
			sourceTree = "<group>";
		};
		00181B442846AD3900654571 /* Extensions */ = {
			isa = PBXGroup;
			children = (
				E08953F02891899600E077CF /* EnvironmentValues+SampleInfoVisibility.swift */,
				00181B452846AD7100654571 /* View+Alert.swift */,
				E0082216287755AC002AD138 /* View+Sheet.swift */,
			);
			path = Extensions;
			sourceTree = "<group>";
		};
		0023DE5029D648FA0098243A /* macOS */ = {
			isa = PBXGroup;
			children = (
				00ACF554293E6C6A0059B2A9 /* Samples.entitlements */,
			);
			path = macOS;
			sourceTree = "<group>";
		};
		003D7C332821EBCC009DDFD2 /* Scripts */ = {
			isa = PBXGroup;
			children = (
				00CCB8A2285AAD7D00BBAB70 /* DowloadPortalItemData.swift */,
				003D7C352821EBCC009DDFD2 /* GenerateSampleViewSourceCode.swift */,
				003D7C342821EBCC009DDFD2 /* masquerade */,
			);
			path = Scripts;
			sourceTree = "<group>";
		};
		0044288C29C90BD500160767 /* Get elevation at point on surface */ = {
			isa = PBXGroup;
			children = (
				0044289129C90C0B00160767 /* GetElevationAtPointOnSurfaceView.swift */,
			);
			path = "Get elevation at point on surface";
			sourceTree = "<group>";
		};
		0044CDD72995C352004618CE /* Show device location history */ = {
			isa = PBXGroup;
			children = (
				0044CDDE2995C39E004618CE /* ShowDeviceLocationHistoryView.swift */,
			);
			path = "Show device location history";
			sourceTree = "<group>";
		};
		0074ABAF281742420037244A /* Supporting Files */ = {
			isa = PBXGroup;
			children = (
				00181B442846AD3900654571 /* Extensions */,
				0074ABC028174F430037244A /* Models */,
				0005580D281872BE00224BC6 /* Views */,
				E041ABC3287CAFEB0056009B /* Web */,
			);
			path = "Supporting Files";
			sourceTree = "<group>";
		};
		0074ABB228174B830037244A /* Samples */ = {
			isa = PBXGroup;
			children = (
				79D84D0C2A815BED00F45262 /* Add custom dynamic entity data source */,
				4D2ADC3E29C26D05003B367F /* Add dynamic entity layer */,
				00D4EF7E2863840D00B9CC30 /* Add feature layers */,
				F19A316128906F0D003B7EF9 /* Add raster from file */,
				E066DD3E28610F3F004D3D5B /* Add scene layer from service */,
				D7E557602A1D743100B9FB09 /* Add WMS layer */,
				1C3B7DC22A5F64FC00907443 /* Analyze network with subnetwork trace */,
				D7C16D172AC5F6C100689E89 /* Animate 3D graphic */,
				D77570BC2A29427200F490CD /* Animate images with image overlay */,
				D75362CC2A1E862B00D83028 /* Apply unique value renderer */,
				D7084FA42AD771AA00EC7F4F /* Augment reality to fly over scene */,
				D72F27292ADA1E4400F906DA /* Augment reality to show tabletop scene */,
				218F35B229C28F4A00502022 /* Authenticate with OAuth */,
				E0FE32E528747762002C6ACA /* Browse building floors */,
				1C9B74D229DB54560038B06F /* Change camera controller */,
				4D2ADC5329C4F612003B367F /* Change map view background */,
				1C0C1C3229D34DAE005C8B24 /* Change viewpoint */,
				E000E75E2869E325005D87C5 /* Clip geometry */,
				88F93CBE29C3D4E30006B28E /* Create and edit geometries */,
				79B7B8082A1BF8B300F57C27 /* Create and save KML file */,
				D7E440D12A1ECBC2005D74DE /* Create buffers around points */,
				D7B3C5C02A43B71E001DA4D8 /* Create convex hull around geometries */,
				D744FD132A2112360084A66C /* Create convex hull around points */,
				1C19B4EA2A578E46001D2506 /* Create load report */,
				D73FABE82AD4A0370048EC70 /* Create mobile geodatabase */,
				E004A6EB28495538002A1FE6 /* Create planar and geodetic buffers */,
				D71C5F602AAA7854006599FD /* Create symbol styles from web styles */,
				E000E761286A0B07005D87C5 /* Cut geometry */,
				D71099692A27D8880065A1C1 /* Densify and generalize geometry */,
				D7AE861A2AC39D750049B626 /* Display annotation */,
				00A7A1422A2FC58300F035F7 /* Display content of utility network container */,
				D7497F382AC4B45300167AD2 /* Display dimensions */,
				0074ABB328174B830037244A /* Display map */,
				F111CCBD288B548400205358 /* Display map from mobile map package */,
				D752D95B2A3BCDD4003EB25E /* Display map from portal item */,
				00B04FB3283EEB830026C882 /* Display overview map */,
				1C56B5DE2A82C02D000381DA /* Display points using clustering feature reduction */,
				E004A6D528465C70002A1FE6 /* Display scene */,
				E070A0A1286F3B3400F2B606 /* Download preplanned map area */,
				E004A6EE284E4B7A002A1FE6 /* Download vector tiles to local cache */,
				1C26ED122A859525009B7721 /* Filter features in scene */,
				D78666A92A21616D00C60110 /* Find nearest vertex */,
				E066DD33285CF3A0004D3D5B /* Find route */,
				E088E1722863B5E600413100 /* Generate offline map */,
				0044288C29C90BD500160767 /* Get elevation at point on surface */,
				D704AA562AB22B7A00A3BB63 /* Group layers together */,
				D731F3BD2AD0D22500A8431E /* Identify graphics */,
				D70082E72ACF8F6C00E0C3C2 /* Identify KML features */,
				D751018A2A2E960300B8FA48 /* Identify layer features */,
				D7464F182ACE0445007FEE88 /* Identify raster cell */,
				D752D93C2A3914E5003EB25E /* Manage operational layers */,
				D7ABA2F52A3256610021822B /* Measure distance in scene */,
				D752D9422A3A6EB8003EB25E /* Monitor changes to map load status */,
				75DD739029D38B1B0010229D /* Navigate route */,
				D7232EDD2AC1E5410079ABFF /* Play KML tour */,
				E0EA0B75286638FD00C9621D /* Project geometry */,
				108EC03F29D25AE1000F35D0 /* Query feature table */,
				D7ECF5942AB8BDCA003FB2BE /* Render multilayer symbols */,
				1CAB8D402A3CEAB0002AA649 /* Run valve isolation trace */,
				00CB913628481475005C2C5D /* Search with geocode */,
				E004A6F4284FA3C5002A1FE6 /* Select features in feature layer */,
				00B042E3282EDC690072E1B4 /* Set basemap */,
				D734FA072A183A5A00246D7E /* Set max extent */,
				D7EAF34F2A1C011000D822C4 /* Set min and max scale */,
				E088E1552862578800413100 /* Set surface placement mode */,
				D769C20D2A28FF8600030F61 /* Set up location-driven geotriggers */,
				E004A6B928414332002A1FE6 /* Set viewpoint rotation */,
				1C43BC782A43781100509BF8 /* Set visibility of subtype sublayer */,
				E004A6DE2846626A002A1FE6 /* Show callout */,
				D7EF5D712A269E2D00FEBDE5 /* Show coordinates in multiple formats */,
				E004A6E728493BBB002A1FE6 /* Show device location */,
				0044CDD72995C352004618CE /* Show device location history */,
				4D126D6829CA1B6000CFB7A7 /* Show device location with NMEA data sources */,
				D722BD1E2A420D7E002C2087 /* Show extruded features */,
				D751017D2A2E490800B8FA48 /* Show labels on layer */,
				D7CC33FB2A31475C00198EDF /* Show line of sight between points */,
				D7337C5C2ABD137400A5D865 /* Show mobile map package expiration date */,
				1C42E04129D2396B004FC4BE /* Show popup */,
				1C9B74C429DB43580038B06F /* Show realistic light and shadows */,
				E004A6F1284E4F80002A1FE6 /* Show result of spatial operations */,
				E066DD392860C9EE004D3D5B /* Show result of spatial relationships */,
				1CAF831A2A20305F000E1E60 /* Show utility associations */,
				D7ABA2FB2A3287C10021822B /* Show viewshed from geoelement in scene */,
				0086F3FC28E3770900974721 /* Show viewshed from point in scene */,
				D75B584D2AAFB2C20038B3B4 /* Style features with custom dictionary */,
				E066DD362860AB0B004D3D5B /* Style graphics with renderer */,
				E004A6E42846A609002A1FE6 /* Style graphics with symbols */,
				D754E31D2A1D661D0006C5F1 /* Style point with picture marker symbols */,
				D74C8BFA2ABA5572007C76B8 /* Style symbols from mobile style file */,
				7573E81229D6134C00BEED9C /* Trace utility network */,
			);
			path = Samples;
			sourceTree = "<group>";
		};
		0074ABB328174B830037244A /* Display map */ = {
			isa = PBXGroup;
			children = (
				0074ABBE28174BCF0037244A /* DisplayMapView.swift */,
			);
			path = "Display map";
			sourceTree = "<group>";
		};
		0074ABC028174F430037244A /* Models */ = {
			isa = PBXGroup;
			children = (
				00CCB8A4285BAF8700BBAB70 /* OnDemandResource.swift */,
				0074ABC128174F430037244A /* Sample.swift */,
			);
			path = Models;
			sourceTree = "<group>";
		};
		0086F3FC28E3770900974721 /* Show viewshed from point in scene */ = {
			isa = PBXGroup;
			children = (
				0042E24228E4BF8F001F33D6 /* ShowViewshedFromPointInSceneView.Model.swift */,
				0086F3FD28E3770900974721 /* ShowViewshedFromPointInSceneView.swift */,
				0042E24428E4F82B001F33D6 /* ShowViewshedFromPointInSceneView.ViewshedSettingsView.swift */,
			);
			path = "Show viewshed from point in scene";
			sourceTree = "<group>";
		};
		00966EE62811F64D009D3DD7 /* iOS */ = {
			isa = PBXGroup;
			children = (
				00E5402A27F775EA00CF66D5 /* Info.plist */,
			);
			path = iOS;
			sourceTree = "<group>";
		};
		00A7A1422A2FC58300F035F7 /* Display content of utility network container */ = {
			isa = PBXGroup;
			children = (
				00A7A1432A2FC58300F035F7 /* DisplayContentOfUtilityNetworkContainerView.swift */,
				00A7A1492A2FC5B700F035F7 /* DisplayContentOfUtilityNetworkContainerView.Model.swift */,
			);
			path = "Display content of utility network container";
			sourceTree = "<group>";
		};
		00B042E3282EDC690072E1B4 /* Set basemap */ = {
			isa = PBXGroup;
			children = (
				00B042E5282EDC690072E1B4 /* SetBasemapView.swift */,
			);
			path = "Set basemap";
			sourceTree = "<group>";
		};
		00B04FB3283EEB830026C882 /* Display overview map */ = {
			isa = PBXGroup;
			children = (
				00B04FB4283EEBA80026C882 /* DisplayOverviewMapView.swift */,
			);
			path = "Display overview map";
			sourceTree = "<group>";
		};
		00C94A0228B53DCC004E42D9 /* 7c4c679ab06a4df19dc497f577f111bd */ = {
			isa = PBXGroup;
			children = (
				00C94A0C28B53DE1004E42D9 /* raster-file */,
			);
			path = 7c4c679ab06a4df19dc497f577f111bd;
			sourceTree = "<group>";
		};
		00CB913628481475005C2C5D /* Search with geocode */ = {
			isa = PBXGroup;
			children = (
				00CB9137284814A4005C2C5D /* SearchWithGeocodeView.swift */,
			);
			path = "Search with geocode";
			sourceTree = "<group>";
		};
		00CCB8A6285D059300BBAB70 /* Portal Data */ = {
			isa = PBXGroup;
			children = (
<<<<<<< HEAD
				00C94A0228B53DCC004E42D9 /* 7c4c679ab06a4df19dc497f577f111bd */,
				D701D7242A37C7E4006FF0C8 /* 07d62a792ab6496d9b772a24efea45d0 */,
				00D4EF8328638BF100B9CC30 /* 15a7cbd3af1e47cfa5d2c6b93dc44fc2 */,
				00D4EF8E28638BF100B9CC30 /* 68ec42517cdd439e81b036210483e8e7 */,
				1C965C4629DBA879002F8536 /* 681d6f7694644709a7c830ec57a2d72b */,
				792222DB2A81AA5D00619FFE /* a8a942c228af4fac96baa78ad60f511f */,
				00D4EF8128638BF100B9CC30 /* cb1b20748a9f4d128dad8a87244e3e37 */,
				4D126D7629CA3B3F00CFB7A7 /* d5bad9f4fee9483791e405880fb466da */,
=======
				D74C8C002ABA6202007C76B8 /* 1bd036f221f54a99abc9e46ff3511cbf */,
				D7C16D1D2AC5FE8200689E89 /* 5a9b60cee9ba41e79640a06bcdf8084d */,
				00C94A0228B53DCC004E42D9 /* 7c4c679ab06a4df19dc497f577f111bd */,
				D701D7242A37C7E4006FF0C8 /* 07d62a792ab6496d9b772a24efea45d0 */,
				D7D1F3512ADDBE5D009CE2DA /* 7dd2f97bb007466ea939160d0de96a9d */,
				00D4EF8328638BF100B9CC30 /* 15a7cbd3af1e47cfa5d2c6b93dc44fc2 */,
				00D4EF8E28638BF100B9CC30 /* 68ec42517cdd439e81b036210483e8e7 */,
				D7C16D202AC5FE9800689E89 /* 290f0c571c394461a8b58b6775d0bd63 */,
				1C965C4629DBA879002F8536 /* 681d6f7694644709a7c830ec57a2d72b */,
				D7C16D232AC5FEA600689E89 /* 12509ffdc684437f8f2656b0129d2c13 */,
				D73F8CF22AB1089900CD39DA /* 751138a2e0844e06853522d54103222a */,
				D721EEA62ABDFF550040BE46 /* 174150279af74a2ba6f8b87a567f480b */,
				792222DB2A81AA5D00619FFE /* a8a942c228af4fac96baa78ad60f511f */,
				D7464F202ACE0910007FEE88 /* b5f977c78ec74b3a8857ca86d1d9b318 */,
				00D4EF8128638BF100B9CC30 /* cb1b20748a9f4d128dad8a87244e3e37 */,
>>>>>>> daec605b
				D77572AC2A295DC100F490CD /* d1453556d91e46dea191c20c398b82cd */,
				F111CCC2288B63DB00205358 /* e1f3a7254cb845b09450f54937c16061 */,
				D7C16D262AC5FEB600689E89 /* e87c154fb9c2487f999143df5b08e9b1 */,
				D7497F3E2AC4BA4100167AD2 /* f5ff6f5556a945bca87ca513b8729a1e */,
			);
			path = "Portal Data";
			sourceTree = SOURCE_ROOT;
		};
		00D4EF7E2863840D00B9CC30 /* Add feature layers */ = {
			isa = PBXGroup;
			children = (
				00D4EF7F2863842100B9CC30 /* AddFeatureLayersView.swift */,
			);
			path = "Add feature layers";
			sourceTree = "<group>";
		};
		00D4EF8128638BF100B9CC30 /* cb1b20748a9f4d128dad8a87244e3e37 */ = {
			isa = PBXGroup;
			children = (
				00D4EF8228638BF100B9CC30 /* LA_Trails.geodatabase */,
			);
			path = cb1b20748a9f4d128dad8a87244e3e37;
			sourceTree = "<group>";
		};
		00D4EF8328638BF100B9CC30 /* 15a7cbd3af1e47cfa5d2c6b93dc44fc2 */ = {
			isa = PBXGroup;
			children = (
				00D4EFB02863CE6300B9CC30 /* ScottishWildlifeTrust_reserves */,
			);
			path = 15a7cbd3af1e47cfa5d2c6b93dc44fc2;
			sourceTree = "<group>";
		};
		00D4EF8E28638BF100B9CC30 /* 68ec42517cdd439e81b036210483e8e7 */ = {
			isa = PBXGroup;
			children = (
				00D4EF8F28638BF100B9CC30 /* AuroraCO.gpkg */,
			);
			path = 68ec42517cdd439e81b036210483e8e7;
			sourceTree = "<group>";
		};
		00E5400627F3CCA100CF66D5 = {
			isa = PBXGroup;
			children = (
				00966EE62811F64D009D3DD7 /* iOS */,
				0023DE5029D648FA0098243A /* macOS */,
				00CCB8A6285D059300BBAB70 /* Portal Data */,
				00E5401427F3CCA200CF66D5 /* Products */,
				003D7C332821EBCC009DDFD2 /* Scripts */,
				00E5400B27F3CCA100CF66D5 /* Shared */,
			);
			sourceTree = "<group>";
		};
		00E5400B27F3CCA100CF66D5 /* Shared */ = {
			isa = PBXGroup;
			children = (
				0074ABAF281742420037244A /* Supporting Files */,
				0074ABB228174B830037244A /* Samples */,
				00E5400C27F3CCA100CF66D5 /* SamplesApp.swift */,
				00E5400E27F3CCA200CF66D5 /* Assets.xcassets */,
				001C6DD827FE585A00D472C2 /* AppSecrets.swift.masque */,
				0074ABCA2817B8DB0037244A /* SamplesApp+Samples.swift.tache */,
			);
			path = Shared;
			sourceTree = "<group>";
		};
		00E5401427F3CCA200CF66D5 /* Products */ = {
			isa = PBXGroup;
			children = (
				00E5401327F3CCA200CF66D5 /* Samples.app */,
			);
			name = Products;
			sourceTree = "<group>";
		};
		108EC03F29D25AE1000F35D0 /* Query feature table */ = {
			isa = PBXGroup;
			children = (
				108EC04029D25B2C000F35D0 /* QueryFeatureTableView.swift */,
			);
			path = "Query feature table";
			sourceTree = "<group>";
		};
		1C0C1C3229D34DAE005C8B24 /* Change viewpoint */ = {
			isa = PBXGroup;
			children = (
				1C0C1C3429D34DAE005C8B24 /* ChangeViewpointView.swift */,
			);
			path = "Change viewpoint";
			sourceTree = "<group>";
		};
		1C19B4EA2A578E46001D2506 /* Create load report */ = {
			isa = PBXGroup;
			children = (
				1C19B4EF2A578E46001D2506 /* CreateLoadReportView.Model.swift */,
				1C19B4ED2A578E46001D2506 /* CreateLoadReportView.swift */,
				1C19B4EB2A578E46001D2506 /* CreateLoadReportView.Views.swift */,
			);
			path = "Create load report";
			sourceTree = "<group>";
		};
		1C26ED122A859525009B7721 /* Filter features in scene */ = {
			isa = PBXGroup;
			children = (
				1C26ED152A859525009B7721 /* FilterFeaturesInSceneView.swift */,
			);
			path = "Filter features in scene";
			sourceTree = "<group>";
		};
		1C3B7DC22A5F64FC00907443 /* Analyze network with subnetwork trace */ = {
			isa = PBXGroup;
			children = (
				1C3B7DC32A5F64FC00907443 /* AnalyzeNetworkWithSubnetworkTraceView.Model.swift */,
				1C3B7DC62A5F64FC00907443 /* AnalyzeNetworkWithSubnetworkTraceView.swift */,
			);
			path = "Analyze network with subnetwork trace";
			sourceTree = "<group>";
		};
		1C42E04129D2396B004FC4BE /* Show popup */ = {
			isa = PBXGroup;
			children = (
				1C42E04329D2396B004FC4BE /* ShowPopupView.swift */,
			);
			path = "Show popup";
			sourceTree = "<group>";
		};
		1C43BC782A43781100509BF8 /* Set visibility of subtype sublayer */ = {
			isa = PBXGroup;
			children = (
				1C43BC7C2A43781100509BF8 /* SetVisibilityOfSubtypeSublayerView.Model.swift */,
				1C43BC7E2A43781100509BF8 /* SetVisibilityOfSubtypeSublayerView.swift */,
				1C43BC792A43781100509BF8 /* SetVisibilityOfSubtypeSublayerView.Views.swift */,
			);
			path = "Set visibility of subtype sublayer";
			sourceTree = "<group>";
		};
		1C56B5DE2A82C02D000381DA /* Display points using clustering feature reduction */ = {
			isa = PBXGroup;
			children = (
				1C56B5E22A82C02D000381DA /* DisplayPointsUsingClusteringFeatureReductionView.swift */,
			);
			path = "Display points using clustering feature reduction";
			sourceTree = "<group>";
		};
		1C965C4629DBA879002F8536 /* 681d6f7694644709a7c830ec57a2d72b */ = {
			isa = PBXGroup;
			children = (
				004FE87029DF5D8700075217 /* Bristol */,
			);
			path = 681d6f7694644709a7c830ec57a2d72b;
			sourceTree = "<group>";
		};
		1C9B74C429DB43580038B06F /* Show realistic light and shadows */ = {
			isa = PBXGroup;
			children = (
				1C9B74C529DB43580038B06F /* ShowRealisticLightAndShadowsView.swift */,
			);
			path = "Show realistic light and shadows";
			sourceTree = "<group>";
		};
		1C9B74D229DB54560038B06F /* Change camera controller */ = {
			isa = PBXGroup;
			children = (
				1C9B74D529DB54560038B06F /* ChangeCameraControllerView.swift */,
			);
			path = "Change camera controller";
			sourceTree = "<group>";
		};
		1CAB8D402A3CEAB0002AA649 /* Run valve isolation trace */ = {
			isa = PBXGroup;
			children = (
				1CAB8D442A3CEAB0002AA649 /* RunValveIsolationTraceView.Model.swift */,
				1CAB8D472A3CEAB0002AA649 /* RunValveIsolationTraceView.swift */,
			);
			path = "Run valve isolation trace";
			sourceTree = "<group>";
		};
		1CAF831A2A20305F000E1E60 /* Show utility associations */ = {
			isa = PBXGroup;
			children = (
				1CAF831B2A20305F000E1E60 /* ShowUtilityAssociationsView.swift */,
			);
			path = "Show utility associations";
			sourceTree = "<group>";
		};
		218F35B229C28F4A00502022 /* Authenticate with OAuth */ = {
			isa = PBXGroup;
			children = (
				218F35B329C28F4A00502022 /* AuthenticateWithOAuthView.swift */,
			);
			path = "Authenticate with OAuth";
			sourceTree = "<group>";
		};
		4D126D6829CA1B6000CFB7A7 /* Show device location with NMEA data sources */ = {
			isa = PBXGroup;
			children = (
				4D126D6929CA1B6000CFB7A7 /* ShowDeviceLocationWithNMEADataSourcesView.swift */,
				4D126D7D29CA43D200CFB7A7 /* ShowDeviceLocationWithNMEADataSourcesView.Model.swift */,
				4D126D7129CA1E1800CFB7A7 /* FileNMEASentenceReader.swift */,
			);
			path = "Show device location with NMEA data sources";
			sourceTree = "<group>";
		};
		4D126D7629CA3B3F00CFB7A7 /* d5bad9f4fee9483791e405880fb466da */ = {
			isa = PBXGroup;
			children = (
				4D126D7B29CA3E6000CFB7A7 /* Redlands.nmea */,
			);
			path = d5bad9f4fee9483791e405880fb466da;
			sourceTree = "<group>";
		};
		4D2ADC3E29C26D05003B367F /* Add dynamic entity layer */ = {
			isa = PBXGroup;
			children = (
				4D2ADC3F29C26D05003B367F /* AddDynamicEntityLayerView.swift */,
				4D2ADC6629C50BD6003B367F /* AddDynamicEntityLayerView.Model.swift */,
				4D2ADC6829C50C4C003B367F /* AddDynamicEntityLayerView.SettingsView.swift */,
			);
			path = "Add dynamic entity layer";
			sourceTree = "<group>";
		};
		4D2ADC5329C4F612003B367F /* Change map view background */ = {
			isa = PBXGroup;
			children = (
				4D2ADC5529C4F612003B367F /* ChangeMapViewBackgroundView.swift */,
				4D2ADC5829C4F612003B367F /* ChangeMapViewBackgroundView.SettingsView.swift */,
				4D2ADC6129C5071C003B367F /* ChangeMapViewBackgroundView.Model.swift */,
			);
			path = "Change map view background";
			sourceTree = "<group>";
		};
		7573E81229D6134C00BEED9C /* Trace utility network */ = {
			isa = PBXGroup;
			children = (
				7573E81329D6134C00BEED9C /* TraceUtilityNetworkView.Model.swift */,
				7573E81529D6134C00BEED9C /* TraceUtilityNetworkView.Enums.swift */,
				7573E81729D6134C00BEED9C /* TraceUtilityNetworkView.Views.swift */,
				7573E81829D6134C00BEED9C /* TraceUtilityNetworkView.swift */,
			);
			path = "Trace utility network";
			sourceTree = "<group>";
		};
		75DD739029D38B1B0010229D /* Navigate route */ = {
			isa = PBXGroup;
			children = (
				75DD739129D38B1B0010229D /* NavigateRouteView.swift */,
			);
			path = "Navigate route";
			sourceTree = "<group>";
		};
		792222DB2A81AA5D00619FFE /* a8a942c228af4fac96baa78ad60f511f */ = {
			isa = PBXGroup;
			children = (
				792222DC2A81AA5D00619FFE /* AIS_MarineCadastre_SelectedVessels_CustomDataSource.jsonl */,
			);
			path = a8a942c228af4fac96baa78ad60f511f;
			sourceTree = "<group>";
		};
		79B7B8082A1BF8B300F57C27 /* Create and save KML file */ = {
			isa = PBXGroup;
			children = (
				79302F842A1ED4E30002336A /* CreateAndSaveKMLView.Model.swift */,
				79B7B8092A1BF8EC00F57C27 /* CreateAndSaveKMLView.swift */,
				79302F862A1ED71B0002336A /* CreateAndSaveKMLView.Views.swift */,
			);
			path = "Create and save KML file";
			sourceTree = "<group>";
		};
		79D84D0C2A815BED00F45262 /* Add custom dynamic entity data source */ = {
			isa = PBXGroup;
			children = (
				79D84D0D2A815C5B00F45262 /* AddCustomDynamicEntityDataSourceView.swift */,
				7900C5F52A83FC3F002D430F /* AddCustomDynamicEntityDataSourceView.Vessel.swift */,
			);
			path = "Add custom dynamic entity data source";
			sourceTree = "<group>";
		};
		88F93CBE29C3D4E30006B28E /* Create and edit geometries */ = {
			isa = PBXGroup;
			children = (
				88F93CC029C3D59C0006B28E /* CreateAndEditGeometriesView.swift */,
			);
			path = "Create and edit geometries";
			sourceTree = "<group>";
		};
		D70082E72ACF8F6C00E0C3C2 /* Identify KML features */ = {
			isa = PBXGroup;
			children = (
				D70082EA2ACF900100E0C3C2 /* IdentifyKMLFeaturesView.swift */,
			);
			path = "Identify KML features";
			sourceTree = "<group>";
		};
		D701D7242A37C7E4006FF0C8 /* 07d62a792ab6496d9b772a24efea45d0 */ = {
			isa = PBXGroup;
			children = (
				D701D72B2A37C7F7006FF0C8 /* bradley_low_3ds */,
			);
			path = 07d62a792ab6496d9b772a24efea45d0;
			sourceTree = "<group>";
		};
		D704AA562AB22B7A00A3BB63 /* Group layers together */ = {
			isa = PBXGroup;
			children = (
				D704AA592AB22C1A00A3BB63 /* GroupLayersTogetherView.swift */,
				D75C35662AB50338003CD55F /* GroupLayersTogetherView.GroupLayerListView.swift */,
			);
			path = "Group layers together";
			sourceTree = "<group>";
		};
		D7084FA42AD771AA00EC7F4F /* Augment reality to fly over scene */ = {
			isa = PBXGroup;
			children = (
				D7084FA62AD771AA00EC7F4F /* AugmentRealityToFlyOverSceneView.swift */,
			);
			path = "Augment reality to fly over scene";
			sourceTree = "<group>";
		};
		D71099692A27D8880065A1C1 /* Densify and generalize geometry */ = {
			isa = PBXGroup;
			children = (
				D710996C2A27D9210065A1C1 /* DensifyAndGeneralizeGeometryView.swift */,
				D710996F2A2802FA0065A1C1 /* DensifyAndGeneralizeGeometryView.SettingsView.swift */,
			);
			path = "Densify and generalize geometry";
			sourceTree = "<group>";
		};
		D71C5F602AAA7854006599FD /* Create symbol styles from web styles */ = {
			isa = PBXGroup;
			children = (
				D71C5F632AAA7A88006599FD /* CreateSymbolStylesFromWebStylesView.swift */,
			);
			path = "Create symbol styles from web styles";
			sourceTree = "<group>";
		};
		D721EEA62ABDFF550040BE46 /* 174150279af74a2ba6f8b87a567f480b */ = {
			isa = PBXGroup;
			children = (
				D721EEA72ABDFF550040BE46 /* LothianRiversAnno.mmpk */,
			);
			path = 174150279af74a2ba6f8b87a567f480b;
			sourceTree = "<group>";
		};
		D722BD1E2A420D7E002C2087 /* Show extruded features */ = {
			isa = PBXGroup;
			children = (
				D722BD212A420DAD002C2087 /* ShowExtrudedFeaturesView.swift */,
			);
			path = "Show extruded features";
			sourceTree = "<group>";
		};
		D7232EDD2AC1E5410079ABFF /* Play KML tour */ = {
			isa = PBXGroup;
			children = (
				D7232EE02AC1E5AA0079ABFF /* PlayKMLTourView.swift */,
			);
			path = "Play KML tour";
			sourceTree = "<group>";
		};
		D72F27292ADA1E4400F906DA /* Augment reality to show tabletop scene */ = {
			isa = PBXGroup;
			children = (
				D72F272B2ADA1E4400F906DA /* AugmentRealityToShowTabletopSceneView.swift */,
			);
			path = "Augment reality to show tabletop scene";
			sourceTree = "<group>";
		};
		D731F3BD2AD0D22500A8431E /* Identify graphics */ = {
			isa = PBXGroup;
			children = (
				D731F3C02AD0D2AC00A8431E /* IdentifyGraphicsView.swift */,
			);
			path = "Identify graphics";
			sourceTree = "<group>";
		};
		D7337C5C2ABD137400A5D865 /* Show mobile map package expiration date */ = {
			isa = PBXGroup;
			children = (
				D7337C5F2ABD142D00A5D865 /* ShowMobileMapPackageExpirationDateView.swift */,
			);
			path = "Show mobile map package expiration date";
			sourceTree = "<group>";
		};
		D734FA072A183A5A00246D7E /* Set max extent */ = {
			isa = PBXGroup;
			children = (
				D734FA092A183A5B00246D7E /* SetMaxExtentView.swift */,
			);
			path = "Set max extent";
			sourceTree = "<group>";
		};
		D73F8CF22AB1089900CD39DA /* 751138a2e0844e06853522d54103222a */ = {
			isa = PBXGroup;
			children = (
				D73F8CF32AB1089900CD39DA /* Restaurant.stylx */,
			);
			path = 751138a2e0844e06853522d54103222a;
			sourceTree = "<group>";
		};
		D73FABE82AD4A0370048EC70 /* Create mobile geodatabase */ = {
			isa = PBXGroup;
			children = (
				D71FCB892AD6277E000E517C /* CreateMobileGeodatabaseView.Model.swift */,
				D73FC0FC2AD4A18D0067A19B /* CreateMobileGeodatabaseView.swift */,
			);
			path = "Create mobile geodatabase";
			sourceTree = "<group>";
		};
		D744FD132A2112360084A66C /* Create convex hull around points */ = {
			isa = PBXGroup;
			children = (
				D744FD162A2112D90084A66C /* CreateConvexHullAroundPointsView.swift */,
			);
			path = "Create convex hull around points";
			sourceTree = "<group>";
		};
		D7464F182ACE0445007FEE88 /* Identify raster cell */ = {
			isa = PBXGroup;
			children = (
				D7464F1D2ACE04B3007FEE88 /* IdentifyRasterCellView.swift */,
			);
			path = "Identify raster cell";
			sourceTree = "<group>";
		};
		D7464F202ACE0910007FEE88 /* b5f977c78ec74b3a8857ca86d1d9b318 */ = {
			isa = PBXGroup;
			children = (
				D7464F2A2ACE0964007FEE88 /* SA_EVI_8Day_03May20 */,
			);
			path = b5f977c78ec74b3a8857ca86d1d9b318;
			sourceTree = "<group>";
		};
		D7497F382AC4B45300167AD2 /* Display dimensions */ = {
			isa = PBXGroup;
			children = (
				D7497F3B2AC4B4C100167AD2 /* DisplayDimensionsView.swift */,
			);
			path = "Display dimensions";
			sourceTree = "<group>";
		};
		D7497F3E2AC4BA4100167AD2 /* f5ff6f5556a945bca87ca513b8729a1e */ = {
			isa = PBXGroup;
			children = (
				D7497F3F2AC4BA4100167AD2 /* Edinburgh_Pylon_Dimensions.mmpk */,
			);
			path = f5ff6f5556a945bca87ca513b8729a1e;
			sourceTree = "<group>";
		};
		D74C8BFA2ABA5572007C76B8 /* Style symbols from mobile style file */ = {
			isa = PBXGroup;
			children = (
				D7337C592ABCFDB100A5D865 /* StyleSymbolsFromMobileStyleFileView.SymbolOptionsListView.swift */,
				D74C8BFD2ABA5605007C76B8 /* StyleSymbolsFromMobileStyleFileView.swift */,
			);
			path = "Style symbols from mobile style file";
			sourceTree = "<group>";
		};
		D74C8C002ABA6202007C76B8 /* 1bd036f221f54a99abc9e46ff3511cbf */ = {
			isa = PBXGroup;
			children = (
				D74C8C012ABA6202007C76B8 /* emoji-mobile.stylx */,
			);
			path = 1bd036f221f54a99abc9e46ff3511cbf;
			sourceTree = "<group>";
		};
		D751017D2A2E490800B8FA48 /* Show labels on layer */ = {
			isa = PBXGroup;
			children = (
				D75101802A2E493600B8FA48 /* ShowLabelsOnLayerView.swift */,
			);
			path = "Show labels on layer";
			sourceTree = "<group>";
		};
		D751018A2A2E960300B8FA48 /* Identify layer features */ = {
			isa = PBXGroup;
			children = (
				D751018D2A2E962D00B8FA48 /* IdentifyLayerFeaturesView.swift */,
			);
			path = "Identify layer features";
			sourceTree = "<group>";
		};
		D752D93C2A3914E5003EB25E /* Manage operational layers */ = {
			isa = PBXGroup;
			children = (
				D752D93F2A39154C003EB25E /* ManageOperationalLayersView.swift */,
			);
			path = "Manage operational layers";
			sourceTree = "<group>";
		};
		D752D9422A3A6EB8003EB25E /* Monitor changes to map load status */ = {
			isa = PBXGroup;
			children = (
				D752D9452A3A6F7F003EB25E /* MonitorChangesToMapLoadStatusView.swift */,
			);
			path = "Monitor changes to map load status";
			sourceTree = "<group>";
		};
		D752D95B2A3BCDD4003EB25E /* Display map from portal item */ = {
			isa = PBXGroup;
			children = (
				D752D95E2A3BCE06003EB25E /* DisplayMapFromPortalItemView.swift */,
			);
			path = "Display map from portal item";
			sourceTree = "<group>";
		};
		D75362CC2A1E862B00D83028 /* Apply unique value renderer */ = {
			isa = PBXGroup;
			children = (
				D75362D12A1E886700D83028 /* ApplyUniqueValueRendererView.swift */,
			);
			path = "Apply unique value renderer";
			sourceTree = "<group>";
		};
		D754E31D2A1D661D0006C5F1 /* Style point with picture marker symbols */ = {
			isa = PBXGroup;
			children = (
				D754E3222A1D66820006C5F1 /* StylePointWithPictureMarkerSymbolsView.swift */,
			);
			path = "Style point with picture marker symbols";
			sourceTree = "<group>";
		};
		D75B584D2AAFB2C20038B3B4 /* Style features with custom dictionary */ = {
			isa = PBXGroup;
			children = (
				D75B58502AAFB3030038B3B4 /* StyleFeaturesWithCustomDictionaryView.swift */,
			);
			path = "Style features with custom dictionary";
			sourceTree = "<group>";
		};
		D769C20D2A28FF8600030F61 /* Set up location-driven geotriggers */ = {
			isa = PBXGroup;
			children = (
				D769C2112A29019B00030F61 /* SetUpLocationDrivenGeotriggersView.swift */,
				D79EE76D2A4CEA5D005A52AE /* SetUpLocationDrivenGeotriggersView.Model.swift */,
			);
			path = "Set up location-driven geotriggers";
			sourceTree = "<group>";
		};
		D77570BC2A29427200F490CD /* Animate images with image overlay */ = {
			isa = PBXGroup;
			children = (
				D77570BF2A2942F800F490CD /* AnimateImagesWithImageOverlayView.swift */,
			);
			path = "Animate images with image overlay";
			sourceTree = "<group>";
		};
		D77572AC2A295DC100F490CD /* d1453556d91e46dea191c20c398b82cd */ = {
			isa = PBXGroup;
			children = (
				D77572AD2A295DDD00F490CD /* PacificSouthWest2 */,
			);
			path = d1453556d91e46dea191c20c398b82cd;
			sourceTree = "<group>";
		};
		D78666A92A21616D00C60110 /* Find nearest vertex */ = {
			isa = PBXGroup;
			children = (
				D78666AC2A2161F100C60110 /* FindNearestVertexView.swift */,
			);
			path = "Find nearest vertex";
			sourceTree = "<group>";
		};
		D7ABA2F52A3256610021822B /* Measure distance in scene */ = {
			isa = PBXGroup;
			children = (
				D7ABA2F82A32579C0021822B /* MeasureDistanceInSceneView.swift */,
			);
			path = "Measure distance in scene";
			sourceTree = "<group>";
		};
		D7ABA2FB2A3287C10021822B /* Show viewshed from geoelement in scene */ = {
			isa = PBXGroup;
			children = (
				D7ABA2FE2A32881C0021822B /* ShowViewshedFromGeoelementInSceneView.swift */,
			);
			path = "Show viewshed from geoelement in scene";
			sourceTree = "<group>";
		};
		D7AE861A2AC39D750049B626 /* Display annotation */ = {
			isa = PBXGroup;
			children = (
				D7AE861D2AC39DC50049B626 /* DisplayAnnotationView.swift */,
			);
			path = "Display annotation";
			sourceTree = "<group>";
		};
		D7B3C5C02A43B71E001DA4D8 /* Create convex hull around geometries */ = {
			isa = PBXGroup;
			children = (
				D7634FAE2A43B7AC00F8AEFB /* CreateConvexHullAroundGeometriesView.swift */,
			);
			path = "Create convex hull around geometries";
			sourceTree = "<group>";
		};
		D7C16D172AC5F6C100689E89 /* Animate 3D graphic */ = {
			isa = PBXGroup;
			children = (
				D7058FB02ACB423C00A40F14 /* Animate3DGraphicView.Model.swift */,
				D7054AE82ACCCB6C007235BA /* Animate3DGraphicView.SettingsView.swift */,
				D7C16D1A2AC5F95300689E89 /* Animate3DGraphicView.swift */,
			);
			path = "Animate 3D graphic";
			sourceTree = "<group>";
		};
		D7C16D1D2AC5FE8200689E89 /* 5a9b60cee9ba41e79640a06bcdf8084d */ = {
			isa = PBXGroup;
			children = (
				D7C16D1E2AC5FE8200689E89 /* Pyrenees.csv */,
			);
			path = 5a9b60cee9ba41e79640a06bcdf8084d;
			sourceTree = "<group>";
		};
		D7C16D202AC5FE9800689E89 /* 290f0c571c394461a8b58b6775d0bd63 */ = {
			isa = PBXGroup;
			children = (
				D7C16D212AC5FE9800689E89 /* GrandCanyon.csv */,
			);
			path = 290f0c571c394461a8b58b6775d0bd63;
			sourceTree = "<group>";
		};
		D7C16D232AC5FEA600689E89 /* 12509ffdc684437f8f2656b0129d2c13 */ = {
			isa = PBXGroup;
			children = (
				D7C16D242AC5FEA600689E89 /* Snowdon.csv */,
			);
			path = 12509ffdc684437f8f2656b0129d2c13;
			sourceTree = "<group>";
		};
		D7C16D262AC5FEB600689E89 /* e87c154fb9c2487f999143df5b08e9b1 */ = {
			isa = PBXGroup;
			children = (
				D7C16D272AC5FEB600689E89 /* Hawaii.csv */,
			);
			path = e87c154fb9c2487f999143df5b08e9b1;
			sourceTree = "<group>";
		};
		D7CC33FB2A31475C00198EDF /* Show line of sight between points */ = {
			isa = PBXGroup;
			children = (
				D7CC33FD2A31475C00198EDF /* ShowLineOfSightBetweenPointsView.swift */,
			);
			path = "Show line of sight between points";
			sourceTree = "<group>";
		};
		D7D1F3512ADDBE5D009CE2DA /* 7dd2f97bb007466ea939160d0de96a9d */ = {
			isa = PBXGroup;
			children = (
				D7D1F3522ADDBE5D009CE2DA /* philadelphia.mspk */,
			);
			path = 7dd2f97bb007466ea939160d0de96a9d;
			sourceTree = "<group>";
		};
		D7E440D12A1ECBC2005D74DE /* Create buffers around points */ = {
			isa = PBXGroup;
			children = (
				D7E440D62A1ECE7D005D74DE /* CreateBuffersAroundPointsView.swift */,
			);
			path = "Create buffers around points";
			sourceTree = "<group>";
		};
		D7E557602A1D743100B9FB09 /* Add WMS layer */ = {
			isa = PBXGroup;
			children = (
				D7E557672A1D768800B9FB09 /* AddWMSLayerView.swift */,
			);
			path = "Add WMS layer";
			sourceTree = "<group>";
		};
		D7EAF34F2A1C011000D822C4 /* Set min and max scale */ = {
			isa = PBXGroup;
			children = (
				D7EAF3592A1C023800D822C4 /* SetMinAndMaxScaleView.swift */,
			);
			path = "Set min and max scale";
			sourceTree = "<group>";
		};
		D7ECF5942AB8BDCA003FB2BE /* Render multilayer symbols */ = {
			isa = PBXGroup;
			children = (
				D7ECF5972AB8BE63003FB2BE /* RenderMultilayerSymbolsView.swift */,
			);
			path = "Render multilayer symbols";
			sourceTree = "<group>";
		};
		D7EF5D712A269E2D00FEBDE5 /* Show coordinates in multiple formats */ = {
			isa = PBXGroup;
			children = (
				D7EF5D742A26A03A00FEBDE5 /* ShowCoordinatesInMultipleFormatsView.swift */,
			);
			path = "Show coordinates in multiple formats";
			sourceTree = "<group>";
		};
		E000E75E2869E325005D87C5 /* Clip geometry */ = {
			isa = PBXGroup;
			children = (
				E000E75F2869E33D005D87C5 /* ClipGeometryView.swift */,
			);
			path = "Clip geometry";
			sourceTree = "<group>";
		};
		E000E761286A0B07005D87C5 /* Cut geometry */ = {
			isa = PBXGroup;
			children = (
				E000E762286A0B18005D87C5 /* CutGeometryView.swift */,
			);
			path = "Cut geometry";
			sourceTree = "<group>";
		};
		E004A6B928414332002A1FE6 /* Set viewpoint rotation */ = {
			isa = PBXGroup;
			children = (
				E004A6BD28414332002A1FE6 /* SetViewpointRotationView.swift */,
			);
			path = "Set viewpoint rotation";
			sourceTree = "<group>";
		};
		E004A6D528465C70002A1FE6 /* Display scene */ = {
			isa = PBXGroup;
			children = (
				E004A6D828465C70002A1FE6 /* DisplaySceneView.swift */,
			);
			path = "Display scene";
			sourceTree = "<group>";
		};
		E004A6DE2846626A002A1FE6 /* Show callout */ = {
			isa = PBXGroup;
			children = (
				E004A6DF28466279002A1FE6 /* ShowCalloutView.swift */,
			);
			path = "Show callout";
			sourceTree = "<group>";
		};
		E004A6E42846A609002A1FE6 /* Style graphics with symbols */ = {
			isa = PBXGroup;
			children = (
				E004A6E52846A61F002A1FE6 /* StyleGraphicsWithSymbolsView.swift */,
			);
			path = "Style graphics with symbols";
			sourceTree = "<group>";
		};
		E004A6E728493BBB002A1FE6 /* Show device location */ = {
			isa = PBXGroup;
			children = (
				E004A6E828493BCE002A1FE6 /* ShowDeviceLocationView.swift */,
			);
			path = "Show device location";
			sourceTree = "<group>";
		};
		E004A6EB28495538002A1FE6 /* Create planar and geodetic buffers */ = {
			isa = PBXGroup;
			children = (
				E004A6EC2849556E002A1FE6 /* CreatePlanarAndGeodeticBuffersView.swift */,
			);
			path = "Create planar and geodetic buffers";
			sourceTree = "<group>";
		};
		E004A6EE284E4B7A002A1FE6 /* Download vector tiles to local cache */ = {
			isa = PBXGroup;
			children = (
				E004A6EF284E4B9B002A1FE6 /* DownloadVectorTilesToLocalCacheView.swift */,
			);
			path = "Download vector tiles to local cache";
			sourceTree = "<group>";
		};
		E004A6F1284E4F80002A1FE6 /* Show result of spatial operations */ = {
			isa = PBXGroup;
			children = (
				E004A6F2284E4FEB002A1FE6 /* ShowResultOfSpatialOperationsView.swift */,
			);
			path = "Show result of spatial operations";
			sourceTree = "<group>";
		};
		E004A6F4284FA3C5002A1FE6 /* Select features in feature layer */ = {
			isa = PBXGroup;
			children = (
				E004A6F5284FA42A002A1FE6 /* SelectFeaturesInFeatureLayerView.swift */,
			);
			path = "Select features in feature layer";
			sourceTree = "<group>";
		};
		E041ABC3287CAFEB0056009B /* Web */ = {
			isa = PBXGroup;
			children = (
				E041AC15287F54580056009B /* highlight.min.js */,
				E041AC1D288076A60056009B /* info.css */,
				E041AC1F288077B90056009B /* xcode.css */,
			);
			path = Web;
			sourceTree = "<group>";
		};
		E066DD33285CF3A0004D3D5B /* Find route */ = {
			isa = PBXGroup;
			children = (
				E066DD34285CF3B3004D3D5B /* FindRouteView.swift */,
			);
			path = "Find route";
			sourceTree = "<group>";
		};
		E066DD362860AB0B004D3D5B /* Style graphics with renderer */ = {
			isa = PBXGroup;
			children = (
				E066DD372860AB28004D3D5B /* StyleGraphicsWithRendererView.swift */,
			);
			path = "Style graphics with renderer";
			sourceTree = "<group>";
		};
		E066DD392860C9EE004D3D5B /* Show result of spatial relationships */ = {
			isa = PBXGroup;
			children = (
				E066DD3A2860CA08004D3D5B /* ShowResultOfSpatialRelationshipsView.swift */,
			);
			path = "Show result of spatial relationships";
			sourceTree = "<group>";
		};
		E066DD3E28610F3F004D3D5B /* Add scene layer from service */ = {
			isa = PBXGroup;
			children = (
				E066DD3F28610F55004D3D5B /* AddSceneLayerFromServiceView.swift */,
			);
			path = "Add scene layer from service";
			sourceTree = "<group>";
		};
		E070A0A1286F3B3400F2B606 /* Download preplanned map area */ = {
			isa = PBXGroup;
			children = (
				883C121429C9136600062FF9 /* DownloadPreplannedMapAreaView.MapPicker.swift */,
				E0D04FF128A5390000747989 /* DownloadPreplannedMapAreaView.Model.swift */,
				E070A0A2286F3B6000F2B606 /* DownloadPreplannedMapAreaView.swift */,
			);
			path = "Download preplanned map area";
			sourceTree = "<group>";
		};
		E088E1552862578800413100 /* Set surface placement mode */ = {
			isa = PBXGroup;
			children = (
				E088E1562862579D00413100 /* SetSurfacePlacementModeView.swift */,
			);
			path = "Set surface placement mode";
			sourceTree = "<group>";
		};
		E088E1722863B5E600413100 /* Generate offline map */ = {
			isa = PBXGroup;
			children = (
				E088E1732863B5F800413100 /* GenerateOfflineMapView.swift */,
			);
			path = "Generate offline map";
			sourceTree = "<group>";
		};
		E0EA0B75286638FD00C9621D /* Project geometry */ = {
			isa = PBXGroup;
			children = (
				E0EA0B762866390E00C9621D /* ProjectGeometryView.swift */,
			);
			path = "Project geometry";
			sourceTree = "<group>";
		};
		E0FE32E528747762002C6ACA /* Browse building floors */ = {
			isa = PBXGroup;
			children = (
				E0FE32E628747778002C6ACA /* BrowseBuildingFloorsView.swift */,
			);
			path = "Browse building floors";
			sourceTree = "<group>";
		};
		F111CCBD288B548400205358 /* Display map from mobile map package */ = {
			isa = PBXGroup;
			children = (
				F111CCC0288B5D5600205358 /* DisplayMapFromMobileMapPackageView.swift */,
			);
			path = "Display map from mobile map package";
			sourceTree = "<group>";
		};
		F111CCC2288B63DB00205358 /* e1f3a7254cb845b09450f54937c16061 */ = {
			isa = PBXGroup;
			children = (
				F111CCC3288B641900205358 /* Yellowstone.mmpk */,
			);
			path = e1f3a7254cb845b09450f54937c16061;
			sourceTree = "<group>";
		};
		F19A316128906F0D003B7EF9 /* Add raster from file */ = {
			isa = PBXGroup;
			children = (
				F1E71BF0289473760064C33F /* AddRasterFromFileView.swift */,
			);
			path = "Add raster from file";
			sourceTree = "<group>";
		};
/* End PBXGroup section */

/* Begin PBXNativeTarget section */
		00E5401227F3CCA200CF66D5 /* Samples */ = {
			isa = PBXNativeTarget;
			buildConfigurationList = 00E5402427F3CCA200CF66D5 /* Build configuration list for PBXNativeTarget "Samples" */;
			buildPhases = (
				001C6DDC27FE5CE800D472C2 /* Create .secrets File If It Does Not Exist */,
				00CCB8A3285BA2FD00BBAB70 /* Download Portal Item Data */,
				00E5402B27F77A5A00CF66D5 /* Lint Sources */,
				00E5400F27F3CCA200CF66D5 /* Sources */,
				00144B5E280634840090DD5D /* Embed Frameworks */,
				00E5401027F3CCA200CF66D5 /* Frameworks */,
				00E5401127F3CCA200CF66D5 /* Resources */,
				0039A4E82885C4E300592C86 /* Copy Source Code Files */,
				0039A4E72885C45200592C86 /* Copy README.md Files For Source Code View */,
			);
			buildRules = (
				0083586F27FE3BCF00192A15 /* PBXBuildRule */,
				0074ABCC2817B8E60037244A /* PBXBuildRule */,
			);
			dependencies = (
			);
			name = Samples;
			packageProductDependencies = (
				00C43AEC2947DC350099AE34 /* ArcGISToolkit */,
			);
			productName = "arcgis-swift-sdk-samples (iOS)";
			productReference = 00E5401327F3CCA200CF66D5 /* Samples.app */;
			productType = "com.apple.product-type.application";
		};
/* End PBXNativeTarget section */

/* Begin PBXProject section */
		00E5400727F3CCA100CF66D5 /* Project object */ = {
			isa = PBXProject;
			attributes = {
				BuildIndependentTargetsInParallel = 1;
				KnownAssetTags = (
					AddCustomDynamicEntityDataSource,
					AddFeatureLayers,
					AddRasterFromFile,
					Animate3DGraphic,
					AnimateImagesWithImageOverlay,
					AugmentRealityToShowTabletopScene,
					ChangeCameraController,
					DisplayDimensions,
					DisplayMapFromMobileMapPackage,
<<<<<<< HEAD
					ShowDeviceLocationWithNmeaDataSources,
=======
					IdentifyRasterCell,
					ShowMobileMapPackageExpirationDate,
>>>>>>> daec605b
					ShowViewshedFromGeoelementInScene,
					StyleFeaturesWithCustomDictionary,
					StyleSymbolsFromMobileStyleFile,
				);
				LastSwiftUpdateCheck = 1330;
				LastUpgradeCheck = 1330;
				ORGANIZATIONNAME = Esri;
				TargetAttributes = {
					00E5401227F3CCA200CF66D5 = {
						CreatedOnToolsVersion = 13.3;
					};
				};
			};
			buildConfigurationList = 00E5400A27F3CCA100CF66D5 /* Build configuration list for PBXProject "Samples" */;
			compatibilityVersion = "Xcode 13.0";
			developmentRegion = en;
			hasScannedForEncodings = 0;
			knownRegions = (
				en,
				Base,
			);
			mainGroup = 00E5400627F3CCA100CF66D5;
			packageReferences = (
				00C43AEB2947DC350099AE34 /* XCRemoteSwiftPackageReference "arcgis-maps-sdk-swift-toolkit" */,
			);
			productRefGroup = 00E5401427F3CCA200CF66D5 /* Products */;
			projectDirPath = "";
			projectRoot = "";
			targets = (
				00E5401227F3CCA200CF66D5 /* Samples */,
			);
		};
/* End PBXProject section */

/* Begin PBXResourcesBuildPhase section */
		00E5401127F3CCA200CF66D5 /* Resources */ = {
			isa = PBXResourcesBuildPhase;
			buildActionMask = 2147483647;
			files = (
				E041AC1E288076A60056009B /* info.css in Resources */,
				D721EEA82ABDFF550040BE46 /* LothianRiversAnno.mmpk in Resources */,
				D7C16D1F2AC5FE8200689E89 /* Pyrenees.csv in Resources */,
				E041AC1A287F54580056009B /* highlight.min.js in Resources */,
				D7497F402AC4BA4100167AD2 /* Edinburgh_Pylon_Dimensions.mmpk in Resources */,
				00E5402027F3CCA200CF66D5 /* Assets.xcassets in Resources */,
				4D126D7C29CA3E6000CFB7A7 /* Redlands.nmea in Resources */,
				00C94A0D28B53DE1004E42D9 /* raster-file in Resources */,
				D7464F2B2ACE0965007FEE88 /* SA_EVI_8Day_03May20 in Resources */,
				004FE87129DF5D8700075217 /* Bristol in Resources */,
				D7C16D252AC5FEA600689E89 /* Snowdon.csv in Resources */,
				D73F8CF42AB1089900CD39DA /* Restaurant.stylx in Resources */,
				D74C8C022ABA6202007C76B8 /* emoji-mobile.stylx in Resources */,
				792222DD2A81AA5D00619FFE /* AIS_MarineCadastre_SelectedVessels_CustomDataSource.jsonl in Resources */,
				E041AC20288077B90056009B /* xcode.css in Resources */,
				00D4EF9028638BF100B9CC30 /* LA_Trails.geodatabase in Resources */,
				D701D72C2A37C7F7006FF0C8 /* bradley_low_3ds in Resources */,
				00D4EF9A28638BF100B9CC30 /* AuroraCO.gpkg in Resources */,
				D7C16D282AC5FEB700689E89 /* Hawaii.csv in Resources */,
				D7D1F3532ADDBE5D009CE2DA /* philadelphia.mspk in Resources */,
				F111CCC4288B641900205358 /* Yellowstone.mmpk in Resources */,
				D77572AE2A295DDE00F490CD /* PacificSouthWest2 in Resources */,
				00D4EFB12863CE6300B9CC30 /* ScottishWildlifeTrust_reserves in Resources */,
				D7C16D222AC5FE9800689E89 /* GrandCanyon.csv in Resources */,
			);
			runOnlyForDeploymentPostprocessing = 0;
		};
/* End PBXResourcesBuildPhase section */

/* Begin PBXShellScriptBuildPhase section */
		001C6DDC27FE5CE800D472C2 /* Create .secrets File If It Does Not Exist */ = {
			isa = PBXShellScriptBuildPhase;
			alwaysOutOfDate = 1;
			buildActionMask = 2147483647;
			files = (
			);
			inputFileListPaths = (
			);
			inputPaths = (
			);
			name = "Create .secrets File If It Does Not Exist";
			outputFileListPaths = (
			);
			outputPaths = (
				"$(SRCROOT)/.secrets",
			);
			runOnlyForDeploymentPostprocessing = 0;
			shellPath = /bin/sh;
			shellScript = "if [ ! -e \"$SRCROOT/.secrets\" ]\nthen\n    touch \"$SRCROOT/.secrets\"\nfi\n";
		};
		0039A4E72885C45200592C86 /* Copy README.md Files For Source Code View */ = {
			isa = PBXShellScriptBuildPhase;
			alwaysOutOfDate = 1;
			buildActionMask = 2147483647;
			files = (
			);
			inputFileListPaths = (
			);
			inputPaths = (
			);
			name = "Copy README.md Files For Source Code View";
			outputFileListPaths = (
			);
			outputPaths = (
			);
			runOnlyForDeploymentPostprocessing = 0;
			shellPath = /bin/sh;
			shellScript = "echo $BUILT_PRODUCTS_DIR\n\n# Directory to which the readmes will be copied.\nREADMES_DIR=${BUILT_PRODUCTS_DIR}/${UNLOCALIZED_RESOURCES_FOLDER_PATH}/READMEs\nmkdir -p \"${READMES_DIR}\"\n\n# Root readme for the project to skip.\nDEFAULT_README=$SRCROOT/README.md\n\n# Find all README.md files in the project.\nfind ${SRCROOT} -name \"README.md\" | while read file\ndo\n    # Skip the root readme for project.\n    if [ \"$file\" = \"$DEFAULT_README\" ]\n    then\n        echo $BUILT_PRODUCTS_DIR\n        continue\n    fi\n    \n    # Extract the folder name from the path.\n    FILE_PATH=$(dirname \"$file\")\n    FOLDER_NAME=$(basename \"$FILE_PATH\")\n    \n    cp \"${file}\" \"${READMES_DIR}/${FOLDER_NAME}.md\"\ndone\n";
		};
		00CCB8A3285BA2FD00BBAB70 /* Download Portal Item Data */ = {
			isa = PBXShellScriptBuildPhase;
			alwaysOutOfDate = 1;
			buildActionMask = 2147483647;
			files = (
			);
			inputFileListPaths = (
			);
			inputPaths = (
			);
			name = "Download Portal Item Data";
			outputFileListPaths = (
			);
			outputPaths = (
			);
			runOnlyForDeploymentPostprocessing = 0;
			shellPath = /bin/sh;
			shellScript = "SAMPLES_DIRECTORY=\"${SRCROOT}/Shared/Samples\"\nDOWNLOAD_DIRECTORY=\"${SRCROOT}/Portal Data\"\nxcrun --sdk macosx swift \"${SRCROOT}/Scripts/DowloadPortalItemData.swift\" \"$SAMPLES_DIRECTORY\" \"$DOWNLOAD_DIRECTORY\"\n";
		};
		00E5402B27F77A5A00CF66D5 /* Lint Sources */ = {
			isa = PBXShellScriptBuildPhase;
			alwaysOutOfDate = 1;
			buildActionMask = 2147483647;
			files = (
			);
			inputFileListPaths = (
			);
			inputPaths = (
			);
			name = "Lint Sources";
			outputFileListPaths = (
			);
			outputPaths = (
			);
			runOnlyForDeploymentPostprocessing = 0;
			shellPath = /bin/sh;
			shellScript = "if [[ \"$(uname -m)\" == arm64 ]]; then\n    export PATH=\"/opt/homebrew/bin:$PATH\"\nfi\n\nif which swiftlint > /dev/null; then\n  swiftlint\nelse\n  echo \"warning: SwiftLint not installed, download from https://github.com/realm/SwiftLint\"\nfi\n";
		};
/* End PBXShellScriptBuildPhase section */

/* Begin PBXSourcesBuildPhase section */
		00E5400F27F3CCA200CF66D5 /* Sources */ = {
			isa = PBXSourcesBuildPhase;
			buildActionMask = 2147483647;
			files = (
				79D84D132A81711A00F45262 /* AddCustomDynamicEntityDataSourceView.swift in Sources */,
				E000E7602869E33D005D87C5 /* ClipGeometryView.swift in Sources */,
				4D2ADC6729C50BD6003B367F /* AddDynamicEntityLayerView.Model.swift in Sources */,
				E004A6E928493BCE002A1FE6 /* ShowDeviceLocationView.swift in Sources */,
				1C26ED192A859525009B7721 /* FilterFeaturesInSceneView.swift in Sources */,
				F111CCC1288B5D5600205358 /* DisplayMapFromMobileMapPackageView.swift in Sources */,
				D7337C5A2ABCFDB100A5D865 /* StyleSymbolsFromMobileStyleFileView.SymbolOptionsListView.swift in Sources */,
				1C43BC842A43781200509BF8 /* SetVisibilityOfSubtypeSublayerView.swift in Sources */,
				00A7A1462A2FC58300F035F7 /* DisplayContentOfUtilityNetworkContainerView.swift in Sources */,
				218F35B829C28F4A00502022 /* AuthenticateWithOAuthView.swift in Sources */,
				79B7B80A2A1BF8EC00F57C27 /* CreateAndSaveKMLView.swift in Sources */,
				7573E81C29D6134C00BEED9C /* TraceUtilityNetworkView.Enums.swift in Sources */,
				7573E81A29D6134C00BEED9C /* TraceUtilityNetworkView.Model.swift in Sources */,
				1C3B7DC82A5F64FC00907443 /* AnalyzeNetworkWithSubnetworkTraceView.Model.swift in Sources */,
				D752D9402A39154C003EB25E /* ManageOperationalLayersView.swift in Sources */,
				D7ABA2F92A32579C0021822B /* MeasureDistanceInSceneView.swift in Sources */,
				E004A6E028466279002A1FE6 /* ShowCalloutView.swift in Sources */,
				E000E763286A0B18005D87C5 /* CutGeometryView.swift in Sources */,
				4D126D7229CA1E1800CFB7A7 /* FileNMEASentenceReader.swift in Sources */,
				001C6DE127FE8A9400D472C2 /* AppSecrets.swift.masque in Sources */,
				D7084FA92AD771AA00EC7F4F /* AugmentRealityToFlyOverSceneView.swift in Sources */,
				D75B58512AAFB3030038B3B4 /* StyleFeaturesWithCustomDictionaryView.swift in Sources */,
				E0D04FF228A5390000747989 /* DownloadPreplannedMapAreaView.Model.swift in Sources */,
				00CCB8A5285BAF8700BBAB70 /* OnDemandResource.swift in Sources */,
				1C19B4F32A578E46001D2506 /* CreateLoadReportView.swift in Sources */,
				7900C5F62A83FC3F002D430F /* AddCustomDynamicEntityDataSourceView.Vessel.swift in Sources */,
				D71099702A2802FA0065A1C1 /* DensifyAndGeneralizeGeometryView.SettingsView.swift in Sources */,
				E004A6ED2849556E002A1FE6 /* CreatePlanarAndGeodeticBuffersView.swift in Sources */,
				E041ABD7287DB04D0056009B /* SampleInfoView.swift in Sources */,
				1C43BC822A43781200509BF8 /* SetVisibilityOfSubtypeSublayerView.Model.swift in Sources */,
				D71FCB8A2AD6277F000E517C /* CreateMobileGeodatabaseView.Model.swift in Sources */,
				D752D9462A3A6F80003EB25E /* MonitorChangesToMapLoadStatusView.swift in Sources */,
				E0082217287755AC002AD138 /* View+Sheet.swift in Sources */,
				00181B462846AD7100654571 /* View+Alert.swift in Sources */,
				00273CF62A82AB8700A7A77D /* SampleRow.swift in Sources */,
				D7ABA2FF2A32881C0021822B /* ShowViewshedFromGeoelementInSceneView.swift in Sources */,
				E0FE32E728747778002C6ACA /* BrowseBuildingFloorsView.swift in Sources */,
				D752D95F2A3BCE06003EB25E /* DisplayMapFromPortalItemView.swift in Sources */,
				1CAB8D4B2A3CEAB0002AA649 /* RunValveIsolationTraceView.Model.swift in Sources */,
				E070A0A3286F3B6000F2B606 /* DownloadPreplannedMapAreaView.swift in Sources */,
				D77570C02A2942F800F490CD /* AnimateImagesWithImageOverlayView.swift in Sources */,
				D7054AE92ACCCB6C007235BA /* Animate3DGraphicView.SettingsView.swift in Sources */,
				E0EA0B772866390E00C9621D /* ProjectGeometryView.swift in Sources */,
				D74C8BFE2ABA5605007C76B8 /* StyleSymbolsFromMobileStyleFileView.swift in Sources */,
				0042E24328E4BF8F001F33D6 /* ShowViewshedFromPointInSceneView.Model.swift in Sources */,
				D7E557682A1D768800B9FB09 /* AddWMSLayerView.swift in Sources */,
				D7497F3C2AC4B4C100167AD2 /* DisplayDimensionsView.swift in Sources */,
				0005580A2817C51E00224BC6 /* SampleDetailView.swift in Sources */,
				D75C35672AB50338003CD55F /* GroupLayersTogetherView.GroupLayerListView.swift in Sources */,
				4D2ADC6229C5071C003B367F /* ChangeMapViewBackgroundView.Model.swift in Sources */,
				0074ABCD2817BCC30037244A /* SamplesApp+Samples.swift.tache in Sources */,
				D79EE76E2A4CEA5D005A52AE /* SetUpLocationDrivenGeotriggersView.Model.swift in Sources */,
				E004A6F3284E4FEB002A1FE6 /* ShowResultOfSpatialOperationsView.swift in Sources */,
				D751018E2A2E962D00B8FA48 /* IdentifyLayerFeaturesView.swift in Sources */,
				F1E71BF1289473760064C33F /* AddRasterFromFileView.swift in Sources */,
				00B04273282EC59E0072E1B4 /* AboutView.swift in Sources */,
				7573E81F29D6134C00BEED9C /* TraceUtilityNetworkView.swift in Sources */,
				4D2ADC6929C50C4C003B367F /* AddDynamicEntityLayerView.SettingsView.swift in Sources */,
				1C42E04729D2396B004FC4BE /* ShowPopupView.swift in Sources */,
				79302F872A1ED71B0002336A /* CreateAndSaveKMLView.Views.swift in Sources */,
				D73FC0FD2AD4A18D0067A19B /* CreateMobileGeodatabaseView.swift in Sources */,
				1C19B4F12A578E46001D2506 /* CreateLoadReportView.Views.swift in Sources */,
				E066DD3B2860CA08004D3D5B /* ShowResultOfSpatialRelationshipsView.swift in Sources */,
				7573E81E29D6134C00BEED9C /* TraceUtilityNetworkView.Views.swift in Sources */,
				4D2ADC5A29C4F612003B367F /* ChangeMapViewBackgroundView.swift in Sources */,
				D7ECF5982AB8BE63003FB2BE /* RenderMultilayerSymbolsView.swift in Sources */,
				D769C2122A29019B00030F61 /* SetUpLocationDrivenGeotriggersView.swift in Sources */,
				79302F852A1ED4E30002336A /* CreateAndSaveKMLView.Model.swift in Sources */,
				D7058FB12ACB423C00A40F14 /* Animate3DGraphicView.Model.swift in Sources */,
				0044CDDF2995C39E004618CE /* ShowDeviceLocationHistoryView.swift in Sources */,
				E041ABC0287CA9F00056009B /* WebView.swift in Sources */,
				E088E1572862579D00413100 /* SetSurfacePlacementModeView.swift in Sources */,
				1CAF831F2A20305F000E1E60 /* ShowUtilityAssociationsView.swift in Sources */,
				00C7993B2A845AAF00AFE342 /* Sidebar.swift in Sources */,
				E004A6C128414332002A1FE6 /* SetViewpointRotationView.swift in Sources */,
				883C121529C9136600062FF9 /* DownloadPreplannedMapAreaView.MapPicker.swift in Sources */,
				1C9B74C929DB43580038B06F /* ShowRealisticLightAndShadowsView.swift in Sources */,
				D7232EE12AC1E5AA0079ABFF /* PlayKMLTourView.swift in Sources */,
				1C56B5E62A82C02D000381DA /* DisplayPointsUsingClusteringFeatureReductionView.swift in Sources */,
				D7337C602ABD142D00A5D865 /* ShowMobileMapPackageExpirationDateView.swift in Sources */,
				00E5401E27F3CCA200CF66D5 /* ContentView.swift in Sources */,
				D7634FAF2A43B7AC00F8AEFB /* CreateConvexHullAroundGeometriesView.swift in Sources */,
				E066DD382860AB28004D3D5B /* StyleGraphicsWithRendererView.swift in Sources */,
				108EC04129D25B2C000F35D0 /* QueryFeatureTableView.swift in Sources */,
				00B04FB5283EEBA80026C882 /* DisplayOverviewMapView.swift in Sources */,
				D71C5F642AAA7A88006599FD /* CreateSymbolStylesFromWebStylesView.swift in Sources */,
				D7CC33FF2A31475C00198EDF /* ShowLineOfSightBetweenPointsView.swift in Sources */,
				D70BE5792A5624A80022CA02 /* CategoriesView.swift in Sources */,
				4D2ADC5D29C4F612003B367F /* ChangeMapViewBackgroundView.SettingsView.swift in Sources */,
				75DD739529D38B1B0010229D /* NavigateRouteView.swift in Sources */,
				D75362D22A1E886700D83028 /* ApplyUniqueValueRendererView.swift in Sources */,
				0074ABBF28174BCF0037244A /* DisplayMapView.swift in Sources */,
				D7EF5D752A26A03A00FEBDE5 /* ShowCoordinatesInMultipleFormatsView.swift in Sources */,
				D72F272E2ADA1E4400F906DA /* AugmentRealityToShowTabletopSceneView.swift in Sources */,
				0086F40128E3770A00974721 /* ShowViewshedFromPointInSceneView.swift in Sources */,
				0044289229C90C0B00160767 /* GetElevationAtPointOnSurfaceView.swift in Sources */,
				D7E440D72A1ECE7D005D74DE /* CreateBuffersAroundPointsView.swift in Sources */,
				00D4EF802863842100B9CC30 /* AddFeatureLayersView.swift in Sources */,
				4D126D7E29CA43D200CFB7A7 /* ShowDeviceLocationWithNMEADataSourcesView.Model.swift in Sources */,
				4D126D6D29CA1B6000CFB7A7 /* ShowDeviceLocationWithNMEADataSourcesView.swift in Sources */,
				D710996D2A27D9210065A1C1 /* DensifyAndGeneralizeGeometryView.swift in Sources */,
				88F93CC129C3D59D0006B28E /* CreateAndEditGeometriesView.swift in Sources */,
				1C0C1C3929D34DAE005C8B24 /* ChangeViewpointView.swift in Sources */,
				D7AE861E2AC39DC50049B626 /* DisplayAnnotationView.swift in Sources */,
				D734FA0C2A183A5B00246D7E /* SetMaxExtentView.swift in Sources */,
				D704AA5A2AB22C1A00A3BB63 /* GroupLayersTogetherView.swift in Sources */,
				E004A6DC28465C70002A1FE6 /* DisplaySceneView.swift in Sources */,
				E066DD35285CF3B3004D3D5B /* FindRouteView.swift in Sources */,
				D722BD222A420DAD002C2087 /* ShowExtrudedFeaturesView.swift in Sources */,
				E004A6F6284FA42A002A1FE6 /* SelectFeaturesInFeatureLayerView.swift in Sources */,
				D75101812A2E493600B8FA48 /* ShowLabelsOnLayerView.swift in Sources */,
				1C3B7DCB2A5F64FC00907443 /* AnalyzeNetworkWithSubnetworkTraceView.swift in Sources */,
				E08953F12891899600E077CF /* EnvironmentValues+SampleInfoVisibility.swift in Sources */,
				00B042E8282EDC690072E1B4 /* SetBasemapView.swift in Sources */,
				E004A6E62846A61F002A1FE6 /* StyleGraphicsWithSymbolsView.swift in Sources */,
				E088E1742863B5F800413100 /* GenerateOfflineMapView.swift in Sources */,
				0074ABC428174F430037244A /* Sample.swift in Sources */,
				00A7A14A2A2FC5B700F035F7 /* DisplayContentOfUtilityNetworkContainerView.Model.swift in Sources */,
				E004A6F0284E4B9B002A1FE6 /* DownloadVectorTilesToLocalCacheView.swift in Sources */,
				1CAB8D4E2A3CEAB0002AA649 /* RunValveIsolationTraceView.swift in Sources */,
				4D2ADC4329C26D05003B367F /* AddDynamicEntityLayerView.swift in Sources */,
				D70082EB2ACF900100E0C3C2 /* IdentifyKMLFeaturesView.swift in Sources */,
				D7EAF35A2A1C023800D822C4 /* SetMinAndMaxScaleView.swift in Sources */,
				1C19B4F52A578E46001D2506 /* CreateLoadReportView.Model.swift in Sources */,
				0042E24528E4F82C001F33D6 /* ShowViewshedFromPointInSceneView.ViewshedSettingsView.swift in Sources */,
				1C9B74D929DB54560038B06F /* ChangeCameraControllerView.swift in Sources */,
				00273CF42A82AB5900A7A77D /* SamplesSearchView.swift in Sources */,
				D78666AD2A2161F100C60110 /* FindNearestVertexView.swift in Sources */,
				D7C16D1B2AC5F95300689E89 /* Animate3DGraphicView.swift in Sources */,
				D744FD172A2112D90084A66C /* CreateConvexHullAroundPointsView.swift in Sources */,
				00CB9138284814A4005C2C5D /* SearchWithGeocodeView.swift in Sources */,
				1C43BC7F2A43781200509BF8 /* SetVisibilityOfSubtypeSublayerView.Views.swift in Sources */,
				D754E3232A1D66820006C5F1 /* StylePointWithPictureMarkerSymbolsView.swift in Sources */,
				D731F3C12AD0D2AC00A8431E /* IdentifyGraphicsView.swift in Sources */,
				00E5401C27F3CCA200CF66D5 /* SamplesApp.swift in Sources */,
				E066DD4028610F55004D3D5B /* AddSceneLayerFromServiceView.swift in Sources */,
				D7464F1E2ACE04B3007FEE88 /* IdentifyRasterCellView.swift in Sources */,
			);
			runOnlyForDeploymentPostprocessing = 0;
		};
/* End PBXSourcesBuildPhase section */

/* Begin XCBuildConfiguration section */
		00E5402227F3CCA200CF66D5 /* Debug */ = {
			isa = XCBuildConfiguration;
			buildSettings = {
				ALWAYS_SEARCH_USER_PATHS = NO;
				CLANG_ANALYZER_NONNULL = YES;
				CLANG_ANALYZER_NUMBER_OBJECT_CONVERSION = YES_AGGRESSIVE;
				CLANG_CXX_LANGUAGE_STANDARD = "gnu++17";
				CLANG_ENABLE_MODULES = YES;
				CLANG_ENABLE_OBJC_ARC = YES;
				CLANG_ENABLE_OBJC_WEAK = YES;
				CLANG_WARN_BLOCK_CAPTURE_AUTORELEASING = YES;
				CLANG_WARN_BOOL_CONVERSION = YES;
				CLANG_WARN_COMMA = YES;
				CLANG_WARN_CONSTANT_CONVERSION = YES;
				CLANG_WARN_DEPRECATED_OBJC_IMPLEMENTATIONS = YES;
				CLANG_WARN_DIRECT_OBJC_ISA_USAGE = YES_ERROR;
				CLANG_WARN_DOCUMENTATION_COMMENTS = YES;
				CLANG_WARN_EMPTY_BODY = YES;
				CLANG_WARN_ENUM_CONVERSION = YES;
				CLANG_WARN_INFINITE_RECURSION = YES;
				CLANG_WARN_INT_CONVERSION = YES;
				CLANG_WARN_NON_LITERAL_NULL_CONVERSION = YES;
				CLANG_WARN_OBJC_IMPLICIT_RETAIN_SELF = YES;
				CLANG_WARN_OBJC_LITERAL_CONVERSION = YES;
				CLANG_WARN_OBJC_ROOT_CLASS = YES_ERROR;
				CLANG_WARN_QUOTED_INCLUDE_IN_FRAMEWORK_HEADER = YES;
				CLANG_WARN_RANGE_LOOP_ANALYSIS = YES;
				CLANG_WARN_STRICT_PROTOTYPES = YES;
				CLANG_WARN_SUSPICIOUS_MOVE = YES;
				CLANG_WARN_UNGUARDED_AVAILABILITY = YES_AGGRESSIVE;
				CLANG_WARN_UNREACHABLE_CODE = YES;
				CLANG_WARN__DUPLICATE_METHOD_MATCH = YES;
				COPY_PHASE_STRIP = NO;
				DEAD_CODE_STRIPPING = YES;
				DEBUG_INFORMATION_FORMAT = dwarf;
				ENABLE_STRICT_OBJC_MSGSEND = YES;
				ENABLE_TESTABILITY = YES;
				GCC_C_LANGUAGE_STANDARD = gnu11;
				GCC_DYNAMIC_NO_PIC = NO;
				GCC_NO_COMMON_BLOCKS = YES;
				GCC_OPTIMIZATION_LEVEL = 0;
				GCC_PREPROCESSOR_DEFINITIONS = (
					"DEBUG=1",
					"$(inherited)",
				);
				GCC_WARN_64_TO_32_BIT_CONVERSION = YES;
				GCC_WARN_ABOUT_RETURN_TYPE = YES_ERROR;
				GCC_WARN_UNDECLARED_SELECTOR = YES;
				GCC_WARN_UNINITIALIZED_AUTOS = YES_AGGRESSIVE;
				GCC_WARN_UNUSED_FUNCTION = YES;
				GCC_WARN_UNUSED_VARIABLE = YES;
				MTL_ENABLE_DEBUG_INFO = INCLUDE_SOURCE;
				MTL_FAST_MATH = YES;
				ONLY_ACTIVE_ARCH = YES;
				SWIFT_ACTIVE_COMPILATION_CONDITIONS = DEBUG;
				SWIFT_OPTIMIZATION_LEVEL = "-Onone";
			};
			name = Debug;
		};
		00E5402327F3CCA200CF66D5 /* Release */ = {
			isa = XCBuildConfiguration;
			buildSettings = {
				ALWAYS_SEARCH_USER_PATHS = NO;
				CLANG_ANALYZER_NONNULL = YES;
				CLANG_ANALYZER_NUMBER_OBJECT_CONVERSION = YES_AGGRESSIVE;
				CLANG_CXX_LANGUAGE_STANDARD = "gnu++17";
				CLANG_ENABLE_MODULES = YES;
				CLANG_ENABLE_OBJC_ARC = YES;
				CLANG_ENABLE_OBJC_WEAK = YES;
				CLANG_WARN_BLOCK_CAPTURE_AUTORELEASING = YES;
				CLANG_WARN_BOOL_CONVERSION = YES;
				CLANG_WARN_COMMA = YES;
				CLANG_WARN_CONSTANT_CONVERSION = YES;
				CLANG_WARN_DEPRECATED_OBJC_IMPLEMENTATIONS = YES;
				CLANG_WARN_DIRECT_OBJC_ISA_USAGE = YES_ERROR;
				CLANG_WARN_DOCUMENTATION_COMMENTS = YES;
				CLANG_WARN_EMPTY_BODY = YES;
				CLANG_WARN_ENUM_CONVERSION = YES;
				CLANG_WARN_INFINITE_RECURSION = YES;
				CLANG_WARN_INT_CONVERSION = YES;
				CLANG_WARN_NON_LITERAL_NULL_CONVERSION = YES;
				CLANG_WARN_OBJC_IMPLICIT_RETAIN_SELF = YES;
				CLANG_WARN_OBJC_LITERAL_CONVERSION = YES;
				CLANG_WARN_OBJC_ROOT_CLASS = YES_ERROR;
				CLANG_WARN_QUOTED_INCLUDE_IN_FRAMEWORK_HEADER = YES;
				CLANG_WARN_RANGE_LOOP_ANALYSIS = YES;
				CLANG_WARN_STRICT_PROTOTYPES = YES;
				CLANG_WARN_SUSPICIOUS_MOVE = YES;
				CLANG_WARN_UNGUARDED_AVAILABILITY = YES_AGGRESSIVE;
				CLANG_WARN_UNREACHABLE_CODE = YES;
				CLANG_WARN__DUPLICATE_METHOD_MATCH = YES;
				COPY_PHASE_STRIP = NO;
				DEAD_CODE_STRIPPING = YES;
				DEBUG_INFORMATION_FORMAT = "dwarf-with-dsym";
				ENABLE_NS_ASSERTIONS = NO;
				ENABLE_STRICT_OBJC_MSGSEND = YES;
				GCC_C_LANGUAGE_STANDARD = gnu11;
				GCC_NO_COMMON_BLOCKS = YES;
				GCC_WARN_64_TO_32_BIT_CONVERSION = YES;
				GCC_WARN_ABOUT_RETURN_TYPE = YES_ERROR;
				GCC_WARN_UNDECLARED_SELECTOR = YES;
				GCC_WARN_UNINITIALIZED_AUTOS = YES_AGGRESSIVE;
				GCC_WARN_UNUSED_FUNCTION = YES;
				GCC_WARN_UNUSED_VARIABLE = YES;
				MTL_ENABLE_DEBUG_INFO = NO;
				MTL_FAST_MATH = YES;
				SWIFT_COMPILATION_MODE = wholemodule;
				SWIFT_OPTIMIZATION_LEVEL = "-O";
			};
			name = Release;
		};
		00E5402527F3CCA200CF66D5 /* Debug */ = {
			isa = XCBuildConfiguration;
			buildSettings = {
				ASSETCATALOG_COMPILER_APPICON_NAME = AppIcon;
				ASSETCATALOG_COMPILER_GLOBAL_ACCENT_COLOR_NAME = AccentColor;
				CODE_SIGN_ENTITLEMENTS = macOS/Samples.entitlements;
				"CODE_SIGN_IDENTITY[sdk=macosx*]" = "Apple Development";
				CODE_SIGN_STYLE = Automatic;
				CURRENT_PROJECT_VERSION = 1;
				EMBED_ASSET_PACKS_IN_PRODUCT_BUNDLE = YES;
				INFOPLIST_FILE = "$(SRCROOT)/iOS/Info.plist";
				IPHONEOS_DEPLOYMENT_TARGET = 15.0;
				"IPHONEOS_DEPLOYMENT_TARGET[sdk=macosx*]" = 15.0;
				LD_RUNPATH_SEARCH_PATHS = (
					"$(inherited)",
					"@executable_path/Frameworks",
				);
				MARKETING_VERSION = 200.2.0;
				PRODUCT_BUNDLE_IDENTIFIER = "com.esri.arcgis-swift-sdk-samples";
				PRODUCT_NAME = Samples;
				SDKROOT = iphoneos;
				SUPPORTED_PLATFORMS = "iphoneos iphonesimulator";
				SUPPORTS_MACCATALYST = YES;
				SUPPORTS_MAC_DESIGNED_FOR_IPHONE_IPAD = NO;
				SWIFT_EMIT_LOC_STRINGS = YES;
				SWIFT_VERSION = 5.0;
				TARGETED_DEVICE_FAMILY = "1,2,6";
			};
			name = Debug;
		};
		00E5402627F3CCA200CF66D5 /* Release */ = {
			isa = XCBuildConfiguration;
			buildSettings = {
				ASSETCATALOG_COMPILER_APPICON_NAME = AppIcon;
				ASSETCATALOG_COMPILER_GLOBAL_ACCENT_COLOR_NAME = AccentColor;
				CODE_SIGN_ENTITLEMENTS = macOS/Samples.entitlements;
				"CODE_SIGN_IDENTITY[sdk=macosx*]" = "Apple Development";
				CODE_SIGN_STYLE = Automatic;
				CURRENT_PROJECT_VERSION = 1;
				DEVELOPMENT_TEAM = "";
				EMBED_ASSET_PACKS_IN_PRODUCT_BUNDLE = YES;
				INFOPLIST_FILE = "$(SRCROOT)/iOS/Info.plist";
				IPHONEOS_DEPLOYMENT_TARGET = 15.0;
				"IPHONEOS_DEPLOYMENT_TARGET[sdk=macosx*]" = 15.0;
				LD_RUNPATH_SEARCH_PATHS = (
					"$(inherited)",
					"@executable_path/Frameworks",
				);
				MARKETING_VERSION = 200.2.0;
				PRODUCT_BUNDLE_IDENTIFIER = "com.esri.arcgis-swift-sdk-samples";
				PRODUCT_NAME = Samples;
				SDKROOT = iphoneos;
				SUPPORTED_PLATFORMS = "iphoneos iphonesimulator";
				SUPPORTS_MACCATALYST = YES;
				SUPPORTS_MAC_DESIGNED_FOR_IPHONE_IPAD = NO;
				SWIFT_EMIT_LOC_STRINGS = YES;
				SWIFT_VERSION = 5.0;
				TARGETED_DEVICE_FAMILY = "1,2,6";
				VALIDATE_PRODUCT = YES;
			};
			name = Release;
		};
/* End XCBuildConfiguration section */

/* Begin XCConfigurationList section */
		00E5400A27F3CCA100CF66D5 /* Build configuration list for PBXProject "Samples" */ = {
			isa = XCConfigurationList;
			buildConfigurations = (
				00E5402227F3CCA200CF66D5 /* Debug */,
				00E5402327F3CCA200CF66D5 /* Release */,
			);
			defaultConfigurationIsVisible = 0;
			defaultConfigurationName = Release;
		};
		00E5402427F3CCA200CF66D5 /* Build configuration list for PBXNativeTarget "Samples" */ = {
			isa = XCConfigurationList;
			buildConfigurations = (
				00E5402527F3CCA200CF66D5 /* Debug */,
				00E5402627F3CCA200CF66D5 /* Release */,
			);
			defaultConfigurationIsVisible = 0;
			defaultConfigurationName = Release;
		};
/* End XCConfigurationList section */

/* Begin XCRemoteSwiftPackageReference section */
		00C43AEB2947DC350099AE34 /* XCRemoteSwiftPackageReference "arcgis-maps-sdk-swift-toolkit" */ = {
			isa = XCRemoteSwiftPackageReference;
			repositoryURL = "https://github.com/Esri/arcgis-maps-sdk-swift-toolkit/";
			requirement = {
				kind = upToNextMinorVersion;
				minimumVersion = 200.2.0;
			};
		};
/* End XCRemoteSwiftPackageReference section */

/* Begin XCSwiftPackageProductDependency section */
		00C43AEC2947DC350099AE34 /* ArcGISToolkit */ = {
			isa = XCSwiftPackageProductDependency;
			package = 00C43AEB2947DC350099AE34 /* XCRemoteSwiftPackageReference "arcgis-maps-sdk-swift-toolkit" */;
			productName = ArcGISToolkit;
		};
/* End XCSwiftPackageProductDependency section */
	};
	rootObject = 00E5400727F3CCA100CF66D5 /* Project object */;
}<|MERGE_RESOLUTION|>--- conflicted
+++ resolved
@@ -343,11 +343,9 @@
 			dstPath = "";
 			dstSubfolderSpec = 7;
 			files = (
-<<<<<<< HEAD
 				4DD058102A0D3F6B00A59B34 /* ShowDeviceLocationWithNMEADataSourcesView.Model.swift in Copy Source Code Files */,
 				4D126D7329CA1EFD00CFB7A7 /* ShowDeviceLocationWithNMEADataSourcesView.swift in Copy Source Code Files */,
 				4D126D7429CA1EFD00CFB7A7 /* FileNMEASentenceReader.swift in Copy Source Code Files */,
-=======
 				D7084FAB2AD771F600EC7F4F /* AugmentRealityToFlyOverSceneView.swift in Copy Source Code Files */,
 				D72F27302ADA1E9900F906DA /* AugmentRealityToShowTabletopSceneView.swift in Copy Source Code Files */,
 				D71FCB8B2AD628B9000E517C /* CreateMobileGeodatabaseView.Model.swift in Copy Source Code Files */,
@@ -370,7 +368,6 @@
 				D704AA5B2AB22D8400A3BB63 /* GroupLayersTogetherView.swift in Copy Source Code Files */,
 				D75B58522AAFB37C0038B3B4 /* StyleFeaturesWithCustomDictionaryView.swift in Copy Source Code Files */,
 				D71C5F652AAA83D2006599FD /* CreateSymbolStylesFromWebStylesView.swift in Copy Source Code Files */,
->>>>>>> daec605b
 				79D84D152A81718F00F45262 /* AddCustomDynamicEntityDataSourceView.swift in Copy Source Code Files */,
 				1C26ED202A8BEC63009B7721 /* FilterFeaturesInSceneView.swift in Copy Source Code Files */,
 				1C56B5E72A82C057000381DA /* DisplayPointsUsingClusteringFeatureReductionView.swift in Copy Source Code Files */,
@@ -901,16 +898,7 @@
 		00CCB8A6285D059300BBAB70 /* Portal Data */ = {
 			isa = PBXGroup;
 			children = (
-<<<<<<< HEAD
-				00C94A0228B53DCC004E42D9 /* 7c4c679ab06a4df19dc497f577f111bd */,
-				D701D7242A37C7E4006FF0C8 /* 07d62a792ab6496d9b772a24efea45d0 */,
-				00D4EF8328638BF100B9CC30 /* 15a7cbd3af1e47cfa5d2c6b93dc44fc2 */,
-				00D4EF8E28638BF100B9CC30 /* 68ec42517cdd439e81b036210483e8e7 */,
-				1C965C4629DBA879002F8536 /* 681d6f7694644709a7c830ec57a2d72b */,
-				792222DB2A81AA5D00619FFE /* a8a942c228af4fac96baa78ad60f511f */,
-				00D4EF8128638BF100B9CC30 /* cb1b20748a9f4d128dad8a87244e3e37 */,
 				4D126D7629CA3B3F00CFB7A7 /* d5bad9f4fee9483791e405880fb466da */,
-=======
 				D74C8C002ABA6202007C76B8 /* 1bd036f221f54a99abc9e46ff3511cbf */,
 				D7C16D1D2AC5FE8200689E89 /* 5a9b60cee9ba41e79640a06bcdf8084d */,
 				00C94A0228B53DCC004E42D9 /* 7c4c679ab06a4df19dc497f577f111bd */,
@@ -926,7 +914,6 @@
 				792222DB2A81AA5D00619FFE /* a8a942c228af4fac96baa78ad60f511f */,
 				D7464F202ACE0910007FEE88 /* b5f977c78ec74b3a8857ca86d1d9b318 */,
 				00D4EF8128638BF100B9CC30 /* cb1b20748a9f4d128dad8a87244e3e37 */,
->>>>>>> daec605b
 				D77572AC2A295DC100F490CD /* d1453556d91e46dea191c20c398b82cd */,
 				F111CCC2288B63DB00205358 /* e1f3a7254cb845b09450f54937c16061 */,
 				D7C16D262AC5FEB600689E89 /* e87c154fb9c2487f999143df5b08e9b1 */,
@@ -1861,12 +1848,9 @@
 					ChangeCameraController,
 					DisplayDimensions,
 					DisplayMapFromMobileMapPackage,
-<<<<<<< HEAD
+					IdentifyRasterCell,
 					ShowDeviceLocationWithNmeaDataSources,
-=======
-					IdentifyRasterCell,
 					ShowMobileMapPackageExpirationDate,
->>>>>>> daec605b
 					ShowViewshedFromGeoelementInScene,
 					StyleFeaturesWithCustomDictionary,
 					StyleSymbolsFromMobileStyleFile,
