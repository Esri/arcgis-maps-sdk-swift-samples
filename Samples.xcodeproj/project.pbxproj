// !$*UTF8*$!
{
	archiveVersion = 1;
	classes = {
	};
	objectVersion = 55;
	objects = {

/* Begin PBXBuildFile section */
		0005580A2817C51E00224BC6 /* SampleDetailView.swift in Sources */ = {isa = PBXBuildFile; fileRef = 000558092817C51E00224BC6 /* SampleDetailView.swift */; };
		0005580C28185C0600224BC6 /* SampleList.swift in Sources */ = {isa = PBXBuildFile; fileRef = 0005580B28185C0600224BC6 /* SampleList.swift */; };
		00181B462846AD7100654571 /* View+Alert.swift in Sources */ = {isa = PBXBuildFile; fileRef = 00181B452846AD7100654571 /* View+Alert.swift */; };
		001C6DE127FE8A9400D472C2 /* AppSecrets.swift.masque in Sources */ = {isa = PBXBuildFile; fileRef = 001C6DD827FE585A00D472C2 /* AppSecrets.swift.masque */; };
		0039A4E92885C50300592C86 /* AddSceneLayerFromServiceView.swift in Copy Source Code Files */ = {isa = PBXBuildFile; fileRef = E066DD3F28610F55004D3D5B /* AddSceneLayerFromServiceView.swift */; };
		0039A4EA2885C50300592C86 /* ClipGeometryView.swift in Copy Source Code Files */ = {isa = PBXBuildFile; fileRef = E000E75F2869E33D005D87C5 /* ClipGeometryView.swift */; };
		0039A4EB2885C50300592C86 /* CreatePlanarAndGeodeticBuffersView.swift in Copy Source Code Files */ = {isa = PBXBuildFile; fileRef = E004A6EC2849556E002A1FE6 /* CreatePlanarAndGeodeticBuffersView.swift */; };
		0039A4EC2885C50300592C86 /* CutGeometryView.swift in Copy Source Code Files */ = {isa = PBXBuildFile; fileRef = E000E762286A0B18005D87C5 /* CutGeometryView.swift */; };
		0039A4ED2885C50300592C86 /* DisplayMapView.swift in Copy Source Code Files */ = {isa = PBXBuildFile; fileRef = 0074ABBE28174BCF0037244A /* DisplayMapView.swift */; };
		0039A4EE2885C50300592C86 /* DisplayOverviewMapView.swift in Copy Source Code Files */ = {isa = PBXBuildFile; fileRef = 00B04FB4283EEBA80026C882 /* DisplayOverviewMapView.swift */; };
		0039A4EF2885C50300592C86 /* DisplaySceneView.swift in Copy Source Code Files */ = {isa = PBXBuildFile; fileRef = E004A6D828465C70002A1FE6 /* DisplaySceneView.swift */; };
		0039A4F02885C50300592C86 /* ProjectGeometryView.swift in Copy Source Code Files */ = {isa = PBXBuildFile; fileRef = E0EA0B762866390E00C9621D /* ProjectGeometryView.swift */; };
		0039A4F12885C50300592C86 /* SearchWithGeocodeView.swift in Copy Source Code Files */ = {isa = PBXBuildFile; fileRef = 00CB9137284814A4005C2C5D /* SearchWithGeocodeView.swift */; };
		0039A4F22885C50300592C86 /* SelectFeaturesInFeatureLayerView.swift in Copy Source Code Files */ = {isa = PBXBuildFile; fileRef = E004A6F5284FA42A002A1FE6 /* SelectFeaturesInFeatureLayerView.swift */; };
		0039A4F32885C50300592C86 /* SetBasemapView.swift in Copy Source Code Files */ = {isa = PBXBuildFile; fileRef = 00B042E5282EDC690072E1B4 /* SetBasemapView.swift */; };
		0039A4F42885C50300592C86 /* SetSurfacePlacementModeView.swift in Copy Source Code Files */ = {isa = PBXBuildFile; fileRef = E088E1562862579D00413100 /* SetSurfacePlacementModeView.swift */; };
		0039A4F52885C50300592C86 /* SetViewpointRotationView.swift in Copy Source Code Files */ = {isa = PBXBuildFile; fileRef = E004A6BD28414332002A1FE6 /* SetViewpointRotationView.swift */; };
		0039A4F62885C50300592C86 /* ShowCalloutView.swift in Copy Source Code Files */ = {isa = PBXBuildFile; fileRef = E004A6DF28466279002A1FE6 /* ShowCalloutView.swift */; };
		0039A4F72885C50300592C86 /* ShowDeviceLocationView.swift in Copy Source Code Files */ = {isa = PBXBuildFile; fileRef = E004A6E828493BCE002A1FE6 /* ShowDeviceLocationView.swift */; };
		0039A4F82885C50300592C86 /* ShowResultOfSpatialRelationshipsView.swift in Copy Source Code Files */ = {isa = PBXBuildFile; fileRef = E066DD3A2860CA08004D3D5B /* ShowResultOfSpatialRelationshipsView.swift */; };
		0039A4F92885C50300592C86 /* ShowResultOfSpatialOperationsView.swift in Copy Source Code Files */ = {isa = PBXBuildFile; fileRef = E004A6F2284E4FEB002A1FE6 /* ShowResultOfSpatialOperationsView.swift */; };
		0039A4FA2885C50300592C86 /* StyleGraphicsWithRendererView.swift in Copy Source Code Files */ = {isa = PBXBuildFile; fileRef = E066DD372860AB28004D3D5B /* StyleGraphicsWithRendererView.swift */; };
		0039A4FB2885C50300592C86 /* StyleGraphicsWithSymbolsView.swift in Copy Source Code Files */ = {isa = PBXBuildFile; fileRef = E004A6E52846A61F002A1FE6 /* StyleGraphicsWithSymbolsView.swift */; };
		0042E24328E4BF8F001F33D6 /* ShowViewshedFromPointInSceneView.Model.swift in Sources */ = {isa = PBXBuildFile; fileRef = 0042E24228E4BF8F001F33D6 /* ShowViewshedFromPointInSceneView.Model.swift */; };
		0042E24528E4F82C001F33D6 /* ShowViewshedFromPointInSceneView.ViewshedSettingsView.swift in Sources */ = {isa = PBXBuildFile; fileRef = 0042E24428E4F82B001F33D6 /* ShowViewshedFromPointInSceneView.ViewshedSettingsView.swift */; };
		0042E24628E50EE4001F33D6 /* ShowViewshedFromPointInSceneView.swift in Copy Source Code Files */ = {isa = PBXBuildFile; fileRef = 0086F3FD28E3770900974721 /* ShowViewshedFromPointInSceneView.swift */; };
		0042E24728E50EE4001F33D6 /* ShowViewshedFromPointInSceneView.Model.swift in Copy Source Code Files */ = {isa = PBXBuildFile; fileRef = 0042E24228E4BF8F001F33D6 /* ShowViewshedFromPointInSceneView.Model.swift */; };
		0042E24828E50EE4001F33D6 /* ShowViewshedFromPointInSceneView.ViewshedSettingsView.swift in Copy Source Code Files */ = {isa = PBXBuildFile; fileRef = 0042E24428E4F82B001F33D6 /* ShowViewshedFromPointInSceneView.ViewshedSettingsView.swift */; };
		0044289229C90C0B00160767 /* GetElevationAtPointOnSurfaceView.swift in Sources */ = {isa = PBXBuildFile; fileRef = 0044289129C90C0B00160767 /* GetElevationAtPointOnSurfaceView.swift */; };
		0044289329C9234300160767 /* GetElevationAtPointOnSurfaceView.swift in Copy Source Code Files */ = {isa = PBXBuildFile; fileRef = 0044289129C90C0B00160767 /* GetElevationAtPointOnSurfaceView.swift */; };
		0044CDDF2995C39E004618CE /* ShowDeviceLocationHistoryView.swift in Sources */ = {isa = PBXBuildFile; fileRef = 0044CDDE2995C39E004618CE /* ShowDeviceLocationHistoryView.swift */; };
		0044CDE02995D4DD004618CE /* ShowDeviceLocationHistoryView.swift in Copy Source Code Files */ = {isa = PBXBuildFile; fileRef = 0044CDDE2995C39E004618CE /* ShowDeviceLocationHistoryView.swift */; };
		004FE87129DF5D8700075217 /* Bristol in Resources */ = {isa = PBXBuildFile; fileRef = 004FE87029DF5D8700075217 /* Bristol */; settings = {ASSET_TAGS = (ChangeCameraController, ); }; };
		006C835528B40682004AEB7F /* BrowseBuildingFloorsView.swift in Copy Source Code Files */ = {isa = PBXBuildFile; fileRef = E0FE32E628747778002C6ACA /* BrowseBuildingFloorsView.swift */; };
		006C835628B40682004AEB7F /* DisplayMapFromMobileMapPackageView.swift in Copy Source Code Files */ = {isa = PBXBuildFile; fileRef = F111CCC0288B5D5600205358 /* DisplayMapFromMobileMapPackageView.swift */; };
		0074ABBF28174BCF0037244A /* DisplayMapView.swift in Sources */ = {isa = PBXBuildFile; fileRef = 0074ABBE28174BCF0037244A /* DisplayMapView.swift */; };
		0074ABC428174F430037244A /* Sample.swift in Sources */ = {isa = PBXBuildFile; fileRef = 0074ABC128174F430037244A /* Sample.swift */; };
		0074ABCD2817BCC30037244A /* SamplesApp+Samples.swift.tache in Sources */ = {isa = PBXBuildFile; fileRef = 0074ABCA2817B8DB0037244A /* SamplesApp+Samples.swift.tache */; };
		0086F40128E3770A00974721 /* ShowViewshedFromPointInSceneView.swift in Sources */ = {isa = PBXBuildFile; fileRef = 0086F3FD28E3770900974721 /* ShowViewshedFromPointInSceneView.swift */; };
		00A7A1462A2FC58300F035F7 /* DisplayContentOfUtilityNetworkContainerView.swift in Sources */ = {isa = PBXBuildFile; fileRef = 00A7A1432A2FC58300F035F7 /* DisplayContentOfUtilityNetworkContainerView.swift */; };
		00A7A14A2A2FC5B700F035F7 /* DisplayContentOfUtilityNetworkContainerView.Model.swift in Sources */ = {isa = PBXBuildFile; fileRef = 00A7A1492A2FC5B700F035F7 /* DisplayContentOfUtilityNetworkContainerView.Model.swift */; };
		00B04273282EC59E0072E1B4 /* AboutView.swift in Sources */ = {isa = PBXBuildFile; fileRef = 00B04272282EC59E0072E1B4 /* AboutView.swift */; };
		00B042E8282EDC690072E1B4 /* SetBasemapView.swift in Sources */ = {isa = PBXBuildFile; fileRef = 00B042E5282EDC690072E1B4 /* SetBasemapView.swift */; };
		00B04FB5283EEBA80026C882 /* DisplayOverviewMapView.swift in Sources */ = {isa = PBXBuildFile; fileRef = 00B04FB4283EEBA80026C882 /* DisplayOverviewMapView.swift */; };
		00C43AED2947DC350099AE34 /* ArcGISToolkit in Frameworks */ = {isa = PBXBuildFile; productRef = 00C43AEC2947DC350099AE34 /* ArcGISToolkit */; };
		00C94A0D28B53DE1004E42D9 /* raster-file in Resources */ = {isa = PBXBuildFile; fileRef = 00C94A0C28B53DE1004E42D9 /* raster-file */; settings = {ASSET_TAGS = (AddRasterFromFile, ); }; };
		00CB9138284814A4005C2C5D /* SearchWithGeocodeView.swift in Sources */ = {isa = PBXBuildFile; fileRef = 00CB9137284814A4005C2C5D /* SearchWithGeocodeView.swift */; };
		00CCB8A5285BAF8700BBAB70 /* OnDemandResource.swift in Sources */ = {isa = PBXBuildFile; fileRef = 00CCB8A4285BAF8700BBAB70 /* OnDemandResource.swift */; };
		00D4EF802863842100B9CC30 /* AddFeatureLayersView.swift in Sources */ = {isa = PBXBuildFile; fileRef = 00D4EF7F2863842100B9CC30 /* AddFeatureLayersView.swift */; };
		00D4EF9028638BF100B9CC30 /* LA_Trails.geodatabase in Resources */ = {isa = PBXBuildFile; fileRef = 00D4EF8228638BF100B9CC30 /* LA_Trails.geodatabase */; settings = {ASSET_TAGS = (AddFeatureLayers, ); }; };
		00D4EF9A28638BF100B9CC30 /* AuroraCO.gpkg in Resources */ = {isa = PBXBuildFile; fileRef = 00D4EF8F28638BF100B9CC30 /* AuroraCO.gpkg */; settings = {ASSET_TAGS = (AddFeatureLayers, ); }; };
		00D4EFB12863CE6300B9CC30 /* ScottishWildlifeTrust_reserves in Resources */ = {isa = PBXBuildFile; fileRef = 00D4EFB02863CE6300B9CC30 /* ScottishWildlifeTrust_reserves */; settings = {ASSET_TAGS = (AddFeatureLayers, ); }; };
		00E5401C27F3CCA200CF66D5 /* SamplesApp.swift in Sources */ = {isa = PBXBuildFile; fileRef = 00E5400C27F3CCA100CF66D5 /* SamplesApp.swift */; };
		00E5401E27F3CCA200CF66D5 /* ContentView.swift in Sources */ = {isa = PBXBuildFile; fileRef = 00E5400D27F3CCA100CF66D5 /* ContentView.swift */; };
		00E5402027F3CCA200CF66D5 /* Assets.xcassets in Resources */ = {isa = PBXBuildFile; fileRef = 00E5400E27F3CCA200CF66D5 /* Assets.xcassets */; };
		00EB803A2A31506F00AC2B07 /* DisplayContentOfUtilityNetworkContainerView.swift in Copy Source Code Files */ = {isa = PBXBuildFile; fileRef = 00A7A1432A2FC58300F035F7 /* DisplayContentOfUtilityNetworkContainerView.swift */; };
		00EB803B2A31506F00AC2B07 /* DisplayContentOfUtilityNetworkContainerView.Model.swift in Copy Source Code Files */ = {isa = PBXBuildFile; fileRef = 00A7A1492A2FC5B700F035F7 /* DisplayContentOfUtilityNetworkContainerView.Model.swift */; };
		108EC04129D25B2C000F35D0 /* QueryFeatureTableView.swift in Sources */ = {isa = PBXBuildFile; fileRef = 108EC04029D25B2C000F35D0 /* QueryFeatureTableView.swift */; };
		108EC04229D25B55000F35D0 /* QueryFeatureTableView.swift in Copy Source Code Files */ = {isa = PBXBuildFile; fileRef = 108EC04029D25B2C000F35D0 /* QueryFeatureTableView.swift */; };
		1C0C1C3929D34DAE005C8B24 /* ChangeViewpointView.swift in Sources */ = {isa = PBXBuildFile; fileRef = 1C0C1C3429D34DAE005C8B24 /* ChangeViewpointView.swift */; };
		1C0C1C3D29D34DDD005C8B24 /* ChangeViewpointView.swift in Copy Source Code Files */ = {isa = PBXBuildFile; fileRef = 1C0C1C3429D34DAE005C8B24 /* ChangeViewpointView.swift */; };
		1C42E04729D2396B004FC4BE /* ShowPopupView.swift in Sources */ = {isa = PBXBuildFile; fileRef = 1C42E04329D2396B004FC4BE /* ShowPopupView.swift */; };
		1C42E04A29D239D2004FC4BE /* ShowPopupView.swift in Copy Source Code Files */ = {isa = PBXBuildFile; fileRef = 1C42E04329D2396B004FC4BE /* ShowPopupView.swift */; };
		1C929F092A27B86800134252 /* ShowUtilityAssociationsView.swift in Copy Source Code Files */ = {isa = PBXBuildFile; fileRef = 1CAF831B2A20305F000E1E60 /* ShowUtilityAssociationsView.swift */; };
		1C965C3929DB9176002F8536 /* ShowRealisticLightAndShadowsView.swift in Copy Source Code Files */ = {isa = PBXBuildFile; fileRef = 1C9B74C529DB43580038B06F /* ShowRealisticLightAndShadowsView.swift */; };
		1C9B74C929DB43580038B06F /* ShowRealisticLightAndShadowsView.swift in Sources */ = {isa = PBXBuildFile; fileRef = 1C9B74C529DB43580038B06F /* ShowRealisticLightAndShadowsView.swift */; };
		1C9B74D929DB54560038B06F /* ChangeCameraControllerView.swift in Sources */ = {isa = PBXBuildFile; fileRef = 1C9B74D529DB54560038B06F /* ChangeCameraControllerView.swift */; };
		1C9B74DE29DB56860038B06F /* ChangeCameraControllerView.swift in Copy Source Code Files */ = {isa = PBXBuildFile; fileRef = 1C9B74D529DB54560038B06F /* ChangeCameraControllerView.swift */; };
		1CAF831F2A20305F000E1E60 /* ShowUtilityAssociationsView.swift in Sources */ = {isa = PBXBuildFile; fileRef = 1CAF831B2A20305F000E1E60 /* ShowUtilityAssociationsView.swift */; };
		218F35B829C28F4A00502022 /* AuthenticateWithOAuthView.swift in Sources */ = {isa = PBXBuildFile; fileRef = 218F35B329C28F4A00502022 /* AuthenticateWithOAuthView.swift */; };
		218F35C229C290BF00502022 /* AuthenticateWithOAuthView.swift in Copy Source Code Files */ = {isa = PBXBuildFile; fileRef = 218F35B329C28F4A00502022 /* AuthenticateWithOAuthView.swift */; };
		4D2ADC4329C26D05003B367F /* AddDynamicEntityLayerView.swift in Sources */ = {isa = PBXBuildFile; fileRef = 4D2ADC3F29C26D05003B367F /* AddDynamicEntityLayerView.swift */; };
		4D2ADC4729C26D2C003B367F /* AddDynamicEntityLayerView.swift in Copy Source Code Files */ = {isa = PBXBuildFile; fileRef = 4D2ADC3F29C26D05003B367F /* AddDynamicEntityLayerView.swift */; };
		4D2ADC5A29C4F612003B367F /* ChangeMapViewBackgroundView.swift in Sources */ = {isa = PBXBuildFile; fileRef = 4D2ADC5529C4F612003B367F /* ChangeMapViewBackgroundView.swift */; };
		4D2ADC5D29C4F612003B367F /* ChangeMapViewBackgroundView.SettingsView.swift in Sources */ = {isa = PBXBuildFile; fileRef = 4D2ADC5829C4F612003B367F /* ChangeMapViewBackgroundView.SettingsView.swift */; };
		4D2ADC6229C5071C003B367F /* ChangeMapViewBackgroundView.Model.swift in Sources */ = {isa = PBXBuildFile; fileRef = 4D2ADC6129C5071C003B367F /* ChangeMapViewBackgroundView.Model.swift */; };
		4D2ADC6729C50BD6003B367F /* AddDynamicEntityLayerView.Model.swift in Sources */ = {isa = PBXBuildFile; fileRef = 4D2ADC6629C50BD6003B367F /* AddDynamicEntityLayerView.Model.swift */; };
		4D2ADC6929C50C4C003B367F /* AddDynamicEntityLayerView.SettingsView.swift in Sources */ = {isa = PBXBuildFile; fileRef = 4D2ADC6829C50C4C003B367F /* AddDynamicEntityLayerView.SettingsView.swift */; };
		4D2ADC6A29C50D91003B367F /* AddDynamicEntityLayerView.Model.swift in Copy Source Code Files */ = {isa = PBXBuildFile; fileRef = 4D2ADC6629C50BD6003B367F /* AddDynamicEntityLayerView.Model.swift */; };
		4D2ADC6B29C50D91003B367F /* AddDynamicEntityLayerView.SettingsView.swift in Copy Source Code Files */ = {isa = PBXBuildFile; fileRef = 4D2ADC6829C50C4C003B367F /* AddDynamicEntityLayerView.SettingsView.swift */; };
		7573E81A29D6134C00BEED9C /* TraceUtilityNetworkView.Model.swift in Sources */ = {isa = PBXBuildFile; fileRef = 7573E81329D6134C00BEED9C /* TraceUtilityNetworkView.Model.swift */; };
		7573E81C29D6134C00BEED9C /* TraceUtilityNetworkView.Enums.swift in Sources */ = {isa = PBXBuildFile; fileRef = 7573E81529D6134C00BEED9C /* TraceUtilityNetworkView.Enums.swift */; };
		7573E81E29D6134C00BEED9C /* TraceUtilityNetworkView.Views.swift in Sources */ = {isa = PBXBuildFile; fileRef = 7573E81729D6134C00BEED9C /* TraceUtilityNetworkView.Views.swift */; };
		7573E81F29D6134C00BEED9C /* TraceUtilityNetworkView.swift in Sources */ = {isa = PBXBuildFile; fileRef = 7573E81829D6134C00BEED9C /* TraceUtilityNetworkView.swift */; };
		7573E82129D6136C00BEED9C /* TraceUtilityNetworkView.Model.swift in Copy Source Code Files */ = {isa = PBXBuildFile; fileRef = 7573E81329D6134C00BEED9C /* TraceUtilityNetworkView.Model.swift */; };
		7573E82229D6136C00BEED9C /* TraceUtilityNetworkView.Enums.swift in Copy Source Code Files */ = {isa = PBXBuildFile; fileRef = 7573E81529D6134C00BEED9C /* TraceUtilityNetworkView.Enums.swift */; };
		7573E82329D6136C00BEED9C /* TraceUtilityNetworkView.Views.swift in Copy Source Code Files */ = {isa = PBXBuildFile; fileRef = 7573E81729D6134C00BEED9C /* TraceUtilityNetworkView.Views.swift */; };
		7573E82429D6136C00BEED9C /* TraceUtilityNetworkView.swift in Copy Source Code Files */ = {isa = PBXBuildFile; fileRef = 7573E81829D6134C00BEED9C /* TraceUtilityNetworkView.swift */; };
		75DD736729D35FF40010229D /* ChangeMapViewBackgroundView.swift in Copy Source Code Files */ = {isa = PBXBuildFile; fileRef = 4D2ADC5529C4F612003B367F /* ChangeMapViewBackgroundView.swift */; };
		75DD736829D35FF40010229D /* ChangeMapViewBackgroundView.SettingsView.swift in Copy Source Code Files */ = {isa = PBXBuildFile; fileRef = 4D2ADC5829C4F612003B367F /* ChangeMapViewBackgroundView.SettingsView.swift */; };
		75DD736929D35FF40010229D /* ChangeMapViewBackgroundView.Model.swift in Copy Source Code Files */ = {isa = PBXBuildFile; fileRef = 4D2ADC6129C5071C003B367F /* ChangeMapViewBackgroundView.Model.swift */; };
		75DD739529D38B1B0010229D /* NavigateRouteView.swift in Sources */ = {isa = PBXBuildFile; fileRef = 75DD739129D38B1B0010229D /* NavigateRouteView.swift */; };
		75DD739929D38B420010229D /* NavigateRouteView.swift in Copy Source Code Files */ = {isa = PBXBuildFile; fileRef = 75DD739129D38B1B0010229D /* NavigateRouteView.swift */; };
		79302F852A1ED4E30002336A /* CreateAndSaveKMLView.Model.swift in Sources */ = {isa = PBXBuildFile; fileRef = 79302F842A1ED4E30002336A /* CreateAndSaveKMLView.Model.swift */; };
		79302F872A1ED71B0002336A /* CreateAndSaveKMLView.Views.swift in Sources */ = {isa = PBXBuildFile; fileRef = 79302F862A1ED71B0002336A /* CreateAndSaveKMLView.Views.swift */; };
		79A47DFB2A20286800D7C5B9 /* CreateAndSaveKMLView.Model.swift in Copy Source Code Files */ = {isa = PBXBuildFile; fileRef = 79302F842A1ED4E30002336A /* CreateAndSaveKMLView.Model.swift */; };
		79A47DFC2A20286800D7C5B9 /* CreateAndSaveKMLView.Views.swift in Copy Source Code Files */ = {isa = PBXBuildFile; fileRef = 79302F862A1ED71B0002336A /* CreateAndSaveKMLView.Views.swift */; };
		79B7B80A2A1BF8EC00F57C27 /* CreateAndSaveKMLView.swift in Sources */ = {isa = PBXBuildFile; fileRef = 79B7B8092A1BF8EC00F57C27 /* CreateAndSaveKMLView.swift */; };
		79B7B80B2A1BFDE700F57C27 /* CreateAndSaveKMLView.swift in Copy Source Code Files */ = {isa = PBXBuildFile; fileRef = 79B7B8092A1BF8EC00F57C27 /* CreateAndSaveKMLView.swift */; };
		883C121529C9136600062FF9 /* DownloadPreplannedMapAreaView.MapPicker.swift in Sources */ = {isa = PBXBuildFile; fileRef = 883C121429C9136600062FF9 /* DownloadPreplannedMapAreaView.MapPicker.swift */; };
		883C121729C914E100062FF9 /* DownloadPreplannedMapAreaView.MapPicker.swift in Copy Source Code Files */ = {isa = PBXBuildFile; fileRef = 883C121429C9136600062FF9 /* DownloadPreplannedMapAreaView.MapPicker.swift */; };
		883C121829C914E100062FF9 /* DownloadPreplannedMapAreaView.Model.swift in Copy Source Code Files */ = {isa = PBXBuildFile; fileRef = E0D04FF128A5390000747989 /* DownloadPreplannedMapAreaView.Model.swift */; };
		883C121929C914E100062FF9 /* DownloadPreplannedMapAreaView.swift in Copy Source Code Files */ = {isa = PBXBuildFile; fileRef = E070A0A2286F3B6000F2B606 /* DownloadPreplannedMapAreaView.swift */; };
		88F93CC129C3D59D0006B28E /* SketchOnMapView.swift in Sources */ = {isa = PBXBuildFile; fileRef = 88F93CC029C3D59C0006B28E /* SketchOnMapView.swift */; };
		88F93CC229C4D3480006B28E /* SketchOnMapView.swift in Copy Source Code Files */ = {isa = PBXBuildFile; fileRef = 88F93CC029C3D59C0006B28E /* SketchOnMapView.swift */; };
		D710996D2A27D9210065A1C1 /* DensifyAndGeneralizeGeometryView.swift in Sources */ = {isa = PBXBuildFile; fileRef = D710996C2A27D9210065A1C1 /* DensifyAndGeneralizeGeometryView.swift */; };
		D710996E2A27D9B30065A1C1 /* DensifyAndGeneralizeGeometryView.swift in Copy Source Code Files */ = {isa = PBXBuildFile; fileRef = D710996C2A27D9210065A1C1 /* DensifyAndGeneralizeGeometryView.swift */; };
		D71099702A2802FA0065A1C1 /* DensifyAndGeneralizeGeometryView.SettingsView.swift in Sources */ = {isa = PBXBuildFile; fileRef = D710996F2A2802FA0065A1C1 /* DensifyAndGeneralizeGeometryView.SettingsView.swift */; };
		D71099712A280D830065A1C1 /* DensifyAndGeneralizeGeometryView.SettingsView.swift in Copy Source Code Files */ = {isa = PBXBuildFile; fileRef = D710996F2A2802FA0065A1C1 /* DensifyAndGeneralizeGeometryView.SettingsView.swift */; };
		D722BD222A420DAD002C2087 /* ShowExtrudedFeaturesView.swift in Sources */ = {isa = PBXBuildFile; fileRef = D722BD212A420DAD002C2087 /* ShowExtrudedFeaturesView.swift */; };
		D722BD232A420DEC002C2087 /* ShowExtrudedFeaturesView.swift in Copy Source Code Files */ = {isa = PBXBuildFile; fileRef = D722BD212A420DAD002C2087 /* ShowExtrudedFeaturesView.swift */; };
		D734FA0C2A183A5B00246D7E /* SetMaxExtentView.swift in Sources */ = {isa = PBXBuildFile; fileRef = D734FA092A183A5B00246D7E /* SetMaxExtentView.swift */; };
		D744FD172A2112D90084A66C /* CreateConvexHullAroundPointsView.swift in Sources */ = {isa = PBXBuildFile; fileRef = D744FD162A2112D90084A66C /* CreateConvexHullAroundPointsView.swift */; };
		D744FD182A2113C70084A66C /* CreateConvexHullAroundPointsView.swift in Copy Source Code Files */ = {isa = PBXBuildFile; fileRef = D744FD162A2112D90084A66C /* CreateConvexHullAroundPointsView.swift */; };
		D75101812A2E493600B8FA48 /* ShowLabelsOnLayerView.swift in Sources */ = {isa = PBXBuildFile; fileRef = D75101802A2E493600B8FA48 /* ShowLabelsOnLayerView.swift */; };
		D75101822A2E497F00B8FA48 /* ShowLabelsOnLayerView.swift in Copy Source Code Files */ = {isa = PBXBuildFile; fileRef = D75101802A2E493600B8FA48 /* ShowLabelsOnLayerView.swift */; };
		D751018E2A2E962D00B8FA48 /* IdentifyLayerFeaturesView.swift in Sources */ = {isa = PBXBuildFile; fileRef = D751018D2A2E962D00B8FA48 /* IdentifyLayerFeaturesView.swift */; };
		D751018F2A2E966C00B8FA48 /* IdentifyLayerFeaturesView.swift in Copy Source Code Files */ = {isa = PBXBuildFile; fileRef = D751018D2A2E962D00B8FA48 /* IdentifyLayerFeaturesView.swift */; };
		D752D9462A3A6F80003EB25E /* MonitorChangesToMapLoadStatusView.swift in Sources */ = {isa = PBXBuildFile; fileRef = D752D9452A3A6F7F003EB25E /* MonitorChangesToMapLoadStatusView.swift */; };
		D752D9472A3A6FC0003EB25E /* MonitorChangesToMapLoadStatusView.swift in Copy Source Code Files */ = {isa = PBXBuildFile; fileRef = D752D9452A3A6F7F003EB25E /* MonitorChangesToMapLoadStatusView.swift */; };
		D752D95F2A3BCE06003EB25E /* DisplayMapFromPortalItemView.swift in Sources */ = {isa = PBXBuildFile; fileRef = D752D95E2A3BCE06003EB25E /* DisplayMapFromPortalItemView.swift */; };
		D752D9602A3BCE63003EB25E /* DisplayMapFromPortalItemView.swift in Copy Source Code Files */ = {isa = PBXBuildFile; fileRef = D752D95E2A3BCE06003EB25E /* DisplayMapFromPortalItemView.swift */; };
		D75362D22A1E886700D83028 /* ApplyUniqueValueRendererView.swift in Sources */ = {isa = PBXBuildFile; fileRef = D75362D12A1E886700D83028 /* ApplyUniqueValueRendererView.swift */; };
		D75362D32A1E8C8800D83028 /* ApplyUniqueValueRendererView.swift in Copy Source Code Files */ = {isa = PBXBuildFile; fileRef = D75362D12A1E886700D83028 /* ApplyUniqueValueRendererView.swift */; };
		D754E3232A1D66820006C5F1 /* StylePointWithPictureMarkerSymbolsView.swift in Sources */ = {isa = PBXBuildFile; fileRef = D754E3222A1D66820006C5F1 /* StylePointWithPictureMarkerSymbolsView.swift */; };
		D754E3242A1D66C20006C5F1 /* StylePointWithPictureMarkerSymbolsView.swift in Copy Source Code Files */ = {isa = PBXBuildFile; fileRef = D754E3222A1D66820006C5F1 /* StylePointWithPictureMarkerSymbolsView.swift */; };
<<<<<<< HEAD
		D769C2122A29019B00030F61 /* SetUpLocationDrivenGeotriggersView.swift in Sources */ = {isa = PBXBuildFile; fileRef = D769C2112A29019B00030F61 /* SetUpLocationDrivenGeotriggersView.swift */; };
		D769C2132A29057200030F61 /* SetUpLocationDrivenGeotriggersView.swift in Copy Source Code Files */ = {isa = PBXBuildFile; fileRef = D769C2112A29019B00030F61 /* SetUpLocationDrivenGeotriggersView.swift */; };
=======
		D7634FAF2A43B7AC00F8AEFB /* CreateConvexHullAroundGeometriesView.swift in Sources */ = {isa = PBXBuildFile; fileRef = D7634FAE2A43B7AC00F8AEFB /* CreateConvexHullAroundGeometriesView.swift */; };
		D7634FB02A43B8B000F8AEFB /* CreateConvexHullAroundGeometriesView.swift in Copy Source Code Files */ = {isa = PBXBuildFile; fileRef = D7634FAE2A43B7AC00F8AEFB /* CreateConvexHullAroundGeometriesView.swift */; };
		D77570C02A2942F800F490CD /* AnimateImagesWithImageOverlayView.swift in Sources */ = {isa = PBXBuildFile; fileRef = D77570BF2A2942F800F490CD /* AnimateImagesWithImageOverlayView.swift */; };
		D77570C12A2943D900F490CD /* AnimateImagesWithImageOverlayView.swift in Copy Source Code Files */ = {isa = PBXBuildFile; fileRef = D77570BF2A2942F800F490CD /* AnimateImagesWithImageOverlayView.swift */; };
		D77572AE2A295DDE00F490CD /* PacificSouthWest2 in Resources */ = {isa = PBXBuildFile; fileRef = D77572AD2A295DDD00F490CD /* PacificSouthWest2 */; settings = {ASSET_TAGS = (AnimateImagesWithImageOverlay, ); }; };
>>>>>>> 50c6c5a5
		D78666AD2A2161F100C60110 /* FindNearestVertexView.swift in Sources */ = {isa = PBXBuildFile; fileRef = D78666AC2A2161F100C60110 /* FindNearestVertexView.swift */; };
		D78666AE2A21629200C60110 /* FindNearestVertexView.swift in Copy Source Code Files */ = {isa = PBXBuildFile; fileRef = D78666AC2A2161F100C60110 /* FindNearestVertexView.swift */; };
		D79EE76E2A4CEA5D005A52AE /* SetUpLocationDrivenGeotriggersView.Model.swift in Sources */ = {isa = PBXBuildFile; fileRef = D79EE76D2A4CEA5D005A52AE /* SetUpLocationDrivenGeotriggersView.Model.swift */; };
		D79EE76F2A4CEA7F005A52AE /* SetUpLocationDrivenGeotriggersView.Model.swift in Copy Source Code Files */ = {isa = PBXBuildFile; fileRef = D79EE76D2A4CEA5D005A52AE /* SetUpLocationDrivenGeotriggersView.Model.swift */; };
		D7ABA2F92A32579C0021822B /* MeasureDistanceInSceneView.swift in Sources */ = {isa = PBXBuildFile; fileRef = D7ABA2F82A32579C0021822B /* MeasureDistanceInSceneView.swift */; };
		D7ABA2FA2A32760D0021822B /* MeasureDistanceInSceneView.swift in Copy Source Code Files */ = {isa = PBXBuildFile; fileRef = D7ABA2F82A32579C0021822B /* MeasureDistanceInSceneView.swift */; };
		D7CC33FF2A31475C00198EDF /* ShowLineOfSightBetweenPointsView.swift in Sources */ = {isa = PBXBuildFile; fileRef = D7CC33FD2A31475C00198EDF /* ShowLineOfSightBetweenPointsView.swift */; };
		D7CC34002A3147FF00198EDF /* ShowLineOfSightBetweenPointsView.swift in Copy Source Code Files */ = {isa = PBXBuildFile; fileRef = D7CC33FD2A31475C00198EDF /* ShowLineOfSightBetweenPointsView.swift */; };
		D7E440D72A1ECE7D005D74DE /* CreateBuffersAroundPointsView.swift in Sources */ = {isa = PBXBuildFile; fileRef = D7E440D62A1ECE7D005D74DE /* CreateBuffersAroundPointsView.swift */; };
		D7E440D82A1ECEB3005D74DE /* CreateBuffersAroundPointsView.swift in Copy Source Code Files */ = {isa = PBXBuildFile; fileRef = D7E440D62A1ECE7D005D74DE /* CreateBuffersAroundPointsView.swift */; };
		D7E557682A1D768800B9FB09 /* AddWMSLayerView.swift in Sources */ = {isa = PBXBuildFile; fileRef = D7E557672A1D768800B9FB09 /* AddWMSLayerView.swift */; };
		D7E9EF292A1D2219000C4865 /* SetMinAndMaxScaleView.swift in Copy Source Code Files */ = {isa = PBXBuildFile; fileRef = D7EAF3592A1C023800D822C4 /* SetMinAndMaxScaleView.swift */; };
		D7E9EF2A2A1D29F2000C4865 /* SetMaxExtentView.swift in Copy Source Code Files */ = {isa = PBXBuildFile; fileRef = D734FA092A183A5B00246D7E /* SetMaxExtentView.swift */; };
		D7EAF35A2A1C023800D822C4 /* SetMinAndMaxScaleView.swift in Sources */ = {isa = PBXBuildFile; fileRef = D7EAF3592A1C023800D822C4 /* SetMinAndMaxScaleView.swift */; };
		D7EF5D752A26A03A00FEBDE5 /* ShowCoordinatesInMultipleFormatsView.swift in Sources */ = {isa = PBXBuildFile; fileRef = D7EF5D742A26A03A00FEBDE5 /* ShowCoordinatesInMultipleFormatsView.swift */; };
		D7EF5D762A26A1EE00FEBDE5 /* ShowCoordinatesInMultipleFormatsView.swift in Copy Source Code Files */ = {isa = PBXBuildFile; fileRef = D7EF5D742A26A03A00FEBDE5 /* ShowCoordinatesInMultipleFormatsView.swift */; };
		D7F2784C2A1D76F5002E4567 /* AddWMSLayerView.swift in Copy Source Code Files */ = {isa = PBXBuildFile; fileRef = D7E557672A1D768800B9FB09 /* AddWMSLayerView.swift */; };
		E000E7602869E33D005D87C5 /* ClipGeometryView.swift in Sources */ = {isa = PBXBuildFile; fileRef = E000E75F2869E33D005D87C5 /* ClipGeometryView.swift */; };
		E000E763286A0B18005D87C5 /* CutGeometryView.swift in Sources */ = {isa = PBXBuildFile; fileRef = E000E762286A0B18005D87C5 /* CutGeometryView.swift */; };
		E004A6C128414332002A1FE6 /* SetViewpointRotationView.swift in Sources */ = {isa = PBXBuildFile; fileRef = E004A6BD28414332002A1FE6 /* SetViewpointRotationView.swift */; };
		E004A6DC28465C70002A1FE6 /* DisplaySceneView.swift in Sources */ = {isa = PBXBuildFile; fileRef = E004A6D828465C70002A1FE6 /* DisplaySceneView.swift */; };
		E004A6E028466279002A1FE6 /* ShowCalloutView.swift in Sources */ = {isa = PBXBuildFile; fileRef = E004A6DF28466279002A1FE6 /* ShowCalloutView.swift */; };
		E004A6E62846A61F002A1FE6 /* StyleGraphicsWithSymbolsView.swift in Sources */ = {isa = PBXBuildFile; fileRef = E004A6E52846A61F002A1FE6 /* StyleGraphicsWithSymbolsView.swift */; };
		E004A6E928493BCE002A1FE6 /* ShowDeviceLocationView.swift in Sources */ = {isa = PBXBuildFile; fileRef = E004A6E828493BCE002A1FE6 /* ShowDeviceLocationView.swift */; };
		E004A6ED2849556E002A1FE6 /* CreatePlanarAndGeodeticBuffersView.swift in Sources */ = {isa = PBXBuildFile; fileRef = E004A6EC2849556E002A1FE6 /* CreatePlanarAndGeodeticBuffersView.swift */; };
		E004A6F0284E4B9B002A1FE6 /* DownloadVectorTilesToLocalCacheView.swift in Sources */ = {isa = PBXBuildFile; fileRef = E004A6EF284E4B9B002A1FE6 /* DownloadVectorTilesToLocalCacheView.swift */; };
		E004A6F3284E4FEB002A1FE6 /* ShowResultOfSpatialOperationsView.swift in Sources */ = {isa = PBXBuildFile; fileRef = E004A6F2284E4FEB002A1FE6 /* ShowResultOfSpatialOperationsView.swift */; };
		E004A6F6284FA42A002A1FE6 /* SelectFeaturesInFeatureLayerView.swift in Sources */ = {isa = PBXBuildFile; fileRef = E004A6F5284FA42A002A1FE6 /* SelectFeaturesInFeatureLayerView.swift */; };
		E0082217287755AC002AD138 /* View+Sheet.swift in Sources */ = {isa = PBXBuildFile; fileRef = E0082216287755AC002AD138 /* View+Sheet.swift */; };
		E03CB0692888944D002B27D9 /* GenerateOfflineMapView.swift in Copy Source Code Files */ = {isa = PBXBuildFile; fileRef = E088E1732863B5F800413100 /* GenerateOfflineMapView.swift */; };
		E03CB06A288894C4002B27D9 /* FindRouteView.swift in Copy Source Code Files */ = {isa = PBXBuildFile; fileRef = E066DD34285CF3B3004D3D5B /* FindRouteView.swift */; };
		E03CB06B2889879D002B27D9 /* DownloadVectorTilesToLocalCacheView.swift in Copy Source Code Files */ = {isa = PBXBuildFile; fileRef = E004A6EF284E4B9B002A1FE6 /* DownloadVectorTilesToLocalCacheView.swift */; };
		E041ABC0287CA9F00056009B /* WebView.swift in Sources */ = {isa = PBXBuildFile; fileRef = E041ABBF287CA9F00056009B /* WebView.swift */; };
		E041ABD7287DB04D0056009B /* SampleInfoView.swift in Sources */ = {isa = PBXBuildFile; fileRef = E041ABD6287DB04D0056009B /* SampleInfoView.swift */; };
		E041AC1A287F54580056009B /* highlight.min.js in Resources */ = {isa = PBXBuildFile; fileRef = E041AC15287F54580056009B /* highlight.min.js */; };
		E041AC1E288076A60056009B /* info.css in Resources */ = {isa = PBXBuildFile; fileRef = E041AC1D288076A60056009B /* info.css */; };
		E041AC20288077B90056009B /* xcode.css in Resources */ = {isa = PBXBuildFile; fileRef = E041AC1F288077B90056009B /* xcode.css */; };
		E066DD35285CF3B3004D3D5B /* FindRouteView.swift in Sources */ = {isa = PBXBuildFile; fileRef = E066DD34285CF3B3004D3D5B /* FindRouteView.swift */; };
		E066DD382860AB28004D3D5B /* StyleGraphicsWithRendererView.swift in Sources */ = {isa = PBXBuildFile; fileRef = E066DD372860AB28004D3D5B /* StyleGraphicsWithRendererView.swift */; };
		E066DD3B2860CA08004D3D5B /* ShowResultOfSpatialRelationshipsView.swift in Sources */ = {isa = PBXBuildFile; fileRef = E066DD3A2860CA08004D3D5B /* ShowResultOfSpatialRelationshipsView.swift */; };
		E066DD4028610F55004D3D5B /* AddSceneLayerFromServiceView.swift in Sources */ = {isa = PBXBuildFile; fileRef = E066DD3F28610F55004D3D5B /* AddSceneLayerFromServiceView.swift */; };
		E070A0A3286F3B6000F2B606 /* DownloadPreplannedMapAreaView.swift in Sources */ = {isa = PBXBuildFile; fileRef = E070A0A2286F3B6000F2B606 /* DownloadPreplannedMapAreaView.swift */; };
		E088E1572862579D00413100 /* SetSurfacePlacementModeView.swift in Sources */ = {isa = PBXBuildFile; fileRef = E088E1562862579D00413100 /* SetSurfacePlacementModeView.swift */; };
		E088E1742863B5F800413100 /* GenerateOfflineMapView.swift in Sources */ = {isa = PBXBuildFile; fileRef = E088E1732863B5F800413100 /* GenerateOfflineMapView.swift */; };
		E08953F12891899600E077CF /* EnvironmentValues+SampleInfoVisibility.swift in Sources */ = {isa = PBXBuildFile; fileRef = E08953F02891899600E077CF /* EnvironmentValues+SampleInfoVisibility.swift */; };
		E0A1AEE328874590003C797D /* AddFeatureLayersView.swift in Copy Source Code Files */ = {isa = PBXBuildFile; fileRef = 00D4EF7F2863842100B9CC30 /* AddFeatureLayersView.swift */; };
		E0D04FF228A5390000747989 /* DownloadPreplannedMapAreaView.Model.swift in Sources */ = {isa = PBXBuildFile; fileRef = E0D04FF128A5390000747989 /* DownloadPreplannedMapAreaView.Model.swift */; };
		E0EA0B772866390E00C9621D /* ProjectGeometryView.swift in Sources */ = {isa = PBXBuildFile; fileRef = E0EA0B762866390E00C9621D /* ProjectGeometryView.swift */; };
		E0FE32E728747778002C6ACA /* BrowseBuildingFloorsView.swift in Sources */ = {isa = PBXBuildFile; fileRef = E0FE32E628747778002C6ACA /* BrowseBuildingFloorsView.swift */; };
		F111CCC1288B5D5600205358 /* DisplayMapFromMobileMapPackageView.swift in Sources */ = {isa = PBXBuildFile; fileRef = F111CCC0288B5D5600205358 /* DisplayMapFromMobileMapPackageView.swift */; };
		F111CCC4288B641900205358 /* Yellowstone.mmpk in Resources */ = {isa = PBXBuildFile; fileRef = F111CCC3288B641900205358 /* Yellowstone.mmpk */; settings = {ASSET_TAGS = (DisplayMapFromMobileMapPackage, ); }; };
		F1E71BF1289473760064C33F /* AddRasterFromFileView.swift in Sources */ = {isa = PBXBuildFile; fileRef = F1E71BF0289473760064C33F /* AddRasterFromFileView.swift */; };
		F1E71BFA28A479C70064C33F /* AddRasterFromFileView.swift in Copy Source Code Files */ = {isa = PBXBuildFile; fileRef = F1E71BF0289473760064C33F /* AddRasterFromFileView.swift */; };
/* End PBXBuildFile section */

/* Begin PBXBuildRule section */
		0074ABCC2817B8E60037244A /* PBXBuildRule */ = {
			isa = PBXBuildRule;
			compilerSpec = com.apple.compilers.proxy.script;
			filePatterns = "*.tache";
			fileType = pattern.proxy;
			inputFiles = (
				"$(SRCROOT)/Shared/Samples/",
			);
			isEditable = 1;
			name = "Generate Sample Initializers from Source Code Files";
			outputFiles = (
				"$(DERIVED_FILE_DIR)/$(INPUT_FILE_BASE)",
			);
			runOncePerArchitecture = 0;
			script = "xcrun --sdk macosx swift \"${SRCROOT}/Scripts/GenerateSampleViewSourceCode.swift\" \"${SCRIPT_INPUT_FILE_0}\" \"${INPUT_FILE_PATH}\" \"${SCRIPT_OUTPUT_FILE_0}\" \n";
		};
		0083586F27FE3BCF00192A15 /* PBXBuildRule */ = {
			isa = PBXBuildRule;
			compilerSpec = com.apple.compilers.proxy.script;
			filePatterns = "*.masque";
			fileType = pattern.proxy;
			inputFiles = (
				"$(SRCROOT)/.secrets",
			);
			isEditable = 1;
			name = "Generate Swift Code from Secrets";
			outputFiles = (
				"$(DERIVED_FILE_DIR)/$(INPUT_FILE_BASE)",
			);
			runOncePerArchitecture = 0;
			script = "\"${SRCROOT}/Scripts/masquerade\" -i \"${INPUT_FILE_PATH}\" -o \"${SCRIPT_OUTPUT_FILE_0}\" -s \"${SCRIPT_INPUT_FILE_0}\" -f\n";
		};
/* End PBXBuildRule section */

/* Begin PBXCopyFilesBuildPhase section */
		00144B5E280634840090DD5D /* Embed Frameworks */ = {
			isa = PBXCopyFilesBuildPhase;
			buildActionMask = 2147483647;
			dstPath = "";
			dstSubfolderSpec = 10;
			files = (
			);
			name = "Embed Frameworks";
			runOnlyForDeploymentPostprocessing = 0;
		};
		0039A4E82885C4E300592C86 /* Copy Source Code Files */ = {
			isa = PBXCopyFilesBuildPhase;
			buildActionMask = 2147483647;
			dstPath = "";
			dstSubfolderSpec = 7;
			files = (
<<<<<<< HEAD
				D79EE76F2A4CEA7F005A52AE /* SetUpLocationDrivenGeotriggersView.Model.swift in Copy Source Code Files */,
				D769C2132A29057200030F61 /* SetUpLocationDrivenGeotriggersView.swift in Copy Source Code Files */,
=======
				D77570C12A2943D900F490CD /* AnimateImagesWithImageOverlayView.swift in Copy Source Code Files */,
				D7634FB02A43B8B000F8AEFB /* CreateConvexHullAroundGeometriesView.swift in Copy Source Code Files */,
>>>>>>> 50c6c5a5
				D7ABA2FA2A32760D0021822B /* MeasureDistanceInSceneView.swift in Copy Source Code Files */,
				D722BD232A420DEC002C2087 /* ShowExtrudedFeaturesView.swift in Copy Source Code Files */,
				D752D9602A3BCE63003EB25E /* DisplayMapFromPortalItemView.swift in Copy Source Code Files */,
				00EB803A2A31506F00AC2B07 /* DisplayContentOfUtilityNetworkContainerView.swift in Copy Source Code Files */,
				00EB803B2A31506F00AC2B07 /* DisplayContentOfUtilityNetworkContainerView.Model.swift in Copy Source Code Files */,
				D751018F2A2E966C00B8FA48 /* IdentifyLayerFeaturesView.swift in Copy Source Code Files */,
				D752D9472A3A6FC0003EB25E /* MonitorChangesToMapLoadStatusView.swift in Copy Source Code Files */,
				D7CC34002A3147FF00198EDF /* ShowLineOfSightBetweenPointsView.swift in Copy Source Code Files */,
				D71099712A280D830065A1C1 /* DensifyAndGeneralizeGeometryView.SettingsView.swift in Copy Source Code Files */,
				D710996E2A27D9B30065A1C1 /* DensifyAndGeneralizeGeometryView.swift in Copy Source Code Files */,
				D75101822A2E497F00B8FA48 /* ShowLabelsOnLayerView.swift in Copy Source Code Files */,
				D7EF5D762A26A1EE00FEBDE5 /* ShowCoordinatesInMultipleFormatsView.swift in Copy Source Code Files */,
				79A47DFB2A20286800D7C5B9 /* CreateAndSaveKMLView.Model.swift in Copy Source Code Files */,
				79A47DFC2A20286800D7C5B9 /* CreateAndSaveKMLView.Views.swift in Copy Source Code Files */,
				79B7B80B2A1BFDE700F57C27 /* CreateAndSaveKMLView.swift in Copy Source Code Files */,
				D78666AE2A21629200C60110 /* FindNearestVertexView.swift in Copy Source Code Files */,
				D7E440D82A1ECEB3005D74DE /* CreateBuffersAroundPointsView.swift in Copy Source Code Files */,
				D744FD182A2113C70084A66C /* CreateConvexHullAroundPointsView.swift in Copy Source Code Files */,
				D754E3242A1D66C20006C5F1 /* StylePointWithPictureMarkerSymbolsView.swift in Copy Source Code Files */,
				D7F2784C2A1D76F5002E4567 /* AddWMSLayerView.swift in Copy Source Code Files */,
				D75362D32A1E8C8800D83028 /* ApplyUniqueValueRendererView.swift in Copy Source Code Files */,
				1C929F092A27B86800134252 /* ShowUtilityAssociationsView.swift in Copy Source Code Files */,
				D7E9EF2A2A1D29F2000C4865 /* SetMaxExtentView.swift in Copy Source Code Files */,
				D7E9EF292A1D2219000C4865 /* SetMinAndMaxScaleView.swift in Copy Source Code Files */,
				1C9B74DE29DB56860038B06F /* ChangeCameraControllerView.swift in Copy Source Code Files */,
				1C965C3929DB9176002F8536 /* ShowRealisticLightAndShadowsView.swift in Copy Source Code Files */,
				883C121729C914E100062FF9 /* DownloadPreplannedMapAreaView.MapPicker.swift in Copy Source Code Files */,
				883C121829C914E100062FF9 /* DownloadPreplannedMapAreaView.Model.swift in Copy Source Code Files */,
				883C121929C914E100062FF9 /* DownloadPreplannedMapAreaView.swift in Copy Source Code Files */,
				1C0C1C3D29D34DDD005C8B24 /* ChangeViewpointView.swift in Copy Source Code Files */,
				1C42E04A29D239D2004FC4BE /* ShowPopupView.swift in Copy Source Code Files */,
				108EC04229D25B55000F35D0 /* QueryFeatureTableView.swift in Copy Source Code Files */,
				88F93CC229C4D3480006B28E /* SketchOnMapView.swift in Copy Source Code Files */,
				0044289329C9234300160767 /* GetElevationAtPointOnSurfaceView.swift in Copy Source Code Files */,
				4D2ADC6A29C50D91003B367F /* AddDynamicEntityLayerView.Model.swift in Copy Source Code Files */,
				4D2ADC6B29C50D91003B367F /* AddDynamicEntityLayerView.SettingsView.swift in Copy Source Code Files */,
				4D2ADC4729C26D2C003B367F /* AddDynamicEntityLayerView.swift in Copy Source Code Files */,
				218F35C229C290BF00502022 /* AuthenticateWithOAuthView.swift in Copy Source Code Files */,
				0044CDE02995D4DD004618CE /* ShowDeviceLocationHistoryView.swift in Copy Source Code Files */,
				0042E24628E50EE4001F33D6 /* ShowViewshedFromPointInSceneView.swift in Copy Source Code Files */,
				0042E24728E50EE4001F33D6 /* ShowViewshedFromPointInSceneView.Model.swift in Copy Source Code Files */,
				0042E24828E50EE4001F33D6 /* ShowViewshedFromPointInSceneView.ViewshedSettingsView.swift in Copy Source Code Files */,
				006C835528B40682004AEB7F /* BrowseBuildingFloorsView.swift in Copy Source Code Files */,
				006C835628B40682004AEB7F /* DisplayMapFromMobileMapPackageView.swift in Copy Source Code Files */,
				F1E71BFA28A479C70064C33F /* AddRasterFromFileView.swift in Copy Source Code Files */,
				0039A4E92885C50300592C86 /* AddSceneLayerFromServiceView.swift in Copy Source Code Files */,
				75DD736729D35FF40010229D /* ChangeMapViewBackgroundView.swift in Copy Source Code Files */,
				75DD736829D35FF40010229D /* ChangeMapViewBackgroundView.SettingsView.swift in Copy Source Code Files */,
				75DD736929D35FF40010229D /* ChangeMapViewBackgroundView.Model.swift in Copy Source Code Files */,
				0039A4EA2885C50300592C86 /* ClipGeometryView.swift in Copy Source Code Files */,
				0039A4EB2885C50300592C86 /* CreatePlanarAndGeodeticBuffersView.swift in Copy Source Code Files */,
				0039A4EC2885C50300592C86 /* CutGeometryView.swift in Copy Source Code Files */,
				E0A1AEE328874590003C797D /* AddFeatureLayersView.swift in Copy Source Code Files */,
				0039A4ED2885C50300592C86 /* DisplayMapView.swift in Copy Source Code Files */,
				0039A4EE2885C50300592C86 /* DisplayOverviewMapView.swift in Copy Source Code Files */,
				0039A4EF2885C50300592C86 /* DisplaySceneView.swift in Copy Source Code Files */,
				E03CB06B2889879D002B27D9 /* DownloadVectorTilesToLocalCacheView.swift in Copy Source Code Files */,
				E03CB06A288894C4002B27D9 /* FindRouteView.swift in Copy Source Code Files */,
				E03CB0692888944D002B27D9 /* GenerateOfflineMapView.swift in Copy Source Code Files */,
				75DD739929D38B420010229D /* NavigateRouteView.swift in Copy Source Code Files */,
				0039A4F02885C50300592C86 /* ProjectGeometryView.swift in Copy Source Code Files */,
				0039A4F12885C50300592C86 /* SearchWithGeocodeView.swift in Copy Source Code Files */,
				0039A4F22885C50300592C86 /* SelectFeaturesInFeatureLayerView.swift in Copy Source Code Files */,
				0039A4F32885C50300592C86 /* SetBasemapView.swift in Copy Source Code Files */,
				0039A4F42885C50300592C86 /* SetSurfacePlacementModeView.swift in Copy Source Code Files */,
				0039A4F52885C50300592C86 /* SetViewpointRotationView.swift in Copy Source Code Files */,
				0039A4F62885C50300592C86 /* ShowCalloutView.swift in Copy Source Code Files */,
				0039A4F72885C50300592C86 /* ShowDeviceLocationView.swift in Copy Source Code Files */,
				0039A4F82885C50300592C86 /* ShowResultOfSpatialRelationshipsView.swift in Copy Source Code Files */,
				0039A4F92885C50300592C86 /* ShowResultOfSpatialOperationsView.swift in Copy Source Code Files */,
				0039A4FA2885C50300592C86 /* StyleGraphicsWithRendererView.swift in Copy Source Code Files */,
				0039A4FB2885C50300592C86 /* StyleGraphicsWithSymbolsView.swift in Copy Source Code Files */,
				7573E82129D6136C00BEED9C /* TraceUtilityNetworkView.Model.swift in Copy Source Code Files */,
				7573E82229D6136C00BEED9C /* TraceUtilityNetworkView.Enums.swift in Copy Source Code Files */,
				7573E82329D6136C00BEED9C /* TraceUtilityNetworkView.Views.swift in Copy Source Code Files */,
				7573E82429D6136C00BEED9C /* TraceUtilityNetworkView.swift in Copy Source Code Files */,
			);
			name = "Copy Source Code Files";
			runOnlyForDeploymentPostprocessing = 0;
		};
/* End PBXCopyFilesBuildPhase section */

/* Begin PBXFileReference section */
		000558092817C51E00224BC6 /* SampleDetailView.swift */ = {isa = PBXFileReference; lastKnownFileType = sourcecode.swift; path = SampleDetailView.swift; sourceTree = "<group>"; };
		0005580B28185C0600224BC6 /* SampleList.swift */ = {isa = PBXFileReference; lastKnownFileType = sourcecode.swift; path = SampleList.swift; sourceTree = "<group>"; };
		00181B452846AD7100654571 /* View+Alert.swift */ = {isa = PBXFileReference; lastKnownFileType = sourcecode.swift; path = "View+Alert.swift"; sourceTree = "<group>"; };
		001C6DD827FE585A00D472C2 /* AppSecrets.swift.masque */ = {isa = PBXFileReference; fileEncoding = 4; lastKnownFileType = text; path = AppSecrets.swift.masque; sourceTree = "<group>"; };
		003D7C342821EBCC009DDFD2 /* masquerade */ = {isa = PBXFileReference; lastKnownFileType = text; path = masquerade; sourceTree = "<group>"; };
		003D7C352821EBCC009DDFD2 /* GenerateSampleViewSourceCode.swift */ = {isa = PBXFileReference; lastKnownFileType = sourcecode.swift; path = GenerateSampleViewSourceCode.swift; sourceTree = "<group>"; };
		0042E24228E4BF8F001F33D6 /* ShowViewshedFromPointInSceneView.Model.swift */ = {isa = PBXFileReference; lastKnownFileType = sourcecode.swift; path = ShowViewshedFromPointInSceneView.Model.swift; sourceTree = "<group>"; };
		0042E24428E4F82B001F33D6 /* ShowViewshedFromPointInSceneView.ViewshedSettingsView.swift */ = {isa = PBXFileReference; lastKnownFileType = sourcecode.swift; path = ShowViewshedFromPointInSceneView.ViewshedSettingsView.swift; sourceTree = "<group>"; };
		0044289129C90C0B00160767 /* GetElevationAtPointOnSurfaceView.swift */ = {isa = PBXFileReference; lastKnownFileType = sourcecode.swift; path = GetElevationAtPointOnSurfaceView.swift; sourceTree = "<group>"; };
		0044CDDE2995C39E004618CE /* ShowDeviceLocationHistoryView.swift */ = {isa = PBXFileReference; lastKnownFileType = sourcecode.swift; path = ShowDeviceLocationHistoryView.swift; sourceTree = "<group>"; };
		004FE87029DF5D8700075217 /* Bristol */ = {isa = PBXFileReference; lastKnownFileType = folder; path = Bristol; sourceTree = "<group>"; };
		0074ABBE28174BCF0037244A /* DisplayMapView.swift */ = {isa = PBXFileReference; lastKnownFileType = sourcecode.swift; path = DisplayMapView.swift; sourceTree = "<group>"; };
		0074ABC128174F430037244A /* Sample.swift */ = {isa = PBXFileReference; fileEncoding = 4; lastKnownFileType = sourcecode.swift; path = Sample.swift; sourceTree = "<group>"; };
		0074ABCA2817B8DB0037244A /* SamplesApp+Samples.swift.tache */ = {isa = PBXFileReference; fileEncoding = 4; lastKnownFileType = text; path = "SamplesApp+Samples.swift.tache"; sourceTree = "<group>"; };
		0086F3FD28E3770900974721 /* ShowViewshedFromPointInSceneView.swift */ = {isa = PBXFileReference; fileEncoding = 4; lastKnownFileType = sourcecode.swift; path = ShowViewshedFromPointInSceneView.swift; sourceTree = "<group>"; };
		00A7A1432A2FC58300F035F7 /* DisplayContentOfUtilityNetworkContainerView.swift */ = {isa = PBXFileReference; fileEncoding = 4; lastKnownFileType = sourcecode.swift; path = DisplayContentOfUtilityNetworkContainerView.swift; sourceTree = "<group>"; };
		00A7A1492A2FC5B700F035F7 /* DisplayContentOfUtilityNetworkContainerView.Model.swift */ = {isa = PBXFileReference; lastKnownFileType = sourcecode.swift; path = DisplayContentOfUtilityNetworkContainerView.Model.swift; sourceTree = "<group>"; };
		00ACF554293E6C6A0059B2A9 /* Samples.entitlements */ = {isa = PBXFileReference; lastKnownFileType = text.plist.entitlements; path = Samples.entitlements; sourceTree = "<group>"; };
		00B04272282EC59E0072E1B4 /* AboutView.swift */ = {isa = PBXFileReference; fileEncoding = 4; lastKnownFileType = sourcecode.swift; path = AboutView.swift; sourceTree = "<group>"; };
		00B042E5282EDC690072E1B4 /* SetBasemapView.swift */ = {isa = PBXFileReference; fileEncoding = 4; lastKnownFileType = sourcecode.swift; path = SetBasemapView.swift; sourceTree = "<group>"; };
		00B04FB4283EEBA80026C882 /* DisplayOverviewMapView.swift */ = {isa = PBXFileReference; lastKnownFileType = sourcecode.swift; path = DisplayOverviewMapView.swift; sourceTree = "<group>"; };
		00C94A0C28B53DE1004E42D9 /* raster-file */ = {isa = PBXFileReference; lastKnownFileType = folder; path = "raster-file"; sourceTree = "<group>"; };
		00CB9137284814A4005C2C5D /* SearchWithGeocodeView.swift */ = {isa = PBXFileReference; lastKnownFileType = sourcecode.swift; path = SearchWithGeocodeView.swift; sourceTree = "<group>"; };
		00CCB8A2285AAD7D00BBAB70 /* DowloadPortalItemData.swift */ = {isa = PBXFileReference; lastKnownFileType = sourcecode.swift; path = DowloadPortalItemData.swift; sourceTree = "<group>"; };
		00CCB8A4285BAF8700BBAB70 /* OnDemandResource.swift */ = {isa = PBXFileReference; lastKnownFileType = sourcecode.swift; path = OnDemandResource.swift; sourceTree = "<group>"; };
		00D4EF7F2863842100B9CC30 /* AddFeatureLayersView.swift */ = {isa = PBXFileReference; lastKnownFileType = sourcecode.swift; path = AddFeatureLayersView.swift; sourceTree = "<group>"; };
		00D4EF8228638BF100B9CC30 /* LA_Trails.geodatabase */ = {isa = PBXFileReference; lastKnownFileType = file; path = LA_Trails.geodatabase; sourceTree = "<group>"; };
		00D4EF8F28638BF100B9CC30 /* AuroraCO.gpkg */ = {isa = PBXFileReference; lastKnownFileType = file; path = AuroraCO.gpkg; sourceTree = "<group>"; };
		00D4EFB02863CE6300B9CC30 /* ScottishWildlifeTrust_reserves */ = {isa = PBXFileReference; lastKnownFileType = folder; path = ScottishWildlifeTrust_reserves; sourceTree = "<group>"; };
		00E5400C27F3CCA100CF66D5 /* SamplesApp.swift */ = {isa = PBXFileReference; lastKnownFileType = sourcecode.swift; path = SamplesApp.swift; sourceTree = "<group>"; };
		00E5400D27F3CCA100CF66D5 /* ContentView.swift */ = {isa = PBXFileReference; lastKnownFileType = sourcecode.swift; path = ContentView.swift; sourceTree = "<group>"; };
		00E5400E27F3CCA200CF66D5 /* Assets.xcassets */ = {isa = PBXFileReference; lastKnownFileType = folder.assetcatalog; path = Assets.xcassets; sourceTree = "<group>"; };
		00E5401327F3CCA200CF66D5 /* Samples.app */ = {isa = PBXFileReference; explicitFileType = wrapper.application; includeInIndex = 0; path = Samples.app; sourceTree = BUILT_PRODUCTS_DIR; };
		00E5402A27F775EA00CF66D5 /* Info.plist */ = {isa = PBXFileReference; lastKnownFileType = text.plist.xml; path = Info.plist; sourceTree = "<group>"; };
		108EC04029D25B2C000F35D0 /* QueryFeatureTableView.swift */ = {isa = PBXFileReference; fileEncoding = 4; lastKnownFileType = sourcecode.swift; path = QueryFeatureTableView.swift; sourceTree = "<group>"; };
		1C0C1C3429D34DAE005C8B24 /* ChangeViewpointView.swift */ = {isa = PBXFileReference; fileEncoding = 4; lastKnownFileType = sourcecode.swift; path = ChangeViewpointView.swift; sourceTree = "<group>"; };
		1C42E04329D2396B004FC4BE /* ShowPopupView.swift */ = {isa = PBXFileReference; fileEncoding = 4; lastKnownFileType = sourcecode.swift; path = ShowPopupView.swift; sourceTree = "<group>"; };
		1C9B74C529DB43580038B06F /* ShowRealisticLightAndShadowsView.swift */ = {isa = PBXFileReference; fileEncoding = 4; lastKnownFileType = sourcecode.swift; path = ShowRealisticLightAndShadowsView.swift; sourceTree = "<group>"; };
		1C9B74D529DB54560038B06F /* ChangeCameraControllerView.swift */ = {isa = PBXFileReference; fileEncoding = 4; lastKnownFileType = sourcecode.swift; path = ChangeCameraControllerView.swift; sourceTree = "<group>"; };
		1CAF831B2A20305F000E1E60 /* ShowUtilityAssociationsView.swift */ = {isa = PBXFileReference; fileEncoding = 4; lastKnownFileType = sourcecode.swift; path = ShowUtilityAssociationsView.swift; sourceTree = "<group>"; };
		218F35B329C28F4A00502022 /* AuthenticateWithOAuthView.swift */ = {isa = PBXFileReference; fileEncoding = 4; lastKnownFileType = sourcecode.swift; path = AuthenticateWithOAuthView.swift; sourceTree = "<group>"; };
		4D2ADC3F29C26D05003B367F /* AddDynamicEntityLayerView.swift */ = {isa = PBXFileReference; fileEncoding = 4; lastKnownFileType = sourcecode.swift; path = AddDynamicEntityLayerView.swift; sourceTree = "<group>"; };
		4D2ADC5529C4F612003B367F /* ChangeMapViewBackgroundView.swift */ = {isa = PBXFileReference; fileEncoding = 4; lastKnownFileType = sourcecode.swift; path = ChangeMapViewBackgroundView.swift; sourceTree = "<group>"; };
		4D2ADC5829C4F612003B367F /* ChangeMapViewBackgroundView.SettingsView.swift */ = {isa = PBXFileReference; fileEncoding = 4; lastKnownFileType = sourcecode.swift; path = ChangeMapViewBackgroundView.SettingsView.swift; sourceTree = "<group>"; };
		4D2ADC6129C5071C003B367F /* ChangeMapViewBackgroundView.Model.swift */ = {isa = PBXFileReference; lastKnownFileType = sourcecode.swift; path = ChangeMapViewBackgroundView.Model.swift; sourceTree = "<group>"; };
		4D2ADC6629C50BD6003B367F /* AddDynamicEntityLayerView.Model.swift */ = {isa = PBXFileReference; lastKnownFileType = sourcecode.swift; path = AddDynamicEntityLayerView.Model.swift; sourceTree = "<group>"; };
		4D2ADC6829C50C4C003B367F /* AddDynamicEntityLayerView.SettingsView.swift */ = {isa = PBXFileReference; lastKnownFileType = sourcecode.swift; path = AddDynamicEntityLayerView.SettingsView.swift; sourceTree = "<group>"; };
		7573E81329D6134C00BEED9C /* TraceUtilityNetworkView.Model.swift */ = {isa = PBXFileReference; fileEncoding = 4; lastKnownFileType = sourcecode.swift; path = TraceUtilityNetworkView.Model.swift; sourceTree = "<group>"; };
		7573E81529D6134C00BEED9C /* TraceUtilityNetworkView.Enums.swift */ = {isa = PBXFileReference; fileEncoding = 4; lastKnownFileType = sourcecode.swift; path = TraceUtilityNetworkView.Enums.swift; sourceTree = "<group>"; };
		7573E81729D6134C00BEED9C /* TraceUtilityNetworkView.Views.swift */ = {isa = PBXFileReference; fileEncoding = 4; lastKnownFileType = sourcecode.swift; path = TraceUtilityNetworkView.Views.swift; sourceTree = "<group>"; };
		7573E81829D6134C00BEED9C /* TraceUtilityNetworkView.swift */ = {isa = PBXFileReference; fileEncoding = 4; lastKnownFileType = sourcecode.swift; path = TraceUtilityNetworkView.swift; sourceTree = "<group>"; };
		75DD739129D38B1B0010229D /* NavigateRouteView.swift */ = {isa = PBXFileReference; fileEncoding = 4; lastKnownFileType = sourcecode.swift; path = NavigateRouteView.swift; sourceTree = "<group>"; };
		79302F842A1ED4E30002336A /* CreateAndSaveKMLView.Model.swift */ = {isa = PBXFileReference; lastKnownFileType = sourcecode.swift; path = CreateAndSaveKMLView.Model.swift; sourceTree = "<group>"; };
		79302F862A1ED71B0002336A /* CreateAndSaveKMLView.Views.swift */ = {isa = PBXFileReference; lastKnownFileType = sourcecode.swift; path = CreateAndSaveKMLView.Views.swift; sourceTree = "<group>"; };
		79B7B8092A1BF8EC00F57C27 /* CreateAndSaveKMLView.swift */ = {isa = PBXFileReference; lastKnownFileType = sourcecode.swift; path = CreateAndSaveKMLView.swift; sourceTree = "<group>"; };
		883C121429C9136600062FF9 /* DownloadPreplannedMapAreaView.MapPicker.swift */ = {isa = PBXFileReference; fileEncoding = 4; lastKnownFileType = sourcecode.swift; path = DownloadPreplannedMapAreaView.MapPicker.swift; sourceTree = "<group>"; };
		88F93CC029C3D59C0006B28E /* SketchOnMapView.swift */ = {isa = PBXFileReference; lastKnownFileType = sourcecode.swift; path = SketchOnMapView.swift; sourceTree = "<group>"; };
		D710996C2A27D9210065A1C1 /* DensifyAndGeneralizeGeometryView.swift */ = {isa = PBXFileReference; fileEncoding = 4; lastKnownFileType = sourcecode.swift; path = DensifyAndGeneralizeGeometryView.swift; sourceTree = "<group>"; };
		D710996F2A2802FA0065A1C1 /* DensifyAndGeneralizeGeometryView.SettingsView.swift */ = {isa = PBXFileReference; lastKnownFileType = sourcecode.swift; path = DensifyAndGeneralizeGeometryView.SettingsView.swift; sourceTree = "<group>"; };
		D722BD212A420DAD002C2087 /* ShowExtrudedFeaturesView.swift */ = {isa = PBXFileReference; fileEncoding = 4; lastKnownFileType = sourcecode.swift; path = ShowExtrudedFeaturesView.swift; sourceTree = "<group>"; };
		D734FA092A183A5B00246D7E /* SetMaxExtentView.swift */ = {isa = PBXFileReference; fileEncoding = 4; lastKnownFileType = sourcecode.swift; path = SetMaxExtentView.swift; sourceTree = "<group>"; };
		D744FD162A2112D90084A66C /* CreateConvexHullAroundPointsView.swift */ = {isa = PBXFileReference; fileEncoding = 4; lastKnownFileType = sourcecode.swift; path = CreateConvexHullAroundPointsView.swift; sourceTree = "<group>"; };
		D75101802A2E493600B8FA48 /* ShowLabelsOnLayerView.swift */ = {isa = PBXFileReference; fileEncoding = 4; lastKnownFileType = sourcecode.swift; path = ShowLabelsOnLayerView.swift; sourceTree = "<group>"; };
		D751018D2A2E962D00B8FA48 /* IdentifyLayerFeaturesView.swift */ = {isa = PBXFileReference; fileEncoding = 4; lastKnownFileType = sourcecode.swift; path = IdentifyLayerFeaturesView.swift; sourceTree = "<group>"; };
		D752D9452A3A6F7F003EB25E /* MonitorChangesToMapLoadStatusView.swift */ = {isa = PBXFileReference; fileEncoding = 4; lastKnownFileType = sourcecode.swift; path = MonitorChangesToMapLoadStatusView.swift; sourceTree = "<group>"; };
		D752D95E2A3BCE06003EB25E /* DisplayMapFromPortalItemView.swift */ = {isa = PBXFileReference; fileEncoding = 4; lastKnownFileType = sourcecode.swift; path = DisplayMapFromPortalItemView.swift; sourceTree = "<group>"; };
		D75362D12A1E886700D83028 /* ApplyUniqueValueRendererView.swift */ = {isa = PBXFileReference; fileEncoding = 4; lastKnownFileType = sourcecode.swift; path = ApplyUniqueValueRendererView.swift; sourceTree = "<group>"; };
		D754E3222A1D66820006C5F1 /* StylePointWithPictureMarkerSymbolsView.swift */ = {isa = PBXFileReference; fileEncoding = 4; lastKnownFileType = sourcecode.swift; path = StylePointWithPictureMarkerSymbolsView.swift; sourceTree = "<group>"; };
<<<<<<< HEAD
		D769C2112A29019B00030F61 /* SetUpLocationDrivenGeotriggersView.swift */ = {isa = PBXFileReference; fileEncoding = 4; lastKnownFileType = sourcecode.swift; path = SetUpLocationDrivenGeotriggersView.swift; sourceTree = "<group>"; };
=======
		D7634FAE2A43B7AC00F8AEFB /* CreateConvexHullAroundGeometriesView.swift */ = {isa = PBXFileReference; fileEncoding = 4; lastKnownFileType = sourcecode.swift; path = CreateConvexHullAroundGeometriesView.swift; sourceTree = "<group>"; };
		D77570BF2A2942F800F490CD /* AnimateImagesWithImageOverlayView.swift */ = {isa = PBXFileReference; fileEncoding = 4; lastKnownFileType = sourcecode.swift; path = AnimateImagesWithImageOverlayView.swift; sourceTree = "<group>"; };
		D77572AD2A295DDD00F490CD /* PacificSouthWest2 */ = {isa = PBXFileReference; lastKnownFileType = folder; path = PacificSouthWest2; sourceTree = "<group>"; };
>>>>>>> 50c6c5a5
		D78666AC2A2161F100C60110 /* FindNearestVertexView.swift */ = {isa = PBXFileReference; fileEncoding = 4; lastKnownFileType = sourcecode.swift; path = FindNearestVertexView.swift; sourceTree = "<group>"; };
		D79EE76D2A4CEA5D005A52AE /* SetUpLocationDrivenGeotriggersView.Model.swift */ = {isa = PBXFileReference; fileEncoding = 4; lastKnownFileType = sourcecode.swift; path = SetUpLocationDrivenGeotriggersView.Model.swift; sourceTree = "<group>"; };
		D7ABA2F82A32579C0021822B /* MeasureDistanceInSceneView.swift */ = {isa = PBXFileReference; fileEncoding = 4; lastKnownFileType = sourcecode.swift; path = MeasureDistanceInSceneView.swift; sourceTree = "<group>"; };
		D7CC33FD2A31475C00198EDF /* ShowLineOfSightBetweenPointsView.swift */ = {isa = PBXFileReference; fileEncoding = 4; lastKnownFileType = sourcecode.swift; path = ShowLineOfSightBetweenPointsView.swift; sourceTree = "<group>"; };
		D7E440D62A1ECE7D005D74DE /* CreateBuffersAroundPointsView.swift */ = {isa = PBXFileReference; fileEncoding = 4; lastKnownFileType = sourcecode.swift; path = CreateBuffersAroundPointsView.swift; sourceTree = "<group>"; };
		D7E557672A1D768800B9FB09 /* AddWMSLayerView.swift */ = {isa = PBXFileReference; fileEncoding = 4; lastKnownFileType = sourcecode.swift; path = AddWMSLayerView.swift; sourceTree = "<group>"; };
		D7EAF3592A1C023800D822C4 /* SetMinAndMaxScaleView.swift */ = {isa = PBXFileReference; fileEncoding = 4; lastKnownFileType = sourcecode.swift; path = SetMinAndMaxScaleView.swift; sourceTree = "<group>"; };
		D7EF5D742A26A03A00FEBDE5 /* ShowCoordinatesInMultipleFormatsView.swift */ = {isa = PBXFileReference; fileEncoding = 4; lastKnownFileType = sourcecode.swift; path = ShowCoordinatesInMultipleFormatsView.swift; sourceTree = "<group>"; };
		E000E75F2869E33D005D87C5 /* ClipGeometryView.swift */ = {isa = PBXFileReference; lastKnownFileType = sourcecode.swift; path = ClipGeometryView.swift; sourceTree = "<group>"; };
		E000E762286A0B18005D87C5 /* CutGeometryView.swift */ = {isa = PBXFileReference; lastKnownFileType = sourcecode.swift; path = CutGeometryView.swift; sourceTree = "<group>"; };
		E004A6BD28414332002A1FE6 /* SetViewpointRotationView.swift */ = {isa = PBXFileReference; fileEncoding = 4; lastKnownFileType = sourcecode.swift; path = SetViewpointRotationView.swift; sourceTree = "<group>"; };
		E004A6D828465C70002A1FE6 /* DisplaySceneView.swift */ = {isa = PBXFileReference; fileEncoding = 4; lastKnownFileType = sourcecode.swift; path = DisplaySceneView.swift; sourceTree = "<group>"; };
		E004A6DF28466279002A1FE6 /* ShowCalloutView.swift */ = {isa = PBXFileReference; lastKnownFileType = sourcecode.swift; path = ShowCalloutView.swift; sourceTree = "<group>"; };
		E004A6E52846A61F002A1FE6 /* StyleGraphicsWithSymbolsView.swift */ = {isa = PBXFileReference; lastKnownFileType = sourcecode.swift; path = StyleGraphicsWithSymbolsView.swift; sourceTree = "<group>"; };
		E004A6E828493BCE002A1FE6 /* ShowDeviceLocationView.swift */ = {isa = PBXFileReference; lastKnownFileType = sourcecode.swift; path = ShowDeviceLocationView.swift; sourceTree = "<group>"; };
		E004A6EC2849556E002A1FE6 /* CreatePlanarAndGeodeticBuffersView.swift */ = {isa = PBXFileReference; lastKnownFileType = sourcecode.swift; path = CreatePlanarAndGeodeticBuffersView.swift; sourceTree = "<group>"; };
		E004A6EF284E4B9B002A1FE6 /* DownloadVectorTilesToLocalCacheView.swift */ = {isa = PBXFileReference; lastKnownFileType = sourcecode.swift; path = DownloadVectorTilesToLocalCacheView.swift; sourceTree = "<group>"; };
		E004A6F2284E4FEB002A1FE6 /* ShowResultOfSpatialOperationsView.swift */ = {isa = PBXFileReference; lastKnownFileType = sourcecode.swift; path = ShowResultOfSpatialOperationsView.swift; sourceTree = "<group>"; };
		E004A6F5284FA42A002A1FE6 /* SelectFeaturesInFeatureLayerView.swift */ = {isa = PBXFileReference; lastKnownFileType = sourcecode.swift; path = SelectFeaturesInFeatureLayerView.swift; sourceTree = "<group>"; };
		E0082216287755AC002AD138 /* View+Sheet.swift */ = {isa = PBXFileReference; lastKnownFileType = sourcecode.swift; path = "View+Sheet.swift"; sourceTree = "<group>"; };
		E041ABBF287CA9F00056009B /* WebView.swift */ = {isa = PBXFileReference; lastKnownFileType = sourcecode.swift; path = WebView.swift; sourceTree = "<group>"; };
		E041ABD6287DB04D0056009B /* SampleInfoView.swift */ = {isa = PBXFileReference; lastKnownFileType = sourcecode.swift; path = SampleInfoView.swift; sourceTree = "<group>"; };
		E041AC15287F54580056009B /* highlight.min.js */ = {isa = PBXFileReference; fileEncoding = 4; lastKnownFileType = sourcecode.javascript; path = highlight.min.js; sourceTree = "<group>"; };
		E041AC1D288076A60056009B /* info.css */ = {isa = PBXFileReference; fileEncoding = 4; lastKnownFileType = text.css; path = info.css; sourceTree = "<group>"; };
		E041AC1F288077B90056009B /* xcode.css */ = {isa = PBXFileReference; fileEncoding = 4; lastKnownFileType = text.css; path = xcode.css; sourceTree = "<group>"; };
		E066DD34285CF3B3004D3D5B /* FindRouteView.swift */ = {isa = PBXFileReference; lastKnownFileType = sourcecode.swift; path = FindRouteView.swift; sourceTree = "<group>"; };
		E066DD372860AB28004D3D5B /* StyleGraphicsWithRendererView.swift */ = {isa = PBXFileReference; lastKnownFileType = sourcecode.swift; path = StyleGraphicsWithRendererView.swift; sourceTree = "<group>"; };
		E066DD3A2860CA08004D3D5B /* ShowResultOfSpatialRelationshipsView.swift */ = {isa = PBXFileReference; lastKnownFileType = sourcecode.swift; path = ShowResultOfSpatialRelationshipsView.swift; sourceTree = "<group>"; };
		E066DD3F28610F55004D3D5B /* AddSceneLayerFromServiceView.swift */ = {isa = PBXFileReference; lastKnownFileType = sourcecode.swift; path = AddSceneLayerFromServiceView.swift; sourceTree = "<group>"; };
		E070A0A2286F3B6000F2B606 /* DownloadPreplannedMapAreaView.swift */ = {isa = PBXFileReference; lastKnownFileType = sourcecode.swift; path = DownloadPreplannedMapAreaView.swift; sourceTree = "<group>"; };
		E088E1562862579D00413100 /* SetSurfacePlacementModeView.swift */ = {isa = PBXFileReference; lastKnownFileType = sourcecode.swift; path = SetSurfacePlacementModeView.swift; sourceTree = "<group>"; };
		E088E1732863B5F800413100 /* GenerateOfflineMapView.swift */ = {isa = PBXFileReference; lastKnownFileType = sourcecode.swift; path = GenerateOfflineMapView.swift; sourceTree = "<group>"; };
		E08953F02891899600E077CF /* EnvironmentValues+SampleInfoVisibility.swift */ = {isa = PBXFileReference; lastKnownFileType = sourcecode.swift; path = "EnvironmentValues+SampleInfoVisibility.swift"; sourceTree = "<group>"; };
		E0D04FF128A5390000747989 /* DownloadPreplannedMapAreaView.Model.swift */ = {isa = PBXFileReference; lastKnownFileType = sourcecode.swift; path = DownloadPreplannedMapAreaView.Model.swift; sourceTree = "<group>"; };
		E0EA0B762866390E00C9621D /* ProjectGeometryView.swift */ = {isa = PBXFileReference; lastKnownFileType = sourcecode.swift; path = ProjectGeometryView.swift; sourceTree = "<group>"; };
		E0FE32E628747778002C6ACA /* BrowseBuildingFloorsView.swift */ = {isa = PBXFileReference; lastKnownFileType = sourcecode.swift; path = BrowseBuildingFloorsView.swift; sourceTree = "<group>"; };
		F111CCC0288B5D5600205358 /* DisplayMapFromMobileMapPackageView.swift */ = {isa = PBXFileReference; lastKnownFileType = sourcecode.swift; path = DisplayMapFromMobileMapPackageView.swift; sourceTree = "<group>"; };
		F111CCC3288B641900205358 /* Yellowstone.mmpk */ = {isa = PBXFileReference; lastKnownFileType = file; path = Yellowstone.mmpk; sourceTree = "<group>"; };
		F1E71BF0289473760064C33F /* AddRasterFromFileView.swift */ = {isa = PBXFileReference; lastKnownFileType = sourcecode.swift; path = AddRasterFromFileView.swift; sourceTree = "<group>"; };
/* End PBXFileReference section */

/* Begin PBXFrameworksBuildPhase section */
		00E5401027F3CCA200CF66D5 /* Frameworks */ = {
			isa = PBXFrameworksBuildPhase;
			buildActionMask = 2147483647;
			files = (
				00C43AED2947DC350099AE34 /* ArcGISToolkit in Frameworks */,
			);
			runOnlyForDeploymentPostprocessing = 0;
		};
/* End PBXFrameworksBuildPhase section */

/* Begin PBXGroup section */
		0005580D281872BE00224BC6 /* Views */ = {
			isa = PBXGroup;
			children = (
				00B04272282EC59E0072E1B4 /* AboutView.swift */,
				00E5400D27F3CCA100CF66D5 /* ContentView.swift */,
				000558092817C51E00224BC6 /* SampleDetailView.swift */,
				E041ABD6287DB04D0056009B /* SampleInfoView.swift */,
				0005580B28185C0600224BC6 /* SampleList.swift */,
				E041ABBF287CA9F00056009B /* WebView.swift */,
			);
			path = Views;
			sourceTree = "<group>";
		};
		00181B442846AD3900654571 /* Extensions */ = {
			isa = PBXGroup;
			children = (
				E08953F02891899600E077CF /* EnvironmentValues+SampleInfoVisibility.swift */,
				00181B452846AD7100654571 /* View+Alert.swift */,
				E0082216287755AC002AD138 /* View+Sheet.swift */,
			);
			path = Extensions;
			sourceTree = "<group>";
		};
		0023DE5029D648FA0098243A /* macOS */ = {
			isa = PBXGroup;
			children = (
				00ACF554293E6C6A0059B2A9 /* Samples.entitlements */,
			);
			path = macOS;
			sourceTree = "<group>";
		};
		003D7C332821EBCC009DDFD2 /* Scripts */ = {
			isa = PBXGroup;
			children = (
				00CCB8A2285AAD7D00BBAB70 /* DowloadPortalItemData.swift */,
				003D7C352821EBCC009DDFD2 /* GenerateSampleViewSourceCode.swift */,
				003D7C342821EBCC009DDFD2 /* masquerade */,
			);
			path = Scripts;
			sourceTree = "<group>";
		};
		0044288C29C90BD500160767 /* Get elevation at point on surface */ = {
			isa = PBXGroup;
			children = (
				0044289129C90C0B00160767 /* GetElevationAtPointOnSurfaceView.swift */,
			);
			path = "Get elevation at point on surface";
			sourceTree = "<group>";
		};
		0044CDD72995C352004618CE /* Show device location history */ = {
			isa = PBXGroup;
			children = (
				0044CDDE2995C39E004618CE /* ShowDeviceLocationHistoryView.swift */,
			);
			path = "Show device location history";
			sourceTree = "<group>";
		};
		0074ABAF281742420037244A /* Supporting Files */ = {
			isa = PBXGroup;
			children = (
				00181B442846AD3900654571 /* Extensions */,
				0074ABC028174F430037244A /* Models */,
				0005580D281872BE00224BC6 /* Views */,
				E041ABC3287CAFEB0056009B /* Web */,
			);
			path = "Supporting Files";
			sourceTree = "<group>";
		};
		0074ABB228174B830037244A /* Samples */ = {
			isa = PBXGroup;
			children = (
				4D2ADC3E29C26D05003B367F /* Add dynamic entity layer */,
				00D4EF7E2863840D00B9CC30 /* Add feature layers */,
				F19A316128906F0D003B7EF9 /* Add raster from file */,
				E066DD3E28610F3F004D3D5B /* Add scene layer from service */,
				D7E557602A1D743100B9FB09 /* Add WMS layer */,
				D77570BC2A29427200F490CD /* Animate images with image overlay */,
				D75362CC2A1E862B00D83028 /* Apply unique value renderer */,
				218F35B229C28F4A00502022 /* Authenticate with OAuth */,
				E0FE32E528747762002C6ACA /* Browse building floors */,
				1C9B74D229DB54560038B06F /* Change camera controller */,
				4D2ADC5329C4F612003B367F /* Change map view background */,
				1C0C1C3229D34DAE005C8B24 /* Change viewpoint */,
				E000E75E2869E325005D87C5 /* Clip geometry */,
				79B7B8082A1BF8B300F57C27 /* Create and save KML file */,
				D7E440D12A1ECBC2005D74DE /* Create buffers around points */,
				D7B3C5C02A43B71E001DA4D8 /* Create convex hull around geometries */,
				D744FD132A2112360084A66C /* Create convex hull around points */,
				E004A6EB28495538002A1FE6 /* Create planar and geodetic buffers */,
				E000E761286A0B07005D87C5 /* Cut geometry */,
				D71099692A27D8880065A1C1 /* Densify and generalize geometry */,
				00A7A1422A2FC58300F035F7 /* Display content of utility network container */,
				0074ABB328174B830037244A /* Display map */,
				F111CCBD288B548400205358 /* Display map from mobile map package */,
				D752D95B2A3BCDD4003EB25E /* Display map from portal item */,
				00B04FB3283EEB830026C882 /* Display overview map */,
				E004A6D528465C70002A1FE6 /* Display scene */,
				E070A0A1286F3B3400F2B606 /* Download preplanned map area */,
				E004A6EE284E4B7A002A1FE6 /* Download vector tiles to local cache */,
				D78666A92A21616D00C60110 /* Find nearest vertex */,
				E066DD33285CF3A0004D3D5B /* Find route */,
				E088E1722863B5E600413100 /* Generate offline map */,
				0044288C29C90BD500160767 /* Get elevation at point on surface */,
				D751018A2A2E960300B8FA48 /* Identify layer features */,
				D7ABA2F52A3256610021822B /* Measure distance in scene */,
				D752D9422A3A6EB8003EB25E /* Monitor changes to map load status */,
				75DD739029D38B1B0010229D /* Navigate route */,
				E0EA0B75286638FD00C9621D /* Project geometry */,
				108EC03F29D25AE1000F35D0 /* Query feature table */,
				00CB913628481475005C2C5D /* Search with geocode */,
				E004A6F4284FA3C5002A1FE6 /* Select features in feature layer */,
				00B042E3282EDC690072E1B4 /* Set basemap */,
				D734FA072A183A5A00246D7E /* Set max extent */,
				D7EAF34F2A1C011000D822C4 /* Set min and max scale */,
				E088E1552862578800413100 /* Set surface placement mode */,
				D769C20D2A28FF8600030F61 /* Set up location-driven geotriggers */,
				E004A6B928414332002A1FE6 /* Set viewpoint rotation */,
				E004A6DE2846626A002A1FE6 /* Show callout */,
				D7EF5D712A269E2D00FEBDE5 /* Show coordinates in multiple formats */,
				E004A6E728493BBB002A1FE6 /* Show device location */,
				0044CDD72995C352004618CE /* Show device location history */,
				D722BD1E2A420D7E002C2087 /* Show extruded features */,
				D751017D2A2E490800B8FA48 /* Show labels on layer */,
				D7CC33FB2A31475C00198EDF /* Show line of sight between points */,
				1C42E04129D2396B004FC4BE /* Show popup */,
				1C9B74C429DB43580038B06F /* Show realistic light and shadows */,
				E004A6F1284E4F80002A1FE6 /* Show result of spatial operations */,
				E066DD392860C9EE004D3D5B /* Show result of spatial relationships */,
				1CAF831A2A20305F000E1E60 /* Show utility associations */,
				0086F3FC28E3770900974721 /* Show viewshed from point in scene */,
				88F93CBE29C3D4E30006B28E /* Sketch on map */,
				E066DD362860AB0B004D3D5B /* Style graphics with renderer */,
				E004A6E42846A609002A1FE6 /* Style graphics with symbols */,
				D754E31D2A1D661D0006C5F1 /* Style point with picture marker symbols */,
				7573E81229D6134C00BEED9C /* Trace utility network */,
			);
			path = Samples;
			sourceTree = "<group>";
		};
		0074ABB328174B830037244A /* Display map */ = {
			isa = PBXGroup;
			children = (
				0074ABBE28174BCF0037244A /* DisplayMapView.swift */,
			);
			path = "Display map";
			sourceTree = "<group>";
		};
		0074ABC028174F430037244A /* Models */ = {
			isa = PBXGroup;
			children = (
				00CCB8A4285BAF8700BBAB70 /* OnDemandResource.swift */,
				0074ABC128174F430037244A /* Sample.swift */,
			);
			path = Models;
			sourceTree = "<group>";
		};
		0086F3FC28E3770900974721 /* Show viewshed from point in scene */ = {
			isa = PBXGroup;
			children = (
				0042E24228E4BF8F001F33D6 /* ShowViewshedFromPointInSceneView.Model.swift */,
				0086F3FD28E3770900974721 /* ShowViewshedFromPointInSceneView.swift */,
				0042E24428E4F82B001F33D6 /* ShowViewshedFromPointInSceneView.ViewshedSettingsView.swift */,
			);
			path = "Show viewshed from point in scene";
			sourceTree = "<group>";
		};
		00966EE62811F64D009D3DD7 /* iOS */ = {
			isa = PBXGroup;
			children = (
				00E5402A27F775EA00CF66D5 /* Info.plist */,
			);
			path = iOS;
			sourceTree = "<group>";
		};
		00A7A1422A2FC58300F035F7 /* Display content of utility network container */ = {
			isa = PBXGroup;
			children = (
				00A7A1432A2FC58300F035F7 /* DisplayContentOfUtilityNetworkContainerView.swift */,
				00A7A1492A2FC5B700F035F7 /* DisplayContentOfUtilityNetworkContainerView.Model.swift */,
			);
			path = "Display content of utility network container";
			sourceTree = "<group>";
		};
		00B042E3282EDC690072E1B4 /* Set basemap */ = {
			isa = PBXGroup;
			children = (
				00B042E5282EDC690072E1B4 /* SetBasemapView.swift */,
			);
			path = "Set basemap";
			sourceTree = "<group>";
		};
		00B04FB3283EEB830026C882 /* Display overview map */ = {
			isa = PBXGroup;
			children = (
				00B04FB4283EEBA80026C882 /* DisplayOverviewMapView.swift */,
			);
			path = "Display overview map";
			sourceTree = "<group>";
		};
		00C94A0228B53DCC004E42D9 /* 7c4c679ab06a4df19dc497f577f111bd */ = {
			isa = PBXGroup;
			children = (
				00C94A0C28B53DE1004E42D9 /* raster-file */,
			);
			path = 7c4c679ab06a4df19dc497f577f111bd;
			sourceTree = "<group>";
		};
		00CB913628481475005C2C5D /* Search with geocode */ = {
			isa = PBXGroup;
			children = (
				00CB9137284814A4005C2C5D /* SearchWithGeocodeView.swift */,
			);
			path = "Search with geocode";
			sourceTree = "<group>";
		};
		00CCB8A6285D059300BBAB70 /* Portal Data */ = {
			isa = PBXGroup;
			children = (
				D77572AC2A295DC100F490CD /* d1453556d91e46dea191c20c398b82cd */,
				1C965C4629DBA879002F8536 /* 681d6f7694644709a7c830ec57a2d72b */,
				00D4EF8128638BF100B9CC30 /* cb1b20748a9f4d128dad8a87244e3e37 */,
				00C94A0228B53DCC004E42D9 /* 7c4c679ab06a4df19dc497f577f111bd */,
				00D4EF8328638BF100B9CC30 /* 15a7cbd3af1e47cfa5d2c6b93dc44fc2 */,
				00D4EF8E28638BF100B9CC30 /* 68ec42517cdd439e81b036210483e8e7 */,
				F111CCC2288B63DB00205358 /* e1f3a7254cb845b09450f54937c16061 */,
			);
			path = "Portal Data";
			sourceTree = SOURCE_ROOT;
		};
		00D4EF7E2863840D00B9CC30 /* Add feature layers */ = {
			isa = PBXGroup;
			children = (
				00D4EF7F2863842100B9CC30 /* AddFeatureLayersView.swift */,
			);
			path = "Add feature layers";
			sourceTree = "<group>";
		};
		00D4EF8128638BF100B9CC30 /* cb1b20748a9f4d128dad8a87244e3e37 */ = {
			isa = PBXGroup;
			children = (
				00D4EF8228638BF100B9CC30 /* LA_Trails.geodatabase */,
			);
			path = cb1b20748a9f4d128dad8a87244e3e37;
			sourceTree = "<group>";
		};
		00D4EF8328638BF100B9CC30 /* 15a7cbd3af1e47cfa5d2c6b93dc44fc2 */ = {
			isa = PBXGroup;
			children = (
				00D4EFB02863CE6300B9CC30 /* ScottishWildlifeTrust_reserves */,
			);
			path = 15a7cbd3af1e47cfa5d2c6b93dc44fc2;
			sourceTree = "<group>";
		};
		00D4EF8E28638BF100B9CC30 /* 68ec42517cdd439e81b036210483e8e7 */ = {
			isa = PBXGroup;
			children = (
				00D4EF8F28638BF100B9CC30 /* AuroraCO.gpkg */,
			);
			path = 68ec42517cdd439e81b036210483e8e7;
			sourceTree = "<group>";
		};
		00E5400627F3CCA100CF66D5 = {
			isa = PBXGroup;
			children = (
				00966EE62811F64D009D3DD7 /* iOS */,
				0023DE5029D648FA0098243A /* macOS */,
				00CCB8A6285D059300BBAB70 /* Portal Data */,
				00E5401427F3CCA200CF66D5 /* Products */,
				003D7C332821EBCC009DDFD2 /* Scripts */,
				00E5400B27F3CCA100CF66D5 /* Shared */,
			);
			sourceTree = "<group>";
		};
		00E5400B27F3CCA100CF66D5 /* Shared */ = {
			isa = PBXGroup;
			children = (
				0074ABAF281742420037244A /* Supporting Files */,
				0074ABB228174B830037244A /* Samples */,
				00E5400C27F3CCA100CF66D5 /* SamplesApp.swift */,
				00E5400E27F3CCA200CF66D5 /* Assets.xcassets */,
				001C6DD827FE585A00D472C2 /* AppSecrets.swift.masque */,
				0074ABCA2817B8DB0037244A /* SamplesApp+Samples.swift.tache */,
			);
			path = Shared;
			sourceTree = "<group>";
		};
		00E5401427F3CCA200CF66D5 /* Products */ = {
			isa = PBXGroup;
			children = (
				00E5401327F3CCA200CF66D5 /* Samples.app */,
			);
			name = Products;
			sourceTree = "<group>";
		};
		108EC03F29D25AE1000F35D0 /* Query feature table */ = {
			isa = PBXGroup;
			children = (
				108EC04029D25B2C000F35D0 /* QueryFeatureTableView.swift */,
			);
			path = "Query feature table";
			sourceTree = "<group>";
		};
		1C0C1C3229D34DAE005C8B24 /* Change viewpoint */ = {
			isa = PBXGroup;
			children = (
				1C0C1C3429D34DAE005C8B24 /* ChangeViewpointView.swift */,
			);
			path = "Change viewpoint";
			sourceTree = "<group>";
		};
		1C42E04129D2396B004FC4BE /* Show popup */ = {
			isa = PBXGroup;
			children = (
				1C42E04329D2396B004FC4BE /* ShowPopupView.swift */,
			);
			path = "Show popup";
			sourceTree = "<group>";
		};
		1C965C4629DBA879002F8536 /* 681d6f7694644709a7c830ec57a2d72b */ = {
			isa = PBXGroup;
			children = (
				004FE87029DF5D8700075217 /* Bristol */,
			);
			path = 681d6f7694644709a7c830ec57a2d72b;
			sourceTree = "<group>";
		};
		1C9B74C429DB43580038B06F /* Show realistic light and shadows */ = {
			isa = PBXGroup;
			children = (
				1C9B74C529DB43580038B06F /* ShowRealisticLightAndShadowsView.swift */,
			);
			path = "Show realistic light and shadows";
			sourceTree = "<group>";
		};
		1C9B74D229DB54560038B06F /* Change camera controller */ = {
			isa = PBXGroup;
			children = (
				1C9B74D529DB54560038B06F /* ChangeCameraControllerView.swift */,
			);
			path = "Change camera controller";
			sourceTree = "<group>";
		};
		1CAF831A2A20305F000E1E60 /* Show utility associations */ = {
			isa = PBXGroup;
			children = (
				1CAF831B2A20305F000E1E60 /* ShowUtilityAssociationsView.swift */,
			);
			path = "Show utility associations";
			sourceTree = "<group>";
		};
		218F35B229C28F4A00502022 /* Authenticate with OAuth */ = {
			isa = PBXGroup;
			children = (
				218F35B329C28F4A00502022 /* AuthenticateWithOAuthView.swift */,
			);
			path = "Authenticate with OAuth";
			sourceTree = "<group>";
		};
		4D2ADC3E29C26D05003B367F /* Add dynamic entity layer */ = {
			isa = PBXGroup;
			children = (
				4D2ADC3F29C26D05003B367F /* AddDynamicEntityLayerView.swift */,
				4D2ADC6629C50BD6003B367F /* AddDynamicEntityLayerView.Model.swift */,
				4D2ADC6829C50C4C003B367F /* AddDynamicEntityLayerView.SettingsView.swift */,
			);
			path = "Add dynamic entity layer";
			sourceTree = "<group>";
		};
		4D2ADC5329C4F612003B367F /* Change map view background */ = {
			isa = PBXGroup;
			children = (
				4D2ADC5529C4F612003B367F /* ChangeMapViewBackgroundView.swift */,
				4D2ADC5829C4F612003B367F /* ChangeMapViewBackgroundView.SettingsView.swift */,
				4D2ADC6129C5071C003B367F /* ChangeMapViewBackgroundView.Model.swift */,
			);
			path = "Change map view background";
			sourceTree = "<group>";
		};
		7573E81229D6134C00BEED9C /* Trace utility network */ = {
			isa = PBXGroup;
			children = (
				7573E81329D6134C00BEED9C /* TraceUtilityNetworkView.Model.swift */,
				7573E81529D6134C00BEED9C /* TraceUtilityNetworkView.Enums.swift */,
				7573E81729D6134C00BEED9C /* TraceUtilityNetworkView.Views.swift */,
				7573E81829D6134C00BEED9C /* TraceUtilityNetworkView.swift */,
			);
			path = "Trace utility network";
			sourceTree = "<group>";
		};
		75DD739029D38B1B0010229D /* Navigate route */ = {
			isa = PBXGroup;
			children = (
				75DD739129D38B1B0010229D /* NavigateRouteView.swift */,
			);
			path = "Navigate route";
			sourceTree = "<group>";
		};
		79B7B8082A1BF8B300F57C27 /* Create and save KML file */ = {
			isa = PBXGroup;
			children = (
				79302F842A1ED4E30002336A /* CreateAndSaveKMLView.Model.swift */,
				79B7B8092A1BF8EC00F57C27 /* CreateAndSaveKMLView.swift */,
				79302F862A1ED71B0002336A /* CreateAndSaveKMLView.Views.swift */,
			);
			path = "Create and save KML file";
			sourceTree = "<group>";
		};
		88F93CBE29C3D4E30006B28E /* Sketch on map */ = {
			isa = PBXGroup;
			children = (
				88F93CC029C3D59C0006B28E /* SketchOnMapView.swift */,
			);
			path = "Sketch on map";
			sourceTree = "<group>";
		};
		D71099692A27D8880065A1C1 /* Densify and generalize geometry */ = {
			isa = PBXGroup;
			children = (
				D710996C2A27D9210065A1C1 /* DensifyAndGeneralizeGeometryView.swift */,
				D710996F2A2802FA0065A1C1 /* DensifyAndGeneralizeGeometryView.SettingsView.swift */,
			);
			path = "Densify and generalize geometry";
			sourceTree = "<group>";
		};
		D722BD1E2A420D7E002C2087 /* Show extruded features */ = {
			isa = PBXGroup;
			children = (
				D722BD212A420DAD002C2087 /* ShowExtrudedFeaturesView.swift */,
			);
			path = "Show extruded features";
			sourceTree = "<group>";
		};
		D734FA072A183A5A00246D7E /* Set max extent */ = {
			isa = PBXGroup;
			children = (
				D734FA092A183A5B00246D7E /* SetMaxExtentView.swift */,
			);
			path = "Set max extent";
			sourceTree = "<group>";
		};
		D744FD132A2112360084A66C /* Create convex hull around points */ = {
			isa = PBXGroup;
			children = (
				D744FD162A2112D90084A66C /* CreateConvexHullAroundPointsView.swift */,
			);
			path = "Create convex hull around points";
			sourceTree = "<group>";
		};
		D751017D2A2E490800B8FA48 /* Show labels on layer */ = {
			isa = PBXGroup;
			children = (
				D75101802A2E493600B8FA48 /* ShowLabelsOnLayerView.swift */,
			);
			path = "Show labels on layer";
			sourceTree = "<group>";
		};
		D751018A2A2E960300B8FA48 /* Identify layer features */ = {
			isa = PBXGroup;
			children = (
				D751018D2A2E962D00B8FA48 /* IdentifyLayerFeaturesView.swift */,
			);
			path = "Identify layer features";
			sourceTree = "<group>";
		};
		D752D9422A3A6EB8003EB25E /* Monitor changes to map load status */ = {
			isa = PBXGroup;
			children = (
				D752D9452A3A6F7F003EB25E /* MonitorChangesToMapLoadStatusView.swift */,
			);
			path = "Monitor changes to map load status";
			sourceTree = "<group>";
		};
		D752D95B2A3BCDD4003EB25E /* Display map from portal item */ = {
			isa = PBXGroup;
			children = (
				D752D95E2A3BCE06003EB25E /* DisplayMapFromPortalItemView.swift */,
			);
			path = "Display map from portal item";
			sourceTree = "<group>";
		};
		D75362CC2A1E862B00D83028 /* Apply unique value renderer */ = {
			isa = PBXGroup;
			children = (
				D75362D12A1E886700D83028 /* ApplyUniqueValueRendererView.swift */,
			);
			path = "Apply unique value renderer";
			sourceTree = "<group>";
		};
		D754E31D2A1D661D0006C5F1 /* Style point with picture marker symbols */ = {
			isa = PBXGroup;
			children = (
				D754E3222A1D66820006C5F1 /* StylePointWithPictureMarkerSymbolsView.swift */,
			);
			path = "Style point with picture marker symbols";
			sourceTree = "<group>";
		};
<<<<<<< HEAD
		D769C20D2A28FF8600030F61 /* Set up location-driven geotriggers */ = {
			isa = PBXGroup;
			children = (
				D769C2112A29019B00030F61 /* SetUpLocationDrivenGeotriggersView.swift */,
				D79EE76D2A4CEA5D005A52AE /* SetUpLocationDrivenGeotriggersView.Model.swift */,
			);
			path = "Set up location-driven geotriggers";
=======
		D77570BC2A29427200F490CD /* Animate images with image overlay */ = {
			isa = PBXGroup;
			children = (
				D77570BF2A2942F800F490CD /* AnimateImagesWithImageOverlayView.swift */,
			);
			path = "Animate images with image overlay";
			sourceTree = "<group>";
		};
		D77572AC2A295DC100F490CD /* d1453556d91e46dea191c20c398b82cd */ = {
			isa = PBXGroup;
			children = (
				D77572AD2A295DDD00F490CD /* PacificSouthWest2 */,
			);
			path = d1453556d91e46dea191c20c398b82cd;
>>>>>>> 50c6c5a5
			sourceTree = "<group>";
		};
		D78666A92A21616D00C60110 /* Find nearest vertex */ = {
			isa = PBXGroup;
			children = (
				D78666AC2A2161F100C60110 /* FindNearestVertexView.swift */,
			);
			path = "Find nearest vertex";
			sourceTree = "<group>";
		};
		D7ABA2F52A3256610021822B /* Measure distance in scene */ = {
			isa = PBXGroup;
			children = (
				D7ABA2F82A32579C0021822B /* MeasureDistanceInSceneView.swift */,
			);
			path = "Measure distance in scene";
			sourceTree = "<group>";
		};
		D7B3C5C02A43B71E001DA4D8 /* Create convex hull around geometries */ = {
			isa = PBXGroup;
			children = (
				D7634FAE2A43B7AC00F8AEFB /* CreateConvexHullAroundGeometriesView.swift */,
			);
			path = "Create convex hull around geometries";
			sourceTree = "<group>";
		};
		D7CC33FB2A31475C00198EDF /* Show line of sight between points */ = {
			isa = PBXGroup;
			children = (
				D7CC33FD2A31475C00198EDF /* ShowLineOfSightBetweenPointsView.swift */,
			);
			path = "Show line of sight between points";
			sourceTree = "<group>";
		};
		D7E440D12A1ECBC2005D74DE /* Create buffers around points */ = {
			isa = PBXGroup;
			children = (
				D7E440D62A1ECE7D005D74DE /* CreateBuffersAroundPointsView.swift */,
			);
			path = "Create buffers around points";
			sourceTree = "<group>";
		};
		D7E557602A1D743100B9FB09 /* Add WMS layer */ = {
			isa = PBXGroup;
			children = (
				D7E557672A1D768800B9FB09 /* AddWMSLayerView.swift */,
			);
			path = "Add WMS layer";
			sourceTree = "<group>";
		};
		D7EAF34F2A1C011000D822C4 /* Set min and max scale */ = {
			isa = PBXGroup;
			children = (
				D7EAF3592A1C023800D822C4 /* SetMinAndMaxScaleView.swift */,
			);
			path = "Set min and max scale";
			sourceTree = "<group>";
		};
		D7EF5D712A269E2D00FEBDE5 /* Show coordinates in multiple formats */ = {
			isa = PBXGroup;
			children = (
				D7EF5D742A26A03A00FEBDE5 /* ShowCoordinatesInMultipleFormatsView.swift */,
			);
			path = "Show coordinates in multiple formats";
			sourceTree = "<group>";
		};
		E000E75E2869E325005D87C5 /* Clip geometry */ = {
			isa = PBXGroup;
			children = (
				E000E75F2869E33D005D87C5 /* ClipGeometryView.swift */,
			);
			path = "Clip geometry";
			sourceTree = "<group>";
		};
		E000E761286A0B07005D87C5 /* Cut geometry */ = {
			isa = PBXGroup;
			children = (
				E000E762286A0B18005D87C5 /* CutGeometryView.swift */,
			);
			path = "Cut geometry";
			sourceTree = "<group>";
		};
		E004A6B928414332002A1FE6 /* Set viewpoint rotation */ = {
			isa = PBXGroup;
			children = (
				E004A6BD28414332002A1FE6 /* SetViewpointRotationView.swift */,
			);
			path = "Set viewpoint rotation";
			sourceTree = "<group>";
		};
		E004A6D528465C70002A1FE6 /* Display scene */ = {
			isa = PBXGroup;
			children = (
				E004A6D828465C70002A1FE6 /* DisplaySceneView.swift */,
			);
			path = "Display scene";
			sourceTree = "<group>";
		};
		E004A6DE2846626A002A1FE6 /* Show callout */ = {
			isa = PBXGroup;
			children = (
				E004A6DF28466279002A1FE6 /* ShowCalloutView.swift */,
			);
			path = "Show callout";
			sourceTree = "<group>";
		};
		E004A6E42846A609002A1FE6 /* Style graphics with symbols */ = {
			isa = PBXGroup;
			children = (
				E004A6E52846A61F002A1FE6 /* StyleGraphicsWithSymbolsView.swift */,
			);
			path = "Style graphics with symbols";
			sourceTree = "<group>";
		};
		E004A6E728493BBB002A1FE6 /* Show device location */ = {
			isa = PBXGroup;
			children = (
				E004A6E828493BCE002A1FE6 /* ShowDeviceLocationView.swift */,
			);
			path = "Show device location";
			sourceTree = "<group>";
		};
		E004A6EB28495538002A1FE6 /* Create planar and geodetic buffers */ = {
			isa = PBXGroup;
			children = (
				E004A6EC2849556E002A1FE6 /* CreatePlanarAndGeodeticBuffersView.swift */,
			);
			path = "Create planar and geodetic buffers";
			sourceTree = "<group>";
		};
		E004A6EE284E4B7A002A1FE6 /* Download vector tiles to local cache */ = {
			isa = PBXGroup;
			children = (
				E004A6EF284E4B9B002A1FE6 /* DownloadVectorTilesToLocalCacheView.swift */,
			);
			path = "Download vector tiles to local cache";
			sourceTree = "<group>";
		};
		E004A6F1284E4F80002A1FE6 /* Show result of spatial operations */ = {
			isa = PBXGroup;
			children = (
				E004A6F2284E4FEB002A1FE6 /* ShowResultOfSpatialOperationsView.swift */,
			);
			path = "Show result of spatial operations";
			sourceTree = "<group>";
		};
		E004A6F4284FA3C5002A1FE6 /* Select features in feature layer */ = {
			isa = PBXGroup;
			children = (
				E004A6F5284FA42A002A1FE6 /* SelectFeaturesInFeatureLayerView.swift */,
			);
			path = "Select features in feature layer";
			sourceTree = "<group>";
		};
		E041ABC3287CAFEB0056009B /* Web */ = {
			isa = PBXGroup;
			children = (
				E041AC15287F54580056009B /* highlight.min.js */,
				E041AC1D288076A60056009B /* info.css */,
				E041AC1F288077B90056009B /* xcode.css */,
			);
			path = Web;
			sourceTree = "<group>";
		};
		E066DD33285CF3A0004D3D5B /* Find route */ = {
			isa = PBXGroup;
			children = (
				E066DD34285CF3B3004D3D5B /* FindRouteView.swift */,
			);
			path = "Find route";
			sourceTree = "<group>";
		};
		E066DD362860AB0B004D3D5B /* Style graphics with renderer */ = {
			isa = PBXGroup;
			children = (
				E066DD372860AB28004D3D5B /* StyleGraphicsWithRendererView.swift */,
			);
			path = "Style graphics with renderer";
			sourceTree = "<group>";
		};
		E066DD392860C9EE004D3D5B /* Show result of spatial relationships */ = {
			isa = PBXGroup;
			children = (
				E066DD3A2860CA08004D3D5B /* ShowResultOfSpatialRelationshipsView.swift */,
			);
			path = "Show result of spatial relationships";
			sourceTree = "<group>";
		};
		E066DD3E28610F3F004D3D5B /* Add scene layer from service */ = {
			isa = PBXGroup;
			children = (
				E066DD3F28610F55004D3D5B /* AddSceneLayerFromServiceView.swift */,
			);
			path = "Add scene layer from service";
			sourceTree = "<group>";
		};
		E070A0A1286F3B3400F2B606 /* Download preplanned map area */ = {
			isa = PBXGroup;
			children = (
				883C121429C9136600062FF9 /* DownloadPreplannedMapAreaView.MapPicker.swift */,
				E0D04FF128A5390000747989 /* DownloadPreplannedMapAreaView.Model.swift */,
				E070A0A2286F3B6000F2B606 /* DownloadPreplannedMapAreaView.swift */,
			);
			path = "Download preplanned map area";
			sourceTree = "<group>";
		};
		E088E1552862578800413100 /* Set surface placement mode */ = {
			isa = PBXGroup;
			children = (
				E088E1562862579D00413100 /* SetSurfacePlacementModeView.swift */,
			);
			path = "Set surface placement mode";
			sourceTree = "<group>";
		};
		E088E1722863B5E600413100 /* Generate offline map */ = {
			isa = PBXGroup;
			children = (
				E088E1732863B5F800413100 /* GenerateOfflineMapView.swift */,
			);
			path = "Generate offline map";
			sourceTree = "<group>";
		};
		E0EA0B75286638FD00C9621D /* Project geometry */ = {
			isa = PBXGroup;
			children = (
				E0EA0B762866390E00C9621D /* ProjectGeometryView.swift */,
			);
			path = "Project geometry";
			sourceTree = "<group>";
		};
		E0FE32E528747762002C6ACA /* Browse building floors */ = {
			isa = PBXGroup;
			children = (
				E0FE32E628747778002C6ACA /* BrowseBuildingFloorsView.swift */,
			);
			path = "Browse building floors";
			sourceTree = "<group>";
		};
		F111CCBD288B548400205358 /* Display map from mobile map package */ = {
			isa = PBXGroup;
			children = (
				F111CCC0288B5D5600205358 /* DisplayMapFromMobileMapPackageView.swift */,
			);
			path = "Display map from mobile map package";
			sourceTree = "<group>";
		};
		F111CCC2288B63DB00205358 /* e1f3a7254cb845b09450f54937c16061 */ = {
			isa = PBXGroup;
			children = (
				F111CCC3288B641900205358 /* Yellowstone.mmpk */,
			);
			path = e1f3a7254cb845b09450f54937c16061;
			sourceTree = "<group>";
		};
		F19A316128906F0D003B7EF9 /* Add raster from file */ = {
			isa = PBXGroup;
			children = (
				F1E71BF0289473760064C33F /* AddRasterFromFileView.swift */,
			);
			path = "Add raster from file";
			sourceTree = "<group>";
		};
/* End PBXGroup section */

/* Begin PBXNativeTarget section */
		00E5401227F3CCA200CF66D5 /* Samples */ = {
			isa = PBXNativeTarget;
			buildConfigurationList = 00E5402427F3CCA200CF66D5 /* Build configuration list for PBXNativeTarget "Samples" */;
			buildPhases = (
				001C6DDC27FE5CE800D472C2 /* Create .secrets File If It Does Not Exist */,
				00CCB8A3285BA2FD00BBAB70 /* Download Portal Item Data */,
				00E5402B27F77A5A00CF66D5 /* Lint Sources */,
				00E5400F27F3CCA200CF66D5 /* Sources */,
				00144B5E280634840090DD5D /* Embed Frameworks */,
				00E5401027F3CCA200CF66D5 /* Frameworks */,
				00E5401127F3CCA200CF66D5 /* Resources */,
				0039A4E82885C4E300592C86 /* Copy Source Code Files */,
				0039A4E72885C45200592C86 /* Copy README.md Files For Source Code View */,
			);
			buildRules = (
				0083586F27FE3BCF00192A15 /* PBXBuildRule */,
				0074ABCC2817B8E60037244A /* PBXBuildRule */,
			);
			dependencies = (
			);
			name = Samples;
			packageProductDependencies = (
				00C43AEC2947DC350099AE34 /* ArcGISToolkit */,
			);
			productName = "arcgis-swift-sdk-samples (iOS)";
			productReference = 00E5401327F3CCA200CF66D5 /* Samples.app */;
			productType = "com.apple.product-type.application";
		};
/* End PBXNativeTarget section */

/* Begin PBXProject section */
		00E5400727F3CCA100CF66D5 /* Project object */ = {
			isa = PBXProject;
			attributes = {
				BuildIndependentTargetsInParallel = 1;
				KnownAssetTags = (
					AddFeatureLayers,
					AddRasterFromFile,
					AnimateImagesWithImageOverlay,
					ChangeCameraController,
					DisplayMapFromMobileMapPackage,
				);
				LastSwiftUpdateCheck = 1330;
				LastUpgradeCheck = 1330;
				ORGANIZATIONNAME = Esri;
				TargetAttributes = {
					00E5401227F3CCA200CF66D5 = {
						CreatedOnToolsVersion = 13.3;
					};
				};
			};
			buildConfigurationList = 00E5400A27F3CCA100CF66D5 /* Build configuration list for PBXProject "Samples" */;
			compatibilityVersion = "Xcode 13.0";
			developmentRegion = en;
			hasScannedForEncodings = 0;
			knownRegions = (
				en,
				Base,
			);
			mainGroup = 00E5400627F3CCA100CF66D5;
			packageReferences = (
				00C43AEB2947DC350099AE34 /* XCRemoteSwiftPackageReference "arcgis-maps-sdk-swift-toolkit" */,
			);
			productRefGroup = 00E5401427F3CCA200CF66D5 /* Products */;
			projectDirPath = "";
			projectRoot = "";
			targets = (
				00E5401227F3CCA200CF66D5 /* Samples */,
			);
		};
/* End PBXProject section */

/* Begin PBXResourcesBuildPhase section */
		00E5401127F3CCA200CF66D5 /* Resources */ = {
			isa = PBXResourcesBuildPhase;
			buildActionMask = 2147483647;
			files = (
				E041AC1E288076A60056009B /* info.css in Resources */,
				E041AC1A287F54580056009B /* highlight.min.js in Resources */,
				00E5402027F3CCA200CF66D5 /* Assets.xcassets in Resources */,
				00C94A0D28B53DE1004E42D9 /* raster-file in Resources */,
				004FE87129DF5D8700075217 /* Bristol in Resources */,
				E041AC20288077B90056009B /* xcode.css in Resources */,
				00D4EF9028638BF100B9CC30 /* LA_Trails.geodatabase in Resources */,
				00D4EF9A28638BF100B9CC30 /* AuroraCO.gpkg in Resources */,
				F111CCC4288B641900205358 /* Yellowstone.mmpk in Resources */,
				D77572AE2A295DDE00F490CD /* PacificSouthWest2 in Resources */,
				00D4EFB12863CE6300B9CC30 /* ScottishWildlifeTrust_reserves in Resources */,
			);
			runOnlyForDeploymentPostprocessing = 0;
		};
/* End PBXResourcesBuildPhase section */

/* Begin PBXShellScriptBuildPhase section */
		001C6DDC27FE5CE800D472C2 /* Create .secrets File If It Does Not Exist */ = {
			isa = PBXShellScriptBuildPhase;
			alwaysOutOfDate = 1;
			buildActionMask = 2147483647;
			files = (
			);
			inputFileListPaths = (
			);
			inputPaths = (
			);
			name = "Create .secrets File If It Does Not Exist";
			outputFileListPaths = (
			);
			outputPaths = (
				"$(SRCROOT)/.secrets",
			);
			runOnlyForDeploymentPostprocessing = 0;
			shellPath = /bin/sh;
			shellScript = "if [ ! -e \"$SRCROOT/.secrets\" ]\nthen\n    touch \"$SRCROOT/.secrets\"\nfi\n";
		};
		0039A4E72885C45200592C86 /* Copy README.md Files For Source Code View */ = {
			isa = PBXShellScriptBuildPhase;
			alwaysOutOfDate = 1;
			buildActionMask = 2147483647;
			files = (
			);
			inputFileListPaths = (
			);
			inputPaths = (
			);
			name = "Copy README.md Files For Source Code View";
			outputFileListPaths = (
			);
			outputPaths = (
			);
			runOnlyForDeploymentPostprocessing = 0;
			shellPath = /bin/sh;
			shellScript = "echo $BUILT_PRODUCTS_DIR\n\n# Directory to which the readmes will be copied.\nREADMES_DIR=${BUILT_PRODUCTS_DIR}/${UNLOCALIZED_RESOURCES_FOLDER_PATH}/READMEs\nmkdir -p \"${READMES_DIR}\"\n\n# Root readme for the project to skip.\nDEFAULT_README=$SRCROOT/README.md\n\n# Find all README.md files in the project.\nfind ${SRCROOT} -name \"README.md\" | while read file\ndo\n    # Skip the root readme for project.\n    if [ \"$file\" = \"$DEFAULT_README\" ]\n    then\n        echo $BUILT_PRODUCTS_DIR\n        continue\n    fi\n    \n    # Extract the folder name from the path.\n    FILE_PATH=$(dirname \"$file\")\n    FOLDER_NAME=$(basename \"$FILE_PATH\")\n    \n    cp \"${file}\" \"${READMES_DIR}/${FOLDER_NAME}.md\"\ndone\n";
		};
		00CCB8A3285BA2FD00BBAB70 /* Download Portal Item Data */ = {
			isa = PBXShellScriptBuildPhase;
			alwaysOutOfDate = 1;
			buildActionMask = 2147483647;
			files = (
			);
			inputFileListPaths = (
			);
			inputPaths = (
			);
			name = "Download Portal Item Data";
			outputFileListPaths = (
			);
			outputPaths = (
			);
			runOnlyForDeploymentPostprocessing = 0;
			shellPath = /bin/sh;
			shellScript = "SAMPLES_DIRECTORY=\"${SRCROOT}/Shared/Samples\"\nDOWNLOAD_DIRECTORY=\"${SRCROOT}/Portal Data\"\nxcrun --sdk macosx swift \"${SRCROOT}/Scripts/DowloadPortalItemData.swift\" \"$SAMPLES_DIRECTORY\" \"$DOWNLOAD_DIRECTORY\"\n";
		};
		00E5402B27F77A5A00CF66D5 /* Lint Sources */ = {
			isa = PBXShellScriptBuildPhase;
			alwaysOutOfDate = 1;
			buildActionMask = 2147483647;
			files = (
			);
			inputFileListPaths = (
			);
			inputPaths = (
			);
			name = "Lint Sources";
			outputFileListPaths = (
			);
			outputPaths = (
			);
			runOnlyForDeploymentPostprocessing = 0;
			shellPath = /bin/sh;
			shellScript = "if [[ \"$(uname -m)\" == arm64 ]]; then\n    export PATH=\"/opt/homebrew/bin:$PATH\"\nfi\n\nif which swiftlint > /dev/null; then\n  swiftlint\nelse\n  echo \"warning: SwiftLint not installed, download from https://github.com/realm/SwiftLint\"\nfi\n";
		};
/* End PBXShellScriptBuildPhase section */

/* Begin PBXSourcesBuildPhase section */
		00E5400F27F3CCA200CF66D5 /* Sources */ = {
			isa = PBXSourcesBuildPhase;
			buildActionMask = 2147483647;
			files = (
				E000E7602869E33D005D87C5 /* ClipGeometryView.swift in Sources */,
				4D2ADC6729C50BD6003B367F /* AddDynamicEntityLayerView.Model.swift in Sources */,
				E004A6E928493BCE002A1FE6 /* ShowDeviceLocationView.swift in Sources */,
				F111CCC1288B5D5600205358 /* DisplayMapFromMobileMapPackageView.swift in Sources */,
				00A7A1462A2FC58300F035F7 /* DisplayContentOfUtilityNetworkContainerView.swift in Sources */,
				218F35B829C28F4A00502022 /* AuthenticateWithOAuthView.swift in Sources */,
				79B7B80A2A1BF8EC00F57C27 /* CreateAndSaveKMLView.swift in Sources */,
				7573E81C29D6134C00BEED9C /* TraceUtilityNetworkView.Enums.swift in Sources */,
				7573E81A29D6134C00BEED9C /* TraceUtilityNetworkView.Model.swift in Sources */,
				0005580C28185C0600224BC6 /* SampleList.swift in Sources */,
				D7ABA2F92A32579C0021822B /* MeasureDistanceInSceneView.swift in Sources */,
				E004A6E028466279002A1FE6 /* ShowCalloutView.swift in Sources */,
				E000E763286A0B18005D87C5 /* CutGeometryView.swift in Sources */,
				001C6DE127FE8A9400D472C2 /* AppSecrets.swift.masque in Sources */,
				E0D04FF228A5390000747989 /* DownloadPreplannedMapAreaView.Model.swift in Sources */,
				00CCB8A5285BAF8700BBAB70 /* OnDemandResource.swift in Sources */,
				D71099702A2802FA0065A1C1 /* DensifyAndGeneralizeGeometryView.SettingsView.swift in Sources */,
				E004A6ED2849556E002A1FE6 /* CreatePlanarAndGeodeticBuffersView.swift in Sources */,
				E041ABD7287DB04D0056009B /* SampleInfoView.swift in Sources */,
				D752D9462A3A6F80003EB25E /* MonitorChangesToMapLoadStatusView.swift in Sources */,
				E0082217287755AC002AD138 /* View+Sheet.swift in Sources */,
				00181B462846AD7100654571 /* View+Alert.swift in Sources */,
				E0FE32E728747778002C6ACA /* BrowseBuildingFloorsView.swift in Sources */,
				D752D95F2A3BCE06003EB25E /* DisplayMapFromPortalItemView.swift in Sources */,
				E070A0A3286F3B6000F2B606 /* DownloadPreplannedMapAreaView.swift in Sources */,
				D77570C02A2942F800F490CD /* AnimateImagesWithImageOverlayView.swift in Sources */,
				E0EA0B772866390E00C9621D /* ProjectGeometryView.swift in Sources */,
				0042E24328E4BF8F001F33D6 /* ShowViewshedFromPointInSceneView.Model.swift in Sources */,
				D7E557682A1D768800B9FB09 /* AddWMSLayerView.swift in Sources */,
				0005580A2817C51E00224BC6 /* SampleDetailView.swift in Sources */,
				4D2ADC6229C5071C003B367F /* ChangeMapViewBackgroundView.Model.swift in Sources */,
				0074ABCD2817BCC30037244A /* SamplesApp+Samples.swift.tache in Sources */,
				D79EE76E2A4CEA5D005A52AE /* SetUpLocationDrivenGeotriggersView.Model.swift in Sources */,
				E004A6F3284E4FEB002A1FE6 /* ShowResultOfSpatialOperationsView.swift in Sources */,
				D751018E2A2E962D00B8FA48 /* IdentifyLayerFeaturesView.swift in Sources */,
				F1E71BF1289473760064C33F /* AddRasterFromFileView.swift in Sources */,
				00B04273282EC59E0072E1B4 /* AboutView.swift in Sources */,
				7573E81F29D6134C00BEED9C /* TraceUtilityNetworkView.swift in Sources */,
				4D2ADC6929C50C4C003B367F /* AddDynamicEntityLayerView.SettingsView.swift in Sources */,
				1C42E04729D2396B004FC4BE /* ShowPopupView.swift in Sources */,
				79302F872A1ED71B0002336A /* CreateAndSaveKMLView.Views.swift in Sources */,
				E066DD3B2860CA08004D3D5B /* ShowResultOfSpatialRelationshipsView.swift in Sources */,
				7573E81E29D6134C00BEED9C /* TraceUtilityNetworkView.Views.swift in Sources */,
				4D2ADC5A29C4F612003B367F /* ChangeMapViewBackgroundView.swift in Sources */,
				D769C2122A29019B00030F61 /* SetUpLocationDrivenGeotriggersView.swift in Sources */,
				79302F852A1ED4E30002336A /* CreateAndSaveKMLView.Model.swift in Sources */,
				0044CDDF2995C39E004618CE /* ShowDeviceLocationHistoryView.swift in Sources */,
				E041ABC0287CA9F00056009B /* WebView.swift in Sources */,
				E088E1572862579D00413100 /* SetSurfacePlacementModeView.swift in Sources */,
				1CAF831F2A20305F000E1E60 /* ShowUtilityAssociationsView.swift in Sources */,
				E004A6C128414332002A1FE6 /* SetViewpointRotationView.swift in Sources */,
				883C121529C9136600062FF9 /* DownloadPreplannedMapAreaView.MapPicker.swift in Sources */,
				1C9B74C929DB43580038B06F /* ShowRealisticLightAndShadowsView.swift in Sources */,
				00E5401E27F3CCA200CF66D5 /* ContentView.swift in Sources */,
				D7634FAF2A43B7AC00F8AEFB /* CreateConvexHullAroundGeometriesView.swift in Sources */,
				E066DD382860AB28004D3D5B /* StyleGraphicsWithRendererView.swift in Sources */,
				108EC04129D25B2C000F35D0 /* QueryFeatureTableView.swift in Sources */,
				00B04FB5283EEBA80026C882 /* DisplayOverviewMapView.swift in Sources */,
				D7CC33FF2A31475C00198EDF /* ShowLineOfSightBetweenPointsView.swift in Sources */,
				4D2ADC5D29C4F612003B367F /* ChangeMapViewBackgroundView.SettingsView.swift in Sources */,
				75DD739529D38B1B0010229D /* NavigateRouteView.swift in Sources */,
				D75362D22A1E886700D83028 /* ApplyUniqueValueRendererView.swift in Sources */,
				0074ABBF28174BCF0037244A /* DisplayMapView.swift in Sources */,
				D7EF5D752A26A03A00FEBDE5 /* ShowCoordinatesInMultipleFormatsView.swift in Sources */,
				0086F40128E3770A00974721 /* ShowViewshedFromPointInSceneView.swift in Sources */,
				0044289229C90C0B00160767 /* GetElevationAtPointOnSurfaceView.swift in Sources */,
				D7E440D72A1ECE7D005D74DE /* CreateBuffersAroundPointsView.swift in Sources */,
				00D4EF802863842100B9CC30 /* AddFeatureLayersView.swift in Sources */,
				D710996D2A27D9210065A1C1 /* DensifyAndGeneralizeGeometryView.swift in Sources */,
				88F93CC129C3D59D0006B28E /* SketchOnMapView.swift in Sources */,
				1C0C1C3929D34DAE005C8B24 /* ChangeViewpointView.swift in Sources */,
				D734FA0C2A183A5B00246D7E /* SetMaxExtentView.swift in Sources */,
				E004A6DC28465C70002A1FE6 /* DisplaySceneView.swift in Sources */,
				E066DD35285CF3B3004D3D5B /* FindRouteView.swift in Sources */,
				D722BD222A420DAD002C2087 /* ShowExtrudedFeaturesView.swift in Sources */,
				E004A6F6284FA42A002A1FE6 /* SelectFeaturesInFeatureLayerView.swift in Sources */,
				D75101812A2E493600B8FA48 /* ShowLabelsOnLayerView.swift in Sources */,
				E08953F12891899600E077CF /* EnvironmentValues+SampleInfoVisibility.swift in Sources */,
				00B042E8282EDC690072E1B4 /* SetBasemapView.swift in Sources */,
				E004A6E62846A61F002A1FE6 /* StyleGraphicsWithSymbolsView.swift in Sources */,
				E088E1742863B5F800413100 /* GenerateOfflineMapView.swift in Sources */,
				0074ABC428174F430037244A /* Sample.swift in Sources */,
				00A7A14A2A2FC5B700F035F7 /* DisplayContentOfUtilityNetworkContainerView.Model.swift in Sources */,
				E004A6F0284E4B9B002A1FE6 /* DownloadVectorTilesToLocalCacheView.swift in Sources */,
				4D2ADC4329C26D05003B367F /* AddDynamicEntityLayerView.swift in Sources */,
				D7EAF35A2A1C023800D822C4 /* SetMinAndMaxScaleView.swift in Sources */,
				0042E24528E4F82C001F33D6 /* ShowViewshedFromPointInSceneView.ViewshedSettingsView.swift in Sources */,
				1C9B74D929DB54560038B06F /* ChangeCameraControllerView.swift in Sources */,
				D78666AD2A2161F100C60110 /* FindNearestVertexView.swift in Sources */,
				D744FD172A2112D90084A66C /* CreateConvexHullAroundPointsView.swift in Sources */,
				00CB9138284814A4005C2C5D /* SearchWithGeocodeView.swift in Sources */,
				D754E3232A1D66820006C5F1 /* StylePointWithPictureMarkerSymbolsView.swift in Sources */,
				00E5401C27F3CCA200CF66D5 /* SamplesApp.swift in Sources */,
				E066DD4028610F55004D3D5B /* AddSceneLayerFromServiceView.swift in Sources */,
			);
			runOnlyForDeploymentPostprocessing = 0;
		};
/* End PBXSourcesBuildPhase section */

/* Begin XCBuildConfiguration section */
		00E5402227F3CCA200CF66D5 /* Debug */ = {
			isa = XCBuildConfiguration;
			buildSettings = {
				ALWAYS_SEARCH_USER_PATHS = NO;
				CLANG_ANALYZER_NONNULL = YES;
				CLANG_ANALYZER_NUMBER_OBJECT_CONVERSION = YES_AGGRESSIVE;
				CLANG_CXX_LANGUAGE_STANDARD = "gnu++17";
				CLANG_ENABLE_MODULES = YES;
				CLANG_ENABLE_OBJC_ARC = YES;
				CLANG_ENABLE_OBJC_WEAK = YES;
				CLANG_WARN_BLOCK_CAPTURE_AUTORELEASING = YES;
				CLANG_WARN_BOOL_CONVERSION = YES;
				CLANG_WARN_COMMA = YES;
				CLANG_WARN_CONSTANT_CONVERSION = YES;
				CLANG_WARN_DEPRECATED_OBJC_IMPLEMENTATIONS = YES;
				CLANG_WARN_DIRECT_OBJC_ISA_USAGE = YES_ERROR;
				CLANG_WARN_DOCUMENTATION_COMMENTS = YES;
				CLANG_WARN_EMPTY_BODY = YES;
				CLANG_WARN_ENUM_CONVERSION = YES;
				CLANG_WARN_INFINITE_RECURSION = YES;
				CLANG_WARN_INT_CONVERSION = YES;
				CLANG_WARN_NON_LITERAL_NULL_CONVERSION = YES;
				CLANG_WARN_OBJC_IMPLICIT_RETAIN_SELF = YES;
				CLANG_WARN_OBJC_LITERAL_CONVERSION = YES;
				CLANG_WARN_OBJC_ROOT_CLASS = YES_ERROR;
				CLANG_WARN_QUOTED_INCLUDE_IN_FRAMEWORK_HEADER = YES;
				CLANG_WARN_RANGE_LOOP_ANALYSIS = YES;
				CLANG_WARN_STRICT_PROTOTYPES = YES;
				CLANG_WARN_SUSPICIOUS_MOVE = YES;
				CLANG_WARN_UNGUARDED_AVAILABILITY = YES_AGGRESSIVE;
				CLANG_WARN_UNREACHABLE_CODE = YES;
				CLANG_WARN__DUPLICATE_METHOD_MATCH = YES;
				COPY_PHASE_STRIP = NO;
				DEAD_CODE_STRIPPING = YES;
				DEBUG_INFORMATION_FORMAT = dwarf;
				ENABLE_STRICT_OBJC_MSGSEND = YES;
				ENABLE_TESTABILITY = YES;
				GCC_C_LANGUAGE_STANDARD = gnu11;
				GCC_DYNAMIC_NO_PIC = NO;
				GCC_NO_COMMON_BLOCKS = YES;
				GCC_OPTIMIZATION_LEVEL = 0;
				GCC_PREPROCESSOR_DEFINITIONS = (
					"DEBUG=1",
					"$(inherited)",
				);
				GCC_WARN_64_TO_32_BIT_CONVERSION = YES;
				GCC_WARN_ABOUT_RETURN_TYPE = YES_ERROR;
				GCC_WARN_UNDECLARED_SELECTOR = YES;
				GCC_WARN_UNINITIALIZED_AUTOS = YES_AGGRESSIVE;
				GCC_WARN_UNUSED_FUNCTION = YES;
				GCC_WARN_UNUSED_VARIABLE = YES;
				MTL_ENABLE_DEBUG_INFO = INCLUDE_SOURCE;
				MTL_FAST_MATH = YES;
				ONLY_ACTIVE_ARCH = YES;
				SWIFT_ACTIVE_COMPILATION_CONDITIONS = DEBUG;
				SWIFT_OPTIMIZATION_LEVEL = "-Onone";
			};
			name = Debug;
		};
		00E5402327F3CCA200CF66D5 /* Release */ = {
			isa = XCBuildConfiguration;
			buildSettings = {
				ALWAYS_SEARCH_USER_PATHS = NO;
				CLANG_ANALYZER_NONNULL = YES;
				CLANG_ANALYZER_NUMBER_OBJECT_CONVERSION = YES_AGGRESSIVE;
				CLANG_CXX_LANGUAGE_STANDARD = "gnu++17";
				CLANG_ENABLE_MODULES = YES;
				CLANG_ENABLE_OBJC_ARC = YES;
				CLANG_ENABLE_OBJC_WEAK = YES;
				CLANG_WARN_BLOCK_CAPTURE_AUTORELEASING = YES;
				CLANG_WARN_BOOL_CONVERSION = YES;
				CLANG_WARN_COMMA = YES;
				CLANG_WARN_CONSTANT_CONVERSION = YES;
				CLANG_WARN_DEPRECATED_OBJC_IMPLEMENTATIONS = YES;
				CLANG_WARN_DIRECT_OBJC_ISA_USAGE = YES_ERROR;
				CLANG_WARN_DOCUMENTATION_COMMENTS = YES;
				CLANG_WARN_EMPTY_BODY = YES;
				CLANG_WARN_ENUM_CONVERSION = YES;
				CLANG_WARN_INFINITE_RECURSION = YES;
				CLANG_WARN_INT_CONVERSION = YES;
				CLANG_WARN_NON_LITERAL_NULL_CONVERSION = YES;
				CLANG_WARN_OBJC_IMPLICIT_RETAIN_SELF = YES;
				CLANG_WARN_OBJC_LITERAL_CONVERSION = YES;
				CLANG_WARN_OBJC_ROOT_CLASS = YES_ERROR;
				CLANG_WARN_QUOTED_INCLUDE_IN_FRAMEWORK_HEADER = YES;
				CLANG_WARN_RANGE_LOOP_ANALYSIS = YES;
				CLANG_WARN_STRICT_PROTOTYPES = YES;
				CLANG_WARN_SUSPICIOUS_MOVE = YES;
				CLANG_WARN_UNGUARDED_AVAILABILITY = YES_AGGRESSIVE;
				CLANG_WARN_UNREACHABLE_CODE = YES;
				CLANG_WARN__DUPLICATE_METHOD_MATCH = YES;
				COPY_PHASE_STRIP = NO;
				DEAD_CODE_STRIPPING = YES;
				DEBUG_INFORMATION_FORMAT = "dwarf-with-dsym";
				ENABLE_NS_ASSERTIONS = NO;
				ENABLE_STRICT_OBJC_MSGSEND = YES;
				GCC_C_LANGUAGE_STANDARD = gnu11;
				GCC_NO_COMMON_BLOCKS = YES;
				GCC_WARN_64_TO_32_BIT_CONVERSION = YES;
				GCC_WARN_ABOUT_RETURN_TYPE = YES_ERROR;
				GCC_WARN_UNDECLARED_SELECTOR = YES;
				GCC_WARN_UNINITIALIZED_AUTOS = YES_AGGRESSIVE;
				GCC_WARN_UNUSED_FUNCTION = YES;
				GCC_WARN_UNUSED_VARIABLE = YES;
				MTL_ENABLE_DEBUG_INFO = NO;
				MTL_FAST_MATH = YES;
				SWIFT_COMPILATION_MODE = wholemodule;
				SWIFT_OPTIMIZATION_LEVEL = "-O";
			};
			name = Release;
		};
		00E5402527F3CCA200CF66D5 /* Debug */ = {
			isa = XCBuildConfiguration;
			buildSettings = {
				ASSETCATALOG_COMPILER_APPICON_NAME = AppIcon;
				ASSETCATALOG_COMPILER_GLOBAL_ACCENT_COLOR_NAME = AccentColor;
				CODE_SIGN_ENTITLEMENTS = macOS/Samples.entitlements;
				"CODE_SIGN_IDENTITY[sdk=macosx*]" = "Apple Development";
				CODE_SIGN_STYLE = Automatic;
				CURRENT_PROJECT_VERSION = 1;
				EMBED_ASSET_PACKS_IN_PRODUCT_BUNDLE = YES;
				INFOPLIST_FILE = "$(SRCROOT)/iOS/Info.plist";
				IPHONEOS_DEPLOYMENT_TARGET = 15.0;
				"IPHONEOS_DEPLOYMENT_TARGET[sdk=macosx*]" = 15.0;
				LD_RUNPATH_SEARCH_PATHS = (
					"$(inherited)",
					"@executable_path/Frameworks",
				);
				MARKETING_VERSION = 200.1.0;
				PRODUCT_BUNDLE_IDENTIFIER = "com.esri.arcgis-swift-sdk-samples";
				PRODUCT_NAME = Samples;
				SDKROOT = iphoneos;
				SUPPORTED_PLATFORMS = "iphoneos iphonesimulator";
				SUPPORTS_MACCATALYST = YES;
				SUPPORTS_MAC_DESIGNED_FOR_IPHONE_IPAD = NO;
				SWIFT_EMIT_LOC_STRINGS = YES;
				SWIFT_VERSION = 5.0;
				TARGETED_DEVICE_FAMILY = "1,2,6";
			};
			name = Debug;
		};
		00E5402627F3CCA200CF66D5 /* Release */ = {
			isa = XCBuildConfiguration;
			buildSettings = {
				ASSETCATALOG_COMPILER_APPICON_NAME = AppIcon;
				ASSETCATALOG_COMPILER_GLOBAL_ACCENT_COLOR_NAME = AccentColor;
				CODE_SIGN_ENTITLEMENTS = macOS/Samples.entitlements;
				"CODE_SIGN_IDENTITY[sdk=macosx*]" = "Apple Development";
				CODE_SIGN_STYLE = Automatic;
				CURRENT_PROJECT_VERSION = 1;
				EMBED_ASSET_PACKS_IN_PRODUCT_BUNDLE = YES;
				INFOPLIST_FILE = "$(SRCROOT)/iOS/Info.plist";
				IPHONEOS_DEPLOYMENT_TARGET = 15.0;
				"IPHONEOS_DEPLOYMENT_TARGET[sdk=macosx*]" = 15.0;
				LD_RUNPATH_SEARCH_PATHS = (
					"$(inherited)",
					"@executable_path/Frameworks",
				);
				MARKETING_VERSION = 200.1.0;
				PRODUCT_BUNDLE_IDENTIFIER = "com.esri.arcgis-swift-sdk-samples";
				PRODUCT_NAME = Samples;
				SDKROOT = iphoneos;
				SUPPORTED_PLATFORMS = "iphoneos iphonesimulator";
				SUPPORTS_MACCATALYST = YES;
				SUPPORTS_MAC_DESIGNED_FOR_IPHONE_IPAD = NO;
				SWIFT_EMIT_LOC_STRINGS = YES;
				SWIFT_VERSION = 5.0;
				TARGETED_DEVICE_FAMILY = "1,2,6";
				VALIDATE_PRODUCT = YES;
			};
			name = Release;
		};
/* End XCBuildConfiguration section */

/* Begin XCConfigurationList section */
		00E5400A27F3CCA100CF66D5 /* Build configuration list for PBXProject "Samples" */ = {
			isa = XCConfigurationList;
			buildConfigurations = (
				00E5402227F3CCA200CF66D5 /* Debug */,
				00E5402327F3CCA200CF66D5 /* Release */,
			);
			defaultConfigurationIsVisible = 0;
			defaultConfigurationName = Release;
		};
		00E5402427F3CCA200CF66D5 /* Build configuration list for PBXNativeTarget "Samples" */ = {
			isa = XCConfigurationList;
			buildConfigurations = (
				00E5402527F3CCA200CF66D5 /* Debug */,
				00E5402627F3CCA200CF66D5 /* Release */,
			);
			defaultConfigurationIsVisible = 0;
			defaultConfigurationName = Release;
		};
/* End XCConfigurationList section */

/* Begin XCRemoteSwiftPackageReference section */
		00C43AEB2947DC350099AE34 /* XCRemoteSwiftPackageReference "arcgis-maps-sdk-swift-toolkit" */ = {
			isa = XCRemoteSwiftPackageReference;
			repositoryURL = "https://github.com/Esri/arcgis-maps-sdk-swift-toolkit/";
			requirement = {
				kind = upToNextMinorVersion;
				minimumVersion = 200.1.0;
			};
		};
/* End XCRemoteSwiftPackageReference section */

/* Begin XCSwiftPackageProductDependency section */
		00C43AEC2947DC350099AE34 /* ArcGISToolkit */ = {
			isa = XCSwiftPackageProductDependency;
			package = 00C43AEB2947DC350099AE34 /* XCRemoteSwiftPackageReference "arcgis-maps-sdk-swift-toolkit" */;
			productName = ArcGISToolkit;
		};
/* End XCSwiftPackageProductDependency section */
	};
	rootObject = 00E5400727F3CCA100CF66D5 /* Project object */;
}<|MERGE_RESOLUTION|>--- conflicted
+++ resolved
@@ -133,16 +133,13 @@
 		D75362D32A1E8C8800D83028 /* ApplyUniqueValueRendererView.swift in Copy Source Code Files */ = {isa = PBXBuildFile; fileRef = D75362D12A1E886700D83028 /* ApplyUniqueValueRendererView.swift */; };
 		D754E3232A1D66820006C5F1 /* StylePointWithPictureMarkerSymbolsView.swift in Sources */ = {isa = PBXBuildFile; fileRef = D754E3222A1D66820006C5F1 /* StylePointWithPictureMarkerSymbolsView.swift */; };
 		D754E3242A1D66C20006C5F1 /* StylePointWithPictureMarkerSymbolsView.swift in Copy Source Code Files */ = {isa = PBXBuildFile; fileRef = D754E3222A1D66820006C5F1 /* StylePointWithPictureMarkerSymbolsView.swift */; };
-<<<<<<< HEAD
 		D769C2122A29019B00030F61 /* SetUpLocationDrivenGeotriggersView.swift in Sources */ = {isa = PBXBuildFile; fileRef = D769C2112A29019B00030F61 /* SetUpLocationDrivenGeotriggersView.swift */; };
 		D769C2132A29057200030F61 /* SetUpLocationDrivenGeotriggersView.swift in Copy Source Code Files */ = {isa = PBXBuildFile; fileRef = D769C2112A29019B00030F61 /* SetUpLocationDrivenGeotriggersView.swift */; };
-=======
 		D7634FAF2A43B7AC00F8AEFB /* CreateConvexHullAroundGeometriesView.swift in Sources */ = {isa = PBXBuildFile; fileRef = D7634FAE2A43B7AC00F8AEFB /* CreateConvexHullAroundGeometriesView.swift */; };
 		D7634FB02A43B8B000F8AEFB /* CreateConvexHullAroundGeometriesView.swift in Copy Source Code Files */ = {isa = PBXBuildFile; fileRef = D7634FAE2A43B7AC00F8AEFB /* CreateConvexHullAroundGeometriesView.swift */; };
 		D77570C02A2942F800F490CD /* AnimateImagesWithImageOverlayView.swift in Sources */ = {isa = PBXBuildFile; fileRef = D77570BF2A2942F800F490CD /* AnimateImagesWithImageOverlayView.swift */; };
 		D77570C12A2943D900F490CD /* AnimateImagesWithImageOverlayView.swift in Copy Source Code Files */ = {isa = PBXBuildFile; fileRef = D77570BF2A2942F800F490CD /* AnimateImagesWithImageOverlayView.swift */; };
 		D77572AE2A295DDE00F490CD /* PacificSouthWest2 in Resources */ = {isa = PBXBuildFile; fileRef = D77572AD2A295DDD00F490CD /* PacificSouthWest2 */; settings = {ASSET_TAGS = (AnimateImagesWithImageOverlay, ); }; };
->>>>>>> 50c6c5a5
 		D78666AD2A2161F100C60110 /* FindNearestVertexView.swift in Sources */ = {isa = PBXBuildFile; fileRef = D78666AC2A2161F100C60110 /* FindNearestVertexView.swift */; };
 		D78666AE2A21629200C60110 /* FindNearestVertexView.swift in Copy Source Code Files */ = {isa = PBXBuildFile; fileRef = D78666AC2A2161F100C60110 /* FindNearestVertexView.swift */; };
 		D79EE76E2A4CEA5D005A52AE /* SetUpLocationDrivenGeotriggersView.Model.swift in Sources */ = {isa = PBXBuildFile; fileRef = D79EE76D2A4CEA5D005A52AE /* SetUpLocationDrivenGeotriggersView.Model.swift */; };
@@ -250,13 +247,10 @@
 			dstPath = "";
 			dstSubfolderSpec = 7;
 			files = (
-<<<<<<< HEAD
 				D79EE76F2A4CEA7F005A52AE /* SetUpLocationDrivenGeotriggersView.Model.swift in Copy Source Code Files */,
 				D769C2132A29057200030F61 /* SetUpLocationDrivenGeotriggersView.swift in Copy Source Code Files */,
-=======
 				D77570C12A2943D900F490CD /* AnimateImagesWithImageOverlayView.swift in Copy Source Code Files */,
 				D7634FB02A43B8B000F8AEFB /* CreateConvexHullAroundGeometriesView.swift in Copy Source Code Files */,
->>>>>>> 50c6c5a5
 				D7ABA2FA2A32760D0021822B /* MeasureDistanceInSceneView.swift in Copy Source Code Files */,
 				D722BD232A420DEC002C2087 /* ShowExtrudedFeaturesView.swift in Copy Source Code Files */,
 				D752D9602A3BCE63003EB25E /* DisplayMapFromPortalItemView.swift in Copy Source Code Files */,
@@ -408,13 +402,10 @@
 		D752D95E2A3BCE06003EB25E /* DisplayMapFromPortalItemView.swift */ = {isa = PBXFileReference; fileEncoding = 4; lastKnownFileType = sourcecode.swift; path = DisplayMapFromPortalItemView.swift; sourceTree = "<group>"; };
 		D75362D12A1E886700D83028 /* ApplyUniqueValueRendererView.swift */ = {isa = PBXFileReference; fileEncoding = 4; lastKnownFileType = sourcecode.swift; path = ApplyUniqueValueRendererView.swift; sourceTree = "<group>"; };
 		D754E3222A1D66820006C5F1 /* StylePointWithPictureMarkerSymbolsView.swift */ = {isa = PBXFileReference; fileEncoding = 4; lastKnownFileType = sourcecode.swift; path = StylePointWithPictureMarkerSymbolsView.swift; sourceTree = "<group>"; };
-<<<<<<< HEAD
 		D769C2112A29019B00030F61 /* SetUpLocationDrivenGeotriggersView.swift */ = {isa = PBXFileReference; fileEncoding = 4; lastKnownFileType = sourcecode.swift; path = SetUpLocationDrivenGeotriggersView.swift; sourceTree = "<group>"; };
-=======
 		D7634FAE2A43B7AC00F8AEFB /* CreateConvexHullAroundGeometriesView.swift */ = {isa = PBXFileReference; fileEncoding = 4; lastKnownFileType = sourcecode.swift; path = CreateConvexHullAroundGeometriesView.swift; sourceTree = "<group>"; };
 		D77570BF2A2942F800F490CD /* AnimateImagesWithImageOverlayView.swift */ = {isa = PBXFileReference; fileEncoding = 4; lastKnownFileType = sourcecode.swift; path = AnimateImagesWithImageOverlayView.swift; sourceTree = "<group>"; };
 		D77572AD2A295DDD00F490CD /* PacificSouthWest2 */ = {isa = PBXFileReference; lastKnownFileType = folder; path = PacificSouthWest2; sourceTree = "<group>"; };
->>>>>>> 50c6c5a5
 		D78666AC2A2161F100C60110 /* FindNearestVertexView.swift */ = {isa = PBXFileReference; fileEncoding = 4; lastKnownFileType = sourcecode.swift; path = FindNearestVertexView.swift; sourceTree = "<group>"; };
 		D79EE76D2A4CEA5D005A52AE /* SetUpLocationDrivenGeotriggersView.Model.swift */ = {isa = PBXFileReference; fileEncoding = 4; lastKnownFileType = sourcecode.swift; path = SetUpLocationDrivenGeotriggersView.Model.swift; sourceTree = "<group>"; };
 		D7ABA2F82A32579C0021822B /* MeasureDistanceInSceneView.swift */ = {isa = PBXFileReference; fileEncoding = 4; lastKnownFileType = sourcecode.swift; path = MeasureDistanceInSceneView.swift; sourceTree = "<group>"; };
@@ -964,7 +955,6 @@
 			path = "Style point with picture marker symbols";
 			sourceTree = "<group>";
 		};
-<<<<<<< HEAD
 		D769C20D2A28FF8600030F61 /* Set up location-driven geotriggers */ = {
 			isa = PBXGroup;
 			children = (
@@ -972,7 +962,8 @@
 				D79EE76D2A4CEA5D005A52AE /* SetUpLocationDrivenGeotriggersView.Model.swift */,
 			);
 			path = "Set up location-driven geotriggers";
-=======
+			sourceTree = "<group>";
+		};
 		D77570BC2A29427200F490CD /* Animate images with image overlay */ = {
 			isa = PBXGroup;
 			children = (
@@ -987,7 +978,6 @@
 				D77572AD2A295DDD00F490CD /* PacificSouthWest2 */,
 			);
 			path = d1453556d91e46dea191c20c398b82cd;
->>>>>>> 50c6c5a5
 			sourceTree = "<group>";
 		};
 		D78666A92A21616D00C60110 /* Find nearest vertex */ = {
