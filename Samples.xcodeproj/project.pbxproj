--- conflicted
+++ resolved
@@ -560,11 +560,8 @@
 			dstPath = "";
 			dstSubfolderSpec = 7;
 			files = (
-<<<<<<< HEAD
 				D7BEBAD52CBDFE3900F882E7 /* DisplayAlternateSymbolsAtDifferentScalesView.swift in Copy Source Code Files */,
-=======
 				D7BEBAC62CBDC11600F882E7 /* AddElevationSourceFromTilePackageView.swift in Copy Source Code Files */,
->>>>>>> b3275158
 				D7848F012CBD987B00F6F546 /* AddElevationSourceFromRasterView.swift in Copy Source Code Files */,
 				D7848EDB2CBD85D100F6F546 /* AddPointSceneLayerView.swift in Copy Source Code Files */,
 				D7DFA0ED2CBA0260007C31F2 /* AddMapImageLayerView.swift in Copy Source Code Files */,
@@ -1013,12 +1010,9 @@
 		D7BA8C452B2A8ACA00018633 /* String.swift */ = {isa = PBXFileReference; lastKnownFileType = sourcecode.swift; path = String.swift; sourceTree = "<group>"; };
 		D7BB3DD02C5D781800FFCD56 /* SaveTheBay.geodatabase */ = {isa = PBXFileReference; lastKnownFileType = file; path = SaveTheBay.geodatabase; sourceTree = "<group>"; };
 		D7BEBA9E2CBD9CCA00F882E7 /* MontereyElevation.dt2 */ = {isa = PBXFileReference; lastKnownFileType = text; path = MontereyElevation.dt2; sourceTree = "<group>"; };
-<<<<<<< HEAD
 		D7BEBACE2CBDFE1C00F882E7 /* DisplayAlternateSymbolsAtDifferentScalesView.swift */ = {isa = PBXFileReference; lastKnownFileType = sourcecode.swift; path = DisplayAlternateSymbolsAtDifferentScalesView.swift; sourceTree = "<group>"; };
-=======
 		D7BEBABF2CBDC0F800F882E7 /* AddElevationSourceFromTilePackageView.swift */ = {isa = PBXFileReference; lastKnownFileType = sourcecode.swift; path = AddElevationSourceFromTilePackageView.swift; sourceTree = "<group>"; };
 		D7BEBAC72CBDC81200F882E7 /* MontereyElevation.tpkx */ = {isa = PBXFileReference; lastKnownFileType = file; path = MontereyElevation.tpkx; sourceTree = "<group>"; };
->>>>>>> b3275158
 		D7C16D1A2AC5F95300689E89 /* Animate3DGraphicView.swift */ = {isa = PBXFileReference; fileEncoding = 4; lastKnownFileType = sourcecode.swift; path = Animate3DGraphicView.swift; sourceTree = "<group>"; };
 		D7C16D1E2AC5FE8200689E89 /* Pyrenees.csv */ = {isa = PBXFileReference; fileEncoding = 4; lastKnownFileType = text; path = Pyrenees.csv; sourceTree = "<group>"; };
 		D7C16D212AC5FE9800689E89 /* GrandCanyon.csv */ = {isa = PBXFileReference; fileEncoding = 4; lastKnownFileType = text; path = GrandCanyon.csv; sourceTree = "<group>"; };
@@ -2587,14 +2581,14 @@
 			path = 98092369c4ae4d549bbbd45dba993ebc;
 			sourceTree = "<group>";
 		};
-<<<<<<< HEAD
 		D7BEBAD12CBDFE1C00F882E7 /* Display alternate symbols at different scales */ = {
 			isa = PBXGroup;
 			children = (
 				D7BEBACE2CBDFE1C00F882E7 /* DisplayAlternateSymbolsAtDifferentScalesView.swift */,
 			);
 			path = "Display alternate symbols at different scales";
-=======
+			sourceTree = "<group>";
+		};
 		D7BEBAC22CBDC0F800F882E7 /* Add elevation source from tile package */ = {
 			isa = PBXGroup;
 			children = (
@@ -2609,7 +2603,6 @@
 				D7BEBAC72CBDC81200F882E7 /* MontereyElevation.tpkx */,
 			);
 			path = 52ca74b4ba8042b78b3c653696f34a9c;
->>>>>>> b3275158
 			sourceTree = "<group>";
 		};
 		D7C16D172AC5F6C100689E89 /* Animate 3D graphic */ = {
