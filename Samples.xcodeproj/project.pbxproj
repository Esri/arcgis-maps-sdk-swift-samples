--- conflicted
+++ resolved
@@ -121,15 +121,12 @@
 		D744FD182A2113C70084A66C /* CreateConvexHullAroundPointsView.swift in Copy Source Code Files */ = {isa = PBXBuildFile; fileRef = D744FD162A2112D90084A66C /* CreateConvexHullAroundPointsView.swift */; };
 		D75101812A2E493600B8FA48 /* ShowLabelsOnLayerView.swift in Sources */ = {isa = PBXBuildFile; fileRef = D75101802A2E493600B8FA48 /* ShowLabelsOnLayerView.swift */; };
 		D75101822A2E497F00B8FA48 /* ShowLabelsOnLayerView.swift in Copy Source Code Files */ = {isa = PBXBuildFile; fileRef = D75101802A2E493600B8FA48 /* ShowLabelsOnLayerView.swift */; };
-<<<<<<< HEAD
 		D752D9402A39154C003EB25E /* ManageOperationalLayersView.swift in Sources */ = {isa = PBXBuildFile; fileRef = D752D93F2A39154C003EB25E /* ManageOperationalLayersView.swift */; };
 		D752D9412A39162F003EB25E /* ManageOperationalLayersView.swift in Copy Source Code Files */ = {isa = PBXBuildFile; fileRef = D752D93F2A39154C003EB25E /* ManageOperationalLayersView.swift */; };
-=======
 		D751018E2A2E962D00B8FA48 /* IdentifyLayerFeaturesView.swift in Sources */ = {isa = PBXBuildFile; fileRef = D751018D2A2E962D00B8FA48 /* IdentifyLayerFeaturesView.swift */; };
 		D751018F2A2E966C00B8FA48 /* IdentifyLayerFeaturesView.swift in Copy Source Code Files */ = {isa = PBXBuildFile; fileRef = D751018D2A2E962D00B8FA48 /* IdentifyLayerFeaturesView.swift */; };
 		D752D9462A3A6F80003EB25E /* MonitorChangesToMapLoadStatusView.swift in Sources */ = {isa = PBXBuildFile; fileRef = D752D9452A3A6F7F003EB25E /* MonitorChangesToMapLoadStatusView.swift */; };
 		D752D9472A3A6FC0003EB25E /* MonitorChangesToMapLoadStatusView.swift in Copy Source Code Files */ = {isa = PBXBuildFile; fileRef = D752D9452A3A6F7F003EB25E /* MonitorChangesToMapLoadStatusView.swift */; };
->>>>>>> 2a011376
 		D75362D22A1E886700D83028 /* ApplyUniqueValueRendererView.swift in Sources */ = {isa = PBXBuildFile; fileRef = D75362D12A1E886700D83028 /* ApplyUniqueValueRendererView.swift */; };
 		D75362D32A1E8C8800D83028 /* ApplyUniqueValueRendererView.swift in Copy Source Code Files */ = {isa = PBXBuildFile; fileRef = D75362D12A1E886700D83028 /* ApplyUniqueValueRendererView.swift */; };
 		D754E3232A1D66820006C5F1 /* StylePointWithPictureMarkerSymbolsView.swift in Sources */ = {isa = PBXBuildFile; fileRef = D754E3222A1D66820006C5F1 /* StylePointWithPictureMarkerSymbolsView.swift */; };
@@ -237,9 +234,7 @@
 			dstPath = "";
 			dstSubfolderSpec = 7;
 			files = (
-<<<<<<< HEAD
 				D752D9412A39162F003EB25E /* ManageOperationalLayersView.swift in Copy Source Code Files */,
-=======
 				00EB803A2A31506F00AC2B07 /* DisplayContentOfUtilityNetworkContainerView.swift in Copy Source Code Files */,
 				00EB803B2A31506F00AC2B07 /* DisplayContentOfUtilityNetworkContainerView.Model.swift in Copy Source Code Files */,
 				D751018F2A2E966C00B8FA48 /* IdentifyLayerFeaturesView.swift in Copy Source Code Files */,
@@ -247,7 +242,6 @@
 				D7CC34002A3147FF00198EDF /* ShowLineOfSightBetweenPointsView.swift in Copy Source Code Files */,
 				D71099712A280D830065A1C1 /* DensifyAndGeneralizeGeometryView.SettingsView.swift in Copy Source Code Files */,
 				D710996E2A27D9B30065A1C1 /* DensifyAndGeneralizeGeometryView.swift in Copy Source Code Files */,
->>>>>>> 2a011376
 				D75101822A2E497F00B8FA48 /* ShowLabelsOnLayerView.swift in Copy Source Code Files */,
 				D7EF5D762A26A1EE00FEBDE5 /* ShowCoordinatesInMultipleFormatsView.swift in Copy Source Code Files */,
 				79A47DFB2A20286800D7C5B9 /* CreateAndSaveKMLView.Model.swift in Copy Source Code Files */,
@@ -383,12 +377,9 @@
 		D734FA092A183A5B00246D7E /* SetMaxExtentView.swift */ = {isa = PBXFileReference; fileEncoding = 4; lastKnownFileType = sourcecode.swift; path = SetMaxExtentView.swift; sourceTree = "<group>"; };
 		D744FD162A2112D90084A66C /* CreateConvexHullAroundPointsView.swift */ = {isa = PBXFileReference; fileEncoding = 4; lastKnownFileType = sourcecode.swift; path = CreateConvexHullAroundPointsView.swift; sourceTree = "<group>"; };
 		D75101802A2E493600B8FA48 /* ShowLabelsOnLayerView.swift */ = {isa = PBXFileReference; fileEncoding = 4; lastKnownFileType = sourcecode.swift; path = ShowLabelsOnLayerView.swift; sourceTree = "<group>"; };
-<<<<<<< HEAD
 		D752D93F2A39154C003EB25E /* ManageOperationalLayersView.swift */ = {isa = PBXFileReference; fileEncoding = 4; lastKnownFileType = sourcecode.swift; path = ManageOperationalLayersView.swift; sourceTree = "<group>"; };
-=======
 		D751018D2A2E962D00B8FA48 /* IdentifyLayerFeaturesView.swift */ = {isa = PBXFileReference; fileEncoding = 4; lastKnownFileType = sourcecode.swift; path = IdentifyLayerFeaturesView.swift; sourceTree = "<group>"; };
 		D752D9452A3A6F7F003EB25E /* MonitorChangesToMapLoadStatusView.swift */ = {isa = PBXFileReference; fileEncoding = 4; lastKnownFileType = sourcecode.swift; path = MonitorChangesToMapLoadStatusView.swift; sourceTree = "<group>"; };
->>>>>>> 2a011376
 		D75362D12A1E886700D83028 /* ApplyUniqueValueRendererView.swift */ = {isa = PBXFileReference; fileEncoding = 4; lastKnownFileType = sourcecode.swift; path = ApplyUniqueValueRendererView.swift; sourceTree = "<group>"; };
 		D754E3222A1D66820006C5F1 /* StylePointWithPictureMarkerSymbolsView.swift */ = {isa = PBXFileReference; fileEncoding = 4; lastKnownFileType = sourcecode.swift; path = StylePointWithPictureMarkerSymbolsView.swift; sourceTree = "<group>"; };
 		D78666AC2A2161F100C60110 /* FindNearestVertexView.swift */ = {isa = PBXFileReference; fileEncoding = 4; lastKnownFileType = sourcecode.swift; path = FindNearestVertexView.swift; sourceTree = "<group>"; };
@@ -542,12 +533,9 @@
 				E066DD33285CF3A0004D3D5B /* Find route */,
 				E088E1722863B5E600413100 /* Generate offline map */,
 				0044288C29C90BD500160767 /* Get elevation at point on surface */,
-<<<<<<< HEAD
 				D752D93C2A3914E5003EB25E /* Manage operational layers */,
-=======
 				D751018A2A2E960300B8FA48 /* Identify layer features */,
 				D752D9422A3A6EB8003EB25E /* Monitor changes to map load status */,
->>>>>>> 2a011376
 				75DD739029D38B1B0010229D /* Navigate route */,
 				E0EA0B75286638FD00C9621D /* Project geometry */,
 				108EC03F29D25AE1000F35D0 /* Query feature table */,
@@ -887,14 +875,14 @@
 			path = "Show labels on layer";
 			sourceTree = "<group>";
 		};
-<<<<<<< HEAD
 		D752D93C2A3914E5003EB25E /* Manage operational layers */ = {
 			isa = PBXGroup;
 			children = (
 				D752D93F2A39154C003EB25E /* ManageOperationalLayersView.swift */,
 			);
 			path = "Manage operational layers";
-=======
+      sourceTree = "<group>";
+		};
 		D751018A2A2E960300B8FA48 /* Identify layer features */ = {
 			isa = PBXGroup;
 			children = (
@@ -909,7 +897,6 @@
 				D752D9452A3A6F7F003EB25E /* MonitorChangesToMapLoadStatusView.swift */,
 			);
 			path = "Monitor changes to map load status";
->>>>>>> 2a011376
 			sourceTree = "<group>";
 		};
 		D75362CC2A1E862B00D83028 /* Apply unique value renderer */ = {
