--- conflicted
+++ resolved
@@ -663,11 +663,8 @@
 			dstPath = "";
 			dstSubfolderSpec = 7;
 			files = (
-<<<<<<< HEAD
 				88AF552B2DD687E0003F146E /* ShowServiceAreasForMultipleFacilitiesView.swift in Copy Source Code Files */,
-=======
 				88129D7B2DD50899001599A5 /* ShowGeodesicPathBetweenTwoPointsView.swift in Copy Source Code Files */,
->>>>>>> bb29a74a
 				00FA4E522DBC08AA008A34CF /* AddItemsToPortalView.swift in Copy Source Code Files */,
 				88FB70D52DD3C2E000EB76E3 /* AuthenticateWithIntegratedWindowsAuthenticationView.swift in Copy Source Code Files */,
 				10CFF5502DD4F9C30027F144 /* AuthenticateWithPKICertificateView.swift in Copy Source Code Files */,
@@ -2282,21 +2279,20 @@
 			path = "Apply function to raster from service";
 			sourceTree = "<group>";
 		};
-<<<<<<< HEAD
 		88AF55282DD68753003F146E /* Show service areas for multiple facilities */ = {
 			isa = PBXGroup;
 			children = (
 				88AF55292DD68767003F146E /* ShowServiceAreasForMultipleFacilitiesView.swift */,
 			);
 			path = "Show service areas for multiple facilities";
-=======
+			sourceTree = "<group>";
+		};
 		88129D782DD5034B001599A5 /* Show geodesic path between two points */ = {
 			isa = PBXGroup;
 			children = (
 				88129D792DD5035A001599A5 /* ShowGeodesicPathBetweenTwoPointsView.swift */,
 			);
 			path = "Show geodesic path between two points";
->>>>>>> bb29a74a
 			sourceTree = "<group>";
 		};
 		88C5E0E92DCBC1B20091D271 /* Apply scene property expressions */ = {
