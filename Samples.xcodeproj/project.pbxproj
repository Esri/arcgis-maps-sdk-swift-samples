// !$*UTF8*$!
{
	archiveVersion = 1;
	classes = {
	};
	objectVersion = 55;
	objects = {

/* Begin PBXBuildFile section */
		0005580A2817C51E00224BC6 /* SampleDetailView.swift in Sources */ = {isa = PBXBuildFile; fileRef = 000558092817C51E00224BC6 /* SampleDetailView.swift */; };
		0005580C28185C0600224BC6 /* SampleList.swift in Sources */ = {isa = PBXBuildFile; fileRef = 0005580B28185C0600224BC6 /* SampleList.swift */; };
		00181B462846AD7100654571 /* View+Alert.swift in Sources */ = {isa = PBXBuildFile; fileRef = 00181B452846AD7100654571 /* View+Alert.swift */; };
		001C6DE127FE8A9400D472C2 /* AppSecrets.swift.masque in Sources */ = {isa = PBXBuildFile; fileRef = 001C6DD827FE585A00D472C2 /* AppSecrets.swift.masque */; };
		0074ABBF28174BCF0037244A /* DisplayMapView.swift in Sources */ = {isa = PBXBuildFile; fileRef = 0074ABBE28174BCF0037244A /* DisplayMapView.swift */; };
		0074ABC428174F430037244A /* Sample.swift in Sources */ = {isa = PBXBuildFile; fileRef = 0074ABC128174F430037244A /* Sample.swift */; };
		0074ABCD2817BCC30037244A /* SamplesApp+Samples.swift.tache in Sources */ = {isa = PBXBuildFile; fileRef = 0074ABCA2817B8DB0037244A /* SamplesApp+Samples.swift.tache */; };
		00B04273282EC59E0072E1B4 /* AboutView.swift in Sources */ = {isa = PBXBuildFile; fileRef = 00B04272282EC59E0072E1B4 /* AboutView.swift */; };
		00B042E1282ED6F50072E1B4 /* ArcGISToolkit in Frameworks */ = {isa = PBXBuildFile; productRef = 00B042E0282ED6F50072E1B4 /* ArcGISToolkit */; };
		00B042E2282ED77E0072E1B4 /* arcgis-runtime-toolkit-swift in Embed Frameworks */ = {isa = PBXBuildFile; fileRef = 00B042DE282ED6E80072E1B4 /* arcgis-runtime-toolkit-swift */; };
		00B042E8282EDC690072E1B4 /* SetBasemapView.swift in Sources */ = {isa = PBXBuildFile; fileRef = 00B042E5282EDC690072E1B4 /* SetBasemapView.swift */; };
		00B04FB5283EEBA80026C882 /* DisplayOverviewMapView.swift in Sources */ = {isa = PBXBuildFile; fileRef = 00B04FB4283EEBA80026C882 /* DisplayOverviewMapView.swift */; };
		00CB9138284814A4005C2C5D /* SearchWithGeocodeView.swift in Sources */ = {isa = PBXBuildFile; fileRef = 00CB9137284814A4005C2C5D /* SearchWithGeocodeView.swift */; };
		00E5401C27F3CCA200CF66D5 /* SamplesApp.swift in Sources */ = {isa = PBXBuildFile; fileRef = 00E5400C27F3CCA100CF66D5 /* SamplesApp.swift */; };
		00E5401E27F3CCA200CF66D5 /* ContentView.swift in Sources */ = {isa = PBXBuildFile; fileRef = 00E5400D27F3CCA100CF66D5 /* ContentView.swift */; };
		00E5402027F3CCA200CF66D5 /* Assets.xcassets in Resources */ = {isa = PBXBuildFile; fileRef = 00E5400E27F3CCA200CF66D5 /* Assets.xcassets */; };
<<<<<<< HEAD
		E004A6F0284E4B9B002A1FE6 /* DownloadVectorTilesToLocalCacheView.swift in Sources */ = {isa = PBXBuildFile; fileRef = E004A6EF284E4B9B002A1FE6 /* DownloadVectorTilesToLocalCacheView.swift */; };
=======
		E004A6C128414332002A1FE6 /* SetViewpointRotationView.swift in Sources */ = {isa = PBXBuildFile; fileRef = E004A6BD28414332002A1FE6 /* SetViewpointRotationView.swift */; };
		E004A6DC28465C70002A1FE6 /* DisplaySceneView.swift in Sources */ = {isa = PBXBuildFile; fileRef = E004A6D828465C70002A1FE6 /* DisplaySceneView.swift */; };
		E004A6E62846A61F002A1FE6 /* StyleGraphicsWithSymbolsView.swift in Sources */ = {isa = PBXBuildFile; fileRef = E004A6E52846A61F002A1FE6 /* StyleGraphicsWithSymbolsView.swift */; };
>>>>>>> 57090b3d
/* End PBXBuildFile section */

/* Begin PBXBuildRule section */
		0074ABCC2817B8E60037244A /* PBXBuildRule */ = {
			isa = PBXBuildRule;
			compilerSpec = com.apple.compilers.proxy.script;
			filePatterns = "*.tache";
			fileType = pattern.proxy;
			inputFiles = (
				"$(SRCROOT)/Shared/Samples/",
			);
			isEditable = 1;
			name = "Generate Sample Initializers from Source Code Files";
			outputFiles = (
				"$(DERIVED_FILE_DIR)/$(INPUT_FILE_BASE)",
			);
			runOncePerArchitecture = 0;
			script = "xcrun --sdk macosx swift \"${SRCROOT}/Scripts/GenerateSampleViewSourceCode.swift\" \"${SCRIPT_INPUT_FILE_0}\" \"${INPUT_FILE_PATH}\" \"${SCRIPT_OUTPUT_FILE_0}\" \n";
		};
		0083586F27FE3BCF00192A15 /* PBXBuildRule */ = {
			isa = PBXBuildRule;
			compilerSpec = com.apple.compilers.proxy.script;
			filePatterns = "*.masque";
			fileType = pattern.proxy;
			inputFiles = (
				"$(SRCROOT)/.secrets",
			);
			isEditable = 1;
			name = "Generate Swift Code from Secrets";
			outputFiles = (
				"$(DERIVED_FILE_DIR)/$(INPUT_FILE_BASE)",
			);
			runOncePerArchitecture = 0;
			script = "\"${SRCROOT}/Scripts/masquerade\" -i \"${INPUT_FILE_PATH}\" -o \"${SCRIPT_OUTPUT_FILE_0}\" -s \"${SCRIPT_INPUT_FILE_0}\" -f\n";
		};
/* End PBXBuildRule section */

/* Begin PBXCopyFilesBuildPhase section */
		00144B5E280634840090DD5D /* Embed Frameworks */ = {
			isa = PBXCopyFilesBuildPhase;
			buildActionMask = 2147483647;
			dstPath = "";
			dstSubfolderSpec = 10;
			files = (
				00B042E2282ED77E0072E1B4 /* arcgis-runtime-toolkit-swift in Embed Frameworks */,
			);
			name = "Embed Frameworks";
			runOnlyForDeploymentPostprocessing = 0;
		};
/* End PBXCopyFilesBuildPhase section */

/* Begin PBXFileReference section */
		000558092817C51E00224BC6 /* SampleDetailView.swift */ = {isa = PBXFileReference; lastKnownFileType = sourcecode.swift; path = SampleDetailView.swift; sourceTree = "<group>"; };
		0005580B28185C0600224BC6 /* SampleList.swift */ = {isa = PBXFileReference; lastKnownFileType = sourcecode.swift; path = SampleList.swift; sourceTree = "<group>"; };
		00181B452846AD7100654571 /* View+Alert.swift */ = {isa = PBXFileReference; lastKnownFileType = sourcecode.swift; path = "View+Alert.swift"; sourceTree = "<group>"; };
		001C6DD827FE585A00D472C2 /* AppSecrets.swift.masque */ = {isa = PBXFileReference; fileEncoding = 4; lastKnownFileType = text; path = AppSecrets.swift.masque; sourceTree = "<group>"; };
		003D7C342821EBCC009DDFD2 /* masquerade */ = {isa = PBXFileReference; lastKnownFileType = text; path = masquerade; sourceTree = "<group>"; };
		003D7C352821EBCC009DDFD2 /* GenerateSampleViewSourceCode.swift */ = {isa = PBXFileReference; lastKnownFileType = sourcecode.swift; path = GenerateSampleViewSourceCode.swift; sourceTree = "<group>"; };
		0074ABBE28174BCF0037244A /* DisplayMapView.swift */ = {isa = PBXFileReference; lastKnownFileType = sourcecode.swift; path = DisplayMapView.swift; sourceTree = "<group>"; };
		0074ABC128174F430037244A /* Sample.swift */ = {isa = PBXFileReference; fileEncoding = 4; lastKnownFileType = sourcecode.swift; path = Sample.swift; sourceTree = "<group>"; };
		0074ABCA2817B8DB0037244A /* SamplesApp+Samples.swift.tache */ = {isa = PBXFileReference; fileEncoding = 4; lastKnownFileType = text; path = "SamplesApp+Samples.swift.tache"; sourceTree = "<group>"; };
		00B04272282EC59E0072E1B4 /* AboutView.swift */ = {isa = PBXFileReference; fileEncoding = 4; lastKnownFileType = sourcecode.swift; path = AboutView.swift; sourceTree = "<group>"; };
		00B042DE282ED6E80072E1B4 /* arcgis-runtime-toolkit-swift */ = {isa = PBXFileReference; lastKnownFileType = wrapper; name = "arcgis-runtime-toolkit-swift"; path = "../arcgis-runtime-toolkit-swift"; sourceTree = "<group>"; };
		00B042E5282EDC690072E1B4 /* SetBasemapView.swift */ = {isa = PBXFileReference; fileEncoding = 4; lastKnownFileType = sourcecode.swift; path = SetBasemapView.swift; sourceTree = "<group>"; };
		00B04FB4283EEBA80026C882 /* DisplayOverviewMapView.swift */ = {isa = PBXFileReference; lastKnownFileType = sourcecode.swift; path = DisplayOverviewMapView.swift; sourceTree = "<group>"; };
		00CB9137284814A4005C2C5D /* SearchWithGeocodeView.swift */ = {isa = PBXFileReference; lastKnownFileType = sourcecode.swift; path = SearchWithGeocodeView.swift; sourceTree = "<group>"; };
		00E5400C27F3CCA100CF66D5 /* SamplesApp.swift */ = {isa = PBXFileReference; lastKnownFileType = sourcecode.swift; path = SamplesApp.swift; sourceTree = "<group>"; };
		00E5400D27F3CCA100CF66D5 /* ContentView.swift */ = {isa = PBXFileReference; lastKnownFileType = sourcecode.swift; path = ContentView.swift; sourceTree = "<group>"; };
		00E5400E27F3CCA200CF66D5 /* Assets.xcassets */ = {isa = PBXFileReference; lastKnownFileType = folder.assetcatalog; path = Assets.xcassets; sourceTree = "<group>"; };
		00E5401327F3CCA200CF66D5 /* Samples.app */ = {isa = PBXFileReference; explicitFileType = wrapper.application; includeInIndex = 0; path = Samples.app; sourceTree = BUILT_PRODUCTS_DIR; };
		00E5402A27F775EA00CF66D5 /* Info.plist */ = {isa = PBXFileReference; lastKnownFileType = text.plist.xml; path = Info.plist; sourceTree = "<group>"; };
<<<<<<< HEAD
		E004A6EF284E4B9B002A1FE6 /* DownloadVectorTilesToLocalCacheView.swift */ = {isa = PBXFileReference; lastKnownFileType = sourcecode.swift; path = DownloadVectorTilesToLocalCacheView.swift; sourceTree = "<group>"; };
=======
		E004A6BD28414332002A1FE6 /* SetViewpointRotationView.swift */ = {isa = PBXFileReference; fileEncoding = 4; lastKnownFileType = sourcecode.swift; path = SetViewpointRotationView.swift; sourceTree = "<group>"; };
		E004A6D828465C70002A1FE6 /* DisplaySceneView.swift */ = {isa = PBXFileReference; fileEncoding = 4; lastKnownFileType = sourcecode.swift; path = DisplaySceneView.swift; sourceTree = "<group>"; };
		E004A6E52846A61F002A1FE6 /* StyleGraphicsWithSymbolsView.swift */ = {isa = PBXFileReference; lastKnownFileType = sourcecode.swift; path = StyleGraphicsWithSymbolsView.swift; sourceTree = "<group>"; };
>>>>>>> 57090b3d
/* End PBXFileReference section */

/* Begin PBXFrameworksBuildPhase section */
		00E5401027F3CCA200CF66D5 /* Frameworks */ = {
			isa = PBXFrameworksBuildPhase;
			buildActionMask = 2147483647;
			files = (
				00B042E1282ED6F50072E1B4 /* ArcGISToolkit in Frameworks */,
			);
			runOnlyForDeploymentPostprocessing = 0;
		};
/* End PBXFrameworksBuildPhase section */

/* Begin PBXGroup section */
		0005580D281872BE00224BC6 /* Views */ = {
			isa = PBXGroup;
			children = (
				00B04272282EC59E0072E1B4 /* AboutView.swift */,
				00E5400D27F3CCA100CF66D5 /* ContentView.swift */,
				000558092817C51E00224BC6 /* SampleDetailView.swift */,
				0005580B28185C0600224BC6 /* SampleList.swift */,
			);
			path = Views;
			sourceTree = "<group>";
		};
		00181B442846AD3900654571 /* Extensions */ = {
			isa = PBXGroup;
			children = (
				00181B452846AD7100654571 /* View+Alert.swift */,
			);
			path = Extensions;
			sourceTree = "<group>";
		};
		003D7C332821EBCC009DDFD2 /* Scripts */ = {
			isa = PBXGroup;
			children = (
				003D7C342821EBCC009DDFD2 /* masquerade */,
				003D7C352821EBCC009DDFD2 /* GenerateSampleViewSourceCode.swift */,
			);
			path = Scripts;
			sourceTree = "<group>";
		};
		0074ABAF281742420037244A /* Supporting Files */ = {
			isa = PBXGroup;
			children = (
				00181B442846AD3900654571 /* Extensions */,
				0074ABC028174F430037244A /* Models */,
				0005580D281872BE00224BC6 /* Views */,
			);
			path = "Supporting Files";
			sourceTree = "<group>";
		};
		0074ABB228174B830037244A /* Samples */ = {
			isa = PBXGroup;
			children = (
				0074ABB328174B830037244A /* Display map */,
				00B04FB3283EEB830026C882 /* Display overview map */,
<<<<<<< HEAD
				E004A6EE284E4B7A002A1FE6 /* Download vector tiles to local cache */,
=======
				E004A6D528465C70002A1FE6 /* Display scene */,
				00CB913628481475005C2C5D /* Search with geocode */,
>>>>>>> 57090b3d
				00B042E3282EDC690072E1B4 /* Set basemap */,
				E004A6B928414332002A1FE6 /* Set viewpoint rotation */,
				E004A6E42846A609002A1FE6 /* Style graphics with symbols */,
			);
			path = Samples;
			sourceTree = "<group>";
		};
		0074ABB328174B830037244A /* Display map */ = {
			isa = PBXGroup;
			children = (
				0074ABBE28174BCF0037244A /* DisplayMapView.swift */,
			);
			path = "Display map";
			sourceTree = "<group>";
		};
		0074ABC028174F430037244A /* Models */ = {
			isa = PBXGroup;
			children = (
				0074ABC128174F430037244A /* Sample.swift */,
			);
			path = Models;
			sourceTree = "<group>";
		};
		00966EE62811F64D009D3DD7 /* iOS */ = {
			isa = PBXGroup;
			children = (
				00E5402A27F775EA00CF66D5 /* Info.plist */,
			);
			path = iOS;
			sourceTree = "<group>";
		};
		00B042E3282EDC690072E1B4 /* Set basemap */ = {
			isa = PBXGroup;
			children = (
				00B042E5282EDC690072E1B4 /* SetBasemapView.swift */,
			);
			path = "Set basemap";
			sourceTree = "<group>";
		};
		00B04FB3283EEB830026C882 /* Display overview map */ = {
			isa = PBXGroup;
			children = (
				00B04FB4283EEBA80026C882 /* DisplayOverviewMapView.swift */,
			);
			path = "Display overview map";
			sourceTree = "<group>";
		};
		00CB913628481475005C2C5D /* Search with geocode */ = {
			isa = PBXGroup;
			children = (
				00CB9137284814A4005C2C5D /* SearchWithGeocodeView.swift */,
			);
			path = "Search with geocode";
			sourceTree = "<group>";
		};
		00E5400627F3CCA100CF66D5 = {
			isa = PBXGroup;
			children = (
				00B042DE282ED6E80072E1B4 /* arcgis-runtime-toolkit-swift */,
				00966EE62811F64D009D3DD7 /* iOS */,
				00E5400B27F3CCA100CF66D5 /* Shared */,
				003D7C332821EBCC009DDFD2 /* Scripts */,
				00E5401427F3CCA200CF66D5 /* Products */,
			);
			sourceTree = "<group>";
		};
		00E5400B27F3CCA100CF66D5 /* Shared */ = {
			isa = PBXGroup;
			children = (
				0074ABAF281742420037244A /* Supporting Files */,
				0074ABB228174B830037244A /* Samples */,
				00E5400C27F3CCA100CF66D5 /* SamplesApp.swift */,
				00E5400E27F3CCA200CF66D5 /* Assets.xcassets */,
				001C6DD827FE585A00D472C2 /* AppSecrets.swift.masque */,
				0074ABCA2817B8DB0037244A /* SamplesApp+Samples.swift.tache */,
			);
			path = Shared;
			sourceTree = "<group>";
		};
		00E5401427F3CCA200CF66D5 /* Products */ = {
			isa = PBXGroup;
			children = (
				00E5401327F3CCA200CF66D5 /* Samples.app */,
			);
			name = Products;
			sourceTree = "<group>";
		};
<<<<<<< HEAD
		E004A6EE284E4B7A002A1FE6 /* Download vector tiles to local cache */ = {
			isa = PBXGroup;
			children = (
				E004A6EF284E4B9B002A1FE6 /* DownloadVectorTilesToLocalCacheView.swift */,
			);
			path = "Download vector tiles to local cache";
=======
		E004A6B928414332002A1FE6 /* Set viewpoint rotation */ = {
			isa = PBXGroup;
			children = (
				E004A6BD28414332002A1FE6 /* SetViewpointRotationView.swift */,
			);
			path = "Set viewpoint rotation";
			sourceTree = "<group>";
		};
		E004A6D528465C70002A1FE6 /* Display scene */ = {
			isa = PBXGroup;
			children = (
				E004A6D828465C70002A1FE6 /* DisplaySceneView.swift */,
			);
			path = "Display scene";
			sourceTree = "<group>";
		};
		E004A6E42846A609002A1FE6 /* Style graphics with symbols */ = {
			isa = PBXGroup;
			children = (
				E004A6E52846A61F002A1FE6 /* StyleGraphicsWithSymbolsView.swift */,
			);
			path = "Style graphics with symbols";
>>>>>>> 57090b3d
			sourceTree = "<group>";
		};
/* End PBXGroup section */

/* Begin PBXNativeTarget section */
		00E5401227F3CCA200CF66D5 /* Samples (iOS) */ = {
			isa = PBXNativeTarget;
			buildConfigurationList = 00E5402427F3CCA200CF66D5 /* Build configuration list for PBXNativeTarget "Samples (iOS)" */;
			buildPhases = (
				001C6DDC27FE5CE800D472C2 /* Create .secrets File If It Does Not Exist */,
				00E5402B27F77A5A00CF66D5 /* Lint Sources */,
				00E5400F27F3CCA200CF66D5 /* Sources */,
				00E5401027F3CCA200CF66D5 /* Frameworks */,
				00E5401127F3CCA200CF66D5 /* Resources */,
				00144B5E280634840090DD5D /* Embed Frameworks */,
			);
			buildRules = (
				0083586F27FE3BCF00192A15 /* PBXBuildRule */,
				0074ABCC2817B8E60037244A /* PBXBuildRule */,
			);
			dependencies = (
			);
			name = "Samples (iOS)";
			packageProductDependencies = (
				00B042E0282ED6F50072E1B4 /* ArcGISToolkit */,
			);
			productName = "arcgis-swift-sdk-samples (iOS)";
			productReference = 00E5401327F3CCA200CF66D5 /* Samples.app */;
			productType = "com.apple.product-type.application";
		};
/* End PBXNativeTarget section */

/* Begin PBXProject section */
		00E5400727F3CCA100CF66D5 /* Project object */ = {
			isa = PBXProject;
			attributes = {
				BuildIndependentTargetsInParallel = 1;
				LastSwiftUpdateCheck = 1330;
				LastUpgradeCheck = 1330;
				ORGANIZATIONNAME = Esri;
				TargetAttributes = {
					00E5401227F3CCA200CF66D5 = {
						CreatedOnToolsVersion = 13.3;
					};
				};
			};
			buildConfigurationList = 00E5400A27F3CCA100CF66D5 /* Build configuration list for PBXProject "Samples" */;
			compatibilityVersion = "Xcode 13.0";
			developmentRegion = en;
			hasScannedForEncodings = 0;
			knownRegions = (
				en,
				Base,
			);
			mainGroup = 00E5400627F3CCA100CF66D5;
			productRefGroup = 00E5401427F3CCA200CF66D5 /* Products */;
			projectDirPath = "";
			projectRoot = "";
			targets = (
				00E5401227F3CCA200CF66D5 /* Samples (iOS) */,
			);
		};
/* End PBXProject section */

/* Begin PBXResourcesBuildPhase section */
		00E5401127F3CCA200CF66D5 /* Resources */ = {
			isa = PBXResourcesBuildPhase;
			buildActionMask = 2147483647;
			files = (
				00E5402027F3CCA200CF66D5 /* Assets.xcassets in Resources */,
			);
			runOnlyForDeploymentPostprocessing = 0;
		};
/* End PBXResourcesBuildPhase section */

/* Begin PBXShellScriptBuildPhase section */
		001C6DDC27FE5CE800D472C2 /* Create .secrets File If It Does Not Exist */ = {
			isa = PBXShellScriptBuildPhase;
			alwaysOutOfDate = 1;
			buildActionMask = 2147483647;
			files = (
			);
			inputFileListPaths = (
			);
			inputPaths = (
			);
			name = "Create .secrets File If It Does Not Exist";
			outputFileListPaths = (
			);
			outputPaths = (
				"$(SRCROOT)/.secrets",
			);
			runOnlyForDeploymentPostprocessing = 0;
			shellPath = /bin/sh;
			shellScript = "if [ ! -e \"$SRCROOT/.secrets\" ]\nthen\n    touch \"$SRCROOT/.secrets\"\nfi\n";
		};
		00E5402B27F77A5A00CF66D5 /* Lint Sources */ = {
			isa = PBXShellScriptBuildPhase;
			buildActionMask = 2147483647;
			files = (
			);
			inputFileListPaths = (
			);
			inputPaths = (
			);
			name = "Lint Sources";
			outputFileListPaths = (
			);
			outputPaths = (
			);
			runOnlyForDeploymentPostprocessing = 0;
			shellPath = /bin/sh;
			shellScript = "if which swiftlint > /dev/null; then\n  swiftlint\nelse\n  echo \"warning: SwiftLint not installed, download from https://github.com/realm/SwiftLint\"\nfi\n";
		};
/* End PBXShellScriptBuildPhase section */

/* Begin PBXSourcesBuildPhase section */
		00E5400F27F3CCA200CF66D5 /* Sources */ = {
			isa = PBXSourcesBuildPhase;
			buildActionMask = 2147483647;
			files = (
				0005580C28185C0600224BC6 /* SampleList.swift in Sources */,
				001C6DE127FE8A9400D472C2 /* AppSecrets.swift.masque in Sources */,
				00181B462846AD7100654571 /* View+Alert.swift in Sources */,
				0005580A2817C51E00224BC6 /* SampleDetailView.swift in Sources */,
				0074ABCD2817BCC30037244A /* SamplesApp+Samples.swift.tache in Sources */,
				00B04273282EC59E0072E1B4 /* AboutView.swift in Sources */,
				E004A6C128414332002A1FE6 /* SetViewpointRotationView.swift in Sources */,
				00E5401E27F3CCA200CF66D5 /* ContentView.swift in Sources */,
				00B04FB5283EEBA80026C882 /* DisplayOverviewMapView.swift in Sources */,
				0074ABBF28174BCF0037244A /* DisplayMapView.swift in Sources */,
				E004A6DC28465C70002A1FE6 /* DisplaySceneView.swift in Sources */,
				00B042E8282EDC690072E1B4 /* SetBasemapView.swift in Sources */,
				E004A6E62846A61F002A1FE6 /* StyleGraphicsWithSymbolsView.swift in Sources */,
				0074ABC428174F430037244A /* Sample.swift in Sources */,
<<<<<<< HEAD
				E004A6F0284E4B9B002A1FE6 /* DownloadVectorTilesToLocalCacheView.swift in Sources */,
=======
				00CB9138284814A4005C2C5D /* SearchWithGeocodeView.swift in Sources */,
>>>>>>> 57090b3d
				00E5401C27F3CCA200CF66D5 /* SamplesApp.swift in Sources */,
			);
			runOnlyForDeploymentPostprocessing = 0;
		};
/* End PBXSourcesBuildPhase section */

/* Begin XCBuildConfiguration section */
		00E5402227F3CCA200CF66D5 /* Debug */ = {
			isa = XCBuildConfiguration;
			buildSettings = {
				ALWAYS_SEARCH_USER_PATHS = NO;
				CLANG_ANALYZER_NONNULL = YES;
				CLANG_ANALYZER_NUMBER_OBJECT_CONVERSION = YES_AGGRESSIVE;
				CLANG_CXX_LANGUAGE_STANDARD = "gnu++17";
				CLANG_ENABLE_MODULES = YES;
				CLANG_ENABLE_OBJC_ARC = YES;
				CLANG_ENABLE_OBJC_WEAK = YES;
				CLANG_WARN_BLOCK_CAPTURE_AUTORELEASING = YES;
				CLANG_WARN_BOOL_CONVERSION = YES;
				CLANG_WARN_COMMA = YES;
				CLANG_WARN_CONSTANT_CONVERSION = YES;
				CLANG_WARN_DEPRECATED_OBJC_IMPLEMENTATIONS = YES;
				CLANG_WARN_DIRECT_OBJC_ISA_USAGE = YES_ERROR;
				CLANG_WARN_DOCUMENTATION_COMMENTS = YES;
				CLANG_WARN_EMPTY_BODY = YES;
				CLANG_WARN_ENUM_CONVERSION = YES;
				CLANG_WARN_INFINITE_RECURSION = YES;
				CLANG_WARN_INT_CONVERSION = YES;
				CLANG_WARN_NON_LITERAL_NULL_CONVERSION = YES;
				CLANG_WARN_OBJC_IMPLICIT_RETAIN_SELF = YES;
				CLANG_WARN_OBJC_LITERAL_CONVERSION = YES;
				CLANG_WARN_OBJC_ROOT_CLASS = YES_ERROR;
				CLANG_WARN_QUOTED_INCLUDE_IN_FRAMEWORK_HEADER = YES;
				CLANG_WARN_RANGE_LOOP_ANALYSIS = YES;
				CLANG_WARN_STRICT_PROTOTYPES = YES;
				CLANG_WARN_SUSPICIOUS_MOVE = YES;
				CLANG_WARN_UNGUARDED_AVAILABILITY = YES_AGGRESSIVE;
				CLANG_WARN_UNREACHABLE_CODE = YES;
				CLANG_WARN__DUPLICATE_METHOD_MATCH = YES;
				COPY_PHASE_STRIP = NO;
				DEBUG_INFORMATION_FORMAT = dwarf;
				ENABLE_STRICT_OBJC_MSGSEND = YES;
				ENABLE_TESTABILITY = YES;
				GCC_C_LANGUAGE_STANDARD = gnu11;
				GCC_DYNAMIC_NO_PIC = NO;
				GCC_NO_COMMON_BLOCKS = YES;
				GCC_OPTIMIZATION_LEVEL = 0;
				GCC_PREPROCESSOR_DEFINITIONS = (
					"DEBUG=1",
					"$(inherited)",
				);
				GCC_WARN_64_TO_32_BIT_CONVERSION = YES;
				GCC_WARN_ABOUT_RETURN_TYPE = YES_ERROR;
				GCC_WARN_UNDECLARED_SELECTOR = YES;
				GCC_WARN_UNINITIALIZED_AUTOS = YES_AGGRESSIVE;
				GCC_WARN_UNUSED_FUNCTION = YES;
				GCC_WARN_UNUSED_VARIABLE = YES;
				MTL_ENABLE_DEBUG_INFO = INCLUDE_SOURCE;
				MTL_FAST_MATH = YES;
				ONLY_ACTIVE_ARCH = YES;
				SWIFT_ACTIVE_COMPILATION_CONDITIONS = DEBUG;
				SWIFT_OPTIMIZATION_LEVEL = "-Onone";
			};
			name = Debug;
		};
		00E5402327F3CCA200CF66D5 /* Release */ = {
			isa = XCBuildConfiguration;
			buildSettings = {
				ALWAYS_SEARCH_USER_PATHS = NO;
				CLANG_ANALYZER_NONNULL = YES;
				CLANG_ANALYZER_NUMBER_OBJECT_CONVERSION = YES_AGGRESSIVE;
				CLANG_CXX_LANGUAGE_STANDARD = "gnu++17";
				CLANG_ENABLE_MODULES = YES;
				CLANG_ENABLE_OBJC_ARC = YES;
				CLANG_ENABLE_OBJC_WEAK = YES;
				CLANG_WARN_BLOCK_CAPTURE_AUTORELEASING = YES;
				CLANG_WARN_BOOL_CONVERSION = YES;
				CLANG_WARN_COMMA = YES;
				CLANG_WARN_CONSTANT_CONVERSION = YES;
				CLANG_WARN_DEPRECATED_OBJC_IMPLEMENTATIONS = YES;
				CLANG_WARN_DIRECT_OBJC_ISA_USAGE = YES_ERROR;
				CLANG_WARN_DOCUMENTATION_COMMENTS = YES;
				CLANG_WARN_EMPTY_BODY = YES;
				CLANG_WARN_ENUM_CONVERSION = YES;
				CLANG_WARN_INFINITE_RECURSION = YES;
				CLANG_WARN_INT_CONVERSION = YES;
				CLANG_WARN_NON_LITERAL_NULL_CONVERSION = YES;
				CLANG_WARN_OBJC_IMPLICIT_RETAIN_SELF = YES;
				CLANG_WARN_OBJC_LITERAL_CONVERSION = YES;
				CLANG_WARN_OBJC_ROOT_CLASS = YES_ERROR;
				CLANG_WARN_QUOTED_INCLUDE_IN_FRAMEWORK_HEADER = YES;
				CLANG_WARN_RANGE_LOOP_ANALYSIS = YES;
				CLANG_WARN_STRICT_PROTOTYPES = YES;
				CLANG_WARN_SUSPICIOUS_MOVE = YES;
				CLANG_WARN_UNGUARDED_AVAILABILITY = YES_AGGRESSIVE;
				CLANG_WARN_UNREACHABLE_CODE = YES;
				CLANG_WARN__DUPLICATE_METHOD_MATCH = YES;
				COPY_PHASE_STRIP = NO;
				DEBUG_INFORMATION_FORMAT = "dwarf-with-dsym";
				ENABLE_NS_ASSERTIONS = NO;
				ENABLE_STRICT_OBJC_MSGSEND = YES;
				GCC_C_LANGUAGE_STANDARD = gnu11;
				GCC_NO_COMMON_BLOCKS = YES;
				GCC_WARN_64_TO_32_BIT_CONVERSION = YES;
				GCC_WARN_ABOUT_RETURN_TYPE = YES_ERROR;
				GCC_WARN_UNDECLARED_SELECTOR = YES;
				GCC_WARN_UNINITIALIZED_AUTOS = YES_AGGRESSIVE;
				GCC_WARN_UNUSED_FUNCTION = YES;
				GCC_WARN_UNUSED_VARIABLE = YES;
				MTL_ENABLE_DEBUG_INFO = NO;
				MTL_FAST_MATH = YES;
				SWIFT_COMPILATION_MODE = wholemodule;
				SWIFT_OPTIMIZATION_LEVEL = "-O";
			};
			name = Release;
		};
		00E5402527F3CCA200CF66D5 /* Debug */ = {
			isa = XCBuildConfiguration;
			buildSettings = {
				ASSETCATALOG_COMPILER_APPICON_NAME = AppIcon;
				ASSETCATALOG_COMPILER_GLOBAL_ACCENT_COLOR_NAME = AccentColor;
				CODE_SIGN_STYLE = Automatic;
				CURRENT_PROJECT_VERSION = 1;
				INFOPLIST_FILE = "$(SRCROOT)/iOS/Info.plist";
				IPHONEOS_DEPLOYMENT_TARGET = 15.0;
				LD_RUNPATH_SEARCH_PATHS = (
					"$(inherited)",
					"@executable_path/Frameworks",
				);
				MARKETING_VERSION = 200.0.0;
				PRODUCT_BUNDLE_IDENTIFIER = "com.esri.arcgis-swift-sdk-samples";
				PRODUCT_NAME = Samples;
				SDKROOT = iphoneos;
				SWIFT_EMIT_LOC_STRINGS = YES;
				SWIFT_VERSION = 5.0;
				TARGETED_DEVICE_FAMILY = "1,2";
			};
			name = Debug;
		};
		00E5402627F3CCA200CF66D5 /* Release */ = {
			isa = XCBuildConfiguration;
			buildSettings = {
				ASSETCATALOG_COMPILER_APPICON_NAME = AppIcon;
				ASSETCATALOG_COMPILER_GLOBAL_ACCENT_COLOR_NAME = AccentColor;
				CODE_SIGN_STYLE = Automatic;
				CURRENT_PROJECT_VERSION = 1;
				INFOPLIST_FILE = "$(SRCROOT)/iOS/Info.plist";
				IPHONEOS_DEPLOYMENT_TARGET = 15.0;
				LD_RUNPATH_SEARCH_PATHS = (
					"$(inherited)",
					"@executable_path/Frameworks",
				);
				MARKETING_VERSION = 200.0.0;
				PRODUCT_BUNDLE_IDENTIFIER = "com.esri.arcgis-swift-sdk-samples";
				PRODUCT_NAME = Samples;
				SDKROOT = iphoneos;
				SWIFT_EMIT_LOC_STRINGS = YES;
				SWIFT_VERSION = 5.0;
				TARGETED_DEVICE_FAMILY = "1,2";
				VALIDATE_PRODUCT = YES;
			};
			name = Release;
		};
/* End XCBuildConfiguration section */

/* Begin XCConfigurationList section */
		00E5400A27F3CCA100CF66D5 /* Build configuration list for PBXProject "Samples" */ = {
			isa = XCConfigurationList;
			buildConfigurations = (
				00E5402227F3CCA200CF66D5 /* Debug */,
				00E5402327F3CCA200CF66D5 /* Release */,
			);
			defaultConfigurationIsVisible = 0;
			defaultConfigurationName = Release;
		};
		00E5402427F3CCA200CF66D5 /* Build configuration list for PBXNativeTarget "Samples (iOS)" */ = {
			isa = XCConfigurationList;
			buildConfigurations = (
				00E5402527F3CCA200CF66D5 /* Debug */,
				00E5402627F3CCA200CF66D5 /* Release */,
			);
			defaultConfigurationIsVisible = 0;
			defaultConfigurationName = Release;
		};
/* End XCConfigurationList section */

/* Begin XCSwiftPackageProductDependency section */
		00B042E0282ED6F50072E1B4 /* ArcGISToolkit */ = {
			isa = XCSwiftPackageProductDependency;
			productName = ArcGISToolkit;
		};
/* End XCSwiftPackageProductDependency section */
	};
	rootObject = 00E5400727F3CCA100CF66D5 /* Project object */;
}<|MERGE_RESOLUTION|>--- conflicted
+++ resolved
@@ -23,13 +23,10 @@
 		00E5401C27F3CCA200CF66D5 /* SamplesApp.swift in Sources */ = {isa = PBXBuildFile; fileRef = 00E5400C27F3CCA100CF66D5 /* SamplesApp.swift */; };
 		00E5401E27F3CCA200CF66D5 /* ContentView.swift in Sources */ = {isa = PBXBuildFile; fileRef = 00E5400D27F3CCA100CF66D5 /* ContentView.swift */; };
 		00E5402027F3CCA200CF66D5 /* Assets.xcassets in Resources */ = {isa = PBXBuildFile; fileRef = 00E5400E27F3CCA200CF66D5 /* Assets.xcassets */; };
-<<<<<<< HEAD
 		E004A6F0284E4B9B002A1FE6 /* DownloadVectorTilesToLocalCacheView.swift in Sources */ = {isa = PBXBuildFile; fileRef = E004A6EF284E4B9B002A1FE6 /* DownloadVectorTilesToLocalCacheView.swift */; };
-=======
 		E004A6C128414332002A1FE6 /* SetViewpointRotationView.swift in Sources */ = {isa = PBXBuildFile; fileRef = E004A6BD28414332002A1FE6 /* SetViewpointRotationView.swift */; };
 		E004A6DC28465C70002A1FE6 /* DisplaySceneView.swift in Sources */ = {isa = PBXBuildFile; fileRef = E004A6D828465C70002A1FE6 /* DisplaySceneView.swift */; };
 		E004A6E62846A61F002A1FE6 /* StyleGraphicsWithSymbolsView.swift in Sources */ = {isa = PBXBuildFile; fileRef = E004A6E52846A61F002A1FE6 /* StyleGraphicsWithSymbolsView.swift */; };
->>>>>>> 57090b3d
 /* End PBXBuildFile section */
 
 /* Begin PBXBuildRule section */
@@ -101,13 +98,10 @@
 		00E5400E27F3CCA200CF66D5 /* Assets.xcassets */ = {isa = PBXFileReference; lastKnownFileType = folder.assetcatalog; path = Assets.xcassets; sourceTree = "<group>"; };
 		00E5401327F3CCA200CF66D5 /* Samples.app */ = {isa = PBXFileReference; explicitFileType = wrapper.application; includeInIndex = 0; path = Samples.app; sourceTree = BUILT_PRODUCTS_DIR; };
 		00E5402A27F775EA00CF66D5 /* Info.plist */ = {isa = PBXFileReference; lastKnownFileType = text.plist.xml; path = Info.plist; sourceTree = "<group>"; };
-<<<<<<< HEAD
 		E004A6EF284E4B9B002A1FE6 /* DownloadVectorTilesToLocalCacheView.swift */ = {isa = PBXFileReference; lastKnownFileType = sourcecode.swift; path = DownloadVectorTilesToLocalCacheView.swift; sourceTree = "<group>"; };
-=======
 		E004A6BD28414332002A1FE6 /* SetViewpointRotationView.swift */ = {isa = PBXFileReference; fileEncoding = 4; lastKnownFileType = sourcecode.swift; path = SetViewpointRotationView.swift; sourceTree = "<group>"; };
 		E004A6D828465C70002A1FE6 /* DisplaySceneView.swift */ = {isa = PBXFileReference; fileEncoding = 4; lastKnownFileType = sourcecode.swift; path = DisplaySceneView.swift; sourceTree = "<group>"; };
 		E004A6E52846A61F002A1FE6 /* StyleGraphicsWithSymbolsView.swift */ = {isa = PBXFileReference; lastKnownFileType = sourcecode.swift; path = StyleGraphicsWithSymbolsView.swift; sourceTree = "<group>"; };
->>>>>>> 57090b3d
 /* End PBXFileReference section */
 
 /* Begin PBXFrameworksBuildPhase section */
@@ -165,12 +159,9 @@
 			children = (
 				0074ABB328174B830037244A /* Display map */,
 				00B04FB3283EEB830026C882 /* Display overview map */,
-<<<<<<< HEAD
 				E004A6EE284E4B7A002A1FE6 /* Download vector tiles to local cache */,
-=======
 				E004A6D528465C70002A1FE6 /* Display scene */,
 				00CB913628481475005C2C5D /* Search with geocode */,
->>>>>>> 57090b3d
 				00B042E3282EDC690072E1B4 /* Set basemap */,
 				E004A6B928414332002A1FE6 /* Set viewpoint rotation */,
 				E004A6E42846A609002A1FE6 /* Style graphics with symbols */,
@@ -258,14 +249,14 @@
 			name = Products;
 			sourceTree = "<group>";
 		};
-<<<<<<< HEAD
 		E004A6EE284E4B7A002A1FE6 /* Download vector tiles to local cache */ = {
 			isa = PBXGroup;
 			children = (
 				E004A6EF284E4B9B002A1FE6 /* DownloadVectorTilesToLocalCacheView.swift */,
 			);
 			path = "Download vector tiles to local cache";
-=======
+			sourceTree = "<group>";
+		};
 		E004A6B928414332002A1FE6 /* Set viewpoint rotation */ = {
 			isa = PBXGroup;
 			children = (
@@ -288,7 +279,6 @@
 				E004A6E52846A61F002A1FE6 /* StyleGraphicsWithSymbolsView.swift */,
 			);
 			path = "Style graphics with symbols";
->>>>>>> 57090b3d
 			sourceTree = "<group>";
 		};
 /* End PBXGroup section */
@@ -424,11 +414,8 @@
 				00B042E8282EDC690072E1B4 /* SetBasemapView.swift in Sources */,
 				E004A6E62846A61F002A1FE6 /* StyleGraphicsWithSymbolsView.swift in Sources */,
 				0074ABC428174F430037244A /* Sample.swift in Sources */,
-<<<<<<< HEAD
 				E004A6F0284E4B9B002A1FE6 /* DownloadVectorTilesToLocalCacheView.swift in Sources */,
-=======
 				00CB9138284814A4005C2C5D /* SearchWithGeocodeView.swift in Sources */,
->>>>>>> 57090b3d
 				00E5401C27F3CCA200CF66D5 /* SamplesApp.swift in Sources */,
 			);
 			runOnlyForDeploymentPostprocessing = 0;
