--- conflicted
+++ resolved
@@ -58,11 +58,8 @@
 		E004A6F0284E4B9B002A1FE6 /* DownloadVectorTilesToLocalCacheView.swift in Sources */ = {isa = PBXBuildFile; fileRef = E004A6EF284E4B9B002A1FE6 /* DownloadVectorTilesToLocalCacheView.swift */; };
 		E004A6F3284E4FEB002A1FE6 /* ShowResultsOfSpatialOperationsView.swift in Sources */ = {isa = PBXBuildFile; fileRef = E004A6F2284E4FEB002A1FE6 /* ShowResultsOfSpatialOperationsView.swift */; };
 		E004A6F6284FA42A002A1FE6 /* SelectFeaturesInFeatureLayerView.swift in Sources */ = {isa = PBXBuildFile; fileRef = E004A6F5284FA42A002A1FE6 /* SelectFeaturesInFeatureLayerView.swift */; };
-<<<<<<< HEAD
 		E03CB06B2889879D002B27D9 /* DownloadVectorTilesToLocalCacheView.swift in Copy Source Code Files */ = {isa = PBXBuildFile; fileRef = E004A6EF284E4B9B002A1FE6 /* DownloadVectorTilesToLocalCacheView.swift */; };
-=======
 		E03CB0692888944D002B27D9 /* GenerateOfflineMapView.swift in Copy Source Code Files */ = {isa = PBXBuildFile; fileRef = E088E1732863B5F800413100 /* GenerateOfflineMapView.swift */; };
->>>>>>> d4b07964
 		E066DD35285CF3B3004D3D5B /* FindRouteView.swift in Sources */ = {isa = PBXBuildFile; fileRef = E066DD34285CF3B3004D3D5B /* FindRouteView.swift */; };
 		E066DD382860AB28004D3D5B /* StyleGraphicsWithRendererView.swift in Sources */ = {isa = PBXBuildFile; fileRef = E066DD372860AB28004D3D5B /* StyleGraphicsWithRendererView.swift */; };
 		E066DD3B2860CA08004D3D5B /* ShowResultOfSpatialRelationshipsView.swift in Sources */ = {isa = PBXBuildFile; fileRef = E066DD3A2860CA08004D3D5B /* ShowResultOfSpatialRelationshipsView.swift */; };
@@ -135,11 +132,8 @@
 				0039A4ED2885C50300592C86 /* DisplayMapView.swift in Copy Source Code Files */,
 				0039A4EE2885C50300592C86 /* DisplayOverviewMapView.swift in Copy Source Code Files */,
 				0039A4EF2885C50300592C86 /* DisplaySceneView.swift in Copy Source Code Files */,
-<<<<<<< HEAD
 				E03CB06B2889879D002B27D9 /* DownloadVectorTilesToLocalCacheView.swift in Copy Source Code Files */,
-=======
 				E03CB0692888944D002B27D9 /* GenerateOfflineMapView.swift in Copy Source Code Files */,
->>>>>>> d4b07964
 				0039A4F02885C50300592C86 /* ProjectView.swift in Copy Source Code Files */,
 				0039A4F12885C50300592C86 /* SearchWithGeocodeView.swift in Copy Source Code Files */,
 				0039A4F22885C50300592C86 /* SelectFeaturesInFeatureLayerView.swift in Copy Source Code Files */,
