// !$*UTF8*$!
{
	archiveVersion = 1;
	classes = {
	};
	objectVersion = 55;
	objects = {

/* Begin PBXBuildFile section */
		0000FB6E2BBDB17600845921 /* Add3DTilesLayerView.swift in Sources */ = {isa = PBXBuildFile; fileRef = 0000FB6B2BBDB17600845921 /* Add3DTilesLayerView.swift */; };
		0000FB712BBDC01400845921 /* Add3DTilesLayerView.swift in Copy Source Code Files */ = {isa = PBXBuildFile; fileRef = 0000FB6B2BBDB17600845921 /* Add3DTilesLayerView.swift */; };
		0005580A2817C51E00224BC6 /* SampleDetailView.swift in Sources */ = {isa = PBXBuildFile; fileRef = 000558092817C51E00224BC6 /* SampleDetailView.swift */; };
		000D43162B9918420003D3C2 /* ConfigureBasemapStyleParametersView.swift in Sources */ = {isa = PBXBuildFile; fileRef = 000D43132B9918420003D3C2 /* ConfigureBasemapStyleParametersView.swift */; };
		000D43182B993A030003D3C2 /* ConfigureBasemapStyleParametersView.swift in Copy Source Code Files */ = {isa = PBXBuildFile; fileRef = 000D43132B9918420003D3C2 /* ConfigureBasemapStyleParametersView.swift */; };
		00181B462846AD7100654571 /* View+ErrorAlert.swift in Sources */ = {isa = PBXBuildFile; fileRef = 00181B452846AD7100654571 /* View+ErrorAlert.swift */; };
		001C6DE127FE8A9400D472C2 /* AppSecrets.swift.masque in Sources */ = {isa = PBXBuildFile; fileRef = 001C6DD827FE585A00D472C2 /* AppSecrets.swift.masque */; };
		00273CF42A82AB5900A7A77D /* SamplesSearchView.swift in Sources */ = {isa = PBXBuildFile; fileRef = 00273CF32A82AB5900A7A77D /* SamplesSearchView.swift */; };
		00273CF62A82AB8700A7A77D /* SampleLink.swift in Sources */ = {isa = PBXBuildFile; fileRef = 00273CF52A82AB8700A7A77D /* SampleLink.swift */; };
		0039A4E92885C50300592C86 /* AddSceneLayerFromServiceView.swift in Copy Source Code Files */ = {isa = PBXBuildFile; fileRef = E066DD3F28610F55004D3D5B /* AddSceneLayerFromServiceView.swift */; };
		0039A4EA2885C50300592C86 /* ClipGeometryView.swift in Copy Source Code Files */ = {isa = PBXBuildFile; fileRef = E000E75F2869E33D005D87C5 /* ClipGeometryView.swift */; };
		0039A4EB2885C50300592C86 /* CreatePlanarAndGeodeticBuffersView.swift in Copy Source Code Files */ = {isa = PBXBuildFile; fileRef = E004A6EC2849556E002A1FE6 /* CreatePlanarAndGeodeticBuffersView.swift */; };
		0039A4EC2885C50300592C86 /* CutGeometryView.swift in Copy Source Code Files */ = {isa = PBXBuildFile; fileRef = E000E762286A0B18005D87C5 /* CutGeometryView.swift */; };
		0039A4ED2885C50300592C86 /* DisplayMapView.swift in Copy Source Code Files */ = {isa = PBXBuildFile; fileRef = 0074ABBE28174BCF0037244A /* DisplayMapView.swift */; };
		0039A4EE2885C50300592C86 /* DisplayOverviewMapView.swift in Copy Source Code Files */ = {isa = PBXBuildFile; fileRef = 00B04FB4283EEBA80026C882 /* DisplayOverviewMapView.swift */; };
		0039A4EF2885C50300592C86 /* DisplaySceneView.swift in Copy Source Code Files */ = {isa = PBXBuildFile; fileRef = E004A6D828465C70002A1FE6 /* DisplaySceneView.swift */; };
		0039A4F02885C50300592C86 /* ProjectGeometryView.swift in Copy Source Code Files */ = {isa = PBXBuildFile; fileRef = E0EA0B762866390E00C9621D /* ProjectGeometryView.swift */; };
		0039A4F12885C50300592C86 /* SearchWithGeocodeView.swift in Copy Source Code Files */ = {isa = PBXBuildFile; fileRef = 00CB9137284814A4005C2C5D /* SearchWithGeocodeView.swift */; };
		0039A4F22885C50300592C86 /* SelectFeaturesInFeatureLayerView.swift in Copy Source Code Files */ = {isa = PBXBuildFile; fileRef = E004A6F5284FA42A002A1FE6 /* SelectFeaturesInFeatureLayerView.swift */; };
		0039A4F32885C50300592C86 /* SetBasemapView.swift in Copy Source Code Files */ = {isa = PBXBuildFile; fileRef = 00B042E5282EDC690072E1B4 /* SetBasemapView.swift */; };
		0039A4F42885C50300592C86 /* SetSurfacePlacementModeView.swift in Copy Source Code Files */ = {isa = PBXBuildFile; fileRef = E088E1562862579D00413100 /* SetSurfacePlacementModeView.swift */; };
		0039A4F52885C50300592C86 /* SetViewpointRotationView.swift in Copy Source Code Files */ = {isa = PBXBuildFile; fileRef = E004A6BD28414332002A1FE6 /* SetViewpointRotationView.swift */; };
		0039A4F62885C50300592C86 /* ShowCalloutView.swift in Copy Source Code Files */ = {isa = PBXBuildFile; fileRef = E004A6DF28466279002A1FE6 /* ShowCalloutView.swift */; };
		0039A4F72885C50300592C86 /* ShowDeviceLocationView.swift in Copy Source Code Files */ = {isa = PBXBuildFile; fileRef = E004A6E828493BCE002A1FE6 /* ShowDeviceLocationView.swift */; };
		0039A4F82885C50300592C86 /* ShowResultOfSpatialRelationshipsView.swift in Copy Source Code Files */ = {isa = PBXBuildFile; fileRef = E066DD3A2860CA08004D3D5B /* ShowResultOfSpatialRelationshipsView.swift */; };
		0039A4F92885C50300592C86 /* ShowResultOfSpatialOperationsView.swift in Copy Source Code Files */ = {isa = PBXBuildFile; fileRef = E004A6F2284E4FEB002A1FE6 /* ShowResultOfSpatialOperationsView.swift */; };
		0039A4FA2885C50300592C86 /* StyleGraphicsWithRendererView.swift in Copy Source Code Files */ = {isa = PBXBuildFile; fileRef = E066DD372860AB28004D3D5B /* StyleGraphicsWithRendererView.swift */; };
		0039A4FB2885C50300592C86 /* StyleGraphicsWithSymbolsView.swift in Copy Source Code Files */ = {isa = PBXBuildFile; fileRef = E004A6E52846A61F002A1FE6 /* StyleGraphicsWithSymbolsView.swift */; };
		0042E24328E4BF8F001F33D6 /* ShowViewshedFromPointInSceneView.Model.swift in Sources */ = {isa = PBXBuildFile; fileRef = 0042E24228E4BF8F001F33D6 /* ShowViewshedFromPointInSceneView.Model.swift */; };
		0042E24528E4F82C001F33D6 /* ShowViewshedFromPointInSceneView.ViewshedSettingsView.swift in Sources */ = {isa = PBXBuildFile; fileRef = 0042E24428E4F82B001F33D6 /* ShowViewshedFromPointInSceneView.ViewshedSettingsView.swift */; };
		0042E24628E50EE4001F33D6 /* ShowViewshedFromPointInSceneView.swift in Copy Source Code Files */ = {isa = PBXBuildFile; fileRef = 0086F3FD28E3770900974721 /* ShowViewshedFromPointInSceneView.swift */; };
		0042E24728E50EE4001F33D6 /* ShowViewshedFromPointInSceneView.Model.swift in Copy Source Code Files */ = {isa = PBXBuildFile; fileRef = 0042E24228E4BF8F001F33D6 /* ShowViewshedFromPointInSceneView.Model.swift */; };
		0042E24828E50EE4001F33D6 /* ShowViewshedFromPointInSceneView.ViewshedSettingsView.swift in Copy Source Code Files */ = {isa = PBXBuildFile; fileRef = 0042E24428E4F82B001F33D6 /* ShowViewshedFromPointInSceneView.ViewshedSettingsView.swift */; };
		0044289229C90C0B00160767 /* GetElevationAtPointOnSurfaceView.swift in Sources */ = {isa = PBXBuildFile; fileRef = 0044289129C90C0B00160767 /* GetElevationAtPointOnSurfaceView.swift */; };
		0044289329C9234300160767 /* GetElevationAtPointOnSurfaceView.swift in Copy Source Code Files */ = {isa = PBXBuildFile; fileRef = 0044289129C90C0B00160767 /* GetElevationAtPointOnSurfaceView.swift */; };
		0044CDDF2995C39E004618CE /* ShowDeviceLocationHistoryView.swift in Sources */ = {isa = PBXBuildFile; fileRef = 0044CDDE2995C39E004618CE /* ShowDeviceLocationHistoryView.swift */; };
		0044CDE02995D4DD004618CE /* ShowDeviceLocationHistoryView.swift in Copy Source Code Files */ = {isa = PBXBuildFile; fileRef = 0044CDDE2995C39E004618CE /* ShowDeviceLocationHistoryView.swift */; };
		004A2B9D2BED455B00C297CE /* canyonlands in Resources */ = {isa = PBXBuildFile; fileRef = 004A2B9C2BED455B00C297CE /* canyonlands */; settings = {ASSET_TAGS = (ApplyScheduledUpdatesToPreplannedMapArea, ); }; };
		004A2BA22BED456500C297CE /* ApplyScheduledUpdatesToPreplannedMapAreaView.swift in Sources */ = {isa = PBXBuildFile; fileRef = 004A2B9E2BED456500C297CE /* ApplyScheduledUpdatesToPreplannedMapAreaView.swift */; };
		004A2BA52BED458C00C297CE /* ApplyScheduledUpdatesToPreplannedMapAreaView.swift in Copy Source Code Files */ = {isa = PBXBuildFile; fileRef = 004A2B9E2BED456500C297CE /* ApplyScheduledUpdatesToPreplannedMapAreaView.swift */; };
		004FE87129DF5D8700075217 /* Bristol in Resources */ = {isa = PBXBuildFile; fileRef = 004FE87029DF5D8700075217 /* Bristol */; settings = {ASSET_TAGS = (Animate3DGraphic, ChangeCameraController, OrbitCameraAroundObject, StylePointWithDistanceCompositeSceneSymbol, ); }; };
		006C835528B40682004AEB7F /* BrowseBuildingFloorsView.swift in Copy Source Code Files */ = {isa = PBXBuildFile; fileRef = E0FE32E628747778002C6ACA /* BrowseBuildingFloorsView.swift */; };
		006C835628B40682004AEB7F /* DisplayMapFromMobileMapPackageView.swift in Copy Source Code Files */ = {isa = PBXBuildFile; fileRef = F111CCC0288B5D5600205358 /* DisplayMapFromMobileMapPackageView.swift */; };
		0074ABBF28174BCF0037244A /* DisplayMapView.swift in Sources */ = {isa = PBXBuildFile; fileRef = 0074ABBE28174BCF0037244A /* DisplayMapView.swift */; };
		0074ABC428174F430037244A /* Sample.swift in Sources */ = {isa = PBXBuildFile; fileRef = 0074ABC128174F430037244A /* Sample.swift */; };
		0074ABCD2817BCC30037244A /* SamplesApp+Samples.swift.tache in Sources */ = {isa = PBXBuildFile; fileRef = 0074ABCA2817B8DB0037244A /* SamplesApp+Samples.swift.tache */; };
		0086F40128E3770A00974721 /* ShowViewshedFromPointInSceneView.swift in Sources */ = {isa = PBXBuildFile; fileRef = 0086F3FD28E3770900974721 /* ShowViewshedFromPointInSceneView.swift */; };
		00A7A1462A2FC58300F035F7 /* DisplayContentOfUtilityNetworkContainerView.swift in Sources */ = {isa = PBXBuildFile; fileRef = 00A7A1432A2FC58300F035F7 /* DisplayContentOfUtilityNetworkContainerView.swift */; };
		00A7A14A2A2FC5B700F035F7 /* DisplayContentOfUtilityNetworkContainerView.Model.swift in Sources */ = {isa = PBXBuildFile; fileRef = 00A7A1492A2FC5B700F035F7 /* DisplayContentOfUtilityNetworkContainerView.Model.swift */; };
		00ABA94E2BF6721700C0488C /* ShowGridView.swift in Sources */ = {isa = PBXBuildFile; fileRef = 00ABA94D2BF6721700C0488C /* ShowGridView.swift */; };
		00ABA94F2BF6D06200C0488C /* ShowGridView.swift in Copy Source Code Files */ = {isa = PBXBuildFile; fileRef = 00ABA94D2BF6721700C0488C /* ShowGridView.swift */; };
		00B04273282EC59E0072E1B4 /* AboutView.swift in Sources */ = {isa = PBXBuildFile; fileRef = 00B04272282EC59E0072E1B4 /* AboutView.swift */; };
		00B042E8282EDC690072E1B4 /* SetBasemapView.swift in Sources */ = {isa = PBXBuildFile; fileRef = 00B042E5282EDC690072E1B4 /* SetBasemapView.swift */; };
		00B04FB5283EEBA80026C882 /* DisplayOverviewMapView.swift in Sources */ = {isa = PBXBuildFile; fileRef = 00B04FB4283EEBA80026C882 /* DisplayOverviewMapView.swift */; };
		00C43AED2947DC350099AE34 /* ArcGISToolkit in Frameworks */ = {isa = PBXBuildFile; productRef = 00C43AEC2947DC350099AE34 /* ArcGISToolkit */; };
		00C94A0D28B53DE1004E42D9 /* raster-file in Resources */ = {isa = PBXBuildFile; fileRef = 00C94A0C28B53DE1004E42D9 /* raster-file */; settings = {ASSET_TAGS = (AddRasterFromFile, ); }; };
		00CB9138284814A4005C2C5D /* SearchWithGeocodeView.swift in Sources */ = {isa = PBXBuildFile; fileRef = 00CB9137284814A4005C2C5D /* SearchWithGeocodeView.swift */; };
		00CCB8A5285BAF8700BBAB70 /* OnDemandResource.swift in Sources */ = {isa = PBXBuildFile; fileRef = 00CCB8A4285BAF8700BBAB70 /* OnDemandResource.swift */; };
		00D4EF802863842100B9CC30 /* AddFeatureLayersView.swift in Sources */ = {isa = PBXBuildFile; fileRef = 00D4EF7F2863842100B9CC30 /* AddFeatureLayersView.swift */; };
		00D4EF9028638BF100B9CC30 /* LA_Trails.geodatabase in Resources */ = {isa = PBXBuildFile; fileRef = 00D4EF8228638BF100B9CC30 /* LA_Trails.geodatabase */; settings = {ASSET_TAGS = (AddFeatureLayers, ); }; };
		00D4EF9A28638BF100B9CC30 /* AuroraCO.gpkg in Resources */ = {isa = PBXBuildFile; fileRef = 00D4EF8F28638BF100B9CC30 /* AuroraCO.gpkg */; settings = {ASSET_TAGS = (AddFeatureLayers, ); }; };
		00D4EFB12863CE6300B9CC30 /* ScottishWildlifeTrust_reserves in Resources */ = {isa = PBXBuildFile; fileRef = 00D4EFB02863CE6300B9CC30 /* ScottishWildlifeTrust_reserves */; settings = {ASSET_TAGS = (AddFeatureLayers, ); }; };
		00E1D90B2BC0AF97001AEB6A /* SnapGeometryEditsView.SnapSettingsView.swift in Sources */ = {isa = PBXBuildFile; fileRef = 00E1D90A2BC0AF97001AEB6A /* SnapGeometryEditsView.SnapSettingsView.swift */; };
		00E1D90D2BC0B125001AEB6A /* SnapGeometryEditsView.GeometryEditorModel.swift in Sources */ = {isa = PBXBuildFile; fileRef = 00E1D90C2BC0B125001AEB6A /* SnapGeometryEditsView.GeometryEditorModel.swift */; };
		00E1D90F2BC0B1E8001AEB6A /* SnapGeometryEditsView.GeometryEditorMenu.swift in Sources */ = {isa = PBXBuildFile; fileRef = 00E1D90E2BC0B1E8001AEB6A /* SnapGeometryEditsView.GeometryEditorMenu.swift */; };
		00E1D9102BC0B4D8001AEB6A /* SnapGeometryEditsView.SnapSettingsView.swift in Copy Source Code Files */ = {isa = PBXBuildFile; fileRef = 00E1D90A2BC0AF97001AEB6A /* SnapGeometryEditsView.SnapSettingsView.swift */; };
		00E1D9112BC0B4D8001AEB6A /* SnapGeometryEditsView.GeometryEditorModel.swift in Copy Source Code Files */ = {isa = PBXBuildFile; fileRef = 00E1D90C2BC0B125001AEB6A /* SnapGeometryEditsView.GeometryEditorModel.swift */; };
		00E1D9122BC0B4D8001AEB6A /* SnapGeometryEditsView.GeometryEditorMenu.swift in Copy Source Code Files */ = {isa = PBXBuildFile; fileRef = 00E1D90E2BC0B1E8001AEB6A /* SnapGeometryEditsView.GeometryEditorMenu.swift */; };
		00E5401C27F3CCA200CF66D5 /* SamplesApp.swift in Sources */ = {isa = PBXBuildFile; fileRef = 00E5400C27F3CCA100CF66D5 /* SamplesApp.swift */; };
		00E5401E27F3CCA200CF66D5 /* ContentView.swift in Sources */ = {isa = PBXBuildFile; fileRef = 00E5400D27F3CCA100CF66D5 /* ContentView.swift */; };
		00E5402027F3CCA200CF66D5 /* Assets.xcassets in Resources */ = {isa = PBXBuildFile; fileRef = 00E5400E27F3CCA200CF66D5 /* Assets.xcassets */; };
		00E7C15C2BBE1BF000B85D69 /* SnapGeometryEditsView.swift in Sources */ = {isa = PBXBuildFile; fileRef = 00E7C1592BBE1BF000B85D69 /* SnapGeometryEditsView.swift */; };
		00E7C15D2BBF74D800B85D69 /* SnapGeometryEditsView.swift in Copy Source Code Files */ = {isa = PBXBuildFile; fileRef = 00E7C1592BBE1BF000B85D69 /* SnapGeometryEditsView.swift */; };
		00EB803A2A31506F00AC2B07 /* DisplayContentOfUtilityNetworkContainerView.swift in Copy Source Code Files */ = {isa = PBXBuildFile; fileRef = 00A7A1432A2FC58300F035F7 /* DisplayContentOfUtilityNetworkContainerView.swift */; };
		00EB803B2A31506F00AC2B07 /* DisplayContentOfUtilityNetworkContainerView.Model.swift in Copy Source Code Files */ = {isa = PBXBuildFile; fileRef = 00A7A1492A2FC5B700F035F7 /* DisplayContentOfUtilityNetworkContainerView.Model.swift */; };
		00F279D62AF418DC00CECAF8 /* AddDynamicEntityLayerView.VehicleCallout.swift in Sources */ = {isa = PBXBuildFile; fileRef = 00F279D52AF418DC00CECAF8 /* AddDynamicEntityLayerView.VehicleCallout.swift */; };
		00F279D72AF4364700CECAF8 /* AddDynamicEntityLayerView.VehicleCallout.swift in Copy Source Code Files */ = {isa = PBXBuildFile; fileRef = 00F279D52AF418DC00CECAF8 /* AddDynamicEntityLayerView.VehicleCallout.swift */; };
		102B6A372BFD5B55009F763C /* IdentifyFeaturesInWMSLayerView.swift in Sources */ = {isa = PBXBuildFile; fileRef = 102B6A362BFD5B55009F763C /* IdentifyFeaturesInWMSLayerView.swift */; };
		104F55C72BF3E30A00204D04 /* GenerateOfflineMapWithCustomParametersView.swift in Copy Source Code Files */ = {isa = PBXBuildFile; fileRef = 10B782042BE55D7E007EAE6C /* GenerateOfflineMapWithCustomParametersView.swift */; };
		104F55C82BF3E30A00204D04 /* GenerateOfflineMapWithCustomParametersView.CustomParameters.swift in Copy Source Code Files */ = {isa = PBXBuildFile; fileRef = 10B782072BE5A058007EAE6C /* GenerateOfflineMapWithCustomParametersView.CustomParameters.swift */; };
		1081B93D2C000E8B00C1BEB1 /* IdentifyFeaturesInWMSLayerView.swift in Copy Source Code Files */ = {isa = PBXBuildFile; fileRef = 102B6A362BFD5B55009F763C /* IdentifyFeaturesInWMSLayerView.swift */; };
		108EC04129D25B2C000F35D0 /* QueryFeatureTableView.swift in Sources */ = {isa = PBXBuildFile; fileRef = 108EC04029D25B2C000F35D0 /* QueryFeatureTableView.swift */; };
		108EC04229D25B55000F35D0 /* QueryFeatureTableView.swift in Copy Source Code Files */ = {isa = PBXBuildFile; fileRef = 108EC04029D25B2C000F35D0 /* QueryFeatureTableView.swift */; };
		10B782052BE55D7E007EAE6C /* GenerateOfflineMapWithCustomParametersView.swift in Sources */ = {isa = PBXBuildFile; fileRef = 10B782042BE55D7E007EAE6C /* GenerateOfflineMapWithCustomParametersView.swift */; };
		10B782082BE5A058007EAE6C /* GenerateOfflineMapWithCustomParametersView.CustomParameters.swift in Sources */ = {isa = PBXBuildFile; fileRef = 10B782072BE5A058007EAE6C /* GenerateOfflineMapWithCustomParametersView.CustomParameters.swift */; };
		10BD9EB42BF51B4B00ABDBD5 /* GenerateOfflineMapWithCustomParametersView.Model.swift in Sources */ = {isa = PBXBuildFile; fileRef = 10BD9EB32BF51B4B00ABDBD5 /* GenerateOfflineMapWithCustomParametersView.Model.swift */; };
		10BD9EB52BF51F9000ABDBD5 /* GenerateOfflineMapWithCustomParametersView.Model.swift in Copy Source Code Files */ = {isa = PBXBuildFile; fileRef = 10BD9EB32BF51B4B00ABDBD5 /* GenerateOfflineMapWithCustomParametersView.Model.swift */; };
		10D321932BDB187400B39B1B /* naperville_imagery.tpkx in Resources */ = {isa = PBXBuildFile; fileRef = 10D321922BDB187400B39B1B /* naperville_imagery.tpkx */; settings = {ASSET_TAGS = (GenerateOfflineMapWithLocalBasemap, ); }; };
		10D321962BDB1CB500B39B1B /* GenerateOfflineMapWithLocalBasemapView.swift in Sources */ = {isa = PBXBuildFile; fileRef = 10D321952BDB1CB500B39B1B /* GenerateOfflineMapWithLocalBasemapView.swift */; };
		10D321972BDC3B4900B39B1B /* GenerateOfflineMapWithLocalBasemapView.swift in Copy Source Code Files */ = {isa = PBXBuildFile; fileRef = 10D321952BDB1CB500B39B1B /* GenerateOfflineMapWithLocalBasemapView.swift */; };
		1C0C1C3929D34DAE005C8B24 /* ChangeViewpointView.swift in Sources */ = {isa = PBXBuildFile; fileRef = 1C0C1C3429D34DAE005C8B24 /* ChangeViewpointView.swift */; };
		1C0C1C3D29D34DDD005C8B24 /* ChangeViewpointView.swift in Copy Source Code Files */ = {isa = PBXBuildFile; fileRef = 1C0C1C3429D34DAE005C8B24 /* ChangeViewpointView.swift */; };
		1C19B4F12A578E46001D2506 /* CreateLoadReportView.Views.swift in Sources */ = {isa = PBXBuildFile; fileRef = 1C19B4EB2A578E46001D2506 /* CreateLoadReportView.Views.swift */; };
		1C19B4F32A578E46001D2506 /* CreateLoadReportView.swift in Sources */ = {isa = PBXBuildFile; fileRef = 1C19B4ED2A578E46001D2506 /* CreateLoadReportView.swift */; };
		1C19B4F52A578E46001D2506 /* CreateLoadReportView.Model.swift in Sources */ = {isa = PBXBuildFile; fileRef = 1C19B4EF2A578E46001D2506 /* CreateLoadReportView.Model.swift */; };
		1C19B4F72A578E69001D2506 /* CreateLoadReportView.Model.swift in Copy Source Code Files */ = {isa = PBXBuildFile; fileRef = 1C19B4EF2A578E46001D2506 /* CreateLoadReportView.Model.swift */; };
		1C19B4F82A578E69001D2506 /* CreateLoadReportView.swift in Copy Source Code Files */ = {isa = PBXBuildFile; fileRef = 1C19B4ED2A578E46001D2506 /* CreateLoadReportView.swift */; };
		1C19B4F92A578E69001D2506 /* CreateLoadReportView.Views.swift in Copy Source Code Files */ = {isa = PBXBuildFile; fileRef = 1C19B4EB2A578E46001D2506 /* CreateLoadReportView.Views.swift */; };
		1C2538542BABACB100337307 /* AugmentRealityToNavigateRouteView.RoutePlannerView.swift in Copy Source Code Files */ = {isa = PBXBuildFile; fileRef = 1C2538522BABACB100337307 /* AugmentRealityToNavigateRouteView.RoutePlannerView.swift */; };
		1C2538552BABACB100337307 /* AugmentRealityToNavigateRouteView.swift in Copy Source Code Files */ = {isa = PBXBuildFile; fileRef = 1C2538532BABACB100337307 /* AugmentRealityToNavigateRouteView.swift */; };
		1C2538562BABACFD00337307 /* AugmentRealityToNavigateRouteView.swift in Sources */ = {isa = PBXBuildFile; fileRef = 1C2538532BABACB100337307 /* AugmentRealityToNavigateRouteView.swift */; };
		1C2538572BABACFD00337307 /* AugmentRealityToNavigateRouteView.RoutePlannerView.swift in Sources */ = {isa = PBXBuildFile; fileRef = 1C2538522BABACB100337307 /* AugmentRealityToNavigateRouteView.RoutePlannerView.swift */; };
		1C26ED192A859525009B7721 /* FilterFeaturesInSceneView.swift in Sources */ = {isa = PBXBuildFile; fileRef = 1C26ED152A859525009B7721 /* FilterFeaturesInSceneView.swift */; };
		1C26ED202A8BEC63009B7721 /* FilterFeaturesInSceneView.swift in Copy Source Code Files */ = {isa = PBXBuildFile; fileRef = 1C26ED152A859525009B7721 /* FilterFeaturesInSceneView.swift */; };
		1C3B7DC82A5F64FC00907443 /* AnalyzeNetworkWithSubnetworkTraceView.Model.swift in Sources */ = {isa = PBXBuildFile; fileRef = 1C3B7DC32A5F64FC00907443 /* AnalyzeNetworkWithSubnetworkTraceView.Model.swift */; };
		1C3B7DCB2A5F64FC00907443 /* AnalyzeNetworkWithSubnetworkTraceView.swift in Sources */ = {isa = PBXBuildFile; fileRef = 1C3B7DC62A5F64FC00907443 /* AnalyzeNetworkWithSubnetworkTraceView.swift */; };
		1C3B7DCD2A5F652500907443 /* AnalyzeNetworkWithSubnetworkTraceView.Model.swift in Copy Source Code Files */ = {isa = PBXBuildFile; fileRef = 1C3B7DC32A5F64FC00907443 /* AnalyzeNetworkWithSubnetworkTraceView.Model.swift */; };
		1C3B7DCE2A5F652500907443 /* AnalyzeNetworkWithSubnetworkTraceView.swift in Copy Source Code Files */ = {isa = PBXBuildFile; fileRef = 1C3B7DC62A5F64FC00907443 /* AnalyzeNetworkWithSubnetworkTraceView.swift */; };
		1C42E04729D2396B004FC4BE /* ShowPopupView.swift in Sources */ = {isa = PBXBuildFile; fileRef = 1C42E04329D2396B004FC4BE /* ShowPopupView.swift */; };
		1C42E04A29D239D2004FC4BE /* ShowPopupView.swift in Copy Source Code Files */ = {isa = PBXBuildFile; fileRef = 1C42E04329D2396B004FC4BE /* ShowPopupView.swift */; };
		1C43BC7F2A43781200509BF8 /* SetVisibilityOfSubtypeSublayerView.Views.swift in Sources */ = {isa = PBXBuildFile; fileRef = 1C43BC792A43781100509BF8 /* SetVisibilityOfSubtypeSublayerView.Views.swift */; };
		1C43BC822A43781200509BF8 /* SetVisibilityOfSubtypeSublayerView.Model.swift in Sources */ = {isa = PBXBuildFile; fileRef = 1C43BC7C2A43781100509BF8 /* SetVisibilityOfSubtypeSublayerView.Model.swift */; };
		1C43BC842A43781200509BF8 /* SetVisibilityOfSubtypeSublayerView.swift in Sources */ = {isa = PBXBuildFile; fileRef = 1C43BC7E2A43781100509BF8 /* SetVisibilityOfSubtypeSublayerView.swift */; };
		1C43BC852A43783900509BF8 /* SetVisibilityOfSubtypeSublayerView.Model.swift in Copy Source Code Files */ = {isa = PBXBuildFile; fileRef = 1C43BC7C2A43781100509BF8 /* SetVisibilityOfSubtypeSublayerView.Model.swift */; };
		1C43BC862A43783900509BF8 /* SetVisibilityOfSubtypeSublayerView.swift in Copy Source Code Files */ = {isa = PBXBuildFile; fileRef = 1C43BC7E2A43781100509BF8 /* SetVisibilityOfSubtypeSublayerView.swift */; };
		1C43BC872A43783900509BF8 /* SetVisibilityOfSubtypeSublayerView.Views.swift in Copy Source Code Files */ = {isa = PBXBuildFile; fileRef = 1C43BC792A43781100509BF8 /* SetVisibilityOfSubtypeSublayerView.Views.swift */; };
		1C8EC7472BAE2891001A6929 /* AugmentRealityToCollectDataView.swift in Sources */ = {isa = PBXBuildFile; fileRef = 1C8EC7432BAE2891001A6929 /* AugmentRealityToCollectDataView.swift */; };
		1C8EC74B2BAE28A9001A6929 /* AugmentRealityToCollectDataView.swift in Copy Source Code Files */ = {isa = PBXBuildFile; fileRef = 1C8EC7432BAE2891001A6929 /* AugmentRealityToCollectDataView.swift */; };
		1C929F092A27B86800134252 /* ShowUtilityAssociationsView.swift in Copy Source Code Files */ = {isa = PBXBuildFile; fileRef = 1CAF831B2A20305F000E1E60 /* ShowUtilityAssociationsView.swift */; };
		1C965C3929DB9176002F8536 /* ShowRealisticLightAndShadowsView.swift in Copy Source Code Files */ = {isa = PBXBuildFile; fileRef = 1C9B74C529DB43580038B06F /* ShowRealisticLightAndShadowsView.swift */; };
		1C9B74C929DB43580038B06F /* ShowRealisticLightAndShadowsView.swift in Sources */ = {isa = PBXBuildFile; fileRef = 1C9B74C529DB43580038B06F /* ShowRealisticLightAndShadowsView.swift */; };
		1C9B74D929DB54560038B06F /* ChangeCameraControllerView.swift in Sources */ = {isa = PBXBuildFile; fileRef = 1C9B74D529DB54560038B06F /* ChangeCameraControllerView.swift */; };
		1C9B74DE29DB56860038B06F /* ChangeCameraControllerView.swift in Copy Source Code Files */ = {isa = PBXBuildFile; fileRef = 1C9B74D529DB54560038B06F /* ChangeCameraControllerView.swift */; };
		1CAB8D4B2A3CEAB0002AA649 /* RunValveIsolationTraceView.Model.swift in Sources */ = {isa = PBXBuildFile; fileRef = 1CAB8D442A3CEAB0002AA649 /* RunValveIsolationTraceView.Model.swift */; };
		1CAB8D4E2A3CEAB0002AA649 /* RunValveIsolationTraceView.swift in Sources */ = {isa = PBXBuildFile; fileRef = 1CAB8D472A3CEAB0002AA649 /* RunValveIsolationTraceView.swift */; };
		1CAB8D502A3CEB43002AA649 /* RunValveIsolationTraceView.Model.swift in Copy Source Code Files */ = {isa = PBXBuildFile; fileRef = 1CAB8D442A3CEAB0002AA649 /* RunValveIsolationTraceView.Model.swift */; };
		1CAB8D512A3CEB43002AA649 /* RunValveIsolationTraceView.swift in Copy Source Code Files */ = {isa = PBXBuildFile; fileRef = 1CAB8D472A3CEAB0002AA649 /* RunValveIsolationTraceView.swift */; };
		1CAF831F2A20305F000E1E60 /* ShowUtilityAssociationsView.swift in Sources */ = {isa = PBXBuildFile; fileRef = 1CAF831B2A20305F000E1E60 /* ShowUtilityAssociationsView.swift */; };
		218F35B829C28F4A00502022 /* AuthenticateWithOAuthView.swift in Sources */ = {isa = PBXBuildFile; fileRef = 218F35B329C28F4A00502022 /* AuthenticateWithOAuthView.swift */; };
		218F35C229C290BF00502022 /* AuthenticateWithOAuthView.swift in Copy Source Code Files */ = {isa = PBXBuildFile; fileRef = 218F35B329C28F4A00502022 /* AuthenticateWithOAuthView.swift */; };
		4D126D6D29CA1B6000CFB7A7 /* ShowDeviceLocationWithNMEADataSourcesView.swift in Sources */ = {isa = PBXBuildFile; fileRef = 4D126D6929CA1B6000CFB7A7 /* ShowDeviceLocationWithNMEADataSourcesView.swift */; };
		4D126D7229CA1E1800CFB7A7 /* FileNMEASentenceReader.swift in Sources */ = {isa = PBXBuildFile; fileRef = 4D126D7129CA1E1800CFB7A7 /* FileNMEASentenceReader.swift */; };
		4D126D7329CA1EFD00CFB7A7 /* ShowDeviceLocationWithNMEADataSourcesView.swift in Copy Source Code Files */ = {isa = PBXBuildFile; fileRef = 4D126D6929CA1B6000CFB7A7 /* ShowDeviceLocationWithNMEADataSourcesView.swift */; };
		4D126D7429CA1EFD00CFB7A7 /* FileNMEASentenceReader.swift in Copy Source Code Files */ = {isa = PBXBuildFile; fileRef = 4D126D7129CA1E1800CFB7A7 /* FileNMEASentenceReader.swift */; };
		4D126D7C29CA3E6000CFB7A7 /* Redlands.nmea in Resources */ = {isa = PBXBuildFile; fileRef = 4D126D7B29CA3E6000CFB7A7 /* Redlands.nmea */; settings = {ASSET_TAGS = (ShowDeviceLocationWithNmeaDataSources, ); }; };
		4D126D7E29CA43D200CFB7A7 /* ShowDeviceLocationWithNMEADataSourcesView.Model.swift in Sources */ = {isa = PBXBuildFile; fileRef = 4D126D7D29CA43D200CFB7A7 /* ShowDeviceLocationWithNMEADataSourcesView.Model.swift */; };
		4D2ADC4329C26D05003B367F /* AddDynamicEntityLayerView.swift in Sources */ = {isa = PBXBuildFile; fileRef = 4D2ADC3F29C26D05003B367F /* AddDynamicEntityLayerView.swift */; };
		4D2ADC4729C26D2C003B367F /* AddDynamicEntityLayerView.swift in Copy Source Code Files */ = {isa = PBXBuildFile; fileRef = 4D2ADC3F29C26D05003B367F /* AddDynamicEntityLayerView.swift */; };
		4D2ADC5A29C4F612003B367F /* ChangeMapViewBackgroundView.swift in Sources */ = {isa = PBXBuildFile; fileRef = 4D2ADC5529C4F612003B367F /* ChangeMapViewBackgroundView.swift */; };
		4D2ADC5D29C4F612003B367F /* ChangeMapViewBackgroundView.SettingsView.swift in Sources */ = {isa = PBXBuildFile; fileRef = 4D2ADC5829C4F612003B367F /* ChangeMapViewBackgroundView.SettingsView.swift */; };
		4D2ADC6229C5071C003B367F /* ChangeMapViewBackgroundView.Model.swift in Sources */ = {isa = PBXBuildFile; fileRef = 4D2ADC6129C5071C003B367F /* ChangeMapViewBackgroundView.Model.swift */; };
		4D2ADC6729C50BD6003B367F /* AddDynamicEntityLayerView.Model.swift in Sources */ = {isa = PBXBuildFile; fileRef = 4D2ADC6629C50BD6003B367F /* AddDynamicEntityLayerView.Model.swift */; };
		4D2ADC6929C50C4C003B367F /* AddDynamicEntityLayerView.SettingsView.swift in Sources */ = {isa = PBXBuildFile; fileRef = 4D2ADC6829C50C4C003B367F /* AddDynamicEntityLayerView.SettingsView.swift */; };
		4D2ADC6A29C50D91003B367F /* AddDynamicEntityLayerView.Model.swift in Copy Source Code Files */ = {isa = PBXBuildFile; fileRef = 4D2ADC6629C50BD6003B367F /* AddDynamicEntityLayerView.Model.swift */; };
		4D2ADC6B29C50D91003B367F /* AddDynamicEntityLayerView.SettingsView.swift in Copy Source Code Files */ = {isa = PBXBuildFile; fileRef = 4D2ADC6829C50C4C003B367F /* AddDynamicEntityLayerView.SettingsView.swift */; };
		4DD058102A0D3F6B00A59B34 /* ShowDeviceLocationWithNMEADataSourcesView.Model.swift in Copy Source Code Files */ = {isa = PBXBuildFile; fileRef = 4D126D7D29CA43D200CFB7A7 /* ShowDeviceLocationWithNMEADataSourcesView.Model.swift */; };
		7573E81A29D6134C00BEED9C /* TraceUtilityNetworkView.Model.swift in Sources */ = {isa = PBXBuildFile; fileRef = 7573E81329D6134C00BEED9C /* TraceUtilityNetworkView.Model.swift */; };
		7573E81C29D6134C00BEED9C /* TraceUtilityNetworkView.Enums.swift in Sources */ = {isa = PBXBuildFile; fileRef = 7573E81529D6134C00BEED9C /* TraceUtilityNetworkView.Enums.swift */; };
		7573E81E29D6134C00BEED9C /* TraceUtilityNetworkView.Views.swift in Sources */ = {isa = PBXBuildFile; fileRef = 7573E81729D6134C00BEED9C /* TraceUtilityNetworkView.Views.swift */; };
		7573E81F29D6134C00BEED9C /* TraceUtilityNetworkView.swift in Sources */ = {isa = PBXBuildFile; fileRef = 7573E81829D6134C00BEED9C /* TraceUtilityNetworkView.swift */; };
		7573E82129D6136C00BEED9C /* TraceUtilityNetworkView.Model.swift in Copy Source Code Files */ = {isa = PBXBuildFile; fileRef = 7573E81329D6134C00BEED9C /* TraceUtilityNetworkView.Model.swift */; };
		7573E82229D6136C00BEED9C /* TraceUtilityNetworkView.Enums.swift in Copy Source Code Files */ = {isa = PBXBuildFile; fileRef = 7573E81529D6134C00BEED9C /* TraceUtilityNetworkView.Enums.swift */; };
		7573E82329D6136C00BEED9C /* TraceUtilityNetworkView.Views.swift in Copy Source Code Files */ = {isa = PBXBuildFile; fileRef = 7573E81729D6134C00BEED9C /* TraceUtilityNetworkView.Views.swift */; };
		7573E82429D6136C00BEED9C /* TraceUtilityNetworkView.swift in Copy Source Code Files */ = {isa = PBXBuildFile; fileRef = 7573E81829D6134C00BEED9C /* TraceUtilityNetworkView.swift */; };
		75DD736729D35FF40010229D /* ChangeMapViewBackgroundView.swift in Copy Source Code Files */ = {isa = PBXBuildFile; fileRef = 4D2ADC5529C4F612003B367F /* ChangeMapViewBackgroundView.swift */; };
		75DD736829D35FF40010229D /* ChangeMapViewBackgroundView.SettingsView.swift in Copy Source Code Files */ = {isa = PBXBuildFile; fileRef = 4D2ADC5829C4F612003B367F /* ChangeMapViewBackgroundView.SettingsView.swift */; };
		75DD736929D35FF40010229D /* ChangeMapViewBackgroundView.Model.swift in Copy Source Code Files */ = {isa = PBXBuildFile; fileRef = 4D2ADC6129C5071C003B367F /* ChangeMapViewBackgroundView.Model.swift */; };
		75DD739529D38B1B0010229D /* NavigateRouteView.swift in Sources */ = {isa = PBXBuildFile; fileRef = 75DD739129D38B1B0010229D /* NavigateRouteView.swift */; };
		75DD739929D38B420010229D /* NavigateRouteView.swift in Copy Source Code Files */ = {isa = PBXBuildFile; fileRef = 75DD739129D38B1B0010229D /* NavigateRouteView.swift */; };
		7900C5F62A83FC3F002D430F /* AddCustomDynamicEntityDataSourceView.Vessel.swift in Sources */ = {isa = PBXBuildFile; fileRef = 7900C5F52A83FC3F002D430F /* AddCustomDynamicEntityDataSourceView.Vessel.swift */; };
		792222DD2A81AA5D00619FFE /* AIS_MarineCadastre_SelectedVessels_CustomDataSource.jsonl in Resources */ = {isa = PBXBuildFile; fileRef = 792222DC2A81AA5D00619FFE /* AIS_MarineCadastre_SelectedVessels_CustomDataSource.jsonl */; settings = {ASSET_TAGS = (AddCustomDynamicEntityDataSource, ); }; };
		79302F852A1ED4E30002336A /* CreateAndSaveKMLView.Model.swift in Sources */ = {isa = PBXBuildFile; fileRef = 79302F842A1ED4E30002336A /* CreateAndSaveKMLView.Model.swift */; };
		79302F872A1ED71B0002336A /* CreateAndSaveKMLView.Views.swift in Sources */ = {isa = PBXBuildFile; fileRef = 79302F862A1ED71B0002336A /* CreateAndSaveKMLView.Views.swift */; };
		798C2DA72AFC505600EE7E97 /* PrivacyInfo.xcprivacy in Resources */ = {isa = PBXBuildFile; fileRef = 798C2DA62AFC505600EE7E97 /* PrivacyInfo.xcprivacy */; };
		79A47DFB2A20286800D7C5B9 /* CreateAndSaveKMLView.Model.swift in Copy Source Code Files */ = {isa = PBXBuildFile; fileRef = 79302F842A1ED4E30002336A /* CreateAndSaveKMLView.Model.swift */; };
		79A47DFC2A20286800D7C5B9 /* CreateAndSaveKMLView.Views.swift in Copy Source Code Files */ = {isa = PBXBuildFile; fileRef = 79302F862A1ED71B0002336A /* CreateAndSaveKMLView.Views.swift */; };
		79B7B80A2A1BF8EC00F57C27 /* CreateAndSaveKMLView.swift in Sources */ = {isa = PBXBuildFile; fileRef = 79B7B8092A1BF8EC00F57C27 /* CreateAndSaveKMLView.swift */; };
		79B7B80B2A1BFDE700F57C27 /* CreateAndSaveKMLView.swift in Copy Source Code Files */ = {isa = PBXBuildFile; fileRef = 79B7B8092A1BF8EC00F57C27 /* CreateAndSaveKMLView.swift */; };
		79D84D132A81711A00F45262 /* AddCustomDynamicEntityDataSourceView.swift in Sources */ = {isa = PBXBuildFile; fileRef = 79D84D0D2A815C5B00F45262 /* AddCustomDynamicEntityDataSourceView.swift */; };
		79D84D152A81718F00F45262 /* AddCustomDynamicEntityDataSourceView.swift in Copy Source Code Files */ = {isa = PBXBuildFile; fileRef = 79D84D0D2A815C5B00F45262 /* AddCustomDynamicEntityDataSourceView.swift */; };
		883C121529C9136600062FF9 /* DownloadPreplannedMapAreaView.MapPicker.swift in Sources */ = {isa = PBXBuildFile; fileRef = 883C121429C9136600062FF9 /* DownloadPreplannedMapAreaView.MapPicker.swift */; };
		883C121729C914E100062FF9 /* DownloadPreplannedMapAreaView.MapPicker.swift in Copy Source Code Files */ = {isa = PBXBuildFile; fileRef = 883C121429C9136600062FF9 /* DownloadPreplannedMapAreaView.MapPicker.swift */; };
		883C121829C914E100062FF9 /* DownloadPreplannedMapAreaView.Model.swift in Copy Source Code Files */ = {isa = PBXBuildFile; fileRef = E0D04FF128A5390000747989 /* DownloadPreplannedMapAreaView.Model.swift */; };
		883C121929C914E100062FF9 /* DownloadPreplannedMapAreaView.swift in Copy Source Code Files */ = {isa = PBXBuildFile; fileRef = E070A0A2286F3B6000F2B606 /* DownloadPreplannedMapAreaView.swift */; };
		88F93CC129C3D59D0006B28E /* CreateAndEditGeometriesView.swift in Sources */ = {isa = PBXBuildFile; fileRef = 88F93CC029C3D59C0006B28E /* CreateAndEditGeometriesView.swift */; };
		88F93CC229C4D3480006B28E /* CreateAndEditGeometriesView.swift in Copy Source Code Files */ = {isa = PBXBuildFile; fileRef = 88F93CC029C3D59C0006B28E /* CreateAndEditGeometriesView.swift */; };
		9529D1942C01676200B5C1A3 /* SelectFeaturesInSceneLayerView.swift in Copy Source Code Files */ = {isa = PBXBuildFile; fileRef = 954AEDED2C01332600265114 /* SelectFeaturesInSceneLayerView.swift */; };
		954AEDEE2C01332600265114 /* SelectFeaturesInSceneLayerView.swift in Sources */ = {isa = PBXBuildFile; fileRef = 954AEDED2C01332600265114 /* SelectFeaturesInSceneLayerView.swift */; };
		D70082EB2ACF900100E0C3C2 /* IdentifyKMLFeaturesView.swift in Sources */ = {isa = PBXBuildFile; fileRef = D70082EA2ACF900100E0C3C2 /* IdentifyKMLFeaturesView.swift */; };
		D70082EC2ACF901600E0C3C2 /* IdentifyKMLFeaturesView.swift in Copy Source Code Files */ = {isa = PBXBuildFile; fileRef = D70082EA2ACF900100E0C3C2 /* IdentifyKMLFeaturesView.swift */; };
		D7010EBF2B05616900D43F55 /* DisplaySceneFromMobileScenePackageView.swift in Sources */ = {isa = PBXBuildFile; fileRef = D7010EBC2B05616900D43F55 /* DisplaySceneFromMobileScenePackageView.swift */; };
		D7010EC12B05618400D43F55 /* DisplaySceneFromMobileScenePackageView.swift in Copy Source Code Files */ = {isa = PBXBuildFile; fileRef = D7010EBC2B05616900D43F55 /* DisplaySceneFromMobileScenePackageView.swift */; };
		D701D72C2A37C7F7006FF0C8 /* bradley_low_3ds in Resources */ = {isa = PBXBuildFile; fileRef = D701D72B2A37C7F7006FF0C8 /* bradley_low_3ds */; settings = {ASSET_TAGS = (ShowViewshedFromGeoelementInScene, ); }; };
		D7044B962BE18D73000F2C43 /* EditWithBranchVersioningView.Views.swift in Sources */ = {isa = PBXBuildFile; fileRef = D7044B952BE18D73000F2C43 /* EditWithBranchVersioningView.Views.swift */; };
		D7044B972BE18D8D000F2C43 /* EditWithBranchVersioningView.Views.swift in Copy Source Code Files */ = {isa = PBXBuildFile; fileRef = D7044B952BE18D73000F2C43 /* EditWithBranchVersioningView.Views.swift */; };
		D704AA5A2AB22C1A00A3BB63 /* GroupLayersTogetherView.swift in Sources */ = {isa = PBXBuildFile; fileRef = D704AA592AB22C1A00A3BB63 /* GroupLayersTogetherView.swift */; };
		D704AA5B2AB22D8400A3BB63 /* GroupLayersTogetherView.swift in Copy Source Code Files */ = {isa = PBXBuildFile; fileRef = D704AA592AB22C1A00A3BB63 /* GroupLayersTogetherView.swift */; };
		D7054AE92ACCCB6C007235BA /* Animate3DGraphicView.SettingsView.swift in Sources */ = {isa = PBXBuildFile; fileRef = D7054AE82ACCCB6C007235BA /* Animate3DGraphicView.SettingsView.swift */; };
		D7054AEA2ACCCC34007235BA /* Animate3DGraphicView.SettingsView.swift in Copy Source Code Files */ = {isa = PBXBuildFile; fileRef = D7054AE82ACCCB6C007235BA /* Animate3DGraphicView.SettingsView.swift */; };
		D7058B102B59E44B000A888A /* StylePointWithSceneSymbolView.swift in Sources */ = {isa = PBXBuildFile; fileRef = D7058B0D2B59E44B000A888A /* StylePointWithSceneSymbolView.swift */; };
		D7058B122B59E468000A888A /* StylePointWithSceneSymbolView.swift in Copy Source Code Files */ = {isa = PBXBuildFile; fileRef = D7058B0D2B59E44B000A888A /* StylePointWithSceneSymbolView.swift */; };
		D7058FB12ACB423C00A40F14 /* Animate3DGraphicView.Model.swift in Sources */ = {isa = PBXBuildFile; fileRef = D7058FB02ACB423C00A40F14 /* Animate3DGraphicView.Model.swift */; };
		D7058FB22ACB424E00A40F14 /* Animate3DGraphicView.Model.swift in Copy Source Code Files */ = {isa = PBXBuildFile; fileRef = D7058FB02ACB423C00A40F14 /* Animate3DGraphicView.Model.swift */; };
		D7084FA92AD771AA00EC7F4F /* AugmentRealityToFlyOverSceneView.swift in Sources */ = {isa = PBXBuildFile; fileRef = D7084FA62AD771AA00EC7F4F /* AugmentRealityToFlyOverSceneView.swift */; };
		D7084FAB2AD771F600EC7F4F /* AugmentRealityToFlyOverSceneView.swift in Copy Source Code Files */ = {isa = PBXBuildFile; fileRef = D7084FA62AD771AA00EC7F4F /* AugmentRealityToFlyOverSceneView.swift */; };
		D70BE5792A5624A80022CA02 /* CategoriesView.swift in Sources */ = {isa = PBXBuildFile; fileRef = D70BE5782A5624A80022CA02 /* CategoriesView.swift */; };
		D710996D2A27D9210065A1C1 /* DensifyAndGeneralizeGeometryView.swift in Sources */ = {isa = PBXBuildFile; fileRef = D710996C2A27D9210065A1C1 /* DensifyAndGeneralizeGeometryView.swift */; };
		D710996E2A27D9B30065A1C1 /* DensifyAndGeneralizeGeometryView.swift in Copy Source Code Files */ = {isa = PBXBuildFile; fileRef = D710996C2A27D9210065A1C1 /* DensifyAndGeneralizeGeometryView.swift */; };
		D71099702A2802FA0065A1C1 /* DensifyAndGeneralizeGeometryView.SettingsView.swift in Sources */ = {isa = PBXBuildFile; fileRef = D710996F2A2802FA0065A1C1 /* DensifyAndGeneralizeGeometryView.SettingsView.swift */; };
		D71099712A280D830065A1C1 /* DensifyAndGeneralizeGeometryView.SettingsView.swift in Copy Source Code Files */ = {isa = PBXBuildFile; fileRef = D710996F2A2802FA0065A1C1 /* DensifyAndGeneralizeGeometryView.SettingsView.swift */; };
		D7114A0D2BDC6A3300FA68CA /* EditWithBranchVersioningView.Model.swift in Sources */ = {isa = PBXBuildFile; fileRef = D7114A0C2BDC6A3300FA68CA /* EditWithBranchVersioningView.Model.swift */; };
		D7114A0F2BDC6AED00FA68CA /* EditWithBranchVersioningView.Model.swift in Copy Source Code Files */ = {isa = PBXBuildFile; fileRef = D7114A0C2BDC6A3300FA68CA /* EditWithBranchVersioningView.Model.swift */; };
		D71371792BD88ECC00EB2F86 /* MonitorChangesToLayerViewStateView.swift in Sources */ = {isa = PBXBuildFile; fileRef = D71371752BD88ECC00EB2F86 /* MonitorChangesToLayerViewStateView.swift */; };
		D713717C2BD88EF800EB2F86 /* MonitorChangesToLayerViewStateView.swift in Copy Source Code Files */ = {isa = PBXBuildFile; fileRef = D71371752BD88ECC00EB2F86 /* MonitorChangesToLayerViewStateView.swift */; };
		D718A1E72B570F7500447087 /* OrbitCameraAroundObjectView.Model.swift in Sources */ = {isa = PBXBuildFile; fileRef = D718A1E62B570F7500447087 /* OrbitCameraAroundObjectView.Model.swift */; };
		D718A1E82B571C9100447087 /* OrbitCameraAroundObjectView.Model.swift in Copy Source Code Files */ = {isa = PBXBuildFile; fileRef = D718A1E62B570F7500447087 /* OrbitCameraAroundObjectView.Model.swift */; };
		D718A1ED2B575FD900447087 /* ManageBookmarksView.swift in Sources */ = {isa = PBXBuildFile; fileRef = D718A1EA2B575FD900447087 /* ManageBookmarksView.swift */; };
		D718A1F02B57602000447087 /* ManageBookmarksView.swift in Copy Source Code Files */ = {isa = PBXBuildFile; fileRef = D718A1EA2B575FD900447087 /* ManageBookmarksView.swift */; };
		D71C5F642AAA7A88006599FD /* CreateSymbolStylesFromWebStylesView.swift in Sources */ = {isa = PBXBuildFile; fileRef = D71C5F632AAA7A88006599FD /* CreateSymbolStylesFromWebStylesView.swift */; };
		D71C5F652AAA83D2006599FD /* CreateSymbolStylesFromWebStylesView.swift in Copy Source Code Files */ = {isa = PBXBuildFile; fileRef = D71C5F632AAA7A88006599FD /* CreateSymbolStylesFromWebStylesView.swift */; };
		D71D516E2B51D7B600B2A2BE /* SearchForWebMapView.Views.swift in Sources */ = {isa = PBXBuildFile; fileRef = D71D516D2B51D7B600B2A2BE /* SearchForWebMapView.Views.swift */; };
		D71D516F2B51D87700B2A2BE /* SearchForWebMapView.Views.swift in Copy Source Code Files */ = {isa = PBXBuildFile; fileRef = D71D516D2B51D7B600B2A2BE /* SearchForWebMapView.Views.swift */; };
		D71FCB8A2AD6277F000E517C /* CreateMobileGeodatabaseView.Model.swift in Sources */ = {isa = PBXBuildFile; fileRef = D71FCB892AD6277E000E517C /* CreateMobileGeodatabaseView.Model.swift */; };
		D71FCB8B2AD628B9000E517C /* CreateMobileGeodatabaseView.Model.swift in Copy Source Code Files */ = {isa = PBXBuildFile; fileRef = D71FCB892AD6277E000E517C /* CreateMobileGeodatabaseView.Model.swift */; };
		D721EEA82ABDFF550040BE46 /* LothianRiversAnno.mmpk in Resources */ = {isa = PBXBuildFile; fileRef = D721EEA72ABDFF550040BE46 /* LothianRiversAnno.mmpk */; settings = {ASSET_TAGS = (ShowMobileMapPackageExpirationDate, ); }; };
		D722BD222A420DAD002C2087 /* ShowExtrudedFeaturesView.swift in Sources */ = {isa = PBXBuildFile; fileRef = D722BD212A420DAD002C2087 /* ShowExtrudedFeaturesView.swift */; };
		D722BD232A420DEC002C2087 /* ShowExtrudedFeaturesView.swift in Copy Source Code Files */ = {isa = PBXBuildFile; fileRef = D722BD212A420DAD002C2087 /* ShowExtrudedFeaturesView.swift */; };
		D7232EE12AC1E5AA0079ABFF /* PlayKMLTourView.swift in Sources */ = {isa = PBXBuildFile; fileRef = D7232EE02AC1E5AA0079ABFF /* PlayKMLTourView.swift */; };
		D7232EE22AC1E6DC0079ABFF /* PlayKMLTourView.swift in Copy Source Code Files */ = {isa = PBXBuildFile; fileRef = D7232EE02AC1E5AA0079ABFF /* PlayKMLTourView.swift */; };
		D72C43F32AEB066D00B6157B /* GeocodeOfflineView.Model.swift in Sources */ = {isa = PBXBuildFile; fileRef = D72C43F22AEB066D00B6157B /* GeocodeOfflineView.Model.swift */; };
		D72F272E2ADA1E4400F906DA /* AugmentRealityToShowTabletopSceneView.swift in Sources */ = {isa = PBXBuildFile; fileRef = D72F272B2ADA1E4400F906DA /* AugmentRealityToShowTabletopSceneView.swift */; };
		D72F27302ADA1E9900F906DA /* AugmentRealityToShowTabletopSceneView.swift in Copy Source Code Files */ = {isa = PBXBuildFile; fileRef = D72F272B2ADA1E4400F906DA /* AugmentRealityToShowTabletopSceneView.swift */; };
		D731F3C12AD0D2AC00A8431E /* IdentifyGraphicsView.swift in Sources */ = {isa = PBXBuildFile; fileRef = D731F3C02AD0D2AC00A8431E /* IdentifyGraphicsView.swift */; };
		D731F3C22AD0D2BB00A8431E /* IdentifyGraphicsView.swift in Copy Source Code Files */ = {isa = PBXBuildFile; fileRef = D731F3C02AD0D2AC00A8431E /* IdentifyGraphicsView.swift */; };
		D7337C5A2ABCFDB100A5D865 /* StyleSymbolsFromMobileStyleFileView.SymbolOptionsListView.swift in Sources */ = {isa = PBXBuildFile; fileRef = D7337C592ABCFDB100A5D865 /* StyleSymbolsFromMobileStyleFileView.SymbolOptionsListView.swift */; };
		D7337C5B2ABCFDE400A5D865 /* StyleSymbolsFromMobileStyleFileView.SymbolOptionsListView.swift in Copy Source Code Files */ = {isa = PBXBuildFile; fileRef = D7337C592ABCFDB100A5D865 /* StyleSymbolsFromMobileStyleFileView.SymbolOptionsListView.swift */; };
		D7337C602ABD142D00A5D865 /* ShowMobileMapPackageExpirationDateView.swift in Sources */ = {isa = PBXBuildFile; fileRef = D7337C5F2ABD142D00A5D865 /* ShowMobileMapPackageExpirationDateView.swift */; };
		D7337C612ABD166A00A5D865 /* ShowMobileMapPackageExpirationDateView.swift in Copy Source Code Files */ = {isa = PBXBuildFile; fileRef = D7337C5F2ABD142D00A5D865 /* ShowMobileMapPackageExpirationDateView.swift */; };
		D733CA192BED980D00FBDE4C /* EditAndSyncFeaturesWithFeatureServiceView.swift in Sources */ = {isa = PBXBuildFile; fileRef = D733CA152BED980D00FBDE4C /* EditAndSyncFeaturesWithFeatureServiceView.swift */; };
		D733CA1C2BED982C00FBDE4C /* EditAndSyncFeaturesWithFeatureServiceView.swift in Copy Source Code Files */ = {isa = PBXBuildFile; fileRef = D733CA152BED980D00FBDE4C /* EditAndSyncFeaturesWithFeatureServiceView.swift */; };
		D734FA0C2A183A5B00246D7E /* SetMaxExtentView.swift in Sources */ = {isa = PBXBuildFile; fileRef = D734FA092A183A5B00246D7E /* SetMaxExtentView.swift */; };
		D7352F8E2BD992C40013FFEF /* MonitorChangesToDrawStatusView.swift in Sources */ = {isa = PBXBuildFile; fileRef = D7352F8A2BD992C40013FFEF /* MonitorChangesToDrawStatusView.swift */; };
		D7352F912BD992E40013FFEF /* MonitorChangesToDrawStatusView.swift in Copy Source Code Files */ = {isa = PBXBuildFile; fileRef = D7352F8A2BD992C40013FFEF /* MonitorChangesToDrawStatusView.swift */; };
		D73723762AF5877500846884 /* FindRouteInMobileMapPackageView.Models.swift in Sources */ = {isa = PBXBuildFile; fileRef = D73723742AF5877500846884 /* FindRouteInMobileMapPackageView.Models.swift */; };
		D73723792AF5ADD800846884 /* FindRouteInMobileMapPackageView.MobileMapView.swift in Sources */ = {isa = PBXBuildFile; fileRef = D73723782AF5ADD700846884 /* FindRouteInMobileMapPackageView.MobileMapView.swift */; };
		D737237A2AF5AE1600846884 /* FindRouteInMobileMapPackageView.MobileMapView.swift in Copy Source Code Files */ = {isa = PBXBuildFile; fileRef = D73723782AF5ADD700846884 /* FindRouteInMobileMapPackageView.MobileMapView.swift */; };
		D737237B2AF5AE1A00846884 /* FindRouteInMobileMapPackageView.Models.swift in Copy Source Code Files */ = {isa = PBXBuildFile; fileRef = D73723742AF5877500846884 /* FindRouteInMobileMapPackageView.Models.swift */; };
		D73E61962BDAEE6600457932 /* MatchViewpointOfGeoViewsView.swift in Sources */ = {isa = PBXBuildFile; fileRef = D73E61922BDAEE6600457932 /* MatchViewpointOfGeoViewsView.swift */; };
		D73E61992BDAEEDD00457932 /* MatchViewpointOfGeoViewsView.swift in Copy Source Code Files */ = {isa = PBXBuildFile; fileRef = D73E61922BDAEE6600457932 /* MatchViewpointOfGeoViewsView.swift */; };
		D73E619E2BDB21F400457932 /* EditWithBranchVersioningView.swift in Sources */ = {isa = PBXBuildFile; fileRef = D73E619A2BDB21F400457932 /* EditWithBranchVersioningView.swift */; };
		D73E61A12BDB221B00457932 /* EditWithBranchVersioningView.swift in Copy Source Code Files */ = {isa = PBXBuildFile; fileRef = D73E619A2BDB21F400457932 /* EditWithBranchVersioningView.swift */; };
		D73F06692B5EE73D000B574F /* QueryFeaturesWithArcadeExpressionView.swift in Sources */ = {isa = PBXBuildFile; fileRef = D73F06662B5EE73D000B574F /* QueryFeaturesWithArcadeExpressionView.swift */; };
		D73F066C2B5EE760000B574F /* QueryFeaturesWithArcadeExpressionView.swift in Copy Source Code Files */ = {isa = PBXBuildFile; fileRef = D73F06662B5EE73D000B574F /* QueryFeaturesWithArcadeExpressionView.swift */; };
		D73F8CF42AB1089900CD39DA /* Restaurant.stylx in Resources */ = {isa = PBXBuildFile; fileRef = D73F8CF32AB1089900CD39DA /* Restaurant.stylx */; settings = {ASSET_TAGS = (StyleFeaturesWithCustomDictionary, ); }; };
		D73FC0FD2AD4A18D0067A19B /* CreateMobileGeodatabaseView.swift in Sources */ = {isa = PBXBuildFile; fileRef = D73FC0FC2AD4A18D0067A19B /* CreateMobileGeodatabaseView.swift */; };
		D73FC0FE2AD4A19A0067A19B /* CreateMobileGeodatabaseView.swift in Copy Source Code Files */ = {isa = PBXBuildFile; fileRef = D73FC0FC2AD4A18D0067A19B /* CreateMobileGeodatabaseView.swift */; };
		D73FC90B2B6312A0001AC486 /* AddFeaturesWithContingentValuesView.Model.swift in Copy Source Code Files */ = {isa = PBXBuildFile; fileRef = D74F03EF2B609A7D00E83688 /* AddFeaturesWithContingentValuesView.Model.swift */; };
		D73FC90C2B6312A5001AC486 /* AddFeaturesWithContingentValuesView.AddFeatureView.swift in Copy Source Code Files */ = {isa = PBXBuildFile; fileRef = D7F8C0422B608F120072BFA7 /* AddFeaturesWithContingentValuesView.AddFeatureView.swift */; };
		D73FCFF72B02A3AA0006360D /* FindAddressWithReverseGeocodeView.swift in Sources */ = {isa = PBXBuildFile; fileRef = D73FCFF42B02A3AA0006360D /* FindAddressWithReverseGeocodeView.swift */; };
		D73FCFFA2B02A3C50006360D /* FindAddressWithReverseGeocodeView.swift in Copy Source Code Files */ = {isa = PBXBuildFile; fileRef = D73FCFF42B02A3AA0006360D /* FindAddressWithReverseGeocodeView.swift */; };
		D73FCFFF2B02C7630006360D /* FindRouteAroundBarriersView.Views.swift in Sources */ = {isa = PBXBuildFile; fileRef = D73FCFFE2B02C7630006360D /* FindRouteAroundBarriersView.Views.swift */; };
		D73FD0002B02C9610006360D /* FindRouteAroundBarriersView.Views.swift in Copy Source Code Files */ = {isa = PBXBuildFile; fileRef = D73FCFFE2B02C7630006360D /* FindRouteAroundBarriersView.Views.swift */; };
		D742E4922B04132B00690098 /* DisplayWebSceneFromPortalItemView.swift in Sources */ = {isa = PBXBuildFile; fileRef = D742E48F2B04132B00690098 /* DisplayWebSceneFromPortalItemView.swift */; };
		D742E4952B04134C00690098 /* DisplayWebSceneFromPortalItemView.swift in Copy Source Code Files */ = {isa = PBXBuildFile; fileRef = D742E48F2B04132B00690098 /* DisplayWebSceneFromPortalItemView.swift */; };
		D744FD172A2112D90084A66C /* CreateConvexHullAroundPointsView.swift in Sources */ = {isa = PBXBuildFile; fileRef = D744FD162A2112D90084A66C /* CreateConvexHullAroundPointsView.swift */; };
		D744FD182A2113C70084A66C /* CreateConvexHullAroundPointsView.swift in Copy Source Code Files */ = {isa = PBXBuildFile; fileRef = D744FD162A2112D90084A66C /* CreateConvexHullAroundPointsView.swift */; };
		D7464F1E2ACE04B3007FEE88 /* IdentifyRasterCellView.swift in Sources */ = {isa = PBXBuildFile; fileRef = D7464F1D2ACE04B3007FEE88 /* IdentifyRasterCellView.swift */; };
		D7464F1F2ACE04C2007FEE88 /* IdentifyRasterCellView.swift in Copy Source Code Files */ = {isa = PBXBuildFile; fileRef = D7464F1D2ACE04B3007FEE88 /* IdentifyRasterCellView.swift */; };
		D7464F2B2ACE0965007FEE88 /* SA_EVI_8Day_03May20 in Resources */ = {isa = PBXBuildFile; fileRef = D7464F2A2ACE0964007FEE88 /* SA_EVI_8Day_03May20 */; settings = {ASSET_TAGS = (IdentifyRasterCell, ); }; };
		D7497F3C2AC4B4C100167AD2 /* DisplayDimensionsView.swift in Sources */ = {isa = PBXBuildFile; fileRef = D7497F3B2AC4B4C100167AD2 /* DisplayDimensionsView.swift */; };
		D7497F3D2AC4B4CF00167AD2 /* DisplayDimensionsView.swift in Copy Source Code Files */ = {isa = PBXBuildFile; fileRef = D7497F3B2AC4B4C100167AD2 /* DisplayDimensionsView.swift */; };
		D7497F402AC4BA4100167AD2 /* Edinburgh_Pylon_Dimensions.mmpk in Resources */ = {isa = PBXBuildFile; fileRef = D7497F3F2AC4BA4100167AD2 /* Edinburgh_Pylon_Dimensions.mmpk */; settings = {ASSET_TAGS = (DisplayDimensions, ); }; };
		D74C8BFE2ABA5605007C76B8 /* StyleSymbolsFromMobileStyleFileView.swift in Sources */ = {isa = PBXBuildFile; fileRef = D74C8BFD2ABA5605007C76B8 /* StyleSymbolsFromMobileStyleFileView.swift */; };
		D74C8BFF2ABA56C0007C76B8 /* StyleSymbolsFromMobileStyleFileView.swift in Copy Source Code Files */ = {isa = PBXBuildFile; fileRef = D74C8BFD2ABA5605007C76B8 /* StyleSymbolsFromMobileStyleFileView.swift */; };
		D74C8C022ABA6202007C76B8 /* emoji-mobile.stylx in Resources */ = {isa = PBXBuildFile; fileRef = D74C8C012ABA6202007C76B8 /* emoji-mobile.stylx */; settings = {ASSET_TAGS = (StyleSymbolsFromMobileStyleFile, ); }; };
		D74EA7842B6DADA5008F6C7C /* ValidateUtilityNetworkTopologyView.swift in Sources */ = {isa = PBXBuildFile; fileRef = D74EA7812B6DADA5008F6C7C /* ValidateUtilityNetworkTopologyView.swift */; };
		D74EA7872B6DADCC008F6C7C /* ValidateUtilityNetworkTopologyView.swift in Copy Source Code Files */ = {isa = PBXBuildFile; fileRef = D74EA7812B6DADA5008F6C7C /* ValidateUtilityNetworkTopologyView.swift */; };
		D74ECD0D2BEEAE2F007C0FA6 /* EditAndSyncFeaturesWithFeatureServiceView.Model.swift in Sources */ = {isa = PBXBuildFile; fileRef = D74ECD0C2BEEAE2F007C0FA6 /* EditAndSyncFeaturesWithFeatureServiceView.Model.swift */; };
		D74ECD0E2BEEAE40007C0FA6 /* EditAndSyncFeaturesWithFeatureServiceView.Model.swift in Copy Source Code Files */ = {isa = PBXBuildFile; fileRef = D74ECD0C2BEEAE2F007C0FA6 /* EditAndSyncFeaturesWithFeatureServiceView.Model.swift */; };
		D74F03F02B609A7D00E83688 /* AddFeaturesWithContingentValuesView.Model.swift in Sources */ = {isa = PBXBuildFile; fileRef = D74F03EF2B609A7D00E83688 /* AddFeaturesWithContingentValuesView.Model.swift */; };
		D75101812A2E493600B8FA48 /* ShowLabelsOnLayerView.swift in Sources */ = {isa = PBXBuildFile; fileRef = D75101802A2E493600B8FA48 /* ShowLabelsOnLayerView.swift */; };
		D75101822A2E497F00B8FA48 /* ShowLabelsOnLayerView.swift in Copy Source Code Files */ = {isa = PBXBuildFile; fileRef = D75101802A2E493600B8FA48 /* ShowLabelsOnLayerView.swift */; };
		D751018E2A2E962D00B8FA48 /* IdentifyLayerFeaturesView.swift in Sources */ = {isa = PBXBuildFile; fileRef = D751018D2A2E962D00B8FA48 /* IdentifyLayerFeaturesView.swift */; };
		D751018F2A2E966C00B8FA48 /* IdentifyLayerFeaturesView.swift in Copy Source Code Files */ = {isa = PBXBuildFile; fileRef = D751018D2A2E962D00B8FA48 /* IdentifyLayerFeaturesView.swift */; };
		D752D9402A39154C003EB25E /* ManageOperationalLayersView.swift in Sources */ = {isa = PBXBuildFile; fileRef = D752D93F2A39154C003EB25E /* ManageOperationalLayersView.swift */; };
		D752D9412A39162F003EB25E /* ManageOperationalLayersView.swift in Copy Source Code Files */ = {isa = PBXBuildFile; fileRef = D752D93F2A39154C003EB25E /* ManageOperationalLayersView.swift */; };
		D752D9462A3A6F80003EB25E /* MonitorChangesToMapLoadStatusView.swift in Sources */ = {isa = PBXBuildFile; fileRef = D752D9452A3A6F7F003EB25E /* MonitorChangesToMapLoadStatusView.swift */; };
		D752D9472A3A6FC0003EB25E /* MonitorChangesToMapLoadStatusView.swift in Copy Source Code Files */ = {isa = PBXBuildFile; fileRef = D752D9452A3A6F7F003EB25E /* MonitorChangesToMapLoadStatusView.swift */; };
		D752D95F2A3BCE06003EB25E /* DisplayMapFromPortalItemView.swift in Sources */ = {isa = PBXBuildFile; fileRef = D752D95E2A3BCE06003EB25E /* DisplayMapFromPortalItemView.swift */; };
		D752D9602A3BCE63003EB25E /* DisplayMapFromPortalItemView.swift in Copy Source Code Files */ = {isa = PBXBuildFile; fileRef = D752D95E2A3BCE06003EB25E /* DisplayMapFromPortalItemView.swift */; };
		D75362D22A1E886700D83028 /* ApplyUniqueValueRendererView.swift in Sources */ = {isa = PBXBuildFile; fileRef = D75362D12A1E886700D83028 /* ApplyUniqueValueRendererView.swift */; };
		D75362D32A1E8C8800D83028 /* ApplyUniqueValueRendererView.swift in Copy Source Code Files */ = {isa = PBXBuildFile; fileRef = D75362D12A1E886700D83028 /* ApplyUniqueValueRendererView.swift */; };
		D754E3232A1D66820006C5F1 /* StylePointWithPictureMarkerSymbolsView.swift in Sources */ = {isa = PBXBuildFile; fileRef = D754E3222A1D66820006C5F1 /* StylePointWithPictureMarkerSymbolsView.swift */; };
		D754E3242A1D66C20006C5F1 /* StylePointWithPictureMarkerSymbolsView.swift in Copy Source Code Files */ = {isa = PBXBuildFile; fileRef = D754E3222A1D66820006C5F1 /* StylePointWithPictureMarkerSymbolsView.swift */; };
		D7553CDB2AE2DFEC00DC2A70 /* GeocodeOfflineView.swift in Sources */ = {isa = PBXBuildFile; fileRef = D7553CD82AE2DFEC00DC2A70 /* GeocodeOfflineView.swift */; };
		D7553CDD2AE2E00E00DC2A70 /* GeocodeOfflineView.swift in Copy Source Code Files */ = {isa = PBXBuildFile; fileRef = D7553CD82AE2DFEC00DC2A70 /* GeocodeOfflineView.swift */; };
		D757D14B2B6C46E50065F78F /* ListSpatialReferenceTransformationsView.Model.swift in Sources */ = {isa = PBXBuildFile; fileRef = D757D14A2B6C46E50065F78F /* ListSpatialReferenceTransformationsView.Model.swift */; };
		D757D14C2B6C60170065F78F /* ListSpatialReferenceTransformationsView.Model.swift in Copy Source Code Files */ = {isa = PBXBuildFile; fileRef = D757D14A2B6C46E50065F78F /* ListSpatialReferenceTransformationsView.Model.swift */; };
		D7588F5F2B7D8DAA008B75E2 /* NavigateRouteWithReroutingView.swift in Sources */ = {isa = PBXBuildFile; fileRef = D7588F5C2B7D8DAA008B75E2 /* NavigateRouteWithReroutingView.swift */; };
		D7588F622B7D8DED008B75E2 /* NavigateRouteWithReroutingView.swift in Copy Source Code Files */ = {isa = PBXBuildFile; fileRef = D7588F5C2B7D8DAA008B75E2 /* NavigateRouteWithReroutingView.swift */; };
		D75B58512AAFB3030038B3B4 /* StyleFeaturesWithCustomDictionaryView.swift in Sources */ = {isa = PBXBuildFile; fileRef = D75B58502AAFB3030038B3B4 /* StyleFeaturesWithCustomDictionaryView.swift */; };
		D75B58522AAFB37C0038B3B4 /* StyleFeaturesWithCustomDictionaryView.swift in Copy Source Code Files */ = {isa = PBXBuildFile; fileRef = D75B58502AAFB3030038B3B4 /* StyleFeaturesWithCustomDictionaryView.swift */; };
		D75C35672AB50338003CD55F /* GroupLayersTogetherView.GroupLayerListView.swift in Sources */ = {isa = PBXBuildFile; fileRef = D75C35662AB50338003CD55F /* GroupLayersTogetherView.GroupLayerListView.swift */; };
		D75F66362B48EABC00434974 /* SearchForWebMapView.swift in Sources */ = {isa = PBXBuildFile; fileRef = D75F66332B48EABC00434974 /* SearchForWebMapView.swift */; };
		D75F66392B48EB1800434974 /* SearchForWebMapView.swift in Copy Source Code Files */ = {isa = PBXBuildFile; fileRef = D75F66332B48EABC00434974 /* SearchForWebMapView.swift */; };
		D76000A22AF18BAB00B3084D /* FindRouteInTransportNetworkView.Model.swift in Copy Source Code Files */ = {isa = PBXBuildFile; fileRef = D7749AD52AF08BF50086632F /* FindRouteInTransportNetworkView.Model.swift */; };
		D76000AE2AF19C2300B3084D /* FindRouteInMobileMapPackageView.swift in Sources */ = {isa = PBXBuildFile; fileRef = D76000AB2AF19C2300B3084D /* FindRouteInMobileMapPackageView.swift */; };
		D76000B12AF19C4600B3084D /* FindRouteInMobileMapPackageView.swift in Copy Source Code Files */ = {isa = PBXBuildFile; fileRef = D76000AB2AF19C2300B3084D /* FindRouteInMobileMapPackageView.swift */; };
		D76000B72AF19FCA00B3084D /* SanFrancisco.mmpk in Resources */ = {isa = PBXBuildFile; fileRef = D76000B62AF19FCA00B3084D /* SanFrancisco.mmpk */; settings = {ASSET_TAGS = (FindRouteInMobileMapPackage, ); }; };
		D762AF5F2BF6A7B900ECE3C7 /* EditFeaturesWithFeatureLinkedAnnotationView.swift in Sources */ = {isa = PBXBuildFile; fileRef = D762AF5B2BF6A7B900ECE3C7 /* EditFeaturesWithFeatureLinkedAnnotationView.swift */; };
		D762AF622BF6A7D100ECE3C7 /* EditFeaturesWithFeatureLinkedAnnotationView.swift in Copy Source Code Files */ = {isa = PBXBuildFile; fileRef = D762AF5B2BF6A7B900ECE3C7 /* EditFeaturesWithFeatureLinkedAnnotationView.swift */; };
		D762AF652BF6A96100ECE3C7 /* loudoun_anno.geodatabase in Resources */ = {isa = PBXBuildFile; fileRef = D762AF632BF6A96100ECE3C7 /* loudoun_anno.geodatabase */; settings = {ASSET_TAGS = (EditFeaturesWithFeatureLinkedAnnotation, ); }; };
		D7634FAF2A43B7AC00F8AEFB /* CreateConvexHullAroundGeometriesView.swift in Sources */ = {isa = PBXBuildFile; fileRef = D7634FAE2A43B7AC00F8AEFB /* CreateConvexHullAroundGeometriesView.swift */; };
		D7634FB02A43B8B000F8AEFB /* CreateConvexHullAroundGeometriesView.swift in Copy Source Code Files */ = {isa = PBXBuildFile; fileRef = D7634FAE2A43B7AC00F8AEFB /* CreateConvexHullAroundGeometriesView.swift */; };
		D7635FF12B9272CB0044AB97 /* DisplayClustersView.swift in Sources */ = {isa = PBXBuildFile; fileRef = D7635FED2B9272CB0044AB97 /* DisplayClustersView.swift */; };
		D7635FFB2B9277DC0044AB97 /* ConfigureClustersView.Model.swift in Sources */ = {isa = PBXBuildFile; fileRef = D7635FF52B9277DC0044AB97 /* ConfigureClustersView.Model.swift */; };
		D7635FFD2B9277DC0044AB97 /* ConfigureClustersView.SettingsView.swift in Sources */ = {isa = PBXBuildFile; fileRef = D7635FF72B9277DC0044AB97 /* ConfigureClustersView.SettingsView.swift */; };
		D7635FFE2B9277DC0044AB97 /* ConfigureClustersView.swift in Sources */ = {isa = PBXBuildFile; fileRef = D7635FF82B9277DC0044AB97 /* ConfigureClustersView.swift */; };
		D76360002B9296420044AB97 /* ConfigureClustersView.swift in Copy Source Code Files */ = {isa = PBXBuildFile; fileRef = D7635FF82B9277DC0044AB97 /* ConfigureClustersView.swift */; };
		D76360012B92964A0044AB97 /* ConfigureClustersView.Model.swift in Copy Source Code Files */ = {isa = PBXBuildFile; fileRef = D7635FF52B9277DC0044AB97 /* ConfigureClustersView.Model.swift */; };
		D76360022B9296520044AB97 /* ConfigureClustersView.SettingsView.swift in Copy Source Code Files */ = {isa = PBXBuildFile; fileRef = D7635FF72B9277DC0044AB97 /* ConfigureClustersView.SettingsView.swift */; };
		D76360032B9296580044AB97 /* DisplayClustersView.swift in Copy Source Code Files */ = {isa = PBXBuildFile; fileRef = D7635FED2B9272CB0044AB97 /* DisplayClustersView.swift */; };
		D76495212B74687E0042699E /* ValidateUtilityNetworkTopologyView.Model.swift in Sources */ = {isa = PBXBuildFile; fileRef = D76495202B74687E0042699E /* ValidateUtilityNetworkTopologyView.Model.swift */; };
		D76495222B7468940042699E /* ValidateUtilityNetworkTopologyView.Model.swift in Copy Source Code Files */ = {isa = PBXBuildFile; fileRef = D76495202B74687E0042699E /* ValidateUtilityNetworkTopologyView.Model.swift */; };
		D764B7DF2BE2F89D002E2F92 /* EditGeodatabaseWithTransactionsView.swift in Sources */ = {isa = PBXBuildFile; fileRef = D764B7DB2BE2F89D002E2F92 /* EditGeodatabaseWithTransactionsView.swift */; };
		D764B7E22BE2F8B8002E2F92 /* EditGeodatabaseWithTransactionsView.swift in Copy Source Code Files */ = {isa = PBXBuildFile; fileRef = D764B7DB2BE2F89D002E2F92 /* EditGeodatabaseWithTransactionsView.swift */; };
		D76929FA2B4F79540047205E /* OrbitCameraAroundObjectView.swift in Sources */ = {isa = PBXBuildFile; fileRef = D76929F52B4F78340047205E /* OrbitCameraAroundObjectView.swift */; };
		D76929FB2B4F795C0047205E /* OrbitCameraAroundObjectView.swift in Copy Source Code Files */ = {isa = PBXBuildFile; fileRef = D76929F52B4F78340047205E /* OrbitCameraAroundObjectView.swift */; };
		D769C2122A29019B00030F61 /* SetUpLocationDrivenGeotriggersView.swift in Sources */ = {isa = PBXBuildFile; fileRef = D769C2112A29019B00030F61 /* SetUpLocationDrivenGeotriggersView.swift */; };
		D769C2132A29057200030F61 /* SetUpLocationDrivenGeotriggersView.swift in Copy Source Code Files */ = {isa = PBXBuildFile; fileRef = D769C2112A29019B00030F61 /* SetUpLocationDrivenGeotriggersView.swift */; };
		D769DF332BEC1A1C0062AE95 /* EditGeodatabaseWithTransactionsView.Model.swift in Sources */ = {isa = PBXBuildFile; fileRef = D769DF322BEC1A1C0062AE95 /* EditGeodatabaseWithTransactionsView.Model.swift */; };
		D769DF342BEC1A9E0062AE95 /* EditGeodatabaseWithTransactionsView.Model.swift in Copy Source Code Files */ = {isa = PBXBuildFile; fileRef = D769DF322BEC1A1C0062AE95 /* EditGeodatabaseWithTransactionsView.Model.swift */; };
		D76CE8D92BFD7047009A8686 /* SetReferenceScaleView.swift in Sources */ = {isa = PBXBuildFile; fileRef = D76CE8D52BFD7047009A8686 /* SetReferenceScaleView.swift */; };
		D76CE8DA2BFD7063009A8686 /* SetReferenceScaleView.swift in Copy Source Code Files */ = {isa = PBXBuildFile; fileRef = D76CE8D52BFD7047009A8686 /* SetReferenceScaleView.swift */; };
		D76EE6072AF9AFE100DA0325 /* FindRouteAroundBarriersView.Model.swift in Sources */ = {isa = PBXBuildFile; fileRef = D76EE6062AF9AFE100DA0325 /* FindRouteAroundBarriersView.Model.swift */; };
		D76EE6082AF9AFEC00DA0325 /* FindRouteAroundBarriersView.Model.swift in Copy Source Code Files */ = {isa = PBXBuildFile; fileRef = D76EE6062AF9AFE100DA0325 /* FindRouteAroundBarriersView.Model.swift */; };
		D7705D582AFC244E00CC0335 /* FindClosestFacilityToMultiplePointsView.swift in Sources */ = {isa = PBXBuildFile; fileRef = D7705D552AFC244E00CC0335 /* FindClosestFacilityToMultiplePointsView.swift */; };
		D7705D5B2AFC246A00CC0335 /* FindClosestFacilityToMultiplePointsView.swift in Copy Source Code Files */ = {isa = PBXBuildFile; fileRef = D7705D552AFC244E00CC0335 /* FindClosestFacilityToMultiplePointsView.swift */; };
		D7705D642AFC570700CC0335 /* FindClosestFacilityFromPointView.swift in Sources */ = {isa = PBXBuildFile; fileRef = D7705D612AFC570700CC0335 /* FindClosestFacilityFromPointView.swift */; };
		D7705D662AFC575000CC0335 /* FindClosestFacilityFromPointView.swift in Copy Source Code Files */ = {isa = PBXBuildFile; fileRef = D7705D612AFC570700CC0335 /* FindClosestFacilityFromPointView.swift */; };
		D7749AD62AF08BF50086632F /* FindRouteInTransportNetworkView.Model.swift in Sources */ = {isa = PBXBuildFile; fileRef = D7749AD52AF08BF50086632F /* FindRouteInTransportNetworkView.Model.swift */; };
		D77570C02A2942F800F490CD /* AnimateImagesWithImageOverlayView.swift in Sources */ = {isa = PBXBuildFile; fileRef = D77570BF2A2942F800F490CD /* AnimateImagesWithImageOverlayView.swift */; };
		D77570C12A2943D900F490CD /* AnimateImagesWithImageOverlayView.swift in Copy Source Code Files */ = {isa = PBXBuildFile; fileRef = D77570BF2A2942F800F490CD /* AnimateImagesWithImageOverlayView.swift */; };
		D77572AE2A295DDE00F490CD /* PacificSouthWest2 in Resources */ = {isa = PBXBuildFile; fileRef = D77572AD2A295DDD00F490CD /* PacificSouthWest2 */; settings = {ASSET_TAGS = (AnimateImagesWithImageOverlay, ); }; };
		D77688132B69826B007C3860 /* ListSpatialReferenceTransformationsView.swift in Sources */ = {isa = PBXBuildFile; fileRef = D77688102B69826B007C3860 /* ListSpatialReferenceTransformationsView.swift */; };
		D77688152B69828E007C3860 /* ListSpatialReferenceTransformationsView.swift in Copy Source Code Files */ = {isa = PBXBuildFile; fileRef = D77688102B69826B007C3860 /* ListSpatialReferenceTransformationsView.swift */; };
		D7781D492B7EB03400E53C51 /* SanDiegoTourPath.json in Resources */ = {isa = PBXBuildFile; fileRef = D7781D482B7EB03400E53C51 /* SanDiegoTourPath.json */; settings = {ASSET_TAGS = (NavigateRouteWithRerouting, ); }; };
		D7781D4B2B7ECCB700E53C51 /* NavigateRouteWithReroutingView.Model.swift in Sources */ = {isa = PBXBuildFile; fileRef = D7781D4A2B7ECCB700E53C51 /* NavigateRouteWithReroutingView.Model.swift */; };
		D7781D4C2B7ECCC800E53C51 /* NavigateRouteWithReroutingView.Model.swift in Copy Source Code Files */ = {isa = PBXBuildFile; fileRef = D7781D4A2B7ECCB700E53C51 /* NavigateRouteWithReroutingView.Model.swift */; };
		D77BC5392B59A2D3007B49B6 /* StylePointWithDistanceCompositeSceneSymbolView.swift in Sources */ = {isa = PBXBuildFile; fileRef = D77BC5362B59A2D3007B49B6 /* StylePointWithDistanceCompositeSceneSymbolView.swift */; };
		D77BC53C2B59A309007B49B6 /* StylePointWithDistanceCompositeSceneSymbolView.swift in Copy Source Code Files */ = {isa = PBXBuildFile; fileRef = D77BC5362B59A2D3007B49B6 /* StylePointWithDistanceCompositeSceneSymbolView.swift */; };
		D77D9C002BB2438200B38A6C /* AugmentRealityToShowHiddenInfrastructureView.ARSceneView.swift in Sources */ = {isa = PBXBuildFile; fileRef = D77D9BFF2BB2438200B38A6C /* AugmentRealityToShowHiddenInfrastructureView.ARSceneView.swift */; };
		D77D9C012BB2439400B38A6C /* AugmentRealityToShowHiddenInfrastructureView.ARSceneView.swift in Copy Source Code Files */ = {isa = PBXBuildFile; fileRef = D77D9BFF2BB2438200B38A6C /* AugmentRealityToShowHiddenInfrastructureView.ARSceneView.swift */; };
		D78666AD2A2161F100C60110 /* FindNearestVertexView.swift in Sources */ = {isa = PBXBuildFile; fileRef = D78666AC2A2161F100C60110 /* FindNearestVertexView.swift */; };
		D78666AE2A21629200C60110 /* FindNearestVertexView.swift in Copy Source Code Files */ = {isa = PBXBuildFile; fileRef = D78666AC2A2161F100C60110 /* FindNearestVertexView.swift */; };
		D79EE76E2A4CEA5D005A52AE /* SetUpLocationDrivenGeotriggersView.Model.swift in Sources */ = {isa = PBXBuildFile; fileRef = D79EE76D2A4CEA5D005A52AE /* SetUpLocationDrivenGeotriggersView.Model.swift */; };
		D79EE76F2A4CEA7F005A52AE /* SetUpLocationDrivenGeotriggersView.Model.swift in Copy Source Code Files */ = {isa = PBXBuildFile; fileRef = D79EE76D2A4CEA5D005A52AE /* SetUpLocationDrivenGeotriggersView.Model.swift */; };
		D7A737E02BABB9FE00B7C7FC /* AugmentRealityToShowHiddenInfrastructureView.swift in Sources */ = {isa = PBXBuildFile; fileRef = D7A737DC2BABB9FE00B7C7FC /* AugmentRealityToShowHiddenInfrastructureView.swift */; };
		D7A737E32BABBA2200B7C7FC /* AugmentRealityToShowHiddenInfrastructureView.swift in Copy Source Code Files */ = {isa = PBXBuildFile; fileRef = D7A737DC2BABB9FE00B7C7FC /* AugmentRealityToShowHiddenInfrastructureView.swift */; };
		D7ABA2F92A32579C0021822B /* MeasureDistanceInSceneView.swift in Sources */ = {isa = PBXBuildFile; fileRef = D7ABA2F82A32579C0021822B /* MeasureDistanceInSceneView.swift */; };
		D7ABA2FA2A32760D0021822B /* MeasureDistanceInSceneView.swift in Copy Source Code Files */ = {isa = PBXBuildFile; fileRef = D7ABA2F82A32579C0021822B /* MeasureDistanceInSceneView.swift */; };
		D7ABA2FF2A32881C0021822B /* ShowViewshedFromGeoelementInSceneView.swift in Sources */ = {isa = PBXBuildFile; fileRef = D7ABA2FE2A32881C0021822B /* ShowViewshedFromGeoelementInSceneView.swift */; };
		D7ABA3002A3288970021822B /* ShowViewshedFromGeoelementInSceneView.swift in Copy Source Code Files */ = {isa = PBXBuildFile; fileRef = D7ABA2FE2A32881C0021822B /* ShowViewshedFromGeoelementInSceneView.swift */; };
		D7AE861E2AC39DC50049B626 /* DisplayAnnotationView.swift in Sources */ = {isa = PBXBuildFile; fileRef = D7AE861D2AC39DC50049B626 /* DisplayAnnotationView.swift */; };
		D7AE861F2AC39E7F0049B626 /* DisplayAnnotationView.swift in Copy Source Code Files */ = {isa = PBXBuildFile; fileRef = D7AE861D2AC39DC50049B626 /* DisplayAnnotationView.swift */; };
		D7AE86202AC3A1050049B626 /* AddCustomDynamicEntityDataSourceView.Vessel.swift in Copy Source Code Files */ = {isa = PBXBuildFile; fileRef = 7900C5F52A83FC3F002D430F /* AddCustomDynamicEntityDataSourceView.Vessel.swift */; };
		D7AE86212AC3A10A0049B626 /* GroupLayersTogetherView.GroupLayerListView.swift in Copy Source Code Files */ = {isa = PBXBuildFile; fileRef = D75C35662AB50338003CD55F /* GroupLayersTogetherView.GroupLayerListView.swift */; };
		D7B759B32B1FFBE300017FDD /* FavoritesView.swift in Sources */ = {isa = PBXBuildFile; fileRef = D7B759B22B1FFBE300017FDD /* FavoritesView.swift */; };
		D7BA38912BFBC476009954F5 /* EditFeaturesWithFeatureLinkedAnnotationView.Model.swift in Sources */ = {isa = PBXBuildFile; fileRef = D7BA38902BFBC476009954F5 /* EditFeaturesWithFeatureLinkedAnnotationView.Model.swift */; };
		D7BA38922BFBC4F0009954F5 /* EditFeaturesWithFeatureLinkedAnnotationView.Model.swift in Copy Source Code Files */ = {isa = PBXBuildFile; fileRef = D7BA38902BFBC476009954F5 /* EditFeaturesWithFeatureLinkedAnnotationView.Model.swift */; };
		D7BA38972BFBFC0F009954F5 /* QueryRelatedFeaturesView.swift in Sources */ = {isa = PBXBuildFile; fileRef = D7BA38932BFBFC0F009954F5 /* QueryRelatedFeaturesView.swift */; };
		D7BA389A2BFBFC2E009954F5 /* QueryRelatedFeaturesView.swift in Copy Source Code Files */ = {isa = PBXBuildFile; fileRef = D7BA38932BFBFC0F009954F5 /* QueryRelatedFeaturesView.swift */; };
		D7BA8C442B2A4DAA00018633 /* Array+RawRepresentable.swift in Sources */ = {isa = PBXBuildFile; fileRef = D7BA8C432B2A4DAA00018633 /* Array+RawRepresentable.swift */; };
		D7BA8C462B2A8ACA00018633 /* String.swift in Sources */ = {isa = PBXBuildFile; fileRef = D7BA8C452B2A8ACA00018633 /* String.swift */; };
		D7C16D1B2AC5F95300689E89 /* Animate3DGraphicView.swift in Sources */ = {isa = PBXBuildFile; fileRef = D7C16D1A2AC5F95300689E89 /* Animate3DGraphicView.swift */; };
		D7C16D1C2AC5F96900689E89 /* Animate3DGraphicView.swift in Copy Source Code Files */ = {isa = PBXBuildFile; fileRef = D7C16D1A2AC5F95300689E89 /* Animate3DGraphicView.swift */; };
		D7C16D1F2AC5FE8200689E89 /* Pyrenees.csv in Resources */ = {isa = PBXBuildFile; fileRef = D7C16D1E2AC5FE8200689E89 /* Pyrenees.csv */; settings = {ASSET_TAGS = (Animate3DGraphic, ); }; };
		D7C16D222AC5FE9800689E89 /* GrandCanyon.csv in Resources */ = {isa = PBXBuildFile; fileRef = D7C16D212AC5FE9800689E89 /* GrandCanyon.csv */; settings = {ASSET_TAGS = (Animate3DGraphic, ); }; };
		D7C16D252AC5FEA600689E89 /* Snowdon.csv in Resources */ = {isa = PBXBuildFile; fileRef = D7C16D242AC5FEA600689E89 /* Snowdon.csv */; settings = {ASSET_TAGS = (Animate3DGraphic, ); }; };
		D7C16D282AC5FEB700689E89 /* Hawaii.csv in Resources */ = {isa = PBXBuildFile; fileRef = D7C16D272AC5FEB600689E89 /* Hawaii.csv */; settings = {ASSET_TAGS = (Animate3DGraphic, ); }; };
		D7C3AB4A2B683291008909B9 /* SetFeatureRequestModeView.swift in Sources */ = {isa = PBXBuildFile; fileRef = D7C3AB472B683291008909B9 /* SetFeatureRequestModeView.swift */; };
		D7C3AB4D2B6832B7008909B9 /* SetFeatureRequestModeView.swift in Copy Source Code Files */ = {isa = PBXBuildFile; fileRef = D7C3AB472B683291008909B9 /* SetFeatureRequestModeView.swift */; };
		D7C523402BED9BBF00E8221A /* SanFrancisco.tpkx in Resources */ = {isa = PBXBuildFile; fileRef = D7C5233E2BED9BBF00E8221A /* SanFrancisco.tpkx */; settings = {ASSET_TAGS = (EditAndSyncFeaturesWithFeatureService, ); }; };
		D7C6420C2B4F47E10042B8F7 /* SearchForWebMapView.Model.swift in Sources */ = {isa = PBXBuildFile; fileRef = D7C6420B2B4F47E10042B8F7 /* SearchForWebMapView.Model.swift */; };
		D7C6420D2B4F5DDB0042B8F7 /* SearchForWebMapView.Model.swift in Copy Source Code Files */ = {isa = PBXBuildFile; fileRef = D7C6420B2B4F47E10042B8F7 /* SearchForWebMapView.Model.swift */; };
		D7C97B562B75C10C0097CDA1 /* ValidateUtilityNetworkTopologyView.Views.swift in Sources */ = {isa = PBXBuildFile; fileRef = D7C97B552B75C10C0097CDA1 /* ValidateUtilityNetworkTopologyView.Views.swift */; };
		D7CC33FF2A31475C00198EDF /* ShowLineOfSightBetweenPointsView.swift in Sources */ = {isa = PBXBuildFile; fileRef = D7CC33FD2A31475C00198EDF /* ShowLineOfSightBetweenPointsView.swift */; };
		D7CC34002A3147FF00198EDF /* ShowLineOfSightBetweenPointsView.swift in Copy Source Code Files */ = {isa = PBXBuildFile; fileRef = D7CC33FD2A31475C00198EDF /* ShowLineOfSightBetweenPointsView.swift */; };
		D7CE9F9B2AE2F575008F7A5F /* streetmap_SD.tpkx in Resources */ = {isa = PBXBuildFile; fileRef = D7CE9F9A2AE2F575008F7A5F /* streetmap_SD.tpkx */; settings = {ASSET_TAGS = (GeocodeOffline, ); }; };
		D7CE9FA32AE2F595008F7A5F /* san-diego-eagle-locator in Resources */ = {isa = PBXBuildFile; fileRef = D7CE9FA22AE2F595008F7A5F /* san-diego-eagle-locator */; settings = {ASSET_TAGS = (GeocodeOffline, ); }; };
		D7D1F3532ADDBE5D009CE2DA /* philadelphia.mspk in Resources */ = {isa = PBXBuildFile; fileRef = D7D1F3522ADDBE5D009CE2DA /* philadelphia.mspk */; settings = {ASSET_TAGS = (AugmentRealityToShowTabletopScene, DisplaySceneFromMobileScenePackage, ); }; };
		D7D9FCF62BF2CC8600F972A2 /* FilterByDefinitionExpressionOrDisplayFilterView.swift in Sources */ = {isa = PBXBuildFile; fileRef = D7D9FCF22BF2CC8600F972A2 /* FilterByDefinitionExpressionOrDisplayFilterView.swift */; };
		D7D9FCF92BF2CCA300F972A2 /* FilterByDefinitionExpressionOrDisplayFilterView.swift in Copy Source Code Files */ = {isa = PBXBuildFile; fileRef = D7D9FCF22BF2CC8600F972A2 /* FilterByDefinitionExpressionOrDisplayFilterView.swift */; };
		D7DDF84E2AF43AA2004352D9 /* GeocodeOfflineView.Model.swift in Copy Source Code Files */ = {isa = PBXBuildFile; fileRef = D72C43F22AEB066D00B6157B /* GeocodeOfflineView.Model.swift */; };
		D7DDF8532AF47C6C004352D9 /* FindRouteAroundBarriersView.swift in Sources */ = {isa = PBXBuildFile; fileRef = D7DDF8502AF47C6C004352D9 /* FindRouteAroundBarriersView.swift */; };
		D7DDF8562AF47C86004352D9 /* FindRouteAroundBarriersView.swift in Copy Source Code Files */ = {isa = PBXBuildFile; fileRef = D7DDF8502AF47C6C004352D9 /* FindRouteAroundBarriersView.swift */; };
		D7E440D72A1ECE7D005D74DE /* CreateBuffersAroundPointsView.swift in Sources */ = {isa = PBXBuildFile; fileRef = D7E440D62A1ECE7D005D74DE /* CreateBuffersAroundPointsView.swift */; };
		D7E440D82A1ECEB3005D74DE /* CreateBuffersAroundPointsView.swift in Copy Source Code Files */ = {isa = PBXBuildFile; fileRef = D7E440D62A1ECE7D005D74DE /* CreateBuffersAroundPointsView.swift */; };
		D7E557682A1D768800B9FB09 /* AddWMSLayerView.swift in Sources */ = {isa = PBXBuildFile; fileRef = D7E557672A1D768800B9FB09 /* AddWMSLayerView.swift */; };
		D7E7D0812AEB39D5003AAD02 /* FindRouteInTransportNetworkView.swift in Sources */ = {isa = PBXBuildFile; fileRef = D7E7D0802AEB39D5003AAD02 /* FindRouteInTransportNetworkView.swift */; };
		D7E7D0822AEB3A1D003AAD02 /* FindRouteInTransportNetworkView.swift in Copy Source Code Files */ = {isa = PBXBuildFile; fileRef = D7E7D0802AEB39D5003AAD02 /* FindRouteInTransportNetworkView.swift */; };
		D7E7D09A2AEB3C47003AAD02 /* san_diego_offline_routing in Resources */ = {isa = PBXBuildFile; fileRef = D7E7D0992AEB3C47003AAD02 /* san_diego_offline_routing */; settings = {ASSET_TAGS = (FindRouteInTransportNetwork, NavigateRouteWithRerouting, ); }; };
		D7E9EF292A1D2219000C4865 /* SetMinAndMaxScaleView.swift in Copy Source Code Files */ = {isa = PBXBuildFile; fileRef = D7EAF3592A1C023800D822C4 /* SetMinAndMaxScaleView.swift */; };
		D7E9EF2A2A1D29F2000C4865 /* SetMaxExtentView.swift in Copy Source Code Files */ = {isa = PBXBuildFile; fileRef = D734FA092A183A5B00246D7E /* SetMaxExtentView.swift */; };
		D7EAF35A2A1C023800D822C4 /* SetMinAndMaxScaleView.swift in Sources */ = {isa = PBXBuildFile; fileRef = D7EAF3592A1C023800D822C4 /* SetMinAndMaxScaleView.swift */; };
		D7ECF5982AB8BE63003FB2BE /* RenderMultilayerSymbolsView.swift in Sources */ = {isa = PBXBuildFile; fileRef = D7ECF5972AB8BE63003FB2BE /* RenderMultilayerSymbolsView.swift */; };
		D7ECF5992AB8BF5A003FB2BE /* RenderMultilayerSymbolsView.swift in Copy Source Code Files */ = {isa = PBXBuildFile; fileRef = D7ECF5972AB8BE63003FB2BE /* RenderMultilayerSymbolsView.swift */; };
		D7EF5D752A26A03A00FEBDE5 /* ShowCoordinatesInMultipleFormatsView.swift in Sources */ = {isa = PBXBuildFile; fileRef = D7EF5D742A26A03A00FEBDE5 /* ShowCoordinatesInMultipleFormatsView.swift */; };
		D7EF5D762A26A1EE00FEBDE5 /* ShowCoordinatesInMultipleFormatsView.swift in Copy Source Code Files */ = {isa = PBXBuildFile; fileRef = D7EF5D742A26A03A00FEBDE5 /* ShowCoordinatesInMultipleFormatsView.swift */; };
		D7F2784C2A1D76F5002E4567 /* AddWMSLayerView.swift in Copy Source Code Files */ = {isa = PBXBuildFile; fileRef = D7E557672A1D768800B9FB09 /* AddWMSLayerView.swift */; };
		D7F850042B7C427A00680D7C /* ValidateUtilityNetworkTopologyView.Views.swift in Copy Source Code Files */ = {isa = PBXBuildFile; fileRef = D7C97B552B75C10C0097CDA1 /* ValidateUtilityNetworkTopologyView.Views.swift */; };
		D7F8C0392B60564D0072BFA7 /* AddFeaturesWithContingentValuesView.swift in Sources */ = {isa = PBXBuildFile; fileRef = D7F8C0362B60564D0072BFA7 /* AddFeaturesWithContingentValuesView.swift */; };
		D7F8C03B2B6056790072BFA7 /* AddFeaturesWithContingentValuesView.swift in Copy Source Code Files */ = {isa = PBXBuildFile; fileRef = D7F8C0362B60564D0072BFA7 /* AddFeaturesWithContingentValuesView.swift */; };
		D7F8C03E2B605AF60072BFA7 /* ContingentValuesBirdNests.geodatabase in Resources */ = {isa = PBXBuildFile; fileRef = D7F8C03D2B605AF60072BFA7 /* ContingentValuesBirdNests.geodatabase */; settings = {ASSET_TAGS = (AddFeaturesWithContingentValues, ); }; };
		D7F8C0412B605E720072BFA7 /* FillmoreTopographicMap.vtpk in Resources */ = {isa = PBXBuildFile; fileRef = D7F8C0402B605E720072BFA7 /* FillmoreTopographicMap.vtpk */; settings = {ASSET_TAGS = (AddFeaturesWithContingentValues, ); }; };
		D7F8C0432B608F120072BFA7 /* AddFeaturesWithContingentValuesView.AddFeatureView.swift in Sources */ = {isa = PBXBuildFile; fileRef = D7F8C0422B608F120072BFA7 /* AddFeaturesWithContingentValuesView.AddFeatureView.swift */; };
		E000E7602869E33D005D87C5 /* ClipGeometryView.swift in Sources */ = {isa = PBXBuildFile; fileRef = E000E75F2869E33D005D87C5 /* ClipGeometryView.swift */; };
		E000E763286A0B18005D87C5 /* CutGeometryView.swift in Sources */ = {isa = PBXBuildFile; fileRef = E000E762286A0B18005D87C5 /* CutGeometryView.swift */; };
		E004A6C128414332002A1FE6 /* SetViewpointRotationView.swift in Sources */ = {isa = PBXBuildFile; fileRef = E004A6BD28414332002A1FE6 /* SetViewpointRotationView.swift */; };
		E004A6DC28465C70002A1FE6 /* DisplaySceneView.swift in Sources */ = {isa = PBXBuildFile; fileRef = E004A6D828465C70002A1FE6 /* DisplaySceneView.swift */; };
		E004A6E028466279002A1FE6 /* ShowCalloutView.swift in Sources */ = {isa = PBXBuildFile; fileRef = E004A6DF28466279002A1FE6 /* ShowCalloutView.swift */; };
		E004A6E62846A61F002A1FE6 /* StyleGraphicsWithSymbolsView.swift in Sources */ = {isa = PBXBuildFile; fileRef = E004A6E52846A61F002A1FE6 /* StyleGraphicsWithSymbolsView.swift */; };
		E004A6E928493BCE002A1FE6 /* ShowDeviceLocationView.swift in Sources */ = {isa = PBXBuildFile; fileRef = E004A6E828493BCE002A1FE6 /* ShowDeviceLocationView.swift */; };
		E004A6ED2849556E002A1FE6 /* CreatePlanarAndGeodeticBuffersView.swift in Sources */ = {isa = PBXBuildFile; fileRef = E004A6EC2849556E002A1FE6 /* CreatePlanarAndGeodeticBuffersView.swift */; };
		E004A6F0284E4B9B002A1FE6 /* DownloadVectorTilesToLocalCacheView.swift in Sources */ = {isa = PBXBuildFile; fileRef = E004A6EF284E4B9B002A1FE6 /* DownloadVectorTilesToLocalCacheView.swift */; };
		E004A6F3284E4FEB002A1FE6 /* ShowResultOfSpatialOperationsView.swift in Sources */ = {isa = PBXBuildFile; fileRef = E004A6F2284E4FEB002A1FE6 /* ShowResultOfSpatialOperationsView.swift */; };
		E004A6F6284FA42A002A1FE6 /* SelectFeaturesInFeatureLayerView.swift in Sources */ = {isa = PBXBuildFile; fileRef = E004A6F5284FA42A002A1FE6 /* SelectFeaturesInFeatureLayerView.swift */; };
		E03CB0692888944D002B27D9 /* GenerateOfflineMapView.swift in Copy Source Code Files */ = {isa = PBXBuildFile; fileRef = E088E1732863B5F800413100 /* GenerateOfflineMapView.swift */; };
		E03CB06A288894C4002B27D9 /* FindRouteView.swift in Copy Source Code Files */ = {isa = PBXBuildFile; fileRef = E066DD34285CF3B3004D3D5B /* FindRouteView.swift */; };
		E03CB06B2889879D002B27D9 /* DownloadVectorTilesToLocalCacheView.swift in Copy Source Code Files */ = {isa = PBXBuildFile; fileRef = E004A6EF284E4B9B002A1FE6 /* DownloadVectorTilesToLocalCacheView.swift */; };
		E041ABC0287CA9F00056009B /* WebView.swift in Sources */ = {isa = PBXBuildFile; fileRef = E041ABBF287CA9F00056009B /* WebView.swift */; };
		E041ABD7287DB04D0056009B /* SampleInfoView.swift in Sources */ = {isa = PBXBuildFile; fileRef = E041ABD6287DB04D0056009B /* SampleInfoView.swift */; };
		E041AC1A287F54580056009B /* highlight.min.js in Resources */ = {isa = PBXBuildFile; fileRef = E041AC15287F54580056009B /* highlight.min.js */; };
		E041AC1E288076A60056009B /* info.css in Resources */ = {isa = PBXBuildFile; fileRef = E041AC1D288076A60056009B /* info.css */; };
		E041AC20288077B90056009B /* xcode.css in Resources */ = {isa = PBXBuildFile; fileRef = E041AC1F288077B90056009B /* xcode.css */; };
		E066DD35285CF3B3004D3D5B /* FindRouteView.swift in Sources */ = {isa = PBXBuildFile; fileRef = E066DD34285CF3B3004D3D5B /* FindRouteView.swift */; };
		E066DD382860AB28004D3D5B /* StyleGraphicsWithRendererView.swift in Sources */ = {isa = PBXBuildFile; fileRef = E066DD372860AB28004D3D5B /* StyleGraphicsWithRendererView.swift */; };
		E066DD3B2860CA08004D3D5B /* ShowResultOfSpatialRelationshipsView.swift in Sources */ = {isa = PBXBuildFile; fileRef = E066DD3A2860CA08004D3D5B /* ShowResultOfSpatialRelationshipsView.swift */; };
		E066DD4028610F55004D3D5B /* AddSceneLayerFromServiceView.swift in Sources */ = {isa = PBXBuildFile; fileRef = E066DD3F28610F55004D3D5B /* AddSceneLayerFromServiceView.swift */; };
		E070A0A3286F3B6000F2B606 /* DownloadPreplannedMapAreaView.swift in Sources */ = {isa = PBXBuildFile; fileRef = E070A0A2286F3B6000F2B606 /* DownloadPreplannedMapAreaView.swift */; };
		E088E1572862579D00413100 /* SetSurfacePlacementModeView.swift in Sources */ = {isa = PBXBuildFile; fileRef = E088E1562862579D00413100 /* SetSurfacePlacementModeView.swift */; };
		E088E1742863B5F800413100 /* GenerateOfflineMapView.swift in Sources */ = {isa = PBXBuildFile; fileRef = E088E1732863B5F800413100 /* GenerateOfflineMapView.swift */; };
		E0A1AEE328874590003C797D /* AddFeatureLayersView.swift in Copy Source Code Files */ = {isa = PBXBuildFile; fileRef = 00D4EF7F2863842100B9CC30 /* AddFeatureLayersView.swift */; };
		E0D04FF228A5390000747989 /* DownloadPreplannedMapAreaView.Model.swift in Sources */ = {isa = PBXBuildFile; fileRef = E0D04FF128A5390000747989 /* DownloadPreplannedMapAreaView.Model.swift */; };
		E0EA0B772866390E00C9621D /* ProjectGeometryView.swift in Sources */ = {isa = PBXBuildFile; fileRef = E0EA0B762866390E00C9621D /* ProjectGeometryView.swift */; };
		E0FE32E728747778002C6ACA /* BrowseBuildingFloorsView.swift in Sources */ = {isa = PBXBuildFile; fileRef = E0FE32E628747778002C6ACA /* BrowseBuildingFloorsView.swift */; };
		F111CCC1288B5D5600205358 /* DisplayMapFromMobileMapPackageView.swift in Sources */ = {isa = PBXBuildFile; fileRef = F111CCC0288B5D5600205358 /* DisplayMapFromMobileMapPackageView.swift */; };
		F111CCC4288B641900205358 /* Yellowstone.mmpk in Resources */ = {isa = PBXBuildFile; fileRef = F111CCC3288B641900205358 /* Yellowstone.mmpk */; settings = {ASSET_TAGS = (DisplayMapFromMobileMapPackage, ); }; };
		F1E71BF1289473760064C33F /* AddRasterFromFileView.swift in Sources */ = {isa = PBXBuildFile; fileRef = F1E71BF0289473760064C33F /* AddRasterFromFileView.swift */; };
		F1E71BFA28A479C70064C33F /* AddRasterFromFileView.swift in Copy Source Code Files */ = {isa = PBXBuildFile; fileRef = F1E71BF0289473760064C33F /* AddRasterFromFileView.swift */; };
/* End PBXBuildFile section */

/* Begin PBXBuildRule section */
		0074ABCC2817B8E60037244A /* PBXBuildRule */ = {
			isa = PBXBuildRule;
			compilerSpec = com.apple.compilers.proxy.script;
			filePatterns = "*.tache";
			fileType = pattern.proxy;
			inputFiles = (
				"$(SRCROOT)/Shared/Samples/",
			);
			isEditable = 1;
			name = "Generate Sample Initializers from Source Code Files";
			outputFiles = (
				"$(DERIVED_FILE_DIR)/$(INPUT_FILE_BASE)",
			);
			runOncePerArchitecture = 0;
			script = "xcrun --sdk macosx swift \"${SRCROOT}/Scripts/GenerateSampleViewSourceCode.swift\" \"${SCRIPT_INPUT_FILE_0}\" \"${INPUT_FILE_PATH}\" \"${SCRIPT_OUTPUT_FILE_0}\" \n";
		};
		0083586F27FE3BCF00192A15 /* PBXBuildRule */ = {
			isa = PBXBuildRule;
			compilerSpec = com.apple.compilers.proxy.script;
			filePatterns = "*.masque";
			fileType = pattern.proxy;
			inputFiles = (
				"$(SRCROOT)/.secrets",
			);
			isEditable = 1;
			name = "Generate Swift Code from Secrets";
			outputFiles = (
				"$(DERIVED_FILE_DIR)/$(INPUT_FILE_BASE)",
			);
			runOncePerArchitecture = 0;
			script = "\"${SRCROOT}/Scripts/masquerade\" -i \"${INPUT_FILE_PATH}\" -o \"${SCRIPT_OUTPUT_FILE_0}\" -s \"${SCRIPT_INPUT_FILE_0}\" -f\n";
		};
/* End PBXBuildRule section */

/* Begin PBXCopyFilesBuildPhase section */
		00144B5E280634840090DD5D /* Embed Frameworks */ = {
			isa = PBXCopyFilesBuildPhase;
			buildActionMask = 2147483647;
			dstPath = "";
			dstSubfolderSpec = 10;
			files = (
			);
			name = "Embed Frameworks";
			runOnlyForDeploymentPostprocessing = 0;
		};
		0039A4E82885C4E300592C86 /* Copy Source Code Files */ = {
			isa = PBXCopyFilesBuildPhase;
			buildActionMask = 2147483647;
			dstPath = "";
			dstSubfolderSpec = 7;
			files = (
<<<<<<< HEAD
				9529D1942C01676200B5C1A3 /* SelectFeaturesInSceneLayerView.swift in Copy Source Code Files */,
=======
				D76CE8DA2BFD7063009A8686 /* SetReferenceScaleView.swift in Copy Source Code Files */,
>>>>>>> 37a3ab45
				D7BA389A2BFBFC2E009954F5 /* QueryRelatedFeaturesView.swift in Copy Source Code Files */,
				00ABA94F2BF6D06200C0488C /* ShowGridView.swift in Copy Source Code Files */,
				D7BA38922BFBC4F0009954F5 /* EditFeaturesWithFeatureLinkedAnnotationView.Model.swift in Copy Source Code Files */,
				D762AF622BF6A7D100ECE3C7 /* EditFeaturesWithFeatureLinkedAnnotationView.swift in Copy Source Code Files */,
				1081B93D2C000E8B00C1BEB1 /* IdentifyFeaturesInWMSLayerView.swift in Copy Source Code Files */,
				D7D9FCF92BF2CCA300F972A2 /* FilterByDefinitionExpressionOrDisplayFilterView.swift in Copy Source Code Files */,
				D7044B972BE18D8D000F2C43 /* EditWithBranchVersioningView.Views.swift in Copy Source Code Files */,
				D7114A0F2BDC6AED00FA68CA /* EditWithBranchVersioningView.Model.swift in Copy Source Code Files */,
				D73E61A12BDB221B00457932 /* EditWithBranchVersioningView.swift in Copy Source Code Files */,
				D74ECD0E2BEEAE40007C0FA6 /* EditAndSyncFeaturesWithFeatureServiceView.Model.swift in Copy Source Code Files */,
				D733CA1C2BED982C00FBDE4C /* EditAndSyncFeaturesWithFeatureServiceView.swift in Copy Source Code Files */,
				10BD9EB52BF51F9000ABDBD5 /* GenerateOfflineMapWithCustomParametersView.Model.swift in Copy Source Code Files */,
				D769DF342BEC1A9E0062AE95 /* EditGeodatabaseWithTransactionsView.Model.swift in Copy Source Code Files */,
				D764B7E22BE2F8B8002E2F92 /* EditGeodatabaseWithTransactionsView.swift in Copy Source Code Files */,
				004A2BA52BED458C00C297CE /* ApplyScheduledUpdatesToPreplannedMapAreaView.swift in Copy Source Code Files */,
				104F55C72BF3E30A00204D04 /* GenerateOfflineMapWithCustomParametersView.swift in Copy Source Code Files */,
				104F55C82BF3E30A00204D04 /* GenerateOfflineMapWithCustomParametersView.CustomParameters.swift in Copy Source Code Files */,
				D73E61992BDAEEDD00457932 /* MatchViewpointOfGeoViewsView.swift in Copy Source Code Files */,
				D7352F912BD992E40013FFEF /* MonitorChangesToDrawStatusView.swift in Copy Source Code Files */,
				D713717C2BD88EF800EB2F86 /* MonitorChangesToLayerViewStateView.swift in Copy Source Code Files */,
				10D321972BDC3B4900B39B1B /* GenerateOfflineMapWithLocalBasemapView.swift in Copy Source Code Files */,
				00E1D9102BC0B4D8001AEB6A /* SnapGeometryEditsView.SnapSettingsView.swift in Copy Source Code Files */,
				00E1D9112BC0B4D8001AEB6A /* SnapGeometryEditsView.GeometryEditorModel.swift in Copy Source Code Files */,
				00E1D9122BC0B4D8001AEB6A /* SnapGeometryEditsView.GeometryEditorMenu.swift in Copy Source Code Files */,
				00E7C15D2BBF74D800B85D69 /* SnapGeometryEditsView.swift in Copy Source Code Files */,
				0000FB712BBDC01400845921 /* Add3DTilesLayerView.swift in Copy Source Code Files */,
				D77D9C012BB2439400B38A6C /* AugmentRealityToShowHiddenInfrastructureView.ARSceneView.swift in Copy Source Code Files */,
				D7A737E32BABBA2200B7C7FC /* AugmentRealityToShowHiddenInfrastructureView.swift in Copy Source Code Files */,
				1C2538542BABACB100337307 /* AugmentRealityToNavigateRouteView.RoutePlannerView.swift in Copy Source Code Files */,
				1C2538552BABACB100337307 /* AugmentRealityToNavigateRouteView.swift in Copy Source Code Files */,
				1C8EC74B2BAE28A9001A6929 /* AugmentRealityToCollectDataView.swift in Copy Source Code Files */,
				000D43182B993A030003D3C2 /* ConfigureBasemapStyleParametersView.swift in Copy Source Code Files */,
				D76360032B9296580044AB97 /* DisplayClustersView.swift in Copy Source Code Files */,
				D76360022B9296520044AB97 /* ConfigureClustersView.SettingsView.swift in Copy Source Code Files */,
				D76360012B92964A0044AB97 /* ConfigureClustersView.Model.swift in Copy Source Code Files */,
				D76360002B9296420044AB97 /* ConfigureClustersView.swift in Copy Source Code Files */,
				D7781D4C2B7ECCC800E53C51 /* NavigateRouteWithReroutingView.Model.swift in Copy Source Code Files */,
				D7588F622B7D8DED008B75E2 /* NavigateRouteWithReroutingView.swift in Copy Source Code Files */,
				D7F850042B7C427A00680D7C /* ValidateUtilityNetworkTopologyView.Views.swift in Copy Source Code Files */,
				D76495222B7468940042699E /* ValidateUtilityNetworkTopologyView.Model.swift in Copy Source Code Files */,
				D74EA7872B6DADCC008F6C7C /* ValidateUtilityNetworkTopologyView.swift in Copy Source Code Files */,
				D757D14C2B6C60170065F78F /* ListSpatialReferenceTransformationsView.Model.swift in Copy Source Code Files */,
				D77688152B69828E007C3860 /* ListSpatialReferenceTransformationsView.swift in Copy Source Code Files */,
				D7C3AB4D2B6832B7008909B9 /* SetFeatureRequestModeView.swift in Copy Source Code Files */,
				D73FC90C2B6312A5001AC486 /* AddFeaturesWithContingentValuesView.AddFeatureView.swift in Copy Source Code Files */,
				D73FC90B2B6312A0001AC486 /* AddFeaturesWithContingentValuesView.Model.swift in Copy Source Code Files */,
				D7F8C03B2B6056790072BFA7 /* AddFeaturesWithContingentValuesView.swift in Copy Source Code Files */,
				D73F066C2B5EE760000B574F /* QueryFeaturesWithArcadeExpressionView.swift in Copy Source Code Files */,
				D718A1F02B57602000447087 /* ManageBookmarksView.swift in Copy Source Code Files */,
				D77BC53C2B59A309007B49B6 /* StylePointWithDistanceCompositeSceneSymbolView.swift in Copy Source Code Files */,
				D718A1E82B571C9100447087 /* OrbitCameraAroundObjectView.Model.swift in Copy Source Code Files */,
				D76929FB2B4F795C0047205E /* OrbitCameraAroundObjectView.swift in Copy Source Code Files */,
				D7058B122B59E468000A888A /* StylePointWithSceneSymbolView.swift in Copy Source Code Files */,
				D71D516F2B51D87700B2A2BE /* SearchForWebMapView.Views.swift in Copy Source Code Files */,
				D7C6420D2B4F5DDB0042B8F7 /* SearchForWebMapView.Model.swift in Copy Source Code Files */,
				D75F66392B48EB1800434974 /* SearchForWebMapView.swift in Copy Source Code Files */,
				D73FCFFA2B02A3C50006360D /* FindAddressWithReverseGeocodeView.swift in Copy Source Code Files */,
				D742E4952B04134C00690098 /* DisplayWebSceneFromPortalItemView.swift in Copy Source Code Files */,
				D7010EC12B05618400D43F55 /* DisplaySceneFromMobileScenePackageView.swift in Copy Source Code Files */,
				D737237B2AF5AE1A00846884 /* FindRouteInMobileMapPackageView.Models.swift in Copy Source Code Files */,
				D737237A2AF5AE1600846884 /* FindRouteInMobileMapPackageView.MobileMapView.swift in Copy Source Code Files */,
				D76000B12AF19C4600B3084D /* FindRouteInMobileMapPackageView.swift in Copy Source Code Files */,
				D7705D662AFC575000CC0335 /* FindClosestFacilityFromPointView.swift in Copy Source Code Files */,
				D73FD0002B02C9610006360D /* FindRouteAroundBarriersView.Views.swift in Copy Source Code Files */,
				D76EE6082AF9AFEC00DA0325 /* FindRouteAroundBarriersView.Model.swift in Copy Source Code Files */,
				D7DDF8562AF47C86004352D9 /* FindRouteAroundBarriersView.swift in Copy Source Code Files */,
				D7DDF84E2AF43AA2004352D9 /* GeocodeOfflineView.Model.swift in Copy Source Code Files */,
				D7705D5B2AFC246A00CC0335 /* FindClosestFacilityToMultiplePointsView.swift in Copy Source Code Files */,
				00F279D72AF4364700CECAF8 /* AddDynamicEntityLayerView.VehicleCallout.swift in Copy Source Code Files */,
				D76000A22AF18BAB00B3084D /* FindRouteInTransportNetworkView.Model.swift in Copy Source Code Files */,
				D7E7D0822AEB3A1D003AAD02 /* FindRouteInTransportNetworkView.swift in Copy Source Code Files */,
				D7553CDD2AE2E00E00DC2A70 /* GeocodeOfflineView.swift in Copy Source Code Files */,
				4DD058102A0D3F6B00A59B34 /* ShowDeviceLocationWithNMEADataSourcesView.Model.swift in Copy Source Code Files */,
				4D126D7329CA1EFD00CFB7A7 /* ShowDeviceLocationWithNMEADataSourcesView.swift in Copy Source Code Files */,
				4D126D7429CA1EFD00CFB7A7 /* FileNMEASentenceReader.swift in Copy Source Code Files */,
				D7084FAB2AD771F600EC7F4F /* AugmentRealityToFlyOverSceneView.swift in Copy Source Code Files */,
				D72F27302ADA1E9900F906DA /* AugmentRealityToShowTabletopSceneView.swift in Copy Source Code Files */,
				D71FCB8B2AD628B9000E517C /* CreateMobileGeodatabaseView.Model.swift in Copy Source Code Files */,
				D73FC0FE2AD4A19A0067A19B /* CreateMobileGeodatabaseView.swift in Copy Source Code Files */,
				D7464F1F2ACE04C2007FEE88 /* IdentifyRasterCellView.swift in Copy Source Code Files */,
				D731F3C22AD0D2BB00A8431E /* IdentifyGraphicsView.swift in Copy Source Code Files */,
				D70082EC2ACF901600E0C3C2 /* IdentifyKMLFeaturesView.swift in Copy Source Code Files */,
				D7054AEA2ACCCC34007235BA /* Animate3DGraphicView.SettingsView.swift in Copy Source Code Files */,
				D7058FB22ACB424E00A40F14 /* Animate3DGraphicView.Model.swift in Copy Source Code Files */,
				D7C16D1C2AC5F96900689E89 /* Animate3DGraphicView.swift in Copy Source Code Files */,
				D7497F3D2AC4B4CF00167AD2 /* DisplayDimensionsView.swift in Copy Source Code Files */,
				D7232EE22AC1E6DC0079ABFF /* PlayKMLTourView.swift in Copy Source Code Files */,
				D7AE861F2AC39E7F0049B626 /* DisplayAnnotationView.swift in Copy Source Code Files */,
				D7337C5B2ABCFDE400A5D865 /* StyleSymbolsFromMobileStyleFileView.SymbolOptionsListView.swift in Copy Source Code Files */,
				D74C8BFF2ABA56C0007C76B8 /* StyleSymbolsFromMobileStyleFileView.swift in Copy Source Code Files */,
				D7AE86212AC3A10A0049B626 /* GroupLayersTogetherView.GroupLayerListView.swift in Copy Source Code Files */,
				D7AE86202AC3A1050049B626 /* AddCustomDynamicEntityDataSourceView.Vessel.swift in Copy Source Code Files */,
				D7ECF5992AB8BF5A003FB2BE /* RenderMultilayerSymbolsView.swift in Copy Source Code Files */,
				D7337C612ABD166A00A5D865 /* ShowMobileMapPackageExpirationDateView.swift in Copy Source Code Files */,
				D704AA5B2AB22D8400A3BB63 /* GroupLayersTogetherView.swift in Copy Source Code Files */,
				D75B58522AAFB37C0038B3B4 /* StyleFeaturesWithCustomDictionaryView.swift in Copy Source Code Files */,
				D71C5F652AAA83D2006599FD /* CreateSymbolStylesFromWebStylesView.swift in Copy Source Code Files */,
				79D84D152A81718F00F45262 /* AddCustomDynamicEntityDataSourceView.swift in Copy Source Code Files */,
				1C26ED202A8BEC63009B7721 /* FilterFeaturesInSceneView.swift in Copy Source Code Files */,
				D7ABA3002A3288970021822B /* ShowViewshedFromGeoelementInSceneView.swift in Copy Source Code Files */,
				1C3B7DCD2A5F652500907443 /* AnalyzeNetworkWithSubnetworkTraceView.Model.swift in Copy Source Code Files */,
				1C3B7DCE2A5F652500907443 /* AnalyzeNetworkWithSubnetworkTraceView.swift in Copy Source Code Files */,
				D79EE76F2A4CEA7F005A52AE /* SetUpLocationDrivenGeotriggersView.Model.swift in Copy Source Code Files */,
				D769C2132A29057200030F61 /* SetUpLocationDrivenGeotriggersView.swift in Copy Source Code Files */,
				1C19B4F72A578E69001D2506 /* CreateLoadReportView.Model.swift in Copy Source Code Files */,
				1C19B4F82A578E69001D2506 /* CreateLoadReportView.swift in Copy Source Code Files */,
				1C19B4F92A578E69001D2506 /* CreateLoadReportView.Views.swift in Copy Source Code Files */,
				D752D9412A39162F003EB25E /* ManageOperationalLayersView.swift in Copy Source Code Files */,
				D77570C12A2943D900F490CD /* AnimateImagesWithImageOverlayView.swift in Copy Source Code Files */,
				D7634FB02A43B8B000F8AEFB /* CreateConvexHullAroundGeometriesView.swift in Copy Source Code Files */,
				D7ABA2FA2A32760D0021822B /* MeasureDistanceInSceneView.swift in Copy Source Code Files */,
				D722BD232A420DEC002C2087 /* ShowExtrudedFeaturesView.swift in Copy Source Code Files */,
				D752D9602A3BCE63003EB25E /* DisplayMapFromPortalItemView.swift in Copy Source Code Files */,
				1C43BC852A43783900509BF8 /* SetVisibilityOfSubtypeSublayerView.Model.swift in Copy Source Code Files */,
				1C43BC862A43783900509BF8 /* SetVisibilityOfSubtypeSublayerView.swift in Copy Source Code Files */,
				1C43BC872A43783900509BF8 /* SetVisibilityOfSubtypeSublayerView.Views.swift in Copy Source Code Files */,
				00EB803A2A31506F00AC2B07 /* DisplayContentOfUtilityNetworkContainerView.swift in Copy Source Code Files */,
				00EB803B2A31506F00AC2B07 /* DisplayContentOfUtilityNetworkContainerView.Model.swift in Copy Source Code Files */,
				D751018F2A2E966C00B8FA48 /* IdentifyLayerFeaturesView.swift in Copy Source Code Files */,
				D752D9472A3A6FC0003EB25E /* MonitorChangesToMapLoadStatusView.swift in Copy Source Code Files */,
				D7CC34002A3147FF00198EDF /* ShowLineOfSightBetweenPointsView.swift in Copy Source Code Files */,
				1CAB8D502A3CEB43002AA649 /* RunValveIsolationTraceView.Model.swift in Copy Source Code Files */,
				1CAB8D512A3CEB43002AA649 /* RunValveIsolationTraceView.swift in Copy Source Code Files */,
				D71099712A280D830065A1C1 /* DensifyAndGeneralizeGeometryView.SettingsView.swift in Copy Source Code Files */,
				D710996E2A27D9B30065A1C1 /* DensifyAndGeneralizeGeometryView.swift in Copy Source Code Files */,
				D75101822A2E497F00B8FA48 /* ShowLabelsOnLayerView.swift in Copy Source Code Files */,
				D7EF5D762A26A1EE00FEBDE5 /* ShowCoordinatesInMultipleFormatsView.swift in Copy Source Code Files */,
				79A47DFB2A20286800D7C5B9 /* CreateAndSaveKMLView.Model.swift in Copy Source Code Files */,
				79A47DFC2A20286800D7C5B9 /* CreateAndSaveKMLView.Views.swift in Copy Source Code Files */,
				79B7B80B2A1BFDE700F57C27 /* CreateAndSaveKMLView.swift in Copy Source Code Files */,
				D78666AE2A21629200C60110 /* FindNearestVertexView.swift in Copy Source Code Files */,
				D7E440D82A1ECEB3005D74DE /* CreateBuffersAroundPointsView.swift in Copy Source Code Files */,
				D744FD182A2113C70084A66C /* CreateConvexHullAroundPointsView.swift in Copy Source Code Files */,
				D754E3242A1D66C20006C5F1 /* StylePointWithPictureMarkerSymbolsView.swift in Copy Source Code Files */,
				D7F2784C2A1D76F5002E4567 /* AddWMSLayerView.swift in Copy Source Code Files */,
				D75362D32A1E8C8800D83028 /* ApplyUniqueValueRendererView.swift in Copy Source Code Files */,
				1C929F092A27B86800134252 /* ShowUtilityAssociationsView.swift in Copy Source Code Files */,
				D7E9EF2A2A1D29F2000C4865 /* SetMaxExtentView.swift in Copy Source Code Files */,
				D7E9EF292A1D2219000C4865 /* SetMinAndMaxScaleView.swift in Copy Source Code Files */,
				1C9B74DE29DB56860038B06F /* ChangeCameraControllerView.swift in Copy Source Code Files */,
				1C965C3929DB9176002F8536 /* ShowRealisticLightAndShadowsView.swift in Copy Source Code Files */,
				883C121729C914E100062FF9 /* DownloadPreplannedMapAreaView.MapPicker.swift in Copy Source Code Files */,
				883C121829C914E100062FF9 /* DownloadPreplannedMapAreaView.Model.swift in Copy Source Code Files */,
				883C121929C914E100062FF9 /* DownloadPreplannedMapAreaView.swift in Copy Source Code Files */,
				1C0C1C3D29D34DDD005C8B24 /* ChangeViewpointView.swift in Copy Source Code Files */,
				1C42E04A29D239D2004FC4BE /* ShowPopupView.swift in Copy Source Code Files */,
				108EC04229D25B55000F35D0 /* QueryFeatureTableView.swift in Copy Source Code Files */,
				88F93CC229C4D3480006B28E /* CreateAndEditGeometriesView.swift in Copy Source Code Files */,
				0044289329C9234300160767 /* GetElevationAtPointOnSurfaceView.swift in Copy Source Code Files */,
				4D2ADC6A29C50D91003B367F /* AddDynamicEntityLayerView.Model.swift in Copy Source Code Files */,
				4D2ADC6B29C50D91003B367F /* AddDynamicEntityLayerView.SettingsView.swift in Copy Source Code Files */,
				4D2ADC4729C26D2C003B367F /* AddDynamicEntityLayerView.swift in Copy Source Code Files */,
				218F35C229C290BF00502022 /* AuthenticateWithOAuthView.swift in Copy Source Code Files */,
				0044CDE02995D4DD004618CE /* ShowDeviceLocationHistoryView.swift in Copy Source Code Files */,
				0042E24628E50EE4001F33D6 /* ShowViewshedFromPointInSceneView.swift in Copy Source Code Files */,
				0042E24728E50EE4001F33D6 /* ShowViewshedFromPointInSceneView.Model.swift in Copy Source Code Files */,
				0042E24828E50EE4001F33D6 /* ShowViewshedFromPointInSceneView.ViewshedSettingsView.swift in Copy Source Code Files */,
				006C835528B40682004AEB7F /* BrowseBuildingFloorsView.swift in Copy Source Code Files */,
				006C835628B40682004AEB7F /* DisplayMapFromMobileMapPackageView.swift in Copy Source Code Files */,
				F1E71BFA28A479C70064C33F /* AddRasterFromFileView.swift in Copy Source Code Files */,
				0039A4E92885C50300592C86 /* AddSceneLayerFromServiceView.swift in Copy Source Code Files */,
				75DD736729D35FF40010229D /* ChangeMapViewBackgroundView.swift in Copy Source Code Files */,
				75DD736829D35FF40010229D /* ChangeMapViewBackgroundView.SettingsView.swift in Copy Source Code Files */,
				75DD736929D35FF40010229D /* ChangeMapViewBackgroundView.Model.swift in Copy Source Code Files */,
				0039A4EA2885C50300592C86 /* ClipGeometryView.swift in Copy Source Code Files */,
				0039A4EB2885C50300592C86 /* CreatePlanarAndGeodeticBuffersView.swift in Copy Source Code Files */,
				0039A4EC2885C50300592C86 /* CutGeometryView.swift in Copy Source Code Files */,
				E0A1AEE328874590003C797D /* AddFeatureLayersView.swift in Copy Source Code Files */,
				0039A4ED2885C50300592C86 /* DisplayMapView.swift in Copy Source Code Files */,
				0039A4EE2885C50300592C86 /* DisplayOverviewMapView.swift in Copy Source Code Files */,
				0039A4EF2885C50300592C86 /* DisplaySceneView.swift in Copy Source Code Files */,
				E03CB06B2889879D002B27D9 /* DownloadVectorTilesToLocalCacheView.swift in Copy Source Code Files */,
				E03CB06A288894C4002B27D9 /* FindRouteView.swift in Copy Source Code Files */,
				E03CB0692888944D002B27D9 /* GenerateOfflineMapView.swift in Copy Source Code Files */,
				75DD739929D38B420010229D /* NavigateRouteView.swift in Copy Source Code Files */,
				0039A4F02885C50300592C86 /* ProjectGeometryView.swift in Copy Source Code Files */,
				0039A4F12885C50300592C86 /* SearchWithGeocodeView.swift in Copy Source Code Files */,
				0039A4F22885C50300592C86 /* SelectFeaturesInFeatureLayerView.swift in Copy Source Code Files */,
				0039A4F32885C50300592C86 /* SetBasemapView.swift in Copy Source Code Files */,
				0039A4F42885C50300592C86 /* SetSurfacePlacementModeView.swift in Copy Source Code Files */,
				0039A4F52885C50300592C86 /* SetViewpointRotationView.swift in Copy Source Code Files */,
				0039A4F62885C50300592C86 /* ShowCalloutView.swift in Copy Source Code Files */,
				0039A4F72885C50300592C86 /* ShowDeviceLocationView.swift in Copy Source Code Files */,
				0039A4F82885C50300592C86 /* ShowResultOfSpatialRelationshipsView.swift in Copy Source Code Files */,
				0039A4F92885C50300592C86 /* ShowResultOfSpatialOperationsView.swift in Copy Source Code Files */,
				0039A4FA2885C50300592C86 /* StyleGraphicsWithRendererView.swift in Copy Source Code Files */,
				0039A4FB2885C50300592C86 /* StyleGraphicsWithSymbolsView.swift in Copy Source Code Files */,
				7573E82129D6136C00BEED9C /* TraceUtilityNetworkView.Model.swift in Copy Source Code Files */,
				7573E82229D6136C00BEED9C /* TraceUtilityNetworkView.Enums.swift in Copy Source Code Files */,
				7573E82329D6136C00BEED9C /* TraceUtilityNetworkView.Views.swift in Copy Source Code Files */,
				7573E82429D6136C00BEED9C /* TraceUtilityNetworkView.swift in Copy Source Code Files */,
			);
			name = "Copy Source Code Files";
			runOnlyForDeploymentPostprocessing = 0;
		};
/* End PBXCopyFilesBuildPhase section */

/* Begin PBXFileReference section */
		0000FB6B2BBDB17600845921 /* Add3DTilesLayerView.swift */ = {isa = PBXFileReference; fileEncoding = 4; lastKnownFileType = sourcecode.swift; path = Add3DTilesLayerView.swift; sourceTree = "<group>"; };
		000558092817C51E00224BC6 /* SampleDetailView.swift */ = {isa = PBXFileReference; lastKnownFileType = sourcecode.swift; path = SampleDetailView.swift; sourceTree = "<group>"; };
		000D43132B9918420003D3C2 /* ConfigureBasemapStyleParametersView.swift */ = {isa = PBXFileReference; fileEncoding = 4; lastKnownFileType = sourcecode.swift; path = ConfigureBasemapStyleParametersView.swift; sourceTree = "<group>"; };
		00181B452846AD7100654571 /* View+ErrorAlert.swift */ = {isa = PBXFileReference; lastKnownFileType = sourcecode.swift; path = "View+ErrorAlert.swift"; sourceTree = "<group>"; };
		001C6DD827FE585A00D472C2 /* AppSecrets.swift.masque */ = {isa = PBXFileReference; fileEncoding = 4; lastKnownFileType = text; path = AppSecrets.swift.masque; sourceTree = "<group>"; };
		00273CF32A82AB5900A7A77D /* SamplesSearchView.swift */ = {isa = PBXFileReference; lastKnownFileType = sourcecode.swift; path = SamplesSearchView.swift; sourceTree = "<group>"; };
		00273CF52A82AB8700A7A77D /* SampleLink.swift */ = {isa = PBXFileReference; lastKnownFileType = sourcecode.swift; path = SampleLink.swift; sourceTree = "<group>"; };
		003D7C342821EBCC009DDFD2 /* masquerade */ = {isa = PBXFileReference; lastKnownFileType = text; path = masquerade; sourceTree = "<group>"; };
		003D7C352821EBCC009DDFD2 /* GenerateSampleViewSourceCode.swift */ = {isa = PBXFileReference; lastKnownFileType = sourcecode.swift; path = GenerateSampleViewSourceCode.swift; sourceTree = "<group>"; };
		0042E24228E4BF8F001F33D6 /* ShowViewshedFromPointInSceneView.Model.swift */ = {isa = PBXFileReference; lastKnownFileType = sourcecode.swift; path = ShowViewshedFromPointInSceneView.Model.swift; sourceTree = "<group>"; };
		0042E24428E4F82B001F33D6 /* ShowViewshedFromPointInSceneView.ViewshedSettingsView.swift */ = {isa = PBXFileReference; lastKnownFileType = sourcecode.swift; path = ShowViewshedFromPointInSceneView.ViewshedSettingsView.swift; sourceTree = "<group>"; };
		0044289129C90C0B00160767 /* GetElevationAtPointOnSurfaceView.swift */ = {isa = PBXFileReference; lastKnownFileType = sourcecode.swift; path = GetElevationAtPointOnSurfaceView.swift; sourceTree = "<group>"; };
		0044CDDE2995C39E004618CE /* ShowDeviceLocationHistoryView.swift */ = {isa = PBXFileReference; lastKnownFileType = sourcecode.swift; path = ShowDeviceLocationHistoryView.swift; sourceTree = "<group>"; };
		004A2B9C2BED455B00C297CE /* canyonlands */ = {isa = PBXFileReference; lastKnownFileType = folder; path = canyonlands; sourceTree = "<group>"; };
		004A2B9E2BED456500C297CE /* ApplyScheduledUpdatesToPreplannedMapAreaView.swift */ = {isa = PBXFileReference; fileEncoding = 4; lastKnownFileType = sourcecode.swift; path = ApplyScheduledUpdatesToPreplannedMapAreaView.swift; sourceTree = "<group>"; };
		004FE87029DF5D8700075217 /* Bristol */ = {isa = PBXFileReference; lastKnownFileType = folder; path = Bristol; sourceTree = "<group>"; };
		0074ABBE28174BCF0037244A /* DisplayMapView.swift */ = {isa = PBXFileReference; lastKnownFileType = sourcecode.swift; path = DisplayMapView.swift; sourceTree = "<group>"; };
		0074ABC128174F430037244A /* Sample.swift */ = {isa = PBXFileReference; fileEncoding = 4; lastKnownFileType = sourcecode.swift; path = Sample.swift; sourceTree = "<group>"; };
		0074ABCA2817B8DB0037244A /* SamplesApp+Samples.swift.tache */ = {isa = PBXFileReference; fileEncoding = 4; lastKnownFileType = text; path = "SamplesApp+Samples.swift.tache"; sourceTree = "<group>"; };
		0086F3FD28E3770900974721 /* ShowViewshedFromPointInSceneView.swift */ = {isa = PBXFileReference; fileEncoding = 4; lastKnownFileType = sourcecode.swift; path = ShowViewshedFromPointInSceneView.swift; sourceTree = "<group>"; };
		00A7A1432A2FC58300F035F7 /* DisplayContentOfUtilityNetworkContainerView.swift */ = {isa = PBXFileReference; fileEncoding = 4; lastKnownFileType = sourcecode.swift; path = DisplayContentOfUtilityNetworkContainerView.swift; sourceTree = "<group>"; };
		00A7A1492A2FC5B700F035F7 /* DisplayContentOfUtilityNetworkContainerView.Model.swift */ = {isa = PBXFileReference; lastKnownFileType = sourcecode.swift; path = DisplayContentOfUtilityNetworkContainerView.Model.swift; sourceTree = "<group>"; };
		00ABA94D2BF6721700C0488C /* ShowGridView.swift */ = {isa = PBXFileReference; lastKnownFileType = sourcecode.swift; path = ShowGridView.swift; sourceTree = "<group>"; };
		00ACF554293E6C6A0059B2A9 /* Samples.entitlements */ = {isa = PBXFileReference; lastKnownFileType = text.plist.entitlements; path = Samples.entitlements; sourceTree = "<group>"; };
		00B04272282EC59E0072E1B4 /* AboutView.swift */ = {isa = PBXFileReference; fileEncoding = 4; lastKnownFileType = sourcecode.swift; path = AboutView.swift; sourceTree = "<group>"; };
		00B042E5282EDC690072E1B4 /* SetBasemapView.swift */ = {isa = PBXFileReference; fileEncoding = 4; lastKnownFileType = sourcecode.swift; path = SetBasemapView.swift; sourceTree = "<group>"; };
		00B04FB4283EEBA80026C882 /* DisplayOverviewMapView.swift */ = {isa = PBXFileReference; lastKnownFileType = sourcecode.swift; path = DisplayOverviewMapView.swift; sourceTree = "<group>"; };
		00C94A0C28B53DE1004E42D9 /* raster-file */ = {isa = PBXFileReference; lastKnownFileType = folder; path = "raster-file"; sourceTree = "<group>"; };
		00CB9137284814A4005C2C5D /* SearchWithGeocodeView.swift */ = {isa = PBXFileReference; lastKnownFileType = sourcecode.swift; path = SearchWithGeocodeView.swift; sourceTree = "<group>"; };
		00CCB8A2285AAD7D00BBAB70 /* DowloadPortalItemData.swift */ = {isa = PBXFileReference; lastKnownFileType = sourcecode.swift; path = DowloadPortalItemData.swift; sourceTree = "<group>"; };
		00CCB8A4285BAF8700BBAB70 /* OnDemandResource.swift */ = {isa = PBXFileReference; lastKnownFileType = sourcecode.swift; path = OnDemandResource.swift; sourceTree = "<group>"; };
		00D4EF7F2863842100B9CC30 /* AddFeatureLayersView.swift */ = {isa = PBXFileReference; lastKnownFileType = sourcecode.swift; path = AddFeatureLayersView.swift; sourceTree = "<group>"; };
		00D4EF8228638BF100B9CC30 /* LA_Trails.geodatabase */ = {isa = PBXFileReference; lastKnownFileType = file; path = LA_Trails.geodatabase; sourceTree = "<group>"; };
		00D4EF8F28638BF100B9CC30 /* AuroraCO.gpkg */ = {isa = PBXFileReference; lastKnownFileType = file; path = AuroraCO.gpkg; sourceTree = "<group>"; };
		00D4EFB02863CE6300B9CC30 /* ScottishWildlifeTrust_reserves */ = {isa = PBXFileReference; lastKnownFileType = folder; path = ScottishWildlifeTrust_reserves; sourceTree = "<group>"; };
		00E1D90A2BC0AF97001AEB6A /* SnapGeometryEditsView.SnapSettingsView.swift */ = {isa = PBXFileReference; lastKnownFileType = sourcecode.swift; path = SnapGeometryEditsView.SnapSettingsView.swift; sourceTree = "<group>"; };
		00E1D90C2BC0B125001AEB6A /* SnapGeometryEditsView.GeometryEditorModel.swift */ = {isa = PBXFileReference; lastKnownFileType = sourcecode.swift; path = SnapGeometryEditsView.GeometryEditorModel.swift; sourceTree = "<group>"; };
		00E1D90E2BC0B1E8001AEB6A /* SnapGeometryEditsView.GeometryEditorMenu.swift */ = {isa = PBXFileReference; lastKnownFileType = sourcecode.swift; path = SnapGeometryEditsView.GeometryEditorMenu.swift; sourceTree = "<group>"; };
		00E5400C27F3CCA100CF66D5 /* SamplesApp.swift */ = {isa = PBXFileReference; lastKnownFileType = sourcecode.swift; path = SamplesApp.swift; sourceTree = "<group>"; };
		00E5400D27F3CCA100CF66D5 /* ContentView.swift */ = {isa = PBXFileReference; lastKnownFileType = sourcecode.swift; path = ContentView.swift; sourceTree = "<group>"; };
		00E5400E27F3CCA200CF66D5 /* Assets.xcassets */ = {isa = PBXFileReference; lastKnownFileType = folder.assetcatalog; path = Assets.xcassets; sourceTree = "<group>"; };
		00E5401327F3CCA200CF66D5 /* Samples.app */ = {isa = PBXFileReference; explicitFileType = wrapper.application; includeInIndex = 0; path = Samples.app; sourceTree = BUILT_PRODUCTS_DIR; };
		00E5402A27F775EA00CF66D5 /* Info.plist */ = {isa = PBXFileReference; lastKnownFileType = text.plist.xml; path = Info.plist; sourceTree = "<group>"; };
		00E7C1592BBE1BF000B85D69 /* SnapGeometryEditsView.swift */ = {isa = PBXFileReference; fileEncoding = 4; lastKnownFileType = sourcecode.swift; path = SnapGeometryEditsView.swift; sourceTree = "<group>"; };
		00F279D52AF418DC00CECAF8 /* AddDynamicEntityLayerView.VehicleCallout.swift */ = {isa = PBXFileReference; lastKnownFileType = sourcecode.swift; path = AddDynamicEntityLayerView.VehicleCallout.swift; sourceTree = "<group>"; };
		102B6A362BFD5B55009F763C /* IdentifyFeaturesInWMSLayerView.swift */ = {isa = PBXFileReference; lastKnownFileType = sourcecode.swift; path = IdentifyFeaturesInWMSLayerView.swift; sourceTree = "<group>"; };
		108EC04029D25B2C000F35D0 /* QueryFeatureTableView.swift */ = {isa = PBXFileReference; fileEncoding = 4; lastKnownFileType = sourcecode.swift; path = QueryFeatureTableView.swift; sourceTree = "<group>"; };
		10B782042BE55D7E007EAE6C /* GenerateOfflineMapWithCustomParametersView.swift */ = {isa = PBXFileReference; lastKnownFileType = sourcecode.swift; path = GenerateOfflineMapWithCustomParametersView.swift; sourceTree = "<group>"; };
		10B782072BE5A058007EAE6C /* GenerateOfflineMapWithCustomParametersView.CustomParameters.swift */ = {isa = PBXFileReference; lastKnownFileType = sourcecode.swift; path = GenerateOfflineMapWithCustomParametersView.CustomParameters.swift; sourceTree = "<group>"; };
		10BD9EB32BF51B4B00ABDBD5 /* GenerateOfflineMapWithCustomParametersView.Model.swift */ = {isa = PBXFileReference; lastKnownFileType = sourcecode.swift; path = GenerateOfflineMapWithCustomParametersView.Model.swift; sourceTree = "<group>"; };
		10D321922BDB187400B39B1B /* naperville_imagery.tpkx */ = {isa = PBXFileReference; lastKnownFileType = file; path = naperville_imagery.tpkx; sourceTree = "<group>"; };
		10D321952BDB1CB500B39B1B /* GenerateOfflineMapWithLocalBasemapView.swift */ = {isa = PBXFileReference; lastKnownFileType = sourcecode.swift; path = GenerateOfflineMapWithLocalBasemapView.swift; sourceTree = "<group>"; };
		1C0C1C3429D34DAE005C8B24 /* ChangeViewpointView.swift */ = {isa = PBXFileReference; fileEncoding = 4; lastKnownFileType = sourcecode.swift; path = ChangeViewpointView.swift; sourceTree = "<group>"; };
		1C19B4EB2A578E46001D2506 /* CreateLoadReportView.Views.swift */ = {isa = PBXFileReference; fileEncoding = 4; lastKnownFileType = sourcecode.swift; path = CreateLoadReportView.Views.swift; sourceTree = "<group>"; };
		1C19B4ED2A578E46001D2506 /* CreateLoadReportView.swift */ = {isa = PBXFileReference; fileEncoding = 4; lastKnownFileType = sourcecode.swift; path = CreateLoadReportView.swift; sourceTree = "<group>"; };
		1C19B4EF2A578E46001D2506 /* CreateLoadReportView.Model.swift */ = {isa = PBXFileReference; fileEncoding = 4; lastKnownFileType = sourcecode.swift; path = CreateLoadReportView.Model.swift; sourceTree = "<group>"; };
		1C2538522BABACB100337307 /* AugmentRealityToNavigateRouteView.RoutePlannerView.swift */ = {isa = PBXFileReference; lastKnownFileType = sourcecode.swift; path = AugmentRealityToNavigateRouteView.RoutePlannerView.swift; sourceTree = "<group>"; };
		1C2538532BABACB100337307 /* AugmentRealityToNavigateRouteView.swift */ = {isa = PBXFileReference; lastKnownFileType = sourcecode.swift; path = AugmentRealityToNavigateRouteView.swift; sourceTree = "<group>"; };
		1C26ED152A859525009B7721 /* FilterFeaturesInSceneView.swift */ = {isa = PBXFileReference; fileEncoding = 4; lastKnownFileType = sourcecode.swift; path = FilterFeaturesInSceneView.swift; sourceTree = "<group>"; };
		1C3B7DC32A5F64FC00907443 /* AnalyzeNetworkWithSubnetworkTraceView.Model.swift */ = {isa = PBXFileReference; fileEncoding = 4; lastKnownFileType = sourcecode.swift; path = AnalyzeNetworkWithSubnetworkTraceView.Model.swift; sourceTree = "<group>"; };
		1C3B7DC62A5F64FC00907443 /* AnalyzeNetworkWithSubnetworkTraceView.swift */ = {isa = PBXFileReference; fileEncoding = 4; lastKnownFileType = sourcecode.swift; path = AnalyzeNetworkWithSubnetworkTraceView.swift; sourceTree = "<group>"; };
		1C42E04329D2396B004FC4BE /* ShowPopupView.swift */ = {isa = PBXFileReference; fileEncoding = 4; lastKnownFileType = sourcecode.swift; path = ShowPopupView.swift; sourceTree = "<group>"; };
		1C43BC792A43781100509BF8 /* SetVisibilityOfSubtypeSublayerView.Views.swift */ = {isa = PBXFileReference; fileEncoding = 4; lastKnownFileType = sourcecode.swift; path = SetVisibilityOfSubtypeSublayerView.Views.swift; sourceTree = "<group>"; };
		1C43BC7C2A43781100509BF8 /* SetVisibilityOfSubtypeSublayerView.Model.swift */ = {isa = PBXFileReference; fileEncoding = 4; lastKnownFileType = sourcecode.swift; path = SetVisibilityOfSubtypeSublayerView.Model.swift; sourceTree = "<group>"; };
		1C43BC7E2A43781100509BF8 /* SetVisibilityOfSubtypeSublayerView.swift */ = {isa = PBXFileReference; fileEncoding = 4; lastKnownFileType = sourcecode.swift; path = SetVisibilityOfSubtypeSublayerView.swift; sourceTree = "<group>"; };
		1C8EC7432BAE2891001A6929 /* AugmentRealityToCollectDataView.swift */ = {isa = PBXFileReference; fileEncoding = 4; lastKnownFileType = sourcecode.swift; path = AugmentRealityToCollectDataView.swift; sourceTree = "<group>"; };
		1C9B74C529DB43580038B06F /* ShowRealisticLightAndShadowsView.swift */ = {isa = PBXFileReference; fileEncoding = 4; lastKnownFileType = sourcecode.swift; path = ShowRealisticLightAndShadowsView.swift; sourceTree = "<group>"; };
		1C9B74D529DB54560038B06F /* ChangeCameraControllerView.swift */ = {isa = PBXFileReference; fileEncoding = 4; lastKnownFileType = sourcecode.swift; path = ChangeCameraControllerView.swift; sourceTree = "<group>"; };
		1CAB8D442A3CEAB0002AA649 /* RunValveIsolationTraceView.Model.swift */ = {isa = PBXFileReference; fileEncoding = 4; lastKnownFileType = sourcecode.swift; path = RunValveIsolationTraceView.Model.swift; sourceTree = "<group>"; };
		1CAB8D472A3CEAB0002AA649 /* RunValveIsolationTraceView.swift */ = {isa = PBXFileReference; fileEncoding = 4; lastKnownFileType = sourcecode.swift; path = RunValveIsolationTraceView.swift; sourceTree = "<group>"; };
		1CAF831B2A20305F000E1E60 /* ShowUtilityAssociationsView.swift */ = {isa = PBXFileReference; fileEncoding = 4; lastKnownFileType = sourcecode.swift; path = ShowUtilityAssociationsView.swift; sourceTree = "<group>"; };
		218F35B329C28F4A00502022 /* AuthenticateWithOAuthView.swift */ = {isa = PBXFileReference; fileEncoding = 4; lastKnownFileType = sourcecode.swift; path = AuthenticateWithOAuthView.swift; sourceTree = "<group>"; };
		4D126D6929CA1B6000CFB7A7 /* ShowDeviceLocationWithNMEADataSourcesView.swift */ = {isa = PBXFileReference; fileEncoding = 4; lastKnownFileType = sourcecode.swift; path = ShowDeviceLocationWithNMEADataSourcesView.swift; sourceTree = "<group>"; };
		4D126D7129CA1E1800CFB7A7 /* FileNMEASentenceReader.swift */ = {isa = PBXFileReference; lastKnownFileType = sourcecode.swift; path = FileNMEASentenceReader.swift; sourceTree = "<group>"; };
		4D126D7B29CA3E6000CFB7A7 /* Redlands.nmea */ = {isa = PBXFileReference; fileEncoding = 4; lastKnownFileType = text; path = Redlands.nmea; sourceTree = "<group>"; };
		4D126D7D29CA43D200CFB7A7 /* ShowDeviceLocationWithNMEADataSourcesView.Model.swift */ = {isa = PBXFileReference; lastKnownFileType = sourcecode.swift; path = ShowDeviceLocationWithNMEADataSourcesView.Model.swift; sourceTree = "<group>"; };
		4D2ADC3F29C26D05003B367F /* AddDynamicEntityLayerView.swift */ = {isa = PBXFileReference; fileEncoding = 4; lastKnownFileType = sourcecode.swift; path = AddDynamicEntityLayerView.swift; sourceTree = "<group>"; };
		4D2ADC5529C4F612003B367F /* ChangeMapViewBackgroundView.swift */ = {isa = PBXFileReference; fileEncoding = 4; lastKnownFileType = sourcecode.swift; path = ChangeMapViewBackgroundView.swift; sourceTree = "<group>"; };
		4D2ADC5829C4F612003B367F /* ChangeMapViewBackgroundView.SettingsView.swift */ = {isa = PBXFileReference; fileEncoding = 4; lastKnownFileType = sourcecode.swift; path = ChangeMapViewBackgroundView.SettingsView.swift; sourceTree = "<group>"; };
		4D2ADC6129C5071C003B367F /* ChangeMapViewBackgroundView.Model.swift */ = {isa = PBXFileReference; lastKnownFileType = sourcecode.swift; path = ChangeMapViewBackgroundView.Model.swift; sourceTree = "<group>"; };
		4D2ADC6629C50BD6003B367F /* AddDynamicEntityLayerView.Model.swift */ = {isa = PBXFileReference; lastKnownFileType = sourcecode.swift; path = AddDynamicEntityLayerView.Model.swift; sourceTree = "<group>"; };
		4D2ADC6829C50C4C003B367F /* AddDynamicEntityLayerView.SettingsView.swift */ = {isa = PBXFileReference; lastKnownFileType = sourcecode.swift; path = AddDynamicEntityLayerView.SettingsView.swift; sourceTree = "<group>"; };
		7573E81329D6134C00BEED9C /* TraceUtilityNetworkView.Model.swift */ = {isa = PBXFileReference; fileEncoding = 4; lastKnownFileType = sourcecode.swift; path = TraceUtilityNetworkView.Model.swift; sourceTree = "<group>"; };
		7573E81529D6134C00BEED9C /* TraceUtilityNetworkView.Enums.swift */ = {isa = PBXFileReference; fileEncoding = 4; lastKnownFileType = sourcecode.swift; path = TraceUtilityNetworkView.Enums.swift; sourceTree = "<group>"; };
		7573E81729D6134C00BEED9C /* TraceUtilityNetworkView.Views.swift */ = {isa = PBXFileReference; fileEncoding = 4; lastKnownFileType = sourcecode.swift; path = TraceUtilityNetworkView.Views.swift; sourceTree = "<group>"; };
		7573E81829D6134C00BEED9C /* TraceUtilityNetworkView.swift */ = {isa = PBXFileReference; fileEncoding = 4; lastKnownFileType = sourcecode.swift; path = TraceUtilityNetworkView.swift; sourceTree = "<group>"; };
		75DD739129D38B1B0010229D /* NavigateRouteView.swift */ = {isa = PBXFileReference; fileEncoding = 4; lastKnownFileType = sourcecode.swift; path = NavigateRouteView.swift; sourceTree = "<group>"; };
		7900C5F52A83FC3F002D430F /* AddCustomDynamicEntityDataSourceView.Vessel.swift */ = {isa = PBXFileReference; lastKnownFileType = sourcecode.swift; path = AddCustomDynamicEntityDataSourceView.Vessel.swift; sourceTree = "<group>"; };
		792222DC2A81AA5D00619FFE /* AIS_MarineCadastre_SelectedVessels_CustomDataSource.jsonl */ = {isa = PBXFileReference; fileEncoding = 4; lastKnownFileType = text; path = AIS_MarineCadastre_SelectedVessels_CustomDataSource.jsonl; sourceTree = "<group>"; };
		79302F842A1ED4E30002336A /* CreateAndSaveKMLView.Model.swift */ = {isa = PBXFileReference; lastKnownFileType = sourcecode.swift; path = CreateAndSaveKMLView.Model.swift; sourceTree = "<group>"; };
		79302F862A1ED71B0002336A /* CreateAndSaveKMLView.Views.swift */ = {isa = PBXFileReference; lastKnownFileType = sourcecode.swift; path = CreateAndSaveKMLView.Views.swift; sourceTree = "<group>"; };
		798C2DA62AFC505600EE7E97 /* PrivacyInfo.xcprivacy */ = {isa = PBXFileReference; lastKnownFileType = text.xml; path = PrivacyInfo.xcprivacy; sourceTree = "<group>"; };
		79B7B8092A1BF8EC00F57C27 /* CreateAndSaveKMLView.swift */ = {isa = PBXFileReference; lastKnownFileType = sourcecode.swift; path = CreateAndSaveKMLView.swift; sourceTree = "<group>"; };
		79D84D0D2A815C5B00F45262 /* AddCustomDynamicEntityDataSourceView.swift */ = {isa = PBXFileReference; lastKnownFileType = sourcecode.swift; path = AddCustomDynamicEntityDataSourceView.swift; sourceTree = "<group>"; };
		883C121429C9136600062FF9 /* DownloadPreplannedMapAreaView.MapPicker.swift */ = {isa = PBXFileReference; fileEncoding = 4; lastKnownFileType = sourcecode.swift; path = DownloadPreplannedMapAreaView.MapPicker.swift; sourceTree = "<group>"; };
		88F93CC029C3D59C0006B28E /* CreateAndEditGeometriesView.swift */ = {isa = PBXFileReference; lastKnownFileType = sourcecode.swift; path = CreateAndEditGeometriesView.swift; sourceTree = "<group>"; };
		954AEDED2C01332600265114 /* SelectFeaturesInSceneLayerView.swift */ = {isa = PBXFileReference; lastKnownFileType = sourcecode.swift; path = SelectFeaturesInSceneLayerView.swift; sourceTree = "<group>"; };
		D70082EA2ACF900100E0C3C2 /* IdentifyKMLFeaturesView.swift */ = {isa = PBXFileReference; fileEncoding = 4; lastKnownFileType = sourcecode.swift; path = IdentifyKMLFeaturesView.swift; sourceTree = "<group>"; };
		D7010EBC2B05616900D43F55 /* DisplaySceneFromMobileScenePackageView.swift */ = {isa = PBXFileReference; fileEncoding = 4; lastKnownFileType = sourcecode.swift; path = DisplaySceneFromMobileScenePackageView.swift; sourceTree = "<group>"; };
		D701D72B2A37C7F7006FF0C8 /* bradley_low_3ds */ = {isa = PBXFileReference; lastKnownFileType = folder; path = bradley_low_3ds; sourceTree = "<group>"; };
		D7044B952BE18D73000F2C43 /* EditWithBranchVersioningView.Views.swift */ = {isa = PBXFileReference; fileEncoding = 4; lastKnownFileType = sourcecode.swift; path = EditWithBranchVersioningView.Views.swift; sourceTree = "<group>"; };
		D704AA592AB22C1A00A3BB63 /* GroupLayersTogetherView.swift */ = {isa = PBXFileReference; fileEncoding = 4; lastKnownFileType = sourcecode.swift; path = GroupLayersTogetherView.swift; sourceTree = "<group>"; };
		D7054AE82ACCCB6C007235BA /* Animate3DGraphicView.SettingsView.swift */ = {isa = PBXFileReference; fileEncoding = 4; lastKnownFileType = sourcecode.swift; path = Animate3DGraphicView.SettingsView.swift; sourceTree = "<group>"; };
		D7058B0D2B59E44B000A888A /* StylePointWithSceneSymbolView.swift */ = {isa = PBXFileReference; fileEncoding = 4; lastKnownFileType = sourcecode.swift; path = StylePointWithSceneSymbolView.swift; sourceTree = "<group>"; };
		D7058FB02ACB423C00A40F14 /* Animate3DGraphicView.Model.swift */ = {isa = PBXFileReference; fileEncoding = 4; lastKnownFileType = sourcecode.swift; path = Animate3DGraphicView.Model.swift; sourceTree = "<group>"; };
		D7084FA62AD771AA00EC7F4F /* AugmentRealityToFlyOverSceneView.swift */ = {isa = PBXFileReference; fileEncoding = 4; lastKnownFileType = sourcecode.swift; path = AugmentRealityToFlyOverSceneView.swift; sourceTree = "<group>"; };
		D70BE5782A5624A80022CA02 /* CategoriesView.swift */ = {isa = PBXFileReference; lastKnownFileType = sourcecode.swift; path = CategoriesView.swift; sourceTree = "<group>"; };
		D710996C2A27D9210065A1C1 /* DensifyAndGeneralizeGeometryView.swift */ = {isa = PBXFileReference; fileEncoding = 4; lastKnownFileType = sourcecode.swift; path = DensifyAndGeneralizeGeometryView.swift; sourceTree = "<group>"; };
		D710996F2A2802FA0065A1C1 /* DensifyAndGeneralizeGeometryView.SettingsView.swift */ = {isa = PBXFileReference; lastKnownFileType = sourcecode.swift; path = DensifyAndGeneralizeGeometryView.SettingsView.swift; sourceTree = "<group>"; };
		D7114A0C2BDC6A3300FA68CA /* EditWithBranchVersioningView.Model.swift */ = {isa = PBXFileReference; fileEncoding = 4; lastKnownFileType = sourcecode.swift; path = EditWithBranchVersioningView.Model.swift; sourceTree = "<group>"; };
		D71371752BD88ECC00EB2F86 /* MonitorChangesToLayerViewStateView.swift */ = {isa = PBXFileReference; fileEncoding = 4; lastKnownFileType = sourcecode.swift; path = MonitorChangesToLayerViewStateView.swift; sourceTree = "<group>"; };
		D718A1E62B570F7500447087 /* OrbitCameraAroundObjectView.Model.swift */ = {isa = PBXFileReference; fileEncoding = 4; lastKnownFileType = sourcecode.swift; path = OrbitCameraAroundObjectView.Model.swift; sourceTree = "<group>"; };
		D718A1EA2B575FD900447087 /* ManageBookmarksView.swift */ = {isa = PBXFileReference; fileEncoding = 4; lastKnownFileType = sourcecode.swift; path = ManageBookmarksView.swift; sourceTree = "<group>"; };
		D71C5F632AAA7A88006599FD /* CreateSymbolStylesFromWebStylesView.swift */ = {isa = PBXFileReference; fileEncoding = 4; lastKnownFileType = sourcecode.swift; path = CreateSymbolStylesFromWebStylesView.swift; sourceTree = "<group>"; };
		D71D516D2B51D7B600B2A2BE /* SearchForWebMapView.Views.swift */ = {isa = PBXFileReference; fileEncoding = 4; lastKnownFileType = sourcecode.swift; path = SearchForWebMapView.Views.swift; sourceTree = "<group>"; };
		D71FCB892AD6277E000E517C /* CreateMobileGeodatabaseView.Model.swift */ = {isa = PBXFileReference; fileEncoding = 4; lastKnownFileType = sourcecode.swift; path = CreateMobileGeodatabaseView.Model.swift; sourceTree = "<group>"; };
		D721EEA72ABDFF550040BE46 /* LothianRiversAnno.mmpk */ = {isa = PBXFileReference; lastKnownFileType = file; path = LothianRiversAnno.mmpk; sourceTree = "<group>"; };
		D722BD212A420DAD002C2087 /* ShowExtrudedFeaturesView.swift */ = {isa = PBXFileReference; fileEncoding = 4; lastKnownFileType = sourcecode.swift; path = ShowExtrudedFeaturesView.swift; sourceTree = "<group>"; };
		D7232EE02AC1E5AA0079ABFF /* PlayKMLTourView.swift */ = {isa = PBXFileReference; fileEncoding = 4; lastKnownFileType = sourcecode.swift; path = PlayKMLTourView.swift; sourceTree = "<group>"; };
		D72C43F22AEB066D00B6157B /* GeocodeOfflineView.Model.swift */ = {isa = PBXFileReference; fileEncoding = 4; lastKnownFileType = sourcecode.swift; path = GeocodeOfflineView.Model.swift; sourceTree = "<group>"; };
		D72F272B2ADA1E4400F906DA /* AugmentRealityToShowTabletopSceneView.swift */ = {isa = PBXFileReference; fileEncoding = 4; lastKnownFileType = sourcecode.swift; path = AugmentRealityToShowTabletopSceneView.swift; sourceTree = "<group>"; };
		D731F3C02AD0D2AC00A8431E /* IdentifyGraphicsView.swift */ = {isa = PBXFileReference; fileEncoding = 4; lastKnownFileType = sourcecode.swift; path = IdentifyGraphicsView.swift; sourceTree = "<group>"; };
		D7337C592ABCFDB100A5D865 /* StyleSymbolsFromMobileStyleFileView.SymbolOptionsListView.swift */ = {isa = PBXFileReference; fileEncoding = 4; lastKnownFileType = sourcecode.swift; path = StyleSymbolsFromMobileStyleFileView.SymbolOptionsListView.swift; sourceTree = "<group>"; };
		D7337C5F2ABD142D00A5D865 /* ShowMobileMapPackageExpirationDateView.swift */ = {isa = PBXFileReference; fileEncoding = 4; lastKnownFileType = sourcecode.swift; path = ShowMobileMapPackageExpirationDateView.swift; sourceTree = "<group>"; };
		D733CA152BED980D00FBDE4C /* EditAndSyncFeaturesWithFeatureServiceView.swift */ = {isa = PBXFileReference; fileEncoding = 4; lastKnownFileType = sourcecode.swift; path = EditAndSyncFeaturesWithFeatureServiceView.swift; sourceTree = "<group>"; };
		D734FA092A183A5B00246D7E /* SetMaxExtentView.swift */ = {isa = PBXFileReference; fileEncoding = 4; lastKnownFileType = sourcecode.swift; path = SetMaxExtentView.swift; sourceTree = "<group>"; };
		D7352F8A2BD992C40013FFEF /* MonitorChangesToDrawStatusView.swift */ = {isa = PBXFileReference; fileEncoding = 4; lastKnownFileType = sourcecode.swift; path = MonitorChangesToDrawStatusView.swift; sourceTree = "<group>"; };
		D73723742AF5877500846884 /* FindRouteInMobileMapPackageView.Models.swift */ = {isa = PBXFileReference; fileEncoding = 4; lastKnownFileType = sourcecode.swift; path = FindRouteInMobileMapPackageView.Models.swift; sourceTree = "<group>"; };
		D73723782AF5ADD700846884 /* FindRouteInMobileMapPackageView.MobileMapView.swift */ = {isa = PBXFileReference; fileEncoding = 4; lastKnownFileType = sourcecode.swift; path = FindRouteInMobileMapPackageView.MobileMapView.swift; sourceTree = "<group>"; };
		D73E61922BDAEE6600457932 /* MatchViewpointOfGeoViewsView.swift */ = {isa = PBXFileReference; fileEncoding = 4; lastKnownFileType = sourcecode.swift; path = MatchViewpointOfGeoViewsView.swift; sourceTree = "<group>"; };
		D73E619A2BDB21F400457932 /* EditWithBranchVersioningView.swift */ = {isa = PBXFileReference; fileEncoding = 4; lastKnownFileType = sourcecode.swift; path = EditWithBranchVersioningView.swift; sourceTree = "<group>"; };
		D73F06662B5EE73D000B574F /* QueryFeaturesWithArcadeExpressionView.swift */ = {isa = PBXFileReference; fileEncoding = 4; lastKnownFileType = sourcecode.swift; path = QueryFeaturesWithArcadeExpressionView.swift; sourceTree = "<group>"; };
		D73F8CF32AB1089900CD39DA /* Restaurant.stylx */ = {isa = PBXFileReference; lastKnownFileType = file; path = Restaurant.stylx; sourceTree = "<group>"; };
		D73FC0FC2AD4A18D0067A19B /* CreateMobileGeodatabaseView.swift */ = {isa = PBXFileReference; fileEncoding = 4; lastKnownFileType = sourcecode.swift; path = CreateMobileGeodatabaseView.swift; sourceTree = "<group>"; };
		D73FCFF42B02A3AA0006360D /* FindAddressWithReverseGeocodeView.swift */ = {isa = PBXFileReference; fileEncoding = 4; lastKnownFileType = sourcecode.swift; path = FindAddressWithReverseGeocodeView.swift; sourceTree = "<group>"; };
		D73FCFFE2B02C7630006360D /* FindRouteAroundBarriersView.Views.swift */ = {isa = PBXFileReference; fileEncoding = 4; lastKnownFileType = sourcecode.swift; path = FindRouteAroundBarriersView.Views.swift; sourceTree = "<group>"; };
		D742E48F2B04132B00690098 /* DisplayWebSceneFromPortalItemView.swift */ = {isa = PBXFileReference; fileEncoding = 4; lastKnownFileType = sourcecode.swift; path = DisplayWebSceneFromPortalItemView.swift; sourceTree = "<group>"; };
		D744FD162A2112D90084A66C /* CreateConvexHullAroundPointsView.swift */ = {isa = PBXFileReference; fileEncoding = 4; lastKnownFileType = sourcecode.swift; path = CreateConvexHullAroundPointsView.swift; sourceTree = "<group>"; };
		D7464F1D2ACE04B3007FEE88 /* IdentifyRasterCellView.swift */ = {isa = PBXFileReference; fileEncoding = 4; lastKnownFileType = sourcecode.swift; path = IdentifyRasterCellView.swift; sourceTree = "<group>"; };
		D7464F2A2ACE0964007FEE88 /* SA_EVI_8Day_03May20 */ = {isa = PBXFileReference; lastKnownFileType = folder; path = SA_EVI_8Day_03May20; sourceTree = "<group>"; };
		D7497F3B2AC4B4C100167AD2 /* DisplayDimensionsView.swift */ = {isa = PBXFileReference; fileEncoding = 4; lastKnownFileType = sourcecode.swift; path = DisplayDimensionsView.swift; sourceTree = "<group>"; };
		D7497F3F2AC4BA4100167AD2 /* Edinburgh_Pylon_Dimensions.mmpk */ = {isa = PBXFileReference; lastKnownFileType = file; path = Edinburgh_Pylon_Dimensions.mmpk; sourceTree = "<group>"; };
		D74C8BFD2ABA5605007C76B8 /* StyleSymbolsFromMobileStyleFileView.swift */ = {isa = PBXFileReference; fileEncoding = 4; lastKnownFileType = sourcecode.swift; path = StyleSymbolsFromMobileStyleFileView.swift; sourceTree = "<group>"; };
		D74C8C012ABA6202007C76B8 /* emoji-mobile.stylx */ = {isa = PBXFileReference; lastKnownFileType = file; path = "emoji-mobile.stylx"; sourceTree = "<group>"; };
		D74EA7812B6DADA5008F6C7C /* ValidateUtilityNetworkTopologyView.swift */ = {isa = PBXFileReference; fileEncoding = 4; lastKnownFileType = sourcecode.swift; path = ValidateUtilityNetworkTopologyView.swift; sourceTree = "<group>"; };
		D74ECD0C2BEEAE2F007C0FA6 /* EditAndSyncFeaturesWithFeatureServiceView.Model.swift */ = {isa = PBXFileReference; fileEncoding = 4; lastKnownFileType = sourcecode.swift; path = EditAndSyncFeaturesWithFeatureServiceView.Model.swift; sourceTree = "<group>"; };
		D74F03EF2B609A7D00E83688 /* AddFeaturesWithContingentValuesView.Model.swift */ = {isa = PBXFileReference; fileEncoding = 4; lastKnownFileType = sourcecode.swift; path = AddFeaturesWithContingentValuesView.Model.swift; sourceTree = "<group>"; };
		D75101802A2E493600B8FA48 /* ShowLabelsOnLayerView.swift */ = {isa = PBXFileReference; fileEncoding = 4; lastKnownFileType = sourcecode.swift; path = ShowLabelsOnLayerView.swift; sourceTree = "<group>"; };
		D751018D2A2E962D00B8FA48 /* IdentifyLayerFeaturesView.swift */ = {isa = PBXFileReference; fileEncoding = 4; lastKnownFileType = sourcecode.swift; path = IdentifyLayerFeaturesView.swift; sourceTree = "<group>"; };
		D752D93F2A39154C003EB25E /* ManageOperationalLayersView.swift */ = {isa = PBXFileReference; fileEncoding = 4; lastKnownFileType = sourcecode.swift; path = ManageOperationalLayersView.swift; sourceTree = "<group>"; };
		D752D9452A3A6F7F003EB25E /* MonitorChangesToMapLoadStatusView.swift */ = {isa = PBXFileReference; fileEncoding = 4; lastKnownFileType = sourcecode.swift; path = MonitorChangesToMapLoadStatusView.swift; sourceTree = "<group>"; };
		D752D95E2A3BCE06003EB25E /* DisplayMapFromPortalItemView.swift */ = {isa = PBXFileReference; fileEncoding = 4; lastKnownFileType = sourcecode.swift; path = DisplayMapFromPortalItemView.swift; sourceTree = "<group>"; };
		D75362D12A1E886700D83028 /* ApplyUniqueValueRendererView.swift */ = {isa = PBXFileReference; fileEncoding = 4; lastKnownFileType = sourcecode.swift; path = ApplyUniqueValueRendererView.swift; sourceTree = "<group>"; };
		D754E3222A1D66820006C5F1 /* StylePointWithPictureMarkerSymbolsView.swift */ = {isa = PBXFileReference; fileEncoding = 4; lastKnownFileType = sourcecode.swift; path = StylePointWithPictureMarkerSymbolsView.swift; sourceTree = "<group>"; };
		D7553CD82AE2DFEC00DC2A70 /* GeocodeOfflineView.swift */ = {isa = PBXFileReference; fileEncoding = 4; lastKnownFileType = sourcecode.swift; path = GeocodeOfflineView.swift; sourceTree = "<group>"; };
		D757D14A2B6C46E50065F78F /* ListSpatialReferenceTransformationsView.Model.swift */ = {isa = PBXFileReference; fileEncoding = 4; lastKnownFileType = sourcecode.swift; path = ListSpatialReferenceTransformationsView.Model.swift; sourceTree = "<group>"; };
		D7588F5C2B7D8DAA008B75E2 /* NavigateRouteWithReroutingView.swift */ = {isa = PBXFileReference; fileEncoding = 4; lastKnownFileType = sourcecode.swift; path = NavigateRouteWithReroutingView.swift; sourceTree = "<group>"; };
		D75B58502AAFB3030038B3B4 /* StyleFeaturesWithCustomDictionaryView.swift */ = {isa = PBXFileReference; fileEncoding = 4; lastKnownFileType = sourcecode.swift; path = StyleFeaturesWithCustomDictionaryView.swift; sourceTree = "<group>"; };
		D75C35662AB50338003CD55F /* GroupLayersTogetherView.GroupLayerListView.swift */ = {isa = PBXFileReference; fileEncoding = 4; lastKnownFileType = sourcecode.swift; path = GroupLayersTogetherView.GroupLayerListView.swift; sourceTree = "<group>"; };
		D75F66332B48EABC00434974 /* SearchForWebMapView.swift */ = {isa = PBXFileReference; fileEncoding = 4; lastKnownFileType = sourcecode.swift; path = SearchForWebMapView.swift; sourceTree = "<group>"; };
		D76000AB2AF19C2300B3084D /* FindRouteInMobileMapPackageView.swift */ = {isa = PBXFileReference; fileEncoding = 4; lastKnownFileType = sourcecode.swift; path = FindRouteInMobileMapPackageView.swift; sourceTree = "<group>"; };
		D76000B62AF19FCA00B3084D /* SanFrancisco.mmpk */ = {isa = PBXFileReference; lastKnownFileType = file; path = SanFrancisco.mmpk; sourceTree = "<group>"; };
		D762AF5B2BF6A7B900ECE3C7 /* EditFeaturesWithFeatureLinkedAnnotationView.swift */ = {isa = PBXFileReference; fileEncoding = 4; lastKnownFileType = sourcecode.swift; path = EditFeaturesWithFeatureLinkedAnnotationView.swift; sourceTree = "<group>"; };
		D762AF632BF6A96100ECE3C7 /* loudoun_anno.geodatabase */ = {isa = PBXFileReference; lastKnownFileType = file; path = loudoun_anno.geodatabase; sourceTree = "<group>"; };
		D7634FAE2A43B7AC00F8AEFB /* CreateConvexHullAroundGeometriesView.swift */ = {isa = PBXFileReference; fileEncoding = 4; lastKnownFileType = sourcecode.swift; path = CreateConvexHullAroundGeometriesView.swift; sourceTree = "<group>"; };
		D7635FED2B9272CB0044AB97 /* DisplayClustersView.swift */ = {isa = PBXFileReference; fileEncoding = 4; lastKnownFileType = sourcecode.swift; path = DisplayClustersView.swift; sourceTree = "<group>"; };
		D7635FF52B9277DC0044AB97 /* ConfigureClustersView.Model.swift */ = {isa = PBXFileReference; fileEncoding = 4; lastKnownFileType = sourcecode.swift; path = ConfigureClustersView.Model.swift; sourceTree = "<group>"; };
		D7635FF72B9277DC0044AB97 /* ConfigureClustersView.SettingsView.swift */ = {isa = PBXFileReference; fileEncoding = 4; lastKnownFileType = sourcecode.swift; path = ConfigureClustersView.SettingsView.swift; sourceTree = "<group>"; };
		D7635FF82B9277DC0044AB97 /* ConfigureClustersView.swift */ = {isa = PBXFileReference; fileEncoding = 4; lastKnownFileType = sourcecode.swift; path = ConfigureClustersView.swift; sourceTree = "<group>"; };
		D76495202B74687E0042699E /* ValidateUtilityNetworkTopologyView.Model.swift */ = {isa = PBXFileReference; fileEncoding = 4; lastKnownFileType = sourcecode.swift; path = ValidateUtilityNetworkTopologyView.Model.swift; sourceTree = "<group>"; };
		D764B7DB2BE2F89D002E2F92 /* EditGeodatabaseWithTransactionsView.swift */ = {isa = PBXFileReference; fileEncoding = 4; lastKnownFileType = sourcecode.swift; path = EditGeodatabaseWithTransactionsView.swift; sourceTree = "<group>"; };
		D76929F52B4F78340047205E /* OrbitCameraAroundObjectView.swift */ = {isa = PBXFileReference; fileEncoding = 4; lastKnownFileType = sourcecode.swift; path = OrbitCameraAroundObjectView.swift; sourceTree = "<group>"; };
		D769C2112A29019B00030F61 /* SetUpLocationDrivenGeotriggersView.swift */ = {isa = PBXFileReference; fileEncoding = 4; lastKnownFileType = sourcecode.swift; path = SetUpLocationDrivenGeotriggersView.swift; sourceTree = "<group>"; };
		D769DF322BEC1A1C0062AE95 /* EditGeodatabaseWithTransactionsView.Model.swift */ = {isa = PBXFileReference; fileEncoding = 4; lastKnownFileType = sourcecode.swift; path = EditGeodatabaseWithTransactionsView.Model.swift; sourceTree = "<group>"; };
		D76CE8D52BFD7047009A8686 /* SetReferenceScaleView.swift */ = {isa = PBXFileReference; fileEncoding = 4; lastKnownFileType = sourcecode.swift; path = SetReferenceScaleView.swift; sourceTree = "<group>"; };
		D76EE6062AF9AFE100DA0325 /* FindRouteAroundBarriersView.Model.swift */ = {isa = PBXFileReference; fileEncoding = 4; lastKnownFileType = sourcecode.swift; path = FindRouteAroundBarriersView.Model.swift; sourceTree = "<group>"; };
		D7705D552AFC244E00CC0335 /* FindClosestFacilityToMultiplePointsView.swift */ = {isa = PBXFileReference; fileEncoding = 4; lastKnownFileType = sourcecode.swift; path = FindClosestFacilityToMultiplePointsView.swift; sourceTree = "<group>"; };
		D7705D612AFC570700CC0335 /* FindClosestFacilityFromPointView.swift */ = {isa = PBXFileReference; fileEncoding = 4; lastKnownFileType = sourcecode.swift; path = FindClosestFacilityFromPointView.swift; sourceTree = "<group>"; };
		D7749AD52AF08BF50086632F /* FindRouteInTransportNetworkView.Model.swift */ = {isa = PBXFileReference; fileEncoding = 4; lastKnownFileType = sourcecode.swift; path = FindRouteInTransportNetworkView.Model.swift; sourceTree = "<group>"; };
		D77570BF2A2942F800F490CD /* AnimateImagesWithImageOverlayView.swift */ = {isa = PBXFileReference; fileEncoding = 4; lastKnownFileType = sourcecode.swift; path = AnimateImagesWithImageOverlayView.swift; sourceTree = "<group>"; };
		D77572AD2A295DDD00F490CD /* PacificSouthWest2 */ = {isa = PBXFileReference; lastKnownFileType = folder; path = PacificSouthWest2; sourceTree = "<group>"; };
		D77688102B69826B007C3860 /* ListSpatialReferenceTransformationsView.swift */ = {isa = PBXFileReference; fileEncoding = 4; lastKnownFileType = sourcecode.swift; path = ListSpatialReferenceTransformationsView.swift; sourceTree = "<group>"; };
		D7781D482B7EB03400E53C51 /* SanDiegoTourPath.json */ = {isa = PBXFileReference; fileEncoding = 4; lastKnownFileType = text.json; path = SanDiegoTourPath.json; sourceTree = "<group>"; };
		D7781D4A2B7ECCB700E53C51 /* NavigateRouteWithReroutingView.Model.swift */ = {isa = PBXFileReference; fileEncoding = 4; lastKnownFileType = sourcecode.swift; path = NavigateRouteWithReroutingView.Model.swift; sourceTree = "<group>"; };
		D77BC5362B59A2D3007B49B6 /* StylePointWithDistanceCompositeSceneSymbolView.swift */ = {isa = PBXFileReference; fileEncoding = 4; lastKnownFileType = sourcecode.swift; path = StylePointWithDistanceCompositeSceneSymbolView.swift; sourceTree = "<group>"; };
		D77D9BFF2BB2438200B38A6C /* AugmentRealityToShowHiddenInfrastructureView.ARSceneView.swift */ = {isa = PBXFileReference; fileEncoding = 4; lastKnownFileType = sourcecode.swift; path = AugmentRealityToShowHiddenInfrastructureView.ARSceneView.swift; sourceTree = "<group>"; };
		D78666AC2A2161F100C60110 /* FindNearestVertexView.swift */ = {isa = PBXFileReference; fileEncoding = 4; lastKnownFileType = sourcecode.swift; path = FindNearestVertexView.swift; sourceTree = "<group>"; };
		D79EE76D2A4CEA5D005A52AE /* SetUpLocationDrivenGeotriggersView.Model.swift */ = {isa = PBXFileReference; fileEncoding = 4; lastKnownFileType = sourcecode.swift; path = SetUpLocationDrivenGeotriggersView.Model.swift; sourceTree = "<group>"; };
		D7A737DC2BABB9FE00B7C7FC /* AugmentRealityToShowHiddenInfrastructureView.swift */ = {isa = PBXFileReference; fileEncoding = 4; lastKnownFileType = sourcecode.swift; path = AugmentRealityToShowHiddenInfrastructureView.swift; sourceTree = "<group>"; };
		D7ABA2F82A32579C0021822B /* MeasureDistanceInSceneView.swift */ = {isa = PBXFileReference; fileEncoding = 4; lastKnownFileType = sourcecode.swift; path = MeasureDistanceInSceneView.swift; sourceTree = "<group>"; };
		D7ABA2FE2A32881C0021822B /* ShowViewshedFromGeoelementInSceneView.swift */ = {isa = PBXFileReference; fileEncoding = 4; lastKnownFileType = sourcecode.swift; path = ShowViewshedFromGeoelementInSceneView.swift; sourceTree = "<group>"; };
		D7AE861D2AC39DC50049B626 /* DisplayAnnotationView.swift */ = {isa = PBXFileReference; fileEncoding = 4; lastKnownFileType = sourcecode.swift; path = DisplayAnnotationView.swift; sourceTree = "<group>"; };
		D7B759B22B1FFBE300017FDD /* FavoritesView.swift */ = {isa = PBXFileReference; lastKnownFileType = sourcecode.swift; path = FavoritesView.swift; sourceTree = "<group>"; };
		D7BA38902BFBC476009954F5 /* EditFeaturesWithFeatureLinkedAnnotationView.Model.swift */ = {isa = PBXFileReference; fileEncoding = 4; lastKnownFileType = sourcecode.swift; path = EditFeaturesWithFeatureLinkedAnnotationView.Model.swift; sourceTree = "<group>"; };
		D7BA38932BFBFC0F009954F5 /* QueryRelatedFeaturesView.swift */ = {isa = PBXFileReference; fileEncoding = 4; lastKnownFileType = sourcecode.swift; path = QueryRelatedFeaturesView.swift; sourceTree = "<group>"; };
		D7BA8C432B2A4DAA00018633 /* Array+RawRepresentable.swift */ = {isa = PBXFileReference; lastKnownFileType = sourcecode.swift; path = "Array+RawRepresentable.swift"; sourceTree = "<group>"; };
		D7BA8C452B2A8ACA00018633 /* String.swift */ = {isa = PBXFileReference; lastKnownFileType = sourcecode.swift; path = String.swift; sourceTree = "<group>"; };
		D7C16D1A2AC5F95300689E89 /* Animate3DGraphicView.swift */ = {isa = PBXFileReference; fileEncoding = 4; lastKnownFileType = sourcecode.swift; path = Animate3DGraphicView.swift; sourceTree = "<group>"; };
		D7C16D1E2AC5FE8200689E89 /* Pyrenees.csv */ = {isa = PBXFileReference; fileEncoding = 4; lastKnownFileType = text; path = Pyrenees.csv; sourceTree = "<group>"; };
		D7C16D212AC5FE9800689E89 /* GrandCanyon.csv */ = {isa = PBXFileReference; fileEncoding = 4; lastKnownFileType = text; path = GrandCanyon.csv; sourceTree = "<group>"; };
		D7C16D242AC5FEA600689E89 /* Snowdon.csv */ = {isa = PBXFileReference; fileEncoding = 4; lastKnownFileType = text; path = Snowdon.csv; sourceTree = "<group>"; };
		D7C16D272AC5FEB600689E89 /* Hawaii.csv */ = {isa = PBXFileReference; fileEncoding = 4; lastKnownFileType = text; path = Hawaii.csv; sourceTree = "<group>"; };
		D7C3AB472B683291008909B9 /* SetFeatureRequestModeView.swift */ = {isa = PBXFileReference; fileEncoding = 4; lastKnownFileType = sourcecode.swift; path = SetFeatureRequestModeView.swift; sourceTree = "<group>"; };
		D7C5233E2BED9BBF00E8221A /* SanFrancisco.tpkx */ = {isa = PBXFileReference; lastKnownFileType = file; path = SanFrancisco.tpkx; sourceTree = "<group>"; };
		D7C6420B2B4F47E10042B8F7 /* SearchForWebMapView.Model.swift */ = {isa = PBXFileReference; fileEncoding = 4; lastKnownFileType = sourcecode.swift; path = SearchForWebMapView.Model.swift; sourceTree = "<group>"; };
		D7C97B552B75C10C0097CDA1 /* ValidateUtilityNetworkTopologyView.Views.swift */ = {isa = PBXFileReference; fileEncoding = 4; lastKnownFileType = sourcecode.swift; path = ValidateUtilityNetworkTopologyView.Views.swift; sourceTree = "<group>"; };
		D7CC33FD2A31475C00198EDF /* ShowLineOfSightBetweenPointsView.swift */ = {isa = PBXFileReference; fileEncoding = 4; lastKnownFileType = sourcecode.swift; path = ShowLineOfSightBetweenPointsView.swift; sourceTree = "<group>"; };
		D7CE9F9A2AE2F575008F7A5F /* streetmap_SD.tpkx */ = {isa = PBXFileReference; lastKnownFileType = file; path = streetmap_SD.tpkx; sourceTree = "<group>"; };
		D7CE9FA22AE2F595008F7A5F /* san-diego-eagle-locator */ = {isa = PBXFileReference; lastKnownFileType = folder; path = "san-diego-eagle-locator"; sourceTree = "<group>"; };
		D7D1F3522ADDBE5D009CE2DA /* philadelphia.mspk */ = {isa = PBXFileReference; lastKnownFileType = file; path = philadelphia.mspk; sourceTree = "<group>"; };
		D7D9FCF22BF2CC8600F972A2 /* FilterByDefinitionExpressionOrDisplayFilterView.swift */ = {isa = PBXFileReference; fileEncoding = 4; lastKnownFileType = sourcecode.swift; path = FilterByDefinitionExpressionOrDisplayFilterView.swift; sourceTree = "<group>"; };
		D7DDF8502AF47C6C004352D9 /* FindRouteAroundBarriersView.swift */ = {isa = PBXFileReference; fileEncoding = 4; lastKnownFileType = sourcecode.swift; path = FindRouteAroundBarriersView.swift; sourceTree = "<group>"; };
		D7E440D62A1ECE7D005D74DE /* CreateBuffersAroundPointsView.swift */ = {isa = PBXFileReference; fileEncoding = 4; lastKnownFileType = sourcecode.swift; path = CreateBuffersAroundPointsView.swift; sourceTree = "<group>"; };
		D7E557672A1D768800B9FB09 /* AddWMSLayerView.swift */ = {isa = PBXFileReference; fileEncoding = 4; lastKnownFileType = sourcecode.swift; path = AddWMSLayerView.swift; sourceTree = "<group>"; };
		D7E7D0802AEB39D5003AAD02 /* FindRouteInTransportNetworkView.swift */ = {isa = PBXFileReference; fileEncoding = 4; lastKnownFileType = sourcecode.swift; path = FindRouteInTransportNetworkView.swift; sourceTree = "<group>"; };
		D7E7D0992AEB3C47003AAD02 /* san_diego_offline_routing */ = {isa = PBXFileReference; lastKnownFileType = folder; path = san_diego_offline_routing; sourceTree = "<group>"; };
		D7EAF3592A1C023800D822C4 /* SetMinAndMaxScaleView.swift */ = {isa = PBXFileReference; fileEncoding = 4; lastKnownFileType = sourcecode.swift; path = SetMinAndMaxScaleView.swift; sourceTree = "<group>"; };
		D7ECF5972AB8BE63003FB2BE /* RenderMultilayerSymbolsView.swift */ = {isa = PBXFileReference; fileEncoding = 4; lastKnownFileType = sourcecode.swift; path = RenderMultilayerSymbolsView.swift; sourceTree = "<group>"; };
		D7EF5D742A26A03A00FEBDE5 /* ShowCoordinatesInMultipleFormatsView.swift */ = {isa = PBXFileReference; fileEncoding = 4; lastKnownFileType = sourcecode.swift; path = ShowCoordinatesInMultipleFormatsView.swift; sourceTree = "<group>"; };
		D7F8C0362B60564D0072BFA7 /* AddFeaturesWithContingentValuesView.swift */ = {isa = PBXFileReference; fileEncoding = 4; lastKnownFileType = sourcecode.swift; path = AddFeaturesWithContingentValuesView.swift; sourceTree = "<group>"; };
		D7F8C03D2B605AF60072BFA7 /* ContingentValuesBirdNests.geodatabase */ = {isa = PBXFileReference; lastKnownFileType = file; path = ContingentValuesBirdNests.geodatabase; sourceTree = "<group>"; };
		D7F8C0402B605E720072BFA7 /* FillmoreTopographicMap.vtpk */ = {isa = PBXFileReference; lastKnownFileType = file; path = FillmoreTopographicMap.vtpk; sourceTree = "<group>"; };
		D7F8C0422B608F120072BFA7 /* AddFeaturesWithContingentValuesView.AddFeatureView.swift */ = {isa = PBXFileReference; fileEncoding = 4; lastKnownFileType = sourcecode.swift; path = AddFeaturesWithContingentValuesView.AddFeatureView.swift; sourceTree = "<group>"; };
		E000E75F2869E33D005D87C5 /* ClipGeometryView.swift */ = {isa = PBXFileReference; lastKnownFileType = sourcecode.swift; path = ClipGeometryView.swift; sourceTree = "<group>"; };
		E000E762286A0B18005D87C5 /* CutGeometryView.swift */ = {isa = PBXFileReference; lastKnownFileType = sourcecode.swift; path = CutGeometryView.swift; sourceTree = "<group>"; };
		E004A6BD28414332002A1FE6 /* SetViewpointRotationView.swift */ = {isa = PBXFileReference; fileEncoding = 4; lastKnownFileType = sourcecode.swift; path = SetViewpointRotationView.swift; sourceTree = "<group>"; };
		E004A6D828465C70002A1FE6 /* DisplaySceneView.swift */ = {isa = PBXFileReference; fileEncoding = 4; lastKnownFileType = sourcecode.swift; path = DisplaySceneView.swift; sourceTree = "<group>"; };
		E004A6DF28466279002A1FE6 /* ShowCalloutView.swift */ = {isa = PBXFileReference; lastKnownFileType = sourcecode.swift; path = ShowCalloutView.swift; sourceTree = "<group>"; };
		E004A6E52846A61F002A1FE6 /* StyleGraphicsWithSymbolsView.swift */ = {isa = PBXFileReference; lastKnownFileType = sourcecode.swift; path = StyleGraphicsWithSymbolsView.swift; sourceTree = "<group>"; };
		E004A6E828493BCE002A1FE6 /* ShowDeviceLocationView.swift */ = {isa = PBXFileReference; lastKnownFileType = sourcecode.swift; path = ShowDeviceLocationView.swift; sourceTree = "<group>"; };
		E004A6EC2849556E002A1FE6 /* CreatePlanarAndGeodeticBuffersView.swift */ = {isa = PBXFileReference; lastKnownFileType = sourcecode.swift; path = CreatePlanarAndGeodeticBuffersView.swift; sourceTree = "<group>"; };
		E004A6EF284E4B9B002A1FE6 /* DownloadVectorTilesToLocalCacheView.swift */ = {isa = PBXFileReference; lastKnownFileType = sourcecode.swift; path = DownloadVectorTilesToLocalCacheView.swift; sourceTree = "<group>"; };
		E004A6F2284E4FEB002A1FE6 /* ShowResultOfSpatialOperationsView.swift */ = {isa = PBXFileReference; lastKnownFileType = sourcecode.swift; path = ShowResultOfSpatialOperationsView.swift; sourceTree = "<group>"; };
		E004A6F5284FA42A002A1FE6 /* SelectFeaturesInFeatureLayerView.swift */ = {isa = PBXFileReference; lastKnownFileType = sourcecode.swift; path = SelectFeaturesInFeatureLayerView.swift; sourceTree = "<group>"; };
		E041ABBF287CA9F00056009B /* WebView.swift */ = {isa = PBXFileReference; lastKnownFileType = sourcecode.swift; path = WebView.swift; sourceTree = "<group>"; };
		E041ABD6287DB04D0056009B /* SampleInfoView.swift */ = {isa = PBXFileReference; lastKnownFileType = sourcecode.swift; path = SampleInfoView.swift; sourceTree = "<group>"; };
		E041AC15287F54580056009B /* highlight.min.js */ = {isa = PBXFileReference; fileEncoding = 4; lastKnownFileType = sourcecode.javascript; path = highlight.min.js; sourceTree = "<group>"; };
		E041AC1D288076A60056009B /* info.css */ = {isa = PBXFileReference; fileEncoding = 4; lastKnownFileType = text.css; path = info.css; sourceTree = "<group>"; };
		E041AC1F288077B90056009B /* xcode.css */ = {isa = PBXFileReference; fileEncoding = 4; lastKnownFileType = text.css; path = xcode.css; sourceTree = "<group>"; };
		E066DD34285CF3B3004D3D5B /* FindRouteView.swift */ = {isa = PBXFileReference; lastKnownFileType = sourcecode.swift; path = FindRouteView.swift; sourceTree = "<group>"; };
		E066DD372860AB28004D3D5B /* StyleGraphicsWithRendererView.swift */ = {isa = PBXFileReference; lastKnownFileType = sourcecode.swift; path = StyleGraphicsWithRendererView.swift; sourceTree = "<group>"; };
		E066DD3A2860CA08004D3D5B /* ShowResultOfSpatialRelationshipsView.swift */ = {isa = PBXFileReference; lastKnownFileType = sourcecode.swift; path = ShowResultOfSpatialRelationshipsView.swift; sourceTree = "<group>"; };
		E066DD3F28610F55004D3D5B /* AddSceneLayerFromServiceView.swift */ = {isa = PBXFileReference; lastKnownFileType = sourcecode.swift; path = AddSceneLayerFromServiceView.swift; sourceTree = "<group>"; };
		E070A0A2286F3B6000F2B606 /* DownloadPreplannedMapAreaView.swift */ = {isa = PBXFileReference; lastKnownFileType = sourcecode.swift; path = DownloadPreplannedMapAreaView.swift; sourceTree = "<group>"; };
		E088E1562862579D00413100 /* SetSurfacePlacementModeView.swift */ = {isa = PBXFileReference; lastKnownFileType = sourcecode.swift; path = SetSurfacePlacementModeView.swift; sourceTree = "<group>"; };
		E088E1732863B5F800413100 /* GenerateOfflineMapView.swift */ = {isa = PBXFileReference; lastKnownFileType = sourcecode.swift; path = GenerateOfflineMapView.swift; sourceTree = "<group>"; };
		E0D04FF128A5390000747989 /* DownloadPreplannedMapAreaView.Model.swift */ = {isa = PBXFileReference; lastKnownFileType = sourcecode.swift; path = DownloadPreplannedMapAreaView.Model.swift; sourceTree = "<group>"; };
		E0EA0B762866390E00C9621D /* ProjectGeometryView.swift */ = {isa = PBXFileReference; lastKnownFileType = sourcecode.swift; path = ProjectGeometryView.swift; sourceTree = "<group>"; };
		E0FE32E628747778002C6ACA /* BrowseBuildingFloorsView.swift */ = {isa = PBXFileReference; lastKnownFileType = sourcecode.swift; path = BrowseBuildingFloorsView.swift; sourceTree = "<group>"; };
		F111CCC0288B5D5600205358 /* DisplayMapFromMobileMapPackageView.swift */ = {isa = PBXFileReference; lastKnownFileType = sourcecode.swift; path = DisplayMapFromMobileMapPackageView.swift; sourceTree = "<group>"; };
		F111CCC3288B641900205358 /* Yellowstone.mmpk */ = {isa = PBXFileReference; lastKnownFileType = file; path = Yellowstone.mmpk; sourceTree = "<group>"; };
		F1E71BF0289473760064C33F /* AddRasterFromFileView.swift */ = {isa = PBXFileReference; lastKnownFileType = sourcecode.swift; path = AddRasterFromFileView.swift; sourceTree = "<group>"; };
/* End PBXFileReference section */

/* Begin PBXFrameworksBuildPhase section */
		00E5401027F3CCA200CF66D5 /* Frameworks */ = {
			isa = PBXFrameworksBuildPhase;
			buildActionMask = 2147483647;
			files = (
				00C43AED2947DC350099AE34 /* ArcGISToolkit in Frameworks */,
			);
			runOnlyForDeploymentPostprocessing = 0;
		};
/* End PBXFrameworksBuildPhase section */

/* Begin PBXGroup section */
		0000FB6D2BBDB17600845921 /* Add 3D tiles layer */ = {
			isa = PBXGroup;
			children = (
				0000FB6B2BBDB17600845921 /* Add3DTilesLayerView.swift */,
			);
			path = "Add 3D tiles layer";
			sourceTree = "<group>";
		};
		0005580D281872BE00224BC6 /* Views */ = {
			isa = PBXGroup;
			children = (
				00B04272282EC59E0072E1B4 /* AboutView.swift */,
				D70BE5782A5624A80022CA02 /* CategoriesView.swift */,
				00E5400D27F3CCA100CF66D5 /* ContentView.swift */,
				D7B759B22B1FFBE300017FDD /* FavoritesView.swift */,
				000558092817C51E00224BC6 /* SampleDetailView.swift */,
				E041ABD6287DB04D0056009B /* SampleInfoView.swift */,
				00273CF52A82AB8700A7A77D /* SampleLink.swift */,
				00273CF32A82AB5900A7A77D /* SamplesSearchView.swift */,
				E041ABBF287CA9F00056009B /* WebView.swift */,
			);
			path = Views;
			sourceTree = "<group>";
		};
		000D43152B9918420003D3C2 /* Configure basemap style parameters */ = {
			isa = PBXGroup;
			children = (
				000D43132B9918420003D3C2 /* ConfigureBasemapStyleParametersView.swift */,
			);
			path = "Configure basemap style parameters";
			sourceTree = "<group>";
		};
		00181B442846AD3900654571 /* Extensions */ = {
			isa = PBXGroup;
			children = (
				D7BA8C432B2A4DAA00018633 /* Array+RawRepresentable.swift */,
				D7BA8C452B2A8ACA00018633 /* String.swift */,
				00181B452846AD7100654571 /* View+ErrorAlert.swift */,
			);
			path = Extensions;
			sourceTree = "<group>";
		};
		0023DE5029D648FA0098243A /* macOS */ = {
			isa = PBXGroup;
			children = (
				00ACF554293E6C6A0059B2A9 /* Samples.entitlements */,
			);
			path = macOS;
			sourceTree = "<group>";
		};
		003D7C332821EBCC009DDFD2 /* Scripts */ = {
			isa = PBXGroup;
			children = (
				00CCB8A2285AAD7D00BBAB70 /* DowloadPortalItemData.swift */,
				003D7C352821EBCC009DDFD2 /* GenerateSampleViewSourceCode.swift */,
				003D7C342821EBCC009DDFD2 /* masquerade */,
			);
			path = Scripts;
			sourceTree = "<group>";
		};
		0044288C29C90BD500160767 /* Get elevation at point on surface */ = {
			isa = PBXGroup;
			children = (
				0044289129C90C0B00160767 /* GetElevationAtPointOnSurfaceView.swift */,
			);
			path = "Get elevation at point on surface";
			sourceTree = "<group>";
		};
		0044CDD72995C352004618CE /* Show device location history */ = {
			isa = PBXGroup;
			children = (
				0044CDDE2995C39E004618CE /* ShowDeviceLocationHistoryView.swift */,
			);
			path = "Show device location history";
			sourceTree = "<group>";
		};
		004A2B962BED454300C297CE /* 740b663bff5e4198b9b6674af93f638a */ = {
			isa = PBXGroup;
			children = (
				004A2B9C2BED455B00C297CE /* canyonlands */,
			);
			path = 740b663bff5e4198b9b6674af93f638a;
			sourceTree = "<group>";
		};
		004A2BA12BED456500C297CE /* Apply scheduled updates to preplanned map area */ = {
			isa = PBXGroup;
			children = (
				004A2B9E2BED456500C297CE /* ApplyScheduledUpdatesToPreplannedMapAreaView.swift */,
			);
			path = "Apply scheduled updates to preplanned map area";
			sourceTree = "<group>";
		};
		0074ABAF281742420037244A /* Supporting Files */ = {
			isa = PBXGroup;
			children = (
				00181B442846AD3900654571 /* Extensions */,
				0074ABC028174F430037244A /* Models */,
				0005580D281872BE00224BC6 /* Views */,
				E041ABC3287CAFEB0056009B /* Web */,
			);
			path = "Supporting Files";
			sourceTree = "<group>";
		};
		0074ABB228174B830037244A /* Samples */ = {
			isa = PBXGroup;
			children = (
				0000FB6D2BBDB17600845921 /* Add 3D tiles layer */,
				79D84D0C2A815BED00F45262 /* Add custom dynamic entity data source */,
				4D2ADC3E29C26D05003B367F /* Add dynamic entity layer */,
				00D4EF7E2863840D00B9CC30 /* Add feature layers */,
				D7F8C0342B60564D0072BFA7 /* Add features with contingent values */,
				F19A316128906F0D003B7EF9 /* Add raster from file */,
				E066DD3E28610F3F004D3D5B /* Add scene layer from service */,
				D7E557602A1D743100B9FB09 /* Add WMS layer */,
				1C3B7DC22A5F64FC00907443 /* Analyze network with subnetwork trace */,
				D7C16D172AC5F6C100689E89 /* Animate 3D graphic */,
				D77570BC2A29427200F490CD /* Animate images with image overlay */,
				004A2BA12BED456500C297CE /* Apply scheduled updates to preplanned map area */,
				D75362CC2A1E862B00D83028 /* Apply unique value renderer */,
				1C8EC7422BAE2891001A6929 /* Augment reality to collect data */,
				D7084FA42AD771AA00EC7F4F /* Augment reality to fly over scene */,
				1C2538472BABAC7B00337307 /* Augment reality to navigate route */,
				D7A737DF2BABB9FE00B7C7FC /* Augment reality to show hidden infrastructure */,
				D72F27292ADA1E4400F906DA /* Augment reality to show tabletop scene */,
				218F35B229C28F4A00502022 /* Authenticate with OAuth */,
				E0FE32E528747762002C6ACA /* Browse building floors */,
				1C9B74D229DB54560038B06F /* Change camera controller */,
				4D2ADC5329C4F612003B367F /* Change map view background */,
				1C0C1C3229D34DAE005C8B24 /* Change viewpoint */,
				E000E75E2869E325005D87C5 /* Clip geometry */,
				000D43152B9918420003D3C2 /* Configure basemap style parameters */,
				D7635FF32B9277DC0044AB97 /* Configure clusters */,
				88F93CBE29C3D4E30006B28E /* Create and edit geometries */,
				79B7B8082A1BF8B300F57C27 /* Create and save KML file */,
				D7E440D12A1ECBC2005D74DE /* Create buffers around points */,
				D7B3C5C02A43B71E001DA4D8 /* Create convex hull around geometries */,
				D744FD132A2112360084A66C /* Create convex hull around points */,
				1C19B4EA2A578E46001D2506 /* Create load report */,
				D73FABE82AD4A0370048EC70 /* Create mobile geodatabase */,
				E004A6EB28495538002A1FE6 /* Create planar and geodetic buffers */,
				D71C5F602AAA7854006599FD /* Create symbol styles from web styles */,
				E000E761286A0B07005D87C5 /* Cut geometry */,
				D71099692A27D8880065A1C1 /* Densify and generalize geometry */,
				D7AE861A2AC39D750049B626 /* Display annotation */,
				D7635FEA2B9272CB0044AB97 /* Display clusters */,
				00A7A1422A2FC58300F035F7 /* Display content of utility network container */,
				D7497F382AC4B45300167AD2 /* Display dimensions */,
				0074ABB328174B830037244A /* Display map */,
				F111CCBD288B548400205358 /* Display map from mobile map package */,
				D752D95B2A3BCDD4003EB25E /* Display map from portal item */,
				00B04FB3283EEB830026C882 /* Display overview map */,
				E004A6D528465C70002A1FE6 /* Display scene */,
				D7010EBA2B05616900D43F55 /* Display scene from mobile scene package */,
				D742E48E2B04132B00690098 /* Display web scene from portal item */,
				E070A0A1286F3B3400F2B606 /* Download preplanned map area */,
				E004A6EE284E4B7A002A1FE6 /* Download vector tiles to local cache */,
				D733CA182BED980D00FBDE4C /* Edit and sync features with feature service */,
				D762AF5E2BF6A7B900ECE3C7 /* Edit features with feature-linked annotation */,
				D764B7DE2BE2F89D002E2F92 /* Edit geodatabase with transactions */,
				D73E619D2BDB21F400457932 /* Edit with branch versioning */,
				D7D9FCF52BF2CC8600F972A2 /* Filter by definition expression or display filter */,
				1C26ED122A859525009B7721 /* Filter features in scene */,
				D73FCFF32B02A3AA0006360D /* Find address with reverse geocode */,
				D7705D5F2AFC570700CC0335 /* Find closest facility from point */,
				D7705D542AFC244E00CC0335 /* Find closest facility to multiple points */,
				D78666A92A21616D00C60110 /* Find nearest vertex */,
				E066DD33285CF3A0004D3D5B /* Find route */,
				D7DDF84F2AF47C6C004352D9 /* Find route around barriers */,
				D76000AA2AF19C2300B3084D /* Find route in mobile map package */,
				D7E7D0792AEB39BF003AAD02 /* Find route in transport network */,
				E088E1722863B5E600413100 /* Generate offline map */,
				10B782032BE55C52007EAE6C /* Generate offline map with custom parameters */,
				10D321942BDB1C2E00B39B1B /* Generate offline map with local basemap */,
				D7553CD62AE2DFEC00DC2A70 /* Geocode offline */,
				0044288C29C90BD500160767 /* Get elevation at point on surface */,
				D704AA562AB22B7A00A3BB63 /* Group layers together */,
				102B6A352BFD5AD1009F763C /* Identify features in WMS layer */,
				D731F3BD2AD0D22500A8431E /* Identify graphics */,
				D70082E72ACF8F6C00E0C3C2 /* Identify KML features */,
				D751018A2A2E960300B8FA48 /* Identify layer features */,
				D7464F182ACE0445007FEE88 /* Identify raster cell */,
				D776880E2B69826B007C3860 /* List spatial reference transformations */,
				D718A1E92B575FD900447087 /* Manage bookmarks */,
				D752D93C2A3914E5003EB25E /* Manage operational layers */,
				D73E61952BDAEE6600457932 /* Match viewpoint of geo views */,
				D7ABA2F52A3256610021822B /* Measure distance in scene */,
				D7352F8D2BD992C40013FFEF /* Monitor changes to draw status */,
				D71371782BD88ECC00EB2F86 /* Monitor changes to layer view state */,
				D752D9422A3A6EB8003EB25E /* Monitor changes to map load status */,
				75DD739029D38B1B0010229D /* Navigate route */,
				D7588F5B2B7D8DAA008B75E2 /* Navigate route with rerouting */,
				D76929F32B4F78340047205E /* Orbit camera around object */,
				D7232EDD2AC1E5410079ABFF /* Play KML tour */,
				E0EA0B75286638FD00C9621D /* Project geometry */,
				108EC03F29D25AE1000F35D0 /* Query feature table */,
				D73F06652B5EE73D000B574F /* Query features with Arcade expression */,
				D7BA38962BFBFC0F009954F5 /* Query related features */,
				D7ECF5942AB8BDCA003FB2BE /* Render multilayer symbols */,
				1CAB8D402A3CEAB0002AA649 /* Run valve isolation trace */,
				D75F66322B48EABC00434974 /* Search for web map */,
				00CB913628481475005C2C5D /* Search with geocode */,
				E004A6F4284FA3C5002A1FE6 /* Select features in feature layer */,
				954AEDEF2C01332F00265114 /* Select features in scene layer */,
				00B042E3282EDC690072E1B4 /* Set basemap */,
				D7C3AB462B683291008909B9 /* Set feature request mode */,
				D734FA072A183A5A00246D7E /* Set max extent */,
				D7EAF34F2A1C011000D822C4 /* Set min and max scale */,
				D76CE8D62BFD7047009A8686 /* Set reference scale */,
				E088E1552862578800413100 /* Set surface placement mode */,
				D769C20D2A28FF8600030F61 /* Set up location-driven geotriggers */,
				E004A6B928414332002A1FE6 /* Set viewpoint rotation */,
				1C43BC782A43781100509BF8 /* Set visibility of subtype sublayer */,
				E004A6DE2846626A002A1FE6 /* Show callout */,
				D7EF5D712A269E2D00FEBDE5 /* Show coordinates in multiple formats */,
				E004A6E728493BBB002A1FE6 /* Show device location */,
				0044CDD72995C352004618CE /* Show device location history */,
				4D126D6829CA1B6000CFB7A7 /* Show device location with NMEA data sources */,
				D722BD1E2A420D7E002C2087 /* Show extruded features */,
				00ABA94B2BF671FC00C0488C /* Show grid */,
				D751017D2A2E490800B8FA48 /* Show labels on layer */,
				D7CC33FB2A31475C00198EDF /* Show line of sight between points */,
				D7337C5C2ABD137400A5D865 /* Show mobile map package expiration date */,
				1C42E04129D2396B004FC4BE /* Show popup */,
				1C9B74C429DB43580038B06F /* Show realistic light and shadows */,
				E004A6F1284E4F80002A1FE6 /* Show result of spatial operations */,
				E066DD392860C9EE004D3D5B /* Show result of spatial relationships */,
				1CAF831A2A20305F000E1E60 /* Show utility associations */,
				D7ABA2FB2A3287C10021822B /* Show viewshed from geoelement in scene */,
				0086F3FC28E3770900974721 /* Show viewshed from point in scene */,
				00E7C15A2BBE1BF000B85D69 /* Snap geometry edits */,
				D75B584D2AAFB2C20038B3B4 /* Style features with custom dictionary */,
				E066DD362860AB0B004D3D5B /* Style graphics with renderer */,
				E004A6E42846A609002A1FE6 /* Style graphics with symbols */,
				D77BC5352B59A2D3007B49B6 /* Style point with distance composite scene symbol */,
				D754E31D2A1D661D0006C5F1 /* Style point with picture marker symbols */,
				D7058B0B2B59E44B000A888A /* Style point with scene symbol */,
				D74C8BFA2ABA5572007C76B8 /* Style symbols from mobile style file */,
				7573E81229D6134C00BEED9C /* Trace utility network */,
				D74EA7802B6DADA5008F6C7C /* Validate utility network topology */,
			);
			path = Samples;
			sourceTree = "<group>";
		};
		0074ABB328174B830037244A /* Display map */ = {
			isa = PBXGroup;
			children = (
				0074ABBE28174BCF0037244A /* DisplayMapView.swift */,
			);
			path = "Display map";
			sourceTree = "<group>";
		};
		0074ABC028174F430037244A /* Models */ = {
			isa = PBXGroup;
			children = (
				00CCB8A4285BAF8700BBAB70 /* OnDemandResource.swift */,
				0074ABC128174F430037244A /* Sample.swift */,
			);
			path = Models;
			sourceTree = "<group>";
		};
		0086F3FC28E3770900974721 /* Show viewshed from point in scene */ = {
			isa = PBXGroup;
			children = (
				0042E24228E4BF8F001F33D6 /* ShowViewshedFromPointInSceneView.Model.swift */,
				0086F3FD28E3770900974721 /* ShowViewshedFromPointInSceneView.swift */,
				0042E24428E4F82B001F33D6 /* ShowViewshedFromPointInSceneView.ViewshedSettingsView.swift */,
			);
			path = "Show viewshed from point in scene";
			sourceTree = "<group>";
		};
		00966EE62811F64D009D3DD7 /* iOS */ = {
			isa = PBXGroup;
			children = (
				00E5402A27F775EA00CF66D5 /* Info.plist */,
			);
			path = iOS;
			sourceTree = "<group>";
		};
		00A7A1422A2FC58300F035F7 /* Display content of utility network container */ = {
			isa = PBXGroup;
			children = (
				00A7A1432A2FC58300F035F7 /* DisplayContentOfUtilityNetworkContainerView.swift */,
				00A7A1492A2FC5B700F035F7 /* DisplayContentOfUtilityNetworkContainerView.Model.swift */,
			);
			path = "Display content of utility network container";
			sourceTree = "<group>";
		};
		00ABA94B2BF671FC00C0488C /* Show grid */ = {
			isa = PBXGroup;
			children = (
				00ABA94D2BF6721700C0488C /* ShowGridView.swift */,
			);
			path = "Show grid";
			sourceTree = "<group>";
		};
		00B042E3282EDC690072E1B4 /* Set basemap */ = {
			isa = PBXGroup;
			children = (
				00B042E5282EDC690072E1B4 /* SetBasemapView.swift */,
			);
			path = "Set basemap";
			sourceTree = "<group>";
		};
		00B04FB3283EEB830026C882 /* Display overview map */ = {
			isa = PBXGroup;
			children = (
				00B04FB4283EEBA80026C882 /* DisplayOverviewMapView.swift */,
			);
			path = "Display overview map";
			sourceTree = "<group>";
		};
		00C94A0228B53DCC004E42D9 /* 7c4c679ab06a4df19dc497f577f111bd */ = {
			isa = PBXGroup;
			children = (
				00C94A0C28B53DE1004E42D9 /* raster-file */,
			);
			path = 7c4c679ab06a4df19dc497f577f111bd;
			sourceTree = "<group>";
		};
		00CB913628481475005C2C5D /* Search with geocode */ = {
			isa = PBXGroup;
			children = (
				00CB9137284814A4005C2C5D /* SearchWithGeocodeView.swift */,
			);
			path = "Search with geocode";
			sourceTree = "<group>";
		};
		00CCB8A6285D059300BBAB70 /* Portal Data */ = {
			isa = PBXGroup;
			children = (
				D762AF642BF6A96100ECE3C7 /* 74c0c9fa80f4498c9739cc42531e9948 */,
				004A2B962BED454300C297CE /* 740b663bff5e4198b9b6674af93f638a */,
				D701D7242A37C7E4006FF0C8 /* 07d62a792ab6496d9b772a24efea45d0 */,
				D7C16D232AC5FEA600689E89 /* 12509ffdc684437f8f2656b0129d2c13 */,
				00D4EF8328638BF100B9CC30 /* 15a7cbd3af1e47cfa5d2c6b93dc44fc2 */,
				D721EEA62ABDFF550040BE46 /* 174150279af74a2ba6f8b87a567f480b */,
				D74C8C002ABA6202007C76B8 /* 1bd036f221f54a99abc9e46ff3511cbf */,
				D7CE9F992AE2F575008F7A5F /* 22c3083d4fa74e3e9b25adfc9f8c0496 */,
				D76000B52AF19FC900B3084D /* 260eb6535c824209964cf281766ebe43 */,
				D7C16D202AC5FE9800689E89 /* 290f0c571c394461a8b58b6775d0bd63 */,
				D7CE9F9C2AE2F585008F7A5F /* 3424d442ebe54f3cbf34462382d3aebe */,
				D7781D472B7EB03400E53C51 /* 4caec8c55ea2463982f1af7d9611b8d5 */,
				D7C16D1D2AC5FE8200689E89 /* 5a9b60cee9ba41e79640a06bcdf8084d */,
				1C965C4629DBA879002F8536 /* 681d6f7694644709a7c830ec57a2d72b */,
				00D4EF8E28638BF100B9CC30 /* 68ec42517cdd439e81b036210483e8e7 */,
				D73F8CF22AB1089900CD39DA /* 751138a2e0844e06853522d54103222a */,
				00C94A0228B53DCC004E42D9 /* 7c4c679ab06a4df19dc497f577f111bd */,
				D7D1F3512ADDBE5D009CE2DA /* 7dd2f97bb007466ea939160d0de96a9d */,
				10D321912BDB187400B39B1B /* 85282f2aaa2844d8935cdb8722e22a93 */,
				792222DB2A81AA5D00619FFE /* a8a942c228af4fac96baa78ad60f511f */,
				D7F8C03F2B605E720072BFA7 /* b5106355f1634b8996e634c04b6a930a */,
				D7464F202ACE0910007FEE88 /* b5f977c78ec74b3a8857ca86d1d9b318 */,
				00D4EF8128638BF100B9CC30 /* cb1b20748a9f4d128dad8a87244e3e37 */,
				D77572AC2A295DC100F490CD /* d1453556d91e46dea191c20c398b82cd */,
				4D126D7629CA3B3F00CFB7A7 /* d5bad9f4fee9483791e405880fb466da */,
				D7E7D0862AEB3C36003AAD02 /* df193653ed39449195af0c9725701dca */,
				D7F8C03C2B605AF60072BFA7 /* e12b54ea799f4606a2712157cf9f6e41 */,
				F111CCC2288B63DB00205358 /* e1f3a7254cb845b09450f54937c16061 */,
				D7C5233F2BED9BBF00E8221A /* e4a398afe9a945f3b0f4dca1e4faccb5 */,
				D7C16D262AC5FEB600689E89 /* e87c154fb9c2487f999143df5b08e9b1 */,
				D7497F3E2AC4BA4100167AD2 /* f5ff6f5556a945bca87ca513b8729a1e */,
			);
			path = "Portal Data";
			sourceTree = SOURCE_ROOT;
		};
		00D4EF7E2863840D00B9CC30 /* Add feature layers */ = {
			isa = PBXGroup;
			children = (
				00D4EF7F2863842100B9CC30 /* AddFeatureLayersView.swift */,
			);
			path = "Add feature layers";
			sourceTree = "<group>";
		};
		00D4EF8128638BF100B9CC30 /* cb1b20748a9f4d128dad8a87244e3e37 */ = {
			isa = PBXGroup;
			children = (
				00D4EF8228638BF100B9CC30 /* LA_Trails.geodatabase */,
			);
			path = cb1b20748a9f4d128dad8a87244e3e37;
			sourceTree = "<group>";
		};
		00D4EF8328638BF100B9CC30 /* 15a7cbd3af1e47cfa5d2c6b93dc44fc2 */ = {
			isa = PBXGroup;
			children = (
				00D4EFB02863CE6300B9CC30 /* ScottishWildlifeTrust_reserves */,
			);
			path = 15a7cbd3af1e47cfa5d2c6b93dc44fc2;
			sourceTree = "<group>";
		};
		00D4EF8E28638BF100B9CC30 /* 68ec42517cdd439e81b036210483e8e7 */ = {
			isa = PBXGroup;
			children = (
				00D4EF8F28638BF100B9CC30 /* AuroraCO.gpkg */,
			);
			path = 68ec42517cdd439e81b036210483e8e7;
			sourceTree = "<group>";
		};
		00E5400627F3CCA100CF66D5 = {
			isa = PBXGroup;
			children = (
				00966EE62811F64D009D3DD7 /* iOS */,
				0023DE5029D648FA0098243A /* macOS */,
				00CCB8A6285D059300BBAB70 /* Portal Data */,
				00E5401427F3CCA200CF66D5 /* Products */,
				003D7C332821EBCC009DDFD2 /* Scripts */,
				00E5400B27F3CCA100CF66D5 /* Shared */,
			);
			sourceTree = "<group>";
		};
		00E5400B27F3CCA100CF66D5 /* Shared */ = {
			isa = PBXGroup;
			children = (
				0074ABAF281742420037244A /* Supporting Files */,
				0074ABB228174B830037244A /* Samples */,
				00E5400C27F3CCA100CF66D5 /* SamplesApp.swift */,
				00E5400E27F3CCA200CF66D5 /* Assets.xcassets */,
				798C2DA62AFC505600EE7E97 /* PrivacyInfo.xcprivacy */,
				001C6DD827FE585A00D472C2 /* AppSecrets.swift.masque */,
				0074ABCA2817B8DB0037244A /* SamplesApp+Samples.swift.tache */,
			);
			path = Shared;
			sourceTree = "<group>";
		};
		00E5401427F3CCA200CF66D5 /* Products */ = {
			isa = PBXGroup;
			children = (
				00E5401327F3CCA200CF66D5 /* Samples.app */,
			);
			name = Products;
			sourceTree = "<group>";
		};
		00E7C15A2BBE1BF000B85D69 /* Snap geometry edits */ = {
			isa = PBXGroup;
			children = (
				00E7C1592BBE1BF000B85D69 /* SnapGeometryEditsView.swift */,
				00E1D90A2BC0AF97001AEB6A /* SnapGeometryEditsView.SnapSettingsView.swift */,
				00E1D90C2BC0B125001AEB6A /* SnapGeometryEditsView.GeometryEditorModel.swift */,
				00E1D90E2BC0B1E8001AEB6A /* SnapGeometryEditsView.GeometryEditorMenu.swift */,
			);
			path = "Snap geometry edits";
			sourceTree = "<group>";
		};
		102B6A352BFD5AD1009F763C /* Identify features in WMS layer */ = {
			isa = PBXGroup;
			children = (
				102B6A362BFD5B55009F763C /* IdentifyFeaturesInWMSLayerView.swift */,
			);
			path = "Identify features in WMS layer";
			sourceTree = "<group>";
		};
		108EC03F29D25AE1000F35D0 /* Query feature table */ = {
			isa = PBXGroup;
			children = (
				108EC04029D25B2C000F35D0 /* QueryFeatureTableView.swift */,
			);
			path = "Query feature table";
			sourceTree = "<group>";
		};
		10B782032BE55C52007EAE6C /* Generate offline map with custom parameters */ = {
			isa = PBXGroup;
			children = (
				10B782042BE55D7E007EAE6C /* GenerateOfflineMapWithCustomParametersView.swift */,
				10B782072BE5A058007EAE6C /* GenerateOfflineMapWithCustomParametersView.CustomParameters.swift */,
				10BD9EB32BF51B4B00ABDBD5 /* GenerateOfflineMapWithCustomParametersView.Model.swift */,
			);
			path = "Generate offline map with custom parameters";
			sourceTree = "<group>";
		};
		10D321912BDB187400B39B1B /* 85282f2aaa2844d8935cdb8722e22a93 */ = {
			isa = PBXGroup;
			children = (
				10D321922BDB187400B39B1B /* naperville_imagery.tpkx */,
			);
			path = 85282f2aaa2844d8935cdb8722e22a93;
			sourceTree = "<group>";
		};
		10D321942BDB1C2E00B39B1B /* Generate offline map with local basemap */ = {
			isa = PBXGroup;
			children = (
				10D321952BDB1CB500B39B1B /* GenerateOfflineMapWithLocalBasemapView.swift */,
			);
			path = "Generate offline map with local basemap";
			sourceTree = "<group>";
		};
		1C0C1C3229D34DAE005C8B24 /* Change viewpoint */ = {
			isa = PBXGroup;
			children = (
				1C0C1C3429D34DAE005C8B24 /* ChangeViewpointView.swift */,
			);
			path = "Change viewpoint";
			sourceTree = "<group>";
		};
		1C19B4EA2A578E46001D2506 /* Create load report */ = {
			isa = PBXGroup;
			children = (
				1C19B4EF2A578E46001D2506 /* CreateLoadReportView.Model.swift */,
				1C19B4ED2A578E46001D2506 /* CreateLoadReportView.swift */,
				1C19B4EB2A578E46001D2506 /* CreateLoadReportView.Views.swift */,
			);
			path = "Create load report";
			sourceTree = "<group>";
		};
		1C2538472BABAC7B00337307 /* Augment reality to navigate route */ = {
			isa = PBXGroup;
			children = (
				1C2538532BABACB100337307 /* AugmentRealityToNavigateRouteView.swift */,
				1C2538522BABACB100337307 /* AugmentRealityToNavigateRouteView.RoutePlannerView.swift */,
			);
			path = "Augment reality to navigate route";
			sourceTree = "<group>";
		};
		1C26ED122A859525009B7721 /* Filter features in scene */ = {
			isa = PBXGroup;
			children = (
				1C26ED152A859525009B7721 /* FilterFeaturesInSceneView.swift */,
			);
			path = "Filter features in scene";
			sourceTree = "<group>";
		};
		1C3B7DC22A5F64FC00907443 /* Analyze network with subnetwork trace */ = {
			isa = PBXGroup;
			children = (
				1C3B7DC32A5F64FC00907443 /* AnalyzeNetworkWithSubnetworkTraceView.Model.swift */,
				1C3B7DC62A5F64FC00907443 /* AnalyzeNetworkWithSubnetworkTraceView.swift */,
			);
			path = "Analyze network with subnetwork trace";
			sourceTree = "<group>";
		};
		1C42E04129D2396B004FC4BE /* Show popup */ = {
			isa = PBXGroup;
			children = (
				1C42E04329D2396B004FC4BE /* ShowPopupView.swift */,
			);
			path = "Show popup";
			sourceTree = "<group>";
		};
		1C43BC782A43781100509BF8 /* Set visibility of subtype sublayer */ = {
			isa = PBXGroup;
			children = (
				1C43BC7C2A43781100509BF8 /* SetVisibilityOfSubtypeSublayerView.Model.swift */,
				1C43BC7E2A43781100509BF8 /* SetVisibilityOfSubtypeSublayerView.swift */,
				1C43BC792A43781100509BF8 /* SetVisibilityOfSubtypeSublayerView.Views.swift */,
			);
			path = "Set visibility of subtype sublayer";
			sourceTree = "<group>";
		};
		1C8EC7422BAE2891001A6929 /* Augment reality to collect data */ = {
			isa = PBXGroup;
			children = (
				1C8EC7432BAE2891001A6929 /* AugmentRealityToCollectDataView.swift */,
			);
			path = "Augment reality to collect data";
			sourceTree = "<group>";
		};
		1C965C4629DBA879002F8536 /* 681d6f7694644709a7c830ec57a2d72b */ = {
			isa = PBXGroup;
			children = (
				004FE87029DF5D8700075217 /* Bristol */,
			);
			path = 681d6f7694644709a7c830ec57a2d72b;
			sourceTree = "<group>";
		};
		1C9B74C429DB43580038B06F /* Show realistic light and shadows */ = {
			isa = PBXGroup;
			children = (
				1C9B74C529DB43580038B06F /* ShowRealisticLightAndShadowsView.swift */,
			);
			path = "Show realistic light and shadows";
			sourceTree = "<group>";
		};
		1C9B74D229DB54560038B06F /* Change camera controller */ = {
			isa = PBXGroup;
			children = (
				1C9B74D529DB54560038B06F /* ChangeCameraControllerView.swift */,
			);
			path = "Change camera controller";
			sourceTree = "<group>";
		};
		1CAB8D402A3CEAB0002AA649 /* Run valve isolation trace */ = {
			isa = PBXGroup;
			children = (
				1CAB8D442A3CEAB0002AA649 /* RunValveIsolationTraceView.Model.swift */,
				1CAB8D472A3CEAB0002AA649 /* RunValveIsolationTraceView.swift */,
			);
			path = "Run valve isolation trace";
			sourceTree = "<group>";
		};
		1CAF831A2A20305F000E1E60 /* Show utility associations */ = {
			isa = PBXGroup;
			children = (
				1CAF831B2A20305F000E1E60 /* ShowUtilityAssociationsView.swift */,
			);
			path = "Show utility associations";
			sourceTree = "<group>";
		};
		218F35B229C28F4A00502022 /* Authenticate with OAuth */ = {
			isa = PBXGroup;
			children = (
				218F35B329C28F4A00502022 /* AuthenticateWithOAuthView.swift */,
			);
			path = "Authenticate with OAuth";
			sourceTree = "<group>";
		};
		4D126D6829CA1B6000CFB7A7 /* Show device location with NMEA data sources */ = {
			isa = PBXGroup;
			children = (
				4D126D6929CA1B6000CFB7A7 /* ShowDeviceLocationWithNMEADataSourcesView.swift */,
				4D126D7D29CA43D200CFB7A7 /* ShowDeviceLocationWithNMEADataSourcesView.Model.swift */,
				4D126D7129CA1E1800CFB7A7 /* FileNMEASentenceReader.swift */,
			);
			path = "Show device location with NMEA data sources";
			sourceTree = "<group>";
		};
		4D126D7629CA3B3F00CFB7A7 /* d5bad9f4fee9483791e405880fb466da */ = {
			isa = PBXGroup;
			children = (
				4D126D7B29CA3E6000CFB7A7 /* Redlands.nmea */,
			);
			path = d5bad9f4fee9483791e405880fb466da;
			sourceTree = "<group>";
		};
		4D2ADC3E29C26D05003B367F /* Add dynamic entity layer */ = {
			isa = PBXGroup;
			children = (
				4D2ADC3F29C26D05003B367F /* AddDynamicEntityLayerView.swift */,
				4D2ADC6629C50BD6003B367F /* AddDynamicEntityLayerView.Model.swift */,
				4D2ADC6829C50C4C003B367F /* AddDynamicEntityLayerView.SettingsView.swift */,
				00F279D52AF418DC00CECAF8 /* AddDynamicEntityLayerView.VehicleCallout.swift */,
			);
			path = "Add dynamic entity layer";
			sourceTree = "<group>";
		};
		4D2ADC5329C4F612003B367F /* Change map view background */ = {
			isa = PBXGroup;
			children = (
				4D2ADC5529C4F612003B367F /* ChangeMapViewBackgroundView.swift */,
				4D2ADC5829C4F612003B367F /* ChangeMapViewBackgroundView.SettingsView.swift */,
				4D2ADC6129C5071C003B367F /* ChangeMapViewBackgroundView.Model.swift */,
			);
			path = "Change map view background";
			sourceTree = "<group>";
		};
		7573E81229D6134C00BEED9C /* Trace utility network */ = {
			isa = PBXGroup;
			children = (
				7573E81329D6134C00BEED9C /* TraceUtilityNetworkView.Model.swift */,
				7573E81529D6134C00BEED9C /* TraceUtilityNetworkView.Enums.swift */,
				7573E81729D6134C00BEED9C /* TraceUtilityNetworkView.Views.swift */,
				7573E81829D6134C00BEED9C /* TraceUtilityNetworkView.swift */,
			);
			path = "Trace utility network";
			sourceTree = "<group>";
		};
		75DD739029D38B1B0010229D /* Navigate route */ = {
			isa = PBXGroup;
			children = (
				75DD739129D38B1B0010229D /* NavigateRouteView.swift */,
			);
			path = "Navigate route";
			sourceTree = "<group>";
		};
		792222DB2A81AA5D00619FFE /* a8a942c228af4fac96baa78ad60f511f */ = {
			isa = PBXGroup;
			children = (
				792222DC2A81AA5D00619FFE /* AIS_MarineCadastre_SelectedVessels_CustomDataSource.jsonl */,
			);
			path = a8a942c228af4fac96baa78ad60f511f;
			sourceTree = "<group>";
		};
		79B7B8082A1BF8B300F57C27 /* Create and save KML file */ = {
			isa = PBXGroup;
			children = (
				79302F842A1ED4E30002336A /* CreateAndSaveKMLView.Model.swift */,
				79B7B8092A1BF8EC00F57C27 /* CreateAndSaveKMLView.swift */,
				79302F862A1ED71B0002336A /* CreateAndSaveKMLView.Views.swift */,
			);
			path = "Create and save KML file";
			sourceTree = "<group>";
		};
		79D84D0C2A815BED00F45262 /* Add custom dynamic entity data source */ = {
			isa = PBXGroup;
			children = (
				79D84D0D2A815C5B00F45262 /* AddCustomDynamicEntityDataSourceView.swift */,
				7900C5F52A83FC3F002D430F /* AddCustomDynamicEntityDataSourceView.Vessel.swift */,
			);
			path = "Add custom dynamic entity data source";
			sourceTree = "<group>";
		};
		88F93CBE29C3D4E30006B28E /* Create and edit geometries */ = {
			isa = PBXGroup;
			children = (
				88F93CC029C3D59C0006B28E /* CreateAndEditGeometriesView.swift */,
			);
			path = "Create and edit geometries";
			sourceTree = "<group>";
		};
		954AEDEF2C01332F00265114 /* Select features in scene layer */ = {
			isa = PBXGroup;
			children = (
				954AEDED2C01332600265114 /* SelectFeaturesInSceneLayerView.swift */,
			);
			path = "Select features in scene layer";
			sourceTree = "<group>";
		};
		D70082E72ACF8F6C00E0C3C2 /* Identify KML features */ = {
			isa = PBXGroup;
			children = (
				D70082EA2ACF900100E0C3C2 /* IdentifyKMLFeaturesView.swift */,
			);
			path = "Identify KML features";
			sourceTree = "<group>";
		};
		D7010EBA2B05616900D43F55 /* Display scene from mobile scene package */ = {
			isa = PBXGroup;
			children = (
				D7010EBC2B05616900D43F55 /* DisplaySceneFromMobileScenePackageView.swift */,
			);
			path = "Display scene from mobile scene package";
			sourceTree = "<group>";
		};
		D701D7242A37C7E4006FF0C8 /* 07d62a792ab6496d9b772a24efea45d0 */ = {
			isa = PBXGroup;
			children = (
				D701D72B2A37C7F7006FF0C8 /* bradley_low_3ds */,
			);
			path = 07d62a792ab6496d9b772a24efea45d0;
			sourceTree = "<group>";
		};
		D704AA562AB22B7A00A3BB63 /* Group layers together */ = {
			isa = PBXGroup;
			children = (
				D704AA592AB22C1A00A3BB63 /* GroupLayersTogetherView.swift */,
				D75C35662AB50338003CD55F /* GroupLayersTogetherView.GroupLayerListView.swift */,
			);
			path = "Group layers together";
			sourceTree = "<group>";
		};
		D7058B0B2B59E44B000A888A /* Style point with scene symbol */ = {
			isa = PBXGroup;
			children = (
				D7058B0D2B59E44B000A888A /* StylePointWithSceneSymbolView.swift */,
			);
			path = "Style point with scene symbol";
			sourceTree = "<group>";
		};
		D7084FA42AD771AA00EC7F4F /* Augment reality to fly over scene */ = {
			isa = PBXGroup;
			children = (
				D7084FA62AD771AA00EC7F4F /* AugmentRealityToFlyOverSceneView.swift */,
			);
			path = "Augment reality to fly over scene";
			sourceTree = "<group>";
		};
		D71099692A27D8880065A1C1 /* Densify and generalize geometry */ = {
			isa = PBXGroup;
			children = (
				D710996C2A27D9210065A1C1 /* DensifyAndGeneralizeGeometryView.swift */,
				D710996F2A2802FA0065A1C1 /* DensifyAndGeneralizeGeometryView.SettingsView.swift */,
			);
			path = "Densify and generalize geometry";
			sourceTree = "<group>";
		};
		D71371782BD88ECC00EB2F86 /* Monitor changes to layer view state */ = {
			isa = PBXGroup;
			children = (
				D71371752BD88ECC00EB2F86 /* MonitorChangesToLayerViewStateView.swift */,
			);
			path = "Monitor changes to layer view state";
			sourceTree = "<group>";
		};
		D718A1E92B575FD900447087 /* Manage bookmarks */ = {
			isa = PBXGroup;
			children = (
				D718A1EA2B575FD900447087 /* ManageBookmarksView.swift */,
			);
			path = "Manage bookmarks";
			sourceTree = "<group>";
		};
		D71C5F602AAA7854006599FD /* Create symbol styles from web styles */ = {
			isa = PBXGroup;
			children = (
				D71C5F632AAA7A88006599FD /* CreateSymbolStylesFromWebStylesView.swift */,
			);
			path = "Create symbol styles from web styles";
			sourceTree = "<group>";
		};
		D721EEA62ABDFF550040BE46 /* 174150279af74a2ba6f8b87a567f480b */ = {
			isa = PBXGroup;
			children = (
				D721EEA72ABDFF550040BE46 /* LothianRiversAnno.mmpk */,
			);
			path = 174150279af74a2ba6f8b87a567f480b;
			sourceTree = "<group>";
		};
		D722BD1E2A420D7E002C2087 /* Show extruded features */ = {
			isa = PBXGroup;
			children = (
				D722BD212A420DAD002C2087 /* ShowExtrudedFeaturesView.swift */,
			);
			path = "Show extruded features";
			sourceTree = "<group>";
		};
		D7232EDD2AC1E5410079ABFF /* Play KML tour */ = {
			isa = PBXGroup;
			children = (
				D7232EE02AC1E5AA0079ABFF /* PlayKMLTourView.swift */,
			);
			path = "Play KML tour";
			sourceTree = "<group>";
		};
		D72F27292ADA1E4400F906DA /* Augment reality to show tabletop scene */ = {
			isa = PBXGroup;
			children = (
				D72F272B2ADA1E4400F906DA /* AugmentRealityToShowTabletopSceneView.swift */,
			);
			path = "Augment reality to show tabletop scene";
			sourceTree = "<group>";
		};
		D731F3BD2AD0D22500A8431E /* Identify graphics */ = {
			isa = PBXGroup;
			children = (
				D731F3C02AD0D2AC00A8431E /* IdentifyGraphicsView.swift */,
			);
			path = "Identify graphics";
			sourceTree = "<group>";
		};
		D7337C5C2ABD137400A5D865 /* Show mobile map package expiration date */ = {
			isa = PBXGroup;
			children = (
				D7337C5F2ABD142D00A5D865 /* ShowMobileMapPackageExpirationDateView.swift */,
			);
			path = "Show mobile map package expiration date";
			sourceTree = "<group>";
		};
		D733CA182BED980D00FBDE4C /* Edit and sync features with feature service */ = {
			isa = PBXGroup;
			children = (
				D733CA152BED980D00FBDE4C /* EditAndSyncFeaturesWithFeatureServiceView.swift */,
				D74ECD0C2BEEAE2F007C0FA6 /* EditAndSyncFeaturesWithFeatureServiceView.Model.swift */,
			);
			path = "Edit and sync features with feature service";
			sourceTree = "<group>";
		};
		D734FA072A183A5A00246D7E /* Set max extent */ = {
			isa = PBXGroup;
			children = (
				D734FA092A183A5B00246D7E /* SetMaxExtentView.swift */,
			);
			path = "Set max extent";
			sourceTree = "<group>";
		};
		D7352F8D2BD992C40013FFEF /* Monitor changes to draw status */ = {
			isa = PBXGroup;
			children = (
				D7352F8A2BD992C40013FFEF /* MonitorChangesToDrawStatusView.swift */,
			);
			path = "Monitor changes to draw status";
			sourceTree = "<group>";
		};
		D73E61952BDAEE6600457932 /* Match viewpoint of geo views */ = {
			isa = PBXGroup;
			children = (
				D73E61922BDAEE6600457932 /* MatchViewpointOfGeoViewsView.swift */,
			);
			path = "Match viewpoint of geo views";
			sourceTree = "<group>";
		};
		D73E619D2BDB21F400457932 /* Edit with branch versioning */ = {
			isa = PBXGroup;
			children = (
				D73E619A2BDB21F400457932 /* EditWithBranchVersioningView.swift */,
				D7114A0C2BDC6A3300FA68CA /* EditWithBranchVersioningView.Model.swift */,
				D7044B952BE18D73000F2C43 /* EditWithBranchVersioningView.Views.swift */,
			);
			path = "Edit with branch versioning";
			sourceTree = "<group>";
		};
		D73F06652B5EE73D000B574F /* Query features with Arcade expression */ = {
			isa = PBXGroup;
			children = (
				D73F06662B5EE73D000B574F /* QueryFeaturesWithArcadeExpressionView.swift */,
			);
			path = "Query features with Arcade expression";
			sourceTree = "<group>";
		};
		D73F8CF22AB1089900CD39DA /* 751138a2e0844e06853522d54103222a */ = {
			isa = PBXGroup;
			children = (
				D73F8CF32AB1089900CD39DA /* Restaurant.stylx */,
			);
			path = 751138a2e0844e06853522d54103222a;
			sourceTree = "<group>";
		};
		D73FABE82AD4A0370048EC70 /* Create mobile geodatabase */ = {
			isa = PBXGroup;
			children = (
				D71FCB892AD6277E000E517C /* CreateMobileGeodatabaseView.Model.swift */,
				D73FC0FC2AD4A18D0067A19B /* CreateMobileGeodatabaseView.swift */,
			);
			path = "Create mobile geodatabase";
			sourceTree = "<group>";
		};
		D73FCFF32B02A3AA0006360D /* Find address with reverse geocode */ = {
			isa = PBXGroup;
			children = (
				D73FCFF42B02A3AA0006360D /* FindAddressWithReverseGeocodeView.swift */,
			);
			path = "Find address with reverse geocode";
			sourceTree = "<group>";
		};
		D742E48E2B04132B00690098 /* Display web scene from portal item */ = {
			isa = PBXGroup;
			children = (
				D742E48F2B04132B00690098 /* DisplayWebSceneFromPortalItemView.swift */,
			);
			path = "Display web scene from portal item";
			sourceTree = "<group>";
		};
		D744FD132A2112360084A66C /* Create convex hull around points */ = {
			isa = PBXGroup;
			children = (
				D744FD162A2112D90084A66C /* CreateConvexHullAroundPointsView.swift */,
			);
			path = "Create convex hull around points";
			sourceTree = "<group>";
		};
		D7464F182ACE0445007FEE88 /* Identify raster cell */ = {
			isa = PBXGroup;
			children = (
				D7464F1D2ACE04B3007FEE88 /* IdentifyRasterCellView.swift */,
			);
			path = "Identify raster cell";
			sourceTree = "<group>";
		};
		D7464F202ACE0910007FEE88 /* b5f977c78ec74b3a8857ca86d1d9b318 */ = {
			isa = PBXGroup;
			children = (
				D7464F2A2ACE0964007FEE88 /* SA_EVI_8Day_03May20 */,
			);
			path = b5f977c78ec74b3a8857ca86d1d9b318;
			sourceTree = "<group>";
		};
		D7497F382AC4B45300167AD2 /* Display dimensions */ = {
			isa = PBXGroup;
			children = (
				D7497F3B2AC4B4C100167AD2 /* DisplayDimensionsView.swift */,
			);
			path = "Display dimensions";
			sourceTree = "<group>";
		};
		D7497F3E2AC4BA4100167AD2 /* f5ff6f5556a945bca87ca513b8729a1e */ = {
			isa = PBXGroup;
			children = (
				D7497F3F2AC4BA4100167AD2 /* Edinburgh_Pylon_Dimensions.mmpk */,
			);
			path = f5ff6f5556a945bca87ca513b8729a1e;
			sourceTree = "<group>";
		};
		D74C8BFA2ABA5572007C76B8 /* Style symbols from mobile style file */ = {
			isa = PBXGroup;
			children = (
				D7337C592ABCFDB100A5D865 /* StyleSymbolsFromMobileStyleFileView.SymbolOptionsListView.swift */,
				D74C8BFD2ABA5605007C76B8 /* StyleSymbolsFromMobileStyleFileView.swift */,
			);
			path = "Style symbols from mobile style file";
			sourceTree = "<group>";
		};
		D74C8C002ABA6202007C76B8 /* 1bd036f221f54a99abc9e46ff3511cbf */ = {
			isa = PBXGroup;
			children = (
				D74C8C012ABA6202007C76B8 /* emoji-mobile.stylx */,
			);
			path = 1bd036f221f54a99abc9e46ff3511cbf;
			sourceTree = "<group>";
		};
		D74EA7802B6DADA5008F6C7C /* Validate utility network topology */ = {
			isa = PBXGroup;
			children = (
				D74EA7812B6DADA5008F6C7C /* ValidateUtilityNetworkTopologyView.swift */,
				D76495202B74687E0042699E /* ValidateUtilityNetworkTopologyView.Model.swift */,
				D7C97B552B75C10C0097CDA1 /* ValidateUtilityNetworkTopologyView.Views.swift */,
			);
			path = "Validate utility network topology";
			sourceTree = "<group>";
		};
		D751017D2A2E490800B8FA48 /* Show labels on layer */ = {
			isa = PBXGroup;
			children = (
				D75101802A2E493600B8FA48 /* ShowLabelsOnLayerView.swift */,
			);
			path = "Show labels on layer";
			sourceTree = "<group>";
		};
		D751018A2A2E960300B8FA48 /* Identify layer features */ = {
			isa = PBXGroup;
			children = (
				D751018D2A2E962D00B8FA48 /* IdentifyLayerFeaturesView.swift */,
			);
			path = "Identify layer features";
			sourceTree = "<group>";
		};
		D752D93C2A3914E5003EB25E /* Manage operational layers */ = {
			isa = PBXGroup;
			children = (
				D752D93F2A39154C003EB25E /* ManageOperationalLayersView.swift */,
			);
			path = "Manage operational layers";
			sourceTree = "<group>";
		};
		D752D9422A3A6EB8003EB25E /* Monitor changes to map load status */ = {
			isa = PBXGroup;
			children = (
				D752D9452A3A6F7F003EB25E /* MonitorChangesToMapLoadStatusView.swift */,
			);
			path = "Monitor changes to map load status";
			sourceTree = "<group>";
		};
		D752D95B2A3BCDD4003EB25E /* Display map from portal item */ = {
			isa = PBXGroup;
			children = (
				D752D95E2A3BCE06003EB25E /* DisplayMapFromPortalItemView.swift */,
			);
			path = "Display map from portal item";
			sourceTree = "<group>";
		};
		D75362CC2A1E862B00D83028 /* Apply unique value renderer */ = {
			isa = PBXGroup;
			children = (
				D75362D12A1E886700D83028 /* ApplyUniqueValueRendererView.swift */,
			);
			path = "Apply unique value renderer";
			sourceTree = "<group>";
		};
		D754E31D2A1D661D0006C5F1 /* Style point with picture marker symbols */ = {
			isa = PBXGroup;
			children = (
				D754E3222A1D66820006C5F1 /* StylePointWithPictureMarkerSymbolsView.swift */,
			);
			path = "Style point with picture marker symbols";
			sourceTree = "<group>";
		};
		D7553CD62AE2DFEC00DC2A70 /* Geocode offline */ = {
			isa = PBXGroup;
			children = (
				D72C43F22AEB066D00B6157B /* GeocodeOfflineView.Model.swift */,
				D7553CD82AE2DFEC00DC2A70 /* GeocodeOfflineView.swift */,
			);
			path = "Geocode offline";
			sourceTree = "<group>";
		};
		D7588F5B2B7D8DAA008B75E2 /* Navigate route with rerouting */ = {
			isa = PBXGroup;
			children = (
				D7588F5C2B7D8DAA008B75E2 /* NavigateRouteWithReroutingView.swift */,
				D7781D4A2B7ECCB700E53C51 /* NavigateRouteWithReroutingView.Model.swift */,
			);
			path = "Navigate route with rerouting";
			sourceTree = "<group>";
		};
		D75B584D2AAFB2C20038B3B4 /* Style features with custom dictionary */ = {
			isa = PBXGroup;
			children = (
				D75B58502AAFB3030038B3B4 /* StyleFeaturesWithCustomDictionaryView.swift */,
			);
			path = "Style features with custom dictionary";
			sourceTree = "<group>";
		};
		D75F66322B48EABC00434974 /* Search for web map */ = {
			isa = PBXGroup;
			children = (
				D75F66332B48EABC00434974 /* SearchForWebMapView.swift */,
				D7C6420B2B4F47E10042B8F7 /* SearchForWebMapView.Model.swift */,
				D71D516D2B51D7B600B2A2BE /* SearchForWebMapView.Views.swift */,
			);
			path = "Search for web map";
			sourceTree = "<group>";
		};
		D76000AA2AF19C2300B3084D /* Find route in mobile map package */ = {
			isa = PBXGroup;
			children = (
				D73723782AF5ADD700846884 /* FindRouteInMobileMapPackageView.MobileMapView.swift */,
				D73723742AF5877500846884 /* FindRouteInMobileMapPackageView.Models.swift */,
				D76000AB2AF19C2300B3084D /* FindRouteInMobileMapPackageView.swift */,
			);
			path = "Find route in mobile map package";
			sourceTree = "<group>";
		};
		D76000B52AF19FC900B3084D /* 260eb6535c824209964cf281766ebe43 */ = {
			isa = PBXGroup;
			children = (
				D76000B62AF19FCA00B3084D /* SanFrancisco.mmpk */,
			);
			path = 260eb6535c824209964cf281766ebe43;
			sourceTree = "<group>";
		};
		D762AF5E2BF6A7B900ECE3C7 /* Edit features with feature-linked annotation */ = {
			isa = PBXGroup;
			children = (
				D762AF5B2BF6A7B900ECE3C7 /* EditFeaturesWithFeatureLinkedAnnotationView.swift */,
				D7BA38902BFBC476009954F5 /* EditFeaturesWithFeatureLinkedAnnotationView.Model.swift */,
			);
			path = "Edit features with feature-linked annotation";
			sourceTree = "<group>";
		};
		D762AF642BF6A96100ECE3C7 /* 74c0c9fa80f4498c9739cc42531e9948 */ = {
			isa = PBXGroup;
			children = (
				D762AF632BF6A96100ECE3C7 /* loudoun_anno.geodatabase */,
			);
			path = 74c0c9fa80f4498c9739cc42531e9948;
			sourceTree = "<group>";
		};
		D7635FEA2B9272CB0044AB97 /* Display clusters */ = {
			isa = PBXGroup;
			children = (
				D7635FED2B9272CB0044AB97 /* DisplayClustersView.swift */,
			);
			path = "Display clusters";
			sourceTree = "<group>";
		};
		D7635FF32B9277DC0044AB97 /* Configure clusters */ = {
			isa = PBXGroup;
			children = (
				D7635FF82B9277DC0044AB97 /* ConfigureClustersView.swift */,
				D7635FF52B9277DC0044AB97 /* ConfigureClustersView.Model.swift */,
				D7635FF72B9277DC0044AB97 /* ConfigureClustersView.SettingsView.swift */,
			);
			path = "Configure clusters";
			sourceTree = "<group>";
		};
		D764B7DE2BE2F89D002E2F92 /* Edit geodatabase with transactions */ = {
			isa = PBXGroup;
			children = (
				D764B7DB2BE2F89D002E2F92 /* EditGeodatabaseWithTransactionsView.swift */,
				D769DF322BEC1A1C0062AE95 /* EditGeodatabaseWithTransactionsView.Model.swift */,
			);
			path = "Edit geodatabase with transactions";
			sourceTree = "<group>";
		};
		D76929F32B4F78340047205E /* Orbit camera around object */ = {
			isa = PBXGroup;
			children = (
				D76929F52B4F78340047205E /* OrbitCameraAroundObjectView.swift */,
				D718A1E62B570F7500447087 /* OrbitCameraAroundObjectView.Model.swift */,
			);
			path = "Orbit camera around object";
			sourceTree = "<group>";
		};
		D769C20D2A28FF8600030F61 /* Set up location-driven geotriggers */ = {
			isa = PBXGroup;
			children = (
				D769C2112A29019B00030F61 /* SetUpLocationDrivenGeotriggersView.swift */,
				D79EE76D2A4CEA5D005A52AE /* SetUpLocationDrivenGeotriggersView.Model.swift */,
			);
			path = "Set up location-driven geotriggers";
			sourceTree = "<group>";
		};
		D76CE8D62BFD7047009A8686 /* Set reference scale */ = {
			isa = PBXGroup;
			children = (
				D76CE8D52BFD7047009A8686 /* SetReferenceScaleView.swift */,
			);
			path = "Set reference scale";
			sourceTree = "<group>";
		};
		D7705D542AFC244E00CC0335 /* Find closest facility to multiple points */ = {
			isa = PBXGroup;
			children = (
				D7705D552AFC244E00CC0335 /* FindClosestFacilityToMultiplePointsView.swift */,
			);
			path = "Find closest facility to multiple points";
			sourceTree = "<group>";
		};
		D7705D5F2AFC570700CC0335 /* Find closest facility from point */ = {
			isa = PBXGroup;
			children = (
				D7705D612AFC570700CC0335 /* FindClosestFacilityFromPointView.swift */,
			);
			path = "Find closest facility from point";
			sourceTree = "<group>";
		};
		D77570BC2A29427200F490CD /* Animate images with image overlay */ = {
			isa = PBXGroup;
			children = (
				D77570BF2A2942F800F490CD /* AnimateImagesWithImageOverlayView.swift */,
			);
			path = "Animate images with image overlay";
			sourceTree = "<group>";
		};
		D77572AC2A295DC100F490CD /* d1453556d91e46dea191c20c398b82cd */ = {
			isa = PBXGroup;
			children = (
				D77572AD2A295DDD00F490CD /* PacificSouthWest2 */,
			);
			path = d1453556d91e46dea191c20c398b82cd;
			sourceTree = "<group>";
		};
		D776880E2B69826B007C3860 /* List spatial reference transformations */ = {
			isa = PBXGroup;
			children = (
				D77688102B69826B007C3860 /* ListSpatialReferenceTransformationsView.swift */,
				D757D14A2B6C46E50065F78F /* ListSpatialReferenceTransformationsView.Model.swift */,
			);
			path = "List spatial reference transformations";
			sourceTree = "<group>";
		};
		D7781D472B7EB03400E53C51 /* 4caec8c55ea2463982f1af7d9611b8d5 */ = {
			isa = PBXGroup;
			children = (
				D7781D482B7EB03400E53C51 /* SanDiegoTourPath.json */,
			);
			path = 4caec8c55ea2463982f1af7d9611b8d5;
			sourceTree = "<group>";
		};
		D77BC5352B59A2D3007B49B6 /* Style point with distance composite scene symbol */ = {
			isa = PBXGroup;
			children = (
				D77BC5362B59A2D3007B49B6 /* StylePointWithDistanceCompositeSceneSymbolView.swift */,
			);
			path = "Style point with distance composite scene symbol";
			sourceTree = "<group>";
		};
		D78666A92A21616D00C60110 /* Find nearest vertex */ = {
			isa = PBXGroup;
			children = (
				D78666AC2A2161F100C60110 /* FindNearestVertexView.swift */,
			);
			path = "Find nearest vertex";
			sourceTree = "<group>";
		};
		D7A737DF2BABB9FE00B7C7FC /* Augment reality to show hidden infrastructure */ = {
			isa = PBXGroup;
			children = (
				D7A737DC2BABB9FE00B7C7FC /* AugmentRealityToShowHiddenInfrastructureView.swift */,
				D77D9BFF2BB2438200B38A6C /* AugmentRealityToShowHiddenInfrastructureView.ARSceneView.swift */,
			);
			path = "Augment reality to show hidden infrastructure";
			sourceTree = "<group>";
		};
		D7ABA2F52A3256610021822B /* Measure distance in scene */ = {
			isa = PBXGroup;
			children = (
				D7ABA2F82A32579C0021822B /* MeasureDistanceInSceneView.swift */,
			);
			path = "Measure distance in scene";
			sourceTree = "<group>";
		};
		D7ABA2FB2A3287C10021822B /* Show viewshed from geoelement in scene */ = {
			isa = PBXGroup;
			children = (
				D7ABA2FE2A32881C0021822B /* ShowViewshedFromGeoelementInSceneView.swift */,
			);
			path = "Show viewshed from geoelement in scene";
			sourceTree = "<group>";
		};
		D7AE861A2AC39D750049B626 /* Display annotation */ = {
			isa = PBXGroup;
			children = (
				D7AE861D2AC39DC50049B626 /* DisplayAnnotationView.swift */,
			);
			path = "Display annotation";
			sourceTree = "<group>";
		};
		D7B3C5C02A43B71E001DA4D8 /* Create convex hull around geometries */ = {
			isa = PBXGroup;
			children = (
				D7634FAE2A43B7AC00F8AEFB /* CreateConvexHullAroundGeometriesView.swift */,
			);
			path = "Create convex hull around geometries";
			sourceTree = "<group>";
		};
		D7BA38962BFBFC0F009954F5 /* Query related features */ = {
			isa = PBXGroup;
			children = (
				D7BA38932BFBFC0F009954F5 /* QueryRelatedFeaturesView.swift */,
			);
			path = "Query related features";
			sourceTree = "<group>";
		};
		D7C16D172AC5F6C100689E89 /* Animate 3D graphic */ = {
			isa = PBXGroup;
			children = (
				D7058FB02ACB423C00A40F14 /* Animate3DGraphicView.Model.swift */,
				D7054AE82ACCCB6C007235BA /* Animate3DGraphicView.SettingsView.swift */,
				D7C16D1A2AC5F95300689E89 /* Animate3DGraphicView.swift */,
			);
			path = "Animate 3D graphic";
			sourceTree = "<group>";
		};
		D7C16D1D2AC5FE8200689E89 /* 5a9b60cee9ba41e79640a06bcdf8084d */ = {
			isa = PBXGroup;
			children = (
				D7C16D1E2AC5FE8200689E89 /* Pyrenees.csv */,
			);
			path = 5a9b60cee9ba41e79640a06bcdf8084d;
			sourceTree = "<group>";
		};
		D7C16D202AC5FE9800689E89 /* 290f0c571c394461a8b58b6775d0bd63 */ = {
			isa = PBXGroup;
			children = (
				D7C16D212AC5FE9800689E89 /* GrandCanyon.csv */,
			);
			path = 290f0c571c394461a8b58b6775d0bd63;
			sourceTree = "<group>";
		};
		D7C16D232AC5FEA600689E89 /* 12509ffdc684437f8f2656b0129d2c13 */ = {
			isa = PBXGroup;
			children = (
				D7C16D242AC5FEA600689E89 /* Snowdon.csv */,
			);
			path = 12509ffdc684437f8f2656b0129d2c13;
			sourceTree = "<group>";
		};
		D7C16D262AC5FEB600689E89 /* e87c154fb9c2487f999143df5b08e9b1 */ = {
			isa = PBXGroup;
			children = (
				D7C16D272AC5FEB600689E89 /* Hawaii.csv */,
			);
			path = e87c154fb9c2487f999143df5b08e9b1;
			sourceTree = "<group>";
		};
		D7C3AB462B683291008909B9 /* Set feature request mode */ = {
			isa = PBXGroup;
			children = (
				D7C3AB472B683291008909B9 /* SetFeatureRequestModeView.swift */,
			);
			path = "Set feature request mode";
			sourceTree = "<group>";
		};
		D7C5233F2BED9BBF00E8221A /* e4a398afe9a945f3b0f4dca1e4faccb5 */ = {
			isa = PBXGroup;
			children = (
				D7C5233E2BED9BBF00E8221A /* SanFrancisco.tpkx */,
			);
			path = e4a398afe9a945f3b0f4dca1e4faccb5;
			sourceTree = "<group>";
		};
		D7CC33FB2A31475C00198EDF /* Show line of sight between points */ = {
			isa = PBXGroup;
			children = (
				D7CC33FD2A31475C00198EDF /* ShowLineOfSightBetweenPointsView.swift */,
			);
			path = "Show line of sight between points";
			sourceTree = "<group>";
		};
		D7CE9F992AE2F575008F7A5F /* 22c3083d4fa74e3e9b25adfc9f8c0496 */ = {
			isa = PBXGroup;
			children = (
				D7CE9F9A2AE2F575008F7A5F /* streetmap_SD.tpkx */,
			);
			path = 22c3083d4fa74e3e9b25adfc9f8c0496;
			sourceTree = "<group>";
		};
		D7CE9F9C2AE2F585008F7A5F /* 3424d442ebe54f3cbf34462382d3aebe */ = {
			isa = PBXGroup;
			children = (
				D7CE9FA22AE2F595008F7A5F /* san-diego-eagle-locator */,
			);
			path = 3424d442ebe54f3cbf34462382d3aebe;
			sourceTree = "<group>";
		};
		D7D1F3512ADDBE5D009CE2DA /* 7dd2f97bb007466ea939160d0de96a9d */ = {
			isa = PBXGroup;
			children = (
				D7D1F3522ADDBE5D009CE2DA /* philadelphia.mspk */,
			);
			path = 7dd2f97bb007466ea939160d0de96a9d;
			sourceTree = "<group>";
		};
		D7D9FCF52BF2CC8600F972A2 /* Filter by definition expression or display filter */ = {
			isa = PBXGroup;
			children = (
				D7D9FCF22BF2CC8600F972A2 /* FilterByDefinitionExpressionOrDisplayFilterView.swift */,
			);
			path = "Filter by definition expression or display filter";
			sourceTree = "<group>";
		};
		D7DDF84F2AF47C6C004352D9 /* Find route around barriers */ = {
			isa = PBXGroup;
			children = (
				D76EE6062AF9AFE100DA0325 /* FindRouteAroundBarriersView.Model.swift */,
				D7DDF8502AF47C6C004352D9 /* FindRouteAroundBarriersView.swift */,
				D73FCFFE2B02C7630006360D /* FindRouteAroundBarriersView.Views.swift */,
			);
			path = "Find route around barriers";
			sourceTree = "<group>";
		};
		D7E440D12A1ECBC2005D74DE /* Create buffers around points */ = {
			isa = PBXGroup;
			children = (
				D7E440D62A1ECE7D005D74DE /* CreateBuffersAroundPointsView.swift */,
			);
			path = "Create buffers around points";
			sourceTree = "<group>";
		};
		D7E557602A1D743100B9FB09 /* Add WMS layer */ = {
			isa = PBXGroup;
			children = (
				D7E557672A1D768800B9FB09 /* AddWMSLayerView.swift */,
			);
			path = "Add WMS layer";
			sourceTree = "<group>";
		};
		D7E7D0792AEB39BF003AAD02 /* Find route in transport network */ = {
			isa = PBXGroup;
			children = (
				D7749AD52AF08BF50086632F /* FindRouteInTransportNetworkView.Model.swift */,
				D7E7D0802AEB39D5003AAD02 /* FindRouteInTransportNetworkView.swift */,
			);
			path = "Find route in transport network";
			sourceTree = "<group>";
		};
		D7E7D0862AEB3C36003AAD02 /* df193653ed39449195af0c9725701dca */ = {
			isa = PBXGroup;
			children = (
				D7E7D0992AEB3C47003AAD02 /* san_diego_offline_routing */,
			);
			path = df193653ed39449195af0c9725701dca;
			sourceTree = "<group>";
		};
		D7EAF34F2A1C011000D822C4 /* Set min and max scale */ = {
			isa = PBXGroup;
			children = (
				D7EAF3592A1C023800D822C4 /* SetMinAndMaxScaleView.swift */,
			);
			path = "Set min and max scale";
			sourceTree = "<group>";
		};
		D7ECF5942AB8BDCA003FB2BE /* Render multilayer symbols */ = {
			isa = PBXGroup;
			children = (
				D7ECF5972AB8BE63003FB2BE /* RenderMultilayerSymbolsView.swift */,
			);
			path = "Render multilayer symbols";
			sourceTree = "<group>";
		};
		D7EF5D712A269E2D00FEBDE5 /* Show coordinates in multiple formats */ = {
			isa = PBXGroup;
			children = (
				D7EF5D742A26A03A00FEBDE5 /* ShowCoordinatesInMultipleFormatsView.swift */,
			);
			path = "Show coordinates in multiple formats";
			sourceTree = "<group>";
		};
		D7F8C0342B60564D0072BFA7 /* Add features with contingent values */ = {
			isa = PBXGroup;
			children = (
				D7F8C0362B60564D0072BFA7 /* AddFeaturesWithContingentValuesView.swift */,
				D74F03EF2B609A7D00E83688 /* AddFeaturesWithContingentValuesView.Model.swift */,
				D7F8C0422B608F120072BFA7 /* AddFeaturesWithContingentValuesView.AddFeatureView.swift */,
			);
			path = "Add features with contingent values";
			sourceTree = "<group>";
		};
		D7F8C03C2B605AF60072BFA7 /* e12b54ea799f4606a2712157cf9f6e41 */ = {
			isa = PBXGroup;
			children = (
				D7F8C03D2B605AF60072BFA7 /* ContingentValuesBirdNests.geodatabase */,
			);
			path = e12b54ea799f4606a2712157cf9f6e41;
			sourceTree = "<group>";
		};
		D7F8C03F2B605E720072BFA7 /* b5106355f1634b8996e634c04b6a930a */ = {
			isa = PBXGroup;
			children = (
				D7F8C0402B605E720072BFA7 /* FillmoreTopographicMap.vtpk */,
			);
			path = b5106355f1634b8996e634c04b6a930a;
			sourceTree = "<group>";
		};
		E000E75E2869E325005D87C5 /* Clip geometry */ = {
			isa = PBXGroup;
			children = (
				E000E75F2869E33D005D87C5 /* ClipGeometryView.swift */,
			);
			path = "Clip geometry";
			sourceTree = "<group>";
		};
		E000E761286A0B07005D87C5 /* Cut geometry */ = {
			isa = PBXGroup;
			children = (
				E000E762286A0B18005D87C5 /* CutGeometryView.swift */,
			);
			path = "Cut geometry";
			sourceTree = "<group>";
		};
		E004A6B928414332002A1FE6 /* Set viewpoint rotation */ = {
			isa = PBXGroup;
			children = (
				E004A6BD28414332002A1FE6 /* SetViewpointRotationView.swift */,
			);
			path = "Set viewpoint rotation";
			sourceTree = "<group>";
		};
		E004A6D528465C70002A1FE6 /* Display scene */ = {
			isa = PBXGroup;
			children = (
				E004A6D828465C70002A1FE6 /* DisplaySceneView.swift */,
			);
			path = "Display scene";
			sourceTree = "<group>";
		};
		E004A6DE2846626A002A1FE6 /* Show callout */ = {
			isa = PBXGroup;
			children = (
				E004A6DF28466279002A1FE6 /* ShowCalloutView.swift */,
			);
			path = "Show callout";
			sourceTree = "<group>";
		};
		E004A6E42846A609002A1FE6 /* Style graphics with symbols */ = {
			isa = PBXGroup;
			children = (
				E004A6E52846A61F002A1FE6 /* StyleGraphicsWithSymbolsView.swift */,
			);
			path = "Style graphics with symbols";
			sourceTree = "<group>";
		};
		E004A6E728493BBB002A1FE6 /* Show device location */ = {
			isa = PBXGroup;
			children = (
				E004A6E828493BCE002A1FE6 /* ShowDeviceLocationView.swift */,
			);
			path = "Show device location";
			sourceTree = "<group>";
		};
		E004A6EB28495538002A1FE6 /* Create planar and geodetic buffers */ = {
			isa = PBXGroup;
			children = (
				E004A6EC2849556E002A1FE6 /* CreatePlanarAndGeodeticBuffersView.swift */,
			);
			path = "Create planar and geodetic buffers";
			sourceTree = "<group>";
		};
		E004A6EE284E4B7A002A1FE6 /* Download vector tiles to local cache */ = {
			isa = PBXGroup;
			children = (
				E004A6EF284E4B9B002A1FE6 /* DownloadVectorTilesToLocalCacheView.swift */,
			);
			path = "Download vector tiles to local cache";
			sourceTree = "<group>";
		};
		E004A6F1284E4F80002A1FE6 /* Show result of spatial operations */ = {
			isa = PBXGroup;
			children = (
				E004A6F2284E4FEB002A1FE6 /* ShowResultOfSpatialOperationsView.swift */,
			);
			path = "Show result of spatial operations";
			sourceTree = "<group>";
		};
		E004A6F4284FA3C5002A1FE6 /* Select features in feature layer */ = {
			isa = PBXGroup;
			children = (
				E004A6F5284FA42A002A1FE6 /* SelectFeaturesInFeatureLayerView.swift */,
			);
			path = "Select features in feature layer";
			sourceTree = "<group>";
		};
		E041ABC3287CAFEB0056009B /* Web */ = {
			isa = PBXGroup;
			children = (
				E041AC15287F54580056009B /* highlight.min.js */,
				E041AC1D288076A60056009B /* info.css */,
				E041AC1F288077B90056009B /* xcode.css */,
			);
			path = Web;
			sourceTree = "<group>";
		};
		E066DD33285CF3A0004D3D5B /* Find route */ = {
			isa = PBXGroup;
			children = (
				E066DD34285CF3B3004D3D5B /* FindRouteView.swift */,
			);
			path = "Find route";
			sourceTree = "<group>";
		};
		E066DD362860AB0B004D3D5B /* Style graphics with renderer */ = {
			isa = PBXGroup;
			children = (
				E066DD372860AB28004D3D5B /* StyleGraphicsWithRendererView.swift */,
			);
			path = "Style graphics with renderer";
			sourceTree = "<group>";
		};
		E066DD392860C9EE004D3D5B /* Show result of spatial relationships */ = {
			isa = PBXGroup;
			children = (
				E066DD3A2860CA08004D3D5B /* ShowResultOfSpatialRelationshipsView.swift */,
			);
			path = "Show result of spatial relationships";
			sourceTree = "<group>";
		};
		E066DD3E28610F3F004D3D5B /* Add scene layer from service */ = {
			isa = PBXGroup;
			children = (
				E066DD3F28610F55004D3D5B /* AddSceneLayerFromServiceView.swift */,
			);
			path = "Add scene layer from service";
			sourceTree = "<group>";
		};
		E070A0A1286F3B3400F2B606 /* Download preplanned map area */ = {
			isa = PBXGroup;
			children = (
				883C121429C9136600062FF9 /* DownloadPreplannedMapAreaView.MapPicker.swift */,
				E0D04FF128A5390000747989 /* DownloadPreplannedMapAreaView.Model.swift */,
				E070A0A2286F3B6000F2B606 /* DownloadPreplannedMapAreaView.swift */,
			);
			path = "Download preplanned map area";
			sourceTree = "<group>";
		};
		E088E1552862578800413100 /* Set surface placement mode */ = {
			isa = PBXGroup;
			children = (
				E088E1562862579D00413100 /* SetSurfacePlacementModeView.swift */,
			);
			path = "Set surface placement mode";
			sourceTree = "<group>";
		};
		E088E1722863B5E600413100 /* Generate offline map */ = {
			isa = PBXGroup;
			children = (
				E088E1732863B5F800413100 /* GenerateOfflineMapView.swift */,
			);
			path = "Generate offline map";
			sourceTree = "<group>";
		};
		E0EA0B75286638FD00C9621D /* Project geometry */ = {
			isa = PBXGroup;
			children = (
				E0EA0B762866390E00C9621D /* ProjectGeometryView.swift */,
			);
			path = "Project geometry";
			sourceTree = "<group>";
		};
		E0FE32E528747762002C6ACA /* Browse building floors */ = {
			isa = PBXGroup;
			children = (
				E0FE32E628747778002C6ACA /* BrowseBuildingFloorsView.swift */,
			);
			path = "Browse building floors";
			sourceTree = "<group>";
		};
		F111CCBD288B548400205358 /* Display map from mobile map package */ = {
			isa = PBXGroup;
			children = (
				F111CCC0288B5D5600205358 /* DisplayMapFromMobileMapPackageView.swift */,
			);
			path = "Display map from mobile map package";
			sourceTree = "<group>";
		};
		F111CCC2288B63DB00205358 /* e1f3a7254cb845b09450f54937c16061 */ = {
			isa = PBXGroup;
			children = (
				F111CCC3288B641900205358 /* Yellowstone.mmpk */,
			);
			path = e1f3a7254cb845b09450f54937c16061;
			sourceTree = "<group>";
		};
		F19A316128906F0D003B7EF9 /* Add raster from file */ = {
			isa = PBXGroup;
			children = (
				F1E71BF0289473760064C33F /* AddRasterFromFileView.swift */,
			);
			path = "Add raster from file";
			sourceTree = "<group>";
		};
/* End PBXGroup section */

/* Begin PBXNativeTarget section */
		00E5401227F3CCA200CF66D5 /* Samples */ = {
			isa = PBXNativeTarget;
			buildConfigurationList = 00E5402427F3CCA200CF66D5 /* Build configuration list for PBXNativeTarget "Samples" */;
			buildPhases = (
				001C6DDC27FE5CE800D472C2 /* Create .secrets File If It Does Not Exist */,
				00CCB8A3285BA2FD00BBAB70 /* Download Portal Item Data */,
				00E5402B27F77A5A00CF66D5 /* Lint Sources */,
				00E5400F27F3CCA200CF66D5 /* Sources */,
				00144B5E280634840090DD5D /* Embed Frameworks */,
				00E5401027F3CCA200CF66D5 /* Frameworks */,
				00E5401127F3CCA200CF66D5 /* Resources */,
				0039A4E82885C4E300592C86 /* Copy Source Code Files */,
				0039A4E72885C45200592C86 /* Copy README.md Files For Source Code View */,
			);
			buildRules = (
				0083586F27FE3BCF00192A15 /* PBXBuildRule */,
				0074ABCC2817B8E60037244A /* PBXBuildRule */,
			);
			dependencies = (
			);
			name = Samples;
			packageProductDependencies = (
				00C43AEC2947DC350099AE34 /* ArcGISToolkit */,
			);
			productName = "arcgis-swift-sdk-samples (iOS)";
			productReference = 00E5401327F3CCA200CF66D5 /* Samples.app */;
			productType = "com.apple.product-type.application";
		};
/* End PBXNativeTarget section */

/* Begin PBXProject section */
		00E5400727F3CCA100CF66D5 /* Project object */ = {
			isa = PBXProject;
			attributes = {
				BuildIndependentTargetsInParallel = 1;
				KnownAssetTags = (
					AddCustomDynamicEntityDataSource,
					AddFeatureLayers,
					AddFeaturesWithContingentValues,
					AddRasterFromFile,
					Animate3DGraphic,
					AnimateImagesWithImageOverlay,
					ApplyScheduledUpdatesToPreplannedMapArea,
					AugmentRealityToShowTabletopScene,
					ChangeCameraController,
					DisplayDimensions,
					DisplayMapFromMobileMapPackage,
					DisplaySceneFromMobileScenePackage,
					EditAndSyncFeaturesWithFeatureService,
					EditFeaturesWithFeatureLinkedAnnotation,
					FindRouteInMobileMapPackage,
					FindRouteInTransportNetwork,
					GenerateOfflineMapWithLocalBasemap,
					GeocodeOffline,
					IdentifyRasterCell,
					NavigateRouteWithRerouting,
					OrbitCameraAroundObject,
					ShowDeviceLocationWithNmeaDataSources,
					ShowMobileMapPackageExpirationDate,
					ShowViewshedFromGeoelementInScene,
					StyleFeaturesWithCustomDictionary,
					StylePointWithDistanceCompositeSceneSymbol,
					StyleSymbolsFromMobileStyleFile,
				);
				LastSwiftUpdateCheck = 1330;
				LastUpgradeCheck = 1530;
				ORGANIZATIONNAME = Esri;
				TargetAttributes = {
					00E5401227F3CCA200CF66D5 = {
						CreatedOnToolsVersion = 13.3;
					};
				};
			};
			buildConfigurationList = 00E5400A27F3CCA100CF66D5 /* Build configuration list for PBXProject "Samples" */;
			compatibilityVersion = "Xcode 13.0";
			developmentRegion = en;
			hasScannedForEncodings = 0;
			knownRegions = (
				en,
				Base,
			);
			mainGroup = 00E5400627F3CCA100CF66D5;
			packageReferences = (
				00C43AEB2947DC350099AE34 /* XCRemoteSwiftPackageReference "arcgis-maps-sdk-swift-toolkit" */,
			);
			productRefGroup = 00E5401427F3CCA200CF66D5 /* Products */;
			projectDirPath = "";
			projectRoot = "";
			targets = (
				00E5401227F3CCA200CF66D5 /* Samples */,
			);
		};
/* End PBXProject section */

/* Begin PBXResourcesBuildPhase section */
		00E5401127F3CCA200CF66D5 /* Resources */ = {
			isa = PBXResourcesBuildPhase;
			buildActionMask = 2147483647;
			files = (
				D7F8C0412B605E720072BFA7 /* FillmoreTopographicMap.vtpk in Resources */,
				D7F8C03E2B605AF60072BFA7 /* ContingentValuesBirdNests.geodatabase in Resources */,
				E041AC1E288076A60056009B /* info.css in Resources */,
				D7CE9F9B2AE2F575008F7A5F /* streetmap_SD.tpkx in Resources */,
				D721EEA82ABDFF550040BE46 /* LothianRiversAnno.mmpk in Resources */,
				D7C16D1F2AC5FE8200689E89 /* Pyrenees.csv in Resources */,
				E041AC1A287F54580056009B /* highlight.min.js in Resources */,
				D7497F402AC4BA4100167AD2 /* Edinburgh_Pylon_Dimensions.mmpk in Resources */,
				D7C523402BED9BBF00E8221A /* SanFrancisco.tpkx in Resources */,
				00E5402027F3CCA200CF66D5 /* Assets.xcassets in Resources */,
				4D126D7C29CA3E6000CFB7A7 /* Redlands.nmea in Resources */,
				00C94A0D28B53DE1004E42D9 /* raster-file in Resources */,
				D7464F2B2ACE0965007FEE88 /* SA_EVI_8Day_03May20 in Resources */,
				004FE87129DF5D8700075217 /* Bristol in Resources */,
				D7C16D252AC5FEA600689E89 /* Snowdon.csv in Resources */,
				D73F8CF42AB1089900CD39DA /* Restaurant.stylx in Resources */,
				D74C8C022ABA6202007C76B8 /* emoji-mobile.stylx in Resources */,
				D7CE9FA32AE2F595008F7A5F /* san-diego-eagle-locator in Resources */,
				D76000B72AF19FCA00B3084D /* SanFrancisco.mmpk in Resources */,
				D762AF652BF6A96100ECE3C7 /* loudoun_anno.geodatabase in Resources */,
				792222DD2A81AA5D00619FFE /* AIS_MarineCadastre_SelectedVessels_CustomDataSource.jsonl in Resources */,
				E041AC20288077B90056009B /* xcode.css in Resources */,
				00D4EF9028638BF100B9CC30 /* LA_Trails.geodatabase in Resources */,
				D701D72C2A37C7F7006FF0C8 /* bradley_low_3ds in Resources */,
				00D4EF9A28638BF100B9CC30 /* AuroraCO.gpkg in Resources */,
				D7C16D282AC5FEB700689E89 /* Hawaii.csv in Resources */,
				D7D1F3532ADDBE5D009CE2DA /* philadelphia.mspk in Resources */,
				004A2B9D2BED455B00C297CE /* canyonlands in Resources */,
				798C2DA72AFC505600EE7E97 /* PrivacyInfo.xcprivacy in Resources */,
				D7E7D09A2AEB3C47003AAD02 /* san_diego_offline_routing in Resources */,
				F111CCC4288B641900205358 /* Yellowstone.mmpk in Resources */,
				D77572AE2A295DDE00F490CD /* PacificSouthWest2 in Resources */,
				10D321932BDB187400B39B1B /* naperville_imagery.tpkx in Resources */,
				00D4EFB12863CE6300B9CC30 /* ScottishWildlifeTrust_reserves in Resources */,
				D7781D492B7EB03400E53C51 /* SanDiegoTourPath.json in Resources */,
				D7C16D222AC5FE9800689E89 /* GrandCanyon.csv in Resources */,
			);
			runOnlyForDeploymentPostprocessing = 0;
		};
/* End PBXResourcesBuildPhase section */

/* Begin PBXShellScriptBuildPhase section */
		001C6DDC27FE5CE800D472C2 /* Create .secrets File If It Does Not Exist */ = {
			isa = PBXShellScriptBuildPhase;
			alwaysOutOfDate = 1;
			buildActionMask = 2147483647;
			files = (
			);
			inputFileListPaths = (
			);
			inputPaths = (
			);
			name = "Create .secrets File If It Does Not Exist";
			outputFileListPaths = (
			);
			outputPaths = (
				"$(SRCROOT)/.secrets",
			);
			runOnlyForDeploymentPostprocessing = 0;
			shellPath = /bin/sh;
			shellScript = "if [ ! -e \"$SRCROOT/.secrets\" ]\nthen\n    touch \"$SRCROOT/.secrets\"\nfi\n";
		};
		0039A4E72885C45200592C86 /* Copy README.md Files For Source Code View */ = {
			isa = PBXShellScriptBuildPhase;
			alwaysOutOfDate = 1;
			buildActionMask = 2147483647;
			files = (
			);
			inputFileListPaths = (
			);
			inputPaths = (
			);
			name = "Copy README.md Files For Source Code View";
			outputFileListPaths = (
			);
			outputPaths = (
			);
			runOnlyForDeploymentPostprocessing = 0;
			shellPath = /bin/sh;
			shellScript = "echo $BUILT_PRODUCTS_DIR\n\n# Directory to which the readmes will be copied.\nREADMES_DIR=${BUILT_PRODUCTS_DIR}/${UNLOCALIZED_RESOURCES_FOLDER_PATH}/READMEs\nmkdir -p \"${READMES_DIR}\"\n\n# Root readme for the project to skip.\nDEFAULT_README=$SRCROOT/README.md\n\n# Find all README.md files in the project.\nfind ${SRCROOT} -name \"README.md\" | while read file\ndo\n    # Skip the root readme for project.\n    if [ \"$file\" = \"$DEFAULT_README\" ]\n    then\n        echo $BUILT_PRODUCTS_DIR\n        continue\n    fi\n    \n    # Extract the folder name from the path.\n    FILE_PATH=$(dirname \"$file\")\n    FOLDER_NAME=$(basename \"$FILE_PATH\")\n    \n    cp \"${file}\" \"${READMES_DIR}/${FOLDER_NAME}.md\"\ndone\n";
		};
		00CCB8A3285BA2FD00BBAB70 /* Download Portal Item Data */ = {
			isa = PBXShellScriptBuildPhase;
			alwaysOutOfDate = 1;
			buildActionMask = 2147483647;
			files = (
			);
			inputFileListPaths = (
			);
			inputPaths = (
			);
			name = "Download Portal Item Data";
			outputFileListPaths = (
			);
			outputPaths = (
			);
			runOnlyForDeploymentPostprocessing = 0;
			shellPath = /bin/sh;
			shellScript = "SAMPLES_DIRECTORY=\"${SRCROOT}/Shared/Samples\"\nDOWNLOAD_DIRECTORY=\"${SRCROOT}/Portal Data\"\nxcrun --sdk macosx swift \"${SRCROOT}/Scripts/DowloadPortalItemData.swift\" \"$SAMPLES_DIRECTORY\" \"$DOWNLOAD_DIRECTORY\"\n";
		};
		00E5402B27F77A5A00CF66D5 /* Lint Sources */ = {
			isa = PBXShellScriptBuildPhase;
			alwaysOutOfDate = 1;
			buildActionMask = 2147483647;
			files = (
			);
			inputFileListPaths = (
			);
			inputPaths = (
			);
			name = "Lint Sources";
			outputFileListPaths = (
			);
			outputPaths = (
			);
			runOnlyForDeploymentPostprocessing = 0;
			shellPath = /bin/sh;
			shellScript = "if [[ \"$(uname -m)\" == arm64 ]]; then\n    export PATH=\"/opt/homebrew/bin:$PATH\"\nfi\n\nif which swiftlint > /dev/null; then\n  swiftlint\nelse\n  echo \"warning: SwiftLint not installed, download from https://github.com/realm/SwiftLint\"\nfi\n";
		};
/* End PBXShellScriptBuildPhase section */

/* Begin PBXSourcesBuildPhase section */
		00E5400F27F3CCA200CF66D5 /* Sources */ = {
			isa = PBXSourcesBuildPhase;
			buildActionMask = 2147483647;
			files = (
				1C2538562BABACFD00337307 /* AugmentRealityToNavigateRouteView.swift in Sources */,
				1C2538572BABACFD00337307 /* AugmentRealityToNavigateRouteView.RoutePlannerView.swift in Sources */,
				D76929FA2B4F79540047205E /* OrbitCameraAroundObjectView.swift in Sources */,
				79D84D132A81711A00F45262 /* AddCustomDynamicEntityDataSourceView.swift in Sources */,
				102B6A372BFD5B55009F763C /* IdentifyFeaturesInWMSLayerView.swift in Sources */,
				E000E7602869E33D005D87C5 /* ClipGeometryView.swift in Sources */,
				4D2ADC6729C50BD6003B367F /* AddDynamicEntityLayerView.Model.swift in Sources */,
				E004A6E928493BCE002A1FE6 /* ShowDeviceLocationView.swift in Sources */,
				1C26ED192A859525009B7721 /* FilterFeaturesInSceneView.swift in Sources */,
				D7352F8E2BD992C40013FFEF /* MonitorChangesToDrawStatusView.swift in Sources */,
				F111CCC1288B5D5600205358 /* DisplayMapFromMobileMapPackageView.swift in Sources */,
				D7BA8C462B2A8ACA00018633 /* String.swift in Sources */,
				D76495212B74687E0042699E /* ValidateUtilityNetworkTopologyView.Model.swift in Sources */,
				D7D9FCF62BF2CC8600F972A2 /* FilterByDefinitionExpressionOrDisplayFilterView.swift in Sources */,
				D7337C5A2ABCFDB100A5D865 /* StyleSymbolsFromMobileStyleFileView.SymbolOptionsListView.swift in Sources */,
				00E1D90F2BC0B1E8001AEB6A /* SnapGeometryEditsView.GeometryEditorMenu.swift in Sources */,
				1C43BC842A43781200509BF8 /* SetVisibilityOfSubtypeSublayerView.swift in Sources */,
				00A7A1462A2FC58300F035F7 /* DisplayContentOfUtilityNetworkContainerView.swift in Sources */,
				D7553CDB2AE2DFEC00DC2A70 /* GeocodeOfflineView.swift in Sources */,
				D757D14B2B6C46E50065F78F /* ListSpatialReferenceTransformationsView.Model.swift in Sources */,
				218F35B829C28F4A00502022 /* AuthenticateWithOAuthView.swift in Sources */,
				79B7B80A2A1BF8EC00F57C27 /* CreateAndSaveKMLView.swift in Sources */,
				D7C6420C2B4F47E10042B8F7 /* SearchForWebMapView.Model.swift in Sources */,
				000D43162B9918420003D3C2 /* ConfigureBasemapStyleParametersView.swift in Sources */,
				7573E81C29D6134C00BEED9C /* TraceUtilityNetworkView.Enums.swift in Sources */,
				7573E81A29D6134C00BEED9C /* TraceUtilityNetworkView.Model.swift in Sources */,
				1C3B7DC82A5F64FC00907443 /* AnalyzeNetworkWithSubnetworkTraceView.Model.swift in Sources */,
				D752D9402A39154C003EB25E /* ManageOperationalLayersView.swift in Sources */,
				D7ABA2F92A32579C0021822B /* MeasureDistanceInSceneView.swift in Sources */,
				D7BA38912BFBC476009954F5 /* EditFeaturesWithFeatureLinkedAnnotationView.Model.swift in Sources */,
				10D321962BDB1CB500B39B1B /* GenerateOfflineMapWithLocalBasemapView.swift in Sources */,
				D73723792AF5ADD800846884 /* FindRouteInMobileMapPackageView.MobileMapView.swift in Sources */,
				E004A6E028466279002A1FE6 /* ShowCalloutView.swift in Sources */,
				E000E763286A0B18005D87C5 /* CutGeometryView.swift in Sources */,
				D7705D582AFC244E00CC0335 /* FindClosestFacilityToMultiplePointsView.swift in Sources */,
				D73FCFFF2B02C7630006360D /* FindRouteAroundBarriersView.Views.swift in Sources */,
				4D126D7229CA1E1800CFB7A7 /* FileNMEASentenceReader.swift in Sources */,
				001C6DE127FE8A9400D472C2 /* AppSecrets.swift.masque in Sources */,
				D77BC5392B59A2D3007B49B6 /* StylePointWithDistanceCompositeSceneSymbolView.swift in Sources */,
				D7084FA92AD771AA00EC7F4F /* AugmentRealityToFlyOverSceneView.swift in Sources */,
				D75B58512AAFB3030038B3B4 /* StyleFeaturesWithCustomDictionaryView.swift in Sources */,
				E0D04FF228A5390000747989 /* DownloadPreplannedMapAreaView.Model.swift in Sources */,
				D764B7DF2BE2F89D002E2F92 /* EditGeodatabaseWithTransactionsView.swift in Sources */,
				00CCB8A5285BAF8700BBAB70 /* OnDemandResource.swift in Sources */,
				D7635FFE2B9277DC0044AB97 /* ConfigureClustersView.swift in Sources */,
				1C19B4F32A578E46001D2506 /* CreateLoadReportView.swift in Sources */,
				7900C5F62A83FC3F002D430F /* AddCustomDynamicEntityDataSourceView.Vessel.swift in Sources */,
				D71099702A2802FA0065A1C1 /* DensifyAndGeneralizeGeometryView.SettingsView.swift in Sources */,
				E004A6ED2849556E002A1FE6 /* CreatePlanarAndGeodeticBuffersView.swift in Sources */,
				E041ABD7287DB04D0056009B /* SampleInfoView.swift in Sources */,
				D7635FFD2B9277DC0044AB97 /* ConfigureClustersView.SettingsView.swift in Sources */,
				D769DF332BEC1A1C0062AE95 /* EditGeodatabaseWithTransactionsView.Model.swift in Sources */,
				1C43BC822A43781200509BF8 /* SetVisibilityOfSubtypeSublayerView.Model.swift in Sources */,
				D71FCB8A2AD6277F000E517C /* CreateMobileGeodatabaseView.Model.swift in Sources */,
				D752D9462A3A6F80003EB25E /* MonitorChangesToMapLoadStatusView.swift in Sources */,
				00181B462846AD7100654571 /* View+ErrorAlert.swift in Sources */,
				D733CA192BED980D00FBDE4C /* EditAndSyncFeaturesWithFeatureServiceView.swift in Sources */,
				00273CF62A82AB8700A7A77D /* SampleLink.swift in Sources */,
				D7ABA2FF2A32881C0021822B /* ShowViewshedFromGeoelementInSceneView.swift in Sources */,
				E0FE32E728747778002C6ACA /* BrowseBuildingFloorsView.swift in Sources */,
				954AEDEE2C01332600265114 /* SelectFeaturesInSceneLayerView.swift in Sources */,
				D7F8C0432B608F120072BFA7 /* AddFeaturesWithContingentValuesView.AddFeatureView.swift in Sources */,
				D752D95F2A3BCE06003EB25E /* DisplayMapFromPortalItemView.swift in Sources */,
				004A2BA22BED456500C297CE /* ApplyScheduledUpdatesToPreplannedMapAreaView.swift in Sources */,
				1CAB8D4B2A3CEAB0002AA649 /* RunValveIsolationTraceView.Model.swift in Sources */,
				E070A0A3286F3B6000F2B606 /* DownloadPreplannedMapAreaView.swift in Sources */,
				D77570C02A2942F800F490CD /* AnimateImagesWithImageOverlayView.swift in Sources */,
				D7054AE92ACCCB6C007235BA /* Animate3DGraphicView.SettingsView.swift in Sources */,
				D7BA8C442B2A4DAA00018633 /* Array+RawRepresentable.swift in Sources */,
				E0EA0B772866390E00C9621D /* ProjectGeometryView.swift in Sources */,
				D74C8BFE2ABA5605007C76B8 /* StyleSymbolsFromMobileStyleFileView.swift in Sources */,
				D7E7D0812AEB39D5003AAD02 /* FindRouteInTransportNetworkView.swift in Sources */,
				D742E4922B04132B00690098 /* DisplayWebSceneFromPortalItemView.swift in Sources */,
				0042E24328E4BF8F001F33D6 /* ShowViewshedFromPointInSceneView.Model.swift in Sources */,
				D7E557682A1D768800B9FB09 /* AddWMSLayerView.swift in Sources */,
				D7497F3C2AC4B4C100167AD2 /* DisplayDimensionsView.swift in Sources */,
				D7C97B562B75C10C0097CDA1 /* ValidateUtilityNetworkTopologyView.Views.swift in Sources */,
				D73FCFF72B02A3AA0006360D /* FindAddressWithReverseGeocodeView.swift in Sources */,
				0005580A2817C51E00224BC6 /* SampleDetailView.swift in Sources */,
				D75F66362B48EABC00434974 /* SearchForWebMapView.swift in Sources */,
				D7058B102B59E44B000A888A /* StylePointWithSceneSymbolView.swift in Sources */,
				1C8EC7472BAE2891001A6929 /* AugmentRealityToCollectDataView.swift in Sources */,
				D75C35672AB50338003CD55F /* GroupLayersTogetherView.GroupLayerListView.swift in Sources */,
				4D2ADC6229C5071C003B367F /* ChangeMapViewBackgroundView.Model.swift in Sources */,
				0074ABCD2817BCC30037244A /* SamplesApp+Samples.swift.tache in Sources */,
				D79EE76E2A4CEA5D005A52AE /* SetUpLocationDrivenGeotriggersView.Model.swift in Sources */,
				D74F03F02B609A7D00E83688 /* AddFeaturesWithContingentValuesView.Model.swift in Sources */,
				E004A6F3284E4FEB002A1FE6 /* ShowResultOfSpatialOperationsView.swift in Sources */,
				D751018E2A2E962D00B8FA48 /* IdentifyLayerFeaturesView.swift in Sources */,
				F1E71BF1289473760064C33F /* AddRasterFromFileView.swift in Sources */,
				00B04273282EC59E0072E1B4 /* AboutView.swift in Sources */,
				7573E81F29D6134C00BEED9C /* TraceUtilityNetworkView.swift in Sources */,
				D7781D4B2B7ECCB700E53C51 /* NavigateRouteWithReroutingView.Model.swift in Sources */,
				4D2ADC6929C50C4C003B367F /* AddDynamicEntityLayerView.SettingsView.swift in Sources */,
				1C42E04729D2396B004FC4BE /* ShowPopupView.swift in Sources */,
				79302F872A1ED71B0002336A /* CreateAndSaveKMLView.Views.swift in Sources */,
				D73FC0FD2AD4A18D0067A19B /* CreateMobileGeodatabaseView.swift in Sources */,
				1C19B4F12A578E46001D2506 /* CreateLoadReportView.Views.swift in Sources */,
				E066DD3B2860CA08004D3D5B /* ShowResultOfSpatialRelationshipsView.swift in Sources */,
				7573E81E29D6134C00BEED9C /* TraceUtilityNetworkView.Views.swift in Sources */,
				4D2ADC5A29C4F612003B367F /* ChangeMapViewBackgroundView.swift in Sources */,
				D7BA38972BFBFC0F009954F5 /* QueryRelatedFeaturesView.swift in Sources */,
				D7ECF5982AB8BE63003FB2BE /* RenderMultilayerSymbolsView.swift in Sources */,
				D769C2122A29019B00030F61 /* SetUpLocationDrivenGeotriggersView.swift in Sources */,
				79302F852A1ED4E30002336A /* CreateAndSaveKMLView.Model.swift in Sources */,
				D7C3AB4A2B683291008909B9 /* SetFeatureRequestModeView.swift in Sources */,
				D7058FB12ACB423C00A40F14 /* Animate3DGraphicView.Model.swift in Sources */,
				D77D9C002BB2438200B38A6C /* AugmentRealityToShowHiddenInfrastructureView.ARSceneView.swift in Sources */,
				0044CDDF2995C39E004618CE /* ShowDeviceLocationHistoryView.swift in Sources */,
				E041ABC0287CA9F00056009B /* WebView.swift in Sources */,
				D73E619E2BDB21F400457932 /* EditWithBranchVersioningView.swift in Sources */,
				D7705D642AFC570700CC0335 /* FindClosestFacilityFromPointView.swift in Sources */,
				E088E1572862579D00413100 /* SetSurfacePlacementModeView.swift in Sources */,
				D762AF5F2BF6A7B900ECE3C7 /* EditFeaturesWithFeatureLinkedAnnotationView.swift in Sources */,
				1CAF831F2A20305F000E1E60 /* ShowUtilityAssociationsView.swift in Sources */,
				00E7C15C2BBE1BF000B85D69 /* SnapGeometryEditsView.swift in Sources */,
				E004A6C128414332002A1FE6 /* SetViewpointRotationView.swift in Sources */,
				883C121529C9136600062FF9 /* DownloadPreplannedMapAreaView.MapPicker.swift in Sources */,
				D72C43F32AEB066D00B6157B /* GeocodeOfflineView.Model.swift in Sources */,
				1C9B74C929DB43580038B06F /* ShowRealisticLightAndShadowsView.swift in Sources */,
				10B782052BE55D7E007EAE6C /* GenerateOfflineMapWithCustomParametersView.swift in Sources */,
				D7635FF12B9272CB0044AB97 /* DisplayClustersView.swift in Sources */,
				D7232EE12AC1E5AA0079ABFF /* PlayKMLTourView.swift in Sources */,
				D7010EBF2B05616900D43F55 /* DisplaySceneFromMobileScenePackageView.swift in Sources */,
				D7337C602ABD142D00A5D865 /* ShowMobileMapPackageExpirationDateView.swift in Sources */,
				00E5401E27F3CCA200CF66D5 /* ContentView.swift in Sources */,
				D7634FAF2A43B7AC00F8AEFB /* CreateConvexHullAroundGeometriesView.swift in Sources */,
				E066DD382860AB28004D3D5B /* StyleGraphicsWithRendererView.swift in Sources */,
				108EC04129D25B2C000F35D0 /* QueryFeatureTableView.swift in Sources */,
				D71D516E2B51D7B600B2A2BE /* SearchForWebMapView.Views.swift in Sources */,
				D7114A0D2BDC6A3300FA68CA /* EditWithBranchVersioningView.Model.swift in Sources */,
				00B04FB5283EEBA80026C882 /* DisplayOverviewMapView.swift in Sources */,
				D718A1E72B570F7500447087 /* OrbitCameraAroundObjectView.Model.swift in Sources */,
				D71C5F642AAA7A88006599FD /* CreateSymbolStylesFromWebStylesView.swift in Sources */,
				D7CC33FF2A31475C00198EDF /* ShowLineOfSightBetweenPointsView.swift in Sources */,
				D70BE5792A5624A80022CA02 /* CategoriesView.swift in Sources */,
				10BD9EB42BF51B4B00ABDBD5 /* GenerateOfflineMapWithCustomParametersView.Model.swift in Sources */,
				4D2ADC5D29C4F612003B367F /* ChangeMapViewBackgroundView.SettingsView.swift in Sources */,
				75DD739529D38B1B0010229D /* NavigateRouteView.swift in Sources */,
				D75362D22A1E886700D83028 /* ApplyUniqueValueRendererView.swift in Sources */,
				0074ABBF28174BCF0037244A /* DisplayMapView.swift in Sources */,
				D7EF5D752A26A03A00FEBDE5 /* ShowCoordinatesInMultipleFormatsView.swift in Sources */,
				D72F272E2ADA1E4400F906DA /* AugmentRealityToShowTabletopSceneView.swift in Sources */,
				10B782082BE5A058007EAE6C /* GenerateOfflineMapWithCustomParametersView.CustomParameters.swift in Sources */,
				D76EE6072AF9AFE100DA0325 /* FindRouteAroundBarriersView.Model.swift in Sources */,
				0086F40128E3770A00974721 /* ShowViewshedFromPointInSceneView.swift in Sources */,
				0044289229C90C0B00160767 /* GetElevationAtPointOnSurfaceView.swift in Sources */,
				00E1D90B2BC0AF97001AEB6A /* SnapGeometryEditsView.SnapSettingsView.swift in Sources */,
				D7E440D72A1ECE7D005D74DE /* CreateBuffersAroundPointsView.swift in Sources */,
				00D4EF802863842100B9CC30 /* AddFeatureLayersView.swift in Sources */,
				4D126D7E29CA43D200CFB7A7 /* ShowDeviceLocationWithNMEADataSourcesView.Model.swift in Sources */,
				4D126D6D29CA1B6000CFB7A7 /* ShowDeviceLocationWithNMEADataSourcesView.swift in Sources */,
				D710996D2A27D9210065A1C1 /* DensifyAndGeneralizeGeometryView.swift in Sources */,
				88F93CC129C3D59D0006B28E /* CreateAndEditGeometriesView.swift in Sources */,
				1C0C1C3929D34DAE005C8B24 /* ChangeViewpointView.swift in Sources */,
				D7AE861E2AC39DC50049B626 /* DisplayAnnotationView.swift in Sources */,
				D734FA0C2A183A5B00246D7E /* SetMaxExtentView.swift in Sources */,
				D704AA5A2AB22C1A00A3BB63 /* GroupLayersTogetherView.swift in Sources */,
				E004A6DC28465C70002A1FE6 /* DisplaySceneView.swift in Sources */,
				E066DD35285CF3B3004D3D5B /* FindRouteView.swift in Sources */,
				D71371792BD88ECC00EB2F86 /* MonitorChangesToLayerViewStateView.swift in Sources */,
				D7B759B32B1FFBE300017FDD /* FavoritesView.swift in Sources */,
				D722BD222A420DAD002C2087 /* ShowExtrudedFeaturesView.swift in Sources */,
				E004A6F6284FA42A002A1FE6 /* SelectFeaturesInFeatureLayerView.swift in Sources */,
				D77688132B69826B007C3860 /* ListSpatialReferenceTransformationsView.swift in Sources */,
				D75101812A2E493600B8FA48 /* ShowLabelsOnLayerView.swift in Sources */,
				1C3B7DCB2A5F64FC00907443 /* AnalyzeNetworkWithSubnetworkTraceView.swift in Sources */,
				00B042E8282EDC690072E1B4 /* SetBasemapView.swift in Sources */,
				E004A6E62846A61F002A1FE6 /* StyleGraphicsWithSymbolsView.swift in Sources */,
				0000FB6E2BBDB17600845921 /* Add3DTilesLayerView.swift in Sources */,
				D74EA7842B6DADA5008F6C7C /* ValidateUtilityNetworkTopologyView.swift in Sources */,
				00E1D90D2BC0B125001AEB6A /* SnapGeometryEditsView.GeometryEditorModel.swift in Sources */,
				E088E1742863B5F800413100 /* GenerateOfflineMapView.swift in Sources */,
				0074ABC428174F430037244A /* Sample.swift in Sources */,
				00A7A14A2A2FC5B700F035F7 /* DisplayContentOfUtilityNetworkContainerView.Model.swift in Sources */,
				E004A6F0284E4B9B002A1FE6 /* DownloadVectorTilesToLocalCacheView.swift in Sources */,
				00ABA94E2BF6721700C0488C /* ShowGridView.swift in Sources */,
				1CAB8D4E2A3CEAB0002AA649 /* RunValveIsolationTraceView.swift in Sources */,
				D7A737E02BABB9FE00B7C7FC /* AugmentRealityToShowHiddenInfrastructureView.swift in Sources */,
				4D2ADC4329C26D05003B367F /* AddDynamicEntityLayerView.swift in Sources */,
				D70082EB2ACF900100E0C3C2 /* IdentifyKMLFeaturesView.swift in Sources */,
				D7635FFB2B9277DC0044AB97 /* ConfigureClustersView.Model.swift in Sources */,
				D7EAF35A2A1C023800D822C4 /* SetMinAndMaxScaleView.swift in Sources */,
				1C19B4F52A578E46001D2506 /* CreateLoadReportView.Model.swift in Sources */,
				0042E24528E4F82C001F33D6 /* ShowViewshedFromPointInSceneView.ViewshedSettingsView.swift in Sources */,
				D7DDF8532AF47C6C004352D9 /* FindRouteAroundBarriersView.swift in Sources */,
				1C9B74D929DB54560038B06F /* ChangeCameraControllerView.swift in Sources */,
				D76000AE2AF19C2300B3084D /* FindRouteInMobileMapPackageView.swift in Sources */,
				00273CF42A82AB5900A7A77D /* SamplesSearchView.swift in Sources */,
				D78666AD2A2161F100C60110 /* FindNearestVertexView.swift in Sources */,
				D76CE8D92BFD7047009A8686 /* SetReferenceScaleView.swift in Sources */,
				D7C16D1B2AC5F95300689E89 /* Animate3DGraphicView.swift in Sources */,
				D744FD172A2112D90084A66C /* CreateConvexHullAroundPointsView.swift in Sources */,
				D7044B962BE18D73000F2C43 /* EditWithBranchVersioningView.Views.swift in Sources */,
				D718A1ED2B575FD900447087 /* ManageBookmarksView.swift in Sources */,
				D73723762AF5877500846884 /* FindRouteInMobileMapPackageView.Models.swift in Sources */,
				D74ECD0D2BEEAE2F007C0FA6 /* EditAndSyncFeaturesWithFeatureServiceView.Model.swift in Sources */,
				00CB9138284814A4005C2C5D /* SearchWithGeocodeView.swift in Sources */,
				1C43BC7F2A43781200509BF8 /* SetVisibilityOfSubtypeSublayerView.Views.swift in Sources */,
				D754E3232A1D66820006C5F1 /* StylePointWithPictureMarkerSymbolsView.swift in Sources */,
				D731F3C12AD0D2AC00A8431E /* IdentifyGraphicsView.swift in Sources */,
				00E5401C27F3CCA200CF66D5 /* SamplesApp.swift in Sources */,
				D73E61962BDAEE6600457932 /* MatchViewpointOfGeoViewsView.swift in Sources */,
				E066DD4028610F55004D3D5B /* AddSceneLayerFromServiceView.swift in Sources */,
				D7F8C0392B60564D0072BFA7 /* AddFeaturesWithContingentValuesView.swift in Sources */,
				00F279D62AF418DC00CECAF8 /* AddDynamicEntityLayerView.VehicleCallout.swift in Sources */,
				D7749AD62AF08BF50086632F /* FindRouteInTransportNetworkView.Model.swift in Sources */,
				D73F06692B5EE73D000B574F /* QueryFeaturesWithArcadeExpressionView.swift in Sources */,
				D7464F1E2ACE04B3007FEE88 /* IdentifyRasterCellView.swift in Sources */,
				D7588F5F2B7D8DAA008B75E2 /* NavigateRouteWithReroutingView.swift in Sources */,
			);
			runOnlyForDeploymentPostprocessing = 0;
		};
/* End PBXSourcesBuildPhase section */

/* Begin XCBuildConfiguration section */
		00E5402227F3CCA200CF66D5 /* Debug */ = {
			isa = XCBuildConfiguration;
			buildSettings = {
				ALWAYS_SEARCH_USER_PATHS = NO;
				CLANG_ANALYZER_NONNULL = YES;
				CLANG_ANALYZER_NUMBER_OBJECT_CONVERSION = YES_AGGRESSIVE;
				CLANG_CXX_LANGUAGE_STANDARD = "gnu++17";
				CLANG_ENABLE_MODULES = YES;
				CLANG_ENABLE_OBJC_ARC = YES;
				CLANG_ENABLE_OBJC_WEAK = YES;
				CLANG_WARN_BLOCK_CAPTURE_AUTORELEASING = YES;
				CLANG_WARN_BOOL_CONVERSION = YES;
				CLANG_WARN_COMMA = YES;
				CLANG_WARN_CONSTANT_CONVERSION = YES;
				CLANG_WARN_DEPRECATED_OBJC_IMPLEMENTATIONS = YES;
				CLANG_WARN_DIRECT_OBJC_ISA_USAGE = YES_ERROR;
				CLANG_WARN_DOCUMENTATION_COMMENTS = YES;
				CLANG_WARN_EMPTY_BODY = YES;
				CLANG_WARN_ENUM_CONVERSION = YES;
				CLANG_WARN_INFINITE_RECURSION = YES;
				CLANG_WARN_INT_CONVERSION = YES;
				CLANG_WARN_NON_LITERAL_NULL_CONVERSION = YES;
				CLANG_WARN_OBJC_IMPLICIT_RETAIN_SELF = YES;
				CLANG_WARN_OBJC_LITERAL_CONVERSION = YES;
				CLANG_WARN_OBJC_ROOT_CLASS = YES_ERROR;
				CLANG_WARN_QUOTED_INCLUDE_IN_FRAMEWORK_HEADER = YES;
				CLANG_WARN_RANGE_LOOP_ANALYSIS = YES;
				CLANG_WARN_STRICT_PROTOTYPES = YES;
				CLANG_WARN_SUSPICIOUS_MOVE = YES;
				CLANG_WARN_UNGUARDED_AVAILABILITY = YES_AGGRESSIVE;
				CLANG_WARN_UNREACHABLE_CODE = YES;
				CLANG_WARN__DUPLICATE_METHOD_MATCH = YES;
				COPY_PHASE_STRIP = NO;
				DEAD_CODE_STRIPPING = YES;
				DEBUG_INFORMATION_FORMAT = dwarf;
				ENABLE_STRICT_OBJC_MSGSEND = YES;
				ENABLE_TESTABILITY = YES;
				GCC_C_LANGUAGE_STANDARD = gnu11;
				GCC_DYNAMIC_NO_PIC = NO;
				GCC_NO_COMMON_BLOCKS = YES;
				GCC_OPTIMIZATION_LEVEL = 0;
				GCC_PREPROCESSOR_DEFINITIONS = (
					"DEBUG=1",
					"$(inherited)",
				);
				GCC_WARN_64_TO_32_BIT_CONVERSION = YES;
				GCC_WARN_ABOUT_RETURN_TYPE = YES_ERROR;
				GCC_WARN_UNDECLARED_SELECTOR = YES;
				GCC_WARN_UNINITIALIZED_AUTOS = YES_AGGRESSIVE;
				GCC_WARN_UNUSED_FUNCTION = YES;
				GCC_WARN_UNUSED_VARIABLE = YES;
				MTL_ENABLE_DEBUG_INFO = INCLUDE_SOURCE;
				MTL_FAST_MATH = YES;
				ONLY_ACTIVE_ARCH = YES;
				SWIFT_ACTIVE_COMPILATION_CONDITIONS = DEBUG;
				SWIFT_OPTIMIZATION_LEVEL = "-Onone";
			};
			name = Debug;
		};
		00E5402327F3CCA200CF66D5 /* Release */ = {
			isa = XCBuildConfiguration;
			buildSettings = {
				ALWAYS_SEARCH_USER_PATHS = NO;
				CLANG_ANALYZER_NONNULL = YES;
				CLANG_ANALYZER_NUMBER_OBJECT_CONVERSION = YES_AGGRESSIVE;
				CLANG_CXX_LANGUAGE_STANDARD = "gnu++17";
				CLANG_ENABLE_MODULES = YES;
				CLANG_ENABLE_OBJC_ARC = YES;
				CLANG_ENABLE_OBJC_WEAK = YES;
				CLANG_WARN_BLOCK_CAPTURE_AUTORELEASING = YES;
				CLANG_WARN_BOOL_CONVERSION = YES;
				CLANG_WARN_COMMA = YES;
				CLANG_WARN_CONSTANT_CONVERSION = YES;
				CLANG_WARN_DEPRECATED_OBJC_IMPLEMENTATIONS = YES;
				CLANG_WARN_DIRECT_OBJC_ISA_USAGE = YES_ERROR;
				CLANG_WARN_DOCUMENTATION_COMMENTS = YES;
				CLANG_WARN_EMPTY_BODY = YES;
				CLANG_WARN_ENUM_CONVERSION = YES;
				CLANG_WARN_INFINITE_RECURSION = YES;
				CLANG_WARN_INT_CONVERSION = YES;
				CLANG_WARN_NON_LITERAL_NULL_CONVERSION = YES;
				CLANG_WARN_OBJC_IMPLICIT_RETAIN_SELF = YES;
				CLANG_WARN_OBJC_LITERAL_CONVERSION = YES;
				CLANG_WARN_OBJC_ROOT_CLASS = YES_ERROR;
				CLANG_WARN_QUOTED_INCLUDE_IN_FRAMEWORK_HEADER = YES;
				CLANG_WARN_RANGE_LOOP_ANALYSIS = YES;
				CLANG_WARN_STRICT_PROTOTYPES = YES;
				CLANG_WARN_SUSPICIOUS_MOVE = YES;
				CLANG_WARN_UNGUARDED_AVAILABILITY = YES_AGGRESSIVE;
				CLANG_WARN_UNREACHABLE_CODE = YES;
				CLANG_WARN__DUPLICATE_METHOD_MATCH = YES;
				COPY_PHASE_STRIP = NO;
				DEAD_CODE_STRIPPING = YES;
				DEBUG_INFORMATION_FORMAT = "dwarf-with-dsym";
				ENABLE_NS_ASSERTIONS = NO;
				ENABLE_STRICT_OBJC_MSGSEND = YES;
				GCC_C_LANGUAGE_STANDARD = gnu11;
				GCC_NO_COMMON_BLOCKS = YES;
				GCC_WARN_64_TO_32_BIT_CONVERSION = YES;
				GCC_WARN_ABOUT_RETURN_TYPE = YES_ERROR;
				GCC_WARN_UNDECLARED_SELECTOR = YES;
				GCC_WARN_UNINITIALIZED_AUTOS = YES_AGGRESSIVE;
				GCC_WARN_UNUSED_FUNCTION = YES;
				GCC_WARN_UNUSED_VARIABLE = YES;
				MTL_ENABLE_DEBUG_INFO = NO;
				MTL_FAST_MATH = YES;
				SWIFT_COMPILATION_MODE = wholemodule;
				SWIFT_OPTIMIZATION_LEVEL = "-O";
			};
			name = Release;
		};
		00E5402527F3CCA200CF66D5 /* Debug */ = {
			isa = XCBuildConfiguration;
			buildSettings = {
				ASSETCATALOG_COMPILER_APPICON_NAME = AppIcon;
				ASSETCATALOG_COMPILER_GLOBAL_ACCENT_COLOR_NAME = AccentColor;
				CODE_SIGN_ENTITLEMENTS = macOS/Samples.entitlements;
				"CODE_SIGN_IDENTITY[sdk=macosx*]" = "Apple Development";
				CODE_SIGN_STYLE = Automatic;
				CURRENT_PROJECT_VERSION = 1;
				EMBED_ASSET_PACKS_IN_PRODUCT_BUNDLE = YES;
				INFOPLIST_FILE = "$(SRCROOT)/iOS/Info.plist";
				IPHONEOS_DEPLOYMENT_TARGET = 16.0;
				"IPHONEOS_DEPLOYMENT_TARGET[sdk=macosx*]" = 16.0;
				LD_RUNPATH_SEARCH_PATHS = (
					"$(inherited)",
					"@executable_path/Frameworks",
				);
				MARKETING_VERSION = 200.4.0;
				PRODUCT_BUNDLE_IDENTIFIER = "com.esri.arcgis-swift-sdk-samples";
				PRODUCT_NAME = Samples;
				SDKROOT = iphoneos;
				SUPPORTED_PLATFORMS = "iphoneos iphonesimulator";
				SUPPORTS_MACCATALYST = YES;
				SUPPORTS_MAC_DESIGNED_FOR_IPHONE_IPAD = NO;
				SWIFT_EMIT_LOC_STRINGS = YES;
				SWIFT_VERSION = 5.0;
				TARGETED_DEVICE_FAMILY = "1,2,6";
			};
			name = Debug;
		};
		00E5402627F3CCA200CF66D5 /* Release */ = {
			isa = XCBuildConfiguration;
			buildSettings = {
				ASSETCATALOG_COMPILER_APPICON_NAME = AppIcon;
				ASSETCATALOG_COMPILER_GLOBAL_ACCENT_COLOR_NAME = AccentColor;
				CODE_SIGN_ENTITLEMENTS = macOS/Samples.entitlements;
				"CODE_SIGN_IDENTITY[sdk=macosx*]" = "Apple Development";
				CODE_SIGN_STYLE = Automatic;
				CURRENT_PROJECT_VERSION = 1;
				DEVELOPMENT_TEAM = "";
				EMBED_ASSET_PACKS_IN_PRODUCT_BUNDLE = YES;
				INFOPLIST_FILE = "$(SRCROOT)/iOS/Info.plist";
				IPHONEOS_DEPLOYMENT_TARGET = 16.0;
				"IPHONEOS_DEPLOYMENT_TARGET[sdk=macosx*]" = 16.0;
				LD_RUNPATH_SEARCH_PATHS = (
					"$(inherited)",
					"@executable_path/Frameworks",
				);
				MARKETING_VERSION = 200.4.0;
				PRODUCT_BUNDLE_IDENTIFIER = "com.esri.arcgis-swift-sdk-samples";
				PRODUCT_NAME = Samples;
				SDKROOT = iphoneos;
				SUPPORTED_PLATFORMS = "iphoneos iphonesimulator";
				SUPPORTS_MACCATALYST = YES;
				SUPPORTS_MAC_DESIGNED_FOR_IPHONE_IPAD = NO;
				SWIFT_EMIT_LOC_STRINGS = YES;
				SWIFT_VERSION = 5.0;
				TARGETED_DEVICE_FAMILY = "1,2,6";
				VALIDATE_PRODUCT = YES;
			};
			name = Release;
		};
/* End XCBuildConfiguration section */

/* Begin XCConfigurationList section */
		00E5400A27F3CCA100CF66D5 /* Build configuration list for PBXProject "Samples" */ = {
			isa = XCConfigurationList;
			buildConfigurations = (
				00E5402227F3CCA200CF66D5 /* Debug */,
				00E5402327F3CCA200CF66D5 /* Release */,
			);
			defaultConfigurationIsVisible = 0;
			defaultConfigurationName = Release;
		};
		00E5402427F3CCA200CF66D5 /* Build configuration list for PBXNativeTarget "Samples" */ = {
			isa = XCConfigurationList;
			buildConfigurations = (
				00E5402527F3CCA200CF66D5 /* Debug */,
				00E5402627F3CCA200CF66D5 /* Release */,
			);
			defaultConfigurationIsVisible = 0;
			defaultConfigurationName = Release;
		};
/* End XCConfigurationList section */

/* Begin XCRemoteSwiftPackageReference section */
		00C43AEB2947DC350099AE34 /* XCRemoteSwiftPackageReference "arcgis-maps-sdk-swift-toolkit" */ = {
			isa = XCRemoteSwiftPackageReference;
			repositoryURL = "https://github.com/Esri/arcgis-maps-sdk-swift-toolkit/";
			requirement = {
				kind = upToNextMinorVersion;
				minimumVersion = 200.4.0;
			};
		};
/* End XCRemoteSwiftPackageReference section */

/* Begin XCSwiftPackageProductDependency section */
		00C43AEC2947DC350099AE34 /* ArcGISToolkit */ = {
			isa = XCSwiftPackageProductDependency;
			package = 00C43AEB2947DC350099AE34 /* XCRemoteSwiftPackageReference "arcgis-maps-sdk-swift-toolkit" */;
			productName = ArcGISToolkit;
		};
/* End XCSwiftPackageProductDependency section */
	};
	rootObject = 00E5400727F3CCA100CF66D5 /* Project object */;
}<|MERGE_RESOLUTION|>--- conflicted
+++ resolved
@@ -501,11 +501,8 @@
 			dstPath = "";
 			dstSubfolderSpec = 7;
 			files = (
-<<<<<<< HEAD
 				9529D1942C01676200B5C1A3 /* SelectFeaturesInSceneLayerView.swift in Copy Source Code Files */,
-=======
 				D76CE8DA2BFD7063009A8686 /* SetReferenceScaleView.swift in Copy Source Code Files */,
->>>>>>> 37a3ab45
 				D7BA389A2BFBFC2E009954F5 /* QueryRelatedFeaturesView.swift in Copy Source Code Files */,
 				00ABA94F2BF6D06200C0488C /* ShowGridView.swift in Copy Source Code Files */,
 				D7BA38922BFBC4F0009954F5 /* EditFeaturesWithFeatureLinkedAnnotationView.Model.swift in Copy Source Code Files */,
