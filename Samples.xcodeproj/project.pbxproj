--- conflicted
+++ resolved
@@ -59,25 +59,22 @@
 		00E5401C27F3CCA200CF66D5 /* SamplesApp.swift in Sources */ = {isa = PBXBuildFile; fileRef = 00E5400C27F3CCA100CF66D5 /* SamplesApp.swift */; };
 		00E5401E27F3CCA200CF66D5 /* ContentView.swift in Sources */ = {isa = PBXBuildFile; fileRef = 00E5400D27F3CCA100CF66D5 /* ContentView.swift */; };
 		00E5402027F3CCA200CF66D5 /* Assets.xcassets in Resources */ = {isa = PBXBuildFile; fileRef = 00E5400E27F3CCA200CF66D5 /* Assets.xcassets */; };
-<<<<<<< HEAD
+		218F35B829C28F4A00502022 /* AuthenticateWithOAuthView.swift in Sources */ = {isa = PBXBuildFile; fileRef = 218F35B329C28F4A00502022 /* AuthenticateWithOAuthView.swift */; };
+		218F35C229C290BF00502022 /* AuthenticateWithOAuthView.swift in Copy Source Code Files */ = {isa = PBXBuildFile; fileRef = 218F35B329C28F4A00502022 /* AuthenticateWithOAuthView.swift */; };
 		4D126D6D29CA1B6000CFB7A7 /* DisplayDeviceLocationWithNMEADataSourcesView.swift in Sources */ = {isa = PBXBuildFile; fileRef = 4D126D6929CA1B6000CFB7A7 /* DisplayDeviceLocationWithNMEADataSourcesView.swift */; };
 		4D126D7229CA1E1800CFB7A7 /* SimulatedNMEADataSource.swift in Sources */ = {isa = PBXBuildFile; fileRef = 4D126D7129CA1E1800CFB7A7 /* SimulatedNMEADataSource.swift */; };
 		4D126D7329CA1EFD00CFB7A7 /* DisplayDeviceLocationWithNMEADataSourcesView.swift in Copy Source Code Files */ = {isa = PBXBuildFile; fileRef = 4D126D6929CA1B6000CFB7A7 /* DisplayDeviceLocationWithNMEADataSourcesView.swift */; };
 		4D126D7429CA1EFD00CFB7A7 /* SimulatedNMEADataSource.swift in Copy Source Code Files */ = {isa = PBXBuildFile; fileRef = 4D126D7129CA1E1800CFB7A7 /* SimulatedNMEADataSource.swift */; };
 		4D126D7C29CA3E6000CFB7A7 /* Redlands.nmea in Resources */ = {isa = PBXBuildFile; fileRef = 4D126D7B29CA3E6000CFB7A7 /* Redlands.nmea */; settings = {ASSET_TAGS = (DisplayDeviceLocationWithNmeaDataSources, ); }; };
 		4D126D7E29CA43D200CFB7A7 /* DisplayDeviceLocationWithNMEADataSourcesView.Model.swift in Sources */ = {isa = PBXBuildFile; fileRef = 4D126D7D29CA43D200CFB7A7 /* DisplayDeviceLocationWithNMEADataSourcesView.Model.swift */; };
-=======
-		218F35B829C28F4A00502022 /* AuthenticateWithOAuthView.swift in Sources */ = {isa = PBXBuildFile; fileRef = 218F35B329C28F4A00502022 /* AuthenticateWithOAuthView.swift */; };
-		218F35C229C290BF00502022 /* AuthenticateWithOAuthView.swift in Copy Source Code Files */ = {isa = PBXBuildFile; fileRef = 218F35B329C28F4A00502022 /* AuthenticateWithOAuthView.swift */; };
->>>>>>> 99415f7b
+		4D2ADC4329C26D05003B367F /* AddDynamicEntityLayerView.swift in Sources */ = {isa = PBXBuildFile; fileRef = 4D2ADC3F29C26D05003B367F /* AddDynamicEntityLayerView.swift */; };
+		4D2ADC4729C26D2C003B367F /* AddDynamicEntityLayerView.swift in Copy Source Code Files */ = {isa = PBXBuildFile; fileRef = 4D2ADC3F29C26D05003B367F /* AddDynamicEntityLayerView.swift */; };
 		4D2ADC5A29C4F612003B367F /* ChangeMapViewBackgroundView.swift in Sources */ = {isa = PBXBuildFile; fileRef = 4D2ADC5529C4F612003B367F /* ChangeMapViewBackgroundView.swift */; };
 		4D2ADC5D29C4F612003B367F /* ChangeMapViewBackgroundView.SettingsView.swift in Sources */ = {isa = PBXBuildFile; fileRef = 4D2ADC5829C4F612003B367F /* ChangeMapViewBackgroundView.SettingsView.swift */; };
 		4D2ADC5F29C4F9CC003B367F /* ChangeMapViewBackgroundView.swift in Copy Source Code Files */ = {isa = PBXBuildFile; fileRef = 4D2ADC5529C4F612003B367F /* ChangeMapViewBackgroundView.swift */; };
 		4D2ADC6029C4F9CC003B367F /* ChangeMapViewBackgroundView.SettingsView.swift in Copy Source Code Files */ = {isa = PBXBuildFile; fileRef = 4D2ADC5829C4F612003B367F /* ChangeMapViewBackgroundView.SettingsView.swift */; };
 		4D2ADC6229C5071C003B367F /* ChangeMapViewBackgroundView.Model.swift in Sources */ = {isa = PBXBuildFile; fileRef = 4D2ADC6129C5071C003B367F /* ChangeMapViewBackgroundView.Model.swift */; };
 		4D2ADC6329C5088E003B367F /* ChangeMapViewBackgroundView.Model.swift in Copy Source Code Files */ = {isa = PBXBuildFile; fileRef = 4D2ADC6129C5071C003B367F /* ChangeMapViewBackgroundView.Model.swift */; };
-		4D2ADC4329C26D05003B367F /* AddDynamicEntityLayerView.swift in Sources */ = {isa = PBXBuildFile; fileRef = 4D2ADC3F29C26D05003B367F /* AddDynamicEntityLayerView.swift */; };
-		4D2ADC4729C26D2C003B367F /* AddDynamicEntityLayerView.swift in Copy Source Code Files */ = {isa = PBXBuildFile; fileRef = 4D2ADC3F29C26D05003B367F /* AddDynamicEntityLayerView.swift */; };
 		4D2ADC6729C50BD6003B367F /* AddDynamicEntityLayerView.Model.swift in Sources */ = {isa = PBXBuildFile; fileRef = 4D2ADC6629C50BD6003B367F /* AddDynamicEntityLayerView.Model.swift */; };
 		4D2ADC6929C50C4C003B367F /* AddDynamicEntityLayerView.SettingsView.swift in Sources */ = {isa = PBXBuildFile; fileRef = 4D2ADC6829C50C4C003B367F /* AddDynamicEntityLayerView.SettingsView.swift */; };
 		4D2ADC6A29C50D91003B367F /* AddDynamicEntityLayerView.Model.swift in Copy Source Code Files */ = {isa = PBXBuildFile; fileRef = 4D2ADC6629C50BD6003B367F /* AddDynamicEntityLayerView.Model.swift */; };
@@ -172,15 +169,12 @@
 			dstPath = "";
 			dstSubfolderSpec = 7;
 			files = (
-<<<<<<< HEAD
 				4D126D7329CA1EFD00CFB7A7 /* DisplayDeviceLocationWithNMEADataSourcesView.swift in Copy Source Code Files */,
 				4D126D7429CA1EFD00CFB7A7 /* SimulatedNMEADataSource.swift in Copy Source Code Files */,
 				4D2ADC6329C5088E003B367F /* ChangeMapViewBackgroundView.Model.swift in Copy Source Code Files */,
 				4D2ADC5F29C4F9CC003B367F /* ChangeMapViewBackgroundView.swift in Copy Source Code Files */,
 				4D2ADC6029C4F9CC003B367F /* ChangeMapViewBackgroundView.SettingsView.swift in Copy Source Code Files */,
-=======
 				88F93CC229C4D3480006B28E /* SketchOnMapView.swift in Copy Source Code Files */,
->>>>>>> 99415f7b
 				0044289329C9234300160767 /* GetElevationAtPointOnSurfaceView.swift in Copy Source Code Files */,
 				4D2ADC6A29C50D91003B367F /* AddDynamicEntityLayerView.Model.swift in Copy Source Code Files */,
 				4D2ADC6B29C50D91003B367F /* AddDynamicEntityLayerView.SettingsView.swift in Copy Source Code Files */,
@@ -254,20 +248,18 @@
 		00E5400E27F3CCA200CF66D5 /* Assets.xcassets */ = {isa = PBXFileReference; lastKnownFileType = folder.assetcatalog; path = Assets.xcassets; sourceTree = "<group>"; };
 		00E5401327F3CCA200CF66D5 /* Samples.app */ = {isa = PBXFileReference; explicitFileType = wrapper.application; includeInIndex = 0; path = Samples.app; sourceTree = BUILT_PRODUCTS_DIR; };
 		00E5402A27F775EA00CF66D5 /* Info.plist */ = {isa = PBXFileReference; lastKnownFileType = text.plist.xml; path = Info.plist; sourceTree = "<group>"; };
-<<<<<<< HEAD
+		218F35B329C28F4A00502022 /* AuthenticateWithOAuthView.swift */ = {isa = PBXFileReference; fileEncoding = 4; lastKnownFileType = sourcecode.swift; path = AuthenticateWithOAuthView.swift; sourceTree = "<group>"; };
 		4D126D6929CA1B6000CFB7A7 /* DisplayDeviceLocationWithNMEADataSourcesView.swift */ = {isa = PBXFileReference; fileEncoding = 4; lastKnownFileType = sourcecode.swift; path = DisplayDeviceLocationWithNMEADataSourcesView.swift; sourceTree = "<group>"; };
 		4D126D7129CA1E1800CFB7A7 /* SimulatedNMEADataSource.swift */ = {isa = PBXFileReference; lastKnownFileType = sourcecode.swift; path = SimulatedNMEADataSource.swift; sourceTree = "<group>"; };
 		4D126D7B29CA3E6000CFB7A7 /* Redlands.nmea */ = {isa = PBXFileReference; fileEncoding = 4; lastKnownFileType = text; path = Redlands.nmea; sourceTree = "<group>"; };
 		4D126D7D29CA43D200CFB7A7 /* DisplayDeviceLocationWithNMEADataSourcesView.Model.swift */ = {isa = PBXFileReference; lastKnownFileType = sourcecode.swift; path = DisplayDeviceLocationWithNMEADataSourcesView.Model.swift; sourceTree = "<group>"; };
-=======
-		218F35B329C28F4A00502022 /* AuthenticateWithOAuthView.swift */ = {isa = PBXFileReference; fileEncoding = 4; lastKnownFileType = sourcecode.swift; path = AuthenticateWithOAuthView.swift; sourceTree = "<group>"; };
->>>>>>> 99415f7b
+		4D2ADC3F29C26D05003B367F /* AddDynamicEntityLayerView.swift */ = {isa = PBXFileReference; fileEncoding = 4; lastKnownFileType = sourcecode.swift; path = AddDynamicEntityLayerView.swift; sourceTree = "<group>"; };
 		4D2ADC5529C4F612003B367F /* ChangeMapViewBackgroundView.swift */ = {isa = PBXFileReference; fileEncoding = 4; lastKnownFileType = sourcecode.swift; path = ChangeMapViewBackgroundView.swift; sourceTree = "<group>"; };
 		4D2ADC5829C4F612003B367F /* ChangeMapViewBackgroundView.SettingsView.swift */ = {isa = PBXFileReference; fileEncoding = 4; lastKnownFileType = sourcecode.swift; path = ChangeMapViewBackgroundView.SettingsView.swift; sourceTree = "<group>"; };
 		4D2ADC6129C5071C003B367F /* ChangeMapViewBackgroundView.Model.swift */ = {isa = PBXFileReference; lastKnownFileType = sourcecode.swift; path = ChangeMapViewBackgroundView.Model.swift; sourceTree = "<group>"; };
-		4D2ADC3F29C26D05003B367F /* AddDynamicEntityLayerView.swift */ = {isa = PBXFileReference; fileEncoding = 4; lastKnownFileType = sourcecode.swift; path = AddDynamicEntityLayerView.swift; sourceTree = "<group>"; };
 		4D2ADC6629C50BD6003B367F /* AddDynamicEntityLayerView.Model.swift */ = {isa = PBXFileReference; lastKnownFileType = sourcecode.swift; path = AddDynamicEntityLayerView.Model.swift; sourceTree = "<group>"; };
 		4D2ADC6829C50C4C003B367F /* AddDynamicEntityLayerView.SettingsView.swift */ = {isa = PBXFileReference; lastKnownFileType = sourcecode.swift; path = AddDynamicEntityLayerView.SettingsView.swift; sourceTree = "<group>"; };
+		4D544B4429CDE8110037DB6A /* arcgis-maps-sdk-swift-toolkit */ = {isa = PBXFileReference; lastKnownFileType = wrapper; name = "arcgis-maps-sdk-swift-toolkit"; path = "../arcgis-maps-sdk-swift-toolkit"; sourceTree = "<group>"; };
 		88F93CC029C3D59C0006B28E /* SketchOnMapView.swift */ = {isa = PBXFileReference; lastKnownFileType = sourcecode.swift; path = SketchOnMapView.swift; sourceTree = "<group>"; };
 		E000E75F2869E33D005D87C5 /* ClipGeometryView.swift */ = {isa = PBXFileReference; lastKnownFileType = sourcecode.swift; path = ClipGeometryView.swift; sourceTree = "<group>"; };
 		E000E762286A0B18005D87C5 /* CutGeometryView.swift */ = {isa = PBXFileReference; lastKnownFileType = sourcecode.swift; path = CutGeometryView.swift; sourceTree = "<group>"; };
@@ -528,6 +520,7 @@
 		00E5400627F3CCA100CF66D5 = {
 			isa = PBXGroup;
 			children = (
+				4D544B4429CDE8110037DB6A /* arcgis-maps-sdk-swift-toolkit */,
 				00966EE62811F64D009D3DD7 /* iOS */,
 				00E5401427F3CCA200CF66D5 /* Products */,
 				00CCB8A6285D059300BBAB70 /* Portal Data */,
@@ -558,7 +551,14 @@
 			name = Products;
 			sourceTree = "<group>";
 		};
-<<<<<<< HEAD
+		218F35B229C28F4A00502022 /* Authenticate with OAuth */ = {
+			isa = PBXGroup;
+			children = (
+				218F35B329C28F4A00502022 /* AuthenticateWithOAuthView.swift */,
+			);
+			path = "Authenticate with OAuth";
+			sourceTree = "<group>";
+		};
 		4D126D6829CA1B6000CFB7A7 /* Display device location with NMEA data sources */ = {
 			isa = PBXGroup;
 			children = (
@@ -575,14 +575,16 @@
 				4D126D7B29CA3E6000CFB7A7 /* Redlands.nmea */,
 			);
 			path = d5bad9f4fee9483791e405880fb466da;
-=======
-		218F35B229C28F4A00502022 /* Authenticate with OAuth */ = {
-			isa = PBXGroup;
-			children = (
-				218F35B329C28F4A00502022 /* AuthenticateWithOAuthView.swift */,
-			);
-			path = "Authenticate with OAuth";
->>>>>>> 99415f7b
+			sourceTree = "<group>";
+		};
+		4D2ADC3E29C26D05003B367F /* Add dynamic entity layer */ = {
+			isa = PBXGroup;
+			children = (
+				4D2ADC3F29C26D05003B367F /* AddDynamicEntityLayerView.swift */,
+				4D2ADC6629C50BD6003B367F /* AddDynamicEntityLayerView.Model.swift */,
+				4D2ADC6829C50C4C003B367F /* AddDynamicEntityLayerView.SettingsView.swift */,
+			);
+			path = "Add dynamic entity layer";
 			sourceTree = "<group>";
 		};
 		4D2ADC5329C4F612003B367F /* Change map view background */ = {
@@ -593,16 +595,6 @@
 				4D2ADC6129C5071C003B367F /* ChangeMapViewBackgroundView.Model.swift */,
 			);
 			path = "Change map view background";
-			sourceTree = "<group>";
-		};
-		4D2ADC3E29C26D05003B367F /* Add dynamic entity layer */ = {
-			isa = PBXGroup;
-			children = (
-				4D2ADC3F29C26D05003B367F /* AddDynamicEntityLayerView.swift */,
-				4D2ADC6629C50BD6003B367F /* AddDynamicEntityLayerView.Model.swift */,
-				4D2ADC6829C50C4C003B367F /* AddDynamicEntityLayerView.SettingsView.swift */,
-			);
-			path = "Add dynamic entity layer";
 			sourceTree = "<group>";
 		};
 		88F93CBE29C3D4E30006B28E /* Sketch on map */ = {
@@ -1018,12 +1010,9 @@
 				0086F40128E3770A00974721 /* ShowViewshedFromPointInSceneView.swift in Sources */,
 				0044289229C90C0B00160767 /* GetElevationAtPointOnSurfaceView.swift in Sources */,
 				00D4EF802863842100B9CC30 /* AddFeatureLayersView.swift in Sources */,
-<<<<<<< HEAD
 				4D126D7E29CA43D200CFB7A7 /* DisplayDeviceLocationWithNMEADataSourcesView.Model.swift in Sources */,
 				4D126D6D29CA1B6000CFB7A7 /* DisplayDeviceLocationWithNMEADataSourcesView.swift in Sources */,
-=======
 				88F93CC129C3D59D0006B28E /* SketchOnMapView.swift in Sources */,
->>>>>>> 99415f7b
 				E004A6DC28465C70002A1FE6 /* DisplaySceneView.swift in Sources */,
 				E066DD35285CF3B3004D3D5B /* FindRouteView.swift in Sources */,
 				E004A6F6284FA42A002A1FE6 /* SelectFeaturesInFeatureLayerView.swift in Sources */,
@@ -1245,7 +1234,7 @@
 			repositoryURL = "https://github.com/Esri/arcgis-maps-sdk-swift-toolkit/";
 			requirement = {
 				kind = upToNextMinorVersion;
-				minimumVersion = 200.0.0-beta;
+				minimumVersion = "200.0.0-beta";
 			};
 		};
 /* End XCRemoteSwiftPackageReference section */
