--- conflicted
+++ resolved
@@ -1001,7 +1001,6 @@
 			path = "Create and save KML file";
 			sourceTree = "<group>";
 		};
-<<<<<<< HEAD
 		79D84D0C2A815BED00F45262 /* Add custom dynamic entity data source */ = {
 			isa = PBXGroup;
 			children = (
@@ -1011,10 +1010,7 @@
 			path = "Add custom dynamic entity data source";
 			sourceTree = "<group>";
 		};
-		88F93CBE29C3D4E30006B28E /* Sketch on map */ = {
-=======
 		88F93CBE29C3D4E30006B28E /* Create and edit geometries */ = {
->>>>>>> ba21cd60
 			isa = PBXGroup;
 			children = (
 				88F93CC029C3D59C0006B28E /* CreateAndEditGeometriesView.swift */,
