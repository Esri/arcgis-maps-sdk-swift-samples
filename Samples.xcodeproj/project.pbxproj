// !$*UTF8*$!
{
	archiveVersion = 1;
	classes = {
	};
	objectVersion = 60;
	objects = {

/* Begin PBXBuildFile section */
		0000FB6E2BBDB17600845921 /* Add3DTilesLayerView.swift in Sources */ = {isa = PBXBuildFile; fileRef = 0000FB6B2BBDB17600845921 /* Add3DTilesLayerView.swift */; };
		0000FB712BBDC01400845921 /* Add3DTilesLayerView.swift in Copy Source Code Files */ = {isa = PBXBuildFile; fileRef = 0000FB6B2BBDB17600845921 /* Add3DTilesLayerView.swift */; };
		0005580A2817C51E00224BC6 /* SampleDetailView.swift in Sources */ = {isa = PBXBuildFile; fileRef = 000558092817C51E00224BC6 /* SampleDetailView.swift */; };
		000D43162B9918420003D3C2 /* ConfigureBasemapStyleParametersView.swift in Sources */ = {isa = PBXBuildFile; fileRef = 000D43132B9918420003D3C2 /* ConfigureBasemapStyleParametersView.swift */; };
		000D43182B993A030003D3C2 /* ConfigureBasemapStyleParametersView.swift in Copy Source Code Files */ = {isa = PBXBuildFile; fileRef = 000D43132B9918420003D3C2 /* ConfigureBasemapStyleParametersView.swift */; };
		00181B462846AD7100654571 /* View+ErrorAlert.swift in Sources */ = {isa = PBXBuildFile; fileRef = 00181B452846AD7100654571 /* View+ErrorAlert.swift */; };
		001C6DE127FE8A9400D472C2 /* AppSecrets.swift.masque in Sources */ = {isa = PBXBuildFile; fileRef = 001C6DD827FE585A00D472C2 /* AppSecrets.swift.masque */; };
		00273CF42A82AB5900A7A77D /* SamplesSearchView.swift in Sources */ = {isa = PBXBuildFile; fileRef = 00273CF32A82AB5900A7A77D /* SamplesSearchView.swift */; };
		00273CF62A82AB8700A7A77D /* SampleLink.swift in Sources */ = {isa = PBXBuildFile; fileRef = 00273CF52A82AB8700A7A77D /* SampleLink.swift */; };
		0039A4E92885C50300592C86 /* AddSceneLayerFromServiceView.swift in Copy Source Code Files */ = {isa = PBXBuildFile; fileRef = E066DD3F28610F55004D3D5B /* AddSceneLayerFromServiceView.swift */; };
		0039A4EA2885C50300592C86 /* ClipGeometryView.swift in Copy Source Code Files */ = {isa = PBXBuildFile; fileRef = E000E75F2869E33D005D87C5 /* ClipGeometryView.swift */; };
		0039A4EB2885C50300592C86 /* CreatePlanarAndGeodeticBuffersView.swift in Copy Source Code Files */ = {isa = PBXBuildFile; fileRef = E004A6EC2849556E002A1FE6 /* CreatePlanarAndGeodeticBuffersView.swift */; };
		0039A4EC2885C50300592C86 /* CutGeometryView.swift in Copy Source Code Files */ = {isa = PBXBuildFile; fileRef = E000E762286A0B18005D87C5 /* CutGeometryView.swift */; };
		0039A4ED2885C50300592C86 /* DisplayMapView.swift in Copy Source Code Files */ = {isa = PBXBuildFile; fileRef = 0074ABBE28174BCF0037244A /* DisplayMapView.swift */; };
		0039A4EE2885C50300592C86 /* DisplayOverviewMapView.swift in Copy Source Code Files */ = {isa = PBXBuildFile; fileRef = 00B04FB4283EEBA80026C882 /* DisplayOverviewMapView.swift */; };
		0039A4EF2885C50300592C86 /* DisplaySceneView.swift in Copy Source Code Files */ = {isa = PBXBuildFile; fileRef = E004A6D828465C70002A1FE6 /* DisplaySceneView.swift */; };
		0039A4F02885C50300592C86 /* ProjectGeometryView.swift in Copy Source Code Files */ = {isa = PBXBuildFile; fileRef = E0EA0B762866390E00C9621D /* ProjectGeometryView.swift */; };
		0039A4F12885C50300592C86 /* SearchWithGeocodeView.swift in Copy Source Code Files */ = {isa = PBXBuildFile; fileRef = 00CB9137284814A4005C2C5D /* SearchWithGeocodeView.swift */; };
		0039A4F22885C50300592C86 /* SelectFeaturesInFeatureLayerView.swift in Copy Source Code Files */ = {isa = PBXBuildFile; fileRef = E004A6F5284FA42A002A1FE6 /* SelectFeaturesInFeatureLayerView.swift */; };
		0039A4F32885C50300592C86 /* SetBasemapView.swift in Copy Source Code Files */ = {isa = PBXBuildFile; fileRef = 00B042E5282EDC690072E1B4 /* SetBasemapView.swift */; };
		0039A4F42885C50300592C86 /* SetSurfacePlacementModeView.swift in Copy Source Code Files */ = {isa = PBXBuildFile; fileRef = E088E1562862579D00413100 /* SetSurfacePlacementModeView.swift */; };
		0039A4F52885C50300592C86 /* SetViewpointRotationView.swift in Copy Source Code Files */ = {isa = PBXBuildFile; fileRef = E004A6BD28414332002A1FE6 /* SetViewpointRotationView.swift */; };
		0039A4F62885C50300592C86 /* ShowCalloutView.swift in Copy Source Code Files */ = {isa = PBXBuildFile; fileRef = E004A6DF28466279002A1FE6 /* ShowCalloutView.swift */; };
		0039A4F72885C50300592C86 /* ShowDeviceLocationView.swift in Copy Source Code Files */ = {isa = PBXBuildFile; fileRef = E004A6E828493BCE002A1FE6 /* ShowDeviceLocationView.swift */; };
		0039A4F82885C50300592C86 /* ShowResultOfSpatialRelationshipsView.swift in Copy Source Code Files */ = {isa = PBXBuildFile; fileRef = E066DD3A2860CA08004D3D5B /* ShowResultOfSpatialRelationshipsView.swift */; };
		0039A4F92885C50300592C86 /* ShowResultOfSpatialOperationsView.swift in Copy Source Code Files */ = {isa = PBXBuildFile; fileRef = E004A6F2284E4FEB002A1FE6 /* ShowResultOfSpatialOperationsView.swift */; };
		0039A4FA2885C50300592C86 /* StyleGraphicsWithRendererView.swift in Copy Source Code Files */ = {isa = PBXBuildFile; fileRef = E066DD372860AB28004D3D5B /* StyleGraphicsWithRendererView.swift */; };
		0039A4FB2885C50300592C86 /* StyleGraphicsWithSymbolsView.swift in Copy Source Code Files */ = {isa = PBXBuildFile; fileRef = E004A6E52846A61F002A1FE6 /* StyleGraphicsWithSymbolsView.swift */; };
		003B36F92C5042BA00A75F66 /* ShowServiceAreaView.swift in Copy Source Code Files */ = {isa = PBXBuildFile; fileRef = 95D2EE0E2C334D1600683D53 /* ShowServiceAreaView.swift */; };
		0042E24328E4BF8F001F33D6 /* ShowViewshedFromPointInSceneView.Model.swift in Sources */ = {isa = PBXBuildFile; fileRef = 0042E24228E4BF8F001F33D6 /* ShowViewshedFromPointInSceneView.Model.swift */; };
		0042E24528E4F82C001F33D6 /* ShowViewshedFromPointInSceneView.ViewshedSettingsView.swift in Sources */ = {isa = PBXBuildFile; fileRef = 0042E24428E4F82B001F33D6 /* ShowViewshedFromPointInSceneView.ViewshedSettingsView.swift */; };
		0042E24628E50EE4001F33D6 /* ShowViewshedFromPointInSceneView.swift in Copy Source Code Files */ = {isa = PBXBuildFile; fileRef = 0086F3FD28E3770900974721 /* ShowViewshedFromPointInSceneView.swift */; };
		0042E24728E50EE4001F33D6 /* ShowViewshedFromPointInSceneView.Model.swift in Copy Source Code Files */ = {isa = PBXBuildFile; fileRef = 0042E24228E4BF8F001F33D6 /* ShowViewshedFromPointInSceneView.Model.swift */; };
		0042E24828E50EE4001F33D6 /* ShowViewshedFromPointInSceneView.ViewshedSettingsView.swift in Copy Source Code Files */ = {isa = PBXBuildFile; fileRef = 0042E24428E4F82B001F33D6 /* ShowViewshedFromPointInSceneView.ViewshedSettingsView.swift */; };
		0044289229C90C0B00160767 /* GetElevationAtPointOnSurfaceView.swift in Sources */ = {isa = PBXBuildFile; fileRef = 0044289129C90C0B00160767 /* GetElevationAtPointOnSurfaceView.swift */; };
		0044289329C9234300160767 /* GetElevationAtPointOnSurfaceView.swift in Copy Source Code Files */ = {isa = PBXBuildFile; fileRef = 0044289129C90C0B00160767 /* GetElevationAtPointOnSurfaceView.swift */; };
		0044CDDF2995C39E004618CE /* ShowDeviceLocationHistoryView.swift in Sources */ = {isa = PBXBuildFile; fileRef = 0044CDDE2995C39E004618CE /* ShowDeviceLocationHistoryView.swift */; };
		0044CDE02995D4DD004618CE /* ShowDeviceLocationHistoryView.swift in Copy Source Code Files */ = {isa = PBXBuildFile; fileRef = 0044CDDE2995C39E004618CE /* ShowDeviceLocationHistoryView.swift */; };
		004A2B9D2BED455B00C297CE /* canyonlands in Resources */ = {isa = PBXBuildFile; fileRef = 004A2B9C2BED455B00C297CE /* canyonlands */; settings = {ASSET_TAGS = (ApplyScheduledUpdatesToPreplannedMapArea, ); }; };
		004A2BA22BED456500C297CE /* ApplyScheduledUpdatesToPreplannedMapAreaView.swift in Sources */ = {isa = PBXBuildFile; fileRef = 004A2B9E2BED456500C297CE /* ApplyScheduledUpdatesToPreplannedMapAreaView.swift */; };
		004A2BA52BED458C00C297CE /* ApplyScheduledUpdatesToPreplannedMapAreaView.swift in Copy Source Code Files */ = {isa = PBXBuildFile; fileRef = 004A2B9E2BED456500C297CE /* ApplyScheduledUpdatesToPreplannedMapAreaView.swift */; };
		004FE87129DF5D8700075217 /* Bristol in Resources */ = {isa = PBXBuildFile; fileRef = 004FE87029DF5D8700075217 /* Bristol */; settings = {ASSET_TAGS = (Animate3DGraphic, ChangeCameraController, OrbitCameraAroundObject, StylePointWithDistanceCompositeSceneSymbol, ); }; };
		006C835528B40682004AEB7F /* BrowseBuildingFloorsView.swift in Copy Source Code Files */ = {isa = PBXBuildFile; fileRef = E0FE32E628747778002C6ACA /* BrowseBuildingFloorsView.swift */; };
		006C835628B40682004AEB7F /* DisplayMapFromMobileMapPackageView.swift in Copy Source Code Files */ = {isa = PBXBuildFile; fileRef = F111CCC0288B5D5600205358 /* DisplayMapFromMobileMapPackageView.swift */; };
		0074ABBF28174BCF0037244A /* DisplayMapView.swift in Sources */ = {isa = PBXBuildFile; fileRef = 0074ABBE28174BCF0037244A /* DisplayMapView.swift */; };
		0074ABC428174F430037244A /* Sample.swift in Sources */ = {isa = PBXBuildFile; fileRef = 0074ABC128174F430037244A /* Sample.swift */; };
		0074ABCD2817BCC30037244A /* SamplesApp+Samples.swift.tache in Sources */ = {isa = PBXBuildFile; fileRef = 0074ABCA2817B8DB0037244A /* SamplesApp+Samples.swift.tache */; };
		0086F40128E3770A00974721 /* ShowViewshedFromPointInSceneView.swift in Sources */ = {isa = PBXBuildFile; fileRef = 0086F3FD28E3770900974721 /* ShowViewshedFromPointInSceneView.swift */; };
		00A7A1462A2FC58300F035F7 /* DisplayContentOfUtilityNetworkContainerView.swift in Sources */ = {isa = PBXBuildFile; fileRef = 00A7A1432A2FC58300F035F7 /* DisplayContentOfUtilityNetworkContainerView.swift */; };
		00A7A14A2A2FC5B700F035F7 /* DisplayContentOfUtilityNetworkContainerView.Model.swift in Sources */ = {isa = PBXBuildFile; fileRef = 00A7A1492A2FC5B700F035F7 /* DisplayContentOfUtilityNetworkContainerView.Model.swift */; };
		00ABA94E2BF6721700C0488C /* ShowGridView.swift in Sources */ = {isa = PBXBuildFile; fileRef = 00ABA94D2BF6721700C0488C /* ShowGridView.swift */; };
		00ABA94F2BF6D06200C0488C /* ShowGridView.swift in Copy Source Code Files */ = {isa = PBXBuildFile; fileRef = 00ABA94D2BF6721700C0488C /* ShowGridView.swift */; };
		00B04273282EC59E0072E1B4 /* AboutView.swift in Sources */ = {isa = PBXBuildFile; fileRef = 00B04272282EC59E0072E1B4 /* AboutView.swift */; };
		00B042E8282EDC690072E1B4 /* SetBasemapView.swift in Sources */ = {isa = PBXBuildFile; fileRef = 00B042E5282EDC690072E1B4 /* SetBasemapView.swift */; };
		00B04FB5283EEBA80026C882 /* DisplayOverviewMapView.swift in Sources */ = {isa = PBXBuildFile; fileRef = 00B04FB4283EEBA80026C882 /* DisplayOverviewMapView.swift */; };
		00C43AED2947DC350099AE34 /* ArcGISToolkit in Frameworks */ = {isa = PBXBuildFile; productRef = 00C43AEC2947DC350099AE34 /* ArcGISToolkit */; };
		00C94A0D28B53DE1004E42D9 /* raster-file in Resources */ = {isa = PBXBuildFile; fileRef = 00C94A0C28B53DE1004E42D9 /* raster-file */; settings = {ASSET_TAGS = (AddRasterFromFile, ); }; };
		00CB9138284814A4005C2C5D /* SearchWithGeocodeView.swift in Sources */ = {isa = PBXBuildFile; fileRef = 00CB9137284814A4005C2C5D /* SearchWithGeocodeView.swift */; };
		00CCB8A5285BAF8700BBAB70 /* OnDemandResource.swift in Sources */ = {isa = PBXBuildFile; fileRef = 00CCB8A4285BAF8700BBAB70 /* OnDemandResource.swift */; };
		00D4EF802863842100B9CC30 /* AddFeatureLayersView.swift in Sources */ = {isa = PBXBuildFile; fileRef = 00D4EF7F2863842100B9CC30 /* AddFeatureLayersView.swift */; };
		00D4EF9028638BF100B9CC30 /* LA_Trails.geodatabase in Resources */ = {isa = PBXBuildFile; fileRef = 00D4EF8228638BF100B9CC30 /* LA_Trails.geodatabase */; settings = {ASSET_TAGS = (AddFeatureLayers, ); }; };
		00D4EF9A28638BF100B9CC30 /* AuroraCO.gpkg in Resources */ = {isa = PBXBuildFile; fileRef = 00D4EF8F28638BF100B9CC30 /* AuroraCO.gpkg */; settings = {ASSET_TAGS = (AddFeatureLayers, ); }; };
		00D4EFB12863CE6300B9CC30 /* ScottishWildlifeTrust_reserves in Resources */ = {isa = PBXBuildFile; fileRef = 00D4EFB02863CE6300B9CC30 /* ScottishWildlifeTrust_reserves */; settings = {ASSET_TAGS = (AddFeatureLayers, ); }; };
		00E1D90B2BC0AF97001AEB6A /* SnapGeometryEditsView.SnapSettingsView.swift in Sources */ = {isa = PBXBuildFile; fileRef = 00E1D90A2BC0AF97001AEB6A /* SnapGeometryEditsView.SnapSettingsView.swift */; };
		00E1D90D2BC0B125001AEB6A /* SnapGeometryEditsView.GeometryEditorModel.swift in Sources */ = {isa = PBXBuildFile; fileRef = 00E1D90C2BC0B125001AEB6A /* SnapGeometryEditsView.GeometryEditorModel.swift */; };
		00E1D90F2BC0B1E8001AEB6A /* SnapGeometryEditsView.GeometryEditorMenu.swift in Sources */ = {isa = PBXBuildFile; fileRef = 00E1D90E2BC0B1E8001AEB6A /* SnapGeometryEditsView.GeometryEditorMenu.swift */; };
		00E1D9102BC0B4D8001AEB6A /* SnapGeometryEditsView.SnapSettingsView.swift in Copy Source Code Files */ = {isa = PBXBuildFile; fileRef = 00E1D90A2BC0AF97001AEB6A /* SnapGeometryEditsView.SnapSettingsView.swift */; };
		00E1D9112BC0B4D8001AEB6A /* SnapGeometryEditsView.GeometryEditorModel.swift in Copy Source Code Files */ = {isa = PBXBuildFile; fileRef = 00E1D90C2BC0B125001AEB6A /* SnapGeometryEditsView.GeometryEditorModel.swift */; };
		00E1D9122BC0B4D8001AEB6A /* SnapGeometryEditsView.GeometryEditorMenu.swift in Copy Source Code Files */ = {isa = PBXBuildFile; fileRef = 00E1D90E2BC0B1E8001AEB6A /* SnapGeometryEditsView.GeometryEditorMenu.swift */; };
		00E5401C27F3CCA200CF66D5 /* SamplesApp.swift in Sources */ = {isa = PBXBuildFile; fileRef = 00E5400C27F3CCA100CF66D5 /* SamplesApp.swift */; };
		00E5401E27F3CCA200CF66D5 /* ContentView.swift in Sources */ = {isa = PBXBuildFile; fileRef = 00E5400D27F3CCA100CF66D5 /* ContentView.swift */; };
		00E5402027F3CCA200CF66D5 /* Assets.xcassets in Resources */ = {isa = PBXBuildFile; fileRef = 00E5400E27F3CCA200CF66D5 /* Assets.xcassets */; };
		00E7C15C2BBE1BF000B85D69 /* SnapGeometryEditsView.swift in Sources */ = {isa = PBXBuildFile; fileRef = 00E7C1592BBE1BF000B85D69 /* SnapGeometryEditsView.swift */; };
		00E7C15D2BBF74D800B85D69 /* SnapGeometryEditsView.swift in Copy Source Code Files */ = {isa = PBXBuildFile; fileRef = 00E7C1592BBE1BF000B85D69 /* SnapGeometryEditsView.swift */; };
		00EB803A2A31506F00AC2B07 /* DisplayContentOfUtilityNetworkContainerView.swift in Copy Source Code Files */ = {isa = PBXBuildFile; fileRef = 00A7A1432A2FC58300F035F7 /* DisplayContentOfUtilityNetworkContainerView.swift */; };
		00EB803B2A31506F00AC2B07 /* DisplayContentOfUtilityNetworkContainerView.Model.swift in Copy Source Code Files */ = {isa = PBXBuildFile; fileRef = 00A7A1492A2FC5B700F035F7 /* DisplayContentOfUtilityNetworkContainerView.Model.swift */; };
		00F279D62AF418DC00CECAF8 /* AddDynamicEntityLayerView.VehicleCallout.swift in Sources */ = {isa = PBXBuildFile; fileRef = 00F279D52AF418DC00CECAF8 /* AddDynamicEntityLayerView.VehicleCallout.swift */; };
		00F279D72AF4364700CECAF8 /* AddDynamicEntityLayerView.VehicleCallout.swift in Copy Source Code Files */ = {isa = PBXBuildFile; fileRef = 00F279D52AF418DC00CECAF8 /* AddDynamicEntityLayerView.VehicleCallout.swift */; };
		102B6A372BFD5B55009F763C /* IdentifyFeaturesInWMSLayerView.swift in Sources */ = {isa = PBXBuildFile; fileRef = 102B6A362BFD5B55009F763C /* IdentifyFeaturesInWMSLayerView.swift */; };
		104F55C72BF3E30A00204D04 /* GenerateOfflineMapWithCustomParametersView.swift in Copy Source Code Files */ = {isa = PBXBuildFile; fileRef = 10B782042BE55D7E007EAE6C /* GenerateOfflineMapWithCustomParametersView.swift */; };
		104F55C82BF3E30A00204D04 /* GenerateOfflineMapWithCustomParametersView.CustomParameters.swift in Copy Source Code Files */ = {isa = PBXBuildFile; fileRef = 10B782072BE5A058007EAE6C /* GenerateOfflineMapWithCustomParametersView.CustomParameters.swift */; };
		1081B93D2C000E8B00C1BEB1 /* IdentifyFeaturesInWMSLayerView.swift in Copy Source Code Files */ = {isa = PBXBuildFile; fileRef = 102B6A362BFD5B55009F763C /* IdentifyFeaturesInWMSLayerView.swift */; };
		108EC04129D25B2C000F35D0 /* QueryFeatureTableView.swift in Sources */ = {isa = PBXBuildFile; fileRef = 108EC04029D25B2C000F35D0 /* QueryFeatureTableView.swift */; };
		108EC04229D25B55000F35D0 /* QueryFeatureTableView.swift in Copy Source Code Files */ = {isa = PBXBuildFile; fileRef = 108EC04029D25B2C000F35D0 /* QueryFeatureTableView.swift */; };
		10B782052BE55D7E007EAE6C /* GenerateOfflineMapWithCustomParametersView.swift in Sources */ = {isa = PBXBuildFile; fileRef = 10B782042BE55D7E007EAE6C /* GenerateOfflineMapWithCustomParametersView.swift */; };
		10B782082BE5A058007EAE6C /* GenerateOfflineMapWithCustomParametersView.CustomParameters.swift in Sources */ = {isa = PBXBuildFile; fileRef = 10B782072BE5A058007EAE6C /* GenerateOfflineMapWithCustomParametersView.CustomParameters.swift */; };
		10BD9EB42BF51B4B00ABDBD5 /* GenerateOfflineMapWithCustomParametersView.Model.swift in Sources */ = {isa = PBXBuildFile; fileRef = 10BD9EB32BF51B4B00ABDBD5 /* GenerateOfflineMapWithCustomParametersView.Model.swift */; };
		10BD9EB52BF51F9000ABDBD5 /* GenerateOfflineMapWithCustomParametersView.Model.swift in Copy Source Code Files */ = {isa = PBXBuildFile; fileRef = 10BD9EB32BF51B4B00ABDBD5 /* GenerateOfflineMapWithCustomParametersView.Model.swift */; };
		10D321932BDB187400B39B1B /* naperville_imagery.tpkx in Resources */ = {isa = PBXBuildFile; fileRef = 10D321922BDB187400B39B1B /* naperville_imagery.tpkx */; settings = {ASSET_TAGS = (GenerateOfflineMapWithLocalBasemap, ); }; };
		10D321962BDB1CB500B39B1B /* GenerateOfflineMapWithLocalBasemapView.swift in Sources */ = {isa = PBXBuildFile; fileRef = 10D321952BDB1CB500B39B1B /* GenerateOfflineMapWithLocalBasemapView.swift */; };
		10D321972BDC3B4900B39B1B /* GenerateOfflineMapWithLocalBasemapView.swift in Copy Source Code Files */ = {isa = PBXBuildFile; fileRef = 10D321952BDB1CB500B39B1B /* GenerateOfflineMapWithLocalBasemapView.swift */; };
		1C0C1C3929D34DAE005C8B24 /* ChangeViewpointView.swift in Sources */ = {isa = PBXBuildFile; fileRef = 1C0C1C3429D34DAE005C8B24 /* ChangeViewpointView.swift */; };
		1C0C1C3D29D34DDD005C8B24 /* ChangeViewpointView.swift in Copy Source Code Files */ = {isa = PBXBuildFile; fileRef = 1C0C1C3429D34DAE005C8B24 /* ChangeViewpointView.swift */; };
		1C19B4F12A578E46001D2506 /* CreateLoadReportView.Views.swift in Sources */ = {isa = PBXBuildFile; fileRef = 1C19B4EB2A578E46001D2506 /* CreateLoadReportView.Views.swift */; };
		1C19B4F32A578E46001D2506 /* CreateLoadReportView.swift in Sources */ = {isa = PBXBuildFile; fileRef = 1C19B4ED2A578E46001D2506 /* CreateLoadReportView.swift */; };
		1C19B4F52A578E46001D2506 /* CreateLoadReportView.Model.swift in Sources */ = {isa = PBXBuildFile; fileRef = 1C19B4EF2A578E46001D2506 /* CreateLoadReportView.Model.swift */; };
		1C19B4F72A578E69001D2506 /* CreateLoadReportView.Model.swift in Copy Source Code Files */ = {isa = PBXBuildFile; fileRef = 1C19B4EF2A578E46001D2506 /* CreateLoadReportView.Model.swift */; };
		1C19B4F82A578E69001D2506 /* CreateLoadReportView.swift in Copy Source Code Files */ = {isa = PBXBuildFile; fileRef = 1C19B4ED2A578E46001D2506 /* CreateLoadReportView.swift */; };
		1C19B4F92A578E69001D2506 /* CreateLoadReportView.Views.swift in Copy Source Code Files */ = {isa = PBXBuildFile; fileRef = 1C19B4EB2A578E46001D2506 /* CreateLoadReportView.Views.swift */; };
		1C2538542BABACB100337307 /* AugmentRealityToNavigateRouteView.ARSceneView.swift in Copy Source Code Files */ = {isa = PBXBuildFile; fileRef = 1C2538522BABACB100337307 /* AugmentRealityToNavigateRouteView.ARSceneView.swift */; };
		1C2538552BABACB100337307 /* AugmentRealityToNavigateRouteView.swift in Copy Source Code Files */ = {isa = PBXBuildFile; fileRef = 1C2538532BABACB100337307 /* AugmentRealityToNavigateRouteView.swift */; };
		1C2538562BABACFD00337307 /* AugmentRealityToNavigateRouteView.swift in Sources */ = {isa = PBXBuildFile; fileRef = 1C2538532BABACB100337307 /* AugmentRealityToNavigateRouteView.swift */; };
		1C2538572BABACFD00337307 /* AugmentRealityToNavigateRouteView.ARSceneView.swift in Sources */ = {isa = PBXBuildFile; fileRef = 1C2538522BABACB100337307 /* AugmentRealityToNavigateRouteView.ARSceneView.swift */; };
		1C26ED192A859525009B7721 /* FilterFeaturesInSceneView.swift in Sources */ = {isa = PBXBuildFile; fileRef = 1C26ED152A859525009B7721 /* FilterFeaturesInSceneView.swift */; };
		1C26ED202A8BEC63009B7721 /* FilterFeaturesInSceneView.swift in Copy Source Code Files */ = {isa = PBXBuildFile; fileRef = 1C26ED152A859525009B7721 /* FilterFeaturesInSceneView.swift */; };
		1C3B7DC82A5F64FC00907443 /* AnalyzeNetworkWithSubnetworkTraceView.Model.swift in Sources */ = {isa = PBXBuildFile; fileRef = 1C3B7DC32A5F64FC00907443 /* AnalyzeNetworkWithSubnetworkTraceView.Model.swift */; };
		1C3B7DCB2A5F64FC00907443 /* AnalyzeNetworkWithSubnetworkTraceView.swift in Sources */ = {isa = PBXBuildFile; fileRef = 1C3B7DC62A5F64FC00907443 /* AnalyzeNetworkWithSubnetworkTraceView.swift */; };
		1C3B7DCD2A5F652500907443 /* AnalyzeNetworkWithSubnetworkTraceView.Model.swift in Copy Source Code Files */ = {isa = PBXBuildFile; fileRef = 1C3B7DC32A5F64FC00907443 /* AnalyzeNetworkWithSubnetworkTraceView.Model.swift */; };
		1C3B7DCE2A5F652500907443 /* AnalyzeNetworkWithSubnetworkTraceView.swift in Copy Source Code Files */ = {isa = PBXBuildFile; fileRef = 1C3B7DC62A5F64FC00907443 /* AnalyzeNetworkWithSubnetworkTraceView.swift */; };
		1C42E04729D2396B004FC4BE /* ShowPopupView.swift in Sources */ = {isa = PBXBuildFile; fileRef = 1C42E04329D2396B004FC4BE /* ShowPopupView.swift */; };
		1C42E04A29D239D2004FC4BE /* ShowPopupView.swift in Copy Source Code Files */ = {isa = PBXBuildFile; fileRef = 1C42E04329D2396B004FC4BE /* ShowPopupView.swift */; };
		1C43BC7F2A43781200509BF8 /* SetVisibilityOfSubtypeSublayerView.Views.swift in Sources */ = {isa = PBXBuildFile; fileRef = 1C43BC792A43781100509BF8 /* SetVisibilityOfSubtypeSublayerView.Views.swift */; };
		1C43BC822A43781200509BF8 /* SetVisibilityOfSubtypeSublayerView.Model.swift in Sources */ = {isa = PBXBuildFile; fileRef = 1C43BC7C2A43781100509BF8 /* SetVisibilityOfSubtypeSublayerView.Model.swift */; };
		1C43BC842A43781200509BF8 /* SetVisibilityOfSubtypeSublayerView.swift in Sources */ = {isa = PBXBuildFile; fileRef = 1C43BC7E2A43781100509BF8 /* SetVisibilityOfSubtypeSublayerView.swift */; };
		1C43BC852A43783900509BF8 /* SetVisibilityOfSubtypeSublayerView.Model.swift in Copy Source Code Files */ = {isa = PBXBuildFile; fileRef = 1C43BC7C2A43781100509BF8 /* SetVisibilityOfSubtypeSublayerView.Model.swift */; };
		1C43BC862A43783900509BF8 /* SetVisibilityOfSubtypeSublayerView.swift in Copy Source Code Files */ = {isa = PBXBuildFile; fileRef = 1C43BC7E2A43781100509BF8 /* SetVisibilityOfSubtypeSublayerView.swift */; };
		1C43BC872A43783900509BF8 /* SetVisibilityOfSubtypeSublayerView.Views.swift in Copy Source Code Files */ = {isa = PBXBuildFile; fileRef = 1C43BC792A43781100509BF8 /* SetVisibilityOfSubtypeSublayerView.Views.swift */; };
		1C8EC7472BAE2891001A6929 /* AugmentRealityToCollectDataView.swift in Sources */ = {isa = PBXBuildFile; fileRef = 1C8EC7432BAE2891001A6929 /* AugmentRealityToCollectDataView.swift */; };
		1C8EC74B2BAE28A9001A6929 /* AugmentRealityToCollectDataView.swift in Copy Source Code Files */ = {isa = PBXBuildFile; fileRef = 1C8EC7432BAE2891001A6929 /* AugmentRealityToCollectDataView.swift */; };
		1C929F092A27B86800134252 /* ShowUtilityAssociationsView.swift in Copy Source Code Files */ = {isa = PBXBuildFile; fileRef = 1CAF831B2A20305F000E1E60 /* ShowUtilityAssociationsView.swift */; };
		1C965C3929DB9176002F8536 /* ShowRealisticLightAndShadowsView.swift in Copy Source Code Files */ = {isa = PBXBuildFile; fileRef = 1C9B74C529DB43580038B06F /* ShowRealisticLightAndShadowsView.swift */; };
		1C9B74C929DB43580038B06F /* ShowRealisticLightAndShadowsView.swift in Sources */ = {isa = PBXBuildFile; fileRef = 1C9B74C529DB43580038B06F /* ShowRealisticLightAndShadowsView.swift */; };
		1C9B74D929DB54560038B06F /* ChangeCameraControllerView.swift in Sources */ = {isa = PBXBuildFile; fileRef = 1C9B74D529DB54560038B06F /* ChangeCameraControllerView.swift */; };
		1C9B74DE29DB56860038B06F /* ChangeCameraControllerView.swift in Copy Source Code Files */ = {isa = PBXBuildFile; fileRef = 1C9B74D529DB54560038B06F /* ChangeCameraControllerView.swift */; };
		1CAB8D4B2A3CEAB0002AA649 /* RunValveIsolationTraceView.Model.swift in Sources */ = {isa = PBXBuildFile; fileRef = 1CAB8D442A3CEAB0002AA649 /* RunValveIsolationTraceView.Model.swift */; };
		1CAB8D4E2A3CEAB0002AA649 /* RunValveIsolationTraceView.swift in Sources */ = {isa = PBXBuildFile; fileRef = 1CAB8D472A3CEAB0002AA649 /* RunValveIsolationTraceView.swift */; };
		1CAB8D502A3CEB43002AA649 /* RunValveIsolationTraceView.Model.swift in Copy Source Code Files */ = {isa = PBXBuildFile; fileRef = 1CAB8D442A3CEAB0002AA649 /* RunValveIsolationTraceView.Model.swift */; };
		1CAB8D512A3CEB43002AA649 /* RunValveIsolationTraceView.swift in Copy Source Code Files */ = {isa = PBXBuildFile; fileRef = 1CAB8D472A3CEAB0002AA649 /* RunValveIsolationTraceView.swift */; };
		1CAF831F2A20305F000E1E60 /* ShowUtilityAssociationsView.swift in Sources */ = {isa = PBXBuildFile; fileRef = 1CAF831B2A20305F000E1E60 /* ShowUtilityAssociationsView.swift */; };
		218F35B829C28F4A00502022 /* AuthenticateWithOAuthView.swift in Sources */ = {isa = PBXBuildFile; fileRef = 218F35B329C28F4A00502022 /* AuthenticateWithOAuthView.swift */; };
		218F35C229C290BF00502022 /* AuthenticateWithOAuthView.swift in Copy Source Code Files */ = {isa = PBXBuildFile; fileRef = 218F35B329C28F4A00502022 /* AuthenticateWithOAuthView.swift */; };
		3E30884A2C5D789A00ECEAC5 /* SetSpatialReferenceView.swift in Copy Source Code Files */ = {isa = PBXBuildFile; fileRef = 3EEDE7CD2C5D73F700510104 /* SetSpatialReferenceView.swift */; };
		3E54CF222C66AFBE00DD2F18 /* AddWebTiledLayerView.swift in Sources */ = {isa = PBXBuildFile; fileRef = 3E54CF212C66AFBE00DD2F18 /* AddWebTiledLayerView.swift */; };
		3E54CF232C66B00500DD2F18 /* AddWebTiledLayerView.swift in Copy Source Code Files */ = {isa = PBXBuildFile; fileRef = 3E54CF212C66AFBE00DD2F18 /* AddWebTiledLayerView.swift */; };
		3E720F9D2C619B1700E22A9E /* SetInitialViewpointView.swift in Sources */ = {isa = PBXBuildFile; fileRef = 3E720F9C2C619B1700E22A9E /* SetInitialViewpointView.swift */; };
		3E720F9E2C61A0B700E22A9E /* SetInitialViewpointView.swift in Copy Source Code Files */ = {isa = PBXBuildFile; fileRef = 3E720F9C2C619B1700E22A9E /* SetInitialViewpointView.swift */; };
		3EEDE7CE2C5D73F700510104 /* SetSpatialReferenceView.swift in Sources */ = {isa = PBXBuildFile; fileRef = 3EEDE7CD2C5D73F700510104 /* SetSpatialReferenceView.swift */; };
		4D126D6D29CA1B6000CFB7A7 /* ShowDeviceLocationWithNMEADataSourcesView.swift in Sources */ = {isa = PBXBuildFile; fileRef = 4D126D6929CA1B6000CFB7A7 /* ShowDeviceLocationWithNMEADataSourcesView.swift */; };
		4D126D7229CA1E1800CFB7A7 /* FileNMEASentenceReader.swift in Sources */ = {isa = PBXBuildFile; fileRef = 4D126D7129CA1E1800CFB7A7 /* FileNMEASentenceReader.swift */; };
		4D126D7329CA1EFD00CFB7A7 /* ShowDeviceLocationWithNMEADataSourcesView.swift in Copy Source Code Files */ = {isa = PBXBuildFile; fileRef = 4D126D6929CA1B6000CFB7A7 /* ShowDeviceLocationWithNMEADataSourcesView.swift */; };
		4D126D7429CA1EFD00CFB7A7 /* FileNMEASentenceReader.swift in Copy Source Code Files */ = {isa = PBXBuildFile; fileRef = 4D126D7129CA1E1800CFB7A7 /* FileNMEASentenceReader.swift */; };
		4D126D7C29CA3E6000CFB7A7 /* Redlands.nmea in Resources */ = {isa = PBXBuildFile; fileRef = 4D126D7B29CA3E6000CFB7A7 /* Redlands.nmea */; settings = {ASSET_TAGS = (ShowDeviceLocationWithNmeaDataSources, ); }; };
		4D126D7E29CA43D200CFB7A7 /* ShowDeviceLocationWithNMEADataSourcesView.Model.swift in Sources */ = {isa = PBXBuildFile; fileRef = 4D126D7D29CA43D200CFB7A7 /* ShowDeviceLocationWithNMEADataSourcesView.Model.swift */; };
		4D2ADC4329C26D05003B367F /* AddDynamicEntityLayerView.swift in Sources */ = {isa = PBXBuildFile; fileRef = 4D2ADC3F29C26D05003B367F /* AddDynamicEntityLayerView.swift */; };
		4D2ADC4729C26D2C003B367F /* AddDynamicEntityLayerView.swift in Copy Source Code Files */ = {isa = PBXBuildFile; fileRef = 4D2ADC3F29C26D05003B367F /* AddDynamicEntityLayerView.swift */; };
		4D2ADC5A29C4F612003B367F /* ChangeMapViewBackgroundView.swift in Sources */ = {isa = PBXBuildFile; fileRef = 4D2ADC5529C4F612003B367F /* ChangeMapViewBackgroundView.swift */; };
		4D2ADC5D29C4F612003B367F /* ChangeMapViewBackgroundView.SettingsView.swift in Sources */ = {isa = PBXBuildFile; fileRef = 4D2ADC5829C4F612003B367F /* ChangeMapViewBackgroundView.SettingsView.swift */; };
		4D2ADC6229C5071C003B367F /* ChangeMapViewBackgroundView.Model.swift in Sources */ = {isa = PBXBuildFile; fileRef = 4D2ADC6129C5071C003B367F /* ChangeMapViewBackgroundView.Model.swift */; };
		4D2ADC6729C50BD6003B367F /* AddDynamicEntityLayerView.Model.swift in Sources */ = {isa = PBXBuildFile; fileRef = 4D2ADC6629C50BD6003B367F /* AddDynamicEntityLayerView.Model.swift */; };
		4D2ADC6929C50C4C003B367F /* AddDynamicEntityLayerView.SettingsView.swift in Sources */ = {isa = PBXBuildFile; fileRef = 4D2ADC6829C50C4C003B367F /* AddDynamicEntityLayerView.SettingsView.swift */; };
		4D2ADC6A29C50D91003B367F /* AddDynamicEntityLayerView.Model.swift in Copy Source Code Files */ = {isa = PBXBuildFile; fileRef = 4D2ADC6629C50BD6003B367F /* AddDynamicEntityLayerView.Model.swift */; };
		4D2ADC6B29C50D91003B367F /* AddDynamicEntityLayerView.SettingsView.swift in Copy Source Code Files */ = {isa = PBXBuildFile; fileRef = 4D2ADC6829C50C4C003B367F /* AddDynamicEntityLayerView.SettingsView.swift */; };
		4DD058102A0D3F6B00A59B34 /* ShowDeviceLocationWithNMEADataSourcesView.Model.swift in Copy Source Code Files */ = {isa = PBXBuildFile; fileRef = 4D126D7D29CA43D200CFB7A7 /* ShowDeviceLocationWithNMEADataSourcesView.Model.swift */; };
		7573E81A29D6134C00BEED9C /* TraceUtilityNetworkView.Model.swift in Sources */ = {isa = PBXBuildFile; fileRef = 7573E81329D6134C00BEED9C /* TraceUtilityNetworkView.Model.swift */; };
		7573E81C29D6134C00BEED9C /* TraceUtilityNetworkView.Enums.swift in Sources */ = {isa = PBXBuildFile; fileRef = 7573E81529D6134C00BEED9C /* TraceUtilityNetworkView.Enums.swift */; };
		7573E81E29D6134C00BEED9C /* TraceUtilityNetworkView.Views.swift in Sources */ = {isa = PBXBuildFile; fileRef = 7573E81729D6134C00BEED9C /* TraceUtilityNetworkView.Views.swift */; };
		7573E81F29D6134C00BEED9C /* TraceUtilityNetworkView.swift in Sources */ = {isa = PBXBuildFile; fileRef = 7573E81829D6134C00BEED9C /* TraceUtilityNetworkView.swift */; };
		7573E82129D6136C00BEED9C /* TraceUtilityNetworkView.Model.swift in Copy Source Code Files */ = {isa = PBXBuildFile; fileRef = 7573E81329D6134C00BEED9C /* TraceUtilityNetworkView.Model.swift */; };
		7573E82229D6136C00BEED9C /* TraceUtilityNetworkView.Enums.swift in Copy Source Code Files */ = {isa = PBXBuildFile; fileRef = 7573E81529D6134C00BEED9C /* TraceUtilityNetworkView.Enums.swift */; };
		7573E82329D6136C00BEED9C /* TraceUtilityNetworkView.Views.swift in Copy Source Code Files */ = {isa = PBXBuildFile; fileRef = 7573E81729D6134C00BEED9C /* TraceUtilityNetworkView.Views.swift */; };
		7573E82429D6136C00BEED9C /* TraceUtilityNetworkView.swift in Copy Source Code Files */ = {isa = PBXBuildFile; fileRef = 7573E81829D6134C00BEED9C /* TraceUtilityNetworkView.swift */; };
		75DD736729D35FF40010229D /* ChangeMapViewBackgroundView.swift in Copy Source Code Files */ = {isa = PBXBuildFile; fileRef = 4D2ADC5529C4F612003B367F /* ChangeMapViewBackgroundView.swift */; };
		75DD736829D35FF40010229D /* ChangeMapViewBackgroundView.SettingsView.swift in Copy Source Code Files */ = {isa = PBXBuildFile; fileRef = 4D2ADC5829C4F612003B367F /* ChangeMapViewBackgroundView.SettingsView.swift */; };
		75DD736929D35FF40010229D /* ChangeMapViewBackgroundView.Model.swift in Copy Source Code Files */ = {isa = PBXBuildFile; fileRef = 4D2ADC6129C5071C003B367F /* ChangeMapViewBackgroundView.Model.swift */; };
		75DD739529D38B1B0010229D /* NavigateRouteView.swift in Sources */ = {isa = PBXBuildFile; fileRef = 75DD739129D38B1B0010229D /* NavigateRouteView.swift */; };
		75DD739929D38B420010229D /* NavigateRouteView.swift in Copy Source Code Files */ = {isa = PBXBuildFile; fileRef = 75DD739129D38B1B0010229D /* NavigateRouteView.swift */; };
		7900C5F62A83FC3F002D430F /* AddCustomDynamicEntityDataSourceView.Vessel.swift in Sources */ = {isa = PBXBuildFile; fileRef = 7900C5F52A83FC3F002D430F /* AddCustomDynamicEntityDataSourceView.Vessel.swift */; };
		792222DD2A81AA5D00619FFE /* AIS_MarineCadastre_SelectedVessels_CustomDataSource.jsonl in Resources */ = {isa = PBXBuildFile; fileRef = 792222DC2A81AA5D00619FFE /* AIS_MarineCadastre_SelectedVessels_CustomDataSource.jsonl */; settings = {ASSET_TAGS = (AddCustomDynamicEntityDataSource, ); }; };
		79302F852A1ED4E30002336A /* CreateAndSaveKMLView.Model.swift in Sources */ = {isa = PBXBuildFile; fileRef = 79302F842A1ED4E30002336A /* CreateAndSaveKMLView.Model.swift */; };
		79302F872A1ED71B0002336A /* CreateAndSaveKMLView.Views.swift in Sources */ = {isa = PBXBuildFile; fileRef = 79302F862A1ED71B0002336A /* CreateAndSaveKMLView.Views.swift */; };
		798C2DA72AFC505600EE7E97 /* PrivacyInfo.xcprivacy in Resources */ = {isa = PBXBuildFile; fileRef = 798C2DA62AFC505600EE7E97 /* PrivacyInfo.xcprivacy */; };
		79A47DFB2A20286800D7C5B9 /* CreateAndSaveKMLView.Model.swift in Copy Source Code Files */ = {isa = PBXBuildFile; fileRef = 79302F842A1ED4E30002336A /* CreateAndSaveKMLView.Model.swift */; };
		79A47DFC2A20286800D7C5B9 /* CreateAndSaveKMLView.Views.swift in Copy Source Code Files */ = {isa = PBXBuildFile; fileRef = 79302F862A1ED71B0002336A /* CreateAndSaveKMLView.Views.swift */; };
		79B7B80A2A1BF8EC00F57C27 /* CreateAndSaveKMLView.swift in Sources */ = {isa = PBXBuildFile; fileRef = 79B7B8092A1BF8EC00F57C27 /* CreateAndSaveKMLView.swift */; };
		79B7B80B2A1BFDE700F57C27 /* CreateAndSaveKMLView.swift in Copy Source Code Files */ = {isa = PBXBuildFile; fileRef = 79B7B8092A1BF8EC00F57C27 /* CreateAndSaveKMLView.swift */; };
		79D84D132A81711A00F45262 /* AddCustomDynamicEntityDataSourceView.swift in Sources */ = {isa = PBXBuildFile; fileRef = 79D84D0D2A815C5B00F45262 /* AddCustomDynamicEntityDataSourceView.swift */; };
		79D84D152A81718F00F45262 /* AddCustomDynamicEntityDataSourceView.swift in Copy Source Code Files */ = {isa = PBXBuildFile; fileRef = 79D84D0D2A815C5B00F45262 /* AddCustomDynamicEntityDataSourceView.swift */; };
		883C121529C9136600062FF9 /* DownloadPreplannedMapAreaView.MapPicker.swift in Sources */ = {isa = PBXBuildFile; fileRef = 883C121429C9136600062FF9 /* DownloadPreplannedMapAreaView.MapPicker.swift */; };
		883C121729C914E100062FF9 /* DownloadPreplannedMapAreaView.MapPicker.swift in Copy Source Code Files */ = {isa = PBXBuildFile; fileRef = 883C121429C9136600062FF9 /* DownloadPreplannedMapAreaView.MapPicker.swift */; };
		883C121829C914E100062FF9 /* DownloadPreplannedMapAreaView.Model.swift in Copy Source Code Files */ = {isa = PBXBuildFile; fileRef = E0D04FF128A5390000747989 /* DownloadPreplannedMapAreaView.Model.swift */; };
		883C121929C914E100062FF9 /* DownloadPreplannedMapAreaView.swift in Copy Source Code Files */ = {isa = PBXBuildFile; fileRef = E070A0A2286F3B6000F2B606 /* DownloadPreplannedMapAreaView.swift */; };
		88F93CC129C3D59D0006B28E /* CreateAndEditGeometriesView.swift in Sources */ = {isa = PBXBuildFile; fileRef = 88F93CC029C3D59C0006B28E /* CreateAndEditGeometriesView.swift */; };
		88F93CC229C4D3480006B28E /* CreateAndEditGeometriesView.swift in Copy Source Code Files */ = {isa = PBXBuildFile; fileRef = 88F93CC029C3D59C0006B28E /* CreateAndEditGeometriesView.swift */; };
		9503056E2C46ECB70091B32D /* ShowDeviceLocationUsingIndoorPositioningView.Model.swift in Sources */ = {isa = PBXBuildFile; fileRef = 9503056D2C46ECB70091B32D /* ShowDeviceLocationUsingIndoorPositioningView.Model.swift */; };
		950D5B0D2C2CC35D00DF2E4E /* hydrography in Resources */ = {isa = PBXBuildFile; fileRef = 950D5B0C2C2CC35D00DF2E4E /* hydrography */; settings = {ASSET_TAGS = (AddEncExchangeSet, ); }; };
		9529D1942C01676200B5C1A3 /* SelectFeaturesInSceneLayerView.swift in Copy Source Code Files */ = {isa = PBXBuildFile; fileRef = 954AEDED2C01332600265114 /* SelectFeaturesInSceneLayerView.swift */; };
		9537AFB42C2208B5000923C5 /* AddENCExchangeSetView.swift in Sources */ = {isa = PBXBuildFile; fileRef = 9537AFB32C2208B5000923C5 /* AddENCExchangeSetView.swift */; };
		9537AFD72C220EF0000923C5 /* ExchangeSetwithoutUpdates in Resources */ = {isa = PBXBuildFile; fileRef = 9537AFD62C220EF0000923C5 /* ExchangeSetwithoutUpdates */; settings = {ASSET_TAGS = (AddEncExchangeSet, ); }; };
		9547085C2C3C719800CA8579 /* EditFeatureAttachmentsView.Model.swift in Sources */ = {isa = PBXBuildFile; fileRef = 9547085B2C3C719800CA8579 /* EditFeatureAttachmentsView.Model.swift */; };
		954708642C3C798C00CA8579 /* AddENCExchangeSetView.swift in Copy Source Code Files */ = {isa = PBXBuildFile; fileRef = 9537AFB32C2208B5000923C5 /* AddENCExchangeSetView.swift */; };
		954AEDEE2C01332600265114 /* SelectFeaturesInSceneLayerView.swift in Sources */ = {isa = PBXBuildFile; fileRef = 954AEDED2C01332600265114 /* SelectFeaturesInSceneLayerView.swift */; };
		955271612C0E6749009B1ED4 /* AddRasterFromServiceView.swift in Sources */ = {isa = PBXBuildFile; fileRef = 955271602C0E6749009B1ED4 /* AddRasterFromServiceView.swift */; };
		955AFAC42C10FD6F009C8FE5 /* ApplyMosaicRuleToRastersView.swift in Sources */ = {isa = PBXBuildFile; fileRef = 955AFAC32C10FD6F009C8FE5 /* ApplyMosaicRuleToRastersView.swift */; };
		955AFAC62C110B8A009C8FE5 /* ApplyMosaicRuleToRastersView.swift in Copy Source Code Files */ = {isa = PBXBuildFile; fileRef = 955AFAC32C10FD6F009C8FE5 /* ApplyMosaicRuleToRastersView.swift */; };
		9579FCEA2C3360BB00FC8A1D /* EditFeatureAttachmentsView.swift in Sources */ = {isa = PBXBuildFile; fileRef = 9579FCE92C3360BB00FC8A1D /* EditFeatureAttachmentsView.swift */; };
		9579FCEC2C33616B00FC8A1D /* EditFeatureAttachmentsView.swift in Copy Source Code Files */ = {isa = PBXBuildFile; fileRef = 9579FCE92C3360BB00FC8A1D /* EditFeatureAttachmentsView.swift */; };
		95A3773C2C0F93770044D1CC /* AddRasterFromServiceView.swift in Copy Source Code Files */ = {isa = PBXBuildFile; fileRef = 955271602C0E6749009B1ED4 /* AddRasterFromServiceView.swift */; };
		95A572192C0FDCC9006E8B48 /* ShowScaleBarView.swift in Sources */ = {isa = PBXBuildFile; fileRef = 95A572182C0FDCC9006E8B48 /* ShowScaleBarView.swift */; };
		95A5721B2C0FDD34006E8B48 /* ShowScaleBarView.swift in Copy Source Code Files */ = {isa = PBXBuildFile; fileRef = 95A572182C0FDCC9006E8B48 /* ShowScaleBarView.swift */; };
		95ADF34F2C3CBAE800566FF6 /* EditFeatureAttachmentsView.Model.swift in Copy Source Code Files */ = {isa = PBXBuildFile; fileRef = 9547085B2C3C719800CA8579 /* EditFeatureAttachmentsView.Model.swift */; };
		95D2EE0F2C334D1600683D53 /* ShowServiceAreaView.swift in Sources */ = {isa = PBXBuildFile; fileRef = 95D2EE0E2C334D1600683D53 /* ShowServiceAreaView.swift */; };
		95DEB9B62C127A92009BEC35 /* ShowViewshedFromPointOnMapView.swift in Sources */ = {isa = PBXBuildFile; fileRef = 95DEB9B52C127A92009BEC35 /* ShowViewshedFromPointOnMapView.swift */; };
		95DEB9B82C127B5E009BEC35 /* ShowViewshedFromPointOnMapView.swift in Copy Source Code Files */ = {isa = PBXBuildFile; fileRef = 95DEB9B52C127A92009BEC35 /* ShowViewshedFromPointOnMapView.swift */; };
		95E0DBCA2C503E2500224A82 /* ShowDeviceLocationUsingIndoorPositioningView.swift in Copy Source Code Files */ = {isa = PBXBuildFile; fileRef = 95F891282C46E9D60010EBED /* ShowDeviceLocationUsingIndoorPositioningView.swift */; };
		95E0DBCB2C503E2500224A82 /* ShowDeviceLocationUsingIndoorPositioningView.Model.swift in Copy Source Code Files */ = {isa = PBXBuildFile; fileRef = 9503056D2C46ECB70091B32D /* ShowDeviceLocationUsingIndoorPositioningView.Model.swift */; };
		95E980712C26183000CB8912 /* BrowseOGCAPIFeatureServiceView.swift in Sources */ = {isa = PBXBuildFile; fileRef = 95E980702C26183000CB8912 /* BrowseOGCAPIFeatureServiceView.swift */; };
		95E980742C26189E00CB8912 /* BrowseOGCAPIFeatureServiceView.swift in Copy Source Code Files */ = {isa = PBXBuildFile; fileRef = 95E980702C26183000CB8912 /* BrowseOGCAPIFeatureServiceView.swift */; };
		95F3A52B2C07F09C00885DED /* SetSurfaceNavigationConstraintView.swift in Sources */ = {isa = PBXBuildFile; fileRef = 95F3A52A2C07F09C00885DED /* SetSurfaceNavigationConstraintView.swift */; };
		95F3A52D2C07F28700885DED /* SetSurfaceNavigationConstraintView.swift in Copy Source Code Files */ = {isa = PBXBuildFile; fileRef = 95F3A52A2C07F09C00885DED /* SetSurfaceNavigationConstraintView.swift */; };
		95F891292C46E9D60010EBED /* ShowDeviceLocationUsingIndoorPositioningView.swift in Sources */ = {isa = PBXBuildFile; fileRef = 95F891282C46E9D60010EBED /* ShowDeviceLocationUsingIndoorPositioningView.swift */; };
		D70082EB2ACF900100E0C3C2 /* IdentifyKMLFeaturesView.swift in Sources */ = {isa = PBXBuildFile; fileRef = D70082EA2ACF900100E0C3C2 /* IdentifyKMLFeaturesView.swift */; };
		D70082EC2ACF901600E0C3C2 /* IdentifyKMLFeaturesView.swift in Copy Source Code Files */ = {isa = PBXBuildFile; fileRef = D70082EA2ACF900100E0C3C2 /* IdentifyKMLFeaturesView.swift */; };
		D7010EBF2B05616900D43F55 /* DisplaySceneFromMobileScenePackageView.swift in Sources */ = {isa = PBXBuildFile; fileRef = D7010EBC2B05616900D43F55 /* DisplaySceneFromMobileScenePackageView.swift */; };
		D7010EC12B05618400D43F55 /* DisplaySceneFromMobileScenePackageView.swift in Copy Source Code Files */ = {isa = PBXBuildFile; fileRef = D7010EBC2B05616900D43F55 /* DisplaySceneFromMobileScenePackageView.swift */; };
		D701D72C2A37C7F7006FF0C8 /* bradley_low_3ds in Resources */ = {isa = PBXBuildFile; fileRef = D701D72B2A37C7F7006FF0C8 /* bradley_low_3ds */; settings = {ASSET_TAGS = (ShowViewshedFromGeoelementInScene, ); }; };
		D7044B962BE18D73000F2C43 /* EditWithBranchVersioningView.Views.swift in Sources */ = {isa = PBXBuildFile; fileRef = D7044B952BE18D73000F2C43 /* EditWithBranchVersioningView.Views.swift */; };
		D7044B972BE18D8D000F2C43 /* EditWithBranchVersioningView.Views.swift in Copy Source Code Files */ = {isa = PBXBuildFile; fileRef = D7044B952BE18D73000F2C43 /* EditWithBranchVersioningView.Views.swift */; };
		D704AA5A2AB22C1A00A3BB63 /* GroupLayersTogetherView.swift in Sources */ = {isa = PBXBuildFile; fileRef = D704AA592AB22C1A00A3BB63 /* GroupLayersTogetherView.swift */; };
		D704AA5B2AB22D8400A3BB63 /* GroupLayersTogetherView.swift in Copy Source Code Files */ = {isa = PBXBuildFile; fileRef = D704AA592AB22C1A00A3BB63 /* GroupLayersTogetherView.swift */; };
		D7054AE92ACCCB6C007235BA /* Animate3DGraphicView.SettingsView.swift in Sources */ = {isa = PBXBuildFile; fileRef = D7054AE82ACCCB6C007235BA /* Animate3DGraphicView.SettingsView.swift */; };
		D7054AEA2ACCCC34007235BA /* Animate3DGraphicView.SettingsView.swift in Copy Source Code Files */ = {isa = PBXBuildFile; fileRef = D7054AE82ACCCB6C007235BA /* Animate3DGraphicView.SettingsView.swift */; };
		D7058B102B59E44B000A888A /* StylePointWithSceneSymbolView.swift in Sources */ = {isa = PBXBuildFile; fileRef = D7058B0D2B59E44B000A888A /* StylePointWithSceneSymbolView.swift */; };
		D7058B122B59E468000A888A /* StylePointWithSceneSymbolView.swift in Copy Source Code Files */ = {isa = PBXBuildFile; fileRef = D7058B0D2B59E44B000A888A /* StylePointWithSceneSymbolView.swift */; };
		D7058FB12ACB423C00A40F14 /* Animate3DGraphicView.Model.swift in Sources */ = {isa = PBXBuildFile; fileRef = D7058FB02ACB423C00A40F14 /* Animate3DGraphicView.Model.swift */; };
		D7058FB22ACB424E00A40F14 /* Animate3DGraphicView.Model.swift in Copy Source Code Files */ = {isa = PBXBuildFile; fileRef = D7058FB02ACB423C00A40F14 /* Animate3DGraphicView.Model.swift */; };
		D7084FA92AD771AA00EC7F4F /* AugmentRealityToFlyOverSceneView.swift in Sources */ = {isa = PBXBuildFile; fileRef = D7084FA62AD771AA00EC7F4F /* AugmentRealityToFlyOverSceneView.swift */; };
		D7084FAB2AD771F600EC7F4F /* AugmentRealityToFlyOverSceneView.swift in Copy Source Code Files */ = {isa = PBXBuildFile; fileRef = D7084FA62AD771AA00EC7F4F /* AugmentRealityToFlyOverSceneView.swift */; };
		D70BE5792A5624A80022CA02 /* CategoriesView.swift in Sources */ = {isa = PBXBuildFile; fileRef = D70BE5782A5624A80022CA02 /* CategoriesView.swift */; };
		D710996D2A27D9210065A1C1 /* DensifyAndGeneralizeGeometryView.swift in Sources */ = {isa = PBXBuildFile; fileRef = D710996C2A27D9210065A1C1 /* DensifyAndGeneralizeGeometryView.swift */; };
		D710996E2A27D9B30065A1C1 /* DensifyAndGeneralizeGeometryView.swift in Copy Source Code Files */ = {isa = PBXBuildFile; fileRef = D710996C2A27D9210065A1C1 /* DensifyAndGeneralizeGeometryView.swift */; };
		D71099702A2802FA0065A1C1 /* DensifyAndGeneralizeGeometryView.SettingsView.swift in Sources */ = {isa = PBXBuildFile; fileRef = D710996F2A2802FA0065A1C1 /* DensifyAndGeneralizeGeometryView.SettingsView.swift */; };
		D71099712A280D830065A1C1 /* DensifyAndGeneralizeGeometryView.SettingsView.swift in Copy Source Code Files */ = {isa = PBXBuildFile; fileRef = D710996F2A2802FA0065A1C1 /* DensifyAndGeneralizeGeometryView.SettingsView.swift */; };
		D7114A0D2BDC6A3300FA68CA /* EditWithBranchVersioningView.Model.swift in Sources */ = {isa = PBXBuildFile; fileRef = D7114A0C2BDC6A3300FA68CA /* EditWithBranchVersioningView.Model.swift */; };
		D7114A0F2BDC6AED00FA68CA /* EditWithBranchVersioningView.Model.swift in Copy Source Code Files */ = {isa = PBXBuildFile; fileRef = D7114A0C2BDC6A3300FA68CA /* EditWithBranchVersioningView.Model.swift */; };
		D71371792BD88ECC00EB2F86 /* MonitorChangesToLayerViewStateView.swift in Sources */ = {isa = PBXBuildFile; fileRef = D71371752BD88ECC00EB2F86 /* MonitorChangesToLayerViewStateView.swift */; };
		D713717C2BD88EF800EB2F86 /* MonitorChangesToLayerViewStateView.swift in Copy Source Code Files */ = {isa = PBXBuildFile; fileRef = D71371752BD88ECC00EB2F86 /* MonitorChangesToLayerViewStateView.swift */; };
		D718A1E72B570F7500447087 /* OrbitCameraAroundObjectView.Model.swift in Sources */ = {isa = PBXBuildFile; fileRef = D718A1E62B570F7500447087 /* OrbitCameraAroundObjectView.Model.swift */; };
		D718A1E82B571C9100447087 /* OrbitCameraAroundObjectView.Model.swift in Copy Source Code Files */ = {isa = PBXBuildFile; fileRef = D718A1E62B570F7500447087 /* OrbitCameraAroundObjectView.Model.swift */; };
		D718A1ED2B575FD900447087 /* ManageBookmarksView.swift in Sources */ = {isa = PBXBuildFile; fileRef = D718A1EA2B575FD900447087 /* ManageBookmarksView.swift */; };
		D718A1F02B57602000447087 /* ManageBookmarksView.swift in Copy Source Code Files */ = {isa = PBXBuildFile; fileRef = D718A1EA2B575FD900447087 /* ManageBookmarksView.swift */; };
		D71C5F642AAA7A88006599FD /* CreateSymbolStylesFromWebStylesView.swift in Sources */ = {isa = PBXBuildFile; fileRef = D71C5F632AAA7A88006599FD /* CreateSymbolStylesFromWebStylesView.swift */; };
		D71C5F652AAA83D2006599FD /* CreateSymbolStylesFromWebStylesView.swift in Copy Source Code Files */ = {isa = PBXBuildFile; fileRef = D71C5F632AAA7A88006599FD /* CreateSymbolStylesFromWebStylesView.swift */; };
		D71D516E2B51D7B600B2A2BE /* SearchForWebMapView.Views.swift in Sources */ = {isa = PBXBuildFile; fileRef = D71D516D2B51D7B600B2A2BE /* SearchForWebMapView.Views.swift */; };
		D71D516F2B51D87700B2A2BE /* SearchForWebMapView.Views.swift in Copy Source Code Files */ = {isa = PBXBuildFile; fileRef = D71D516D2B51D7B600B2A2BE /* SearchForWebMapView.Views.swift */; };
		D71FCB8A2AD6277F000E517C /* CreateMobileGeodatabaseView.Model.swift in Sources */ = {isa = PBXBuildFile; fileRef = D71FCB892AD6277E000E517C /* CreateMobileGeodatabaseView.Model.swift */; };
		D71FCB8B2AD628B9000E517C /* CreateMobileGeodatabaseView.Model.swift in Copy Source Code Files */ = {isa = PBXBuildFile; fileRef = D71FCB892AD6277E000E517C /* CreateMobileGeodatabaseView.Model.swift */; };
		D721EEA82ABDFF550040BE46 /* LothianRiversAnno.mmpk in Resources */ = {isa = PBXBuildFile; fileRef = D721EEA72ABDFF550040BE46 /* LothianRiversAnno.mmpk */; settings = {ASSET_TAGS = (ShowMobileMapPackageExpirationDate, ); }; };
		D722BD222A420DAD002C2087 /* ShowExtrudedFeaturesView.swift in Sources */ = {isa = PBXBuildFile; fileRef = D722BD212A420DAD002C2087 /* ShowExtrudedFeaturesView.swift */; };
		D722BD232A420DEC002C2087 /* ShowExtrudedFeaturesView.swift in Copy Source Code Files */ = {isa = PBXBuildFile; fileRef = D722BD212A420DAD002C2087 /* ShowExtrudedFeaturesView.swift */; };
		D7232EE12AC1E5AA0079ABFF /* PlayKMLTourView.swift in Sources */ = {isa = PBXBuildFile; fileRef = D7232EE02AC1E5AA0079ABFF /* PlayKMLTourView.swift */; };
		D7232EE22AC1E6DC0079ABFF /* PlayKMLTourView.swift in Copy Source Code Files */ = {isa = PBXBuildFile; fileRef = D7232EE02AC1E5AA0079ABFF /* PlayKMLTourView.swift */; };
		D72C43F32AEB066D00B6157B /* GeocodeOfflineView.Model.swift in Sources */ = {isa = PBXBuildFile; fileRef = D72C43F22AEB066D00B6157B /* GeocodeOfflineView.Model.swift */; };
		D72F272E2ADA1E4400F906DA /* AugmentRealityToShowTabletopSceneView.swift in Sources */ = {isa = PBXBuildFile; fileRef = D72F272B2ADA1E4400F906DA /* AugmentRealityToShowTabletopSceneView.swift */; };
		D72F27302ADA1E9900F906DA /* AugmentRealityToShowTabletopSceneView.swift in Copy Source Code Files */ = {isa = PBXBuildFile; fileRef = D72F272B2ADA1E4400F906DA /* AugmentRealityToShowTabletopSceneView.swift */; };
		D731F3C12AD0D2AC00A8431E /* IdentifyGraphicsView.swift in Sources */ = {isa = PBXBuildFile; fileRef = D731F3C02AD0D2AC00A8431E /* IdentifyGraphicsView.swift */; };
		D731F3C22AD0D2BB00A8431E /* IdentifyGraphicsView.swift in Copy Source Code Files */ = {isa = PBXBuildFile; fileRef = D731F3C02AD0D2AC00A8431E /* IdentifyGraphicsView.swift */; };
		D7337C5A2ABCFDB100A5D865 /* StyleSymbolsFromMobileStyleFileView.SymbolOptionsListView.swift in Sources */ = {isa = PBXBuildFile; fileRef = D7337C592ABCFDB100A5D865 /* StyleSymbolsFromMobileStyleFileView.SymbolOptionsListView.swift */; };
		D7337C5B2ABCFDE400A5D865 /* StyleSymbolsFromMobileStyleFileView.SymbolOptionsListView.swift in Copy Source Code Files */ = {isa = PBXBuildFile; fileRef = D7337C592ABCFDB100A5D865 /* StyleSymbolsFromMobileStyleFileView.SymbolOptionsListView.swift */; };
		D7337C602ABD142D00A5D865 /* ShowMobileMapPackageExpirationDateView.swift in Sources */ = {isa = PBXBuildFile; fileRef = D7337C5F2ABD142D00A5D865 /* ShowMobileMapPackageExpirationDateView.swift */; };
		D7337C612ABD166A00A5D865 /* ShowMobileMapPackageExpirationDateView.swift in Copy Source Code Files */ = {isa = PBXBuildFile; fileRef = D7337C5F2ABD142D00A5D865 /* ShowMobileMapPackageExpirationDateView.swift */; };
		D733CA192BED980D00FBDE4C /* EditAndSyncFeaturesWithFeatureServiceView.swift in Sources */ = {isa = PBXBuildFile; fileRef = D733CA152BED980D00FBDE4C /* EditAndSyncFeaturesWithFeatureServiceView.swift */; };
		D733CA1C2BED982C00FBDE4C /* EditAndSyncFeaturesWithFeatureServiceView.swift in Copy Source Code Files */ = {isa = PBXBuildFile; fileRef = D733CA152BED980D00FBDE4C /* EditAndSyncFeaturesWithFeatureServiceView.swift */; };
		D734FA0C2A183A5B00246D7E /* SetMaxExtentView.swift in Sources */ = {isa = PBXBuildFile; fileRef = D734FA092A183A5B00246D7E /* SetMaxExtentView.swift */; };
		D7352F8E2BD992C40013FFEF /* MonitorChangesToDrawStatusView.swift in Sources */ = {isa = PBXBuildFile; fileRef = D7352F8A2BD992C40013FFEF /* MonitorChangesToDrawStatusView.swift */; };
		D7352F912BD992E40013FFEF /* MonitorChangesToDrawStatusView.swift in Copy Source Code Files */ = {isa = PBXBuildFile; fileRef = D7352F8A2BD992C40013FFEF /* MonitorChangesToDrawStatusView.swift */; };
		D73723762AF5877500846884 /* FindRouteInMobileMapPackageView.Models.swift in Sources */ = {isa = PBXBuildFile; fileRef = D73723742AF5877500846884 /* FindRouteInMobileMapPackageView.Models.swift */; };
		D73723792AF5ADD800846884 /* FindRouteInMobileMapPackageView.MobileMapView.swift in Sources */ = {isa = PBXBuildFile; fileRef = D73723782AF5ADD700846884 /* FindRouteInMobileMapPackageView.MobileMapView.swift */; };
		D737237A2AF5AE1600846884 /* FindRouteInMobileMapPackageView.MobileMapView.swift in Copy Source Code Files */ = {isa = PBXBuildFile; fileRef = D73723782AF5ADD700846884 /* FindRouteInMobileMapPackageView.MobileMapView.swift */; };
		D737237B2AF5AE1A00846884 /* FindRouteInMobileMapPackageView.Models.swift in Copy Source Code Files */ = {isa = PBXBuildFile; fileRef = D73723742AF5877500846884 /* FindRouteInMobileMapPackageView.Models.swift */; };
		D73E61962BDAEE6600457932 /* MatchViewpointOfGeoViewsView.swift in Sources */ = {isa = PBXBuildFile; fileRef = D73E61922BDAEE6600457932 /* MatchViewpointOfGeoViewsView.swift */; };
		D73E61992BDAEEDD00457932 /* MatchViewpointOfGeoViewsView.swift in Copy Source Code Files */ = {isa = PBXBuildFile; fileRef = D73E61922BDAEE6600457932 /* MatchViewpointOfGeoViewsView.swift */; };
		D73E619E2BDB21F400457932 /* EditWithBranchVersioningView.swift in Sources */ = {isa = PBXBuildFile; fileRef = D73E619A2BDB21F400457932 /* EditWithBranchVersioningView.swift */; };
		D73E61A12BDB221B00457932 /* EditWithBranchVersioningView.swift in Copy Source Code Files */ = {isa = PBXBuildFile; fileRef = D73E619A2BDB21F400457932 /* EditWithBranchVersioningView.swift */; };
		D73F06692B5EE73D000B574F /* QueryFeaturesWithArcadeExpressionView.swift in Sources */ = {isa = PBXBuildFile; fileRef = D73F06662B5EE73D000B574F /* QueryFeaturesWithArcadeExpressionView.swift */; };
		D73F066C2B5EE760000B574F /* QueryFeaturesWithArcadeExpressionView.swift in Copy Source Code Files */ = {isa = PBXBuildFile; fileRef = D73F06662B5EE73D000B574F /* QueryFeaturesWithArcadeExpressionView.swift */; };
		D73F8CF42AB1089900CD39DA /* Restaurant.stylx in Resources */ = {isa = PBXBuildFile; fileRef = D73F8CF32AB1089900CD39DA /* Restaurant.stylx */; settings = {ASSET_TAGS = (StyleFeaturesWithCustomDictionary, ); }; };
		D73FC0FD2AD4A18D0067A19B /* CreateMobileGeodatabaseView.swift in Sources */ = {isa = PBXBuildFile; fileRef = D73FC0FC2AD4A18D0067A19B /* CreateMobileGeodatabaseView.swift */; };
		D73FC0FE2AD4A19A0067A19B /* CreateMobileGeodatabaseView.swift in Copy Source Code Files */ = {isa = PBXBuildFile; fileRef = D73FC0FC2AD4A18D0067A19B /* CreateMobileGeodatabaseView.swift */; };
		D73FC90B2B6312A0001AC486 /* AddFeaturesWithContingentValuesView.Model.swift in Copy Source Code Files */ = {isa = PBXBuildFile; fileRef = D74F03EF2B609A7D00E83688 /* AddFeaturesWithContingentValuesView.Model.swift */; };
		D73FC90C2B6312A5001AC486 /* AddFeaturesWithContingentValuesView.AddFeatureView.swift in Copy Source Code Files */ = {isa = PBXBuildFile; fileRef = D7F8C0422B608F120072BFA7 /* AddFeaturesWithContingentValuesView.AddFeatureView.swift */; };
		D73FCFF72B02A3AA0006360D /* FindAddressWithReverseGeocodeView.swift in Sources */ = {isa = PBXBuildFile; fileRef = D73FCFF42B02A3AA0006360D /* FindAddressWithReverseGeocodeView.swift */; };
		D73FCFFA2B02A3C50006360D /* FindAddressWithReverseGeocodeView.swift in Copy Source Code Files */ = {isa = PBXBuildFile; fileRef = D73FCFF42B02A3AA0006360D /* FindAddressWithReverseGeocodeView.swift */; };
		D73FCFFF2B02C7630006360D /* FindRouteAroundBarriersView.Views.swift in Sources */ = {isa = PBXBuildFile; fileRef = D73FCFFE2B02C7630006360D /* FindRouteAroundBarriersView.Views.swift */; };
		D73FD0002B02C9610006360D /* FindRouteAroundBarriersView.Views.swift in Copy Source Code Files */ = {isa = PBXBuildFile; fileRef = D73FCFFE2B02C7630006360D /* FindRouteAroundBarriersView.Views.swift */; };
		D742E4922B04132B00690098 /* DisplayWebSceneFromPortalItemView.swift in Sources */ = {isa = PBXBuildFile; fileRef = D742E48F2B04132B00690098 /* DisplayWebSceneFromPortalItemView.swift */; };
		D742E4952B04134C00690098 /* DisplayWebSceneFromPortalItemView.swift in Copy Source Code Files */ = {isa = PBXBuildFile; fileRef = D742E48F2B04132B00690098 /* DisplayWebSceneFromPortalItemView.swift */; };
		D744FD172A2112D90084A66C /* CreateConvexHullAroundPointsView.swift in Sources */ = {isa = PBXBuildFile; fileRef = D744FD162A2112D90084A66C /* CreateConvexHullAroundPointsView.swift */; };
		D744FD182A2113C70084A66C /* CreateConvexHullAroundPointsView.swift in Copy Source Code Files */ = {isa = PBXBuildFile; fileRef = D744FD162A2112D90084A66C /* CreateConvexHullAroundPointsView.swift */; };
		D7464F1E2ACE04B3007FEE88 /* IdentifyRasterCellView.swift in Sources */ = {isa = PBXBuildFile; fileRef = D7464F1D2ACE04B3007FEE88 /* IdentifyRasterCellView.swift */; };
		D7464F1F2ACE04C2007FEE88 /* IdentifyRasterCellView.swift in Copy Source Code Files */ = {isa = PBXBuildFile; fileRef = D7464F1D2ACE04B3007FEE88 /* IdentifyRasterCellView.swift */; };
		D7464F2B2ACE0965007FEE88 /* SA_EVI_8Day_03May20 in Resources */ = {isa = PBXBuildFile; fileRef = D7464F2A2ACE0964007FEE88 /* SA_EVI_8Day_03May20 */; settings = {ASSET_TAGS = (IdentifyRasterCell, ); }; };
		D7497F3C2AC4B4C100167AD2 /* DisplayDimensionsView.swift in Sources */ = {isa = PBXBuildFile; fileRef = D7497F3B2AC4B4C100167AD2 /* DisplayDimensionsView.swift */; };
		D7497F3D2AC4B4CF00167AD2 /* DisplayDimensionsView.swift in Copy Source Code Files */ = {isa = PBXBuildFile; fileRef = D7497F3B2AC4B4C100167AD2 /* DisplayDimensionsView.swift */; };
		D7497F402AC4BA4100167AD2 /* Edinburgh_Pylon_Dimensions.mmpk in Resources */ = {isa = PBXBuildFile; fileRef = D7497F3F2AC4BA4100167AD2 /* Edinburgh_Pylon_Dimensions.mmpk */; settings = {ASSET_TAGS = (DisplayDimensions, ); }; };
		D74C8BFE2ABA5605007C76B8 /* StyleSymbolsFromMobileStyleFileView.swift in Sources */ = {isa = PBXBuildFile; fileRef = D74C8BFD2ABA5605007C76B8 /* StyleSymbolsFromMobileStyleFileView.swift */; };
		D74C8BFF2ABA56C0007C76B8 /* StyleSymbolsFromMobileStyleFileView.swift in Copy Source Code Files */ = {isa = PBXBuildFile; fileRef = D74C8BFD2ABA5605007C76B8 /* StyleSymbolsFromMobileStyleFileView.swift */; };
		D74C8C022ABA6202007C76B8 /* emoji-mobile.stylx in Resources */ = {isa = PBXBuildFile; fileRef = D74C8C012ABA6202007C76B8 /* emoji-mobile.stylx */; settings = {ASSET_TAGS = (StyleSymbolsFromMobileStyleFile, ); }; };
		D74EA7842B6DADA5008F6C7C /* ValidateUtilityNetworkTopologyView.swift in Sources */ = {isa = PBXBuildFile; fileRef = D74EA7812B6DADA5008F6C7C /* ValidateUtilityNetworkTopologyView.swift */; };
		D74EA7872B6DADCC008F6C7C /* ValidateUtilityNetworkTopologyView.swift in Copy Source Code Files */ = {isa = PBXBuildFile; fileRef = D74EA7812B6DADA5008F6C7C /* ValidateUtilityNetworkTopologyView.swift */; };
		D74ECD0D2BEEAE2F007C0FA6 /* EditAndSyncFeaturesWithFeatureServiceView.Model.swift in Sources */ = {isa = PBXBuildFile; fileRef = D74ECD0C2BEEAE2F007C0FA6 /* EditAndSyncFeaturesWithFeatureServiceView.Model.swift */; };
		D74ECD0E2BEEAE40007C0FA6 /* EditAndSyncFeaturesWithFeatureServiceView.Model.swift in Copy Source Code Files */ = {isa = PBXBuildFile; fileRef = D74ECD0C2BEEAE2F007C0FA6 /* EditAndSyncFeaturesWithFeatureServiceView.Model.swift */; };
		D74F03F02B609A7D00E83688 /* AddFeaturesWithContingentValuesView.Model.swift in Sources */ = {isa = PBXBuildFile; fileRef = D74F03EF2B609A7D00E83688 /* AddFeaturesWithContingentValuesView.Model.swift */; };
		D75101812A2E493600B8FA48 /* ShowLabelsOnLayerView.swift in Sources */ = {isa = PBXBuildFile; fileRef = D75101802A2E493600B8FA48 /* ShowLabelsOnLayerView.swift */; };
		D75101822A2E497F00B8FA48 /* ShowLabelsOnLayerView.swift in Copy Source Code Files */ = {isa = PBXBuildFile; fileRef = D75101802A2E493600B8FA48 /* ShowLabelsOnLayerView.swift */; };
		D751018E2A2E962D00B8FA48 /* IdentifyLayerFeaturesView.swift in Sources */ = {isa = PBXBuildFile; fileRef = D751018D2A2E962D00B8FA48 /* IdentifyLayerFeaturesView.swift */; };
		D751018F2A2E966C00B8FA48 /* IdentifyLayerFeaturesView.swift in Copy Source Code Files */ = {isa = PBXBuildFile; fileRef = D751018D2A2E962D00B8FA48 /* IdentifyLayerFeaturesView.swift */; };
		D752D9402A39154C003EB25E /* ManageOperationalLayersView.swift in Sources */ = {isa = PBXBuildFile; fileRef = D752D93F2A39154C003EB25E /* ManageOperationalLayersView.swift */; };
		D752D9412A39162F003EB25E /* ManageOperationalLayersView.swift in Copy Source Code Files */ = {isa = PBXBuildFile; fileRef = D752D93F2A39154C003EB25E /* ManageOperationalLayersView.swift */; };
		D752D9462A3A6F80003EB25E /* MonitorChangesToMapLoadStatusView.swift in Sources */ = {isa = PBXBuildFile; fileRef = D752D9452A3A6F7F003EB25E /* MonitorChangesToMapLoadStatusView.swift */; };
		D752D9472A3A6FC0003EB25E /* MonitorChangesToMapLoadStatusView.swift in Copy Source Code Files */ = {isa = PBXBuildFile; fileRef = D752D9452A3A6F7F003EB25E /* MonitorChangesToMapLoadStatusView.swift */; };
		D752D95F2A3BCE06003EB25E /* DisplayMapFromPortalItemView.swift in Sources */ = {isa = PBXBuildFile; fileRef = D752D95E2A3BCE06003EB25E /* DisplayMapFromPortalItemView.swift */; };
		D752D9602A3BCE63003EB25E /* DisplayMapFromPortalItemView.swift in Copy Source Code Files */ = {isa = PBXBuildFile; fileRef = D752D95E2A3BCE06003EB25E /* DisplayMapFromPortalItemView.swift */; };
		D75362D22A1E886700D83028 /* ApplyUniqueValueRendererView.swift in Sources */ = {isa = PBXBuildFile; fileRef = D75362D12A1E886700D83028 /* ApplyUniqueValueRendererView.swift */; };
		D75362D32A1E8C8800D83028 /* ApplyUniqueValueRendererView.swift in Copy Source Code Files */ = {isa = PBXBuildFile; fileRef = D75362D12A1E886700D83028 /* ApplyUniqueValueRendererView.swift */; };
		D754E3232A1D66820006C5F1 /* StylePointWithPictureMarkerSymbolsView.swift in Sources */ = {isa = PBXBuildFile; fileRef = D754E3222A1D66820006C5F1 /* StylePointWithPictureMarkerSymbolsView.swift */; };
		D754E3242A1D66C20006C5F1 /* StylePointWithPictureMarkerSymbolsView.swift in Copy Source Code Files */ = {isa = PBXBuildFile; fileRef = D754E3222A1D66820006C5F1 /* StylePointWithPictureMarkerSymbolsView.swift */; };
		D7553CDB2AE2DFEC00DC2A70 /* GeocodeOfflineView.swift in Sources */ = {isa = PBXBuildFile; fileRef = D7553CD82AE2DFEC00DC2A70 /* GeocodeOfflineView.swift */; };
		D7553CDD2AE2E00E00DC2A70 /* GeocodeOfflineView.swift in Copy Source Code Files */ = {isa = PBXBuildFile; fileRef = D7553CD82AE2DFEC00DC2A70 /* GeocodeOfflineView.swift */; };
		D757D14B2B6C46E50065F78F /* ListSpatialReferenceTransformationsView.Model.swift in Sources */ = {isa = PBXBuildFile; fileRef = D757D14A2B6C46E50065F78F /* ListSpatialReferenceTransformationsView.Model.swift */; };
		D757D14C2B6C60170065F78F /* ListSpatialReferenceTransformationsView.Model.swift in Copy Source Code Files */ = {isa = PBXBuildFile; fileRef = D757D14A2B6C46E50065F78F /* ListSpatialReferenceTransformationsView.Model.swift */; };
		D7588F5F2B7D8DAA008B75E2 /* NavigateRouteWithReroutingView.swift in Sources */ = {isa = PBXBuildFile; fileRef = D7588F5C2B7D8DAA008B75E2 /* NavigateRouteWithReroutingView.swift */; };
		D7588F622B7D8DED008B75E2 /* NavigateRouteWithReroutingView.swift in Copy Source Code Files */ = {isa = PBXBuildFile; fileRef = D7588F5C2B7D8DAA008B75E2 /* NavigateRouteWithReroutingView.swift */; };
		D75B58512AAFB3030038B3B4 /* StyleFeaturesWithCustomDictionaryView.swift in Sources */ = {isa = PBXBuildFile; fileRef = D75B58502AAFB3030038B3B4 /* StyleFeaturesWithCustomDictionaryView.swift */; };
		D75B58522AAFB37C0038B3B4 /* StyleFeaturesWithCustomDictionaryView.swift in Copy Source Code Files */ = {isa = PBXBuildFile; fileRef = D75B58502AAFB3030038B3B4 /* StyleFeaturesWithCustomDictionaryView.swift */; };
		D75C35672AB50338003CD55F /* GroupLayersTogetherView.GroupLayerListView.swift in Sources */ = {isa = PBXBuildFile; fileRef = D75C35662AB50338003CD55F /* GroupLayersTogetherView.GroupLayerListView.swift */; };
		D75F66362B48EABC00434974 /* SearchForWebMapView.swift in Sources */ = {isa = PBXBuildFile; fileRef = D75F66332B48EABC00434974 /* SearchForWebMapView.swift */; };
		D75F66392B48EB1800434974 /* SearchForWebMapView.swift in Copy Source Code Files */ = {isa = PBXBuildFile; fileRef = D75F66332B48EABC00434974 /* SearchForWebMapView.swift */; };
		D76000A22AF18BAB00B3084D /* FindRouteInTransportNetworkView.Model.swift in Copy Source Code Files */ = {isa = PBXBuildFile; fileRef = D7749AD52AF08BF50086632F /* FindRouteInTransportNetworkView.Model.swift */; };
		D76000AE2AF19C2300B3084D /* FindRouteInMobileMapPackageView.swift in Sources */ = {isa = PBXBuildFile; fileRef = D76000AB2AF19C2300B3084D /* FindRouteInMobileMapPackageView.swift */; };
		D76000B12AF19C4600B3084D /* FindRouteInMobileMapPackageView.swift in Copy Source Code Files */ = {isa = PBXBuildFile; fileRef = D76000AB2AF19C2300B3084D /* FindRouteInMobileMapPackageView.swift */; };
		D76000B72AF19FCA00B3084D /* SanFrancisco.mmpk in Resources */ = {isa = PBXBuildFile; fileRef = D76000B62AF19FCA00B3084D /* SanFrancisco.mmpk */; settings = {ASSET_TAGS = (FindRouteInMobileMapPackage, ); }; };
		D762AF5F2BF6A7B900ECE3C7 /* EditFeaturesWithFeatureLinkedAnnotationView.swift in Sources */ = {isa = PBXBuildFile; fileRef = D762AF5B2BF6A7B900ECE3C7 /* EditFeaturesWithFeatureLinkedAnnotationView.swift */; };
		D762AF622BF6A7D100ECE3C7 /* EditFeaturesWithFeatureLinkedAnnotationView.swift in Copy Source Code Files */ = {isa = PBXBuildFile; fileRef = D762AF5B2BF6A7B900ECE3C7 /* EditFeaturesWithFeatureLinkedAnnotationView.swift */; };
		D762AF652BF6A96100ECE3C7 /* loudoun_anno.geodatabase in Resources */ = {isa = PBXBuildFile; fileRef = D762AF632BF6A96100ECE3C7 /* loudoun_anno.geodatabase */; settings = {ASSET_TAGS = (EditFeaturesWithFeatureLinkedAnnotation, ); }; };
		D7634FAF2A43B7AC00F8AEFB /* CreateConvexHullAroundGeometriesView.swift in Sources */ = {isa = PBXBuildFile; fileRef = D7634FAE2A43B7AC00F8AEFB /* CreateConvexHullAroundGeometriesView.swift */; };
		D7634FB02A43B8B000F8AEFB /* CreateConvexHullAroundGeometriesView.swift in Copy Source Code Files */ = {isa = PBXBuildFile; fileRef = D7634FAE2A43B7AC00F8AEFB /* CreateConvexHullAroundGeometriesView.swift */; };
		D7635FF12B9272CB0044AB97 /* DisplayClustersView.swift in Sources */ = {isa = PBXBuildFile; fileRef = D7635FED2B9272CB0044AB97 /* DisplayClustersView.swift */; };
		D7635FFB2B9277DC0044AB97 /* ConfigureClustersView.Model.swift in Sources */ = {isa = PBXBuildFile; fileRef = D7635FF52B9277DC0044AB97 /* ConfigureClustersView.Model.swift */; };
		D7635FFD2B9277DC0044AB97 /* ConfigureClustersView.SettingsView.swift in Sources */ = {isa = PBXBuildFile; fileRef = D7635FF72B9277DC0044AB97 /* ConfigureClustersView.SettingsView.swift */; };
		D7635FFE2B9277DC0044AB97 /* ConfigureClustersView.swift in Sources */ = {isa = PBXBuildFile; fileRef = D7635FF82B9277DC0044AB97 /* ConfigureClustersView.swift */; };
		D76360002B9296420044AB97 /* ConfigureClustersView.swift in Copy Source Code Files */ = {isa = PBXBuildFile; fileRef = D7635FF82B9277DC0044AB97 /* ConfigureClustersView.swift */; };
		D76360012B92964A0044AB97 /* ConfigureClustersView.Model.swift in Copy Source Code Files */ = {isa = PBXBuildFile; fileRef = D7635FF52B9277DC0044AB97 /* ConfigureClustersView.Model.swift */; };
		D76360022B9296520044AB97 /* ConfigureClustersView.SettingsView.swift in Copy Source Code Files */ = {isa = PBXBuildFile; fileRef = D7635FF72B9277DC0044AB97 /* ConfigureClustersView.SettingsView.swift */; };
		D76360032B9296580044AB97 /* DisplayClustersView.swift in Copy Source Code Files */ = {isa = PBXBuildFile; fileRef = D7635FED2B9272CB0044AB97 /* DisplayClustersView.swift */; };
		D76495212B74687E0042699E /* ValidateUtilityNetworkTopologyView.Model.swift in Sources */ = {isa = PBXBuildFile; fileRef = D76495202B74687E0042699E /* ValidateUtilityNetworkTopologyView.Model.swift */; };
		D76495222B7468940042699E /* ValidateUtilityNetworkTopologyView.Model.swift in Copy Source Code Files */ = {isa = PBXBuildFile; fileRef = D76495202B74687E0042699E /* ValidateUtilityNetworkTopologyView.Model.swift */; };
		D764B7DF2BE2F89D002E2F92 /* EditGeodatabaseWithTransactionsView.swift in Sources */ = {isa = PBXBuildFile; fileRef = D764B7DB2BE2F89D002E2F92 /* EditGeodatabaseWithTransactionsView.swift */; };
		D764B7E22BE2F8B8002E2F92 /* EditGeodatabaseWithTransactionsView.swift in Copy Source Code Files */ = {isa = PBXBuildFile; fileRef = D764B7DB2BE2F89D002E2F92 /* EditGeodatabaseWithTransactionsView.swift */; };
		D76929FA2B4F79540047205E /* OrbitCameraAroundObjectView.swift in Sources */ = {isa = PBXBuildFile; fileRef = D76929F52B4F78340047205E /* OrbitCameraAroundObjectView.swift */; };
		D76929FB2B4F795C0047205E /* OrbitCameraAroundObjectView.swift in Copy Source Code Files */ = {isa = PBXBuildFile; fileRef = D76929F52B4F78340047205E /* OrbitCameraAroundObjectView.swift */; };
		D769C2122A29019B00030F61 /* SetUpLocationDrivenGeotriggersView.swift in Sources */ = {isa = PBXBuildFile; fileRef = D769C2112A29019B00030F61 /* SetUpLocationDrivenGeotriggersView.swift */; };
		D769C2132A29057200030F61 /* SetUpLocationDrivenGeotriggersView.swift in Copy Source Code Files */ = {isa = PBXBuildFile; fileRef = D769C2112A29019B00030F61 /* SetUpLocationDrivenGeotriggersView.swift */; };
		D769DF332BEC1A1C0062AE95 /* EditGeodatabaseWithTransactionsView.Model.swift in Sources */ = {isa = PBXBuildFile; fileRef = D769DF322BEC1A1C0062AE95 /* EditGeodatabaseWithTransactionsView.Model.swift */; };
		D769DF342BEC1A9E0062AE95 /* EditGeodatabaseWithTransactionsView.Model.swift in Copy Source Code Files */ = {isa = PBXBuildFile; fileRef = D769DF322BEC1A1C0062AE95 /* EditGeodatabaseWithTransactionsView.Model.swift */; };
		D76CE8D92BFD7047009A8686 /* SetReferenceScaleView.swift in Sources */ = {isa = PBXBuildFile; fileRef = D76CE8D52BFD7047009A8686 /* SetReferenceScaleView.swift */; };
		D76CE8DA2BFD7063009A8686 /* SetReferenceScaleView.swift in Copy Source Code Files */ = {isa = PBXBuildFile; fileRef = D76CE8D52BFD7047009A8686 /* SetReferenceScaleView.swift */; };
		D76EE6072AF9AFE100DA0325 /* FindRouteAroundBarriersView.Model.swift in Sources */ = {isa = PBXBuildFile; fileRef = D76EE6062AF9AFE100DA0325 /* FindRouteAroundBarriersView.Model.swift */; };
		D76EE6082AF9AFEC00DA0325 /* FindRouteAroundBarriersView.Model.swift in Copy Source Code Files */ = {isa = PBXBuildFile; fileRef = D76EE6062AF9AFE100DA0325 /* FindRouteAroundBarriersView.Model.swift */; };
		D7705D582AFC244E00CC0335 /* FindClosestFacilityToMultiplePointsView.swift in Sources */ = {isa = PBXBuildFile; fileRef = D7705D552AFC244E00CC0335 /* FindClosestFacilityToMultiplePointsView.swift */; };
		D7705D5B2AFC246A00CC0335 /* FindClosestFacilityToMultiplePointsView.swift in Copy Source Code Files */ = {isa = PBXBuildFile; fileRef = D7705D552AFC244E00CC0335 /* FindClosestFacilityToMultiplePointsView.swift */; };
		D7705D642AFC570700CC0335 /* FindClosestFacilityFromPointView.swift in Sources */ = {isa = PBXBuildFile; fileRef = D7705D612AFC570700CC0335 /* FindClosestFacilityFromPointView.swift */; };
		D7705D662AFC575000CC0335 /* FindClosestFacilityFromPointView.swift in Copy Source Code Files */ = {isa = PBXBuildFile; fileRef = D7705D612AFC570700CC0335 /* FindClosestFacilityFromPointView.swift */; };
		D7749AD62AF08BF50086632F /* FindRouteInTransportNetworkView.Model.swift in Sources */ = {isa = PBXBuildFile; fileRef = D7749AD52AF08BF50086632F /* FindRouteInTransportNetworkView.Model.swift */; };
		D77570C02A2942F800F490CD /* AnimateImagesWithImageOverlayView.swift in Sources */ = {isa = PBXBuildFile; fileRef = D77570BF2A2942F800F490CD /* AnimateImagesWithImageOverlayView.swift */; };
		D77570C12A2943D900F490CD /* AnimateImagesWithImageOverlayView.swift in Copy Source Code Files */ = {isa = PBXBuildFile; fileRef = D77570BF2A2942F800F490CD /* AnimateImagesWithImageOverlayView.swift */; };
		D77572AE2A295DDE00F490CD /* PacificSouthWest2 in Resources */ = {isa = PBXBuildFile; fileRef = D77572AD2A295DDD00F490CD /* PacificSouthWest2 */; settings = {ASSET_TAGS = (AnimateImagesWithImageOverlay, ); }; };
		D77688132B69826B007C3860 /* ListSpatialReferenceTransformationsView.swift in Sources */ = {isa = PBXBuildFile; fileRef = D77688102B69826B007C3860 /* ListSpatialReferenceTransformationsView.swift */; };
		D77688152B69828E007C3860 /* ListSpatialReferenceTransformationsView.swift in Copy Source Code Files */ = {isa = PBXBuildFile; fileRef = D77688102B69826B007C3860 /* ListSpatialReferenceTransformationsView.swift */; };
		D7781D492B7EB03400E53C51 /* SanDiegoTourPath.json in Resources */ = {isa = PBXBuildFile; fileRef = D7781D482B7EB03400E53C51 /* SanDiegoTourPath.json */; settings = {ASSET_TAGS = (NavigateRouteWithRerouting, ); }; };
		D7781D4B2B7ECCB700E53C51 /* NavigateRouteWithReroutingView.Model.swift in Sources */ = {isa = PBXBuildFile; fileRef = D7781D4A2B7ECCB700E53C51 /* NavigateRouteWithReroutingView.Model.swift */; };
		D7781D4C2B7ECCC800E53C51 /* NavigateRouteWithReroutingView.Model.swift in Copy Source Code Files */ = {isa = PBXBuildFile; fileRef = D7781D4A2B7ECCB700E53C51 /* NavigateRouteWithReroutingView.Model.swift */; };
		D77BC5392B59A2D3007B49B6 /* StylePointWithDistanceCompositeSceneSymbolView.swift in Sources */ = {isa = PBXBuildFile; fileRef = D77BC5362B59A2D3007B49B6 /* StylePointWithDistanceCompositeSceneSymbolView.swift */; };
		D77BC53C2B59A309007B49B6 /* StylePointWithDistanceCompositeSceneSymbolView.swift in Copy Source Code Files */ = {isa = PBXBuildFile; fileRef = D77BC5362B59A2D3007B49B6 /* StylePointWithDistanceCompositeSceneSymbolView.swift */; };
		D77D9C002BB2438200B38A6C /* AugmentRealityToShowHiddenInfrastructureView.ARSceneView.swift in Sources */ = {isa = PBXBuildFile; fileRef = D77D9BFF2BB2438200B38A6C /* AugmentRealityToShowHiddenInfrastructureView.ARSceneView.swift */; };
		D77D9C012BB2439400B38A6C /* AugmentRealityToShowHiddenInfrastructureView.ARSceneView.swift in Copy Source Code Files */ = {isa = PBXBuildFile; fileRef = D77D9BFF2BB2438200B38A6C /* AugmentRealityToShowHiddenInfrastructureView.ARSceneView.swift */; };
		D78666AD2A2161F100C60110 /* FindNearestVertexView.swift in Sources */ = {isa = PBXBuildFile; fileRef = D78666AC2A2161F100C60110 /* FindNearestVertexView.swift */; };
		D78666AE2A21629200C60110 /* FindNearestVertexView.swift in Copy Source Code Files */ = {isa = PBXBuildFile; fileRef = D78666AC2A2161F100C60110 /* FindNearestVertexView.swift */; };
		D78FA4942C3C88880079313E /* CreateDynamicBasemapGalleryView.Views.swift in Sources */ = {isa = PBXBuildFile; fileRef = D78FA4932C3C88880079313E /* CreateDynamicBasemapGalleryView.Views.swift */; };
		D78FA4952C3C8E8A0079313E /* CreateDynamicBasemapGalleryView.Views.swift in Copy Source Code Files */ = {isa = PBXBuildFile; fileRef = D78FA4932C3C88880079313E /* CreateDynamicBasemapGalleryView.Views.swift */; };
		D79482D42C35D872006521CD /* CreateDynamicBasemapGalleryView.swift in Sources */ = {isa = PBXBuildFile; fileRef = D79482D02C35D872006521CD /* CreateDynamicBasemapGalleryView.swift */; };
		D79482D72C35D8A3006521CD /* CreateDynamicBasemapGalleryView.swift in Copy Source Code Files */ = {isa = PBXBuildFile; fileRef = D79482D02C35D872006521CD /* CreateDynamicBasemapGalleryView.swift */; };
		D79EE76E2A4CEA5D005A52AE /* SetUpLocationDrivenGeotriggersView.Model.swift in Sources */ = {isa = PBXBuildFile; fileRef = D79EE76D2A4CEA5D005A52AE /* SetUpLocationDrivenGeotriggersView.Model.swift */; };
		D79EE76F2A4CEA7F005A52AE /* SetUpLocationDrivenGeotriggersView.Model.swift in Copy Source Code Files */ = {isa = PBXBuildFile; fileRef = D79EE76D2A4CEA5D005A52AE /* SetUpLocationDrivenGeotriggersView.Model.swift */; };
		D7A737E02BABB9FE00B7C7FC /* AugmentRealityToShowHiddenInfrastructureView.swift in Sources */ = {isa = PBXBuildFile; fileRef = D7A737DC2BABB9FE00B7C7FC /* AugmentRealityToShowHiddenInfrastructureView.swift */; };
		D7A737E32BABBA2200B7C7FC /* AugmentRealityToShowHiddenInfrastructureView.swift in Copy Source Code Files */ = {isa = PBXBuildFile; fileRef = D7A737DC2BABB9FE00B7C7FC /* AugmentRealityToShowHiddenInfrastructureView.swift */; };
		D7ABA2F92A32579C0021822B /* MeasureDistanceInSceneView.swift in Sources */ = {isa = PBXBuildFile; fileRef = D7ABA2F82A32579C0021822B /* MeasureDistanceInSceneView.swift */; };
		D7ABA2FA2A32760D0021822B /* MeasureDistanceInSceneView.swift in Copy Source Code Files */ = {isa = PBXBuildFile; fileRef = D7ABA2F82A32579C0021822B /* MeasureDistanceInSceneView.swift */; };
		D7ABA2FF2A32881C0021822B /* ShowViewshedFromGeoelementInSceneView.swift in Sources */ = {isa = PBXBuildFile; fileRef = D7ABA2FE2A32881C0021822B /* ShowViewshedFromGeoelementInSceneView.swift */; };
		D7ABA3002A3288970021822B /* ShowViewshedFromGeoelementInSceneView.swift in Copy Source Code Files */ = {isa = PBXBuildFile; fileRef = D7ABA2FE2A32881C0021822B /* ShowViewshedFromGeoelementInSceneView.swift */; };
		D7AE861E2AC39DC50049B626 /* DisplayAnnotationView.swift in Sources */ = {isa = PBXBuildFile; fileRef = D7AE861D2AC39DC50049B626 /* DisplayAnnotationView.swift */; };
		D7AE861F2AC39E7F0049B626 /* DisplayAnnotationView.swift in Copy Source Code Files */ = {isa = PBXBuildFile; fileRef = D7AE861D2AC39DC50049B626 /* DisplayAnnotationView.swift */; };
		D7AE86202AC3A1050049B626 /* AddCustomDynamicEntityDataSourceView.Vessel.swift in Copy Source Code Files */ = {isa = PBXBuildFile; fileRef = 7900C5F52A83FC3F002D430F /* AddCustomDynamicEntityDataSourceView.Vessel.swift */; };
		D7AE86212AC3A10A0049B626 /* GroupLayersTogetherView.GroupLayerListView.swift in Copy Source Code Files */ = {isa = PBXBuildFile; fileRef = D75C35662AB50338003CD55F /* GroupLayersTogetherView.GroupLayerListView.swift */; };
		D7B759B32B1FFBE300017FDD /* FavoritesView.swift in Sources */ = {isa = PBXBuildFile; fileRef = D7B759B22B1FFBE300017FDD /* FavoritesView.swift */; };
		D7BA38912BFBC476009954F5 /* EditFeaturesWithFeatureLinkedAnnotationView.Model.swift in Sources */ = {isa = PBXBuildFile; fileRef = D7BA38902BFBC476009954F5 /* EditFeaturesWithFeatureLinkedAnnotationView.Model.swift */; };
		D7BA38922BFBC4F0009954F5 /* EditFeaturesWithFeatureLinkedAnnotationView.Model.swift in Copy Source Code Files */ = {isa = PBXBuildFile; fileRef = D7BA38902BFBC476009954F5 /* EditFeaturesWithFeatureLinkedAnnotationView.Model.swift */; };
		D7BA38972BFBFC0F009954F5 /* QueryRelatedFeaturesView.swift in Sources */ = {isa = PBXBuildFile; fileRef = D7BA38932BFBFC0F009954F5 /* QueryRelatedFeaturesView.swift */; };
		D7BA389A2BFBFC2E009954F5 /* QueryRelatedFeaturesView.swift in Copy Source Code Files */ = {isa = PBXBuildFile; fileRef = D7BA38932BFBFC0F009954F5 /* QueryRelatedFeaturesView.swift */; };
		D7BA8C442B2A4DAA00018633 /* Array+RawRepresentable.swift in Sources */ = {isa = PBXBuildFile; fileRef = D7BA8C432B2A4DAA00018633 /* Array+RawRepresentable.swift */; };
		D7BA8C462B2A8ACA00018633 /* String.swift in Sources */ = {isa = PBXBuildFile; fileRef = D7BA8C452B2A8ACA00018633 /* String.swift */; };
		D7C16D1B2AC5F95300689E89 /* Animate3DGraphicView.swift in Sources */ = {isa = PBXBuildFile; fileRef = D7C16D1A2AC5F95300689E89 /* Animate3DGraphicView.swift */; };
		D7C16D1C2AC5F96900689E89 /* Animate3DGraphicView.swift in Copy Source Code Files */ = {isa = PBXBuildFile; fileRef = D7C16D1A2AC5F95300689E89 /* Animate3DGraphicView.swift */; };
		D7C16D1F2AC5FE8200689E89 /* Pyrenees.csv in Resources */ = {isa = PBXBuildFile; fileRef = D7C16D1E2AC5FE8200689E89 /* Pyrenees.csv */; settings = {ASSET_TAGS = (Animate3DGraphic, ); }; };
		D7C16D222AC5FE9800689E89 /* GrandCanyon.csv in Resources */ = {isa = PBXBuildFile; fileRef = D7C16D212AC5FE9800689E89 /* GrandCanyon.csv */; settings = {ASSET_TAGS = (Animate3DGraphic, ); }; };
		D7C16D252AC5FEA600689E89 /* Snowdon.csv in Resources */ = {isa = PBXBuildFile; fileRef = D7C16D242AC5FEA600689E89 /* Snowdon.csv */; settings = {ASSET_TAGS = (Animate3DGraphic, ); }; };
		D7C16D282AC5FEB700689E89 /* Hawaii.csv in Resources */ = {isa = PBXBuildFile; fileRef = D7C16D272AC5FEB600689E89 /* Hawaii.csv */; settings = {ASSET_TAGS = (Animate3DGraphic, ); }; };
		D7C3AB4A2B683291008909B9 /* SetFeatureRequestModeView.swift in Sources */ = {isa = PBXBuildFile; fileRef = D7C3AB472B683291008909B9 /* SetFeatureRequestModeView.swift */; };
		D7C3AB4D2B6832B7008909B9 /* SetFeatureRequestModeView.swift in Copy Source Code Files */ = {isa = PBXBuildFile; fileRef = D7C3AB472B683291008909B9 /* SetFeatureRequestModeView.swift */; };
		D7C523402BED9BBF00E8221A /* SanFrancisco.tpkx in Resources */ = {isa = PBXBuildFile; fileRef = D7C5233E2BED9BBF00E8221A /* SanFrancisco.tpkx */; settings = {ASSET_TAGS = (EditAndSyncFeaturesWithFeatureService, ); }; };
		D7C6420C2B4F47E10042B8F7 /* SearchForWebMapView.Model.swift in Sources */ = {isa = PBXBuildFile; fileRef = D7C6420B2B4F47E10042B8F7 /* SearchForWebMapView.Model.swift */; };
		D7C6420D2B4F5DDB0042B8F7 /* SearchForWebMapView.Model.swift in Copy Source Code Files */ = {isa = PBXBuildFile; fileRef = D7C6420B2B4F47E10042B8F7 /* SearchForWebMapView.Model.swift */; };
		D7C97B562B75C10C0097CDA1 /* ValidateUtilityNetworkTopologyView.Views.swift in Sources */ = {isa = PBXBuildFile; fileRef = D7C97B552B75C10C0097CDA1 /* ValidateUtilityNetworkTopologyView.Views.swift */; };
		D7CC33FF2A31475C00198EDF /* ShowLineOfSightBetweenPointsView.swift in Sources */ = {isa = PBXBuildFile; fileRef = D7CC33FD2A31475C00198EDF /* ShowLineOfSightBetweenPointsView.swift */; };
		D7CC34002A3147FF00198EDF /* ShowLineOfSightBetweenPointsView.swift in Copy Source Code Files */ = {isa = PBXBuildFile; fileRef = D7CC33FD2A31475C00198EDF /* ShowLineOfSightBetweenPointsView.swift */; };
		D7CE9F9B2AE2F575008F7A5F /* streetmap_SD.tpkx in Resources */ = {isa = PBXBuildFile; fileRef = D7CE9F9A2AE2F575008F7A5F /* streetmap_SD.tpkx */; settings = {ASSET_TAGS = (GeocodeOffline, ); }; };
		D7CE9FA32AE2F595008F7A5F /* san-diego-eagle-locator in Resources */ = {isa = PBXBuildFile; fileRef = D7CE9FA22AE2F595008F7A5F /* san-diego-eagle-locator */; settings = {ASSET_TAGS = (GeocodeOffline, ); }; };
		D7D1F3532ADDBE5D009CE2DA /* philadelphia.mspk in Resources */ = {isa = PBXBuildFile; fileRef = D7D1F3522ADDBE5D009CE2DA /* philadelphia.mspk */; settings = {ASSET_TAGS = (AugmentRealityToShowTabletopScene, DisplaySceneFromMobileScenePackage, ); }; };
		D7D9FCF62BF2CC8600F972A2 /* FilterByDefinitionExpressionOrDisplayFilterView.swift in Sources */ = {isa = PBXBuildFile; fileRef = D7D9FCF22BF2CC8600F972A2 /* FilterByDefinitionExpressionOrDisplayFilterView.swift */; };
		D7D9FCF92BF2CCA300F972A2 /* FilterByDefinitionExpressionOrDisplayFilterView.swift in Copy Source Code Files */ = {isa = PBXBuildFile; fileRef = D7D9FCF22BF2CC8600F972A2 /* FilterByDefinitionExpressionOrDisplayFilterView.swift */; };
		D7DDF84E2AF43AA2004352D9 /* GeocodeOfflineView.Model.swift in Copy Source Code Files */ = {isa = PBXBuildFile; fileRef = D72C43F22AEB066D00B6157B /* GeocodeOfflineView.Model.swift */; };
		D7DDF8532AF47C6C004352D9 /* FindRouteAroundBarriersView.swift in Sources */ = {isa = PBXBuildFile; fileRef = D7DDF8502AF47C6C004352D9 /* FindRouteAroundBarriersView.swift */; };
		D7DDF8562AF47C86004352D9 /* FindRouteAroundBarriersView.swift in Copy Source Code Files */ = {isa = PBXBuildFile; fileRef = D7DDF8502AF47C6C004352D9 /* FindRouteAroundBarriersView.swift */; };
		D7E440D72A1ECE7D005D74DE /* CreateBuffersAroundPointsView.swift in Sources */ = {isa = PBXBuildFile; fileRef = D7E440D62A1ECE7D005D74DE /* CreateBuffersAroundPointsView.swift */; };
		D7E440D82A1ECEB3005D74DE /* CreateBuffersAroundPointsView.swift in Copy Source Code Files */ = {isa = PBXBuildFile; fileRef = D7E440D62A1ECE7D005D74DE /* CreateBuffersAroundPointsView.swift */; };
		D7E557682A1D768800B9FB09 /* AddWMSLayerView.swift in Sources */ = {isa = PBXBuildFile; fileRef = D7E557672A1D768800B9FB09 /* AddWMSLayerView.swift */; };
		D7E7D0812AEB39D5003AAD02 /* FindRouteInTransportNetworkView.swift in Sources */ = {isa = PBXBuildFile; fileRef = D7E7D0802AEB39D5003AAD02 /* FindRouteInTransportNetworkView.swift */; };
		D7E7D0822AEB3A1D003AAD02 /* FindRouteInTransportNetworkView.swift in Copy Source Code Files */ = {isa = PBXBuildFile; fileRef = D7E7D0802AEB39D5003AAD02 /* FindRouteInTransportNetworkView.swift */; };
		D7E7D09A2AEB3C47003AAD02 /* san_diego_offline_routing in Resources */ = {isa = PBXBuildFile; fileRef = D7E7D0992AEB3C47003AAD02 /* san_diego_offline_routing */; settings = {ASSET_TAGS = (FindRouteInTransportNetwork, NavigateRouteWithRerouting, ); }; };
		D7E9EF292A1D2219000C4865 /* SetMinAndMaxScaleView.swift in Copy Source Code Files */ = {isa = PBXBuildFile; fileRef = D7EAF3592A1C023800D822C4 /* SetMinAndMaxScaleView.swift */; };
		D7E9EF2A2A1D29F2000C4865 /* SetMaxExtentView.swift in Copy Source Code Files */ = {isa = PBXBuildFile; fileRef = D734FA092A183A5B00246D7E /* SetMaxExtentView.swift */; };
		D7EAF35A2A1C023800D822C4 /* SetMinAndMaxScaleView.swift in Sources */ = {isa = PBXBuildFile; fileRef = D7EAF3592A1C023800D822C4 /* SetMinAndMaxScaleView.swift */; };
		D7ECF5982AB8BE63003FB2BE /* RenderMultilayerSymbolsView.swift in Sources */ = {isa = PBXBuildFile; fileRef = D7ECF5972AB8BE63003FB2BE /* RenderMultilayerSymbolsView.swift */; };
		D7ECF5992AB8BF5A003FB2BE /* RenderMultilayerSymbolsView.swift in Copy Source Code Files */ = {isa = PBXBuildFile; fileRef = D7ECF5972AB8BE63003FB2BE /* RenderMultilayerSymbolsView.swift */; };
		D7EF5D752A26A03A00FEBDE5 /* ShowCoordinatesInMultipleFormatsView.swift in Sources */ = {isa = PBXBuildFile; fileRef = D7EF5D742A26A03A00FEBDE5 /* ShowCoordinatesInMultipleFormatsView.swift */; };
		D7EF5D762A26A1EE00FEBDE5 /* ShowCoordinatesInMultipleFormatsView.swift in Copy Source Code Files */ = {isa = PBXBuildFile; fileRef = D7EF5D742A26A03A00FEBDE5 /* ShowCoordinatesInMultipleFormatsView.swift */; };
		D7F2784C2A1D76F5002E4567 /* AddWMSLayerView.swift in Copy Source Code Files */ = {isa = PBXBuildFile; fileRef = D7E557672A1D768800B9FB09 /* AddWMSLayerView.swift */; };
		D7F850042B7C427A00680D7C /* ValidateUtilityNetworkTopologyView.Views.swift in Copy Source Code Files */ = {isa = PBXBuildFile; fileRef = D7C97B552B75C10C0097CDA1 /* ValidateUtilityNetworkTopologyView.Views.swift */; };
		D7F8C0392B60564D0072BFA7 /* AddFeaturesWithContingentValuesView.swift in Sources */ = {isa = PBXBuildFile; fileRef = D7F8C0362B60564D0072BFA7 /* AddFeaturesWithContingentValuesView.swift */; };
		D7F8C03B2B6056790072BFA7 /* AddFeaturesWithContingentValuesView.swift in Copy Source Code Files */ = {isa = PBXBuildFile; fileRef = D7F8C0362B60564D0072BFA7 /* AddFeaturesWithContingentValuesView.swift */; };
		D7F8C03E2B605AF60072BFA7 /* ContingentValuesBirdNests.geodatabase in Resources */ = {isa = PBXBuildFile; fileRef = D7F8C03D2B605AF60072BFA7 /* ContingentValuesBirdNests.geodatabase */; settings = {ASSET_TAGS = (AddFeaturesWithContingentValues, ); }; };
		D7F8C0412B605E720072BFA7 /* FillmoreTopographicMap.vtpk in Resources */ = {isa = PBXBuildFile; fileRef = D7F8C0402B605E720072BFA7 /* FillmoreTopographicMap.vtpk */; settings = {ASSET_TAGS = (AddFeaturesWithContingentValues, ); }; };
		D7F8C0432B608F120072BFA7 /* AddFeaturesWithContingentValuesView.AddFeatureView.swift in Sources */ = {isa = PBXBuildFile; fileRef = D7F8C0422B608F120072BFA7 /* AddFeaturesWithContingentValuesView.AddFeatureView.swift */; };
		E000E7602869E33D005D87C5 /* ClipGeometryView.swift in Sources */ = {isa = PBXBuildFile; fileRef = E000E75F2869E33D005D87C5 /* ClipGeometryView.swift */; };
		E000E763286A0B18005D87C5 /* CutGeometryView.swift in Sources */ = {isa = PBXBuildFile; fileRef = E000E762286A0B18005D87C5 /* CutGeometryView.swift */; };
		E004A6C128414332002A1FE6 /* SetViewpointRotationView.swift in Sources */ = {isa = PBXBuildFile; fileRef = E004A6BD28414332002A1FE6 /* SetViewpointRotationView.swift */; };
		E004A6DC28465C70002A1FE6 /* DisplaySceneView.swift in Sources */ = {isa = PBXBuildFile; fileRef = E004A6D828465C70002A1FE6 /* DisplaySceneView.swift */; };
		E004A6E028466279002A1FE6 /* ShowCalloutView.swift in Sources */ = {isa = PBXBuildFile; fileRef = E004A6DF28466279002A1FE6 /* ShowCalloutView.swift */; };
		E004A6E62846A61F002A1FE6 /* StyleGraphicsWithSymbolsView.swift in Sources */ = {isa = PBXBuildFile; fileRef = E004A6E52846A61F002A1FE6 /* StyleGraphicsWithSymbolsView.swift */; };
		E004A6E928493BCE002A1FE6 /* ShowDeviceLocationView.swift in Sources */ = {isa = PBXBuildFile; fileRef = E004A6E828493BCE002A1FE6 /* ShowDeviceLocationView.swift */; };
		E004A6ED2849556E002A1FE6 /* CreatePlanarAndGeodeticBuffersView.swift in Sources */ = {isa = PBXBuildFile; fileRef = E004A6EC2849556E002A1FE6 /* CreatePlanarAndGeodeticBuffersView.swift */; };
		E004A6F0284E4B9B002A1FE6 /* DownloadVectorTilesToLocalCacheView.swift in Sources */ = {isa = PBXBuildFile; fileRef = E004A6EF284E4B9B002A1FE6 /* DownloadVectorTilesToLocalCacheView.swift */; };
		E004A6F3284E4FEB002A1FE6 /* ShowResultOfSpatialOperationsView.swift in Sources */ = {isa = PBXBuildFile; fileRef = E004A6F2284E4FEB002A1FE6 /* ShowResultOfSpatialOperationsView.swift */; };
		E004A6F6284FA42A002A1FE6 /* SelectFeaturesInFeatureLayerView.swift in Sources */ = {isa = PBXBuildFile; fileRef = E004A6F5284FA42A002A1FE6 /* SelectFeaturesInFeatureLayerView.swift */; };
		E03CB0692888944D002B27D9 /* GenerateOfflineMapView.swift in Copy Source Code Files */ = {isa = PBXBuildFile; fileRef = E088E1732863B5F800413100 /* GenerateOfflineMapView.swift */; };
		E03CB06A288894C4002B27D9 /* FindRouteView.swift in Copy Source Code Files */ = {isa = PBXBuildFile; fileRef = E066DD34285CF3B3004D3D5B /* FindRouteView.swift */; };
		E03CB06B2889879D002B27D9 /* DownloadVectorTilesToLocalCacheView.swift in Copy Source Code Files */ = {isa = PBXBuildFile; fileRef = E004A6EF284E4B9B002A1FE6 /* DownloadVectorTilesToLocalCacheView.swift */; };
		E041ABC0287CA9F00056009B /* WebView.swift in Sources */ = {isa = PBXBuildFile; fileRef = E041ABBF287CA9F00056009B /* WebView.swift */; };
		E041ABD7287DB04D0056009B /* SampleInfoView.swift in Sources */ = {isa = PBXBuildFile; fileRef = E041ABD6287DB04D0056009B /* SampleInfoView.swift */; };
		E041AC1A287F54580056009B /* highlight.min.js in Resources */ = {isa = PBXBuildFile; fileRef = E041AC15287F54580056009B /* highlight.min.js */; };
		E041AC1E288076A60056009B /* info.css in Resources */ = {isa = PBXBuildFile; fileRef = E041AC1D288076A60056009B /* info.css */; };
		E041AC20288077B90056009B /* xcode.css in Resources */ = {isa = PBXBuildFile; fileRef = E041AC1F288077B90056009B /* xcode.css */; };
		E066DD35285CF3B3004D3D5B /* FindRouteView.swift in Sources */ = {isa = PBXBuildFile; fileRef = E066DD34285CF3B3004D3D5B /* FindRouteView.swift */; };
		E066DD382860AB28004D3D5B /* StyleGraphicsWithRendererView.swift in Sources */ = {isa = PBXBuildFile; fileRef = E066DD372860AB28004D3D5B /* StyleGraphicsWithRendererView.swift */; };
		E066DD3B2860CA08004D3D5B /* ShowResultOfSpatialRelationshipsView.swift in Sources */ = {isa = PBXBuildFile; fileRef = E066DD3A2860CA08004D3D5B /* ShowResultOfSpatialRelationshipsView.swift */; };
		E066DD4028610F55004D3D5B /* AddSceneLayerFromServiceView.swift in Sources */ = {isa = PBXBuildFile; fileRef = E066DD3F28610F55004D3D5B /* AddSceneLayerFromServiceView.swift */; };
		E070A0A3286F3B6000F2B606 /* DownloadPreplannedMapAreaView.swift in Sources */ = {isa = PBXBuildFile; fileRef = E070A0A2286F3B6000F2B606 /* DownloadPreplannedMapAreaView.swift */; };
		E088E1572862579D00413100 /* SetSurfacePlacementModeView.swift in Sources */ = {isa = PBXBuildFile; fileRef = E088E1562862579D00413100 /* SetSurfacePlacementModeView.swift */; };
		E088E1742863B5F800413100 /* GenerateOfflineMapView.swift in Sources */ = {isa = PBXBuildFile; fileRef = E088E1732863B5F800413100 /* GenerateOfflineMapView.swift */; };
		E0A1AEE328874590003C797D /* AddFeatureLayersView.swift in Copy Source Code Files */ = {isa = PBXBuildFile; fileRef = 00D4EF7F2863842100B9CC30 /* AddFeatureLayersView.swift */; };
		E0D04FF228A5390000747989 /* DownloadPreplannedMapAreaView.Model.swift in Sources */ = {isa = PBXBuildFile; fileRef = E0D04FF128A5390000747989 /* DownloadPreplannedMapAreaView.Model.swift */; };
		E0EA0B772866390E00C9621D /* ProjectGeometryView.swift in Sources */ = {isa = PBXBuildFile; fileRef = E0EA0B762866390E00C9621D /* ProjectGeometryView.swift */; };
		E0FE32E728747778002C6ACA /* BrowseBuildingFloorsView.swift in Sources */ = {isa = PBXBuildFile; fileRef = E0FE32E628747778002C6ACA /* BrowseBuildingFloorsView.swift */; };
		F111CCC1288B5D5600205358 /* DisplayMapFromMobileMapPackageView.swift in Sources */ = {isa = PBXBuildFile; fileRef = F111CCC0288B5D5600205358 /* DisplayMapFromMobileMapPackageView.swift */; };
		F111CCC4288B641900205358 /* Yellowstone.mmpk in Resources */ = {isa = PBXBuildFile; fileRef = F111CCC3288B641900205358 /* Yellowstone.mmpk */; settings = {ASSET_TAGS = (DisplayMapFromMobileMapPackage, ); }; };
		F1E71BF1289473760064C33F /* AddRasterFromFileView.swift in Sources */ = {isa = PBXBuildFile; fileRef = F1E71BF0289473760064C33F /* AddRasterFromFileView.swift */; };
		F1E71BFA28A479C70064C33F /* AddRasterFromFileView.swift in Copy Source Code Files */ = {isa = PBXBuildFile; fileRef = F1E71BF0289473760064C33F /* AddRasterFromFileView.swift */; };
/* End PBXBuildFile section */

/* Begin PBXBuildRule section */
		0074ABCC2817B8E60037244A /* PBXBuildRule */ = {
			isa = PBXBuildRule;
			compilerSpec = com.apple.compilers.proxy.script;
			filePatterns = "*.tache";
			fileType = pattern.proxy;
			inputFiles = (
				"$(SRCROOT)/Shared/Samples/",
			);
			isEditable = 1;
			name = "Generate Sample Initializers from Source Code Files";
			outputFiles = (
				"$(DERIVED_FILE_DIR)/$(INPUT_FILE_BASE)",
			);
			runOncePerArchitecture = 0;
			script = "xcrun --sdk macosx swift \"${SRCROOT}/Scripts/GenerateSampleViewSourceCode.swift\" \"${SCRIPT_INPUT_FILE_0}\" \"${INPUT_FILE_PATH}\" \"${SCRIPT_OUTPUT_FILE_0}\" \n";
		};
		0083586F27FE3BCF00192A15 /* PBXBuildRule */ = {
			isa = PBXBuildRule;
			compilerSpec = com.apple.compilers.proxy.script;
			filePatterns = "*.masque";
			fileType = pattern.proxy;
			inputFiles = (
				"$(SRCROOT)/.secrets",
			);
			isEditable = 1;
			name = "Generate Swift Code from Secrets";
			outputFiles = (
				"$(DERIVED_FILE_DIR)/$(INPUT_FILE_BASE)",
			);
			runOncePerArchitecture = 0;
			script = "\"${SRCROOT}/Scripts/masquerade\" -i \"${INPUT_FILE_PATH}\" -o \"${SCRIPT_OUTPUT_FILE_0}\" -s \"${SCRIPT_INPUT_FILE_0}\" -f\n";
		};
/* End PBXBuildRule section */

/* Begin PBXCopyFilesBuildPhase section */
		00144B5E280634840090DD5D /* Embed Frameworks */ = {
			isa = PBXCopyFilesBuildPhase;
			buildActionMask = 2147483647;
			dstPath = "";
			dstSubfolderSpec = 10;
			files = (
			);
			name = "Embed Frameworks";
			runOnlyForDeploymentPostprocessing = 0;
		};
		0039A4E82885C4E300592C86 /* Copy Source Code Files */ = {
			isa = PBXCopyFilesBuildPhase;
			buildActionMask = 2147483647;
			dstPath = "";
			dstSubfolderSpec = 7;
			files = (
<<<<<<< HEAD
				95E0DBCA2C503E2500224A82 /* ShowDeviceLocationUsingIndoorPositioningView.swift in Copy Source Code Files */,
				95E0DBCB2C503E2500224A82 /* ShowDeviceLocationUsingIndoorPositioningView.Model.swift in Copy Source Code Files */,
=======
				3E54CF232C66B00500DD2F18 /* AddWebTiledLayerView.swift in Copy Source Code Files */,
>>>>>>> 644b413e
				3E30884A2C5D789A00ECEAC5 /* SetSpatialReferenceView.swift in Copy Source Code Files */,
				3E720F9E2C61A0B700E22A9E /* SetInitialViewpointView.swift in Copy Source Code Files */,
				D78FA4952C3C8E8A0079313E /* CreateDynamicBasemapGalleryView.Views.swift in Copy Source Code Files */,
				D79482D72C35D8A3006521CD /* CreateDynamicBasemapGalleryView.swift in Copy Source Code Files */,
				003B36F92C5042BA00A75F66 /* ShowServiceAreaView.swift in Copy Source Code Files */,
				95ADF34F2C3CBAE800566FF6 /* EditFeatureAttachmentsView.Model.swift in Copy Source Code Files */,
				9579FCEC2C33616B00FC8A1D /* EditFeatureAttachmentsView.swift in Copy Source Code Files */,
				954708642C3C798C00CA8579 /* AddENCExchangeSetView.swift in Copy Source Code Files */,
				95E980742C26189E00CB8912 /* BrowseOGCAPIFeatureServiceView.swift in Copy Source Code Files */,
				955AFAC62C110B8A009C8FE5 /* ApplyMosaicRuleToRastersView.swift in Copy Source Code Files */,
				95DEB9B82C127B5E009BEC35 /* ShowViewshedFromPointOnMapView.swift in Copy Source Code Files */,
				95A5721B2C0FDD34006E8B48 /* ShowScaleBarView.swift in Copy Source Code Files */,
				95A3773C2C0F93770044D1CC /* AddRasterFromServiceView.swift in Copy Source Code Files */,
				95F3A52D2C07F28700885DED /* SetSurfaceNavigationConstraintView.swift in Copy Source Code Files */,
				9529D1942C01676200B5C1A3 /* SelectFeaturesInSceneLayerView.swift in Copy Source Code Files */,
				D76CE8DA2BFD7063009A8686 /* SetReferenceScaleView.swift in Copy Source Code Files */,
				D7BA389A2BFBFC2E009954F5 /* QueryRelatedFeaturesView.swift in Copy Source Code Files */,
				00ABA94F2BF6D06200C0488C /* ShowGridView.swift in Copy Source Code Files */,
				D7BA38922BFBC4F0009954F5 /* EditFeaturesWithFeatureLinkedAnnotationView.Model.swift in Copy Source Code Files */,
				D762AF622BF6A7D100ECE3C7 /* EditFeaturesWithFeatureLinkedAnnotationView.swift in Copy Source Code Files */,
				1081B93D2C000E8B00C1BEB1 /* IdentifyFeaturesInWMSLayerView.swift in Copy Source Code Files */,
				D7D9FCF92BF2CCA300F972A2 /* FilterByDefinitionExpressionOrDisplayFilterView.swift in Copy Source Code Files */,
				D7044B972BE18D8D000F2C43 /* EditWithBranchVersioningView.Views.swift in Copy Source Code Files */,
				D7114A0F2BDC6AED00FA68CA /* EditWithBranchVersioningView.Model.swift in Copy Source Code Files */,
				D73E61A12BDB221B00457932 /* EditWithBranchVersioningView.swift in Copy Source Code Files */,
				D74ECD0E2BEEAE40007C0FA6 /* EditAndSyncFeaturesWithFeatureServiceView.Model.swift in Copy Source Code Files */,
				D733CA1C2BED982C00FBDE4C /* EditAndSyncFeaturesWithFeatureServiceView.swift in Copy Source Code Files */,
				10BD9EB52BF51F9000ABDBD5 /* GenerateOfflineMapWithCustomParametersView.Model.swift in Copy Source Code Files */,
				D769DF342BEC1A9E0062AE95 /* EditGeodatabaseWithTransactionsView.Model.swift in Copy Source Code Files */,
				D764B7E22BE2F8B8002E2F92 /* EditGeodatabaseWithTransactionsView.swift in Copy Source Code Files */,
				004A2BA52BED458C00C297CE /* ApplyScheduledUpdatesToPreplannedMapAreaView.swift in Copy Source Code Files */,
				104F55C72BF3E30A00204D04 /* GenerateOfflineMapWithCustomParametersView.swift in Copy Source Code Files */,
				104F55C82BF3E30A00204D04 /* GenerateOfflineMapWithCustomParametersView.CustomParameters.swift in Copy Source Code Files */,
				D73E61992BDAEEDD00457932 /* MatchViewpointOfGeoViewsView.swift in Copy Source Code Files */,
				D7352F912BD992E40013FFEF /* MonitorChangesToDrawStatusView.swift in Copy Source Code Files */,
				D713717C2BD88EF800EB2F86 /* MonitorChangesToLayerViewStateView.swift in Copy Source Code Files */,
				10D321972BDC3B4900B39B1B /* GenerateOfflineMapWithLocalBasemapView.swift in Copy Source Code Files */,
				00E1D9102BC0B4D8001AEB6A /* SnapGeometryEditsView.SnapSettingsView.swift in Copy Source Code Files */,
				00E1D9112BC0B4D8001AEB6A /* SnapGeometryEditsView.GeometryEditorModel.swift in Copy Source Code Files */,
				00E1D9122BC0B4D8001AEB6A /* SnapGeometryEditsView.GeometryEditorMenu.swift in Copy Source Code Files */,
				00E7C15D2BBF74D800B85D69 /* SnapGeometryEditsView.swift in Copy Source Code Files */,
				0000FB712BBDC01400845921 /* Add3DTilesLayerView.swift in Copy Source Code Files */,
				D77D9C012BB2439400B38A6C /* AugmentRealityToShowHiddenInfrastructureView.ARSceneView.swift in Copy Source Code Files */,
				D7A737E32BABBA2200B7C7FC /* AugmentRealityToShowHiddenInfrastructureView.swift in Copy Source Code Files */,
				1C2538542BABACB100337307 /* AugmentRealityToNavigateRouteView.ARSceneView.swift in Copy Source Code Files */,
				1C2538552BABACB100337307 /* AugmentRealityToNavigateRouteView.swift in Copy Source Code Files */,
				1C8EC74B2BAE28A9001A6929 /* AugmentRealityToCollectDataView.swift in Copy Source Code Files */,
				000D43182B993A030003D3C2 /* ConfigureBasemapStyleParametersView.swift in Copy Source Code Files */,
				D76360032B9296580044AB97 /* DisplayClustersView.swift in Copy Source Code Files */,
				D76360022B9296520044AB97 /* ConfigureClustersView.SettingsView.swift in Copy Source Code Files */,
				D76360012B92964A0044AB97 /* ConfigureClustersView.Model.swift in Copy Source Code Files */,
				D76360002B9296420044AB97 /* ConfigureClustersView.swift in Copy Source Code Files */,
				D7781D4C2B7ECCC800E53C51 /* NavigateRouteWithReroutingView.Model.swift in Copy Source Code Files */,
				D7588F622B7D8DED008B75E2 /* NavigateRouteWithReroutingView.swift in Copy Source Code Files */,
				D7F850042B7C427A00680D7C /* ValidateUtilityNetworkTopologyView.Views.swift in Copy Source Code Files */,
				D76495222B7468940042699E /* ValidateUtilityNetworkTopologyView.Model.swift in Copy Source Code Files */,
				D74EA7872B6DADCC008F6C7C /* ValidateUtilityNetworkTopologyView.swift in Copy Source Code Files */,
				D757D14C2B6C60170065F78F /* ListSpatialReferenceTransformationsView.Model.swift in Copy Source Code Files */,
				D77688152B69828E007C3860 /* ListSpatialReferenceTransformationsView.swift in Copy Source Code Files */,
				D7C3AB4D2B6832B7008909B9 /* SetFeatureRequestModeView.swift in Copy Source Code Files */,
				D73FC90C2B6312A5001AC486 /* AddFeaturesWithContingentValuesView.AddFeatureView.swift in Copy Source Code Files */,
				D73FC90B2B6312A0001AC486 /* AddFeaturesWithContingentValuesView.Model.swift in Copy Source Code Files */,
				D7F8C03B2B6056790072BFA7 /* AddFeaturesWithContingentValuesView.swift in Copy Source Code Files */,
				D73F066C2B5EE760000B574F /* QueryFeaturesWithArcadeExpressionView.swift in Copy Source Code Files */,
				D718A1F02B57602000447087 /* ManageBookmarksView.swift in Copy Source Code Files */,
				D77BC53C2B59A309007B49B6 /* StylePointWithDistanceCompositeSceneSymbolView.swift in Copy Source Code Files */,
				D718A1E82B571C9100447087 /* OrbitCameraAroundObjectView.Model.swift in Copy Source Code Files */,
				D76929FB2B4F795C0047205E /* OrbitCameraAroundObjectView.swift in Copy Source Code Files */,
				D7058B122B59E468000A888A /* StylePointWithSceneSymbolView.swift in Copy Source Code Files */,
				D71D516F2B51D87700B2A2BE /* SearchForWebMapView.Views.swift in Copy Source Code Files */,
				D7C6420D2B4F5DDB0042B8F7 /* SearchForWebMapView.Model.swift in Copy Source Code Files */,
				D75F66392B48EB1800434974 /* SearchForWebMapView.swift in Copy Source Code Files */,
				D73FCFFA2B02A3C50006360D /* FindAddressWithReverseGeocodeView.swift in Copy Source Code Files */,
				D742E4952B04134C00690098 /* DisplayWebSceneFromPortalItemView.swift in Copy Source Code Files */,
				D7010EC12B05618400D43F55 /* DisplaySceneFromMobileScenePackageView.swift in Copy Source Code Files */,
				D737237B2AF5AE1A00846884 /* FindRouteInMobileMapPackageView.Models.swift in Copy Source Code Files */,
				D737237A2AF5AE1600846884 /* FindRouteInMobileMapPackageView.MobileMapView.swift in Copy Source Code Files */,
				D76000B12AF19C4600B3084D /* FindRouteInMobileMapPackageView.swift in Copy Source Code Files */,
				D7705D662AFC575000CC0335 /* FindClosestFacilityFromPointView.swift in Copy Source Code Files */,
				D73FD0002B02C9610006360D /* FindRouteAroundBarriersView.Views.swift in Copy Source Code Files */,
				D76EE6082AF9AFEC00DA0325 /* FindRouteAroundBarriersView.Model.swift in Copy Source Code Files */,
				D7DDF8562AF47C86004352D9 /* FindRouteAroundBarriersView.swift in Copy Source Code Files */,
				D7DDF84E2AF43AA2004352D9 /* GeocodeOfflineView.Model.swift in Copy Source Code Files */,
				D7705D5B2AFC246A00CC0335 /* FindClosestFacilityToMultiplePointsView.swift in Copy Source Code Files */,
				00F279D72AF4364700CECAF8 /* AddDynamicEntityLayerView.VehicleCallout.swift in Copy Source Code Files */,
				D76000A22AF18BAB00B3084D /* FindRouteInTransportNetworkView.Model.swift in Copy Source Code Files */,
				D7E7D0822AEB3A1D003AAD02 /* FindRouteInTransportNetworkView.swift in Copy Source Code Files */,
				D7553CDD2AE2E00E00DC2A70 /* GeocodeOfflineView.swift in Copy Source Code Files */,
				4DD058102A0D3F6B00A59B34 /* ShowDeviceLocationWithNMEADataSourcesView.Model.swift in Copy Source Code Files */,
				4D126D7329CA1EFD00CFB7A7 /* ShowDeviceLocationWithNMEADataSourcesView.swift in Copy Source Code Files */,
				4D126D7429CA1EFD00CFB7A7 /* FileNMEASentenceReader.swift in Copy Source Code Files */,
				D7084FAB2AD771F600EC7F4F /* AugmentRealityToFlyOverSceneView.swift in Copy Source Code Files */,
				D72F27302ADA1E9900F906DA /* AugmentRealityToShowTabletopSceneView.swift in Copy Source Code Files */,
				D71FCB8B2AD628B9000E517C /* CreateMobileGeodatabaseView.Model.swift in Copy Source Code Files */,
				D73FC0FE2AD4A19A0067A19B /* CreateMobileGeodatabaseView.swift in Copy Source Code Files */,
				D7464F1F2ACE04C2007FEE88 /* IdentifyRasterCellView.swift in Copy Source Code Files */,
				D731F3C22AD0D2BB00A8431E /* IdentifyGraphicsView.swift in Copy Source Code Files */,
				D70082EC2ACF901600E0C3C2 /* IdentifyKMLFeaturesView.swift in Copy Source Code Files */,
				D7054AEA2ACCCC34007235BA /* Animate3DGraphicView.SettingsView.swift in Copy Source Code Files */,
				D7058FB22ACB424E00A40F14 /* Animate3DGraphicView.Model.swift in Copy Source Code Files */,
				D7C16D1C2AC5F96900689E89 /* Animate3DGraphicView.swift in Copy Source Code Files */,
				D7497F3D2AC4B4CF00167AD2 /* DisplayDimensionsView.swift in Copy Source Code Files */,
				D7232EE22AC1E6DC0079ABFF /* PlayKMLTourView.swift in Copy Source Code Files */,
				D7AE861F2AC39E7F0049B626 /* DisplayAnnotationView.swift in Copy Source Code Files */,
				D7337C5B2ABCFDE400A5D865 /* StyleSymbolsFromMobileStyleFileView.SymbolOptionsListView.swift in Copy Source Code Files */,
				D74C8BFF2ABA56C0007C76B8 /* StyleSymbolsFromMobileStyleFileView.swift in Copy Source Code Files */,
				D7AE86212AC3A10A0049B626 /* GroupLayersTogetherView.GroupLayerListView.swift in Copy Source Code Files */,
				D7AE86202AC3A1050049B626 /* AddCustomDynamicEntityDataSourceView.Vessel.swift in Copy Source Code Files */,
				D7ECF5992AB8BF5A003FB2BE /* RenderMultilayerSymbolsView.swift in Copy Source Code Files */,
				D7337C612ABD166A00A5D865 /* ShowMobileMapPackageExpirationDateView.swift in Copy Source Code Files */,
				D704AA5B2AB22D8400A3BB63 /* GroupLayersTogetherView.swift in Copy Source Code Files */,
				D75B58522AAFB37C0038B3B4 /* StyleFeaturesWithCustomDictionaryView.swift in Copy Source Code Files */,
				D71C5F652AAA83D2006599FD /* CreateSymbolStylesFromWebStylesView.swift in Copy Source Code Files */,
				79D84D152A81718F00F45262 /* AddCustomDynamicEntityDataSourceView.swift in Copy Source Code Files */,
				1C26ED202A8BEC63009B7721 /* FilterFeaturesInSceneView.swift in Copy Source Code Files */,
				D7ABA3002A3288970021822B /* ShowViewshedFromGeoelementInSceneView.swift in Copy Source Code Files */,
				1C3B7DCD2A5F652500907443 /* AnalyzeNetworkWithSubnetworkTraceView.Model.swift in Copy Source Code Files */,
				1C3B7DCE2A5F652500907443 /* AnalyzeNetworkWithSubnetworkTraceView.swift in Copy Source Code Files */,
				D79EE76F2A4CEA7F005A52AE /* SetUpLocationDrivenGeotriggersView.Model.swift in Copy Source Code Files */,
				D769C2132A29057200030F61 /* SetUpLocationDrivenGeotriggersView.swift in Copy Source Code Files */,
				1C19B4F72A578E69001D2506 /* CreateLoadReportView.Model.swift in Copy Source Code Files */,
				1C19B4F82A578E69001D2506 /* CreateLoadReportView.swift in Copy Source Code Files */,
				1C19B4F92A578E69001D2506 /* CreateLoadReportView.Views.swift in Copy Source Code Files */,
				D752D9412A39162F003EB25E /* ManageOperationalLayersView.swift in Copy Source Code Files */,
				D77570C12A2943D900F490CD /* AnimateImagesWithImageOverlayView.swift in Copy Source Code Files */,
				D7634FB02A43B8B000F8AEFB /* CreateConvexHullAroundGeometriesView.swift in Copy Source Code Files */,
				D7ABA2FA2A32760D0021822B /* MeasureDistanceInSceneView.swift in Copy Source Code Files */,
				D722BD232A420DEC002C2087 /* ShowExtrudedFeaturesView.swift in Copy Source Code Files */,
				D752D9602A3BCE63003EB25E /* DisplayMapFromPortalItemView.swift in Copy Source Code Files */,
				1C43BC852A43783900509BF8 /* SetVisibilityOfSubtypeSublayerView.Model.swift in Copy Source Code Files */,
				1C43BC862A43783900509BF8 /* SetVisibilityOfSubtypeSublayerView.swift in Copy Source Code Files */,
				1C43BC872A43783900509BF8 /* SetVisibilityOfSubtypeSublayerView.Views.swift in Copy Source Code Files */,
				00EB803A2A31506F00AC2B07 /* DisplayContentOfUtilityNetworkContainerView.swift in Copy Source Code Files */,
				00EB803B2A31506F00AC2B07 /* DisplayContentOfUtilityNetworkContainerView.Model.swift in Copy Source Code Files */,
				D751018F2A2E966C00B8FA48 /* IdentifyLayerFeaturesView.swift in Copy Source Code Files */,
				D752D9472A3A6FC0003EB25E /* MonitorChangesToMapLoadStatusView.swift in Copy Source Code Files */,
				D7CC34002A3147FF00198EDF /* ShowLineOfSightBetweenPointsView.swift in Copy Source Code Files */,
				1CAB8D502A3CEB43002AA649 /* RunValveIsolationTraceView.Model.swift in Copy Source Code Files */,
				1CAB8D512A3CEB43002AA649 /* RunValveIsolationTraceView.swift in Copy Source Code Files */,
				D71099712A280D830065A1C1 /* DensifyAndGeneralizeGeometryView.SettingsView.swift in Copy Source Code Files */,
				D710996E2A27D9B30065A1C1 /* DensifyAndGeneralizeGeometryView.swift in Copy Source Code Files */,
				D75101822A2E497F00B8FA48 /* ShowLabelsOnLayerView.swift in Copy Source Code Files */,
				D7EF5D762A26A1EE00FEBDE5 /* ShowCoordinatesInMultipleFormatsView.swift in Copy Source Code Files */,
				79A47DFB2A20286800D7C5B9 /* CreateAndSaveKMLView.Model.swift in Copy Source Code Files */,
				79A47DFC2A20286800D7C5B9 /* CreateAndSaveKMLView.Views.swift in Copy Source Code Files */,
				79B7B80B2A1BFDE700F57C27 /* CreateAndSaveKMLView.swift in Copy Source Code Files */,
				D78666AE2A21629200C60110 /* FindNearestVertexView.swift in Copy Source Code Files */,
				D7E440D82A1ECEB3005D74DE /* CreateBuffersAroundPointsView.swift in Copy Source Code Files */,
				D744FD182A2113C70084A66C /* CreateConvexHullAroundPointsView.swift in Copy Source Code Files */,
				D754E3242A1D66C20006C5F1 /* StylePointWithPictureMarkerSymbolsView.swift in Copy Source Code Files */,
				D7F2784C2A1D76F5002E4567 /* AddWMSLayerView.swift in Copy Source Code Files */,
				D75362D32A1E8C8800D83028 /* ApplyUniqueValueRendererView.swift in Copy Source Code Files */,
				1C929F092A27B86800134252 /* ShowUtilityAssociationsView.swift in Copy Source Code Files */,
				D7E9EF2A2A1D29F2000C4865 /* SetMaxExtentView.swift in Copy Source Code Files */,
				D7E9EF292A1D2219000C4865 /* SetMinAndMaxScaleView.swift in Copy Source Code Files */,
				1C9B74DE29DB56860038B06F /* ChangeCameraControllerView.swift in Copy Source Code Files */,
				1C965C3929DB9176002F8536 /* ShowRealisticLightAndShadowsView.swift in Copy Source Code Files */,
				883C121729C914E100062FF9 /* DownloadPreplannedMapAreaView.MapPicker.swift in Copy Source Code Files */,
				883C121829C914E100062FF9 /* DownloadPreplannedMapAreaView.Model.swift in Copy Source Code Files */,
				883C121929C914E100062FF9 /* DownloadPreplannedMapAreaView.swift in Copy Source Code Files */,
				1C0C1C3D29D34DDD005C8B24 /* ChangeViewpointView.swift in Copy Source Code Files */,
				1C42E04A29D239D2004FC4BE /* ShowPopupView.swift in Copy Source Code Files */,
				108EC04229D25B55000F35D0 /* QueryFeatureTableView.swift in Copy Source Code Files */,
				88F93CC229C4D3480006B28E /* CreateAndEditGeometriesView.swift in Copy Source Code Files */,
				0044289329C9234300160767 /* GetElevationAtPointOnSurfaceView.swift in Copy Source Code Files */,
				4D2ADC6A29C50D91003B367F /* AddDynamicEntityLayerView.Model.swift in Copy Source Code Files */,
				4D2ADC6B29C50D91003B367F /* AddDynamicEntityLayerView.SettingsView.swift in Copy Source Code Files */,
				4D2ADC4729C26D2C003B367F /* AddDynamicEntityLayerView.swift in Copy Source Code Files */,
				218F35C229C290BF00502022 /* AuthenticateWithOAuthView.swift in Copy Source Code Files */,
				0044CDE02995D4DD004618CE /* ShowDeviceLocationHistoryView.swift in Copy Source Code Files */,
				0042E24628E50EE4001F33D6 /* ShowViewshedFromPointInSceneView.swift in Copy Source Code Files */,
				0042E24728E50EE4001F33D6 /* ShowViewshedFromPointInSceneView.Model.swift in Copy Source Code Files */,
				0042E24828E50EE4001F33D6 /* ShowViewshedFromPointInSceneView.ViewshedSettingsView.swift in Copy Source Code Files */,
				006C835528B40682004AEB7F /* BrowseBuildingFloorsView.swift in Copy Source Code Files */,
				006C835628B40682004AEB7F /* DisplayMapFromMobileMapPackageView.swift in Copy Source Code Files */,
				F1E71BFA28A479C70064C33F /* AddRasterFromFileView.swift in Copy Source Code Files */,
				0039A4E92885C50300592C86 /* AddSceneLayerFromServiceView.swift in Copy Source Code Files */,
				75DD736729D35FF40010229D /* ChangeMapViewBackgroundView.swift in Copy Source Code Files */,
				75DD736829D35FF40010229D /* ChangeMapViewBackgroundView.SettingsView.swift in Copy Source Code Files */,
				75DD736929D35FF40010229D /* ChangeMapViewBackgroundView.Model.swift in Copy Source Code Files */,
				0039A4EA2885C50300592C86 /* ClipGeometryView.swift in Copy Source Code Files */,
				0039A4EB2885C50300592C86 /* CreatePlanarAndGeodeticBuffersView.swift in Copy Source Code Files */,
				0039A4EC2885C50300592C86 /* CutGeometryView.swift in Copy Source Code Files */,
				E0A1AEE328874590003C797D /* AddFeatureLayersView.swift in Copy Source Code Files */,
				0039A4ED2885C50300592C86 /* DisplayMapView.swift in Copy Source Code Files */,
				0039A4EE2885C50300592C86 /* DisplayOverviewMapView.swift in Copy Source Code Files */,
				0039A4EF2885C50300592C86 /* DisplaySceneView.swift in Copy Source Code Files */,
				E03CB06B2889879D002B27D9 /* DownloadVectorTilesToLocalCacheView.swift in Copy Source Code Files */,
				E03CB06A288894C4002B27D9 /* FindRouteView.swift in Copy Source Code Files */,
				E03CB0692888944D002B27D9 /* GenerateOfflineMapView.swift in Copy Source Code Files */,
				75DD739929D38B420010229D /* NavigateRouteView.swift in Copy Source Code Files */,
				0039A4F02885C50300592C86 /* ProjectGeometryView.swift in Copy Source Code Files */,
				0039A4F12885C50300592C86 /* SearchWithGeocodeView.swift in Copy Source Code Files */,
				0039A4F22885C50300592C86 /* SelectFeaturesInFeatureLayerView.swift in Copy Source Code Files */,
				0039A4F32885C50300592C86 /* SetBasemapView.swift in Copy Source Code Files */,
				0039A4F42885C50300592C86 /* SetSurfacePlacementModeView.swift in Copy Source Code Files */,
				0039A4F52885C50300592C86 /* SetViewpointRotationView.swift in Copy Source Code Files */,
				0039A4F62885C50300592C86 /* ShowCalloutView.swift in Copy Source Code Files */,
				0039A4F72885C50300592C86 /* ShowDeviceLocationView.swift in Copy Source Code Files */,
				0039A4F82885C50300592C86 /* ShowResultOfSpatialRelationshipsView.swift in Copy Source Code Files */,
				0039A4F92885C50300592C86 /* ShowResultOfSpatialOperationsView.swift in Copy Source Code Files */,
				0039A4FA2885C50300592C86 /* StyleGraphicsWithRendererView.swift in Copy Source Code Files */,
				0039A4FB2885C50300592C86 /* StyleGraphicsWithSymbolsView.swift in Copy Source Code Files */,
				7573E82129D6136C00BEED9C /* TraceUtilityNetworkView.Model.swift in Copy Source Code Files */,
				7573E82229D6136C00BEED9C /* TraceUtilityNetworkView.Enums.swift in Copy Source Code Files */,
				7573E82329D6136C00BEED9C /* TraceUtilityNetworkView.Views.swift in Copy Source Code Files */,
				7573E82429D6136C00BEED9C /* TraceUtilityNetworkView.swift in Copy Source Code Files */,
			);
			name = "Copy Source Code Files";
			runOnlyForDeploymentPostprocessing = 0;
		};
/* End PBXCopyFilesBuildPhase section */

/* Begin PBXFileReference section */
		0000FB6B2BBDB17600845921 /* Add3DTilesLayerView.swift */ = {isa = PBXFileReference; fileEncoding = 4; lastKnownFileType = sourcecode.swift; path = Add3DTilesLayerView.swift; sourceTree = "<group>"; };
		000558092817C51E00224BC6 /* SampleDetailView.swift */ = {isa = PBXFileReference; lastKnownFileType = sourcecode.swift; path = SampleDetailView.swift; sourceTree = "<group>"; };
		000D43132B9918420003D3C2 /* ConfigureBasemapStyleParametersView.swift */ = {isa = PBXFileReference; fileEncoding = 4; lastKnownFileType = sourcecode.swift; path = ConfigureBasemapStyleParametersView.swift; sourceTree = "<group>"; };
		00181B452846AD7100654571 /* View+ErrorAlert.swift */ = {isa = PBXFileReference; lastKnownFileType = sourcecode.swift; path = "View+ErrorAlert.swift"; sourceTree = "<group>"; };
		001C6DD827FE585A00D472C2 /* AppSecrets.swift.masque */ = {isa = PBXFileReference; fileEncoding = 4; lastKnownFileType = text; path = AppSecrets.swift.masque; sourceTree = "<group>"; };
		00273CF32A82AB5900A7A77D /* SamplesSearchView.swift */ = {isa = PBXFileReference; lastKnownFileType = sourcecode.swift; path = SamplesSearchView.swift; sourceTree = "<group>"; };
		00273CF52A82AB8700A7A77D /* SampleLink.swift */ = {isa = PBXFileReference; lastKnownFileType = sourcecode.swift; path = SampleLink.swift; sourceTree = "<group>"; };
		003D7C342821EBCC009DDFD2 /* masquerade */ = {isa = PBXFileReference; lastKnownFileType = text; path = masquerade; sourceTree = "<group>"; };
		003D7C352821EBCC009DDFD2 /* GenerateSampleViewSourceCode.swift */ = {isa = PBXFileReference; lastKnownFileType = sourcecode.swift; path = GenerateSampleViewSourceCode.swift; sourceTree = "<group>"; };
		0042E24228E4BF8F001F33D6 /* ShowViewshedFromPointInSceneView.Model.swift */ = {isa = PBXFileReference; lastKnownFileType = sourcecode.swift; path = ShowViewshedFromPointInSceneView.Model.swift; sourceTree = "<group>"; };
		0042E24428E4F82B001F33D6 /* ShowViewshedFromPointInSceneView.ViewshedSettingsView.swift */ = {isa = PBXFileReference; lastKnownFileType = sourcecode.swift; path = ShowViewshedFromPointInSceneView.ViewshedSettingsView.swift; sourceTree = "<group>"; };
		0044289129C90C0B00160767 /* GetElevationAtPointOnSurfaceView.swift */ = {isa = PBXFileReference; lastKnownFileType = sourcecode.swift; path = GetElevationAtPointOnSurfaceView.swift; sourceTree = "<group>"; };
		0044CDDE2995C39E004618CE /* ShowDeviceLocationHistoryView.swift */ = {isa = PBXFileReference; lastKnownFileType = sourcecode.swift; path = ShowDeviceLocationHistoryView.swift; sourceTree = "<group>"; };
		004A2B9C2BED455B00C297CE /* canyonlands */ = {isa = PBXFileReference; lastKnownFileType = folder; path = canyonlands; sourceTree = "<group>"; };
		004A2B9E2BED456500C297CE /* ApplyScheduledUpdatesToPreplannedMapAreaView.swift */ = {isa = PBXFileReference; fileEncoding = 4; lastKnownFileType = sourcecode.swift; path = ApplyScheduledUpdatesToPreplannedMapAreaView.swift; sourceTree = "<group>"; };
		004FE87029DF5D8700075217 /* Bristol */ = {isa = PBXFileReference; lastKnownFileType = folder; path = Bristol; sourceTree = "<group>"; };
		0074ABBE28174BCF0037244A /* DisplayMapView.swift */ = {isa = PBXFileReference; lastKnownFileType = sourcecode.swift; path = DisplayMapView.swift; sourceTree = "<group>"; };
		0074ABC128174F430037244A /* Sample.swift */ = {isa = PBXFileReference; fileEncoding = 4; lastKnownFileType = sourcecode.swift; path = Sample.swift; sourceTree = "<group>"; };
		0074ABCA2817B8DB0037244A /* SamplesApp+Samples.swift.tache */ = {isa = PBXFileReference; fileEncoding = 4; lastKnownFileType = text; path = "SamplesApp+Samples.swift.tache"; sourceTree = "<group>"; };
		0086F3FD28E3770900974721 /* ShowViewshedFromPointInSceneView.swift */ = {isa = PBXFileReference; fileEncoding = 4; lastKnownFileType = sourcecode.swift; path = ShowViewshedFromPointInSceneView.swift; sourceTree = "<group>"; };
		00A7A1432A2FC58300F035F7 /* DisplayContentOfUtilityNetworkContainerView.swift */ = {isa = PBXFileReference; fileEncoding = 4; lastKnownFileType = sourcecode.swift; path = DisplayContentOfUtilityNetworkContainerView.swift; sourceTree = "<group>"; };
		00A7A1492A2FC5B700F035F7 /* DisplayContentOfUtilityNetworkContainerView.Model.swift */ = {isa = PBXFileReference; lastKnownFileType = sourcecode.swift; path = DisplayContentOfUtilityNetworkContainerView.Model.swift; sourceTree = "<group>"; };
		00ABA94D2BF6721700C0488C /* ShowGridView.swift */ = {isa = PBXFileReference; lastKnownFileType = sourcecode.swift; path = ShowGridView.swift; sourceTree = "<group>"; };
		00ACF554293E6C6A0059B2A9 /* Samples.entitlements */ = {isa = PBXFileReference; lastKnownFileType = text.plist.entitlements; path = Samples.entitlements; sourceTree = "<group>"; };
		00B04272282EC59E0072E1B4 /* AboutView.swift */ = {isa = PBXFileReference; fileEncoding = 4; lastKnownFileType = sourcecode.swift; path = AboutView.swift; sourceTree = "<group>"; };
		00B042E5282EDC690072E1B4 /* SetBasemapView.swift */ = {isa = PBXFileReference; fileEncoding = 4; lastKnownFileType = sourcecode.swift; path = SetBasemapView.swift; sourceTree = "<group>"; };
		00B04FB4283EEBA80026C882 /* DisplayOverviewMapView.swift */ = {isa = PBXFileReference; lastKnownFileType = sourcecode.swift; path = DisplayOverviewMapView.swift; sourceTree = "<group>"; };
		00C94A0C28B53DE1004E42D9 /* raster-file */ = {isa = PBXFileReference; lastKnownFileType = folder; path = "raster-file"; sourceTree = "<group>"; };
		00CB9137284814A4005C2C5D /* SearchWithGeocodeView.swift */ = {isa = PBXFileReference; lastKnownFileType = sourcecode.swift; path = SearchWithGeocodeView.swift; sourceTree = "<group>"; };
		00CCB8A2285AAD7D00BBAB70 /* DowloadPortalItemData.swift */ = {isa = PBXFileReference; lastKnownFileType = sourcecode.swift; path = DowloadPortalItemData.swift; sourceTree = "<group>"; };
		00CCB8A4285BAF8700BBAB70 /* OnDemandResource.swift */ = {isa = PBXFileReference; lastKnownFileType = sourcecode.swift; path = OnDemandResource.swift; sourceTree = "<group>"; };
		00D4EF7F2863842100B9CC30 /* AddFeatureLayersView.swift */ = {isa = PBXFileReference; lastKnownFileType = sourcecode.swift; path = AddFeatureLayersView.swift; sourceTree = "<group>"; };
		00D4EF8228638BF100B9CC30 /* LA_Trails.geodatabase */ = {isa = PBXFileReference; lastKnownFileType = file; path = LA_Trails.geodatabase; sourceTree = "<group>"; };
		00D4EF8F28638BF100B9CC30 /* AuroraCO.gpkg */ = {isa = PBXFileReference; lastKnownFileType = file; path = AuroraCO.gpkg; sourceTree = "<group>"; };
		00D4EFB02863CE6300B9CC30 /* ScottishWildlifeTrust_reserves */ = {isa = PBXFileReference; lastKnownFileType = folder; path = ScottishWildlifeTrust_reserves; sourceTree = "<group>"; };
		00E1D90A2BC0AF97001AEB6A /* SnapGeometryEditsView.SnapSettingsView.swift */ = {isa = PBXFileReference; lastKnownFileType = sourcecode.swift; path = SnapGeometryEditsView.SnapSettingsView.swift; sourceTree = "<group>"; };
		00E1D90C2BC0B125001AEB6A /* SnapGeometryEditsView.GeometryEditorModel.swift */ = {isa = PBXFileReference; lastKnownFileType = sourcecode.swift; path = SnapGeometryEditsView.GeometryEditorModel.swift; sourceTree = "<group>"; };
		00E1D90E2BC0B1E8001AEB6A /* SnapGeometryEditsView.GeometryEditorMenu.swift */ = {isa = PBXFileReference; lastKnownFileType = sourcecode.swift; path = SnapGeometryEditsView.GeometryEditorMenu.swift; sourceTree = "<group>"; };
		00E5400C27F3CCA100CF66D5 /* SamplesApp.swift */ = {isa = PBXFileReference; lastKnownFileType = sourcecode.swift; path = SamplesApp.swift; sourceTree = "<group>"; };
		00E5400D27F3CCA100CF66D5 /* ContentView.swift */ = {isa = PBXFileReference; lastKnownFileType = sourcecode.swift; path = ContentView.swift; sourceTree = "<group>"; };
		00E5400E27F3CCA200CF66D5 /* Assets.xcassets */ = {isa = PBXFileReference; lastKnownFileType = folder.assetcatalog; path = Assets.xcassets; sourceTree = "<group>"; };
		00E5401327F3CCA200CF66D5 /* ArcGIS Maps SDK Samples.app */ = {isa = PBXFileReference; explicitFileType = wrapper.application; includeInIndex = 0; path = "ArcGIS Maps SDK Samples.app"; sourceTree = BUILT_PRODUCTS_DIR; };
		00E5402A27F775EA00CF66D5 /* Info.plist */ = {isa = PBXFileReference; lastKnownFileType = text.plist.xml; path = Info.plist; sourceTree = "<group>"; };
		00E7C1592BBE1BF000B85D69 /* SnapGeometryEditsView.swift */ = {isa = PBXFileReference; fileEncoding = 4; lastKnownFileType = sourcecode.swift; path = SnapGeometryEditsView.swift; sourceTree = "<group>"; };
		00F279D52AF418DC00CECAF8 /* AddDynamicEntityLayerView.VehicleCallout.swift */ = {isa = PBXFileReference; lastKnownFileType = sourcecode.swift; path = AddDynamicEntityLayerView.VehicleCallout.swift; sourceTree = "<group>"; };
		102B6A362BFD5B55009F763C /* IdentifyFeaturesInWMSLayerView.swift */ = {isa = PBXFileReference; lastKnownFileType = sourcecode.swift; path = IdentifyFeaturesInWMSLayerView.swift; sourceTree = "<group>"; };
		108EC04029D25B2C000F35D0 /* QueryFeatureTableView.swift */ = {isa = PBXFileReference; fileEncoding = 4; lastKnownFileType = sourcecode.swift; path = QueryFeatureTableView.swift; sourceTree = "<group>"; };
		10B782042BE55D7E007EAE6C /* GenerateOfflineMapWithCustomParametersView.swift */ = {isa = PBXFileReference; lastKnownFileType = sourcecode.swift; path = GenerateOfflineMapWithCustomParametersView.swift; sourceTree = "<group>"; };
		10B782072BE5A058007EAE6C /* GenerateOfflineMapWithCustomParametersView.CustomParameters.swift */ = {isa = PBXFileReference; lastKnownFileType = sourcecode.swift; path = GenerateOfflineMapWithCustomParametersView.CustomParameters.swift; sourceTree = "<group>"; };
		10BD9EB32BF51B4B00ABDBD5 /* GenerateOfflineMapWithCustomParametersView.Model.swift */ = {isa = PBXFileReference; lastKnownFileType = sourcecode.swift; path = GenerateOfflineMapWithCustomParametersView.Model.swift; sourceTree = "<group>"; };
		10D321922BDB187400B39B1B /* naperville_imagery.tpkx */ = {isa = PBXFileReference; lastKnownFileType = file; path = naperville_imagery.tpkx; sourceTree = "<group>"; };
		10D321952BDB1CB500B39B1B /* GenerateOfflineMapWithLocalBasemapView.swift */ = {isa = PBXFileReference; lastKnownFileType = sourcecode.swift; path = GenerateOfflineMapWithLocalBasemapView.swift; sourceTree = "<group>"; };
		1C0C1C3429D34DAE005C8B24 /* ChangeViewpointView.swift */ = {isa = PBXFileReference; fileEncoding = 4; lastKnownFileType = sourcecode.swift; path = ChangeViewpointView.swift; sourceTree = "<group>"; };
		1C19B4EB2A578E46001D2506 /* CreateLoadReportView.Views.swift */ = {isa = PBXFileReference; fileEncoding = 4; lastKnownFileType = sourcecode.swift; path = CreateLoadReportView.Views.swift; sourceTree = "<group>"; };
		1C19B4ED2A578E46001D2506 /* CreateLoadReportView.swift */ = {isa = PBXFileReference; fileEncoding = 4; lastKnownFileType = sourcecode.swift; path = CreateLoadReportView.swift; sourceTree = "<group>"; };
		1C19B4EF2A578E46001D2506 /* CreateLoadReportView.Model.swift */ = {isa = PBXFileReference; fileEncoding = 4; lastKnownFileType = sourcecode.swift; path = CreateLoadReportView.Model.swift; sourceTree = "<group>"; };
		1C2538522BABACB100337307 /* AugmentRealityToNavigateRouteView.ARSceneView.swift */ = {isa = PBXFileReference; lastKnownFileType = sourcecode.swift; path = AugmentRealityToNavigateRouteView.ARSceneView.swift; sourceTree = "<group>"; };
		1C2538532BABACB100337307 /* AugmentRealityToNavigateRouteView.swift */ = {isa = PBXFileReference; lastKnownFileType = sourcecode.swift; path = AugmentRealityToNavigateRouteView.swift; sourceTree = "<group>"; };
		1C26ED152A859525009B7721 /* FilterFeaturesInSceneView.swift */ = {isa = PBXFileReference; fileEncoding = 4; lastKnownFileType = sourcecode.swift; path = FilterFeaturesInSceneView.swift; sourceTree = "<group>"; };
		1C3B7DC32A5F64FC00907443 /* AnalyzeNetworkWithSubnetworkTraceView.Model.swift */ = {isa = PBXFileReference; fileEncoding = 4; lastKnownFileType = sourcecode.swift; path = AnalyzeNetworkWithSubnetworkTraceView.Model.swift; sourceTree = "<group>"; };
		1C3B7DC62A5F64FC00907443 /* AnalyzeNetworkWithSubnetworkTraceView.swift */ = {isa = PBXFileReference; fileEncoding = 4; lastKnownFileType = sourcecode.swift; path = AnalyzeNetworkWithSubnetworkTraceView.swift; sourceTree = "<group>"; };
		1C42E04329D2396B004FC4BE /* ShowPopupView.swift */ = {isa = PBXFileReference; fileEncoding = 4; lastKnownFileType = sourcecode.swift; path = ShowPopupView.swift; sourceTree = "<group>"; };
		1C43BC792A43781100509BF8 /* SetVisibilityOfSubtypeSublayerView.Views.swift */ = {isa = PBXFileReference; fileEncoding = 4; lastKnownFileType = sourcecode.swift; path = SetVisibilityOfSubtypeSublayerView.Views.swift; sourceTree = "<group>"; };
		1C43BC7C2A43781100509BF8 /* SetVisibilityOfSubtypeSublayerView.Model.swift */ = {isa = PBXFileReference; fileEncoding = 4; lastKnownFileType = sourcecode.swift; path = SetVisibilityOfSubtypeSublayerView.Model.swift; sourceTree = "<group>"; };
		1C43BC7E2A43781100509BF8 /* SetVisibilityOfSubtypeSublayerView.swift */ = {isa = PBXFileReference; fileEncoding = 4; lastKnownFileType = sourcecode.swift; path = SetVisibilityOfSubtypeSublayerView.swift; sourceTree = "<group>"; };
		1C8EC7432BAE2891001A6929 /* AugmentRealityToCollectDataView.swift */ = {isa = PBXFileReference; fileEncoding = 4; lastKnownFileType = sourcecode.swift; path = AugmentRealityToCollectDataView.swift; sourceTree = "<group>"; };
		1C9B74C529DB43580038B06F /* ShowRealisticLightAndShadowsView.swift */ = {isa = PBXFileReference; fileEncoding = 4; lastKnownFileType = sourcecode.swift; path = ShowRealisticLightAndShadowsView.swift; sourceTree = "<group>"; };
		1C9B74D529DB54560038B06F /* ChangeCameraControllerView.swift */ = {isa = PBXFileReference; fileEncoding = 4; lastKnownFileType = sourcecode.swift; path = ChangeCameraControllerView.swift; sourceTree = "<group>"; };
		1CAB8D442A3CEAB0002AA649 /* RunValveIsolationTraceView.Model.swift */ = {isa = PBXFileReference; fileEncoding = 4; lastKnownFileType = sourcecode.swift; path = RunValveIsolationTraceView.Model.swift; sourceTree = "<group>"; };
		1CAB8D472A3CEAB0002AA649 /* RunValveIsolationTraceView.swift */ = {isa = PBXFileReference; fileEncoding = 4; lastKnownFileType = sourcecode.swift; path = RunValveIsolationTraceView.swift; sourceTree = "<group>"; };
		1CAF831B2A20305F000E1E60 /* ShowUtilityAssociationsView.swift */ = {isa = PBXFileReference; fileEncoding = 4; lastKnownFileType = sourcecode.swift; path = ShowUtilityAssociationsView.swift; sourceTree = "<group>"; };
		218F35B329C28F4A00502022 /* AuthenticateWithOAuthView.swift */ = {isa = PBXFileReference; fileEncoding = 4; lastKnownFileType = sourcecode.swift; path = AuthenticateWithOAuthView.swift; sourceTree = "<group>"; };
		3E54CF212C66AFBE00DD2F18 /* AddWebTiledLayerView.swift */ = {isa = PBXFileReference; lastKnownFileType = sourcecode.swift; path = AddWebTiledLayerView.swift; sourceTree = "<group>"; };
		3E720F9C2C619B1700E22A9E /* SetInitialViewpointView.swift */ = {isa = PBXFileReference; lastKnownFileType = sourcecode.swift; path = SetInitialViewpointView.swift; sourceTree = "<group>"; };
		3EEDE7CD2C5D73F700510104 /* SetSpatialReferenceView.swift */ = {isa = PBXFileReference; lastKnownFileType = sourcecode.swift; path = SetSpatialReferenceView.swift; sourceTree = "<group>"; };
		4D126D6929CA1B6000CFB7A7 /* ShowDeviceLocationWithNMEADataSourcesView.swift */ = {isa = PBXFileReference; fileEncoding = 4; lastKnownFileType = sourcecode.swift; path = ShowDeviceLocationWithNMEADataSourcesView.swift; sourceTree = "<group>"; };
		4D126D7129CA1E1800CFB7A7 /* FileNMEASentenceReader.swift */ = {isa = PBXFileReference; lastKnownFileType = sourcecode.swift; path = FileNMEASentenceReader.swift; sourceTree = "<group>"; };
		4D126D7B29CA3E6000CFB7A7 /* Redlands.nmea */ = {isa = PBXFileReference; fileEncoding = 4; lastKnownFileType = text; path = Redlands.nmea; sourceTree = "<group>"; };
		4D126D7D29CA43D200CFB7A7 /* ShowDeviceLocationWithNMEADataSourcesView.Model.swift */ = {isa = PBXFileReference; lastKnownFileType = sourcecode.swift; path = ShowDeviceLocationWithNMEADataSourcesView.Model.swift; sourceTree = "<group>"; };
		4D2ADC3F29C26D05003B367F /* AddDynamicEntityLayerView.swift */ = {isa = PBXFileReference; fileEncoding = 4; lastKnownFileType = sourcecode.swift; path = AddDynamicEntityLayerView.swift; sourceTree = "<group>"; };
		4D2ADC5529C4F612003B367F /* ChangeMapViewBackgroundView.swift */ = {isa = PBXFileReference; fileEncoding = 4; lastKnownFileType = sourcecode.swift; path = ChangeMapViewBackgroundView.swift; sourceTree = "<group>"; };
		4D2ADC5829C4F612003B367F /* ChangeMapViewBackgroundView.SettingsView.swift */ = {isa = PBXFileReference; fileEncoding = 4; lastKnownFileType = sourcecode.swift; path = ChangeMapViewBackgroundView.SettingsView.swift; sourceTree = "<group>"; };
		4D2ADC6129C5071C003B367F /* ChangeMapViewBackgroundView.Model.swift */ = {isa = PBXFileReference; lastKnownFileType = sourcecode.swift; path = ChangeMapViewBackgroundView.Model.swift; sourceTree = "<group>"; };
		4D2ADC6629C50BD6003B367F /* AddDynamicEntityLayerView.Model.swift */ = {isa = PBXFileReference; lastKnownFileType = sourcecode.swift; path = AddDynamicEntityLayerView.Model.swift; sourceTree = "<group>"; };
		4D2ADC6829C50C4C003B367F /* AddDynamicEntityLayerView.SettingsView.swift */ = {isa = PBXFileReference; lastKnownFileType = sourcecode.swift; path = AddDynamicEntityLayerView.SettingsView.swift; sourceTree = "<group>"; };
		7573E81329D6134C00BEED9C /* TraceUtilityNetworkView.Model.swift */ = {isa = PBXFileReference; fileEncoding = 4; lastKnownFileType = sourcecode.swift; path = TraceUtilityNetworkView.Model.swift; sourceTree = "<group>"; };
		7573E81529D6134C00BEED9C /* TraceUtilityNetworkView.Enums.swift */ = {isa = PBXFileReference; fileEncoding = 4; lastKnownFileType = sourcecode.swift; path = TraceUtilityNetworkView.Enums.swift; sourceTree = "<group>"; };
		7573E81729D6134C00BEED9C /* TraceUtilityNetworkView.Views.swift */ = {isa = PBXFileReference; fileEncoding = 4; lastKnownFileType = sourcecode.swift; path = TraceUtilityNetworkView.Views.swift; sourceTree = "<group>"; };
		7573E81829D6134C00BEED9C /* TraceUtilityNetworkView.swift */ = {isa = PBXFileReference; fileEncoding = 4; lastKnownFileType = sourcecode.swift; path = TraceUtilityNetworkView.swift; sourceTree = "<group>"; };
		75DD739129D38B1B0010229D /* NavigateRouteView.swift */ = {isa = PBXFileReference; fileEncoding = 4; lastKnownFileType = sourcecode.swift; path = NavigateRouteView.swift; sourceTree = "<group>"; };
		7900C5F52A83FC3F002D430F /* AddCustomDynamicEntityDataSourceView.Vessel.swift */ = {isa = PBXFileReference; lastKnownFileType = sourcecode.swift; path = AddCustomDynamicEntityDataSourceView.Vessel.swift; sourceTree = "<group>"; };
		792222DC2A81AA5D00619FFE /* AIS_MarineCadastre_SelectedVessels_CustomDataSource.jsonl */ = {isa = PBXFileReference; fileEncoding = 4; lastKnownFileType = text; path = AIS_MarineCadastre_SelectedVessels_CustomDataSource.jsonl; sourceTree = "<group>"; };
		79302F842A1ED4E30002336A /* CreateAndSaveKMLView.Model.swift */ = {isa = PBXFileReference; lastKnownFileType = sourcecode.swift; path = CreateAndSaveKMLView.Model.swift; sourceTree = "<group>"; };
		79302F862A1ED71B0002336A /* CreateAndSaveKMLView.Views.swift */ = {isa = PBXFileReference; lastKnownFileType = sourcecode.swift; path = CreateAndSaveKMLView.Views.swift; sourceTree = "<group>"; };
		798C2DA62AFC505600EE7E97 /* PrivacyInfo.xcprivacy */ = {isa = PBXFileReference; lastKnownFileType = text.xml; path = PrivacyInfo.xcprivacy; sourceTree = "<group>"; };
		79B7B8092A1BF8EC00F57C27 /* CreateAndSaveKMLView.swift */ = {isa = PBXFileReference; lastKnownFileType = sourcecode.swift; path = CreateAndSaveKMLView.swift; sourceTree = "<group>"; };
		79D84D0D2A815C5B00F45262 /* AddCustomDynamicEntityDataSourceView.swift */ = {isa = PBXFileReference; lastKnownFileType = sourcecode.swift; path = AddCustomDynamicEntityDataSourceView.swift; sourceTree = "<group>"; };
		883C121429C9136600062FF9 /* DownloadPreplannedMapAreaView.MapPicker.swift */ = {isa = PBXFileReference; fileEncoding = 4; lastKnownFileType = sourcecode.swift; path = DownloadPreplannedMapAreaView.MapPicker.swift; sourceTree = "<group>"; };
		88F93CC029C3D59C0006B28E /* CreateAndEditGeometriesView.swift */ = {isa = PBXFileReference; lastKnownFileType = sourcecode.swift; path = CreateAndEditGeometriesView.swift; sourceTree = "<group>"; };
		9503056D2C46ECB70091B32D /* ShowDeviceLocationUsingIndoorPositioningView.Model.swift */ = {isa = PBXFileReference; lastKnownFileType = sourcecode.swift; path = ShowDeviceLocationUsingIndoorPositioningView.Model.swift; sourceTree = "<group>"; };
		950D5B0C2C2CC35D00DF2E4E /* hydrography */ = {isa = PBXFileReference; lastKnownFileType = folder; path = hydrography; sourceTree = "<group>"; };
		9537AFB32C2208B5000923C5 /* AddENCExchangeSetView.swift */ = {isa = PBXFileReference; lastKnownFileType = sourcecode.swift; path = AddENCExchangeSetView.swift; sourceTree = "<group>"; };
		9537AFD62C220EF0000923C5 /* ExchangeSetwithoutUpdates */ = {isa = PBXFileReference; lastKnownFileType = folder; path = ExchangeSetwithoutUpdates; sourceTree = "<group>"; };
		9547085B2C3C719800CA8579 /* EditFeatureAttachmentsView.Model.swift */ = {isa = PBXFileReference; lastKnownFileType = sourcecode.swift; path = EditFeatureAttachmentsView.Model.swift; sourceTree = "<group>"; };
		954AEDED2C01332600265114 /* SelectFeaturesInSceneLayerView.swift */ = {isa = PBXFileReference; lastKnownFileType = sourcecode.swift; path = SelectFeaturesInSceneLayerView.swift; sourceTree = "<group>"; };
		955271602C0E6749009B1ED4 /* AddRasterFromServiceView.swift */ = {isa = PBXFileReference; lastKnownFileType = sourcecode.swift; path = AddRasterFromServiceView.swift; sourceTree = "<group>"; };
		955AFAC32C10FD6F009C8FE5 /* ApplyMosaicRuleToRastersView.swift */ = {isa = PBXFileReference; lastKnownFileType = sourcecode.swift; path = ApplyMosaicRuleToRastersView.swift; sourceTree = "<group>"; };
		9579FCE92C3360BB00FC8A1D /* EditFeatureAttachmentsView.swift */ = {isa = PBXFileReference; lastKnownFileType = sourcecode.swift; path = EditFeatureAttachmentsView.swift; sourceTree = "<group>"; };
		95A572182C0FDCC9006E8B48 /* ShowScaleBarView.swift */ = {isa = PBXFileReference; lastKnownFileType = sourcecode.swift; path = ShowScaleBarView.swift; sourceTree = "<group>"; };
		95D2EE0E2C334D1600683D53 /* ShowServiceAreaView.swift */ = {isa = PBXFileReference; lastKnownFileType = sourcecode.swift; path = ShowServiceAreaView.swift; sourceTree = "<group>"; };
		95DEB9B52C127A92009BEC35 /* ShowViewshedFromPointOnMapView.swift */ = {isa = PBXFileReference; lastKnownFileType = sourcecode.swift; path = ShowViewshedFromPointOnMapView.swift; sourceTree = "<group>"; };
		95E980702C26183000CB8912 /* BrowseOGCAPIFeatureServiceView.swift */ = {isa = PBXFileReference; lastKnownFileType = sourcecode.swift; path = BrowseOGCAPIFeatureServiceView.swift; sourceTree = "<group>"; };
		95F3A52A2C07F09C00885DED /* SetSurfaceNavigationConstraintView.swift */ = {isa = PBXFileReference; lastKnownFileType = sourcecode.swift; path = SetSurfaceNavigationConstraintView.swift; sourceTree = "<group>"; };
		95F891282C46E9D60010EBED /* ShowDeviceLocationUsingIndoorPositioningView.swift */ = {isa = PBXFileReference; lastKnownFileType = sourcecode.swift; path = ShowDeviceLocationUsingIndoorPositioningView.swift; sourceTree = "<group>"; };
		D70082EA2ACF900100E0C3C2 /* IdentifyKMLFeaturesView.swift */ = {isa = PBXFileReference; fileEncoding = 4; lastKnownFileType = sourcecode.swift; path = IdentifyKMLFeaturesView.swift; sourceTree = "<group>"; };
		D7010EBC2B05616900D43F55 /* DisplaySceneFromMobileScenePackageView.swift */ = {isa = PBXFileReference; fileEncoding = 4; lastKnownFileType = sourcecode.swift; path = DisplaySceneFromMobileScenePackageView.swift; sourceTree = "<group>"; };
		D701D72B2A37C7F7006FF0C8 /* bradley_low_3ds */ = {isa = PBXFileReference; lastKnownFileType = folder; path = bradley_low_3ds; sourceTree = "<group>"; };
		D7044B952BE18D73000F2C43 /* EditWithBranchVersioningView.Views.swift */ = {isa = PBXFileReference; fileEncoding = 4; lastKnownFileType = sourcecode.swift; path = EditWithBranchVersioningView.Views.swift; sourceTree = "<group>"; };
		D704AA592AB22C1A00A3BB63 /* GroupLayersTogetherView.swift */ = {isa = PBXFileReference; fileEncoding = 4; lastKnownFileType = sourcecode.swift; path = GroupLayersTogetherView.swift; sourceTree = "<group>"; };
		D7054AE82ACCCB6C007235BA /* Animate3DGraphicView.SettingsView.swift */ = {isa = PBXFileReference; fileEncoding = 4; lastKnownFileType = sourcecode.swift; path = Animate3DGraphicView.SettingsView.swift; sourceTree = "<group>"; };
		D7058B0D2B59E44B000A888A /* StylePointWithSceneSymbolView.swift */ = {isa = PBXFileReference; fileEncoding = 4; lastKnownFileType = sourcecode.swift; path = StylePointWithSceneSymbolView.swift; sourceTree = "<group>"; };
		D7058FB02ACB423C00A40F14 /* Animate3DGraphicView.Model.swift */ = {isa = PBXFileReference; fileEncoding = 4; lastKnownFileType = sourcecode.swift; path = Animate3DGraphicView.Model.swift; sourceTree = "<group>"; };
		D7084FA62AD771AA00EC7F4F /* AugmentRealityToFlyOverSceneView.swift */ = {isa = PBXFileReference; fileEncoding = 4; lastKnownFileType = sourcecode.swift; path = AugmentRealityToFlyOverSceneView.swift; sourceTree = "<group>"; };
		D70BE5782A5624A80022CA02 /* CategoriesView.swift */ = {isa = PBXFileReference; lastKnownFileType = sourcecode.swift; path = CategoriesView.swift; sourceTree = "<group>"; };
		D710996C2A27D9210065A1C1 /* DensifyAndGeneralizeGeometryView.swift */ = {isa = PBXFileReference; fileEncoding = 4; lastKnownFileType = sourcecode.swift; path = DensifyAndGeneralizeGeometryView.swift; sourceTree = "<group>"; };
		D710996F2A2802FA0065A1C1 /* DensifyAndGeneralizeGeometryView.SettingsView.swift */ = {isa = PBXFileReference; lastKnownFileType = sourcecode.swift; path = DensifyAndGeneralizeGeometryView.SettingsView.swift; sourceTree = "<group>"; };
		D7114A0C2BDC6A3300FA68CA /* EditWithBranchVersioningView.Model.swift */ = {isa = PBXFileReference; fileEncoding = 4; lastKnownFileType = sourcecode.swift; path = EditWithBranchVersioningView.Model.swift; sourceTree = "<group>"; };
		D71371752BD88ECC00EB2F86 /* MonitorChangesToLayerViewStateView.swift */ = {isa = PBXFileReference; fileEncoding = 4; lastKnownFileType = sourcecode.swift; path = MonitorChangesToLayerViewStateView.swift; sourceTree = "<group>"; };
		D718A1E62B570F7500447087 /* OrbitCameraAroundObjectView.Model.swift */ = {isa = PBXFileReference; fileEncoding = 4; lastKnownFileType = sourcecode.swift; path = OrbitCameraAroundObjectView.Model.swift; sourceTree = "<group>"; };
		D718A1EA2B575FD900447087 /* ManageBookmarksView.swift */ = {isa = PBXFileReference; fileEncoding = 4; lastKnownFileType = sourcecode.swift; path = ManageBookmarksView.swift; sourceTree = "<group>"; };
		D71C5F632AAA7A88006599FD /* CreateSymbolStylesFromWebStylesView.swift */ = {isa = PBXFileReference; fileEncoding = 4; lastKnownFileType = sourcecode.swift; path = CreateSymbolStylesFromWebStylesView.swift; sourceTree = "<group>"; };
		D71D516D2B51D7B600B2A2BE /* SearchForWebMapView.Views.swift */ = {isa = PBXFileReference; fileEncoding = 4; lastKnownFileType = sourcecode.swift; path = SearchForWebMapView.Views.swift; sourceTree = "<group>"; };
		D71FCB892AD6277E000E517C /* CreateMobileGeodatabaseView.Model.swift */ = {isa = PBXFileReference; fileEncoding = 4; lastKnownFileType = sourcecode.swift; path = CreateMobileGeodatabaseView.Model.swift; sourceTree = "<group>"; };
		D721EEA72ABDFF550040BE46 /* LothianRiversAnno.mmpk */ = {isa = PBXFileReference; lastKnownFileType = file; path = LothianRiversAnno.mmpk; sourceTree = "<group>"; };
		D722BD212A420DAD002C2087 /* ShowExtrudedFeaturesView.swift */ = {isa = PBXFileReference; fileEncoding = 4; lastKnownFileType = sourcecode.swift; path = ShowExtrudedFeaturesView.swift; sourceTree = "<group>"; };
		D7232EE02AC1E5AA0079ABFF /* PlayKMLTourView.swift */ = {isa = PBXFileReference; fileEncoding = 4; lastKnownFileType = sourcecode.swift; path = PlayKMLTourView.swift; sourceTree = "<group>"; };
		D72C43F22AEB066D00B6157B /* GeocodeOfflineView.Model.swift */ = {isa = PBXFileReference; fileEncoding = 4; lastKnownFileType = sourcecode.swift; path = GeocodeOfflineView.Model.swift; sourceTree = "<group>"; };
		D72F272B2ADA1E4400F906DA /* AugmentRealityToShowTabletopSceneView.swift */ = {isa = PBXFileReference; fileEncoding = 4; lastKnownFileType = sourcecode.swift; path = AugmentRealityToShowTabletopSceneView.swift; sourceTree = "<group>"; };
		D731F3C02AD0D2AC00A8431E /* IdentifyGraphicsView.swift */ = {isa = PBXFileReference; fileEncoding = 4; lastKnownFileType = sourcecode.swift; path = IdentifyGraphicsView.swift; sourceTree = "<group>"; };
		D7337C592ABCFDB100A5D865 /* StyleSymbolsFromMobileStyleFileView.SymbolOptionsListView.swift */ = {isa = PBXFileReference; fileEncoding = 4; lastKnownFileType = sourcecode.swift; path = StyleSymbolsFromMobileStyleFileView.SymbolOptionsListView.swift; sourceTree = "<group>"; };
		D7337C5F2ABD142D00A5D865 /* ShowMobileMapPackageExpirationDateView.swift */ = {isa = PBXFileReference; fileEncoding = 4; lastKnownFileType = sourcecode.swift; path = ShowMobileMapPackageExpirationDateView.swift; sourceTree = "<group>"; };
		D733CA152BED980D00FBDE4C /* EditAndSyncFeaturesWithFeatureServiceView.swift */ = {isa = PBXFileReference; fileEncoding = 4; lastKnownFileType = sourcecode.swift; path = EditAndSyncFeaturesWithFeatureServiceView.swift; sourceTree = "<group>"; };
		D734FA092A183A5B00246D7E /* SetMaxExtentView.swift */ = {isa = PBXFileReference; fileEncoding = 4; lastKnownFileType = sourcecode.swift; path = SetMaxExtentView.swift; sourceTree = "<group>"; };
		D7352F8A2BD992C40013FFEF /* MonitorChangesToDrawStatusView.swift */ = {isa = PBXFileReference; fileEncoding = 4; lastKnownFileType = sourcecode.swift; path = MonitorChangesToDrawStatusView.swift; sourceTree = "<group>"; };
		D73723742AF5877500846884 /* FindRouteInMobileMapPackageView.Models.swift */ = {isa = PBXFileReference; fileEncoding = 4; lastKnownFileType = sourcecode.swift; path = FindRouteInMobileMapPackageView.Models.swift; sourceTree = "<group>"; };
		D73723782AF5ADD700846884 /* FindRouteInMobileMapPackageView.MobileMapView.swift */ = {isa = PBXFileReference; fileEncoding = 4; lastKnownFileType = sourcecode.swift; path = FindRouteInMobileMapPackageView.MobileMapView.swift; sourceTree = "<group>"; };
		D73E61922BDAEE6600457932 /* MatchViewpointOfGeoViewsView.swift */ = {isa = PBXFileReference; fileEncoding = 4; lastKnownFileType = sourcecode.swift; path = MatchViewpointOfGeoViewsView.swift; sourceTree = "<group>"; };
		D73E619A2BDB21F400457932 /* EditWithBranchVersioningView.swift */ = {isa = PBXFileReference; fileEncoding = 4; lastKnownFileType = sourcecode.swift; path = EditWithBranchVersioningView.swift; sourceTree = "<group>"; };
		D73F06662B5EE73D000B574F /* QueryFeaturesWithArcadeExpressionView.swift */ = {isa = PBXFileReference; fileEncoding = 4; lastKnownFileType = sourcecode.swift; path = QueryFeaturesWithArcadeExpressionView.swift; sourceTree = "<group>"; };
		D73F8CF32AB1089900CD39DA /* Restaurant.stylx */ = {isa = PBXFileReference; lastKnownFileType = file; path = Restaurant.stylx; sourceTree = "<group>"; };
		D73FC0FC2AD4A18D0067A19B /* CreateMobileGeodatabaseView.swift */ = {isa = PBXFileReference; fileEncoding = 4; lastKnownFileType = sourcecode.swift; path = CreateMobileGeodatabaseView.swift; sourceTree = "<group>"; };
		D73FCFF42B02A3AA0006360D /* FindAddressWithReverseGeocodeView.swift */ = {isa = PBXFileReference; fileEncoding = 4; lastKnownFileType = sourcecode.swift; path = FindAddressWithReverseGeocodeView.swift; sourceTree = "<group>"; };
		D73FCFFE2B02C7630006360D /* FindRouteAroundBarriersView.Views.swift */ = {isa = PBXFileReference; fileEncoding = 4; lastKnownFileType = sourcecode.swift; path = FindRouteAroundBarriersView.Views.swift; sourceTree = "<group>"; };
		D742E48F2B04132B00690098 /* DisplayWebSceneFromPortalItemView.swift */ = {isa = PBXFileReference; fileEncoding = 4; lastKnownFileType = sourcecode.swift; path = DisplayWebSceneFromPortalItemView.swift; sourceTree = "<group>"; };
		D744FD162A2112D90084A66C /* CreateConvexHullAroundPointsView.swift */ = {isa = PBXFileReference; fileEncoding = 4; lastKnownFileType = sourcecode.swift; path = CreateConvexHullAroundPointsView.swift; sourceTree = "<group>"; };
		D7464F1D2ACE04B3007FEE88 /* IdentifyRasterCellView.swift */ = {isa = PBXFileReference; fileEncoding = 4; lastKnownFileType = sourcecode.swift; path = IdentifyRasterCellView.swift; sourceTree = "<group>"; };
		D7464F2A2ACE0964007FEE88 /* SA_EVI_8Day_03May20 */ = {isa = PBXFileReference; lastKnownFileType = folder; path = SA_EVI_8Day_03May20; sourceTree = "<group>"; };
		D7497F3B2AC4B4C100167AD2 /* DisplayDimensionsView.swift */ = {isa = PBXFileReference; fileEncoding = 4; lastKnownFileType = sourcecode.swift; path = DisplayDimensionsView.swift; sourceTree = "<group>"; };
		D7497F3F2AC4BA4100167AD2 /* Edinburgh_Pylon_Dimensions.mmpk */ = {isa = PBXFileReference; lastKnownFileType = file; path = Edinburgh_Pylon_Dimensions.mmpk; sourceTree = "<group>"; };
		D74C8BFD2ABA5605007C76B8 /* StyleSymbolsFromMobileStyleFileView.swift */ = {isa = PBXFileReference; fileEncoding = 4; lastKnownFileType = sourcecode.swift; path = StyleSymbolsFromMobileStyleFileView.swift; sourceTree = "<group>"; };
		D74C8C012ABA6202007C76B8 /* emoji-mobile.stylx */ = {isa = PBXFileReference; lastKnownFileType = file; path = "emoji-mobile.stylx"; sourceTree = "<group>"; };
		D74EA7812B6DADA5008F6C7C /* ValidateUtilityNetworkTopologyView.swift */ = {isa = PBXFileReference; fileEncoding = 4; lastKnownFileType = sourcecode.swift; path = ValidateUtilityNetworkTopologyView.swift; sourceTree = "<group>"; };
		D74ECD0C2BEEAE2F007C0FA6 /* EditAndSyncFeaturesWithFeatureServiceView.Model.swift */ = {isa = PBXFileReference; fileEncoding = 4; lastKnownFileType = sourcecode.swift; path = EditAndSyncFeaturesWithFeatureServiceView.Model.swift; sourceTree = "<group>"; };
		D74F03EF2B609A7D00E83688 /* AddFeaturesWithContingentValuesView.Model.swift */ = {isa = PBXFileReference; fileEncoding = 4; lastKnownFileType = sourcecode.swift; path = AddFeaturesWithContingentValuesView.Model.swift; sourceTree = "<group>"; };
		D75101802A2E493600B8FA48 /* ShowLabelsOnLayerView.swift */ = {isa = PBXFileReference; fileEncoding = 4; lastKnownFileType = sourcecode.swift; path = ShowLabelsOnLayerView.swift; sourceTree = "<group>"; };
		D751018D2A2E962D00B8FA48 /* IdentifyLayerFeaturesView.swift */ = {isa = PBXFileReference; fileEncoding = 4; lastKnownFileType = sourcecode.swift; path = IdentifyLayerFeaturesView.swift; sourceTree = "<group>"; };
		D752D93F2A39154C003EB25E /* ManageOperationalLayersView.swift */ = {isa = PBXFileReference; fileEncoding = 4; lastKnownFileType = sourcecode.swift; path = ManageOperationalLayersView.swift; sourceTree = "<group>"; };
		D752D9452A3A6F7F003EB25E /* MonitorChangesToMapLoadStatusView.swift */ = {isa = PBXFileReference; fileEncoding = 4; lastKnownFileType = sourcecode.swift; path = MonitorChangesToMapLoadStatusView.swift; sourceTree = "<group>"; };
		D752D95E2A3BCE06003EB25E /* DisplayMapFromPortalItemView.swift */ = {isa = PBXFileReference; fileEncoding = 4; lastKnownFileType = sourcecode.swift; path = DisplayMapFromPortalItemView.swift; sourceTree = "<group>"; };
		D75362D12A1E886700D83028 /* ApplyUniqueValueRendererView.swift */ = {isa = PBXFileReference; fileEncoding = 4; lastKnownFileType = sourcecode.swift; path = ApplyUniqueValueRendererView.swift; sourceTree = "<group>"; };
		D754E3222A1D66820006C5F1 /* StylePointWithPictureMarkerSymbolsView.swift */ = {isa = PBXFileReference; fileEncoding = 4; lastKnownFileType = sourcecode.swift; path = StylePointWithPictureMarkerSymbolsView.swift; sourceTree = "<group>"; };
		D7553CD82AE2DFEC00DC2A70 /* GeocodeOfflineView.swift */ = {isa = PBXFileReference; fileEncoding = 4; lastKnownFileType = sourcecode.swift; path = GeocodeOfflineView.swift; sourceTree = "<group>"; };
		D757D14A2B6C46E50065F78F /* ListSpatialReferenceTransformationsView.Model.swift */ = {isa = PBXFileReference; fileEncoding = 4; lastKnownFileType = sourcecode.swift; path = ListSpatialReferenceTransformationsView.Model.swift; sourceTree = "<group>"; };
		D7588F5C2B7D8DAA008B75E2 /* NavigateRouteWithReroutingView.swift */ = {isa = PBXFileReference; fileEncoding = 4; lastKnownFileType = sourcecode.swift; path = NavigateRouteWithReroutingView.swift; sourceTree = "<group>"; };
		D75B58502AAFB3030038B3B4 /* StyleFeaturesWithCustomDictionaryView.swift */ = {isa = PBXFileReference; fileEncoding = 4; lastKnownFileType = sourcecode.swift; path = StyleFeaturesWithCustomDictionaryView.swift; sourceTree = "<group>"; };
		D75C35662AB50338003CD55F /* GroupLayersTogetherView.GroupLayerListView.swift */ = {isa = PBXFileReference; fileEncoding = 4; lastKnownFileType = sourcecode.swift; path = GroupLayersTogetherView.GroupLayerListView.swift; sourceTree = "<group>"; };
		D75F66332B48EABC00434974 /* SearchForWebMapView.swift */ = {isa = PBXFileReference; fileEncoding = 4; lastKnownFileType = sourcecode.swift; path = SearchForWebMapView.swift; sourceTree = "<group>"; };
		D76000AB2AF19C2300B3084D /* FindRouteInMobileMapPackageView.swift */ = {isa = PBXFileReference; fileEncoding = 4; lastKnownFileType = sourcecode.swift; path = FindRouteInMobileMapPackageView.swift; sourceTree = "<group>"; };
		D76000B62AF19FCA00B3084D /* SanFrancisco.mmpk */ = {isa = PBXFileReference; lastKnownFileType = file; path = SanFrancisco.mmpk; sourceTree = "<group>"; };
		D762AF5B2BF6A7B900ECE3C7 /* EditFeaturesWithFeatureLinkedAnnotationView.swift */ = {isa = PBXFileReference; fileEncoding = 4; lastKnownFileType = sourcecode.swift; path = EditFeaturesWithFeatureLinkedAnnotationView.swift; sourceTree = "<group>"; };
		D762AF632BF6A96100ECE3C7 /* loudoun_anno.geodatabase */ = {isa = PBXFileReference; lastKnownFileType = file; path = loudoun_anno.geodatabase; sourceTree = "<group>"; };
		D7634FAE2A43B7AC00F8AEFB /* CreateConvexHullAroundGeometriesView.swift */ = {isa = PBXFileReference; fileEncoding = 4; lastKnownFileType = sourcecode.swift; path = CreateConvexHullAroundGeometriesView.swift; sourceTree = "<group>"; };
		D7635FED2B9272CB0044AB97 /* DisplayClustersView.swift */ = {isa = PBXFileReference; fileEncoding = 4; lastKnownFileType = sourcecode.swift; path = DisplayClustersView.swift; sourceTree = "<group>"; };
		D7635FF52B9277DC0044AB97 /* ConfigureClustersView.Model.swift */ = {isa = PBXFileReference; fileEncoding = 4; lastKnownFileType = sourcecode.swift; path = ConfigureClustersView.Model.swift; sourceTree = "<group>"; };
		D7635FF72B9277DC0044AB97 /* ConfigureClustersView.SettingsView.swift */ = {isa = PBXFileReference; fileEncoding = 4; lastKnownFileType = sourcecode.swift; path = ConfigureClustersView.SettingsView.swift; sourceTree = "<group>"; };
		D7635FF82B9277DC0044AB97 /* ConfigureClustersView.swift */ = {isa = PBXFileReference; fileEncoding = 4; lastKnownFileType = sourcecode.swift; path = ConfigureClustersView.swift; sourceTree = "<group>"; };
		D76495202B74687E0042699E /* ValidateUtilityNetworkTopologyView.Model.swift */ = {isa = PBXFileReference; fileEncoding = 4; lastKnownFileType = sourcecode.swift; path = ValidateUtilityNetworkTopologyView.Model.swift; sourceTree = "<group>"; };
		D764B7DB2BE2F89D002E2F92 /* EditGeodatabaseWithTransactionsView.swift */ = {isa = PBXFileReference; fileEncoding = 4; lastKnownFileType = sourcecode.swift; path = EditGeodatabaseWithTransactionsView.swift; sourceTree = "<group>"; };
		D76929F52B4F78340047205E /* OrbitCameraAroundObjectView.swift */ = {isa = PBXFileReference; fileEncoding = 4; lastKnownFileType = sourcecode.swift; path = OrbitCameraAroundObjectView.swift; sourceTree = "<group>"; };
		D769C2112A29019B00030F61 /* SetUpLocationDrivenGeotriggersView.swift */ = {isa = PBXFileReference; fileEncoding = 4; lastKnownFileType = sourcecode.swift; path = SetUpLocationDrivenGeotriggersView.swift; sourceTree = "<group>"; };
		D769DF322BEC1A1C0062AE95 /* EditGeodatabaseWithTransactionsView.Model.swift */ = {isa = PBXFileReference; fileEncoding = 4; lastKnownFileType = sourcecode.swift; path = EditGeodatabaseWithTransactionsView.Model.swift; sourceTree = "<group>"; };
		D76CE8D52BFD7047009A8686 /* SetReferenceScaleView.swift */ = {isa = PBXFileReference; fileEncoding = 4; lastKnownFileType = sourcecode.swift; path = SetReferenceScaleView.swift; sourceTree = "<group>"; };
		D76EE6062AF9AFE100DA0325 /* FindRouteAroundBarriersView.Model.swift */ = {isa = PBXFileReference; fileEncoding = 4; lastKnownFileType = sourcecode.swift; path = FindRouteAroundBarriersView.Model.swift; sourceTree = "<group>"; };
		D7705D552AFC244E00CC0335 /* FindClosestFacilityToMultiplePointsView.swift */ = {isa = PBXFileReference; fileEncoding = 4; lastKnownFileType = sourcecode.swift; path = FindClosestFacilityToMultiplePointsView.swift; sourceTree = "<group>"; };
		D7705D612AFC570700CC0335 /* FindClosestFacilityFromPointView.swift */ = {isa = PBXFileReference; fileEncoding = 4; lastKnownFileType = sourcecode.swift; path = FindClosestFacilityFromPointView.swift; sourceTree = "<group>"; };
		D7749AD52AF08BF50086632F /* FindRouteInTransportNetworkView.Model.swift */ = {isa = PBXFileReference; fileEncoding = 4; lastKnownFileType = sourcecode.swift; path = FindRouteInTransportNetworkView.Model.swift; sourceTree = "<group>"; };
		D77570BF2A2942F800F490CD /* AnimateImagesWithImageOverlayView.swift */ = {isa = PBXFileReference; fileEncoding = 4; lastKnownFileType = sourcecode.swift; path = AnimateImagesWithImageOverlayView.swift; sourceTree = "<group>"; };
		D77572AD2A295DDD00F490CD /* PacificSouthWest2 */ = {isa = PBXFileReference; lastKnownFileType = folder; path = PacificSouthWest2; sourceTree = "<group>"; };
		D77688102B69826B007C3860 /* ListSpatialReferenceTransformationsView.swift */ = {isa = PBXFileReference; fileEncoding = 4; lastKnownFileType = sourcecode.swift; path = ListSpatialReferenceTransformationsView.swift; sourceTree = "<group>"; };
		D7781D482B7EB03400E53C51 /* SanDiegoTourPath.json */ = {isa = PBXFileReference; fileEncoding = 4; lastKnownFileType = text.json; path = SanDiegoTourPath.json; sourceTree = "<group>"; };
		D7781D4A2B7ECCB700E53C51 /* NavigateRouteWithReroutingView.Model.swift */ = {isa = PBXFileReference; fileEncoding = 4; lastKnownFileType = sourcecode.swift; path = NavigateRouteWithReroutingView.Model.swift; sourceTree = "<group>"; };
		D77BC5362B59A2D3007B49B6 /* StylePointWithDistanceCompositeSceneSymbolView.swift */ = {isa = PBXFileReference; fileEncoding = 4; lastKnownFileType = sourcecode.swift; path = StylePointWithDistanceCompositeSceneSymbolView.swift; sourceTree = "<group>"; };
		D77D9BFF2BB2438200B38A6C /* AugmentRealityToShowHiddenInfrastructureView.ARSceneView.swift */ = {isa = PBXFileReference; fileEncoding = 4; lastKnownFileType = sourcecode.swift; path = AugmentRealityToShowHiddenInfrastructureView.ARSceneView.swift; sourceTree = "<group>"; };
		D78666AC2A2161F100C60110 /* FindNearestVertexView.swift */ = {isa = PBXFileReference; fileEncoding = 4; lastKnownFileType = sourcecode.swift; path = FindNearestVertexView.swift; sourceTree = "<group>"; };
		D78FA4932C3C88880079313E /* CreateDynamicBasemapGalleryView.Views.swift */ = {isa = PBXFileReference; lastKnownFileType = sourcecode.swift; path = CreateDynamicBasemapGalleryView.Views.swift; sourceTree = "<group>"; };
		D79482D02C35D872006521CD /* CreateDynamicBasemapGalleryView.swift */ = {isa = PBXFileReference; fileEncoding = 4; lastKnownFileType = sourcecode.swift; path = CreateDynamicBasemapGalleryView.swift; sourceTree = "<group>"; };
		D79EE76D2A4CEA5D005A52AE /* SetUpLocationDrivenGeotriggersView.Model.swift */ = {isa = PBXFileReference; fileEncoding = 4; lastKnownFileType = sourcecode.swift; path = SetUpLocationDrivenGeotriggersView.Model.swift; sourceTree = "<group>"; };
		D7A737DC2BABB9FE00B7C7FC /* AugmentRealityToShowHiddenInfrastructureView.swift */ = {isa = PBXFileReference; fileEncoding = 4; lastKnownFileType = sourcecode.swift; path = AugmentRealityToShowHiddenInfrastructureView.swift; sourceTree = "<group>"; };
		D7ABA2F82A32579C0021822B /* MeasureDistanceInSceneView.swift */ = {isa = PBXFileReference; fileEncoding = 4; lastKnownFileType = sourcecode.swift; path = MeasureDistanceInSceneView.swift; sourceTree = "<group>"; };
		D7ABA2FE2A32881C0021822B /* ShowViewshedFromGeoelementInSceneView.swift */ = {isa = PBXFileReference; fileEncoding = 4; lastKnownFileType = sourcecode.swift; path = ShowViewshedFromGeoelementInSceneView.swift; sourceTree = "<group>"; };
		D7AE861D2AC39DC50049B626 /* DisplayAnnotationView.swift */ = {isa = PBXFileReference; fileEncoding = 4; lastKnownFileType = sourcecode.swift; path = DisplayAnnotationView.swift; sourceTree = "<group>"; };
		D7B759B22B1FFBE300017FDD /* FavoritesView.swift */ = {isa = PBXFileReference; lastKnownFileType = sourcecode.swift; path = FavoritesView.swift; sourceTree = "<group>"; };
		D7BA38902BFBC476009954F5 /* EditFeaturesWithFeatureLinkedAnnotationView.Model.swift */ = {isa = PBXFileReference; fileEncoding = 4; lastKnownFileType = sourcecode.swift; path = EditFeaturesWithFeatureLinkedAnnotationView.Model.swift; sourceTree = "<group>"; };
		D7BA38932BFBFC0F009954F5 /* QueryRelatedFeaturesView.swift */ = {isa = PBXFileReference; fileEncoding = 4; lastKnownFileType = sourcecode.swift; path = QueryRelatedFeaturesView.swift; sourceTree = "<group>"; };
		D7BA8C432B2A4DAA00018633 /* Array+RawRepresentable.swift */ = {isa = PBXFileReference; lastKnownFileType = sourcecode.swift; path = "Array+RawRepresentable.swift"; sourceTree = "<group>"; };
		D7BA8C452B2A8ACA00018633 /* String.swift */ = {isa = PBXFileReference; lastKnownFileType = sourcecode.swift; path = String.swift; sourceTree = "<group>"; };
		D7C16D1A2AC5F95300689E89 /* Animate3DGraphicView.swift */ = {isa = PBXFileReference; fileEncoding = 4; lastKnownFileType = sourcecode.swift; path = Animate3DGraphicView.swift; sourceTree = "<group>"; };
		D7C16D1E2AC5FE8200689E89 /* Pyrenees.csv */ = {isa = PBXFileReference; fileEncoding = 4; lastKnownFileType = text; path = Pyrenees.csv; sourceTree = "<group>"; };
		D7C16D212AC5FE9800689E89 /* GrandCanyon.csv */ = {isa = PBXFileReference; fileEncoding = 4; lastKnownFileType = text; path = GrandCanyon.csv; sourceTree = "<group>"; };
		D7C16D242AC5FEA600689E89 /* Snowdon.csv */ = {isa = PBXFileReference; fileEncoding = 4; lastKnownFileType = text; path = Snowdon.csv; sourceTree = "<group>"; };
		D7C16D272AC5FEB600689E89 /* Hawaii.csv */ = {isa = PBXFileReference; fileEncoding = 4; lastKnownFileType = text; path = Hawaii.csv; sourceTree = "<group>"; };
		D7C3AB472B683291008909B9 /* SetFeatureRequestModeView.swift */ = {isa = PBXFileReference; fileEncoding = 4; lastKnownFileType = sourcecode.swift; path = SetFeatureRequestModeView.swift; sourceTree = "<group>"; };
		D7C5233E2BED9BBF00E8221A /* SanFrancisco.tpkx */ = {isa = PBXFileReference; lastKnownFileType = file; path = SanFrancisco.tpkx; sourceTree = "<group>"; };
		D7C6420B2B4F47E10042B8F7 /* SearchForWebMapView.Model.swift */ = {isa = PBXFileReference; fileEncoding = 4; lastKnownFileType = sourcecode.swift; path = SearchForWebMapView.Model.swift; sourceTree = "<group>"; };
		D7C97B552B75C10C0097CDA1 /* ValidateUtilityNetworkTopologyView.Views.swift */ = {isa = PBXFileReference; fileEncoding = 4; lastKnownFileType = sourcecode.swift; path = ValidateUtilityNetworkTopologyView.Views.swift; sourceTree = "<group>"; };
		D7CC33FD2A31475C00198EDF /* ShowLineOfSightBetweenPointsView.swift */ = {isa = PBXFileReference; fileEncoding = 4; lastKnownFileType = sourcecode.swift; path = ShowLineOfSightBetweenPointsView.swift; sourceTree = "<group>"; };
		D7CE9F9A2AE2F575008F7A5F /* streetmap_SD.tpkx */ = {isa = PBXFileReference; lastKnownFileType = file; path = streetmap_SD.tpkx; sourceTree = "<group>"; };
		D7CE9FA22AE2F595008F7A5F /* san-diego-eagle-locator */ = {isa = PBXFileReference; lastKnownFileType = folder; path = "san-diego-eagle-locator"; sourceTree = "<group>"; };
		D7D1F3522ADDBE5D009CE2DA /* philadelphia.mspk */ = {isa = PBXFileReference; lastKnownFileType = file; path = philadelphia.mspk; sourceTree = "<group>"; };
		D7D9FCF22BF2CC8600F972A2 /* FilterByDefinitionExpressionOrDisplayFilterView.swift */ = {isa = PBXFileReference; fileEncoding = 4; lastKnownFileType = sourcecode.swift; path = FilterByDefinitionExpressionOrDisplayFilterView.swift; sourceTree = "<group>"; };
		D7DDF8502AF47C6C004352D9 /* FindRouteAroundBarriersView.swift */ = {isa = PBXFileReference; fileEncoding = 4; lastKnownFileType = sourcecode.swift; path = FindRouteAroundBarriersView.swift; sourceTree = "<group>"; };
		D7E440D62A1ECE7D005D74DE /* CreateBuffersAroundPointsView.swift */ = {isa = PBXFileReference; fileEncoding = 4; lastKnownFileType = sourcecode.swift; path = CreateBuffersAroundPointsView.swift; sourceTree = "<group>"; };
		D7E557672A1D768800B9FB09 /* AddWMSLayerView.swift */ = {isa = PBXFileReference; fileEncoding = 4; lastKnownFileType = sourcecode.swift; path = AddWMSLayerView.swift; sourceTree = "<group>"; };
		D7E7D0802AEB39D5003AAD02 /* FindRouteInTransportNetworkView.swift */ = {isa = PBXFileReference; fileEncoding = 4; lastKnownFileType = sourcecode.swift; path = FindRouteInTransportNetworkView.swift; sourceTree = "<group>"; };
		D7E7D0992AEB3C47003AAD02 /* san_diego_offline_routing */ = {isa = PBXFileReference; lastKnownFileType = folder; path = san_diego_offline_routing; sourceTree = "<group>"; };
		D7EAF3592A1C023800D822C4 /* SetMinAndMaxScaleView.swift */ = {isa = PBXFileReference; fileEncoding = 4; lastKnownFileType = sourcecode.swift; path = SetMinAndMaxScaleView.swift; sourceTree = "<group>"; };
		D7ECF5972AB8BE63003FB2BE /* RenderMultilayerSymbolsView.swift */ = {isa = PBXFileReference; fileEncoding = 4; lastKnownFileType = sourcecode.swift; path = RenderMultilayerSymbolsView.swift; sourceTree = "<group>"; };
		D7EF5D742A26A03A00FEBDE5 /* ShowCoordinatesInMultipleFormatsView.swift */ = {isa = PBXFileReference; fileEncoding = 4; lastKnownFileType = sourcecode.swift; path = ShowCoordinatesInMultipleFormatsView.swift; sourceTree = "<group>"; };
		D7F8C0362B60564D0072BFA7 /* AddFeaturesWithContingentValuesView.swift */ = {isa = PBXFileReference; fileEncoding = 4; lastKnownFileType = sourcecode.swift; path = AddFeaturesWithContingentValuesView.swift; sourceTree = "<group>"; };
		D7F8C03D2B605AF60072BFA7 /* ContingentValuesBirdNests.geodatabase */ = {isa = PBXFileReference; lastKnownFileType = file; path = ContingentValuesBirdNests.geodatabase; sourceTree = "<group>"; };
		D7F8C0402B605E720072BFA7 /* FillmoreTopographicMap.vtpk */ = {isa = PBXFileReference; lastKnownFileType = file; path = FillmoreTopographicMap.vtpk; sourceTree = "<group>"; };
		D7F8C0422B608F120072BFA7 /* AddFeaturesWithContingentValuesView.AddFeatureView.swift */ = {isa = PBXFileReference; fileEncoding = 4; lastKnownFileType = sourcecode.swift; path = AddFeaturesWithContingentValuesView.AddFeatureView.swift; sourceTree = "<group>"; };
		E000E75F2869E33D005D87C5 /* ClipGeometryView.swift */ = {isa = PBXFileReference; lastKnownFileType = sourcecode.swift; path = ClipGeometryView.swift; sourceTree = "<group>"; };
		E000E762286A0B18005D87C5 /* CutGeometryView.swift */ = {isa = PBXFileReference; lastKnownFileType = sourcecode.swift; path = CutGeometryView.swift; sourceTree = "<group>"; };
		E004A6BD28414332002A1FE6 /* SetViewpointRotationView.swift */ = {isa = PBXFileReference; fileEncoding = 4; lastKnownFileType = sourcecode.swift; path = SetViewpointRotationView.swift; sourceTree = "<group>"; };
		E004A6D828465C70002A1FE6 /* DisplaySceneView.swift */ = {isa = PBXFileReference; fileEncoding = 4; lastKnownFileType = sourcecode.swift; path = DisplaySceneView.swift; sourceTree = "<group>"; };
		E004A6DF28466279002A1FE6 /* ShowCalloutView.swift */ = {isa = PBXFileReference; lastKnownFileType = sourcecode.swift; path = ShowCalloutView.swift; sourceTree = "<group>"; };
		E004A6E52846A61F002A1FE6 /* StyleGraphicsWithSymbolsView.swift */ = {isa = PBXFileReference; lastKnownFileType = sourcecode.swift; path = StyleGraphicsWithSymbolsView.swift; sourceTree = "<group>"; };
		E004A6E828493BCE002A1FE6 /* ShowDeviceLocationView.swift */ = {isa = PBXFileReference; lastKnownFileType = sourcecode.swift; path = ShowDeviceLocationView.swift; sourceTree = "<group>"; };
		E004A6EC2849556E002A1FE6 /* CreatePlanarAndGeodeticBuffersView.swift */ = {isa = PBXFileReference; lastKnownFileType = sourcecode.swift; path = CreatePlanarAndGeodeticBuffersView.swift; sourceTree = "<group>"; };
		E004A6EF284E4B9B002A1FE6 /* DownloadVectorTilesToLocalCacheView.swift */ = {isa = PBXFileReference; lastKnownFileType = sourcecode.swift; path = DownloadVectorTilesToLocalCacheView.swift; sourceTree = "<group>"; };
		E004A6F2284E4FEB002A1FE6 /* ShowResultOfSpatialOperationsView.swift */ = {isa = PBXFileReference; lastKnownFileType = sourcecode.swift; path = ShowResultOfSpatialOperationsView.swift; sourceTree = "<group>"; };
		E004A6F5284FA42A002A1FE6 /* SelectFeaturesInFeatureLayerView.swift */ = {isa = PBXFileReference; lastKnownFileType = sourcecode.swift; path = SelectFeaturesInFeatureLayerView.swift; sourceTree = "<group>"; };
		E041ABBF287CA9F00056009B /* WebView.swift */ = {isa = PBXFileReference; lastKnownFileType = sourcecode.swift; path = WebView.swift; sourceTree = "<group>"; };
		E041ABD6287DB04D0056009B /* SampleInfoView.swift */ = {isa = PBXFileReference; lastKnownFileType = sourcecode.swift; path = SampleInfoView.swift; sourceTree = "<group>"; };
		E041AC15287F54580056009B /* highlight.min.js */ = {isa = PBXFileReference; fileEncoding = 4; lastKnownFileType = sourcecode.javascript; path = highlight.min.js; sourceTree = "<group>"; };
		E041AC1D288076A60056009B /* info.css */ = {isa = PBXFileReference; fileEncoding = 4; lastKnownFileType = text.css; path = info.css; sourceTree = "<group>"; };
		E041AC1F288077B90056009B /* xcode.css */ = {isa = PBXFileReference; fileEncoding = 4; lastKnownFileType = text.css; path = xcode.css; sourceTree = "<group>"; };
		E066DD34285CF3B3004D3D5B /* FindRouteView.swift */ = {isa = PBXFileReference; lastKnownFileType = sourcecode.swift; path = FindRouteView.swift; sourceTree = "<group>"; };
		E066DD372860AB28004D3D5B /* StyleGraphicsWithRendererView.swift */ = {isa = PBXFileReference; lastKnownFileType = sourcecode.swift; path = StyleGraphicsWithRendererView.swift; sourceTree = "<group>"; };
		E066DD3A2860CA08004D3D5B /* ShowResultOfSpatialRelationshipsView.swift */ = {isa = PBXFileReference; lastKnownFileType = sourcecode.swift; path = ShowResultOfSpatialRelationshipsView.swift; sourceTree = "<group>"; };
		E066DD3F28610F55004D3D5B /* AddSceneLayerFromServiceView.swift */ = {isa = PBXFileReference; lastKnownFileType = sourcecode.swift; path = AddSceneLayerFromServiceView.swift; sourceTree = "<group>"; };
		E070A0A2286F3B6000F2B606 /* DownloadPreplannedMapAreaView.swift */ = {isa = PBXFileReference; lastKnownFileType = sourcecode.swift; path = DownloadPreplannedMapAreaView.swift; sourceTree = "<group>"; };
		E088E1562862579D00413100 /* SetSurfacePlacementModeView.swift */ = {isa = PBXFileReference; lastKnownFileType = sourcecode.swift; path = SetSurfacePlacementModeView.swift; sourceTree = "<group>"; };
		E088E1732863B5F800413100 /* GenerateOfflineMapView.swift */ = {isa = PBXFileReference; lastKnownFileType = sourcecode.swift; path = GenerateOfflineMapView.swift; sourceTree = "<group>"; };
		E0D04FF128A5390000747989 /* DownloadPreplannedMapAreaView.Model.swift */ = {isa = PBXFileReference; lastKnownFileType = sourcecode.swift; path = DownloadPreplannedMapAreaView.Model.swift; sourceTree = "<group>"; };
		E0EA0B762866390E00C9621D /* ProjectGeometryView.swift */ = {isa = PBXFileReference; lastKnownFileType = sourcecode.swift; path = ProjectGeometryView.swift; sourceTree = "<group>"; };
		E0FE32E628747778002C6ACA /* BrowseBuildingFloorsView.swift */ = {isa = PBXFileReference; lastKnownFileType = sourcecode.swift; path = BrowseBuildingFloorsView.swift; sourceTree = "<group>"; };
		F111CCC0288B5D5600205358 /* DisplayMapFromMobileMapPackageView.swift */ = {isa = PBXFileReference; lastKnownFileType = sourcecode.swift; path = DisplayMapFromMobileMapPackageView.swift; sourceTree = "<group>"; };
		F111CCC3288B641900205358 /* Yellowstone.mmpk */ = {isa = PBXFileReference; lastKnownFileType = file; path = Yellowstone.mmpk; sourceTree = "<group>"; };
		F1E71BF0289473760064C33F /* AddRasterFromFileView.swift */ = {isa = PBXFileReference; lastKnownFileType = sourcecode.swift; path = AddRasterFromFileView.swift; sourceTree = "<group>"; };
/* End PBXFileReference section */

/* Begin PBXFrameworksBuildPhase section */
		00E5401027F3CCA200CF66D5 /* Frameworks */ = {
			isa = PBXFrameworksBuildPhase;
			buildActionMask = 2147483647;
			files = (
				00C43AED2947DC350099AE34 /* ArcGISToolkit in Frameworks */,
			);
			runOnlyForDeploymentPostprocessing = 0;
		};
/* End PBXFrameworksBuildPhase section */

/* Begin PBXGroup section */
		0000FB6D2BBDB17600845921 /* Add 3D tiles layer */ = {
			isa = PBXGroup;
			children = (
				0000FB6B2BBDB17600845921 /* Add3DTilesLayerView.swift */,
			);
			path = "Add 3D tiles layer";
			sourceTree = "<group>";
		};
		0005580D281872BE00224BC6 /* Views */ = {
			isa = PBXGroup;
			children = (
				00B04272282EC59E0072E1B4 /* AboutView.swift */,
				D70BE5782A5624A80022CA02 /* CategoriesView.swift */,
				00E5400D27F3CCA100CF66D5 /* ContentView.swift */,
				D7B759B22B1FFBE300017FDD /* FavoritesView.swift */,
				000558092817C51E00224BC6 /* SampleDetailView.swift */,
				E041ABD6287DB04D0056009B /* SampleInfoView.swift */,
				00273CF52A82AB8700A7A77D /* SampleLink.swift */,
				00273CF32A82AB5900A7A77D /* SamplesSearchView.swift */,
				E041ABBF287CA9F00056009B /* WebView.swift */,
			);
			path = Views;
			sourceTree = "<group>";
		};
		000D43152B9918420003D3C2 /* Configure basemap style parameters */ = {
			isa = PBXGroup;
			children = (
				000D43132B9918420003D3C2 /* ConfigureBasemapStyleParametersView.swift */,
			);
			path = "Configure basemap style parameters";
			sourceTree = "<group>";
		};
		00181B442846AD3900654571 /* Extensions */ = {
			isa = PBXGroup;
			children = (
				D7BA8C432B2A4DAA00018633 /* Array+RawRepresentable.swift */,
				D7BA8C452B2A8ACA00018633 /* String.swift */,
				00181B452846AD7100654571 /* View+ErrorAlert.swift */,
			);
			path = Extensions;
			sourceTree = "<group>";
		};
		0023DE5029D648FA0098243A /* macOS */ = {
			isa = PBXGroup;
			children = (
				00ACF554293E6C6A0059B2A9 /* Samples.entitlements */,
			);
			path = macOS;
			sourceTree = "<group>";
		};
		003D7C332821EBCC009DDFD2 /* Scripts */ = {
			isa = PBXGroup;
			children = (
				00CCB8A2285AAD7D00BBAB70 /* DowloadPortalItemData.swift */,
				003D7C352821EBCC009DDFD2 /* GenerateSampleViewSourceCode.swift */,
				003D7C342821EBCC009DDFD2 /* masquerade */,
			);
			path = Scripts;
			sourceTree = "<group>";
		};
		0044288C29C90BD500160767 /* Get elevation at point on surface */ = {
			isa = PBXGroup;
			children = (
				0044289129C90C0B00160767 /* GetElevationAtPointOnSurfaceView.swift */,
			);
			path = "Get elevation at point on surface";
			sourceTree = "<group>";
		};
		0044CDD72995C352004618CE /* Show device location history */ = {
			isa = PBXGroup;
			children = (
				0044CDDE2995C39E004618CE /* ShowDeviceLocationHistoryView.swift */,
			);
			path = "Show device location history";
			sourceTree = "<group>";
		};
		004A2B962BED454300C297CE /* 740b663bff5e4198b9b6674af93f638a */ = {
			isa = PBXGroup;
			children = (
				004A2B9C2BED455B00C297CE /* canyonlands */,
			);
			path = 740b663bff5e4198b9b6674af93f638a;
			sourceTree = "<group>";
		};
		004A2BA12BED456500C297CE /* Apply scheduled updates to preplanned map area */ = {
			isa = PBXGroup;
			children = (
				004A2B9E2BED456500C297CE /* ApplyScheduledUpdatesToPreplannedMapAreaView.swift */,
			);
			path = "Apply scheduled updates to preplanned map area";
			sourceTree = "<group>";
		};
		0074ABAF281742420037244A /* Supporting Files */ = {
			isa = PBXGroup;
			children = (
				00181B442846AD3900654571 /* Extensions */,
				0074ABC028174F430037244A /* Models */,
				0005580D281872BE00224BC6 /* Views */,
				E041ABC3287CAFEB0056009B /* Web */,
			);
			path = "Supporting Files";
			sourceTree = "<group>";
		};
		0074ABB228174B830037244A /* Samples */ = {
			isa = PBXGroup;
			children = (
				0000FB6D2BBDB17600845921 /* Add 3D tiles layer */,
				79D84D0C2A815BED00F45262 /* Add custom dynamic entity data source */,
				4D2ADC3E29C26D05003B367F /* Add dynamic entity layer */,
				9537AFB52C2208CD000923C5 /* Add ENC exchange set */,
				00D4EF7E2863840D00B9CC30 /* Add feature layers */,
				D7F8C0342B60564D0072BFA7 /* Add features with contingent values */,
				F19A316128906F0D003B7EF9 /* Add raster from file */,
				955271622C0E6750009B1ED4 /* Add raster from service */,
				E066DD3E28610F3F004D3D5B /* Add scene layer from service */,
				3E54CF202C66AFA400DD2F18 /* Add web tiled layer */,
				D7E557602A1D743100B9FB09 /* Add WMS layer */,
				1C3B7DC22A5F64FC00907443 /* Analyze network with subnetwork trace */,
				D7C16D172AC5F6C100689E89 /* Animate 3D graphic */,
				D77570BC2A29427200F490CD /* Animate images with image overlay */,
				955AFAC52C10FD74009C8FE5 /* Apply mosaic rule to rasters */,
				004A2BA12BED456500C297CE /* Apply scheduled updates to preplanned map area */,
				D75362CC2A1E862B00D83028 /* Apply unique value renderer */,
				1C8EC7422BAE2891001A6929 /* Augment reality to collect data */,
				D7084FA42AD771AA00EC7F4F /* Augment reality to fly over scene */,
				1C2538472BABAC7B00337307 /* Augment reality to navigate route */,
				D7A737DF2BABB9FE00B7C7FC /* Augment reality to show hidden infrastructure */,
				D72F27292ADA1E4400F906DA /* Augment reality to show tabletop scene */,
				218F35B229C28F4A00502022 /* Authenticate with OAuth */,
				E0FE32E528747762002C6ACA /* Browse building floors */,
				95E980732C26185000CB8912 /* Browse OGC API feature service */,
				1C9B74D229DB54560038B06F /* Change camera controller */,
				4D2ADC5329C4F612003B367F /* Change map view background */,
				1C0C1C3229D34DAE005C8B24 /* Change viewpoint */,
				E000E75E2869E325005D87C5 /* Clip geometry */,
				000D43152B9918420003D3C2 /* Configure basemap style parameters */,
				D7635FF32B9277DC0044AB97 /* Configure clusters */,
				88F93CBE29C3D4E30006B28E /* Create and edit geometries */,
				79B7B8082A1BF8B300F57C27 /* Create and save KML file */,
				D7E440D12A1ECBC2005D74DE /* Create buffers around points */,
				D7B3C5C02A43B71E001DA4D8 /* Create convex hull around geometries */,
				D744FD132A2112360084A66C /* Create convex hull around points */,
				D79482D32C35D872006521CD /* Create dynamic basemap gallery */,
				1C19B4EA2A578E46001D2506 /* Create load report */,
				D73FABE82AD4A0370048EC70 /* Create mobile geodatabase */,
				E004A6EB28495538002A1FE6 /* Create planar and geodetic buffers */,
				D71C5F602AAA7854006599FD /* Create symbol styles from web styles */,
				E000E761286A0B07005D87C5 /* Cut geometry */,
				D71099692A27D8880065A1C1 /* Densify and generalize geometry */,
				D7AE861A2AC39D750049B626 /* Display annotation */,
				D7635FEA2B9272CB0044AB97 /* Display clusters */,
				00A7A1422A2FC58300F035F7 /* Display content of utility network container */,
				D7497F382AC4B45300167AD2 /* Display dimensions */,
				0074ABB328174B830037244A /* Display map */,
				F111CCBD288B548400205358 /* Display map from mobile map package */,
				D752D95B2A3BCDD4003EB25E /* Display map from portal item */,
				00B04FB3283EEB830026C882 /* Display overview map */,
				E004A6D528465C70002A1FE6 /* Display scene */,
				D7010EBA2B05616900D43F55 /* Display scene from mobile scene package */,
				D742E48E2B04132B00690098 /* Display web scene from portal item */,
				E070A0A1286F3B3400F2B606 /* Download preplanned map area */,
				E004A6EE284E4B7A002A1FE6 /* Download vector tiles to local cache */,
				D733CA182BED980D00FBDE4C /* Edit and sync features with feature service */,
				9579FCEB2C3360CA00FC8A1D /* Edit feature attachments */,
				D762AF5E2BF6A7B900ECE3C7 /* Edit features with feature-linked annotation */,
				D764B7DE2BE2F89D002E2F92 /* Edit geodatabase with transactions */,
				D73E619D2BDB21F400457932 /* Edit with branch versioning */,
				D7D9FCF52BF2CC8600F972A2 /* Filter by definition expression or display filter */,
				1C26ED122A859525009B7721 /* Filter features in scene */,
				D73FCFF32B02A3AA0006360D /* Find address with reverse geocode */,
				D7705D5F2AFC570700CC0335 /* Find closest facility from point */,
				D7705D542AFC244E00CC0335 /* Find closest facility to multiple points */,
				D78666A92A21616D00C60110 /* Find nearest vertex */,
				E066DD33285CF3A0004D3D5B /* Find route */,
				D7DDF84F2AF47C6C004352D9 /* Find route around barriers */,
				D76000AA2AF19C2300B3084D /* Find route in mobile map package */,
				D7E7D0792AEB39BF003AAD02 /* Find route in transport network */,
				E088E1722863B5E600413100 /* Generate offline map */,
				10B782032BE55C52007EAE6C /* Generate offline map with custom parameters */,
				10D321942BDB1C2E00B39B1B /* Generate offline map with local basemap */,
				D7553CD62AE2DFEC00DC2A70 /* Geocode offline */,
				0044288C29C90BD500160767 /* Get elevation at point on surface */,
				D704AA562AB22B7A00A3BB63 /* Group layers together */,
				102B6A352BFD5AD1009F763C /* Identify features in WMS layer */,
				D731F3BD2AD0D22500A8431E /* Identify graphics */,
				D70082E72ACF8F6C00E0C3C2 /* Identify KML features */,
				D751018A2A2E960300B8FA48 /* Identify layer features */,
				D7464F182ACE0445007FEE88 /* Identify raster cell */,
				D776880E2B69826B007C3860 /* List spatial reference transformations */,
				D718A1E92B575FD900447087 /* Manage bookmarks */,
				D752D93C2A3914E5003EB25E /* Manage operational layers */,
				D73E61952BDAEE6600457932 /* Match viewpoint of geo views */,
				D7ABA2F52A3256610021822B /* Measure distance in scene */,
				D7352F8D2BD992C40013FFEF /* Monitor changes to draw status */,
				D71371782BD88ECC00EB2F86 /* Monitor changes to layer view state */,
				D752D9422A3A6EB8003EB25E /* Monitor changes to map load status */,
				75DD739029D38B1B0010229D /* Navigate route */,
				D7588F5B2B7D8DAA008B75E2 /* Navigate route with rerouting */,
				D76929F32B4F78340047205E /* Orbit camera around object */,
				D7232EDD2AC1E5410079ABFF /* Play KML tour */,
				E0EA0B75286638FD00C9621D /* Project geometry */,
				108EC03F29D25AE1000F35D0 /* Query feature table */,
				D73F06652B5EE73D000B574F /* Query features with Arcade expression */,
				D7BA38962BFBFC0F009954F5 /* Query related features */,
				D7ECF5942AB8BDCA003FB2BE /* Render multilayer symbols */,
				1CAB8D402A3CEAB0002AA649 /* Run valve isolation trace */,
				D75F66322B48EABC00434974 /* Search for web map */,
				00CB913628481475005C2C5D /* Search with geocode */,
				E004A6F4284FA3C5002A1FE6 /* Select features in feature layer */,
				954AEDEF2C01332F00265114 /* Select features in scene layer */,
				00B042E3282EDC690072E1B4 /* Set basemap */,
				D7C3AB462B683291008909B9 /* Set feature request mode */,
				3E720F9B2C619ACD00E22A9E /* Set initial viewpoint */,
				D734FA072A183A5A00246D7E /* Set max extent */,
				D7EAF34F2A1C011000D822C4 /* Set min and max scale */,
				D76CE8D62BFD7047009A8686 /* Set reference scale */,
				3EEDE7CC2C5D735E00510104 /* Set spatial reference */,
				95F3A52C2C07F0A600885DED /* Set surface navigation constraint */,
				E088E1552862578800413100 /* Set surface placement mode */,
				D769C20D2A28FF8600030F61 /* Set up location-driven geotriggers */,
				E004A6B928414332002A1FE6 /* Set viewpoint rotation */,
				1C43BC782A43781100509BF8 /* Set visibility of subtype sublayer */,
				E004A6DE2846626A002A1FE6 /* Show callout */,
				D7EF5D712A269E2D00FEBDE5 /* Show coordinates in multiple formats */,
				E004A6E728493BBB002A1FE6 /* Show device location */,
				0044CDD72995C352004618CE /* Show device location history */,
				95F8912A2C46E9F00010EBED /* Show device location using indoor positioning */,
				4D126D6829CA1B6000CFB7A7 /* Show device location with NMEA data sources */,
				D722BD1E2A420D7E002C2087 /* Show extruded features */,
				00ABA94B2BF671FC00C0488C /* Show grid */,
				D751017D2A2E490800B8FA48 /* Show labels on layer */,
				D7CC33FB2A31475C00198EDF /* Show line of sight between points */,
				D7337C5C2ABD137400A5D865 /* Show mobile map package expiration date */,
				1C42E04129D2396B004FC4BE /* Show popup */,
				1C9B74C429DB43580038B06F /* Show realistic light and shadows */,
				E004A6F1284E4F80002A1FE6 /* Show result of spatial operations */,
				E066DD392860C9EE004D3D5B /* Show result of spatial relationships */,
				95A5721A2C0FDCCE006E8B48 /* Show scale bar */,
				95D2EE102C334D1D00683D53 /* Show service area */,
				1CAF831A2A20305F000E1E60 /* Show utility associations */,
				D7ABA2FB2A3287C10021822B /* Show viewshed from geoelement in scene */,
				0086F3FC28E3770900974721 /* Show viewshed from point in scene */,
				95DEB9B72C127A97009BEC35 /* Show viewshed from point on map */,
				00E7C15A2BBE1BF000B85D69 /* Snap geometry edits */,
				D75B584D2AAFB2C20038B3B4 /* Style features with custom dictionary */,
				E066DD362860AB0B004D3D5B /* Style graphics with renderer */,
				E004A6E42846A609002A1FE6 /* Style graphics with symbols */,
				D77BC5352B59A2D3007B49B6 /* Style point with distance composite scene symbol */,
				D754E31D2A1D661D0006C5F1 /* Style point with picture marker symbols */,
				D7058B0B2B59E44B000A888A /* Style point with scene symbol */,
				D74C8BFA2ABA5572007C76B8 /* Style symbols from mobile style file */,
				7573E81229D6134C00BEED9C /* Trace utility network */,
				D74EA7802B6DADA5008F6C7C /* Validate utility network topology */,
			);
			path = Samples;
			sourceTree = "<group>";
		};
		0074ABB328174B830037244A /* Display map */ = {
			isa = PBXGroup;
			children = (
				0074ABBE28174BCF0037244A /* DisplayMapView.swift */,
			);
			path = "Display map";
			sourceTree = "<group>";
		};
		0074ABC028174F430037244A /* Models */ = {
			isa = PBXGroup;
			children = (
				00CCB8A4285BAF8700BBAB70 /* OnDemandResource.swift */,
				0074ABC128174F430037244A /* Sample.swift */,
			);
			path = Models;
			sourceTree = "<group>";
		};
		0086F3FC28E3770900974721 /* Show viewshed from point in scene */ = {
			isa = PBXGroup;
			children = (
				0042E24228E4BF8F001F33D6 /* ShowViewshedFromPointInSceneView.Model.swift */,
				0086F3FD28E3770900974721 /* ShowViewshedFromPointInSceneView.swift */,
				0042E24428E4F82B001F33D6 /* ShowViewshedFromPointInSceneView.ViewshedSettingsView.swift */,
			);
			path = "Show viewshed from point in scene";
			sourceTree = "<group>";
		};
		00966EE62811F64D009D3DD7 /* iOS */ = {
			isa = PBXGroup;
			children = (
				00E5402A27F775EA00CF66D5 /* Info.plist */,
			);
			path = iOS;
			sourceTree = "<group>";
		};
		00A7A1422A2FC58300F035F7 /* Display content of utility network container */ = {
			isa = PBXGroup;
			children = (
				00A7A1432A2FC58300F035F7 /* DisplayContentOfUtilityNetworkContainerView.swift */,
				00A7A1492A2FC5B700F035F7 /* DisplayContentOfUtilityNetworkContainerView.Model.swift */,
			);
			path = "Display content of utility network container";
			sourceTree = "<group>";
		};
		00ABA94B2BF671FC00C0488C /* Show grid */ = {
			isa = PBXGroup;
			children = (
				00ABA94D2BF6721700C0488C /* ShowGridView.swift */,
			);
			path = "Show grid";
			sourceTree = "<group>";
		};
		00B042E3282EDC690072E1B4 /* Set basemap */ = {
			isa = PBXGroup;
			children = (
				00B042E5282EDC690072E1B4 /* SetBasemapView.swift */,
			);
			path = "Set basemap";
			sourceTree = "<group>";
		};
		00B04FB3283EEB830026C882 /* Display overview map */ = {
			isa = PBXGroup;
			children = (
				00B04FB4283EEBA80026C882 /* DisplayOverviewMapView.swift */,
			);
			path = "Display overview map";
			sourceTree = "<group>";
		};
		00C94A0228B53DCC004E42D9 /* 7c4c679ab06a4df19dc497f577f111bd */ = {
			isa = PBXGroup;
			children = (
				00C94A0C28B53DE1004E42D9 /* raster-file */,
			);
			path = 7c4c679ab06a4df19dc497f577f111bd;
			sourceTree = "<group>";
		};
		00CB913628481475005C2C5D /* Search with geocode */ = {
			isa = PBXGroup;
			children = (
				00CB9137284814A4005C2C5D /* SearchWithGeocodeView.swift */,
			);
			path = "Search with geocode";
			sourceTree = "<group>";
		};
		00CCB8A6285D059300BBAB70 /* Portal Data */ = {
			isa = PBXGroup;
			children = (
				950D5AF62C2CC2F100DF2E4E /* c16f3845b9cc4b93a908d87d28823afd */,
				9537AFC82C220ECB000923C5 /* 9d2987a825c646468b3ce7512fb76e2d */,
				D762AF642BF6A96100ECE3C7 /* 74c0c9fa80f4498c9739cc42531e9948 */,
				004A2B962BED454300C297CE /* 740b663bff5e4198b9b6674af93f638a */,
				D701D7242A37C7E4006FF0C8 /* 07d62a792ab6496d9b772a24efea45d0 */,
				D7C16D232AC5FEA600689E89 /* 12509ffdc684437f8f2656b0129d2c13 */,
				00D4EF8328638BF100B9CC30 /* 15a7cbd3af1e47cfa5d2c6b93dc44fc2 */,
				D721EEA62ABDFF550040BE46 /* 174150279af74a2ba6f8b87a567f480b */,
				D74C8C002ABA6202007C76B8 /* 1bd036f221f54a99abc9e46ff3511cbf */,
				D7CE9F992AE2F575008F7A5F /* 22c3083d4fa74e3e9b25adfc9f8c0496 */,
				D76000B52AF19FC900B3084D /* 260eb6535c824209964cf281766ebe43 */,
				D7C16D202AC5FE9800689E89 /* 290f0c571c394461a8b58b6775d0bd63 */,
				D7CE9F9C2AE2F585008F7A5F /* 3424d442ebe54f3cbf34462382d3aebe */,
				D7781D472B7EB03400E53C51 /* 4caec8c55ea2463982f1af7d9611b8d5 */,
				D7C16D1D2AC5FE8200689E89 /* 5a9b60cee9ba41e79640a06bcdf8084d */,
				1C965C4629DBA879002F8536 /* 681d6f7694644709a7c830ec57a2d72b */,
				00D4EF8E28638BF100B9CC30 /* 68ec42517cdd439e81b036210483e8e7 */,
				D73F8CF22AB1089900CD39DA /* 751138a2e0844e06853522d54103222a */,
				00C94A0228B53DCC004E42D9 /* 7c4c679ab06a4df19dc497f577f111bd */,
				D7D1F3512ADDBE5D009CE2DA /* 7dd2f97bb007466ea939160d0de96a9d */,
				10D321912BDB187400B39B1B /* 85282f2aaa2844d8935cdb8722e22a93 */,
				792222DB2A81AA5D00619FFE /* a8a942c228af4fac96baa78ad60f511f */,
				D7F8C03F2B605E720072BFA7 /* b5106355f1634b8996e634c04b6a930a */,
				D7464F202ACE0910007FEE88 /* b5f977c78ec74b3a8857ca86d1d9b318 */,
				00D4EF8128638BF100B9CC30 /* cb1b20748a9f4d128dad8a87244e3e37 */,
				D77572AC2A295DC100F490CD /* d1453556d91e46dea191c20c398b82cd */,
				4D126D7629CA3B3F00CFB7A7 /* d5bad9f4fee9483791e405880fb466da */,
				D7E7D0862AEB3C36003AAD02 /* df193653ed39449195af0c9725701dca */,
				D7F8C03C2B605AF60072BFA7 /* e12b54ea799f4606a2712157cf9f6e41 */,
				F111CCC2288B63DB00205358 /* e1f3a7254cb845b09450f54937c16061 */,
				D7C5233F2BED9BBF00E8221A /* e4a398afe9a945f3b0f4dca1e4faccb5 */,
				D7C16D262AC5FEB600689E89 /* e87c154fb9c2487f999143df5b08e9b1 */,
				D7497F3E2AC4BA4100167AD2 /* f5ff6f5556a945bca87ca513b8729a1e */,
			);
			path = "Portal Data";
			sourceTree = SOURCE_ROOT;
		};
		00D4EF7E2863840D00B9CC30 /* Add feature layers */ = {
			isa = PBXGroup;
			children = (
				00D4EF7F2863842100B9CC30 /* AddFeatureLayersView.swift */,
			);
			path = "Add feature layers";
			sourceTree = "<group>";
		};
		00D4EF8128638BF100B9CC30 /* cb1b20748a9f4d128dad8a87244e3e37 */ = {
			isa = PBXGroup;
			children = (
				00D4EF8228638BF100B9CC30 /* LA_Trails.geodatabase */,
			);
			path = cb1b20748a9f4d128dad8a87244e3e37;
			sourceTree = "<group>";
		};
		00D4EF8328638BF100B9CC30 /* 15a7cbd3af1e47cfa5d2c6b93dc44fc2 */ = {
			isa = PBXGroup;
			children = (
				00D4EFB02863CE6300B9CC30 /* ScottishWildlifeTrust_reserves */,
			);
			path = 15a7cbd3af1e47cfa5d2c6b93dc44fc2;
			sourceTree = "<group>";
		};
		00D4EF8E28638BF100B9CC30 /* 68ec42517cdd439e81b036210483e8e7 */ = {
			isa = PBXGroup;
			children = (
				00D4EF8F28638BF100B9CC30 /* AuroraCO.gpkg */,
			);
			path = 68ec42517cdd439e81b036210483e8e7;
			sourceTree = "<group>";
		};
		00E5400627F3CCA100CF66D5 = {
			isa = PBXGroup;
			children = (
				00966EE62811F64D009D3DD7 /* iOS */,
				0023DE5029D648FA0098243A /* macOS */,
				00CCB8A6285D059300BBAB70 /* Portal Data */,
				00E5401427F3CCA200CF66D5 /* Products */,
				003D7C332821EBCC009DDFD2 /* Scripts */,
				00E5400B27F3CCA100CF66D5 /* Shared */,
			);
			sourceTree = "<group>";
		};
		00E5400B27F3CCA100CF66D5 /* Shared */ = {
			isa = PBXGroup;
			children = (
				0074ABAF281742420037244A /* Supporting Files */,
				0074ABB228174B830037244A /* Samples */,
				00E5400C27F3CCA100CF66D5 /* SamplesApp.swift */,
				00E5400E27F3CCA200CF66D5 /* Assets.xcassets */,
				798C2DA62AFC505600EE7E97 /* PrivacyInfo.xcprivacy */,
				001C6DD827FE585A00D472C2 /* AppSecrets.swift.masque */,
				0074ABCA2817B8DB0037244A /* SamplesApp+Samples.swift.tache */,
			);
			path = Shared;
			sourceTree = "<group>";
		};
		00E5401427F3CCA200CF66D5 /* Products */ = {
			isa = PBXGroup;
			children = (
				00E5401327F3CCA200CF66D5 /* ArcGIS Maps SDK Samples.app */,
			);
			name = Products;
			sourceTree = "<group>";
		};
		00E7C15A2BBE1BF000B85D69 /* Snap geometry edits */ = {
			isa = PBXGroup;
			children = (
				00E7C1592BBE1BF000B85D69 /* SnapGeometryEditsView.swift */,
				00E1D90A2BC0AF97001AEB6A /* SnapGeometryEditsView.SnapSettingsView.swift */,
				00E1D90C2BC0B125001AEB6A /* SnapGeometryEditsView.GeometryEditorModel.swift */,
				00E1D90E2BC0B1E8001AEB6A /* SnapGeometryEditsView.GeometryEditorMenu.swift */,
			);
			path = "Snap geometry edits";
			sourceTree = "<group>";
		};
		102B6A352BFD5AD1009F763C /* Identify features in WMS layer */ = {
			isa = PBXGroup;
			children = (
				102B6A362BFD5B55009F763C /* IdentifyFeaturesInWMSLayerView.swift */,
			);
			path = "Identify features in WMS layer";
			sourceTree = "<group>";
		};
		108EC03F29D25AE1000F35D0 /* Query feature table */ = {
			isa = PBXGroup;
			children = (
				108EC04029D25B2C000F35D0 /* QueryFeatureTableView.swift */,
			);
			path = "Query feature table";
			sourceTree = "<group>";
		};
		10B782032BE55C52007EAE6C /* Generate offline map with custom parameters */ = {
			isa = PBXGroup;
			children = (
				10B782042BE55D7E007EAE6C /* GenerateOfflineMapWithCustomParametersView.swift */,
				10B782072BE5A058007EAE6C /* GenerateOfflineMapWithCustomParametersView.CustomParameters.swift */,
				10BD9EB32BF51B4B00ABDBD5 /* GenerateOfflineMapWithCustomParametersView.Model.swift */,
			);
			path = "Generate offline map with custom parameters";
			sourceTree = "<group>";
		};
		10D321912BDB187400B39B1B /* 85282f2aaa2844d8935cdb8722e22a93 */ = {
			isa = PBXGroup;
			children = (
				10D321922BDB187400B39B1B /* naperville_imagery.tpkx */,
			);
			path = 85282f2aaa2844d8935cdb8722e22a93;
			sourceTree = "<group>";
		};
		10D321942BDB1C2E00B39B1B /* Generate offline map with local basemap */ = {
			isa = PBXGroup;
			children = (
				10D321952BDB1CB500B39B1B /* GenerateOfflineMapWithLocalBasemapView.swift */,
			);
			path = "Generate offline map with local basemap";
			sourceTree = "<group>";
		};
		1C0C1C3229D34DAE005C8B24 /* Change viewpoint */ = {
			isa = PBXGroup;
			children = (
				1C0C1C3429D34DAE005C8B24 /* ChangeViewpointView.swift */,
			);
			path = "Change viewpoint";
			sourceTree = "<group>";
		};
		1C19B4EA2A578E46001D2506 /* Create load report */ = {
			isa = PBXGroup;
			children = (
				1C19B4EF2A578E46001D2506 /* CreateLoadReportView.Model.swift */,
				1C19B4ED2A578E46001D2506 /* CreateLoadReportView.swift */,
				1C19B4EB2A578E46001D2506 /* CreateLoadReportView.Views.swift */,
			);
			path = "Create load report";
			sourceTree = "<group>";
		};
		1C2538472BABAC7B00337307 /* Augment reality to navigate route */ = {
			isa = PBXGroup;
			children = (
				1C2538532BABACB100337307 /* AugmentRealityToNavigateRouteView.swift */,
				1C2538522BABACB100337307 /* AugmentRealityToNavigateRouteView.ARSceneView.swift */,
			);
			path = "Augment reality to navigate route";
			sourceTree = "<group>";
		};
		1C26ED122A859525009B7721 /* Filter features in scene */ = {
			isa = PBXGroup;
			children = (
				1C26ED152A859525009B7721 /* FilterFeaturesInSceneView.swift */,
			);
			path = "Filter features in scene";
			sourceTree = "<group>";
		};
		1C3B7DC22A5F64FC00907443 /* Analyze network with subnetwork trace */ = {
			isa = PBXGroup;
			children = (
				1C3B7DC32A5F64FC00907443 /* AnalyzeNetworkWithSubnetworkTraceView.Model.swift */,
				1C3B7DC62A5F64FC00907443 /* AnalyzeNetworkWithSubnetworkTraceView.swift */,
			);
			path = "Analyze network with subnetwork trace";
			sourceTree = "<group>";
		};
		1C42E04129D2396B004FC4BE /* Show popup */ = {
			isa = PBXGroup;
			children = (
				1C42E04329D2396B004FC4BE /* ShowPopupView.swift */,
			);
			path = "Show popup";
			sourceTree = "<group>";
		};
		1C43BC782A43781100509BF8 /* Set visibility of subtype sublayer */ = {
			isa = PBXGroup;
			children = (
				1C43BC7C2A43781100509BF8 /* SetVisibilityOfSubtypeSublayerView.Model.swift */,
				1C43BC7E2A43781100509BF8 /* SetVisibilityOfSubtypeSublayerView.swift */,
				1C43BC792A43781100509BF8 /* SetVisibilityOfSubtypeSublayerView.Views.swift */,
			);
			path = "Set visibility of subtype sublayer";
			sourceTree = "<group>";
		};
		1C8EC7422BAE2891001A6929 /* Augment reality to collect data */ = {
			isa = PBXGroup;
			children = (
				1C8EC7432BAE2891001A6929 /* AugmentRealityToCollectDataView.swift */,
			);
			path = "Augment reality to collect data";
			sourceTree = "<group>";
		};
		1C965C4629DBA879002F8536 /* 681d6f7694644709a7c830ec57a2d72b */ = {
			isa = PBXGroup;
			children = (
				004FE87029DF5D8700075217 /* Bristol */,
			);
			path = 681d6f7694644709a7c830ec57a2d72b;
			sourceTree = "<group>";
		};
		1C9B74C429DB43580038B06F /* Show realistic light and shadows */ = {
			isa = PBXGroup;
			children = (
				1C9B74C529DB43580038B06F /* ShowRealisticLightAndShadowsView.swift */,
			);
			path = "Show realistic light and shadows";
			sourceTree = "<group>";
		};
		1C9B74D229DB54560038B06F /* Change camera controller */ = {
			isa = PBXGroup;
			children = (
				1C9B74D529DB54560038B06F /* ChangeCameraControllerView.swift */,
			);
			path = "Change camera controller";
			sourceTree = "<group>";
		};
		1CAB8D402A3CEAB0002AA649 /* Run valve isolation trace */ = {
			isa = PBXGroup;
			children = (
				1CAB8D442A3CEAB0002AA649 /* RunValveIsolationTraceView.Model.swift */,
				1CAB8D472A3CEAB0002AA649 /* RunValveIsolationTraceView.swift */,
			);
			path = "Run valve isolation trace";
			sourceTree = "<group>";
		};
		1CAF831A2A20305F000E1E60 /* Show utility associations */ = {
			isa = PBXGroup;
			children = (
				1CAF831B2A20305F000E1E60 /* ShowUtilityAssociationsView.swift */,
			);
			path = "Show utility associations";
			sourceTree = "<group>";
		};
		218F35B229C28F4A00502022 /* Authenticate with OAuth */ = {
			isa = PBXGroup;
			children = (
				218F35B329C28F4A00502022 /* AuthenticateWithOAuthView.swift */,
			);
			path = "Authenticate with OAuth";
			sourceTree = "<group>";
		};
		3E54CF202C66AFA400DD2F18 /* Add web tiled layer */ = {
			isa = PBXGroup;
			children = (
				3E54CF212C66AFBE00DD2F18 /* AddWebTiledLayerView.swift */,
			);
			path = "Add web tiled layer";
			sourceTree = "<group>";
		};
		3E720F9B2C619ACD00E22A9E /* Set initial viewpoint */ = {
			isa = PBXGroup;
			children = (
				3E720F9C2C619B1700E22A9E /* SetInitialViewpointView.swift */,
			);
			path = "Set initial viewpoint";
			sourceTree = "<group>";
		};
		3EEDE7CC2C5D735E00510104 /* Set spatial reference */ = {
			isa = PBXGroup;
			children = (
				3EEDE7CD2C5D73F700510104 /* SetSpatialReferenceView.swift */,
			);
			path = "Set spatial reference";
			sourceTree = "<group>";
		};
		4D126D6829CA1B6000CFB7A7 /* Show device location with NMEA data sources */ = {
			isa = PBXGroup;
			children = (
				4D126D6929CA1B6000CFB7A7 /* ShowDeviceLocationWithNMEADataSourcesView.swift */,
				4D126D7D29CA43D200CFB7A7 /* ShowDeviceLocationWithNMEADataSourcesView.Model.swift */,
				4D126D7129CA1E1800CFB7A7 /* FileNMEASentenceReader.swift */,
			);
			path = "Show device location with NMEA data sources";
			sourceTree = "<group>";
		};
		4D126D7629CA3B3F00CFB7A7 /* d5bad9f4fee9483791e405880fb466da */ = {
			isa = PBXGroup;
			children = (
				4D126D7B29CA3E6000CFB7A7 /* Redlands.nmea */,
			);
			path = d5bad9f4fee9483791e405880fb466da;
			sourceTree = "<group>";
		};
		4D2ADC3E29C26D05003B367F /* Add dynamic entity layer */ = {
			isa = PBXGroup;
			children = (
				4D2ADC3F29C26D05003B367F /* AddDynamicEntityLayerView.swift */,
				4D2ADC6629C50BD6003B367F /* AddDynamicEntityLayerView.Model.swift */,
				4D2ADC6829C50C4C003B367F /* AddDynamicEntityLayerView.SettingsView.swift */,
				00F279D52AF418DC00CECAF8 /* AddDynamicEntityLayerView.VehicleCallout.swift */,
			);
			path = "Add dynamic entity layer";
			sourceTree = "<group>";
		};
		4D2ADC5329C4F612003B367F /* Change map view background */ = {
			isa = PBXGroup;
			children = (
				4D2ADC5529C4F612003B367F /* ChangeMapViewBackgroundView.swift */,
				4D2ADC5829C4F612003B367F /* ChangeMapViewBackgroundView.SettingsView.swift */,
				4D2ADC6129C5071C003B367F /* ChangeMapViewBackgroundView.Model.swift */,
			);
			path = "Change map view background";
			sourceTree = "<group>";
		};
		7573E81229D6134C00BEED9C /* Trace utility network */ = {
			isa = PBXGroup;
			children = (
				7573E81329D6134C00BEED9C /* TraceUtilityNetworkView.Model.swift */,
				7573E81529D6134C00BEED9C /* TraceUtilityNetworkView.Enums.swift */,
				7573E81729D6134C00BEED9C /* TraceUtilityNetworkView.Views.swift */,
				7573E81829D6134C00BEED9C /* TraceUtilityNetworkView.swift */,
			);
			path = "Trace utility network";
			sourceTree = "<group>";
		};
		75DD739029D38B1B0010229D /* Navigate route */ = {
			isa = PBXGroup;
			children = (
				75DD739129D38B1B0010229D /* NavigateRouteView.swift */,
			);
			path = "Navigate route";
			sourceTree = "<group>";
		};
		792222DB2A81AA5D00619FFE /* a8a942c228af4fac96baa78ad60f511f */ = {
			isa = PBXGroup;
			children = (
				792222DC2A81AA5D00619FFE /* AIS_MarineCadastre_SelectedVessels_CustomDataSource.jsonl */,
			);
			path = a8a942c228af4fac96baa78ad60f511f;
			sourceTree = "<group>";
		};
		79B7B8082A1BF8B300F57C27 /* Create and save KML file */ = {
			isa = PBXGroup;
			children = (
				79302F842A1ED4E30002336A /* CreateAndSaveKMLView.Model.swift */,
				79B7B8092A1BF8EC00F57C27 /* CreateAndSaveKMLView.swift */,
				79302F862A1ED71B0002336A /* CreateAndSaveKMLView.Views.swift */,
			);
			path = "Create and save KML file";
			sourceTree = "<group>";
		};
		79D84D0C2A815BED00F45262 /* Add custom dynamic entity data source */ = {
			isa = PBXGroup;
			children = (
				79D84D0D2A815C5B00F45262 /* AddCustomDynamicEntityDataSourceView.swift */,
				7900C5F52A83FC3F002D430F /* AddCustomDynamicEntityDataSourceView.Vessel.swift */,
			);
			path = "Add custom dynamic entity data source";
			sourceTree = "<group>";
		};
		88F93CBE29C3D4E30006B28E /* Create and edit geometries */ = {
			isa = PBXGroup;
			children = (
				88F93CC029C3D59C0006B28E /* CreateAndEditGeometriesView.swift */,
			);
			path = "Create and edit geometries";
			sourceTree = "<group>";
		};
		950D5AF62C2CC2F100DF2E4E /* c16f3845b9cc4b93a908d87d28823afd */ = {
			isa = PBXGroup;
			children = (
				950D5B0C2C2CC35D00DF2E4E /* hydrography */,
			);
			path = c16f3845b9cc4b93a908d87d28823afd;
			sourceTree = "<group>";
		};
		9537AFB52C2208CD000923C5 /* Add ENC exchange set */ = {
			isa = PBXGroup;
			children = (
				9537AFB32C2208B5000923C5 /* AddENCExchangeSetView.swift */,
			);
			path = "Add ENC exchange set";
			sourceTree = "<group>";
		};
		9537AFC82C220ECB000923C5 /* 9d2987a825c646468b3ce7512fb76e2d */ = {
			isa = PBXGroup;
			children = (
				9537AFD62C220EF0000923C5 /* ExchangeSetwithoutUpdates */,
			);
			path = 9d2987a825c646468b3ce7512fb76e2d;
			sourceTree = "<group>";
		};
		954AEDEF2C01332F00265114 /* Select features in scene layer */ = {
			isa = PBXGroup;
			children = (
				954AEDED2C01332600265114 /* SelectFeaturesInSceneLayerView.swift */,
			);
			path = "Select features in scene layer";
			sourceTree = "<group>";
		};
		955271622C0E6750009B1ED4 /* Add raster from service */ = {
			isa = PBXGroup;
			children = (
				955271602C0E6749009B1ED4 /* AddRasterFromServiceView.swift */,
			);
			path = "Add raster from service";
			sourceTree = "<group>";
		};
		955AFAC52C10FD74009C8FE5 /* Apply mosaic rule to rasters */ = {
			isa = PBXGroup;
			children = (
				955AFAC32C10FD6F009C8FE5 /* ApplyMosaicRuleToRastersView.swift */,
			);
			path = "Apply mosaic rule to rasters";
			sourceTree = "<group>";
		};
		9579FCEB2C3360CA00FC8A1D /* Edit feature attachments */ = {
			isa = PBXGroup;
			children = (
				9579FCE92C3360BB00FC8A1D /* EditFeatureAttachmentsView.swift */,
				9547085B2C3C719800CA8579 /* EditFeatureAttachmentsView.Model.swift */,
			);
			path = "Edit feature attachments";
			sourceTree = "<group>";
		};
		95A5721A2C0FDCCE006E8B48 /* Show scale bar */ = {
			isa = PBXGroup;
			children = (
				95A572182C0FDCC9006E8B48 /* ShowScaleBarView.swift */,
			);
			path = "Show scale bar";
			sourceTree = "<group>";
		};
		95D2EE102C334D1D00683D53 /* Show service area */ = {
			isa = PBXGroup;
			children = (
				95D2EE0E2C334D1600683D53 /* ShowServiceAreaView.swift */,
			);
			path = "Show service area";
			sourceTree = "<group>";
		};
		95DEB9B72C127A97009BEC35 /* Show viewshed from point on map */ = {
			isa = PBXGroup;
			children = (
				95DEB9B52C127A92009BEC35 /* ShowViewshedFromPointOnMapView.swift */,
			);
			path = "Show viewshed from point on map";
			sourceTree = "<group>";
		};
		95E980732C26185000CB8912 /* Browse OGC API feature service */ = {
			isa = PBXGroup;
			children = (
				95E980702C26183000CB8912 /* BrowseOGCAPIFeatureServiceView.swift */,
			);
			path = "Browse OGC API feature service";
			sourceTree = "<group>";
		};
		95F3A52C2C07F0A600885DED /* Set surface navigation constraint */ = {
			isa = PBXGroup;
			children = (
				95F3A52A2C07F09C00885DED /* SetSurfaceNavigationConstraintView.swift */,
			);
			path = "Set surface navigation constraint";
			sourceTree = "<group>";
		};
		95F8912A2C46E9F00010EBED /* Show device location using indoor positioning */ = {
			isa = PBXGroup;
			children = (
				95F891282C46E9D60010EBED /* ShowDeviceLocationUsingIndoorPositioningView.swift */,
				9503056D2C46ECB70091B32D /* ShowDeviceLocationUsingIndoorPositioningView.Model.swift */,
			);
			path = "Show device location using indoor positioning";
			sourceTree = "<group>";
		};
		D70082E72ACF8F6C00E0C3C2 /* Identify KML features */ = {
			isa = PBXGroup;
			children = (
				D70082EA2ACF900100E0C3C2 /* IdentifyKMLFeaturesView.swift */,
			);
			path = "Identify KML features";
			sourceTree = "<group>";
		};
		D7010EBA2B05616900D43F55 /* Display scene from mobile scene package */ = {
			isa = PBXGroup;
			children = (
				D7010EBC2B05616900D43F55 /* DisplaySceneFromMobileScenePackageView.swift */,
			);
			path = "Display scene from mobile scene package";
			sourceTree = "<group>";
		};
		D701D7242A37C7E4006FF0C8 /* 07d62a792ab6496d9b772a24efea45d0 */ = {
			isa = PBXGroup;
			children = (
				D701D72B2A37C7F7006FF0C8 /* bradley_low_3ds */,
			);
			path = 07d62a792ab6496d9b772a24efea45d0;
			sourceTree = "<group>";
		};
		D704AA562AB22B7A00A3BB63 /* Group layers together */ = {
			isa = PBXGroup;
			children = (
				D704AA592AB22C1A00A3BB63 /* GroupLayersTogetherView.swift */,
				D75C35662AB50338003CD55F /* GroupLayersTogetherView.GroupLayerListView.swift */,
			);
			path = "Group layers together";
			sourceTree = "<group>";
		};
		D7058B0B2B59E44B000A888A /* Style point with scene symbol */ = {
			isa = PBXGroup;
			children = (
				D7058B0D2B59E44B000A888A /* StylePointWithSceneSymbolView.swift */,
			);
			path = "Style point with scene symbol";
			sourceTree = "<group>";
		};
		D7084FA42AD771AA00EC7F4F /* Augment reality to fly over scene */ = {
			isa = PBXGroup;
			children = (
				D7084FA62AD771AA00EC7F4F /* AugmentRealityToFlyOverSceneView.swift */,
			);
			path = "Augment reality to fly over scene";
			sourceTree = "<group>";
		};
		D71099692A27D8880065A1C1 /* Densify and generalize geometry */ = {
			isa = PBXGroup;
			children = (
				D710996C2A27D9210065A1C1 /* DensifyAndGeneralizeGeometryView.swift */,
				D710996F2A2802FA0065A1C1 /* DensifyAndGeneralizeGeometryView.SettingsView.swift */,
			);
			path = "Densify and generalize geometry";
			sourceTree = "<group>";
		};
		D71371782BD88ECC00EB2F86 /* Monitor changes to layer view state */ = {
			isa = PBXGroup;
			children = (
				D71371752BD88ECC00EB2F86 /* MonitorChangesToLayerViewStateView.swift */,
			);
			path = "Monitor changes to layer view state";
			sourceTree = "<group>";
		};
		D718A1E92B575FD900447087 /* Manage bookmarks */ = {
			isa = PBXGroup;
			children = (
				D718A1EA2B575FD900447087 /* ManageBookmarksView.swift */,
			);
			path = "Manage bookmarks";
			sourceTree = "<group>";
		};
		D71C5F602AAA7854006599FD /* Create symbol styles from web styles */ = {
			isa = PBXGroup;
			children = (
				D71C5F632AAA7A88006599FD /* CreateSymbolStylesFromWebStylesView.swift */,
			);
			path = "Create symbol styles from web styles";
			sourceTree = "<group>";
		};
		D721EEA62ABDFF550040BE46 /* 174150279af74a2ba6f8b87a567f480b */ = {
			isa = PBXGroup;
			children = (
				D721EEA72ABDFF550040BE46 /* LothianRiversAnno.mmpk */,
			);
			path = 174150279af74a2ba6f8b87a567f480b;
			sourceTree = "<group>";
		};
		D722BD1E2A420D7E002C2087 /* Show extruded features */ = {
			isa = PBXGroup;
			children = (
				D722BD212A420DAD002C2087 /* ShowExtrudedFeaturesView.swift */,
			);
			path = "Show extruded features";
			sourceTree = "<group>";
		};
		D7232EDD2AC1E5410079ABFF /* Play KML tour */ = {
			isa = PBXGroup;
			children = (
				D7232EE02AC1E5AA0079ABFF /* PlayKMLTourView.swift */,
			);
			path = "Play KML tour";
			sourceTree = "<group>";
		};
		D72F27292ADA1E4400F906DA /* Augment reality to show tabletop scene */ = {
			isa = PBXGroup;
			children = (
				D72F272B2ADA1E4400F906DA /* AugmentRealityToShowTabletopSceneView.swift */,
			);
			path = "Augment reality to show tabletop scene";
			sourceTree = "<group>";
		};
		D731F3BD2AD0D22500A8431E /* Identify graphics */ = {
			isa = PBXGroup;
			children = (
				D731F3C02AD0D2AC00A8431E /* IdentifyGraphicsView.swift */,
			);
			path = "Identify graphics";
			sourceTree = "<group>";
		};
		D7337C5C2ABD137400A5D865 /* Show mobile map package expiration date */ = {
			isa = PBXGroup;
			children = (
				D7337C5F2ABD142D00A5D865 /* ShowMobileMapPackageExpirationDateView.swift */,
			);
			path = "Show mobile map package expiration date";
			sourceTree = "<group>";
		};
		D733CA182BED980D00FBDE4C /* Edit and sync features with feature service */ = {
			isa = PBXGroup;
			children = (
				D733CA152BED980D00FBDE4C /* EditAndSyncFeaturesWithFeatureServiceView.swift */,
				D74ECD0C2BEEAE2F007C0FA6 /* EditAndSyncFeaturesWithFeatureServiceView.Model.swift */,
			);
			path = "Edit and sync features with feature service";
			sourceTree = "<group>";
		};
		D734FA072A183A5A00246D7E /* Set max extent */ = {
			isa = PBXGroup;
			children = (
				D734FA092A183A5B00246D7E /* SetMaxExtentView.swift */,
			);
			path = "Set max extent";
			sourceTree = "<group>";
		};
		D7352F8D2BD992C40013FFEF /* Monitor changes to draw status */ = {
			isa = PBXGroup;
			children = (
				D7352F8A2BD992C40013FFEF /* MonitorChangesToDrawStatusView.swift */,
			);
			path = "Monitor changes to draw status";
			sourceTree = "<group>";
		};
		D73E61952BDAEE6600457932 /* Match viewpoint of geo views */ = {
			isa = PBXGroup;
			children = (
				D73E61922BDAEE6600457932 /* MatchViewpointOfGeoViewsView.swift */,
			);
			path = "Match viewpoint of geo views";
			sourceTree = "<group>";
		};
		D73E619D2BDB21F400457932 /* Edit with branch versioning */ = {
			isa = PBXGroup;
			children = (
				D73E619A2BDB21F400457932 /* EditWithBranchVersioningView.swift */,
				D7114A0C2BDC6A3300FA68CA /* EditWithBranchVersioningView.Model.swift */,
				D7044B952BE18D73000F2C43 /* EditWithBranchVersioningView.Views.swift */,
			);
			path = "Edit with branch versioning";
			sourceTree = "<group>";
		};
		D73F06652B5EE73D000B574F /* Query features with Arcade expression */ = {
			isa = PBXGroup;
			children = (
				D73F06662B5EE73D000B574F /* QueryFeaturesWithArcadeExpressionView.swift */,
			);
			path = "Query features with Arcade expression";
			sourceTree = "<group>";
		};
		D73F8CF22AB1089900CD39DA /* 751138a2e0844e06853522d54103222a */ = {
			isa = PBXGroup;
			children = (
				D73F8CF32AB1089900CD39DA /* Restaurant.stylx */,
			);
			path = 751138a2e0844e06853522d54103222a;
			sourceTree = "<group>";
		};
		D73FABE82AD4A0370048EC70 /* Create mobile geodatabase */ = {
			isa = PBXGroup;
			children = (
				D71FCB892AD6277E000E517C /* CreateMobileGeodatabaseView.Model.swift */,
				D73FC0FC2AD4A18D0067A19B /* CreateMobileGeodatabaseView.swift */,
			);
			path = "Create mobile geodatabase";
			sourceTree = "<group>";
		};
		D73FCFF32B02A3AA0006360D /* Find address with reverse geocode */ = {
			isa = PBXGroup;
			children = (
				D73FCFF42B02A3AA0006360D /* FindAddressWithReverseGeocodeView.swift */,
			);
			path = "Find address with reverse geocode";
			sourceTree = "<group>";
		};
		D742E48E2B04132B00690098 /* Display web scene from portal item */ = {
			isa = PBXGroup;
			children = (
				D742E48F2B04132B00690098 /* DisplayWebSceneFromPortalItemView.swift */,
			);
			path = "Display web scene from portal item";
			sourceTree = "<group>";
		};
		D744FD132A2112360084A66C /* Create convex hull around points */ = {
			isa = PBXGroup;
			children = (
				D744FD162A2112D90084A66C /* CreateConvexHullAroundPointsView.swift */,
			);
			path = "Create convex hull around points";
			sourceTree = "<group>";
		};
		D7464F182ACE0445007FEE88 /* Identify raster cell */ = {
			isa = PBXGroup;
			children = (
				D7464F1D2ACE04B3007FEE88 /* IdentifyRasterCellView.swift */,
			);
			path = "Identify raster cell";
			sourceTree = "<group>";
		};
		D7464F202ACE0910007FEE88 /* b5f977c78ec74b3a8857ca86d1d9b318 */ = {
			isa = PBXGroup;
			children = (
				D7464F2A2ACE0964007FEE88 /* SA_EVI_8Day_03May20 */,
			);
			path = b5f977c78ec74b3a8857ca86d1d9b318;
			sourceTree = "<group>";
		};
		D7497F382AC4B45300167AD2 /* Display dimensions */ = {
			isa = PBXGroup;
			children = (
				D7497F3B2AC4B4C100167AD2 /* DisplayDimensionsView.swift */,
			);
			path = "Display dimensions";
			sourceTree = "<group>";
		};
		D7497F3E2AC4BA4100167AD2 /* f5ff6f5556a945bca87ca513b8729a1e */ = {
			isa = PBXGroup;
			children = (
				D7497F3F2AC4BA4100167AD2 /* Edinburgh_Pylon_Dimensions.mmpk */,
			);
			path = f5ff6f5556a945bca87ca513b8729a1e;
			sourceTree = "<group>";
		};
		D74C8BFA2ABA5572007C76B8 /* Style symbols from mobile style file */ = {
			isa = PBXGroup;
			children = (
				D7337C592ABCFDB100A5D865 /* StyleSymbolsFromMobileStyleFileView.SymbolOptionsListView.swift */,
				D74C8BFD2ABA5605007C76B8 /* StyleSymbolsFromMobileStyleFileView.swift */,
			);
			path = "Style symbols from mobile style file";
			sourceTree = "<group>";
		};
		D74C8C002ABA6202007C76B8 /* 1bd036f221f54a99abc9e46ff3511cbf */ = {
			isa = PBXGroup;
			children = (
				D74C8C012ABA6202007C76B8 /* emoji-mobile.stylx */,
			);
			path = 1bd036f221f54a99abc9e46ff3511cbf;
			sourceTree = "<group>";
		};
		D74EA7802B6DADA5008F6C7C /* Validate utility network topology */ = {
			isa = PBXGroup;
			children = (
				D74EA7812B6DADA5008F6C7C /* ValidateUtilityNetworkTopologyView.swift */,
				D76495202B74687E0042699E /* ValidateUtilityNetworkTopologyView.Model.swift */,
				D7C97B552B75C10C0097CDA1 /* ValidateUtilityNetworkTopologyView.Views.swift */,
			);
			path = "Validate utility network topology";
			sourceTree = "<group>";
		};
		D751017D2A2E490800B8FA48 /* Show labels on layer */ = {
			isa = PBXGroup;
			children = (
				D75101802A2E493600B8FA48 /* ShowLabelsOnLayerView.swift */,
			);
			path = "Show labels on layer";
			sourceTree = "<group>";
		};
		D751018A2A2E960300B8FA48 /* Identify layer features */ = {
			isa = PBXGroup;
			children = (
				D751018D2A2E962D00B8FA48 /* IdentifyLayerFeaturesView.swift */,
			);
			path = "Identify layer features";
			sourceTree = "<group>";
		};
		D752D93C2A3914E5003EB25E /* Manage operational layers */ = {
			isa = PBXGroup;
			children = (
				D752D93F2A39154C003EB25E /* ManageOperationalLayersView.swift */,
			);
			path = "Manage operational layers";
			sourceTree = "<group>";
		};
		D752D9422A3A6EB8003EB25E /* Monitor changes to map load status */ = {
			isa = PBXGroup;
			children = (
				D752D9452A3A6F7F003EB25E /* MonitorChangesToMapLoadStatusView.swift */,
			);
			path = "Monitor changes to map load status";
			sourceTree = "<group>";
		};
		D752D95B2A3BCDD4003EB25E /* Display map from portal item */ = {
			isa = PBXGroup;
			children = (
				D752D95E2A3BCE06003EB25E /* DisplayMapFromPortalItemView.swift */,
			);
			path = "Display map from portal item";
			sourceTree = "<group>";
		};
		D75362CC2A1E862B00D83028 /* Apply unique value renderer */ = {
			isa = PBXGroup;
			children = (
				D75362D12A1E886700D83028 /* ApplyUniqueValueRendererView.swift */,
			);
			path = "Apply unique value renderer";
			sourceTree = "<group>";
		};
		D754E31D2A1D661D0006C5F1 /* Style point with picture marker symbols */ = {
			isa = PBXGroup;
			children = (
				D754E3222A1D66820006C5F1 /* StylePointWithPictureMarkerSymbolsView.swift */,
			);
			path = "Style point with picture marker symbols";
			sourceTree = "<group>";
		};
		D7553CD62AE2DFEC00DC2A70 /* Geocode offline */ = {
			isa = PBXGroup;
			children = (
				D72C43F22AEB066D00B6157B /* GeocodeOfflineView.Model.swift */,
				D7553CD82AE2DFEC00DC2A70 /* GeocodeOfflineView.swift */,
			);
			path = "Geocode offline";
			sourceTree = "<group>";
		};
		D7588F5B2B7D8DAA008B75E2 /* Navigate route with rerouting */ = {
			isa = PBXGroup;
			children = (
				D7588F5C2B7D8DAA008B75E2 /* NavigateRouteWithReroutingView.swift */,
				D7781D4A2B7ECCB700E53C51 /* NavigateRouteWithReroutingView.Model.swift */,
			);
			path = "Navigate route with rerouting";
			sourceTree = "<group>";
		};
		D75B584D2AAFB2C20038B3B4 /* Style features with custom dictionary */ = {
			isa = PBXGroup;
			children = (
				D75B58502AAFB3030038B3B4 /* StyleFeaturesWithCustomDictionaryView.swift */,
			);
			path = "Style features with custom dictionary";
			sourceTree = "<group>";
		};
		D75F66322B48EABC00434974 /* Search for web map */ = {
			isa = PBXGroup;
			children = (
				D75F66332B48EABC00434974 /* SearchForWebMapView.swift */,
				D7C6420B2B4F47E10042B8F7 /* SearchForWebMapView.Model.swift */,
				D71D516D2B51D7B600B2A2BE /* SearchForWebMapView.Views.swift */,
			);
			path = "Search for web map";
			sourceTree = "<group>";
		};
		D76000AA2AF19C2300B3084D /* Find route in mobile map package */ = {
			isa = PBXGroup;
			children = (
				D73723782AF5ADD700846884 /* FindRouteInMobileMapPackageView.MobileMapView.swift */,
				D73723742AF5877500846884 /* FindRouteInMobileMapPackageView.Models.swift */,
				D76000AB2AF19C2300B3084D /* FindRouteInMobileMapPackageView.swift */,
			);
			path = "Find route in mobile map package";
			sourceTree = "<group>";
		};
		D76000B52AF19FC900B3084D /* 260eb6535c824209964cf281766ebe43 */ = {
			isa = PBXGroup;
			children = (
				D76000B62AF19FCA00B3084D /* SanFrancisco.mmpk */,
			);
			path = 260eb6535c824209964cf281766ebe43;
			sourceTree = "<group>";
		};
		D762AF5E2BF6A7B900ECE3C7 /* Edit features with feature-linked annotation */ = {
			isa = PBXGroup;
			children = (
				D762AF5B2BF6A7B900ECE3C7 /* EditFeaturesWithFeatureLinkedAnnotationView.swift */,
				D7BA38902BFBC476009954F5 /* EditFeaturesWithFeatureLinkedAnnotationView.Model.swift */,
			);
			path = "Edit features with feature-linked annotation";
			sourceTree = "<group>";
		};
		D762AF642BF6A96100ECE3C7 /* 74c0c9fa80f4498c9739cc42531e9948 */ = {
			isa = PBXGroup;
			children = (
				D762AF632BF6A96100ECE3C7 /* loudoun_anno.geodatabase */,
			);
			path = 74c0c9fa80f4498c9739cc42531e9948;
			sourceTree = "<group>";
		};
		D7635FEA2B9272CB0044AB97 /* Display clusters */ = {
			isa = PBXGroup;
			children = (
				D7635FED2B9272CB0044AB97 /* DisplayClustersView.swift */,
			);
			path = "Display clusters";
			sourceTree = "<group>";
		};
		D7635FF32B9277DC0044AB97 /* Configure clusters */ = {
			isa = PBXGroup;
			children = (
				D7635FF82B9277DC0044AB97 /* ConfigureClustersView.swift */,
				D7635FF52B9277DC0044AB97 /* ConfigureClustersView.Model.swift */,
				D7635FF72B9277DC0044AB97 /* ConfigureClustersView.SettingsView.swift */,
			);
			path = "Configure clusters";
			sourceTree = "<group>";
		};
		D764B7DE2BE2F89D002E2F92 /* Edit geodatabase with transactions */ = {
			isa = PBXGroup;
			children = (
				D764B7DB2BE2F89D002E2F92 /* EditGeodatabaseWithTransactionsView.swift */,
				D769DF322BEC1A1C0062AE95 /* EditGeodatabaseWithTransactionsView.Model.swift */,
			);
			path = "Edit geodatabase with transactions";
			sourceTree = "<group>";
		};
		D76929F32B4F78340047205E /* Orbit camera around object */ = {
			isa = PBXGroup;
			children = (
				D76929F52B4F78340047205E /* OrbitCameraAroundObjectView.swift */,
				D718A1E62B570F7500447087 /* OrbitCameraAroundObjectView.Model.swift */,
			);
			path = "Orbit camera around object";
			sourceTree = "<group>";
		};
		D769C20D2A28FF8600030F61 /* Set up location-driven geotriggers */ = {
			isa = PBXGroup;
			children = (
				D769C2112A29019B00030F61 /* SetUpLocationDrivenGeotriggersView.swift */,
				D79EE76D2A4CEA5D005A52AE /* SetUpLocationDrivenGeotriggersView.Model.swift */,
			);
			path = "Set up location-driven geotriggers";
			sourceTree = "<group>";
		};
		D76CE8D62BFD7047009A8686 /* Set reference scale */ = {
			isa = PBXGroup;
			children = (
				D76CE8D52BFD7047009A8686 /* SetReferenceScaleView.swift */,
			);
			path = "Set reference scale";
			sourceTree = "<group>";
		};
		D7705D542AFC244E00CC0335 /* Find closest facility to multiple points */ = {
			isa = PBXGroup;
			children = (
				D7705D552AFC244E00CC0335 /* FindClosestFacilityToMultiplePointsView.swift */,
			);
			path = "Find closest facility to multiple points";
			sourceTree = "<group>";
		};
		D7705D5F2AFC570700CC0335 /* Find closest facility from point */ = {
			isa = PBXGroup;
			children = (
				D7705D612AFC570700CC0335 /* FindClosestFacilityFromPointView.swift */,
			);
			path = "Find closest facility from point";
			sourceTree = "<group>";
		};
		D77570BC2A29427200F490CD /* Animate images with image overlay */ = {
			isa = PBXGroup;
			children = (
				D77570BF2A2942F800F490CD /* AnimateImagesWithImageOverlayView.swift */,
			);
			path = "Animate images with image overlay";
			sourceTree = "<group>";
		};
		D77572AC2A295DC100F490CD /* d1453556d91e46dea191c20c398b82cd */ = {
			isa = PBXGroup;
			children = (
				D77572AD2A295DDD00F490CD /* PacificSouthWest2 */,
			);
			path = d1453556d91e46dea191c20c398b82cd;
			sourceTree = "<group>";
		};
		D776880E2B69826B007C3860 /* List spatial reference transformations */ = {
			isa = PBXGroup;
			children = (
				D77688102B69826B007C3860 /* ListSpatialReferenceTransformationsView.swift */,
				D757D14A2B6C46E50065F78F /* ListSpatialReferenceTransformationsView.Model.swift */,
			);
			path = "List spatial reference transformations";
			sourceTree = "<group>";
		};
		D7781D472B7EB03400E53C51 /* 4caec8c55ea2463982f1af7d9611b8d5 */ = {
			isa = PBXGroup;
			children = (
				D7781D482B7EB03400E53C51 /* SanDiegoTourPath.json */,
			);
			path = 4caec8c55ea2463982f1af7d9611b8d5;
			sourceTree = "<group>";
		};
		D77BC5352B59A2D3007B49B6 /* Style point with distance composite scene symbol */ = {
			isa = PBXGroup;
			children = (
				D77BC5362B59A2D3007B49B6 /* StylePointWithDistanceCompositeSceneSymbolView.swift */,
			);
			path = "Style point with distance composite scene symbol";
			sourceTree = "<group>";
		};
		D78666A92A21616D00C60110 /* Find nearest vertex */ = {
			isa = PBXGroup;
			children = (
				D78666AC2A2161F100C60110 /* FindNearestVertexView.swift */,
			);
			path = "Find nearest vertex";
			sourceTree = "<group>";
		};
		D79482D32C35D872006521CD /* Create dynamic basemap gallery */ = {
			isa = PBXGroup;
			children = (
				D79482D02C35D872006521CD /* CreateDynamicBasemapGalleryView.swift */,
				D78FA4932C3C88880079313E /* CreateDynamicBasemapGalleryView.Views.swift */,
			);
			path = "Create dynamic basemap gallery";
			sourceTree = "<group>";
		};
		D7A737DF2BABB9FE00B7C7FC /* Augment reality to show hidden infrastructure */ = {
			isa = PBXGroup;
			children = (
				D7A737DC2BABB9FE00B7C7FC /* AugmentRealityToShowHiddenInfrastructureView.swift */,
				D77D9BFF2BB2438200B38A6C /* AugmentRealityToShowHiddenInfrastructureView.ARSceneView.swift */,
			);
			path = "Augment reality to show hidden infrastructure";
			sourceTree = "<group>";
		};
		D7ABA2F52A3256610021822B /* Measure distance in scene */ = {
			isa = PBXGroup;
			children = (
				D7ABA2F82A32579C0021822B /* MeasureDistanceInSceneView.swift */,
			);
			path = "Measure distance in scene";
			sourceTree = "<group>";
		};
		D7ABA2FB2A3287C10021822B /* Show viewshed from geoelement in scene */ = {
			isa = PBXGroup;
			children = (
				D7ABA2FE2A32881C0021822B /* ShowViewshedFromGeoelementInSceneView.swift */,
			);
			path = "Show viewshed from geoelement in scene";
			sourceTree = "<group>";
		};
		D7AE861A2AC39D750049B626 /* Display annotation */ = {
			isa = PBXGroup;
			children = (
				D7AE861D2AC39DC50049B626 /* DisplayAnnotationView.swift */,
			);
			path = "Display annotation";
			sourceTree = "<group>";
		};
		D7B3C5C02A43B71E001DA4D8 /* Create convex hull around geometries */ = {
			isa = PBXGroup;
			children = (
				D7634FAE2A43B7AC00F8AEFB /* CreateConvexHullAroundGeometriesView.swift */,
			);
			path = "Create convex hull around geometries";
			sourceTree = "<group>";
		};
		D7BA38962BFBFC0F009954F5 /* Query related features */ = {
			isa = PBXGroup;
			children = (
				D7BA38932BFBFC0F009954F5 /* QueryRelatedFeaturesView.swift */,
			);
			path = "Query related features";
			sourceTree = "<group>";
		};
		D7C16D172AC5F6C100689E89 /* Animate 3D graphic */ = {
			isa = PBXGroup;
			children = (
				D7058FB02ACB423C00A40F14 /* Animate3DGraphicView.Model.swift */,
				D7054AE82ACCCB6C007235BA /* Animate3DGraphicView.SettingsView.swift */,
				D7C16D1A2AC5F95300689E89 /* Animate3DGraphicView.swift */,
			);
			path = "Animate 3D graphic";
			sourceTree = "<group>";
		};
		D7C16D1D2AC5FE8200689E89 /* 5a9b60cee9ba41e79640a06bcdf8084d */ = {
			isa = PBXGroup;
			children = (
				D7C16D1E2AC5FE8200689E89 /* Pyrenees.csv */,
			);
			path = 5a9b60cee9ba41e79640a06bcdf8084d;
			sourceTree = "<group>";
		};
		D7C16D202AC5FE9800689E89 /* 290f0c571c394461a8b58b6775d0bd63 */ = {
			isa = PBXGroup;
			children = (
				D7C16D212AC5FE9800689E89 /* GrandCanyon.csv */,
			);
			path = 290f0c571c394461a8b58b6775d0bd63;
			sourceTree = "<group>";
		};
		D7C16D232AC5FEA600689E89 /* 12509ffdc684437f8f2656b0129d2c13 */ = {
			isa = PBXGroup;
			children = (
				D7C16D242AC5FEA600689E89 /* Snowdon.csv */,
			);
			path = 12509ffdc684437f8f2656b0129d2c13;
			sourceTree = "<group>";
		};
		D7C16D262AC5FEB600689E89 /* e87c154fb9c2487f999143df5b08e9b1 */ = {
			isa = PBXGroup;
			children = (
				D7C16D272AC5FEB600689E89 /* Hawaii.csv */,
			);
			path = e87c154fb9c2487f999143df5b08e9b1;
			sourceTree = "<group>";
		};
		D7C3AB462B683291008909B9 /* Set feature request mode */ = {
			isa = PBXGroup;
			children = (
				D7C3AB472B683291008909B9 /* SetFeatureRequestModeView.swift */,
			);
			path = "Set feature request mode";
			sourceTree = "<group>";
		};
		D7C5233F2BED9BBF00E8221A /* e4a398afe9a945f3b0f4dca1e4faccb5 */ = {
			isa = PBXGroup;
			children = (
				D7C5233E2BED9BBF00E8221A /* SanFrancisco.tpkx */,
			);
			path = e4a398afe9a945f3b0f4dca1e4faccb5;
			sourceTree = "<group>";
		};
		D7CC33FB2A31475C00198EDF /* Show line of sight between points */ = {
			isa = PBXGroup;
			children = (
				D7CC33FD2A31475C00198EDF /* ShowLineOfSightBetweenPointsView.swift */,
			);
			path = "Show line of sight between points";
			sourceTree = "<group>";
		};
		D7CE9F992AE2F575008F7A5F /* 22c3083d4fa74e3e9b25adfc9f8c0496 */ = {
			isa = PBXGroup;
			children = (
				D7CE9F9A2AE2F575008F7A5F /* streetmap_SD.tpkx */,
			);
			path = 22c3083d4fa74e3e9b25adfc9f8c0496;
			sourceTree = "<group>";
		};
		D7CE9F9C2AE2F585008F7A5F /* 3424d442ebe54f3cbf34462382d3aebe */ = {
			isa = PBXGroup;
			children = (
				D7CE9FA22AE2F595008F7A5F /* san-diego-eagle-locator */,
			);
			path = 3424d442ebe54f3cbf34462382d3aebe;
			sourceTree = "<group>";
		};
		D7D1F3512ADDBE5D009CE2DA /* 7dd2f97bb007466ea939160d0de96a9d */ = {
			isa = PBXGroup;
			children = (
				D7D1F3522ADDBE5D009CE2DA /* philadelphia.mspk */,
			);
			path = 7dd2f97bb007466ea939160d0de96a9d;
			sourceTree = "<group>";
		};
		D7D9FCF52BF2CC8600F972A2 /* Filter by definition expression or display filter */ = {
			isa = PBXGroup;
			children = (
				D7D9FCF22BF2CC8600F972A2 /* FilterByDefinitionExpressionOrDisplayFilterView.swift */,
			);
			path = "Filter by definition expression or display filter";
			sourceTree = "<group>";
		};
		D7DDF84F2AF47C6C004352D9 /* Find route around barriers */ = {
			isa = PBXGroup;
			children = (
				D76EE6062AF9AFE100DA0325 /* FindRouteAroundBarriersView.Model.swift */,
				D7DDF8502AF47C6C004352D9 /* FindRouteAroundBarriersView.swift */,
				D73FCFFE2B02C7630006360D /* FindRouteAroundBarriersView.Views.swift */,
			);
			path = "Find route around barriers";
			sourceTree = "<group>";
		};
		D7E440D12A1ECBC2005D74DE /* Create buffers around points */ = {
			isa = PBXGroup;
			children = (
				D7E440D62A1ECE7D005D74DE /* CreateBuffersAroundPointsView.swift */,
			);
			path = "Create buffers around points";
			sourceTree = "<group>";
		};
		D7E557602A1D743100B9FB09 /* Add WMS layer */ = {
			isa = PBXGroup;
			children = (
				D7E557672A1D768800B9FB09 /* AddWMSLayerView.swift */,
			);
			path = "Add WMS layer";
			sourceTree = "<group>";
		};
		D7E7D0792AEB39BF003AAD02 /* Find route in transport network */ = {
			isa = PBXGroup;
			children = (
				D7749AD52AF08BF50086632F /* FindRouteInTransportNetworkView.Model.swift */,
				D7E7D0802AEB39D5003AAD02 /* FindRouteInTransportNetworkView.swift */,
			);
			path = "Find route in transport network";
			sourceTree = "<group>";
		};
		D7E7D0862AEB3C36003AAD02 /* df193653ed39449195af0c9725701dca */ = {
			isa = PBXGroup;
			children = (
				D7E7D0992AEB3C47003AAD02 /* san_diego_offline_routing */,
			);
			path = df193653ed39449195af0c9725701dca;
			sourceTree = "<group>";
		};
		D7EAF34F2A1C011000D822C4 /* Set min and max scale */ = {
			isa = PBXGroup;
			children = (
				D7EAF3592A1C023800D822C4 /* SetMinAndMaxScaleView.swift */,
			);
			path = "Set min and max scale";
			sourceTree = "<group>";
		};
		D7ECF5942AB8BDCA003FB2BE /* Render multilayer symbols */ = {
			isa = PBXGroup;
			children = (
				D7ECF5972AB8BE63003FB2BE /* RenderMultilayerSymbolsView.swift */,
			);
			path = "Render multilayer symbols";
			sourceTree = "<group>";
		};
		D7EF5D712A269E2D00FEBDE5 /* Show coordinates in multiple formats */ = {
			isa = PBXGroup;
			children = (
				D7EF5D742A26A03A00FEBDE5 /* ShowCoordinatesInMultipleFormatsView.swift */,
			);
			path = "Show coordinates in multiple formats";
			sourceTree = "<group>";
		};
		D7F8C0342B60564D0072BFA7 /* Add features with contingent values */ = {
			isa = PBXGroup;
			children = (
				D7F8C0362B60564D0072BFA7 /* AddFeaturesWithContingentValuesView.swift */,
				D74F03EF2B609A7D00E83688 /* AddFeaturesWithContingentValuesView.Model.swift */,
				D7F8C0422B608F120072BFA7 /* AddFeaturesWithContingentValuesView.AddFeatureView.swift */,
			);
			path = "Add features with contingent values";
			sourceTree = "<group>";
		};
		D7F8C03C2B605AF60072BFA7 /* e12b54ea799f4606a2712157cf9f6e41 */ = {
			isa = PBXGroup;
			children = (
				D7F8C03D2B605AF60072BFA7 /* ContingentValuesBirdNests.geodatabase */,
			);
			path = e12b54ea799f4606a2712157cf9f6e41;
			sourceTree = "<group>";
		};
		D7F8C03F2B605E720072BFA7 /* b5106355f1634b8996e634c04b6a930a */ = {
			isa = PBXGroup;
			children = (
				D7F8C0402B605E720072BFA7 /* FillmoreTopographicMap.vtpk */,
			);
			path = b5106355f1634b8996e634c04b6a930a;
			sourceTree = "<group>";
		};
		E000E75E2869E325005D87C5 /* Clip geometry */ = {
			isa = PBXGroup;
			children = (
				E000E75F2869E33D005D87C5 /* ClipGeometryView.swift */,
			);
			path = "Clip geometry";
			sourceTree = "<group>";
		};
		E000E761286A0B07005D87C5 /* Cut geometry */ = {
			isa = PBXGroup;
			children = (
				E000E762286A0B18005D87C5 /* CutGeometryView.swift */,
			);
			path = "Cut geometry";
			sourceTree = "<group>";
		};
		E004A6B928414332002A1FE6 /* Set viewpoint rotation */ = {
			isa = PBXGroup;
			children = (
				E004A6BD28414332002A1FE6 /* SetViewpointRotationView.swift */,
			);
			path = "Set viewpoint rotation";
			sourceTree = "<group>";
		};
		E004A6D528465C70002A1FE6 /* Display scene */ = {
			isa = PBXGroup;
			children = (
				E004A6D828465C70002A1FE6 /* DisplaySceneView.swift */,
			);
			path = "Display scene";
			sourceTree = "<group>";
		};
		E004A6DE2846626A002A1FE6 /* Show callout */ = {
			isa = PBXGroup;
			children = (
				E004A6DF28466279002A1FE6 /* ShowCalloutView.swift */,
			);
			path = "Show callout";
			sourceTree = "<group>";
		};
		E004A6E42846A609002A1FE6 /* Style graphics with symbols */ = {
			isa = PBXGroup;
			children = (
				E004A6E52846A61F002A1FE6 /* StyleGraphicsWithSymbolsView.swift */,
			);
			path = "Style graphics with symbols";
			sourceTree = "<group>";
		};
		E004A6E728493BBB002A1FE6 /* Show device location */ = {
			isa = PBXGroup;
			children = (
				E004A6E828493BCE002A1FE6 /* ShowDeviceLocationView.swift */,
			);
			path = "Show device location";
			sourceTree = "<group>";
		};
		E004A6EB28495538002A1FE6 /* Create planar and geodetic buffers */ = {
			isa = PBXGroup;
			children = (
				E004A6EC2849556E002A1FE6 /* CreatePlanarAndGeodeticBuffersView.swift */,
			);
			path = "Create planar and geodetic buffers";
			sourceTree = "<group>";
		};
		E004A6EE284E4B7A002A1FE6 /* Download vector tiles to local cache */ = {
			isa = PBXGroup;
			children = (
				E004A6EF284E4B9B002A1FE6 /* DownloadVectorTilesToLocalCacheView.swift */,
			);
			path = "Download vector tiles to local cache";
			sourceTree = "<group>";
		};
		E004A6F1284E4F80002A1FE6 /* Show result of spatial operations */ = {
			isa = PBXGroup;
			children = (
				E004A6F2284E4FEB002A1FE6 /* ShowResultOfSpatialOperationsView.swift */,
			);
			path = "Show result of spatial operations";
			sourceTree = "<group>";
		};
		E004A6F4284FA3C5002A1FE6 /* Select features in feature layer */ = {
			isa = PBXGroup;
			children = (
				E004A6F5284FA42A002A1FE6 /* SelectFeaturesInFeatureLayerView.swift */,
			);
			path = "Select features in feature layer";
			sourceTree = "<group>";
		};
		E041ABC3287CAFEB0056009B /* Web */ = {
			isa = PBXGroup;
			children = (
				E041AC15287F54580056009B /* highlight.min.js */,
				E041AC1D288076A60056009B /* info.css */,
				E041AC1F288077B90056009B /* xcode.css */,
			);
			path = Web;
			sourceTree = "<group>";
		};
		E066DD33285CF3A0004D3D5B /* Find route */ = {
			isa = PBXGroup;
			children = (
				E066DD34285CF3B3004D3D5B /* FindRouteView.swift */,
			);
			path = "Find route";
			sourceTree = "<group>";
		};
		E066DD362860AB0B004D3D5B /* Style graphics with renderer */ = {
			isa = PBXGroup;
			children = (
				E066DD372860AB28004D3D5B /* StyleGraphicsWithRendererView.swift */,
			);
			path = "Style graphics with renderer";
			sourceTree = "<group>";
		};
		E066DD392860C9EE004D3D5B /* Show result of spatial relationships */ = {
			isa = PBXGroup;
			children = (
				E066DD3A2860CA08004D3D5B /* ShowResultOfSpatialRelationshipsView.swift */,
			);
			path = "Show result of spatial relationships";
			sourceTree = "<group>";
		};
		E066DD3E28610F3F004D3D5B /* Add scene layer from service */ = {
			isa = PBXGroup;
			children = (
				E066DD3F28610F55004D3D5B /* AddSceneLayerFromServiceView.swift */,
			);
			path = "Add scene layer from service";
			sourceTree = "<group>";
		};
		E070A0A1286F3B3400F2B606 /* Download preplanned map area */ = {
			isa = PBXGroup;
			children = (
				883C121429C9136600062FF9 /* DownloadPreplannedMapAreaView.MapPicker.swift */,
				E0D04FF128A5390000747989 /* DownloadPreplannedMapAreaView.Model.swift */,
				E070A0A2286F3B6000F2B606 /* DownloadPreplannedMapAreaView.swift */,
			);
			path = "Download preplanned map area";
			sourceTree = "<group>";
		};
		E088E1552862578800413100 /* Set surface placement mode */ = {
			isa = PBXGroup;
			children = (
				E088E1562862579D00413100 /* SetSurfacePlacementModeView.swift */,
			);
			path = "Set surface placement mode";
			sourceTree = "<group>";
		};
		E088E1722863B5E600413100 /* Generate offline map */ = {
			isa = PBXGroup;
			children = (
				E088E1732863B5F800413100 /* GenerateOfflineMapView.swift */,
			);
			path = "Generate offline map";
			sourceTree = "<group>";
		};
		E0EA0B75286638FD00C9621D /* Project geometry */ = {
			isa = PBXGroup;
			children = (
				E0EA0B762866390E00C9621D /* ProjectGeometryView.swift */,
			);
			path = "Project geometry";
			sourceTree = "<group>";
		};
		E0FE32E528747762002C6ACA /* Browse building floors */ = {
			isa = PBXGroup;
			children = (
				E0FE32E628747778002C6ACA /* BrowseBuildingFloorsView.swift */,
			);
			path = "Browse building floors";
			sourceTree = "<group>";
		};
		F111CCBD288B548400205358 /* Display map from mobile map package */ = {
			isa = PBXGroup;
			children = (
				F111CCC0288B5D5600205358 /* DisplayMapFromMobileMapPackageView.swift */,
			);
			path = "Display map from mobile map package";
			sourceTree = "<group>";
		};
		F111CCC2288B63DB00205358 /* e1f3a7254cb845b09450f54937c16061 */ = {
			isa = PBXGroup;
			children = (
				F111CCC3288B641900205358 /* Yellowstone.mmpk */,
			);
			path = e1f3a7254cb845b09450f54937c16061;
			sourceTree = "<group>";
		};
		F19A316128906F0D003B7EF9 /* Add raster from file */ = {
			isa = PBXGroup;
			children = (
				F1E71BF0289473760064C33F /* AddRasterFromFileView.swift */,
			);
			path = "Add raster from file";
			sourceTree = "<group>";
		};
/* End PBXGroup section */

/* Begin PBXNativeTarget section */
		00E5401227F3CCA200CF66D5 /* Samples */ = {
			isa = PBXNativeTarget;
			buildConfigurationList = 00E5402427F3CCA200CF66D5 /* Build configuration list for PBXNativeTarget "Samples" */;
			buildPhases = (
				001C6DDC27FE5CE800D472C2 /* Create .secrets File If It Does Not Exist */,
				00CCB8A3285BA2FD00BBAB70 /* Download Portal Item Data */,
				00E5402B27F77A5A00CF66D5 /* Lint Sources */,
				00E5400F27F3CCA200CF66D5 /* Sources */,
				00144B5E280634840090DD5D /* Embed Frameworks */,
				00E5401027F3CCA200CF66D5 /* Frameworks */,
				00E5401127F3CCA200CF66D5 /* Resources */,
				0039A4E82885C4E300592C86 /* Copy Source Code Files */,
				0039A4E72885C45200592C86 /* Copy README.md Files For Source Code View */,
			);
			buildRules = (
				0083586F27FE3BCF00192A15 /* PBXBuildRule */,
				0074ABCC2817B8E60037244A /* PBXBuildRule */,
			);
			dependencies = (
			);
			name = Samples;
			packageProductDependencies = (
				00C43AEC2947DC350099AE34 /* ArcGISToolkit */,
			);
			productName = "arcgis-swift-sdk-samples (iOS)";
			productReference = 00E5401327F3CCA200CF66D5 /* ArcGIS Maps SDK Samples.app */;
			productType = "com.apple.product-type.application";
		};
/* End PBXNativeTarget section */

/* Begin PBXProject section */
		00E5400727F3CCA100CF66D5 /* Project object */ = {
			isa = PBXProject;
			attributes = {
				BuildIndependentTargetsInParallel = 1;
				KnownAssetTags = (
					AddCustomDynamicEntityDataSource,
					AddEncExchangeSet,
					AddFeatureLayers,
					AddFeaturesWithContingentValues,
					AddRasterFromFile,
					Animate3DGraphic,
					AnimateImagesWithImageOverlay,
					ApplyScheduledUpdatesToPreplannedMapArea,
					AugmentRealityToShowTabletopScene,
					ChangeCameraController,
					DisplayDimensions,
					DisplayMapFromMobileMapPackage,
					DisplaySceneFromMobileScenePackage,
					EditAndSyncFeaturesWithFeatureService,
					EditFeaturesWithFeatureLinkedAnnotation,
					FindRouteInMobileMapPackage,
					FindRouteInTransportNetwork,
					GenerateOfflineMapWithLocalBasemap,
					GeocodeOffline,
					IdentifyRasterCell,
					NavigateRouteWithRerouting,
					OrbitCameraAroundObject,
					ShowDeviceLocationWithNmeaDataSources,
					ShowMobileMapPackageExpirationDate,
					ShowViewshedFromGeoelementInScene,
					StyleFeaturesWithCustomDictionary,
					StylePointWithDistanceCompositeSceneSymbol,
					StyleSymbolsFromMobileStyleFile,
				);
				LastSwiftUpdateCheck = 1330;
				LastUpgradeCheck = 1500;
				ORGANIZATIONNAME = Esri;
				TargetAttributes = {
					00E5401227F3CCA200CF66D5 = {
						CreatedOnToolsVersion = 13.3;
					};
				};
			};
			buildConfigurationList = 00E5400A27F3CCA100CF66D5 /* Build configuration list for PBXProject "Samples" */;
			compatibilityVersion = "Xcode 15.0";
			developmentRegion = en;
			hasScannedForEncodings = 0;
			knownRegions = (
				en,
				Base,
			);
			mainGroup = 00E5400627F3CCA100CF66D5;
			packageReferences = (
				00C43AEB2947DC350099AE34 /* XCRemoteSwiftPackageReference "arcgis-maps-sdk-swift-toolkit" */,
			);
			productRefGroup = 00E5401427F3CCA200CF66D5 /* Products */;
			projectDirPath = "";
			projectRoot = "";
			targets = (
				00E5401227F3CCA200CF66D5 /* Samples */,
			);
		};
/* End PBXProject section */

/* Begin PBXResourcesBuildPhase section */
		00E5401127F3CCA200CF66D5 /* Resources */ = {
			isa = PBXResourcesBuildPhase;
			buildActionMask = 2147483647;
			files = (
				D7F8C0412B605E720072BFA7 /* FillmoreTopographicMap.vtpk in Resources */,
				9537AFD72C220EF0000923C5 /* ExchangeSetwithoutUpdates in Resources */,
				D7F8C03E2B605AF60072BFA7 /* ContingentValuesBirdNests.geodatabase in Resources */,
				E041AC1E288076A60056009B /* info.css in Resources */,
				D7CE9F9B2AE2F575008F7A5F /* streetmap_SD.tpkx in Resources */,
				D721EEA82ABDFF550040BE46 /* LothianRiversAnno.mmpk in Resources */,
				950D5B0D2C2CC35D00DF2E4E /* hydrography in Resources */,
				D7C16D1F2AC5FE8200689E89 /* Pyrenees.csv in Resources */,
				E041AC1A287F54580056009B /* highlight.min.js in Resources */,
				D7497F402AC4BA4100167AD2 /* Edinburgh_Pylon_Dimensions.mmpk in Resources */,
				D7C523402BED9BBF00E8221A /* SanFrancisco.tpkx in Resources */,
				00E5402027F3CCA200CF66D5 /* Assets.xcassets in Resources */,
				4D126D7C29CA3E6000CFB7A7 /* Redlands.nmea in Resources */,
				00C94A0D28B53DE1004E42D9 /* raster-file in Resources */,
				D7464F2B2ACE0965007FEE88 /* SA_EVI_8Day_03May20 in Resources */,
				004FE87129DF5D8700075217 /* Bristol in Resources */,
				D7C16D252AC5FEA600689E89 /* Snowdon.csv in Resources */,
				D73F8CF42AB1089900CD39DA /* Restaurant.stylx in Resources */,
				D74C8C022ABA6202007C76B8 /* emoji-mobile.stylx in Resources */,
				D7CE9FA32AE2F595008F7A5F /* san-diego-eagle-locator in Resources */,
				D76000B72AF19FCA00B3084D /* SanFrancisco.mmpk in Resources */,
				D762AF652BF6A96100ECE3C7 /* loudoun_anno.geodatabase in Resources */,
				792222DD2A81AA5D00619FFE /* AIS_MarineCadastre_SelectedVessels_CustomDataSource.jsonl in Resources */,
				E041AC20288077B90056009B /* xcode.css in Resources */,
				00D4EF9028638BF100B9CC30 /* LA_Trails.geodatabase in Resources */,
				D701D72C2A37C7F7006FF0C8 /* bradley_low_3ds in Resources */,
				00D4EF9A28638BF100B9CC30 /* AuroraCO.gpkg in Resources */,
				D7C16D282AC5FEB700689E89 /* Hawaii.csv in Resources */,
				D7D1F3532ADDBE5D009CE2DA /* philadelphia.mspk in Resources */,
				004A2B9D2BED455B00C297CE /* canyonlands in Resources */,
				798C2DA72AFC505600EE7E97 /* PrivacyInfo.xcprivacy in Resources */,
				D7E7D09A2AEB3C47003AAD02 /* san_diego_offline_routing in Resources */,
				F111CCC4288B641900205358 /* Yellowstone.mmpk in Resources */,
				D77572AE2A295DDE00F490CD /* PacificSouthWest2 in Resources */,
				10D321932BDB187400B39B1B /* naperville_imagery.tpkx in Resources */,
				00D4EFB12863CE6300B9CC30 /* ScottishWildlifeTrust_reserves in Resources */,
				D7781D492B7EB03400E53C51 /* SanDiegoTourPath.json in Resources */,
				D7C16D222AC5FE9800689E89 /* GrandCanyon.csv in Resources */,
			);
			runOnlyForDeploymentPostprocessing = 0;
		};
/* End PBXResourcesBuildPhase section */

/* Begin PBXShellScriptBuildPhase section */
		001C6DDC27FE5CE800D472C2 /* Create .secrets File If It Does Not Exist */ = {
			isa = PBXShellScriptBuildPhase;
			alwaysOutOfDate = 1;
			buildActionMask = 2147483647;
			files = (
			);
			inputFileListPaths = (
			);
			inputPaths = (
			);
			name = "Create .secrets File If It Does Not Exist";
			outputFileListPaths = (
			);
			outputPaths = (
				"$(SRCROOT)/.secrets",
			);
			runOnlyForDeploymentPostprocessing = 0;
			shellPath = /bin/sh;
			shellScript = "if [ ! -e \"$SRCROOT/.secrets\" ]\nthen\n    touch \"$SRCROOT/.secrets\"\nfi\n";
		};
		0039A4E72885C45200592C86 /* Copy README.md Files For Source Code View */ = {
			isa = PBXShellScriptBuildPhase;
			alwaysOutOfDate = 1;
			buildActionMask = 2147483647;
			files = (
			);
			inputFileListPaths = (
			);
			inputPaths = (
			);
			name = "Copy README.md Files For Source Code View";
			outputFileListPaths = (
			);
			outputPaths = (
			);
			runOnlyForDeploymentPostprocessing = 0;
			shellPath = /bin/sh;
			shellScript = "echo $BUILT_PRODUCTS_DIR\n\n# Directory to which the readmes will be copied.\nREADMES_DIR=${BUILT_PRODUCTS_DIR}/${UNLOCALIZED_RESOURCES_FOLDER_PATH}/READMEs\nmkdir -p \"${READMES_DIR}\"\n\n# Root readme for the project to skip.\nDEFAULT_README=$SRCROOT/README.md\n\n# Find all README.md files in the project.\nfind ${SRCROOT} -name \"README.md\" | while read file\ndo\n    # Skip the root readme for project.\n    if [ \"$file\" = \"$DEFAULT_README\" ]\n    then\n        echo $BUILT_PRODUCTS_DIR\n        continue\n    fi\n    \n    # Extract the folder name from the path.\n    FILE_PATH=$(dirname \"$file\")\n    FOLDER_NAME=$(basename \"$FILE_PATH\")\n    \n    cp \"${file}\" \"${READMES_DIR}/${FOLDER_NAME}.md\"\ndone\n";
		};
		00CCB8A3285BA2FD00BBAB70 /* Download Portal Item Data */ = {
			isa = PBXShellScriptBuildPhase;
			alwaysOutOfDate = 1;
			buildActionMask = 2147483647;
			files = (
			);
			inputFileListPaths = (
			);
			inputPaths = (
			);
			name = "Download Portal Item Data";
			outputFileListPaths = (
			);
			outputPaths = (
			);
			runOnlyForDeploymentPostprocessing = 0;
			shellPath = /bin/sh;
			shellScript = "SAMPLES_DIRECTORY=\"${SRCROOT}/Shared/Samples\"\nDOWNLOAD_DIRECTORY=\"${SRCROOT}/Portal Data\"\nxcrun --sdk macosx swift \"${SRCROOT}/Scripts/DowloadPortalItemData.swift\" \"$SAMPLES_DIRECTORY\" \"$DOWNLOAD_DIRECTORY\"\n";
		};
		00E5402B27F77A5A00CF66D5 /* Lint Sources */ = {
			isa = PBXShellScriptBuildPhase;
			alwaysOutOfDate = 1;
			buildActionMask = 2147483647;
			files = (
			);
			inputFileListPaths = (
			);
			inputPaths = (
			);
			name = "Lint Sources";
			outputFileListPaths = (
			);
			outputPaths = (
			);
			runOnlyForDeploymentPostprocessing = 0;
			shellPath = /bin/sh;
			shellScript = "if [[ \"$(uname -m)\" == arm64 ]]; then\n    export PATH=\"/opt/homebrew/bin:$PATH\"\nfi\n\nif which swiftlint > /dev/null; then\n  swiftlint\nelse\n  echo \"warning: SwiftLint not installed, download from https://github.com/realm/SwiftLint\"\nfi\n";
		};
/* End PBXShellScriptBuildPhase section */

/* Begin PBXSourcesBuildPhase section */
		00E5400F27F3CCA200CF66D5 /* Sources */ = {
			isa = PBXSourcesBuildPhase;
			buildActionMask = 2147483647;
			files = (
				95F891292C46E9D60010EBED /* ShowDeviceLocationUsingIndoorPositioningView.swift in Sources */,
				1C2538562BABACFD00337307 /* AugmentRealityToNavigateRouteView.swift in Sources */,
				1C2538572BABACFD00337307 /* AugmentRealityToNavigateRouteView.ARSceneView.swift in Sources */,
				D76929FA2B4F79540047205E /* OrbitCameraAroundObjectView.swift in Sources */,
				79D84D132A81711A00F45262 /* AddCustomDynamicEntityDataSourceView.swift in Sources */,
				102B6A372BFD5B55009F763C /* IdentifyFeaturesInWMSLayerView.swift in Sources */,
				E000E7602869E33D005D87C5 /* ClipGeometryView.swift in Sources */,
				9503056E2C46ECB70091B32D /* ShowDeviceLocationUsingIndoorPositioningView.Model.swift in Sources */,
				4D2ADC6729C50BD6003B367F /* AddDynamicEntityLayerView.Model.swift in Sources */,
				E004A6E928493BCE002A1FE6 /* ShowDeviceLocationView.swift in Sources */,
				1C26ED192A859525009B7721 /* FilterFeaturesInSceneView.swift in Sources */,
				D7352F8E2BD992C40013FFEF /* MonitorChangesToDrawStatusView.swift in Sources */,
				F111CCC1288B5D5600205358 /* DisplayMapFromMobileMapPackageView.swift in Sources */,
				D7BA8C462B2A8ACA00018633 /* String.swift in Sources */,
				D76495212B74687E0042699E /* ValidateUtilityNetworkTopologyView.Model.swift in Sources */,
				D7D9FCF62BF2CC8600F972A2 /* FilterByDefinitionExpressionOrDisplayFilterView.swift in Sources */,
				D7337C5A2ABCFDB100A5D865 /* StyleSymbolsFromMobileStyleFileView.SymbolOptionsListView.swift in Sources */,
				00E1D90F2BC0B1E8001AEB6A /* SnapGeometryEditsView.GeometryEditorMenu.swift in Sources */,
				1C43BC842A43781200509BF8 /* SetVisibilityOfSubtypeSublayerView.swift in Sources */,
				00A7A1462A2FC58300F035F7 /* DisplayContentOfUtilityNetworkContainerView.swift in Sources */,
				D7553CDB2AE2DFEC00DC2A70 /* GeocodeOfflineView.swift in Sources */,
				D757D14B2B6C46E50065F78F /* ListSpatialReferenceTransformationsView.Model.swift in Sources */,
				218F35B829C28F4A00502022 /* AuthenticateWithOAuthView.swift in Sources */,
				79B7B80A2A1BF8EC00F57C27 /* CreateAndSaveKMLView.swift in Sources */,
				D7C6420C2B4F47E10042B8F7 /* SearchForWebMapView.Model.swift in Sources */,
				000D43162B9918420003D3C2 /* ConfigureBasemapStyleParametersView.swift in Sources */,
				7573E81C29D6134C00BEED9C /* TraceUtilityNetworkView.Enums.swift in Sources */,
				7573E81A29D6134C00BEED9C /* TraceUtilityNetworkView.Model.swift in Sources */,
				1C3B7DC82A5F64FC00907443 /* AnalyzeNetworkWithSubnetworkTraceView.Model.swift in Sources */,
				D752D9402A39154C003EB25E /* ManageOperationalLayersView.swift in Sources */,
				D7ABA2F92A32579C0021822B /* MeasureDistanceInSceneView.swift in Sources */,
				D7BA38912BFBC476009954F5 /* EditFeaturesWithFeatureLinkedAnnotationView.Model.swift in Sources */,
				10D321962BDB1CB500B39B1B /* GenerateOfflineMapWithLocalBasemapView.swift in Sources */,
				D73723792AF5ADD800846884 /* FindRouteInMobileMapPackageView.MobileMapView.swift in Sources */,
				E004A6E028466279002A1FE6 /* ShowCalloutView.swift in Sources */,
				E000E763286A0B18005D87C5 /* CutGeometryView.swift in Sources */,
				D7705D582AFC244E00CC0335 /* FindClosestFacilityToMultiplePointsView.swift in Sources */,
				D73FCFFF2B02C7630006360D /* FindRouteAroundBarriersView.Views.swift in Sources */,
				3EEDE7CE2C5D73F700510104 /* SetSpatialReferenceView.swift in Sources */,
				4D126D7229CA1E1800CFB7A7 /* FileNMEASentenceReader.swift in Sources */,
				001C6DE127FE8A9400D472C2 /* AppSecrets.swift.masque in Sources */,
				D77BC5392B59A2D3007B49B6 /* StylePointWithDistanceCompositeSceneSymbolView.swift in Sources */,
				D7084FA92AD771AA00EC7F4F /* AugmentRealityToFlyOverSceneView.swift in Sources */,
				D75B58512AAFB3030038B3B4 /* StyleFeaturesWithCustomDictionaryView.swift in Sources */,
				E0D04FF228A5390000747989 /* DownloadPreplannedMapAreaView.Model.swift in Sources */,
				D764B7DF2BE2F89D002E2F92 /* EditGeodatabaseWithTransactionsView.swift in Sources */,
				00CCB8A5285BAF8700BBAB70 /* OnDemandResource.swift in Sources */,
				D7635FFE2B9277DC0044AB97 /* ConfigureClustersView.swift in Sources */,
				1C19B4F32A578E46001D2506 /* CreateLoadReportView.swift in Sources */,
				7900C5F62A83FC3F002D430F /* AddCustomDynamicEntityDataSourceView.Vessel.swift in Sources */,
				D71099702A2802FA0065A1C1 /* DensifyAndGeneralizeGeometryView.SettingsView.swift in Sources */,
				E004A6ED2849556E002A1FE6 /* CreatePlanarAndGeodeticBuffersView.swift in Sources */,
				E041ABD7287DB04D0056009B /* SampleInfoView.swift in Sources */,
				D7635FFD2B9277DC0044AB97 /* ConfigureClustersView.SettingsView.swift in Sources */,
				D769DF332BEC1A1C0062AE95 /* EditGeodatabaseWithTransactionsView.Model.swift in Sources */,
				1C43BC822A43781200509BF8 /* SetVisibilityOfSubtypeSublayerView.Model.swift in Sources */,
				D71FCB8A2AD6277F000E517C /* CreateMobileGeodatabaseView.Model.swift in Sources */,
				D752D9462A3A6F80003EB25E /* MonitorChangesToMapLoadStatusView.swift in Sources */,
				00181B462846AD7100654571 /* View+ErrorAlert.swift in Sources */,
				D733CA192BED980D00FBDE4C /* EditAndSyncFeaturesWithFeatureServiceView.swift in Sources */,
				00273CF62A82AB8700A7A77D /* SampleLink.swift in Sources */,
				95A572192C0FDCC9006E8B48 /* ShowScaleBarView.swift in Sources */,
				D7ABA2FF2A32881C0021822B /* ShowViewshedFromGeoelementInSceneView.swift in Sources */,
				E0FE32E728747778002C6ACA /* BrowseBuildingFloorsView.swift in Sources */,
				954AEDEE2C01332600265114 /* SelectFeaturesInSceneLayerView.swift in Sources */,
				D7F8C0432B608F120072BFA7 /* AddFeaturesWithContingentValuesView.AddFeatureView.swift in Sources */,
				D752D95F2A3BCE06003EB25E /* DisplayMapFromPortalItemView.swift in Sources */,
				004A2BA22BED456500C297CE /* ApplyScheduledUpdatesToPreplannedMapAreaView.swift in Sources */,
				1CAB8D4B2A3CEAB0002AA649 /* RunValveIsolationTraceView.Model.swift in Sources */,
				E070A0A3286F3B6000F2B606 /* DownloadPreplannedMapAreaView.swift in Sources */,
				D79482D42C35D872006521CD /* CreateDynamicBasemapGalleryView.swift in Sources */,
				D77570C02A2942F800F490CD /* AnimateImagesWithImageOverlayView.swift in Sources */,
				D7054AE92ACCCB6C007235BA /* Animate3DGraphicView.SettingsView.swift in Sources */,
				D7BA8C442B2A4DAA00018633 /* Array+RawRepresentable.swift in Sources */,
				D78FA4942C3C88880079313E /* CreateDynamicBasemapGalleryView.Views.swift in Sources */,
				E0EA0B772866390E00C9621D /* ProjectGeometryView.swift in Sources */,
				D74C8BFE2ABA5605007C76B8 /* StyleSymbolsFromMobileStyleFileView.swift in Sources */,
				D7E7D0812AEB39D5003AAD02 /* FindRouteInTransportNetworkView.swift in Sources */,
				D742E4922B04132B00690098 /* DisplayWebSceneFromPortalItemView.swift in Sources */,
				0042E24328E4BF8F001F33D6 /* ShowViewshedFromPointInSceneView.Model.swift in Sources */,
				95F3A52B2C07F09C00885DED /* SetSurfaceNavigationConstraintView.swift in Sources */,
				D7E557682A1D768800B9FB09 /* AddWMSLayerView.swift in Sources */,
				D7497F3C2AC4B4C100167AD2 /* DisplayDimensionsView.swift in Sources */,
				D7C97B562B75C10C0097CDA1 /* ValidateUtilityNetworkTopologyView.Views.swift in Sources */,
				D73FCFF72B02A3AA0006360D /* FindAddressWithReverseGeocodeView.swift in Sources */,
				0005580A2817C51E00224BC6 /* SampleDetailView.swift in Sources */,
				D75F66362B48EABC00434974 /* SearchForWebMapView.swift in Sources */,
				D7058B102B59E44B000A888A /* StylePointWithSceneSymbolView.swift in Sources */,
				1C8EC7472BAE2891001A6929 /* AugmentRealityToCollectDataView.swift in Sources */,
				D75C35672AB50338003CD55F /* GroupLayersTogetherView.GroupLayerListView.swift in Sources */,
				4D2ADC6229C5071C003B367F /* ChangeMapViewBackgroundView.Model.swift in Sources */,
				0074ABCD2817BCC30037244A /* SamplesApp+Samples.swift.tache in Sources */,
				D79EE76E2A4CEA5D005A52AE /* SetUpLocationDrivenGeotriggersView.Model.swift in Sources */,
				D74F03F02B609A7D00E83688 /* AddFeaturesWithContingentValuesView.Model.swift in Sources */,
				E004A6F3284E4FEB002A1FE6 /* ShowResultOfSpatialOperationsView.swift in Sources */,
				955AFAC42C10FD6F009C8FE5 /* ApplyMosaicRuleToRastersView.swift in Sources */,
				D751018E2A2E962D00B8FA48 /* IdentifyLayerFeaturesView.swift in Sources */,
				9537AFB42C2208B5000923C5 /* AddENCExchangeSetView.swift in Sources */,
				F1E71BF1289473760064C33F /* AddRasterFromFileView.swift in Sources */,
				00B04273282EC59E0072E1B4 /* AboutView.swift in Sources */,
				7573E81F29D6134C00BEED9C /* TraceUtilityNetworkView.swift in Sources */,
				D7781D4B2B7ECCB700E53C51 /* NavigateRouteWithReroutingView.Model.swift in Sources */,
				4D2ADC6929C50C4C003B367F /* AddDynamicEntityLayerView.SettingsView.swift in Sources */,
				1C42E04729D2396B004FC4BE /* ShowPopupView.swift in Sources */,
				79302F872A1ED71B0002336A /* CreateAndSaveKMLView.Views.swift in Sources */,
				D73FC0FD2AD4A18D0067A19B /* CreateMobileGeodatabaseView.swift in Sources */,
				1C19B4F12A578E46001D2506 /* CreateLoadReportView.Views.swift in Sources */,
				E066DD3B2860CA08004D3D5B /* ShowResultOfSpatialRelationshipsView.swift in Sources */,
				7573E81E29D6134C00BEED9C /* TraceUtilityNetworkView.Views.swift in Sources */,
				4D2ADC5A29C4F612003B367F /* ChangeMapViewBackgroundView.swift in Sources */,
				95DEB9B62C127A92009BEC35 /* ShowViewshedFromPointOnMapView.swift in Sources */,
				D7BA38972BFBFC0F009954F5 /* QueryRelatedFeaturesView.swift in Sources */,
				D7ECF5982AB8BE63003FB2BE /* RenderMultilayerSymbolsView.swift in Sources */,
				D769C2122A29019B00030F61 /* SetUpLocationDrivenGeotriggersView.swift in Sources */,
				79302F852A1ED4E30002336A /* CreateAndSaveKMLView.Model.swift in Sources */,
				D7C3AB4A2B683291008909B9 /* SetFeatureRequestModeView.swift in Sources */,
				95D2EE0F2C334D1600683D53 /* ShowServiceAreaView.swift in Sources */,
				D7058FB12ACB423C00A40F14 /* Animate3DGraphicView.Model.swift in Sources */,
				D77D9C002BB2438200B38A6C /* AugmentRealityToShowHiddenInfrastructureView.ARSceneView.swift in Sources */,
				0044CDDF2995C39E004618CE /* ShowDeviceLocationHistoryView.swift in Sources */,
				E041ABC0287CA9F00056009B /* WebView.swift in Sources */,
				D73E619E2BDB21F400457932 /* EditWithBranchVersioningView.swift in Sources */,
				D7705D642AFC570700CC0335 /* FindClosestFacilityFromPointView.swift in Sources */,
				E088E1572862579D00413100 /* SetSurfacePlacementModeView.swift in Sources */,
				9579FCEA2C3360BB00FC8A1D /* EditFeatureAttachmentsView.swift in Sources */,
				D762AF5F2BF6A7B900ECE3C7 /* EditFeaturesWithFeatureLinkedAnnotationView.swift in Sources */,
				1CAF831F2A20305F000E1E60 /* ShowUtilityAssociationsView.swift in Sources */,
				00E7C15C2BBE1BF000B85D69 /* SnapGeometryEditsView.swift in Sources */,
				E004A6C128414332002A1FE6 /* SetViewpointRotationView.swift in Sources */,
				883C121529C9136600062FF9 /* DownloadPreplannedMapAreaView.MapPicker.swift in Sources */,
				D72C43F32AEB066D00B6157B /* GeocodeOfflineView.Model.swift in Sources */,
				1C9B74C929DB43580038B06F /* ShowRealisticLightAndShadowsView.swift in Sources */,
				10B782052BE55D7E007EAE6C /* GenerateOfflineMapWithCustomParametersView.swift in Sources */,
				D7635FF12B9272CB0044AB97 /* DisplayClustersView.swift in Sources */,
				D7232EE12AC1E5AA0079ABFF /* PlayKMLTourView.swift in Sources */,
				D7010EBF2B05616900D43F55 /* DisplaySceneFromMobileScenePackageView.swift in Sources */,
				D7337C602ABD142D00A5D865 /* ShowMobileMapPackageExpirationDateView.swift in Sources */,
				00E5401E27F3CCA200CF66D5 /* ContentView.swift in Sources */,
				D7634FAF2A43B7AC00F8AEFB /* CreateConvexHullAroundGeometriesView.swift in Sources */,
				E066DD382860AB28004D3D5B /* StyleGraphicsWithRendererView.swift in Sources */,
				108EC04129D25B2C000F35D0 /* QueryFeatureTableView.swift in Sources */,
				D71D516E2B51D7B600B2A2BE /* SearchForWebMapView.Views.swift in Sources */,
				D7114A0D2BDC6A3300FA68CA /* EditWithBranchVersioningView.Model.swift in Sources */,
				00B04FB5283EEBA80026C882 /* DisplayOverviewMapView.swift in Sources */,
				D718A1E72B570F7500447087 /* OrbitCameraAroundObjectView.Model.swift in Sources */,
				D71C5F642AAA7A88006599FD /* CreateSymbolStylesFromWebStylesView.swift in Sources */,
				D7CC33FF2A31475C00198EDF /* ShowLineOfSightBetweenPointsView.swift in Sources */,
				D70BE5792A5624A80022CA02 /* CategoriesView.swift in Sources */,
				10BD9EB42BF51B4B00ABDBD5 /* GenerateOfflineMapWithCustomParametersView.Model.swift in Sources */,
				4D2ADC5D29C4F612003B367F /* ChangeMapViewBackgroundView.SettingsView.swift in Sources */,
				75DD739529D38B1B0010229D /* NavigateRouteView.swift in Sources */,
				D75362D22A1E886700D83028 /* ApplyUniqueValueRendererView.swift in Sources */,
				0074ABBF28174BCF0037244A /* DisplayMapView.swift in Sources */,
				D7EF5D752A26A03A00FEBDE5 /* ShowCoordinatesInMultipleFormatsView.swift in Sources */,
				D72F272E2ADA1E4400F906DA /* AugmentRealityToShowTabletopSceneView.swift in Sources */,
				10B782082BE5A058007EAE6C /* GenerateOfflineMapWithCustomParametersView.CustomParameters.swift in Sources */,
				D76EE6072AF9AFE100DA0325 /* FindRouteAroundBarriersView.Model.swift in Sources */,
				0086F40128E3770A00974721 /* ShowViewshedFromPointInSceneView.swift in Sources */,
				0044289229C90C0B00160767 /* GetElevationAtPointOnSurfaceView.swift in Sources */,
				00E1D90B2BC0AF97001AEB6A /* SnapGeometryEditsView.SnapSettingsView.swift in Sources */,
				D7E440D72A1ECE7D005D74DE /* CreateBuffersAroundPointsView.swift in Sources */,
				00D4EF802863842100B9CC30 /* AddFeatureLayersView.swift in Sources */,
				4D126D7E29CA43D200CFB7A7 /* ShowDeviceLocationWithNMEADataSourcesView.Model.swift in Sources */,
				4D126D6D29CA1B6000CFB7A7 /* ShowDeviceLocationWithNMEADataSourcesView.swift in Sources */,
				D710996D2A27D9210065A1C1 /* DensifyAndGeneralizeGeometryView.swift in Sources */,
				88F93CC129C3D59D0006B28E /* CreateAndEditGeometriesView.swift in Sources */,
				1C0C1C3929D34DAE005C8B24 /* ChangeViewpointView.swift in Sources */,
				955271612C0E6749009B1ED4 /* AddRasterFromServiceView.swift in Sources */,
				D7AE861E2AC39DC50049B626 /* DisplayAnnotationView.swift in Sources */,
				D734FA0C2A183A5B00246D7E /* SetMaxExtentView.swift in Sources */,
				D704AA5A2AB22C1A00A3BB63 /* GroupLayersTogetherView.swift in Sources */,
				E004A6DC28465C70002A1FE6 /* DisplaySceneView.swift in Sources */,
				E066DD35285CF3B3004D3D5B /* FindRouteView.swift in Sources */,
				D71371792BD88ECC00EB2F86 /* MonitorChangesToLayerViewStateView.swift in Sources */,
				D7B759B32B1FFBE300017FDD /* FavoritesView.swift in Sources */,
				D722BD222A420DAD002C2087 /* ShowExtrudedFeaturesView.swift in Sources */,
				E004A6F6284FA42A002A1FE6 /* SelectFeaturesInFeatureLayerView.swift in Sources */,
				D77688132B69826B007C3860 /* ListSpatialReferenceTransformationsView.swift in Sources */,
				D75101812A2E493600B8FA48 /* ShowLabelsOnLayerView.swift in Sources */,
				1C3B7DCB2A5F64FC00907443 /* AnalyzeNetworkWithSubnetworkTraceView.swift in Sources */,
				00B042E8282EDC690072E1B4 /* SetBasemapView.swift in Sources */,
				E004A6E62846A61F002A1FE6 /* StyleGraphicsWithSymbolsView.swift in Sources */,
				0000FB6E2BBDB17600845921 /* Add3DTilesLayerView.swift in Sources */,
				D74EA7842B6DADA5008F6C7C /* ValidateUtilityNetworkTopologyView.swift in Sources */,
				00E1D90D2BC0B125001AEB6A /* SnapGeometryEditsView.GeometryEditorModel.swift in Sources */,
				E088E1742863B5F800413100 /* GenerateOfflineMapView.swift in Sources */,
				0074ABC428174F430037244A /* Sample.swift in Sources */,
				95E980712C26183000CB8912 /* BrowseOGCAPIFeatureServiceView.swift in Sources */,
				00A7A14A2A2FC5B700F035F7 /* DisplayContentOfUtilityNetworkContainerView.Model.swift in Sources */,
				E004A6F0284E4B9B002A1FE6 /* DownloadVectorTilesToLocalCacheView.swift in Sources */,
				00ABA94E2BF6721700C0488C /* ShowGridView.swift in Sources */,
				1CAB8D4E2A3CEAB0002AA649 /* RunValveIsolationTraceView.swift in Sources */,
				D7A737E02BABB9FE00B7C7FC /* AugmentRealityToShowHiddenInfrastructureView.swift in Sources */,
				4D2ADC4329C26D05003B367F /* AddDynamicEntityLayerView.swift in Sources */,
				D70082EB2ACF900100E0C3C2 /* IdentifyKMLFeaturesView.swift in Sources */,
				D7635FFB2B9277DC0044AB97 /* ConfigureClustersView.Model.swift in Sources */,
				D7EAF35A2A1C023800D822C4 /* SetMinAndMaxScaleView.swift in Sources */,
				1C19B4F52A578E46001D2506 /* CreateLoadReportView.Model.swift in Sources */,
				9547085C2C3C719800CA8579 /* EditFeatureAttachmentsView.Model.swift in Sources */,
				3E54CF222C66AFBE00DD2F18 /* AddWebTiledLayerView.swift in Sources */,
				0042E24528E4F82C001F33D6 /* ShowViewshedFromPointInSceneView.ViewshedSettingsView.swift in Sources */,
				D7DDF8532AF47C6C004352D9 /* FindRouteAroundBarriersView.swift in Sources */,
				1C9B74D929DB54560038B06F /* ChangeCameraControllerView.swift in Sources */,
				D76000AE2AF19C2300B3084D /* FindRouteInMobileMapPackageView.swift in Sources */,
				00273CF42A82AB5900A7A77D /* SamplesSearchView.swift in Sources */,
				D78666AD2A2161F100C60110 /* FindNearestVertexView.swift in Sources */,
				3E720F9D2C619B1700E22A9E /* SetInitialViewpointView.swift in Sources */,
				D76CE8D92BFD7047009A8686 /* SetReferenceScaleView.swift in Sources */,
				D7C16D1B2AC5F95300689E89 /* Animate3DGraphicView.swift in Sources */,
				D744FD172A2112D90084A66C /* CreateConvexHullAroundPointsView.swift in Sources */,
				D7044B962BE18D73000F2C43 /* EditWithBranchVersioningView.Views.swift in Sources */,
				D718A1ED2B575FD900447087 /* ManageBookmarksView.swift in Sources */,
				D73723762AF5877500846884 /* FindRouteInMobileMapPackageView.Models.swift in Sources */,
				D74ECD0D2BEEAE2F007C0FA6 /* EditAndSyncFeaturesWithFeatureServiceView.Model.swift in Sources */,
				00CB9138284814A4005C2C5D /* SearchWithGeocodeView.swift in Sources */,
				1C43BC7F2A43781200509BF8 /* SetVisibilityOfSubtypeSublayerView.Views.swift in Sources */,
				D754E3232A1D66820006C5F1 /* StylePointWithPictureMarkerSymbolsView.swift in Sources */,
				D731F3C12AD0D2AC00A8431E /* IdentifyGraphicsView.swift in Sources */,
				00E5401C27F3CCA200CF66D5 /* SamplesApp.swift in Sources */,
				D73E61962BDAEE6600457932 /* MatchViewpointOfGeoViewsView.swift in Sources */,
				E066DD4028610F55004D3D5B /* AddSceneLayerFromServiceView.swift in Sources */,
				D7F8C0392B60564D0072BFA7 /* AddFeaturesWithContingentValuesView.swift in Sources */,
				00F279D62AF418DC00CECAF8 /* AddDynamicEntityLayerView.VehicleCallout.swift in Sources */,
				D7749AD62AF08BF50086632F /* FindRouteInTransportNetworkView.Model.swift in Sources */,
				D73F06692B5EE73D000B574F /* QueryFeaturesWithArcadeExpressionView.swift in Sources */,
				D7464F1E2ACE04B3007FEE88 /* IdentifyRasterCellView.swift in Sources */,
				D7588F5F2B7D8DAA008B75E2 /* NavigateRouteWithReroutingView.swift in Sources */,
			);
			runOnlyForDeploymentPostprocessing = 0;
		};
/* End PBXSourcesBuildPhase section */

/* Begin XCBuildConfiguration section */
		00E5402227F3CCA200CF66D5 /* Debug */ = {
			isa = XCBuildConfiguration;
			buildSettings = {
				ALWAYS_SEARCH_USER_PATHS = NO;
				ASSETCATALOG_COMPILER_GENERATE_SWIFT_ASSET_SYMBOL_EXTENSIONS = YES;
				CLANG_ANALYZER_NONNULL = YES;
				CLANG_ANALYZER_NUMBER_OBJECT_CONVERSION = YES_AGGRESSIVE;
				CLANG_CXX_LANGUAGE_STANDARD = "gnu++17";
				CLANG_ENABLE_MODULES = YES;
				CLANG_ENABLE_OBJC_ARC = YES;
				CLANG_ENABLE_OBJC_WEAK = YES;
				CLANG_WARN_BLOCK_CAPTURE_AUTORELEASING = YES;
				CLANG_WARN_BOOL_CONVERSION = YES;
				CLANG_WARN_COMMA = YES;
				CLANG_WARN_CONSTANT_CONVERSION = YES;
				CLANG_WARN_DEPRECATED_OBJC_IMPLEMENTATIONS = YES;
				CLANG_WARN_DIRECT_OBJC_ISA_USAGE = YES_ERROR;
				CLANG_WARN_DOCUMENTATION_COMMENTS = YES;
				CLANG_WARN_EMPTY_BODY = YES;
				CLANG_WARN_ENUM_CONVERSION = YES;
				CLANG_WARN_INFINITE_RECURSION = YES;
				CLANG_WARN_INT_CONVERSION = YES;
				CLANG_WARN_NON_LITERAL_NULL_CONVERSION = YES;
				CLANG_WARN_OBJC_IMPLICIT_RETAIN_SELF = YES;
				CLANG_WARN_OBJC_LITERAL_CONVERSION = YES;
				CLANG_WARN_OBJC_ROOT_CLASS = YES_ERROR;
				CLANG_WARN_QUOTED_INCLUDE_IN_FRAMEWORK_HEADER = YES;
				CLANG_WARN_RANGE_LOOP_ANALYSIS = YES;
				CLANG_WARN_STRICT_PROTOTYPES = YES;
				CLANG_WARN_SUSPICIOUS_MOVE = YES;
				CLANG_WARN_UNGUARDED_AVAILABILITY = YES_AGGRESSIVE;
				CLANG_WARN_UNREACHABLE_CODE = YES;
				CLANG_WARN__DUPLICATE_METHOD_MATCH = YES;
				COPY_PHASE_STRIP = NO;
				DEAD_CODE_STRIPPING = YES;
				DEBUG_INFORMATION_FORMAT = dwarf;
				ENABLE_STRICT_OBJC_MSGSEND = YES;
				ENABLE_TESTABILITY = YES;
				ENABLE_USER_SCRIPT_SANDBOXING = NO;
				GCC_C_LANGUAGE_STANDARD = gnu11;
				GCC_DYNAMIC_NO_PIC = NO;
				GCC_NO_COMMON_BLOCKS = YES;
				GCC_OPTIMIZATION_LEVEL = 0;
				GCC_PREPROCESSOR_DEFINITIONS = (
					"DEBUG=1",
					"$(inherited)",
				);
				GCC_WARN_64_TO_32_BIT_CONVERSION = YES;
				GCC_WARN_ABOUT_RETURN_TYPE = YES_ERROR;
				GCC_WARN_UNDECLARED_SELECTOR = YES;
				GCC_WARN_UNINITIALIZED_AUTOS = YES_AGGRESSIVE;
				GCC_WARN_UNUSED_FUNCTION = YES;
				GCC_WARN_UNUSED_VARIABLE = YES;
				MTL_ENABLE_DEBUG_INFO = INCLUDE_SOURCE;
				MTL_FAST_MATH = YES;
				ONLY_ACTIVE_ARCH = YES;
				SWIFT_ACTIVE_COMPILATION_CONDITIONS = DEBUG;
				SWIFT_OPTIMIZATION_LEVEL = "-Onone";
			};
			name = Debug;
		};
		00E5402327F3CCA200CF66D5 /* Release */ = {
			isa = XCBuildConfiguration;
			buildSettings = {
				ALWAYS_SEARCH_USER_PATHS = NO;
				ASSETCATALOG_COMPILER_GENERATE_SWIFT_ASSET_SYMBOL_EXTENSIONS = YES;
				CLANG_ANALYZER_NONNULL = YES;
				CLANG_ANALYZER_NUMBER_OBJECT_CONVERSION = YES_AGGRESSIVE;
				CLANG_CXX_LANGUAGE_STANDARD = "gnu++17";
				CLANG_ENABLE_MODULES = YES;
				CLANG_ENABLE_OBJC_ARC = YES;
				CLANG_ENABLE_OBJC_WEAK = YES;
				CLANG_WARN_BLOCK_CAPTURE_AUTORELEASING = YES;
				CLANG_WARN_BOOL_CONVERSION = YES;
				CLANG_WARN_COMMA = YES;
				CLANG_WARN_CONSTANT_CONVERSION = YES;
				CLANG_WARN_DEPRECATED_OBJC_IMPLEMENTATIONS = YES;
				CLANG_WARN_DIRECT_OBJC_ISA_USAGE = YES_ERROR;
				CLANG_WARN_DOCUMENTATION_COMMENTS = YES;
				CLANG_WARN_EMPTY_BODY = YES;
				CLANG_WARN_ENUM_CONVERSION = YES;
				CLANG_WARN_INFINITE_RECURSION = YES;
				CLANG_WARN_INT_CONVERSION = YES;
				CLANG_WARN_NON_LITERAL_NULL_CONVERSION = YES;
				CLANG_WARN_OBJC_IMPLICIT_RETAIN_SELF = YES;
				CLANG_WARN_OBJC_LITERAL_CONVERSION = YES;
				CLANG_WARN_OBJC_ROOT_CLASS = YES_ERROR;
				CLANG_WARN_QUOTED_INCLUDE_IN_FRAMEWORK_HEADER = YES;
				CLANG_WARN_RANGE_LOOP_ANALYSIS = YES;
				CLANG_WARN_STRICT_PROTOTYPES = YES;
				CLANG_WARN_SUSPICIOUS_MOVE = YES;
				CLANG_WARN_UNGUARDED_AVAILABILITY = YES_AGGRESSIVE;
				CLANG_WARN_UNREACHABLE_CODE = YES;
				CLANG_WARN__DUPLICATE_METHOD_MATCH = YES;
				COPY_PHASE_STRIP = NO;
				DEAD_CODE_STRIPPING = YES;
				DEBUG_INFORMATION_FORMAT = "dwarf-with-dsym";
				ENABLE_NS_ASSERTIONS = NO;
				ENABLE_STRICT_OBJC_MSGSEND = YES;
				ENABLE_USER_SCRIPT_SANDBOXING = NO;
				GCC_C_LANGUAGE_STANDARD = gnu11;
				GCC_NO_COMMON_BLOCKS = YES;
				GCC_WARN_64_TO_32_BIT_CONVERSION = YES;
				GCC_WARN_ABOUT_RETURN_TYPE = YES_ERROR;
				GCC_WARN_UNDECLARED_SELECTOR = YES;
				GCC_WARN_UNINITIALIZED_AUTOS = YES_AGGRESSIVE;
				GCC_WARN_UNUSED_FUNCTION = YES;
				GCC_WARN_UNUSED_VARIABLE = YES;
				MTL_ENABLE_DEBUG_INFO = NO;
				MTL_FAST_MATH = YES;
				SWIFT_COMPILATION_MODE = wholemodule;
				SWIFT_OPTIMIZATION_LEVEL = "-O";
			};
			name = Release;
		};
		00E5402527F3CCA200CF66D5 /* Debug */ = {
			isa = XCBuildConfiguration;
			buildSettings = {
				ASSETCATALOG_COMPILER_APPICON_NAME = AppIcon;
				ASSETCATALOG_COMPILER_GLOBAL_ACCENT_COLOR_NAME = AccentColor;
				CODE_SIGN_ENTITLEMENTS = macOS/Samples.entitlements;
				"CODE_SIGN_IDENTITY[sdk=macosx*]" = "Apple Development";
				CODE_SIGN_STYLE = Automatic;
				CURRENT_PROJECT_VERSION = 1;
				EMBED_ASSET_PACKS_IN_PRODUCT_BUNDLE = YES;
				INFOPLIST_FILE = "$(SRCROOT)/iOS/Info.plist";
				IPHONEOS_DEPLOYMENT_TARGET = 16.0;
				"IPHONEOS_DEPLOYMENT_TARGET[sdk=macosx*]" = 16.0;
				LD_RUNPATH_SEARCH_PATHS = (
					"$(inherited)",
					"@executable_path/Frameworks",
				);
				MARKETING_VERSION = 200.5.0;
				PRODUCT_BUNDLE_IDENTIFIER = "com.esri.arcgis-swift-sdk-samples";
				PRODUCT_NAME = "ArcGIS Maps SDK Samples";
				SDKROOT = iphoneos;
				SUPPORTED_PLATFORMS = "iphoneos iphonesimulator";
				SUPPORTS_MACCATALYST = YES;
				SUPPORTS_MAC_DESIGNED_FOR_IPHONE_IPAD = NO;
				SWIFT_EMIT_LOC_STRINGS = YES;
				SWIFT_STRICT_CONCURRENCY = targeted;
				SWIFT_VERSION = 5.0;
				TARGETED_DEVICE_FAMILY = "1,2,6";
			};
			name = Debug;
		};
		00E5402627F3CCA200CF66D5 /* Release */ = {
			isa = XCBuildConfiguration;
			buildSettings = {
				ASSETCATALOG_COMPILER_APPICON_NAME = AppIcon;
				ASSETCATALOG_COMPILER_GLOBAL_ACCENT_COLOR_NAME = AccentColor;
				CODE_SIGN_ENTITLEMENTS = macOS/Samples.entitlements;
				"CODE_SIGN_IDENTITY[sdk=macosx*]" = "Apple Development";
				CODE_SIGN_STYLE = Automatic;
				CURRENT_PROJECT_VERSION = 1;
				DEVELOPMENT_TEAM = "";
				EMBED_ASSET_PACKS_IN_PRODUCT_BUNDLE = YES;
				INFOPLIST_FILE = "$(SRCROOT)/iOS/Info.plist";
				IPHONEOS_DEPLOYMENT_TARGET = 16.0;
				"IPHONEOS_DEPLOYMENT_TARGET[sdk=macosx*]" = 16.0;
				LD_RUNPATH_SEARCH_PATHS = (
					"$(inherited)",
					"@executable_path/Frameworks",
				);
				MARKETING_VERSION = 200.5.0;
				PRODUCT_BUNDLE_IDENTIFIER = "com.esri.arcgis-swift-sdk-samples";
				PRODUCT_NAME = "ArcGIS Maps SDK Samples";
				SDKROOT = iphoneos;
				SUPPORTED_PLATFORMS = "iphoneos iphonesimulator";
				SUPPORTS_MACCATALYST = YES;
				SUPPORTS_MAC_DESIGNED_FOR_IPHONE_IPAD = NO;
				SWIFT_EMIT_LOC_STRINGS = YES;
				SWIFT_STRICT_CONCURRENCY = targeted;
				SWIFT_VERSION = 5.0;
				TARGETED_DEVICE_FAMILY = "1,2,6";
				VALIDATE_PRODUCT = YES;
			};
			name = Release;
		};
/* End XCBuildConfiguration section */

/* Begin XCConfigurationList section */
		00E5400A27F3CCA100CF66D5 /* Build configuration list for PBXProject "Samples" */ = {
			isa = XCConfigurationList;
			buildConfigurations = (
				00E5402227F3CCA200CF66D5 /* Debug */,
				00E5402327F3CCA200CF66D5 /* Release */,
			);
			defaultConfigurationIsVisible = 0;
			defaultConfigurationName = Release;
		};
		00E5402427F3CCA200CF66D5 /* Build configuration list for PBXNativeTarget "Samples" */ = {
			isa = XCConfigurationList;
			buildConfigurations = (
				00E5402527F3CCA200CF66D5 /* Debug */,
				00E5402627F3CCA200CF66D5 /* Release */,
			);
			defaultConfigurationIsVisible = 0;
			defaultConfigurationName = Release;
		};
/* End XCConfigurationList section */

/* Begin XCRemoteSwiftPackageReference section */
		00C43AEB2947DC350099AE34 /* XCRemoteSwiftPackageReference "arcgis-maps-sdk-swift-toolkit" */ = {
			isa = XCRemoteSwiftPackageReference;
			repositoryURL = "https://github.com/Esri/arcgis-maps-sdk-swift-toolkit/";
			requirement = {
				kind = upToNextMinorVersion;
				minimumVersion = 200.5.0;
			};
		};
/* End XCRemoteSwiftPackageReference section */

/* Begin XCSwiftPackageProductDependency section */
		00C43AEC2947DC350099AE34 /* ArcGISToolkit */ = {
			isa = XCSwiftPackageProductDependency;
			package = 00C43AEB2947DC350099AE34 /* XCRemoteSwiftPackageReference "arcgis-maps-sdk-swift-toolkit" */;
			productName = ArcGISToolkit;
		};
/* End XCSwiftPackageProductDependency section */
	};
	rootObject = 00E5400727F3CCA100CF66D5 /* Project object */;
}<|MERGE_RESOLUTION|>--- conflicted
+++ resolved
@@ -537,12 +537,9 @@
 			dstPath = "";
 			dstSubfolderSpec = 7;
 			files = (
-<<<<<<< HEAD
 				95E0DBCA2C503E2500224A82 /* ShowDeviceLocationUsingIndoorPositioningView.swift in Copy Source Code Files */,
 				95E0DBCB2C503E2500224A82 /* ShowDeviceLocationUsingIndoorPositioningView.Model.swift in Copy Source Code Files */,
-=======
 				3E54CF232C66B00500DD2F18 /* AddWebTiledLayerView.swift in Copy Source Code Files */,
->>>>>>> 644b413e
 				3E30884A2C5D789A00ECEAC5 /* SetSpatialReferenceView.swift in Copy Source Code Files */,
 				3E720F9E2C61A0B700E22A9E /* SetInitialViewpointView.swift in Copy Source Code Files */,
 				D78FA4952C3C8E8A0079313E /* CreateDynamicBasemapGalleryView.Views.swift in Copy Source Code Files */,
