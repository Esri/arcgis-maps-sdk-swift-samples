--- conflicted
+++ resolved
@@ -64,13 +64,10 @@
 		E088E1572862579D00413100 /* SetSurfacePlacementModeView.swift in Sources */ = {isa = PBXBuildFile; fileRef = E088E1562862579D00413100 /* SetSurfacePlacementModeView.swift */; };
 		E0EA0B772866390E00C9621D /* ProjectView.swift in Sources */ = {isa = PBXBuildFile; fileRef = E0EA0B762866390E00C9621D /* ProjectView.swift */; };
 		E0FE32E728747778002C6ACA /* BrowseBuildingFloorsView.swift in Sources */ = {isa = PBXBuildFile; fileRef = E0FE32E628747778002C6ACA /* BrowseBuildingFloorsView.swift */; };
-<<<<<<< HEAD
 		F19A316328907237003B7EF9 /* RasterLayerFileView.swift in Sources */ = {isa = PBXBuildFile; fileRef = F19A316228907237003B7EF9 /* RasterLayerFileView.swift */; };
 		F19A31662890892B003B7EF9 /* raster-file in Resources */ = {isa = PBXBuildFile; fileRef = F19A31652890892B003B7EF9 /* raster-file */; settings = {ASSET_TAGS = (RasterLayerFile, ); }; };
-=======
 		F111CCC1288B5D5600205358 /* DisplayMapFromMobileMapPackageView.swift in Sources */ = {isa = PBXBuildFile; fileRef = F111CCC0288B5D5600205358 /* DisplayMapFromMobileMapPackageView.swift */; };
 		F111CCC4288B641900205358 /* Yellowstone.mmpk in Resources */ = {isa = PBXBuildFile; fileRef = F111CCC3288B641900205358 /* Yellowstone.mmpk */; settings = {ASSET_TAGS = (DisplayMapFromMobileMapPackage, ); }; };
->>>>>>> e9993045
 /* End PBXBuildFile section */
 
 /* Begin PBXBuildRule section */
@@ -194,13 +191,10 @@
 		E088E1562862579D00413100 /* SetSurfacePlacementModeView.swift */ = {isa = PBXFileReference; lastKnownFileType = sourcecode.swift; path = SetSurfacePlacementModeView.swift; sourceTree = "<group>"; };
 		E0EA0B762866390E00C9621D /* ProjectView.swift */ = {isa = PBXFileReference; lastKnownFileType = sourcecode.swift; path = ProjectView.swift; sourceTree = "<group>"; };
 		E0FE32E628747778002C6ACA /* BrowseBuildingFloorsView.swift */ = {isa = PBXFileReference; lastKnownFileType = sourcecode.swift; path = BrowseBuildingFloorsView.swift; sourceTree = "<group>"; };
-<<<<<<< HEAD
 		F19A316228907237003B7EF9 /* RasterLayerFileView.swift */ = {isa = PBXFileReference; lastKnownFileType = sourcecode.swift; path = RasterLayerFileView.swift; sourceTree = "<group>"; };
 		F19A31652890892B003B7EF9 /* raster-file */ = {isa = PBXFileReference; lastKnownFileType = folder; path = "raster-file"; sourceTree = "<group>"; };
-=======
 		F111CCC0288B5D5600205358 /* DisplayMapFromMobileMapPackageView.swift */ = {isa = PBXFileReference; lastKnownFileType = sourcecode.swift; path = DisplayMapFromMobileMapPackageView.swift; sourceTree = "<group>"; };
 		F111CCC3288B641900205358 /* Yellowstone.mmpk */ = {isa = PBXFileReference; lastKnownFileType = file; path = Yellowstone.mmpk; sourceTree = "<group>"; };
->>>>>>> e9993045
 /* End PBXFileReference section */
 
 /* Begin PBXFrameworksBuildPhase section */
@@ -337,11 +331,8 @@
 		00CCB8A6285D059300BBAB70 /* Portal Data */ = {
 			isa = PBXGroup;
 			children = (
-<<<<<<< HEAD
 				F19A3164289088DA003B7EF9 /* 7c4c679ab06a4df19dc497f577f111bd */,
-=======
 				F111CCC2288B63DB00205358 /* e1f3a7254cb845b09450f54937c16061 */,
->>>>>>> e9993045
 				00D4EF8128638BF100B9CC30 /* 2b0f9e17105847809dfeb04e3cad69e0 */,
 				00D4EF8328638BF100B9CC30 /* 15a7cbd3af1e47cfa5d2c6b93dc44fc2 */,
 				00D4EF8E28638BF100B9CC30 /* 68ec42517cdd439e81b036210483e8e7 */,
@@ -550,7 +541,6 @@
 			path = "Browse building floors";
 			sourceTree = "<group>";
 		};
-<<<<<<< HEAD
 		F19A316128906F0D003B7EF9 /* Raster layer (file) */ = {
 			isa = PBXGroup;
 			children = (
@@ -565,7 +555,8 @@
 				F19A31652890892B003B7EF9 /* raster-file */,
 			);
 			path = 7c4c679ab06a4df19dc497f577f111bd;
-=======
+			sourceTree = "<group>";
+		};
 		F111CCBD288B548400205358 /* Display map from mobile map package */ = {
 			isa = PBXGroup;
 			children = (
@@ -580,7 +571,6 @@
 				F111CCC3288B641900205358 /* Yellowstone.mmpk */,
 			);
 			path = e1f3a7254cb845b09450f54937c16061;
->>>>>>> e9993045
 			sourceTree = "<group>";
 		};
 /* End PBXGroup section */
@@ -623,11 +613,8 @@
 				BuildIndependentTargetsInParallel = 1;
 				KnownAssetTags = (
 					DisplayFeatureLayers,
-<<<<<<< HEAD
 					RasterLayerFile,
-=======
 					DisplayMapFromMobileMapPackage,
->>>>>>> e9993045
 				);
 				LastSwiftUpdateCheck = 1330;
 				LastUpgradeCheck = 1330;
