--- conflicted
+++ resolved
@@ -101,16 +101,13 @@
 		88F93CC129C3D59D0006B28E /* SketchOnMapView.swift in Sources */ = {isa = PBXBuildFile; fileRef = 88F93CC029C3D59C0006B28E /* SketchOnMapView.swift */; };
 		88F93CC229C4D3480006B28E /* SketchOnMapView.swift in Copy Source Code Files */ = {isa = PBXBuildFile; fileRef = 88F93CC029C3D59C0006B28E /* SketchOnMapView.swift */; };
 		D734FA0C2A183A5B00246D7E /* SetMaxExtentView.swift in Sources */ = {isa = PBXBuildFile; fileRef = D734FA092A183A5B00246D7E /* SetMaxExtentView.swift */; };
-<<<<<<< HEAD
 		D7E440D72A1ECE7D005D74DE /* CreateBuffersAroundPointsView.swift in Sources */ = {isa = PBXBuildFile; fileRef = D7E440D62A1ECE7D005D74DE /* CreateBuffersAroundPointsView.swift */; };
 		D7E440D82A1ECEB3005D74DE /* CreateBuffersAroundPointsView.swift in Copy Source Code Files */ = {isa = PBXBuildFile; fileRef = D7E440D62A1ECE7D005D74DE /* CreateBuffersAroundPointsView.swift */; };
-=======
 		D75362D22A1E886700D83028 /* ApplyUniqueValueRendererView.swift in Sources */ = {isa = PBXBuildFile; fileRef = D75362D12A1E886700D83028 /* ApplyUniqueValueRendererView.swift */; };
 		D75362D32A1E8C8800D83028 /* ApplyUniqueValueRendererView.swift in Copy Source Code Files */ = {isa = PBXBuildFile; fileRef = D75362D12A1E886700D83028 /* ApplyUniqueValueRendererView.swift */; };
 		D754E3232A1D66820006C5F1 /* StylePointWithPictureMarkerSymbolsView.swift in Sources */ = {isa = PBXBuildFile; fileRef = D754E3222A1D66820006C5F1 /* StylePointWithPictureMarkerSymbolsView.swift */; };
 		D754E3242A1D66C20006C5F1 /* StylePointWithPictureMarkerSymbolsView.swift in Copy Source Code Files */ = {isa = PBXBuildFile; fileRef = D754E3222A1D66820006C5F1 /* StylePointWithPictureMarkerSymbolsView.swift */; };
 		D7E557682A1D768800B9FB09 /* AddWMSLayerView.swift in Sources */ = {isa = PBXBuildFile; fileRef = D7E557672A1D768800B9FB09 /* AddWMSLayerView.swift */; };
->>>>>>> f7748a98
 		D7E9EF292A1D2219000C4865 /* SetMinAndMaxScaleView.swift in Copy Source Code Files */ = {isa = PBXBuildFile; fileRef = D7EAF3592A1C023800D822C4 /* SetMinAndMaxScaleView.swift */; };
 		D7E9EF2A2A1D29F2000C4865 /* SetMaxExtentView.swift in Copy Source Code Files */ = {isa = PBXBuildFile; fileRef = D734FA092A183A5B00246D7E /* SetMaxExtentView.swift */; };
 		D7EAF35A2A1C023800D822C4 /* SetMinAndMaxScaleView.swift in Sources */ = {isa = PBXBuildFile; fileRef = D7EAF3592A1C023800D822C4 /* SetMinAndMaxScaleView.swift */; };
@@ -205,13 +202,10 @@
 			dstPath = "";
 			dstSubfolderSpec = 7;
 			files = (
-<<<<<<< HEAD
 				D7E440D82A1ECEB3005D74DE /* CreateBuffersAroundPointsView.swift in Copy Source Code Files */,
-=======
 				D754E3242A1D66C20006C5F1 /* StylePointWithPictureMarkerSymbolsView.swift in Copy Source Code Files */,
 				D7F2784C2A1D76F5002E4567 /* AddWMSLayerView.swift in Copy Source Code Files */,
 				D75362D32A1E8C8800D83028 /* ApplyUniqueValueRendererView.swift in Copy Source Code Files */,
->>>>>>> f7748a98
 				D7E9EF2A2A1D29F2000C4865 /* SetMaxExtentView.swift in Copy Source Code Files */,
 				D7E9EF292A1D2219000C4865 /* SetMinAndMaxScaleView.swift in Copy Source Code Files */,
 				1C9B74DE29DB56860038B06F /* ChangeCameraControllerView.swift in Copy Source Code Files */,
@@ -325,13 +319,10 @@
 		883C121429C9136600062FF9 /* DownloadPreplannedMapAreaView.MapPicker.swift */ = {isa = PBXFileReference; fileEncoding = 4; lastKnownFileType = sourcecode.swift; path = DownloadPreplannedMapAreaView.MapPicker.swift; sourceTree = "<group>"; };
 		88F93CC029C3D59C0006B28E /* SketchOnMapView.swift */ = {isa = PBXFileReference; lastKnownFileType = sourcecode.swift; path = SketchOnMapView.swift; sourceTree = "<group>"; };
 		D734FA092A183A5B00246D7E /* SetMaxExtentView.swift */ = {isa = PBXFileReference; fileEncoding = 4; lastKnownFileType = sourcecode.swift; path = SetMaxExtentView.swift; sourceTree = "<group>"; };
-<<<<<<< HEAD
 		D7E440D62A1ECE7D005D74DE /* CreateBuffersAroundPointsView.swift */ = {isa = PBXFileReference; fileEncoding = 4; lastKnownFileType = sourcecode.swift; path = CreateBuffersAroundPointsView.swift; sourceTree = "<group>"; };
-=======
 		D75362D12A1E886700D83028 /* ApplyUniqueValueRendererView.swift */ = {isa = PBXFileReference; fileEncoding = 4; lastKnownFileType = sourcecode.swift; path = ApplyUniqueValueRendererView.swift; sourceTree = "<group>"; };
 		D754E3222A1D66820006C5F1 /* StylePointWithPictureMarkerSymbolsView.swift */ = {isa = PBXFileReference; fileEncoding = 4; lastKnownFileType = sourcecode.swift; path = StylePointWithPictureMarkerSymbolsView.swift; sourceTree = "<group>"; };
 		D7E557672A1D768800B9FB09 /* AddWMSLayerView.swift */ = {isa = PBXFileReference; fileEncoding = 4; lastKnownFileType = sourcecode.swift; path = AddWMSLayerView.swift; sourceTree = "<group>"; };
->>>>>>> f7748a98
 		D7EAF3592A1C023800D822C4 /* SetMinAndMaxScaleView.swift */ = {isa = PBXFileReference; fileEncoding = 4; lastKnownFileType = sourcecode.swift; path = SetMinAndMaxScaleView.swift; sourceTree = "<group>"; };
 		E000E75F2869E33D005D87C5 /* ClipGeometryView.swift */ = {isa = PBXFileReference; lastKnownFileType = sourcecode.swift; path = ClipGeometryView.swift; sourceTree = "<group>"; };
 		E000E762286A0B18005D87C5 /* CutGeometryView.swift */ = {isa = PBXFileReference; lastKnownFileType = sourcecode.swift; path = CutGeometryView.swift; sourceTree = "<group>"; };
@@ -756,14 +747,14 @@
 			path = "Set max extent";
 			sourceTree = "<group>";
 		};
-<<<<<<< HEAD
 		D7E440D12A1ECBC2005D74DE /* Create buffers around points */ = {
 			isa = PBXGroup;
 			children = (
 				D7E440D62A1ECE7D005D74DE /* CreateBuffersAroundPointsView.swift */,
 			);
 			path = "Create buffers around points";
-=======
+      sourceTree = "<group>";
+		};
 		D75362CC2A1E862B00D83028 /* Apply unique value renderer */ = {
 			isa = PBXGroup;
 			children = (
@@ -786,7 +777,6 @@
 				D7E557672A1D768800B9FB09 /* AddWMSLayerView.swift */,
 			);
 			path = "Add WMS layer";
->>>>>>> f7748a98
 			sourceTree = "<group>";
 		};
 		D7EAF34F2A1C011000D822C4 /* Set min and max scale */ = {
