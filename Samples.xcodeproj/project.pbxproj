// !$*UTF8*$!
{
	archiveVersion = 1;
	classes = {
	};
	objectVersion = 55;
	objects = {

/* Begin PBXBuildFile section */
		0005580A2817C51E00224BC6 /* SampleDetailView.swift in Sources */ = {isa = PBXBuildFile; fileRef = 000558092817C51E00224BC6 /* SampleDetailView.swift */; };
		0005580C28185C0600224BC6 /* SampleList.swift in Sources */ = {isa = PBXBuildFile; fileRef = 0005580B28185C0600224BC6 /* SampleList.swift */; };
		00181B462846AD7100654571 /* View+Alert.swift in Sources */ = {isa = PBXBuildFile; fileRef = 00181B452846AD7100654571 /* View+Alert.swift */; };
		001C6DE127FE8A9400D472C2 /* AppSecrets.swift.masque in Sources */ = {isa = PBXBuildFile; fileRef = 001C6DD827FE585A00D472C2 /* AppSecrets.swift.masque */; };
		0039A4E92885C50300592C86 /* AddSceneLayerFromServiceView.swift in Copy Source Code Files */ = {isa = PBXBuildFile; fileRef = E066DD3F28610F55004D3D5B /* AddSceneLayerFromServiceView.swift */; };
		0039A4EA2885C50300592C86 /* ClipGeometryView.swift in Copy Source Code Files */ = {isa = PBXBuildFile; fileRef = E000E75F2869E33D005D87C5 /* ClipGeometryView.swift */; };
		0039A4EB2885C50300592C86 /* CreatePlanarAndGeodeticBuffersView.swift in Copy Source Code Files */ = {isa = PBXBuildFile; fileRef = E004A6EC2849556E002A1FE6 /* CreatePlanarAndGeodeticBuffersView.swift */; };
		0039A4EC2885C50300592C86 /* CutGeometryView.swift in Copy Source Code Files */ = {isa = PBXBuildFile; fileRef = E000E762286A0B18005D87C5 /* CutGeometryView.swift */; };
		0039A4ED2885C50300592C86 /* DisplayMapView.swift in Copy Source Code Files */ = {isa = PBXBuildFile; fileRef = 0074ABBE28174BCF0037244A /* DisplayMapView.swift */; };
		0039A4EE2885C50300592C86 /* DisplayOverviewMapView.swift in Copy Source Code Files */ = {isa = PBXBuildFile; fileRef = 00B04FB4283EEBA80026C882 /* DisplayOverviewMapView.swift */; };
		0039A4EF2885C50300592C86 /* DisplaySceneView.swift in Copy Source Code Files */ = {isa = PBXBuildFile; fileRef = E004A6D828465C70002A1FE6 /* DisplaySceneView.swift */; };
		0039A4F02885C50300592C86 /* ProjectGeometryView.swift in Copy Source Code Files */ = {isa = PBXBuildFile; fileRef = E0EA0B762866390E00C9621D /* ProjectGeometryView.swift */; };
		0039A4F12885C50300592C86 /* SearchWithGeocodeView.swift in Copy Source Code Files */ = {isa = PBXBuildFile; fileRef = 00CB9137284814A4005C2C5D /* SearchWithGeocodeView.swift */; };
		0039A4F22885C50300592C86 /* SelectFeaturesInFeatureLayerView.swift in Copy Source Code Files */ = {isa = PBXBuildFile; fileRef = E004A6F5284FA42A002A1FE6 /* SelectFeaturesInFeatureLayerView.swift */; };
		0039A4F32885C50300592C86 /* SetBasemapView.swift in Copy Source Code Files */ = {isa = PBXBuildFile; fileRef = 00B042E5282EDC690072E1B4 /* SetBasemapView.swift */; };
		0039A4F42885C50300592C86 /* SetSurfacePlacementModeView.swift in Copy Source Code Files */ = {isa = PBXBuildFile; fileRef = E088E1562862579D00413100 /* SetSurfacePlacementModeView.swift */; };
		0039A4F52885C50300592C86 /* SetViewpointRotationView.swift in Copy Source Code Files */ = {isa = PBXBuildFile; fileRef = E004A6BD28414332002A1FE6 /* SetViewpointRotationView.swift */; };
		0039A4F62885C50300592C86 /* ShowCalloutView.swift in Copy Source Code Files */ = {isa = PBXBuildFile; fileRef = E004A6DF28466279002A1FE6 /* ShowCalloutView.swift */; };
		0039A4F72885C50300592C86 /* ShowDeviceLocationView.swift in Copy Source Code Files */ = {isa = PBXBuildFile; fileRef = E004A6E828493BCE002A1FE6 /* ShowDeviceLocationView.swift */; };
		0039A4F82885C50300592C86 /* ShowResultOfSpatialRelationshipsView.swift in Copy Source Code Files */ = {isa = PBXBuildFile; fileRef = E066DD3A2860CA08004D3D5B /* ShowResultOfSpatialRelationshipsView.swift */; };
		0039A4F92885C50300592C86 /* ShowResultOfSpatialOperationsView.swift in Copy Source Code Files */ = {isa = PBXBuildFile; fileRef = E004A6F2284E4FEB002A1FE6 /* ShowResultOfSpatialOperationsView.swift */; };
		0039A4FA2885C50300592C86 /* StyleGraphicsWithRendererView.swift in Copy Source Code Files */ = {isa = PBXBuildFile; fileRef = E066DD372860AB28004D3D5B /* StyleGraphicsWithRendererView.swift */; };
		0039A4FB2885C50300592C86 /* StyleGraphicsWithSymbolsView.swift in Copy Source Code Files */ = {isa = PBXBuildFile; fileRef = E004A6E52846A61F002A1FE6 /* StyleGraphicsWithSymbolsView.swift */; };
		0042E24328E4BF8F001F33D6 /* ShowViewshedFromPointInSceneView.Model.swift in Sources */ = {isa = PBXBuildFile; fileRef = 0042E24228E4BF8F001F33D6 /* ShowViewshedFromPointInSceneView.Model.swift */; };
		0042E24528E4F82C001F33D6 /* ShowViewshedFromPointInSceneView.ViewshedSettingsView.swift in Sources */ = {isa = PBXBuildFile; fileRef = 0042E24428E4F82B001F33D6 /* ShowViewshedFromPointInSceneView.ViewshedSettingsView.swift */; };
		0042E24628E50EE4001F33D6 /* ShowViewshedFromPointInSceneView.swift in Copy Source Code Files */ = {isa = PBXBuildFile; fileRef = 0086F3FD28E3770900974721 /* ShowViewshedFromPointInSceneView.swift */; };
		0042E24728E50EE4001F33D6 /* ShowViewshedFromPointInSceneView.Model.swift in Copy Source Code Files */ = {isa = PBXBuildFile; fileRef = 0042E24228E4BF8F001F33D6 /* ShowViewshedFromPointInSceneView.Model.swift */; };
		0042E24828E50EE4001F33D6 /* ShowViewshedFromPointInSceneView.ViewshedSettingsView.swift in Copy Source Code Files */ = {isa = PBXBuildFile; fileRef = 0042E24428E4F82B001F33D6 /* ShowViewshedFromPointInSceneView.ViewshedSettingsView.swift */; };
		0044289229C90C0B00160767 /* GetElevationAtPointOnSurfaceView.swift in Sources */ = {isa = PBXBuildFile; fileRef = 0044289129C90C0B00160767 /* GetElevationAtPointOnSurfaceView.swift */; };
		0044289329C9234300160767 /* GetElevationAtPointOnSurfaceView.swift in Copy Source Code Files */ = {isa = PBXBuildFile; fileRef = 0044289129C90C0B00160767 /* GetElevationAtPointOnSurfaceView.swift */; };
		0044CDDF2995C39E004618CE /* ShowDeviceLocationHistoryView.swift in Sources */ = {isa = PBXBuildFile; fileRef = 0044CDDE2995C39E004618CE /* ShowDeviceLocationHistoryView.swift */; };
		0044CDE02995D4DD004618CE /* ShowDeviceLocationHistoryView.swift in Copy Source Code Files */ = {isa = PBXBuildFile; fileRef = 0044CDDE2995C39E004618CE /* ShowDeviceLocationHistoryView.swift */; };
		004FE87129DF5D8700075217 /* Bristol in Resources */ = {isa = PBXBuildFile; fileRef = 004FE87029DF5D8700075217 /* Bristol */; settings = {ASSET_TAGS = (ChangeCameraController, ); }; };
		006C835528B40682004AEB7F /* BrowseBuildingFloorsView.swift in Copy Source Code Files */ = {isa = PBXBuildFile; fileRef = E0FE32E628747778002C6ACA /* BrowseBuildingFloorsView.swift */; };
		006C835628B40682004AEB7F /* DisplayMapFromMobileMapPackageView.swift in Copy Source Code Files */ = {isa = PBXBuildFile; fileRef = F111CCC0288B5D5600205358 /* DisplayMapFromMobileMapPackageView.swift */; };
		0074ABBF28174BCF0037244A /* DisplayMapView.swift in Sources */ = {isa = PBXBuildFile; fileRef = 0074ABBE28174BCF0037244A /* DisplayMapView.swift */; };
		0074ABC428174F430037244A /* Sample.swift in Sources */ = {isa = PBXBuildFile; fileRef = 0074ABC128174F430037244A /* Sample.swift */; };
		0074ABCD2817BCC30037244A /* SamplesApp+Samples.swift.tache in Sources */ = {isa = PBXBuildFile; fileRef = 0074ABCA2817B8DB0037244A /* SamplesApp+Samples.swift.tache */; };
		0086F40128E3770A00974721 /* ShowViewshedFromPointInSceneView.swift in Sources */ = {isa = PBXBuildFile; fileRef = 0086F3FD28E3770900974721 /* ShowViewshedFromPointInSceneView.swift */; };
		00A7A1462A2FC58300F035F7 /* DisplayContentOfUtilityNetworkContainerView.swift in Sources */ = {isa = PBXBuildFile; fileRef = 00A7A1432A2FC58300F035F7 /* DisplayContentOfUtilityNetworkContainerView.swift */; };
		00A7A14A2A2FC5B700F035F7 /* DisplayContentOfUtilityNetworkContainerView.Model.swift in Sources */ = {isa = PBXBuildFile; fileRef = 00A7A1492A2FC5B700F035F7 /* DisplayContentOfUtilityNetworkContainerView.Model.swift */; };
		00B04273282EC59E0072E1B4 /* AboutView.swift in Sources */ = {isa = PBXBuildFile; fileRef = 00B04272282EC59E0072E1B4 /* AboutView.swift */; };
		00B042E8282EDC690072E1B4 /* SetBasemapView.swift in Sources */ = {isa = PBXBuildFile; fileRef = 00B042E5282EDC690072E1B4 /* SetBasemapView.swift */; };
		00B04FB5283EEBA80026C882 /* DisplayOverviewMapView.swift in Sources */ = {isa = PBXBuildFile; fileRef = 00B04FB4283EEBA80026C882 /* DisplayOverviewMapView.swift */; };
		00C43AED2947DC350099AE34 /* ArcGISToolkit in Frameworks */ = {isa = PBXBuildFile; productRef = 00C43AEC2947DC350099AE34 /* ArcGISToolkit */; };
		00C94A0D28B53DE1004E42D9 /* raster-file in Resources */ = {isa = PBXBuildFile; fileRef = 00C94A0C28B53DE1004E42D9 /* raster-file */; settings = {ASSET_TAGS = (AddRasterFromFile, ); }; };
		00CB9138284814A4005C2C5D /* SearchWithGeocodeView.swift in Sources */ = {isa = PBXBuildFile; fileRef = 00CB9137284814A4005C2C5D /* SearchWithGeocodeView.swift */; };
		00CCB8A5285BAF8700BBAB70 /* OnDemandResource.swift in Sources */ = {isa = PBXBuildFile; fileRef = 00CCB8A4285BAF8700BBAB70 /* OnDemandResource.swift */; };
		00D4EF802863842100B9CC30 /* AddFeatureLayersView.swift in Sources */ = {isa = PBXBuildFile; fileRef = 00D4EF7F2863842100B9CC30 /* AddFeatureLayersView.swift */; };
		00D4EF9028638BF100B9CC30 /* LA_Trails.geodatabase in Resources */ = {isa = PBXBuildFile; fileRef = 00D4EF8228638BF100B9CC30 /* LA_Trails.geodatabase */; settings = {ASSET_TAGS = (AddFeatureLayers, ); }; };
		00D4EF9A28638BF100B9CC30 /* AuroraCO.gpkg in Resources */ = {isa = PBXBuildFile; fileRef = 00D4EF8F28638BF100B9CC30 /* AuroraCO.gpkg */; settings = {ASSET_TAGS = (AddFeatureLayers, ); }; };
		00D4EFB12863CE6300B9CC30 /* ScottishWildlifeTrust_reserves in Resources */ = {isa = PBXBuildFile; fileRef = 00D4EFB02863CE6300B9CC30 /* ScottishWildlifeTrust_reserves */; settings = {ASSET_TAGS = (AddFeatureLayers, ); }; };
		00E5401C27F3CCA200CF66D5 /* SamplesApp.swift in Sources */ = {isa = PBXBuildFile; fileRef = 00E5400C27F3CCA100CF66D5 /* SamplesApp.swift */; };
		00E5401E27F3CCA200CF66D5 /* ContentView.swift in Sources */ = {isa = PBXBuildFile; fileRef = 00E5400D27F3CCA100CF66D5 /* ContentView.swift */; };
		00E5402027F3CCA200CF66D5 /* Assets.xcassets in Resources */ = {isa = PBXBuildFile; fileRef = 00E5400E27F3CCA200CF66D5 /* Assets.xcassets */; };
		00EB803A2A31506F00AC2B07 /* DisplayContentOfUtilityNetworkContainerView.swift in Copy Source Code Files */ = {isa = PBXBuildFile; fileRef = 00A7A1432A2FC58300F035F7 /* DisplayContentOfUtilityNetworkContainerView.swift */; };
		00EB803B2A31506F00AC2B07 /* DisplayContentOfUtilityNetworkContainerView.Model.swift in Copy Source Code Files */ = {isa = PBXBuildFile; fileRef = 00A7A1492A2FC5B700F035F7 /* DisplayContentOfUtilityNetworkContainerView.Model.swift */; };
		108EC04129D25B2C000F35D0 /* QueryFeatureTableView.swift in Sources */ = {isa = PBXBuildFile; fileRef = 108EC04029D25B2C000F35D0 /* QueryFeatureTableView.swift */; };
		108EC04229D25B55000F35D0 /* QueryFeatureTableView.swift in Copy Source Code Files */ = {isa = PBXBuildFile; fileRef = 108EC04029D25B2C000F35D0 /* QueryFeatureTableView.swift */; };
		1C0C1C3929D34DAE005C8B24 /* ChangeViewpointView.swift in Sources */ = {isa = PBXBuildFile; fileRef = 1C0C1C3429D34DAE005C8B24 /* ChangeViewpointView.swift */; };
		1C0C1C3D29D34DDD005C8B24 /* ChangeViewpointView.swift in Copy Source Code Files */ = {isa = PBXBuildFile; fileRef = 1C0C1C3429D34DAE005C8B24 /* ChangeViewpointView.swift */; };
		1C42E04729D2396B004FC4BE /* ShowPopupView.swift in Sources */ = {isa = PBXBuildFile; fileRef = 1C42E04329D2396B004FC4BE /* ShowPopupView.swift */; };
		1C42E04A29D239D2004FC4BE /* ShowPopupView.swift in Copy Source Code Files */ = {isa = PBXBuildFile; fileRef = 1C42E04329D2396B004FC4BE /* ShowPopupView.swift */; };
		1C929F092A27B86800134252 /* ShowUtilityAssociationsView.swift in Copy Source Code Files */ = {isa = PBXBuildFile; fileRef = 1CAF831B2A20305F000E1E60 /* ShowUtilityAssociationsView.swift */; };
		1C965C3929DB9176002F8536 /* ShowRealisticLightAndShadowsView.swift in Copy Source Code Files */ = {isa = PBXBuildFile; fileRef = 1C9B74C529DB43580038B06F /* ShowRealisticLightAndShadowsView.swift */; };
		1C9B74C929DB43580038B06F /* ShowRealisticLightAndShadowsView.swift in Sources */ = {isa = PBXBuildFile; fileRef = 1C9B74C529DB43580038B06F /* ShowRealisticLightAndShadowsView.swift */; };
		1C9B74D929DB54560038B06F /* ChangeCameraControllerView.swift in Sources */ = {isa = PBXBuildFile; fileRef = 1C9B74D529DB54560038B06F /* ChangeCameraControllerView.swift */; };
		1C9B74DE29DB56860038B06F /* ChangeCameraControllerView.swift in Copy Source Code Files */ = {isa = PBXBuildFile; fileRef = 1C9B74D529DB54560038B06F /* ChangeCameraControllerView.swift */; };
		1CAF831F2A20305F000E1E60 /* ShowUtilityAssociationsView.swift in Sources */ = {isa = PBXBuildFile; fileRef = 1CAF831B2A20305F000E1E60 /* ShowUtilityAssociationsView.swift */; };
		218F35B829C28F4A00502022 /* AuthenticateWithOAuthView.swift in Sources */ = {isa = PBXBuildFile; fileRef = 218F35B329C28F4A00502022 /* AuthenticateWithOAuthView.swift */; };
		218F35C229C290BF00502022 /* AuthenticateWithOAuthView.swift in Copy Source Code Files */ = {isa = PBXBuildFile; fileRef = 218F35B329C28F4A00502022 /* AuthenticateWithOAuthView.swift */; };
		4D2ADC4329C26D05003B367F /* AddDynamicEntityLayerView.swift in Sources */ = {isa = PBXBuildFile; fileRef = 4D2ADC3F29C26D05003B367F /* AddDynamicEntityLayerView.swift */; };
		4D2ADC4729C26D2C003B367F /* AddDynamicEntityLayerView.swift in Copy Source Code Files */ = {isa = PBXBuildFile; fileRef = 4D2ADC3F29C26D05003B367F /* AddDynamicEntityLayerView.swift */; };
		4D2ADC5A29C4F612003B367F /* ChangeMapViewBackgroundView.swift in Sources */ = {isa = PBXBuildFile; fileRef = 4D2ADC5529C4F612003B367F /* ChangeMapViewBackgroundView.swift */; };
		4D2ADC5D29C4F612003B367F /* ChangeMapViewBackgroundView.SettingsView.swift in Sources */ = {isa = PBXBuildFile; fileRef = 4D2ADC5829C4F612003B367F /* ChangeMapViewBackgroundView.SettingsView.swift */; };
		4D2ADC6229C5071C003B367F /* ChangeMapViewBackgroundView.Model.swift in Sources */ = {isa = PBXBuildFile; fileRef = 4D2ADC6129C5071C003B367F /* ChangeMapViewBackgroundView.Model.swift */; };
		4D2ADC6729C50BD6003B367F /* AddDynamicEntityLayerView.Model.swift in Sources */ = {isa = PBXBuildFile; fileRef = 4D2ADC6629C50BD6003B367F /* AddDynamicEntityLayerView.Model.swift */; };
		4D2ADC6929C50C4C003B367F /* AddDynamicEntityLayerView.SettingsView.swift in Sources */ = {isa = PBXBuildFile; fileRef = 4D2ADC6829C50C4C003B367F /* AddDynamicEntityLayerView.SettingsView.swift */; };
		4D2ADC6A29C50D91003B367F /* AddDynamicEntityLayerView.Model.swift in Copy Source Code Files */ = {isa = PBXBuildFile; fileRef = 4D2ADC6629C50BD6003B367F /* AddDynamicEntityLayerView.Model.swift */; };
		4D2ADC6B29C50D91003B367F /* AddDynamicEntityLayerView.SettingsView.swift in Copy Source Code Files */ = {isa = PBXBuildFile; fileRef = 4D2ADC6829C50C4C003B367F /* AddDynamicEntityLayerView.SettingsView.swift */; };
		7573E81A29D6134C00BEED9C /* TraceUtilityNetworkView.Model.swift in Sources */ = {isa = PBXBuildFile; fileRef = 7573E81329D6134C00BEED9C /* TraceUtilityNetworkView.Model.swift */; };
		7573E81C29D6134C00BEED9C /* TraceUtilityNetworkView.Enums.swift in Sources */ = {isa = PBXBuildFile; fileRef = 7573E81529D6134C00BEED9C /* TraceUtilityNetworkView.Enums.swift */; };
		7573E81E29D6134C00BEED9C /* TraceUtilityNetworkView.Views.swift in Sources */ = {isa = PBXBuildFile; fileRef = 7573E81729D6134C00BEED9C /* TraceUtilityNetworkView.Views.swift */; };
		7573E81F29D6134C00BEED9C /* TraceUtilityNetworkView.swift in Sources */ = {isa = PBXBuildFile; fileRef = 7573E81829D6134C00BEED9C /* TraceUtilityNetworkView.swift */; };
		7573E82129D6136C00BEED9C /* TraceUtilityNetworkView.Model.swift in Copy Source Code Files */ = {isa = PBXBuildFile; fileRef = 7573E81329D6134C00BEED9C /* TraceUtilityNetworkView.Model.swift */; };
		7573E82229D6136C00BEED9C /* TraceUtilityNetworkView.Enums.swift in Copy Source Code Files */ = {isa = PBXBuildFile; fileRef = 7573E81529D6134C00BEED9C /* TraceUtilityNetworkView.Enums.swift */; };
		7573E82329D6136C00BEED9C /* TraceUtilityNetworkView.Views.swift in Copy Source Code Files */ = {isa = PBXBuildFile; fileRef = 7573E81729D6134C00BEED9C /* TraceUtilityNetworkView.Views.swift */; };
		7573E82429D6136C00BEED9C /* TraceUtilityNetworkView.swift in Copy Source Code Files */ = {isa = PBXBuildFile; fileRef = 7573E81829D6134C00BEED9C /* TraceUtilityNetworkView.swift */; };
		75DD736729D35FF40010229D /* ChangeMapViewBackgroundView.swift in Copy Source Code Files */ = {isa = PBXBuildFile; fileRef = 4D2ADC5529C4F612003B367F /* ChangeMapViewBackgroundView.swift */; };
		75DD736829D35FF40010229D /* ChangeMapViewBackgroundView.SettingsView.swift in Copy Source Code Files */ = {isa = PBXBuildFile; fileRef = 4D2ADC5829C4F612003B367F /* ChangeMapViewBackgroundView.SettingsView.swift */; };
		75DD736929D35FF40010229D /* ChangeMapViewBackgroundView.Model.swift in Copy Source Code Files */ = {isa = PBXBuildFile; fileRef = 4D2ADC6129C5071C003B367F /* ChangeMapViewBackgroundView.Model.swift */; };
		75DD739529D38B1B0010229D /* NavigateRouteView.swift in Sources */ = {isa = PBXBuildFile; fileRef = 75DD739129D38B1B0010229D /* NavigateRouteView.swift */; };
		75DD739929D38B420010229D /* NavigateRouteView.swift in Copy Source Code Files */ = {isa = PBXBuildFile; fileRef = 75DD739129D38B1B0010229D /* NavigateRouteView.swift */; };
		79302F852A1ED4E30002336A /* CreateAndSaveKMLView.Model.swift in Sources */ = {isa = PBXBuildFile; fileRef = 79302F842A1ED4E30002336A /* CreateAndSaveKMLView.Model.swift */; };
		79302F872A1ED71B0002336A /* CreateAndSaveKMLView.Views.swift in Sources */ = {isa = PBXBuildFile; fileRef = 79302F862A1ED71B0002336A /* CreateAndSaveKMLView.Views.swift */; };
		79A47DFB2A20286800D7C5B9 /* CreateAndSaveKMLView.Model.swift in Copy Source Code Files */ = {isa = PBXBuildFile; fileRef = 79302F842A1ED4E30002336A /* CreateAndSaveKMLView.Model.swift */; };
		79A47DFC2A20286800D7C5B9 /* CreateAndSaveKMLView.Views.swift in Copy Source Code Files */ = {isa = PBXBuildFile; fileRef = 79302F862A1ED71B0002336A /* CreateAndSaveKMLView.Views.swift */; };
		79B7B80A2A1BF8EC00F57C27 /* CreateAndSaveKMLView.swift in Sources */ = {isa = PBXBuildFile; fileRef = 79B7B8092A1BF8EC00F57C27 /* CreateAndSaveKMLView.swift */; };
		79B7B80B2A1BFDE700F57C27 /* CreateAndSaveKMLView.swift in Copy Source Code Files */ = {isa = PBXBuildFile; fileRef = 79B7B8092A1BF8EC00F57C27 /* CreateAndSaveKMLView.swift */; };
		883C121529C9136600062FF9 /* DownloadPreplannedMapAreaView.MapPicker.swift in Sources */ = {isa = PBXBuildFile; fileRef = 883C121429C9136600062FF9 /* DownloadPreplannedMapAreaView.MapPicker.swift */; };
		883C121729C914E100062FF9 /* DownloadPreplannedMapAreaView.MapPicker.swift in Copy Source Code Files */ = {isa = PBXBuildFile; fileRef = 883C121429C9136600062FF9 /* DownloadPreplannedMapAreaView.MapPicker.swift */; };
		883C121829C914E100062FF9 /* DownloadPreplannedMapAreaView.Model.swift in Copy Source Code Files */ = {isa = PBXBuildFile; fileRef = E0D04FF128A5390000747989 /* DownloadPreplannedMapAreaView.Model.swift */; };
		883C121929C914E100062FF9 /* DownloadPreplannedMapAreaView.swift in Copy Source Code Files */ = {isa = PBXBuildFile; fileRef = E070A0A2286F3B6000F2B606 /* DownloadPreplannedMapAreaView.swift */; };
		88F93CC129C3D59D0006B28E /* SketchOnMapView.swift in Sources */ = {isa = PBXBuildFile; fileRef = 88F93CC029C3D59C0006B28E /* SketchOnMapView.swift */; };
		88F93CC229C4D3480006B28E /* SketchOnMapView.swift in Copy Source Code Files */ = {isa = PBXBuildFile; fileRef = 88F93CC029C3D59C0006B28E /* SketchOnMapView.swift */; };
		D710996D2A27D9210065A1C1 /* DensifyAndGeneralizeGeometryView.swift in Sources */ = {isa = PBXBuildFile; fileRef = D710996C2A27D9210065A1C1 /* DensifyAndGeneralizeGeometryView.swift */; };
		D710996E2A27D9B30065A1C1 /* DensifyAndGeneralizeGeometryView.swift in Copy Source Code Files */ = {isa = PBXBuildFile; fileRef = D710996C2A27D9210065A1C1 /* DensifyAndGeneralizeGeometryView.swift */; };
		D71099702A2802FA0065A1C1 /* DensifyAndGeneralizeGeometryView.SettingsView.swift in Sources */ = {isa = PBXBuildFile; fileRef = D710996F2A2802FA0065A1C1 /* DensifyAndGeneralizeGeometryView.SettingsView.swift */; };
		D71099712A280D830065A1C1 /* DensifyAndGeneralizeGeometryView.SettingsView.swift in Copy Source Code Files */ = {isa = PBXBuildFile; fileRef = D710996F2A2802FA0065A1C1 /* DensifyAndGeneralizeGeometryView.SettingsView.swift */; };
		D722BD222A420DAD002C2087 /* ShowExtrudedFeaturesView.swift in Sources */ = {isa = PBXBuildFile; fileRef = D722BD212A420DAD002C2087 /* ShowExtrudedFeaturesView.swift */; };
		D722BD232A420DEC002C2087 /* ShowExtrudedFeaturesView.swift in Copy Source Code Files */ = {isa = PBXBuildFile; fileRef = D722BD212A420DAD002C2087 /* ShowExtrudedFeaturesView.swift */; };
		D734FA0C2A183A5B00246D7E /* SetMaxExtentView.swift in Sources */ = {isa = PBXBuildFile; fileRef = D734FA092A183A5B00246D7E /* SetMaxExtentView.swift */; };
		D744FD172A2112D90084A66C /* CreateConvexHullAroundPointsView.swift in Sources */ = {isa = PBXBuildFile; fileRef = D744FD162A2112D90084A66C /* CreateConvexHullAroundPointsView.swift */; };
		D744FD182A2113C70084A66C /* CreateConvexHullAroundPointsView.swift in Copy Source Code Files */ = {isa = PBXBuildFile; fileRef = D744FD162A2112D90084A66C /* CreateConvexHullAroundPointsView.swift */; };
		D75101812A2E493600B8FA48 /* ShowLabelsOnLayerView.swift in Sources */ = {isa = PBXBuildFile; fileRef = D75101802A2E493600B8FA48 /* ShowLabelsOnLayerView.swift */; };
		D75101822A2E497F00B8FA48 /* ShowLabelsOnLayerView.swift in Copy Source Code Files */ = {isa = PBXBuildFile; fileRef = D75101802A2E493600B8FA48 /* ShowLabelsOnLayerView.swift */; };
		D751018E2A2E962D00B8FA48 /* IdentifyLayerFeaturesView.swift in Sources */ = {isa = PBXBuildFile; fileRef = D751018D2A2E962D00B8FA48 /* IdentifyLayerFeaturesView.swift */; };
		D751018F2A2E966C00B8FA48 /* IdentifyLayerFeaturesView.swift in Copy Source Code Files */ = {isa = PBXBuildFile; fileRef = D751018D2A2E962D00B8FA48 /* IdentifyLayerFeaturesView.swift */; };
		D752D9462A3A6F80003EB25E /* MonitorChangesToMapLoadStatusView.swift in Sources */ = {isa = PBXBuildFile; fileRef = D752D9452A3A6F7F003EB25E /* MonitorChangesToMapLoadStatusView.swift */; };
		D752D9472A3A6FC0003EB25E /* MonitorChangesToMapLoadStatusView.swift in Copy Source Code Files */ = {isa = PBXBuildFile; fileRef = D752D9452A3A6F7F003EB25E /* MonitorChangesToMapLoadStatusView.swift */; };
		D752D95F2A3BCE06003EB25E /* DisplayMapFromPortalItemView.swift in Sources */ = {isa = PBXBuildFile; fileRef = D752D95E2A3BCE06003EB25E /* DisplayMapFromPortalItemView.swift */; };
		D752D9602A3BCE63003EB25E /* DisplayMapFromPortalItemView.swift in Copy Source Code Files */ = {isa = PBXBuildFile; fileRef = D752D95E2A3BCE06003EB25E /* DisplayMapFromPortalItemView.swift */; };
		D75362D22A1E886700D83028 /* ApplyUniqueValueRendererView.swift in Sources */ = {isa = PBXBuildFile; fileRef = D75362D12A1E886700D83028 /* ApplyUniqueValueRendererView.swift */; };
		D75362D32A1E8C8800D83028 /* ApplyUniqueValueRendererView.swift in Copy Source Code Files */ = {isa = PBXBuildFile; fileRef = D75362D12A1E886700D83028 /* ApplyUniqueValueRendererView.swift */; };
		D754E3232A1D66820006C5F1 /* StylePointWithPictureMarkerSymbolsView.swift in Sources */ = {isa = PBXBuildFile; fileRef = D754E3222A1D66820006C5F1 /* StylePointWithPictureMarkerSymbolsView.swift */; };
		D754E3242A1D66C20006C5F1 /* StylePointWithPictureMarkerSymbolsView.swift in Copy Source Code Files */ = {isa = PBXBuildFile; fileRef = D754E3222A1D66820006C5F1 /* StylePointWithPictureMarkerSymbolsView.swift */; };
		D769C2122A29019B00030F61 /* SetUpLocationDrivenGeotriggersView.swift in Sources */ = {isa = PBXBuildFile; fileRef = D769C2112A29019B00030F61 /* SetUpLocationDrivenGeotriggersView.swift */; };
		D769C2132A29057200030F61 /* SetUpLocationDrivenGeotriggersView.swift in Copy Source Code Files */ = {isa = PBXBuildFile; fileRef = D769C2112A29019B00030F61 /* SetUpLocationDrivenGeotriggersView.swift */; };
		D78666AD2A2161F100C60110 /* FindNearestVertexView.swift in Sources */ = {isa = PBXBuildFile; fileRef = D78666AC2A2161F100C60110 /* FindNearestVertexView.swift */; };
		D78666AE2A21629200C60110 /* FindNearestVertexView.swift in Copy Source Code Files */ = {isa = PBXBuildFile; fileRef = D78666AC2A2161F100C60110 /* FindNearestVertexView.swift */; };
		D7CC33FF2A31475C00198EDF /* ShowLineOfSightBetweenPointsView.swift in Sources */ = {isa = PBXBuildFile; fileRef = D7CC33FD2A31475C00198EDF /* ShowLineOfSightBetweenPointsView.swift */; };
		D7CC34002A3147FF00198EDF /* ShowLineOfSightBetweenPointsView.swift in Copy Source Code Files */ = {isa = PBXBuildFile; fileRef = D7CC33FD2A31475C00198EDF /* ShowLineOfSightBetweenPointsView.swift */; };
		D7E440D72A1ECE7D005D74DE /* CreateBuffersAroundPointsView.swift in Sources */ = {isa = PBXBuildFile; fileRef = D7E440D62A1ECE7D005D74DE /* CreateBuffersAroundPointsView.swift */; };
		D7E440D82A1ECEB3005D74DE /* CreateBuffersAroundPointsView.swift in Copy Source Code Files */ = {isa = PBXBuildFile; fileRef = D7E440D62A1ECE7D005D74DE /* CreateBuffersAroundPointsView.swift */; };
		D7E557682A1D768800B9FB09 /* AddWMSLayerView.swift in Sources */ = {isa = PBXBuildFile; fileRef = D7E557672A1D768800B9FB09 /* AddWMSLayerView.swift */; };
		D7E9EF292A1D2219000C4865 /* SetMinAndMaxScaleView.swift in Copy Source Code Files */ = {isa = PBXBuildFile; fileRef = D7EAF3592A1C023800D822C4 /* SetMinAndMaxScaleView.swift */; };
		D7E9EF2A2A1D29F2000C4865 /* SetMaxExtentView.swift in Copy Source Code Files */ = {isa = PBXBuildFile; fileRef = D734FA092A183A5B00246D7E /* SetMaxExtentView.swift */; };
		D7EAF35A2A1C023800D822C4 /* SetMinAndMaxScaleView.swift in Sources */ = {isa = PBXBuildFile; fileRef = D7EAF3592A1C023800D822C4 /* SetMinAndMaxScaleView.swift */; };
		D7EF5D752A26A03A00FEBDE5 /* ShowCoordinatesInMultipleFormatsView.swift in Sources */ = {isa = PBXBuildFile; fileRef = D7EF5D742A26A03A00FEBDE5 /* ShowCoordinatesInMultipleFormatsView.swift */; };
		D7EF5D762A26A1EE00FEBDE5 /* ShowCoordinatesInMultipleFormatsView.swift in Copy Source Code Files */ = {isa = PBXBuildFile; fileRef = D7EF5D742A26A03A00FEBDE5 /* ShowCoordinatesInMultipleFormatsView.swift */; };
		D7F2784C2A1D76F5002E4567 /* AddWMSLayerView.swift in Copy Source Code Files */ = {isa = PBXBuildFile; fileRef = D7E557672A1D768800B9FB09 /* AddWMSLayerView.swift */; };
		E000E7602869E33D005D87C5 /* ClipGeometryView.swift in Sources */ = {isa = PBXBuildFile; fileRef = E000E75F2869E33D005D87C5 /* ClipGeometryView.swift */; };
		E000E763286A0B18005D87C5 /* CutGeometryView.swift in Sources */ = {isa = PBXBuildFile; fileRef = E000E762286A0B18005D87C5 /* CutGeometryView.swift */; };
		E004A6C128414332002A1FE6 /* SetViewpointRotationView.swift in Sources */ = {isa = PBXBuildFile; fileRef = E004A6BD28414332002A1FE6 /* SetViewpointRotationView.swift */; };
		E004A6DC28465C70002A1FE6 /* DisplaySceneView.swift in Sources */ = {isa = PBXBuildFile; fileRef = E004A6D828465C70002A1FE6 /* DisplaySceneView.swift */; };
		E004A6E028466279002A1FE6 /* ShowCalloutView.swift in Sources */ = {isa = PBXBuildFile; fileRef = E004A6DF28466279002A1FE6 /* ShowCalloutView.swift */; };
		E004A6E62846A61F002A1FE6 /* StyleGraphicsWithSymbolsView.swift in Sources */ = {isa = PBXBuildFile; fileRef = E004A6E52846A61F002A1FE6 /* StyleGraphicsWithSymbolsView.swift */; };
		E004A6E928493BCE002A1FE6 /* ShowDeviceLocationView.swift in Sources */ = {isa = PBXBuildFile; fileRef = E004A6E828493BCE002A1FE6 /* ShowDeviceLocationView.swift */; };
		E004A6ED2849556E002A1FE6 /* CreatePlanarAndGeodeticBuffersView.swift in Sources */ = {isa = PBXBuildFile; fileRef = E004A6EC2849556E002A1FE6 /* CreatePlanarAndGeodeticBuffersView.swift */; };
		E004A6F0284E4B9B002A1FE6 /* DownloadVectorTilesToLocalCacheView.swift in Sources */ = {isa = PBXBuildFile; fileRef = E004A6EF284E4B9B002A1FE6 /* DownloadVectorTilesToLocalCacheView.swift */; };
		E004A6F3284E4FEB002A1FE6 /* ShowResultOfSpatialOperationsView.swift in Sources */ = {isa = PBXBuildFile; fileRef = E004A6F2284E4FEB002A1FE6 /* ShowResultOfSpatialOperationsView.swift */; };
		E004A6F6284FA42A002A1FE6 /* SelectFeaturesInFeatureLayerView.swift in Sources */ = {isa = PBXBuildFile; fileRef = E004A6F5284FA42A002A1FE6 /* SelectFeaturesInFeatureLayerView.swift */; };
		E0082217287755AC002AD138 /* View+Sheet.swift in Sources */ = {isa = PBXBuildFile; fileRef = E0082216287755AC002AD138 /* View+Sheet.swift */; };
		E03CB0692888944D002B27D9 /* GenerateOfflineMapView.swift in Copy Source Code Files */ = {isa = PBXBuildFile; fileRef = E088E1732863B5F800413100 /* GenerateOfflineMapView.swift */; };
		E03CB06A288894C4002B27D9 /* FindRouteView.swift in Copy Source Code Files */ = {isa = PBXBuildFile; fileRef = E066DD34285CF3B3004D3D5B /* FindRouteView.swift */; };
		E03CB06B2889879D002B27D9 /* DownloadVectorTilesToLocalCacheView.swift in Copy Source Code Files */ = {isa = PBXBuildFile; fileRef = E004A6EF284E4B9B002A1FE6 /* DownloadVectorTilesToLocalCacheView.swift */; };
		E041ABC0287CA9F00056009B /* WebView.swift in Sources */ = {isa = PBXBuildFile; fileRef = E041ABBF287CA9F00056009B /* WebView.swift */; };
		E041ABD7287DB04D0056009B /* SampleInfoView.swift in Sources */ = {isa = PBXBuildFile; fileRef = E041ABD6287DB04D0056009B /* SampleInfoView.swift */; };
		E041AC1A287F54580056009B /* highlight.min.js in Resources */ = {isa = PBXBuildFile; fileRef = E041AC15287F54580056009B /* highlight.min.js */; };
		E041AC1E288076A60056009B /* info.css in Resources */ = {isa = PBXBuildFile; fileRef = E041AC1D288076A60056009B /* info.css */; };
		E041AC20288077B90056009B /* xcode.css in Resources */ = {isa = PBXBuildFile; fileRef = E041AC1F288077B90056009B /* xcode.css */; };
		E066DD35285CF3B3004D3D5B /* FindRouteView.swift in Sources */ = {isa = PBXBuildFile; fileRef = E066DD34285CF3B3004D3D5B /* FindRouteView.swift */; };
		E066DD382860AB28004D3D5B /* StyleGraphicsWithRendererView.swift in Sources */ = {isa = PBXBuildFile; fileRef = E066DD372860AB28004D3D5B /* StyleGraphicsWithRendererView.swift */; };
		E066DD3B2860CA08004D3D5B /* ShowResultOfSpatialRelationshipsView.swift in Sources */ = {isa = PBXBuildFile; fileRef = E066DD3A2860CA08004D3D5B /* ShowResultOfSpatialRelationshipsView.swift */; };
		E066DD4028610F55004D3D5B /* AddSceneLayerFromServiceView.swift in Sources */ = {isa = PBXBuildFile; fileRef = E066DD3F28610F55004D3D5B /* AddSceneLayerFromServiceView.swift */; };
		E070A0A3286F3B6000F2B606 /* DownloadPreplannedMapAreaView.swift in Sources */ = {isa = PBXBuildFile; fileRef = E070A0A2286F3B6000F2B606 /* DownloadPreplannedMapAreaView.swift */; };
		E088E1572862579D00413100 /* SetSurfacePlacementModeView.swift in Sources */ = {isa = PBXBuildFile; fileRef = E088E1562862579D00413100 /* SetSurfacePlacementModeView.swift */; };
		E088E1742863B5F800413100 /* GenerateOfflineMapView.swift in Sources */ = {isa = PBXBuildFile; fileRef = E088E1732863B5F800413100 /* GenerateOfflineMapView.swift */; };
		E08953F12891899600E077CF /* EnvironmentValues+SampleInfoVisibility.swift in Sources */ = {isa = PBXBuildFile; fileRef = E08953F02891899600E077CF /* EnvironmentValues+SampleInfoVisibility.swift */; };
		E0A1AEE328874590003C797D /* AddFeatureLayersView.swift in Copy Source Code Files */ = {isa = PBXBuildFile; fileRef = 00D4EF7F2863842100B9CC30 /* AddFeatureLayersView.swift */; };
		E0D04FF228A5390000747989 /* DownloadPreplannedMapAreaView.Model.swift in Sources */ = {isa = PBXBuildFile; fileRef = E0D04FF128A5390000747989 /* DownloadPreplannedMapAreaView.Model.swift */; };
		E0EA0B772866390E00C9621D /* ProjectGeometryView.swift in Sources */ = {isa = PBXBuildFile; fileRef = E0EA0B762866390E00C9621D /* ProjectGeometryView.swift */; };
		E0FE32E728747778002C6ACA /* BrowseBuildingFloorsView.swift in Sources */ = {isa = PBXBuildFile; fileRef = E0FE32E628747778002C6ACA /* BrowseBuildingFloorsView.swift */; };
		F111CCC1288B5D5600205358 /* DisplayMapFromMobileMapPackageView.swift in Sources */ = {isa = PBXBuildFile; fileRef = F111CCC0288B5D5600205358 /* DisplayMapFromMobileMapPackageView.swift */; };
		F111CCC4288B641900205358 /* Yellowstone.mmpk in Resources */ = {isa = PBXBuildFile; fileRef = F111CCC3288B641900205358 /* Yellowstone.mmpk */; settings = {ASSET_TAGS = (DisplayMapFromMobileMapPackage, ); }; };
		F1E71BF1289473760064C33F /* AddRasterFromFileView.swift in Sources */ = {isa = PBXBuildFile; fileRef = F1E71BF0289473760064C33F /* AddRasterFromFileView.swift */; };
		F1E71BFA28A479C70064C33F /* AddRasterFromFileView.swift in Copy Source Code Files */ = {isa = PBXBuildFile; fileRef = F1E71BF0289473760064C33F /* AddRasterFromFileView.swift */; };
/* End PBXBuildFile section */

/* Begin PBXBuildRule section */
		0074ABCC2817B8E60037244A /* PBXBuildRule */ = {
			isa = PBXBuildRule;
			compilerSpec = com.apple.compilers.proxy.script;
			filePatterns = "*.tache";
			fileType = pattern.proxy;
			inputFiles = (
				"$(SRCROOT)/Shared/Samples/",
			);
			isEditable = 1;
			name = "Generate Sample Initializers from Source Code Files";
			outputFiles = (
				"$(DERIVED_FILE_DIR)/$(INPUT_FILE_BASE)",
			);
			runOncePerArchitecture = 0;
			script = "xcrun --sdk macosx swift \"${SRCROOT}/Scripts/GenerateSampleViewSourceCode.swift\" \"${SCRIPT_INPUT_FILE_0}\" \"${INPUT_FILE_PATH}\" \"${SCRIPT_OUTPUT_FILE_0}\" \n";
		};
		0083586F27FE3BCF00192A15 /* PBXBuildRule */ = {
			isa = PBXBuildRule;
			compilerSpec = com.apple.compilers.proxy.script;
			filePatterns = "*.masque";
			fileType = pattern.proxy;
			inputFiles = (
				"$(SRCROOT)/.secrets",
			);
			isEditable = 1;
			name = "Generate Swift Code from Secrets";
			outputFiles = (
				"$(DERIVED_FILE_DIR)/$(INPUT_FILE_BASE)",
			);
			runOncePerArchitecture = 0;
			script = "\"${SRCROOT}/Scripts/masquerade\" -i \"${INPUT_FILE_PATH}\" -o \"${SCRIPT_OUTPUT_FILE_0}\" -s \"${SCRIPT_INPUT_FILE_0}\" -f\n";
		};
/* End PBXBuildRule section */

/* Begin PBXCopyFilesBuildPhase section */
		00144B5E280634840090DD5D /* Embed Frameworks */ = {
			isa = PBXCopyFilesBuildPhase;
			buildActionMask = 2147483647;
			dstPath = "";
			dstSubfolderSpec = 10;
			files = (
			);
			name = "Embed Frameworks";
			runOnlyForDeploymentPostprocessing = 0;
		};
		0039A4E82885C4E300592C86 /* Copy Source Code Files */ = {
			isa = PBXCopyFilesBuildPhase;
			buildActionMask = 2147483647;
			dstPath = "";
			dstSubfolderSpec = 7;
			files = (
<<<<<<< HEAD
				D769C2132A29057200030F61 /* SetUpLocationDrivenGeotriggersView.swift in Copy Source Code Files */,
=======
				D722BD232A420DEC002C2087 /* ShowExtrudedFeaturesView.swift in Copy Source Code Files */,
>>>>>>> 3f77a527
				D752D9602A3BCE63003EB25E /* DisplayMapFromPortalItemView.swift in Copy Source Code Files */,
				00EB803A2A31506F00AC2B07 /* DisplayContentOfUtilityNetworkContainerView.swift in Copy Source Code Files */,
				00EB803B2A31506F00AC2B07 /* DisplayContentOfUtilityNetworkContainerView.Model.swift in Copy Source Code Files */,
				D751018F2A2E966C00B8FA48 /* IdentifyLayerFeaturesView.swift in Copy Source Code Files */,
				D752D9472A3A6FC0003EB25E /* MonitorChangesToMapLoadStatusView.swift in Copy Source Code Files */,
				D7CC34002A3147FF00198EDF /* ShowLineOfSightBetweenPointsView.swift in Copy Source Code Files */,
				D71099712A280D830065A1C1 /* DensifyAndGeneralizeGeometryView.SettingsView.swift in Copy Source Code Files */,
				D710996E2A27D9B30065A1C1 /* DensifyAndGeneralizeGeometryView.swift in Copy Source Code Files */,
				D75101822A2E497F00B8FA48 /* ShowLabelsOnLayerView.swift in Copy Source Code Files */,
				D7EF5D762A26A1EE00FEBDE5 /* ShowCoordinatesInMultipleFormatsView.swift in Copy Source Code Files */,
				79A47DFB2A20286800D7C5B9 /* CreateAndSaveKMLView.Model.swift in Copy Source Code Files */,
				79A47DFC2A20286800D7C5B9 /* CreateAndSaveKMLView.Views.swift in Copy Source Code Files */,
				79B7B80B2A1BFDE700F57C27 /* CreateAndSaveKMLView.swift in Copy Source Code Files */,
				D78666AE2A21629200C60110 /* FindNearestVertexView.swift in Copy Source Code Files */,
				D7E440D82A1ECEB3005D74DE /* CreateBuffersAroundPointsView.swift in Copy Source Code Files */,
				D744FD182A2113C70084A66C /* CreateConvexHullAroundPointsView.swift in Copy Source Code Files */,
				D754E3242A1D66C20006C5F1 /* StylePointWithPictureMarkerSymbolsView.swift in Copy Source Code Files */,
				D7F2784C2A1D76F5002E4567 /* AddWMSLayerView.swift in Copy Source Code Files */,
				D75362D32A1E8C8800D83028 /* ApplyUniqueValueRendererView.swift in Copy Source Code Files */,
				1C929F092A27B86800134252 /* ShowUtilityAssociationsView.swift in Copy Source Code Files */,
				D7E9EF2A2A1D29F2000C4865 /* SetMaxExtentView.swift in Copy Source Code Files */,
				D7E9EF292A1D2219000C4865 /* SetMinAndMaxScaleView.swift in Copy Source Code Files */,
				1C9B74DE29DB56860038B06F /* ChangeCameraControllerView.swift in Copy Source Code Files */,
				1C965C3929DB9176002F8536 /* ShowRealisticLightAndShadowsView.swift in Copy Source Code Files */,
				883C121729C914E100062FF9 /* DownloadPreplannedMapAreaView.MapPicker.swift in Copy Source Code Files */,
				883C121829C914E100062FF9 /* DownloadPreplannedMapAreaView.Model.swift in Copy Source Code Files */,
				883C121929C914E100062FF9 /* DownloadPreplannedMapAreaView.swift in Copy Source Code Files */,
				1C0C1C3D29D34DDD005C8B24 /* ChangeViewpointView.swift in Copy Source Code Files */,
				1C42E04A29D239D2004FC4BE /* ShowPopupView.swift in Copy Source Code Files */,
				108EC04229D25B55000F35D0 /* QueryFeatureTableView.swift in Copy Source Code Files */,
				88F93CC229C4D3480006B28E /* SketchOnMapView.swift in Copy Source Code Files */,
				0044289329C9234300160767 /* GetElevationAtPointOnSurfaceView.swift in Copy Source Code Files */,
				4D2ADC6A29C50D91003B367F /* AddDynamicEntityLayerView.Model.swift in Copy Source Code Files */,
				4D2ADC6B29C50D91003B367F /* AddDynamicEntityLayerView.SettingsView.swift in Copy Source Code Files */,
				4D2ADC4729C26D2C003B367F /* AddDynamicEntityLayerView.swift in Copy Source Code Files */,
				218F35C229C290BF00502022 /* AuthenticateWithOAuthView.swift in Copy Source Code Files */,
				0044CDE02995D4DD004618CE /* ShowDeviceLocationHistoryView.swift in Copy Source Code Files */,
				0042E24628E50EE4001F33D6 /* ShowViewshedFromPointInSceneView.swift in Copy Source Code Files */,
				0042E24728E50EE4001F33D6 /* ShowViewshedFromPointInSceneView.Model.swift in Copy Source Code Files */,
				0042E24828E50EE4001F33D6 /* ShowViewshedFromPointInSceneView.ViewshedSettingsView.swift in Copy Source Code Files */,
				006C835528B40682004AEB7F /* BrowseBuildingFloorsView.swift in Copy Source Code Files */,
				006C835628B40682004AEB7F /* DisplayMapFromMobileMapPackageView.swift in Copy Source Code Files */,
				F1E71BFA28A479C70064C33F /* AddRasterFromFileView.swift in Copy Source Code Files */,
				0039A4E92885C50300592C86 /* AddSceneLayerFromServiceView.swift in Copy Source Code Files */,
				75DD736729D35FF40010229D /* ChangeMapViewBackgroundView.swift in Copy Source Code Files */,
				75DD736829D35FF40010229D /* ChangeMapViewBackgroundView.SettingsView.swift in Copy Source Code Files */,
				75DD736929D35FF40010229D /* ChangeMapViewBackgroundView.Model.swift in Copy Source Code Files */,
				0039A4EA2885C50300592C86 /* ClipGeometryView.swift in Copy Source Code Files */,
				0039A4EB2885C50300592C86 /* CreatePlanarAndGeodeticBuffersView.swift in Copy Source Code Files */,
				0039A4EC2885C50300592C86 /* CutGeometryView.swift in Copy Source Code Files */,
				E0A1AEE328874590003C797D /* AddFeatureLayersView.swift in Copy Source Code Files */,
				0039A4ED2885C50300592C86 /* DisplayMapView.swift in Copy Source Code Files */,
				0039A4EE2885C50300592C86 /* DisplayOverviewMapView.swift in Copy Source Code Files */,
				0039A4EF2885C50300592C86 /* DisplaySceneView.swift in Copy Source Code Files */,
				E03CB06B2889879D002B27D9 /* DownloadVectorTilesToLocalCacheView.swift in Copy Source Code Files */,
				E03CB06A288894C4002B27D9 /* FindRouteView.swift in Copy Source Code Files */,
				E03CB0692888944D002B27D9 /* GenerateOfflineMapView.swift in Copy Source Code Files */,
				75DD739929D38B420010229D /* NavigateRouteView.swift in Copy Source Code Files */,
				0039A4F02885C50300592C86 /* ProjectGeometryView.swift in Copy Source Code Files */,
				0039A4F12885C50300592C86 /* SearchWithGeocodeView.swift in Copy Source Code Files */,
				0039A4F22885C50300592C86 /* SelectFeaturesInFeatureLayerView.swift in Copy Source Code Files */,
				0039A4F32885C50300592C86 /* SetBasemapView.swift in Copy Source Code Files */,
				0039A4F42885C50300592C86 /* SetSurfacePlacementModeView.swift in Copy Source Code Files */,
				0039A4F52885C50300592C86 /* SetViewpointRotationView.swift in Copy Source Code Files */,
				0039A4F62885C50300592C86 /* ShowCalloutView.swift in Copy Source Code Files */,
				0039A4F72885C50300592C86 /* ShowDeviceLocationView.swift in Copy Source Code Files */,
				0039A4F82885C50300592C86 /* ShowResultOfSpatialRelationshipsView.swift in Copy Source Code Files */,
				0039A4F92885C50300592C86 /* ShowResultOfSpatialOperationsView.swift in Copy Source Code Files */,
				0039A4FA2885C50300592C86 /* StyleGraphicsWithRendererView.swift in Copy Source Code Files */,
				0039A4FB2885C50300592C86 /* StyleGraphicsWithSymbolsView.swift in Copy Source Code Files */,
				7573E82129D6136C00BEED9C /* TraceUtilityNetworkView.Model.swift in Copy Source Code Files */,
				7573E82229D6136C00BEED9C /* TraceUtilityNetworkView.Enums.swift in Copy Source Code Files */,
				7573E82329D6136C00BEED9C /* TraceUtilityNetworkView.Views.swift in Copy Source Code Files */,
				7573E82429D6136C00BEED9C /* TraceUtilityNetworkView.swift in Copy Source Code Files */,
			);
			name = "Copy Source Code Files";
			runOnlyForDeploymentPostprocessing = 0;
		};
/* End PBXCopyFilesBuildPhase section */

/* Begin PBXFileReference section */
		000558092817C51E00224BC6 /* SampleDetailView.swift */ = {isa = PBXFileReference; lastKnownFileType = sourcecode.swift; path = SampleDetailView.swift; sourceTree = "<group>"; };
		0005580B28185C0600224BC6 /* SampleList.swift */ = {isa = PBXFileReference; lastKnownFileType = sourcecode.swift; path = SampleList.swift; sourceTree = "<group>"; };
		00181B452846AD7100654571 /* View+Alert.swift */ = {isa = PBXFileReference; lastKnownFileType = sourcecode.swift; path = "View+Alert.swift"; sourceTree = "<group>"; };
		001C6DD827FE585A00D472C2 /* AppSecrets.swift.masque */ = {isa = PBXFileReference; fileEncoding = 4; lastKnownFileType = text; path = AppSecrets.swift.masque; sourceTree = "<group>"; };
		003D7C342821EBCC009DDFD2 /* masquerade */ = {isa = PBXFileReference; lastKnownFileType = text; path = masquerade; sourceTree = "<group>"; };
		003D7C352821EBCC009DDFD2 /* GenerateSampleViewSourceCode.swift */ = {isa = PBXFileReference; lastKnownFileType = sourcecode.swift; path = GenerateSampleViewSourceCode.swift; sourceTree = "<group>"; };
		0042E24228E4BF8F001F33D6 /* ShowViewshedFromPointInSceneView.Model.swift */ = {isa = PBXFileReference; lastKnownFileType = sourcecode.swift; path = ShowViewshedFromPointInSceneView.Model.swift; sourceTree = "<group>"; };
		0042E24428E4F82B001F33D6 /* ShowViewshedFromPointInSceneView.ViewshedSettingsView.swift */ = {isa = PBXFileReference; lastKnownFileType = sourcecode.swift; path = ShowViewshedFromPointInSceneView.ViewshedSettingsView.swift; sourceTree = "<group>"; };
		0044289129C90C0B00160767 /* GetElevationAtPointOnSurfaceView.swift */ = {isa = PBXFileReference; lastKnownFileType = sourcecode.swift; path = GetElevationAtPointOnSurfaceView.swift; sourceTree = "<group>"; };
		0044CDDE2995C39E004618CE /* ShowDeviceLocationHistoryView.swift */ = {isa = PBXFileReference; lastKnownFileType = sourcecode.swift; path = ShowDeviceLocationHistoryView.swift; sourceTree = "<group>"; };
		004FE87029DF5D8700075217 /* Bristol */ = {isa = PBXFileReference; lastKnownFileType = folder; path = Bristol; sourceTree = "<group>"; };
		0074ABBE28174BCF0037244A /* DisplayMapView.swift */ = {isa = PBXFileReference; lastKnownFileType = sourcecode.swift; path = DisplayMapView.swift; sourceTree = "<group>"; };
		0074ABC128174F430037244A /* Sample.swift */ = {isa = PBXFileReference; fileEncoding = 4; lastKnownFileType = sourcecode.swift; path = Sample.swift; sourceTree = "<group>"; };
		0074ABCA2817B8DB0037244A /* SamplesApp+Samples.swift.tache */ = {isa = PBXFileReference; fileEncoding = 4; lastKnownFileType = text; path = "SamplesApp+Samples.swift.tache"; sourceTree = "<group>"; };
		0086F3FD28E3770900974721 /* ShowViewshedFromPointInSceneView.swift */ = {isa = PBXFileReference; fileEncoding = 4; lastKnownFileType = sourcecode.swift; path = ShowViewshedFromPointInSceneView.swift; sourceTree = "<group>"; };
		00A7A1432A2FC58300F035F7 /* DisplayContentOfUtilityNetworkContainerView.swift */ = {isa = PBXFileReference; fileEncoding = 4; lastKnownFileType = sourcecode.swift; path = DisplayContentOfUtilityNetworkContainerView.swift; sourceTree = "<group>"; };
		00A7A1492A2FC5B700F035F7 /* DisplayContentOfUtilityNetworkContainerView.Model.swift */ = {isa = PBXFileReference; lastKnownFileType = sourcecode.swift; path = DisplayContentOfUtilityNetworkContainerView.Model.swift; sourceTree = "<group>"; };
		00ACF554293E6C6A0059B2A9 /* Samples.entitlements */ = {isa = PBXFileReference; lastKnownFileType = text.plist.entitlements; path = Samples.entitlements; sourceTree = "<group>"; };
		00B04272282EC59E0072E1B4 /* AboutView.swift */ = {isa = PBXFileReference; fileEncoding = 4; lastKnownFileType = sourcecode.swift; path = AboutView.swift; sourceTree = "<group>"; };
		00B042E5282EDC690072E1B4 /* SetBasemapView.swift */ = {isa = PBXFileReference; fileEncoding = 4; lastKnownFileType = sourcecode.swift; path = SetBasemapView.swift; sourceTree = "<group>"; };
		00B04FB4283EEBA80026C882 /* DisplayOverviewMapView.swift */ = {isa = PBXFileReference; lastKnownFileType = sourcecode.swift; path = DisplayOverviewMapView.swift; sourceTree = "<group>"; };
		00C94A0C28B53DE1004E42D9 /* raster-file */ = {isa = PBXFileReference; lastKnownFileType = folder; path = "raster-file"; sourceTree = "<group>"; };
		00CB9137284814A4005C2C5D /* SearchWithGeocodeView.swift */ = {isa = PBXFileReference; lastKnownFileType = sourcecode.swift; path = SearchWithGeocodeView.swift; sourceTree = "<group>"; };
		00CCB8A2285AAD7D00BBAB70 /* DowloadPortalItemData.swift */ = {isa = PBXFileReference; lastKnownFileType = sourcecode.swift; path = DowloadPortalItemData.swift; sourceTree = "<group>"; };
		00CCB8A4285BAF8700BBAB70 /* OnDemandResource.swift */ = {isa = PBXFileReference; lastKnownFileType = sourcecode.swift; path = OnDemandResource.swift; sourceTree = "<group>"; };
		00D4EF7F2863842100B9CC30 /* AddFeatureLayersView.swift */ = {isa = PBXFileReference; lastKnownFileType = sourcecode.swift; path = AddFeatureLayersView.swift; sourceTree = "<group>"; };
		00D4EF8228638BF100B9CC30 /* LA_Trails.geodatabase */ = {isa = PBXFileReference; lastKnownFileType = file; path = LA_Trails.geodatabase; sourceTree = "<group>"; };
		00D4EF8F28638BF100B9CC30 /* AuroraCO.gpkg */ = {isa = PBXFileReference; lastKnownFileType = file; path = AuroraCO.gpkg; sourceTree = "<group>"; };
		00D4EFB02863CE6300B9CC30 /* ScottishWildlifeTrust_reserves */ = {isa = PBXFileReference; lastKnownFileType = folder; path = ScottishWildlifeTrust_reserves; sourceTree = "<group>"; };
		00E5400C27F3CCA100CF66D5 /* SamplesApp.swift */ = {isa = PBXFileReference; lastKnownFileType = sourcecode.swift; path = SamplesApp.swift; sourceTree = "<group>"; };
		00E5400D27F3CCA100CF66D5 /* ContentView.swift */ = {isa = PBXFileReference; lastKnownFileType = sourcecode.swift; path = ContentView.swift; sourceTree = "<group>"; };
		00E5400E27F3CCA200CF66D5 /* Assets.xcassets */ = {isa = PBXFileReference; lastKnownFileType = folder.assetcatalog; path = Assets.xcassets; sourceTree = "<group>"; };
		00E5401327F3CCA200CF66D5 /* Samples.app */ = {isa = PBXFileReference; explicitFileType = wrapper.application; includeInIndex = 0; path = Samples.app; sourceTree = BUILT_PRODUCTS_DIR; };
		00E5402A27F775EA00CF66D5 /* Info.plist */ = {isa = PBXFileReference; lastKnownFileType = text.plist.xml; path = Info.plist; sourceTree = "<group>"; };
		108EC04029D25B2C000F35D0 /* QueryFeatureTableView.swift */ = {isa = PBXFileReference; fileEncoding = 4; lastKnownFileType = sourcecode.swift; path = QueryFeatureTableView.swift; sourceTree = "<group>"; };
		1C0C1C3429D34DAE005C8B24 /* ChangeViewpointView.swift */ = {isa = PBXFileReference; fileEncoding = 4; lastKnownFileType = sourcecode.swift; path = ChangeViewpointView.swift; sourceTree = "<group>"; };
		1C42E04329D2396B004FC4BE /* ShowPopupView.swift */ = {isa = PBXFileReference; fileEncoding = 4; lastKnownFileType = sourcecode.swift; path = ShowPopupView.swift; sourceTree = "<group>"; };
		1C9B74C529DB43580038B06F /* ShowRealisticLightAndShadowsView.swift */ = {isa = PBXFileReference; fileEncoding = 4; lastKnownFileType = sourcecode.swift; path = ShowRealisticLightAndShadowsView.swift; sourceTree = "<group>"; };
		1C9B74D529DB54560038B06F /* ChangeCameraControllerView.swift */ = {isa = PBXFileReference; fileEncoding = 4; lastKnownFileType = sourcecode.swift; path = ChangeCameraControllerView.swift; sourceTree = "<group>"; };
		1CAF831B2A20305F000E1E60 /* ShowUtilityAssociationsView.swift */ = {isa = PBXFileReference; fileEncoding = 4; lastKnownFileType = sourcecode.swift; path = ShowUtilityAssociationsView.swift; sourceTree = "<group>"; };
		218F35B329C28F4A00502022 /* AuthenticateWithOAuthView.swift */ = {isa = PBXFileReference; fileEncoding = 4; lastKnownFileType = sourcecode.swift; path = AuthenticateWithOAuthView.swift; sourceTree = "<group>"; };
		4D2ADC3F29C26D05003B367F /* AddDynamicEntityLayerView.swift */ = {isa = PBXFileReference; fileEncoding = 4; lastKnownFileType = sourcecode.swift; path = AddDynamicEntityLayerView.swift; sourceTree = "<group>"; };
		4D2ADC5529C4F612003B367F /* ChangeMapViewBackgroundView.swift */ = {isa = PBXFileReference; fileEncoding = 4; lastKnownFileType = sourcecode.swift; path = ChangeMapViewBackgroundView.swift; sourceTree = "<group>"; };
		4D2ADC5829C4F612003B367F /* ChangeMapViewBackgroundView.SettingsView.swift */ = {isa = PBXFileReference; fileEncoding = 4; lastKnownFileType = sourcecode.swift; path = ChangeMapViewBackgroundView.SettingsView.swift; sourceTree = "<group>"; };
		4D2ADC6129C5071C003B367F /* ChangeMapViewBackgroundView.Model.swift */ = {isa = PBXFileReference; lastKnownFileType = sourcecode.swift; path = ChangeMapViewBackgroundView.Model.swift; sourceTree = "<group>"; };
		4D2ADC6629C50BD6003B367F /* AddDynamicEntityLayerView.Model.swift */ = {isa = PBXFileReference; lastKnownFileType = sourcecode.swift; path = AddDynamicEntityLayerView.Model.swift; sourceTree = "<group>"; };
		4D2ADC6829C50C4C003B367F /* AddDynamicEntityLayerView.SettingsView.swift */ = {isa = PBXFileReference; lastKnownFileType = sourcecode.swift; path = AddDynamicEntityLayerView.SettingsView.swift; sourceTree = "<group>"; };
		7573E81329D6134C00BEED9C /* TraceUtilityNetworkView.Model.swift */ = {isa = PBXFileReference; fileEncoding = 4; lastKnownFileType = sourcecode.swift; path = TraceUtilityNetworkView.Model.swift; sourceTree = "<group>"; };
		7573E81529D6134C00BEED9C /* TraceUtilityNetworkView.Enums.swift */ = {isa = PBXFileReference; fileEncoding = 4; lastKnownFileType = sourcecode.swift; path = TraceUtilityNetworkView.Enums.swift; sourceTree = "<group>"; };
		7573E81729D6134C00BEED9C /* TraceUtilityNetworkView.Views.swift */ = {isa = PBXFileReference; fileEncoding = 4; lastKnownFileType = sourcecode.swift; path = TraceUtilityNetworkView.Views.swift; sourceTree = "<group>"; };
		7573E81829D6134C00BEED9C /* TraceUtilityNetworkView.swift */ = {isa = PBXFileReference; fileEncoding = 4; lastKnownFileType = sourcecode.swift; path = TraceUtilityNetworkView.swift; sourceTree = "<group>"; };
		75DD739129D38B1B0010229D /* NavigateRouteView.swift */ = {isa = PBXFileReference; fileEncoding = 4; lastKnownFileType = sourcecode.swift; path = NavigateRouteView.swift; sourceTree = "<group>"; };
		79302F842A1ED4E30002336A /* CreateAndSaveKMLView.Model.swift */ = {isa = PBXFileReference; lastKnownFileType = sourcecode.swift; path = CreateAndSaveKMLView.Model.swift; sourceTree = "<group>"; };
		79302F862A1ED71B0002336A /* CreateAndSaveKMLView.Views.swift */ = {isa = PBXFileReference; lastKnownFileType = sourcecode.swift; path = CreateAndSaveKMLView.Views.swift; sourceTree = "<group>"; };
		79B7B8092A1BF8EC00F57C27 /* CreateAndSaveKMLView.swift */ = {isa = PBXFileReference; lastKnownFileType = sourcecode.swift; path = CreateAndSaveKMLView.swift; sourceTree = "<group>"; };
		883C121429C9136600062FF9 /* DownloadPreplannedMapAreaView.MapPicker.swift */ = {isa = PBXFileReference; fileEncoding = 4; lastKnownFileType = sourcecode.swift; path = DownloadPreplannedMapAreaView.MapPicker.swift; sourceTree = "<group>"; };
		88F93CC029C3D59C0006B28E /* SketchOnMapView.swift */ = {isa = PBXFileReference; lastKnownFileType = sourcecode.swift; path = SketchOnMapView.swift; sourceTree = "<group>"; };
		D710996C2A27D9210065A1C1 /* DensifyAndGeneralizeGeometryView.swift */ = {isa = PBXFileReference; fileEncoding = 4; lastKnownFileType = sourcecode.swift; path = DensifyAndGeneralizeGeometryView.swift; sourceTree = "<group>"; };
		D710996F2A2802FA0065A1C1 /* DensifyAndGeneralizeGeometryView.SettingsView.swift */ = {isa = PBXFileReference; lastKnownFileType = sourcecode.swift; path = DensifyAndGeneralizeGeometryView.SettingsView.swift; sourceTree = "<group>"; };
		D722BD212A420DAD002C2087 /* ShowExtrudedFeaturesView.swift */ = {isa = PBXFileReference; fileEncoding = 4; lastKnownFileType = sourcecode.swift; path = ShowExtrudedFeaturesView.swift; sourceTree = "<group>"; };
		D734FA092A183A5B00246D7E /* SetMaxExtentView.swift */ = {isa = PBXFileReference; fileEncoding = 4; lastKnownFileType = sourcecode.swift; path = SetMaxExtentView.swift; sourceTree = "<group>"; };
		D744FD162A2112D90084A66C /* CreateConvexHullAroundPointsView.swift */ = {isa = PBXFileReference; fileEncoding = 4; lastKnownFileType = sourcecode.swift; path = CreateConvexHullAroundPointsView.swift; sourceTree = "<group>"; };
		D75101802A2E493600B8FA48 /* ShowLabelsOnLayerView.swift */ = {isa = PBXFileReference; fileEncoding = 4; lastKnownFileType = sourcecode.swift; path = ShowLabelsOnLayerView.swift; sourceTree = "<group>"; };
		D751018D2A2E962D00B8FA48 /* IdentifyLayerFeaturesView.swift */ = {isa = PBXFileReference; fileEncoding = 4; lastKnownFileType = sourcecode.swift; path = IdentifyLayerFeaturesView.swift; sourceTree = "<group>"; };
		D752D9452A3A6F7F003EB25E /* MonitorChangesToMapLoadStatusView.swift */ = {isa = PBXFileReference; fileEncoding = 4; lastKnownFileType = sourcecode.swift; path = MonitorChangesToMapLoadStatusView.swift; sourceTree = "<group>"; };
		D752D95E2A3BCE06003EB25E /* DisplayMapFromPortalItemView.swift */ = {isa = PBXFileReference; fileEncoding = 4; lastKnownFileType = sourcecode.swift; path = DisplayMapFromPortalItemView.swift; sourceTree = "<group>"; };
		D75362D12A1E886700D83028 /* ApplyUniqueValueRendererView.swift */ = {isa = PBXFileReference; fileEncoding = 4; lastKnownFileType = sourcecode.swift; path = ApplyUniqueValueRendererView.swift; sourceTree = "<group>"; };
		D754E3222A1D66820006C5F1 /* StylePointWithPictureMarkerSymbolsView.swift */ = {isa = PBXFileReference; fileEncoding = 4; lastKnownFileType = sourcecode.swift; path = StylePointWithPictureMarkerSymbolsView.swift; sourceTree = "<group>"; };
		D769C2112A29019B00030F61 /* SetUpLocationDrivenGeotriggersView.swift */ = {isa = PBXFileReference; fileEncoding = 4; lastKnownFileType = sourcecode.swift; path = SetUpLocationDrivenGeotriggersView.swift; sourceTree = "<group>"; };
		D78666AC2A2161F100C60110 /* FindNearestVertexView.swift */ = {isa = PBXFileReference; fileEncoding = 4; lastKnownFileType = sourcecode.swift; path = FindNearestVertexView.swift; sourceTree = "<group>"; };
		D7CC33FD2A31475C00198EDF /* ShowLineOfSightBetweenPointsView.swift */ = {isa = PBXFileReference; fileEncoding = 4; lastKnownFileType = sourcecode.swift; path = ShowLineOfSightBetweenPointsView.swift; sourceTree = "<group>"; };
		D7E440D62A1ECE7D005D74DE /* CreateBuffersAroundPointsView.swift */ = {isa = PBXFileReference; fileEncoding = 4; lastKnownFileType = sourcecode.swift; path = CreateBuffersAroundPointsView.swift; sourceTree = "<group>"; };
		D7E557672A1D768800B9FB09 /* AddWMSLayerView.swift */ = {isa = PBXFileReference; fileEncoding = 4; lastKnownFileType = sourcecode.swift; path = AddWMSLayerView.swift; sourceTree = "<group>"; };
		D7EAF3592A1C023800D822C4 /* SetMinAndMaxScaleView.swift */ = {isa = PBXFileReference; fileEncoding = 4; lastKnownFileType = sourcecode.swift; path = SetMinAndMaxScaleView.swift; sourceTree = "<group>"; };
		D7EF5D742A26A03A00FEBDE5 /* ShowCoordinatesInMultipleFormatsView.swift */ = {isa = PBXFileReference; fileEncoding = 4; lastKnownFileType = sourcecode.swift; path = ShowCoordinatesInMultipleFormatsView.swift; sourceTree = "<group>"; };
		E000E75F2869E33D005D87C5 /* ClipGeometryView.swift */ = {isa = PBXFileReference; lastKnownFileType = sourcecode.swift; path = ClipGeometryView.swift; sourceTree = "<group>"; };
		E000E762286A0B18005D87C5 /* CutGeometryView.swift */ = {isa = PBXFileReference; lastKnownFileType = sourcecode.swift; path = CutGeometryView.swift; sourceTree = "<group>"; };
		E004A6BD28414332002A1FE6 /* SetViewpointRotationView.swift */ = {isa = PBXFileReference; fileEncoding = 4; lastKnownFileType = sourcecode.swift; path = SetViewpointRotationView.swift; sourceTree = "<group>"; };
		E004A6D828465C70002A1FE6 /* DisplaySceneView.swift */ = {isa = PBXFileReference; fileEncoding = 4; lastKnownFileType = sourcecode.swift; path = DisplaySceneView.swift; sourceTree = "<group>"; };
		E004A6DF28466279002A1FE6 /* ShowCalloutView.swift */ = {isa = PBXFileReference; lastKnownFileType = sourcecode.swift; path = ShowCalloutView.swift; sourceTree = "<group>"; };
		E004A6E52846A61F002A1FE6 /* StyleGraphicsWithSymbolsView.swift */ = {isa = PBXFileReference; lastKnownFileType = sourcecode.swift; path = StyleGraphicsWithSymbolsView.swift; sourceTree = "<group>"; };
		E004A6E828493BCE002A1FE6 /* ShowDeviceLocationView.swift */ = {isa = PBXFileReference; lastKnownFileType = sourcecode.swift; path = ShowDeviceLocationView.swift; sourceTree = "<group>"; };
		E004A6EC2849556E002A1FE6 /* CreatePlanarAndGeodeticBuffersView.swift */ = {isa = PBXFileReference; lastKnownFileType = sourcecode.swift; path = CreatePlanarAndGeodeticBuffersView.swift; sourceTree = "<group>"; };
		E004A6EF284E4B9B002A1FE6 /* DownloadVectorTilesToLocalCacheView.swift */ = {isa = PBXFileReference; lastKnownFileType = sourcecode.swift; path = DownloadVectorTilesToLocalCacheView.swift; sourceTree = "<group>"; };
		E004A6F2284E4FEB002A1FE6 /* ShowResultOfSpatialOperationsView.swift */ = {isa = PBXFileReference; lastKnownFileType = sourcecode.swift; path = ShowResultOfSpatialOperationsView.swift; sourceTree = "<group>"; };
		E004A6F5284FA42A002A1FE6 /* SelectFeaturesInFeatureLayerView.swift */ = {isa = PBXFileReference; lastKnownFileType = sourcecode.swift; path = SelectFeaturesInFeatureLayerView.swift; sourceTree = "<group>"; };
		E0082216287755AC002AD138 /* View+Sheet.swift */ = {isa = PBXFileReference; lastKnownFileType = sourcecode.swift; path = "View+Sheet.swift"; sourceTree = "<group>"; };
		E041ABBF287CA9F00056009B /* WebView.swift */ = {isa = PBXFileReference; lastKnownFileType = sourcecode.swift; path = WebView.swift; sourceTree = "<group>"; };
		E041ABD6287DB04D0056009B /* SampleInfoView.swift */ = {isa = PBXFileReference; lastKnownFileType = sourcecode.swift; path = SampleInfoView.swift; sourceTree = "<group>"; };
		E041AC15287F54580056009B /* highlight.min.js */ = {isa = PBXFileReference; fileEncoding = 4; lastKnownFileType = sourcecode.javascript; path = highlight.min.js; sourceTree = "<group>"; };
		E041AC1D288076A60056009B /* info.css */ = {isa = PBXFileReference; fileEncoding = 4; lastKnownFileType = text.css; path = info.css; sourceTree = "<group>"; };
		E041AC1F288077B90056009B /* xcode.css */ = {isa = PBXFileReference; fileEncoding = 4; lastKnownFileType = text.css; path = xcode.css; sourceTree = "<group>"; };
		E066DD34285CF3B3004D3D5B /* FindRouteView.swift */ = {isa = PBXFileReference; lastKnownFileType = sourcecode.swift; path = FindRouteView.swift; sourceTree = "<group>"; };
		E066DD372860AB28004D3D5B /* StyleGraphicsWithRendererView.swift */ = {isa = PBXFileReference; lastKnownFileType = sourcecode.swift; path = StyleGraphicsWithRendererView.swift; sourceTree = "<group>"; };
		E066DD3A2860CA08004D3D5B /* ShowResultOfSpatialRelationshipsView.swift */ = {isa = PBXFileReference; lastKnownFileType = sourcecode.swift; path = ShowResultOfSpatialRelationshipsView.swift; sourceTree = "<group>"; };
		E066DD3F28610F55004D3D5B /* AddSceneLayerFromServiceView.swift */ = {isa = PBXFileReference; lastKnownFileType = sourcecode.swift; path = AddSceneLayerFromServiceView.swift; sourceTree = "<group>"; };
		E070A0A2286F3B6000F2B606 /* DownloadPreplannedMapAreaView.swift */ = {isa = PBXFileReference; lastKnownFileType = sourcecode.swift; path = DownloadPreplannedMapAreaView.swift; sourceTree = "<group>"; };
		E088E1562862579D00413100 /* SetSurfacePlacementModeView.swift */ = {isa = PBXFileReference; lastKnownFileType = sourcecode.swift; path = SetSurfacePlacementModeView.swift; sourceTree = "<group>"; };
		E088E1732863B5F800413100 /* GenerateOfflineMapView.swift */ = {isa = PBXFileReference; lastKnownFileType = sourcecode.swift; path = GenerateOfflineMapView.swift; sourceTree = "<group>"; };
		E08953F02891899600E077CF /* EnvironmentValues+SampleInfoVisibility.swift */ = {isa = PBXFileReference; lastKnownFileType = sourcecode.swift; path = "EnvironmentValues+SampleInfoVisibility.swift"; sourceTree = "<group>"; };
		E0D04FF128A5390000747989 /* DownloadPreplannedMapAreaView.Model.swift */ = {isa = PBXFileReference; lastKnownFileType = sourcecode.swift; path = DownloadPreplannedMapAreaView.Model.swift; sourceTree = "<group>"; };
		E0EA0B762866390E00C9621D /* ProjectGeometryView.swift */ = {isa = PBXFileReference; lastKnownFileType = sourcecode.swift; path = ProjectGeometryView.swift; sourceTree = "<group>"; };
		E0FE32E628747778002C6ACA /* BrowseBuildingFloorsView.swift */ = {isa = PBXFileReference; lastKnownFileType = sourcecode.swift; path = BrowseBuildingFloorsView.swift; sourceTree = "<group>"; };
		F111CCC0288B5D5600205358 /* DisplayMapFromMobileMapPackageView.swift */ = {isa = PBXFileReference; lastKnownFileType = sourcecode.swift; path = DisplayMapFromMobileMapPackageView.swift; sourceTree = "<group>"; };
		F111CCC3288B641900205358 /* Yellowstone.mmpk */ = {isa = PBXFileReference; lastKnownFileType = file; path = Yellowstone.mmpk; sourceTree = "<group>"; };
		F1E71BF0289473760064C33F /* AddRasterFromFileView.swift */ = {isa = PBXFileReference; lastKnownFileType = sourcecode.swift; path = AddRasterFromFileView.swift; sourceTree = "<group>"; };
/* End PBXFileReference section */

/* Begin PBXFrameworksBuildPhase section */
		00E5401027F3CCA200CF66D5 /* Frameworks */ = {
			isa = PBXFrameworksBuildPhase;
			buildActionMask = 2147483647;
			files = (
				00C43AED2947DC350099AE34 /* ArcGISToolkit in Frameworks */,
			);
			runOnlyForDeploymentPostprocessing = 0;
		};
/* End PBXFrameworksBuildPhase section */

/* Begin PBXGroup section */
		0005580D281872BE00224BC6 /* Views */ = {
			isa = PBXGroup;
			children = (
				00B04272282EC59E0072E1B4 /* AboutView.swift */,
				00E5400D27F3CCA100CF66D5 /* ContentView.swift */,
				000558092817C51E00224BC6 /* SampleDetailView.swift */,
				E041ABD6287DB04D0056009B /* SampleInfoView.swift */,
				0005580B28185C0600224BC6 /* SampleList.swift */,
				E041ABBF287CA9F00056009B /* WebView.swift */,
			);
			path = Views;
			sourceTree = "<group>";
		};
		00181B442846AD3900654571 /* Extensions */ = {
			isa = PBXGroup;
			children = (
				E08953F02891899600E077CF /* EnvironmentValues+SampleInfoVisibility.swift */,
				00181B452846AD7100654571 /* View+Alert.swift */,
				E0082216287755AC002AD138 /* View+Sheet.swift */,
			);
			path = Extensions;
			sourceTree = "<group>";
		};
		0023DE5029D648FA0098243A /* macOS */ = {
			isa = PBXGroup;
			children = (
				00ACF554293E6C6A0059B2A9 /* Samples.entitlements */,
			);
			path = macOS;
			sourceTree = "<group>";
		};
		003D7C332821EBCC009DDFD2 /* Scripts */ = {
			isa = PBXGroup;
			children = (
				00CCB8A2285AAD7D00BBAB70 /* DowloadPortalItemData.swift */,
				003D7C352821EBCC009DDFD2 /* GenerateSampleViewSourceCode.swift */,
				003D7C342821EBCC009DDFD2 /* masquerade */,
			);
			path = Scripts;
			sourceTree = "<group>";
		};
		0044288C29C90BD500160767 /* Get elevation at point on surface */ = {
			isa = PBXGroup;
			children = (
				0044289129C90C0B00160767 /* GetElevationAtPointOnSurfaceView.swift */,
			);
			path = "Get elevation at point on surface";
			sourceTree = "<group>";
		};
		0044CDD72995C352004618CE /* Show device location history */ = {
			isa = PBXGroup;
			children = (
				0044CDDE2995C39E004618CE /* ShowDeviceLocationHistoryView.swift */,
			);
			path = "Show device location history";
			sourceTree = "<group>";
		};
		0074ABAF281742420037244A /* Supporting Files */ = {
			isa = PBXGroup;
			children = (
				00181B442846AD3900654571 /* Extensions */,
				0074ABC028174F430037244A /* Models */,
				0005580D281872BE00224BC6 /* Views */,
				E041ABC3287CAFEB0056009B /* Web */,
			);
			path = "Supporting Files";
			sourceTree = "<group>";
		};
		0074ABB228174B830037244A /* Samples */ = {
			isa = PBXGroup;
			children = (
				4D2ADC3E29C26D05003B367F /* Add dynamic entity layer */,
				00D4EF7E2863840D00B9CC30 /* Add feature layers */,
				F19A316128906F0D003B7EF9 /* Add raster from file */,
				E066DD3E28610F3F004D3D5B /* Add scene layer from service */,
				D7E557602A1D743100B9FB09 /* Add WMS layer */,
				D75362CC2A1E862B00D83028 /* Apply unique value renderer */,
				218F35B229C28F4A00502022 /* Authenticate with OAuth */,
				E0FE32E528747762002C6ACA /* Browse building floors */,
				1C9B74D229DB54560038B06F /* Change camera controller */,
				4D2ADC5329C4F612003B367F /* Change map view background */,
				1C0C1C3229D34DAE005C8B24 /* Change viewpoint */,
				E000E75E2869E325005D87C5 /* Clip geometry */,
				79B7B8082A1BF8B300F57C27 /* Create and save KML file */,
				D7E440D12A1ECBC2005D74DE /* Create buffers around points */,
				D744FD132A2112360084A66C /* Create convex hull around points */,
				E004A6EB28495538002A1FE6 /* Create planar and geodetic buffers */,
				E000E761286A0B07005D87C5 /* Cut geometry */,
				D71099692A27D8880065A1C1 /* Densify and generalize geometry */,
				00A7A1422A2FC58300F035F7 /* Display content of utility network container */,
				0074ABB328174B830037244A /* Display map */,
				F111CCBD288B548400205358 /* Display map from mobile map package */,
				D752D95B2A3BCDD4003EB25E /* Display map from portal item */,
				00B04FB3283EEB830026C882 /* Display overview map */,
				E004A6D528465C70002A1FE6 /* Display scene */,
				E070A0A1286F3B3400F2B606 /* Download preplanned map area */,
				E004A6EE284E4B7A002A1FE6 /* Download vector tiles to local cache */,
				D78666A92A21616D00C60110 /* Find nearest vertex */,
				E066DD33285CF3A0004D3D5B /* Find route */,
				E088E1722863B5E600413100 /* Generate offline map */,
				0044288C29C90BD500160767 /* Get elevation at point on surface */,
				D751018A2A2E960300B8FA48 /* Identify layer features */,
				D752D9422A3A6EB8003EB25E /* Monitor changes to map load status */,
				75DD739029D38B1B0010229D /* Navigate route */,
				E0EA0B75286638FD00C9621D /* Project geometry */,
				108EC03F29D25AE1000F35D0 /* Query feature table */,
				00CB913628481475005C2C5D /* Search with geocode */,
				E004A6F4284FA3C5002A1FE6 /* Select features in feature layer */,
				00B042E3282EDC690072E1B4 /* Set basemap */,
				D734FA072A183A5A00246D7E /* Set max extent */,
				D7EAF34F2A1C011000D822C4 /* Set min and max scale */,
				E088E1552862578800413100 /* Set surface placement mode */,
				D769C20D2A28FF8600030F61 /* Set up location-driven geotriggers */,
				E004A6B928414332002A1FE6 /* Set viewpoint rotation */,
				E004A6DE2846626A002A1FE6 /* Show callout */,
				D7EF5D712A269E2D00FEBDE5 /* Show coordinates in multiple formats */,
				E004A6E728493BBB002A1FE6 /* Show device location */,
				0044CDD72995C352004618CE /* Show device location history */,
				D722BD1E2A420D7E002C2087 /* Show extruded features */,
				D751017D2A2E490800B8FA48 /* Show labels on layer */,
				D7CC33FB2A31475C00198EDF /* Show line of sight between points */,
				1C42E04129D2396B004FC4BE /* Show popup */,
				1C9B74C429DB43580038B06F /* Show realistic light and shadows */,
				E004A6F1284E4F80002A1FE6 /* Show result of spatial operations */,
				E066DD392860C9EE004D3D5B /* Show result of spatial relationships */,
				1CAF831A2A20305F000E1E60 /* Show utility associations */,
				0086F3FC28E3770900974721 /* Show viewshed from point in scene */,
				88F93CBE29C3D4E30006B28E /* Sketch on map */,
				E066DD362860AB0B004D3D5B /* Style graphics with renderer */,
				E004A6E42846A609002A1FE6 /* Style graphics with symbols */,
				D754E31D2A1D661D0006C5F1 /* Style point with picture marker symbols */,
				7573E81229D6134C00BEED9C /* Trace utility network */,
			);
			path = Samples;
			sourceTree = "<group>";
		};
		0074ABB328174B830037244A /* Display map */ = {
			isa = PBXGroup;
			children = (
				0074ABBE28174BCF0037244A /* DisplayMapView.swift */,
			);
			path = "Display map";
			sourceTree = "<group>";
		};
		0074ABC028174F430037244A /* Models */ = {
			isa = PBXGroup;
			children = (
				00CCB8A4285BAF8700BBAB70 /* OnDemandResource.swift */,
				0074ABC128174F430037244A /* Sample.swift */,
			);
			path = Models;
			sourceTree = "<group>";
		};
		0086F3FC28E3770900974721 /* Show viewshed from point in scene */ = {
			isa = PBXGroup;
			children = (
				0042E24228E4BF8F001F33D6 /* ShowViewshedFromPointInSceneView.Model.swift */,
				0086F3FD28E3770900974721 /* ShowViewshedFromPointInSceneView.swift */,
				0042E24428E4F82B001F33D6 /* ShowViewshedFromPointInSceneView.ViewshedSettingsView.swift */,
			);
			path = "Show viewshed from point in scene";
			sourceTree = "<group>";
		};
		00966EE62811F64D009D3DD7 /* iOS */ = {
			isa = PBXGroup;
			children = (
				00E5402A27F775EA00CF66D5 /* Info.plist */,
			);
			path = iOS;
			sourceTree = "<group>";
		};
		00A7A1422A2FC58300F035F7 /* Display content of utility network container */ = {
			isa = PBXGroup;
			children = (
				00A7A1432A2FC58300F035F7 /* DisplayContentOfUtilityNetworkContainerView.swift */,
				00A7A1492A2FC5B700F035F7 /* DisplayContentOfUtilityNetworkContainerView.Model.swift */,
			);
			path = "Display content of utility network container";
			sourceTree = "<group>";
		};
		00B042E3282EDC690072E1B4 /* Set basemap */ = {
			isa = PBXGroup;
			children = (
				00B042E5282EDC690072E1B4 /* SetBasemapView.swift */,
			);
			path = "Set basemap";
			sourceTree = "<group>";
		};
		00B04FB3283EEB830026C882 /* Display overview map */ = {
			isa = PBXGroup;
			children = (
				00B04FB4283EEBA80026C882 /* DisplayOverviewMapView.swift */,
			);
			path = "Display overview map";
			sourceTree = "<group>";
		};
		00C94A0228B53DCC004E42D9 /* 7c4c679ab06a4df19dc497f577f111bd */ = {
			isa = PBXGroup;
			children = (
				00C94A0C28B53DE1004E42D9 /* raster-file */,
			);
			path = 7c4c679ab06a4df19dc497f577f111bd;
			sourceTree = "<group>";
		};
		00CB913628481475005C2C5D /* Search with geocode */ = {
			isa = PBXGroup;
			children = (
				00CB9137284814A4005C2C5D /* SearchWithGeocodeView.swift */,
			);
			path = "Search with geocode";
			sourceTree = "<group>";
		};
		00CCB8A6285D059300BBAB70 /* Portal Data */ = {
			isa = PBXGroup;
			children = (
				1C965C4629DBA879002F8536 /* 681d6f7694644709a7c830ec57a2d72b */,
				00D4EF8128638BF100B9CC30 /* cb1b20748a9f4d128dad8a87244e3e37 */,
				00C94A0228B53DCC004E42D9 /* 7c4c679ab06a4df19dc497f577f111bd */,
				00D4EF8328638BF100B9CC30 /* 15a7cbd3af1e47cfa5d2c6b93dc44fc2 */,
				00D4EF8E28638BF100B9CC30 /* 68ec42517cdd439e81b036210483e8e7 */,
				F111CCC2288B63DB00205358 /* e1f3a7254cb845b09450f54937c16061 */,
			);
			path = "Portal Data";
			sourceTree = SOURCE_ROOT;
		};
		00D4EF7E2863840D00B9CC30 /* Add feature layers */ = {
			isa = PBXGroup;
			children = (
				00D4EF7F2863842100B9CC30 /* AddFeatureLayersView.swift */,
			);
			path = "Add feature layers";
			sourceTree = "<group>";
		};
		00D4EF8128638BF100B9CC30 /* cb1b20748a9f4d128dad8a87244e3e37 */ = {
			isa = PBXGroup;
			children = (
				00D4EF8228638BF100B9CC30 /* LA_Trails.geodatabase */,
			);
			path = cb1b20748a9f4d128dad8a87244e3e37;
			sourceTree = "<group>";
		};
		00D4EF8328638BF100B9CC30 /* 15a7cbd3af1e47cfa5d2c6b93dc44fc2 */ = {
			isa = PBXGroup;
			children = (
				00D4EFB02863CE6300B9CC30 /* ScottishWildlifeTrust_reserves */,
			);
			path = 15a7cbd3af1e47cfa5d2c6b93dc44fc2;
			sourceTree = "<group>";
		};
		00D4EF8E28638BF100B9CC30 /* 68ec42517cdd439e81b036210483e8e7 */ = {
			isa = PBXGroup;
			children = (
				00D4EF8F28638BF100B9CC30 /* AuroraCO.gpkg */,
			);
			path = 68ec42517cdd439e81b036210483e8e7;
			sourceTree = "<group>";
		};
		00E5400627F3CCA100CF66D5 = {
			isa = PBXGroup;
			children = (
				00966EE62811F64D009D3DD7 /* iOS */,
				0023DE5029D648FA0098243A /* macOS */,
				00CCB8A6285D059300BBAB70 /* Portal Data */,
				00E5401427F3CCA200CF66D5 /* Products */,
				003D7C332821EBCC009DDFD2 /* Scripts */,
				00E5400B27F3CCA100CF66D5 /* Shared */,
			);
			sourceTree = "<group>";
		};
		00E5400B27F3CCA100CF66D5 /* Shared */ = {
			isa = PBXGroup;
			children = (
				0074ABAF281742420037244A /* Supporting Files */,
				0074ABB228174B830037244A /* Samples */,
				00E5400C27F3CCA100CF66D5 /* SamplesApp.swift */,
				00E5400E27F3CCA200CF66D5 /* Assets.xcassets */,
				001C6DD827FE585A00D472C2 /* AppSecrets.swift.masque */,
				0074ABCA2817B8DB0037244A /* SamplesApp+Samples.swift.tache */,
			);
			path = Shared;
			sourceTree = "<group>";
		};
		00E5401427F3CCA200CF66D5 /* Products */ = {
			isa = PBXGroup;
			children = (
				00E5401327F3CCA200CF66D5 /* Samples.app */,
			);
			name = Products;
			sourceTree = "<group>";
		};
		108EC03F29D25AE1000F35D0 /* Query feature table */ = {
			isa = PBXGroup;
			children = (
				108EC04029D25B2C000F35D0 /* QueryFeatureTableView.swift */,
			);
			path = "Query feature table";
			sourceTree = "<group>";
		};
		1C0C1C3229D34DAE005C8B24 /* Change viewpoint */ = {
			isa = PBXGroup;
			children = (
				1C0C1C3429D34DAE005C8B24 /* ChangeViewpointView.swift */,
			);
			path = "Change viewpoint";
			sourceTree = "<group>";
		};
		1C42E04129D2396B004FC4BE /* Show popup */ = {
			isa = PBXGroup;
			children = (
				1C42E04329D2396B004FC4BE /* ShowPopupView.swift */,
			);
			path = "Show popup";
			sourceTree = "<group>";
		};
		1C965C4629DBA879002F8536 /* 681d6f7694644709a7c830ec57a2d72b */ = {
			isa = PBXGroup;
			children = (
				004FE87029DF5D8700075217 /* Bristol */,
			);
			path = 681d6f7694644709a7c830ec57a2d72b;
			sourceTree = "<group>";
		};
		1C9B74C429DB43580038B06F /* Show realistic light and shadows */ = {
			isa = PBXGroup;
			children = (
				1C9B74C529DB43580038B06F /* ShowRealisticLightAndShadowsView.swift */,
			);
			path = "Show realistic light and shadows";
			sourceTree = "<group>";
		};
		1C9B74D229DB54560038B06F /* Change camera controller */ = {
			isa = PBXGroup;
			children = (
				1C9B74D529DB54560038B06F /* ChangeCameraControllerView.swift */,
			);
			path = "Change camera controller";
			sourceTree = "<group>";
		};
		1CAF831A2A20305F000E1E60 /* Show utility associations */ = {
			isa = PBXGroup;
			children = (
				1CAF831B2A20305F000E1E60 /* ShowUtilityAssociationsView.swift */,
			);
			path = "Show utility associations";
			sourceTree = "<group>";
		};
		218F35B229C28F4A00502022 /* Authenticate with OAuth */ = {
			isa = PBXGroup;
			children = (
				218F35B329C28F4A00502022 /* AuthenticateWithOAuthView.swift */,
			);
			path = "Authenticate with OAuth";
			sourceTree = "<group>";
		};
		4D2ADC3E29C26D05003B367F /* Add dynamic entity layer */ = {
			isa = PBXGroup;
			children = (
				4D2ADC3F29C26D05003B367F /* AddDynamicEntityLayerView.swift */,
				4D2ADC6629C50BD6003B367F /* AddDynamicEntityLayerView.Model.swift */,
				4D2ADC6829C50C4C003B367F /* AddDynamicEntityLayerView.SettingsView.swift */,
			);
			path = "Add dynamic entity layer";
			sourceTree = "<group>";
		};
		4D2ADC5329C4F612003B367F /* Change map view background */ = {
			isa = PBXGroup;
			children = (
				4D2ADC5529C4F612003B367F /* ChangeMapViewBackgroundView.swift */,
				4D2ADC5829C4F612003B367F /* ChangeMapViewBackgroundView.SettingsView.swift */,
				4D2ADC6129C5071C003B367F /* ChangeMapViewBackgroundView.Model.swift */,
			);
			path = "Change map view background";
			sourceTree = "<group>";
		};
		7573E81229D6134C00BEED9C /* Trace utility network */ = {
			isa = PBXGroup;
			children = (
				7573E81329D6134C00BEED9C /* TraceUtilityNetworkView.Model.swift */,
				7573E81529D6134C00BEED9C /* TraceUtilityNetworkView.Enums.swift */,
				7573E81729D6134C00BEED9C /* TraceUtilityNetworkView.Views.swift */,
				7573E81829D6134C00BEED9C /* TraceUtilityNetworkView.swift */,
			);
			path = "Trace utility network";
			sourceTree = "<group>";
		};
		75DD739029D38B1B0010229D /* Navigate route */ = {
			isa = PBXGroup;
			children = (
				75DD739129D38B1B0010229D /* NavigateRouteView.swift */,
			);
			path = "Navigate route";
			sourceTree = "<group>";
		};
		79B7B8082A1BF8B300F57C27 /* Create and save KML file */ = {
			isa = PBXGroup;
			children = (
				79302F842A1ED4E30002336A /* CreateAndSaveKMLView.Model.swift */,
				79B7B8092A1BF8EC00F57C27 /* CreateAndSaveKMLView.swift */,
				79302F862A1ED71B0002336A /* CreateAndSaveKMLView.Views.swift */,
			);
			path = "Create and save KML file";
			sourceTree = "<group>";
		};
		88F93CBE29C3D4E30006B28E /* Sketch on map */ = {
			isa = PBXGroup;
			children = (
				88F93CC029C3D59C0006B28E /* SketchOnMapView.swift */,
			);
			path = "Sketch on map";
			sourceTree = "<group>";
		};
		D71099692A27D8880065A1C1 /* Densify and generalize geometry */ = {
			isa = PBXGroup;
			children = (
				D710996C2A27D9210065A1C1 /* DensifyAndGeneralizeGeometryView.swift */,
				D710996F2A2802FA0065A1C1 /* DensifyAndGeneralizeGeometryView.SettingsView.swift */,
			);
			path = "Densify and generalize geometry";
			sourceTree = "<group>";
		};
		D722BD1E2A420D7E002C2087 /* Show extruded features */ = {
			isa = PBXGroup;
			children = (
				D722BD212A420DAD002C2087 /* ShowExtrudedFeaturesView.swift */,
			);
			path = "Show extruded features";
			sourceTree = "<group>";
		};
		D734FA072A183A5A00246D7E /* Set max extent */ = {
			isa = PBXGroup;
			children = (
				D734FA092A183A5B00246D7E /* SetMaxExtentView.swift */,
			);
			path = "Set max extent";
			sourceTree = "<group>";
		};
		D744FD132A2112360084A66C /* Create convex hull around points */ = {
			isa = PBXGroup;
			children = (
				D744FD162A2112D90084A66C /* CreateConvexHullAroundPointsView.swift */,
			);
			path = "Create convex hull around points";
			sourceTree = "<group>";
		};
		D751017D2A2E490800B8FA48 /* Show labels on layer */ = {
			isa = PBXGroup;
			children = (
				D75101802A2E493600B8FA48 /* ShowLabelsOnLayerView.swift */,
			);
			path = "Show labels on layer";
			sourceTree = "<group>";
		};
		D751018A2A2E960300B8FA48 /* Identify layer features */ = {
			isa = PBXGroup;
			children = (
				D751018D2A2E962D00B8FA48 /* IdentifyLayerFeaturesView.swift */,
			);
			path = "Identify layer features";
			sourceTree = "<group>";
		};
		D752D9422A3A6EB8003EB25E /* Monitor changes to map load status */ = {
			isa = PBXGroup;
			children = (
				D752D9452A3A6F7F003EB25E /* MonitorChangesToMapLoadStatusView.swift */,
			);
			path = "Monitor changes to map load status";
			sourceTree = "<group>";
		};
		D752D95B2A3BCDD4003EB25E /* Display map from portal item */ = {
			isa = PBXGroup;
			children = (
				D752D95E2A3BCE06003EB25E /* DisplayMapFromPortalItemView.swift */,
			);
			path = "Display map from portal item";
			sourceTree = "<group>";
		};
		D75362CC2A1E862B00D83028 /* Apply unique value renderer */ = {
			isa = PBXGroup;
			children = (
				D75362D12A1E886700D83028 /* ApplyUniqueValueRendererView.swift */,
			);
			path = "Apply unique value renderer";
			sourceTree = "<group>";
		};
		D754E31D2A1D661D0006C5F1 /* Style point with picture marker symbols */ = {
			isa = PBXGroup;
			children = (
				D754E3222A1D66820006C5F1 /* StylePointWithPictureMarkerSymbolsView.swift */,
			);
			path = "Style point with picture marker symbols";
			sourceTree = "<group>";
		};
		D769C20D2A28FF8600030F61 /* Set up location-driven geotriggers */ = {
			isa = PBXGroup;
			children = (
				D769C2112A29019B00030F61 /* SetUpLocationDrivenGeotriggersView.swift */,
			);
			path = "Set up location-driven geotriggers";
			sourceTree = "<group>";
		};
		D78666A92A21616D00C60110 /* Find nearest vertex */ = {
			isa = PBXGroup;
			children = (
				D78666AC2A2161F100C60110 /* FindNearestVertexView.swift */,
			);
			path = "Find nearest vertex";
			sourceTree = "<group>";
		};
		D7CC33FB2A31475C00198EDF /* Show line of sight between points */ = {
			isa = PBXGroup;
			children = (
				D7CC33FD2A31475C00198EDF /* ShowLineOfSightBetweenPointsView.swift */,
			);
			path = "Show line of sight between points";
			sourceTree = "<group>";
		};
		D7E440D12A1ECBC2005D74DE /* Create buffers around points */ = {
			isa = PBXGroup;
			children = (
				D7E440D62A1ECE7D005D74DE /* CreateBuffersAroundPointsView.swift */,
			);
			path = "Create buffers around points";
			sourceTree = "<group>";
		};
		D7E557602A1D743100B9FB09 /* Add WMS layer */ = {
			isa = PBXGroup;
			children = (
				D7E557672A1D768800B9FB09 /* AddWMSLayerView.swift */,
			);
			path = "Add WMS layer";
			sourceTree = "<group>";
		};
		D7EAF34F2A1C011000D822C4 /* Set min and max scale */ = {
			isa = PBXGroup;
			children = (
				D7EAF3592A1C023800D822C4 /* SetMinAndMaxScaleView.swift */,
			);
			path = "Set min and max scale";
			sourceTree = "<group>";
		};
		D7EF5D712A269E2D00FEBDE5 /* Show coordinates in multiple formats */ = {
			isa = PBXGroup;
			children = (
				D7EF5D742A26A03A00FEBDE5 /* ShowCoordinatesInMultipleFormatsView.swift */,
			);
			path = "Show coordinates in multiple formats";
			sourceTree = "<group>";
		};
		E000E75E2869E325005D87C5 /* Clip geometry */ = {
			isa = PBXGroup;
			children = (
				E000E75F2869E33D005D87C5 /* ClipGeometryView.swift */,
			);
			path = "Clip geometry";
			sourceTree = "<group>";
		};
		E000E761286A0B07005D87C5 /* Cut geometry */ = {
			isa = PBXGroup;
			children = (
				E000E762286A0B18005D87C5 /* CutGeometryView.swift */,
			);
			path = "Cut geometry";
			sourceTree = "<group>";
		};
		E004A6B928414332002A1FE6 /* Set viewpoint rotation */ = {
			isa = PBXGroup;
			children = (
				E004A6BD28414332002A1FE6 /* SetViewpointRotationView.swift */,
			);
			path = "Set viewpoint rotation";
			sourceTree = "<group>";
		};
		E004A6D528465C70002A1FE6 /* Display scene */ = {
			isa = PBXGroup;
			children = (
				E004A6D828465C70002A1FE6 /* DisplaySceneView.swift */,
			);
			path = "Display scene";
			sourceTree = "<group>";
		};
		E004A6DE2846626A002A1FE6 /* Show callout */ = {
			isa = PBXGroup;
			children = (
				E004A6DF28466279002A1FE6 /* ShowCalloutView.swift */,
			);
			path = "Show callout";
			sourceTree = "<group>";
		};
		E004A6E42846A609002A1FE6 /* Style graphics with symbols */ = {
			isa = PBXGroup;
			children = (
				E004A6E52846A61F002A1FE6 /* StyleGraphicsWithSymbolsView.swift */,
			);
			path = "Style graphics with symbols";
			sourceTree = "<group>";
		};
		E004A6E728493BBB002A1FE6 /* Show device location */ = {
			isa = PBXGroup;
			children = (
				E004A6E828493BCE002A1FE6 /* ShowDeviceLocationView.swift */,
			);
			path = "Show device location";
			sourceTree = "<group>";
		};
		E004A6EB28495538002A1FE6 /* Create planar and geodetic buffers */ = {
			isa = PBXGroup;
			children = (
				E004A6EC2849556E002A1FE6 /* CreatePlanarAndGeodeticBuffersView.swift */,
			);
			path = "Create planar and geodetic buffers";
			sourceTree = "<group>";
		};
		E004A6EE284E4B7A002A1FE6 /* Download vector tiles to local cache */ = {
			isa = PBXGroup;
			children = (
				E004A6EF284E4B9B002A1FE6 /* DownloadVectorTilesToLocalCacheView.swift */,
			);
			path = "Download vector tiles to local cache";
			sourceTree = "<group>";
		};
		E004A6F1284E4F80002A1FE6 /* Show result of spatial operations */ = {
			isa = PBXGroup;
			children = (
				E004A6F2284E4FEB002A1FE6 /* ShowResultOfSpatialOperationsView.swift */,
			);
			path = "Show result of spatial operations";
			sourceTree = "<group>";
		};
		E004A6F4284FA3C5002A1FE6 /* Select features in feature layer */ = {
			isa = PBXGroup;
			children = (
				E004A6F5284FA42A002A1FE6 /* SelectFeaturesInFeatureLayerView.swift */,
			);
			path = "Select features in feature layer";
			sourceTree = "<group>";
		};
		E041ABC3287CAFEB0056009B /* Web */ = {
			isa = PBXGroup;
			children = (
				E041AC15287F54580056009B /* highlight.min.js */,
				E041AC1D288076A60056009B /* info.css */,
				E041AC1F288077B90056009B /* xcode.css */,
			);
			path = Web;
			sourceTree = "<group>";
		};
		E066DD33285CF3A0004D3D5B /* Find route */ = {
			isa = PBXGroup;
			children = (
				E066DD34285CF3B3004D3D5B /* FindRouteView.swift */,
			);
			path = "Find route";
			sourceTree = "<group>";
		};
		E066DD362860AB0B004D3D5B /* Style graphics with renderer */ = {
			isa = PBXGroup;
			children = (
				E066DD372860AB28004D3D5B /* StyleGraphicsWithRendererView.swift */,
			);
			path = "Style graphics with renderer";
			sourceTree = "<group>";
		};
		E066DD392860C9EE004D3D5B /* Show result of spatial relationships */ = {
			isa = PBXGroup;
			children = (
				E066DD3A2860CA08004D3D5B /* ShowResultOfSpatialRelationshipsView.swift */,
			);
			path = "Show result of spatial relationships";
			sourceTree = "<group>";
		};
		E066DD3E28610F3F004D3D5B /* Add scene layer from service */ = {
			isa = PBXGroup;
			children = (
				E066DD3F28610F55004D3D5B /* AddSceneLayerFromServiceView.swift */,
			);
			path = "Add scene layer from service";
			sourceTree = "<group>";
		};
		E070A0A1286F3B3400F2B606 /* Download preplanned map area */ = {
			isa = PBXGroup;
			children = (
				883C121429C9136600062FF9 /* DownloadPreplannedMapAreaView.MapPicker.swift */,
				E0D04FF128A5390000747989 /* DownloadPreplannedMapAreaView.Model.swift */,
				E070A0A2286F3B6000F2B606 /* DownloadPreplannedMapAreaView.swift */,
			);
			path = "Download preplanned map area";
			sourceTree = "<group>";
		};
		E088E1552862578800413100 /* Set surface placement mode */ = {
			isa = PBXGroup;
			children = (
				E088E1562862579D00413100 /* SetSurfacePlacementModeView.swift */,
			);
			path = "Set surface placement mode";
			sourceTree = "<group>";
		};
		E088E1722863B5E600413100 /* Generate offline map */ = {
			isa = PBXGroup;
			children = (
				E088E1732863B5F800413100 /* GenerateOfflineMapView.swift */,
			);
			path = "Generate offline map";
			sourceTree = "<group>";
		};
		E0EA0B75286638FD00C9621D /* Project geometry */ = {
			isa = PBXGroup;
			children = (
				E0EA0B762866390E00C9621D /* ProjectGeometryView.swift */,
			);
			path = "Project geometry";
			sourceTree = "<group>";
		};
		E0FE32E528747762002C6ACA /* Browse building floors */ = {
			isa = PBXGroup;
			children = (
				E0FE32E628747778002C6ACA /* BrowseBuildingFloorsView.swift */,
			);
			path = "Browse building floors";
			sourceTree = "<group>";
		};
		F111CCBD288B548400205358 /* Display map from mobile map package */ = {
			isa = PBXGroup;
			children = (
				F111CCC0288B5D5600205358 /* DisplayMapFromMobileMapPackageView.swift */,
			);
			path = "Display map from mobile map package";
			sourceTree = "<group>";
		};
		F111CCC2288B63DB00205358 /* e1f3a7254cb845b09450f54937c16061 */ = {
			isa = PBXGroup;
			children = (
				F111CCC3288B641900205358 /* Yellowstone.mmpk */,
			);
			path = e1f3a7254cb845b09450f54937c16061;
			sourceTree = "<group>";
		};
		F19A316128906F0D003B7EF9 /* Add raster from file */ = {
			isa = PBXGroup;
			children = (
				F1E71BF0289473760064C33F /* AddRasterFromFileView.swift */,
			);
			path = "Add raster from file";
			sourceTree = "<group>";
		};
/* End PBXGroup section */

/* Begin PBXNativeTarget section */
		00E5401227F3CCA200CF66D5 /* Samples */ = {
			isa = PBXNativeTarget;
			buildConfigurationList = 00E5402427F3CCA200CF66D5 /* Build configuration list for PBXNativeTarget "Samples" */;
			buildPhases = (
				001C6DDC27FE5CE800D472C2 /* Create .secrets File If It Does Not Exist */,
				00CCB8A3285BA2FD00BBAB70 /* Download Portal Item Data */,
				00E5402B27F77A5A00CF66D5 /* Lint Sources */,
				00E5400F27F3CCA200CF66D5 /* Sources */,
				00144B5E280634840090DD5D /* Embed Frameworks */,
				00E5401027F3CCA200CF66D5 /* Frameworks */,
				00E5401127F3CCA200CF66D5 /* Resources */,
				0039A4E82885C4E300592C86 /* Copy Source Code Files */,
				0039A4E72885C45200592C86 /* Copy README.md Files For Source Code View */,
			);
			buildRules = (
				0083586F27FE3BCF00192A15 /* PBXBuildRule */,
				0074ABCC2817B8E60037244A /* PBXBuildRule */,
			);
			dependencies = (
			);
			name = Samples;
			packageProductDependencies = (
				00C43AEC2947DC350099AE34 /* ArcGISToolkit */,
			);
			productName = "arcgis-swift-sdk-samples (iOS)";
			productReference = 00E5401327F3CCA200CF66D5 /* Samples.app */;
			productType = "com.apple.product-type.application";
		};
/* End PBXNativeTarget section */

/* Begin PBXProject section */
		00E5400727F3CCA100CF66D5 /* Project object */ = {
			isa = PBXProject;
			attributes = {
				BuildIndependentTargetsInParallel = 1;
				KnownAssetTags = (
					AddFeatureLayers,
					AddRasterFromFile,
					ChangeCameraController,
					DisplayMapFromMobileMapPackage,
				);
				LastSwiftUpdateCheck = 1330;
				LastUpgradeCheck = 1330;
				ORGANIZATIONNAME = Esri;
				TargetAttributes = {
					00E5401227F3CCA200CF66D5 = {
						CreatedOnToolsVersion = 13.3;
					};
				};
			};
			buildConfigurationList = 00E5400A27F3CCA100CF66D5 /* Build configuration list for PBXProject "Samples" */;
			compatibilityVersion = "Xcode 13.0";
			developmentRegion = en;
			hasScannedForEncodings = 0;
			knownRegions = (
				en,
				Base,
			);
			mainGroup = 00E5400627F3CCA100CF66D5;
			packageReferences = (
				00C43AEB2947DC350099AE34 /* XCRemoteSwiftPackageReference "arcgis-maps-sdk-swift-toolkit" */,
			);
			productRefGroup = 00E5401427F3CCA200CF66D5 /* Products */;
			projectDirPath = "";
			projectRoot = "";
			targets = (
				00E5401227F3CCA200CF66D5 /* Samples */,
			);
		};
/* End PBXProject section */

/* Begin PBXResourcesBuildPhase section */
		00E5401127F3CCA200CF66D5 /* Resources */ = {
			isa = PBXResourcesBuildPhase;
			buildActionMask = 2147483647;
			files = (
				E041AC1E288076A60056009B /* info.css in Resources */,
				E041AC1A287F54580056009B /* highlight.min.js in Resources */,
				00E5402027F3CCA200CF66D5 /* Assets.xcassets in Resources */,
				00C94A0D28B53DE1004E42D9 /* raster-file in Resources */,
				004FE87129DF5D8700075217 /* Bristol in Resources */,
				E041AC20288077B90056009B /* xcode.css in Resources */,
				00D4EF9028638BF100B9CC30 /* LA_Trails.geodatabase in Resources */,
				00D4EF9A28638BF100B9CC30 /* AuroraCO.gpkg in Resources */,
				F111CCC4288B641900205358 /* Yellowstone.mmpk in Resources */,
				00D4EFB12863CE6300B9CC30 /* ScottishWildlifeTrust_reserves in Resources */,
			);
			runOnlyForDeploymentPostprocessing = 0;
		};
/* End PBXResourcesBuildPhase section */

/* Begin PBXShellScriptBuildPhase section */
		001C6DDC27FE5CE800D472C2 /* Create .secrets File If It Does Not Exist */ = {
			isa = PBXShellScriptBuildPhase;
			alwaysOutOfDate = 1;
			buildActionMask = 2147483647;
			files = (
			);
			inputFileListPaths = (
			);
			inputPaths = (
			);
			name = "Create .secrets File If It Does Not Exist";
			outputFileListPaths = (
			);
			outputPaths = (
				"$(SRCROOT)/.secrets",
			);
			runOnlyForDeploymentPostprocessing = 0;
			shellPath = /bin/sh;
			shellScript = "if [ ! -e \"$SRCROOT/.secrets\" ]\nthen\n    touch \"$SRCROOT/.secrets\"\nfi\n";
		};
		0039A4E72885C45200592C86 /* Copy README.md Files For Source Code View */ = {
			isa = PBXShellScriptBuildPhase;
			alwaysOutOfDate = 1;
			buildActionMask = 2147483647;
			files = (
			);
			inputFileListPaths = (
			);
			inputPaths = (
			);
			name = "Copy README.md Files For Source Code View";
			outputFileListPaths = (
			);
			outputPaths = (
			);
			runOnlyForDeploymentPostprocessing = 0;
			shellPath = /bin/sh;
			shellScript = "echo $BUILT_PRODUCTS_DIR\n\n# Directory to which the readmes will be copied.\nREADMES_DIR=${BUILT_PRODUCTS_DIR}/${UNLOCALIZED_RESOURCES_FOLDER_PATH}/READMEs\nmkdir -p \"${READMES_DIR}\"\n\n# Root readme for the project to skip.\nDEFAULT_README=$SRCROOT/README.md\n\n# Find all README.md files in the project.\nfind ${SRCROOT} -name \"README.md\" | while read file\ndo\n    # Skip the root readme for project.\n    if [ \"$file\" = \"$DEFAULT_README\" ]\n    then\n        echo $BUILT_PRODUCTS_DIR\n        continue\n    fi\n    \n    # Extract the folder name from the path.\n    FILE_PATH=$(dirname \"$file\")\n    FOLDER_NAME=$(basename \"$FILE_PATH\")\n    \n    cp \"${file}\" \"${READMES_DIR}/${FOLDER_NAME}.md\"\ndone\n";
		};
		00CCB8A3285BA2FD00BBAB70 /* Download Portal Item Data */ = {
			isa = PBXShellScriptBuildPhase;
			alwaysOutOfDate = 1;
			buildActionMask = 2147483647;
			files = (
			);
			inputFileListPaths = (
			);
			inputPaths = (
			);
			name = "Download Portal Item Data";
			outputFileListPaths = (
			);
			outputPaths = (
			);
			runOnlyForDeploymentPostprocessing = 0;
			shellPath = /bin/sh;
			shellScript = "SAMPLES_DIRECTORY=\"${SRCROOT}/Shared/Samples\"\nDOWNLOAD_DIRECTORY=\"${SRCROOT}/Portal Data\"\nxcrun --sdk macosx swift \"${SRCROOT}/Scripts/DowloadPortalItemData.swift\" \"$SAMPLES_DIRECTORY\" \"$DOWNLOAD_DIRECTORY\"\n";
		};
		00E5402B27F77A5A00CF66D5 /* Lint Sources */ = {
			isa = PBXShellScriptBuildPhase;
			alwaysOutOfDate = 1;
			buildActionMask = 2147483647;
			files = (
			);
			inputFileListPaths = (
			);
			inputPaths = (
			);
			name = "Lint Sources";
			outputFileListPaths = (
			);
			outputPaths = (
			);
			runOnlyForDeploymentPostprocessing = 0;
			shellPath = /bin/sh;
			shellScript = "if [[ \"$(uname -m)\" == arm64 ]]; then\n    export PATH=\"/opt/homebrew/bin:$PATH\"\nfi\n\nif which swiftlint > /dev/null; then\n  swiftlint\nelse\n  echo \"warning: SwiftLint not installed, download from https://github.com/realm/SwiftLint\"\nfi\n";
		};
/* End PBXShellScriptBuildPhase section */

/* Begin PBXSourcesBuildPhase section */
		00E5400F27F3CCA200CF66D5 /* Sources */ = {
			isa = PBXSourcesBuildPhase;
			buildActionMask = 2147483647;
			files = (
				E000E7602869E33D005D87C5 /* ClipGeometryView.swift in Sources */,
				4D2ADC6729C50BD6003B367F /* AddDynamicEntityLayerView.Model.swift in Sources */,
				E004A6E928493BCE002A1FE6 /* ShowDeviceLocationView.swift in Sources */,
				F111CCC1288B5D5600205358 /* DisplayMapFromMobileMapPackageView.swift in Sources */,
				00A7A1462A2FC58300F035F7 /* DisplayContentOfUtilityNetworkContainerView.swift in Sources */,
				218F35B829C28F4A00502022 /* AuthenticateWithOAuthView.swift in Sources */,
				79B7B80A2A1BF8EC00F57C27 /* CreateAndSaveKMLView.swift in Sources */,
				7573E81C29D6134C00BEED9C /* TraceUtilityNetworkView.Enums.swift in Sources */,
				7573E81A29D6134C00BEED9C /* TraceUtilityNetworkView.Model.swift in Sources */,
				0005580C28185C0600224BC6 /* SampleList.swift in Sources */,
				E004A6E028466279002A1FE6 /* ShowCalloutView.swift in Sources */,
				E000E763286A0B18005D87C5 /* CutGeometryView.swift in Sources */,
				001C6DE127FE8A9400D472C2 /* AppSecrets.swift.masque in Sources */,
				E0D04FF228A5390000747989 /* DownloadPreplannedMapAreaView.Model.swift in Sources */,
				00CCB8A5285BAF8700BBAB70 /* OnDemandResource.swift in Sources */,
				D71099702A2802FA0065A1C1 /* DensifyAndGeneralizeGeometryView.SettingsView.swift in Sources */,
				E004A6ED2849556E002A1FE6 /* CreatePlanarAndGeodeticBuffersView.swift in Sources */,
				E041ABD7287DB04D0056009B /* SampleInfoView.swift in Sources */,
				D752D9462A3A6F80003EB25E /* MonitorChangesToMapLoadStatusView.swift in Sources */,
				E0082217287755AC002AD138 /* View+Sheet.swift in Sources */,
				00181B462846AD7100654571 /* View+Alert.swift in Sources */,
				E0FE32E728747778002C6ACA /* BrowseBuildingFloorsView.swift in Sources */,
				D752D95F2A3BCE06003EB25E /* DisplayMapFromPortalItemView.swift in Sources */,
				E070A0A3286F3B6000F2B606 /* DownloadPreplannedMapAreaView.swift in Sources */,
				E0EA0B772866390E00C9621D /* ProjectGeometryView.swift in Sources */,
				0042E24328E4BF8F001F33D6 /* ShowViewshedFromPointInSceneView.Model.swift in Sources */,
				D7E557682A1D768800B9FB09 /* AddWMSLayerView.swift in Sources */,
				0005580A2817C51E00224BC6 /* SampleDetailView.swift in Sources */,
				4D2ADC6229C5071C003B367F /* ChangeMapViewBackgroundView.Model.swift in Sources */,
				0074ABCD2817BCC30037244A /* SamplesApp+Samples.swift.tache in Sources */,
				E004A6F3284E4FEB002A1FE6 /* ShowResultOfSpatialOperationsView.swift in Sources */,
				D751018E2A2E962D00B8FA48 /* IdentifyLayerFeaturesView.swift in Sources */,
				F1E71BF1289473760064C33F /* AddRasterFromFileView.swift in Sources */,
				00B04273282EC59E0072E1B4 /* AboutView.swift in Sources */,
				7573E81F29D6134C00BEED9C /* TraceUtilityNetworkView.swift in Sources */,
				4D2ADC6929C50C4C003B367F /* AddDynamicEntityLayerView.SettingsView.swift in Sources */,
				1C42E04729D2396B004FC4BE /* ShowPopupView.swift in Sources */,
				79302F872A1ED71B0002336A /* CreateAndSaveKMLView.Views.swift in Sources */,
				E066DD3B2860CA08004D3D5B /* ShowResultOfSpatialRelationshipsView.swift in Sources */,
				7573E81E29D6134C00BEED9C /* TraceUtilityNetworkView.Views.swift in Sources */,
				4D2ADC5A29C4F612003B367F /* ChangeMapViewBackgroundView.swift in Sources */,
				D769C2122A29019B00030F61 /* SetUpLocationDrivenGeotriggersView.swift in Sources */,
				79302F852A1ED4E30002336A /* CreateAndSaveKMLView.Model.swift in Sources */,
				0044CDDF2995C39E004618CE /* ShowDeviceLocationHistoryView.swift in Sources */,
				E041ABC0287CA9F00056009B /* WebView.swift in Sources */,
				E088E1572862579D00413100 /* SetSurfacePlacementModeView.swift in Sources */,
				1CAF831F2A20305F000E1E60 /* ShowUtilityAssociationsView.swift in Sources */,
				E004A6C128414332002A1FE6 /* SetViewpointRotationView.swift in Sources */,
				883C121529C9136600062FF9 /* DownloadPreplannedMapAreaView.MapPicker.swift in Sources */,
				1C9B74C929DB43580038B06F /* ShowRealisticLightAndShadowsView.swift in Sources */,
				00E5401E27F3CCA200CF66D5 /* ContentView.swift in Sources */,
				E066DD382860AB28004D3D5B /* StyleGraphicsWithRendererView.swift in Sources */,
				108EC04129D25B2C000F35D0 /* QueryFeatureTableView.swift in Sources */,
				00B04FB5283EEBA80026C882 /* DisplayOverviewMapView.swift in Sources */,
				D7CC33FF2A31475C00198EDF /* ShowLineOfSightBetweenPointsView.swift in Sources */,
				4D2ADC5D29C4F612003B367F /* ChangeMapViewBackgroundView.SettingsView.swift in Sources */,
				75DD739529D38B1B0010229D /* NavigateRouteView.swift in Sources */,
				D75362D22A1E886700D83028 /* ApplyUniqueValueRendererView.swift in Sources */,
				0074ABBF28174BCF0037244A /* DisplayMapView.swift in Sources */,
				D7EF5D752A26A03A00FEBDE5 /* ShowCoordinatesInMultipleFormatsView.swift in Sources */,
				0086F40128E3770A00974721 /* ShowViewshedFromPointInSceneView.swift in Sources */,
				0044289229C90C0B00160767 /* GetElevationAtPointOnSurfaceView.swift in Sources */,
				D7E440D72A1ECE7D005D74DE /* CreateBuffersAroundPointsView.swift in Sources */,
				00D4EF802863842100B9CC30 /* AddFeatureLayersView.swift in Sources */,
				D710996D2A27D9210065A1C1 /* DensifyAndGeneralizeGeometryView.swift in Sources */,
				88F93CC129C3D59D0006B28E /* SketchOnMapView.swift in Sources */,
				1C0C1C3929D34DAE005C8B24 /* ChangeViewpointView.swift in Sources */,
				D734FA0C2A183A5B00246D7E /* SetMaxExtentView.swift in Sources */,
				E004A6DC28465C70002A1FE6 /* DisplaySceneView.swift in Sources */,
				E066DD35285CF3B3004D3D5B /* FindRouteView.swift in Sources */,
				D722BD222A420DAD002C2087 /* ShowExtrudedFeaturesView.swift in Sources */,
				E004A6F6284FA42A002A1FE6 /* SelectFeaturesInFeatureLayerView.swift in Sources */,
				D75101812A2E493600B8FA48 /* ShowLabelsOnLayerView.swift in Sources */,
				E08953F12891899600E077CF /* EnvironmentValues+SampleInfoVisibility.swift in Sources */,
				00B042E8282EDC690072E1B4 /* SetBasemapView.swift in Sources */,
				E004A6E62846A61F002A1FE6 /* StyleGraphicsWithSymbolsView.swift in Sources */,
				E088E1742863B5F800413100 /* GenerateOfflineMapView.swift in Sources */,
				0074ABC428174F430037244A /* Sample.swift in Sources */,
				00A7A14A2A2FC5B700F035F7 /* DisplayContentOfUtilityNetworkContainerView.Model.swift in Sources */,
				E004A6F0284E4B9B002A1FE6 /* DownloadVectorTilesToLocalCacheView.swift in Sources */,
				4D2ADC4329C26D05003B367F /* AddDynamicEntityLayerView.swift in Sources */,
				D7EAF35A2A1C023800D822C4 /* SetMinAndMaxScaleView.swift in Sources */,
				0042E24528E4F82C001F33D6 /* ShowViewshedFromPointInSceneView.ViewshedSettingsView.swift in Sources */,
				1C9B74D929DB54560038B06F /* ChangeCameraControllerView.swift in Sources */,
				D78666AD2A2161F100C60110 /* FindNearestVertexView.swift in Sources */,
				D744FD172A2112D90084A66C /* CreateConvexHullAroundPointsView.swift in Sources */,
				00CB9138284814A4005C2C5D /* SearchWithGeocodeView.swift in Sources */,
				D754E3232A1D66820006C5F1 /* StylePointWithPictureMarkerSymbolsView.swift in Sources */,
				00E5401C27F3CCA200CF66D5 /* SamplesApp.swift in Sources */,
				E066DD4028610F55004D3D5B /* AddSceneLayerFromServiceView.swift in Sources */,
			);
			runOnlyForDeploymentPostprocessing = 0;
		};
/* End PBXSourcesBuildPhase section */

/* Begin XCBuildConfiguration section */
		00E5402227F3CCA200CF66D5 /* Debug */ = {
			isa = XCBuildConfiguration;
			buildSettings = {
				ALWAYS_SEARCH_USER_PATHS = NO;
				CLANG_ANALYZER_NONNULL = YES;
				CLANG_ANALYZER_NUMBER_OBJECT_CONVERSION = YES_AGGRESSIVE;
				CLANG_CXX_LANGUAGE_STANDARD = "gnu++17";
				CLANG_ENABLE_MODULES = YES;
				CLANG_ENABLE_OBJC_ARC = YES;
				CLANG_ENABLE_OBJC_WEAK = YES;
				CLANG_WARN_BLOCK_CAPTURE_AUTORELEASING = YES;
				CLANG_WARN_BOOL_CONVERSION = YES;
				CLANG_WARN_COMMA = YES;
				CLANG_WARN_CONSTANT_CONVERSION = YES;
				CLANG_WARN_DEPRECATED_OBJC_IMPLEMENTATIONS = YES;
				CLANG_WARN_DIRECT_OBJC_ISA_USAGE = YES_ERROR;
				CLANG_WARN_DOCUMENTATION_COMMENTS = YES;
				CLANG_WARN_EMPTY_BODY = YES;
				CLANG_WARN_ENUM_CONVERSION = YES;
				CLANG_WARN_INFINITE_RECURSION = YES;
				CLANG_WARN_INT_CONVERSION = YES;
				CLANG_WARN_NON_LITERAL_NULL_CONVERSION = YES;
				CLANG_WARN_OBJC_IMPLICIT_RETAIN_SELF = YES;
				CLANG_WARN_OBJC_LITERAL_CONVERSION = YES;
				CLANG_WARN_OBJC_ROOT_CLASS = YES_ERROR;
				CLANG_WARN_QUOTED_INCLUDE_IN_FRAMEWORK_HEADER = YES;
				CLANG_WARN_RANGE_LOOP_ANALYSIS = YES;
				CLANG_WARN_STRICT_PROTOTYPES = YES;
				CLANG_WARN_SUSPICIOUS_MOVE = YES;
				CLANG_WARN_UNGUARDED_AVAILABILITY = YES_AGGRESSIVE;
				CLANG_WARN_UNREACHABLE_CODE = YES;
				CLANG_WARN__DUPLICATE_METHOD_MATCH = YES;
				COPY_PHASE_STRIP = NO;
				DEAD_CODE_STRIPPING = YES;
				DEBUG_INFORMATION_FORMAT = dwarf;
				ENABLE_STRICT_OBJC_MSGSEND = YES;
				ENABLE_TESTABILITY = YES;
				GCC_C_LANGUAGE_STANDARD = gnu11;
				GCC_DYNAMIC_NO_PIC = NO;
				GCC_NO_COMMON_BLOCKS = YES;
				GCC_OPTIMIZATION_LEVEL = 0;
				GCC_PREPROCESSOR_DEFINITIONS = (
					"DEBUG=1",
					"$(inherited)",
				);
				GCC_WARN_64_TO_32_BIT_CONVERSION = YES;
				GCC_WARN_ABOUT_RETURN_TYPE = YES_ERROR;
				GCC_WARN_UNDECLARED_SELECTOR = YES;
				GCC_WARN_UNINITIALIZED_AUTOS = YES_AGGRESSIVE;
				GCC_WARN_UNUSED_FUNCTION = YES;
				GCC_WARN_UNUSED_VARIABLE = YES;
				MTL_ENABLE_DEBUG_INFO = INCLUDE_SOURCE;
				MTL_FAST_MATH = YES;
				ONLY_ACTIVE_ARCH = YES;
				SWIFT_ACTIVE_COMPILATION_CONDITIONS = DEBUG;
				SWIFT_OPTIMIZATION_LEVEL = "-Onone";
			};
			name = Debug;
		};
		00E5402327F3CCA200CF66D5 /* Release */ = {
			isa = XCBuildConfiguration;
			buildSettings = {
				ALWAYS_SEARCH_USER_PATHS = NO;
				CLANG_ANALYZER_NONNULL = YES;
				CLANG_ANALYZER_NUMBER_OBJECT_CONVERSION = YES_AGGRESSIVE;
				CLANG_CXX_LANGUAGE_STANDARD = "gnu++17";
				CLANG_ENABLE_MODULES = YES;
				CLANG_ENABLE_OBJC_ARC = YES;
				CLANG_ENABLE_OBJC_WEAK = YES;
				CLANG_WARN_BLOCK_CAPTURE_AUTORELEASING = YES;
				CLANG_WARN_BOOL_CONVERSION = YES;
				CLANG_WARN_COMMA = YES;
				CLANG_WARN_CONSTANT_CONVERSION = YES;
				CLANG_WARN_DEPRECATED_OBJC_IMPLEMENTATIONS = YES;
				CLANG_WARN_DIRECT_OBJC_ISA_USAGE = YES_ERROR;
				CLANG_WARN_DOCUMENTATION_COMMENTS = YES;
				CLANG_WARN_EMPTY_BODY = YES;
				CLANG_WARN_ENUM_CONVERSION = YES;
				CLANG_WARN_INFINITE_RECURSION = YES;
				CLANG_WARN_INT_CONVERSION = YES;
				CLANG_WARN_NON_LITERAL_NULL_CONVERSION = YES;
				CLANG_WARN_OBJC_IMPLICIT_RETAIN_SELF = YES;
				CLANG_WARN_OBJC_LITERAL_CONVERSION = YES;
				CLANG_WARN_OBJC_ROOT_CLASS = YES_ERROR;
				CLANG_WARN_QUOTED_INCLUDE_IN_FRAMEWORK_HEADER = YES;
				CLANG_WARN_RANGE_LOOP_ANALYSIS = YES;
				CLANG_WARN_STRICT_PROTOTYPES = YES;
				CLANG_WARN_SUSPICIOUS_MOVE = YES;
				CLANG_WARN_UNGUARDED_AVAILABILITY = YES_AGGRESSIVE;
				CLANG_WARN_UNREACHABLE_CODE = YES;
				CLANG_WARN__DUPLICATE_METHOD_MATCH = YES;
				COPY_PHASE_STRIP = NO;
				DEAD_CODE_STRIPPING = YES;
				DEBUG_INFORMATION_FORMAT = "dwarf-with-dsym";
				ENABLE_NS_ASSERTIONS = NO;
				ENABLE_STRICT_OBJC_MSGSEND = YES;
				GCC_C_LANGUAGE_STANDARD = gnu11;
				GCC_NO_COMMON_BLOCKS = YES;
				GCC_WARN_64_TO_32_BIT_CONVERSION = YES;
				GCC_WARN_ABOUT_RETURN_TYPE = YES_ERROR;
				GCC_WARN_UNDECLARED_SELECTOR = YES;
				GCC_WARN_UNINITIALIZED_AUTOS = YES_AGGRESSIVE;
				GCC_WARN_UNUSED_FUNCTION = YES;
				GCC_WARN_UNUSED_VARIABLE = YES;
				MTL_ENABLE_DEBUG_INFO = NO;
				MTL_FAST_MATH = YES;
				SWIFT_COMPILATION_MODE = wholemodule;
				SWIFT_OPTIMIZATION_LEVEL = "-O";
			};
			name = Release;
		};
		00E5402527F3CCA200CF66D5 /* Debug */ = {
			isa = XCBuildConfiguration;
			buildSettings = {
				ASSETCATALOG_COMPILER_APPICON_NAME = AppIcon;
				ASSETCATALOG_COMPILER_GLOBAL_ACCENT_COLOR_NAME = AccentColor;
				CODE_SIGN_ENTITLEMENTS = macOS/Samples.entitlements;
				"CODE_SIGN_IDENTITY[sdk=macosx*]" = "Apple Development";
				CODE_SIGN_STYLE = Automatic;
				CURRENT_PROJECT_VERSION = 1;
				EMBED_ASSET_PACKS_IN_PRODUCT_BUNDLE = YES;
				INFOPLIST_FILE = "$(SRCROOT)/iOS/Info.plist";
				IPHONEOS_DEPLOYMENT_TARGET = 15.0;
				"IPHONEOS_DEPLOYMENT_TARGET[sdk=macosx*]" = 15.0;
				LD_RUNPATH_SEARCH_PATHS = (
					"$(inherited)",
					"@executable_path/Frameworks",
				);
				MARKETING_VERSION = 200.1.0;
				PRODUCT_BUNDLE_IDENTIFIER = "com.esri.arcgis-swift-sdk-samples";
				PRODUCT_NAME = Samples;
				SDKROOT = iphoneos;
				SUPPORTED_PLATFORMS = "iphoneos iphonesimulator";
				SUPPORTS_MACCATALYST = YES;
				SUPPORTS_MAC_DESIGNED_FOR_IPHONE_IPAD = NO;
				SWIFT_EMIT_LOC_STRINGS = YES;
				SWIFT_VERSION = 5.0;
				TARGETED_DEVICE_FAMILY = "1,2,6";
			};
			name = Debug;
		};
		00E5402627F3CCA200CF66D5 /* Release */ = {
			isa = XCBuildConfiguration;
			buildSettings = {
				ASSETCATALOG_COMPILER_APPICON_NAME = AppIcon;
				ASSETCATALOG_COMPILER_GLOBAL_ACCENT_COLOR_NAME = AccentColor;
				CODE_SIGN_ENTITLEMENTS = macOS/Samples.entitlements;
				"CODE_SIGN_IDENTITY[sdk=macosx*]" = "Apple Development";
				CODE_SIGN_STYLE = Automatic;
				CURRENT_PROJECT_VERSION = 1;
				EMBED_ASSET_PACKS_IN_PRODUCT_BUNDLE = YES;
				INFOPLIST_FILE = "$(SRCROOT)/iOS/Info.plist";
				IPHONEOS_DEPLOYMENT_TARGET = 15.0;
				"IPHONEOS_DEPLOYMENT_TARGET[sdk=macosx*]" = 15.0;
				LD_RUNPATH_SEARCH_PATHS = (
					"$(inherited)",
					"@executable_path/Frameworks",
				);
				MARKETING_VERSION = 200.1.0;
				PRODUCT_BUNDLE_IDENTIFIER = "com.esri.arcgis-swift-sdk-samples";
				PRODUCT_NAME = Samples;
				SDKROOT = iphoneos;
				SUPPORTED_PLATFORMS = "iphoneos iphonesimulator";
				SUPPORTS_MACCATALYST = YES;
				SUPPORTS_MAC_DESIGNED_FOR_IPHONE_IPAD = NO;
				SWIFT_EMIT_LOC_STRINGS = YES;
				SWIFT_VERSION = 5.0;
				TARGETED_DEVICE_FAMILY = "1,2,6";
				VALIDATE_PRODUCT = YES;
			};
			name = Release;
		};
/* End XCBuildConfiguration section */

/* Begin XCConfigurationList section */
		00E5400A27F3CCA100CF66D5 /* Build configuration list for PBXProject "Samples" */ = {
			isa = XCConfigurationList;
			buildConfigurations = (
				00E5402227F3CCA200CF66D5 /* Debug */,
				00E5402327F3CCA200CF66D5 /* Release */,
			);
			defaultConfigurationIsVisible = 0;
			defaultConfigurationName = Release;
		};
		00E5402427F3CCA200CF66D5 /* Build configuration list for PBXNativeTarget "Samples" */ = {
			isa = XCConfigurationList;
			buildConfigurations = (
				00E5402527F3CCA200CF66D5 /* Debug */,
				00E5402627F3CCA200CF66D5 /* Release */,
			);
			defaultConfigurationIsVisible = 0;
			defaultConfigurationName = Release;
		};
/* End XCConfigurationList section */

/* Begin XCRemoteSwiftPackageReference section */
		00C43AEB2947DC350099AE34 /* XCRemoteSwiftPackageReference "arcgis-maps-sdk-swift-toolkit" */ = {
			isa = XCRemoteSwiftPackageReference;
			repositoryURL = "https://github.com/Esri/arcgis-maps-sdk-swift-toolkit/";
			requirement = {
				kind = upToNextMinorVersion;
				minimumVersion = 200.1.0;
			};
		};
/* End XCRemoteSwiftPackageReference section */

/* Begin XCSwiftPackageProductDependency section */
		00C43AEC2947DC350099AE34 /* ArcGISToolkit */ = {
			isa = XCSwiftPackageProductDependency;
			package = 00C43AEB2947DC350099AE34 /* XCRemoteSwiftPackageReference "arcgis-maps-sdk-swift-toolkit" */;
			productName = ArcGISToolkit;
		};
/* End XCSwiftPackageProductDependency section */
	};
	rootObject = 00E5400727F3CCA100CF66D5 /* Project object */;
}<|MERGE_RESOLUTION|>--- conflicted
+++ resolved
@@ -238,11 +238,8 @@
 			dstPath = "";
 			dstSubfolderSpec = 7;
 			files = (
-<<<<<<< HEAD
 				D769C2132A29057200030F61 /* SetUpLocationDrivenGeotriggersView.swift in Copy Source Code Files */,
-=======
 				D722BD232A420DEC002C2087 /* ShowExtrudedFeaturesView.swift in Copy Source Code Files */,
->>>>>>> 3f77a527
 				D752D9602A3BCE63003EB25E /* DisplayMapFromPortalItemView.swift in Copy Source Code Files */,
 				00EB803A2A31506F00AC2B07 /* DisplayContentOfUtilityNetworkContainerView.swift in Copy Source Code Files */,
 				00EB803B2A31506F00AC2B07 /* DisplayContentOfUtilityNetworkContainerView.Model.swift in Copy Source Code Files */,
