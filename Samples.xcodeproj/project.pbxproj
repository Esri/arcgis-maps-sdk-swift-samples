// !$*UTF8*$!
{
	archiveVersion = 1;
	classes = {
	};
	objectVersion = 55;
	objects = {

/* Begin PBXBuildFile section */
		0005580A2817C51E00224BC6 /* SampleDetailView.swift in Sources */ = {isa = PBXBuildFile; fileRef = 000558092817C51E00224BC6 /* SampleDetailView.swift */; };
		00181B462846AD7100654571 /* View+Alert.swift in Sources */ = {isa = PBXBuildFile; fileRef = 00181B452846AD7100654571 /* View+Alert.swift */; };
		001C6DE127FE8A9400D472C2 /* AppSecrets.swift.masque in Sources */ = {isa = PBXBuildFile; fileRef = 001C6DD827FE585A00D472C2 /* AppSecrets.swift.masque */; };
		00273CF42A82AB5900A7A77D /* SamplesSearchView.swift in Sources */ = {isa = PBXBuildFile; fileRef = 00273CF32A82AB5900A7A77D /* SamplesSearchView.swift */; };
		00273CF62A82AB8700A7A77D /* SampleRow.swift in Sources */ = {isa = PBXBuildFile; fileRef = 00273CF52A82AB8700A7A77D /* SampleRow.swift */; };
		0039A4E92885C50300592C86 /* AddSceneLayerFromServiceView.swift in Copy Source Code Files */ = {isa = PBXBuildFile; fileRef = E066DD3F28610F55004D3D5B /* AddSceneLayerFromServiceView.swift */; };
		0039A4EA2885C50300592C86 /* ClipGeometryView.swift in Copy Source Code Files */ = {isa = PBXBuildFile; fileRef = E000E75F2869E33D005D87C5 /* ClipGeometryView.swift */; };
		0039A4EB2885C50300592C86 /* CreatePlanarAndGeodeticBuffersView.swift in Copy Source Code Files */ = {isa = PBXBuildFile; fileRef = E004A6EC2849556E002A1FE6 /* CreatePlanarAndGeodeticBuffersView.swift */; };
		0039A4EC2885C50300592C86 /* CutGeometryView.swift in Copy Source Code Files */ = {isa = PBXBuildFile; fileRef = E000E762286A0B18005D87C5 /* CutGeometryView.swift */; };
		0039A4ED2885C50300592C86 /* DisplayMapView.swift in Copy Source Code Files */ = {isa = PBXBuildFile; fileRef = 0074ABBE28174BCF0037244A /* DisplayMapView.swift */; };
		0039A4EE2885C50300592C86 /* DisplayOverviewMapView.swift in Copy Source Code Files */ = {isa = PBXBuildFile; fileRef = 00B04FB4283EEBA80026C882 /* DisplayOverviewMapView.swift */; };
		0039A4EF2885C50300592C86 /* DisplaySceneView.swift in Copy Source Code Files */ = {isa = PBXBuildFile; fileRef = E004A6D828465C70002A1FE6 /* DisplaySceneView.swift */; };
		0039A4F02885C50300592C86 /* ProjectGeometryView.swift in Copy Source Code Files */ = {isa = PBXBuildFile; fileRef = E0EA0B762866390E00C9621D /* ProjectGeometryView.swift */; };
		0039A4F12885C50300592C86 /* SearchWithGeocodeView.swift in Copy Source Code Files */ = {isa = PBXBuildFile; fileRef = 00CB9137284814A4005C2C5D /* SearchWithGeocodeView.swift */; };
		0039A4F22885C50300592C86 /* SelectFeaturesInFeatureLayerView.swift in Copy Source Code Files */ = {isa = PBXBuildFile; fileRef = E004A6F5284FA42A002A1FE6 /* SelectFeaturesInFeatureLayerView.swift */; };
		0039A4F32885C50300592C86 /* SetBasemapView.swift in Copy Source Code Files */ = {isa = PBXBuildFile; fileRef = 00B042E5282EDC690072E1B4 /* SetBasemapView.swift */; };
		0039A4F42885C50300592C86 /* SetSurfacePlacementModeView.swift in Copy Source Code Files */ = {isa = PBXBuildFile; fileRef = E088E1562862579D00413100 /* SetSurfacePlacementModeView.swift */; };
		0039A4F52885C50300592C86 /* SetViewpointRotationView.swift in Copy Source Code Files */ = {isa = PBXBuildFile; fileRef = E004A6BD28414332002A1FE6 /* SetViewpointRotationView.swift */; };
		0039A4F62885C50300592C86 /* ShowCalloutView.swift in Copy Source Code Files */ = {isa = PBXBuildFile; fileRef = E004A6DF28466279002A1FE6 /* ShowCalloutView.swift */; };
		0039A4F72885C50300592C86 /* ShowDeviceLocationView.swift in Copy Source Code Files */ = {isa = PBXBuildFile; fileRef = E004A6E828493BCE002A1FE6 /* ShowDeviceLocationView.swift */; };
		0039A4F82885C50300592C86 /* ShowResultOfSpatialRelationshipsView.swift in Copy Source Code Files */ = {isa = PBXBuildFile; fileRef = E066DD3A2860CA08004D3D5B /* ShowResultOfSpatialRelationshipsView.swift */; };
		0039A4F92885C50300592C86 /* ShowResultOfSpatialOperationsView.swift in Copy Source Code Files */ = {isa = PBXBuildFile; fileRef = E004A6F2284E4FEB002A1FE6 /* ShowResultOfSpatialOperationsView.swift */; };
		0039A4FA2885C50300592C86 /* StyleGraphicsWithRendererView.swift in Copy Source Code Files */ = {isa = PBXBuildFile; fileRef = E066DD372860AB28004D3D5B /* StyleGraphicsWithRendererView.swift */; };
		0039A4FB2885C50300592C86 /* StyleGraphicsWithSymbolsView.swift in Copy Source Code Files */ = {isa = PBXBuildFile; fileRef = E004A6E52846A61F002A1FE6 /* StyleGraphicsWithSymbolsView.swift */; };
		0042E24328E4BF8F001F33D6 /* ShowViewshedFromPointInSceneView.Model.swift in Sources */ = {isa = PBXBuildFile; fileRef = 0042E24228E4BF8F001F33D6 /* ShowViewshedFromPointInSceneView.Model.swift */; };
		0042E24528E4F82C001F33D6 /* ShowViewshedFromPointInSceneView.ViewshedSettingsView.swift in Sources */ = {isa = PBXBuildFile; fileRef = 0042E24428E4F82B001F33D6 /* ShowViewshedFromPointInSceneView.ViewshedSettingsView.swift */; };
		0042E24628E50EE4001F33D6 /* ShowViewshedFromPointInSceneView.swift in Copy Source Code Files */ = {isa = PBXBuildFile; fileRef = 0086F3FD28E3770900974721 /* ShowViewshedFromPointInSceneView.swift */; };
		0042E24728E50EE4001F33D6 /* ShowViewshedFromPointInSceneView.Model.swift in Copy Source Code Files */ = {isa = PBXBuildFile; fileRef = 0042E24228E4BF8F001F33D6 /* ShowViewshedFromPointInSceneView.Model.swift */; };
		0042E24828E50EE4001F33D6 /* ShowViewshedFromPointInSceneView.ViewshedSettingsView.swift in Copy Source Code Files */ = {isa = PBXBuildFile; fileRef = 0042E24428E4F82B001F33D6 /* ShowViewshedFromPointInSceneView.ViewshedSettingsView.swift */; };
		0044289229C90C0B00160767 /* GetElevationAtPointOnSurfaceView.swift in Sources */ = {isa = PBXBuildFile; fileRef = 0044289129C90C0B00160767 /* GetElevationAtPointOnSurfaceView.swift */; };
		0044289329C9234300160767 /* GetElevationAtPointOnSurfaceView.swift in Copy Source Code Files */ = {isa = PBXBuildFile; fileRef = 0044289129C90C0B00160767 /* GetElevationAtPointOnSurfaceView.swift */; };
		0044CDDF2995C39E004618CE /* ShowDeviceLocationHistoryView.swift in Sources */ = {isa = PBXBuildFile; fileRef = 0044CDDE2995C39E004618CE /* ShowDeviceLocationHistoryView.swift */; };
		0044CDE02995D4DD004618CE /* ShowDeviceLocationHistoryView.swift in Copy Source Code Files */ = {isa = PBXBuildFile; fileRef = 0044CDDE2995C39E004618CE /* ShowDeviceLocationHistoryView.swift */; };
		004FE87129DF5D8700075217 /* Bristol in Resources */ = {isa = PBXBuildFile; fileRef = 004FE87029DF5D8700075217 /* Bristol */; settings = {ASSET_TAGS = (ChangeCameraController, ); }; };
		006C835528B40682004AEB7F /* BrowseBuildingFloorsView.swift in Copy Source Code Files */ = {isa = PBXBuildFile; fileRef = E0FE32E628747778002C6ACA /* BrowseBuildingFloorsView.swift */; };
		006C835628B40682004AEB7F /* DisplayMapFromMobileMapPackageView.swift in Copy Source Code Files */ = {isa = PBXBuildFile; fileRef = F111CCC0288B5D5600205358 /* DisplayMapFromMobileMapPackageView.swift */; };
		0074ABBF28174BCF0037244A /* DisplayMapView.swift in Sources */ = {isa = PBXBuildFile; fileRef = 0074ABBE28174BCF0037244A /* DisplayMapView.swift */; };
		0074ABC428174F430037244A /* Sample.swift in Sources */ = {isa = PBXBuildFile; fileRef = 0074ABC128174F430037244A /* Sample.swift */; };
		0074ABCD2817BCC30037244A /* SamplesApp+Samples.swift.tache in Sources */ = {isa = PBXBuildFile; fileRef = 0074ABCA2817B8DB0037244A /* SamplesApp+Samples.swift.tache */; };
		0086F40128E3770A00974721 /* ShowViewshedFromPointInSceneView.swift in Sources */ = {isa = PBXBuildFile; fileRef = 0086F3FD28E3770900974721 /* ShowViewshedFromPointInSceneView.swift */; };
		00A7A1462A2FC58300F035F7 /* DisplayContentOfUtilityNetworkContainerView.swift in Sources */ = {isa = PBXBuildFile; fileRef = 00A7A1432A2FC58300F035F7 /* DisplayContentOfUtilityNetworkContainerView.swift */; };
		00A7A14A2A2FC5B700F035F7 /* DisplayContentOfUtilityNetworkContainerView.Model.swift in Sources */ = {isa = PBXBuildFile; fileRef = 00A7A1492A2FC5B700F035F7 /* DisplayContentOfUtilityNetworkContainerView.Model.swift */; };
		00B04273282EC59E0072E1B4 /* AboutView.swift in Sources */ = {isa = PBXBuildFile; fileRef = 00B04272282EC59E0072E1B4 /* AboutView.swift */; };
		00B042E8282EDC690072E1B4 /* SetBasemapView.swift in Sources */ = {isa = PBXBuildFile; fileRef = 00B042E5282EDC690072E1B4 /* SetBasemapView.swift */; };
		00B04FB5283EEBA80026C882 /* DisplayOverviewMapView.swift in Sources */ = {isa = PBXBuildFile; fileRef = 00B04FB4283EEBA80026C882 /* DisplayOverviewMapView.swift */; };
		00C43AED2947DC350099AE34 /* ArcGISToolkit in Frameworks */ = {isa = PBXBuildFile; productRef = 00C43AEC2947DC350099AE34 /* ArcGISToolkit */; };
		00C7993B2A845AAF00AFE342 /* Sidebar.swift in Sources */ = {isa = PBXBuildFile; fileRef = 00C7993A2A845AAF00AFE342 /* Sidebar.swift */; };
		00C94A0D28B53DE1004E42D9 /* raster-file in Resources */ = {isa = PBXBuildFile; fileRef = 00C94A0C28B53DE1004E42D9 /* raster-file */; settings = {ASSET_TAGS = (AddRasterFromFile, ); }; };
		00CB9138284814A4005C2C5D /* SearchWithGeocodeView.swift in Sources */ = {isa = PBXBuildFile; fileRef = 00CB9137284814A4005C2C5D /* SearchWithGeocodeView.swift */; };
		00CCB8A5285BAF8700BBAB70 /* OnDemandResource.swift in Sources */ = {isa = PBXBuildFile; fileRef = 00CCB8A4285BAF8700BBAB70 /* OnDemandResource.swift */; };
		00D4EF802863842100B9CC30 /* AddFeatureLayersView.swift in Sources */ = {isa = PBXBuildFile; fileRef = 00D4EF7F2863842100B9CC30 /* AddFeatureLayersView.swift */; };
		00D4EF9028638BF100B9CC30 /* LA_Trails.geodatabase in Resources */ = {isa = PBXBuildFile; fileRef = 00D4EF8228638BF100B9CC30 /* LA_Trails.geodatabase */; settings = {ASSET_TAGS = (AddFeatureLayers, ); }; };
		00D4EF9A28638BF100B9CC30 /* AuroraCO.gpkg in Resources */ = {isa = PBXBuildFile; fileRef = 00D4EF8F28638BF100B9CC30 /* AuroraCO.gpkg */; settings = {ASSET_TAGS = (AddFeatureLayers, ); }; };
		00D4EFB12863CE6300B9CC30 /* ScottishWildlifeTrust_reserves in Resources */ = {isa = PBXBuildFile; fileRef = 00D4EFB02863CE6300B9CC30 /* ScottishWildlifeTrust_reserves */; settings = {ASSET_TAGS = (AddFeatureLayers, ); }; };
		00E5401C27F3CCA200CF66D5 /* SamplesApp.swift in Sources */ = {isa = PBXBuildFile; fileRef = 00E5400C27F3CCA100CF66D5 /* SamplesApp.swift */; };
		00E5401E27F3CCA200CF66D5 /* ContentView.swift in Sources */ = {isa = PBXBuildFile; fileRef = 00E5400D27F3CCA100CF66D5 /* ContentView.swift */; };
		00E5402027F3CCA200CF66D5 /* Assets.xcassets in Resources */ = {isa = PBXBuildFile; fileRef = 00E5400E27F3CCA200CF66D5 /* Assets.xcassets */; };
		00EB803A2A31506F00AC2B07 /* DisplayContentOfUtilityNetworkContainerView.swift in Copy Source Code Files */ = {isa = PBXBuildFile; fileRef = 00A7A1432A2FC58300F035F7 /* DisplayContentOfUtilityNetworkContainerView.swift */; };
		00EB803B2A31506F00AC2B07 /* DisplayContentOfUtilityNetworkContainerView.Model.swift in Copy Source Code Files */ = {isa = PBXBuildFile; fileRef = 00A7A1492A2FC5B700F035F7 /* DisplayContentOfUtilityNetworkContainerView.Model.swift */; };
		108EC04129D25B2C000F35D0 /* QueryFeatureTableView.swift in Sources */ = {isa = PBXBuildFile; fileRef = 108EC04029D25B2C000F35D0 /* QueryFeatureTableView.swift */; };
		108EC04229D25B55000F35D0 /* QueryFeatureTableView.swift in Copy Source Code Files */ = {isa = PBXBuildFile; fileRef = 108EC04029D25B2C000F35D0 /* QueryFeatureTableView.swift */; };
		1C0C1C3929D34DAE005C8B24 /* ChangeViewpointView.swift in Sources */ = {isa = PBXBuildFile; fileRef = 1C0C1C3429D34DAE005C8B24 /* ChangeViewpointView.swift */; };
		1C0C1C3D29D34DDD005C8B24 /* ChangeViewpointView.swift in Copy Source Code Files */ = {isa = PBXBuildFile; fileRef = 1C0C1C3429D34DAE005C8B24 /* ChangeViewpointView.swift */; };
		1C19B4F12A578E46001D2506 /* CreateLoadReportView.Views.swift in Sources */ = {isa = PBXBuildFile; fileRef = 1C19B4EB2A578E46001D2506 /* CreateLoadReportView.Views.swift */; };
		1C19B4F32A578E46001D2506 /* CreateLoadReportView.swift in Sources */ = {isa = PBXBuildFile; fileRef = 1C19B4ED2A578E46001D2506 /* CreateLoadReportView.swift */; };
		1C19B4F52A578E46001D2506 /* CreateLoadReportView.Model.swift in Sources */ = {isa = PBXBuildFile; fileRef = 1C19B4EF2A578E46001D2506 /* CreateLoadReportView.Model.swift */; };
		1C19B4F72A578E69001D2506 /* CreateLoadReportView.Model.swift in Copy Source Code Files */ = {isa = PBXBuildFile; fileRef = 1C19B4EF2A578E46001D2506 /* CreateLoadReportView.Model.swift */; };
		1C19B4F82A578E69001D2506 /* CreateLoadReportView.swift in Copy Source Code Files */ = {isa = PBXBuildFile; fileRef = 1C19B4ED2A578E46001D2506 /* CreateLoadReportView.swift */; };
		1C19B4F92A578E69001D2506 /* CreateLoadReportView.Views.swift in Copy Source Code Files */ = {isa = PBXBuildFile; fileRef = 1C19B4EB2A578E46001D2506 /* CreateLoadReportView.Views.swift */; };
		1C3B7DC82A5F64FC00907443 /* AnalyzeNetworkWithSubnetworkTraceView.Model.swift in Sources */ = {isa = PBXBuildFile; fileRef = 1C3B7DC32A5F64FC00907443 /* AnalyzeNetworkWithSubnetworkTraceView.Model.swift */; };
		1C3B7DCB2A5F64FC00907443 /* AnalyzeNetworkWithSubnetworkTraceView.swift in Sources */ = {isa = PBXBuildFile; fileRef = 1C3B7DC62A5F64FC00907443 /* AnalyzeNetworkWithSubnetworkTraceView.swift */; };
		1C3B7DCD2A5F652500907443 /* AnalyzeNetworkWithSubnetworkTraceView.Model.swift in Copy Source Code Files */ = {isa = PBXBuildFile; fileRef = 1C3B7DC32A5F64FC00907443 /* AnalyzeNetworkWithSubnetworkTraceView.Model.swift */; };
		1C3B7DCE2A5F652500907443 /* AnalyzeNetworkWithSubnetworkTraceView.swift in Copy Source Code Files */ = {isa = PBXBuildFile; fileRef = 1C3B7DC62A5F64FC00907443 /* AnalyzeNetworkWithSubnetworkTraceView.swift */; };
		1C42E04729D2396B004FC4BE /* ShowPopupView.swift in Sources */ = {isa = PBXBuildFile; fileRef = 1C42E04329D2396B004FC4BE /* ShowPopupView.swift */; };
		1C42E04A29D239D2004FC4BE /* ShowPopupView.swift in Copy Source Code Files */ = {isa = PBXBuildFile; fileRef = 1C42E04329D2396B004FC4BE /* ShowPopupView.swift */; };
		1C43BC7F2A43781200509BF8 /* SetVisibilityOfSubtypeSublayerView.Views.swift in Sources */ = {isa = PBXBuildFile; fileRef = 1C43BC792A43781100509BF8 /* SetVisibilityOfSubtypeSublayerView.Views.swift */; };
		1C43BC822A43781200509BF8 /* SetVisibilityOfSubtypeSublayerView.Model.swift in Sources */ = {isa = PBXBuildFile; fileRef = 1C43BC7C2A43781100509BF8 /* SetVisibilityOfSubtypeSublayerView.Model.swift */; };
		1C43BC842A43781200509BF8 /* SetVisibilityOfSubtypeSublayerView.swift in Sources */ = {isa = PBXBuildFile; fileRef = 1C43BC7E2A43781100509BF8 /* SetVisibilityOfSubtypeSublayerView.swift */; };
		1C43BC852A43783900509BF8 /* SetVisibilityOfSubtypeSublayerView.Model.swift in Copy Source Code Files */ = {isa = PBXBuildFile; fileRef = 1C43BC7C2A43781100509BF8 /* SetVisibilityOfSubtypeSublayerView.Model.swift */; };
		1C43BC862A43783900509BF8 /* SetVisibilityOfSubtypeSublayerView.swift in Copy Source Code Files */ = {isa = PBXBuildFile; fileRef = 1C43BC7E2A43781100509BF8 /* SetVisibilityOfSubtypeSublayerView.swift */; };
		1C43BC872A43783900509BF8 /* SetVisibilityOfSubtypeSublayerView.Views.swift in Copy Source Code Files */ = {isa = PBXBuildFile; fileRef = 1C43BC792A43781100509BF8 /* SetVisibilityOfSubtypeSublayerView.Views.swift */; };
		1C56B5E62A82C02D000381DA /* DisplayPointsUsingClusteringFeatureReductionView.swift in Sources */ = {isa = PBXBuildFile; fileRef = 1C56B5E22A82C02D000381DA /* DisplayPointsUsingClusteringFeatureReductionView.swift */; };
		1C56B5E72A82C057000381DA /* DisplayPointsUsingClusteringFeatureReductionView.swift in Copy Source Code Files */ = {isa = PBXBuildFile; fileRef = 1C56B5E22A82C02D000381DA /* DisplayPointsUsingClusteringFeatureReductionView.swift */; };
		1C929F092A27B86800134252 /* ShowUtilityAssociationsView.swift in Copy Source Code Files */ = {isa = PBXBuildFile; fileRef = 1CAF831B2A20305F000E1E60 /* ShowUtilityAssociationsView.swift */; };
		1C965C3929DB9176002F8536 /* ShowRealisticLightAndShadowsView.swift in Copy Source Code Files */ = {isa = PBXBuildFile; fileRef = 1C9B74C529DB43580038B06F /* ShowRealisticLightAndShadowsView.swift */; };
		1C9B74C929DB43580038B06F /* ShowRealisticLightAndShadowsView.swift in Sources */ = {isa = PBXBuildFile; fileRef = 1C9B74C529DB43580038B06F /* ShowRealisticLightAndShadowsView.swift */; };
		1C9B74D929DB54560038B06F /* ChangeCameraControllerView.swift in Sources */ = {isa = PBXBuildFile; fileRef = 1C9B74D529DB54560038B06F /* ChangeCameraControllerView.swift */; };
		1C9B74DE29DB56860038B06F /* ChangeCameraControllerView.swift in Copy Source Code Files */ = {isa = PBXBuildFile; fileRef = 1C9B74D529DB54560038B06F /* ChangeCameraControllerView.swift */; };
		1CAB8D4B2A3CEAB0002AA649 /* RunValveIsolationTraceView.Model.swift in Sources */ = {isa = PBXBuildFile; fileRef = 1CAB8D442A3CEAB0002AA649 /* RunValveIsolationTraceView.Model.swift */; };
		1CAB8D4E2A3CEAB0002AA649 /* RunValveIsolationTraceView.swift in Sources */ = {isa = PBXBuildFile; fileRef = 1CAB8D472A3CEAB0002AA649 /* RunValveIsolationTraceView.swift */; };
		1CAB8D502A3CEB43002AA649 /* RunValveIsolationTraceView.Model.swift in Copy Source Code Files */ = {isa = PBXBuildFile; fileRef = 1CAB8D442A3CEAB0002AA649 /* RunValveIsolationTraceView.Model.swift */; };
		1CAB8D512A3CEB43002AA649 /* RunValveIsolationTraceView.swift in Copy Source Code Files */ = {isa = PBXBuildFile; fileRef = 1CAB8D472A3CEAB0002AA649 /* RunValveIsolationTraceView.swift */; };
		1CAF831F2A20305F000E1E60 /* ShowUtilityAssociationsView.swift in Sources */ = {isa = PBXBuildFile; fileRef = 1CAF831B2A20305F000E1E60 /* ShowUtilityAssociationsView.swift */; };
		218F35B829C28F4A00502022 /* AuthenticateWithOAuthView.swift in Sources */ = {isa = PBXBuildFile; fileRef = 218F35B329C28F4A00502022 /* AuthenticateWithOAuthView.swift */; };
		218F35C229C290BF00502022 /* AuthenticateWithOAuthView.swift in Copy Source Code Files */ = {isa = PBXBuildFile; fileRef = 218F35B329C28F4A00502022 /* AuthenticateWithOAuthView.swift */; };
		4D126D6D29CA1B6000CFB7A7 /* DisplayDeviceLocationWithNMEADataSourcesView.swift in Sources */ = {isa = PBXBuildFile; fileRef = 4D126D6929CA1B6000CFB7A7 /* DisplayDeviceLocationWithNMEADataSourcesView.swift */; };
		4D126D7229CA1E1800CFB7A7 /* SimulatedNMEAData.swift in Sources */ = {isa = PBXBuildFile; fileRef = 4D126D7129CA1E1800CFB7A7 /* SimulatedNMEAData.swift */; };
		4D126D7329CA1EFD00CFB7A7 /* DisplayDeviceLocationWithNMEADataSourcesView.swift in Copy Source Code Files */ = {isa = PBXBuildFile; fileRef = 4D126D6929CA1B6000CFB7A7 /* DisplayDeviceLocationWithNMEADataSourcesView.swift */; };
		4D126D7429CA1EFD00CFB7A7 /* SimulatedNMEAData.swift in Copy Source Code Files */ = {isa = PBXBuildFile; fileRef = 4D126D7129CA1E1800CFB7A7 /* SimulatedNMEAData.swift */; };
		4D126D7C29CA3E6000CFB7A7 /* Redlands.nmea in Resources */ = {isa = PBXBuildFile; fileRef = 4D126D7B29CA3E6000CFB7A7 /* Redlands.nmea */; settings = {ASSET_TAGS = (DisplayDeviceLocationWithNmeaDataSources, ); }; };
		4D126D7E29CA43D200CFB7A7 /* DisplayDeviceLocationWithNMEADataSourcesView.Model.swift in Sources */ = {isa = PBXBuildFile; fileRef = 4D126D7D29CA43D200CFB7A7 /* DisplayDeviceLocationWithNMEADataSourcesView.Model.swift */; };
		4D2ADC4329C26D05003B367F /* AddDynamicEntityLayerView.swift in Sources */ = {isa = PBXBuildFile; fileRef = 4D2ADC3F29C26D05003B367F /* AddDynamicEntityLayerView.swift */; };
		4D2ADC4729C26D2C003B367F /* AddDynamicEntityLayerView.swift in Copy Source Code Files */ = {isa = PBXBuildFile; fileRef = 4D2ADC3F29C26D05003B367F /* AddDynamicEntityLayerView.swift */; };
		4D2ADC5A29C4F612003B367F /* ChangeMapViewBackgroundView.swift in Sources */ = {isa = PBXBuildFile; fileRef = 4D2ADC5529C4F612003B367F /* ChangeMapViewBackgroundView.swift */; };
		4D2ADC5D29C4F612003B367F /* ChangeMapViewBackgroundView.SettingsView.swift in Sources */ = {isa = PBXBuildFile; fileRef = 4D2ADC5829C4F612003B367F /* ChangeMapViewBackgroundView.SettingsView.swift */; };
		4D2ADC6229C5071C003B367F /* ChangeMapViewBackgroundView.Model.swift in Sources */ = {isa = PBXBuildFile; fileRef = 4D2ADC6129C5071C003B367F /* ChangeMapViewBackgroundView.Model.swift */; };
		4D2ADC6729C50BD6003B367F /* AddDynamicEntityLayerView.Model.swift in Sources */ = {isa = PBXBuildFile; fileRef = 4D2ADC6629C50BD6003B367F /* AddDynamicEntityLayerView.Model.swift */; };
		4D2ADC6929C50C4C003B367F /* AddDynamicEntityLayerView.SettingsView.swift in Sources */ = {isa = PBXBuildFile; fileRef = 4D2ADC6829C50C4C003B367F /* AddDynamicEntityLayerView.SettingsView.swift */; };
		4D2ADC6A29C50D91003B367F /* AddDynamicEntityLayerView.Model.swift in Copy Source Code Files */ = {isa = PBXBuildFile; fileRef = 4D2ADC6629C50BD6003B367F /* AddDynamicEntityLayerView.Model.swift */; };
		4D2ADC6B29C50D91003B367F /* AddDynamicEntityLayerView.SettingsView.swift in Copy Source Code Files */ = {isa = PBXBuildFile; fileRef = 4D2ADC6829C50C4C003B367F /* AddDynamicEntityLayerView.SettingsView.swift */; };
		4DD058102A0D3F6B00A59B34 /* DisplayDeviceLocationWithNMEADataSourcesView.Model.swift in Copy Source Code Files */ = {isa = PBXBuildFile; fileRef = 4D126D7D29CA43D200CFB7A7 /* DisplayDeviceLocationWithNMEADataSourcesView.Model.swift */; };
		7573E81A29D6134C00BEED9C /* TraceUtilityNetworkView.Model.swift in Sources */ = {isa = PBXBuildFile; fileRef = 7573E81329D6134C00BEED9C /* TraceUtilityNetworkView.Model.swift */; };
		7573E81C29D6134C00BEED9C /* TraceUtilityNetworkView.Enums.swift in Sources */ = {isa = PBXBuildFile; fileRef = 7573E81529D6134C00BEED9C /* TraceUtilityNetworkView.Enums.swift */; };
		7573E81E29D6134C00BEED9C /* TraceUtilityNetworkView.Views.swift in Sources */ = {isa = PBXBuildFile; fileRef = 7573E81729D6134C00BEED9C /* TraceUtilityNetworkView.Views.swift */; };
		7573E81F29D6134C00BEED9C /* TraceUtilityNetworkView.swift in Sources */ = {isa = PBXBuildFile; fileRef = 7573E81829D6134C00BEED9C /* TraceUtilityNetworkView.swift */; };
		7573E82129D6136C00BEED9C /* TraceUtilityNetworkView.Model.swift in Copy Source Code Files */ = {isa = PBXBuildFile; fileRef = 7573E81329D6134C00BEED9C /* TraceUtilityNetworkView.Model.swift */; };
		7573E82229D6136C00BEED9C /* TraceUtilityNetworkView.Enums.swift in Copy Source Code Files */ = {isa = PBXBuildFile; fileRef = 7573E81529D6134C00BEED9C /* TraceUtilityNetworkView.Enums.swift */; };
		7573E82329D6136C00BEED9C /* TraceUtilityNetworkView.Views.swift in Copy Source Code Files */ = {isa = PBXBuildFile; fileRef = 7573E81729D6134C00BEED9C /* TraceUtilityNetworkView.Views.swift */; };
		7573E82429D6136C00BEED9C /* TraceUtilityNetworkView.swift in Copy Source Code Files */ = {isa = PBXBuildFile; fileRef = 7573E81829D6134C00BEED9C /* TraceUtilityNetworkView.swift */; };
		75DD736729D35FF40010229D /* ChangeMapViewBackgroundView.swift in Copy Source Code Files */ = {isa = PBXBuildFile; fileRef = 4D2ADC5529C4F612003B367F /* ChangeMapViewBackgroundView.swift */; };
		75DD736829D35FF40010229D /* ChangeMapViewBackgroundView.SettingsView.swift in Copy Source Code Files */ = {isa = PBXBuildFile; fileRef = 4D2ADC5829C4F612003B367F /* ChangeMapViewBackgroundView.SettingsView.swift */; };
		75DD736929D35FF40010229D /* ChangeMapViewBackgroundView.Model.swift in Copy Source Code Files */ = {isa = PBXBuildFile; fileRef = 4D2ADC6129C5071C003B367F /* ChangeMapViewBackgroundView.Model.swift */; };
		75DD739529D38B1B0010229D /* NavigateRouteView.swift in Sources */ = {isa = PBXBuildFile; fileRef = 75DD739129D38B1B0010229D /* NavigateRouteView.swift */; };
		75DD739929D38B420010229D /* NavigateRouteView.swift in Copy Source Code Files */ = {isa = PBXBuildFile; fileRef = 75DD739129D38B1B0010229D /* NavigateRouteView.swift */; };
		7900C5F62A83FC3F002D430F /* AddCustomDynamicEntityDataSourceView.Vessel.swift in Sources */ = {isa = PBXBuildFile; fileRef = 7900C5F52A83FC3F002D430F /* AddCustomDynamicEntityDataSourceView.Vessel.swift */; };
		792222DD2A81AA5D00619FFE /* AIS_MarineCadastre_SelectedVessels_CustomDataSource.jsonl in Resources */ = {isa = PBXBuildFile; fileRef = 792222DC2A81AA5D00619FFE /* AIS_MarineCadastre_SelectedVessels_CustomDataSource.jsonl */; settings = {ASSET_TAGS = (AddCustomDynamicEntityDataSource, ); }; };
		79302F852A1ED4E30002336A /* CreateAndSaveKMLView.Model.swift in Sources */ = {isa = PBXBuildFile; fileRef = 79302F842A1ED4E30002336A /* CreateAndSaveKMLView.Model.swift */; };
		79302F872A1ED71B0002336A /* CreateAndSaveKMLView.Views.swift in Sources */ = {isa = PBXBuildFile; fileRef = 79302F862A1ED71B0002336A /* CreateAndSaveKMLView.Views.swift */; };
		79A47DFB2A20286800D7C5B9 /* CreateAndSaveKMLView.Model.swift in Copy Source Code Files */ = {isa = PBXBuildFile; fileRef = 79302F842A1ED4E30002336A /* CreateAndSaveKMLView.Model.swift */; };
		79A47DFC2A20286800D7C5B9 /* CreateAndSaveKMLView.Views.swift in Copy Source Code Files */ = {isa = PBXBuildFile; fileRef = 79302F862A1ED71B0002336A /* CreateAndSaveKMLView.Views.swift */; };
		79B7B80A2A1BF8EC00F57C27 /* CreateAndSaveKMLView.swift in Sources */ = {isa = PBXBuildFile; fileRef = 79B7B8092A1BF8EC00F57C27 /* CreateAndSaveKMLView.swift */; };
		79B7B80B2A1BFDE700F57C27 /* CreateAndSaveKMLView.swift in Copy Source Code Files */ = {isa = PBXBuildFile; fileRef = 79B7B8092A1BF8EC00F57C27 /* CreateAndSaveKMLView.swift */; };
		79D84D132A81711A00F45262 /* AddCustomDynamicEntityDataSourceView.swift in Sources */ = {isa = PBXBuildFile; fileRef = 79D84D0D2A815C5B00F45262 /* AddCustomDynamicEntityDataSourceView.swift */; };
		79D84D152A81718F00F45262 /* AddCustomDynamicEntityDataSourceView.swift in Copy Source Code Files */ = {isa = PBXBuildFile; fileRef = 79D84D0D2A815C5B00F45262 /* AddCustomDynamicEntityDataSourceView.swift */; };
		883C121529C9136600062FF9 /* DownloadPreplannedMapAreaView.MapPicker.swift in Sources */ = {isa = PBXBuildFile; fileRef = 883C121429C9136600062FF9 /* DownloadPreplannedMapAreaView.MapPicker.swift */; };
		883C121729C914E100062FF9 /* DownloadPreplannedMapAreaView.MapPicker.swift in Copy Source Code Files */ = {isa = PBXBuildFile; fileRef = 883C121429C9136600062FF9 /* DownloadPreplannedMapAreaView.MapPicker.swift */; };
		883C121829C914E100062FF9 /* DownloadPreplannedMapAreaView.Model.swift in Copy Source Code Files */ = {isa = PBXBuildFile; fileRef = E0D04FF128A5390000747989 /* DownloadPreplannedMapAreaView.Model.swift */; };
		883C121929C914E100062FF9 /* DownloadPreplannedMapAreaView.swift in Copy Source Code Files */ = {isa = PBXBuildFile; fileRef = E070A0A2286F3B6000F2B606 /* DownloadPreplannedMapAreaView.swift */; };
		88F93CC129C3D59D0006B28E /* CreateAndEditGeometriesView.swift in Sources */ = {isa = PBXBuildFile; fileRef = 88F93CC029C3D59C0006B28E /* CreateAndEditGeometriesView.swift */; };
		88F93CC229C4D3480006B28E /* CreateAndEditGeometriesView.swift in Copy Source Code Files */ = {isa = PBXBuildFile; fileRef = 88F93CC029C3D59C0006B28E /* CreateAndEditGeometriesView.swift */; };
		D701D72C2A37C7F7006FF0C8 /* bradley_low_3ds in Resources */ = {isa = PBXBuildFile; fileRef = D701D72B2A37C7F7006FF0C8 /* bradley_low_3ds */; settings = {ASSET_TAGS = (ShowViewshedFromGeoelementInScene, ); }; };
		D70BE5792A5624A80022CA02 /* CategoriesView.swift in Sources */ = {isa = PBXBuildFile; fileRef = D70BE5782A5624A80022CA02 /* CategoriesView.swift */; };
		D710996D2A27D9210065A1C1 /* DensifyAndGeneralizeGeometryView.swift in Sources */ = {isa = PBXBuildFile; fileRef = D710996C2A27D9210065A1C1 /* DensifyAndGeneralizeGeometryView.swift */; };
		D710996E2A27D9B30065A1C1 /* DensifyAndGeneralizeGeometryView.swift in Copy Source Code Files */ = {isa = PBXBuildFile; fileRef = D710996C2A27D9210065A1C1 /* DensifyAndGeneralizeGeometryView.swift */; };
		D71099702A2802FA0065A1C1 /* DensifyAndGeneralizeGeometryView.SettingsView.swift in Sources */ = {isa = PBXBuildFile; fileRef = D710996F2A2802FA0065A1C1 /* DensifyAndGeneralizeGeometryView.SettingsView.swift */; };
		D71099712A280D830065A1C1 /* DensifyAndGeneralizeGeometryView.SettingsView.swift in Copy Source Code Files */ = {isa = PBXBuildFile; fileRef = D710996F2A2802FA0065A1C1 /* DensifyAndGeneralizeGeometryView.SettingsView.swift */; };
		D722BD222A420DAD002C2087 /* ShowExtrudedFeaturesView.swift in Sources */ = {isa = PBXBuildFile; fileRef = D722BD212A420DAD002C2087 /* ShowExtrudedFeaturesView.swift */; };
		D722BD232A420DEC002C2087 /* ShowExtrudedFeaturesView.swift in Copy Source Code Files */ = {isa = PBXBuildFile; fileRef = D722BD212A420DAD002C2087 /* ShowExtrudedFeaturesView.swift */; };
		D734FA0C2A183A5B00246D7E /* SetMaxExtentView.swift in Sources */ = {isa = PBXBuildFile; fileRef = D734FA092A183A5B00246D7E /* SetMaxExtentView.swift */; };
		D744FD172A2112D90084A66C /* CreateConvexHullAroundPointsView.swift in Sources */ = {isa = PBXBuildFile; fileRef = D744FD162A2112D90084A66C /* CreateConvexHullAroundPointsView.swift */; };
		D744FD182A2113C70084A66C /* CreateConvexHullAroundPointsView.swift in Copy Source Code Files */ = {isa = PBXBuildFile; fileRef = D744FD162A2112D90084A66C /* CreateConvexHullAroundPointsView.swift */; };
		D75101812A2E493600B8FA48 /* ShowLabelsOnLayerView.swift in Sources */ = {isa = PBXBuildFile; fileRef = D75101802A2E493600B8FA48 /* ShowLabelsOnLayerView.swift */; };
		D75101822A2E497F00B8FA48 /* ShowLabelsOnLayerView.swift in Copy Source Code Files */ = {isa = PBXBuildFile; fileRef = D75101802A2E493600B8FA48 /* ShowLabelsOnLayerView.swift */; };
		D751018E2A2E962D00B8FA48 /* IdentifyLayerFeaturesView.swift in Sources */ = {isa = PBXBuildFile; fileRef = D751018D2A2E962D00B8FA48 /* IdentifyLayerFeaturesView.swift */; };
		D751018F2A2E966C00B8FA48 /* IdentifyLayerFeaturesView.swift in Copy Source Code Files */ = {isa = PBXBuildFile; fileRef = D751018D2A2E962D00B8FA48 /* IdentifyLayerFeaturesView.swift */; };
		D752D9402A39154C003EB25E /* ManageOperationalLayersView.swift in Sources */ = {isa = PBXBuildFile; fileRef = D752D93F2A39154C003EB25E /* ManageOperationalLayersView.swift */; };
		D752D9412A39162F003EB25E /* ManageOperationalLayersView.swift in Copy Source Code Files */ = {isa = PBXBuildFile; fileRef = D752D93F2A39154C003EB25E /* ManageOperationalLayersView.swift */; };
		D752D9462A3A6F80003EB25E /* MonitorChangesToMapLoadStatusView.swift in Sources */ = {isa = PBXBuildFile; fileRef = D752D9452A3A6F7F003EB25E /* MonitorChangesToMapLoadStatusView.swift */; };
		D752D9472A3A6FC0003EB25E /* MonitorChangesToMapLoadStatusView.swift in Copy Source Code Files */ = {isa = PBXBuildFile; fileRef = D752D9452A3A6F7F003EB25E /* MonitorChangesToMapLoadStatusView.swift */; };
		D752D95F2A3BCE06003EB25E /* DisplayMapFromPortalItemView.swift in Sources */ = {isa = PBXBuildFile; fileRef = D752D95E2A3BCE06003EB25E /* DisplayMapFromPortalItemView.swift */; };
		D752D9602A3BCE63003EB25E /* DisplayMapFromPortalItemView.swift in Copy Source Code Files */ = {isa = PBXBuildFile; fileRef = D752D95E2A3BCE06003EB25E /* DisplayMapFromPortalItemView.swift */; };
		D75362D22A1E886700D83028 /* ApplyUniqueValueRendererView.swift in Sources */ = {isa = PBXBuildFile; fileRef = D75362D12A1E886700D83028 /* ApplyUniqueValueRendererView.swift */; };
		D75362D32A1E8C8800D83028 /* ApplyUniqueValueRendererView.swift in Copy Source Code Files */ = {isa = PBXBuildFile; fileRef = D75362D12A1E886700D83028 /* ApplyUniqueValueRendererView.swift */; };
		D754E3232A1D66820006C5F1 /* StylePointWithPictureMarkerSymbolsView.swift in Sources */ = {isa = PBXBuildFile; fileRef = D754E3222A1D66820006C5F1 /* StylePointWithPictureMarkerSymbolsView.swift */; };
		D754E3242A1D66C20006C5F1 /* StylePointWithPictureMarkerSymbolsView.swift in Copy Source Code Files */ = {isa = PBXBuildFile; fileRef = D754E3222A1D66820006C5F1 /* StylePointWithPictureMarkerSymbolsView.swift */; };
		D7634FAF2A43B7AC00F8AEFB /* CreateConvexHullAroundGeometriesView.swift in Sources */ = {isa = PBXBuildFile; fileRef = D7634FAE2A43B7AC00F8AEFB /* CreateConvexHullAroundGeometriesView.swift */; };
		D7634FB02A43B8B000F8AEFB /* CreateConvexHullAroundGeometriesView.swift in Copy Source Code Files */ = {isa = PBXBuildFile; fileRef = D7634FAE2A43B7AC00F8AEFB /* CreateConvexHullAroundGeometriesView.swift */; };
		D769C2122A29019B00030F61 /* SetUpLocationDrivenGeotriggersView.swift in Sources */ = {isa = PBXBuildFile; fileRef = D769C2112A29019B00030F61 /* SetUpLocationDrivenGeotriggersView.swift */; };
		D769C2132A29057200030F61 /* SetUpLocationDrivenGeotriggersView.swift in Copy Source Code Files */ = {isa = PBXBuildFile; fileRef = D769C2112A29019B00030F61 /* SetUpLocationDrivenGeotriggersView.swift */; };
		D77570C02A2942F800F490CD /* AnimateImagesWithImageOverlayView.swift in Sources */ = {isa = PBXBuildFile; fileRef = D77570BF2A2942F800F490CD /* AnimateImagesWithImageOverlayView.swift */; };
		D77570C12A2943D900F490CD /* AnimateImagesWithImageOverlayView.swift in Copy Source Code Files */ = {isa = PBXBuildFile; fileRef = D77570BF2A2942F800F490CD /* AnimateImagesWithImageOverlayView.swift */; };
		D77572AE2A295DDE00F490CD /* PacificSouthWest2 in Resources */ = {isa = PBXBuildFile; fileRef = D77572AD2A295DDD00F490CD /* PacificSouthWest2 */; settings = {ASSET_TAGS = (AnimateImagesWithImageOverlay, ); }; };
		D78666AD2A2161F100C60110 /* FindNearestVertexView.swift in Sources */ = {isa = PBXBuildFile; fileRef = D78666AC2A2161F100C60110 /* FindNearestVertexView.swift */; };
		D78666AE2A21629200C60110 /* FindNearestVertexView.swift in Copy Source Code Files */ = {isa = PBXBuildFile; fileRef = D78666AC2A2161F100C60110 /* FindNearestVertexView.swift */; };
		D79EE76E2A4CEA5D005A52AE /* SetUpLocationDrivenGeotriggersView.Model.swift in Sources */ = {isa = PBXBuildFile; fileRef = D79EE76D2A4CEA5D005A52AE /* SetUpLocationDrivenGeotriggersView.Model.swift */; };
		D79EE76F2A4CEA7F005A52AE /* SetUpLocationDrivenGeotriggersView.Model.swift in Copy Source Code Files */ = {isa = PBXBuildFile; fileRef = D79EE76D2A4CEA5D005A52AE /* SetUpLocationDrivenGeotriggersView.Model.swift */; };
		D7ABA2F92A32579C0021822B /* MeasureDistanceInSceneView.swift in Sources */ = {isa = PBXBuildFile; fileRef = D7ABA2F82A32579C0021822B /* MeasureDistanceInSceneView.swift */; };
		D7ABA2FA2A32760D0021822B /* MeasureDistanceInSceneView.swift in Copy Source Code Files */ = {isa = PBXBuildFile; fileRef = D7ABA2F82A32579C0021822B /* MeasureDistanceInSceneView.swift */; };
		D7ABA2FF2A32881C0021822B /* ShowViewshedFromGeoelementInSceneView.swift in Sources */ = {isa = PBXBuildFile; fileRef = D7ABA2FE2A32881C0021822B /* ShowViewshedFromGeoelementInSceneView.swift */; };
		D7ABA3002A3288970021822B /* ShowViewshedFromGeoelementInSceneView.swift in Copy Source Code Files */ = {isa = PBXBuildFile; fileRef = D7ABA2FE2A32881C0021822B /* ShowViewshedFromGeoelementInSceneView.swift */; };
		D7CC33FF2A31475C00198EDF /* ShowLineOfSightBetweenPointsView.swift in Sources */ = {isa = PBXBuildFile; fileRef = D7CC33FD2A31475C00198EDF /* ShowLineOfSightBetweenPointsView.swift */; };
		D7CC34002A3147FF00198EDF /* ShowLineOfSightBetweenPointsView.swift in Copy Source Code Files */ = {isa = PBXBuildFile; fileRef = D7CC33FD2A31475C00198EDF /* ShowLineOfSightBetweenPointsView.swift */; };
		D7E440D72A1ECE7D005D74DE /* CreateBuffersAroundPointsView.swift in Sources */ = {isa = PBXBuildFile; fileRef = D7E440D62A1ECE7D005D74DE /* CreateBuffersAroundPointsView.swift */; };
		D7E440D82A1ECEB3005D74DE /* CreateBuffersAroundPointsView.swift in Copy Source Code Files */ = {isa = PBXBuildFile; fileRef = D7E440D62A1ECE7D005D74DE /* CreateBuffersAroundPointsView.swift */; };
		D7E557682A1D768800B9FB09 /* AddWMSLayerView.swift in Sources */ = {isa = PBXBuildFile; fileRef = D7E557672A1D768800B9FB09 /* AddWMSLayerView.swift */; };
		D7E9EF292A1D2219000C4865 /* SetMinAndMaxScaleView.swift in Copy Source Code Files */ = {isa = PBXBuildFile; fileRef = D7EAF3592A1C023800D822C4 /* SetMinAndMaxScaleView.swift */; };
		D7E9EF2A2A1D29F2000C4865 /* SetMaxExtentView.swift in Copy Source Code Files */ = {isa = PBXBuildFile; fileRef = D734FA092A183A5B00246D7E /* SetMaxExtentView.swift */; };
		D7EAF35A2A1C023800D822C4 /* SetMinAndMaxScaleView.swift in Sources */ = {isa = PBXBuildFile; fileRef = D7EAF3592A1C023800D822C4 /* SetMinAndMaxScaleView.swift */; };
		D7EF5D752A26A03A00FEBDE5 /* ShowCoordinatesInMultipleFormatsView.swift in Sources */ = {isa = PBXBuildFile; fileRef = D7EF5D742A26A03A00FEBDE5 /* ShowCoordinatesInMultipleFormatsView.swift */; };
		D7EF5D762A26A1EE00FEBDE5 /* ShowCoordinatesInMultipleFormatsView.swift in Copy Source Code Files */ = {isa = PBXBuildFile; fileRef = D7EF5D742A26A03A00FEBDE5 /* ShowCoordinatesInMultipleFormatsView.swift */; };
		D7F2784C2A1D76F5002E4567 /* AddWMSLayerView.swift in Copy Source Code Files */ = {isa = PBXBuildFile; fileRef = D7E557672A1D768800B9FB09 /* AddWMSLayerView.swift */; };
		E000E7602869E33D005D87C5 /* ClipGeometryView.swift in Sources */ = {isa = PBXBuildFile; fileRef = E000E75F2869E33D005D87C5 /* ClipGeometryView.swift */; };
		E000E763286A0B18005D87C5 /* CutGeometryView.swift in Sources */ = {isa = PBXBuildFile; fileRef = E000E762286A0B18005D87C5 /* CutGeometryView.swift */; };
		E004A6C128414332002A1FE6 /* SetViewpointRotationView.swift in Sources */ = {isa = PBXBuildFile; fileRef = E004A6BD28414332002A1FE6 /* SetViewpointRotationView.swift */; };
		E004A6DC28465C70002A1FE6 /* DisplaySceneView.swift in Sources */ = {isa = PBXBuildFile; fileRef = E004A6D828465C70002A1FE6 /* DisplaySceneView.swift */; };
		E004A6E028466279002A1FE6 /* ShowCalloutView.swift in Sources */ = {isa = PBXBuildFile; fileRef = E004A6DF28466279002A1FE6 /* ShowCalloutView.swift */; };
		E004A6E62846A61F002A1FE6 /* StyleGraphicsWithSymbolsView.swift in Sources */ = {isa = PBXBuildFile; fileRef = E004A6E52846A61F002A1FE6 /* StyleGraphicsWithSymbolsView.swift */; };
		E004A6E928493BCE002A1FE6 /* ShowDeviceLocationView.swift in Sources */ = {isa = PBXBuildFile; fileRef = E004A6E828493BCE002A1FE6 /* ShowDeviceLocationView.swift */; };
		E004A6ED2849556E002A1FE6 /* CreatePlanarAndGeodeticBuffersView.swift in Sources */ = {isa = PBXBuildFile; fileRef = E004A6EC2849556E002A1FE6 /* CreatePlanarAndGeodeticBuffersView.swift */; };
		E004A6F0284E4B9B002A1FE6 /* DownloadVectorTilesToLocalCacheView.swift in Sources */ = {isa = PBXBuildFile; fileRef = E004A6EF284E4B9B002A1FE6 /* DownloadVectorTilesToLocalCacheView.swift */; };
		E004A6F3284E4FEB002A1FE6 /* ShowResultOfSpatialOperationsView.swift in Sources */ = {isa = PBXBuildFile; fileRef = E004A6F2284E4FEB002A1FE6 /* ShowResultOfSpatialOperationsView.swift */; };
		E004A6F6284FA42A002A1FE6 /* SelectFeaturesInFeatureLayerView.swift in Sources */ = {isa = PBXBuildFile; fileRef = E004A6F5284FA42A002A1FE6 /* SelectFeaturesInFeatureLayerView.swift */; };
		E0082217287755AC002AD138 /* View+Sheet.swift in Sources */ = {isa = PBXBuildFile; fileRef = E0082216287755AC002AD138 /* View+Sheet.swift */; };
		E03CB0692888944D002B27D9 /* GenerateOfflineMapView.swift in Copy Source Code Files */ = {isa = PBXBuildFile; fileRef = E088E1732863B5F800413100 /* GenerateOfflineMapView.swift */; };
		E03CB06A288894C4002B27D9 /* FindRouteView.swift in Copy Source Code Files */ = {isa = PBXBuildFile; fileRef = E066DD34285CF3B3004D3D5B /* FindRouteView.swift */; };
		E03CB06B2889879D002B27D9 /* DownloadVectorTilesToLocalCacheView.swift in Copy Source Code Files */ = {isa = PBXBuildFile; fileRef = E004A6EF284E4B9B002A1FE6 /* DownloadVectorTilesToLocalCacheView.swift */; };
		E041ABC0287CA9F00056009B /* WebView.swift in Sources */ = {isa = PBXBuildFile; fileRef = E041ABBF287CA9F00056009B /* WebView.swift */; };
		E041ABD7287DB04D0056009B /* SampleInfoView.swift in Sources */ = {isa = PBXBuildFile; fileRef = E041ABD6287DB04D0056009B /* SampleInfoView.swift */; };
		E041AC1A287F54580056009B /* highlight.min.js in Resources */ = {isa = PBXBuildFile; fileRef = E041AC15287F54580056009B /* highlight.min.js */; };
		E041AC1E288076A60056009B /* info.css in Resources */ = {isa = PBXBuildFile; fileRef = E041AC1D288076A60056009B /* info.css */; };
		E041AC20288077B90056009B /* xcode.css in Resources */ = {isa = PBXBuildFile; fileRef = E041AC1F288077B90056009B /* xcode.css */; };
		E066DD35285CF3B3004D3D5B /* FindRouteView.swift in Sources */ = {isa = PBXBuildFile; fileRef = E066DD34285CF3B3004D3D5B /* FindRouteView.swift */; };
		E066DD382860AB28004D3D5B /* StyleGraphicsWithRendererView.swift in Sources */ = {isa = PBXBuildFile; fileRef = E066DD372860AB28004D3D5B /* StyleGraphicsWithRendererView.swift */; };
		E066DD3B2860CA08004D3D5B /* ShowResultOfSpatialRelationshipsView.swift in Sources */ = {isa = PBXBuildFile; fileRef = E066DD3A2860CA08004D3D5B /* ShowResultOfSpatialRelationshipsView.swift */; };
		E066DD4028610F55004D3D5B /* AddSceneLayerFromServiceView.swift in Sources */ = {isa = PBXBuildFile; fileRef = E066DD3F28610F55004D3D5B /* AddSceneLayerFromServiceView.swift */; };
		E070A0A3286F3B6000F2B606 /* DownloadPreplannedMapAreaView.swift in Sources */ = {isa = PBXBuildFile; fileRef = E070A0A2286F3B6000F2B606 /* DownloadPreplannedMapAreaView.swift */; };
		E088E1572862579D00413100 /* SetSurfacePlacementModeView.swift in Sources */ = {isa = PBXBuildFile; fileRef = E088E1562862579D00413100 /* SetSurfacePlacementModeView.swift */; };
		E088E1742863B5F800413100 /* GenerateOfflineMapView.swift in Sources */ = {isa = PBXBuildFile; fileRef = E088E1732863B5F800413100 /* GenerateOfflineMapView.swift */; };
		E08953F12891899600E077CF /* EnvironmentValues+SampleInfoVisibility.swift in Sources */ = {isa = PBXBuildFile; fileRef = E08953F02891899600E077CF /* EnvironmentValues+SampleInfoVisibility.swift */; };
		E0A1AEE328874590003C797D /* AddFeatureLayersView.swift in Copy Source Code Files */ = {isa = PBXBuildFile; fileRef = 00D4EF7F2863842100B9CC30 /* AddFeatureLayersView.swift */; };
		E0D04FF228A5390000747989 /* DownloadPreplannedMapAreaView.Model.swift in Sources */ = {isa = PBXBuildFile; fileRef = E0D04FF128A5390000747989 /* DownloadPreplannedMapAreaView.Model.swift */; };
		E0EA0B772866390E00C9621D /* ProjectGeometryView.swift in Sources */ = {isa = PBXBuildFile; fileRef = E0EA0B762866390E00C9621D /* ProjectGeometryView.swift */; };
		E0FE32E728747778002C6ACA /* BrowseBuildingFloorsView.swift in Sources */ = {isa = PBXBuildFile; fileRef = E0FE32E628747778002C6ACA /* BrowseBuildingFloorsView.swift */; };
		F111CCC1288B5D5600205358 /* DisplayMapFromMobileMapPackageView.swift in Sources */ = {isa = PBXBuildFile; fileRef = F111CCC0288B5D5600205358 /* DisplayMapFromMobileMapPackageView.swift */; };
		F111CCC4288B641900205358 /* Yellowstone.mmpk in Resources */ = {isa = PBXBuildFile; fileRef = F111CCC3288B641900205358 /* Yellowstone.mmpk */; settings = {ASSET_TAGS = (DisplayMapFromMobileMapPackage, ); }; };
		F1E71BF1289473760064C33F /* AddRasterFromFileView.swift in Sources */ = {isa = PBXBuildFile; fileRef = F1E71BF0289473760064C33F /* AddRasterFromFileView.swift */; };
		F1E71BFA28A479C70064C33F /* AddRasterFromFileView.swift in Copy Source Code Files */ = {isa = PBXBuildFile; fileRef = F1E71BF0289473760064C33F /* AddRasterFromFileView.swift */; };
/* End PBXBuildFile section */

/* Begin PBXBuildRule section */
		0074ABCC2817B8E60037244A /* PBXBuildRule */ = {
			isa = PBXBuildRule;
			compilerSpec = com.apple.compilers.proxy.script;
			filePatterns = "*.tache";
			fileType = pattern.proxy;
			inputFiles = (
				"$(SRCROOT)/Shared/Samples/",
			);
			isEditable = 1;
			name = "Generate Sample Initializers from Source Code Files";
			outputFiles = (
				"$(DERIVED_FILE_DIR)/$(INPUT_FILE_BASE)",
			);
			runOncePerArchitecture = 0;
			script = "xcrun --sdk macosx swift \"${SRCROOT}/Scripts/GenerateSampleViewSourceCode.swift\" \"${SCRIPT_INPUT_FILE_0}\" \"${INPUT_FILE_PATH}\" \"${SCRIPT_OUTPUT_FILE_0}\" \n";
		};
		0083586F27FE3BCF00192A15 /* PBXBuildRule */ = {
			isa = PBXBuildRule;
			compilerSpec = com.apple.compilers.proxy.script;
			filePatterns = "*.masque";
			fileType = pattern.proxy;
			inputFiles = (
				"$(SRCROOT)/.secrets",
			);
			isEditable = 1;
			name = "Generate Swift Code from Secrets";
			outputFiles = (
				"$(DERIVED_FILE_DIR)/$(INPUT_FILE_BASE)",
			);
			runOncePerArchitecture = 0;
			script = "\"${SRCROOT}/Scripts/masquerade\" -i \"${INPUT_FILE_PATH}\" -o \"${SCRIPT_OUTPUT_FILE_0}\" -s \"${SCRIPT_INPUT_FILE_0}\" -f\n";
		};
/* End PBXBuildRule section */

/* Begin PBXCopyFilesBuildPhase section */
		00144B5E280634840090DD5D /* Embed Frameworks */ = {
			isa = PBXCopyFilesBuildPhase;
			buildActionMask = 2147483647;
			dstPath = "";
			dstSubfolderSpec = 10;
			files = (
			);
			name = "Embed Frameworks";
			runOnlyForDeploymentPostprocessing = 0;
		};
		0039A4E82885C4E300592C86 /* Copy Source Code Files */ = {
			isa = PBXCopyFilesBuildPhase;
			buildActionMask = 2147483647;
			dstPath = "";
			dstSubfolderSpec = 7;
			files = (
<<<<<<< HEAD
				4DD058102A0D3F6B00A59B34 /* DisplayDeviceLocationWithNMEADataSourcesView.Model.swift in Copy Source Code Files */,
				4D126D7329CA1EFD00CFB7A7 /* DisplayDeviceLocationWithNMEADataSourcesView.swift in Copy Source Code Files */,
				4D126D7429CA1EFD00CFB7A7 /* SimulatedNMEAData.swift in Copy Source Code Files */,
=======
				79D84D152A81718F00F45262 /* AddCustomDynamicEntityDataSourceView.swift in Copy Source Code Files */,
				1C56B5E72A82C057000381DA /* DisplayPointsUsingClusteringFeatureReductionView.swift in Copy Source Code Files */,
>>>>>>> 24ceaea8
				D7ABA3002A3288970021822B /* ShowViewshedFromGeoelementInSceneView.swift in Copy Source Code Files */,
				1C3B7DCD2A5F652500907443 /* AnalyzeNetworkWithSubnetworkTraceView.Model.swift in Copy Source Code Files */,
				1C3B7DCE2A5F652500907443 /* AnalyzeNetworkWithSubnetworkTraceView.swift in Copy Source Code Files */,
				D79EE76F2A4CEA7F005A52AE /* SetUpLocationDrivenGeotriggersView.Model.swift in Copy Source Code Files */,
				D769C2132A29057200030F61 /* SetUpLocationDrivenGeotriggersView.swift in Copy Source Code Files */,
				1C19B4F72A578E69001D2506 /* CreateLoadReportView.Model.swift in Copy Source Code Files */,
				1C19B4F82A578E69001D2506 /* CreateLoadReportView.swift in Copy Source Code Files */,
				1C19B4F92A578E69001D2506 /* CreateLoadReportView.Views.swift in Copy Source Code Files */,
				D752D9412A39162F003EB25E /* ManageOperationalLayersView.swift in Copy Source Code Files */,
				D77570C12A2943D900F490CD /* AnimateImagesWithImageOverlayView.swift in Copy Source Code Files */,
				D7634FB02A43B8B000F8AEFB /* CreateConvexHullAroundGeometriesView.swift in Copy Source Code Files */,
				D7ABA2FA2A32760D0021822B /* MeasureDistanceInSceneView.swift in Copy Source Code Files */,
				D722BD232A420DEC002C2087 /* ShowExtrudedFeaturesView.swift in Copy Source Code Files */,
				D752D9602A3BCE63003EB25E /* DisplayMapFromPortalItemView.swift in Copy Source Code Files */,
				1C43BC852A43783900509BF8 /* SetVisibilityOfSubtypeSublayerView.Model.swift in Copy Source Code Files */,
				1C43BC862A43783900509BF8 /* SetVisibilityOfSubtypeSublayerView.swift in Copy Source Code Files */,
				1C43BC872A43783900509BF8 /* SetVisibilityOfSubtypeSublayerView.Views.swift in Copy Source Code Files */,
				00EB803A2A31506F00AC2B07 /* DisplayContentOfUtilityNetworkContainerView.swift in Copy Source Code Files */,
				00EB803B2A31506F00AC2B07 /* DisplayContentOfUtilityNetworkContainerView.Model.swift in Copy Source Code Files */,
				D751018F2A2E966C00B8FA48 /* IdentifyLayerFeaturesView.swift in Copy Source Code Files */,
				D752D9472A3A6FC0003EB25E /* MonitorChangesToMapLoadStatusView.swift in Copy Source Code Files */,
				D7CC34002A3147FF00198EDF /* ShowLineOfSightBetweenPointsView.swift in Copy Source Code Files */,
				1CAB8D502A3CEB43002AA649 /* RunValveIsolationTraceView.Model.swift in Copy Source Code Files */,
				1CAB8D512A3CEB43002AA649 /* RunValveIsolationTraceView.swift in Copy Source Code Files */,
				D71099712A280D830065A1C1 /* DensifyAndGeneralizeGeometryView.SettingsView.swift in Copy Source Code Files */,
				D710996E2A27D9B30065A1C1 /* DensifyAndGeneralizeGeometryView.swift in Copy Source Code Files */,
				D75101822A2E497F00B8FA48 /* ShowLabelsOnLayerView.swift in Copy Source Code Files */,
				D7EF5D762A26A1EE00FEBDE5 /* ShowCoordinatesInMultipleFormatsView.swift in Copy Source Code Files */,
				79A47DFB2A20286800D7C5B9 /* CreateAndSaveKMLView.Model.swift in Copy Source Code Files */,
				79A47DFC2A20286800D7C5B9 /* CreateAndSaveKMLView.Views.swift in Copy Source Code Files */,
				79B7B80B2A1BFDE700F57C27 /* CreateAndSaveKMLView.swift in Copy Source Code Files */,
				D78666AE2A21629200C60110 /* FindNearestVertexView.swift in Copy Source Code Files */,
				D7E440D82A1ECEB3005D74DE /* CreateBuffersAroundPointsView.swift in Copy Source Code Files */,
				D744FD182A2113C70084A66C /* CreateConvexHullAroundPointsView.swift in Copy Source Code Files */,
				D754E3242A1D66C20006C5F1 /* StylePointWithPictureMarkerSymbolsView.swift in Copy Source Code Files */,
				D7F2784C2A1D76F5002E4567 /* AddWMSLayerView.swift in Copy Source Code Files */,
				D75362D32A1E8C8800D83028 /* ApplyUniqueValueRendererView.swift in Copy Source Code Files */,
				1C929F092A27B86800134252 /* ShowUtilityAssociationsView.swift in Copy Source Code Files */,
				D7E9EF2A2A1D29F2000C4865 /* SetMaxExtentView.swift in Copy Source Code Files */,
				D7E9EF292A1D2219000C4865 /* SetMinAndMaxScaleView.swift in Copy Source Code Files */,
				1C9B74DE29DB56860038B06F /* ChangeCameraControllerView.swift in Copy Source Code Files */,
				1C965C3929DB9176002F8536 /* ShowRealisticLightAndShadowsView.swift in Copy Source Code Files */,
				883C121729C914E100062FF9 /* DownloadPreplannedMapAreaView.MapPicker.swift in Copy Source Code Files */,
				883C121829C914E100062FF9 /* DownloadPreplannedMapAreaView.Model.swift in Copy Source Code Files */,
				883C121929C914E100062FF9 /* DownloadPreplannedMapAreaView.swift in Copy Source Code Files */,
				1C0C1C3D29D34DDD005C8B24 /* ChangeViewpointView.swift in Copy Source Code Files */,
				1C42E04A29D239D2004FC4BE /* ShowPopupView.swift in Copy Source Code Files */,
				108EC04229D25B55000F35D0 /* QueryFeatureTableView.swift in Copy Source Code Files */,
				88F93CC229C4D3480006B28E /* CreateAndEditGeometriesView.swift in Copy Source Code Files */,
				0044289329C9234300160767 /* GetElevationAtPointOnSurfaceView.swift in Copy Source Code Files */,
				4D2ADC6A29C50D91003B367F /* AddDynamicEntityLayerView.Model.swift in Copy Source Code Files */,
				4D2ADC6B29C50D91003B367F /* AddDynamicEntityLayerView.SettingsView.swift in Copy Source Code Files */,
				4D2ADC4729C26D2C003B367F /* AddDynamicEntityLayerView.swift in Copy Source Code Files */,
				218F35C229C290BF00502022 /* AuthenticateWithOAuthView.swift in Copy Source Code Files */,
				0044CDE02995D4DD004618CE /* ShowDeviceLocationHistoryView.swift in Copy Source Code Files */,
				0042E24628E50EE4001F33D6 /* ShowViewshedFromPointInSceneView.swift in Copy Source Code Files */,
				0042E24728E50EE4001F33D6 /* ShowViewshedFromPointInSceneView.Model.swift in Copy Source Code Files */,
				0042E24828E50EE4001F33D6 /* ShowViewshedFromPointInSceneView.ViewshedSettingsView.swift in Copy Source Code Files */,
				006C835528B40682004AEB7F /* BrowseBuildingFloorsView.swift in Copy Source Code Files */,
				006C835628B40682004AEB7F /* DisplayMapFromMobileMapPackageView.swift in Copy Source Code Files */,
				F1E71BFA28A479C70064C33F /* AddRasterFromFileView.swift in Copy Source Code Files */,
				0039A4E92885C50300592C86 /* AddSceneLayerFromServiceView.swift in Copy Source Code Files */,
				75DD736729D35FF40010229D /* ChangeMapViewBackgroundView.swift in Copy Source Code Files */,
				75DD736829D35FF40010229D /* ChangeMapViewBackgroundView.SettingsView.swift in Copy Source Code Files */,
				75DD736929D35FF40010229D /* ChangeMapViewBackgroundView.Model.swift in Copy Source Code Files */,
				0039A4EA2885C50300592C86 /* ClipGeometryView.swift in Copy Source Code Files */,
				0039A4EB2885C50300592C86 /* CreatePlanarAndGeodeticBuffersView.swift in Copy Source Code Files */,
				0039A4EC2885C50300592C86 /* CutGeometryView.swift in Copy Source Code Files */,
				E0A1AEE328874590003C797D /* AddFeatureLayersView.swift in Copy Source Code Files */,
				0039A4ED2885C50300592C86 /* DisplayMapView.swift in Copy Source Code Files */,
				0039A4EE2885C50300592C86 /* DisplayOverviewMapView.swift in Copy Source Code Files */,
				0039A4EF2885C50300592C86 /* DisplaySceneView.swift in Copy Source Code Files */,
				E03CB06B2889879D002B27D9 /* DownloadVectorTilesToLocalCacheView.swift in Copy Source Code Files */,
				E03CB06A288894C4002B27D9 /* FindRouteView.swift in Copy Source Code Files */,
				E03CB0692888944D002B27D9 /* GenerateOfflineMapView.swift in Copy Source Code Files */,
				75DD739929D38B420010229D /* NavigateRouteView.swift in Copy Source Code Files */,
				0039A4F02885C50300592C86 /* ProjectGeometryView.swift in Copy Source Code Files */,
				0039A4F12885C50300592C86 /* SearchWithGeocodeView.swift in Copy Source Code Files */,
				0039A4F22885C50300592C86 /* SelectFeaturesInFeatureLayerView.swift in Copy Source Code Files */,
				0039A4F32885C50300592C86 /* SetBasemapView.swift in Copy Source Code Files */,
				0039A4F42885C50300592C86 /* SetSurfacePlacementModeView.swift in Copy Source Code Files */,
				0039A4F52885C50300592C86 /* SetViewpointRotationView.swift in Copy Source Code Files */,
				0039A4F62885C50300592C86 /* ShowCalloutView.swift in Copy Source Code Files */,
				0039A4F72885C50300592C86 /* ShowDeviceLocationView.swift in Copy Source Code Files */,
				0039A4F82885C50300592C86 /* ShowResultOfSpatialRelationshipsView.swift in Copy Source Code Files */,
				0039A4F92885C50300592C86 /* ShowResultOfSpatialOperationsView.swift in Copy Source Code Files */,
				0039A4FA2885C50300592C86 /* StyleGraphicsWithRendererView.swift in Copy Source Code Files */,
				0039A4FB2885C50300592C86 /* StyleGraphicsWithSymbolsView.swift in Copy Source Code Files */,
				7573E82129D6136C00BEED9C /* TraceUtilityNetworkView.Model.swift in Copy Source Code Files */,
				7573E82229D6136C00BEED9C /* TraceUtilityNetworkView.Enums.swift in Copy Source Code Files */,
				7573E82329D6136C00BEED9C /* TraceUtilityNetworkView.Views.swift in Copy Source Code Files */,
				7573E82429D6136C00BEED9C /* TraceUtilityNetworkView.swift in Copy Source Code Files */,
			);
			name = "Copy Source Code Files";
			runOnlyForDeploymentPostprocessing = 0;
		};
/* End PBXCopyFilesBuildPhase section */

/* Begin PBXFileReference section */
		000558092817C51E00224BC6 /* SampleDetailView.swift */ = {isa = PBXFileReference; lastKnownFileType = sourcecode.swift; path = SampleDetailView.swift; sourceTree = "<group>"; };
		00181B452846AD7100654571 /* View+Alert.swift */ = {isa = PBXFileReference; lastKnownFileType = sourcecode.swift; path = "View+Alert.swift"; sourceTree = "<group>"; };
		001C6DD827FE585A00D472C2 /* AppSecrets.swift.masque */ = {isa = PBXFileReference; fileEncoding = 4; lastKnownFileType = text; path = AppSecrets.swift.masque; sourceTree = "<group>"; };
		00273CF32A82AB5900A7A77D /* SamplesSearchView.swift */ = {isa = PBXFileReference; lastKnownFileType = sourcecode.swift; path = SamplesSearchView.swift; sourceTree = "<group>"; };
		00273CF52A82AB8700A7A77D /* SampleRow.swift */ = {isa = PBXFileReference; lastKnownFileType = sourcecode.swift; path = SampleRow.swift; sourceTree = "<group>"; };
		003D7C342821EBCC009DDFD2 /* masquerade */ = {isa = PBXFileReference; lastKnownFileType = text; path = masquerade; sourceTree = "<group>"; };
		003D7C352821EBCC009DDFD2 /* GenerateSampleViewSourceCode.swift */ = {isa = PBXFileReference; lastKnownFileType = sourcecode.swift; path = GenerateSampleViewSourceCode.swift; sourceTree = "<group>"; };
		0042E24228E4BF8F001F33D6 /* ShowViewshedFromPointInSceneView.Model.swift */ = {isa = PBXFileReference; lastKnownFileType = sourcecode.swift; path = ShowViewshedFromPointInSceneView.Model.swift; sourceTree = "<group>"; };
		0042E24428E4F82B001F33D6 /* ShowViewshedFromPointInSceneView.ViewshedSettingsView.swift */ = {isa = PBXFileReference; lastKnownFileType = sourcecode.swift; path = ShowViewshedFromPointInSceneView.ViewshedSettingsView.swift; sourceTree = "<group>"; };
		0044289129C90C0B00160767 /* GetElevationAtPointOnSurfaceView.swift */ = {isa = PBXFileReference; lastKnownFileType = sourcecode.swift; path = GetElevationAtPointOnSurfaceView.swift; sourceTree = "<group>"; };
		0044CDDE2995C39E004618CE /* ShowDeviceLocationHistoryView.swift */ = {isa = PBXFileReference; lastKnownFileType = sourcecode.swift; path = ShowDeviceLocationHistoryView.swift; sourceTree = "<group>"; };
		004FE87029DF5D8700075217 /* Bristol */ = {isa = PBXFileReference; lastKnownFileType = folder; path = Bristol; sourceTree = "<group>"; };
		0074ABBE28174BCF0037244A /* DisplayMapView.swift */ = {isa = PBXFileReference; lastKnownFileType = sourcecode.swift; path = DisplayMapView.swift; sourceTree = "<group>"; };
		0074ABC128174F430037244A /* Sample.swift */ = {isa = PBXFileReference; fileEncoding = 4; lastKnownFileType = sourcecode.swift; path = Sample.swift; sourceTree = "<group>"; };
		0074ABCA2817B8DB0037244A /* SamplesApp+Samples.swift.tache */ = {isa = PBXFileReference; fileEncoding = 4; lastKnownFileType = text; path = "SamplesApp+Samples.swift.tache"; sourceTree = "<group>"; };
		0086F3FD28E3770900974721 /* ShowViewshedFromPointInSceneView.swift */ = {isa = PBXFileReference; fileEncoding = 4; lastKnownFileType = sourcecode.swift; path = ShowViewshedFromPointInSceneView.swift; sourceTree = "<group>"; };
		00A7A1432A2FC58300F035F7 /* DisplayContentOfUtilityNetworkContainerView.swift */ = {isa = PBXFileReference; fileEncoding = 4; lastKnownFileType = sourcecode.swift; path = DisplayContentOfUtilityNetworkContainerView.swift; sourceTree = "<group>"; };
		00A7A1492A2FC5B700F035F7 /* DisplayContentOfUtilityNetworkContainerView.Model.swift */ = {isa = PBXFileReference; lastKnownFileType = sourcecode.swift; path = DisplayContentOfUtilityNetworkContainerView.Model.swift; sourceTree = "<group>"; };
		00ACF554293E6C6A0059B2A9 /* Samples.entitlements */ = {isa = PBXFileReference; lastKnownFileType = text.plist.entitlements; path = Samples.entitlements; sourceTree = "<group>"; };
		00B04272282EC59E0072E1B4 /* AboutView.swift */ = {isa = PBXFileReference; fileEncoding = 4; lastKnownFileType = sourcecode.swift; path = AboutView.swift; sourceTree = "<group>"; };
		00B042E5282EDC690072E1B4 /* SetBasemapView.swift */ = {isa = PBXFileReference; fileEncoding = 4; lastKnownFileType = sourcecode.swift; path = SetBasemapView.swift; sourceTree = "<group>"; };
		00B04FB4283EEBA80026C882 /* DisplayOverviewMapView.swift */ = {isa = PBXFileReference; lastKnownFileType = sourcecode.swift; path = DisplayOverviewMapView.swift; sourceTree = "<group>"; };
		00C7993A2A845AAF00AFE342 /* Sidebar.swift */ = {isa = PBXFileReference; lastKnownFileType = sourcecode.swift; path = Sidebar.swift; sourceTree = "<group>"; };
		00C94A0C28B53DE1004E42D9 /* raster-file */ = {isa = PBXFileReference; lastKnownFileType = folder; path = "raster-file"; sourceTree = "<group>"; };
		00CB9137284814A4005C2C5D /* SearchWithGeocodeView.swift */ = {isa = PBXFileReference; lastKnownFileType = sourcecode.swift; path = SearchWithGeocodeView.swift; sourceTree = "<group>"; };
		00CCB8A2285AAD7D00BBAB70 /* DowloadPortalItemData.swift */ = {isa = PBXFileReference; lastKnownFileType = sourcecode.swift; path = DowloadPortalItemData.swift; sourceTree = "<group>"; };
		00CCB8A4285BAF8700BBAB70 /* OnDemandResource.swift */ = {isa = PBXFileReference; lastKnownFileType = sourcecode.swift; path = OnDemandResource.swift; sourceTree = "<group>"; };
		00D4EF7F2863842100B9CC30 /* AddFeatureLayersView.swift */ = {isa = PBXFileReference; lastKnownFileType = sourcecode.swift; path = AddFeatureLayersView.swift; sourceTree = "<group>"; };
		00D4EF8228638BF100B9CC30 /* LA_Trails.geodatabase */ = {isa = PBXFileReference; lastKnownFileType = file; path = LA_Trails.geodatabase; sourceTree = "<group>"; };
		00D4EF8F28638BF100B9CC30 /* AuroraCO.gpkg */ = {isa = PBXFileReference; lastKnownFileType = file; path = AuroraCO.gpkg; sourceTree = "<group>"; };
		00D4EFB02863CE6300B9CC30 /* ScottishWildlifeTrust_reserves */ = {isa = PBXFileReference; lastKnownFileType = folder; path = ScottishWildlifeTrust_reserves; sourceTree = "<group>"; };
		00E5400C27F3CCA100CF66D5 /* SamplesApp.swift */ = {isa = PBXFileReference; lastKnownFileType = sourcecode.swift; path = SamplesApp.swift; sourceTree = "<group>"; };
		00E5400D27F3CCA100CF66D5 /* ContentView.swift */ = {isa = PBXFileReference; lastKnownFileType = sourcecode.swift; path = ContentView.swift; sourceTree = "<group>"; };
		00E5400E27F3CCA200CF66D5 /* Assets.xcassets */ = {isa = PBXFileReference; lastKnownFileType = folder.assetcatalog; path = Assets.xcassets; sourceTree = "<group>"; };
		00E5401327F3CCA200CF66D5 /* Samples.app */ = {isa = PBXFileReference; explicitFileType = wrapper.application; includeInIndex = 0; path = Samples.app; sourceTree = BUILT_PRODUCTS_DIR; };
		00E5402A27F775EA00CF66D5 /* Info.plist */ = {isa = PBXFileReference; lastKnownFileType = text.plist.xml; path = Info.plist; sourceTree = "<group>"; };
		108EC04029D25B2C000F35D0 /* QueryFeatureTableView.swift */ = {isa = PBXFileReference; fileEncoding = 4; lastKnownFileType = sourcecode.swift; path = QueryFeatureTableView.swift; sourceTree = "<group>"; };
		1C0C1C3429D34DAE005C8B24 /* ChangeViewpointView.swift */ = {isa = PBXFileReference; fileEncoding = 4; lastKnownFileType = sourcecode.swift; path = ChangeViewpointView.swift; sourceTree = "<group>"; };
		1C19B4EB2A578E46001D2506 /* CreateLoadReportView.Views.swift */ = {isa = PBXFileReference; fileEncoding = 4; lastKnownFileType = sourcecode.swift; path = CreateLoadReportView.Views.swift; sourceTree = "<group>"; };
		1C19B4ED2A578E46001D2506 /* CreateLoadReportView.swift */ = {isa = PBXFileReference; fileEncoding = 4; lastKnownFileType = sourcecode.swift; path = CreateLoadReportView.swift; sourceTree = "<group>"; };
		1C19B4EF2A578E46001D2506 /* CreateLoadReportView.Model.swift */ = {isa = PBXFileReference; fileEncoding = 4; lastKnownFileType = sourcecode.swift; path = CreateLoadReportView.Model.swift; sourceTree = "<group>"; };
		1C3B7DC32A5F64FC00907443 /* AnalyzeNetworkWithSubnetworkTraceView.Model.swift */ = {isa = PBXFileReference; fileEncoding = 4; lastKnownFileType = sourcecode.swift; path = AnalyzeNetworkWithSubnetworkTraceView.Model.swift; sourceTree = "<group>"; };
		1C3B7DC62A5F64FC00907443 /* AnalyzeNetworkWithSubnetworkTraceView.swift */ = {isa = PBXFileReference; fileEncoding = 4; lastKnownFileType = sourcecode.swift; path = AnalyzeNetworkWithSubnetworkTraceView.swift; sourceTree = "<group>"; };
		1C42E04329D2396B004FC4BE /* ShowPopupView.swift */ = {isa = PBXFileReference; fileEncoding = 4; lastKnownFileType = sourcecode.swift; path = ShowPopupView.swift; sourceTree = "<group>"; };
		1C43BC792A43781100509BF8 /* SetVisibilityOfSubtypeSublayerView.Views.swift */ = {isa = PBXFileReference; fileEncoding = 4; lastKnownFileType = sourcecode.swift; path = SetVisibilityOfSubtypeSublayerView.Views.swift; sourceTree = "<group>"; };
		1C43BC7C2A43781100509BF8 /* SetVisibilityOfSubtypeSublayerView.Model.swift */ = {isa = PBXFileReference; fileEncoding = 4; lastKnownFileType = sourcecode.swift; path = SetVisibilityOfSubtypeSublayerView.Model.swift; sourceTree = "<group>"; };
		1C43BC7E2A43781100509BF8 /* SetVisibilityOfSubtypeSublayerView.swift */ = {isa = PBXFileReference; fileEncoding = 4; lastKnownFileType = sourcecode.swift; path = SetVisibilityOfSubtypeSublayerView.swift; sourceTree = "<group>"; };
		1C56B5E22A82C02D000381DA /* DisplayPointsUsingClusteringFeatureReductionView.swift */ = {isa = PBXFileReference; fileEncoding = 4; lastKnownFileType = sourcecode.swift; path = DisplayPointsUsingClusteringFeatureReductionView.swift; sourceTree = "<group>"; };
		1C9B74C529DB43580038B06F /* ShowRealisticLightAndShadowsView.swift */ = {isa = PBXFileReference; fileEncoding = 4; lastKnownFileType = sourcecode.swift; path = ShowRealisticLightAndShadowsView.swift; sourceTree = "<group>"; };
		1C9B74D529DB54560038B06F /* ChangeCameraControllerView.swift */ = {isa = PBXFileReference; fileEncoding = 4; lastKnownFileType = sourcecode.swift; path = ChangeCameraControllerView.swift; sourceTree = "<group>"; };
		1CAB8D442A3CEAB0002AA649 /* RunValveIsolationTraceView.Model.swift */ = {isa = PBXFileReference; fileEncoding = 4; lastKnownFileType = sourcecode.swift; path = RunValveIsolationTraceView.Model.swift; sourceTree = "<group>"; };
		1CAB8D472A3CEAB0002AA649 /* RunValveIsolationTraceView.swift */ = {isa = PBXFileReference; fileEncoding = 4; lastKnownFileType = sourcecode.swift; path = RunValveIsolationTraceView.swift; sourceTree = "<group>"; };
		1CAF831B2A20305F000E1E60 /* ShowUtilityAssociationsView.swift */ = {isa = PBXFileReference; fileEncoding = 4; lastKnownFileType = sourcecode.swift; path = ShowUtilityAssociationsView.swift; sourceTree = "<group>"; };
		218F35B329C28F4A00502022 /* AuthenticateWithOAuthView.swift */ = {isa = PBXFileReference; fileEncoding = 4; lastKnownFileType = sourcecode.swift; path = AuthenticateWithOAuthView.swift; sourceTree = "<group>"; };
		4D126D6929CA1B6000CFB7A7 /* DisplayDeviceLocationWithNMEADataSourcesView.swift */ = {isa = PBXFileReference; fileEncoding = 4; lastKnownFileType = sourcecode.swift; path = DisplayDeviceLocationWithNMEADataSourcesView.swift; sourceTree = "<group>"; };
		4D126D7129CA1E1800CFB7A7 /* SimulatedNMEAData.swift */ = {isa = PBXFileReference; lastKnownFileType = sourcecode.swift; path = SimulatedNMEAData.swift; sourceTree = "<group>"; };
		4D126D7B29CA3E6000CFB7A7 /* Redlands.nmea */ = {isa = PBXFileReference; fileEncoding = 4; lastKnownFileType = text; path = Redlands.nmea; sourceTree = "<group>"; };
		4D126D7D29CA43D200CFB7A7 /* DisplayDeviceLocationWithNMEADataSourcesView.Model.swift */ = {isa = PBXFileReference; lastKnownFileType = sourcecode.swift; path = DisplayDeviceLocationWithNMEADataSourcesView.Model.swift; sourceTree = "<group>"; };
		4D2ADC3F29C26D05003B367F /* AddDynamicEntityLayerView.swift */ = {isa = PBXFileReference; fileEncoding = 4; lastKnownFileType = sourcecode.swift; path = AddDynamicEntityLayerView.swift; sourceTree = "<group>"; };
		4D2ADC5529C4F612003B367F /* ChangeMapViewBackgroundView.swift */ = {isa = PBXFileReference; fileEncoding = 4; lastKnownFileType = sourcecode.swift; path = ChangeMapViewBackgroundView.swift; sourceTree = "<group>"; };
		4D2ADC5829C4F612003B367F /* ChangeMapViewBackgroundView.SettingsView.swift */ = {isa = PBXFileReference; fileEncoding = 4; lastKnownFileType = sourcecode.swift; path = ChangeMapViewBackgroundView.SettingsView.swift; sourceTree = "<group>"; };
		4D2ADC6129C5071C003B367F /* ChangeMapViewBackgroundView.Model.swift */ = {isa = PBXFileReference; lastKnownFileType = sourcecode.swift; path = ChangeMapViewBackgroundView.Model.swift; sourceTree = "<group>"; };
		4D2ADC6629C50BD6003B367F /* AddDynamicEntityLayerView.Model.swift */ = {isa = PBXFileReference; lastKnownFileType = sourcecode.swift; path = AddDynamicEntityLayerView.Model.swift; sourceTree = "<group>"; };
		4D2ADC6829C50C4C003B367F /* AddDynamicEntityLayerView.SettingsView.swift */ = {isa = PBXFileReference; lastKnownFileType = sourcecode.swift; path = AddDynamicEntityLayerView.SettingsView.swift; sourceTree = "<group>"; };
		7573E81329D6134C00BEED9C /* TraceUtilityNetworkView.Model.swift */ = {isa = PBXFileReference; fileEncoding = 4; lastKnownFileType = sourcecode.swift; path = TraceUtilityNetworkView.Model.swift; sourceTree = "<group>"; };
		7573E81529D6134C00BEED9C /* TraceUtilityNetworkView.Enums.swift */ = {isa = PBXFileReference; fileEncoding = 4; lastKnownFileType = sourcecode.swift; path = TraceUtilityNetworkView.Enums.swift; sourceTree = "<group>"; };
		7573E81729D6134C00BEED9C /* TraceUtilityNetworkView.Views.swift */ = {isa = PBXFileReference; fileEncoding = 4; lastKnownFileType = sourcecode.swift; path = TraceUtilityNetworkView.Views.swift; sourceTree = "<group>"; };
		7573E81829D6134C00BEED9C /* TraceUtilityNetworkView.swift */ = {isa = PBXFileReference; fileEncoding = 4; lastKnownFileType = sourcecode.swift; path = TraceUtilityNetworkView.swift; sourceTree = "<group>"; };
		75DD739129D38B1B0010229D /* NavigateRouteView.swift */ = {isa = PBXFileReference; fileEncoding = 4; lastKnownFileType = sourcecode.swift; path = NavigateRouteView.swift; sourceTree = "<group>"; };
		7900C5F52A83FC3F002D430F /* AddCustomDynamicEntityDataSourceView.Vessel.swift */ = {isa = PBXFileReference; lastKnownFileType = sourcecode.swift; path = AddCustomDynamicEntityDataSourceView.Vessel.swift; sourceTree = "<group>"; };
		792222DC2A81AA5D00619FFE /* AIS_MarineCadastre_SelectedVessels_CustomDataSource.jsonl */ = {isa = PBXFileReference; fileEncoding = 4; lastKnownFileType = text; path = AIS_MarineCadastre_SelectedVessels_CustomDataSource.jsonl; sourceTree = "<group>"; };
		79302F842A1ED4E30002336A /* CreateAndSaveKMLView.Model.swift */ = {isa = PBXFileReference; lastKnownFileType = sourcecode.swift; path = CreateAndSaveKMLView.Model.swift; sourceTree = "<group>"; };
		79302F862A1ED71B0002336A /* CreateAndSaveKMLView.Views.swift */ = {isa = PBXFileReference; lastKnownFileType = sourcecode.swift; path = CreateAndSaveKMLView.Views.swift; sourceTree = "<group>"; };
		79B7B8092A1BF8EC00F57C27 /* CreateAndSaveKMLView.swift */ = {isa = PBXFileReference; lastKnownFileType = sourcecode.swift; path = CreateAndSaveKMLView.swift; sourceTree = "<group>"; };
		79D84D0D2A815C5B00F45262 /* AddCustomDynamicEntityDataSourceView.swift */ = {isa = PBXFileReference; lastKnownFileType = sourcecode.swift; path = AddCustomDynamicEntityDataSourceView.swift; sourceTree = "<group>"; };
		883C121429C9136600062FF9 /* DownloadPreplannedMapAreaView.MapPicker.swift */ = {isa = PBXFileReference; fileEncoding = 4; lastKnownFileType = sourcecode.swift; path = DownloadPreplannedMapAreaView.MapPicker.swift; sourceTree = "<group>"; };
		88F93CC029C3D59C0006B28E /* CreateAndEditGeometriesView.swift */ = {isa = PBXFileReference; lastKnownFileType = sourcecode.swift; path = CreateAndEditGeometriesView.swift; sourceTree = "<group>"; };
		D701D72B2A37C7F7006FF0C8 /* bradley_low_3ds */ = {isa = PBXFileReference; lastKnownFileType = folder; path = bradley_low_3ds; sourceTree = "<group>"; };
		D70BE5782A5624A80022CA02 /* CategoriesView.swift */ = {isa = PBXFileReference; lastKnownFileType = sourcecode.swift; path = CategoriesView.swift; sourceTree = "<group>"; };
		D710996C2A27D9210065A1C1 /* DensifyAndGeneralizeGeometryView.swift */ = {isa = PBXFileReference; fileEncoding = 4; lastKnownFileType = sourcecode.swift; path = DensifyAndGeneralizeGeometryView.swift; sourceTree = "<group>"; };
		D710996F2A2802FA0065A1C1 /* DensifyAndGeneralizeGeometryView.SettingsView.swift */ = {isa = PBXFileReference; lastKnownFileType = sourcecode.swift; path = DensifyAndGeneralizeGeometryView.SettingsView.swift; sourceTree = "<group>"; };
		D722BD212A420DAD002C2087 /* ShowExtrudedFeaturesView.swift */ = {isa = PBXFileReference; fileEncoding = 4; lastKnownFileType = sourcecode.swift; path = ShowExtrudedFeaturesView.swift; sourceTree = "<group>"; };
		D734FA092A183A5B00246D7E /* SetMaxExtentView.swift */ = {isa = PBXFileReference; fileEncoding = 4; lastKnownFileType = sourcecode.swift; path = SetMaxExtentView.swift; sourceTree = "<group>"; };
		D744FD162A2112D90084A66C /* CreateConvexHullAroundPointsView.swift */ = {isa = PBXFileReference; fileEncoding = 4; lastKnownFileType = sourcecode.swift; path = CreateConvexHullAroundPointsView.swift; sourceTree = "<group>"; };
		D75101802A2E493600B8FA48 /* ShowLabelsOnLayerView.swift */ = {isa = PBXFileReference; fileEncoding = 4; lastKnownFileType = sourcecode.swift; path = ShowLabelsOnLayerView.swift; sourceTree = "<group>"; };
		D751018D2A2E962D00B8FA48 /* IdentifyLayerFeaturesView.swift */ = {isa = PBXFileReference; fileEncoding = 4; lastKnownFileType = sourcecode.swift; path = IdentifyLayerFeaturesView.swift; sourceTree = "<group>"; };
		D752D93F2A39154C003EB25E /* ManageOperationalLayersView.swift */ = {isa = PBXFileReference; fileEncoding = 4; lastKnownFileType = sourcecode.swift; path = ManageOperationalLayersView.swift; sourceTree = "<group>"; };
		D752D9452A3A6F7F003EB25E /* MonitorChangesToMapLoadStatusView.swift */ = {isa = PBXFileReference; fileEncoding = 4; lastKnownFileType = sourcecode.swift; path = MonitorChangesToMapLoadStatusView.swift; sourceTree = "<group>"; };
		D752D95E2A3BCE06003EB25E /* DisplayMapFromPortalItemView.swift */ = {isa = PBXFileReference; fileEncoding = 4; lastKnownFileType = sourcecode.swift; path = DisplayMapFromPortalItemView.swift; sourceTree = "<group>"; };
		D75362D12A1E886700D83028 /* ApplyUniqueValueRendererView.swift */ = {isa = PBXFileReference; fileEncoding = 4; lastKnownFileType = sourcecode.swift; path = ApplyUniqueValueRendererView.swift; sourceTree = "<group>"; };
		D754E3222A1D66820006C5F1 /* StylePointWithPictureMarkerSymbolsView.swift */ = {isa = PBXFileReference; fileEncoding = 4; lastKnownFileType = sourcecode.swift; path = StylePointWithPictureMarkerSymbolsView.swift; sourceTree = "<group>"; };
		D7634FAE2A43B7AC00F8AEFB /* CreateConvexHullAroundGeometriesView.swift */ = {isa = PBXFileReference; fileEncoding = 4; lastKnownFileType = sourcecode.swift; path = CreateConvexHullAroundGeometriesView.swift; sourceTree = "<group>"; };
		D769C2112A29019B00030F61 /* SetUpLocationDrivenGeotriggersView.swift */ = {isa = PBXFileReference; fileEncoding = 4; lastKnownFileType = sourcecode.swift; path = SetUpLocationDrivenGeotriggersView.swift; sourceTree = "<group>"; };
		D77570BF2A2942F800F490CD /* AnimateImagesWithImageOverlayView.swift */ = {isa = PBXFileReference; fileEncoding = 4; lastKnownFileType = sourcecode.swift; path = AnimateImagesWithImageOverlayView.swift; sourceTree = "<group>"; };
		D77572AD2A295DDD00F490CD /* PacificSouthWest2 */ = {isa = PBXFileReference; lastKnownFileType = folder; path = PacificSouthWest2; sourceTree = "<group>"; };
		D78666AC2A2161F100C60110 /* FindNearestVertexView.swift */ = {isa = PBXFileReference; fileEncoding = 4; lastKnownFileType = sourcecode.swift; path = FindNearestVertexView.swift; sourceTree = "<group>"; };
		D79EE76D2A4CEA5D005A52AE /* SetUpLocationDrivenGeotriggersView.Model.swift */ = {isa = PBXFileReference; fileEncoding = 4; lastKnownFileType = sourcecode.swift; path = SetUpLocationDrivenGeotriggersView.Model.swift; sourceTree = "<group>"; };
		D7ABA2F82A32579C0021822B /* MeasureDistanceInSceneView.swift */ = {isa = PBXFileReference; fileEncoding = 4; lastKnownFileType = sourcecode.swift; path = MeasureDistanceInSceneView.swift; sourceTree = "<group>"; };
		D7ABA2FE2A32881C0021822B /* ShowViewshedFromGeoelementInSceneView.swift */ = {isa = PBXFileReference; fileEncoding = 4; lastKnownFileType = sourcecode.swift; path = ShowViewshedFromGeoelementInSceneView.swift; sourceTree = "<group>"; };
		D7CC33FD2A31475C00198EDF /* ShowLineOfSightBetweenPointsView.swift */ = {isa = PBXFileReference; fileEncoding = 4; lastKnownFileType = sourcecode.swift; path = ShowLineOfSightBetweenPointsView.swift; sourceTree = "<group>"; };
		D7E440D62A1ECE7D005D74DE /* CreateBuffersAroundPointsView.swift */ = {isa = PBXFileReference; fileEncoding = 4; lastKnownFileType = sourcecode.swift; path = CreateBuffersAroundPointsView.swift; sourceTree = "<group>"; };
		D7E557672A1D768800B9FB09 /* AddWMSLayerView.swift */ = {isa = PBXFileReference; fileEncoding = 4; lastKnownFileType = sourcecode.swift; path = AddWMSLayerView.swift; sourceTree = "<group>"; };
		D7EAF3592A1C023800D822C4 /* SetMinAndMaxScaleView.swift */ = {isa = PBXFileReference; fileEncoding = 4; lastKnownFileType = sourcecode.swift; path = SetMinAndMaxScaleView.swift; sourceTree = "<group>"; };
		D7EF5D742A26A03A00FEBDE5 /* ShowCoordinatesInMultipleFormatsView.swift */ = {isa = PBXFileReference; fileEncoding = 4; lastKnownFileType = sourcecode.swift; path = ShowCoordinatesInMultipleFormatsView.swift; sourceTree = "<group>"; };
		E000E75F2869E33D005D87C5 /* ClipGeometryView.swift */ = {isa = PBXFileReference; lastKnownFileType = sourcecode.swift; path = ClipGeometryView.swift; sourceTree = "<group>"; };
		E000E762286A0B18005D87C5 /* CutGeometryView.swift */ = {isa = PBXFileReference; lastKnownFileType = sourcecode.swift; path = CutGeometryView.swift; sourceTree = "<group>"; };
		E004A6BD28414332002A1FE6 /* SetViewpointRotationView.swift */ = {isa = PBXFileReference; fileEncoding = 4; lastKnownFileType = sourcecode.swift; path = SetViewpointRotationView.swift; sourceTree = "<group>"; };
		E004A6D828465C70002A1FE6 /* DisplaySceneView.swift */ = {isa = PBXFileReference; fileEncoding = 4; lastKnownFileType = sourcecode.swift; path = DisplaySceneView.swift; sourceTree = "<group>"; };
		E004A6DF28466279002A1FE6 /* ShowCalloutView.swift */ = {isa = PBXFileReference; lastKnownFileType = sourcecode.swift; path = ShowCalloutView.swift; sourceTree = "<group>"; };
		E004A6E52846A61F002A1FE6 /* StyleGraphicsWithSymbolsView.swift */ = {isa = PBXFileReference; lastKnownFileType = sourcecode.swift; path = StyleGraphicsWithSymbolsView.swift; sourceTree = "<group>"; };
		E004A6E828493BCE002A1FE6 /* ShowDeviceLocationView.swift */ = {isa = PBXFileReference; lastKnownFileType = sourcecode.swift; path = ShowDeviceLocationView.swift; sourceTree = "<group>"; };
		E004A6EC2849556E002A1FE6 /* CreatePlanarAndGeodeticBuffersView.swift */ = {isa = PBXFileReference; lastKnownFileType = sourcecode.swift; path = CreatePlanarAndGeodeticBuffersView.swift; sourceTree = "<group>"; };
		E004A6EF284E4B9B002A1FE6 /* DownloadVectorTilesToLocalCacheView.swift */ = {isa = PBXFileReference; lastKnownFileType = sourcecode.swift; path = DownloadVectorTilesToLocalCacheView.swift; sourceTree = "<group>"; };
		E004A6F2284E4FEB002A1FE6 /* ShowResultOfSpatialOperationsView.swift */ = {isa = PBXFileReference; lastKnownFileType = sourcecode.swift; path = ShowResultOfSpatialOperationsView.swift; sourceTree = "<group>"; };
		E004A6F5284FA42A002A1FE6 /* SelectFeaturesInFeatureLayerView.swift */ = {isa = PBXFileReference; lastKnownFileType = sourcecode.swift; path = SelectFeaturesInFeatureLayerView.swift; sourceTree = "<group>"; };
		E0082216287755AC002AD138 /* View+Sheet.swift */ = {isa = PBXFileReference; lastKnownFileType = sourcecode.swift; path = "View+Sheet.swift"; sourceTree = "<group>"; };
		E041ABBF287CA9F00056009B /* WebView.swift */ = {isa = PBXFileReference; lastKnownFileType = sourcecode.swift; path = WebView.swift; sourceTree = "<group>"; };
		E041ABD6287DB04D0056009B /* SampleInfoView.swift */ = {isa = PBXFileReference; lastKnownFileType = sourcecode.swift; path = SampleInfoView.swift; sourceTree = "<group>"; };
		E041AC15287F54580056009B /* highlight.min.js */ = {isa = PBXFileReference; fileEncoding = 4; lastKnownFileType = sourcecode.javascript; path = highlight.min.js; sourceTree = "<group>"; };
		E041AC1D288076A60056009B /* info.css */ = {isa = PBXFileReference; fileEncoding = 4; lastKnownFileType = text.css; path = info.css; sourceTree = "<group>"; };
		E041AC1F288077B90056009B /* xcode.css */ = {isa = PBXFileReference; fileEncoding = 4; lastKnownFileType = text.css; path = xcode.css; sourceTree = "<group>"; };
		E066DD34285CF3B3004D3D5B /* FindRouteView.swift */ = {isa = PBXFileReference; lastKnownFileType = sourcecode.swift; path = FindRouteView.swift; sourceTree = "<group>"; };
		E066DD372860AB28004D3D5B /* StyleGraphicsWithRendererView.swift */ = {isa = PBXFileReference; lastKnownFileType = sourcecode.swift; path = StyleGraphicsWithRendererView.swift; sourceTree = "<group>"; };
		E066DD3A2860CA08004D3D5B /* ShowResultOfSpatialRelationshipsView.swift */ = {isa = PBXFileReference; lastKnownFileType = sourcecode.swift; path = ShowResultOfSpatialRelationshipsView.swift; sourceTree = "<group>"; };
		E066DD3F28610F55004D3D5B /* AddSceneLayerFromServiceView.swift */ = {isa = PBXFileReference; lastKnownFileType = sourcecode.swift; path = AddSceneLayerFromServiceView.swift; sourceTree = "<group>"; };
		E070A0A2286F3B6000F2B606 /* DownloadPreplannedMapAreaView.swift */ = {isa = PBXFileReference; lastKnownFileType = sourcecode.swift; path = DownloadPreplannedMapAreaView.swift; sourceTree = "<group>"; };
		E088E1562862579D00413100 /* SetSurfacePlacementModeView.swift */ = {isa = PBXFileReference; lastKnownFileType = sourcecode.swift; path = SetSurfacePlacementModeView.swift; sourceTree = "<group>"; };
		E088E1732863B5F800413100 /* GenerateOfflineMapView.swift */ = {isa = PBXFileReference; lastKnownFileType = sourcecode.swift; path = GenerateOfflineMapView.swift; sourceTree = "<group>"; };
		E08953F02891899600E077CF /* EnvironmentValues+SampleInfoVisibility.swift */ = {isa = PBXFileReference; lastKnownFileType = sourcecode.swift; path = "EnvironmentValues+SampleInfoVisibility.swift"; sourceTree = "<group>"; };
		E0D04FF128A5390000747989 /* DownloadPreplannedMapAreaView.Model.swift */ = {isa = PBXFileReference; lastKnownFileType = sourcecode.swift; path = DownloadPreplannedMapAreaView.Model.swift; sourceTree = "<group>"; };
		E0EA0B762866390E00C9621D /* ProjectGeometryView.swift */ = {isa = PBXFileReference; lastKnownFileType = sourcecode.swift; path = ProjectGeometryView.swift; sourceTree = "<group>"; };
		E0FE32E628747778002C6ACA /* BrowseBuildingFloorsView.swift */ = {isa = PBXFileReference; lastKnownFileType = sourcecode.swift; path = BrowseBuildingFloorsView.swift; sourceTree = "<group>"; };
		F111CCC0288B5D5600205358 /* DisplayMapFromMobileMapPackageView.swift */ = {isa = PBXFileReference; lastKnownFileType = sourcecode.swift; path = DisplayMapFromMobileMapPackageView.swift; sourceTree = "<group>"; };
		F111CCC3288B641900205358 /* Yellowstone.mmpk */ = {isa = PBXFileReference; lastKnownFileType = file; path = Yellowstone.mmpk; sourceTree = "<group>"; };
		F1E71BF0289473760064C33F /* AddRasterFromFileView.swift */ = {isa = PBXFileReference; lastKnownFileType = sourcecode.swift; path = AddRasterFromFileView.swift; sourceTree = "<group>"; };
/* End PBXFileReference section */

/* Begin PBXFrameworksBuildPhase section */
		00E5401027F3CCA200CF66D5 /* Frameworks */ = {
			isa = PBXFrameworksBuildPhase;
			buildActionMask = 2147483647;
			files = (
				00C43AED2947DC350099AE34 /* ArcGISToolkit in Frameworks */,
			);
			runOnlyForDeploymentPostprocessing = 0;
		};
/* End PBXFrameworksBuildPhase section */

/* Begin PBXGroup section */
		0005580D281872BE00224BC6 /* Views */ = {
			isa = PBXGroup;
			children = (
				00B04272282EC59E0072E1B4 /* AboutView.swift */,
				D70BE5782A5624A80022CA02 /* CategoriesView.swift */,
				00E5400D27F3CCA100CF66D5 /* ContentView.swift */,
				000558092817C51E00224BC6 /* SampleDetailView.swift */,
				E041ABD6287DB04D0056009B /* SampleInfoView.swift */,
				00273CF52A82AB8700A7A77D /* SampleRow.swift */,
				00273CF32A82AB5900A7A77D /* SamplesSearchView.swift */,
				00C7993A2A845AAF00AFE342 /* Sidebar.swift */,
				E041ABBF287CA9F00056009B /* WebView.swift */,
			);
			path = Views;
			sourceTree = "<group>";
		};
		00181B442846AD3900654571 /* Extensions */ = {
			isa = PBXGroup;
			children = (
				E08953F02891899600E077CF /* EnvironmentValues+SampleInfoVisibility.swift */,
				00181B452846AD7100654571 /* View+Alert.swift */,
				E0082216287755AC002AD138 /* View+Sheet.swift */,
			);
			path = Extensions;
			sourceTree = "<group>";
		};
		0023DE5029D648FA0098243A /* macOS */ = {
			isa = PBXGroup;
			children = (
				00ACF554293E6C6A0059B2A9 /* Samples.entitlements */,
			);
			path = macOS;
			sourceTree = "<group>";
		};
		003D7C332821EBCC009DDFD2 /* Scripts */ = {
			isa = PBXGroup;
			children = (
				00CCB8A2285AAD7D00BBAB70 /* DowloadPortalItemData.swift */,
				003D7C352821EBCC009DDFD2 /* GenerateSampleViewSourceCode.swift */,
				003D7C342821EBCC009DDFD2 /* masquerade */,
			);
			path = Scripts;
			sourceTree = "<group>";
		};
		0044288C29C90BD500160767 /* Get elevation at point on surface */ = {
			isa = PBXGroup;
			children = (
				0044289129C90C0B00160767 /* GetElevationAtPointOnSurfaceView.swift */,
			);
			path = "Get elevation at point on surface";
			sourceTree = "<group>";
		};
		0044CDD72995C352004618CE /* Show device location history */ = {
			isa = PBXGroup;
			children = (
				0044CDDE2995C39E004618CE /* ShowDeviceLocationHistoryView.swift */,
			);
			path = "Show device location history";
			sourceTree = "<group>";
		};
		0074ABAF281742420037244A /* Supporting Files */ = {
			isa = PBXGroup;
			children = (
				00181B442846AD3900654571 /* Extensions */,
				0074ABC028174F430037244A /* Models */,
				0005580D281872BE00224BC6 /* Views */,
				E041ABC3287CAFEB0056009B /* Web */,
			);
			path = "Supporting Files";
			sourceTree = "<group>";
		};
		0074ABB228174B830037244A /* Samples */ = {
			isa = PBXGroup;
			children = (
				79D84D0C2A815BED00F45262 /* Add custom dynamic entity data source */,
				4D2ADC3E29C26D05003B367F /* Add dynamic entity layer */,
				00D4EF7E2863840D00B9CC30 /* Add feature layers */,
				F19A316128906F0D003B7EF9 /* Add raster from file */,
				E066DD3E28610F3F004D3D5B /* Add scene layer from service */,
				D7E557602A1D743100B9FB09 /* Add WMS layer */,
				1C3B7DC22A5F64FC00907443 /* Analyze network with subnetwork trace */,
				D77570BC2A29427200F490CD /* Animate images with image overlay */,
				D75362CC2A1E862B00D83028 /* Apply unique value renderer */,
				218F35B229C28F4A00502022 /* Authenticate with OAuth */,
				E0FE32E528747762002C6ACA /* Browse building floors */,
				1C9B74D229DB54560038B06F /* Change camera controller */,
				4D2ADC5329C4F612003B367F /* Change map view background */,
				1C0C1C3229D34DAE005C8B24 /* Change viewpoint */,
				E000E75E2869E325005D87C5 /* Clip geometry */,
				88F93CBE29C3D4E30006B28E /* Create and edit geometries */,
				79B7B8082A1BF8B300F57C27 /* Create and save KML file */,
				D7E440D12A1ECBC2005D74DE /* Create buffers around points */,
				D7B3C5C02A43B71E001DA4D8 /* Create convex hull around geometries */,
				D744FD132A2112360084A66C /* Create convex hull around points */,
				1C19B4EA2A578E46001D2506 /* Create load report */,
				E004A6EB28495538002A1FE6 /* Create planar and geodetic buffers */,
				E000E761286A0B07005D87C5 /* Cut geometry */,
				4D126D6829CA1B6000CFB7A7 /* Display device location with NMEA data sources */,
				D71099692A27D8880065A1C1 /* Densify and generalize geometry */,
				00A7A1422A2FC58300F035F7 /* Display content of utility network container */,
				0074ABB328174B830037244A /* Display map */,
				F111CCBD288B548400205358 /* Display map from mobile map package */,
				D752D95B2A3BCDD4003EB25E /* Display map from portal item */,
				00B04FB3283EEB830026C882 /* Display overview map */,
				1C56B5DE2A82C02D000381DA /* Display points using clustering feature reduction */,
				E004A6D528465C70002A1FE6 /* Display scene */,
				E070A0A1286F3B3400F2B606 /* Download preplanned map area */,
				E004A6EE284E4B7A002A1FE6 /* Download vector tiles to local cache */,
				D78666A92A21616D00C60110 /* Find nearest vertex */,
				E066DD33285CF3A0004D3D5B /* Find route */,
				E088E1722863B5E600413100 /* Generate offline map */,
				0044288C29C90BD500160767 /* Get elevation at point on surface */,
				D751018A2A2E960300B8FA48 /* Identify layer features */,
				D752D93C2A3914E5003EB25E /* Manage operational layers */,
				D7ABA2F52A3256610021822B /* Measure distance in scene */,
				D752D9422A3A6EB8003EB25E /* Monitor changes to map load status */,
				75DD739029D38B1B0010229D /* Navigate route */,
				E0EA0B75286638FD00C9621D /* Project geometry */,
				108EC03F29D25AE1000F35D0 /* Query feature table */,
				1CAB8D402A3CEAB0002AA649 /* Run valve isolation trace */,
				00CB913628481475005C2C5D /* Search with geocode */,
				E004A6F4284FA3C5002A1FE6 /* Select features in feature layer */,
				00B042E3282EDC690072E1B4 /* Set basemap */,
				D734FA072A183A5A00246D7E /* Set max extent */,
				D7EAF34F2A1C011000D822C4 /* Set min and max scale */,
				E088E1552862578800413100 /* Set surface placement mode */,
				D769C20D2A28FF8600030F61 /* Set up location-driven geotriggers */,
				E004A6B928414332002A1FE6 /* Set viewpoint rotation */,
				1C43BC782A43781100509BF8 /* Set visibility of subtype sublayer */,
				E004A6DE2846626A002A1FE6 /* Show callout */,
				D7EF5D712A269E2D00FEBDE5 /* Show coordinates in multiple formats */,
				E004A6E728493BBB002A1FE6 /* Show device location */,
				0044CDD72995C352004618CE /* Show device location history */,
				D722BD1E2A420D7E002C2087 /* Show extruded features */,
				D751017D2A2E490800B8FA48 /* Show labels on layer */,
				D7CC33FB2A31475C00198EDF /* Show line of sight between points */,
				1C42E04129D2396B004FC4BE /* Show popup */,
				1C9B74C429DB43580038B06F /* Show realistic light and shadows */,
				E004A6F1284E4F80002A1FE6 /* Show result of spatial operations */,
				E066DD392860C9EE004D3D5B /* Show result of spatial relationships */,
				1CAF831A2A20305F000E1E60 /* Show utility associations */,
				D7ABA2FB2A3287C10021822B /* Show viewshed from geoelement in scene */,
				0086F3FC28E3770900974721 /* Show viewshed from point in scene */,
				E066DD362860AB0B004D3D5B /* Style graphics with renderer */,
				E004A6E42846A609002A1FE6 /* Style graphics with symbols */,
				D754E31D2A1D661D0006C5F1 /* Style point with picture marker symbols */,
				7573E81229D6134C00BEED9C /* Trace utility network */,
			);
			path = Samples;
			sourceTree = "<group>";
		};
		0074ABB328174B830037244A /* Display map */ = {
			isa = PBXGroup;
			children = (
				0074ABBE28174BCF0037244A /* DisplayMapView.swift */,
			);
			path = "Display map";
			sourceTree = "<group>";
		};
		0074ABC028174F430037244A /* Models */ = {
			isa = PBXGroup;
			children = (
				00CCB8A4285BAF8700BBAB70 /* OnDemandResource.swift */,
				0074ABC128174F430037244A /* Sample.swift */,
			);
			path = Models;
			sourceTree = "<group>";
		};
		0086F3FC28E3770900974721 /* Show viewshed from point in scene */ = {
			isa = PBXGroup;
			children = (
				0042E24228E4BF8F001F33D6 /* ShowViewshedFromPointInSceneView.Model.swift */,
				0086F3FD28E3770900974721 /* ShowViewshedFromPointInSceneView.swift */,
				0042E24428E4F82B001F33D6 /* ShowViewshedFromPointInSceneView.ViewshedSettingsView.swift */,
			);
			path = "Show viewshed from point in scene";
			sourceTree = "<group>";
		};
		00966EE62811F64D009D3DD7 /* iOS */ = {
			isa = PBXGroup;
			children = (
				00E5402A27F775EA00CF66D5 /* Info.plist */,
			);
			path = iOS;
			sourceTree = "<group>";
		};
		00A7A1422A2FC58300F035F7 /* Display content of utility network container */ = {
			isa = PBXGroup;
			children = (
				00A7A1432A2FC58300F035F7 /* DisplayContentOfUtilityNetworkContainerView.swift */,
				00A7A1492A2FC5B700F035F7 /* DisplayContentOfUtilityNetworkContainerView.Model.swift */,
			);
			path = "Display content of utility network container";
			sourceTree = "<group>";
		};
		00B042E3282EDC690072E1B4 /* Set basemap */ = {
			isa = PBXGroup;
			children = (
				00B042E5282EDC690072E1B4 /* SetBasemapView.swift */,
			);
			path = "Set basemap";
			sourceTree = "<group>";
		};
		00B04FB3283EEB830026C882 /* Display overview map */ = {
			isa = PBXGroup;
			children = (
				00B04FB4283EEBA80026C882 /* DisplayOverviewMapView.swift */,
			);
			path = "Display overview map";
			sourceTree = "<group>";
		};
		00C94A0228B53DCC004E42D9 /* 7c4c679ab06a4df19dc497f577f111bd */ = {
			isa = PBXGroup;
			children = (
				00C94A0C28B53DE1004E42D9 /* raster-file */,
			);
			path = 7c4c679ab06a4df19dc497f577f111bd;
			sourceTree = "<group>";
		};
		00CB913628481475005C2C5D /* Search with geocode */ = {
			isa = PBXGroup;
			children = (
				00CB9137284814A4005C2C5D /* SearchWithGeocodeView.swift */,
			);
			path = "Search with geocode";
			sourceTree = "<group>";
		};
		00CCB8A6285D059300BBAB70 /* Portal Data */ = {
			isa = PBXGroup;
			children = (
				D701D7242A37C7E4006FF0C8 /* 07d62a792ab6496d9b772a24efea45d0 */,
				D77572AC2A295DC100F490CD /* d1453556d91e46dea191c20c398b82cd */,
				1C965C4629DBA879002F8536 /* 681d6f7694644709a7c830ec57a2d72b */,
				00D4EF8128638BF100B9CC30 /* cb1b20748a9f4d128dad8a87244e3e37 */,
				792222DB2A81AA5D00619FFE /* a8a942c228af4fac96baa78ad60f511f */,
				00C94A0228B53DCC004E42D9 /* 7c4c679ab06a4df19dc497f577f111bd */,
				00D4EF8328638BF100B9CC30 /* 15a7cbd3af1e47cfa5d2c6b93dc44fc2 */,
				00D4EF8E28638BF100B9CC30 /* 68ec42517cdd439e81b036210483e8e7 */,
				4D126D7629CA3B3F00CFB7A7 /* d5bad9f4fee9483791e405880fb466da */,
				F111CCC2288B63DB00205358 /* e1f3a7254cb845b09450f54937c16061 */,
			);
			path = "Portal Data";
			sourceTree = SOURCE_ROOT;
		};
		00D4EF7E2863840D00B9CC30 /* Add feature layers */ = {
			isa = PBXGroup;
			children = (
				00D4EF7F2863842100B9CC30 /* AddFeatureLayersView.swift */,
			);
			path = "Add feature layers";
			sourceTree = "<group>";
		};
		00D4EF8128638BF100B9CC30 /* cb1b20748a9f4d128dad8a87244e3e37 */ = {
			isa = PBXGroup;
			children = (
				00D4EF8228638BF100B9CC30 /* LA_Trails.geodatabase */,
			);
			path = cb1b20748a9f4d128dad8a87244e3e37;
			sourceTree = "<group>";
		};
		00D4EF8328638BF100B9CC30 /* 15a7cbd3af1e47cfa5d2c6b93dc44fc2 */ = {
			isa = PBXGroup;
			children = (
				00D4EFB02863CE6300B9CC30 /* ScottishWildlifeTrust_reserves */,
			);
			path = 15a7cbd3af1e47cfa5d2c6b93dc44fc2;
			sourceTree = "<group>";
		};
		00D4EF8E28638BF100B9CC30 /* 68ec42517cdd439e81b036210483e8e7 */ = {
			isa = PBXGroup;
			children = (
				00D4EF8F28638BF100B9CC30 /* AuroraCO.gpkg */,
			);
			path = 68ec42517cdd439e81b036210483e8e7;
			sourceTree = "<group>";
		};
		00E5400627F3CCA100CF66D5 = {
			isa = PBXGroup;
			children = (
				00966EE62811F64D009D3DD7 /* iOS */,
				0023DE5029D648FA0098243A /* macOS */,
				00CCB8A6285D059300BBAB70 /* Portal Data */,
				00E5401427F3CCA200CF66D5 /* Products */,
				003D7C332821EBCC009DDFD2 /* Scripts */,
				00E5400B27F3CCA100CF66D5 /* Shared */,
			);
			sourceTree = "<group>";
		};
		00E5400B27F3CCA100CF66D5 /* Shared */ = {
			isa = PBXGroup;
			children = (
				0074ABAF281742420037244A /* Supporting Files */,
				0074ABB228174B830037244A /* Samples */,
				00E5400C27F3CCA100CF66D5 /* SamplesApp.swift */,
				00E5400E27F3CCA200CF66D5 /* Assets.xcassets */,
				001C6DD827FE585A00D472C2 /* AppSecrets.swift.masque */,
				0074ABCA2817B8DB0037244A /* SamplesApp+Samples.swift.tache */,
			);
			path = Shared;
			sourceTree = "<group>";
		};
		00E5401427F3CCA200CF66D5 /* Products */ = {
			isa = PBXGroup;
			children = (
				00E5401327F3CCA200CF66D5 /* Samples.app */,
			);
			name = Products;
			sourceTree = "<group>";
		};
		108EC03F29D25AE1000F35D0 /* Query feature table */ = {
			isa = PBXGroup;
			children = (
				108EC04029D25B2C000F35D0 /* QueryFeatureTableView.swift */,
			);
			path = "Query feature table";
			sourceTree = "<group>";
		};
		1C0C1C3229D34DAE005C8B24 /* Change viewpoint */ = {
			isa = PBXGroup;
			children = (
				1C0C1C3429D34DAE005C8B24 /* ChangeViewpointView.swift */,
			);
			path = "Change viewpoint";
			sourceTree = "<group>";
		};
		1C19B4EA2A578E46001D2506 /* Create load report */ = {
			isa = PBXGroup;
			children = (
				1C19B4EF2A578E46001D2506 /* CreateLoadReportView.Model.swift */,
				1C19B4ED2A578E46001D2506 /* CreateLoadReportView.swift */,
				1C19B4EB2A578E46001D2506 /* CreateLoadReportView.Views.swift */,
			);
			path = "Create load report";
			sourceTree = "<group>";
		};
		1C3B7DC22A5F64FC00907443 /* Analyze network with subnetwork trace */ = {
			isa = PBXGroup;
			children = (
				1C3B7DC32A5F64FC00907443 /* AnalyzeNetworkWithSubnetworkTraceView.Model.swift */,
				1C3B7DC62A5F64FC00907443 /* AnalyzeNetworkWithSubnetworkTraceView.swift */,
			);
			path = "Analyze network with subnetwork trace";
			sourceTree = "<group>";
		};
		1C42E04129D2396B004FC4BE /* Show popup */ = {
			isa = PBXGroup;
			children = (
				1C42E04329D2396B004FC4BE /* ShowPopupView.swift */,
			);
			path = "Show popup";
			sourceTree = "<group>";
		};
		1C43BC782A43781100509BF8 /* Set visibility of subtype sublayer */ = {
			isa = PBXGroup;
			children = (
				1C43BC7C2A43781100509BF8 /* SetVisibilityOfSubtypeSublayerView.Model.swift */,
				1C43BC7E2A43781100509BF8 /* SetVisibilityOfSubtypeSublayerView.swift */,
				1C43BC792A43781100509BF8 /* SetVisibilityOfSubtypeSublayerView.Views.swift */,
			);
			path = "Set visibility of subtype sublayer";
			sourceTree = "<group>";
		};
		1C56B5DE2A82C02D000381DA /* Display points using clustering feature reduction */ = {
			isa = PBXGroup;
			children = (
				1C56B5E22A82C02D000381DA /* DisplayPointsUsingClusteringFeatureReductionView.swift */,
			);
			path = "Display points using clustering feature reduction";
			sourceTree = "<group>";
		};
		1C965C4629DBA879002F8536 /* 681d6f7694644709a7c830ec57a2d72b */ = {
			isa = PBXGroup;
			children = (
				004FE87029DF5D8700075217 /* Bristol */,
			);
			path = 681d6f7694644709a7c830ec57a2d72b;
			sourceTree = "<group>";
		};
		1C9B74C429DB43580038B06F /* Show realistic light and shadows */ = {
			isa = PBXGroup;
			children = (
				1C9B74C529DB43580038B06F /* ShowRealisticLightAndShadowsView.swift */,
			);
			path = "Show realistic light and shadows";
			sourceTree = "<group>";
		};
		1C9B74D229DB54560038B06F /* Change camera controller */ = {
			isa = PBXGroup;
			children = (
				1C9B74D529DB54560038B06F /* ChangeCameraControllerView.swift */,
			);
			path = "Change camera controller";
			sourceTree = "<group>";
		};
		1CAB8D402A3CEAB0002AA649 /* Run valve isolation trace */ = {
			isa = PBXGroup;
			children = (
				1CAB8D442A3CEAB0002AA649 /* RunValveIsolationTraceView.Model.swift */,
				1CAB8D472A3CEAB0002AA649 /* RunValveIsolationTraceView.swift */,
			);
			path = "Run valve isolation trace";
			sourceTree = "<group>";
		};
		1CAF831A2A20305F000E1E60 /* Show utility associations */ = {
			isa = PBXGroup;
			children = (
				1CAF831B2A20305F000E1E60 /* ShowUtilityAssociationsView.swift */,
			);
			path = "Show utility associations";
			sourceTree = "<group>";
		};
		218F35B229C28F4A00502022 /* Authenticate with OAuth */ = {
			isa = PBXGroup;
			children = (
				218F35B329C28F4A00502022 /* AuthenticateWithOAuthView.swift */,
			);
			path = "Authenticate with OAuth";
			sourceTree = "<group>";
		};
		4D126D6829CA1B6000CFB7A7 /* Display device location with NMEA data sources */ = {
			isa = PBXGroup;
			children = (
				4D126D6929CA1B6000CFB7A7 /* DisplayDeviceLocationWithNMEADataSourcesView.swift */,
				4D126D7D29CA43D200CFB7A7 /* DisplayDeviceLocationWithNMEADataSourcesView.Model.swift */,
				4D126D7129CA1E1800CFB7A7 /* SimulatedNMEAData.swift */,
			);
			path = "Display device location with NMEA data sources";
			sourceTree = "<group>";
		};
		4D126D7629CA3B3F00CFB7A7 /* d5bad9f4fee9483791e405880fb466da */ = {
			isa = PBXGroup;
			children = (
				4D126D7B29CA3E6000CFB7A7 /* Redlands.nmea */,
			);
			path = d5bad9f4fee9483791e405880fb466da;
			sourceTree = "<group>";
		};
		4D2ADC3E29C26D05003B367F /* Add dynamic entity layer */ = {
			isa = PBXGroup;
			children = (
				4D2ADC3F29C26D05003B367F /* AddDynamicEntityLayerView.swift */,
				4D2ADC6629C50BD6003B367F /* AddDynamicEntityLayerView.Model.swift */,
				4D2ADC6829C50C4C003B367F /* AddDynamicEntityLayerView.SettingsView.swift */,
			);
			path = "Add dynamic entity layer";
			sourceTree = "<group>";
		};
		4D2ADC5329C4F612003B367F /* Change map view background */ = {
			isa = PBXGroup;
			children = (
				4D2ADC5529C4F612003B367F /* ChangeMapViewBackgroundView.swift */,
				4D2ADC5829C4F612003B367F /* ChangeMapViewBackgroundView.SettingsView.swift */,
				4D2ADC6129C5071C003B367F /* ChangeMapViewBackgroundView.Model.swift */,
			);
			path = "Change map view background";
			sourceTree = "<group>";
		};
		7573E81229D6134C00BEED9C /* Trace utility network */ = {
			isa = PBXGroup;
			children = (
				7573E81329D6134C00BEED9C /* TraceUtilityNetworkView.Model.swift */,
				7573E81529D6134C00BEED9C /* TraceUtilityNetworkView.Enums.swift */,
				7573E81729D6134C00BEED9C /* TraceUtilityNetworkView.Views.swift */,
				7573E81829D6134C00BEED9C /* TraceUtilityNetworkView.swift */,
			);
			path = "Trace utility network";
			sourceTree = "<group>";
		};
		75DD739029D38B1B0010229D /* Navigate route */ = {
			isa = PBXGroup;
			children = (
				75DD739129D38B1B0010229D /* NavigateRouteView.swift */,
			);
			path = "Navigate route";
			sourceTree = "<group>";
		};
		792222DB2A81AA5D00619FFE /* a8a942c228af4fac96baa78ad60f511f */ = {
			isa = PBXGroup;
			children = (
				792222DC2A81AA5D00619FFE /* AIS_MarineCadastre_SelectedVessels_CustomDataSource.jsonl */,
			);
			path = a8a942c228af4fac96baa78ad60f511f;
			sourceTree = "<group>";
		};
		79B7B8082A1BF8B300F57C27 /* Create and save KML file */ = {
			isa = PBXGroup;
			children = (
				79302F842A1ED4E30002336A /* CreateAndSaveKMLView.Model.swift */,
				79B7B8092A1BF8EC00F57C27 /* CreateAndSaveKMLView.swift */,
				79302F862A1ED71B0002336A /* CreateAndSaveKMLView.Views.swift */,
			);
			path = "Create and save KML file";
			sourceTree = "<group>";
		};
		79D84D0C2A815BED00F45262 /* Add custom dynamic entity data source */ = {
			isa = PBXGroup;
			children = (
				79D84D0D2A815C5B00F45262 /* AddCustomDynamicEntityDataSourceView.swift */,
				7900C5F52A83FC3F002D430F /* AddCustomDynamicEntityDataSourceView.Vessel.swift */,
			);
			path = "Add custom dynamic entity data source";
			sourceTree = "<group>";
		};
		88F93CBE29C3D4E30006B28E /* Create and edit geometries */ = {
			isa = PBXGroup;
			children = (
				88F93CC029C3D59C0006B28E /* CreateAndEditGeometriesView.swift */,
			);
			path = "Create and edit geometries";
			sourceTree = "<group>";
		};
		D701D7242A37C7E4006FF0C8 /* 07d62a792ab6496d9b772a24efea45d0 */ = {
			isa = PBXGroup;
			children = (
				D701D72B2A37C7F7006FF0C8 /* bradley_low_3ds */,
			);
			path = 07d62a792ab6496d9b772a24efea45d0;
			sourceTree = "<group>";
		};
		D71099692A27D8880065A1C1 /* Densify and generalize geometry */ = {
			isa = PBXGroup;
			children = (
				D710996C2A27D9210065A1C1 /* DensifyAndGeneralizeGeometryView.swift */,
				D710996F2A2802FA0065A1C1 /* DensifyAndGeneralizeGeometryView.SettingsView.swift */,
			);
			path = "Densify and generalize geometry";
			sourceTree = "<group>";
		};
		D722BD1E2A420D7E002C2087 /* Show extruded features */ = {
			isa = PBXGroup;
			children = (
				D722BD212A420DAD002C2087 /* ShowExtrudedFeaturesView.swift */,
			);
			path = "Show extruded features";
			sourceTree = "<group>";
		};
		D734FA072A183A5A00246D7E /* Set max extent */ = {
			isa = PBXGroup;
			children = (
				D734FA092A183A5B00246D7E /* SetMaxExtentView.swift */,
			);
			path = "Set max extent";
			sourceTree = "<group>";
		};
		D744FD132A2112360084A66C /* Create convex hull around points */ = {
			isa = PBXGroup;
			children = (
				D744FD162A2112D90084A66C /* CreateConvexHullAroundPointsView.swift */,
			);
			path = "Create convex hull around points";
			sourceTree = "<group>";
		};
		D751017D2A2E490800B8FA48 /* Show labels on layer */ = {
			isa = PBXGroup;
			children = (
				D75101802A2E493600B8FA48 /* ShowLabelsOnLayerView.swift */,
			);
			path = "Show labels on layer";
			sourceTree = "<group>";
		};
		D751018A2A2E960300B8FA48 /* Identify layer features */ = {
			isa = PBXGroup;
			children = (
				D751018D2A2E962D00B8FA48 /* IdentifyLayerFeaturesView.swift */,
			);
			path = "Identify layer features";
			sourceTree = "<group>";
		};
		D752D93C2A3914E5003EB25E /* Manage operational layers */ = {
			isa = PBXGroup;
			children = (
				D752D93F2A39154C003EB25E /* ManageOperationalLayersView.swift */,
			);
			path = "Manage operational layers";
			sourceTree = "<group>";
		};
		D752D9422A3A6EB8003EB25E /* Monitor changes to map load status */ = {
			isa = PBXGroup;
			children = (
				D752D9452A3A6F7F003EB25E /* MonitorChangesToMapLoadStatusView.swift */,
			);
			path = "Monitor changes to map load status";
			sourceTree = "<group>";
		};
		D752D95B2A3BCDD4003EB25E /* Display map from portal item */ = {
			isa = PBXGroup;
			children = (
				D752D95E2A3BCE06003EB25E /* DisplayMapFromPortalItemView.swift */,
			);
			path = "Display map from portal item";
			sourceTree = "<group>";
		};
		D75362CC2A1E862B00D83028 /* Apply unique value renderer */ = {
			isa = PBXGroup;
			children = (
				D75362D12A1E886700D83028 /* ApplyUniqueValueRendererView.swift */,
			);
			path = "Apply unique value renderer";
			sourceTree = "<group>";
		};
		D754E31D2A1D661D0006C5F1 /* Style point with picture marker symbols */ = {
			isa = PBXGroup;
			children = (
				D754E3222A1D66820006C5F1 /* StylePointWithPictureMarkerSymbolsView.swift */,
			);
			path = "Style point with picture marker symbols";
			sourceTree = "<group>";
		};
		D769C20D2A28FF8600030F61 /* Set up location-driven geotriggers */ = {
			isa = PBXGroup;
			children = (
				D769C2112A29019B00030F61 /* SetUpLocationDrivenGeotriggersView.swift */,
				D79EE76D2A4CEA5D005A52AE /* SetUpLocationDrivenGeotriggersView.Model.swift */,
			);
			path = "Set up location-driven geotriggers";
			sourceTree = "<group>";
		};
		D77570BC2A29427200F490CD /* Animate images with image overlay */ = {
			isa = PBXGroup;
			children = (
				D77570BF2A2942F800F490CD /* AnimateImagesWithImageOverlayView.swift */,
			);
			path = "Animate images with image overlay";
			sourceTree = "<group>";
		};
		D77572AC2A295DC100F490CD /* d1453556d91e46dea191c20c398b82cd */ = {
			isa = PBXGroup;
			children = (
				D77572AD2A295DDD00F490CD /* PacificSouthWest2 */,
			);
			path = d1453556d91e46dea191c20c398b82cd;
			sourceTree = "<group>";
		};
		D78666A92A21616D00C60110 /* Find nearest vertex */ = {
			isa = PBXGroup;
			children = (
				D78666AC2A2161F100C60110 /* FindNearestVertexView.swift */,
			);
			path = "Find nearest vertex";
			sourceTree = "<group>";
		};
		D7ABA2F52A3256610021822B /* Measure distance in scene */ = {
			isa = PBXGroup;
			children = (
				D7ABA2F82A32579C0021822B /* MeasureDistanceInSceneView.swift */,
			);
			path = "Measure distance in scene";
			sourceTree = "<group>";
		};
		D7ABA2FB2A3287C10021822B /* Show viewshed from geoelement in scene */ = {
			isa = PBXGroup;
			children = (
				D7ABA2FE2A32881C0021822B /* ShowViewshedFromGeoelementInSceneView.swift */,
			);
			path = "Show viewshed from geoelement in scene";
			sourceTree = "<group>";
		};
		D7B3C5C02A43B71E001DA4D8 /* Create convex hull around geometries */ = {
			isa = PBXGroup;
			children = (
				D7634FAE2A43B7AC00F8AEFB /* CreateConvexHullAroundGeometriesView.swift */,
			);
			path = "Create convex hull around geometries";
			sourceTree = "<group>";
		};
		D7CC33FB2A31475C00198EDF /* Show line of sight between points */ = {
			isa = PBXGroup;
			children = (
				D7CC33FD2A31475C00198EDF /* ShowLineOfSightBetweenPointsView.swift */,
			);
			path = "Show line of sight between points";
			sourceTree = "<group>";
		};
		D7E440D12A1ECBC2005D74DE /* Create buffers around points */ = {
			isa = PBXGroup;
			children = (
				D7E440D62A1ECE7D005D74DE /* CreateBuffersAroundPointsView.swift */,
			);
			path = "Create buffers around points";
			sourceTree = "<group>";
		};
		D7E557602A1D743100B9FB09 /* Add WMS layer */ = {
			isa = PBXGroup;
			children = (
				D7E557672A1D768800B9FB09 /* AddWMSLayerView.swift */,
			);
			path = "Add WMS layer";
			sourceTree = "<group>";
		};
		D7EAF34F2A1C011000D822C4 /* Set min and max scale */ = {
			isa = PBXGroup;
			children = (
				D7EAF3592A1C023800D822C4 /* SetMinAndMaxScaleView.swift */,
			);
			path = "Set min and max scale";
			sourceTree = "<group>";
		};
		D7EF5D712A269E2D00FEBDE5 /* Show coordinates in multiple formats */ = {
			isa = PBXGroup;
			children = (
				D7EF5D742A26A03A00FEBDE5 /* ShowCoordinatesInMultipleFormatsView.swift */,
			);
			path = "Show coordinates in multiple formats";
			sourceTree = "<group>";
		};
		E000E75E2869E325005D87C5 /* Clip geometry */ = {
			isa = PBXGroup;
			children = (
				E000E75F2869E33D005D87C5 /* ClipGeometryView.swift */,
			);
			path = "Clip geometry";
			sourceTree = "<group>";
		};
		E000E761286A0B07005D87C5 /* Cut geometry */ = {
			isa = PBXGroup;
			children = (
				E000E762286A0B18005D87C5 /* CutGeometryView.swift */,
			);
			path = "Cut geometry";
			sourceTree = "<group>";
		};
		E004A6B928414332002A1FE6 /* Set viewpoint rotation */ = {
			isa = PBXGroup;
			children = (
				E004A6BD28414332002A1FE6 /* SetViewpointRotationView.swift */,
			);
			path = "Set viewpoint rotation";
			sourceTree = "<group>";
		};
		E004A6D528465C70002A1FE6 /* Display scene */ = {
			isa = PBXGroup;
			children = (
				E004A6D828465C70002A1FE6 /* DisplaySceneView.swift */,
			);
			path = "Display scene";
			sourceTree = "<group>";
		};
		E004A6DE2846626A002A1FE6 /* Show callout */ = {
			isa = PBXGroup;
			children = (
				E004A6DF28466279002A1FE6 /* ShowCalloutView.swift */,
			);
			path = "Show callout";
			sourceTree = "<group>";
		};
		E004A6E42846A609002A1FE6 /* Style graphics with symbols */ = {
			isa = PBXGroup;
			children = (
				E004A6E52846A61F002A1FE6 /* StyleGraphicsWithSymbolsView.swift */,
			);
			path = "Style graphics with symbols";
			sourceTree = "<group>";
		};
		E004A6E728493BBB002A1FE6 /* Show device location */ = {
			isa = PBXGroup;
			children = (
				E004A6E828493BCE002A1FE6 /* ShowDeviceLocationView.swift */,
			);
			path = "Show device location";
			sourceTree = "<group>";
		};
		E004A6EB28495538002A1FE6 /* Create planar and geodetic buffers */ = {
			isa = PBXGroup;
			children = (
				E004A6EC2849556E002A1FE6 /* CreatePlanarAndGeodeticBuffersView.swift */,
			);
			path = "Create planar and geodetic buffers";
			sourceTree = "<group>";
		};
		E004A6EE284E4B7A002A1FE6 /* Download vector tiles to local cache */ = {
			isa = PBXGroup;
			children = (
				E004A6EF284E4B9B002A1FE6 /* DownloadVectorTilesToLocalCacheView.swift */,
			);
			path = "Download vector tiles to local cache";
			sourceTree = "<group>";
		};
		E004A6F1284E4F80002A1FE6 /* Show result of spatial operations */ = {
			isa = PBXGroup;
			children = (
				E004A6F2284E4FEB002A1FE6 /* ShowResultOfSpatialOperationsView.swift */,
			);
			path = "Show result of spatial operations";
			sourceTree = "<group>";
		};
		E004A6F4284FA3C5002A1FE6 /* Select features in feature layer */ = {
			isa = PBXGroup;
			children = (
				E004A6F5284FA42A002A1FE6 /* SelectFeaturesInFeatureLayerView.swift */,
			);
			path = "Select features in feature layer";
			sourceTree = "<group>";
		};
		E041ABC3287CAFEB0056009B /* Web */ = {
			isa = PBXGroup;
			children = (
				E041AC15287F54580056009B /* highlight.min.js */,
				E041AC1D288076A60056009B /* info.css */,
				E041AC1F288077B90056009B /* xcode.css */,
			);
			path = Web;
			sourceTree = "<group>";
		};
		E066DD33285CF3A0004D3D5B /* Find route */ = {
			isa = PBXGroup;
			children = (
				E066DD34285CF3B3004D3D5B /* FindRouteView.swift */,
			);
			path = "Find route";
			sourceTree = "<group>";
		};
		E066DD362860AB0B004D3D5B /* Style graphics with renderer */ = {
			isa = PBXGroup;
			children = (
				E066DD372860AB28004D3D5B /* StyleGraphicsWithRendererView.swift */,
			);
			path = "Style graphics with renderer";
			sourceTree = "<group>";
		};
		E066DD392860C9EE004D3D5B /* Show result of spatial relationships */ = {
			isa = PBXGroup;
			children = (
				E066DD3A2860CA08004D3D5B /* ShowResultOfSpatialRelationshipsView.swift */,
			);
			path = "Show result of spatial relationships";
			sourceTree = "<group>";
		};
		E066DD3E28610F3F004D3D5B /* Add scene layer from service */ = {
			isa = PBXGroup;
			children = (
				E066DD3F28610F55004D3D5B /* AddSceneLayerFromServiceView.swift */,
			);
			path = "Add scene layer from service";
			sourceTree = "<group>";
		};
		E070A0A1286F3B3400F2B606 /* Download preplanned map area */ = {
			isa = PBXGroup;
			children = (
				883C121429C9136600062FF9 /* DownloadPreplannedMapAreaView.MapPicker.swift */,
				E0D04FF128A5390000747989 /* DownloadPreplannedMapAreaView.Model.swift */,
				E070A0A2286F3B6000F2B606 /* DownloadPreplannedMapAreaView.swift */,
			);
			path = "Download preplanned map area";
			sourceTree = "<group>";
		};
		E088E1552862578800413100 /* Set surface placement mode */ = {
			isa = PBXGroup;
			children = (
				E088E1562862579D00413100 /* SetSurfacePlacementModeView.swift */,
			);
			path = "Set surface placement mode";
			sourceTree = "<group>";
		};
		E088E1722863B5E600413100 /* Generate offline map */ = {
			isa = PBXGroup;
			children = (
				E088E1732863B5F800413100 /* GenerateOfflineMapView.swift */,
			);
			path = "Generate offline map";
			sourceTree = "<group>";
		};
		E0EA0B75286638FD00C9621D /* Project geometry */ = {
			isa = PBXGroup;
			children = (
				E0EA0B762866390E00C9621D /* ProjectGeometryView.swift */,
			);
			path = "Project geometry";
			sourceTree = "<group>";
		};
		E0FE32E528747762002C6ACA /* Browse building floors */ = {
			isa = PBXGroup;
			children = (
				E0FE32E628747778002C6ACA /* BrowseBuildingFloorsView.swift */,
			);
			path = "Browse building floors";
			sourceTree = "<group>";
		};
		F111CCBD288B548400205358 /* Display map from mobile map package */ = {
			isa = PBXGroup;
			children = (
				F111CCC0288B5D5600205358 /* DisplayMapFromMobileMapPackageView.swift */,
			);
			path = "Display map from mobile map package";
			sourceTree = "<group>";
		};
		F111CCC2288B63DB00205358 /* e1f3a7254cb845b09450f54937c16061 */ = {
			isa = PBXGroup;
			children = (
				F111CCC3288B641900205358 /* Yellowstone.mmpk */,
			);
			path = e1f3a7254cb845b09450f54937c16061;
			sourceTree = "<group>";
		};
		F19A316128906F0D003B7EF9 /* Add raster from file */ = {
			isa = PBXGroup;
			children = (
				F1E71BF0289473760064C33F /* AddRasterFromFileView.swift */,
			);
			path = "Add raster from file";
			sourceTree = "<group>";
		};
/* End PBXGroup section */

/* Begin PBXNativeTarget section */
		00E5401227F3CCA200CF66D5 /* Samples */ = {
			isa = PBXNativeTarget;
			buildConfigurationList = 00E5402427F3CCA200CF66D5 /* Build configuration list for PBXNativeTarget "Samples" */;
			buildPhases = (
				001C6DDC27FE5CE800D472C2 /* Create .secrets File If It Does Not Exist */,
				00CCB8A3285BA2FD00BBAB70 /* Download Portal Item Data */,
				00E5402B27F77A5A00CF66D5 /* Lint Sources */,
				00E5400F27F3CCA200CF66D5 /* Sources */,
				00144B5E280634840090DD5D /* Embed Frameworks */,
				00E5401027F3CCA200CF66D5 /* Frameworks */,
				00E5401127F3CCA200CF66D5 /* Resources */,
				0039A4E82885C4E300592C86 /* Copy Source Code Files */,
				0039A4E72885C45200592C86 /* Copy README.md Files For Source Code View */,
			);
			buildRules = (
				0083586F27FE3BCF00192A15 /* PBXBuildRule */,
				0074ABCC2817B8E60037244A /* PBXBuildRule */,
			);
			dependencies = (
			);
			name = Samples;
			packageProductDependencies = (
				00C43AEC2947DC350099AE34 /* ArcGISToolkit */,
			);
			productName = "arcgis-swift-sdk-samples (iOS)";
			productReference = 00E5401327F3CCA200CF66D5 /* Samples.app */;
			productType = "com.apple.product-type.application";
		};
/* End PBXNativeTarget section */

/* Begin PBXProject section */
		00E5400727F3CCA100CF66D5 /* Project object */ = {
			isa = PBXProject;
			attributes = {
				BuildIndependentTargetsInParallel = 1;
				KnownAssetTags = (
					AddCustomDynamicEntityDataSource,
					AddFeatureLayers,
					AddRasterFromFile,
					AnimateImagesWithImageOverlay,
					ChangeCameraController,
					DisplayDeviceLocationWithNmeaDataSources,
					DisplayMapFromMobileMapPackage,
					ShowViewshedFromGeoelementInScene,
				);
				LastSwiftUpdateCheck = 1330;
				LastUpgradeCheck = 1330;
				ORGANIZATIONNAME = Esri;
				TargetAttributes = {
					00E5401227F3CCA200CF66D5 = {
						CreatedOnToolsVersion = 13.3;
					};
				};
			};
			buildConfigurationList = 00E5400A27F3CCA100CF66D5 /* Build configuration list for PBXProject "Samples" */;
			compatibilityVersion = "Xcode 13.0";
			developmentRegion = en;
			hasScannedForEncodings = 0;
			knownRegions = (
				en,
				Base,
			);
			mainGroup = 00E5400627F3CCA100CF66D5;
			packageReferences = (
				00C43AEB2947DC350099AE34 /* XCRemoteSwiftPackageReference "arcgis-maps-sdk-swift-toolkit" */,
			);
			productRefGroup = 00E5401427F3CCA200CF66D5 /* Products */;
			projectDirPath = "";
			projectRoot = "";
			targets = (
				00E5401227F3CCA200CF66D5 /* Samples */,
			);
		};
/* End PBXProject section */

/* Begin PBXResourcesBuildPhase section */
		00E5401127F3CCA200CF66D5 /* Resources */ = {
			isa = PBXResourcesBuildPhase;
			buildActionMask = 2147483647;
			files = (
				E041AC1E288076A60056009B /* info.css in Resources */,
				E041AC1A287F54580056009B /* highlight.min.js in Resources */,
				00E5402027F3CCA200CF66D5 /* Assets.xcassets in Resources */,
				4D126D7C29CA3E6000CFB7A7 /* Redlands.nmea in Resources */,
				00C94A0D28B53DE1004E42D9 /* raster-file in Resources */,
				004FE87129DF5D8700075217 /* Bristol in Resources */,
				792222DD2A81AA5D00619FFE /* AIS_MarineCadastre_SelectedVessels_CustomDataSource.jsonl in Resources */,
				E041AC20288077B90056009B /* xcode.css in Resources */,
				00D4EF9028638BF100B9CC30 /* LA_Trails.geodatabase in Resources */,
				D701D72C2A37C7F7006FF0C8 /* bradley_low_3ds in Resources */,
				00D4EF9A28638BF100B9CC30 /* AuroraCO.gpkg in Resources */,
				F111CCC4288B641900205358 /* Yellowstone.mmpk in Resources */,
				D77572AE2A295DDE00F490CD /* PacificSouthWest2 in Resources */,
				00D4EFB12863CE6300B9CC30 /* ScottishWildlifeTrust_reserves in Resources */,
			);
			runOnlyForDeploymentPostprocessing = 0;
		};
/* End PBXResourcesBuildPhase section */

/* Begin PBXShellScriptBuildPhase section */
		001C6DDC27FE5CE800D472C2 /* Create .secrets File If It Does Not Exist */ = {
			isa = PBXShellScriptBuildPhase;
			alwaysOutOfDate = 1;
			buildActionMask = 2147483647;
			files = (
			);
			inputFileListPaths = (
			);
			inputPaths = (
			);
			name = "Create .secrets File If It Does Not Exist";
			outputFileListPaths = (
			);
			outputPaths = (
				"$(SRCROOT)/.secrets",
			);
			runOnlyForDeploymentPostprocessing = 0;
			shellPath = /bin/sh;
			shellScript = "if [ ! -e \"$SRCROOT/.secrets\" ]\nthen\n    touch \"$SRCROOT/.secrets\"\nfi\n";
		};
		0039A4E72885C45200592C86 /* Copy README.md Files For Source Code View */ = {
			isa = PBXShellScriptBuildPhase;
			alwaysOutOfDate = 1;
			buildActionMask = 2147483647;
			files = (
			);
			inputFileListPaths = (
			);
			inputPaths = (
			);
			name = "Copy README.md Files For Source Code View";
			outputFileListPaths = (
			);
			outputPaths = (
			);
			runOnlyForDeploymentPostprocessing = 0;
			shellPath = /bin/sh;
			shellScript = "echo $BUILT_PRODUCTS_DIR\n\n# Directory to which the readmes will be copied.\nREADMES_DIR=${BUILT_PRODUCTS_DIR}/${UNLOCALIZED_RESOURCES_FOLDER_PATH}/READMEs\nmkdir -p \"${READMES_DIR}\"\n\n# Root readme for the project to skip.\nDEFAULT_README=$SRCROOT/README.md\n\n# Find all README.md files in the project.\nfind ${SRCROOT} -name \"README.md\" | while read file\ndo\n    # Skip the root readme for project.\n    if [ \"$file\" = \"$DEFAULT_README\" ]\n    then\n        echo $BUILT_PRODUCTS_DIR\n        continue\n    fi\n    \n    # Extract the folder name from the path.\n    FILE_PATH=$(dirname \"$file\")\n    FOLDER_NAME=$(basename \"$FILE_PATH\")\n    \n    cp \"${file}\" \"${READMES_DIR}/${FOLDER_NAME}.md\"\ndone\n";
		};
		00CCB8A3285BA2FD00BBAB70 /* Download Portal Item Data */ = {
			isa = PBXShellScriptBuildPhase;
			alwaysOutOfDate = 1;
			buildActionMask = 2147483647;
			files = (
			);
			inputFileListPaths = (
			);
			inputPaths = (
			);
			name = "Download Portal Item Data";
			outputFileListPaths = (
			);
			outputPaths = (
			);
			runOnlyForDeploymentPostprocessing = 0;
			shellPath = /bin/sh;
			shellScript = "SAMPLES_DIRECTORY=\"${SRCROOT}/Shared/Samples\"\nDOWNLOAD_DIRECTORY=\"${SRCROOT}/Portal Data\"\nxcrun --sdk macosx swift \"${SRCROOT}/Scripts/DowloadPortalItemData.swift\" \"$SAMPLES_DIRECTORY\" \"$DOWNLOAD_DIRECTORY\"\n";
		};
		00E5402B27F77A5A00CF66D5 /* Lint Sources */ = {
			isa = PBXShellScriptBuildPhase;
			alwaysOutOfDate = 1;
			buildActionMask = 2147483647;
			files = (
			);
			inputFileListPaths = (
			);
			inputPaths = (
			);
			name = "Lint Sources";
			outputFileListPaths = (
			);
			outputPaths = (
			);
			runOnlyForDeploymentPostprocessing = 0;
			shellPath = /bin/sh;
			shellScript = "if [[ \"$(uname -m)\" == arm64 ]]; then\n    export PATH=\"/opt/homebrew/bin:$PATH\"\nfi\n\nif which swiftlint > /dev/null; then\n  swiftlint\nelse\n  echo \"warning: SwiftLint not installed, download from https://github.com/realm/SwiftLint\"\nfi\n";
		};
/* End PBXShellScriptBuildPhase section */

/* Begin PBXSourcesBuildPhase section */
		00E5400F27F3CCA200CF66D5 /* Sources */ = {
			isa = PBXSourcesBuildPhase;
			buildActionMask = 2147483647;
			files = (
				79D84D132A81711A00F45262 /* AddCustomDynamicEntityDataSourceView.swift in Sources */,
				E000E7602869E33D005D87C5 /* ClipGeometryView.swift in Sources */,
				4D2ADC6729C50BD6003B367F /* AddDynamicEntityLayerView.Model.swift in Sources */,
				E004A6E928493BCE002A1FE6 /* ShowDeviceLocationView.swift in Sources */,
				F111CCC1288B5D5600205358 /* DisplayMapFromMobileMapPackageView.swift in Sources */,
				1C43BC842A43781200509BF8 /* SetVisibilityOfSubtypeSublayerView.swift in Sources */,
				00A7A1462A2FC58300F035F7 /* DisplayContentOfUtilityNetworkContainerView.swift in Sources */,
				218F35B829C28F4A00502022 /* AuthenticateWithOAuthView.swift in Sources */,
				79B7B80A2A1BF8EC00F57C27 /* CreateAndSaveKMLView.swift in Sources */,
				7573E81C29D6134C00BEED9C /* TraceUtilityNetworkView.Enums.swift in Sources */,
				7573E81A29D6134C00BEED9C /* TraceUtilityNetworkView.Model.swift in Sources */,
				1C3B7DC82A5F64FC00907443 /* AnalyzeNetworkWithSubnetworkTraceView.Model.swift in Sources */,
				D752D9402A39154C003EB25E /* ManageOperationalLayersView.swift in Sources */,
				D7ABA2F92A32579C0021822B /* MeasureDistanceInSceneView.swift in Sources */,
				E004A6E028466279002A1FE6 /* ShowCalloutView.swift in Sources */,
				E000E763286A0B18005D87C5 /* CutGeometryView.swift in Sources */,
				4D126D7229CA1E1800CFB7A7 /* SimulatedNMEAData.swift in Sources */,
				001C6DE127FE8A9400D472C2 /* AppSecrets.swift.masque in Sources */,
				E0D04FF228A5390000747989 /* DownloadPreplannedMapAreaView.Model.swift in Sources */,
				00CCB8A5285BAF8700BBAB70 /* OnDemandResource.swift in Sources */,
				1C19B4F32A578E46001D2506 /* CreateLoadReportView.swift in Sources */,
				7900C5F62A83FC3F002D430F /* AddCustomDynamicEntityDataSourceView.Vessel.swift in Sources */,
				D71099702A2802FA0065A1C1 /* DensifyAndGeneralizeGeometryView.SettingsView.swift in Sources */,
				E004A6ED2849556E002A1FE6 /* CreatePlanarAndGeodeticBuffersView.swift in Sources */,
				E041ABD7287DB04D0056009B /* SampleInfoView.swift in Sources */,
				1C43BC822A43781200509BF8 /* SetVisibilityOfSubtypeSublayerView.Model.swift in Sources */,
				D752D9462A3A6F80003EB25E /* MonitorChangesToMapLoadStatusView.swift in Sources */,
				E0082217287755AC002AD138 /* View+Sheet.swift in Sources */,
				00181B462846AD7100654571 /* View+Alert.swift in Sources */,
				00273CF62A82AB8700A7A77D /* SampleRow.swift in Sources */,
				D7ABA2FF2A32881C0021822B /* ShowViewshedFromGeoelementInSceneView.swift in Sources */,
				E0FE32E728747778002C6ACA /* BrowseBuildingFloorsView.swift in Sources */,
				D752D95F2A3BCE06003EB25E /* DisplayMapFromPortalItemView.swift in Sources */,
				1CAB8D4B2A3CEAB0002AA649 /* RunValveIsolationTraceView.Model.swift in Sources */,
				E070A0A3286F3B6000F2B606 /* DownloadPreplannedMapAreaView.swift in Sources */,
				D77570C02A2942F800F490CD /* AnimateImagesWithImageOverlayView.swift in Sources */,
				E0EA0B772866390E00C9621D /* ProjectGeometryView.swift in Sources */,
				0042E24328E4BF8F001F33D6 /* ShowViewshedFromPointInSceneView.Model.swift in Sources */,
				D7E557682A1D768800B9FB09 /* AddWMSLayerView.swift in Sources */,
				0005580A2817C51E00224BC6 /* SampleDetailView.swift in Sources */,
				4D2ADC6229C5071C003B367F /* ChangeMapViewBackgroundView.Model.swift in Sources */,
				0074ABCD2817BCC30037244A /* SamplesApp+Samples.swift.tache in Sources */,
				D79EE76E2A4CEA5D005A52AE /* SetUpLocationDrivenGeotriggersView.Model.swift in Sources */,
				E004A6F3284E4FEB002A1FE6 /* ShowResultOfSpatialOperationsView.swift in Sources */,
				D751018E2A2E962D00B8FA48 /* IdentifyLayerFeaturesView.swift in Sources */,
				F1E71BF1289473760064C33F /* AddRasterFromFileView.swift in Sources */,
				00B04273282EC59E0072E1B4 /* AboutView.swift in Sources */,
				7573E81F29D6134C00BEED9C /* TraceUtilityNetworkView.swift in Sources */,
				4D2ADC6929C50C4C003B367F /* AddDynamicEntityLayerView.SettingsView.swift in Sources */,
				1C42E04729D2396B004FC4BE /* ShowPopupView.swift in Sources */,
				79302F872A1ED71B0002336A /* CreateAndSaveKMLView.Views.swift in Sources */,
				1C19B4F12A578E46001D2506 /* CreateLoadReportView.Views.swift in Sources */,
				E066DD3B2860CA08004D3D5B /* ShowResultOfSpatialRelationshipsView.swift in Sources */,
				7573E81E29D6134C00BEED9C /* TraceUtilityNetworkView.Views.swift in Sources */,
				4D2ADC5A29C4F612003B367F /* ChangeMapViewBackgroundView.swift in Sources */,
				D769C2122A29019B00030F61 /* SetUpLocationDrivenGeotriggersView.swift in Sources */,
				79302F852A1ED4E30002336A /* CreateAndSaveKMLView.Model.swift in Sources */,
				0044CDDF2995C39E004618CE /* ShowDeviceLocationHistoryView.swift in Sources */,
				E041ABC0287CA9F00056009B /* WebView.swift in Sources */,
				E088E1572862579D00413100 /* SetSurfacePlacementModeView.swift in Sources */,
				1CAF831F2A20305F000E1E60 /* ShowUtilityAssociationsView.swift in Sources */,
				00C7993B2A845AAF00AFE342 /* Sidebar.swift in Sources */,
				E004A6C128414332002A1FE6 /* SetViewpointRotationView.swift in Sources */,
				883C121529C9136600062FF9 /* DownloadPreplannedMapAreaView.MapPicker.swift in Sources */,
				1C9B74C929DB43580038B06F /* ShowRealisticLightAndShadowsView.swift in Sources */,
				1C56B5E62A82C02D000381DA /* DisplayPointsUsingClusteringFeatureReductionView.swift in Sources */,
				00E5401E27F3CCA200CF66D5 /* ContentView.swift in Sources */,
				D7634FAF2A43B7AC00F8AEFB /* CreateConvexHullAroundGeometriesView.swift in Sources */,
				E066DD382860AB28004D3D5B /* StyleGraphicsWithRendererView.swift in Sources */,
				108EC04129D25B2C000F35D0 /* QueryFeatureTableView.swift in Sources */,
				00B04FB5283EEBA80026C882 /* DisplayOverviewMapView.swift in Sources */,
				D7CC33FF2A31475C00198EDF /* ShowLineOfSightBetweenPointsView.swift in Sources */,
				D70BE5792A5624A80022CA02 /* CategoriesView.swift in Sources */,
				4D2ADC5D29C4F612003B367F /* ChangeMapViewBackgroundView.SettingsView.swift in Sources */,
				75DD739529D38B1B0010229D /* NavigateRouteView.swift in Sources */,
				D75362D22A1E886700D83028 /* ApplyUniqueValueRendererView.swift in Sources */,
				0074ABBF28174BCF0037244A /* DisplayMapView.swift in Sources */,
				D7EF5D752A26A03A00FEBDE5 /* ShowCoordinatesInMultipleFormatsView.swift in Sources */,
				0086F40128E3770A00974721 /* ShowViewshedFromPointInSceneView.swift in Sources */,
				0044289229C90C0B00160767 /* GetElevationAtPointOnSurfaceView.swift in Sources */,
				D7E440D72A1ECE7D005D74DE /* CreateBuffersAroundPointsView.swift in Sources */,
				00D4EF802863842100B9CC30 /* AddFeatureLayersView.swift in Sources */,
				4D126D7E29CA43D200CFB7A7 /* DisplayDeviceLocationWithNMEADataSourcesView.Model.swift in Sources */,
				4D126D6D29CA1B6000CFB7A7 /* DisplayDeviceLocationWithNMEADataSourcesView.swift in Sources */,
				D710996D2A27D9210065A1C1 /* DensifyAndGeneralizeGeometryView.swift in Sources */,
				88F93CC129C3D59D0006B28E /* CreateAndEditGeometriesView.swift in Sources */,
				1C0C1C3929D34DAE005C8B24 /* ChangeViewpointView.swift in Sources */,
				D734FA0C2A183A5B00246D7E /* SetMaxExtentView.swift in Sources */,
				E004A6DC28465C70002A1FE6 /* DisplaySceneView.swift in Sources */,
				E066DD35285CF3B3004D3D5B /* FindRouteView.swift in Sources */,
				D722BD222A420DAD002C2087 /* ShowExtrudedFeaturesView.swift in Sources */,
				E004A6F6284FA42A002A1FE6 /* SelectFeaturesInFeatureLayerView.swift in Sources */,
				D75101812A2E493600B8FA48 /* ShowLabelsOnLayerView.swift in Sources */,
				1C3B7DCB2A5F64FC00907443 /* AnalyzeNetworkWithSubnetworkTraceView.swift in Sources */,
				E08953F12891899600E077CF /* EnvironmentValues+SampleInfoVisibility.swift in Sources */,
				00B042E8282EDC690072E1B4 /* SetBasemapView.swift in Sources */,
				E004A6E62846A61F002A1FE6 /* StyleGraphicsWithSymbolsView.swift in Sources */,
				E088E1742863B5F800413100 /* GenerateOfflineMapView.swift in Sources */,
				0074ABC428174F430037244A /* Sample.swift in Sources */,
				00A7A14A2A2FC5B700F035F7 /* DisplayContentOfUtilityNetworkContainerView.Model.swift in Sources */,
				E004A6F0284E4B9B002A1FE6 /* DownloadVectorTilesToLocalCacheView.swift in Sources */,
				1CAB8D4E2A3CEAB0002AA649 /* RunValveIsolationTraceView.swift in Sources */,
				4D2ADC4329C26D05003B367F /* AddDynamicEntityLayerView.swift in Sources */,
				D7EAF35A2A1C023800D822C4 /* SetMinAndMaxScaleView.swift in Sources */,
				1C19B4F52A578E46001D2506 /* CreateLoadReportView.Model.swift in Sources */,
				0042E24528E4F82C001F33D6 /* ShowViewshedFromPointInSceneView.ViewshedSettingsView.swift in Sources */,
				1C9B74D929DB54560038B06F /* ChangeCameraControllerView.swift in Sources */,
				00273CF42A82AB5900A7A77D /* SamplesSearchView.swift in Sources */,
				D78666AD2A2161F100C60110 /* FindNearestVertexView.swift in Sources */,
				D744FD172A2112D90084A66C /* CreateConvexHullAroundPointsView.swift in Sources */,
				00CB9138284814A4005C2C5D /* SearchWithGeocodeView.swift in Sources */,
				1C43BC7F2A43781200509BF8 /* SetVisibilityOfSubtypeSublayerView.Views.swift in Sources */,
				D754E3232A1D66820006C5F1 /* StylePointWithPictureMarkerSymbolsView.swift in Sources */,
				00E5401C27F3CCA200CF66D5 /* SamplesApp.swift in Sources */,
				E066DD4028610F55004D3D5B /* AddSceneLayerFromServiceView.swift in Sources */,
			);
			runOnlyForDeploymentPostprocessing = 0;
		};
/* End PBXSourcesBuildPhase section */

/* Begin XCBuildConfiguration section */
		00E5402227F3CCA200CF66D5 /* Debug */ = {
			isa = XCBuildConfiguration;
			buildSettings = {
				ALWAYS_SEARCH_USER_PATHS = NO;
				CLANG_ANALYZER_NONNULL = YES;
				CLANG_ANALYZER_NUMBER_OBJECT_CONVERSION = YES_AGGRESSIVE;
				CLANG_CXX_LANGUAGE_STANDARD = "gnu++17";
				CLANG_ENABLE_MODULES = YES;
				CLANG_ENABLE_OBJC_ARC = YES;
				CLANG_ENABLE_OBJC_WEAK = YES;
				CLANG_WARN_BLOCK_CAPTURE_AUTORELEASING = YES;
				CLANG_WARN_BOOL_CONVERSION = YES;
				CLANG_WARN_COMMA = YES;
				CLANG_WARN_CONSTANT_CONVERSION = YES;
				CLANG_WARN_DEPRECATED_OBJC_IMPLEMENTATIONS = YES;
				CLANG_WARN_DIRECT_OBJC_ISA_USAGE = YES_ERROR;
				CLANG_WARN_DOCUMENTATION_COMMENTS = YES;
				CLANG_WARN_EMPTY_BODY = YES;
				CLANG_WARN_ENUM_CONVERSION = YES;
				CLANG_WARN_INFINITE_RECURSION = YES;
				CLANG_WARN_INT_CONVERSION = YES;
				CLANG_WARN_NON_LITERAL_NULL_CONVERSION = YES;
				CLANG_WARN_OBJC_IMPLICIT_RETAIN_SELF = YES;
				CLANG_WARN_OBJC_LITERAL_CONVERSION = YES;
				CLANG_WARN_OBJC_ROOT_CLASS = YES_ERROR;
				CLANG_WARN_QUOTED_INCLUDE_IN_FRAMEWORK_HEADER = YES;
				CLANG_WARN_RANGE_LOOP_ANALYSIS = YES;
				CLANG_WARN_STRICT_PROTOTYPES = YES;
				CLANG_WARN_SUSPICIOUS_MOVE = YES;
				CLANG_WARN_UNGUARDED_AVAILABILITY = YES_AGGRESSIVE;
				CLANG_WARN_UNREACHABLE_CODE = YES;
				CLANG_WARN__DUPLICATE_METHOD_MATCH = YES;
				COPY_PHASE_STRIP = NO;
				DEAD_CODE_STRIPPING = YES;
				DEBUG_INFORMATION_FORMAT = dwarf;
				ENABLE_STRICT_OBJC_MSGSEND = YES;
				ENABLE_TESTABILITY = YES;
				GCC_C_LANGUAGE_STANDARD = gnu11;
				GCC_DYNAMIC_NO_PIC = NO;
				GCC_NO_COMMON_BLOCKS = YES;
				GCC_OPTIMIZATION_LEVEL = 0;
				GCC_PREPROCESSOR_DEFINITIONS = (
					"DEBUG=1",
					"$(inherited)",
				);
				GCC_WARN_64_TO_32_BIT_CONVERSION = YES;
				GCC_WARN_ABOUT_RETURN_TYPE = YES_ERROR;
				GCC_WARN_UNDECLARED_SELECTOR = YES;
				GCC_WARN_UNINITIALIZED_AUTOS = YES_AGGRESSIVE;
				GCC_WARN_UNUSED_FUNCTION = YES;
				GCC_WARN_UNUSED_VARIABLE = YES;
				MTL_ENABLE_DEBUG_INFO = INCLUDE_SOURCE;
				MTL_FAST_MATH = YES;
				ONLY_ACTIVE_ARCH = YES;
				SWIFT_ACTIVE_COMPILATION_CONDITIONS = DEBUG;
				SWIFT_OPTIMIZATION_LEVEL = "-Onone";
			};
			name = Debug;
		};
		00E5402327F3CCA200CF66D5 /* Release */ = {
			isa = XCBuildConfiguration;
			buildSettings = {
				ALWAYS_SEARCH_USER_PATHS = NO;
				CLANG_ANALYZER_NONNULL = YES;
				CLANG_ANALYZER_NUMBER_OBJECT_CONVERSION = YES_AGGRESSIVE;
				CLANG_CXX_LANGUAGE_STANDARD = "gnu++17";
				CLANG_ENABLE_MODULES = YES;
				CLANG_ENABLE_OBJC_ARC = YES;
				CLANG_ENABLE_OBJC_WEAK = YES;
				CLANG_WARN_BLOCK_CAPTURE_AUTORELEASING = YES;
				CLANG_WARN_BOOL_CONVERSION = YES;
				CLANG_WARN_COMMA = YES;
				CLANG_WARN_CONSTANT_CONVERSION = YES;
				CLANG_WARN_DEPRECATED_OBJC_IMPLEMENTATIONS = YES;
				CLANG_WARN_DIRECT_OBJC_ISA_USAGE = YES_ERROR;
				CLANG_WARN_DOCUMENTATION_COMMENTS = YES;
				CLANG_WARN_EMPTY_BODY = YES;
				CLANG_WARN_ENUM_CONVERSION = YES;
				CLANG_WARN_INFINITE_RECURSION = YES;
				CLANG_WARN_INT_CONVERSION = YES;
				CLANG_WARN_NON_LITERAL_NULL_CONVERSION = YES;
				CLANG_WARN_OBJC_IMPLICIT_RETAIN_SELF = YES;
				CLANG_WARN_OBJC_LITERAL_CONVERSION = YES;
				CLANG_WARN_OBJC_ROOT_CLASS = YES_ERROR;
				CLANG_WARN_QUOTED_INCLUDE_IN_FRAMEWORK_HEADER = YES;
				CLANG_WARN_RANGE_LOOP_ANALYSIS = YES;
				CLANG_WARN_STRICT_PROTOTYPES = YES;
				CLANG_WARN_SUSPICIOUS_MOVE = YES;
				CLANG_WARN_UNGUARDED_AVAILABILITY = YES_AGGRESSIVE;
				CLANG_WARN_UNREACHABLE_CODE = YES;
				CLANG_WARN__DUPLICATE_METHOD_MATCH = YES;
				COPY_PHASE_STRIP = NO;
				DEAD_CODE_STRIPPING = YES;
				DEBUG_INFORMATION_FORMAT = "dwarf-with-dsym";
				ENABLE_NS_ASSERTIONS = NO;
				ENABLE_STRICT_OBJC_MSGSEND = YES;
				GCC_C_LANGUAGE_STANDARD = gnu11;
				GCC_NO_COMMON_BLOCKS = YES;
				GCC_WARN_64_TO_32_BIT_CONVERSION = YES;
				GCC_WARN_ABOUT_RETURN_TYPE = YES_ERROR;
				GCC_WARN_UNDECLARED_SELECTOR = YES;
				GCC_WARN_UNINITIALIZED_AUTOS = YES_AGGRESSIVE;
				GCC_WARN_UNUSED_FUNCTION = YES;
				GCC_WARN_UNUSED_VARIABLE = YES;
				MTL_ENABLE_DEBUG_INFO = NO;
				MTL_FAST_MATH = YES;
				SWIFT_COMPILATION_MODE = wholemodule;
				SWIFT_OPTIMIZATION_LEVEL = "-O";
			};
			name = Release;
		};
		00E5402527F3CCA200CF66D5 /* Debug */ = {
			isa = XCBuildConfiguration;
			buildSettings = {
				ASSETCATALOG_COMPILER_APPICON_NAME = AppIcon;
				ASSETCATALOG_COMPILER_GLOBAL_ACCENT_COLOR_NAME = AccentColor;
				CODE_SIGN_ENTITLEMENTS = macOS/Samples.entitlements;
				"CODE_SIGN_IDENTITY[sdk=macosx*]" = "Apple Development";
				CODE_SIGN_STYLE = Automatic;
				CURRENT_PROJECT_VERSION = 1;
				EMBED_ASSET_PACKS_IN_PRODUCT_BUNDLE = YES;
				INFOPLIST_FILE = "$(SRCROOT)/iOS/Info.plist";
				IPHONEOS_DEPLOYMENT_TARGET = 15.0;
				"IPHONEOS_DEPLOYMENT_TARGET[sdk=macosx*]" = 15.0;
				LD_RUNPATH_SEARCH_PATHS = (
					"$(inherited)",
					"@executable_path/Frameworks",
				);
				MARKETING_VERSION = 200.2.0;
				PRODUCT_BUNDLE_IDENTIFIER = "com.esri.arcgis-swift-sdk-samples";
				PRODUCT_NAME = Samples;
				SDKROOT = iphoneos;
				SUPPORTED_PLATFORMS = "iphoneos iphonesimulator";
				SUPPORTS_MACCATALYST = YES;
				SUPPORTS_MAC_DESIGNED_FOR_IPHONE_IPAD = NO;
				SWIFT_EMIT_LOC_STRINGS = YES;
				SWIFT_VERSION = 5.0;
				TARGETED_DEVICE_FAMILY = "1,2,6";
			};
			name = Debug;
		};
		00E5402627F3CCA200CF66D5 /* Release */ = {
			isa = XCBuildConfiguration;
			buildSettings = {
				ASSETCATALOG_COMPILER_APPICON_NAME = AppIcon;
				ASSETCATALOG_COMPILER_GLOBAL_ACCENT_COLOR_NAME = AccentColor;
				CODE_SIGN_ENTITLEMENTS = macOS/Samples.entitlements;
				"CODE_SIGN_IDENTITY[sdk=macosx*]" = "Apple Development";
				CODE_SIGN_STYLE = Automatic;
				CURRENT_PROJECT_VERSION = 1;
				EMBED_ASSET_PACKS_IN_PRODUCT_BUNDLE = YES;
				INFOPLIST_FILE = "$(SRCROOT)/iOS/Info.plist";
				IPHONEOS_DEPLOYMENT_TARGET = 15.0;
				"IPHONEOS_DEPLOYMENT_TARGET[sdk=macosx*]" = 15.0;
				LD_RUNPATH_SEARCH_PATHS = (
					"$(inherited)",
					"@executable_path/Frameworks",
				);
				MARKETING_VERSION = 200.2.0;
				PRODUCT_BUNDLE_IDENTIFIER = "com.esri.arcgis-swift-sdk-samples";
				PRODUCT_NAME = Samples;
				SDKROOT = iphoneos;
				SUPPORTED_PLATFORMS = "iphoneos iphonesimulator";
				SUPPORTS_MACCATALYST = YES;
				SUPPORTS_MAC_DESIGNED_FOR_IPHONE_IPAD = NO;
				SWIFT_EMIT_LOC_STRINGS = YES;
				SWIFT_VERSION = 5.0;
				TARGETED_DEVICE_FAMILY = "1,2,6";
				VALIDATE_PRODUCT = YES;
			};
			name = Release;
		};
/* End XCBuildConfiguration section */

/* Begin XCConfigurationList section */
		00E5400A27F3CCA100CF66D5 /* Build configuration list for PBXProject "Samples" */ = {
			isa = XCConfigurationList;
			buildConfigurations = (
				00E5402227F3CCA200CF66D5 /* Debug */,
				00E5402327F3CCA200CF66D5 /* Release */,
			);
			defaultConfigurationIsVisible = 0;
			defaultConfigurationName = Release;
		};
		00E5402427F3CCA200CF66D5 /* Build configuration list for PBXNativeTarget "Samples" */ = {
			isa = XCConfigurationList;
			buildConfigurations = (
				00E5402527F3CCA200CF66D5 /* Debug */,
				00E5402627F3CCA200CF66D5 /* Release */,
			);
			defaultConfigurationIsVisible = 0;
			defaultConfigurationName = Release;
		};
/* End XCConfigurationList section */

/* Begin XCRemoteSwiftPackageReference section */
		00C43AEB2947DC350099AE34 /* XCRemoteSwiftPackageReference "arcgis-maps-sdk-swift-toolkit" */ = {
			isa = XCRemoteSwiftPackageReference;
			repositoryURL = "https://github.com/Esri/arcgis-maps-sdk-swift-toolkit/";
			requirement = {
				kind = upToNextMinorVersion;
				minimumVersion = 200.2.0;
			};
		};
/* End XCRemoteSwiftPackageReference section */

/* Begin XCSwiftPackageProductDependency section */
		00C43AEC2947DC350099AE34 /* ArcGISToolkit */ = {
			isa = XCSwiftPackageProductDependency;
			package = 00C43AEB2947DC350099AE34 /* XCRemoteSwiftPackageReference "arcgis-maps-sdk-swift-toolkit" */;
			productName = ArcGISToolkit;
		};
/* End XCSwiftPackageProductDependency section */
	};
	rootObject = 00E5400727F3CCA100CF66D5 /* Project object */;
}<|MERGE_RESOLUTION|>--- conflicted
+++ resolved
@@ -288,14 +288,11 @@
 			dstPath = "";
 			dstSubfolderSpec = 7;
 			files = (
-<<<<<<< HEAD
 				4DD058102A0D3F6B00A59B34 /* DisplayDeviceLocationWithNMEADataSourcesView.Model.swift in Copy Source Code Files */,
 				4D126D7329CA1EFD00CFB7A7 /* DisplayDeviceLocationWithNMEADataSourcesView.swift in Copy Source Code Files */,
 				4D126D7429CA1EFD00CFB7A7 /* SimulatedNMEAData.swift in Copy Source Code Files */,
-=======
 				79D84D152A81718F00F45262 /* AddCustomDynamicEntityDataSourceView.swift in Copy Source Code Files */,
 				1C56B5E72A82C057000381DA /* DisplayPointsUsingClusteringFeatureReductionView.swift in Copy Source Code Files */,
->>>>>>> 24ceaea8
 				D7ABA3002A3288970021822B /* ShowViewshedFromGeoelementInSceneView.swift in Copy Source Code Files */,
 				1C3B7DCD2A5F652500907443 /* AnalyzeNetworkWithSubnetworkTraceView.Model.swift in Copy Source Code Files */,
 				1C3B7DCE2A5F652500907443 /* AnalyzeNetworkWithSubnetworkTraceView.swift in Copy Source Code Files */,
