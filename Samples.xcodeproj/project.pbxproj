// !$*UTF8*$!
{
	archiveVersion = 1;
	classes = {
	};
	objectVersion = 77;
	objects = {

/* Begin PBXBuildFile section */
		0000FB6E2BBDB17600845921 /* Add3DTilesLayerView.swift in Sources */ = {isa = PBXBuildFile; fileRef = 0000FB6B2BBDB17600845921 /* Add3DTilesLayerView.swift */; };
		0000FB712BBDC01400845921 /* Add3DTilesLayerView.swift in Copy Source Code Files */ = {isa = PBXBuildFile; fileRef = 0000FB6B2BBDB17600845921 /* Add3DTilesLayerView.swift */; };
		0005580A2817C51E00224BC6 /* SampleDetailView.swift in Sources */ = {isa = PBXBuildFile; fileRef = 000558092817C51E00224BC6 /* SampleDetailView.swift */; };
		000D43162B9918420003D3C2 /* ConfigureBasemapStyleParametersView.swift in Sources */ = {isa = PBXBuildFile; fileRef = 000D43132B9918420003D3C2 /* ConfigureBasemapStyleParametersView.swift */; };
		000D43182B993A030003D3C2 /* ConfigureBasemapStyleParametersView.swift in Copy Source Code Files */ = {isa = PBXBuildFile; fileRef = 000D43132B9918420003D3C2 /* ConfigureBasemapStyleParametersView.swift */; };
		00181B462846AD7100654571 /* View+ErrorAlert.swift in Sources */ = {isa = PBXBuildFile; fileRef = 00181B452846AD7100654571 /* View+ErrorAlert.swift */; };
		001C6DE127FE8A9400D472C2 /* AppSecrets.swift.masque in Sources */ = {isa = PBXBuildFile; fileRef = 001C6DD827FE585A00D472C2 /* AppSecrets.swift.masque */; };
		00273CF42A82AB5900A7A77D /* SamplesSearchView.swift in Sources */ = {isa = PBXBuildFile; fileRef = 00273CF32A82AB5900A7A77D /* SamplesSearchView.swift */; };
		00273CF62A82AB8700A7A77D /* SampleLink.swift in Sources */ = {isa = PBXBuildFile; fileRef = 00273CF52A82AB8700A7A77D /* SampleLink.swift */; };
		0039A4E92885C50300592C86 /* AddSceneLayerFromServiceView.swift in Copy Source Code Files */ = {isa = PBXBuildFile; fileRef = E066DD3F28610F55004D3D5B /* AddSceneLayerFromServiceView.swift */; };
		0039A4EA2885C50300592C86 /* ClipGeometryView.swift in Copy Source Code Files */ = {isa = PBXBuildFile; fileRef = E000E75F2869E33D005D87C5 /* ClipGeometryView.swift */; };
		0039A4EB2885C50300592C86 /* CreatePlanarAndGeodeticBuffersView.swift in Copy Source Code Files */ = {isa = PBXBuildFile; fileRef = E004A6EC2849556E002A1FE6 /* CreatePlanarAndGeodeticBuffersView.swift */; };
		0039A4EC2885C50300592C86 /* CutGeometryView.swift in Copy Source Code Files */ = {isa = PBXBuildFile; fileRef = E000E762286A0B18005D87C5 /* CutGeometryView.swift */; };
		0039A4ED2885C50300592C86 /* DisplayMapView.swift in Copy Source Code Files */ = {isa = PBXBuildFile; fileRef = 0074ABBE28174BCF0037244A /* DisplayMapView.swift */; };
		0039A4EE2885C50300592C86 /* DisplayOverviewMapView.swift in Copy Source Code Files */ = {isa = PBXBuildFile; fileRef = 00B04FB4283EEBA80026C882 /* DisplayOverviewMapView.swift */; };
		0039A4EF2885C50300592C86 /* DisplaySceneView.swift in Copy Source Code Files */ = {isa = PBXBuildFile; fileRef = E004A6D828465C70002A1FE6 /* DisplaySceneView.swift */; };
		0039A4F02885C50300592C86 /* ProjectGeometryView.swift in Copy Source Code Files */ = {isa = PBXBuildFile; fileRef = E0EA0B762866390E00C9621D /* ProjectGeometryView.swift */; };
		0039A4F12885C50300592C86 /* SearchWithGeocodeView.swift in Copy Source Code Files */ = {isa = PBXBuildFile; fileRef = 00CB9137284814A4005C2C5D /* SearchWithGeocodeView.swift */; };
		0039A4F22885C50300592C86 /* SelectFeaturesInFeatureLayerView.swift in Copy Source Code Files */ = {isa = PBXBuildFile; fileRef = E004A6F5284FA42A002A1FE6 /* SelectFeaturesInFeatureLayerView.swift */; };
		0039A4F32885C50300592C86 /* SetBasemapView.swift in Copy Source Code Files */ = {isa = PBXBuildFile; fileRef = 00B042E5282EDC690072E1B4 /* SetBasemapView.swift */; };
		0039A4F42885C50300592C86 /* SetSurfacePlacementModeView.swift in Copy Source Code Files */ = {isa = PBXBuildFile; fileRef = E088E1562862579D00413100 /* SetSurfacePlacementModeView.swift */; };
		0039A4F52885C50300592C86 /* SetViewpointRotationView.swift in Copy Source Code Files */ = {isa = PBXBuildFile; fileRef = E004A6BD28414332002A1FE6 /* SetViewpointRotationView.swift */; };
		0039A4F62885C50300592C86 /* ShowCalloutView.swift in Copy Source Code Files */ = {isa = PBXBuildFile; fileRef = E004A6DF28466279002A1FE6 /* ShowCalloutView.swift */; };
		0039A4F72885C50300592C86 /* ShowDeviceLocationView.swift in Copy Source Code Files */ = {isa = PBXBuildFile; fileRef = E004A6E828493BCE002A1FE6 /* ShowDeviceLocationView.swift */; };
		0039A4F82885C50300592C86 /* ShowResultOfSpatialRelationshipsView.swift in Copy Source Code Files */ = {isa = PBXBuildFile; fileRef = E066DD3A2860CA08004D3D5B /* ShowResultOfSpatialRelationshipsView.swift */; };
		0039A4F92885C50300592C86 /* ShowResultOfSpatialOperationsView.swift in Copy Source Code Files */ = {isa = PBXBuildFile; fileRef = E004A6F2284E4FEB002A1FE6 /* ShowResultOfSpatialOperationsView.swift */; };
		0039A4FA2885C50300592C86 /* StyleGraphicsWithRendererView.swift in Copy Source Code Files */ = {isa = PBXBuildFile; fileRef = E066DD372860AB28004D3D5B /* StyleGraphicsWithRendererView.swift */; };
		0039A4FB2885C50300592C86 /* StyleGraphicsWithSymbolsView.swift in Copy Source Code Files */ = {isa = PBXBuildFile; fileRef = E004A6E52846A61F002A1FE6 /* StyleGraphicsWithSymbolsView.swift */; };
		003B36F92C5042BA00A75F66 /* ShowServiceAreaView.swift in Copy Source Code Files */ = {isa = PBXBuildFile; fileRef = 95D2EE0E2C334D1600683D53 /* ShowServiceAreaView.swift */; };
		0042E24328E4BF8F001F33D6 /* ShowViewshedFromPointInSceneView.Model.swift in Sources */ = {isa = PBXBuildFile; fileRef = 0042E24228E4BF8F001F33D6 /* ShowViewshedFromPointInSceneView.Model.swift */; };
		0042E24528E4F82C001F33D6 /* ShowViewshedFromPointInSceneView.ViewshedSettingsView.swift in Sources */ = {isa = PBXBuildFile; fileRef = 0042E24428E4F82B001F33D6 /* ShowViewshedFromPointInSceneView.ViewshedSettingsView.swift */; };
		0042E24628E50EE4001F33D6 /* ShowViewshedFromPointInSceneView.swift in Copy Source Code Files */ = {isa = PBXBuildFile; fileRef = 0086F3FD28E3770900974721 /* ShowViewshedFromPointInSceneView.swift */; };
		0042E24728E50EE4001F33D6 /* ShowViewshedFromPointInSceneView.Model.swift in Copy Source Code Files */ = {isa = PBXBuildFile; fileRef = 0042E24228E4BF8F001F33D6 /* ShowViewshedFromPointInSceneView.Model.swift */; };
		0042E24828E50EE4001F33D6 /* ShowViewshedFromPointInSceneView.ViewshedSettingsView.swift in Copy Source Code Files */ = {isa = PBXBuildFile; fileRef = 0042E24428E4F82B001F33D6 /* ShowViewshedFromPointInSceneView.ViewshedSettingsView.swift */; };
		0044289229C90C0B00160767 /* GetElevationAtPointOnSurfaceView.swift in Sources */ = {isa = PBXBuildFile; fileRef = 0044289129C90C0B00160767 /* GetElevationAtPointOnSurfaceView.swift */; };
		0044289329C9234300160767 /* GetElevationAtPointOnSurfaceView.swift in Copy Source Code Files */ = {isa = PBXBuildFile; fileRef = 0044289129C90C0B00160767 /* GetElevationAtPointOnSurfaceView.swift */; };
		0044CDDF2995C39E004618CE /* ShowDeviceLocationHistoryView.swift in Sources */ = {isa = PBXBuildFile; fileRef = 0044CDDE2995C39E004618CE /* ShowDeviceLocationHistoryView.swift */; };
		0044CDE02995D4DD004618CE /* ShowDeviceLocationHistoryView.swift in Copy Source Code Files */ = {isa = PBXBuildFile; fileRef = 0044CDDE2995C39E004618CE /* ShowDeviceLocationHistoryView.swift */; };
		004A2B9D2BED455B00C297CE /* canyonlands in Resources */ = {isa = PBXBuildFile; fileRef = 004A2B9C2BED455B00C297CE /* canyonlands */; settings = {ASSET_TAGS = (ApplyScheduledUpdatesToPreplannedMapArea, ); }; };
		004A2BA22BED456500C297CE /* ApplyScheduledUpdatesToPreplannedMapAreaView.swift in Sources */ = {isa = PBXBuildFile; fileRef = 004A2B9E2BED456500C297CE /* ApplyScheduledUpdatesToPreplannedMapAreaView.swift */; };
		004A2BA52BED458C00C297CE /* ApplyScheduledUpdatesToPreplannedMapAreaView.swift in Copy Source Code Files */ = {isa = PBXBuildFile; fileRef = 004A2B9E2BED456500C297CE /* ApplyScheduledUpdatesToPreplannedMapAreaView.swift */; };
		004FE87129DF5D8700075217 /* Bristol in Resources */ = {isa = PBXBuildFile; fileRef = 004FE87029DF5D8700075217 /* Bristol */; settings = {ASSET_TAGS = (Animate3DGraphic, ChangeCameraController, OrbitCameraAroundObject, StylePointWithDistanceCompositeSceneSymbol, ); }; };
		006C835528B40682004AEB7F /* BrowseBuildingFloorsView.swift in Copy Source Code Files */ = {isa = PBXBuildFile; fileRef = E0FE32E628747778002C6ACA /* BrowseBuildingFloorsView.swift */; };
		006C835628B40682004AEB7F /* DisplayMapFromMobileMapPackageView.swift in Copy Source Code Files */ = {isa = PBXBuildFile; fileRef = F111CCC0288B5D5600205358 /* DisplayMapFromMobileMapPackageView.swift */; };
		0074ABBF28174BCF0037244A /* DisplayMapView.swift in Sources */ = {isa = PBXBuildFile; fileRef = 0074ABBE28174BCF0037244A /* DisplayMapView.swift */; };
		0074ABC428174F430037244A /* Sample.swift in Sources */ = {isa = PBXBuildFile; fileRef = 0074ABC128174F430037244A /* Sample.swift */; };
		0074ABCD2817BCC30037244A /* SamplesApp+Samples.swift.tache in Sources */ = {isa = PBXBuildFile; fileRef = 0074ABCA2817B8DB0037244A /* SamplesApp+Samples.swift.tache */; };
		0086F40128E3770A00974721 /* ShowViewshedFromPointInSceneView.swift in Sources */ = {isa = PBXBuildFile; fileRef = 0086F3FD28E3770900974721 /* ShowViewshedFromPointInSceneView.swift */; };
		00A7A1462A2FC58300F035F7 /* DisplayContentOfUtilityNetworkContainerView.swift in Sources */ = {isa = PBXBuildFile; fileRef = 00A7A1432A2FC58300F035F7 /* DisplayContentOfUtilityNetworkContainerView.swift */; };
		00A7A14A2A2FC5B700F035F7 /* DisplayContentOfUtilityNetworkContainerView.Model.swift in Sources */ = {isa = PBXBuildFile; fileRef = 00A7A1492A2FC5B700F035F7 /* DisplayContentOfUtilityNetworkContainerView.Model.swift */; };
		00ABA94E2BF6721700C0488C /* ShowGridView.swift in Sources */ = {isa = PBXBuildFile; fileRef = 00ABA94D2BF6721700C0488C /* ShowGridView.swift */; };
		00ABA94F2BF6D06200C0488C /* ShowGridView.swift in Copy Source Code Files */ = {isa = PBXBuildFile; fileRef = 00ABA94D2BF6721700C0488C /* ShowGridView.swift */; };
		00B04273282EC59E0072E1B4 /* AboutView.swift in Sources */ = {isa = PBXBuildFile; fileRef = 00B04272282EC59E0072E1B4 /* AboutView.swift */; };
		00B042E8282EDC690072E1B4 /* SetBasemapView.swift in Sources */ = {isa = PBXBuildFile; fileRef = 00B042E5282EDC690072E1B4 /* SetBasemapView.swift */; };
		00B04FB5283EEBA80026C882 /* DisplayOverviewMapView.swift in Sources */ = {isa = PBXBuildFile; fileRef = 00B04FB4283EEBA80026C882 /* DisplayOverviewMapView.swift */; };
		00C43AED2947DC350099AE34 /* ArcGISToolkit in Frameworks */ = {isa = PBXBuildFile; productRef = 00C43AEC2947DC350099AE34 /* ArcGISToolkit */; };
		00C94A0D28B53DE1004E42D9 /* raster-file in Resources */ = {isa = PBXBuildFile; fileRef = 00C94A0C28B53DE1004E42D9 /* raster-file */; settings = {ASSET_TAGS = (AddRasterFromFile, ); }; };
		00CB9138284814A4005C2C5D /* SearchWithGeocodeView.swift in Sources */ = {isa = PBXBuildFile; fileRef = 00CB9137284814A4005C2C5D /* SearchWithGeocodeView.swift */; };
		00CCB8A5285BAF8700BBAB70 /* OnDemandResource.swift in Sources */ = {isa = PBXBuildFile; fileRef = 00CCB8A4285BAF8700BBAB70 /* OnDemandResource.swift */; };
		00D4EF802863842100B9CC30 /* AddFeatureLayersView.swift in Sources */ = {isa = PBXBuildFile; fileRef = 00D4EF7F2863842100B9CC30 /* AddFeatureLayersView.swift */; };
		00D4EF9028638BF100B9CC30 /* LA_Trails.geodatabase in Resources */ = {isa = PBXBuildFile; fileRef = 00D4EF8228638BF100B9CC30 /* LA_Trails.geodatabase */; settings = {ASSET_TAGS = (AddFeatureLayers, ); }; };
		00D4EF9A28638BF100B9CC30 /* AuroraCO.gpkg in Resources */ = {isa = PBXBuildFile; fileRef = 00D4EF8F28638BF100B9CC30 /* AuroraCO.gpkg */; settings = {ASSET_TAGS = (AddFeatureLayers, ); }; };
		00D4EFB12863CE6300B9CC30 /* ScottishWildlifeTrust_reserves in Resources */ = {isa = PBXBuildFile; fileRef = 00D4EFB02863CE6300B9CC30 /* ScottishWildlifeTrust_reserves */; settings = {ASSET_TAGS = (AddFeatureLayers, ); }; };
		00E1D90B2BC0AF97001AEB6A /* SnapGeometryEditsView.SnapSettingsView.swift in Sources */ = {isa = PBXBuildFile; fileRef = 00E1D90A2BC0AF97001AEB6A /* SnapGeometryEditsView.SnapSettingsView.swift */; };
		00E1D90D2BC0B125001AEB6A /* SnapGeometryEditsView.GeometryEditorModel.swift in Sources */ = {isa = PBXBuildFile; fileRef = 00E1D90C2BC0B125001AEB6A /* SnapGeometryEditsView.GeometryEditorModel.swift */; };
		00E1D90F2BC0B1E8001AEB6A /* SnapGeometryEditsView.GeometryEditorMenu.swift in Sources */ = {isa = PBXBuildFile; fileRef = 00E1D90E2BC0B1E8001AEB6A /* SnapGeometryEditsView.GeometryEditorMenu.swift */; };
		00E1D9102BC0B4D8001AEB6A /* SnapGeometryEditsView.SnapSettingsView.swift in Copy Source Code Files */ = {isa = PBXBuildFile; fileRef = 00E1D90A2BC0AF97001AEB6A /* SnapGeometryEditsView.SnapSettingsView.swift */; };
		00E1D9112BC0B4D8001AEB6A /* SnapGeometryEditsView.GeometryEditorModel.swift in Copy Source Code Files */ = {isa = PBXBuildFile; fileRef = 00E1D90C2BC0B125001AEB6A /* SnapGeometryEditsView.GeometryEditorModel.swift */; };
		00E1D9122BC0B4D8001AEB6A /* SnapGeometryEditsView.GeometryEditorMenu.swift in Copy Source Code Files */ = {isa = PBXBuildFile; fileRef = 00E1D90E2BC0B1E8001AEB6A /* SnapGeometryEditsView.GeometryEditorMenu.swift */; };
		00E5401C27F3CCA200CF66D5 /* SamplesApp.swift in Sources */ = {isa = PBXBuildFile; fileRef = 00E5400C27F3CCA100CF66D5 /* SamplesApp.swift */; };
		00E5401E27F3CCA200CF66D5 /* ContentView.swift in Sources */ = {isa = PBXBuildFile; fileRef = 00E5400D27F3CCA100CF66D5 /* ContentView.swift */; };
		00E5402027F3CCA200CF66D5 /* Assets.xcassets in Resources */ = {isa = PBXBuildFile; fileRef = 00E5400E27F3CCA200CF66D5 /* Assets.xcassets */; };
		00E7C15C2BBE1BF000B85D69 /* SnapGeometryEditsView.swift in Sources */ = {isa = PBXBuildFile; fileRef = 00E7C1592BBE1BF000B85D69 /* SnapGeometryEditsView.swift */; };
		00E7C15D2BBF74D800B85D69 /* SnapGeometryEditsView.swift in Copy Source Code Files */ = {isa = PBXBuildFile; fileRef = 00E7C1592BBE1BF000B85D69 /* SnapGeometryEditsView.swift */; };
		00EB803A2A31506F00AC2B07 /* DisplayContentOfUtilityNetworkContainerView.swift in Copy Source Code Files */ = {isa = PBXBuildFile; fileRef = 00A7A1432A2FC58300F035F7 /* DisplayContentOfUtilityNetworkContainerView.swift */; };
		00EB803B2A31506F00AC2B07 /* DisplayContentOfUtilityNetworkContainerView.Model.swift in Copy Source Code Files */ = {isa = PBXBuildFile; fileRef = 00A7A1492A2FC5B700F035F7 /* DisplayContentOfUtilityNetworkContainerView.Model.swift */; };
		00F279D62AF418DC00CECAF8 /* AddDynamicEntityLayerView.VehicleCallout.swift in Sources */ = {isa = PBXBuildFile; fileRef = 00F279D52AF418DC00CECAF8 /* AddDynamicEntityLayerView.VehicleCallout.swift */; };
		00F279D72AF4364700CECAF8 /* AddDynamicEntityLayerView.VehicleCallout.swift in Copy Source Code Files */ = {isa = PBXBuildFile; fileRef = 00F279D52AF418DC00CECAF8 /* AddDynamicEntityLayerView.VehicleCallout.swift */; };
		102B6A372BFD5B55009F763C /* IdentifyFeaturesInWMSLayerView.swift in Sources */ = {isa = PBXBuildFile; fileRef = 102B6A362BFD5B55009F763C /* IdentifyFeaturesInWMSLayerView.swift */; };
		104F55C72BF3E30A00204D04 /* GenerateOfflineMapWithCustomParametersView.swift in Copy Source Code Files */ = {isa = PBXBuildFile; fileRef = 10B782042BE55D7E007EAE6C /* GenerateOfflineMapWithCustomParametersView.swift */; };
		104F55C82BF3E30A00204D04 /* GenerateOfflineMapWithCustomParametersView.CustomParameters.swift in Copy Source Code Files */ = {isa = PBXBuildFile; fileRef = 10B782072BE5A058007EAE6C /* GenerateOfflineMapWithCustomParametersView.CustomParameters.swift */; };
		1081B93D2C000E8B00C1BEB1 /* IdentifyFeaturesInWMSLayerView.swift in Copy Source Code Files */ = {isa = PBXBuildFile; fileRef = 102B6A362BFD5B55009F763C /* IdentifyFeaturesInWMSLayerView.swift */; };
		108EC04129D25B2C000F35D0 /* QueryFeatureTableView.swift in Sources */ = {isa = PBXBuildFile; fileRef = 108EC04029D25B2C000F35D0 /* QueryFeatureTableView.swift */; };
		108EC04229D25B55000F35D0 /* QueryFeatureTableView.swift in Copy Source Code Files */ = {isa = PBXBuildFile; fileRef = 108EC04029D25B2C000F35D0 /* QueryFeatureTableView.swift */; };
		10B782052BE55D7E007EAE6C /* GenerateOfflineMapWithCustomParametersView.swift in Sources */ = {isa = PBXBuildFile; fileRef = 10B782042BE55D7E007EAE6C /* GenerateOfflineMapWithCustomParametersView.swift */; };
		10B782082BE5A058007EAE6C /* GenerateOfflineMapWithCustomParametersView.CustomParameters.swift in Sources */ = {isa = PBXBuildFile; fileRef = 10B782072BE5A058007EAE6C /* GenerateOfflineMapWithCustomParametersView.CustomParameters.swift */; };
		10BD9EB42BF51B4B00ABDBD5 /* GenerateOfflineMapWithCustomParametersView.Model.swift in Sources */ = {isa = PBXBuildFile; fileRef = 10BD9EB32BF51B4B00ABDBD5 /* GenerateOfflineMapWithCustomParametersView.Model.swift */; };
		10BD9EB52BF51F9000ABDBD5 /* GenerateOfflineMapWithCustomParametersView.Model.swift in Copy Source Code Files */ = {isa = PBXBuildFile; fileRef = 10BD9EB32BF51B4B00ABDBD5 /* GenerateOfflineMapWithCustomParametersView.Model.swift */; };
		10D321932BDB187400B39B1B /* naperville_imagery.tpkx in Resources */ = {isa = PBXBuildFile; fileRef = 10D321922BDB187400B39B1B /* naperville_imagery.tpkx */; settings = {ASSET_TAGS = (GenerateOfflineMapWithLocalBasemap, ); }; };
		10D321962BDB1CB500B39B1B /* GenerateOfflineMapWithLocalBasemapView.swift in Sources */ = {isa = PBXBuildFile; fileRef = 10D321952BDB1CB500B39B1B /* GenerateOfflineMapWithLocalBasemapView.swift */; };
		10D321972BDC3B4900B39B1B /* GenerateOfflineMapWithLocalBasemapView.swift in Copy Source Code Files */ = {isa = PBXBuildFile; fileRef = 10D321952BDB1CB500B39B1B /* GenerateOfflineMapWithLocalBasemapView.swift */; };
		1C0C1C3929D34DAE005C8B24 /* ChangeViewpointView.swift in Sources */ = {isa = PBXBuildFile; fileRef = 1C0C1C3429D34DAE005C8B24 /* ChangeViewpointView.swift */; };
		1C0C1C3D29D34DDD005C8B24 /* ChangeViewpointView.swift in Copy Source Code Files */ = {isa = PBXBuildFile; fileRef = 1C0C1C3429D34DAE005C8B24 /* ChangeViewpointView.swift */; };
		1C19B4F12A578E46001D2506 /* CreateLoadReportView.Views.swift in Sources */ = {isa = PBXBuildFile; fileRef = 1C19B4EB2A578E46001D2506 /* CreateLoadReportView.Views.swift */; };
		1C19B4F32A578E46001D2506 /* CreateLoadReportView.swift in Sources */ = {isa = PBXBuildFile; fileRef = 1C19B4ED2A578E46001D2506 /* CreateLoadReportView.swift */; };
		1C19B4F52A578E46001D2506 /* CreateLoadReportView.Model.swift in Sources */ = {isa = PBXBuildFile; fileRef = 1C19B4EF2A578E46001D2506 /* CreateLoadReportView.Model.swift */; };
		1C19B4F72A578E69001D2506 /* CreateLoadReportView.Model.swift in Copy Source Code Files */ = {isa = PBXBuildFile; fileRef = 1C19B4EF2A578E46001D2506 /* CreateLoadReportView.Model.swift */; };
		1C19B4F82A578E69001D2506 /* CreateLoadReportView.swift in Copy Source Code Files */ = {isa = PBXBuildFile; fileRef = 1C19B4ED2A578E46001D2506 /* CreateLoadReportView.swift */; };
		1C19B4F92A578E69001D2506 /* CreateLoadReportView.Views.swift in Copy Source Code Files */ = {isa = PBXBuildFile; fileRef = 1C19B4EB2A578E46001D2506 /* CreateLoadReportView.Views.swift */; };
		1C2538542BABACB100337307 /* AugmentRealityToNavigateRouteView.ARSceneView.swift in Copy Source Code Files */ = {isa = PBXBuildFile; fileRef = 1C2538522BABACB100337307 /* AugmentRealityToNavigateRouteView.ARSceneView.swift */; };
		1C2538552BABACB100337307 /* AugmentRealityToNavigateRouteView.swift in Copy Source Code Files */ = {isa = PBXBuildFile; fileRef = 1C2538532BABACB100337307 /* AugmentRealityToNavigateRouteView.swift */; };
		1C2538562BABACFD00337307 /* AugmentRealityToNavigateRouteView.swift in Sources */ = {isa = PBXBuildFile; fileRef = 1C2538532BABACB100337307 /* AugmentRealityToNavigateRouteView.swift */; };
		1C2538572BABACFD00337307 /* AugmentRealityToNavigateRouteView.ARSceneView.swift in Sources */ = {isa = PBXBuildFile; fileRef = 1C2538522BABACB100337307 /* AugmentRealityToNavigateRouteView.ARSceneView.swift */; };
		1C26ED192A859525009B7721 /* FilterFeaturesInSceneView.swift in Sources */ = {isa = PBXBuildFile; fileRef = 1C26ED152A859525009B7721 /* FilterFeaturesInSceneView.swift */; };
		1C26ED202A8BEC63009B7721 /* FilterFeaturesInSceneView.swift in Copy Source Code Files */ = {isa = PBXBuildFile; fileRef = 1C26ED152A859525009B7721 /* FilterFeaturesInSceneView.swift */; };
		1C3B7DC82A5F64FC00907443 /* AnalyzeNetworkWithSubnetworkTraceView.Model.swift in Sources */ = {isa = PBXBuildFile; fileRef = 1C3B7DC32A5F64FC00907443 /* AnalyzeNetworkWithSubnetworkTraceView.Model.swift */; };
		1C3B7DCB2A5F64FC00907443 /* AnalyzeNetworkWithSubnetworkTraceView.swift in Sources */ = {isa = PBXBuildFile; fileRef = 1C3B7DC62A5F64FC00907443 /* AnalyzeNetworkWithSubnetworkTraceView.swift */; };
		1C3B7DCD2A5F652500907443 /* AnalyzeNetworkWithSubnetworkTraceView.Model.swift in Copy Source Code Files */ = {isa = PBXBuildFile; fileRef = 1C3B7DC32A5F64FC00907443 /* AnalyzeNetworkWithSubnetworkTraceView.Model.swift */; };
		1C3B7DCE2A5F652500907443 /* AnalyzeNetworkWithSubnetworkTraceView.swift in Copy Source Code Files */ = {isa = PBXBuildFile; fileRef = 1C3B7DC62A5F64FC00907443 /* AnalyzeNetworkWithSubnetworkTraceView.swift */; };
		1C42E04729D2396B004FC4BE /* ShowPopupView.swift in Sources */ = {isa = PBXBuildFile; fileRef = 1C42E04329D2396B004FC4BE /* ShowPopupView.swift */; };
		1C42E04A29D239D2004FC4BE /* ShowPopupView.swift in Copy Source Code Files */ = {isa = PBXBuildFile; fileRef = 1C42E04329D2396B004FC4BE /* ShowPopupView.swift */; };
		1C43BC7F2A43781200509BF8 /* SetVisibilityOfSubtypeSublayerView.Views.swift in Sources */ = {isa = PBXBuildFile; fileRef = 1C43BC792A43781100509BF8 /* SetVisibilityOfSubtypeSublayerView.Views.swift */; };
		1C43BC822A43781200509BF8 /* SetVisibilityOfSubtypeSublayerView.Model.swift in Sources */ = {isa = PBXBuildFile; fileRef = 1C43BC7C2A43781100509BF8 /* SetVisibilityOfSubtypeSublayerView.Model.swift */; };
		1C43BC842A43781200509BF8 /* SetVisibilityOfSubtypeSublayerView.swift in Sources */ = {isa = PBXBuildFile; fileRef = 1C43BC7E2A43781100509BF8 /* SetVisibilityOfSubtypeSublayerView.swift */; };
		1C43BC852A43783900509BF8 /* SetVisibilityOfSubtypeSublayerView.Model.swift in Copy Source Code Files */ = {isa = PBXBuildFile; fileRef = 1C43BC7C2A43781100509BF8 /* SetVisibilityOfSubtypeSublayerView.Model.swift */; };
		1C43BC862A43783900509BF8 /* SetVisibilityOfSubtypeSublayerView.swift in Copy Source Code Files */ = {isa = PBXBuildFile; fileRef = 1C43BC7E2A43781100509BF8 /* SetVisibilityOfSubtypeSublayerView.swift */; };
		1C43BC872A43783900509BF8 /* SetVisibilityOfSubtypeSublayerView.Views.swift in Copy Source Code Files */ = {isa = PBXBuildFile; fileRef = 1C43BC792A43781100509BF8 /* SetVisibilityOfSubtypeSublayerView.Views.swift */; };
		1C8EC7472BAE2891001A6929 /* AugmentRealityToCollectDataView.swift in Sources */ = {isa = PBXBuildFile; fileRef = 1C8EC7432BAE2891001A6929 /* AugmentRealityToCollectDataView.swift */; };
		1C8EC74B2BAE28A9001A6929 /* AugmentRealityToCollectDataView.swift in Copy Source Code Files */ = {isa = PBXBuildFile; fileRef = 1C8EC7432BAE2891001A6929 /* AugmentRealityToCollectDataView.swift */; };
		1C929F092A27B86800134252 /* ShowUtilityAssociationsView.swift in Copy Source Code Files */ = {isa = PBXBuildFile; fileRef = 1CAF831B2A20305F000E1E60 /* ShowUtilityAssociationsView.swift */; };
		1C965C3929DB9176002F8536 /* ShowRealisticLightAndShadowsView.swift in Copy Source Code Files */ = {isa = PBXBuildFile; fileRef = 1C9B74C529DB43580038B06F /* ShowRealisticLightAndShadowsView.swift */; };
		1C9B74C929DB43580038B06F /* ShowRealisticLightAndShadowsView.swift in Sources */ = {isa = PBXBuildFile; fileRef = 1C9B74C529DB43580038B06F /* ShowRealisticLightAndShadowsView.swift */; };
		1C9B74D929DB54560038B06F /* ChangeCameraControllerView.swift in Sources */ = {isa = PBXBuildFile; fileRef = 1C9B74D529DB54560038B06F /* ChangeCameraControllerView.swift */; };
		1C9B74DE29DB56860038B06F /* ChangeCameraControllerView.swift in Copy Source Code Files */ = {isa = PBXBuildFile; fileRef = 1C9B74D529DB54560038B06F /* ChangeCameraControllerView.swift */; };
		1CAB8D4B2A3CEAB0002AA649 /* RunValveIsolationTraceView.Model.swift in Sources */ = {isa = PBXBuildFile; fileRef = 1CAB8D442A3CEAB0002AA649 /* RunValveIsolationTraceView.Model.swift */; };
		1CAB8D4E2A3CEAB0002AA649 /* RunValveIsolationTraceView.swift in Sources */ = {isa = PBXBuildFile; fileRef = 1CAB8D472A3CEAB0002AA649 /* RunValveIsolationTraceView.swift */; };
		1CAB8D502A3CEB43002AA649 /* RunValveIsolationTraceView.Model.swift in Copy Source Code Files */ = {isa = PBXBuildFile; fileRef = 1CAB8D442A3CEAB0002AA649 /* RunValveIsolationTraceView.Model.swift */; };
		1CAB8D512A3CEB43002AA649 /* RunValveIsolationTraceView.swift in Copy Source Code Files */ = {isa = PBXBuildFile; fileRef = 1CAB8D472A3CEAB0002AA649 /* RunValveIsolationTraceView.swift */; };
		1CAF831F2A20305F000E1E60 /* ShowUtilityAssociationsView.swift in Sources */ = {isa = PBXBuildFile; fileRef = 1CAF831B2A20305F000E1E60 /* ShowUtilityAssociationsView.swift */; };
		218F35B829C28F4A00502022 /* AuthenticateWithOAuthView.swift in Sources */ = {isa = PBXBuildFile; fileRef = 218F35B329C28F4A00502022 /* AuthenticateWithOAuthView.swift */; };
		218F35C229C290BF00502022 /* AuthenticateWithOAuthView.swift in Copy Source Code Files */ = {isa = PBXBuildFile; fileRef = 218F35B329C28F4A00502022 /* AuthenticateWithOAuthView.swift */; };
		3E30884A2C5D789A00ECEAC5 /* SetSpatialReferenceView.swift in Copy Source Code Files */ = {isa = PBXBuildFile; fileRef = 3EEDE7CD2C5D73F700510104 /* SetSpatialReferenceView.swift */; };
		3E54CF222C66AFBE00DD2F18 /* AddWebTiledLayerView.swift in Sources */ = {isa = PBXBuildFile; fileRef = 3E54CF212C66AFBE00DD2F18 /* AddWebTiledLayerView.swift */; };
		3E54CF232C66B00500DD2F18 /* AddWebTiledLayerView.swift in Copy Source Code Files */ = {isa = PBXBuildFile; fileRef = 3E54CF212C66AFBE00DD2F18 /* AddWebTiledLayerView.swift */; };
		3E720F9D2C619B1700E22A9E /* SetInitialViewpointView.swift in Sources */ = {isa = PBXBuildFile; fileRef = 3E720F9C2C619B1700E22A9E /* SetInitialViewpointView.swift */; };
		3E720F9E2C61A0B700E22A9E /* SetInitialViewpointView.swift in Copy Source Code Files */ = {isa = PBXBuildFile; fileRef = 3E720F9C2C619B1700E22A9E /* SetInitialViewpointView.swift */; };
		3E9F77732C6A60FA0022CAB5 /* QueryFeatureCountAndExtentView.swift in Sources */ = {isa = PBXBuildFile; fileRef = 3E9F77722C6A60FA0022CAB5 /* QueryFeatureCountAndExtentView.swift */; };
		3E9F77742C6A6E670022CAB5 /* QueryFeatureCountAndExtentView.swift in Copy Source Code Files */ = {isa = PBXBuildFile; fileRef = 3E9F77722C6A60FA0022CAB5 /* QueryFeatureCountAndExtentView.swift */; };
		3EEDE7CE2C5D73F700510104 /* SetSpatialReferenceView.swift in Sources */ = {isa = PBXBuildFile; fileRef = 3EEDE7CD2C5D73F700510104 /* SetSpatialReferenceView.swift */; };
		4D126D6D29CA1B6000CFB7A7 /* ShowDeviceLocationWithNMEADataSourcesView.swift in Sources */ = {isa = PBXBuildFile; fileRef = 4D126D6929CA1B6000CFB7A7 /* ShowDeviceLocationWithNMEADataSourcesView.swift */; };
		4D126D7229CA1E1800CFB7A7 /* FileNMEASentenceReader.swift in Sources */ = {isa = PBXBuildFile; fileRef = 4D126D7129CA1E1800CFB7A7 /* FileNMEASentenceReader.swift */; };
		4D126D7329CA1EFD00CFB7A7 /* ShowDeviceLocationWithNMEADataSourcesView.swift in Copy Source Code Files */ = {isa = PBXBuildFile; fileRef = 4D126D6929CA1B6000CFB7A7 /* ShowDeviceLocationWithNMEADataSourcesView.swift */; };
		4D126D7429CA1EFD00CFB7A7 /* FileNMEASentenceReader.swift in Copy Source Code Files */ = {isa = PBXBuildFile; fileRef = 4D126D7129CA1E1800CFB7A7 /* FileNMEASentenceReader.swift */; };
		4D126D7C29CA3E6000CFB7A7 /* Redlands.nmea in Resources */ = {isa = PBXBuildFile; fileRef = 4D126D7B29CA3E6000CFB7A7 /* Redlands.nmea */; settings = {ASSET_TAGS = (ShowDeviceLocationWithNmeaDataSources, ); }; };
		4D126D7E29CA43D200CFB7A7 /* ShowDeviceLocationWithNMEADataSourcesView.Model.swift in Sources */ = {isa = PBXBuildFile; fileRef = 4D126D7D29CA43D200CFB7A7 /* ShowDeviceLocationWithNMEADataSourcesView.Model.swift */; };
		4D2ADC4329C26D05003B367F /* AddDynamicEntityLayerView.swift in Sources */ = {isa = PBXBuildFile; fileRef = 4D2ADC3F29C26D05003B367F /* AddDynamicEntityLayerView.swift */; };
		4D2ADC4729C26D2C003B367F /* AddDynamicEntityLayerView.swift in Copy Source Code Files */ = {isa = PBXBuildFile; fileRef = 4D2ADC3F29C26D05003B367F /* AddDynamicEntityLayerView.swift */; };
		4D2ADC5A29C4F612003B367F /* ChangeMapViewBackgroundView.swift in Sources */ = {isa = PBXBuildFile; fileRef = 4D2ADC5529C4F612003B367F /* ChangeMapViewBackgroundView.swift */; };
		4D2ADC5D29C4F612003B367F /* ChangeMapViewBackgroundView.SettingsView.swift in Sources */ = {isa = PBXBuildFile; fileRef = 4D2ADC5829C4F612003B367F /* ChangeMapViewBackgroundView.SettingsView.swift */; };
		4D2ADC6229C5071C003B367F /* ChangeMapViewBackgroundView.Model.swift in Sources */ = {isa = PBXBuildFile; fileRef = 4D2ADC6129C5071C003B367F /* ChangeMapViewBackgroundView.Model.swift */; };
		4D2ADC6729C50BD6003B367F /* AddDynamicEntityLayerView.Model.swift in Sources */ = {isa = PBXBuildFile; fileRef = 4D2ADC6629C50BD6003B367F /* AddDynamicEntityLayerView.Model.swift */; };
		4D2ADC6929C50C4C003B367F /* AddDynamicEntityLayerView.SettingsView.swift in Sources */ = {isa = PBXBuildFile; fileRef = 4D2ADC6829C50C4C003B367F /* AddDynamicEntityLayerView.SettingsView.swift */; };
		4D2ADC6A29C50D91003B367F /* AddDynamicEntityLayerView.Model.swift in Copy Source Code Files */ = {isa = PBXBuildFile; fileRef = 4D2ADC6629C50BD6003B367F /* AddDynamicEntityLayerView.Model.swift */; };
		4D2ADC6B29C50D91003B367F /* AddDynamicEntityLayerView.SettingsView.swift in Copy Source Code Files */ = {isa = PBXBuildFile; fileRef = 4D2ADC6829C50C4C003B367F /* AddDynamicEntityLayerView.SettingsView.swift */; };
		4DD058102A0D3F6B00A59B34 /* ShowDeviceLocationWithNMEADataSourcesView.Model.swift in Copy Source Code Files */ = {isa = PBXBuildFile; fileRef = 4D126D7D29CA43D200CFB7A7 /* ShowDeviceLocationWithNMEADataSourcesView.Model.swift */; };
		7573E81A29D6134C00BEED9C /* TraceUtilityNetworkView.Model.swift in Sources */ = {isa = PBXBuildFile; fileRef = 7573E81329D6134C00BEED9C /* TraceUtilityNetworkView.Model.swift */; };
		7573E81C29D6134C00BEED9C /* TraceUtilityNetworkView.Enums.swift in Sources */ = {isa = PBXBuildFile; fileRef = 7573E81529D6134C00BEED9C /* TraceUtilityNetworkView.Enums.swift */; };
		7573E81E29D6134C00BEED9C /* TraceUtilityNetworkView.Views.swift in Sources */ = {isa = PBXBuildFile; fileRef = 7573E81729D6134C00BEED9C /* TraceUtilityNetworkView.Views.swift */; };
		7573E81F29D6134C00BEED9C /* TraceUtilityNetworkView.swift in Sources */ = {isa = PBXBuildFile; fileRef = 7573E81829D6134C00BEED9C /* TraceUtilityNetworkView.swift */; };
		7573E82129D6136C00BEED9C /* TraceUtilityNetworkView.Model.swift in Copy Source Code Files */ = {isa = PBXBuildFile; fileRef = 7573E81329D6134C00BEED9C /* TraceUtilityNetworkView.Model.swift */; };
		7573E82229D6136C00BEED9C /* TraceUtilityNetworkView.Enums.swift in Copy Source Code Files */ = {isa = PBXBuildFile; fileRef = 7573E81529D6134C00BEED9C /* TraceUtilityNetworkView.Enums.swift */; };
		7573E82329D6136C00BEED9C /* TraceUtilityNetworkView.Views.swift in Copy Source Code Files */ = {isa = PBXBuildFile; fileRef = 7573E81729D6134C00BEED9C /* TraceUtilityNetworkView.Views.swift */; };
		7573E82429D6136C00BEED9C /* TraceUtilityNetworkView.swift in Copy Source Code Files */ = {isa = PBXBuildFile; fileRef = 7573E81829D6134C00BEED9C /* TraceUtilityNetworkView.swift */; };
		75DD736729D35FF40010229D /* ChangeMapViewBackgroundView.swift in Copy Source Code Files */ = {isa = PBXBuildFile; fileRef = 4D2ADC5529C4F612003B367F /* ChangeMapViewBackgroundView.swift */; };
		75DD736829D35FF40010229D /* ChangeMapViewBackgroundView.SettingsView.swift in Copy Source Code Files */ = {isa = PBXBuildFile; fileRef = 4D2ADC5829C4F612003B367F /* ChangeMapViewBackgroundView.SettingsView.swift */; };
		75DD736929D35FF40010229D /* ChangeMapViewBackgroundView.Model.swift in Copy Source Code Files */ = {isa = PBXBuildFile; fileRef = 4D2ADC6129C5071C003B367F /* ChangeMapViewBackgroundView.Model.swift */; };
		75DD739529D38B1B0010229D /* NavigateRouteView.swift in Sources */ = {isa = PBXBuildFile; fileRef = 75DD739129D38B1B0010229D /* NavigateRouteView.swift */; };
		75DD739929D38B420010229D /* NavigateRouteView.swift in Copy Source Code Files */ = {isa = PBXBuildFile; fileRef = 75DD739129D38B1B0010229D /* NavigateRouteView.swift */; };
		7900C5F62A83FC3F002D430F /* AddCustomDynamicEntityDataSourceView.Vessel.swift in Sources */ = {isa = PBXBuildFile; fileRef = 7900C5F52A83FC3F002D430F /* AddCustomDynamicEntityDataSourceView.Vessel.swift */; };
		792222DD2A81AA5D00619FFE /* AIS_MarineCadastre_SelectedVessels_CustomDataSource.jsonl in Resources */ = {isa = PBXBuildFile; fileRef = 792222DC2A81AA5D00619FFE /* AIS_MarineCadastre_SelectedVessels_CustomDataSource.jsonl */; settings = {ASSET_TAGS = (AddCustomDynamicEntityDataSource, ); }; };
		79302F852A1ED4E30002336A /* CreateAndSaveKMLView.Model.swift in Sources */ = {isa = PBXBuildFile; fileRef = 79302F842A1ED4E30002336A /* CreateAndSaveKMLView.Model.swift */; };
		79302F872A1ED71B0002336A /* CreateAndSaveKMLView.Views.swift in Sources */ = {isa = PBXBuildFile; fileRef = 79302F862A1ED71B0002336A /* CreateAndSaveKMLView.Views.swift */; };
		798C2DA72AFC505600EE7E97 /* PrivacyInfo.xcprivacy in Resources */ = {isa = PBXBuildFile; fileRef = 798C2DA62AFC505600EE7E97 /* PrivacyInfo.xcprivacy */; };
		79A47DFB2A20286800D7C5B9 /* CreateAndSaveKMLView.Model.swift in Copy Source Code Files */ = {isa = PBXBuildFile; fileRef = 79302F842A1ED4E30002336A /* CreateAndSaveKMLView.Model.swift */; };
		79A47DFC2A20286800D7C5B9 /* CreateAndSaveKMLView.Views.swift in Copy Source Code Files */ = {isa = PBXBuildFile; fileRef = 79302F862A1ED71B0002336A /* CreateAndSaveKMLView.Views.swift */; };
		79B7B80A2A1BF8EC00F57C27 /* CreateAndSaveKMLView.swift in Sources */ = {isa = PBXBuildFile; fileRef = 79B7B8092A1BF8EC00F57C27 /* CreateAndSaveKMLView.swift */; };
		79B7B80B2A1BFDE700F57C27 /* CreateAndSaveKMLView.swift in Copy Source Code Files */ = {isa = PBXBuildFile; fileRef = 79B7B8092A1BF8EC00F57C27 /* CreateAndSaveKMLView.swift */; };
		79D84D132A81711A00F45262 /* AddCustomDynamicEntityDataSourceView.swift in Sources */ = {isa = PBXBuildFile; fileRef = 79D84D0D2A815C5B00F45262 /* AddCustomDynamicEntityDataSourceView.swift */; };
		79D84D152A81718F00F45262 /* AddCustomDynamicEntityDataSourceView.swift in Copy Source Code Files */ = {isa = PBXBuildFile; fileRef = 79D84D0D2A815C5B00F45262 /* AddCustomDynamicEntityDataSourceView.swift */; };
		883C121529C9136600062FF9 /* DownloadPreplannedMapAreaView.MapPicker.swift in Sources */ = {isa = PBXBuildFile; fileRef = 883C121429C9136600062FF9 /* DownloadPreplannedMapAreaView.MapPicker.swift */; };
		883C121729C914E100062FF9 /* DownloadPreplannedMapAreaView.MapPicker.swift in Copy Source Code Files */ = {isa = PBXBuildFile; fileRef = 883C121429C9136600062FF9 /* DownloadPreplannedMapAreaView.MapPicker.swift */; };
		883C121829C914E100062FF9 /* DownloadPreplannedMapAreaView.Model.swift in Copy Source Code Files */ = {isa = PBXBuildFile; fileRef = E0D04FF128A5390000747989 /* DownloadPreplannedMapAreaView.Model.swift */; };
		883C121929C914E100062FF9 /* DownloadPreplannedMapAreaView.swift in Copy Source Code Files */ = {isa = PBXBuildFile; fileRef = E070A0A2286F3B6000F2B606 /* DownloadPreplannedMapAreaView.swift */; };
		88F93CC129C3D59D0006B28E /* CreateAndEditGeometriesView.swift in Sources */ = {isa = PBXBuildFile; fileRef = 88F93CC029C3D59C0006B28E /* CreateAndEditGeometriesView.swift */; };
		88F93CC229C4D3480006B28E /* CreateAndEditGeometriesView.swift in Copy Source Code Files */ = {isa = PBXBuildFile; fileRef = 88F93CC029C3D59C0006B28E /* CreateAndEditGeometriesView.swift */; };
		9503056E2C46ECB70091B32D /* ShowDeviceLocationUsingIndoorPositioningView.Model.swift in Sources */ = {isa = PBXBuildFile; fileRef = 9503056D2C46ECB70091B32D /* ShowDeviceLocationUsingIndoorPositioningView.Model.swift */; };
		9529D1942C01676200B5C1A3 /* SelectFeaturesInSceneLayerView.swift in Copy Source Code Files */ = {isa = PBXBuildFile; fileRef = 954AEDED2C01332600265114 /* SelectFeaturesInSceneLayerView.swift */; };
		9537AFB42C2208B5000923C5 /* AddENCExchangeSetView.swift in Sources */ = {isa = PBXBuildFile; fileRef = 9537AFB32C2208B5000923C5 /* AddENCExchangeSetView.swift */; };
		9537AFD72C220EF0000923C5 /* ExchangeSetwithoutUpdates in Resources */ = {isa = PBXBuildFile; fileRef = 9537AFD62C220EF0000923C5 /* ExchangeSetwithoutUpdates */; settings = {ASSET_TAGS = (AddEncExchangeSet, ); }; };
		9547085C2C3C719800CA8579 /* EditFeatureAttachmentsView.Model.swift in Sources */ = {isa = PBXBuildFile; fileRef = 9547085B2C3C719800CA8579 /* EditFeatureAttachmentsView.Model.swift */; };
		954708642C3C798C00CA8579 /* AddENCExchangeSetView.swift in Copy Source Code Files */ = {isa = PBXBuildFile; fileRef = 9537AFB32C2208B5000923C5 /* AddENCExchangeSetView.swift */; };
		954AEDEE2C01332600265114 /* SelectFeaturesInSceneLayerView.swift in Sources */ = {isa = PBXBuildFile; fileRef = 954AEDED2C01332600265114 /* SelectFeaturesInSceneLayerView.swift */; };
		955271612C0E6749009B1ED4 /* AddRasterFromServiceView.swift in Sources */ = {isa = PBXBuildFile; fileRef = 955271602C0E6749009B1ED4 /* AddRasterFromServiceView.swift */; };
		955AFAC42C10FD6F009C8FE5 /* ApplyMosaicRuleToRastersView.swift in Sources */ = {isa = PBXBuildFile; fileRef = 955AFAC32C10FD6F009C8FE5 /* ApplyMosaicRuleToRastersView.swift */; };
		955AFAC62C110B8A009C8FE5 /* ApplyMosaicRuleToRastersView.swift in Copy Source Code Files */ = {isa = PBXBuildFile; fileRef = 955AFAC32C10FD6F009C8FE5 /* ApplyMosaicRuleToRastersView.swift */; };
		9579FCEA2C3360BB00FC8A1D /* EditFeatureAttachmentsView.swift in Sources */ = {isa = PBXBuildFile; fileRef = 9579FCE92C3360BB00FC8A1D /* EditFeatureAttachmentsView.swift */; };
		9579FCEC2C33616B00FC8A1D /* EditFeatureAttachmentsView.swift in Copy Source Code Files */ = {isa = PBXBuildFile; fileRef = 9579FCE92C3360BB00FC8A1D /* EditFeatureAttachmentsView.swift */; };
		95A3773C2C0F93770044D1CC /* AddRasterFromServiceView.swift in Copy Source Code Files */ = {isa = PBXBuildFile; fileRef = 955271602C0E6749009B1ED4 /* AddRasterFromServiceView.swift */; };
		95A572192C0FDCC9006E8B48 /* ShowScaleBarView.swift in Sources */ = {isa = PBXBuildFile; fileRef = 95A572182C0FDCC9006E8B48 /* ShowScaleBarView.swift */; };
		95A5721B2C0FDD34006E8B48 /* ShowScaleBarView.swift in Copy Source Code Files */ = {isa = PBXBuildFile; fileRef = 95A572182C0FDCC9006E8B48 /* ShowScaleBarView.swift */; };
		95ADF34F2C3CBAE800566FF6 /* EditFeatureAttachmentsView.Model.swift in Copy Source Code Files */ = {isa = PBXBuildFile; fileRef = 9547085B2C3C719800CA8579 /* EditFeatureAttachmentsView.Model.swift */; };
		95D2EE0F2C334D1600683D53 /* ShowServiceAreaView.swift in Sources */ = {isa = PBXBuildFile; fileRef = 95D2EE0E2C334D1600683D53 /* ShowServiceAreaView.swift */; };
		95DEB9B62C127A92009BEC35 /* ShowViewshedFromPointOnMapView.swift in Sources */ = {isa = PBXBuildFile; fileRef = 95DEB9B52C127A92009BEC35 /* ShowViewshedFromPointOnMapView.swift */; };
		95DEB9B82C127B5E009BEC35 /* ShowViewshedFromPointOnMapView.swift in Copy Source Code Files */ = {isa = PBXBuildFile; fileRef = 95DEB9B52C127A92009BEC35 /* ShowViewshedFromPointOnMapView.swift */; };
		95E0DBCA2C503E2500224A82 /* ShowDeviceLocationUsingIndoorPositioningView.swift in Copy Source Code Files */ = {isa = PBXBuildFile; fileRef = 95F891282C46E9D60010EBED /* ShowDeviceLocationUsingIndoorPositioningView.swift */; };
		95E0DBCB2C503E2500224A82 /* ShowDeviceLocationUsingIndoorPositioningView.Model.swift in Copy Source Code Files */ = {isa = PBXBuildFile; fileRef = 9503056D2C46ECB70091B32D /* ShowDeviceLocationUsingIndoorPositioningView.Model.swift */; };
		95E980712C26183000CB8912 /* BrowseOGCAPIFeatureServiceView.swift in Sources */ = {isa = PBXBuildFile; fileRef = 95E980702C26183000CB8912 /* BrowseOGCAPIFeatureServiceView.swift */; };
		95E980742C26189E00CB8912 /* BrowseOGCAPIFeatureServiceView.swift in Copy Source Code Files */ = {isa = PBXBuildFile; fileRef = 95E980702C26183000CB8912 /* BrowseOGCAPIFeatureServiceView.swift */; };
		95F3A52B2C07F09C00885DED /* SetSurfaceNavigationConstraintView.swift in Sources */ = {isa = PBXBuildFile; fileRef = 95F3A52A2C07F09C00885DED /* SetSurfaceNavigationConstraintView.swift */; };
		95F3A52D2C07F28700885DED /* SetSurfaceNavigationConstraintView.swift in Copy Source Code Files */ = {isa = PBXBuildFile; fileRef = 95F3A52A2C07F09C00885DED /* SetSurfaceNavigationConstraintView.swift */; };
		95F891292C46E9D60010EBED /* ShowDeviceLocationUsingIndoorPositioningView.swift in Sources */ = {isa = PBXBuildFile; fileRef = 95F891282C46E9D60010EBED /* ShowDeviceLocationUsingIndoorPositioningView.swift */; };
		D70082EB2ACF900100E0C3C2 /* IdentifyKMLFeaturesView.swift in Sources */ = {isa = PBXBuildFile; fileRef = D70082EA2ACF900100E0C3C2 /* IdentifyKMLFeaturesView.swift */; };
		D70082EC2ACF901600E0C3C2 /* IdentifyKMLFeaturesView.swift in Copy Source Code Files */ = {isa = PBXBuildFile; fileRef = D70082EA2ACF900100E0C3C2 /* IdentifyKMLFeaturesView.swift */; };
		D7010EBF2B05616900D43F55 /* DisplaySceneFromMobileScenePackageView.swift in Sources */ = {isa = PBXBuildFile; fileRef = D7010EBC2B05616900D43F55 /* DisplaySceneFromMobileScenePackageView.swift */; };
		D7010EC12B05618400D43F55 /* DisplaySceneFromMobileScenePackageView.swift in Copy Source Code Files */ = {isa = PBXBuildFile; fileRef = D7010EBC2B05616900D43F55 /* DisplaySceneFromMobileScenePackageView.swift */; };
		D701D72C2A37C7F7006FF0C8 /* bradley_low_3ds in Resources */ = {isa = PBXBuildFile; fileRef = D701D72B2A37C7F7006FF0C8 /* bradley_low_3ds */; settings = {ASSET_TAGS = (ShowViewshedFromGeoelementInScene, ); }; };
		D7044B962BE18D73000F2C43 /* EditWithBranchVersioningView.Views.swift in Sources */ = {isa = PBXBuildFile; fileRef = D7044B952BE18D73000F2C43 /* EditWithBranchVersioningView.Views.swift */; };
		D7044B972BE18D8D000F2C43 /* EditWithBranchVersioningView.Views.swift in Copy Source Code Files */ = {isa = PBXBuildFile; fileRef = D7044B952BE18D73000F2C43 /* EditWithBranchVersioningView.Views.swift */; };
		D704AA5A2AB22C1A00A3BB63 /* GroupLayersTogetherView.swift in Sources */ = {isa = PBXBuildFile; fileRef = D704AA592AB22C1A00A3BB63 /* GroupLayersTogetherView.swift */; };
		D704AA5B2AB22D8400A3BB63 /* GroupLayersTogetherView.swift in Copy Source Code Files */ = {isa = PBXBuildFile; fileRef = D704AA592AB22C1A00A3BB63 /* GroupLayersTogetherView.swift */; };
		D7054AE92ACCCB6C007235BA /* Animate3DGraphicView.SettingsView.swift in Sources */ = {isa = PBXBuildFile; fileRef = D7054AE82ACCCB6C007235BA /* Animate3DGraphicView.SettingsView.swift */; };
		D7054AEA2ACCCC34007235BA /* Animate3DGraphicView.SettingsView.swift in Copy Source Code Files */ = {isa = PBXBuildFile; fileRef = D7054AE82ACCCB6C007235BA /* Animate3DGraphicView.SettingsView.swift */; };
		D7058B102B59E44B000A888A /* StylePointWithSceneSymbolView.swift in Sources */ = {isa = PBXBuildFile; fileRef = D7058B0D2B59E44B000A888A /* StylePointWithSceneSymbolView.swift */; };
		D7058B122B59E468000A888A /* StylePointWithSceneSymbolView.swift in Copy Source Code Files */ = {isa = PBXBuildFile; fileRef = D7058B0D2B59E44B000A888A /* StylePointWithSceneSymbolView.swift */; };
		D7058FB12ACB423C00A40F14 /* Animate3DGraphicView.Model.swift in Sources */ = {isa = PBXBuildFile; fileRef = D7058FB02ACB423C00A40F14 /* Animate3DGraphicView.Model.swift */; };
		D7058FB22ACB424E00A40F14 /* Animate3DGraphicView.Model.swift in Copy Source Code Files */ = {isa = PBXBuildFile; fileRef = D7058FB02ACB423C00A40F14 /* Animate3DGraphicView.Model.swift */; };
		D7084FA92AD771AA00EC7F4F /* AugmentRealityToFlyOverSceneView.swift in Sources */ = {isa = PBXBuildFile; fileRef = D7084FA62AD771AA00EC7F4F /* AugmentRealityToFlyOverSceneView.swift */; };
		D7084FAB2AD771F600EC7F4F /* AugmentRealityToFlyOverSceneView.swift in Copy Source Code Files */ = {isa = PBXBuildFile; fileRef = D7084FA62AD771AA00EC7F4F /* AugmentRealityToFlyOverSceneView.swift */; };
		D70BE5792A5624A80022CA02 /* CategoriesView.swift in Sources */ = {isa = PBXBuildFile; fileRef = D70BE5782A5624A80022CA02 /* CategoriesView.swift */; };
		D710996D2A27D9210065A1C1 /* DensifyAndGeneralizeGeometryView.swift in Sources */ = {isa = PBXBuildFile; fileRef = D710996C2A27D9210065A1C1 /* DensifyAndGeneralizeGeometryView.swift */; };
		D710996E2A27D9B30065A1C1 /* DensifyAndGeneralizeGeometryView.swift in Copy Source Code Files */ = {isa = PBXBuildFile; fileRef = D710996C2A27D9210065A1C1 /* DensifyAndGeneralizeGeometryView.swift */; };
		D71099702A2802FA0065A1C1 /* DensifyAndGeneralizeGeometryView.SettingsView.swift in Sources */ = {isa = PBXBuildFile; fileRef = D710996F2A2802FA0065A1C1 /* DensifyAndGeneralizeGeometryView.SettingsView.swift */; };
		D71099712A280D830065A1C1 /* DensifyAndGeneralizeGeometryView.SettingsView.swift in Copy Source Code Files */ = {isa = PBXBuildFile; fileRef = D710996F2A2802FA0065A1C1 /* DensifyAndGeneralizeGeometryView.SettingsView.swift */; };
		D7114A0D2BDC6A3300FA68CA /* EditWithBranchVersioningView.Model.swift in Sources */ = {isa = PBXBuildFile; fileRef = D7114A0C2BDC6A3300FA68CA /* EditWithBranchVersioningView.Model.swift */; };
		D7114A0F2BDC6AED00FA68CA /* EditWithBranchVersioningView.Model.swift in Copy Source Code Files */ = {isa = PBXBuildFile; fileRef = D7114A0C2BDC6A3300FA68CA /* EditWithBranchVersioningView.Model.swift */; };
		D71371792BD88ECC00EB2F86 /* MonitorChangesToLayerViewStateView.swift in Sources */ = {isa = PBXBuildFile; fileRef = D71371752BD88ECC00EB2F86 /* MonitorChangesToLayerViewStateView.swift */; };
		D713717C2BD88EF800EB2F86 /* MonitorChangesToLayerViewStateView.swift in Copy Source Code Files */ = {isa = PBXBuildFile; fileRef = D71371752BD88ECC00EB2F86 /* MonitorChangesToLayerViewStateView.swift */; };
		D713C6D72CB990600073AA72 /* AddKMLLayerView.swift in Sources */ = {isa = PBXBuildFile; fileRef = D713C6D12CB990600073AA72 /* AddKMLLayerView.swift */; };
		D713C6D82CB990800073AA72 /* AddKMLLayerView.swift in Copy Source Code Files */ = {isa = PBXBuildFile; fileRef = D713C6D12CB990600073AA72 /* AddKMLLayerView.swift */; };
		D713C6F72CB9B9A60073AA72 /* US_State_Capitals.kml in Resources */ = {isa = PBXBuildFile; fileRef = D713C6F52CB9B9A60073AA72 /* US_State_Capitals.kml */; settings = {ASSET_TAGS = (AddKmlLayer, ); }; };
		D718A1E72B570F7500447087 /* OrbitCameraAroundObjectView.Model.swift in Sources */ = {isa = PBXBuildFile; fileRef = D718A1E62B570F7500447087 /* OrbitCameraAroundObjectView.Model.swift */; };
		D718A1E82B571C9100447087 /* OrbitCameraAroundObjectView.Model.swift in Copy Source Code Files */ = {isa = PBXBuildFile; fileRef = D718A1E62B570F7500447087 /* OrbitCameraAroundObjectView.Model.swift */; };
		D718A1ED2B575FD900447087 /* ManageBookmarksView.swift in Sources */ = {isa = PBXBuildFile; fileRef = D718A1EA2B575FD900447087 /* ManageBookmarksView.swift */; };
		D718A1F02B57602000447087 /* ManageBookmarksView.swift in Copy Source Code Files */ = {isa = PBXBuildFile; fileRef = D718A1EA2B575FD900447087 /* ManageBookmarksView.swift */; };
		D71C5F642AAA7A88006599FD /* CreateSymbolStylesFromWebStylesView.swift in Sources */ = {isa = PBXBuildFile; fileRef = D71C5F632AAA7A88006599FD /* CreateSymbolStylesFromWebStylesView.swift */; };
		D71C5F652AAA83D2006599FD /* CreateSymbolStylesFromWebStylesView.swift in Copy Source Code Files */ = {isa = PBXBuildFile; fileRef = D71C5F632AAA7A88006599FD /* CreateSymbolStylesFromWebStylesView.swift */; };
		D71C90A22C6C249B0018C63E /* StyleGeometryTypesWithSymbolsView.swift in Sources */ = {isa = PBXBuildFile; fileRef = D71C909C2C6C249B0018C63E /* StyleGeometryTypesWithSymbolsView.swift */; };
		D71C90A32C6C249B0018C63E /* StyleGeometryTypesWithSymbolsView.Views.swift in Sources */ = {isa = PBXBuildFile; fileRef = D71C909D2C6C249B0018C63E /* StyleGeometryTypesWithSymbolsView.Views.swift */; };
		D71C90A42C6C252B0018C63E /* StyleGeometryTypesWithSymbolsView.swift in Copy Source Code Files */ = {isa = PBXBuildFile; fileRef = D71C909C2C6C249B0018C63E /* StyleGeometryTypesWithSymbolsView.swift */; };
		D71C90A52C6C252F0018C63E /* StyleGeometryTypesWithSymbolsView.Views.swift in Copy Source Code Files */ = {isa = PBXBuildFile; fileRef = D71C909D2C6C249B0018C63E /* StyleGeometryTypesWithSymbolsView.Views.swift */; };
		D71D516E2B51D7B600B2A2BE /* SearchForWebMapView.Views.swift in Sources */ = {isa = PBXBuildFile; fileRef = D71D516D2B51D7B600B2A2BE /* SearchForWebMapView.Views.swift */; };
		D71D516F2B51D87700B2A2BE /* SearchForWebMapView.Views.swift in Copy Source Code Files */ = {isa = PBXBuildFile; fileRef = D71D516D2B51D7B600B2A2BE /* SearchForWebMapView.Views.swift */; };
		D71FCB8A2AD6277F000E517C /* CreateMobileGeodatabaseView.Model.swift in Sources */ = {isa = PBXBuildFile; fileRef = D71FCB892AD6277E000E517C /* CreateMobileGeodatabaseView.Model.swift */; };
		D71FCB8B2AD628B9000E517C /* CreateMobileGeodatabaseView.Model.swift in Copy Source Code Files */ = {isa = PBXBuildFile; fileRef = D71FCB892AD6277E000E517C /* CreateMobileGeodatabaseView.Model.swift */; };
		D7201CDA2CC6B710004BDB7D /* AddTiledLayerAsBasemapView.swift in Sources */ = {isa = PBXBuildFile; fileRef = D7201CD42CC6B710004BDB7D /* AddTiledLayerAsBasemapView.swift */; };
		D7201CDB2CC6B72A004BDB7D /* AddTiledLayerAsBasemapView.swift in Copy Source Code Files */ = {isa = PBXBuildFile; fileRef = D7201CD42CC6B710004BDB7D /* AddTiledLayerAsBasemapView.swift */; };
		D7201D042CC6D3B5004BDB7D /* AddVectorTiledLayerFromCustomStyleView.swift in Sources */ = {isa = PBXBuildFile; fileRef = D7201D002CC6D3B5004BDB7D /* AddVectorTiledLayerFromCustomStyleView.swift */; };
		D7201D072CC6D3D3004BDB7D /* AddVectorTiledLayerFromCustomStyleView.swift in Copy Source Code Files */ = {isa = PBXBuildFile; fileRef = D7201D002CC6D3B5004BDB7D /* AddVectorTiledLayerFromCustomStyleView.swift */; };
		D7201D2B2CC6D829004BDB7D /* dodge_city.vtpk in Resources */ = {isa = PBXBuildFile; fileRef = D7201D292CC6D829004BDB7D /* dodge_city.vtpk */; settings = {ASSET_TAGS = (AddVectorTiledLayerFromCustomStyle, ); }; };
		D721EEA82ABDFF550040BE46 /* LothianRiversAnno.mmpk in Resources */ = {isa = PBXBuildFile; fileRef = D721EEA72ABDFF550040BE46 /* LothianRiversAnno.mmpk */; settings = {ASSET_TAGS = (ShowMobileMapPackageExpirationDate, ); }; };
		D722BD222A420DAD002C2087 /* ShowExtrudedFeaturesView.swift in Sources */ = {isa = PBXBuildFile; fileRef = D722BD212A420DAD002C2087 /* ShowExtrudedFeaturesView.swift */; };
		D722BD232A420DEC002C2087 /* ShowExtrudedFeaturesView.swift in Copy Source Code Files */ = {isa = PBXBuildFile; fileRef = D722BD212A420DAD002C2087 /* ShowExtrudedFeaturesView.swift */; };
		D7232EE12AC1E5AA0079ABFF /* PlayKMLTourView.swift in Sources */ = {isa = PBXBuildFile; fileRef = D7232EE02AC1E5AA0079ABFF /* PlayKMLTourView.swift */; };
		D7232EE22AC1E6DC0079ABFF /* PlayKMLTourView.swift in Copy Source Code Files */ = {isa = PBXBuildFile; fileRef = D7232EE02AC1E5AA0079ABFF /* PlayKMLTourView.swift */; };
		D72C43F32AEB066D00B6157B /* GeocodeOfflineView.Model.swift in Sources */ = {isa = PBXBuildFile; fileRef = D72C43F22AEB066D00B6157B /* GeocodeOfflineView.Model.swift */; };
		D72F272E2ADA1E4400F906DA /* AugmentRealityToShowTabletopSceneView.swift in Sources */ = {isa = PBXBuildFile; fileRef = D72F272B2ADA1E4400F906DA /* AugmentRealityToShowTabletopSceneView.swift */; };
		D72F27302ADA1E9900F906DA /* AugmentRealityToShowTabletopSceneView.swift in Copy Source Code Files */ = {isa = PBXBuildFile; fileRef = D72F272B2ADA1E4400F906DA /* AugmentRealityToShowTabletopSceneView.swift */; };
		D731F3C12AD0D2AC00A8431E /* IdentifyGraphicsView.swift in Sources */ = {isa = PBXBuildFile; fileRef = D731F3C02AD0D2AC00A8431E /* IdentifyGraphicsView.swift */; };
		D731F3C22AD0D2BB00A8431E /* IdentifyGraphicsView.swift in Copy Source Code Files */ = {isa = PBXBuildFile; fileRef = D731F3C02AD0D2AC00A8431E /* IdentifyGraphicsView.swift */; };
		D7337C5A2ABCFDB100A5D865 /* StyleSymbolsFromMobileStyleFileView.SymbolOptionsListView.swift in Sources */ = {isa = PBXBuildFile; fileRef = D7337C592ABCFDB100A5D865 /* StyleSymbolsFromMobileStyleFileView.SymbolOptionsListView.swift */; };
		D7337C5B2ABCFDE400A5D865 /* StyleSymbolsFromMobileStyleFileView.SymbolOptionsListView.swift in Copy Source Code Files */ = {isa = PBXBuildFile; fileRef = D7337C592ABCFDB100A5D865 /* StyleSymbolsFromMobileStyleFileView.SymbolOptionsListView.swift */; };
		D7337C602ABD142D00A5D865 /* ShowMobileMapPackageExpirationDateView.swift in Sources */ = {isa = PBXBuildFile; fileRef = D7337C5F2ABD142D00A5D865 /* ShowMobileMapPackageExpirationDateView.swift */; };
		D7337C612ABD166A00A5D865 /* ShowMobileMapPackageExpirationDateView.swift in Copy Source Code Files */ = {isa = PBXBuildFile; fileRef = D7337C5F2ABD142D00A5D865 /* ShowMobileMapPackageExpirationDateView.swift */; };
		D733CA192BED980D00FBDE4C /* EditAndSyncFeaturesWithFeatureServiceView.swift in Sources */ = {isa = PBXBuildFile; fileRef = D733CA152BED980D00FBDE4C /* EditAndSyncFeaturesWithFeatureServiceView.swift */; };
		D733CA1C2BED982C00FBDE4C /* EditAndSyncFeaturesWithFeatureServiceView.swift in Copy Source Code Files */ = {isa = PBXBuildFile; fileRef = D733CA152BED980D00FBDE4C /* EditAndSyncFeaturesWithFeatureServiceView.swift */; };
		D734FA0C2A183A5B00246D7E /* SetMaxExtentView.swift in Sources */ = {isa = PBXBuildFile; fileRef = D734FA092A183A5B00246D7E /* SetMaxExtentView.swift */; };
		D7352F8E2BD992C40013FFEF /* MonitorChangesToDrawStatusView.swift in Sources */ = {isa = PBXBuildFile; fileRef = D7352F8A2BD992C40013FFEF /* MonitorChangesToDrawStatusView.swift */; };
		D7352F912BD992E40013FFEF /* MonitorChangesToDrawStatusView.swift in Copy Source Code Files */ = {isa = PBXBuildFile; fileRef = D7352F8A2BD992C40013FFEF /* MonitorChangesToDrawStatusView.swift */; };
		D73571D72CB613220046A433 /* hydrography in Resources */ = {isa = PBXBuildFile; fileRef = D73571D62CB6131E0046A433 /* hydrography */; settings = {ASSET_TAGS = (AddEncExchangeSet, ); }; };
		D73723762AF5877500846884 /* FindRouteInMobileMapPackageView.Models.swift in Sources */ = {isa = PBXBuildFile; fileRef = D73723742AF5877500846884 /* FindRouteInMobileMapPackageView.Models.swift */; };
		D73723792AF5ADD800846884 /* FindRouteInMobileMapPackageView.MobileMapView.swift in Sources */ = {isa = PBXBuildFile; fileRef = D73723782AF5ADD700846884 /* FindRouteInMobileMapPackageView.MobileMapView.swift */; };
		D737237A2AF5AE1600846884 /* FindRouteInMobileMapPackageView.MobileMapView.swift in Copy Source Code Files */ = {isa = PBXBuildFile; fileRef = D73723782AF5ADD700846884 /* FindRouteInMobileMapPackageView.MobileMapView.swift */; };
		D737237B2AF5AE1A00846884 /* FindRouteInMobileMapPackageView.Models.swift in Copy Source Code Files */ = {isa = PBXBuildFile; fileRef = D73723742AF5877500846884 /* FindRouteInMobileMapPackageView.Models.swift */; };
		D73E61962BDAEE6600457932 /* MatchViewpointOfGeoViewsView.swift in Sources */ = {isa = PBXBuildFile; fileRef = D73E61922BDAEE6600457932 /* MatchViewpointOfGeoViewsView.swift */; };
		D73E61992BDAEEDD00457932 /* MatchViewpointOfGeoViewsView.swift in Copy Source Code Files */ = {isa = PBXBuildFile; fileRef = D73E61922BDAEE6600457932 /* MatchViewpointOfGeoViewsView.swift */; };
		D73E619E2BDB21F400457932 /* EditWithBranchVersioningView.swift in Sources */ = {isa = PBXBuildFile; fileRef = D73E619A2BDB21F400457932 /* EditWithBranchVersioningView.swift */; };
		D73E61A12BDB221B00457932 /* EditWithBranchVersioningView.swift in Copy Source Code Files */ = {isa = PBXBuildFile; fileRef = D73E619A2BDB21F400457932 /* EditWithBranchVersioningView.swift */; };
		D73F06692B5EE73D000B574F /* QueryFeaturesWithArcadeExpressionView.swift in Sources */ = {isa = PBXBuildFile; fileRef = D73F06662B5EE73D000B574F /* QueryFeaturesWithArcadeExpressionView.swift */; };
		D73F066C2B5EE760000B574F /* QueryFeaturesWithArcadeExpressionView.swift in Copy Source Code Files */ = {isa = PBXBuildFile; fileRef = D73F06662B5EE73D000B574F /* QueryFeaturesWithArcadeExpressionView.swift */; };
		D73F8CF42AB1089900CD39DA /* Restaurant.stylx in Resources */ = {isa = PBXBuildFile; fileRef = D73F8CF32AB1089900CD39DA /* Restaurant.stylx */; settings = {ASSET_TAGS = (StyleFeaturesWithCustomDictionary, ); }; };
		D73FC0FD2AD4A18D0067A19B /* CreateMobileGeodatabaseView.swift in Sources */ = {isa = PBXBuildFile; fileRef = D73FC0FC2AD4A18D0067A19B /* CreateMobileGeodatabaseView.swift */; };
		D73FC0FE2AD4A19A0067A19B /* CreateMobileGeodatabaseView.swift in Copy Source Code Files */ = {isa = PBXBuildFile; fileRef = D73FC0FC2AD4A18D0067A19B /* CreateMobileGeodatabaseView.swift */; };
		D73FC90B2B6312A0001AC486 /* AddFeaturesWithContingentValuesView.Model.swift in Copy Source Code Files */ = {isa = PBXBuildFile; fileRef = D74F03EF2B609A7D00E83688 /* AddFeaturesWithContingentValuesView.Model.swift */; };
		D73FC90C2B6312A5001AC486 /* AddFeaturesWithContingentValuesView.AddFeatureView.swift in Copy Source Code Files */ = {isa = PBXBuildFile; fileRef = D7F8C0422B608F120072BFA7 /* AddFeaturesWithContingentValuesView.AddFeatureView.swift */; };
		D73FCFF72B02A3AA0006360D /* FindAddressWithReverseGeocodeView.swift in Sources */ = {isa = PBXBuildFile; fileRef = D73FCFF42B02A3AA0006360D /* FindAddressWithReverseGeocodeView.swift */; };
		D73FCFFA2B02A3C50006360D /* FindAddressWithReverseGeocodeView.swift in Copy Source Code Files */ = {isa = PBXBuildFile; fileRef = D73FCFF42B02A3AA0006360D /* FindAddressWithReverseGeocodeView.swift */; };
		D73FCFFF2B02C7630006360D /* FindRouteAroundBarriersView.Views.swift in Sources */ = {isa = PBXBuildFile; fileRef = D73FCFFE2B02C7630006360D /* FindRouteAroundBarriersView.Views.swift */; };
		D73FD0002B02C9610006360D /* FindRouteAroundBarriersView.Views.swift in Copy Source Code Files */ = {isa = PBXBuildFile; fileRef = D73FCFFE2B02C7630006360D /* FindRouteAroundBarriersView.Views.swift */; };
		D742E4922B04132B00690098 /* DisplayWebSceneFromPortalItemView.swift in Sources */ = {isa = PBXBuildFile; fileRef = D742E48F2B04132B00690098 /* DisplayWebSceneFromPortalItemView.swift */; };
		D742E4952B04134C00690098 /* DisplayWebSceneFromPortalItemView.swift in Copy Source Code Files */ = {isa = PBXBuildFile; fileRef = D742E48F2B04132B00690098 /* DisplayWebSceneFromPortalItemView.swift */; };
		D744FD172A2112D90084A66C /* CreateConvexHullAroundPointsView.swift in Sources */ = {isa = PBXBuildFile; fileRef = D744FD162A2112D90084A66C /* CreateConvexHullAroundPointsView.swift */; };
		D744FD182A2113C70084A66C /* CreateConvexHullAroundPointsView.swift in Copy Source Code Files */ = {isa = PBXBuildFile; fileRef = D744FD162A2112D90084A66C /* CreateConvexHullAroundPointsView.swift */; };
		D7464F1E2ACE04B3007FEE88 /* IdentifyRasterCellView.swift in Sources */ = {isa = PBXBuildFile; fileRef = D7464F1D2ACE04B3007FEE88 /* IdentifyRasterCellView.swift */; };
		D7464F1F2ACE04C2007FEE88 /* IdentifyRasterCellView.swift in Copy Source Code Files */ = {isa = PBXBuildFile; fileRef = D7464F1D2ACE04B3007FEE88 /* IdentifyRasterCellView.swift */; };
		D7464F2B2ACE0965007FEE88 /* SA_EVI_8Day_03May20 in Resources */ = {isa = PBXBuildFile; fileRef = D7464F2A2ACE0964007FEE88 /* SA_EVI_8Day_03May20 */; settings = {ASSET_TAGS = (IdentifyRasterCell, ); }; };
		D7497F3C2AC4B4C100167AD2 /* DisplayDimensionsView.swift in Sources */ = {isa = PBXBuildFile; fileRef = D7497F3B2AC4B4C100167AD2 /* DisplayDimensionsView.swift */; };
		D7497F3D2AC4B4CF00167AD2 /* DisplayDimensionsView.swift in Copy Source Code Files */ = {isa = PBXBuildFile; fileRef = D7497F3B2AC4B4C100167AD2 /* DisplayDimensionsView.swift */; };
		D7497F402AC4BA4100167AD2 /* Edinburgh_Pylon_Dimensions.mmpk in Resources */ = {isa = PBXBuildFile; fileRef = D7497F3F2AC4BA4100167AD2 /* Edinburgh_Pylon_Dimensions.mmpk */; settings = {ASSET_TAGS = (DisplayDimensions, ); }; };
		D74C8BFE2ABA5605007C76B8 /* StyleSymbolsFromMobileStyleFileView.swift in Sources */ = {isa = PBXBuildFile; fileRef = D74C8BFD2ABA5605007C76B8 /* StyleSymbolsFromMobileStyleFileView.swift */; };
		D74C8BFF2ABA56C0007C76B8 /* StyleSymbolsFromMobileStyleFileView.swift in Copy Source Code Files */ = {isa = PBXBuildFile; fileRef = D74C8BFD2ABA5605007C76B8 /* StyleSymbolsFromMobileStyleFileView.swift */; };
		D74C8C022ABA6202007C76B8 /* emoji-mobile.stylx in Resources */ = {isa = PBXBuildFile; fileRef = D74C8C012ABA6202007C76B8 /* emoji-mobile.stylx */; settings = {ASSET_TAGS = (StyleSymbolsFromMobileStyleFile, ); }; };
		D74EA7842B6DADA5008F6C7C /* ValidateUtilityNetworkTopologyView.swift in Sources */ = {isa = PBXBuildFile; fileRef = D74EA7812B6DADA5008F6C7C /* ValidateUtilityNetworkTopologyView.swift */; };
		D74EA7872B6DADCC008F6C7C /* ValidateUtilityNetworkTopologyView.swift in Copy Source Code Files */ = {isa = PBXBuildFile; fileRef = D74EA7812B6DADA5008F6C7C /* ValidateUtilityNetworkTopologyView.swift */; };
		D74ECD0D2BEEAE2F007C0FA6 /* EditAndSyncFeaturesWithFeatureServiceView.Model.swift in Sources */ = {isa = PBXBuildFile; fileRef = D74ECD0C2BEEAE2F007C0FA6 /* EditAndSyncFeaturesWithFeatureServiceView.Model.swift */; };
		D74ECD0E2BEEAE40007C0FA6 /* EditAndSyncFeaturesWithFeatureServiceView.Model.swift in Copy Source Code Files */ = {isa = PBXBuildFile; fileRef = D74ECD0C2BEEAE2F007C0FA6 /* EditAndSyncFeaturesWithFeatureServiceView.Model.swift */; };
		D74F03F02B609A7D00E83688 /* AddFeaturesWithContingentValuesView.Model.swift in Sources */ = {isa = PBXBuildFile; fileRef = D74F03EF2B609A7D00E83688 /* AddFeaturesWithContingentValuesView.Model.swift */; };
		D75101812A2E493600B8FA48 /* ShowLabelsOnLayerView.swift in Sources */ = {isa = PBXBuildFile; fileRef = D75101802A2E493600B8FA48 /* ShowLabelsOnLayerView.swift */; };
		D75101822A2E497F00B8FA48 /* ShowLabelsOnLayerView.swift in Copy Source Code Files */ = {isa = PBXBuildFile; fileRef = D75101802A2E493600B8FA48 /* ShowLabelsOnLayerView.swift */; };
		D751018E2A2E962D00B8FA48 /* IdentifyLayerFeaturesView.swift in Sources */ = {isa = PBXBuildFile; fileRef = D751018D2A2E962D00B8FA48 /* IdentifyLayerFeaturesView.swift */; };
		D751018F2A2E966C00B8FA48 /* IdentifyLayerFeaturesView.swift in Copy Source Code Files */ = {isa = PBXBuildFile; fileRef = D751018D2A2E962D00B8FA48 /* IdentifyLayerFeaturesView.swift */; };
		D752D9402A39154C003EB25E /* ManageOperationalLayersView.swift in Sources */ = {isa = PBXBuildFile; fileRef = D752D93F2A39154C003EB25E /* ManageOperationalLayersView.swift */; };
		D752D9412A39162F003EB25E /* ManageOperationalLayersView.swift in Copy Source Code Files */ = {isa = PBXBuildFile; fileRef = D752D93F2A39154C003EB25E /* ManageOperationalLayersView.swift */; };
		D752D9462A3A6F80003EB25E /* MonitorChangesToMapLoadStatusView.swift in Sources */ = {isa = PBXBuildFile; fileRef = D752D9452A3A6F7F003EB25E /* MonitorChangesToMapLoadStatusView.swift */; };
		D752D9472A3A6FC0003EB25E /* MonitorChangesToMapLoadStatusView.swift in Copy Source Code Files */ = {isa = PBXBuildFile; fileRef = D752D9452A3A6F7F003EB25E /* MonitorChangesToMapLoadStatusView.swift */; };
		D752D95F2A3BCE06003EB25E /* DisplayMapFromPortalItemView.swift in Sources */ = {isa = PBXBuildFile; fileRef = D752D95E2A3BCE06003EB25E /* DisplayMapFromPortalItemView.swift */; };
		D752D9602A3BCE63003EB25E /* DisplayMapFromPortalItemView.swift in Copy Source Code Files */ = {isa = PBXBuildFile; fileRef = D752D95E2A3BCE06003EB25E /* DisplayMapFromPortalItemView.swift */; };
		D75362D22A1E886700D83028 /* ApplyUniqueValueRendererView.swift in Sources */ = {isa = PBXBuildFile; fileRef = D75362D12A1E886700D83028 /* ApplyUniqueValueRendererView.swift */; };
		D75362D32A1E8C8800D83028 /* ApplyUniqueValueRendererView.swift in Copy Source Code Files */ = {isa = PBXBuildFile; fileRef = D75362D12A1E886700D83028 /* ApplyUniqueValueRendererView.swift */; };
		D7553CDB2AE2DFEC00DC2A70 /* GeocodeOfflineView.swift in Sources */ = {isa = PBXBuildFile; fileRef = D7553CD82AE2DFEC00DC2A70 /* GeocodeOfflineView.swift */; };
		D7553CDD2AE2E00E00DC2A70 /* GeocodeOfflineView.swift in Copy Source Code Files */ = {isa = PBXBuildFile; fileRef = D7553CD82AE2DFEC00DC2A70 /* GeocodeOfflineView.swift */; };
		D757D14B2B6C46E50065F78F /* ListSpatialReferenceTransformationsView.Model.swift in Sources */ = {isa = PBXBuildFile; fileRef = D757D14A2B6C46E50065F78F /* ListSpatialReferenceTransformationsView.Model.swift */; };
		D757D14C2B6C60170065F78F /* ListSpatialReferenceTransformationsView.Model.swift in Copy Source Code Files */ = {isa = PBXBuildFile; fileRef = D757D14A2B6C46E50065F78F /* ListSpatialReferenceTransformationsView.Model.swift */; };
		D7588F5F2B7D8DAA008B75E2 /* NavigateRouteWithReroutingView.swift in Sources */ = {isa = PBXBuildFile; fileRef = D7588F5C2B7D8DAA008B75E2 /* NavigateRouteWithReroutingView.swift */; };
		D7588F622B7D8DED008B75E2 /* NavigateRouteWithReroutingView.swift in Copy Source Code Files */ = {isa = PBXBuildFile; fileRef = D7588F5C2B7D8DAA008B75E2 /* NavigateRouteWithReroutingView.swift */; };
		D75B58512AAFB3030038B3B4 /* StyleFeaturesWithCustomDictionaryView.swift in Sources */ = {isa = PBXBuildFile; fileRef = D75B58502AAFB3030038B3B4 /* StyleFeaturesWithCustomDictionaryView.swift */; };
		D75B58522AAFB37C0038B3B4 /* StyleFeaturesWithCustomDictionaryView.swift in Copy Source Code Files */ = {isa = PBXBuildFile; fileRef = D75B58502AAFB3030038B3B4 /* StyleFeaturesWithCustomDictionaryView.swift */; };
		D75C35672AB50338003CD55F /* GroupLayersTogetherView.GroupLayerListView.swift in Sources */ = {isa = PBXBuildFile; fileRef = D75C35662AB50338003CD55F /* GroupLayersTogetherView.GroupLayerListView.swift */; };
		D75E5EE62CC0340100252595 /* ListContentsOfKMLFileView.swift in Sources */ = {isa = PBXBuildFile; fileRef = D75E5EE22CC0340100252595 /* ListContentsOfKMLFileView.swift */; };
		D75E5EE92CC0342700252595 /* ListContentsOfKMLFileView.swift in Copy Source Code Files */ = {isa = PBXBuildFile; fileRef = D75E5EE22CC0340100252595 /* ListContentsOfKMLFileView.swift */; };
		D75E5EEC2CC0466900252595 /* esri_test_data.kmz in Resources */ = {isa = PBXBuildFile; fileRef = D75E5EEA2CC0466900252595 /* esri_test_data.kmz */; settings = {ASSET_TAGS = (ListContentsOfKmlFile, ); }; };
		D75E5EF12CC049D500252595 /* EditFeaturesUsingFeatureFormsView.swift in Sources */ = {isa = PBXBuildFile; fileRef = D75E5EED2CC049D500252595 /* EditFeaturesUsingFeatureFormsView.swift */; };
		D75E5EF42CC04A0C00252595 /* EditFeaturesUsingFeatureFormsView.swift in Copy Source Code Files */ = {isa = PBXBuildFile; fileRef = D75E5EED2CC049D500252595 /* EditFeaturesUsingFeatureFormsView.swift */; };
		D75F66362B48EABC00434974 /* SearchForWebMapView.swift in Sources */ = {isa = PBXBuildFile; fileRef = D75F66332B48EABC00434974 /* SearchForWebMapView.swift */; };
		D75F66392B48EB1800434974 /* SearchForWebMapView.swift in Copy Source Code Files */ = {isa = PBXBuildFile; fileRef = D75F66332B48EABC00434974 /* SearchForWebMapView.swift */; };
		D76000A22AF18BAB00B3084D /* FindRouteInTransportNetworkView.Model.swift in Copy Source Code Files */ = {isa = PBXBuildFile; fileRef = D7749AD52AF08BF50086632F /* FindRouteInTransportNetworkView.Model.swift */; };
		D76000AE2AF19C2300B3084D /* FindRouteInMobileMapPackageView.swift in Sources */ = {isa = PBXBuildFile; fileRef = D76000AB2AF19C2300B3084D /* FindRouteInMobileMapPackageView.swift */; };
		D76000B12AF19C4600B3084D /* FindRouteInMobileMapPackageView.swift in Copy Source Code Files */ = {isa = PBXBuildFile; fileRef = D76000AB2AF19C2300B3084D /* FindRouteInMobileMapPackageView.swift */; };
		D76000B72AF19FCA00B3084D /* SanFrancisco.mmpk in Resources */ = {isa = PBXBuildFile; fileRef = D76000B62AF19FCA00B3084D /* SanFrancisco.mmpk */; settings = {ASSET_TAGS = (FindRouteInMobileMapPackage, ); }; };
		D762AF5F2BF6A7B900ECE3C7 /* EditFeaturesWithFeatureLinkedAnnotationView.swift in Sources */ = {isa = PBXBuildFile; fileRef = D762AF5B2BF6A7B900ECE3C7 /* EditFeaturesWithFeatureLinkedAnnotationView.swift */; };
		D762AF622BF6A7D100ECE3C7 /* EditFeaturesWithFeatureLinkedAnnotationView.swift in Copy Source Code Files */ = {isa = PBXBuildFile; fileRef = D762AF5B2BF6A7B900ECE3C7 /* EditFeaturesWithFeatureLinkedAnnotationView.swift */; };
		D762AF652BF6A96100ECE3C7 /* loudoun_anno.geodatabase in Resources */ = {isa = PBXBuildFile; fileRef = D762AF632BF6A96100ECE3C7 /* loudoun_anno.geodatabase */; settings = {ASSET_TAGS = (EditFeaturesWithFeatureLinkedAnnotation, ); }; };
		D7634FAF2A43B7AC00F8AEFB /* CreateConvexHullAroundGeometriesView.swift in Sources */ = {isa = PBXBuildFile; fileRef = D7634FAE2A43B7AC00F8AEFB /* CreateConvexHullAroundGeometriesView.swift */; };
		D7634FB02A43B8B000F8AEFB /* CreateConvexHullAroundGeometriesView.swift in Copy Source Code Files */ = {isa = PBXBuildFile; fileRef = D7634FAE2A43B7AC00F8AEFB /* CreateConvexHullAroundGeometriesView.swift */; };
		D7635FF12B9272CB0044AB97 /* DisplayClustersView.swift in Sources */ = {isa = PBXBuildFile; fileRef = D7635FED2B9272CB0044AB97 /* DisplayClustersView.swift */; };
		D7635FFB2B9277DC0044AB97 /* ConfigureClustersView.Model.swift in Sources */ = {isa = PBXBuildFile; fileRef = D7635FF52B9277DC0044AB97 /* ConfigureClustersView.Model.swift */; };
		D7635FFD2B9277DC0044AB97 /* ConfigureClustersView.SettingsView.swift in Sources */ = {isa = PBXBuildFile; fileRef = D7635FF72B9277DC0044AB97 /* ConfigureClustersView.SettingsView.swift */; };
		D7635FFE2B9277DC0044AB97 /* ConfigureClustersView.swift in Sources */ = {isa = PBXBuildFile; fileRef = D7635FF82B9277DC0044AB97 /* ConfigureClustersView.swift */; };
		D76360002B9296420044AB97 /* ConfigureClustersView.swift in Copy Source Code Files */ = {isa = PBXBuildFile; fileRef = D7635FF82B9277DC0044AB97 /* ConfigureClustersView.swift */; };
		D76360012B92964A0044AB97 /* ConfigureClustersView.Model.swift in Copy Source Code Files */ = {isa = PBXBuildFile; fileRef = D7635FF52B9277DC0044AB97 /* ConfigureClustersView.Model.swift */; };
		D76360022B9296520044AB97 /* ConfigureClustersView.SettingsView.swift in Copy Source Code Files */ = {isa = PBXBuildFile; fileRef = D7635FF72B9277DC0044AB97 /* ConfigureClustersView.SettingsView.swift */; };
		D76360032B9296580044AB97 /* DisplayClustersView.swift in Copy Source Code Files */ = {isa = PBXBuildFile; fileRef = D7635FED2B9272CB0044AB97 /* DisplayClustersView.swift */; };
		D76495212B74687E0042699E /* ValidateUtilityNetworkTopologyView.Model.swift in Sources */ = {isa = PBXBuildFile; fileRef = D76495202B74687E0042699E /* ValidateUtilityNetworkTopologyView.Model.swift */; };
		D76495222B7468940042699E /* ValidateUtilityNetworkTopologyView.Model.swift in Copy Source Code Files */ = {isa = PBXBuildFile; fileRef = D76495202B74687E0042699E /* ValidateUtilityNetworkTopologyView.Model.swift */; };
		D764B7DF2BE2F89D002E2F92 /* EditGeodatabaseWithTransactionsView.swift in Sources */ = {isa = PBXBuildFile; fileRef = D764B7DB2BE2F89D002E2F92 /* EditGeodatabaseWithTransactionsView.swift */; };
		D764B7E22BE2F8B8002E2F92 /* EditGeodatabaseWithTransactionsView.swift in Copy Source Code Files */ = {isa = PBXBuildFile; fileRef = D764B7DB2BE2F89D002E2F92 /* EditGeodatabaseWithTransactionsView.swift */; };
		D76929FA2B4F79540047205E /* OrbitCameraAroundObjectView.swift in Sources */ = {isa = PBXBuildFile; fileRef = D76929F52B4F78340047205E /* OrbitCameraAroundObjectView.swift */; };
		D76929FB2B4F795C0047205E /* OrbitCameraAroundObjectView.swift in Copy Source Code Files */ = {isa = PBXBuildFile; fileRef = D76929F52B4F78340047205E /* OrbitCameraAroundObjectView.swift */; };
		D769C2122A29019B00030F61 /* SetUpLocationDrivenGeotriggersView.swift in Sources */ = {isa = PBXBuildFile; fileRef = D769C2112A29019B00030F61 /* SetUpLocationDrivenGeotriggersView.swift */; };
		D769C2132A29057200030F61 /* SetUpLocationDrivenGeotriggersView.swift in Copy Source Code Files */ = {isa = PBXBuildFile; fileRef = D769C2112A29019B00030F61 /* SetUpLocationDrivenGeotriggersView.swift */; };
		D769DF332BEC1A1C0062AE95 /* EditGeodatabaseWithTransactionsView.Model.swift in Sources */ = {isa = PBXBuildFile; fileRef = D769DF322BEC1A1C0062AE95 /* EditGeodatabaseWithTransactionsView.Model.swift */; };
		D769DF342BEC1A9E0062AE95 /* EditGeodatabaseWithTransactionsView.Model.swift in Copy Source Code Files */ = {isa = PBXBuildFile; fileRef = D769DF322BEC1A1C0062AE95 /* EditGeodatabaseWithTransactionsView.Model.swift */; };
		D76CE8D92BFD7047009A8686 /* SetReferenceScaleView.swift in Sources */ = {isa = PBXBuildFile; fileRef = D76CE8D52BFD7047009A8686 /* SetReferenceScaleView.swift */; };
		D76CE8DA2BFD7063009A8686 /* SetReferenceScaleView.swift in Copy Source Code Files */ = {isa = PBXBuildFile; fileRef = D76CE8D52BFD7047009A8686 /* SetReferenceScaleView.swift */; };
		D76EE6072AF9AFE100DA0325 /* FindRouteAroundBarriersView.Model.swift in Sources */ = {isa = PBXBuildFile; fileRef = D76EE6062AF9AFE100DA0325 /* FindRouteAroundBarriersView.Model.swift */; };
		D76EE6082AF9AFEC00DA0325 /* FindRouteAroundBarriersView.Model.swift in Copy Source Code Files */ = {isa = PBXBuildFile; fileRef = D76EE6062AF9AFE100DA0325 /* FindRouteAroundBarriersView.Model.swift */; };
		D7705D582AFC244E00CC0335 /* FindClosestFacilityToMultiplePointsView.swift in Sources */ = {isa = PBXBuildFile; fileRef = D7705D552AFC244E00CC0335 /* FindClosestFacilityToMultiplePointsView.swift */; };
		D7705D5B2AFC246A00CC0335 /* FindClosestFacilityToMultiplePointsView.swift in Copy Source Code Files */ = {isa = PBXBuildFile; fileRef = D7705D552AFC244E00CC0335 /* FindClosestFacilityToMultiplePointsView.swift */; };
		D7705D642AFC570700CC0335 /* FindClosestFacilityFromPointView.swift in Sources */ = {isa = PBXBuildFile; fileRef = D7705D612AFC570700CC0335 /* FindClosestFacilityFromPointView.swift */; };
		D7705D662AFC575000CC0335 /* FindClosestFacilityFromPointView.swift in Copy Source Code Files */ = {isa = PBXBuildFile; fileRef = D7705D612AFC570700CC0335 /* FindClosestFacilityFromPointView.swift */; };
		D7749AD62AF08BF50086632F /* FindRouteInTransportNetworkView.Model.swift in Sources */ = {isa = PBXBuildFile; fileRef = D7749AD52AF08BF50086632F /* FindRouteInTransportNetworkView.Model.swift */; };
		D77570C02A2942F800F490CD /* AnimateImagesWithImageOverlayView.swift in Sources */ = {isa = PBXBuildFile; fileRef = D77570BF2A2942F800F490CD /* AnimateImagesWithImageOverlayView.swift */; };
		D77570C12A2943D900F490CD /* AnimateImagesWithImageOverlayView.swift in Copy Source Code Files */ = {isa = PBXBuildFile; fileRef = D77570BF2A2942F800F490CD /* AnimateImagesWithImageOverlayView.swift */; };
		D77572AE2A295DDE00F490CD /* PacificSouthWest2 in Resources */ = {isa = PBXBuildFile; fileRef = D77572AD2A295DDD00F490CD /* PacificSouthWest2 */; settings = {ASSET_TAGS = (AnimateImagesWithImageOverlay, ); }; };
		D77688132B69826B007C3860 /* ListSpatialReferenceTransformationsView.swift in Sources */ = {isa = PBXBuildFile; fileRef = D77688102B69826B007C3860 /* ListSpatialReferenceTransformationsView.swift */; };
		D77688152B69828E007C3860 /* ListSpatialReferenceTransformationsView.swift in Copy Source Code Files */ = {isa = PBXBuildFile; fileRef = D77688102B69826B007C3860 /* ListSpatialReferenceTransformationsView.swift */; };
		D7781D492B7EB03400E53C51 /* SanDiegoTourPath.json in Resources */ = {isa = PBXBuildFile; fileRef = D7781D482B7EB03400E53C51 /* SanDiegoTourPath.json */; settings = {ASSET_TAGS = (NavigateRouteWithRerouting, ); }; };
		D7781D4B2B7ECCB700E53C51 /* NavigateRouteWithReroutingView.Model.swift in Sources */ = {isa = PBXBuildFile; fileRef = D7781D4A2B7ECCB700E53C51 /* NavigateRouteWithReroutingView.Model.swift */; };
		D7781D4C2B7ECCC800E53C51 /* NavigateRouteWithReroutingView.Model.swift in Copy Source Code Files */ = {isa = PBXBuildFile; fileRef = D7781D4A2B7ECCB700E53C51 /* NavigateRouteWithReroutingView.Model.swift */; };
		D77BC5392B59A2D3007B49B6 /* StylePointWithDistanceCompositeSceneSymbolView.swift in Sources */ = {isa = PBXBuildFile; fileRef = D77BC5362B59A2D3007B49B6 /* StylePointWithDistanceCompositeSceneSymbolView.swift */; };
		D77BC53C2B59A309007B49B6 /* StylePointWithDistanceCompositeSceneSymbolView.swift in Copy Source Code Files */ = {isa = PBXBuildFile; fileRef = D77BC5362B59A2D3007B49B6 /* StylePointWithDistanceCompositeSceneSymbolView.swift */; };
		D77D9C002BB2438200B38A6C /* AugmentRealityToShowHiddenInfrastructureView.ARSceneView.swift in Sources */ = {isa = PBXBuildFile; fileRef = D77D9BFF2BB2438200B38A6C /* AugmentRealityToShowHiddenInfrastructureView.ARSceneView.swift */; };
		D77D9C012BB2439400B38A6C /* AugmentRealityToShowHiddenInfrastructureView.ARSceneView.swift in Copy Source Code Files */ = {isa = PBXBuildFile; fileRef = D77D9BFF2BB2438200B38A6C /* AugmentRealityToShowHiddenInfrastructureView.ARSceneView.swift */; };
		D7848ED82CBD85A300F6F546 /* AddPointSceneLayerView.swift in Sources */ = {isa = PBXBuildFile; fileRef = D7848ED42CBD85A300F6F546 /* AddPointSceneLayerView.swift */; };
		D7848EDB2CBD85D100F6F546 /* AddPointSceneLayerView.swift in Copy Source Code Files */ = {isa = PBXBuildFile; fileRef = D7848ED42CBD85A300F6F546 /* AddPointSceneLayerView.swift */; };
		D7848EFE2CBD986400F6F546 /* AddElevationSourceFromRasterView.swift in Sources */ = {isa = PBXBuildFile; fileRef = D7848EFA2CBD986400F6F546 /* AddElevationSourceFromRasterView.swift */; };
		D7848F012CBD987B00F6F546 /* AddElevationSourceFromRasterView.swift in Copy Source Code Files */ = {isa = PBXBuildFile; fileRef = D7848EFA2CBD986400F6F546 /* AddElevationSourceFromRasterView.swift */; };
		D78666AD2A2161F100C60110 /* FindNearestVertexView.swift in Sources */ = {isa = PBXBuildFile; fileRef = D78666AC2A2161F100C60110 /* FindNearestVertexView.swift */; };
		D78666AE2A21629200C60110 /* FindNearestVertexView.swift in Copy Source Code Files */ = {isa = PBXBuildFile; fileRef = D78666AC2A2161F100C60110 /* FindNearestVertexView.swift */; };
		D78FA4942C3C88880079313E /* CreateDynamicBasemapGalleryView.Views.swift in Sources */ = {isa = PBXBuildFile; fileRef = D78FA4932C3C88880079313E /* CreateDynamicBasemapGalleryView.Views.swift */; };
		D78FA4952C3C8E8A0079313E /* CreateDynamicBasemapGalleryView.Views.swift in Copy Source Code Files */ = {isa = PBXBuildFile; fileRef = D78FA4932C3C88880079313E /* CreateDynamicBasemapGalleryView.Views.swift */; };
		D79482D42C35D872006521CD /* CreateDynamicBasemapGalleryView.swift in Sources */ = {isa = PBXBuildFile; fileRef = D79482D02C35D872006521CD /* CreateDynamicBasemapGalleryView.swift */; };
		D79482D72C35D8A3006521CD /* CreateDynamicBasemapGalleryView.swift in Copy Source Code Files */ = {isa = PBXBuildFile; fileRef = D79482D02C35D872006521CD /* CreateDynamicBasemapGalleryView.swift */; };
		D79EE76E2A4CEA5D005A52AE /* SetUpLocationDrivenGeotriggersView.Model.swift in Sources */ = {isa = PBXBuildFile; fileRef = D79EE76D2A4CEA5D005A52AE /* SetUpLocationDrivenGeotriggersView.Model.swift */; };
		D79EE76F2A4CEA7F005A52AE /* SetUpLocationDrivenGeotriggersView.Model.swift in Copy Source Code Files */ = {isa = PBXBuildFile; fileRef = D79EE76D2A4CEA5D005A52AE /* SetUpLocationDrivenGeotriggersView.Model.swift */; };
		D7A737E02BABB9FE00B7C7FC /* AugmentRealityToShowHiddenInfrastructureView.swift in Sources */ = {isa = PBXBuildFile; fileRef = D7A737DC2BABB9FE00B7C7FC /* AugmentRealityToShowHiddenInfrastructureView.swift */; };
		D7A737E32BABBA2200B7C7FC /* AugmentRealityToShowHiddenInfrastructureView.swift in Copy Source Code Files */ = {isa = PBXBuildFile; fileRef = D7A737DC2BABB9FE00B7C7FC /* AugmentRealityToShowHiddenInfrastructureView.swift */; };
		D7ABA2F92A32579C0021822B /* MeasureDistanceInSceneView.swift in Sources */ = {isa = PBXBuildFile; fileRef = D7ABA2F82A32579C0021822B /* MeasureDistanceInSceneView.swift */; };
		D7ABA2FA2A32760D0021822B /* MeasureDistanceInSceneView.swift in Copy Source Code Files */ = {isa = PBXBuildFile; fileRef = D7ABA2F82A32579C0021822B /* MeasureDistanceInSceneView.swift */; };
		D7ABA2FF2A32881C0021822B /* ShowViewshedFromGeoelementInSceneView.swift in Sources */ = {isa = PBXBuildFile; fileRef = D7ABA2FE2A32881C0021822B /* ShowViewshedFromGeoelementInSceneView.swift */; };
		D7ABA3002A3288970021822B /* ShowViewshedFromGeoelementInSceneView.swift in Copy Source Code Files */ = {isa = PBXBuildFile; fileRef = D7ABA2FE2A32881C0021822B /* ShowViewshedFromGeoelementInSceneView.swift */; };
		D7AE861E2AC39DC50049B626 /* DisplayAnnotationView.swift in Sources */ = {isa = PBXBuildFile; fileRef = D7AE861D2AC39DC50049B626 /* DisplayAnnotationView.swift */; };
		D7AE861F2AC39E7F0049B626 /* DisplayAnnotationView.swift in Copy Source Code Files */ = {isa = PBXBuildFile; fileRef = D7AE861D2AC39DC50049B626 /* DisplayAnnotationView.swift */; };
		D7AE86202AC3A1050049B626 /* AddCustomDynamicEntityDataSourceView.Vessel.swift in Copy Source Code Files */ = {isa = PBXBuildFile; fileRef = 7900C5F52A83FC3F002D430F /* AddCustomDynamicEntityDataSourceView.Vessel.swift */; };
		D7AE86212AC3A10A0049B626 /* GroupLayersTogetherView.GroupLayerListView.swift in Copy Source Code Files */ = {isa = PBXBuildFile; fileRef = D75C35662AB50338003CD55F /* GroupLayersTogetherView.GroupLayerListView.swift */; };
		D7B759B32B1FFBE300017FDD /* FavoritesView.swift in Sources */ = {isa = PBXBuildFile; fileRef = D7B759B22B1FFBE300017FDD /* FavoritesView.swift */; };
		D7BA38912BFBC476009954F5 /* EditFeaturesWithFeatureLinkedAnnotationView.Model.swift in Sources */ = {isa = PBXBuildFile; fileRef = D7BA38902BFBC476009954F5 /* EditFeaturesWithFeatureLinkedAnnotationView.Model.swift */; };
		D7BA38922BFBC4F0009954F5 /* EditFeaturesWithFeatureLinkedAnnotationView.Model.swift in Copy Source Code Files */ = {isa = PBXBuildFile; fileRef = D7BA38902BFBC476009954F5 /* EditFeaturesWithFeatureLinkedAnnotationView.Model.swift */; };
		D7BA38972BFBFC0F009954F5 /* QueryRelatedFeaturesView.swift in Sources */ = {isa = PBXBuildFile; fileRef = D7BA38932BFBFC0F009954F5 /* QueryRelatedFeaturesView.swift */; };
		D7BA389A2BFBFC2E009954F5 /* QueryRelatedFeaturesView.swift in Copy Source Code Files */ = {isa = PBXBuildFile; fileRef = D7BA38932BFBFC0F009954F5 /* QueryRelatedFeaturesView.swift */; };
		D7BA8C442B2A4DAA00018633 /* Array.swift in Sources */ = {isa = PBXBuildFile; fileRef = D7BA8C432B2A4DAA00018633 /* Array.swift */; };
		D7BA8C462B2A8ACA00018633 /* String.swift in Sources */ = {isa = PBXBuildFile; fileRef = D7BA8C452B2A8ACA00018633 /* String.swift */; };
		D7BB3DD22C5D781800FFCD56 /* SaveTheBay.geodatabase in Resources */ = {isa = PBXBuildFile; fileRef = D7BB3DD02C5D781800FFCD56 /* SaveTheBay.geodatabase */; settings = {ASSET_TAGS = (EditGeodatabaseWithTransactions, ); }; };
		D7BE7E6F2CC19CC3006DDB0C /* AddTiledLayerView.swift in Sources */ = {isa = PBXBuildFile; fileRef = D7BE7E6B2CC19CC3006DDB0C /* AddTiledLayerView.swift */; };
		D7BE7E722CC19CE5006DDB0C /* AddTiledLayerView.swift in Copy Source Code Files */ = {isa = PBXBuildFile; fileRef = D7BE7E6B2CC19CC3006DDB0C /* AddTiledLayerView.swift */; };
		D7BEBAA02CBD9CCA00F882E7 /* MontereyElevation.dt2 in Resources */ = {isa = PBXBuildFile; fileRef = D7BEBA9E2CBD9CCA00F882E7 /* MontereyElevation.dt2 */; settings = {ASSET_TAGS = (AddElevationSourceFromRaster, ); }; };
		D7BEBAC52CBDC0F800F882E7 /* AddElevationSourceFromTilePackageView.swift in Sources */ = {isa = PBXBuildFile; fileRef = D7BEBABF2CBDC0F800F882E7 /* AddElevationSourceFromTilePackageView.swift */; };
		D7BEBAC62CBDC11600F882E7 /* AddElevationSourceFromTilePackageView.swift in Copy Source Code Files */ = {isa = PBXBuildFile; fileRef = D7BEBABF2CBDC0F800F882E7 /* AddElevationSourceFromTilePackageView.swift */; };
		D7BEBAC92CBDC81200F882E7 /* MontereyElevation.tpkx in Resources */ = {isa = PBXBuildFile; fileRef = D7BEBAC72CBDC81200F882E7 /* MontereyElevation.tpkx */; settings = {ASSET_TAGS = (AddElevationSourceFromTilePackage, ); }; };
		D7BEBAD22CBDFE1C00F882E7 /* DisplayAlternateSymbolsAtDifferentScalesView.swift in Sources */ = {isa = PBXBuildFile; fileRef = D7BEBACE2CBDFE1C00F882E7 /* DisplayAlternateSymbolsAtDifferentScalesView.swift */; };
		D7BEBAD52CBDFE3900F882E7 /* DisplayAlternateSymbolsAtDifferentScalesView.swift in Copy Source Code Files */ = {isa = PBXBuildFile; fileRef = D7BEBACE2CBDFE1C00F882E7 /* DisplayAlternateSymbolsAtDifferentScalesView.swift */; };
		D7C16D1B2AC5F95300689E89 /* Animate3DGraphicView.swift in Sources */ = {isa = PBXBuildFile; fileRef = D7C16D1A2AC5F95300689E89 /* Animate3DGraphicView.swift */; };
		D7C16D1C2AC5F96900689E89 /* Animate3DGraphicView.swift in Copy Source Code Files */ = {isa = PBXBuildFile; fileRef = D7C16D1A2AC5F95300689E89 /* Animate3DGraphicView.swift */; };
		D7C16D1F2AC5FE8200689E89 /* Pyrenees.csv in Resources */ = {isa = PBXBuildFile; fileRef = D7C16D1E2AC5FE8200689E89 /* Pyrenees.csv */; settings = {ASSET_TAGS = (Animate3DGraphic, ); }; };
		D7C16D222AC5FE9800689E89 /* GrandCanyon.csv in Resources */ = {isa = PBXBuildFile; fileRef = D7C16D212AC5FE9800689E89 /* GrandCanyon.csv */; settings = {ASSET_TAGS = (Animate3DGraphic, ); }; };
		D7C16D252AC5FEA600689E89 /* Snowdon.csv in Resources */ = {isa = PBXBuildFile; fileRef = D7C16D242AC5FEA600689E89 /* Snowdon.csv */; settings = {ASSET_TAGS = (Animate3DGraphic, ); }; };
		D7C16D282AC5FEB700689E89 /* Hawaii.csv in Resources */ = {isa = PBXBuildFile; fileRef = D7C16D272AC5FEB600689E89 /* Hawaii.csv */; settings = {ASSET_TAGS = (Animate3DGraphic, ); }; };
		D7C3AB4A2B683291008909B9 /* SetFeatureRequestModeView.swift in Sources */ = {isa = PBXBuildFile; fileRef = D7C3AB472B683291008909B9 /* SetFeatureRequestModeView.swift */; };
		D7C3AB4D2B6832B7008909B9 /* SetFeatureRequestModeView.swift in Copy Source Code Files */ = {isa = PBXBuildFile; fileRef = D7C3AB472B683291008909B9 /* SetFeatureRequestModeView.swift */; };
		D7C523402BED9BBF00E8221A /* SanFrancisco.tpkx in Resources */ = {isa = PBXBuildFile; fileRef = D7C5233E2BED9BBF00E8221A /* SanFrancisco.tpkx */; settings = {ASSET_TAGS = (AddTiledLayerAsBasemap, EditAndSyncFeaturesWithFeatureService, ); }; };
		D7C6420C2B4F47E10042B8F7 /* SearchForWebMapView.Model.swift in Sources */ = {isa = PBXBuildFile; fileRef = D7C6420B2B4F47E10042B8F7 /* SearchForWebMapView.Model.swift */; };
		D7C6420D2B4F5DDB0042B8F7 /* SearchForWebMapView.Model.swift in Copy Source Code Files */ = {isa = PBXBuildFile; fileRef = D7C6420B2B4F47E10042B8F7 /* SearchForWebMapView.Model.swift */; };
		D7C97B562B75C10C0097CDA1 /* ValidateUtilityNetworkTopologyView.Views.swift in Sources */ = {isa = PBXBuildFile; fileRef = D7C97B552B75C10C0097CDA1 /* ValidateUtilityNetworkTopologyView.Views.swift */; };
		D7CC33FF2A31475C00198EDF /* ShowLineOfSightBetweenPointsView.swift in Sources */ = {isa = PBXBuildFile; fileRef = D7CC33FD2A31475C00198EDF /* ShowLineOfSightBetweenPointsView.swift */; };
		D7CC34002A3147FF00198EDF /* ShowLineOfSightBetweenPointsView.swift in Copy Source Code Files */ = {isa = PBXBuildFile; fileRef = D7CC33FD2A31475C00198EDF /* ShowLineOfSightBetweenPointsView.swift */; };
		D7CDD38B2CB86F0A00DE9766 /* AddPointCloudLayerFromFileView.swift in Sources */ = {isa = PBXBuildFile; fileRef = D7CDD3852CB86F0A00DE9766 /* AddPointCloudLayerFromFileView.swift */; };
		D7CDD38C2CB86F4A00DE9766 /* AddPointCloudLayerFromFileView.swift in Copy Source Code Files */ = {isa = PBXBuildFile; fileRef = D7CDD3852CB86F0A00DE9766 /* AddPointCloudLayerFromFileView.swift */; };
		D7CDD38F2CB872EA00DE9766 /* sandiego-north-balboa-pointcloud.slpk in Resources */ = {isa = PBXBuildFile; fileRef = D7CDD38D2CB872EA00DE9766 /* sandiego-north-balboa-pointcloud.slpk */; settings = {ASSET_TAGS = (AddPointCloudLayerFromFile, ); }; };
		D7CE9F9B2AE2F575008F7A5F /* streetmap_SD.tpkx in Resources */ = {isa = PBXBuildFile; fileRef = D7CE9F9A2AE2F575008F7A5F /* streetmap_SD.tpkx */; settings = {ASSET_TAGS = (GeocodeOffline, ); }; };
		D7CE9FA32AE2F595008F7A5F /* san-diego-eagle-locator in Resources */ = {isa = PBXBuildFile; fileRef = D7CE9FA22AE2F595008F7A5F /* san-diego-eagle-locator */; settings = {ASSET_TAGS = (GeocodeOffline, ); }; };
		D7D1F3532ADDBE5D009CE2DA /* philadelphia.mspk in Resources */ = {isa = PBXBuildFile; fileRef = D7D1F3522ADDBE5D009CE2DA /* philadelphia.mspk */; settings = {ASSET_TAGS = (AugmentRealityToShowTabletopScene, DisplaySceneFromMobileScenePackage, ); }; };
		D7D9FCF62BF2CC8600F972A2 /* FilterByDefinitionExpressionOrDisplayFilterView.swift in Sources */ = {isa = PBXBuildFile; fileRef = D7D9FCF22BF2CC8600F972A2 /* FilterByDefinitionExpressionOrDisplayFilterView.swift */; };
		D7D9FCF92BF2CCA300F972A2 /* FilterByDefinitionExpressionOrDisplayFilterView.swift in Copy Source Code Files */ = {isa = PBXBuildFile; fileRef = D7D9FCF22BF2CC8600F972A2 /* FilterByDefinitionExpressionOrDisplayFilterView.swift */; };
		D7DDF84E2AF43AA2004352D9 /* GeocodeOfflineView.Model.swift in Copy Source Code Files */ = {isa = PBXBuildFile; fileRef = D72C43F22AEB066D00B6157B /* GeocodeOfflineView.Model.swift */; };
		D7DDF8532AF47C6C004352D9 /* FindRouteAroundBarriersView.swift in Sources */ = {isa = PBXBuildFile; fileRef = D7DDF8502AF47C6C004352D9 /* FindRouteAroundBarriersView.swift */; };
		D7DDF8562AF47C86004352D9 /* FindRouteAroundBarriersView.swift in Copy Source Code Files */ = {isa = PBXBuildFile; fileRef = D7DDF8502AF47C6C004352D9 /* FindRouteAroundBarriersView.swift */; };
		D7DFA0EA2CBA0242007C31F2 /* AddMapImageLayerView.swift in Sources */ = {isa = PBXBuildFile; fileRef = D7DFA0E62CBA0242007C31F2 /* AddMapImageLayerView.swift */; };
		D7DFA0ED2CBA0260007C31F2 /* AddMapImageLayerView.swift in Copy Source Code Files */ = {isa = PBXBuildFile; fileRef = D7DFA0E62CBA0242007C31F2 /* AddMapImageLayerView.swift */; };
		D7E440D72A1ECE7D005D74DE /* CreateBuffersAroundPointsView.swift in Sources */ = {isa = PBXBuildFile; fileRef = D7E440D62A1ECE7D005D74DE /* CreateBuffersAroundPointsView.swift */; };
		D7E440D82A1ECEB3005D74DE /* CreateBuffersAroundPointsView.swift in Copy Source Code Files */ = {isa = PBXBuildFile; fileRef = D7E440D62A1ECE7D005D74DE /* CreateBuffersAroundPointsView.swift */; };
		D7E557682A1D768800B9FB09 /* AddWMSLayerView.swift in Sources */ = {isa = PBXBuildFile; fileRef = D7E557672A1D768800B9FB09 /* AddWMSLayerView.swift */; };
		D7E7D0812AEB39D5003AAD02 /* FindRouteInTransportNetworkView.swift in Sources */ = {isa = PBXBuildFile; fileRef = D7E7D0802AEB39D5003AAD02 /* FindRouteInTransportNetworkView.swift */; };
		D7E7D0822AEB3A1D003AAD02 /* FindRouteInTransportNetworkView.swift in Copy Source Code Files */ = {isa = PBXBuildFile; fileRef = D7E7D0802AEB39D5003AAD02 /* FindRouteInTransportNetworkView.swift */; };
		D7E7D09A2AEB3C47003AAD02 /* san_diego_offline_routing in Resources */ = {isa = PBXBuildFile; fileRef = D7E7D0992AEB3C47003AAD02 /* san_diego_offline_routing */; settings = {ASSET_TAGS = (FindRouteInTransportNetwork, NavigateRouteWithRerouting, ); }; };
		D7E9EF292A1D2219000C4865 /* SetMinAndMaxScaleView.swift in Copy Source Code Files */ = {isa = PBXBuildFile; fileRef = D7EAF3592A1C023800D822C4 /* SetMinAndMaxScaleView.swift */; };
		D7E9EF2A2A1D29F2000C4865 /* SetMaxExtentView.swift in Copy Source Code Files */ = {isa = PBXBuildFile; fileRef = D734FA092A183A5B00246D7E /* SetMaxExtentView.swift */; };
		D7EAF35A2A1C023800D822C4 /* SetMinAndMaxScaleView.swift in Sources */ = {isa = PBXBuildFile; fileRef = D7EAF3592A1C023800D822C4 /* SetMinAndMaxScaleView.swift */; };
		D7ECF5982AB8BE63003FB2BE /* RenderMultilayerSymbolsView.swift in Sources */ = {isa = PBXBuildFile; fileRef = D7ECF5972AB8BE63003FB2BE /* RenderMultilayerSymbolsView.swift */; };
		D7ECF5992AB8BF5A003FB2BE /* RenderMultilayerSymbolsView.swift in Copy Source Code Files */ = {isa = PBXBuildFile; fileRef = D7ECF5972AB8BE63003FB2BE /* RenderMultilayerSymbolsView.swift */; };
		D7EF5D752A26A03A00FEBDE5 /* ShowCoordinatesInMultipleFormatsView.swift in Sources */ = {isa = PBXBuildFile; fileRef = D7EF5D742A26A03A00FEBDE5 /* ShowCoordinatesInMultipleFormatsView.swift */; };
		D7EF5D762A26A1EE00FEBDE5 /* ShowCoordinatesInMultipleFormatsView.swift in Copy Source Code Files */ = {isa = PBXBuildFile; fileRef = D7EF5D742A26A03A00FEBDE5 /* ShowCoordinatesInMultipleFormatsView.swift */; };
		D7F2784C2A1D76F5002E4567 /* AddWMSLayerView.swift in Copy Source Code Files */ = {isa = PBXBuildFile; fileRef = D7E557672A1D768800B9FB09 /* AddWMSLayerView.swift */; };
		D7F850042B7C427A00680D7C /* ValidateUtilityNetworkTopologyView.Views.swift in Copy Source Code Files */ = {isa = PBXBuildFile; fileRef = D7C97B552B75C10C0097CDA1 /* ValidateUtilityNetworkTopologyView.Views.swift */; };
		D7F8C0392B60564D0072BFA7 /* AddFeaturesWithContingentValuesView.swift in Sources */ = {isa = PBXBuildFile; fileRef = D7F8C0362B60564D0072BFA7 /* AddFeaturesWithContingentValuesView.swift */; };
		D7F8C03B2B6056790072BFA7 /* AddFeaturesWithContingentValuesView.swift in Copy Source Code Files */ = {isa = PBXBuildFile; fileRef = D7F8C0362B60564D0072BFA7 /* AddFeaturesWithContingentValuesView.swift */; };
		D7F8C03E2B605AF60072BFA7 /* ContingentValuesBirdNests.geodatabase in Resources */ = {isa = PBXBuildFile; fileRef = D7F8C03D2B605AF60072BFA7 /* ContingentValuesBirdNests.geodatabase */; settings = {ASSET_TAGS = (AddFeaturesWithContingentValues, ); }; };
		D7F8C0412B605E720072BFA7 /* FillmoreTopographicMap.vtpk in Resources */ = {isa = PBXBuildFile; fileRef = D7F8C0402B605E720072BFA7 /* FillmoreTopographicMap.vtpk */; settings = {ASSET_TAGS = (AddFeaturesWithContingentValues, ); }; };
		D7F8C0432B608F120072BFA7 /* AddFeaturesWithContingentValuesView.AddFeatureView.swift in Sources */ = {isa = PBXBuildFile; fileRef = D7F8C0422B608F120072BFA7 /* AddFeaturesWithContingentValuesView.AddFeatureView.swift */; };
		E000E7602869E33D005D87C5 /* ClipGeometryView.swift in Sources */ = {isa = PBXBuildFile; fileRef = E000E75F2869E33D005D87C5 /* ClipGeometryView.swift */; };
		E000E763286A0B18005D87C5 /* CutGeometryView.swift in Sources */ = {isa = PBXBuildFile; fileRef = E000E762286A0B18005D87C5 /* CutGeometryView.swift */; };
		E004A6C128414332002A1FE6 /* SetViewpointRotationView.swift in Sources */ = {isa = PBXBuildFile; fileRef = E004A6BD28414332002A1FE6 /* SetViewpointRotationView.swift */; };
		E004A6DC28465C70002A1FE6 /* DisplaySceneView.swift in Sources */ = {isa = PBXBuildFile; fileRef = E004A6D828465C70002A1FE6 /* DisplaySceneView.swift */; };
		E004A6E028466279002A1FE6 /* ShowCalloutView.swift in Sources */ = {isa = PBXBuildFile; fileRef = E004A6DF28466279002A1FE6 /* ShowCalloutView.swift */; };
		E004A6E62846A61F002A1FE6 /* StyleGraphicsWithSymbolsView.swift in Sources */ = {isa = PBXBuildFile; fileRef = E004A6E52846A61F002A1FE6 /* StyleGraphicsWithSymbolsView.swift */; };
		E004A6E928493BCE002A1FE6 /* ShowDeviceLocationView.swift in Sources */ = {isa = PBXBuildFile; fileRef = E004A6E828493BCE002A1FE6 /* ShowDeviceLocationView.swift */; };
		E004A6ED2849556E002A1FE6 /* CreatePlanarAndGeodeticBuffersView.swift in Sources */ = {isa = PBXBuildFile; fileRef = E004A6EC2849556E002A1FE6 /* CreatePlanarAndGeodeticBuffersView.swift */; };
		E004A6F0284E4B9B002A1FE6 /* DownloadVectorTilesToLocalCacheView.swift in Sources */ = {isa = PBXBuildFile; fileRef = E004A6EF284E4B9B002A1FE6 /* DownloadVectorTilesToLocalCacheView.swift */; };
		E004A6F3284E4FEB002A1FE6 /* ShowResultOfSpatialOperationsView.swift in Sources */ = {isa = PBXBuildFile; fileRef = E004A6F2284E4FEB002A1FE6 /* ShowResultOfSpatialOperationsView.swift */; };
		E004A6F6284FA42A002A1FE6 /* SelectFeaturesInFeatureLayerView.swift in Sources */ = {isa = PBXBuildFile; fileRef = E004A6F5284FA42A002A1FE6 /* SelectFeaturesInFeatureLayerView.swift */; };
		E03CB0692888944D002B27D9 /* GenerateOfflineMapView.swift in Copy Source Code Files */ = {isa = PBXBuildFile; fileRef = E088E1732863B5F800413100 /* GenerateOfflineMapView.swift */; };
		E03CB06A288894C4002B27D9 /* FindRouteView.swift in Copy Source Code Files */ = {isa = PBXBuildFile; fileRef = E066DD34285CF3B3004D3D5B /* FindRouteView.swift */; };
		E03CB06B2889879D002B27D9 /* DownloadVectorTilesToLocalCacheView.swift in Copy Source Code Files */ = {isa = PBXBuildFile; fileRef = E004A6EF284E4B9B002A1FE6 /* DownloadVectorTilesToLocalCacheView.swift */; };
		E041ABC0287CA9F00056009B /* WebView.swift in Sources */ = {isa = PBXBuildFile; fileRef = E041ABBF287CA9F00056009B /* WebView.swift */; };
		E041ABD7287DB04D0056009B /* SampleInfoView.swift in Sources */ = {isa = PBXBuildFile; fileRef = E041ABD6287DB04D0056009B /* SampleInfoView.swift */; };
		E041AC1A287F54580056009B /* highlight.min.js in Resources */ = {isa = PBXBuildFile; fileRef = E041AC15287F54580056009B /* highlight.min.js */; };
		E041AC1E288076A60056009B /* info.css in Resources */ = {isa = PBXBuildFile; fileRef = E041AC1D288076A60056009B /* info.css */; };
		E041AC20288077B90056009B /* xcode.css in Resources */ = {isa = PBXBuildFile; fileRef = E041AC1F288077B90056009B /* xcode.css */; };
		E066DD35285CF3B3004D3D5B /* FindRouteView.swift in Sources */ = {isa = PBXBuildFile; fileRef = E066DD34285CF3B3004D3D5B /* FindRouteView.swift */; };
		E066DD382860AB28004D3D5B /* StyleGraphicsWithRendererView.swift in Sources */ = {isa = PBXBuildFile; fileRef = E066DD372860AB28004D3D5B /* StyleGraphicsWithRendererView.swift */; };
		E066DD3B2860CA08004D3D5B /* ShowResultOfSpatialRelationshipsView.swift in Sources */ = {isa = PBXBuildFile; fileRef = E066DD3A2860CA08004D3D5B /* ShowResultOfSpatialRelationshipsView.swift */; };
		E066DD4028610F55004D3D5B /* AddSceneLayerFromServiceView.swift in Sources */ = {isa = PBXBuildFile; fileRef = E066DD3F28610F55004D3D5B /* AddSceneLayerFromServiceView.swift */; };
		E070A0A3286F3B6000F2B606 /* DownloadPreplannedMapAreaView.swift in Sources */ = {isa = PBXBuildFile; fileRef = E070A0A2286F3B6000F2B606 /* DownloadPreplannedMapAreaView.swift */; };
		E088E1572862579D00413100 /* SetSurfacePlacementModeView.swift in Sources */ = {isa = PBXBuildFile; fileRef = E088E1562862579D00413100 /* SetSurfacePlacementModeView.swift */; };
		E088E1742863B5F800413100 /* GenerateOfflineMapView.swift in Sources */ = {isa = PBXBuildFile; fileRef = E088E1732863B5F800413100 /* GenerateOfflineMapView.swift */; };
		E0A1AEE328874590003C797D /* AddFeatureLayersView.swift in Copy Source Code Files */ = {isa = PBXBuildFile; fileRef = 00D4EF7F2863842100B9CC30 /* AddFeatureLayersView.swift */; };
		E0D04FF228A5390000747989 /* DownloadPreplannedMapAreaView.Model.swift in Sources */ = {isa = PBXBuildFile; fileRef = E0D04FF128A5390000747989 /* DownloadPreplannedMapAreaView.Model.swift */; };
		E0EA0B772866390E00C9621D /* ProjectGeometryView.swift in Sources */ = {isa = PBXBuildFile; fileRef = E0EA0B762866390E00C9621D /* ProjectGeometryView.swift */; };
		E0FE32E728747778002C6ACA /* BrowseBuildingFloorsView.swift in Sources */ = {isa = PBXBuildFile; fileRef = E0FE32E628747778002C6ACA /* BrowseBuildingFloorsView.swift */; };
		F111CCC1288B5D5600205358 /* DisplayMapFromMobileMapPackageView.swift in Sources */ = {isa = PBXBuildFile; fileRef = F111CCC0288B5D5600205358 /* DisplayMapFromMobileMapPackageView.swift */; };
		F111CCC4288B641900205358 /* Yellowstone.mmpk in Resources */ = {isa = PBXBuildFile; fileRef = F111CCC3288B641900205358 /* Yellowstone.mmpk */; settings = {ASSET_TAGS = (DisplayMapFromMobileMapPackage, ); }; };
		F1E71BF1289473760064C33F /* AddRasterFromFileView.swift in Sources */ = {isa = PBXBuildFile; fileRef = F1E71BF0289473760064C33F /* AddRasterFromFileView.swift */; };
		F1E71BFA28A479C70064C33F /* AddRasterFromFileView.swift in Copy Source Code Files */ = {isa = PBXBuildFile; fileRef = F1E71BF0289473760064C33F /* AddRasterFromFileView.swift */; };
/* End PBXBuildFile section */

/* Begin PBXBuildRule section */
		0074ABCC2817B8E60037244A /* PBXBuildRule */ = {
			isa = PBXBuildRule;
			compilerSpec = com.apple.compilers.proxy.script;
			filePatterns = "*.tache";
			fileType = pattern.proxy;
			inputFiles = (
				"$(SRCROOT)/Shared/Samples/",
			);
			isEditable = 1;
			name = "Generate Sample Initializers from Source Code Files";
			outputFiles = (
				"$(DERIVED_FILE_DIR)/$(INPUT_FILE_BASE)",
			);
			runOncePerArchitecture = 0;
			script = "xcrun --sdk macosx swift \"${SRCROOT}/Scripts/GenerateSampleViewSourceCode.swift\" \"${SCRIPT_INPUT_FILE_0}\" \"${INPUT_FILE_PATH}\" \"${SCRIPT_OUTPUT_FILE_0}\" \n";
		};
		0083586F27FE3BCF00192A15 /* PBXBuildRule */ = {
			isa = PBXBuildRule;
			compilerSpec = com.apple.compilers.proxy.script;
			filePatterns = "*.masque";
			fileType = pattern.proxy;
			inputFiles = (
				"$(SRCROOT)/.secrets",
			);
			isEditable = 1;
			name = "Generate Swift Code from Secrets";
			outputFiles = (
				"$(DERIVED_FILE_DIR)/$(INPUT_FILE_BASE)",
			);
			runOncePerArchitecture = 0;
			script = "\"${SRCROOT}/Scripts/masquerade\" -i \"${INPUT_FILE_PATH}\" -o \"${SCRIPT_OUTPUT_FILE_0}\" -s \"${SCRIPT_INPUT_FILE_0}\" -f\n";
		};
/* End PBXBuildRule section */

/* Begin PBXCopyFilesBuildPhase section */
		00144B5E280634840090DD5D /* Embed Frameworks */ = {
			isa = PBXCopyFilesBuildPhase;
			buildActionMask = 2147483647;
			dstPath = "";
			dstSubfolderSpec = 10;
			files = (
			);
			name = "Embed Frameworks";
			runOnlyForDeploymentPostprocessing = 0;
		};
		0039A4E82885C4E300592C86 /* Copy Source Code Files */ = {
			isa = PBXCopyFilesBuildPhase;
			buildActionMask = 2147483647;
			dstPath = "";
			dstSubfolderSpec = 7;
			files = (
<<<<<<< HEAD
				D75E5EF42CC04A0C00252595 /* EditFeaturesUsingFeatureFormsView.swift in Copy Source Code Files */,
=======
				D7201D072CC6D3D3004BDB7D /* AddVectorTiledLayerFromCustomStyleView.swift in Copy Source Code Files */,
>>>>>>> fa08497b
				D75E5EE92CC0342700252595 /* ListContentsOfKMLFileView.swift in Copy Source Code Files */,
				D7201CDB2CC6B72A004BDB7D /* AddTiledLayerAsBasemapView.swift in Copy Source Code Files */,
				D7BE7E722CC19CE5006DDB0C /* AddTiledLayerView.swift in Copy Source Code Files */,
				D7BEBAD52CBDFE3900F882E7 /* DisplayAlternateSymbolsAtDifferentScalesView.swift in Copy Source Code Files */,
				D7BEBAC62CBDC11600F882E7 /* AddElevationSourceFromTilePackageView.swift in Copy Source Code Files */,
				D7848F012CBD987B00F6F546 /* AddElevationSourceFromRasterView.swift in Copy Source Code Files */,
				D7848EDB2CBD85D100F6F546 /* AddPointSceneLayerView.swift in Copy Source Code Files */,
				D7DFA0ED2CBA0260007C31F2 /* AddMapImageLayerView.swift in Copy Source Code Files */,
				D7CDD38C2CB86F4A00DE9766 /* AddPointCloudLayerFromFileView.swift in Copy Source Code Files */,
				D713C6D82CB990800073AA72 /* AddKMLLayerView.swift in Copy Source Code Files */,
				95E0DBCA2C503E2500224A82 /* ShowDeviceLocationUsingIndoorPositioningView.swift in Copy Source Code Files */,
				95E0DBCB2C503E2500224A82 /* ShowDeviceLocationUsingIndoorPositioningView.Model.swift in Copy Source Code Files */,
				D71C90A52C6C252F0018C63E /* StyleGeometryTypesWithSymbolsView.Views.swift in Copy Source Code Files */,
				D71C90A42C6C252B0018C63E /* StyleGeometryTypesWithSymbolsView.swift in Copy Source Code Files */,
				3E9F77742C6A6E670022CAB5 /* QueryFeatureCountAndExtentView.swift in Copy Source Code Files */,
				3E54CF232C66B00500DD2F18 /* AddWebTiledLayerView.swift in Copy Source Code Files */,
				3E30884A2C5D789A00ECEAC5 /* SetSpatialReferenceView.swift in Copy Source Code Files */,
				3E720F9E2C61A0B700E22A9E /* SetInitialViewpointView.swift in Copy Source Code Files */,
				D78FA4952C3C8E8A0079313E /* CreateDynamicBasemapGalleryView.Views.swift in Copy Source Code Files */,
				D79482D72C35D8A3006521CD /* CreateDynamicBasemapGalleryView.swift in Copy Source Code Files */,
				003B36F92C5042BA00A75F66 /* ShowServiceAreaView.swift in Copy Source Code Files */,
				95ADF34F2C3CBAE800566FF6 /* EditFeatureAttachmentsView.Model.swift in Copy Source Code Files */,
				9579FCEC2C33616B00FC8A1D /* EditFeatureAttachmentsView.swift in Copy Source Code Files */,
				954708642C3C798C00CA8579 /* AddENCExchangeSetView.swift in Copy Source Code Files */,
				95E980742C26189E00CB8912 /* BrowseOGCAPIFeatureServiceView.swift in Copy Source Code Files */,
				955AFAC62C110B8A009C8FE5 /* ApplyMosaicRuleToRastersView.swift in Copy Source Code Files */,
				95DEB9B82C127B5E009BEC35 /* ShowViewshedFromPointOnMapView.swift in Copy Source Code Files */,
				95A5721B2C0FDD34006E8B48 /* ShowScaleBarView.swift in Copy Source Code Files */,
				95A3773C2C0F93770044D1CC /* AddRasterFromServiceView.swift in Copy Source Code Files */,
				95F3A52D2C07F28700885DED /* SetSurfaceNavigationConstraintView.swift in Copy Source Code Files */,
				9529D1942C01676200B5C1A3 /* SelectFeaturesInSceneLayerView.swift in Copy Source Code Files */,
				D76CE8DA2BFD7063009A8686 /* SetReferenceScaleView.swift in Copy Source Code Files */,
				D7BA389A2BFBFC2E009954F5 /* QueryRelatedFeaturesView.swift in Copy Source Code Files */,
				00ABA94F2BF6D06200C0488C /* ShowGridView.swift in Copy Source Code Files */,
				D7BA38922BFBC4F0009954F5 /* EditFeaturesWithFeatureLinkedAnnotationView.Model.swift in Copy Source Code Files */,
				D762AF622BF6A7D100ECE3C7 /* EditFeaturesWithFeatureLinkedAnnotationView.swift in Copy Source Code Files */,
				1081B93D2C000E8B00C1BEB1 /* IdentifyFeaturesInWMSLayerView.swift in Copy Source Code Files */,
				D7D9FCF92BF2CCA300F972A2 /* FilterByDefinitionExpressionOrDisplayFilterView.swift in Copy Source Code Files */,
				D7044B972BE18D8D000F2C43 /* EditWithBranchVersioningView.Views.swift in Copy Source Code Files */,
				D7114A0F2BDC6AED00FA68CA /* EditWithBranchVersioningView.Model.swift in Copy Source Code Files */,
				D73E61A12BDB221B00457932 /* EditWithBranchVersioningView.swift in Copy Source Code Files */,
				D74ECD0E2BEEAE40007C0FA6 /* EditAndSyncFeaturesWithFeatureServiceView.Model.swift in Copy Source Code Files */,
				D733CA1C2BED982C00FBDE4C /* EditAndSyncFeaturesWithFeatureServiceView.swift in Copy Source Code Files */,
				10BD9EB52BF51F9000ABDBD5 /* GenerateOfflineMapWithCustomParametersView.Model.swift in Copy Source Code Files */,
				D769DF342BEC1A9E0062AE95 /* EditGeodatabaseWithTransactionsView.Model.swift in Copy Source Code Files */,
				D764B7E22BE2F8B8002E2F92 /* EditGeodatabaseWithTransactionsView.swift in Copy Source Code Files */,
				004A2BA52BED458C00C297CE /* ApplyScheduledUpdatesToPreplannedMapAreaView.swift in Copy Source Code Files */,
				104F55C72BF3E30A00204D04 /* GenerateOfflineMapWithCustomParametersView.swift in Copy Source Code Files */,
				104F55C82BF3E30A00204D04 /* GenerateOfflineMapWithCustomParametersView.CustomParameters.swift in Copy Source Code Files */,
				D73E61992BDAEEDD00457932 /* MatchViewpointOfGeoViewsView.swift in Copy Source Code Files */,
				D7352F912BD992E40013FFEF /* MonitorChangesToDrawStatusView.swift in Copy Source Code Files */,
				D713717C2BD88EF800EB2F86 /* MonitorChangesToLayerViewStateView.swift in Copy Source Code Files */,
				10D321972BDC3B4900B39B1B /* GenerateOfflineMapWithLocalBasemapView.swift in Copy Source Code Files */,
				00E1D9102BC0B4D8001AEB6A /* SnapGeometryEditsView.SnapSettingsView.swift in Copy Source Code Files */,
				00E1D9112BC0B4D8001AEB6A /* SnapGeometryEditsView.GeometryEditorModel.swift in Copy Source Code Files */,
				00E1D9122BC0B4D8001AEB6A /* SnapGeometryEditsView.GeometryEditorMenu.swift in Copy Source Code Files */,
				00E7C15D2BBF74D800B85D69 /* SnapGeometryEditsView.swift in Copy Source Code Files */,
				0000FB712BBDC01400845921 /* Add3DTilesLayerView.swift in Copy Source Code Files */,
				D77D9C012BB2439400B38A6C /* AugmentRealityToShowHiddenInfrastructureView.ARSceneView.swift in Copy Source Code Files */,
				D7A737E32BABBA2200B7C7FC /* AugmentRealityToShowHiddenInfrastructureView.swift in Copy Source Code Files */,
				1C2538542BABACB100337307 /* AugmentRealityToNavigateRouteView.ARSceneView.swift in Copy Source Code Files */,
				1C2538552BABACB100337307 /* AugmentRealityToNavigateRouteView.swift in Copy Source Code Files */,
				1C8EC74B2BAE28A9001A6929 /* AugmentRealityToCollectDataView.swift in Copy Source Code Files */,
				000D43182B993A030003D3C2 /* ConfigureBasemapStyleParametersView.swift in Copy Source Code Files */,
				D76360032B9296580044AB97 /* DisplayClustersView.swift in Copy Source Code Files */,
				D76360022B9296520044AB97 /* ConfigureClustersView.SettingsView.swift in Copy Source Code Files */,
				D76360012B92964A0044AB97 /* ConfigureClustersView.Model.swift in Copy Source Code Files */,
				D76360002B9296420044AB97 /* ConfigureClustersView.swift in Copy Source Code Files */,
				D7781D4C2B7ECCC800E53C51 /* NavigateRouteWithReroutingView.Model.swift in Copy Source Code Files */,
				D7588F622B7D8DED008B75E2 /* NavigateRouteWithReroutingView.swift in Copy Source Code Files */,
				D7F850042B7C427A00680D7C /* ValidateUtilityNetworkTopologyView.Views.swift in Copy Source Code Files */,
				D76495222B7468940042699E /* ValidateUtilityNetworkTopologyView.Model.swift in Copy Source Code Files */,
				D74EA7872B6DADCC008F6C7C /* ValidateUtilityNetworkTopologyView.swift in Copy Source Code Files */,
				D757D14C2B6C60170065F78F /* ListSpatialReferenceTransformationsView.Model.swift in Copy Source Code Files */,
				D77688152B69828E007C3860 /* ListSpatialReferenceTransformationsView.swift in Copy Source Code Files */,
				D7C3AB4D2B6832B7008909B9 /* SetFeatureRequestModeView.swift in Copy Source Code Files */,
				D73FC90C2B6312A5001AC486 /* AddFeaturesWithContingentValuesView.AddFeatureView.swift in Copy Source Code Files */,
				D73FC90B2B6312A0001AC486 /* AddFeaturesWithContingentValuesView.Model.swift in Copy Source Code Files */,
				D7F8C03B2B6056790072BFA7 /* AddFeaturesWithContingentValuesView.swift in Copy Source Code Files */,
				D73F066C2B5EE760000B574F /* QueryFeaturesWithArcadeExpressionView.swift in Copy Source Code Files */,
				D718A1F02B57602000447087 /* ManageBookmarksView.swift in Copy Source Code Files */,
				D77BC53C2B59A309007B49B6 /* StylePointWithDistanceCompositeSceneSymbolView.swift in Copy Source Code Files */,
				D718A1E82B571C9100447087 /* OrbitCameraAroundObjectView.Model.swift in Copy Source Code Files */,
				D76929FB2B4F795C0047205E /* OrbitCameraAroundObjectView.swift in Copy Source Code Files */,
				D7058B122B59E468000A888A /* StylePointWithSceneSymbolView.swift in Copy Source Code Files */,
				D71D516F2B51D87700B2A2BE /* SearchForWebMapView.Views.swift in Copy Source Code Files */,
				D7C6420D2B4F5DDB0042B8F7 /* SearchForWebMapView.Model.swift in Copy Source Code Files */,
				D75F66392B48EB1800434974 /* SearchForWebMapView.swift in Copy Source Code Files */,
				D73FCFFA2B02A3C50006360D /* FindAddressWithReverseGeocodeView.swift in Copy Source Code Files */,
				D742E4952B04134C00690098 /* DisplayWebSceneFromPortalItemView.swift in Copy Source Code Files */,
				D7010EC12B05618400D43F55 /* DisplaySceneFromMobileScenePackageView.swift in Copy Source Code Files */,
				D737237B2AF5AE1A00846884 /* FindRouteInMobileMapPackageView.Models.swift in Copy Source Code Files */,
				D737237A2AF5AE1600846884 /* FindRouteInMobileMapPackageView.MobileMapView.swift in Copy Source Code Files */,
				D76000B12AF19C4600B3084D /* FindRouteInMobileMapPackageView.swift in Copy Source Code Files */,
				D7705D662AFC575000CC0335 /* FindClosestFacilityFromPointView.swift in Copy Source Code Files */,
				D73FD0002B02C9610006360D /* FindRouteAroundBarriersView.Views.swift in Copy Source Code Files */,
				D76EE6082AF9AFEC00DA0325 /* FindRouteAroundBarriersView.Model.swift in Copy Source Code Files */,
				D7DDF8562AF47C86004352D9 /* FindRouteAroundBarriersView.swift in Copy Source Code Files */,
				D7DDF84E2AF43AA2004352D9 /* GeocodeOfflineView.Model.swift in Copy Source Code Files */,
				D7705D5B2AFC246A00CC0335 /* FindClosestFacilityToMultiplePointsView.swift in Copy Source Code Files */,
				00F279D72AF4364700CECAF8 /* AddDynamicEntityLayerView.VehicleCallout.swift in Copy Source Code Files */,
				D76000A22AF18BAB00B3084D /* FindRouteInTransportNetworkView.Model.swift in Copy Source Code Files */,
				D7E7D0822AEB3A1D003AAD02 /* FindRouteInTransportNetworkView.swift in Copy Source Code Files */,
				D7553CDD2AE2E00E00DC2A70 /* GeocodeOfflineView.swift in Copy Source Code Files */,
				4DD058102A0D3F6B00A59B34 /* ShowDeviceLocationWithNMEADataSourcesView.Model.swift in Copy Source Code Files */,
				4D126D7329CA1EFD00CFB7A7 /* ShowDeviceLocationWithNMEADataSourcesView.swift in Copy Source Code Files */,
				4D126D7429CA1EFD00CFB7A7 /* FileNMEASentenceReader.swift in Copy Source Code Files */,
				D7084FAB2AD771F600EC7F4F /* AugmentRealityToFlyOverSceneView.swift in Copy Source Code Files */,
				D72F27302ADA1E9900F906DA /* AugmentRealityToShowTabletopSceneView.swift in Copy Source Code Files */,
				D71FCB8B2AD628B9000E517C /* CreateMobileGeodatabaseView.Model.swift in Copy Source Code Files */,
				D73FC0FE2AD4A19A0067A19B /* CreateMobileGeodatabaseView.swift in Copy Source Code Files */,
				D7464F1F2ACE04C2007FEE88 /* IdentifyRasterCellView.swift in Copy Source Code Files */,
				D731F3C22AD0D2BB00A8431E /* IdentifyGraphicsView.swift in Copy Source Code Files */,
				D70082EC2ACF901600E0C3C2 /* IdentifyKMLFeaturesView.swift in Copy Source Code Files */,
				D7054AEA2ACCCC34007235BA /* Animate3DGraphicView.SettingsView.swift in Copy Source Code Files */,
				D7058FB22ACB424E00A40F14 /* Animate3DGraphicView.Model.swift in Copy Source Code Files */,
				D7C16D1C2AC5F96900689E89 /* Animate3DGraphicView.swift in Copy Source Code Files */,
				D7497F3D2AC4B4CF00167AD2 /* DisplayDimensionsView.swift in Copy Source Code Files */,
				D7232EE22AC1E6DC0079ABFF /* PlayKMLTourView.swift in Copy Source Code Files */,
				D7AE861F2AC39E7F0049B626 /* DisplayAnnotationView.swift in Copy Source Code Files */,
				D7337C5B2ABCFDE400A5D865 /* StyleSymbolsFromMobileStyleFileView.SymbolOptionsListView.swift in Copy Source Code Files */,
				D74C8BFF2ABA56C0007C76B8 /* StyleSymbolsFromMobileStyleFileView.swift in Copy Source Code Files */,
				D7AE86212AC3A10A0049B626 /* GroupLayersTogetherView.GroupLayerListView.swift in Copy Source Code Files */,
				D7AE86202AC3A1050049B626 /* AddCustomDynamicEntityDataSourceView.Vessel.swift in Copy Source Code Files */,
				D7ECF5992AB8BF5A003FB2BE /* RenderMultilayerSymbolsView.swift in Copy Source Code Files */,
				D7337C612ABD166A00A5D865 /* ShowMobileMapPackageExpirationDateView.swift in Copy Source Code Files */,
				D704AA5B2AB22D8400A3BB63 /* GroupLayersTogetherView.swift in Copy Source Code Files */,
				D75B58522AAFB37C0038B3B4 /* StyleFeaturesWithCustomDictionaryView.swift in Copy Source Code Files */,
				D71C5F652AAA83D2006599FD /* CreateSymbolStylesFromWebStylesView.swift in Copy Source Code Files */,
				79D84D152A81718F00F45262 /* AddCustomDynamicEntityDataSourceView.swift in Copy Source Code Files */,
				1C26ED202A8BEC63009B7721 /* FilterFeaturesInSceneView.swift in Copy Source Code Files */,
				D7ABA3002A3288970021822B /* ShowViewshedFromGeoelementInSceneView.swift in Copy Source Code Files */,
				1C3B7DCD2A5F652500907443 /* AnalyzeNetworkWithSubnetworkTraceView.Model.swift in Copy Source Code Files */,
				1C3B7DCE2A5F652500907443 /* AnalyzeNetworkWithSubnetworkTraceView.swift in Copy Source Code Files */,
				D79EE76F2A4CEA7F005A52AE /* SetUpLocationDrivenGeotriggersView.Model.swift in Copy Source Code Files */,
				D769C2132A29057200030F61 /* SetUpLocationDrivenGeotriggersView.swift in Copy Source Code Files */,
				1C19B4F72A578E69001D2506 /* CreateLoadReportView.Model.swift in Copy Source Code Files */,
				1C19B4F82A578E69001D2506 /* CreateLoadReportView.swift in Copy Source Code Files */,
				1C19B4F92A578E69001D2506 /* CreateLoadReportView.Views.swift in Copy Source Code Files */,
				D752D9412A39162F003EB25E /* ManageOperationalLayersView.swift in Copy Source Code Files */,
				D77570C12A2943D900F490CD /* AnimateImagesWithImageOverlayView.swift in Copy Source Code Files */,
				D7634FB02A43B8B000F8AEFB /* CreateConvexHullAroundGeometriesView.swift in Copy Source Code Files */,
				D7ABA2FA2A32760D0021822B /* MeasureDistanceInSceneView.swift in Copy Source Code Files */,
				D722BD232A420DEC002C2087 /* ShowExtrudedFeaturesView.swift in Copy Source Code Files */,
				D752D9602A3BCE63003EB25E /* DisplayMapFromPortalItemView.swift in Copy Source Code Files */,
				1C43BC852A43783900509BF8 /* SetVisibilityOfSubtypeSublayerView.Model.swift in Copy Source Code Files */,
				1C43BC862A43783900509BF8 /* SetVisibilityOfSubtypeSublayerView.swift in Copy Source Code Files */,
				1C43BC872A43783900509BF8 /* SetVisibilityOfSubtypeSublayerView.Views.swift in Copy Source Code Files */,
				00EB803A2A31506F00AC2B07 /* DisplayContentOfUtilityNetworkContainerView.swift in Copy Source Code Files */,
				00EB803B2A31506F00AC2B07 /* DisplayContentOfUtilityNetworkContainerView.Model.swift in Copy Source Code Files */,
				D751018F2A2E966C00B8FA48 /* IdentifyLayerFeaturesView.swift in Copy Source Code Files */,
				D752D9472A3A6FC0003EB25E /* MonitorChangesToMapLoadStatusView.swift in Copy Source Code Files */,
				D7CC34002A3147FF00198EDF /* ShowLineOfSightBetweenPointsView.swift in Copy Source Code Files */,
				1CAB8D502A3CEB43002AA649 /* RunValveIsolationTraceView.Model.swift in Copy Source Code Files */,
				1CAB8D512A3CEB43002AA649 /* RunValveIsolationTraceView.swift in Copy Source Code Files */,
				D71099712A280D830065A1C1 /* DensifyAndGeneralizeGeometryView.SettingsView.swift in Copy Source Code Files */,
				D710996E2A27D9B30065A1C1 /* DensifyAndGeneralizeGeometryView.swift in Copy Source Code Files */,
				D75101822A2E497F00B8FA48 /* ShowLabelsOnLayerView.swift in Copy Source Code Files */,
				D7EF5D762A26A1EE00FEBDE5 /* ShowCoordinatesInMultipleFormatsView.swift in Copy Source Code Files */,
				79A47DFB2A20286800D7C5B9 /* CreateAndSaveKMLView.Model.swift in Copy Source Code Files */,
				79A47DFC2A20286800D7C5B9 /* CreateAndSaveKMLView.Views.swift in Copy Source Code Files */,
				79B7B80B2A1BFDE700F57C27 /* CreateAndSaveKMLView.swift in Copy Source Code Files */,
				D78666AE2A21629200C60110 /* FindNearestVertexView.swift in Copy Source Code Files */,
				D7E440D82A1ECEB3005D74DE /* CreateBuffersAroundPointsView.swift in Copy Source Code Files */,
				D744FD182A2113C70084A66C /* CreateConvexHullAroundPointsView.swift in Copy Source Code Files */,
				D7F2784C2A1D76F5002E4567 /* AddWMSLayerView.swift in Copy Source Code Files */,
				D75362D32A1E8C8800D83028 /* ApplyUniqueValueRendererView.swift in Copy Source Code Files */,
				1C929F092A27B86800134252 /* ShowUtilityAssociationsView.swift in Copy Source Code Files */,
				D7E9EF2A2A1D29F2000C4865 /* SetMaxExtentView.swift in Copy Source Code Files */,
				D7E9EF292A1D2219000C4865 /* SetMinAndMaxScaleView.swift in Copy Source Code Files */,
				1C9B74DE29DB56860038B06F /* ChangeCameraControllerView.swift in Copy Source Code Files */,
				1C965C3929DB9176002F8536 /* ShowRealisticLightAndShadowsView.swift in Copy Source Code Files */,
				883C121729C914E100062FF9 /* DownloadPreplannedMapAreaView.MapPicker.swift in Copy Source Code Files */,
				883C121829C914E100062FF9 /* DownloadPreplannedMapAreaView.Model.swift in Copy Source Code Files */,
				883C121929C914E100062FF9 /* DownloadPreplannedMapAreaView.swift in Copy Source Code Files */,
				1C0C1C3D29D34DDD005C8B24 /* ChangeViewpointView.swift in Copy Source Code Files */,
				1C42E04A29D239D2004FC4BE /* ShowPopupView.swift in Copy Source Code Files */,
				108EC04229D25B55000F35D0 /* QueryFeatureTableView.swift in Copy Source Code Files */,
				88F93CC229C4D3480006B28E /* CreateAndEditGeometriesView.swift in Copy Source Code Files */,
				0044289329C9234300160767 /* GetElevationAtPointOnSurfaceView.swift in Copy Source Code Files */,
				4D2ADC6A29C50D91003B367F /* AddDynamicEntityLayerView.Model.swift in Copy Source Code Files */,
				4D2ADC6B29C50D91003B367F /* AddDynamicEntityLayerView.SettingsView.swift in Copy Source Code Files */,
				4D2ADC4729C26D2C003B367F /* AddDynamicEntityLayerView.swift in Copy Source Code Files */,
				218F35C229C290BF00502022 /* AuthenticateWithOAuthView.swift in Copy Source Code Files */,
				0044CDE02995D4DD004618CE /* ShowDeviceLocationHistoryView.swift in Copy Source Code Files */,
				0042E24628E50EE4001F33D6 /* ShowViewshedFromPointInSceneView.swift in Copy Source Code Files */,
				0042E24728E50EE4001F33D6 /* ShowViewshedFromPointInSceneView.Model.swift in Copy Source Code Files */,
				0042E24828E50EE4001F33D6 /* ShowViewshedFromPointInSceneView.ViewshedSettingsView.swift in Copy Source Code Files */,
				006C835528B40682004AEB7F /* BrowseBuildingFloorsView.swift in Copy Source Code Files */,
				006C835628B40682004AEB7F /* DisplayMapFromMobileMapPackageView.swift in Copy Source Code Files */,
				F1E71BFA28A479C70064C33F /* AddRasterFromFileView.swift in Copy Source Code Files */,
				0039A4E92885C50300592C86 /* AddSceneLayerFromServiceView.swift in Copy Source Code Files */,
				75DD736729D35FF40010229D /* ChangeMapViewBackgroundView.swift in Copy Source Code Files */,
				75DD736829D35FF40010229D /* ChangeMapViewBackgroundView.SettingsView.swift in Copy Source Code Files */,
				75DD736929D35FF40010229D /* ChangeMapViewBackgroundView.Model.swift in Copy Source Code Files */,
				0039A4EA2885C50300592C86 /* ClipGeometryView.swift in Copy Source Code Files */,
				0039A4EB2885C50300592C86 /* CreatePlanarAndGeodeticBuffersView.swift in Copy Source Code Files */,
				0039A4EC2885C50300592C86 /* CutGeometryView.swift in Copy Source Code Files */,
				E0A1AEE328874590003C797D /* AddFeatureLayersView.swift in Copy Source Code Files */,
				0039A4ED2885C50300592C86 /* DisplayMapView.swift in Copy Source Code Files */,
				0039A4EE2885C50300592C86 /* DisplayOverviewMapView.swift in Copy Source Code Files */,
				0039A4EF2885C50300592C86 /* DisplaySceneView.swift in Copy Source Code Files */,
				E03CB06B2889879D002B27D9 /* DownloadVectorTilesToLocalCacheView.swift in Copy Source Code Files */,
				E03CB06A288894C4002B27D9 /* FindRouteView.swift in Copy Source Code Files */,
				E03CB0692888944D002B27D9 /* GenerateOfflineMapView.swift in Copy Source Code Files */,
				75DD739929D38B420010229D /* NavigateRouteView.swift in Copy Source Code Files */,
				0039A4F02885C50300592C86 /* ProjectGeometryView.swift in Copy Source Code Files */,
				0039A4F12885C50300592C86 /* SearchWithGeocodeView.swift in Copy Source Code Files */,
				0039A4F22885C50300592C86 /* SelectFeaturesInFeatureLayerView.swift in Copy Source Code Files */,
				0039A4F32885C50300592C86 /* SetBasemapView.swift in Copy Source Code Files */,
				0039A4F42885C50300592C86 /* SetSurfacePlacementModeView.swift in Copy Source Code Files */,
				0039A4F52885C50300592C86 /* SetViewpointRotationView.swift in Copy Source Code Files */,
				0039A4F62885C50300592C86 /* ShowCalloutView.swift in Copy Source Code Files */,
				0039A4F72885C50300592C86 /* ShowDeviceLocationView.swift in Copy Source Code Files */,
				0039A4F82885C50300592C86 /* ShowResultOfSpatialRelationshipsView.swift in Copy Source Code Files */,
				0039A4F92885C50300592C86 /* ShowResultOfSpatialOperationsView.swift in Copy Source Code Files */,
				0039A4FA2885C50300592C86 /* StyleGraphicsWithRendererView.swift in Copy Source Code Files */,
				0039A4FB2885C50300592C86 /* StyleGraphicsWithSymbolsView.swift in Copy Source Code Files */,
				7573E82129D6136C00BEED9C /* TraceUtilityNetworkView.Model.swift in Copy Source Code Files */,
				7573E82229D6136C00BEED9C /* TraceUtilityNetworkView.Enums.swift in Copy Source Code Files */,
				7573E82329D6136C00BEED9C /* TraceUtilityNetworkView.Views.swift in Copy Source Code Files */,
				7573E82429D6136C00BEED9C /* TraceUtilityNetworkView.swift in Copy Source Code Files */,
			);
			name = "Copy Source Code Files";
			runOnlyForDeploymentPostprocessing = 0;
		};
/* End PBXCopyFilesBuildPhase section */

/* Begin PBXFileReference section */
		0000FB6B2BBDB17600845921 /* Add3DTilesLayerView.swift */ = {isa = PBXFileReference; fileEncoding = 4; lastKnownFileType = sourcecode.swift; path = Add3DTilesLayerView.swift; sourceTree = "<group>"; };
		000558092817C51E00224BC6 /* SampleDetailView.swift */ = {isa = PBXFileReference; lastKnownFileType = sourcecode.swift; path = SampleDetailView.swift; sourceTree = "<group>"; };
		000D43132B9918420003D3C2 /* ConfigureBasemapStyleParametersView.swift */ = {isa = PBXFileReference; fileEncoding = 4; lastKnownFileType = sourcecode.swift; path = ConfigureBasemapStyleParametersView.swift; sourceTree = "<group>"; };
		00181B452846AD7100654571 /* View+ErrorAlert.swift */ = {isa = PBXFileReference; lastKnownFileType = sourcecode.swift; path = "View+ErrorAlert.swift"; sourceTree = "<group>"; };
		001C6DD827FE585A00D472C2 /* AppSecrets.swift.masque */ = {isa = PBXFileReference; fileEncoding = 4; lastKnownFileType = text; path = AppSecrets.swift.masque; sourceTree = "<group>"; };
		00273CF32A82AB5900A7A77D /* SamplesSearchView.swift */ = {isa = PBXFileReference; lastKnownFileType = sourcecode.swift; path = SamplesSearchView.swift; sourceTree = "<group>"; };
		00273CF52A82AB8700A7A77D /* SampleLink.swift */ = {isa = PBXFileReference; lastKnownFileType = sourcecode.swift; path = SampleLink.swift; sourceTree = "<group>"; };
		003D7C342821EBCC009DDFD2 /* masquerade */ = {isa = PBXFileReference; lastKnownFileType = text; path = masquerade; sourceTree = "<group>"; };
		003D7C352821EBCC009DDFD2 /* GenerateSampleViewSourceCode.swift */ = {isa = PBXFileReference; lastKnownFileType = sourcecode.swift; path = GenerateSampleViewSourceCode.swift; sourceTree = "<group>"; };
		0042E24228E4BF8F001F33D6 /* ShowViewshedFromPointInSceneView.Model.swift */ = {isa = PBXFileReference; lastKnownFileType = sourcecode.swift; path = ShowViewshedFromPointInSceneView.Model.swift; sourceTree = "<group>"; };
		0042E24428E4F82B001F33D6 /* ShowViewshedFromPointInSceneView.ViewshedSettingsView.swift */ = {isa = PBXFileReference; lastKnownFileType = sourcecode.swift; path = ShowViewshedFromPointInSceneView.ViewshedSettingsView.swift; sourceTree = "<group>"; };
		0044289129C90C0B00160767 /* GetElevationAtPointOnSurfaceView.swift */ = {isa = PBXFileReference; lastKnownFileType = sourcecode.swift; path = GetElevationAtPointOnSurfaceView.swift; sourceTree = "<group>"; };
		0044CDDE2995C39E004618CE /* ShowDeviceLocationHistoryView.swift */ = {isa = PBXFileReference; lastKnownFileType = sourcecode.swift; path = ShowDeviceLocationHistoryView.swift; sourceTree = "<group>"; };
		004A2B9C2BED455B00C297CE /* canyonlands */ = {isa = PBXFileReference; lastKnownFileType = folder; path = canyonlands; sourceTree = "<group>"; };
		004A2B9E2BED456500C297CE /* ApplyScheduledUpdatesToPreplannedMapAreaView.swift */ = {isa = PBXFileReference; fileEncoding = 4; lastKnownFileType = sourcecode.swift; path = ApplyScheduledUpdatesToPreplannedMapAreaView.swift; sourceTree = "<group>"; };
		004FE87029DF5D8700075217 /* Bristol */ = {isa = PBXFileReference; lastKnownFileType = folder; path = Bristol; sourceTree = "<group>"; };
		0074ABBE28174BCF0037244A /* DisplayMapView.swift */ = {isa = PBXFileReference; lastKnownFileType = sourcecode.swift; path = DisplayMapView.swift; sourceTree = "<group>"; };
		0074ABC128174F430037244A /* Sample.swift */ = {isa = PBXFileReference; fileEncoding = 4; lastKnownFileType = sourcecode.swift; path = Sample.swift; sourceTree = "<group>"; };
		0074ABCA2817B8DB0037244A /* SamplesApp+Samples.swift.tache */ = {isa = PBXFileReference; fileEncoding = 4; lastKnownFileType = text; path = "SamplesApp+Samples.swift.tache"; sourceTree = "<group>"; };
		0086F3FD28E3770900974721 /* ShowViewshedFromPointInSceneView.swift */ = {isa = PBXFileReference; fileEncoding = 4; lastKnownFileType = sourcecode.swift; path = ShowViewshedFromPointInSceneView.swift; sourceTree = "<group>"; };
		00A7A1432A2FC58300F035F7 /* DisplayContentOfUtilityNetworkContainerView.swift */ = {isa = PBXFileReference; fileEncoding = 4; lastKnownFileType = sourcecode.swift; path = DisplayContentOfUtilityNetworkContainerView.swift; sourceTree = "<group>"; };
		00A7A1492A2FC5B700F035F7 /* DisplayContentOfUtilityNetworkContainerView.Model.swift */ = {isa = PBXFileReference; lastKnownFileType = sourcecode.swift; path = DisplayContentOfUtilityNetworkContainerView.Model.swift; sourceTree = "<group>"; };
		00ABA94D2BF6721700C0488C /* ShowGridView.swift */ = {isa = PBXFileReference; lastKnownFileType = sourcecode.swift; path = ShowGridView.swift; sourceTree = "<group>"; };
		00ACF554293E6C6A0059B2A9 /* Samples.entitlements */ = {isa = PBXFileReference; lastKnownFileType = text.plist.entitlements; path = Samples.entitlements; sourceTree = "<group>"; };
		00B04272282EC59E0072E1B4 /* AboutView.swift */ = {isa = PBXFileReference; fileEncoding = 4; lastKnownFileType = sourcecode.swift; path = AboutView.swift; sourceTree = "<group>"; };
		00B042E5282EDC690072E1B4 /* SetBasemapView.swift */ = {isa = PBXFileReference; fileEncoding = 4; lastKnownFileType = sourcecode.swift; path = SetBasemapView.swift; sourceTree = "<group>"; };
		00B04FB4283EEBA80026C882 /* DisplayOverviewMapView.swift */ = {isa = PBXFileReference; lastKnownFileType = sourcecode.swift; path = DisplayOverviewMapView.swift; sourceTree = "<group>"; };
		00C94A0C28B53DE1004E42D9 /* raster-file */ = {isa = PBXFileReference; lastKnownFileType = folder; path = "raster-file"; sourceTree = "<group>"; };
		00CB9137284814A4005C2C5D /* SearchWithGeocodeView.swift */ = {isa = PBXFileReference; lastKnownFileType = sourcecode.swift; path = SearchWithGeocodeView.swift; sourceTree = "<group>"; };
		00CCB8A2285AAD7D00BBAB70 /* DowloadPortalItemData.swift */ = {isa = PBXFileReference; lastKnownFileType = sourcecode.swift; path = DowloadPortalItemData.swift; sourceTree = "<group>"; };
		00CCB8A4285BAF8700BBAB70 /* OnDemandResource.swift */ = {isa = PBXFileReference; lastKnownFileType = sourcecode.swift; path = OnDemandResource.swift; sourceTree = "<group>"; };
		00D4EF7F2863842100B9CC30 /* AddFeatureLayersView.swift */ = {isa = PBXFileReference; lastKnownFileType = sourcecode.swift; path = AddFeatureLayersView.swift; sourceTree = "<group>"; };
		00D4EF8228638BF100B9CC30 /* LA_Trails.geodatabase */ = {isa = PBXFileReference; lastKnownFileType = file; path = LA_Trails.geodatabase; sourceTree = "<group>"; };
		00D4EF8F28638BF100B9CC30 /* AuroraCO.gpkg */ = {isa = PBXFileReference; lastKnownFileType = file; path = AuroraCO.gpkg; sourceTree = "<group>"; };
		00D4EFB02863CE6300B9CC30 /* ScottishWildlifeTrust_reserves */ = {isa = PBXFileReference; lastKnownFileType = folder; path = ScottishWildlifeTrust_reserves; sourceTree = "<group>"; };
		00E1D90A2BC0AF97001AEB6A /* SnapGeometryEditsView.SnapSettingsView.swift */ = {isa = PBXFileReference; lastKnownFileType = sourcecode.swift; path = SnapGeometryEditsView.SnapSettingsView.swift; sourceTree = "<group>"; };
		00E1D90C2BC0B125001AEB6A /* SnapGeometryEditsView.GeometryEditorModel.swift */ = {isa = PBXFileReference; lastKnownFileType = sourcecode.swift; path = SnapGeometryEditsView.GeometryEditorModel.swift; sourceTree = "<group>"; };
		00E1D90E2BC0B1E8001AEB6A /* SnapGeometryEditsView.GeometryEditorMenu.swift */ = {isa = PBXFileReference; lastKnownFileType = sourcecode.swift; path = SnapGeometryEditsView.GeometryEditorMenu.swift; sourceTree = "<group>"; };
		00E5400C27F3CCA100CF66D5 /* SamplesApp.swift */ = {isa = PBXFileReference; lastKnownFileType = sourcecode.swift; path = SamplesApp.swift; sourceTree = "<group>"; };
		00E5400D27F3CCA100CF66D5 /* ContentView.swift */ = {isa = PBXFileReference; lastKnownFileType = sourcecode.swift; path = ContentView.swift; sourceTree = "<group>"; };
		00E5400E27F3CCA200CF66D5 /* Assets.xcassets */ = {isa = PBXFileReference; lastKnownFileType = folder.assetcatalog; path = Assets.xcassets; sourceTree = "<group>"; };
		00E5401327F3CCA200CF66D5 /* ArcGIS Maps SDK Samples.app */ = {isa = PBXFileReference; explicitFileType = wrapper.application; includeInIndex = 0; path = "ArcGIS Maps SDK Samples.app"; sourceTree = BUILT_PRODUCTS_DIR; };
		00E5402A27F775EA00CF66D5 /* Info.plist */ = {isa = PBXFileReference; lastKnownFileType = text.plist.xml; path = Info.plist; sourceTree = "<group>"; };
		00E7C1592BBE1BF000B85D69 /* SnapGeometryEditsView.swift */ = {isa = PBXFileReference; fileEncoding = 4; lastKnownFileType = sourcecode.swift; path = SnapGeometryEditsView.swift; sourceTree = "<group>"; };
		00F279D52AF418DC00CECAF8 /* AddDynamicEntityLayerView.VehicleCallout.swift */ = {isa = PBXFileReference; lastKnownFileType = sourcecode.swift; path = AddDynamicEntityLayerView.VehicleCallout.swift; sourceTree = "<group>"; };
		102B6A362BFD5B55009F763C /* IdentifyFeaturesInWMSLayerView.swift */ = {isa = PBXFileReference; lastKnownFileType = sourcecode.swift; path = IdentifyFeaturesInWMSLayerView.swift; sourceTree = "<group>"; };
		108EC04029D25B2C000F35D0 /* QueryFeatureTableView.swift */ = {isa = PBXFileReference; fileEncoding = 4; lastKnownFileType = sourcecode.swift; path = QueryFeatureTableView.swift; sourceTree = "<group>"; };
		10B782042BE55D7E007EAE6C /* GenerateOfflineMapWithCustomParametersView.swift */ = {isa = PBXFileReference; lastKnownFileType = sourcecode.swift; path = GenerateOfflineMapWithCustomParametersView.swift; sourceTree = "<group>"; };
		10B782072BE5A058007EAE6C /* GenerateOfflineMapWithCustomParametersView.CustomParameters.swift */ = {isa = PBXFileReference; lastKnownFileType = sourcecode.swift; path = GenerateOfflineMapWithCustomParametersView.CustomParameters.swift; sourceTree = "<group>"; };
		10BD9EB32BF51B4B00ABDBD5 /* GenerateOfflineMapWithCustomParametersView.Model.swift */ = {isa = PBXFileReference; lastKnownFileType = sourcecode.swift; path = GenerateOfflineMapWithCustomParametersView.Model.swift; sourceTree = "<group>"; };
		10D321922BDB187400B39B1B /* naperville_imagery.tpkx */ = {isa = PBXFileReference; lastKnownFileType = file; path = naperville_imagery.tpkx; sourceTree = "<group>"; };
		10D321952BDB1CB500B39B1B /* GenerateOfflineMapWithLocalBasemapView.swift */ = {isa = PBXFileReference; lastKnownFileType = sourcecode.swift; path = GenerateOfflineMapWithLocalBasemapView.swift; sourceTree = "<group>"; };
		1C0C1C3429D34DAE005C8B24 /* ChangeViewpointView.swift */ = {isa = PBXFileReference; fileEncoding = 4; lastKnownFileType = sourcecode.swift; path = ChangeViewpointView.swift; sourceTree = "<group>"; };
		1C19B4EB2A578E46001D2506 /* CreateLoadReportView.Views.swift */ = {isa = PBXFileReference; fileEncoding = 4; lastKnownFileType = sourcecode.swift; path = CreateLoadReportView.Views.swift; sourceTree = "<group>"; };
		1C19B4ED2A578E46001D2506 /* CreateLoadReportView.swift */ = {isa = PBXFileReference; fileEncoding = 4; lastKnownFileType = sourcecode.swift; path = CreateLoadReportView.swift; sourceTree = "<group>"; };
		1C19B4EF2A578E46001D2506 /* CreateLoadReportView.Model.swift */ = {isa = PBXFileReference; fileEncoding = 4; lastKnownFileType = sourcecode.swift; path = CreateLoadReportView.Model.swift; sourceTree = "<group>"; };
		1C2538522BABACB100337307 /* AugmentRealityToNavigateRouteView.ARSceneView.swift */ = {isa = PBXFileReference; lastKnownFileType = sourcecode.swift; path = AugmentRealityToNavigateRouteView.ARSceneView.swift; sourceTree = "<group>"; };
		1C2538532BABACB100337307 /* AugmentRealityToNavigateRouteView.swift */ = {isa = PBXFileReference; lastKnownFileType = sourcecode.swift; path = AugmentRealityToNavigateRouteView.swift; sourceTree = "<group>"; };
		1C26ED152A859525009B7721 /* FilterFeaturesInSceneView.swift */ = {isa = PBXFileReference; fileEncoding = 4; lastKnownFileType = sourcecode.swift; path = FilterFeaturesInSceneView.swift; sourceTree = "<group>"; };
		1C3B7DC32A5F64FC00907443 /* AnalyzeNetworkWithSubnetworkTraceView.Model.swift */ = {isa = PBXFileReference; fileEncoding = 4; lastKnownFileType = sourcecode.swift; path = AnalyzeNetworkWithSubnetworkTraceView.Model.swift; sourceTree = "<group>"; };
		1C3B7DC62A5F64FC00907443 /* AnalyzeNetworkWithSubnetworkTraceView.swift */ = {isa = PBXFileReference; fileEncoding = 4; lastKnownFileType = sourcecode.swift; path = AnalyzeNetworkWithSubnetworkTraceView.swift; sourceTree = "<group>"; };
		1C42E04329D2396B004FC4BE /* ShowPopupView.swift */ = {isa = PBXFileReference; fileEncoding = 4; lastKnownFileType = sourcecode.swift; path = ShowPopupView.swift; sourceTree = "<group>"; };
		1C43BC792A43781100509BF8 /* SetVisibilityOfSubtypeSublayerView.Views.swift */ = {isa = PBXFileReference; fileEncoding = 4; lastKnownFileType = sourcecode.swift; path = SetVisibilityOfSubtypeSublayerView.Views.swift; sourceTree = "<group>"; };
		1C43BC7C2A43781100509BF8 /* SetVisibilityOfSubtypeSublayerView.Model.swift */ = {isa = PBXFileReference; fileEncoding = 4; lastKnownFileType = sourcecode.swift; path = SetVisibilityOfSubtypeSublayerView.Model.swift; sourceTree = "<group>"; };
		1C43BC7E2A43781100509BF8 /* SetVisibilityOfSubtypeSublayerView.swift */ = {isa = PBXFileReference; fileEncoding = 4; lastKnownFileType = sourcecode.swift; path = SetVisibilityOfSubtypeSublayerView.swift; sourceTree = "<group>"; };
		1C8EC7432BAE2891001A6929 /* AugmentRealityToCollectDataView.swift */ = {isa = PBXFileReference; fileEncoding = 4; lastKnownFileType = sourcecode.swift; path = AugmentRealityToCollectDataView.swift; sourceTree = "<group>"; };
		1C9B74C529DB43580038B06F /* ShowRealisticLightAndShadowsView.swift */ = {isa = PBXFileReference; fileEncoding = 4; lastKnownFileType = sourcecode.swift; path = ShowRealisticLightAndShadowsView.swift; sourceTree = "<group>"; };
		1C9B74D529DB54560038B06F /* ChangeCameraControllerView.swift */ = {isa = PBXFileReference; fileEncoding = 4; lastKnownFileType = sourcecode.swift; path = ChangeCameraControllerView.swift; sourceTree = "<group>"; };
		1CAB8D442A3CEAB0002AA649 /* RunValveIsolationTraceView.Model.swift */ = {isa = PBXFileReference; fileEncoding = 4; lastKnownFileType = sourcecode.swift; path = RunValveIsolationTraceView.Model.swift; sourceTree = "<group>"; };
		1CAB8D472A3CEAB0002AA649 /* RunValveIsolationTraceView.swift */ = {isa = PBXFileReference; fileEncoding = 4; lastKnownFileType = sourcecode.swift; path = RunValveIsolationTraceView.swift; sourceTree = "<group>"; };
		1CAF831B2A20305F000E1E60 /* ShowUtilityAssociationsView.swift */ = {isa = PBXFileReference; fileEncoding = 4; lastKnownFileType = sourcecode.swift; path = ShowUtilityAssociationsView.swift; sourceTree = "<group>"; };
		218F35B329C28F4A00502022 /* AuthenticateWithOAuthView.swift */ = {isa = PBXFileReference; fileEncoding = 4; lastKnownFileType = sourcecode.swift; path = AuthenticateWithOAuthView.swift; sourceTree = "<group>"; };
		3E54CF212C66AFBE00DD2F18 /* AddWebTiledLayerView.swift */ = {isa = PBXFileReference; lastKnownFileType = sourcecode.swift; path = AddWebTiledLayerView.swift; sourceTree = "<group>"; };
		3E720F9C2C619B1700E22A9E /* SetInitialViewpointView.swift */ = {isa = PBXFileReference; lastKnownFileType = sourcecode.swift; path = SetInitialViewpointView.swift; sourceTree = "<group>"; };
		3E9F77722C6A60FA0022CAB5 /* QueryFeatureCountAndExtentView.swift */ = {isa = PBXFileReference; lastKnownFileType = sourcecode.swift; path = QueryFeatureCountAndExtentView.swift; sourceTree = "<group>"; };
		3EEDE7CD2C5D73F700510104 /* SetSpatialReferenceView.swift */ = {isa = PBXFileReference; lastKnownFileType = sourcecode.swift; path = SetSpatialReferenceView.swift; sourceTree = "<group>"; };
		4D126D6929CA1B6000CFB7A7 /* ShowDeviceLocationWithNMEADataSourcesView.swift */ = {isa = PBXFileReference; fileEncoding = 4; lastKnownFileType = sourcecode.swift; path = ShowDeviceLocationWithNMEADataSourcesView.swift; sourceTree = "<group>"; };
		4D126D7129CA1E1800CFB7A7 /* FileNMEASentenceReader.swift */ = {isa = PBXFileReference; lastKnownFileType = sourcecode.swift; path = FileNMEASentenceReader.swift; sourceTree = "<group>"; };
		4D126D7B29CA3E6000CFB7A7 /* Redlands.nmea */ = {isa = PBXFileReference; fileEncoding = 4; lastKnownFileType = text; path = Redlands.nmea; sourceTree = "<group>"; };
		4D126D7D29CA43D200CFB7A7 /* ShowDeviceLocationWithNMEADataSourcesView.Model.swift */ = {isa = PBXFileReference; lastKnownFileType = sourcecode.swift; path = ShowDeviceLocationWithNMEADataSourcesView.Model.swift; sourceTree = "<group>"; };
		4D2ADC3F29C26D05003B367F /* AddDynamicEntityLayerView.swift */ = {isa = PBXFileReference; fileEncoding = 4; lastKnownFileType = sourcecode.swift; path = AddDynamicEntityLayerView.swift; sourceTree = "<group>"; };
		4D2ADC5529C4F612003B367F /* ChangeMapViewBackgroundView.swift */ = {isa = PBXFileReference; fileEncoding = 4; lastKnownFileType = sourcecode.swift; path = ChangeMapViewBackgroundView.swift; sourceTree = "<group>"; };
		4D2ADC5829C4F612003B367F /* ChangeMapViewBackgroundView.SettingsView.swift */ = {isa = PBXFileReference; fileEncoding = 4; lastKnownFileType = sourcecode.swift; path = ChangeMapViewBackgroundView.SettingsView.swift; sourceTree = "<group>"; };
		4D2ADC6129C5071C003B367F /* ChangeMapViewBackgroundView.Model.swift */ = {isa = PBXFileReference; lastKnownFileType = sourcecode.swift; path = ChangeMapViewBackgroundView.Model.swift; sourceTree = "<group>"; };
		4D2ADC6629C50BD6003B367F /* AddDynamicEntityLayerView.Model.swift */ = {isa = PBXFileReference; lastKnownFileType = sourcecode.swift; path = AddDynamicEntityLayerView.Model.swift; sourceTree = "<group>"; };
		4D2ADC6829C50C4C003B367F /* AddDynamicEntityLayerView.SettingsView.swift */ = {isa = PBXFileReference; lastKnownFileType = sourcecode.swift; path = AddDynamicEntityLayerView.SettingsView.swift; sourceTree = "<group>"; };
		7573E81329D6134C00BEED9C /* TraceUtilityNetworkView.Model.swift */ = {isa = PBXFileReference; fileEncoding = 4; lastKnownFileType = sourcecode.swift; path = TraceUtilityNetworkView.Model.swift; sourceTree = "<group>"; };
		7573E81529D6134C00BEED9C /* TraceUtilityNetworkView.Enums.swift */ = {isa = PBXFileReference; fileEncoding = 4; lastKnownFileType = sourcecode.swift; path = TraceUtilityNetworkView.Enums.swift; sourceTree = "<group>"; };
		7573E81729D6134C00BEED9C /* TraceUtilityNetworkView.Views.swift */ = {isa = PBXFileReference; fileEncoding = 4; lastKnownFileType = sourcecode.swift; path = TraceUtilityNetworkView.Views.swift; sourceTree = "<group>"; };
		7573E81829D6134C00BEED9C /* TraceUtilityNetworkView.swift */ = {isa = PBXFileReference; fileEncoding = 4; lastKnownFileType = sourcecode.swift; path = TraceUtilityNetworkView.swift; sourceTree = "<group>"; };
		75DD739129D38B1B0010229D /* NavigateRouteView.swift */ = {isa = PBXFileReference; fileEncoding = 4; lastKnownFileType = sourcecode.swift; path = NavigateRouteView.swift; sourceTree = "<group>"; };
		7900C5F52A83FC3F002D430F /* AddCustomDynamicEntityDataSourceView.Vessel.swift */ = {isa = PBXFileReference; lastKnownFileType = sourcecode.swift; path = AddCustomDynamicEntityDataSourceView.Vessel.swift; sourceTree = "<group>"; };
		792222DC2A81AA5D00619FFE /* AIS_MarineCadastre_SelectedVessels_CustomDataSource.jsonl */ = {isa = PBXFileReference; fileEncoding = 4; lastKnownFileType = text; path = AIS_MarineCadastre_SelectedVessels_CustomDataSource.jsonl; sourceTree = "<group>"; };
		79302F842A1ED4E30002336A /* CreateAndSaveKMLView.Model.swift */ = {isa = PBXFileReference; lastKnownFileType = sourcecode.swift; path = CreateAndSaveKMLView.Model.swift; sourceTree = "<group>"; };
		79302F862A1ED71B0002336A /* CreateAndSaveKMLView.Views.swift */ = {isa = PBXFileReference; lastKnownFileType = sourcecode.swift; path = CreateAndSaveKMLView.Views.swift; sourceTree = "<group>"; };
		798C2DA62AFC505600EE7E97 /* PrivacyInfo.xcprivacy */ = {isa = PBXFileReference; lastKnownFileType = text.xml; path = PrivacyInfo.xcprivacy; sourceTree = "<group>"; };
		79B7B8092A1BF8EC00F57C27 /* CreateAndSaveKMLView.swift */ = {isa = PBXFileReference; lastKnownFileType = sourcecode.swift; path = CreateAndSaveKMLView.swift; sourceTree = "<group>"; };
		79D84D0D2A815C5B00F45262 /* AddCustomDynamicEntityDataSourceView.swift */ = {isa = PBXFileReference; lastKnownFileType = sourcecode.swift; path = AddCustomDynamicEntityDataSourceView.swift; sourceTree = "<group>"; };
		883C121429C9136600062FF9 /* DownloadPreplannedMapAreaView.MapPicker.swift */ = {isa = PBXFileReference; fileEncoding = 4; lastKnownFileType = sourcecode.swift; path = DownloadPreplannedMapAreaView.MapPicker.swift; sourceTree = "<group>"; };
		88F93CC029C3D59C0006B28E /* CreateAndEditGeometriesView.swift */ = {isa = PBXFileReference; lastKnownFileType = sourcecode.swift; path = CreateAndEditGeometriesView.swift; sourceTree = "<group>"; };
		9503056D2C46ECB70091B32D /* ShowDeviceLocationUsingIndoorPositioningView.Model.swift */ = {isa = PBXFileReference; lastKnownFileType = sourcecode.swift; path = ShowDeviceLocationUsingIndoorPositioningView.Model.swift; sourceTree = "<group>"; };
		9537AFB32C2208B5000923C5 /* AddENCExchangeSetView.swift */ = {isa = PBXFileReference; lastKnownFileType = sourcecode.swift; path = AddENCExchangeSetView.swift; sourceTree = "<group>"; };
		9537AFD62C220EF0000923C5 /* ExchangeSetwithoutUpdates */ = {isa = PBXFileReference; lastKnownFileType = folder; path = ExchangeSetwithoutUpdates; sourceTree = "<group>"; };
		9547085B2C3C719800CA8579 /* EditFeatureAttachmentsView.Model.swift */ = {isa = PBXFileReference; lastKnownFileType = sourcecode.swift; path = EditFeatureAttachmentsView.Model.swift; sourceTree = "<group>"; };
		954AEDED2C01332600265114 /* SelectFeaturesInSceneLayerView.swift */ = {isa = PBXFileReference; lastKnownFileType = sourcecode.swift; path = SelectFeaturesInSceneLayerView.swift; sourceTree = "<group>"; };
		955271602C0E6749009B1ED4 /* AddRasterFromServiceView.swift */ = {isa = PBXFileReference; lastKnownFileType = sourcecode.swift; path = AddRasterFromServiceView.swift; sourceTree = "<group>"; };
		955AFAC32C10FD6F009C8FE5 /* ApplyMosaicRuleToRastersView.swift */ = {isa = PBXFileReference; lastKnownFileType = sourcecode.swift; path = ApplyMosaicRuleToRastersView.swift; sourceTree = "<group>"; };
		9579FCE92C3360BB00FC8A1D /* EditFeatureAttachmentsView.swift */ = {isa = PBXFileReference; lastKnownFileType = sourcecode.swift; path = EditFeatureAttachmentsView.swift; sourceTree = "<group>"; };
		95A572182C0FDCC9006E8B48 /* ShowScaleBarView.swift */ = {isa = PBXFileReference; lastKnownFileType = sourcecode.swift; path = ShowScaleBarView.swift; sourceTree = "<group>"; };
		95D2EE0E2C334D1600683D53 /* ShowServiceAreaView.swift */ = {isa = PBXFileReference; lastKnownFileType = sourcecode.swift; path = ShowServiceAreaView.swift; sourceTree = "<group>"; };
		95DEB9B52C127A92009BEC35 /* ShowViewshedFromPointOnMapView.swift */ = {isa = PBXFileReference; lastKnownFileType = sourcecode.swift; path = ShowViewshedFromPointOnMapView.swift; sourceTree = "<group>"; };
		95E980702C26183000CB8912 /* BrowseOGCAPIFeatureServiceView.swift */ = {isa = PBXFileReference; lastKnownFileType = sourcecode.swift; path = BrowseOGCAPIFeatureServiceView.swift; sourceTree = "<group>"; };
		95F3A52A2C07F09C00885DED /* SetSurfaceNavigationConstraintView.swift */ = {isa = PBXFileReference; lastKnownFileType = sourcecode.swift; path = SetSurfaceNavigationConstraintView.swift; sourceTree = "<group>"; };
		95F891282C46E9D60010EBED /* ShowDeviceLocationUsingIndoorPositioningView.swift */ = {isa = PBXFileReference; lastKnownFileType = sourcecode.swift; path = ShowDeviceLocationUsingIndoorPositioningView.swift; sourceTree = "<group>"; };
		D70082EA2ACF900100E0C3C2 /* IdentifyKMLFeaturesView.swift */ = {isa = PBXFileReference; fileEncoding = 4; lastKnownFileType = sourcecode.swift; path = IdentifyKMLFeaturesView.swift; sourceTree = "<group>"; };
		D7010EBC2B05616900D43F55 /* DisplaySceneFromMobileScenePackageView.swift */ = {isa = PBXFileReference; fileEncoding = 4; lastKnownFileType = sourcecode.swift; path = DisplaySceneFromMobileScenePackageView.swift; sourceTree = "<group>"; };
		D701D72B2A37C7F7006FF0C8 /* bradley_low_3ds */ = {isa = PBXFileReference; lastKnownFileType = folder; path = bradley_low_3ds; sourceTree = "<group>"; };
		D7044B952BE18D73000F2C43 /* EditWithBranchVersioningView.Views.swift */ = {isa = PBXFileReference; fileEncoding = 4; lastKnownFileType = sourcecode.swift; path = EditWithBranchVersioningView.Views.swift; sourceTree = "<group>"; };
		D704AA592AB22C1A00A3BB63 /* GroupLayersTogetherView.swift */ = {isa = PBXFileReference; fileEncoding = 4; lastKnownFileType = sourcecode.swift; path = GroupLayersTogetherView.swift; sourceTree = "<group>"; };
		D7054AE82ACCCB6C007235BA /* Animate3DGraphicView.SettingsView.swift */ = {isa = PBXFileReference; fileEncoding = 4; lastKnownFileType = sourcecode.swift; path = Animate3DGraphicView.SettingsView.swift; sourceTree = "<group>"; };
		D7058B0D2B59E44B000A888A /* StylePointWithSceneSymbolView.swift */ = {isa = PBXFileReference; fileEncoding = 4; lastKnownFileType = sourcecode.swift; path = StylePointWithSceneSymbolView.swift; sourceTree = "<group>"; };
		D7058FB02ACB423C00A40F14 /* Animate3DGraphicView.Model.swift */ = {isa = PBXFileReference; fileEncoding = 4; lastKnownFileType = sourcecode.swift; path = Animate3DGraphicView.Model.swift; sourceTree = "<group>"; };
		D7084FA62AD771AA00EC7F4F /* AugmentRealityToFlyOverSceneView.swift */ = {isa = PBXFileReference; fileEncoding = 4; lastKnownFileType = sourcecode.swift; path = AugmentRealityToFlyOverSceneView.swift; sourceTree = "<group>"; };
		D70BE5782A5624A80022CA02 /* CategoriesView.swift */ = {isa = PBXFileReference; lastKnownFileType = sourcecode.swift; path = CategoriesView.swift; sourceTree = "<group>"; };
		D710996C2A27D9210065A1C1 /* DensifyAndGeneralizeGeometryView.swift */ = {isa = PBXFileReference; fileEncoding = 4; lastKnownFileType = sourcecode.swift; path = DensifyAndGeneralizeGeometryView.swift; sourceTree = "<group>"; };
		D710996F2A2802FA0065A1C1 /* DensifyAndGeneralizeGeometryView.SettingsView.swift */ = {isa = PBXFileReference; lastKnownFileType = sourcecode.swift; path = DensifyAndGeneralizeGeometryView.SettingsView.swift; sourceTree = "<group>"; };
		D7114A0C2BDC6A3300FA68CA /* EditWithBranchVersioningView.Model.swift */ = {isa = PBXFileReference; fileEncoding = 4; lastKnownFileType = sourcecode.swift; path = EditWithBranchVersioningView.Model.swift; sourceTree = "<group>"; };
		D71371752BD88ECC00EB2F86 /* MonitorChangesToLayerViewStateView.swift */ = {isa = PBXFileReference; fileEncoding = 4; lastKnownFileType = sourcecode.swift; path = MonitorChangesToLayerViewStateView.swift; sourceTree = "<group>"; };
		D713C6D12CB990600073AA72 /* AddKMLLayerView.swift */ = {isa = PBXFileReference; lastKnownFileType = sourcecode.swift; path = AddKMLLayerView.swift; sourceTree = "<group>"; };
		D713C6F52CB9B9A60073AA72 /* US_State_Capitals.kml */ = {isa = PBXFileReference; lastKnownFileType = text.xml; path = US_State_Capitals.kml; sourceTree = "<group>"; };
		D718A1E62B570F7500447087 /* OrbitCameraAroundObjectView.Model.swift */ = {isa = PBXFileReference; fileEncoding = 4; lastKnownFileType = sourcecode.swift; path = OrbitCameraAroundObjectView.Model.swift; sourceTree = "<group>"; };
		D718A1EA2B575FD900447087 /* ManageBookmarksView.swift */ = {isa = PBXFileReference; fileEncoding = 4; lastKnownFileType = sourcecode.swift; path = ManageBookmarksView.swift; sourceTree = "<group>"; };
		D71C5F632AAA7A88006599FD /* CreateSymbolStylesFromWebStylesView.swift */ = {isa = PBXFileReference; fileEncoding = 4; lastKnownFileType = sourcecode.swift; path = CreateSymbolStylesFromWebStylesView.swift; sourceTree = "<group>"; };
		D71C909C2C6C249B0018C63E /* StyleGeometryTypesWithSymbolsView.swift */ = {isa = PBXFileReference; fileEncoding = 4; lastKnownFileType = sourcecode.swift; path = StyleGeometryTypesWithSymbolsView.swift; sourceTree = "<group>"; };
		D71C909D2C6C249B0018C63E /* StyleGeometryTypesWithSymbolsView.Views.swift */ = {isa = PBXFileReference; fileEncoding = 4; lastKnownFileType = sourcecode.swift; path = StyleGeometryTypesWithSymbolsView.Views.swift; sourceTree = "<group>"; };
		D71D516D2B51D7B600B2A2BE /* SearchForWebMapView.Views.swift */ = {isa = PBXFileReference; fileEncoding = 4; lastKnownFileType = sourcecode.swift; path = SearchForWebMapView.Views.swift; sourceTree = "<group>"; };
		D71FCB892AD6277E000E517C /* CreateMobileGeodatabaseView.Model.swift */ = {isa = PBXFileReference; fileEncoding = 4; lastKnownFileType = sourcecode.swift; path = CreateMobileGeodatabaseView.Model.swift; sourceTree = "<group>"; };
		D7201CD42CC6B710004BDB7D /* AddTiledLayerAsBasemapView.swift */ = {isa = PBXFileReference; lastKnownFileType = sourcecode.swift; path = AddTiledLayerAsBasemapView.swift; sourceTree = "<group>"; };
		D7201D002CC6D3B5004BDB7D /* AddVectorTiledLayerFromCustomStyleView.swift */ = {isa = PBXFileReference; lastKnownFileType = sourcecode.swift; path = AddVectorTiledLayerFromCustomStyleView.swift; sourceTree = "<group>"; };
		D7201D292CC6D829004BDB7D /* dodge_city.vtpk */ = {isa = PBXFileReference; lastKnownFileType = file; path = dodge_city.vtpk; sourceTree = "<group>"; };
		D721EEA72ABDFF550040BE46 /* LothianRiversAnno.mmpk */ = {isa = PBXFileReference; lastKnownFileType = file; path = LothianRiversAnno.mmpk; sourceTree = "<group>"; };
		D722BD212A420DAD002C2087 /* ShowExtrudedFeaturesView.swift */ = {isa = PBXFileReference; fileEncoding = 4; lastKnownFileType = sourcecode.swift; path = ShowExtrudedFeaturesView.swift; sourceTree = "<group>"; };
		D7232EE02AC1E5AA0079ABFF /* PlayKMLTourView.swift */ = {isa = PBXFileReference; fileEncoding = 4; lastKnownFileType = sourcecode.swift; path = PlayKMLTourView.swift; sourceTree = "<group>"; };
		D72C43F22AEB066D00B6157B /* GeocodeOfflineView.Model.swift */ = {isa = PBXFileReference; fileEncoding = 4; lastKnownFileType = sourcecode.swift; path = GeocodeOfflineView.Model.swift; sourceTree = "<group>"; };
		D72F272B2ADA1E4400F906DA /* AugmentRealityToShowTabletopSceneView.swift */ = {isa = PBXFileReference; fileEncoding = 4; lastKnownFileType = sourcecode.swift; path = AugmentRealityToShowTabletopSceneView.swift; sourceTree = "<group>"; };
		D731F3C02AD0D2AC00A8431E /* IdentifyGraphicsView.swift */ = {isa = PBXFileReference; fileEncoding = 4; lastKnownFileType = sourcecode.swift; path = IdentifyGraphicsView.swift; sourceTree = "<group>"; };
		D7337C592ABCFDB100A5D865 /* StyleSymbolsFromMobileStyleFileView.SymbolOptionsListView.swift */ = {isa = PBXFileReference; fileEncoding = 4; lastKnownFileType = sourcecode.swift; path = StyleSymbolsFromMobileStyleFileView.SymbolOptionsListView.swift; sourceTree = "<group>"; };
		D7337C5F2ABD142D00A5D865 /* ShowMobileMapPackageExpirationDateView.swift */ = {isa = PBXFileReference; fileEncoding = 4; lastKnownFileType = sourcecode.swift; path = ShowMobileMapPackageExpirationDateView.swift; sourceTree = "<group>"; };
		D733CA152BED980D00FBDE4C /* EditAndSyncFeaturesWithFeatureServiceView.swift */ = {isa = PBXFileReference; fileEncoding = 4; lastKnownFileType = sourcecode.swift; path = EditAndSyncFeaturesWithFeatureServiceView.swift; sourceTree = "<group>"; };
		D734FA092A183A5B00246D7E /* SetMaxExtentView.swift */ = {isa = PBXFileReference; fileEncoding = 4; lastKnownFileType = sourcecode.swift; path = SetMaxExtentView.swift; sourceTree = "<group>"; };
		D7352F8A2BD992C40013FFEF /* MonitorChangesToDrawStatusView.swift */ = {isa = PBXFileReference; fileEncoding = 4; lastKnownFileType = sourcecode.swift; path = MonitorChangesToDrawStatusView.swift; sourceTree = "<group>"; };
		D73571D62CB6131E0046A433 /* hydrography */ = {isa = PBXFileReference; lastKnownFileType = folder; path = hydrography; sourceTree = "<group>"; };
		D73723742AF5877500846884 /* FindRouteInMobileMapPackageView.Models.swift */ = {isa = PBXFileReference; fileEncoding = 4; lastKnownFileType = sourcecode.swift; path = FindRouteInMobileMapPackageView.Models.swift; sourceTree = "<group>"; };
		D73723782AF5ADD700846884 /* FindRouteInMobileMapPackageView.MobileMapView.swift */ = {isa = PBXFileReference; fileEncoding = 4; lastKnownFileType = sourcecode.swift; path = FindRouteInMobileMapPackageView.MobileMapView.swift; sourceTree = "<group>"; };
		D73E61922BDAEE6600457932 /* MatchViewpointOfGeoViewsView.swift */ = {isa = PBXFileReference; fileEncoding = 4; lastKnownFileType = sourcecode.swift; path = MatchViewpointOfGeoViewsView.swift; sourceTree = "<group>"; };
		D73E619A2BDB21F400457932 /* EditWithBranchVersioningView.swift */ = {isa = PBXFileReference; fileEncoding = 4; lastKnownFileType = sourcecode.swift; path = EditWithBranchVersioningView.swift; sourceTree = "<group>"; };
		D73F06662B5EE73D000B574F /* QueryFeaturesWithArcadeExpressionView.swift */ = {isa = PBXFileReference; fileEncoding = 4; lastKnownFileType = sourcecode.swift; path = QueryFeaturesWithArcadeExpressionView.swift; sourceTree = "<group>"; };
		D73F8CF32AB1089900CD39DA /* Restaurant.stylx */ = {isa = PBXFileReference; lastKnownFileType = file; path = Restaurant.stylx; sourceTree = "<group>"; };
		D73FC0FC2AD4A18D0067A19B /* CreateMobileGeodatabaseView.swift */ = {isa = PBXFileReference; fileEncoding = 4; lastKnownFileType = sourcecode.swift; path = CreateMobileGeodatabaseView.swift; sourceTree = "<group>"; };
		D73FCFF42B02A3AA0006360D /* FindAddressWithReverseGeocodeView.swift */ = {isa = PBXFileReference; fileEncoding = 4; lastKnownFileType = sourcecode.swift; path = FindAddressWithReverseGeocodeView.swift; sourceTree = "<group>"; };
		D73FCFFE2B02C7630006360D /* FindRouteAroundBarriersView.Views.swift */ = {isa = PBXFileReference; fileEncoding = 4; lastKnownFileType = sourcecode.swift; path = FindRouteAroundBarriersView.Views.swift; sourceTree = "<group>"; };
		D742E48F2B04132B00690098 /* DisplayWebSceneFromPortalItemView.swift */ = {isa = PBXFileReference; fileEncoding = 4; lastKnownFileType = sourcecode.swift; path = DisplayWebSceneFromPortalItemView.swift; sourceTree = "<group>"; };
		D744FD162A2112D90084A66C /* CreateConvexHullAroundPointsView.swift */ = {isa = PBXFileReference; fileEncoding = 4; lastKnownFileType = sourcecode.swift; path = CreateConvexHullAroundPointsView.swift; sourceTree = "<group>"; };
		D7464F1D2ACE04B3007FEE88 /* IdentifyRasterCellView.swift */ = {isa = PBXFileReference; fileEncoding = 4; lastKnownFileType = sourcecode.swift; path = IdentifyRasterCellView.swift; sourceTree = "<group>"; };
		D7464F2A2ACE0964007FEE88 /* SA_EVI_8Day_03May20 */ = {isa = PBXFileReference; lastKnownFileType = folder; path = SA_EVI_8Day_03May20; sourceTree = "<group>"; };
		D7497F3B2AC4B4C100167AD2 /* DisplayDimensionsView.swift */ = {isa = PBXFileReference; fileEncoding = 4; lastKnownFileType = sourcecode.swift; path = DisplayDimensionsView.swift; sourceTree = "<group>"; };
		D7497F3F2AC4BA4100167AD2 /* Edinburgh_Pylon_Dimensions.mmpk */ = {isa = PBXFileReference; lastKnownFileType = file; path = Edinburgh_Pylon_Dimensions.mmpk; sourceTree = "<group>"; };
		D74C8BFD2ABA5605007C76B8 /* StyleSymbolsFromMobileStyleFileView.swift */ = {isa = PBXFileReference; fileEncoding = 4; lastKnownFileType = sourcecode.swift; path = StyleSymbolsFromMobileStyleFileView.swift; sourceTree = "<group>"; };
		D74C8C012ABA6202007C76B8 /* emoji-mobile.stylx */ = {isa = PBXFileReference; lastKnownFileType = file; path = "emoji-mobile.stylx"; sourceTree = "<group>"; };
		D74EA7812B6DADA5008F6C7C /* ValidateUtilityNetworkTopologyView.swift */ = {isa = PBXFileReference; fileEncoding = 4; lastKnownFileType = sourcecode.swift; path = ValidateUtilityNetworkTopologyView.swift; sourceTree = "<group>"; };
		D74ECD0C2BEEAE2F007C0FA6 /* EditAndSyncFeaturesWithFeatureServiceView.Model.swift */ = {isa = PBXFileReference; fileEncoding = 4; lastKnownFileType = sourcecode.swift; path = EditAndSyncFeaturesWithFeatureServiceView.Model.swift; sourceTree = "<group>"; };
		D74F03EF2B609A7D00E83688 /* AddFeaturesWithContingentValuesView.Model.swift */ = {isa = PBXFileReference; fileEncoding = 4; lastKnownFileType = sourcecode.swift; path = AddFeaturesWithContingentValuesView.Model.swift; sourceTree = "<group>"; };
		D75101802A2E493600B8FA48 /* ShowLabelsOnLayerView.swift */ = {isa = PBXFileReference; fileEncoding = 4; lastKnownFileType = sourcecode.swift; path = ShowLabelsOnLayerView.swift; sourceTree = "<group>"; };
		D751018D2A2E962D00B8FA48 /* IdentifyLayerFeaturesView.swift */ = {isa = PBXFileReference; fileEncoding = 4; lastKnownFileType = sourcecode.swift; path = IdentifyLayerFeaturesView.swift; sourceTree = "<group>"; };
		D752D93F2A39154C003EB25E /* ManageOperationalLayersView.swift */ = {isa = PBXFileReference; fileEncoding = 4; lastKnownFileType = sourcecode.swift; path = ManageOperationalLayersView.swift; sourceTree = "<group>"; };
		D752D9452A3A6F7F003EB25E /* MonitorChangesToMapLoadStatusView.swift */ = {isa = PBXFileReference; fileEncoding = 4; lastKnownFileType = sourcecode.swift; path = MonitorChangesToMapLoadStatusView.swift; sourceTree = "<group>"; };
		D752D95E2A3BCE06003EB25E /* DisplayMapFromPortalItemView.swift */ = {isa = PBXFileReference; fileEncoding = 4; lastKnownFileType = sourcecode.swift; path = DisplayMapFromPortalItemView.swift; sourceTree = "<group>"; };
		D75362D12A1E886700D83028 /* ApplyUniqueValueRendererView.swift */ = {isa = PBXFileReference; fileEncoding = 4; lastKnownFileType = sourcecode.swift; path = ApplyUniqueValueRendererView.swift; sourceTree = "<group>"; };
		D7553CD82AE2DFEC00DC2A70 /* GeocodeOfflineView.swift */ = {isa = PBXFileReference; fileEncoding = 4; lastKnownFileType = sourcecode.swift; path = GeocodeOfflineView.swift; sourceTree = "<group>"; };
		D757D14A2B6C46E50065F78F /* ListSpatialReferenceTransformationsView.Model.swift */ = {isa = PBXFileReference; fileEncoding = 4; lastKnownFileType = sourcecode.swift; path = ListSpatialReferenceTransformationsView.Model.swift; sourceTree = "<group>"; };
		D7588F5C2B7D8DAA008B75E2 /* NavigateRouteWithReroutingView.swift */ = {isa = PBXFileReference; fileEncoding = 4; lastKnownFileType = sourcecode.swift; path = NavigateRouteWithReroutingView.swift; sourceTree = "<group>"; };
		D75B58502AAFB3030038B3B4 /* StyleFeaturesWithCustomDictionaryView.swift */ = {isa = PBXFileReference; fileEncoding = 4; lastKnownFileType = sourcecode.swift; path = StyleFeaturesWithCustomDictionaryView.swift; sourceTree = "<group>"; };
		D75C35662AB50338003CD55F /* GroupLayersTogetherView.GroupLayerListView.swift */ = {isa = PBXFileReference; fileEncoding = 4; lastKnownFileType = sourcecode.swift; path = GroupLayersTogetherView.GroupLayerListView.swift; sourceTree = "<group>"; };
		D75E5EE22CC0340100252595 /* ListContentsOfKMLFileView.swift */ = {isa = PBXFileReference; lastKnownFileType = sourcecode.swift; path = ListContentsOfKMLFileView.swift; sourceTree = "<group>"; };
		D75E5EEA2CC0466900252595 /* esri_test_data.kmz */ = {isa = PBXFileReference; lastKnownFileType = file; path = esri_test_data.kmz; sourceTree = "<group>"; };
		D75E5EED2CC049D500252595 /* EditFeaturesUsingFeatureFormsView.swift */ = {isa = PBXFileReference; lastKnownFileType = sourcecode.swift; path = EditFeaturesUsingFeatureFormsView.swift; sourceTree = "<group>"; };
		D75F66332B48EABC00434974 /* SearchForWebMapView.swift */ = {isa = PBXFileReference; fileEncoding = 4; lastKnownFileType = sourcecode.swift; path = SearchForWebMapView.swift; sourceTree = "<group>"; };
		D76000AB2AF19C2300B3084D /* FindRouteInMobileMapPackageView.swift */ = {isa = PBXFileReference; fileEncoding = 4; lastKnownFileType = sourcecode.swift; path = FindRouteInMobileMapPackageView.swift; sourceTree = "<group>"; };
		D76000B62AF19FCA00B3084D /* SanFrancisco.mmpk */ = {isa = PBXFileReference; lastKnownFileType = file; path = SanFrancisco.mmpk; sourceTree = "<group>"; };
		D762AF5B2BF6A7B900ECE3C7 /* EditFeaturesWithFeatureLinkedAnnotationView.swift */ = {isa = PBXFileReference; fileEncoding = 4; lastKnownFileType = sourcecode.swift; path = EditFeaturesWithFeatureLinkedAnnotationView.swift; sourceTree = "<group>"; };
		D762AF632BF6A96100ECE3C7 /* loudoun_anno.geodatabase */ = {isa = PBXFileReference; lastKnownFileType = file; path = loudoun_anno.geodatabase; sourceTree = "<group>"; };
		D7634FAE2A43B7AC00F8AEFB /* CreateConvexHullAroundGeometriesView.swift */ = {isa = PBXFileReference; fileEncoding = 4; lastKnownFileType = sourcecode.swift; path = CreateConvexHullAroundGeometriesView.swift; sourceTree = "<group>"; };
		D7635FED2B9272CB0044AB97 /* DisplayClustersView.swift */ = {isa = PBXFileReference; fileEncoding = 4; lastKnownFileType = sourcecode.swift; path = DisplayClustersView.swift; sourceTree = "<group>"; };
		D7635FF52B9277DC0044AB97 /* ConfigureClustersView.Model.swift */ = {isa = PBXFileReference; fileEncoding = 4; lastKnownFileType = sourcecode.swift; path = ConfigureClustersView.Model.swift; sourceTree = "<group>"; };
		D7635FF72B9277DC0044AB97 /* ConfigureClustersView.SettingsView.swift */ = {isa = PBXFileReference; fileEncoding = 4; lastKnownFileType = sourcecode.swift; path = ConfigureClustersView.SettingsView.swift; sourceTree = "<group>"; };
		D7635FF82B9277DC0044AB97 /* ConfigureClustersView.swift */ = {isa = PBXFileReference; fileEncoding = 4; lastKnownFileType = sourcecode.swift; path = ConfigureClustersView.swift; sourceTree = "<group>"; };
		D76495202B74687E0042699E /* ValidateUtilityNetworkTopologyView.Model.swift */ = {isa = PBXFileReference; fileEncoding = 4; lastKnownFileType = sourcecode.swift; path = ValidateUtilityNetworkTopologyView.Model.swift; sourceTree = "<group>"; };
		D764B7DB2BE2F89D002E2F92 /* EditGeodatabaseWithTransactionsView.swift */ = {isa = PBXFileReference; fileEncoding = 4; lastKnownFileType = sourcecode.swift; path = EditGeodatabaseWithTransactionsView.swift; sourceTree = "<group>"; };
		D76929F52B4F78340047205E /* OrbitCameraAroundObjectView.swift */ = {isa = PBXFileReference; fileEncoding = 4; lastKnownFileType = sourcecode.swift; path = OrbitCameraAroundObjectView.swift; sourceTree = "<group>"; };
		D769C2112A29019B00030F61 /* SetUpLocationDrivenGeotriggersView.swift */ = {isa = PBXFileReference; fileEncoding = 4; lastKnownFileType = sourcecode.swift; path = SetUpLocationDrivenGeotriggersView.swift; sourceTree = "<group>"; };
		D769DF322BEC1A1C0062AE95 /* EditGeodatabaseWithTransactionsView.Model.swift */ = {isa = PBXFileReference; fileEncoding = 4; lastKnownFileType = sourcecode.swift; path = EditGeodatabaseWithTransactionsView.Model.swift; sourceTree = "<group>"; };
		D76CE8D52BFD7047009A8686 /* SetReferenceScaleView.swift */ = {isa = PBXFileReference; fileEncoding = 4; lastKnownFileType = sourcecode.swift; path = SetReferenceScaleView.swift; sourceTree = "<group>"; };
		D76EE6062AF9AFE100DA0325 /* FindRouteAroundBarriersView.Model.swift */ = {isa = PBXFileReference; fileEncoding = 4; lastKnownFileType = sourcecode.swift; path = FindRouteAroundBarriersView.Model.swift; sourceTree = "<group>"; };
		D7705D552AFC244E00CC0335 /* FindClosestFacilityToMultiplePointsView.swift */ = {isa = PBXFileReference; fileEncoding = 4; lastKnownFileType = sourcecode.swift; path = FindClosestFacilityToMultiplePointsView.swift; sourceTree = "<group>"; };
		D7705D612AFC570700CC0335 /* FindClosestFacilityFromPointView.swift */ = {isa = PBXFileReference; fileEncoding = 4; lastKnownFileType = sourcecode.swift; path = FindClosestFacilityFromPointView.swift; sourceTree = "<group>"; };
		D7749AD52AF08BF50086632F /* FindRouteInTransportNetworkView.Model.swift */ = {isa = PBXFileReference; fileEncoding = 4; lastKnownFileType = sourcecode.swift; path = FindRouteInTransportNetworkView.Model.swift; sourceTree = "<group>"; };
		D77570BF2A2942F800F490CD /* AnimateImagesWithImageOverlayView.swift */ = {isa = PBXFileReference; fileEncoding = 4; lastKnownFileType = sourcecode.swift; path = AnimateImagesWithImageOverlayView.swift; sourceTree = "<group>"; };
		D77572AD2A295DDD00F490CD /* PacificSouthWest2 */ = {isa = PBXFileReference; lastKnownFileType = folder; path = PacificSouthWest2; sourceTree = "<group>"; };
		D77688102B69826B007C3860 /* ListSpatialReferenceTransformationsView.swift */ = {isa = PBXFileReference; fileEncoding = 4; lastKnownFileType = sourcecode.swift; path = ListSpatialReferenceTransformationsView.swift; sourceTree = "<group>"; };
		D7781D482B7EB03400E53C51 /* SanDiegoTourPath.json */ = {isa = PBXFileReference; fileEncoding = 4; lastKnownFileType = text.json; path = SanDiegoTourPath.json; sourceTree = "<group>"; };
		D7781D4A2B7ECCB700E53C51 /* NavigateRouteWithReroutingView.Model.swift */ = {isa = PBXFileReference; fileEncoding = 4; lastKnownFileType = sourcecode.swift; path = NavigateRouteWithReroutingView.Model.swift; sourceTree = "<group>"; };
		D77BC5362B59A2D3007B49B6 /* StylePointWithDistanceCompositeSceneSymbolView.swift */ = {isa = PBXFileReference; fileEncoding = 4; lastKnownFileType = sourcecode.swift; path = StylePointWithDistanceCompositeSceneSymbolView.swift; sourceTree = "<group>"; };
		D77D9BFF2BB2438200B38A6C /* AugmentRealityToShowHiddenInfrastructureView.ARSceneView.swift */ = {isa = PBXFileReference; fileEncoding = 4; lastKnownFileType = sourcecode.swift; path = AugmentRealityToShowHiddenInfrastructureView.ARSceneView.swift; sourceTree = "<group>"; };
		D7848ED42CBD85A300F6F546 /* AddPointSceneLayerView.swift */ = {isa = PBXFileReference; lastKnownFileType = sourcecode.swift; path = AddPointSceneLayerView.swift; sourceTree = "<group>"; };
		D7848EFA2CBD986400F6F546 /* AddElevationSourceFromRasterView.swift */ = {isa = PBXFileReference; lastKnownFileType = sourcecode.swift; path = AddElevationSourceFromRasterView.swift; sourceTree = "<group>"; };
		D78666AC2A2161F100C60110 /* FindNearestVertexView.swift */ = {isa = PBXFileReference; fileEncoding = 4; lastKnownFileType = sourcecode.swift; path = FindNearestVertexView.swift; sourceTree = "<group>"; };
		D78FA4932C3C88880079313E /* CreateDynamicBasemapGalleryView.Views.swift */ = {isa = PBXFileReference; lastKnownFileType = sourcecode.swift; path = CreateDynamicBasemapGalleryView.Views.swift; sourceTree = "<group>"; };
		D79482D02C35D872006521CD /* CreateDynamicBasemapGalleryView.swift */ = {isa = PBXFileReference; fileEncoding = 4; lastKnownFileType = sourcecode.swift; path = CreateDynamicBasemapGalleryView.swift; sourceTree = "<group>"; };
		D79EE76D2A4CEA5D005A52AE /* SetUpLocationDrivenGeotriggersView.Model.swift */ = {isa = PBXFileReference; fileEncoding = 4; lastKnownFileType = sourcecode.swift; path = SetUpLocationDrivenGeotriggersView.Model.swift; sourceTree = "<group>"; };
		D7A737DC2BABB9FE00B7C7FC /* AugmentRealityToShowHiddenInfrastructureView.swift */ = {isa = PBXFileReference; fileEncoding = 4; lastKnownFileType = sourcecode.swift; path = AugmentRealityToShowHiddenInfrastructureView.swift; sourceTree = "<group>"; };
		D7ABA2F82A32579C0021822B /* MeasureDistanceInSceneView.swift */ = {isa = PBXFileReference; fileEncoding = 4; lastKnownFileType = sourcecode.swift; path = MeasureDistanceInSceneView.swift; sourceTree = "<group>"; };
		D7ABA2FE2A32881C0021822B /* ShowViewshedFromGeoelementInSceneView.swift */ = {isa = PBXFileReference; fileEncoding = 4; lastKnownFileType = sourcecode.swift; path = ShowViewshedFromGeoelementInSceneView.swift; sourceTree = "<group>"; };
		D7AE861D2AC39DC50049B626 /* DisplayAnnotationView.swift */ = {isa = PBXFileReference; fileEncoding = 4; lastKnownFileType = sourcecode.swift; path = DisplayAnnotationView.swift; sourceTree = "<group>"; };
		D7B759B22B1FFBE300017FDD /* FavoritesView.swift */ = {isa = PBXFileReference; lastKnownFileType = sourcecode.swift; path = FavoritesView.swift; sourceTree = "<group>"; };
		D7BA38902BFBC476009954F5 /* EditFeaturesWithFeatureLinkedAnnotationView.Model.swift */ = {isa = PBXFileReference; fileEncoding = 4; lastKnownFileType = sourcecode.swift; path = EditFeaturesWithFeatureLinkedAnnotationView.Model.swift; sourceTree = "<group>"; };
		D7BA38932BFBFC0F009954F5 /* QueryRelatedFeaturesView.swift */ = {isa = PBXFileReference; fileEncoding = 4; lastKnownFileType = sourcecode.swift; path = QueryRelatedFeaturesView.swift; sourceTree = "<group>"; };
		D7BA8C432B2A4DAA00018633 /* Array.swift */ = {isa = PBXFileReference; lastKnownFileType = sourcecode.swift; path = Array.swift; sourceTree = "<group>"; };
		D7BA8C452B2A8ACA00018633 /* String.swift */ = {isa = PBXFileReference; lastKnownFileType = sourcecode.swift; path = String.swift; sourceTree = "<group>"; };
		D7BB3DD02C5D781800FFCD56 /* SaveTheBay.geodatabase */ = {isa = PBXFileReference; lastKnownFileType = file; path = SaveTheBay.geodatabase; sourceTree = "<group>"; };
		D7BE7E6B2CC19CC3006DDB0C /* AddTiledLayerView.swift */ = {isa = PBXFileReference; lastKnownFileType = sourcecode.swift; path = AddTiledLayerView.swift; sourceTree = "<group>"; };
		D7BEBA9E2CBD9CCA00F882E7 /* MontereyElevation.dt2 */ = {isa = PBXFileReference; lastKnownFileType = text; path = MontereyElevation.dt2; sourceTree = "<group>"; };
		D7BEBABF2CBDC0F800F882E7 /* AddElevationSourceFromTilePackageView.swift */ = {isa = PBXFileReference; lastKnownFileType = sourcecode.swift; path = AddElevationSourceFromTilePackageView.swift; sourceTree = "<group>"; };
		D7BEBAC72CBDC81200F882E7 /* MontereyElevation.tpkx */ = {isa = PBXFileReference; lastKnownFileType = file; path = MontereyElevation.tpkx; sourceTree = "<group>"; };
		D7BEBACE2CBDFE1C00F882E7 /* DisplayAlternateSymbolsAtDifferentScalesView.swift */ = {isa = PBXFileReference; lastKnownFileType = sourcecode.swift; path = DisplayAlternateSymbolsAtDifferentScalesView.swift; sourceTree = "<group>"; };
		D7C16D1A2AC5F95300689E89 /* Animate3DGraphicView.swift */ = {isa = PBXFileReference; fileEncoding = 4; lastKnownFileType = sourcecode.swift; path = Animate3DGraphicView.swift; sourceTree = "<group>"; };
		D7C16D1E2AC5FE8200689E89 /* Pyrenees.csv */ = {isa = PBXFileReference; fileEncoding = 4; lastKnownFileType = text; path = Pyrenees.csv; sourceTree = "<group>"; };
		D7C16D212AC5FE9800689E89 /* GrandCanyon.csv */ = {isa = PBXFileReference; fileEncoding = 4; lastKnownFileType = text; path = GrandCanyon.csv; sourceTree = "<group>"; };
		D7C16D242AC5FEA600689E89 /* Snowdon.csv */ = {isa = PBXFileReference; fileEncoding = 4; lastKnownFileType = text; path = Snowdon.csv; sourceTree = "<group>"; };
		D7C16D272AC5FEB600689E89 /* Hawaii.csv */ = {isa = PBXFileReference; fileEncoding = 4; lastKnownFileType = text; path = Hawaii.csv; sourceTree = "<group>"; };
		D7C3AB472B683291008909B9 /* SetFeatureRequestModeView.swift */ = {isa = PBXFileReference; fileEncoding = 4; lastKnownFileType = sourcecode.swift; path = SetFeatureRequestModeView.swift; sourceTree = "<group>"; };
		D7C5233E2BED9BBF00E8221A /* SanFrancisco.tpkx */ = {isa = PBXFileReference; lastKnownFileType = file; path = SanFrancisco.tpkx; sourceTree = "<group>"; };
		D7C6420B2B4F47E10042B8F7 /* SearchForWebMapView.Model.swift */ = {isa = PBXFileReference; fileEncoding = 4; lastKnownFileType = sourcecode.swift; path = SearchForWebMapView.Model.swift; sourceTree = "<group>"; };
		D7C97B552B75C10C0097CDA1 /* ValidateUtilityNetworkTopologyView.Views.swift */ = {isa = PBXFileReference; fileEncoding = 4; lastKnownFileType = sourcecode.swift; path = ValidateUtilityNetworkTopologyView.Views.swift; sourceTree = "<group>"; };
		D7CC33FD2A31475C00198EDF /* ShowLineOfSightBetweenPointsView.swift */ = {isa = PBXFileReference; fileEncoding = 4; lastKnownFileType = sourcecode.swift; path = ShowLineOfSightBetweenPointsView.swift; sourceTree = "<group>"; };
		D7CDD3852CB86F0A00DE9766 /* AddPointCloudLayerFromFileView.swift */ = {isa = PBXFileReference; lastKnownFileType = sourcecode.swift; path = AddPointCloudLayerFromFileView.swift; sourceTree = "<group>"; };
		D7CDD38D2CB872EA00DE9766 /* sandiego-north-balboa-pointcloud.slpk */ = {isa = PBXFileReference; lastKnownFileType = file; path = "sandiego-north-balboa-pointcloud.slpk"; sourceTree = "<group>"; };
		D7CE9F9A2AE2F575008F7A5F /* streetmap_SD.tpkx */ = {isa = PBXFileReference; lastKnownFileType = file; path = streetmap_SD.tpkx; sourceTree = "<group>"; };
		D7CE9FA22AE2F595008F7A5F /* san-diego-eagle-locator */ = {isa = PBXFileReference; lastKnownFileType = folder; path = "san-diego-eagle-locator"; sourceTree = "<group>"; };
		D7D1F3522ADDBE5D009CE2DA /* philadelphia.mspk */ = {isa = PBXFileReference; lastKnownFileType = file; path = philadelphia.mspk; sourceTree = "<group>"; };
		D7D9FCF22BF2CC8600F972A2 /* FilterByDefinitionExpressionOrDisplayFilterView.swift */ = {isa = PBXFileReference; fileEncoding = 4; lastKnownFileType = sourcecode.swift; path = FilterByDefinitionExpressionOrDisplayFilterView.swift; sourceTree = "<group>"; };
		D7DDF8502AF47C6C004352D9 /* FindRouteAroundBarriersView.swift */ = {isa = PBXFileReference; fileEncoding = 4; lastKnownFileType = sourcecode.swift; path = FindRouteAroundBarriersView.swift; sourceTree = "<group>"; };
		D7DFA0E62CBA0242007C31F2 /* AddMapImageLayerView.swift */ = {isa = PBXFileReference; lastKnownFileType = sourcecode.swift; path = AddMapImageLayerView.swift; sourceTree = "<group>"; };
		D7E440D62A1ECE7D005D74DE /* CreateBuffersAroundPointsView.swift */ = {isa = PBXFileReference; fileEncoding = 4; lastKnownFileType = sourcecode.swift; path = CreateBuffersAroundPointsView.swift; sourceTree = "<group>"; };
		D7E557672A1D768800B9FB09 /* AddWMSLayerView.swift */ = {isa = PBXFileReference; fileEncoding = 4; lastKnownFileType = sourcecode.swift; path = AddWMSLayerView.swift; sourceTree = "<group>"; };
		D7E7D0802AEB39D5003AAD02 /* FindRouteInTransportNetworkView.swift */ = {isa = PBXFileReference; fileEncoding = 4; lastKnownFileType = sourcecode.swift; path = FindRouteInTransportNetworkView.swift; sourceTree = "<group>"; };
		D7E7D0992AEB3C47003AAD02 /* san_diego_offline_routing */ = {isa = PBXFileReference; lastKnownFileType = folder; path = san_diego_offline_routing; sourceTree = "<group>"; };
		D7EAF3592A1C023800D822C4 /* SetMinAndMaxScaleView.swift */ = {isa = PBXFileReference; fileEncoding = 4; lastKnownFileType = sourcecode.swift; path = SetMinAndMaxScaleView.swift; sourceTree = "<group>"; };
		D7ECF5972AB8BE63003FB2BE /* RenderMultilayerSymbolsView.swift */ = {isa = PBXFileReference; fileEncoding = 4; lastKnownFileType = sourcecode.swift; path = RenderMultilayerSymbolsView.swift; sourceTree = "<group>"; };
		D7EF5D742A26A03A00FEBDE5 /* ShowCoordinatesInMultipleFormatsView.swift */ = {isa = PBXFileReference; fileEncoding = 4; lastKnownFileType = sourcecode.swift; path = ShowCoordinatesInMultipleFormatsView.swift; sourceTree = "<group>"; };
		D7F8C0362B60564D0072BFA7 /* AddFeaturesWithContingentValuesView.swift */ = {isa = PBXFileReference; fileEncoding = 4; lastKnownFileType = sourcecode.swift; path = AddFeaturesWithContingentValuesView.swift; sourceTree = "<group>"; };
		D7F8C03D2B605AF60072BFA7 /* ContingentValuesBirdNests.geodatabase */ = {isa = PBXFileReference; lastKnownFileType = file; path = ContingentValuesBirdNests.geodatabase; sourceTree = "<group>"; };
		D7F8C0402B605E720072BFA7 /* FillmoreTopographicMap.vtpk */ = {isa = PBXFileReference; lastKnownFileType = file; path = FillmoreTopographicMap.vtpk; sourceTree = "<group>"; };
		D7F8C0422B608F120072BFA7 /* AddFeaturesWithContingentValuesView.AddFeatureView.swift */ = {isa = PBXFileReference; fileEncoding = 4; lastKnownFileType = sourcecode.swift; path = AddFeaturesWithContingentValuesView.AddFeatureView.swift; sourceTree = "<group>"; };
		E000E75F2869E33D005D87C5 /* ClipGeometryView.swift */ = {isa = PBXFileReference; lastKnownFileType = sourcecode.swift; path = ClipGeometryView.swift; sourceTree = "<group>"; };
		E000E762286A0B18005D87C5 /* CutGeometryView.swift */ = {isa = PBXFileReference; lastKnownFileType = sourcecode.swift; path = CutGeometryView.swift; sourceTree = "<group>"; };
		E004A6BD28414332002A1FE6 /* SetViewpointRotationView.swift */ = {isa = PBXFileReference; fileEncoding = 4; lastKnownFileType = sourcecode.swift; path = SetViewpointRotationView.swift; sourceTree = "<group>"; };
		E004A6D828465C70002A1FE6 /* DisplaySceneView.swift */ = {isa = PBXFileReference; fileEncoding = 4; lastKnownFileType = sourcecode.swift; path = DisplaySceneView.swift; sourceTree = "<group>"; };
		E004A6DF28466279002A1FE6 /* ShowCalloutView.swift */ = {isa = PBXFileReference; lastKnownFileType = sourcecode.swift; path = ShowCalloutView.swift; sourceTree = "<group>"; };
		E004A6E52846A61F002A1FE6 /* StyleGraphicsWithSymbolsView.swift */ = {isa = PBXFileReference; lastKnownFileType = sourcecode.swift; path = StyleGraphicsWithSymbolsView.swift; sourceTree = "<group>"; };
		E004A6E828493BCE002A1FE6 /* ShowDeviceLocationView.swift */ = {isa = PBXFileReference; lastKnownFileType = sourcecode.swift; path = ShowDeviceLocationView.swift; sourceTree = "<group>"; };
		E004A6EC2849556E002A1FE6 /* CreatePlanarAndGeodeticBuffersView.swift */ = {isa = PBXFileReference; lastKnownFileType = sourcecode.swift; path = CreatePlanarAndGeodeticBuffersView.swift; sourceTree = "<group>"; };
		E004A6EF284E4B9B002A1FE6 /* DownloadVectorTilesToLocalCacheView.swift */ = {isa = PBXFileReference; lastKnownFileType = sourcecode.swift; path = DownloadVectorTilesToLocalCacheView.swift; sourceTree = "<group>"; };
		E004A6F2284E4FEB002A1FE6 /* ShowResultOfSpatialOperationsView.swift */ = {isa = PBXFileReference; lastKnownFileType = sourcecode.swift; path = ShowResultOfSpatialOperationsView.swift; sourceTree = "<group>"; };
		E004A6F5284FA42A002A1FE6 /* SelectFeaturesInFeatureLayerView.swift */ = {isa = PBXFileReference; lastKnownFileType = sourcecode.swift; path = SelectFeaturesInFeatureLayerView.swift; sourceTree = "<group>"; };
		E041ABBF287CA9F00056009B /* WebView.swift */ = {isa = PBXFileReference; lastKnownFileType = sourcecode.swift; path = WebView.swift; sourceTree = "<group>"; };
		E041ABD6287DB04D0056009B /* SampleInfoView.swift */ = {isa = PBXFileReference; lastKnownFileType = sourcecode.swift; path = SampleInfoView.swift; sourceTree = "<group>"; };
		E041AC15287F54580056009B /* highlight.min.js */ = {isa = PBXFileReference; fileEncoding = 4; lastKnownFileType = sourcecode.javascript; path = highlight.min.js; sourceTree = "<group>"; };
		E041AC1D288076A60056009B /* info.css */ = {isa = PBXFileReference; fileEncoding = 4; lastKnownFileType = text.css; path = info.css; sourceTree = "<group>"; };
		E041AC1F288077B90056009B /* xcode.css */ = {isa = PBXFileReference; fileEncoding = 4; lastKnownFileType = text.css; path = xcode.css; sourceTree = "<group>"; };
		E066DD34285CF3B3004D3D5B /* FindRouteView.swift */ = {isa = PBXFileReference; lastKnownFileType = sourcecode.swift; path = FindRouteView.swift; sourceTree = "<group>"; };
		E066DD372860AB28004D3D5B /* StyleGraphicsWithRendererView.swift */ = {isa = PBXFileReference; lastKnownFileType = sourcecode.swift; path = StyleGraphicsWithRendererView.swift; sourceTree = "<group>"; };
		E066DD3A2860CA08004D3D5B /* ShowResultOfSpatialRelationshipsView.swift */ = {isa = PBXFileReference; lastKnownFileType = sourcecode.swift; path = ShowResultOfSpatialRelationshipsView.swift; sourceTree = "<group>"; };
		E066DD3F28610F55004D3D5B /* AddSceneLayerFromServiceView.swift */ = {isa = PBXFileReference; lastKnownFileType = sourcecode.swift; path = AddSceneLayerFromServiceView.swift; sourceTree = "<group>"; };
		E070A0A2286F3B6000F2B606 /* DownloadPreplannedMapAreaView.swift */ = {isa = PBXFileReference; lastKnownFileType = sourcecode.swift; path = DownloadPreplannedMapAreaView.swift; sourceTree = "<group>"; };
		E088E1562862579D00413100 /* SetSurfacePlacementModeView.swift */ = {isa = PBXFileReference; lastKnownFileType = sourcecode.swift; path = SetSurfacePlacementModeView.swift; sourceTree = "<group>"; };
		E088E1732863B5F800413100 /* GenerateOfflineMapView.swift */ = {isa = PBXFileReference; lastKnownFileType = sourcecode.swift; path = GenerateOfflineMapView.swift; sourceTree = "<group>"; };
		E0D04FF128A5390000747989 /* DownloadPreplannedMapAreaView.Model.swift */ = {isa = PBXFileReference; lastKnownFileType = sourcecode.swift; path = DownloadPreplannedMapAreaView.Model.swift; sourceTree = "<group>"; };
		E0EA0B762866390E00C9621D /* ProjectGeometryView.swift */ = {isa = PBXFileReference; lastKnownFileType = sourcecode.swift; path = ProjectGeometryView.swift; sourceTree = "<group>"; };
		E0FE32E628747778002C6ACA /* BrowseBuildingFloorsView.swift */ = {isa = PBXFileReference; lastKnownFileType = sourcecode.swift; path = BrowseBuildingFloorsView.swift; sourceTree = "<group>"; };
		F111CCC0288B5D5600205358 /* DisplayMapFromMobileMapPackageView.swift */ = {isa = PBXFileReference; lastKnownFileType = sourcecode.swift; path = DisplayMapFromMobileMapPackageView.swift; sourceTree = "<group>"; };
		F111CCC3288B641900205358 /* Yellowstone.mmpk */ = {isa = PBXFileReference; lastKnownFileType = file; path = Yellowstone.mmpk; sourceTree = "<group>"; };
		F1E71BF0289473760064C33F /* AddRasterFromFileView.swift */ = {isa = PBXFileReference; lastKnownFileType = sourcecode.swift; path = AddRasterFromFileView.swift; sourceTree = "<group>"; };
/* End PBXFileReference section */

/* Begin PBXFrameworksBuildPhase section */
		00E5401027F3CCA200CF66D5 /* Frameworks */ = {
			isa = PBXFrameworksBuildPhase;
			buildActionMask = 2147483647;
			files = (
				00C43AED2947DC350099AE34 /* ArcGISToolkit in Frameworks */,
			);
			runOnlyForDeploymentPostprocessing = 0;
		};
/* End PBXFrameworksBuildPhase section */

/* Begin PBXGroup section */
		0000FB6D2BBDB17600845921 /* Add 3D tiles layer */ = {
			isa = PBXGroup;
			children = (
				0000FB6B2BBDB17600845921 /* Add3DTilesLayerView.swift */,
			);
			path = "Add 3D tiles layer";
			sourceTree = "<group>";
		};
		0005580D281872BE00224BC6 /* Views */ = {
			isa = PBXGroup;
			children = (
				00B04272282EC59E0072E1B4 /* AboutView.swift */,
				D70BE5782A5624A80022CA02 /* CategoriesView.swift */,
				00E5400D27F3CCA100CF66D5 /* ContentView.swift */,
				D7B759B22B1FFBE300017FDD /* FavoritesView.swift */,
				000558092817C51E00224BC6 /* SampleDetailView.swift */,
				E041ABD6287DB04D0056009B /* SampleInfoView.swift */,
				00273CF52A82AB8700A7A77D /* SampleLink.swift */,
				00273CF32A82AB5900A7A77D /* SamplesSearchView.swift */,
				E041ABBF287CA9F00056009B /* WebView.swift */,
			);
			path = Views;
			sourceTree = "<group>";
		};
		000D43152B9918420003D3C2 /* Configure basemap style parameters */ = {
			isa = PBXGroup;
			children = (
				000D43132B9918420003D3C2 /* ConfigureBasemapStyleParametersView.swift */,
			);
			path = "Configure basemap style parameters";
			sourceTree = "<group>";
		};
		00181B442846AD3900654571 /* Extensions */ = {
			isa = PBXGroup;
			children = (
				D7BA8C432B2A4DAA00018633 /* Array.swift */,
				D7BA8C452B2A8ACA00018633 /* String.swift */,
				00181B452846AD7100654571 /* View+ErrorAlert.swift */,
			);
			path = Extensions;
			sourceTree = "<group>";
		};
		0023DE5029D648FA0098243A /* macOS */ = {
			isa = PBXGroup;
			children = (
				00ACF554293E6C6A0059B2A9 /* Samples.entitlements */,
			);
			path = macOS;
			sourceTree = "<group>";
		};
		003D7C332821EBCC009DDFD2 /* Scripts */ = {
			isa = PBXGroup;
			children = (
				00CCB8A2285AAD7D00BBAB70 /* DowloadPortalItemData.swift */,
				003D7C352821EBCC009DDFD2 /* GenerateSampleViewSourceCode.swift */,
				003D7C342821EBCC009DDFD2 /* masquerade */,
			);
			path = Scripts;
			sourceTree = "<group>";
		};
		0044288C29C90BD500160767 /* Get elevation at point on surface */ = {
			isa = PBXGroup;
			children = (
				0044289129C90C0B00160767 /* GetElevationAtPointOnSurfaceView.swift */,
			);
			path = "Get elevation at point on surface";
			sourceTree = "<group>";
		};
		0044CDD72995C352004618CE /* Show device location history */ = {
			isa = PBXGroup;
			children = (
				0044CDDE2995C39E004618CE /* ShowDeviceLocationHistoryView.swift */,
			);
			path = "Show device location history";
			sourceTree = "<group>";
		};
		004A2B962BED454300C297CE /* 740b663bff5e4198b9b6674af93f638a */ = {
			isa = PBXGroup;
			children = (
				004A2B9C2BED455B00C297CE /* canyonlands */,
			);
			path = 740b663bff5e4198b9b6674af93f638a;
			sourceTree = "<group>";
		};
		004A2BA12BED456500C297CE /* Apply scheduled updates to preplanned map area */ = {
			isa = PBXGroup;
			children = (
				004A2B9E2BED456500C297CE /* ApplyScheduledUpdatesToPreplannedMapAreaView.swift */,
			);
			path = "Apply scheduled updates to preplanned map area";
			sourceTree = "<group>";
		};
		0074ABAF281742420037244A /* Supporting Files */ = {
			isa = PBXGroup;
			children = (
				00181B442846AD3900654571 /* Extensions */,
				0074ABC028174F430037244A /* Models */,
				0005580D281872BE00224BC6 /* Views */,
				E041ABC3287CAFEB0056009B /* Web */,
			);
			path = "Supporting Files";
			sourceTree = "<group>";
		};
		0074ABB228174B830037244A /* Samples */ = {
			isa = PBXGroup;
			children = (
				0000FB6D2BBDB17600845921 /* Add 3D tiles layer */,
				79D84D0C2A815BED00F45262 /* Add custom dynamic entity data source */,
				4D2ADC3E29C26D05003B367F /* Add dynamic entity layer */,
				D7848EFD2CBD986400F6F546 /* Add elevation source from raster */,
				D7BEBAC22CBDC0F800F882E7 /* Add elevation source from tile package */,
				9537AFB52C2208CD000923C5 /* Add ENC exchange set */,
				00D4EF7E2863840D00B9CC30 /* Add feature layers */,
				D7F8C0342B60564D0072BFA7 /* Add features with contingent values */,
				D713C6D42CB990600073AA72 /* Add KML layer */,
				D7DFA0E92CBA0242007C31F2 /* Add map image layer */,
				D7CDD3882CB86F0A00DE9766 /* Add point cloud layer from file */,
				D7848ED72CBD85A300F6F546 /* Add point scene layer */,
				F19A316128906F0D003B7EF9 /* Add raster from file */,
				955271622C0E6750009B1ED4 /* Add raster from service */,
				E066DD3E28610F3F004D3D5B /* Add scene layer from service */,
				D7BE7E6E2CC19CC3006DDB0C /* Add tiled layer */,
				D7201CD72CC6B710004BDB7D /* Add tiled layer as basemap */,
				D7201D032CC6D3B5004BDB7D /* Add vector tiled layer from custom style */,
				3E54CF202C66AFA400DD2F18 /* Add web tiled layer */,
				D7E557602A1D743100B9FB09 /* Add WMS layer */,
				1C3B7DC22A5F64FC00907443 /* Analyze network with subnetwork trace */,
				D7C16D172AC5F6C100689E89 /* Animate 3D graphic */,
				D77570BC2A29427200F490CD /* Animate images with image overlay */,
				955AFAC52C10FD74009C8FE5 /* Apply mosaic rule to rasters */,
				004A2BA12BED456500C297CE /* Apply scheduled updates to preplanned map area */,
				D75362CC2A1E862B00D83028 /* Apply unique value renderer */,
				1C8EC7422BAE2891001A6929 /* Augment reality to collect data */,
				D7084FA42AD771AA00EC7F4F /* Augment reality to fly over scene */,
				1C2538472BABAC7B00337307 /* Augment reality to navigate route */,
				D7A737DF2BABB9FE00B7C7FC /* Augment reality to show hidden infrastructure */,
				D72F27292ADA1E4400F906DA /* Augment reality to show tabletop scene */,
				218F35B229C28F4A00502022 /* Authenticate with OAuth */,
				E0FE32E528747762002C6ACA /* Browse building floors */,
				95E980732C26185000CB8912 /* Browse OGC API feature service */,
				1C9B74D229DB54560038B06F /* Change camera controller */,
				4D2ADC5329C4F612003B367F /* Change map view background */,
				1C0C1C3229D34DAE005C8B24 /* Change viewpoint */,
				E000E75E2869E325005D87C5 /* Clip geometry */,
				000D43152B9918420003D3C2 /* Configure basemap style parameters */,
				D7635FF32B9277DC0044AB97 /* Configure clusters */,
				88F93CBE29C3D4E30006B28E /* Create and edit geometries */,
				79B7B8082A1BF8B300F57C27 /* Create and save KML file */,
				D7E440D12A1ECBC2005D74DE /* Create buffers around points */,
				D7B3C5C02A43B71E001DA4D8 /* Create convex hull around geometries */,
				D744FD132A2112360084A66C /* Create convex hull around points */,
				D79482D32C35D872006521CD /* Create dynamic basemap gallery */,
				1C19B4EA2A578E46001D2506 /* Create load report */,
				D73FABE82AD4A0370048EC70 /* Create mobile geodatabase */,
				E004A6EB28495538002A1FE6 /* Create planar and geodetic buffers */,
				D71C5F602AAA7854006599FD /* Create symbol styles from web styles */,
				E000E761286A0B07005D87C5 /* Cut geometry */,
				D71099692A27D8880065A1C1 /* Densify and generalize geometry */,
				D7BEBAD12CBDFE1C00F882E7 /* Display alternate symbols at different scales */,
				D7AE861A2AC39D750049B626 /* Display annotation */,
				D7635FEA2B9272CB0044AB97 /* Display clusters */,
				00A7A1422A2FC58300F035F7 /* Display content of utility network container */,
				D7497F382AC4B45300167AD2 /* Display dimensions */,
				0074ABB328174B830037244A /* Display map */,
				F111CCBD288B548400205358 /* Display map from mobile map package */,
				D752D95B2A3BCDD4003EB25E /* Display map from portal item */,
				00B04FB3283EEB830026C882 /* Display overview map */,
				E004A6D528465C70002A1FE6 /* Display scene */,
				D7010EBA2B05616900D43F55 /* Display scene from mobile scene package */,
				D742E48E2B04132B00690098 /* Display web scene from portal item */,
				E070A0A1286F3B3400F2B606 /* Download preplanned map area */,
				E004A6EE284E4B7A002A1FE6 /* Download vector tiles to local cache */,
				D733CA182BED980D00FBDE4C /* Edit and sync features with feature service */,
				9579FCEB2C3360CA00FC8A1D /* Edit feature attachments */,
				D75E5EF02CC049D500252595 /* Edit features using feature forms */,
				D762AF5E2BF6A7B900ECE3C7 /* Edit features with feature-linked annotation */,
				D764B7DE2BE2F89D002E2F92 /* Edit geodatabase with transactions */,
				D73E619D2BDB21F400457932 /* Edit with branch versioning */,
				D7D9FCF52BF2CC8600F972A2 /* Filter by definition expression or display filter */,
				1C26ED122A859525009B7721 /* Filter features in scene */,
				D73FCFF32B02A3AA0006360D /* Find address with reverse geocode */,
				D7705D5F2AFC570700CC0335 /* Find closest facility from point */,
				D7705D542AFC244E00CC0335 /* Find closest facility to multiple points */,
				D78666A92A21616D00C60110 /* Find nearest vertex */,
				E066DD33285CF3A0004D3D5B /* Find route */,
				D7DDF84F2AF47C6C004352D9 /* Find route around barriers */,
				D76000AA2AF19C2300B3084D /* Find route in mobile map package */,
				D7E7D0792AEB39BF003AAD02 /* Find route in transport network */,
				E088E1722863B5E600413100 /* Generate offline map */,
				10B782032BE55C52007EAE6C /* Generate offline map with custom parameters */,
				10D321942BDB1C2E00B39B1B /* Generate offline map with local basemap */,
				D7553CD62AE2DFEC00DC2A70 /* Geocode offline */,
				0044288C29C90BD500160767 /* Get elevation at point on surface */,
				D704AA562AB22B7A00A3BB63 /* Group layers together */,
				102B6A352BFD5AD1009F763C /* Identify features in WMS layer */,
				D731F3BD2AD0D22500A8431E /* Identify graphics */,
				D70082E72ACF8F6C00E0C3C2 /* Identify KML features */,
				D751018A2A2E960300B8FA48 /* Identify layer features */,
				D7464F182ACE0445007FEE88 /* Identify raster cell */,
				D75E5EE52CC0340100252595 /* List contents of KML file */,
				D776880E2B69826B007C3860 /* List spatial reference transformations */,
				D718A1E92B575FD900447087 /* Manage bookmarks */,
				D752D93C2A3914E5003EB25E /* Manage operational layers */,
				D73E61952BDAEE6600457932 /* Match viewpoint of geo views */,
				D7ABA2F52A3256610021822B /* Measure distance in scene */,
				D7352F8D2BD992C40013FFEF /* Monitor changes to draw status */,
				D71371782BD88ECC00EB2F86 /* Monitor changes to layer view state */,
				D752D9422A3A6EB8003EB25E /* Monitor changes to map load status */,
				75DD739029D38B1B0010229D /* Navigate route */,
				D7588F5B2B7D8DAA008B75E2 /* Navigate route with rerouting */,
				D76929F32B4F78340047205E /* Orbit camera around object */,
				D7232EDD2AC1E5410079ABFF /* Play KML tour */,
				E0EA0B75286638FD00C9621D /* Project geometry */,
				3E9F77712C6A609B0022CAB5 /* Query feature count and extent */,
				108EC03F29D25AE1000F35D0 /* Query feature table */,
				D73F06652B5EE73D000B574F /* Query features with Arcade expression */,
				D7BA38962BFBFC0F009954F5 /* Query related features */,
				D7ECF5942AB8BDCA003FB2BE /* Render multilayer symbols */,
				1CAB8D402A3CEAB0002AA649 /* Run valve isolation trace */,
				D75F66322B48EABC00434974 /* Search for web map */,
				00CB913628481475005C2C5D /* Search with geocode */,
				E004A6F4284FA3C5002A1FE6 /* Select features in feature layer */,
				954AEDEF2C01332F00265114 /* Select features in scene layer */,
				00B042E3282EDC690072E1B4 /* Set basemap */,
				D7C3AB462B683291008909B9 /* Set feature request mode */,
				3E720F9B2C619ACD00E22A9E /* Set initial viewpoint */,
				D734FA072A183A5A00246D7E /* Set max extent */,
				D7EAF34F2A1C011000D822C4 /* Set min and max scale */,
				D76CE8D62BFD7047009A8686 /* Set reference scale */,
				3EEDE7CC2C5D735E00510104 /* Set spatial reference */,
				95F3A52C2C07F0A600885DED /* Set surface navigation constraint */,
				E088E1552862578800413100 /* Set surface placement mode */,
				D769C20D2A28FF8600030F61 /* Set up location-driven geotriggers */,
				E004A6B928414332002A1FE6 /* Set viewpoint rotation */,
				1C43BC782A43781100509BF8 /* Set visibility of subtype sublayer */,
				E004A6DE2846626A002A1FE6 /* Show callout */,
				D7EF5D712A269E2D00FEBDE5 /* Show coordinates in multiple formats */,
				E004A6E728493BBB002A1FE6 /* Show device location */,
				0044CDD72995C352004618CE /* Show device location history */,
				95F8912A2C46E9F00010EBED /* Show device location using indoor positioning */,
				4D126D6829CA1B6000CFB7A7 /* Show device location with NMEA data sources */,
				D722BD1E2A420D7E002C2087 /* Show extruded features */,
				00ABA94B2BF671FC00C0488C /* Show grid */,
				D751017D2A2E490800B8FA48 /* Show labels on layer */,
				D7CC33FB2A31475C00198EDF /* Show line of sight between points */,
				D7337C5C2ABD137400A5D865 /* Show mobile map package expiration date */,
				1C42E04129D2396B004FC4BE /* Show popup */,
				1C9B74C429DB43580038B06F /* Show realistic light and shadows */,
				E004A6F1284E4F80002A1FE6 /* Show result of spatial operations */,
				E066DD392860C9EE004D3D5B /* Show result of spatial relationships */,
				95A5721A2C0FDCCE006E8B48 /* Show scale bar */,
				95D2EE102C334D1D00683D53 /* Show service area */,
				1CAF831A2A20305F000E1E60 /* Show utility associations */,
				D7ABA2FB2A3287C10021822B /* Show viewshed from geoelement in scene */,
				0086F3FC28E3770900974721 /* Show viewshed from point in scene */,
				95DEB9B72C127A97009BEC35 /* Show viewshed from point on map */,
				00E7C15A2BBE1BF000B85D69 /* Snap geometry edits */,
				D75B584D2AAFB2C20038B3B4 /* Style features with custom dictionary */,
				D71C909E2C6C249B0018C63E /* Style geometry types with symbols */,
				E066DD362860AB0B004D3D5B /* Style graphics with renderer */,
				E004A6E42846A609002A1FE6 /* Style graphics with symbols */,
				D77BC5352B59A2D3007B49B6 /* Style point with distance composite scene symbol */,
				D7058B0B2B59E44B000A888A /* Style point with scene symbol */,
				D74C8BFA2ABA5572007C76B8 /* Style symbols from mobile style file */,
				7573E81229D6134C00BEED9C /* Trace utility network */,
				D74EA7802B6DADA5008F6C7C /* Validate utility network topology */,
			);
			path = Samples;
			sourceTree = "<group>";
		};
		0074ABB328174B830037244A /* Display map */ = {
			isa = PBXGroup;
			children = (
				0074ABBE28174BCF0037244A /* DisplayMapView.swift */,
			);
			path = "Display map";
			sourceTree = "<group>";
		};
		0074ABC028174F430037244A /* Models */ = {
			isa = PBXGroup;
			children = (
				00CCB8A4285BAF8700BBAB70 /* OnDemandResource.swift */,
				0074ABC128174F430037244A /* Sample.swift */,
			);
			path = Models;
			sourceTree = "<group>";
		};
		0086F3FC28E3770900974721 /* Show viewshed from point in scene */ = {
			isa = PBXGroup;
			children = (
				0042E24228E4BF8F001F33D6 /* ShowViewshedFromPointInSceneView.Model.swift */,
				0086F3FD28E3770900974721 /* ShowViewshedFromPointInSceneView.swift */,
				0042E24428E4F82B001F33D6 /* ShowViewshedFromPointInSceneView.ViewshedSettingsView.swift */,
			);
			path = "Show viewshed from point in scene";
			sourceTree = "<group>";
		};
		00966EE62811F64D009D3DD7 /* iOS */ = {
			isa = PBXGroup;
			children = (
				00E5402A27F775EA00CF66D5 /* Info.plist */,
			);
			path = iOS;
			sourceTree = "<group>";
		};
		00A7A1422A2FC58300F035F7 /* Display content of utility network container */ = {
			isa = PBXGroup;
			children = (
				00A7A1432A2FC58300F035F7 /* DisplayContentOfUtilityNetworkContainerView.swift */,
				00A7A1492A2FC5B700F035F7 /* DisplayContentOfUtilityNetworkContainerView.Model.swift */,
			);
			path = "Display content of utility network container";
			sourceTree = "<group>";
		};
		00ABA94B2BF671FC00C0488C /* Show grid */ = {
			isa = PBXGroup;
			children = (
				00ABA94D2BF6721700C0488C /* ShowGridView.swift */,
			);
			path = "Show grid";
			sourceTree = "<group>";
		};
		00B042E3282EDC690072E1B4 /* Set basemap */ = {
			isa = PBXGroup;
			children = (
				00B042E5282EDC690072E1B4 /* SetBasemapView.swift */,
			);
			path = "Set basemap";
			sourceTree = "<group>";
		};
		00B04FB3283EEB830026C882 /* Display overview map */ = {
			isa = PBXGroup;
			children = (
				00B04FB4283EEBA80026C882 /* DisplayOverviewMapView.swift */,
			);
			path = "Display overview map";
			sourceTree = "<group>";
		};
		00C94A0228B53DCC004E42D9 /* 7c4c679ab06a4df19dc497f577f111bd */ = {
			isa = PBXGroup;
			children = (
				00C94A0C28B53DE1004E42D9 /* raster-file */,
			);
			path = 7c4c679ab06a4df19dc497f577f111bd;
			sourceTree = "<group>";
		};
		00CB913628481475005C2C5D /* Search with geocode */ = {
			isa = PBXGroup;
			children = (
				00CB9137284814A4005C2C5D /* SearchWithGeocodeView.swift */,
			);
			path = "Search with geocode";
			sourceTree = "<group>";
		};
		00CCB8A6285D059300BBAB70 /* Portal Data */ = {
			isa = PBXGroup;
			children = (
				D74C8C002ABA6202007C76B8 /* 1bd036f221f54a99abc9e46ff3511cbf */,
				D7781D472B7EB03400E53C51 /* 4caec8c55ea2463982f1af7d9611b8d5 */,
				D7C16D1D2AC5FE8200689E89 /* 5a9b60cee9ba41e79640a06bcdf8084d */,
				00C94A0228B53DCC004E42D9 /* 7c4c679ab06a4df19dc497f577f111bd */,
				D701D7242A37C7E4006FF0C8 /* 07d62a792ab6496d9b772a24efea45d0 */,
				D7D1F3512ADDBE5D009CE2DA /* 7dd2f97bb007466ea939160d0de96a9d */,
				9537AFC82C220ECB000923C5 /* 9d2987a825c646468b3ce7512fb76e2d */,
				00D4EF8328638BF100B9CC30 /* 15a7cbd3af1e47cfa5d2c6b93dc44fc2 */,
				D7CE9F992AE2F575008F7A5F /* 22c3083d4fa74e3e9b25adfc9f8c0496 */,
				D7CDD38E2CB872EA00DE9766 /* 34da965ca51d4c68aa9b3a38edb29e00 */,
				D7BEBAC82CBDC81200F882E7 /* 52ca74b4ba8042b78b3c653696f34a9c */,
				00D4EF8E28638BF100B9CC30 /* 68ec42517cdd439e81b036210483e8e7 */,
				D762AF642BF6A96100ECE3C7 /* 74c0c9fa80f4498c9739cc42531e9948 */,
				D76000B52AF19FC900B3084D /* 260eb6535c824209964cf281766ebe43 */,
				D7C16D202AC5FE9800689E89 /* 290f0c571c394461a8b58b6775d0bd63 */,
				D713C6F62CB9B9A60073AA72 /* 324e4742820e46cfbe5029ff2c32cb1f */,
				1C965C4629DBA879002F8536 /* 681d6f7694644709a7c830ec57a2d72b */,
				004A2B962BED454300C297CE /* 740b663bff5e4198b9b6674af93f638a */,
				D7CE9F9C2AE2F585008F7A5F /* 3424d442ebe54f3cbf34462382d3aebe */,
				D735717F2CB613100046A433 /* 5028bf3513ff4c38b28822d010a4937c */,
				D7C16D232AC5FEA600689E89 /* 12509ffdc684437f8f2656b0129d2c13 */,
				D7BB3DD12C5D781800FFCD56 /* 43809fd639f242fd8045ecbafd61a579 */,
				10D321912BDB187400B39B1B /* 85282f2aaa2844d8935cdb8722e22a93 */,
				D73F8CF22AB1089900CD39DA /* 751138a2e0844e06853522d54103222a */,
				D7BEBA9F2CBD9CCA00F882E7 /* 98092369c4ae4d549bbbd45dba993ebc */,
				D721EEA62ABDFF550040BE46 /* 174150279af74a2ba6f8b87a567f480b */,
				792222DB2A81AA5D00619FFE /* a8a942c228af4fac96baa78ad60f511f */,
				D7464F202ACE0910007FEE88 /* b5f977c78ec74b3a8857ca86d1d9b318 */,
				D7F8C03F2B605E720072BFA7 /* b5106355f1634b8996e634c04b6a930a */,
				00D4EF8128638BF100B9CC30 /* cb1b20748a9f4d128dad8a87244e3e37 */,
				4D126D7629CA3B3F00CFB7A7 /* d5bad9f4fee9483791e405880fb466da */,
				D77572AC2A295DC100F490CD /* d1453556d91e46dea191c20c398b82cd */,
				D75E5EEB2CC0466900252595 /* da301cb122874d5497f8a8f6c81eb36e */,
				D7E7D0862AEB3C36003AAD02 /* df193653ed39449195af0c9725701dca */,
				F111CCC2288B63DB00205358 /* e1f3a7254cb845b09450f54937c16061 */,
				D7C5233F2BED9BBF00E8221A /* e4a398afe9a945f3b0f4dca1e4faccb5 */,
				D7F8C03C2B605AF60072BFA7 /* e12b54ea799f4606a2712157cf9f6e41 */,
				D7C16D262AC5FEB600689E89 /* e87c154fb9c2487f999143df5b08e9b1 */,
				D7201D2A2CC6D829004BDB7D /* f4b742a57af344988b02227e2824ca5f */,
				D7497F3E2AC4BA4100167AD2 /* f5ff6f5556a945bca87ca513b8729a1e */,
			);
			path = "Portal Data";
			sourceTree = SOURCE_ROOT;
		};
		00D4EF7E2863840D00B9CC30 /* Add feature layers */ = {
			isa = PBXGroup;
			children = (
				00D4EF7F2863842100B9CC30 /* AddFeatureLayersView.swift */,
			);
			path = "Add feature layers";
			sourceTree = "<group>";
		};
		00D4EF8128638BF100B9CC30 /* cb1b20748a9f4d128dad8a87244e3e37 */ = {
			isa = PBXGroup;
			children = (
				00D4EF8228638BF100B9CC30 /* LA_Trails.geodatabase */,
			);
			path = cb1b20748a9f4d128dad8a87244e3e37;
			sourceTree = "<group>";
		};
		00D4EF8328638BF100B9CC30 /* 15a7cbd3af1e47cfa5d2c6b93dc44fc2 */ = {
			isa = PBXGroup;
			children = (
				00D4EFB02863CE6300B9CC30 /* ScottishWildlifeTrust_reserves */,
			);
			path = 15a7cbd3af1e47cfa5d2c6b93dc44fc2;
			sourceTree = "<group>";
		};
		00D4EF8E28638BF100B9CC30 /* 68ec42517cdd439e81b036210483e8e7 */ = {
			isa = PBXGroup;
			children = (
				00D4EF8F28638BF100B9CC30 /* AuroraCO.gpkg */,
			);
			path = 68ec42517cdd439e81b036210483e8e7;
			sourceTree = "<group>";
		};
		00E5400627F3CCA100CF66D5 = {
			isa = PBXGroup;
			children = (
				00966EE62811F64D009D3DD7 /* iOS */,
				0023DE5029D648FA0098243A /* macOS */,
				00CCB8A6285D059300BBAB70 /* Portal Data */,
				00E5401427F3CCA200CF66D5 /* Products */,
				003D7C332821EBCC009DDFD2 /* Scripts */,
				00E5400B27F3CCA100CF66D5 /* Shared */,
			);
			sourceTree = "<group>";
		};
		00E5400B27F3CCA100CF66D5 /* Shared */ = {
			isa = PBXGroup;
			children = (
				0074ABAF281742420037244A /* Supporting Files */,
				0074ABB228174B830037244A /* Samples */,
				00E5400C27F3CCA100CF66D5 /* SamplesApp.swift */,
				00E5400E27F3CCA200CF66D5 /* Assets.xcassets */,
				798C2DA62AFC505600EE7E97 /* PrivacyInfo.xcprivacy */,
				001C6DD827FE585A00D472C2 /* AppSecrets.swift.masque */,
				0074ABCA2817B8DB0037244A /* SamplesApp+Samples.swift.tache */,
			);
			path = Shared;
			sourceTree = "<group>";
		};
		00E5401427F3CCA200CF66D5 /* Products */ = {
			isa = PBXGroup;
			children = (
				00E5401327F3CCA200CF66D5 /* ArcGIS Maps SDK Samples.app */,
			);
			name = Products;
			sourceTree = "<group>";
		};
		00E7C15A2BBE1BF000B85D69 /* Snap geometry edits */ = {
			isa = PBXGroup;
			children = (
				00E7C1592BBE1BF000B85D69 /* SnapGeometryEditsView.swift */,
				00E1D90A2BC0AF97001AEB6A /* SnapGeometryEditsView.SnapSettingsView.swift */,
				00E1D90C2BC0B125001AEB6A /* SnapGeometryEditsView.GeometryEditorModel.swift */,
				00E1D90E2BC0B1E8001AEB6A /* SnapGeometryEditsView.GeometryEditorMenu.swift */,
			);
			path = "Snap geometry edits";
			sourceTree = "<group>";
		};
		102B6A352BFD5AD1009F763C /* Identify features in WMS layer */ = {
			isa = PBXGroup;
			children = (
				102B6A362BFD5B55009F763C /* IdentifyFeaturesInWMSLayerView.swift */,
			);
			path = "Identify features in WMS layer";
			sourceTree = "<group>";
		};
		108EC03F29D25AE1000F35D0 /* Query feature table */ = {
			isa = PBXGroup;
			children = (
				108EC04029D25B2C000F35D0 /* QueryFeatureTableView.swift */,
			);
			path = "Query feature table";
			sourceTree = "<group>";
		};
		10B782032BE55C52007EAE6C /* Generate offline map with custom parameters */ = {
			isa = PBXGroup;
			children = (
				10B782042BE55D7E007EAE6C /* GenerateOfflineMapWithCustomParametersView.swift */,
				10B782072BE5A058007EAE6C /* GenerateOfflineMapWithCustomParametersView.CustomParameters.swift */,
				10BD9EB32BF51B4B00ABDBD5 /* GenerateOfflineMapWithCustomParametersView.Model.swift */,
			);
			path = "Generate offline map with custom parameters";
			sourceTree = "<group>";
		};
		10D321912BDB187400B39B1B /* 85282f2aaa2844d8935cdb8722e22a93 */ = {
			isa = PBXGroup;
			children = (
				10D321922BDB187400B39B1B /* naperville_imagery.tpkx */,
			);
			path = 85282f2aaa2844d8935cdb8722e22a93;
			sourceTree = "<group>";
		};
		10D321942BDB1C2E00B39B1B /* Generate offline map with local basemap */ = {
			isa = PBXGroup;
			children = (
				10D321952BDB1CB500B39B1B /* GenerateOfflineMapWithLocalBasemapView.swift */,
			);
			path = "Generate offline map with local basemap";
			sourceTree = "<group>";
		};
		1C0C1C3229D34DAE005C8B24 /* Change viewpoint */ = {
			isa = PBXGroup;
			children = (
				1C0C1C3429D34DAE005C8B24 /* ChangeViewpointView.swift */,
			);
			path = "Change viewpoint";
			sourceTree = "<group>";
		};
		1C19B4EA2A578E46001D2506 /* Create load report */ = {
			isa = PBXGroup;
			children = (
				1C19B4EF2A578E46001D2506 /* CreateLoadReportView.Model.swift */,
				1C19B4ED2A578E46001D2506 /* CreateLoadReportView.swift */,
				1C19B4EB2A578E46001D2506 /* CreateLoadReportView.Views.swift */,
			);
			path = "Create load report";
			sourceTree = "<group>";
		};
		1C2538472BABAC7B00337307 /* Augment reality to navigate route */ = {
			isa = PBXGroup;
			children = (
				1C2538532BABACB100337307 /* AugmentRealityToNavigateRouteView.swift */,
				1C2538522BABACB100337307 /* AugmentRealityToNavigateRouteView.ARSceneView.swift */,
			);
			path = "Augment reality to navigate route";
			sourceTree = "<group>";
		};
		1C26ED122A859525009B7721 /* Filter features in scene */ = {
			isa = PBXGroup;
			children = (
				1C26ED152A859525009B7721 /* FilterFeaturesInSceneView.swift */,
			);
			path = "Filter features in scene";
			sourceTree = "<group>";
		};
		1C3B7DC22A5F64FC00907443 /* Analyze network with subnetwork trace */ = {
			isa = PBXGroup;
			children = (
				1C3B7DC32A5F64FC00907443 /* AnalyzeNetworkWithSubnetworkTraceView.Model.swift */,
				1C3B7DC62A5F64FC00907443 /* AnalyzeNetworkWithSubnetworkTraceView.swift */,
			);
			path = "Analyze network with subnetwork trace";
			sourceTree = "<group>";
		};
		1C42E04129D2396B004FC4BE /* Show popup */ = {
			isa = PBXGroup;
			children = (
				1C42E04329D2396B004FC4BE /* ShowPopupView.swift */,
			);
			path = "Show popup";
			sourceTree = "<group>";
		};
		1C43BC782A43781100509BF8 /* Set visibility of subtype sublayer */ = {
			isa = PBXGroup;
			children = (
				1C43BC7C2A43781100509BF8 /* SetVisibilityOfSubtypeSublayerView.Model.swift */,
				1C43BC7E2A43781100509BF8 /* SetVisibilityOfSubtypeSublayerView.swift */,
				1C43BC792A43781100509BF8 /* SetVisibilityOfSubtypeSublayerView.Views.swift */,
			);
			path = "Set visibility of subtype sublayer";
			sourceTree = "<group>";
		};
		1C8EC7422BAE2891001A6929 /* Augment reality to collect data */ = {
			isa = PBXGroup;
			children = (
				1C8EC7432BAE2891001A6929 /* AugmentRealityToCollectDataView.swift */,
			);
			path = "Augment reality to collect data";
			sourceTree = "<group>";
		};
		1C965C4629DBA879002F8536 /* 681d6f7694644709a7c830ec57a2d72b */ = {
			isa = PBXGroup;
			children = (
				004FE87029DF5D8700075217 /* Bristol */,
			);
			path = 681d6f7694644709a7c830ec57a2d72b;
			sourceTree = "<group>";
		};
		1C9B74C429DB43580038B06F /* Show realistic light and shadows */ = {
			isa = PBXGroup;
			children = (
				1C9B74C529DB43580038B06F /* ShowRealisticLightAndShadowsView.swift */,
			);
			path = "Show realistic light and shadows";
			sourceTree = "<group>";
		};
		1C9B74D229DB54560038B06F /* Change camera controller */ = {
			isa = PBXGroup;
			children = (
				1C9B74D529DB54560038B06F /* ChangeCameraControllerView.swift */,
			);
			path = "Change camera controller";
			sourceTree = "<group>";
		};
		1CAB8D402A3CEAB0002AA649 /* Run valve isolation trace */ = {
			isa = PBXGroup;
			children = (
				1CAB8D442A3CEAB0002AA649 /* RunValveIsolationTraceView.Model.swift */,
				1CAB8D472A3CEAB0002AA649 /* RunValveIsolationTraceView.swift */,
			);
			path = "Run valve isolation trace";
			sourceTree = "<group>";
		};
		1CAF831A2A20305F000E1E60 /* Show utility associations */ = {
			isa = PBXGroup;
			children = (
				1CAF831B2A20305F000E1E60 /* ShowUtilityAssociationsView.swift */,
			);
			path = "Show utility associations";
			sourceTree = "<group>";
		};
		218F35B229C28F4A00502022 /* Authenticate with OAuth */ = {
			isa = PBXGroup;
			children = (
				218F35B329C28F4A00502022 /* AuthenticateWithOAuthView.swift */,
			);
			path = "Authenticate with OAuth";
			sourceTree = "<group>";
		};
		3E54CF202C66AFA400DD2F18 /* Add web tiled layer */ = {
			isa = PBXGroup;
			children = (
				3E54CF212C66AFBE00DD2F18 /* AddWebTiledLayerView.swift */,
			);
			path = "Add web tiled layer";
			sourceTree = "<group>";
		};
		3E720F9B2C619ACD00E22A9E /* Set initial viewpoint */ = {
			isa = PBXGroup;
			children = (
				3E720F9C2C619B1700E22A9E /* SetInitialViewpointView.swift */,
			);
			path = "Set initial viewpoint";
			sourceTree = "<group>";
		};
		3E9F77712C6A609B0022CAB5 /* Query feature count and extent */ = {
			isa = PBXGroup;
			children = (
				3E9F77722C6A60FA0022CAB5 /* QueryFeatureCountAndExtentView.swift */,
			);
			path = "Query feature count and extent";
			sourceTree = "<group>";
		};
		3EEDE7CC2C5D735E00510104 /* Set spatial reference */ = {
			isa = PBXGroup;
			children = (
				3EEDE7CD2C5D73F700510104 /* SetSpatialReferenceView.swift */,
			);
			path = "Set spatial reference";
			sourceTree = "<group>";
		};
		4D126D6829CA1B6000CFB7A7 /* Show device location with NMEA data sources */ = {
			isa = PBXGroup;
			children = (
				4D126D6929CA1B6000CFB7A7 /* ShowDeviceLocationWithNMEADataSourcesView.swift */,
				4D126D7D29CA43D200CFB7A7 /* ShowDeviceLocationWithNMEADataSourcesView.Model.swift */,
				4D126D7129CA1E1800CFB7A7 /* FileNMEASentenceReader.swift */,
			);
			path = "Show device location with NMEA data sources";
			sourceTree = "<group>";
		};
		4D126D7629CA3B3F00CFB7A7 /* d5bad9f4fee9483791e405880fb466da */ = {
			isa = PBXGroup;
			children = (
				4D126D7B29CA3E6000CFB7A7 /* Redlands.nmea */,
			);
			path = d5bad9f4fee9483791e405880fb466da;
			sourceTree = "<group>";
		};
		4D2ADC3E29C26D05003B367F /* Add dynamic entity layer */ = {
			isa = PBXGroup;
			children = (
				4D2ADC3F29C26D05003B367F /* AddDynamicEntityLayerView.swift */,
				4D2ADC6629C50BD6003B367F /* AddDynamicEntityLayerView.Model.swift */,
				4D2ADC6829C50C4C003B367F /* AddDynamicEntityLayerView.SettingsView.swift */,
				00F279D52AF418DC00CECAF8 /* AddDynamicEntityLayerView.VehicleCallout.swift */,
			);
			path = "Add dynamic entity layer";
			sourceTree = "<group>";
		};
		4D2ADC5329C4F612003B367F /* Change map view background */ = {
			isa = PBXGroup;
			children = (
				4D2ADC5529C4F612003B367F /* ChangeMapViewBackgroundView.swift */,
				4D2ADC5829C4F612003B367F /* ChangeMapViewBackgroundView.SettingsView.swift */,
				4D2ADC6129C5071C003B367F /* ChangeMapViewBackgroundView.Model.swift */,
			);
			path = "Change map view background";
			sourceTree = "<group>";
		};
		7573E81229D6134C00BEED9C /* Trace utility network */ = {
			isa = PBXGroup;
			children = (
				7573E81329D6134C00BEED9C /* TraceUtilityNetworkView.Model.swift */,
				7573E81529D6134C00BEED9C /* TraceUtilityNetworkView.Enums.swift */,
				7573E81729D6134C00BEED9C /* TraceUtilityNetworkView.Views.swift */,
				7573E81829D6134C00BEED9C /* TraceUtilityNetworkView.swift */,
			);
			path = "Trace utility network";
			sourceTree = "<group>";
		};
		75DD739029D38B1B0010229D /* Navigate route */ = {
			isa = PBXGroup;
			children = (
				75DD739129D38B1B0010229D /* NavigateRouteView.swift */,
			);
			path = "Navigate route";
			sourceTree = "<group>";
		};
		792222DB2A81AA5D00619FFE /* a8a942c228af4fac96baa78ad60f511f */ = {
			isa = PBXGroup;
			children = (
				792222DC2A81AA5D00619FFE /* AIS_MarineCadastre_SelectedVessels_CustomDataSource.jsonl */,
			);
			path = a8a942c228af4fac96baa78ad60f511f;
			sourceTree = "<group>";
		};
		79B7B8082A1BF8B300F57C27 /* Create and save KML file */ = {
			isa = PBXGroup;
			children = (
				79302F842A1ED4E30002336A /* CreateAndSaveKMLView.Model.swift */,
				79B7B8092A1BF8EC00F57C27 /* CreateAndSaveKMLView.swift */,
				79302F862A1ED71B0002336A /* CreateAndSaveKMLView.Views.swift */,
			);
			path = "Create and save KML file";
			sourceTree = "<group>";
		};
		79D84D0C2A815BED00F45262 /* Add custom dynamic entity data source */ = {
			isa = PBXGroup;
			children = (
				79D84D0D2A815C5B00F45262 /* AddCustomDynamicEntityDataSourceView.swift */,
				7900C5F52A83FC3F002D430F /* AddCustomDynamicEntityDataSourceView.Vessel.swift */,
			);
			path = "Add custom dynamic entity data source";
			sourceTree = "<group>";
		};
		88F93CBE29C3D4E30006B28E /* Create and edit geometries */ = {
			isa = PBXGroup;
			children = (
				88F93CC029C3D59C0006B28E /* CreateAndEditGeometriesView.swift */,
			);
			path = "Create and edit geometries";
			sourceTree = "<group>";
		};
		9537AFB52C2208CD000923C5 /* Add ENC exchange set */ = {
			isa = PBXGroup;
			children = (
				9537AFB32C2208B5000923C5 /* AddENCExchangeSetView.swift */,
			);
			path = "Add ENC exchange set";
			sourceTree = "<group>";
		};
		9537AFC82C220ECB000923C5 /* 9d2987a825c646468b3ce7512fb76e2d */ = {
			isa = PBXGroup;
			children = (
				9537AFD62C220EF0000923C5 /* ExchangeSetwithoutUpdates */,
			);
			path = 9d2987a825c646468b3ce7512fb76e2d;
			sourceTree = "<group>";
		};
		954AEDEF2C01332F00265114 /* Select features in scene layer */ = {
			isa = PBXGroup;
			children = (
				954AEDED2C01332600265114 /* SelectFeaturesInSceneLayerView.swift */,
			);
			path = "Select features in scene layer";
			sourceTree = "<group>";
		};
		955271622C0E6750009B1ED4 /* Add raster from service */ = {
			isa = PBXGroup;
			children = (
				955271602C0E6749009B1ED4 /* AddRasterFromServiceView.swift */,
			);
			path = "Add raster from service";
			sourceTree = "<group>";
		};
		955AFAC52C10FD74009C8FE5 /* Apply mosaic rule to rasters */ = {
			isa = PBXGroup;
			children = (
				955AFAC32C10FD6F009C8FE5 /* ApplyMosaicRuleToRastersView.swift */,
			);
			path = "Apply mosaic rule to rasters";
			sourceTree = "<group>";
		};
		9579FCEB2C3360CA00FC8A1D /* Edit feature attachments */ = {
			isa = PBXGroup;
			children = (
				9579FCE92C3360BB00FC8A1D /* EditFeatureAttachmentsView.swift */,
				9547085B2C3C719800CA8579 /* EditFeatureAttachmentsView.Model.swift */,
			);
			path = "Edit feature attachments";
			sourceTree = "<group>";
		};
		95A5721A2C0FDCCE006E8B48 /* Show scale bar */ = {
			isa = PBXGroup;
			children = (
				95A572182C0FDCC9006E8B48 /* ShowScaleBarView.swift */,
			);
			path = "Show scale bar";
			sourceTree = "<group>";
		};
		95D2EE102C334D1D00683D53 /* Show service area */ = {
			isa = PBXGroup;
			children = (
				95D2EE0E2C334D1600683D53 /* ShowServiceAreaView.swift */,
			);
			path = "Show service area";
			sourceTree = "<group>";
		};
		95DEB9B72C127A97009BEC35 /* Show viewshed from point on map */ = {
			isa = PBXGroup;
			children = (
				95DEB9B52C127A92009BEC35 /* ShowViewshedFromPointOnMapView.swift */,
			);
			path = "Show viewshed from point on map";
			sourceTree = "<group>";
		};
		95E980732C26185000CB8912 /* Browse OGC API feature service */ = {
			isa = PBXGroup;
			children = (
				95E980702C26183000CB8912 /* BrowseOGCAPIFeatureServiceView.swift */,
			);
			path = "Browse OGC API feature service";
			sourceTree = "<group>";
		};
		95F3A52C2C07F0A600885DED /* Set surface navigation constraint */ = {
			isa = PBXGroup;
			children = (
				95F3A52A2C07F09C00885DED /* SetSurfaceNavigationConstraintView.swift */,
			);
			path = "Set surface navigation constraint";
			sourceTree = "<group>";
		};
		95F8912A2C46E9F00010EBED /* Show device location using indoor positioning */ = {
			isa = PBXGroup;
			children = (
				95F891282C46E9D60010EBED /* ShowDeviceLocationUsingIndoorPositioningView.swift */,
				9503056D2C46ECB70091B32D /* ShowDeviceLocationUsingIndoorPositioningView.Model.swift */,
			);
			path = "Show device location using indoor positioning";
			sourceTree = "<group>";
		};
		D70082E72ACF8F6C00E0C3C2 /* Identify KML features */ = {
			isa = PBXGroup;
			children = (
				D70082EA2ACF900100E0C3C2 /* IdentifyKMLFeaturesView.swift */,
			);
			path = "Identify KML features";
			sourceTree = "<group>";
		};
		D7010EBA2B05616900D43F55 /* Display scene from mobile scene package */ = {
			isa = PBXGroup;
			children = (
				D7010EBC2B05616900D43F55 /* DisplaySceneFromMobileScenePackageView.swift */,
			);
			path = "Display scene from mobile scene package";
			sourceTree = "<group>";
		};
		D701D7242A37C7E4006FF0C8 /* 07d62a792ab6496d9b772a24efea45d0 */ = {
			isa = PBXGroup;
			children = (
				D701D72B2A37C7F7006FF0C8 /* bradley_low_3ds */,
			);
			path = 07d62a792ab6496d9b772a24efea45d0;
			sourceTree = "<group>";
		};
		D704AA562AB22B7A00A3BB63 /* Group layers together */ = {
			isa = PBXGroup;
			children = (
				D704AA592AB22C1A00A3BB63 /* GroupLayersTogetherView.swift */,
				D75C35662AB50338003CD55F /* GroupLayersTogetherView.GroupLayerListView.swift */,
			);
			path = "Group layers together";
			sourceTree = "<group>";
		};
		D7058B0B2B59E44B000A888A /* Style point with scene symbol */ = {
			isa = PBXGroup;
			children = (
				D7058B0D2B59E44B000A888A /* StylePointWithSceneSymbolView.swift */,
			);
			path = "Style point with scene symbol";
			sourceTree = "<group>";
		};
		D7084FA42AD771AA00EC7F4F /* Augment reality to fly over scene */ = {
			isa = PBXGroup;
			children = (
				D7084FA62AD771AA00EC7F4F /* AugmentRealityToFlyOverSceneView.swift */,
			);
			path = "Augment reality to fly over scene";
			sourceTree = "<group>";
		};
		D71099692A27D8880065A1C1 /* Densify and generalize geometry */ = {
			isa = PBXGroup;
			children = (
				D710996C2A27D9210065A1C1 /* DensifyAndGeneralizeGeometryView.swift */,
				D710996F2A2802FA0065A1C1 /* DensifyAndGeneralizeGeometryView.SettingsView.swift */,
			);
			path = "Densify and generalize geometry";
			sourceTree = "<group>";
		};
		D71371782BD88ECC00EB2F86 /* Monitor changes to layer view state */ = {
			isa = PBXGroup;
			children = (
				D71371752BD88ECC00EB2F86 /* MonitorChangesToLayerViewStateView.swift */,
			);
			path = "Monitor changes to layer view state";
			sourceTree = "<group>";
		};
		D713C6D42CB990600073AA72 /* Add KML layer */ = {
			isa = PBXGroup;
			children = (
				D713C6D12CB990600073AA72 /* AddKMLLayerView.swift */,
			);
			path = "Add KML layer";
			sourceTree = "<group>";
		};
		D713C6F62CB9B9A60073AA72 /* 324e4742820e46cfbe5029ff2c32cb1f */ = {
			isa = PBXGroup;
			children = (
				D713C6F52CB9B9A60073AA72 /* US_State_Capitals.kml */,
			);
			path = 324e4742820e46cfbe5029ff2c32cb1f;
			sourceTree = "<group>";
		};
		D718A1E92B575FD900447087 /* Manage bookmarks */ = {
			isa = PBXGroup;
			children = (
				D718A1EA2B575FD900447087 /* ManageBookmarksView.swift */,
			);
			path = "Manage bookmarks";
			sourceTree = "<group>";
		};
		D71C5F602AAA7854006599FD /* Create symbol styles from web styles */ = {
			isa = PBXGroup;
			children = (
				D71C5F632AAA7A88006599FD /* CreateSymbolStylesFromWebStylesView.swift */,
			);
			path = "Create symbol styles from web styles";
			sourceTree = "<group>";
		};
		D71C909E2C6C249B0018C63E /* Style geometry types with symbols */ = {
			isa = PBXGroup;
			children = (
				D71C909C2C6C249B0018C63E /* StyleGeometryTypesWithSymbolsView.swift */,
				D71C909D2C6C249B0018C63E /* StyleGeometryTypesWithSymbolsView.Views.swift */,
			);
			path = "Style geometry types with symbols";
			sourceTree = "<group>";
		};
		D7201CD72CC6B710004BDB7D /* Add tiled layer as basemap */ = {
			isa = PBXGroup;
			children = (
				D7201CD42CC6B710004BDB7D /* AddTiledLayerAsBasemapView.swift */,
			);
			path = "Add tiled layer as basemap";
			sourceTree = "<group>";
		};
		D7201D032CC6D3B5004BDB7D /* Add vector tiled layer from custom style */ = {
			isa = PBXGroup;
			children = (
				D7201D002CC6D3B5004BDB7D /* AddVectorTiledLayerFromCustomStyleView.swift */,
			);
			path = "Add vector tiled layer from custom style";
			sourceTree = "<group>";
		};
		D7201D2A2CC6D829004BDB7D /* f4b742a57af344988b02227e2824ca5f */ = {
			isa = PBXGroup;
			children = (
				D7201D292CC6D829004BDB7D /* dodge_city.vtpk */,
			);
			path = f4b742a57af344988b02227e2824ca5f;
			sourceTree = "<group>";
		};
		D721EEA62ABDFF550040BE46 /* 174150279af74a2ba6f8b87a567f480b */ = {
			isa = PBXGroup;
			children = (
				D721EEA72ABDFF550040BE46 /* LothianRiversAnno.mmpk */,
			);
			path = 174150279af74a2ba6f8b87a567f480b;
			sourceTree = "<group>";
		};
		D722BD1E2A420D7E002C2087 /* Show extruded features */ = {
			isa = PBXGroup;
			children = (
				D722BD212A420DAD002C2087 /* ShowExtrudedFeaturesView.swift */,
			);
			path = "Show extruded features";
			sourceTree = "<group>";
		};
		D7232EDD2AC1E5410079ABFF /* Play KML tour */ = {
			isa = PBXGroup;
			children = (
				D7232EE02AC1E5AA0079ABFF /* PlayKMLTourView.swift */,
			);
			path = "Play KML tour";
			sourceTree = "<group>";
		};
		D72F27292ADA1E4400F906DA /* Augment reality to show tabletop scene */ = {
			isa = PBXGroup;
			children = (
				D72F272B2ADA1E4400F906DA /* AugmentRealityToShowTabletopSceneView.swift */,
			);
			path = "Augment reality to show tabletop scene";
			sourceTree = "<group>";
		};
		D731F3BD2AD0D22500A8431E /* Identify graphics */ = {
			isa = PBXGroup;
			children = (
				D731F3C02AD0D2AC00A8431E /* IdentifyGraphicsView.swift */,
			);
			path = "Identify graphics";
			sourceTree = "<group>";
		};
		D7337C5C2ABD137400A5D865 /* Show mobile map package expiration date */ = {
			isa = PBXGroup;
			children = (
				D7337C5F2ABD142D00A5D865 /* ShowMobileMapPackageExpirationDateView.swift */,
			);
			path = "Show mobile map package expiration date";
			sourceTree = "<group>";
		};
		D733CA182BED980D00FBDE4C /* Edit and sync features with feature service */ = {
			isa = PBXGroup;
			children = (
				D733CA152BED980D00FBDE4C /* EditAndSyncFeaturesWithFeatureServiceView.swift */,
				D74ECD0C2BEEAE2F007C0FA6 /* EditAndSyncFeaturesWithFeatureServiceView.Model.swift */,
			);
			path = "Edit and sync features with feature service";
			sourceTree = "<group>";
		};
		D734FA072A183A5A00246D7E /* Set max extent */ = {
			isa = PBXGroup;
			children = (
				D734FA092A183A5B00246D7E /* SetMaxExtentView.swift */,
			);
			path = "Set max extent";
			sourceTree = "<group>";
		};
		D7352F8D2BD992C40013FFEF /* Monitor changes to draw status */ = {
			isa = PBXGroup;
			children = (
				D7352F8A2BD992C40013FFEF /* MonitorChangesToDrawStatusView.swift */,
			);
			path = "Monitor changes to draw status";
			sourceTree = "<group>";
		};
		D735717F2CB613100046A433 /* 5028bf3513ff4c38b28822d010a4937c */ = {
			isa = PBXGroup;
			children = (
				D73571D62CB6131E0046A433 /* hydrography */,
			);
			path = 5028bf3513ff4c38b28822d010a4937c;
			sourceTree = "<group>";
		};
		D73E61952BDAEE6600457932 /* Match viewpoint of geo views */ = {
			isa = PBXGroup;
			children = (
				D73E61922BDAEE6600457932 /* MatchViewpointOfGeoViewsView.swift */,
			);
			path = "Match viewpoint of geo views";
			sourceTree = "<group>";
		};
		D73E619D2BDB21F400457932 /* Edit with branch versioning */ = {
			isa = PBXGroup;
			children = (
				D73E619A2BDB21F400457932 /* EditWithBranchVersioningView.swift */,
				D7114A0C2BDC6A3300FA68CA /* EditWithBranchVersioningView.Model.swift */,
				D7044B952BE18D73000F2C43 /* EditWithBranchVersioningView.Views.swift */,
			);
			path = "Edit with branch versioning";
			sourceTree = "<group>";
		};
		D73F06652B5EE73D000B574F /* Query features with Arcade expression */ = {
			isa = PBXGroup;
			children = (
				D73F06662B5EE73D000B574F /* QueryFeaturesWithArcadeExpressionView.swift */,
			);
			path = "Query features with Arcade expression";
			sourceTree = "<group>";
		};
		D73F8CF22AB1089900CD39DA /* 751138a2e0844e06853522d54103222a */ = {
			isa = PBXGroup;
			children = (
				D73F8CF32AB1089900CD39DA /* Restaurant.stylx */,
			);
			path = 751138a2e0844e06853522d54103222a;
			sourceTree = "<group>";
		};
		D73FABE82AD4A0370048EC70 /* Create mobile geodatabase */ = {
			isa = PBXGroup;
			children = (
				D71FCB892AD6277E000E517C /* CreateMobileGeodatabaseView.Model.swift */,
				D73FC0FC2AD4A18D0067A19B /* CreateMobileGeodatabaseView.swift */,
			);
			path = "Create mobile geodatabase";
			sourceTree = "<group>";
		};
		D73FCFF32B02A3AA0006360D /* Find address with reverse geocode */ = {
			isa = PBXGroup;
			children = (
				D73FCFF42B02A3AA0006360D /* FindAddressWithReverseGeocodeView.swift */,
			);
			path = "Find address with reverse geocode";
			sourceTree = "<group>";
		};
		D742E48E2B04132B00690098 /* Display web scene from portal item */ = {
			isa = PBXGroup;
			children = (
				D742E48F2B04132B00690098 /* DisplayWebSceneFromPortalItemView.swift */,
			);
			path = "Display web scene from portal item";
			sourceTree = "<group>";
		};
		D744FD132A2112360084A66C /* Create convex hull around points */ = {
			isa = PBXGroup;
			children = (
				D744FD162A2112D90084A66C /* CreateConvexHullAroundPointsView.swift */,
			);
			path = "Create convex hull around points";
			sourceTree = "<group>";
		};
		D7464F182ACE0445007FEE88 /* Identify raster cell */ = {
			isa = PBXGroup;
			children = (
				D7464F1D2ACE04B3007FEE88 /* IdentifyRasterCellView.swift */,
			);
			path = "Identify raster cell";
			sourceTree = "<group>";
		};
		D7464F202ACE0910007FEE88 /* b5f977c78ec74b3a8857ca86d1d9b318 */ = {
			isa = PBXGroup;
			children = (
				D7464F2A2ACE0964007FEE88 /* SA_EVI_8Day_03May20 */,
			);
			path = b5f977c78ec74b3a8857ca86d1d9b318;
			sourceTree = "<group>";
		};
		D7497F382AC4B45300167AD2 /* Display dimensions */ = {
			isa = PBXGroup;
			children = (
				D7497F3B2AC4B4C100167AD2 /* DisplayDimensionsView.swift */,
			);
			path = "Display dimensions";
			sourceTree = "<group>";
		};
		D7497F3E2AC4BA4100167AD2 /* f5ff6f5556a945bca87ca513b8729a1e */ = {
			isa = PBXGroup;
			children = (
				D7497F3F2AC4BA4100167AD2 /* Edinburgh_Pylon_Dimensions.mmpk */,
			);
			path = f5ff6f5556a945bca87ca513b8729a1e;
			sourceTree = "<group>";
		};
		D74C8BFA2ABA5572007C76B8 /* Style symbols from mobile style file */ = {
			isa = PBXGroup;
			children = (
				D7337C592ABCFDB100A5D865 /* StyleSymbolsFromMobileStyleFileView.SymbolOptionsListView.swift */,
				D74C8BFD2ABA5605007C76B8 /* StyleSymbolsFromMobileStyleFileView.swift */,
			);
			path = "Style symbols from mobile style file";
			sourceTree = "<group>";
		};
		D74C8C002ABA6202007C76B8 /* 1bd036f221f54a99abc9e46ff3511cbf */ = {
			isa = PBXGroup;
			children = (
				D74C8C012ABA6202007C76B8 /* emoji-mobile.stylx */,
			);
			path = 1bd036f221f54a99abc9e46ff3511cbf;
			sourceTree = "<group>";
		};
		D74EA7802B6DADA5008F6C7C /* Validate utility network topology */ = {
			isa = PBXGroup;
			children = (
				D74EA7812B6DADA5008F6C7C /* ValidateUtilityNetworkTopologyView.swift */,
				D76495202B74687E0042699E /* ValidateUtilityNetworkTopologyView.Model.swift */,
				D7C97B552B75C10C0097CDA1 /* ValidateUtilityNetworkTopologyView.Views.swift */,
			);
			path = "Validate utility network topology";
			sourceTree = "<group>";
		};
		D751017D2A2E490800B8FA48 /* Show labels on layer */ = {
			isa = PBXGroup;
			children = (
				D75101802A2E493600B8FA48 /* ShowLabelsOnLayerView.swift */,
			);
			path = "Show labels on layer";
			sourceTree = "<group>";
		};
		D751018A2A2E960300B8FA48 /* Identify layer features */ = {
			isa = PBXGroup;
			children = (
				D751018D2A2E962D00B8FA48 /* IdentifyLayerFeaturesView.swift */,
			);
			path = "Identify layer features";
			sourceTree = "<group>";
		};
		D752D93C2A3914E5003EB25E /* Manage operational layers */ = {
			isa = PBXGroup;
			children = (
				D752D93F2A39154C003EB25E /* ManageOperationalLayersView.swift */,
			);
			path = "Manage operational layers";
			sourceTree = "<group>";
		};
		D752D9422A3A6EB8003EB25E /* Monitor changes to map load status */ = {
			isa = PBXGroup;
			children = (
				D752D9452A3A6F7F003EB25E /* MonitorChangesToMapLoadStatusView.swift */,
			);
			path = "Monitor changes to map load status";
			sourceTree = "<group>";
		};
		D752D95B2A3BCDD4003EB25E /* Display map from portal item */ = {
			isa = PBXGroup;
			children = (
				D752D95E2A3BCE06003EB25E /* DisplayMapFromPortalItemView.swift */,
			);
			path = "Display map from portal item";
			sourceTree = "<group>";
		};
		D75362CC2A1E862B00D83028 /* Apply unique value renderer */ = {
			isa = PBXGroup;
			children = (
				D75362D12A1E886700D83028 /* ApplyUniqueValueRendererView.swift */,
			);
			path = "Apply unique value renderer";
			sourceTree = "<group>";
		};
		D7553CD62AE2DFEC00DC2A70 /* Geocode offline */ = {
			isa = PBXGroup;
			children = (
				D72C43F22AEB066D00B6157B /* GeocodeOfflineView.Model.swift */,
				D7553CD82AE2DFEC00DC2A70 /* GeocodeOfflineView.swift */,
			);
			path = "Geocode offline";
			sourceTree = "<group>";
		};
		D7588F5B2B7D8DAA008B75E2 /* Navigate route with rerouting */ = {
			isa = PBXGroup;
			children = (
				D7588F5C2B7D8DAA008B75E2 /* NavigateRouteWithReroutingView.swift */,
				D7781D4A2B7ECCB700E53C51 /* NavigateRouteWithReroutingView.Model.swift */,
			);
			path = "Navigate route with rerouting";
			sourceTree = "<group>";
		};
		D75B584D2AAFB2C20038B3B4 /* Style features with custom dictionary */ = {
			isa = PBXGroup;
			children = (
				D75B58502AAFB3030038B3B4 /* StyleFeaturesWithCustomDictionaryView.swift */,
			);
			path = "Style features with custom dictionary";
			sourceTree = "<group>";
		};
		D75E5EE52CC0340100252595 /* List contents of KML file */ = {
			isa = PBXGroup;
			children = (
				D75E5EE22CC0340100252595 /* ListContentsOfKMLFileView.swift */,
			);
			path = "List contents of KML file";
			sourceTree = "<group>";
		};
		D75E5EEB2CC0466900252595 /* da301cb122874d5497f8a8f6c81eb36e */ = {
			isa = PBXGroup;
			children = (
				D75E5EEA2CC0466900252595 /* esri_test_data.kmz */,
			);
			path = da301cb122874d5497f8a8f6c81eb36e;
			sourceTree = "<group>";
		};
		D75E5EF02CC049D500252595 /* Edit features using feature forms */ = {
			isa = PBXGroup;
			children = (
				D75E5EED2CC049D500252595 /* EditFeaturesUsingFeatureFormsView.swift */,
			);
			path = "Edit features using feature forms";
			sourceTree = "<group>";
		};
		D75F66322B48EABC00434974 /* Search for web map */ = {
			isa = PBXGroup;
			children = (
				D75F66332B48EABC00434974 /* SearchForWebMapView.swift */,
				D7C6420B2B4F47E10042B8F7 /* SearchForWebMapView.Model.swift */,
				D71D516D2B51D7B600B2A2BE /* SearchForWebMapView.Views.swift */,
			);
			path = "Search for web map";
			sourceTree = "<group>";
		};
		D76000AA2AF19C2300B3084D /* Find route in mobile map package */ = {
			isa = PBXGroup;
			children = (
				D73723782AF5ADD700846884 /* FindRouteInMobileMapPackageView.MobileMapView.swift */,
				D73723742AF5877500846884 /* FindRouteInMobileMapPackageView.Models.swift */,
				D76000AB2AF19C2300B3084D /* FindRouteInMobileMapPackageView.swift */,
			);
			path = "Find route in mobile map package";
			sourceTree = "<group>";
		};
		D76000B52AF19FC900B3084D /* 260eb6535c824209964cf281766ebe43 */ = {
			isa = PBXGroup;
			children = (
				D76000B62AF19FCA00B3084D /* SanFrancisco.mmpk */,
			);
			path = 260eb6535c824209964cf281766ebe43;
			sourceTree = "<group>";
		};
		D762AF5E2BF6A7B900ECE3C7 /* Edit features with feature-linked annotation */ = {
			isa = PBXGroup;
			children = (
				D762AF5B2BF6A7B900ECE3C7 /* EditFeaturesWithFeatureLinkedAnnotationView.swift */,
				D7BA38902BFBC476009954F5 /* EditFeaturesWithFeatureLinkedAnnotationView.Model.swift */,
			);
			path = "Edit features with feature-linked annotation";
			sourceTree = "<group>";
		};
		D762AF642BF6A96100ECE3C7 /* 74c0c9fa80f4498c9739cc42531e9948 */ = {
			isa = PBXGroup;
			children = (
				D762AF632BF6A96100ECE3C7 /* loudoun_anno.geodatabase */,
			);
			path = 74c0c9fa80f4498c9739cc42531e9948;
			sourceTree = "<group>";
		};
		D7635FEA2B9272CB0044AB97 /* Display clusters */ = {
			isa = PBXGroup;
			children = (
				D7635FED2B9272CB0044AB97 /* DisplayClustersView.swift */,
			);
			path = "Display clusters";
			sourceTree = "<group>";
		};
		D7635FF32B9277DC0044AB97 /* Configure clusters */ = {
			isa = PBXGroup;
			children = (
				D7635FF82B9277DC0044AB97 /* ConfigureClustersView.swift */,
				D7635FF52B9277DC0044AB97 /* ConfigureClustersView.Model.swift */,
				D7635FF72B9277DC0044AB97 /* ConfigureClustersView.SettingsView.swift */,
			);
			path = "Configure clusters";
			sourceTree = "<group>";
		};
		D764B7DE2BE2F89D002E2F92 /* Edit geodatabase with transactions */ = {
			isa = PBXGroup;
			children = (
				D764B7DB2BE2F89D002E2F92 /* EditGeodatabaseWithTransactionsView.swift */,
				D769DF322BEC1A1C0062AE95 /* EditGeodatabaseWithTransactionsView.Model.swift */,
			);
			path = "Edit geodatabase with transactions";
			sourceTree = "<group>";
		};
		D76929F32B4F78340047205E /* Orbit camera around object */ = {
			isa = PBXGroup;
			children = (
				D76929F52B4F78340047205E /* OrbitCameraAroundObjectView.swift */,
				D718A1E62B570F7500447087 /* OrbitCameraAroundObjectView.Model.swift */,
			);
			path = "Orbit camera around object";
			sourceTree = "<group>";
		};
		D769C20D2A28FF8600030F61 /* Set up location-driven geotriggers */ = {
			isa = PBXGroup;
			children = (
				D769C2112A29019B00030F61 /* SetUpLocationDrivenGeotriggersView.swift */,
				D79EE76D2A4CEA5D005A52AE /* SetUpLocationDrivenGeotriggersView.Model.swift */,
			);
			path = "Set up location-driven geotriggers";
			sourceTree = "<group>";
		};
		D76CE8D62BFD7047009A8686 /* Set reference scale */ = {
			isa = PBXGroup;
			children = (
				D76CE8D52BFD7047009A8686 /* SetReferenceScaleView.swift */,
			);
			path = "Set reference scale";
			sourceTree = "<group>";
		};
		D7705D542AFC244E00CC0335 /* Find closest facility to multiple points */ = {
			isa = PBXGroup;
			children = (
				D7705D552AFC244E00CC0335 /* FindClosestFacilityToMultiplePointsView.swift */,
			);
			path = "Find closest facility to multiple points";
			sourceTree = "<group>";
		};
		D7705D5F2AFC570700CC0335 /* Find closest facility from point */ = {
			isa = PBXGroup;
			children = (
				D7705D612AFC570700CC0335 /* FindClosestFacilityFromPointView.swift */,
			);
			path = "Find closest facility from point";
			sourceTree = "<group>";
		};
		D77570BC2A29427200F490CD /* Animate images with image overlay */ = {
			isa = PBXGroup;
			children = (
				D77570BF2A2942F800F490CD /* AnimateImagesWithImageOverlayView.swift */,
			);
			path = "Animate images with image overlay";
			sourceTree = "<group>";
		};
		D77572AC2A295DC100F490CD /* d1453556d91e46dea191c20c398b82cd */ = {
			isa = PBXGroup;
			children = (
				D77572AD2A295DDD00F490CD /* PacificSouthWest2 */,
			);
			path = d1453556d91e46dea191c20c398b82cd;
			sourceTree = "<group>";
		};
		D776880E2B69826B007C3860 /* List spatial reference transformations */ = {
			isa = PBXGroup;
			children = (
				D77688102B69826B007C3860 /* ListSpatialReferenceTransformationsView.swift */,
				D757D14A2B6C46E50065F78F /* ListSpatialReferenceTransformationsView.Model.swift */,
			);
			path = "List spatial reference transformations";
			sourceTree = "<group>";
		};
		D7781D472B7EB03400E53C51 /* 4caec8c55ea2463982f1af7d9611b8d5 */ = {
			isa = PBXGroup;
			children = (
				D7781D482B7EB03400E53C51 /* SanDiegoTourPath.json */,
			);
			path = 4caec8c55ea2463982f1af7d9611b8d5;
			sourceTree = "<group>";
		};
		D77BC5352B59A2D3007B49B6 /* Style point with distance composite scene symbol */ = {
			isa = PBXGroup;
			children = (
				D77BC5362B59A2D3007B49B6 /* StylePointWithDistanceCompositeSceneSymbolView.swift */,
			);
			path = "Style point with distance composite scene symbol";
			sourceTree = "<group>";
		};
		D7848ED72CBD85A300F6F546 /* Add point scene layer */ = {
			isa = PBXGroup;
			children = (
				D7848ED42CBD85A300F6F546 /* AddPointSceneLayerView.swift */,
			);
			path = "Add point scene layer";
			sourceTree = "<group>";
		};
		D7848EFD2CBD986400F6F546 /* Add elevation source from raster */ = {
			isa = PBXGroup;
			children = (
				D7848EFA2CBD986400F6F546 /* AddElevationSourceFromRasterView.swift */,
			);
			path = "Add elevation source from raster";
			sourceTree = "<group>";
		};
		D78666A92A21616D00C60110 /* Find nearest vertex */ = {
			isa = PBXGroup;
			children = (
				D78666AC2A2161F100C60110 /* FindNearestVertexView.swift */,
			);
			path = "Find nearest vertex";
			sourceTree = "<group>";
		};
		D79482D32C35D872006521CD /* Create dynamic basemap gallery */ = {
			isa = PBXGroup;
			children = (
				D79482D02C35D872006521CD /* CreateDynamicBasemapGalleryView.swift */,
				D78FA4932C3C88880079313E /* CreateDynamicBasemapGalleryView.Views.swift */,
			);
			path = "Create dynamic basemap gallery";
			sourceTree = "<group>";
		};
		D7A737DF2BABB9FE00B7C7FC /* Augment reality to show hidden infrastructure */ = {
			isa = PBXGroup;
			children = (
				D7A737DC2BABB9FE00B7C7FC /* AugmentRealityToShowHiddenInfrastructureView.swift */,
				D77D9BFF2BB2438200B38A6C /* AugmentRealityToShowHiddenInfrastructureView.ARSceneView.swift */,
			);
			path = "Augment reality to show hidden infrastructure";
			sourceTree = "<group>";
		};
		D7ABA2F52A3256610021822B /* Measure distance in scene */ = {
			isa = PBXGroup;
			children = (
				D7ABA2F82A32579C0021822B /* MeasureDistanceInSceneView.swift */,
			);
			path = "Measure distance in scene";
			sourceTree = "<group>";
		};
		D7ABA2FB2A3287C10021822B /* Show viewshed from geoelement in scene */ = {
			isa = PBXGroup;
			children = (
				D7ABA2FE2A32881C0021822B /* ShowViewshedFromGeoelementInSceneView.swift */,
			);
			path = "Show viewshed from geoelement in scene";
			sourceTree = "<group>";
		};
		D7AE861A2AC39D750049B626 /* Display annotation */ = {
			isa = PBXGroup;
			children = (
				D7AE861D2AC39DC50049B626 /* DisplayAnnotationView.swift */,
			);
			path = "Display annotation";
			sourceTree = "<group>";
		};
		D7B3C5C02A43B71E001DA4D8 /* Create convex hull around geometries */ = {
			isa = PBXGroup;
			children = (
				D7634FAE2A43B7AC00F8AEFB /* CreateConvexHullAroundGeometriesView.swift */,
			);
			path = "Create convex hull around geometries";
			sourceTree = "<group>";
		};
		D7BA38962BFBFC0F009954F5 /* Query related features */ = {
			isa = PBXGroup;
			children = (
				D7BA38932BFBFC0F009954F5 /* QueryRelatedFeaturesView.swift */,
			);
			path = "Query related features";
			sourceTree = "<group>";
		};
		D7BB3DD12C5D781800FFCD56 /* 43809fd639f242fd8045ecbafd61a579 */ = {
			isa = PBXGroup;
			children = (
				D7BB3DD02C5D781800FFCD56 /* SaveTheBay.geodatabase */,
			);
			path = 43809fd639f242fd8045ecbafd61a579;
			sourceTree = "<group>";
		};
		D7BE7E6E2CC19CC3006DDB0C /* Add tiled layer */ = {
			isa = PBXGroup;
			children = (
				D7BE7E6B2CC19CC3006DDB0C /* AddTiledLayerView.swift */,
			);
			path = "Add tiled layer";
			sourceTree = "<group>";
		};
		D7BEBA9F2CBD9CCA00F882E7 /* 98092369c4ae4d549bbbd45dba993ebc */ = {
			isa = PBXGroup;
			children = (
				D7BEBA9E2CBD9CCA00F882E7 /* MontereyElevation.dt2 */,
			);
			path = 98092369c4ae4d549bbbd45dba993ebc;
			sourceTree = "<group>";
		};
		D7BEBAC22CBDC0F800F882E7 /* Add elevation source from tile package */ = {
			isa = PBXGroup;
			children = (
				D7BEBABF2CBDC0F800F882E7 /* AddElevationSourceFromTilePackageView.swift */,
			);
			path = "Add elevation source from tile package";
			sourceTree = "<group>";
		};
		D7BEBAC82CBDC81200F882E7 /* 52ca74b4ba8042b78b3c653696f34a9c */ = {
			isa = PBXGroup;
			children = (
				D7BEBAC72CBDC81200F882E7 /* MontereyElevation.tpkx */,
			);
			path = 52ca74b4ba8042b78b3c653696f34a9c;
			sourceTree = "<group>";
		};
		D7BEBAD12CBDFE1C00F882E7 /* Display alternate symbols at different scales */ = {
			isa = PBXGroup;
			children = (
				D7BEBACE2CBDFE1C00F882E7 /* DisplayAlternateSymbolsAtDifferentScalesView.swift */,
			);
			path = "Display alternate symbols at different scales";
			sourceTree = "<group>";
		};
		D7C16D172AC5F6C100689E89 /* Animate 3D graphic */ = {
			isa = PBXGroup;
			children = (
				D7058FB02ACB423C00A40F14 /* Animate3DGraphicView.Model.swift */,
				D7054AE82ACCCB6C007235BA /* Animate3DGraphicView.SettingsView.swift */,
				D7C16D1A2AC5F95300689E89 /* Animate3DGraphicView.swift */,
			);
			path = "Animate 3D graphic";
			sourceTree = "<group>";
		};
		D7C16D1D2AC5FE8200689E89 /* 5a9b60cee9ba41e79640a06bcdf8084d */ = {
			isa = PBXGroup;
			children = (
				D7C16D1E2AC5FE8200689E89 /* Pyrenees.csv */,
			);
			path = 5a9b60cee9ba41e79640a06bcdf8084d;
			sourceTree = "<group>";
		};
		D7C16D202AC5FE9800689E89 /* 290f0c571c394461a8b58b6775d0bd63 */ = {
			isa = PBXGroup;
			children = (
				D7C16D212AC5FE9800689E89 /* GrandCanyon.csv */,
			);
			path = 290f0c571c394461a8b58b6775d0bd63;
			sourceTree = "<group>";
		};
		D7C16D232AC5FEA600689E89 /* 12509ffdc684437f8f2656b0129d2c13 */ = {
			isa = PBXGroup;
			children = (
				D7C16D242AC5FEA600689E89 /* Snowdon.csv */,
			);
			path = 12509ffdc684437f8f2656b0129d2c13;
			sourceTree = "<group>";
		};
		D7C16D262AC5FEB600689E89 /* e87c154fb9c2487f999143df5b08e9b1 */ = {
			isa = PBXGroup;
			children = (
				D7C16D272AC5FEB600689E89 /* Hawaii.csv */,
			);
			path = e87c154fb9c2487f999143df5b08e9b1;
			sourceTree = "<group>";
		};
		D7C3AB462B683291008909B9 /* Set feature request mode */ = {
			isa = PBXGroup;
			children = (
				D7C3AB472B683291008909B9 /* SetFeatureRequestModeView.swift */,
			);
			path = "Set feature request mode";
			sourceTree = "<group>";
		};
		D7C5233F2BED9BBF00E8221A /* e4a398afe9a945f3b0f4dca1e4faccb5 */ = {
			isa = PBXGroup;
			children = (
				D7C5233E2BED9BBF00E8221A /* SanFrancisco.tpkx */,
			);
			path = e4a398afe9a945f3b0f4dca1e4faccb5;
			sourceTree = "<group>";
		};
		D7CC33FB2A31475C00198EDF /* Show line of sight between points */ = {
			isa = PBXGroup;
			children = (
				D7CC33FD2A31475C00198EDF /* ShowLineOfSightBetweenPointsView.swift */,
			);
			path = "Show line of sight between points";
			sourceTree = "<group>";
		};
		D7CDD3882CB86F0A00DE9766 /* Add point cloud layer from file */ = {
			isa = PBXGroup;
			children = (
				D7CDD3852CB86F0A00DE9766 /* AddPointCloudLayerFromFileView.swift */,
			);
			path = "Add point cloud layer from file";
			sourceTree = "<group>";
		};
		D7CDD38E2CB872EA00DE9766 /* 34da965ca51d4c68aa9b3a38edb29e00 */ = {
			isa = PBXGroup;
			children = (
				D7CDD38D2CB872EA00DE9766 /* sandiego-north-balboa-pointcloud.slpk */,
			);
			path = 34da965ca51d4c68aa9b3a38edb29e00;
			sourceTree = "<group>";
		};
		D7CE9F992AE2F575008F7A5F /* 22c3083d4fa74e3e9b25adfc9f8c0496 */ = {
			isa = PBXGroup;
			children = (
				D7CE9F9A2AE2F575008F7A5F /* streetmap_SD.tpkx */,
			);
			path = 22c3083d4fa74e3e9b25adfc9f8c0496;
			sourceTree = "<group>";
		};
		D7CE9F9C2AE2F585008F7A5F /* 3424d442ebe54f3cbf34462382d3aebe */ = {
			isa = PBXGroup;
			children = (
				D7CE9FA22AE2F595008F7A5F /* san-diego-eagle-locator */,
			);
			path = 3424d442ebe54f3cbf34462382d3aebe;
			sourceTree = "<group>";
		};
		D7D1F3512ADDBE5D009CE2DA /* 7dd2f97bb007466ea939160d0de96a9d */ = {
			isa = PBXGroup;
			children = (
				D7D1F3522ADDBE5D009CE2DA /* philadelphia.mspk */,
			);
			path = 7dd2f97bb007466ea939160d0de96a9d;
			sourceTree = "<group>";
		};
		D7D9FCF52BF2CC8600F972A2 /* Filter by definition expression or display filter */ = {
			isa = PBXGroup;
			children = (
				D7D9FCF22BF2CC8600F972A2 /* FilterByDefinitionExpressionOrDisplayFilterView.swift */,
			);
			path = "Filter by definition expression or display filter";
			sourceTree = "<group>";
		};
		D7DDF84F2AF47C6C004352D9 /* Find route around barriers */ = {
			isa = PBXGroup;
			children = (
				D76EE6062AF9AFE100DA0325 /* FindRouteAroundBarriersView.Model.swift */,
				D7DDF8502AF47C6C004352D9 /* FindRouteAroundBarriersView.swift */,
				D73FCFFE2B02C7630006360D /* FindRouteAroundBarriersView.Views.swift */,
			);
			path = "Find route around barriers";
			sourceTree = "<group>";
		};
		D7DFA0E92CBA0242007C31F2 /* Add map image layer */ = {
			isa = PBXGroup;
			children = (
				D7DFA0E62CBA0242007C31F2 /* AddMapImageLayerView.swift */,
			);
			path = "Add map image layer";
			sourceTree = "<group>";
		};
		D7E440D12A1ECBC2005D74DE /* Create buffers around points */ = {
			isa = PBXGroup;
			children = (
				D7E440D62A1ECE7D005D74DE /* CreateBuffersAroundPointsView.swift */,
			);
			path = "Create buffers around points";
			sourceTree = "<group>";
		};
		D7E557602A1D743100B9FB09 /* Add WMS layer */ = {
			isa = PBXGroup;
			children = (
				D7E557672A1D768800B9FB09 /* AddWMSLayerView.swift */,
			);
			path = "Add WMS layer";
			sourceTree = "<group>";
		};
		D7E7D0792AEB39BF003AAD02 /* Find route in transport network */ = {
			isa = PBXGroup;
			children = (
				D7749AD52AF08BF50086632F /* FindRouteInTransportNetworkView.Model.swift */,
				D7E7D0802AEB39D5003AAD02 /* FindRouteInTransportNetworkView.swift */,
			);
			path = "Find route in transport network";
			sourceTree = "<group>";
		};
		D7E7D0862AEB3C36003AAD02 /* df193653ed39449195af0c9725701dca */ = {
			isa = PBXGroup;
			children = (
				D7E7D0992AEB3C47003AAD02 /* san_diego_offline_routing */,
			);
			path = df193653ed39449195af0c9725701dca;
			sourceTree = "<group>";
		};
		D7EAF34F2A1C011000D822C4 /* Set min and max scale */ = {
			isa = PBXGroup;
			children = (
				D7EAF3592A1C023800D822C4 /* SetMinAndMaxScaleView.swift */,
			);
			path = "Set min and max scale";
			sourceTree = "<group>";
		};
		D7ECF5942AB8BDCA003FB2BE /* Render multilayer symbols */ = {
			isa = PBXGroup;
			children = (
				D7ECF5972AB8BE63003FB2BE /* RenderMultilayerSymbolsView.swift */,
			);
			path = "Render multilayer symbols";
			sourceTree = "<group>";
		};
		D7EF5D712A269E2D00FEBDE5 /* Show coordinates in multiple formats */ = {
			isa = PBXGroup;
			children = (
				D7EF5D742A26A03A00FEBDE5 /* ShowCoordinatesInMultipleFormatsView.swift */,
			);
			path = "Show coordinates in multiple formats";
			sourceTree = "<group>";
		};
		D7F8C0342B60564D0072BFA7 /* Add features with contingent values */ = {
			isa = PBXGroup;
			children = (
				D7F8C0362B60564D0072BFA7 /* AddFeaturesWithContingentValuesView.swift */,
				D74F03EF2B609A7D00E83688 /* AddFeaturesWithContingentValuesView.Model.swift */,
				D7F8C0422B608F120072BFA7 /* AddFeaturesWithContingentValuesView.AddFeatureView.swift */,
			);
			path = "Add features with contingent values";
			sourceTree = "<group>";
		};
		D7F8C03C2B605AF60072BFA7 /* e12b54ea799f4606a2712157cf9f6e41 */ = {
			isa = PBXGroup;
			children = (
				D7F8C03D2B605AF60072BFA7 /* ContingentValuesBirdNests.geodatabase */,
			);
			path = e12b54ea799f4606a2712157cf9f6e41;
			sourceTree = "<group>";
		};
		D7F8C03F2B605E720072BFA7 /* b5106355f1634b8996e634c04b6a930a */ = {
			isa = PBXGroup;
			children = (
				D7F8C0402B605E720072BFA7 /* FillmoreTopographicMap.vtpk */,
			);
			path = b5106355f1634b8996e634c04b6a930a;
			sourceTree = "<group>";
		};
		E000E75E2869E325005D87C5 /* Clip geometry */ = {
			isa = PBXGroup;
			children = (
				E000E75F2869E33D005D87C5 /* ClipGeometryView.swift */,
			);
			path = "Clip geometry";
			sourceTree = "<group>";
		};
		E000E761286A0B07005D87C5 /* Cut geometry */ = {
			isa = PBXGroup;
			children = (
				E000E762286A0B18005D87C5 /* CutGeometryView.swift */,
			);
			path = "Cut geometry";
			sourceTree = "<group>";
		};
		E004A6B928414332002A1FE6 /* Set viewpoint rotation */ = {
			isa = PBXGroup;
			children = (
				E004A6BD28414332002A1FE6 /* SetViewpointRotationView.swift */,
			);
			path = "Set viewpoint rotation";
			sourceTree = "<group>";
		};
		E004A6D528465C70002A1FE6 /* Display scene */ = {
			isa = PBXGroup;
			children = (
				E004A6D828465C70002A1FE6 /* DisplaySceneView.swift */,
			);
			path = "Display scene";
			sourceTree = "<group>";
		};
		E004A6DE2846626A002A1FE6 /* Show callout */ = {
			isa = PBXGroup;
			children = (
				E004A6DF28466279002A1FE6 /* ShowCalloutView.swift */,
			);
			path = "Show callout";
			sourceTree = "<group>";
		};
		E004A6E42846A609002A1FE6 /* Style graphics with symbols */ = {
			isa = PBXGroup;
			children = (
				E004A6E52846A61F002A1FE6 /* StyleGraphicsWithSymbolsView.swift */,
			);
			path = "Style graphics with symbols";
			sourceTree = "<group>";
		};
		E004A6E728493BBB002A1FE6 /* Show device location */ = {
			isa = PBXGroup;
			children = (
				E004A6E828493BCE002A1FE6 /* ShowDeviceLocationView.swift */,
			);
			path = "Show device location";
			sourceTree = "<group>";
		};
		E004A6EB28495538002A1FE6 /* Create planar and geodetic buffers */ = {
			isa = PBXGroup;
			children = (
				E004A6EC2849556E002A1FE6 /* CreatePlanarAndGeodeticBuffersView.swift */,
			);
			path = "Create planar and geodetic buffers";
			sourceTree = "<group>";
		};
		E004A6EE284E4B7A002A1FE6 /* Download vector tiles to local cache */ = {
			isa = PBXGroup;
			children = (
				E004A6EF284E4B9B002A1FE6 /* DownloadVectorTilesToLocalCacheView.swift */,
			);
			path = "Download vector tiles to local cache";
			sourceTree = "<group>";
		};
		E004A6F1284E4F80002A1FE6 /* Show result of spatial operations */ = {
			isa = PBXGroup;
			children = (
				E004A6F2284E4FEB002A1FE6 /* ShowResultOfSpatialOperationsView.swift */,
			);
			path = "Show result of spatial operations";
			sourceTree = "<group>";
		};
		E004A6F4284FA3C5002A1FE6 /* Select features in feature layer */ = {
			isa = PBXGroup;
			children = (
				E004A6F5284FA42A002A1FE6 /* SelectFeaturesInFeatureLayerView.swift */,
			);
			path = "Select features in feature layer";
			sourceTree = "<group>";
		};
		E041ABC3287CAFEB0056009B /* Web */ = {
			isa = PBXGroup;
			children = (
				E041AC15287F54580056009B /* highlight.min.js */,
				E041AC1D288076A60056009B /* info.css */,
				E041AC1F288077B90056009B /* xcode.css */,
			);
			path = Web;
			sourceTree = "<group>";
		};
		E066DD33285CF3A0004D3D5B /* Find route */ = {
			isa = PBXGroup;
			children = (
				E066DD34285CF3B3004D3D5B /* FindRouteView.swift */,
			);
			path = "Find route";
			sourceTree = "<group>";
		};
		E066DD362860AB0B004D3D5B /* Style graphics with renderer */ = {
			isa = PBXGroup;
			children = (
				E066DD372860AB28004D3D5B /* StyleGraphicsWithRendererView.swift */,
			);
			path = "Style graphics with renderer";
			sourceTree = "<group>";
		};
		E066DD392860C9EE004D3D5B /* Show result of spatial relationships */ = {
			isa = PBXGroup;
			children = (
				E066DD3A2860CA08004D3D5B /* ShowResultOfSpatialRelationshipsView.swift */,
			);
			path = "Show result of spatial relationships";
			sourceTree = "<group>";
		};
		E066DD3E28610F3F004D3D5B /* Add scene layer from service */ = {
			isa = PBXGroup;
			children = (
				E066DD3F28610F55004D3D5B /* AddSceneLayerFromServiceView.swift */,
			);
			path = "Add scene layer from service";
			sourceTree = "<group>";
		};
		E070A0A1286F3B3400F2B606 /* Download preplanned map area */ = {
			isa = PBXGroup;
			children = (
				883C121429C9136600062FF9 /* DownloadPreplannedMapAreaView.MapPicker.swift */,
				E0D04FF128A5390000747989 /* DownloadPreplannedMapAreaView.Model.swift */,
				E070A0A2286F3B6000F2B606 /* DownloadPreplannedMapAreaView.swift */,
			);
			path = "Download preplanned map area";
			sourceTree = "<group>";
		};
		E088E1552862578800413100 /* Set surface placement mode */ = {
			isa = PBXGroup;
			children = (
				E088E1562862579D00413100 /* SetSurfacePlacementModeView.swift */,
			);
			path = "Set surface placement mode";
			sourceTree = "<group>";
		};
		E088E1722863B5E600413100 /* Generate offline map */ = {
			isa = PBXGroup;
			children = (
				E088E1732863B5F800413100 /* GenerateOfflineMapView.swift */,
			);
			path = "Generate offline map";
			sourceTree = "<group>";
		};
		E0EA0B75286638FD00C9621D /* Project geometry */ = {
			isa = PBXGroup;
			children = (
				E0EA0B762866390E00C9621D /* ProjectGeometryView.swift */,
			);
			path = "Project geometry";
			sourceTree = "<group>";
		};
		E0FE32E528747762002C6ACA /* Browse building floors */ = {
			isa = PBXGroup;
			children = (
				E0FE32E628747778002C6ACA /* BrowseBuildingFloorsView.swift */,
			);
			path = "Browse building floors";
			sourceTree = "<group>";
		};
		F111CCBD288B548400205358 /* Display map from mobile map package */ = {
			isa = PBXGroup;
			children = (
				F111CCC0288B5D5600205358 /* DisplayMapFromMobileMapPackageView.swift */,
			);
			path = "Display map from mobile map package";
			sourceTree = "<group>";
		};
		F111CCC2288B63DB00205358 /* e1f3a7254cb845b09450f54937c16061 */ = {
			isa = PBXGroup;
			children = (
				F111CCC3288B641900205358 /* Yellowstone.mmpk */,
			);
			path = e1f3a7254cb845b09450f54937c16061;
			sourceTree = "<group>";
		};
		F19A316128906F0D003B7EF9 /* Add raster from file */ = {
			isa = PBXGroup;
			children = (
				F1E71BF0289473760064C33F /* AddRasterFromFileView.swift */,
			);
			path = "Add raster from file";
			sourceTree = "<group>";
		};
/* End PBXGroup section */

/* Begin PBXNativeTarget section */
		00E5401227F3CCA200CF66D5 /* Samples */ = {
			isa = PBXNativeTarget;
			buildConfigurationList = 00E5402427F3CCA200CF66D5 /* Build configuration list for PBXNativeTarget "Samples" */;
			buildPhases = (
				001C6DDC27FE5CE800D472C2 /* Create .secrets File If It Does Not Exist */,
				00CCB8A3285BA2FD00BBAB70 /* Download Portal Item Data */,
				00E5402B27F77A5A00CF66D5 /* Lint Sources */,
				00E5400F27F3CCA200CF66D5 /* Sources */,
				00144B5E280634840090DD5D /* Embed Frameworks */,
				00E5401027F3CCA200CF66D5 /* Frameworks */,
				00E5401127F3CCA200CF66D5 /* Resources */,
				0039A4E82885C4E300592C86 /* Copy Source Code Files */,
				0039A4E72885C45200592C86 /* Copy README.md Files For Source Code View */,
			);
			buildRules = (
				0083586F27FE3BCF00192A15 /* PBXBuildRule */,
				0074ABCC2817B8E60037244A /* PBXBuildRule */,
			);
			dependencies = (
			);
			name = Samples;
			packageProductDependencies = (
				00C43AEC2947DC350099AE34 /* ArcGISToolkit */,
			);
			productName = "arcgis-swift-sdk-samples (iOS)";
			productReference = 00E5401327F3CCA200CF66D5 /* ArcGIS Maps SDK Samples.app */;
			productType = "com.apple.product-type.application";
		};
/* End PBXNativeTarget section */

/* Begin PBXProject section */
		00E5400727F3CCA100CF66D5 /* Project object */ = {
			isa = PBXProject;
			attributes = {
				BuildIndependentTargetsInParallel = 1;
				KnownAssetTags = (
					AddCustomDynamicEntityDataSource,
					AddElevationSourceFromRaster,
					AddElevationSourceFromTilePackage,
					AddEncExchangeSet,
					AddFeatureLayers,
					AddFeaturesWithContingentValues,
					AddKmlLayer,
					AddPointCloudLayerFromFile,
					AddRasterFromFile,
					AddTiledLayerAsBasemap,
					AddVectorTiledLayerFromCustomStyle,
					Animate3DGraphic,
					AnimateImagesWithImageOverlay,
					ApplyScheduledUpdatesToPreplannedMapArea,
					AugmentRealityToShowTabletopScene,
					ChangeCameraController,
					DisplayDimensions,
					DisplayMapFromMobileMapPackage,
					DisplaySceneFromMobileScenePackage,
					EditAndSyncFeaturesWithFeatureService,
					EditFeaturesWithFeatureLinkedAnnotation,
					EditGeodatabaseWithTransactions,
					FindRouteInMobileMapPackage,
					FindRouteInTransportNetwork,
					GenerateOfflineMapWithLocalBasemap,
					GeocodeOffline,
					IdentifyRasterCell,
					ListContentsOfKmlFile,
					NavigateRouteWithRerouting,
					OrbitCameraAroundObject,
					ShowDeviceLocationWithNmeaDataSources,
					ShowMobileMapPackageExpirationDate,
					ShowViewshedFromGeoelementInScene,
					StyleFeaturesWithCustomDictionary,
					StylePointWithDistanceCompositeSceneSymbol,
					StyleSymbolsFromMobileStyleFile,
				);
				LastSwiftUpdateCheck = 1330;
				LastUpgradeCheck = 1600;
				ORGANIZATIONNAME = Esri;
				TargetAttributes = {
					00E5401227F3CCA200CF66D5 = {
						CreatedOnToolsVersion = 13.3;
					};
				};
			};
			buildConfigurationList = 00E5400A27F3CCA100CF66D5 /* Build configuration list for PBXProject "Samples" */;
			developmentRegion = en;
			hasScannedForEncodings = 0;
			knownRegions = (
				en,
				Base,
			);
			mainGroup = 00E5400627F3CCA100CF66D5;
			packageReferences = (
				00C43AEB2947DC350099AE34 /* XCRemoteSwiftPackageReference "arcgis-maps-sdk-swift-toolkit" */,
			);
			preferredProjectObjectVersion = 77;
			productRefGroup = 00E5401427F3CCA200CF66D5 /* Products */;
			projectDirPath = "";
			projectRoot = "";
			targets = (
				00E5401227F3CCA200CF66D5 /* Samples */,
			);
		};
/* End PBXProject section */

/* Begin PBXResourcesBuildPhase section */
		00E5401127F3CCA200CF66D5 /* Resources */ = {
			isa = PBXResourcesBuildPhase;
			buildActionMask = 2147483647;
			files = (
				D7F8C0412B605E720072BFA7 /* FillmoreTopographicMap.vtpk in Resources */,
				9537AFD72C220EF0000923C5 /* ExchangeSetwithoutUpdates in Resources */,
				D7F8C03E2B605AF60072BFA7 /* ContingentValuesBirdNests.geodatabase in Resources */,
				E041AC1E288076A60056009B /* info.css in Resources */,
				D7CE9F9B2AE2F575008F7A5F /* streetmap_SD.tpkx in Resources */,
				D721EEA82ABDFF550040BE46 /* LothianRiversAnno.mmpk in Resources */,
				D7C16D1F2AC5FE8200689E89 /* Pyrenees.csv in Resources */,
				E041AC1A287F54580056009B /* highlight.min.js in Resources */,
				D7497F402AC4BA4100167AD2 /* Edinburgh_Pylon_Dimensions.mmpk in Resources */,
				D7C523402BED9BBF00E8221A /* SanFrancisco.tpkx in Resources */,
				00E5402027F3CCA200CF66D5 /* Assets.xcassets in Resources */,
				4D126D7C29CA3E6000CFB7A7 /* Redlands.nmea in Resources */,
				00C94A0D28B53DE1004E42D9 /* raster-file in Resources */,
				D7464F2B2ACE0965007FEE88 /* SA_EVI_8Day_03May20 in Resources */,
				004FE87129DF5D8700075217 /* Bristol in Resources */,
				D713C6F72CB9B9A60073AA72 /* US_State_Capitals.kml in Resources */,
				D7C16D252AC5FEA600689E89 /* Snowdon.csv in Resources */,
				D73F8CF42AB1089900CD39DA /* Restaurant.stylx in Resources */,
				D7BB3DD22C5D781800FFCD56 /* SaveTheBay.geodatabase in Resources */,
				D74C8C022ABA6202007C76B8 /* emoji-mobile.stylx in Resources */,
				D7CE9FA32AE2F595008F7A5F /* san-diego-eagle-locator in Resources */,
				D76000B72AF19FCA00B3084D /* SanFrancisco.mmpk in Resources */,
				D762AF652BF6A96100ECE3C7 /* loudoun_anno.geodatabase in Resources */,
				792222DD2A81AA5D00619FFE /* AIS_MarineCadastre_SelectedVessels_CustomDataSource.jsonl in Resources */,
				E041AC20288077B90056009B /* xcode.css in Resources */,
				00D4EF9028638BF100B9CC30 /* LA_Trails.geodatabase in Resources */,
				D701D72C2A37C7F7006FF0C8 /* bradley_low_3ds in Resources */,
				D7CDD38F2CB872EA00DE9766 /* sandiego-north-balboa-pointcloud.slpk in Resources */,
				00D4EF9A28638BF100B9CC30 /* AuroraCO.gpkg in Resources */,
				D7C16D282AC5FEB700689E89 /* Hawaii.csv in Resources */,
				D73571D72CB613220046A433 /* hydrography in Resources */,
				D7BEBAC92CBDC81200F882E7 /* MontereyElevation.tpkx in Resources */,
				D7D1F3532ADDBE5D009CE2DA /* philadelphia.mspk in Resources */,
				D7201D2B2CC6D829004BDB7D /* dodge_city.vtpk in Resources */,
				004A2B9D2BED455B00C297CE /* canyonlands in Resources */,
				798C2DA72AFC505600EE7E97 /* PrivacyInfo.xcprivacy in Resources */,
				D7E7D09A2AEB3C47003AAD02 /* san_diego_offline_routing in Resources */,
				F111CCC4288B641900205358 /* Yellowstone.mmpk in Resources */,
				D77572AE2A295DDE00F490CD /* PacificSouthWest2 in Resources */,
				D75E5EEC2CC0466900252595 /* esri_test_data.kmz in Resources */,
				10D321932BDB187400B39B1B /* naperville_imagery.tpkx in Resources */,
				00D4EFB12863CE6300B9CC30 /* ScottishWildlifeTrust_reserves in Resources */,
				D7781D492B7EB03400E53C51 /* SanDiegoTourPath.json in Resources */,
				D7C16D222AC5FE9800689E89 /* GrandCanyon.csv in Resources */,
				D7BEBAA02CBD9CCA00F882E7 /* MontereyElevation.dt2 in Resources */,
			);
			runOnlyForDeploymentPostprocessing = 0;
		};
/* End PBXResourcesBuildPhase section */

/* Begin PBXShellScriptBuildPhase section */
		001C6DDC27FE5CE800D472C2 /* Create .secrets File If It Does Not Exist */ = {
			isa = PBXShellScriptBuildPhase;
			alwaysOutOfDate = 1;
			buildActionMask = 2147483647;
			files = (
			);
			inputFileListPaths = (
			);
			inputPaths = (
			);
			name = "Create .secrets File If It Does Not Exist";
			outputFileListPaths = (
			);
			outputPaths = (
				"$(SRCROOT)/.secrets",
			);
			runOnlyForDeploymentPostprocessing = 0;
			shellPath = /bin/sh;
			shellScript = "if [ ! -e \"$SRCROOT/.secrets\" ]\nthen\n    touch \"$SRCROOT/.secrets\"\nfi\n";
		};
		0039A4E72885C45200592C86 /* Copy README.md Files For Source Code View */ = {
			isa = PBXShellScriptBuildPhase;
			alwaysOutOfDate = 1;
			buildActionMask = 2147483647;
			files = (
			);
			inputFileListPaths = (
			);
			inputPaths = (
			);
			name = "Copy README.md Files For Source Code View";
			outputFileListPaths = (
			);
			outputPaths = (
			);
			runOnlyForDeploymentPostprocessing = 0;
			shellPath = /bin/sh;
			shellScript = "echo $BUILT_PRODUCTS_DIR\n\n# Directory to which the readmes will be copied.\nREADMES_DIR=${BUILT_PRODUCTS_DIR}/${UNLOCALIZED_RESOURCES_FOLDER_PATH}/READMEs\nmkdir -p \"${READMES_DIR}\"\n\n# Root readme for the project to skip.\nDEFAULT_README=$SRCROOT/README.md\n\n# Find all README.md files in the project.\nfind ${SRCROOT} -name \"README.md\" | while read file\ndo\n    # Skip the root readme for project.\n    if [ \"$file\" = \"$DEFAULT_README\" ]\n    then\n        echo $BUILT_PRODUCTS_DIR\n        continue\n    fi\n    \n    # Extract the folder name from the path.\n    FILE_PATH=$(dirname \"$file\")\n    FOLDER_NAME=$(basename \"$FILE_PATH\")\n    \n    cp \"${file}\" \"${READMES_DIR}/${FOLDER_NAME}.md\"\ndone\n";
		};
		00CCB8A3285BA2FD00BBAB70 /* Download Portal Item Data */ = {
			isa = PBXShellScriptBuildPhase;
			alwaysOutOfDate = 1;
			buildActionMask = 2147483647;
			files = (
			);
			inputFileListPaths = (
			);
			inputPaths = (
			);
			name = "Download Portal Item Data";
			outputFileListPaths = (
			);
			outputPaths = (
			);
			runOnlyForDeploymentPostprocessing = 0;
			shellPath = /bin/sh;
			shellScript = "SAMPLES_DIRECTORY=\"${SRCROOT}/Shared/Samples\"\nDOWNLOAD_DIRECTORY=\"${SRCROOT}/Portal Data\"\nxcrun --sdk macosx swift \"${SRCROOT}/Scripts/DowloadPortalItemData.swift\" \"$SAMPLES_DIRECTORY\" \"$DOWNLOAD_DIRECTORY\"\n";
		};
		00E5402B27F77A5A00CF66D5 /* Lint Sources */ = {
			isa = PBXShellScriptBuildPhase;
			alwaysOutOfDate = 1;
			buildActionMask = 2147483647;
			files = (
			);
			inputFileListPaths = (
			);
			inputPaths = (
			);
			name = "Lint Sources";
			outputFileListPaths = (
			);
			outputPaths = (
			);
			runOnlyForDeploymentPostprocessing = 0;
			shellPath = /bin/sh;
			shellScript = "if [[ \"$(uname -m)\" == arm64 ]]; then\n    export PATH=\"/opt/homebrew/bin:$PATH\"\nfi\n\nif which swiftlint > /dev/null; then\n  swiftlint\nelse\n  echo \"warning: SwiftLint not installed, download from https://github.com/realm/SwiftLint\"\nfi\n";
		};
/* End PBXShellScriptBuildPhase section */

/* Begin PBXSourcesBuildPhase section */
		00E5400F27F3CCA200CF66D5 /* Sources */ = {
			isa = PBXSourcesBuildPhase;
			buildActionMask = 2147483647;
			files = (
				95F891292C46E9D60010EBED /* ShowDeviceLocationUsingIndoorPositioningView.swift in Sources */,
				1C2538562BABACFD00337307 /* AugmentRealityToNavigateRouteView.swift in Sources */,
				1C2538572BABACFD00337307 /* AugmentRealityToNavigateRouteView.ARSceneView.swift in Sources */,
				D76929FA2B4F79540047205E /* OrbitCameraAroundObjectView.swift in Sources */,
				79D84D132A81711A00F45262 /* AddCustomDynamicEntityDataSourceView.swift in Sources */,
				102B6A372BFD5B55009F763C /* IdentifyFeaturesInWMSLayerView.swift in Sources */,
				E000E7602869E33D005D87C5 /* ClipGeometryView.swift in Sources */,
				9503056E2C46ECB70091B32D /* ShowDeviceLocationUsingIndoorPositioningView.Model.swift in Sources */,
				4D2ADC6729C50BD6003B367F /* AddDynamicEntityLayerView.Model.swift in Sources */,
				E004A6E928493BCE002A1FE6 /* ShowDeviceLocationView.swift in Sources */,
				1C26ED192A859525009B7721 /* FilterFeaturesInSceneView.swift in Sources */,
				D75E5EF12CC049D500252595 /* EditFeaturesUsingFeatureFormsView.swift in Sources */,
				D7352F8E2BD992C40013FFEF /* MonitorChangesToDrawStatusView.swift in Sources */,
				F111CCC1288B5D5600205358 /* DisplayMapFromMobileMapPackageView.swift in Sources */,
				D7BA8C462B2A8ACA00018633 /* String.swift in Sources */,
				D76495212B74687E0042699E /* ValidateUtilityNetworkTopologyView.Model.swift in Sources */,
				D7D9FCF62BF2CC8600F972A2 /* FilterByDefinitionExpressionOrDisplayFilterView.swift in Sources */,
				D7337C5A2ABCFDB100A5D865 /* StyleSymbolsFromMobileStyleFileView.SymbolOptionsListView.swift in Sources */,
				00E1D90F2BC0B1E8001AEB6A /* SnapGeometryEditsView.GeometryEditorMenu.swift in Sources */,
				1C43BC842A43781200509BF8 /* SetVisibilityOfSubtypeSublayerView.swift in Sources */,
				00A7A1462A2FC58300F035F7 /* DisplayContentOfUtilityNetworkContainerView.swift in Sources */,
				D7553CDB2AE2DFEC00DC2A70 /* GeocodeOfflineView.swift in Sources */,
				D757D14B2B6C46E50065F78F /* ListSpatialReferenceTransformationsView.Model.swift in Sources */,
				218F35B829C28F4A00502022 /* AuthenticateWithOAuthView.swift in Sources */,
				79B7B80A2A1BF8EC00F57C27 /* CreateAndSaveKMLView.swift in Sources */,
				D7C6420C2B4F47E10042B8F7 /* SearchForWebMapView.Model.swift in Sources */,
				000D43162B9918420003D3C2 /* ConfigureBasemapStyleParametersView.swift in Sources */,
				7573E81C29D6134C00BEED9C /* TraceUtilityNetworkView.Enums.swift in Sources */,
				7573E81A29D6134C00BEED9C /* TraceUtilityNetworkView.Model.swift in Sources */,
				1C3B7DC82A5F64FC00907443 /* AnalyzeNetworkWithSubnetworkTraceView.Model.swift in Sources */,
				D752D9402A39154C003EB25E /* ManageOperationalLayersView.swift in Sources */,
				D7ABA2F92A32579C0021822B /* MeasureDistanceInSceneView.swift in Sources */,
				D7CDD38B2CB86F0A00DE9766 /* AddPointCloudLayerFromFileView.swift in Sources */,
				D7BA38912BFBC476009954F5 /* EditFeaturesWithFeatureLinkedAnnotationView.Model.swift in Sources */,
				10D321962BDB1CB500B39B1B /* GenerateOfflineMapWithLocalBasemapView.swift in Sources */,
				D7201CDA2CC6B710004BDB7D /* AddTiledLayerAsBasemapView.swift in Sources */,
				D73723792AF5ADD800846884 /* FindRouteInMobileMapPackageView.MobileMapView.swift in Sources */,
				E004A6E028466279002A1FE6 /* ShowCalloutView.swift in Sources */,
				E000E763286A0B18005D87C5 /* CutGeometryView.swift in Sources */,
				D7BE7E6F2CC19CC3006DDB0C /* AddTiledLayerView.swift in Sources */,
				D7705D582AFC244E00CC0335 /* FindClosestFacilityToMultiplePointsView.swift in Sources */,
				D73FCFFF2B02C7630006360D /* FindRouteAroundBarriersView.Views.swift in Sources */,
				3EEDE7CE2C5D73F700510104 /* SetSpatialReferenceView.swift in Sources */,
				4D126D7229CA1E1800CFB7A7 /* FileNMEASentenceReader.swift in Sources */,
				001C6DE127FE8A9400D472C2 /* AppSecrets.swift.masque in Sources */,
				D77BC5392B59A2D3007B49B6 /* StylePointWithDistanceCompositeSceneSymbolView.swift in Sources */,
				D7084FA92AD771AA00EC7F4F /* AugmentRealityToFlyOverSceneView.swift in Sources */,
				D75B58512AAFB3030038B3B4 /* StyleFeaturesWithCustomDictionaryView.swift in Sources */,
				E0D04FF228A5390000747989 /* DownloadPreplannedMapAreaView.Model.swift in Sources */,
				D764B7DF2BE2F89D002E2F92 /* EditGeodatabaseWithTransactionsView.swift in Sources */,
				00CCB8A5285BAF8700BBAB70 /* OnDemandResource.swift in Sources */,
				D7635FFE2B9277DC0044AB97 /* ConfigureClustersView.swift in Sources */,
				1C19B4F32A578E46001D2506 /* CreateLoadReportView.swift in Sources */,
				7900C5F62A83FC3F002D430F /* AddCustomDynamicEntityDataSourceView.Vessel.swift in Sources */,
				D71099702A2802FA0065A1C1 /* DensifyAndGeneralizeGeometryView.SettingsView.swift in Sources */,
				D7201D042CC6D3B5004BDB7D /* AddVectorTiledLayerFromCustomStyleView.swift in Sources */,
				E004A6ED2849556E002A1FE6 /* CreatePlanarAndGeodeticBuffersView.swift in Sources */,
				E041ABD7287DB04D0056009B /* SampleInfoView.swift in Sources */,
				D7635FFD2B9277DC0044AB97 /* ConfigureClustersView.SettingsView.swift in Sources */,
				D769DF332BEC1A1C0062AE95 /* EditGeodatabaseWithTransactionsView.Model.swift in Sources */,
				1C43BC822A43781200509BF8 /* SetVisibilityOfSubtypeSublayerView.Model.swift in Sources */,
				D71FCB8A2AD6277F000E517C /* CreateMobileGeodatabaseView.Model.swift in Sources */,
				D752D9462A3A6F80003EB25E /* MonitorChangesToMapLoadStatusView.swift in Sources */,
				00181B462846AD7100654571 /* View+ErrorAlert.swift in Sources */,
				D733CA192BED980D00FBDE4C /* EditAndSyncFeaturesWithFeatureServiceView.swift in Sources */,
				00273CF62A82AB8700A7A77D /* SampleLink.swift in Sources */,
				95A572192C0FDCC9006E8B48 /* ShowScaleBarView.swift in Sources */,
				D7ABA2FF2A32881C0021822B /* ShowViewshedFromGeoelementInSceneView.swift in Sources */,
				E0FE32E728747778002C6ACA /* BrowseBuildingFloorsView.swift in Sources */,
				954AEDEE2C01332600265114 /* SelectFeaturesInSceneLayerView.swift in Sources */,
				D7F8C0432B608F120072BFA7 /* AddFeaturesWithContingentValuesView.AddFeatureView.swift in Sources */,
				D752D95F2A3BCE06003EB25E /* DisplayMapFromPortalItemView.swift in Sources */,
				004A2BA22BED456500C297CE /* ApplyScheduledUpdatesToPreplannedMapAreaView.swift in Sources */,
				3E9F77732C6A60FA0022CAB5 /* QueryFeatureCountAndExtentView.swift in Sources */,
				1CAB8D4B2A3CEAB0002AA649 /* RunValveIsolationTraceView.Model.swift in Sources */,
				E070A0A3286F3B6000F2B606 /* DownloadPreplannedMapAreaView.swift in Sources */,
				D79482D42C35D872006521CD /* CreateDynamicBasemapGalleryView.swift in Sources */,
				D77570C02A2942F800F490CD /* AnimateImagesWithImageOverlayView.swift in Sources */,
				D7848EFE2CBD986400F6F546 /* AddElevationSourceFromRasterView.swift in Sources */,
				D7054AE92ACCCB6C007235BA /* Animate3DGraphicView.SettingsView.swift in Sources */,
				D7BA8C442B2A4DAA00018633 /* Array.swift in Sources */,
				D78FA4942C3C88880079313E /* CreateDynamicBasemapGalleryView.Views.swift in Sources */,
				E0EA0B772866390E00C9621D /* ProjectGeometryView.swift in Sources */,
				D74C8BFE2ABA5605007C76B8 /* StyleSymbolsFromMobileStyleFileView.swift in Sources */,
				D7E7D0812AEB39D5003AAD02 /* FindRouteInTransportNetworkView.swift in Sources */,
				D742E4922B04132B00690098 /* DisplayWebSceneFromPortalItemView.swift in Sources */,
				0042E24328E4BF8F001F33D6 /* ShowViewshedFromPointInSceneView.Model.swift in Sources */,
				95F3A52B2C07F09C00885DED /* SetSurfaceNavigationConstraintView.swift in Sources */,
				D7E557682A1D768800B9FB09 /* AddWMSLayerView.swift in Sources */,
				D7497F3C2AC4B4C100167AD2 /* DisplayDimensionsView.swift in Sources */,
				D7C97B562B75C10C0097CDA1 /* ValidateUtilityNetworkTopologyView.Views.swift in Sources */,
				D73FCFF72B02A3AA0006360D /* FindAddressWithReverseGeocodeView.swift in Sources */,
				0005580A2817C51E00224BC6 /* SampleDetailView.swift in Sources */,
				D75F66362B48EABC00434974 /* SearchForWebMapView.swift in Sources */,
				D7058B102B59E44B000A888A /* StylePointWithSceneSymbolView.swift in Sources */,
				1C8EC7472BAE2891001A6929 /* AugmentRealityToCollectDataView.swift in Sources */,
				D75C35672AB50338003CD55F /* GroupLayersTogetherView.GroupLayerListView.swift in Sources */,
				4D2ADC6229C5071C003B367F /* ChangeMapViewBackgroundView.Model.swift in Sources */,
				D7848ED82CBD85A300F6F546 /* AddPointSceneLayerView.swift in Sources */,
				0074ABCD2817BCC30037244A /* SamplesApp+Samples.swift.tache in Sources */,
				D79EE76E2A4CEA5D005A52AE /* SetUpLocationDrivenGeotriggersView.Model.swift in Sources */,
				D74F03F02B609A7D00E83688 /* AddFeaturesWithContingentValuesView.Model.swift in Sources */,
				E004A6F3284E4FEB002A1FE6 /* ShowResultOfSpatialOperationsView.swift in Sources */,
				955AFAC42C10FD6F009C8FE5 /* ApplyMosaicRuleToRastersView.swift in Sources */,
				D751018E2A2E962D00B8FA48 /* IdentifyLayerFeaturesView.swift in Sources */,
				9537AFB42C2208B5000923C5 /* AddENCExchangeSetView.swift in Sources */,
				F1E71BF1289473760064C33F /* AddRasterFromFileView.swift in Sources */,
				00B04273282EC59E0072E1B4 /* AboutView.swift in Sources */,
				7573E81F29D6134C00BEED9C /* TraceUtilityNetworkView.swift in Sources */,
				D7781D4B2B7ECCB700E53C51 /* NavigateRouteWithReroutingView.Model.swift in Sources */,
				4D2ADC6929C50C4C003B367F /* AddDynamicEntityLayerView.SettingsView.swift in Sources */,
				1C42E04729D2396B004FC4BE /* ShowPopupView.swift in Sources */,
				79302F872A1ED71B0002336A /* CreateAndSaveKMLView.Views.swift in Sources */,
				D73FC0FD2AD4A18D0067A19B /* CreateMobileGeodatabaseView.swift in Sources */,
				1C19B4F12A578E46001D2506 /* CreateLoadReportView.Views.swift in Sources */,
				E066DD3B2860CA08004D3D5B /* ShowResultOfSpatialRelationshipsView.swift in Sources */,
				7573E81E29D6134C00BEED9C /* TraceUtilityNetworkView.Views.swift in Sources */,
				D75E5EE62CC0340100252595 /* ListContentsOfKMLFileView.swift in Sources */,
				4D2ADC5A29C4F612003B367F /* ChangeMapViewBackgroundView.swift in Sources */,
				95DEB9B62C127A92009BEC35 /* ShowViewshedFromPointOnMapView.swift in Sources */,
				D7BA38972BFBFC0F009954F5 /* QueryRelatedFeaturesView.swift in Sources */,
				D7ECF5982AB8BE63003FB2BE /* RenderMultilayerSymbolsView.swift in Sources */,
				D769C2122A29019B00030F61 /* SetUpLocationDrivenGeotriggersView.swift in Sources */,
				79302F852A1ED4E30002336A /* CreateAndSaveKMLView.Model.swift in Sources */,
				D7C3AB4A2B683291008909B9 /* SetFeatureRequestModeView.swift in Sources */,
				95D2EE0F2C334D1600683D53 /* ShowServiceAreaView.swift in Sources */,
				D7058FB12ACB423C00A40F14 /* Animate3DGraphicView.Model.swift in Sources */,
				D7BEBAC52CBDC0F800F882E7 /* AddElevationSourceFromTilePackageView.swift in Sources */,
				D77D9C002BB2438200B38A6C /* AugmentRealityToShowHiddenInfrastructureView.ARSceneView.swift in Sources */,
				0044CDDF2995C39E004618CE /* ShowDeviceLocationHistoryView.swift in Sources */,
				E041ABC0287CA9F00056009B /* WebView.swift in Sources */,
				D73E619E2BDB21F400457932 /* EditWithBranchVersioningView.swift in Sources */,
				D7DFA0EA2CBA0242007C31F2 /* AddMapImageLayerView.swift in Sources */,
				D7705D642AFC570700CC0335 /* FindClosestFacilityFromPointView.swift in Sources */,
				E088E1572862579D00413100 /* SetSurfacePlacementModeView.swift in Sources */,
				9579FCEA2C3360BB00FC8A1D /* EditFeatureAttachmentsView.swift in Sources */,
				D762AF5F2BF6A7B900ECE3C7 /* EditFeaturesWithFeatureLinkedAnnotationView.swift in Sources */,
				1CAF831F2A20305F000E1E60 /* ShowUtilityAssociationsView.swift in Sources */,
				00E7C15C2BBE1BF000B85D69 /* SnapGeometryEditsView.swift in Sources */,
				E004A6C128414332002A1FE6 /* SetViewpointRotationView.swift in Sources */,
				883C121529C9136600062FF9 /* DownloadPreplannedMapAreaView.MapPicker.swift in Sources */,
				D72C43F32AEB066D00B6157B /* GeocodeOfflineView.Model.swift in Sources */,
				1C9B74C929DB43580038B06F /* ShowRealisticLightAndShadowsView.swift in Sources */,
				10B782052BE55D7E007EAE6C /* GenerateOfflineMapWithCustomParametersView.swift in Sources */,
				D7635FF12B9272CB0044AB97 /* DisplayClustersView.swift in Sources */,
				D7232EE12AC1E5AA0079ABFF /* PlayKMLTourView.swift in Sources */,
				D7010EBF2B05616900D43F55 /* DisplaySceneFromMobileScenePackageView.swift in Sources */,
				D7337C602ABD142D00A5D865 /* ShowMobileMapPackageExpirationDateView.swift in Sources */,
				00E5401E27F3CCA200CF66D5 /* ContentView.swift in Sources */,
				D7634FAF2A43B7AC00F8AEFB /* CreateConvexHullAroundGeometriesView.swift in Sources */,
				E066DD382860AB28004D3D5B /* StyleGraphicsWithRendererView.swift in Sources */,
				108EC04129D25B2C000F35D0 /* QueryFeatureTableView.swift in Sources */,
				D71D516E2B51D7B600B2A2BE /* SearchForWebMapView.Views.swift in Sources */,
				D7114A0D2BDC6A3300FA68CA /* EditWithBranchVersioningView.Model.swift in Sources */,
				00B04FB5283EEBA80026C882 /* DisplayOverviewMapView.swift in Sources */,
				D718A1E72B570F7500447087 /* OrbitCameraAroundObjectView.Model.swift in Sources */,
				D71C5F642AAA7A88006599FD /* CreateSymbolStylesFromWebStylesView.swift in Sources */,
				D7CC33FF2A31475C00198EDF /* ShowLineOfSightBetweenPointsView.swift in Sources */,
				D70BE5792A5624A80022CA02 /* CategoriesView.swift in Sources */,
				10BD9EB42BF51B4B00ABDBD5 /* GenerateOfflineMapWithCustomParametersView.Model.swift in Sources */,
				4D2ADC5D29C4F612003B367F /* ChangeMapViewBackgroundView.SettingsView.swift in Sources */,
				75DD739529D38B1B0010229D /* NavigateRouteView.swift in Sources */,
				D75362D22A1E886700D83028 /* ApplyUniqueValueRendererView.swift in Sources */,
				0074ABBF28174BCF0037244A /* DisplayMapView.swift in Sources */,
				D7EF5D752A26A03A00FEBDE5 /* ShowCoordinatesInMultipleFormatsView.swift in Sources */,
				D72F272E2ADA1E4400F906DA /* AugmentRealityToShowTabletopSceneView.swift in Sources */,
				10B782082BE5A058007EAE6C /* GenerateOfflineMapWithCustomParametersView.CustomParameters.swift in Sources */,
				D76EE6072AF9AFE100DA0325 /* FindRouteAroundBarriersView.Model.swift in Sources */,
				0086F40128E3770A00974721 /* ShowViewshedFromPointInSceneView.swift in Sources */,
				0044289229C90C0B00160767 /* GetElevationAtPointOnSurfaceView.swift in Sources */,
				00E1D90B2BC0AF97001AEB6A /* SnapGeometryEditsView.SnapSettingsView.swift in Sources */,
				D7E440D72A1ECE7D005D74DE /* CreateBuffersAroundPointsView.swift in Sources */,
				00D4EF802863842100B9CC30 /* AddFeatureLayersView.swift in Sources */,
				4D126D7E29CA43D200CFB7A7 /* ShowDeviceLocationWithNMEADataSourcesView.Model.swift in Sources */,
				4D126D6D29CA1B6000CFB7A7 /* ShowDeviceLocationWithNMEADataSourcesView.swift in Sources */,
				D710996D2A27D9210065A1C1 /* DensifyAndGeneralizeGeometryView.swift in Sources */,
				88F93CC129C3D59D0006B28E /* CreateAndEditGeometriesView.swift in Sources */,
				1C0C1C3929D34DAE005C8B24 /* ChangeViewpointView.swift in Sources */,
				955271612C0E6749009B1ED4 /* AddRasterFromServiceView.swift in Sources */,
				D7AE861E2AC39DC50049B626 /* DisplayAnnotationView.swift in Sources */,
				D734FA0C2A183A5B00246D7E /* SetMaxExtentView.swift in Sources */,
				D704AA5A2AB22C1A00A3BB63 /* GroupLayersTogetherView.swift in Sources */,
				E004A6DC28465C70002A1FE6 /* DisplaySceneView.swift in Sources */,
				E066DD35285CF3B3004D3D5B /* FindRouteView.swift in Sources */,
				D71371792BD88ECC00EB2F86 /* MonitorChangesToLayerViewStateView.swift in Sources */,
				D7B759B32B1FFBE300017FDD /* FavoritesView.swift in Sources */,
				D722BD222A420DAD002C2087 /* ShowExtrudedFeaturesView.swift in Sources */,
				E004A6F6284FA42A002A1FE6 /* SelectFeaturesInFeatureLayerView.swift in Sources */,
				D77688132B69826B007C3860 /* ListSpatialReferenceTransformationsView.swift in Sources */,
				D75101812A2E493600B8FA48 /* ShowLabelsOnLayerView.swift in Sources */,
				1C3B7DCB2A5F64FC00907443 /* AnalyzeNetworkWithSubnetworkTraceView.swift in Sources */,
				00B042E8282EDC690072E1B4 /* SetBasemapView.swift in Sources */,
				E004A6E62846A61F002A1FE6 /* StyleGraphicsWithSymbolsView.swift in Sources */,
				0000FB6E2BBDB17600845921 /* Add3DTilesLayerView.swift in Sources */,
				D74EA7842B6DADA5008F6C7C /* ValidateUtilityNetworkTopologyView.swift in Sources */,
				00E1D90D2BC0B125001AEB6A /* SnapGeometryEditsView.GeometryEditorModel.swift in Sources */,
				E088E1742863B5F800413100 /* GenerateOfflineMapView.swift in Sources */,
				0074ABC428174F430037244A /* Sample.swift in Sources */,
				95E980712C26183000CB8912 /* BrowseOGCAPIFeatureServiceView.swift in Sources */,
				D713C6D72CB990600073AA72 /* AddKMLLayerView.swift in Sources */,
				00A7A14A2A2FC5B700F035F7 /* DisplayContentOfUtilityNetworkContainerView.Model.swift in Sources */,
				E004A6F0284E4B9B002A1FE6 /* DownloadVectorTilesToLocalCacheView.swift in Sources */,
				00ABA94E2BF6721700C0488C /* ShowGridView.swift in Sources */,
				1CAB8D4E2A3CEAB0002AA649 /* RunValveIsolationTraceView.swift in Sources */,
				D7A737E02BABB9FE00B7C7FC /* AugmentRealityToShowHiddenInfrastructureView.swift in Sources */,
				4D2ADC4329C26D05003B367F /* AddDynamicEntityLayerView.swift in Sources */,
				D70082EB2ACF900100E0C3C2 /* IdentifyKMLFeaturesView.swift in Sources */,
				D7635FFB2B9277DC0044AB97 /* ConfigureClustersView.Model.swift in Sources */,
				D7EAF35A2A1C023800D822C4 /* SetMinAndMaxScaleView.swift in Sources */,
				1C19B4F52A578E46001D2506 /* CreateLoadReportView.Model.swift in Sources */,
				9547085C2C3C719800CA8579 /* EditFeatureAttachmentsView.Model.swift in Sources */,
				D71C90A22C6C249B0018C63E /* StyleGeometryTypesWithSymbolsView.swift in Sources */,
				3E54CF222C66AFBE00DD2F18 /* AddWebTiledLayerView.swift in Sources */,
				0042E24528E4F82C001F33D6 /* ShowViewshedFromPointInSceneView.ViewshedSettingsView.swift in Sources */,
				D7DDF8532AF47C6C004352D9 /* FindRouteAroundBarriersView.swift in Sources */,
				1C9B74D929DB54560038B06F /* ChangeCameraControllerView.swift in Sources */,
				D7BEBAD22CBDFE1C00F882E7 /* DisplayAlternateSymbolsAtDifferentScalesView.swift in Sources */,
				D76000AE2AF19C2300B3084D /* FindRouteInMobileMapPackageView.swift in Sources */,
				00273CF42A82AB5900A7A77D /* SamplesSearchView.swift in Sources */,
				D78666AD2A2161F100C60110 /* FindNearestVertexView.swift in Sources */,
				3E720F9D2C619B1700E22A9E /* SetInitialViewpointView.swift in Sources */,
				D76CE8D92BFD7047009A8686 /* SetReferenceScaleView.swift in Sources */,
				D7C16D1B2AC5F95300689E89 /* Animate3DGraphicView.swift in Sources */,
				D744FD172A2112D90084A66C /* CreateConvexHullAroundPointsView.swift in Sources */,
				D7044B962BE18D73000F2C43 /* EditWithBranchVersioningView.Views.swift in Sources */,
				D71C90A32C6C249B0018C63E /* StyleGeometryTypesWithSymbolsView.Views.swift in Sources */,
				D718A1ED2B575FD900447087 /* ManageBookmarksView.swift in Sources */,
				D73723762AF5877500846884 /* FindRouteInMobileMapPackageView.Models.swift in Sources */,
				D74ECD0D2BEEAE2F007C0FA6 /* EditAndSyncFeaturesWithFeatureServiceView.Model.swift in Sources */,
				00CB9138284814A4005C2C5D /* SearchWithGeocodeView.swift in Sources */,
				1C43BC7F2A43781200509BF8 /* SetVisibilityOfSubtypeSublayerView.Views.swift in Sources */,
				D731F3C12AD0D2AC00A8431E /* IdentifyGraphicsView.swift in Sources */,
				00E5401C27F3CCA200CF66D5 /* SamplesApp.swift in Sources */,
				D73E61962BDAEE6600457932 /* MatchViewpointOfGeoViewsView.swift in Sources */,
				E066DD4028610F55004D3D5B /* AddSceneLayerFromServiceView.swift in Sources */,
				D7F8C0392B60564D0072BFA7 /* AddFeaturesWithContingentValuesView.swift in Sources */,
				00F279D62AF418DC00CECAF8 /* AddDynamicEntityLayerView.VehicleCallout.swift in Sources */,
				D7749AD62AF08BF50086632F /* FindRouteInTransportNetworkView.Model.swift in Sources */,
				D73F06692B5EE73D000B574F /* QueryFeaturesWithArcadeExpressionView.swift in Sources */,
				D7464F1E2ACE04B3007FEE88 /* IdentifyRasterCellView.swift in Sources */,
				D7588F5F2B7D8DAA008B75E2 /* NavigateRouteWithReroutingView.swift in Sources */,
			);
			runOnlyForDeploymentPostprocessing = 0;
		};
/* End PBXSourcesBuildPhase section */

/* Begin XCBuildConfiguration section */
		00E5402227F3CCA200CF66D5 /* Debug */ = {
			isa = XCBuildConfiguration;
			buildSettings = {
				ALWAYS_SEARCH_USER_PATHS = NO;
				ASSETCATALOG_COMPILER_GENERATE_SWIFT_ASSET_SYMBOL_EXTENSIONS = YES;
				CLANG_ANALYZER_NONNULL = YES;
				CLANG_ANALYZER_NUMBER_OBJECT_CONVERSION = YES_AGGRESSIVE;
				CLANG_CXX_LANGUAGE_STANDARD = "gnu++17";
				CLANG_ENABLE_MODULES = YES;
				CLANG_ENABLE_OBJC_ARC = YES;
				CLANG_ENABLE_OBJC_WEAK = YES;
				CLANG_WARN_BLOCK_CAPTURE_AUTORELEASING = YES;
				CLANG_WARN_BOOL_CONVERSION = YES;
				CLANG_WARN_COMMA = YES;
				CLANG_WARN_CONSTANT_CONVERSION = YES;
				CLANG_WARN_DEPRECATED_OBJC_IMPLEMENTATIONS = YES;
				CLANG_WARN_DIRECT_OBJC_ISA_USAGE = YES_ERROR;
				CLANG_WARN_DOCUMENTATION_COMMENTS = YES;
				CLANG_WARN_EMPTY_BODY = YES;
				CLANG_WARN_ENUM_CONVERSION = YES;
				CLANG_WARN_INFINITE_RECURSION = YES;
				CLANG_WARN_INT_CONVERSION = YES;
				CLANG_WARN_NON_LITERAL_NULL_CONVERSION = YES;
				CLANG_WARN_OBJC_IMPLICIT_RETAIN_SELF = YES;
				CLANG_WARN_OBJC_LITERAL_CONVERSION = YES;
				CLANG_WARN_OBJC_ROOT_CLASS = YES_ERROR;
				CLANG_WARN_QUOTED_INCLUDE_IN_FRAMEWORK_HEADER = YES;
				CLANG_WARN_RANGE_LOOP_ANALYSIS = YES;
				CLANG_WARN_STRICT_PROTOTYPES = YES;
				CLANG_WARN_SUSPICIOUS_MOVE = YES;
				CLANG_WARN_UNGUARDED_AVAILABILITY = YES_AGGRESSIVE;
				CLANG_WARN_UNREACHABLE_CODE = YES;
				CLANG_WARN__DUPLICATE_METHOD_MATCH = YES;
				COPY_PHASE_STRIP = NO;
				DEAD_CODE_STRIPPING = YES;
				DEBUG_INFORMATION_FORMAT = dwarf;
				ENABLE_STRICT_OBJC_MSGSEND = YES;
				ENABLE_TESTABILITY = YES;
				ENABLE_USER_SCRIPT_SANDBOXING = NO;
				GCC_C_LANGUAGE_STANDARD = gnu11;
				GCC_DYNAMIC_NO_PIC = NO;
				GCC_NO_COMMON_BLOCKS = YES;
				GCC_OPTIMIZATION_LEVEL = 0;
				GCC_PREPROCESSOR_DEFINITIONS = (
					"DEBUG=1",
					"$(inherited)",
				);
				GCC_WARN_64_TO_32_BIT_CONVERSION = YES;
				GCC_WARN_ABOUT_RETURN_TYPE = YES_ERROR;
				GCC_WARN_UNDECLARED_SELECTOR = YES;
				GCC_WARN_UNINITIALIZED_AUTOS = YES_AGGRESSIVE;
				GCC_WARN_UNUSED_FUNCTION = YES;
				GCC_WARN_UNUSED_VARIABLE = YES;
				MTL_ENABLE_DEBUG_INFO = INCLUDE_SOURCE;
				MTL_FAST_MATH = YES;
				ONLY_ACTIVE_ARCH = YES;
				SWIFT_ACTIVE_COMPILATION_CONDITIONS = DEBUG;
				SWIFT_OPTIMIZATION_LEVEL = "-Onone";
			};
			name = Debug;
		};
		00E5402327F3CCA200CF66D5 /* Release */ = {
			isa = XCBuildConfiguration;
			buildSettings = {
				ALWAYS_SEARCH_USER_PATHS = NO;
				ASSETCATALOG_COMPILER_GENERATE_SWIFT_ASSET_SYMBOL_EXTENSIONS = YES;
				CLANG_ANALYZER_NONNULL = YES;
				CLANG_ANALYZER_NUMBER_OBJECT_CONVERSION = YES_AGGRESSIVE;
				CLANG_CXX_LANGUAGE_STANDARD = "gnu++17";
				CLANG_ENABLE_MODULES = YES;
				CLANG_ENABLE_OBJC_ARC = YES;
				CLANG_ENABLE_OBJC_WEAK = YES;
				CLANG_WARN_BLOCK_CAPTURE_AUTORELEASING = YES;
				CLANG_WARN_BOOL_CONVERSION = YES;
				CLANG_WARN_COMMA = YES;
				CLANG_WARN_CONSTANT_CONVERSION = YES;
				CLANG_WARN_DEPRECATED_OBJC_IMPLEMENTATIONS = YES;
				CLANG_WARN_DIRECT_OBJC_ISA_USAGE = YES_ERROR;
				CLANG_WARN_DOCUMENTATION_COMMENTS = YES;
				CLANG_WARN_EMPTY_BODY = YES;
				CLANG_WARN_ENUM_CONVERSION = YES;
				CLANG_WARN_INFINITE_RECURSION = YES;
				CLANG_WARN_INT_CONVERSION = YES;
				CLANG_WARN_NON_LITERAL_NULL_CONVERSION = YES;
				CLANG_WARN_OBJC_IMPLICIT_RETAIN_SELF = YES;
				CLANG_WARN_OBJC_LITERAL_CONVERSION = YES;
				CLANG_WARN_OBJC_ROOT_CLASS = YES_ERROR;
				CLANG_WARN_QUOTED_INCLUDE_IN_FRAMEWORK_HEADER = YES;
				CLANG_WARN_RANGE_LOOP_ANALYSIS = YES;
				CLANG_WARN_STRICT_PROTOTYPES = YES;
				CLANG_WARN_SUSPICIOUS_MOVE = YES;
				CLANG_WARN_UNGUARDED_AVAILABILITY = YES_AGGRESSIVE;
				CLANG_WARN_UNREACHABLE_CODE = YES;
				CLANG_WARN__DUPLICATE_METHOD_MATCH = YES;
				COPY_PHASE_STRIP = NO;
				DEAD_CODE_STRIPPING = YES;
				DEBUG_INFORMATION_FORMAT = "dwarf-with-dsym";
				ENABLE_NS_ASSERTIONS = NO;
				ENABLE_STRICT_OBJC_MSGSEND = YES;
				ENABLE_USER_SCRIPT_SANDBOXING = NO;
				GCC_C_LANGUAGE_STANDARD = gnu11;
				GCC_NO_COMMON_BLOCKS = YES;
				GCC_WARN_64_TO_32_BIT_CONVERSION = YES;
				GCC_WARN_ABOUT_RETURN_TYPE = YES_ERROR;
				GCC_WARN_UNDECLARED_SELECTOR = YES;
				GCC_WARN_UNINITIALIZED_AUTOS = YES_AGGRESSIVE;
				GCC_WARN_UNUSED_FUNCTION = YES;
				GCC_WARN_UNUSED_VARIABLE = YES;
				MTL_ENABLE_DEBUG_INFO = NO;
				MTL_FAST_MATH = YES;
				SWIFT_COMPILATION_MODE = wholemodule;
				SWIFT_OPTIMIZATION_LEVEL = "-O";
			};
			name = Release;
		};
		00E5402527F3CCA200CF66D5 /* Debug */ = {
			isa = XCBuildConfiguration;
			buildSettings = {
				ASSETCATALOG_COMPILER_APPICON_NAME = AppIcon;
				ASSETCATALOG_COMPILER_GLOBAL_ACCENT_COLOR_NAME = AccentColor;
				CODE_SIGN_ENTITLEMENTS = macOS/Samples.entitlements;
				"CODE_SIGN_IDENTITY[sdk=macosx*]" = "Apple Development";
				CODE_SIGN_STYLE = Automatic;
				CURRENT_PROJECT_VERSION = 1;
				EMBED_ASSET_PACKS_IN_PRODUCT_BUNDLE = YES;
				INFOPLIST_FILE = "$(SRCROOT)/iOS/Info.plist";
				IPHONEOS_DEPLOYMENT_TARGET = 16.0;
				"IPHONEOS_DEPLOYMENT_TARGET[sdk=macosx*]" = 16.0;
				LD_RUNPATH_SEARCH_PATHS = (
					"$(inherited)",
					"@executable_path/Frameworks",
				);
				MARKETING_VERSION = 200.5.0;
				PRODUCT_BUNDLE_IDENTIFIER = "com.esri.arcgis-swift-sdk-samples";
				PRODUCT_NAME = "ArcGIS Maps SDK Samples";
				SDKROOT = iphoneos;
				SUPPORTED_PLATFORMS = "iphoneos iphonesimulator";
				SUPPORTS_MACCATALYST = YES;
				SUPPORTS_MAC_DESIGNED_FOR_IPHONE_IPAD = NO;
				SWIFT_EMIT_LOC_STRINGS = YES;
				SWIFT_VERSION = 6.0;
				TARGETED_DEVICE_FAMILY = "1,2,6";
			};
			name = Debug;
		};
		00E5402627F3CCA200CF66D5 /* Release */ = {
			isa = XCBuildConfiguration;
			buildSettings = {
				ASSETCATALOG_COMPILER_APPICON_NAME = AppIcon;
				ASSETCATALOG_COMPILER_GLOBAL_ACCENT_COLOR_NAME = AccentColor;
				CODE_SIGN_ENTITLEMENTS = macOS/Samples.entitlements;
				"CODE_SIGN_IDENTITY[sdk=macosx*]" = "Apple Development";
				CODE_SIGN_STYLE = Automatic;
				CURRENT_PROJECT_VERSION = 1;
				DEVELOPMENT_TEAM = "";
				EMBED_ASSET_PACKS_IN_PRODUCT_BUNDLE = YES;
				INFOPLIST_FILE = "$(SRCROOT)/iOS/Info.plist";
				IPHONEOS_DEPLOYMENT_TARGET = 16.0;
				"IPHONEOS_DEPLOYMENT_TARGET[sdk=macosx*]" = 16.0;
				LD_RUNPATH_SEARCH_PATHS = (
					"$(inherited)",
					"@executable_path/Frameworks",
				);
				MARKETING_VERSION = 200.5.0;
				PRODUCT_BUNDLE_IDENTIFIER = "com.esri.arcgis-swift-sdk-samples";
				PRODUCT_NAME = "ArcGIS Maps SDK Samples";
				SDKROOT = iphoneos;
				SUPPORTED_PLATFORMS = "iphoneos iphonesimulator";
				SUPPORTS_MACCATALYST = YES;
				SUPPORTS_MAC_DESIGNED_FOR_IPHONE_IPAD = NO;
				SWIFT_EMIT_LOC_STRINGS = YES;
				SWIFT_VERSION = 6.0;
				TARGETED_DEVICE_FAMILY = "1,2,6";
				VALIDATE_PRODUCT = YES;
			};
			name = Release;
		};
/* End XCBuildConfiguration section */

/* Begin XCConfigurationList section */
		00E5400A27F3CCA100CF66D5 /* Build configuration list for PBXProject "Samples" */ = {
			isa = XCConfigurationList;
			buildConfigurations = (
				00E5402227F3CCA200CF66D5 /* Debug */,
				00E5402327F3CCA200CF66D5 /* Release */,
			);
			defaultConfigurationIsVisible = 0;
			defaultConfigurationName = Release;
		};
		00E5402427F3CCA200CF66D5 /* Build configuration list for PBXNativeTarget "Samples" */ = {
			isa = XCConfigurationList;
			buildConfigurations = (
				00E5402527F3CCA200CF66D5 /* Debug */,
				00E5402627F3CCA200CF66D5 /* Release */,
			);
			defaultConfigurationIsVisible = 0;
			defaultConfigurationName = Release;
		};
/* End XCConfigurationList section */

/* Begin XCRemoteSwiftPackageReference section */
		00C43AEB2947DC350099AE34 /* XCRemoteSwiftPackageReference "arcgis-maps-sdk-swift-toolkit" */ = {
			isa = XCRemoteSwiftPackageReference;
			repositoryURL = "https://github.com/Esri/arcgis-maps-sdk-swift-toolkit/";
			requirement = {
				kind = upToNextMinorVersion;
				minimumVersion = 200.5.0;
			};
		};
/* End XCRemoteSwiftPackageReference section */

/* Begin XCSwiftPackageProductDependency section */
		00C43AEC2947DC350099AE34 /* ArcGISToolkit */ = {
			isa = XCSwiftPackageProductDependency;
			package = 00C43AEB2947DC350099AE34 /* XCRemoteSwiftPackageReference "arcgis-maps-sdk-swift-toolkit" */;
			productName = ArcGISToolkit;
		};
/* End XCSwiftPackageProductDependency section */
	};
	rootObject = 00E5400727F3CCA100CF66D5 /* Project object */;
}<|MERGE_RESOLUTION|>--- conflicted
+++ resolved
@@ -572,11 +572,8 @@
 			dstPath = "";
 			dstSubfolderSpec = 7;
 			files = (
-<<<<<<< HEAD
 				D75E5EF42CC04A0C00252595 /* EditFeaturesUsingFeatureFormsView.swift in Copy Source Code Files */,
-=======
 				D7201D072CC6D3D3004BDB7D /* AddVectorTiledLayerFromCustomStyleView.swift in Copy Source Code Files */,
->>>>>>> fa08497b
 				D75E5EE92CC0342700252595 /* ListContentsOfKMLFileView.swift in Copy Source Code Files */,
 				D7201CDB2CC6B72A004BDB7D /* AddTiledLayerAsBasemapView.swift in Copy Source Code Files */,
 				D7BE7E722CC19CE5006DDB0C /* AddTiledLayerView.swift in Copy Source Code Files */,
