--- conflicted
+++ resolved
@@ -301,12 +301,9 @@
 			dstPath = "";
 			dstSubfolderSpec = 7;
 			files = (
-<<<<<<< HEAD
 				D7337C5B2ABCFDE400A5D865 /* StyleSymbolsFromMobileStyleFileView.SymbolOptionsListView.swift in Copy Source Code Files */,
 				D74C8BFF2ABA56C0007C76B8 /* StyleSymbolsFromMobileStyleFileView.swift in Copy Source Code Files */,
-=======
 				D7ECF5992AB8BF5A003FB2BE /* RenderMultilayerSymbolsView.swift in Copy Source Code Files */,
->>>>>>> 8cb2b9e0
 				D7337C612ABD166A00A5D865 /* ShowMobileMapPackageExpirationDateView.swift in Copy Source Code Files */,
 				D704AA5B2AB22D8400A3BB63 /* GroupLayersTogetherView.swift in Copy Source Code Files */,
 				D75B58522AAFB37C0038B3B4 /* StyleFeaturesWithCustomDictionaryView.swift in Copy Source Code Files */,
