// !$*UTF8*$!
{
	archiveVersion = 1;
	classes = {
	};
	objectVersion = 55;
	objects = {

/* Begin PBXBuildFile section */
		0005580A2817C51E00224BC6 /* SampleDetailView.swift in Sources */ = {isa = PBXBuildFile; fileRef = 000558092817C51E00224BC6 /* SampleDetailView.swift */; };
		0005580C28185C0600224BC6 /* SampleList.swift in Sources */ = {isa = PBXBuildFile; fileRef = 0005580B28185C0600224BC6 /* SampleList.swift */; };
		00181B462846AD7100654571 /* View+Alert.swift in Sources */ = {isa = PBXBuildFile; fileRef = 00181B452846AD7100654571 /* View+Alert.swift */; };
		001C6DE127FE8A9400D472C2 /* AppSecrets.swift.masque in Sources */ = {isa = PBXBuildFile; fileRef = 001C6DD827FE585A00D472C2 /* AppSecrets.swift.masque */; };
		0039A4E92885C50300592C86 /* AddSceneLayerFromServiceView.swift in Copy Source Code Files */ = {isa = PBXBuildFile; fileRef = E066DD3F28610F55004D3D5B /* AddSceneLayerFromServiceView.swift */; };
		0039A4EA2885C50300592C86 /* ClipGeometryView.swift in Copy Source Code Files */ = {isa = PBXBuildFile; fileRef = E000E75F2869E33D005D87C5 /* ClipGeometryView.swift */; };
		0039A4EB2885C50300592C86 /* CreatePlanarAndGeodeticBuffersView.swift in Copy Source Code Files */ = {isa = PBXBuildFile; fileRef = E004A6EC2849556E002A1FE6 /* CreatePlanarAndGeodeticBuffersView.swift */; };
		0039A4EC2885C50300592C86 /* CutGeometryView.swift in Copy Source Code Files */ = {isa = PBXBuildFile; fileRef = E000E762286A0B18005D87C5 /* CutGeometryView.swift */; };
		0039A4ED2885C50300592C86 /* DisplayMapView.swift in Copy Source Code Files */ = {isa = PBXBuildFile; fileRef = 0074ABBE28174BCF0037244A /* DisplayMapView.swift */; };
		0039A4EE2885C50300592C86 /* DisplayOverviewMapView.swift in Copy Source Code Files */ = {isa = PBXBuildFile; fileRef = 00B04FB4283EEBA80026C882 /* DisplayOverviewMapView.swift */; };
		0039A4EF2885C50300592C86 /* DisplaySceneView.swift in Copy Source Code Files */ = {isa = PBXBuildFile; fileRef = E004A6D828465C70002A1FE6 /* DisplaySceneView.swift */; };
		0039A4F02885C50300592C86 /* ProjectView.swift in Copy Source Code Files */ = {isa = PBXBuildFile; fileRef = E0EA0B762866390E00C9621D /* ProjectView.swift */; };
		0039A4F12885C50300592C86 /* SearchWithGeocodeView.swift in Copy Source Code Files */ = {isa = PBXBuildFile; fileRef = 00CB9137284814A4005C2C5D /* SearchWithGeocodeView.swift */; };
		0039A4F22885C50300592C86 /* SelectFeaturesInFeatureLayerView.swift in Copy Source Code Files */ = {isa = PBXBuildFile; fileRef = E004A6F5284FA42A002A1FE6 /* SelectFeaturesInFeatureLayerView.swift */; };
		0039A4F32885C50300592C86 /* SetBasemapView.swift in Copy Source Code Files */ = {isa = PBXBuildFile; fileRef = 00B042E5282EDC690072E1B4 /* SetBasemapView.swift */; };
		0039A4F42885C50300592C86 /* SetSurfacePlacementModeView.swift in Copy Source Code Files */ = {isa = PBXBuildFile; fileRef = E088E1562862579D00413100 /* SetSurfacePlacementModeView.swift */; };
		0039A4F52885C50300592C86 /* SetViewpointRotationView.swift in Copy Source Code Files */ = {isa = PBXBuildFile; fileRef = E004A6BD28414332002A1FE6 /* SetViewpointRotationView.swift */; };
		0039A4F62885C50300592C86 /* ShowCalloutView.swift in Copy Source Code Files */ = {isa = PBXBuildFile; fileRef = E004A6DF28466279002A1FE6 /* ShowCalloutView.swift */; };
		0039A4F72885C50300592C86 /* ShowDeviceLocationView.swift in Copy Source Code Files */ = {isa = PBXBuildFile; fileRef = E004A6E828493BCE002A1FE6 /* ShowDeviceLocationView.swift */; };
		0039A4F82885C50300592C86 /* ShowResultOfSpatialRelationshipsView.swift in Copy Source Code Files */ = {isa = PBXBuildFile; fileRef = E066DD3A2860CA08004D3D5B /* ShowResultOfSpatialRelationshipsView.swift */; };
		0039A4F92885C50300592C86 /* ShowResultsOfSpatialOperationsView.swift in Copy Source Code Files */ = {isa = PBXBuildFile; fileRef = E004A6F2284E4FEB002A1FE6 /* ShowResultsOfSpatialOperationsView.swift */; };
		0039A4FA2885C50300592C86 /* StyleGraphicsWithRendererView.swift in Copy Source Code Files */ = {isa = PBXBuildFile; fileRef = E066DD372860AB28004D3D5B /* StyleGraphicsWithRendererView.swift */; };
		0039A4FB2885C50300592C86 /* StyleGraphicsWithSymbolsView.swift in Copy Source Code Files */ = {isa = PBXBuildFile; fileRef = E004A6E52846A61F002A1FE6 /* StyleGraphicsWithSymbolsView.swift */; };
		0074ABBF28174BCF0037244A /* DisplayMapView.swift in Sources */ = {isa = PBXBuildFile; fileRef = 0074ABBE28174BCF0037244A /* DisplayMapView.swift */; };
		0074ABC428174F430037244A /* Sample.swift in Sources */ = {isa = PBXBuildFile; fileRef = 0074ABC128174F430037244A /* Sample.swift */; };
		0074ABCD2817BCC30037244A /* SamplesApp+Samples.swift.tache in Sources */ = {isa = PBXBuildFile; fileRef = 0074ABCA2817B8DB0037244A /* SamplesApp+Samples.swift.tache */; };
		00B04273282EC59E0072E1B4 /* AboutView.swift in Sources */ = {isa = PBXBuildFile; fileRef = 00B04272282EC59E0072E1B4 /* AboutView.swift */; };
		00B042E1282ED6F50072E1B4 /* ArcGISToolkit in Frameworks */ = {isa = PBXBuildFile; productRef = 00B042E0282ED6F50072E1B4 /* ArcGISToolkit */; };
		00B042E2282ED77E0072E1B4 /* arcgis-runtime-toolkit-swift in Embed Frameworks */ = {isa = PBXBuildFile; fileRef = 00B042DE282ED6E80072E1B4 /* arcgis-runtime-toolkit-swift */; };
		00B042E8282EDC690072E1B4 /* SetBasemapView.swift in Sources */ = {isa = PBXBuildFile; fileRef = 00B042E5282EDC690072E1B4 /* SetBasemapView.swift */; };
		00B04FB5283EEBA80026C882 /* DisplayOverviewMapView.swift in Sources */ = {isa = PBXBuildFile; fileRef = 00B04FB4283EEBA80026C882 /* DisplayOverviewMapView.swift */; };
		00CB9138284814A4005C2C5D /* SearchWithGeocodeView.swift in Sources */ = {isa = PBXBuildFile; fileRef = 00CB9137284814A4005C2C5D /* SearchWithGeocodeView.swift */; };
		00CCB8A5285BAF8700BBAB70 /* OnDemandResource.swift in Sources */ = {isa = PBXBuildFile; fileRef = 00CCB8A4285BAF8700BBAB70 /* OnDemandResource.swift */; };
		00D4EF802863842100B9CC30 /* DisplayFeatureLayersView.swift in Sources */ = {isa = PBXBuildFile; fileRef = 00D4EF7F2863842100B9CC30 /* DisplayFeatureLayersView.swift */; };
		00D4EF9028638BF100B9CC30 /* LA_Trails.geodatabase in Resources */ = {isa = PBXBuildFile; fileRef = 00D4EF8228638BF100B9CC30 /* LA_Trails.geodatabase */; settings = {ASSET_TAGS = (DisplayFeatureLayers, ); }; };
		00D4EF9A28638BF100B9CC30 /* AuroraCO.gpkg in Resources */ = {isa = PBXBuildFile; fileRef = 00D4EF8F28638BF100B9CC30 /* AuroraCO.gpkg */; settings = {ASSET_TAGS = (DisplayFeatureLayers, ); }; };
		00D4EFB12863CE6300B9CC30 /* ScottishWildlifeTrust_reserves in Resources */ = {isa = PBXBuildFile; fileRef = 00D4EFB02863CE6300B9CC30 /* ScottishWildlifeTrust_reserves */; settings = {ASSET_TAGS = (DisplayFeatureLayers, ); }; };
		00E5401C27F3CCA200CF66D5 /* SamplesApp.swift in Sources */ = {isa = PBXBuildFile; fileRef = 00E5400C27F3CCA100CF66D5 /* SamplesApp.swift */; };
		00E5401E27F3CCA200CF66D5 /* ContentView.swift in Sources */ = {isa = PBXBuildFile; fileRef = 00E5400D27F3CCA100CF66D5 /* ContentView.swift */; };
		00E5402027F3CCA200CF66D5 /* Assets.xcassets in Resources */ = {isa = PBXBuildFile; fileRef = 00E5400E27F3CCA200CF66D5 /* Assets.xcassets */; };
		E000E7602869E33D005D87C5 /* ClipGeometryView.swift in Sources */ = {isa = PBXBuildFile; fileRef = E000E75F2869E33D005D87C5 /* ClipGeometryView.swift */; };
		E000E763286A0B18005D87C5 /* CutGeometryView.swift in Sources */ = {isa = PBXBuildFile; fileRef = E000E762286A0B18005D87C5 /* CutGeometryView.swift */; };
		E004A6C128414332002A1FE6 /* SetViewpointRotationView.swift in Sources */ = {isa = PBXBuildFile; fileRef = E004A6BD28414332002A1FE6 /* SetViewpointRotationView.swift */; };
		E004A6DC28465C70002A1FE6 /* DisplaySceneView.swift in Sources */ = {isa = PBXBuildFile; fileRef = E004A6D828465C70002A1FE6 /* DisplaySceneView.swift */; };
		E004A6E028466279002A1FE6 /* ShowCalloutView.swift in Sources */ = {isa = PBXBuildFile; fileRef = E004A6DF28466279002A1FE6 /* ShowCalloutView.swift */; };
		E004A6E62846A61F002A1FE6 /* StyleGraphicsWithSymbolsView.swift in Sources */ = {isa = PBXBuildFile; fileRef = E004A6E52846A61F002A1FE6 /* StyleGraphicsWithSymbolsView.swift */; };
		E004A6E928493BCE002A1FE6 /* ShowDeviceLocationView.swift in Sources */ = {isa = PBXBuildFile; fileRef = E004A6E828493BCE002A1FE6 /* ShowDeviceLocationView.swift */; };
		E004A6ED2849556E002A1FE6 /* CreatePlanarAndGeodeticBuffersView.swift in Sources */ = {isa = PBXBuildFile; fileRef = E004A6EC2849556E002A1FE6 /* CreatePlanarAndGeodeticBuffersView.swift */; };
		E004A6F0284E4B9B002A1FE6 /* DownloadVectorTilesToLocalCacheView.swift in Sources */ = {isa = PBXBuildFile; fileRef = E004A6EF284E4B9B002A1FE6 /* DownloadVectorTilesToLocalCacheView.swift */; };
		E004A6F3284E4FEB002A1FE6 /* ShowResultsOfSpatialOperationsView.swift in Sources */ = {isa = PBXBuildFile; fileRef = E004A6F2284E4FEB002A1FE6 /* ShowResultsOfSpatialOperationsView.swift */; };
		E004A6F6284FA42A002A1FE6 /* SelectFeaturesInFeatureLayerView.swift in Sources */ = {isa = PBXBuildFile; fileRef = E004A6F5284FA42A002A1FE6 /* SelectFeaturesInFeatureLayerView.swift */; };
<<<<<<< HEAD
		E03CB06B2889879D002B27D9 /* DownloadVectorTilesToLocalCacheView.swift in Copy Source Code Files */ = {isa = PBXBuildFile; fileRef = E004A6EF284E4B9B002A1FE6 /* DownloadVectorTilesToLocalCacheView.swift */; };
=======
		E0082217287755AC002AD138 /* View+Sheet.swift in Sources */ = {isa = PBXBuildFile; fileRef = E0082216287755AC002AD138 /* View+Sheet.swift */; };
>>>>>>> 97337053
		E03CB0692888944D002B27D9 /* GenerateOfflineMapView.swift in Copy Source Code Files */ = {isa = PBXBuildFile; fileRef = E088E1732863B5F800413100 /* GenerateOfflineMapView.swift */; };
		E066DD35285CF3B3004D3D5B /* FindRouteView.swift in Sources */ = {isa = PBXBuildFile; fileRef = E066DD34285CF3B3004D3D5B /* FindRouteView.swift */; };
		E066DD382860AB28004D3D5B /* StyleGraphicsWithRendererView.swift in Sources */ = {isa = PBXBuildFile; fileRef = E066DD372860AB28004D3D5B /* StyleGraphicsWithRendererView.swift */; };
		E066DD3B2860CA08004D3D5B /* ShowResultOfSpatialRelationshipsView.swift in Sources */ = {isa = PBXBuildFile; fileRef = E066DD3A2860CA08004D3D5B /* ShowResultOfSpatialRelationshipsView.swift */; };
		E066DD4028610F55004D3D5B /* AddSceneLayerFromServiceView.swift in Sources */ = {isa = PBXBuildFile; fileRef = E066DD3F28610F55004D3D5B /* AddSceneLayerFromServiceView.swift */; };
		E088E1572862579D00413100 /* SetSurfacePlacementModeView.swift in Sources */ = {isa = PBXBuildFile; fileRef = E088E1562862579D00413100 /* SetSurfacePlacementModeView.swift */; };
		E088E1742863B5F800413100 /* GenerateOfflineMapView.swift in Sources */ = {isa = PBXBuildFile; fileRef = E088E1732863B5F800413100 /* GenerateOfflineMapView.swift */; };
		E0EA0B772866390E00C9621D /* ProjectView.swift in Sources */ = {isa = PBXBuildFile; fileRef = E0EA0B762866390E00C9621D /* ProjectView.swift */; };
		E0FE32E728747778002C6ACA /* BrowseBuildingFloorsView.swift in Sources */ = {isa = PBXBuildFile; fileRef = E0FE32E628747778002C6ACA /* BrowseBuildingFloorsView.swift */; };
		F111CCC1288B5D5600205358 /* DisplayMapFromMobileMapPackageView.swift in Sources */ = {isa = PBXBuildFile; fileRef = F111CCC0288B5D5600205358 /* DisplayMapFromMobileMapPackageView.swift */; };
		F111CCC4288B641900205358 /* Yellowstone.mmpk in Resources */ = {isa = PBXBuildFile; fileRef = F111CCC3288B641900205358 /* Yellowstone.mmpk */; settings = {ASSET_TAGS = (DisplayMapFromMobileMapPackage, ); }; };
/* End PBXBuildFile section */

/* Begin PBXBuildRule section */
		0074ABCC2817B8E60037244A /* PBXBuildRule */ = {
			isa = PBXBuildRule;
			compilerSpec = com.apple.compilers.proxy.script;
			filePatterns = "*.tache";
			fileType = pattern.proxy;
			inputFiles = (
				"$(SRCROOT)/Shared/Samples/",
			);
			isEditable = 1;
			name = "Generate Sample Initializers from Source Code Files";
			outputFiles = (
				"$(DERIVED_FILE_DIR)/$(INPUT_FILE_BASE)",
			);
			runOncePerArchitecture = 0;
			script = "xcrun --sdk macosx swift \"${SRCROOT}/Scripts/GenerateSampleViewSourceCode.swift\" \"${SCRIPT_INPUT_FILE_0}\" \"${INPUT_FILE_PATH}\" \"${SCRIPT_OUTPUT_FILE_0}\" \n";
		};
		0083586F27FE3BCF00192A15 /* PBXBuildRule */ = {
			isa = PBXBuildRule;
			compilerSpec = com.apple.compilers.proxy.script;
			filePatterns = "*.masque";
			fileType = pattern.proxy;
			inputFiles = (
				"$(SRCROOT)/.secrets",
			);
			isEditable = 1;
			name = "Generate Swift Code from Secrets";
			outputFiles = (
				"$(DERIVED_FILE_DIR)/$(INPUT_FILE_BASE)",
			);
			runOncePerArchitecture = 0;
			script = "\"${SRCROOT}/Scripts/masquerade\" -i \"${INPUT_FILE_PATH}\" -o \"${SCRIPT_OUTPUT_FILE_0}\" -s \"${SCRIPT_INPUT_FILE_0}\" -f\n";
		};
/* End PBXBuildRule section */

/* Begin PBXCopyFilesBuildPhase section */
		00144B5E280634840090DD5D /* Embed Frameworks */ = {
			isa = PBXCopyFilesBuildPhase;
			buildActionMask = 2147483647;
			dstPath = "";
			dstSubfolderSpec = 10;
			files = (
				00B042E2282ED77E0072E1B4 /* arcgis-runtime-toolkit-swift in Embed Frameworks */,
			);
			name = "Embed Frameworks";
			runOnlyForDeploymentPostprocessing = 0;
		};
		0039A4E82885C4E300592C86 /* Copy Source Code Files */ = {
			isa = PBXCopyFilesBuildPhase;
			buildActionMask = 2147483647;
			dstPath = "";
			dstSubfolderSpec = 7;
			files = (
				0039A4E92885C50300592C86 /* AddSceneLayerFromServiceView.swift in Copy Source Code Files */,
				0039A4EA2885C50300592C86 /* ClipGeometryView.swift in Copy Source Code Files */,
				0039A4EB2885C50300592C86 /* CreatePlanarAndGeodeticBuffersView.swift in Copy Source Code Files */,
				0039A4EC2885C50300592C86 /* CutGeometryView.swift in Copy Source Code Files */,
				0039A4ED2885C50300592C86 /* DisplayMapView.swift in Copy Source Code Files */,
				0039A4EE2885C50300592C86 /* DisplayOverviewMapView.swift in Copy Source Code Files */,
				0039A4EF2885C50300592C86 /* DisplaySceneView.swift in Copy Source Code Files */,
				E03CB06B2889879D002B27D9 /* DownloadVectorTilesToLocalCacheView.swift in Copy Source Code Files */,
				E03CB0692888944D002B27D9 /* GenerateOfflineMapView.swift in Copy Source Code Files */,
				0039A4F02885C50300592C86 /* ProjectView.swift in Copy Source Code Files */,
				0039A4F12885C50300592C86 /* SearchWithGeocodeView.swift in Copy Source Code Files */,
				0039A4F22885C50300592C86 /* SelectFeaturesInFeatureLayerView.swift in Copy Source Code Files */,
				0039A4F32885C50300592C86 /* SetBasemapView.swift in Copy Source Code Files */,
				0039A4F42885C50300592C86 /* SetSurfacePlacementModeView.swift in Copy Source Code Files */,
				0039A4F52885C50300592C86 /* SetViewpointRotationView.swift in Copy Source Code Files */,
				0039A4F62885C50300592C86 /* ShowCalloutView.swift in Copy Source Code Files */,
				0039A4F72885C50300592C86 /* ShowDeviceLocationView.swift in Copy Source Code Files */,
				0039A4F82885C50300592C86 /* ShowResultOfSpatialRelationshipsView.swift in Copy Source Code Files */,
				0039A4F92885C50300592C86 /* ShowResultsOfSpatialOperationsView.swift in Copy Source Code Files */,
				0039A4FA2885C50300592C86 /* StyleGraphicsWithRendererView.swift in Copy Source Code Files */,
				0039A4FB2885C50300592C86 /* StyleGraphicsWithSymbolsView.swift in Copy Source Code Files */,
			);
			name = "Copy Source Code Files";
			runOnlyForDeploymentPostprocessing = 0;
		};
/* End PBXCopyFilesBuildPhase section */

/* Begin PBXFileReference section */
		000558092817C51E00224BC6 /* SampleDetailView.swift */ = {isa = PBXFileReference; lastKnownFileType = sourcecode.swift; path = SampleDetailView.swift; sourceTree = "<group>"; };
		0005580B28185C0600224BC6 /* SampleList.swift */ = {isa = PBXFileReference; lastKnownFileType = sourcecode.swift; path = SampleList.swift; sourceTree = "<group>"; };
		00181B452846AD7100654571 /* View+Alert.swift */ = {isa = PBXFileReference; lastKnownFileType = sourcecode.swift; path = "View+Alert.swift"; sourceTree = "<group>"; };
		001C6DD827FE585A00D472C2 /* AppSecrets.swift.masque */ = {isa = PBXFileReference; fileEncoding = 4; lastKnownFileType = text; path = AppSecrets.swift.masque; sourceTree = "<group>"; };
		003D7C342821EBCC009DDFD2 /* masquerade */ = {isa = PBXFileReference; lastKnownFileType = text; path = masquerade; sourceTree = "<group>"; };
		003D7C352821EBCC009DDFD2 /* GenerateSampleViewSourceCode.swift */ = {isa = PBXFileReference; lastKnownFileType = sourcecode.swift; path = GenerateSampleViewSourceCode.swift; sourceTree = "<group>"; };
		0074ABBE28174BCF0037244A /* DisplayMapView.swift */ = {isa = PBXFileReference; lastKnownFileType = sourcecode.swift; path = DisplayMapView.swift; sourceTree = "<group>"; };
		0074ABC128174F430037244A /* Sample.swift */ = {isa = PBXFileReference; fileEncoding = 4; lastKnownFileType = sourcecode.swift; path = Sample.swift; sourceTree = "<group>"; };
		0074ABCA2817B8DB0037244A /* SamplesApp+Samples.swift.tache */ = {isa = PBXFileReference; fileEncoding = 4; lastKnownFileType = text; path = "SamplesApp+Samples.swift.tache"; sourceTree = "<group>"; };
		00B04272282EC59E0072E1B4 /* AboutView.swift */ = {isa = PBXFileReference; fileEncoding = 4; lastKnownFileType = sourcecode.swift; path = AboutView.swift; sourceTree = "<group>"; };
		00B042DE282ED6E80072E1B4 /* arcgis-runtime-toolkit-swift */ = {isa = PBXFileReference; lastKnownFileType = wrapper; name = "arcgis-runtime-toolkit-swift"; path = "../arcgis-runtime-toolkit-swift"; sourceTree = "<group>"; };
		00B042E5282EDC690072E1B4 /* SetBasemapView.swift */ = {isa = PBXFileReference; fileEncoding = 4; lastKnownFileType = sourcecode.swift; path = SetBasemapView.swift; sourceTree = "<group>"; };
		00B04FB4283EEBA80026C882 /* DisplayOverviewMapView.swift */ = {isa = PBXFileReference; lastKnownFileType = sourcecode.swift; path = DisplayOverviewMapView.swift; sourceTree = "<group>"; };
		00CB9137284814A4005C2C5D /* SearchWithGeocodeView.swift */ = {isa = PBXFileReference; lastKnownFileType = sourcecode.swift; path = SearchWithGeocodeView.swift; sourceTree = "<group>"; };
		00CCB8A2285AAD7D00BBAB70 /* DowloadPortalItemData.swift */ = {isa = PBXFileReference; lastKnownFileType = sourcecode.swift; path = DowloadPortalItemData.swift; sourceTree = "<group>"; };
		00CCB8A4285BAF8700BBAB70 /* OnDemandResource.swift */ = {isa = PBXFileReference; lastKnownFileType = sourcecode.swift; path = OnDemandResource.swift; sourceTree = "<group>"; };
		00D4EF7F2863842100B9CC30 /* DisplayFeatureLayersView.swift */ = {isa = PBXFileReference; lastKnownFileType = sourcecode.swift; path = DisplayFeatureLayersView.swift; sourceTree = "<group>"; };
		00D4EF8228638BF100B9CC30 /* LA_Trails.geodatabase */ = {isa = PBXFileReference; lastKnownFileType = file; path = LA_Trails.geodatabase; sourceTree = "<group>"; };
		00D4EF8F28638BF100B9CC30 /* AuroraCO.gpkg */ = {isa = PBXFileReference; lastKnownFileType = file; path = AuroraCO.gpkg; sourceTree = "<group>"; };
		00D4EFB02863CE6300B9CC30 /* ScottishWildlifeTrust_reserves */ = {isa = PBXFileReference; lastKnownFileType = folder; path = ScottishWildlifeTrust_reserves; sourceTree = "<group>"; };
		00E5400C27F3CCA100CF66D5 /* SamplesApp.swift */ = {isa = PBXFileReference; lastKnownFileType = sourcecode.swift; path = SamplesApp.swift; sourceTree = "<group>"; };
		00E5400D27F3CCA100CF66D5 /* ContentView.swift */ = {isa = PBXFileReference; lastKnownFileType = sourcecode.swift; path = ContentView.swift; sourceTree = "<group>"; };
		00E5400E27F3CCA200CF66D5 /* Assets.xcassets */ = {isa = PBXFileReference; lastKnownFileType = folder.assetcatalog; path = Assets.xcassets; sourceTree = "<group>"; };
		00E5401327F3CCA200CF66D5 /* Samples.app */ = {isa = PBXFileReference; explicitFileType = wrapper.application; includeInIndex = 0; path = Samples.app; sourceTree = BUILT_PRODUCTS_DIR; };
		00E5402A27F775EA00CF66D5 /* Info.plist */ = {isa = PBXFileReference; lastKnownFileType = text.plist.xml; path = Info.plist; sourceTree = "<group>"; };
		E000E75F2869E33D005D87C5 /* ClipGeometryView.swift */ = {isa = PBXFileReference; lastKnownFileType = sourcecode.swift; path = ClipGeometryView.swift; sourceTree = "<group>"; };
		E000E762286A0B18005D87C5 /* CutGeometryView.swift */ = {isa = PBXFileReference; lastKnownFileType = sourcecode.swift; path = CutGeometryView.swift; sourceTree = "<group>"; };
		E004A6BD28414332002A1FE6 /* SetViewpointRotationView.swift */ = {isa = PBXFileReference; fileEncoding = 4; lastKnownFileType = sourcecode.swift; path = SetViewpointRotationView.swift; sourceTree = "<group>"; };
		E004A6D828465C70002A1FE6 /* DisplaySceneView.swift */ = {isa = PBXFileReference; fileEncoding = 4; lastKnownFileType = sourcecode.swift; path = DisplaySceneView.swift; sourceTree = "<group>"; };
		E004A6DF28466279002A1FE6 /* ShowCalloutView.swift */ = {isa = PBXFileReference; lastKnownFileType = sourcecode.swift; path = ShowCalloutView.swift; sourceTree = "<group>"; };
		E004A6E52846A61F002A1FE6 /* StyleGraphicsWithSymbolsView.swift */ = {isa = PBXFileReference; lastKnownFileType = sourcecode.swift; path = StyleGraphicsWithSymbolsView.swift; sourceTree = "<group>"; };
		E004A6E828493BCE002A1FE6 /* ShowDeviceLocationView.swift */ = {isa = PBXFileReference; lastKnownFileType = sourcecode.swift; path = ShowDeviceLocationView.swift; sourceTree = "<group>"; };
		E004A6EC2849556E002A1FE6 /* CreatePlanarAndGeodeticBuffersView.swift */ = {isa = PBXFileReference; lastKnownFileType = sourcecode.swift; path = CreatePlanarAndGeodeticBuffersView.swift; sourceTree = "<group>"; };
		E004A6EF284E4B9B002A1FE6 /* DownloadVectorTilesToLocalCacheView.swift */ = {isa = PBXFileReference; lastKnownFileType = sourcecode.swift; path = DownloadVectorTilesToLocalCacheView.swift; sourceTree = "<group>"; };
		E004A6F2284E4FEB002A1FE6 /* ShowResultsOfSpatialOperationsView.swift */ = {isa = PBXFileReference; lastKnownFileType = sourcecode.swift; path = ShowResultsOfSpatialOperationsView.swift; sourceTree = "<group>"; };
		E004A6F5284FA42A002A1FE6 /* SelectFeaturesInFeatureLayerView.swift */ = {isa = PBXFileReference; lastKnownFileType = sourcecode.swift; path = SelectFeaturesInFeatureLayerView.swift; sourceTree = "<group>"; };
		E0082216287755AC002AD138 /* View+Sheet.swift */ = {isa = PBXFileReference; lastKnownFileType = sourcecode.swift; path = "View+Sheet.swift"; sourceTree = "<group>"; };
		E066DD34285CF3B3004D3D5B /* FindRouteView.swift */ = {isa = PBXFileReference; lastKnownFileType = sourcecode.swift; path = FindRouteView.swift; sourceTree = "<group>"; };
		E066DD372860AB28004D3D5B /* StyleGraphicsWithRendererView.swift */ = {isa = PBXFileReference; lastKnownFileType = sourcecode.swift; path = StyleGraphicsWithRendererView.swift; sourceTree = "<group>"; };
		E066DD3A2860CA08004D3D5B /* ShowResultOfSpatialRelationshipsView.swift */ = {isa = PBXFileReference; lastKnownFileType = sourcecode.swift; path = ShowResultOfSpatialRelationshipsView.swift; sourceTree = "<group>"; };
		E066DD3F28610F55004D3D5B /* AddSceneLayerFromServiceView.swift */ = {isa = PBXFileReference; lastKnownFileType = sourcecode.swift; path = AddSceneLayerFromServiceView.swift; sourceTree = "<group>"; };
		E088E1562862579D00413100 /* SetSurfacePlacementModeView.swift */ = {isa = PBXFileReference; lastKnownFileType = sourcecode.swift; path = SetSurfacePlacementModeView.swift; sourceTree = "<group>"; };
		E088E1732863B5F800413100 /* GenerateOfflineMapView.swift */ = {isa = PBXFileReference; lastKnownFileType = sourcecode.swift; path = GenerateOfflineMapView.swift; sourceTree = "<group>"; };
		E0EA0B762866390E00C9621D /* ProjectView.swift */ = {isa = PBXFileReference; lastKnownFileType = sourcecode.swift; path = ProjectView.swift; sourceTree = "<group>"; };
		E0FE32E628747778002C6ACA /* BrowseBuildingFloorsView.swift */ = {isa = PBXFileReference; lastKnownFileType = sourcecode.swift; path = BrowseBuildingFloorsView.swift; sourceTree = "<group>"; };
		F111CCC0288B5D5600205358 /* DisplayMapFromMobileMapPackageView.swift */ = {isa = PBXFileReference; lastKnownFileType = sourcecode.swift; path = DisplayMapFromMobileMapPackageView.swift; sourceTree = "<group>"; };
		F111CCC3288B641900205358 /* Yellowstone.mmpk */ = {isa = PBXFileReference; lastKnownFileType = file; path = Yellowstone.mmpk; sourceTree = "<group>"; };
/* End PBXFileReference section */

/* Begin PBXFrameworksBuildPhase section */
		00E5401027F3CCA200CF66D5 /* Frameworks */ = {
			isa = PBXFrameworksBuildPhase;
			buildActionMask = 2147483647;
			files = (
				00B042E1282ED6F50072E1B4 /* ArcGISToolkit in Frameworks */,
			);
			runOnlyForDeploymentPostprocessing = 0;
		};
/* End PBXFrameworksBuildPhase section */

/* Begin PBXGroup section */
		0005580D281872BE00224BC6 /* Views */ = {
			isa = PBXGroup;
			children = (
				00B04272282EC59E0072E1B4 /* AboutView.swift */,
				00E5400D27F3CCA100CF66D5 /* ContentView.swift */,
				000558092817C51E00224BC6 /* SampleDetailView.swift */,
				0005580B28185C0600224BC6 /* SampleList.swift */,
			);
			path = Views;
			sourceTree = "<group>";
		};
		00181B442846AD3900654571 /* Extensions */ = {
			isa = PBXGroup;
			children = (
				00181B452846AD7100654571 /* View+Alert.swift */,
				E0082216287755AC002AD138 /* View+Sheet.swift */,
			);
			path = Extensions;
			sourceTree = "<group>";
		};
		003D7C332821EBCC009DDFD2 /* Scripts */ = {
			isa = PBXGroup;
			children = (
				00CCB8A2285AAD7D00BBAB70 /* DowloadPortalItemData.swift */,
				003D7C352821EBCC009DDFD2 /* GenerateSampleViewSourceCode.swift */,
				003D7C342821EBCC009DDFD2 /* masquerade */,
			);
			path = Scripts;
			sourceTree = "<group>";
		};
		0074ABAF281742420037244A /* Supporting Files */ = {
			isa = PBXGroup;
			children = (
				00181B442846AD3900654571 /* Extensions */,
				0074ABC028174F430037244A /* Models */,
				0005580D281872BE00224BC6 /* Views */,
			);
			path = "Supporting Files";
			sourceTree = "<group>";
		};
		0074ABB228174B830037244A /* Samples */ = {
			isa = PBXGroup;
			children = (
				E066DD3E28610F3F004D3D5B /* Add scene layer from service */,
				E0FE32E528747762002C6ACA /* Browse building floors */,
				E000E75E2869E325005D87C5 /* Clip geometry */,
				E004A6EB28495538002A1FE6 /* Create planar and geodetic buffers */,
				E000E761286A0B07005D87C5 /* Cut geometry */,
				00D4EF7E2863840D00B9CC30 /* Display feature layers */,
				0074ABB328174B830037244A /* Display map */,
				F111CCBD288B548400205358 /* Display map from mobile map package */,
				00B04FB3283EEB830026C882 /* Display overview map */,
				E004A6D528465C70002A1FE6 /* Display scene */,
				E004A6EE284E4B7A002A1FE6 /* Download vector tiles to local cache */,
				E066DD33285CF3A0004D3D5B /* Find route */,
				E088E1722863B5E600413100 /* Generate offline map */,
				E0EA0B75286638FD00C9621D /* Project */,
				00CB913628481475005C2C5D /* Search with geocode */,
				E004A6F4284FA3C5002A1FE6 /* Select features in feature layer */,
				00B042E3282EDC690072E1B4 /* Set basemap */,
				E088E1552862578800413100 /* Set surface placement mode */,
				E004A6B928414332002A1FE6 /* Set viewpoint rotation */,
				E004A6DE2846626A002A1FE6 /* Show callout */,
				E004A6E728493BBB002A1FE6 /* Show device location */,
				E066DD392860C9EE004D3D5B /* Show result of spatial relationships */,
				E004A6F1284E4F80002A1FE6 /* Show results of spatial operations */,
				E066DD362860AB0B004D3D5B /* Style graphics with renderer */,
				E004A6E42846A609002A1FE6 /* Style graphics with symbols */,
			);
			path = Samples;
			sourceTree = "<group>";
		};
		0074ABB328174B830037244A /* Display map */ = {
			isa = PBXGroup;
			children = (
				0074ABBE28174BCF0037244A /* DisplayMapView.swift */,
			);
			path = "Display map";
			sourceTree = "<group>";
		};
		0074ABC028174F430037244A /* Models */ = {
			isa = PBXGroup;
			children = (
				00CCB8A4285BAF8700BBAB70 /* OnDemandResource.swift */,
				0074ABC128174F430037244A /* Sample.swift */,
			);
			path = Models;
			sourceTree = "<group>";
		};
		00966EE62811F64D009D3DD7 /* iOS */ = {
			isa = PBXGroup;
			children = (
				00E5402A27F775EA00CF66D5 /* Info.plist */,
			);
			path = iOS;
			sourceTree = "<group>";
		};
		00B042E3282EDC690072E1B4 /* Set basemap */ = {
			isa = PBXGroup;
			children = (
				00B042E5282EDC690072E1B4 /* SetBasemapView.swift */,
			);
			path = "Set basemap";
			sourceTree = "<group>";
		};
		00B04FB3283EEB830026C882 /* Display overview map */ = {
			isa = PBXGroup;
			children = (
				00B04FB4283EEBA80026C882 /* DisplayOverviewMapView.swift */,
			);
			path = "Display overview map";
			sourceTree = "<group>";
		};
		00CB913628481475005C2C5D /* Search with geocode */ = {
			isa = PBXGroup;
			children = (
				00CB9137284814A4005C2C5D /* SearchWithGeocodeView.swift */,
			);
			path = "Search with geocode";
			sourceTree = "<group>";
		};
		00CCB8A6285D059300BBAB70 /* Portal Data */ = {
			isa = PBXGroup;
			children = (
				F111CCC2288B63DB00205358 /* e1f3a7254cb845b09450f54937c16061 */,
				00D4EF8128638BF100B9CC30 /* 2b0f9e17105847809dfeb04e3cad69e0 */,
				00D4EF8328638BF100B9CC30 /* 15a7cbd3af1e47cfa5d2c6b93dc44fc2 */,
				00D4EF8E28638BF100B9CC30 /* 68ec42517cdd439e81b036210483e8e7 */,
			);
			path = "Portal Data";
			sourceTree = SOURCE_ROOT;
		};
		00D4EF7E2863840D00B9CC30 /* Display feature layers */ = {
			isa = PBXGroup;
			children = (
				00D4EF7F2863842100B9CC30 /* DisplayFeatureLayersView.swift */,
			);
			path = "Display feature layers";
			sourceTree = "<group>";
		};
		00D4EF8128638BF100B9CC30 /* 2b0f9e17105847809dfeb04e3cad69e0 */ = {
			isa = PBXGroup;
			children = (
				00D4EF8228638BF100B9CC30 /* LA_Trails.geodatabase */,
			);
			path = 2b0f9e17105847809dfeb04e3cad69e0;
			sourceTree = "<group>";
		};
		00D4EF8328638BF100B9CC30 /* 15a7cbd3af1e47cfa5d2c6b93dc44fc2 */ = {
			isa = PBXGroup;
			children = (
				00D4EFB02863CE6300B9CC30 /* ScottishWildlifeTrust_reserves */,
			);
			path = 15a7cbd3af1e47cfa5d2c6b93dc44fc2;
			sourceTree = "<group>";
		};
		00D4EF8E28638BF100B9CC30 /* 68ec42517cdd439e81b036210483e8e7 */ = {
			isa = PBXGroup;
			children = (
				00D4EF8F28638BF100B9CC30 /* AuroraCO.gpkg */,
			);
			path = 68ec42517cdd439e81b036210483e8e7;
			sourceTree = "<group>";
		};
		00E5400627F3CCA100CF66D5 = {
			isa = PBXGroup;
			children = (
				00B042DE282ED6E80072E1B4 /* arcgis-runtime-toolkit-swift */,
				00966EE62811F64D009D3DD7 /* iOS */,
				00CCB8A6285D059300BBAB70 /* Portal Data */,
				00E5401427F3CCA200CF66D5 /* Products */,
				003D7C332821EBCC009DDFD2 /* Scripts */,
				00E5400B27F3CCA100CF66D5 /* Shared */,
			);
			sourceTree = "<group>";
		};
		00E5400B27F3CCA100CF66D5 /* Shared */ = {
			isa = PBXGroup;
			children = (
				0074ABAF281742420037244A /* Supporting Files */,
				0074ABB228174B830037244A /* Samples */,
				00E5400C27F3CCA100CF66D5 /* SamplesApp.swift */,
				00E5400E27F3CCA200CF66D5 /* Assets.xcassets */,
				001C6DD827FE585A00D472C2 /* AppSecrets.swift.masque */,
				0074ABCA2817B8DB0037244A /* SamplesApp+Samples.swift.tache */,
			);
			path = Shared;
			sourceTree = "<group>";
		};
		00E5401427F3CCA200CF66D5 /* Products */ = {
			isa = PBXGroup;
			children = (
				00E5401327F3CCA200CF66D5 /* Samples.app */,
			);
			name = Products;
			sourceTree = "<group>";
		};
		E000E75E2869E325005D87C5 /* Clip geometry */ = {
			isa = PBXGroup;
			children = (
				E000E75F2869E33D005D87C5 /* ClipGeometryView.swift */,
			);
			path = "Clip geometry";
			sourceTree = "<group>";
		};
		E000E761286A0B07005D87C5 /* Cut geometry */ = {
			isa = PBXGroup;
			children = (
				E000E762286A0B18005D87C5 /* CutGeometryView.swift */,
			);
			path = "Cut geometry";
			sourceTree = "<group>";
		};
		E004A6B928414332002A1FE6 /* Set viewpoint rotation */ = {
			isa = PBXGroup;
			children = (
				E004A6BD28414332002A1FE6 /* SetViewpointRotationView.swift */,
			);
			path = "Set viewpoint rotation";
			sourceTree = "<group>";
		};
		E004A6D528465C70002A1FE6 /* Display scene */ = {
			isa = PBXGroup;
			children = (
				E004A6D828465C70002A1FE6 /* DisplaySceneView.swift */,
			);
			path = "Display scene";
			sourceTree = "<group>";
		};
		E004A6DE2846626A002A1FE6 /* Show callout */ = {
			isa = PBXGroup;
			children = (
				E004A6DF28466279002A1FE6 /* ShowCalloutView.swift */,
			);
			path = "Show callout";
			sourceTree = "<group>";
		};
		E004A6E42846A609002A1FE6 /* Style graphics with symbols */ = {
			isa = PBXGroup;
			children = (
				E004A6E52846A61F002A1FE6 /* StyleGraphicsWithSymbolsView.swift */,
			);
			path = "Style graphics with symbols";
			sourceTree = "<group>";
		};
		E004A6E728493BBB002A1FE6 /* Show device location */ = {
			isa = PBXGroup;
			children = (
				E004A6E828493BCE002A1FE6 /* ShowDeviceLocationView.swift */,
			);
			path = "Show device location";
			sourceTree = "<group>";
		};
		E004A6EB28495538002A1FE6 /* Create planar and geodetic buffers */ = {
			isa = PBXGroup;
			children = (
				E004A6EC2849556E002A1FE6 /* CreatePlanarAndGeodeticBuffersView.swift */,
			);
			path = "Create planar and geodetic buffers";
			sourceTree = "<group>";
		};
		E004A6EE284E4B7A002A1FE6 /* Download vector tiles to local cache */ = {
			isa = PBXGroup;
			children = (
				E004A6EF284E4B9B002A1FE6 /* DownloadVectorTilesToLocalCacheView.swift */,
			);
			path = "Download vector tiles to local cache";
			sourceTree = "<group>";
		};
		E004A6F1284E4F80002A1FE6 /* Show results of spatial operations */ = {
			isa = PBXGroup;
			children = (
				E004A6F2284E4FEB002A1FE6 /* ShowResultsOfSpatialOperationsView.swift */,
			);
			path = "Show results of spatial operations";
			sourceTree = "<group>";
		};
		E004A6F4284FA3C5002A1FE6 /* Select features in feature layer */ = {
			isa = PBXGroup;
			children = (
				E004A6F5284FA42A002A1FE6 /* SelectFeaturesInFeatureLayerView.swift */,
			);
			path = "Select features in feature layer";
			sourceTree = "<group>";
		};
		E066DD33285CF3A0004D3D5B /* Find route */ = {
			isa = PBXGroup;
			children = (
				E066DD34285CF3B3004D3D5B /* FindRouteView.swift */,
			);
			path = "Find route";
			sourceTree = "<group>";
		};
		E066DD362860AB0B004D3D5B /* Style graphics with renderer */ = {
			isa = PBXGroup;
			children = (
				E066DD372860AB28004D3D5B /* StyleGraphicsWithRendererView.swift */,
			);
			path = "Style graphics with renderer";
			sourceTree = "<group>";
		};
		E066DD392860C9EE004D3D5B /* Show result of spatial relationships */ = {
			isa = PBXGroup;
			children = (
				E066DD3A2860CA08004D3D5B /* ShowResultOfSpatialRelationshipsView.swift */,
			);
			path = "Show result of spatial relationships";
			sourceTree = "<group>";
		};
		E066DD3E28610F3F004D3D5B /* Add scene layer from service */ = {
			isa = PBXGroup;
			children = (
				E066DD3F28610F55004D3D5B /* AddSceneLayerFromServiceView.swift */,
			);
			path = "Add scene layer from service";
			sourceTree = "<group>";
		};
		E088E1552862578800413100 /* Set surface placement mode */ = {
			isa = PBXGroup;
			children = (
				E088E1562862579D00413100 /* SetSurfacePlacementModeView.swift */,
			);
			path = "Set surface placement mode";
			sourceTree = "<group>";
		};
		E088E1722863B5E600413100 /* Generate offline map */ = {
			isa = PBXGroup;
			children = (
				E088E1732863B5F800413100 /* GenerateOfflineMapView.swift */,
			);
			path = "Generate offline map";
			sourceTree = "<group>";
		};
		E0EA0B75286638FD00C9621D /* Project */ = {
			isa = PBXGroup;
			children = (
				E0EA0B762866390E00C9621D /* ProjectView.swift */,
			);
			path = Project;
			sourceTree = "<group>";
		};
		E0FE32E528747762002C6ACA /* Browse building floors */ = {
			isa = PBXGroup;
			children = (
				E0FE32E628747778002C6ACA /* BrowseBuildingFloorsView.swift */,
			);
			path = "Browse building floors";
			sourceTree = "<group>";
		};
		F111CCBD288B548400205358 /* Display map from mobile map package */ = {
			isa = PBXGroup;
			children = (
				F111CCC0288B5D5600205358 /* DisplayMapFromMobileMapPackageView.swift */,
			);
			path = "Display map from mobile map package";
			sourceTree = "<group>";
		};
		F111CCC2288B63DB00205358 /* e1f3a7254cb845b09450f54937c16061 */ = {
			isa = PBXGroup;
			children = (
				F111CCC3288B641900205358 /* Yellowstone.mmpk */,
			);
			path = e1f3a7254cb845b09450f54937c16061;
			sourceTree = "<group>";
		};
/* End PBXGroup section */

/* Begin PBXNativeTarget section */
		00E5401227F3CCA200CF66D5 /* Samples (iOS) */ = {
			isa = PBXNativeTarget;
			buildConfigurationList = 00E5402427F3CCA200CF66D5 /* Build configuration list for PBXNativeTarget "Samples (iOS)" */;
			buildPhases = (
				001C6DDC27FE5CE800D472C2 /* Create .secrets File If It Does Not Exist */,
				00CCB8A3285BA2FD00BBAB70 /* Download Portal Item Data */,
				00E5402B27F77A5A00CF66D5 /* Lint Sources */,
				00E5400F27F3CCA200CF66D5 /* Sources */,
				00E5401027F3CCA200CF66D5 /* Frameworks */,
				00E5401127F3CCA200CF66D5 /* Resources */,
				00144B5E280634840090DD5D /* Embed Frameworks */,
				0039A4E82885C4E300592C86 /* Copy Source Code Files */,
				0039A4E72885C45200592C86 /* Copy README.md Files For Source Code View */,
			);
			buildRules = (
				0083586F27FE3BCF00192A15 /* PBXBuildRule */,
				0074ABCC2817B8E60037244A /* PBXBuildRule */,
			);
			dependencies = (
			);
			name = "Samples (iOS)";
			packageProductDependencies = (
				00B042E0282ED6F50072E1B4 /* ArcGISToolkit */,
			);
			productName = "arcgis-swift-sdk-samples (iOS)";
			productReference = 00E5401327F3CCA200CF66D5 /* Samples.app */;
			productType = "com.apple.product-type.application";
		};
/* End PBXNativeTarget section */

/* Begin PBXProject section */
		00E5400727F3CCA100CF66D5 /* Project object */ = {
			isa = PBXProject;
			attributes = {
				BuildIndependentTargetsInParallel = 1;
				KnownAssetTags = (
					DisplayFeatureLayers,
					DisplayMapFromMobileMapPackage,
				);
				LastSwiftUpdateCheck = 1330;
				LastUpgradeCheck = 1330;
				ORGANIZATIONNAME = Esri;
				TargetAttributes = {
					00E5401227F3CCA200CF66D5 = {
						CreatedOnToolsVersion = 13.3;
					};
				};
			};
			buildConfigurationList = 00E5400A27F3CCA100CF66D5 /* Build configuration list for PBXProject "Samples" */;
			compatibilityVersion = "Xcode 13.0";
			developmentRegion = en;
			hasScannedForEncodings = 0;
			knownRegions = (
				en,
				Base,
			);
			mainGroup = 00E5400627F3CCA100CF66D5;
			productRefGroup = 00E5401427F3CCA200CF66D5 /* Products */;
			projectDirPath = "";
			projectRoot = "";
			targets = (
				00E5401227F3CCA200CF66D5 /* Samples (iOS) */,
			);
		};
/* End PBXProject section */

/* Begin PBXResourcesBuildPhase section */
		00E5401127F3CCA200CF66D5 /* Resources */ = {
			isa = PBXResourcesBuildPhase;
			buildActionMask = 2147483647;
			files = (
				00D4EF9028638BF100B9CC30 /* LA_Trails.geodatabase in Resources */,
				00D4EF9A28638BF100B9CC30 /* AuroraCO.gpkg in Resources */,
				F111CCC4288B641900205358 /* Yellowstone.mmpk in Resources */,
				00E5402027F3CCA200CF66D5 /* Assets.xcassets in Resources */,
				00D4EFB12863CE6300B9CC30 /* ScottishWildlifeTrust_reserves in Resources */,
			);
			runOnlyForDeploymentPostprocessing = 0;
		};
/* End PBXResourcesBuildPhase section */

/* Begin PBXShellScriptBuildPhase section */
		001C6DDC27FE5CE800D472C2 /* Create .secrets File If It Does Not Exist */ = {
			isa = PBXShellScriptBuildPhase;
			alwaysOutOfDate = 1;
			buildActionMask = 2147483647;
			files = (
			);
			inputFileListPaths = (
			);
			inputPaths = (
			);
			name = "Create .secrets File If It Does Not Exist";
			outputFileListPaths = (
			);
			outputPaths = (
				"$(SRCROOT)/.secrets",
			);
			runOnlyForDeploymentPostprocessing = 0;
			shellPath = /bin/sh;
			shellScript = "if [ ! -e \"$SRCROOT/.secrets\" ]\nthen\n    touch \"$SRCROOT/.secrets\"\nfi\n";
		};
		0039A4E72885C45200592C86 /* Copy README.md Files For Source Code View */ = {
			isa = PBXShellScriptBuildPhase;
			alwaysOutOfDate = 1;
			buildActionMask = 2147483647;
			files = (
			);
			inputFileListPaths = (
			);
			inputPaths = (
			);
			name = "Copy README.md Files For Source Code View";
			outputFileListPaths = (
			);
			outputPaths = (
			);
			runOnlyForDeploymentPostprocessing = 0;
			shellPath = /bin/sh;
			shellScript = "echo $BUILT_PRODUCTS_DIR\n\n# Directory to which the readmes will be copied.\nREADMES_DIR=${BUILT_PRODUCTS_DIR}/${CONTENTS_FOLDER_PATH}/READMEs\nmkdir -p \"${READMES_DIR}\"\n\n# Root readme for the project to skip.\nDEFAULT_README=$SRCROOT/README.md\n\n# Find all README.md files in the project.\nfind ${SRCROOT} -name \"README.md\" | while read file\ndo\n    # Skip the root readme for project.\n    if [ \"$file\" = \"$DEFAULT_README\" ]\n    then\n        echo $BUILT_PRODUCTS_DIR\n        continue\n    fi\n    \n    # Extract the folder name from the path.\n    FILE_PATH=$(dirname \"$file\")\n    FOLDER_NAME=$(basename \"$FILE_PATH\")\n    \n    cp \"${file}\" \"${READMES_DIR}/${FOLDER_NAME}.md\"\ndone\n";
		};
		00CCB8A3285BA2FD00BBAB70 /* Download Portal Item Data */ = {
			isa = PBXShellScriptBuildPhase;
			alwaysOutOfDate = 1;
			buildActionMask = 2147483647;
			files = (
			);
			inputFileListPaths = (
			);
			inputPaths = (
			);
			name = "Download Portal Item Data";
			outputFileListPaths = (
			);
			outputPaths = (
			);
			runOnlyForDeploymentPostprocessing = 0;
			shellPath = /bin/sh;
			shellScript = "SAMPLES_DIRECTORY=\"${SRCROOT}/Shared/Samples\"\nDOWNLOAD_DIRECTORY=\"${SRCROOT}/Portal Data\"\nxcrun --sdk macosx swift \"${SRCROOT}/Scripts/DowloadPortalItemData.swift\" \"$SAMPLES_DIRECTORY\" \"$DOWNLOAD_DIRECTORY\"\n";
		};
		00E5402B27F77A5A00CF66D5 /* Lint Sources */ = {
			isa = PBXShellScriptBuildPhase;
			alwaysOutOfDate = 1;
			buildActionMask = 2147483647;
			files = (
			);
			inputFileListPaths = (
			);
			inputPaths = (
			);
			name = "Lint Sources";
			outputFileListPaths = (
			);
			outputPaths = (
			);
			runOnlyForDeploymentPostprocessing = 0;
			shellPath = /bin/sh;
			shellScript = "export PATH=\"$PATH:/opt/homebrew/bin\"\nif which swiftlint > /dev/null; then\n  swiftlint\nelse\n  echo \"warning: SwiftLint not installed, download from https://github.com/realm/SwiftLint\"\nfi\n";
		};
/* End PBXShellScriptBuildPhase section */

/* Begin PBXSourcesBuildPhase section */
		00E5400F27F3CCA200CF66D5 /* Sources */ = {
			isa = PBXSourcesBuildPhase;
			buildActionMask = 2147483647;
			files = (
				E000E7602869E33D005D87C5 /* ClipGeometryView.swift in Sources */,
				E004A6E928493BCE002A1FE6 /* ShowDeviceLocationView.swift in Sources */,
				F111CCC1288B5D5600205358 /* DisplayMapFromMobileMapPackageView.swift in Sources */,
				0005580C28185C0600224BC6 /* SampleList.swift in Sources */,
				E004A6E028466279002A1FE6 /* ShowCalloutView.swift in Sources */,
				E000E763286A0B18005D87C5 /* CutGeometryView.swift in Sources */,
				001C6DE127FE8A9400D472C2 /* AppSecrets.swift.masque in Sources */,
				00CCB8A5285BAF8700BBAB70 /* OnDemandResource.swift in Sources */,
				E004A6ED2849556E002A1FE6 /* CreatePlanarAndGeodeticBuffersView.swift in Sources */,
				E0082217287755AC002AD138 /* View+Sheet.swift in Sources */,
				00181B462846AD7100654571 /* View+Alert.swift in Sources */,
				E0FE32E728747778002C6ACA /* BrowseBuildingFloorsView.swift in Sources */,
				E0EA0B772866390E00C9621D /* ProjectView.swift in Sources */,
				0005580A2817C51E00224BC6 /* SampleDetailView.swift in Sources */,
				0074ABCD2817BCC30037244A /* SamplesApp+Samples.swift.tache in Sources */,
				E004A6F3284E4FEB002A1FE6 /* ShowResultsOfSpatialOperationsView.swift in Sources */,
				00B04273282EC59E0072E1B4 /* AboutView.swift in Sources */,
				E066DD3B2860CA08004D3D5B /* ShowResultOfSpatialRelationshipsView.swift in Sources */,
				E088E1572862579D00413100 /* SetSurfacePlacementModeView.swift in Sources */,
				E004A6C128414332002A1FE6 /* SetViewpointRotationView.swift in Sources */,
				00E5401E27F3CCA200CF66D5 /* ContentView.swift in Sources */,
				E066DD382860AB28004D3D5B /* StyleGraphicsWithRendererView.swift in Sources */,
				00B04FB5283EEBA80026C882 /* DisplayOverviewMapView.swift in Sources */,
				0074ABBF28174BCF0037244A /* DisplayMapView.swift in Sources */,
				00D4EF802863842100B9CC30 /* DisplayFeatureLayersView.swift in Sources */,
				E004A6DC28465C70002A1FE6 /* DisplaySceneView.swift in Sources */,
				E066DD35285CF3B3004D3D5B /* FindRouteView.swift in Sources */,
				E004A6F6284FA42A002A1FE6 /* SelectFeaturesInFeatureLayerView.swift in Sources */,
				00B042E8282EDC690072E1B4 /* SetBasemapView.swift in Sources */,
				E004A6E62846A61F002A1FE6 /* StyleGraphicsWithSymbolsView.swift in Sources */,
				E088E1742863B5F800413100 /* GenerateOfflineMapView.swift in Sources */,
				0074ABC428174F430037244A /* Sample.swift in Sources */,
				E004A6F0284E4B9B002A1FE6 /* DownloadVectorTilesToLocalCacheView.swift in Sources */,
				00CB9138284814A4005C2C5D /* SearchWithGeocodeView.swift in Sources */,
				00E5401C27F3CCA200CF66D5 /* SamplesApp.swift in Sources */,
				E066DD4028610F55004D3D5B /* AddSceneLayerFromServiceView.swift in Sources */,
			);
			runOnlyForDeploymentPostprocessing = 0;
		};
/* End PBXSourcesBuildPhase section */

/* Begin XCBuildConfiguration section */
		00E5402227F3CCA200CF66D5 /* Debug */ = {
			isa = XCBuildConfiguration;
			buildSettings = {
				ALWAYS_SEARCH_USER_PATHS = NO;
				CLANG_ANALYZER_NONNULL = YES;
				CLANG_ANALYZER_NUMBER_OBJECT_CONVERSION = YES_AGGRESSIVE;
				CLANG_CXX_LANGUAGE_STANDARD = "gnu++17";
				CLANG_ENABLE_MODULES = YES;
				CLANG_ENABLE_OBJC_ARC = YES;
				CLANG_ENABLE_OBJC_WEAK = YES;
				CLANG_WARN_BLOCK_CAPTURE_AUTORELEASING = YES;
				CLANG_WARN_BOOL_CONVERSION = YES;
				CLANG_WARN_COMMA = YES;
				CLANG_WARN_CONSTANT_CONVERSION = YES;
				CLANG_WARN_DEPRECATED_OBJC_IMPLEMENTATIONS = YES;
				CLANG_WARN_DIRECT_OBJC_ISA_USAGE = YES_ERROR;
				CLANG_WARN_DOCUMENTATION_COMMENTS = YES;
				CLANG_WARN_EMPTY_BODY = YES;
				CLANG_WARN_ENUM_CONVERSION = YES;
				CLANG_WARN_INFINITE_RECURSION = YES;
				CLANG_WARN_INT_CONVERSION = YES;
				CLANG_WARN_NON_LITERAL_NULL_CONVERSION = YES;
				CLANG_WARN_OBJC_IMPLICIT_RETAIN_SELF = YES;
				CLANG_WARN_OBJC_LITERAL_CONVERSION = YES;
				CLANG_WARN_OBJC_ROOT_CLASS = YES_ERROR;
				CLANG_WARN_QUOTED_INCLUDE_IN_FRAMEWORK_HEADER = YES;
				CLANG_WARN_RANGE_LOOP_ANALYSIS = YES;
				CLANG_WARN_STRICT_PROTOTYPES = YES;
				CLANG_WARN_SUSPICIOUS_MOVE = YES;
				CLANG_WARN_UNGUARDED_AVAILABILITY = YES_AGGRESSIVE;
				CLANG_WARN_UNREACHABLE_CODE = YES;
				CLANG_WARN__DUPLICATE_METHOD_MATCH = YES;
				COPY_PHASE_STRIP = NO;
				DEAD_CODE_STRIPPING = YES;
				DEBUG_INFORMATION_FORMAT = dwarf;
				ENABLE_STRICT_OBJC_MSGSEND = YES;
				ENABLE_TESTABILITY = YES;
				GCC_C_LANGUAGE_STANDARD = gnu11;
				GCC_DYNAMIC_NO_PIC = NO;
				GCC_NO_COMMON_BLOCKS = YES;
				GCC_OPTIMIZATION_LEVEL = 0;
				GCC_PREPROCESSOR_DEFINITIONS = (
					"DEBUG=1",
					"$(inherited)",
				);
				GCC_WARN_64_TO_32_BIT_CONVERSION = YES;
				GCC_WARN_ABOUT_RETURN_TYPE = YES_ERROR;
				GCC_WARN_UNDECLARED_SELECTOR = YES;
				GCC_WARN_UNINITIALIZED_AUTOS = YES_AGGRESSIVE;
				GCC_WARN_UNUSED_FUNCTION = YES;
				GCC_WARN_UNUSED_VARIABLE = YES;
				MTL_ENABLE_DEBUG_INFO = INCLUDE_SOURCE;
				MTL_FAST_MATH = YES;
				ONLY_ACTIVE_ARCH = YES;
				SWIFT_ACTIVE_COMPILATION_CONDITIONS = DEBUG;
				SWIFT_OPTIMIZATION_LEVEL = "-Onone";
			};
			name = Debug;
		};
		00E5402327F3CCA200CF66D5 /* Release */ = {
			isa = XCBuildConfiguration;
			buildSettings = {
				ALWAYS_SEARCH_USER_PATHS = NO;
				CLANG_ANALYZER_NONNULL = YES;
				CLANG_ANALYZER_NUMBER_OBJECT_CONVERSION = YES_AGGRESSIVE;
				CLANG_CXX_LANGUAGE_STANDARD = "gnu++17";
				CLANG_ENABLE_MODULES = YES;
				CLANG_ENABLE_OBJC_ARC = YES;
				CLANG_ENABLE_OBJC_WEAK = YES;
				CLANG_WARN_BLOCK_CAPTURE_AUTORELEASING = YES;
				CLANG_WARN_BOOL_CONVERSION = YES;
				CLANG_WARN_COMMA = YES;
				CLANG_WARN_CONSTANT_CONVERSION = YES;
				CLANG_WARN_DEPRECATED_OBJC_IMPLEMENTATIONS = YES;
				CLANG_WARN_DIRECT_OBJC_ISA_USAGE = YES_ERROR;
				CLANG_WARN_DOCUMENTATION_COMMENTS = YES;
				CLANG_WARN_EMPTY_BODY = YES;
				CLANG_WARN_ENUM_CONVERSION = YES;
				CLANG_WARN_INFINITE_RECURSION = YES;
				CLANG_WARN_INT_CONVERSION = YES;
				CLANG_WARN_NON_LITERAL_NULL_CONVERSION = YES;
				CLANG_WARN_OBJC_IMPLICIT_RETAIN_SELF = YES;
				CLANG_WARN_OBJC_LITERAL_CONVERSION = YES;
				CLANG_WARN_OBJC_ROOT_CLASS = YES_ERROR;
				CLANG_WARN_QUOTED_INCLUDE_IN_FRAMEWORK_HEADER = YES;
				CLANG_WARN_RANGE_LOOP_ANALYSIS = YES;
				CLANG_WARN_STRICT_PROTOTYPES = YES;
				CLANG_WARN_SUSPICIOUS_MOVE = YES;
				CLANG_WARN_UNGUARDED_AVAILABILITY = YES_AGGRESSIVE;
				CLANG_WARN_UNREACHABLE_CODE = YES;
				CLANG_WARN__DUPLICATE_METHOD_MATCH = YES;
				COPY_PHASE_STRIP = NO;
				DEAD_CODE_STRIPPING = YES;
				DEBUG_INFORMATION_FORMAT = "dwarf-with-dsym";
				ENABLE_NS_ASSERTIONS = NO;
				ENABLE_STRICT_OBJC_MSGSEND = YES;
				GCC_C_LANGUAGE_STANDARD = gnu11;
				GCC_NO_COMMON_BLOCKS = YES;
				GCC_WARN_64_TO_32_BIT_CONVERSION = YES;
				GCC_WARN_ABOUT_RETURN_TYPE = YES_ERROR;
				GCC_WARN_UNDECLARED_SELECTOR = YES;
				GCC_WARN_UNINITIALIZED_AUTOS = YES_AGGRESSIVE;
				GCC_WARN_UNUSED_FUNCTION = YES;
				GCC_WARN_UNUSED_VARIABLE = YES;
				MTL_ENABLE_DEBUG_INFO = NO;
				MTL_FAST_MATH = YES;
				SWIFT_COMPILATION_MODE = wholemodule;
				SWIFT_OPTIMIZATION_LEVEL = "-O";
			};
			name = Release;
		};
		00E5402527F3CCA200CF66D5 /* Debug */ = {
			isa = XCBuildConfiguration;
			buildSettings = {
				ASSETCATALOG_COMPILER_APPICON_NAME = AppIcon;
				ASSETCATALOG_COMPILER_GLOBAL_ACCENT_COLOR_NAME = AccentColor;
				CODE_SIGN_STYLE = Automatic;
				CURRENT_PROJECT_VERSION = 1;
				EMBED_ASSET_PACKS_IN_PRODUCT_BUNDLE = YES;
				INFOPLIST_FILE = "$(SRCROOT)/iOS/Info.plist";
				IPHONEOS_DEPLOYMENT_TARGET = 15.0;
				LD_RUNPATH_SEARCH_PATHS = (
					"$(inherited)",
					"@executable_path/Frameworks",
				);
				MARKETING_VERSION = 200.0.0;
				PRODUCT_BUNDLE_IDENTIFIER = "com.esri.arcgis-swift-sdk-samples";
				PRODUCT_NAME = Samples;
				SDKROOT = iphoneos;
				SWIFT_EMIT_LOC_STRINGS = YES;
				SWIFT_VERSION = 5.0;
				TARGETED_DEVICE_FAMILY = "1,2";
			};
			name = Debug;
		};
		00E5402627F3CCA200CF66D5 /* Release */ = {
			isa = XCBuildConfiguration;
			buildSettings = {
				ASSETCATALOG_COMPILER_APPICON_NAME = AppIcon;
				ASSETCATALOG_COMPILER_GLOBAL_ACCENT_COLOR_NAME = AccentColor;
				CODE_SIGN_STYLE = Automatic;
				CURRENT_PROJECT_VERSION = 1;
				EMBED_ASSET_PACKS_IN_PRODUCT_BUNDLE = YES;
				INFOPLIST_FILE = "$(SRCROOT)/iOS/Info.plist";
				IPHONEOS_DEPLOYMENT_TARGET = 15.0;
				LD_RUNPATH_SEARCH_PATHS = (
					"$(inherited)",
					"@executable_path/Frameworks",
				);
				MARKETING_VERSION = 200.0.0;
				PRODUCT_BUNDLE_IDENTIFIER = "com.esri.arcgis-swift-sdk-samples";
				PRODUCT_NAME = Samples;
				SDKROOT = iphoneos;
				SWIFT_EMIT_LOC_STRINGS = YES;
				SWIFT_VERSION = 5.0;
				TARGETED_DEVICE_FAMILY = "1,2";
				VALIDATE_PRODUCT = YES;
			};
			name = Release;
		};
/* End XCBuildConfiguration section */

/* Begin XCConfigurationList section */
		00E5400A27F3CCA100CF66D5 /* Build configuration list for PBXProject "Samples" */ = {
			isa = XCConfigurationList;
			buildConfigurations = (
				00E5402227F3CCA200CF66D5 /* Debug */,
				00E5402327F3CCA200CF66D5 /* Release */,
			);
			defaultConfigurationIsVisible = 0;
			defaultConfigurationName = Release;
		};
		00E5402427F3CCA200CF66D5 /* Build configuration list for PBXNativeTarget "Samples (iOS)" */ = {
			isa = XCConfigurationList;
			buildConfigurations = (
				00E5402527F3CCA200CF66D5 /* Debug */,
				00E5402627F3CCA200CF66D5 /* Release */,
			);
			defaultConfigurationIsVisible = 0;
			defaultConfigurationName = Release;
		};
/* End XCConfigurationList section */

/* Begin XCSwiftPackageProductDependency section */
		00B042E0282ED6F50072E1B4 /* ArcGISToolkit */ = {
			isa = XCSwiftPackageProductDependency;
			productName = ArcGISToolkit;
		};
/* End XCSwiftPackageProductDependency section */
	};
	rootObject = 00E5400727F3CCA100CF66D5 /* Project object */;
}<|MERGE_RESOLUTION|>--- conflicted
+++ resolved
@@ -58,11 +58,8 @@
 		E004A6F0284E4B9B002A1FE6 /* DownloadVectorTilesToLocalCacheView.swift in Sources */ = {isa = PBXBuildFile; fileRef = E004A6EF284E4B9B002A1FE6 /* DownloadVectorTilesToLocalCacheView.swift */; };
 		E004A6F3284E4FEB002A1FE6 /* ShowResultsOfSpatialOperationsView.swift in Sources */ = {isa = PBXBuildFile; fileRef = E004A6F2284E4FEB002A1FE6 /* ShowResultsOfSpatialOperationsView.swift */; };
 		E004A6F6284FA42A002A1FE6 /* SelectFeaturesInFeatureLayerView.swift in Sources */ = {isa = PBXBuildFile; fileRef = E004A6F5284FA42A002A1FE6 /* SelectFeaturesInFeatureLayerView.swift */; };
-<<<<<<< HEAD
 		E03CB06B2889879D002B27D9 /* DownloadVectorTilesToLocalCacheView.swift in Copy Source Code Files */ = {isa = PBXBuildFile; fileRef = E004A6EF284E4B9B002A1FE6 /* DownloadVectorTilesToLocalCacheView.swift */; };
-=======
 		E0082217287755AC002AD138 /* View+Sheet.swift in Sources */ = {isa = PBXBuildFile; fileRef = E0082216287755AC002AD138 /* View+Sheet.swift */; };
->>>>>>> 97337053
 		E03CB0692888944D002B27D9 /* GenerateOfflineMapView.swift in Copy Source Code Files */ = {isa = PBXBuildFile; fileRef = E088E1732863B5F800413100 /* GenerateOfflineMapView.swift */; };
 		E066DD35285CF3B3004D3D5B /* FindRouteView.swift in Sources */ = {isa = PBXBuildFile; fileRef = E066DD34285CF3B3004D3D5B /* FindRouteView.swift */; };
 		E066DD382860AB28004D3D5B /* StyleGraphicsWithRendererView.swift in Sources */ = {isa = PBXBuildFile; fileRef = E066DD372860AB28004D3D5B /* StyleGraphicsWithRendererView.swift */; };
