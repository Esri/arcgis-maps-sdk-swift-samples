--- conflicted
+++ resolved
@@ -1476,11 +1476,8 @@
 				79B7B80A2A1BF8EC00F57C27 /* CreateAndSaveKMLView.swift in Sources */,
 				7573E81C29D6134C00BEED9C /* TraceUtilityNetworkView.Enums.swift in Sources */,
 				7573E81A29D6134C00BEED9C /* TraceUtilityNetworkView.Model.swift in Sources */,
-<<<<<<< HEAD
-=======
 				0005580C28185C0600224BC6 /* SampleList.swift in Sources */,
 				D752D9402A39154C003EB25E /* ManageOperationalLayersView.swift in Sources */,
->>>>>>> cdf57d60
 				D7ABA2F92A32579C0021822B /* MeasureDistanceInSceneView.swift in Sources */,
 				E004A6E028466279002A1FE6 /* ShowCalloutView.swift in Sources */,
 				E000E763286A0B18005D87C5 /* CutGeometryView.swift in Sources */,
