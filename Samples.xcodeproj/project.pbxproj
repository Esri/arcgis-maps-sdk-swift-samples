// !$*UTF8*$!
{
	archiveVersion = 1;
	classes = {
	};
	objectVersion = 55;
	objects = {

/* Begin PBXBuildFile section */
		0005580A2817C51E00224BC6 /* SampleDetailView.swift in Sources */ = {isa = PBXBuildFile; fileRef = 000558092817C51E00224BC6 /* SampleDetailView.swift */; };
		00181B462846AD7100654571 /* View+ErrorAlert.swift in Sources */ = {isa = PBXBuildFile; fileRef = 00181B452846AD7100654571 /* View+ErrorAlert.swift */; };
		001C6DE127FE8A9400D472C2 /* AppSecrets.swift.masque in Sources */ = {isa = PBXBuildFile; fileRef = 001C6DD827FE585A00D472C2 /* AppSecrets.swift.masque */; };
		00273CF42A82AB5900A7A77D /* SamplesSearchView.swift in Sources */ = {isa = PBXBuildFile; fileRef = 00273CF32A82AB5900A7A77D /* SamplesSearchView.swift */; };
		00273CF62A82AB8700A7A77D /* SampleLink.swift in Sources */ = {isa = PBXBuildFile; fileRef = 00273CF52A82AB8700A7A77D /* SampleLink.swift */; };
		0039A4E92885C50300592C86 /* AddSceneLayerFromServiceView.swift in Copy Source Code Files */ = {isa = PBXBuildFile; fileRef = E066DD3F28610F55004D3D5B /* AddSceneLayerFromServiceView.swift */; };
		0039A4EA2885C50300592C86 /* ClipGeometryView.swift in Copy Source Code Files */ = {isa = PBXBuildFile; fileRef = E000E75F2869E33D005D87C5 /* ClipGeometryView.swift */; };
		0039A4EB2885C50300592C86 /* CreatePlanarAndGeodeticBuffersView.swift in Copy Source Code Files */ = {isa = PBXBuildFile; fileRef = E004A6EC2849556E002A1FE6 /* CreatePlanarAndGeodeticBuffersView.swift */; };
		0039A4EC2885C50300592C86 /* CutGeometryView.swift in Copy Source Code Files */ = {isa = PBXBuildFile; fileRef = E000E762286A0B18005D87C5 /* CutGeometryView.swift */; };
		0039A4ED2885C50300592C86 /* DisplayMapView.swift in Copy Source Code Files */ = {isa = PBXBuildFile; fileRef = 0074ABBE28174BCF0037244A /* DisplayMapView.swift */; };
		0039A4EE2885C50300592C86 /* DisplayOverviewMapView.swift in Copy Source Code Files */ = {isa = PBXBuildFile; fileRef = 00B04FB4283EEBA80026C882 /* DisplayOverviewMapView.swift */; };
		0039A4EF2885C50300592C86 /* DisplaySceneView.swift in Copy Source Code Files */ = {isa = PBXBuildFile; fileRef = E004A6D828465C70002A1FE6 /* DisplaySceneView.swift */; };
		0039A4F02885C50300592C86 /* ProjectGeometryView.swift in Copy Source Code Files */ = {isa = PBXBuildFile; fileRef = E0EA0B762866390E00C9621D /* ProjectGeometryView.swift */; };
		0039A4F12885C50300592C86 /* SearchWithGeocodeView.swift in Copy Source Code Files */ = {isa = PBXBuildFile; fileRef = 00CB9137284814A4005C2C5D /* SearchWithGeocodeView.swift */; };
		0039A4F22885C50300592C86 /* SelectFeaturesInFeatureLayerView.swift in Copy Source Code Files */ = {isa = PBXBuildFile; fileRef = E004A6F5284FA42A002A1FE6 /* SelectFeaturesInFeatureLayerView.swift */; };
		0039A4F32885C50300592C86 /* SetBasemapView.swift in Copy Source Code Files */ = {isa = PBXBuildFile; fileRef = 00B042E5282EDC690072E1B4 /* SetBasemapView.swift */; };
		0039A4F42885C50300592C86 /* SetSurfacePlacementModeView.swift in Copy Source Code Files */ = {isa = PBXBuildFile; fileRef = E088E1562862579D00413100 /* SetSurfacePlacementModeView.swift */; };
		0039A4F52885C50300592C86 /* SetViewpointRotationView.swift in Copy Source Code Files */ = {isa = PBXBuildFile; fileRef = E004A6BD28414332002A1FE6 /* SetViewpointRotationView.swift */; };
		0039A4F62885C50300592C86 /* ShowCalloutView.swift in Copy Source Code Files */ = {isa = PBXBuildFile; fileRef = E004A6DF28466279002A1FE6 /* ShowCalloutView.swift */; };
		0039A4F72885C50300592C86 /* ShowDeviceLocationView.swift in Copy Source Code Files */ = {isa = PBXBuildFile; fileRef = E004A6E828493BCE002A1FE6 /* ShowDeviceLocationView.swift */; };
		0039A4F82885C50300592C86 /* ShowResultOfSpatialRelationshipsView.swift in Copy Source Code Files */ = {isa = PBXBuildFile; fileRef = E066DD3A2860CA08004D3D5B /* ShowResultOfSpatialRelationshipsView.swift */; };
		0039A4F92885C50300592C86 /* ShowResultOfSpatialOperationsView.swift in Copy Source Code Files */ = {isa = PBXBuildFile; fileRef = E004A6F2284E4FEB002A1FE6 /* ShowResultOfSpatialOperationsView.swift */; };
		0039A4FA2885C50300592C86 /* StyleGraphicsWithRendererView.swift in Copy Source Code Files */ = {isa = PBXBuildFile; fileRef = E066DD372860AB28004D3D5B /* StyleGraphicsWithRendererView.swift */; };
		0039A4FB2885C50300592C86 /* StyleGraphicsWithSymbolsView.swift in Copy Source Code Files */ = {isa = PBXBuildFile; fileRef = E004A6E52846A61F002A1FE6 /* StyleGraphicsWithSymbolsView.swift */; };
		0042E24328E4BF8F001F33D6 /* ShowViewshedFromPointInSceneView.Model.swift in Sources */ = {isa = PBXBuildFile; fileRef = 0042E24228E4BF8F001F33D6 /* ShowViewshedFromPointInSceneView.Model.swift */; };
		0042E24528E4F82C001F33D6 /* ShowViewshedFromPointInSceneView.ViewshedSettingsView.swift in Sources */ = {isa = PBXBuildFile; fileRef = 0042E24428E4F82B001F33D6 /* ShowViewshedFromPointInSceneView.ViewshedSettingsView.swift */; };
		0042E24628E50EE4001F33D6 /* ShowViewshedFromPointInSceneView.swift in Copy Source Code Files */ = {isa = PBXBuildFile; fileRef = 0086F3FD28E3770900974721 /* ShowViewshedFromPointInSceneView.swift */; };
		0042E24728E50EE4001F33D6 /* ShowViewshedFromPointInSceneView.Model.swift in Copy Source Code Files */ = {isa = PBXBuildFile; fileRef = 0042E24228E4BF8F001F33D6 /* ShowViewshedFromPointInSceneView.Model.swift */; };
		0042E24828E50EE4001F33D6 /* ShowViewshedFromPointInSceneView.ViewshedSettingsView.swift in Copy Source Code Files */ = {isa = PBXBuildFile; fileRef = 0042E24428E4F82B001F33D6 /* ShowViewshedFromPointInSceneView.ViewshedSettingsView.swift */; };
		0044289229C90C0B00160767 /* GetElevationAtPointOnSurfaceView.swift in Sources */ = {isa = PBXBuildFile; fileRef = 0044289129C90C0B00160767 /* GetElevationAtPointOnSurfaceView.swift */; };
		0044289329C9234300160767 /* GetElevationAtPointOnSurfaceView.swift in Copy Source Code Files */ = {isa = PBXBuildFile; fileRef = 0044289129C90C0B00160767 /* GetElevationAtPointOnSurfaceView.swift */; };
		0044CDDF2995C39E004618CE /* ShowDeviceLocationHistoryView.swift in Sources */ = {isa = PBXBuildFile; fileRef = 0044CDDE2995C39E004618CE /* ShowDeviceLocationHistoryView.swift */; };
		0044CDE02995D4DD004618CE /* ShowDeviceLocationHistoryView.swift in Copy Source Code Files */ = {isa = PBXBuildFile; fileRef = 0044CDDE2995C39E004618CE /* ShowDeviceLocationHistoryView.swift */; };
<<<<<<< HEAD
		004FE87129DF5D8700075217 /* Bristol in Resources */ = {isa = PBXBuildFile; fileRef = 004FE87029DF5D8700075217 /* Bristol */; settings = {ASSET_TAGS = (Animate3DGraphic, ChangeCameraController, OrbitCameraAroundObject, ); }; };
=======
		004FE87129DF5D8700075217 /* Bristol in Resources */ = {isa = PBXBuildFile; fileRef = 004FE87029DF5D8700075217 /* Bristol */; settings = {ASSET_TAGS = (Animate3DGraphic, ChangeCameraController, OrbitCameraAroundObject, StylePointWithDistanceCompositeSceneSymbol, ); }; };
>>>>>>> a026ebbe
		006C835528B40682004AEB7F /* BrowseBuildingFloorsView.swift in Copy Source Code Files */ = {isa = PBXBuildFile; fileRef = E0FE32E628747778002C6ACA /* BrowseBuildingFloorsView.swift */; };
		006C835628B40682004AEB7F /* DisplayMapFromMobileMapPackageView.swift in Copy Source Code Files */ = {isa = PBXBuildFile; fileRef = F111CCC0288B5D5600205358 /* DisplayMapFromMobileMapPackageView.swift */; };
		0074ABBF28174BCF0037244A /* DisplayMapView.swift in Sources */ = {isa = PBXBuildFile; fileRef = 0074ABBE28174BCF0037244A /* DisplayMapView.swift */; };
		0074ABC428174F430037244A /* Sample.swift in Sources */ = {isa = PBXBuildFile; fileRef = 0074ABC128174F430037244A /* Sample.swift */; };
		0074ABCD2817BCC30037244A /* SamplesApp+Samples.swift.tache in Sources */ = {isa = PBXBuildFile; fileRef = 0074ABCA2817B8DB0037244A /* SamplesApp+Samples.swift.tache */; };
		0086F40128E3770A00974721 /* ShowViewshedFromPointInSceneView.swift in Sources */ = {isa = PBXBuildFile; fileRef = 0086F3FD28E3770900974721 /* ShowViewshedFromPointInSceneView.swift */; };
		00A7A1462A2FC58300F035F7 /* DisplayContentOfUtilityNetworkContainerView.swift in Sources */ = {isa = PBXBuildFile; fileRef = 00A7A1432A2FC58300F035F7 /* DisplayContentOfUtilityNetworkContainerView.swift */; };
		00A7A14A2A2FC5B700F035F7 /* DisplayContentOfUtilityNetworkContainerView.Model.swift in Sources */ = {isa = PBXBuildFile; fileRef = 00A7A1492A2FC5B700F035F7 /* DisplayContentOfUtilityNetworkContainerView.Model.swift */; };
		00B04273282EC59E0072E1B4 /* AboutView.swift in Sources */ = {isa = PBXBuildFile; fileRef = 00B04272282EC59E0072E1B4 /* AboutView.swift */; };
		00B042E8282EDC690072E1B4 /* SetBasemapView.swift in Sources */ = {isa = PBXBuildFile; fileRef = 00B042E5282EDC690072E1B4 /* SetBasemapView.swift */; };
		00B04FB5283EEBA80026C882 /* DisplayOverviewMapView.swift in Sources */ = {isa = PBXBuildFile; fileRef = 00B04FB4283EEBA80026C882 /* DisplayOverviewMapView.swift */; };
		00B56F792B0E967500B68A0D /* AddClusteringFeatureReductionToAPointFeatureLayerView.swift in Sources */ = {isa = PBXBuildFile; fileRef = 00B56F782B0E967500B68A0D /* AddClusteringFeatureReductionToAPointFeatureLayerView.swift */; };
		00B56F7B2B0EA71600B68A0D /* AddClusteringFeatureReductionToAPointFeatureLayerView.Model.swift in Sources */ = {isa = PBXBuildFile; fileRef = 00B56F7A2B0EA71600B68A0D /* AddClusteringFeatureReductionToAPointFeatureLayerView.Model.swift */; };
		00B56F7D2B0EA73500B68A0D /* AddClusteringFeatureReductionToAPointFeatureLayerView.SettingsView.swift in Sources */ = {isa = PBXBuildFile; fileRef = 00B56F7C2B0EA73500B68A0D /* AddClusteringFeatureReductionToAPointFeatureLayerView.SettingsView.swift */; };
		00B56F7E2B0EBE9C00B68A0D /* AddClusteringFeatureReductionToAPointFeatureLayerView.swift in Copy Source Code Files */ = {isa = PBXBuildFile; fileRef = 00B56F782B0E967500B68A0D /* AddClusteringFeatureReductionToAPointFeatureLayerView.swift */; };
		00B56F7F2B0EBE9C00B68A0D /* AddClusteringFeatureReductionToAPointFeatureLayerView.Model.swift in Copy Source Code Files */ = {isa = PBXBuildFile; fileRef = 00B56F7A2B0EA71600B68A0D /* AddClusteringFeatureReductionToAPointFeatureLayerView.Model.swift */; };
		00B56F802B0EBE9C00B68A0D /* AddClusteringFeatureReductionToAPointFeatureLayerView.SettingsView.swift in Copy Source Code Files */ = {isa = PBXBuildFile; fileRef = 00B56F7C2B0EA73500B68A0D /* AddClusteringFeatureReductionToAPointFeatureLayerView.SettingsView.swift */; };
		00C43AED2947DC350099AE34 /* ArcGISToolkit in Frameworks */ = {isa = PBXBuildFile; productRef = 00C43AEC2947DC350099AE34 /* ArcGISToolkit */; };
		00C7993B2A845AAF00AFE342 /* Sidebar.swift in Sources */ = {isa = PBXBuildFile; fileRef = 00C7993A2A845AAF00AFE342 /* Sidebar.swift */; };
		00C94A0D28B53DE1004E42D9 /* raster-file in Resources */ = {isa = PBXBuildFile; fileRef = 00C94A0C28B53DE1004E42D9 /* raster-file */; settings = {ASSET_TAGS = (AddRasterFromFile, ); }; };
		00CB9138284814A4005C2C5D /* SearchWithGeocodeView.swift in Sources */ = {isa = PBXBuildFile; fileRef = 00CB9137284814A4005C2C5D /* SearchWithGeocodeView.swift */; };
		00CCB8A5285BAF8700BBAB70 /* OnDemandResource.swift in Sources */ = {isa = PBXBuildFile; fileRef = 00CCB8A4285BAF8700BBAB70 /* OnDemandResource.swift */; };
		00D4EF802863842100B9CC30 /* AddFeatureLayersView.swift in Sources */ = {isa = PBXBuildFile; fileRef = 00D4EF7F2863842100B9CC30 /* AddFeatureLayersView.swift */; };
		00D4EF9028638BF100B9CC30 /* LA_Trails.geodatabase in Resources */ = {isa = PBXBuildFile; fileRef = 00D4EF8228638BF100B9CC30 /* LA_Trails.geodatabase */; settings = {ASSET_TAGS = (AddFeatureLayers, ); }; };
		00D4EF9A28638BF100B9CC30 /* AuroraCO.gpkg in Resources */ = {isa = PBXBuildFile; fileRef = 00D4EF8F28638BF100B9CC30 /* AuroraCO.gpkg */; settings = {ASSET_TAGS = (AddFeatureLayers, ); }; };
		00D4EFB12863CE6300B9CC30 /* ScottishWildlifeTrust_reserves in Resources */ = {isa = PBXBuildFile; fileRef = 00D4EFB02863CE6300B9CC30 /* ScottishWildlifeTrust_reserves */; settings = {ASSET_TAGS = (AddFeatureLayers, ); }; };
		00E5401C27F3CCA200CF66D5 /* SamplesApp.swift in Sources */ = {isa = PBXBuildFile; fileRef = 00E5400C27F3CCA100CF66D5 /* SamplesApp.swift */; };
		00E5401E27F3CCA200CF66D5 /* ContentView.swift in Sources */ = {isa = PBXBuildFile; fileRef = 00E5400D27F3CCA100CF66D5 /* ContentView.swift */; };
		00E5402027F3CCA200CF66D5 /* Assets.xcassets in Resources */ = {isa = PBXBuildFile; fileRef = 00E5400E27F3CCA200CF66D5 /* Assets.xcassets */; };
		00EB803A2A31506F00AC2B07 /* DisplayContentOfUtilityNetworkContainerView.swift in Copy Source Code Files */ = {isa = PBXBuildFile; fileRef = 00A7A1432A2FC58300F035F7 /* DisplayContentOfUtilityNetworkContainerView.swift */; };
		00EB803B2A31506F00AC2B07 /* DisplayContentOfUtilityNetworkContainerView.Model.swift in Copy Source Code Files */ = {isa = PBXBuildFile; fileRef = 00A7A1492A2FC5B700F035F7 /* DisplayContentOfUtilityNetworkContainerView.Model.swift */; };
		00F279D62AF418DC00CECAF8 /* AddDynamicEntityLayerView.VehicleCallout.swift in Sources */ = {isa = PBXBuildFile; fileRef = 00F279D52AF418DC00CECAF8 /* AddDynamicEntityLayerView.VehicleCallout.swift */; };
		00F279D72AF4364700CECAF8 /* AddDynamicEntityLayerView.VehicleCallout.swift in Copy Source Code Files */ = {isa = PBXBuildFile; fileRef = 00F279D52AF418DC00CECAF8 /* AddDynamicEntityLayerView.VehicleCallout.swift */; };
		108EC04129D25B2C000F35D0 /* QueryFeatureTableView.swift in Sources */ = {isa = PBXBuildFile; fileRef = 108EC04029D25B2C000F35D0 /* QueryFeatureTableView.swift */; };
		108EC04229D25B55000F35D0 /* QueryFeatureTableView.swift in Copy Source Code Files */ = {isa = PBXBuildFile; fileRef = 108EC04029D25B2C000F35D0 /* QueryFeatureTableView.swift */; };
		1C0C1C3929D34DAE005C8B24 /* ChangeViewpointView.swift in Sources */ = {isa = PBXBuildFile; fileRef = 1C0C1C3429D34DAE005C8B24 /* ChangeViewpointView.swift */; };
		1C0C1C3D29D34DDD005C8B24 /* ChangeViewpointView.swift in Copy Source Code Files */ = {isa = PBXBuildFile; fileRef = 1C0C1C3429D34DAE005C8B24 /* ChangeViewpointView.swift */; };
		1C19B4F12A578E46001D2506 /* CreateLoadReportView.Views.swift in Sources */ = {isa = PBXBuildFile; fileRef = 1C19B4EB2A578E46001D2506 /* CreateLoadReportView.Views.swift */; };
		1C19B4F32A578E46001D2506 /* CreateLoadReportView.swift in Sources */ = {isa = PBXBuildFile; fileRef = 1C19B4ED2A578E46001D2506 /* CreateLoadReportView.swift */; };
		1C19B4F52A578E46001D2506 /* CreateLoadReportView.Model.swift in Sources */ = {isa = PBXBuildFile; fileRef = 1C19B4EF2A578E46001D2506 /* CreateLoadReportView.Model.swift */; };
		1C19B4F72A578E69001D2506 /* CreateLoadReportView.Model.swift in Copy Source Code Files */ = {isa = PBXBuildFile; fileRef = 1C19B4EF2A578E46001D2506 /* CreateLoadReportView.Model.swift */; };
		1C19B4F82A578E69001D2506 /* CreateLoadReportView.swift in Copy Source Code Files */ = {isa = PBXBuildFile; fileRef = 1C19B4ED2A578E46001D2506 /* CreateLoadReportView.swift */; };
		1C19B4F92A578E69001D2506 /* CreateLoadReportView.Views.swift in Copy Source Code Files */ = {isa = PBXBuildFile; fileRef = 1C19B4EB2A578E46001D2506 /* CreateLoadReportView.Views.swift */; };
		1C26ED192A859525009B7721 /* FilterFeaturesInSceneView.swift in Sources */ = {isa = PBXBuildFile; fileRef = 1C26ED152A859525009B7721 /* FilterFeaturesInSceneView.swift */; };
		1C26ED202A8BEC63009B7721 /* FilterFeaturesInSceneView.swift in Copy Source Code Files */ = {isa = PBXBuildFile; fileRef = 1C26ED152A859525009B7721 /* FilterFeaturesInSceneView.swift */; };
		1C3B7DC82A5F64FC00907443 /* AnalyzeNetworkWithSubnetworkTraceView.Model.swift in Sources */ = {isa = PBXBuildFile; fileRef = 1C3B7DC32A5F64FC00907443 /* AnalyzeNetworkWithSubnetworkTraceView.Model.swift */; };
		1C3B7DCB2A5F64FC00907443 /* AnalyzeNetworkWithSubnetworkTraceView.swift in Sources */ = {isa = PBXBuildFile; fileRef = 1C3B7DC62A5F64FC00907443 /* AnalyzeNetworkWithSubnetworkTraceView.swift */; };
		1C3B7DCD2A5F652500907443 /* AnalyzeNetworkWithSubnetworkTraceView.Model.swift in Copy Source Code Files */ = {isa = PBXBuildFile; fileRef = 1C3B7DC32A5F64FC00907443 /* AnalyzeNetworkWithSubnetworkTraceView.Model.swift */; };
		1C3B7DCE2A5F652500907443 /* AnalyzeNetworkWithSubnetworkTraceView.swift in Copy Source Code Files */ = {isa = PBXBuildFile; fileRef = 1C3B7DC62A5F64FC00907443 /* AnalyzeNetworkWithSubnetworkTraceView.swift */; };
		1C42E04729D2396B004FC4BE /* ShowPopupView.swift in Sources */ = {isa = PBXBuildFile; fileRef = 1C42E04329D2396B004FC4BE /* ShowPopupView.swift */; };
		1C42E04A29D239D2004FC4BE /* ShowPopupView.swift in Copy Source Code Files */ = {isa = PBXBuildFile; fileRef = 1C42E04329D2396B004FC4BE /* ShowPopupView.swift */; };
		1C43BC7F2A43781200509BF8 /* SetVisibilityOfSubtypeSublayerView.Views.swift in Sources */ = {isa = PBXBuildFile; fileRef = 1C43BC792A43781100509BF8 /* SetVisibilityOfSubtypeSublayerView.Views.swift */; };
		1C43BC822A43781200509BF8 /* SetVisibilityOfSubtypeSublayerView.Model.swift in Sources */ = {isa = PBXBuildFile; fileRef = 1C43BC7C2A43781100509BF8 /* SetVisibilityOfSubtypeSublayerView.Model.swift */; };
		1C43BC842A43781200509BF8 /* SetVisibilityOfSubtypeSublayerView.swift in Sources */ = {isa = PBXBuildFile; fileRef = 1C43BC7E2A43781100509BF8 /* SetVisibilityOfSubtypeSublayerView.swift */; };
		1C43BC852A43783900509BF8 /* SetVisibilityOfSubtypeSublayerView.Model.swift in Copy Source Code Files */ = {isa = PBXBuildFile; fileRef = 1C43BC7C2A43781100509BF8 /* SetVisibilityOfSubtypeSublayerView.Model.swift */; };
		1C43BC862A43783900509BF8 /* SetVisibilityOfSubtypeSublayerView.swift in Copy Source Code Files */ = {isa = PBXBuildFile; fileRef = 1C43BC7E2A43781100509BF8 /* SetVisibilityOfSubtypeSublayerView.swift */; };
		1C43BC872A43783900509BF8 /* SetVisibilityOfSubtypeSublayerView.Views.swift in Copy Source Code Files */ = {isa = PBXBuildFile; fileRef = 1C43BC792A43781100509BF8 /* SetVisibilityOfSubtypeSublayerView.Views.swift */; };
		1C56B5E62A82C02D000381DA /* DisplayPointsUsingClusteringFeatureReductionView.swift in Sources */ = {isa = PBXBuildFile; fileRef = 1C56B5E22A82C02D000381DA /* DisplayPointsUsingClusteringFeatureReductionView.swift */; };
		1C56B5E72A82C057000381DA /* DisplayPointsUsingClusteringFeatureReductionView.swift in Copy Source Code Files */ = {isa = PBXBuildFile; fileRef = 1C56B5E22A82C02D000381DA /* DisplayPointsUsingClusteringFeatureReductionView.swift */; };
		1C929F092A27B86800134252 /* ShowUtilityAssociationsView.swift in Copy Source Code Files */ = {isa = PBXBuildFile; fileRef = 1CAF831B2A20305F000E1E60 /* ShowUtilityAssociationsView.swift */; };
		1C965C3929DB9176002F8536 /* ShowRealisticLightAndShadowsView.swift in Copy Source Code Files */ = {isa = PBXBuildFile; fileRef = 1C9B74C529DB43580038B06F /* ShowRealisticLightAndShadowsView.swift */; };
		1C9B74C929DB43580038B06F /* ShowRealisticLightAndShadowsView.swift in Sources */ = {isa = PBXBuildFile; fileRef = 1C9B74C529DB43580038B06F /* ShowRealisticLightAndShadowsView.swift */; };
		1C9B74D929DB54560038B06F /* ChangeCameraControllerView.swift in Sources */ = {isa = PBXBuildFile; fileRef = 1C9B74D529DB54560038B06F /* ChangeCameraControllerView.swift */; };
		1C9B74DE29DB56860038B06F /* ChangeCameraControllerView.swift in Copy Source Code Files */ = {isa = PBXBuildFile; fileRef = 1C9B74D529DB54560038B06F /* ChangeCameraControllerView.swift */; };
		1CAB8D4B2A3CEAB0002AA649 /* RunValveIsolationTraceView.Model.swift in Sources */ = {isa = PBXBuildFile; fileRef = 1CAB8D442A3CEAB0002AA649 /* RunValveIsolationTraceView.Model.swift */; };
		1CAB8D4E2A3CEAB0002AA649 /* RunValveIsolationTraceView.swift in Sources */ = {isa = PBXBuildFile; fileRef = 1CAB8D472A3CEAB0002AA649 /* RunValveIsolationTraceView.swift */; };
		1CAB8D502A3CEB43002AA649 /* RunValveIsolationTraceView.Model.swift in Copy Source Code Files */ = {isa = PBXBuildFile; fileRef = 1CAB8D442A3CEAB0002AA649 /* RunValveIsolationTraceView.Model.swift */; };
		1CAB8D512A3CEB43002AA649 /* RunValveIsolationTraceView.swift in Copy Source Code Files */ = {isa = PBXBuildFile; fileRef = 1CAB8D472A3CEAB0002AA649 /* RunValveIsolationTraceView.swift */; };
		1CAF831F2A20305F000E1E60 /* ShowUtilityAssociationsView.swift in Sources */ = {isa = PBXBuildFile; fileRef = 1CAF831B2A20305F000E1E60 /* ShowUtilityAssociationsView.swift */; };
		218F35B829C28F4A00502022 /* AuthenticateWithOAuthView.swift in Sources */ = {isa = PBXBuildFile; fileRef = 218F35B329C28F4A00502022 /* AuthenticateWithOAuthView.swift */; };
		218F35C229C290BF00502022 /* AuthenticateWithOAuthView.swift in Copy Source Code Files */ = {isa = PBXBuildFile; fileRef = 218F35B329C28F4A00502022 /* AuthenticateWithOAuthView.swift */; };
		4D126D6D29CA1B6000CFB7A7 /* ShowDeviceLocationWithNMEADataSourcesView.swift in Sources */ = {isa = PBXBuildFile; fileRef = 4D126D6929CA1B6000CFB7A7 /* ShowDeviceLocationWithNMEADataSourcesView.swift */; };
		4D126D7229CA1E1800CFB7A7 /* FileNMEASentenceReader.swift in Sources */ = {isa = PBXBuildFile; fileRef = 4D126D7129CA1E1800CFB7A7 /* FileNMEASentenceReader.swift */; };
		4D126D7329CA1EFD00CFB7A7 /* ShowDeviceLocationWithNMEADataSourcesView.swift in Copy Source Code Files */ = {isa = PBXBuildFile; fileRef = 4D126D6929CA1B6000CFB7A7 /* ShowDeviceLocationWithNMEADataSourcesView.swift */; };
		4D126D7429CA1EFD00CFB7A7 /* FileNMEASentenceReader.swift in Copy Source Code Files */ = {isa = PBXBuildFile; fileRef = 4D126D7129CA1E1800CFB7A7 /* FileNMEASentenceReader.swift */; };
		4D126D7C29CA3E6000CFB7A7 /* Redlands.nmea in Resources */ = {isa = PBXBuildFile; fileRef = 4D126D7B29CA3E6000CFB7A7 /* Redlands.nmea */; settings = {ASSET_TAGS = (ShowDeviceLocationWithNmeaDataSources, ); }; };
		4D126D7E29CA43D200CFB7A7 /* ShowDeviceLocationWithNMEADataSourcesView.Model.swift in Sources */ = {isa = PBXBuildFile; fileRef = 4D126D7D29CA43D200CFB7A7 /* ShowDeviceLocationWithNMEADataSourcesView.Model.swift */; };
		4D2ADC4329C26D05003B367F /* AddDynamicEntityLayerView.swift in Sources */ = {isa = PBXBuildFile; fileRef = 4D2ADC3F29C26D05003B367F /* AddDynamicEntityLayerView.swift */; };
		4D2ADC4729C26D2C003B367F /* AddDynamicEntityLayerView.swift in Copy Source Code Files */ = {isa = PBXBuildFile; fileRef = 4D2ADC3F29C26D05003B367F /* AddDynamicEntityLayerView.swift */; };
		4D2ADC5A29C4F612003B367F /* ChangeMapViewBackgroundView.swift in Sources */ = {isa = PBXBuildFile; fileRef = 4D2ADC5529C4F612003B367F /* ChangeMapViewBackgroundView.swift */; };
		4D2ADC5D29C4F612003B367F /* ChangeMapViewBackgroundView.SettingsView.swift in Sources */ = {isa = PBXBuildFile; fileRef = 4D2ADC5829C4F612003B367F /* ChangeMapViewBackgroundView.SettingsView.swift */; };
		4D2ADC6229C5071C003B367F /* ChangeMapViewBackgroundView.Model.swift in Sources */ = {isa = PBXBuildFile; fileRef = 4D2ADC6129C5071C003B367F /* ChangeMapViewBackgroundView.Model.swift */; };
		4D2ADC6729C50BD6003B367F /* AddDynamicEntityLayerView.Model.swift in Sources */ = {isa = PBXBuildFile; fileRef = 4D2ADC6629C50BD6003B367F /* AddDynamicEntityLayerView.Model.swift */; };
		4D2ADC6929C50C4C003B367F /* AddDynamicEntityLayerView.SettingsView.swift in Sources */ = {isa = PBXBuildFile; fileRef = 4D2ADC6829C50C4C003B367F /* AddDynamicEntityLayerView.SettingsView.swift */; };
		4D2ADC6A29C50D91003B367F /* AddDynamicEntityLayerView.Model.swift in Copy Source Code Files */ = {isa = PBXBuildFile; fileRef = 4D2ADC6629C50BD6003B367F /* AddDynamicEntityLayerView.Model.swift */; };
		4D2ADC6B29C50D91003B367F /* AddDynamicEntityLayerView.SettingsView.swift in Copy Source Code Files */ = {isa = PBXBuildFile; fileRef = 4D2ADC6829C50C4C003B367F /* AddDynamicEntityLayerView.SettingsView.swift */; };
		4DD058102A0D3F6B00A59B34 /* ShowDeviceLocationWithNMEADataSourcesView.Model.swift in Copy Source Code Files */ = {isa = PBXBuildFile; fileRef = 4D126D7D29CA43D200CFB7A7 /* ShowDeviceLocationWithNMEADataSourcesView.Model.swift */; };
		7573E81A29D6134C00BEED9C /* TraceUtilityNetworkView.Model.swift in Sources */ = {isa = PBXBuildFile; fileRef = 7573E81329D6134C00BEED9C /* TraceUtilityNetworkView.Model.swift */; };
		7573E81C29D6134C00BEED9C /* TraceUtilityNetworkView.Enums.swift in Sources */ = {isa = PBXBuildFile; fileRef = 7573E81529D6134C00BEED9C /* TraceUtilityNetworkView.Enums.swift */; };
		7573E81E29D6134C00BEED9C /* TraceUtilityNetworkView.Views.swift in Sources */ = {isa = PBXBuildFile; fileRef = 7573E81729D6134C00BEED9C /* TraceUtilityNetworkView.Views.swift */; };
		7573E81F29D6134C00BEED9C /* TraceUtilityNetworkView.swift in Sources */ = {isa = PBXBuildFile; fileRef = 7573E81829D6134C00BEED9C /* TraceUtilityNetworkView.swift */; };
		7573E82129D6136C00BEED9C /* TraceUtilityNetworkView.Model.swift in Copy Source Code Files */ = {isa = PBXBuildFile; fileRef = 7573E81329D6134C00BEED9C /* TraceUtilityNetworkView.Model.swift */; };
		7573E82229D6136C00BEED9C /* TraceUtilityNetworkView.Enums.swift in Copy Source Code Files */ = {isa = PBXBuildFile; fileRef = 7573E81529D6134C00BEED9C /* TraceUtilityNetworkView.Enums.swift */; };
		7573E82329D6136C00BEED9C /* TraceUtilityNetworkView.Views.swift in Copy Source Code Files */ = {isa = PBXBuildFile; fileRef = 7573E81729D6134C00BEED9C /* TraceUtilityNetworkView.Views.swift */; };
		7573E82429D6136C00BEED9C /* TraceUtilityNetworkView.swift in Copy Source Code Files */ = {isa = PBXBuildFile; fileRef = 7573E81829D6134C00BEED9C /* TraceUtilityNetworkView.swift */; };
		75DD736729D35FF40010229D /* ChangeMapViewBackgroundView.swift in Copy Source Code Files */ = {isa = PBXBuildFile; fileRef = 4D2ADC5529C4F612003B367F /* ChangeMapViewBackgroundView.swift */; };
		75DD736829D35FF40010229D /* ChangeMapViewBackgroundView.SettingsView.swift in Copy Source Code Files */ = {isa = PBXBuildFile; fileRef = 4D2ADC5829C4F612003B367F /* ChangeMapViewBackgroundView.SettingsView.swift */; };
		75DD736929D35FF40010229D /* ChangeMapViewBackgroundView.Model.swift in Copy Source Code Files */ = {isa = PBXBuildFile; fileRef = 4D2ADC6129C5071C003B367F /* ChangeMapViewBackgroundView.Model.swift */; };
		75DD739529D38B1B0010229D /* NavigateRouteView.swift in Sources */ = {isa = PBXBuildFile; fileRef = 75DD739129D38B1B0010229D /* NavigateRouteView.swift */; };
		75DD739929D38B420010229D /* NavigateRouteView.swift in Copy Source Code Files */ = {isa = PBXBuildFile; fileRef = 75DD739129D38B1B0010229D /* NavigateRouteView.swift */; };
		7900C5F62A83FC3F002D430F /* AddCustomDynamicEntityDataSourceView.Vessel.swift in Sources */ = {isa = PBXBuildFile; fileRef = 7900C5F52A83FC3F002D430F /* AddCustomDynamicEntityDataSourceView.Vessel.swift */; };
		792222DD2A81AA5D00619FFE /* AIS_MarineCadastre_SelectedVessels_CustomDataSource.jsonl in Resources */ = {isa = PBXBuildFile; fileRef = 792222DC2A81AA5D00619FFE /* AIS_MarineCadastre_SelectedVessels_CustomDataSource.jsonl */; settings = {ASSET_TAGS = (AddCustomDynamicEntityDataSource, ); }; };
		79302F852A1ED4E30002336A /* CreateAndSaveKMLView.Model.swift in Sources */ = {isa = PBXBuildFile; fileRef = 79302F842A1ED4E30002336A /* CreateAndSaveKMLView.Model.swift */; };
		79302F872A1ED71B0002336A /* CreateAndSaveKMLView.Views.swift in Sources */ = {isa = PBXBuildFile; fileRef = 79302F862A1ED71B0002336A /* CreateAndSaveKMLView.Views.swift */; };
		798C2DA72AFC505600EE7E97 /* PrivacyInfo.xcprivacy in Resources */ = {isa = PBXBuildFile; fileRef = 798C2DA62AFC505600EE7E97 /* PrivacyInfo.xcprivacy */; };
		79A47DFB2A20286800D7C5B9 /* CreateAndSaveKMLView.Model.swift in Copy Source Code Files */ = {isa = PBXBuildFile; fileRef = 79302F842A1ED4E30002336A /* CreateAndSaveKMLView.Model.swift */; };
		79A47DFC2A20286800D7C5B9 /* CreateAndSaveKMLView.Views.swift in Copy Source Code Files */ = {isa = PBXBuildFile; fileRef = 79302F862A1ED71B0002336A /* CreateAndSaveKMLView.Views.swift */; };
		79B7B80A2A1BF8EC00F57C27 /* CreateAndSaveKMLView.swift in Sources */ = {isa = PBXBuildFile; fileRef = 79B7B8092A1BF8EC00F57C27 /* CreateAndSaveKMLView.swift */; };
		79B7B80B2A1BFDE700F57C27 /* CreateAndSaveKMLView.swift in Copy Source Code Files */ = {isa = PBXBuildFile; fileRef = 79B7B8092A1BF8EC00F57C27 /* CreateAndSaveKMLView.swift */; };
		79D84D132A81711A00F45262 /* AddCustomDynamicEntityDataSourceView.swift in Sources */ = {isa = PBXBuildFile; fileRef = 79D84D0D2A815C5B00F45262 /* AddCustomDynamicEntityDataSourceView.swift */; };
		79D84D152A81718F00F45262 /* AddCustomDynamicEntityDataSourceView.swift in Copy Source Code Files */ = {isa = PBXBuildFile; fileRef = 79D84D0D2A815C5B00F45262 /* AddCustomDynamicEntityDataSourceView.swift */; };
		883C121529C9136600062FF9 /* DownloadPreplannedMapAreaView.MapPicker.swift in Sources */ = {isa = PBXBuildFile; fileRef = 883C121429C9136600062FF9 /* DownloadPreplannedMapAreaView.MapPicker.swift */; };
		883C121729C914E100062FF9 /* DownloadPreplannedMapAreaView.MapPicker.swift in Copy Source Code Files */ = {isa = PBXBuildFile; fileRef = 883C121429C9136600062FF9 /* DownloadPreplannedMapAreaView.MapPicker.swift */; };
		883C121829C914E100062FF9 /* DownloadPreplannedMapAreaView.Model.swift in Copy Source Code Files */ = {isa = PBXBuildFile; fileRef = E0D04FF128A5390000747989 /* DownloadPreplannedMapAreaView.Model.swift */; };
		883C121929C914E100062FF9 /* DownloadPreplannedMapAreaView.swift in Copy Source Code Files */ = {isa = PBXBuildFile; fileRef = E070A0A2286F3B6000F2B606 /* DownloadPreplannedMapAreaView.swift */; };
		88F93CC129C3D59D0006B28E /* CreateAndEditGeometriesView.swift in Sources */ = {isa = PBXBuildFile; fileRef = 88F93CC029C3D59C0006B28E /* CreateAndEditGeometriesView.swift */; };
		88F93CC229C4D3480006B28E /* CreateAndEditGeometriesView.swift in Copy Source Code Files */ = {isa = PBXBuildFile; fileRef = 88F93CC029C3D59C0006B28E /* CreateAndEditGeometriesView.swift */; };
		D70082EB2ACF900100E0C3C2 /* IdentifyKMLFeaturesView.swift in Sources */ = {isa = PBXBuildFile; fileRef = D70082EA2ACF900100E0C3C2 /* IdentifyKMLFeaturesView.swift */; };
		D70082EC2ACF901600E0C3C2 /* IdentifyKMLFeaturesView.swift in Copy Source Code Files */ = {isa = PBXBuildFile; fileRef = D70082EA2ACF900100E0C3C2 /* IdentifyKMLFeaturesView.swift */; };
		D7010EBF2B05616900D43F55 /* DisplaySceneFromMobileScenePackageView.swift in Sources */ = {isa = PBXBuildFile; fileRef = D7010EBC2B05616900D43F55 /* DisplaySceneFromMobileScenePackageView.swift */; };
		D7010EC12B05618400D43F55 /* DisplaySceneFromMobileScenePackageView.swift in Copy Source Code Files */ = {isa = PBXBuildFile; fileRef = D7010EBC2B05616900D43F55 /* DisplaySceneFromMobileScenePackageView.swift */; };
		D701D72C2A37C7F7006FF0C8 /* bradley_low_3ds in Resources */ = {isa = PBXBuildFile; fileRef = D701D72B2A37C7F7006FF0C8 /* bradley_low_3ds */; settings = {ASSET_TAGS = (ShowViewshedFromGeoelementInScene, ); }; };
		D704AA5A2AB22C1A00A3BB63 /* GroupLayersTogetherView.swift in Sources */ = {isa = PBXBuildFile; fileRef = D704AA592AB22C1A00A3BB63 /* GroupLayersTogetherView.swift */; };
		D704AA5B2AB22D8400A3BB63 /* GroupLayersTogetherView.swift in Copy Source Code Files */ = {isa = PBXBuildFile; fileRef = D704AA592AB22C1A00A3BB63 /* GroupLayersTogetherView.swift */; };
		D7054AE92ACCCB6C007235BA /* Animate3DGraphicView.SettingsView.swift in Sources */ = {isa = PBXBuildFile; fileRef = D7054AE82ACCCB6C007235BA /* Animate3DGraphicView.SettingsView.swift */; };
		D7054AEA2ACCCC34007235BA /* Animate3DGraphicView.SettingsView.swift in Copy Source Code Files */ = {isa = PBXBuildFile; fileRef = D7054AE82ACCCB6C007235BA /* Animate3DGraphicView.SettingsView.swift */; };
		D7058B102B59E44B000A888A /* StylePointWithSceneSymbolView.swift in Sources */ = {isa = PBXBuildFile; fileRef = D7058B0D2B59E44B000A888A /* StylePointWithSceneSymbolView.swift */; };
		D7058B122B59E468000A888A /* StylePointWithSceneSymbolView.swift in Copy Source Code Files */ = {isa = PBXBuildFile; fileRef = D7058B0D2B59E44B000A888A /* StylePointWithSceneSymbolView.swift */; };
		D7058FB12ACB423C00A40F14 /* Animate3DGraphicView.Model.swift in Sources */ = {isa = PBXBuildFile; fileRef = D7058FB02ACB423C00A40F14 /* Animate3DGraphicView.Model.swift */; };
		D7058FB22ACB424E00A40F14 /* Animate3DGraphicView.Model.swift in Copy Source Code Files */ = {isa = PBXBuildFile; fileRef = D7058FB02ACB423C00A40F14 /* Animate3DGraphicView.Model.swift */; };
		D7084FA92AD771AA00EC7F4F /* AugmentRealityToFlyOverSceneView.swift in Sources */ = {isa = PBXBuildFile; fileRef = D7084FA62AD771AA00EC7F4F /* AugmentRealityToFlyOverSceneView.swift */; };
		D7084FAB2AD771F600EC7F4F /* AugmentRealityToFlyOverSceneView.swift in Copy Source Code Files */ = {isa = PBXBuildFile; fileRef = D7084FA62AD771AA00EC7F4F /* AugmentRealityToFlyOverSceneView.swift */; };
		D70BE5792A5624A80022CA02 /* CategoriesView.swift in Sources */ = {isa = PBXBuildFile; fileRef = D70BE5782A5624A80022CA02 /* CategoriesView.swift */; };
		D710996D2A27D9210065A1C1 /* DensifyAndGeneralizeGeometryView.swift in Sources */ = {isa = PBXBuildFile; fileRef = D710996C2A27D9210065A1C1 /* DensifyAndGeneralizeGeometryView.swift */; };
		D710996E2A27D9B30065A1C1 /* DensifyAndGeneralizeGeometryView.swift in Copy Source Code Files */ = {isa = PBXBuildFile; fileRef = D710996C2A27D9210065A1C1 /* DensifyAndGeneralizeGeometryView.swift */; };
		D71099702A2802FA0065A1C1 /* DensifyAndGeneralizeGeometryView.SettingsView.swift in Sources */ = {isa = PBXBuildFile; fileRef = D710996F2A2802FA0065A1C1 /* DensifyAndGeneralizeGeometryView.SettingsView.swift */; };
		D71099712A280D830065A1C1 /* DensifyAndGeneralizeGeometryView.SettingsView.swift in Copy Source Code Files */ = {isa = PBXBuildFile; fileRef = D710996F2A2802FA0065A1C1 /* DensifyAndGeneralizeGeometryView.SettingsView.swift */; };
		D718A1E72B570F7500447087 /* OrbitCameraAroundObjectView.Model.swift in Sources */ = {isa = PBXBuildFile; fileRef = D718A1E62B570F7500447087 /* OrbitCameraAroundObjectView.Model.swift */; };
		D718A1E82B571C9100447087 /* OrbitCameraAroundObjectView.Model.swift in Copy Source Code Files */ = {isa = PBXBuildFile; fileRef = D718A1E62B570F7500447087 /* OrbitCameraAroundObjectView.Model.swift */; };
		D718A1ED2B575FD900447087 /* ManageBookmarksView.swift in Sources */ = {isa = PBXBuildFile; fileRef = D718A1EA2B575FD900447087 /* ManageBookmarksView.swift */; };
		D718A1F02B57602000447087 /* ManageBookmarksView.swift in Copy Source Code Files */ = {isa = PBXBuildFile; fileRef = D718A1EA2B575FD900447087 /* ManageBookmarksView.swift */; };
		D71C5F642AAA7A88006599FD /* CreateSymbolStylesFromWebStylesView.swift in Sources */ = {isa = PBXBuildFile; fileRef = D71C5F632AAA7A88006599FD /* CreateSymbolStylesFromWebStylesView.swift */; };
		D71C5F652AAA83D2006599FD /* CreateSymbolStylesFromWebStylesView.swift in Copy Source Code Files */ = {isa = PBXBuildFile; fileRef = D71C5F632AAA7A88006599FD /* CreateSymbolStylesFromWebStylesView.swift */; };
		D71D516E2B51D7B600B2A2BE /* SearchForWebMapView.Views.swift in Sources */ = {isa = PBXBuildFile; fileRef = D71D516D2B51D7B600B2A2BE /* SearchForWebMapView.Views.swift */; };
		D71D516F2B51D87700B2A2BE /* SearchForWebMapView.Views.swift in Copy Source Code Files */ = {isa = PBXBuildFile; fileRef = D71D516D2B51D7B600B2A2BE /* SearchForWebMapView.Views.swift */; };
		D71FCB8A2AD6277F000E517C /* CreateMobileGeodatabaseView.Model.swift in Sources */ = {isa = PBXBuildFile; fileRef = D71FCB892AD6277E000E517C /* CreateMobileGeodatabaseView.Model.swift */; };
		D71FCB8B2AD628B9000E517C /* CreateMobileGeodatabaseView.Model.swift in Copy Source Code Files */ = {isa = PBXBuildFile; fileRef = D71FCB892AD6277E000E517C /* CreateMobileGeodatabaseView.Model.swift */; };
		D721EEA82ABDFF550040BE46 /* LothianRiversAnno.mmpk in Resources */ = {isa = PBXBuildFile; fileRef = D721EEA72ABDFF550040BE46 /* LothianRiversAnno.mmpk */; settings = {ASSET_TAGS = (ShowMobileMapPackageExpirationDate, ); }; };
		D722BD222A420DAD002C2087 /* ShowExtrudedFeaturesView.swift in Sources */ = {isa = PBXBuildFile; fileRef = D722BD212A420DAD002C2087 /* ShowExtrudedFeaturesView.swift */; };
		D722BD232A420DEC002C2087 /* ShowExtrudedFeaturesView.swift in Copy Source Code Files */ = {isa = PBXBuildFile; fileRef = D722BD212A420DAD002C2087 /* ShowExtrudedFeaturesView.swift */; };
		D7232EE12AC1E5AA0079ABFF /* PlayKMLTourView.swift in Sources */ = {isa = PBXBuildFile; fileRef = D7232EE02AC1E5AA0079ABFF /* PlayKMLTourView.swift */; };
		D7232EE22AC1E6DC0079ABFF /* PlayKMLTourView.swift in Copy Source Code Files */ = {isa = PBXBuildFile; fileRef = D7232EE02AC1E5AA0079ABFF /* PlayKMLTourView.swift */; };
		D72C43F32AEB066D00B6157B /* GeocodeOfflineView.Model.swift in Sources */ = {isa = PBXBuildFile; fileRef = D72C43F22AEB066D00B6157B /* GeocodeOfflineView.Model.swift */; };
		D72F272E2ADA1E4400F906DA /* AugmentRealityToShowTabletopSceneView.swift in Sources */ = {isa = PBXBuildFile; fileRef = D72F272B2ADA1E4400F906DA /* AugmentRealityToShowTabletopSceneView.swift */; };
		D72F27302ADA1E9900F906DA /* AugmentRealityToShowTabletopSceneView.swift in Copy Source Code Files */ = {isa = PBXBuildFile; fileRef = D72F272B2ADA1E4400F906DA /* AugmentRealityToShowTabletopSceneView.swift */; };
		D731F3C12AD0D2AC00A8431E /* IdentifyGraphicsView.swift in Sources */ = {isa = PBXBuildFile; fileRef = D731F3C02AD0D2AC00A8431E /* IdentifyGraphicsView.swift */; };
		D731F3C22AD0D2BB00A8431E /* IdentifyGraphicsView.swift in Copy Source Code Files */ = {isa = PBXBuildFile; fileRef = D731F3C02AD0D2AC00A8431E /* IdentifyGraphicsView.swift */; };
		D7337C5A2ABCFDB100A5D865 /* StyleSymbolsFromMobileStyleFileView.SymbolOptionsListView.swift in Sources */ = {isa = PBXBuildFile; fileRef = D7337C592ABCFDB100A5D865 /* StyleSymbolsFromMobileStyleFileView.SymbolOptionsListView.swift */; };
		D7337C5B2ABCFDE400A5D865 /* StyleSymbolsFromMobileStyleFileView.SymbolOptionsListView.swift in Copy Source Code Files */ = {isa = PBXBuildFile; fileRef = D7337C592ABCFDB100A5D865 /* StyleSymbolsFromMobileStyleFileView.SymbolOptionsListView.swift */; };
		D7337C602ABD142D00A5D865 /* ShowMobileMapPackageExpirationDateView.swift in Sources */ = {isa = PBXBuildFile; fileRef = D7337C5F2ABD142D00A5D865 /* ShowMobileMapPackageExpirationDateView.swift */; };
		D7337C612ABD166A00A5D865 /* ShowMobileMapPackageExpirationDateView.swift in Copy Source Code Files */ = {isa = PBXBuildFile; fileRef = D7337C5F2ABD142D00A5D865 /* ShowMobileMapPackageExpirationDateView.swift */; };
		D734FA0C2A183A5B00246D7E /* SetMaxExtentView.swift in Sources */ = {isa = PBXBuildFile; fileRef = D734FA092A183A5B00246D7E /* SetMaxExtentView.swift */; };
		D73723762AF5877500846884 /* FindRouteInMobileMapPackageView.Models.swift in Sources */ = {isa = PBXBuildFile; fileRef = D73723742AF5877500846884 /* FindRouteInMobileMapPackageView.Models.swift */; };
		D73723792AF5ADD800846884 /* FindRouteInMobileMapPackageView.MobileMapView.swift in Sources */ = {isa = PBXBuildFile; fileRef = D73723782AF5ADD700846884 /* FindRouteInMobileMapPackageView.MobileMapView.swift */; };
		D737237A2AF5AE1600846884 /* FindRouteInMobileMapPackageView.MobileMapView.swift in Copy Source Code Files */ = {isa = PBXBuildFile; fileRef = D73723782AF5ADD700846884 /* FindRouteInMobileMapPackageView.MobileMapView.swift */; };
		D737237B2AF5AE1A00846884 /* FindRouteInMobileMapPackageView.Models.swift in Copy Source Code Files */ = {isa = PBXBuildFile; fileRef = D73723742AF5877500846884 /* FindRouteInMobileMapPackageView.Models.swift */; };
		D73F06692B5EE73D000B574F /* QueryFeaturesWithArcadeExpressionView.swift in Sources */ = {isa = PBXBuildFile; fileRef = D73F06662B5EE73D000B574F /* QueryFeaturesWithArcadeExpressionView.swift */; };
		D73F066C2B5EE760000B574F /* QueryFeaturesWithArcadeExpressionView.swift in Copy Source Code Files */ = {isa = PBXBuildFile; fileRef = D73F06662B5EE73D000B574F /* QueryFeaturesWithArcadeExpressionView.swift */; };
		D73F8CF42AB1089900CD39DA /* Restaurant.stylx in Resources */ = {isa = PBXBuildFile; fileRef = D73F8CF32AB1089900CD39DA /* Restaurant.stylx */; settings = {ASSET_TAGS = (StyleFeaturesWithCustomDictionary, ); }; };
		D73FC0FD2AD4A18D0067A19B /* CreateMobileGeodatabaseView.swift in Sources */ = {isa = PBXBuildFile; fileRef = D73FC0FC2AD4A18D0067A19B /* CreateMobileGeodatabaseView.swift */; };
		D73FC0FE2AD4A19A0067A19B /* CreateMobileGeodatabaseView.swift in Copy Source Code Files */ = {isa = PBXBuildFile; fileRef = D73FC0FC2AD4A18D0067A19B /* CreateMobileGeodatabaseView.swift */; };
		D73FC90B2B6312A0001AC486 /* AddFeaturesWithContingentValuesView.Model.swift in Copy Source Code Files */ = {isa = PBXBuildFile; fileRef = D74F03EF2B609A7D00E83688 /* AddFeaturesWithContingentValuesView.Model.swift */; };
		D73FC90C2B6312A5001AC486 /* AddFeaturesWithContingentValuesView.AddFeatureView.swift in Copy Source Code Files */ = {isa = PBXBuildFile; fileRef = D7F8C0422B608F120072BFA7 /* AddFeaturesWithContingentValuesView.AddFeatureView.swift */; };
		D73FCFF72B02A3AA0006360D /* FindAddressWithReverseGeocodeView.swift in Sources */ = {isa = PBXBuildFile; fileRef = D73FCFF42B02A3AA0006360D /* FindAddressWithReverseGeocodeView.swift */; };
		D73FCFFA2B02A3C50006360D /* FindAddressWithReverseGeocodeView.swift in Copy Source Code Files */ = {isa = PBXBuildFile; fileRef = D73FCFF42B02A3AA0006360D /* FindAddressWithReverseGeocodeView.swift */; };
		D73FCFFF2B02C7630006360D /* FindRouteAroundBarriersView.Views.swift in Sources */ = {isa = PBXBuildFile; fileRef = D73FCFFE2B02C7630006360D /* FindRouteAroundBarriersView.Views.swift */; };
		D73FD0002B02C9610006360D /* FindRouteAroundBarriersView.Views.swift in Copy Source Code Files */ = {isa = PBXBuildFile; fileRef = D73FCFFE2B02C7630006360D /* FindRouteAroundBarriersView.Views.swift */; };
		D742E4922B04132B00690098 /* DisplayWebSceneFromPortalItemView.swift in Sources */ = {isa = PBXBuildFile; fileRef = D742E48F2B04132B00690098 /* DisplayWebSceneFromPortalItemView.swift */; };
		D742E4952B04134C00690098 /* DisplayWebSceneFromPortalItemView.swift in Copy Source Code Files */ = {isa = PBXBuildFile; fileRef = D742E48F2B04132B00690098 /* DisplayWebSceneFromPortalItemView.swift */; };
		D744FD172A2112D90084A66C /* CreateConvexHullAroundPointsView.swift in Sources */ = {isa = PBXBuildFile; fileRef = D744FD162A2112D90084A66C /* CreateConvexHullAroundPointsView.swift */; };
		D744FD182A2113C70084A66C /* CreateConvexHullAroundPointsView.swift in Copy Source Code Files */ = {isa = PBXBuildFile; fileRef = D744FD162A2112D90084A66C /* CreateConvexHullAroundPointsView.swift */; };
		D7464F1E2ACE04B3007FEE88 /* IdentifyRasterCellView.swift in Sources */ = {isa = PBXBuildFile; fileRef = D7464F1D2ACE04B3007FEE88 /* IdentifyRasterCellView.swift */; };
		D7464F1F2ACE04C2007FEE88 /* IdentifyRasterCellView.swift in Copy Source Code Files */ = {isa = PBXBuildFile; fileRef = D7464F1D2ACE04B3007FEE88 /* IdentifyRasterCellView.swift */; };
		D7464F2B2ACE0965007FEE88 /* SA_EVI_8Day_03May20 in Resources */ = {isa = PBXBuildFile; fileRef = D7464F2A2ACE0964007FEE88 /* SA_EVI_8Day_03May20 */; settings = {ASSET_TAGS = (IdentifyRasterCell, ); }; };
		D7497F3C2AC4B4C100167AD2 /* DisplayDimensionsView.swift in Sources */ = {isa = PBXBuildFile; fileRef = D7497F3B2AC4B4C100167AD2 /* DisplayDimensionsView.swift */; };
		D7497F3D2AC4B4CF00167AD2 /* DisplayDimensionsView.swift in Copy Source Code Files */ = {isa = PBXBuildFile; fileRef = D7497F3B2AC4B4C100167AD2 /* DisplayDimensionsView.swift */; };
		D7497F402AC4BA4100167AD2 /* Edinburgh_Pylon_Dimensions.mmpk in Resources */ = {isa = PBXBuildFile; fileRef = D7497F3F2AC4BA4100167AD2 /* Edinburgh_Pylon_Dimensions.mmpk */; settings = {ASSET_TAGS = (DisplayDimensions, ); }; };
		D74C8BFE2ABA5605007C76B8 /* StyleSymbolsFromMobileStyleFileView.swift in Sources */ = {isa = PBXBuildFile; fileRef = D74C8BFD2ABA5605007C76B8 /* StyleSymbolsFromMobileStyleFileView.swift */; };
		D74C8BFF2ABA56C0007C76B8 /* StyleSymbolsFromMobileStyleFileView.swift in Copy Source Code Files */ = {isa = PBXBuildFile; fileRef = D74C8BFD2ABA5605007C76B8 /* StyleSymbolsFromMobileStyleFileView.swift */; };
		D74C8C022ABA6202007C76B8 /* emoji-mobile.stylx in Resources */ = {isa = PBXBuildFile; fileRef = D74C8C012ABA6202007C76B8 /* emoji-mobile.stylx */; settings = {ASSET_TAGS = (StyleSymbolsFromMobileStyleFile, ); }; };
		D74F03F02B609A7D00E83688 /* AddFeaturesWithContingentValuesView.Model.swift in Sources */ = {isa = PBXBuildFile; fileRef = D74F03EF2B609A7D00E83688 /* AddFeaturesWithContingentValuesView.Model.swift */; };
		D75101812A2E493600B8FA48 /* ShowLabelsOnLayerView.swift in Sources */ = {isa = PBXBuildFile; fileRef = D75101802A2E493600B8FA48 /* ShowLabelsOnLayerView.swift */; };
		D75101822A2E497F00B8FA48 /* ShowLabelsOnLayerView.swift in Copy Source Code Files */ = {isa = PBXBuildFile; fileRef = D75101802A2E493600B8FA48 /* ShowLabelsOnLayerView.swift */; };
		D751018E2A2E962D00B8FA48 /* IdentifyLayerFeaturesView.swift in Sources */ = {isa = PBXBuildFile; fileRef = D751018D2A2E962D00B8FA48 /* IdentifyLayerFeaturesView.swift */; };
		D751018F2A2E966C00B8FA48 /* IdentifyLayerFeaturesView.swift in Copy Source Code Files */ = {isa = PBXBuildFile; fileRef = D751018D2A2E962D00B8FA48 /* IdentifyLayerFeaturesView.swift */; };
		D752D9402A39154C003EB25E /* ManageOperationalLayersView.swift in Sources */ = {isa = PBXBuildFile; fileRef = D752D93F2A39154C003EB25E /* ManageOperationalLayersView.swift */; };
		D752D9412A39162F003EB25E /* ManageOperationalLayersView.swift in Copy Source Code Files */ = {isa = PBXBuildFile; fileRef = D752D93F2A39154C003EB25E /* ManageOperationalLayersView.swift */; };
		D752D9462A3A6F80003EB25E /* MonitorChangesToMapLoadStatusView.swift in Sources */ = {isa = PBXBuildFile; fileRef = D752D9452A3A6F7F003EB25E /* MonitorChangesToMapLoadStatusView.swift */; };
		D752D9472A3A6FC0003EB25E /* MonitorChangesToMapLoadStatusView.swift in Copy Source Code Files */ = {isa = PBXBuildFile; fileRef = D752D9452A3A6F7F003EB25E /* MonitorChangesToMapLoadStatusView.swift */; };
		D752D95F2A3BCE06003EB25E /* DisplayMapFromPortalItemView.swift in Sources */ = {isa = PBXBuildFile; fileRef = D752D95E2A3BCE06003EB25E /* DisplayMapFromPortalItemView.swift */; };
		D752D9602A3BCE63003EB25E /* DisplayMapFromPortalItemView.swift in Copy Source Code Files */ = {isa = PBXBuildFile; fileRef = D752D95E2A3BCE06003EB25E /* DisplayMapFromPortalItemView.swift */; };
		D75362D22A1E886700D83028 /* ApplyUniqueValueRendererView.swift in Sources */ = {isa = PBXBuildFile; fileRef = D75362D12A1E886700D83028 /* ApplyUniqueValueRendererView.swift */; };
		D75362D32A1E8C8800D83028 /* ApplyUniqueValueRendererView.swift in Copy Source Code Files */ = {isa = PBXBuildFile; fileRef = D75362D12A1E886700D83028 /* ApplyUniqueValueRendererView.swift */; };
		D754E3232A1D66820006C5F1 /* StylePointWithPictureMarkerSymbolsView.swift in Sources */ = {isa = PBXBuildFile; fileRef = D754E3222A1D66820006C5F1 /* StylePointWithPictureMarkerSymbolsView.swift */; };
		D754E3242A1D66C20006C5F1 /* StylePointWithPictureMarkerSymbolsView.swift in Copy Source Code Files */ = {isa = PBXBuildFile; fileRef = D754E3222A1D66820006C5F1 /* StylePointWithPictureMarkerSymbolsView.swift */; };
		D7553CDB2AE2DFEC00DC2A70 /* GeocodeOfflineView.swift in Sources */ = {isa = PBXBuildFile; fileRef = D7553CD82AE2DFEC00DC2A70 /* GeocodeOfflineView.swift */; };
		D7553CDD2AE2E00E00DC2A70 /* GeocodeOfflineView.swift in Copy Source Code Files */ = {isa = PBXBuildFile; fileRef = D7553CD82AE2DFEC00DC2A70 /* GeocodeOfflineView.swift */; };
		D757D14B2B6C46E50065F78F /* ListSpatialReferenceTransformationsView.Model.swift in Sources */ = {isa = PBXBuildFile; fileRef = D757D14A2B6C46E50065F78F /* ListSpatialReferenceTransformationsView.Model.swift */; };
		D757D14C2B6C60170065F78F /* ListSpatialReferenceTransformationsView.Model.swift in Copy Source Code Files */ = {isa = PBXBuildFile; fileRef = D757D14A2B6C46E50065F78F /* ListSpatialReferenceTransformationsView.Model.swift */; };
		D75B58512AAFB3030038B3B4 /* StyleFeaturesWithCustomDictionaryView.swift in Sources */ = {isa = PBXBuildFile; fileRef = D75B58502AAFB3030038B3B4 /* StyleFeaturesWithCustomDictionaryView.swift */; };
		D75B58522AAFB37C0038B3B4 /* StyleFeaturesWithCustomDictionaryView.swift in Copy Source Code Files */ = {isa = PBXBuildFile; fileRef = D75B58502AAFB3030038B3B4 /* StyleFeaturesWithCustomDictionaryView.swift */; };
		D75C35672AB50338003CD55F /* GroupLayersTogetherView.GroupLayerListView.swift in Sources */ = {isa = PBXBuildFile; fileRef = D75C35662AB50338003CD55F /* GroupLayersTogetherView.GroupLayerListView.swift */; };
		D75F66362B48EABC00434974 /* SearchForWebMapView.swift in Sources */ = {isa = PBXBuildFile; fileRef = D75F66332B48EABC00434974 /* SearchForWebMapView.swift */; };
		D75F66392B48EB1800434974 /* SearchForWebMapView.swift in Copy Source Code Files */ = {isa = PBXBuildFile; fileRef = D75F66332B48EABC00434974 /* SearchForWebMapView.swift */; };
		D76000A22AF18BAB00B3084D /* FindRouteInTransportNetworkView.Model.swift in Copy Source Code Files */ = {isa = PBXBuildFile; fileRef = D7749AD52AF08BF50086632F /* FindRouteInTransportNetworkView.Model.swift */; };
		D76000AE2AF19C2300B3084D /* FindRouteInMobileMapPackageView.swift in Sources */ = {isa = PBXBuildFile; fileRef = D76000AB2AF19C2300B3084D /* FindRouteInMobileMapPackageView.swift */; };
		D76000B12AF19C4600B3084D /* FindRouteInMobileMapPackageView.swift in Copy Source Code Files */ = {isa = PBXBuildFile; fileRef = D76000AB2AF19C2300B3084D /* FindRouteInMobileMapPackageView.swift */; };
		D76000B72AF19FCA00B3084D /* SanFrancisco.mmpk in Resources */ = {isa = PBXBuildFile; fileRef = D76000B62AF19FCA00B3084D /* SanFrancisco.mmpk */; settings = {ASSET_TAGS = (FindRouteInMobileMapPackage, ); }; };
		D7634FAF2A43B7AC00F8AEFB /* CreateConvexHullAroundGeometriesView.swift in Sources */ = {isa = PBXBuildFile; fileRef = D7634FAE2A43B7AC00F8AEFB /* CreateConvexHullAroundGeometriesView.swift */; };
		D7634FB02A43B8B000F8AEFB /* CreateConvexHullAroundGeometriesView.swift in Copy Source Code Files */ = {isa = PBXBuildFile; fileRef = D7634FAE2A43B7AC00F8AEFB /* CreateConvexHullAroundGeometriesView.swift */; };
		D76929FA2B4F79540047205E /* OrbitCameraAroundObjectView.swift in Sources */ = {isa = PBXBuildFile; fileRef = D76929F52B4F78340047205E /* OrbitCameraAroundObjectView.swift */; };
		D76929FB2B4F795C0047205E /* OrbitCameraAroundObjectView.swift in Copy Source Code Files */ = {isa = PBXBuildFile; fileRef = D76929F52B4F78340047205E /* OrbitCameraAroundObjectView.swift */; };
		D769C2122A29019B00030F61 /* SetUpLocationDrivenGeotriggersView.swift in Sources */ = {isa = PBXBuildFile; fileRef = D769C2112A29019B00030F61 /* SetUpLocationDrivenGeotriggersView.swift */; };
		D769C2132A29057200030F61 /* SetUpLocationDrivenGeotriggersView.swift in Copy Source Code Files */ = {isa = PBXBuildFile; fileRef = D769C2112A29019B00030F61 /* SetUpLocationDrivenGeotriggersView.swift */; };
		D76EE6072AF9AFE100DA0325 /* FindRouteAroundBarriersView.Model.swift in Sources */ = {isa = PBXBuildFile; fileRef = D76EE6062AF9AFE100DA0325 /* FindRouteAroundBarriersView.Model.swift */; };
		D76EE6082AF9AFEC00DA0325 /* FindRouteAroundBarriersView.Model.swift in Copy Source Code Files */ = {isa = PBXBuildFile; fileRef = D76EE6062AF9AFE100DA0325 /* FindRouteAroundBarriersView.Model.swift */; };
		D7705D582AFC244E00CC0335 /* FindClosestFacilityToMultiplePointsView.swift in Sources */ = {isa = PBXBuildFile; fileRef = D7705D552AFC244E00CC0335 /* FindClosestFacilityToMultiplePointsView.swift */; };
		D7705D5B2AFC246A00CC0335 /* FindClosestFacilityToMultiplePointsView.swift in Copy Source Code Files */ = {isa = PBXBuildFile; fileRef = D7705D552AFC244E00CC0335 /* FindClosestFacilityToMultiplePointsView.swift */; };
		D7705D642AFC570700CC0335 /* FindClosestFacilityFromPointView.swift in Sources */ = {isa = PBXBuildFile; fileRef = D7705D612AFC570700CC0335 /* FindClosestFacilityFromPointView.swift */; };
		D7705D662AFC575000CC0335 /* FindClosestFacilityFromPointView.swift in Copy Source Code Files */ = {isa = PBXBuildFile; fileRef = D7705D612AFC570700CC0335 /* FindClosestFacilityFromPointView.swift */; };
		D7749AD62AF08BF50086632F /* FindRouteInTransportNetworkView.Model.swift in Sources */ = {isa = PBXBuildFile; fileRef = D7749AD52AF08BF50086632F /* FindRouteInTransportNetworkView.Model.swift */; };
		D77570C02A2942F800F490CD /* AnimateImagesWithImageOverlayView.swift in Sources */ = {isa = PBXBuildFile; fileRef = D77570BF2A2942F800F490CD /* AnimateImagesWithImageOverlayView.swift */; };
		D77570C12A2943D900F490CD /* AnimateImagesWithImageOverlayView.swift in Copy Source Code Files */ = {isa = PBXBuildFile; fileRef = D77570BF2A2942F800F490CD /* AnimateImagesWithImageOverlayView.swift */; };
		D77572AE2A295DDE00F490CD /* PacificSouthWest2 in Resources */ = {isa = PBXBuildFile; fileRef = D77572AD2A295DDD00F490CD /* PacificSouthWest2 */; settings = {ASSET_TAGS = (AnimateImagesWithImageOverlay, ); }; };
		D77688132B69826B007C3860 /* ListSpatialReferenceTransformationsView.swift in Sources */ = {isa = PBXBuildFile; fileRef = D77688102B69826B007C3860 /* ListSpatialReferenceTransformationsView.swift */; };
		D77688152B69828E007C3860 /* ListSpatialReferenceTransformationsView.swift in Copy Source Code Files */ = {isa = PBXBuildFile; fileRef = D77688102B69826B007C3860 /* ListSpatialReferenceTransformationsView.swift */; };
		D77BC5392B59A2D3007B49B6 /* StylePointWithDistanceCompositeSceneSymbolView.swift in Sources */ = {isa = PBXBuildFile; fileRef = D77BC5362B59A2D3007B49B6 /* StylePointWithDistanceCompositeSceneSymbolView.swift */; };
		D77BC53C2B59A309007B49B6 /* StylePointWithDistanceCompositeSceneSymbolView.swift in Copy Source Code Files */ = {isa = PBXBuildFile; fileRef = D77BC5362B59A2D3007B49B6 /* StylePointWithDistanceCompositeSceneSymbolView.swift */; };
		D78666AD2A2161F100C60110 /* FindNearestVertexView.swift in Sources */ = {isa = PBXBuildFile; fileRef = D78666AC2A2161F100C60110 /* FindNearestVertexView.swift */; };
		D78666AE2A21629200C60110 /* FindNearestVertexView.swift in Copy Source Code Files */ = {isa = PBXBuildFile; fileRef = D78666AC2A2161F100C60110 /* FindNearestVertexView.swift */; };
		D79EE76E2A4CEA5D005A52AE /* SetUpLocationDrivenGeotriggersView.Model.swift in Sources */ = {isa = PBXBuildFile; fileRef = D79EE76D2A4CEA5D005A52AE /* SetUpLocationDrivenGeotriggersView.Model.swift */; };
		D79EE76F2A4CEA7F005A52AE /* SetUpLocationDrivenGeotriggersView.Model.swift in Copy Source Code Files */ = {isa = PBXBuildFile; fileRef = D79EE76D2A4CEA5D005A52AE /* SetUpLocationDrivenGeotriggersView.Model.swift */; };
		D7ABA2F92A32579C0021822B /* MeasureDistanceInSceneView.swift in Sources */ = {isa = PBXBuildFile; fileRef = D7ABA2F82A32579C0021822B /* MeasureDistanceInSceneView.swift */; };
		D7ABA2FA2A32760D0021822B /* MeasureDistanceInSceneView.swift in Copy Source Code Files */ = {isa = PBXBuildFile; fileRef = D7ABA2F82A32579C0021822B /* MeasureDistanceInSceneView.swift */; };
		D7ABA2FF2A32881C0021822B /* ShowViewshedFromGeoelementInSceneView.swift in Sources */ = {isa = PBXBuildFile; fileRef = D7ABA2FE2A32881C0021822B /* ShowViewshedFromGeoelementInSceneView.swift */; };
		D7ABA3002A3288970021822B /* ShowViewshedFromGeoelementInSceneView.swift in Copy Source Code Files */ = {isa = PBXBuildFile; fileRef = D7ABA2FE2A32881C0021822B /* ShowViewshedFromGeoelementInSceneView.swift */; };
		D7AE861E2AC39DC50049B626 /* DisplayAnnotationView.swift in Sources */ = {isa = PBXBuildFile; fileRef = D7AE861D2AC39DC50049B626 /* DisplayAnnotationView.swift */; };
		D7AE861F2AC39E7F0049B626 /* DisplayAnnotationView.swift in Copy Source Code Files */ = {isa = PBXBuildFile; fileRef = D7AE861D2AC39DC50049B626 /* DisplayAnnotationView.swift */; };
		D7AE86202AC3A1050049B626 /* AddCustomDynamicEntityDataSourceView.Vessel.swift in Copy Source Code Files */ = {isa = PBXBuildFile; fileRef = 7900C5F52A83FC3F002D430F /* AddCustomDynamicEntityDataSourceView.Vessel.swift */; };
		D7AE86212AC3A10A0049B626 /* GroupLayersTogetherView.GroupLayerListView.swift in Copy Source Code Files */ = {isa = PBXBuildFile; fileRef = D75C35662AB50338003CD55F /* GroupLayersTogetherView.GroupLayerListView.swift */; };
		D7B759B32B1FFBE300017FDD /* FavoritesView.swift in Sources */ = {isa = PBXBuildFile; fileRef = D7B759B22B1FFBE300017FDD /* FavoritesView.swift */; };
		D7BA8C442B2A4DAA00018633 /* Array+RawRepresentable.swift in Sources */ = {isa = PBXBuildFile; fileRef = D7BA8C432B2A4DAA00018633 /* Array+RawRepresentable.swift */; };
		D7BA8C462B2A8ACA00018633 /* String.swift in Sources */ = {isa = PBXBuildFile; fileRef = D7BA8C452B2A8ACA00018633 /* String.swift */; };
		D7C16D1B2AC5F95300689E89 /* Animate3DGraphicView.swift in Sources */ = {isa = PBXBuildFile; fileRef = D7C16D1A2AC5F95300689E89 /* Animate3DGraphicView.swift */; };
		D7C16D1C2AC5F96900689E89 /* Animate3DGraphicView.swift in Copy Source Code Files */ = {isa = PBXBuildFile; fileRef = D7C16D1A2AC5F95300689E89 /* Animate3DGraphicView.swift */; };
		D7C16D1F2AC5FE8200689E89 /* Pyrenees.csv in Resources */ = {isa = PBXBuildFile; fileRef = D7C16D1E2AC5FE8200689E89 /* Pyrenees.csv */; settings = {ASSET_TAGS = (Animate3DGraphic, ); }; };
		D7C16D222AC5FE9800689E89 /* GrandCanyon.csv in Resources */ = {isa = PBXBuildFile; fileRef = D7C16D212AC5FE9800689E89 /* GrandCanyon.csv */; settings = {ASSET_TAGS = (Animate3DGraphic, ); }; };
		D7C16D252AC5FEA600689E89 /* Snowdon.csv in Resources */ = {isa = PBXBuildFile; fileRef = D7C16D242AC5FEA600689E89 /* Snowdon.csv */; settings = {ASSET_TAGS = (Animate3DGraphic, ); }; };
		D7C16D282AC5FEB700689E89 /* Hawaii.csv in Resources */ = {isa = PBXBuildFile; fileRef = D7C16D272AC5FEB600689E89 /* Hawaii.csv */; settings = {ASSET_TAGS = (Animate3DGraphic, ); }; };
		D7C6420C2B4F47E10042B8F7 /* SearchForWebMapView.Model.swift in Sources */ = {isa = PBXBuildFile; fileRef = D7C6420B2B4F47E10042B8F7 /* SearchForWebMapView.Model.swift */; };
		D7C6420D2B4F5DDB0042B8F7 /* SearchForWebMapView.Model.swift in Copy Source Code Files */ = {isa = PBXBuildFile; fileRef = D7C6420B2B4F47E10042B8F7 /* SearchForWebMapView.Model.swift */; };
		D7CC33FF2A31475C00198EDF /* ShowLineOfSightBetweenPointsView.swift in Sources */ = {isa = PBXBuildFile; fileRef = D7CC33FD2A31475C00198EDF /* ShowLineOfSightBetweenPointsView.swift */; };
		D7CC34002A3147FF00198EDF /* ShowLineOfSightBetweenPointsView.swift in Copy Source Code Files */ = {isa = PBXBuildFile; fileRef = D7CC33FD2A31475C00198EDF /* ShowLineOfSightBetweenPointsView.swift */; };
		D7CE9F9B2AE2F575008F7A5F /* streetmap_SD.tpkx in Resources */ = {isa = PBXBuildFile; fileRef = D7CE9F9A2AE2F575008F7A5F /* streetmap_SD.tpkx */; settings = {ASSET_TAGS = (GeocodeOffline, ); }; };
		D7CE9FA32AE2F595008F7A5F /* san-diego-eagle-locator in Resources */ = {isa = PBXBuildFile; fileRef = D7CE9FA22AE2F595008F7A5F /* san-diego-eagle-locator */; settings = {ASSET_TAGS = (GeocodeOffline, ); }; };
		D7D1F3532ADDBE5D009CE2DA /* philadelphia.mspk in Resources */ = {isa = PBXBuildFile; fileRef = D7D1F3522ADDBE5D009CE2DA /* philadelphia.mspk */; settings = {ASSET_TAGS = (AugmentRealityToShowTabletopScene, DisplaySceneFromMobileScenePackage, ); }; };
		D7DDF84E2AF43AA2004352D9 /* GeocodeOfflineView.Model.swift in Copy Source Code Files */ = {isa = PBXBuildFile; fileRef = D72C43F22AEB066D00B6157B /* GeocodeOfflineView.Model.swift */; };
		D7DDF8532AF47C6C004352D9 /* FindRouteAroundBarriersView.swift in Sources */ = {isa = PBXBuildFile; fileRef = D7DDF8502AF47C6C004352D9 /* FindRouteAroundBarriersView.swift */; };
		D7DDF8562AF47C86004352D9 /* FindRouteAroundBarriersView.swift in Copy Source Code Files */ = {isa = PBXBuildFile; fileRef = D7DDF8502AF47C6C004352D9 /* FindRouteAroundBarriersView.swift */; };
		D7E440D72A1ECE7D005D74DE /* CreateBuffersAroundPointsView.swift in Sources */ = {isa = PBXBuildFile; fileRef = D7E440D62A1ECE7D005D74DE /* CreateBuffersAroundPointsView.swift */; };
		D7E440D82A1ECEB3005D74DE /* CreateBuffersAroundPointsView.swift in Copy Source Code Files */ = {isa = PBXBuildFile; fileRef = D7E440D62A1ECE7D005D74DE /* CreateBuffersAroundPointsView.swift */; };
		D7E557682A1D768800B9FB09 /* AddWMSLayerView.swift in Sources */ = {isa = PBXBuildFile; fileRef = D7E557672A1D768800B9FB09 /* AddWMSLayerView.swift */; };
		D7E7D0812AEB39D5003AAD02 /* FindRouteInTransportNetworkView.swift in Sources */ = {isa = PBXBuildFile; fileRef = D7E7D0802AEB39D5003AAD02 /* FindRouteInTransportNetworkView.swift */; };
		D7E7D0822AEB3A1D003AAD02 /* FindRouteInTransportNetworkView.swift in Copy Source Code Files */ = {isa = PBXBuildFile; fileRef = D7E7D0802AEB39D5003AAD02 /* FindRouteInTransportNetworkView.swift */; };
		D7E7D09A2AEB3C47003AAD02 /* san_diego_offline_routing in Resources */ = {isa = PBXBuildFile; fileRef = D7E7D0992AEB3C47003AAD02 /* san_diego_offline_routing */; settings = {ASSET_TAGS = (FindRouteInTransportNetwork, ); }; };
		D7E9EF292A1D2219000C4865 /* SetMinAndMaxScaleView.swift in Copy Source Code Files */ = {isa = PBXBuildFile; fileRef = D7EAF3592A1C023800D822C4 /* SetMinAndMaxScaleView.swift */; };
		D7E9EF2A2A1D29F2000C4865 /* SetMaxExtentView.swift in Copy Source Code Files */ = {isa = PBXBuildFile; fileRef = D734FA092A183A5B00246D7E /* SetMaxExtentView.swift */; };
		D7EAF35A2A1C023800D822C4 /* SetMinAndMaxScaleView.swift in Sources */ = {isa = PBXBuildFile; fileRef = D7EAF3592A1C023800D822C4 /* SetMinAndMaxScaleView.swift */; };
		D7ECF5982AB8BE63003FB2BE /* RenderMultilayerSymbolsView.swift in Sources */ = {isa = PBXBuildFile; fileRef = D7ECF5972AB8BE63003FB2BE /* RenderMultilayerSymbolsView.swift */; };
		D7ECF5992AB8BF5A003FB2BE /* RenderMultilayerSymbolsView.swift in Copy Source Code Files */ = {isa = PBXBuildFile; fileRef = D7ECF5972AB8BE63003FB2BE /* RenderMultilayerSymbolsView.swift */; };
		D7EF5D752A26A03A00FEBDE5 /* ShowCoordinatesInMultipleFormatsView.swift in Sources */ = {isa = PBXBuildFile; fileRef = D7EF5D742A26A03A00FEBDE5 /* ShowCoordinatesInMultipleFormatsView.swift */; };
		D7EF5D762A26A1EE00FEBDE5 /* ShowCoordinatesInMultipleFormatsView.swift in Copy Source Code Files */ = {isa = PBXBuildFile; fileRef = D7EF5D742A26A03A00FEBDE5 /* ShowCoordinatesInMultipleFormatsView.swift */; };
		D7F2784C2A1D76F5002E4567 /* AddWMSLayerView.swift in Copy Source Code Files */ = {isa = PBXBuildFile; fileRef = D7E557672A1D768800B9FB09 /* AddWMSLayerView.swift */; };
		D7F8C0392B60564D0072BFA7 /* AddFeaturesWithContingentValuesView.swift in Sources */ = {isa = PBXBuildFile; fileRef = D7F8C0362B60564D0072BFA7 /* AddFeaturesWithContingentValuesView.swift */; };
		D7F8C03B2B6056790072BFA7 /* AddFeaturesWithContingentValuesView.swift in Copy Source Code Files */ = {isa = PBXBuildFile; fileRef = D7F8C0362B60564D0072BFA7 /* AddFeaturesWithContingentValuesView.swift */; };
		D7F8C03E2B605AF60072BFA7 /* ContingentValuesBirdNests.geodatabase in Resources */ = {isa = PBXBuildFile; fileRef = D7F8C03D2B605AF60072BFA7 /* ContingentValuesBirdNests.geodatabase */; settings = {ASSET_TAGS = (AddFeaturesWithContingentValues, ); }; };
		D7F8C0412B605E720072BFA7 /* FillmoreTopographicMap.vtpk in Resources */ = {isa = PBXBuildFile; fileRef = D7F8C0402B605E720072BFA7 /* FillmoreTopographicMap.vtpk */; settings = {ASSET_TAGS = (AddFeaturesWithContingentValues, ); }; };
		D7F8C0432B608F120072BFA7 /* AddFeaturesWithContingentValuesView.AddFeatureView.swift in Sources */ = {isa = PBXBuildFile; fileRef = D7F8C0422B608F120072BFA7 /* AddFeaturesWithContingentValuesView.AddFeatureView.swift */; };
		E000E7602869E33D005D87C5 /* ClipGeometryView.swift in Sources */ = {isa = PBXBuildFile; fileRef = E000E75F2869E33D005D87C5 /* ClipGeometryView.swift */; };
		E000E763286A0B18005D87C5 /* CutGeometryView.swift in Sources */ = {isa = PBXBuildFile; fileRef = E000E762286A0B18005D87C5 /* CutGeometryView.swift */; };
		E004A6C128414332002A1FE6 /* SetViewpointRotationView.swift in Sources */ = {isa = PBXBuildFile; fileRef = E004A6BD28414332002A1FE6 /* SetViewpointRotationView.swift */; };
		E004A6DC28465C70002A1FE6 /* DisplaySceneView.swift in Sources */ = {isa = PBXBuildFile; fileRef = E004A6D828465C70002A1FE6 /* DisplaySceneView.swift */; };
		E004A6E028466279002A1FE6 /* ShowCalloutView.swift in Sources */ = {isa = PBXBuildFile; fileRef = E004A6DF28466279002A1FE6 /* ShowCalloutView.swift */; };
		E004A6E62846A61F002A1FE6 /* StyleGraphicsWithSymbolsView.swift in Sources */ = {isa = PBXBuildFile; fileRef = E004A6E52846A61F002A1FE6 /* StyleGraphicsWithSymbolsView.swift */; };
		E004A6E928493BCE002A1FE6 /* ShowDeviceLocationView.swift in Sources */ = {isa = PBXBuildFile; fileRef = E004A6E828493BCE002A1FE6 /* ShowDeviceLocationView.swift */; };
		E004A6ED2849556E002A1FE6 /* CreatePlanarAndGeodeticBuffersView.swift in Sources */ = {isa = PBXBuildFile; fileRef = E004A6EC2849556E002A1FE6 /* CreatePlanarAndGeodeticBuffersView.swift */; };
		E004A6F0284E4B9B002A1FE6 /* DownloadVectorTilesToLocalCacheView.swift in Sources */ = {isa = PBXBuildFile; fileRef = E004A6EF284E4B9B002A1FE6 /* DownloadVectorTilesToLocalCacheView.swift */; };
		E004A6F3284E4FEB002A1FE6 /* ShowResultOfSpatialOperationsView.swift in Sources */ = {isa = PBXBuildFile; fileRef = E004A6F2284E4FEB002A1FE6 /* ShowResultOfSpatialOperationsView.swift */; };
		E004A6F6284FA42A002A1FE6 /* SelectFeaturesInFeatureLayerView.swift in Sources */ = {isa = PBXBuildFile; fileRef = E004A6F5284FA42A002A1FE6 /* SelectFeaturesInFeatureLayerView.swift */; };
		E0082217287755AC002AD138 /* View+Sheet.swift in Sources */ = {isa = PBXBuildFile; fileRef = E0082216287755AC002AD138 /* View+Sheet.swift */; };
		E03CB0692888944D002B27D9 /* GenerateOfflineMapView.swift in Copy Source Code Files */ = {isa = PBXBuildFile; fileRef = E088E1732863B5F800413100 /* GenerateOfflineMapView.swift */; };
		E03CB06A288894C4002B27D9 /* FindRouteView.swift in Copy Source Code Files */ = {isa = PBXBuildFile; fileRef = E066DD34285CF3B3004D3D5B /* FindRouteView.swift */; };
		E03CB06B2889879D002B27D9 /* DownloadVectorTilesToLocalCacheView.swift in Copy Source Code Files */ = {isa = PBXBuildFile; fileRef = E004A6EF284E4B9B002A1FE6 /* DownloadVectorTilesToLocalCacheView.swift */; };
		E041ABC0287CA9F00056009B /* WebView.swift in Sources */ = {isa = PBXBuildFile; fileRef = E041ABBF287CA9F00056009B /* WebView.swift */; };
		E041ABD7287DB04D0056009B /* SampleInfoView.swift in Sources */ = {isa = PBXBuildFile; fileRef = E041ABD6287DB04D0056009B /* SampleInfoView.swift */; };
		E041AC1A287F54580056009B /* highlight.min.js in Resources */ = {isa = PBXBuildFile; fileRef = E041AC15287F54580056009B /* highlight.min.js */; };
		E041AC1E288076A60056009B /* info.css in Resources */ = {isa = PBXBuildFile; fileRef = E041AC1D288076A60056009B /* info.css */; };
		E041AC20288077B90056009B /* xcode.css in Resources */ = {isa = PBXBuildFile; fileRef = E041AC1F288077B90056009B /* xcode.css */; };
		E066DD35285CF3B3004D3D5B /* FindRouteView.swift in Sources */ = {isa = PBXBuildFile; fileRef = E066DD34285CF3B3004D3D5B /* FindRouteView.swift */; };
		E066DD382860AB28004D3D5B /* StyleGraphicsWithRendererView.swift in Sources */ = {isa = PBXBuildFile; fileRef = E066DD372860AB28004D3D5B /* StyleGraphicsWithRendererView.swift */; };
		E066DD3B2860CA08004D3D5B /* ShowResultOfSpatialRelationshipsView.swift in Sources */ = {isa = PBXBuildFile; fileRef = E066DD3A2860CA08004D3D5B /* ShowResultOfSpatialRelationshipsView.swift */; };
		E066DD4028610F55004D3D5B /* AddSceneLayerFromServiceView.swift in Sources */ = {isa = PBXBuildFile; fileRef = E066DD3F28610F55004D3D5B /* AddSceneLayerFromServiceView.swift */; };
		E070A0A3286F3B6000F2B606 /* DownloadPreplannedMapAreaView.swift in Sources */ = {isa = PBXBuildFile; fileRef = E070A0A2286F3B6000F2B606 /* DownloadPreplannedMapAreaView.swift */; };
		E088E1572862579D00413100 /* SetSurfacePlacementModeView.swift in Sources */ = {isa = PBXBuildFile; fileRef = E088E1562862579D00413100 /* SetSurfacePlacementModeView.swift */; };
		E088E1742863B5F800413100 /* GenerateOfflineMapView.swift in Sources */ = {isa = PBXBuildFile; fileRef = E088E1732863B5F800413100 /* GenerateOfflineMapView.swift */; };
		E0A1AEE328874590003C797D /* AddFeatureLayersView.swift in Copy Source Code Files */ = {isa = PBXBuildFile; fileRef = 00D4EF7F2863842100B9CC30 /* AddFeatureLayersView.swift */; };
		E0D04FF228A5390000747989 /* DownloadPreplannedMapAreaView.Model.swift in Sources */ = {isa = PBXBuildFile; fileRef = E0D04FF128A5390000747989 /* DownloadPreplannedMapAreaView.Model.swift */; };
		E0EA0B772866390E00C9621D /* ProjectGeometryView.swift in Sources */ = {isa = PBXBuildFile; fileRef = E0EA0B762866390E00C9621D /* ProjectGeometryView.swift */; };
		E0FE32E728747778002C6ACA /* BrowseBuildingFloorsView.swift in Sources */ = {isa = PBXBuildFile; fileRef = E0FE32E628747778002C6ACA /* BrowseBuildingFloorsView.swift */; };
		F111CCC1288B5D5600205358 /* DisplayMapFromMobileMapPackageView.swift in Sources */ = {isa = PBXBuildFile; fileRef = F111CCC0288B5D5600205358 /* DisplayMapFromMobileMapPackageView.swift */; };
		F111CCC4288B641900205358 /* Yellowstone.mmpk in Resources */ = {isa = PBXBuildFile; fileRef = F111CCC3288B641900205358 /* Yellowstone.mmpk */; settings = {ASSET_TAGS = (DisplayMapFromMobileMapPackage, ); }; };
		F1E71BF1289473760064C33F /* AddRasterFromFileView.swift in Sources */ = {isa = PBXBuildFile; fileRef = F1E71BF0289473760064C33F /* AddRasterFromFileView.swift */; };
		F1E71BFA28A479C70064C33F /* AddRasterFromFileView.swift in Copy Source Code Files */ = {isa = PBXBuildFile; fileRef = F1E71BF0289473760064C33F /* AddRasterFromFileView.swift */; };
/* End PBXBuildFile section */

/* Begin PBXBuildRule section */
		0074ABCC2817B8E60037244A /* PBXBuildRule */ = {
			isa = PBXBuildRule;
			compilerSpec = com.apple.compilers.proxy.script;
			filePatterns = "*.tache";
			fileType = pattern.proxy;
			inputFiles = (
				"$(SRCROOT)/Shared/Samples/",
			);
			isEditable = 1;
			name = "Generate Sample Initializers from Source Code Files";
			outputFiles = (
				"$(DERIVED_FILE_DIR)/$(INPUT_FILE_BASE)",
			);
			runOncePerArchitecture = 0;
			script = "xcrun --sdk macosx swift \"${SRCROOT}/Scripts/GenerateSampleViewSourceCode.swift\" \"${SCRIPT_INPUT_FILE_0}\" \"${INPUT_FILE_PATH}\" \"${SCRIPT_OUTPUT_FILE_0}\" \n";
		};
		0083586F27FE3BCF00192A15 /* PBXBuildRule */ = {
			isa = PBXBuildRule;
			compilerSpec = com.apple.compilers.proxy.script;
			filePatterns = "*.masque";
			fileType = pattern.proxy;
			inputFiles = (
				"$(SRCROOT)/.secrets",
			);
			isEditable = 1;
			name = "Generate Swift Code from Secrets";
			outputFiles = (
				"$(DERIVED_FILE_DIR)/$(INPUT_FILE_BASE)",
			);
			runOncePerArchitecture = 0;
			script = "\"${SRCROOT}/Scripts/masquerade\" -i \"${INPUT_FILE_PATH}\" -o \"${SCRIPT_OUTPUT_FILE_0}\" -s \"${SCRIPT_INPUT_FILE_0}\" -f\n";
		};
/* End PBXBuildRule section */

/* Begin PBXCopyFilesBuildPhase section */
		00144B5E280634840090DD5D /* Embed Frameworks */ = {
			isa = PBXCopyFilesBuildPhase;
			buildActionMask = 2147483647;
			dstPath = "";
			dstSubfolderSpec = 10;
			files = (
			);
			name = "Embed Frameworks";
			runOnlyForDeploymentPostprocessing = 0;
		};
		0039A4E82885C4E300592C86 /* Copy Source Code Files */ = {
			isa = PBXCopyFilesBuildPhase;
			buildActionMask = 2147483647;
			dstPath = "";
			dstSubfolderSpec = 7;
			files = (
<<<<<<< HEAD
				D757D14C2B6C60170065F78F /* ListSpatialReferenceTransformationsView.Model.swift in Copy Source Code Files */,
				D77688152B69828E007C3860 /* ListSpatialReferenceTransformationsView.swift in Copy Source Code Files */,
=======
				D73FC90C2B6312A5001AC486 /* AddFeaturesWithContingentValuesView.AddFeatureView.swift in Copy Source Code Files */,
				D73FC90B2B6312A0001AC486 /* AddFeaturesWithContingentValuesView.Model.swift in Copy Source Code Files */,
				D7F8C03B2B6056790072BFA7 /* AddFeaturesWithContingentValuesView.swift in Copy Source Code Files */,
>>>>>>> a026ebbe
				D73F066C2B5EE760000B574F /* QueryFeaturesWithArcadeExpressionView.swift in Copy Source Code Files */,
				D718A1F02B57602000447087 /* ManageBookmarksView.swift in Copy Source Code Files */,
				D77BC53C2B59A309007B49B6 /* StylePointWithDistanceCompositeSceneSymbolView.swift in Copy Source Code Files */,
				D718A1E82B571C9100447087 /* OrbitCameraAroundObjectView.Model.swift in Copy Source Code Files */,
				D76929FB2B4F795C0047205E /* OrbitCameraAroundObjectView.swift in Copy Source Code Files */,
				D7058B122B59E468000A888A /* StylePointWithSceneSymbolView.swift in Copy Source Code Files */,
				D71D516F2B51D87700B2A2BE /* SearchForWebMapView.Views.swift in Copy Source Code Files */,
				D7C6420D2B4F5DDB0042B8F7 /* SearchForWebMapView.Model.swift in Copy Source Code Files */,
				D75F66392B48EB1800434974 /* SearchForWebMapView.swift in Copy Source Code Files */,
				00B56F7E2B0EBE9C00B68A0D /* AddClusteringFeatureReductionToAPointFeatureLayerView.swift in Copy Source Code Files */,
				00B56F7F2B0EBE9C00B68A0D /* AddClusteringFeatureReductionToAPointFeatureLayerView.Model.swift in Copy Source Code Files */,
				00B56F802B0EBE9C00B68A0D /* AddClusteringFeatureReductionToAPointFeatureLayerView.SettingsView.swift in Copy Source Code Files */,
				D73FCFFA2B02A3C50006360D /* FindAddressWithReverseGeocodeView.swift in Copy Source Code Files */,
				D742E4952B04134C00690098 /* DisplayWebSceneFromPortalItemView.swift in Copy Source Code Files */,
				D7010EC12B05618400D43F55 /* DisplaySceneFromMobileScenePackageView.swift in Copy Source Code Files */,
				D737237B2AF5AE1A00846884 /* FindRouteInMobileMapPackageView.Models.swift in Copy Source Code Files */,
				D737237A2AF5AE1600846884 /* FindRouteInMobileMapPackageView.MobileMapView.swift in Copy Source Code Files */,
				D76000B12AF19C4600B3084D /* FindRouteInMobileMapPackageView.swift in Copy Source Code Files */,
				D7705D662AFC575000CC0335 /* FindClosestFacilityFromPointView.swift in Copy Source Code Files */,
				D73FD0002B02C9610006360D /* FindRouteAroundBarriersView.Views.swift in Copy Source Code Files */,
				D76EE6082AF9AFEC00DA0325 /* FindRouteAroundBarriersView.Model.swift in Copy Source Code Files */,
				D7DDF8562AF47C86004352D9 /* FindRouteAroundBarriersView.swift in Copy Source Code Files */,
				D7DDF84E2AF43AA2004352D9 /* GeocodeOfflineView.Model.swift in Copy Source Code Files */,
				D7705D5B2AFC246A00CC0335 /* FindClosestFacilityToMultiplePointsView.swift in Copy Source Code Files */,
				00F279D72AF4364700CECAF8 /* AddDynamicEntityLayerView.VehicleCallout.swift in Copy Source Code Files */,
				D76000A22AF18BAB00B3084D /* FindRouteInTransportNetworkView.Model.swift in Copy Source Code Files */,
				D7E7D0822AEB3A1D003AAD02 /* FindRouteInTransportNetworkView.swift in Copy Source Code Files */,
				D7553CDD2AE2E00E00DC2A70 /* GeocodeOfflineView.swift in Copy Source Code Files */,
				4DD058102A0D3F6B00A59B34 /* ShowDeviceLocationWithNMEADataSourcesView.Model.swift in Copy Source Code Files */,
				4D126D7329CA1EFD00CFB7A7 /* ShowDeviceLocationWithNMEADataSourcesView.swift in Copy Source Code Files */,
				4D126D7429CA1EFD00CFB7A7 /* FileNMEASentenceReader.swift in Copy Source Code Files */,
				D7084FAB2AD771F600EC7F4F /* AugmentRealityToFlyOverSceneView.swift in Copy Source Code Files */,
				D72F27302ADA1E9900F906DA /* AugmentRealityToShowTabletopSceneView.swift in Copy Source Code Files */,
				D71FCB8B2AD628B9000E517C /* CreateMobileGeodatabaseView.Model.swift in Copy Source Code Files */,
				D73FC0FE2AD4A19A0067A19B /* CreateMobileGeodatabaseView.swift in Copy Source Code Files */,
				D7464F1F2ACE04C2007FEE88 /* IdentifyRasterCellView.swift in Copy Source Code Files */,
				D731F3C22AD0D2BB00A8431E /* IdentifyGraphicsView.swift in Copy Source Code Files */,
				D70082EC2ACF901600E0C3C2 /* IdentifyKMLFeaturesView.swift in Copy Source Code Files */,
				D7054AEA2ACCCC34007235BA /* Animate3DGraphicView.SettingsView.swift in Copy Source Code Files */,
				D7058FB22ACB424E00A40F14 /* Animate3DGraphicView.Model.swift in Copy Source Code Files */,
				D7C16D1C2AC5F96900689E89 /* Animate3DGraphicView.swift in Copy Source Code Files */,
				D7497F3D2AC4B4CF00167AD2 /* DisplayDimensionsView.swift in Copy Source Code Files */,
				D7232EE22AC1E6DC0079ABFF /* PlayKMLTourView.swift in Copy Source Code Files */,
				D7AE861F2AC39E7F0049B626 /* DisplayAnnotationView.swift in Copy Source Code Files */,
				D7337C5B2ABCFDE400A5D865 /* StyleSymbolsFromMobileStyleFileView.SymbolOptionsListView.swift in Copy Source Code Files */,
				D74C8BFF2ABA56C0007C76B8 /* StyleSymbolsFromMobileStyleFileView.swift in Copy Source Code Files */,
				D7AE86212AC3A10A0049B626 /* GroupLayersTogetherView.GroupLayerListView.swift in Copy Source Code Files */,
				D7AE86202AC3A1050049B626 /* AddCustomDynamicEntityDataSourceView.Vessel.swift in Copy Source Code Files */,
				D7ECF5992AB8BF5A003FB2BE /* RenderMultilayerSymbolsView.swift in Copy Source Code Files */,
				D7337C612ABD166A00A5D865 /* ShowMobileMapPackageExpirationDateView.swift in Copy Source Code Files */,
				D704AA5B2AB22D8400A3BB63 /* GroupLayersTogetherView.swift in Copy Source Code Files */,
				D75B58522AAFB37C0038B3B4 /* StyleFeaturesWithCustomDictionaryView.swift in Copy Source Code Files */,
				D71C5F652AAA83D2006599FD /* CreateSymbolStylesFromWebStylesView.swift in Copy Source Code Files */,
				79D84D152A81718F00F45262 /* AddCustomDynamicEntityDataSourceView.swift in Copy Source Code Files */,
				1C26ED202A8BEC63009B7721 /* FilterFeaturesInSceneView.swift in Copy Source Code Files */,
				1C56B5E72A82C057000381DA /* DisplayPointsUsingClusteringFeatureReductionView.swift in Copy Source Code Files */,
				D7ABA3002A3288970021822B /* ShowViewshedFromGeoelementInSceneView.swift in Copy Source Code Files */,
				1C3B7DCD2A5F652500907443 /* AnalyzeNetworkWithSubnetworkTraceView.Model.swift in Copy Source Code Files */,
				1C3B7DCE2A5F652500907443 /* AnalyzeNetworkWithSubnetworkTraceView.swift in Copy Source Code Files */,
				D79EE76F2A4CEA7F005A52AE /* SetUpLocationDrivenGeotriggersView.Model.swift in Copy Source Code Files */,
				D769C2132A29057200030F61 /* SetUpLocationDrivenGeotriggersView.swift in Copy Source Code Files */,
				1C19B4F72A578E69001D2506 /* CreateLoadReportView.Model.swift in Copy Source Code Files */,
				1C19B4F82A578E69001D2506 /* CreateLoadReportView.swift in Copy Source Code Files */,
				1C19B4F92A578E69001D2506 /* CreateLoadReportView.Views.swift in Copy Source Code Files */,
				D752D9412A39162F003EB25E /* ManageOperationalLayersView.swift in Copy Source Code Files */,
				D77570C12A2943D900F490CD /* AnimateImagesWithImageOverlayView.swift in Copy Source Code Files */,
				D7634FB02A43B8B000F8AEFB /* CreateConvexHullAroundGeometriesView.swift in Copy Source Code Files */,
				D7ABA2FA2A32760D0021822B /* MeasureDistanceInSceneView.swift in Copy Source Code Files */,
				D722BD232A420DEC002C2087 /* ShowExtrudedFeaturesView.swift in Copy Source Code Files */,
				D752D9602A3BCE63003EB25E /* DisplayMapFromPortalItemView.swift in Copy Source Code Files */,
				1C43BC852A43783900509BF8 /* SetVisibilityOfSubtypeSublayerView.Model.swift in Copy Source Code Files */,
				1C43BC862A43783900509BF8 /* SetVisibilityOfSubtypeSublayerView.swift in Copy Source Code Files */,
				1C43BC872A43783900509BF8 /* SetVisibilityOfSubtypeSublayerView.Views.swift in Copy Source Code Files */,
				00EB803A2A31506F00AC2B07 /* DisplayContentOfUtilityNetworkContainerView.swift in Copy Source Code Files */,
				00EB803B2A31506F00AC2B07 /* DisplayContentOfUtilityNetworkContainerView.Model.swift in Copy Source Code Files */,
				D751018F2A2E966C00B8FA48 /* IdentifyLayerFeaturesView.swift in Copy Source Code Files */,
				D752D9472A3A6FC0003EB25E /* MonitorChangesToMapLoadStatusView.swift in Copy Source Code Files */,
				D7CC34002A3147FF00198EDF /* ShowLineOfSightBetweenPointsView.swift in Copy Source Code Files */,
				1CAB8D502A3CEB43002AA649 /* RunValveIsolationTraceView.Model.swift in Copy Source Code Files */,
				1CAB8D512A3CEB43002AA649 /* RunValveIsolationTraceView.swift in Copy Source Code Files */,
				D71099712A280D830065A1C1 /* DensifyAndGeneralizeGeometryView.SettingsView.swift in Copy Source Code Files */,
				D710996E2A27D9B30065A1C1 /* DensifyAndGeneralizeGeometryView.swift in Copy Source Code Files */,
				D75101822A2E497F00B8FA48 /* ShowLabelsOnLayerView.swift in Copy Source Code Files */,
				D7EF5D762A26A1EE00FEBDE5 /* ShowCoordinatesInMultipleFormatsView.swift in Copy Source Code Files */,
				79A47DFB2A20286800D7C5B9 /* CreateAndSaveKMLView.Model.swift in Copy Source Code Files */,
				79A47DFC2A20286800D7C5B9 /* CreateAndSaveKMLView.Views.swift in Copy Source Code Files */,
				79B7B80B2A1BFDE700F57C27 /* CreateAndSaveKMLView.swift in Copy Source Code Files */,
				D78666AE2A21629200C60110 /* FindNearestVertexView.swift in Copy Source Code Files */,
				D7E440D82A1ECEB3005D74DE /* CreateBuffersAroundPointsView.swift in Copy Source Code Files */,
				D744FD182A2113C70084A66C /* CreateConvexHullAroundPointsView.swift in Copy Source Code Files */,
				D754E3242A1D66C20006C5F1 /* StylePointWithPictureMarkerSymbolsView.swift in Copy Source Code Files */,
				D7F2784C2A1D76F5002E4567 /* AddWMSLayerView.swift in Copy Source Code Files */,
				D75362D32A1E8C8800D83028 /* ApplyUniqueValueRendererView.swift in Copy Source Code Files */,
				1C929F092A27B86800134252 /* ShowUtilityAssociationsView.swift in Copy Source Code Files */,
				D7E9EF2A2A1D29F2000C4865 /* SetMaxExtentView.swift in Copy Source Code Files */,
				D7E9EF292A1D2219000C4865 /* SetMinAndMaxScaleView.swift in Copy Source Code Files */,
				1C9B74DE29DB56860038B06F /* ChangeCameraControllerView.swift in Copy Source Code Files */,
				1C965C3929DB9176002F8536 /* ShowRealisticLightAndShadowsView.swift in Copy Source Code Files */,
				883C121729C914E100062FF9 /* DownloadPreplannedMapAreaView.MapPicker.swift in Copy Source Code Files */,
				883C121829C914E100062FF9 /* DownloadPreplannedMapAreaView.Model.swift in Copy Source Code Files */,
				883C121929C914E100062FF9 /* DownloadPreplannedMapAreaView.swift in Copy Source Code Files */,
				1C0C1C3D29D34DDD005C8B24 /* ChangeViewpointView.swift in Copy Source Code Files */,
				1C42E04A29D239D2004FC4BE /* ShowPopupView.swift in Copy Source Code Files */,
				108EC04229D25B55000F35D0 /* QueryFeatureTableView.swift in Copy Source Code Files */,
				88F93CC229C4D3480006B28E /* CreateAndEditGeometriesView.swift in Copy Source Code Files */,
				0044289329C9234300160767 /* GetElevationAtPointOnSurfaceView.swift in Copy Source Code Files */,
				4D2ADC6A29C50D91003B367F /* AddDynamicEntityLayerView.Model.swift in Copy Source Code Files */,
				4D2ADC6B29C50D91003B367F /* AddDynamicEntityLayerView.SettingsView.swift in Copy Source Code Files */,
				4D2ADC4729C26D2C003B367F /* AddDynamicEntityLayerView.swift in Copy Source Code Files */,
				218F35C229C290BF00502022 /* AuthenticateWithOAuthView.swift in Copy Source Code Files */,
				0044CDE02995D4DD004618CE /* ShowDeviceLocationHistoryView.swift in Copy Source Code Files */,
				0042E24628E50EE4001F33D6 /* ShowViewshedFromPointInSceneView.swift in Copy Source Code Files */,
				0042E24728E50EE4001F33D6 /* ShowViewshedFromPointInSceneView.Model.swift in Copy Source Code Files */,
				0042E24828E50EE4001F33D6 /* ShowViewshedFromPointInSceneView.ViewshedSettingsView.swift in Copy Source Code Files */,
				006C835528B40682004AEB7F /* BrowseBuildingFloorsView.swift in Copy Source Code Files */,
				006C835628B40682004AEB7F /* DisplayMapFromMobileMapPackageView.swift in Copy Source Code Files */,
				F1E71BFA28A479C70064C33F /* AddRasterFromFileView.swift in Copy Source Code Files */,
				0039A4E92885C50300592C86 /* AddSceneLayerFromServiceView.swift in Copy Source Code Files */,
				75DD736729D35FF40010229D /* ChangeMapViewBackgroundView.swift in Copy Source Code Files */,
				75DD736829D35FF40010229D /* ChangeMapViewBackgroundView.SettingsView.swift in Copy Source Code Files */,
				75DD736929D35FF40010229D /* ChangeMapViewBackgroundView.Model.swift in Copy Source Code Files */,
				0039A4EA2885C50300592C86 /* ClipGeometryView.swift in Copy Source Code Files */,
				0039A4EB2885C50300592C86 /* CreatePlanarAndGeodeticBuffersView.swift in Copy Source Code Files */,
				0039A4EC2885C50300592C86 /* CutGeometryView.swift in Copy Source Code Files */,
				E0A1AEE328874590003C797D /* AddFeatureLayersView.swift in Copy Source Code Files */,
				0039A4ED2885C50300592C86 /* DisplayMapView.swift in Copy Source Code Files */,
				0039A4EE2885C50300592C86 /* DisplayOverviewMapView.swift in Copy Source Code Files */,
				0039A4EF2885C50300592C86 /* DisplaySceneView.swift in Copy Source Code Files */,
				E03CB06B2889879D002B27D9 /* DownloadVectorTilesToLocalCacheView.swift in Copy Source Code Files */,
				E03CB06A288894C4002B27D9 /* FindRouteView.swift in Copy Source Code Files */,
				E03CB0692888944D002B27D9 /* GenerateOfflineMapView.swift in Copy Source Code Files */,
				75DD739929D38B420010229D /* NavigateRouteView.swift in Copy Source Code Files */,
				0039A4F02885C50300592C86 /* ProjectGeometryView.swift in Copy Source Code Files */,
				0039A4F12885C50300592C86 /* SearchWithGeocodeView.swift in Copy Source Code Files */,
				0039A4F22885C50300592C86 /* SelectFeaturesInFeatureLayerView.swift in Copy Source Code Files */,
				0039A4F32885C50300592C86 /* SetBasemapView.swift in Copy Source Code Files */,
				0039A4F42885C50300592C86 /* SetSurfacePlacementModeView.swift in Copy Source Code Files */,
				0039A4F52885C50300592C86 /* SetViewpointRotationView.swift in Copy Source Code Files */,
				0039A4F62885C50300592C86 /* ShowCalloutView.swift in Copy Source Code Files */,
				0039A4F72885C50300592C86 /* ShowDeviceLocationView.swift in Copy Source Code Files */,
				0039A4F82885C50300592C86 /* ShowResultOfSpatialRelationshipsView.swift in Copy Source Code Files */,
				0039A4F92885C50300592C86 /* ShowResultOfSpatialOperationsView.swift in Copy Source Code Files */,
				0039A4FA2885C50300592C86 /* StyleGraphicsWithRendererView.swift in Copy Source Code Files */,
				0039A4FB2885C50300592C86 /* StyleGraphicsWithSymbolsView.swift in Copy Source Code Files */,
				7573E82129D6136C00BEED9C /* TraceUtilityNetworkView.Model.swift in Copy Source Code Files */,
				7573E82229D6136C00BEED9C /* TraceUtilityNetworkView.Enums.swift in Copy Source Code Files */,
				7573E82329D6136C00BEED9C /* TraceUtilityNetworkView.Views.swift in Copy Source Code Files */,
				7573E82429D6136C00BEED9C /* TraceUtilityNetworkView.swift in Copy Source Code Files */,
			);
			name = "Copy Source Code Files";
			runOnlyForDeploymentPostprocessing = 0;
		};
/* End PBXCopyFilesBuildPhase section */

/* Begin PBXFileReference section */
		000558092817C51E00224BC6 /* SampleDetailView.swift */ = {isa = PBXFileReference; lastKnownFileType = sourcecode.swift; path = SampleDetailView.swift; sourceTree = "<group>"; };
		00181B452846AD7100654571 /* View+ErrorAlert.swift */ = {isa = PBXFileReference; lastKnownFileType = sourcecode.swift; path = "View+ErrorAlert.swift"; sourceTree = "<group>"; };
		001C6DD827FE585A00D472C2 /* AppSecrets.swift.masque */ = {isa = PBXFileReference; fileEncoding = 4; lastKnownFileType = text; path = AppSecrets.swift.masque; sourceTree = "<group>"; };
		00273CF32A82AB5900A7A77D /* SamplesSearchView.swift */ = {isa = PBXFileReference; lastKnownFileType = sourcecode.swift; path = SamplesSearchView.swift; sourceTree = "<group>"; };
		00273CF52A82AB8700A7A77D /* SampleLink.swift */ = {isa = PBXFileReference; lastKnownFileType = sourcecode.swift; path = SampleLink.swift; sourceTree = "<group>"; };
		003D7C342821EBCC009DDFD2 /* masquerade */ = {isa = PBXFileReference; lastKnownFileType = text; path = masquerade; sourceTree = "<group>"; };
		003D7C352821EBCC009DDFD2 /* GenerateSampleViewSourceCode.swift */ = {isa = PBXFileReference; lastKnownFileType = sourcecode.swift; path = GenerateSampleViewSourceCode.swift; sourceTree = "<group>"; };
		0042E24228E4BF8F001F33D6 /* ShowViewshedFromPointInSceneView.Model.swift */ = {isa = PBXFileReference; lastKnownFileType = sourcecode.swift; path = ShowViewshedFromPointInSceneView.Model.swift; sourceTree = "<group>"; };
		0042E24428E4F82B001F33D6 /* ShowViewshedFromPointInSceneView.ViewshedSettingsView.swift */ = {isa = PBXFileReference; lastKnownFileType = sourcecode.swift; path = ShowViewshedFromPointInSceneView.ViewshedSettingsView.swift; sourceTree = "<group>"; };
		0044289129C90C0B00160767 /* GetElevationAtPointOnSurfaceView.swift */ = {isa = PBXFileReference; lastKnownFileType = sourcecode.swift; path = GetElevationAtPointOnSurfaceView.swift; sourceTree = "<group>"; };
		0044CDDE2995C39E004618CE /* ShowDeviceLocationHistoryView.swift */ = {isa = PBXFileReference; lastKnownFileType = sourcecode.swift; path = ShowDeviceLocationHistoryView.swift; sourceTree = "<group>"; };
		004FE87029DF5D8700075217 /* Bristol */ = {isa = PBXFileReference; lastKnownFileType = folder; path = Bristol; sourceTree = "<group>"; };
		0074ABBE28174BCF0037244A /* DisplayMapView.swift */ = {isa = PBXFileReference; lastKnownFileType = sourcecode.swift; path = DisplayMapView.swift; sourceTree = "<group>"; };
		0074ABC128174F430037244A /* Sample.swift */ = {isa = PBXFileReference; fileEncoding = 4; lastKnownFileType = sourcecode.swift; path = Sample.swift; sourceTree = "<group>"; };
		0074ABCA2817B8DB0037244A /* SamplesApp+Samples.swift.tache */ = {isa = PBXFileReference; fileEncoding = 4; lastKnownFileType = text; path = "SamplesApp+Samples.swift.tache"; sourceTree = "<group>"; };
		0086F3FD28E3770900974721 /* ShowViewshedFromPointInSceneView.swift */ = {isa = PBXFileReference; fileEncoding = 4; lastKnownFileType = sourcecode.swift; path = ShowViewshedFromPointInSceneView.swift; sourceTree = "<group>"; };
		00A7A1432A2FC58300F035F7 /* DisplayContentOfUtilityNetworkContainerView.swift */ = {isa = PBXFileReference; fileEncoding = 4; lastKnownFileType = sourcecode.swift; path = DisplayContentOfUtilityNetworkContainerView.swift; sourceTree = "<group>"; };
		00A7A1492A2FC5B700F035F7 /* DisplayContentOfUtilityNetworkContainerView.Model.swift */ = {isa = PBXFileReference; lastKnownFileType = sourcecode.swift; path = DisplayContentOfUtilityNetworkContainerView.Model.swift; sourceTree = "<group>"; };
		00ACF554293E6C6A0059B2A9 /* Samples.entitlements */ = {isa = PBXFileReference; lastKnownFileType = text.plist.entitlements; path = Samples.entitlements; sourceTree = "<group>"; };
		00B04272282EC59E0072E1B4 /* AboutView.swift */ = {isa = PBXFileReference; fileEncoding = 4; lastKnownFileType = sourcecode.swift; path = AboutView.swift; sourceTree = "<group>"; };
		00B042E5282EDC690072E1B4 /* SetBasemapView.swift */ = {isa = PBXFileReference; fileEncoding = 4; lastKnownFileType = sourcecode.swift; path = SetBasemapView.swift; sourceTree = "<group>"; };
		00B04FB4283EEBA80026C882 /* DisplayOverviewMapView.swift */ = {isa = PBXFileReference; lastKnownFileType = sourcecode.swift; path = DisplayOverviewMapView.swift; sourceTree = "<group>"; };
		00B56F782B0E967500B68A0D /* AddClusteringFeatureReductionToAPointFeatureLayerView.swift */ = {isa = PBXFileReference; lastKnownFileType = sourcecode.swift; path = AddClusteringFeatureReductionToAPointFeatureLayerView.swift; sourceTree = "<group>"; };
		00B56F7A2B0EA71600B68A0D /* AddClusteringFeatureReductionToAPointFeatureLayerView.Model.swift */ = {isa = PBXFileReference; lastKnownFileType = sourcecode.swift; path = AddClusteringFeatureReductionToAPointFeatureLayerView.Model.swift; sourceTree = "<group>"; };
		00B56F7C2B0EA73500B68A0D /* AddClusteringFeatureReductionToAPointFeatureLayerView.SettingsView.swift */ = {isa = PBXFileReference; lastKnownFileType = sourcecode.swift; path = AddClusteringFeatureReductionToAPointFeatureLayerView.SettingsView.swift; sourceTree = "<group>"; };
		00C7993A2A845AAF00AFE342 /* Sidebar.swift */ = {isa = PBXFileReference; lastKnownFileType = sourcecode.swift; path = Sidebar.swift; sourceTree = "<group>"; };
		00C94A0C28B53DE1004E42D9 /* raster-file */ = {isa = PBXFileReference; lastKnownFileType = folder; path = "raster-file"; sourceTree = "<group>"; };
		00CB9137284814A4005C2C5D /* SearchWithGeocodeView.swift */ = {isa = PBXFileReference; lastKnownFileType = sourcecode.swift; path = SearchWithGeocodeView.swift; sourceTree = "<group>"; };
		00CCB8A2285AAD7D00BBAB70 /* DowloadPortalItemData.swift */ = {isa = PBXFileReference; lastKnownFileType = sourcecode.swift; path = DowloadPortalItemData.swift; sourceTree = "<group>"; };
		00CCB8A4285BAF8700BBAB70 /* OnDemandResource.swift */ = {isa = PBXFileReference; lastKnownFileType = sourcecode.swift; path = OnDemandResource.swift; sourceTree = "<group>"; };
		00D4EF7F2863842100B9CC30 /* AddFeatureLayersView.swift */ = {isa = PBXFileReference; lastKnownFileType = sourcecode.swift; path = AddFeatureLayersView.swift; sourceTree = "<group>"; };
		00D4EF8228638BF100B9CC30 /* LA_Trails.geodatabase */ = {isa = PBXFileReference; lastKnownFileType = file; path = LA_Trails.geodatabase; sourceTree = "<group>"; };
		00D4EF8F28638BF100B9CC30 /* AuroraCO.gpkg */ = {isa = PBXFileReference; lastKnownFileType = file; path = AuroraCO.gpkg; sourceTree = "<group>"; };
		00D4EFB02863CE6300B9CC30 /* ScottishWildlifeTrust_reserves */ = {isa = PBXFileReference; lastKnownFileType = folder; path = ScottishWildlifeTrust_reserves; sourceTree = "<group>"; };
		00E5400C27F3CCA100CF66D5 /* SamplesApp.swift */ = {isa = PBXFileReference; lastKnownFileType = sourcecode.swift; path = SamplesApp.swift; sourceTree = "<group>"; };
		00E5400D27F3CCA100CF66D5 /* ContentView.swift */ = {isa = PBXFileReference; lastKnownFileType = sourcecode.swift; path = ContentView.swift; sourceTree = "<group>"; };
		00E5400E27F3CCA200CF66D5 /* Assets.xcassets */ = {isa = PBXFileReference; lastKnownFileType = folder.assetcatalog; path = Assets.xcassets; sourceTree = "<group>"; };
		00E5401327F3CCA200CF66D5 /* Samples.app */ = {isa = PBXFileReference; explicitFileType = wrapper.application; includeInIndex = 0; path = Samples.app; sourceTree = BUILT_PRODUCTS_DIR; };
		00E5402A27F775EA00CF66D5 /* Info.plist */ = {isa = PBXFileReference; lastKnownFileType = text.plist.xml; path = Info.plist; sourceTree = "<group>"; };
		00F279D52AF418DC00CECAF8 /* AddDynamicEntityLayerView.VehicleCallout.swift */ = {isa = PBXFileReference; lastKnownFileType = sourcecode.swift; path = AddDynamicEntityLayerView.VehicleCallout.swift; sourceTree = "<group>"; };
		108EC04029D25B2C000F35D0 /* QueryFeatureTableView.swift */ = {isa = PBXFileReference; fileEncoding = 4; lastKnownFileType = sourcecode.swift; path = QueryFeatureTableView.swift; sourceTree = "<group>"; };
		1C0C1C3429D34DAE005C8B24 /* ChangeViewpointView.swift */ = {isa = PBXFileReference; fileEncoding = 4; lastKnownFileType = sourcecode.swift; path = ChangeViewpointView.swift; sourceTree = "<group>"; };
		1C19B4EB2A578E46001D2506 /* CreateLoadReportView.Views.swift */ = {isa = PBXFileReference; fileEncoding = 4; lastKnownFileType = sourcecode.swift; path = CreateLoadReportView.Views.swift; sourceTree = "<group>"; };
		1C19B4ED2A578E46001D2506 /* CreateLoadReportView.swift */ = {isa = PBXFileReference; fileEncoding = 4; lastKnownFileType = sourcecode.swift; path = CreateLoadReportView.swift; sourceTree = "<group>"; };
		1C19B4EF2A578E46001D2506 /* CreateLoadReportView.Model.swift */ = {isa = PBXFileReference; fileEncoding = 4; lastKnownFileType = sourcecode.swift; path = CreateLoadReportView.Model.swift; sourceTree = "<group>"; };
		1C26ED152A859525009B7721 /* FilterFeaturesInSceneView.swift */ = {isa = PBXFileReference; fileEncoding = 4; lastKnownFileType = sourcecode.swift; path = FilterFeaturesInSceneView.swift; sourceTree = "<group>"; };
		1C3B7DC32A5F64FC00907443 /* AnalyzeNetworkWithSubnetworkTraceView.Model.swift */ = {isa = PBXFileReference; fileEncoding = 4; lastKnownFileType = sourcecode.swift; path = AnalyzeNetworkWithSubnetworkTraceView.Model.swift; sourceTree = "<group>"; };
		1C3B7DC62A5F64FC00907443 /* AnalyzeNetworkWithSubnetworkTraceView.swift */ = {isa = PBXFileReference; fileEncoding = 4; lastKnownFileType = sourcecode.swift; path = AnalyzeNetworkWithSubnetworkTraceView.swift; sourceTree = "<group>"; };
		1C42E04329D2396B004FC4BE /* ShowPopupView.swift */ = {isa = PBXFileReference; fileEncoding = 4; lastKnownFileType = sourcecode.swift; path = ShowPopupView.swift; sourceTree = "<group>"; };
		1C43BC792A43781100509BF8 /* SetVisibilityOfSubtypeSublayerView.Views.swift */ = {isa = PBXFileReference; fileEncoding = 4; lastKnownFileType = sourcecode.swift; path = SetVisibilityOfSubtypeSublayerView.Views.swift; sourceTree = "<group>"; };
		1C43BC7C2A43781100509BF8 /* SetVisibilityOfSubtypeSublayerView.Model.swift */ = {isa = PBXFileReference; fileEncoding = 4; lastKnownFileType = sourcecode.swift; path = SetVisibilityOfSubtypeSublayerView.Model.swift; sourceTree = "<group>"; };
		1C43BC7E2A43781100509BF8 /* SetVisibilityOfSubtypeSublayerView.swift */ = {isa = PBXFileReference; fileEncoding = 4; lastKnownFileType = sourcecode.swift; path = SetVisibilityOfSubtypeSublayerView.swift; sourceTree = "<group>"; };
		1C56B5E22A82C02D000381DA /* DisplayPointsUsingClusteringFeatureReductionView.swift */ = {isa = PBXFileReference; fileEncoding = 4; lastKnownFileType = sourcecode.swift; path = DisplayPointsUsingClusteringFeatureReductionView.swift; sourceTree = "<group>"; };
		1C9B74C529DB43580038B06F /* ShowRealisticLightAndShadowsView.swift */ = {isa = PBXFileReference; fileEncoding = 4; lastKnownFileType = sourcecode.swift; path = ShowRealisticLightAndShadowsView.swift; sourceTree = "<group>"; };
		1C9B74D529DB54560038B06F /* ChangeCameraControllerView.swift */ = {isa = PBXFileReference; fileEncoding = 4; lastKnownFileType = sourcecode.swift; path = ChangeCameraControllerView.swift; sourceTree = "<group>"; };
		1CAB8D442A3CEAB0002AA649 /* RunValveIsolationTraceView.Model.swift */ = {isa = PBXFileReference; fileEncoding = 4; lastKnownFileType = sourcecode.swift; path = RunValveIsolationTraceView.Model.swift; sourceTree = "<group>"; };
		1CAB8D472A3CEAB0002AA649 /* RunValveIsolationTraceView.swift */ = {isa = PBXFileReference; fileEncoding = 4; lastKnownFileType = sourcecode.swift; path = RunValveIsolationTraceView.swift; sourceTree = "<group>"; };
		1CAF831B2A20305F000E1E60 /* ShowUtilityAssociationsView.swift */ = {isa = PBXFileReference; fileEncoding = 4; lastKnownFileType = sourcecode.swift; path = ShowUtilityAssociationsView.swift; sourceTree = "<group>"; };
		218F35B329C28F4A00502022 /* AuthenticateWithOAuthView.swift */ = {isa = PBXFileReference; fileEncoding = 4; lastKnownFileType = sourcecode.swift; path = AuthenticateWithOAuthView.swift; sourceTree = "<group>"; };
		4D126D6929CA1B6000CFB7A7 /* ShowDeviceLocationWithNMEADataSourcesView.swift */ = {isa = PBXFileReference; fileEncoding = 4; lastKnownFileType = sourcecode.swift; path = ShowDeviceLocationWithNMEADataSourcesView.swift; sourceTree = "<group>"; };
		4D126D7129CA1E1800CFB7A7 /* FileNMEASentenceReader.swift */ = {isa = PBXFileReference; lastKnownFileType = sourcecode.swift; path = FileNMEASentenceReader.swift; sourceTree = "<group>"; };
		4D126D7B29CA3E6000CFB7A7 /* Redlands.nmea */ = {isa = PBXFileReference; fileEncoding = 4; lastKnownFileType = text; path = Redlands.nmea; sourceTree = "<group>"; };
		4D126D7D29CA43D200CFB7A7 /* ShowDeviceLocationWithNMEADataSourcesView.Model.swift */ = {isa = PBXFileReference; lastKnownFileType = sourcecode.swift; path = ShowDeviceLocationWithNMEADataSourcesView.Model.swift; sourceTree = "<group>"; };
		4D2ADC3F29C26D05003B367F /* AddDynamicEntityLayerView.swift */ = {isa = PBXFileReference; fileEncoding = 4; lastKnownFileType = sourcecode.swift; path = AddDynamicEntityLayerView.swift; sourceTree = "<group>"; };
		4D2ADC5529C4F612003B367F /* ChangeMapViewBackgroundView.swift */ = {isa = PBXFileReference; fileEncoding = 4; lastKnownFileType = sourcecode.swift; path = ChangeMapViewBackgroundView.swift; sourceTree = "<group>"; };
		4D2ADC5829C4F612003B367F /* ChangeMapViewBackgroundView.SettingsView.swift */ = {isa = PBXFileReference; fileEncoding = 4; lastKnownFileType = sourcecode.swift; path = ChangeMapViewBackgroundView.SettingsView.swift; sourceTree = "<group>"; };
		4D2ADC6129C5071C003B367F /* ChangeMapViewBackgroundView.Model.swift */ = {isa = PBXFileReference; lastKnownFileType = sourcecode.swift; path = ChangeMapViewBackgroundView.Model.swift; sourceTree = "<group>"; };
		4D2ADC6629C50BD6003B367F /* AddDynamicEntityLayerView.Model.swift */ = {isa = PBXFileReference; lastKnownFileType = sourcecode.swift; path = AddDynamicEntityLayerView.Model.swift; sourceTree = "<group>"; };
		4D2ADC6829C50C4C003B367F /* AddDynamicEntityLayerView.SettingsView.swift */ = {isa = PBXFileReference; lastKnownFileType = sourcecode.swift; path = AddDynamicEntityLayerView.SettingsView.swift; sourceTree = "<group>"; };
		7573E81329D6134C00BEED9C /* TraceUtilityNetworkView.Model.swift */ = {isa = PBXFileReference; fileEncoding = 4; lastKnownFileType = sourcecode.swift; path = TraceUtilityNetworkView.Model.swift; sourceTree = "<group>"; };
		7573E81529D6134C00BEED9C /* TraceUtilityNetworkView.Enums.swift */ = {isa = PBXFileReference; fileEncoding = 4; lastKnownFileType = sourcecode.swift; path = TraceUtilityNetworkView.Enums.swift; sourceTree = "<group>"; };
		7573E81729D6134C00BEED9C /* TraceUtilityNetworkView.Views.swift */ = {isa = PBXFileReference; fileEncoding = 4; lastKnownFileType = sourcecode.swift; path = TraceUtilityNetworkView.Views.swift; sourceTree = "<group>"; };
		7573E81829D6134C00BEED9C /* TraceUtilityNetworkView.swift */ = {isa = PBXFileReference; fileEncoding = 4; lastKnownFileType = sourcecode.swift; path = TraceUtilityNetworkView.swift; sourceTree = "<group>"; };
		75DD739129D38B1B0010229D /* NavigateRouteView.swift */ = {isa = PBXFileReference; fileEncoding = 4; lastKnownFileType = sourcecode.swift; path = NavigateRouteView.swift; sourceTree = "<group>"; };
		7900C5F52A83FC3F002D430F /* AddCustomDynamicEntityDataSourceView.Vessel.swift */ = {isa = PBXFileReference; lastKnownFileType = sourcecode.swift; path = AddCustomDynamicEntityDataSourceView.Vessel.swift; sourceTree = "<group>"; };
		792222DC2A81AA5D00619FFE /* AIS_MarineCadastre_SelectedVessels_CustomDataSource.jsonl */ = {isa = PBXFileReference; fileEncoding = 4; lastKnownFileType = text; path = AIS_MarineCadastre_SelectedVessels_CustomDataSource.jsonl; sourceTree = "<group>"; };
		79302F842A1ED4E30002336A /* CreateAndSaveKMLView.Model.swift */ = {isa = PBXFileReference; lastKnownFileType = sourcecode.swift; path = CreateAndSaveKMLView.Model.swift; sourceTree = "<group>"; };
		79302F862A1ED71B0002336A /* CreateAndSaveKMLView.Views.swift */ = {isa = PBXFileReference; lastKnownFileType = sourcecode.swift; path = CreateAndSaveKMLView.Views.swift; sourceTree = "<group>"; };
		798C2DA62AFC505600EE7E97 /* PrivacyInfo.xcprivacy */ = {isa = PBXFileReference; lastKnownFileType = text.xml; path = PrivacyInfo.xcprivacy; sourceTree = "<group>"; };
		79B7B8092A1BF8EC00F57C27 /* CreateAndSaveKMLView.swift */ = {isa = PBXFileReference; lastKnownFileType = sourcecode.swift; path = CreateAndSaveKMLView.swift; sourceTree = "<group>"; };
		79D84D0D2A815C5B00F45262 /* AddCustomDynamicEntityDataSourceView.swift */ = {isa = PBXFileReference; lastKnownFileType = sourcecode.swift; path = AddCustomDynamicEntityDataSourceView.swift; sourceTree = "<group>"; };
		883C121429C9136600062FF9 /* DownloadPreplannedMapAreaView.MapPicker.swift */ = {isa = PBXFileReference; fileEncoding = 4; lastKnownFileType = sourcecode.swift; path = DownloadPreplannedMapAreaView.MapPicker.swift; sourceTree = "<group>"; };
		88F93CC029C3D59C0006B28E /* CreateAndEditGeometriesView.swift */ = {isa = PBXFileReference; lastKnownFileType = sourcecode.swift; path = CreateAndEditGeometriesView.swift; sourceTree = "<group>"; };
		D70082EA2ACF900100E0C3C2 /* IdentifyKMLFeaturesView.swift */ = {isa = PBXFileReference; fileEncoding = 4; lastKnownFileType = sourcecode.swift; path = IdentifyKMLFeaturesView.swift; sourceTree = "<group>"; };
		D7010EBC2B05616900D43F55 /* DisplaySceneFromMobileScenePackageView.swift */ = {isa = PBXFileReference; fileEncoding = 4; lastKnownFileType = sourcecode.swift; path = DisplaySceneFromMobileScenePackageView.swift; sourceTree = "<group>"; };
		D701D72B2A37C7F7006FF0C8 /* bradley_low_3ds */ = {isa = PBXFileReference; lastKnownFileType = folder; path = bradley_low_3ds; sourceTree = "<group>"; };
		D704AA592AB22C1A00A3BB63 /* GroupLayersTogetherView.swift */ = {isa = PBXFileReference; fileEncoding = 4; lastKnownFileType = sourcecode.swift; path = GroupLayersTogetherView.swift; sourceTree = "<group>"; };
		D7054AE82ACCCB6C007235BA /* Animate3DGraphicView.SettingsView.swift */ = {isa = PBXFileReference; fileEncoding = 4; lastKnownFileType = sourcecode.swift; path = Animate3DGraphicView.SettingsView.swift; sourceTree = "<group>"; };
		D7058B0D2B59E44B000A888A /* StylePointWithSceneSymbolView.swift */ = {isa = PBXFileReference; fileEncoding = 4; lastKnownFileType = sourcecode.swift; path = StylePointWithSceneSymbolView.swift; sourceTree = "<group>"; };
		D7058FB02ACB423C00A40F14 /* Animate3DGraphicView.Model.swift */ = {isa = PBXFileReference; fileEncoding = 4; lastKnownFileType = sourcecode.swift; path = Animate3DGraphicView.Model.swift; sourceTree = "<group>"; };
		D7084FA62AD771AA00EC7F4F /* AugmentRealityToFlyOverSceneView.swift */ = {isa = PBXFileReference; fileEncoding = 4; lastKnownFileType = sourcecode.swift; path = AugmentRealityToFlyOverSceneView.swift; sourceTree = "<group>"; };
		D70BE5782A5624A80022CA02 /* CategoriesView.swift */ = {isa = PBXFileReference; lastKnownFileType = sourcecode.swift; path = CategoriesView.swift; sourceTree = "<group>"; };
		D710996C2A27D9210065A1C1 /* DensifyAndGeneralizeGeometryView.swift */ = {isa = PBXFileReference; fileEncoding = 4; lastKnownFileType = sourcecode.swift; path = DensifyAndGeneralizeGeometryView.swift; sourceTree = "<group>"; };
		D710996F2A2802FA0065A1C1 /* DensifyAndGeneralizeGeometryView.SettingsView.swift */ = {isa = PBXFileReference; lastKnownFileType = sourcecode.swift; path = DensifyAndGeneralizeGeometryView.SettingsView.swift; sourceTree = "<group>"; };
		D718A1E62B570F7500447087 /* OrbitCameraAroundObjectView.Model.swift */ = {isa = PBXFileReference; fileEncoding = 4; lastKnownFileType = sourcecode.swift; path = OrbitCameraAroundObjectView.Model.swift; sourceTree = "<group>"; };
		D718A1EA2B575FD900447087 /* ManageBookmarksView.swift */ = {isa = PBXFileReference; fileEncoding = 4; lastKnownFileType = sourcecode.swift; path = ManageBookmarksView.swift; sourceTree = "<group>"; };
		D71C5F632AAA7A88006599FD /* CreateSymbolStylesFromWebStylesView.swift */ = {isa = PBXFileReference; fileEncoding = 4; lastKnownFileType = sourcecode.swift; path = CreateSymbolStylesFromWebStylesView.swift; sourceTree = "<group>"; };
		D71D516D2B51D7B600B2A2BE /* SearchForWebMapView.Views.swift */ = {isa = PBXFileReference; fileEncoding = 4; lastKnownFileType = sourcecode.swift; path = SearchForWebMapView.Views.swift; sourceTree = "<group>"; };
		D71FCB892AD6277E000E517C /* CreateMobileGeodatabaseView.Model.swift */ = {isa = PBXFileReference; fileEncoding = 4; lastKnownFileType = sourcecode.swift; path = CreateMobileGeodatabaseView.Model.swift; sourceTree = "<group>"; };
		D721EEA72ABDFF550040BE46 /* LothianRiversAnno.mmpk */ = {isa = PBXFileReference; lastKnownFileType = file; path = LothianRiversAnno.mmpk; sourceTree = "<group>"; };
		D722BD212A420DAD002C2087 /* ShowExtrudedFeaturesView.swift */ = {isa = PBXFileReference; fileEncoding = 4; lastKnownFileType = sourcecode.swift; path = ShowExtrudedFeaturesView.swift; sourceTree = "<group>"; };
		D7232EE02AC1E5AA0079ABFF /* PlayKMLTourView.swift */ = {isa = PBXFileReference; fileEncoding = 4; lastKnownFileType = sourcecode.swift; path = PlayKMLTourView.swift; sourceTree = "<group>"; };
		D72C43F22AEB066D00B6157B /* GeocodeOfflineView.Model.swift */ = {isa = PBXFileReference; fileEncoding = 4; lastKnownFileType = sourcecode.swift; path = GeocodeOfflineView.Model.swift; sourceTree = "<group>"; };
		D72F272B2ADA1E4400F906DA /* AugmentRealityToShowTabletopSceneView.swift */ = {isa = PBXFileReference; fileEncoding = 4; lastKnownFileType = sourcecode.swift; path = AugmentRealityToShowTabletopSceneView.swift; sourceTree = "<group>"; };
		D731F3C02AD0D2AC00A8431E /* IdentifyGraphicsView.swift */ = {isa = PBXFileReference; fileEncoding = 4; lastKnownFileType = sourcecode.swift; path = IdentifyGraphicsView.swift; sourceTree = "<group>"; };
		D7337C592ABCFDB100A5D865 /* StyleSymbolsFromMobileStyleFileView.SymbolOptionsListView.swift */ = {isa = PBXFileReference; fileEncoding = 4; lastKnownFileType = sourcecode.swift; path = StyleSymbolsFromMobileStyleFileView.SymbolOptionsListView.swift; sourceTree = "<group>"; };
		D7337C5F2ABD142D00A5D865 /* ShowMobileMapPackageExpirationDateView.swift */ = {isa = PBXFileReference; fileEncoding = 4; lastKnownFileType = sourcecode.swift; path = ShowMobileMapPackageExpirationDateView.swift; sourceTree = "<group>"; };
		D734FA092A183A5B00246D7E /* SetMaxExtentView.swift */ = {isa = PBXFileReference; fileEncoding = 4; lastKnownFileType = sourcecode.swift; path = SetMaxExtentView.swift; sourceTree = "<group>"; };
		D73723742AF5877500846884 /* FindRouteInMobileMapPackageView.Models.swift */ = {isa = PBXFileReference; fileEncoding = 4; lastKnownFileType = sourcecode.swift; path = FindRouteInMobileMapPackageView.Models.swift; sourceTree = "<group>"; };
		D73723782AF5ADD700846884 /* FindRouteInMobileMapPackageView.MobileMapView.swift */ = {isa = PBXFileReference; fileEncoding = 4; lastKnownFileType = sourcecode.swift; path = FindRouteInMobileMapPackageView.MobileMapView.swift; sourceTree = "<group>"; };
		D73F06662B5EE73D000B574F /* QueryFeaturesWithArcadeExpressionView.swift */ = {isa = PBXFileReference; fileEncoding = 4; lastKnownFileType = sourcecode.swift; path = QueryFeaturesWithArcadeExpressionView.swift; sourceTree = "<group>"; };
		D73F8CF32AB1089900CD39DA /* Restaurant.stylx */ = {isa = PBXFileReference; lastKnownFileType = file; path = Restaurant.stylx; sourceTree = "<group>"; };
		D73FC0FC2AD4A18D0067A19B /* CreateMobileGeodatabaseView.swift */ = {isa = PBXFileReference; fileEncoding = 4; lastKnownFileType = sourcecode.swift; path = CreateMobileGeodatabaseView.swift; sourceTree = "<group>"; };
		D73FCFF42B02A3AA0006360D /* FindAddressWithReverseGeocodeView.swift */ = {isa = PBXFileReference; fileEncoding = 4; lastKnownFileType = sourcecode.swift; path = FindAddressWithReverseGeocodeView.swift; sourceTree = "<group>"; };
		D73FCFFE2B02C7630006360D /* FindRouteAroundBarriersView.Views.swift */ = {isa = PBXFileReference; fileEncoding = 4; lastKnownFileType = sourcecode.swift; path = FindRouteAroundBarriersView.Views.swift; sourceTree = "<group>"; };
		D742E48F2B04132B00690098 /* DisplayWebSceneFromPortalItemView.swift */ = {isa = PBXFileReference; fileEncoding = 4; lastKnownFileType = sourcecode.swift; path = DisplayWebSceneFromPortalItemView.swift; sourceTree = "<group>"; };
		D744FD162A2112D90084A66C /* CreateConvexHullAroundPointsView.swift */ = {isa = PBXFileReference; fileEncoding = 4; lastKnownFileType = sourcecode.swift; path = CreateConvexHullAroundPointsView.swift; sourceTree = "<group>"; };
		D7464F1D2ACE04B3007FEE88 /* IdentifyRasterCellView.swift */ = {isa = PBXFileReference; fileEncoding = 4; lastKnownFileType = sourcecode.swift; path = IdentifyRasterCellView.swift; sourceTree = "<group>"; };
		D7464F2A2ACE0964007FEE88 /* SA_EVI_8Day_03May20 */ = {isa = PBXFileReference; lastKnownFileType = folder; path = SA_EVI_8Day_03May20; sourceTree = "<group>"; };
		D7497F3B2AC4B4C100167AD2 /* DisplayDimensionsView.swift */ = {isa = PBXFileReference; fileEncoding = 4; lastKnownFileType = sourcecode.swift; path = DisplayDimensionsView.swift; sourceTree = "<group>"; };
		D7497F3F2AC4BA4100167AD2 /* Edinburgh_Pylon_Dimensions.mmpk */ = {isa = PBXFileReference; lastKnownFileType = file; path = Edinburgh_Pylon_Dimensions.mmpk; sourceTree = "<group>"; };
		D74C8BFD2ABA5605007C76B8 /* StyleSymbolsFromMobileStyleFileView.swift */ = {isa = PBXFileReference; fileEncoding = 4; lastKnownFileType = sourcecode.swift; path = StyleSymbolsFromMobileStyleFileView.swift; sourceTree = "<group>"; };
		D74C8C012ABA6202007C76B8 /* emoji-mobile.stylx */ = {isa = PBXFileReference; lastKnownFileType = file; path = "emoji-mobile.stylx"; sourceTree = "<group>"; };
		D74F03EF2B609A7D00E83688 /* AddFeaturesWithContingentValuesView.Model.swift */ = {isa = PBXFileReference; fileEncoding = 4; lastKnownFileType = sourcecode.swift; path = AddFeaturesWithContingentValuesView.Model.swift; sourceTree = "<group>"; };
		D75101802A2E493600B8FA48 /* ShowLabelsOnLayerView.swift */ = {isa = PBXFileReference; fileEncoding = 4; lastKnownFileType = sourcecode.swift; path = ShowLabelsOnLayerView.swift; sourceTree = "<group>"; };
		D751018D2A2E962D00B8FA48 /* IdentifyLayerFeaturesView.swift */ = {isa = PBXFileReference; fileEncoding = 4; lastKnownFileType = sourcecode.swift; path = IdentifyLayerFeaturesView.swift; sourceTree = "<group>"; };
		D752D93F2A39154C003EB25E /* ManageOperationalLayersView.swift */ = {isa = PBXFileReference; fileEncoding = 4; lastKnownFileType = sourcecode.swift; path = ManageOperationalLayersView.swift; sourceTree = "<group>"; };
		D752D9452A3A6F7F003EB25E /* MonitorChangesToMapLoadStatusView.swift */ = {isa = PBXFileReference; fileEncoding = 4; lastKnownFileType = sourcecode.swift; path = MonitorChangesToMapLoadStatusView.swift; sourceTree = "<group>"; };
		D752D95E2A3BCE06003EB25E /* DisplayMapFromPortalItemView.swift */ = {isa = PBXFileReference; fileEncoding = 4; lastKnownFileType = sourcecode.swift; path = DisplayMapFromPortalItemView.swift; sourceTree = "<group>"; };
		D75362D12A1E886700D83028 /* ApplyUniqueValueRendererView.swift */ = {isa = PBXFileReference; fileEncoding = 4; lastKnownFileType = sourcecode.swift; path = ApplyUniqueValueRendererView.swift; sourceTree = "<group>"; };
		D754E3222A1D66820006C5F1 /* StylePointWithPictureMarkerSymbolsView.swift */ = {isa = PBXFileReference; fileEncoding = 4; lastKnownFileType = sourcecode.swift; path = StylePointWithPictureMarkerSymbolsView.swift; sourceTree = "<group>"; };
		D7553CD82AE2DFEC00DC2A70 /* GeocodeOfflineView.swift */ = {isa = PBXFileReference; fileEncoding = 4; lastKnownFileType = sourcecode.swift; path = GeocodeOfflineView.swift; sourceTree = "<group>"; };
		D757D14A2B6C46E50065F78F /* ListSpatialReferenceTransformationsView.Model.swift */ = {isa = PBXFileReference; fileEncoding = 4; lastKnownFileType = sourcecode.swift; path = ListSpatialReferenceTransformationsView.Model.swift; sourceTree = "<group>"; };
		D75B58502AAFB3030038B3B4 /* StyleFeaturesWithCustomDictionaryView.swift */ = {isa = PBXFileReference; fileEncoding = 4; lastKnownFileType = sourcecode.swift; path = StyleFeaturesWithCustomDictionaryView.swift; sourceTree = "<group>"; };
		D75C35662AB50338003CD55F /* GroupLayersTogetherView.GroupLayerListView.swift */ = {isa = PBXFileReference; fileEncoding = 4; lastKnownFileType = sourcecode.swift; path = GroupLayersTogetherView.GroupLayerListView.swift; sourceTree = "<group>"; };
		D75F66332B48EABC00434974 /* SearchForWebMapView.swift */ = {isa = PBXFileReference; fileEncoding = 4; lastKnownFileType = sourcecode.swift; path = SearchForWebMapView.swift; sourceTree = "<group>"; };
		D76000AB2AF19C2300B3084D /* FindRouteInMobileMapPackageView.swift */ = {isa = PBXFileReference; fileEncoding = 4; lastKnownFileType = sourcecode.swift; path = FindRouteInMobileMapPackageView.swift; sourceTree = "<group>"; };
		D76000B62AF19FCA00B3084D /* SanFrancisco.mmpk */ = {isa = PBXFileReference; lastKnownFileType = file; path = SanFrancisco.mmpk; sourceTree = "<group>"; };
		D7634FAE2A43B7AC00F8AEFB /* CreateConvexHullAroundGeometriesView.swift */ = {isa = PBXFileReference; fileEncoding = 4; lastKnownFileType = sourcecode.swift; path = CreateConvexHullAroundGeometriesView.swift; sourceTree = "<group>"; };
		D76929F52B4F78340047205E /* OrbitCameraAroundObjectView.swift */ = {isa = PBXFileReference; fileEncoding = 4; lastKnownFileType = sourcecode.swift; path = OrbitCameraAroundObjectView.swift; sourceTree = "<group>"; };
		D769C2112A29019B00030F61 /* SetUpLocationDrivenGeotriggersView.swift */ = {isa = PBXFileReference; fileEncoding = 4; lastKnownFileType = sourcecode.swift; path = SetUpLocationDrivenGeotriggersView.swift; sourceTree = "<group>"; };
		D76EE6062AF9AFE100DA0325 /* FindRouteAroundBarriersView.Model.swift */ = {isa = PBXFileReference; fileEncoding = 4; lastKnownFileType = sourcecode.swift; path = FindRouteAroundBarriersView.Model.swift; sourceTree = "<group>"; };
		D7705D552AFC244E00CC0335 /* FindClosestFacilityToMultiplePointsView.swift */ = {isa = PBXFileReference; fileEncoding = 4; lastKnownFileType = sourcecode.swift; path = FindClosestFacilityToMultiplePointsView.swift; sourceTree = "<group>"; };
		D7705D612AFC570700CC0335 /* FindClosestFacilityFromPointView.swift */ = {isa = PBXFileReference; fileEncoding = 4; lastKnownFileType = sourcecode.swift; path = FindClosestFacilityFromPointView.swift; sourceTree = "<group>"; };
		D7749AD52AF08BF50086632F /* FindRouteInTransportNetworkView.Model.swift */ = {isa = PBXFileReference; fileEncoding = 4; lastKnownFileType = sourcecode.swift; path = FindRouteInTransportNetworkView.Model.swift; sourceTree = "<group>"; };
		D77570BF2A2942F800F490CD /* AnimateImagesWithImageOverlayView.swift */ = {isa = PBXFileReference; fileEncoding = 4; lastKnownFileType = sourcecode.swift; path = AnimateImagesWithImageOverlayView.swift; sourceTree = "<group>"; };
		D77572AD2A295DDD00F490CD /* PacificSouthWest2 */ = {isa = PBXFileReference; lastKnownFileType = folder; path = PacificSouthWest2; sourceTree = "<group>"; };
		D77688102B69826B007C3860 /* ListSpatialReferenceTransformationsView.swift */ = {isa = PBXFileReference; fileEncoding = 4; lastKnownFileType = sourcecode.swift; path = ListSpatialReferenceTransformationsView.swift; sourceTree = "<group>"; };
		D77BC5362B59A2D3007B49B6 /* StylePointWithDistanceCompositeSceneSymbolView.swift */ = {isa = PBXFileReference; fileEncoding = 4; lastKnownFileType = sourcecode.swift; path = StylePointWithDistanceCompositeSceneSymbolView.swift; sourceTree = "<group>"; };
		D78666AC2A2161F100C60110 /* FindNearestVertexView.swift */ = {isa = PBXFileReference; fileEncoding = 4; lastKnownFileType = sourcecode.swift; path = FindNearestVertexView.swift; sourceTree = "<group>"; };
		D79EE76D2A4CEA5D005A52AE /* SetUpLocationDrivenGeotriggersView.Model.swift */ = {isa = PBXFileReference; fileEncoding = 4; lastKnownFileType = sourcecode.swift; path = SetUpLocationDrivenGeotriggersView.Model.swift; sourceTree = "<group>"; };
		D7ABA2F82A32579C0021822B /* MeasureDistanceInSceneView.swift */ = {isa = PBXFileReference; fileEncoding = 4; lastKnownFileType = sourcecode.swift; path = MeasureDistanceInSceneView.swift; sourceTree = "<group>"; };
		D7ABA2FE2A32881C0021822B /* ShowViewshedFromGeoelementInSceneView.swift */ = {isa = PBXFileReference; fileEncoding = 4; lastKnownFileType = sourcecode.swift; path = ShowViewshedFromGeoelementInSceneView.swift; sourceTree = "<group>"; };
		D7AE861D2AC39DC50049B626 /* DisplayAnnotationView.swift */ = {isa = PBXFileReference; fileEncoding = 4; lastKnownFileType = sourcecode.swift; path = DisplayAnnotationView.swift; sourceTree = "<group>"; };
		D7B759B22B1FFBE300017FDD /* FavoritesView.swift */ = {isa = PBXFileReference; lastKnownFileType = sourcecode.swift; path = FavoritesView.swift; sourceTree = "<group>"; };
		D7BA8C432B2A4DAA00018633 /* Array+RawRepresentable.swift */ = {isa = PBXFileReference; lastKnownFileType = sourcecode.swift; path = "Array+RawRepresentable.swift"; sourceTree = "<group>"; };
		D7BA8C452B2A8ACA00018633 /* String.swift */ = {isa = PBXFileReference; lastKnownFileType = sourcecode.swift; path = String.swift; sourceTree = "<group>"; };
		D7C16D1A2AC5F95300689E89 /* Animate3DGraphicView.swift */ = {isa = PBXFileReference; fileEncoding = 4; lastKnownFileType = sourcecode.swift; path = Animate3DGraphicView.swift; sourceTree = "<group>"; };
		D7C16D1E2AC5FE8200689E89 /* Pyrenees.csv */ = {isa = PBXFileReference; fileEncoding = 4; lastKnownFileType = text; path = Pyrenees.csv; sourceTree = "<group>"; };
		D7C16D212AC5FE9800689E89 /* GrandCanyon.csv */ = {isa = PBXFileReference; fileEncoding = 4; lastKnownFileType = text; path = GrandCanyon.csv; sourceTree = "<group>"; };
		D7C16D242AC5FEA600689E89 /* Snowdon.csv */ = {isa = PBXFileReference; fileEncoding = 4; lastKnownFileType = text; path = Snowdon.csv; sourceTree = "<group>"; };
		D7C16D272AC5FEB600689E89 /* Hawaii.csv */ = {isa = PBXFileReference; fileEncoding = 4; lastKnownFileType = text; path = Hawaii.csv; sourceTree = "<group>"; };
		D7C6420B2B4F47E10042B8F7 /* SearchForWebMapView.Model.swift */ = {isa = PBXFileReference; fileEncoding = 4; lastKnownFileType = sourcecode.swift; path = SearchForWebMapView.Model.swift; sourceTree = "<group>"; };
		D7CC33FD2A31475C00198EDF /* ShowLineOfSightBetweenPointsView.swift */ = {isa = PBXFileReference; fileEncoding = 4; lastKnownFileType = sourcecode.swift; path = ShowLineOfSightBetweenPointsView.swift; sourceTree = "<group>"; };
		D7CE9F9A2AE2F575008F7A5F /* streetmap_SD.tpkx */ = {isa = PBXFileReference; lastKnownFileType = file; path = streetmap_SD.tpkx; sourceTree = "<group>"; };
		D7CE9FA22AE2F595008F7A5F /* san-diego-eagle-locator */ = {isa = PBXFileReference; lastKnownFileType = folder; path = "san-diego-eagle-locator"; sourceTree = "<group>"; };
		D7D1F3522ADDBE5D009CE2DA /* philadelphia.mspk */ = {isa = PBXFileReference; lastKnownFileType = file; path = philadelphia.mspk; sourceTree = "<group>"; };
		D7DDF8502AF47C6C004352D9 /* FindRouteAroundBarriersView.swift */ = {isa = PBXFileReference; fileEncoding = 4; lastKnownFileType = sourcecode.swift; path = FindRouteAroundBarriersView.swift; sourceTree = "<group>"; };
		D7E440D62A1ECE7D005D74DE /* CreateBuffersAroundPointsView.swift */ = {isa = PBXFileReference; fileEncoding = 4; lastKnownFileType = sourcecode.swift; path = CreateBuffersAroundPointsView.swift; sourceTree = "<group>"; };
		D7E557672A1D768800B9FB09 /* AddWMSLayerView.swift */ = {isa = PBXFileReference; fileEncoding = 4; lastKnownFileType = sourcecode.swift; path = AddWMSLayerView.swift; sourceTree = "<group>"; };
		D7E7D0802AEB39D5003AAD02 /* FindRouteInTransportNetworkView.swift */ = {isa = PBXFileReference; fileEncoding = 4; lastKnownFileType = sourcecode.swift; path = FindRouteInTransportNetworkView.swift; sourceTree = "<group>"; };
		D7E7D0992AEB3C47003AAD02 /* san_diego_offline_routing */ = {isa = PBXFileReference; lastKnownFileType = folder; path = san_diego_offline_routing; sourceTree = "<group>"; };
		D7EAF3592A1C023800D822C4 /* SetMinAndMaxScaleView.swift */ = {isa = PBXFileReference; fileEncoding = 4; lastKnownFileType = sourcecode.swift; path = SetMinAndMaxScaleView.swift; sourceTree = "<group>"; };
		D7ECF5972AB8BE63003FB2BE /* RenderMultilayerSymbolsView.swift */ = {isa = PBXFileReference; fileEncoding = 4; lastKnownFileType = sourcecode.swift; path = RenderMultilayerSymbolsView.swift; sourceTree = "<group>"; };
		D7EF5D742A26A03A00FEBDE5 /* ShowCoordinatesInMultipleFormatsView.swift */ = {isa = PBXFileReference; fileEncoding = 4; lastKnownFileType = sourcecode.swift; path = ShowCoordinatesInMultipleFormatsView.swift; sourceTree = "<group>"; };
		D7F8C0362B60564D0072BFA7 /* AddFeaturesWithContingentValuesView.swift */ = {isa = PBXFileReference; fileEncoding = 4; lastKnownFileType = sourcecode.swift; path = AddFeaturesWithContingentValuesView.swift; sourceTree = "<group>"; };
		D7F8C03D2B605AF60072BFA7 /* ContingentValuesBirdNests.geodatabase */ = {isa = PBXFileReference; lastKnownFileType = file; path = ContingentValuesBirdNests.geodatabase; sourceTree = "<group>"; };
		D7F8C0402B605E720072BFA7 /* FillmoreTopographicMap.vtpk */ = {isa = PBXFileReference; lastKnownFileType = file; path = FillmoreTopographicMap.vtpk; sourceTree = "<group>"; };
		D7F8C0422B608F120072BFA7 /* AddFeaturesWithContingentValuesView.AddFeatureView.swift */ = {isa = PBXFileReference; fileEncoding = 4; lastKnownFileType = sourcecode.swift; path = AddFeaturesWithContingentValuesView.AddFeatureView.swift; sourceTree = "<group>"; };
		E000E75F2869E33D005D87C5 /* ClipGeometryView.swift */ = {isa = PBXFileReference; lastKnownFileType = sourcecode.swift; path = ClipGeometryView.swift; sourceTree = "<group>"; };
		E000E762286A0B18005D87C5 /* CutGeometryView.swift */ = {isa = PBXFileReference; lastKnownFileType = sourcecode.swift; path = CutGeometryView.swift; sourceTree = "<group>"; };
		E004A6BD28414332002A1FE6 /* SetViewpointRotationView.swift */ = {isa = PBXFileReference; fileEncoding = 4; lastKnownFileType = sourcecode.swift; path = SetViewpointRotationView.swift; sourceTree = "<group>"; };
		E004A6D828465C70002A1FE6 /* DisplaySceneView.swift */ = {isa = PBXFileReference; fileEncoding = 4; lastKnownFileType = sourcecode.swift; path = DisplaySceneView.swift; sourceTree = "<group>"; };
		E004A6DF28466279002A1FE6 /* ShowCalloutView.swift */ = {isa = PBXFileReference; lastKnownFileType = sourcecode.swift; path = ShowCalloutView.swift; sourceTree = "<group>"; };
		E004A6E52846A61F002A1FE6 /* StyleGraphicsWithSymbolsView.swift */ = {isa = PBXFileReference; lastKnownFileType = sourcecode.swift; path = StyleGraphicsWithSymbolsView.swift; sourceTree = "<group>"; };
		E004A6E828493BCE002A1FE6 /* ShowDeviceLocationView.swift */ = {isa = PBXFileReference; lastKnownFileType = sourcecode.swift; path = ShowDeviceLocationView.swift; sourceTree = "<group>"; };
		E004A6EC2849556E002A1FE6 /* CreatePlanarAndGeodeticBuffersView.swift */ = {isa = PBXFileReference; lastKnownFileType = sourcecode.swift; path = CreatePlanarAndGeodeticBuffersView.swift; sourceTree = "<group>"; };
		E004A6EF284E4B9B002A1FE6 /* DownloadVectorTilesToLocalCacheView.swift */ = {isa = PBXFileReference; lastKnownFileType = sourcecode.swift; path = DownloadVectorTilesToLocalCacheView.swift; sourceTree = "<group>"; };
		E004A6F2284E4FEB002A1FE6 /* ShowResultOfSpatialOperationsView.swift */ = {isa = PBXFileReference; lastKnownFileType = sourcecode.swift; path = ShowResultOfSpatialOperationsView.swift; sourceTree = "<group>"; };
		E004A6F5284FA42A002A1FE6 /* SelectFeaturesInFeatureLayerView.swift */ = {isa = PBXFileReference; lastKnownFileType = sourcecode.swift; path = SelectFeaturesInFeatureLayerView.swift; sourceTree = "<group>"; };
		E0082216287755AC002AD138 /* View+Sheet.swift */ = {isa = PBXFileReference; lastKnownFileType = sourcecode.swift; path = "View+Sheet.swift"; sourceTree = "<group>"; };
		E041ABBF287CA9F00056009B /* WebView.swift */ = {isa = PBXFileReference; lastKnownFileType = sourcecode.swift; path = WebView.swift; sourceTree = "<group>"; };
		E041ABD6287DB04D0056009B /* SampleInfoView.swift */ = {isa = PBXFileReference; lastKnownFileType = sourcecode.swift; path = SampleInfoView.swift; sourceTree = "<group>"; };
		E041AC15287F54580056009B /* highlight.min.js */ = {isa = PBXFileReference; fileEncoding = 4; lastKnownFileType = sourcecode.javascript; path = highlight.min.js; sourceTree = "<group>"; };
		E041AC1D288076A60056009B /* info.css */ = {isa = PBXFileReference; fileEncoding = 4; lastKnownFileType = text.css; path = info.css; sourceTree = "<group>"; };
		E041AC1F288077B90056009B /* xcode.css */ = {isa = PBXFileReference; fileEncoding = 4; lastKnownFileType = text.css; path = xcode.css; sourceTree = "<group>"; };
		E066DD34285CF3B3004D3D5B /* FindRouteView.swift */ = {isa = PBXFileReference; lastKnownFileType = sourcecode.swift; path = FindRouteView.swift; sourceTree = "<group>"; };
		E066DD372860AB28004D3D5B /* StyleGraphicsWithRendererView.swift */ = {isa = PBXFileReference; lastKnownFileType = sourcecode.swift; path = StyleGraphicsWithRendererView.swift; sourceTree = "<group>"; };
		E066DD3A2860CA08004D3D5B /* ShowResultOfSpatialRelationshipsView.swift */ = {isa = PBXFileReference; lastKnownFileType = sourcecode.swift; path = ShowResultOfSpatialRelationshipsView.swift; sourceTree = "<group>"; };
		E066DD3F28610F55004D3D5B /* AddSceneLayerFromServiceView.swift */ = {isa = PBXFileReference; lastKnownFileType = sourcecode.swift; path = AddSceneLayerFromServiceView.swift; sourceTree = "<group>"; };
		E070A0A2286F3B6000F2B606 /* DownloadPreplannedMapAreaView.swift */ = {isa = PBXFileReference; lastKnownFileType = sourcecode.swift; path = DownloadPreplannedMapAreaView.swift; sourceTree = "<group>"; };
		E088E1562862579D00413100 /* SetSurfacePlacementModeView.swift */ = {isa = PBXFileReference; lastKnownFileType = sourcecode.swift; path = SetSurfacePlacementModeView.swift; sourceTree = "<group>"; };
		E088E1732863B5F800413100 /* GenerateOfflineMapView.swift */ = {isa = PBXFileReference; lastKnownFileType = sourcecode.swift; path = GenerateOfflineMapView.swift; sourceTree = "<group>"; };
		E0D04FF128A5390000747989 /* DownloadPreplannedMapAreaView.Model.swift */ = {isa = PBXFileReference; lastKnownFileType = sourcecode.swift; path = DownloadPreplannedMapAreaView.Model.swift; sourceTree = "<group>"; };
		E0EA0B762866390E00C9621D /* ProjectGeometryView.swift */ = {isa = PBXFileReference; lastKnownFileType = sourcecode.swift; path = ProjectGeometryView.swift; sourceTree = "<group>"; };
		E0FE32E628747778002C6ACA /* BrowseBuildingFloorsView.swift */ = {isa = PBXFileReference; lastKnownFileType = sourcecode.swift; path = BrowseBuildingFloorsView.swift; sourceTree = "<group>"; };
		F111CCC0288B5D5600205358 /* DisplayMapFromMobileMapPackageView.swift */ = {isa = PBXFileReference; lastKnownFileType = sourcecode.swift; path = DisplayMapFromMobileMapPackageView.swift; sourceTree = "<group>"; };
		F111CCC3288B641900205358 /* Yellowstone.mmpk */ = {isa = PBXFileReference; lastKnownFileType = file; path = Yellowstone.mmpk; sourceTree = "<group>"; };
		F1E71BF0289473760064C33F /* AddRasterFromFileView.swift */ = {isa = PBXFileReference; lastKnownFileType = sourcecode.swift; path = AddRasterFromFileView.swift; sourceTree = "<group>"; };
/* End PBXFileReference section */

/* Begin PBXFrameworksBuildPhase section */
		00E5401027F3CCA200CF66D5 /* Frameworks */ = {
			isa = PBXFrameworksBuildPhase;
			buildActionMask = 2147483647;
			files = (
				00C43AED2947DC350099AE34 /* ArcGISToolkit in Frameworks */,
			);
			runOnlyForDeploymentPostprocessing = 0;
		};
/* End PBXFrameworksBuildPhase section */

/* Begin PBXGroup section */
		0005580D281872BE00224BC6 /* Views */ = {
			isa = PBXGroup;
			children = (
				00B04272282EC59E0072E1B4 /* AboutView.swift */,
				D70BE5782A5624A80022CA02 /* CategoriesView.swift */,
				00E5400D27F3CCA100CF66D5 /* ContentView.swift */,
				D7B759B22B1FFBE300017FDD /* FavoritesView.swift */,
				000558092817C51E00224BC6 /* SampleDetailView.swift */,
				E041ABD6287DB04D0056009B /* SampleInfoView.swift */,
				00273CF52A82AB8700A7A77D /* SampleLink.swift */,
				00273CF32A82AB5900A7A77D /* SamplesSearchView.swift */,
				00C7993A2A845AAF00AFE342 /* Sidebar.swift */,
				E041ABBF287CA9F00056009B /* WebView.swift */,
			);
			path = Views;
			sourceTree = "<group>";
		};
		00181B442846AD3900654571 /* Extensions */ = {
			isa = PBXGroup;
			children = (
				D7BA8C432B2A4DAA00018633 /* Array+RawRepresentable.swift */,
				D7BA8C452B2A8ACA00018633 /* String.swift */,
				00181B452846AD7100654571 /* View+ErrorAlert.swift */,
				E0082216287755AC002AD138 /* View+Sheet.swift */,
			);
			path = Extensions;
			sourceTree = "<group>";
		};
		0023DE5029D648FA0098243A /* macOS */ = {
			isa = PBXGroup;
			children = (
				00ACF554293E6C6A0059B2A9 /* Samples.entitlements */,
			);
			path = macOS;
			sourceTree = "<group>";
		};
		003D7C332821EBCC009DDFD2 /* Scripts */ = {
			isa = PBXGroup;
			children = (
				00CCB8A2285AAD7D00BBAB70 /* DowloadPortalItemData.swift */,
				003D7C352821EBCC009DDFD2 /* GenerateSampleViewSourceCode.swift */,
				003D7C342821EBCC009DDFD2 /* masquerade */,
			);
			path = Scripts;
			sourceTree = "<group>";
		};
		0044288C29C90BD500160767 /* Get elevation at point on surface */ = {
			isa = PBXGroup;
			children = (
				0044289129C90C0B00160767 /* GetElevationAtPointOnSurfaceView.swift */,
			);
			path = "Get elevation at point on surface";
			sourceTree = "<group>";
		};
		0044CDD72995C352004618CE /* Show device location history */ = {
			isa = PBXGroup;
			children = (
				0044CDDE2995C39E004618CE /* ShowDeviceLocationHistoryView.swift */,
			);
			path = "Show device location history";
			sourceTree = "<group>";
		};
		0074ABAF281742420037244A /* Supporting Files */ = {
			isa = PBXGroup;
			children = (
				00181B442846AD3900654571 /* Extensions */,
				0074ABC028174F430037244A /* Models */,
				0005580D281872BE00224BC6 /* Views */,
				E041ABC3287CAFEB0056009B /* Web */,
			);
			path = "Supporting Files";
			sourceTree = "<group>";
		};
		0074ABB228174B830037244A /* Samples */ = {
			isa = PBXGroup;
			children = (
				00B56F752B0E966600B68A0D /* Add clustering feature reduction to a point feature layer */,
				79D84D0C2A815BED00F45262 /* Add custom dynamic entity data source */,
				4D2ADC3E29C26D05003B367F /* Add dynamic entity layer */,
				00D4EF7E2863840D00B9CC30 /* Add feature layers */,
				D7F8C0342B60564D0072BFA7 /* Add features with contingent values */,
				F19A316128906F0D003B7EF9 /* Add raster from file */,
				E066DD3E28610F3F004D3D5B /* Add scene layer from service */,
				D7E557602A1D743100B9FB09 /* Add WMS layer */,
				1C3B7DC22A5F64FC00907443 /* Analyze network with subnetwork trace */,
				D7C16D172AC5F6C100689E89 /* Animate 3D graphic */,
				D77570BC2A29427200F490CD /* Animate images with image overlay */,
				D75362CC2A1E862B00D83028 /* Apply unique value renderer */,
				D7084FA42AD771AA00EC7F4F /* Augment reality to fly over scene */,
				D72F27292ADA1E4400F906DA /* Augment reality to show tabletop scene */,
				218F35B229C28F4A00502022 /* Authenticate with OAuth */,
				E0FE32E528747762002C6ACA /* Browse building floors */,
				1C9B74D229DB54560038B06F /* Change camera controller */,
				4D2ADC5329C4F612003B367F /* Change map view background */,
				1C0C1C3229D34DAE005C8B24 /* Change viewpoint */,
				E000E75E2869E325005D87C5 /* Clip geometry */,
				88F93CBE29C3D4E30006B28E /* Create and edit geometries */,
				79B7B8082A1BF8B300F57C27 /* Create and save KML file */,
				D7E440D12A1ECBC2005D74DE /* Create buffers around points */,
				D7B3C5C02A43B71E001DA4D8 /* Create convex hull around geometries */,
				D744FD132A2112360084A66C /* Create convex hull around points */,
				1C19B4EA2A578E46001D2506 /* Create load report */,
				D73FABE82AD4A0370048EC70 /* Create mobile geodatabase */,
				E004A6EB28495538002A1FE6 /* Create planar and geodetic buffers */,
				D71C5F602AAA7854006599FD /* Create symbol styles from web styles */,
				E000E761286A0B07005D87C5 /* Cut geometry */,
				D71099692A27D8880065A1C1 /* Densify and generalize geometry */,
				D7AE861A2AC39D750049B626 /* Display annotation */,
				00A7A1422A2FC58300F035F7 /* Display content of utility network container */,
				D7497F382AC4B45300167AD2 /* Display dimensions */,
				0074ABB328174B830037244A /* Display map */,
				F111CCBD288B548400205358 /* Display map from mobile map package */,
				D752D95B2A3BCDD4003EB25E /* Display map from portal item */,
				00B04FB3283EEB830026C882 /* Display overview map */,
				1C56B5DE2A82C02D000381DA /* Display points using clustering feature reduction */,
				E004A6D528465C70002A1FE6 /* Display scene */,
				D7010EBA2B05616900D43F55 /* Display scene from mobile scene package */,
				D742E48E2B04132B00690098 /* Display web scene from portal item */,
				E070A0A1286F3B3400F2B606 /* Download preplanned map area */,
				E004A6EE284E4B7A002A1FE6 /* Download vector tiles to local cache */,
				1C26ED122A859525009B7721 /* Filter features in scene */,
				D73FCFF32B02A3AA0006360D /* Find address with reverse geocode */,
				D7705D5F2AFC570700CC0335 /* Find closest facility from point */,
				D7705D542AFC244E00CC0335 /* Find closest facility to multiple points */,
				D78666A92A21616D00C60110 /* Find nearest vertex */,
				E066DD33285CF3A0004D3D5B /* Find route */,
				D7DDF84F2AF47C6C004352D9 /* Find route around barriers */,
				D76000AA2AF19C2300B3084D /* Find route in mobile map package */,
				D7E7D0792AEB39BF003AAD02 /* Find route in transport network */,
				E088E1722863B5E600413100 /* Generate offline map */,
				D7553CD62AE2DFEC00DC2A70 /* Geocode offline */,
				0044288C29C90BD500160767 /* Get elevation at point on surface */,
				D704AA562AB22B7A00A3BB63 /* Group layers together */,
				D731F3BD2AD0D22500A8431E /* Identify graphics */,
				D70082E72ACF8F6C00E0C3C2 /* Identify KML features */,
				D751018A2A2E960300B8FA48 /* Identify layer features */,
				D7464F182ACE0445007FEE88 /* Identify raster cell */,
				D776880E2B69826B007C3860 /* List spatial reference transformations */,
				D718A1E92B575FD900447087 /* Manage bookmarks */,
				D752D93C2A3914E5003EB25E /* Manage operational layers */,
				D7ABA2F52A3256610021822B /* Measure distance in scene */,
				D752D9422A3A6EB8003EB25E /* Monitor changes to map load status */,
				75DD739029D38B1B0010229D /* Navigate route */,
				D76929F32B4F78340047205E /* Orbit camera around object */,
				D7232EDD2AC1E5410079ABFF /* Play KML tour */,
				E0EA0B75286638FD00C9621D /* Project geometry */,
				108EC03F29D25AE1000F35D0 /* Query feature table */,
				D73F06652B5EE73D000B574F /* Query features with Arcade expression */,
				D7ECF5942AB8BDCA003FB2BE /* Render multilayer symbols */,
				1CAB8D402A3CEAB0002AA649 /* Run valve isolation trace */,
				D75F66322B48EABC00434974 /* Search for web map */,
				00CB913628481475005C2C5D /* Search with geocode */,
				E004A6F4284FA3C5002A1FE6 /* Select features in feature layer */,
				00B042E3282EDC690072E1B4 /* Set basemap */,
				D734FA072A183A5A00246D7E /* Set max extent */,
				D7EAF34F2A1C011000D822C4 /* Set min and max scale */,
				E088E1552862578800413100 /* Set surface placement mode */,
				D769C20D2A28FF8600030F61 /* Set up location-driven geotriggers */,
				E004A6B928414332002A1FE6 /* Set viewpoint rotation */,
				1C43BC782A43781100509BF8 /* Set visibility of subtype sublayer */,
				E004A6DE2846626A002A1FE6 /* Show callout */,
				D7EF5D712A269E2D00FEBDE5 /* Show coordinates in multiple formats */,
				E004A6E728493BBB002A1FE6 /* Show device location */,
				0044CDD72995C352004618CE /* Show device location history */,
				4D126D6829CA1B6000CFB7A7 /* Show device location with NMEA data sources */,
				D722BD1E2A420D7E002C2087 /* Show extruded features */,
				D751017D2A2E490800B8FA48 /* Show labels on layer */,
				D7CC33FB2A31475C00198EDF /* Show line of sight between points */,
				D7337C5C2ABD137400A5D865 /* Show mobile map package expiration date */,
				1C42E04129D2396B004FC4BE /* Show popup */,
				1C9B74C429DB43580038B06F /* Show realistic light and shadows */,
				E004A6F1284E4F80002A1FE6 /* Show result of spatial operations */,
				E066DD392860C9EE004D3D5B /* Show result of spatial relationships */,
				1CAF831A2A20305F000E1E60 /* Show utility associations */,
				D7ABA2FB2A3287C10021822B /* Show viewshed from geoelement in scene */,
				0086F3FC28E3770900974721 /* Show viewshed from point in scene */,
				D75B584D2AAFB2C20038B3B4 /* Style features with custom dictionary */,
				E066DD362860AB0B004D3D5B /* Style graphics with renderer */,
				E004A6E42846A609002A1FE6 /* Style graphics with symbols */,
				D77BC5352B59A2D3007B49B6 /* Style point with distance composite scene symbol */,
				D754E31D2A1D661D0006C5F1 /* Style point with picture marker symbols */,
				D7058B0B2B59E44B000A888A /* Style point with scene symbol */,
				D74C8BFA2ABA5572007C76B8 /* Style symbols from mobile style file */,
				7573E81229D6134C00BEED9C /* Trace utility network */,
			);
			path = Samples;
			sourceTree = "<group>";
		};
		0074ABB328174B830037244A /* Display map */ = {
			isa = PBXGroup;
			children = (
				0074ABBE28174BCF0037244A /* DisplayMapView.swift */,
			);
			path = "Display map";
			sourceTree = "<group>";
		};
		0074ABC028174F430037244A /* Models */ = {
			isa = PBXGroup;
			children = (
				00CCB8A4285BAF8700BBAB70 /* OnDemandResource.swift */,
				0074ABC128174F430037244A /* Sample.swift */,
			);
			path = Models;
			sourceTree = "<group>";
		};
		0086F3FC28E3770900974721 /* Show viewshed from point in scene */ = {
			isa = PBXGroup;
			children = (
				0042E24228E4BF8F001F33D6 /* ShowViewshedFromPointInSceneView.Model.swift */,
				0086F3FD28E3770900974721 /* ShowViewshedFromPointInSceneView.swift */,
				0042E24428E4F82B001F33D6 /* ShowViewshedFromPointInSceneView.ViewshedSettingsView.swift */,
			);
			path = "Show viewshed from point in scene";
			sourceTree = "<group>";
		};
		00966EE62811F64D009D3DD7 /* iOS */ = {
			isa = PBXGroup;
			children = (
				00E5402A27F775EA00CF66D5 /* Info.plist */,
			);
			path = iOS;
			sourceTree = "<group>";
		};
		00A7A1422A2FC58300F035F7 /* Display content of utility network container */ = {
			isa = PBXGroup;
			children = (
				00A7A1432A2FC58300F035F7 /* DisplayContentOfUtilityNetworkContainerView.swift */,
				00A7A1492A2FC5B700F035F7 /* DisplayContentOfUtilityNetworkContainerView.Model.swift */,
			);
			path = "Display content of utility network container";
			sourceTree = "<group>";
		};
		00B042E3282EDC690072E1B4 /* Set basemap */ = {
			isa = PBXGroup;
			children = (
				00B042E5282EDC690072E1B4 /* SetBasemapView.swift */,
			);
			path = "Set basemap";
			sourceTree = "<group>";
		};
		00B04FB3283EEB830026C882 /* Display overview map */ = {
			isa = PBXGroup;
			children = (
				00B04FB4283EEBA80026C882 /* DisplayOverviewMapView.swift */,
			);
			path = "Display overview map";
			sourceTree = "<group>";
		};
		00B56F752B0E966600B68A0D /* Add clustering feature reduction to a point feature layer */ = {
			isa = PBXGroup;
			children = (
				00B56F782B0E967500B68A0D /* AddClusteringFeatureReductionToAPointFeatureLayerView.swift */,
				00B56F7A2B0EA71600B68A0D /* AddClusteringFeatureReductionToAPointFeatureLayerView.Model.swift */,
				00B56F7C2B0EA73500B68A0D /* AddClusteringFeatureReductionToAPointFeatureLayerView.SettingsView.swift */,
			);
			path = "Add clustering feature reduction to a point feature layer";
			sourceTree = "<group>";
		};
		00C94A0228B53DCC004E42D9 /* 7c4c679ab06a4df19dc497f577f111bd */ = {
			isa = PBXGroup;
			children = (
				00C94A0C28B53DE1004E42D9 /* raster-file */,
			);
			path = 7c4c679ab06a4df19dc497f577f111bd;
			sourceTree = "<group>";
		};
		00CB913628481475005C2C5D /* Search with geocode */ = {
			isa = PBXGroup;
			children = (
				00CB9137284814A4005C2C5D /* SearchWithGeocodeView.swift */,
			);
			path = "Search with geocode";
			sourceTree = "<group>";
		};
		00CCB8A6285D059300BBAB70 /* Portal Data */ = {
			isa = PBXGroup;
			children = (
				D74C8C002ABA6202007C76B8 /* 1bd036f221f54a99abc9e46ff3511cbf */,
				D7C16D1D2AC5FE8200689E89 /* 5a9b60cee9ba41e79640a06bcdf8084d */,
				00C94A0228B53DCC004E42D9 /* 7c4c679ab06a4df19dc497f577f111bd */,
				D701D7242A37C7E4006FF0C8 /* 07d62a792ab6496d9b772a24efea45d0 */,
				D7D1F3512ADDBE5D009CE2DA /* 7dd2f97bb007466ea939160d0de96a9d */,
				00D4EF8328638BF100B9CC30 /* 15a7cbd3af1e47cfa5d2c6b93dc44fc2 */,
				D7CE9F992AE2F575008F7A5F /* 22c3083d4fa74e3e9b25adfc9f8c0496 */,
				00D4EF8E28638BF100B9CC30 /* 68ec42517cdd439e81b036210483e8e7 */,
				D76000B52AF19FC900B3084D /* 260eb6535c824209964cf281766ebe43 */,
				D7C16D202AC5FE9800689E89 /* 290f0c571c394461a8b58b6775d0bd63 */,
				1C965C4629DBA879002F8536 /* 681d6f7694644709a7c830ec57a2d72b */,
				D7CE9F9C2AE2F585008F7A5F /* 3424d442ebe54f3cbf34462382d3aebe */,
				D7C16D232AC5FEA600689E89 /* 12509ffdc684437f8f2656b0129d2c13 */,
				D73F8CF22AB1089900CD39DA /* 751138a2e0844e06853522d54103222a */,
				D721EEA62ABDFF550040BE46 /* 174150279af74a2ba6f8b87a567f480b */,
				792222DB2A81AA5D00619FFE /* a8a942c228af4fac96baa78ad60f511f */,
				D7464F202ACE0910007FEE88 /* b5f977c78ec74b3a8857ca86d1d9b318 */,
				D7F8C03F2B605E720072BFA7 /* b5106355f1634b8996e634c04b6a930a */,
				00D4EF8128638BF100B9CC30 /* cb1b20748a9f4d128dad8a87244e3e37 */,
				4D126D7629CA3B3F00CFB7A7 /* d5bad9f4fee9483791e405880fb466da */,
				D77572AC2A295DC100F490CD /* d1453556d91e46dea191c20c398b82cd */,
				D7E7D0862AEB3C36003AAD02 /* df193653ed39449195af0c9725701dca */,
				F111CCC2288B63DB00205358 /* e1f3a7254cb845b09450f54937c16061 */,
				D7F8C03C2B605AF60072BFA7 /* e12b54ea799f4606a2712157cf9f6e41 */,
				D7C16D262AC5FEB600689E89 /* e87c154fb9c2487f999143df5b08e9b1 */,
				D7497F3E2AC4BA4100167AD2 /* f5ff6f5556a945bca87ca513b8729a1e */,
			);
			path = "Portal Data";
			sourceTree = SOURCE_ROOT;
		};
		00D4EF7E2863840D00B9CC30 /* Add feature layers */ = {
			isa = PBXGroup;
			children = (
				00D4EF7F2863842100B9CC30 /* AddFeatureLayersView.swift */,
			);
			path = "Add feature layers";
			sourceTree = "<group>";
		};
		00D4EF8128638BF100B9CC30 /* cb1b20748a9f4d128dad8a87244e3e37 */ = {
			isa = PBXGroup;
			children = (
				00D4EF8228638BF100B9CC30 /* LA_Trails.geodatabase */,
			);
			path = cb1b20748a9f4d128dad8a87244e3e37;
			sourceTree = "<group>";
		};
		00D4EF8328638BF100B9CC30 /* 15a7cbd3af1e47cfa5d2c6b93dc44fc2 */ = {
			isa = PBXGroup;
			children = (
				00D4EFB02863CE6300B9CC30 /* ScottishWildlifeTrust_reserves */,
			);
			path = 15a7cbd3af1e47cfa5d2c6b93dc44fc2;
			sourceTree = "<group>";
		};
		00D4EF8E28638BF100B9CC30 /* 68ec42517cdd439e81b036210483e8e7 */ = {
			isa = PBXGroup;
			children = (
				00D4EF8F28638BF100B9CC30 /* AuroraCO.gpkg */,
			);
			path = 68ec42517cdd439e81b036210483e8e7;
			sourceTree = "<group>";
		};
		00E5400627F3CCA100CF66D5 = {
			isa = PBXGroup;
			children = (
				00966EE62811F64D009D3DD7 /* iOS */,
				0023DE5029D648FA0098243A /* macOS */,
				00CCB8A6285D059300BBAB70 /* Portal Data */,
				00E5401427F3CCA200CF66D5 /* Products */,
				003D7C332821EBCC009DDFD2 /* Scripts */,
				00E5400B27F3CCA100CF66D5 /* Shared */,
			);
			sourceTree = "<group>";
		};
		00E5400B27F3CCA100CF66D5 /* Shared */ = {
			isa = PBXGroup;
			children = (
				0074ABAF281742420037244A /* Supporting Files */,
				0074ABB228174B830037244A /* Samples */,
				00E5400C27F3CCA100CF66D5 /* SamplesApp.swift */,
				00E5400E27F3CCA200CF66D5 /* Assets.xcassets */,
				798C2DA62AFC505600EE7E97 /* PrivacyInfo.xcprivacy */,
				001C6DD827FE585A00D472C2 /* AppSecrets.swift.masque */,
				0074ABCA2817B8DB0037244A /* SamplesApp+Samples.swift.tache */,
			);
			path = Shared;
			sourceTree = "<group>";
		};
		00E5401427F3CCA200CF66D5 /* Products */ = {
			isa = PBXGroup;
			children = (
				00E5401327F3CCA200CF66D5 /* Samples.app */,
			);
			name = Products;
			sourceTree = "<group>";
		};
		108EC03F29D25AE1000F35D0 /* Query feature table */ = {
			isa = PBXGroup;
			children = (
				108EC04029D25B2C000F35D0 /* QueryFeatureTableView.swift */,
			);
			path = "Query feature table";
			sourceTree = "<group>";
		};
		1C0C1C3229D34DAE005C8B24 /* Change viewpoint */ = {
			isa = PBXGroup;
			children = (
				1C0C1C3429D34DAE005C8B24 /* ChangeViewpointView.swift */,
			);
			path = "Change viewpoint";
			sourceTree = "<group>";
		};
		1C19B4EA2A578E46001D2506 /* Create load report */ = {
			isa = PBXGroup;
			children = (
				1C19B4EF2A578E46001D2506 /* CreateLoadReportView.Model.swift */,
				1C19B4ED2A578E46001D2506 /* CreateLoadReportView.swift */,
				1C19B4EB2A578E46001D2506 /* CreateLoadReportView.Views.swift */,
			);
			path = "Create load report";
			sourceTree = "<group>";
		};
		1C26ED122A859525009B7721 /* Filter features in scene */ = {
			isa = PBXGroup;
			children = (
				1C26ED152A859525009B7721 /* FilterFeaturesInSceneView.swift */,
			);
			path = "Filter features in scene";
			sourceTree = "<group>";
		};
		1C3B7DC22A5F64FC00907443 /* Analyze network with subnetwork trace */ = {
			isa = PBXGroup;
			children = (
				1C3B7DC32A5F64FC00907443 /* AnalyzeNetworkWithSubnetworkTraceView.Model.swift */,
				1C3B7DC62A5F64FC00907443 /* AnalyzeNetworkWithSubnetworkTraceView.swift */,
			);
			path = "Analyze network with subnetwork trace";
			sourceTree = "<group>";
		};
		1C42E04129D2396B004FC4BE /* Show popup */ = {
			isa = PBXGroup;
			children = (
				1C42E04329D2396B004FC4BE /* ShowPopupView.swift */,
			);
			path = "Show popup";
			sourceTree = "<group>";
		};
		1C43BC782A43781100509BF8 /* Set visibility of subtype sublayer */ = {
			isa = PBXGroup;
			children = (
				1C43BC7C2A43781100509BF8 /* SetVisibilityOfSubtypeSublayerView.Model.swift */,
				1C43BC7E2A43781100509BF8 /* SetVisibilityOfSubtypeSublayerView.swift */,
				1C43BC792A43781100509BF8 /* SetVisibilityOfSubtypeSublayerView.Views.swift */,
			);
			path = "Set visibility of subtype sublayer";
			sourceTree = "<group>";
		};
		1C56B5DE2A82C02D000381DA /* Display points using clustering feature reduction */ = {
			isa = PBXGroup;
			children = (
				1C56B5E22A82C02D000381DA /* DisplayPointsUsingClusteringFeatureReductionView.swift */,
			);
			path = "Display points using clustering feature reduction";
			sourceTree = "<group>";
		};
		1C965C4629DBA879002F8536 /* 681d6f7694644709a7c830ec57a2d72b */ = {
			isa = PBXGroup;
			children = (
				004FE87029DF5D8700075217 /* Bristol */,
			);
			path = 681d6f7694644709a7c830ec57a2d72b;
			sourceTree = "<group>";
		};
		1C9B74C429DB43580038B06F /* Show realistic light and shadows */ = {
			isa = PBXGroup;
			children = (
				1C9B74C529DB43580038B06F /* ShowRealisticLightAndShadowsView.swift */,
			);
			path = "Show realistic light and shadows";
			sourceTree = "<group>";
		};
		1C9B74D229DB54560038B06F /* Change camera controller */ = {
			isa = PBXGroup;
			children = (
				1C9B74D529DB54560038B06F /* ChangeCameraControllerView.swift */,
			);
			path = "Change camera controller";
			sourceTree = "<group>";
		};
		1CAB8D402A3CEAB0002AA649 /* Run valve isolation trace */ = {
			isa = PBXGroup;
			children = (
				1CAB8D442A3CEAB0002AA649 /* RunValveIsolationTraceView.Model.swift */,
				1CAB8D472A3CEAB0002AA649 /* RunValveIsolationTraceView.swift */,
			);
			path = "Run valve isolation trace";
			sourceTree = "<group>";
		};
		1CAF831A2A20305F000E1E60 /* Show utility associations */ = {
			isa = PBXGroup;
			children = (
				1CAF831B2A20305F000E1E60 /* ShowUtilityAssociationsView.swift */,
			);
			path = "Show utility associations";
			sourceTree = "<group>";
		};
		218F35B229C28F4A00502022 /* Authenticate with OAuth */ = {
			isa = PBXGroup;
			children = (
				218F35B329C28F4A00502022 /* AuthenticateWithOAuthView.swift */,
			);
			path = "Authenticate with OAuth";
			sourceTree = "<group>";
		};
		4D126D6829CA1B6000CFB7A7 /* Show device location with NMEA data sources */ = {
			isa = PBXGroup;
			children = (
				4D126D6929CA1B6000CFB7A7 /* ShowDeviceLocationWithNMEADataSourcesView.swift */,
				4D126D7D29CA43D200CFB7A7 /* ShowDeviceLocationWithNMEADataSourcesView.Model.swift */,
				4D126D7129CA1E1800CFB7A7 /* FileNMEASentenceReader.swift */,
			);
			path = "Show device location with NMEA data sources";
			sourceTree = "<group>";
		};
		4D126D7629CA3B3F00CFB7A7 /* d5bad9f4fee9483791e405880fb466da */ = {
			isa = PBXGroup;
			children = (
				4D126D7B29CA3E6000CFB7A7 /* Redlands.nmea */,
			);
			path = d5bad9f4fee9483791e405880fb466da;
			sourceTree = "<group>";
		};
		4D2ADC3E29C26D05003B367F /* Add dynamic entity layer */ = {
			isa = PBXGroup;
			children = (
				4D2ADC3F29C26D05003B367F /* AddDynamicEntityLayerView.swift */,
				4D2ADC6629C50BD6003B367F /* AddDynamicEntityLayerView.Model.swift */,
				4D2ADC6829C50C4C003B367F /* AddDynamicEntityLayerView.SettingsView.swift */,
				00F279D52AF418DC00CECAF8 /* AddDynamicEntityLayerView.VehicleCallout.swift */,
			);
			path = "Add dynamic entity layer";
			sourceTree = "<group>";
		};
		4D2ADC5329C4F612003B367F /* Change map view background */ = {
			isa = PBXGroup;
			children = (
				4D2ADC5529C4F612003B367F /* ChangeMapViewBackgroundView.swift */,
				4D2ADC5829C4F612003B367F /* ChangeMapViewBackgroundView.SettingsView.swift */,
				4D2ADC6129C5071C003B367F /* ChangeMapViewBackgroundView.Model.swift */,
			);
			path = "Change map view background";
			sourceTree = "<group>";
		};
		7573E81229D6134C00BEED9C /* Trace utility network */ = {
			isa = PBXGroup;
			children = (
				7573E81329D6134C00BEED9C /* TraceUtilityNetworkView.Model.swift */,
				7573E81529D6134C00BEED9C /* TraceUtilityNetworkView.Enums.swift */,
				7573E81729D6134C00BEED9C /* TraceUtilityNetworkView.Views.swift */,
				7573E81829D6134C00BEED9C /* TraceUtilityNetworkView.swift */,
			);
			path = "Trace utility network";
			sourceTree = "<group>";
		};
		75DD739029D38B1B0010229D /* Navigate route */ = {
			isa = PBXGroup;
			children = (
				75DD739129D38B1B0010229D /* NavigateRouteView.swift */,
			);
			path = "Navigate route";
			sourceTree = "<group>";
		};
		792222DB2A81AA5D00619FFE /* a8a942c228af4fac96baa78ad60f511f */ = {
			isa = PBXGroup;
			children = (
				792222DC2A81AA5D00619FFE /* AIS_MarineCadastre_SelectedVessels_CustomDataSource.jsonl */,
			);
			path = a8a942c228af4fac96baa78ad60f511f;
			sourceTree = "<group>";
		};
		79B7B8082A1BF8B300F57C27 /* Create and save KML file */ = {
			isa = PBXGroup;
			children = (
				79302F842A1ED4E30002336A /* CreateAndSaveKMLView.Model.swift */,
				79B7B8092A1BF8EC00F57C27 /* CreateAndSaveKMLView.swift */,
				79302F862A1ED71B0002336A /* CreateAndSaveKMLView.Views.swift */,
			);
			path = "Create and save KML file";
			sourceTree = "<group>";
		};
		79D84D0C2A815BED00F45262 /* Add custom dynamic entity data source */ = {
			isa = PBXGroup;
			children = (
				79D84D0D2A815C5B00F45262 /* AddCustomDynamicEntityDataSourceView.swift */,
				7900C5F52A83FC3F002D430F /* AddCustomDynamicEntityDataSourceView.Vessel.swift */,
			);
			path = "Add custom dynamic entity data source";
			sourceTree = "<group>";
		};
		88F93CBE29C3D4E30006B28E /* Create and edit geometries */ = {
			isa = PBXGroup;
			children = (
				88F93CC029C3D59C0006B28E /* CreateAndEditGeometriesView.swift */,
			);
			path = "Create and edit geometries";
			sourceTree = "<group>";
		};
		D70082E72ACF8F6C00E0C3C2 /* Identify KML features */ = {
			isa = PBXGroup;
			children = (
				D70082EA2ACF900100E0C3C2 /* IdentifyKMLFeaturesView.swift */,
			);
			path = "Identify KML features";
			sourceTree = "<group>";
		};
		D7010EBA2B05616900D43F55 /* Display scene from mobile scene package */ = {
			isa = PBXGroup;
			children = (
				D7010EBC2B05616900D43F55 /* DisplaySceneFromMobileScenePackageView.swift */,
			);
			path = "Display scene from mobile scene package";
			sourceTree = "<group>";
		};
		D701D7242A37C7E4006FF0C8 /* 07d62a792ab6496d9b772a24efea45d0 */ = {
			isa = PBXGroup;
			children = (
				D701D72B2A37C7F7006FF0C8 /* bradley_low_3ds */,
			);
			path = 07d62a792ab6496d9b772a24efea45d0;
			sourceTree = "<group>";
		};
		D704AA562AB22B7A00A3BB63 /* Group layers together */ = {
			isa = PBXGroup;
			children = (
				D704AA592AB22C1A00A3BB63 /* GroupLayersTogetherView.swift */,
				D75C35662AB50338003CD55F /* GroupLayersTogetherView.GroupLayerListView.swift */,
			);
			path = "Group layers together";
			sourceTree = "<group>";
		};
		D7058B0B2B59E44B000A888A /* Style point with scene symbol */ = {
			isa = PBXGroup;
			children = (
				D7058B0D2B59E44B000A888A /* StylePointWithSceneSymbolView.swift */,
			);
			path = "Style point with scene symbol";
			sourceTree = "<group>";
		};
		D7084FA42AD771AA00EC7F4F /* Augment reality to fly over scene */ = {
			isa = PBXGroup;
			children = (
				D7084FA62AD771AA00EC7F4F /* AugmentRealityToFlyOverSceneView.swift */,
			);
			path = "Augment reality to fly over scene";
			sourceTree = "<group>";
		};
		D71099692A27D8880065A1C1 /* Densify and generalize geometry */ = {
			isa = PBXGroup;
			children = (
				D710996C2A27D9210065A1C1 /* DensifyAndGeneralizeGeometryView.swift */,
				D710996F2A2802FA0065A1C1 /* DensifyAndGeneralizeGeometryView.SettingsView.swift */,
			);
			path = "Densify and generalize geometry";
			sourceTree = "<group>";
		};
		D718A1E92B575FD900447087 /* Manage bookmarks */ = {
			isa = PBXGroup;
			children = (
				D718A1EA2B575FD900447087 /* ManageBookmarksView.swift */,
			);
			path = "Manage bookmarks";
			sourceTree = "<group>";
		};
		D71C5F602AAA7854006599FD /* Create symbol styles from web styles */ = {
			isa = PBXGroup;
			children = (
				D71C5F632AAA7A88006599FD /* CreateSymbolStylesFromWebStylesView.swift */,
			);
			path = "Create symbol styles from web styles";
			sourceTree = "<group>";
		};
		D721EEA62ABDFF550040BE46 /* 174150279af74a2ba6f8b87a567f480b */ = {
			isa = PBXGroup;
			children = (
				D721EEA72ABDFF550040BE46 /* LothianRiversAnno.mmpk */,
			);
			path = 174150279af74a2ba6f8b87a567f480b;
			sourceTree = "<group>";
		};
		D722BD1E2A420D7E002C2087 /* Show extruded features */ = {
			isa = PBXGroup;
			children = (
				D722BD212A420DAD002C2087 /* ShowExtrudedFeaturesView.swift */,
			);
			path = "Show extruded features";
			sourceTree = "<group>";
		};
		D7232EDD2AC1E5410079ABFF /* Play KML tour */ = {
			isa = PBXGroup;
			children = (
				D7232EE02AC1E5AA0079ABFF /* PlayKMLTourView.swift */,
			);
			path = "Play KML tour";
			sourceTree = "<group>";
		};
		D72F27292ADA1E4400F906DA /* Augment reality to show tabletop scene */ = {
			isa = PBXGroup;
			children = (
				D72F272B2ADA1E4400F906DA /* AugmentRealityToShowTabletopSceneView.swift */,
			);
			path = "Augment reality to show tabletop scene";
			sourceTree = "<group>";
		};
		D731F3BD2AD0D22500A8431E /* Identify graphics */ = {
			isa = PBXGroup;
			children = (
				D731F3C02AD0D2AC00A8431E /* IdentifyGraphicsView.swift */,
			);
			path = "Identify graphics";
			sourceTree = "<group>";
		};
		D7337C5C2ABD137400A5D865 /* Show mobile map package expiration date */ = {
			isa = PBXGroup;
			children = (
				D7337C5F2ABD142D00A5D865 /* ShowMobileMapPackageExpirationDateView.swift */,
			);
			path = "Show mobile map package expiration date";
			sourceTree = "<group>";
		};
		D734FA072A183A5A00246D7E /* Set max extent */ = {
			isa = PBXGroup;
			children = (
				D734FA092A183A5B00246D7E /* SetMaxExtentView.swift */,
			);
			path = "Set max extent";
			sourceTree = "<group>";
		};
		D73F06652B5EE73D000B574F /* Query features with Arcade expression */ = {
			isa = PBXGroup;
			children = (
				D73F06662B5EE73D000B574F /* QueryFeaturesWithArcadeExpressionView.swift */,
			);
			path = "Query features with Arcade expression";
			sourceTree = "<group>";
		};
		D73F8CF22AB1089900CD39DA /* 751138a2e0844e06853522d54103222a */ = {
			isa = PBXGroup;
			children = (
				D73F8CF32AB1089900CD39DA /* Restaurant.stylx */,
			);
			path = 751138a2e0844e06853522d54103222a;
			sourceTree = "<group>";
		};
		D73FABE82AD4A0370048EC70 /* Create mobile geodatabase */ = {
			isa = PBXGroup;
			children = (
				D71FCB892AD6277E000E517C /* CreateMobileGeodatabaseView.Model.swift */,
				D73FC0FC2AD4A18D0067A19B /* CreateMobileGeodatabaseView.swift */,
			);
			path = "Create mobile geodatabase";
			sourceTree = "<group>";
		};
		D73FCFF32B02A3AA0006360D /* Find address with reverse geocode */ = {
			isa = PBXGroup;
			children = (
				D73FCFF42B02A3AA0006360D /* FindAddressWithReverseGeocodeView.swift */,
			);
			path = "Find address with reverse geocode";
			sourceTree = "<group>";
		};
		D742E48E2B04132B00690098 /* Display web scene from portal item */ = {
			isa = PBXGroup;
			children = (
				D742E48F2B04132B00690098 /* DisplayWebSceneFromPortalItemView.swift */,
			);
			path = "Display web scene from portal item";
			sourceTree = "<group>";
		};
		D744FD132A2112360084A66C /* Create convex hull around points */ = {
			isa = PBXGroup;
			children = (
				D744FD162A2112D90084A66C /* CreateConvexHullAroundPointsView.swift */,
			);
			path = "Create convex hull around points";
			sourceTree = "<group>";
		};
		D7464F182ACE0445007FEE88 /* Identify raster cell */ = {
			isa = PBXGroup;
			children = (
				D7464F1D2ACE04B3007FEE88 /* IdentifyRasterCellView.swift */,
			);
			path = "Identify raster cell";
			sourceTree = "<group>";
		};
		D7464F202ACE0910007FEE88 /* b5f977c78ec74b3a8857ca86d1d9b318 */ = {
			isa = PBXGroup;
			children = (
				D7464F2A2ACE0964007FEE88 /* SA_EVI_8Day_03May20 */,
			);
			path = b5f977c78ec74b3a8857ca86d1d9b318;
			sourceTree = "<group>";
		};
		D7497F382AC4B45300167AD2 /* Display dimensions */ = {
			isa = PBXGroup;
			children = (
				D7497F3B2AC4B4C100167AD2 /* DisplayDimensionsView.swift */,
			);
			path = "Display dimensions";
			sourceTree = "<group>";
		};
		D7497F3E2AC4BA4100167AD2 /* f5ff6f5556a945bca87ca513b8729a1e */ = {
			isa = PBXGroup;
			children = (
				D7497F3F2AC4BA4100167AD2 /* Edinburgh_Pylon_Dimensions.mmpk */,
			);
			path = f5ff6f5556a945bca87ca513b8729a1e;
			sourceTree = "<group>";
		};
		D74C8BFA2ABA5572007C76B8 /* Style symbols from mobile style file */ = {
			isa = PBXGroup;
			children = (
				D7337C592ABCFDB100A5D865 /* StyleSymbolsFromMobileStyleFileView.SymbolOptionsListView.swift */,
				D74C8BFD2ABA5605007C76B8 /* StyleSymbolsFromMobileStyleFileView.swift */,
			);
			path = "Style symbols from mobile style file";
			sourceTree = "<group>";
		};
		D74C8C002ABA6202007C76B8 /* 1bd036f221f54a99abc9e46ff3511cbf */ = {
			isa = PBXGroup;
			children = (
				D74C8C012ABA6202007C76B8 /* emoji-mobile.stylx */,
			);
			path = 1bd036f221f54a99abc9e46ff3511cbf;
			sourceTree = "<group>";
		};
		D751017D2A2E490800B8FA48 /* Show labels on layer */ = {
			isa = PBXGroup;
			children = (
				D75101802A2E493600B8FA48 /* ShowLabelsOnLayerView.swift */,
			);
			path = "Show labels on layer";
			sourceTree = "<group>";
		};
		D751018A2A2E960300B8FA48 /* Identify layer features */ = {
			isa = PBXGroup;
			children = (
				D751018D2A2E962D00B8FA48 /* IdentifyLayerFeaturesView.swift */,
			);
			path = "Identify layer features";
			sourceTree = "<group>";
		};
		D752D93C2A3914E5003EB25E /* Manage operational layers */ = {
			isa = PBXGroup;
			children = (
				D752D93F2A39154C003EB25E /* ManageOperationalLayersView.swift */,
			);
			path = "Manage operational layers";
			sourceTree = "<group>";
		};
		D752D9422A3A6EB8003EB25E /* Monitor changes to map load status */ = {
			isa = PBXGroup;
			children = (
				D752D9452A3A6F7F003EB25E /* MonitorChangesToMapLoadStatusView.swift */,
			);
			path = "Monitor changes to map load status";
			sourceTree = "<group>";
		};
		D752D95B2A3BCDD4003EB25E /* Display map from portal item */ = {
			isa = PBXGroup;
			children = (
				D752D95E2A3BCE06003EB25E /* DisplayMapFromPortalItemView.swift */,
			);
			path = "Display map from portal item";
			sourceTree = "<group>";
		};
		D75362CC2A1E862B00D83028 /* Apply unique value renderer */ = {
			isa = PBXGroup;
			children = (
				D75362D12A1E886700D83028 /* ApplyUniqueValueRendererView.swift */,
			);
			path = "Apply unique value renderer";
			sourceTree = "<group>";
		};
		D754E31D2A1D661D0006C5F1 /* Style point with picture marker symbols */ = {
			isa = PBXGroup;
			children = (
				D754E3222A1D66820006C5F1 /* StylePointWithPictureMarkerSymbolsView.swift */,
			);
			path = "Style point with picture marker symbols";
			sourceTree = "<group>";
		};
		D7553CD62AE2DFEC00DC2A70 /* Geocode offline */ = {
			isa = PBXGroup;
			children = (
				D72C43F22AEB066D00B6157B /* GeocodeOfflineView.Model.swift */,
				D7553CD82AE2DFEC00DC2A70 /* GeocodeOfflineView.swift */,
			);
			path = "Geocode offline";
			sourceTree = "<group>";
		};
		D75B584D2AAFB2C20038B3B4 /* Style features with custom dictionary */ = {
			isa = PBXGroup;
			children = (
				D75B58502AAFB3030038B3B4 /* StyleFeaturesWithCustomDictionaryView.swift */,
			);
			path = "Style features with custom dictionary";
			sourceTree = "<group>";
		};
		D75F66322B48EABC00434974 /* Search for web map */ = {
			isa = PBXGroup;
			children = (
				D75F66332B48EABC00434974 /* SearchForWebMapView.swift */,
				D7C6420B2B4F47E10042B8F7 /* SearchForWebMapView.Model.swift */,
				D71D516D2B51D7B600B2A2BE /* SearchForWebMapView.Views.swift */,
			);
			path = "Search for web map";
			sourceTree = "<group>";
		};
		D76000AA2AF19C2300B3084D /* Find route in mobile map package */ = {
			isa = PBXGroup;
			children = (
				D73723782AF5ADD700846884 /* FindRouteInMobileMapPackageView.MobileMapView.swift */,
				D73723742AF5877500846884 /* FindRouteInMobileMapPackageView.Models.swift */,
				D76000AB2AF19C2300B3084D /* FindRouteInMobileMapPackageView.swift */,
			);
			path = "Find route in mobile map package";
			sourceTree = "<group>";
		};
		D76000B52AF19FC900B3084D /* 260eb6535c824209964cf281766ebe43 */ = {
			isa = PBXGroup;
			children = (
				D76000B62AF19FCA00B3084D /* SanFrancisco.mmpk */,
			);
			path = 260eb6535c824209964cf281766ebe43;
			sourceTree = "<group>";
		};
		D76929F32B4F78340047205E /* Orbit camera around object */ = {
			isa = PBXGroup;
			children = (
				D76929F52B4F78340047205E /* OrbitCameraAroundObjectView.swift */,
				D718A1E62B570F7500447087 /* OrbitCameraAroundObjectView.Model.swift */,
			);
			path = "Orbit camera around object";
			sourceTree = "<group>";
		};
		D769C20D2A28FF8600030F61 /* Set up location-driven geotriggers */ = {
			isa = PBXGroup;
			children = (
				D769C2112A29019B00030F61 /* SetUpLocationDrivenGeotriggersView.swift */,
				D79EE76D2A4CEA5D005A52AE /* SetUpLocationDrivenGeotriggersView.Model.swift */,
			);
			path = "Set up location-driven geotriggers";
			sourceTree = "<group>";
		};
		D7705D542AFC244E00CC0335 /* Find closest facility to multiple points */ = {
			isa = PBXGroup;
			children = (
				D7705D552AFC244E00CC0335 /* FindClosestFacilityToMultiplePointsView.swift */,
			);
			path = "Find closest facility to multiple points";
			sourceTree = "<group>";
		};
		D7705D5F2AFC570700CC0335 /* Find closest facility from point */ = {
			isa = PBXGroup;
			children = (
				D7705D612AFC570700CC0335 /* FindClosestFacilityFromPointView.swift */,
			);
			path = "Find closest facility from point";
			sourceTree = "<group>";
		};
		D77570BC2A29427200F490CD /* Animate images with image overlay */ = {
			isa = PBXGroup;
			children = (
				D77570BF2A2942F800F490CD /* AnimateImagesWithImageOverlayView.swift */,
			);
			path = "Animate images with image overlay";
			sourceTree = "<group>";
		};
		D77572AC2A295DC100F490CD /* d1453556d91e46dea191c20c398b82cd */ = {
			isa = PBXGroup;
			children = (
				D77572AD2A295DDD00F490CD /* PacificSouthWest2 */,
			);
			path = d1453556d91e46dea191c20c398b82cd;
			sourceTree = "<group>";
		};
		D776880E2B69826B007C3860 /* List spatial reference transformations */ = {
			isa = PBXGroup;
			children = (
				D77688102B69826B007C3860 /* ListSpatialReferenceTransformationsView.swift */,
				D757D14A2B6C46E50065F78F /* ListSpatialReferenceTransformationsView.Model.swift */,
			);
			path = "List spatial reference transformations";
			sourceTree = "<group>";
		};
		D77BC5352B59A2D3007B49B6 /* Style point with distance composite scene symbol */ = {
			isa = PBXGroup;
			children = (
				D77BC5362B59A2D3007B49B6 /* StylePointWithDistanceCompositeSceneSymbolView.swift */,
			);
			path = "Style point with distance composite scene symbol";
			sourceTree = "<group>";
		};
		D78666A92A21616D00C60110 /* Find nearest vertex */ = {
			isa = PBXGroup;
			children = (
				D78666AC2A2161F100C60110 /* FindNearestVertexView.swift */,
			);
			path = "Find nearest vertex";
			sourceTree = "<group>";
		};
		D7ABA2F52A3256610021822B /* Measure distance in scene */ = {
			isa = PBXGroup;
			children = (
				D7ABA2F82A32579C0021822B /* MeasureDistanceInSceneView.swift */,
			);
			path = "Measure distance in scene";
			sourceTree = "<group>";
		};
		D7ABA2FB2A3287C10021822B /* Show viewshed from geoelement in scene */ = {
			isa = PBXGroup;
			children = (
				D7ABA2FE2A32881C0021822B /* ShowViewshedFromGeoelementInSceneView.swift */,
			);
			path = "Show viewshed from geoelement in scene";
			sourceTree = "<group>";
		};
		D7AE861A2AC39D750049B626 /* Display annotation */ = {
			isa = PBXGroup;
			children = (
				D7AE861D2AC39DC50049B626 /* DisplayAnnotationView.swift */,
			);
			path = "Display annotation";
			sourceTree = "<group>";
		};
		D7B3C5C02A43B71E001DA4D8 /* Create convex hull around geometries */ = {
			isa = PBXGroup;
			children = (
				D7634FAE2A43B7AC00F8AEFB /* CreateConvexHullAroundGeometriesView.swift */,
			);
			path = "Create convex hull around geometries";
			sourceTree = "<group>";
		};
		D7C16D172AC5F6C100689E89 /* Animate 3D graphic */ = {
			isa = PBXGroup;
			children = (
				D7058FB02ACB423C00A40F14 /* Animate3DGraphicView.Model.swift */,
				D7054AE82ACCCB6C007235BA /* Animate3DGraphicView.SettingsView.swift */,
				D7C16D1A2AC5F95300689E89 /* Animate3DGraphicView.swift */,
			);
			path = "Animate 3D graphic";
			sourceTree = "<group>";
		};
		D7C16D1D2AC5FE8200689E89 /* 5a9b60cee9ba41e79640a06bcdf8084d */ = {
			isa = PBXGroup;
			children = (
				D7C16D1E2AC5FE8200689E89 /* Pyrenees.csv */,
			);
			path = 5a9b60cee9ba41e79640a06bcdf8084d;
			sourceTree = "<group>";
		};
		D7C16D202AC5FE9800689E89 /* 290f0c571c394461a8b58b6775d0bd63 */ = {
			isa = PBXGroup;
			children = (
				D7C16D212AC5FE9800689E89 /* GrandCanyon.csv */,
			);
			path = 290f0c571c394461a8b58b6775d0bd63;
			sourceTree = "<group>";
		};
		D7C16D232AC5FEA600689E89 /* 12509ffdc684437f8f2656b0129d2c13 */ = {
			isa = PBXGroup;
			children = (
				D7C16D242AC5FEA600689E89 /* Snowdon.csv */,
			);
			path = 12509ffdc684437f8f2656b0129d2c13;
			sourceTree = "<group>";
		};
		D7C16D262AC5FEB600689E89 /* e87c154fb9c2487f999143df5b08e9b1 */ = {
			isa = PBXGroup;
			children = (
				D7C16D272AC5FEB600689E89 /* Hawaii.csv */,
			);
			path = e87c154fb9c2487f999143df5b08e9b1;
			sourceTree = "<group>";
		};
		D7CC33FB2A31475C00198EDF /* Show line of sight between points */ = {
			isa = PBXGroup;
			children = (
				D7CC33FD2A31475C00198EDF /* ShowLineOfSightBetweenPointsView.swift */,
			);
			path = "Show line of sight between points";
			sourceTree = "<group>";
		};
		D7CE9F992AE2F575008F7A5F /* 22c3083d4fa74e3e9b25adfc9f8c0496 */ = {
			isa = PBXGroup;
			children = (
				D7CE9F9A2AE2F575008F7A5F /* streetmap_SD.tpkx */,
			);
			path = 22c3083d4fa74e3e9b25adfc9f8c0496;
			sourceTree = "<group>";
		};
		D7CE9F9C2AE2F585008F7A5F /* 3424d442ebe54f3cbf34462382d3aebe */ = {
			isa = PBXGroup;
			children = (
				D7CE9FA22AE2F595008F7A5F /* san-diego-eagle-locator */,
			);
			path = 3424d442ebe54f3cbf34462382d3aebe;
			sourceTree = "<group>";
		};
		D7D1F3512ADDBE5D009CE2DA /* 7dd2f97bb007466ea939160d0de96a9d */ = {
			isa = PBXGroup;
			children = (
				D7D1F3522ADDBE5D009CE2DA /* philadelphia.mspk */,
			);
			path = 7dd2f97bb007466ea939160d0de96a9d;
			sourceTree = "<group>";
		};
		D7DDF84F2AF47C6C004352D9 /* Find route around barriers */ = {
			isa = PBXGroup;
			children = (
				D76EE6062AF9AFE100DA0325 /* FindRouteAroundBarriersView.Model.swift */,
				D7DDF8502AF47C6C004352D9 /* FindRouteAroundBarriersView.swift */,
				D73FCFFE2B02C7630006360D /* FindRouteAroundBarriersView.Views.swift */,
			);
			path = "Find route around barriers";
			sourceTree = "<group>";
		};
		D7E440D12A1ECBC2005D74DE /* Create buffers around points */ = {
			isa = PBXGroup;
			children = (
				D7E440D62A1ECE7D005D74DE /* CreateBuffersAroundPointsView.swift */,
			);
			path = "Create buffers around points";
			sourceTree = "<group>";
		};
		D7E557602A1D743100B9FB09 /* Add WMS layer */ = {
			isa = PBXGroup;
			children = (
				D7E557672A1D768800B9FB09 /* AddWMSLayerView.swift */,
			);
			path = "Add WMS layer";
			sourceTree = "<group>";
		};
		D7E7D0792AEB39BF003AAD02 /* Find route in transport network */ = {
			isa = PBXGroup;
			children = (
				D7749AD52AF08BF50086632F /* FindRouteInTransportNetworkView.Model.swift */,
				D7E7D0802AEB39D5003AAD02 /* FindRouteInTransportNetworkView.swift */,
			);
			path = "Find route in transport network";
			sourceTree = "<group>";
		};
		D7E7D0862AEB3C36003AAD02 /* df193653ed39449195af0c9725701dca */ = {
			isa = PBXGroup;
			children = (
				D7E7D0992AEB3C47003AAD02 /* san_diego_offline_routing */,
			);
			path = df193653ed39449195af0c9725701dca;
			sourceTree = "<group>";
		};
		D7EAF34F2A1C011000D822C4 /* Set min and max scale */ = {
			isa = PBXGroup;
			children = (
				D7EAF3592A1C023800D822C4 /* SetMinAndMaxScaleView.swift */,
			);
			path = "Set min and max scale";
			sourceTree = "<group>";
		};
		D7ECF5942AB8BDCA003FB2BE /* Render multilayer symbols */ = {
			isa = PBXGroup;
			children = (
				D7ECF5972AB8BE63003FB2BE /* RenderMultilayerSymbolsView.swift */,
			);
			path = "Render multilayer symbols";
			sourceTree = "<group>";
		};
		D7EF5D712A269E2D00FEBDE5 /* Show coordinates in multiple formats */ = {
			isa = PBXGroup;
			children = (
				D7EF5D742A26A03A00FEBDE5 /* ShowCoordinatesInMultipleFormatsView.swift */,
			);
			path = "Show coordinates in multiple formats";
			sourceTree = "<group>";
		};
		D7F8C0342B60564D0072BFA7 /* Add features with contingent values */ = {
			isa = PBXGroup;
			children = (
				D7F8C0362B60564D0072BFA7 /* AddFeaturesWithContingentValuesView.swift */,
				D74F03EF2B609A7D00E83688 /* AddFeaturesWithContingentValuesView.Model.swift */,
				D7F8C0422B608F120072BFA7 /* AddFeaturesWithContingentValuesView.AddFeatureView.swift */,
			);
			path = "Add features with contingent values";
			sourceTree = "<group>";
		};
		D7F8C03C2B605AF60072BFA7 /* e12b54ea799f4606a2712157cf9f6e41 */ = {
			isa = PBXGroup;
			children = (
				D7F8C03D2B605AF60072BFA7 /* ContingentValuesBirdNests.geodatabase */,
			);
			path = e12b54ea799f4606a2712157cf9f6e41;
			sourceTree = "<group>";
		};
		D7F8C03F2B605E720072BFA7 /* b5106355f1634b8996e634c04b6a930a */ = {
			isa = PBXGroup;
			children = (
				D7F8C0402B605E720072BFA7 /* FillmoreTopographicMap.vtpk */,
			);
			path = b5106355f1634b8996e634c04b6a930a;
			sourceTree = "<group>";
		};
		E000E75E2869E325005D87C5 /* Clip geometry */ = {
			isa = PBXGroup;
			children = (
				E000E75F2869E33D005D87C5 /* ClipGeometryView.swift */,
			);
			path = "Clip geometry";
			sourceTree = "<group>";
		};
		E000E761286A0B07005D87C5 /* Cut geometry */ = {
			isa = PBXGroup;
			children = (
				E000E762286A0B18005D87C5 /* CutGeometryView.swift */,
			);
			path = "Cut geometry";
			sourceTree = "<group>";
		};
		E004A6B928414332002A1FE6 /* Set viewpoint rotation */ = {
			isa = PBXGroup;
			children = (
				E004A6BD28414332002A1FE6 /* SetViewpointRotationView.swift */,
			);
			path = "Set viewpoint rotation";
			sourceTree = "<group>";
		};
		E004A6D528465C70002A1FE6 /* Display scene */ = {
			isa = PBXGroup;
			children = (
				E004A6D828465C70002A1FE6 /* DisplaySceneView.swift */,
			);
			path = "Display scene";
			sourceTree = "<group>";
		};
		E004A6DE2846626A002A1FE6 /* Show callout */ = {
			isa = PBXGroup;
			children = (
				E004A6DF28466279002A1FE6 /* ShowCalloutView.swift */,
			);
			path = "Show callout";
			sourceTree = "<group>";
		};
		E004A6E42846A609002A1FE6 /* Style graphics with symbols */ = {
			isa = PBXGroup;
			children = (
				E004A6E52846A61F002A1FE6 /* StyleGraphicsWithSymbolsView.swift */,
			);
			path = "Style graphics with symbols";
			sourceTree = "<group>";
		};
		E004A6E728493BBB002A1FE6 /* Show device location */ = {
			isa = PBXGroup;
			children = (
				E004A6E828493BCE002A1FE6 /* ShowDeviceLocationView.swift */,
			);
			path = "Show device location";
			sourceTree = "<group>";
		};
		E004A6EB28495538002A1FE6 /* Create planar and geodetic buffers */ = {
			isa = PBXGroup;
			children = (
				E004A6EC2849556E002A1FE6 /* CreatePlanarAndGeodeticBuffersView.swift */,
			);
			path = "Create planar and geodetic buffers";
			sourceTree = "<group>";
		};
		E004A6EE284E4B7A002A1FE6 /* Download vector tiles to local cache */ = {
			isa = PBXGroup;
			children = (
				E004A6EF284E4B9B002A1FE6 /* DownloadVectorTilesToLocalCacheView.swift */,
			);
			path = "Download vector tiles to local cache";
			sourceTree = "<group>";
		};
		E004A6F1284E4F80002A1FE6 /* Show result of spatial operations */ = {
			isa = PBXGroup;
			children = (
				E004A6F2284E4FEB002A1FE6 /* ShowResultOfSpatialOperationsView.swift */,
			);
			path = "Show result of spatial operations";
			sourceTree = "<group>";
		};
		E004A6F4284FA3C5002A1FE6 /* Select features in feature layer */ = {
			isa = PBXGroup;
			children = (
				E004A6F5284FA42A002A1FE6 /* SelectFeaturesInFeatureLayerView.swift */,
			);
			path = "Select features in feature layer";
			sourceTree = "<group>";
		};
		E041ABC3287CAFEB0056009B /* Web */ = {
			isa = PBXGroup;
			children = (
				E041AC15287F54580056009B /* highlight.min.js */,
				E041AC1D288076A60056009B /* info.css */,
				E041AC1F288077B90056009B /* xcode.css */,
			);
			path = Web;
			sourceTree = "<group>";
		};
		E066DD33285CF3A0004D3D5B /* Find route */ = {
			isa = PBXGroup;
			children = (
				E066DD34285CF3B3004D3D5B /* FindRouteView.swift */,
			);
			path = "Find route";
			sourceTree = "<group>";
		};
		E066DD362860AB0B004D3D5B /* Style graphics with renderer */ = {
			isa = PBXGroup;
			children = (
				E066DD372860AB28004D3D5B /* StyleGraphicsWithRendererView.swift */,
			);
			path = "Style graphics with renderer";
			sourceTree = "<group>";
		};
		E066DD392860C9EE004D3D5B /* Show result of spatial relationships */ = {
			isa = PBXGroup;
			children = (
				E066DD3A2860CA08004D3D5B /* ShowResultOfSpatialRelationshipsView.swift */,
			);
			path = "Show result of spatial relationships";
			sourceTree = "<group>";
		};
		E066DD3E28610F3F004D3D5B /* Add scene layer from service */ = {
			isa = PBXGroup;
			children = (
				E066DD3F28610F55004D3D5B /* AddSceneLayerFromServiceView.swift */,
			);
			path = "Add scene layer from service";
			sourceTree = "<group>";
		};
		E070A0A1286F3B3400F2B606 /* Download preplanned map area */ = {
			isa = PBXGroup;
			children = (
				883C121429C9136600062FF9 /* DownloadPreplannedMapAreaView.MapPicker.swift */,
				E0D04FF128A5390000747989 /* DownloadPreplannedMapAreaView.Model.swift */,
				E070A0A2286F3B6000F2B606 /* DownloadPreplannedMapAreaView.swift */,
			);
			path = "Download preplanned map area";
			sourceTree = "<group>";
		};
		E088E1552862578800413100 /* Set surface placement mode */ = {
			isa = PBXGroup;
			children = (
				E088E1562862579D00413100 /* SetSurfacePlacementModeView.swift */,
			);
			path = "Set surface placement mode";
			sourceTree = "<group>";
		};
		E088E1722863B5E600413100 /* Generate offline map */ = {
			isa = PBXGroup;
			children = (
				E088E1732863B5F800413100 /* GenerateOfflineMapView.swift */,
			);
			path = "Generate offline map";
			sourceTree = "<group>";
		};
		E0EA0B75286638FD00C9621D /* Project geometry */ = {
			isa = PBXGroup;
			children = (
				E0EA0B762866390E00C9621D /* ProjectGeometryView.swift */,
			);
			path = "Project geometry";
			sourceTree = "<group>";
		};
		E0FE32E528747762002C6ACA /* Browse building floors */ = {
			isa = PBXGroup;
			children = (
				E0FE32E628747778002C6ACA /* BrowseBuildingFloorsView.swift */,
			);
			path = "Browse building floors";
			sourceTree = "<group>";
		};
		F111CCBD288B548400205358 /* Display map from mobile map package */ = {
			isa = PBXGroup;
			children = (
				F111CCC0288B5D5600205358 /* DisplayMapFromMobileMapPackageView.swift */,
			);
			path = "Display map from mobile map package";
			sourceTree = "<group>";
		};
		F111CCC2288B63DB00205358 /* e1f3a7254cb845b09450f54937c16061 */ = {
			isa = PBXGroup;
			children = (
				F111CCC3288B641900205358 /* Yellowstone.mmpk */,
			);
			path = e1f3a7254cb845b09450f54937c16061;
			sourceTree = "<group>";
		};
		F19A316128906F0D003B7EF9 /* Add raster from file */ = {
			isa = PBXGroup;
			children = (
				F1E71BF0289473760064C33F /* AddRasterFromFileView.swift */,
			);
			path = "Add raster from file";
			sourceTree = "<group>";
		};
/* End PBXGroup section */

/* Begin PBXNativeTarget section */
		00E5401227F3CCA200CF66D5 /* Samples */ = {
			isa = PBXNativeTarget;
			buildConfigurationList = 00E5402427F3CCA200CF66D5 /* Build configuration list for PBXNativeTarget "Samples" */;
			buildPhases = (
				001C6DDC27FE5CE800D472C2 /* Create .secrets File If It Does Not Exist */,
				00CCB8A3285BA2FD00BBAB70 /* Download Portal Item Data */,
				00E5402B27F77A5A00CF66D5 /* Lint Sources */,
				00E5400F27F3CCA200CF66D5 /* Sources */,
				00144B5E280634840090DD5D /* Embed Frameworks */,
				00E5401027F3CCA200CF66D5 /* Frameworks */,
				00E5401127F3CCA200CF66D5 /* Resources */,
				0039A4E82885C4E300592C86 /* Copy Source Code Files */,
				0039A4E72885C45200592C86 /* Copy README.md Files For Source Code View */,
			);
			buildRules = (
				0083586F27FE3BCF00192A15 /* PBXBuildRule */,
				0074ABCC2817B8E60037244A /* PBXBuildRule */,
			);
			dependencies = (
			);
			name = Samples;
			packageProductDependencies = (
				00C43AEC2947DC350099AE34 /* ArcGISToolkit */,
			);
			productName = "arcgis-swift-sdk-samples (iOS)";
			productReference = 00E5401327F3CCA200CF66D5 /* Samples.app */;
			productType = "com.apple.product-type.application";
		};
/* End PBXNativeTarget section */

/* Begin PBXProject section */
		00E5400727F3CCA100CF66D5 /* Project object */ = {
			isa = PBXProject;
			attributes = {
				BuildIndependentTargetsInParallel = 1;
				KnownAssetTags = (
					AddCustomDynamicEntityDataSource,
					AddFeatureLayers,
					AddFeaturesWithContingentValues,
					AddRasterFromFile,
					Animate3DGraphic,
					AnimateImagesWithImageOverlay,
					AugmentRealityToShowTabletopScene,
					ChangeCameraController,
					DisplayDimensions,
					DisplayMapFromMobileMapPackage,
					DisplaySceneFromMobileScenePackage,
					FindRouteInMobileMapPackage,
					FindRouteInTransportNetwork,
					GeocodeOffline,
					IdentifyRasterCell,
					OrbitCameraAroundObject,
					ShowDeviceLocationWithNmeaDataSources,
					ShowMobileMapPackageExpirationDate,
					ShowViewshedFromGeoelementInScene,
					StyleFeaturesWithCustomDictionary,
					StylePointWithDistanceCompositeSceneSymbol,
					StyleSymbolsFromMobileStyleFile,
				);
				LastSwiftUpdateCheck = 1330;
				LastUpgradeCheck = 1500;
				ORGANIZATIONNAME = Esri;
				TargetAttributes = {
					00E5401227F3CCA200CF66D5 = {
						CreatedOnToolsVersion = 13.3;
					};
				};
			};
			buildConfigurationList = 00E5400A27F3CCA100CF66D5 /* Build configuration list for PBXProject "Samples" */;
			compatibilityVersion = "Xcode 13.0";
			developmentRegion = en;
			hasScannedForEncodings = 0;
			knownRegions = (
				en,
				Base,
			);
			mainGroup = 00E5400627F3CCA100CF66D5;
			packageReferences = (
				00C43AEB2947DC350099AE34 /* XCRemoteSwiftPackageReference "arcgis-maps-sdk-swift-toolkit" */,
			);
			productRefGroup = 00E5401427F3CCA200CF66D5 /* Products */;
			projectDirPath = "";
			projectRoot = "";
			targets = (
				00E5401227F3CCA200CF66D5 /* Samples */,
			);
		};
/* End PBXProject section */

/* Begin PBXResourcesBuildPhase section */
		00E5401127F3CCA200CF66D5 /* Resources */ = {
			isa = PBXResourcesBuildPhase;
			buildActionMask = 2147483647;
			files = (
				D7F8C0412B605E720072BFA7 /* FillmoreTopographicMap.vtpk in Resources */,
				D7F8C03E2B605AF60072BFA7 /* ContingentValuesBirdNests.geodatabase in Resources */,
				E041AC1E288076A60056009B /* info.css in Resources */,
				D7CE9F9B2AE2F575008F7A5F /* streetmap_SD.tpkx in Resources */,
				D721EEA82ABDFF550040BE46 /* LothianRiversAnno.mmpk in Resources */,
				D7C16D1F2AC5FE8200689E89 /* Pyrenees.csv in Resources */,
				E041AC1A287F54580056009B /* highlight.min.js in Resources */,
				D7497F402AC4BA4100167AD2 /* Edinburgh_Pylon_Dimensions.mmpk in Resources */,
				00E5402027F3CCA200CF66D5 /* Assets.xcassets in Resources */,
				4D126D7C29CA3E6000CFB7A7 /* Redlands.nmea in Resources */,
				00C94A0D28B53DE1004E42D9 /* raster-file in Resources */,
				D7464F2B2ACE0965007FEE88 /* SA_EVI_8Day_03May20 in Resources */,
				004FE87129DF5D8700075217 /* Bristol in Resources */,
				D7C16D252AC5FEA600689E89 /* Snowdon.csv in Resources */,
				D73F8CF42AB1089900CD39DA /* Restaurant.stylx in Resources */,
				D74C8C022ABA6202007C76B8 /* emoji-mobile.stylx in Resources */,
				D7CE9FA32AE2F595008F7A5F /* san-diego-eagle-locator in Resources */,
				D76000B72AF19FCA00B3084D /* SanFrancisco.mmpk in Resources */,
				792222DD2A81AA5D00619FFE /* AIS_MarineCadastre_SelectedVessels_CustomDataSource.jsonl in Resources */,
				E041AC20288077B90056009B /* xcode.css in Resources */,
				00D4EF9028638BF100B9CC30 /* LA_Trails.geodatabase in Resources */,
				D701D72C2A37C7F7006FF0C8 /* bradley_low_3ds in Resources */,
				00D4EF9A28638BF100B9CC30 /* AuroraCO.gpkg in Resources */,
				D7C16D282AC5FEB700689E89 /* Hawaii.csv in Resources */,
				D7D1F3532ADDBE5D009CE2DA /* philadelphia.mspk in Resources */,
				798C2DA72AFC505600EE7E97 /* PrivacyInfo.xcprivacy in Resources */,
				D7E7D09A2AEB3C47003AAD02 /* san_diego_offline_routing in Resources */,
				F111CCC4288B641900205358 /* Yellowstone.mmpk in Resources */,
				D77572AE2A295DDE00F490CD /* PacificSouthWest2 in Resources */,
				00D4EFB12863CE6300B9CC30 /* ScottishWildlifeTrust_reserves in Resources */,
				D7C16D222AC5FE9800689E89 /* GrandCanyon.csv in Resources */,
			);
			runOnlyForDeploymentPostprocessing = 0;
		};
/* End PBXResourcesBuildPhase section */

/* Begin PBXShellScriptBuildPhase section */
		001C6DDC27FE5CE800D472C2 /* Create .secrets File If It Does Not Exist */ = {
			isa = PBXShellScriptBuildPhase;
			alwaysOutOfDate = 1;
			buildActionMask = 2147483647;
			files = (
			);
			inputFileListPaths = (
			);
			inputPaths = (
			);
			name = "Create .secrets File If It Does Not Exist";
			outputFileListPaths = (
			);
			outputPaths = (
				"$(SRCROOT)/.secrets",
			);
			runOnlyForDeploymentPostprocessing = 0;
			shellPath = /bin/sh;
			shellScript = "if [ ! -e \"$SRCROOT/.secrets\" ]\nthen\n    touch \"$SRCROOT/.secrets\"\nfi\n";
		};
		0039A4E72885C45200592C86 /* Copy README.md Files For Source Code View */ = {
			isa = PBXShellScriptBuildPhase;
			alwaysOutOfDate = 1;
			buildActionMask = 2147483647;
			files = (
			);
			inputFileListPaths = (
			);
			inputPaths = (
			);
			name = "Copy README.md Files For Source Code View";
			outputFileListPaths = (
			);
			outputPaths = (
			);
			runOnlyForDeploymentPostprocessing = 0;
			shellPath = /bin/sh;
			shellScript = "echo $BUILT_PRODUCTS_DIR\n\n# Directory to which the readmes will be copied.\nREADMES_DIR=${BUILT_PRODUCTS_DIR}/${UNLOCALIZED_RESOURCES_FOLDER_PATH}/READMEs\nmkdir -p \"${READMES_DIR}\"\n\n# Root readme for the project to skip.\nDEFAULT_README=$SRCROOT/README.md\n\n# Find all README.md files in the project.\nfind ${SRCROOT} -name \"README.md\" | while read file\ndo\n    # Skip the root readme for project.\n    if [ \"$file\" = \"$DEFAULT_README\" ]\n    then\n        echo $BUILT_PRODUCTS_DIR\n        continue\n    fi\n    \n    # Extract the folder name from the path.\n    FILE_PATH=$(dirname \"$file\")\n    FOLDER_NAME=$(basename \"$FILE_PATH\")\n    \n    cp \"${file}\" \"${READMES_DIR}/${FOLDER_NAME}.md\"\ndone\n";
		};
		00CCB8A3285BA2FD00BBAB70 /* Download Portal Item Data */ = {
			isa = PBXShellScriptBuildPhase;
			alwaysOutOfDate = 1;
			buildActionMask = 2147483647;
			files = (
			);
			inputFileListPaths = (
			);
			inputPaths = (
			);
			name = "Download Portal Item Data";
			outputFileListPaths = (
			);
			outputPaths = (
			);
			runOnlyForDeploymentPostprocessing = 0;
			shellPath = /bin/sh;
			shellScript = "SAMPLES_DIRECTORY=\"${SRCROOT}/Shared/Samples\"\nDOWNLOAD_DIRECTORY=\"${SRCROOT}/Portal Data\"\nxcrun --sdk macosx swift \"${SRCROOT}/Scripts/DowloadPortalItemData.swift\" \"$SAMPLES_DIRECTORY\" \"$DOWNLOAD_DIRECTORY\"\n";
		};
		00E5402B27F77A5A00CF66D5 /* Lint Sources */ = {
			isa = PBXShellScriptBuildPhase;
			alwaysOutOfDate = 1;
			buildActionMask = 2147483647;
			files = (
			);
			inputFileListPaths = (
			);
			inputPaths = (
			);
			name = "Lint Sources";
			outputFileListPaths = (
			);
			outputPaths = (
			);
			runOnlyForDeploymentPostprocessing = 0;
			shellPath = /bin/sh;
			shellScript = "if [[ \"$(uname -m)\" == arm64 ]]; then\n    export PATH=\"/opt/homebrew/bin:$PATH\"\nfi\n\nif which swiftlint > /dev/null; then\n  swiftlint\nelse\n  echo \"warning: SwiftLint not installed, download from https://github.com/realm/SwiftLint\"\nfi\n";
		};
/* End PBXShellScriptBuildPhase section */

/* Begin PBXSourcesBuildPhase section */
		00E5400F27F3CCA200CF66D5 /* Sources */ = {
			isa = PBXSourcesBuildPhase;
			buildActionMask = 2147483647;
			files = (
				D76929FA2B4F79540047205E /* OrbitCameraAroundObjectView.swift in Sources */,
				79D84D132A81711A00F45262 /* AddCustomDynamicEntityDataSourceView.swift in Sources */,
				E000E7602869E33D005D87C5 /* ClipGeometryView.swift in Sources */,
				4D2ADC6729C50BD6003B367F /* AddDynamicEntityLayerView.Model.swift in Sources */,
				E004A6E928493BCE002A1FE6 /* ShowDeviceLocationView.swift in Sources */,
				1C26ED192A859525009B7721 /* FilterFeaturesInSceneView.swift in Sources */,
				F111CCC1288B5D5600205358 /* DisplayMapFromMobileMapPackageView.swift in Sources */,
				D7BA8C462B2A8ACA00018633 /* String.swift in Sources */,
				D7337C5A2ABCFDB100A5D865 /* StyleSymbolsFromMobileStyleFileView.SymbolOptionsListView.swift in Sources */,
				1C43BC842A43781200509BF8 /* SetVisibilityOfSubtypeSublayerView.swift in Sources */,
				00A7A1462A2FC58300F035F7 /* DisplayContentOfUtilityNetworkContainerView.swift in Sources */,
				D7553CDB2AE2DFEC00DC2A70 /* GeocodeOfflineView.swift in Sources */,
				D757D14B2B6C46E50065F78F /* ListSpatialReferenceTransformationsView.Model.swift in Sources */,
				218F35B829C28F4A00502022 /* AuthenticateWithOAuthView.swift in Sources */,
				79B7B80A2A1BF8EC00F57C27 /* CreateAndSaveKMLView.swift in Sources */,
				D7C6420C2B4F47E10042B8F7 /* SearchForWebMapView.Model.swift in Sources */,
				7573E81C29D6134C00BEED9C /* TraceUtilityNetworkView.Enums.swift in Sources */,
				7573E81A29D6134C00BEED9C /* TraceUtilityNetworkView.Model.swift in Sources */,
				1C3B7DC82A5F64FC00907443 /* AnalyzeNetworkWithSubnetworkTraceView.Model.swift in Sources */,
				D752D9402A39154C003EB25E /* ManageOperationalLayersView.swift in Sources */,
				D7ABA2F92A32579C0021822B /* MeasureDistanceInSceneView.swift in Sources */,
				D73723792AF5ADD800846884 /* FindRouteInMobileMapPackageView.MobileMapView.swift in Sources */,
				00B56F792B0E967500B68A0D /* AddClusteringFeatureReductionToAPointFeatureLayerView.swift in Sources */,
				E004A6E028466279002A1FE6 /* ShowCalloutView.swift in Sources */,
				E000E763286A0B18005D87C5 /* CutGeometryView.swift in Sources */,
				D7705D582AFC244E00CC0335 /* FindClosestFacilityToMultiplePointsView.swift in Sources */,
				D73FCFFF2B02C7630006360D /* FindRouteAroundBarriersView.Views.swift in Sources */,
				4D126D7229CA1E1800CFB7A7 /* FileNMEASentenceReader.swift in Sources */,
				001C6DE127FE8A9400D472C2 /* AppSecrets.swift.masque in Sources */,
				D77BC5392B59A2D3007B49B6 /* StylePointWithDistanceCompositeSceneSymbolView.swift in Sources */,
				D7084FA92AD771AA00EC7F4F /* AugmentRealityToFlyOverSceneView.swift in Sources */,
				D75B58512AAFB3030038B3B4 /* StyleFeaturesWithCustomDictionaryView.swift in Sources */,
				E0D04FF228A5390000747989 /* DownloadPreplannedMapAreaView.Model.swift in Sources */,
				00CCB8A5285BAF8700BBAB70 /* OnDemandResource.swift in Sources */,
				1C19B4F32A578E46001D2506 /* CreateLoadReportView.swift in Sources */,
				7900C5F62A83FC3F002D430F /* AddCustomDynamicEntityDataSourceView.Vessel.swift in Sources */,
				D71099702A2802FA0065A1C1 /* DensifyAndGeneralizeGeometryView.SettingsView.swift in Sources */,
				E004A6ED2849556E002A1FE6 /* CreatePlanarAndGeodeticBuffersView.swift in Sources */,
				E041ABD7287DB04D0056009B /* SampleInfoView.swift in Sources */,
				1C43BC822A43781200509BF8 /* SetVisibilityOfSubtypeSublayerView.Model.swift in Sources */,
				D71FCB8A2AD6277F000E517C /* CreateMobileGeodatabaseView.Model.swift in Sources */,
				D752D9462A3A6F80003EB25E /* MonitorChangesToMapLoadStatusView.swift in Sources */,
				E0082217287755AC002AD138 /* View+Sheet.swift in Sources */,
				00181B462846AD7100654571 /* View+ErrorAlert.swift in Sources */,
				00273CF62A82AB8700A7A77D /* SampleLink.swift in Sources */,
				D7ABA2FF2A32881C0021822B /* ShowViewshedFromGeoelementInSceneView.swift in Sources */,
				E0FE32E728747778002C6ACA /* BrowseBuildingFloorsView.swift in Sources */,
				D7F8C0432B608F120072BFA7 /* AddFeaturesWithContingentValuesView.AddFeatureView.swift in Sources */,
				D752D95F2A3BCE06003EB25E /* DisplayMapFromPortalItemView.swift in Sources */,
				1CAB8D4B2A3CEAB0002AA649 /* RunValveIsolationTraceView.Model.swift in Sources */,
				E070A0A3286F3B6000F2B606 /* DownloadPreplannedMapAreaView.swift in Sources */,
				D77570C02A2942F800F490CD /* AnimateImagesWithImageOverlayView.swift in Sources */,
				D7054AE92ACCCB6C007235BA /* Animate3DGraphicView.SettingsView.swift in Sources */,
				D7BA8C442B2A4DAA00018633 /* Array+RawRepresentable.swift in Sources */,
				E0EA0B772866390E00C9621D /* ProjectGeometryView.swift in Sources */,
				D74C8BFE2ABA5605007C76B8 /* StyleSymbolsFromMobileStyleFileView.swift in Sources */,
				D7E7D0812AEB39D5003AAD02 /* FindRouteInTransportNetworkView.swift in Sources */,
				D742E4922B04132B00690098 /* DisplayWebSceneFromPortalItemView.swift in Sources */,
				0042E24328E4BF8F001F33D6 /* ShowViewshedFromPointInSceneView.Model.swift in Sources */,
				D7E557682A1D768800B9FB09 /* AddWMSLayerView.swift in Sources */,
				D7497F3C2AC4B4C100167AD2 /* DisplayDimensionsView.swift in Sources */,
				D73FCFF72B02A3AA0006360D /* FindAddressWithReverseGeocodeView.swift in Sources */,
				0005580A2817C51E00224BC6 /* SampleDetailView.swift in Sources */,
				D75F66362B48EABC00434974 /* SearchForWebMapView.swift in Sources */,
				D7058B102B59E44B000A888A /* StylePointWithSceneSymbolView.swift in Sources */,
				D75C35672AB50338003CD55F /* GroupLayersTogetherView.GroupLayerListView.swift in Sources */,
				4D2ADC6229C5071C003B367F /* ChangeMapViewBackgroundView.Model.swift in Sources */,
				0074ABCD2817BCC30037244A /* SamplesApp+Samples.swift.tache in Sources */,
				D79EE76E2A4CEA5D005A52AE /* SetUpLocationDrivenGeotriggersView.Model.swift in Sources */,
				D74F03F02B609A7D00E83688 /* AddFeaturesWithContingentValuesView.Model.swift in Sources */,
				E004A6F3284E4FEB002A1FE6 /* ShowResultOfSpatialOperationsView.swift in Sources */,
				D751018E2A2E962D00B8FA48 /* IdentifyLayerFeaturesView.swift in Sources */,
				F1E71BF1289473760064C33F /* AddRasterFromFileView.swift in Sources */,
				00B04273282EC59E0072E1B4 /* AboutView.swift in Sources */,
				7573E81F29D6134C00BEED9C /* TraceUtilityNetworkView.swift in Sources */,
				4D2ADC6929C50C4C003B367F /* AddDynamicEntityLayerView.SettingsView.swift in Sources */,
				1C42E04729D2396B004FC4BE /* ShowPopupView.swift in Sources */,
				79302F872A1ED71B0002336A /* CreateAndSaveKMLView.Views.swift in Sources */,
				D73FC0FD2AD4A18D0067A19B /* CreateMobileGeodatabaseView.swift in Sources */,
				1C19B4F12A578E46001D2506 /* CreateLoadReportView.Views.swift in Sources */,
				E066DD3B2860CA08004D3D5B /* ShowResultOfSpatialRelationshipsView.swift in Sources */,
				7573E81E29D6134C00BEED9C /* TraceUtilityNetworkView.Views.swift in Sources */,
				4D2ADC5A29C4F612003B367F /* ChangeMapViewBackgroundView.swift in Sources */,
				D7ECF5982AB8BE63003FB2BE /* RenderMultilayerSymbolsView.swift in Sources */,
				D769C2122A29019B00030F61 /* SetUpLocationDrivenGeotriggersView.swift in Sources */,
				79302F852A1ED4E30002336A /* CreateAndSaveKMLView.Model.swift in Sources */,
				D7058FB12ACB423C00A40F14 /* Animate3DGraphicView.Model.swift in Sources */,
				0044CDDF2995C39E004618CE /* ShowDeviceLocationHistoryView.swift in Sources */,
				E041ABC0287CA9F00056009B /* WebView.swift in Sources */,
				D7705D642AFC570700CC0335 /* FindClosestFacilityFromPointView.swift in Sources */,
				E088E1572862579D00413100 /* SetSurfacePlacementModeView.swift in Sources */,
				1CAF831F2A20305F000E1E60 /* ShowUtilityAssociationsView.swift in Sources */,
				00C7993B2A845AAF00AFE342 /* Sidebar.swift in Sources */,
				E004A6C128414332002A1FE6 /* SetViewpointRotationView.swift in Sources */,
				00B56F7B2B0EA71600B68A0D /* AddClusteringFeatureReductionToAPointFeatureLayerView.Model.swift in Sources */,
				883C121529C9136600062FF9 /* DownloadPreplannedMapAreaView.MapPicker.swift in Sources */,
				D72C43F32AEB066D00B6157B /* GeocodeOfflineView.Model.swift in Sources */,
				1C9B74C929DB43580038B06F /* ShowRealisticLightAndShadowsView.swift in Sources */,
				D7232EE12AC1E5AA0079ABFF /* PlayKMLTourView.swift in Sources */,
				00B56F7D2B0EA73500B68A0D /* AddClusteringFeatureReductionToAPointFeatureLayerView.SettingsView.swift in Sources */,
				D7010EBF2B05616900D43F55 /* DisplaySceneFromMobileScenePackageView.swift in Sources */,
				1C56B5E62A82C02D000381DA /* DisplayPointsUsingClusteringFeatureReductionView.swift in Sources */,
				D7337C602ABD142D00A5D865 /* ShowMobileMapPackageExpirationDateView.swift in Sources */,
				00E5401E27F3CCA200CF66D5 /* ContentView.swift in Sources */,
				D7634FAF2A43B7AC00F8AEFB /* CreateConvexHullAroundGeometriesView.swift in Sources */,
				E066DD382860AB28004D3D5B /* StyleGraphicsWithRendererView.swift in Sources */,
				108EC04129D25B2C000F35D0 /* QueryFeatureTableView.swift in Sources */,
				D71D516E2B51D7B600B2A2BE /* SearchForWebMapView.Views.swift in Sources */,
				00B04FB5283EEBA80026C882 /* DisplayOverviewMapView.swift in Sources */,
				D718A1E72B570F7500447087 /* OrbitCameraAroundObjectView.Model.swift in Sources */,
				D71C5F642AAA7A88006599FD /* CreateSymbolStylesFromWebStylesView.swift in Sources */,
				D7CC33FF2A31475C00198EDF /* ShowLineOfSightBetweenPointsView.swift in Sources */,
				D70BE5792A5624A80022CA02 /* CategoriesView.swift in Sources */,
				4D2ADC5D29C4F612003B367F /* ChangeMapViewBackgroundView.SettingsView.swift in Sources */,
				75DD739529D38B1B0010229D /* NavigateRouteView.swift in Sources */,
				D75362D22A1E886700D83028 /* ApplyUniqueValueRendererView.swift in Sources */,
				0074ABBF28174BCF0037244A /* DisplayMapView.swift in Sources */,
				D7EF5D752A26A03A00FEBDE5 /* ShowCoordinatesInMultipleFormatsView.swift in Sources */,
				D72F272E2ADA1E4400F906DA /* AugmentRealityToShowTabletopSceneView.swift in Sources */,
				D76EE6072AF9AFE100DA0325 /* FindRouteAroundBarriersView.Model.swift in Sources */,
				0086F40128E3770A00974721 /* ShowViewshedFromPointInSceneView.swift in Sources */,
				0044289229C90C0B00160767 /* GetElevationAtPointOnSurfaceView.swift in Sources */,
				D7E440D72A1ECE7D005D74DE /* CreateBuffersAroundPointsView.swift in Sources */,
				00D4EF802863842100B9CC30 /* AddFeatureLayersView.swift in Sources */,
				4D126D7E29CA43D200CFB7A7 /* ShowDeviceLocationWithNMEADataSourcesView.Model.swift in Sources */,
				4D126D6D29CA1B6000CFB7A7 /* ShowDeviceLocationWithNMEADataSourcesView.swift in Sources */,
				D710996D2A27D9210065A1C1 /* DensifyAndGeneralizeGeometryView.swift in Sources */,
				88F93CC129C3D59D0006B28E /* CreateAndEditGeometriesView.swift in Sources */,
				1C0C1C3929D34DAE005C8B24 /* ChangeViewpointView.swift in Sources */,
				D7AE861E2AC39DC50049B626 /* DisplayAnnotationView.swift in Sources */,
				D734FA0C2A183A5B00246D7E /* SetMaxExtentView.swift in Sources */,
				D704AA5A2AB22C1A00A3BB63 /* GroupLayersTogetherView.swift in Sources */,
				E004A6DC28465C70002A1FE6 /* DisplaySceneView.swift in Sources */,
				E066DD35285CF3B3004D3D5B /* FindRouteView.swift in Sources */,
				D7B759B32B1FFBE300017FDD /* FavoritesView.swift in Sources */,
				D722BD222A420DAD002C2087 /* ShowExtrudedFeaturesView.swift in Sources */,
				E004A6F6284FA42A002A1FE6 /* SelectFeaturesInFeatureLayerView.swift in Sources */,
				D77688132B69826B007C3860 /* ListSpatialReferenceTransformationsView.swift in Sources */,
				D75101812A2E493600B8FA48 /* ShowLabelsOnLayerView.swift in Sources */,
				1C3B7DCB2A5F64FC00907443 /* AnalyzeNetworkWithSubnetworkTraceView.swift in Sources */,
				00B042E8282EDC690072E1B4 /* SetBasemapView.swift in Sources */,
				E004A6E62846A61F002A1FE6 /* StyleGraphicsWithSymbolsView.swift in Sources */,
				E088E1742863B5F800413100 /* GenerateOfflineMapView.swift in Sources */,
				0074ABC428174F430037244A /* Sample.swift in Sources */,
				00A7A14A2A2FC5B700F035F7 /* DisplayContentOfUtilityNetworkContainerView.Model.swift in Sources */,
				E004A6F0284E4B9B002A1FE6 /* DownloadVectorTilesToLocalCacheView.swift in Sources */,
				1CAB8D4E2A3CEAB0002AA649 /* RunValveIsolationTraceView.swift in Sources */,
				4D2ADC4329C26D05003B367F /* AddDynamicEntityLayerView.swift in Sources */,
				D70082EB2ACF900100E0C3C2 /* IdentifyKMLFeaturesView.swift in Sources */,
				D7EAF35A2A1C023800D822C4 /* SetMinAndMaxScaleView.swift in Sources */,
				1C19B4F52A578E46001D2506 /* CreateLoadReportView.Model.swift in Sources */,
				0042E24528E4F82C001F33D6 /* ShowViewshedFromPointInSceneView.ViewshedSettingsView.swift in Sources */,
				D7DDF8532AF47C6C004352D9 /* FindRouteAroundBarriersView.swift in Sources */,
				1C9B74D929DB54560038B06F /* ChangeCameraControllerView.swift in Sources */,
				D76000AE2AF19C2300B3084D /* FindRouteInMobileMapPackageView.swift in Sources */,
				00273CF42A82AB5900A7A77D /* SamplesSearchView.swift in Sources */,
				D78666AD2A2161F100C60110 /* FindNearestVertexView.swift in Sources */,
				D7C16D1B2AC5F95300689E89 /* Animate3DGraphicView.swift in Sources */,
				D744FD172A2112D90084A66C /* CreateConvexHullAroundPointsView.swift in Sources */,
				D718A1ED2B575FD900447087 /* ManageBookmarksView.swift in Sources */,
				D73723762AF5877500846884 /* FindRouteInMobileMapPackageView.Models.swift in Sources */,
				00CB9138284814A4005C2C5D /* SearchWithGeocodeView.swift in Sources */,
				1C43BC7F2A43781200509BF8 /* SetVisibilityOfSubtypeSublayerView.Views.swift in Sources */,
				D754E3232A1D66820006C5F1 /* StylePointWithPictureMarkerSymbolsView.swift in Sources */,
				D731F3C12AD0D2AC00A8431E /* IdentifyGraphicsView.swift in Sources */,
				00E5401C27F3CCA200CF66D5 /* SamplesApp.swift in Sources */,
				E066DD4028610F55004D3D5B /* AddSceneLayerFromServiceView.swift in Sources */,
				D7F8C0392B60564D0072BFA7 /* AddFeaturesWithContingentValuesView.swift in Sources */,
				00F279D62AF418DC00CECAF8 /* AddDynamicEntityLayerView.VehicleCallout.swift in Sources */,
				D7749AD62AF08BF50086632F /* FindRouteInTransportNetworkView.Model.swift in Sources */,
				D73F06692B5EE73D000B574F /* QueryFeaturesWithArcadeExpressionView.swift in Sources */,
				D7464F1E2ACE04B3007FEE88 /* IdentifyRasterCellView.swift in Sources */,
			);
			runOnlyForDeploymentPostprocessing = 0;
		};
/* End PBXSourcesBuildPhase section */

/* Begin XCBuildConfiguration section */
		00E5402227F3CCA200CF66D5 /* Debug */ = {
			isa = XCBuildConfiguration;
			buildSettings = {
				ALWAYS_SEARCH_USER_PATHS = NO;
				CLANG_ANALYZER_NONNULL = YES;
				CLANG_ANALYZER_NUMBER_OBJECT_CONVERSION = YES_AGGRESSIVE;
				CLANG_CXX_LANGUAGE_STANDARD = "gnu++17";
				CLANG_ENABLE_MODULES = YES;
				CLANG_ENABLE_OBJC_ARC = YES;
				CLANG_ENABLE_OBJC_WEAK = YES;
				CLANG_WARN_BLOCK_CAPTURE_AUTORELEASING = YES;
				CLANG_WARN_BOOL_CONVERSION = YES;
				CLANG_WARN_COMMA = YES;
				CLANG_WARN_CONSTANT_CONVERSION = YES;
				CLANG_WARN_DEPRECATED_OBJC_IMPLEMENTATIONS = YES;
				CLANG_WARN_DIRECT_OBJC_ISA_USAGE = YES_ERROR;
				CLANG_WARN_DOCUMENTATION_COMMENTS = YES;
				CLANG_WARN_EMPTY_BODY = YES;
				CLANG_WARN_ENUM_CONVERSION = YES;
				CLANG_WARN_INFINITE_RECURSION = YES;
				CLANG_WARN_INT_CONVERSION = YES;
				CLANG_WARN_NON_LITERAL_NULL_CONVERSION = YES;
				CLANG_WARN_OBJC_IMPLICIT_RETAIN_SELF = YES;
				CLANG_WARN_OBJC_LITERAL_CONVERSION = YES;
				CLANG_WARN_OBJC_ROOT_CLASS = YES_ERROR;
				CLANG_WARN_QUOTED_INCLUDE_IN_FRAMEWORK_HEADER = YES;
				CLANG_WARN_RANGE_LOOP_ANALYSIS = YES;
				CLANG_WARN_STRICT_PROTOTYPES = YES;
				CLANG_WARN_SUSPICIOUS_MOVE = YES;
				CLANG_WARN_UNGUARDED_AVAILABILITY = YES_AGGRESSIVE;
				CLANG_WARN_UNREACHABLE_CODE = YES;
				CLANG_WARN__DUPLICATE_METHOD_MATCH = YES;
				COPY_PHASE_STRIP = NO;
				DEAD_CODE_STRIPPING = YES;
				DEBUG_INFORMATION_FORMAT = dwarf;
				ENABLE_STRICT_OBJC_MSGSEND = YES;
				ENABLE_TESTABILITY = YES;
				GCC_C_LANGUAGE_STANDARD = gnu11;
				GCC_DYNAMIC_NO_PIC = NO;
				GCC_NO_COMMON_BLOCKS = YES;
				GCC_OPTIMIZATION_LEVEL = 0;
				GCC_PREPROCESSOR_DEFINITIONS = (
					"DEBUG=1",
					"$(inherited)",
				);
				GCC_WARN_64_TO_32_BIT_CONVERSION = YES;
				GCC_WARN_ABOUT_RETURN_TYPE = YES_ERROR;
				GCC_WARN_UNDECLARED_SELECTOR = YES;
				GCC_WARN_UNINITIALIZED_AUTOS = YES_AGGRESSIVE;
				GCC_WARN_UNUSED_FUNCTION = YES;
				GCC_WARN_UNUSED_VARIABLE = YES;
				MTL_ENABLE_DEBUG_INFO = INCLUDE_SOURCE;
				MTL_FAST_MATH = YES;
				ONLY_ACTIVE_ARCH = YES;
				SWIFT_ACTIVE_COMPILATION_CONDITIONS = DEBUG;
				SWIFT_OPTIMIZATION_LEVEL = "-Onone";
			};
			name = Debug;
		};
		00E5402327F3CCA200CF66D5 /* Release */ = {
			isa = XCBuildConfiguration;
			buildSettings = {
				ALWAYS_SEARCH_USER_PATHS = NO;
				CLANG_ANALYZER_NONNULL = YES;
				CLANG_ANALYZER_NUMBER_OBJECT_CONVERSION = YES_AGGRESSIVE;
				CLANG_CXX_LANGUAGE_STANDARD = "gnu++17";
				CLANG_ENABLE_MODULES = YES;
				CLANG_ENABLE_OBJC_ARC = YES;
				CLANG_ENABLE_OBJC_WEAK = YES;
				CLANG_WARN_BLOCK_CAPTURE_AUTORELEASING = YES;
				CLANG_WARN_BOOL_CONVERSION = YES;
				CLANG_WARN_COMMA = YES;
				CLANG_WARN_CONSTANT_CONVERSION = YES;
				CLANG_WARN_DEPRECATED_OBJC_IMPLEMENTATIONS = YES;
				CLANG_WARN_DIRECT_OBJC_ISA_USAGE = YES_ERROR;
				CLANG_WARN_DOCUMENTATION_COMMENTS = YES;
				CLANG_WARN_EMPTY_BODY = YES;
				CLANG_WARN_ENUM_CONVERSION = YES;
				CLANG_WARN_INFINITE_RECURSION = YES;
				CLANG_WARN_INT_CONVERSION = YES;
				CLANG_WARN_NON_LITERAL_NULL_CONVERSION = YES;
				CLANG_WARN_OBJC_IMPLICIT_RETAIN_SELF = YES;
				CLANG_WARN_OBJC_LITERAL_CONVERSION = YES;
				CLANG_WARN_OBJC_ROOT_CLASS = YES_ERROR;
				CLANG_WARN_QUOTED_INCLUDE_IN_FRAMEWORK_HEADER = YES;
				CLANG_WARN_RANGE_LOOP_ANALYSIS = YES;
				CLANG_WARN_STRICT_PROTOTYPES = YES;
				CLANG_WARN_SUSPICIOUS_MOVE = YES;
				CLANG_WARN_UNGUARDED_AVAILABILITY = YES_AGGRESSIVE;
				CLANG_WARN_UNREACHABLE_CODE = YES;
				CLANG_WARN__DUPLICATE_METHOD_MATCH = YES;
				COPY_PHASE_STRIP = NO;
				DEAD_CODE_STRIPPING = YES;
				DEBUG_INFORMATION_FORMAT = "dwarf-with-dsym";
				ENABLE_NS_ASSERTIONS = NO;
				ENABLE_STRICT_OBJC_MSGSEND = YES;
				GCC_C_LANGUAGE_STANDARD = gnu11;
				GCC_NO_COMMON_BLOCKS = YES;
				GCC_WARN_64_TO_32_BIT_CONVERSION = YES;
				GCC_WARN_ABOUT_RETURN_TYPE = YES_ERROR;
				GCC_WARN_UNDECLARED_SELECTOR = YES;
				GCC_WARN_UNINITIALIZED_AUTOS = YES_AGGRESSIVE;
				GCC_WARN_UNUSED_FUNCTION = YES;
				GCC_WARN_UNUSED_VARIABLE = YES;
				MTL_ENABLE_DEBUG_INFO = NO;
				MTL_FAST_MATH = YES;
				SWIFT_COMPILATION_MODE = wholemodule;
				SWIFT_OPTIMIZATION_LEVEL = "-O";
			};
			name = Release;
		};
		00E5402527F3CCA200CF66D5 /* Debug */ = {
			isa = XCBuildConfiguration;
			buildSettings = {
				ASSETCATALOG_COMPILER_APPICON_NAME = AppIcon;
				ASSETCATALOG_COMPILER_GLOBAL_ACCENT_COLOR_NAME = AccentColor;
				CODE_SIGN_ENTITLEMENTS = macOS/Samples.entitlements;
				"CODE_SIGN_IDENTITY[sdk=macosx*]" = "Apple Development";
				CODE_SIGN_STYLE = Automatic;
				CURRENT_PROJECT_VERSION = 1;
				EMBED_ASSET_PACKS_IN_PRODUCT_BUNDLE = YES;
				INFOPLIST_FILE = "$(SRCROOT)/iOS/Info.plist";
				IPHONEOS_DEPLOYMENT_TARGET = 15.0;
				"IPHONEOS_DEPLOYMENT_TARGET[sdk=macosx*]" = 15.0;
				LD_RUNPATH_SEARCH_PATHS = (
					"$(inherited)",
					"@executable_path/Frameworks",
				);
				MARKETING_VERSION = 200.3.0;
				PRODUCT_BUNDLE_IDENTIFIER = "com.esri.arcgis-swift-sdk-samples";
				PRODUCT_NAME = Samples;
				SDKROOT = iphoneos;
				SUPPORTED_PLATFORMS = "iphoneos iphonesimulator";
				SUPPORTS_MACCATALYST = YES;
				SUPPORTS_MAC_DESIGNED_FOR_IPHONE_IPAD = NO;
				SWIFT_EMIT_LOC_STRINGS = YES;
				SWIFT_VERSION = 5.0;
				TARGETED_DEVICE_FAMILY = "1,2,6";
			};
			name = Debug;
		};
		00E5402627F3CCA200CF66D5 /* Release */ = {
			isa = XCBuildConfiguration;
			buildSettings = {
				ASSETCATALOG_COMPILER_APPICON_NAME = AppIcon;
				ASSETCATALOG_COMPILER_GLOBAL_ACCENT_COLOR_NAME = AccentColor;
				CODE_SIGN_ENTITLEMENTS = macOS/Samples.entitlements;
				"CODE_SIGN_IDENTITY[sdk=macosx*]" = "Apple Development";
				CODE_SIGN_STYLE = Automatic;
				CURRENT_PROJECT_VERSION = 1;
				DEVELOPMENT_TEAM = "";
				EMBED_ASSET_PACKS_IN_PRODUCT_BUNDLE = YES;
				INFOPLIST_FILE = "$(SRCROOT)/iOS/Info.plist";
				IPHONEOS_DEPLOYMENT_TARGET = 15.0;
				"IPHONEOS_DEPLOYMENT_TARGET[sdk=macosx*]" = 15.0;
				LD_RUNPATH_SEARCH_PATHS = (
					"$(inherited)",
					"@executable_path/Frameworks",
				);
				MARKETING_VERSION = 200.3.0;
				PRODUCT_BUNDLE_IDENTIFIER = "com.esri.arcgis-swift-sdk-samples";
				PRODUCT_NAME = Samples;
				SDKROOT = iphoneos;
				SUPPORTED_PLATFORMS = "iphoneos iphonesimulator";
				SUPPORTS_MACCATALYST = YES;
				SUPPORTS_MAC_DESIGNED_FOR_IPHONE_IPAD = NO;
				SWIFT_EMIT_LOC_STRINGS = YES;
				SWIFT_VERSION = 5.0;
				TARGETED_DEVICE_FAMILY = "1,2,6";
				VALIDATE_PRODUCT = YES;
			};
			name = Release;
		};
/* End XCBuildConfiguration section */

/* Begin XCConfigurationList section */
		00E5400A27F3CCA100CF66D5 /* Build configuration list for PBXProject "Samples" */ = {
			isa = XCConfigurationList;
			buildConfigurations = (
				00E5402227F3CCA200CF66D5 /* Debug */,
				00E5402327F3CCA200CF66D5 /* Release */,
			);
			defaultConfigurationIsVisible = 0;
			defaultConfigurationName = Release;
		};
		00E5402427F3CCA200CF66D5 /* Build configuration list for PBXNativeTarget "Samples" */ = {
			isa = XCConfigurationList;
			buildConfigurations = (
				00E5402527F3CCA200CF66D5 /* Debug */,
				00E5402627F3CCA200CF66D5 /* Release */,
			);
			defaultConfigurationIsVisible = 0;
			defaultConfigurationName = Release;
		};
/* End XCConfigurationList section */

/* Begin XCRemoteSwiftPackageReference section */
		00C43AEB2947DC350099AE34 /* XCRemoteSwiftPackageReference "arcgis-maps-sdk-swift-toolkit" */ = {
			isa = XCRemoteSwiftPackageReference;
			repositoryURL = "https://github.com/Esri/arcgis-maps-sdk-swift-toolkit/";
			requirement = {
				kind = upToNextMinorVersion;
				minimumVersion = 200.3.0;
			};
		};
/* End XCRemoteSwiftPackageReference section */

/* Begin XCSwiftPackageProductDependency section */
		00C43AEC2947DC350099AE34 /* ArcGISToolkit */ = {
			isa = XCSwiftPackageProductDependency;
			package = 00C43AEB2947DC350099AE34 /* XCRemoteSwiftPackageReference "arcgis-maps-sdk-swift-toolkit" */;
			productName = ArcGISToolkit;
		};
/* End XCSwiftPackageProductDependency section */
	};
	rootObject = 00E5400727F3CCA100CF66D5 /* Project object */;
}<|MERGE_RESOLUTION|>--- conflicted
+++ resolved
@@ -40,11 +40,7 @@
 		0044289329C9234300160767 /* GetElevationAtPointOnSurfaceView.swift in Copy Source Code Files */ = {isa = PBXBuildFile; fileRef = 0044289129C90C0B00160767 /* GetElevationAtPointOnSurfaceView.swift */; };
 		0044CDDF2995C39E004618CE /* ShowDeviceLocationHistoryView.swift in Sources */ = {isa = PBXBuildFile; fileRef = 0044CDDE2995C39E004618CE /* ShowDeviceLocationHistoryView.swift */; };
 		0044CDE02995D4DD004618CE /* ShowDeviceLocationHistoryView.swift in Copy Source Code Files */ = {isa = PBXBuildFile; fileRef = 0044CDDE2995C39E004618CE /* ShowDeviceLocationHistoryView.swift */; };
-<<<<<<< HEAD
-		004FE87129DF5D8700075217 /* Bristol in Resources */ = {isa = PBXBuildFile; fileRef = 004FE87029DF5D8700075217 /* Bristol */; settings = {ASSET_TAGS = (Animate3DGraphic, ChangeCameraController, OrbitCameraAroundObject, ); }; };
-=======
 		004FE87129DF5D8700075217 /* Bristol in Resources */ = {isa = PBXBuildFile; fileRef = 004FE87029DF5D8700075217 /* Bristol */; settings = {ASSET_TAGS = (Animate3DGraphic, ChangeCameraController, OrbitCameraAroundObject, StylePointWithDistanceCompositeSceneSymbol, ); }; };
->>>>>>> a026ebbe
 		006C835528B40682004AEB7F /* BrowseBuildingFloorsView.swift in Copy Source Code Files */ = {isa = PBXBuildFile; fileRef = E0FE32E628747778002C6ACA /* BrowseBuildingFloorsView.swift */; };
 		006C835628B40682004AEB7F /* DisplayMapFromMobileMapPackageView.swift in Copy Source Code Files */ = {isa = PBXBuildFile; fileRef = F111CCC0288B5D5600205358 /* DisplayMapFromMobileMapPackageView.swift */; };
 		0074ABBF28174BCF0037244A /* DisplayMapView.swift in Sources */ = {isa = PBXBuildFile; fileRef = 0074ABBE28174BCF0037244A /* DisplayMapView.swift */; };
@@ -422,14 +418,11 @@
 			dstPath = "";
 			dstSubfolderSpec = 7;
 			files = (
-<<<<<<< HEAD
 				D757D14C2B6C60170065F78F /* ListSpatialReferenceTransformationsView.Model.swift in Copy Source Code Files */,
 				D77688152B69828E007C3860 /* ListSpatialReferenceTransformationsView.swift in Copy Source Code Files */,
-=======
 				D73FC90C2B6312A5001AC486 /* AddFeaturesWithContingentValuesView.AddFeatureView.swift in Copy Source Code Files */,
 				D73FC90B2B6312A0001AC486 /* AddFeaturesWithContingentValuesView.Model.swift in Copy Source Code Files */,
 				D7F8C03B2B6056790072BFA7 /* AddFeaturesWithContingentValuesView.swift in Copy Source Code Files */,
->>>>>>> a026ebbe
 				D73F066C2B5EE760000B574F /* QueryFeaturesWithArcadeExpressionView.swift in Copy Source Code Files */,
 				D718A1F02B57602000447087 /* ManageBookmarksView.swift in Copy Source Code Files */,
 				D77BC53C2B59A309007B49B6 /* StylePointWithDistanceCompositeSceneSymbolView.swift in Copy Source Code Files */,
