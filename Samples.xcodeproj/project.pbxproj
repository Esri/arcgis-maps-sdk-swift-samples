// !$*UTF8*$!
{
	archiveVersion = 1;
	classes = {
	};
	objectVersion = 55;
	objects = {

/* Begin PBXBuildFile section */
		0005580A2817C51E00224BC6 /* SampleDetailView.swift in Sources */ = {isa = PBXBuildFile; fileRef = 000558092817C51E00224BC6 /* SampleDetailView.swift */; };
		00181B462846AD7100654571 /* View+Alert.swift in Sources */ = {isa = PBXBuildFile; fileRef = 00181B452846AD7100654571 /* View+Alert.swift */; };
		001C6DE127FE8A9400D472C2 /* AppSecrets.swift.masque in Sources */ = {isa = PBXBuildFile; fileRef = 001C6DD827FE585A00D472C2 /* AppSecrets.swift.masque */; };
		00273CF42A82AB5900A7A77D /* SamplesSearchView.swift in Sources */ = {isa = PBXBuildFile; fileRef = 00273CF32A82AB5900A7A77D /* SamplesSearchView.swift */; };
		00273CF62A82AB8700A7A77D /* SampleRow.swift in Sources */ = {isa = PBXBuildFile; fileRef = 00273CF52A82AB8700A7A77D /* SampleRow.swift */; };
		0039A4E92885C50300592C86 /* AddSceneLayerFromServiceView.swift in Copy Source Code Files */ = {isa = PBXBuildFile; fileRef = E066DD3F28610F55004D3D5B /* AddSceneLayerFromServiceView.swift */; };
		0039A4EA2885C50300592C86 /* ClipGeometryView.swift in Copy Source Code Files */ = {isa = PBXBuildFile; fileRef = E000E75F2869E33D005D87C5 /* ClipGeometryView.swift */; };
		0039A4EB2885C50300592C86 /* CreatePlanarAndGeodeticBuffersView.swift in Copy Source Code Files */ = {isa = PBXBuildFile; fileRef = E004A6EC2849556E002A1FE6 /* CreatePlanarAndGeodeticBuffersView.swift */; };
		0039A4EC2885C50300592C86 /* CutGeometryView.swift in Copy Source Code Files */ = {isa = PBXBuildFile; fileRef = E000E762286A0B18005D87C5 /* CutGeometryView.swift */; };
		0039A4ED2885C50300592C86 /* DisplayMapView.swift in Copy Source Code Files */ = {isa = PBXBuildFile; fileRef = 0074ABBE28174BCF0037244A /* DisplayMapView.swift */; };
		0039A4EE2885C50300592C86 /* DisplayOverviewMapView.swift in Copy Source Code Files */ = {isa = PBXBuildFile; fileRef = 00B04FB4283EEBA80026C882 /* DisplayOverviewMapView.swift */; };
		0039A4EF2885C50300592C86 /* DisplaySceneView.swift in Copy Source Code Files */ = {isa = PBXBuildFile; fileRef = E004A6D828465C70002A1FE6 /* DisplaySceneView.swift */; };
		0039A4F02885C50300592C86 /* ProjectGeometryView.swift in Copy Source Code Files */ = {isa = PBXBuildFile; fileRef = E0EA0B762866390E00C9621D /* ProjectGeometryView.swift */; };
		0039A4F12885C50300592C86 /* SearchWithGeocodeView.swift in Copy Source Code Files */ = {isa = PBXBuildFile; fileRef = 00CB9137284814A4005C2C5D /* SearchWithGeocodeView.swift */; };
		0039A4F22885C50300592C86 /* SelectFeaturesInFeatureLayerView.swift in Copy Source Code Files */ = {isa = PBXBuildFile; fileRef = E004A6F5284FA42A002A1FE6 /* SelectFeaturesInFeatureLayerView.swift */; };
		0039A4F32885C50300592C86 /* SetBasemapView.swift in Copy Source Code Files */ = {isa = PBXBuildFile; fileRef = 00B042E5282EDC690072E1B4 /* SetBasemapView.swift */; };
		0039A4F42885C50300592C86 /* SetSurfacePlacementModeView.swift in Copy Source Code Files */ = {isa = PBXBuildFile; fileRef = E088E1562862579D00413100 /* SetSurfacePlacementModeView.swift */; };
		0039A4F52885C50300592C86 /* SetViewpointRotationView.swift in Copy Source Code Files */ = {isa = PBXBuildFile; fileRef = E004A6BD28414332002A1FE6 /* SetViewpointRotationView.swift */; };
		0039A4F62885C50300592C86 /* ShowCalloutView.swift in Copy Source Code Files */ = {isa = PBXBuildFile; fileRef = E004A6DF28466279002A1FE6 /* ShowCalloutView.swift */; };
		0039A4F72885C50300592C86 /* ShowDeviceLocationView.swift in Copy Source Code Files */ = {isa = PBXBuildFile; fileRef = E004A6E828493BCE002A1FE6 /* ShowDeviceLocationView.swift */; };
		0039A4F82885C50300592C86 /* ShowResultOfSpatialRelationshipsView.swift in Copy Source Code Files */ = {isa = PBXBuildFile; fileRef = E066DD3A2860CA08004D3D5B /* ShowResultOfSpatialRelationshipsView.swift */; };
		0039A4F92885C50300592C86 /* ShowResultOfSpatialOperationsView.swift in Copy Source Code Files */ = {isa = PBXBuildFile; fileRef = E004A6F2284E4FEB002A1FE6 /* ShowResultOfSpatialOperationsView.swift */; };
		0039A4FA2885C50300592C86 /* StyleGraphicsWithRendererView.swift in Copy Source Code Files */ = {isa = PBXBuildFile; fileRef = E066DD372860AB28004D3D5B /* StyleGraphicsWithRendererView.swift */; };
		0039A4FB2885C50300592C86 /* StyleGraphicsWithSymbolsView.swift in Copy Source Code Files */ = {isa = PBXBuildFile; fileRef = E004A6E52846A61F002A1FE6 /* StyleGraphicsWithSymbolsView.swift */; };
		0042E24328E4BF8F001F33D6 /* ShowViewshedFromPointInSceneView.Model.swift in Sources */ = {isa = PBXBuildFile; fileRef = 0042E24228E4BF8F001F33D6 /* ShowViewshedFromPointInSceneView.Model.swift */; };
		0042E24528E4F82C001F33D6 /* ShowViewshedFromPointInSceneView.ViewshedSettingsView.swift in Sources */ = {isa = PBXBuildFile; fileRef = 0042E24428E4F82B001F33D6 /* ShowViewshedFromPointInSceneView.ViewshedSettingsView.swift */; };
		0042E24628E50EE4001F33D6 /* ShowViewshedFromPointInSceneView.swift in Copy Source Code Files */ = {isa = PBXBuildFile; fileRef = 0086F3FD28E3770900974721 /* ShowViewshedFromPointInSceneView.swift */; };
		0042E24728E50EE4001F33D6 /* ShowViewshedFromPointInSceneView.Model.swift in Copy Source Code Files */ = {isa = PBXBuildFile; fileRef = 0042E24228E4BF8F001F33D6 /* ShowViewshedFromPointInSceneView.Model.swift */; };
		0042E24828E50EE4001F33D6 /* ShowViewshedFromPointInSceneView.ViewshedSettingsView.swift in Copy Source Code Files */ = {isa = PBXBuildFile; fileRef = 0042E24428E4F82B001F33D6 /* ShowViewshedFromPointInSceneView.ViewshedSettingsView.swift */; };
		0044289229C90C0B00160767 /* GetElevationAtPointOnSurfaceView.swift in Sources */ = {isa = PBXBuildFile; fileRef = 0044289129C90C0B00160767 /* GetElevationAtPointOnSurfaceView.swift */; };
		0044289329C9234300160767 /* GetElevationAtPointOnSurfaceView.swift in Copy Source Code Files */ = {isa = PBXBuildFile; fileRef = 0044289129C90C0B00160767 /* GetElevationAtPointOnSurfaceView.swift */; };
		0044CDDF2995C39E004618CE /* ShowDeviceLocationHistoryView.swift in Sources */ = {isa = PBXBuildFile; fileRef = 0044CDDE2995C39E004618CE /* ShowDeviceLocationHistoryView.swift */; };
		0044CDE02995D4DD004618CE /* ShowDeviceLocationHistoryView.swift in Copy Source Code Files */ = {isa = PBXBuildFile; fileRef = 0044CDDE2995C39E004618CE /* ShowDeviceLocationHistoryView.swift */; };
		004FE87129DF5D8700075217 /* Bristol in Resources */ = {isa = PBXBuildFile; fileRef = 004FE87029DF5D8700075217 /* Bristol */; settings = {ASSET_TAGS = (ChangeCameraController, ); }; };
		006C835528B40682004AEB7F /* BrowseBuildingFloorsView.swift in Copy Source Code Files */ = {isa = PBXBuildFile; fileRef = E0FE32E628747778002C6ACA /* BrowseBuildingFloorsView.swift */; };
		006C835628B40682004AEB7F /* DisplayMapFromMobileMapPackageView.swift in Copy Source Code Files */ = {isa = PBXBuildFile; fileRef = F111CCC0288B5D5600205358 /* DisplayMapFromMobileMapPackageView.swift */; };
		0074ABBF28174BCF0037244A /* DisplayMapView.swift in Sources */ = {isa = PBXBuildFile; fileRef = 0074ABBE28174BCF0037244A /* DisplayMapView.swift */; };
		0074ABC428174F430037244A /* Sample.swift in Sources */ = {isa = PBXBuildFile; fileRef = 0074ABC128174F430037244A /* Sample.swift */; };
		0074ABCD2817BCC30037244A /* SamplesApp+Samples.swift.tache in Sources */ = {isa = PBXBuildFile; fileRef = 0074ABCA2817B8DB0037244A /* SamplesApp+Samples.swift.tache */; };
		0086F40128E3770A00974721 /* ShowViewshedFromPointInSceneView.swift in Sources */ = {isa = PBXBuildFile; fileRef = 0086F3FD28E3770900974721 /* ShowViewshedFromPointInSceneView.swift */; };
		00A7A1462A2FC58300F035F7 /* DisplayContentOfUtilityNetworkContainerView.swift in Sources */ = {isa = PBXBuildFile; fileRef = 00A7A1432A2FC58300F035F7 /* DisplayContentOfUtilityNetworkContainerView.swift */; };
		00A7A14A2A2FC5B700F035F7 /* DisplayContentOfUtilityNetworkContainerView.Model.swift in Sources */ = {isa = PBXBuildFile; fileRef = 00A7A1492A2FC5B700F035F7 /* DisplayContentOfUtilityNetworkContainerView.Model.swift */; };
		00B04273282EC59E0072E1B4 /* AboutView.swift in Sources */ = {isa = PBXBuildFile; fileRef = 00B04272282EC59E0072E1B4 /* AboutView.swift */; };
		00B042E8282EDC690072E1B4 /* SetBasemapView.swift in Sources */ = {isa = PBXBuildFile; fileRef = 00B042E5282EDC690072E1B4 /* SetBasemapView.swift */; };
		00B04FB5283EEBA80026C882 /* DisplayOverviewMapView.swift in Sources */ = {isa = PBXBuildFile; fileRef = 00B04FB4283EEBA80026C882 /* DisplayOverviewMapView.swift */; };
		00C43AED2947DC350099AE34 /* ArcGISToolkit in Frameworks */ = {isa = PBXBuildFile; productRef = 00C43AEC2947DC350099AE34 /* ArcGISToolkit */; };
		00C7993B2A845AAF00AFE342 /* Sidebar.swift in Sources */ = {isa = PBXBuildFile; fileRef = 00C7993A2A845AAF00AFE342 /* Sidebar.swift */; };
		00C94A0D28B53DE1004E42D9 /* raster-file in Resources */ = {isa = PBXBuildFile; fileRef = 00C94A0C28B53DE1004E42D9 /* raster-file */; settings = {ASSET_TAGS = (AddRasterFromFile, ); }; };
		00CB9138284814A4005C2C5D /* SearchWithGeocodeView.swift in Sources */ = {isa = PBXBuildFile; fileRef = 00CB9137284814A4005C2C5D /* SearchWithGeocodeView.swift */; };
		00CCB8A5285BAF8700BBAB70 /* OnDemandResource.swift in Sources */ = {isa = PBXBuildFile; fileRef = 00CCB8A4285BAF8700BBAB70 /* OnDemandResource.swift */; };
		00D4EF802863842100B9CC30 /* AddFeatureLayersView.swift in Sources */ = {isa = PBXBuildFile; fileRef = 00D4EF7F2863842100B9CC30 /* AddFeatureLayersView.swift */; };
		00D4EF9028638BF100B9CC30 /* LA_Trails.geodatabase in Resources */ = {isa = PBXBuildFile; fileRef = 00D4EF8228638BF100B9CC30 /* LA_Trails.geodatabase */; settings = {ASSET_TAGS = (AddFeatureLayers, ); }; };
		00D4EF9A28638BF100B9CC30 /* AuroraCO.gpkg in Resources */ = {isa = PBXBuildFile; fileRef = 00D4EF8F28638BF100B9CC30 /* AuroraCO.gpkg */; settings = {ASSET_TAGS = (AddFeatureLayers, ); }; };
		00D4EFB12863CE6300B9CC30 /* ScottishWildlifeTrust_reserves in Resources */ = {isa = PBXBuildFile; fileRef = 00D4EFB02863CE6300B9CC30 /* ScottishWildlifeTrust_reserves */; settings = {ASSET_TAGS = (AddFeatureLayers, ); }; };
		00E5401C27F3CCA200CF66D5 /* SamplesApp.swift in Sources */ = {isa = PBXBuildFile; fileRef = 00E5400C27F3CCA100CF66D5 /* SamplesApp.swift */; };
		00E5401E27F3CCA200CF66D5 /* ContentView.swift in Sources */ = {isa = PBXBuildFile; fileRef = 00E5400D27F3CCA100CF66D5 /* ContentView.swift */; };
		00E5402027F3CCA200CF66D5 /* Assets.xcassets in Resources */ = {isa = PBXBuildFile; fileRef = 00E5400E27F3CCA200CF66D5 /* Assets.xcassets */; };
		00EB803A2A31506F00AC2B07 /* DisplayContentOfUtilityNetworkContainerView.swift in Copy Source Code Files */ = {isa = PBXBuildFile; fileRef = 00A7A1432A2FC58300F035F7 /* DisplayContentOfUtilityNetworkContainerView.swift */; };
		00EB803B2A31506F00AC2B07 /* DisplayContentOfUtilityNetworkContainerView.Model.swift in Copy Source Code Files */ = {isa = PBXBuildFile; fileRef = 00A7A1492A2FC5B700F035F7 /* DisplayContentOfUtilityNetworkContainerView.Model.swift */; };
		108EC04129D25B2C000F35D0 /* QueryFeatureTableView.swift in Sources */ = {isa = PBXBuildFile; fileRef = 108EC04029D25B2C000F35D0 /* QueryFeatureTableView.swift */; };
		108EC04229D25B55000F35D0 /* QueryFeatureTableView.swift in Copy Source Code Files */ = {isa = PBXBuildFile; fileRef = 108EC04029D25B2C000F35D0 /* QueryFeatureTableView.swift */; };
		1C0C1C3929D34DAE005C8B24 /* ChangeViewpointView.swift in Sources */ = {isa = PBXBuildFile; fileRef = 1C0C1C3429D34DAE005C8B24 /* ChangeViewpointView.swift */; };
		1C0C1C3D29D34DDD005C8B24 /* ChangeViewpointView.swift in Copy Source Code Files */ = {isa = PBXBuildFile; fileRef = 1C0C1C3429D34DAE005C8B24 /* ChangeViewpointView.swift */; };
		1C19B4F12A578E46001D2506 /* CreateLoadReportView.Views.swift in Sources */ = {isa = PBXBuildFile; fileRef = 1C19B4EB2A578E46001D2506 /* CreateLoadReportView.Views.swift */; };
		1C19B4F32A578E46001D2506 /* CreateLoadReportView.swift in Sources */ = {isa = PBXBuildFile; fileRef = 1C19B4ED2A578E46001D2506 /* CreateLoadReportView.swift */; };
		1C19B4F52A578E46001D2506 /* CreateLoadReportView.Model.swift in Sources */ = {isa = PBXBuildFile; fileRef = 1C19B4EF2A578E46001D2506 /* CreateLoadReportView.Model.swift */; };
		1C19B4F72A578E69001D2506 /* CreateLoadReportView.Model.swift in Copy Source Code Files */ = {isa = PBXBuildFile; fileRef = 1C19B4EF2A578E46001D2506 /* CreateLoadReportView.Model.swift */; };
		1C19B4F82A578E69001D2506 /* CreateLoadReportView.swift in Copy Source Code Files */ = {isa = PBXBuildFile; fileRef = 1C19B4ED2A578E46001D2506 /* CreateLoadReportView.swift */; };
		1C19B4F92A578E69001D2506 /* CreateLoadReportView.Views.swift in Copy Source Code Files */ = {isa = PBXBuildFile; fileRef = 1C19B4EB2A578E46001D2506 /* CreateLoadReportView.Views.swift */; };
		1C26ED192A859525009B7721 /* FilterFeaturesInSceneView.swift in Sources */ = {isa = PBXBuildFile; fileRef = 1C26ED152A859525009B7721 /* FilterFeaturesInSceneView.swift */; };
		1C26ED202A8BEC63009B7721 /* FilterFeaturesInSceneView.swift in Copy Source Code Files */ = {isa = PBXBuildFile; fileRef = 1C26ED152A859525009B7721 /* FilterFeaturesInSceneView.swift */; };
		1C3B7DC82A5F64FC00907443 /* AnalyzeNetworkWithSubnetworkTraceView.Model.swift in Sources */ = {isa = PBXBuildFile; fileRef = 1C3B7DC32A5F64FC00907443 /* AnalyzeNetworkWithSubnetworkTraceView.Model.swift */; };
		1C3B7DCB2A5F64FC00907443 /* AnalyzeNetworkWithSubnetworkTraceView.swift in Sources */ = {isa = PBXBuildFile; fileRef = 1C3B7DC62A5F64FC00907443 /* AnalyzeNetworkWithSubnetworkTraceView.swift */; };
		1C3B7DCD2A5F652500907443 /* AnalyzeNetworkWithSubnetworkTraceView.Model.swift in Copy Source Code Files */ = {isa = PBXBuildFile; fileRef = 1C3B7DC32A5F64FC00907443 /* AnalyzeNetworkWithSubnetworkTraceView.Model.swift */; };
		1C3B7DCE2A5F652500907443 /* AnalyzeNetworkWithSubnetworkTraceView.swift in Copy Source Code Files */ = {isa = PBXBuildFile; fileRef = 1C3B7DC62A5F64FC00907443 /* AnalyzeNetworkWithSubnetworkTraceView.swift */; };
		1C42E04729D2396B004FC4BE /* ShowPopupView.swift in Sources */ = {isa = PBXBuildFile; fileRef = 1C42E04329D2396B004FC4BE /* ShowPopupView.swift */; };
		1C42E04A29D239D2004FC4BE /* ShowPopupView.swift in Copy Source Code Files */ = {isa = PBXBuildFile; fileRef = 1C42E04329D2396B004FC4BE /* ShowPopupView.swift */; };
		1C43BC7F2A43781200509BF8 /* SetVisibilityOfSubtypeSublayerView.Views.swift in Sources */ = {isa = PBXBuildFile; fileRef = 1C43BC792A43781100509BF8 /* SetVisibilityOfSubtypeSublayerView.Views.swift */; };
		1C43BC822A43781200509BF8 /* SetVisibilityOfSubtypeSublayerView.Model.swift in Sources */ = {isa = PBXBuildFile; fileRef = 1C43BC7C2A43781100509BF8 /* SetVisibilityOfSubtypeSublayerView.Model.swift */; };
		1C43BC842A43781200509BF8 /* SetVisibilityOfSubtypeSublayerView.swift in Sources */ = {isa = PBXBuildFile; fileRef = 1C43BC7E2A43781100509BF8 /* SetVisibilityOfSubtypeSublayerView.swift */; };
		1C43BC852A43783900509BF8 /* SetVisibilityOfSubtypeSublayerView.Model.swift in Copy Source Code Files */ = {isa = PBXBuildFile; fileRef = 1C43BC7C2A43781100509BF8 /* SetVisibilityOfSubtypeSublayerView.Model.swift */; };
		1C43BC862A43783900509BF8 /* SetVisibilityOfSubtypeSublayerView.swift in Copy Source Code Files */ = {isa = PBXBuildFile; fileRef = 1C43BC7E2A43781100509BF8 /* SetVisibilityOfSubtypeSublayerView.swift */; };
		1C43BC872A43783900509BF8 /* SetVisibilityOfSubtypeSublayerView.Views.swift in Copy Source Code Files */ = {isa = PBXBuildFile; fileRef = 1C43BC792A43781100509BF8 /* SetVisibilityOfSubtypeSublayerView.Views.swift */; };
		1C56B5E62A82C02D000381DA /* DisplayPointsUsingClusteringFeatureReductionView.swift in Sources */ = {isa = PBXBuildFile; fileRef = 1C56B5E22A82C02D000381DA /* DisplayPointsUsingClusteringFeatureReductionView.swift */; };
		1C56B5E72A82C057000381DA /* DisplayPointsUsingClusteringFeatureReductionView.swift in Copy Source Code Files */ = {isa = PBXBuildFile; fileRef = 1C56B5E22A82C02D000381DA /* DisplayPointsUsingClusteringFeatureReductionView.swift */; };
		1C929F092A27B86800134252 /* ShowUtilityAssociationsView.swift in Copy Source Code Files */ = {isa = PBXBuildFile; fileRef = 1CAF831B2A20305F000E1E60 /* ShowUtilityAssociationsView.swift */; };
		1C965C3929DB9176002F8536 /* ShowRealisticLightAndShadowsView.swift in Copy Source Code Files */ = {isa = PBXBuildFile; fileRef = 1C9B74C529DB43580038B06F /* ShowRealisticLightAndShadowsView.swift */; };
		1C9B74C929DB43580038B06F /* ShowRealisticLightAndShadowsView.swift in Sources */ = {isa = PBXBuildFile; fileRef = 1C9B74C529DB43580038B06F /* ShowRealisticLightAndShadowsView.swift */; };
		1C9B74D929DB54560038B06F /* ChangeCameraControllerView.swift in Sources */ = {isa = PBXBuildFile; fileRef = 1C9B74D529DB54560038B06F /* ChangeCameraControllerView.swift */; };
		1C9B74DE29DB56860038B06F /* ChangeCameraControllerView.swift in Copy Source Code Files */ = {isa = PBXBuildFile; fileRef = 1C9B74D529DB54560038B06F /* ChangeCameraControllerView.swift */; };
		1CAB8D4B2A3CEAB0002AA649 /* RunValveIsolationTraceView.Model.swift in Sources */ = {isa = PBXBuildFile; fileRef = 1CAB8D442A3CEAB0002AA649 /* RunValveIsolationTraceView.Model.swift */; };
		1CAB8D4E2A3CEAB0002AA649 /* RunValveIsolationTraceView.swift in Sources */ = {isa = PBXBuildFile; fileRef = 1CAB8D472A3CEAB0002AA649 /* RunValveIsolationTraceView.swift */; };
		1CAB8D502A3CEB43002AA649 /* RunValveIsolationTraceView.Model.swift in Copy Source Code Files */ = {isa = PBXBuildFile; fileRef = 1CAB8D442A3CEAB0002AA649 /* RunValveIsolationTraceView.Model.swift */; };
		1CAB8D512A3CEB43002AA649 /* RunValveIsolationTraceView.swift in Copy Source Code Files */ = {isa = PBXBuildFile; fileRef = 1CAB8D472A3CEAB0002AA649 /* RunValveIsolationTraceView.swift */; };
		1CAF831F2A20305F000E1E60 /* ShowUtilityAssociationsView.swift in Sources */ = {isa = PBXBuildFile; fileRef = 1CAF831B2A20305F000E1E60 /* ShowUtilityAssociationsView.swift */; };
		218F35B829C28F4A00502022 /* AuthenticateWithOAuthView.swift in Sources */ = {isa = PBXBuildFile; fileRef = 218F35B329C28F4A00502022 /* AuthenticateWithOAuthView.swift */; };
		218F35C229C290BF00502022 /* AuthenticateWithOAuthView.swift in Copy Source Code Files */ = {isa = PBXBuildFile; fileRef = 218F35B329C28F4A00502022 /* AuthenticateWithOAuthView.swift */; };
		4D2ADC4329C26D05003B367F /* AddDynamicEntityLayerView.swift in Sources */ = {isa = PBXBuildFile; fileRef = 4D2ADC3F29C26D05003B367F /* AddDynamicEntityLayerView.swift */; };
		4D2ADC4729C26D2C003B367F /* AddDynamicEntityLayerView.swift in Copy Source Code Files */ = {isa = PBXBuildFile; fileRef = 4D2ADC3F29C26D05003B367F /* AddDynamicEntityLayerView.swift */; };
		4D2ADC5A29C4F612003B367F /* ChangeMapViewBackgroundView.swift in Sources */ = {isa = PBXBuildFile; fileRef = 4D2ADC5529C4F612003B367F /* ChangeMapViewBackgroundView.swift */; };
		4D2ADC5D29C4F612003B367F /* ChangeMapViewBackgroundView.SettingsView.swift in Sources */ = {isa = PBXBuildFile; fileRef = 4D2ADC5829C4F612003B367F /* ChangeMapViewBackgroundView.SettingsView.swift */; };
		4D2ADC6229C5071C003B367F /* ChangeMapViewBackgroundView.Model.swift in Sources */ = {isa = PBXBuildFile; fileRef = 4D2ADC6129C5071C003B367F /* ChangeMapViewBackgroundView.Model.swift */; };
		4D2ADC6729C50BD6003B367F /* AddDynamicEntityLayerView.Model.swift in Sources */ = {isa = PBXBuildFile; fileRef = 4D2ADC6629C50BD6003B367F /* AddDynamicEntityLayerView.Model.swift */; };
		4D2ADC6929C50C4C003B367F /* AddDynamicEntityLayerView.SettingsView.swift in Sources */ = {isa = PBXBuildFile; fileRef = 4D2ADC6829C50C4C003B367F /* AddDynamicEntityLayerView.SettingsView.swift */; };
		4D2ADC6A29C50D91003B367F /* AddDynamicEntityLayerView.Model.swift in Copy Source Code Files */ = {isa = PBXBuildFile; fileRef = 4D2ADC6629C50BD6003B367F /* AddDynamicEntityLayerView.Model.swift */; };
		4D2ADC6B29C50D91003B367F /* AddDynamicEntityLayerView.SettingsView.swift in Copy Source Code Files */ = {isa = PBXBuildFile; fileRef = 4D2ADC6829C50C4C003B367F /* AddDynamicEntityLayerView.SettingsView.swift */; };
		7573E81A29D6134C00BEED9C /* TraceUtilityNetworkView.Model.swift in Sources */ = {isa = PBXBuildFile; fileRef = 7573E81329D6134C00BEED9C /* TraceUtilityNetworkView.Model.swift */; };
		7573E81C29D6134C00BEED9C /* TraceUtilityNetworkView.Enums.swift in Sources */ = {isa = PBXBuildFile; fileRef = 7573E81529D6134C00BEED9C /* TraceUtilityNetworkView.Enums.swift */; };
		7573E81E29D6134C00BEED9C /* TraceUtilityNetworkView.Views.swift in Sources */ = {isa = PBXBuildFile; fileRef = 7573E81729D6134C00BEED9C /* TraceUtilityNetworkView.Views.swift */; };
		7573E81F29D6134C00BEED9C /* TraceUtilityNetworkView.swift in Sources */ = {isa = PBXBuildFile; fileRef = 7573E81829D6134C00BEED9C /* TraceUtilityNetworkView.swift */; };
		7573E82129D6136C00BEED9C /* TraceUtilityNetworkView.Model.swift in Copy Source Code Files */ = {isa = PBXBuildFile; fileRef = 7573E81329D6134C00BEED9C /* TraceUtilityNetworkView.Model.swift */; };
		7573E82229D6136C00BEED9C /* TraceUtilityNetworkView.Enums.swift in Copy Source Code Files */ = {isa = PBXBuildFile; fileRef = 7573E81529D6134C00BEED9C /* TraceUtilityNetworkView.Enums.swift */; };
		7573E82329D6136C00BEED9C /* TraceUtilityNetworkView.Views.swift in Copy Source Code Files */ = {isa = PBXBuildFile; fileRef = 7573E81729D6134C00BEED9C /* TraceUtilityNetworkView.Views.swift */; };
		7573E82429D6136C00BEED9C /* TraceUtilityNetworkView.swift in Copy Source Code Files */ = {isa = PBXBuildFile; fileRef = 7573E81829D6134C00BEED9C /* TraceUtilityNetworkView.swift */; };
		75DD736729D35FF40010229D /* ChangeMapViewBackgroundView.swift in Copy Source Code Files */ = {isa = PBXBuildFile; fileRef = 4D2ADC5529C4F612003B367F /* ChangeMapViewBackgroundView.swift */; };
		75DD736829D35FF40010229D /* ChangeMapViewBackgroundView.SettingsView.swift in Copy Source Code Files */ = {isa = PBXBuildFile; fileRef = 4D2ADC5829C4F612003B367F /* ChangeMapViewBackgroundView.SettingsView.swift */; };
		75DD736929D35FF40010229D /* ChangeMapViewBackgroundView.Model.swift in Copy Source Code Files */ = {isa = PBXBuildFile; fileRef = 4D2ADC6129C5071C003B367F /* ChangeMapViewBackgroundView.Model.swift */; };
		75DD739529D38B1B0010229D /* NavigateRouteView.swift in Sources */ = {isa = PBXBuildFile; fileRef = 75DD739129D38B1B0010229D /* NavigateRouteView.swift */; };
		75DD739929D38B420010229D /* NavigateRouteView.swift in Copy Source Code Files */ = {isa = PBXBuildFile; fileRef = 75DD739129D38B1B0010229D /* NavigateRouteView.swift */; };
		7900C5F62A83FC3F002D430F /* AddCustomDynamicEntityDataSourceView.Vessel.swift in Sources */ = {isa = PBXBuildFile; fileRef = 7900C5F52A83FC3F002D430F /* AddCustomDynamicEntityDataSourceView.Vessel.swift */; };
		792222DD2A81AA5D00619FFE /* AIS_MarineCadastre_SelectedVessels_CustomDataSource.jsonl in Resources */ = {isa = PBXBuildFile; fileRef = 792222DC2A81AA5D00619FFE /* AIS_MarineCadastre_SelectedVessels_CustomDataSource.jsonl */; settings = {ASSET_TAGS = (AddCustomDynamicEntityDataSource, ); }; };
		79302F852A1ED4E30002336A /* CreateAndSaveKMLView.Model.swift in Sources */ = {isa = PBXBuildFile; fileRef = 79302F842A1ED4E30002336A /* CreateAndSaveKMLView.Model.swift */; };
		79302F872A1ED71B0002336A /* CreateAndSaveKMLView.Views.swift in Sources */ = {isa = PBXBuildFile; fileRef = 79302F862A1ED71B0002336A /* CreateAndSaveKMLView.Views.swift */; };
		79A47DFB2A20286800D7C5B9 /* CreateAndSaveKMLView.Model.swift in Copy Source Code Files */ = {isa = PBXBuildFile; fileRef = 79302F842A1ED4E30002336A /* CreateAndSaveKMLView.Model.swift */; };
		79A47DFC2A20286800D7C5B9 /* CreateAndSaveKMLView.Views.swift in Copy Source Code Files */ = {isa = PBXBuildFile; fileRef = 79302F862A1ED71B0002336A /* CreateAndSaveKMLView.Views.swift */; };
		79B7B80A2A1BF8EC00F57C27 /* CreateAndSaveKMLView.swift in Sources */ = {isa = PBXBuildFile; fileRef = 79B7B8092A1BF8EC00F57C27 /* CreateAndSaveKMLView.swift */; };
		79B7B80B2A1BFDE700F57C27 /* CreateAndSaveKMLView.swift in Copy Source Code Files */ = {isa = PBXBuildFile; fileRef = 79B7B8092A1BF8EC00F57C27 /* CreateAndSaveKMLView.swift */; };
		79D84D132A81711A00F45262 /* AddCustomDynamicEntityDataSourceView.swift in Sources */ = {isa = PBXBuildFile; fileRef = 79D84D0D2A815C5B00F45262 /* AddCustomDynamicEntityDataSourceView.swift */; };
		79D84D152A81718F00F45262 /* AddCustomDynamicEntityDataSourceView.swift in Copy Source Code Files */ = {isa = PBXBuildFile; fileRef = 79D84D0D2A815C5B00F45262 /* AddCustomDynamicEntityDataSourceView.swift */; };
		883C121529C9136600062FF9 /* DownloadPreplannedMapAreaView.MapPicker.swift in Sources */ = {isa = PBXBuildFile; fileRef = 883C121429C9136600062FF9 /* DownloadPreplannedMapAreaView.MapPicker.swift */; };
		883C121729C914E100062FF9 /* DownloadPreplannedMapAreaView.MapPicker.swift in Copy Source Code Files */ = {isa = PBXBuildFile; fileRef = 883C121429C9136600062FF9 /* DownloadPreplannedMapAreaView.MapPicker.swift */; };
		883C121829C914E100062FF9 /* DownloadPreplannedMapAreaView.Model.swift in Copy Source Code Files */ = {isa = PBXBuildFile; fileRef = E0D04FF128A5390000747989 /* DownloadPreplannedMapAreaView.Model.swift */; };
		883C121929C914E100062FF9 /* DownloadPreplannedMapAreaView.swift in Copy Source Code Files */ = {isa = PBXBuildFile; fileRef = E070A0A2286F3B6000F2B606 /* DownloadPreplannedMapAreaView.swift */; };
		88F93CC129C3D59D0006B28E /* CreateAndEditGeometriesView.swift in Sources */ = {isa = PBXBuildFile; fileRef = 88F93CC029C3D59C0006B28E /* CreateAndEditGeometriesView.swift */; };
		88F93CC229C4D3480006B28E /* CreateAndEditGeometriesView.swift in Copy Source Code Files */ = {isa = PBXBuildFile; fileRef = 88F93CC029C3D59C0006B28E /* CreateAndEditGeometriesView.swift */; };
		D701D72C2A37C7F7006FF0C8 /* bradley_low_3ds in Resources */ = {isa = PBXBuildFile; fileRef = D701D72B2A37C7F7006FF0C8 /* bradley_low_3ds */; settings = {ASSET_TAGS = (ShowViewshedFromGeoelementInScene, ); }; };
		D704AA5A2AB22C1A00A3BB63 /* GroupLayersTogetherView.swift in Sources */ = {isa = PBXBuildFile; fileRef = D704AA592AB22C1A00A3BB63 /* GroupLayersTogetherView.swift */; };
		D704AA5B2AB22D8400A3BB63 /* GroupLayersTogetherView.swift in Copy Source Code Files */ = {isa = PBXBuildFile; fileRef = D704AA592AB22C1A00A3BB63 /* GroupLayersTogetherView.swift */; };
		D70BE5792A5624A80022CA02 /* CategoriesView.swift in Sources */ = {isa = PBXBuildFile; fileRef = D70BE5782A5624A80022CA02 /* CategoriesView.swift */; };
		D710996D2A27D9210065A1C1 /* DensifyAndGeneralizeGeometryView.swift in Sources */ = {isa = PBXBuildFile; fileRef = D710996C2A27D9210065A1C1 /* DensifyAndGeneralizeGeometryView.swift */; };
		D710996E2A27D9B30065A1C1 /* DensifyAndGeneralizeGeometryView.swift in Copy Source Code Files */ = {isa = PBXBuildFile; fileRef = D710996C2A27D9210065A1C1 /* DensifyAndGeneralizeGeometryView.swift */; };
		D71099702A2802FA0065A1C1 /* DensifyAndGeneralizeGeometryView.SettingsView.swift in Sources */ = {isa = PBXBuildFile; fileRef = D710996F2A2802FA0065A1C1 /* DensifyAndGeneralizeGeometryView.SettingsView.swift */; };
		D71099712A280D830065A1C1 /* DensifyAndGeneralizeGeometryView.SettingsView.swift in Copy Source Code Files */ = {isa = PBXBuildFile; fileRef = D710996F2A2802FA0065A1C1 /* DensifyAndGeneralizeGeometryView.SettingsView.swift */; };
		D71C5F642AAA7A88006599FD /* CreateSymbolStylesFromWebStylesView.swift in Sources */ = {isa = PBXBuildFile; fileRef = D71C5F632AAA7A88006599FD /* CreateSymbolStylesFromWebStylesView.swift */; };
		D71C5F652AAA83D2006599FD /* CreateSymbolStylesFromWebStylesView.swift in Copy Source Code Files */ = {isa = PBXBuildFile; fileRef = D71C5F632AAA7A88006599FD /* CreateSymbolStylesFromWebStylesView.swift */; };
		D721EEA82ABDFF550040BE46 /* LothianRiversAnno.mmpk in Resources */ = {isa = PBXBuildFile; fileRef = D721EEA72ABDFF550040BE46 /* LothianRiversAnno.mmpk */; settings = {ASSET_TAGS = (ShowMobileMapPackageExpirationDate, ); }; };
		D722BD222A420DAD002C2087 /* ShowExtrudedFeaturesView.swift in Sources */ = {isa = PBXBuildFile; fileRef = D722BD212A420DAD002C2087 /* ShowExtrudedFeaturesView.swift */; };
		D722BD232A420DEC002C2087 /* ShowExtrudedFeaturesView.swift in Copy Source Code Files */ = {isa = PBXBuildFile; fileRef = D722BD212A420DAD002C2087 /* ShowExtrudedFeaturesView.swift */; };
		D7337C5A2ABCFDB100A5D865 /* StyleSymbolsFromMobileStyleFileView.SymbolOptionsListView.swift in Sources */ = {isa = PBXBuildFile; fileRef = D7337C592ABCFDB100A5D865 /* StyleSymbolsFromMobileStyleFileView.SymbolOptionsListView.swift */; };
		D7337C5B2ABCFDE400A5D865 /* StyleSymbolsFromMobileStyleFileView.SymbolOptionsListView.swift in Copy Source Code Files */ = {isa = PBXBuildFile; fileRef = D7337C592ABCFDB100A5D865 /* StyleSymbolsFromMobileStyleFileView.SymbolOptionsListView.swift */; };
		D7337C602ABD142D00A5D865 /* ShowMobileMapPackageExpirationDateView.swift in Sources */ = {isa = PBXBuildFile; fileRef = D7337C5F2ABD142D00A5D865 /* ShowMobileMapPackageExpirationDateView.swift */; };
		D7337C612ABD166A00A5D865 /* ShowMobileMapPackageExpirationDateView.swift in Copy Source Code Files */ = {isa = PBXBuildFile; fileRef = D7337C5F2ABD142D00A5D865 /* ShowMobileMapPackageExpirationDateView.swift */; };
		D734FA0C2A183A5B00246D7E /* SetMaxExtentView.swift in Sources */ = {isa = PBXBuildFile; fileRef = D734FA092A183A5B00246D7E /* SetMaxExtentView.swift */; };
		D73F8CF42AB1089900CD39DA /* Restaurant.stylx in Resources */ = {isa = PBXBuildFile; fileRef = D73F8CF32AB1089900CD39DA /* Restaurant.stylx */; settings = {ASSET_TAGS = (StyleFeaturesWithCustomDictionary, ); }; };
		D744FD172A2112D90084A66C /* CreateConvexHullAroundPointsView.swift in Sources */ = {isa = PBXBuildFile; fileRef = D744FD162A2112D90084A66C /* CreateConvexHullAroundPointsView.swift */; };
		D744FD182A2113C70084A66C /* CreateConvexHullAroundPointsView.swift in Copy Source Code Files */ = {isa = PBXBuildFile; fileRef = D744FD162A2112D90084A66C /* CreateConvexHullAroundPointsView.swift */; };
		D74C8BFE2ABA5605007C76B8 /* StyleSymbolsFromMobileStyleFileView.swift in Sources */ = {isa = PBXBuildFile; fileRef = D74C8BFD2ABA5605007C76B8 /* StyleSymbolsFromMobileStyleFileView.swift */; };
		D74C8BFF2ABA56C0007C76B8 /* StyleSymbolsFromMobileStyleFileView.swift in Copy Source Code Files */ = {isa = PBXBuildFile; fileRef = D74C8BFD2ABA5605007C76B8 /* StyleSymbolsFromMobileStyleFileView.swift */; };
		D74C8C022ABA6202007C76B8 /* emoji-mobile.stylx in Resources */ = {isa = PBXBuildFile; fileRef = D74C8C012ABA6202007C76B8 /* emoji-mobile.stylx */; settings = {ASSET_TAGS = (StyleSymbolsFromMobileStyleFile, ); }; };
		D75101812A2E493600B8FA48 /* ShowLabelsOnLayerView.swift in Sources */ = {isa = PBXBuildFile; fileRef = D75101802A2E493600B8FA48 /* ShowLabelsOnLayerView.swift */; };
		D75101822A2E497F00B8FA48 /* ShowLabelsOnLayerView.swift in Copy Source Code Files */ = {isa = PBXBuildFile; fileRef = D75101802A2E493600B8FA48 /* ShowLabelsOnLayerView.swift */; };
		D751018E2A2E962D00B8FA48 /* IdentifyLayerFeaturesView.swift in Sources */ = {isa = PBXBuildFile; fileRef = D751018D2A2E962D00B8FA48 /* IdentifyLayerFeaturesView.swift */; };
		D751018F2A2E966C00B8FA48 /* IdentifyLayerFeaturesView.swift in Copy Source Code Files */ = {isa = PBXBuildFile; fileRef = D751018D2A2E962D00B8FA48 /* IdentifyLayerFeaturesView.swift */; };
		D752D9402A39154C003EB25E /* ManageOperationalLayersView.swift in Sources */ = {isa = PBXBuildFile; fileRef = D752D93F2A39154C003EB25E /* ManageOperationalLayersView.swift */; };
		D752D9412A39162F003EB25E /* ManageOperationalLayersView.swift in Copy Source Code Files */ = {isa = PBXBuildFile; fileRef = D752D93F2A39154C003EB25E /* ManageOperationalLayersView.swift */; };
		D752D9462A3A6F80003EB25E /* MonitorChangesToMapLoadStatusView.swift in Sources */ = {isa = PBXBuildFile; fileRef = D752D9452A3A6F7F003EB25E /* MonitorChangesToMapLoadStatusView.swift */; };
		D752D9472A3A6FC0003EB25E /* MonitorChangesToMapLoadStatusView.swift in Copy Source Code Files */ = {isa = PBXBuildFile; fileRef = D752D9452A3A6F7F003EB25E /* MonitorChangesToMapLoadStatusView.swift */; };
		D752D95F2A3BCE06003EB25E /* DisplayMapFromPortalItemView.swift in Sources */ = {isa = PBXBuildFile; fileRef = D752D95E2A3BCE06003EB25E /* DisplayMapFromPortalItemView.swift */; };
		D752D9602A3BCE63003EB25E /* DisplayMapFromPortalItemView.swift in Copy Source Code Files */ = {isa = PBXBuildFile; fileRef = D752D95E2A3BCE06003EB25E /* DisplayMapFromPortalItemView.swift */; };
		D75362D22A1E886700D83028 /* ApplyUniqueValueRendererView.swift in Sources */ = {isa = PBXBuildFile; fileRef = D75362D12A1E886700D83028 /* ApplyUniqueValueRendererView.swift */; };
		D75362D32A1E8C8800D83028 /* ApplyUniqueValueRendererView.swift in Copy Source Code Files */ = {isa = PBXBuildFile; fileRef = D75362D12A1E886700D83028 /* ApplyUniqueValueRendererView.swift */; };
		D754E3232A1D66820006C5F1 /* StylePointWithPictureMarkerSymbolsView.swift in Sources */ = {isa = PBXBuildFile; fileRef = D754E3222A1D66820006C5F1 /* StylePointWithPictureMarkerSymbolsView.swift */; };
		D754E3242A1D66C20006C5F1 /* StylePointWithPictureMarkerSymbolsView.swift in Copy Source Code Files */ = {isa = PBXBuildFile; fileRef = D754E3222A1D66820006C5F1 /* StylePointWithPictureMarkerSymbolsView.swift */; };
		D75B58512AAFB3030038B3B4 /* StyleFeaturesWithCustomDictionaryView.swift in Sources */ = {isa = PBXBuildFile; fileRef = D75B58502AAFB3030038B3B4 /* StyleFeaturesWithCustomDictionaryView.swift */; };
		D75B58522AAFB37C0038B3B4 /* StyleFeaturesWithCustomDictionaryView.swift in Copy Source Code Files */ = {isa = PBXBuildFile; fileRef = D75B58502AAFB3030038B3B4 /* StyleFeaturesWithCustomDictionaryView.swift */; };
		D75C35672AB50338003CD55F /* GroupLayersTogetherView.GroupLayerListView.swift in Sources */ = {isa = PBXBuildFile; fileRef = D75C35662AB50338003CD55F /* GroupLayersTogetherView.GroupLayerListView.swift */; };
		D7634FAF2A43B7AC00F8AEFB /* CreateConvexHullAroundGeometriesView.swift in Sources */ = {isa = PBXBuildFile; fileRef = D7634FAE2A43B7AC00F8AEFB /* CreateConvexHullAroundGeometriesView.swift */; };
		D7634FB02A43B8B000F8AEFB /* CreateConvexHullAroundGeometriesView.swift in Copy Source Code Files */ = {isa = PBXBuildFile; fileRef = D7634FAE2A43B7AC00F8AEFB /* CreateConvexHullAroundGeometriesView.swift */; };
		D769C2122A29019B00030F61 /* SetUpLocationDrivenGeotriggersView.swift in Sources */ = {isa = PBXBuildFile; fileRef = D769C2112A29019B00030F61 /* SetUpLocationDrivenGeotriggersView.swift */; };
		D769C2132A29057200030F61 /* SetUpLocationDrivenGeotriggersView.swift in Copy Source Code Files */ = {isa = PBXBuildFile; fileRef = D769C2112A29019B00030F61 /* SetUpLocationDrivenGeotriggersView.swift */; };
		D77570C02A2942F800F490CD /* AnimateImagesWithImageOverlayView.swift in Sources */ = {isa = PBXBuildFile; fileRef = D77570BF2A2942F800F490CD /* AnimateImagesWithImageOverlayView.swift */; };
		D77570C12A2943D900F490CD /* AnimateImagesWithImageOverlayView.swift in Copy Source Code Files */ = {isa = PBXBuildFile; fileRef = D77570BF2A2942F800F490CD /* AnimateImagesWithImageOverlayView.swift */; };
		D77572AE2A295DDE00F490CD /* PacificSouthWest2 in Resources */ = {isa = PBXBuildFile; fileRef = D77572AD2A295DDD00F490CD /* PacificSouthWest2 */; settings = {ASSET_TAGS = (AnimateImagesWithImageOverlay, ); }; };
		D78666AD2A2161F100C60110 /* FindNearestVertexView.swift in Sources */ = {isa = PBXBuildFile; fileRef = D78666AC2A2161F100C60110 /* FindNearestVertexView.swift */; };
		D78666AE2A21629200C60110 /* FindNearestVertexView.swift in Copy Source Code Files */ = {isa = PBXBuildFile; fileRef = D78666AC2A2161F100C60110 /* FindNearestVertexView.swift */; };
		D79EE76E2A4CEA5D005A52AE /* SetUpLocationDrivenGeotriggersView.Model.swift in Sources */ = {isa = PBXBuildFile; fileRef = D79EE76D2A4CEA5D005A52AE /* SetUpLocationDrivenGeotriggersView.Model.swift */; };
		D79EE76F2A4CEA7F005A52AE /* SetUpLocationDrivenGeotriggersView.Model.swift in Copy Source Code Files */ = {isa = PBXBuildFile; fileRef = D79EE76D2A4CEA5D005A52AE /* SetUpLocationDrivenGeotriggersView.Model.swift */; };
		D7ABA2F92A32579C0021822B /* MeasureDistanceInSceneView.swift in Sources */ = {isa = PBXBuildFile; fileRef = D7ABA2F82A32579C0021822B /* MeasureDistanceInSceneView.swift */; };
		D7ABA2FA2A32760D0021822B /* MeasureDistanceInSceneView.swift in Copy Source Code Files */ = {isa = PBXBuildFile; fileRef = D7ABA2F82A32579C0021822B /* MeasureDistanceInSceneView.swift */; };
		D7ABA2FF2A32881C0021822B /* ShowViewshedFromGeoelementInSceneView.swift in Sources */ = {isa = PBXBuildFile; fileRef = D7ABA2FE2A32881C0021822B /* ShowViewshedFromGeoelementInSceneView.swift */; };
		D7ABA3002A3288970021822B /* ShowViewshedFromGeoelementInSceneView.swift in Copy Source Code Files */ = {isa = PBXBuildFile; fileRef = D7ABA2FE2A32881C0021822B /* ShowViewshedFromGeoelementInSceneView.swift */; };
		D7AE86202AC3A1050049B626 /* AddCustomDynamicEntityDataSourceView.Vessel.swift in Copy Source Code Files */ = {isa = PBXBuildFile; fileRef = 7900C5F52A83FC3F002D430F /* AddCustomDynamicEntityDataSourceView.Vessel.swift */; };
		D7AE86212AC3A10A0049B626 /* GroupLayersTogetherView.GroupLayerListView.swift in Copy Source Code Files */ = {isa = PBXBuildFile; fileRef = D75C35662AB50338003CD55F /* GroupLayersTogetherView.GroupLayerListView.swift */; };
		D7CC33FF2A31475C00198EDF /* ShowLineOfSightBetweenPointsView.swift in Sources */ = {isa = PBXBuildFile; fileRef = D7CC33FD2A31475C00198EDF /* ShowLineOfSightBetweenPointsView.swift */; };
		D7CC34002A3147FF00198EDF /* ShowLineOfSightBetweenPointsView.swift in Copy Source Code Files */ = {isa = PBXBuildFile; fileRef = D7CC33FD2A31475C00198EDF /* ShowLineOfSightBetweenPointsView.swift */; };
		D7E440D72A1ECE7D005D74DE /* CreateBuffersAroundPointsView.swift in Sources */ = {isa = PBXBuildFile; fileRef = D7E440D62A1ECE7D005D74DE /* CreateBuffersAroundPointsView.swift */; };
		D7E440D82A1ECEB3005D74DE /* CreateBuffersAroundPointsView.swift in Copy Source Code Files */ = {isa = PBXBuildFile; fileRef = D7E440D62A1ECE7D005D74DE /* CreateBuffersAroundPointsView.swift */; };
		D7E557682A1D768800B9FB09 /* AddWMSLayerView.swift in Sources */ = {isa = PBXBuildFile; fileRef = D7E557672A1D768800B9FB09 /* AddWMSLayerView.swift */; };
		D7E9EF292A1D2219000C4865 /* SetMinAndMaxScaleView.swift in Copy Source Code Files */ = {isa = PBXBuildFile; fileRef = D7EAF3592A1C023800D822C4 /* SetMinAndMaxScaleView.swift */; };
		D7E9EF2A2A1D29F2000C4865 /* SetMaxExtentView.swift in Copy Source Code Files */ = {isa = PBXBuildFile; fileRef = D734FA092A183A5B00246D7E /* SetMaxExtentView.swift */; };
		D7EAF35A2A1C023800D822C4 /* SetMinAndMaxScaleView.swift in Sources */ = {isa = PBXBuildFile; fileRef = D7EAF3592A1C023800D822C4 /* SetMinAndMaxScaleView.swift */; };
		D7ECF5982AB8BE63003FB2BE /* RenderMultilayerSymbolsView.swift in Sources */ = {isa = PBXBuildFile; fileRef = D7ECF5972AB8BE63003FB2BE /* RenderMultilayerSymbolsView.swift */; };
		D7ECF5992AB8BF5A003FB2BE /* RenderMultilayerSymbolsView.swift in Copy Source Code Files */ = {isa = PBXBuildFile; fileRef = D7ECF5972AB8BE63003FB2BE /* RenderMultilayerSymbolsView.swift */; };
		D7EF5D752A26A03A00FEBDE5 /* ShowCoordinatesInMultipleFormatsView.swift in Sources */ = {isa = PBXBuildFile; fileRef = D7EF5D742A26A03A00FEBDE5 /* ShowCoordinatesInMultipleFormatsView.swift */; };
		D7EF5D762A26A1EE00FEBDE5 /* ShowCoordinatesInMultipleFormatsView.swift in Copy Source Code Files */ = {isa = PBXBuildFile; fileRef = D7EF5D742A26A03A00FEBDE5 /* ShowCoordinatesInMultipleFormatsView.swift */; };
		D7F2784C2A1D76F5002E4567 /* AddWMSLayerView.swift in Copy Source Code Files */ = {isa = PBXBuildFile; fileRef = D7E557672A1D768800B9FB09 /* AddWMSLayerView.swift */; };
		E000E7602869E33D005D87C5 /* ClipGeometryView.swift in Sources */ = {isa = PBXBuildFile; fileRef = E000E75F2869E33D005D87C5 /* ClipGeometryView.swift */; };
		E000E763286A0B18005D87C5 /* CutGeometryView.swift in Sources */ = {isa = PBXBuildFile; fileRef = E000E762286A0B18005D87C5 /* CutGeometryView.swift */; };
		E004A6C128414332002A1FE6 /* SetViewpointRotationView.swift in Sources */ = {isa = PBXBuildFile; fileRef = E004A6BD28414332002A1FE6 /* SetViewpointRotationView.swift */; };
		E004A6DC28465C70002A1FE6 /* DisplaySceneView.swift in Sources */ = {isa = PBXBuildFile; fileRef = E004A6D828465C70002A1FE6 /* DisplaySceneView.swift */; };
		E004A6E028466279002A1FE6 /* ShowCalloutView.swift in Sources */ = {isa = PBXBuildFile; fileRef = E004A6DF28466279002A1FE6 /* ShowCalloutView.swift */; };
		E004A6E62846A61F002A1FE6 /* StyleGraphicsWithSymbolsView.swift in Sources */ = {isa = PBXBuildFile; fileRef = E004A6E52846A61F002A1FE6 /* StyleGraphicsWithSymbolsView.swift */; };
		E004A6E928493BCE002A1FE6 /* ShowDeviceLocationView.swift in Sources */ = {isa = PBXBuildFile; fileRef = E004A6E828493BCE002A1FE6 /* ShowDeviceLocationView.swift */; };
		E004A6ED2849556E002A1FE6 /* CreatePlanarAndGeodeticBuffersView.swift in Sources */ = {isa = PBXBuildFile; fileRef = E004A6EC2849556E002A1FE6 /* CreatePlanarAndGeodeticBuffersView.swift */; };
		E004A6F0284E4B9B002A1FE6 /* DownloadVectorTilesToLocalCacheView.swift in Sources */ = {isa = PBXBuildFile; fileRef = E004A6EF284E4B9B002A1FE6 /* DownloadVectorTilesToLocalCacheView.swift */; };
		E004A6F3284E4FEB002A1FE6 /* ShowResultOfSpatialOperationsView.swift in Sources */ = {isa = PBXBuildFile; fileRef = E004A6F2284E4FEB002A1FE6 /* ShowResultOfSpatialOperationsView.swift */; };
		E004A6F6284FA42A002A1FE6 /* SelectFeaturesInFeatureLayerView.swift in Sources */ = {isa = PBXBuildFile; fileRef = E004A6F5284FA42A002A1FE6 /* SelectFeaturesInFeatureLayerView.swift */; };
		E0082217287755AC002AD138 /* View+Sheet.swift in Sources */ = {isa = PBXBuildFile; fileRef = E0082216287755AC002AD138 /* View+Sheet.swift */; };
		E03CB0692888944D002B27D9 /* GenerateOfflineMapView.swift in Copy Source Code Files */ = {isa = PBXBuildFile; fileRef = E088E1732863B5F800413100 /* GenerateOfflineMapView.swift */; };
		E03CB06A288894C4002B27D9 /* FindRouteView.swift in Copy Source Code Files */ = {isa = PBXBuildFile; fileRef = E066DD34285CF3B3004D3D5B /* FindRouteView.swift */; };
		E03CB06B2889879D002B27D9 /* DownloadVectorTilesToLocalCacheView.swift in Copy Source Code Files */ = {isa = PBXBuildFile; fileRef = E004A6EF284E4B9B002A1FE6 /* DownloadVectorTilesToLocalCacheView.swift */; };
		E041ABC0287CA9F00056009B /* WebView.swift in Sources */ = {isa = PBXBuildFile; fileRef = E041ABBF287CA9F00056009B /* WebView.swift */; };
		E041ABD7287DB04D0056009B /* SampleInfoView.swift in Sources */ = {isa = PBXBuildFile; fileRef = E041ABD6287DB04D0056009B /* SampleInfoView.swift */; };
		E041AC1A287F54580056009B /* highlight.min.js in Resources */ = {isa = PBXBuildFile; fileRef = E041AC15287F54580056009B /* highlight.min.js */; };
		E041AC1E288076A60056009B /* info.css in Resources */ = {isa = PBXBuildFile; fileRef = E041AC1D288076A60056009B /* info.css */; };
		E041AC20288077B90056009B /* xcode.css in Resources */ = {isa = PBXBuildFile; fileRef = E041AC1F288077B90056009B /* xcode.css */; };
		E066DD35285CF3B3004D3D5B /* FindRouteView.swift in Sources */ = {isa = PBXBuildFile; fileRef = E066DD34285CF3B3004D3D5B /* FindRouteView.swift */; };
		E066DD382860AB28004D3D5B /* StyleGraphicsWithRendererView.swift in Sources */ = {isa = PBXBuildFile; fileRef = E066DD372860AB28004D3D5B /* StyleGraphicsWithRendererView.swift */; };
		E066DD3B2860CA08004D3D5B /* ShowResultOfSpatialRelationshipsView.swift in Sources */ = {isa = PBXBuildFile; fileRef = E066DD3A2860CA08004D3D5B /* ShowResultOfSpatialRelationshipsView.swift */; };
		E066DD4028610F55004D3D5B /* AddSceneLayerFromServiceView.swift in Sources */ = {isa = PBXBuildFile; fileRef = E066DD3F28610F55004D3D5B /* AddSceneLayerFromServiceView.swift */; };
		E070A0A3286F3B6000F2B606 /* DownloadPreplannedMapAreaView.swift in Sources */ = {isa = PBXBuildFile; fileRef = E070A0A2286F3B6000F2B606 /* DownloadPreplannedMapAreaView.swift */; };
		E088E1572862579D00413100 /* SetSurfacePlacementModeView.swift in Sources */ = {isa = PBXBuildFile; fileRef = E088E1562862579D00413100 /* SetSurfacePlacementModeView.swift */; };
		E088E1742863B5F800413100 /* GenerateOfflineMapView.swift in Sources */ = {isa = PBXBuildFile; fileRef = E088E1732863B5F800413100 /* GenerateOfflineMapView.swift */; };
		E08953F12891899600E077CF /* EnvironmentValues+SampleInfoVisibility.swift in Sources */ = {isa = PBXBuildFile; fileRef = E08953F02891899600E077CF /* EnvironmentValues+SampleInfoVisibility.swift */; };
		E0A1AEE328874590003C797D /* AddFeatureLayersView.swift in Copy Source Code Files */ = {isa = PBXBuildFile; fileRef = 00D4EF7F2863842100B9CC30 /* AddFeatureLayersView.swift */; };
		E0D04FF228A5390000747989 /* DownloadPreplannedMapAreaView.Model.swift in Sources */ = {isa = PBXBuildFile; fileRef = E0D04FF128A5390000747989 /* DownloadPreplannedMapAreaView.Model.swift */; };
		E0EA0B772866390E00C9621D /* ProjectGeometryView.swift in Sources */ = {isa = PBXBuildFile; fileRef = E0EA0B762866390E00C9621D /* ProjectGeometryView.swift */; };
		E0FE32E728747778002C6ACA /* BrowseBuildingFloorsView.swift in Sources */ = {isa = PBXBuildFile; fileRef = E0FE32E628747778002C6ACA /* BrowseBuildingFloorsView.swift */; };
		F111CCC1288B5D5600205358 /* DisplayMapFromMobileMapPackageView.swift in Sources */ = {isa = PBXBuildFile; fileRef = F111CCC0288B5D5600205358 /* DisplayMapFromMobileMapPackageView.swift */; };
		F111CCC4288B641900205358 /* Yellowstone.mmpk in Resources */ = {isa = PBXBuildFile; fileRef = F111CCC3288B641900205358 /* Yellowstone.mmpk */; settings = {ASSET_TAGS = (DisplayMapFromMobileMapPackage, ); }; };
		F1E71BF1289473760064C33F /* AddRasterFromFileView.swift in Sources */ = {isa = PBXBuildFile; fileRef = F1E71BF0289473760064C33F /* AddRasterFromFileView.swift */; };
		F1E71BFA28A479C70064C33F /* AddRasterFromFileView.swift in Copy Source Code Files */ = {isa = PBXBuildFile; fileRef = F1E71BF0289473760064C33F /* AddRasterFromFileView.swift */; };
/* End PBXBuildFile section */

/* Begin PBXBuildRule section */
		0074ABCC2817B8E60037244A /* PBXBuildRule */ = {
			isa = PBXBuildRule;
			compilerSpec = com.apple.compilers.proxy.script;
			filePatterns = "*.tache";
			fileType = pattern.proxy;
			inputFiles = (
				"$(SRCROOT)/Shared/Samples/",
			);
			isEditable = 1;
			name = "Generate Sample Initializers from Source Code Files";
			outputFiles = (
				"$(DERIVED_FILE_DIR)/$(INPUT_FILE_BASE)",
			);
			runOncePerArchitecture = 0;
			script = "xcrun --sdk macosx swift \"${SRCROOT}/Scripts/GenerateSampleViewSourceCode.swift\" \"${SCRIPT_INPUT_FILE_0}\" \"${INPUT_FILE_PATH}\" \"${SCRIPT_OUTPUT_FILE_0}\" \n";
		};
		0083586F27FE3BCF00192A15 /* PBXBuildRule */ = {
			isa = PBXBuildRule;
			compilerSpec = com.apple.compilers.proxy.script;
			filePatterns = "*.masque";
			fileType = pattern.proxy;
			inputFiles = (
				"$(SRCROOT)/.secrets",
			);
			isEditable = 1;
			name = "Generate Swift Code from Secrets";
			outputFiles = (
				"$(DERIVED_FILE_DIR)/$(INPUT_FILE_BASE)",
			);
			runOncePerArchitecture = 0;
			script = "\"${SRCROOT}/Scripts/masquerade\" -i \"${INPUT_FILE_PATH}\" -o \"${SCRIPT_OUTPUT_FILE_0}\" -s \"${SCRIPT_INPUT_FILE_0}\" -f\n";
		};
/* End PBXBuildRule section */

/* Begin PBXCopyFilesBuildPhase section */
		00144B5E280634840090DD5D /* Embed Frameworks */ = {
			isa = PBXCopyFilesBuildPhase;
			buildActionMask = 2147483647;
			dstPath = "";
			dstSubfolderSpec = 10;
			files = (
			);
			name = "Embed Frameworks";
			runOnlyForDeploymentPostprocessing = 0;
		};
		0039A4E82885C4E300592C86 /* Copy Source Code Files */ = {
			isa = PBXCopyFilesBuildPhase;
			buildActionMask = 2147483647;
			dstPath = "";
			dstSubfolderSpec = 7;
			files = (
<<<<<<< HEAD
				D7337C5B2ABCFDE400A5D865 /* StyleSymbolsFromMobileStyleFileView.SymbolOptionsListView.swift in Copy Source Code Files */,
				D74C8BFF2ABA56C0007C76B8 /* StyleSymbolsFromMobileStyleFileView.swift in Copy Source Code Files */,
=======
				D7AE86212AC3A10A0049B626 /* GroupLayersTogetherView.GroupLayerListView.swift in Copy Source Code Files */,
				D7AE86202AC3A1050049B626 /* AddCustomDynamicEntityDataSourceView.Vessel.swift in Copy Source Code Files */,
>>>>>>> dfb3dd72
				D7ECF5992AB8BF5A003FB2BE /* RenderMultilayerSymbolsView.swift in Copy Source Code Files */,
				D7337C612ABD166A00A5D865 /* ShowMobileMapPackageExpirationDateView.swift in Copy Source Code Files */,
				D704AA5B2AB22D8400A3BB63 /* GroupLayersTogetherView.swift in Copy Source Code Files */,
				D75B58522AAFB37C0038B3B4 /* StyleFeaturesWithCustomDictionaryView.swift in Copy Source Code Files */,
				D71C5F652AAA83D2006599FD /* CreateSymbolStylesFromWebStylesView.swift in Copy Source Code Files */,
				79D84D152A81718F00F45262 /* AddCustomDynamicEntityDataSourceView.swift in Copy Source Code Files */,
				1C26ED202A8BEC63009B7721 /* FilterFeaturesInSceneView.swift in Copy Source Code Files */,
				1C56B5E72A82C057000381DA /* DisplayPointsUsingClusteringFeatureReductionView.swift in Copy Source Code Files */,
				D7ABA3002A3288970021822B /* ShowViewshedFromGeoelementInSceneView.swift in Copy Source Code Files */,
				1C3B7DCD2A5F652500907443 /* AnalyzeNetworkWithSubnetworkTraceView.Model.swift in Copy Source Code Files */,
				1C3B7DCE2A5F652500907443 /* AnalyzeNetworkWithSubnetworkTraceView.swift in Copy Source Code Files */,
				D79EE76F2A4CEA7F005A52AE /* SetUpLocationDrivenGeotriggersView.Model.swift in Copy Source Code Files */,
				D769C2132A29057200030F61 /* SetUpLocationDrivenGeotriggersView.swift in Copy Source Code Files */,
				1C19B4F72A578E69001D2506 /* CreateLoadReportView.Model.swift in Copy Source Code Files */,
				1C19B4F82A578E69001D2506 /* CreateLoadReportView.swift in Copy Source Code Files */,
				1C19B4F92A578E69001D2506 /* CreateLoadReportView.Views.swift in Copy Source Code Files */,
				D752D9412A39162F003EB25E /* ManageOperationalLayersView.swift in Copy Source Code Files */,
				D77570C12A2943D900F490CD /* AnimateImagesWithImageOverlayView.swift in Copy Source Code Files */,
				D7634FB02A43B8B000F8AEFB /* CreateConvexHullAroundGeometriesView.swift in Copy Source Code Files */,
				D7ABA2FA2A32760D0021822B /* MeasureDistanceInSceneView.swift in Copy Source Code Files */,
				D722BD232A420DEC002C2087 /* ShowExtrudedFeaturesView.swift in Copy Source Code Files */,
				D752D9602A3BCE63003EB25E /* DisplayMapFromPortalItemView.swift in Copy Source Code Files */,
				1C43BC852A43783900509BF8 /* SetVisibilityOfSubtypeSublayerView.Model.swift in Copy Source Code Files */,
				1C43BC862A43783900509BF8 /* SetVisibilityOfSubtypeSublayerView.swift in Copy Source Code Files */,
				1C43BC872A43783900509BF8 /* SetVisibilityOfSubtypeSublayerView.Views.swift in Copy Source Code Files */,
				00EB803A2A31506F00AC2B07 /* DisplayContentOfUtilityNetworkContainerView.swift in Copy Source Code Files */,
				00EB803B2A31506F00AC2B07 /* DisplayContentOfUtilityNetworkContainerView.Model.swift in Copy Source Code Files */,
				D751018F2A2E966C00B8FA48 /* IdentifyLayerFeaturesView.swift in Copy Source Code Files */,
				D752D9472A3A6FC0003EB25E /* MonitorChangesToMapLoadStatusView.swift in Copy Source Code Files */,
				D7CC34002A3147FF00198EDF /* ShowLineOfSightBetweenPointsView.swift in Copy Source Code Files */,
				1CAB8D502A3CEB43002AA649 /* RunValveIsolationTraceView.Model.swift in Copy Source Code Files */,
				1CAB8D512A3CEB43002AA649 /* RunValveIsolationTraceView.swift in Copy Source Code Files */,
				D71099712A280D830065A1C1 /* DensifyAndGeneralizeGeometryView.SettingsView.swift in Copy Source Code Files */,
				D710996E2A27D9B30065A1C1 /* DensifyAndGeneralizeGeometryView.swift in Copy Source Code Files */,
				D75101822A2E497F00B8FA48 /* ShowLabelsOnLayerView.swift in Copy Source Code Files */,
				D7EF5D762A26A1EE00FEBDE5 /* ShowCoordinatesInMultipleFormatsView.swift in Copy Source Code Files */,
				79A47DFB2A20286800D7C5B9 /* CreateAndSaveKMLView.Model.swift in Copy Source Code Files */,
				79A47DFC2A20286800D7C5B9 /* CreateAndSaveKMLView.Views.swift in Copy Source Code Files */,
				79B7B80B2A1BFDE700F57C27 /* CreateAndSaveKMLView.swift in Copy Source Code Files */,
				D78666AE2A21629200C60110 /* FindNearestVertexView.swift in Copy Source Code Files */,
				D7E440D82A1ECEB3005D74DE /* CreateBuffersAroundPointsView.swift in Copy Source Code Files */,
				D744FD182A2113C70084A66C /* CreateConvexHullAroundPointsView.swift in Copy Source Code Files */,
				D754E3242A1D66C20006C5F1 /* StylePointWithPictureMarkerSymbolsView.swift in Copy Source Code Files */,
				D7F2784C2A1D76F5002E4567 /* AddWMSLayerView.swift in Copy Source Code Files */,
				D75362D32A1E8C8800D83028 /* ApplyUniqueValueRendererView.swift in Copy Source Code Files */,
				1C929F092A27B86800134252 /* ShowUtilityAssociationsView.swift in Copy Source Code Files */,
				D7E9EF2A2A1D29F2000C4865 /* SetMaxExtentView.swift in Copy Source Code Files */,
				D7E9EF292A1D2219000C4865 /* SetMinAndMaxScaleView.swift in Copy Source Code Files */,
				1C9B74DE29DB56860038B06F /* ChangeCameraControllerView.swift in Copy Source Code Files */,
				1C965C3929DB9176002F8536 /* ShowRealisticLightAndShadowsView.swift in Copy Source Code Files */,
				883C121729C914E100062FF9 /* DownloadPreplannedMapAreaView.MapPicker.swift in Copy Source Code Files */,
				883C121829C914E100062FF9 /* DownloadPreplannedMapAreaView.Model.swift in Copy Source Code Files */,
				883C121929C914E100062FF9 /* DownloadPreplannedMapAreaView.swift in Copy Source Code Files */,
				1C0C1C3D29D34DDD005C8B24 /* ChangeViewpointView.swift in Copy Source Code Files */,
				1C42E04A29D239D2004FC4BE /* ShowPopupView.swift in Copy Source Code Files */,
				108EC04229D25B55000F35D0 /* QueryFeatureTableView.swift in Copy Source Code Files */,
				88F93CC229C4D3480006B28E /* CreateAndEditGeometriesView.swift in Copy Source Code Files */,
				0044289329C9234300160767 /* GetElevationAtPointOnSurfaceView.swift in Copy Source Code Files */,
				4D2ADC6A29C50D91003B367F /* AddDynamicEntityLayerView.Model.swift in Copy Source Code Files */,
				4D2ADC6B29C50D91003B367F /* AddDynamicEntityLayerView.SettingsView.swift in Copy Source Code Files */,
				4D2ADC4729C26D2C003B367F /* AddDynamicEntityLayerView.swift in Copy Source Code Files */,
				218F35C229C290BF00502022 /* AuthenticateWithOAuthView.swift in Copy Source Code Files */,
				0044CDE02995D4DD004618CE /* ShowDeviceLocationHistoryView.swift in Copy Source Code Files */,
				0042E24628E50EE4001F33D6 /* ShowViewshedFromPointInSceneView.swift in Copy Source Code Files */,
				0042E24728E50EE4001F33D6 /* ShowViewshedFromPointInSceneView.Model.swift in Copy Source Code Files */,
				0042E24828E50EE4001F33D6 /* ShowViewshedFromPointInSceneView.ViewshedSettingsView.swift in Copy Source Code Files */,
				006C835528B40682004AEB7F /* BrowseBuildingFloorsView.swift in Copy Source Code Files */,
				006C835628B40682004AEB7F /* DisplayMapFromMobileMapPackageView.swift in Copy Source Code Files */,
				F1E71BFA28A479C70064C33F /* AddRasterFromFileView.swift in Copy Source Code Files */,
				0039A4E92885C50300592C86 /* AddSceneLayerFromServiceView.swift in Copy Source Code Files */,
				75DD736729D35FF40010229D /* ChangeMapViewBackgroundView.swift in Copy Source Code Files */,
				75DD736829D35FF40010229D /* ChangeMapViewBackgroundView.SettingsView.swift in Copy Source Code Files */,
				75DD736929D35FF40010229D /* ChangeMapViewBackgroundView.Model.swift in Copy Source Code Files */,
				0039A4EA2885C50300592C86 /* ClipGeometryView.swift in Copy Source Code Files */,
				0039A4EB2885C50300592C86 /* CreatePlanarAndGeodeticBuffersView.swift in Copy Source Code Files */,
				0039A4EC2885C50300592C86 /* CutGeometryView.swift in Copy Source Code Files */,
				E0A1AEE328874590003C797D /* AddFeatureLayersView.swift in Copy Source Code Files */,
				0039A4ED2885C50300592C86 /* DisplayMapView.swift in Copy Source Code Files */,
				0039A4EE2885C50300592C86 /* DisplayOverviewMapView.swift in Copy Source Code Files */,
				0039A4EF2885C50300592C86 /* DisplaySceneView.swift in Copy Source Code Files */,
				E03CB06B2889879D002B27D9 /* DownloadVectorTilesToLocalCacheView.swift in Copy Source Code Files */,
				E03CB06A288894C4002B27D9 /* FindRouteView.swift in Copy Source Code Files */,
				E03CB0692888944D002B27D9 /* GenerateOfflineMapView.swift in Copy Source Code Files */,
				75DD739929D38B420010229D /* NavigateRouteView.swift in Copy Source Code Files */,
				0039A4F02885C50300592C86 /* ProjectGeometryView.swift in Copy Source Code Files */,
				0039A4F12885C50300592C86 /* SearchWithGeocodeView.swift in Copy Source Code Files */,
				0039A4F22885C50300592C86 /* SelectFeaturesInFeatureLayerView.swift in Copy Source Code Files */,
				0039A4F32885C50300592C86 /* SetBasemapView.swift in Copy Source Code Files */,
				0039A4F42885C50300592C86 /* SetSurfacePlacementModeView.swift in Copy Source Code Files */,
				0039A4F52885C50300592C86 /* SetViewpointRotationView.swift in Copy Source Code Files */,
				0039A4F62885C50300592C86 /* ShowCalloutView.swift in Copy Source Code Files */,
				0039A4F72885C50300592C86 /* ShowDeviceLocationView.swift in Copy Source Code Files */,
				0039A4F82885C50300592C86 /* ShowResultOfSpatialRelationshipsView.swift in Copy Source Code Files */,
				0039A4F92885C50300592C86 /* ShowResultOfSpatialOperationsView.swift in Copy Source Code Files */,
				0039A4FA2885C50300592C86 /* StyleGraphicsWithRendererView.swift in Copy Source Code Files */,
				0039A4FB2885C50300592C86 /* StyleGraphicsWithSymbolsView.swift in Copy Source Code Files */,
				7573E82129D6136C00BEED9C /* TraceUtilityNetworkView.Model.swift in Copy Source Code Files */,
				7573E82229D6136C00BEED9C /* TraceUtilityNetworkView.Enums.swift in Copy Source Code Files */,
				7573E82329D6136C00BEED9C /* TraceUtilityNetworkView.Views.swift in Copy Source Code Files */,
				7573E82429D6136C00BEED9C /* TraceUtilityNetworkView.swift in Copy Source Code Files */,
			);
			name = "Copy Source Code Files";
			runOnlyForDeploymentPostprocessing = 0;
		};
/* End PBXCopyFilesBuildPhase section */

/* Begin PBXFileReference section */
		000558092817C51E00224BC6 /* SampleDetailView.swift */ = {isa = PBXFileReference; lastKnownFileType = sourcecode.swift; path = SampleDetailView.swift; sourceTree = "<group>"; };
		00181B452846AD7100654571 /* View+Alert.swift */ = {isa = PBXFileReference; lastKnownFileType = sourcecode.swift; path = "View+Alert.swift"; sourceTree = "<group>"; };
		001C6DD827FE585A00D472C2 /* AppSecrets.swift.masque */ = {isa = PBXFileReference; fileEncoding = 4; lastKnownFileType = text; path = AppSecrets.swift.masque; sourceTree = "<group>"; };
		00273CF32A82AB5900A7A77D /* SamplesSearchView.swift */ = {isa = PBXFileReference; lastKnownFileType = sourcecode.swift; path = SamplesSearchView.swift; sourceTree = "<group>"; };
		00273CF52A82AB8700A7A77D /* SampleRow.swift */ = {isa = PBXFileReference; lastKnownFileType = sourcecode.swift; path = SampleRow.swift; sourceTree = "<group>"; };
		003D7C342821EBCC009DDFD2 /* masquerade */ = {isa = PBXFileReference; lastKnownFileType = text; path = masquerade; sourceTree = "<group>"; };
		003D7C352821EBCC009DDFD2 /* GenerateSampleViewSourceCode.swift */ = {isa = PBXFileReference; lastKnownFileType = sourcecode.swift; path = GenerateSampleViewSourceCode.swift; sourceTree = "<group>"; };
		0042E24228E4BF8F001F33D6 /* ShowViewshedFromPointInSceneView.Model.swift */ = {isa = PBXFileReference; lastKnownFileType = sourcecode.swift; path = ShowViewshedFromPointInSceneView.Model.swift; sourceTree = "<group>"; };
		0042E24428E4F82B001F33D6 /* ShowViewshedFromPointInSceneView.ViewshedSettingsView.swift */ = {isa = PBXFileReference; lastKnownFileType = sourcecode.swift; path = ShowViewshedFromPointInSceneView.ViewshedSettingsView.swift; sourceTree = "<group>"; };
		0044289129C90C0B00160767 /* GetElevationAtPointOnSurfaceView.swift */ = {isa = PBXFileReference; lastKnownFileType = sourcecode.swift; path = GetElevationAtPointOnSurfaceView.swift; sourceTree = "<group>"; };
		0044CDDE2995C39E004618CE /* ShowDeviceLocationHistoryView.swift */ = {isa = PBXFileReference; lastKnownFileType = sourcecode.swift; path = ShowDeviceLocationHistoryView.swift; sourceTree = "<group>"; };
		004FE87029DF5D8700075217 /* Bristol */ = {isa = PBXFileReference; lastKnownFileType = folder; path = Bristol; sourceTree = "<group>"; };
		0074ABBE28174BCF0037244A /* DisplayMapView.swift */ = {isa = PBXFileReference; lastKnownFileType = sourcecode.swift; path = DisplayMapView.swift; sourceTree = "<group>"; };
		0074ABC128174F430037244A /* Sample.swift */ = {isa = PBXFileReference; fileEncoding = 4; lastKnownFileType = sourcecode.swift; path = Sample.swift; sourceTree = "<group>"; };
		0074ABCA2817B8DB0037244A /* SamplesApp+Samples.swift.tache */ = {isa = PBXFileReference; fileEncoding = 4; lastKnownFileType = text; path = "SamplesApp+Samples.swift.tache"; sourceTree = "<group>"; };
		0086F3FD28E3770900974721 /* ShowViewshedFromPointInSceneView.swift */ = {isa = PBXFileReference; fileEncoding = 4; lastKnownFileType = sourcecode.swift; path = ShowViewshedFromPointInSceneView.swift; sourceTree = "<group>"; };
		00A7A1432A2FC58300F035F7 /* DisplayContentOfUtilityNetworkContainerView.swift */ = {isa = PBXFileReference; fileEncoding = 4; lastKnownFileType = sourcecode.swift; path = DisplayContentOfUtilityNetworkContainerView.swift; sourceTree = "<group>"; };
		00A7A1492A2FC5B700F035F7 /* DisplayContentOfUtilityNetworkContainerView.Model.swift */ = {isa = PBXFileReference; lastKnownFileType = sourcecode.swift; path = DisplayContentOfUtilityNetworkContainerView.Model.swift; sourceTree = "<group>"; };
		00ACF554293E6C6A0059B2A9 /* Samples.entitlements */ = {isa = PBXFileReference; lastKnownFileType = text.plist.entitlements; path = Samples.entitlements; sourceTree = "<group>"; };
		00B04272282EC59E0072E1B4 /* AboutView.swift */ = {isa = PBXFileReference; fileEncoding = 4; lastKnownFileType = sourcecode.swift; path = AboutView.swift; sourceTree = "<group>"; };
		00B042E5282EDC690072E1B4 /* SetBasemapView.swift */ = {isa = PBXFileReference; fileEncoding = 4; lastKnownFileType = sourcecode.swift; path = SetBasemapView.swift; sourceTree = "<group>"; };
		00B04FB4283EEBA80026C882 /* DisplayOverviewMapView.swift */ = {isa = PBXFileReference; lastKnownFileType = sourcecode.swift; path = DisplayOverviewMapView.swift; sourceTree = "<group>"; };
		00C7993A2A845AAF00AFE342 /* Sidebar.swift */ = {isa = PBXFileReference; lastKnownFileType = sourcecode.swift; path = Sidebar.swift; sourceTree = "<group>"; };
		00C94A0C28B53DE1004E42D9 /* raster-file */ = {isa = PBXFileReference; lastKnownFileType = folder; path = "raster-file"; sourceTree = "<group>"; };
		00CB9137284814A4005C2C5D /* SearchWithGeocodeView.swift */ = {isa = PBXFileReference; lastKnownFileType = sourcecode.swift; path = SearchWithGeocodeView.swift; sourceTree = "<group>"; };
		00CCB8A2285AAD7D00BBAB70 /* DowloadPortalItemData.swift */ = {isa = PBXFileReference; lastKnownFileType = sourcecode.swift; path = DowloadPortalItemData.swift; sourceTree = "<group>"; };
		00CCB8A4285BAF8700BBAB70 /* OnDemandResource.swift */ = {isa = PBXFileReference; lastKnownFileType = sourcecode.swift; path = OnDemandResource.swift; sourceTree = "<group>"; };
		00D4EF7F2863842100B9CC30 /* AddFeatureLayersView.swift */ = {isa = PBXFileReference; lastKnownFileType = sourcecode.swift; path = AddFeatureLayersView.swift; sourceTree = "<group>"; };
		00D4EF8228638BF100B9CC30 /* LA_Trails.geodatabase */ = {isa = PBXFileReference; lastKnownFileType = file; path = LA_Trails.geodatabase; sourceTree = "<group>"; };
		00D4EF8F28638BF100B9CC30 /* AuroraCO.gpkg */ = {isa = PBXFileReference; lastKnownFileType = file; path = AuroraCO.gpkg; sourceTree = "<group>"; };
		00D4EFB02863CE6300B9CC30 /* ScottishWildlifeTrust_reserves */ = {isa = PBXFileReference; lastKnownFileType = folder; path = ScottishWildlifeTrust_reserves; sourceTree = "<group>"; };
		00E5400C27F3CCA100CF66D5 /* SamplesApp.swift */ = {isa = PBXFileReference; lastKnownFileType = sourcecode.swift; path = SamplesApp.swift; sourceTree = "<group>"; };
		00E5400D27F3CCA100CF66D5 /* ContentView.swift */ = {isa = PBXFileReference; lastKnownFileType = sourcecode.swift; path = ContentView.swift; sourceTree = "<group>"; };
		00E5400E27F3CCA200CF66D5 /* Assets.xcassets */ = {isa = PBXFileReference; lastKnownFileType = folder.assetcatalog; path = Assets.xcassets; sourceTree = "<group>"; };
		00E5401327F3CCA200CF66D5 /* Samples.app */ = {isa = PBXFileReference; explicitFileType = wrapper.application; includeInIndex = 0; path = Samples.app; sourceTree = BUILT_PRODUCTS_DIR; };
		00E5402A27F775EA00CF66D5 /* Info.plist */ = {isa = PBXFileReference; lastKnownFileType = text.plist.xml; path = Info.plist; sourceTree = "<group>"; };
		108EC04029D25B2C000F35D0 /* QueryFeatureTableView.swift */ = {isa = PBXFileReference; fileEncoding = 4; lastKnownFileType = sourcecode.swift; path = QueryFeatureTableView.swift; sourceTree = "<group>"; };
		1C0C1C3429D34DAE005C8B24 /* ChangeViewpointView.swift */ = {isa = PBXFileReference; fileEncoding = 4; lastKnownFileType = sourcecode.swift; path = ChangeViewpointView.swift; sourceTree = "<group>"; };
		1C19B4EB2A578E46001D2506 /* CreateLoadReportView.Views.swift */ = {isa = PBXFileReference; fileEncoding = 4; lastKnownFileType = sourcecode.swift; path = CreateLoadReportView.Views.swift; sourceTree = "<group>"; };
		1C19B4ED2A578E46001D2506 /* CreateLoadReportView.swift */ = {isa = PBXFileReference; fileEncoding = 4; lastKnownFileType = sourcecode.swift; path = CreateLoadReportView.swift; sourceTree = "<group>"; };
		1C19B4EF2A578E46001D2506 /* CreateLoadReportView.Model.swift */ = {isa = PBXFileReference; fileEncoding = 4; lastKnownFileType = sourcecode.swift; path = CreateLoadReportView.Model.swift; sourceTree = "<group>"; };
		1C26ED152A859525009B7721 /* FilterFeaturesInSceneView.swift */ = {isa = PBXFileReference; fileEncoding = 4; lastKnownFileType = sourcecode.swift; path = FilterFeaturesInSceneView.swift; sourceTree = "<group>"; };
		1C3B7DC32A5F64FC00907443 /* AnalyzeNetworkWithSubnetworkTraceView.Model.swift */ = {isa = PBXFileReference; fileEncoding = 4; lastKnownFileType = sourcecode.swift; path = AnalyzeNetworkWithSubnetworkTraceView.Model.swift; sourceTree = "<group>"; };
		1C3B7DC62A5F64FC00907443 /* AnalyzeNetworkWithSubnetworkTraceView.swift */ = {isa = PBXFileReference; fileEncoding = 4; lastKnownFileType = sourcecode.swift; path = AnalyzeNetworkWithSubnetworkTraceView.swift; sourceTree = "<group>"; };
		1C42E04329D2396B004FC4BE /* ShowPopupView.swift */ = {isa = PBXFileReference; fileEncoding = 4; lastKnownFileType = sourcecode.swift; path = ShowPopupView.swift; sourceTree = "<group>"; };
		1C43BC792A43781100509BF8 /* SetVisibilityOfSubtypeSublayerView.Views.swift */ = {isa = PBXFileReference; fileEncoding = 4; lastKnownFileType = sourcecode.swift; path = SetVisibilityOfSubtypeSublayerView.Views.swift; sourceTree = "<group>"; };
		1C43BC7C2A43781100509BF8 /* SetVisibilityOfSubtypeSublayerView.Model.swift */ = {isa = PBXFileReference; fileEncoding = 4; lastKnownFileType = sourcecode.swift; path = SetVisibilityOfSubtypeSublayerView.Model.swift; sourceTree = "<group>"; };
		1C43BC7E2A43781100509BF8 /* SetVisibilityOfSubtypeSublayerView.swift */ = {isa = PBXFileReference; fileEncoding = 4; lastKnownFileType = sourcecode.swift; path = SetVisibilityOfSubtypeSublayerView.swift; sourceTree = "<group>"; };
		1C56B5E22A82C02D000381DA /* DisplayPointsUsingClusteringFeatureReductionView.swift */ = {isa = PBXFileReference; fileEncoding = 4; lastKnownFileType = sourcecode.swift; path = DisplayPointsUsingClusteringFeatureReductionView.swift; sourceTree = "<group>"; };
		1C9B74C529DB43580038B06F /* ShowRealisticLightAndShadowsView.swift */ = {isa = PBXFileReference; fileEncoding = 4; lastKnownFileType = sourcecode.swift; path = ShowRealisticLightAndShadowsView.swift; sourceTree = "<group>"; };
		1C9B74D529DB54560038B06F /* ChangeCameraControllerView.swift */ = {isa = PBXFileReference; fileEncoding = 4; lastKnownFileType = sourcecode.swift; path = ChangeCameraControllerView.swift; sourceTree = "<group>"; };
		1CAB8D442A3CEAB0002AA649 /* RunValveIsolationTraceView.Model.swift */ = {isa = PBXFileReference; fileEncoding = 4; lastKnownFileType = sourcecode.swift; path = RunValveIsolationTraceView.Model.swift; sourceTree = "<group>"; };
		1CAB8D472A3CEAB0002AA649 /* RunValveIsolationTraceView.swift */ = {isa = PBXFileReference; fileEncoding = 4; lastKnownFileType = sourcecode.swift; path = RunValveIsolationTraceView.swift; sourceTree = "<group>"; };
		1CAF831B2A20305F000E1E60 /* ShowUtilityAssociationsView.swift */ = {isa = PBXFileReference; fileEncoding = 4; lastKnownFileType = sourcecode.swift; path = ShowUtilityAssociationsView.swift; sourceTree = "<group>"; };
		218F35B329C28F4A00502022 /* AuthenticateWithOAuthView.swift */ = {isa = PBXFileReference; fileEncoding = 4; lastKnownFileType = sourcecode.swift; path = AuthenticateWithOAuthView.swift; sourceTree = "<group>"; };
		4D2ADC3F29C26D05003B367F /* AddDynamicEntityLayerView.swift */ = {isa = PBXFileReference; fileEncoding = 4; lastKnownFileType = sourcecode.swift; path = AddDynamicEntityLayerView.swift; sourceTree = "<group>"; };
		4D2ADC5529C4F612003B367F /* ChangeMapViewBackgroundView.swift */ = {isa = PBXFileReference; fileEncoding = 4; lastKnownFileType = sourcecode.swift; path = ChangeMapViewBackgroundView.swift; sourceTree = "<group>"; };
		4D2ADC5829C4F612003B367F /* ChangeMapViewBackgroundView.SettingsView.swift */ = {isa = PBXFileReference; fileEncoding = 4; lastKnownFileType = sourcecode.swift; path = ChangeMapViewBackgroundView.SettingsView.swift; sourceTree = "<group>"; };
		4D2ADC6129C5071C003B367F /* ChangeMapViewBackgroundView.Model.swift */ = {isa = PBXFileReference; lastKnownFileType = sourcecode.swift; path = ChangeMapViewBackgroundView.Model.swift; sourceTree = "<group>"; };
		4D2ADC6629C50BD6003B367F /* AddDynamicEntityLayerView.Model.swift */ = {isa = PBXFileReference; lastKnownFileType = sourcecode.swift; path = AddDynamicEntityLayerView.Model.swift; sourceTree = "<group>"; };
		4D2ADC6829C50C4C003B367F /* AddDynamicEntityLayerView.SettingsView.swift */ = {isa = PBXFileReference; lastKnownFileType = sourcecode.swift; path = AddDynamicEntityLayerView.SettingsView.swift; sourceTree = "<group>"; };
		7573E81329D6134C00BEED9C /* TraceUtilityNetworkView.Model.swift */ = {isa = PBXFileReference; fileEncoding = 4; lastKnownFileType = sourcecode.swift; path = TraceUtilityNetworkView.Model.swift; sourceTree = "<group>"; };
		7573E81529D6134C00BEED9C /* TraceUtilityNetworkView.Enums.swift */ = {isa = PBXFileReference; fileEncoding = 4; lastKnownFileType = sourcecode.swift; path = TraceUtilityNetworkView.Enums.swift; sourceTree = "<group>"; };
		7573E81729D6134C00BEED9C /* TraceUtilityNetworkView.Views.swift */ = {isa = PBXFileReference; fileEncoding = 4; lastKnownFileType = sourcecode.swift; path = TraceUtilityNetworkView.Views.swift; sourceTree = "<group>"; };
		7573E81829D6134C00BEED9C /* TraceUtilityNetworkView.swift */ = {isa = PBXFileReference; fileEncoding = 4; lastKnownFileType = sourcecode.swift; path = TraceUtilityNetworkView.swift; sourceTree = "<group>"; };
		75DD739129D38B1B0010229D /* NavigateRouteView.swift */ = {isa = PBXFileReference; fileEncoding = 4; lastKnownFileType = sourcecode.swift; path = NavigateRouteView.swift; sourceTree = "<group>"; };
		7900C5F52A83FC3F002D430F /* AddCustomDynamicEntityDataSourceView.Vessel.swift */ = {isa = PBXFileReference; lastKnownFileType = sourcecode.swift; path = AddCustomDynamicEntityDataSourceView.Vessel.swift; sourceTree = "<group>"; };
		792222DC2A81AA5D00619FFE /* AIS_MarineCadastre_SelectedVessels_CustomDataSource.jsonl */ = {isa = PBXFileReference; fileEncoding = 4; lastKnownFileType = text; path = AIS_MarineCadastre_SelectedVessels_CustomDataSource.jsonl; sourceTree = "<group>"; };
		79302F842A1ED4E30002336A /* CreateAndSaveKMLView.Model.swift */ = {isa = PBXFileReference; lastKnownFileType = sourcecode.swift; path = CreateAndSaveKMLView.Model.swift; sourceTree = "<group>"; };
		79302F862A1ED71B0002336A /* CreateAndSaveKMLView.Views.swift */ = {isa = PBXFileReference; lastKnownFileType = sourcecode.swift; path = CreateAndSaveKMLView.Views.swift; sourceTree = "<group>"; };
		79B7B8092A1BF8EC00F57C27 /* CreateAndSaveKMLView.swift */ = {isa = PBXFileReference; lastKnownFileType = sourcecode.swift; path = CreateAndSaveKMLView.swift; sourceTree = "<group>"; };
		79D84D0D2A815C5B00F45262 /* AddCustomDynamicEntityDataSourceView.swift */ = {isa = PBXFileReference; lastKnownFileType = sourcecode.swift; path = AddCustomDynamicEntityDataSourceView.swift; sourceTree = "<group>"; };
		883C121429C9136600062FF9 /* DownloadPreplannedMapAreaView.MapPicker.swift */ = {isa = PBXFileReference; fileEncoding = 4; lastKnownFileType = sourcecode.swift; path = DownloadPreplannedMapAreaView.MapPicker.swift; sourceTree = "<group>"; };
		88F93CC029C3D59C0006B28E /* CreateAndEditGeometriesView.swift */ = {isa = PBXFileReference; lastKnownFileType = sourcecode.swift; path = CreateAndEditGeometriesView.swift; sourceTree = "<group>"; };
		D701D72B2A37C7F7006FF0C8 /* bradley_low_3ds */ = {isa = PBXFileReference; lastKnownFileType = folder; path = bradley_low_3ds; sourceTree = "<group>"; };
		D704AA592AB22C1A00A3BB63 /* GroupLayersTogetherView.swift */ = {isa = PBXFileReference; fileEncoding = 4; lastKnownFileType = sourcecode.swift; path = GroupLayersTogetherView.swift; sourceTree = "<group>"; };
		D70BE5782A5624A80022CA02 /* CategoriesView.swift */ = {isa = PBXFileReference; lastKnownFileType = sourcecode.swift; path = CategoriesView.swift; sourceTree = "<group>"; };
		D710996C2A27D9210065A1C1 /* DensifyAndGeneralizeGeometryView.swift */ = {isa = PBXFileReference; fileEncoding = 4; lastKnownFileType = sourcecode.swift; path = DensifyAndGeneralizeGeometryView.swift; sourceTree = "<group>"; };
		D710996F2A2802FA0065A1C1 /* DensifyAndGeneralizeGeometryView.SettingsView.swift */ = {isa = PBXFileReference; lastKnownFileType = sourcecode.swift; path = DensifyAndGeneralizeGeometryView.SettingsView.swift; sourceTree = "<group>"; };
		D71C5F632AAA7A88006599FD /* CreateSymbolStylesFromWebStylesView.swift */ = {isa = PBXFileReference; fileEncoding = 4; lastKnownFileType = sourcecode.swift; path = CreateSymbolStylesFromWebStylesView.swift; sourceTree = "<group>"; };
		D721EEA72ABDFF550040BE46 /* LothianRiversAnno.mmpk */ = {isa = PBXFileReference; lastKnownFileType = file; path = LothianRiversAnno.mmpk; sourceTree = "<group>"; };
		D722BD212A420DAD002C2087 /* ShowExtrudedFeaturesView.swift */ = {isa = PBXFileReference; fileEncoding = 4; lastKnownFileType = sourcecode.swift; path = ShowExtrudedFeaturesView.swift; sourceTree = "<group>"; };
		D7337C592ABCFDB100A5D865 /* StyleSymbolsFromMobileStyleFileView.SymbolOptionsListView.swift */ = {isa = PBXFileReference; fileEncoding = 4; lastKnownFileType = sourcecode.swift; path = StyleSymbolsFromMobileStyleFileView.SymbolOptionsListView.swift; sourceTree = "<group>"; };
		D7337C5F2ABD142D00A5D865 /* ShowMobileMapPackageExpirationDateView.swift */ = {isa = PBXFileReference; fileEncoding = 4; lastKnownFileType = sourcecode.swift; path = ShowMobileMapPackageExpirationDateView.swift; sourceTree = "<group>"; };
		D734FA092A183A5B00246D7E /* SetMaxExtentView.swift */ = {isa = PBXFileReference; fileEncoding = 4; lastKnownFileType = sourcecode.swift; path = SetMaxExtentView.swift; sourceTree = "<group>"; };
		D73F8CF32AB1089900CD39DA /* Restaurant.stylx */ = {isa = PBXFileReference; lastKnownFileType = file; path = Restaurant.stylx; sourceTree = "<group>"; };
		D744FD162A2112D90084A66C /* CreateConvexHullAroundPointsView.swift */ = {isa = PBXFileReference; fileEncoding = 4; lastKnownFileType = sourcecode.swift; path = CreateConvexHullAroundPointsView.swift; sourceTree = "<group>"; };
		D74C8BFD2ABA5605007C76B8 /* StyleSymbolsFromMobileStyleFileView.swift */ = {isa = PBXFileReference; fileEncoding = 4; lastKnownFileType = sourcecode.swift; path = StyleSymbolsFromMobileStyleFileView.swift; sourceTree = "<group>"; };
		D74C8C012ABA6202007C76B8 /* emoji-mobile.stylx */ = {isa = PBXFileReference; lastKnownFileType = file; path = "emoji-mobile.stylx"; sourceTree = "<group>"; };
		D75101802A2E493600B8FA48 /* ShowLabelsOnLayerView.swift */ = {isa = PBXFileReference; fileEncoding = 4; lastKnownFileType = sourcecode.swift; path = ShowLabelsOnLayerView.swift; sourceTree = "<group>"; };
		D751018D2A2E962D00B8FA48 /* IdentifyLayerFeaturesView.swift */ = {isa = PBXFileReference; fileEncoding = 4; lastKnownFileType = sourcecode.swift; path = IdentifyLayerFeaturesView.swift; sourceTree = "<group>"; };
		D752D93F2A39154C003EB25E /* ManageOperationalLayersView.swift */ = {isa = PBXFileReference; fileEncoding = 4; lastKnownFileType = sourcecode.swift; path = ManageOperationalLayersView.swift; sourceTree = "<group>"; };
		D752D9452A3A6F7F003EB25E /* MonitorChangesToMapLoadStatusView.swift */ = {isa = PBXFileReference; fileEncoding = 4; lastKnownFileType = sourcecode.swift; path = MonitorChangesToMapLoadStatusView.swift; sourceTree = "<group>"; };
		D752D95E2A3BCE06003EB25E /* DisplayMapFromPortalItemView.swift */ = {isa = PBXFileReference; fileEncoding = 4; lastKnownFileType = sourcecode.swift; path = DisplayMapFromPortalItemView.swift; sourceTree = "<group>"; };
		D75362D12A1E886700D83028 /* ApplyUniqueValueRendererView.swift */ = {isa = PBXFileReference; fileEncoding = 4; lastKnownFileType = sourcecode.swift; path = ApplyUniqueValueRendererView.swift; sourceTree = "<group>"; };
		D754E3222A1D66820006C5F1 /* StylePointWithPictureMarkerSymbolsView.swift */ = {isa = PBXFileReference; fileEncoding = 4; lastKnownFileType = sourcecode.swift; path = StylePointWithPictureMarkerSymbolsView.swift; sourceTree = "<group>"; };
		D75B58502AAFB3030038B3B4 /* StyleFeaturesWithCustomDictionaryView.swift */ = {isa = PBXFileReference; fileEncoding = 4; lastKnownFileType = sourcecode.swift; path = StyleFeaturesWithCustomDictionaryView.swift; sourceTree = "<group>"; };
		D75C35662AB50338003CD55F /* GroupLayersTogetherView.GroupLayerListView.swift */ = {isa = PBXFileReference; fileEncoding = 4; lastKnownFileType = sourcecode.swift; path = GroupLayersTogetherView.GroupLayerListView.swift; sourceTree = "<group>"; };
		D7634FAE2A43B7AC00F8AEFB /* CreateConvexHullAroundGeometriesView.swift */ = {isa = PBXFileReference; fileEncoding = 4; lastKnownFileType = sourcecode.swift; path = CreateConvexHullAroundGeometriesView.swift; sourceTree = "<group>"; };
		D769C2112A29019B00030F61 /* SetUpLocationDrivenGeotriggersView.swift */ = {isa = PBXFileReference; fileEncoding = 4; lastKnownFileType = sourcecode.swift; path = SetUpLocationDrivenGeotriggersView.swift; sourceTree = "<group>"; };
		D77570BF2A2942F800F490CD /* AnimateImagesWithImageOverlayView.swift */ = {isa = PBXFileReference; fileEncoding = 4; lastKnownFileType = sourcecode.swift; path = AnimateImagesWithImageOverlayView.swift; sourceTree = "<group>"; };
		D77572AD2A295DDD00F490CD /* PacificSouthWest2 */ = {isa = PBXFileReference; lastKnownFileType = folder; path = PacificSouthWest2; sourceTree = "<group>"; };
		D78666AC2A2161F100C60110 /* FindNearestVertexView.swift */ = {isa = PBXFileReference; fileEncoding = 4; lastKnownFileType = sourcecode.swift; path = FindNearestVertexView.swift; sourceTree = "<group>"; };
		D79EE76D2A4CEA5D005A52AE /* SetUpLocationDrivenGeotriggersView.Model.swift */ = {isa = PBXFileReference; fileEncoding = 4; lastKnownFileType = sourcecode.swift; path = SetUpLocationDrivenGeotriggersView.Model.swift; sourceTree = "<group>"; };
		D7ABA2F82A32579C0021822B /* MeasureDistanceInSceneView.swift */ = {isa = PBXFileReference; fileEncoding = 4; lastKnownFileType = sourcecode.swift; path = MeasureDistanceInSceneView.swift; sourceTree = "<group>"; };
		D7ABA2FE2A32881C0021822B /* ShowViewshedFromGeoelementInSceneView.swift */ = {isa = PBXFileReference; fileEncoding = 4; lastKnownFileType = sourcecode.swift; path = ShowViewshedFromGeoelementInSceneView.swift; sourceTree = "<group>"; };
		D7CC33FD2A31475C00198EDF /* ShowLineOfSightBetweenPointsView.swift */ = {isa = PBXFileReference; fileEncoding = 4; lastKnownFileType = sourcecode.swift; path = ShowLineOfSightBetweenPointsView.swift; sourceTree = "<group>"; };
		D7E440D62A1ECE7D005D74DE /* CreateBuffersAroundPointsView.swift */ = {isa = PBXFileReference; fileEncoding = 4; lastKnownFileType = sourcecode.swift; path = CreateBuffersAroundPointsView.swift; sourceTree = "<group>"; };
		D7E557672A1D768800B9FB09 /* AddWMSLayerView.swift */ = {isa = PBXFileReference; fileEncoding = 4; lastKnownFileType = sourcecode.swift; path = AddWMSLayerView.swift; sourceTree = "<group>"; };
		D7EAF3592A1C023800D822C4 /* SetMinAndMaxScaleView.swift */ = {isa = PBXFileReference; fileEncoding = 4; lastKnownFileType = sourcecode.swift; path = SetMinAndMaxScaleView.swift; sourceTree = "<group>"; };
		D7ECF5972AB8BE63003FB2BE /* RenderMultilayerSymbolsView.swift */ = {isa = PBXFileReference; fileEncoding = 4; lastKnownFileType = sourcecode.swift; path = RenderMultilayerSymbolsView.swift; sourceTree = "<group>"; };
		D7EF5D742A26A03A00FEBDE5 /* ShowCoordinatesInMultipleFormatsView.swift */ = {isa = PBXFileReference; fileEncoding = 4; lastKnownFileType = sourcecode.swift; path = ShowCoordinatesInMultipleFormatsView.swift; sourceTree = "<group>"; };
		E000E75F2869E33D005D87C5 /* ClipGeometryView.swift */ = {isa = PBXFileReference; lastKnownFileType = sourcecode.swift; path = ClipGeometryView.swift; sourceTree = "<group>"; };
		E000E762286A0B18005D87C5 /* CutGeometryView.swift */ = {isa = PBXFileReference; lastKnownFileType = sourcecode.swift; path = CutGeometryView.swift; sourceTree = "<group>"; };
		E004A6BD28414332002A1FE6 /* SetViewpointRotationView.swift */ = {isa = PBXFileReference; fileEncoding = 4; lastKnownFileType = sourcecode.swift; path = SetViewpointRotationView.swift; sourceTree = "<group>"; };
		E004A6D828465C70002A1FE6 /* DisplaySceneView.swift */ = {isa = PBXFileReference; fileEncoding = 4; lastKnownFileType = sourcecode.swift; path = DisplaySceneView.swift; sourceTree = "<group>"; };
		E004A6DF28466279002A1FE6 /* ShowCalloutView.swift */ = {isa = PBXFileReference; lastKnownFileType = sourcecode.swift; path = ShowCalloutView.swift; sourceTree = "<group>"; };
		E004A6E52846A61F002A1FE6 /* StyleGraphicsWithSymbolsView.swift */ = {isa = PBXFileReference; lastKnownFileType = sourcecode.swift; path = StyleGraphicsWithSymbolsView.swift; sourceTree = "<group>"; };
		E004A6E828493BCE002A1FE6 /* ShowDeviceLocationView.swift */ = {isa = PBXFileReference; lastKnownFileType = sourcecode.swift; path = ShowDeviceLocationView.swift; sourceTree = "<group>"; };
		E004A6EC2849556E002A1FE6 /* CreatePlanarAndGeodeticBuffersView.swift */ = {isa = PBXFileReference; lastKnownFileType = sourcecode.swift; path = CreatePlanarAndGeodeticBuffersView.swift; sourceTree = "<group>"; };
		E004A6EF284E4B9B002A1FE6 /* DownloadVectorTilesToLocalCacheView.swift */ = {isa = PBXFileReference; lastKnownFileType = sourcecode.swift; path = DownloadVectorTilesToLocalCacheView.swift; sourceTree = "<group>"; };
		E004A6F2284E4FEB002A1FE6 /* ShowResultOfSpatialOperationsView.swift */ = {isa = PBXFileReference; lastKnownFileType = sourcecode.swift; path = ShowResultOfSpatialOperationsView.swift; sourceTree = "<group>"; };
		E004A6F5284FA42A002A1FE6 /* SelectFeaturesInFeatureLayerView.swift */ = {isa = PBXFileReference; lastKnownFileType = sourcecode.swift; path = SelectFeaturesInFeatureLayerView.swift; sourceTree = "<group>"; };
		E0082216287755AC002AD138 /* View+Sheet.swift */ = {isa = PBXFileReference; lastKnownFileType = sourcecode.swift; path = "View+Sheet.swift"; sourceTree = "<group>"; };
		E041ABBF287CA9F00056009B /* WebView.swift */ = {isa = PBXFileReference; lastKnownFileType = sourcecode.swift; path = WebView.swift; sourceTree = "<group>"; };
		E041ABD6287DB04D0056009B /* SampleInfoView.swift */ = {isa = PBXFileReference; lastKnownFileType = sourcecode.swift; path = SampleInfoView.swift; sourceTree = "<group>"; };
		E041AC15287F54580056009B /* highlight.min.js */ = {isa = PBXFileReference; fileEncoding = 4; lastKnownFileType = sourcecode.javascript; path = highlight.min.js; sourceTree = "<group>"; };
		E041AC1D288076A60056009B /* info.css */ = {isa = PBXFileReference; fileEncoding = 4; lastKnownFileType = text.css; path = info.css; sourceTree = "<group>"; };
		E041AC1F288077B90056009B /* xcode.css */ = {isa = PBXFileReference; fileEncoding = 4; lastKnownFileType = text.css; path = xcode.css; sourceTree = "<group>"; };
		E066DD34285CF3B3004D3D5B /* FindRouteView.swift */ = {isa = PBXFileReference; lastKnownFileType = sourcecode.swift; path = FindRouteView.swift; sourceTree = "<group>"; };
		E066DD372860AB28004D3D5B /* StyleGraphicsWithRendererView.swift */ = {isa = PBXFileReference; lastKnownFileType = sourcecode.swift; path = StyleGraphicsWithRendererView.swift; sourceTree = "<group>"; };
		E066DD3A2860CA08004D3D5B /* ShowResultOfSpatialRelationshipsView.swift */ = {isa = PBXFileReference; lastKnownFileType = sourcecode.swift; path = ShowResultOfSpatialRelationshipsView.swift; sourceTree = "<group>"; };
		E066DD3F28610F55004D3D5B /* AddSceneLayerFromServiceView.swift */ = {isa = PBXFileReference; lastKnownFileType = sourcecode.swift; path = AddSceneLayerFromServiceView.swift; sourceTree = "<group>"; };
		E070A0A2286F3B6000F2B606 /* DownloadPreplannedMapAreaView.swift */ = {isa = PBXFileReference; lastKnownFileType = sourcecode.swift; path = DownloadPreplannedMapAreaView.swift; sourceTree = "<group>"; };
		E088E1562862579D00413100 /* SetSurfacePlacementModeView.swift */ = {isa = PBXFileReference; lastKnownFileType = sourcecode.swift; path = SetSurfacePlacementModeView.swift; sourceTree = "<group>"; };
		E088E1732863B5F800413100 /* GenerateOfflineMapView.swift */ = {isa = PBXFileReference; lastKnownFileType = sourcecode.swift; path = GenerateOfflineMapView.swift; sourceTree = "<group>"; };
		E08953F02891899600E077CF /* EnvironmentValues+SampleInfoVisibility.swift */ = {isa = PBXFileReference; lastKnownFileType = sourcecode.swift; path = "EnvironmentValues+SampleInfoVisibility.swift"; sourceTree = "<group>"; };
		E0D04FF128A5390000747989 /* DownloadPreplannedMapAreaView.Model.swift */ = {isa = PBXFileReference; lastKnownFileType = sourcecode.swift; path = DownloadPreplannedMapAreaView.Model.swift; sourceTree = "<group>"; };
		E0EA0B762866390E00C9621D /* ProjectGeometryView.swift */ = {isa = PBXFileReference; lastKnownFileType = sourcecode.swift; path = ProjectGeometryView.swift; sourceTree = "<group>"; };
		E0FE32E628747778002C6ACA /* BrowseBuildingFloorsView.swift */ = {isa = PBXFileReference; lastKnownFileType = sourcecode.swift; path = BrowseBuildingFloorsView.swift; sourceTree = "<group>"; };
		F111CCC0288B5D5600205358 /* DisplayMapFromMobileMapPackageView.swift */ = {isa = PBXFileReference; lastKnownFileType = sourcecode.swift; path = DisplayMapFromMobileMapPackageView.swift; sourceTree = "<group>"; };
		F111CCC3288B641900205358 /* Yellowstone.mmpk */ = {isa = PBXFileReference; lastKnownFileType = file; path = Yellowstone.mmpk; sourceTree = "<group>"; };
		F1E71BF0289473760064C33F /* AddRasterFromFileView.swift */ = {isa = PBXFileReference; lastKnownFileType = sourcecode.swift; path = AddRasterFromFileView.swift; sourceTree = "<group>"; };
/* End PBXFileReference section */

/* Begin PBXFrameworksBuildPhase section */
		00E5401027F3CCA200CF66D5 /* Frameworks */ = {
			isa = PBXFrameworksBuildPhase;
			buildActionMask = 2147483647;
			files = (
				00C43AED2947DC350099AE34 /* ArcGISToolkit in Frameworks */,
			);
			runOnlyForDeploymentPostprocessing = 0;
		};
/* End PBXFrameworksBuildPhase section */

/* Begin PBXGroup section */
		0005580D281872BE00224BC6 /* Views */ = {
			isa = PBXGroup;
			children = (
				00B04272282EC59E0072E1B4 /* AboutView.swift */,
				D70BE5782A5624A80022CA02 /* CategoriesView.swift */,
				00E5400D27F3CCA100CF66D5 /* ContentView.swift */,
				000558092817C51E00224BC6 /* SampleDetailView.swift */,
				E041ABD6287DB04D0056009B /* SampleInfoView.swift */,
				00273CF52A82AB8700A7A77D /* SampleRow.swift */,
				00273CF32A82AB5900A7A77D /* SamplesSearchView.swift */,
				00C7993A2A845AAF00AFE342 /* Sidebar.swift */,
				E041ABBF287CA9F00056009B /* WebView.swift */,
			);
			path = Views;
			sourceTree = "<group>";
		};
		00181B442846AD3900654571 /* Extensions */ = {
			isa = PBXGroup;
			children = (
				E08953F02891899600E077CF /* EnvironmentValues+SampleInfoVisibility.swift */,
				00181B452846AD7100654571 /* View+Alert.swift */,
				E0082216287755AC002AD138 /* View+Sheet.swift */,
			);
			path = Extensions;
			sourceTree = "<group>";
		};
		0023DE5029D648FA0098243A /* macOS */ = {
			isa = PBXGroup;
			children = (
				00ACF554293E6C6A0059B2A9 /* Samples.entitlements */,
			);
			path = macOS;
			sourceTree = "<group>";
		};
		003D7C332821EBCC009DDFD2 /* Scripts */ = {
			isa = PBXGroup;
			children = (
				00CCB8A2285AAD7D00BBAB70 /* DowloadPortalItemData.swift */,
				003D7C352821EBCC009DDFD2 /* GenerateSampleViewSourceCode.swift */,
				003D7C342821EBCC009DDFD2 /* masquerade */,
			);
			path = Scripts;
			sourceTree = "<group>";
		};
		0044288C29C90BD500160767 /* Get elevation at point on surface */ = {
			isa = PBXGroup;
			children = (
				0044289129C90C0B00160767 /* GetElevationAtPointOnSurfaceView.swift */,
			);
			path = "Get elevation at point on surface";
			sourceTree = "<group>";
		};
		0044CDD72995C352004618CE /* Show device location history */ = {
			isa = PBXGroup;
			children = (
				0044CDDE2995C39E004618CE /* ShowDeviceLocationHistoryView.swift */,
			);
			path = "Show device location history";
			sourceTree = "<group>";
		};
		0074ABAF281742420037244A /* Supporting Files */ = {
			isa = PBXGroup;
			children = (
				00181B442846AD3900654571 /* Extensions */,
				0074ABC028174F430037244A /* Models */,
				0005580D281872BE00224BC6 /* Views */,
				E041ABC3287CAFEB0056009B /* Web */,
			);
			path = "Supporting Files";
			sourceTree = "<group>";
		};
		0074ABB228174B830037244A /* Samples */ = {
			isa = PBXGroup;
			children = (
				79D84D0C2A815BED00F45262 /* Add custom dynamic entity data source */,
				4D2ADC3E29C26D05003B367F /* Add dynamic entity layer */,
				00D4EF7E2863840D00B9CC30 /* Add feature layers */,
				F19A316128906F0D003B7EF9 /* Add raster from file */,
				E066DD3E28610F3F004D3D5B /* Add scene layer from service */,
				D7E557602A1D743100B9FB09 /* Add WMS layer */,
				1C3B7DC22A5F64FC00907443 /* Analyze network with subnetwork trace */,
				D77570BC2A29427200F490CD /* Animate images with image overlay */,
				D75362CC2A1E862B00D83028 /* Apply unique value renderer */,
				218F35B229C28F4A00502022 /* Authenticate with OAuth */,
				E0FE32E528747762002C6ACA /* Browse building floors */,
				1C9B74D229DB54560038B06F /* Change camera controller */,
				4D2ADC5329C4F612003B367F /* Change map view background */,
				1C0C1C3229D34DAE005C8B24 /* Change viewpoint */,
				E000E75E2869E325005D87C5 /* Clip geometry */,
				88F93CBE29C3D4E30006B28E /* Create and edit geometries */,
				79B7B8082A1BF8B300F57C27 /* Create and save KML file */,
				D7E440D12A1ECBC2005D74DE /* Create buffers around points */,
				D7B3C5C02A43B71E001DA4D8 /* Create convex hull around geometries */,
				D744FD132A2112360084A66C /* Create convex hull around points */,
				1C19B4EA2A578E46001D2506 /* Create load report */,
				E004A6EB28495538002A1FE6 /* Create planar and geodetic buffers */,
				D71C5F602AAA7854006599FD /* Create symbol styles from web styles */,
				E000E761286A0B07005D87C5 /* Cut geometry */,
				D71099692A27D8880065A1C1 /* Densify and generalize geometry */,
				00A7A1422A2FC58300F035F7 /* Display content of utility network container */,
				0074ABB328174B830037244A /* Display map */,
				F111CCBD288B548400205358 /* Display map from mobile map package */,
				D752D95B2A3BCDD4003EB25E /* Display map from portal item */,
				00B04FB3283EEB830026C882 /* Display overview map */,
				1C56B5DE2A82C02D000381DA /* Display points using clustering feature reduction */,
				E004A6D528465C70002A1FE6 /* Display scene */,
				E070A0A1286F3B3400F2B606 /* Download preplanned map area */,
				E004A6EE284E4B7A002A1FE6 /* Download vector tiles to local cache */,
				1C26ED122A859525009B7721 /* Filter features in scene */,
				D78666A92A21616D00C60110 /* Find nearest vertex */,
				E066DD33285CF3A0004D3D5B /* Find route */,
				E088E1722863B5E600413100 /* Generate offline map */,
				0044288C29C90BD500160767 /* Get elevation at point on surface */,
				D704AA562AB22B7A00A3BB63 /* Group layers together */,
				D751018A2A2E960300B8FA48 /* Identify layer features */,
				D752D93C2A3914E5003EB25E /* Manage operational layers */,
				D7ABA2F52A3256610021822B /* Measure distance in scene */,
				D752D9422A3A6EB8003EB25E /* Monitor changes to map load status */,
				75DD739029D38B1B0010229D /* Navigate route */,
				E0EA0B75286638FD00C9621D /* Project geometry */,
				108EC03F29D25AE1000F35D0 /* Query feature table */,
				D7ECF5942AB8BDCA003FB2BE /* Render multilayer symbols */,
				1CAB8D402A3CEAB0002AA649 /* Run valve isolation trace */,
				00CB913628481475005C2C5D /* Search with geocode */,
				E004A6F4284FA3C5002A1FE6 /* Select features in feature layer */,
				00B042E3282EDC690072E1B4 /* Set basemap */,
				D734FA072A183A5A00246D7E /* Set max extent */,
				D7EAF34F2A1C011000D822C4 /* Set min and max scale */,
				E088E1552862578800413100 /* Set surface placement mode */,
				D769C20D2A28FF8600030F61 /* Set up location-driven geotriggers */,
				E004A6B928414332002A1FE6 /* Set viewpoint rotation */,
				1C43BC782A43781100509BF8 /* Set visibility of subtype sublayer */,
				E004A6DE2846626A002A1FE6 /* Show callout */,
				D7EF5D712A269E2D00FEBDE5 /* Show coordinates in multiple formats */,
				E004A6E728493BBB002A1FE6 /* Show device location */,
				0044CDD72995C352004618CE /* Show device location history */,
				D722BD1E2A420D7E002C2087 /* Show extruded features */,
				D751017D2A2E490800B8FA48 /* Show labels on layer */,
				D7CC33FB2A31475C00198EDF /* Show line of sight between points */,
				D7337C5C2ABD137400A5D865 /* Show mobile map package expiration date */,
				1C42E04129D2396B004FC4BE /* Show popup */,
				1C9B74C429DB43580038B06F /* Show realistic light and shadows */,
				E004A6F1284E4F80002A1FE6 /* Show result of spatial operations */,
				E066DD392860C9EE004D3D5B /* Show result of spatial relationships */,
				1CAF831A2A20305F000E1E60 /* Show utility associations */,
				D7ABA2FB2A3287C10021822B /* Show viewshed from geoelement in scene */,
				0086F3FC28E3770900974721 /* Show viewshed from point in scene */,
				D75B584D2AAFB2C20038B3B4 /* Style features with custom dictionary */,
				E066DD362860AB0B004D3D5B /* Style graphics with renderer */,
				E004A6E42846A609002A1FE6 /* Style graphics with symbols */,
				D754E31D2A1D661D0006C5F1 /* Style point with picture marker symbols */,
				D74C8BFA2ABA5572007C76B8 /* Style symbols from mobile style file */,
				7573E81229D6134C00BEED9C /* Trace utility network */,
			);
			path = Samples;
			sourceTree = "<group>";
		};
		0074ABB328174B830037244A /* Display map */ = {
			isa = PBXGroup;
			children = (
				0074ABBE28174BCF0037244A /* DisplayMapView.swift */,
			);
			path = "Display map";
			sourceTree = "<group>";
		};
		0074ABC028174F430037244A /* Models */ = {
			isa = PBXGroup;
			children = (
				00CCB8A4285BAF8700BBAB70 /* OnDemandResource.swift */,
				0074ABC128174F430037244A /* Sample.swift */,
			);
			path = Models;
			sourceTree = "<group>";
		};
		0086F3FC28E3770900974721 /* Show viewshed from point in scene */ = {
			isa = PBXGroup;
			children = (
				0042E24228E4BF8F001F33D6 /* ShowViewshedFromPointInSceneView.Model.swift */,
				0086F3FD28E3770900974721 /* ShowViewshedFromPointInSceneView.swift */,
				0042E24428E4F82B001F33D6 /* ShowViewshedFromPointInSceneView.ViewshedSettingsView.swift */,
			);
			path = "Show viewshed from point in scene";
			sourceTree = "<group>";
		};
		00966EE62811F64D009D3DD7 /* iOS */ = {
			isa = PBXGroup;
			children = (
				00E5402A27F775EA00CF66D5 /* Info.plist */,
			);
			path = iOS;
			sourceTree = "<group>";
		};
		00A7A1422A2FC58300F035F7 /* Display content of utility network container */ = {
			isa = PBXGroup;
			children = (
				00A7A1432A2FC58300F035F7 /* DisplayContentOfUtilityNetworkContainerView.swift */,
				00A7A1492A2FC5B700F035F7 /* DisplayContentOfUtilityNetworkContainerView.Model.swift */,
			);
			path = "Display content of utility network container";
			sourceTree = "<group>";
		};
		00B042E3282EDC690072E1B4 /* Set basemap */ = {
			isa = PBXGroup;
			children = (
				00B042E5282EDC690072E1B4 /* SetBasemapView.swift */,
			);
			path = "Set basemap";
			sourceTree = "<group>";
		};
		00B04FB3283EEB830026C882 /* Display overview map */ = {
			isa = PBXGroup;
			children = (
				00B04FB4283EEBA80026C882 /* DisplayOverviewMapView.swift */,
			);
			path = "Display overview map";
			sourceTree = "<group>";
		};
		00C94A0228B53DCC004E42D9 /* 7c4c679ab06a4df19dc497f577f111bd */ = {
			isa = PBXGroup;
			children = (
				00C94A0C28B53DE1004E42D9 /* raster-file */,
			);
			path = 7c4c679ab06a4df19dc497f577f111bd;
			sourceTree = "<group>";
		};
		00CB913628481475005C2C5D /* Search with geocode */ = {
			isa = PBXGroup;
			children = (
				00CB9137284814A4005C2C5D /* SearchWithGeocodeView.swift */,
			);
			path = "Search with geocode";
			sourceTree = "<group>";
		};
		00CCB8A6285D059300BBAB70 /* Portal Data */ = {
			isa = PBXGroup;
			children = (
				D74C8C002ABA6202007C76B8 /* 1bd036f221f54a99abc9e46ff3511cbf */,
				00C94A0228B53DCC004E42D9 /* 7c4c679ab06a4df19dc497f577f111bd */,
				D701D7242A37C7E4006FF0C8 /* 07d62a792ab6496d9b772a24efea45d0 */,
				00D4EF8328638BF100B9CC30 /* 15a7cbd3af1e47cfa5d2c6b93dc44fc2 */,
				00D4EF8E28638BF100B9CC30 /* 68ec42517cdd439e81b036210483e8e7 */,
				1C965C4629DBA879002F8536 /* 681d6f7694644709a7c830ec57a2d72b */,
				D73F8CF22AB1089900CD39DA /* 751138a2e0844e06853522d54103222a */,
				D721EEA62ABDFF550040BE46 /* 174150279af74a2ba6f8b87a567f480b */,
				792222DB2A81AA5D00619FFE /* a8a942c228af4fac96baa78ad60f511f */,
				00D4EF8128638BF100B9CC30 /* cb1b20748a9f4d128dad8a87244e3e37 */,
				D77572AC2A295DC100F490CD /* d1453556d91e46dea191c20c398b82cd */,
				F111CCC2288B63DB00205358 /* e1f3a7254cb845b09450f54937c16061 */,
			);
			path = "Portal Data";
			sourceTree = SOURCE_ROOT;
		};
		00D4EF7E2863840D00B9CC30 /* Add feature layers */ = {
			isa = PBXGroup;
			children = (
				00D4EF7F2863842100B9CC30 /* AddFeatureLayersView.swift */,
			);
			path = "Add feature layers";
			sourceTree = "<group>";
		};
		00D4EF8128638BF100B9CC30 /* cb1b20748a9f4d128dad8a87244e3e37 */ = {
			isa = PBXGroup;
			children = (
				00D4EF8228638BF100B9CC30 /* LA_Trails.geodatabase */,
			);
			path = cb1b20748a9f4d128dad8a87244e3e37;
			sourceTree = "<group>";
		};
		00D4EF8328638BF100B9CC30 /* 15a7cbd3af1e47cfa5d2c6b93dc44fc2 */ = {
			isa = PBXGroup;
			children = (
				00D4EFB02863CE6300B9CC30 /* ScottishWildlifeTrust_reserves */,
			);
			path = 15a7cbd3af1e47cfa5d2c6b93dc44fc2;
			sourceTree = "<group>";
		};
		00D4EF8E28638BF100B9CC30 /* 68ec42517cdd439e81b036210483e8e7 */ = {
			isa = PBXGroup;
			children = (
				00D4EF8F28638BF100B9CC30 /* AuroraCO.gpkg */,
			);
			path = 68ec42517cdd439e81b036210483e8e7;
			sourceTree = "<group>";
		};
		00E5400627F3CCA100CF66D5 = {
			isa = PBXGroup;
			children = (
				00966EE62811F64D009D3DD7 /* iOS */,
				0023DE5029D648FA0098243A /* macOS */,
				00CCB8A6285D059300BBAB70 /* Portal Data */,
				00E5401427F3CCA200CF66D5 /* Products */,
				003D7C332821EBCC009DDFD2 /* Scripts */,
				00E5400B27F3CCA100CF66D5 /* Shared */,
			);
			sourceTree = "<group>";
		};
		00E5400B27F3CCA100CF66D5 /* Shared */ = {
			isa = PBXGroup;
			children = (
				0074ABAF281742420037244A /* Supporting Files */,
				0074ABB228174B830037244A /* Samples */,
				00E5400C27F3CCA100CF66D5 /* SamplesApp.swift */,
				00E5400E27F3CCA200CF66D5 /* Assets.xcassets */,
				001C6DD827FE585A00D472C2 /* AppSecrets.swift.masque */,
				0074ABCA2817B8DB0037244A /* SamplesApp+Samples.swift.tache */,
			);
			path = Shared;
			sourceTree = "<group>";
		};
		00E5401427F3CCA200CF66D5 /* Products */ = {
			isa = PBXGroup;
			children = (
				00E5401327F3CCA200CF66D5 /* Samples.app */,
			);
			name = Products;
			sourceTree = "<group>";
		};
		108EC03F29D25AE1000F35D0 /* Query feature table */ = {
			isa = PBXGroup;
			children = (
				108EC04029D25B2C000F35D0 /* QueryFeatureTableView.swift */,
			);
			path = "Query feature table";
			sourceTree = "<group>";
		};
		1C0C1C3229D34DAE005C8B24 /* Change viewpoint */ = {
			isa = PBXGroup;
			children = (
				1C0C1C3429D34DAE005C8B24 /* ChangeViewpointView.swift */,
			);
			path = "Change viewpoint";
			sourceTree = "<group>";
		};
		1C19B4EA2A578E46001D2506 /* Create load report */ = {
			isa = PBXGroup;
			children = (
				1C19B4EF2A578E46001D2506 /* CreateLoadReportView.Model.swift */,
				1C19B4ED2A578E46001D2506 /* CreateLoadReportView.swift */,
				1C19B4EB2A578E46001D2506 /* CreateLoadReportView.Views.swift */,
			);
			path = "Create load report";
			sourceTree = "<group>";
		};
		1C26ED122A859525009B7721 /* Filter features in scene */ = {
			isa = PBXGroup;
			children = (
				1C26ED152A859525009B7721 /* FilterFeaturesInSceneView.swift */,
			);
			path = "Filter features in scene";
			sourceTree = "<group>";
		};
		1C3B7DC22A5F64FC00907443 /* Analyze network with subnetwork trace */ = {
			isa = PBXGroup;
			children = (
				1C3B7DC32A5F64FC00907443 /* AnalyzeNetworkWithSubnetworkTraceView.Model.swift */,
				1C3B7DC62A5F64FC00907443 /* AnalyzeNetworkWithSubnetworkTraceView.swift */,
			);
			path = "Analyze network with subnetwork trace";
			sourceTree = "<group>";
		};
		1C42E04129D2396B004FC4BE /* Show popup */ = {
			isa = PBXGroup;
			children = (
				1C42E04329D2396B004FC4BE /* ShowPopupView.swift */,
			);
			path = "Show popup";
			sourceTree = "<group>";
		};
		1C43BC782A43781100509BF8 /* Set visibility of subtype sublayer */ = {
			isa = PBXGroup;
			children = (
				1C43BC7C2A43781100509BF8 /* SetVisibilityOfSubtypeSublayerView.Model.swift */,
				1C43BC7E2A43781100509BF8 /* SetVisibilityOfSubtypeSublayerView.swift */,
				1C43BC792A43781100509BF8 /* SetVisibilityOfSubtypeSublayerView.Views.swift */,
			);
			path = "Set visibility of subtype sublayer";
			sourceTree = "<group>";
		};
		1C56B5DE2A82C02D000381DA /* Display points using clustering feature reduction */ = {
			isa = PBXGroup;
			children = (
				1C56B5E22A82C02D000381DA /* DisplayPointsUsingClusteringFeatureReductionView.swift */,
			);
			path = "Display points using clustering feature reduction";
			sourceTree = "<group>";
		};
		1C965C4629DBA879002F8536 /* 681d6f7694644709a7c830ec57a2d72b */ = {
			isa = PBXGroup;
			children = (
				004FE87029DF5D8700075217 /* Bristol */,
			);
			path = 681d6f7694644709a7c830ec57a2d72b;
			sourceTree = "<group>";
		};
		1C9B74C429DB43580038B06F /* Show realistic light and shadows */ = {
			isa = PBXGroup;
			children = (
				1C9B74C529DB43580038B06F /* ShowRealisticLightAndShadowsView.swift */,
			);
			path = "Show realistic light and shadows";
			sourceTree = "<group>";
		};
		1C9B74D229DB54560038B06F /* Change camera controller */ = {
			isa = PBXGroup;
			children = (
				1C9B74D529DB54560038B06F /* ChangeCameraControllerView.swift */,
			);
			path = "Change camera controller";
			sourceTree = "<group>";
		};
		1CAB8D402A3CEAB0002AA649 /* Run valve isolation trace */ = {
			isa = PBXGroup;
			children = (
				1CAB8D442A3CEAB0002AA649 /* RunValveIsolationTraceView.Model.swift */,
				1CAB8D472A3CEAB0002AA649 /* RunValveIsolationTraceView.swift */,
			);
			path = "Run valve isolation trace";
			sourceTree = "<group>";
		};
		1CAF831A2A20305F000E1E60 /* Show utility associations */ = {
			isa = PBXGroup;
			children = (
				1CAF831B2A20305F000E1E60 /* ShowUtilityAssociationsView.swift */,
			);
			path = "Show utility associations";
			sourceTree = "<group>";
		};
		218F35B229C28F4A00502022 /* Authenticate with OAuth */ = {
			isa = PBXGroup;
			children = (
				218F35B329C28F4A00502022 /* AuthenticateWithOAuthView.swift */,
			);
			path = "Authenticate with OAuth";
			sourceTree = "<group>";
		};
		4D2ADC3E29C26D05003B367F /* Add dynamic entity layer */ = {
			isa = PBXGroup;
			children = (
				4D2ADC3F29C26D05003B367F /* AddDynamicEntityLayerView.swift */,
				4D2ADC6629C50BD6003B367F /* AddDynamicEntityLayerView.Model.swift */,
				4D2ADC6829C50C4C003B367F /* AddDynamicEntityLayerView.SettingsView.swift */,
			);
			path = "Add dynamic entity layer";
			sourceTree = "<group>";
		};
		4D2ADC5329C4F612003B367F /* Change map view background */ = {
			isa = PBXGroup;
			children = (
				4D2ADC5529C4F612003B367F /* ChangeMapViewBackgroundView.swift */,
				4D2ADC5829C4F612003B367F /* ChangeMapViewBackgroundView.SettingsView.swift */,
				4D2ADC6129C5071C003B367F /* ChangeMapViewBackgroundView.Model.swift */,
			);
			path = "Change map view background";
			sourceTree = "<group>";
		};
		7573E81229D6134C00BEED9C /* Trace utility network */ = {
			isa = PBXGroup;
			children = (
				7573E81329D6134C00BEED9C /* TraceUtilityNetworkView.Model.swift */,
				7573E81529D6134C00BEED9C /* TraceUtilityNetworkView.Enums.swift */,
				7573E81729D6134C00BEED9C /* TraceUtilityNetworkView.Views.swift */,
				7573E81829D6134C00BEED9C /* TraceUtilityNetworkView.swift */,
			);
			path = "Trace utility network";
			sourceTree = "<group>";
		};
		75DD739029D38B1B0010229D /* Navigate route */ = {
			isa = PBXGroup;
			children = (
				75DD739129D38B1B0010229D /* NavigateRouteView.swift */,
			);
			path = "Navigate route";
			sourceTree = "<group>";
		};
		792222DB2A81AA5D00619FFE /* a8a942c228af4fac96baa78ad60f511f */ = {
			isa = PBXGroup;
			children = (
				792222DC2A81AA5D00619FFE /* AIS_MarineCadastre_SelectedVessels_CustomDataSource.jsonl */,
			);
			path = a8a942c228af4fac96baa78ad60f511f;
			sourceTree = "<group>";
		};
		79B7B8082A1BF8B300F57C27 /* Create and save KML file */ = {
			isa = PBXGroup;
			children = (
				79302F842A1ED4E30002336A /* CreateAndSaveKMLView.Model.swift */,
				79B7B8092A1BF8EC00F57C27 /* CreateAndSaveKMLView.swift */,
				79302F862A1ED71B0002336A /* CreateAndSaveKMLView.Views.swift */,
			);
			path = "Create and save KML file";
			sourceTree = "<group>";
		};
		79D84D0C2A815BED00F45262 /* Add custom dynamic entity data source */ = {
			isa = PBXGroup;
			children = (
				79D84D0D2A815C5B00F45262 /* AddCustomDynamicEntityDataSourceView.swift */,
				7900C5F52A83FC3F002D430F /* AddCustomDynamicEntityDataSourceView.Vessel.swift */,
			);
			path = "Add custom dynamic entity data source";
			sourceTree = "<group>";
		};
		88F93CBE29C3D4E30006B28E /* Create and edit geometries */ = {
			isa = PBXGroup;
			children = (
				88F93CC029C3D59C0006B28E /* CreateAndEditGeometriesView.swift */,
			);
			path = "Create and edit geometries";
			sourceTree = "<group>";
		};
		D701D7242A37C7E4006FF0C8 /* 07d62a792ab6496d9b772a24efea45d0 */ = {
			isa = PBXGroup;
			children = (
				D701D72B2A37C7F7006FF0C8 /* bradley_low_3ds */,
			);
			path = 07d62a792ab6496d9b772a24efea45d0;
			sourceTree = "<group>";
		};
		D704AA562AB22B7A00A3BB63 /* Group layers together */ = {
			isa = PBXGroup;
			children = (
				D704AA592AB22C1A00A3BB63 /* GroupLayersTogetherView.swift */,
				D75C35662AB50338003CD55F /* GroupLayersTogetherView.GroupLayerListView.swift */,
			);
			path = "Group layers together";
			sourceTree = "<group>";
		};
		D71099692A27D8880065A1C1 /* Densify and generalize geometry */ = {
			isa = PBXGroup;
			children = (
				D710996C2A27D9210065A1C1 /* DensifyAndGeneralizeGeometryView.swift */,
				D710996F2A2802FA0065A1C1 /* DensifyAndGeneralizeGeometryView.SettingsView.swift */,
			);
			path = "Densify and generalize geometry";
			sourceTree = "<group>";
		};
		D71C5F602AAA7854006599FD /* Create symbol styles from web styles */ = {
			isa = PBXGroup;
			children = (
				D71C5F632AAA7A88006599FD /* CreateSymbolStylesFromWebStylesView.swift */,
			);
			path = "Create symbol styles from web styles";
			sourceTree = "<group>";
		};
		D721EEA62ABDFF550040BE46 /* 174150279af74a2ba6f8b87a567f480b */ = {
			isa = PBXGroup;
			children = (
				D721EEA72ABDFF550040BE46 /* LothianRiversAnno.mmpk */,
			);
			path = 174150279af74a2ba6f8b87a567f480b;
			sourceTree = "<group>";
		};
		D722BD1E2A420D7E002C2087 /* Show extruded features */ = {
			isa = PBXGroup;
			children = (
				D722BD212A420DAD002C2087 /* ShowExtrudedFeaturesView.swift */,
			);
			path = "Show extruded features";
			sourceTree = "<group>";
		};
		D7337C5C2ABD137400A5D865 /* Show mobile map package expiration date */ = {
			isa = PBXGroup;
			children = (
				D7337C5F2ABD142D00A5D865 /* ShowMobileMapPackageExpirationDateView.swift */,
			);
			path = "Show mobile map package expiration date";
			sourceTree = "<group>";
		};
		D734FA072A183A5A00246D7E /* Set max extent */ = {
			isa = PBXGroup;
			children = (
				D734FA092A183A5B00246D7E /* SetMaxExtentView.swift */,
			);
			path = "Set max extent";
			sourceTree = "<group>";
		};
		D73F8CF22AB1089900CD39DA /* 751138a2e0844e06853522d54103222a */ = {
			isa = PBXGroup;
			children = (
				D73F8CF32AB1089900CD39DA /* Restaurant.stylx */,
			);
			path = 751138a2e0844e06853522d54103222a;
			sourceTree = "<group>";
		};
		D744FD132A2112360084A66C /* Create convex hull around points */ = {
			isa = PBXGroup;
			children = (
				D744FD162A2112D90084A66C /* CreateConvexHullAroundPointsView.swift */,
			);
			path = "Create convex hull around points";
			sourceTree = "<group>";
		};
		D74C8BFA2ABA5572007C76B8 /* Style symbols from mobile style file */ = {
			isa = PBXGroup;
			children = (
				D7337C592ABCFDB100A5D865 /* StyleSymbolsFromMobileStyleFileView.SymbolOptionsListView.swift */,
				D74C8BFD2ABA5605007C76B8 /* StyleSymbolsFromMobileStyleFileView.swift */,
			);
			path = "Style symbols from mobile style file";
			sourceTree = "<group>";
		};
		D74C8C002ABA6202007C76B8 /* 1bd036f221f54a99abc9e46ff3511cbf */ = {
			isa = PBXGroup;
			children = (
				D74C8C012ABA6202007C76B8 /* emoji-mobile.stylx */,
			);
			path = 1bd036f221f54a99abc9e46ff3511cbf;
			sourceTree = "<group>";
		};
		D751017D2A2E490800B8FA48 /* Show labels on layer */ = {
			isa = PBXGroup;
			children = (
				D75101802A2E493600B8FA48 /* ShowLabelsOnLayerView.swift */,
			);
			path = "Show labels on layer";
			sourceTree = "<group>";
		};
		D751018A2A2E960300B8FA48 /* Identify layer features */ = {
			isa = PBXGroup;
			children = (
				D751018D2A2E962D00B8FA48 /* IdentifyLayerFeaturesView.swift */,
			);
			path = "Identify layer features";
			sourceTree = "<group>";
		};
		D752D93C2A3914E5003EB25E /* Manage operational layers */ = {
			isa = PBXGroup;
			children = (
				D752D93F2A39154C003EB25E /* ManageOperationalLayersView.swift */,
			);
			path = "Manage operational layers";
			sourceTree = "<group>";
		};
		D752D9422A3A6EB8003EB25E /* Monitor changes to map load status */ = {
			isa = PBXGroup;
			children = (
				D752D9452A3A6F7F003EB25E /* MonitorChangesToMapLoadStatusView.swift */,
			);
			path = "Monitor changes to map load status";
			sourceTree = "<group>";
		};
		D752D95B2A3BCDD4003EB25E /* Display map from portal item */ = {
			isa = PBXGroup;
			children = (
				D752D95E2A3BCE06003EB25E /* DisplayMapFromPortalItemView.swift */,
			);
			path = "Display map from portal item";
			sourceTree = "<group>";
		};
		D75362CC2A1E862B00D83028 /* Apply unique value renderer */ = {
			isa = PBXGroup;
			children = (
				D75362D12A1E886700D83028 /* ApplyUniqueValueRendererView.swift */,
			);
			path = "Apply unique value renderer";
			sourceTree = "<group>";
		};
		D754E31D2A1D661D0006C5F1 /* Style point with picture marker symbols */ = {
			isa = PBXGroup;
			children = (
				D754E3222A1D66820006C5F1 /* StylePointWithPictureMarkerSymbolsView.swift */,
			);
			path = "Style point with picture marker symbols";
			sourceTree = "<group>";
		};
		D75B584D2AAFB2C20038B3B4 /* Style features with custom dictionary */ = {
			isa = PBXGroup;
			children = (
				D75B58502AAFB3030038B3B4 /* StyleFeaturesWithCustomDictionaryView.swift */,
			);
			path = "Style features with custom dictionary";
			sourceTree = "<group>";
		};
		D769C20D2A28FF8600030F61 /* Set up location-driven geotriggers */ = {
			isa = PBXGroup;
			children = (
				D769C2112A29019B00030F61 /* SetUpLocationDrivenGeotriggersView.swift */,
				D79EE76D2A4CEA5D005A52AE /* SetUpLocationDrivenGeotriggersView.Model.swift */,
			);
			path = "Set up location-driven geotriggers";
			sourceTree = "<group>";
		};
		D77570BC2A29427200F490CD /* Animate images with image overlay */ = {
			isa = PBXGroup;
			children = (
				D77570BF2A2942F800F490CD /* AnimateImagesWithImageOverlayView.swift */,
			);
			path = "Animate images with image overlay";
			sourceTree = "<group>";
		};
		D77572AC2A295DC100F490CD /* d1453556d91e46dea191c20c398b82cd */ = {
			isa = PBXGroup;
			children = (
				D77572AD2A295DDD00F490CD /* PacificSouthWest2 */,
			);
			path = d1453556d91e46dea191c20c398b82cd;
			sourceTree = "<group>";
		};
		D78666A92A21616D00C60110 /* Find nearest vertex */ = {
			isa = PBXGroup;
			children = (
				D78666AC2A2161F100C60110 /* FindNearestVertexView.swift */,
			);
			path = "Find nearest vertex";
			sourceTree = "<group>";
		};
		D7ABA2F52A3256610021822B /* Measure distance in scene */ = {
			isa = PBXGroup;
			children = (
				D7ABA2F82A32579C0021822B /* MeasureDistanceInSceneView.swift */,
			);
			path = "Measure distance in scene";
			sourceTree = "<group>";
		};
		D7ABA2FB2A3287C10021822B /* Show viewshed from geoelement in scene */ = {
			isa = PBXGroup;
			children = (
				D7ABA2FE2A32881C0021822B /* ShowViewshedFromGeoelementInSceneView.swift */,
			);
			path = "Show viewshed from geoelement in scene";
			sourceTree = "<group>";
		};
		D7B3C5C02A43B71E001DA4D8 /* Create convex hull around geometries */ = {
			isa = PBXGroup;
			children = (
				D7634FAE2A43B7AC00F8AEFB /* CreateConvexHullAroundGeometriesView.swift */,
			);
			path = "Create convex hull around geometries";
			sourceTree = "<group>";
		};
		D7CC33FB2A31475C00198EDF /* Show line of sight between points */ = {
			isa = PBXGroup;
			children = (
				D7CC33FD2A31475C00198EDF /* ShowLineOfSightBetweenPointsView.swift */,
			);
			path = "Show line of sight between points";
			sourceTree = "<group>";
		};
		D7E440D12A1ECBC2005D74DE /* Create buffers around points */ = {
			isa = PBXGroup;
			children = (
				D7E440D62A1ECE7D005D74DE /* CreateBuffersAroundPointsView.swift */,
			);
			path = "Create buffers around points";
			sourceTree = "<group>";
		};
		D7E557602A1D743100B9FB09 /* Add WMS layer */ = {
			isa = PBXGroup;
			children = (
				D7E557672A1D768800B9FB09 /* AddWMSLayerView.swift */,
			);
			path = "Add WMS layer";
			sourceTree = "<group>";
		};
		D7EAF34F2A1C011000D822C4 /* Set min and max scale */ = {
			isa = PBXGroup;
			children = (
				D7EAF3592A1C023800D822C4 /* SetMinAndMaxScaleView.swift */,
			);
			path = "Set min and max scale";
			sourceTree = "<group>";
		};
		D7ECF5942AB8BDCA003FB2BE /* Render multilayer symbols */ = {
			isa = PBXGroup;
			children = (
				D7ECF5972AB8BE63003FB2BE /* RenderMultilayerSymbolsView.swift */,
			);
			path = "Render multilayer symbols";
			sourceTree = "<group>";
		};
		D7EF5D712A269E2D00FEBDE5 /* Show coordinates in multiple formats */ = {
			isa = PBXGroup;
			children = (
				D7EF5D742A26A03A00FEBDE5 /* ShowCoordinatesInMultipleFormatsView.swift */,
			);
			path = "Show coordinates in multiple formats";
			sourceTree = "<group>";
		};
		E000E75E2869E325005D87C5 /* Clip geometry */ = {
			isa = PBXGroup;
			children = (
				E000E75F2869E33D005D87C5 /* ClipGeometryView.swift */,
			);
			path = "Clip geometry";
			sourceTree = "<group>";
		};
		E000E761286A0B07005D87C5 /* Cut geometry */ = {
			isa = PBXGroup;
			children = (
				E000E762286A0B18005D87C5 /* CutGeometryView.swift */,
			);
			path = "Cut geometry";
			sourceTree = "<group>";
		};
		E004A6B928414332002A1FE6 /* Set viewpoint rotation */ = {
			isa = PBXGroup;
			children = (
				E004A6BD28414332002A1FE6 /* SetViewpointRotationView.swift */,
			);
			path = "Set viewpoint rotation";
			sourceTree = "<group>";
		};
		E004A6D528465C70002A1FE6 /* Display scene */ = {
			isa = PBXGroup;
			children = (
				E004A6D828465C70002A1FE6 /* DisplaySceneView.swift */,
			);
			path = "Display scene";
			sourceTree = "<group>";
		};
		E004A6DE2846626A002A1FE6 /* Show callout */ = {
			isa = PBXGroup;
			children = (
				E004A6DF28466279002A1FE6 /* ShowCalloutView.swift */,
			);
			path = "Show callout";
			sourceTree = "<group>";
		};
		E004A6E42846A609002A1FE6 /* Style graphics with symbols */ = {
			isa = PBXGroup;
			children = (
				E004A6E52846A61F002A1FE6 /* StyleGraphicsWithSymbolsView.swift */,
			);
			path = "Style graphics with symbols";
			sourceTree = "<group>";
		};
		E004A6E728493BBB002A1FE6 /* Show device location */ = {
			isa = PBXGroup;
			children = (
				E004A6E828493BCE002A1FE6 /* ShowDeviceLocationView.swift */,
			);
			path = "Show device location";
			sourceTree = "<group>";
		};
		E004A6EB28495538002A1FE6 /* Create planar and geodetic buffers */ = {
			isa = PBXGroup;
			children = (
				E004A6EC2849556E002A1FE6 /* CreatePlanarAndGeodeticBuffersView.swift */,
			);
			path = "Create planar and geodetic buffers";
			sourceTree = "<group>";
		};
		E004A6EE284E4B7A002A1FE6 /* Download vector tiles to local cache */ = {
			isa = PBXGroup;
			children = (
				E004A6EF284E4B9B002A1FE6 /* DownloadVectorTilesToLocalCacheView.swift */,
			);
			path = "Download vector tiles to local cache";
			sourceTree = "<group>";
		};
		E004A6F1284E4F80002A1FE6 /* Show result of spatial operations */ = {
			isa = PBXGroup;
			children = (
				E004A6F2284E4FEB002A1FE6 /* ShowResultOfSpatialOperationsView.swift */,
			);
			path = "Show result of spatial operations";
			sourceTree = "<group>";
		};
		E004A6F4284FA3C5002A1FE6 /* Select features in feature layer */ = {
			isa = PBXGroup;
			children = (
				E004A6F5284FA42A002A1FE6 /* SelectFeaturesInFeatureLayerView.swift */,
			);
			path = "Select features in feature layer";
			sourceTree = "<group>";
		};
		E041ABC3287CAFEB0056009B /* Web */ = {
			isa = PBXGroup;
			children = (
				E041AC15287F54580056009B /* highlight.min.js */,
				E041AC1D288076A60056009B /* info.css */,
				E041AC1F288077B90056009B /* xcode.css */,
			);
			path = Web;
			sourceTree = "<group>";
		};
		E066DD33285CF3A0004D3D5B /* Find route */ = {
			isa = PBXGroup;
			children = (
				E066DD34285CF3B3004D3D5B /* FindRouteView.swift */,
			);
			path = "Find route";
			sourceTree = "<group>";
		};
		E066DD362860AB0B004D3D5B /* Style graphics with renderer */ = {
			isa = PBXGroup;
			children = (
				E066DD372860AB28004D3D5B /* StyleGraphicsWithRendererView.swift */,
			);
			path = "Style graphics with renderer";
			sourceTree = "<group>";
		};
		E066DD392860C9EE004D3D5B /* Show result of spatial relationships */ = {
			isa = PBXGroup;
			children = (
				E066DD3A2860CA08004D3D5B /* ShowResultOfSpatialRelationshipsView.swift */,
			);
			path = "Show result of spatial relationships";
			sourceTree = "<group>";
		};
		E066DD3E28610F3F004D3D5B /* Add scene layer from service */ = {
			isa = PBXGroup;
			children = (
				E066DD3F28610F55004D3D5B /* AddSceneLayerFromServiceView.swift */,
			);
			path = "Add scene layer from service";
			sourceTree = "<group>";
		};
		E070A0A1286F3B3400F2B606 /* Download preplanned map area */ = {
			isa = PBXGroup;
			children = (
				883C121429C9136600062FF9 /* DownloadPreplannedMapAreaView.MapPicker.swift */,
				E0D04FF128A5390000747989 /* DownloadPreplannedMapAreaView.Model.swift */,
				E070A0A2286F3B6000F2B606 /* DownloadPreplannedMapAreaView.swift */,
			);
			path = "Download preplanned map area";
			sourceTree = "<group>";
		};
		E088E1552862578800413100 /* Set surface placement mode */ = {
			isa = PBXGroup;
			children = (
				E088E1562862579D00413100 /* SetSurfacePlacementModeView.swift */,
			);
			path = "Set surface placement mode";
			sourceTree = "<group>";
		};
		E088E1722863B5E600413100 /* Generate offline map */ = {
			isa = PBXGroup;
			children = (
				E088E1732863B5F800413100 /* GenerateOfflineMapView.swift */,
			);
			path = "Generate offline map";
			sourceTree = "<group>";
		};
		E0EA0B75286638FD00C9621D /* Project geometry */ = {
			isa = PBXGroup;
			children = (
				E0EA0B762866390E00C9621D /* ProjectGeometryView.swift */,
			);
			path = "Project geometry";
			sourceTree = "<group>";
		};
		E0FE32E528747762002C6ACA /* Browse building floors */ = {
			isa = PBXGroup;
			children = (
				E0FE32E628747778002C6ACA /* BrowseBuildingFloorsView.swift */,
			);
			path = "Browse building floors";
			sourceTree = "<group>";
		};
		F111CCBD288B548400205358 /* Display map from mobile map package */ = {
			isa = PBXGroup;
			children = (
				F111CCC0288B5D5600205358 /* DisplayMapFromMobileMapPackageView.swift */,
			);
			path = "Display map from mobile map package";
			sourceTree = "<group>";
		};
		F111CCC2288B63DB00205358 /* e1f3a7254cb845b09450f54937c16061 */ = {
			isa = PBXGroup;
			children = (
				F111CCC3288B641900205358 /* Yellowstone.mmpk */,
			);
			path = e1f3a7254cb845b09450f54937c16061;
			sourceTree = "<group>";
		};
		F19A316128906F0D003B7EF9 /* Add raster from file */ = {
			isa = PBXGroup;
			children = (
				F1E71BF0289473760064C33F /* AddRasterFromFileView.swift */,
			);
			path = "Add raster from file";
			sourceTree = "<group>";
		};
/* End PBXGroup section */

/* Begin PBXNativeTarget section */
		00E5401227F3CCA200CF66D5 /* Samples */ = {
			isa = PBXNativeTarget;
			buildConfigurationList = 00E5402427F3CCA200CF66D5 /* Build configuration list for PBXNativeTarget "Samples" */;
			buildPhases = (
				001C6DDC27FE5CE800D472C2 /* Create .secrets File If It Does Not Exist */,
				00CCB8A3285BA2FD00BBAB70 /* Download Portal Item Data */,
				00E5402B27F77A5A00CF66D5 /* Lint Sources */,
				00E5400F27F3CCA200CF66D5 /* Sources */,
				00144B5E280634840090DD5D /* Embed Frameworks */,
				00E5401027F3CCA200CF66D5 /* Frameworks */,
				00E5401127F3CCA200CF66D5 /* Resources */,
				0039A4E82885C4E300592C86 /* Copy Source Code Files */,
				0039A4E72885C45200592C86 /* Copy README.md Files For Source Code View */,
			);
			buildRules = (
				0083586F27FE3BCF00192A15 /* PBXBuildRule */,
				0074ABCC2817B8E60037244A /* PBXBuildRule */,
			);
			dependencies = (
			);
			name = Samples;
			packageProductDependencies = (
				00C43AEC2947DC350099AE34 /* ArcGISToolkit */,
			);
			productName = "arcgis-swift-sdk-samples (iOS)";
			productReference = 00E5401327F3CCA200CF66D5 /* Samples.app */;
			productType = "com.apple.product-type.application";
		};
/* End PBXNativeTarget section */

/* Begin PBXProject section */
		00E5400727F3CCA100CF66D5 /* Project object */ = {
			isa = PBXProject;
			attributes = {
				BuildIndependentTargetsInParallel = 1;
				KnownAssetTags = (
					AddCustomDynamicEntityDataSource,
					AddFeatureLayers,
					AddRasterFromFile,
					AnimateImagesWithImageOverlay,
					ChangeCameraController,
					DisplayMapFromMobileMapPackage,
					ShowMobileMapPackageExpirationDate,
					ShowViewshedFromGeoelementInScene,
					StyleFeaturesWithCustomDictionary,
					StyleSymbolsFromMobileStyleFile,
				);
				LastSwiftUpdateCheck = 1330;
				LastUpgradeCheck = 1330;
				ORGANIZATIONNAME = Esri;
				TargetAttributes = {
					00E5401227F3CCA200CF66D5 = {
						CreatedOnToolsVersion = 13.3;
					};
				};
			};
			buildConfigurationList = 00E5400A27F3CCA100CF66D5 /* Build configuration list for PBXProject "Samples" */;
			compatibilityVersion = "Xcode 13.0";
			developmentRegion = en;
			hasScannedForEncodings = 0;
			knownRegions = (
				en,
				Base,
			);
			mainGroup = 00E5400627F3CCA100CF66D5;
			packageReferences = (
				00C43AEB2947DC350099AE34 /* XCRemoteSwiftPackageReference "arcgis-maps-sdk-swift-toolkit" */,
			);
			productRefGroup = 00E5401427F3CCA200CF66D5 /* Products */;
			projectDirPath = "";
			projectRoot = "";
			targets = (
				00E5401227F3CCA200CF66D5 /* Samples */,
			);
		};
/* End PBXProject section */

/* Begin PBXResourcesBuildPhase section */
		00E5401127F3CCA200CF66D5 /* Resources */ = {
			isa = PBXResourcesBuildPhase;
			buildActionMask = 2147483647;
			files = (
				E041AC1E288076A60056009B /* info.css in Resources */,
				D721EEA82ABDFF550040BE46 /* LothianRiversAnno.mmpk in Resources */,
				E041AC1A287F54580056009B /* highlight.min.js in Resources */,
				00E5402027F3CCA200CF66D5 /* Assets.xcassets in Resources */,
				00C94A0D28B53DE1004E42D9 /* raster-file in Resources */,
				004FE87129DF5D8700075217 /* Bristol in Resources */,
				D73F8CF42AB1089900CD39DA /* Restaurant.stylx in Resources */,
				D74C8C022ABA6202007C76B8 /* emoji-mobile.stylx in Resources */,
				792222DD2A81AA5D00619FFE /* AIS_MarineCadastre_SelectedVessels_CustomDataSource.jsonl in Resources */,
				E041AC20288077B90056009B /* xcode.css in Resources */,
				00D4EF9028638BF100B9CC30 /* LA_Trails.geodatabase in Resources */,
				D701D72C2A37C7F7006FF0C8 /* bradley_low_3ds in Resources */,
				00D4EF9A28638BF100B9CC30 /* AuroraCO.gpkg in Resources */,
				F111CCC4288B641900205358 /* Yellowstone.mmpk in Resources */,
				D77572AE2A295DDE00F490CD /* PacificSouthWest2 in Resources */,
				00D4EFB12863CE6300B9CC30 /* ScottishWildlifeTrust_reserves in Resources */,
			);
			runOnlyForDeploymentPostprocessing = 0;
		};
/* End PBXResourcesBuildPhase section */

/* Begin PBXShellScriptBuildPhase section */
		001C6DDC27FE5CE800D472C2 /* Create .secrets File If It Does Not Exist */ = {
			isa = PBXShellScriptBuildPhase;
			alwaysOutOfDate = 1;
			buildActionMask = 2147483647;
			files = (
			);
			inputFileListPaths = (
			);
			inputPaths = (
			);
			name = "Create .secrets File If It Does Not Exist";
			outputFileListPaths = (
			);
			outputPaths = (
				"$(SRCROOT)/.secrets",
			);
			runOnlyForDeploymentPostprocessing = 0;
			shellPath = /bin/sh;
			shellScript = "if [ ! -e \"$SRCROOT/.secrets\" ]\nthen\n    touch \"$SRCROOT/.secrets\"\nfi\n";
		};
		0039A4E72885C45200592C86 /* Copy README.md Files For Source Code View */ = {
			isa = PBXShellScriptBuildPhase;
			alwaysOutOfDate = 1;
			buildActionMask = 2147483647;
			files = (
			);
			inputFileListPaths = (
			);
			inputPaths = (
			);
			name = "Copy README.md Files For Source Code View";
			outputFileListPaths = (
			);
			outputPaths = (
			);
			runOnlyForDeploymentPostprocessing = 0;
			shellPath = /bin/sh;
			shellScript = "echo $BUILT_PRODUCTS_DIR\n\n# Directory to which the readmes will be copied.\nREADMES_DIR=${BUILT_PRODUCTS_DIR}/${UNLOCALIZED_RESOURCES_FOLDER_PATH}/READMEs\nmkdir -p \"${READMES_DIR}\"\n\n# Root readme for the project to skip.\nDEFAULT_README=$SRCROOT/README.md\n\n# Find all README.md files in the project.\nfind ${SRCROOT} -name \"README.md\" | while read file\ndo\n    # Skip the root readme for project.\n    if [ \"$file\" = \"$DEFAULT_README\" ]\n    then\n        echo $BUILT_PRODUCTS_DIR\n        continue\n    fi\n    \n    # Extract the folder name from the path.\n    FILE_PATH=$(dirname \"$file\")\n    FOLDER_NAME=$(basename \"$FILE_PATH\")\n    \n    cp \"${file}\" \"${READMES_DIR}/${FOLDER_NAME}.md\"\ndone\n";
		};
		00CCB8A3285BA2FD00BBAB70 /* Download Portal Item Data */ = {
			isa = PBXShellScriptBuildPhase;
			alwaysOutOfDate = 1;
			buildActionMask = 2147483647;
			files = (
			);
			inputFileListPaths = (
			);
			inputPaths = (
			);
			name = "Download Portal Item Data";
			outputFileListPaths = (
			);
			outputPaths = (
			);
			runOnlyForDeploymentPostprocessing = 0;
			shellPath = /bin/sh;
			shellScript = "SAMPLES_DIRECTORY=\"${SRCROOT}/Shared/Samples\"\nDOWNLOAD_DIRECTORY=\"${SRCROOT}/Portal Data\"\nxcrun --sdk macosx swift \"${SRCROOT}/Scripts/DowloadPortalItemData.swift\" \"$SAMPLES_DIRECTORY\" \"$DOWNLOAD_DIRECTORY\"\n";
		};
		00E5402B27F77A5A00CF66D5 /* Lint Sources */ = {
			isa = PBXShellScriptBuildPhase;
			alwaysOutOfDate = 1;
			buildActionMask = 2147483647;
			files = (
			);
			inputFileListPaths = (
			);
			inputPaths = (
			);
			name = "Lint Sources";
			outputFileListPaths = (
			);
			outputPaths = (
			);
			runOnlyForDeploymentPostprocessing = 0;
			shellPath = /bin/sh;
			shellScript = "if [[ \"$(uname -m)\" == arm64 ]]; then\n    export PATH=\"/opt/homebrew/bin:$PATH\"\nfi\n\nif which swiftlint > /dev/null; then\n  swiftlint\nelse\n  echo \"warning: SwiftLint not installed, download from https://github.com/realm/SwiftLint\"\nfi\n";
		};
/* End PBXShellScriptBuildPhase section */

/* Begin PBXSourcesBuildPhase section */
		00E5400F27F3CCA200CF66D5 /* Sources */ = {
			isa = PBXSourcesBuildPhase;
			buildActionMask = 2147483647;
			files = (
				79D84D132A81711A00F45262 /* AddCustomDynamicEntityDataSourceView.swift in Sources */,
				E000E7602869E33D005D87C5 /* ClipGeometryView.swift in Sources */,
				4D2ADC6729C50BD6003B367F /* AddDynamicEntityLayerView.Model.swift in Sources */,
				E004A6E928493BCE002A1FE6 /* ShowDeviceLocationView.swift in Sources */,
				1C26ED192A859525009B7721 /* FilterFeaturesInSceneView.swift in Sources */,
				F111CCC1288B5D5600205358 /* DisplayMapFromMobileMapPackageView.swift in Sources */,
				D7337C5A2ABCFDB100A5D865 /* StyleSymbolsFromMobileStyleFileView.SymbolOptionsListView.swift in Sources */,
				1C43BC842A43781200509BF8 /* SetVisibilityOfSubtypeSublayerView.swift in Sources */,
				00A7A1462A2FC58300F035F7 /* DisplayContentOfUtilityNetworkContainerView.swift in Sources */,
				218F35B829C28F4A00502022 /* AuthenticateWithOAuthView.swift in Sources */,
				79B7B80A2A1BF8EC00F57C27 /* CreateAndSaveKMLView.swift in Sources */,
				7573E81C29D6134C00BEED9C /* TraceUtilityNetworkView.Enums.swift in Sources */,
				7573E81A29D6134C00BEED9C /* TraceUtilityNetworkView.Model.swift in Sources */,
				1C3B7DC82A5F64FC00907443 /* AnalyzeNetworkWithSubnetworkTraceView.Model.swift in Sources */,
				D752D9402A39154C003EB25E /* ManageOperationalLayersView.swift in Sources */,
				D7ABA2F92A32579C0021822B /* MeasureDistanceInSceneView.swift in Sources */,
				E004A6E028466279002A1FE6 /* ShowCalloutView.swift in Sources */,
				E000E763286A0B18005D87C5 /* CutGeometryView.swift in Sources */,
				001C6DE127FE8A9400D472C2 /* AppSecrets.swift.masque in Sources */,
				D75B58512AAFB3030038B3B4 /* StyleFeaturesWithCustomDictionaryView.swift in Sources */,
				E0D04FF228A5390000747989 /* DownloadPreplannedMapAreaView.Model.swift in Sources */,
				00CCB8A5285BAF8700BBAB70 /* OnDemandResource.swift in Sources */,
				1C19B4F32A578E46001D2506 /* CreateLoadReportView.swift in Sources */,
				7900C5F62A83FC3F002D430F /* AddCustomDynamicEntityDataSourceView.Vessel.swift in Sources */,
				D71099702A2802FA0065A1C1 /* DensifyAndGeneralizeGeometryView.SettingsView.swift in Sources */,
				E004A6ED2849556E002A1FE6 /* CreatePlanarAndGeodeticBuffersView.swift in Sources */,
				E041ABD7287DB04D0056009B /* SampleInfoView.swift in Sources */,
				1C43BC822A43781200509BF8 /* SetVisibilityOfSubtypeSublayerView.Model.swift in Sources */,
				D752D9462A3A6F80003EB25E /* MonitorChangesToMapLoadStatusView.swift in Sources */,
				E0082217287755AC002AD138 /* View+Sheet.swift in Sources */,
				00181B462846AD7100654571 /* View+Alert.swift in Sources */,
				00273CF62A82AB8700A7A77D /* SampleRow.swift in Sources */,
				D7ABA2FF2A32881C0021822B /* ShowViewshedFromGeoelementInSceneView.swift in Sources */,
				E0FE32E728747778002C6ACA /* BrowseBuildingFloorsView.swift in Sources */,
				D752D95F2A3BCE06003EB25E /* DisplayMapFromPortalItemView.swift in Sources */,
				1CAB8D4B2A3CEAB0002AA649 /* RunValveIsolationTraceView.Model.swift in Sources */,
				E070A0A3286F3B6000F2B606 /* DownloadPreplannedMapAreaView.swift in Sources */,
				D77570C02A2942F800F490CD /* AnimateImagesWithImageOverlayView.swift in Sources */,
				E0EA0B772866390E00C9621D /* ProjectGeometryView.swift in Sources */,
				D74C8BFE2ABA5605007C76B8 /* StyleSymbolsFromMobileStyleFileView.swift in Sources */,
				0042E24328E4BF8F001F33D6 /* ShowViewshedFromPointInSceneView.Model.swift in Sources */,
				D7E557682A1D768800B9FB09 /* AddWMSLayerView.swift in Sources */,
				0005580A2817C51E00224BC6 /* SampleDetailView.swift in Sources */,
				D75C35672AB50338003CD55F /* GroupLayersTogetherView.GroupLayerListView.swift in Sources */,
				4D2ADC6229C5071C003B367F /* ChangeMapViewBackgroundView.Model.swift in Sources */,
				0074ABCD2817BCC30037244A /* SamplesApp+Samples.swift.tache in Sources */,
				D79EE76E2A4CEA5D005A52AE /* SetUpLocationDrivenGeotriggersView.Model.swift in Sources */,
				E004A6F3284E4FEB002A1FE6 /* ShowResultOfSpatialOperationsView.swift in Sources */,
				D751018E2A2E962D00B8FA48 /* IdentifyLayerFeaturesView.swift in Sources */,
				F1E71BF1289473760064C33F /* AddRasterFromFileView.swift in Sources */,
				00B04273282EC59E0072E1B4 /* AboutView.swift in Sources */,
				7573E81F29D6134C00BEED9C /* TraceUtilityNetworkView.swift in Sources */,
				4D2ADC6929C50C4C003B367F /* AddDynamicEntityLayerView.SettingsView.swift in Sources */,
				1C42E04729D2396B004FC4BE /* ShowPopupView.swift in Sources */,
				79302F872A1ED71B0002336A /* CreateAndSaveKMLView.Views.swift in Sources */,
				1C19B4F12A578E46001D2506 /* CreateLoadReportView.Views.swift in Sources */,
				E066DD3B2860CA08004D3D5B /* ShowResultOfSpatialRelationshipsView.swift in Sources */,
				7573E81E29D6134C00BEED9C /* TraceUtilityNetworkView.Views.swift in Sources */,
				4D2ADC5A29C4F612003B367F /* ChangeMapViewBackgroundView.swift in Sources */,
				D7ECF5982AB8BE63003FB2BE /* RenderMultilayerSymbolsView.swift in Sources */,
				D769C2122A29019B00030F61 /* SetUpLocationDrivenGeotriggersView.swift in Sources */,
				79302F852A1ED4E30002336A /* CreateAndSaveKMLView.Model.swift in Sources */,
				0044CDDF2995C39E004618CE /* ShowDeviceLocationHistoryView.swift in Sources */,
				E041ABC0287CA9F00056009B /* WebView.swift in Sources */,
				E088E1572862579D00413100 /* SetSurfacePlacementModeView.swift in Sources */,
				1CAF831F2A20305F000E1E60 /* ShowUtilityAssociationsView.swift in Sources */,
				00C7993B2A845AAF00AFE342 /* Sidebar.swift in Sources */,
				E004A6C128414332002A1FE6 /* SetViewpointRotationView.swift in Sources */,
				883C121529C9136600062FF9 /* DownloadPreplannedMapAreaView.MapPicker.swift in Sources */,
				1C9B74C929DB43580038B06F /* ShowRealisticLightAndShadowsView.swift in Sources */,
				1C56B5E62A82C02D000381DA /* DisplayPointsUsingClusteringFeatureReductionView.swift in Sources */,
				D7337C602ABD142D00A5D865 /* ShowMobileMapPackageExpirationDateView.swift in Sources */,
				00E5401E27F3CCA200CF66D5 /* ContentView.swift in Sources */,
				D7634FAF2A43B7AC00F8AEFB /* CreateConvexHullAroundGeometriesView.swift in Sources */,
				E066DD382860AB28004D3D5B /* StyleGraphicsWithRendererView.swift in Sources */,
				108EC04129D25B2C000F35D0 /* QueryFeatureTableView.swift in Sources */,
				00B04FB5283EEBA80026C882 /* DisplayOverviewMapView.swift in Sources */,
				D71C5F642AAA7A88006599FD /* CreateSymbolStylesFromWebStylesView.swift in Sources */,
				D7CC33FF2A31475C00198EDF /* ShowLineOfSightBetweenPointsView.swift in Sources */,
				D70BE5792A5624A80022CA02 /* CategoriesView.swift in Sources */,
				4D2ADC5D29C4F612003B367F /* ChangeMapViewBackgroundView.SettingsView.swift in Sources */,
				75DD739529D38B1B0010229D /* NavigateRouteView.swift in Sources */,
				D75362D22A1E886700D83028 /* ApplyUniqueValueRendererView.swift in Sources */,
				0074ABBF28174BCF0037244A /* DisplayMapView.swift in Sources */,
				D7EF5D752A26A03A00FEBDE5 /* ShowCoordinatesInMultipleFormatsView.swift in Sources */,
				0086F40128E3770A00974721 /* ShowViewshedFromPointInSceneView.swift in Sources */,
				0044289229C90C0B00160767 /* GetElevationAtPointOnSurfaceView.swift in Sources */,
				D7E440D72A1ECE7D005D74DE /* CreateBuffersAroundPointsView.swift in Sources */,
				00D4EF802863842100B9CC30 /* AddFeatureLayersView.swift in Sources */,
				D710996D2A27D9210065A1C1 /* DensifyAndGeneralizeGeometryView.swift in Sources */,
				88F93CC129C3D59D0006B28E /* CreateAndEditGeometriesView.swift in Sources */,
				1C0C1C3929D34DAE005C8B24 /* ChangeViewpointView.swift in Sources */,
				D734FA0C2A183A5B00246D7E /* SetMaxExtentView.swift in Sources */,
				D704AA5A2AB22C1A00A3BB63 /* GroupLayersTogetherView.swift in Sources */,
				E004A6DC28465C70002A1FE6 /* DisplaySceneView.swift in Sources */,
				E066DD35285CF3B3004D3D5B /* FindRouteView.swift in Sources */,
				D722BD222A420DAD002C2087 /* ShowExtrudedFeaturesView.swift in Sources */,
				E004A6F6284FA42A002A1FE6 /* SelectFeaturesInFeatureLayerView.swift in Sources */,
				D75101812A2E493600B8FA48 /* ShowLabelsOnLayerView.swift in Sources */,
				1C3B7DCB2A5F64FC00907443 /* AnalyzeNetworkWithSubnetworkTraceView.swift in Sources */,
				E08953F12891899600E077CF /* EnvironmentValues+SampleInfoVisibility.swift in Sources */,
				00B042E8282EDC690072E1B4 /* SetBasemapView.swift in Sources */,
				E004A6E62846A61F002A1FE6 /* StyleGraphicsWithSymbolsView.swift in Sources */,
				E088E1742863B5F800413100 /* GenerateOfflineMapView.swift in Sources */,
				0074ABC428174F430037244A /* Sample.swift in Sources */,
				00A7A14A2A2FC5B700F035F7 /* DisplayContentOfUtilityNetworkContainerView.Model.swift in Sources */,
				E004A6F0284E4B9B002A1FE6 /* DownloadVectorTilesToLocalCacheView.swift in Sources */,
				1CAB8D4E2A3CEAB0002AA649 /* RunValveIsolationTraceView.swift in Sources */,
				4D2ADC4329C26D05003B367F /* AddDynamicEntityLayerView.swift in Sources */,
				D7EAF35A2A1C023800D822C4 /* SetMinAndMaxScaleView.swift in Sources */,
				1C19B4F52A578E46001D2506 /* CreateLoadReportView.Model.swift in Sources */,
				0042E24528E4F82C001F33D6 /* ShowViewshedFromPointInSceneView.ViewshedSettingsView.swift in Sources */,
				1C9B74D929DB54560038B06F /* ChangeCameraControllerView.swift in Sources */,
				00273CF42A82AB5900A7A77D /* SamplesSearchView.swift in Sources */,
				D78666AD2A2161F100C60110 /* FindNearestVertexView.swift in Sources */,
				D744FD172A2112D90084A66C /* CreateConvexHullAroundPointsView.swift in Sources */,
				00CB9138284814A4005C2C5D /* SearchWithGeocodeView.swift in Sources */,
				1C43BC7F2A43781200509BF8 /* SetVisibilityOfSubtypeSublayerView.Views.swift in Sources */,
				D754E3232A1D66820006C5F1 /* StylePointWithPictureMarkerSymbolsView.swift in Sources */,
				00E5401C27F3CCA200CF66D5 /* SamplesApp.swift in Sources */,
				E066DD4028610F55004D3D5B /* AddSceneLayerFromServiceView.swift in Sources */,
			);
			runOnlyForDeploymentPostprocessing = 0;
		};
/* End PBXSourcesBuildPhase section */

/* Begin XCBuildConfiguration section */
		00E5402227F3CCA200CF66D5 /* Debug */ = {
			isa = XCBuildConfiguration;
			buildSettings = {
				ALWAYS_SEARCH_USER_PATHS = NO;
				CLANG_ANALYZER_NONNULL = YES;
				CLANG_ANALYZER_NUMBER_OBJECT_CONVERSION = YES_AGGRESSIVE;
				CLANG_CXX_LANGUAGE_STANDARD = "gnu++17";
				CLANG_ENABLE_MODULES = YES;
				CLANG_ENABLE_OBJC_ARC = YES;
				CLANG_ENABLE_OBJC_WEAK = YES;
				CLANG_WARN_BLOCK_CAPTURE_AUTORELEASING = YES;
				CLANG_WARN_BOOL_CONVERSION = YES;
				CLANG_WARN_COMMA = YES;
				CLANG_WARN_CONSTANT_CONVERSION = YES;
				CLANG_WARN_DEPRECATED_OBJC_IMPLEMENTATIONS = YES;
				CLANG_WARN_DIRECT_OBJC_ISA_USAGE = YES_ERROR;
				CLANG_WARN_DOCUMENTATION_COMMENTS = YES;
				CLANG_WARN_EMPTY_BODY = YES;
				CLANG_WARN_ENUM_CONVERSION = YES;
				CLANG_WARN_INFINITE_RECURSION = YES;
				CLANG_WARN_INT_CONVERSION = YES;
				CLANG_WARN_NON_LITERAL_NULL_CONVERSION = YES;
				CLANG_WARN_OBJC_IMPLICIT_RETAIN_SELF = YES;
				CLANG_WARN_OBJC_LITERAL_CONVERSION = YES;
				CLANG_WARN_OBJC_ROOT_CLASS = YES_ERROR;
				CLANG_WARN_QUOTED_INCLUDE_IN_FRAMEWORK_HEADER = YES;
				CLANG_WARN_RANGE_LOOP_ANALYSIS = YES;
				CLANG_WARN_STRICT_PROTOTYPES = YES;
				CLANG_WARN_SUSPICIOUS_MOVE = YES;
				CLANG_WARN_UNGUARDED_AVAILABILITY = YES_AGGRESSIVE;
				CLANG_WARN_UNREACHABLE_CODE = YES;
				CLANG_WARN__DUPLICATE_METHOD_MATCH = YES;
				COPY_PHASE_STRIP = NO;
				DEAD_CODE_STRIPPING = YES;
				DEBUG_INFORMATION_FORMAT = dwarf;
				ENABLE_STRICT_OBJC_MSGSEND = YES;
				ENABLE_TESTABILITY = YES;
				GCC_C_LANGUAGE_STANDARD = gnu11;
				GCC_DYNAMIC_NO_PIC = NO;
				GCC_NO_COMMON_BLOCKS = YES;
				GCC_OPTIMIZATION_LEVEL = 0;
				GCC_PREPROCESSOR_DEFINITIONS = (
					"DEBUG=1",
					"$(inherited)",
				);
				GCC_WARN_64_TO_32_BIT_CONVERSION = YES;
				GCC_WARN_ABOUT_RETURN_TYPE = YES_ERROR;
				GCC_WARN_UNDECLARED_SELECTOR = YES;
				GCC_WARN_UNINITIALIZED_AUTOS = YES_AGGRESSIVE;
				GCC_WARN_UNUSED_FUNCTION = YES;
				GCC_WARN_UNUSED_VARIABLE = YES;
				MTL_ENABLE_DEBUG_INFO = INCLUDE_SOURCE;
				MTL_FAST_MATH = YES;
				ONLY_ACTIVE_ARCH = YES;
				SWIFT_ACTIVE_COMPILATION_CONDITIONS = DEBUG;
				SWIFT_OPTIMIZATION_LEVEL = "-Onone";
			};
			name = Debug;
		};
		00E5402327F3CCA200CF66D5 /* Release */ = {
			isa = XCBuildConfiguration;
			buildSettings = {
				ALWAYS_SEARCH_USER_PATHS = NO;
				CLANG_ANALYZER_NONNULL = YES;
				CLANG_ANALYZER_NUMBER_OBJECT_CONVERSION = YES_AGGRESSIVE;
				CLANG_CXX_LANGUAGE_STANDARD = "gnu++17";
				CLANG_ENABLE_MODULES = YES;
				CLANG_ENABLE_OBJC_ARC = YES;
				CLANG_ENABLE_OBJC_WEAK = YES;
				CLANG_WARN_BLOCK_CAPTURE_AUTORELEASING = YES;
				CLANG_WARN_BOOL_CONVERSION = YES;
				CLANG_WARN_COMMA = YES;
				CLANG_WARN_CONSTANT_CONVERSION = YES;
				CLANG_WARN_DEPRECATED_OBJC_IMPLEMENTATIONS = YES;
				CLANG_WARN_DIRECT_OBJC_ISA_USAGE = YES_ERROR;
				CLANG_WARN_DOCUMENTATION_COMMENTS = YES;
				CLANG_WARN_EMPTY_BODY = YES;
				CLANG_WARN_ENUM_CONVERSION = YES;
				CLANG_WARN_INFINITE_RECURSION = YES;
				CLANG_WARN_INT_CONVERSION = YES;
				CLANG_WARN_NON_LITERAL_NULL_CONVERSION = YES;
				CLANG_WARN_OBJC_IMPLICIT_RETAIN_SELF = YES;
				CLANG_WARN_OBJC_LITERAL_CONVERSION = YES;
				CLANG_WARN_OBJC_ROOT_CLASS = YES_ERROR;
				CLANG_WARN_QUOTED_INCLUDE_IN_FRAMEWORK_HEADER = YES;
				CLANG_WARN_RANGE_LOOP_ANALYSIS = YES;
				CLANG_WARN_STRICT_PROTOTYPES = YES;
				CLANG_WARN_SUSPICIOUS_MOVE = YES;
				CLANG_WARN_UNGUARDED_AVAILABILITY = YES_AGGRESSIVE;
				CLANG_WARN_UNREACHABLE_CODE = YES;
				CLANG_WARN__DUPLICATE_METHOD_MATCH = YES;
				COPY_PHASE_STRIP = NO;
				DEAD_CODE_STRIPPING = YES;
				DEBUG_INFORMATION_FORMAT = "dwarf-with-dsym";
				ENABLE_NS_ASSERTIONS = NO;
				ENABLE_STRICT_OBJC_MSGSEND = YES;
				GCC_C_LANGUAGE_STANDARD = gnu11;
				GCC_NO_COMMON_BLOCKS = YES;
				GCC_WARN_64_TO_32_BIT_CONVERSION = YES;
				GCC_WARN_ABOUT_RETURN_TYPE = YES_ERROR;
				GCC_WARN_UNDECLARED_SELECTOR = YES;
				GCC_WARN_UNINITIALIZED_AUTOS = YES_AGGRESSIVE;
				GCC_WARN_UNUSED_FUNCTION = YES;
				GCC_WARN_UNUSED_VARIABLE = YES;
				MTL_ENABLE_DEBUG_INFO = NO;
				MTL_FAST_MATH = YES;
				SWIFT_COMPILATION_MODE = wholemodule;
				SWIFT_OPTIMIZATION_LEVEL = "-O";
			};
			name = Release;
		};
		00E5402527F3CCA200CF66D5 /* Debug */ = {
			isa = XCBuildConfiguration;
			buildSettings = {
				ASSETCATALOG_COMPILER_APPICON_NAME = AppIcon;
				ASSETCATALOG_COMPILER_GLOBAL_ACCENT_COLOR_NAME = AccentColor;
				CODE_SIGN_ENTITLEMENTS = macOS/Samples.entitlements;
				"CODE_SIGN_IDENTITY[sdk=macosx*]" = "Apple Development";
				CODE_SIGN_STYLE = Automatic;
				CURRENT_PROJECT_VERSION = 1;
				EMBED_ASSET_PACKS_IN_PRODUCT_BUNDLE = YES;
				INFOPLIST_FILE = "$(SRCROOT)/iOS/Info.plist";
				IPHONEOS_DEPLOYMENT_TARGET = 15.0;
				"IPHONEOS_DEPLOYMENT_TARGET[sdk=macosx*]" = 15.0;
				LD_RUNPATH_SEARCH_PATHS = (
					"$(inherited)",
					"@executable_path/Frameworks",
				);
				MARKETING_VERSION = 200.2.0;
				PRODUCT_BUNDLE_IDENTIFIER = "com.esri.arcgis-swift-sdk-samples";
				PRODUCT_NAME = Samples;
				SDKROOT = iphoneos;
				SUPPORTED_PLATFORMS = "iphoneos iphonesimulator";
				SUPPORTS_MACCATALYST = YES;
				SUPPORTS_MAC_DESIGNED_FOR_IPHONE_IPAD = NO;
				SWIFT_EMIT_LOC_STRINGS = YES;
				SWIFT_VERSION = 5.0;
				TARGETED_DEVICE_FAMILY = "1,2,6";
			};
			name = Debug;
		};
		00E5402627F3CCA200CF66D5 /* Release */ = {
			isa = XCBuildConfiguration;
			buildSettings = {
				ASSETCATALOG_COMPILER_APPICON_NAME = AppIcon;
				ASSETCATALOG_COMPILER_GLOBAL_ACCENT_COLOR_NAME = AccentColor;
				CODE_SIGN_ENTITLEMENTS = macOS/Samples.entitlements;
				"CODE_SIGN_IDENTITY[sdk=macosx*]" = "Apple Development";
				CODE_SIGN_STYLE = Automatic;
				CURRENT_PROJECT_VERSION = 1;
				DEVELOPMENT_TEAM = "";
				EMBED_ASSET_PACKS_IN_PRODUCT_BUNDLE = YES;
				INFOPLIST_FILE = "$(SRCROOT)/iOS/Info.plist";
				IPHONEOS_DEPLOYMENT_TARGET = 15.0;
				"IPHONEOS_DEPLOYMENT_TARGET[sdk=macosx*]" = 15.0;
				LD_RUNPATH_SEARCH_PATHS = (
					"$(inherited)",
					"@executable_path/Frameworks",
				);
				MARKETING_VERSION = 200.2.0;
				PRODUCT_BUNDLE_IDENTIFIER = "com.esri.arcgis-swift-sdk-samples";
				PRODUCT_NAME = Samples;
				SDKROOT = iphoneos;
				SUPPORTED_PLATFORMS = "iphoneos iphonesimulator";
				SUPPORTS_MACCATALYST = YES;
				SUPPORTS_MAC_DESIGNED_FOR_IPHONE_IPAD = NO;
				SWIFT_EMIT_LOC_STRINGS = YES;
				SWIFT_VERSION = 5.0;
				TARGETED_DEVICE_FAMILY = "1,2,6";
				VALIDATE_PRODUCT = YES;
			};
			name = Release;
		};
/* End XCBuildConfiguration section */

/* Begin XCConfigurationList section */
		00E5400A27F3CCA100CF66D5 /* Build configuration list for PBXProject "Samples" */ = {
			isa = XCConfigurationList;
			buildConfigurations = (
				00E5402227F3CCA200CF66D5 /* Debug */,
				00E5402327F3CCA200CF66D5 /* Release */,
			);
			defaultConfigurationIsVisible = 0;
			defaultConfigurationName = Release;
		};
		00E5402427F3CCA200CF66D5 /* Build configuration list for PBXNativeTarget "Samples" */ = {
			isa = XCConfigurationList;
			buildConfigurations = (
				00E5402527F3CCA200CF66D5 /* Debug */,
				00E5402627F3CCA200CF66D5 /* Release */,
			);
			defaultConfigurationIsVisible = 0;
			defaultConfigurationName = Release;
		};
/* End XCConfigurationList section */

/* Begin XCRemoteSwiftPackageReference section */
		00C43AEB2947DC350099AE34 /* XCRemoteSwiftPackageReference "arcgis-maps-sdk-swift-toolkit" */ = {
			isa = XCRemoteSwiftPackageReference;
			repositoryURL = "https://github.com/Esri/arcgis-maps-sdk-swift-toolkit/";
			requirement = {
				kind = upToNextMinorVersion;
				minimumVersion = 200.2.0;
			};
		};
/* End XCRemoteSwiftPackageReference section */

/* Begin XCSwiftPackageProductDependency section */
		00C43AEC2947DC350099AE34 /* ArcGISToolkit */ = {
			isa = XCSwiftPackageProductDependency;
			package = 00C43AEB2947DC350099AE34 /* XCRemoteSwiftPackageReference "arcgis-maps-sdk-swift-toolkit" */;
			productName = ArcGISToolkit;
		};
/* End XCSwiftPackageProductDependency section */
	};
	rootObject = 00E5400727F3CCA100CF66D5 /* Project object */;
}<|MERGE_RESOLUTION|>--- conflicted
+++ resolved
@@ -303,13 +303,10 @@
 			dstPath = "";
 			dstSubfolderSpec = 7;
 			files = (
-<<<<<<< HEAD
 				D7337C5B2ABCFDE400A5D865 /* StyleSymbolsFromMobileStyleFileView.SymbolOptionsListView.swift in Copy Source Code Files */,
 				D74C8BFF2ABA56C0007C76B8 /* StyleSymbolsFromMobileStyleFileView.swift in Copy Source Code Files */,
-=======
 				D7AE86212AC3A10A0049B626 /* GroupLayersTogetherView.GroupLayerListView.swift in Copy Source Code Files */,
 				D7AE86202AC3A1050049B626 /* AddCustomDynamicEntityDataSourceView.Vessel.swift in Copy Source Code Files */,
->>>>>>> dfb3dd72
 				D7ECF5992AB8BF5A003FB2BE /* RenderMultilayerSymbolsView.swift in Copy Source Code Files */,
 				D7337C612ABD166A00A5D865 /* ShowMobileMapPackageExpirationDateView.swift in Copy Source Code Files */,
 				D704AA5B2AB22D8400A3BB63 /* GroupLayersTogetherView.swift in Copy Source Code Files */,
