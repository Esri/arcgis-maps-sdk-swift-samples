// !$*UTF8*$!
{
	archiveVersion = 1;
	classes = {
	};
	objectVersion = 77;
	objects = {

/* Begin PBXBuildFile section */
		0000FB6E2BBDB17600845921 /* Add3DTilesLayerView.swift in Sources */ = {isa = PBXBuildFile; fileRef = 0000FB6B2BBDB17600845921 /* Add3DTilesLayerView.swift */; };
		0000FB712BBDC01400845921 /* Add3DTilesLayerView.swift in Copy Source Code Files */ = {isa = PBXBuildFile; fileRef = 0000FB6B2BBDB17600845921 /* Add3DTilesLayerView.swift */; };
		0005580A2817C51E00224BC6 /* SampleDetailView.swift in Sources */ = {isa = PBXBuildFile; fileRef = 000558092817C51E00224BC6 /* SampleDetailView.swift */; };
		000D43162B9918420003D3C2 /* ConfigureBasemapStyleParametersView.swift in Sources */ = {isa = PBXBuildFile; fileRef = 000D43132B9918420003D3C2 /* ConfigureBasemapStyleParametersView.swift */; };
		000D43182B993A030003D3C2 /* ConfigureBasemapStyleParametersView.swift in Copy Source Code Files */ = {isa = PBXBuildFile; fileRef = 000D43132B9918420003D3C2 /* ConfigureBasemapStyleParametersView.swift */; };
		00181B462846AD7100654571 /* View+ErrorAlert.swift in Sources */ = {isa = PBXBuildFile; fileRef = 00181B452846AD7100654571 /* View+ErrorAlert.swift */; };
		001C6DE127FE8A9400D472C2 /* AppSecrets.swift.masque in Sources */ = {isa = PBXBuildFile; fileRef = 001C6DD827FE585A00D472C2 /* AppSecrets.swift.masque */; };
		00273CF42A82AB5900A7A77D /* SamplesSearchView.swift in Sources */ = {isa = PBXBuildFile; fileRef = 00273CF32A82AB5900A7A77D /* SamplesSearchView.swift */; };
		00273CF62A82AB8700A7A77D /* SampleLink.swift in Sources */ = {isa = PBXBuildFile; fileRef = 00273CF52A82AB8700A7A77D /* SampleLink.swift */; };
		0039A4E92885C50300592C86 /* AddSceneLayerFromServiceView.swift in Copy Source Code Files */ = {isa = PBXBuildFile; fileRef = E066DD3F28610F55004D3D5B /* AddSceneLayerFromServiceView.swift */; };
		0039A4EA2885C50300592C86 /* ClipGeometryView.swift in Copy Source Code Files */ = {isa = PBXBuildFile; fileRef = E000E75F2869E33D005D87C5 /* ClipGeometryView.swift */; };
		0039A4EB2885C50300592C86 /* CreatePlanarAndGeodeticBuffersView.swift in Copy Source Code Files */ = {isa = PBXBuildFile; fileRef = E004A6EC2849556E002A1FE6 /* CreatePlanarAndGeodeticBuffersView.swift */; };
		0039A4EC2885C50300592C86 /* CutGeometryView.swift in Copy Source Code Files */ = {isa = PBXBuildFile; fileRef = E000E762286A0B18005D87C5 /* CutGeometryView.swift */; };
		0039A4ED2885C50300592C86 /* DisplayMapView.swift in Copy Source Code Files */ = {isa = PBXBuildFile; fileRef = 0074ABBE28174BCF0037244A /* DisplayMapView.swift */; };
		0039A4EE2885C50300592C86 /* DisplayOverviewMapView.swift in Copy Source Code Files */ = {isa = PBXBuildFile; fileRef = 00B04FB4283EEBA80026C882 /* DisplayOverviewMapView.swift */; };
		0039A4EF2885C50300592C86 /* DisplaySceneView.swift in Copy Source Code Files */ = {isa = PBXBuildFile; fileRef = E004A6D828465C70002A1FE6 /* DisplaySceneView.swift */; };
		0039A4F02885C50300592C86 /* ProjectGeometryView.swift in Copy Source Code Files */ = {isa = PBXBuildFile; fileRef = E0EA0B762866390E00C9621D /* ProjectGeometryView.swift */; };
		0039A4F12885C50300592C86 /* SearchWithGeocodeView.swift in Copy Source Code Files */ = {isa = PBXBuildFile; fileRef = 00CB9137284814A4005C2C5D /* SearchWithGeocodeView.swift */; };
		0039A4F22885C50300592C86 /* SelectFeaturesInFeatureLayerView.swift in Copy Source Code Files */ = {isa = PBXBuildFile; fileRef = E004A6F5284FA42A002A1FE6 /* SelectFeaturesInFeatureLayerView.swift */; };
		0039A4F32885C50300592C86 /* SetBasemapView.swift in Copy Source Code Files */ = {isa = PBXBuildFile; fileRef = 00B042E5282EDC690072E1B4 /* SetBasemapView.swift */; };
		0039A4F42885C50300592C86 /* SetSurfacePlacementModeView.swift in Copy Source Code Files */ = {isa = PBXBuildFile; fileRef = E088E1562862579D00413100 /* SetSurfacePlacementModeView.swift */; };
		0039A4F52885C50300592C86 /* SetViewpointRotationView.swift in Copy Source Code Files */ = {isa = PBXBuildFile; fileRef = E004A6BD28414332002A1FE6 /* SetViewpointRotationView.swift */; };
		0039A4F62885C50300592C86 /* ShowCalloutView.swift in Copy Source Code Files */ = {isa = PBXBuildFile; fileRef = E004A6DF28466279002A1FE6 /* ShowCalloutView.swift */; };
		0039A4F72885C50300592C86 /* ShowDeviceLocationView.swift in Copy Source Code Files */ = {isa = PBXBuildFile; fileRef = E004A6E828493BCE002A1FE6 /* ShowDeviceLocationView.swift */; };
		0039A4F82885C50300592C86 /* ShowResultOfSpatialRelationshipsView.swift in Copy Source Code Files */ = {isa = PBXBuildFile; fileRef = E066DD3A2860CA08004D3D5B /* ShowResultOfSpatialRelationshipsView.swift */; };
		0039A4F92885C50300592C86 /* ShowResultOfSpatialOperationsView.swift in Copy Source Code Files */ = {isa = PBXBuildFile; fileRef = E004A6F2284E4FEB002A1FE6 /* ShowResultOfSpatialOperationsView.swift */; };
		0039A4FA2885C50300592C86 /* StyleGraphicsWithRendererView.swift in Copy Source Code Files */ = {isa = PBXBuildFile; fileRef = E066DD372860AB28004D3D5B /* StyleGraphicsWithRendererView.swift */; };
		0039A4FB2885C50300592C86 /* StyleGraphicsWithSymbolsView.swift in Copy Source Code Files */ = {isa = PBXBuildFile; fileRef = E004A6E52846A61F002A1FE6 /* StyleGraphicsWithSymbolsView.swift */; };
		003B36F92C5042BA00A75F66 /* ShowServiceAreaView.swift in Copy Source Code Files */ = {isa = PBXBuildFile; fileRef = 95D2EE0E2C334D1600683D53 /* ShowServiceAreaView.swift */; };
		0042E24328E4BF8F001F33D6 /* ShowViewshedFromPointInSceneView.Model.swift in Sources */ = {isa = PBXBuildFile; fileRef = 0042E24228E4BF8F001F33D6 /* ShowViewshedFromPointInSceneView.Model.swift */; };
		0042E24528E4F82C001F33D6 /* ShowViewshedFromPointInSceneView.ViewshedSettingsView.swift in Sources */ = {isa = PBXBuildFile; fileRef = 0042E24428E4F82B001F33D6 /* ShowViewshedFromPointInSceneView.ViewshedSettingsView.swift */; };
		0042E24628E50EE4001F33D6 /* ShowViewshedFromPointInSceneView.swift in Copy Source Code Files */ = {isa = PBXBuildFile; fileRef = 0086F3FD28E3770900974721 /* ShowViewshedFromPointInSceneView.swift */; };
		0042E24728E50EE4001F33D6 /* ShowViewshedFromPointInSceneView.Model.swift in Copy Source Code Files */ = {isa = PBXBuildFile; fileRef = 0042E24228E4BF8F001F33D6 /* ShowViewshedFromPointInSceneView.Model.swift */; };
		0042E24828E50EE4001F33D6 /* ShowViewshedFromPointInSceneView.ViewshedSettingsView.swift in Copy Source Code Files */ = {isa = PBXBuildFile; fileRef = 0042E24428E4F82B001F33D6 /* ShowViewshedFromPointInSceneView.ViewshedSettingsView.swift */; };
		0044218A2DB9533900249FEE /* AddFeatureCollectionLayerFromPortalItemView.swift in Sources */ = {isa = PBXBuildFile; fileRef = 004421892DB9532D00249FEE /* AddFeatureCollectionLayerFromPortalItemView.swift */; };
		0044218B2DB9575600249FEE /* AddFeatureCollectionLayerFromPortalItemView.swift in Copy Source Code Files */ = {isa = PBXBuildFile; fileRef = 004421892DB9532D00249FEE /* AddFeatureCollectionLayerFromPortalItemView.swift */; };
		004421902DB9620200249FEE /* AddFeatureCollectionLayerFromQueryView.swift in Sources */ = {isa = PBXBuildFile; fileRef = 0044218F2DB961FE00249FEE /* AddFeatureCollectionLayerFromQueryView.swift */; };
		004421912DB96A7800249FEE /* AddFeatureCollectionLayerFromQueryView.swift in Copy Source Code Files */ = {isa = PBXBuildFile; fileRef = 0044218F2DB961FE00249FEE /* AddFeatureCollectionLayerFromQueryView.swift */; };
		0044289229C90C0B00160767 /* GetElevationAtPointOnSurfaceView.swift in Sources */ = {isa = PBXBuildFile; fileRef = 0044289129C90C0B00160767 /* GetElevationAtPointOnSurfaceView.swift */; };
		0044289329C9234300160767 /* GetElevationAtPointOnSurfaceView.swift in Copy Source Code Files */ = {isa = PBXBuildFile; fileRef = 0044289129C90C0B00160767 /* GetElevationAtPointOnSurfaceView.swift */; };
		0044CDDF2995C39E004618CE /* ShowDeviceLocationHistoryView.swift in Sources */ = {isa = PBXBuildFile; fileRef = 0044CDDE2995C39E004618CE /* ShowDeviceLocationHistoryView.swift */; };
		0044CDE02995D4DD004618CE /* ShowDeviceLocationHistoryView.swift in Copy Source Code Files */ = {isa = PBXBuildFile; fileRef = 0044CDDE2995C39E004618CE /* ShowDeviceLocationHistoryView.swift */; };
		004A2B9D2BED455B00C297CE /* canyonlands in Resources */ = {isa = PBXBuildFile; fileRef = 004A2B9C2BED455B00C297CE /* canyonlands */; settings = {ASSET_TAGS = (ApplyScheduledUpdatesToPreplannedMapArea, ); }; };
		004A2BA22BED456500C297CE /* ApplyScheduledUpdatesToPreplannedMapAreaView.swift in Sources */ = {isa = PBXBuildFile; fileRef = 004A2B9E2BED456500C297CE /* ApplyScheduledUpdatesToPreplannedMapAreaView.swift */; };
		004A2BA52BED458C00C297CE /* ApplyScheduledUpdatesToPreplannedMapAreaView.swift in Copy Source Code Files */ = {isa = PBXBuildFile; fileRef = 004A2B9E2BED456500C297CE /* ApplyScheduledUpdatesToPreplannedMapAreaView.swift */; };
		004FE87129DF5D8700075217 /* Bristol in Resources */ = {isa = PBXBuildFile; fileRef = 004FE87029DF5D8700075217 /* Bristol */; settings = {ASSET_TAGS = (Animate3DGraphic, ChangeCameraController, OrbitCameraAroundObject, StylePointWithDistanceCompositeSceneSymbol, ); }; };
		006C835528B40682004AEB7F /* BrowseBuildingFloorsView.swift in Copy Source Code Files */ = {isa = PBXBuildFile; fileRef = E0FE32E628747778002C6ACA /* BrowseBuildingFloorsView.swift */; };
		006C835628B40682004AEB7F /* DisplayMapFromMobileMapPackageView.swift in Copy Source Code Files */ = {isa = PBXBuildFile; fileRef = F111CCC0288B5D5600205358 /* DisplayMapFromMobileMapPackageView.swift */; };
		0072C7F42DBAA65E001502CA /* AddFeatureCollectionLayerFromTableView.swift in Sources */ = {isa = PBXBuildFile; fileRef = 0072C7F32DBAA65B001502CA /* AddFeatureCollectionLayerFromTableView.swift */; };
		0072C7F52DBAB714001502CA /* AddFeatureCollectionLayerFromTableView.swift in Copy Source Code Files */ = {isa = PBXBuildFile; fileRef = 0072C7F32DBAA65B001502CA /* AddFeatureCollectionLayerFromTableView.swift */; };
		0072C7FA2DBABEAC001502CA /* AddIntegratedMeshLayerView.swift in Sources */ = {isa = PBXBuildFile; fileRef = 0072C7F92DBABEA9001502CA /* AddIntegratedMeshLayerView.swift */; };
		0072C7FB2DBAC1A0001502CA /* AddIntegratedMeshLayerView.swift in Copy Source Code Files */ = {isa = PBXBuildFile; fileRef = 0072C7F92DBABEA9001502CA /* AddIntegratedMeshLayerView.swift */; };
		0074ABBF28174BCF0037244A /* DisplayMapView.swift in Sources */ = {isa = PBXBuildFile; fileRef = 0074ABBE28174BCF0037244A /* DisplayMapView.swift */; };
		0074ABC428174F430037244A /* Sample.swift in Sources */ = {isa = PBXBuildFile; fileRef = 0074ABC128174F430037244A /* Sample.swift */; };
		0074ABCD2817BCC30037244A /* SamplesApp+Samples.swift.tache in Sources */ = {isa = PBXBuildFile; fileRef = 0074ABCA2817B8DB0037244A /* SamplesApp+Samples.swift.tache */; };
		0086F40128E3770A00974721 /* ShowViewshedFromPointInSceneView.swift in Sources */ = {isa = PBXBuildFile; fileRef = 0086F3FD28E3770900974721 /* ShowViewshedFromPointInSceneView.swift */; };
		00A7A1462A2FC58300F035F7 /* DisplayContentOfUtilityNetworkContainerView.swift in Sources */ = {isa = PBXBuildFile; fileRef = 00A7A1432A2FC58300F035F7 /* DisplayContentOfUtilityNetworkContainerView.swift */; };
		00A7A14A2A2FC5B700F035F7 /* DisplayContentOfUtilityNetworkContainerView.Model.swift in Sources */ = {isa = PBXBuildFile; fileRef = 00A7A1492A2FC5B700F035F7 /* DisplayContentOfUtilityNetworkContainerView.Model.swift */; };
		00ABA94E2BF6721700C0488C /* ShowGridView.swift in Sources */ = {isa = PBXBuildFile; fileRef = 00ABA94D2BF6721700C0488C /* ShowGridView.swift */; };
		00ABA94F2BF6D06200C0488C /* ShowGridView.swift in Copy Source Code Files */ = {isa = PBXBuildFile; fileRef = 00ABA94D2BF6721700C0488C /* ShowGridView.swift */; };
		00B04273282EC59E0072E1B4 /* AboutView.swift in Sources */ = {isa = PBXBuildFile; fileRef = 00B04272282EC59E0072E1B4 /* AboutView.swift */; };
		00B042E8282EDC690072E1B4 /* SetBasemapView.swift in Sources */ = {isa = PBXBuildFile; fileRef = 00B042E5282EDC690072E1B4 /* SetBasemapView.swift */; };
		00B04FB5283EEBA80026C882 /* DisplayOverviewMapView.swift in Sources */ = {isa = PBXBuildFile; fileRef = 00B04FB4283EEBA80026C882 /* DisplayOverviewMapView.swift */; };
		00C43AED2947DC350099AE34 /* ArcGISToolkit in Frameworks */ = {isa = PBXBuildFile; productRef = 00C43AEC2947DC350099AE34 /* ArcGISToolkit */; };
		00C94A0D28B53DE1004E42D9 /* raster-file in Resources */ = {isa = PBXBuildFile; fileRef = 00C94A0C28B53DE1004E42D9 /* raster-file */; settings = {ASSET_TAGS = (AddRasterFromFile, ApplyBlendRendererToHillshade, ApplyRgbRenderer, ); }; };
		00CB9138284814A4005C2C5D /* SearchWithGeocodeView.swift in Sources */ = {isa = PBXBuildFile; fileRef = 00CB9137284814A4005C2C5D /* SearchWithGeocodeView.swift */; };
		00CCB8A5285BAF8700BBAB70 /* OnDemandResource.swift in Sources */ = {isa = PBXBuildFile; fileRef = 00CCB8A4285BAF8700BBAB70 /* OnDemandResource.swift */; };
		00D4EF802863842100B9CC30 /* AddFeatureLayersView.swift in Sources */ = {isa = PBXBuildFile; fileRef = 00D4EF7F2863842100B9CC30 /* AddFeatureLayersView.swift */; };
		00D4EF9028638BF100B9CC30 /* LA_Trails.geodatabase in Resources */ = {isa = PBXBuildFile; fileRef = 00D4EF8228638BF100B9CC30 /* LA_Trails.geodatabase */; settings = {ASSET_TAGS = (AddFeatureLayers, ); }; };
		00D4EF9A28638BF100B9CC30 /* AuroraCO.gpkg in Resources */ = {isa = PBXBuildFile; fileRef = 00D4EF8F28638BF100B9CC30 /* AuroraCO.gpkg */; settings = {ASSET_TAGS = (AddFeatureLayers, AddRastersAndFeatureTablesFromGeopackage, ); }; };
		00D4EFB12863CE6300B9CC30 /* ScottishWildlifeTrust_reserves in Resources */ = {isa = PBXBuildFile; fileRef = 00D4EFB02863CE6300B9CC30 /* ScottishWildlifeTrust_reserves */; settings = {ASSET_TAGS = (AddFeatureLayers, ); }; };
		00E1D90B2BC0AF97001AEB6A /* SnapGeometryEditsView.SnapSettingsView.swift in Sources */ = {isa = PBXBuildFile; fileRef = 00E1D90A2BC0AF97001AEB6A /* SnapGeometryEditsView.SnapSettingsView.swift */; };
		00E1D90D2BC0B125001AEB6A /* SnapGeometryEditsView.GeometryEditorModel.swift in Sources */ = {isa = PBXBuildFile; fileRef = 00E1D90C2BC0B125001AEB6A /* SnapGeometryEditsView.GeometryEditorModel.swift */; };
		00E1D90F2BC0B1E8001AEB6A /* SnapGeometryEditsView.GeometryEditorMenu.swift in Sources */ = {isa = PBXBuildFile; fileRef = 00E1D90E2BC0B1E8001AEB6A /* SnapGeometryEditsView.GeometryEditorMenu.swift */; };
		00E1D9102BC0B4D8001AEB6A /* SnapGeometryEditsView.SnapSettingsView.swift in Copy Source Code Files */ = {isa = PBXBuildFile; fileRef = 00E1D90A2BC0AF97001AEB6A /* SnapGeometryEditsView.SnapSettingsView.swift */; };
		00E1D9112BC0B4D8001AEB6A /* SnapGeometryEditsView.GeometryEditorModel.swift in Copy Source Code Files */ = {isa = PBXBuildFile; fileRef = 00E1D90C2BC0B125001AEB6A /* SnapGeometryEditsView.GeometryEditorModel.swift */; };
		00E1D9122BC0B4D8001AEB6A /* SnapGeometryEditsView.GeometryEditorMenu.swift in Copy Source Code Files */ = {isa = PBXBuildFile; fileRef = 00E1D90E2BC0B1E8001AEB6A /* SnapGeometryEditsView.GeometryEditorMenu.swift */; };
		00E5401C27F3CCA200CF66D5 /* SamplesApp.swift in Sources */ = {isa = PBXBuildFile; fileRef = 00E5400C27F3CCA100CF66D5 /* SamplesApp.swift */; };
		00E5401E27F3CCA200CF66D5 /* ContentView.swift in Sources */ = {isa = PBXBuildFile; fileRef = 00E5400D27F3CCA100CF66D5 /* ContentView.swift */; };
		00E5402027F3CCA200CF66D5 /* Assets.xcassets in Resources */ = {isa = PBXBuildFile; fileRef = 00E5400E27F3CCA200CF66D5 /* Assets.xcassets */; };
		00E7C15C2BBE1BF000B85D69 /* SnapGeometryEditsView.swift in Sources */ = {isa = PBXBuildFile; fileRef = 00E7C1592BBE1BF000B85D69 /* SnapGeometryEditsView.swift */; };
		00E7C15D2BBF74D800B85D69 /* SnapGeometryEditsView.swift in Copy Source Code Files */ = {isa = PBXBuildFile; fileRef = 00E7C1592BBE1BF000B85D69 /* SnapGeometryEditsView.swift */; };
		00EB803A2A31506F00AC2B07 /* DisplayContentOfUtilityNetworkContainerView.swift in Copy Source Code Files */ = {isa = PBXBuildFile; fileRef = 00A7A1432A2FC58300F035F7 /* DisplayContentOfUtilityNetworkContainerView.swift */; };
		00EB803B2A31506F00AC2B07 /* DisplayContentOfUtilityNetworkContainerView.Model.swift in Copy Source Code Files */ = {isa = PBXBuildFile; fileRef = 00A7A1492A2FC5B700F035F7 /* DisplayContentOfUtilityNetworkContainerView.Model.swift */; };
		00F279D62AF418DC00CECAF8 /* AddDynamicEntityLayerView.VehicleCallout.swift in Sources */ = {isa = PBXBuildFile; fileRef = 00F279D52AF418DC00CECAF8 /* AddDynamicEntityLayerView.VehicleCallout.swift */; };
		00F279D72AF4364700CECAF8 /* AddDynamicEntityLayerView.VehicleCallout.swift in Copy Source Code Files */ = {isa = PBXBuildFile; fileRef = 00F279D52AF418DC00CECAF8 /* AddDynamicEntityLayerView.VehicleCallout.swift */; };
		00FA4E572DBC139C008A34CF /* AddRastersAndFeatureTablesFromGeopackageView.swift in Sources */ = {isa = PBXBuildFile; fileRef = 00FA4E562DBC139B008A34CF /* AddRastersAndFeatureTablesFromGeopackageView.swift */; };
		00FA4E5F2DC568DF008A34CF /* AddRastersAndFeatureTablesFromGeopackageView.swift in Copy Source Code Files */ = {isa = PBXBuildFile; fileRef = 00FA4E562DBC139B008A34CF /* AddRastersAndFeatureTablesFromGeopackageView.swift */; };
		00FA4E642DCA72EE008A34CF /* ApplyRGBRendererView.swift in Sources */ = {isa = PBXBuildFile; fileRef = 00FA4E632DCA72E6008A34CF /* ApplyRGBRendererView.swift */; };
		00FA4E662DCA738A008A34CF /* ApplyRGBRendererView.SettingsView.swift in Sources */ = {isa = PBXBuildFile; fileRef = 00FA4E652DCA7386008A34CF /* ApplyRGBRendererView.SettingsView.swift */; };
		00FA4E682DCA87A9008A34CF /* ApplyRGBRendererView.RangeSlider.swift in Sources */ = {isa = PBXBuildFile; fileRef = 00FA4E672DCA87A5008A34CF /* ApplyRGBRendererView.RangeSlider.swift */; };
		00FA4E692DCAD4E3008A34CF /* ApplyRGBRendererView.swift in Copy Source Code Files */ = {isa = PBXBuildFile; fileRef = 00FA4E632DCA72E6008A34CF /* ApplyRGBRendererView.swift */; };
		00FA4E6A2DCAD4E3008A34CF /* ApplyRGBRendererView.RangeSlider.swift in Copy Source Code Files */ = {isa = PBXBuildFile; fileRef = 00FA4E672DCA87A5008A34CF /* ApplyRGBRendererView.RangeSlider.swift */; };
		00FA4E6B2DCAD4E3008A34CF /* ApplyRGBRendererView.SettingsView.swift in Copy Source Code Files */ = {isa = PBXBuildFile; fileRef = 00FA4E652DCA7386008A34CF /* ApplyRGBRendererView.SettingsView.swift */; };
		00FA4E722DCBD7A9008A34CF /* ApplySimpleRendererToFeatureLayerView.swift in Sources */ = {isa = PBXBuildFile; fileRef = 00FA4E712DCBD7A6008A34CF /* ApplySimpleRendererToFeatureLayerView.swift */; };
		00FA4E732DCBDA58008A34CF /* ApplySimpleRendererToFeatureLayerView.swift in Copy Source Code Files */ = {isa = PBXBuildFile; fileRef = 00FA4E712DCBD7A6008A34CF /* ApplySimpleRendererToFeatureLayerView.swift */; };
<<<<<<< HEAD
		00FA4E8B2DCD7233008A34CF /* ApplySimpleRendererToGraphicsOverlayView.swift in Sources */ = {isa = PBXBuildFile; fileRef = 00FA4E882DCD7233008A34CF /* ApplySimpleRendererToGraphicsOverlayView.swift */; };
		00FA4E8D2DCD7536008A34CF /* ApplySimpleRendererToGraphicsOverlayView.swift in Copy Source Code Files */ = {isa = PBXBuildFile; fileRef = 00FA4E882DCD7233008A34CF /* ApplySimpleRendererToGraphicsOverlayView.swift */; };
=======
		00FA4E822DCD5AEE008A34CF /* srtm in Resources */ = {isa = PBXBuildFile; fileRef = 00FA4E812DCD5AD0008A34CF /* srtm */; settings = {ASSET_TAGS = (ApplyHillshadeRendererToRaster, ); }; };
>>>>>>> 6d88218b
		102B6A372BFD5B55009F763C /* IdentifyFeaturesInWMSLayerView.swift in Sources */ = {isa = PBXBuildFile; fileRef = 102B6A362BFD5B55009F763C /* IdentifyFeaturesInWMSLayerView.swift */; };
		104F55C72BF3E30A00204D04 /* GenerateOfflineMapWithCustomParametersView.swift in Copy Source Code Files */ = {isa = PBXBuildFile; fileRef = 10B782042BE55D7E007EAE6C /* GenerateOfflineMapWithCustomParametersView.swift */; };
		104F55C82BF3E30A00204D04 /* GenerateOfflineMapWithCustomParametersView.CustomParameters.swift in Copy Source Code Files */ = {isa = PBXBuildFile; fileRef = 10B782072BE5A058007EAE6C /* GenerateOfflineMapWithCustomParametersView.CustomParameters.swift */; };
		1081B93D2C000E8B00C1BEB1 /* IdentifyFeaturesInWMSLayerView.swift in Copy Source Code Files */ = {isa = PBXBuildFile; fileRef = 102B6A362BFD5B55009F763C /* IdentifyFeaturesInWMSLayerView.swift */; };
		108EC04129D25B2C000F35D0 /* QueryFeatureTableView.swift in Sources */ = {isa = PBXBuildFile; fileRef = 108EC04029D25B2C000F35D0 /* QueryFeatureTableView.swift */; };
		108EC04229D25B55000F35D0 /* QueryFeatureTableView.swift in Copy Source Code Files */ = {isa = PBXBuildFile; fileRef = 108EC04029D25B2C000F35D0 /* QueryFeatureTableView.swift */; };
		10B782052BE55D7E007EAE6C /* GenerateOfflineMapWithCustomParametersView.swift in Sources */ = {isa = PBXBuildFile; fileRef = 10B782042BE55D7E007EAE6C /* GenerateOfflineMapWithCustomParametersView.swift */; };
		10B782082BE5A058007EAE6C /* GenerateOfflineMapWithCustomParametersView.CustomParameters.swift in Sources */ = {isa = PBXBuildFile; fileRef = 10B782072BE5A058007EAE6C /* GenerateOfflineMapWithCustomParametersView.CustomParameters.swift */; };
		10BD9EB42BF51B4B00ABDBD5 /* GenerateOfflineMapWithCustomParametersView.Model.swift in Sources */ = {isa = PBXBuildFile; fileRef = 10BD9EB32BF51B4B00ABDBD5 /* GenerateOfflineMapWithCustomParametersView.Model.swift */; };
		10BD9EB52BF51F9000ABDBD5 /* GenerateOfflineMapWithCustomParametersView.Model.swift in Copy Source Code Files */ = {isa = PBXBuildFile; fileRef = 10BD9EB32BF51B4B00ABDBD5 /* GenerateOfflineMapWithCustomParametersView.Model.swift */; };
		10CFF4CA2DBAAFAC0027F144 /* AddFeatureLayerWithTimeOffsetView.swift in Sources */ = {isa = PBXBuildFile; fileRef = 10CFF4C92DBAAFAC0027F144 /* AddFeatureLayerWithTimeOffsetView.swift */; };
		10CFF5082DC1A3850027F144 /* AddFeatureLayerWithTimeOffsetView.swift in Copy Source Code Files */ = {isa = PBXBuildFile; fileRef = 10CFF4C92DBAAFAC0027F144 /* AddFeatureLayerWithTimeOffsetView.swift */; };
		10D321932BDB187400B39B1B /* naperville_imagery.tpkx in Resources */ = {isa = PBXBuildFile; fileRef = 10D321922BDB187400B39B1B /* naperville_imagery.tpkx */; settings = {ASSET_TAGS = (GenerateOfflineMapWithLocalBasemap, ); }; };
		10D321962BDB1CB500B39B1B /* GenerateOfflineMapWithLocalBasemapView.swift in Sources */ = {isa = PBXBuildFile; fileRef = 10D321952BDB1CB500B39B1B /* GenerateOfflineMapWithLocalBasemapView.swift */; };
		10D321972BDC3B4900B39B1B /* GenerateOfflineMapWithLocalBasemapView.swift in Copy Source Code Files */ = {isa = PBXBuildFile; fileRef = 10D321952BDB1CB500B39B1B /* GenerateOfflineMapWithLocalBasemapView.swift */; };
		1C0C1C3929D34DAE005C8B24 /* ChangeViewpointView.swift in Sources */ = {isa = PBXBuildFile; fileRef = 1C0C1C3429D34DAE005C8B24 /* ChangeViewpointView.swift */; };
		1C0C1C3D29D34DDD005C8B24 /* ChangeViewpointView.swift in Copy Source Code Files */ = {isa = PBXBuildFile; fileRef = 1C0C1C3429D34DAE005C8B24 /* ChangeViewpointView.swift */; };
		1C19B4F12A578E46001D2506 /* CreateLoadReportView.Views.swift in Sources */ = {isa = PBXBuildFile; fileRef = 1C19B4EB2A578E46001D2506 /* CreateLoadReportView.Views.swift */; };
		1C19B4F32A578E46001D2506 /* CreateLoadReportView.swift in Sources */ = {isa = PBXBuildFile; fileRef = 1C19B4ED2A578E46001D2506 /* CreateLoadReportView.swift */; };
		1C19B4F52A578E46001D2506 /* CreateLoadReportView.Model.swift in Sources */ = {isa = PBXBuildFile; fileRef = 1C19B4EF2A578E46001D2506 /* CreateLoadReportView.Model.swift */; };
		1C19B4F72A578E69001D2506 /* CreateLoadReportView.Model.swift in Copy Source Code Files */ = {isa = PBXBuildFile; fileRef = 1C19B4EF2A578E46001D2506 /* CreateLoadReportView.Model.swift */; };
		1C19B4F82A578E69001D2506 /* CreateLoadReportView.swift in Copy Source Code Files */ = {isa = PBXBuildFile; fileRef = 1C19B4ED2A578E46001D2506 /* CreateLoadReportView.swift */; };
		1C19B4F92A578E69001D2506 /* CreateLoadReportView.Views.swift in Copy Source Code Files */ = {isa = PBXBuildFile; fileRef = 1C19B4EB2A578E46001D2506 /* CreateLoadReportView.Views.swift */; };
		1C2538542BABACB100337307 /* AugmentRealityToNavigateRouteView.ARSceneView.swift in Copy Source Code Files */ = {isa = PBXBuildFile; fileRef = 1C2538522BABACB100337307 /* AugmentRealityToNavigateRouteView.ARSceneView.swift */; };
		1C2538552BABACB100337307 /* AugmentRealityToNavigateRouteView.swift in Copy Source Code Files */ = {isa = PBXBuildFile; fileRef = 1C2538532BABACB100337307 /* AugmentRealityToNavigateRouteView.swift */; };
		1C2538562BABACFD00337307 /* AugmentRealityToNavigateRouteView.swift in Sources */ = {isa = PBXBuildFile; fileRef = 1C2538532BABACB100337307 /* AugmentRealityToNavigateRouteView.swift */; };
		1C2538572BABACFD00337307 /* AugmentRealityToNavigateRouteView.ARSceneView.swift in Sources */ = {isa = PBXBuildFile; fileRef = 1C2538522BABACB100337307 /* AugmentRealityToNavigateRouteView.ARSceneView.swift */; };
		1C26ED192A859525009B7721 /* FilterFeaturesInSceneView.swift in Sources */ = {isa = PBXBuildFile; fileRef = 1C26ED152A859525009B7721 /* FilterFeaturesInSceneView.swift */; };
		1C26ED202A8BEC63009B7721 /* FilterFeaturesInSceneView.swift in Copy Source Code Files */ = {isa = PBXBuildFile; fileRef = 1C26ED152A859525009B7721 /* FilterFeaturesInSceneView.swift */; };
		1C293D012DCA7C99000B0822 /* ApplyBlendRendererToHillshadeView.swift in Copy Source Code Files */ = {isa = PBXBuildFile; fileRef = 1C3891602DC02F1100ADFDDC /* ApplyBlendRendererToHillshadeView.swift */; };
		1C293D032DCA7C99000B0822 /* ApplyBlendRendererToHillshadeView.SettingsView.swift in Copy Source Code Files */ = {isa = PBXBuildFile; fileRef = 1C3892302DC59E5D00ADFDDC /* ApplyBlendRendererToHillshadeView.SettingsView.swift */; };
		1C29C9592DBAE50D0074028F /* AddWMTSLayerView.swift in Sources */ = {isa = PBXBuildFile; fileRef = 1C29C9532DBAE50D0074028F /* AddWMTSLayerView.swift */; };
		1C29C95A2DBAE5770074028F /* AddWMTSLayerView.swift in Copy Source Code Files */ = {isa = PBXBuildFile; fileRef = 1C29C9532DBAE50D0074028F /* AddWMTSLayerView.swift */; };
		1C38915D2DBC36C800ADFDDC /* AddWFSLayerView.swift in Sources */ = {isa = PBXBuildFile; fileRef = 1C38915C2DBC36C700ADFDDC /* AddWFSLayerView.swift */; };
		1C38915E2DBC3EDC00ADFDDC /* AddWFSLayerView.swift in Copy Source Code Files */ = {isa = PBXBuildFile; fileRef = 1C38915C2DBC36C700ADFDDC /* AddWFSLayerView.swift */; };
		1C3891612DC02F1200ADFDDC /* ApplyBlendRendererToHillshadeView.swift in Sources */ = {isa = PBXBuildFile; fileRef = 1C3891602DC02F1100ADFDDC /* ApplyBlendRendererToHillshadeView.swift */; };
		1C3892312DC59E6000ADFDDC /* ApplyBlendRendererToHillshadeView.SettingsView.swift in Sources */ = {isa = PBXBuildFile; fileRef = 1C3892302DC59E5D00ADFDDC /* ApplyBlendRendererToHillshadeView.SettingsView.swift */; };
		1C3B7DC82A5F64FC00907443 /* AnalyzeNetworkWithSubnetworkTraceView.Model.swift in Sources */ = {isa = PBXBuildFile; fileRef = 1C3B7DC32A5F64FC00907443 /* AnalyzeNetworkWithSubnetworkTraceView.Model.swift */; };
		1C3B7DCB2A5F64FC00907443 /* AnalyzeNetworkWithSubnetworkTraceView.swift in Sources */ = {isa = PBXBuildFile; fileRef = 1C3B7DC62A5F64FC00907443 /* AnalyzeNetworkWithSubnetworkTraceView.swift */; };
		1C3B7DCD2A5F652500907443 /* AnalyzeNetworkWithSubnetworkTraceView.Model.swift in Copy Source Code Files */ = {isa = PBXBuildFile; fileRef = 1C3B7DC32A5F64FC00907443 /* AnalyzeNetworkWithSubnetworkTraceView.Model.swift */; };
		1C3B7DCE2A5F652500907443 /* AnalyzeNetworkWithSubnetworkTraceView.swift in Copy Source Code Files */ = {isa = PBXBuildFile; fileRef = 1C3B7DC62A5F64FC00907443 /* AnalyzeNetworkWithSubnetworkTraceView.swift */; };
		1C42E04729D2396B004FC4BE /* ShowPopupView.swift in Sources */ = {isa = PBXBuildFile; fileRef = 1C42E04329D2396B004FC4BE /* ShowPopupView.swift */; };
		1C42E04A29D239D2004FC4BE /* ShowPopupView.swift in Copy Source Code Files */ = {isa = PBXBuildFile; fileRef = 1C42E04329D2396B004FC4BE /* ShowPopupView.swift */; };
		1C43BC7F2A43781200509BF8 /* SetVisibilityOfSubtypeSublayerView.Views.swift in Sources */ = {isa = PBXBuildFile; fileRef = 1C43BC792A43781100509BF8 /* SetVisibilityOfSubtypeSublayerView.Views.swift */; };
		1C43BC822A43781200509BF8 /* SetVisibilityOfSubtypeSublayerView.Model.swift in Sources */ = {isa = PBXBuildFile; fileRef = 1C43BC7C2A43781100509BF8 /* SetVisibilityOfSubtypeSublayerView.Model.swift */; };
		1C43BC842A43781200509BF8 /* SetVisibilityOfSubtypeSublayerView.swift in Sources */ = {isa = PBXBuildFile; fileRef = 1C43BC7E2A43781100509BF8 /* SetVisibilityOfSubtypeSublayerView.swift */; };
		1C43BC852A43783900509BF8 /* SetVisibilityOfSubtypeSublayerView.Model.swift in Copy Source Code Files */ = {isa = PBXBuildFile; fileRef = 1C43BC7C2A43781100509BF8 /* SetVisibilityOfSubtypeSublayerView.Model.swift */; };
		1C43BC862A43783900509BF8 /* SetVisibilityOfSubtypeSublayerView.swift in Copy Source Code Files */ = {isa = PBXBuildFile; fileRef = 1C43BC7E2A43781100509BF8 /* SetVisibilityOfSubtypeSublayerView.swift */; };
		1C43BC872A43783900509BF8 /* SetVisibilityOfSubtypeSublayerView.Views.swift in Copy Source Code Files */ = {isa = PBXBuildFile; fileRef = 1C43BC792A43781100509BF8 /* SetVisibilityOfSubtypeSublayerView.Views.swift */; };
		1C8EC7472BAE2891001A6929 /* AugmentRealityToCollectDataView.swift in Sources */ = {isa = PBXBuildFile; fileRef = 1C8EC7432BAE2891001A6929 /* AugmentRealityToCollectDataView.swift */; };
		1C8EC74B2BAE28A9001A6929 /* AugmentRealityToCollectDataView.swift in Copy Source Code Files */ = {isa = PBXBuildFile; fileRef = 1C8EC7432BAE2891001A6929 /* AugmentRealityToCollectDataView.swift */; };
		1C929F092A27B86800134252 /* ShowUtilityAssociationsView.swift in Copy Source Code Files */ = {isa = PBXBuildFile; fileRef = 1CAF831B2A20305F000E1E60 /* ShowUtilityAssociationsView.swift */; };
		1C965C3929DB9176002F8536 /* ShowRealisticLightAndShadowsView.swift in Copy Source Code Files */ = {isa = PBXBuildFile; fileRef = 1C9B74C529DB43580038B06F /* ShowRealisticLightAndShadowsView.swift */; };
		1C9B74C929DB43580038B06F /* ShowRealisticLightAndShadowsView.swift in Sources */ = {isa = PBXBuildFile; fileRef = 1C9B74C529DB43580038B06F /* ShowRealisticLightAndShadowsView.swift */; };
		1C9B74D929DB54560038B06F /* ChangeCameraControllerView.swift in Sources */ = {isa = PBXBuildFile; fileRef = 1C9B74D529DB54560038B06F /* ChangeCameraControllerView.swift */; };
		1C9B74DE29DB56860038B06F /* ChangeCameraControllerView.swift in Copy Source Code Files */ = {isa = PBXBuildFile; fileRef = 1C9B74D529DB54560038B06F /* ChangeCameraControllerView.swift */; };
		1CAB8D4B2A3CEAB0002AA649 /* RunValveIsolationTraceView.Model.swift in Sources */ = {isa = PBXBuildFile; fileRef = 1CAB8D442A3CEAB0002AA649 /* RunValveIsolationTraceView.Model.swift */; };
		1CAB8D4E2A3CEAB0002AA649 /* RunValveIsolationTraceView.swift in Sources */ = {isa = PBXBuildFile; fileRef = 1CAB8D472A3CEAB0002AA649 /* RunValveIsolationTraceView.swift */; };
		1CAB8D502A3CEB43002AA649 /* RunValveIsolationTraceView.Model.swift in Copy Source Code Files */ = {isa = PBXBuildFile; fileRef = 1CAB8D442A3CEAB0002AA649 /* RunValveIsolationTraceView.Model.swift */; };
		1CAB8D512A3CEB43002AA649 /* RunValveIsolationTraceView.swift in Copy Source Code Files */ = {isa = PBXBuildFile; fileRef = 1CAB8D472A3CEAB0002AA649 /* RunValveIsolationTraceView.swift */; };
		1CAF831F2A20305F000E1E60 /* ShowUtilityAssociationsView.swift in Sources */ = {isa = PBXBuildFile; fileRef = 1CAF831B2A20305F000E1E60 /* ShowUtilityAssociationsView.swift */; };
		1CC755E12DC5A6A7004B346F /* Shasta_Elevation in Resources */ = {isa = PBXBuildFile; fileRef = 1CC755E02DC5A6A7004B346F /* Shasta_Elevation */; };
		218F35B829C28F4A00502022 /* AuthenticateWithOAuthView.swift in Sources */ = {isa = PBXBuildFile; fileRef = 218F35B329C28F4A00502022 /* AuthenticateWithOAuthView.swift */; };
		218F35C229C290BF00502022 /* AuthenticateWithOAuthView.swift in Copy Source Code Files */ = {isa = PBXBuildFile; fileRef = 218F35B329C28F4A00502022 /* AuthenticateWithOAuthView.swift */; };
		3E30884A2C5D789A00ECEAC5 /* SetSpatialReferenceView.swift in Copy Source Code Files */ = {isa = PBXBuildFile; fileRef = 3EEDE7CD2C5D73F700510104 /* SetSpatialReferenceView.swift */; };
		3E54CF222C66AFBE00DD2F18 /* AddWebTiledLayerView.swift in Sources */ = {isa = PBXBuildFile; fileRef = 3E54CF212C66AFBE00DD2F18 /* AddWebTiledLayerView.swift */; };
		3E54CF232C66B00500DD2F18 /* AddWebTiledLayerView.swift in Copy Source Code Files */ = {isa = PBXBuildFile; fileRef = 3E54CF212C66AFBE00DD2F18 /* AddWebTiledLayerView.swift */; };
		3E720F9D2C619B1700E22A9E /* SetInitialViewpointView.swift in Sources */ = {isa = PBXBuildFile; fileRef = 3E720F9C2C619B1700E22A9E /* SetInitialViewpointView.swift */; };
		3E720F9E2C61A0B700E22A9E /* SetInitialViewpointView.swift in Copy Source Code Files */ = {isa = PBXBuildFile; fileRef = 3E720F9C2C619B1700E22A9E /* SetInitialViewpointView.swift */; };
		3E9F77732C6A60FA0022CAB5 /* QueryFeatureCountAndExtentView.swift in Sources */ = {isa = PBXBuildFile; fileRef = 3E9F77722C6A60FA0022CAB5 /* QueryFeatureCountAndExtentView.swift */; };
		3E9F77742C6A6E670022CAB5 /* QueryFeatureCountAndExtentView.swift in Copy Source Code Files */ = {isa = PBXBuildFile; fileRef = 3E9F77722C6A60FA0022CAB5 /* QueryFeatureCountAndExtentView.swift */; };
		3EEDE7CE2C5D73F700510104 /* SetSpatialReferenceView.swift in Sources */ = {isa = PBXBuildFile; fileRef = 3EEDE7CD2C5D73F700510104 /* SetSpatialReferenceView.swift */; };
		4C8126DD2DBBCF0B006EF7D2 /* ApplyStyleToWMSLayerView.swift in Sources */ = {isa = PBXBuildFile; fileRef = 4C8126DC2DBBCEFE006EF7D2 /* ApplyStyleToWMSLayerView.swift */; };
		4C8126E22DBFD9EF006EF7D2 /* ApplyStyleToWMSLayerView.swift in Copy Source Code Files */ = {isa = PBXBuildFile; fileRef = 4C8126DC2DBBCEFE006EF7D2 /* ApplyStyleToWMSLayerView.swift */; };
		4C8126E72DC02525006EF7D2 /* AnalyzeHotspotsView.swift in Sources */ = {isa = PBXBuildFile; fileRef = 4C8126E62DC02525006EF7D2 /* AnalyzeHotspotsView.swift */; };
		4C8127302DC58E53006EF7D2 /* AnalyzeHotspotsView.swift in Copy Source Code Files */ = {isa = PBXBuildFile; fileRef = 4C8126E62DC02525006EF7D2 /* AnalyzeHotspotsView.swift */; };
		4C81273E2DCA9E31006EF7D2 /* ApplyColormapRendererToRasterView.swift in Sources */ = {isa = PBXBuildFile; fileRef = 4C81273D2DCA9E31006EF7D2 /* ApplyColormapRendererToRasterView.swift */; };
		4C81275D2DCBB745006EF7D2 /* ShastaBW in Resources */ = {isa = PBXBuildFile; fileRef = 4C81275C2DCBB72C006EF7D2 /* ShastaBW */; settings = {ASSET_TAGS = (ApplyColormapRendererToRaster, ); }; };
		4C81275E2DCBDD5A006EF7D2 /* ApplyColormapRendererToRasterView.swift in Copy Source Code Files */ = {isa = PBXBuildFile; fileRef = 4C81273D2DCA9E31006EF7D2 /* ApplyColormapRendererToRasterView.swift */; };
		4D126D6D29CA1B6000CFB7A7 /* ShowDeviceLocationWithNMEADataSourcesView.swift in Sources */ = {isa = PBXBuildFile; fileRef = 4D126D6929CA1B6000CFB7A7 /* ShowDeviceLocationWithNMEADataSourcesView.swift */; };
		4D126D7229CA1E1800CFB7A7 /* FileNMEASentenceReader.swift in Sources */ = {isa = PBXBuildFile; fileRef = 4D126D7129CA1E1800CFB7A7 /* FileNMEASentenceReader.swift */; };
		4D126D7329CA1EFD00CFB7A7 /* ShowDeviceLocationWithNMEADataSourcesView.swift in Copy Source Code Files */ = {isa = PBXBuildFile; fileRef = 4D126D6929CA1B6000CFB7A7 /* ShowDeviceLocationWithNMEADataSourcesView.swift */; };
		4D126D7429CA1EFD00CFB7A7 /* FileNMEASentenceReader.swift in Copy Source Code Files */ = {isa = PBXBuildFile; fileRef = 4D126D7129CA1E1800CFB7A7 /* FileNMEASentenceReader.swift */; };
		4D126D7C29CA3E6000CFB7A7 /* Redlands.nmea in Resources */ = {isa = PBXBuildFile; fileRef = 4D126D7B29CA3E6000CFB7A7 /* Redlands.nmea */; settings = {ASSET_TAGS = (ShowDeviceLocationWithNmeaDataSources, ); }; };
		4D126D7E29CA43D200CFB7A7 /* ShowDeviceLocationWithNMEADataSourcesView.Model.swift in Sources */ = {isa = PBXBuildFile; fileRef = 4D126D7D29CA43D200CFB7A7 /* ShowDeviceLocationWithNMEADataSourcesView.Model.swift */; };
		4D2ADC4329C26D05003B367F /* AddDynamicEntityLayerView.swift in Sources */ = {isa = PBXBuildFile; fileRef = 4D2ADC3F29C26D05003B367F /* AddDynamicEntityLayerView.swift */; };
		4D2ADC4729C26D2C003B367F /* AddDynamicEntityLayerView.swift in Copy Source Code Files */ = {isa = PBXBuildFile; fileRef = 4D2ADC3F29C26D05003B367F /* AddDynamicEntityLayerView.swift */; };
		4D2ADC5A29C4F612003B367F /* ChangeMapViewBackgroundView.swift in Sources */ = {isa = PBXBuildFile; fileRef = 4D2ADC5529C4F612003B367F /* ChangeMapViewBackgroundView.swift */; };
		4D2ADC5D29C4F612003B367F /* ChangeMapViewBackgroundView.SettingsView.swift in Sources */ = {isa = PBXBuildFile; fileRef = 4D2ADC5829C4F612003B367F /* ChangeMapViewBackgroundView.SettingsView.swift */; };
		4D2ADC6229C5071C003B367F /* ChangeMapViewBackgroundView.Model.swift in Sources */ = {isa = PBXBuildFile; fileRef = 4D2ADC6129C5071C003B367F /* ChangeMapViewBackgroundView.Model.swift */; };
		4D2ADC6729C50BD6003B367F /* AddDynamicEntityLayerView.Model.swift in Sources */ = {isa = PBXBuildFile; fileRef = 4D2ADC6629C50BD6003B367F /* AddDynamicEntityLayerView.Model.swift */; };
		4D2ADC6929C50C4C003B367F /* AddDynamicEntityLayerView.SettingsView.swift in Sources */ = {isa = PBXBuildFile; fileRef = 4D2ADC6829C50C4C003B367F /* AddDynamicEntityLayerView.SettingsView.swift */; };
		4D2ADC6A29C50D91003B367F /* AddDynamicEntityLayerView.Model.swift in Copy Source Code Files */ = {isa = PBXBuildFile; fileRef = 4D2ADC6629C50BD6003B367F /* AddDynamicEntityLayerView.Model.swift */; };
		4D2ADC6B29C50D91003B367F /* AddDynamicEntityLayerView.SettingsView.swift in Copy Source Code Files */ = {isa = PBXBuildFile; fileRef = 4D2ADC6829C50C4C003B367F /* AddDynamicEntityLayerView.SettingsView.swift */; };
		4DD058102A0D3F6B00A59B34 /* ShowDeviceLocationWithNMEADataSourcesView.Model.swift in Copy Source Code Files */ = {isa = PBXBuildFile; fileRef = 4D126D7D29CA43D200CFB7A7 /* ShowDeviceLocationWithNMEADataSourcesView.Model.swift */; };
		7573E81A29D6134C00BEED9C /* TraceUtilityNetworkView.Model.swift in Sources */ = {isa = PBXBuildFile; fileRef = 7573E81329D6134C00BEED9C /* TraceUtilityNetworkView.Model.swift */; };
		7573E81C29D6134C00BEED9C /* TraceUtilityNetworkView.Enums.swift in Sources */ = {isa = PBXBuildFile; fileRef = 7573E81529D6134C00BEED9C /* TraceUtilityNetworkView.Enums.swift */; };
		7573E81E29D6134C00BEED9C /* TraceUtilityNetworkView.Views.swift in Sources */ = {isa = PBXBuildFile; fileRef = 7573E81729D6134C00BEED9C /* TraceUtilityNetworkView.Views.swift */; };
		7573E81F29D6134C00BEED9C /* TraceUtilityNetworkView.swift in Sources */ = {isa = PBXBuildFile; fileRef = 7573E81829D6134C00BEED9C /* TraceUtilityNetworkView.swift */; };
		7573E82129D6136C00BEED9C /* TraceUtilityNetworkView.Model.swift in Copy Source Code Files */ = {isa = PBXBuildFile; fileRef = 7573E81329D6134C00BEED9C /* TraceUtilityNetworkView.Model.swift */; };
		7573E82229D6136C00BEED9C /* TraceUtilityNetworkView.Enums.swift in Copy Source Code Files */ = {isa = PBXBuildFile; fileRef = 7573E81529D6134C00BEED9C /* TraceUtilityNetworkView.Enums.swift */; };
		7573E82329D6136C00BEED9C /* TraceUtilityNetworkView.Views.swift in Copy Source Code Files */ = {isa = PBXBuildFile; fileRef = 7573E81729D6134C00BEED9C /* TraceUtilityNetworkView.Views.swift */; };
		7573E82429D6136C00BEED9C /* TraceUtilityNetworkView.swift in Copy Source Code Files */ = {isa = PBXBuildFile; fileRef = 7573E81829D6134C00BEED9C /* TraceUtilityNetworkView.swift */; };
		75DD736729D35FF40010229D /* ChangeMapViewBackgroundView.swift in Copy Source Code Files */ = {isa = PBXBuildFile; fileRef = 4D2ADC5529C4F612003B367F /* ChangeMapViewBackgroundView.swift */; };
		75DD736829D35FF40010229D /* ChangeMapViewBackgroundView.SettingsView.swift in Copy Source Code Files */ = {isa = PBXBuildFile; fileRef = 4D2ADC5829C4F612003B367F /* ChangeMapViewBackgroundView.SettingsView.swift */; };
		75DD736929D35FF40010229D /* ChangeMapViewBackgroundView.Model.swift in Copy Source Code Files */ = {isa = PBXBuildFile; fileRef = 4D2ADC6129C5071C003B367F /* ChangeMapViewBackgroundView.Model.swift */; };
		75DD739529D38B1B0010229D /* NavigateRouteView.swift in Sources */ = {isa = PBXBuildFile; fileRef = 75DD739129D38B1B0010229D /* NavigateRouteView.swift */; };
		75DD739929D38B420010229D /* NavigateRouteView.swift in Copy Source Code Files */ = {isa = PBXBuildFile; fileRef = 75DD739129D38B1B0010229D /* NavigateRouteView.swift */; };
		7900C5F62A83FC3F002D430F /* AddCustomDynamicEntityDataSourceView.Vessel.swift in Sources */ = {isa = PBXBuildFile; fileRef = 7900C5F52A83FC3F002D430F /* AddCustomDynamicEntityDataSourceView.Vessel.swift */; };
		792222DD2A81AA5D00619FFE /* AIS_MarineCadastre_SelectedVessels_CustomDataSource.jsonl in Resources */ = {isa = PBXBuildFile; fileRef = 792222DC2A81AA5D00619FFE /* AIS_MarineCadastre_SelectedVessels_CustomDataSource.jsonl */; settings = {ASSET_TAGS = (AddCustomDynamicEntityDataSource, ); }; };
		79302F852A1ED4E30002336A /* CreateAndSaveKMLView.Model.swift in Sources */ = {isa = PBXBuildFile; fileRef = 79302F842A1ED4E30002336A /* CreateAndSaveKMLView.Model.swift */; };
		79302F872A1ED71B0002336A /* CreateAndSaveKMLView.Views.swift in Sources */ = {isa = PBXBuildFile; fileRef = 79302F862A1ED71B0002336A /* CreateAndSaveKMLView.Views.swift */; };
		798C2DA72AFC505600EE7E97 /* PrivacyInfo.xcprivacy in Resources */ = {isa = PBXBuildFile; fileRef = 798C2DA62AFC505600EE7E97 /* PrivacyInfo.xcprivacy */; };
		79A47DFB2A20286800D7C5B9 /* CreateAndSaveKMLView.Model.swift in Copy Source Code Files */ = {isa = PBXBuildFile; fileRef = 79302F842A1ED4E30002336A /* CreateAndSaveKMLView.Model.swift */; };
		79A47DFC2A20286800D7C5B9 /* CreateAndSaveKMLView.Views.swift in Copy Source Code Files */ = {isa = PBXBuildFile; fileRef = 79302F862A1ED71B0002336A /* CreateAndSaveKMLView.Views.swift */; };
		79B7B80A2A1BF8EC00F57C27 /* CreateAndSaveKMLView.swift in Sources */ = {isa = PBXBuildFile; fileRef = 79B7B8092A1BF8EC00F57C27 /* CreateAndSaveKMLView.swift */; };
		79B7B80B2A1BFDE700F57C27 /* CreateAndSaveKMLView.swift in Copy Source Code Files */ = {isa = PBXBuildFile; fileRef = 79B7B8092A1BF8EC00F57C27 /* CreateAndSaveKMLView.swift */; };
		79D84D132A81711A00F45262 /* AddCustomDynamicEntityDataSourceView.swift in Sources */ = {isa = PBXBuildFile; fileRef = 79D84D0D2A815C5B00F45262 /* AddCustomDynamicEntityDataSourceView.swift */; };
		79D84D152A81718F00F45262 /* AddCustomDynamicEntityDataSourceView.swift in Copy Source Code Files */ = {isa = PBXBuildFile; fileRef = 79D84D0D2A815C5B00F45262 /* AddCustomDynamicEntityDataSourceView.swift */; };
		8810FB592DC94A7200874936 /* ApplyFunctionToRasterFromServiceView.swift in Sources */ = {isa = PBXBuildFile; fileRef = 8810FB582DC94A6600874936 /* ApplyFunctionToRasterFromServiceView.swift */; };
		883C121529C9136600062FF9 /* DownloadPreplannedMapAreaView.MapPicker.swift in Sources */ = {isa = PBXBuildFile; fileRef = 883C121429C9136600062FF9 /* DownloadPreplannedMapAreaView.MapPicker.swift */; };
		883C121729C914E100062FF9 /* DownloadPreplannedMapAreaView.MapPicker.swift in Copy Source Code Files */ = {isa = PBXBuildFile; fileRef = 883C121429C9136600062FF9 /* DownloadPreplannedMapAreaView.MapPicker.swift */; };
		883C121829C914E100062FF9 /* DownloadPreplannedMapAreaView.Model.swift in Copy Source Code Files */ = {isa = PBXBuildFile; fileRef = E0D04FF128A5390000747989 /* DownloadPreplannedMapAreaView.Model.swift */; };
		883C121929C914E100062FF9 /* DownloadPreplannedMapAreaView.swift in Copy Source Code Files */ = {isa = PBXBuildFile; fileRef = E070A0A2286F3B6000F2B606 /* DownloadPreplannedMapAreaView.swift */; };
		88C5E0ED2DCBC4170091D271 /* ApplyHillshadeRendererToRasterView.SettingsView.swift in Copy Source Code Files */ = {isa = PBXBuildFile; fileRef = 88E52E802DCA703B00F48409 /* ApplyHillshadeRendererToRasterView.SettingsView.swift */; };
		88E52E6C2DC960EA00F48409 /* ApplyFunctionToRasterFromServiceView.swift in Copy Source Code Files */ = {isa = PBXBuildFile; fileRef = 8810FB582DC94A6600874936 /* ApplyFunctionToRasterFromServiceView.swift */; };
		88E52E6F2DC96C3F00F48409 /* ApplyHillshadeRendererToRasterView.swift in Sources */ = {isa = PBXBuildFile; fileRef = 88E52E6E2DC96C3F00F48409 /* ApplyHillshadeRendererToRasterView.swift */; };
		88E52E702DC970A800F48409 /* ApplyHillshadeRendererToRasterView.swift in Copy Source Code Files */ = {isa = PBXBuildFile; fileRef = 88E52E6E2DC96C3F00F48409 /* ApplyHillshadeRendererToRasterView.swift */; };
		88E52E812DCA703B00F48409 /* ApplyHillshadeRendererToRasterView.SettingsView.swift in Sources */ = {isa = PBXBuildFile; fileRef = 88E52E802DCA703B00F48409 /* ApplyHillshadeRendererToRasterView.SettingsView.swift */; };
		88F93CC129C3D59D0006B28E /* CreateAndEditGeometriesView.swift in Sources */ = {isa = PBXBuildFile; fileRef = 88F93CC029C3D59C0006B28E /* CreateAndEditGeometriesView.swift */; };
		88F93CC229C4D3480006B28E /* CreateAndEditGeometriesView.swift in Copy Source Code Files */ = {isa = PBXBuildFile; fileRef = 88F93CC029C3D59C0006B28E /* CreateAndEditGeometriesView.swift */; };
		9503056E2C46ECB70091B32D /* ShowDeviceLocationUsingIndoorPositioningView.Model.swift in Sources */ = {isa = PBXBuildFile; fileRef = 9503056D2C46ECB70091B32D /* ShowDeviceLocationUsingIndoorPositioningView.Model.swift */; };
		9529D1942C01676200B5C1A3 /* SelectFeaturesInSceneLayerView.swift in Copy Source Code Files */ = {isa = PBXBuildFile; fileRef = 954AEDED2C01332600265114 /* SelectFeaturesInSceneLayerView.swift */; };
		9537AFD72C220EF0000923C5 /* ExchangeSetwithoutUpdates in Resources */ = {isa = PBXBuildFile; fileRef = 9537AFD62C220EF0000923C5 /* ExchangeSetwithoutUpdates */; settings = {ASSET_TAGS = (ConfigureElectronicNavigationalCharts, ); }; };
		9547085C2C3C719800CA8579 /* EditFeatureAttachmentsView.Model.swift in Sources */ = {isa = PBXBuildFile; fileRef = 9547085B2C3C719800CA8579 /* EditFeatureAttachmentsView.Model.swift */; };
		954AEDEE2C01332600265114 /* SelectFeaturesInSceneLayerView.swift in Sources */ = {isa = PBXBuildFile; fileRef = 954AEDED2C01332600265114 /* SelectFeaturesInSceneLayerView.swift */; };
		955271612C0E6749009B1ED4 /* AddRasterFromServiceView.swift in Sources */ = {isa = PBXBuildFile; fileRef = 955271602C0E6749009B1ED4 /* AddRasterFromServiceView.swift */; };
		955AFAC42C10FD6F009C8FE5 /* ApplyMosaicRuleToRastersView.swift in Sources */ = {isa = PBXBuildFile; fileRef = 955AFAC32C10FD6F009C8FE5 /* ApplyMosaicRuleToRastersView.swift */; };
		955AFAC62C110B8A009C8FE5 /* ApplyMosaicRuleToRastersView.swift in Copy Source Code Files */ = {isa = PBXBuildFile; fileRef = 955AFAC32C10FD6F009C8FE5 /* ApplyMosaicRuleToRastersView.swift */; };
		9579FCEA2C3360BB00FC8A1D /* EditFeatureAttachmentsView.swift in Sources */ = {isa = PBXBuildFile; fileRef = 9579FCE92C3360BB00FC8A1D /* EditFeatureAttachmentsView.swift */; };
		9579FCEC2C33616B00FC8A1D /* EditFeatureAttachmentsView.swift in Copy Source Code Files */ = {isa = PBXBuildFile; fileRef = 9579FCE92C3360BB00FC8A1D /* EditFeatureAttachmentsView.swift */; };
		95A3773C2C0F93770044D1CC /* AddRasterFromServiceView.swift in Copy Source Code Files */ = {isa = PBXBuildFile; fileRef = 955271602C0E6749009B1ED4 /* AddRasterFromServiceView.swift */; };
		95A572192C0FDCC9006E8B48 /* ShowScaleBarView.swift in Sources */ = {isa = PBXBuildFile; fileRef = 95A572182C0FDCC9006E8B48 /* ShowScaleBarView.swift */; };
		95A5721B2C0FDD34006E8B48 /* ShowScaleBarView.swift in Copy Source Code Files */ = {isa = PBXBuildFile; fileRef = 95A572182C0FDCC9006E8B48 /* ShowScaleBarView.swift */; };
		95ADF34F2C3CBAE800566FF6 /* EditFeatureAttachmentsView.Model.swift in Copy Source Code Files */ = {isa = PBXBuildFile; fileRef = 9547085B2C3C719800CA8579 /* EditFeatureAttachmentsView.Model.swift */; };
		95D2EE0F2C334D1600683D53 /* ShowServiceAreaView.swift in Sources */ = {isa = PBXBuildFile; fileRef = 95D2EE0E2C334D1600683D53 /* ShowServiceAreaView.swift */; };
		95DEB9B62C127A92009BEC35 /* ShowViewshedFromPointOnMapView.swift in Sources */ = {isa = PBXBuildFile; fileRef = 95DEB9B52C127A92009BEC35 /* ShowViewshedFromPointOnMapView.swift */; };
		95DEB9B82C127B5E009BEC35 /* ShowViewshedFromPointOnMapView.swift in Copy Source Code Files */ = {isa = PBXBuildFile; fileRef = 95DEB9B52C127A92009BEC35 /* ShowViewshedFromPointOnMapView.swift */; };
		95E0DBCA2C503E2500224A82 /* ShowDeviceLocationUsingIndoorPositioningView.swift in Copy Source Code Files */ = {isa = PBXBuildFile; fileRef = 95F891282C46E9D60010EBED /* ShowDeviceLocationUsingIndoorPositioningView.swift */; };
		95E0DBCB2C503E2500224A82 /* ShowDeviceLocationUsingIndoorPositioningView.Model.swift in Copy Source Code Files */ = {isa = PBXBuildFile; fileRef = 9503056D2C46ECB70091B32D /* ShowDeviceLocationUsingIndoorPositioningView.Model.swift */; };
		95E980712C26183000CB8912 /* BrowseOGCAPIFeatureServiceView.swift in Sources */ = {isa = PBXBuildFile; fileRef = 95E980702C26183000CB8912 /* BrowseOGCAPIFeatureServiceView.swift */; };
		95E980742C26189E00CB8912 /* BrowseOGCAPIFeatureServiceView.swift in Copy Source Code Files */ = {isa = PBXBuildFile; fileRef = 95E980702C26183000CB8912 /* BrowseOGCAPIFeatureServiceView.swift */; };
		95F3A52B2C07F09C00885DED /* SetSurfaceNavigationConstraintView.swift in Sources */ = {isa = PBXBuildFile; fileRef = 95F3A52A2C07F09C00885DED /* SetSurfaceNavigationConstraintView.swift */; };
		95F3A52D2C07F28700885DED /* SetSurfaceNavigationConstraintView.swift in Copy Source Code Files */ = {isa = PBXBuildFile; fileRef = 95F3A52A2C07F09C00885DED /* SetSurfaceNavigationConstraintView.swift */; };
		95F891292C46E9D60010EBED /* ShowDeviceLocationUsingIndoorPositioningView.swift in Sources */ = {isa = PBXBuildFile; fileRef = 95F891282C46E9D60010EBED /* ShowDeviceLocationUsingIndoorPositioningView.swift */; };
		D70082EB2ACF900100E0C3C2 /* IdentifyKMLFeaturesView.swift in Sources */ = {isa = PBXBuildFile; fileRef = D70082EA2ACF900100E0C3C2 /* IdentifyKMLFeaturesView.swift */; };
		D70082EC2ACF901600E0C3C2 /* IdentifyKMLFeaturesView.swift in Copy Source Code Files */ = {isa = PBXBuildFile; fileRef = D70082EA2ACF900100E0C3C2 /* IdentifyKMLFeaturesView.swift */; };
		D7010EBF2B05616900D43F55 /* DisplaySceneFromMobileScenePackageView.swift in Sources */ = {isa = PBXBuildFile; fileRef = D7010EBC2B05616900D43F55 /* DisplaySceneFromMobileScenePackageView.swift */; };
		D7010EC12B05618400D43F55 /* DisplaySceneFromMobileScenePackageView.swift in Copy Source Code Files */ = {isa = PBXBuildFile; fileRef = D7010EBC2B05616900D43F55 /* DisplaySceneFromMobileScenePackageView.swift */; };
		D701D72C2A37C7F7006FF0C8 /* bradley_low_3ds in Resources */ = {isa = PBXBuildFile; fileRef = D701D72B2A37C7F7006FF0C8 /* bradley_low_3ds */; settings = {ASSET_TAGS = (ShowViewshedFromGeoelementInScene, ); }; };
		D703F04D2D9334AC0077E3A8 /* SnapGeometryEditsWithUtilityNetworkRulesView.Model.swift in Sources */ = {isa = PBXBuildFile; fileRef = D703F04C2D9334AC0077E3A8 /* SnapGeometryEditsWithUtilityNetworkRulesView.Model.swift */; };
		D703F04E2D9334BD0077E3A8 /* SnapGeometryEditsWithUtilityNetworkRulesView.Model.swift in Copy Source Code Files */ = {isa = PBXBuildFile; fileRef = D703F04C2D9334AC0077E3A8 /* SnapGeometryEditsWithUtilityNetworkRulesView.Model.swift */; };
		D7044B962BE18D73000F2C43 /* EditWithBranchVersioningView.Views.swift in Sources */ = {isa = PBXBuildFile; fileRef = D7044B952BE18D73000F2C43 /* EditWithBranchVersioningView.Views.swift */; };
		D7044B972BE18D8D000F2C43 /* EditWithBranchVersioningView.Views.swift in Copy Source Code Files */ = {isa = PBXBuildFile; fileRef = D7044B952BE18D73000F2C43 /* EditWithBranchVersioningView.Views.swift */; };
		D704AA5A2AB22C1A00A3BB63 /* GroupLayersTogetherView.swift in Sources */ = {isa = PBXBuildFile; fileRef = D704AA592AB22C1A00A3BB63 /* GroupLayersTogetherView.swift */; };
		D704AA5B2AB22D8400A3BB63 /* GroupLayersTogetherView.swift in Copy Source Code Files */ = {isa = PBXBuildFile; fileRef = D704AA592AB22C1A00A3BB63 /* GroupLayersTogetherView.swift */; };
		D705390A2CD0122D00F63F4A /* mil2525d.stylx in Resources */ = {isa = PBXBuildFile; fileRef = D70539032CD0122D00F63F4A /* mil2525d.stylx */; settings = {ASSET_TAGS = (ApplyDictionaryRendererToFeatureLayer, ); }; };
		D70539102CD012BB00F63F4A /* militaryoverlay.geodatabase in Resources */ = {isa = PBXBuildFile; fileRef = D705390F2CD0127700F63F4A /* militaryoverlay.geodatabase */; settings = {ASSET_TAGS = (ApplyDictionaryRendererToFeatureLayer, ); }; };
		D7054AE92ACCCB6C007235BA /* Animate3DGraphicView.SettingsView.swift in Sources */ = {isa = PBXBuildFile; fileRef = D7054AE82ACCCB6C007235BA /* Animate3DGraphicView.SettingsView.swift */; };
		D7054AEA2ACCCC34007235BA /* Animate3DGraphicView.SettingsView.swift in Copy Source Code Files */ = {isa = PBXBuildFile; fileRef = D7054AE82ACCCB6C007235BA /* Animate3DGraphicView.SettingsView.swift */; };
		D7058B102B59E44B000A888A /* StylePointWithSceneSymbolView.swift in Sources */ = {isa = PBXBuildFile; fileRef = D7058B0D2B59E44B000A888A /* StylePointWithSceneSymbolView.swift */; };
		D7058B122B59E468000A888A /* StylePointWithSceneSymbolView.swift in Copy Source Code Files */ = {isa = PBXBuildFile; fileRef = D7058B0D2B59E44B000A888A /* StylePointWithSceneSymbolView.swift */; };
		D7058FB12ACB423C00A40F14 /* Animate3DGraphicView.Model.swift in Sources */ = {isa = PBXBuildFile; fileRef = D7058FB02ACB423C00A40F14 /* Animate3DGraphicView.Model.swift */; };
		D7058FB22ACB424E00A40F14 /* Animate3DGraphicView.Model.swift in Copy Source Code Files */ = {isa = PBXBuildFile; fileRef = D7058FB02ACB423C00A40F14 /* Animate3DGraphicView.Model.swift */; };
		D70789922CD160FD000DF215 /* ApplyDictionaryRendererToGraphicsOverlayView.swift in Sources */ = {isa = PBXBuildFile; fileRef = D707898E2CD160FD000DF215 /* ApplyDictionaryRendererToGraphicsOverlayView.swift */; };
		D70789952CD1611E000DF215 /* ApplyDictionaryRendererToGraphicsOverlayView.swift in Copy Source Code Files */ = {isa = PBXBuildFile; fileRef = D707898E2CD160FD000DF215 /* ApplyDictionaryRendererToGraphicsOverlayView.swift */; };
		D707899B2CD16324000DF215 /* Mil2525DMessages.xml in Resources */ = {isa = PBXBuildFile; fileRef = D70789992CD16324000DF215 /* Mil2525DMessages.xml */; settings = {ASSET_TAGS = (ApplyDictionaryRendererToGraphicsOverlay, ); }; };
		D7084FA92AD771AA00EC7F4F /* AugmentRealityToFlyOverSceneView.swift in Sources */ = {isa = PBXBuildFile; fileRef = D7084FA62AD771AA00EC7F4F /* AugmentRealityToFlyOverSceneView.swift */; };
		D7084FAB2AD771F600EC7F4F /* AugmentRealityToFlyOverSceneView.swift in Copy Source Code Files */ = {isa = PBXBuildFile; fileRef = D7084FA62AD771AA00EC7F4F /* AugmentRealityToFlyOverSceneView.swift */; };
		D70BE5792A5624A80022CA02 /* CategoriesView.swift in Sources */ = {isa = PBXBuildFile; fileRef = D70BE5782A5624A80022CA02 /* CategoriesView.swift */; };
		D710996D2A27D9210065A1C1 /* DensifyAndGeneralizeGeometryView.swift in Sources */ = {isa = PBXBuildFile; fileRef = D710996C2A27D9210065A1C1 /* DensifyAndGeneralizeGeometryView.swift */; };
		D710996E2A27D9B30065A1C1 /* DensifyAndGeneralizeGeometryView.swift in Copy Source Code Files */ = {isa = PBXBuildFile; fileRef = D710996C2A27D9210065A1C1 /* DensifyAndGeneralizeGeometryView.swift */; };
		D71099702A2802FA0065A1C1 /* DensifyAndGeneralizeGeometryView.SettingsView.swift in Sources */ = {isa = PBXBuildFile; fileRef = D710996F2A2802FA0065A1C1 /* DensifyAndGeneralizeGeometryView.SettingsView.swift */; };
		D71099712A280D830065A1C1 /* DensifyAndGeneralizeGeometryView.SettingsView.swift in Copy Source Code Files */ = {isa = PBXBuildFile; fileRef = D710996F2A2802FA0065A1C1 /* DensifyAndGeneralizeGeometryView.SettingsView.swift */; };
		D7114A0D2BDC6A3300FA68CA /* EditWithBranchVersioningView.Model.swift in Sources */ = {isa = PBXBuildFile; fileRef = D7114A0C2BDC6A3300FA68CA /* EditWithBranchVersioningView.Model.swift */; };
		D7114A0F2BDC6AED00FA68CA /* EditWithBranchVersioningView.Model.swift in Copy Source Code Files */ = {isa = PBXBuildFile; fileRef = D7114A0C2BDC6A3300FA68CA /* EditWithBranchVersioningView.Model.swift */; };
		D71371792BD88ECC00EB2F86 /* MonitorChangesToLayerViewStateView.swift in Sources */ = {isa = PBXBuildFile; fileRef = D71371752BD88ECC00EB2F86 /* MonitorChangesToLayerViewStateView.swift */; };
		D713717C2BD88EF800EB2F86 /* MonitorChangesToLayerViewStateView.swift in Copy Source Code Files */ = {isa = PBXBuildFile; fileRef = D71371752BD88ECC00EB2F86 /* MonitorChangesToLayerViewStateView.swift */; };
		D713C6D72CB990600073AA72 /* AddKMLLayerView.swift in Sources */ = {isa = PBXBuildFile; fileRef = D713C6D12CB990600073AA72 /* AddKMLLayerView.swift */; };
		D713C6D82CB990800073AA72 /* AddKMLLayerView.swift in Copy Source Code Files */ = {isa = PBXBuildFile; fileRef = D713C6D12CB990600073AA72 /* AddKMLLayerView.swift */; };
		D713C6F72CB9B9A60073AA72 /* US_State_Capitals.kml in Resources */ = {isa = PBXBuildFile; fileRef = D713C6F52CB9B9A60073AA72 /* US_State_Capitals.kml */; settings = {ASSET_TAGS = (AddKmlLayer, ); }; };
		D7142BC42DB71082004F87B7 /* View+PagePresentation.swift in Sources */ = {isa = PBXBuildFile; fileRef = D7142BC32DB71082004F87B7 /* View+PagePresentation.swift */; };
		D71563E92D5AC2B600D2E948 /* CreateKMLMultiTrackView.swift in Sources */ = {isa = PBXBuildFile; fileRef = D71563E32D5AC2B600D2E948 /* CreateKMLMultiTrackView.swift */; };
		D71563EA2D5AC2D500D2E948 /* CreateKMLMultiTrackView.swift in Copy Source Code Files */ = {isa = PBXBuildFile; fileRef = D71563E32D5AC2B600D2E948 /* CreateKMLMultiTrackView.swift */; };
		D718A1E72B570F7500447087 /* OrbitCameraAroundObjectView.Model.swift in Sources */ = {isa = PBXBuildFile; fileRef = D718A1E62B570F7500447087 /* OrbitCameraAroundObjectView.Model.swift */; };
		D718A1E82B571C9100447087 /* OrbitCameraAroundObjectView.Model.swift in Copy Source Code Files */ = {isa = PBXBuildFile; fileRef = D718A1E62B570F7500447087 /* OrbitCameraAroundObjectView.Model.swift */; };
		D718A1ED2B575FD900447087 /* ManageBookmarksView.swift in Sources */ = {isa = PBXBuildFile; fileRef = D718A1EA2B575FD900447087 /* ManageBookmarksView.swift */; };
		D718A1F02B57602000447087 /* ManageBookmarksView.swift in Copy Source Code Files */ = {isa = PBXBuildFile; fileRef = D718A1EA2B575FD900447087 /* ManageBookmarksView.swift */; };
		D71A9DE22D8CC88D00CA03CB /* SnapGeometryEditsWithUtilityNetworkRulesView.swift in Sources */ = {isa = PBXBuildFile; fileRef = D71A9DE02D8CC88D00CA03CB /* SnapGeometryEditsWithUtilityNetworkRulesView.swift */; };
		D71A9DE52D8CC8B500CA03CB /* SnapGeometryEditsWithUtilityNetworkRulesView.swift in Copy Source Code Files */ = {isa = PBXBuildFile; fileRef = D71A9DE02D8CC88D00CA03CB /* SnapGeometryEditsWithUtilityNetworkRulesView.swift */; };
		D71C5F642AAA7A88006599FD /* CreateSymbolStylesFromWebStylesView.swift in Sources */ = {isa = PBXBuildFile; fileRef = D71C5F632AAA7A88006599FD /* CreateSymbolStylesFromWebStylesView.swift */; };
		D71C5F652AAA83D2006599FD /* CreateSymbolStylesFromWebStylesView.swift in Copy Source Code Files */ = {isa = PBXBuildFile; fileRef = D71C5F632AAA7A88006599FD /* CreateSymbolStylesFromWebStylesView.swift */; };
		D71C90A22C6C249B0018C63E /* StyleGeometryTypesWithSymbolsView.swift in Sources */ = {isa = PBXBuildFile; fileRef = D71C909C2C6C249B0018C63E /* StyleGeometryTypesWithSymbolsView.swift */; };
		D71C90A32C6C249B0018C63E /* StyleGeometryTypesWithSymbolsView.Views.swift in Sources */ = {isa = PBXBuildFile; fileRef = D71C909D2C6C249B0018C63E /* StyleGeometryTypesWithSymbolsView.Views.swift */; };
		D71C90A42C6C252B0018C63E /* StyleGeometryTypesWithSymbolsView.swift in Copy Source Code Files */ = {isa = PBXBuildFile; fileRef = D71C909C2C6C249B0018C63E /* StyleGeometryTypesWithSymbolsView.swift */; };
		D71C90A52C6C252F0018C63E /* StyleGeometryTypesWithSymbolsView.Views.swift in Copy Source Code Files */ = {isa = PBXBuildFile; fileRef = D71C909D2C6C249B0018C63E /* StyleGeometryTypesWithSymbolsView.Views.swift */; };
		D71D516E2B51D7B600B2A2BE /* SearchForWebMapView.Views.swift in Sources */ = {isa = PBXBuildFile; fileRef = D71D516D2B51D7B600B2A2BE /* SearchForWebMapView.Views.swift */; };
		D71D516F2B51D87700B2A2BE /* SearchForWebMapView.Views.swift in Copy Source Code Files */ = {isa = PBXBuildFile; fileRef = D71D516D2B51D7B600B2A2BE /* SearchForWebMapView.Views.swift */; };
		D71D9B152DC430F800FF2D5A /* ApplyTerrainExaggerationView.swift in Sources */ = {isa = PBXBuildFile; fileRef = D71D9B0F2DC430F800FF2D5A /* ApplyTerrainExaggerationView.swift */; };
		D71D9B162DC4311A00FF2D5A /* ApplyTerrainExaggerationView.swift in Copy Source Code Files */ = {isa = PBXBuildFile; fileRef = D71D9B0F2DC430F800FF2D5A /* ApplyTerrainExaggerationView.swift */; };
		D71FCB8A2AD6277F000E517C /* CreateMobileGeodatabaseView.Model.swift in Sources */ = {isa = PBXBuildFile; fileRef = D71FCB892AD6277E000E517C /* CreateMobileGeodatabaseView.Model.swift */; };
		D71FCB8B2AD628B9000E517C /* CreateMobileGeodatabaseView.Model.swift in Copy Source Code Files */ = {isa = PBXBuildFile; fileRef = D71FCB892AD6277E000E517C /* CreateMobileGeodatabaseView.Model.swift */; };
		D7201CDA2CC6B710004BDB7D /* AddTiledLayerAsBasemapView.swift in Sources */ = {isa = PBXBuildFile; fileRef = D7201CD42CC6B710004BDB7D /* AddTiledLayerAsBasemapView.swift */; };
		D7201CDB2CC6B72A004BDB7D /* AddTiledLayerAsBasemapView.swift in Copy Source Code Files */ = {isa = PBXBuildFile; fileRef = D7201CD42CC6B710004BDB7D /* AddTiledLayerAsBasemapView.swift */; };
		D7201D042CC6D3B5004BDB7D /* AddVectorTiledLayerFromCustomStyleView.swift in Sources */ = {isa = PBXBuildFile; fileRef = D7201D002CC6D3B5004BDB7D /* AddVectorTiledLayerFromCustomStyleView.swift */; };
		D7201D072CC6D3D3004BDB7D /* AddVectorTiledLayerFromCustomStyleView.swift in Copy Source Code Files */ = {isa = PBXBuildFile; fileRef = D7201D002CC6D3B5004BDB7D /* AddVectorTiledLayerFromCustomStyleView.swift */; };
		D7201D2B2CC6D829004BDB7D /* dodge_city.vtpk in Resources */ = {isa = PBXBuildFile; fileRef = D7201D292CC6D829004BDB7D /* dodge_city.vtpk */; settings = {ASSET_TAGS = (AddVectorTiledLayerFromCustomStyle, ); }; };
		D721EEA82ABDFF550040BE46 /* LothianRiversAnno.mmpk in Resources */ = {isa = PBXBuildFile; fileRef = D721EEA72ABDFF550040BE46 /* LothianRiversAnno.mmpk */; settings = {ASSET_TAGS = (ShowMobileMapPackageExpirationDate, ); }; };
		D722BD222A420DAD002C2087 /* ShowExtrudedFeaturesView.swift in Sources */ = {isa = PBXBuildFile; fileRef = D722BD212A420DAD002C2087 /* ShowExtrudedFeaturesView.swift */; };
		D722BD232A420DEC002C2087 /* ShowExtrudedFeaturesView.swift in Copy Source Code Files */ = {isa = PBXBuildFile; fileRef = D722BD212A420DAD002C2087 /* ShowExtrudedFeaturesView.swift */; };
		D7232EE12AC1E5AA0079ABFF /* PlayKMLTourView.swift in Sources */ = {isa = PBXBuildFile; fileRef = D7232EE02AC1E5AA0079ABFF /* PlayKMLTourView.swift */; };
		D7232EE22AC1E6DC0079ABFF /* PlayKMLTourView.swift in Copy Source Code Files */ = {isa = PBXBuildFile; fileRef = D7232EE02AC1E5AA0079ABFF /* PlayKMLTourView.swift */; };
		D72C43F32AEB066D00B6157B /* GeocodeOfflineView.Model.swift in Sources */ = {isa = PBXBuildFile; fileRef = D72C43F22AEB066D00B6157B /* GeocodeOfflineView.Model.swift */; };
		D72F272E2ADA1E4400F906DA /* AugmentRealityToShowTabletopSceneView.swift in Sources */ = {isa = PBXBuildFile; fileRef = D72F272B2ADA1E4400F906DA /* AugmentRealityToShowTabletopSceneView.swift */; };
		D72F27302ADA1E9900F906DA /* AugmentRealityToShowTabletopSceneView.swift in Copy Source Code Files */ = {isa = PBXBuildFile; fileRef = D72F272B2ADA1E4400F906DA /* AugmentRealityToShowTabletopSceneView.swift */; };
		D72FE7032CE6D05600BBC0FE /* AppFavorites.swift in Sources */ = {isa = PBXBuildFile; fileRef = D72FE7022CE6D05600BBC0FE /* AppFavorites.swift */; };
		D72FE7082CE6DA1900BBC0FE /* SampleMenuButtons.swift in Sources */ = {isa = PBXBuildFile; fileRef = D72FE7072CE6DA1900BBC0FE /* SampleMenuButtons.swift */; };
		D731F3C12AD0D2AC00A8431E /* IdentifyGraphicsView.swift in Sources */ = {isa = PBXBuildFile; fileRef = D731F3C02AD0D2AC00A8431E /* IdentifyGraphicsView.swift */; };
		D731F3C22AD0D2BB00A8431E /* IdentifyGraphicsView.swift in Copy Source Code Files */ = {isa = PBXBuildFile; fileRef = D731F3C02AD0D2AC00A8431E /* IdentifyGraphicsView.swift */; };
		D7337C5A2ABCFDB100A5D865 /* StyleSymbolsFromMobileStyleFileView.SymbolOptionsListView.swift in Sources */ = {isa = PBXBuildFile; fileRef = D7337C592ABCFDB100A5D865 /* StyleSymbolsFromMobileStyleFileView.SymbolOptionsListView.swift */; };
		D7337C5B2ABCFDE400A5D865 /* StyleSymbolsFromMobileStyleFileView.SymbolOptionsListView.swift in Copy Source Code Files */ = {isa = PBXBuildFile; fileRef = D7337C592ABCFDB100A5D865 /* StyleSymbolsFromMobileStyleFileView.SymbolOptionsListView.swift */; };
		D7337C602ABD142D00A5D865 /* ShowMobileMapPackageExpirationDateView.swift in Sources */ = {isa = PBXBuildFile; fileRef = D7337C5F2ABD142D00A5D865 /* ShowMobileMapPackageExpirationDateView.swift */; };
		D7337C612ABD166A00A5D865 /* ShowMobileMapPackageExpirationDateView.swift in Copy Source Code Files */ = {isa = PBXBuildFile; fileRef = D7337C5F2ABD142D00A5D865 /* ShowMobileMapPackageExpirationDateView.swift */; };
		D733CA192BED980D00FBDE4C /* EditAndSyncFeaturesWithFeatureServiceView.swift in Sources */ = {isa = PBXBuildFile; fileRef = D733CA152BED980D00FBDE4C /* EditAndSyncFeaturesWithFeatureServiceView.swift */; };
		D733CA1C2BED982C00FBDE4C /* EditAndSyncFeaturesWithFeatureServiceView.swift in Copy Source Code Files */ = {isa = PBXBuildFile; fileRef = D733CA152BED980D00FBDE4C /* EditAndSyncFeaturesWithFeatureServiceView.swift */; };
		D734FA0C2A183A5B00246D7E /* SetMaxExtentView.swift in Sources */ = {isa = PBXBuildFile; fileRef = D734FA092A183A5B00246D7E /* SetMaxExtentView.swift */; };
		D7352F8E2BD992C40013FFEF /* MonitorChangesToDrawStatusView.swift in Sources */ = {isa = PBXBuildFile; fileRef = D7352F8A2BD992C40013FFEF /* MonitorChangesToDrawStatusView.swift */; };
		D7352F912BD992E40013FFEF /* MonitorChangesToDrawStatusView.swift in Copy Source Code Files */ = {isa = PBXBuildFile; fileRef = D7352F8A2BD992C40013FFEF /* MonitorChangesToDrawStatusView.swift */; };
		D73571D72CB613220046A433 /* hydrography in Resources */ = {isa = PBXBuildFile; fileRef = D73571D62CB6131E0046A433 /* hydrography */; settings = {ASSET_TAGS = (ConfigureElectronicNavigationalCharts, ); }; };
		D73723762AF5877500846884 /* FindRouteInMobileMapPackageView.Models.swift in Sources */ = {isa = PBXBuildFile; fileRef = D73723742AF5877500846884 /* FindRouteInMobileMapPackageView.Models.swift */; };
		D73723792AF5ADD800846884 /* FindRouteInMobileMapPackageView.MobileMapView.swift in Sources */ = {isa = PBXBuildFile; fileRef = D73723782AF5ADD700846884 /* FindRouteInMobileMapPackageView.MobileMapView.swift */; };
		D737237A2AF5AE1600846884 /* FindRouteInMobileMapPackageView.MobileMapView.swift in Copy Source Code Files */ = {isa = PBXBuildFile; fileRef = D73723782AF5ADD700846884 /* FindRouteInMobileMapPackageView.MobileMapView.swift */; };
		D737237B2AF5AE1A00846884 /* FindRouteInMobileMapPackageView.Models.swift in Copy Source Code Files */ = {isa = PBXBuildFile; fileRef = D73723742AF5877500846884 /* FindRouteInMobileMapPackageView.Models.swift */; };
		D73E61962BDAEE6600457932 /* MatchViewpointOfGeoViewsView.swift in Sources */ = {isa = PBXBuildFile; fileRef = D73E61922BDAEE6600457932 /* MatchViewpointOfGeoViewsView.swift */; };
		D73E61992BDAEEDD00457932 /* MatchViewpointOfGeoViewsView.swift in Copy Source Code Files */ = {isa = PBXBuildFile; fileRef = D73E61922BDAEE6600457932 /* MatchViewpointOfGeoViewsView.swift */; };
		D73E619E2BDB21F400457932 /* EditWithBranchVersioningView.swift in Sources */ = {isa = PBXBuildFile; fileRef = D73E619A2BDB21F400457932 /* EditWithBranchVersioningView.swift */; };
		D73E61A12BDB221B00457932 /* EditWithBranchVersioningView.swift in Copy Source Code Files */ = {isa = PBXBuildFile; fileRef = D73E619A2BDB21F400457932 /* EditWithBranchVersioningView.swift */; };
		D73F06692B5EE73D000B574F /* QueryFeaturesWithArcadeExpressionView.swift in Sources */ = {isa = PBXBuildFile; fileRef = D73F06662B5EE73D000B574F /* QueryFeaturesWithArcadeExpressionView.swift */; };
		D73F066C2B5EE760000B574F /* QueryFeaturesWithArcadeExpressionView.swift in Copy Source Code Files */ = {isa = PBXBuildFile; fileRef = D73F06662B5EE73D000B574F /* QueryFeaturesWithArcadeExpressionView.swift */; };
		D73F8CF42AB1089900CD39DA /* Restaurant.stylx in Resources */ = {isa = PBXBuildFile; fileRef = D73F8CF32AB1089900CD39DA /* Restaurant.stylx */; settings = {ASSET_TAGS = (StyleFeaturesWithCustomDictionary, ); }; };
		D73FC0FD2AD4A18D0067A19B /* CreateMobileGeodatabaseView.swift in Sources */ = {isa = PBXBuildFile; fileRef = D73FC0FC2AD4A18D0067A19B /* CreateMobileGeodatabaseView.swift */; };
		D73FC0FE2AD4A19A0067A19B /* CreateMobileGeodatabaseView.swift in Copy Source Code Files */ = {isa = PBXBuildFile; fileRef = D73FC0FC2AD4A18D0067A19B /* CreateMobileGeodatabaseView.swift */; };
		D73FC90B2B6312A0001AC486 /* AddFeaturesWithContingentValuesView.Model.swift in Copy Source Code Files */ = {isa = PBXBuildFile; fileRef = D74F03EF2B609A7D00E83688 /* AddFeaturesWithContingentValuesView.Model.swift */; };
		D73FC90C2B6312A5001AC486 /* AddFeaturesWithContingentValuesView.AddFeatureView.swift in Copy Source Code Files */ = {isa = PBXBuildFile; fileRef = D7F8C0422B608F120072BFA7 /* AddFeaturesWithContingentValuesView.AddFeatureView.swift */; };
		D73FCFF72B02A3AA0006360D /* FindAddressWithReverseGeocodeView.swift in Sources */ = {isa = PBXBuildFile; fileRef = D73FCFF42B02A3AA0006360D /* FindAddressWithReverseGeocodeView.swift */; };
		D73FCFFA2B02A3C50006360D /* FindAddressWithReverseGeocodeView.swift in Copy Source Code Files */ = {isa = PBXBuildFile; fileRef = D73FCFF42B02A3AA0006360D /* FindAddressWithReverseGeocodeView.swift */; };
		D73FCFFF2B02C7630006360D /* FindRouteAroundBarriersView.Views.swift in Sources */ = {isa = PBXBuildFile; fileRef = D73FCFFE2B02C7630006360D /* FindRouteAroundBarriersView.Views.swift */; };
		D73FD0002B02C9610006360D /* FindRouteAroundBarriersView.Views.swift in Copy Source Code Files */ = {isa = PBXBuildFile; fileRef = D73FCFFE2B02C7630006360D /* FindRouteAroundBarriersView.Views.swift */; };
		D742E4922B04132B00690098 /* DisplayWebSceneFromPortalItemView.swift in Sources */ = {isa = PBXBuildFile; fileRef = D742E48F2B04132B00690098 /* DisplayWebSceneFromPortalItemView.swift */; };
		D742E4952B04134C00690098 /* DisplayWebSceneFromPortalItemView.swift in Copy Source Code Files */ = {isa = PBXBuildFile; fileRef = D742E48F2B04132B00690098 /* DisplayWebSceneFromPortalItemView.swift */; };
		D744FD172A2112D90084A66C /* CreateConvexHullAroundPointsView.swift in Sources */ = {isa = PBXBuildFile; fileRef = D744FD162A2112D90084A66C /* CreateConvexHullAroundPointsView.swift */; };
		D744FD182A2113C70084A66C /* CreateConvexHullAroundPointsView.swift in Copy Source Code Files */ = {isa = PBXBuildFile; fileRef = D744FD162A2112D90084A66C /* CreateConvexHullAroundPointsView.swift */; };
		D7464F1E2ACE04B3007FEE88 /* IdentifyRasterCellView.swift in Sources */ = {isa = PBXBuildFile; fileRef = D7464F1D2ACE04B3007FEE88 /* IdentifyRasterCellView.swift */; };
		D7464F1F2ACE04C2007FEE88 /* IdentifyRasterCellView.swift in Copy Source Code Files */ = {isa = PBXBuildFile; fileRef = D7464F1D2ACE04B3007FEE88 /* IdentifyRasterCellView.swift */; };
		D7464F2B2ACE0965007FEE88 /* SA_EVI_8Day_03May20 in Resources */ = {isa = PBXBuildFile; fileRef = D7464F2A2ACE0964007FEE88 /* SA_EVI_8Day_03May20 */; settings = {ASSET_TAGS = (IdentifyRasterCell, ); }; };
		D7497F3C2AC4B4C100167AD2 /* DisplayDimensionsView.swift in Sources */ = {isa = PBXBuildFile; fileRef = D7497F3B2AC4B4C100167AD2 /* DisplayDimensionsView.swift */; };
		D7497F3D2AC4B4CF00167AD2 /* DisplayDimensionsView.swift in Copy Source Code Files */ = {isa = PBXBuildFile; fileRef = D7497F3B2AC4B4C100167AD2 /* DisplayDimensionsView.swift */; };
		D7497F402AC4BA4100167AD2 /* Edinburgh_Pylon_Dimensions.mmpk in Resources */ = {isa = PBXBuildFile; fileRef = D7497F3F2AC4BA4100167AD2 /* Edinburgh_Pylon_Dimensions.mmpk */; settings = {ASSET_TAGS = (DisplayDimensions, ); }; };
		D74C8BFE2ABA5605007C76B8 /* StyleSymbolsFromMobileStyleFileView.swift in Sources */ = {isa = PBXBuildFile; fileRef = D74C8BFD2ABA5605007C76B8 /* StyleSymbolsFromMobileStyleFileView.swift */; };
		D74C8BFF2ABA56C0007C76B8 /* StyleSymbolsFromMobileStyleFileView.swift in Copy Source Code Files */ = {isa = PBXBuildFile; fileRef = D74C8BFD2ABA5605007C76B8 /* StyleSymbolsFromMobileStyleFileView.swift */; };
		D74C8C022ABA6202007C76B8 /* emoji-mobile.stylx in Resources */ = {isa = PBXBuildFile; fileRef = D74C8C012ABA6202007C76B8 /* emoji-mobile.stylx */; settings = {ASSET_TAGS = (StyleSymbolsFromMobileStyleFile, ); }; };
		D74EA7842B6DADA5008F6C7C /* ValidateUtilityNetworkTopologyView.swift in Sources */ = {isa = PBXBuildFile; fileRef = D74EA7812B6DADA5008F6C7C /* ValidateUtilityNetworkTopologyView.swift */; };
		D74EA7872B6DADCC008F6C7C /* ValidateUtilityNetworkTopologyView.swift in Copy Source Code Files */ = {isa = PBXBuildFile; fileRef = D74EA7812B6DADA5008F6C7C /* ValidateUtilityNetworkTopologyView.swift */; };
		D74ECD0D2BEEAE2F007C0FA6 /* EditAndSyncFeaturesWithFeatureServiceView.Model.swift in Sources */ = {isa = PBXBuildFile; fileRef = D74ECD0C2BEEAE2F007C0FA6 /* EditAndSyncFeaturesWithFeatureServiceView.Model.swift */; };
		D74ECD0E2BEEAE40007C0FA6 /* EditAndSyncFeaturesWithFeatureServiceView.Model.swift in Copy Source Code Files */ = {isa = PBXBuildFile; fileRef = D74ECD0C2BEEAE2F007C0FA6 /* EditAndSyncFeaturesWithFeatureServiceView.Model.swift */; };
		D74F03F02B609A7D00E83688 /* AddFeaturesWithContingentValuesView.Model.swift in Sources */ = {isa = PBXBuildFile; fileRef = D74F03EF2B609A7D00E83688 /* AddFeaturesWithContingentValuesView.Model.swift */; };
		D74F6C442D0CD51B00D4FB15 /* ConfigureElectronicNavigationalChartsView.swift in Sources */ = {isa = PBXBuildFile; fileRef = D74F6C3E2D0CD51B00D4FB15 /* ConfigureElectronicNavigationalChartsView.swift */; };
		D74F6C452D0CD54200D4FB15 /* ConfigureElectronicNavigationalChartsView.swift in Copy Source Code Files */ = {isa = PBXBuildFile; fileRef = D74F6C3E2D0CD51B00D4FB15 /* ConfigureElectronicNavigationalChartsView.swift */; };
		D75101812A2E493600B8FA48 /* ShowLabelsOnLayerView.swift in Sources */ = {isa = PBXBuildFile; fileRef = D75101802A2E493600B8FA48 /* ShowLabelsOnLayerView.swift */; };
		D75101822A2E497F00B8FA48 /* ShowLabelsOnLayerView.swift in Copy Source Code Files */ = {isa = PBXBuildFile; fileRef = D75101802A2E493600B8FA48 /* ShowLabelsOnLayerView.swift */; };
		D751018E2A2E962D00B8FA48 /* IdentifyLayerFeaturesView.swift in Sources */ = {isa = PBXBuildFile; fileRef = D751018D2A2E962D00B8FA48 /* IdentifyLayerFeaturesView.swift */; };
		D751018F2A2E966C00B8FA48 /* IdentifyLayerFeaturesView.swift in Copy Source Code Files */ = {isa = PBXBuildFile; fileRef = D751018D2A2E962D00B8FA48 /* IdentifyLayerFeaturesView.swift */; };
		D751B4C82CD3E572005CE750 /* AddKMLLayerWithNetworkLinksView.swift in Sources */ = {isa = PBXBuildFile; fileRef = D751B4C42CD3E572005CE750 /* AddKMLLayerWithNetworkLinksView.swift */; };
		D751B4CB2CD3E598005CE750 /* AddKMLLayerWithNetworkLinksView.swift in Copy Source Code Files */ = {isa = PBXBuildFile; fileRef = D751B4C42CD3E572005CE750 /* AddKMLLayerWithNetworkLinksView.swift */; };
		D752D9402A39154C003EB25E /* ManageOperationalLayersView.swift in Sources */ = {isa = PBXBuildFile; fileRef = D752D93F2A39154C003EB25E /* ManageOperationalLayersView.swift */; };
		D752D9412A39162F003EB25E /* ManageOperationalLayersView.swift in Copy Source Code Files */ = {isa = PBXBuildFile; fileRef = D752D93F2A39154C003EB25E /* ManageOperationalLayersView.swift */; };
		D752D9462A3A6F80003EB25E /* MonitorChangesToMapLoadStatusView.swift in Sources */ = {isa = PBXBuildFile; fileRef = D752D9452A3A6F7F003EB25E /* MonitorChangesToMapLoadStatusView.swift */; };
		D752D9472A3A6FC0003EB25E /* MonitorChangesToMapLoadStatusView.swift in Copy Source Code Files */ = {isa = PBXBuildFile; fileRef = D752D9452A3A6F7F003EB25E /* MonitorChangesToMapLoadStatusView.swift */; };
		D752D95F2A3BCE06003EB25E /* DisplayMapFromPortalItemView.swift in Sources */ = {isa = PBXBuildFile; fileRef = D752D95E2A3BCE06003EB25E /* DisplayMapFromPortalItemView.swift */; };
		D752D9602A3BCE63003EB25E /* DisplayMapFromPortalItemView.swift in Copy Source Code Files */ = {isa = PBXBuildFile; fileRef = D752D95E2A3BCE06003EB25E /* DisplayMapFromPortalItemView.swift */; };
		D75362D22A1E886700D83028 /* ApplyUniqueValueRendererView.swift in Sources */ = {isa = PBXBuildFile; fileRef = D75362D12A1E886700D83028 /* ApplyUniqueValueRendererView.swift */; };
		D75362D32A1E8C8800D83028 /* ApplyUniqueValueRendererView.swift in Copy Source Code Files */ = {isa = PBXBuildFile; fileRef = D75362D12A1E886700D83028 /* ApplyUniqueValueRendererView.swift */; };
		D7553CDB2AE2DFEC00DC2A70 /* GeocodeOfflineView.swift in Sources */ = {isa = PBXBuildFile; fileRef = D7553CD82AE2DFEC00DC2A70 /* GeocodeOfflineView.swift */; };
		D7553CDD2AE2E00E00DC2A70 /* GeocodeOfflineView.swift in Copy Source Code Files */ = {isa = PBXBuildFile; fileRef = D7553CD82AE2DFEC00DC2A70 /* GeocodeOfflineView.swift */; };
		D757D14B2B6C46E50065F78F /* ListSpatialReferenceTransformationsView.Model.swift in Sources */ = {isa = PBXBuildFile; fileRef = D757D14A2B6C46E50065F78F /* ListSpatialReferenceTransformationsView.Model.swift */; };
		D757D14C2B6C60170065F78F /* ListSpatialReferenceTransformationsView.Model.swift in Copy Source Code Files */ = {isa = PBXBuildFile; fileRef = D757D14A2B6C46E50065F78F /* ListSpatialReferenceTransformationsView.Model.swift */; };
		D7588F5F2B7D8DAA008B75E2 /* NavigateRouteWithReroutingView.swift in Sources */ = {isa = PBXBuildFile; fileRef = D7588F5C2B7D8DAA008B75E2 /* NavigateRouteWithReroutingView.swift */; };
		D7588F622B7D8DED008B75E2 /* NavigateRouteWithReroutingView.swift in Copy Source Code Files */ = {isa = PBXBuildFile; fileRef = D7588F5C2B7D8DAA008B75E2 /* NavigateRouteWithReroutingView.swift */; };
		D75B58512AAFB3030038B3B4 /* StyleFeaturesWithCustomDictionaryView.swift in Sources */ = {isa = PBXBuildFile; fileRef = D75B58502AAFB3030038B3B4 /* StyleFeaturesWithCustomDictionaryView.swift */; };
		D75B58522AAFB37C0038B3B4 /* StyleFeaturesWithCustomDictionaryView.swift in Copy Source Code Files */ = {isa = PBXBuildFile; fileRef = D75B58502AAFB3030038B3B4 /* StyleFeaturesWithCustomDictionaryView.swift */; };
		D75C35672AB50338003CD55F /* GroupLayersTogetherView.GroupLayerListView.swift in Sources */ = {isa = PBXBuildFile; fileRef = D75C35662AB50338003CD55F /* GroupLayersTogetherView.GroupLayerListView.swift */; };
		D75E5EE62CC0340100252595 /* ListContentsOfKMLFileView.swift in Sources */ = {isa = PBXBuildFile; fileRef = D75E5EE22CC0340100252595 /* ListContentsOfKMLFileView.swift */; };
		D75E5EE92CC0342700252595 /* ListContentsOfKMLFileView.swift in Copy Source Code Files */ = {isa = PBXBuildFile; fileRef = D75E5EE22CC0340100252595 /* ListContentsOfKMLFileView.swift */; };
		D75E5EEC2CC0466900252595 /* esri_test_data.kmz in Resources */ = {isa = PBXBuildFile; fileRef = D75E5EEA2CC0466900252595 /* esri_test_data.kmz */; settings = {ASSET_TAGS = (ListContentsOfKmlFile, ); }; };
		D75E5EF12CC049D500252595 /* EditFeaturesUsingFeatureFormsView.swift in Sources */ = {isa = PBXBuildFile; fileRef = D75E5EED2CC049D500252595 /* EditFeaturesUsingFeatureFormsView.swift */; };
		D75E5EF42CC04A0C00252595 /* EditFeaturesUsingFeatureFormsView.swift in Copy Source Code Files */ = {isa = PBXBuildFile; fileRef = D75E5EED2CC049D500252595 /* EditFeaturesUsingFeatureFormsView.swift */; };
		D75F66362B48EABC00434974 /* SearchForWebMapView.swift in Sources */ = {isa = PBXBuildFile; fileRef = D75F66332B48EABC00434974 /* SearchForWebMapView.swift */; };
		D75F66392B48EB1800434974 /* SearchForWebMapView.swift in Copy Source Code Files */ = {isa = PBXBuildFile; fileRef = D75F66332B48EABC00434974 /* SearchForWebMapView.swift */; };
		D76000A22AF18BAB00B3084D /* FindRouteInTransportNetworkView.Model.swift in Copy Source Code Files */ = {isa = PBXBuildFile; fileRef = D7749AD52AF08BF50086632F /* FindRouteInTransportNetworkView.Model.swift */; };
		D76000AE2AF19C2300B3084D /* FindRouteInMobileMapPackageView.swift in Sources */ = {isa = PBXBuildFile; fileRef = D76000AB2AF19C2300B3084D /* FindRouteInMobileMapPackageView.swift */; };
		D76000B12AF19C4600B3084D /* FindRouteInMobileMapPackageView.swift in Copy Source Code Files */ = {isa = PBXBuildFile; fileRef = D76000AB2AF19C2300B3084D /* FindRouteInMobileMapPackageView.swift */; };
		D76000B72AF19FCA00B3084D /* SanFrancisco.mmpk in Resources */ = {isa = PBXBuildFile; fileRef = D76000B62AF19FCA00B3084D /* SanFrancisco.mmpk */; settings = {ASSET_TAGS = (FindRouteInMobileMapPackage, ); }; };
		D762AF5F2BF6A7B900ECE3C7 /* EditFeaturesWithFeatureLinkedAnnotationView.swift in Sources */ = {isa = PBXBuildFile; fileRef = D762AF5B2BF6A7B900ECE3C7 /* EditFeaturesWithFeatureLinkedAnnotationView.swift */; };
		D762AF622BF6A7D100ECE3C7 /* EditFeaturesWithFeatureLinkedAnnotationView.swift in Copy Source Code Files */ = {isa = PBXBuildFile; fileRef = D762AF5B2BF6A7B900ECE3C7 /* EditFeaturesWithFeatureLinkedAnnotationView.swift */; };
		D762AF652BF6A96100ECE3C7 /* loudoun_anno.geodatabase in Resources */ = {isa = PBXBuildFile; fileRef = D762AF632BF6A96100ECE3C7 /* loudoun_anno.geodatabase */; settings = {ASSET_TAGS = (EditFeaturesWithFeatureLinkedAnnotation, ); }; };
		D762DA0E2D94C750001052DD /* NapervilleGasUtilities.geodatabase in Resources */ = {isa = PBXBuildFile; fileRef = D762DA0C2D94C750001052DD /* NapervilleGasUtilities.geodatabase */; settings = {ASSET_TAGS = (SnapGeometryEditsWithUtilityNetworkRules, ); }; };
		D7634FAF2A43B7AC00F8AEFB /* CreateConvexHullAroundGeometriesView.swift in Sources */ = {isa = PBXBuildFile; fileRef = D7634FAE2A43B7AC00F8AEFB /* CreateConvexHullAroundGeometriesView.swift */; };
		D7634FB02A43B8B000F8AEFB /* CreateConvexHullAroundGeometriesView.swift in Copy Source Code Files */ = {isa = PBXBuildFile; fileRef = D7634FAE2A43B7AC00F8AEFB /* CreateConvexHullAroundGeometriesView.swift */; };
		D7635FF12B9272CB0044AB97 /* DisplayClustersView.swift in Sources */ = {isa = PBXBuildFile; fileRef = D7635FED2B9272CB0044AB97 /* DisplayClustersView.swift */; };
		D7635FFB2B9277DC0044AB97 /* ConfigureClustersView.Model.swift in Sources */ = {isa = PBXBuildFile; fileRef = D7635FF52B9277DC0044AB97 /* ConfigureClustersView.Model.swift */; };
		D7635FFD2B9277DC0044AB97 /* ConfigureClustersView.SettingsView.swift in Sources */ = {isa = PBXBuildFile; fileRef = D7635FF72B9277DC0044AB97 /* ConfigureClustersView.SettingsView.swift */; };
		D7635FFE2B9277DC0044AB97 /* ConfigureClustersView.swift in Sources */ = {isa = PBXBuildFile; fileRef = D7635FF82B9277DC0044AB97 /* ConfigureClustersView.swift */; };
		D76360002B9296420044AB97 /* ConfigureClustersView.swift in Copy Source Code Files */ = {isa = PBXBuildFile; fileRef = D7635FF82B9277DC0044AB97 /* ConfigureClustersView.swift */; };
		D76360012B92964A0044AB97 /* ConfigureClustersView.Model.swift in Copy Source Code Files */ = {isa = PBXBuildFile; fileRef = D7635FF52B9277DC0044AB97 /* ConfigureClustersView.Model.swift */; };
		D76360022B9296520044AB97 /* ConfigureClustersView.SettingsView.swift in Copy Source Code Files */ = {isa = PBXBuildFile; fileRef = D7635FF72B9277DC0044AB97 /* ConfigureClustersView.SettingsView.swift */; };
		D76360032B9296580044AB97 /* DisplayClustersView.swift in Copy Source Code Files */ = {isa = PBXBuildFile; fileRef = D7635FED2B9272CB0044AB97 /* DisplayClustersView.swift */; };
		D76495212B74687E0042699E /* ValidateUtilityNetworkTopologyView.Model.swift in Sources */ = {isa = PBXBuildFile; fileRef = D76495202B74687E0042699E /* ValidateUtilityNetworkTopologyView.Model.swift */; };
		D76495222B7468940042699E /* ValidateUtilityNetworkTopologyView.Model.swift in Copy Source Code Files */ = {isa = PBXBuildFile; fileRef = D76495202B74687E0042699E /* ValidateUtilityNetworkTopologyView.Model.swift */; };
		D764B7DF2BE2F89D002E2F92 /* EditGeodatabaseWithTransactionsView.swift in Sources */ = {isa = PBXBuildFile; fileRef = D764B7DB2BE2F89D002E2F92 /* EditGeodatabaseWithTransactionsView.swift */; };
		D764B7E22BE2F8B8002E2F92 /* EditGeodatabaseWithTransactionsView.swift in Copy Source Code Files */ = {isa = PBXBuildFile; fileRef = D764B7DB2BE2F89D002E2F92 /* EditGeodatabaseWithTransactionsView.swift */; };
		D76929FA2B4F79540047205E /* OrbitCameraAroundObjectView.swift in Sources */ = {isa = PBXBuildFile; fileRef = D76929F52B4F78340047205E /* OrbitCameraAroundObjectView.swift */; };
		D76929FB2B4F795C0047205E /* OrbitCameraAroundObjectView.swift in Copy Source Code Files */ = {isa = PBXBuildFile; fileRef = D76929F52B4F78340047205E /* OrbitCameraAroundObjectView.swift */; };
		D769C2122A29019B00030F61 /* SetUpLocationDrivenGeotriggersView.swift in Sources */ = {isa = PBXBuildFile; fileRef = D769C2112A29019B00030F61 /* SetUpLocationDrivenGeotriggersView.swift */; };
		D769C2132A29057200030F61 /* SetUpLocationDrivenGeotriggersView.swift in Copy Source Code Files */ = {isa = PBXBuildFile; fileRef = D769C2112A29019B00030F61 /* SetUpLocationDrivenGeotriggersView.swift */; };
		D769DF332BEC1A1C0062AE95 /* EditGeodatabaseWithTransactionsView.Model.swift in Sources */ = {isa = PBXBuildFile; fileRef = D769DF322BEC1A1C0062AE95 /* EditGeodatabaseWithTransactionsView.Model.swift */; };
		D769DF342BEC1A9E0062AE95 /* EditGeodatabaseWithTransactionsView.Model.swift in Copy Source Code Files */ = {isa = PBXBuildFile; fileRef = D769DF322BEC1A1C0062AE95 /* EditGeodatabaseWithTransactionsView.Model.swift */; };
		D76CE8D92BFD7047009A8686 /* SetReferenceScaleView.swift in Sources */ = {isa = PBXBuildFile; fileRef = D76CE8D52BFD7047009A8686 /* SetReferenceScaleView.swift */; };
		D76CE8DA2BFD7063009A8686 /* SetReferenceScaleView.swift in Copy Source Code Files */ = {isa = PBXBuildFile; fileRef = D76CE8D52BFD7047009A8686 /* SetReferenceScaleView.swift */; };
		D76EE6072AF9AFE100DA0325 /* FindRouteAroundBarriersView.Model.swift in Sources */ = {isa = PBXBuildFile; fileRef = D76EE6062AF9AFE100DA0325 /* FindRouteAroundBarriersView.Model.swift */; };
		D76EE6082AF9AFEC00DA0325 /* FindRouteAroundBarriersView.Model.swift in Copy Source Code Files */ = {isa = PBXBuildFile; fileRef = D76EE6062AF9AFE100DA0325 /* FindRouteAroundBarriersView.Model.swift */; };
		D7705D582AFC244E00CC0335 /* FindClosestFacilityToMultiplePointsView.swift in Sources */ = {isa = PBXBuildFile; fileRef = D7705D552AFC244E00CC0335 /* FindClosestFacilityToMultiplePointsView.swift */; };
		D7705D5B2AFC246A00CC0335 /* FindClosestFacilityToMultiplePointsView.swift in Copy Source Code Files */ = {isa = PBXBuildFile; fileRef = D7705D552AFC244E00CC0335 /* FindClosestFacilityToMultiplePointsView.swift */; };
		D7705D642AFC570700CC0335 /* FindClosestFacilityFromPointView.swift in Sources */ = {isa = PBXBuildFile; fileRef = D7705D612AFC570700CC0335 /* FindClosestFacilityFromPointView.swift */; };
		D7705D662AFC575000CC0335 /* FindClosestFacilityFromPointView.swift in Copy Source Code Files */ = {isa = PBXBuildFile; fileRef = D7705D612AFC570700CC0335 /* FindClosestFacilityFromPointView.swift */; };
		D771D0C82CD55211004C13CB /* ApplyRasterRenderingRuleView.swift in Sources */ = {isa = PBXBuildFile; fileRef = D771D0C22CD55211004C13CB /* ApplyRasterRenderingRuleView.swift */; };
		D771D0C92CD5522A004C13CB /* ApplyRasterRenderingRuleView.swift in Copy Source Code Files */ = {isa = PBXBuildFile; fileRef = D771D0C22CD55211004C13CB /* ApplyRasterRenderingRuleView.swift */; };
		D7749AD62AF08BF50086632F /* FindRouteInTransportNetworkView.Model.swift in Sources */ = {isa = PBXBuildFile; fileRef = D7749AD52AF08BF50086632F /* FindRouteInTransportNetworkView.Model.swift */; };
		D77570C02A2942F800F490CD /* AnimateImagesWithImageOverlayView.swift in Sources */ = {isa = PBXBuildFile; fileRef = D77570BF2A2942F800F490CD /* AnimateImagesWithImageOverlayView.swift */; };
		D77570C12A2943D900F490CD /* AnimateImagesWithImageOverlayView.swift in Copy Source Code Files */ = {isa = PBXBuildFile; fileRef = D77570BF2A2942F800F490CD /* AnimateImagesWithImageOverlayView.swift */; };
		D77572AE2A295DDE00F490CD /* PacificSouthWest2 in Resources */ = {isa = PBXBuildFile; fileRef = D77572AD2A295DDD00F490CD /* PacificSouthWest2 */; settings = {ASSET_TAGS = (AnimateImagesWithImageOverlay, ); }; };
		D77688132B69826B007C3860 /* ListSpatialReferenceTransformationsView.swift in Sources */ = {isa = PBXBuildFile; fileRef = D77688102B69826B007C3860 /* ListSpatialReferenceTransformationsView.swift */; };
		D77688152B69828E007C3860 /* ListSpatialReferenceTransformationsView.swift in Copy Source Code Files */ = {isa = PBXBuildFile; fileRef = D77688102B69826B007C3860 /* ListSpatialReferenceTransformationsView.swift */; };
		D7781D492B7EB03400E53C51 /* SanDiegoTourPath.json in Resources */ = {isa = PBXBuildFile; fileRef = D7781D482B7EB03400E53C51 /* SanDiegoTourPath.json */; settings = {ASSET_TAGS = (NavigateRouteWithRerouting, ); }; };
		D7781D4B2B7ECCB700E53C51 /* NavigateRouteWithReroutingView.Model.swift in Sources */ = {isa = PBXBuildFile; fileRef = D7781D4A2B7ECCB700E53C51 /* NavigateRouteWithReroutingView.Model.swift */; };
		D7781D4C2B7ECCC800E53C51 /* NavigateRouteWithReroutingView.Model.swift in Copy Source Code Files */ = {isa = PBXBuildFile; fileRef = D7781D4A2B7ECCB700E53C51 /* NavigateRouteWithReroutingView.Model.swift */; };
		D77BC5392B59A2D3007B49B6 /* StylePointWithDistanceCompositeSceneSymbolView.swift in Sources */ = {isa = PBXBuildFile; fileRef = D77BC5362B59A2D3007B49B6 /* StylePointWithDistanceCompositeSceneSymbolView.swift */; };
		D77BC53C2B59A309007B49B6 /* StylePointWithDistanceCompositeSceneSymbolView.swift in Copy Source Code Files */ = {isa = PBXBuildFile; fileRef = D77BC5362B59A2D3007B49B6 /* StylePointWithDistanceCompositeSceneSymbolView.swift */; };
		D77D9C002BB2438200B38A6C /* AugmentRealityToShowHiddenInfrastructureView.ARSceneView.swift in Sources */ = {isa = PBXBuildFile; fileRef = D77D9BFF2BB2438200B38A6C /* AugmentRealityToShowHiddenInfrastructureView.ARSceneView.swift */; };
		D77D9C012BB2439400B38A6C /* AugmentRealityToShowHiddenInfrastructureView.ARSceneView.swift in Copy Source Code Files */ = {isa = PBXBuildFile; fileRef = D77D9BFF2BB2438200B38A6C /* AugmentRealityToShowHiddenInfrastructureView.ARSceneView.swift */; };
		D7848ED82CBD85A300F6F546 /* AddPointSceneLayerView.swift in Sources */ = {isa = PBXBuildFile; fileRef = D7848ED42CBD85A300F6F546 /* AddPointSceneLayerView.swift */; };
		D7848EDB2CBD85D100F6F546 /* AddPointSceneLayerView.swift in Copy Source Code Files */ = {isa = PBXBuildFile; fileRef = D7848ED42CBD85A300F6F546 /* AddPointSceneLayerView.swift */; };
		D7848EFE2CBD986400F6F546 /* AddElevationSourceFromRasterView.swift in Sources */ = {isa = PBXBuildFile; fileRef = D7848EFA2CBD986400F6F546 /* AddElevationSourceFromRasterView.swift */; };
		D7848F012CBD987B00F6F546 /* AddElevationSourceFromRasterView.swift in Copy Source Code Files */ = {isa = PBXBuildFile; fileRef = D7848EFA2CBD986400F6F546 /* AddElevationSourceFromRasterView.swift */; };
		D78666AD2A2161F100C60110 /* FindNearestVertexView.swift in Sources */ = {isa = PBXBuildFile; fileRef = D78666AC2A2161F100C60110 /* FindNearestVertexView.swift */; };
		D78666AE2A21629200C60110 /* FindNearestVertexView.swift in Copy Source Code Files */ = {isa = PBXBuildFile; fileRef = D78666AC2A2161F100C60110 /* FindNearestVertexView.swift */; };
		D789AAAD2D66C718007A8E0E /* CreateKMLMultiTrackView.Model.swift in Sources */ = {isa = PBXBuildFile; fileRef = D789AAAC2D66C718007A8E0E /* CreateKMLMultiTrackView.Model.swift */; };
		D789AAAE2D66C737007A8E0E /* CreateKMLMultiTrackView.Model.swift in Copy Source Code Files */ = {isa = PBXBuildFile; fileRef = D789AAAC2D66C718007A8E0E /* CreateKMLMultiTrackView.Model.swift */; };
		D78FA4942C3C88880079313E /* CreateDynamicBasemapGalleryView.Views.swift in Sources */ = {isa = PBXBuildFile; fileRef = D78FA4932C3C88880079313E /* CreateDynamicBasemapGalleryView.Views.swift */; };
		D78FA4952C3C8E8A0079313E /* CreateDynamicBasemapGalleryView.Views.swift in Copy Source Code Files */ = {isa = PBXBuildFile; fileRef = D78FA4932C3C88880079313E /* CreateDynamicBasemapGalleryView.Views.swift */; };
		D79482D42C35D872006521CD /* CreateDynamicBasemapGalleryView.swift in Sources */ = {isa = PBXBuildFile; fileRef = D79482D02C35D872006521CD /* CreateDynamicBasemapGalleryView.swift */; };
		D79482D72C35D8A3006521CD /* CreateDynamicBasemapGalleryView.swift in Copy Source Code Files */ = {isa = PBXBuildFile; fileRef = D79482D02C35D872006521CD /* CreateDynamicBasemapGalleryView.swift */; };
		D79EE76E2A4CEA5D005A52AE /* SetUpLocationDrivenGeotriggersView.Model.swift in Sources */ = {isa = PBXBuildFile; fileRef = D79EE76D2A4CEA5D005A52AE /* SetUpLocationDrivenGeotriggersView.Model.swift */; };
		D79EE76F2A4CEA7F005A52AE /* SetUpLocationDrivenGeotriggersView.Model.swift in Copy Source Code Files */ = {isa = PBXBuildFile; fileRef = D79EE76D2A4CEA5D005A52AE /* SetUpLocationDrivenGeotriggersView.Model.swift */; };
		D7A670D52DADB9630060E327 /* Bundle.swift in Sources */ = {isa = PBXBuildFile; fileRef = D7A670D42DADB9630060E327 /* Bundle.swift */; };
		D7A670D72DADBC770060E327 /* EnvironmentValues+RequestReviewModel.swift in Sources */ = {isa = PBXBuildFile; fileRef = D7A670D62DADBC770060E327 /* EnvironmentValues+RequestReviewModel.swift */; };
		D7A737E02BABB9FE00B7C7FC /* AugmentRealityToShowHiddenInfrastructureView.swift in Sources */ = {isa = PBXBuildFile; fileRef = D7A737DC2BABB9FE00B7C7FC /* AugmentRealityToShowHiddenInfrastructureView.swift */; };
		D7A737E32BABBA2200B7C7FC /* AugmentRealityToShowHiddenInfrastructureView.swift in Copy Source Code Files */ = {isa = PBXBuildFile; fileRef = D7A737DC2BABB9FE00B7C7FC /* AugmentRealityToShowHiddenInfrastructureView.swift */; };
		D7A85A082CD5ABF5009DC68A /* QueryWithCQLFiltersView.swift in Sources */ = {isa = PBXBuildFile; fileRef = D7A85A022CD5ABF5009DC68A /* QueryWithCQLFiltersView.swift */; };
		D7A85A092CD5AC0B009DC68A /* QueryWithCQLFiltersView.swift in Copy Source Code Files */ = {isa = PBXBuildFile; fileRef = D7A85A022CD5ABF5009DC68A /* QueryWithCQLFiltersView.swift */; };
		D7ABA2F92A32579C0021822B /* MeasureDistanceInSceneView.swift in Sources */ = {isa = PBXBuildFile; fileRef = D7ABA2F82A32579C0021822B /* MeasureDistanceInSceneView.swift */; };
		D7ABA2FA2A32760D0021822B /* MeasureDistanceInSceneView.swift in Copy Source Code Files */ = {isa = PBXBuildFile; fileRef = D7ABA2F82A32579C0021822B /* MeasureDistanceInSceneView.swift */; };
		D7ABA2FF2A32881C0021822B /* ShowViewshedFromGeoelementInSceneView.swift in Sources */ = {isa = PBXBuildFile; fileRef = D7ABA2FE2A32881C0021822B /* ShowViewshedFromGeoelementInSceneView.swift */; };
		D7ABA3002A3288970021822B /* ShowViewshedFromGeoelementInSceneView.swift in Copy Source Code Files */ = {isa = PBXBuildFile; fileRef = D7ABA2FE2A32881C0021822B /* ShowViewshedFromGeoelementInSceneView.swift */; };
		D7AE861E2AC39DC50049B626 /* DisplayAnnotationView.swift in Sources */ = {isa = PBXBuildFile; fileRef = D7AE861D2AC39DC50049B626 /* DisplayAnnotationView.swift */; };
		D7AE861F2AC39E7F0049B626 /* DisplayAnnotationView.swift in Copy Source Code Files */ = {isa = PBXBuildFile; fileRef = D7AE861D2AC39DC50049B626 /* DisplayAnnotationView.swift */; };
		D7AE86202AC3A1050049B626 /* AddCustomDynamicEntityDataSourceView.Vessel.swift in Copy Source Code Files */ = {isa = PBXBuildFile; fileRef = 7900C5F52A83FC3F002D430F /* AddCustomDynamicEntityDataSourceView.Vessel.swift */; };
		D7AE86212AC3A10A0049B626 /* GroupLayersTogetherView.GroupLayerListView.swift in Copy Source Code Files */ = {isa = PBXBuildFile; fileRef = D75C35662AB50338003CD55F /* GroupLayersTogetherView.GroupLayerListView.swift */; };
		D7B759B32B1FFBE300017FDD /* FavoritesView.swift in Sources */ = {isa = PBXBuildFile; fileRef = D7B759B22B1FFBE300017FDD /* FavoritesView.swift */; };
		D7BA38912BFBC476009954F5 /* EditFeaturesWithFeatureLinkedAnnotationView.Model.swift in Sources */ = {isa = PBXBuildFile; fileRef = D7BA38902BFBC476009954F5 /* EditFeaturesWithFeatureLinkedAnnotationView.Model.swift */; };
		D7BA38922BFBC4F0009954F5 /* EditFeaturesWithFeatureLinkedAnnotationView.Model.swift in Copy Source Code Files */ = {isa = PBXBuildFile; fileRef = D7BA38902BFBC476009954F5 /* EditFeaturesWithFeatureLinkedAnnotationView.Model.swift */; };
		D7BA38972BFBFC0F009954F5 /* QueryRelatedFeaturesView.swift in Sources */ = {isa = PBXBuildFile; fileRef = D7BA38932BFBFC0F009954F5 /* QueryRelatedFeaturesView.swift */; };
		D7BA389A2BFBFC2E009954F5 /* QueryRelatedFeaturesView.swift in Copy Source Code Files */ = {isa = PBXBuildFile; fileRef = D7BA38932BFBFC0F009954F5 /* QueryRelatedFeaturesView.swift */; };
		D7BB3DD22C5D781800FFCD56 /* SaveTheBay.geodatabase in Resources */ = {isa = PBXBuildFile; fileRef = D7BB3DD02C5D781800FFCD56 /* SaveTheBay.geodatabase */; settings = {ASSET_TAGS = (EditGeodatabaseWithTransactions, ); }; };
		D7BE7E6F2CC19CC3006DDB0C /* AddTiledLayerView.swift in Sources */ = {isa = PBXBuildFile; fileRef = D7BE7E6B2CC19CC3006DDB0C /* AddTiledLayerView.swift */; };
		D7BE7E722CC19CE5006DDB0C /* AddTiledLayerView.swift in Copy Source Code Files */ = {isa = PBXBuildFile; fileRef = D7BE7E6B2CC19CC3006DDB0C /* AddTiledLayerView.swift */; };
		D7BEBAA02CBD9CCA00F882E7 /* MontereyElevation.dt2 in Resources */ = {isa = PBXBuildFile; fileRef = D7BEBA9E2CBD9CCA00F882E7 /* MontereyElevation.dt2 */; settings = {ASSET_TAGS = (AddElevationSourceFromRaster, ); }; };
		D7BEBAC52CBDC0F800F882E7 /* AddElevationSourceFromTilePackageView.swift in Sources */ = {isa = PBXBuildFile; fileRef = D7BEBABF2CBDC0F800F882E7 /* AddElevationSourceFromTilePackageView.swift */; };
		D7BEBAC62CBDC11600F882E7 /* AddElevationSourceFromTilePackageView.swift in Copy Source Code Files */ = {isa = PBXBuildFile; fileRef = D7BEBABF2CBDC0F800F882E7 /* AddElevationSourceFromTilePackageView.swift */; };
		D7BEBAC92CBDC81200F882E7 /* MontereyElevation.tpkx in Resources */ = {isa = PBXBuildFile; fileRef = D7BEBAC72CBDC81200F882E7 /* MontereyElevation.tpkx */; settings = {ASSET_TAGS = (AddElevationSourceFromTilePackage, ); }; };
		D7BEBAD22CBDFE1C00F882E7 /* DisplayAlternateSymbolsAtDifferentScalesView.swift in Sources */ = {isa = PBXBuildFile; fileRef = D7BEBACE2CBDFE1C00F882E7 /* DisplayAlternateSymbolsAtDifferentScalesView.swift */; };
		D7BEBAD52CBDFE3900F882E7 /* DisplayAlternateSymbolsAtDifferentScalesView.swift in Copy Source Code Files */ = {isa = PBXBuildFile; fileRef = D7BEBACE2CBDFE1C00F882E7 /* DisplayAlternateSymbolsAtDifferentScalesView.swift */; };
		D7C16D1B2AC5F95300689E89 /* Animate3DGraphicView.swift in Sources */ = {isa = PBXBuildFile; fileRef = D7C16D1A2AC5F95300689E89 /* Animate3DGraphicView.swift */; };
		D7C16D1C2AC5F96900689E89 /* Animate3DGraphicView.swift in Copy Source Code Files */ = {isa = PBXBuildFile; fileRef = D7C16D1A2AC5F95300689E89 /* Animate3DGraphicView.swift */; };
		D7C16D1F2AC5FE8200689E89 /* Pyrenees.csv in Resources */ = {isa = PBXBuildFile; fileRef = D7C16D1E2AC5FE8200689E89 /* Pyrenees.csv */; settings = {ASSET_TAGS = (Animate3DGraphic, ); }; };
		D7C16D222AC5FE9800689E89 /* GrandCanyon.csv in Resources */ = {isa = PBXBuildFile; fileRef = D7C16D212AC5FE9800689E89 /* GrandCanyon.csv */; settings = {ASSET_TAGS = (Animate3DGraphic, ); }; };
		D7C16D252AC5FEA600689E89 /* Snowdon.csv in Resources */ = {isa = PBXBuildFile; fileRef = D7C16D242AC5FEA600689E89 /* Snowdon.csv */; settings = {ASSET_TAGS = (Animate3DGraphic, ); }; };
		D7C16D282AC5FEB700689E89 /* Hawaii.csv in Resources */ = {isa = PBXBuildFile; fileRef = D7C16D272AC5FEB600689E89 /* Hawaii.csv */; settings = {ASSET_TAGS = (Animate3DGraphic, ); }; };
		D7C3AB4A2B683291008909B9 /* SetFeatureRequestModeView.swift in Sources */ = {isa = PBXBuildFile; fileRef = D7C3AB472B683291008909B9 /* SetFeatureRequestModeView.swift */; };
		D7C3AB4D2B6832B7008909B9 /* SetFeatureRequestModeView.swift in Copy Source Code Files */ = {isa = PBXBuildFile; fileRef = D7C3AB472B683291008909B9 /* SetFeatureRequestModeView.swift */; };
		D7C523402BED9BBF00E8221A /* SanFrancisco.tpkx in Resources */ = {isa = PBXBuildFile; fileRef = D7C5233E2BED9BBF00E8221A /* SanFrancisco.tpkx */; settings = {ASSET_TAGS = (AddTiledLayerAsBasemap, EditAndSyncFeaturesWithFeatureService, ); }; };
		D7C6420C2B4F47E10042B8F7 /* SearchForWebMapView.Model.swift in Sources */ = {isa = PBXBuildFile; fileRef = D7C6420B2B4F47E10042B8F7 /* SearchForWebMapView.Model.swift */; };
		D7C6420D2B4F5DDB0042B8F7 /* SearchForWebMapView.Model.swift in Copy Source Code Files */ = {isa = PBXBuildFile; fileRef = D7C6420B2B4F47E10042B8F7 /* SearchForWebMapView.Model.swift */; };
		D7C97B562B75C10C0097CDA1 /* ValidateUtilityNetworkTopologyView.Views.swift in Sources */ = {isa = PBXBuildFile; fileRef = D7C97B552B75C10C0097CDA1 /* ValidateUtilityNetworkTopologyView.Views.swift */; };
		D7CC33FF2A31475C00198EDF /* ShowLineOfSightBetweenPointsView.swift in Sources */ = {isa = PBXBuildFile; fileRef = D7CC33FD2A31475C00198EDF /* ShowLineOfSightBetweenPointsView.swift */; };
		D7CC34002A3147FF00198EDF /* ShowLineOfSightBetweenPointsView.swift in Copy Source Code Files */ = {isa = PBXBuildFile; fileRef = D7CC33FD2A31475C00198EDF /* ShowLineOfSightBetweenPointsView.swift */; };
		D7CDD38B2CB86F0A00DE9766 /* AddPointCloudLayerFromFileView.swift in Sources */ = {isa = PBXBuildFile; fileRef = D7CDD3852CB86F0A00DE9766 /* AddPointCloudLayerFromFileView.swift */; };
		D7CDD38C2CB86F4A00DE9766 /* AddPointCloudLayerFromFileView.swift in Copy Source Code Files */ = {isa = PBXBuildFile; fileRef = D7CDD3852CB86F0A00DE9766 /* AddPointCloudLayerFromFileView.swift */; };
		D7CDD38F2CB872EA00DE9766 /* sandiego-north-balboa-pointcloud.slpk in Resources */ = {isa = PBXBuildFile; fileRef = D7CDD38D2CB872EA00DE9766 /* sandiego-north-balboa-pointcloud.slpk */; settings = {ASSET_TAGS = (AddPointCloudLayerFromFile, ); }; };
		D7CE9F9B2AE2F575008F7A5F /* streetmap_SD.tpkx in Resources */ = {isa = PBXBuildFile; fileRef = D7CE9F9A2AE2F575008F7A5F /* streetmap_SD.tpkx */; settings = {ASSET_TAGS = (GeocodeOffline, ); }; };
		D7CE9FA32AE2F595008F7A5F /* san-diego-eagle-locator in Resources */ = {isa = PBXBuildFile; fileRef = D7CE9FA22AE2F595008F7A5F /* san-diego-eagle-locator */; settings = {ASSET_TAGS = (GeocodeOffline, ); }; };
		D7D1F3532ADDBE5D009CE2DA /* philadelphia.mspk in Resources */ = {isa = PBXBuildFile; fileRef = D7D1F3522ADDBE5D009CE2DA /* philadelphia.mspk */; settings = {ASSET_TAGS = (AugmentRealityToShowTabletopScene, DisplaySceneFromMobileScenePackage, ); }; };
		D7D9FCF62BF2CC8600F972A2 /* FilterByDefinitionExpressionOrDisplayFilterView.swift in Sources */ = {isa = PBXBuildFile; fileRef = D7D9FCF22BF2CC8600F972A2 /* FilterByDefinitionExpressionOrDisplayFilterView.swift */; };
		D7D9FCF92BF2CCA300F972A2 /* FilterByDefinitionExpressionOrDisplayFilterView.swift in Copy Source Code Files */ = {isa = PBXBuildFile; fileRef = D7D9FCF22BF2CC8600F972A2 /* FilterByDefinitionExpressionOrDisplayFilterView.swift */; };
		D7DDF84E2AF43AA2004352D9 /* GeocodeOfflineView.Model.swift in Copy Source Code Files */ = {isa = PBXBuildFile; fileRef = D72C43F22AEB066D00B6157B /* GeocodeOfflineView.Model.swift */; };
		D7DDF8532AF47C6C004352D9 /* FindRouteAroundBarriersView.swift in Sources */ = {isa = PBXBuildFile; fileRef = D7DDF8502AF47C6C004352D9 /* FindRouteAroundBarriersView.swift */; };
		D7DDF8562AF47C86004352D9 /* FindRouteAroundBarriersView.swift in Copy Source Code Files */ = {isa = PBXBuildFile; fileRef = D7DDF8502AF47C6C004352D9 /* FindRouteAroundBarriersView.swift */; };
		D7DFA0EA2CBA0242007C31F2 /* AddMapImageLayerView.swift in Sources */ = {isa = PBXBuildFile; fileRef = D7DFA0E62CBA0242007C31F2 /* AddMapImageLayerView.swift */; };
		D7DFA0ED2CBA0260007C31F2 /* AddMapImageLayerView.swift in Copy Source Code Files */ = {isa = PBXBuildFile; fileRef = D7DFA0E62CBA0242007C31F2 /* AddMapImageLayerView.swift */; };
		D7E440D72A1ECE7D005D74DE /* CreateBuffersAroundPointsView.swift in Sources */ = {isa = PBXBuildFile; fileRef = D7E440D62A1ECE7D005D74DE /* CreateBuffersAroundPointsView.swift */; };
		D7E440D82A1ECEB3005D74DE /* CreateBuffersAroundPointsView.swift in Copy Source Code Files */ = {isa = PBXBuildFile; fileRef = D7E440D62A1ECE7D005D74DE /* CreateBuffersAroundPointsView.swift */; };
		D7E557682A1D768800B9FB09 /* AddWMSLayerView.swift in Sources */ = {isa = PBXBuildFile; fileRef = D7E557672A1D768800B9FB09 /* AddWMSLayerView.swift */; };
		D7E7D0812AEB39D5003AAD02 /* FindRouteInTransportNetworkView.swift in Sources */ = {isa = PBXBuildFile; fileRef = D7E7D0802AEB39D5003AAD02 /* FindRouteInTransportNetworkView.swift */; };
		D7E7D0822AEB3A1D003AAD02 /* FindRouteInTransportNetworkView.swift in Copy Source Code Files */ = {isa = PBXBuildFile; fileRef = D7E7D0802AEB39D5003AAD02 /* FindRouteInTransportNetworkView.swift */; };
		D7E7D09A2AEB3C47003AAD02 /* san_diego_offline_routing in Resources */ = {isa = PBXBuildFile; fileRef = D7E7D0992AEB3C47003AAD02 /* san_diego_offline_routing */; settings = {ASSET_TAGS = (FindRouteInTransportNetwork, NavigateRouteWithRerouting, ); }; };
		D7E9EF292A1D2219000C4865 /* SetMinAndMaxScaleView.swift in Copy Source Code Files */ = {isa = PBXBuildFile; fileRef = D7EAF3592A1C023800D822C4 /* SetMinAndMaxScaleView.swift */; };
		D7E9EF2A2A1D29F2000C4865 /* SetMaxExtentView.swift in Copy Source Code Files */ = {isa = PBXBuildFile; fileRef = D734FA092A183A5B00246D7E /* SetMaxExtentView.swift */; };
		D7EAF35A2A1C023800D822C4 /* SetMinAndMaxScaleView.swift in Sources */ = {isa = PBXBuildFile; fileRef = D7EAF3592A1C023800D822C4 /* SetMinAndMaxScaleView.swift */; };
		D7ECF5982AB8BE63003FB2BE /* RenderMultilayerSymbolsView.swift in Sources */ = {isa = PBXBuildFile; fileRef = D7ECF5972AB8BE63003FB2BE /* RenderMultilayerSymbolsView.swift */; };
		D7ECF5992AB8BF5A003FB2BE /* RenderMultilayerSymbolsView.swift in Copy Source Code Files */ = {isa = PBXBuildFile; fileRef = D7ECF5972AB8BE63003FB2BE /* RenderMultilayerSymbolsView.swift */; };
		D7EF5D752A26A03A00FEBDE5 /* ShowCoordinatesInMultipleFormatsView.swift in Sources */ = {isa = PBXBuildFile; fileRef = D7EF5D742A26A03A00FEBDE5 /* ShowCoordinatesInMultipleFormatsView.swift */; };
		D7EF5D762A26A1EE00FEBDE5 /* ShowCoordinatesInMultipleFormatsView.swift in Copy Source Code Files */ = {isa = PBXBuildFile; fileRef = D7EF5D742A26A03A00FEBDE5 /* ShowCoordinatesInMultipleFormatsView.swift */; };
		D7F2784C2A1D76F5002E4567 /* AddWMSLayerView.swift in Copy Source Code Files */ = {isa = PBXBuildFile; fileRef = D7E557672A1D768800B9FB09 /* AddWMSLayerView.swift */; };
		D7F2A02F2CD00F1C0008D981 /* ApplyDictionaryRendererToFeatureLayerView.swift in Sources */ = {isa = PBXBuildFile; fileRef = D7F2A0292CD00F1C0008D981 /* ApplyDictionaryRendererToFeatureLayerView.swift */; };
		D7F2A0302CD00F400008D981 /* ApplyDictionaryRendererToFeatureLayerView.swift in Copy Source Code Files */ = {isa = PBXBuildFile; fileRef = D7F2A0292CD00F1C0008D981 /* ApplyDictionaryRendererToFeatureLayerView.swift */; };
		D7F850042B7C427A00680D7C /* ValidateUtilityNetworkTopologyView.Views.swift in Copy Source Code Files */ = {isa = PBXBuildFile; fileRef = D7C97B552B75C10C0097CDA1 /* ValidateUtilityNetworkTopologyView.Views.swift */; };
		D7F8C0392B60564D0072BFA7 /* AddFeaturesWithContingentValuesView.swift in Sources */ = {isa = PBXBuildFile; fileRef = D7F8C0362B60564D0072BFA7 /* AddFeaturesWithContingentValuesView.swift */; };
		D7F8C03B2B6056790072BFA7 /* AddFeaturesWithContingentValuesView.swift in Copy Source Code Files */ = {isa = PBXBuildFile; fileRef = D7F8C0362B60564D0072BFA7 /* AddFeaturesWithContingentValuesView.swift */; };
		D7F8C03E2B605AF60072BFA7 /* ContingentValuesBirdNests.geodatabase in Resources */ = {isa = PBXBuildFile; fileRef = D7F8C03D2B605AF60072BFA7 /* ContingentValuesBirdNests.geodatabase */; settings = {ASSET_TAGS = (AddFeaturesWithContingentValues, ); }; };
		D7F8C0412B605E720072BFA7 /* FillmoreTopographicMap.vtpk in Resources */ = {isa = PBXBuildFile; fileRef = D7F8C0402B605E720072BFA7 /* FillmoreTopographicMap.vtpk */; settings = {ASSET_TAGS = (AddFeaturesWithContingentValues, ); }; };
		D7F8C0432B608F120072BFA7 /* AddFeaturesWithContingentValuesView.AddFeatureView.swift in Sources */ = {isa = PBXBuildFile; fileRef = D7F8C0422B608F120072BFA7 /* AddFeaturesWithContingentValuesView.AddFeatureView.swift */; };
		E000E7602869E33D005D87C5 /* ClipGeometryView.swift in Sources */ = {isa = PBXBuildFile; fileRef = E000E75F2869E33D005D87C5 /* ClipGeometryView.swift */; };
		E000E763286A0B18005D87C5 /* CutGeometryView.swift in Sources */ = {isa = PBXBuildFile; fileRef = E000E762286A0B18005D87C5 /* CutGeometryView.swift */; };
		E004A6C128414332002A1FE6 /* SetViewpointRotationView.swift in Sources */ = {isa = PBXBuildFile; fileRef = E004A6BD28414332002A1FE6 /* SetViewpointRotationView.swift */; };
		E004A6DC28465C70002A1FE6 /* DisplaySceneView.swift in Sources */ = {isa = PBXBuildFile; fileRef = E004A6D828465C70002A1FE6 /* DisplaySceneView.swift */; };
		E004A6E028466279002A1FE6 /* ShowCalloutView.swift in Sources */ = {isa = PBXBuildFile; fileRef = E004A6DF28466279002A1FE6 /* ShowCalloutView.swift */; };
		E004A6E62846A61F002A1FE6 /* StyleGraphicsWithSymbolsView.swift in Sources */ = {isa = PBXBuildFile; fileRef = E004A6E52846A61F002A1FE6 /* StyleGraphicsWithSymbolsView.swift */; };
		E004A6E928493BCE002A1FE6 /* ShowDeviceLocationView.swift in Sources */ = {isa = PBXBuildFile; fileRef = E004A6E828493BCE002A1FE6 /* ShowDeviceLocationView.swift */; };
		E004A6ED2849556E002A1FE6 /* CreatePlanarAndGeodeticBuffersView.swift in Sources */ = {isa = PBXBuildFile; fileRef = E004A6EC2849556E002A1FE6 /* CreatePlanarAndGeodeticBuffersView.swift */; };
		E004A6F0284E4B9B002A1FE6 /* DownloadVectorTilesToLocalCacheView.swift in Sources */ = {isa = PBXBuildFile; fileRef = E004A6EF284E4B9B002A1FE6 /* DownloadVectorTilesToLocalCacheView.swift */; };
		E004A6F3284E4FEB002A1FE6 /* ShowResultOfSpatialOperationsView.swift in Sources */ = {isa = PBXBuildFile; fileRef = E004A6F2284E4FEB002A1FE6 /* ShowResultOfSpatialOperationsView.swift */; };
		E004A6F6284FA42A002A1FE6 /* SelectFeaturesInFeatureLayerView.swift in Sources */ = {isa = PBXBuildFile; fileRef = E004A6F5284FA42A002A1FE6 /* SelectFeaturesInFeatureLayerView.swift */; };
		E03CB0692888944D002B27D9 /* GenerateOfflineMapView.swift in Copy Source Code Files */ = {isa = PBXBuildFile; fileRef = E088E1732863B5F800413100 /* GenerateOfflineMapView.swift */; };
		E03CB06A288894C4002B27D9 /* FindRouteView.swift in Copy Source Code Files */ = {isa = PBXBuildFile; fileRef = E066DD34285CF3B3004D3D5B /* FindRouteView.swift */; };
		E03CB06B2889879D002B27D9 /* DownloadVectorTilesToLocalCacheView.swift in Copy Source Code Files */ = {isa = PBXBuildFile; fileRef = E004A6EF284E4B9B002A1FE6 /* DownloadVectorTilesToLocalCacheView.swift */; };
		E041ABC0287CA9F00056009B /* WebView.swift in Sources */ = {isa = PBXBuildFile; fileRef = E041ABBF287CA9F00056009B /* WebView.swift */; };
		E041ABD7287DB04D0056009B /* SampleInfoView.swift in Sources */ = {isa = PBXBuildFile; fileRef = E041ABD6287DB04D0056009B /* SampleInfoView.swift */; };
		E041AC1A287F54580056009B /* highlight.min.js in Resources */ = {isa = PBXBuildFile; fileRef = E041AC15287F54580056009B /* highlight.min.js */; };
		E041AC1E288076A60056009B /* info.css in Resources */ = {isa = PBXBuildFile; fileRef = E041AC1D288076A60056009B /* info.css */; };
		E041AC20288077B90056009B /* xcode.css in Resources */ = {isa = PBXBuildFile; fileRef = E041AC1F288077B90056009B /* xcode.css */; };
		E066DD35285CF3B3004D3D5B /* FindRouteView.swift in Sources */ = {isa = PBXBuildFile; fileRef = E066DD34285CF3B3004D3D5B /* FindRouteView.swift */; };
		E066DD382860AB28004D3D5B /* StyleGraphicsWithRendererView.swift in Sources */ = {isa = PBXBuildFile; fileRef = E066DD372860AB28004D3D5B /* StyleGraphicsWithRendererView.swift */; };
		E066DD3B2860CA08004D3D5B /* ShowResultOfSpatialRelationshipsView.swift in Sources */ = {isa = PBXBuildFile; fileRef = E066DD3A2860CA08004D3D5B /* ShowResultOfSpatialRelationshipsView.swift */; };
		E066DD4028610F55004D3D5B /* AddSceneLayerFromServiceView.swift in Sources */ = {isa = PBXBuildFile; fileRef = E066DD3F28610F55004D3D5B /* AddSceneLayerFromServiceView.swift */; };
		E070A0A3286F3B6000F2B606 /* DownloadPreplannedMapAreaView.swift in Sources */ = {isa = PBXBuildFile; fileRef = E070A0A2286F3B6000F2B606 /* DownloadPreplannedMapAreaView.swift */; };
		E088E1572862579D00413100 /* SetSurfacePlacementModeView.swift in Sources */ = {isa = PBXBuildFile; fileRef = E088E1562862579D00413100 /* SetSurfacePlacementModeView.swift */; };
		E088E1742863B5F800413100 /* GenerateOfflineMapView.swift in Sources */ = {isa = PBXBuildFile; fileRef = E088E1732863B5F800413100 /* GenerateOfflineMapView.swift */; };
		E0A1AEE328874590003C797D /* AddFeatureLayersView.swift in Copy Source Code Files */ = {isa = PBXBuildFile; fileRef = 00D4EF7F2863842100B9CC30 /* AddFeatureLayersView.swift */; };
		E0D04FF228A5390000747989 /* DownloadPreplannedMapAreaView.Model.swift in Sources */ = {isa = PBXBuildFile; fileRef = E0D04FF128A5390000747989 /* DownloadPreplannedMapAreaView.Model.swift */; };
		E0EA0B772866390E00C9621D /* ProjectGeometryView.swift in Sources */ = {isa = PBXBuildFile; fileRef = E0EA0B762866390E00C9621D /* ProjectGeometryView.swift */; };
		E0FE32E728747778002C6ACA /* BrowseBuildingFloorsView.swift in Sources */ = {isa = PBXBuildFile; fileRef = E0FE32E628747778002C6ACA /* BrowseBuildingFloorsView.swift */; };
		F111CCC1288B5D5600205358 /* DisplayMapFromMobileMapPackageView.swift in Sources */ = {isa = PBXBuildFile; fileRef = F111CCC0288B5D5600205358 /* DisplayMapFromMobileMapPackageView.swift */; };
		F111CCC4288B641900205358 /* Yellowstone.mmpk in Resources */ = {isa = PBXBuildFile; fileRef = F111CCC3288B641900205358 /* Yellowstone.mmpk */; settings = {ASSET_TAGS = (DisplayMapFromMobileMapPackage, ); }; };
		F1E71BF1289473760064C33F /* AddRasterFromFileView.swift in Sources */ = {isa = PBXBuildFile; fileRef = F1E71BF0289473760064C33F /* AddRasterFromFileView.swift */; };
		F1E71BFA28A479C70064C33F /* AddRasterFromFileView.swift in Copy Source Code Files */ = {isa = PBXBuildFile; fileRef = F1E71BF0289473760064C33F /* AddRasterFromFileView.swift */; };
/* End PBXBuildFile section */

/* Begin PBXBuildRule section */
		0074ABCC2817B8E60037244A /* PBXBuildRule */ = {
			isa = PBXBuildRule;
			compilerSpec = com.apple.compilers.proxy.script;
			filePatterns = "*.tache";
			fileType = pattern.proxy;
			inputFiles = (
				"$(SRCROOT)/Shared/Samples/",
			);
			isEditable = 1;
			name = "Generate Sample Initializers from Source Code Files";
			outputFiles = (
				"$(DERIVED_FILE_DIR)/$(INPUT_FILE_BASE)",
			);
			runOncePerArchitecture = 0;
			script = "xcrun --sdk macosx swift \"${SRCROOT}/Scripts/GenerateSampleViewSourceCode.swift\" \"${SCRIPT_INPUT_FILE_0}\" \"${INPUT_FILE_PATH}\" \"${SCRIPT_OUTPUT_FILE_0}\" \n";
		};
		0083586F27FE3BCF00192A15 /* PBXBuildRule */ = {
			isa = PBXBuildRule;
			compilerSpec = com.apple.compilers.proxy.script;
			filePatterns = "*.masque";
			fileType = pattern.proxy;
			inputFiles = (
				"$(SRCROOT)/.secrets",
			);
			isEditable = 1;
			name = "Generate Swift Code from Secrets";
			outputFiles = (
				"$(DERIVED_FILE_DIR)/$(INPUT_FILE_BASE)",
			);
			runOncePerArchitecture = 0;
			script = "\"${SRCROOT}/Scripts/masquerade\" -i \"${INPUT_FILE_PATH}\" -o \"${SCRIPT_OUTPUT_FILE_0}\" -s \"${SCRIPT_INPUT_FILE_0}\" -f\n";
		};
/* End PBXBuildRule section */

/* Begin PBXCopyFilesBuildPhase section */
		00144B5E280634840090DD5D /* Embed Frameworks */ = {
			isa = PBXCopyFilesBuildPhase;
			buildActionMask = 2147483647;
			dstPath = "";
			dstSubfolderSpec = 10;
			files = (
			);
			name = "Embed Frameworks";
			runOnlyForDeploymentPostprocessing = 0;
		};
		0039A4E82885C4E300592C86 /* Copy Source Code Files */ = {
			isa = PBXCopyFilesBuildPhase;
			buildActionMask = 2147483647;
			dstPath = "";
			dstSubfolderSpec = 7;
			files = (
<<<<<<< HEAD
				00FA4E8D2DCD7536008A34CF /* ApplySimpleRendererToGraphicsOverlayView.swift in Copy Source Code Files */,
=======
				00FA4E692DCAD4E3008A34CF /* ApplyRGBRendererView.swift in Copy Source Code Files */,
				00FA4E6A2DCAD4E3008A34CF /* ApplyRGBRendererView.RangeSlider.swift in Copy Source Code Files */,
				00FA4E6B2DCAD4E3008A34CF /* ApplyRGBRendererView.SettingsView.swift in Copy Source Code Files */,
>>>>>>> 6d88218b
				D71D9B162DC4311A00FF2D5A /* ApplyTerrainExaggerationView.swift in Copy Source Code Files */,
				0072C7F52DBAB714001502CA /* AddFeatureCollectionLayerFromTableView.swift in Copy Source Code Files */,
				00FA4E732DCBDA58008A34CF /* ApplySimpleRendererToFeatureLayerView.swift in Copy Source Code Files */,
				88C5E0ED2DCBC4170091D271 /* ApplyHillshadeRendererToRasterView.SettingsView.swift in Copy Source Code Files */,
				88E52E702DC970A800F48409 /* ApplyHillshadeRendererToRasterView.swift in Copy Source Code Files */,
				1C293D012DCA7C99000B0822 /* ApplyBlendRendererToHillshadeView.swift in Copy Source Code Files */,
				1C293D032DCA7C99000B0822 /* ApplyBlendRendererToHillshadeView.SettingsView.swift in Copy Source Code Files */,
				88E52E6C2DC960EA00F48409 /* ApplyFunctionToRasterFromServiceView.swift in Copy Source Code Files */,
				00FA4E5F2DC568DF008A34CF /* AddRastersAndFeatureTablesFromGeopackageView.swift in Copy Source Code Files */,
				0072C7FB2DBAC1A0001502CA /* AddIntegratedMeshLayerView.swift in Copy Source Code Files */,
				1C38915E2DBC3EDC00ADFDDC /* AddWFSLayerView.swift in Copy Source Code Files */,
				1C29C95A2DBAE5770074028F /* AddWMTSLayerView.swift in Copy Source Code Files */,
				004421912DB96A7800249FEE /* AddFeatureCollectionLayerFromQueryView.swift in Copy Source Code Files */,
				10CFF5082DC1A3850027F144 /* AddFeatureLayerWithTimeOffsetView.swift in Copy Source Code Files */,
				0044218B2DB9575600249FEE /* AddFeatureCollectionLayerFromPortalItemView.swift in Copy Source Code Files */,
				4C8127302DC58E53006EF7D2 /* AnalyzeHotspotsView.swift in Copy Source Code Files */,
				4C81275E2DCBDD5A006EF7D2 /* ApplyColormapRendererToRasterView.swift in Copy Source Code Files */,
				4C8126E22DBFD9EF006EF7D2 /* ApplyStyleToWMSLayerView.swift in Copy Source Code Files */,
				D703F04E2D9334BD0077E3A8 /* SnapGeometryEditsWithUtilityNetworkRulesView.Model.swift in Copy Source Code Files */,
				D71A9DE52D8CC8B500CA03CB /* SnapGeometryEditsWithUtilityNetworkRulesView.swift in Copy Source Code Files */,
				D789AAAE2D66C737007A8E0E /* CreateKMLMultiTrackView.Model.swift in Copy Source Code Files */,
				D71563EA2D5AC2D500D2E948 /* CreateKMLMultiTrackView.swift in Copy Source Code Files */,
				D74F6C452D0CD54200D4FB15 /* ConfigureElectronicNavigationalChartsView.swift in Copy Source Code Files */,
				D7A85A092CD5AC0B009DC68A /* QueryWithCQLFiltersView.swift in Copy Source Code Files */,
				D771D0C92CD5522A004C13CB /* ApplyRasterRenderingRuleView.swift in Copy Source Code Files */,
				D751B4CB2CD3E598005CE750 /* AddKMLLayerWithNetworkLinksView.swift in Copy Source Code Files */,
				D70789952CD1611E000DF215 /* ApplyDictionaryRendererToGraphicsOverlayView.swift in Copy Source Code Files */,
				D7F2A0302CD00F400008D981 /* ApplyDictionaryRendererToFeatureLayerView.swift in Copy Source Code Files */,
				D75E5EF42CC04A0C00252595 /* EditFeaturesUsingFeatureFormsView.swift in Copy Source Code Files */,
				D7201D072CC6D3D3004BDB7D /* AddVectorTiledLayerFromCustomStyleView.swift in Copy Source Code Files */,
				D75E5EE92CC0342700252595 /* ListContentsOfKMLFileView.swift in Copy Source Code Files */,
				D7201CDB2CC6B72A004BDB7D /* AddTiledLayerAsBasemapView.swift in Copy Source Code Files */,
				D7BE7E722CC19CE5006DDB0C /* AddTiledLayerView.swift in Copy Source Code Files */,
				D7BEBAD52CBDFE3900F882E7 /* DisplayAlternateSymbolsAtDifferentScalesView.swift in Copy Source Code Files */,
				D7BEBAC62CBDC11600F882E7 /* AddElevationSourceFromTilePackageView.swift in Copy Source Code Files */,
				D7848F012CBD987B00F6F546 /* AddElevationSourceFromRasterView.swift in Copy Source Code Files */,
				D7848EDB2CBD85D100F6F546 /* AddPointSceneLayerView.swift in Copy Source Code Files */,
				D7DFA0ED2CBA0260007C31F2 /* AddMapImageLayerView.swift in Copy Source Code Files */,
				D7CDD38C2CB86F4A00DE9766 /* AddPointCloudLayerFromFileView.swift in Copy Source Code Files */,
				D713C6D82CB990800073AA72 /* AddKMLLayerView.swift in Copy Source Code Files */,
				95E0DBCA2C503E2500224A82 /* ShowDeviceLocationUsingIndoorPositioningView.swift in Copy Source Code Files */,
				95E0DBCB2C503E2500224A82 /* ShowDeviceLocationUsingIndoorPositioningView.Model.swift in Copy Source Code Files */,
				D71C90A52C6C252F0018C63E /* StyleGeometryTypesWithSymbolsView.Views.swift in Copy Source Code Files */,
				D71C90A42C6C252B0018C63E /* StyleGeometryTypesWithSymbolsView.swift in Copy Source Code Files */,
				3E9F77742C6A6E670022CAB5 /* QueryFeatureCountAndExtentView.swift in Copy Source Code Files */,
				3E54CF232C66B00500DD2F18 /* AddWebTiledLayerView.swift in Copy Source Code Files */,
				3E30884A2C5D789A00ECEAC5 /* SetSpatialReferenceView.swift in Copy Source Code Files */,
				3E720F9E2C61A0B700E22A9E /* SetInitialViewpointView.swift in Copy Source Code Files */,
				D78FA4952C3C8E8A0079313E /* CreateDynamicBasemapGalleryView.Views.swift in Copy Source Code Files */,
				D79482D72C35D8A3006521CD /* CreateDynamicBasemapGalleryView.swift in Copy Source Code Files */,
				003B36F92C5042BA00A75F66 /* ShowServiceAreaView.swift in Copy Source Code Files */,
				95ADF34F2C3CBAE800566FF6 /* EditFeatureAttachmentsView.Model.swift in Copy Source Code Files */,
				9579FCEC2C33616B00FC8A1D /* EditFeatureAttachmentsView.swift in Copy Source Code Files */,
				95E980742C26189E00CB8912 /* BrowseOGCAPIFeatureServiceView.swift in Copy Source Code Files */,
				955AFAC62C110B8A009C8FE5 /* ApplyMosaicRuleToRastersView.swift in Copy Source Code Files */,
				95DEB9B82C127B5E009BEC35 /* ShowViewshedFromPointOnMapView.swift in Copy Source Code Files */,
				95A5721B2C0FDD34006E8B48 /* ShowScaleBarView.swift in Copy Source Code Files */,
				95A3773C2C0F93770044D1CC /* AddRasterFromServiceView.swift in Copy Source Code Files */,
				95F3A52D2C07F28700885DED /* SetSurfaceNavigationConstraintView.swift in Copy Source Code Files */,
				9529D1942C01676200B5C1A3 /* SelectFeaturesInSceneLayerView.swift in Copy Source Code Files */,
				D76CE8DA2BFD7063009A8686 /* SetReferenceScaleView.swift in Copy Source Code Files */,
				D7BA389A2BFBFC2E009954F5 /* QueryRelatedFeaturesView.swift in Copy Source Code Files */,
				00ABA94F2BF6D06200C0488C /* ShowGridView.swift in Copy Source Code Files */,
				D7BA38922BFBC4F0009954F5 /* EditFeaturesWithFeatureLinkedAnnotationView.Model.swift in Copy Source Code Files */,
				D762AF622BF6A7D100ECE3C7 /* EditFeaturesWithFeatureLinkedAnnotationView.swift in Copy Source Code Files */,
				1081B93D2C000E8B00C1BEB1 /* IdentifyFeaturesInWMSLayerView.swift in Copy Source Code Files */,
				D7D9FCF92BF2CCA300F972A2 /* FilterByDefinitionExpressionOrDisplayFilterView.swift in Copy Source Code Files */,
				D7044B972BE18D8D000F2C43 /* EditWithBranchVersioningView.Views.swift in Copy Source Code Files */,
				D7114A0F2BDC6AED00FA68CA /* EditWithBranchVersioningView.Model.swift in Copy Source Code Files */,
				D73E61A12BDB221B00457932 /* EditWithBranchVersioningView.swift in Copy Source Code Files */,
				D74ECD0E2BEEAE40007C0FA6 /* EditAndSyncFeaturesWithFeatureServiceView.Model.swift in Copy Source Code Files */,
				D733CA1C2BED982C00FBDE4C /* EditAndSyncFeaturesWithFeatureServiceView.swift in Copy Source Code Files */,
				10BD9EB52BF51F9000ABDBD5 /* GenerateOfflineMapWithCustomParametersView.Model.swift in Copy Source Code Files */,
				D769DF342BEC1A9E0062AE95 /* EditGeodatabaseWithTransactionsView.Model.swift in Copy Source Code Files */,
				D764B7E22BE2F8B8002E2F92 /* EditGeodatabaseWithTransactionsView.swift in Copy Source Code Files */,
				004A2BA52BED458C00C297CE /* ApplyScheduledUpdatesToPreplannedMapAreaView.swift in Copy Source Code Files */,
				104F55C72BF3E30A00204D04 /* GenerateOfflineMapWithCustomParametersView.swift in Copy Source Code Files */,
				104F55C82BF3E30A00204D04 /* GenerateOfflineMapWithCustomParametersView.CustomParameters.swift in Copy Source Code Files */,
				D73E61992BDAEEDD00457932 /* MatchViewpointOfGeoViewsView.swift in Copy Source Code Files */,
				D7352F912BD992E40013FFEF /* MonitorChangesToDrawStatusView.swift in Copy Source Code Files */,
				D713717C2BD88EF800EB2F86 /* MonitorChangesToLayerViewStateView.swift in Copy Source Code Files */,
				10D321972BDC3B4900B39B1B /* GenerateOfflineMapWithLocalBasemapView.swift in Copy Source Code Files */,
				00E1D9102BC0B4D8001AEB6A /* SnapGeometryEditsView.SnapSettingsView.swift in Copy Source Code Files */,
				00E1D9112BC0B4D8001AEB6A /* SnapGeometryEditsView.GeometryEditorModel.swift in Copy Source Code Files */,
				00E1D9122BC0B4D8001AEB6A /* SnapGeometryEditsView.GeometryEditorMenu.swift in Copy Source Code Files */,
				00E7C15D2BBF74D800B85D69 /* SnapGeometryEditsView.swift in Copy Source Code Files */,
				0000FB712BBDC01400845921 /* Add3DTilesLayerView.swift in Copy Source Code Files */,
				D77D9C012BB2439400B38A6C /* AugmentRealityToShowHiddenInfrastructureView.ARSceneView.swift in Copy Source Code Files */,
				D7A737E32BABBA2200B7C7FC /* AugmentRealityToShowHiddenInfrastructureView.swift in Copy Source Code Files */,
				1C2538542BABACB100337307 /* AugmentRealityToNavigateRouteView.ARSceneView.swift in Copy Source Code Files */,
				1C2538552BABACB100337307 /* AugmentRealityToNavigateRouteView.swift in Copy Source Code Files */,
				1C8EC74B2BAE28A9001A6929 /* AugmentRealityToCollectDataView.swift in Copy Source Code Files */,
				000D43182B993A030003D3C2 /* ConfigureBasemapStyleParametersView.swift in Copy Source Code Files */,
				D76360032B9296580044AB97 /* DisplayClustersView.swift in Copy Source Code Files */,
				D76360022B9296520044AB97 /* ConfigureClustersView.SettingsView.swift in Copy Source Code Files */,
				D76360012B92964A0044AB97 /* ConfigureClustersView.Model.swift in Copy Source Code Files */,
				D76360002B9296420044AB97 /* ConfigureClustersView.swift in Copy Source Code Files */,
				D7781D4C2B7ECCC800E53C51 /* NavigateRouteWithReroutingView.Model.swift in Copy Source Code Files */,
				D7588F622B7D8DED008B75E2 /* NavigateRouteWithReroutingView.swift in Copy Source Code Files */,
				D7F850042B7C427A00680D7C /* ValidateUtilityNetworkTopologyView.Views.swift in Copy Source Code Files */,
				D76495222B7468940042699E /* ValidateUtilityNetworkTopologyView.Model.swift in Copy Source Code Files */,
				D74EA7872B6DADCC008F6C7C /* ValidateUtilityNetworkTopologyView.swift in Copy Source Code Files */,
				D757D14C2B6C60170065F78F /* ListSpatialReferenceTransformationsView.Model.swift in Copy Source Code Files */,
				D77688152B69828E007C3860 /* ListSpatialReferenceTransformationsView.swift in Copy Source Code Files */,
				D7C3AB4D2B6832B7008909B9 /* SetFeatureRequestModeView.swift in Copy Source Code Files */,
				D73FC90C2B6312A5001AC486 /* AddFeaturesWithContingentValuesView.AddFeatureView.swift in Copy Source Code Files */,
				D73FC90B2B6312A0001AC486 /* AddFeaturesWithContingentValuesView.Model.swift in Copy Source Code Files */,
				D7F8C03B2B6056790072BFA7 /* AddFeaturesWithContingentValuesView.swift in Copy Source Code Files */,
				D73F066C2B5EE760000B574F /* QueryFeaturesWithArcadeExpressionView.swift in Copy Source Code Files */,
				D718A1F02B57602000447087 /* ManageBookmarksView.swift in Copy Source Code Files */,
				D77BC53C2B59A309007B49B6 /* StylePointWithDistanceCompositeSceneSymbolView.swift in Copy Source Code Files */,
				D718A1E82B571C9100447087 /* OrbitCameraAroundObjectView.Model.swift in Copy Source Code Files */,
				D76929FB2B4F795C0047205E /* OrbitCameraAroundObjectView.swift in Copy Source Code Files */,
				D7058B122B59E468000A888A /* StylePointWithSceneSymbolView.swift in Copy Source Code Files */,
				D71D516F2B51D87700B2A2BE /* SearchForWebMapView.Views.swift in Copy Source Code Files */,
				D7C6420D2B4F5DDB0042B8F7 /* SearchForWebMapView.Model.swift in Copy Source Code Files */,
				D75F66392B48EB1800434974 /* SearchForWebMapView.swift in Copy Source Code Files */,
				D73FCFFA2B02A3C50006360D /* FindAddressWithReverseGeocodeView.swift in Copy Source Code Files */,
				D742E4952B04134C00690098 /* DisplayWebSceneFromPortalItemView.swift in Copy Source Code Files */,
				D7010EC12B05618400D43F55 /* DisplaySceneFromMobileScenePackageView.swift in Copy Source Code Files */,
				D737237B2AF5AE1A00846884 /* FindRouteInMobileMapPackageView.Models.swift in Copy Source Code Files */,
				D737237A2AF5AE1600846884 /* FindRouteInMobileMapPackageView.MobileMapView.swift in Copy Source Code Files */,
				D76000B12AF19C4600B3084D /* FindRouteInMobileMapPackageView.swift in Copy Source Code Files */,
				D7705D662AFC575000CC0335 /* FindClosestFacilityFromPointView.swift in Copy Source Code Files */,
				D73FD0002B02C9610006360D /* FindRouteAroundBarriersView.Views.swift in Copy Source Code Files */,
				D76EE6082AF9AFEC00DA0325 /* FindRouteAroundBarriersView.Model.swift in Copy Source Code Files */,
				D7DDF8562AF47C86004352D9 /* FindRouteAroundBarriersView.swift in Copy Source Code Files */,
				D7DDF84E2AF43AA2004352D9 /* GeocodeOfflineView.Model.swift in Copy Source Code Files */,
				D7705D5B2AFC246A00CC0335 /* FindClosestFacilityToMultiplePointsView.swift in Copy Source Code Files */,
				00F279D72AF4364700CECAF8 /* AddDynamicEntityLayerView.VehicleCallout.swift in Copy Source Code Files */,
				D76000A22AF18BAB00B3084D /* FindRouteInTransportNetworkView.Model.swift in Copy Source Code Files */,
				D7E7D0822AEB3A1D003AAD02 /* FindRouteInTransportNetworkView.swift in Copy Source Code Files */,
				D7553CDD2AE2E00E00DC2A70 /* GeocodeOfflineView.swift in Copy Source Code Files */,
				4DD058102A0D3F6B00A59B34 /* ShowDeviceLocationWithNMEADataSourcesView.Model.swift in Copy Source Code Files */,
				4D126D7329CA1EFD00CFB7A7 /* ShowDeviceLocationWithNMEADataSourcesView.swift in Copy Source Code Files */,
				4D126D7429CA1EFD00CFB7A7 /* FileNMEASentenceReader.swift in Copy Source Code Files */,
				D7084FAB2AD771F600EC7F4F /* AugmentRealityToFlyOverSceneView.swift in Copy Source Code Files */,
				D72F27302ADA1E9900F906DA /* AugmentRealityToShowTabletopSceneView.swift in Copy Source Code Files */,
				D71FCB8B2AD628B9000E517C /* CreateMobileGeodatabaseView.Model.swift in Copy Source Code Files */,
				D73FC0FE2AD4A19A0067A19B /* CreateMobileGeodatabaseView.swift in Copy Source Code Files */,
				D7464F1F2ACE04C2007FEE88 /* IdentifyRasterCellView.swift in Copy Source Code Files */,
				D731F3C22AD0D2BB00A8431E /* IdentifyGraphicsView.swift in Copy Source Code Files */,
				D70082EC2ACF901600E0C3C2 /* IdentifyKMLFeaturesView.swift in Copy Source Code Files */,
				D7054AEA2ACCCC34007235BA /* Animate3DGraphicView.SettingsView.swift in Copy Source Code Files */,
				D7058FB22ACB424E00A40F14 /* Animate3DGraphicView.Model.swift in Copy Source Code Files */,
				D7C16D1C2AC5F96900689E89 /* Animate3DGraphicView.swift in Copy Source Code Files */,
				D7497F3D2AC4B4CF00167AD2 /* DisplayDimensionsView.swift in Copy Source Code Files */,
				D7232EE22AC1E6DC0079ABFF /* PlayKMLTourView.swift in Copy Source Code Files */,
				D7AE861F2AC39E7F0049B626 /* DisplayAnnotationView.swift in Copy Source Code Files */,
				D7337C5B2ABCFDE400A5D865 /* StyleSymbolsFromMobileStyleFileView.SymbolOptionsListView.swift in Copy Source Code Files */,
				D74C8BFF2ABA56C0007C76B8 /* StyleSymbolsFromMobileStyleFileView.swift in Copy Source Code Files */,
				D7AE86212AC3A10A0049B626 /* GroupLayersTogetherView.GroupLayerListView.swift in Copy Source Code Files */,
				D7AE86202AC3A1050049B626 /* AddCustomDynamicEntityDataSourceView.Vessel.swift in Copy Source Code Files */,
				D7ECF5992AB8BF5A003FB2BE /* RenderMultilayerSymbolsView.swift in Copy Source Code Files */,
				D7337C612ABD166A00A5D865 /* ShowMobileMapPackageExpirationDateView.swift in Copy Source Code Files */,
				D704AA5B2AB22D8400A3BB63 /* GroupLayersTogetherView.swift in Copy Source Code Files */,
				D75B58522AAFB37C0038B3B4 /* StyleFeaturesWithCustomDictionaryView.swift in Copy Source Code Files */,
				D71C5F652AAA83D2006599FD /* CreateSymbolStylesFromWebStylesView.swift in Copy Source Code Files */,
				79D84D152A81718F00F45262 /* AddCustomDynamicEntityDataSourceView.swift in Copy Source Code Files */,
				1C26ED202A8BEC63009B7721 /* FilterFeaturesInSceneView.swift in Copy Source Code Files */,
				D7ABA3002A3288970021822B /* ShowViewshedFromGeoelementInSceneView.swift in Copy Source Code Files */,
				1C3B7DCD2A5F652500907443 /* AnalyzeNetworkWithSubnetworkTraceView.Model.swift in Copy Source Code Files */,
				1C3B7DCE2A5F652500907443 /* AnalyzeNetworkWithSubnetworkTraceView.swift in Copy Source Code Files */,
				D79EE76F2A4CEA7F005A52AE /* SetUpLocationDrivenGeotriggersView.Model.swift in Copy Source Code Files */,
				D769C2132A29057200030F61 /* SetUpLocationDrivenGeotriggersView.swift in Copy Source Code Files */,
				1C19B4F72A578E69001D2506 /* CreateLoadReportView.Model.swift in Copy Source Code Files */,
				1C19B4F82A578E69001D2506 /* CreateLoadReportView.swift in Copy Source Code Files */,
				1C19B4F92A578E69001D2506 /* CreateLoadReportView.Views.swift in Copy Source Code Files */,
				D752D9412A39162F003EB25E /* ManageOperationalLayersView.swift in Copy Source Code Files */,
				D77570C12A2943D900F490CD /* AnimateImagesWithImageOverlayView.swift in Copy Source Code Files */,
				D7634FB02A43B8B000F8AEFB /* CreateConvexHullAroundGeometriesView.swift in Copy Source Code Files */,
				D7ABA2FA2A32760D0021822B /* MeasureDistanceInSceneView.swift in Copy Source Code Files */,
				D722BD232A420DEC002C2087 /* ShowExtrudedFeaturesView.swift in Copy Source Code Files */,
				D752D9602A3BCE63003EB25E /* DisplayMapFromPortalItemView.swift in Copy Source Code Files */,
				1C43BC852A43783900509BF8 /* SetVisibilityOfSubtypeSublayerView.Model.swift in Copy Source Code Files */,
				1C43BC862A43783900509BF8 /* SetVisibilityOfSubtypeSublayerView.swift in Copy Source Code Files */,
				1C43BC872A43783900509BF8 /* SetVisibilityOfSubtypeSublayerView.Views.swift in Copy Source Code Files */,
				00EB803A2A31506F00AC2B07 /* DisplayContentOfUtilityNetworkContainerView.swift in Copy Source Code Files */,
				00EB803B2A31506F00AC2B07 /* DisplayContentOfUtilityNetworkContainerView.Model.swift in Copy Source Code Files */,
				D751018F2A2E966C00B8FA48 /* IdentifyLayerFeaturesView.swift in Copy Source Code Files */,
				D752D9472A3A6FC0003EB25E /* MonitorChangesToMapLoadStatusView.swift in Copy Source Code Files */,
				D7CC34002A3147FF00198EDF /* ShowLineOfSightBetweenPointsView.swift in Copy Source Code Files */,
				1CAB8D502A3CEB43002AA649 /* RunValveIsolationTraceView.Model.swift in Copy Source Code Files */,
				1CAB8D512A3CEB43002AA649 /* RunValveIsolationTraceView.swift in Copy Source Code Files */,
				D71099712A280D830065A1C1 /* DensifyAndGeneralizeGeometryView.SettingsView.swift in Copy Source Code Files */,
				D710996E2A27D9B30065A1C1 /* DensifyAndGeneralizeGeometryView.swift in Copy Source Code Files */,
				D75101822A2E497F00B8FA48 /* ShowLabelsOnLayerView.swift in Copy Source Code Files */,
				D7EF5D762A26A1EE00FEBDE5 /* ShowCoordinatesInMultipleFormatsView.swift in Copy Source Code Files */,
				79A47DFB2A20286800D7C5B9 /* CreateAndSaveKMLView.Model.swift in Copy Source Code Files */,
				79A47DFC2A20286800D7C5B9 /* CreateAndSaveKMLView.Views.swift in Copy Source Code Files */,
				79B7B80B2A1BFDE700F57C27 /* CreateAndSaveKMLView.swift in Copy Source Code Files */,
				D78666AE2A21629200C60110 /* FindNearestVertexView.swift in Copy Source Code Files */,
				D7E440D82A1ECEB3005D74DE /* CreateBuffersAroundPointsView.swift in Copy Source Code Files */,
				D744FD182A2113C70084A66C /* CreateConvexHullAroundPointsView.swift in Copy Source Code Files */,
				D7F2784C2A1D76F5002E4567 /* AddWMSLayerView.swift in Copy Source Code Files */,
				D75362D32A1E8C8800D83028 /* ApplyUniqueValueRendererView.swift in Copy Source Code Files */,
				1C929F092A27B86800134252 /* ShowUtilityAssociationsView.swift in Copy Source Code Files */,
				D7E9EF2A2A1D29F2000C4865 /* SetMaxExtentView.swift in Copy Source Code Files */,
				D7E9EF292A1D2219000C4865 /* SetMinAndMaxScaleView.swift in Copy Source Code Files */,
				1C9B74DE29DB56860038B06F /* ChangeCameraControllerView.swift in Copy Source Code Files */,
				1C965C3929DB9176002F8536 /* ShowRealisticLightAndShadowsView.swift in Copy Source Code Files */,
				883C121729C914E100062FF9 /* DownloadPreplannedMapAreaView.MapPicker.swift in Copy Source Code Files */,
				883C121829C914E100062FF9 /* DownloadPreplannedMapAreaView.Model.swift in Copy Source Code Files */,
				883C121929C914E100062FF9 /* DownloadPreplannedMapAreaView.swift in Copy Source Code Files */,
				1C0C1C3D29D34DDD005C8B24 /* ChangeViewpointView.swift in Copy Source Code Files */,
				1C42E04A29D239D2004FC4BE /* ShowPopupView.swift in Copy Source Code Files */,
				108EC04229D25B55000F35D0 /* QueryFeatureTableView.swift in Copy Source Code Files */,
				88F93CC229C4D3480006B28E /* CreateAndEditGeometriesView.swift in Copy Source Code Files */,
				0044289329C9234300160767 /* GetElevationAtPointOnSurfaceView.swift in Copy Source Code Files */,
				4D2ADC6A29C50D91003B367F /* AddDynamicEntityLayerView.Model.swift in Copy Source Code Files */,
				4D2ADC6B29C50D91003B367F /* AddDynamicEntityLayerView.SettingsView.swift in Copy Source Code Files */,
				4D2ADC4729C26D2C003B367F /* AddDynamicEntityLayerView.swift in Copy Source Code Files */,
				218F35C229C290BF00502022 /* AuthenticateWithOAuthView.swift in Copy Source Code Files */,
				0044CDE02995D4DD004618CE /* ShowDeviceLocationHistoryView.swift in Copy Source Code Files */,
				0042E24628E50EE4001F33D6 /* ShowViewshedFromPointInSceneView.swift in Copy Source Code Files */,
				0042E24728E50EE4001F33D6 /* ShowViewshedFromPointInSceneView.Model.swift in Copy Source Code Files */,
				0042E24828E50EE4001F33D6 /* ShowViewshedFromPointInSceneView.ViewshedSettingsView.swift in Copy Source Code Files */,
				006C835528B40682004AEB7F /* BrowseBuildingFloorsView.swift in Copy Source Code Files */,
				006C835628B40682004AEB7F /* DisplayMapFromMobileMapPackageView.swift in Copy Source Code Files */,
				F1E71BFA28A479C70064C33F /* AddRasterFromFileView.swift in Copy Source Code Files */,
				0039A4E92885C50300592C86 /* AddSceneLayerFromServiceView.swift in Copy Source Code Files */,
				75DD736729D35FF40010229D /* ChangeMapViewBackgroundView.swift in Copy Source Code Files */,
				75DD736829D35FF40010229D /* ChangeMapViewBackgroundView.SettingsView.swift in Copy Source Code Files */,
				75DD736929D35FF40010229D /* ChangeMapViewBackgroundView.Model.swift in Copy Source Code Files */,
				0039A4EA2885C50300592C86 /* ClipGeometryView.swift in Copy Source Code Files */,
				0039A4EB2885C50300592C86 /* CreatePlanarAndGeodeticBuffersView.swift in Copy Source Code Files */,
				0039A4EC2885C50300592C86 /* CutGeometryView.swift in Copy Source Code Files */,
				E0A1AEE328874590003C797D /* AddFeatureLayersView.swift in Copy Source Code Files */,
				0039A4ED2885C50300592C86 /* DisplayMapView.swift in Copy Source Code Files */,
				0039A4EE2885C50300592C86 /* DisplayOverviewMapView.swift in Copy Source Code Files */,
				0039A4EF2885C50300592C86 /* DisplaySceneView.swift in Copy Source Code Files */,
				E03CB06B2889879D002B27D9 /* DownloadVectorTilesToLocalCacheView.swift in Copy Source Code Files */,
				E03CB06A288894C4002B27D9 /* FindRouteView.swift in Copy Source Code Files */,
				E03CB0692888944D002B27D9 /* GenerateOfflineMapView.swift in Copy Source Code Files */,
				75DD739929D38B420010229D /* NavigateRouteView.swift in Copy Source Code Files */,
				0039A4F02885C50300592C86 /* ProjectGeometryView.swift in Copy Source Code Files */,
				0039A4F12885C50300592C86 /* SearchWithGeocodeView.swift in Copy Source Code Files */,
				0039A4F22885C50300592C86 /* SelectFeaturesInFeatureLayerView.swift in Copy Source Code Files */,
				0039A4F32885C50300592C86 /* SetBasemapView.swift in Copy Source Code Files */,
				0039A4F42885C50300592C86 /* SetSurfacePlacementModeView.swift in Copy Source Code Files */,
				0039A4F52885C50300592C86 /* SetViewpointRotationView.swift in Copy Source Code Files */,
				0039A4F62885C50300592C86 /* ShowCalloutView.swift in Copy Source Code Files */,
				0039A4F72885C50300592C86 /* ShowDeviceLocationView.swift in Copy Source Code Files */,
				0039A4F82885C50300592C86 /* ShowResultOfSpatialRelationshipsView.swift in Copy Source Code Files */,
				0039A4F92885C50300592C86 /* ShowResultOfSpatialOperationsView.swift in Copy Source Code Files */,
				0039A4FA2885C50300592C86 /* StyleGraphicsWithRendererView.swift in Copy Source Code Files */,
				0039A4FB2885C50300592C86 /* StyleGraphicsWithSymbolsView.swift in Copy Source Code Files */,
				7573E82129D6136C00BEED9C /* TraceUtilityNetworkView.Model.swift in Copy Source Code Files */,
				7573E82229D6136C00BEED9C /* TraceUtilityNetworkView.Enums.swift in Copy Source Code Files */,
				7573E82329D6136C00BEED9C /* TraceUtilityNetworkView.Views.swift in Copy Source Code Files */,
				7573E82429D6136C00BEED9C /* TraceUtilityNetworkView.swift in Copy Source Code Files */,
			);
			name = "Copy Source Code Files";
			runOnlyForDeploymentPostprocessing = 0;
		};
/* End PBXCopyFilesBuildPhase section */

/* Begin PBXFileReference section */
		0000FB6B2BBDB17600845921 /* Add3DTilesLayerView.swift */ = {isa = PBXFileReference; fileEncoding = 4; lastKnownFileType = sourcecode.swift; path = Add3DTilesLayerView.swift; sourceTree = "<group>"; };
		000558092817C51E00224BC6 /* SampleDetailView.swift */ = {isa = PBXFileReference; lastKnownFileType = sourcecode.swift; path = SampleDetailView.swift; sourceTree = "<group>"; };
		000D43132B9918420003D3C2 /* ConfigureBasemapStyleParametersView.swift */ = {isa = PBXFileReference; fileEncoding = 4; lastKnownFileType = sourcecode.swift; path = ConfigureBasemapStyleParametersView.swift; sourceTree = "<group>"; };
		00181B452846AD7100654571 /* View+ErrorAlert.swift */ = {isa = PBXFileReference; lastKnownFileType = sourcecode.swift; path = "View+ErrorAlert.swift"; sourceTree = "<group>"; };
		001C6DD827FE585A00D472C2 /* AppSecrets.swift.masque */ = {isa = PBXFileReference; fileEncoding = 4; lastKnownFileType = text; path = AppSecrets.swift.masque; sourceTree = "<group>"; };
		00273CF32A82AB5900A7A77D /* SamplesSearchView.swift */ = {isa = PBXFileReference; lastKnownFileType = sourcecode.swift; path = SamplesSearchView.swift; sourceTree = "<group>"; };
		00273CF52A82AB8700A7A77D /* SampleLink.swift */ = {isa = PBXFileReference; lastKnownFileType = sourcecode.swift; path = SampleLink.swift; sourceTree = "<group>"; };
		003D7C342821EBCC009DDFD2 /* masquerade */ = {isa = PBXFileReference; lastKnownFileType = text; path = masquerade; sourceTree = "<group>"; };
		003D7C352821EBCC009DDFD2 /* GenerateSampleViewSourceCode.swift */ = {isa = PBXFileReference; lastKnownFileType = sourcecode.swift; path = GenerateSampleViewSourceCode.swift; sourceTree = "<group>"; };
		0042E24228E4BF8F001F33D6 /* ShowViewshedFromPointInSceneView.Model.swift */ = {isa = PBXFileReference; lastKnownFileType = sourcecode.swift; path = ShowViewshedFromPointInSceneView.Model.swift; sourceTree = "<group>"; };
		0042E24428E4F82B001F33D6 /* ShowViewshedFromPointInSceneView.ViewshedSettingsView.swift */ = {isa = PBXFileReference; lastKnownFileType = sourcecode.swift; path = ShowViewshedFromPointInSceneView.ViewshedSettingsView.swift; sourceTree = "<group>"; };
		004421892DB9532D00249FEE /* AddFeatureCollectionLayerFromPortalItemView.swift */ = {isa = PBXFileReference; lastKnownFileType = sourcecode.swift; path = AddFeatureCollectionLayerFromPortalItemView.swift; sourceTree = "<group>"; };
		0044218F2DB961FE00249FEE /* AddFeatureCollectionLayerFromQueryView.swift */ = {isa = PBXFileReference; lastKnownFileType = sourcecode.swift; path = AddFeatureCollectionLayerFromQueryView.swift; sourceTree = "<group>"; };
		0044289129C90C0B00160767 /* GetElevationAtPointOnSurfaceView.swift */ = {isa = PBXFileReference; lastKnownFileType = sourcecode.swift; path = GetElevationAtPointOnSurfaceView.swift; sourceTree = "<group>"; };
		0044CDDE2995C39E004618CE /* ShowDeviceLocationHistoryView.swift */ = {isa = PBXFileReference; lastKnownFileType = sourcecode.swift; path = ShowDeviceLocationHistoryView.swift; sourceTree = "<group>"; };
		004A2B9C2BED455B00C297CE /* canyonlands */ = {isa = PBXFileReference; lastKnownFileType = folder; path = canyonlands; sourceTree = "<group>"; };
		004A2B9E2BED456500C297CE /* ApplyScheduledUpdatesToPreplannedMapAreaView.swift */ = {isa = PBXFileReference; fileEncoding = 4; lastKnownFileType = sourcecode.swift; path = ApplyScheduledUpdatesToPreplannedMapAreaView.swift; sourceTree = "<group>"; };
		004FE87029DF5D8700075217 /* Bristol */ = {isa = PBXFileReference; lastKnownFileType = folder; path = Bristol; sourceTree = "<group>"; };
		0072C7F32DBAA65B001502CA /* AddFeatureCollectionLayerFromTableView.swift */ = {isa = PBXFileReference; lastKnownFileType = sourcecode.swift; path = AddFeatureCollectionLayerFromTableView.swift; sourceTree = "<group>"; };
		0072C7F92DBABEA9001502CA /* AddIntegratedMeshLayerView.swift */ = {isa = PBXFileReference; lastKnownFileType = sourcecode.swift; path = AddIntegratedMeshLayerView.swift; sourceTree = "<group>"; };
		0074ABBE28174BCF0037244A /* DisplayMapView.swift */ = {isa = PBXFileReference; lastKnownFileType = sourcecode.swift; path = DisplayMapView.swift; sourceTree = "<group>"; };
		0074ABC128174F430037244A /* Sample.swift */ = {isa = PBXFileReference; fileEncoding = 4; lastKnownFileType = sourcecode.swift; path = Sample.swift; sourceTree = "<group>"; };
		0074ABCA2817B8DB0037244A /* SamplesApp+Samples.swift.tache */ = {isa = PBXFileReference; fileEncoding = 4; lastKnownFileType = text; path = "SamplesApp+Samples.swift.tache"; sourceTree = "<group>"; };
		0086F3FD28E3770900974721 /* ShowViewshedFromPointInSceneView.swift */ = {isa = PBXFileReference; fileEncoding = 4; lastKnownFileType = sourcecode.swift; path = ShowViewshedFromPointInSceneView.swift; sourceTree = "<group>"; };
		00A7A1432A2FC58300F035F7 /* DisplayContentOfUtilityNetworkContainerView.swift */ = {isa = PBXFileReference; fileEncoding = 4; lastKnownFileType = sourcecode.swift; path = DisplayContentOfUtilityNetworkContainerView.swift; sourceTree = "<group>"; };
		00A7A1492A2FC5B700F035F7 /* DisplayContentOfUtilityNetworkContainerView.Model.swift */ = {isa = PBXFileReference; lastKnownFileType = sourcecode.swift; path = DisplayContentOfUtilityNetworkContainerView.Model.swift; sourceTree = "<group>"; };
		00ABA94D2BF6721700C0488C /* ShowGridView.swift */ = {isa = PBXFileReference; lastKnownFileType = sourcecode.swift; path = ShowGridView.swift; sourceTree = "<group>"; };
		00ACF554293E6C6A0059B2A9 /* Samples.entitlements */ = {isa = PBXFileReference; lastKnownFileType = text.plist.entitlements; path = Samples.entitlements; sourceTree = "<group>"; };
		00B04272282EC59E0072E1B4 /* AboutView.swift */ = {isa = PBXFileReference; fileEncoding = 4; lastKnownFileType = sourcecode.swift; path = AboutView.swift; sourceTree = "<group>"; };
		00B042E5282EDC690072E1B4 /* SetBasemapView.swift */ = {isa = PBXFileReference; fileEncoding = 4; lastKnownFileType = sourcecode.swift; path = SetBasemapView.swift; sourceTree = "<group>"; };
		00B04FB4283EEBA80026C882 /* DisplayOverviewMapView.swift */ = {isa = PBXFileReference; lastKnownFileType = sourcecode.swift; path = DisplayOverviewMapView.swift; sourceTree = "<group>"; };
		00C94A0C28B53DE1004E42D9 /* raster-file */ = {isa = PBXFileReference; lastKnownFileType = folder; path = "raster-file"; sourceTree = "<group>"; };
		00CB9137284814A4005C2C5D /* SearchWithGeocodeView.swift */ = {isa = PBXFileReference; lastKnownFileType = sourcecode.swift; path = SearchWithGeocodeView.swift; sourceTree = "<group>"; };
		00CCB8A4285BAF8700BBAB70 /* OnDemandResource.swift */ = {isa = PBXFileReference; lastKnownFileType = sourcecode.swift; path = OnDemandResource.swift; sourceTree = "<group>"; };
		00D4EF7F2863842100B9CC30 /* AddFeatureLayersView.swift */ = {isa = PBXFileReference; lastKnownFileType = sourcecode.swift; path = AddFeatureLayersView.swift; sourceTree = "<group>"; };
		00D4EF8228638BF100B9CC30 /* LA_Trails.geodatabase */ = {isa = PBXFileReference; lastKnownFileType = file; path = LA_Trails.geodatabase; sourceTree = "<group>"; };
		00D4EF8F28638BF100B9CC30 /* AuroraCO.gpkg */ = {isa = PBXFileReference; lastKnownFileType = file; path = AuroraCO.gpkg; sourceTree = "<group>"; };
		00D4EFB02863CE6300B9CC30 /* ScottishWildlifeTrust_reserves */ = {isa = PBXFileReference; lastKnownFileType = folder; path = ScottishWildlifeTrust_reserves; sourceTree = "<group>"; };
		00E1D90A2BC0AF97001AEB6A /* SnapGeometryEditsView.SnapSettingsView.swift */ = {isa = PBXFileReference; lastKnownFileType = sourcecode.swift; path = SnapGeometryEditsView.SnapSettingsView.swift; sourceTree = "<group>"; };
		00E1D90C2BC0B125001AEB6A /* SnapGeometryEditsView.GeometryEditorModel.swift */ = {isa = PBXFileReference; lastKnownFileType = sourcecode.swift; path = SnapGeometryEditsView.GeometryEditorModel.swift; sourceTree = "<group>"; };
		00E1D90E2BC0B1E8001AEB6A /* SnapGeometryEditsView.GeometryEditorMenu.swift */ = {isa = PBXFileReference; lastKnownFileType = sourcecode.swift; path = SnapGeometryEditsView.GeometryEditorMenu.swift; sourceTree = "<group>"; };
		00E5400C27F3CCA100CF66D5 /* SamplesApp.swift */ = {isa = PBXFileReference; lastKnownFileType = sourcecode.swift; path = SamplesApp.swift; sourceTree = "<group>"; };
		00E5400D27F3CCA100CF66D5 /* ContentView.swift */ = {isa = PBXFileReference; lastKnownFileType = sourcecode.swift; path = ContentView.swift; sourceTree = "<group>"; };
		00E5400E27F3CCA200CF66D5 /* Assets.xcassets */ = {isa = PBXFileReference; lastKnownFileType = folder.assetcatalog; path = Assets.xcassets; sourceTree = "<group>"; };
		00E5401327F3CCA200CF66D5 /* ArcGIS Maps SDK Samples.app */ = {isa = PBXFileReference; explicitFileType = wrapper.application; includeInIndex = 0; path = "ArcGIS Maps SDK Samples.app"; sourceTree = BUILT_PRODUCTS_DIR; };
		00E5402A27F775EA00CF66D5 /* Info.plist */ = {isa = PBXFileReference; lastKnownFileType = text.plist.xml; path = Info.plist; sourceTree = "<group>"; };
		00E7C1592BBE1BF000B85D69 /* SnapGeometryEditsView.swift */ = {isa = PBXFileReference; fileEncoding = 4; lastKnownFileType = sourcecode.swift; path = SnapGeometryEditsView.swift; sourceTree = "<group>"; };
		00F279D52AF418DC00CECAF8 /* AddDynamicEntityLayerView.VehicleCallout.swift */ = {isa = PBXFileReference; lastKnownFileType = sourcecode.swift; path = AddDynamicEntityLayerView.VehicleCallout.swift; sourceTree = "<group>"; };
		00FA4E562DBC139B008A34CF /* AddRastersAndFeatureTablesFromGeopackageView.swift */ = {isa = PBXFileReference; lastKnownFileType = sourcecode.swift; path = AddRastersAndFeatureTablesFromGeopackageView.swift; sourceTree = "<group>"; };
		00FA4E632DCA72E6008A34CF /* ApplyRGBRendererView.swift */ = {isa = PBXFileReference; lastKnownFileType = sourcecode.swift; path = ApplyRGBRendererView.swift; sourceTree = "<group>"; };
		00FA4E652DCA7386008A34CF /* ApplyRGBRendererView.SettingsView.swift */ = {isa = PBXFileReference; lastKnownFileType = sourcecode.swift; path = ApplyRGBRendererView.SettingsView.swift; sourceTree = "<group>"; };
		00FA4E672DCA87A5008A34CF /* ApplyRGBRendererView.RangeSlider.swift */ = {isa = PBXFileReference; lastKnownFileType = sourcecode.swift; path = ApplyRGBRendererView.RangeSlider.swift; sourceTree = "<group>"; };
		00FA4E712DCBD7A6008A34CF /* ApplySimpleRendererToFeatureLayerView.swift */ = {isa = PBXFileReference; lastKnownFileType = sourcecode.swift; path = ApplySimpleRendererToFeatureLayerView.swift; sourceTree = "<group>"; };
<<<<<<< HEAD
		00FA4E882DCD7233008A34CF /* ApplySimpleRendererToGraphicsOverlayView.swift */ = {isa = PBXFileReference; lastKnownFileType = sourcecode.swift; path = ApplySimpleRendererToGraphicsOverlayView.swift; sourceTree = "<group>"; };
=======
		00FA4E812DCD5AD0008A34CF /* srtm */ = {isa = PBXFileReference; lastKnownFileType = folder; path = srtm; sourceTree = "<group>"; };
>>>>>>> 6d88218b
		102B6A362BFD5B55009F763C /* IdentifyFeaturesInWMSLayerView.swift */ = {isa = PBXFileReference; lastKnownFileType = sourcecode.swift; path = IdentifyFeaturesInWMSLayerView.swift; sourceTree = "<group>"; };
		108EC04029D25B2C000F35D0 /* QueryFeatureTableView.swift */ = {isa = PBXFileReference; fileEncoding = 4; lastKnownFileType = sourcecode.swift; path = QueryFeatureTableView.swift; sourceTree = "<group>"; };
		10B782042BE55D7E007EAE6C /* GenerateOfflineMapWithCustomParametersView.swift */ = {isa = PBXFileReference; lastKnownFileType = sourcecode.swift; path = GenerateOfflineMapWithCustomParametersView.swift; sourceTree = "<group>"; };
		10B782072BE5A058007EAE6C /* GenerateOfflineMapWithCustomParametersView.CustomParameters.swift */ = {isa = PBXFileReference; lastKnownFileType = sourcecode.swift; path = GenerateOfflineMapWithCustomParametersView.CustomParameters.swift; sourceTree = "<group>"; };
		10BD9EB32BF51B4B00ABDBD5 /* GenerateOfflineMapWithCustomParametersView.Model.swift */ = {isa = PBXFileReference; lastKnownFileType = sourcecode.swift; path = GenerateOfflineMapWithCustomParametersView.Model.swift; sourceTree = "<group>"; };
		10CFF4C92DBAAFAC0027F144 /* AddFeatureLayerWithTimeOffsetView.swift */ = {isa = PBXFileReference; lastKnownFileType = sourcecode.swift; path = AddFeatureLayerWithTimeOffsetView.swift; sourceTree = "<group>"; };
		10D321922BDB187400B39B1B /* naperville_imagery.tpkx */ = {isa = PBXFileReference; lastKnownFileType = file; path = naperville_imagery.tpkx; sourceTree = "<group>"; };
		10D321952BDB1CB500B39B1B /* GenerateOfflineMapWithLocalBasemapView.swift */ = {isa = PBXFileReference; lastKnownFileType = sourcecode.swift; path = GenerateOfflineMapWithLocalBasemapView.swift; sourceTree = "<group>"; };
		1C0C1C3429D34DAE005C8B24 /* ChangeViewpointView.swift */ = {isa = PBXFileReference; fileEncoding = 4; lastKnownFileType = sourcecode.swift; path = ChangeViewpointView.swift; sourceTree = "<group>"; };
		1C19B4EB2A578E46001D2506 /* CreateLoadReportView.Views.swift */ = {isa = PBXFileReference; fileEncoding = 4; lastKnownFileType = sourcecode.swift; path = CreateLoadReportView.Views.swift; sourceTree = "<group>"; };
		1C19B4ED2A578E46001D2506 /* CreateLoadReportView.swift */ = {isa = PBXFileReference; fileEncoding = 4; lastKnownFileType = sourcecode.swift; path = CreateLoadReportView.swift; sourceTree = "<group>"; };
		1C19B4EF2A578E46001D2506 /* CreateLoadReportView.Model.swift */ = {isa = PBXFileReference; fileEncoding = 4; lastKnownFileType = sourcecode.swift; path = CreateLoadReportView.Model.swift; sourceTree = "<group>"; };
		1C2538522BABACB100337307 /* AugmentRealityToNavigateRouteView.ARSceneView.swift */ = {isa = PBXFileReference; lastKnownFileType = sourcecode.swift; path = AugmentRealityToNavigateRouteView.ARSceneView.swift; sourceTree = "<group>"; };
		1C2538532BABACB100337307 /* AugmentRealityToNavigateRouteView.swift */ = {isa = PBXFileReference; lastKnownFileType = sourcecode.swift; path = AugmentRealityToNavigateRouteView.swift; sourceTree = "<group>"; };
		1C26ED152A859525009B7721 /* FilterFeaturesInSceneView.swift */ = {isa = PBXFileReference; fileEncoding = 4; lastKnownFileType = sourcecode.swift; path = FilterFeaturesInSceneView.swift; sourceTree = "<group>"; };
		1C29C9532DBAE50D0074028F /* AddWMTSLayerView.swift */ = {isa = PBXFileReference; lastKnownFileType = sourcecode.swift; path = AddWMTSLayerView.swift; sourceTree = "<group>"; };
		1C38915C2DBC36C700ADFDDC /* AddWFSLayerView.swift */ = {isa = PBXFileReference; lastKnownFileType = sourcecode.swift; path = AddWFSLayerView.swift; sourceTree = "<group>"; };
		1C3891602DC02F1100ADFDDC /* ApplyBlendRendererToHillshadeView.swift */ = {isa = PBXFileReference; lastKnownFileType = sourcecode.swift; path = ApplyBlendRendererToHillshadeView.swift; sourceTree = "<group>"; };
		1C3892302DC59E5D00ADFDDC /* ApplyBlendRendererToHillshadeView.SettingsView.swift */ = {isa = PBXFileReference; lastKnownFileType = sourcecode.swift; path = ApplyBlendRendererToHillshadeView.SettingsView.swift; sourceTree = "<group>"; };
		1C3B7DC32A5F64FC00907443 /* AnalyzeNetworkWithSubnetworkTraceView.Model.swift */ = {isa = PBXFileReference; fileEncoding = 4; lastKnownFileType = sourcecode.swift; path = AnalyzeNetworkWithSubnetworkTraceView.Model.swift; sourceTree = "<group>"; };
		1C3B7DC62A5F64FC00907443 /* AnalyzeNetworkWithSubnetworkTraceView.swift */ = {isa = PBXFileReference; fileEncoding = 4; lastKnownFileType = sourcecode.swift; path = AnalyzeNetworkWithSubnetworkTraceView.swift; sourceTree = "<group>"; };
		1C42E04329D2396B004FC4BE /* ShowPopupView.swift */ = {isa = PBXFileReference; fileEncoding = 4; lastKnownFileType = sourcecode.swift; path = ShowPopupView.swift; sourceTree = "<group>"; };
		1C43BC792A43781100509BF8 /* SetVisibilityOfSubtypeSublayerView.Views.swift */ = {isa = PBXFileReference; fileEncoding = 4; lastKnownFileType = sourcecode.swift; path = SetVisibilityOfSubtypeSublayerView.Views.swift; sourceTree = "<group>"; };
		1C43BC7C2A43781100509BF8 /* SetVisibilityOfSubtypeSublayerView.Model.swift */ = {isa = PBXFileReference; fileEncoding = 4; lastKnownFileType = sourcecode.swift; path = SetVisibilityOfSubtypeSublayerView.Model.swift; sourceTree = "<group>"; };
		1C43BC7E2A43781100509BF8 /* SetVisibilityOfSubtypeSublayerView.swift */ = {isa = PBXFileReference; fileEncoding = 4; lastKnownFileType = sourcecode.swift; path = SetVisibilityOfSubtypeSublayerView.swift; sourceTree = "<group>"; };
		1C8EC7432BAE2891001A6929 /* AugmentRealityToCollectDataView.swift */ = {isa = PBXFileReference; fileEncoding = 4; lastKnownFileType = sourcecode.swift; path = AugmentRealityToCollectDataView.swift; sourceTree = "<group>"; };
		1C9B74C529DB43580038B06F /* ShowRealisticLightAndShadowsView.swift */ = {isa = PBXFileReference; fileEncoding = 4; lastKnownFileType = sourcecode.swift; path = ShowRealisticLightAndShadowsView.swift; sourceTree = "<group>"; };
		1C9B74D529DB54560038B06F /* ChangeCameraControllerView.swift */ = {isa = PBXFileReference; fileEncoding = 4; lastKnownFileType = sourcecode.swift; path = ChangeCameraControllerView.swift; sourceTree = "<group>"; };
		1CAB8D442A3CEAB0002AA649 /* RunValveIsolationTraceView.Model.swift */ = {isa = PBXFileReference; fileEncoding = 4; lastKnownFileType = sourcecode.swift; path = RunValveIsolationTraceView.Model.swift; sourceTree = "<group>"; };
		1CAB8D472A3CEAB0002AA649 /* RunValveIsolationTraceView.swift */ = {isa = PBXFileReference; fileEncoding = 4; lastKnownFileType = sourcecode.swift; path = RunValveIsolationTraceView.swift; sourceTree = "<group>"; };
		1CAF831B2A20305F000E1E60 /* ShowUtilityAssociationsView.swift */ = {isa = PBXFileReference; fileEncoding = 4; lastKnownFileType = sourcecode.swift; path = ShowUtilityAssociationsView.swift; sourceTree = "<group>"; };
		1CC755E02DC5A6A7004B346F /* Shasta_Elevation */ = {isa = PBXFileReference; lastKnownFileType = folder; path = Shasta_Elevation; sourceTree = "<group>"; };
		218F35B329C28F4A00502022 /* AuthenticateWithOAuthView.swift */ = {isa = PBXFileReference; fileEncoding = 4; lastKnownFileType = sourcecode.swift; path = AuthenticateWithOAuthView.swift; sourceTree = "<group>"; };
		3E54CF212C66AFBE00DD2F18 /* AddWebTiledLayerView.swift */ = {isa = PBXFileReference; lastKnownFileType = sourcecode.swift; path = AddWebTiledLayerView.swift; sourceTree = "<group>"; };
		3E720F9C2C619B1700E22A9E /* SetInitialViewpointView.swift */ = {isa = PBXFileReference; lastKnownFileType = sourcecode.swift; path = SetInitialViewpointView.swift; sourceTree = "<group>"; };
		3E9F77722C6A60FA0022CAB5 /* QueryFeatureCountAndExtentView.swift */ = {isa = PBXFileReference; lastKnownFileType = sourcecode.swift; path = QueryFeatureCountAndExtentView.swift; sourceTree = "<group>"; };
		3EEDE7CD2C5D73F700510104 /* SetSpatialReferenceView.swift */ = {isa = PBXFileReference; lastKnownFileType = sourcecode.swift; path = SetSpatialReferenceView.swift; sourceTree = "<group>"; };
		4C8126DC2DBBCEFE006EF7D2 /* ApplyStyleToWMSLayerView.swift */ = {isa = PBXFileReference; lastKnownFileType = sourcecode.swift; path = ApplyStyleToWMSLayerView.swift; sourceTree = "<group>"; };
		4C8126E62DC02525006EF7D2 /* AnalyzeHotspotsView.swift */ = {isa = PBXFileReference; lastKnownFileType = sourcecode.swift; path = AnalyzeHotspotsView.swift; sourceTree = "<group>"; };
		4C81273D2DCA9E31006EF7D2 /* ApplyColormapRendererToRasterView.swift */ = {isa = PBXFileReference; lastKnownFileType = sourcecode.swift; path = ApplyColormapRendererToRasterView.swift; sourceTree = "<group>"; };
		4C81275C2DCBB72C006EF7D2 /* ShastaBW */ = {isa = PBXFileReference; lastKnownFileType = folder; path = ShastaBW; sourceTree = "<group>"; };
		4D126D6929CA1B6000CFB7A7 /* ShowDeviceLocationWithNMEADataSourcesView.swift */ = {isa = PBXFileReference; fileEncoding = 4; lastKnownFileType = sourcecode.swift; path = ShowDeviceLocationWithNMEADataSourcesView.swift; sourceTree = "<group>"; };
		4D126D7129CA1E1800CFB7A7 /* FileNMEASentenceReader.swift */ = {isa = PBXFileReference; lastKnownFileType = sourcecode.swift; path = FileNMEASentenceReader.swift; sourceTree = "<group>"; };
		4D126D7B29CA3E6000CFB7A7 /* Redlands.nmea */ = {isa = PBXFileReference; fileEncoding = 4; lastKnownFileType = text; path = Redlands.nmea; sourceTree = "<group>"; };
		4D126D7D29CA43D200CFB7A7 /* ShowDeviceLocationWithNMEADataSourcesView.Model.swift */ = {isa = PBXFileReference; lastKnownFileType = sourcecode.swift; path = ShowDeviceLocationWithNMEADataSourcesView.Model.swift; sourceTree = "<group>"; };
		4D2ADC3F29C26D05003B367F /* AddDynamicEntityLayerView.swift */ = {isa = PBXFileReference; fileEncoding = 4; lastKnownFileType = sourcecode.swift; path = AddDynamicEntityLayerView.swift; sourceTree = "<group>"; };
		4D2ADC5529C4F612003B367F /* ChangeMapViewBackgroundView.swift */ = {isa = PBXFileReference; fileEncoding = 4; lastKnownFileType = sourcecode.swift; path = ChangeMapViewBackgroundView.swift; sourceTree = "<group>"; };
		4D2ADC5829C4F612003B367F /* ChangeMapViewBackgroundView.SettingsView.swift */ = {isa = PBXFileReference; fileEncoding = 4; lastKnownFileType = sourcecode.swift; path = ChangeMapViewBackgroundView.SettingsView.swift; sourceTree = "<group>"; };
		4D2ADC6129C5071C003B367F /* ChangeMapViewBackgroundView.Model.swift */ = {isa = PBXFileReference; lastKnownFileType = sourcecode.swift; path = ChangeMapViewBackgroundView.Model.swift; sourceTree = "<group>"; };
		4D2ADC6629C50BD6003B367F /* AddDynamicEntityLayerView.Model.swift */ = {isa = PBXFileReference; lastKnownFileType = sourcecode.swift; path = AddDynamicEntityLayerView.Model.swift; sourceTree = "<group>"; };
		4D2ADC6829C50C4C003B367F /* AddDynamicEntityLayerView.SettingsView.swift */ = {isa = PBXFileReference; lastKnownFileType = sourcecode.swift; path = AddDynamicEntityLayerView.SettingsView.swift; sourceTree = "<group>"; };
		7573E81329D6134C00BEED9C /* TraceUtilityNetworkView.Model.swift */ = {isa = PBXFileReference; fileEncoding = 4; lastKnownFileType = sourcecode.swift; path = TraceUtilityNetworkView.Model.swift; sourceTree = "<group>"; };
		7573E81529D6134C00BEED9C /* TraceUtilityNetworkView.Enums.swift */ = {isa = PBXFileReference; fileEncoding = 4; lastKnownFileType = sourcecode.swift; path = TraceUtilityNetworkView.Enums.swift; sourceTree = "<group>"; };
		7573E81729D6134C00BEED9C /* TraceUtilityNetworkView.Views.swift */ = {isa = PBXFileReference; fileEncoding = 4; lastKnownFileType = sourcecode.swift; path = TraceUtilityNetworkView.Views.swift; sourceTree = "<group>"; };
		7573E81829D6134C00BEED9C /* TraceUtilityNetworkView.swift */ = {isa = PBXFileReference; fileEncoding = 4; lastKnownFileType = sourcecode.swift; path = TraceUtilityNetworkView.swift; sourceTree = "<group>"; };
		75DD739129D38B1B0010229D /* NavigateRouteView.swift */ = {isa = PBXFileReference; fileEncoding = 4; lastKnownFileType = sourcecode.swift; path = NavigateRouteView.swift; sourceTree = "<group>"; };
		7900C5F52A83FC3F002D430F /* AddCustomDynamicEntityDataSourceView.Vessel.swift */ = {isa = PBXFileReference; lastKnownFileType = sourcecode.swift; path = AddCustomDynamicEntityDataSourceView.Vessel.swift; sourceTree = "<group>"; };
		792222DC2A81AA5D00619FFE /* AIS_MarineCadastre_SelectedVessels_CustomDataSource.jsonl */ = {isa = PBXFileReference; fileEncoding = 4; lastKnownFileType = text; path = AIS_MarineCadastre_SelectedVessels_CustomDataSource.jsonl; sourceTree = "<group>"; };
		79302F842A1ED4E30002336A /* CreateAndSaveKMLView.Model.swift */ = {isa = PBXFileReference; lastKnownFileType = sourcecode.swift; path = CreateAndSaveKMLView.Model.swift; sourceTree = "<group>"; };
		79302F862A1ED71B0002336A /* CreateAndSaveKMLView.Views.swift */ = {isa = PBXFileReference; lastKnownFileType = sourcecode.swift; path = CreateAndSaveKMLView.Views.swift; sourceTree = "<group>"; };
		798C2DA62AFC505600EE7E97 /* PrivacyInfo.xcprivacy */ = {isa = PBXFileReference; lastKnownFileType = text.xml; path = PrivacyInfo.xcprivacy; sourceTree = "<group>"; };
		79B7B8092A1BF8EC00F57C27 /* CreateAndSaveKMLView.swift */ = {isa = PBXFileReference; lastKnownFileType = sourcecode.swift; path = CreateAndSaveKMLView.swift; sourceTree = "<group>"; };
		79D84D0D2A815C5B00F45262 /* AddCustomDynamicEntityDataSourceView.swift */ = {isa = PBXFileReference; lastKnownFileType = sourcecode.swift; path = AddCustomDynamicEntityDataSourceView.swift; sourceTree = "<group>"; };
		8810FB582DC94A6600874936 /* ApplyFunctionToRasterFromServiceView.swift */ = {isa = PBXFileReference; lastKnownFileType = sourcecode.swift; path = ApplyFunctionToRasterFromServiceView.swift; sourceTree = "<group>"; };
		883C121429C9136600062FF9 /* DownloadPreplannedMapAreaView.MapPicker.swift */ = {isa = PBXFileReference; fileEncoding = 4; lastKnownFileType = sourcecode.swift; path = DownloadPreplannedMapAreaView.MapPicker.swift; sourceTree = "<group>"; };
		88E52E6E2DC96C3F00F48409 /* ApplyHillshadeRendererToRasterView.swift */ = {isa = PBXFileReference; lastKnownFileType = sourcecode.swift; path = ApplyHillshadeRendererToRasterView.swift; sourceTree = "<group>"; };
		88E52E802DCA703B00F48409 /* ApplyHillshadeRendererToRasterView.SettingsView.swift */ = {isa = PBXFileReference; lastKnownFileType = sourcecode.swift; path = ApplyHillshadeRendererToRasterView.SettingsView.swift; sourceTree = "<group>"; };
		88F93CC029C3D59C0006B28E /* CreateAndEditGeometriesView.swift */ = {isa = PBXFileReference; lastKnownFileType = sourcecode.swift; path = CreateAndEditGeometriesView.swift; sourceTree = "<group>"; };
		9503056D2C46ECB70091B32D /* ShowDeviceLocationUsingIndoorPositioningView.Model.swift */ = {isa = PBXFileReference; lastKnownFileType = sourcecode.swift; path = ShowDeviceLocationUsingIndoorPositioningView.Model.swift; sourceTree = "<group>"; };
		9537AFD62C220EF0000923C5 /* ExchangeSetwithoutUpdates */ = {isa = PBXFileReference; lastKnownFileType = folder; path = ExchangeSetwithoutUpdates; sourceTree = "<group>"; };
		9547085B2C3C719800CA8579 /* EditFeatureAttachmentsView.Model.swift */ = {isa = PBXFileReference; lastKnownFileType = sourcecode.swift; path = EditFeatureAttachmentsView.Model.swift; sourceTree = "<group>"; };
		954AEDED2C01332600265114 /* SelectFeaturesInSceneLayerView.swift */ = {isa = PBXFileReference; lastKnownFileType = sourcecode.swift; path = SelectFeaturesInSceneLayerView.swift; sourceTree = "<group>"; };
		955271602C0E6749009B1ED4 /* AddRasterFromServiceView.swift */ = {isa = PBXFileReference; lastKnownFileType = sourcecode.swift; path = AddRasterFromServiceView.swift; sourceTree = "<group>"; };
		955AFAC32C10FD6F009C8FE5 /* ApplyMosaicRuleToRastersView.swift */ = {isa = PBXFileReference; lastKnownFileType = sourcecode.swift; path = ApplyMosaicRuleToRastersView.swift; sourceTree = "<group>"; };
		9579FCE92C3360BB00FC8A1D /* EditFeatureAttachmentsView.swift */ = {isa = PBXFileReference; lastKnownFileType = sourcecode.swift; path = EditFeatureAttachmentsView.swift; sourceTree = "<group>"; };
		95A572182C0FDCC9006E8B48 /* ShowScaleBarView.swift */ = {isa = PBXFileReference; lastKnownFileType = sourcecode.swift; path = ShowScaleBarView.swift; sourceTree = "<group>"; };
		95D2EE0E2C334D1600683D53 /* ShowServiceAreaView.swift */ = {isa = PBXFileReference; lastKnownFileType = sourcecode.swift; path = ShowServiceAreaView.swift; sourceTree = "<group>"; };
		95DEB9B52C127A92009BEC35 /* ShowViewshedFromPointOnMapView.swift */ = {isa = PBXFileReference; lastKnownFileType = sourcecode.swift; path = ShowViewshedFromPointOnMapView.swift; sourceTree = "<group>"; };
		95E980702C26183000CB8912 /* BrowseOGCAPIFeatureServiceView.swift */ = {isa = PBXFileReference; lastKnownFileType = sourcecode.swift; path = BrowseOGCAPIFeatureServiceView.swift; sourceTree = "<group>"; };
		95F3A52A2C07F09C00885DED /* SetSurfaceNavigationConstraintView.swift */ = {isa = PBXFileReference; lastKnownFileType = sourcecode.swift; path = SetSurfaceNavigationConstraintView.swift; sourceTree = "<group>"; };
		95F891282C46E9D60010EBED /* ShowDeviceLocationUsingIndoorPositioningView.swift */ = {isa = PBXFileReference; lastKnownFileType = sourcecode.swift; path = ShowDeviceLocationUsingIndoorPositioningView.swift; sourceTree = "<group>"; };
		D70082EA2ACF900100E0C3C2 /* IdentifyKMLFeaturesView.swift */ = {isa = PBXFileReference; fileEncoding = 4; lastKnownFileType = sourcecode.swift; path = IdentifyKMLFeaturesView.swift; sourceTree = "<group>"; };
		D7010EBC2B05616900D43F55 /* DisplaySceneFromMobileScenePackageView.swift */ = {isa = PBXFileReference; fileEncoding = 4; lastKnownFileType = sourcecode.swift; path = DisplaySceneFromMobileScenePackageView.swift; sourceTree = "<group>"; };
		D701D72B2A37C7F7006FF0C8 /* bradley_low_3ds */ = {isa = PBXFileReference; lastKnownFileType = folder; path = bradley_low_3ds; sourceTree = "<group>"; };
		D703F04C2D9334AC0077E3A8 /* SnapGeometryEditsWithUtilityNetworkRulesView.Model.swift */ = {isa = PBXFileReference; lastKnownFileType = sourcecode.swift; path = SnapGeometryEditsWithUtilityNetworkRulesView.Model.swift; sourceTree = "<group>"; };
		D7044B952BE18D73000F2C43 /* EditWithBranchVersioningView.Views.swift */ = {isa = PBXFileReference; fileEncoding = 4; lastKnownFileType = sourcecode.swift; path = EditWithBranchVersioningView.Views.swift; sourceTree = "<group>"; };
		D704AA592AB22C1A00A3BB63 /* GroupLayersTogetherView.swift */ = {isa = PBXFileReference; fileEncoding = 4; lastKnownFileType = sourcecode.swift; path = GroupLayersTogetherView.swift; sourceTree = "<group>"; };
		D70539032CD0122D00F63F4A /* mil2525d.stylx */ = {isa = PBXFileReference; lastKnownFileType = file; path = mil2525d.stylx; sourceTree = "<group>"; };
		D705390F2CD0127700F63F4A /* militaryoverlay.geodatabase */ = {isa = PBXFileReference; lastKnownFileType = folder; path = militaryoverlay.geodatabase; sourceTree = "<group>"; };
		D7054AE82ACCCB6C007235BA /* Animate3DGraphicView.SettingsView.swift */ = {isa = PBXFileReference; fileEncoding = 4; lastKnownFileType = sourcecode.swift; path = Animate3DGraphicView.SettingsView.swift; sourceTree = "<group>"; };
		D7058B0D2B59E44B000A888A /* StylePointWithSceneSymbolView.swift */ = {isa = PBXFileReference; fileEncoding = 4; lastKnownFileType = sourcecode.swift; path = StylePointWithSceneSymbolView.swift; sourceTree = "<group>"; };
		D7058FB02ACB423C00A40F14 /* Animate3DGraphicView.Model.swift */ = {isa = PBXFileReference; fileEncoding = 4; lastKnownFileType = sourcecode.swift; path = Animate3DGraphicView.Model.swift; sourceTree = "<group>"; };
		D707898E2CD160FD000DF215 /* ApplyDictionaryRendererToGraphicsOverlayView.swift */ = {isa = PBXFileReference; lastKnownFileType = sourcecode.swift; path = ApplyDictionaryRendererToGraphicsOverlayView.swift; sourceTree = "<group>"; };
		D70789992CD16324000DF215 /* Mil2525DMessages.xml */ = {isa = PBXFileReference; lastKnownFileType = text.xml; path = Mil2525DMessages.xml; sourceTree = "<group>"; };
		D7084FA62AD771AA00EC7F4F /* AugmentRealityToFlyOverSceneView.swift */ = {isa = PBXFileReference; fileEncoding = 4; lastKnownFileType = sourcecode.swift; path = AugmentRealityToFlyOverSceneView.swift; sourceTree = "<group>"; };
		D70BE5782A5624A80022CA02 /* CategoriesView.swift */ = {isa = PBXFileReference; lastKnownFileType = sourcecode.swift; path = CategoriesView.swift; sourceTree = "<group>"; };
		D710996C2A27D9210065A1C1 /* DensifyAndGeneralizeGeometryView.swift */ = {isa = PBXFileReference; fileEncoding = 4; lastKnownFileType = sourcecode.swift; path = DensifyAndGeneralizeGeometryView.swift; sourceTree = "<group>"; };
		D710996F2A2802FA0065A1C1 /* DensifyAndGeneralizeGeometryView.SettingsView.swift */ = {isa = PBXFileReference; lastKnownFileType = sourcecode.swift; path = DensifyAndGeneralizeGeometryView.SettingsView.swift; sourceTree = "<group>"; };
		D7114A0C2BDC6A3300FA68CA /* EditWithBranchVersioningView.Model.swift */ = {isa = PBXFileReference; fileEncoding = 4; lastKnownFileType = sourcecode.swift; path = EditWithBranchVersioningView.Model.swift; sourceTree = "<group>"; };
		D71371752BD88ECC00EB2F86 /* MonitorChangesToLayerViewStateView.swift */ = {isa = PBXFileReference; fileEncoding = 4; lastKnownFileType = sourcecode.swift; path = MonitorChangesToLayerViewStateView.swift; sourceTree = "<group>"; };
		D713C6D12CB990600073AA72 /* AddKMLLayerView.swift */ = {isa = PBXFileReference; lastKnownFileType = sourcecode.swift; path = AddKMLLayerView.swift; sourceTree = "<group>"; };
		D713C6F52CB9B9A60073AA72 /* US_State_Capitals.kml */ = {isa = PBXFileReference; lastKnownFileType = text.xml; path = US_State_Capitals.kml; sourceTree = "<group>"; };
		D7142BC32DB71082004F87B7 /* View+PagePresentation.swift */ = {isa = PBXFileReference; lastKnownFileType = sourcecode.swift; path = "View+PagePresentation.swift"; sourceTree = "<group>"; };
		D71563E32D5AC2B600D2E948 /* CreateKMLMultiTrackView.swift */ = {isa = PBXFileReference; lastKnownFileType = sourcecode.swift; path = CreateKMLMultiTrackView.swift; sourceTree = "<group>"; };
		D718A1E62B570F7500447087 /* OrbitCameraAroundObjectView.Model.swift */ = {isa = PBXFileReference; fileEncoding = 4; lastKnownFileType = sourcecode.swift; path = OrbitCameraAroundObjectView.Model.swift; sourceTree = "<group>"; };
		D718A1EA2B575FD900447087 /* ManageBookmarksView.swift */ = {isa = PBXFileReference; fileEncoding = 4; lastKnownFileType = sourcecode.swift; path = ManageBookmarksView.swift; sourceTree = "<group>"; };
		D71A9DE02D8CC88D00CA03CB /* SnapGeometryEditsWithUtilityNetworkRulesView.swift */ = {isa = PBXFileReference; lastKnownFileType = sourcecode.swift; path = SnapGeometryEditsWithUtilityNetworkRulesView.swift; sourceTree = "<group>"; };
		D71C5F632AAA7A88006599FD /* CreateSymbolStylesFromWebStylesView.swift */ = {isa = PBXFileReference; fileEncoding = 4; lastKnownFileType = sourcecode.swift; path = CreateSymbolStylesFromWebStylesView.swift; sourceTree = "<group>"; };
		D71C909C2C6C249B0018C63E /* StyleGeometryTypesWithSymbolsView.swift */ = {isa = PBXFileReference; fileEncoding = 4; lastKnownFileType = sourcecode.swift; path = StyleGeometryTypesWithSymbolsView.swift; sourceTree = "<group>"; };
		D71C909D2C6C249B0018C63E /* StyleGeometryTypesWithSymbolsView.Views.swift */ = {isa = PBXFileReference; fileEncoding = 4; lastKnownFileType = sourcecode.swift; path = StyleGeometryTypesWithSymbolsView.Views.swift; sourceTree = "<group>"; };
		D71D516D2B51D7B600B2A2BE /* SearchForWebMapView.Views.swift */ = {isa = PBXFileReference; fileEncoding = 4; lastKnownFileType = sourcecode.swift; path = SearchForWebMapView.Views.swift; sourceTree = "<group>"; };
		D71D9B0F2DC430F800FF2D5A /* ApplyTerrainExaggerationView.swift */ = {isa = PBXFileReference; lastKnownFileType = sourcecode.swift; path = ApplyTerrainExaggerationView.swift; sourceTree = "<group>"; };
		D71FCB892AD6277E000E517C /* CreateMobileGeodatabaseView.Model.swift */ = {isa = PBXFileReference; fileEncoding = 4; lastKnownFileType = sourcecode.swift; path = CreateMobileGeodatabaseView.Model.swift; sourceTree = "<group>"; };
		D7201CD42CC6B710004BDB7D /* AddTiledLayerAsBasemapView.swift */ = {isa = PBXFileReference; lastKnownFileType = sourcecode.swift; path = AddTiledLayerAsBasemapView.swift; sourceTree = "<group>"; };
		D7201D002CC6D3B5004BDB7D /* AddVectorTiledLayerFromCustomStyleView.swift */ = {isa = PBXFileReference; lastKnownFileType = sourcecode.swift; path = AddVectorTiledLayerFromCustomStyleView.swift; sourceTree = "<group>"; };
		D7201D292CC6D829004BDB7D /* dodge_city.vtpk */ = {isa = PBXFileReference; lastKnownFileType = file; path = dodge_city.vtpk; sourceTree = "<group>"; };
		D721EEA72ABDFF550040BE46 /* LothianRiversAnno.mmpk */ = {isa = PBXFileReference; lastKnownFileType = file; path = LothianRiversAnno.mmpk; sourceTree = "<group>"; };
		D722BD212A420DAD002C2087 /* ShowExtrudedFeaturesView.swift */ = {isa = PBXFileReference; fileEncoding = 4; lastKnownFileType = sourcecode.swift; path = ShowExtrudedFeaturesView.swift; sourceTree = "<group>"; };
		D7232EE02AC1E5AA0079ABFF /* PlayKMLTourView.swift */ = {isa = PBXFileReference; fileEncoding = 4; lastKnownFileType = sourcecode.swift; path = PlayKMLTourView.swift; sourceTree = "<group>"; };
		D72C43F22AEB066D00B6157B /* GeocodeOfflineView.Model.swift */ = {isa = PBXFileReference; fileEncoding = 4; lastKnownFileType = sourcecode.swift; path = GeocodeOfflineView.Model.swift; sourceTree = "<group>"; };
		D72F272B2ADA1E4400F906DA /* AugmentRealityToShowTabletopSceneView.swift */ = {isa = PBXFileReference; fileEncoding = 4; lastKnownFileType = sourcecode.swift; path = AugmentRealityToShowTabletopSceneView.swift; sourceTree = "<group>"; };
		D72FE7022CE6D05600BBC0FE /* AppFavorites.swift */ = {isa = PBXFileReference; lastKnownFileType = sourcecode.swift; path = AppFavorites.swift; sourceTree = "<group>"; };
		D72FE7072CE6DA1900BBC0FE /* SampleMenuButtons.swift */ = {isa = PBXFileReference; lastKnownFileType = sourcecode.swift; path = SampleMenuButtons.swift; sourceTree = "<group>"; };
		D731F3C02AD0D2AC00A8431E /* IdentifyGraphicsView.swift */ = {isa = PBXFileReference; fileEncoding = 4; lastKnownFileType = sourcecode.swift; path = IdentifyGraphicsView.swift; sourceTree = "<group>"; };
		D7337C592ABCFDB100A5D865 /* StyleSymbolsFromMobileStyleFileView.SymbolOptionsListView.swift */ = {isa = PBXFileReference; fileEncoding = 4; lastKnownFileType = sourcecode.swift; path = StyleSymbolsFromMobileStyleFileView.SymbolOptionsListView.swift; sourceTree = "<group>"; };
		D7337C5F2ABD142D00A5D865 /* ShowMobileMapPackageExpirationDateView.swift */ = {isa = PBXFileReference; fileEncoding = 4; lastKnownFileType = sourcecode.swift; path = ShowMobileMapPackageExpirationDateView.swift; sourceTree = "<group>"; };
		D733CA152BED980D00FBDE4C /* EditAndSyncFeaturesWithFeatureServiceView.swift */ = {isa = PBXFileReference; fileEncoding = 4; lastKnownFileType = sourcecode.swift; path = EditAndSyncFeaturesWithFeatureServiceView.swift; sourceTree = "<group>"; };
		D734FA092A183A5B00246D7E /* SetMaxExtentView.swift */ = {isa = PBXFileReference; fileEncoding = 4; lastKnownFileType = sourcecode.swift; path = SetMaxExtentView.swift; sourceTree = "<group>"; };
		D7352F8A2BD992C40013FFEF /* MonitorChangesToDrawStatusView.swift */ = {isa = PBXFileReference; fileEncoding = 4; lastKnownFileType = sourcecode.swift; path = MonitorChangesToDrawStatusView.swift; sourceTree = "<group>"; };
		D73571D62CB6131E0046A433 /* hydrography */ = {isa = PBXFileReference; lastKnownFileType = folder; path = hydrography; sourceTree = "<group>"; };
		D73723742AF5877500846884 /* FindRouteInMobileMapPackageView.Models.swift */ = {isa = PBXFileReference; fileEncoding = 4; lastKnownFileType = sourcecode.swift; path = FindRouteInMobileMapPackageView.Models.swift; sourceTree = "<group>"; };
		D73723782AF5ADD700846884 /* FindRouteInMobileMapPackageView.MobileMapView.swift */ = {isa = PBXFileReference; fileEncoding = 4; lastKnownFileType = sourcecode.swift; path = FindRouteInMobileMapPackageView.MobileMapView.swift; sourceTree = "<group>"; };
		D73E61922BDAEE6600457932 /* MatchViewpointOfGeoViewsView.swift */ = {isa = PBXFileReference; fileEncoding = 4; lastKnownFileType = sourcecode.swift; path = MatchViewpointOfGeoViewsView.swift; sourceTree = "<group>"; };
		D73E619A2BDB21F400457932 /* EditWithBranchVersioningView.swift */ = {isa = PBXFileReference; fileEncoding = 4; lastKnownFileType = sourcecode.swift; path = EditWithBranchVersioningView.swift; sourceTree = "<group>"; };
		D73F06662B5EE73D000B574F /* QueryFeaturesWithArcadeExpressionView.swift */ = {isa = PBXFileReference; fileEncoding = 4; lastKnownFileType = sourcecode.swift; path = QueryFeaturesWithArcadeExpressionView.swift; sourceTree = "<group>"; };
		D73F8CF32AB1089900CD39DA /* Restaurant.stylx */ = {isa = PBXFileReference; lastKnownFileType = file; path = Restaurant.stylx; sourceTree = "<group>"; };
		D73FC0FC2AD4A18D0067A19B /* CreateMobileGeodatabaseView.swift */ = {isa = PBXFileReference; fileEncoding = 4; lastKnownFileType = sourcecode.swift; path = CreateMobileGeodatabaseView.swift; sourceTree = "<group>"; };
		D73FCFF42B02A3AA0006360D /* FindAddressWithReverseGeocodeView.swift */ = {isa = PBXFileReference; fileEncoding = 4; lastKnownFileType = sourcecode.swift; path = FindAddressWithReverseGeocodeView.swift; sourceTree = "<group>"; };
		D73FCFFE2B02C7630006360D /* FindRouteAroundBarriersView.Views.swift */ = {isa = PBXFileReference; fileEncoding = 4; lastKnownFileType = sourcecode.swift; path = FindRouteAroundBarriersView.Views.swift; sourceTree = "<group>"; };
		D742B6812D0A5FA100BA944F /* DownloadPortalItemData.swift */ = {isa = PBXFileReference; lastKnownFileType = sourcecode.swift; path = DownloadPortalItemData.swift; sourceTree = "<group>"; };
		D742E48F2B04132B00690098 /* DisplayWebSceneFromPortalItemView.swift */ = {isa = PBXFileReference; fileEncoding = 4; lastKnownFileType = sourcecode.swift; path = DisplayWebSceneFromPortalItemView.swift; sourceTree = "<group>"; };
		D744FD162A2112D90084A66C /* CreateConvexHullAroundPointsView.swift */ = {isa = PBXFileReference; fileEncoding = 4; lastKnownFileType = sourcecode.swift; path = CreateConvexHullAroundPointsView.swift; sourceTree = "<group>"; };
		D7464F1D2ACE04B3007FEE88 /* IdentifyRasterCellView.swift */ = {isa = PBXFileReference; fileEncoding = 4; lastKnownFileType = sourcecode.swift; path = IdentifyRasterCellView.swift; sourceTree = "<group>"; };
		D7464F2A2ACE0964007FEE88 /* SA_EVI_8Day_03May20 */ = {isa = PBXFileReference; lastKnownFileType = folder; path = SA_EVI_8Day_03May20; sourceTree = "<group>"; };
		D7497F3B2AC4B4C100167AD2 /* DisplayDimensionsView.swift */ = {isa = PBXFileReference; fileEncoding = 4; lastKnownFileType = sourcecode.swift; path = DisplayDimensionsView.swift; sourceTree = "<group>"; };
		D7497F3F2AC4BA4100167AD2 /* Edinburgh_Pylon_Dimensions.mmpk */ = {isa = PBXFileReference; lastKnownFileType = file; path = Edinburgh_Pylon_Dimensions.mmpk; sourceTree = "<group>"; };
		D74C8BFD2ABA5605007C76B8 /* StyleSymbolsFromMobileStyleFileView.swift */ = {isa = PBXFileReference; fileEncoding = 4; lastKnownFileType = sourcecode.swift; path = StyleSymbolsFromMobileStyleFileView.swift; sourceTree = "<group>"; };
		D74C8C012ABA6202007C76B8 /* emoji-mobile.stylx */ = {isa = PBXFileReference; lastKnownFileType = file; path = "emoji-mobile.stylx"; sourceTree = "<group>"; };
		D74EA7812B6DADA5008F6C7C /* ValidateUtilityNetworkTopologyView.swift */ = {isa = PBXFileReference; fileEncoding = 4; lastKnownFileType = sourcecode.swift; path = ValidateUtilityNetworkTopologyView.swift; sourceTree = "<group>"; };
		D74ECD0C2BEEAE2F007C0FA6 /* EditAndSyncFeaturesWithFeatureServiceView.Model.swift */ = {isa = PBXFileReference; fileEncoding = 4; lastKnownFileType = sourcecode.swift; path = EditAndSyncFeaturesWithFeatureServiceView.Model.swift; sourceTree = "<group>"; };
		D74F03EF2B609A7D00E83688 /* AddFeaturesWithContingentValuesView.Model.swift */ = {isa = PBXFileReference; fileEncoding = 4; lastKnownFileType = sourcecode.swift; path = AddFeaturesWithContingentValuesView.Model.swift; sourceTree = "<group>"; };
		D74F6C3E2D0CD51B00D4FB15 /* ConfigureElectronicNavigationalChartsView.swift */ = {isa = PBXFileReference; lastKnownFileType = sourcecode.swift; path = ConfigureElectronicNavigationalChartsView.swift; sourceTree = "<group>"; };
		D75101802A2E493600B8FA48 /* ShowLabelsOnLayerView.swift */ = {isa = PBXFileReference; fileEncoding = 4; lastKnownFileType = sourcecode.swift; path = ShowLabelsOnLayerView.swift; sourceTree = "<group>"; };
		D751018D2A2E962D00B8FA48 /* IdentifyLayerFeaturesView.swift */ = {isa = PBXFileReference; fileEncoding = 4; lastKnownFileType = sourcecode.swift; path = IdentifyLayerFeaturesView.swift; sourceTree = "<group>"; };
		D751B4C42CD3E572005CE750 /* AddKMLLayerWithNetworkLinksView.swift */ = {isa = PBXFileReference; lastKnownFileType = sourcecode.swift; path = AddKMLLayerWithNetworkLinksView.swift; sourceTree = "<group>"; };
		D752D93F2A39154C003EB25E /* ManageOperationalLayersView.swift */ = {isa = PBXFileReference; fileEncoding = 4; lastKnownFileType = sourcecode.swift; path = ManageOperationalLayersView.swift; sourceTree = "<group>"; };
		D752D9452A3A6F7F003EB25E /* MonitorChangesToMapLoadStatusView.swift */ = {isa = PBXFileReference; fileEncoding = 4; lastKnownFileType = sourcecode.swift; path = MonitorChangesToMapLoadStatusView.swift; sourceTree = "<group>"; };
		D752D95E2A3BCE06003EB25E /* DisplayMapFromPortalItemView.swift */ = {isa = PBXFileReference; fileEncoding = 4; lastKnownFileType = sourcecode.swift; path = DisplayMapFromPortalItemView.swift; sourceTree = "<group>"; };
		D75362D12A1E886700D83028 /* ApplyUniqueValueRendererView.swift */ = {isa = PBXFileReference; fileEncoding = 4; lastKnownFileType = sourcecode.swift; path = ApplyUniqueValueRendererView.swift; sourceTree = "<group>"; };
		D7553CD82AE2DFEC00DC2A70 /* GeocodeOfflineView.swift */ = {isa = PBXFileReference; fileEncoding = 4; lastKnownFileType = sourcecode.swift; path = GeocodeOfflineView.swift; sourceTree = "<group>"; };
		D757D14A2B6C46E50065F78F /* ListSpatialReferenceTransformationsView.Model.swift */ = {isa = PBXFileReference; fileEncoding = 4; lastKnownFileType = sourcecode.swift; path = ListSpatialReferenceTransformationsView.Model.swift; sourceTree = "<group>"; };
		D7588F5C2B7D8DAA008B75E2 /* NavigateRouteWithReroutingView.swift */ = {isa = PBXFileReference; fileEncoding = 4; lastKnownFileType = sourcecode.swift; path = NavigateRouteWithReroutingView.swift; sourceTree = "<group>"; };
		D75B58502AAFB3030038B3B4 /* StyleFeaturesWithCustomDictionaryView.swift */ = {isa = PBXFileReference; fileEncoding = 4; lastKnownFileType = sourcecode.swift; path = StyleFeaturesWithCustomDictionaryView.swift; sourceTree = "<group>"; };
		D75C35662AB50338003CD55F /* GroupLayersTogetherView.GroupLayerListView.swift */ = {isa = PBXFileReference; fileEncoding = 4; lastKnownFileType = sourcecode.swift; path = GroupLayersTogetherView.GroupLayerListView.swift; sourceTree = "<group>"; };
		D75E5EE22CC0340100252595 /* ListContentsOfKMLFileView.swift */ = {isa = PBXFileReference; lastKnownFileType = sourcecode.swift; path = ListContentsOfKMLFileView.swift; sourceTree = "<group>"; };
		D75E5EEA2CC0466900252595 /* esri_test_data.kmz */ = {isa = PBXFileReference; lastKnownFileType = file; path = esri_test_data.kmz; sourceTree = "<group>"; };
		D75E5EED2CC049D500252595 /* EditFeaturesUsingFeatureFormsView.swift */ = {isa = PBXFileReference; lastKnownFileType = sourcecode.swift; path = EditFeaturesUsingFeatureFormsView.swift; sourceTree = "<group>"; };
		D75F66332B48EABC00434974 /* SearchForWebMapView.swift */ = {isa = PBXFileReference; fileEncoding = 4; lastKnownFileType = sourcecode.swift; path = SearchForWebMapView.swift; sourceTree = "<group>"; };
		D76000AB2AF19C2300B3084D /* FindRouteInMobileMapPackageView.swift */ = {isa = PBXFileReference; fileEncoding = 4; lastKnownFileType = sourcecode.swift; path = FindRouteInMobileMapPackageView.swift; sourceTree = "<group>"; };
		D76000B62AF19FCA00B3084D /* SanFrancisco.mmpk */ = {isa = PBXFileReference; lastKnownFileType = file; path = SanFrancisco.mmpk; sourceTree = "<group>"; };
		D762AF5B2BF6A7B900ECE3C7 /* EditFeaturesWithFeatureLinkedAnnotationView.swift */ = {isa = PBXFileReference; fileEncoding = 4; lastKnownFileType = sourcecode.swift; path = EditFeaturesWithFeatureLinkedAnnotationView.swift; sourceTree = "<group>"; };
		D762AF632BF6A96100ECE3C7 /* loudoun_anno.geodatabase */ = {isa = PBXFileReference; lastKnownFileType = file; path = loudoun_anno.geodatabase; sourceTree = "<group>"; };
		D762DA0C2D94C750001052DD /* NapervilleGasUtilities.geodatabase */ = {isa = PBXFileReference; lastKnownFileType = file; path = NapervilleGasUtilities.geodatabase; sourceTree = "<group>"; };
		D7634FAE2A43B7AC00F8AEFB /* CreateConvexHullAroundGeometriesView.swift */ = {isa = PBXFileReference; fileEncoding = 4; lastKnownFileType = sourcecode.swift; path = CreateConvexHullAroundGeometriesView.swift; sourceTree = "<group>"; };
		D7635FED2B9272CB0044AB97 /* DisplayClustersView.swift */ = {isa = PBXFileReference; fileEncoding = 4; lastKnownFileType = sourcecode.swift; path = DisplayClustersView.swift; sourceTree = "<group>"; };
		D7635FF52B9277DC0044AB97 /* ConfigureClustersView.Model.swift */ = {isa = PBXFileReference; fileEncoding = 4; lastKnownFileType = sourcecode.swift; path = ConfigureClustersView.Model.swift; sourceTree = "<group>"; };
		D7635FF72B9277DC0044AB97 /* ConfigureClustersView.SettingsView.swift */ = {isa = PBXFileReference; fileEncoding = 4; lastKnownFileType = sourcecode.swift; path = ConfigureClustersView.SettingsView.swift; sourceTree = "<group>"; };
		D7635FF82B9277DC0044AB97 /* ConfigureClustersView.swift */ = {isa = PBXFileReference; fileEncoding = 4; lastKnownFileType = sourcecode.swift; path = ConfigureClustersView.swift; sourceTree = "<group>"; };
		D76495202B74687E0042699E /* ValidateUtilityNetworkTopologyView.Model.swift */ = {isa = PBXFileReference; fileEncoding = 4; lastKnownFileType = sourcecode.swift; path = ValidateUtilityNetworkTopologyView.Model.swift; sourceTree = "<group>"; };
		D764B7DB2BE2F89D002E2F92 /* EditGeodatabaseWithTransactionsView.swift */ = {isa = PBXFileReference; fileEncoding = 4; lastKnownFileType = sourcecode.swift; path = EditGeodatabaseWithTransactionsView.swift; sourceTree = "<group>"; };
		D76929F52B4F78340047205E /* OrbitCameraAroundObjectView.swift */ = {isa = PBXFileReference; fileEncoding = 4; lastKnownFileType = sourcecode.swift; path = OrbitCameraAroundObjectView.swift; sourceTree = "<group>"; };
		D769C2112A29019B00030F61 /* SetUpLocationDrivenGeotriggersView.swift */ = {isa = PBXFileReference; fileEncoding = 4; lastKnownFileType = sourcecode.swift; path = SetUpLocationDrivenGeotriggersView.swift; sourceTree = "<group>"; };
		D769DF322BEC1A1C0062AE95 /* EditGeodatabaseWithTransactionsView.Model.swift */ = {isa = PBXFileReference; fileEncoding = 4; lastKnownFileType = sourcecode.swift; path = EditGeodatabaseWithTransactionsView.Model.swift; sourceTree = "<group>"; };
		D76CE8D52BFD7047009A8686 /* SetReferenceScaleView.swift */ = {isa = PBXFileReference; fileEncoding = 4; lastKnownFileType = sourcecode.swift; path = SetReferenceScaleView.swift; sourceTree = "<group>"; };
		D76EE6062AF9AFE100DA0325 /* FindRouteAroundBarriersView.Model.swift */ = {isa = PBXFileReference; fileEncoding = 4; lastKnownFileType = sourcecode.swift; path = FindRouteAroundBarriersView.Model.swift; sourceTree = "<group>"; };
		D7705D552AFC244E00CC0335 /* FindClosestFacilityToMultiplePointsView.swift */ = {isa = PBXFileReference; fileEncoding = 4; lastKnownFileType = sourcecode.swift; path = FindClosestFacilityToMultiplePointsView.swift; sourceTree = "<group>"; };
		D7705D612AFC570700CC0335 /* FindClosestFacilityFromPointView.swift */ = {isa = PBXFileReference; fileEncoding = 4; lastKnownFileType = sourcecode.swift; path = FindClosestFacilityFromPointView.swift; sourceTree = "<group>"; };
		D771D0C22CD55211004C13CB /* ApplyRasterRenderingRuleView.swift */ = {isa = PBXFileReference; lastKnownFileType = sourcecode.swift; path = ApplyRasterRenderingRuleView.swift; sourceTree = "<group>"; };
		D7749AD52AF08BF50086632F /* FindRouteInTransportNetworkView.Model.swift */ = {isa = PBXFileReference; fileEncoding = 4; lastKnownFileType = sourcecode.swift; path = FindRouteInTransportNetworkView.Model.swift; sourceTree = "<group>"; };
		D77570BF2A2942F800F490CD /* AnimateImagesWithImageOverlayView.swift */ = {isa = PBXFileReference; fileEncoding = 4; lastKnownFileType = sourcecode.swift; path = AnimateImagesWithImageOverlayView.swift; sourceTree = "<group>"; };
		D77572AD2A295DDD00F490CD /* PacificSouthWest2 */ = {isa = PBXFileReference; lastKnownFileType = folder; path = PacificSouthWest2; sourceTree = "<group>"; };
		D77688102B69826B007C3860 /* ListSpatialReferenceTransformationsView.swift */ = {isa = PBXFileReference; fileEncoding = 4; lastKnownFileType = sourcecode.swift; path = ListSpatialReferenceTransformationsView.swift; sourceTree = "<group>"; };
		D7781D482B7EB03400E53C51 /* SanDiegoTourPath.json */ = {isa = PBXFileReference; fileEncoding = 4; lastKnownFileType = text.json; path = SanDiegoTourPath.json; sourceTree = "<group>"; };
		D7781D4A2B7ECCB700E53C51 /* NavigateRouteWithReroutingView.Model.swift */ = {isa = PBXFileReference; fileEncoding = 4; lastKnownFileType = sourcecode.swift; path = NavigateRouteWithReroutingView.Model.swift; sourceTree = "<group>"; };
		D77BC5362B59A2D3007B49B6 /* StylePointWithDistanceCompositeSceneSymbolView.swift */ = {isa = PBXFileReference; fileEncoding = 4; lastKnownFileType = sourcecode.swift; path = StylePointWithDistanceCompositeSceneSymbolView.swift; sourceTree = "<group>"; };
		D77D9BFF2BB2438200B38A6C /* AugmentRealityToShowHiddenInfrastructureView.ARSceneView.swift */ = {isa = PBXFileReference; fileEncoding = 4; lastKnownFileType = sourcecode.swift; path = AugmentRealityToShowHiddenInfrastructureView.ARSceneView.swift; sourceTree = "<group>"; };
		D7848ED42CBD85A300F6F546 /* AddPointSceneLayerView.swift */ = {isa = PBXFileReference; lastKnownFileType = sourcecode.swift; path = AddPointSceneLayerView.swift; sourceTree = "<group>"; };
		D7848EFA2CBD986400F6F546 /* AddElevationSourceFromRasterView.swift */ = {isa = PBXFileReference; lastKnownFileType = sourcecode.swift; path = AddElevationSourceFromRasterView.swift; sourceTree = "<group>"; };
		D78666AC2A2161F100C60110 /* FindNearestVertexView.swift */ = {isa = PBXFileReference; fileEncoding = 4; lastKnownFileType = sourcecode.swift; path = FindNearestVertexView.swift; sourceTree = "<group>"; };
		D789AAAC2D66C718007A8E0E /* CreateKMLMultiTrackView.Model.swift */ = {isa = PBXFileReference; lastKnownFileType = sourcecode.swift; path = CreateKMLMultiTrackView.Model.swift; sourceTree = "<group>"; };
		D78FA4932C3C88880079313E /* CreateDynamicBasemapGalleryView.Views.swift */ = {isa = PBXFileReference; lastKnownFileType = sourcecode.swift; path = CreateDynamicBasemapGalleryView.Views.swift; sourceTree = "<group>"; };
		D79482D02C35D872006521CD /* CreateDynamicBasemapGalleryView.swift */ = {isa = PBXFileReference; fileEncoding = 4; lastKnownFileType = sourcecode.swift; path = CreateDynamicBasemapGalleryView.swift; sourceTree = "<group>"; };
		D79EE76D2A4CEA5D005A52AE /* SetUpLocationDrivenGeotriggersView.Model.swift */ = {isa = PBXFileReference; fileEncoding = 4; lastKnownFileType = sourcecode.swift; path = SetUpLocationDrivenGeotriggersView.Model.swift; sourceTree = "<group>"; };
		D7A670D42DADB9630060E327 /* Bundle.swift */ = {isa = PBXFileReference; lastKnownFileType = sourcecode.swift; path = Bundle.swift; sourceTree = "<group>"; };
		D7A670D62DADBC770060E327 /* EnvironmentValues+RequestReviewModel.swift */ = {isa = PBXFileReference; lastKnownFileType = sourcecode.swift; path = "EnvironmentValues+RequestReviewModel.swift"; sourceTree = "<group>"; };
		D7A737DC2BABB9FE00B7C7FC /* AugmentRealityToShowHiddenInfrastructureView.swift */ = {isa = PBXFileReference; fileEncoding = 4; lastKnownFileType = sourcecode.swift; path = AugmentRealityToShowHiddenInfrastructureView.swift; sourceTree = "<group>"; };
		D7A85A022CD5ABF5009DC68A /* QueryWithCQLFiltersView.swift */ = {isa = PBXFileReference; lastKnownFileType = sourcecode.swift; path = QueryWithCQLFiltersView.swift; sourceTree = "<group>"; };
		D7ABA2F82A32579C0021822B /* MeasureDistanceInSceneView.swift */ = {isa = PBXFileReference; fileEncoding = 4; lastKnownFileType = sourcecode.swift; path = MeasureDistanceInSceneView.swift; sourceTree = "<group>"; };
		D7ABA2FE2A32881C0021822B /* ShowViewshedFromGeoelementInSceneView.swift */ = {isa = PBXFileReference; fileEncoding = 4; lastKnownFileType = sourcecode.swift; path = ShowViewshedFromGeoelementInSceneView.swift; sourceTree = "<group>"; };
		D7AE861D2AC39DC50049B626 /* DisplayAnnotationView.swift */ = {isa = PBXFileReference; fileEncoding = 4; lastKnownFileType = sourcecode.swift; path = DisplayAnnotationView.swift; sourceTree = "<group>"; };
		D7B759B22B1FFBE300017FDD /* FavoritesView.swift */ = {isa = PBXFileReference; lastKnownFileType = sourcecode.swift; path = FavoritesView.swift; sourceTree = "<group>"; };
		D7BA38902BFBC476009954F5 /* EditFeaturesWithFeatureLinkedAnnotationView.Model.swift */ = {isa = PBXFileReference; fileEncoding = 4; lastKnownFileType = sourcecode.swift; path = EditFeaturesWithFeatureLinkedAnnotationView.Model.swift; sourceTree = "<group>"; };
		D7BA38932BFBFC0F009954F5 /* QueryRelatedFeaturesView.swift */ = {isa = PBXFileReference; fileEncoding = 4; lastKnownFileType = sourcecode.swift; path = QueryRelatedFeaturesView.swift; sourceTree = "<group>"; };
		D7BB3DD02C5D781800FFCD56 /* SaveTheBay.geodatabase */ = {isa = PBXFileReference; lastKnownFileType = file; path = SaveTheBay.geodatabase; sourceTree = "<group>"; };
		D7BE7E6B2CC19CC3006DDB0C /* AddTiledLayerView.swift */ = {isa = PBXFileReference; lastKnownFileType = sourcecode.swift; path = AddTiledLayerView.swift; sourceTree = "<group>"; };
		D7BEBA9E2CBD9CCA00F882E7 /* MontereyElevation.dt2 */ = {isa = PBXFileReference; lastKnownFileType = text; path = MontereyElevation.dt2; sourceTree = "<group>"; };
		D7BEBABF2CBDC0F800F882E7 /* AddElevationSourceFromTilePackageView.swift */ = {isa = PBXFileReference; lastKnownFileType = sourcecode.swift; path = AddElevationSourceFromTilePackageView.swift; sourceTree = "<group>"; };
		D7BEBAC72CBDC81200F882E7 /* MontereyElevation.tpkx */ = {isa = PBXFileReference; lastKnownFileType = file; path = MontereyElevation.tpkx; sourceTree = "<group>"; };
		D7BEBACE2CBDFE1C00F882E7 /* DisplayAlternateSymbolsAtDifferentScalesView.swift */ = {isa = PBXFileReference; lastKnownFileType = sourcecode.swift; path = DisplayAlternateSymbolsAtDifferentScalesView.swift; sourceTree = "<group>"; };
		D7C16D1A2AC5F95300689E89 /* Animate3DGraphicView.swift */ = {isa = PBXFileReference; fileEncoding = 4; lastKnownFileType = sourcecode.swift; path = Animate3DGraphicView.swift; sourceTree = "<group>"; };
		D7C16D1E2AC5FE8200689E89 /* Pyrenees.csv */ = {isa = PBXFileReference; fileEncoding = 4; lastKnownFileType = text; path = Pyrenees.csv; sourceTree = "<group>"; };
		D7C16D212AC5FE9800689E89 /* GrandCanyon.csv */ = {isa = PBXFileReference; fileEncoding = 4; lastKnownFileType = text; path = GrandCanyon.csv; sourceTree = "<group>"; };
		D7C16D242AC5FEA600689E89 /* Snowdon.csv */ = {isa = PBXFileReference; fileEncoding = 4; lastKnownFileType = text; path = Snowdon.csv; sourceTree = "<group>"; };
		D7C16D272AC5FEB600689E89 /* Hawaii.csv */ = {isa = PBXFileReference; fileEncoding = 4; lastKnownFileType = text; path = Hawaii.csv; sourceTree = "<group>"; };
		D7C3AB472B683291008909B9 /* SetFeatureRequestModeView.swift */ = {isa = PBXFileReference; fileEncoding = 4; lastKnownFileType = sourcecode.swift; path = SetFeatureRequestModeView.swift; sourceTree = "<group>"; };
		D7C5233E2BED9BBF00E8221A /* SanFrancisco.tpkx */ = {isa = PBXFileReference; lastKnownFileType = file; path = SanFrancisco.tpkx; sourceTree = "<group>"; };
		D7C6420B2B4F47E10042B8F7 /* SearchForWebMapView.Model.swift */ = {isa = PBXFileReference; fileEncoding = 4; lastKnownFileType = sourcecode.swift; path = SearchForWebMapView.Model.swift; sourceTree = "<group>"; };
		D7C97B552B75C10C0097CDA1 /* ValidateUtilityNetworkTopologyView.Views.swift */ = {isa = PBXFileReference; fileEncoding = 4; lastKnownFileType = sourcecode.swift; path = ValidateUtilityNetworkTopologyView.Views.swift; sourceTree = "<group>"; };
		D7CC33FD2A31475C00198EDF /* ShowLineOfSightBetweenPointsView.swift */ = {isa = PBXFileReference; fileEncoding = 4; lastKnownFileType = sourcecode.swift; path = ShowLineOfSightBetweenPointsView.swift; sourceTree = "<group>"; };
		D7CDD3852CB86F0A00DE9766 /* AddPointCloudLayerFromFileView.swift */ = {isa = PBXFileReference; lastKnownFileType = sourcecode.swift; path = AddPointCloudLayerFromFileView.swift; sourceTree = "<group>"; };
		D7CDD38D2CB872EA00DE9766 /* sandiego-north-balboa-pointcloud.slpk */ = {isa = PBXFileReference; lastKnownFileType = file; path = "sandiego-north-balboa-pointcloud.slpk"; sourceTree = "<group>"; };
		D7CE9F9A2AE2F575008F7A5F /* streetmap_SD.tpkx */ = {isa = PBXFileReference; lastKnownFileType = file; path = streetmap_SD.tpkx; sourceTree = "<group>"; };
		D7CE9FA22AE2F595008F7A5F /* san-diego-eagle-locator */ = {isa = PBXFileReference; lastKnownFileType = folder; path = "san-diego-eagle-locator"; sourceTree = "<group>"; };
		D7D1F3522ADDBE5D009CE2DA /* philadelphia.mspk */ = {isa = PBXFileReference; lastKnownFileType = file; path = philadelphia.mspk; sourceTree = "<group>"; };
		D7D9FCF22BF2CC8600F972A2 /* FilterByDefinitionExpressionOrDisplayFilterView.swift */ = {isa = PBXFileReference; fileEncoding = 4; lastKnownFileType = sourcecode.swift; path = FilterByDefinitionExpressionOrDisplayFilterView.swift; sourceTree = "<group>"; };
		D7DDF8502AF47C6C004352D9 /* FindRouteAroundBarriersView.swift */ = {isa = PBXFileReference; fileEncoding = 4; lastKnownFileType = sourcecode.swift; path = FindRouteAroundBarriersView.swift; sourceTree = "<group>"; };
		D7DFA0E62CBA0242007C31F2 /* AddMapImageLayerView.swift */ = {isa = PBXFileReference; lastKnownFileType = sourcecode.swift; path = AddMapImageLayerView.swift; sourceTree = "<group>"; };
		D7E440D62A1ECE7D005D74DE /* CreateBuffersAroundPointsView.swift */ = {isa = PBXFileReference; fileEncoding = 4; lastKnownFileType = sourcecode.swift; path = CreateBuffersAroundPointsView.swift; sourceTree = "<group>"; };
		D7E557672A1D768800B9FB09 /* AddWMSLayerView.swift */ = {isa = PBXFileReference; fileEncoding = 4; lastKnownFileType = sourcecode.swift; path = AddWMSLayerView.swift; sourceTree = "<group>"; };
		D7E7D0802AEB39D5003AAD02 /* FindRouteInTransportNetworkView.swift */ = {isa = PBXFileReference; fileEncoding = 4; lastKnownFileType = sourcecode.swift; path = FindRouteInTransportNetworkView.swift; sourceTree = "<group>"; };
		D7E7D0992AEB3C47003AAD02 /* san_diego_offline_routing */ = {isa = PBXFileReference; lastKnownFileType = folder; path = san_diego_offline_routing; sourceTree = "<group>"; };
		D7EAF3592A1C023800D822C4 /* SetMinAndMaxScaleView.swift */ = {isa = PBXFileReference; fileEncoding = 4; lastKnownFileType = sourcecode.swift; path = SetMinAndMaxScaleView.swift; sourceTree = "<group>"; };
		D7ECF5972AB8BE63003FB2BE /* RenderMultilayerSymbolsView.swift */ = {isa = PBXFileReference; fileEncoding = 4; lastKnownFileType = sourcecode.swift; path = RenderMultilayerSymbolsView.swift; sourceTree = "<group>"; };
		D7EF5D742A26A03A00FEBDE5 /* ShowCoordinatesInMultipleFormatsView.swift */ = {isa = PBXFileReference; fileEncoding = 4; lastKnownFileType = sourcecode.swift; path = ShowCoordinatesInMultipleFormatsView.swift; sourceTree = "<group>"; };
		D7F2A0292CD00F1C0008D981 /* ApplyDictionaryRendererToFeatureLayerView.swift */ = {isa = PBXFileReference; lastKnownFileType = sourcecode.swift; path = ApplyDictionaryRendererToFeatureLayerView.swift; sourceTree = "<group>"; };
		D7F8C0362B60564D0072BFA7 /* AddFeaturesWithContingentValuesView.swift */ = {isa = PBXFileReference; fileEncoding = 4; lastKnownFileType = sourcecode.swift; path = AddFeaturesWithContingentValuesView.swift; sourceTree = "<group>"; };
		D7F8C03D2B605AF60072BFA7 /* ContingentValuesBirdNests.geodatabase */ = {isa = PBXFileReference; lastKnownFileType = file; path = ContingentValuesBirdNests.geodatabase; sourceTree = "<group>"; };
		D7F8C0402B605E720072BFA7 /* FillmoreTopographicMap.vtpk */ = {isa = PBXFileReference; lastKnownFileType = file; path = FillmoreTopographicMap.vtpk; sourceTree = "<group>"; };
		D7F8C0422B608F120072BFA7 /* AddFeaturesWithContingentValuesView.AddFeatureView.swift */ = {isa = PBXFileReference; fileEncoding = 4; lastKnownFileType = sourcecode.swift; path = AddFeaturesWithContingentValuesView.AddFeatureView.swift; sourceTree = "<group>"; };
		E000E75F2869E33D005D87C5 /* ClipGeometryView.swift */ = {isa = PBXFileReference; lastKnownFileType = sourcecode.swift; path = ClipGeometryView.swift; sourceTree = "<group>"; };
		E000E762286A0B18005D87C5 /* CutGeometryView.swift */ = {isa = PBXFileReference; lastKnownFileType = sourcecode.swift; path = CutGeometryView.swift; sourceTree = "<group>"; };
		E004A6BD28414332002A1FE6 /* SetViewpointRotationView.swift */ = {isa = PBXFileReference; fileEncoding = 4; lastKnownFileType = sourcecode.swift; path = SetViewpointRotationView.swift; sourceTree = "<group>"; };
		E004A6D828465C70002A1FE6 /* DisplaySceneView.swift */ = {isa = PBXFileReference; fileEncoding = 4; lastKnownFileType = sourcecode.swift; path = DisplaySceneView.swift; sourceTree = "<group>"; };
		E004A6DF28466279002A1FE6 /* ShowCalloutView.swift */ = {isa = PBXFileReference; lastKnownFileType = sourcecode.swift; path = ShowCalloutView.swift; sourceTree = "<group>"; };
		E004A6E52846A61F002A1FE6 /* StyleGraphicsWithSymbolsView.swift */ = {isa = PBXFileReference; lastKnownFileType = sourcecode.swift; path = StyleGraphicsWithSymbolsView.swift; sourceTree = "<group>"; };
		E004A6E828493BCE002A1FE6 /* ShowDeviceLocationView.swift */ = {isa = PBXFileReference; lastKnownFileType = sourcecode.swift; path = ShowDeviceLocationView.swift; sourceTree = "<group>"; };
		E004A6EC2849556E002A1FE6 /* CreatePlanarAndGeodeticBuffersView.swift */ = {isa = PBXFileReference; lastKnownFileType = sourcecode.swift; path = CreatePlanarAndGeodeticBuffersView.swift; sourceTree = "<group>"; };
		E004A6EF284E4B9B002A1FE6 /* DownloadVectorTilesToLocalCacheView.swift */ = {isa = PBXFileReference; lastKnownFileType = sourcecode.swift; path = DownloadVectorTilesToLocalCacheView.swift; sourceTree = "<group>"; };
		E004A6F2284E4FEB002A1FE6 /* ShowResultOfSpatialOperationsView.swift */ = {isa = PBXFileReference; lastKnownFileType = sourcecode.swift; path = ShowResultOfSpatialOperationsView.swift; sourceTree = "<group>"; };
		E004A6F5284FA42A002A1FE6 /* SelectFeaturesInFeatureLayerView.swift */ = {isa = PBXFileReference; lastKnownFileType = sourcecode.swift; path = SelectFeaturesInFeatureLayerView.swift; sourceTree = "<group>"; };
		E041ABBF287CA9F00056009B /* WebView.swift */ = {isa = PBXFileReference; lastKnownFileType = sourcecode.swift; path = WebView.swift; sourceTree = "<group>"; };
		E041ABD6287DB04D0056009B /* SampleInfoView.swift */ = {isa = PBXFileReference; lastKnownFileType = sourcecode.swift; path = SampleInfoView.swift; sourceTree = "<group>"; };
		E041AC15287F54580056009B /* highlight.min.js */ = {isa = PBXFileReference; fileEncoding = 4; lastKnownFileType = sourcecode.javascript; path = highlight.min.js; sourceTree = "<group>"; };
		E041AC1D288076A60056009B /* info.css */ = {isa = PBXFileReference; fileEncoding = 4; lastKnownFileType = text.css; path = info.css; sourceTree = "<group>"; };
		E041AC1F288077B90056009B /* xcode.css */ = {isa = PBXFileReference; fileEncoding = 4; lastKnownFileType = text.css; path = xcode.css; sourceTree = "<group>"; };
		E066DD34285CF3B3004D3D5B /* FindRouteView.swift */ = {isa = PBXFileReference; lastKnownFileType = sourcecode.swift; path = FindRouteView.swift; sourceTree = "<group>"; };
		E066DD372860AB28004D3D5B /* StyleGraphicsWithRendererView.swift */ = {isa = PBXFileReference; lastKnownFileType = sourcecode.swift; path = StyleGraphicsWithRendererView.swift; sourceTree = "<group>"; };
		E066DD3A2860CA08004D3D5B /* ShowResultOfSpatialRelationshipsView.swift */ = {isa = PBXFileReference; lastKnownFileType = sourcecode.swift; path = ShowResultOfSpatialRelationshipsView.swift; sourceTree = "<group>"; };
		E066DD3F28610F55004D3D5B /* AddSceneLayerFromServiceView.swift */ = {isa = PBXFileReference; lastKnownFileType = sourcecode.swift; path = AddSceneLayerFromServiceView.swift; sourceTree = "<group>"; };
		E070A0A2286F3B6000F2B606 /* DownloadPreplannedMapAreaView.swift */ = {isa = PBXFileReference; lastKnownFileType = sourcecode.swift; path = DownloadPreplannedMapAreaView.swift; sourceTree = "<group>"; };
		E088E1562862579D00413100 /* SetSurfacePlacementModeView.swift */ = {isa = PBXFileReference; lastKnownFileType = sourcecode.swift; path = SetSurfacePlacementModeView.swift; sourceTree = "<group>"; };
		E088E1732863B5F800413100 /* GenerateOfflineMapView.swift */ = {isa = PBXFileReference; lastKnownFileType = sourcecode.swift; path = GenerateOfflineMapView.swift; sourceTree = "<group>"; };
		E0D04FF128A5390000747989 /* DownloadPreplannedMapAreaView.Model.swift */ = {isa = PBXFileReference; lastKnownFileType = sourcecode.swift; path = DownloadPreplannedMapAreaView.Model.swift; sourceTree = "<group>"; };
		E0EA0B762866390E00C9621D /* ProjectGeometryView.swift */ = {isa = PBXFileReference; lastKnownFileType = sourcecode.swift; path = ProjectGeometryView.swift; sourceTree = "<group>"; };
		E0FE32E628747778002C6ACA /* BrowseBuildingFloorsView.swift */ = {isa = PBXFileReference; lastKnownFileType = sourcecode.swift; path = BrowseBuildingFloorsView.swift; sourceTree = "<group>"; };
		F111CCC0288B5D5600205358 /* DisplayMapFromMobileMapPackageView.swift */ = {isa = PBXFileReference; lastKnownFileType = sourcecode.swift; path = DisplayMapFromMobileMapPackageView.swift; sourceTree = "<group>"; };
		F111CCC3288B641900205358 /* Yellowstone.mmpk */ = {isa = PBXFileReference; lastKnownFileType = file; path = Yellowstone.mmpk; sourceTree = "<group>"; };
		F1E71BF0289473760064C33F /* AddRasterFromFileView.swift */ = {isa = PBXFileReference; lastKnownFileType = sourcecode.swift; path = AddRasterFromFileView.swift; sourceTree = "<group>"; };
/* End PBXFileReference section */

/* Begin PBXFrameworksBuildPhase section */
		00E5401027F3CCA200CF66D5 /* Frameworks */ = {
			isa = PBXFrameworksBuildPhase;
			buildActionMask = 2147483647;
			files = (
				00C43AED2947DC350099AE34 /* ArcGISToolkit in Frameworks */,
			);
			runOnlyForDeploymentPostprocessing = 0;
		};
/* End PBXFrameworksBuildPhase section */

/* Begin PBXGroup section */
		0000FB6D2BBDB17600845921 /* Add 3D tiles layer */ = {
			isa = PBXGroup;
			children = (
				0000FB6B2BBDB17600845921 /* Add3DTilesLayerView.swift */,
			);
			path = "Add 3D tiles layer";
			sourceTree = "<group>";
		};
		0005580D281872BE00224BC6 /* Views */ = {
			isa = PBXGroup;
			children = (
				00B04272282EC59E0072E1B4 /* AboutView.swift */,
				D70BE5782A5624A80022CA02 /* CategoriesView.swift */,
				00E5400D27F3CCA100CF66D5 /* ContentView.swift */,
				D7B759B22B1FFBE300017FDD /* FavoritesView.swift */,
				000558092817C51E00224BC6 /* SampleDetailView.swift */,
				E041ABD6287DB04D0056009B /* SampleInfoView.swift */,
				00273CF52A82AB8700A7A77D /* SampleLink.swift */,
				D72FE7072CE6DA1900BBC0FE /* SampleMenuButtons.swift */,
				00273CF32A82AB5900A7A77D /* SamplesSearchView.swift */,
				E041ABBF287CA9F00056009B /* WebView.swift */,
			);
			path = Views;
			sourceTree = "<group>";
		};
		000D43152B9918420003D3C2 /* Configure basemap style parameters */ = {
			isa = PBXGroup;
			children = (
				000D43132B9918420003D3C2 /* ConfigureBasemapStyleParametersView.swift */,
			);
			path = "Configure basemap style parameters";
			sourceTree = "<group>";
		};
		00181B442846AD3900654571 /* Extensions */ = {
			isa = PBXGroup;
			children = (
				D7A670D42DADB9630060E327 /* Bundle.swift */,
				D7A670D62DADBC770060E327 /* EnvironmentValues+RequestReviewModel.swift */,
				00181B452846AD7100654571 /* View+ErrorAlert.swift */,
				D7142BC32DB71082004F87B7 /* View+PagePresentation.swift */,
			);
			path = Extensions;
			sourceTree = "<group>";
		};
		0023DE5029D648FA0098243A /* macOS */ = {
			isa = PBXGroup;
			children = (
				00ACF554293E6C6A0059B2A9 /* Samples.entitlements */,
			);
			path = macOS;
			sourceTree = "<group>";
		};
		003D7C332821EBCC009DDFD2 /* Scripts */ = {
			isa = PBXGroup;
			children = (
				D742B6812D0A5FA100BA944F /* DownloadPortalItemData.swift */,
				003D7C352821EBCC009DDFD2 /* GenerateSampleViewSourceCode.swift */,
				003D7C342821EBCC009DDFD2 /* masquerade */,
			);
			path = Scripts;
			sourceTree = "<group>";
		};
		004421872DB9532400249FEE /* Add feature collection layer from portal item */ = {
			isa = PBXGroup;
			children = (
				004421892DB9532D00249FEE /* AddFeatureCollectionLayerFromPortalItemView.swift */,
			);
			path = "Add feature collection layer from portal item";
			sourceTree = "<group>";
		};
		0044218D2DB961F500249FEE /* Add feature collection layer from query */ = {
			isa = PBXGroup;
			children = (
				0044218F2DB961FE00249FEE /* AddFeatureCollectionLayerFromQueryView.swift */,
			);
			path = "Add feature collection layer from query";
			sourceTree = "<group>";
		};
		0044288C29C90BD500160767 /* Get elevation at point on surface */ = {
			isa = PBXGroup;
			children = (
				0044289129C90C0B00160767 /* GetElevationAtPointOnSurfaceView.swift */,
			);
			path = "Get elevation at point on surface";
			sourceTree = "<group>";
		};
		0044CDD72995C352004618CE /* Show device location history */ = {
			isa = PBXGroup;
			children = (
				0044CDDE2995C39E004618CE /* ShowDeviceLocationHistoryView.swift */,
			);
			path = "Show device location history";
			sourceTree = "<group>";
		};
		004A2B962BED454300C297CE /* 740b663bff5e4198b9b6674af93f638a */ = {
			isa = PBXGroup;
			children = (
				004A2B9C2BED455B00C297CE /* canyonlands */,
			);
			path = 740b663bff5e4198b9b6674af93f638a;
			sourceTree = "<group>";
		};
		004A2BA12BED456500C297CE /* Apply scheduled updates to preplanned map area */ = {
			isa = PBXGroup;
			children = (
				004A2B9E2BED456500C297CE /* ApplyScheduledUpdatesToPreplannedMapAreaView.swift */,
			);
			path = "Apply scheduled updates to preplanned map area";
			sourceTree = "<group>";
		};
		0072C7F12DBAA64C001502CA /* Add feature collection layer from table */ = {
			isa = PBXGroup;
			children = (
				0072C7F32DBAA65B001502CA /* AddFeatureCollectionLayerFromTableView.swift */,
			);
			path = "Add feature collection layer from table";
			sourceTree = "<group>";
		};
		0072C7F72DBABE9A001502CA /* Add integrated mesh layer */ = {
			isa = PBXGroup;
			children = (
				0072C7F92DBABEA9001502CA /* AddIntegratedMeshLayerView.swift */,
			);
			path = "Add integrated mesh layer";
			sourceTree = "<group>";
		};
		0074ABAF281742420037244A /* Supporting Files */ = {
			isa = PBXGroup;
			children = (
				00181B442846AD3900654571 /* Extensions */,
				0074ABC028174F430037244A /* Models */,
				0005580D281872BE00224BC6 /* Views */,
				E041ABC3287CAFEB0056009B /* Web */,
			);
			path = "Supporting Files";
			sourceTree = "<group>";
		};
		0074ABB228174B830037244A /* Samples */ = {
			isa = PBXGroup;
			children = (
				0000FB6D2BBDB17600845921 /* Add 3D tiles layer */,
				79D84D0C2A815BED00F45262 /* Add custom dynamic entity data source */,
				4D2ADC3E29C26D05003B367F /* Add dynamic entity layer */,
				D7848EFD2CBD986400F6F546 /* Add elevation source from raster */,
				D7BEBAC22CBDC0F800F882E7 /* Add elevation source from tile package */,
				004421872DB9532400249FEE /* Add feature collection layer from portal item */,
				0044218D2DB961F500249FEE /* Add feature collection layer from query */,
				0072C7F12DBAA64C001502CA /* Add feature collection layer from table */,
				10CFF4C82DBAAEE10027F144 /* Add feature layer with time offset */,
				00D4EF7E2863840D00B9CC30 /* Add feature layers */,
				D7F8C0342B60564D0072BFA7 /* Add features with contingent values */,
				0072C7F72DBABE9A001502CA /* Add integrated mesh layer */,
				D713C6D42CB990600073AA72 /* Add KML layer */,
				D751B4C72CD3E572005CE750 /* Add KML layer with network links */,
				D7DFA0E92CBA0242007C31F2 /* Add map image layer */,
				D7CDD3882CB86F0A00DE9766 /* Add point cloud layer from file */,
				D7848ED72CBD85A300F6F546 /* Add point scene layer */,
				F19A316128906F0D003B7EF9 /* Add raster from file */,
				955271622C0E6750009B1ED4 /* Add raster from service */,
				00FA4E542DBC1383008A34CF /* Add rasters and feature tables from geopackage */,
				E066DD3E28610F3F004D3D5B /* Add scene layer from service */,
				D7BE7E6E2CC19CC3006DDB0C /* Add tiled layer */,
				D7201CD72CC6B710004BDB7D /* Add tiled layer as basemap */,
				D7201D032CC6D3B5004BDB7D /* Add vector tiled layer from custom style */,
				3E54CF202C66AFA400DD2F18 /* Add web tiled layer */,
				1C38915B2DBC36B000ADFDDC /* Add WFS layer */,
				D7E557602A1D743100B9FB09 /* Add WMS layer */,
				1C29C9622DBAE5D10074028F /* Add WMTS layer */,
				4C8126E32DC0249D006EF7D2 /* Analyze hotspots */,
				1C3B7DC22A5F64FC00907443 /* Analyze network with subnetwork trace */,
				D7C16D172AC5F6C100689E89 /* Animate 3D graphic */,
				D77570BC2A29427200F490CD /* Animate images with image overlay */,
				1C38915F2DC02F0800ADFDDC /* Apply blend renderer to hillshade */,
				4C81273A2DCA9E03006EF7D2 /* Apply colormap renderer to raster */,
				D7F2A02C2CD00F1C0008D981 /* Apply dictionary renderer to feature layer */,
				D70789912CD160FD000DF215 /* Apply dictionary renderer to graphics overlay */,
				8810FB572DC94A5600874936 /* Apply function to raster from service */,
				88E52E6D2DC969CF00F48409 /* Apply hillshade renderer to raster */,
				955AFAC52C10FD74009C8FE5 /* Apply mosaic rule to rasters */,
				D771D0C52CD55211004C13CB /* Apply raster rendering rule */,
				00FA4E612DCA72DA008A34CF /* Apply RGB renderer */,
				004A2BA12BED456500C297CE /* Apply scheduled updates to preplanned map area */,
				00FA4E6F2DCBD795008A34CF /* Apply simple renderer to feature layer */,
				00FA4E8A2DCD7233008A34CF /* Apply simple renderer to graphics overlay */,
				4C8126DB2DBBCED7006EF7D2 /* Apply style to WMS layer */,
				D71D9B122DC430F800FF2D5A /* Apply terrain exaggeration */,
				D75362CC2A1E862B00D83028 /* Apply unique value renderer */,
				1C8EC7422BAE2891001A6929 /* Augment reality to collect data */,
				D7084FA42AD771AA00EC7F4F /* Augment reality to fly over scene */,
				1C2538472BABAC7B00337307 /* Augment reality to navigate route */,
				D7A737DF2BABB9FE00B7C7FC /* Augment reality to show hidden infrastructure */,
				D72F27292ADA1E4400F906DA /* Augment reality to show tabletop scene */,
				218F35B229C28F4A00502022 /* Authenticate with OAuth */,
				E0FE32E528747762002C6ACA /* Browse building floors */,
				95E980732C26185000CB8912 /* Browse OGC API feature service */,
				1C9B74D229DB54560038B06F /* Change camera controller */,
				4D2ADC5329C4F612003B367F /* Change map view background */,
				1C0C1C3229D34DAE005C8B24 /* Change viewpoint */,
				E000E75E2869E325005D87C5 /* Clip geometry */,
				000D43152B9918420003D3C2 /* Configure basemap style parameters */,
				D7635FF32B9277DC0044AB97 /* Configure clusters */,
				D74F6C412D0CD51B00D4FB15 /* Configure electronic navigational charts */,
				88F93CBE29C3D4E30006B28E /* Create and edit geometries */,
				79B7B8082A1BF8B300F57C27 /* Create and save KML file */,
				D7E440D12A1ECBC2005D74DE /* Create buffers around points */,
				D7B3C5C02A43B71E001DA4D8 /* Create convex hull around geometries */,
				D744FD132A2112360084A66C /* Create convex hull around points */,
				D79482D32C35D872006521CD /* Create dynamic basemap gallery */,
				D71563E62D5AC2B600D2E948 /* Create KML multi-track */,
				1C19B4EA2A578E46001D2506 /* Create load report */,
				D73FABE82AD4A0370048EC70 /* Create mobile geodatabase */,
				E004A6EB28495538002A1FE6 /* Create planar and geodetic buffers */,
				D71C5F602AAA7854006599FD /* Create symbol styles from web styles */,
				E000E761286A0B07005D87C5 /* Cut geometry */,
				D71099692A27D8880065A1C1 /* Densify and generalize geometry */,
				D7BEBAD12CBDFE1C00F882E7 /* Display alternate symbols at different scales */,
				D7AE861A2AC39D750049B626 /* Display annotation */,
				D7635FEA2B9272CB0044AB97 /* Display clusters */,
				00A7A1422A2FC58300F035F7 /* Display content of utility network container */,
				D7497F382AC4B45300167AD2 /* Display dimensions */,
				0074ABB328174B830037244A /* Display map */,
				F111CCBD288B548400205358 /* Display map from mobile map package */,
				D752D95B2A3BCDD4003EB25E /* Display map from portal item */,
				00B04FB3283EEB830026C882 /* Display overview map */,
				E004A6D528465C70002A1FE6 /* Display scene */,
				D7010EBA2B05616900D43F55 /* Display scene from mobile scene package */,
				D742E48E2B04132B00690098 /* Display web scene from portal item */,
				E070A0A1286F3B3400F2B606 /* Download preplanned map area */,
				E004A6EE284E4B7A002A1FE6 /* Download vector tiles to local cache */,
				D733CA182BED980D00FBDE4C /* Edit and sync features with feature service */,
				9579FCEB2C3360CA00FC8A1D /* Edit feature attachments */,
				D75E5EF02CC049D500252595 /* Edit features using feature forms */,
				D762AF5E2BF6A7B900ECE3C7 /* Edit features with feature-linked annotation */,
				D764B7DE2BE2F89D002E2F92 /* Edit geodatabase with transactions */,
				D73E619D2BDB21F400457932 /* Edit with branch versioning */,
				D7D9FCF52BF2CC8600F972A2 /* Filter by definition expression or display filter */,
				1C26ED122A859525009B7721 /* Filter features in scene */,
				D73FCFF32B02A3AA0006360D /* Find address with reverse geocode */,
				D7705D5F2AFC570700CC0335 /* Find closest facility from point */,
				D7705D542AFC244E00CC0335 /* Find closest facility to multiple points */,
				D78666A92A21616D00C60110 /* Find nearest vertex */,
				E066DD33285CF3A0004D3D5B /* Find route */,
				D7DDF84F2AF47C6C004352D9 /* Find route around barriers */,
				D76000AA2AF19C2300B3084D /* Find route in mobile map package */,
				D7E7D0792AEB39BF003AAD02 /* Find route in transport network */,
				E088E1722863B5E600413100 /* Generate offline map */,
				10B782032BE55C52007EAE6C /* Generate offline map with custom parameters */,
				10D321942BDB1C2E00B39B1B /* Generate offline map with local basemap */,
				D7553CD62AE2DFEC00DC2A70 /* Geocode offline */,
				0044288C29C90BD500160767 /* Get elevation at point on surface */,
				D704AA562AB22B7A00A3BB63 /* Group layers together */,
				102B6A352BFD5AD1009F763C /* Identify features in WMS layer */,
				D731F3BD2AD0D22500A8431E /* Identify graphics */,
				D70082E72ACF8F6C00E0C3C2 /* Identify KML features */,
				D751018A2A2E960300B8FA48 /* Identify layer features */,
				D7464F182ACE0445007FEE88 /* Identify raster cell */,
				D75E5EE52CC0340100252595 /* List contents of KML file */,
				D776880E2B69826B007C3860 /* List spatial reference transformations */,
				D718A1E92B575FD900447087 /* Manage bookmarks */,
				D752D93C2A3914E5003EB25E /* Manage operational layers */,
				D73E61952BDAEE6600457932 /* Match viewpoint of geo views */,
				D7ABA2F52A3256610021822B /* Measure distance in scene */,
				D7352F8D2BD992C40013FFEF /* Monitor changes to draw status */,
				D71371782BD88ECC00EB2F86 /* Monitor changes to layer view state */,
				D752D9422A3A6EB8003EB25E /* Monitor changes to map load status */,
				75DD739029D38B1B0010229D /* Navigate route */,
				D7588F5B2B7D8DAA008B75E2 /* Navigate route with rerouting */,
				D76929F32B4F78340047205E /* Orbit camera around object */,
				D7232EDD2AC1E5410079ABFF /* Play KML tour */,
				E0EA0B75286638FD00C9621D /* Project geometry */,
				3E9F77712C6A609B0022CAB5 /* Query feature count and extent */,
				108EC03F29D25AE1000F35D0 /* Query feature table */,
				D73F06652B5EE73D000B574F /* Query features with Arcade expression */,
				D7BA38962BFBFC0F009954F5 /* Query related features */,
				D7A85A052CD5ABF5009DC68A /* Query with CQL filters */,
				D7ECF5942AB8BDCA003FB2BE /* Render multilayer symbols */,
				1CAB8D402A3CEAB0002AA649 /* Run valve isolation trace */,
				D75F66322B48EABC00434974 /* Search for web map */,
				00CB913628481475005C2C5D /* Search with geocode */,
				E004A6F4284FA3C5002A1FE6 /* Select features in feature layer */,
				954AEDEF2C01332F00265114 /* Select features in scene layer */,
				00B042E3282EDC690072E1B4 /* Set basemap */,
				D7C3AB462B683291008909B9 /* Set feature request mode */,
				3E720F9B2C619ACD00E22A9E /* Set initial viewpoint */,
				D734FA072A183A5A00246D7E /* Set max extent */,
				D7EAF34F2A1C011000D822C4 /* Set min and max scale */,
				D76CE8D62BFD7047009A8686 /* Set reference scale */,
				3EEDE7CC2C5D735E00510104 /* Set spatial reference */,
				95F3A52C2C07F0A600885DED /* Set surface navigation constraint */,
				E088E1552862578800413100 /* Set surface placement mode */,
				D769C20D2A28FF8600030F61 /* Set up location-driven geotriggers */,
				E004A6B928414332002A1FE6 /* Set viewpoint rotation */,
				1C43BC782A43781100509BF8 /* Set visibility of subtype sublayer */,
				E004A6DE2846626A002A1FE6 /* Show callout */,
				D7EF5D712A269E2D00FEBDE5 /* Show coordinates in multiple formats */,
				E004A6E728493BBB002A1FE6 /* Show device location */,
				0044CDD72995C352004618CE /* Show device location history */,
				95F8912A2C46E9F00010EBED /* Show device location using indoor positioning */,
				4D126D6829CA1B6000CFB7A7 /* Show device location with NMEA data sources */,
				D722BD1E2A420D7E002C2087 /* Show extruded features */,
				00ABA94B2BF671FC00C0488C /* Show grid */,
				D751017D2A2E490800B8FA48 /* Show labels on layer */,
				D7CC33FB2A31475C00198EDF /* Show line of sight between points */,
				D7337C5C2ABD137400A5D865 /* Show mobile map package expiration date */,
				1C42E04129D2396B004FC4BE /* Show popup */,
				1C9B74C429DB43580038B06F /* Show realistic light and shadows */,
				E004A6F1284E4F80002A1FE6 /* Show result of spatial operations */,
				E066DD392860C9EE004D3D5B /* Show result of spatial relationships */,
				95A5721A2C0FDCCE006E8B48 /* Show scale bar */,
				95D2EE102C334D1D00683D53 /* Show service area */,
				1CAF831A2A20305F000E1E60 /* Show utility associations */,
				D7ABA2FB2A3287C10021822B /* Show viewshed from geoelement in scene */,
				0086F3FC28E3770900974721 /* Show viewshed from point in scene */,
				95DEB9B72C127A97009BEC35 /* Show viewshed from point on map */,
				00E7C15A2BBE1BF000B85D69 /* Snap geometry edits */,
				D71A9DE12D8CC88D00CA03CB /* Snap geometry edits with utility network rules */,
				D75B584D2AAFB2C20038B3B4 /* Style features with custom dictionary */,
				D71C909E2C6C249B0018C63E /* Style geometry types with symbols */,
				E066DD362860AB0B004D3D5B /* Style graphics with renderer */,
				E004A6E42846A609002A1FE6 /* Style graphics with symbols */,
				D77BC5352B59A2D3007B49B6 /* Style point with distance composite scene symbol */,
				D7058B0B2B59E44B000A888A /* Style point with scene symbol */,
				D74C8BFA2ABA5572007C76B8 /* Style symbols from mobile style file */,
				7573E81229D6134C00BEED9C /* Trace utility network */,
				D74EA7802B6DADA5008F6C7C /* Validate utility network topology */,
			);
			path = Samples;
			sourceTree = "<group>";
		};
		0074ABB328174B830037244A /* Display map */ = {
			isa = PBXGroup;
			children = (
				0074ABBE28174BCF0037244A /* DisplayMapView.swift */,
			);
			path = "Display map";
			sourceTree = "<group>";
		};
		0074ABC028174F430037244A /* Models */ = {
			isa = PBXGroup;
			children = (
				D72FE7022CE6D05600BBC0FE /* AppFavorites.swift */,
				00CCB8A4285BAF8700BBAB70 /* OnDemandResource.swift */,
				0074ABC128174F430037244A /* Sample.swift */,
			);
			path = Models;
			sourceTree = "<group>";
		};
		0086F3FC28E3770900974721 /* Show viewshed from point in scene */ = {
			isa = PBXGroup;
			children = (
				0042E24228E4BF8F001F33D6 /* ShowViewshedFromPointInSceneView.Model.swift */,
				0086F3FD28E3770900974721 /* ShowViewshedFromPointInSceneView.swift */,
				0042E24428E4F82B001F33D6 /* ShowViewshedFromPointInSceneView.ViewshedSettingsView.swift */,
			);
			path = "Show viewshed from point in scene";
			sourceTree = "<group>";
		};
		00966EE62811F64D009D3DD7 /* iOS */ = {
			isa = PBXGroup;
			children = (
				00E5402A27F775EA00CF66D5 /* Info.plist */,
			);
			path = iOS;
			sourceTree = "<group>";
		};
		00A7A1422A2FC58300F035F7 /* Display content of utility network container */ = {
			isa = PBXGroup;
			children = (
				00A7A1432A2FC58300F035F7 /* DisplayContentOfUtilityNetworkContainerView.swift */,
				00A7A1492A2FC5B700F035F7 /* DisplayContentOfUtilityNetworkContainerView.Model.swift */,
			);
			path = "Display content of utility network container";
			sourceTree = "<group>";
		};
		00ABA94B2BF671FC00C0488C /* Show grid */ = {
			isa = PBXGroup;
			children = (
				00ABA94D2BF6721700C0488C /* ShowGridView.swift */,
			);
			path = "Show grid";
			sourceTree = "<group>";
		};
		00B042E3282EDC690072E1B4 /* Set basemap */ = {
			isa = PBXGroup;
			children = (
				00B042E5282EDC690072E1B4 /* SetBasemapView.swift */,
			);
			path = "Set basemap";
			sourceTree = "<group>";
		};
		00B04FB3283EEB830026C882 /* Display overview map */ = {
			isa = PBXGroup;
			children = (
				00B04FB4283EEBA80026C882 /* DisplayOverviewMapView.swift */,
			);
			path = "Display overview map";
			sourceTree = "<group>";
		};
		00C94A0228B53DCC004E42D9 /* 7c4c679ab06a4df19dc497f577f111bd */ = {
			isa = PBXGroup;
			children = (
				00C94A0C28B53DE1004E42D9 /* raster-file */,
			);
			path = 7c4c679ab06a4df19dc497f577f111bd;
			sourceTree = "<group>";
		};
		00CB913628481475005C2C5D /* Search with geocode */ = {
			isa = PBXGroup;
			children = (
				00CB9137284814A4005C2C5D /* SearchWithGeocodeView.swift */,
			);
			path = "Search with geocode";
			sourceTree = "<group>";
		};
		00CCB8A6285D059300BBAB70 /* Portal Data */ = {
			isa = PBXGroup;
			children = (
				D762DA0D2D94C750001052DD /* 0fd3a39660d54c12b05d5f81f207dffd */,
				D74C8C002ABA6202007C76B8 /* 1bd036f221f54a99abc9e46ff3511cbf */,
				D7781D472B7EB03400E53C51 /* 4caec8c55ea2463982f1af7d9611b8d5 */,
				D7C16D1D2AC5FE8200689E89 /* 5a9b60cee9ba41e79640a06bcdf8084d */,
				00C94A0228B53DCC004E42D9 /* 7c4c679ab06a4df19dc497f577f111bd */,
				D701D7242A37C7E4006FF0C8 /* 07d62a792ab6496d9b772a24efea45d0 */,
				D7D1F3512ADDBE5D009CE2DA /* 7dd2f97bb007466ea939160d0de96a9d */,
				00FA4E7C2DCD5959008A34CF /* 9c802ab0c93a4e45a16311c666fe81c1 */,
				9537AFC82C220ECB000923C5 /* 9d2987a825c646468b3ce7512fb76e2d */,
				00D4EF8328638BF100B9CC30 /* 15a7cbd3af1e47cfa5d2c6b93dc44fc2 */,
				D7CE9F992AE2F575008F7A5F /* 22c3083d4fa74e3e9b25adfc9f8c0496 */,
				D7CDD38E2CB872EA00DE9766 /* 34da965ca51d4c68aa9b3a38edb29e00 */,
				D7BEBAC82CBDC81200F882E7 /* 52ca74b4ba8042b78b3c653696f34a9c */,
				00D4EF8E28638BF100B9CC30 /* 68ec42517cdd439e81b036210483e8e7 */,
				D762AF642BF6A96100ECE3C7 /* 74c0c9fa80f4498c9739cc42531e9948 */,
				D76000B52AF19FC900B3084D /* 260eb6535c824209964cf281766ebe43 */,
				D7C16D202AC5FE9800689E89 /* 290f0c571c394461a8b58b6775d0bd63 */,
				D713C6F62CB9B9A60073AA72 /* 324e4742820e46cfbe5029ff2c32cb1f */,
				1C965C4629DBA879002F8536 /* 681d6f7694644709a7c830ec57a2d72b */,
				004A2B962BED454300C297CE /* 740b663bff5e4198b9b6674af93f638a */,
				D7CE9F9C2AE2F585008F7A5F /* 3424d442ebe54f3cbf34462382d3aebe */,
				D735717F2CB613100046A433 /* 5028bf3513ff4c38b28822d010a4937c */,
				D707899A2CD16324000DF215 /* 8776cfc26eed4485a03de6316826384c */,
				D7C16D232AC5FEA600689E89 /* 12509ffdc684437f8f2656b0129d2c13 */,
				D7BB3DD12C5D781800FFCD56 /* 43809fd639f242fd8045ecbafd61a579 */,
				10D321912BDB187400B39B1B /* 85282f2aaa2844d8935cdb8722e22a93 */,
				D73F8CF22AB1089900CD39DA /* 751138a2e0844e06853522d54103222a */,
				D7BEBA9F2CBD9CCA00F882E7 /* 98092369c4ae4d549bbbd45dba993ebc */,
				D721EEA62ABDFF550040BE46 /* 174150279af74a2ba6f8b87a567f480b */,
				792222DB2A81AA5D00619FFE /* a8a942c228af4fac96baa78ad60f511f */,
				D7464F202ACE0910007FEE88 /* b5f977c78ec74b3a8857ca86d1d9b318 */,
				1C38921E2DC1749700ADFDDC /* b051f5c3e01048f3bf11c59b41507896 */,
				D7F8C03F2B605E720072BFA7 /* b5106355f1634b8996e634c04b6a930a */,
				D70539042CD0122D00F63F4A /* c78b149a1d52414682c86a5feeb13d30 */,
				00D4EF8128638BF100B9CC30 /* cb1b20748a9f4d128dad8a87244e3e37 */,
				4C81274E2DCADC82006EF7D2 /* cc68728b5904403ba637e1f1cd2995ae */,
				4D126D7629CA3B3F00CFB7A7 /* d5bad9f4fee9483791e405880fb466da */,
				D77572AC2A295DC100F490CD /* d1453556d91e46dea191c20c398b82cd */,
				D75E5EEB2CC0466900252595 /* da301cb122874d5497f8a8f6c81eb36e */,
				D7E7D0862AEB3C36003AAD02 /* df193653ed39449195af0c9725701dca */,
				D70539082CD0122D00F63F4A /* e0d41b4b409a49a5a7ba11939d8535dc */,
				F111CCC2288B63DB00205358 /* e1f3a7254cb845b09450f54937c16061 */,
				D7C5233F2BED9BBF00E8221A /* e4a398afe9a945f3b0f4dca1e4faccb5 */,
				D7F8C03C2B605AF60072BFA7 /* e12b54ea799f4606a2712157cf9f6e41 */,
				D7C16D262AC5FEB600689E89 /* e87c154fb9c2487f999143df5b08e9b1 */,
				D7201D2A2CC6D829004BDB7D /* f4b742a57af344988b02227e2824ca5f */,
				D7497F3E2AC4BA4100167AD2 /* f5ff6f5556a945bca87ca513b8729a1e */,
			);
			path = "Portal Data";
			sourceTree = SOURCE_ROOT;
		};
		00D4EF7E2863840D00B9CC30 /* Add feature layers */ = {
			isa = PBXGroup;
			children = (
				00D4EF7F2863842100B9CC30 /* AddFeatureLayersView.swift */,
			);
			path = "Add feature layers";
			sourceTree = "<group>";
		};
		00D4EF8128638BF100B9CC30 /* cb1b20748a9f4d128dad8a87244e3e37 */ = {
			isa = PBXGroup;
			children = (
				00D4EF8228638BF100B9CC30 /* LA_Trails.geodatabase */,
			);
			path = cb1b20748a9f4d128dad8a87244e3e37;
			sourceTree = "<group>";
		};
		00D4EF8328638BF100B9CC30 /* 15a7cbd3af1e47cfa5d2c6b93dc44fc2 */ = {
			isa = PBXGroup;
			children = (
				00D4EFB02863CE6300B9CC30 /* ScottishWildlifeTrust_reserves */,
			);
			path = 15a7cbd3af1e47cfa5d2c6b93dc44fc2;
			sourceTree = "<group>";
		};
		00D4EF8E28638BF100B9CC30 /* 68ec42517cdd439e81b036210483e8e7 */ = {
			isa = PBXGroup;
			children = (
				00D4EF8F28638BF100B9CC30 /* AuroraCO.gpkg */,
			);
			path = 68ec42517cdd439e81b036210483e8e7;
			sourceTree = "<group>";
		};
		00E5400627F3CCA100CF66D5 = {
			isa = PBXGroup;
			children = (
				00966EE62811F64D009D3DD7 /* iOS */,
				0023DE5029D648FA0098243A /* macOS */,
				00CCB8A6285D059300BBAB70 /* Portal Data */,
				00E5401427F3CCA200CF66D5 /* Products */,
				003D7C332821EBCC009DDFD2 /* Scripts */,
				00E5400B27F3CCA100CF66D5 /* Shared */,
			);
			sourceTree = "<group>";
		};
		00E5400B27F3CCA100CF66D5 /* Shared */ = {
			isa = PBXGroup;
			children = (
				0074ABAF281742420037244A /* Supporting Files */,
				0074ABB228174B830037244A /* Samples */,
				00E5400C27F3CCA100CF66D5 /* SamplesApp.swift */,
				00E5400E27F3CCA200CF66D5 /* Assets.xcassets */,
				798C2DA62AFC505600EE7E97 /* PrivacyInfo.xcprivacy */,
				001C6DD827FE585A00D472C2 /* AppSecrets.swift.masque */,
				0074ABCA2817B8DB0037244A /* SamplesApp+Samples.swift.tache */,
			);
			path = Shared;
			sourceTree = "<group>";
		};
		00E5401427F3CCA200CF66D5 /* Products */ = {
			isa = PBXGroup;
			children = (
				00E5401327F3CCA200CF66D5 /* ArcGIS Maps SDK Samples.app */,
			);
			name = Products;
			sourceTree = "<group>";
		};
		00E7C15A2BBE1BF000B85D69 /* Snap geometry edits */ = {
			isa = PBXGroup;
			children = (
				00E7C1592BBE1BF000B85D69 /* SnapGeometryEditsView.swift */,
				00E1D90A2BC0AF97001AEB6A /* SnapGeometryEditsView.SnapSettingsView.swift */,
				00E1D90C2BC0B125001AEB6A /* SnapGeometryEditsView.GeometryEditorModel.swift */,
				00E1D90E2BC0B1E8001AEB6A /* SnapGeometryEditsView.GeometryEditorMenu.swift */,
			);
			path = "Snap geometry edits";
			sourceTree = "<group>";
		};
		00FA4E542DBC1383008A34CF /* Add rasters and feature tables from geopackage */ = {
			isa = PBXGroup;
			children = (
				00FA4E562DBC139B008A34CF /* AddRastersAndFeatureTablesFromGeopackageView.swift */,
			);
			path = "Add rasters and feature tables from geopackage";
			sourceTree = "<group>";
		};
		00FA4E612DCA72DA008A34CF /* Apply RGB renderer */ = {
			isa = PBXGroup;
			children = (
				00FA4E632DCA72E6008A34CF /* ApplyRGBRendererView.swift */,
				00FA4E672DCA87A5008A34CF /* ApplyRGBRendererView.RangeSlider.swift */,
				00FA4E652DCA7386008A34CF /* ApplyRGBRendererView.SettingsView.swift */,
			);
			path = "Apply RGB renderer";
			sourceTree = "<group>";
		};
		00FA4E6F2DCBD795008A34CF /* Apply simple renderer to feature layer */ = {
			isa = PBXGroup;
			children = (
				00FA4E712DCBD7A6008A34CF /* ApplySimpleRendererToFeatureLayerView.swift */,
			);
			path = "Apply simple renderer to feature layer";
			sourceTree = "<group>";
		};
<<<<<<< HEAD
		00FA4E8A2DCD7233008A34CF /* Apply simple renderer to graphics overlay */ = {
			isa = PBXGroup;
			children = (
				00FA4E882DCD7233008A34CF /* ApplySimpleRendererToGraphicsOverlayView.swift */,
			);
			path = "Apply simple renderer to graphics overlay";
=======
		00FA4E7C2DCD5959008A34CF /* 9c802ab0c93a4e45a16311c666fe81c1 */ = {
			isa = PBXGroup;
			children = (
				00FA4E812DCD5AD0008A34CF /* srtm */,
			);
			path = 9c802ab0c93a4e45a16311c666fe81c1;
>>>>>>> 6d88218b
			sourceTree = "<group>";
		};
		102B6A352BFD5AD1009F763C /* Identify features in WMS layer */ = {
			isa = PBXGroup;
			children = (
				102B6A362BFD5B55009F763C /* IdentifyFeaturesInWMSLayerView.swift */,
			);
			path = "Identify features in WMS layer";
			sourceTree = "<group>";
		};
		108EC03F29D25AE1000F35D0 /* Query feature table */ = {
			isa = PBXGroup;
			children = (
				108EC04029D25B2C000F35D0 /* QueryFeatureTableView.swift */,
			);
			path = "Query feature table";
			sourceTree = "<group>";
		};
		10B782032BE55C52007EAE6C /* Generate offline map with custom parameters */ = {
			isa = PBXGroup;
			children = (
				10B782042BE55D7E007EAE6C /* GenerateOfflineMapWithCustomParametersView.swift */,
				10B782072BE5A058007EAE6C /* GenerateOfflineMapWithCustomParametersView.CustomParameters.swift */,
				10BD9EB32BF51B4B00ABDBD5 /* GenerateOfflineMapWithCustomParametersView.Model.swift */,
			);
			path = "Generate offline map with custom parameters";
			sourceTree = "<group>";
		};
		10CFF4C82DBAAEE10027F144 /* Add feature layer with time offset */ = {
			isa = PBXGroup;
			children = (
				10CFF4C92DBAAFAC0027F144 /* AddFeatureLayerWithTimeOffsetView.swift */,
			);
			path = "Add feature layer with time offset";
			sourceTree = "<group>";
		};
		10D321912BDB187400B39B1B /* 85282f2aaa2844d8935cdb8722e22a93 */ = {
			isa = PBXGroup;
			children = (
				10D321922BDB187400B39B1B /* naperville_imagery.tpkx */,
			);
			path = 85282f2aaa2844d8935cdb8722e22a93;
			sourceTree = "<group>";
		};
		10D321942BDB1C2E00B39B1B /* Generate offline map with local basemap */ = {
			isa = PBXGroup;
			children = (
				10D321952BDB1CB500B39B1B /* GenerateOfflineMapWithLocalBasemapView.swift */,
			);
			path = "Generate offline map with local basemap";
			sourceTree = "<group>";
		};
		1C0C1C3229D34DAE005C8B24 /* Change viewpoint */ = {
			isa = PBXGroup;
			children = (
				1C0C1C3429D34DAE005C8B24 /* ChangeViewpointView.swift */,
			);
			path = "Change viewpoint";
			sourceTree = "<group>";
		};
		1C19B4EA2A578E46001D2506 /* Create load report */ = {
			isa = PBXGroup;
			children = (
				1C19B4EF2A578E46001D2506 /* CreateLoadReportView.Model.swift */,
				1C19B4ED2A578E46001D2506 /* CreateLoadReportView.swift */,
				1C19B4EB2A578E46001D2506 /* CreateLoadReportView.Views.swift */,
			);
			path = "Create load report";
			sourceTree = "<group>";
		};
		1C2538472BABAC7B00337307 /* Augment reality to navigate route */ = {
			isa = PBXGroup;
			children = (
				1C2538532BABACB100337307 /* AugmentRealityToNavigateRouteView.swift */,
				1C2538522BABACB100337307 /* AugmentRealityToNavigateRouteView.ARSceneView.swift */,
			);
			path = "Augment reality to navigate route";
			sourceTree = "<group>";
		};
		1C26ED122A859525009B7721 /* Filter features in scene */ = {
			isa = PBXGroup;
			children = (
				1C26ED152A859525009B7721 /* FilterFeaturesInSceneView.swift */,
			);
			path = "Filter features in scene";
			sourceTree = "<group>";
		};
		1C29C9622DBAE5D10074028F /* Add WMTS layer */ = {
			isa = PBXGroup;
			children = (
				1C29C9532DBAE50D0074028F /* AddWMTSLayerView.swift */,
			);
			path = "Add WMTS layer";
			sourceTree = "<group>";
		};
		1C38915B2DBC36B000ADFDDC /* Add WFS layer */ = {
			isa = PBXGroup;
			children = (
				1C38915C2DBC36C700ADFDDC /* AddWFSLayerView.swift */,
			);
			path = "Add WFS layer";
			sourceTree = "<group>";
		};
		1C38915F2DC02F0800ADFDDC /* Apply blend renderer to hillshade */ = {
			isa = PBXGroup;
			children = (
				1C3891602DC02F1100ADFDDC /* ApplyBlendRendererToHillshadeView.swift */,
				1C3892302DC59E5D00ADFDDC /* ApplyBlendRendererToHillshadeView.SettingsView.swift */,
			);
			path = "Apply blend renderer to hillshade";
			sourceTree = "<group>";
		};
		1C38921E2DC1749700ADFDDC /* b051f5c3e01048f3bf11c59b41507896 */ = {
			isa = PBXGroup;
			children = (
				1CC755E02DC5A6A7004B346F /* Shasta_Elevation */,
			);
			path = b051f5c3e01048f3bf11c59b41507896;
			sourceTree = "<group>";
		};
		1C3B7DC22A5F64FC00907443 /* Analyze network with subnetwork trace */ = {
			isa = PBXGroup;
			children = (
				1C3B7DC32A5F64FC00907443 /* AnalyzeNetworkWithSubnetworkTraceView.Model.swift */,
				1C3B7DC62A5F64FC00907443 /* AnalyzeNetworkWithSubnetworkTraceView.swift */,
			);
			path = "Analyze network with subnetwork trace";
			sourceTree = "<group>";
		};
		1C42E04129D2396B004FC4BE /* Show popup */ = {
			isa = PBXGroup;
			children = (
				1C42E04329D2396B004FC4BE /* ShowPopupView.swift */,
			);
			path = "Show popup";
			sourceTree = "<group>";
		};
		1C43BC782A43781100509BF8 /* Set visibility of subtype sublayer */ = {
			isa = PBXGroup;
			children = (
				1C43BC7C2A43781100509BF8 /* SetVisibilityOfSubtypeSublayerView.Model.swift */,
				1C43BC7E2A43781100509BF8 /* SetVisibilityOfSubtypeSublayerView.swift */,
				1C43BC792A43781100509BF8 /* SetVisibilityOfSubtypeSublayerView.Views.swift */,
			);
			path = "Set visibility of subtype sublayer";
			sourceTree = "<group>";
		};
		1C8EC7422BAE2891001A6929 /* Augment reality to collect data */ = {
			isa = PBXGroup;
			children = (
				1C8EC7432BAE2891001A6929 /* AugmentRealityToCollectDataView.swift */,
			);
			path = "Augment reality to collect data";
			sourceTree = "<group>";
		};
		1C965C4629DBA879002F8536 /* 681d6f7694644709a7c830ec57a2d72b */ = {
			isa = PBXGroup;
			children = (
				004FE87029DF5D8700075217 /* Bristol */,
			);
			path = 681d6f7694644709a7c830ec57a2d72b;
			sourceTree = "<group>";
		};
		1C9B74C429DB43580038B06F /* Show realistic light and shadows */ = {
			isa = PBXGroup;
			children = (
				1C9B74C529DB43580038B06F /* ShowRealisticLightAndShadowsView.swift */,
			);
			path = "Show realistic light and shadows";
			sourceTree = "<group>";
		};
		1C9B74D229DB54560038B06F /* Change camera controller */ = {
			isa = PBXGroup;
			children = (
				1C9B74D529DB54560038B06F /* ChangeCameraControllerView.swift */,
			);
			path = "Change camera controller";
			sourceTree = "<group>";
		};
		1CAB8D402A3CEAB0002AA649 /* Run valve isolation trace */ = {
			isa = PBXGroup;
			children = (
				1CAB8D442A3CEAB0002AA649 /* RunValveIsolationTraceView.Model.swift */,
				1CAB8D472A3CEAB0002AA649 /* RunValveIsolationTraceView.swift */,
			);
			path = "Run valve isolation trace";
			sourceTree = "<group>";
		};
		1CAF831A2A20305F000E1E60 /* Show utility associations */ = {
			isa = PBXGroup;
			children = (
				1CAF831B2A20305F000E1E60 /* ShowUtilityAssociationsView.swift */,
			);
			path = "Show utility associations";
			sourceTree = "<group>";
		};
		218F35B229C28F4A00502022 /* Authenticate with OAuth */ = {
			isa = PBXGroup;
			children = (
				218F35B329C28F4A00502022 /* AuthenticateWithOAuthView.swift */,
			);
			path = "Authenticate with OAuth";
			sourceTree = "<group>";
		};
		3E54CF202C66AFA400DD2F18 /* Add web tiled layer */ = {
			isa = PBXGroup;
			children = (
				3E54CF212C66AFBE00DD2F18 /* AddWebTiledLayerView.swift */,
			);
			path = "Add web tiled layer";
			sourceTree = "<group>";
		};
		3E720F9B2C619ACD00E22A9E /* Set initial viewpoint */ = {
			isa = PBXGroup;
			children = (
				3E720F9C2C619B1700E22A9E /* SetInitialViewpointView.swift */,
			);
			path = "Set initial viewpoint";
			sourceTree = "<group>";
		};
		3E9F77712C6A609B0022CAB5 /* Query feature count and extent */ = {
			isa = PBXGroup;
			children = (
				3E9F77722C6A60FA0022CAB5 /* QueryFeatureCountAndExtentView.swift */,
			);
			path = "Query feature count and extent";
			sourceTree = "<group>";
		};
		3EEDE7CC2C5D735E00510104 /* Set spatial reference */ = {
			isa = PBXGroup;
			children = (
				3EEDE7CD2C5D73F700510104 /* SetSpatialReferenceView.swift */,
			);
			path = "Set spatial reference";
			sourceTree = "<group>";
		};
		4C8126DB2DBBCED7006EF7D2 /* Apply style to WMS layer */ = {
			isa = PBXGroup;
			children = (
				4C8126DC2DBBCEFE006EF7D2 /* ApplyStyleToWMSLayerView.swift */,
			);
			path = "Apply style to WMS layer";
			sourceTree = "<group>";
		};
		4C8126E32DC0249D006EF7D2 /* Analyze hotspots */ = {
			isa = PBXGroup;
			children = (
				4C8126E62DC02525006EF7D2 /* AnalyzeHotspotsView.swift */,
			);
			path = "Analyze hotspots";
			sourceTree = "<group>";
		};
		4C81273A2DCA9E03006EF7D2 /* Apply colormap renderer to raster */ = {
			isa = PBXGroup;
			children = (
				4C81273D2DCA9E31006EF7D2 /* ApplyColormapRendererToRasterView.swift */,
			);
			path = "Apply colormap renderer to raster";
			sourceTree = "<group>";
		};
		4C81274E2DCADC82006EF7D2 /* cc68728b5904403ba637e1f1cd2995ae */ = {
			isa = PBXGroup;
			children = (
				4C81275C2DCBB72C006EF7D2 /* ShastaBW */,
			);
			path = cc68728b5904403ba637e1f1cd2995ae;
			sourceTree = "<group>";
		};
		4D126D6829CA1B6000CFB7A7 /* Show device location with NMEA data sources */ = {
			isa = PBXGroup;
			children = (
				4D126D6929CA1B6000CFB7A7 /* ShowDeviceLocationWithNMEADataSourcesView.swift */,
				4D126D7D29CA43D200CFB7A7 /* ShowDeviceLocationWithNMEADataSourcesView.Model.swift */,
				4D126D7129CA1E1800CFB7A7 /* FileNMEASentenceReader.swift */,
			);
			path = "Show device location with NMEA data sources";
			sourceTree = "<group>";
		};
		4D126D7629CA3B3F00CFB7A7 /* d5bad9f4fee9483791e405880fb466da */ = {
			isa = PBXGroup;
			children = (
				4D126D7B29CA3E6000CFB7A7 /* Redlands.nmea */,
			);
			path = d5bad9f4fee9483791e405880fb466da;
			sourceTree = "<group>";
		};
		4D2ADC3E29C26D05003B367F /* Add dynamic entity layer */ = {
			isa = PBXGroup;
			children = (
				4D2ADC3F29C26D05003B367F /* AddDynamicEntityLayerView.swift */,
				4D2ADC6629C50BD6003B367F /* AddDynamicEntityLayerView.Model.swift */,
				4D2ADC6829C50C4C003B367F /* AddDynamicEntityLayerView.SettingsView.swift */,
				00F279D52AF418DC00CECAF8 /* AddDynamicEntityLayerView.VehicleCallout.swift */,
			);
			path = "Add dynamic entity layer";
			sourceTree = "<group>";
		};
		4D2ADC5329C4F612003B367F /* Change map view background */ = {
			isa = PBXGroup;
			children = (
				4D2ADC5529C4F612003B367F /* ChangeMapViewBackgroundView.swift */,
				4D2ADC5829C4F612003B367F /* ChangeMapViewBackgroundView.SettingsView.swift */,
				4D2ADC6129C5071C003B367F /* ChangeMapViewBackgroundView.Model.swift */,
			);
			path = "Change map view background";
			sourceTree = "<group>";
		};
		7573E81229D6134C00BEED9C /* Trace utility network */ = {
			isa = PBXGroup;
			children = (
				7573E81329D6134C00BEED9C /* TraceUtilityNetworkView.Model.swift */,
				7573E81529D6134C00BEED9C /* TraceUtilityNetworkView.Enums.swift */,
				7573E81729D6134C00BEED9C /* TraceUtilityNetworkView.Views.swift */,
				7573E81829D6134C00BEED9C /* TraceUtilityNetworkView.swift */,
			);
			path = "Trace utility network";
			sourceTree = "<group>";
		};
		75DD739029D38B1B0010229D /* Navigate route */ = {
			isa = PBXGroup;
			children = (
				75DD739129D38B1B0010229D /* NavigateRouteView.swift */,
			);
			path = "Navigate route";
			sourceTree = "<group>";
		};
		792222DB2A81AA5D00619FFE /* a8a942c228af4fac96baa78ad60f511f */ = {
			isa = PBXGroup;
			children = (
				792222DC2A81AA5D00619FFE /* AIS_MarineCadastre_SelectedVessels_CustomDataSource.jsonl */,
			);
			path = a8a942c228af4fac96baa78ad60f511f;
			sourceTree = "<group>";
		};
		79B7B8082A1BF8B300F57C27 /* Create and save KML file */ = {
			isa = PBXGroup;
			children = (
				79302F842A1ED4E30002336A /* CreateAndSaveKMLView.Model.swift */,
				79B7B8092A1BF8EC00F57C27 /* CreateAndSaveKMLView.swift */,
				79302F862A1ED71B0002336A /* CreateAndSaveKMLView.Views.swift */,
			);
			path = "Create and save KML file";
			sourceTree = "<group>";
		};
		79D84D0C2A815BED00F45262 /* Add custom dynamic entity data source */ = {
			isa = PBXGroup;
			children = (
				79D84D0D2A815C5B00F45262 /* AddCustomDynamicEntityDataSourceView.swift */,
				7900C5F52A83FC3F002D430F /* AddCustomDynamicEntityDataSourceView.Vessel.swift */,
			);
			path = "Add custom dynamic entity data source";
			sourceTree = "<group>";
		};
		8810FB572DC94A5600874936 /* Apply function to raster from service */ = {
			isa = PBXGroup;
			children = (
				8810FB582DC94A6600874936 /* ApplyFunctionToRasterFromServiceView.swift */,
			);
			path = "Apply function to raster from service";
			sourceTree = "<group>";
		};
		88E52E6D2DC969CF00F48409 /* Apply hillshade renderer to raster */ = {
			isa = PBXGroup;
			children = (
				88E52E6E2DC96C3F00F48409 /* ApplyHillshadeRendererToRasterView.swift */,
				88E52E802DCA703B00F48409 /* ApplyHillshadeRendererToRasterView.SettingsView.swift */,
			);
			path = "Apply hillshade renderer to raster";
			sourceTree = "<group>";
		};
		88F93CBE29C3D4E30006B28E /* Create and edit geometries */ = {
			isa = PBXGroup;
			children = (
				88F93CC029C3D59C0006B28E /* CreateAndEditGeometriesView.swift */,
			);
			path = "Create and edit geometries";
			sourceTree = "<group>";
		};
		9537AFC82C220ECB000923C5 /* 9d2987a825c646468b3ce7512fb76e2d */ = {
			isa = PBXGroup;
			children = (
				9537AFD62C220EF0000923C5 /* ExchangeSetwithoutUpdates */,
			);
			path = 9d2987a825c646468b3ce7512fb76e2d;
			sourceTree = "<group>";
		};
		954AEDEF2C01332F00265114 /* Select features in scene layer */ = {
			isa = PBXGroup;
			children = (
				954AEDED2C01332600265114 /* SelectFeaturesInSceneLayerView.swift */,
			);
			path = "Select features in scene layer";
			sourceTree = "<group>";
		};
		955271622C0E6750009B1ED4 /* Add raster from service */ = {
			isa = PBXGroup;
			children = (
				955271602C0E6749009B1ED4 /* AddRasterFromServiceView.swift */,
			);
			path = "Add raster from service";
			sourceTree = "<group>";
		};
		955AFAC52C10FD74009C8FE5 /* Apply mosaic rule to rasters */ = {
			isa = PBXGroup;
			children = (
				955AFAC32C10FD6F009C8FE5 /* ApplyMosaicRuleToRastersView.swift */,
			);
			path = "Apply mosaic rule to rasters";
			sourceTree = "<group>";
		};
		9579FCEB2C3360CA00FC8A1D /* Edit feature attachments */ = {
			isa = PBXGroup;
			children = (
				9579FCE92C3360BB00FC8A1D /* EditFeatureAttachmentsView.swift */,
				9547085B2C3C719800CA8579 /* EditFeatureAttachmentsView.Model.swift */,
			);
			path = "Edit feature attachments";
			sourceTree = "<group>";
		};
		95A5721A2C0FDCCE006E8B48 /* Show scale bar */ = {
			isa = PBXGroup;
			children = (
				95A572182C0FDCC9006E8B48 /* ShowScaleBarView.swift */,
			);
			path = "Show scale bar";
			sourceTree = "<group>";
		};
		95D2EE102C334D1D00683D53 /* Show service area */ = {
			isa = PBXGroup;
			children = (
				95D2EE0E2C334D1600683D53 /* ShowServiceAreaView.swift */,
			);
			path = "Show service area";
			sourceTree = "<group>";
		};
		95DEB9B72C127A97009BEC35 /* Show viewshed from point on map */ = {
			isa = PBXGroup;
			children = (
				95DEB9B52C127A92009BEC35 /* ShowViewshedFromPointOnMapView.swift */,
			);
			path = "Show viewshed from point on map";
			sourceTree = "<group>";
		};
		95E980732C26185000CB8912 /* Browse OGC API feature service */ = {
			isa = PBXGroup;
			children = (
				95E980702C26183000CB8912 /* BrowseOGCAPIFeatureServiceView.swift */,
			);
			path = "Browse OGC API feature service";
			sourceTree = "<group>";
		};
		95F3A52C2C07F0A600885DED /* Set surface navigation constraint */ = {
			isa = PBXGroup;
			children = (
				95F3A52A2C07F09C00885DED /* SetSurfaceNavigationConstraintView.swift */,
			);
			path = "Set surface navigation constraint";
			sourceTree = "<group>";
		};
		95F8912A2C46E9F00010EBED /* Show device location using indoor positioning */ = {
			isa = PBXGroup;
			children = (
				95F891282C46E9D60010EBED /* ShowDeviceLocationUsingIndoorPositioningView.swift */,
				9503056D2C46ECB70091B32D /* ShowDeviceLocationUsingIndoorPositioningView.Model.swift */,
			);
			path = "Show device location using indoor positioning";
			sourceTree = "<group>";
		};
		D70082E72ACF8F6C00E0C3C2 /* Identify KML features */ = {
			isa = PBXGroup;
			children = (
				D70082EA2ACF900100E0C3C2 /* IdentifyKMLFeaturesView.swift */,
			);
			path = "Identify KML features";
			sourceTree = "<group>";
		};
		D7010EBA2B05616900D43F55 /* Display scene from mobile scene package */ = {
			isa = PBXGroup;
			children = (
				D7010EBC2B05616900D43F55 /* DisplaySceneFromMobileScenePackageView.swift */,
			);
			path = "Display scene from mobile scene package";
			sourceTree = "<group>";
		};
		D701D7242A37C7E4006FF0C8 /* 07d62a792ab6496d9b772a24efea45d0 */ = {
			isa = PBXGroup;
			children = (
				D701D72B2A37C7F7006FF0C8 /* bradley_low_3ds */,
			);
			path = 07d62a792ab6496d9b772a24efea45d0;
			sourceTree = "<group>";
		};
		D704AA562AB22B7A00A3BB63 /* Group layers together */ = {
			isa = PBXGroup;
			children = (
				D704AA592AB22C1A00A3BB63 /* GroupLayersTogetherView.swift */,
				D75C35662AB50338003CD55F /* GroupLayersTogetherView.GroupLayerListView.swift */,
			);
			path = "Group layers together";
			sourceTree = "<group>";
		};
		D70539042CD0122D00F63F4A /* c78b149a1d52414682c86a5feeb13d30 */ = {
			isa = PBXGroup;
			children = (
				D70539032CD0122D00F63F4A /* mil2525d.stylx */,
			);
			path = c78b149a1d52414682c86a5feeb13d30;
			sourceTree = "<group>";
		};
		D70539082CD0122D00F63F4A /* e0d41b4b409a49a5a7ba11939d8535dc */ = {
			isa = PBXGroup;
			children = (
				D705390F2CD0127700F63F4A /* militaryoverlay.geodatabase */,
			);
			path = e0d41b4b409a49a5a7ba11939d8535dc;
			sourceTree = "<group>";
		};
		D7058B0B2B59E44B000A888A /* Style point with scene symbol */ = {
			isa = PBXGroup;
			children = (
				D7058B0D2B59E44B000A888A /* StylePointWithSceneSymbolView.swift */,
			);
			path = "Style point with scene symbol";
			sourceTree = "<group>";
		};
		D70789912CD160FD000DF215 /* Apply dictionary renderer to graphics overlay */ = {
			isa = PBXGroup;
			children = (
				D707898E2CD160FD000DF215 /* ApplyDictionaryRendererToGraphicsOverlayView.swift */,
			);
			path = "Apply dictionary renderer to graphics overlay";
			sourceTree = "<group>";
		};
		D707899A2CD16324000DF215 /* 8776cfc26eed4485a03de6316826384c */ = {
			isa = PBXGroup;
			children = (
				D70789992CD16324000DF215 /* Mil2525DMessages.xml */,
			);
			path = 8776cfc26eed4485a03de6316826384c;
			sourceTree = "<group>";
		};
		D7084FA42AD771AA00EC7F4F /* Augment reality to fly over scene */ = {
			isa = PBXGroup;
			children = (
				D7084FA62AD771AA00EC7F4F /* AugmentRealityToFlyOverSceneView.swift */,
			);
			path = "Augment reality to fly over scene";
			sourceTree = "<group>";
		};
		D71099692A27D8880065A1C1 /* Densify and generalize geometry */ = {
			isa = PBXGroup;
			children = (
				D710996C2A27D9210065A1C1 /* DensifyAndGeneralizeGeometryView.swift */,
				D710996F2A2802FA0065A1C1 /* DensifyAndGeneralizeGeometryView.SettingsView.swift */,
			);
			path = "Densify and generalize geometry";
			sourceTree = "<group>";
		};
		D71371782BD88ECC00EB2F86 /* Monitor changes to layer view state */ = {
			isa = PBXGroup;
			children = (
				D71371752BD88ECC00EB2F86 /* MonitorChangesToLayerViewStateView.swift */,
			);
			path = "Monitor changes to layer view state";
			sourceTree = "<group>";
		};
		D713C6D42CB990600073AA72 /* Add KML layer */ = {
			isa = PBXGroup;
			children = (
				D713C6D12CB990600073AA72 /* AddKMLLayerView.swift */,
			);
			path = "Add KML layer";
			sourceTree = "<group>";
		};
		D713C6F62CB9B9A60073AA72 /* 324e4742820e46cfbe5029ff2c32cb1f */ = {
			isa = PBXGroup;
			children = (
				D713C6F52CB9B9A60073AA72 /* US_State_Capitals.kml */,
			);
			path = 324e4742820e46cfbe5029ff2c32cb1f;
			sourceTree = "<group>";
		};
		D71563E62D5AC2B600D2E948 /* Create KML multi-track */ = {
			isa = PBXGroup;
			children = (
				D71563E32D5AC2B600D2E948 /* CreateKMLMultiTrackView.swift */,
				D789AAAC2D66C718007A8E0E /* CreateKMLMultiTrackView.Model.swift */,
			);
			path = "Create KML multi-track";
			sourceTree = "<group>";
		};
		D718A1E92B575FD900447087 /* Manage bookmarks */ = {
			isa = PBXGroup;
			children = (
				D718A1EA2B575FD900447087 /* ManageBookmarksView.swift */,
			);
			path = "Manage bookmarks";
			sourceTree = "<group>";
		};
		D71A9DE12D8CC88D00CA03CB /* Snap geometry edits with utility network rules */ = {
			isa = PBXGroup;
			children = (
				D71A9DE02D8CC88D00CA03CB /* SnapGeometryEditsWithUtilityNetworkRulesView.swift */,
				D703F04C2D9334AC0077E3A8 /* SnapGeometryEditsWithUtilityNetworkRulesView.Model.swift */,
			);
			path = "Snap geometry edits with utility network rules";
			sourceTree = "<group>";
		};
		D71C5F602AAA7854006599FD /* Create symbol styles from web styles */ = {
			isa = PBXGroup;
			children = (
				D71C5F632AAA7A88006599FD /* CreateSymbolStylesFromWebStylesView.swift */,
			);
			path = "Create symbol styles from web styles";
			sourceTree = "<group>";
		};
		D71C909E2C6C249B0018C63E /* Style geometry types with symbols */ = {
			isa = PBXGroup;
			children = (
				D71C909C2C6C249B0018C63E /* StyleGeometryTypesWithSymbolsView.swift */,
				D71C909D2C6C249B0018C63E /* StyleGeometryTypesWithSymbolsView.Views.swift */,
			);
			path = "Style geometry types with symbols";
			sourceTree = "<group>";
		};
		D71D9B122DC430F800FF2D5A /* Apply terrain exaggeration */ = {
			isa = PBXGroup;
			children = (
				D71D9B0F2DC430F800FF2D5A /* ApplyTerrainExaggerationView.swift */,
			);
			path = "Apply terrain exaggeration";
			sourceTree = "<group>";
		};
		D7201CD72CC6B710004BDB7D /* Add tiled layer as basemap */ = {
			isa = PBXGroup;
			children = (
				D7201CD42CC6B710004BDB7D /* AddTiledLayerAsBasemapView.swift */,
			);
			path = "Add tiled layer as basemap";
			sourceTree = "<group>";
		};
		D7201D032CC6D3B5004BDB7D /* Add vector tiled layer from custom style */ = {
			isa = PBXGroup;
			children = (
				D7201D002CC6D3B5004BDB7D /* AddVectorTiledLayerFromCustomStyleView.swift */,
			);
			path = "Add vector tiled layer from custom style";
			sourceTree = "<group>";
		};
		D7201D2A2CC6D829004BDB7D /* f4b742a57af344988b02227e2824ca5f */ = {
			isa = PBXGroup;
			children = (
				D7201D292CC6D829004BDB7D /* dodge_city.vtpk */,
			);
			path = f4b742a57af344988b02227e2824ca5f;
			sourceTree = "<group>";
		};
		D721EEA62ABDFF550040BE46 /* 174150279af74a2ba6f8b87a567f480b */ = {
			isa = PBXGroup;
			children = (
				D721EEA72ABDFF550040BE46 /* LothianRiversAnno.mmpk */,
			);
			path = 174150279af74a2ba6f8b87a567f480b;
			sourceTree = "<group>";
		};
		D722BD1E2A420D7E002C2087 /* Show extruded features */ = {
			isa = PBXGroup;
			children = (
				D722BD212A420DAD002C2087 /* ShowExtrudedFeaturesView.swift */,
			);
			path = "Show extruded features";
			sourceTree = "<group>";
		};
		D7232EDD2AC1E5410079ABFF /* Play KML tour */ = {
			isa = PBXGroup;
			children = (
				D7232EE02AC1E5AA0079ABFF /* PlayKMLTourView.swift */,
			);
			path = "Play KML tour";
			sourceTree = "<group>";
		};
		D72F27292ADA1E4400F906DA /* Augment reality to show tabletop scene */ = {
			isa = PBXGroup;
			children = (
				D72F272B2ADA1E4400F906DA /* AugmentRealityToShowTabletopSceneView.swift */,
			);
			path = "Augment reality to show tabletop scene";
			sourceTree = "<group>";
		};
		D731F3BD2AD0D22500A8431E /* Identify graphics */ = {
			isa = PBXGroup;
			children = (
				D731F3C02AD0D2AC00A8431E /* IdentifyGraphicsView.swift */,
			);
			path = "Identify graphics";
			sourceTree = "<group>";
		};
		D7337C5C2ABD137400A5D865 /* Show mobile map package expiration date */ = {
			isa = PBXGroup;
			children = (
				D7337C5F2ABD142D00A5D865 /* ShowMobileMapPackageExpirationDateView.swift */,
			);
			path = "Show mobile map package expiration date";
			sourceTree = "<group>";
		};
		D733CA182BED980D00FBDE4C /* Edit and sync features with feature service */ = {
			isa = PBXGroup;
			children = (
				D733CA152BED980D00FBDE4C /* EditAndSyncFeaturesWithFeatureServiceView.swift */,
				D74ECD0C2BEEAE2F007C0FA6 /* EditAndSyncFeaturesWithFeatureServiceView.Model.swift */,
			);
			path = "Edit and sync features with feature service";
			sourceTree = "<group>";
		};
		D734FA072A183A5A00246D7E /* Set max extent */ = {
			isa = PBXGroup;
			children = (
				D734FA092A183A5B00246D7E /* SetMaxExtentView.swift */,
			);
			path = "Set max extent";
			sourceTree = "<group>";
		};
		D7352F8D2BD992C40013FFEF /* Monitor changes to draw status */ = {
			isa = PBXGroup;
			children = (
				D7352F8A2BD992C40013FFEF /* MonitorChangesToDrawStatusView.swift */,
			);
			path = "Monitor changes to draw status";
			sourceTree = "<group>";
		};
		D735717F2CB613100046A433 /* 5028bf3513ff4c38b28822d010a4937c */ = {
			isa = PBXGroup;
			children = (
				D73571D62CB6131E0046A433 /* hydrography */,
			);
			path = 5028bf3513ff4c38b28822d010a4937c;
			sourceTree = "<group>";
		};
		D73E61952BDAEE6600457932 /* Match viewpoint of geo views */ = {
			isa = PBXGroup;
			children = (
				D73E61922BDAEE6600457932 /* MatchViewpointOfGeoViewsView.swift */,
			);
			path = "Match viewpoint of geo views";
			sourceTree = "<group>";
		};
		D73E619D2BDB21F400457932 /* Edit with branch versioning */ = {
			isa = PBXGroup;
			children = (
				D73E619A2BDB21F400457932 /* EditWithBranchVersioningView.swift */,
				D7114A0C2BDC6A3300FA68CA /* EditWithBranchVersioningView.Model.swift */,
				D7044B952BE18D73000F2C43 /* EditWithBranchVersioningView.Views.swift */,
			);
			path = "Edit with branch versioning";
			sourceTree = "<group>";
		};
		D73F06652B5EE73D000B574F /* Query features with Arcade expression */ = {
			isa = PBXGroup;
			children = (
				D73F06662B5EE73D000B574F /* QueryFeaturesWithArcadeExpressionView.swift */,
			);
			path = "Query features with Arcade expression";
			sourceTree = "<group>";
		};
		D73F8CF22AB1089900CD39DA /* 751138a2e0844e06853522d54103222a */ = {
			isa = PBXGroup;
			children = (
				D73F8CF32AB1089900CD39DA /* Restaurant.stylx */,
			);
			path = 751138a2e0844e06853522d54103222a;
			sourceTree = "<group>";
		};
		D73FABE82AD4A0370048EC70 /* Create mobile geodatabase */ = {
			isa = PBXGroup;
			children = (
				D71FCB892AD6277E000E517C /* CreateMobileGeodatabaseView.Model.swift */,
				D73FC0FC2AD4A18D0067A19B /* CreateMobileGeodatabaseView.swift */,
			);
			path = "Create mobile geodatabase";
			sourceTree = "<group>";
		};
		D73FCFF32B02A3AA0006360D /* Find address with reverse geocode */ = {
			isa = PBXGroup;
			children = (
				D73FCFF42B02A3AA0006360D /* FindAddressWithReverseGeocodeView.swift */,
			);
			path = "Find address with reverse geocode";
			sourceTree = "<group>";
		};
		D742E48E2B04132B00690098 /* Display web scene from portal item */ = {
			isa = PBXGroup;
			children = (
				D742E48F2B04132B00690098 /* DisplayWebSceneFromPortalItemView.swift */,
			);
			path = "Display web scene from portal item";
			sourceTree = "<group>";
		};
		D744FD132A2112360084A66C /* Create convex hull around points */ = {
			isa = PBXGroup;
			children = (
				D744FD162A2112D90084A66C /* CreateConvexHullAroundPointsView.swift */,
			);
			path = "Create convex hull around points";
			sourceTree = "<group>";
		};
		D7464F182ACE0445007FEE88 /* Identify raster cell */ = {
			isa = PBXGroup;
			children = (
				D7464F1D2ACE04B3007FEE88 /* IdentifyRasterCellView.swift */,
			);
			path = "Identify raster cell";
			sourceTree = "<group>";
		};
		D7464F202ACE0910007FEE88 /* b5f977c78ec74b3a8857ca86d1d9b318 */ = {
			isa = PBXGroup;
			children = (
				D7464F2A2ACE0964007FEE88 /* SA_EVI_8Day_03May20 */,
			);
			path = b5f977c78ec74b3a8857ca86d1d9b318;
			sourceTree = "<group>";
		};
		D7497F382AC4B45300167AD2 /* Display dimensions */ = {
			isa = PBXGroup;
			children = (
				D7497F3B2AC4B4C100167AD2 /* DisplayDimensionsView.swift */,
			);
			path = "Display dimensions";
			sourceTree = "<group>";
		};
		D7497F3E2AC4BA4100167AD2 /* f5ff6f5556a945bca87ca513b8729a1e */ = {
			isa = PBXGroup;
			children = (
				D7497F3F2AC4BA4100167AD2 /* Edinburgh_Pylon_Dimensions.mmpk */,
			);
			path = f5ff6f5556a945bca87ca513b8729a1e;
			sourceTree = "<group>";
		};
		D74C8BFA2ABA5572007C76B8 /* Style symbols from mobile style file */ = {
			isa = PBXGroup;
			children = (
				D7337C592ABCFDB100A5D865 /* StyleSymbolsFromMobileStyleFileView.SymbolOptionsListView.swift */,
				D74C8BFD2ABA5605007C76B8 /* StyleSymbolsFromMobileStyleFileView.swift */,
			);
			path = "Style symbols from mobile style file";
			sourceTree = "<group>";
		};
		D74C8C002ABA6202007C76B8 /* 1bd036f221f54a99abc9e46ff3511cbf */ = {
			isa = PBXGroup;
			children = (
				D74C8C012ABA6202007C76B8 /* emoji-mobile.stylx */,
			);
			path = 1bd036f221f54a99abc9e46ff3511cbf;
			sourceTree = "<group>";
		};
		D74EA7802B6DADA5008F6C7C /* Validate utility network topology */ = {
			isa = PBXGroup;
			children = (
				D74EA7812B6DADA5008F6C7C /* ValidateUtilityNetworkTopologyView.swift */,
				D76495202B74687E0042699E /* ValidateUtilityNetworkTopologyView.Model.swift */,
				D7C97B552B75C10C0097CDA1 /* ValidateUtilityNetworkTopologyView.Views.swift */,
			);
			path = "Validate utility network topology";
			sourceTree = "<group>";
		};
		D74F6C412D0CD51B00D4FB15 /* Configure electronic navigational charts */ = {
			isa = PBXGroup;
			children = (
				D74F6C3E2D0CD51B00D4FB15 /* ConfigureElectronicNavigationalChartsView.swift */,
			);
			path = "Configure electronic navigational charts";
			sourceTree = "<group>";
		};
		D751017D2A2E490800B8FA48 /* Show labels on layer */ = {
			isa = PBXGroup;
			children = (
				D75101802A2E493600B8FA48 /* ShowLabelsOnLayerView.swift */,
			);
			path = "Show labels on layer";
			sourceTree = "<group>";
		};
		D751018A2A2E960300B8FA48 /* Identify layer features */ = {
			isa = PBXGroup;
			children = (
				D751018D2A2E962D00B8FA48 /* IdentifyLayerFeaturesView.swift */,
			);
			path = "Identify layer features";
			sourceTree = "<group>";
		};
		D751B4C72CD3E572005CE750 /* Add KML layer with network links */ = {
			isa = PBXGroup;
			children = (
				D751B4C42CD3E572005CE750 /* AddKMLLayerWithNetworkLinksView.swift */,
			);
			path = "Add KML layer with network links";
			sourceTree = "<group>";
		};
		D752D93C2A3914E5003EB25E /* Manage operational layers */ = {
			isa = PBXGroup;
			children = (
				D752D93F2A39154C003EB25E /* ManageOperationalLayersView.swift */,
			);
			path = "Manage operational layers";
			sourceTree = "<group>";
		};
		D752D9422A3A6EB8003EB25E /* Monitor changes to map load status */ = {
			isa = PBXGroup;
			children = (
				D752D9452A3A6F7F003EB25E /* MonitorChangesToMapLoadStatusView.swift */,
			);
			path = "Monitor changes to map load status";
			sourceTree = "<group>";
		};
		D752D95B2A3BCDD4003EB25E /* Display map from portal item */ = {
			isa = PBXGroup;
			children = (
				D752D95E2A3BCE06003EB25E /* DisplayMapFromPortalItemView.swift */,
			);
			path = "Display map from portal item";
			sourceTree = "<group>";
		};
		D75362CC2A1E862B00D83028 /* Apply unique value renderer */ = {
			isa = PBXGroup;
			children = (
				D75362D12A1E886700D83028 /* ApplyUniqueValueRendererView.swift */,
			);
			path = "Apply unique value renderer";
			sourceTree = "<group>";
		};
		D7553CD62AE2DFEC00DC2A70 /* Geocode offline */ = {
			isa = PBXGroup;
			children = (
				D72C43F22AEB066D00B6157B /* GeocodeOfflineView.Model.swift */,
				D7553CD82AE2DFEC00DC2A70 /* GeocodeOfflineView.swift */,
			);
			path = "Geocode offline";
			sourceTree = "<group>";
		};
		D7588F5B2B7D8DAA008B75E2 /* Navigate route with rerouting */ = {
			isa = PBXGroup;
			children = (
				D7588F5C2B7D8DAA008B75E2 /* NavigateRouteWithReroutingView.swift */,
				D7781D4A2B7ECCB700E53C51 /* NavigateRouteWithReroutingView.Model.swift */,
			);
			path = "Navigate route with rerouting";
			sourceTree = "<group>";
		};
		D75B584D2AAFB2C20038B3B4 /* Style features with custom dictionary */ = {
			isa = PBXGroup;
			children = (
				D75B58502AAFB3030038B3B4 /* StyleFeaturesWithCustomDictionaryView.swift */,
			);
			path = "Style features with custom dictionary";
			sourceTree = "<group>";
		};
		D75E5EE52CC0340100252595 /* List contents of KML file */ = {
			isa = PBXGroup;
			children = (
				D75E5EE22CC0340100252595 /* ListContentsOfKMLFileView.swift */,
			);
			path = "List contents of KML file";
			sourceTree = "<group>";
		};
		D75E5EEB2CC0466900252595 /* da301cb122874d5497f8a8f6c81eb36e */ = {
			isa = PBXGroup;
			children = (
				D75E5EEA2CC0466900252595 /* esri_test_data.kmz */,
			);
			path = da301cb122874d5497f8a8f6c81eb36e;
			sourceTree = "<group>";
		};
		D75E5EF02CC049D500252595 /* Edit features using feature forms */ = {
			isa = PBXGroup;
			children = (
				D75E5EED2CC049D500252595 /* EditFeaturesUsingFeatureFormsView.swift */,
			);
			path = "Edit features using feature forms";
			sourceTree = "<group>";
		};
		D75F66322B48EABC00434974 /* Search for web map */ = {
			isa = PBXGroup;
			children = (
				D75F66332B48EABC00434974 /* SearchForWebMapView.swift */,
				D7C6420B2B4F47E10042B8F7 /* SearchForWebMapView.Model.swift */,
				D71D516D2B51D7B600B2A2BE /* SearchForWebMapView.Views.swift */,
			);
			path = "Search for web map";
			sourceTree = "<group>";
		};
		D76000AA2AF19C2300B3084D /* Find route in mobile map package */ = {
			isa = PBXGroup;
			children = (
				D73723782AF5ADD700846884 /* FindRouteInMobileMapPackageView.MobileMapView.swift */,
				D73723742AF5877500846884 /* FindRouteInMobileMapPackageView.Models.swift */,
				D76000AB2AF19C2300B3084D /* FindRouteInMobileMapPackageView.swift */,
			);
			path = "Find route in mobile map package";
			sourceTree = "<group>";
		};
		D76000B52AF19FC900B3084D /* 260eb6535c824209964cf281766ebe43 */ = {
			isa = PBXGroup;
			children = (
				D76000B62AF19FCA00B3084D /* SanFrancisco.mmpk */,
			);
			path = 260eb6535c824209964cf281766ebe43;
			sourceTree = "<group>";
		};
		D762AF5E2BF6A7B900ECE3C7 /* Edit features with feature-linked annotation */ = {
			isa = PBXGroup;
			children = (
				D762AF5B2BF6A7B900ECE3C7 /* EditFeaturesWithFeatureLinkedAnnotationView.swift */,
				D7BA38902BFBC476009954F5 /* EditFeaturesWithFeatureLinkedAnnotationView.Model.swift */,
			);
			path = "Edit features with feature-linked annotation";
			sourceTree = "<group>";
		};
		D762AF642BF6A96100ECE3C7 /* 74c0c9fa80f4498c9739cc42531e9948 */ = {
			isa = PBXGroup;
			children = (
				D762AF632BF6A96100ECE3C7 /* loudoun_anno.geodatabase */,
			);
			path = 74c0c9fa80f4498c9739cc42531e9948;
			sourceTree = "<group>";
		};
		D762DA0D2D94C750001052DD /* 0fd3a39660d54c12b05d5f81f207dffd */ = {
			isa = PBXGroup;
			children = (
				D762DA0C2D94C750001052DD /* NapervilleGasUtilities.geodatabase */,
			);
			path = 0fd3a39660d54c12b05d5f81f207dffd;
			sourceTree = "<group>";
		};
		D7635FEA2B9272CB0044AB97 /* Display clusters */ = {
			isa = PBXGroup;
			children = (
				D7635FED2B9272CB0044AB97 /* DisplayClustersView.swift */,
			);
			path = "Display clusters";
			sourceTree = "<group>";
		};
		D7635FF32B9277DC0044AB97 /* Configure clusters */ = {
			isa = PBXGroup;
			children = (
				D7635FF82B9277DC0044AB97 /* ConfigureClustersView.swift */,
				D7635FF52B9277DC0044AB97 /* ConfigureClustersView.Model.swift */,
				D7635FF72B9277DC0044AB97 /* ConfigureClustersView.SettingsView.swift */,
			);
			path = "Configure clusters";
			sourceTree = "<group>";
		};
		D764B7DE2BE2F89D002E2F92 /* Edit geodatabase with transactions */ = {
			isa = PBXGroup;
			children = (
				D764B7DB2BE2F89D002E2F92 /* EditGeodatabaseWithTransactionsView.swift */,
				D769DF322BEC1A1C0062AE95 /* EditGeodatabaseWithTransactionsView.Model.swift */,
			);
			path = "Edit geodatabase with transactions";
			sourceTree = "<group>";
		};
		D76929F32B4F78340047205E /* Orbit camera around object */ = {
			isa = PBXGroup;
			children = (
				D76929F52B4F78340047205E /* OrbitCameraAroundObjectView.swift */,
				D718A1E62B570F7500447087 /* OrbitCameraAroundObjectView.Model.swift */,
			);
			path = "Orbit camera around object";
			sourceTree = "<group>";
		};
		D769C20D2A28FF8600030F61 /* Set up location-driven geotriggers */ = {
			isa = PBXGroup;
			children = (
				D769C2112A29019B00030F61 /* SetUpLocationDrivenGeotriggersView.swift */,
				D79EE76D2A4CEA5D005A52AE /* SetUpLocationDrivenGeotriggersView.Model.swift */,
			);
			path = "Set up location-driven geotriggers";
			sourceTree = "<group>";
		};
		D76CE8D62BFD7047009A8686 /* Set reference scale */ = {
			isa = PBXGroup;
			children = (
				D76CE8D52BFD7047009A8686 /* SetReferenceScaleView.swift */,
			);
			path = "Set reference scale";
			sourceTree = "<group>";
		};
		D7705D542AFC244E00CC0335 /* Find closest facility to multiple points */ = {
			isa = PBXGroup;
			children = (
				D7705D552AFC244E00CC0335 /* FindClosestFacilityToMultiplePointsView.swift */,
			);
			path = "Find closest facility to multiple points";
			sourceTree = "<group>";
		};
		D7705D5F2AFC570700CC0335 /* Find closest facility from point */ = {
			isa = PBXGroup;
			children = (
				D7705D612AFC570700CC0335 /* FindClosestFacilityFromPointView.swift */,
			);
			path = "Find closest facility from point";
			sourceTree = "<group>";
		};
		D771D0C52CD55211004C13CB /* Apply raster rendering rule */ = {
			isa = PBXGroup;
			children = (
				D771D0C22CD55211004C13CB /* ApplyRasterRenderingRuleView.swift */,
			);
			path = "Apply raster rendering rule";
			sourceTree = "<group>";
		};
		D77570BC2A29427200F490CD /* Animate images with image overlay */ = {
			isa = PBXGroup;
			children = (
				D77570BF2A2942F800F490CD /* AnimateImagesWithImageOverlayView.swift */,
			);
			path = "Animate images with image overlay";
			sourceTree = "<group>";
		};
		D77572AC2A295DC100F490CD /* d1453556d91e46dea191c20c398b82cd */ = {
			isa = PBXGroup;
			children = (
				D77572AD2A295DDD00F490CD /* PacificSouthWest2 */,
			);
			path = d1453556d91e46dea191c20c398b82cd;
			sourceTree = "<group>";
		};
		D776880E2B69826B007C3860 /* List spatial reference transformations */ = {
			isa = PBXGroup;
			children = (
				D77688102B69826B007C3860 /* ListSpatialReferenceTransformationsView.swift */,
				D757D14A2B6C46E50065F78F /* ListSpatialReferenceTransformationsView.Model.swift */,
			);
			path = "List spatial reference transformations";
			sourceTree = "<group>";
		};
		D7781D472B7EB03400E53C51 /* 4caec8c55ea2463982f1af7d9611b8d5 */ = {
			isa = PBXGroup;
			children = (
				D7781D482B7EB03400E53C51 /* SanDiegoTourPath.json */,
			);
			path = 4caec8c55ea2463982f1af7d9611b8d5;
			sourceTree = "<group>";
		};
		D77BC5352B59A2D3007B49B6 /* Style point with distance composite scene symbol */ = {
			isa = PBXGroup;
			children = (
				D77BC5362B59A2D3007B49B6 /* StylePointWithDistanceCompositeSceneSymbolView.swift */,
			);
			path = "Style point with distance composite scene symbol";
			sourceTree = "<group>";
		};
		D7848ED72CBD85A300F6F546 /* Add point scene layer */ = {
			isa = PBXGroup;
			children = (
				D7848ED42CBD85A300F6F546 /* AddPointSceneLayerView.swift */,
			);
			path = "Add point scene layer";
			sourceTree = "<group>";
		};
		D7848EFD2CBD986400F6F546 /* Add elevation source from raster */ = {
			isa = PBXGroup;
			children = (
				D7848EFA2CBD986400F6F546 /* AddElevationSourceFromRasterView.swift */,
			);
			path = "Add elevation source from raster";
			sourceTree = "<group>";
		};
		D78666A92A21616D00C60110 /* Find nearest vertex */ = {
			isa = PBXGroup;
			children = (
				D78666AC2A2161F100C60110 /* FindNearestVertexView.swift */,
			);
			path = "Find nearest vertex";
			sourceTree = "<group>";
		};
		D79482D32C35D872006521CD /* Create dynamic basemap gallery */ = {
			isa = PBXGroup;
			children = (
				D79482D02C35D872006521CD /* CreateDynamicBasemapGalleryView.swift */,
				D78FA4932C3C88880079313E /* CreateDynamicBasemapGalleryView.Views.swift */,
			);
			path = "Create dynamic basemap gallery";
			sourceTree = "<group>";
		};
		D7A737DF2BABB9FE00B7C7FC /* Augment reality to show hidden infrastructure */ = {
			isa = PBXGroup;
			children = (
				D7A737DC2BABB9FE00B7C7FC /* AugmentRealityToShowHiddenInfrastructureView.swift */,
				D77D9BFF2BB2438200B38A6C /* AugmentRealityToShowHiddenInfrastructureView.ARSceneView.swift */,
			);
			path = "Augment reality to show hidden infrastructure";
			sourceTree = "<group>";
		};
		D7A85A052CD5ABF5009DC68A /* Query with CQL filters */ = {
			isa = PBXGroup;
			children = (
				D7A85A022CD5ABF5009DC68A /* QueryWithCQLFiltersView.swift */,
			);
			path = "Query with CQL filters";
			sourceTree = "<group>";
		};
		D7ABA2F52A3256610021822B /* Measure distance in scene */ = {
			isa = PBXGroup;
			children = (
				D7ABA2F82A32579C0021822B /* MeasureDistanceInSceneView.swift */,
			);
			path = "Measure distance in scene";
			sourceTree = "<group>";
		};
		D7ABA2FB2A3287C10021822B /* Show viewshed from geoelement in scene */ = {
			isa = PBXGroup;
			children = (
				D7ABA2FE2A32881C0021822B /* ShowViewshedFromGeoelementInSceneView.swift */,
			);
			path = "Show viewshed from geoelement in scene";
			sourceTree = "<group>";
		};
		D7AE861A2AC39D750049B626 /* Display annotation */ = {
			isa = PBXGroup;
			children = (
				D7AE861D2AC39DC50049B626 /* DisplayAnnotationView.swift */,
			);
			path = "Display annotation";
			sourceTree = "<group>";
		};
		D7B3C5C02A43B71E001DA4D8 /* Create convex hull around geometries */ = {
			isa = PBXGroup;
			children = (
				D7634FAE2A43B7AC00F8AEFB /* CreateConvexHullAroundGeometriesView.swift */,
			);
			path = "Create convex hull around geometries";
			sourceTree = "<group>";
		};
		D7BA38962BFBFC0F009954F5 /* Query related features */ = {
			isa = PBXGroup;
			children = (
				D7BA38932BFBFC0F009954F5 /* QueryRelatedFeaturesView.swift */,
			);
			path = "Query related features";
			sourceTree = "<group>";
		};
		D7BB3DD12C5D781800FFCD56 /* 43809fd639f242fd8045ecbafd61a579 */ = {
			isa = PBXGroup;
			children = (
				D7BB3DD02C5D781800FFCD56 /* SaveTheBay.geodatabase */,
			);
			path = 43809fd639f242fd8045ecbafd61a579;
			sourceTree = "<group>";
		};
		D7BE7E6E2CC19CC3006DDB0C /* Add tiled layer */ = {
			isa = PBXGroup;
			children = (
				D7BE7E6B2CC19CC3006DDB0C /* AddTiledLayerView.swift */,
			);
			path = "Add tiled layer";
			sourceTree = "<group>";
		};
		D7BEBA9F2CBD9CCA00F882E7 /* 98092369c4ae4d549bbbd45dba993ebc */ = {
			isa = PBXGroup;
			children = (
				D7BEBA9E2CBD9CCA00F882E7 /* MontereyElevation.dt2 */,
			);
			path = 98092369c4ae4d549bbbd45dba993ebc;
			sourceTree = "<group>";
		};
		D7BEBAC22CBDC0F800F882E7 /* Add elevation source from tile package */ = {
			isa = PBXGroup;
			children = (
				D7BEBABF2CBDC0F800F882E7 /* AddElevationSourceFromTilePackageView.swift */,
			);
			path = "Add elevation source from tile package";
			sourceTree = "<group>";
		};
		D7BEBAC82CBDC81200F882E7 /* 52ca74b4ba8042b78b3c653696f34a9c */ = {
			isa = PBXGroup;
			children = (
				D7BEBAC72CBDC81200F882E7 /* MontereyElevation.tpkx */,
			);
			path = 52ca74b4ba8042b78b3c653696f34a9c;
			sourceTree = "<group>";
		};
		D7BEBAD12CBDFE1C00F882E7 /* Display alternate symbols at different scales */ = {
			isa = PBXGroup;
			children = (
				D7BEBACE2CBDFE1C00F882E7 /* DisplayAlternateSymbolsAtDifferentScalesView.swift */,
			);
			path = "Display alternate symbols at different scales";
			sourceTree = "<group>";
		};
		D7C16D172AC5F6C100689E89 /* Animate 3D graphic */ = {
			isa = PBXGroup;
			children = (
				D7058FB02ACB423C00A40F14 /* Animate3DGraphicView.Model.swift */,
				D7054AE82ACCCB6C007235BA /* Animate3DGraphicView.SettingsView.swift */,
				D7C16D1A2AC5F95300689E89 /* Animate3DGraphicView.swift */,
			);
			path = "Animate 3D graphic";
			sourceTree = "<group>";
		};
		D7C16D1D2AC5FE8200689E89 /* 5a9b60cee9ba41e79640a06bcdf8084d */ = {
			isa = PBXGroup;
			children = (
				D7C16D1E2AC5FE8200689E89 /* Pyrenees.csv */,
			);
			path = 5a9b60cee9ba41e79640a06bcdf8084d;
			sourceTree = "<group>";
		};
		D7C16D202AC5FE9800689E89 /* 290f0c571c394461a8b58b6775d0bd63 */ = {
			isa = PBXGroup;
			children = (
				D7C16D212AC5FE9800689E89 /* GrandCanyon.csv */,
			);
			path = 290f0c571c394461a8b58b6775d0bd63;
			sourceTree = "<group>";
		};
		D7C16D232AC5FEA600689E89 /* 12509ffdc684437f8f2656b0129d2c13 */ = {
			isa = PBXGroup;
			children = (
				D7C16D242AC5FEA600689E89 /* Snowdon.csv */,
			);
			path = 12509ffdc684437f8f2656b0129d2c13;
			sourceTree = "<group>";
		};
		D7C16D262AC5FEB600689E89 /* e87c154fb9c2487f999143df5b08e9b1 */ = {
			isa = PBXGroup;
			children = (
				D7C16D272AC5FEB600689E89 /* Hawaii.csv */,
			);
			path = e87c154fb9c2487f999143df5b08e9b1;
			sourceTree = "<group>";
		};
		D7C3AB462B683291008909B9 /* Set feature request mode */ = {
			isa = PBXGroup;
			children = (
				D7C3AB472B683291008909B9 /* SetFeatureRequestModeView.swift */,
			);
			path = "Set feature request mode";
			sourceTree = "<group>";
		};
		D7C5233F2BED9BBF00E8221A /* e4a398afe9a945f3b0f4dca1e4faccb5 */ = {
			isa = PBXGroup;
			children = (
				D7C5233E2BED9BBF00E8221A /* SanFrancisco.tpkx */,
			);
			path = e4a398afe9a945f3b0f4dca1e4faccb5;
			sourceTree = "<group>";
		};
		D7CC33FB2A31475C00198EDF /* Show line of sight between points */ = {
			isa = PBXGroup;
			children = (
				D7CC33FD2A31475C00198EDF /* ShowLineOfSightBetweenPointsView.swift */,
			);
			path = "Show line of sight between points";
			sourceTree = "<group>";
		};
		D7CDD3882CB86F0A00DE9766 /* Add point cloud layer from file */ = {
			isa = PBXGroup;
			children = (
				D7CDD3852CB86F0A00DE9766 /* AddPointCloudLayerFromFileView.swift */,
			);
			path = "Add point cloud layer from file";
			sourceTree = "<group>";
		};
		D7CDD38E2CB872EA00DE9766 /* 34da965ca51d4c68aa9b3a38edb29e00 */ = {
			isa = PBXGroup;
			children = (
				D7CDD38D2CB872EA00DE9766 /* sandiego-north-balboa-pointcloud.slpk */,
			);
			path = 34da965ca51d4c68aa9b3a38edb29e00;
			sourceTree = "<group>";
		};
		D7CE9F992AE2F575008F7A5F /* 22c3083d4fa74e3e9b25adfc9f8c0496 */ = {
			isa = PBXGroup;
			children = (
				D7CE9F9A2AE2F575008F7A5F /* streetmap_SD.tpkx */,
			);
			path = 22c3083d4fa74e3e9b25adfc9f8c0496;
			sourceTree = "<group>";
		};
		D7CE9F9C2AE2F585008F7A5F /* 3424d442ebe54f3cbf34462382d3aebe */ = {
			isa = PBXGroup;
			children = (
				D7CE9FA22AE2F595008F7A5F /* san-diego-eagle-locator */,
			);
			path = 3424d442ebe54f3cbf34462382d3aebe;
			sourceTree = "<group>";
		};
		D7D1F3512ADDBE5D009CE2DA /* 7dd2f97bb007466ea939160d0de96a9d */ = {
			isa = PBXGroup;
			children = (
				D7D1F3522ADDBE5D009CE2DA /* philadelphia.mspk */,
			);
			path = 7dd2f97bb007466ea939160d0de96a9d;
			sourceTree = "<group>";
		};
		D7D9FCF52BF2CC8600F972A2 /* Filter by definition expression or display filter */ = {
			isa = PBXGroup;
			children = (
				D7D9FCF22BF2CC8600F972A2 /* FilterByDefinitionExpressionOrDisplayFilterView.swift */,
			);
			path = "Filter by definition expression or display filter";
			sourceTree = "<group>";
		};
		D7DDF84F2AF47C6C004352D9 /* Find route around barriers */ = {
			isa = PBXGroup;
			children = (
				D76EE6062AF9AFE100DA0325 /* FindRouteAroundBarriersView.Model.swift */,
				D7DDF8502AF47C6C004352D9 /* FindRouteAroundBarriersView.swift */,
				D73FCFFE2B02C7630006360D /* FindRouteAroundBarriersView.Views.swift */,
			);
			path = "Find route around barriers";
			sourceTree = "<group>";
		};
		D7DFA0E92CBA0242007C31F2 /* Add map image layer */ = {
			isa = PBXGroup;
			children = (
				D7DFA0E62CBA0242007C31F2 /* AddMapImageLayerView.swift */,
			);
			path = "Add map image layer";
			sourceTree = "<group>";
		};
		D7E440D12A1ECBC2005D74DE /* Create buffers around points */ = {
			isa = PBXGroup;
			children = (
				D7E440D62A1ECE7D005D74DE /* CreateBuffersAroundPointsView.swift */,
			);
			path = "Create buffers around points";
			sourceTree = "<group>";
		};
		D7E557602A1D743100B9FB09 /* Add WMS layer */ = {
			isa = PBXGroup;
			children = (
				D7E557672A1D768800B9FB09 /* AddWMSLayerView.swift */,
			);
			path = "Add WMS layer";
			sourceTree = "<group>";
		};
		D7E7D0792AEB39BF003AAD02 /* Find route in transport network */ = {
			isa = PBXGroup;
			children = (
				D7749AD52AF08BF50086632F /* FindRouteInTransportNetworkView.Model.swift */,
				D7E7D0802AEB39D5003AAD02 /* FindRouteInTransportNetworkView.swift */,
			);
			path = "Find route in transport network";
			sourceTree = "<group>";
		};
		D7E7D0862AEB3C36003AAD02 /* df193653ed39449195af0c9725701dca */ = {
			isa = PBXGroup;
			children = (
				D7E7D0992AEB3C47003AAD02 /* san_diego_offline_routing */,
			);
			path = df193653ed39449195af0c9725701dca;
			sourceTree = "<group>";
		};
		D7EAF34F2A1C011000D822C4 /* Set min and max scale */ = {
			isa = PBXGroup;
			children = (
				D7EAF3592A1C023800D822C4 /* SetMinAndMaxScaleView.swift */,
			);
			path = "Set min and max scale";
			sourceTree = "<group>";
		};
		D7ECF5942AB8BDCA003FB2BE /* Render multilayer symbols */ = {
			isa = PBXGroup;
			children = (
				D7ECF5972AB8BE63003FB2BE /* RenderMultilayerSymbolsView.swift */,
			);
			path = "Render multilayer symbols";
			sourceTree = "<group>";
		};
		D7EF5D712A269E2D00FEBDE5 /* Show coordinates in multiple formats */ = {
			isa = PBXGroup;
			children = (
				D7EF5D742A26A03A00FEBDE5 /* ShowCoordinatesInMultipleFormatsView.swift */,
			);
			path = "Show coordinates in multiple formats";
			sourceTree = "<group>";
		};
		D7F2A02C2CD00F1C0008D981 /* Apply dictionary renderer to feature layer */ = {
			isa = PBXGroup;
			children = (
				D7F2A0292CD00F1C0008D981 /* ApplyDictionaryRendererToFeatureLayerView.swift */,
			);
			path = "Apply dictionary renderer to feature layer";
			sourceTree = "<group>";
		};
		D7F8C0342B60564D0072BFA7 /* Add features with contingent values */ = {
			isa = PBXGroup;
			children = (
				D7F8C0362B60564D0072BFA7 /* AddFeaturesWithContingentValuesView.swift */,
				D74F03EF2B609A7D00E83688 /* AddFeaturesWithContingentValuesView.Model.swift */,
				D7F8C0422B608F120072BFA7 /* AddFeaturesWithContingentValuesView.AddFeatureView.swift */,
			);
			path = "Add features with contingent values";
			sourceTree = "<group>";
		};
		D7F8C03C2B605AF60072BFA7 /* e12b54ea799f4606a2712157cf9f6e41 */ = {
			isa = PBXGroup;
			children = (
				D7F8C03D2B605AF60072BFA7 /* ContingentValuesBirdNests.geodatabase */,
			);
			path = e12b54ea799f4606a2712157cf9f6e41;
			sourceTree = "<group>";
		};
		D7F8C03F2B605E720072BFA7 /* b5106355f1634b8996e634c04b6a930a */ = {
			isa = PBXGroup;
			children = (
				D7F8C0402B605E720072BFA7 /* FillmoreTopographicMap.vtpk */,
			);
			path = b5106355f1634b8996e634c04b6a930a;
			sourceTree = "<group>";
		};
		E000E75E2869E325005D87C5 /* Clip geometry */ = {
			isa = PBXGroup;
			children = (
				E000E75F2869E33D005D87C5 /* ClipGeometryView.swift */,
			);
			path = "Clip geometry";
			sourceTree = "<group>";
		};
		E000E761286A0B07005D87C5 /* Cut geometry */ = {
			isa = PBXGroup;
			children = (
				E000E762286A0B18005D87C5 /* CutGeometryView.swift */,
			);
			path = "Cut geometry";
			sourceTree = "<group>";
		};
		E004A6B928414332002A1FE6 /* Set viewpoint rotation */ = {
			isa = PBXGroup;
			children = (
				E004A6BD28414332002A1FE6 /* SetViewpointRotationView.swift */,
			);
			path = "Set viewpoint rotation";
			sourceTree = "<group>";
		};
		E004A6D528465C70002A1FE6 /* Display scene */ = {
			isa = PBXGroup;
			children = (
				E004A6D828465C70002A1FE6 /* DisplaySceneView.swift */,
			);
			path = "Display scene";
			sourceTree = "<group>";
		};
		E004A6DE2846626A002A1FE6 /* Show callout */ = {
			isa = PBXGroup;
			children = (
				E004A6DF28466279002A1FE6 /* ShowCalloutView.swift */,
			);
			path = "Show callout";
			sourceTree = "<group>";
		};
		E004A6E42846A609002A1FE6 /* Style graphics with symbols */ = {
			isa = PBXGroup;
			children = (
				E004A6E52846A61F002A1FE6 /* StyleGraphicsWithSymbolsView.swift */,
			);
			path = "Style graphics with symbols";
			sourceTree = "<group>";
		};
		E004A6E728493BBB002A1FE6 /* Show device location */ = {
			isa = PBXGroup;
			children = (
				E004A6E828493BCE002A1FE6 /* ShowDeviceLocationView.swift */,
			);
			path = "Show device location";
			sourceTree = "<group>";
		};
		E004A6EB28495538002A1FE6 /* Create planar and geodetic buffers */ = {
			isa = PBXGroup;
			children = (
				E004A6EC2849556E002A1FE6 /* CreatePlanarAndGeodeticBuffersView.swift */,
			);
			path = "Create planar and geodetic buffers";
			sourceTree = "<group>";
		};
		E004A6EE284E4B7A002A1FE6 /* Download vector tiles to local cache */ = {
			isa = PBXGroup;
			children = (
				E004A6EF284E4B9B002A1FE6 /* DownloadVectorTilesToLocalCacheView.swift */,
			);
			path = "Download vector tiles to local cache";
			sourceTree = "<group>";
		};
		E004A6F1284E4F80002A1FE6 /* Show result of spatial operations */ = {
			isa = PBXGroup;
			children = (
				E004A6F2284E4FEB002A1FE6 /* ShowResultOfSpatialOperationsView.swift */,
			);
			path = "Show result of spatial operations";
			sourceTree = "<group>";
		};
		E004A6F4284FA3C5002A1FE6 /* Select features in feature layer */ = {
			isa = PBXGroup;
			children = (
				E004A6F5284FA42A002A1FE6 /* SelectFeaturesInFeatureLayerView.swift */,
			);
			path = "Select features in feature layer";
			sourceTree = "<group>";
		};
		E041ABC3287CAFEB0056009B /* Web */ = {
			isa = PBXGroup;
			children = (
				E041AC15287F54580056009B /* highlight.min.js */,
				E041AC1D288076A60056009B /* info.css */,
				E041AC1F288077B90056009B /* xcode.css */,
			);
			path = Web;
			sourceTree = "<group>";
		};
		E066DD33285CF3A0004D3D5B /* Find route */ = {
			isa = PBXGroup;
			children = (
				E066DD34285CF3B3004D3D5B /* FindRouteView.swift */,
			);
			path = "Find route";
			sourceTree = "<group>";
		};
		E066DD362860AB0B004D3D5B /* Style graphics with renderer */ = {
			isa = PBXGroup;
			children = (
				E066DD372860AB28004D3D5B /* StyleGraphicsWithRendererView.swift */,
			);
			path = "Style graphics with renderer";
			sourceTree = "<group>";
		};
		E066DD392860C9EE004D3D5B /* Show result of spatial relationships */ = {
			isa = PBXGroup;
			children = (
				E066DD3A2860CA08004D3D5B /* ShowResultOfSpatialRelationshipsView.swift */,
			);
			path = "Show result of spatial relationships";
			sourceTree = "<group>";
		};
		E066DD3E28610F3F004D3D5B /* Add scene layer from service */ = {
			isa = PBXGroup;
			children = (
				E066DD3F28610F55004D3D5B /* AddSceneLayerFromServiceView.swift */,
			);
			path = "Add scene layer from service";
			sourceTree = "<group>";
		};
		E070A0A1286F3B3400F2B606 /* Download preplanned map area */ = {
			isa = PBXGroup;
			children = (
				883C121429C9136600062FF9 /* DownloadPreplannedMapAreaView.MapPicker.swift */,
				E0D04FF128A5390000747989 /* DownloadPreplannedMapAreaView.Model.swift */,
				E070A0A2286F3B6000F2B606 /* DownloadPreplannedMapAreaView.swift */,
			);
			path = "Download preplanned map area";
			sourceTree = "<group>";
		};
		E088E1552862578800413100 /* Set surface placement mode */ = {
			isa = PBXGroup;
			children = (
				E088E1562862579D00413100 /* SetSurfacePlacementModeView.swift */,
			);
			path = "Set surface placement mode";
			sourceTree = "<group>";
		};
		E088E1722863B5E600413100 /* Generate offline map */ = {
			isa = PBXGroup;
			children = (
				E088E1732863B5F800413100 /* GenerateOfflineMapView.swift */,
			);
			path = "Generate offline map";
			sourceTree = "<group>";
		};
		E0EA0B75286638FD00C9621D /* Project geometry */ = {
			isa = PBXGroup;
			children = (
				E0EA0B762866390E00C9621D /* ProjectGeometryView.swift */,
			);
			path = "Project geometry";
			sourceTree = "<group>";
		};
		E0FE32E528747762002C6ACA /* Browse building floors */ = {
			isa = PBXGroup;
			children = (
				E0FE32E628747778002C6ACA /* BrowseBuildingFloorsView.swift */,
			);
			path = "Browse building floors";
			sourceTree = "<group>";
		};
		F111CCBD288B548400205358 /* Display map from mobile map package */ = {
			isa = PBXGroup;
			children = (
				F111CCC0288B5D5600205358 /* DisplayMapFromMobileMapPackageView.swift */,
			);
			path = "Display map from mobile map package";
			sourceTree = "<group>";
		};
		F111CCC2288B63DB00205358 /* e1f3a7254cb845b09450f54937c16061 */ = {
			isa = PBXGroup;
			children = (
				F111CCC3288B641900205358 /* Yellowstone.mmpk */,
			);
			path = e1f3a7254cb845b09450f54937c16061;
			sourceTree = "<group>";
		};
		F19A316128906F0D003B7EF9 /* Add raster from file */ = {
			isa = PBXGroup;
			children = (
				F1E71BF0289473760064C33F /* AddRasterFromFileView.swift */,
			);
			path = "Add raster from file";
			sourceTree = "<group>";
		};
/* End PBXGroup section */

/* Begin PBXNativeTarget section */
		00E5401227F3CCA200CF66D5 /* Samples */ = {
			isa = PBXNativeTarget;
			buildConfigurationList = 00E5402427F3CCA200CF66D5 /* Build configuration list for PBXNativeTarget "Samples" */;
			buildPhases = (
				001C6DDC27FE5CE800D472C2 /* Create .secrets File If It Does Not Exist */,
				00CCB8A3285BA2FD00BBAB70 /* Download Portal Item Data */,
				00E5402B27F77A5A00CF66D5 /* Lint Sources */,
				00E5400F27F3CCA200CF66D5 /* Sources */,
				00144B5E280634840090DD5D /* Embed Frameworks */,
				00E5401027F3CCA200CF66D5 /* Frameworks */,
				00E5401127F3CCA200CF66D5 /* Resources */,
				0039A4E82885C4E300592C86 /* Copy Source Code Files */,
				0039A4E72885C45200592C86 /* Copy README.md Files For Source Code View */,
			);
			buildRules = (
				0083586F27FE3BCF00192A15 /* PBXBuildRule */,
				0074ABCC2817B8E60037244A /* PBXBuildRule */,
			);
			dependencies = (
			);
			name = Samples;
			packageProductDependencies = (
				00C43AEC2947DC350099AE34 /* ArcGISToolkit */,
			);
			productName = "arcgis-swift-sdk-samples (iOS)";
			productReference = 00E5401327F3CCA200CF66D5 /* ArcGIS Maps SDK Samples.app */;
			productType = "com.apple.product-type.application";
		};
/* End PBXNativeTarget section */

/* Begin PBXProject section */
		00E5400727F3CCA100CF66D5 /* Project object */ = {
			isa = PBXProject;
			attributes = {
				BuildIndependentTargetsInParallel = 1;
				KnownAssetTags = (
					AddCustomDynamicEntityDataSource,
					AddElevationSourceFromRaster,
					AddElevationSourceFromTilePackage,
					AddFeatureLayers,
					AddFeaturesWithContingentValues,
					AddKmlLayer,
					AddPointCloudLayerFromFile,
					AddRasterFromFile,
					AddRastersAndFeatureTablesFromGeopackage,
					AddTiledLayerAsBasemap,
					AddVectorTiledLayerFromCustomStyle,
					Animate3DGraphic,
					AnimateImagesWithImageOverlay,
					ApplyBlendRendererToHillshade,
					ApplyColormapRendererToRaster,
					ApplyDictionaryRendererToFeatureLayer,
					ApplyDictionaryRendererToGraphicsOverlay,
					ApplyHillshadeRendererToRaster,
					ApplyRgbRenderer,
					ApplyScheduledUpdatesToPreplannedMapArea,
					AugmentRealityToShowTabletopScene,
					ChangeCameraController,
					ConfigureElectronicNavigationalCharts,
					DisplayDimensions,
					DisplayMapFromMobileMapPackage,
					DisplaySceneFromMobileScenePackage,
					EditAndSyncFeaturesWithFeatureService,
					EditFeaturesWithFeatureLinkedAnnotation,
					EditGeodatabaseWithTransactions,
					FindRouteInMobileMapPackage,
					FindRouteInTransportNetwork,
					GenerateOfflineMapWithLocalBasemap,
					GeocodeOffline,
					IdentifyRasterCell,
					ListContentsOfKmlFile,
					NavigateRouteWithRerouting,
					OrbitCameraAroundObject,
					ShowDeviceLocationWithNmeaDataSources,
					ShowMobileMapPackageExpirationDate,
					ShowViewshedFromGeoelementInScene,
					SnapGeometryEditsWithUtilityNetworkRules,
					StyleFeaturesWithCustomDictionary,
					StylePointWithDistanceCompositeSceneSymbol,
					StyleSymbolsFromMobileStyleFile,
				);
				LastSwiftUpdateCheck = 1330;
				LastUpgradeCheck = 1600;
				ORGANIZATIONNAME = Esri;
				TargetAttributes = {
					00E5401227F3CCA200CF66D5 = {
						CreatedOnToolsVersion = 13.3;
					};
				};
			};
			buildConfigurationList = 00E5400A27F3CCA100CF66D5 /* Build configuration list for PBXProject "Samples" */;
			developmentRegion = en;
			hasScannedForEncodings = 0;
			knownRegions = (
				en,
				Base,
			);
			mainGroup = 00E5400627F3CCA100CF66D5;
			packageReferences = (
				00C43AEB2947DC350099AE34 /* XCRemoteSwiftPackageReference "arcgis-maps-sdk-swift-toolkit" */,
			);
			preferredProjectObjectVersion = 77;
			productRefGroup = 00E5401427F3CCA200CF66D5 /* Products */;
			projectDirPath = "";
			projectRoot = "";
			targets = (
				00E5401227F3CCA200CF66D5 /* Samples */,
			);
		};
/* End PBXProject section */

/* Begin PBXResourcesBuildPhase section */
		00E5401127F3CCA200CF66D5 /* Resources */ = {
			isa = PBXResourcesBuildPhase;
			buildActionMask = 2147483647;
			files = (
				1CC755E12DC5A6A7004B346F /* Shasta_Elevation in Resources */,
				D7F8C0412B605E720072BFA7 /* FillmoreTopographicMap.vtpk in Resources */,
				9537AFD72C220EF0000923C5 /* ExchangeSetwithoutUpdates in Resources */,
				D7F8C03E2B605AF60072BFA7 /* ContingentValuesBirdNests.geodatabase in Resources */,
				E041AC1E288076A60056009B /* info.css in Resources */,
				D7CE9F9B2AE2F575008F7A5F /* streetmap_SD.tpkx in Resources */,
				D721EEA82ABDFF550040BE46 /* LothianRiversAnno.mmpk in Resources */,
				D7C16D1F2AC5FE8200689E89 /* Pyrenees.csv in Resources */,
				E041AC1A287F54580056009B /* highlight.min.js in Resources */,
				D7497F402AC4BA4100167AD2 /* Edinburgh_Pylon_Dimensions.mmpk in Resources */,
				D7C523402BED9BBF00E8221A /* SanFrancisco.tpkx in Resources */,
				00E5402027F3CCA200CF66D5 /* Assets.xcassets in Resources */,
				4D126D7C29CA3E6000CFB7A7 /* Redlands.nmea in Resources */,
				00C94A0D28B53DE1004E42D9 /* raster-file in Resources */,
				D7464F2B2ACE0965007FEE88 /* SA_EVI_8Day_03May20 in Resources */,
				D762DA0E2D94C750001052DD /* NapervilleGasUtilities.geodatabase in Resources */,
				004FE87129DF5D8700075217 /* Bristol in Resources */,
				D713C6F72CB9B9A60073AA72 /* US_State_Capitals.kml in Resources */,
				00FA4E822DCD5AEE008A34CF /* srtm in Resources */,
				D7C16D252AC5FEA600689E89 /* Snowdon.csv in Resources */,
				D73F8CF42AB1089900CD39DA /* Restaurant.stylx in Resources */,
				D7BB3DD22C5D781800FFCD56 /* SaveTheBay.geodatabase in Resources */,
				D707899B2CD16324000DF215 /* Mil2525DMessages.xml in Resources */,
				D74C8C022ABA6202007C76B8 /* emoji-mobile.stylx in Resources */,
				D7CE9FA32AE2F595008F7A5F /* san-diego-eagle-locator in Resources */,
				D70539102CD012BB00F63F4A /* militaryoverlay.geodatabase in Resources */,
				D76000B72AF19FCA00B3084D /* SanFrancisco.mmpk in Resources */,
				D762AF652BF6A96100ECE3C7 /* loudoun_anno.geodatabase in Resources */,
				792222DD2A81AA5D00619FFE /* AIS_MarineCadastre_SelectedVessels_CustomDataSource.jsonl in Resources */,
				E041AC20288077B90056009B /* xcode.css in Resources */,
				00D4EF9028638BF100B9CC30 /* LA_Trails.geodatabase in Resources */,
				D701D72C2A37C7F7006FF0C8 /* bradley_low_3ds in Resources */,
				D7CDD38F2CB872EA00DE9766 /* sandiego-north-balboa-pointcloud.slpk in Resources */,
				00D4EF9A28638BF100B9CC30 /* AuroraCO.gpkg in Resources */,
				D7C16D282AC5FEB700689E89 /* Hawaii.csv in Resources */,
				D73571D72CB613220046A433 /* hydrography in Resources */,
				D7BEBAC92CBDC81200F882E7 /* MontereyElevation.tpkx in Resources */,
				D7D1F3532ADDBE5D009CE2DA /* philadelphia.mspk in Resources */,
				D7201D2B2CC6D829004BDB7D /* dodge_city.vtpk in Resources */,
				004A2B9D2BED455B00C297CE /* canyonlands in Resources */,
				798C2DA72AFC505600EE7E97 /* PrivacyInfo.xcprivacy in Resources */,
				D7E7D09A2AEB3C47003AAD02 /* san_diego_offline_routing in Resources */,
				F111CCC4288B641900205358 /* Yellowstone.mmpk in Resources */,
				4C81275D2DCBB745006EF7D2 /* ShastaBW in Resources */,
				D705390A2CD0122D00F63F4A /* mil2525d.stylx in Resources */,
				D77572AE2A295DDE00F490CD /* PacificSouthWest2 in Resources */,
				D75E5EEC2CC0466900252595 /* esri_test_data.kmz in Resources */,
				10D321932BDB187400B39B1B /* naperville_imagery.tpkx in Resources */,
				00D4EFB12863CE6300B9CC30 /* ScottishWildlifeTrust_reserves in Resources */,
				D7781D492B7EB03400E53C51 /* SanDiegoTourPath.json in Resources */,
				D7C16D222AC5FE9800689E89 /* GrandCanyon.csv in Resources */,
				D7BEBAA02CBD9CCA00F882E7 /* MontereyElevation.dt2 in Resources */,
			);
			runOnlyForDeploymentPostprocessing = 0;
		};
/* End PBXResourcesBuildPhase section */

/* Begin PBXShellScriptBuildPhase section */
		001C6DDC27FE5CE800D472C2 /* Create .secrets File If It Does Not Exist */ = {
			isa = PBXShellScriptBuildPhase;
			alwaysOutOfDate = 1;
			buildActionMask = 2147483647;
			files = (
			);
			inputFileListPaths = (
			);
			inputPaths = (
			);
			name = "Create .secrets File If It Does Not Exist";
			outputFileListPaths = (
			);
			outputPaths = (
				"$(SRCROOT)/.secrets",
			);
			runOnlyForDeploymentPostprocessing = 0;
			shellPath = /bin/sh;
			shellScript = "if [ ! -e \"$SRCROOT/.secrets\" ]\nthen\n    touch \"$SRCROOT/.secrets\"\nfi\n";
		};
		0039A4E72885C45200592C86 /* Copy README.md Files For Source Code View */ = {
			isa = PBXShellScriptBuildPhase;
			alwaysOutOfDate = 1;
			buildActionMask = 2147483647;
			files = (
			);
			inputFileListPaths = (
			);
			inputPaths = (
			);
			name = "Copy README.md Files For Source Code View";
			outputFileListPaths = (
			);
			outputPaths = (
			);
			runOnlyForDeploymentPostprocessing = 0;
			shellPath = /bin/sh;
			shellScript = "echo $BUILT_PRODUCTS_DIR\n\n# Directory to which the readmes will be copied.\nREADMES_DIR=${BUILT_PRODUCTS_DIR}/${UNLOCALIZED_RESOURCES_FOLDER_PATH}/READMEs\nmkdir -p \"${READMES_DIR}\"\n\n# Root readme for the project to skip.\nDEFAULT_README=$SRCROOT/README.md\n\n# Find all README.md files in the project.\nfind ${SRCROOT} -name \"README.md\" | while read file\ndo\n    # Skip the root readme for project.\n    if [ \"$file\" = \"$DEFAULT_README\" ]\n    then\n        echo $BUILT_PRODUCTS_DIR\n        continue\n    fi\n    \n    # Extract the folder name from the path.\n    FILE_PATH=$(dirname \"$file\")\n    FOLDER_NAME=$(basename \"$FILE_PATH\")\n    \n    cp \"${file}\" \"${READMES_DIR}/${FOLDER_NAME}.md\"\ndone\n";
		};
		00CCB8A3285BA2FD00BBAB70 /* Download Portal Item Data */ = {
			isa = PBXShellScriptBuildPhase;
			alwaysOutOfDate = 1;
			buildActionMask = 2147483647;
			files = (
			);
			inputFileListPaths = (
			);
			inputPaths = (
			);
			name = "Download Portal Item Data";
			outputFileListPaths = (
			);
			outputPaths = (
			);
			runOnlyForDeploymentPostprocessing = 0;
			shellPath = /bin/sh;
			shellScript = "SAMPLES_DIRECTORY=\"${SRCROOT}/Shared/Samples\"\nDOWNLOAD_DIRECTORY=\"${SRCROOT}/Portal Data\"\nxcrun --sdk macosx swift \"${SRCROOT}/Scripts/DownloadPortalItemData.swift\" \"$SAMPLES_DIRECTORY\" \"$DOWNLOAD_DIRECTORY\"\n";
		};
		00E5402B27F77A5A00CF66D5 /* Lint Sources */ = {
			isa = PBXShellScriptBuildPhase;
			alwaysOutOfDate = 1;
			buildActionMask = 2147483647;
			files = (
			);
			inputFileListPaths = (
			);
			inputPaths = (
			);
			name = "Lint Sources";
			outputFileListPaths = (
			);
			outputPaths = (
			);
			runOnlyForDeploymentPostprocessing = 0;
			shellPath = /bin/sh;
			shellScript = "if [[ \"$(uname -m)\" == arm64 ]]; then\n    export PATH=\"/opt/homebrew/bin:$PATH\"\nfi\n\nif which swiftlint > /dev/null; then\n  swiftlint\nelse\n  echo \"warning: SwiftLint not installed, download from https://github.com/realm/SwiftLint\"\nfi\n";
		};
/* End PBXShellScriptBuildPhase section */

/* Begin PBXSourcesBuildPhase section */
		00E5400F27F3CCA200CF66D5 /* Sources */ = {
			isa = PBXSourcesBuildPhase;
			buildActionMask = 2147483647;
			files = (
				95F891292C46E9D60010EBED /* ShowDeviceLocationUsingIndoorPositioningView.swift in Sources */,
				00FA4E8B2DCD7233008A34CF /* ApplySimpleRendererToGraphicsOverlayView.swift in Sources */,
				1C2538562BABACFD00337307 /* AugmentRealityToNavigateRouteView.swift in Sources */,
				1C2538572BABACFD00337307 /* AugmentRealityToNavigateRouteView.ARSceneView.swift in Sources */,
				D72FE7082CE6DA1900BBC0FE /* SampleMenuButtons.swift in Sources */,
				D76929FA2B4F79540047205E /* OrbitCameraAroundObjectView.swift in Sources */,
				D771D0C82CD55211004C13CB /* ApplyRasterRenderingRuleView.swift in Sources */,
				79D84D132A81711A00F45262 /* AddCustomDynamicEntityDataSourceView.swift in Sources */,
				102B6A372BFD5B55009F763C /* IdentifyFeaturesInWMSLayerView.swift in Sources */,
				E000E7602869E33D005D87C5 /* ClipGeometryView.swift in Sources */,
				9503056E2C46ECB70091B32D /* ShowDeviceLocationUsingIndoorPositioningView.Model.swift in Sources */,
				4D2ADC6729C50BD6003B367F /* AddDynamicEntityLayerView.Model.swift in Sources */,
				D7A85A082CD5ABF5009DC68A /* QueryWithCQLFiltersView.swift in Sources */,
				E004A6E928493BCE002A1FE6 /* ShowDeviceLocationView.swift in Sources */,
				1C26ED192A859525009B7721 /* FilterFeaturesInSceneView.swift in Sources */,
				D751B4C82CD3E572005CE750 /* AddKMLLayerWithNetworkLinksView.swift in Sources */,
				D75E5EF12CC049D500252595 /* EditFeaturesUsingFeatureFormsView.swift in Sources */,
				D7352F8E2BD992C40013FFEF /* MonitorChangesToDrawStatusView.swift in Sources */,
				F111CCC1288B5D5600205358 /* DisplayMapFromMobileMapPackageView.swift in Sources */,
				D76495212B74687E0042699E /* ValidateUtilityNetworkTopologyView.Model.swift in Sources */,
				D7D9FCF62BF2CC8600F972A2 /* FilterByDefinitionExpressionOrDisplayFilterView.swift in Sources */,
				D7337C5A2ABCFDB100A5D865 /* StyleSymbolsFromMobileStyleFileView.SymbolOptionsListView.swift in Sources */,
				00E1D90F2BC0B1E8001AEB6A /* SnapGeometryEditsView.GeometryEditorMenu.swift in Sources */,
				1C43BC842A43781200509BF8 /* SetVisibilityOfSubtypeSublayerView.swift in Sources */,
				00A7A1462A2FC58300F035F7 /* DisplayContentOfUtilityNetworkContainerView.swift in Sources */,
				D7553CDB2AE2DFEC00DC2A70 /* GeocodeOfflineView.swift in Sources */,
				D757D14B2B6C46E50065F78F /* ListSpatialReferenceTransformationsView.Model.swift in Sources */,
				218F35B829C28F4A00502022 /* AuthenticateWithOAuthView.swift in Sources */,
				79B7B80A2A1BF8EC00F57C27 /* CreateAndSaveKMLView.swift in Sources */,
				D7C6420C2B4F47E10042B8F7 /* SearchForWebMapView.Model.swift in Sources */,
				000D43162B9918420003D3C2 /* ConfigureBasemapStyleParametersView.swift in Sources */,
				7573E81C29D6134C00BEED9C /* TraceUtilityNetworkView.Enums.swift in Sources */,
				7573E81A29D6134C00BEED9C /* TraceUtilityNetworkView.Model.swift in Sources */,
				1C3B7DC82A5F64FC00907443 /* AnalyzeNetworkWithSubnetworkTraceView.Model.swift in Sources */,
				0072C7FA2DBABEAC001502CA /* AddIntegratedMeshLayerView.swift in Sources */,
				D752D9402A39154C003EB25E /* ManageOperationalLayersView.swift in Sources */,
				D7ABA2F92A32579C0021822B /* MeasureDistanceInSceneView.swift in Sources */,
				D7CDD38B2CB86F0A00DE9766 /* AddPointCloudLayerFromFileView.swift in Sources */,
				D7BA38912BFBC476009954F5 /* EditFeaturesWithFeatureLinkedAnnotationView.Model.swift in Sources */,
				10D321962BDB1CB500B39B1B /* GenerateOfflineMapWithLocalBasemapView.swift in Sources */,
				D7201CDA2CC6B710004BDB7D /* AddTiledLayerAsBasemapView.swift in Sources */,
				D73723792AF5ADD800846884 /* FindRouteInMobileMapPackageView.MobileMapView.swift in Sources */,
				E004A6E028466279002A1FE6 /* ShowCalloutView.swift in Sources */,
				E000E763286A0B18005D87C5 /* CutGeometryView.swift in Sources */,
				D7BE7E6F2CC19CC3006DDB0C /* AddTiledLayerView.swift in Sources */,
				D7705D582AFC244E00CC0335 /* FindClosestFacilityToMultiplePointsView.swift in Sources */,
				D73FCFFF2B02C7630006360D /* FindRouteAroundBarriersView.Views.swift in Sources */,
				1C29C9592DBAE50D0074028F /* AddWMTSLayerView.swift in Sources */,
				D71D9B152DC430F800FF2D5A /* ApplyTerrainExaggerationView.swift in Sources */,
				3EEDE7CE2C5D73F700510104 /* SetSpatialReferenceView.swift in Sources */,
				4D126D7229CA1E1800CFB7A7 /* FileNMEASentenceReader.swift in Sources */,
				001C6DE127FE8A9400D472C2 /* AppSecrets.swift.masque in Sources */,
				D77BC5392B59A2D3007B49B6 /* StylePointWithDistanceCompositeSceneSymbolView.swift in Sources */,
				D7084FA92AD771AA00EC7F4F /* AugmentRealityToFlyOverSceneView.swift in Sources */,
				D75B58512AAFB3030038B3B4 /* StyleFeaturesWithCustomDictionaryView.swift in Sources */,
				E0D04FF228A5390000747989 /* DownloadPreplannedMapAreaView.Model.swift in Sources */,
				D764B7DF2BE2F89D002E2F92 /* EditGeodatabaseWithTransactionsView.swift in Sources */,
				00CCB8A5285BAF8700BBAB70 /* OnDemandResource.swift in Sources */,
				D7142BC42DB71082004F87B7 /* View+PagePresentation.swift in Sources */,
				D7635FFE2B9277DC0044AB97 /* ConfigureClustersView.swift in Sources */,
				1C19B4F32A578E46001D2506 /* CreateLoadReportView.swift in Sources */,
				D71563E92D5AC2B600D2E948 /* CreateKMLMultiTrackView.swift in Sources */,
				7900C5F62A83FC3F002D430F /* AddCustomDynamicEntityDataSourceView.Vessel.swift in Sources */,
				D71099702A2802FA0065A1C1 /* DensifyAndGeneralizeGeometryView.SettingsView.swift in Sources */,
				D7201D042CC6D3B5004BDB7D /* AddVectorTiledLayerFromCustomStyleView.swift in Sources */,
				E004A6ED2849556E002A1FE6 /* CreatePlanarAndGeodeticBuffersView.swift in Sources */,
				E041ABD7287DB04D0056009B /* SampleInfoView.swift in Sources */,
				D7635FFD2B9277DC0044AB97 /* ConfigureClustersView.SettingsView.swift in Sources */,
				D769DF332BEC1A1C0062AE95 /* EditGeodatabaseWithTransactionsView.Model.swift in Sources */,
				1C43BC822A43781200509BF8 /* SetVisibilityOfSubtypeSublayerView.Model.swift in Sources */,
				D71FCB8A2AD6277F000E517C /* CreateMobileGeodatabaseView.Model.swift in Sources */,
				D752D9462A3A6F80003EB25E /* MonitorChangesToMapLoadStatusView.swift in Sources */,
				00181B462846AD7100654571 /* View+ErrorAlert.swift in Sources */,
				D733CA192BED980D00FBDE4C /* EditAndSyncFeaturesWithFeatureServiceView.swift in Sources */,
				00273CF62A82AB8700A7A77D /* SampleLink.swift in Sources */,
				4C8126E72DC02525006EF7D2 /* AnalyzeHotspotsView.swift in Sources */,
				95A572192C0FDCC9006E8B48 /* ShowScaleBarView.swift in Sources */,
				D7ABA2FF2A32881C0021822B /* ShowViewshedFromGeoelementInSceneView.swift in Sources */,
				E0FE32E728747778002C6ACA /* BrowseBuildingFloorsView.swift in Sources */,
				954AEDEE2C01332600265114 /* SelectFeaturesInSceneLayerView.swift in Sources */,
				D7F8C0432B608F120072BFA7 /* AddFeaturesWithContingentValuesView.AddFeatureView.swift in Sources */,
				D752D95F2A3BCE06003EB25E /* DisplayMapFromPortalItemView.swift in Sources */,
				004A2BA22BED456500C297CE /* ApplyScheduledUpdatesToPreplannedMapAreaView.swift in Sources */,
				3E9F77732C6A60FA0022CAB5 /* QueryFeatureCountAndExtentView.swift in Sources */,
				1CAB8D4B2A3CEAB0002AA649 /* RunValveIsolationTraceView.Model.swift in Sources */,
				E070A0A3286F3B6000F2B606 /* DownloadPreplannedMapAreaView.swift in Sources */,
				D79482D42C35D872006521CD /* CreateDynamicBasemapGalleryView.swift in Sources */,
				D70789922CD160FD000DF215 /* ApplyDictionaryRendererToGraphicsOverlayView.swift in Sources */,
				D77570C02A2942F800F490CD /* AnimateImagesWithImageOverlayView.swift in Sources */,
				D7848EFE2CBD986400F6F546 /* AddElevationSourceFromRasterView.swift in Sources */,
				D7054AE92ACCCB6C007235BA /* Animate3DGraphicView.SettingsView.swift in Sources */,
				D78FA4942C3C88880079313E /* CreateDynamicBasemapGalleryView.Views.swift in Sources */,
				E0EA0B772866390E00C9621D /* ProjectGeometryView.swift in Sources */,
				D74C8BFE2ABA5605007C76B8 /* StyleSymbolsFromMobileStyleFileView.swift in Sources */,
				8810FB592DC94A7200874936 /* ApplyFunctionToRasterFromServiceView.swift in Sources */,
				D7E7D0812AEB39D5003AAD02 /* FindRouteInTransportNetworkView.swift in Sources */,
				D742E4922B04132B00690098 /* DisplayWebSceneFromPortalItemView.swift in Sources */,
				0042E24328E4BF8F001F33D6 /* ShowViewshedFromPointInSceneView.Model.swift in Sources */,
				95F3A52B2C07F09C00885DED /* SetSurfaceNavigationConstraintView.swift in Sources */,
				00FA4E572DBC139C008A34CF /* AddRastersAndFeatureTablesFromGeopackageView.swift in Sources */,
				D7E557682A1D768800B9FB09 /* AddWMSLayerView.swift in Sources */,
				D7497F3C2AC4B4C100167AD2 /* DisplayDimensionsView.swift in Sources */,
				D7C97B562B75C10C0097CDA1 /* ValidateUtilityNetworkTopologyView.Views.swift in Sources */,
				D73FCFF72B02A3AA0006360D /* FindAddressWithReverseGeocodeView.swift in Sources */,
				1C38915D2DBC36C800ADFDDC /* AddWFSLayerView.swift in Sources */,
				D789AAAD2D66C718007A8E0E /* CreateKMLMultiTrackView.Model.swift in Sources */,
				0005580A2817C51E00224BC6 /* SampleDetailView.swift in Sources */,
				00FA4E642DCA72EE008A34CF /* ApplyRGBRendererView.swift in Sources */,
				D75F66362B48EABC00434974 /* SearchForWebMapView.swift in Sources */,
				D7058B102B59E44B000A888A /* StylePointWithSceneSymbolView.swift in Sources */,
				0044218A2DB9533900249FEE /* AddFeatureCollectionLayerFromPortalItemView.swift in Sources */,
				1C8EC7472BAE2891001A6929 /* AugmentRealityToCollectDataView.swift in Sources */,
				D75C35672AB50338003CD55F /* GroupLayersTogetherView.GroupLayerListView.swift in Sources */,
				4D2ADC6229C5071C003B367F /* ChangeMapViewBackgroundView.Model.swift in Sources */,
				D7848ED82CBD85A300F6F546 /* AddPointSceneLayerView.swift in Sources */,
				0074ABCD2817BCC30037244A /* SamplesApp+Samples.swift.tache in Sources */,
				D79EE76E2A4CEA5D005A52AE /* SetUpLocationDrivenGeotriggersView.Model.swift in Sources */,
				4C81273E2DCA9E31006EF7D2 /* ApplyColormapRendererToRasterView.swift in Sources */,
				10CFF4CA2DBAAFAC0027F144 /* AddFeatureLayerWithTimeOffsetView.swift in Sources */,
				D74F03F02B609A7D00E83688 /* AddFeaturesWithContingentValuesView.Model.swift in Sources */,
				E004A6F3284E4FEB002A1FE6 /* ShowResultOfSpatialOperationsView.swift in Sources */,
				955AFAC42C10FD6F009C8FE5 /* ApplyMosaicRuleToRastersView.swift in Sources */,
				D751018E2A2E962D00B8FA48 /* IdentifyLayerFeaturesView.swift in Sources */,
				F1E71BF1289473760064C33F /* AddRasterFromFileView.swift in Sources */,
				00B04273282EC59E0072E1B4 /* AboutView.swift in Sources */,
				88E52E6F2DC96C3F00F48409 /* ApplyHillshadeRendererToRasterView.swift in Sources */,
				7573E81F29D6134C00BEED9C /* TraceUtilityNetworkView.swift in Sources */,
				D7781D4B2B7ECCB700E53C51 /* NavigateRouteWithReroutingView.Model.swift in Sources */,
				4D2ADC6929C50C4C003B367F /* AddDynamicEntityLayerView.SettingsView.swift in Sources */,
				1C42E04729D2396B004FC4BE /* ShowPopupView.swift in Sources */,
				D72FE7032CE6D05600BBC0FE /* AppFavorites.swift in Sources */,
				79302F872A1ED71B0002336A /* CreateAndSaveKMLView.Views.swift in Sources */,
				D73FC0FD2AD4A18D0067A19B /* CreateMobileGeodatabaseView.swift in Sources */,
				D7F2A02F2CD00F1C0008D981 /* ApplyDictionaryRendererToFeatureLayerView.swift in Sources */,
				1C19B4F12A578E46001D2506 /* CreateLoadReportView.Views.swift in Sources */,
				D703F04D2D9334AC0077E3A8 /* SnapGeometryEditsWithUtilityNetworkRulesView.Model.swift in Sources */,
				E066DD3B2860CA08004D3D5B /* ShowResultOfSpatialRelationshipsView.swift in Sources */,
				7573E81E29D6134C00BEED9C /* TraceUtilityNetworkView.Views.swift in Sources */,
				D75E5EE62CC0340100252595 /* ListContentsOfKMLFileView.swift in Sources */,
				4D2ADC5A29C4F612003B367F /* ChangeMapViewBackgroundView.swift in Sources */,
				95DEB9B62C127A92009BEC35 /* ShowViewshedFromPointOnMapView.swift in Sources */,
				D7BA38972BFBFC0F009954F5 /* QueryRelatedFeaturesView.swift in Sources */,
				004421902DB9620200249FEE /* AddFeatureCollectionLayerFromQueryView.swift in Sources */,
				D7ECF5982AB8BE63003FB2BE /* RenderMultilayerSymbolsView.swift in Sources */,
				D769C2122A29019B00030F61 /* SetUpLocationDrivenGeotriggersView.swift in Sources */,
				00FA4E722DCBD7A9008A34CF /* ApplySimpleRendererToFeatureLayerView.swift in Sources */,
				79302F852A1ED4E30002336A /* CreateAndSaveKMLView.Model.swift in Sources */,
				D7C3AB4A2B683291008909B9 /* SetFeatureRequestModeView.swift in Sources */,
				95D2EE0F2C334D1600683D53 /* ShowServiceAreaView.swift in Sources */,
				00FA4E662DCA738A008A34CF /* ApplyRGBRendererView.SettingsView.swift in Sources */,
				D7A670D72DADBC770060E327 /* EnvironmentValues+RequestReviewModel.swift in Sources */,
				D7058FB12ACB423C00A40F14 /* Animate3DGraphicView.Model.swift in Sources */,
				D7BEBAC52CBDC0F800F882E7 /* AddElevationSourceFromTilePackageView.swift in Sources */,
				D77D9C002BB2438200B38A6C /* AugmentRealityToShowHiddenInfrastructureView.ARSceneView.swift in Sources */,
				0044CDDF2995C39E004618CE /* ShowDeviceLocationHistoryView.swift in Sources */,
				E041ABC0287CA9F00056009B /* WebView.swift in Sources */,
				D73E619E2BDB21F400457932 /* EditWithBranchVersioningView.swift in Sources */,
				D7DFA0EA2CBA0242007C31F2 /* AddMapImageLayerView.swift in Sources */,
				D7705D642AFC570700CC0335 /* FindClosestFacilityFromPointView.swift in Sources */,
				E088E1572862579D00413100 /* SetSurfacePlacementModeView.swift in Sources */,
				9579FCEA2C3360BB00FC8A1D /* EditFeatureAttachmentsView.swift in Sources */,
				D762AF5F2BF6A7B900ECE3C7 /* EditFeaturesWithFeatureLinkedAnnotationView.swift in Sources */,
				1CAF831F2A20305F000E1E60 /* ShowUtilityAssociationsView.swift in Sources */,
				00E7C15C2BBE1BF000B85D69 /* SnapGeometryEditsView.swift in Sources */,
				E004A6C128414332002A1FE6 /* SetViewpointRotationView.swift in Sources */,
				883C121529C9136600062FF9 /* DownloadPreplannedMapAreaView.MapPicker.swift in Sources */,
				D72C43F32AEB066D00B6157B /* GeocodeOfflineView.Model.swift in Sources */,
				1C9B74C929DB43580038B06F /* ShowRealisticLightAndShadowsView.swift in Sources */,
				10B782052BE55D7E007EAE6C /* GenerateOfflineMapWithCustomParametersView.swift in Sources */,
				D7635FF12B9272CB0044AB97 /* DisplayClustersView.swift in Sources */,
				D7232EE12AC1E5AA0079ABFF /* PlayKMLTourView.swift in Sources */,
				D7010EBF2B05616900D43F55 /* DisplaySceneFromMobileScenePackageView.swift in Sources */,
				D7337C602ABD142D00A5D865 /* ShowMobileMapPackageExpirationDateView.swift in Sources */,
				00E5401E27F3CCA200CF66D5 /* ContentView.swift in Sources */,
				D7634FAF2A43B7AC00F8AEFB /* CreateConvexHullAroundGeometriesView.swift in Sources */,
				E066DD382860AB28004D3D5B /* StyleGraphicsWithRendererView.swift in Sources */,
				108EC04129D25B2C000F35D0 /* QueryFeatureTableView.swift in Sources */,
				D71D516E2B51D7B600B2A2BE /* SearchForWebMapView.Views.swift in Sources */,
				D71A9DE22D8CC88D00CA03CB /* SnapGeometryEditsWithUtilityNetworkRulesView.swift in Sources */,
				D7114A0D2BDC6A3300FA68CA /* EditWithBranchVersioningView.Model.swift in Sources */,
				00B04FB5283EEBA80026C882 /* DisplayOverviewMapView.swift in Sources */,
				D718A1E72B570F7500447087 /* OrbitCameraAroundObjectView.Model.swift in Sources */,
				88E52E812DCA703B00F48409 /* ApplyHillshadeRendererToRasterView.SettingsView.swift in Sources */,
				D71C5F642AAA7A88006599FD /* CreateSymbolStylesFromWebStylesView.swift in Sources */,
				D7CC33FF2A31475C00198EDF /* ShowLineOfSightBetweenPointsView.swift in Sources */,
				D70BE5792A5624A80022CA02 /* CategoriesView.swift in Sources */,
				10BD9EB42BF51B4B00ABDBD5 /* GenerateOfflineMapWithCustomParametersView.Model.swift in Sources */,
				4D2ADC5D29C4F612003B367F /* ChangeMapViewBackgroundView.SettingsView.swift in Sources */,
				75DD739529D38B1B0010229D /* NavigateRouteView.swift in Sources */,
				D75362D22A1E886700D83028 /* ApplyUniqueValueRendererView.swift in Sources */,
				D74F6C442D0CD51B00D4FB15 /* ConfigureElectronicNavigationalChartsView.swift in Sources */,
				0074ABBF28174BCF0037244A /* DisplayMapView.swift in Sources */,
				D7EF5D752A26A03A00FEBDE5 /* ShowCoordinatesInMultipleFormatsView.swift in Sources */,
				1C3891612DC02F1200ADFDDC /* ApplyBlendRendererToHillshadeView.swift in Sources */,
				D72F272E2ADA1E4400F906DA /* AugmentRealityToShowTabletopSceneView.swift in Sources */,
				10B782082BE5A058007EAE6C /* GenerateOfflineMapWithCustomParametersView.CustomParameters.swift in Sources */,
				D76EE6072AF9AFE100DA0325 /* FindRouteAroundBarriersView.Model.swift in Sources */,
				0086F40128E3770A00974721 /* ShowViewshedFromPointInSceneView.swift in Sources */,
				0044289229C90C0B00160767 /* GetElevationAtPointOnSurfaceView.swift in Sources */,
				00E1D90B2BC0AF97001AEB6A /* SnapGeometryEditsView.SnapSettingsView.swift in Sources */,
				D7E440D72A1ECE7D005D74DE /* CreateBuffersAroundPointsView.swift in Sources */,
				00D4EF802863842100B9CC30 /* AddFeatureLayersView.swift in Sources */,
				4D126D7E29CA43D200CFB7A7 /* ShowDeviceLocationWithNMEADataSourcesView.Model.swift in Sources */,
				D7A670D52DADB9630060E327 /* Bundle.swift in Sources */,
				4D126D6D29CA1B6000CFB7A7 /* ShowDeviceLocationWithNMEADataSourcesView.swift in Sources */,
				D710996D2A27D9210065A1C1 /* DensifyAndGeneralizeGeometryView.swift in Sources */,
				88F93CC129C3D59D0006B28E /* CreateAndEditGeometriesView.swift in Sources */,
				1C0C1C3929D34DAE005C8B24 /* ChangeViewpointView.swift in Sources */,
				955271612C0E6749009B1ED4 /* AddRasterFromServiceView.swift in Sources */,
				D7AE861E2AC39DC50049B626 /* DisplayAnnotationView.swift in Sources */,
				D734FA0C2A183A5B00246D7E /* SetMaxExtentView.swift in Sources */,
				D704AA5A2AB22C1A00A3BB63 /* GroupLayersTogetherView.swift in Sources */,
				0072C7F42DBAA65E001502CA /* AddFeatureCollectionLayerFromTableView.swift in Sources */,
				E004A6DC28465C70002A1FE6 /* DisplaySceneView.swift in Sources */,
				E066DD35285CF3B3004D3D5B /* FindRouteView.swift in Sources */,
				D71371792BD88ECC00EB2F86 /* MonitorChangesToLayerViewStateView.swift in Sources */,
				D7B759B32B1FFBE300017FDD /* FavoritesView.swift in Sources */,
				D722BD222A420DAD002C2087 /* ShowExtrudedFeaturesView.swift in Sources */,
				E004A6F6284FA42A002A1FE6 /* SelectFeaturesInFeatureLayerView.swift in Sources */,
				1C3892312DC59E6000ADFDDC /* ApplyBlendRendererToHillshadeView.SettingsView.swift in Sources */,
				D77688132B69826B007C3860 /* ListSpatialReferenceTransformationsView.swift in Sources */,
				00FA4E682DCA87A9008A34CF /* ApplyRGBRendererView.RangeSlider.swift in Sources */,
				D75101812A2E493600B8FA48 /* ShowLabelsOnLayerView.swift in Sources */,
				1C3B7DCB2A5F64FC00907443 /* AnalyzeNetworkWithSubnetworkTraceView.swift in Sources */,
				00B042E8282EDC690072E1B4 /* SetBasemapView.swift in Sources */,
				E004A6E62846A61F002A1FE6 /* StyleGraphicsWithSymbolsView.swift in Sources */,
				0000FB6E2BBDB17600845921 /* Add3DTilesLayerView.swift in Sources */,
				D74EA7842B6DADA5008F6C7C /* ValidateUtilityNetworkTopologyView.swift in Sources */,
				00E1D90D2BC0B125001AEB6A /* SnapGeometryEditsView.GeometryEditorModel.swift in Sources */,
				E088E1742863B5F800413100 /* GenerateOfflineMapView.swift in Sources */,
				0074ABC428174F430037244A /* Sample.swift in Sources */,
				95E980712C26183000CB8912 /* BrowseOGCAPIFeatureServiceView.swift in Sources */,
				D713C6D72CB990600073AA72 /* AddKMLLayerView.swift in Sources */,
				00A7A14A2A2FC5B700F035F7 /* DisplayContentOfUtilityNetworkContainerView.Model.swift in Sources */,
				E004A6F0284E4B9B002A1FE6 /* DownloadVectorTilesToLocalCacheView.swift in Sources */,
				00ABA94E2BF6721700C0488C /* ShowGridView.swift in Sources */,
				1CAB8D4E2A3CEAB0002AA649 /* RunValveIsolationTraceView.swift in Sources */,
				D7A737E02BABB9FE00B7C7FC /* AugmentRealityToShowHiddenInfrastructureView.swift in Sources */,
				4D2ADC4329C26D05003B367F /* AddDynamicEntityLayerView.swift in Sources */,
				D70082EB2ACF900100E0C3C2 /* IdentifyKMLFeaturesView.swift in Sources */,
				D7635FFB2B9277DC0044AB97 /* ConfigureClustersView.Model.swift in Sources */,
				D7EAF35A2A1C023800D822C4 /* SetMinAndMaxScaleView.swift in Sources */,
				1C19B4F52A578E46001D2506 /* CreateLoadReportView.Model.swift in Sources */,
				9547085C2C3C719800CA8579 /* EditFeatureAttachmentsView.Model.swift in Sources */,
				D71C90A22C6C249B0018C63E /* StyleGeometryTypesWithSymbolsView.swift in Sources */,
				3E54CF222C66AFBE00DD2F18 /* AddWebTiledLayerView.swift in Sources */,
				0042E24528E4F82C001F33D6 /* ShowViewshedFromPointInSceneView.ViewshedSettingsView.swift in Sources */,
				D7DDF8532AF47C6C004352D9 /* FindRouteAroundBarriersView.swift in Sources */,
				1C9B74D929DB54560038B06F /* ChangeCameraControllerView.swift in Sources */,
				D7BEBAD22CBDFE1C00F882E7 /* DisplayAlternateSymbolsAtDifferentScalesView.swift in Sources */,
				D76000AE2AF19C2300B3084D /* FindRouteInMobileMapPackageView.swift in Sources */,
				00273CF42A82AB5900A7A77D /* SamplesSearchView.swift in Sources */,
				D78666AD2A2161F100C60110 /* FindNearestVertexView.swift in Sources */,
				3E720F9D2C619B1700E22A9E /* SetInitialViewpointView.swift in Sources */,
				D76CE8D92BFD7047009A8686 /* SetReferenceScaleView.swift in Sources */,
				D7C16D1B2AC5F95300689E89 /* Animate3DGraphicView.swift in Sources */,
				D744FD172A2112D90084A66C /* CreateConvexHullAroundPointsView.swift in Sources */,
				D7044B962BE18D73000F2C43 /* EditWithBranchVersioningView.Views.swift in Sources */,
				D71C90A32C6C249B0018C63E /* StyleGeometryTypesWithSymbolsView.Views.swift in Sources */,
				D718A1ED2B575FD900447087 /* ManageBookmarksView.swift in Sources */,
				D73723762AF5877500846884 /* FindRouteInMobileMapPackageView.Models.swift in Sources */,
				D74ECD0D2BEEAE2F007C0FA6 /* EditAndSyncFeaturesWithFeatureServiceView.Model.swift in Sources */,
				00CB9138284814A4005C2C5D /* SearchWithGeocodeView.swift in Sources */,
				1C43BC7F2A43781200509BF8 /* SetVisibilityOfSubtypeSublayerView.Views.swift in Sources */,
				D731F3C12AD0D2AC00A8431E /* IdentifyGraphicsView.swift in Sources */,
				4C8126DD2DBBCF0B006EF7D2 /* ApplyStyleToWMSLayerView.swift in Sources */,
				00E5401C27F3CCA200CF66D5 /* SamplesApp.swift in Sources */,
				D73E61962BDAEE6600457932 /* MatchViewpointOfGeoViewsView.swift in Sources */,
				E066DD4028610F55004D3D5B /* AddSceneLayerFromServiceView.swift in Sources */,
				D7F8C0392B60564D0072BFA7 /* AddFeaturesWithContingentValuesView.swift in Sources */,
				00F279D62AF418DC00CECAF8 /* AddDynamicEntityLayerView.VehicleCallout.swift in Sources */,
				D7749AD62AF08BF50086632F /* FindRouteInTransportNetworkView.Model.swift in Sources */,
				D73F06692B5EE73D000B574F /* QueryFeaturesWithArcadeExpressionView.swift in Sources */,
				D7464F1E2ACE04B3007FEE88 /* IdentifyRasterCellView.swift in Sources */,
				D7588F5F2B7D8DAA008B75E2 /* NavigateRouteWithReroutingView.swift in Sources */,
			);
			runOnlyForDeploymentPostprocessing = 0;
		};
/* End PBXSourcesBuildPhase section */

/* Begin XCBuildConfiguration section */
		00E5402227F3CCA200CF66D5 /* Debug */ = {
			isa = XCBuildConfiguration;
			buildSettings = {
				ALWAYS_SEARCH_USER_PATHS = NO;
				ASSETCATALOG_COMPILER_GENERATE_SWIFT_ASSET_SYMBOL_EXTENSIONS = YES;
				CLANG_ANALYZER_NONNULL = YES;
				CLANG_ANALYZER_NUMBER_OBJECT_CONVERSION = YES_AGGRESSIVE;
				CLANG_CXX_LANGUAGE_STANDARD = "gnu++17";
				CLANG_ENABLE_MODULES = YES;
				CLANG_ENABLE_OBJC_ARC = YES;
				CLANG_ENABLE_OBJC_WEAK = YES;
				CLANG_WARN_BLOCK_CAPTURE_AUTORELEASING = YES;
				CLANG_WARN_BOOL_CONVERSION = YES;
				CLANG_WARN_COMMA = YES;
				CLANG_WARN_CONSTANT_CONVERSION = YES;
				CLANG_WARN_DEPRECATED_OBJC_IMPLEMENTATIONS = YES;
				CLANG_WARN_DIRECT_OBJC_ISA_USAGE = YES_ERROR;
				CLANG_WARN_DOCUMENTATION_COMMENTS = YES;
				CLANG_WARN_EMPTY_BODY = YES;
				CLANG_WARN_ENUM_CONVERSION = YES;
				CLANG_WARN_INFINITE_RECURSION = YES;
				CLANG_WARN_INT_CONVERSION = YES;
				CLANG_WARN_NON_LITERAL_NULL_CONVERSION = YES;
				CLANG_WARN_OBJC_IMPLICIT_RETAIN_SELF = YES;
				CLANG_WARN_OBJC_LITERAL_CONVERSION = YES;
				CLANG_WARN_OBJC_ROOT_CLASS = YES_ERROR;
				CLANG_WARN_QUOTED_INCLUDE_IN_FRAMEWORK_HEADER = YES;
				CLANG_WARN_RANGE_LOOP_ANALYSIS = YES;
				CLANG_WARN_STRICT_PROTOTYPES = YES;
				CLANG_WARN_SUSPICIOUS_MOVE = YES;
				CLANG_WARN_UNGUARDED_AVAILABILITY = YES_AGGRESSIVE;
				CLANG_WARN_UNREACHABLE_CODE = YES;
				CLANG_WARN__DUPLICATE_METHOD_MATCH = YES;
				COPY_PHASE_STRIP = NO;
				DEAD_CODE_STRIPPING = YES;
				DEBUG_INFORMATION_FORMAT = dwarf;
				ENABLE_STRICT_OBJC_MSGSEND = YES;
				ENABLE_TESTABILITY = YES;
				ENABLE_USER_SCRIPT_SANDBOXING = NO;
				GCC_C_LANGUAGE_STANDARD = gnu11;
				GCC_DYNAMIC_NO_PIC = NO;
				GCC_NO_COMMON_BLOCKS = YES;
				GCC_OPTIMIZATION_LEVEL = 0;
				GCC_PREPROCESSOR_DEFINITIONS = (
					"DEBUG=1",
					"$(inherited)",
				);
				GCC_WARN_64_TO_32_BIT_CONVERSION = YES;
				GCC_WARN_ABOUT_RETURN_TYPE = YES_ERROR;
				GCC_WARN_UNDECLARED_SELECTOR = YES;
				GCC_WARN_UNINITIALIZED_AUTOS = YES_AGGRESSIVE;
				GCC_WARN_UNUSED_FUNCTION = YES;
				GCC_WARN_UNUSED_VARIABLE = YES;
				MTL_ENABLE_DEBUG_INFO = INCLUDE_SOURCE;
				MTL_FAST_MATH = YES;
				ONLY_ACTIVE_ARCH = YES;
				SWIFT_ACTIVE_COMPILATION_CONDITIONS = DEBUG;
				SWIFT_OPTIMIZATION_LEVEL = "-Onone";
			};
			name = Debug;
		};
		00E5402327F3CCA200CF66D5 /* Release */ = {
			isa = XCBuildConfiguration;
			buildSettings = {
				ALWAYS_SEARCH_USER_PATHS = NO;
				ASSETCATALOG_COMPILER_GENERATE_SWIFT_ASSET_SYMBOL_EXTENSIONS = YES;
				CLANG_ANALYZER_NONNULL = YES;
				CLANG_ANALYZER_NUMBER_OBJECT_CONVERSION = YES_AGGRESSIVE;
				CLANG_CXX_LANGUAGE_STANDARD = "gnu++17";
				CLANG_ENABLE_MODULES = YES;
				CLANG_ENABLE_OBJC_ARC = YES;
				CLANG_ENABLE_OBJC_WEAK = YES;
				CLANG_WARN_BLOCK_CAPTURE_AUTORELEASING = YES;
				CLANG_WARN_BOOL_CONVERSION = YES;
				CLANG_WARN_COMMA = YES;
				CLANG_WARN_CONSTANT_CONVERSION = YES;
				CLANG_WARN_DEPRECATED_OBJC_IMPLEMENTATIONS = YES;
				CLANG_WARN_DIRECT_OBJC_ISA_USAGE = YES_ERROR;
				CLANG_WARN_DOCUMENTATION_COMMENTS = YES;
				CLANG_WARN_EMPTY_BODY = YES;
				CLANG_WARN_ENUM_CONVERSION = YES;
				CLANG_WARN_INFINITE_RECURSION = YES;
				CLANG_WARN_INT_CONVERSION = YES;
				CLANG_WARN_NON_LITERAL_NULL_CONVERSION = YES;
				CLANG_WARN_OBJC_IMPLICIT_RETAIN_SELF = YES;
				CLANG_WARN_OBJC_LITERAL_CONVERSION = YES;
				CLANG_WARN_OBJC_ROOT_CLASS = YES_ERROR;
				CLANG_WARN_QUOTED_INCLUDE_IN_FRAMEWORK_HEADER = YES;
				CLANG_WARN_RANGE_LOOP_ANALYSIS = YES;
				CLANG_WARN_STRICT_PROTOTYPES = YES;
				CLANG_WARN_SUSPICIOUS_MOVE = YES;
				CLANG_WARN_UNGUARDED_AVAILABILITY = YES_AGGRESSIVE;
				CLANG_WARN_UNREACHABLE_CODE = YES;
				CLANG_WARN__DUPLICATE_METHOD_MATCH = YES;
				COPY_PHASE_STRIP = NO;
				DEAD_CODE_STRIPPING = YES;
				DEBUG_INFORMATION_FORMAT = "dwarf-with-dsym";
				ENABLE_NS_ASSERTIONS = NO;
				ENABLE_STRICT_OBJC_MSGSEND = YES;
				ENABLE_USER_SCRIPT_SANDBOXING = NO;
				GCC_C_LANGUAGE_STANDARD = gnu11;
				GCC_NO_COMMON_BLOCKS = YES;
				GCC_WARN_64_TO_32_BIT_CONVERSION = YES;
				GCC_WARN_ABOUT_RETURN_TYPE = YES_ERROR;
				GCC_WARN_UNDECLARED_SELECTOR = YES;
				GCC_WARN_UNINITIALIZED_AUTOS = YES_AGGRESSIVE;
				GCC_WARN_UNUSED_FUNCTION = YES;
				GCC_WARN_UNUSED_VARIABLE = YES;
				MTL_ENABLE_DEBUG_INFO = NO;
				MTL_FAST_MATH = YES;
				SWIFT_COMPILATION_MODE = wholemodule;
				SWIFT_OPTIMIZATION_LEVEL = "-O";
			};
			name = Release;
		};
		00E5402527F3CCA200CF66D5 /* Debug */ = {
			isa = XCBuildConfiguration;
			buildSettings = {
				ASSETCATALOG_COMPILER_APPICON_NAME = AppIcon;
				ASSETCATALOG_COMPILER_GLOBAL_ACCENT_COLOR_NAME = AccentColor;
				CODE_SIGN_ENTITLEMENTS = macOS/Samples.entitlements;
				"CODE_SIGN_IDENTITY[sdk=macosx*]" = "Apple Development";
				CODE_SIGN_STYLE = Automatic;
				CURRENT_PROJECT_VERSION = 1;
				EMBED_ASSET_PACKS_IN_PRODUCT_BUNDLE = YES;
				INFOPLIST_FILE = "$(SRCROOT)/iOS/Info.plist";
				IPHONEOS_DEPLOYMENT_TARGET = 17.0;
				LD_RUNPATH_SEARCH_PATHS = (
					"$(inherited)",
					"@executable_path/Frameworks",
				);
				MARKETING_VERSION = 200.7.0;
				PRODUCT_BUNDLE_IDENTIFIER = "com.esri.arcgis-swift-sdk-samples";
				PRODUCT_NAME = "ArcGIS Maps SDK Samples";
				SDKROOT = iphoneos;
				SUPPORTED_PLATFORMS = "iphoneos iphonesimulator";
				SUPPORTS_MACCATALYST = YES;
				SUPPORTS_MAC_DESIGNED_FOR_IPHONE_IPAD = NO;
				SWIFT_EMIT_LOC_STRINGS = YES;
				SWIFT_VERSION = 6.0;
				TARGETED_DEVICE_FAMILY = "1,2,6";
			};
			name = Debug;
		};
		00E5402627F3CCA200CF66D5 /* Release */ = {
			isa = XCBuildConfiguration;
			buildSettings = {
				ASSETCATALOG_COMPILER_APPICON_NAME = AppIcon;
				ASSETCATALOG_COMPILER_GLOBAL_ACCENT_COLOR_NAME = AccentColor;
				CODE_SIGN_ENTITLEMENTS = macOS/Samples.entitlements;
				"CODE_SIGN_IDENTITY[sdk=macosx*]" = "Apple Development";
				CODE_SIGN_STYLE = Automatic;
				CURRENT_PROJECT_VERSION = 1;
				DEVELOPMENT_TEAM = "";
				EMBED_ASSET_PACKS_IN_PRODUCT_BUNDLE = YES;
				INFOPLIST_FILE = "$(SRCROOT)/iOS/Info.plist";
				IPHONEOS_DEPLOYMENT_TARGET = 17.0;
				LD_RUNPATH_SEARCH_PATHS = (
					"$(inherited)",
					"@executable_path/Frameworks",
				);
				MARKETING_VERSION = 200.7.0;
				PRODUCT_BUNDLE_IDENTIFIER = "com.esri.arcgis-swift-sdk-samples";
				PRODUCT_NAME = "ArcGIS Maps SDK Samples";
				SDKROOT = iphoneos;
				SUPPORTED_PLATFORMS = "iphoneos iphonesimulator";
				SUPPORTS_MACCATALYST = YES;
				SUPPORTS_MAC_DESIGNED_FOR_IPHONE_IPAD = NO;
				SWIFT_EMIT_LOC_STRINGS = YES;
				SWIFT_VERSION = 6.0;
				TARGETED_DEVICE_FAMILY = "1,2,6";
				VALIDATE_PRODUCT = YES;
			};
			name = Release;
		};
/* End XCBuildConfiguration section */

/* Begin XCConfigurationList section */
		00E5400A27F3CCA100CF66D5 /* Build configuration list for PBXProject "Samples" */ = {
			isa = XCConfigurationList;
			buildConfigurations = (
				00E5402227F3CCA200CF66D5 /* Debug */,
				00E5402327F3CCA200CF66D5 /* Release */,
			);
			defaultConfigurationIsVisible = 0;
			defaultConfigurationName = Release;
		};
		00E5402427F3CCA200CF66D5 /* Build configuration list for PBXNativeTarget "Samples" */ = {
			isa = XCConfigurationList;
			buildConfigurations = (
				00E5402527F3CCA200CF66D5 /* Debug */,
				00E5402627F3CCA200CF66D5 /* Release */,
			);
			defaultConfigurationIsVisible = 0;
			defaultConfigurationName = Release;
		};
/* End XCConfigurationList section */

/* Begin XCRemoteSwiftPackageReference section */
		00C43AEB2947DC350099AE34 /* XCRemoteSwiftPackageReference "arcgis-maps-sdk-swift-toolkit" */ = {
			isa = XCRemoteSwiftPackageReference;
			repositoryURL = "https://github.com/Esri/arcgis-maps-sdk-swift-toolkit/";
			requirement = {
				kind = upToNextMinorVersion;
				minimumVersion = 200.7.0;
			};
		};
/* End XCRemoteSwiftPackageReference section */

/* Begin XCSwiftPackageProductDependency section */
		00C43AEC2947DC350099AE34 /* ArcGISToolkit */ = {
			isa = XCSwiftPackageProductDependency;
			package = 00C43AEB2947DC350099AE34 /* XCRemoteSwiftPackageReference "arcgis-maps-sdk-swift-toolkit" */;
			productName = ArcGISToolkit;
		};
/* End XCSwiftPackageProductDependency section */
	};
	rootObject = 00E5400727F3CCA100CF66D5 /* Project object */;
}<|MERGE_RESOLUTION|>--- conflicted
+++ resolved
@@ -103,12 +103,9 @@
 		00FA4E6B2DCAD4E3008A34CF /* ApplyRGBRendererView.SettingsView.swift in Copy Source Code Files */ = {isa = PBXBuildFile; fileRef = 00FA4E652DCA7386008A34CF /* ApplyRGBRendererView.SettingsView.swift */; };
 		00FA4E722DCBD7A9008A34CF /* ApplySimpleRendererToFeatureLayerView.swift in Sources */ = {isa = PBXBuildFile; fileRef = 00FA4E712DCBD7A6008A34CF /* ApplySimpleRendererToFeatureLayerView.swift */; };
 		00FA4E732DCBDA58008A34CF /* ApplySimpleRendererToFeatureLayerView.swift in Copy Source Code Files */ = {isa = PBXBuildFile; fileRef = 00FA4E712DCBD7A6008A34CF /* ApplySimpleRendererToFeatureLayerView.swift */; };
-<<<<<<< HEAD
 		00FA4E8B2DCD7233008A34CF /* ApplySimpleRendererToGraphicsOverlayView.swift in Sources */ = {isa = PBXBuildFile; fileRef = 00FA4E882DCD7233008A34CF /* ApplySimpleRendererToGraphicsOverlayView.swift */; };
 		00FA4E8D2DCD7536008A34CF /* ApplySimpleRendererToGraphicsOverlayView.swift in Copy Source Code Files */ = {isa = PBXBuildFile; fileRef = 00FA4E882DCD7233008A34CF /* ApplySimpleRendererToGraphicsOverlayView.swift */; };
-=======
 		00FA4E822DCD5AEE008A34CF /* srtm in Resources */ = {isa = PBXBuildFile; fileRef = 00FA4E812DCD5AD0008A34CF /* srtm */; settings = {ASSET_TAGS = (ApplyHillshadeRendererToRaster, ); }; };
->>>>>>> 6d88218b
 		102B6A372BFD5B55009F763C /* IdentifyFeaturesInWMSLayerView.swift in Sources */ = {isa = PBXBuildFile; fileRef = 102B6A362BFD5B55009F763C /* IdentifyFeaturesInWMSLayerView.swift */; };
 		104F55C72BF3E30A00204D04 /* GenerateOfflineMapWithCustomParametersView.swift in Copy Source Code Files */ = {isa = PBXBuildFile; fileRef = 10B782042BE55D7E007EAE6C /* GenerateOfflineMapWithCustomParametersView.swift */; };
 		104F55C82BF3E30A00204D04 /* GenerateOfflineMapWithCustomParametersView.CustomParameters.swift in Copy Source Code Files */ = {isa = PBXBuildFile; fileRef = 10B782072BE5A058007EAE6C /* GenerateOfflineMapWithCustomParametersView.CustomParameters.swift */; };
@@ -647,13 +644,10 @@
 			dstPath = "";
 			dstSubfolderSpec = 7;
 			files = (
-<<<<<<< HEAD
 				00FA4E8D2DCD7536008A34CF /* ApplySimpleRendererToGraphicsOverlayView.swift in Copy Source Code Files */,
-=======
 				00FA4E692DCAD4E3008A34CF /* ApplyRGBRendererView.swift in Copy Source Code Files */,
 				00FA4E6A2DCAD4E3008A34CF /* ApplyRGBRendererView.RangeSlider.swift in Copy Source Code Files */,
 				00FA4E6B2DCAD4E3008A34CF /* ApplyRGBRendererView.SettingsView.swift in Copy Source Code Files */,
->>>>>>> 6d88218b
 				D71D9B162DC4311A00FF2D5A /* ApplyTerrainExaggerationView.swift in Copy Source Code Files */,
 				0072C7F52DBAB714001502CA /* AddFeatureCollectionLayerFromTableView.swift in Copy Source Code Files */,
 				00FA4E732DCBDA58008A34CF /* ApplySimpleRendererToFeatureLayerView.swift in Copy Source Code Files */,
@@ -965,11 +959,8 @@
 		00FA4E652DCA7386008A34CF /* ApplyRGBRendererView.SettingsView.swift */ = {isa = PBXFileReference; lastKnownFileType = sourcecode.swift; path = ApplyRGBRendererView.SettingsView.swift; sourceTree = "<group>"; };
 		00FA4E672DCA87A5008A34CF /* ApplyRGBRendererView.RangeSlider.swift */ = {isa = PBXFileReference; lastKnownFileType = sourcecode.swift; path = ApplyRGBRendererView.RangeSlider.swift; sourceTree = "<group>"; };
 		00FA4E712DCBD7A6008A34CF /* ApplySimpleRendererToFeatureLayerView.swift */ = {isa = PBXFileReference; lastKnownFileType = sourcecode.swift; path = ApplySimpleRendererToFeatureLayerView.swift; sourceTree = "<group>"; };
-<<<<<<< HEAD
 		00FA4E882DCD7233008A34CF /* ApplySimpleRendererToGraphicsOverlayView.swift */ = {isa = PBXFileReference; lastKnownFileType = sourcecode.swift; path = ApplySimpleRendererToGraphicsOverlayView.swift; sourceTree = "<group>"; };
-=======
 		00FA4E812DCD5AD0008A34CF /* srtm */ = {isa = PBXFileReference; lastKnownFileType = folder; path = srtm; sourceTree = "<group>"; };
->>>>>>> 6d88218b
 		102B6A362BFD5B55009F763C /* IdentifyFeaturesInWMSLayerView.swift */ = {isa = PBXFileReference; lastKnownFileType = sourcecode.swift; path = IdentifyFeaturesInWMSLayerView.swift; sourceTree = "<group>"; };
 		108EC04029D25B2C000F35D0 /* QueryFeatureTableView.swift */ = {isa = PBXFileReference; fileEncoding = 4; lastKnownFileType = sourcecode.swift; path = QueryFeatureTableView.swift; sourceTree = "<group>"; };
 		10B782042BE55D7E007EAE6C /* GenerateOfflineMapWithCustomParametersView.swift */ = {isa = PBXFileReference; lastKnownFileType = sourcecode.swift; path = GenerateOfflineMapWithCustomParametersView.swift; sourceTree = "<group>"; };
@@ -1833,21 +1824,20 @@
 			path = "Apply simple renderer to feature layer";
 			sourceTree = "<group>";
 		};
-<<<<<<< HEAD
 		00FA4E8A2DCD7233008A34CF /* Apply simple renderer to graphics overlay */ = {
 			isa = PBXGroup;
 			children = (
 				00FA4E882DCD7233008A34CF /* ApplySimpleRendererToGraphicsOverlayView.swift */,
 			);
 			path = "Apply simple renderer to graphics overlay";
-=======
+			sourceTree = "<group>";
+		};
 		00FA4E7C2DCD5959008A34CF /* 9c802ab0c93a4e45a16311c666fe81c1 */ = {
 			isa = PBXGroup;
 			children = (
 				00FA4E812DCD5AD0008A34CF /* srtm */,
 			);
 			path = 9c802ab0c93a4e45a16311c666fe81c1;
->>>>>>> 6d88218b
 			sourceTree = "<group>";
 		};
 		102B6A352BFD5AD1009F763C /* Identify features in WMS layer */ = {
