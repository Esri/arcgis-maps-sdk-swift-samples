// !$*UTF8*$!
{
	archiveVersion = 1;
	classes = {
	};
	objectVersion = 55;
	objects = {

/* Begin PBXBuildFile section */
		0005580A2817C51E00224BC6 /* SampleDetailView.swift in Sources */ = {isa = PBXBuildFile; fileRef = 000558092817C51E00224BC6 /* SampleDetailView.swift */; };
		00181B462846AD7100654571 /* View+Alert.swift in Sources */ = {isa = PBXBuildFile; fileRef = 00181B452846AD7100654571 /* View+Alert.swift */; };
		001C6DE127FE8A9400D472C2 /* AppSecrets.swift.masque in Sources */ = {isa = PBXBuildFile; fileRef = 001C6DD827FE585A00D472C2 /* AppSecrets.swift.masque */; };
		00273CF42A82AB5900A7A77D /* SamplesSearchView.swift in Sources */ = {isa = PBXBuildFile; fileRef = 00273CF32A82AB5900A7A77D /* SamplesSearchView.swift */; };
		00273CF62A82AB8700A7A77D /* SampleRow.swift in Sources */ = {isa = PBXBuildFile; fileRef = 00273CF52A82AB8700A7A77D /* SampleRow.swift */; };
		0039A4E92885C50300592C86 /* AddSceneLayerFromServiceView.swift in Copy Source Code Files */ = {isa = PBXBuildFile; fileRef = E066DD3F28610F55004D3D5B /* AddSceneLayerFromServiceView.swift */; };
		0039A4EA2885C50300592C86 /* ClipGeometryView.swift in Copy Source Code Files */ = {isa = PBXBuildFile; fileRef = E000E75F2869E33D005D87C5 /* ClipGeometryView.swift */; };
		0039A4EB2885C50300592C86 /* CreatePlanarAndGeodeticBuffersView.swift in Copy Source Code Files */ = {isa = PBXBuildFile; fileRef = E004A6EC2849556E002A1FE6 /* CreatePlanarAndGeodeticBuffersView.swift */; };
		0039A4EC2885C50300592C86 /* CutGeometryView.swift in Copy Source Code Files */ = {isa = PBXBuildFile; fileRef = E000E762286A0B18005D87C5 /* CutGeometryView.swift */; };
		0039A4ED2885C50300592C86 /* DisplayMapView.swift in Copy Source Code Files */ = {isa = PBXBuildFile; fileRef = 0074ABBE28174BCF0037244A /* DisplayMapView.swift */; };
		0039A4EE2885C50300592C86 /* DisplayOverviewMapView.swift in Copy Source Code Files */ = {isa = PBXBuildFile; fileRef = 00B04FB4283EEBA80026C882 /* DisplayOverviewMapView.swift */; };
		0039A4EF2885C50300592C86 /* DisplaySceneView.swift in Copy Source Code Files */ = {isa = PBXBuildFile; fileRef = E004A6D828465C70002A1FE6 /* DisplaySceneView.swift */; };
		0039A4F02885C50300592C86 /* ProjectGeometryView.swift in Copy Source Code Files */ = {isa = PBXBuildFile; fileRef = E0EA0B762866390E00C9621D /* ProjectGeometryView.swift */; };
		0039A4F12885C50300592C86 /* SearchWithGeocodeView.swift in Copy Source Code Files */ = {isa = PBXBuildFile; fileRef = 00CB9137284814A4005C2C5D /* SearchWithGeocodeView.swift */; };
		0039A4F22885C50300592C86 /* SelectFeaturesInFeatureLayerView.swift in Copy Source Code Files */ = {isa = PBXBuildFile; fileRef = E004A6F5284FA42A002A1FE6 /* SelectFeaturesInFeatureLayerView.swift */; };
		0039A4F32885C50300592C86 /* SetBasemapView.swift in Copy Source Code Files */ = {isa = PBXBuildFile; fileRef = 00B042E5282EDC690072E1B4 /* SetBasemapView.swift */; };
		0039A4F42885C50300592C86 /* SetSurfacePlacementModeView.swift in Copy Source Code Files */ = {isa = PBXBuildFile; fileRef = E088E1562862579D00413100 /* SetSurfacePlacementModeView.swift */; };
		0039A4F52885C50300592C86 /* SetViewpointRotationView.swift in Copy Source Code Files */ = {isa = PBXBuildFile; fileRef = E004A6BD28414332002A1FE6 /* SetViewpointRotationView.swift */; };
		0039A4F62885C50300592C86 /* ShowCalloutView.swift in Copy Source Code Files */ = {isa = PBXBuildFile; fileRef = E004A6DF28466279002A1FE6 /* ShowCalloutView.swift */; };
		0039A4F72885C50300592C86 /* ShowDeviceLocationView.swift in Copy Source Code Files */ = {isa = PBXBuildFile; fileRef = E004A6E828493BCE002A1FE6 /* ShowDeviceLocationView.swift */; };
		0039A4F82885C50300592C86 /* ShowResultOfSpatialRelationshipsView.swift in Copy Source Code Files */ = {isa = PBXBuildFile; fileRef = E066DD3A2860CA08004D3D5B /* ShowResultOfSpatialRelationshipsView.swift */; };
		0039A4F92885C50300592C86 /* ShowResultOfSpatialOperationsView.swift in Copy Source Code Files */ = {isa = PBXBuildFile; fileRef = E004A6F2284E4FEB002A1FE6 /* ShowResultOfSpatialOperationsView.swift */; };
		0039A4FA2885C50300592C86 /* StyleGraphicsWithRendererView.swift in Copy Source Code Files */ = {isa = PBXBuildFile; fileRef = E066DD372860AB28004D3D5B /* StyleGraphicsWithRendererView.swift */; };
		0039A4FB2885C50300592C86 /* StyleGraphicsWithSymbolsView.swift in Copy Source Code Files */ = {isa = PBXBuildFile; fileRef = E004A6E52846A61F002A1FE6 /* StyleGraphicsWithSymbolsView.swift */; };
		0042E24328E4BF8F001F33D6 /* ShowViewshedFromPointInSceneView.Model.swift in Sources */ = {isa = PBXBuildFile; fileRef = 0042E24228E4BF8F001F33D6 /* ShowViewshedFromPointInSceneView.Model.swift */; };
		0042E24528E4F82C001F33D6 /* ShowViewshedFromPointInSceneView.ViewshedSettingsView.swift in Sources */ = {isa = PBXBuildFile; fileRef = 0042E24428E4F82B001F33D6 /* ShowViewshedFromPointInSceneView.ViewshedSettingsView.swift */; };
		0042E24628E50EE4001F33D6 /* ShowViewshedFromPointInSceneView.swift in Copy Source Code Files */ = {isa = PBXBuildFile; fileRef = 0086F3FD28E3770900974721 /* ShowViewshedFromPointInSceneView.swift */; };
		0042E24728E50EE4001F33D6 /* ShowViewshedFromPointInSceneView.Model.swift in Copy Source Code Files */ = {isa = PBXBuildFile; fileRef = 0042E24228E4BF8F001F33D6 /* ShowViewshedFromPointInSceneView.Model.swift */; };
		0042E24828E50EE4001F33D6 /* ShowViewshedFromPointInSceneView.ViewshedSettingsView.swift in Copy Source Code Files */ = {isa = PBXBuildFile; fileRef = 0042E24428E4F82B001F33D6 /* ShowViewshedFromPointInSceneView.ViewshedSettingsView.swift */; };
		0044289229C90C0B00160767 /* GetElevationAtPointOnSurfaceView.swift in Sources */ = {isa = PBXBuildFile; fileRef = 0044289129C90C0B00160767 /* GetElevationAtPointOnSurfaceView.swift */; };
		0044289329C9234300160767 /* GetElevationAtPointOnSurfaceView.swift in Copy Source Code Files */ = {isa = PBXBuildFile; fileRef = 0044289129C90C0B00160767 /* GetElevationAtPointOnSurfaceView.swift */; };
		0044CDDF2995C39E004618CE /* ShowDeviceLocationHistoryView.swift in Sources */ = {isa = PBXBuildFile; fileRef = 0044CDDE2995C39E004618CE /* ShowDeviceLocationHistoryView.swift */; };
		0044CDE02995D4DD004618CE /* ShowDeviceLocationHistoryView.swift in Copy Source Code Files */ = {isa = PBXBuildFile; fileRef = 0044CDDE2995C39E004618CE /* ShowDeviceLocationHistoryView.swift */; };
		004FE87129DF5D8700075217 /* Bristol in Resources */ = {isa = PBXBuildFile; fileRef = 004FE87029DF5D8700075217 /* Bristol */; settings = {ASSET_TAGS = (Animate3DGraphic, ChangeCameraController, ); }; };
		006C835528B40682004AEB7F /* BrowseBuildingFloorsView.swift in Copy Source Code Files */ = {isa = PBXBuildFile; fileRef = E0FE32E628747778002C6ACA /* BrowseBuildingFloorsView.swift */; };
		006C835628B40682004AEB7F /* DisplayMapFromMobileMapPackageView.swift in Copy Source Code Files */ = {isa = PBXBuildFile; fileRef = F111CCC0288B5D5600205358 /* DisplayMapFromMobileMapPackageView.swift */; };
		0074ABBF28174BCF0037244A /* DisplayMapView.swift in Sources */ = {isa = PBXBuildFile; fileRef = 0074ABBE28174BCF0037244A /* DisplayMapView.swift */; };
		0074ABC428174F430037244A /* Sample.swift in Sources */ = {isa = PBXBuildFile; fileRef = 0074ABC128174F430037244A /* Sample.swift */; };
		0074ABCD2817BCC30037244A /* SamplesApp+Samples.swift.tache in Sources */ = {isa = PBXBuildFile; fileRef = 0074ABCA2817B8DB0037244A /* SamplesApp+Samples.swift.tache */; };
		0086F40128E3770A00974721 /* ShowViewshedFromPointInSceneView.swift in Sources */ = {isa = PBXBuildFile; fileRef = 0086F3FD28E3770900974721 /* ShowViewshedFromPointInSceneView.swift */; };
		00A7A1462A2FC58300F035F7 /* DisplayContentOfUtilityNetworkContainerView.swift in Sources */ = {isa = PBXBuildFile; fileRef = 00A7A1432A2FC58300F035F7 /* DisplayContentOfUtilityNetworkContainerView.swift */; };
		00A7A14A2A2FC5B700F035F7 /* DisplayContentOfUtilityNetworkContainerView.Model.swift in Sources */ = {isa = PBXBuildFile; fileRef = 00A7A1492A2FC5B700F035F7 /* DisplayContentOfUtilityNetworkContainerView.Model.swift */; };
		00B04273282EC59E0072E1B4 /* AboutView.swift in Sources */ = {isa = PBXBuildFile; fileRef = 00B04272282EC59E0072E1B4 /* AboutView.swift */; };
		00B042E8282EDC690072E1B4 /* SetBasemapView.swift in Sources */ = {isa = PBXBuildFile; fileRef = 00B042E5282EDC690072E1B4 /* SetBasemapView.swift */; };
		00B04FB5283EEBA80026C882 /* DisplayOverviewMapView.swift in Sources */ = {isa = PBXBuildFile; fileRef = 00B04FB4283EEBA80026C882 /* DisplayOverviewMapView.swift */; };
		00C43AED2947DC350099AE34 /* ArcGISToolkit in Frameworks */ = {isa = PBXBuildFile; productRef = 00C43AEC2947DC350099AE34 /* ArcGISToolkit */; };
		00C7993B2A845AAF00AFE342 /* Sidebar.swift in Sources */ = {isa = PBXBuildFile; fileRef = 00C7993A2A845AAF00AFE342 /* Sidebar.swift */; };
		00C94A0D28B53DE1004E42D9 /* raster-file in Resources */ = {isa = PBXBuildFile; fileRef = 00C94A0C28B53DE1004E42D9 /* raster-file */; settings = {ASSET_TAGS = (AddRasterFromFile, ); }; };
		00CB9138284814A4005C2C5D /* SearchWithGeocodeView.swift in Sources */ = {isa = PBXBuildFile; fileRef = 00CB9137284814A4005C2C5D /* SearchWithGeocodeView.swift */; };
		00CCB8A5285BAF8700BBAB70 /* OnDemandResource.swift in Sources */ = {isa = PBXBuildFile; fileRef = 00CCB8A4285BAF8700BBAB70 /* OnDemandResource.swift */; };
		00D4EF802863842100B9CC30 /* AddFeatureLayersView.swift in Sources */ = {isa = PBXBuildFile; fileRef = 00D4EF7F2863842100B9CC30 /* AddFeatureLayersView.swift */; };
		00D4EF9028638BF100B9CC30 /* LA_Trails.geodatabase in Resources */ = {isa = PBXBuildFile; fileRef = 00D4EF8228638BF100B9CC30 /* LA_Trails.geodatabase */; settings = {ASSET_TAGS = (AddFeatureLayers, ); }; };
		00D4EF9A28638BF100B9CC30 /* AuroraCO.gpkg in Resources */ = {isa = PBXBuildFile; fileRef = 00D4EF8F28638BF100B9CC30 /* AuroraCO.gpkg */; settings = {ASSET_TAGS = (AddFeatureLayers, ); }; };
		00D4EFB12863CE6300B9CC30 /* ScottishWildlifeTrust_reserves in Resources */ = {isa = PBXBuildFile; fileRef = 00D4EFB02863CE6300B9CC30 /* ScottishWildlifeTrust_reserves */; settings = {ASSET_TAGS = (AddFeatureLayers, ); }; };
		00E5401C27F3CCA200CF66D5 /* SamplesApp.swift in Sources */ = {isa = PBXBuildFile; fileRef = 00E5400C27F3CCA100CF66D5 /* SamplesApp.swift */; };
		00E5401E27F3CCA200CF66D5 /* ContentView.swift in Sources */ = {isa = PBXBuildFile; fileRef = 00E5400D27F3CCA100CF66D5 /* ContentView.swift */; };
		00E5402027F3CCA200CF66D5 /* Assets.xcassets in Resources */ = {isa = PBXBuildFile; fileRef = 00E5400E27F3CCA200CF66D5 /* Assets.xcassets */; };
		00EB803A2A31506F00AC2B07 /* DisplayContentOfUtilityNetworkContainerView.swift in Copy Source Code Files */ = {isa = PBXBuildFile; fileRef = 00A7A1432A2FC58300F035F7 /* DisplayContentOfUtilityNetworkContainerView.swift */; };
		00EB803B2A31506F00AC2B07 /* DisplayContentOfUtilityNetworkContainerView.Model.swift in Copy Source Code Files */ = {isa = PBXBuildFile; fileRef = 00A7A1492A2FC5B700F035F7 /* DisplayContentOfUtilityNetworkContainerView.Model.swift */; };
		00F279D62AF418DC00CECAF8 /* AddDynamicEntityLayerView.VehicleCallout.swift in Sources */ = {isa = PBXBuildFile; fileRef = 00F279D52AF418DC00CECAF8 /* AddDynamicEntityLayerView.VehicleCallout.swift */; };
		00F279D72AF4364700CECAF8 /* AddDynamicEntityLayerView.VehicleCallout.swift in Copy Source Code Files */ = {isa = PBXBuildFile; fileRef = 00F279D52AF418DC00CECAF8 /* AddDynamicEntityLayerView.VehicleCallout.swift */; };
		108EC04129D25B2C000F35D0 /* QueryFeatureTableView.swift in Sources */ = {isa = PBXBuildFile; fileRef = 108EC04029D25B2C000F35D0 /* QueryFeatureTableView.swift */; };
		108EC04229D25B55000F35D0 /* QueryFeatureTableView.swift in Copy Source Code Files */ = {isa = PBXBuildFile; fileRef = 108EC04029D25B2C000F35D0 /* QueryFeatureTableView.swift */; };
		1C0C1C3929D34DAE005C8B24 /* ChangeViewpointView.swift in Sources */ = {isa = PBXBuildFile; fileRef = 1C0C1C3429D34DAE005C8B24 /* ChangeViewpointView.swift */; };
		1C0C1C3D29D34DDD005C8B24 /* ChangeViewpointView.swift in Copy Source Code Files */ = {isa = PBXBuildFile; fileRef = 1C0C1C3429D34DAE005C8B24 /* ChangeViewpointView.swift */; };
		1C19B4F12A578E46001D2506 /* CreateLoadReportView.Views.swift in Sources */ = {isa = PBXBuildFile; fileRef = 1C19B4EB2A578E46001D2506 /* CreateLoadReportView.Views.swift */; };
		1C19B4F32A578E46001D2506 /* CreateLoadReportView.swift in Sources */ = {isa = PBXBuildFile; fileRef = 1C19B4ED2A578E46001D2506 /* CreateLoadReportView.swift */; };
		1C19B4F52A578E46001D2506 /* CreateLoadReportView.Model.swift in Sources */ = {isa = PBXBuildFile; fileRef = 1C19B4EF2A578E46001D2506 /* CreateLoadReportView.Model.swift */; };
		1C19B4F72A578E69001D2506 /* CreateLoadReportView.Model.swift in Copy Source Code Files */ = {isa = PBXBuildFile; fileRef = 1C19B4EF2A578E46001D2506 /* CreateLoadReportView.Model.swift */; };
		1C19B4F82A578E69001D2506 /* CreateLoadReportView.swift in Copy Source Code Files */ = {isa = PBXBuildFile; fileRef = 1C19B4ED2A578E46001D2506 /* CreateLoadReportView.swift */; };
		1C19B4F92A578E69001D2506 /* CreateLoadReportView.Views.swift in Copy Source Code Files */ = {isa = PBXBuildFile; fileRef = 1C19B4EB2A578E46001D2506 /* CreateLoadReportView.Views.swift */; };
		1C26ED192A859525009B7721 /* FilterFeaturesInSceneView.swift in Sources */ = {isa = PBXBuildFile; fileRef = 1C26ED152A859525009B7721 /* FilterFeaturesInSceneView.swift */; };
		1C26ED202A8BEC63009B7721 /* FilterFeaturesInSceneView.swift in Copy Source Code Files */ = {isa = PBXBuildFile; fileRef = 1C26ED152A859525009B7721 /* FilterFeaturesInSceneView.swift */; };
		1C3B7DC82A5F64FC00907443 /* AnalyzeNetworkWithSubnetworkTraceView.Model.swift in Sources */ = {isa = PBXBuildFile; fileRef = 1C3B7DC32A5F64FC00907443 /* AnalyzeNetworkWithSubnetworkTraceView.Model.swift */; };
		1C3B7DCB2A5F64FC00907443 /* AnalyzeNetworkWithSubnetworkTraceView.swift in Sources */ = {isa = PBXBuildFile; fileRef = 1C3B7DC62A5F64FC00907443 /* AnalyzeNetworkWithSubnetworkTraceView.swift */; };
		1C3B7DCD2A5F652500907443 /* AnalyzeNetworkWithSubnetworkTraceView.Model.swift in Copy Source Code Files */ = {isa = PBXBuildFile; fileRef = 1C3B7DC32A5F64FC00907443 /* AnalyzeNetworkWithSubnetworkTraceView.Model.swift */; };
		1C3B7DCE2A5F652500907443 /* AnalyzeNetworkWithSubnetworkTraceView.swift in Copy Source Code Files */ = {isa = PBXBuildFile; fileRef = 1C3B7DC62A5F64FC00907443 /* AnalyzeNetworkWithSubnetworkTraceView.swift */; };
		1C42E04729D2396B004FC4BE /* ShowPopupView.swift in Sources */ = {isa = PBXBuildFile; fileRef = 1C42E04329D2396B004FC4BE /* ShowPopupView.swift */; };
		1C42E04A29D239D2004FC4BE /* ShowPopupView.swift in Copy Source Code Files */ = {isa = PBXBuildFile; fileRef = 1C42E04329D2396B004FC4BE /* ShowPopupView.swift */; };
		1C43BC7F2A43781200509BF8 /* SetVisibilityOfSubtypeSublayerView.Views.swift in Sources */ = {isa = PBXBuildFile; fileRef = 1C43BC792A43781100509BF8 /* SetVisibilityOfSubtypeSublayerView.Views.swift */; };
		1C43BC822A43781200509BF8 /* SetVisibilityOfSubtypeSublayerView.Model.swift in Sources */ = {isa = PBXBuildFile; fileRef = 1C43BC7C2A43781100509BF8 /* SetVisibilityOfSubtypeSublayerView.Model.swift */; };
		1C43BC842A43781200509BF8 /* SetVisibilityOfSubtypeSublayerView.swift in Sources */ = {isa = PBXBuildFile; fileRef = 1C43BC7E2A43781100509BF8 /* SetVisibilityOfSubtypeSublayerView.swift */; };
		1C43BC852A43783900509BF8 /* SetVisibilityOfSubtypeSublayerView.Model.swift in Copy Source Code Files */ = {isa = PBXBuildFile; fileRef = 1C43BC7C2A43781100509BF8 /* SetVisibilityOfSubtypeSublayerView.Model.swift */; };
		1C43BC862A43783900509BF8 /* SetVisibilityOfSubtypeSublayerView.swift in Copy Source Code Files */ = {isa = PBXBuildFile; fileRef = 1C43BC7E2A43781100509BF8 /* SetVisibilityOfSubtypeSublayerView.swift */; };
		1C43BC872A43783900509BF8 /* SetVisibilityOfSubtypeSublayerView.Views.swift in Copy Source Code Files */ = {isa = PBXBuildFile; fileRef = 1C43BC792A43781100509BF8 /* SetVisibilityOfSubtypeSublayerView.Views.swift */; };
		1C56B5E62A82C02D000381DA /* DisplayPointsUsingClusteringFeatureReductionView.swift in Sources */ = {isa = PBXBuildFile; fileRef = 1C56B5E22A82C02D000381DA /* DisplayPointsUsingClusteringFeatureReductionView.swift */; };
		1C56B5E72A82C057000381DA /* DisplayPointsUsingClusteringFeatureReductionView.swift in Copy Source Code Files */ = {isa = PBXBuildFile; fileRef = 1C56B5E22A82C02D000381DA /* DisplayPointsUsingClusteringFeatureReductionView.swift */; };
		1C929F092A27B86800134252 /* ShowUtilityAssociationsView.swift in Copy Source Code Files */ = {isa = PBXBuildFile; fileRef = 1CAF831B2A20305F000E1E60 /* ShowUtilityAssociationsView.swift */; };
		1C965C3929DB9176002F8536 /* ShowRealisticLightAndShadowsView.swift in Copy Source Code Files */ = {isa = PBXBuildFile; fileRef = 1C9B74C529DB43580038B06F /* ShowRealisticLightAndShadowsView.swift */; };
		1C9B74C929DB43580038B06F /* ShowRealisticLightAndShadowsView.swift in Sources */ = {isa = PBXBuildFile; fileRef = 1C9B74C529DB43580038B06F /* ShowRealisticLightAndShadowsView.swift */; };
		1C9B74D929DB54560038B06F /* ChangeCameraControllerView.swift in Sources */ = {isa = PBXBuildFile; fileRef = 1C9B74D529DB54560038B06F /* ChangeCameraControllerView.swift */; };
		1C9B74DE29DB56860038B06F /* ChangeCameraControllerView.swift in Copy Source Code Files */ = {isa = PBXBuildFile; fileRef = 1C9B74D529DB54560038B06F /* ChangeCameraControllerView.swift */; };
		1CAB8D4B2A3CEAB0002AA649 /* RunValveIsolationTraceView.Model.swift in Sources */ = {isa = PBXBuildFile; fileRef = 1CAB8D442A3CEAB0002AA649 /* RunValveIsolationTraceView.Model.swift */; };
		1CAB8D4E2A3CEAB0002AA649 /* RunValveIsolationTraceView.swift in Sources */ = {isa = PBXBuildFile; fileRef = 1CAB8D472A3CEAB0002AA649 /* RunValveIsolationTraceView.swift */; };
		1CAB8D502A3CEB43002AA649 /* RunValveIsolationTraceView.Model.swift in Copy Source Code Files */ = {isa = PBXBuildFile; fileRef = 1CAB8D442A3CEAB0002AA649 /* RunValveIsolationTraceView.Model.swift */; };
		1CAB8D512A3CEB43002AA649 /* RunValveIsolationTraceView.swift in Copy Source Code Files */ = {isa = PBXBuildFile; fileRef = 1CAB8D472A3CEAB0002AA649 /* RunValveIsolationTraceView.swift */; };
		1CAF831F2A20305F000E1E60 /* ShowUtilityAssociationsView.swift in Sources */ = {isa = PBXBuildFile; fileRef = 1CAF831B2A20305F000E1E60 /* ShowUtilityAssociationsView.swift */; };
		218F35B829C28F4A00502022 /* AuthenticateWithOAuthView.swift in Sources */ = {isa = PBXBuildFile; fileRef = 218F35B329C28F4A00502022 /* AuthenticateWithOAuthView.swift */; };
		218F35C229C290BF00502022 /* AuthenticateWithOAuthView.swift in Copy Source Code Files */ = {isa = PBXBuildFile; fileRef = 218F35B329C28F4A00502022 /* AuthenticateWithOAuthView.swift */; };
		4D126D6D29CA1B6000CFB7A7 /* ShowDeviceLocationWithNMEADataSourcesView.swift in Sources */ = {isa = PBXBuildFile; fileRef = 4D126D6929CA1B6000CFB7A7 /* ShowDeviceLocationWithNMEADataSourcesView.swift */; };
		4D126D7229CA1E1800CFB7A7 /* FileNMEASentenceReader.swift in Sources */ = {isa = PBXBuildFile; fileRef = 4D126D7129CA1E1800CFB7A7 /* FileNMEASentenceReader.swift */; };
		4D126D7329CA1EFD00CFB7A7 /* ShowDeviceLocationWithNMEADataSourcesView.swift in Copy Source Code Files */ = {isa = PBXBuildFile; fileRef = 4D126D6929CA1B6000CFB7A7 /* ShowDeviceLocationWithNMEADataSourcesView.swift */; };
		4D126D7429CA1EFD00CFB7A7 /* FileNMEASentenceReader.swift in Copy Source Code Files */ = {isa = PBXBuildFile; fileRef = 4D126D7129CA1E1800CFB7A7 /* FileNMEASentenceReader.swift */; };
		4D126D7C29CA3E6000CFB7A7 /* Redlands.nmea in Resources */ = {isa = PBXBuildFile; fileRef = 4D126D7B29CA3E6000CFB7A7 /* Redlands.nmea */; settings = {ASSET_TAGS = (ShowDeviceLocationWithNmeaDataSources, ); }; };
		4D126D7E29CA43D200CFB7A7 /* ShowDeviceLocationWithNMEADataSourcesView.Model.swift in Sources */ = {isa = PBXBuildFile; fileRef = 4D126D7D29CA43D200CFB7A7 /* ShowDeviceLocationWithNMEADataSourcesView.Model.swift */; };
		4D2ADC4329C26D05003B367F /* AddDynamicEntityLayerView.swift in Sources */ = {isa = PBXBuildFile; fileRef = 4D2ADC3F29C26D05003B367F /* AddDynamicEntityLayerView.swift */; };
		4D2ADC4729C26D2C003B367F /* AddDynamicEntityLayerView.swift in Copy Source Code Files */ = {isa = PBXBuildFile; fileRef = 4D2ADC3F29C26D05003B367F /* AddDynamicEntityLayerView.swift */; };
		4D2ADC5A29C4F612003B367F /* ChangeMapViewBackgroundView.swift in Sources */ = {isa = PBXBuildFile; fileRef = 4D2ADC5529C4F612003B367F /* ChangeMapViewBackgroundView.swift */; };
		4D2ADC5D29C4F612003B367F /* ChangeMapViewBackgroundView.SettingsView.swift in Sources */ = {isa = PBXBuildFile; fileRef = 4D2ADC5829C4F612003B367F /* ChangeMapViewBackgroundView.SettingsView.swift */; };
		4D2ADC6229C5071C003B367F /* ChangeMapViewBackgroundView.Model.swift in Sources */ = {isa = PBXBuildFile; fileRef = 4D2ADC6129C5071C003B367F /* ChangeMapViewBackgroundView.Model.swift */; };
		4D2ADC6729C50BD6003B367F /* AddDynamicEntityLayerView.Model.swift in Sources */ = {isa = PBXBuildFile; fileRef = 4D2ADC6629C50BD6003B367F /* AddDynamicEntityLayerView.Model.swift */; };
		4D2ADC6929C50C4C003B367F /* AddDynamicEntityLayerView.SettingsView.swift in Sources */ = {isa = PBXBuildFile; fileRef = 4D2ADC6829C50C4C003B367F /* AddDynamicEntityLayerView.SettingsView.swift */; };
		4D2ADC6A29C50D91003B367F /* AddDynamicEntityLayerView.Model.swift in Copy Source Code Files */ = {isa = PBXBuildFile; fileRef = 4D2ADC6629C50BD6003B367F /* AddDynamicEntityLayerView.Model.swift */; };
		4D2ADC6B29C50D91003B367F /* AddDynamicEntityLayerView.SettingsView.swift in Copy Source Code Files */ = {isa = PBXBuildFile; fileRef = 4D2ADC6829C50C4C003B367F /* AddDynamicEntityLayerView.SettingsView.swift */; };
		4DD058102A0D3F6B00A59B34 /* ShowDeviceLocationWithNMEADataSourcesView.Model.swift in Copy Source Code Files */ = {isa = PBXBuildFile; fileRef = 4D126D7D29CA43D200CFB7A7 /* ShowDeviceLocationWithNMEADataSourcesView.Model.swift */; };
		7573E81A29D6134C00BEED9C /* TraceUtilityNetworkView.Model.swift in Sources */ = {isa = PBXBuildFile; fileRef = 7573E81329D6134C00BEED9C /* TraceUtilityNetworkView.Model.swift */; };
		7573E81C29D6134C00BEED9C /* TraceUtilityNetworkView.Enums.swift in Sources */ = {isa = PBXBuildFile; fileRef = 7573E81529D6134C00BEED9C /* TraceUtilityNetworkView.Enums.swift */; };
		7573E81E29D6134C00BEED9C /* TraceUtilityNetworkView.Views.swift in Sources */ = {isa = PBXBuildFile; fileRef = 7573E81729D6134C00BEED9C /* TraceUtilityNetworkView.Views.swift */; };
		7573E81F29D6134C00BEED9C /* TraceUtilityNetworkView.swift in Sources */ = {isa = PBXBuildFile; fileRef = 7573E81829D6134C00BEED9C /* TraceUtilityNetworkView.swift */; };
		7573E82129D6136C00BEED9C /* TraceUtilityNetworkView.Model.swift in Copy Source Code Files */ = {isa = PBXBuildFile; fileRef = 7573E81329D6134C00BEED9C /* TraceUtilityNetworkView.Model.swift */; };
		7573E82229D6136C00BEED9C /* TraceUtilityNetworkView.Enums.swift in Copy Source Code Files */ = {isa = PBXBuildFile; fileRef = 7573E81529D6134C00BEED9C /* TraceUtilityNetworkView.Enums.swift */; };
		7573E82329D6136C00BEED9C /* TraceUtilityNetworkView.Views.swift in Copy Source Code Files */ = {isa = PBXBuildFile; fileRef = 7573E81729D6134C00BEED9C /* TraceUtilityNetworkView.Views.swift */; };
		7573E82429D6136C00BEED9C /* TraceUtilityNetworkView.swift in Copy Source Code Files */ = {isa = PBXBuildFile; fileRef = 7573E81829D6134C00BEED9C /* TraceUtilityNetworkView.swift */; };
		75DD736729D35FF40010229D /* ChangeMapViewBackgroundView.swift in Copy Source Code Files */ = {isa = PBXBuildFile; fileRef = 4D2ADC5529C4F612003B367F /* ChangeMapViewBackgroundView.swift */; };
		75DD736829D35FF40010229D /* ChangeMapViewBackgroundView.SettingsView.swift in Copy Source Code Files */ = {isa = PBXBuildFile; fileRef = 4D2ADC5829C4F612003B367F /* ChangeMapViewBackgroundView.SettingsView.swift */; };
		75DD736929D35FF40010229D /* ChangeMapViewBackgroundView.Model.swift in Copy Source Code Files */ = {isa = PBXBuildFile; fileRef = 4D2ADC6129C5071C003B367F /* ChangeMapViewBackgroundView.Model.swift */; };
		75DD739529D38B1B0010229D /* NavigateRouteView.swift in Sources */ = {isa = PBXBuildFile; fileRef = 75DD739129D38B1B0010229D /* NavigateRouteView.swift */; };
		75DD739929D38B420010229D /* NavigateRouteView.swift in Copy Source Code Files */ = {isa = PBXBuildFile; fileRef = 75DD739129D38B1B0010229D /* NavigateRouteView.swift */; };
		7900C5F62A83FC3F002D430F /* AddCustomDynamicEntityDataSourceView.Vessel.swift in Sources */ = {isa = PBXBuildFile; fileRef = 7900C5F52A83FC3F002D430F /* AddCustomDynamicEntityDataSourceView.Vessel.swift */; };
		792222DD2A81AA5D00619FFE /* AIS_MarineCadastre_SelectedVessels_CustomDataSource.jsonl in Resources */ = {isa = PBXBuildFile; fileRef = 792222DC2A81AA5D00619FFE /* AIS_MarineCadastre_SelectedVessels_CustomDataSource.jsonl */; settings = {ASSET_TAGS = (AddCustomDynamicEntityDataSource, ); }; };
		79302F852A1ED4E30002336A /* CreateAndSaveKMLView.Model.swift in Sources */ = {isa = PBXBuildFile; fileRef = 79302F842A1ED4E30002336A /* CreateAndSaveKMLView.Model.swift */; };
		79302F872A1ED71B0002336A /* CreateAndSaveKMLView.Views.swift in Sources */ = {isa = PBXBuildFile; fileRef = 79302F862A1ED71B0002336A /* CreateAndSaveKMLView.Views.swift */; };
		798C2DA72AFC505600EE7E97 /* PrivacyInfo.xcprivacy in Resources */ = {isa = PBXBuildFile; fileRef = 798C2DA62AFC505600EE7E97 /* PrivacyInfo.xcprivacy */; };
		79A47DFB2A20286800D7C5B9 /* CreateAndSaveKMLView.Model.swift in Copy Source Code Files */ = {isa = PBXBuildFile; fileRef = 79302F842A1ED4E30002336A /* CreateAndSaveKMLView.Model.swift */; };
		79A47DFC2A20286800D7C5B9 /* CreateAndSaveKMLView.Views.swift in Copy Source Code Files */ = {isa = PBXBuildFile; fileRef = 79302F862A1ED71B0002336A /* CreateAndSaveKMLView.Views.swift */; };
		79B7B80A2A1BF8EC00F57C27 /* CreateAndSaveKMLView.swift in Sources */ = {isa = PBXBuildFile; fileRef = 79B7B8092A1BF8EC00F57C27 /* CreateAndSaveKMLView.swift */; };
		79B7B80B2A1BFDE700F57C27 /* CreateAndSaveKMLView.swift in Copy Source Code Files */ = {isa = PBXBuildFile; fileRef = 79B7B8092A1BF8EC00F57C27 /* CreateAndSaveKMLView.swift */; };
		79D84D132A81711A00F45262 /* AddCustomDynamicEntityDataSourceView.swift in Sources */ = {isa = PBXBuildFile; fileRef = 79D84D0D2A815C5B00F45262 /* AddCustomDynamicEntityDataSourceView.swift */; };
		79D84D152A81718F00F45262 /* AddCustomDynamicEntityDataSourceView.swift in Copy Source Code Files */ = {isa = PBXBuildFile; fileRef = 79D84D0D2A815C5B00F45262 /* AddCustomDynamicEntityDataSourceView.swift */; };
		883C121529C9136600062FF9 /* DownloadPreplannedMapAreaView.MapPicker.swift in Sources */ = {isa = PBXBuildFile; fileRef = 883C121429C9136600062FF9 /* DownloadPreplannedMapAreaView.MapPicker.swift */; };
		883C121729C914E100062FF9 /* DownloadPreplannedMapAreaView.MapPicker.swift in Copy Source Code Files */ = {isa = PBXBuildFile; fileRef = 883C121429C9136600062FF9 /* DownloadPreplannedMapAreaView.MapPicker.swift */; };
		883C121829C914E100062FF9 /* DownloadPreplannedMapAreaView.Model.swift in Copy Source Code Files */ = {isa = PBXBuildFile; fileRef = E0D04FF128A5390000747989 /* DownloadPreplannedMapAreaView.Model.swift */; };
		883C121929C914E100062FF9 /* DownloadPreplannedMapAreaView.swift in Copy Source Code Files */ = {isa = PBXBuildFile; fileRef = E070A0A2286F3B6000F2B606 /* DownloadPreplannedMapAreaView.swift */; };
		88F93CC129C3D59D0006B28E /* CreateAndEditGeometriesView.swift in Sources */ = {isa = PBXBuildFile; fileRef = 88F93CC029C3D59C0006B28E /* CreateAndEditGeometriesView.swift */; };
		88F93CC229C4D3480006B28E /* CreateAndEditGeometriesView.swift in Copy Source Code Files */ = {isa = PBXBuildFile; fileRef = 88F93CC029C3D59C0006B28E /* CreateAndEditGeometriesView.swift */; };
		D70082EB2ACF900100E0C3C2 /* IdentifyKMLFeaturesView.swift in Sources */ = {isa = PBXBuildFile; fileRef = D70082EA2ACF900100E0C3C2 /* IdentifyKMLFeaturesView.swift */; };
		D70082EC2ACF901600E0C3C2 /* IdentifyKMLFeaturesView.swift in Copy Source Code Files */ = {isa = PBXBuildFile; fileRef = D70082EA2ACF900100E0C3C2 /* IdentifyKMLFeaturesView.swift */; };
		D701D72C2A37C7F7006FF0C8 /* bradley_low_3ds in Resources */ = {isa = PBXBuildFile; fileRef = D701D72B2A37C7F7006FF0C8 /* bradley_low_3ds */; settings = {ASSET_TAGS = (ShowViewshedFromGeoelementInScene, ); }; };
		D704AA5A2AB22C1A00A3BB63 /* GroupLayersTogetherView.swift in Sources */ = {isa = PBXBuildFile; fileRef = D704AA592AB22C1A00A3BB63 /* GroupLayersTogetherView.swift */; };
		D704AA5B2AB22D8400A3BB63 /* GroupLayersTogetherView.swift in Copy Source Code Files */ = {isa = PBXBuildFile; fileRef = D704AA592AB22C1A00A3BB63 /* GroupLayersTogetherView.swift */; };
		D7054AE92ACCCB6C007235BA /* Animate3DGraphicView.SettingsView.swift in Sources */ = {isa = PBXBuildFile; fileRef = D7054AE82ACCCB6C007235BA /* Animate3DGraphicView.SettingsView.swift */; };
		D7054AEA2ACCCC34007235BA /* Animate3DGraphicView.SettingsView.swift in Copy Source Code Files */ = {isa = PBXBuildFile; fileRef = D7054AE82ACCCB6C007235BA /* Animate3DGraphicView.SettingsView.swift */; };
		D7058FB12ACB423C00A40F14 /* Animate3DGraphicView.Model.swift in Sources */ = {isa = PBXBuildFile; fileRef = D7058FB02ACB423C00A40F14 /* Animate3DGraphicView.Model.swift */; };
		D7058FB22ACB424E00A40F14 /* Animate3DGraphicView.Model.swift in Copy Source Code Files */ = {isa = PBXBuildFile; fileRef = D7058FB02ACB423C00A40F14 /* Animate3DGraphicView.Model.swift */; };
		D7084FA92AD771AA00EC7F4F /* AugmentRealityToFlyOverSceneView.swift in Sources */ = {isa = PBXBuildFile; fileRef = D7084FA62AD771AA00EC7F4F /* AugmentRealityToFlyOverSceneView.swift */; };
		D7084FAB2AD771F600EC7F4F /* AugmentRealityToFlyOverSceneView.swift in Copy Source Code Files */ = {isa = PBXBuildFile; fileRef = D7084FA62AD771AA00EC7F4F /* AugmentRealityToFlyOverSceneView.swift */; };
		D70BE5792A5624A80022CA02 /* CategoriesView.swift in Sources */ = {isa = PBXBuildFile; fileRef = D70BE5782A5624A80022CA02 /* CategoriesView.swift */; };
		D710996D2A27D9210065A1C1 /* DensifyAndGeneralizeGeometryView.swift in Sources */ = {isa = PBXBuildFile; fileRef = D710996C2A27D9210065A1C1 /* DensifyAndGeneralizeGeometryView.swift */; };
		D710996E2A27D9B30065A1C1 /* DensifyAndGeneralizeGeometryView.swift in Copy Source Code Files */ = {isa = PBXBuildFile; fileRef = D710996C2A27D9210065A1C1 /* DensifyAndGeneralizeGeometryView.swift */; };
		D71099702A2802FA0065A1C1 /* DensifyAndGeneralizeGeometryView.SettingsView.swift in Sources */ = {isa = PBXBuildFile; fileRef = D710996F2A2802FA0065A1C1 /* DensifyAndGeneralizeGeometryView.SettingsView.swift */; };
		D71099712A280D830065A1C1 /* DensifyAndGeneralizeGeometryView.SettingsView.swift in Copy Source Code Files */ = {isa = PBXBuildFile; fileRef = D710996F2A2802FA0065A1C1 /* DensifyAndGeneralizeGeometryView.SettingsView.swift */; };
		D71C5F642AAA7A88006599FD /* CreateSymbolStylesFromWebStylesView.swift in Sources */ = {isa = PBXBuildFile; fileRef = D71C5F632AAA7A88006599FD /* CreateSymbolStylesFromWebStylesView.swift */; };
		D71C5F652AAA83D2006599FD /* CreateSymbolStylesFromWebStylesView.swift in Copy Source Code Files */ = {isa = PBXBuildFile; fileRef = D71C5F632AAA7A88006599FD /* CreateSymbolStylesFromWebStylesView.swift */; };
		D71FCB8A2AD6277F000E517C /* CreateMobileGeodatabaseView.Model.swift in Sources */ = {isa = PBXBuildFile; fileRef = D71FCB892AD6277E000E517C /* CreateMobileGeodatabaseView.Model.swift */; };
		D71FCB8B2AD628B9000E517C /* CreateMobileGeodatabaseView.Model.swift in Copy Source Code Files */ = {isa = PBXBuildFile; fileRef = D71FCB892AD6277E000E517C /* CreateMobileGeodatabaseView.Model.swift */; };
		D721EEA82ABDFF550040BE46 /* LothianRiversAnno.mmpk in Resources */ = {isa = PBXBuildFile; fileRef = D721EEA72ABDFF550040BE46 /* LothianRiversAnno.mmpk */; settings = {ASSET_TAGS = (ShowMobileMapPackageExpirationDate, ); }; };
		D722BD222A420DAD002C2087 /* ShowExtrudedFeaturesView.swift in Sources */ = {isa = PBXBuildFile; fileRef = D722BD212A420DAD002C2087 /* ShowExtrudedFeaturesView.swift */; };
		D722BD232A420DEC002C2087 /* ShowExtrudedFeaturesView.swift in Copy Source Code Files */ = {isa = PBXBuildFile; fileRef = D722BD212A420DAD002C2087 /* ShowExtrudedFeaturesView.swift */; };
		D7232EE12AC1E5AA0079ABFF /* PlayKMLTourView.swift in Sources */ = {isa = PBXBuildFile; fileRef = D7232EE02AC1E5AA0079ABFF /* PlayKMLTourView.swift */; };
		D7232EE22AC1E6DC0079ABFF /* PlayKMLTourView.swift in Copy Source Code Files */ = {isa = PBXBuildFile; fileRef = D7232EE02AC1E5AA0079ABFF /* PlayKMLTourView.swift */; };
		D72C43F32AEB066D00B6157B /* GeocodeOfflineView.Model.swift in Sources */ = {isa = PBXBuildFile; fileRef = D72C43F22AEB066D00B6157B /* GeocodeOfflineView.Model.swift */; };
		D72F272E2ADA1E4400F906DA /* AugmentRealityToShowTabletopSceneView.swift in Sources */ = {isa = PBXBuildFile; fileRef = D72F272B2ADA1E4400F906DA /* AugmentRealityToShowTabletopSceneView.swift */; };
		D72F27302ADA1E9900F906DA /* AugmentRealityToShowTabletopSceneView.swift in Copy Source Code Files */ = {isa = PBXBuildFile; fileRef = D72F272B2ADA1E4400F906DA /* AugmentRealityToShowTabletopSceneView.swift */; };
		D731F3C12AD0D2AC00A8431E /* IdentifyGraphicsView.swift in Sources */ = {isa = PBXBuildFile; fileRef = D731F3C02AD0D2AC00A8431E /* IdentifyGraphicsView.swift */; };
		D731F3C22AD0D2BB00A8431E /* IdentifyGraphicsView.swift in Copy Source Code Files */ = {isa = PBXBuildFile; fileRef = D731F3C02AD0D2AC00A8431E /* IdentifyGraphicsView.swift */; };
		D7337C5A2ABCFDB100A5D865 /* StyleSymbolsFromMobileStyleFileView.SymbolOptionsListView.swift in Sources */ = {isa = PBXBuildFile; fileRef = D7337C592ABCFDB100A5D865 /* StyleSymbolsFromMobileStyleFileView.SymbolOptionsListView.swift */; };
		D7337C5B2ABCFDE400A5D865 /* StyleSymbolsFromMobileStyleFileView.SymbolOptionsListView.swift in Copy Source Code Files */ = {isa = PBXBuildFile; fileRef = D7337C592ABCFDB100A5D865 /* StyleSymbolsFromMobileStyleFileView.SymbolOptionsListView.swift */; };
		D7337C602ABD142D00A5D865 /* ShowMobileMapPackageExpirationDateView.swift in Sources */ = {isa = PBXBuildFile; fileRef = D7337C5F2ABD142D00A5D865 /* ShowMobileMapPackageExpirationDateView.swift */; };
		D7337C612ABD166A00A5D865 /* ShowMobileMapPackageExpirationDateView.swift in Copy Source Code Files */ = {isa = PBXBuildFile; fileRef = D7337C5F2ABD142D00A5D865 /* ShowMobileMapPackageExpirationDateView.swift */; };
		D734FA0C2A183A5B00246D7E /* SetMaxExtentView.swift in Sources */ = {isa = PBXBuildFile; fileRef = D734FA092A183A5B00246D7E /* SetMaxExtentView.swift */; };
		D73723762AF5877500846884 /* FindRouteInMobileMapPackageView.Models.swift in Sources */ = {isa = PBXBuildFile; fileRef = D73723742AF5877500846884 /* FindRouteInMobileMapPackageView.Models.swift */; };
		D73723792AF5ADD800846884 /* FindRouteInMobileMapPackageView.MobileMapView.swift in Sources */ = {isa = PBXBuildFile; fileRef = D73723782AF5ADD700846884 /* FindRouteInMobileMapPackageView.MobileMapView.swift */; };
		D737237A2AF5AE1600846884 /* FindRouteInMobileMapPackageView.MobileMapView.swift in Copy Source Code Files */ = {isa = PBXBuildFile; fileRef = D73723782AF5ADD700846884 /* FindRouteInMobileMapPackageView.MobileMapView.swift */; };
		D737237B2AF5AE1A00846884 /* FindRouteInMobileMapPackageView.Models.swift in Copy Source Code Files */ = {isa = PBXBuildFile; fileRef = D73723742AF5877500846884 /* FindRouteInMobileMapPackageView.Models.swift */; };
		D73F8CF42AB1089900CD39DA /* Restaurant.stylx in Resources */ = {isa = PBXBuildFile; fileRef = D73F8CF32AB1089900CD39DA /* Restaurant.stylx */; settings = {ASSET_TAGS = (StyleFeaturesWithCustomDictionary, ); }; };
		D73FC0FD2AD4A18D0067A19B /* CreateMobileGeodatabaseView.swift in Sources */ = {isa = PBXBuildFile; fileRef = D73FC0FC2AD4A18D0067A19B /* CreateMobileGeodatabaseView.swift */; };
		D73FC0FE2AD4A19A0067A19B /* CreateMobileGeodatabaseView.swift in Copy Source Code Files */ = {isa = PBXBuildFile; fileRef = D73FC0FC2AD4A18D0067A19B /* CreateMobileGeodatabaseView.swift */; };
		D73FCFF72B02A3AA0006360D /* FindAddressWithReverseGeocodeView.swift in Sources */ = {isa = PBXBuildFile; fileRef = D73FCFF42B02A3AA0006360D /* FindAddressWithReverseGeocodeView.swift */; };
		D73FCFFA2B02A3C50006360D /* FindAddressWithReverseGeocodeView.swift in Copy Source Code Files */ = {isa = PBXBuildFile; fileRef = D73FCFF42B02A3AA0006360D /* FindAddressWithReverseGeocodeView.swift */; };
		D73FCFFF2B02C7630006360D /* FindRouteAroundBarriersView.Views.swift in Sources */ = {isa = PBXBuildFile; fileRef = D73FCFFE2B02C7630006360D /* FindRouteAroundBarriersView.Views.swift */; };
		D73FD0002B02C9610006360D /* FindRouteAroundBarriersView.Views.swift in Copy Source Code Files */ = {isa = PBXBuildFile; fileRef = D73FCFFE2B02C7630006360D /* FindRouteAroundBarriersView.Views.swift */; };
		D742E4922B04132B00690098 /* DisplayWebSceneFromPortalItemView.swift in Sources */ = {isa = PBXBuildFile; fileRef = D742E48F2B04132B00690098 /* DisplayWebSceneFromPortalItemView.swift */; };
		D742E4952B04134C00690098 /* DisplayWebSceneFromPortalItemView.swift in Copy Source Code Files */ = {isa = PBXBuildFile; fileRef = D742E48F2B04132B00690098 /* DisplayWebSceneFromPortalItemView.swift */; };
		D744FD172A2112D90084A66C /* CreateConvexHullAroundPointsView.swift in Sources */ = {isa = PBXBuildFile; fileRef = D744FD162A2112D90084A66C /* CreateConvexHullAroundPointsView.swift */; };
		D744FD182A2113C70084A66C /* CreateConvexHullAroundPointsView.swift in Copy Source Code Files */ = {isa = PBXBuildFile; fileRef = D744FD162A2112D90084A66C /* CreateConvexHullAroundPointsView.swift */; };
		D7464F1E2ACE04B3007FEE88 /* IdentifyRasterCellView.swift in Sources */ = {isa = PBXBuildFile; fileRef = D7464F1D2ACE04B3007FEE88 /* IdentifyRasterCellView.swift */; };
		D7464F1F2ACE04C2007FEE88 /* IdentifyRasterCellView.swift in Copy Source Code Files */ = {isa = PBXBuildFile; fileRef = D7464F1D2ACE04B3007FEE88 /* IdentifyRasterCellView.swift */; };
		D7464F2B2ACE0965007FEE88 /* SA_EVI_8Day_03May20 in Resources */ = {isa = PBXBuildFile; fileRef = D7464F2A2ACE0964007FEE88 /* SA_EVI_8Day_03May20 */; settings = {ASSET_TAGS = (IdentifyRasterCell, ); }; };
		D7497F3C2AC4B4C100167AD2 /* DisplayDimensionsView.swift in Sources */ = {isa = PBXBuildFile; fileRef = D7497F3B2AC4B4C100167AD2 /* DisplayDimensionsView.swift */; };
		D7497F3D2AC4B4CF00167AD2 /* DisplayDimensionsView.swift in Copy Source Code Files */ = {isa = PBXBuildFile; fileRef = D7497F3B2AC4B4C100167AD2 /* DisplayDimensionsView.swift */; };
		D7497F402AC4BA4100167AD2 /* Edinburgh_Pylon_Dimensions.mmpk in Resources */ = {isa = PBXBuildFile; fileRef = D7497F3F2AC4BA4100167AD2 /* Edinburgh_Pylon_Dimensions.mmpk */; settings = {ASSET_TAGS = (DisplayDimensions, ); }; };
		D74C8BFE2ABA5605007C76B8 /* StyleSymbolsFromMobileStyleFileView.swift in Sources */ = {isa = PBXBuildFile; fileRef = D74C8BFD2ABA5605007C76B8 /* StyleSymbolsFromMobileStyleFileView.swift */; };
		D74C8BFF2ABA56C0007C76B8 /* StyleSymbolsFromMobileStyleFileView.swift in Copy Source Code Files */ = {isa = PBXBuildFile; fileRef = D74C8BFD2ABA5605007C76B8 /* StyleSymbolsFromMobileStyleFileView.swift */; };
		D74C8C022ABA6202007C76B8 /* emoji-mobile.stylx in Resources */ = {isa = PBXBuildFile; fileRef = D74C8C012ABA6202007C76B8 /* emoji-mobile.stylx */; settings = {ASSET_TAGS = (StyleSymbolsFromMobileStyleFile, ); }; };
		D75101812A2E493600B8FA48 /* ShowLabelsOnLayerView.swift in Sources */ = {isa = PBXBuildFile; fileRef = D75101802A2E493600B8FA48 /* ShowLabelsOnLayerView.swift */; };
		D75101822A2E497F00B8FA48 /* ShowLabelsOnLayerView.swift in Copy Source Code Files */ = {isa = PBXBuildFile; fileRef = D75101802A2E493600B8FA48 /* ShowLabelsOnLayerView.swift */; };
		D751018E2A2E962D00B8FA48 /* IdentifyLayerFeaturesView.swift in Sources */ = {isa = PBXBuildFile; fileRef = D751018D2A2E962D00B8FA48 /* IdentifyLayerFeaturesView.swift */; };
		D751018F2A2E966C00B8FA48 /* IdentifyLayerFeaturesView.swift in Copy Source Code Files */ = {isa = PBXBuildFile; fileRef = D751018D2A2E962D00B8FA48 /* IdentifyLayerFeaturesView.swift */; };
		D752D9402A39154C003EB25E /* ManageOperationalLayersView.swift in Sources */ = {isa = PBXBuildFile; fileRef = D752D93F2A39154C003EB25E /* ManageOperationalLayersView.swift */; };
		D752D9412A39162F003EB25E /* ManageOperationalLayersView.swift in Copy Source Code Files */ = {isa = PBXBuildFile; fileRef = D752D93F2A39154C003EB25E /* ManageOperationalLayersView.swift */; };
		D752D9462A3A6F80003EB25E /* MonitorChangesToMapLoadStatusView.swift in Sources */ = {isa = PBXBuildFile; fileRef = D752D9452A3A6F7F003EB25E /* MonitorChangesToMapLoadStatusView.swift */; };
		D752D9472A3A6FC0003EB25E /* MonitorChangesToMapLoadStatusView.swift in Copy Source Code Files */ = {isa = PBXBuildFile; fileRef = D752D9452A3A6F7F003EB25E /* MonitorChangesToMapLoadStatusView.swift */; };
		D752D95F2A3BCE06003EB25E /* DisplayMapFromPortalItemView.swift in Sources */ = {isa = PBXBuildFile; fileRef = D752D95E2A3BCE06003EB25E /* DisplayMapFromPortalItemView.swift */; };
		D752D9602A3BCE63003EB25E /* DisplayMapFromPortalItemView.swift in Copy Source Code Files */ = {isa = PBXBuildFile; fileRef = D752D95E2A3BCE06003EB25E /* DisplayMapFromPortalItemView.swift */; };
		D75362D22A1E886700D83028 /* ApplyUniqueValueRendererView.swift in Sources */ = {isa = PBXBuildFile; fileRef = D75362D12A1E886700D83028 /* ApplyUniqueValueRendererView.swift */; };
		D75362D32A1E8C8800D83028 /* ApplyUniqueValueRendererView.swift in Copy Source Code Files */ = {isa = PBXBuildFile; fileRef = D75362D12A1E886700D83028 /* ApplyUniqueValueRendererView.swift */; };
		D754E3232A1D66820006C5F1 /* StylePointWithPictureMarkerSymbolsView.swift in Sources */ = {isa = PBXBuildFile; fileRef = D754E3222A1D66820006C5F1 /* StylePointWithPictureMarkerSymbolsView.swift */; };
		D754E3242A1D66C20006C5F1 /* StylePointWithPictureMarkerSymbolsView.swift in Copy Source Code Files */ = {isa = PBXBuildFile; fileRef = D754E3222A1D66820006C5F1 /* StylePointWithPictureMarkerSymbolsView.swift */; };
		D7553CDB2AE2DFEC00DC2A70 /* GeocodeOfflineView.swift in Sources */ = {isa = PBXBuildFile; fileRef = D7553CD82AE2DFEC00DC2A70 /* GeocodeOfflineView.swift */; };
		D7553CDD2AE2E00E00DC2A70 /* GeocodeOfflineView.swift in Copy Source Code Files */ = {isa = PBXBuildFile; fileRef = D7553CD82AE2DFEC00DC2A70 /* GeocodeOfflineView.swift */; };
		D75B58512AAFB3030038B3B4 /* StyleFeaturesWithCustomDictionaryView.swift in Sources */ = {isa = PBXBuildFile; fileRef = D75B58502AAFB3030038B3B4 /* StyleFeaturesWithCustomDictionaryView.swift */; };
		D75B58522AAFB37C0038B3B4 /* StyleFeaturesWithCustomDictionaryView.swift in Copy Source Code Files */ = {isa = PBXBuildFile; fileRef = D75B58502AAFB3030038B3B4 /* StyleFeaturesWithCustomDictionaryView.swift */; };
		D75C35672AB50338003CD55F /* GroupLayersTogetherView.GroupLayerListView.swift in Sources */ = {isa = PBXBuildFile; fileRef = D75C35662AB50338003CD55F /* GroupLayersTogetherView.GroupLayerListView.swift */; };
		D76000A22AF18BAB00B3084D /* FindRouteInTransportNetworkView.Model.swift in Copy Source Code Files */ = {isa = PBXBuildFile; fileRef = D7749AD52AF08BF50086632F /* FindRouteInTransportNetworkView.Model.swift */; };
		D76000AE2AF19C2300B3084D /* FindRouteInMobileMapPackageView.swift in Sources */ = {isa = PBXBuildFile; fileRef = D76000AB2AF19C2300B3084D /* FindRouteInMobileMapPackageView.swift */; };
		D76000B12AF19C4600B3084D /* FindRouteInMobileMapPackageView.swift in Copy Source Code Files */ = {isa = PBXBuildFile; fileRef = D76000AB2AF19C2300B3084D /* FindRouteInMobileMapPackageView.swift */; };
		D76000B72AF19FCA00B3084D /* SanFrancisco.mmpk in Resources */ = {isa = PBXBuildFile; fileRef = D76000B62AF19FCA00B3084D /* SanFrancisco.mmpk */; settings = {ASSET_TAGS = (FindRouteInMobileMapPackage, ); }; };
		D7634FAF2A43B7AC00F8AEFB /* CreateConvexHullAroundGeometriesView.swift in Sources */ = {isa = PBXBuildFile; fileRef = D7634FAE2A43B7AC00F8AEFB /* CreateConvexHullAroundGeometriesView.swift */; };
		D7634FB02A43B8B000F8AEFB /* CreateConvexHullAroundGeometriesView.swift in Copy Source Code Files */ = {isa = PBXBuildFile; fileRef = D7634FAE2A43B7AC00F8AEFB /* CreateConvexHullAroundGeometriesView.swift */; };
		D769C2122A29019B00030F61 /* SetUpLocationDrivenGeotriggersView.swift in Sources */ = {isa = PBXBuildFile; fileRef = D769C2112A29019B00030F61 /* SetUpLocationDrivenGeotriggersView.swift */; };
		D769C2132A29057200030F61 /* SetUpLocationDrivenGeotriggersView.swift in Copy Source Code Files */ = {isa = PBXBuildFile; fileRef = D769C2112A29019B00030F61 /* SetUpLocationDrivenGeotriggersView.swift */; };
		D76EE6072AF9AFE100DA0325 /* FindRouteAroundBarriersView.Model.swift in Sources */ = {isa = PBXBuildFile; fileRef = D76EE6062AF9AFE100DA0325 /* FindRouteAroundBarriersView.Model.swift */; };
		D76EE6082AF9AFEC00DA0325 /* FindRouteAroundBarriersView.Model.swift in Copy Source Code Files */ = {isa = PBXBuildFile; fileRef = D76EE6062AF9AFE100DA0325 /* FindRouteAroundBarriersView.Model.swift */; };
		D7705D582AFC244E00CC0335 /* FindClosestFacilityToMultiplePointsView.swift in Sources */ = {isa = PBXBuildFile; fileRef = D7705D552AFC244E00CC0335 /* FindClosestFacilityToMultiplePointsView.swift */; };
		D7705D5B2AFC246A00CC0335 /* FindClosestFacilityToMultiplePointsView.swift in Copy Source Code Files */ = {isa = PBXBuildFile; fileRef = D7705D552AFC244E00CC0335 /* FindClosestFacilityToMultiplePointsView.swift */; };
		D7705D642AFC570700CC0335 /* FindClosestFacilityFromPointView.swift in Sources */ = {isa = PBXBuildFile; fileRef = D7705D612AFC570700CC0335 /* FindClosestFacilityFromPointView.swift */; };
		D7705D662AFC575000CC0335 /* FindClosestFacilityFromPointView.swift in Copy Source Code Files */ = {isa = PBXBuildFile; fileRef = D7705D612AFC570700CC0335 /* FindClosestFacilityFromPointView.swift */; };
		D7749AD62AF08BF50086632F /* FindRouteInTransportNetworkView.Model.swift in Sources */ = {isa = PBXBuildFile; fileRef = D7749AD52AF08BF50086632F /* FindRouteInTransportNetworkView.Model.swift */; };
		D77570C02A2942F800F490CD /* AnimateImagesWithImageOverlayView.swift in Sources */ = {isa = PBXBuildFile; fileRef = D77570BF2A2942F800F490CD /* AnimateImagesWithImageOverlayView.swift */; };
		D77570C12A2943D900F490CD /* AnimateImagesWithImageOverlayView.swift in Copy Source Code Files */ = {isa = PBXBuildFile; fileRef = D77570BF2A2942F800F490CD /* AnimateImagesWithImageOverlayView.swift */; };
		D77572AE2A295DDE00F490CD /* PacificSouthWest2 in Resources */ = {isa = PBXBuildFile; fileRef = D77572AD2A295DDD00F490CD /* PacificSouthWest2 */; settings = {ASSET_TAGS = (AnimateImagesWithImageOverlay, ); }; };
		D78666AD2A2161F100C60110 /* FindNearestVertexView.swift in Sources */ = {isa = PBXBuildFile; fileRef = D78666AC2A2161F100C60110 /* FindNearestVertexView.swift */; };
		D78666AE2A21629200C60110 /* FindNearestVertexView.swift in Copy Source Code Files */ = {isa = PBXBuildFile; fileRef = D78666AC2A2161F100C60110 /* FindNearestVertexView.swift */; };
		D79EE76E2A4CEA5D005A52AE /* SetUpLocationDrivenGeotriggersView.Model.swift in Sources */ = {isa = PBXBuildFile; fileRef = D79EE76D2A4CEA5D005A52AE /* SetUpLocationDrivenGeotriggersView.Model.swift */; };
		D79EE76F2A4CEA7F005A52AE /* SetUpLocationDrivenGeotriggersView.Model.swift in Copy Source Code Files */ = {isa = PBXBuildFile; fileRef = D79EE76D2A4CEA5D005A52AE /* SetUpLocationDrivenGeotriggersView.Model.swift */; };
		D7ABA2F92A32579C0021822B /* MeasureDistanceInSceneView.swift in Sources */ = {isa = PBXBuildFile; fileRef = D7ABA2F82A32579C0021822B /* MeasureDistanceInSceneView.swift */; };
		D7ABA2FA2A32760D0021822B /* MeasureDistanceInSceneView.swift in Copy Source Code Files */ = {isa = PBXBuildFile; fileRef = D7ABA2F82A32579C0021822B /* MeasureDistanceInSceneView.swift */; };
		D7ABA2FF2A32881C0021822B /* ShowViewshedFromGeoelementInSceneView.swift in Sources */ = {isa = PBXBuildFile; fileRef = D7ABA2FE2A32881C0021822B /* ShowViewshedFromGeoelementInSceneView.swift */; };
		D7ABA3002A3288970021822B /* ShowViewshedFromGeoelementInSceneView.swift in Copy Source Code Files */ = {isa = PBXBuildFile; fileRef = D7ABA2FE2A32881C0021822B /* ShowViewshedFromGeoelementInSceneView.swift */; };
		D7AE861E2AC39DC50049B626 /* DisplayAnnotationView.swift in Sources */ = {isa = PBXBuildFile; fileRef = D7AE861D2AC39DC50049B626 /* DisplayAnnotationView.swift */; };
		D7AE861F2AC39E7F0049B626 /* DisplayAnnotationView.swift in Copy Source Code Files */ = {isa = PBXBuildFile; fileRef = D7AE861D2AC39DC50049B626 /* DisplayAnnotationView.swift */; };
		D7AE86202AC3A1050049B626 /* AddCustomDynamicEntityDataSourceView.Vessel.swift in Copy Source Code Files */ = {isa = PBXBuildFile; fileRef = 7900C5F52A83FC3F002D430F /* AddCustomDynamicEntityDataSourceView.Vessel.swift */; };
		D7AE86212AC3A10A0049B626 /* GroupLayersTogetherView.GroupLayerListView.swift in Copy Source Code Files */ = {isa = PBXBuildFile; fileRef = D75C35662AB50338003CD55F /* GroupLayersTogetherView.GroupLayerListView.swift */; };
		D7C16D1B2AC5F95300689E89 /* Animate3DGraphicView.swift in Sources */ = {isa = PBXBuildFile; fileRef = D7C16D1A2AC5F95300689E89 /* Animate3DGraphicView.swift */; };
		D7C16D1C2AC5F96900689E89 /* Animate3DGraphicView.swift in Copy Source Code Files */ = {isa = PBXBuildFile; fileRef = D7C16D1A2AC5F95300689E89 /* Animate3DGraphicView.swift */; };
		D7C16D1F2AC5FE8200689E89 /* Pyrenees.csv in Resources */ = {isa = PBXBuildFile; fileRef = D7C16D1E2AC5FE8200689E89 /* Pyrenees.csv */; settings = {ASSET_TAGS = (Animate3DGraphic, ); }; };
		D7C16D222AC5FE9800689E89 /* GrandCanyon.csv in Resources */ = {isa = PBXBuildFile; fileRef = D7C16D212AC5FE9800689E89 /* GrandCanyon.csv */; settings = {ASSET_TAGS = (Animate3DGraphic, ); }; };
		D7C16D252AC5FEA600689E89 /* Snowdon.csv in Resources */ = {isa = PBXBuildFile; fileRef = D7C16D242AC5FEA600689E89 /* Snowdon.csv */; settings = {ASSET_TAGS = (Animate3DGraphic, ); }; };
		D7C16D282AC5FEB700689E89 /* Hawaii.csv in Resources */ = {isa = PBXBuildFile; fileRef = D7C16D272AC5FEB600689E89 /* Hawaii.csv */; settings = {ASSET_TAGS = (Animate3DGraphic, ); }; };
		D7CC33FF2A31475C00198EDF /* ShowLineOfSightBetweenPointsView.swift in Sources */ = {isa = PBXBuildFile; fileRef = D7CC33FD2A31475C00198EDF /* ShowLineOfSightBetweenPointsView.swift */; };
		D7CC34002A3147FF00198EDF /* ShowLineOfSightBetweenPointsView.swift in Copy Source Code Files */ = {isa = PBXBuildFile; fileRef = D7CC33FD2A31475C00198EDF /* ShowLineOfSightBetweenPointsView.swift */; };
		D7CE9F9B2AE2F575008F7A5F /* streetmap_SD.tpkx in Resources */ = {isa = PBXBuildFile; fileRef = D7CE9F9A2AE2F575008F7A5F /* streetmap_SD.tpkx */; settings = {ASSET_TAGS = (GeocodeOffline, ); }; };
		D7CE9FA32AE2F595008F7A5F /* san-diego-eagle-locator in Resources */ = {isa = PBXBuildFile; fileRef = D7CE9FA22AE2F595008F7A5F /* san-diego-eagle-locator */; settings = {ASSET_TAGS = (GeocodeOffline, ); }; };
		D7D1F3532ADDBE5D009CE2DA /* philadelphia.mspk in Resources */ = {isa = PBXBuildFile; fileRef = D7D1F3522ADDBE5D009CE2DA /* philadelphia.mspk */; settings = {ASSET_TAGS = (AugmentRealityToShowTabletopScene, ); }; };
		D7DDF84E2AF43AA2004352D9 /* GeocodeOfflineView.Model.swift in Copy Source Code Files */ = {isa = PBXBuildFile; fileRef = D72C43F22AEB066D00B6157B /* GeocodeOfflineView.Model.swift */; };
		D7DDF8532AF47C6C004352D9 /* FindRouteAroundBarriersView.swift in Sources */ = {isa = PBXBuildFile; fileRef = D7DDF8502AF47C6C004352D9 /* FindRouteAroundBarriersView.swift */; };
		D7DDF8562AF47C86004352D9 /* FindRouteAroundBarriersView.swift in Copy Source Code Files */ = {isa = PBXBuildFile; fileRef = D7DDF8502AF47C6C004352D9 /* FindRouteAroundBarriersView.swift */; };
		D7E440D72A1ECE7D005D74DE /* CreateBuffersAroundPointsView.swift in Sources */ = {isa = PBXBuildFile; fileRef = D7E440D62A1ECE7D005D74DE /* CreateBuffersAroundPointsView.swift */; };
		D7E440D82A1ECEB3005D74DE /* CreateBuffersAroundPointsView.swift in Copy Source Code Files */ = {isa = PBXBuildFile; fileRef = D7E440D62A1ECE7D005D74DE /* CreateBuffersAroundPointsView.swift */; };
		D7E557682A1D768800B9FB09 /* AddWMSLayerView.swift in Sources */ = {isa = PBXBuildFile; fileRef = D7E557672A1D768800B9FB09 /* AddWMSLayerView.swift */; };
		D7E7D0812AEB39D5003AAD02 /* FindRouteInTransportNetworkView.swift in Sources */ = {isa = PBXBuildFile; fileRef = D7E7D0802AEB39D5003AAD02 /* FindRouteInTransportNetworkView.swift */; };
		D7E7D0822AEB3A1D003AAD02 /* FindRouteInTransportNetworkView.swift in Copy Source Code Files */ = {isa = PBXBuildFile; fileRef = D7E7D0802AEB39D5003AAD02 /* FindRouteInTransportNetworkView.swift */; };
		D7E7D09A2AEB3C47003AAD02 /* san_diego_offline_routing in Resources */ = {isa = PBXBuildFile; fileRef = D7E7D0992AEB3C47003AAD02 /* san_diego_offline_routing */; settings = {ASSET_TAGS = (FindRouteInTransportNetwork, ); }; };
		D7E9EF292A1D2219000C4865 /* SetMinAndMaxScaleView.swift in Copy Source Code Files */ = {isa = PBXBuildFile; fileRef = D7EAF3592A1C023800D822C4 /* SetMinAndMaxScaleView.swift */; };
		D7E9EF2A2A1D29F2000C4865 /* SetMaxExtentView.swift in Copy Source Code Files */ = {isa = PBXBuildFile; fileRef = D734FA092A183A5B00246D7E /* SetMaxExtentView.swift */; };
		D7EAF35A2A1C023800D822C4 /* SetMinAndMaxScaleView.swift in Sources */ = {isa = PBXBuildFile; fileRef = D7EAF3592A1C023800D822C4 /* SetMinAndMaxScaleView.swift */; };
		D7ECF5982AB8BE63003FB2BE /* RenderMultilayerSymbolsView.swift in Sources */ = {isa = PBXBuildFile; fileRef = D7ECF5972AB8BE63003FB2BE /* RenderMultilayerSymbolsView.swift */; };
		D7ECF5992AB8BF5A003FB2BE /* RenderMultilayerSymbolsView.swift in Copy Source Code Files */ = {isa = PBXBuildFile; fileRef = D7ECF5972AB8BE63003FB2BE /* RenderMultilayerSymbolsView.swift */; };
		D7EF5D752A26A03A00FEBDE5 /* ShowCoordinatesInMultipleFormatsView.swift in Sources */ = {isa = PBXBuildFile; fileRef = D7EF5D742A26A03A00FEBDE5 /* ShowCoordinatesInMultipleFormatsView.swift */; };
		D7EF5D762A26A1EE00FEBDE5 /* ShowCoordinatesInMultipleFormatsView.swift in Copy Source Code Files */ = {isa = PBXBuildFile; fileRef = D7EF5D742A26A03A00FEBDE5 /* ShowCoordinatesInMultipleFormatsView.swift */; };
		D7F2784C2A1D76F5002E4567 /* AddWMSLayerView.swift in Copy Source Code Files */ = {isa = PBXBuildFile; fileRef = D7E557672A1D768800B9FB09 /* AddWMSLayerView.swift */; };
		E000E7602869E33D005D87C5 /* ClipGeometryView.swift in Sources */ = {isa = PBXBuildFile; fileRef = E000E75F2869E33D005D87C5 /* ClipGeometryView.swift */; };
		E000E763286A0B18005D87C5 /* CutGeometryView.swift in Sources */ = {isa = PBXBuildFile; fileRef = E000E762286A0B18005D87C5 /* CutGeometryView.swift */; };
		E004A6C128414332002A1FE6 /* SetViewpointRotationView.swift in Sources */ = {isa = PBXBuildFile; fileRef = E004A6BD28414332002A1FE6 /* SetViewpointRotationView.swift */; };
		E004A6DC28465C70002A1FE6 /* DisplaySceneView.swift in Sources */ = {isa = PBXBuildFile; fileRef = E004A6D828465C70002A1FE6 /* DisplaySceneView.swift */; };
		E004A6E028466279002A1FE6 /* ShowCalloutView.swift in Sources */ = {isa = PBXBuildFile; fileRef = E004A6DF28466279002A1FE6 /* ShowCalloutView.swift */; };
		E004A6E62846A61F002A1FE6 /* StyleGraphicsWithSymbolsView.swift in Sources */ = {isa = PBXBuildFile; fileRef = E004A6E52846A61F002A1FE6 /* StyleGraphicsWithSymbolsView.swift */; };
		E004A6E928493BCE002A1FE6 /* ShowDeviceLocationView.swift in Sources */ = {isa = PBXBuildFile; fileRef = E004A6E828493BCE002A1FE6 /* ShowDeviceLocationView.swift */; };
		E004A6ED2849556E002A1FE6 /* CreatePlanarAndGeodeticBuffersView.swift in Sources */ = {isa = PBXBuildFile; fileRef = E004A6EC2849556E002A1FE6 /* CreatePlanarAndGeodeticBuffersView.swift */; };
		E004A6F0284E4B9B002A1FE6 /* DownloadVectorTilesToLocalCacheView.swift in Sources */ = {isa = PBXBuildFile; fileRef = E004A6EF284E4B9B002A1FE6 /* DownloadVectorTilesToLocalCacheView.swift */; };
		E004A6F3284E4FEB002A1FE6 /* ShowResultOfSpatialOperationsView.swift in Sources */ = {isa = PBXBuildFile; fileRef = E004A6F2284E4FEB002A1FE6 /* ShowResultOfSpatialOperationsView.swift */; };
		E004A6F6284FA42A002A1FE6 /* SelectFeaturesInFeatureLayerView.swift in Sources */ = {isa = PBXBuildFile; fileRef = E004A6F5284FA42A002A1FE6 /* SelectFeaturesInFeatureLayerView.swift */; };
		E0082217287755AC002AD138 /* View+Sheet.swift in Sources */ = {isa = PBXBuildFile; fileRef = E0082216287755AC002AD138 /* View+Sheet.swift */; };
		E03CB0692888944D002B27D9 /* GenerateOfflineMapView.swift in Copy Source Code Files */ = {isa = PBXBuildFile; fileRef = E088E1732863B5F800413100 /* GenerateOfflineMapView.swift */; };
		E03CB06A288894C4002B27D9 /* FindRouteView.swift in Copy Source Code Files */ = {isa = PBXBuildFile; fileRef = E066DD34285CF3B3004D3D5B /* FindRouteView.swift */; };
		E03CB06B2889879D002B27D9 /* DownloadVectorTilesToLocalCacheView.swift in Copy Source Code Files */ = {isa = PBXBuildFile; fileRef = E004A6EF284E4B9B002A1FE6 /* DownloadVectorTilesToLocalCacheView.swift */; };
		E041ABC0287CA9F00056009B /* WebView.swift in Sources */ = {isa = PBXBuildFile; fileRef = E041ABBF287CA9F00056009B /* WebView.swift */; };
		E041ABD7287DB04D0056009B /* SampleInfoView.swift in Sources */ = {isa = PBXBuildFile; fileRef = E041ABD6287DB04D0056009B /* SampleInfoView.swift */; };
		E041AC1A287F54580056009B /* highlight.min.js in Resources */ = {isa = PBXBuildFile; fileRef = E041AC15287F54580056009B /* highlight.min.js */; };
		E041AC1E288076A60056009B /* info.css in Resources */ = {isa = PBXBuildFile; fileRef = E041AC1D288076A60056009B /* info.css */; };
		E041AC20288077B90056009B /* xcode.css in Resources */ = {isa = PBXBuildFile; fileRef = E041AC1F288077B90056009B /* xcode.css */; };
		E066DD35285CF3B3004D3D5B /* FindRouteView.swift in Sources */ = {isa = PBXBuildFile; fileRef = E066DD34285CF3B3004D3D5B /* FindRouteView.swift */; };
		E066DD382860AB28004D3D5B /* StyleGraphicsWithRendererView.swift in Sources */ = {isa = PBXBuildFile; fileRef = E066DD372860AB28004D3D5B /* StyleGraphicsWithRendererView.swift */; };
		E066DD3B2860CA08004D3D5B /* ShowResultOfSpatialRelationshipsView.swift in Sources */ = {isa = PBXBuildFile; fileRef = E066DD3A2860CA08004D3D5B /* ShowResultOfSpatialRelationshipsView.swift */; };
		E066DD4028610F55004D3D5B /* AddSceneLayerFromServiceView.swift in Sources */ = {isa = PBXBuildFile; fileRef = E066DD3F28610F55004D3D5B /* AddSceneLayerFromServiceView.swift */; };
		E070A0A3286F3B6000F2B606 /* DownloadPreplannedMapAreaView.swift in Sources */ = {isa = PBXBuildFile; fileRef = E070A0A2286F3B6000F2B606 /* DownloadPreplannedMapAreaView.swift */; };
		E088E1572862579D00413100 /* SetSurfacePlacementModeView.swift in Sources */ = {isa = PBXBuildFile; fileRef = E088E1562862579D00413100 /* SetSurfacePlacementModeView.swift */; };
		E088E1742863B5F800413100 /* GenerateOfflineMapView.swift in Sources */ = {isa = PBXBuildFile; fileRef = E088E1732863B5F800413100 /* GenerateOfflineMapView.swift */; };
		E08953F12891899600E077CF /* EnvironmentValues+SampleInfoVisibility.swift in Sources */ = {isa = PBXBuildFile; fileRef = E08953F02891899600E077CF /* EnvironmentValues+SampleInfoVisibility.swift */; };
		E0A1AEE328874590003C797D /* AddFeatureLayersView.swift in Copy Source Code Files */ = {isa = PBXBuildFile; fileRef = 00D4EF7F2863842100B9CC30 /* AddFeatureLayersView.swift */; };
		E0D04FF228A5390000747989 /* DownloadPreplannedMapAreaView.Model.swift in Sources */ = {isa = PBXBuildFile; fileRef = E0D04FF128A5390000747989 /* DownloadPreplannedMapAreaView.Model.swift */; };
		E0EA0B772866390E00C9621D /* ProjectGeometryView.swift in Sources */ = {isa = PBXBuildFile; fileRef = E0EA0B762866390E00C9621D /* ProjectGeometryView.swift */; };
		E0FE32E728747778002C6ACA /* BrowseBuildingFloorsView.swift in Sources */ = {isa = PBXBuildFile; fileRef = E0FE32E628747778002C6ACA /* BrowseBuildingFloorsView.swift */; };
		F111CCC1288B5D5600205358 /* DisplayMapFromMobileMapPackageView.swift in Sources */ = {isa = PBXBuildFile; fileRef = F111CCC0288B5D5600205358 /* DisplayMapFromMobileMapPackageView.swift */; };
		F111CCC4288B641900205358 /* Yellowstone.mmpk in Resources */ = {isa = PBXBuildFile; fileRef = F111CCC3288B641900205358 /* Yellowstone.mmpk */; settings = {ASSET_TAGS = (DisplayMapFromMobileMapPackage, ); }; };
		F1E71BF1289473760064C33F /* AddRasterFromFileView.swift in Sources */ = {isa = PBXBuildFile; fileRef = F1E71BF0289473760064C33F /* AddRasterFromFileView.swift */; };
		F1E71BFA28A479C70064C33F /* AddRasterFromFileView.swift in Copy Source Code Files */ = {isa = PBXBuildFile; fileRef = F1E71BF0289473760064C33F /* AddRasterFromFileView.swift */; };
/* End PBXBuildFile section */

/* Begin PBXBuildRule section */
		0074ABCC2817B8E60037244A /* PBXBuildRule */ = {
			isa = PBXBuildRule;
			compilerSpec = com.apple.compilers.proxy.script;
			filePatterns = "*.tache";
			fileType = pattern.proxy;
			inputFiles = (
				"$(SRCROOT)/Shared/Samples/",
			);
			isEditable = 1;
			name = "Generate Sample Initializers from Source Code Files";
			outputFiles = (
				"$(DERIVED_FILE_DIR)/$(INPUT_FILE_BASE)",
			);
			runOncePerArchitecture = 0;
			script = "xcrun --sdk macosx swift \"${SRCROOT}/Scripts/GenerateSampleViewSourceCode.swift\" \"${SCRIPT_INPUT_FILE_0}\" \"${INPUT_FILE_PATH}\" \"${SCRIPT_OUTPUT_FILE_0}\" \n";
		};
		0083586F27FE3BCF00192A15 /* PBXBuildRule */ = {
			isa = PBXBuildRule;
			compilerSpec = com.apple.compilers.proxy.script;
			filePatterns = "*.masque";
			fileType = pattern.proxy;
			inputFiles = (
				"$(SRCROOT)/.secrets",
			);
			isEditable = 1;
			name = "Generate Swift Code from Secrets";
			outputFiles = (
				"$(DERIVED_FILE_DIR)/$(INPUT_FILE_BASE)",
			);
			runOncePerArchitecture = 0;
			script = "\"${SRCROOT}/Scripts/masquerade\" -i \"${INPUT_FILE_PATH}\" -o \"${SCRIPT_OUTPUT_FILE_0}\" -s \"${SCRIPT_INPUT_FILE_0}\" -f\n";
		};
/* End PBXBuildRule section */

/* Begin PBXCopyFilesBuildPhase section */
		00144B5E280634840090DD5D /* Embed Frameworks */ = {
			isa = PBXCopyFilesBuildPhase;
			buildActionMask = 2147483647;
			dstPath = "";
			dstSubfolderSpec = 10;
			files = (
			);
			name = "Embed Frameworks";
			runOnlyForDeploymentPostprocessing = 0;
		};
		0039A4E82885C4E300592C86 /* Copy Source Code Files */ = {
			isa = PBXCopyFilesBuildPhase;
			buildActionMask = 2147483647;
			dstPath = "";
			dstSubfolderSpec = 7;
			files = (
<<<<<<< HEAD
				D742E4952B04134C00690098 /* DisplayWebSceneFromPortalItemView.swift in Copy Source Code Files */,
				D73FCFFA2B02A3C50006360D /* FindAddressWithReverseGeocodeView.swift in Copy Source Code Files */,
=======
				D737237B2AF5AE1A00846884 /* FindRouteInMobileMapPackageView.Models.swift in Copy Source Code Files */,
				D737237A2AF5AE1600846884 /* FindRouteInMobileMapPackageView.MobileMapView.swift in Copy Source Code Files */,
				D76000B12AF19C4600B3084D /* FindRouteInMobileMapPackageView.swift in Copy Source Code Files */,
>>>>>>> 0390d7ad
				D7705D662AFC575000CC0335 /* FindClosestFacilityFromPointView.swift in Copy Source Code Files */,
				D73FD0002B02C9610006360D /* FindRouteAroundBarriersView.Views.swift in Copy Source Code Files */,
				D76EE6082AF9AFEC00DA0325 /* FindRouteAroundBarriersView.Model.swift in Copy Source Code Files */,
				D7DDF8562AF47C86004352D9 /* FindRouteAroundBarriersView.swift in Copy Source Code Files */,
				D7DDF84E2AF43AA2004352D9 /* GeocodeOfflineView.Model.swift in Copy Source Code Files */,
				D7705D5B2AFC246A00CC0335 /* FindClosestFacilityToMultiplePointsView.swift in Copy Source Code Files */,
				00F279D72AF4364700CECAF8 /* AddDynamicEntityLayerView.VehicleCallout.swift in Copy Source Code Files */,
				D76000A22AF18BAB00B3084D /* FindRouteInTransportNetworkView.Model.swift in Copy Source Code Files */,
				D7E7D0822AEB3A1D003AAD02 /* FindRouteInTransportNetworkView.swift in Copy Source Code Files */,
				D7553CDD2AE2E00E00DC2A70 /* GeocodeOfflineView.swift in Copy Source Code Files */,
				4DD058102A0D3F6B00A59B34 /* ShowDeviceLocationWithNMEADataSourcesView.Model.swift in Copy Source Code Files */,
				4D126D7329CA1EFD00CFB7A7 /* ShowDeviceLocationWithNMEADataSourcesView.swift in Copy Source Code Files */,
				4D126D7429CA1EFD00CFB7A7 /* FileNMEASentenceReader.swift in Copy Source Code Files */,
				D7084FAB2AD771F600EC7F4F /* AugmentRealityToFlyOverSceneView.swift in Copy Source Code Files */,
				D72F27302ADA1E9900F906DA /* AugmentRealityToShowTabletopSceneView.swift in Copy Source Code Files */,
				D71FCB8B2AD628B9000E517C /* CreateMobileGeodatabaseView.Model.swift in Copy Source Code Files */,
				D73FC0FE2AD4A19A0067A19B /* CreateMobileGeodatabaseView.swift in Copy Source Code Files */,
				D7464F1F2ACE04C2007FEE88 /* IdentifyRasterCellView.swift in Copy Source Code Files */,
				D731F3C22AD0D2BB00A8431E /* IdentifyGraphicsView.swift in Copy Source Code Files */,
				D70082EC2ACF901600E0C3C2 /* IdentifyKMLFeaturesView.swift in Copy Source Code Files */,
				D7054AEA2ACCCC34007235BA /* Animate3DGraphicView.SettingsView.swift in Copy Source Code Files */,
				D7058FB22ACB424E00A40F14 /* Animate3DGraphicView.Model.swift in Copy Source Code Files */,
				D7C16D1C2AC5F96900689E89 /* Animate3DGraphicView.swift in Copy Source Code Files */,
				D7497F3D2AC4B4CF00167AD2 /* DisplayDimensionsView.swift in Copy Source Code Files */,
				D7232EE22AC1E6DC0079ABFF /* PlayKMLTourView.swift in Copy Source Code Files */,
				D7AE861F2AC39E7F0049B626 /* DisplayAnnotationView.swift in Copy Source Code Files */,
				D7337C5B2ABCFDE400A5D865 /* StyleSymbolsFromMobileStyleFileView.SymbolOptionsListView.swift in Copy Source Code Files */,
				D74C8BFF2ABA56C0007C76B8 /* StyleSymbolsFromMobileStyleFileView.swift in Copy Source Code Files */,
				D7AE86212AC3A10A0049B626 /* GroupLayersTogetherView.GroupLayerListView.swift in Copy Source Code Files */,
				D7AE86202AC3A1050049B626 /* AddCustomDynamicEntityDataSourceView.Vessel.swift in Copy Source Code Files */,
				D7ECF5992AB8BF5A003FB2BE /* RenderMultilayerSymbolsView.swift in Copy Source Code Files */,
				D7337C612ABD166A00A5D865 /* ShowMobileMapPackageExpirationDateView.swift in Copy Source Code Files */,
				D704AA5B2AB22D8400A3BB63 /* GroupLayersTogetherView.swift in Copy Source Code Files */,
				D75B58522AAFB37C0038B3B4 /* StyleFeaturesWithCustomDictionaryView.swift in Copy Source Code Files */,
				D71C5F652AAA83D2006599FD /* CreateSymbolStylesFromWebStylesView.swift in Copy Source Code Files */,
				79D84D152A81718F00F45262 /* AddCustomDynamicEntityDataSourceView.swift in Copy Source Code Files */,
				1C26ED202A8BEC63009B7721 /* FilterFeaturesInSceneView.swift in Copy Source Code Files */,
				1C56B5E72A82C057000381DA /* DisplayPointsUsingClusteringFeatureReductionView.swift in Copy Source Code Files */,
				D7ABA3002A3288970021822B /* ShowViewshedFromGeoelementInSceneView.swift in Copy Source Code Files */,
				1C3B7DCD2A5F652500907443 /* AnalyzeNetworkWithSubnetworkTraceView.Model.swift in Copy Source Code Files */,
				1C3B7DCE2A5F652500907443 /* AnalyzeNetworkWithSubnetworkTraceView.swift in Copy Source Code Files */,
				D79EE76F2A4CEA7F005A52AE /* SetUpLocationDrivenGeotriggersView.Model.swift in Copy Source Code Files */,
				D769C2132A29057200030F61 /* SetUpLocationDrivenGeotriggersView.swift in Copy Source Code Files */,
				1C19B4F72A578E69001D2506 /* CreateLoadReportView.Model.swift in Copy Source Code Files */,
				1C19B4F82A578E69001D2506 /* CreateLoadReportView.swift in Copy Source Code Files */,
				1C19B4F92A578E69001D2506 /* CreateLoadReportView.Views.swift in Copy Source Code Files */,
				D752D9412A39162F003EB25E /* ManageOperationalLayersView.swift in Copy Source Code Files */,
				D77570C12A2943D900F490CD /* AnimateImagesWithImageOverlayView.swift in Copy Source Code Files */,
				D7634FB02A43B8B000F8AEFB /* CreateConvexHullAroundGeometriesView.swift in Copy Source Code Files */,
				D7ABA2FA2A32760D0021822B /* MeasureDistanceInSceneView.swift in Copy Source Code Files */,
				D722BD232A420DEC002C2087 /* ShowExtrudedFeaturesView.swift in Copy Source Code Files */,
				D752D9602A3BCE63003EB25E /* DisplayMapFromPortalItemView.swift in Copy Source Code Files */,
				1C43BC852A43783900509BF8 /* SetVisibilityOfSubtypeSublayerView.Model.swift in Copy Source Code Files */,
				1C43BC862A43783900509BF8 /* SetVisibilityOfSubtypeSublayerView.swift in Copy Source Code Files */,
				1C43BC872A43783900509BF8 /* SetVisibilityOfSubtypeSublayerView.Views.swift in Copy Source Code Files */,
				00EB803A2A31506F00AC2B07 /* DisplayContentOfUtilityNetworkContainerView.swift in Copy Source Code Files */,
				00EB803B2A31506F00AC2B07 /* DisplayContentOfUtilityNetworkContainerView.Model.swift in Copy Source Code Files */,
				D751018F2A2E966C00B8FA48 /* IdentifyLayerFeaturesView.swift in Copy Source Code Files */,
				D752D9472A3A6FC0003EB25E /* MonitorChangesToMapLoadStatusView.swift in Copy Source Code Files */,
				D7CC34002A3147FF00198EDF /* ShowLineOfSightBetweenPointsView.swift in Copy Source Code Files */,
				1CAB8D502A3CEB43002AA649 /* RunValveIsolationTraceView.Model.swift in Copy Source Code Files */,
				1CAB8D512A3CEB43002AA649 /* RunValveIsolationTraceView.swift in Copy Source Code Files */,
				D71099712A280D830065A1C1 /* DensifyAndGeneralizeGeometryView.SettingsView.swift in Copy Source Code Files */,
				D710996E2A27D9B30065A1C1 /* DensifyAndGeneralizeGeometryView.swift in Copy Source Code Files */,
				D75101822A2E497F00B8FA48 /* ShowLabelsOnLayerView.swift in Copy Source Code Files */,
				D7EF5D762A26A1EE00FEBDE5 /* ShowCoordinatesInMultipleFormatsView.swift in Copy Source Code Files */,
				79A47DFB2A20286800D7C5B9 /* CreateAndSaveKMLView.Model.swift in Copy Source Code Files */,
				79A47DFC2A20286800D7C5B9 /* CreateAndSaveKMLView.Views.swift in Copy Source Code Files */,
				79B7B80B2A1BFDE700F57C27 /* CreateAndSaveKMLView.swift in Copy Source Code Files */,
				D78666AE2A21629200C60110 /* FindNearestVertexView.swift in Copy Source Code Files */,
				D7E440D82A1ECEB3005D74DE /* CreateBuffersAroundPointsView.swift in Copy Source Code Files */,
				D744FD182A2113C70084A66C /* CreateConvexHullAroundPointsView.swift in Copy Source Code Files */,
				D754E3242A1D66C20006C5F1 /* StylePointWithPictureMarkerSymbolsView.swift in Copy Source Code Files */,
				D7F2784C2A1D76F5002E4567 /* AddWMSLayerView.swift in Copy Source Code Files */,
				D75362D32A1E8C8800D83028 /* ApplyUniqueValueRendererView.swift in Copy Source Code Files */,
				1C929F092A27B86800134252 /* ShowUtilityAssociationsView.swift in Copy Source Code Files */,
				D7E9EF2A2A1D29F2000C4865 /* SetMaxExtentView.swift in Copy Source Code Files */,
				D7E9EF292A1D2219000C4865 /* SetMinAndMaxScaleView.swift in Copy Source Code Files */,
				1C9B74DE29DB56860038B06F /* ChangeCameraControllerView.swift in Copy Source Code Files */,
				1C965C3929DB9176002F8536 /* ShowRealisticLightAndShadowsView.swift in Copy Source Code Files */,
				883C121729C914E100062FF9 /* DownloadPreplannedMapAreaView.MapPicker.swift in Copy Source Code Files */,
				883C121829C914E100062FF9 /* DownloadPreplannedMapAreaView.Model.swift in Copy Source Code Files */,
				883C121929C914E100062FF9 /* DownloadPreplannedMapAreaView.swift in Copy Source Code Files */,
				1C0C1C3D29D34DDD005C8B24 /* ChangeViewpointView.swift in Copy Source Code Files */,
				1C42E04A29D239D2004FC4BE /* ShowPopupView.swift in Copy Source Code Files */,
				108EC04229D25B55000F35D0 /* QueryFeatureTableView.swift in Copy Source Code Files */,
				88F93CC229C4D3480006B28E /* CreateAndEditGeometriesView.swift in Copy Source Code Files */,
				0044289329C9234300160767 /* GetElevationAtPointOnSurfaceView.swift in Copy Source Code Files */,
				4D2ADC6A29C50D91003B367F /* AddDynamicEntityLayerView.Model.swift in Copy Source Code Files */,
				4D2ADC6B29C50D91003B367F /* AddDynamicEntityLayerView.SettingsView.swift in Copy Source Code Files */,
				4D2ADC4729C26D2C003B367F /* AddDynamicEntityLayerView.swift in Copy Source Code Files */,
				218F35C229C290BF00502022 /* AuthenticateWithOAuthView.swift in Copy Source Code Files */,
				0044CDE02995D4DD004618CE /* ShowDeviceLocationHistoryView.swift in Copy Source Code Files */,
				0042E24628E50EE4001F33D6 /* ShowViewshedFromPointInSceneView.swift in Copy Source Code Files */,
				0042E24728E50EE4001F33D6 /* ShowViewshedFromPointInSceneView.Model.swift in Copy Source Code Files */,
				0042E24828E50EE4001F33D6 /* ShowViewshedFromPointInSceneView.ViewshedSettingsView.swift in Copy Source Code Files */,
				006C835528B40682004AEB7F /* BrowseBuildingFloorsView.swift in Copy Source Code Files */,
				006C835628B40682004AEB7F /* DisplayMapFromMobileMapPackageView.swift in Copy Source Code Files */,
				F1E71BFA28A479C70064C33F /* AddRasterFromFileView.swift in Copy Source Code Files */,
				0039A4E92885C50300592C86 /* AddSceneLayerFromServiceView.swift in Copy Source Code Files */,
				75DD736729D35FF40010229D /* ChangeMapViewBackgroundView.swift in Copy Source Code Files */,
				75DD736829D35FF40010229D /* ChangeMapViewBackgroundView.SettingsView.swift in Copy Source Code Files */,
				75DD736929D35FF40010229D /* ChangeMapViewBackgroundView.Model.swift in Copy Source Code Files */,
				0039A4EA2885C50300592C86 /* ClipGeometryView.swift in Copy Source Code Files */,
				0039A4EB2885C50300592C86 /* CreatePlanarAndGeodeticBuffersView.swift in Copy Source Code Files */,
				0039A4EC2885C50300592C86 /* CutGeometryView.swift in Copy Source Code Files */,
				E0A1AEE328874590003C797D /* AddFeatureLayersView.swift in Copy Source Code Files */,
				0039A4ED2885C50300592C86 /* DisplayMapView.swift in Copy Source Code Files */,
				0039A4EE2885C50300592C86 /* DisplayOverviewMapView.swift in Copy Source Code Files */,
				0039A4EF2885C50300592C86 /* DisplaySceneView.swift in Copy Source Code Files */,
				E03CB06B2889879D002B27D9 /* DownloadVectorTilesToLocalCacheView.swift in Copy Source Code Files */,
				E03CB06A288894C4002B27D9 /* FindRouteView.swift in Copy Source Code Files */,
				E03CB0692888944D002B27D9 /* GenerateOfflineMapView.swift in Copy Source Code Files */,
				75DD739929D38B420010229D /* NavigateRouteView.swift in Copy Source Code Files */,
				0039A4F02885C50300592C86 /* ProjectGeometryView.swift in Copy Source Code Files */,
				0039A4F12885C50300592C86 /* SearchWithGeocodeView.swift in Copy Source Code Files */,
				0039A4F22885C50300592C86 /* SelectFeaturesInFeatureLayerView.swift in Copy Source Code Files */,
				0039A4F32885C50300592C86 /* SetBasemapView.swift in Copy Source Code Files */,
				0039A4F42885C50300592C86 /* SetSurfacePlacementModeView.swift in Copy Source Code Files */,
				0039A4F52885C50300592C86 /* SetViewpointRotationView.swift in Copy Source Code Files */,
				0039A4F62885C50300592C86 /* ShowCalloutView.swift in Copy Source Code Files */,
				0039A4F72885C50300592C86 /* ShowDeviceLocationView.swift in Copy Source Code Files */,
				0039A4F82885C50300592C86 /* ShowResultOfSpatialRelationshipsView.swift in Copy Source Code Files */,
				0039A4F92885C50300592C86 /* ShowResultOfSpatialOperationsView.swift in Copy Source Code Files */,
				0039A4FA2885C50300592C86 /* StyleGraphicsWithRendererView.swift in Copy Source Code Files */,
				0039A4FB2885C50300592C86 /* StyleGraphicsWithSymbolsView.swift in Copy Source Code Files */,
				7573E82129D6136C00BEED9C /* TraceUtilityNetworkView.Model.swift in Copy Source Code Files */,
				7573E82229D6136C00BEED9C /* TraceUtilityNetworkView.Enums.swift in Copy Source Code Files */,
				7573E82329D6136C00BEED9C /* TraceUtilityNetworkView.Views.swift in Copy Source Code Files */,
				7573E82429D6136C00BEED9C /* TraceUtilityNetworkView.swift in Copy Source Code Files */,
			);
			name = "Copy Source Code Files";
			runOnlyForDeploymentPostprocessing = 0;
		};
/* End PBXCopyFilesBuildPhase section */

/* Begin PBXFileReference section */
		000558092817C51E00224BC6 /* SampleDetailView.swift */ = {isa = PBXFileReference; lastKnownFileType = sourcecode.swift; path = SampleDetailView.swift; sourceTree = "<group>"; };
		00181B452846AD7100654571 /* View+Alert.swift */ = {isa = PBXFileReference; lastKnownFileType = sourcecode.swift; path = "View+Alert.swift"; sourceTree = "<group>"; };
		001C6DD827FE585A00D472C2 /* AppSecrets.swift.masque */ = {isa = PBXFileReference; fileEncoding = 4; lastKnownFileType = text; path = AppSecrets.swift.masque; sourceTree = "<group>"; };
		00273CF32A82AB5900A7A77D /* SamplesSearchView.swift */ = {isa = PBXFileReference; lastKnownFileType = sourcecode.swift; path = SamplesSearchView.swift; sourceTree = "<group>"; };
		00273CF52A82AB8700A7A77D /* SampleRow.swift */ = {isa = PBXFileReference; lastKnownFileType = sourcecode.swift; path = SampleRow.swift; sourceTree = "<group>"; };
		003D7C342821EBCC009DDFD2 /* masquerade */ = {isa = PBXFileReference; lastKnownFileType = text; path = masquerade; sourceTree = "<group>"; };
		003D7C352821EBCC009DDFD2 /* GenerateSampleViewSourceCode.swift */ = {isa = PBXFileReference; lastKnownFileType = sourcecode.swift; path = GenerateSampleViewSourceCode.swift; sourceTree = "<group>"; };
		0042E24228E4BF8F001F33D6 /* ShowViewshedFromPointInSceneView.Model.swift */ = {isa = PBXFileReference; lastKnownFileType = sourcecode.swift; path = ShowViewshedFromPointInSceneView.Model.swift; sourceTree = "<group>"; };
		0042E24428E4F82B001F33D6 /* ShowViewshedFromPointInSceneView.ViewshedSettingsView.swift */ = {isa = PBXFileReference; lastKnownFileType = sourcecode.swift; path = ShowViewshedFromPointInSceneView.ViewshedSettingsView.swift; sourceTree = "<group>"; };
		0044289129C90C0B00160767 /* GetElevationAtPointOnSurfaceView.swift */ = {isa = PBXFileReference; lastKnownFileType = sourcecode.swift; path = GetElevationAtPointOnSurfaceView.swift; sourceTree = "<group>"; };
		0044CDDE2995C39E004618CE /* ShowDeviceLocationHistoryView.swift */ = {isa = PBXFileReference; lastKnownFileType = sourcecode.swift; path = ShowDeviceLocationHistoryView.swift; sourceTree = "<group>"; };
		004FE87029DF5D8700075217 /* Bristol */ = {isa = PBXFileReference; lastKnownFileType = folder; path = Bristol; sourceTree = "<group>"; };
		0074ABBE28174BCF0037244A /* DisplayMapView.swift */ = {isa = PBXFileReference; lastKnownFileType = sourcecode.swift; path = DisplayMapView.swift; sourceTree = "<group>"; };
		0074ABC128174F430037244A /* Sample.swift */ = {isa = PBXFileReference; fileEncoding = 4; lastKnownFileType = sourcecode.swift; path = Sample.swift; sourceTree = "<group>"; };
		0074ABCA2817B8DB0037244A /* SamplesApp+Samples.swift.tache */ = {isa = PBXFileReference; fileEncoding = 4; lastKnownFileType = text; path = "SamplesApp+Samples.swift.tache"; sourceTree = "<group>"; };
		0086F3FD28E3770900974721 /* ShowViewshedFromPointInSceneView.swift */ = {isa = PBXFileReference; fileEncoding = 4; lastKnownFileType = sourcecode.swift; path = ShowViewshedFromPointInSceneView.swift; sourceTree = "<group>"; };
		00A7A1432A2FC58300F035F7 /* DisplayContentOfUtilityNetworkContainerView.swift */ = {isa = PBXFileReference; fileEncoding = 4; lastKnownFileType = sourcecode.swift; path = DisplayContentOfUtilityNetworkContainerView.swift; sourceTree = "<group>"; };
		00A7A1492A2FC5B700F035F7 /* DisplayContentOfUtilityNetworkContainerView.Model.swift */ = {isa = PBXFileReference; lastKnownFileType = sourcecode.swift; path = DisplayContentOfUtilityNetworkContainerView.Model.swift; sourceTree = "<group>"; };
		00ACF554293E6C6A0059B2A9 /* Samples.entitlements */ = {isa = PBXFileReference; lastKnownFileType = text.plist.entitlements; path = Samples.entitlements; sourceTree = "<group>"; };
		00B04272282EC59E0072E1B4 /* AboutView.swift */ = {isa = PBXFileReference; fileEncoding = 4; lastKnownFileType = sourcecode.swift; path = AboutView.swift; sourceTree = "<group>"; };
		00B042E5282EDC690072E1B4 /* SetBasemapView.swift */ = {isa = PBXFileReference; fileEncoding = 4; lastKnownFileType = sourcecode.swift; path = SetBasemapView.swift; sourceTree = "<group>"; };
		00B04FB4283EEBA80026C882 /* DisplayOverviewMapView.swift */ = {isa = PBXFileReference; lastKnownFileType = sourcecode.swift; path = DisplayOverviewMapView.swift; sourceTree = "<group>"; };
		00C7993A2A845AAF00AFE342 /* Sidebar.swift */ = {isa = PBXFileReference; lastKnownFileType = sourcecode.swift; path = Sidebar.swift; sourceTree = "<group>"; };
		00C94A0C28B53DE1004E42D9 /* raster-file */ = {isa = PBXFileReference; lastKnownFileType = folder; path = "raster-file"; sourceTree = "<group>"; };
		00CB9137284814A4005C2C5D /* SearchWithGeocodeView.swift */ = {isa = PBXFileReference; lastKnownFileType = sourcecode.swift; path = SearchWithGeocodeView.swift; sourceTree = "<group>"; };
		00CCB8A2285AAD7D00BBAB70 /* DowloadPortalItemData.swift */ = {isa = PBXFileReference; lastKnownFileType = sourcecode.swift; path = DowloadPortalItemData.swift; sourceTree = "<group>"; };
		00CCB8A4285BAF8700BBAB70 /* OnDemandResource.swift */ = {isa = PBXFileReference; lastKnownFileType = sourcecode.swift; path = OnDemandResource.swift; sourceTree = "<group>"; };
		00D4EF7F2863842100B9CC30 /* AddFeatureLayersView.swift */ = {isa = PBXFileReference; lastKnownFileType = sourcecode.swift; path = AddFeatureLayersView.swift; sourceTree = "<group>"; };
		00D4EF8228638BF100B9CC30 /* LA_Trails.geodatabase */ = {isa = PBXFileReference; lastKnownFileType = file; path = LA_Trails.geodatabase; sourceTree = "<group>"; };
		00D4EF8F28638BF100B9CC30 /* AuroraCO.gpkg */ = {isa = PBXFileReference; lastKnownFileType = file; path = AuroraCO.gpkg; sourceTree = "<group>"; };
		00D4EFB02863CE6300B9CC30 /* ScottishWildlifeTrust_reserves */ = {isa = PBXFileReference; lastKnownFileType = folder; path = ScottishWildlifeTrust_reserves; sourceTree = "<group>"; };
		00E5400C27F3CCA100CF66D5 /* SamplesApp.swift */ = {isa = PBXFileReference; lastKnownFileType = sourcecode.swift; path = SamplesApp.swift; sourceTree = "<group>"; };
		00E5400D27F3CCA100CF66D5 /* ContentView.swift */ = {isa = PBXFileReference; lastKnownFileType = sourcecode.swift; path = ContentView.swift; sourceTree = "<group>"; };
		00E5400E27F3CCA200CF66D5 /* Assets.xcassets */ = {isa = PBXFileReference; lastKnownFileType = folder.assetcatalog; path = Assets.xcassets; sourceTree = "<group>"; };
		00E5401327F3CCA200CF66D5 /* Samples.app */ = {isa = PBXFileReference; explicitFileType = wrapper.application; includeInIndex = 0; path = Samples.app; sourceTree = BUILT_PRODUCTS_DIR; };
		00E5402A27F775EA00CF66D5 /* Info.plist */ = {isa = PBXFileReference; lastKnownFileType = text.plist.xml; path = Info.plist; sourceTree = "<group>"; };
		00F279D52AF418DC00CECAF8 /* AddDynamicEntityLayerView.VehicleCallout.swift */ = {isa = PBXFileReference; lastKnownFileType = sourcecode.swift; path = AddDynamicEntityLayerView.VehicleCallout.swift; sourceTree = "<group>"; };
		108EC04029D25B2C000F35D0 /* QueryFeatureTableView.swift */ = {isa = PBXFileReference; fileEncoding = 4; lastKnownFileType = sourcecode.swift; path = QueryFeatureTableView.swift; sourceTree = "<group>"; };
		1C0C1C3429D34DAE005C8B24 /* ChangeViewpointView.swift */ = {isa = PBXFileReference; fileEncoding = 4; lastKnownFileType = sourcecode.swift; path = ChangeViewpointView.swift; sourceTree = "<group>"; };
		1C19B4EB2A578E46001D2506 /* CreateLoadReportView.Views.swift */ = {isa = PBXFileReference; fileEncoding = 4; lastKnownFileType = sourcecode.swift; path = CreateLoadReportView.Views.swift; sourceTree = "<group>"; };
		1C19B4ED2A578E46001D2506 /* CreateLoadReportView.swift */ = {isa = PBXFileReference; fileEncoding = 4; lastKnownFileType = sourcecode.swift; path = CreateLoadReportView.swift; sourceTree = "<group>"; };
		1C19B4EF2A578E46001D2506 /* CreateLoadReportView.Model.swift */ = {isa = PBXFileReference; fileEncoding = 4; lastKnownFileType = sourcecode.swift; path = CreateLoadReportView.Model.swift; sourceTree = "<group>"; };
		1C26ED152A859525009B7721 /* FilterFeaturesInSceneView.swift */ = {isa = PBXFileReference; fileEncoding = 4; lastKnownFileType = sourcecode.swift; path = FilterFeaturesInSceneView.swift; sourceTree = "<group>"; };
		1C3B7DC32A5F64FC00907443 /* AnalyzeNetworkWithSubnetworkTraceView.Model.swift */ = {isa = PBXFileReference; fileEncoding = 4; lastKnownFileType = sourcecode.swift; path = AnalyzeNetworkWithSubnetworkTraceView.Model.swift; sourceTree = "<group>"; };
		1C3B7DC62A5F64FC00907443 /* AnalyzeNetworkWithSubnetworkTraceView.swift */ = {isa = PBXFileReference; fileEncoding = 4; lastKnownFileType = sourcecode.swift; path = AnalyzeNetworkWithSubnetworkTraceView.swift; sourceTree = "<group>"; };
		1C42E04329D2396B004FC4BE /* ShowPopupView.swift */ = {isa = PBXFileReference; fileEncoding = 4; lastKnownFileType = sourcecode.swift; path = ShowPopupView.swift; sourceTree = "<group>"; };
		1C43BC792A43781100509BF8 /* SetVisibilityOfSubtypeSublayerView.Views.swift */ = {isa = PBXFileReference; fileEncoding = 4; lastKnownFileType = sourcecode.swift; path = SetVisibilityOfSubtypeSublayerView.Views.swift; sourceTree = "<group>"; };
		1C43BC7C2A43781100509BF8 /* SetVisibilityOfSubtypeSublayerView.Model.swift */ = {isa = PBXFileReference; fileEncoding = 4; lastKnownFileType = sourcecode.swift; path = SetVisibilityOfSubtypeSublayerView.Model.swift; sourceTree = "<group>"; };
		1C43BC7E2A43781100509BF8 /* SetVisibilityOfSubtypeSublayerView.swift */ = {isa = PBXFileReference; fileEncoding = 4; lastKnownFileType = sourcecode.swift; path = SetVisibilityOfSubtypeSublayerView.swift; sourceTree = "<group>"; };
		1C56B5E22A82C02D000381DA /* DisplayPointsUsingClusteringFeatureReductionView.swift */ = {isa = PBXFileReference; fileEncoding = 4; lastKnownFileType = sourcecode.swift; path = DisplayPointsUsingClusteringFeatureReductionView.swift; sourceTree = "<group>"; };
		1C9B74C529DB43580038B06F /* ShowRealisticLightAndShadowsView.swift */ = {isa = PBXFileReference; fileEncoding = 4; lastKnownFileType = sourcecode.swift; path = ShowRealisticLightAndShadowsView.swift; sourceTree = "<group>"; };
		1C9B74D529DB54560038B06F /* ChangeCameraControllerView.swift */ = {isa = PBXFileReference; fileEncoding = 4; lastKnownFileType = sourcecode.swift; path = ChangeCameraControllerView.swift; sourceTree = "<group>"; };
		1CAB8D442A3CEAB0002AA649 /* RunValveIsolationTraceView.Model.swift */ = {isa = PBXFileReference; fileEncoding = 4; lastKnownFileType = sourcecode.swift; path = RunValveIsolationTraceView.Model.swift; sourceTree = "<group>"; };
		1CAB8D472A3CEAB0002AA649 /* RunValveIsolationTraceView.swift */ = {isa = PBXFileReference; fileEncoding = 4; lastKnownFileType = sourcecode.swift; path = RunValveIsolationTraceView.swift; sourceTree = "<group>"; };
		1CAF831B2A20305F000E1E60 /* ShowUtilityAssociationsView.swift */ = {isa = PBXFileReference; fileEncoding = 4; lastKnownFileType = sourcecode.swift; path = ShowUtilityAssociationsView.swift; sourceTree = "<group>"; };
		218F35B329C28F4A00502022 /* AuthenticateWithOAuthView.swift */ = {isa = PBXFileReference; fileEncoding = 4; lastKnownFileType = sourcecode.swift; path = AuthenticateWithOAuthView.swift; sourceTree = "<group>"; };
		4D126D6929CA1B6000CFB7A7 /* ShowDeviceLocationWithNMEADataSourcesView.swift */ = {isa = PBXFileReference; fileEncoding = 4; lastKnownFileType = sourcecode.swift; path = ShowDeviceLocationWithNMEADataSourcesView.swift; sourceTree = "<group>"; };
		4D126D7129CA1E1800CFB7A7 /* FileNMEASentenceReader.swift */ = {isa = PBXFileReference; lastKnownFileType = sourcecode.swift; path = FileNMEASentenceReader.swift; sourceTree = "<group>"; };
		4D126D7B29CA3E6000CFB7A7 /* Redlands.nmea */ = {isa = PBXFileReference; fileEncoding = 4; lastKnownFileType = text; path = Redlands.nmea; sourceTree = "<group>"; };
		4D126D7D29CA43D200CFB7A7 /* ShowDeviceLocationWithNMEADataSourcesView.Model.swift */ = {isa = PBXFileReference; lastKnownFileType = sourcecode.swift; path = ShowDeviceLocationWithNMEADataSourcesView.Model.swift; sourceTree = "<group>"; };
		4D2ADC3F29C26D05003B367F /* AddDynamicEntityLayerView.swift */ = {isa = PBXFileReference; fileEncoding = 4; lastKnownFileType = sourcecode.swift; path = AddDynamicEntityLayerView.swift; sourceTree = "<group>"; };
		4D2ADC5529C4F612003B367F /* ChangeMapViewBackgroundView.swift */ = {isa = PBXFileReference; fileEncoding = 4; lastKnownFileType = sourcecode.swift; path = ChangeMapViewBackgroundView.swift; sourceTree = "<group>"; };
		4D2ADC5829C4F612003B367F /* ChangeMapViewBackgroundView.SettingsView.swift */ = {isa = PBXFileReference; fileEncoding = 4; lastKnownFileType = sourcecode.swift; path = ChangeMapViewBackgroundView.SettingsView.swift; sourceTree = "<group>"; };
		4D2ADC6129C5071C003B367F /* ChangeMapViewBackgroundView.Model.swift */ = {isa = PBXFileReference; lastKnownFileType = sourcecode.swift; path = ChangeMapViewBackgroundView.Model.swift; sourceTree = "<group>"; };
		4D2ADC6629C50BD6003B367F /* AddDynamicEntityLayerView.Model.swift */ = {isa = PBXFileReference; lastKnownFileType = sourcecode.swift; path = AddDynamicEntityLayerView.Model.swift; sourceTree = "<group>"; };
		4D2ADC6829C50C4C003B367F /* AddDynamicEntityLayerView.SettingsView.swift */ = {isa = PBXFileReference; lastKnownFileType = sourcecode.swift; path = AddDynamicEntityLayerView.SettingsView.swift; sourceTree = "<group>"; };
		7573E81329D6134C00BEED9C /* TraceUtilityNetworkView.Model.swift */ = {isa = PBXFileReference; fileEncoding = 4; lastKnownFileType = sourcecode.swift; path = TraceUtilityNetworkView.Model.swift; sourceTree = "<group>"; };
		7573E81529D6134C00BEED9C /* TraceUtilityNetworkView.Enums.swift */ = {isa = PBXFileReference; fileEncoding = 4; lastKnownFileType = sourcecode.swift; path = TraceUtilityNetworkView.Enums.swift; sourceTree = "<group>"; };
		7573E81729D6134C00BEED9C /* TraceUtilityNetworkView.Views.swift */ = {isa = PBXFileReference; fileEncoding = 4; lastKnownFileType = sourcecode.swift; path = TraceUtilityNetworkView.Views.swift; sourceTree = "<group>"; };
		7573E81829D6134C00BEED9C /* TraceUtilityNetworkView.swift */ = {isa = PBXFileReference; fileEncoding = 4; lastKnownFileType = sourcecode.swift; path = TraceUtilityNetworkView.swift; sourceTree = "<group>"; };
		75DD739129D38B1B0010229D /* NavigateRouteView.swift */ = {isa = PBXFileReference; fileEncoding = 4; lastKnownFileType = sourcecode.swift; path = NavigateRouteView.swift; sourceTree = "<group>"; };
		7900C5F52A83FC3F002D430F /* AddCustomDynamicEntityDataSourceView.Vessel.swift */ = {isa = PBXFileReference; lastKnownFileType = sourcecode.swift; path = AddCustomDynamicEntityDataSourceView.Vessel.swift; sourceTree = "<group>"; };
		792222DC2A81AA5D00619FFE /* AIS_MarineCadastre_SelectedVessels_CustomDataSource.jsonl */ = {isa = PBXFileReference; fileEncoding = 4; lastKnownFileType = text; path = AIS_MarineCadastre_SelectedVessels_CustomDataSource.jsonl; sourceTree = "<group>"; };
		79302F842A1ED4E30002336A /* CreateAndSaveKMLView.Model.swift */ = {isa = PBXFileReference; lastKnownFileType = sourcecode.swift; path = CreateAndSaveKMLView.Model.swift; sourceTree = "<group>"; };
		79302F862A1ED71B0002336A /* CreateAndSaveKMLView.Views.swift */ = {isa = PBXFileReference; lastKnownFileType = sourcecode.swift; path = CreateAndSaveKMLView.Views.swift; sourceTree = "<group>"; };
		798C2DA62AFC505600EE7E97 /* PrivacyInfo.xcprivacy */ = {isa = PBXFileReference; lastKnownFileType = text.xml; path = PrivacyInfo.xcprivacy; sourceTree = "<group>"; };
		79B7B8092A1BF8EC00F57C27 /* CreateAndSaveKMLView.swift */ = {isa = PBXFileReference; lastKnownFileType = sourcecode.swift; path = CreateAndSaveKMLView.swift; sourceTree = "<group>"; };
		79D84D0D2A815C5B00F45262 /* AddCustomDynamicEntityDataSourceView.swift */ = {isa = PBXFileReference; lastKnownFileType = sourcecode.swift; path = AddCustomDynamicEntityDataSourceView.swift; sourceTree = "<group>"; };
		883C121429C9136600062FF9 /* DownloadPreplannedMapAreaView.MapPicker.swift */ = {isa = PBXFileReference; fileEncoding = 4; lastKnownFileType = sourcecode.swift; path = DownloadPreplannedMapAreaView.MapPicker.swift; sourceTree = "<group>"; };
		88F93CC029C3D59C0006B28E /* CreateAndEditGeometriesView.swift */ = {isa = PBXFileReference; lastKnownFileType = sourcecode.swift; path = CreateAndEditGeometriesView.swift; sourceTree = "<group>"; };
		D70082EA2ACF900100E0C3C2 /* IdentifyKMLFeaturesView.swift */ = {isa = PBXFileReference; fileEncoding = 4; lastKnownFileType = sourcecode.swift; path = IdentifyKMLFeaturesView.swift; sourceTree = "<group>"; };
		D701D72B2A37C7F7006FF0C8 /* bradley_low_3ds */ = {isa = PBXFileReference; lastKnownFileType = folder; path = bradley_low_3ds; sourceTree = "<group>"; };
		D704AA592AB22C1A00A3BB63 /* GroupLayersTogetherView.swift */ = {isa = PBXFileReference; fileEncoding = 4; lastKnownFileType = sourcecode.swift; path = GroupLayersTogetherView.swift; sourceTree = "<group>"; };
		D7054AE82ACCCB6C007235BA /* Animate3DGraphicView.SettingsView.swift */ = {isa = PBXFileReference; fileEncoding = 4; lastKnownFileType = sourcecode.swift; path = Animate3DGraphicView.SettingsView.swift; sourceTree = "<group>"; };
		D7058FB02ACB423C00A40F14 /* Animate3DGraphicView.Model.swift */ = {isa = PBXFileReference; fileEncoding = 4; lastKnownFileType = sourcecode.swift; path = Animate3DGraphicView.Model.swift; sourceTree = "<group>"; };
		D7084FA62AD771AA00EC7F4F /* AugmentRealityToFlyOverSceneView.swift */ = {isa = PBXFileReference; fileEncoding = 4; lastKnownFileType = sourcecode.swift; path = AugmentRealityToFlyOverSceneView.swift; sourceTree = "<group>"; };
		D70BE5782A5624A80022CA02 /* CategoriesView.swift */ = {isa = PBXFileReference; lastKnownFileType = sourcecode.swift; path = CategoriesView.swift; sourceTree = "<group>"; };
		D710996C2A27D9210065A1C1 /* DensifyAndGeneralizeGeometryView.swift */ = {isa = PBXFileReference; fileEncoding = 4; lastKnownFileType = sourcecode.swift; path = DensifyAndGeneralizeGeometryView.swift; sourceTree = "<group>"; };
		D710996F2A2802FA0065A1C1 /* DensifyAndGeneralizeGeometryView.SettingsView.swift */ = {isa = PBXFileReference; lastKnownFileType = sourcecode.swift; path = DensifyAndGeneralizeGeometryView.SettingsView.swift; sourceTree = "<group>"; };
		D71C5F632AAA7A88006599FD /* CreateSymbolStylesFromWebStylesView.swift */ = {isa = PBXFileReference; fileEncoding = 4; lastKnownFileType = sourcecode.swift; path = CreateSymbolStylesFromWebStylesView.swift; sourceTree = "<group>"; };
		D71FCB892AD6277E000E517C /* CreateMobileGeodatabaseView.Model.swift */ = {isa = PBXFileReference; fileEncoding = 4; lastKnownFileType = sourcecode.swift; path = CreateMobileGeodatabaseView.Model.swift; sourceTree = "<group>"; };
		D721EEA72ABDFF550040BE46 /* LothianRiversAnno.mmpk */ = {isa = PBXFileReference; lastKnownFileType = file; path = LothianRiversAnno.mmpk; sourceTree = "<group>"; };
		D722BD212A420DAD002C2087 /* ShowExtrudedFeaturesView.swift */ = {isa = PBXFileReference; fileEncoding = 4; lastKnownFileType = sourcecode.swift; path = ShowExtrudedFeaturesView.swift; sourceTree = "<group>"; };
		D7232EE02AC1E5AA0079ABFF /* PlayKMLTourView.swift */ = {isa = PBXFileReference; fileEncoding = 4; lastKnownFileType = sourcecode.swift; path = PlayKMLTourView.swift; sourceTree = "<group>"; };
		D72C43F22AEB066D00B6157B /* GeocodeOfflineView.Model.swift */ = {isa = PBXFileReference; fileEncoding = 4; lastKnownFileType = sourcecode.swift; path = GeocodeOfflineView.Model.swift; sourceTree = "<group>"; };
		D72F272B2ADA1E4400F906DA /* AugmentRealityToShowTabletopSceneView.swift */ = {isa = PBXFileReference; fileEncoding = 4; lastKnownFileType = sourcecode.swift; path = AugmentRealityToShowTabletopSceneView.swift; sourceTree = "<group>"; };
		D731F3C02AD0D2AC00A8431E /* IdentifyGraphicsView.swift */ = {isa = PBXFileReference; fileEncoding = 4; lastKnownFileType = sourcecode.swift; path = IdentifyGraphicsView.swift; sourceTree = "<group>"; };
		D7337C592ABCFDB100A5D865 /* StyleSymbolsFromMobileStyleFileView.SymbolOptionsListView.swift */ = {isa = PBXFileReference; fileEncoding = 4; lastKnownFileType = sourcecode.swift; path = StyleSymbolsFromMobileStyleFileView.SymbolOptionsListView.swift; sourceTree = "<group>"; };
		D7337C5F2ABD142D00A5D865 /* ShowMobileMapPackageExpirationDateView.swift */ = {isa = PBXFileReference; fileEncoding = 4; lastKnownFileType = sourcecode.swift; path = ShowMobileMapPackageExpirationDateView.swift; sourceTree = "<group>"; };
		D734FA092A183A5B00246D7E /* SetMaxExtentView.swift */ = {isa = PBXFileReference; fileEncoding = 4; lastKnownFileType = sourcecode.swift; path = SetMaxExtentView.swift; sourceTree = "<group>"; };
		D73723742AF5877500846884 /* FindRouteInMobileMapPackageView.Models.swift */ = {isa = PBXFileReference; fileEncoding = 4; lastKnownFileType = sourcecode.swift; path = FindRouteInMobileMapPackageView.Models.swift; sourceTree = "<group>"; };
		D73723782AF5ADD700846884 /* FindRouteInMobileMapPackageView.MobileMapView.swift */ = {isa = PBXFileReference; fileEncoding = 4; lastKnownFileType = sourcecode.swift; path = FindRouteInMobileMapPackageView.MobileMapView.swift; sourceTree = "<group>"; };
		D73F8CF32AB1089900CD39DA /* Restaurant.stylx */ = {isa = PBXFileReference; lastKnownFileType = file; path = Restaurant.stylx; sourceTree = "<group>"; };
		D73FC0FC2AD4A18D0067A19B /* CreateMobileGeodatabaseView.swift */ = {isa = PBXFileReference; fileEncoding = 4; lastKnownFileType = sourcecode.swift; path = CreateMobileGeodatabaseView.swift; sourceTree = "<group>"; };
		D73FCFF42B02A3AA0006360D /* FindAddressWithReverseGeocodeView.swift */ = {isa = PBXFileReference; fileEncoding = 4; lastKnownFileType = sourcecode.swift; path = FindAddressWithReverseGeocodeView.swift; sourceTree = "<group>"; };
		D73FCFFE2B02C7630006360D /* FindRouteAroundBarriersView.Views.swift */ = {isa = PBXFileReference; fileEncoding = 4; lastKnownFileType = sourcecode.swift; path = FindRouteAroundBarriersView.Views.swift; sourceTree = "<group>"; };
		D742E48F2B04132B00690098 /* DisplayWebSceneFromPortalItemView.swift */ = {isa = PBXFileReference; fileEncoding = 4; lastKnownFileType = sourcecode.swift; path = DisplayWebSceneFromPortalItemView.swift; sourceTree = "<group>"; };
		D744FD162A2112D90084A66C /* CreateConvexHullAroundPointsView.swift */ = {isa = PBXFileReference; fileEncoding = 4; lastKnownFileType = sourcecode.swift; path = CreateConvexHullAroundPointsView.swift; sourceTree = "<group>"; };
		D7464F1D2ACE04B3007FEE88 /* IdentifyRasterCellView.swift */ = {isa = PBXFileReference; fileEncoding = 4; lastKnownFileType = sourcecode.swift; path = IdentifyRasterCellView.swift; sourceTree = "<group>"; };
		D7464F2A2ACE0964007FEE88 /* SA_EVI_8Day_03May20 */ = {isa = PBXFileReference; lastKnownFileType = folder; path = SA_EVI_8Day_03May20; sourceTree = "<group>"; };
		D7497F3B2AC4B4C100167AD2 /* DisplayDimensionsView.swift */ = {isa = PBXFileReference; fileEncoding = 4; lastKnownFileType = sourcecode.swift; path = DisplayDimensionsView.swift; sourceTree = "<group>"; };
		D7497F3F2AC4BA4100167AD2 /* Edinburgh_Pylon_Dimensions.mmpk */ = {isa = PBXFileReference; lastKnownFileType = file; path = Edinburgh_Pylon_Dimensions.mmpk; sourceTree = "<group>"; };
		D74C8BFD2ABA5605007C76B8 /* StyleSymbolsFromMobileStyleFileView.swift */ = {isa = PBXFileReference; fileEncoding = 4; lastKnownFileType = sourcecode.swift; path = StyleSymbolsFromMobileStyleFileView.swift; sourceTree = "<group>"; };
		D74C8C012ABA6202007C76B8 /* emoji-mobile.stylx */ = {isa = PBXFileReference; lastKnownFileType = file; path = "emoji-mobile.stylx"; sourceTree = "<group>"; };
		D75101802A2E493600B8FA48 /* ShowLabelsOnLayerView.swift */ = {isa = PBXFileReference; fileEncoding = 4; lastKnownFileType = sourcecode.swift; path = ShowLabelsOnLayerView.swift; sourceTree = "<group>"; };
		D751018D2A2E962D00B8FA48 /* IdentifyLayerFeaturesView.swift */ = {isa = PBXFileReference; fileEncoding = 4; lastKnownFileType = sourcecode.swift; path = IdentifyLayerFeaturesView.swift; sourceTree = "<group>"; };
		D752D93F2A39154C003EB25E /* ManageOperationalLayersView.swift */ = {isa = PBXFileReference; fileEncoding = 4; lastKnownFileType = sourcecode.swift; path = ManageOperationalLayersView.swift; sourceTree = "<group>"; };
		D752D9452A3A6F7F003EB25E /* MonitorChangesToMapLoadStatusView.swift */ = {isa = PBXFileReference; fileEncoding = 4; lastKnownFileType = sourcecode.swift; path = MonitorChangesToMapLoadStatusView.swift; sourceTree = "<group>"; };
		D752D95E2A3BCE06003EB25E /* DisplayMapFromPortalItemView.swift */ = {isa = PBXFileReference; fileEncoding = 4; lastKnownFileType = sourcecode.swift; path = DisplayMapFromPortalItemView.swift; sourceTree = "<group>"; };
		D75362D12A1E886700D83028 /* ApplyUniqueValueRendererView.swift */ = {isa = PBXFileReference; fileEncoding = 4; lastKnownFileType = sourcecode.swift; path = ApplyUniqueValueRendererView.swift; sourceTree = "<group>"; };
		D754E3222A1D66820006C5F1 /* StylePointWithPictureMarkerSymbolsView.swift */ = {isa = PBXFileReference; fileEncoding = 4; lastKnownFileType = sourcecode.swift; path = StylePointWithPictureMarkerSymbolsView.swift; sourceTree = "<group>"; };
		D7553CD82AE2DFEC00DC2A70 /* GeocodeOfflineView.swift */ = {isa = PBXFileReference; fileEncoding = 4; lastKnownFileType = sourcecode.swift; path = GeocodeOfflineView.swift; sourceTree = "<group>"; };
		D75B58502AAFB3030038B3B4 /* StyleFeaturesWithCustomDictionaryView.swift */ = {isa = PBXFileReference; fileEncoding = 4; lastKnownFileType = sourcecode.swift; path = StyleFeaturesWithCustomDictionaryView.swift; sourceTree = "<group>"; };
		D75C35662AB50338003CD55F /* GroupLayersTogetherView.GroupLayerListView.swift */ = {isa = PBXFileReference; fileEncoding = 4; lastKnownFileType = sourcecode.swift; path = GroupLayersTogetherView.GroupLayerListView.swift; sourceTree = "<group>"; };
		D76000AB2AF19C2300B3084D /* FindRouteInMobileMapPackageView.swift */ = {isa = PBXFileReference; fileEncoding = 4; lastKnownFileType = sourcecode.swift; path = FindRouteInMobileMapPackageView.swift; sourceTree = "<group>"; };
		D76000B62AF19FCA00B3084D /* SanFrancisco.mmpk */ = {isa = PBXFileReference; lastKnownFileType = file; path = SanFrancisco.mmpk; sourceTree = "<group>"; };
		D7634FAE2A43B7AC00F8AEFB /* CreateConvexHullAroundGeometriesView.swift */ = {isa = PBXFileReference; fileEncoding = 4; lastKnownFileType = sourcecode.swift; path = CreateConvexHullAroundGeometriesView.swift; sourceTree = "<group>"; };
		D769C2112A29019B00030F61 /* SetUpLocationDrivenGeotriggersView.swift */ = {isa = PBXFileReference; fileEncoding = 4; lastKnownFileType = sourcecode.swift; path = SetUpLocationDrivenGeotriggersView.swift; sourceTree = "<group>"; };
		D76EE6062AF9AFE100DA0325 /* FindRouteAroundBarriersView.Model.swift */ = {isa = PBXFileReference; fileEncoding = 4; lastKnownFileType = sourcecode.swift; path = FindRouteAroundBarriersView.Model.swift; sourceTree = "<group>"; };
		D7705D552AFC244E00CC0335 /* FindClosestFacilityToMultiplePointsView.swift */ = {isa = PBXFileReference; fileEncoding = 4; lastKnownFileType = sourcecode.swift; path = FindClosestFacilityToMultiplePointsView.swift; sourceTree = "<group>"; };
		D7705D612AFC570700CC0335 /* FindClosestFacilityFromPointView.swift */ = {isa = PBXFileReference; fileEncoding = 4; lastKnownFileType = sourcecode.swift; path = FindClosestFacilityFromPointView.swift; sourceTree = "<group>"; };
		D7749AD52AF08BF50086632F /* FindRouteInTransportNetworkView.Model.swift */ = {isa = PBXFileReference; fileEncoding = 4; lastKnownFileType = sourcecode.swift; path = FindRouteInTransportNetworkView.Model.swift; sourceTree = "<group>"; };
		D77570BF2A2942F800F490CD /* AnimateImagesWithImageOverlayView.swift */ = {isa = PBXFileReference; fileEncoding = 4; lastKnownFileType = sourcecode.swift; path = AnimateImagesWithImageOverlayView.swift; sourceTree = "<group>"; };
		D77572AD2A295DDD00F490CD /* PacificSouthWest2 */ = {isa = PBXFileReference; lastKnownFileType = folder; path = PacificSouthWest2; sourceTree = "<group>"; };
		D78666AC2A2161F100C60110 /* FindNearestVertexView.swift */ = {isa = PBXFileReference; fileEncoding = 4; lastKnownFileType = sourcecode.swift; path = FindNearestVertexView.swift; sourceTree = "<group>"; };
		D79EE76D2A4CEA5D005A52AE /* SetUpLocationDrivenGeotriggersView.Model.swift */ = {isa = PBXFileReference; fileEncoding = 4; lastKnownFileType = sourcecode.swift; path = SetUpLocationDrivenGeotriggersView.Model.swift; sourceTree = "<group>"; };
		D7ABA2F82A32579C0021822B /* MeasureDistanceInSceneView.swift */ = {isa = PBXFileReference; fileEncoding = 4; lastKnownFileType = sourcecode.swift; path = MeasureDistanceInSceneView.swift; sourceTree = "<group>"; };
		D7ABA2FE2A32881C0021822B /* ShowViewshedFromGeoelementInSceneView.swift */ = {isa = PBXFileReference; fileEncoding = 4; lastKnownFileType = sourcecode.swift; path = ShowViewshedFromGeoelementInSceneView.swift; sourceTree = "<group>"; };
		D7AE861D2AC39DC50049B626 /* DisplayAnnotationView.swift */ = {isa = PBXFileReference; fileEncoding = 4; lastKnownFileType = sourcecode.swift; path = DisplayAnnotationView.swift; sourceTree = "<group>"; };
		D7C16D1A2AC5F95300689E89 /* Animate3DGraphicView.swift */ = {isa = PBXFileReference; fileEncoding = 4; lastKnownFileType = sourcecode.swift; path = Animate3DGraphicView.swift; sourceTree = "<group>"; };
		D7C16D1E2AC5FE8200689E89 /* Pyrenees.csv */ = {isa = PBXFileReference; fileEncoding = 4; lastKnownFileType = text; path = Pyrenees.csv; sourceTree = "<group>"; };
		D7C16D212AC5FE9800689E89 /* GrandCanyon.csv */ = {isa = PBXFileReference; fileEncoding = 4; lastKnownFileType = text; path = GrandCanyon.csv; sourceTree = "<group>"; };
		D7C16D242AC5FEA600689E89 /* Snowdon.csv */ = {isa = PBXFileReference; fileEncoding = 4; lastKnownFileType = text; path = Snowdon.csv; sourceTree = "<group>"; };
		D7C16D272AC5FEB600689E89 /* Hawaii.csv */ = {isa = PBXFileReference; fileEncoding = 4; lastKnownFileType = text; path = Hawaii.csv; sourceTree = "<group>"; };
		D7CC33FD2A31475C00198EDF /* ShowLineOfSightBetweenPointsView.swift */ = {isa = PBXFileReference; fileEncoding = 4; lastKnownFileType = sourcecode.swift; path = ShowLineOfSightBetweenPointsView.swift; sourceTree = "<group>"; };
		D7CE9F9A2AE2F575008F7A5F /* streetmap_SD.tpkx */ = {isa = PBXFileReference; lastKnownFileType = file; path = streetmap_SD.tpkx; sourceTree = "<group>"; };
		D7CE9FA22AE2F595008F7A5F /* san-diego-eagle-locator */ = {isa = PBXFileReference; lastKnownFileType = folder; path = "san-diego-eagle-locator"; sourceTree = "<group>"; };
		D7D1F3522ADDBE5D009CE2DA /* philadelphia.mspk */ = {isa = PBXFileReference; lastKnownFileType = file; path = philadelphia.mspk; sourceTree = "<group>"; };
		D7DDF8502AF47C6C004352D9 /* FindRouteAroundBarriersView.swift */ = {isa = PBXFileReference; fileEncoding = 4; lastKnownFileType = sourcecode.swift; path = FindRouteAroundBarriersView.swift; sourceTree = "<group>"; };
		D7E440D62A1ECE7D005D74DE /* CreateBuffersAroundPointsView.swift */ = {isa = PBXFileReference; fileEncoding = 4; lastKnownFileType = sourcecode.swift; path = CreateBuffersAroundPointsView.swift; sourceTree = "<group>"; };
		D7E557672A1D768800B9FB09 /* AddWMSLayerView.swift */ = {isa = PBXFileReference; fileEncoding = 4; lastKnownFileType = sourcecode.swift; path = AddWMSLayerView.swift; sourceTree = "<group>"; };
		D7E7D0802AEB39D5003AAD02 /* FindRouteInTransportNetworkView.swift */ = {isa = PBXFileReference; fileEncoding = 4; lastKnownFileType = sourcecode.swift; path = FindRouteInTransportNetworkView.swift; sourceTree = "<group>"; };
		D7E7D0992AEB3C47003AAD02 /* san_diego_offline_routing */ = {isa = PBXFileReference; lastKnownFileType = folder; path = san_diego_offline_routing; sourceTree = "<group>"; };
		D7EAF3592A1C023800D822C4 /* SetMinAndMaxScaleView.swift */ = {isa = PBXFileReference; fileEncoding = 4; lastKnownFileType = sourcecode.swift; path = SetMinAndMaxScaleView.swift; sourceTree = "<group>"; };
		D7ECF5972AB8BE63003FB2BE /* RenderMultilayerSymbolsView.swift */ = {isa = PBXFileReference; fileEncoding = 4; lastKnownFileType = sourcecode.swift; path = RenderMultilayerSymbolsView.swift; sourceTree = "<group>"; };
		D7EF5D742A26A03A00FEBDE5 /* ShowCoordinatesInMultipleFormatsView.swift */ = {isa = PBXFileReference; fileEncoding = 4; lastKnownFileType = sourcecode.swift; path = ShowCoordinatesInMultipleFormatsView.swift; sourceTree = "<group>"; };
		E000E75F2869E33D005D87C5 /* ClipGeometryView.swift */ = {isa = PBXFileReference; lastKnownFileType = sourcecode.swift; path = ClipGeometryView.swift; sourceTree = "<group>"; };
		E000E762286A0B18005D87C5 /* CutGeometryView.swift */ = {isa = PBXFileReference; lastKnownFileType = sourcecode.swift; path = CutGeometryView.swift; sourceTree = "<group>"; };
		E004A6BD28414332002A1FE6 /* SetViewpointRotationView.swift */ = {isa = PBXFileReference; fileEncoding = 4; lastKnownFileType = sourcecode.swift; path = SetViewpointRotationView.swift; sourceTree = "<group>"; };
		E004A6D828465C70002A1FE6 /* DisplaySceneView.swift */ = {isa = PBXFileReference; fileEncoding = 4; lastKnownFileType = sourcecode.swift; path = DisplaySceneView.swift; sourceTree = "<group>"; };
		E004A6DF28466279002A1FE6 /* ShowCalloutView.swift */ = {isa = PBXFileReference; lastKnownFileType = sourcecode.swift; path = ShowCalloutView.swift; sourceTree = "<group>"; };
		E004A6E52846A61F002A1FE6 /* StyleGraphicsWithSymbolsView.swift */ = {isa = PBXFileReference; lastKnownFileType = sourcecode.swift; path = StyleGraphicsWithSymbolsView.swift; sourceTree = "<group>"; };
		E004A6E828493BCE002A1FE6 /* ShowDeviceLocationView.swift */ = {isa = PBXFileReference; lastKnownFileType = sourcecode.swift; path = ShowDeviceLocationView.swift; sourceTree = "<group>"; };
		E004A6EC2849556E002A1FE6 /* CreatePlanarAndGeodeticBuffersView.swift */ = {isa = PBXFileReference; lastKnownFileType = sourcecode.swift; path = CreatePlanarAndGeodeticBuffersView.swift; sourceTree = "<group>"; };
		E004A6EF284E4B9B002A1FE6 /* DownloadVectorTilesToLocalCacheView.swift */ = {isa = PBXFileReference; lastKnownFileType = sourcecode.swift; path = DownloadVectorTilesToLocalCacheView.swift; sourceTree = "<group>"; };
		E004A6F2284E4FEB002A1FE6 /* ShowResultOfSpatialOperationsView.swift */ = {isa = PBXFileReference; lastKnownFileType = sourcecode.swift; path = ShowResultOfSpatialOperationsView.swift; sourceTree = "<group>"; };
		E004A6F5284FA42A002A1FE6 /* SelectFeaturesInFeatureLayerView.swift */ = {isa = PBXFileReference; lastKnownFileType = sourcecode.swift; path = SelectFeaturesInFeatureLayerView.swift; sourceTree = "<group>"; };
		E0082216287755AC002AD138 /* View+Sheet.swift */ = {isa = PBXFileReference; lastKnownFileType = sourcecode.swift; path = "View+Sheet.swift"; sourceTree = "<group>"; };
		E041ABBF287CA9F00056009B /* WebView.swift */ = {isa = PBXFileReference; lastKnownFileType = sourcecode.swift; path = WebView.swift; sourceTree = "<group>"; };
		E041ABD6287DB04D0056009B /* SampleInfoView.swift */ = {isa = PBXFileReference; lastKnownFileType = sourcecode.swift; path = SampleInfoView.swift; sourceTree = "<group>"; };
		E041AC15287F54580056009B /* highlight.min.js */ = {isa = PBXFileReference; fileEncoding = 4; lastKnownFileType = sourcecode.javascript; path = highlight.min.js; sourceTree = "<group>"; };
		E041AC1D288076A60056009B /* info.css */ = {isa = PBXFileReference; fileEncoding = 4; lastKnownFileType = text.css; path = info.css; sourceTree = "<group>"; };
		E041AC1F288077B90056009B /* xcode.css */ = {isa = PBXFileReference; fileEncoding = 4; lastKnownFileType = text.css; path = xcode.css; sourceTree = "<group>"; };
		E066DD34285CF3B3004D3D5B /* FindRouteView.swift */ = {isa = PBXFileReference; lastKnownFileType = sourcecode.swift; path = FindRouteView.swift; sourceTree = "<group>"; };
		E066DD372860AB28004D3D5B /* StyleGraphicsWithRendererView.swift */ = {isa = PBXFileReference; lastKnownFileType = sourcecode.swift; path = StyleGraphicsWithRendererView.swift; sourceTree = "<group>"; };
		E066DD3A2860CA08004D3D5B /* ShowResultOfSpatialRelationshipsView.swift */ = {isa = PBXFileReference; lastKnownFileType = sourcecode.swift; path = ShowResultOfSpatialRelationshipsView.swift; sourceTree = "<group>"; };
		E066DD3F28610F55004D3D5B /* AddSceneLayerFromServiceView.swift */ = {isa = PBXFileReference; lastKnownFileType = sourcecode.swift; path = AddSceneLayerFromServiceView.swift; sourceTree = "<group>"; };
		E070A0A2286F3B6000F2B606 /* DownloadPreplannedMapAreaView.swift */ = {isa = PBXFileReference; lastKnownFileType = sourcecode.swift; path = DownloadPreplannedMapAreaView.swift; sourceTree = "<group>"; };
		E088E1562862579D00413100 /* SetSurfacePlacementModeView.swift */ = {isa = PBXFileReference; lastKnownFileType = sourcecode.swift; path = SetSurfacePlacementModeView.swift; sourceTree = "<group>"; };
		E088E1732863B5F800413100 /* GenerateOfflineMapView.swift */ = {isa = PBXFileReference; lastKnownFileType = sourcecode.swift; path = GenerateOfflineMapView.swift; sourceTree = "<group>"; };
		E08953F02891899600E077CF /* EnvironmentValues+SampleInfoVisibility.swift */ = {isa = PBXFileReference; lastKnownFileType = sourcecode.swift; path = "EnvironmentValues+SampleInfoVisibility.swift"; sourceTree = "<group>"; };
		E0D04FF128A5390000747989 /* DownloadPreplannedMapAreaView.Model.swift */ = {isa = PBXFileReference; lastKnownFileType = sourcecode.swift; path = DownloadPreplannedMapAreaView.Model.swift; sourceTree = "<group>"; };
		E0EA0B762866390E00C9621D /* ProjectGeometryView.swift */ = {isa = PBXFileReference; lastKnownFileType = sourcecode.swift; path = ProjectGeometryView.swift; sourceTree = "<group>"; };
		E0FE32E628747778002C6ACA /* BrowseBuildingFloorsView.swift */ = {isa = PBXFileReference; lastKnownFileType = sourcecode.swift; path = BrowseBuildingFloorsView.swift; sourceTree = "<group>"; };
		F111CCC0288B5D5600205358 /* DisplayMapFromMobileMapPackageView.swift */ = {isa = PBXFileReference; lastKnownFileType = sourcecode.swift; path = DisplayMapFromMobileMapPackageView.swift; sourceTree = "<group>"; };
		F111CCC3288B641900205358 /* Yellowstone.mmpk */ = {isa = PBXFileReference; lastKnownFileType = file; path = Yellowstone.mmpk; sourceTree = "<group>"; };
		F1E71BF0289473760064C33F /* AddRasterFromFileView.swift */ = {isa = PBXFileReference; lastKnownFileType = sourcecode.swift; path = AddRasterFromFileView.swift; sourceTree = "<group>"; };
/* End PBXFileReference section */

/* Begin PBXFrameworksBuildPhase section */
		00E5401027F3CCA200CF66D5 /* Frameworks */ = {
			isa = PBXFrameworksBuildPhase;
			buildActionMask = 2147483647;
			files = (
				00C43AED2947DC350099AE34 /* ArcGISToolkit in Frameworks */,
			);
			runOnlyForDeploymentPostprocessing = 0;
		};
/* End PBXFrameworksBuildPhase section */

/* Begin PBXGroup section */
		0005580D281872BE00224BC6 /* Views */ = {
			isa = PBXGroup;
			children = (
				00B04272282EC59E0072E1B4 /* AboutView.swift */,
				D70BE5782A5624A80022CA02 /* CategoriesView.swift */,
				00E5400D27F3CCA100CF66D5 /* ContentView.swift */,
				000558092817C51E00224BC6 /* SampleDetailView.swift */,
				E041ABD6287DB04D0056009B /* SampleInfoView.swift */,
				00273CF52A82AB8700A7A77D /* SampleRow.swift */,
				00273CF32A82AB5900A7A77D /* SamplesSearchView.swift */,
				00C7993A2A845AAF00AFE342 /* Sidebar.swift */,
				E041ABBF287CA9F00056009B /* WebView.swift */,
			);
			path = Views;
			sourceTree = "<group>";
		};
		00181B442846AD3900654571 /* Extensions */ = {
			isa = PBXGroup;
			children = (
				E08953F02891899600E077CF /* EnvironmentValues+SampleInfoVisibility.swift */,
				00181B452846AD7100654571 /* View+Alert.swift */,
				E0082216287755AC002AD138 /* View+Sheet.swift */,
			);
			path = Extensions;
			sourceTree = "<group>";
		};
		0023DE5029D648FA0098243A /* macOS */ = {
			isa = PBXGroup;
			children = (
				00ACF554293E6C6A0059B2A9 /* Samples.entitlements */,
			);
			path = macOS;
			sourceTree = "<group>";
		};
		003D7C332821EBCC009DDFD2 /* Scripts */ = {
			isa = PBXGroup;
			children = (
				00CCB8A2285AAD7D00BBAB70 /* DowloadPortalItemData.swift */,
				003D7C352821EBCC009DDFD2 /* GenerateSampleViewSourceCode.swift */,
				003D7C342821EBCC009DDFD2 /* masquerade */,
			);
			path = Scripts;
			sourceTree = "<group>";
		};
		0044288C29C90BD500160767 /* Get elevation at point on surface */ = {
			isa = PBXGroup;
			children = (
				0044289129C90C0B00160767 /* GetElevationAtPointOnSurfaceView.swift */,
			);
			path = "Get elevation at point on surface";
			sourceTree = "<group>";
		};
		0044CDD72995C352004618CE /* Show device location history */ = {
			isa = PBXGroup;
			children = (
				0044CDDE2995C39E004618CE /* ShowDeviceLocationHistoryView.swift */,
			);
			path = "Show device location history";
			sourceTree = "<group>";
		};
		0074ABAF281742420037244A /* Supporting Files */ = {
			isa = PBXGroup;
			children = (
				00181B442846AD3900654571 /* Extensions */,
				0074ABC028174F430037244A /* Models */,
				0005580D281872BE00224BC6 /* Views */,
				E041ABC3287CAFEB0056009B /* Web */,
			);
			path = "Supporting Files";
			sourceTree = "<group>";
		};
		0074ABB228174B830037244A /* Samples */ = {
			isa = PBXGroup;
			children = (
				79D84D0C2A815BED00F45262 /* Add custom dynamic entity data source */,
				4D2ADC3E29C26D05003B367F /* Add dynamic entity layer */,
				00D4EF7E2863840D00B9CC30 /* Add feature layers */,
				F19A316128906F0D003B7EF9 /* Add raster from file */,
				E066DD3E28610F3F004D3D5B /* Add scene layer from service */,
				D7E557602A1D743100B9FB09 /* Add WMS layer */,
				1C3B7DC22A5F64FC00907443 /* Analyze network with subnetwork trace */,
				D7C16D172AC5F6C100689E89 /* Animate 3D graphic */,
				D77570BC2A29427200F490CD /* Animate images with image overlay */,
				D75362CC2A1E862B00D83028 /* Apply unique value renderer */,
				D7084FA42AD771AA00EC7F4F /* Augment reality to fly over scene */,
				D72F27292ADA1E4400F906DA /* Augment reality to show tabletop scene */,
				218F35B229C28F4A00502022 /* Authenticate with OAuth */,
				E0FE32E528747762002C6ACA /* Browse building floors */,
				1C9B74D229DB54560038B06F /* Change camera controller */,
				4D2ADC5329C4F612003B367F /* Change map view background */,
				1C0C1C3229D34DAE005C8B24 /* Change viewpoint */,
				E000E75E2869E325005D87C5 /* Clip geometry */,
				88F93CBE29C3D4E30006B28E /* Create and edit geometries */,
				79B7B8082A1BF8B300F57C27 /* Create and save KML file */,
				D7E440D12A1ECBC2005D74DE /* Create buffers around points */,
				D7B3C5C02A43B71E001DA4D8 /* Create convex hull around geometries */,
				D744FD132A2112360084A66C /* Create convex hull around points */,
				1C19B4EA2A578E46001D2506 /* Create load report */,
				D73FABE82AD4A0370048EC70 /* Create mobile geodatabase */,
				E004A6EB28495538002A1FE6 /* Create planar and geodetic buffers */,
				D71C5F602AAA7854006599FD /* Create symbol styles from web styles */,
				E000E761286A0B07005D87C5 /* Cut geometry */,
				D71099692A27D8880065A1C1 /* Densify and generalize geometry */,
				D7AE861A2AC39D750049B626 /* Display annotation */,
				00A7A1422A2FC58300F035F7 /* Display content of utility network container */,
				D7497F382AC4B45300167AD2 /* Display dimensions */,
				0074ABB328174B830037244A /* Display map */,
				F111CCBD288B548400205358 /* Display map from mobile map package */,
				D752D95B2A3BCDD4003EB25E /* Display map from portal item */,
				00B04FB3283EEB830026C882 /* Display overview map */,
				1C56B5DE2A82C02D000381DA /* Display points using clustering feature reduction */,
				E004A6D528465C70002A1FE6 /* Display scene */,
				D742E48E2B04132B00690098 /* Display web scene from portal item */,
				E070A0A1286F3B3400F2B606 /* Download preplanned map area */,
				E004A6EE284E4B7A002A1FE6 /* Download vector tiles to local cache */,
				1C26ED122A859525009B7721 /* Filter features in scene */,
				D73FCFF32B02A3AA0006360D /* Find address with reverse geocode */,
				D7705D5F2AFC570700CC0335 /* Find closest facility from point */,
				D7705D542AFC244E00CC0335 /* Find closest facility to multiple points */,
				D78666A92A21616D00C60110 /* Find nearest vertex */,
				E066DD33285CF3A0004D3D5B /* Find route */,
				D7DDF84F2AF47C6C004352D9 /* Find route around barriers */,
				D76000AA2AF19C2300B3084D /* Find route in mobile map package */,
				D7E7D0792AEB39BF003AAD02 /* Find route in transport network */,
				E088E1722863B5E600413100 /* Generate offline map */,
				D7553CD62AE2DFEC00DC2A70 /* Geocode offline */,
				0044288C29C90BD500160767 /* Get elevation at point on surface */,
				D704AA562AB22B7A00A3BB63 /* Group layers together */,
				D731F3BD2AD0D22500A8431E /* Identify graphics */,
				D70082E72ACF8F6C00E0C3C2 /* Identify KML features */,
				D751018A2A2E960300B8FA48 /* Identify layer features */,
				D7464F182ACE0445007FEE88 /* Identify raster cell */,
				D752D93C2A3914E5003EB25E /* Manage operational layers */,
				D7ABA2F52A3256610021822B /* Measure distance in scene */,
				D752D9422A3A6EB8003EB25E /* Monitor changes to map load status */,
				75DD739029D38B1B0010229D /* Navigate route */,
				D7232EDD2AC1E5410079ABFF /* Play KML tour */,
				E0EA0B75286638FD00C9621D /* Project geometry */,
				108EC03F29D25AE1000F35D0 /* Query feature table */,
				D7ECF5942AB8BDCA003FB2BE /* Render multilayer symbols */,
				1CAB8D402A3CEAB0002AA649 /* Run valve isolation trace */,
				00CB913628481475005C2C5D /* Search with geocode */,
				E004A6F4284FA3C5002A1FE6 /* Select features in feature layer */,
				00B042E3282EDC690072E1B4 /* Set basemap */,
				D734FA072A183A5A00246D7E /* Set max extent */,
				D7EAF34F2A1C011000D822C4 /* Set min and max scale */,
				E088E1552862578800413100 /* Set surface placement mode */,
				D769C20D2A28FF8600030F61 /* Set up location-driven geotriggers */,
				E004A6B928414332002A1FE6 /* Set viewpoint rotation */,
				1C43BC782A43781100509BF8 /* Set visibility of subtype sublayer */,
				E004A6DE2846626A002A1FE6 /* Show callout */,
				D7EF5D712A269E2D00FEBDE5 /* Show coordinates in multiple formats */,
				E004A6E728493BBB002A1FE6 /* Show device location */,
				0044CDD72995C352004618CE /* Show device location history */,
				4D126D6829CA1B6000CFB7A7 /* Show device location with NMEA data sources */,
				D722BD1E2A420D7E002C2087 /* Show extruded features */,
				D751017D2A2E490800B8FA48 /* Show labels on layer */,
				D7CC33FB2A31475C00198EDF /* Show line of sight between points */,
				D7337C5C2ABD137400A5D865 /* Show mobile map package expiration date */,
				1C42E04129D2396B004FC4BE /* Show popup */,
				1C9B74C429DB43580038B06F /* Show realistic light and shadows */,
				E004A6F1284E4F80002A1FE6 /* Show result of spatial operations */,
				E066DD392860C9EE004D3D5B /* Show result of spatial relationships */,
				1CAF831A2A20305F000E1E60 /* Show utility associations */,
				D7ABA2FB2A3287C10021822B /* Show viewshed from geoelement in scene */,
				0086F3FC28E3770900974721 /* Show viewshed from point in scene */,
				D75B584D2AAFB2C20038B3B4 /* Style features with custom dictionary */,
				E066DD362860AB0B004D3D5B /* Style graphics with renderer */,
				E004A6E42846A609002A1FE6 /* Style graphics with symbols */,
				D754E31D2A1D661D0006C5F1 /* Style point with picture marker symbols */,
				D74C8BFA2ABA5572007C76B8 /* Style symbols from mobile style file */,
				7573E81229D6134C00BEED9C /* Trace utility network */,
			);
			path = Samples;
			sourceTree = "<group>";
		};
		0074ABB328174B830037244A /* Display map */ = {
			isa = PBXGroup;
			children = (
				0074ABBE28174BCF0037244A /* DisplayMapView.swift */,
			);
			path = "Display map";
			sourceTree = "<group>";
		};
		0074ABC028174F430037244A /* Models */ = {
			isa = PBXGroup;
			children = (
				00CCB8A4285BAF8700BBAB70 /* OnDemandResource.swift */,
				0074ABC128174F430037244A /* Sample.swift */,
			);
			path = Models;
			sourceTree = "<group>";
		};
		0086F3FC28E3770900974721 /* Show viewshed from point in scene */ = {
			isa = PBXGroup;
			children = (
				0042E24228E4BF8F001F33D6 /* ShowViewshedFromPointInSceneView.Model.swift */,
				0086F3FD28E3770900974721 /* ShowViewshedFromPointInSceneView.swift */,
				0042E24428E4F82B001F33D6 /* ShowViewshedFromPointInSceneView.ViewshedSettingsView.swift */,
			);
			path = "Show viewshed from point in scene";
			sourceTree = "<group>";
		};
		00966EE62811F64D009D3DD7 /* iOS */ = {
			isa = PBXGroup;
			children = (
				00E5402A27F775EA00CF66D5 /* Info.plist */,
			);
			path = iOS;
			sourceTree = "<group>";
		};
		00A7A1422A2FC58300F035F7 /* Display content of utility network container */ = {
			isa = PBXGroup;
			children = (
				00A7A1432A2FC58300F035F7 /* DisplayContentOfUtilityNetworkContainerView.swift */,
				00A7A1492A2FC5B700F035F7 /* DisplayContentOfUtilityNetworkContainerView.Model.swift */,
			);
			path = "Display content of utility network container";
			sourceTree = "<group>";
		};
		00B042E3282EDC690072E1B4 /* Set basemap */ = {
			isa = PBXGroup;
			children = (
				00B042E5282EDC690072E1B4 /* SetBasemapView.swift */,
			);
			path = "Set basemap";
			sourceTree = "<group>";
		};
		00B04FB3283EEB830026C882 /* Display overview map */ = {
			isa = PBXGroup;
			children = (
				00B04FB4283EEBA80026C882 /* DisplayOverviewMapView.swift */,
			);
			path = "Display overview map";
			sourceTree = "<group>";
		};
		00C94A0228B53DCC004E42D9 /* 7c4c679ab06a4df19dc497f577f111bd */ = {
			isa = PBXGroup;
			children = (
				00C94A0C28B53DE1004E42D9 /* raster-file */,
			);
			path = 7c4c679ab06a4df19dc497f577f111bd;
			sourceTree = "<group>";
		};
		00CB913628481475005C2C5D /* Search with geocode */ = {
			isa = PBXGroup;
			children = (
				00CB9137284814A4005C2C5D /* SearchWithGeocodeView.swift */,
			);
			path = "Search with geocode";
			sourceTree = "<group>";
		};
		00CCB8A6285D059300BBAB70 /* Portal Data */ = {
			isa = PBXGroup;
			children = (
				D74C8C002ABA6202007C76B8 /* 1bd036f221f54a99abc9e46ff3511cbf */,
				D7C16D1D2AC5FE8200689E89 /* 5a9b60cee9ba41e79640a06bcdf8084d */,
				00C94A0228B53DCC004E42D9 /* 7c4c679ab06a4df19dc497f577f111bd */,
				D701D7242A37C7E4006FF0C8 /* 07d62a792ab6496d9b772a24efea45d0 */,
				D7D1F3512ADDBE5D009CE2DA /* 7dd2f97bb007466ea939160d0de96a9d */,
				00D4EF8328638BF100B9CC30 /* 15a7cbd3af1e47cfa5d2c6b93dc44fc2 */,
				D7CE9F992AE2F575008F7A5F /* 22c3083d4fa74e3e9b25adfc9f8c0496 */,
				00D4EF8E28638BF100B9CC30 /* 68ec42517cdd439e81b036210483e8e7 */,
				D76000B52AF19FC900B3084D /* 260eb6535c824209964cf281766ebe43 */,
				D7C16D202AC5FE9800689E89 /* 290f0c571c394461a8b58b6775d0bd63 */,
				1C965C4629DBA879002F8536 /* 681d6f7694644709a7c830ec57a2d72b */,
				D7CE9F9C2AE2F585008F7A5F /* 3424d442ebe54f3cbf34462382d3aebe */,
				D7C16D232AC5FEA600689E89 /* 12509ffdc684437f8f2656b0129d2c13 */,
				D73F8CF22AB1089900CD39DA /* 751138a2e0844e06853522d54103222a */,
				D721EEA62ABDFF550040BE46 /* 174150279af74a2ba6f8b87a567f480b */,
				792222DB2A81AA5D00619FFE /* a8a942c228af4fac96baa78ad60f511f */,
				D7464F202ACE0910007FEE88 /* b5f977c78ec74b3a8857ca86d1d9b318 */,
				00D4EF8128638BF100B9CC30 /* cb1b20748a9f4d128dad8a87244e3e37 */,
				4D126D7629CA3B3F00CFB7A7 /* d5bad9f4fee9483791e405880fb466da */,
				D77572AC2A295DC100F490CD /* d1453556d91e46dea191c20c398b82cd */,
				D7E7D0862AEB3C36003AAD02 /* df193653ed39449195af0c9725701dca */,
				F111CCC2288B63DB00205358 /* e1f3a7254cb845b09450f54937c16061 */,
				D7C16D262AC5FEB600689E89 /* e87c154fb9c2487f999143df5b08e9b1 */,
				D7497F3E2AC4BA4100167AD2 /* f5ff6f5556a945bca87ca513b8729a1e */,
			);
			path = "Portal Data";
			sourceTree = SOURCE_ROOT;
		};
		00D4EF7E2863840D00B9CC30 /* Add feature layers */ = {
			isa = PBXGroup;
			children = (
				00D4EF7F2863842100B9CC30 /* AddFeatureLayersView.swift */,
			);
			path = "Add feature layers";
			sourceTree = "<group>";
		};
		00D4EF8128638BF100B9CC30 /* cb1b20748a9f4d128dad8a87244e3e37 */ = {
			isa = PBXGroup;
			children = (
				00D4EF8228638BF100B9CC30 /* LA_Trails.geodatabase */,
			);
			path = cb1b20748a9f4d128dad8a87244e3e37;
			sourceTree = "<group>";
		};
		00D4EF8328638BF100B9CC30 /* 15a7cbd3af1e47cfa5d2c6b93dc44fc2 */ = {
			isa = PBXGroup;
			children = (
				00D4EFB02863CE6300B9CC30 /* ScottishWildlifeTrust_reserves */,
			);
			path = 15a7cbd3af1e47cfa5d2c6b93dc44fc2;
			sourceTree = "<group>";
		};
		00D4EF8E28638BF100B9CC30 /* 68ec42517cdd439e81b036210483e8e7 */ = {
			isa = PBXGroup;
			children = (
				00D4EF8F28638BF100B9CC30 /* AuroraCO.gpkg */,
			);
			path = 68ec42517cdd439e81b036210483e8e7;
			sourceTree = "<group>";
		};
		00E5400627F3CCA100CF66D5 = {
			isa = PBXGroup;
			children = (
				00966EE62811F64D009D3DD7 /* iOS */,
				0023DE5029D648FA0098243A /* macOS */,
				00CCB8A6285D059300BBAB70 /* Portal Data */,
				00E5401427F3CCA200CF66D5 /* Products */,
				003D7C332821EBCC009DDFD2 /* Scripts */,
				00E5400B27F3CCA100CF66D5 /* Shared */,
			);
			sourceTree = "<group>";
		};
		00E5400B27F3CCA100CF66D5 /* Shared */ = {
			isa = PBXGroup;
			children = (
				0074ABAF281742420037244A /* Supporting Files */,
				0074ABB228174B830037244A /* Samples */,
				00E5400C27F3CCA100CF66D5 /* SamplesApp.swift */,
				00E5400E27F3CCA200CF66D5 /* Assets.xcassets */,
				798C2DA62AFC505600EE7E97 /* PrivacyInfo.xcprivacy */,
				001C6DD827FE585A00D472C2 /* AppSecrets.swift.masque */,
				0074ABCA2817B8DB0037244A /* SamplesApp+Samples.swift.tache */,
			);
			path = Shared;
			sourceTree = "<group>";
		};
		00E5401427F3CCA200CF66D5 /* Products */ = {
			isa = PBXGroup;
			children = (
				00E5401327F3CCA200CF66D5 /* Samples.app */,
			);
			name = Products;
			sourceTree = "<group>";
		};
		108EC03F29D25AE1000F35D0 /* Query feature table */ = {
			isa = PBXGroup;
			children = (
				108EC04029D25B2C000F35D0 /* QueryFeatureTableView.swift */,
			);
			path = "Query feature table";
			sourceTree = "<group>";
		};
		1C0C1C3229D34DAE005C8B24 /* Change viewpoint */ = {
			isa = PBXGroup;
			children = (
				1C0C1C3429D34DAE005C8B24 /* ChangeViewpointView.swift */,
			);
			path = "Change viewpoint";
			sourceTree = "<group>";
		};
		1C19B4EA2A578E46001D2506 /* Create load report */ = {
			isa = PBXGroup;
			children = (
				1C19B4EF2A578E46001D2506 /* CreateLoadReportView.Model.swift */,
				1C19B4ED2A578E46001D2506 /* CreateLoadReportView.swift */,
				1C19B4EB2A578E46001D2506 /* CreateLoadReportView.Views.swift */,
			);
			path = "Create load report";
			sourceTree = "<group>";
		};
		1C26ED122A859525009B7721 /* Filter features in scene */ = {
			isa = PBXGroup;
			children = (
				1C26ED152A859525009B7721 /* FilterFeaturesInSceneView.swift */,
			);
			path = "Filter features in scene";
			sourceTree = "<group>";
		};
		1C3B7DC22A5F64FC00907443 /* Analyze network with subnetwork trace */ = {
			isa = PBXGroup;
			children = (
				1C3B7DC32A5F64FC00907443 /* AnalyzeNetworkWithSubnetworkTraceView.Model.swift */,
				1C3B7DC62A5F64FC00907443 /* AnalyzeNetworkWithSubnetworkTraceView.swift */,
			);
			path = "Analyze network with subnetwork trace";
			sourceTree = "<group>";
		};
		1C42E04129D2396B004FC4BE /* Show popup */ = {
			isa = PBXGroup;
			children = (
				1C42E04329D2396B004FC4BE /* ShowPopupView.swift */,
			);
			path = "Show popup";
			sourceTree = "<group>";
		};
		1C43BC782A43781100509BF8 /* Set visibility of subtype sublayer */ = {
			isa = PBXGroup;
			children = (
				1C43BC7C2A43781100509BF8 /* SetVisibilityOfSubtypeSublayerView.Model.swift */,
				1C43BC7E2A43781100509BF8 /* SetVisibilityOfSubtypeSublayerView.swift */,
				1C43BC792A43781100509BF8 /* SetVisibilityOfSubtypeSublayerView.Views.swift */,
			);
			path = "Set visibility of subtype sublayer";
			sourceTree = "<group>";
		};
		1C56B5DE2A82C02D000381DA /* Display points using clustering feature reduction */ = {
			isa = PBXGroup;
			children = (
				1C56B5E22A82C02D000381DA /* DisplayPointsUsingClusteringFeatureReductionView.swift */,
			);
			path = "Display points using clustering feature reduction";
			sourceTree = "<group>";
		};
		1C965C4629DBA879002F8536 /* 681d6f7694644709a7c830ec57a2d72b */ = {
			isa = PBXGroup;
			children = (
				004FE87029DF5D8700075217 /* Bristol */,
			);
			path = 681d6f7694644709a7c830ec57a2d72b;
			sourceTree = "<group>";
		};
		1C9B74C429DB43580038B06F /* Show realistic light and shadows */ = {
			isa = PBXGroup;
			children = (
				1C9B74C529DB43580038B06F /* ShowRealisticLightAndShadowsView.swift */,
			);
			path = "Show realistic light and shadows";
			sourceTree = "<group>";
		};
		1C9B74D229DB54560038B06F /* Change camera controller */ = {
			isa = PBXGroup;
			children = (
				1C9B74D529DB54560038B06F /* ChangeCameraControllerView.swift */,
			);
			path = "Change camera controller";
			sourceTree = "<group>";
		};
		1CAB8D402A3CEAB0002AA649 /* Run valve isolation trace */ = {
			isa = PBXGroup;
			children = (
				1CAB8D442A3CEAB0002AA649 /* RunValveIsolationTraceView.Model.swift */,
				1CAB8D472A3CEAB0002AA649 /* RunValveIsolationTraceView.swift */,
			);
			path = "Run valve isolation trace";
			sourceTree = "<group>";
		};
		1CAF831A2A20305F000E1E60 /* Show utility associations */ = {
			isa = PBXGroup;
			children = (
				1CAF831B2A20305F000E1E60 /* ShowUtilityAssociationsView.swift */,
			);
			path = "Show utility associations";
			sourceTree = "<group>";
		};
		218F35B229C28F4A00502022 /* Authenticate with OAuth */ = {
			isa = PBXGroup;
			children = (
				218F35B329C28F4A00502022 /* AuthenticateWithOAuthView.swift */,
			);
			path = "Authenticate with OAuth";
			sourceTree = "<group>";
		};
		4D126D6829CA1B6000CFB7A7 /* Show device location with NMEA data sources */ = {
			isa = PBXGroup;
			children = (
				4D126D6929CA1B6000CFB7A7 /* ShowDeviceLocationWithNMEADataSourcesView.swift */,
				4D126D7D29CA43D200CFB7A7 /* ShowDeviceLocationWithNMEADataSourcesView.Model.swift */,
				4D126D7129CA1E1800CFB7A7 /* FileNMEASentenceReader.swift */,
			);
			path = "Show device location with NMEA data sources";
			sourceTree = "<group>";
		};
		4D126D7629CA3B3F00CFB7A7 /* d5bad9f4fee9483791e405880fb466da */ = {
			isa = PBXGroup;
			children = (
				4D126D7B29CA3E6000CFB7A7 /* Redlands.nmea */,
			);
			path = d5bad9f4fee9483791e405880fb466da;
			sourceTree = "<group>";
		};
		4D2ADC3E29C26D05003B367F /* Add dynamic entity layer */ = {
			isa = PBXGroup;
			children = (
				4D2ADC3F29C26D05003B367F /* AddDynamicEntityLayerView.swift */,
				4D2ADC6629C50BD6003B367F /* AddDynamicEntityLayerView.Model.swift */,
				4D2ADC6829C50C4C003B367F /* AddDynamicEntityLayerView.SettingsView.swift */,
				00F279D52AF418DC00CECAF8 /* AddDynamicEntityLayerView.VehicleCallout.swift */,
			);
			path = "Add dynamic entity layer";
			sourceTree = "<group>";
		};
		4D2ADC5329C4F612003B367F /* Change map view background */ = {
			isa = PBXGroup;
			children = (
				4D2ADC5529C4F612003B367F /* ChangeMapViewBackgroundView.swift */,
				4D2ADC5829C4F612003B367F /* ChangeMapViewBackgroundView.SettingsView.swift */,
				4D2ADC6129C5071C003B367F /* ChangeMapViewBackgroundView.Model.swift */,
			);
			path = "Change map view background";
			sourceTree = "<group>";
		};
		7573E81229D6134C00BEED9C /* Trace utility network */ = {
			isa = PBXGroup;
			children = (
				7573E81329D6134C00BEED9C /* TraceUtilityNetworkView.Model.swift */,
				7573E81529D6134C00BEED9C /* TraceUtilityNetworkView.Enums.swift */,
				7573E81729D6134C00BEED9C /* TraceUtilityNetworkView.Views.swift */,
				7573E81829D6134C00BEED9C /* TraceUtilityNetworkView.swift */,
			);
			path = "Trace utility network";
			sourceTree = "<group>";
		};
		75DD739029D38B1B0010229D /* Navigate route */ = {
			isa = PBXGroup;
			children = (
				75DD739129D38B1B0010229D /* NavigateRouteView.swift */,
			);
			path = "Navigate route";
			sourceTree = "<group>";
		};
		792222DB2A81AA5D00619FFE /* a8a942c228af4fac96baa78ad60f511f */ = {
			isa = PBXGroup;
			children = (
				792222DC2A81AA5D00619FFE /* AIS_MarineCadastre_SelectedVessels_CustomDataSource.jsonl */,
			);
			path = a8a942c228af4fac96baa78ad60f511f;
			sourceTree = "<group>";
		};
		79B7B8082A1BF8B300F57C27 /* Create and save KML file */ = {
			isa = PBXGroup;
			children = (
				79302F842A1ED4E30002336A /* CreateAndSaveKMLView.Model.swift */,
				79B7B8092A1BF8EC00F57C27 /* CreateAndSaveKMLView.swift */,
				79302F862A1ED71B0002336A /* CreateAndSaveKMLView.Views.swift */,
			);
			path = "Create and save KML file";
			sourceTree = "<group>";
		};
		79D84D0C2A815BED00F45262 /* Add custom dynamic entity data source */ = {
			isa = PBXGroup;
			children = (
				79D84D0D2A815C5B00F45262 /* AddCustomDynamicEntityDataSourceView.swift */,
				7900C5F52A83FC3F002D430F /* AddCustomDynamicEntityDataSourceView.Vessel.swift */,
			);
			path = "Add custom dynamic entity data source";
			sourceTree = "<group>";
		};
		88F93CBE29C3D4E30006B28E /* Create and edit geometries */ = {
			isa = PBXGroup;
			children = (
				88F93CC029C3D59C0006B28E /* CreateAndEditGeometriesView.swift */,
			);
			path = "Create and edit geometries";
			sourceTree = "<group>";
		};
		D70082E72ACF8F6C00E0C3C2 /* Identify KML features */ = {
			isa = PBXGroup;
			children = (
				D70082EA2ACF900100E0C3C2 /* IdentifyKMLFeaturesView.swift */,
			);
			path = "Identify KML features";
			sourceTree = "<group>";
		};
		D701D7242A37C7E4006FF0C8 /* 07d62a792ab6496d9b772a24efea45d0 */ = {
			isa = PBXGroup;
			children = (
				D701D72B2A37C7F7006FF0C8 /* bradley_low_3ds */,
			);
			path = 07d62a792ab6496d9b772a24efea45d0;
			sourceTree = "<group>";
		};
		D704AA562AB22B7A00A3BB63 /* Group layers together */ = {
			isa = PBXGroup;
			children = (
				D704AA592AB22C1A00A3BB63 /* GroupLayersTogetherView.swift */,
				D75C35662AB50338003CD55F /* GroupLayersTogetherView.GroupLayerListView.swift */,
			);
			path = "Group layers together";
			sourceTree = "<group>";
		};
		D7084FA42AD771AA00EC7F4F /* Augment reality to fly over scene */ = {
			isa = PBXGroup;
			children = (
				D7084FA62AD771AA00EC7F4F /* AugmentRealityToFlyOverSceneView.swift */,
			);
			path = "Augment reality to fly over scene";
			sourceTree = "<group>";
		};
		D71099692A27D8880065A1C1 /* Densify and generalize geometry */ = {
			isa = PBXGroup;
			children = (
				D710996C2A27D9210065A1C1 /* DensifyAndGeneralizeGeometryView.swift */,
				D710996F2A2802FA0065A1C1 /* DensifyAndGeneralizeGeometryView.SettingsView.swift */,
			);
			path = "Densify and generalize geometry";
			sourceTree = "<group>";
		};
		D71C5F602AAA7854006599FD /* Create symbol styles from web styles */ = {
			isa = PBXGroup;
			children = (
				D71C5F632AAA7A88006599FD /* CreateSymbolStylesFromWebStylesView.swift */,
			);
			path = "Create symbol styles from web styles";
			sourceTree = "<group>";
		};
		D721EEA62ABDFF550040BE46 /* 174150279af74a2ba6f8b87a567f480b */ = {
			isa = PBXGroup;
			children = (
				D721EEA72ABDFF550040BE46 /* LothianRiversAnno.mmpk */,
			);
			path = 174150279af74a2ba6f8b87a567f480b;
			sourceTree = "<group>";
		};
		D722BD1E2A420D7E002C2087 /* Show extruded features */ = {
			isa = PBXGroup;
			children = (
				D722BD212A420DAD002C2087 /* ShowExtrudedFeaturesView.swift */,
			);
			path = "Show extruded features";
			sourceTree = "<group>";
		};
		D7232EDD2AC1E5410079ABFF /* Play KML tour */ = {
			isa = PBXGroup;
			children = (
				D7232EE02AC1E5AA0079ABFF /* PlayKMLTourView.swift */,
			);
			path = "Play KML tour";
			sourceTree = "<group>";
		};
		D72F27292ADA1E4400F906DA /* Augment reality to show tabletop scene */ = {
			isa = PBXGroup;
			children = (
				D72F272B2ADA1E4400F906DA /* AugmentRealityToShowTabletopSceneView.swift */,
			);
			path = "Augment reality to show tabletop scene";
			sourceTree = "<group>";
		};
		D731F3BD2AD0D22500A8431E /* Identify graphics */ = {
			isa = PBXGroup;
			children = (
				D731F3C02AD0D2AC00A8431E /* IdentifyGraphicsView.swift */,
			);
			path = "Identify graphics";
			sourceTree = "<group>";
		};
		D7337C5C2ABD137400A5D865 /* Show mobile map package expiration date */ = {
			isa = PBXGroup;
			children = (
				D7337C5F2ABD142D00A5D865 /* ShowMobileMapPackageExpirationDateView.swift */,
			);
			path = "Show mobile map package expiration date";
			sourceTree = "<group>";
		};
		D734FA072A183A5A00246D7E /* Set max extent */ = {
			isa = PBXGroup;
			children = (
				D734FA092A183A5B00246D7E /* SetMaxExtentView.swift */,
			);
			path = "Set max extent";
			sourceTree = "<group>";
		};
		D73F8CF22AB1089900CD39DA /* 751138a2e0844e06853522d54103222a */ = {
			isa = PBXGroup;
			children = (
				D73F8CF32AB1089900CD39DA /* Restaurant.stylx */,
			);
			path = 751138a2e0844e06853522d54103222a;
			sourceTree = "<group>";
		};
		D73FABE82AD4A0370048EC70 /* Create mobile geodatabase */ = {
			isa = PBXGroup;
			children = (
				D71FCB892AD6277E000E517C /* CreateMobileGeodatabaseView.Model.swift */,
				D73FC0FC2AD4A18D0067A19B /* CreateMobileGeodatabaseView.swift */,
			);
			path = "Create mobile geodatabase";
			sourceTree = "<group>";
		};
		D73FCFF32B02A3AA0006360D /* Find address with reverse geocode */ = {
			isa = PBXGroup;
			children = (
				D73FCFF42B02A3AA0006360D /* FindAddressWithReverseGeocodeView.swift */,
			);
			path = "Find address with reverse geocode";
			sourceTree = "<group>";
		};
		D742E48E2B04132B00690098 /* Display web scene from portal item */ = {
			isa = PBXGroup;
			children = (
				D742E48F2B04132B00690098 /* DisplayWebSceneFromPortalItemView.swift */,
			);
			path = "Display web scene from portal item";
			sourceTree = "<group>";
		};
		D744FD132A2112360084A66C /* Create convex hull around points */ = {
			isa = PBXGroup;
			children = (
				D744FD162A2112D90084A66C /* CreateConvexHullAroundPointsView.swift */,
			);
			path = "Create convex hull around points";
			sourceTree = "<group>";
		};
		D7464F182ACE0445007FEE88 /* Identify raster cell */ = {
			isa = PBXGroup;
			children = (
				D7464F1D2ACE04B3007FEE88 /* IdentifyRasterCellView.swift */,
			);
			path = "Identify raster cell";
			sourceTree = "<group>";
		};
		D7464F202ACE0910007FEE88 /* b5f977c78ec74b3a8857ca86d1d9b318 */ = {
			isa = PBXGroup;
			children = (
				D7464F2A2ACE0964007FEE88 /* SA_EVI_8Day_03May20 */,
			);
			path = b5f977c78ec74b3a8857ca86d1d9b318;
			sourceTree = "<group>";
		};
		D7497F382AC4B45300167AD2 /* Display dimensions */ = {
			isa = PBXGroup;
			children = (
				D7497F3B2AC4B4C100167AD2 /* DisplayDimensionsView.swift */,
			);
			path = "Display dimensions";
			sourceTree = "<group>";
		};
		D7497F3E2AC4BA4100167AD2 /* f5ff6f5556a945bca87ca513b8729a1e */ = {
			isa = PBXGroup;
			children = (
				D7497F3F2AC4BA4100167AD2 /* Edinburgh_Pylon_Dimensions.mmpk */,
			);
			path = f5ff6f5556a945bca87ca513b8729a1e;
			sourceTree = "<group>";
		};
		D74C8BFA2ABA5572007C76B8 /* Style symbols from mobile style file */ = {
			isa = PBXGroup;
			children = (
				D7337C592ABCFDB100A5D865 /* StyleSymbolsFromMobileStyleFileView.SymbolOptionsListView.swift */,
				D74C8BFD2ABA5605007C76B8 /* StyleSymbolsFromMobileStyleFileView.swift */,
			);
			path = "Style symbols from mobile style file";
			sourceTree = "<group>";
		};
		D74C8C002ABA6202007C76B8 /* 1bd036f221f54a99abc9e46ff3511cbf */ = {
			isa = PBXGroup;
			children = (
				D74C8C012ABA6202007C76B8 /* emoji-mobile.stylx */,
			);
			path = 1bd036f221f54a99abc9e46ff3511cbf;
			sourceTree = "<group>";
		};
		D751017D2A2E490800B8FA48 /* Show labels on layer */ = {
			isa = PBXGroup;
			children = (
				D75101802A2E493600B8FA48 /* ShowLabelsOnLayerView.swift */,
			);
			path = "Show labels on layer";
			sourceTree = "<group>";
		};
		D751018A2A2E960300B8FA48 /* Identify layer features */ = {
			isa = PBXGroup;
			children = (
				D751018D2A2E962D00B8FA48 /* IdentifyLayerFeaturesView.swift */,
			);
			path = "Identify layer features";
			sourceTree = "<group>";
		};
		D752D93C2A3914E5003EB25E /* Manage operational layers */ = {
			isa = PBXGroup;
			children = (
				D752D93F2A39154C003EB25E /* ManageOperationalLayersView.swift */,
			);
			path = "Manage operational layers";
			sourceTree = "<group>";
		};
		D752D9422A3A6EB8003EB25E /* Monitor changes to map load status */ = {
			isa = PBXGroup;
			children = (
				D752D9452A3A6F7F003EB25E /* MonitorChangesToMapLoadStatusView.swift */,
			);
			path = "Monitor changes to map load status";
			sourceTree = "<group>";
		};
		D752D95B2A3BCDD4003EB25E /* Display map from portal item */ = {
			isa = PBXGroup;
			children = (
				D752D95E2A3BCE06003EB25E /* DisplayMapFromPortalItemView.swift */,
			);
			path = "Display map from portal item";
			sourceTree = "<group>";
		};
		D75362CC2A1E862B00D83028 /* Apply unique value renderer */ = {
			isa = PBXGroup;
			children = (
				D75362D12A1E886700D83028 /* ApplyUniqueValueRendererView.swift */,
			);
			path = "Apply unique value renderer";
			sourceTree = "<group>";
		};
		D754E31D2A1D661D0006C5F1 /* Style point with picture marker symbols */ = {
			isa = PBXGroup;
			children = (
				D754E3222A1D66820006C5F1 /* StylePointWithPictureMarkerSymbolsView.swift */,
			);
			path = "Style point with picture marker symbols";
			sourceTree = "<group>";
		};
		D7553CD62AE2DFEC00DC2A70 /* Geocode offline */ = {
			isa = PBXGroup;
			children = (
				D72C43F22AEB066D00B6157B /* GeocodeOfflineView.Model.swift */,
				D7553CD82AE2DFEC00DC2A70 /* GeocodeOfflineView.swift */,
			);
			path = "Geocode offline";
			sourceTree = "<group>";
		};
		D75B584D2AAFB2C20038B3B4 /* Style features with custom dictionary */ = {
			isa = PBXGroup;
			children = (
				D75B58502AAFB3030038B3B4 /* StyleFeaturesWithCustomDictionaryView.swift */,
			);
			path = "Style features with custom dictionary";
			sourceTree = "<group>";
		};
		D76000AA2AF19C2300B3084D /* Find route in mobile map package */ = {
			isa = PBXGroup;
			children = (
				D73723782AF5ADD700846884 /* FindRouteInMobileMapPackageView.MobileMapView.swift */,
				D73723742AF5877500846884 /* FindRouteInMobileMapPackageView.Models.swift */,
				D76000AB2AF19C2300B3084D /* FindRouteInMobileMapPackageView.swift */,
			);
			path = "Find route in mobile map package";
			sourceTree = "<group>";
		};
		D76000B52AF19FC900B3084D /* 260eb6535c824209964cf281766ebe43 */ = {
			isa = PBXGroup;
			children = (
				D76000B62AF19FCA00B3084D /* SanFrancisco.mmpk */,
			);
			path = 260eb6535c824209964cf281766ebe43;
			sourceTree = "<group>";
		};
		D769C20D2A28FF8600030F61 /* Set up location-driven geotriggers */ = {
			isa = PBXGroup;
			children = (
				D769C2112A29019B00030F61 /* SetUpLocationDrivenGeotriggersView.swift */,
				D79EE76D2A4CEA5D005A52AE /* SetUpLocationDrivenGeotriggersView.Model.swift */,
			);
			path = "Set up location-driven geotriggers";
			sourceTree = "<group>";
		};
		D7705D542AFC244E00CC0335 /* Find closest facility to multiple points */ = {
			isa = PBXGroup;
			children = (
				D7705D552AFC244E00CC0335 /* FindClosestFacilityToMultiplePointsView.swift */,
			);
			path = "Find closest facility to multiple points";
			sourceTree = "<group>";
		};
		D7705D5F2AFC570700CC0335 /* Find closest facility from point */ = {
			isa = PBXGroup;
			children = (
				D7705D612AFC570700CC0335 /* FindClosestFacilityFromPointView.swift */,
			);
			path = "Find closest facility from point";
			sourceTree = "<group>";
		};
		D77570BC2A29427200F490CD /* Animate images with image overlay */ = {
			isa = PBXGroup;
			children = (
				D77570BF2A2942F800F490CD /* AnimateImagesWithImageOverlayView.swift */,
			);
			path = "Animate images with image overlay";
			sourceTree = "<group>";
		};
		D77572AC2A295DC100F490CD /* d1453556d91e46dea191c20c398b82cd */ = {
			isa = PBXGroup;
			children = (
				D77572AD2A295DDD00F490CD /* PacificSouthWest2 */,
			);
			path = d1453556d91e46dea191c20c398b82cd;
			sourceTree = "<group>";
		};
		D78666A92A21616D00C60110 /* Find nearest vertex */ = {
			isa = PBXGroup;
			children = (
				D78666AC2A2161F100C60110 /* FindNearestVertexView.swift */,
			);
			path = "Find nearest vertex";
			sourceTree = "<group>";
		};
		D7ABA2F52A3256610021822B /* Measure distance in scene */ = {
			isa = PBXGroup;
			children = (
				D7ABA2F82A32579C0021822B /* MeasureDistanceInSceneView.swift */,
			);
			path = "Measure distance in scene";
			sourceTree = "<group>";
		};
		D7ABA2FB2A3287C10021822B /* Show viewshed from geoelement in scene */ = {
			isa = PBXGroup;
			children = (
				D7ABA2FE2A32881C0021822B /* ShowViewshedFromGeoelementInSceneView.swift */,
			);
			path = "Show viewshed from geoelement in scene";
			sourceTree = "<group>";
		};
		D7AE861A2AC39D750049B626 /* Display annotation */ = {
			isa = PBXGroup;
			children = (
				D7AE861D2AC39DC50049B626 /* DisplayAnnotationView.swift */,
			);
			path = "Display annotation";
			sourceTree = "<group>";
		};
		D7B3C5C02A43B71E001DA4D8 /* Create convex hull around geometries */ = {
			isa = PBXGroup;
			children = (
				D7634FAE2A43B7AC00F8AEFB /* CreateConvexHullAroundGeometriesView.swift */,
			);
			path = "Create convex hull around geometries";
			sourceTree = "<group>";
		};
		D7C16D172AC5F6C100689E89 /* Animate 3D graphic */ = {
			isa = PBXGroup;
			children = (
				D7058FB02ACB423C00A40F14 /* Animate3DGraphicView.Model.swift */,
				D7054AE82ACCCB6C007235BA /* Animate3DGraphicView.SettingsView.swift */,
				D7C16D1A2AC5F95300689E89 /* Animate3DGraphicView.swift */,
			);
			path = "Animate 3D graphic";
			sourceTree = "<group>";
		};
		D7C16D1D2AC5FE8200689E89 /* 5a9b60cee9ba41e79640a06bcdf8084d */ = {
			isa = PBXGroup;
			children = (
				D7C16D1E2AC5FE8200689E89 /* Pyrenees.csv */,
			);
			path = 5a9b60cee9ba41e79640a06bcdf8084d;
			sourceTree = "<group>";
		};
		D7C16D202AC5FE9800689E89 /* 290f0c571c394461a8b58b6775d0bd63 */ = {
			isa = PBXGroup;
			children = (
				D7C16D212AC5FE9800689E89 /* GrandCanyon.csv */,
			);
			path = 290f0c571c394461a8b58b6775d0bd63;
			sourceTree = "<group>";
		};
		D7C16D232AC5FEA600689E89 /* 12509ffdc684437f8f2656b0129d2c13 */ = {
			isa = PBXGroup;
			children = (
				D7C16D242AC5FEA600689E89 /* Snowdon.csv */,
			);
			path = 12509ffdc684437f8f2656b0129d2c13;
			sourceTree = "<group>";
		};
		D7C16D262AC5FEB600689E89 /* e87c154fb9c2487f999143df5b08e9b1 */ = {
			isa = PBXGroup;
			children = (
				D7C16D272AC5FEB600689E89 /* Hawaii.csv */,
			);
			path = e87c154fb9c2487f999143df5b08e9b1;
			sourceTree = "<group>";
		};
		D7CC33FB2A31475C00198EDF /* Show line of sight between points */ = {
			isa = PBXGroup;
			children = (
				D7CC33FD2A31475C00198EDF /* ShowLineOfSightBetweenPointsView.swift */,
			);
			path = "Show line of sight between points";
			sourceTree = "<group>";
		};
		D7CE9F992AE2F575008F7A5F /* 22c3083d4fa74e3e9b25adfc9f8c0496 */ = {
			isa = PBXGroup;
			children = (
				D7CE9F9A2AE2F575008F7A5F /* streetmap_SD.tpkx */,
			);
			path = 22c3083d4fa74e3e9b25adfc9f8c0496;
			sourceTree = "<group>";
		};
		D7CE9F9C2AE2F585008F7A5F /* 3424d442ebe54f3cbf34462382d3aebe */ = {
			isa = PBXGroup;
			children = (
				D7CE9FA22AE2F595008F7A5F /* san-diego-eagle-locator */,
			);
			path = 3424d442ebe54f3cbf34462382d3aebe;
			sourceTree = "<group>";
		};
		D7D1F3512ADDBE5D009CE2DA /* 7dd2f97bb007466ea939160d0de96a9d */ = {
			isa = PBXGroup;
			children = (
				D7D1F3522ADDBE5D009CE2DA /* philadelphia.mspk */,
			);
			path = 7dd2f97bb007466ea939160d0de96a9d;
			sourceTree = "<group>";
		};
		D7DDF84F2AF47C6C004352D9 /* Find route around barriers */ = {
			isa = PBXGroup;
			children = (
				D76EE6062AF9AFE100DA0325 /* FindRouteAroundBarriersView.Model.swift */,
				D7DDF8502AF47C6C004352D9 /* FindRouteAroundBarriersView.swift */,
				D73FCFFE2B02C7630006360D /* FindRouteAroundBarriersView.Views.swift */,
			);
			path = "Find route around barriers";
			sourceTree = "<group>";
		};
		D7E440D12A1ECBC2005D74DE /* Create buffers around points */ = {
			isa = PBXGroup;
			children = (
				D7E440D62A1ECE7D005D74DE /* CreateBuffersAroundPointsView.swift */,
			);
			path = "Create buffers around points";
			sourceTree = "<group>";
		};
		D7E557602A1D743100B9FB09 /* Add WMS layer */ = {
			isa = PBXGroup;
			children = (
				D7E557672A1D768800B9FB09 /* AddWMSLayerView.swift */,
			);
			path = "Add WMS layer";
			sourceTree = "<group>";
		};
		D7E7D0792AEB39BF003AAD02 /* Find route in transport network */ = {
			isa = PBXGroup;
			children = (
				D7749AD52AF08BF50086632F /* FindRouteInTransportNetworkView.Model.swift */,
				D7E7D0802AEB39D5003AAD02 /* FindRouteInTransportNetworkView.swift */,
			);
			path = "Find route in transport network";
			sourceTree = "<group>";
		};
		D7E7D0862AEB3C36003AAD02 /* df193653ed39449195af0c9725701dca */ = {
			isa = PBXGroup;
			children = (
				D7E7D0992AEB3C47003AAD02 /* san_diego_offline_routing */,
			);
			path = df193653ed39449195af0c9725701dca;
			sourceTree = "<group>";
		};
		D7EAF34F2A1C011000D822C4 /* Set min and max scale */ = {
			isa = PBXGroup;
			children = (
				D7EAF3592A1C023800D822C4 /* SetMinAndMaxScaleView.swift */,
			);
			path = "Set min and max scale";
			sourceTree = "<group>";
		};
		D7ECF5942AB8BDCA003FB2BE /* Render multilayer symbols */ = {
			isa = PBXGroup;
			children = (
				D7ECF5972AB8BE63003FB2BE /* RenderMultilayerSymbolsView.swift */,
			);
			path = "Render multilayer symbols";
			sourceTree = "<group>";
		};
		D7EF5D712A269E2D00FEBDE5 /* Show coordinates in multiple formats */ = {
			isa = PBXGroup;
			children = (
				D7EF5D742A26A03A00FEBDE5 /* ShowCoordinatesInMultipleFormatsView.swift */,
			);
			path = "Show coordinates in multiple formats";
			sourceTree = "<group>";
		};
		E000E75E2869E325005D87C5 /* Clip geometry */ = {
			isa = PBXGroup;
			children = (
				E000E75F2869E33D005D87C5 /* ClipGeometryView.swift */,
			);
			path = "Clip geometry";
			sourceTree = "<group>";
		};
		E000E761286A0B07005D87C5 /* Cut geometry */ = {
			isa = PBXGroup;
			children = (
				E000E762286A0B18005D87C5 /* CutGeometryView.swift */,
			);
			path = "Cut geometry";
			sourceTree = "<group>";
		};
		E004A6B928414332002A1FE6 /* Set viewpoint rotation */ = {
			isa = PBXGroup;
			children = (
				E004A6BD28414332002A1FE6 /* SetViewpointRotationView.swift */,
			);
			path = "Set viewpoint rotation";
			sourceTree = "<group>";
		};
		E004A6D528465C70002A1FE6 /* Display scene */ = {
			isa = PBXGroup;
			children = (
				E004A6D828465C70002A1FE6 /* DisplaySceneView.swift */,
			);
			path = "Display scene";
			sourceTree = "<group>";
		};
		E004A6DE2846626A002A1FE6 /* Show callout */ = {
			isa = PBXGroup;
			children = (
				E004A6DF28466279002A1FE6 /* ShowCalloutView.swift */,
			);
			path = "Show callout";
			sourceTree = "<group>";
		};
		E004A6E42846A609002A1FE6 /* Style graphics with symbols */ = {
			isa = PBXGroup;
			children = (
				E004A6E52846A61F002A1FE6 /* StyleGraphicsWithSymbolsView.swift */,
			);
			path = "Style graphics with symbols";
			sourceTree = "<group>";
		};
		E004A6E728493BBB002A1FE6 /* Show device location */ = {
			isa = PBXGroup;
			children = (
				E004A6E828493BCE002A1FE6 /* ShowDeviceLocationView.swift */,
			);
			path = "Show device location";
			sourceTree = "<group>";
		};
		E004A6EB28495538002A1FE6 /* Create planar and geodetic buffers */ = {
			isa = PBXGroup;
			children = (
				E004A6EC2849556E002A1FE6 /* CreatePlanarAndGeodeticBuffersView.swift */,
			);
			path = "Create planar and geodetic buffers";
			sourceTree = "<group>";
		};
		E004A6EE284E4B7A002A1FE6 /* Download vector tiles to local cache */ = {
			isa = PBXGroup;
			children = (
				E004A6EF284E4B9B002A1FE6 /* DownloadVectorTilesToLocalCacheView.swift */,
			);
			path = "Download vector tiles to local cache";
			sourceTree = "<group>";
		};
		E004A6F1284E4F80002A1FE6 /* Show result of spatial operations */ = {
			isa = PBXGroup;
			children = (
				E004A6F2284E4FEB002A1FE6 /* ShowResultOfSpatialOperationsView.swift */,
			);
			path = "Show result of spatial operations";
			sourceTree = "<group>";
		};
		E004A6F4284FA3C5002A1FE6 /* Select features in feature layer */ = {
			isa = PBXGroup;
			children = (
				E004A6F5284FA42A002A1FE6 /* SelectFeaturesInFeatureLayerView.swift */,
			);
			path = "Select features in feature layer";
			sourceTree = "<group>";
		};
		E041ABC3287CAFEB0056009B /* Web */ = {
			isa = PBXGroup;
			children = (
				E041AC15287F54580056009B /* highlight.min.js */,
				E041AC1D288076A60056009B /* info.css */,
				E041AC1F288077B90056009B /* xcode.css */,
			);
			path = Web;
			sourceTree = "<group>";
		};
		E066DD33285CF3A0004D3D5B /* Find route */ = {
			isa = PBXGroup;
			children = (
				E066DD34285CF3B3004D3D5B /* FindRouteView.swift */,
			);
			path = "Find route";
			sourceTree = "<group>";
		};
		E066DD362860AB0B004D3D5B /* Style graphics with renderer */ = {
			isa = PBXGroup;
			children = (
				E066DD372860AB28004D3D5B /* StyleGraphicsWithRendererView.swift */,
			);
			path = "Style graphics with renderer";
			sourceTree = "<group>";
		};
		E066DD392860C9EE004D3D5B /* Show result of spatial relationships */ = {
			isa = PBXGroup;
			children = (
				E066DD3A2860CA08004D3D5B /* ShowResultOfSpatialRelationshipsView.swift */,
			);
			path = "Show result of spatial relationships";
			sourceTree = "<group>";
		};
		E066DD3E28610F3F004D3D5B /* Add scene layer from service */ = {
			isa = PBXGroup;
			children = (
				E066DD3F28610F55004D3D5B /* AddSceneLayerFromServiceView.swift */,
			);
			path = "Add scene layer from service";
			sourceTree = "<group>";
		};
		E070A0A1286F3B3400F2B606 /* Download preplanned map area */ = {
			isa = PBXGroup;
			children = (
				883C121429C9136600062FF9 /* DownloadPreplannedMapAreaView.MapPicker.swift */,
				E0D04FF128A5390000747989 /* DownloadPreplannedMapAreaView.Model.swift */,
				E070A0A2286F3B6000F2B606 /* DownloadPreplannedMapAreaView.swift */,
			);
			path = "Download preplanned map area";
			sourceTree = "<group>";
		};
		E088E1552862578800413100 /* Set surface placement mode */ = {
			isa = PBXGroup;
			children = (
				E088E1562862579D00413100 /* SetSurfacePlacementModeView.swift */,
			);
			path = "Set surface placement mode";
			sourceTree = "<group>";
		};
		E088E1722863B5E600413100 /* Generate offline map */ = {
			isa = PBXGroup;
			children = (
				E088E1732863B5F800413100 /* GenerateOfflineMapView.swift */,
			);
			path = "Generate offline map";
			sourceTree = "<group>";
		};
		E0EA0B75286638FD00C9621D /* Project geometry */ = {
			isa = PBXGroup;
			children = (
				E0EA0B762866390E00C9621D /* ProjectGeometryView.swift */,
			);
			path = "Project geometry";
			sourceTree = "<group>";
		};
		E0FE32E528747762002C6ACA /* Browse building floors */ = {
			isa = PBXGroup;
			children = (
				E0FE32E628747778002C6ACA /* BrowseBuildingFloorsView.swift */,
			);
			path = "Browse building floors";
			sourceTree = "<group>";
		};
		F111CCBD288B548400205358 /* Display map from mobile map package */ = {
			isa = PBXGroup;
			children = (
				F111CCC0288B5D5600205358 /* DisplayMapFromMobileMapPackageView.swift */,
			);
			path = "Display map from mobile map package";
			sourceTree = "<group>";
		};
		F111CCC2288B63DB00205358 /* e1f3a7254cb845b09450f54937c16061 */ = {
			isa = PBXGroup;
			children = (
				F111CCC3288B641900205358 /* Yellowstone.mmpk */,
			);
			path = e1f3a7254cb845b09450f54937c16061;
			sourceTree = "<group>";
		};
		F19A316128906F0D003B7EF9 /* Add raster from file */ = {
			isa = PBXGroup;
			children = (
				F1E71BF0289473760064C33F /* AddRasterFromFileView.swift */,
			);
			path = "Add raster from file";
			sourceTree = "<group>";
		};
/* End PBXGroup section */

/* Begin PBXNativeTarget section */
		00E5401227F3CCA200CF66D5 /* Samples */ = {
			isa = PBXNativeTarget;
			buildConfigurationList = 00E5402427F3CCA200CF66D5 /* Build configuration list for PBXNativeTarget "Samples" */;
			buildPhases = (
				001C6DDC27FE5CE800D472C2 /* Create .secrets File If It Does Not Exist */,
				00CCB8A3285BA2FD00BBAB70 /* Download Portal Item Data */,
				00E5402B27F77A5A00CF66D5 /* Lint Sources */,
				00E5400F27F3CCA200CF66D5 /* Sources */,
				00144B5E280634840090DD5D /* Embed Frameworks */,
				00E5401027F3CCA200CF66D5 /* Frameworks */,
				00E5401127F3CCA200CF66D5 /* Resources */,
				0039A4E82885C4E300592C86 /* Copy Source Code Files */,
				0039A4E72885C45200592C86 /* Copy README.md Files For Source Code View */,
			);
			buildRules = (
				0083586F27FE3BCF00192A15 /* PBXBuildRule */,
				0074ABCC2817B8E60037244A /* PBXBuildRule */,
			);
			dependencies = (
			);
			name = Samples;
			packageProductDependencies = (
				00C43AEC2947DC350099AE34 /* ArcGISToolkit */,
			);
			productName = "arcgis-swift-sdk-samples (iOS)";
			productReference = 00E5401327F3CCA200CF66D5 /* Samples.app */;
			productType = "com.apple.product-type.application";
		};
/* End PBXNativeTarget section */

/* Begin PBXProject section */
		00E5400727F3CCA100CF66D5 /* Project object */ = {
			isa = PBXProject;
			attributes = {
				BuildIndependentTargetsInParallel = 1;
				KnownAssetTags = (
					AddCustomDynamicEntityDataSource,
					AddFeatureLayers,
					AddRasterFromFile,
					Animate3DGraphic,
					AnimateImagesWithImageOverlay,
					AugmentRealityToShowTabletopScene,
					ChangeCameraController,
					DisplayDimensions,
					DisplayMapFromMobileMapPackage,
					FindRouteInMobileMapPackage,
					FindRouteInTransportNetwork,
					GeocodeOffline,
					IdentifyRasterCell,
					ShowDeviceLocationWithNmeaDataSources,
					ShowMobileMapPackageExpirationDate,
					ShowViewshedFromGeoelementInScene,
					StyleFeaturesWithCustomDictionary,
					StyleSymbolsFromMobileStyleFile,
				);
				LastSwiftUpdateCheck = 1330;
				LastUpgradeCheck = 1500;
				ORGANIZATIONNAME = Esri;
				TargetAttributes = {
					00E5401227F3CCA200CF66D5 = {
						CreatedOnToolsVersion = 13.3;
					};
				};
			};
			buildConfigurationList = 00E5400A27F3CCA100CF66D5 /* Build configuration list for PBXProject "Samples" */;
			compatibilityVersion = "Xcode 13.0";
			developmentRegion = en;
			hasScannedForEncodings = 0;
			knownRegions = (
				en,
				Base,
			);
			mainGroup = 00E5400627F3CCA100CF66D5;
			packageReferences = (
				00C43AEB2947DC350099AE34 /* XCRemoteSwiftPackageReference "arcgis-maps-sdk-swift-toolkit" */,
			);
			productRefGroup = 00E5401427F3CCA200CF66D5 /* Products */;
			projectDirPath = "";
			projectRoot = "";
			targets = (
				00E5401227F3CCA200CF66D5 /* Samples */,
			);
		};
/* End PBXProject section */

/* Begin PBXResourcesBuildPhase section */
		00E5401127F3CCA200CF66D5 /* Resources */ = {
			isa = PBXResourcesBuildPhase;
			buildActionMask = 2147483647;
			files = (
				E041AC1E288076A60056009B /* info.css in Resources */,
				D7CE9F9B2AE2F575008F7A5F /* streetmap_SD.tpkx in Resources */,
				D721EEA82ABDFF550040BE46 /* LothianRiversAnno.mmpk in Resources */,
				D7C16D1F2AC5FE8200689E89 /* Pyrenees.csv in Resources */,
				E041AC1A287F54580056009B /* highlight.min.js in Resources */,
				D7497F402AC4BA4100167AD2 /* Edinburgh_Pylon_Dimensions.mmpk in Resources */,
				00E5402027F3CCA200CF66D5 /* Assets.xcassets in Resources */,
				4D126D7C29CA3E6000CFB7A7 /* Redlands.nmea in Resources */,
				00C94A0D28B53DE1004E42D9 /* raster-file in Resources */,
				D7464F2B2ACE0965007FEE88 /* SA_EVI_8Day_03May20 in Resources */,
				004FE87129DF5D8700075217 /* Bristol in Resources */,
				D7C16D252AC5FEA600689E89 /* Snowdon.csv in Resources */,
				D73F8CF42AB1089900CD39DA /* Restaurant.stylx in Resources */,
				D74C8C022ABA6202007C76B8 /* emoji-mobile.stylx in Resources */,
				D7CE9FA32AE2F595008F7A5F /* san-diego-eagle-locator in Resources */,
				D76000B72AF19FCA00B3084D /* SanFrancisco.mmpk in Resources */,
				792222DD2A81AA5D00619FFE /* AIS_MarineCadastre_SelectedVessels_CustomDataSource.jsonl in Resources */,
				E041AC20288077B90056009B /* xcode.css in Resources */,
				00D4EF9028638BF100B9CC30 /* LA_Trails.geodatabase in Resources */,
				D701D72C2A37C7F7006FF0C8 /* bradley_low_3ds in Resources */,
				00D4EF9A28638BF100B9CC30 /* AuroraCO.gpkg in Resources */,
				D7C16D282AC5FEB700689E89 /* Hawaii.csv in Resources */,
				D7D1F3532ADDBE5D009CE2DA /* philadelphia.mspk in Resources */,
				798C2DA72AFC505600EE7E97 /* PrivacyInfo.xcprivacy in Resources */,
				D7E7D09A2AEB3C47003AAD02 /* san_diego_offline_routing in Resources */,
				F111CCC4288B641900205358 /* Yellowstone.mmpk in Resources */,
				D77572AE2A295DDE00F490CD /* PacificSouthWest2 in Resources */,
				00D4EFB12863CE6300B9CC30 /* ScottishWildlifeTrust_reserves in Resources */,
				D7C16D222AC5FE9800689E89 /* GrandCanyon.csv in Resources */,
			);
			runOnlyForDeploymentPostprocessing = 0;
		};
/* End PBXResourcesBuildPhase section */

/* Begin PBXShellScriptBuildPhase section */
		001C6DDC27FE5CE800D472C2 /* Create .secrets File If It Does Not Exist */ = {
			isa = PBXShellScriptBuildPhase;
			alwaysOutOfDate = 1;
			buildActionMask = 2147483647;
			files = (
			);
			inputFileListPaths = (
			);
			inputPaths = (
			);
			name = "Create .secrets File If It Does Not Exist";
			outputFileListPaths = (
			);
			outputPaths = (
				"$(SRCROOT)/.secrets",
			);
			runOnlyForDeploymentPostprocessing = 0;
			shellPath = /bin/sh;
			shellScript = "if [ ! -e \"$SRCROOT/.secrets\" ]\nthen\n    touch \"$SRCROOT/.secrets\"\nfi\n";
		};
		0039A4E72885C45200592C86 /* Copy README.md Files For Source Code View */ = {
			isa = PBXShellScriptBuildPhase;
			alwaysOutOfDate = 1;
			buildActionMask = 2147483647;
			files = (
			);
			inputFileListPaths = (
			);
			inputPaths = (
			);
			name = "Copy README.md Files For Source Code View";
			outputFileListPaths = (
			);
			outputPaths = (
			);
			runOnlyForDeploymentPostprocessing = 0;
			shellPath = /bin/sh;
			shellScript = "echo $BUILT_PRODUCTS_DIR\n\n# Directory to which the readmes will be copied.\nREADMES_DIR=${BUILT_PRODUCTS_DIR}/${UNLOCALIZED_RESOURCES_FOLDER_PATH}/READMEs\nmkdir -p \"${READMES_DIR}\"\n\n# Root readme for the project to skip.\nDEFAULT_README=$SRCROOT/README.md\n\n# Find all README.md files in the project.\nfind ${SRCROOT} -name \"README.md\" | while read file\ndo\n    # Skip the root readme for project.\n    if [ \"$file\" = \"$DEFAULT_README\" ]\n    then\n        echo $BUILT_PRODUCTS_DIR\n        continue\n    fi\n    \n    # Extract the folder name from the path.\n    FILE_PATH=$(dirname \"$file\")\n    FOLDER_NAME=$(basename \"$FILE_PATH\")\n    \n    cp \"${file}\" \"${READMES_DIR}/${FOLDER_NAME}.md\"\ndone\n";
		};
		00CCB8A3285BA2FD00BBAB70 /* Download Portal Item Data */ = {
			isa = PBXShellScriptBuildPhase;
			alwaysOutOfDate = 1;
			buildActionMask = 2147483647;
			files = (
			);
			inputFileListPaths = (
			);
			inputPaths = (
			);
			name = "Download Portal Item Data";
			outputFileListPaths = (
			);
			outputPaths = (
			);
			runOnlyForDeploymentPostprocessing = 0;
			shellPath = /bin/sh;
			shellScript = "SAMPLES_DIRECTORY=\"${SRCROOT}/Shared/Samples\"\nDOWNLOAD_DIRECTORY=\"${SRCROOT}/Portal Data\"\nxcrun --sdk macosx swift \"${SRCROOT}/Scripts/DowloadPortalItemData.swift\" \"$SAMPLES_DIRECTORY\" \"$DOWNLOAD_DIRECTORY\"\n";
		};
		00E5402B27F77A5A00CF66D5 /* Lint Sources */ = {
			isa = PBXShellScriptBuildPhase;
			alwaysOutOfDate = 1;
			buildActionMask = 2147483647;
			files = (
			);
			inputFileListPaths = (
			);
			inputPaths = (
			);
			name = "Lint Sources";
			outputFileListPaths = (
			);
			outputPaths = (
			);
			runOnlyForDeploymentPostprocessing = 0;
			shellPath = /bin/sh;
			shellScript = "if [[ \"$(uname -m)\" == arm64 ]]; then\n    export PATH=\"/opt/homebrew/bin:$PATH\"\nfi\n\nif which swiftlint > /dev/null; then\n  swiftlint\nelse\n  echo \"warning: SwiftLint not installed, download from https://github.com/realm/SwiftLint\"\nfi\n";
		};
/* End PBXShellScriptBuildPhase section */

/* Begin PBXSourcesBuildPhase section */
		00E5400F27F3CCA200CF66D5 /* Sources */ = {
			isa = PBXSourcesBuildPhase;
			buildActionMask = 2147483647;
			files = (
				79D84D132A81711A00F45262 /* AddCustomDynamicEntityDataSourceView.swift in Sources */,
				E000E7602869E33D005D87C5 /* ClipGeometryView.swift in Sources */,
				4D2ADC6729C50BD6003B367F /* AddDynamicEntityLayerView.Model.swift in Sources */,
				E004A6E928493BCE002A1FE6 /* ShowDeviceLocationView.swift in Sources */,
				1C26ED192A859525009B7721 /* FilterFeaturesInSceneView.swift in Sources */,
				F111CCC1288B5D5600205358 /* DisplayMapFromMobileMapPackageView.swift in Sources */,
				D7337C5A2ABCFDB100A5D865 /* StyleSymbolsFromMobileStyleFileView.SymbolOptionsListView.swift in Sources */,
				1C43BC842A43781200509BF8 /* SetVisibilityOfSubtypeSublayerView.swift in Sources */,
				00A7A1462A2FC58300F035F7 /* DisplayContentOfUtilityNetworkContainerView.swift in Sources */,
				D7553CDB2AE2DFEC00DC2A70 /* GeocodeOfflineView.swift in Sources */,
				218F35B829C28F4A00502022 /* AuthenticateWithOAuthView.swift in Sources */,
				79B7B80A2A1BF8EC00F57C27 /* CreateAndSaveKMLView.swift in Sources */,
				7573E81C29D6134C00BEED9C /* TraceUtilityNetworkView.Enums.swift in Sources */,
				7573E81A29D6134C00BEED9C /* TraceUtilityNetworkView.Model.swift in Sources */,
				1C3B7DC82A5F64FC00907443 /* AnalyzeNetworkWithSubnetworkTraceView.Model.swift in Sources */,
				D752D9402A39154C003EB25E /* ManageOperationalLayersView.swift in Sources */,
				D7ABA2F92A32579C0021822B /* MeasureDistanceInSceneView.swift in Sources */,
				D73723792AF5ADD800846884 /* FindRouteInMobileMapPackageView.MobileMapView.swift in Sources */,
				E004A6E028466279002A1FE6 /* ShowCalloutView.swift in Sources */,
				E000E763286A0B18005D87C5 /* CutGeometryView.swift in Sources */,
				D7705D582AFC244E00CC0335 /* FindClosestFacilityToMultiplePointsView.swift in Sources */,
				D73FCFFF2B02C7630006360D /* FindRouteAroundBarriersView.Views.swift in Sources */,
				4D126D7229CA1E1800CFB7A7 /* FileNMEASentenceReader.swift in Sources */,
				001C6DE127FE8A9400D472C2 /* AppSecrets.swift.masque in Sources */,
				D7084FA92AD771AA00EC7F4F /* AugmentRealityToFlyOverSceneView.swift in Sources */,
				D75B58512AAFB3030038B3B4 /* StyleFeaturesWithCustomDictionaryView.swift in Sources */,
				E0D04FF228A5390000747989 /* DownloadPreplannedMapAreaView.Model.swift in Sources */,
				00CCB8A5285BAF8700BBAB70 /* OnDemandResource.swift in Sources */,
				1C19B4F32A578E46001D2506 /* CreateLoadReportView.swift in Sources */,
				7900C5F62A83FC3F002D430F /* AddCustomDynamicEntityDataSourceView.Vessel.swift in Sources */,
				D71099702A2802FA0065A1C1 /* DensifyAndGeneralizeGeometryView.SettingsView.swift in Sources */,
				E004A6ED2849556E002A1FE6 /* CreatePlanarAndGeodeticBuffersView.swift in Sources */,
				E041ABD7287DB04D0056009B /* SampleInfoView.swift in Sources */,
				1C43BC822A43781200509BF8 /* SetVisibilityOfSubtypeSublayerView.Model.swift in Sources */,
				D71FCB8A2AD6277F000E517C /* CreateMobileGeodatabaseView.Model.swift in Sources */,
				D752D9462A3A6F80003EB25E /* MonitorChangesToMapLoadStatusView.swift in Sources */,
				E0082217287755AC002AD138 /* View+Sheet.swift in Sources */,
				00181B462846AD7100654571 /* View+Alert.swift in Sources */,
				00273CF62A82AB8700A7A77D /* SampleRow.swift in Sources */,
				D7ABA2FF2A32881C0021822B /* ShowViewshedFromGeoelementInSceneView.swift in Sources */,
				E0FE32E728747778002C6ACA /* BrowseBuildingFloorsView.swift in Sources */,
				D752D95F2A3BCE06003EB25E /* DisplayMapFromPortalItemView.swift in Sources */,
				1CAB8D4B2A3CEAB0002AA649 /* RunValveIsolationTraceView.Model.swift in Sources */,
				E070A0A3286F3B6000F2B606 /* DownloadPreplannedMapAreaView.swift in Sources */,
				D77570C02A2942F800F490CD /* AnimateImagesWithImageOverlayView.swift in Sources */,
				D7054AE92ACCCB6C007235BA /* Animate3DGraphicView.SettingsView.swift in Sources */,
				E0EA0B772866390E00C9621D /* ProjectGeometryView.swift in Sources */,
				D74C8BFE2ABA5605007C76B8 /* StyleSymbolsFromMobileStyleFileView.swift in Sources */,
				D7E7D0812AEB39D5003AAD02 /* FindRouteInTransportNetworkView.swift in Sources */,
				D742E4922B04132B00690098 /* DisplayWebSceneFromPortalItemView.swift in Sources */,
				0042E24328E4BF8F001F33D6 /* ShowViewshedFromPointInSceneView.Model.swift in Sources */,
				D7E557682A1D768800B9FB09 /* AddWMSLayerView.swift in Sources */,
				D7497F3C2AC4B4C100167AD2 /* DisplayDimensionsView.swift in Sources */,
				D73FCFF72B02A3AA0006360D /* FindAddressWithReverseGeocodeView.swift in Sources */,
				0005580A2817C51E00224BC6 /* SampleDetailView.swift in Sources */,
				D75C35672AB50338003CD55F /* GroupLayersTogetherView.GroupLayerListView.swift in Sources */,
				4D2ADC6229C5071C003B367F /* ChangeMapViewBackgroundView.Model.swift in Sources */,
				0074ABCD2817BCC30037244A /* SamplesApp+Samples.swift.tache in Sources */,
				D79EE76E2A4CEA5D005A52AE /* SetUpLocationDrivenGeotriggersView.Model.swift in Sources */,
				E004A6F3284E4FEB002A1FE6 /* ShowResultOfSpatialOperationsView.swift in Sources */,
				D751018E2A2E962D00B8FA48 /* IdentifyLayerFeaturesView.swift in Sources */,
				F1E71BF1289473760064C33F /* AddRasterFromFileView.swift in Sources */,
				00B04273282EC59E0072E1B4 /* AboutView.swift in Sources */,
				7573E81F29D6134C00BEED9C /* TraceUtilityNetworkView.swift in Sources */,
				4D2ADC6929C50C4C003B367F /* AddDynamicEntityLayerView.SettingsView.swift in Sources */,
				1C42E04729D2396B004FC4BE /* ShowPopupView.swift in Sources */,
				79302F872A1ED71B0002336A /* CreateAndSaveKMLView.Views.swift in Sources */,
				D73FC0FD2AD4A18D0067A19B /* CreateMobileGeodatabaseView.swift in Sources */,
				1C19B4F12A578E46001D2506 /* CreateLoadReportView.Views.swift in Sources */,
				E066DD3B2860CA08004D3D5B /* ShowResultOfSpatialRelationshipsView.swift in Sources */,
				7573E81E29D6134C00BEED9C /* TraceUtilityNetworkView.Views.swift in Sources */,
				4D2ADC5A29C4F612003B367F /* ChangeMapViewBackgroundView.swift in Sources */,
				D7ECF5982AB8BE63003FB2BE /* RenderMultilayerSymbolsView.swift in Sources */,
				D769C2122A29019B00030F61 /* SetUpLocationDrivenGeotriggersView.swift in Sources */,
				79302F852A1ED4E30002336A /* CreateAndSaveKMLView.Model.swift in Sources */,
				D7058FB12ACB423C00A40F14 /* Animate3DGraphicView.Model.swift in Sources */,
				0044CDDF2995C39E004618CE /* ShowDeviceLocationHistoryView.swift in Sources */,
				E041ABC0287CA9F00056009B /* WebView.swift in Sources */,
				D7705D642AFC570700CC0335 /* FindClosestFacilityFromPointView.swift in Sources */,
				E088E1572862579D00413100 /* SetSurfacePlacementModeView.swift in Sources */,
				1CAF831F2A20305F000E1E60 /* ShowUtilityAssociationsView.swift in Sources */,
				00C7993B2A845AAF00AFE342 /* Sidebar.swift in Sources */,
				E004A6C128414332002A1FE6 /* SetViewpointRotationView.swift in Sources */,
				883C121529C9136600062FF9 /* DownloadPreplannedMapAreaView.MapPicker.swift in Sources */,
				D72C43F32AEB066D00B6157B /* GeocodeOfflineView.Model.swift in Sources */,
				1C9B74C929DB43580038B06F /* ShowRealisticLightAndShadowsView.swift in Sources */,
				D7232EE12AC1E5AA0079ABFF /* PlayKMLTourView.swift in Sources */,
				1C56B5E62A82C02D000381DA /* DisplayPointsUsingClusteringFeatureReductionView.swift in Sources */,
				D7337C602ABD142D00A5D865 /* ShowMobileMapPackageExpirationDateView.swift in Sources */,
				00E5401E27F3CCA200CF66D5 /* ContentView.swift in Sources */,
				D7634FAF2A43B7AC00F8AEFB /* CreateConvexHullAroundGeometriesView.swift in Sources */,
				E066DD382860AB28004D3D5B /* StyleGraphicsWithRendererView.swift in Sources */,
				108EC04129D25B2C000F35D0 /* QueryFeatureTableView.swift in Sources */,
				00B04FB5283EEBA80026C882 /* DisplayOverviewMapView.swift in Sources */,
				D71C5F642AAA7A88006599FD /* CreateSymbolStylesFromWebStylesView.swift in Sources */,
				D7CC33FF2A31475C00198EDF /* ShowLineOfSightBetweenPointsView.swift in Sources */,
				D70BE5792A5624A80022CA02 /* CategoriesView.swift in Sources */,
				4D2ADC5D29C4F612003B367F /* ChangeMapViewBackgroundView.SettingsView.swift in Sources */,
				75DD739529D38B1B0010229D /* NavigateRouteView.swift in Sources */,
				D75362D22A1E886700D83028 /* ApplyUniqueValueRendererView.swift in Sources */,
				0074ABBF28174BCF0037244A /* DisplayMapView.swift in Sources */,
				D7EF5D752A26A03A00FEBDE5 /* ShowCoordinatesInMultipleFormatsView.swift in Sources */,
				D72F272E2ADA1E4400F906DA /* AugmentRealityToShowTabletopSceneView.swift in Sources */,
				D76EE6072AF9AFE100DA0325 /* FindRouteAroundBarriersView.Model.swift in Sources */,
				0086F40128E3770A00974721 /* ShowViewshedFromPointInSceneView.swift in Sources */,
				0044289229C90C0B00160767 /* GetElevationAtPointOnSurfaceView.swift in Sources */,
				D7E440D72A1ECE7D005D74DE /* CreateBuffersAroundPointsView.swift in Sources */,
				00D4EF802863842100B9CC30 /* AddFeatureLayersView.swift in Sources */,
				4D126D7E29CA43D200CFB7A7 /* ShowDeviceLocationWithNMEADataSourcesView.Model.swift in Sources */,
				4D126D6D29CA1B6000CFB7A7 /* ShowDeviceLocationWithNMEADataSourcesView.swift in Sources */,
				D710996D2A27D9210065A1C1 /* DensifyAndGeneralizeGeometryView.swift in Sources */,
				88F93CC129C3D59D0006B28E /* CreateAndEditGeometriesView.swift in Sources */,
				1C0C1C3929D34DAE005C8B24 /* ChangeViewpointView.swift in Sources */,
				D7AE861E2AC39DC50049B626 /* DisplayAnnotationView.swift in Sources */,
				D734FA0C2A183A5B00246D7E /* SetMaxExtentView.swift in Sources */,
				D704AA5A2AB22C1A00A3BB63 /* GroupLayersTogetherView.swift in Sources */,
				E004A6DC28465C70002A1FE6 /* DisplaySceneView.swift in Sources */,
				E066DD35285CF3B3004D3D5B /* FindRouteView.swift in Sources */,
				D722BD222A420DAD002C2087 /* ShowExtrudedFeaturesView.swift in Sources */,
				E004A6F6284FA42A002A1FE6 /* SelectFeaturesInFeatureLayerView.swift in Sources */,
				D75101812A2E493600B8FA48 /* ShowLabelsOnLayerView.swift in Sources */,
				1C3B7DCB2A5F64FC00907443 /* AnalyzeNetworkWithSubnetworkTraceView.swift in Sources */,
				E08953F12891899600E077CF /* EnvironmentValues+SampleInfoVisibility.swift in Sources */,
				00B042E8282EDC690072E1B4 /* SetBasemapView.swift in Sources */,
				E004A6E62846A61F002A1FE6 /* StyleGraphicsWithSymbolsView.swift in Sources */,
				E088E1742863B5F800413100 /* GenerateOfflineMapView.swift in Sources */,
				0074ABC428174F430037244A /* Sample.swift in Sources */,
				00A7A14A2A2FC5B700F035F7 /* DisplayContentOfUtilityNetworkContainerView.Model.swift in Sources */,
				E004A6F0284E4B9B002A1FE6 /* DownloadVectorTilesToLocalCacheView.swift in Sources */,
				1CAB8D4E2A3CEAB0002AA649 /* RunValveIsolationTraceView.swift in Sources */,
				4D2ADC4329C26D05003B367F /* AddDynamicEntityLayerView.swift in Sources */,
				D70082EB2ACF900100E0C3C2 /* IdentifyKMLFeaturesView.swift in Sources */,
				D7EAF35A2A1C023800D822C4 /* SetMinAndMaxScaleView.swift in Sources */,
				1C19B4F52A578E46001D2506 /* CreateLoadReportView.Model.swift in Sources */,
				0042E24528E4F82C001F33D6 /* ShowViewshedFromPointInSceneView.ViewshedSettingsView.swift in Sources */,
				D7DDF8532AF47C6C004352D9 /* FindRouteAroundBarriersView.swift in Sources */,
				1C9B74D929DB54560038B06F /* ChangeCameraControllerView.swift in Sources */,
				D76000AE2AF19C2300B3084D /* FindRouteInMobileMapPackageView.swift in Sources */,
				00273CF42A82AB5900A7A77D /* SamplesSearchView.swift in Sources */,
				D78666AD2A2161F100C60110 /* FindNearestVertexView.swift in Sources */,
				D7C16D1B2AC5F95300689E89 /* Animate3DGraphicView.swift in Sources */,
				D744FD172A2112D90084A66C /* CreateConvexHullAroundPointsView.swift in Sources */,
				D73723762AF5877500846884 /* FindRouteInMobileMapPackageView.Models.swift in Sources */,
				00CB9138284814A4005C2C5D /* SearchWithGeocodeView.swift in Sources */,
				1C43BC7F2A43781200509BF8 /* SetVisibilityOfSubtypeSublayerView.Views.swift in Sources */,
				D754E3232A1D66820006C5F1 /* StylePointWithPictureMarkerSymbolsView.swift in Sources */,
				D731F3C12AD0D2AC00A8431E /* IdentifyGraphicsView.swift in Sources */,
				00E5401C27F3CCA200CF66D5 /* SamplesApp.swift in Sources */,
				E066DD4028610F55004D3D5B /* AddSceneLayerFromServiceView.swift in Sources */,
				00F279D62AF418DC00CECAF8 /* AddDynamicEntityLayerView.VehicleCallout.swift in Sources */,
				D7749AD62AF08BF50086632F /* FindRouteInTransportNetworkView.Model.swift in Sources */,
				D7464F1E2ACE04B3007FEE88 /* IdentifyRasterCellView.swift in Sources */,
			);
			runOnlyForDeploymentPostprocessing = 0;
		};
/* End PBXSourcesBuildPhase section */

/* Begin XCBuildConfiguration section */
		00E5402227F3CCA200CF66D5 /* Debug */ = {
			isa = XCBuildConfiguration;
			buildSettings = {
				ALWAYS_SEARCH_USER_PATHS = NO;
				CLANG_ANALYZER_NONNULL = YES;
				CLANG_ANALYZER_NUMBER_OBJECT_CONVERSION = YES_AGGRESSIVE;
				CLANG_CXX_LANGUAGE_STANDARD = "gnu++17";
				CLANG_ENABLE_MODULES = YES;
				CLANG_ENABLE_OBJC_ARC = YES;
				CLANG_ENABLE_OBJC_WEAK = YES;
				CLANG_WARN_BLOCK_CAPTURE_AUTORELEASING = YES;
				CLANG_WARN_BOOL_CONVERSION = YES;
				CLANG_WARN_COMMA = YES;
				CLANG_WARN_CONSTANT_CONVERSION = YES;
				CLANG_WARN_DEPRECATED_OBJC_IMPLEMENTATIONS = YES;
				CLANG_WARN_DIRECT_OBJC_ISA_USAGE = YES_ERROR;
				CLANG_WARN_DOCUMENTATION_COMMENTS = YES;
				CLANG_WARN_EMPTY_BODY = YES;
				CLANG_WARN_ENUM_CONVERSION = YES;
				CLANG_WARN_INFINITE_RECURSION = YES;
				CLANG_WARN_INT_CONVERSION = YES;
				CLANG_WARN_NON_LITERAL_NULL_CONVERSION = YES;
				CLANG_WARN_OBJC_IMPLICIT_RETAIN_SELF = YES;
				CLANG_WARN_OBJC_LITERAL_CONVERSION = YES;
				CLANG_WARN_OBJC_ROOT_CLASS = YES_ERROR;
				CLANG_WARN_QUOTED_INCLUDE_IN_FRAMEWORK_HEADER = YES;
				CLANG_WARN_RANGE_LOOP_ANALYSIS = YES;
				CLANG_WARN_STRICT_PROTOTYPES = YES;
				CLANG_WARN_SUSPICIOUS_MOVE = YES;
				CLANG_WARN_UNGUARDED_AVAILABILITY = YES_AGGRESSIVE;
				CLANG_WARN_UNREACHABLE_CODE = YES;
				CLANG_WARN__DUPLICATE_METHOD_MATCH = YES;
				COPY_PHASE_STRIP = NO;
				DEAD_CODE_STRIPPING = YES;
				DEBUG_INFORMATION_FORMAT = dwarf;
				ENABLE_STRICT_OBJC_MSGSEND = YES;
				ENABLE_TESTABILITY = YES;
				GCC_C_LANGUAGE_STANDARD = gnu11;
				GCC_DYNAMIC_NO_PIC = NO;
				GCC_NO_COMMON_BLOCKS = YES;
				GCC_OPTIMIZATION_LEVEL = 0;
				GCC_PREPROCESSOR_DEFINITIONS = (
					"DEBUG=1",
					"$(inherited)",
				);
				GCC_WARN_64_TO_32_BIT_CONVERSION = YES;
				GCC_WARN_ABOUT_RETURN_TYPE = YES_ERROR;
				GCC_WARN_UNDECLARED_SELECTOR = YES;
				GCC_WARN_UNINITIALIZED_AUTOS = YES_AGGRESSIVE;
				GCC_WARN_UNUSED_FUNCTION = YES;
				GCC_WARN_UNUSED_VARIABLE = YES;
				MTL_ENABLE_DEBUG_INFO = INCLUDE_SOURCE;
				MTL_FAST_MATH = YES;
				ONLY_ACTIVE_ARCH = YES;
				SWIFT_ACTIVE_COMPILATION_CONDITIONS = DEBUG;
				SWIFT_OPTIMIZATION_LEVEL = "-Onone";
			};
			name = Debug;
		};
		00E5402327F3CCA200CF66D5 /* Release */ = {
			isa = XCBuildConfiguration;
			buildSettings = {
				ALWAYS_SEARCH_USER_PATHS = NO;
				CLANG_ANALYZER_NONNULL = YES;
				CLANG_ANALYZER_NUMBER_OBJECT_CONVERSION = YES_AGGRESSIVE;
				CLANG_CXX_LANGUAGE_STANDARD = "gnu++17";
				CLANG_ENABLE_MODULES = YES;
				CLANG_ENABLE_OBJC_ARC = YES;
				CLANG_ENABLE_OBJC_WEAK = YES;
				CLANG_WARN_BLOCK_CAPTURE_AUTORELEASING = YES;
				CLANG_WARN_BOOL_CONVERSION = YES;
				CLANG_WARN_COMMA = YES;
				CLANG_WARN_CONSTANT_CONVERSION = YES;
				CLANG_WARN_DEPRECATED_OBJC_IMPLEMENTATIONS = YES;
				CLANG_WARN_DIRECT_OBJC_ISA_USAGE = YES_ERROR;
				CLANG_WARN_DOCUMENTATION_COMMENTS = YES;
				CLANG_WARN_EMPTY_BODY = YES;
				CLANG_WARN_ENUM_CONVERSION = YES;
				CLANG_WARN_INFINITE_RECURSION = YES;
				CLANG_WARN_INT_CONVERSION = YES;
				CLANG_WARN_NON_LITERAL_NULL_CONVERSION = YES;
				CLANG_WARN_OBJC_IMPLICIT_RETAIN_SELF = YES;
				CLANG_WARN_OBJC_LITERAL_CONVERSION = YES;
				CLANG_WARN_OBJC_ROOT_CLASS = YES_ERROR;
				CLANG_WARN_QUOTED_INCLUDE_IN_FRAMEWORK_HEADER = YES;
				CLANG_WARN_RANGE_LOOP_ANALYSIS = YES;
				CLANG_WARN_STRICT_PROTOTYPES = YES;
				CLANG_WARN_SUSPICIOUS_MOVE = YES;
				CLANG_WARN_UNGUARDED_AVAILABILITY = YES_AGGRESSIVE;
				CLANG_WARN_UNREACHABLE_CODE = YES;
				CLANG_WARN__DUPLICATE_METHOD_MATCH = YES;
				COPY_PHASE_STRIP = NO;
				DEAD_CODE_STRIPPING = YES;
				DEBUG_INFORMATION_FORMAT = "dwarf-with-dsym";
				ENABLE_NS_ASSERTIONS = NO;
				ENABLE_STRICT_OBJC_MSGSEND = YES;
				GCC_C_LANGUAGE_STANDARD = gnu11;
				GCC_NO_COMMON_BLOCKS = YES;
				GCC_WARN_64_TO_32_BIT_CONVERSION = YES;
				GCC_WARN_ABOUT_RETURN_TYPE = YES_ERROR;
				GCC_WARN_UNDECLARED_SELECTOR = YES;
				GCC_WARN_UNINITIALIZED_AUTOS = YES_AGGRESSIVE;
				GCC_WARN_UNUSED_FUNCTION = YES;
				GCC_WARN_UNUSED_VARIABLE = YES;
				MTL_ENABLE_DEBUG_INFO = NO;
				MTL_FAST_MATH = YES;
				SWIFT_COMPILATION_MODE = wholemodule;
				SWIFT_OPTIMIZATION_LEVEL = "-O";
			};
			name = Release;
		};
		00E5402527F3CCA200CF66D5 /* Debug */ = {
			isa = XCBuildConfiguration;
			buildSettings = {
				ASSETCATALOG_COMPILER_APPICON_NAME = AppIcon;
				ASSETCATALOG_COMPILER_GLOBAL_ACCENT_COLOR_NAME = AccentColor;
				CODE_SIGN_ENTITLEMENTS = macOS/Samples.entitlements;
				"CODE_SIGN_IDENTITY[sdk=macosx*]" = "Apple Development";
				CODE_SIGN_STYLE = Automatic;
				CURRENT_PROJECT_VERSION = 1;
				EMBED_ASSET_PACKS_IN_PRODUCT_BUNDLE = YES;
				INFOPLIST_FILE = "$(SRCROOT)/iOS/Info.plist";
				IPHONEOS_DEPLOYMENT_TARGET = 15.0;
				"IPHONEOS_DEPLOYMENT_TARGET[sdk=macosx*]" = 15.0;
				LD_RUNPATH_SEARCH_PATHS = (
					"$(inherited)",
					"@executable_path/Frameworks",
				);
				MARKETING_VERSION = 200.2.0;
				PRODUCT_BUNDLE_IDENTIFIER = "com.esri.arcgis-swift-sdk-samples";
				PRODUCT_NAME = Samples;
				SDKROOT = iphoneos;
				SUPPORTED_PLATFORMS = "iphoneos iphonesimulator";
				SUPPORTS_MACCATALYST = YES;
				SUPPORTS_MAC_DESIGNED_FOR_IPHONE_IPAD = NO;
				SWIFT_EMIT_LOC_STRINGS = YES;
				SWIFT_VERSION = 5.0;
				TARGETED_DEVICE_FAMILY = "1,2,6";
			};
			name = Debug;
		};
		00E5402627F3CCA200CF66D5 /* Release */ = {
			isa = XCBuildConfiguration;
			buildSettings = {
				ASSETCATALOG_COMPILER_APPICON_NAME = AppIcon;
				ASSETCATALOG_COMPILER_GLOBAL_ACCENT_COLOR_NAME = AccentColor;
				CODE_SIGN_ENTITLEMENTS = macOS/Samples.entitlements;
				"CODE_SIGN_IDENTITY[sdk=macosx*]" = "Apple Development";
				CODE_SIGN_STYLE = Automatic;
				CURRENT_PROJECT_VERSION = 1;
				DEVELOPMENT_TEAM = "";
				EMBED_ASSET_PACKS_IN_PRODUCT_BUNDLE = YES;
				INFOPLIST_FILE = "$(SRCROOT)/iOS/Info.plist";
				IPHONEOS_DEPLOYMENT_TARGET = 15.0;
				"IPHONEOS_DEPLOYMENT_TARGET[sdk=macosx*]" = 15.0;
				LD_RUNPATH_SEARCH_PATHS = (
					"$(inherited)",
					"@executable_path/Frameworks",
				);
				MARKETING_VERSION = 200.2.0;
				PRODUCT_BUNDLE_IDENTIFIER = "com.esri.arcgis-swift-sdk-samples";
				PRODUCT_NAME = Samples;
				SDKROOT = iphoneos;
				SUPPORTED_PLATFORMS = "iphoneos iphonesimulator";
				SUPPORTS_MACCATALYST = YES;
				SUPPORTS_MAC_DESIGNED_FOR_IPHONE_IPAD = NO;
				SWIFT_EMIT_LOC_STRINGS = YES;
				SWIFT_VERSION = 5.0;
				TARGETED_DEVICE_FAMILY = "1,2,6";
				VALIDATE_PRODUCT = YES;
			};
			name = Release;
		};
/* End XCBuildConfiguration section */

/* Begin XCConfigurationList section */
		00E5400A27F3CCA100CF66D5 /* Build configuration list for PBXProject "Samples" */ = {
			isa = XCConfigurationList;
			buildConfigurations = (
				00E5402227F3CCA200CF66D5 /* Debug */,
				00E5402327F3CCA200CF66D5 /* Release */,
			);
			defaultConfigurationIsVisible = 0;
			defaultConfigurationName = Release;
		};
		00E5402427F3CCA200CF66D5 /* Build configuration list for PBXNativeTarget "Samples" */ = {
			isa = XCConfigurationList;
			buildConfigurations = (
				00E5402527F3CCA200CF66D5 /* Debug */,
				00E5402627F3CCA200CF66D5 /* Release */,
			);
			defaultConfigurationIsVisible = 0;
			defaultConfigurationName = Release;
		};
/* End XCConfigurationList section */

/* Begin XCRemoteSwiftPackageReference section */
		00C43AEB2947DC350099AE34 /* XCRemoteSwiftPackageReference "arcgis-maps-sdk-swift-toolkit" */ = {
			isa = XCRemoteSwiftPackageReference;
			repositoryURL = "https://github.com/Esri/arcgis-maps-sdk-swift-toolkit/";
			requirement = {
				kind = upToNextMinorVersion;
				minimumVersion = 200.2.0;
			};
		};
/* End XCRemoteSwiftPackageReference section */

/* Begin XCSwiftPackageProductDependency section */
		00C43AEC2947DC350099AE34 /* ArcGISToolkit */ = {
			isa = XCSwiftPackageProductDependency;
			package = 00C43AEB2947DC350099AE34 /* XCRemoteSwiftPackageReference "arcgis-maps-sdk-swift-toolkit" */;
			productName = ArcGISToolkit;
		};
/* End XCSwiftPackageProductDependency section */
	};
	rootObject = 00E5400727F3CCA100CF66D5 /* Project object */;
}<|MERGE_RESOLUTION|>--- conflicted
+++ resolved
@@ -378,14 +378,11 @@
 			dstPath = "";
 			dstSubfolderSpec = 7;
 			files = (
-<<<<<<< HEAD
 				D742E4952B04134C00690098 /* DisplayWebSceneFromPortalItemView.swift in Copy Source Code Files */,
 				D73FCFFA2B02A3C50006360D /* FindAddressWithReverseGeocodeView.swift in Copy Source Code Files */,
-=======
 				D737237B2AF5AE1A00846884 /* FindRouteInMobileMapPackageView.Models.swift in Copy Source Code Files */,
 				D737237A2AF5AE1600846884 /* FindRouteInMobileMapPackageView.MobileMapView.swift in Copy Source Code Files */,
 				D76000B12AF19C4600B3084D /* FindRouteInMobileMapPackageView.swift in Copy Source Code Files */,
->>>>>>> 0390d7ad
 				D7705D662AFC575000CC0335 /* FindClosestFacilityFromPointView.swift in Copy Source Code Files */,
 				D73FD0002B02C9610006360D /* FindRouteAroundBarriersView.Views.swift in Copy Source Code Files */,
 				D76EE6082AF9AFEC00DA0325 /* FindRouteAroundBarriersView.Model.swift in Copy Source Code Files */,
