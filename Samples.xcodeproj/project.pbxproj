// !$*UTF8*$!
{
	archiveVersion = 1;
	classes = {
	};
	objectVersion = 55;
	objects = {

/* Begin PBXBuildFile section */
		0005580A2817C51E00224BC6 /* SampleDetailView.swift in Sources */ = {isa = PBXBuildFile; fileRef = 000558092817C51E00224BC6 /* SampleDetailView.swift */; };
		0005580C28185C0600224BC6 /* SampleList.swift in Sources */ = {isa = PBXBuildFile; fileRef = 0005580B28185C0600224BC6 /* SampleList.swift */; };
		00181B462846AD7100654571 /* View+Alert.swift in Sources */ = {isa = PBXBuildFile; fileRef = 00181B452846AD7100654571 /* View+Alert.swift */; };
		001C6DE127FE8A9400D472C2 /* AppSecrets.swift.masque in Sources */ = {isa = PBXBuildFile; fileRef = 001C6DD827FE585A00D472C2 /* AppSecrets.swift.masque */; };
		0039A4E92885C50300592C86 /* AddSceneLayerFromServiceView.swift in Copy Source Code Files */ = {isa = PBXBuildFile; fileRef = E066DD3F28610F55004D3D5B /* AddSceneLayerFromServiceView.swift */; };
		0039A4EA2885C50300592C86 /* ClipGeometryView.swift in Copy Source Code Files */ = {isa = PBXBuildFile; fileRef = E000E75F2869E33D005D87C5 /* ClipGeometryView.swift */; };
		0039A4EB2885C50300592C86 /* CreatePlanarAndGeodeticBuffersView.swift in Copy Source Code Files */ = {isa = PBXBuildFile; fileRef = E004A6EC2849556E002A1FE6 /* CreatePlanarAndGeodeticBuffersView.swift */; };
		0039A4EC2885C50300592C86 /* CutGeometryView.swift in Copy Source Code Files */ = {isa = PBXBuildFile; fileRef = E000E762286A0B18005D87C5 /* CutGeometryView.swift */; };
		0039A4ED2885C50300592C86 /* DisplayMapView.swift in Copy Source Code Files */ = {isa = PBXBuildFile; fileRef = 0074ABBE28174BCF0037244A /* DisplayMapView.swift */; };
		0039A4EE2885C50300592C86 /* DisplayOverviewMapView.swift in Copy Source Code Files */ = {isa = PBXBuildFile; fileRef = 00B04FB4283EEBA80026C882 /* DisplayOverviewMapView.swift */; };
		0039A4EF2885C50300592C86 /* DisplaySceneView.swift in Copy Source Code Files */ = {isa = PBXBuildFile; fileRef = E004A6D828465C70002A1FE6 /* DisplaySceneView.swift */; };
		0039A4F02885C50300592C86 /* ProjectView.swift in Copy Source Code Files */ = {isa = PBXBuildFile; fileRef = E0EA0B762866390E00C9621D /* ProjectView.swift */; };
		0039A4F12885C50300592C86 /* SearchWithGeocodeView.swift in Copy Source Code Files */ = {isa = PBXBuildFile; fileRef = 00CB9137284814A4005C2C5D /* SearchWithGeocodeView.swift */; };
		0039A4F22885C50300592C86 /* SelectFeaturesInFeatureLayerView.swift in Copy Source Code Files */ = {isa = PBXBuildFile; fileRef = E004A6F5284FA42A002A1FE6 /* SelectFeaturesInFeatureLayerView.swift */; };
		0039A4F32885C50300592C86 /* SetBasemapView.swift in Copy Source Code Files */ = {isa = PBXBuildFile; fileRef = 00B042E5282EDC690072E1B4 /* SetBasemapView.swift */; };
		0039A4F42885C50300592C86 /* SetSurfacePlacementModeView.swift in Copy Source Code Files */ = {isa = PBXBuildFile; fileRef = E088E1562862579D00413100 /* SetSurfacePlacementModeView.swift */; };
		0039A4F52885C50300592C86 /* SetViewpointRotationView.swift in Copy Source Code Files */ = {isa = PBXBuildFile; fileRef = E004A6BD28414332002A1FE6 /* SetViewpointRotationView.swift */; };
		0039A4F62885C50300592C86 /* ShowCalloutView.swift in Copy Source Code Files */ = {isa = PBXBuildFile; fileRef = E004A6DF28466279002A1FE6 /* ShowCalloutView.swift */; };
		0039A4F72885C50300592C86 /* ShowDeviceLocationView.swift in Copy Source Code Files */ = {isa = PBXBuildFile; fileRef = E004A6E828493BCE002A1FE6 /* ShowDeviceLocationView.swift */; };
		0039A4F82885C50300592C86 /* ShowResultOfSpatialRelationshipsView.swift in Copy Source Code Files */ = {isa = PBXBuildFile; fileRef = E066DD3A2860CA08004D3D5B /* ShowResultOfSpatialRelationshipsView.swift */; };
		0039A4F92885C50300592C86 /* ShowResultsOfSpatialOperationsView.swift in Copy Source Code Files */ = {isa = PBXBuildFile; fileRef = E004A6F2284E4FEB002A1FE6 /* ShowResultsOfSpatialOperationsView.swift */; };
		0039A4FA2885C50300592C86 /* StyleGraphicsWithRendererView.swift in Copy Source Code Files */ = {isa = PBXBuildFile; fileRef = E066DD372860AB28004D3D5B /* StyleGraphicsWithRendererView.swift */; };
		0039A4FB2885C50300592C86 /* StyleGraphicsWithSymbolsView.swift in Copy Source Code Files */ = {isa = PBXBuildFile; fileRef = E004A6E52846A61F002A1FE6 /* StyleGraphicsWithSymbolsView.swift */; };
		0074ABBF28174BCF0037244A /* DisplayMapView.swift in Sources */ = {isa = PBXBuildFile; fileRef = 0074ABBE28174BCF0037244A /* DisplayMapView.swift */; };
		0074ABC428174F430037244A /* Sample.swift in Sources */ = {isa = PBXBuildFile; fileRef = 0074ABC128174F430037244A /* Sample.swift */; };
		0074ABCD2817BCC30037244A /* SamplesApp+Samples.swift.tache in Sources */ = {isa = PBXBuildFile; fileRef = 0074ABCA2817B8DB0037244A /* SamplesApp+Samples.swift.tache */; };
		00B04273282EC59E0072E1B4 /* AboutView.swift in Sources */ = {isa = PBXBuildFile; fileRef = 00B04272282EC59E0072E1B4 /* AboutView.swift */; };
		00B042E1282ED6F50072E1B4 /* ArcGISToolkit in Frameworks */ = {isa = PBXBuildFile; productRef = 00B042E0282ED6F50072E1B4 /* ArcGISToolkit */; };
		00B042E2282ED77E0072E1B4 /* arcgis-runtime-toolkit-swift in Embed Frameworks */ = {isa = PBXBuildFile; fileRef = 00B042DE282ED6E80072E1B4 /* arcgis-runtime-toolkit-swift */; };
		00B042E8282EDC690072E1B4 /* SetBasemapView.swift in Sources */ = {isa = PBXBuildFile; fileRef = 00B042E5282EDC690072E1B4 /* SetBasemapView.swift */; };
		00B04FB5283EEBA80026C882 /* DisplayOverviewMapView.swift in Sources */ = {isa = PBXBuildFile; fileRef = 00B04FB4283EEBA80026C882 /* DisplayOverviewMapView.swift */; };
		00CB9138284814A4005C2C5D /* SearchWithGeocodeView.swift in Sources */ = {isa = PBXBuildFile; fileRef = 00CB9137284814A4005C2C5D /* SearchWithGeocodeView.swift */; };
		00CCB8A5285BAF8700BBAB70 /* OnDemandResource.swift in Sources */ = {isa = PBXBuildFile; fileRef = 00CCB8A4285BAF8700BBAB70 /* OnDemandResource.swift */; };
		00D4EF802863842100B9CC30 /* DisplayFeatureLayersView.swift in Sources */ = {isa = PBXBuildFile; fileRef = 00D4EF7F2863842100B9CC30 /* DisplayFeatureLayersView.swift */; };
		00D4EF9028638BF100B9CC30 /* LA_Trails.geodatabase in Resources */ = {isa = PBXBuildFile; fileRef = 00D4EF8228638BF100B9CC30 /* LA_Trails.geodatabase */; settings = {ASSET_TAGS = (DisplayFeatureLayers, ); }; };
		00D4EF9A28638BF100B9CC30 /* AuroraCO.gpkg in Resources */ = {isa = PBXBuildFile; fileRef = 00D4EF8F28638BF100B9CC30 /* AuroraCO.gpkg */; settings = {ASSET_TAGS = (DisplayFeatureLayers, ); }; };
		00D4EFB12863CE6300B9CC30 /* ScottishWildlifeTrust_reserves in Resources */ = {isa = PBXBuildFile; fileRef = 00D4EFB02863CE6300B9CC30 /* ScottishWildlifeTrust_reserves */; settings = {ASSET_TAGS = (DisplayFeatureLayers, ); }; };
		00E5401C27F3CCA200CF66D5 /* SamplesApp.swift in Sources */ = {isa = PBXBuildFile; fileRef = 00E5400C27F3CCA100CF66D5 /* SamplesApp.swift */; };
		00E5401E27F3CCA200CF66D5 /* ContentView.swift in Sources */ = {isa = PBXBuildFile; fileRef = 00E5400D27F3CCA100CF66D5 /* ContentView.swift */; };
		00E5402027F3CCA200CF66D5 /* Assets.xcassets in Resources */ = {isa = PBXBuildFile; fileRef = 00E5400E27F3CCA200CF66D5 /* Assets.xcassets */; };
		E000E7602869E33D005D87C5 /* ClipGeometryView.swift in Sources */ = {isa = PBXBuildFile; fileRef = E000E75F2869E33D005D87C5 /* ClipGeometryView.swift */; };
		E000E763286A0B18005D87C5 /* CutGeometryView.swift in Sources */ = {isa = PBXBuildFile; fileRef = E000E762286A0B18005D87C5 /* CutGeometryView.swift */; };
		E004A6C128414332002A1FE6 /* SetViewpointRotationView.swift in Sources */ = {isa = PBXBuildFile; fileRef = E004A6BD28414332002A1FE6 /* SetViewpointRotationView.swift */; };
		E004A6DC28465C70002A1FE6 /* DisplaySceneView.swift in Sources */ = {isa = PBXBuildFile; fileRef = E004A6D828465C70002A1FE6 /* DisplaySceneView.swift */; };
		E004A6E028466279002A1FE6 /* ShowCalloutView.swift in Sources */ = {isa = PBXBuildFile; fileRef = E004A6DF28466279002A1FE6 /* ShowCalloutView.swift */; };
		E004A6E62846A61F002A1FE6 /* StyleGraphicsWithSymbolsView.swift in Sources */ = {isa = PBXBuildFile; fileRef = E004A6E52846A61F002A1FE6 /* StyleGraphicsWithSymbolsView.swift */; };
		E004A6E928493BCE002A1FE6 /* ShowDeviceLocationView.swift in Sources */ = {isa = PBXBuildFile; fileRef = E004A6E828493BCE002A1FE6 /* ShowDeviceLocationView.swift */; };
		E004A6ED2849556E002A1FE6 /* CreatePlanarAndGeodeticBuffersView.swift in Sources */ = {isa = PBXBuildFile; fileRef = E004A6EC2849556E002A1FE6 /* CreatePlanarAndGeodeticBuffersView.swift */; };
		E004A6F0284E4B9B002A1FE6 /* DownloadVectorTilesToLocalCacheView.swift in Sources */ = {isa = PBXBuildFile; fileRef = E004A6EF284E4B9B002A1FE6 /* DownloadVectorTilesToLocalCacheView.swift */; };
		E004A6F3284E4FEB002A1FE6 /* ShowResultsOfSpatialOperationsView.swift in Sources */ = {isa = PBXBuildFile; fileRef = E004A6F2284E4FEB002A1FE6 /* ShowResultsOfSpatialOperationsView.swift */; };
		E004A6F6284FA42A002A1FE6 /* SelectFeaturesInFeatureLayerView.swift in Sources */ = {isa = PBXBuildFile; fileRef = E004A6F5284FA42A002A1FE6 /* SelectFeaturesInFeatureLayerView.swift */; };
		E03CB06B2889879D002B27D9 /* DownloadVectorTilesToLocalCacheView.swift in Copy Source Code Files */ = {isa = PBXBuildFile; fileRef = E004A6EF284E4B9B002A1FE6 /* DownloadVectorTilesToLocalCacheView.swift */; };
		E0082217287755AC002AD138 /* View+Sheet.swift in Sources */ = {isa = PBXBuildFile; fileRef = E0082216287755AC002AD138 /* View+Sheet.swift */; };
		E03CB0692888944D002B27D9 /* GenerateOfflineMapView.swift in Copy Source Code Files */ = {isa = PBXBuildFile; fileRef = E088E1732863B5F800413100 /* GenerateOfflineMapView.swift */; };
		E03CB06A288894C4002B27D9 /* FindRouteView.swift in Copy Source Code Files */ = {isa = PBXBuildFile; fileRef = E066DD34285CF3B3004D3D5B /* FindRouteView.swift */; };
		E041ABC0287CA9F00056009B /* WebView.swift in Sources */ = {isa = PBXBuildFile; fileRef = E041ABBF287CA9F00056009B /* WebView.swift */; };
		E041ABD7287DB04D0056009B /* SampleInfoView.swift in Sources */ = {isa = PBXBuildFile; fileRef = E041ABD6287DB04D0056009B /* SampleInfoView.swift */; };
		E041AC1A287F54580056009B /* highlight.min.js in Resources */ = {isa = PBXBuildFile; fileRef = E041AC15287F54580056009B /* highlight.min.js */; };
		E041AC1E288076A60056009B /* info.css in Resources */ = {isa = PBXBuildFile; fileRef = E041AC1D288076A60056009B /* info.css */; };
		E041AC20288077B90056009B /* xcode.css in Resources */ = {isa = PBXBuildFile; fileRef = E041AC1F288077B90056009B /* xcode.css */; };
		E066DD35285CF3B3004D3D5B /* FindRouteView.swift in Sources */ = {isa = PBXBuildFile; fileRef = E066DD34285CF3B3004D3D5B /* FindRouteView.swift */; };
		E066DD382860AB28004D3D5B /* StyleGraphicsWithRendererView.swift in Sources */ = {isa = PBXBuildFile; fileRef = E066DD372860AB28004D3D5B /* StyleGraphicsWithRendererView.swift */; };
		E066DD3B2860CA08004D3D5B /* ShowResultOfSpatialRelationshipsView.swift in Sources */ = {isa = PBXBuildFile; fileRef = E066DD3A2860CA08004D3D5B /* ShowResultOfSpatialRelationshipsView.swift */; };
		E066DD4028610F55004D3D5B /* AddSceneLayerFromServiceView.swift in Sources */ = {isa = PBXBuildFile; fileRef = E066DD3F28610F55004D3D5B /* AddSceneLayerFromServiceView.swift */; };
		E088E1572862579D00413100 /* SetSurfacePlacementModeView.swift in Sources */ = {isa = PBXBuildFile; fileRef = E088E1562862579D00413100 /* SetSurfacePlacementModeView.swift */; };
		E088E1742863B5F800413100 /* GenerateOfflineMapView.swift in Sources */ = {isa = PBXBuildFile; fileRef = E088E1732863B5F800413100 /* GenerateOfflineMapView.swift */; };
		E08953F12891899600E077CF /* EnvironmentValues+SampleInfoVisibility.swift in Sources */ = {isa = PBXBuildFile; fileRef = E08953F02891899600E077CF /* EnvironmentValues+SampleInfoVisibility.swift */; };
		E0A1AEE328874590003C797D /* DisplayFeatureLayersView.swift in Copy Source Code Files */ = {isa = PBXBuildFile; fileRef = 00D4EF7F2863842100B9CC30 /* DisplayFeatureLayersView.swift */; };
		E0EA0B772866390E00C9621D /* ProjectView.swift in Sources */ = {isa = PBXBuildFile; fileRef = E0EA0B762866390E00C9621D /* ProjectView.swift */; };
		E0FE32E728747778002C6ACA /* BrowseBuildingFloorsView.swift in Sources */ = {isa = PBXBuildFile; fileRef = E0FE32E628747778002C6ACA /* BrowseBuildingFloorsView.swift */; };
		F111CCC1288B5D5600205358 /* DisplayMapFromMobileMapPackageView.swift in Sources */ = {isa = PBXBuildFile; fileRef = F111CCC0288B5D5600205358 /* DisplayMapFromMobileMapPackageView.swift */; };
		F111CCC4288B641900205358 /* Yellowstone.mmpk in Resources */ = {isa = PBXBuildFile; fileRef = F111CCC3288B641900205358 /* Yellowstone.mmpk */; settings = {ASSET_TAGS = (DisplayMapFromMobileMapPackage, ); }; };
/* End PBXBuildFile section */

/* Begin PBXBuildRule section */
		0074ABCC2817B8E60037244A /* PBXBuildRule */ = {
			isa = PBXBuildRule;
			compilerSpec = com.apple.compilers.proxy.script;
			filePatterns = "*.tache";
			fileType = pattern.proxy;
			inputFiles = (
				"$(SRCROOT)/Shared/Samples/",
			);
			isEditable = 1;
			name = "Generate Sample Initializers from Source Code Files";
			outputFiles = (
				"$(DERIVED_FILE_DIR)/$(INPUT_FILE_BASE)",
			);
			runOncePerArchitecture = 0;
			script = "xcrun --sdk macosx swift \"${SRCROOT}/Scripts/GenerateSampleViewSourceCode.swift\" \"${SCRIPT_INPUT_FILE_0}\" \"${INPUT_FILE_PATH}\" \"${SCRIPT_OUTPUT_FILE_0}\" \n";
		};
		0083586F27FE3BCF00192A15 /* PBXBuildRule */ = {
			isa = PBXBuildRule;
			compilerSpec = com.apple.compilers.proxy.script;
			filePatterns = "*.masque";
			fileType = pattern.proxy;
			inputFiles = (
				"$(SRCROOT)/.secrets",
			);
			isEditable = 1;
			name = "Generate Swift Code from Secrets";
			outputFiles = (
				"$(DERIVED_FILE_DIR)/$(INPUT_FILE_BASE)",
			);
			runOncePerArchitecture = 0;
			script = "\"${SRCROOT}/Scripts/masquerade\" -i \"${INPUT_FILE_PATH}\" -o \"${SCRIPT_OUTPUT_FILE_0}\" -s \"${SCRIPT_INPUT_FILE_0}\" -f\n";
		};
/* End PBXBuildRule section */

/* Begin PBXCopyFilesBuildPhase section */
		00144B5E280634840090DD5D /* Embed Frameworks */ = {
			isa = PBXCopyFilesBuildPhase;
			buildActionMask = 2147483647;
			dstPath = "";
			dstSubfolderSpec = 10;
			files = (
				00B042E2282ED77E0072E1B4 /* arcgis-runtime-toolkit-swift in Embed Frameworks */,
			);
			name = "Embed Frameworks";
			runOnlyForDeploymentPostprocessing = 0;
		};
		0039A4E82885C4E300592C86 /* Copy Source Code Files */ = {
			isa = PBXCopyFilesBuildPhase;
			buildActionMask = 2147483647;
			dstPath = "";
			dstSubfolderSpec = 7;
			files = (
				0039A4E92885C50300592C86 /* AddSceneLayerFromServiceView.swift in Copy Source Code Files */,
				0039A4EA2885C50300592C86 /* ClipGeometryView.swift in Copy Source Code Files */,
				0039A4EB2885C50300592C86 /* CreatePlanarAndGeodeticBuffersView.swift in Copy Source Code Files */,
				0039A4EC2885C50300592C86 /* CutGeometryView.swift in Copy Source Code Files */,
				E0A1AEE328874590003C797D /* DisplayFeatureLayersView.swift in Copy Source Code Files */,
				0039A4ED2885C50300592C86 /* DisplayMapView.swift in Copy Source Code Files */,
				0039A4EE2885C50300592C86 /* DisplayOverviewMapView.swift in Copy Source Code Files */,
				0039A4EF2885C50300592C86 /* DisplaySceneView.swift in Copy Source Code Files */,
<<<<<<< HEAD
				E03CB06B2889879D002B27D9 /* DownloadVectorTilesToLocalCacheView.swift in Copy Source Code Files */,
=======
				E03CB06A288894C4002B27D9 /* FindRouteView.swift in Copy Source Code Files */,
>>>>>>> 018cedba
				E03CB0692888944D002B27D9 /* GenerateOfflineMapView.swift in Copy Source Code Files */,
				0039A4F02885C50300592C86 /* ProjectView.swift in Copy Source Code Files */,
				0039A4F12885C50300592C86 /* SearchWithGeocodeView.swift in Copy Source Code Files */,
				0039A4F22885C50300592C86 /* SelectFeaturesInFeatureLayerView.swift in Copy Source Code Files */,
				0039A4F32885C50300592C86 /* SetBasemapView.swift in Copy Source Code Files */,
				0039A4F42885C50300592C86 /* SetSurfacePlacementModeView.swift in Copy Source Code Files */,
				0039A4F52885C50300592C86 /* SetViewpointRotationView.swift in Copy Source Code Files */,
				0039A4F62885C50300592C86 /* ShowCalloutView.swift in Copy Source Code Files */,
				0039A4F72885C50300592C86 /* ShowDeviceLocationView.swift in Copy Source Code Files */,
				0039A4F82885C50300592C86 /* ShowResultOfSpatialRelationshipsView.swift in Copy Source Code Files */,
				0039A4F92885C50300592C86 /* ShowResultsOfSpatialOperationsView.swift in Copy Source Code Files */,
				0039A4FA2885C50300592C86 /* StyleGraphicsWithRendererView.swift in Copy Source Code Files */,
				0039A4FB2885C50300592C86 /* StyleGraphicsWithSymbolsView.swift in Copy Source Code Files */,
			);
			name = "Copy Source Code Files";
			runOnlyForDeploymentPostprocessing = 0;
		};
/* End PBXCopyFilesBuildPhase section */

/* Begin PBXFileReference section */
		000558092817C51E00224BC6 /* SampleDetailView.swift */ = {isa = PBXFileReference; lastKnownFileType = sourcecode.swift; path = SampleDetailView.swift; sourceTree = "<group>"; };
		0005580B28185C0600224BC6 /* SampleList.swift */ = {isa = PBXFileReference; lastKnownFileType = sourcecode.swift; path = SampleList.swift; sourceTree = "<group>"; };
		00181B452846AD7100654571 /* View+Alert.swift */ = {isa = PBXFileReference; lastKnownFileType = sourcecode.swift; path = "View+Alert.swift"; sourceTree = "<group>"; };
		001C6DD827FE585A00D472C2 /* AppSecrets.swift.masque */ = {isa = PBXFileReference; fileEncoding = 4; lastKnownFileType = text; path = AppSecrets.swift.masque; sourceTree = "<group>"; };
		003D7C342821EBCC009DDFD2 /* masquerade */ = {isa = PBXFileReference; lastKnownFileType = text; path = masquerade; sourceTree = "<group>"; };
		003D7C352821EBCC009DDFD2 /* GenerateSampleViewSourceCode.swift */ = {isa = PBXFileReference; lastKnownFileType = sourcecode.swift; path = GenerateSampleViewSourceCode.swift; sourceTree = "<group>"; };
		0074ABBE28174BCF0037244A /* DisplayMapView.swift */ = {isa = PBXFileReference; lastKnownFileType = sourcecode.swift; path = DisplayMapView.swift; sourceTree = "<group>"; };
		0074ABC128174F430037244A /* Sample.swift */ = {isa = PBXFileReference; fileEncoding = 4; lastKnownFileType = sourcecode.swift; path = Sample.swift; sourceTree = "<group>"; };
		0074ABCA2817B8DB0037244A /* SamplesApp+Samples.swift.tache */ = {isa = PBXFileReference; fileEncoding = 4; lastKnownFileType = text; path = "SamplesApp+Samples.swift.tache"; sourceTree = "<group>"; };
		00B04272282EC59E0072E1B4 /* AboutView.swift */ = {isa = PBXFileReference; fileEncoding = 4; lastKnownFileType = sourcecode.swift; path = AboutView.swift; sourceTree = "<group>"; };
		00B042DE282ED6E80072E1B4 /* arcgis-runtime-toolkit-swift */ = {isa = PBXFileReference; lastKnownFileType = wrapper; name = "arcgis-runtime-toolkit-swift"; path = "../arcgis-runtime-toolkit-swift"; sourceTree = "<group>"; };
		00B042E5282EDC690072E1B4 /* SetBasemapView.swift */ = {isa = PBXFileReference; fileEncoding = 4; lastKnownFileType = sourcecode.swift; path = SetBasemapView.swift; sourceTree = "<group>"; };
		00B04FB4283EEBA80026C882 /* DisplayOverviewMapView.swift */ = {isa = PBXFileReference; lastKnownFileType = sourcecode.swift; path = DisplayOverviewMapView.swift; sourceTree = "<group>"; };
		00CB9137284814A4005C2C5D /* SearchWithGeocodeView.swift */ = {isa = PBXFileReference; lastKnownFileType = sourcecode.swift; path = SearchWithGeocodeView.swift; sourceTree = "<group>"; };
		00CCB8A2285AAD7D00BBAB70 /* DowloadPortalItemData.swift */ = {isa = PBXFileReference; lastKnownFileType = sourcecode.swift; path = DowloadPortalItemData.swift; sourceTree = "<group>"; };
		00CCB8A4285BAF8700BBAB70 /* OnDemandResource.swift */ = {isa = PBXFileReference; lastKnownFileType = sourcecode.swift; path = OnDemandResource.swift; sourceTree = "<group>"; };
		00D4EF7F2863842100B9CC30 /* DisplayFeatureLayersView.swift */ = {isa = PBXFileReference; lastKnownFileType = sourcecode.swift; path = DisplayFeatureLayersView.swift; sourceTree = "<group>"; };
		00D4EF8228638BF100B9CC30 /* LA_Trails.geodatabase */ = {isa = PBXFileReference; lastKnownFileType = file; path = LA_Trails.geodatabase; sourceTree = "<group>"; };
		00D4EF8F28638BF100B9CC30 /* AuroraCO.gpkg */ = {isa = PBXFileReference; lastKnownFileType = file; path = AuroraCO.gpkg; sourceTree = "<group>"; };
		00D4EFB02863CE6300B9CC30 /* ScottishWildlifeTrust_reserves */ = {isa = PBXFileReference; lastKnownFileType = folder; path = ScottishWildlifeTrust_reserves; sourceTree = "<group>"; };
		00E5400C27F3CCA100CF66D5 /* SamplesApp.swift */ = {isa = PBXFileReference; lastKnownFileType = sourcecode.swift; path = SamplesApp.swift; sourceTree = "<group>"; };
		00E5400D27F3CCA100CF66D5 /* ContentView.swift */ = {isa = PBXFileReference; lastKnownFileType = sourcecode.swift; path = ContentView.swift; sourceTree = "<group>"; };
		00E5400E27F3CCA200CF66D5 /* Assets.xcassets */ = {isa = PBXFileReference; lastKnownFileType = folder.assetcatalog; path = Assets.xcassets; sourceTree = "<group>"; };
		00E5401327F3CCA200CF66D5 /* Samples.app */ = {isa = PBXFileReference; explicitFileType = wrapper.application; includeInIndex = 0; path = Samples.app; sourceTree = BUILT_PRODUCTS_DIR; };
		00E5402A27F775EA00CF66D5 /* Info.plist */ = {isa = PBXFileReference; lastKnownFileType = text.plist.xml; path = Info.plist; sourceTree = "<group>"; };
		E000E75F2869E33D005D87C5 /* ClipGeometryView.swift */ = {isa = PBXFileReference; lastKnownFileType = sourcecode.swift; path = ClipGeometryView.swift; sourceTree = "<group>"; };
		E000E762286A0B18005D87C5 /* CutGeometryView.swift */ = {isa = PBXFileReference; lastKnownFileType = sourcecode.swift; path = CutGeometryView.swift; sourceTree = "<group>"; };
		E004A6BD28414332002A1FE6 /* SetViewpointRotationView.swift */ = {isa = PBXFileReference; fileEncoding = 4; lastKnownFileType = sourcecode.swift; path = SetViewpointRotationView.swift; sourceTree = "<group>"; };
		E004A6D828465C70002A1FE6 /* DisplaySceneView.swift */ = {isa = PBXFileReference; fileEncoding = 4; lastKnownFileType = sourcecode.swift; path = DisplaySceneView.swift; sourceTree = "<group>"; };
		E004A6DF28466279002A1FE6 /* ShowCalloutView.swift */ = {isa = PBXFileReference; lastKnownFileType = sourcecode.swift; path = ShowCalloutView.swift; sourceTree = "<group>"; };
		E004A6E52846A61F002A1FE6 /* StyleGraphicsWithSymbolsView.swift */ = {isa = PBXFileReference; lastKnownFileType = sourcecode.swift; path = StyleGraphicsWithSymbolsView.swift; sourceTree = "<group>"; };
		E004A6E828493BCE002A1FE6 /* ShowDeviceLocationView.swift */ = {isa = PBXFileReference; lastKnownFileType = sourcecode.swift; path = ShowDeviceLocationView.swift; sourceTree = "<group>"; };
		E004A6EC2849556E002A1FE6 /* CreatePlanarAndGeodeticBuffersView.swift */ = {isa = PBXFileReference; lastKnownFileType = sourcecode.swift; path = CreatePlanarAndGeodeticBuffersView.swift; sourceTree = "<group>"; };
		E004A6EF284E4B9B002A1FE6 /* DownloadVectorTilesToLocalCacheView.swift */ = {isa = PBXFileReference; lastKnownFileType = sourcecode.swift; path = DownloadVectorTilesToLocalCacheView.swift; sourceTree = "<group>"; };
		E004A6F2284E4FEB002A1FE6 /* ShowResultsOfSpatialOperationsView.swift */ = {isa = PBXFileReference; lastKnownFileType = sourcecode.swift; path = ShowResultsOfSpatialOperationsView.swift; sourceTree = "<group>"; };
		E004A6F5284FA42A002A1FE6 /* SelectFeaturesInFeatureLayerView.swift */ = {isa = PBXFileReference; lastKnownFileType = sourcecode.swift; path = SelectFeaturesInFeatureLayerView.swift; sourceTree = "<group>"; };
		E0082216287755AC002AD138 /* View+Sheet.swift */ = {isa = PBXFileReference; lastKnownFileType = sourcecode.swift; path = "View+Sheet.swift"; sourceTree = "<group>"; };
		E041ABBF287CA9F00056009B /* WebView.swift */ = {isa = PBXFileReference; lastKnownFileType = sourcecode.swift; path = WebView.swift; sourceTree = "<group>"; };
		E041ABD6287DB04D0056009B /* SampleInfoView.swift */ = {isa = PBXFileReference; lastKnownFileType = sourcecode.swift; path = SampleInfoView.swift; sourceTree = "<group>"; };
		E041AC15287F54580056009B /* highlight.min.js */ = {isa = PBXFileReference; fileEncoding = 4; lastKnownFileType = sourcecode.javascript; path = highlight.min.js; sourceTree = "<group>"; };
		E041AC1D288076A60056009B /* info.css */ = {isa = PBXFileReference; fileEncoding = 4; lastKnownFileType = text.css; path = info.css; sourceTree = "<group>"; };
		E041AC1F288077B90056009B /* xcode.css */ = {isa = PBXFileReference; fileEncoding = 4; lastKnownFileType = text.css; path = xcode.css; sourceTree = "<group>"; };
		E066DD34285CF3B3004D3D5B /* FindRouteView.swift */ = {isa = PBXFileReference; lastKnownFileType = sourcecode.swift; path = FindRouteView.swift; sourceTree = "<group>"; };
		E066DD372860AB28004D3D5B /* StyleGraphicsWithRendererView.swift */ = {isa = PBXFileReference; lastKnownFileType = sourcecode.swift; path = StyleGraphicsWithRendererView.swift; sourceTree = "<group>"; };
		E066DD3A2860CA08004D3D5B /* ShowResultOfSpatialRelationshipsView.swift */ = {isa = PBXFileReference; lastKnownFileType = sourcecode.swift; path = ShowResultOfSpatialRelationshipsView.swift; sourceTree = "<group>"; };
		E066DD3F28610F55004D3D5B /* AddSceneLayerFromServiceView.swift */ = {isa = PBXFileReference; lastKnownFileType = sourcecode.swift; path = AddSceneLayerFromServiceView.swift; sourceTree = "<group>"; };
		E088E1562862579D00413100 /* SetSurfacePlacementModeView.swift */ = {isa = PBXFileReference; lastKnownFileType = sourcecode.swift; path = SetSurfacePlacementModeView.swift; sourceTree = "<group>"; };
		E088E1732863B5F800413100 /* GenerateOfflineMapView.swift */ = {isa = PBXFileReference; lastKnownFileType = sourcecode.swift; path = GenerateOfflineMapView.swift; sourceTree = "<group>"; };
		E08953F02891899600E077CF /* EnvironmentValues+SampleInfoVisibility.swift */ = {isa = PBXFileReference; lastKnownFileType = sourcecode.swift; path = "EnvironmentValues+SampleInfoVisibility.swift"; sourceTree = "<group>"; };
		E0EA0B762866390E00C9621D /* ProjectView.swift */ = {isa = PBXFileReference; lastKnownFileType = sourcecode.swift; path = ProjectView.swift; sourceTree = "<group>"; };
		E0FE32E628747778002C6ACA /* BrowseBuildingFloorsView.swift */ = {isa = PBXFileReference; lastKnownFileType = sourcecode.swift; path = BrowseBuildingFloorsView.swift; sourceTree = "<group>"; };
		F111CCC0288B5D5600205358 /* DisplayMapFromMobileMapPackageView.swift */ = {isa = PBXFileReference; lastKnownFileType = sourcecode.swift; path = DisplayMapFromMobileMapPackageView.swift; sourceTree = "<group>"; };
		F111CCC3288B641900205358 /* Yellowstone.mmpk */ = {isa = PBXFileReference; lastKnownFileType = file; path = Yellowstone.mmpk; sourceTree = "<group>"; };
/* End PBXFileReference section */

/* Begin PBXFrameworksBuildPhase section */
		00E5401027F3CCA200CF66D5 /* Frameworks */ = {
			isa = PBXFrameworksBuildPhase;
			buildActionMask = 2147483647;
			files = (
				00B042E1282ED6F50072E1B4 /* ArcGISToolkit in Frameworks */,
			);
			runOnlyForDeploymentPostprocessing = 0;
		};
/* End PBXFrameworksBuildPhase section */

/* Begin PBXGroup section */
		0005580D281872BE00224BC6 /* Views */ = {
			isa = PBXGroup;
			children = (
				00B04272282EC59E0072E1B4 /* AboutView.swift */,
				00E5400D27F3CCA100CF66D5 /* ContentView.swift */,
				000558092817C51E00224BC6 /* SampleDetailView.swift */,
				E041ABD6287DB04D0056009B /* SampleInfoView.swift */,
				0005580B28185C0600224BC6 /* SampleList.swift */,
				E041ABBF287CA9F00056009B /* WebView.swift */,
			);
			path = Views;
			sourceTree = "<group>";
		};
		00181B442846AD3900654571 /* Extensions */ = {
			isa = PBXGroup;
			children = (
				E08953F02891899600E077CF /* EnvironmentValues+SampleInfoVisibility.swift */,
				00181B452846AD7100654571 /* View+Alert.swift */,
				E0082216287755AC002AD138 /* View+Sheet.swift */,
			);
			path = Extensions;
			sourceTree = "<group>";
		};
		003D7C332821EBCC009DDFD2 /* Scripts */ = {
			isa = PBXGroup;
			children = (
				00CCB8A2285AAD7D00BBAB70 /* DowloadPortalItemData.swift */,
				003D7C352821EBCC009DDFD2 /* GenerateSampleViewSourceCode.swift */,
				003D7C342821EBCC009DDFD2 /* masquerade */,
			);
			path = Scripts;
			sourceTree = "<group>";
		};
		0074ABAF281742420037244A /* Supporting Files */ = {
			isa = PBXGroup;
			children = (
				00181B442846AD3900654571 /* Extensions */,
				0074ABC028174F430037244A /* Models */,
				0005580D281872BE00224BC6 /* Views */,
				E041ABC3287CAFEB0056009B /* Web */,
			);
			path = "Supporting Files";
			sourceTree = "<group>";
		};
		0074ABB228174B830037244A /* Samples */ = {
			isa = PBXGroup;
			children = (
				E066DD3E28610F3F004D3D5B /* Add scene layer from service */,
				E0FE32E528747762002C6ACA /* Browse building floors */,
				E000E75E2869E325005D87C5 /* Clip geometry */,
				E004A6EB28495538002A1FE6 /* Create planar and geodetic buffers */,
				E000E761286A0B07005D87C5 /* Cut geometry */,
				00D4EF7E2863840D00B9CC30 /* Display feature layers */,
				0074ABB328174B830037244A /* Display map */,
				F111CCBD288B548400205358 /* Display map from mobile map package */,
				00B04FB3283EEB830026C882 /* Display overview map */,
				E004A6D528465C70002A1FE6 /* Display scene */,
				E004A6EE284E4B7A002A1FE6 /* Download vector tiles to local cache */,
				E066DD33285CF3A0004D3D5B /* Find route */,
				E088E1722863B5E600413100 /* Generate offline map */,
				E0EA0B75286638FD00C9621D /* Project */,
				00CB913628481475005C2C5D /* Search with geocode */,
				E004A6F4284FA3C5002A1FE6 /* Select features in feature layer */,
				00B042E3282EDC690072E1B4 /* Set basemap */,
				E088E1552862578800413100 /* Set surface placement mode */,
				E004A6B928414332002A1FE6 /* Set viewpoint rotation */,
				E004A6DE2846626A002A1FE6 /* Show callout */,
				E004A6E728493BBB002A1FE6 /* Show device location */,
				E066DD392860C9EE004D3D5B /* Show result of spatial relationships */,
				E004A6F1284E4F80002A1FE6 /* Show results of spatial operations */,
				E066DD362860AB0B004D3D5B /* Style graphics with renderer */,
				E004A6E42846A609002A1FE6 /* Style graphics with symbols */,
			);
			path = Samples;
			sourceTree = "<group>";
		};
		0074ABB328174B830037244A /* Display map */ = {
			isa = PBXGroup;
			children = (
				0074ABBE28174BCF0037244A /* DisplayMapView.swift */,
			);
			path = "Display map";
			sourceTree = "<group>";
		};
		0074ABC028174F430037244A /* Models */ = {
			isa = PBXGroup;
			children = (
				00CCB8A4285BAF8700BBAB70 /* OnDemandResource.swift */,
				0074ABC128174F430037244A /* Sample.swift */,
			);
			path = Models;
			sourceTree = "<group>";
		};
		00966EE62811F64D009D3DD7 /* iOS */ = {
			isa = PBXGroup;
			children = (
				00E5402A27F775EA00CF66D5 /* Info.plist */,
			);
			path = iOS;
			sourceTree = "<group>";
		};
		00B042E3282EDC690072E1B4 /* Set basemap */ = {
			isa = PBXGroup;
			children = (
				00B042E5282EDC690072E1B4 /* SetBasemapView.swift */,
			);
			path = "Set basemap";
			sourceTree = "<group>";
		};
		00B04FB3283EEB830026C882 /* Display overview map */ = {
			isa = PBXGroup;
			children = (
				00B04FB4283EEBA80026C882 /* DisplayOverviewMapView.swift */,
			);
			path = "Display overview map";
			sourceTree = "<group>";
		};
		00CB913628481475005C2C5D /* Search with geocode */ = {
			isa = PBXGroup;
			children = (
				00CB9137284814A4005C2C5D /* SearchWithGeocodeView.swift */,
			);
			path = "Search with geocode";
			sourceTree = "<group>";
		};
		00CCB8A6285D059300BBAB70 /* Portal Data */ = {
			isa = PBXGroup;
			children = (
				F111CCC2288B63DB00205358 /* e1f3a7254cb845b09450f54937c16061 */,
				00D4EF8128638BF100B9CC30 /* 2b0f9e17105847809dfeb04e3cad69e0 */,
				00D4EF8328638BF100B9CC30 /* 15a7cbd3af1e47cfa5d2c6b93dc44fc2 */,
				00D4EF8E28638BF100B9CC30 /* 68ec42517cdd439e81b036210483e8e7 */,
			);
			path = "Portal Data";
			sourceTree = SOURCE_ROOT;
		};
		00D4EF7E2863840D00B9CC30 /* Display feature layers */ = {
			isa = PBXGroup;
			children = (
				00D4EF7F2863842100B9CC30 /* DisplayFeatureLayersView.swift */,
			);
			path = "Display feature layers";
			sourceTree = "<group>";
		};
		00D4EF8128638BF100B9CC30 /* 2b0f9e17105847809dfeb04e3cad69e0 */ = {
			isa = PBXGroup;
			children = (
				00D4EF8228638BF100B9CC30 /* LA_Trails.geodatabase */,
			);
			path = 2b0f9e17105847809dfeb04e3cad69e0;
			sourceTree = "<group>";
		};
		00D4EF8328638BF100B9CC30 /* 15a7cbd3af1e47cfa5d2c6b93dc44fc2 */ = {
			isa = PBXGroup;
			children = (
				00D4EFB02863CE6300B9CC30 /* ScottishWildlifeTrust_reserves */,
			);
			path = 15a7cbd3af1e47cfa5d2c6b93dc44fc2;
			sourceTree = "<group>";
		};
		00D4EF8E28638BF100B9CC30 /* 68ec42517cdd439e81b036210483e8e7 */ = {
			isa = PBXGroup;
			children = (
				00D4EF8F28638BF100B9CC30 /* AuroraCO.gpkg */,
			);
			path = 68ec42517cdd439e81b036210483e8e7;
			sourceTree = "<group>";
		};
		00E5400627F3CCA100CF66D5 = {
			isa = PBXGroup;
			children = (
				00B042DE282ED6E80072E1B4 /* arcgis-runtime-toolkit-swift */,
				00966EE62811F64D009D3DD7 /* iOS */,
				00CCB8A6285D059300BBAB70 /* Portal Data */,
				00E5401427F3CCA200CF66D5 /* Products */,
				003D7C332821EBCC009DDFD2 /* Scripts */,
				00E5400B27F3CCA100CF66D5 /* Shared */,
			);
			sourceTree = "<group>";
		};
		00E5400B27F3CCA100CF66D5 /* Shared */ = {
			isa = PBXGroup;
			children = (
				0074ABAF281742420037244A /* Supporting Files */,
				0074ABB228174B830037244A /* Samples */,
				00E5400C27F3CCA100CF66D5 /* SamplesApp.swift */,
				00E5400E27F3CCA200CF66D5 /* Assets.xcassets */,
				001C6DD827FE585A00D472C2 /* AppSecrets.swift.masque */,
				0074ABCA2817B8DB0037244A /* SamplesApp+Samples.swift.tache */,
			);
			path = Shared;
			sourceTree = "<group>";
		};
		00E5401427F3CCA200CF66D5 /* Products */ = {
			isa = PBXGroup;
			children = (
				00E5401327F3CCA200CF66D5 /* Samples.app */,
			);
			name = Products;
			sourceTree = "<group>";
		};
		E000E75E2869E325005D87C5 /* Clip geometry */ = {
			isa = PBXGroup;
			children = (
				E000E75F2869E33D005D87C5 /* ClipGeometryView.swift */,
			);
			path = "Clip geometry";
			sourceTree = "<group>";
		};
		E000E761286A0B07005D87C5 /* Cut geometry */ = {
			isa = PBXGroup;
			children = (
				E000E762286A0B18005D87C5 /* CutGeometryView.swift */,
			);
			path = "Cut geometry";
			sourceTree = "<group>";
		};
		E004A6B928414332002A1FE6 /* Set viewpoint rotation */ = {
			isa = PBXGroup;
			children = (
				E004A6BD28414332002A1FE6 /* SetViewpointRotationView.swift */,
			);
			path = "Set viewpoint rotation";
			sourceTree = "<group>";
		};
		E004A6D528465C70002A1FE6 /* Display scene */ = {
			isa = PBXGroup;
			children = (
				E004A6D828465C70002A1FE6 /* DisplaySceneView.swift */,
			);
			path = "Display scene";
			sourceTree = "<group>";
		};
		E004A6DE2846626A002A1FE6 /* Show callout */ = {
			isa = PBXGroup;
			children = (
				E004A6DF28466279002A1FE6 /* ShowCalloutView.swift */,
			);
			path = "Show callout";
			sourceTree = "<group>";
		};
		E004A6E42846A609002A1FE6 /* Style graphics with symbols */ = {
			isa = PBXGroup;
			children = (
				E004A6E52846A61F002A1FE6 /* StyleGraphicsWithSymbolsView.swift */,
			);
			path = "Style graphics with symbols";
			sourceTree = "<group>";
		};
		E004A6E728493BBB002A1FE6 /* Show device location */ = {
			isa = PBXGroup;
			children = (
				E004A6E828493BCE002A1FE6 /* ShowDeviceLocationView.swift */,
			);
			path = "Show device location";
			sourceTree = "<group>";
		};
		E004A6EB28495538002A1FE6 /* Create planar and geodetic buffers */ = {
			isa = PBXGroup;
			children = (
				E004A6EC2849556E002A1FE6 /* CreatePlanarAndGeodeticBuffersView.swift */,
			);
			path = "Create planar and geodetic buffers";
			sourceTree = "<group>";
		};
		E004A6EE284E4B7A002A1FE6 /* Download vector tiles to local cache */ = {
			isa = PBXGroup;
			children = (
				E004A6EF284E4B9B002A1FE6 /* DownloadVectorTilesToLocalCacheView.swift */,
			);
			path = "Download vector tiles to local cache";
			sourceTree = "<group>";
		};
		E004A6F1284E4F80002A1FE6 /* Show results of spatial operations */ = {
			isa = PBXGroup;
			children = (
				E004A6F2284E4FEB002A1FE6 /* ShowResultsOfSpatialOperationsView.swift */,
			);
			path = "Show results of spatial operations";
			sourceTree = "<group>";
		};
		E004A6F4284FA3C5002A1FE6 /* Select features in feature layer */ = {
			isa = PBXGroup;
			children = (
				E004A6F5284FA42A002A1FE6 /* SelectFeaturesInFeatureLayerView.swift */,
			);
			path = "Select features in feature layer";
			sourceTree = "<group>";
		};
		E041ABC3287CAFEB0056009B /* Web */ = {
			isa = PBXGroup;
			children = (
				E041AC15287F54580056009B /* highlight.min.js */,
				E041AC1D288076A60056009B /* info.css */,
				E041AC1F288077B90056009B /* xcode.css */,
			);
			path = Web;
			sourceTree = "<group>";
		};
		E066DD33285CF3A0004D3D5B /* Find route */ = {
			isa = PBXGroup;
			children = (
				E066DD34285CF3B3004D3D5B /* FindRouteView.swift */,
			);
			path = "Find route";
			sourceTree = "<group>";
		};
		E066DD362860AB0B004D3D5B /* Style graphics with renderer */ = {
			isa = PBXGroup;
			children = (
				E066DD372860AB28004D3D5B /* StyleGraphicsWithRendererView.swift */,
			);
			path = "Style graphics with renderer";
			sourceTree = "<group>";
		};
		E066DD392860C9EE004D3D5B /* Show result of spatial relationships */ = {
			isa = PBXGroup;
			children = (
				E066DD3A2860CA08004D3D5B /* ShowResultOfSpatialRelationshipsView.swift */,
			);
			path = "Show result of spatial relationships";
			sourceTree = "<group>";
		};
		E066DD3E28610F3F004D3D5B /* Add scene layer from service */ = {
			isa = PBXGroup;
			children = (
				E066DD3F28610F55004D3D5B /* AddSceneLayerFromServiceView.swift */,
			);
			path = "Add scene layer from service";
			sourceTree = "<group>";
		};
		E088E1552862578800413100 /* Set surface placement mode */ = {
			isa = PBXGroup;
			children = (
				E088E1562862579D00413100 /* SetSurfacePlacementModeView.swift */,
			);
			path = "Set surface placement mode";
			sourceTree = "<group>";
		};
		E088E1722863B5E600413100 /* Generate offline map */ = {
			isa = PBXGroup;
			children = (
				E088E1732863B5F800413100 /* GenerateOfflineMapView.swift */,
			);
			path = "Generate offline map";
			sourceTree = "<group>";
		};
		E0EA0B75286638FD00C9621D /* Project */ = {
			isa = PBXGroup;
			children = (
				E0EA0B762866390E00C9621D /* ProjectView.swift */,
			);
			path = Project;
			sourceTree = "<group>";
		};
		E0FE32E528747762002C6ACA /* Browse building floors */ = {
			isa = PBXGroup;
			children = (
				E0FE32E628747778002C6ACA /* BrowseBuildingFloorsView.swift */,
			);
			path = "Browse building floors";
			sourceTree = "<group>";
		};
		F111CCBD288B548400205358 /* Display map from mobile map package */ = {
			isa = PBXGroup;
			children = (
				F111CCC0288B5D5600205358 /* DisplayMapFromMobileMapPackageView.swift */,
			);
			path = "Display map from mobile map package";
			sourceTree = "<group>";
		};
		F111CCC2288B63DB00205358 /* e1f3a7254cb845b09450f54937c16061 */ = {
			isa = PBXGroup;
			children = (
				F111CCC3288B641900205358 /* Yellowstone.mmpk */,
			);
			path = e1f3a7254cb845b09450f54937c16061;
			sourceTree = "<group>";
		};
/* End PBXGroup section */

/* Begin PBXNativeTarget section */
		00E5401227F3CCA200CF66D5 /* Samples (iOS) */ = {
			isa = PBXNativeTarget;
			buildConfigurationList = 00E5402427F3CCA200CF66D5 /* Build configuration list for PBXNativeTarget "Samples (iOS)" */;
			buildPhases = (
				001C6DDC27FE5CE800D472C2 /* Create .secrets File If It Does Not Exist */,
				00CCB8A3285BA2FD00BBAB70 /* Download Portal Item Data */,
				00E5402B27F77A5A00CF66D5 /* Lint Sources */,
				00E5400F27F3CCA200CF66D5 /* Sources */,
				00E5401027F3CCA200CF66D5 /* Frameworks */,
				00E5401127F3CCA200CF66D5 /* Resources */,
				00144B5E280634840090DD5D /* Embed Frameworks */,
				0039A4E82885C4E300592C86 /* Copy Source Code Files */,
				0039A4E72885C45200592C86 /* Copy README.md Files For Source Code View */,
			);
			buildRules = (
				0083586F27FE3BCF00192A15 /* PBXBuildRule */,
				0074ABCC2817B8E60037244A /* PBXBuildRule */,
			);
			dependencies = (
			);
			name = "Samples (iOS)";
			packageProductDependencies = (
				00B042E0282ED6F50072E1B4 /* ArcGISToolkit */,
			);
			productName = "arcgis-swift-sdk-samples (iOS)";
			productReference = 00E5401327F3CCA200CF66D5 /* Samples.app */;
			productType = "com.apple.product-type.application";
		};
/* End PBXNativeTarget section */

/* Begin PBXProject section */
		00E5400727F3CCA100CF66D5 /* Project object */ = {
			isa = PBXProject;
			attributes = {
				BuildIndependentTargetsInParallel = 1;
				KnownAssetTags = (
					DisplayFeatureLayers,
					DisplayMapFromMobileMapPackage,
				);
				LastSwiftUpdateCheck = 1330;
				LastUpgradeCheck = 1330;
				ORGANIZATIONNAME = Esri;
				TargetAttributes = {
					00E5401227F3CCA200CF66D5 = {
						CreatedOnToolsVersion = 13.3;
					};
				};
			};
			buildConfigurationList = 00E5400A27F3CCA100CF66D5 /* Build configuration list for PBXProject "Samples" */;
			compatibilityVersion = "Xcode 13.0";
			developmentRegion = en;
			hasScannedForEncodings = 0;
			knownRegions = (
				en,
				Base,
			);
			mainGroup = 00E5400627F3CCA100CF66D5;
			productRefGroup = 00E5401427F3CCA200CF66D5 /* Products */;
			projectDirPath = "";
			projectRoot = "";
			targets = (
				00E5401227F3CCA200CF66D5 /* Samples (iOS) */,
			);
		};
/* End PBXProject section */

/* Begin PBXResourcesBuildPhase section */
		00E5401127F3CCA200CF66D5 /* Resources */ = {
			isa = PBXResourcesBuildPhase;
			buildActionMask = 2147483647;
			files = (
				E041AC1E288076A60056009B /* info.css in Resources */,
				E041AC1A287F54580056009B /* highlight.min.js in Resources */,
				00E5402027F3CCA200CF66D5 /* Assets.xcassets in Resources */,
				E041AC20288077B90056009B /* xcode.css in Resources */,
				00D4EF9028638BF100B9CC30 /* LA_Trails.geodatabase in Resources */,
				00D4EF9A28638BF100B9CC30 /* AuroraCO.gpkg in Resources */,
				F111CCC4288B641900205358 /* Yellowstone.mmpk in Resources */,
				00D4EFB12863CE6300B9CC30 /* ScottishWildlifeTrust_reserves in Resources */,
			);
			runOnlyForDeploymentPostprocessing = 0;
		};
/* End PBXResourcesBuildPhase section */

/* Begin PBXShellScriptBuildPhase section */
		001C6DDC27FE5CE800D472C2 /* Create .secrets File If It Does Not Exist */ = {
			isa = PBXShellScriptBuildPhase;
			alwaysOutOfDate = 1;
			buildActionMask = 2147483647;
			files = (
			);
			inputFileListPaths = (
			);
			inputPaths = (
			);
			name = "Create .secrets File If It Does Not Exist";
			outputFileListPaths = (
			);
			outputPaths = (
				"$(SRCROOT)/.secrets",
			);
			runOnlyForDeploymentPostprocessing = 0;
			shellPath = /bin/sh;
			shellScript = "if [ ! -e \"$SRCROOT/.secrets\" ]\nthen\n    touch \"$SRCROOT/.secrets\"\nfi\n";
		};
		0039A4E72885C45200592C86 /* Copy README.md Files For Source Code View */ = {
			isa = PBXShellScriptBuildPhase;
			alwaysOutOfDate = 1;
			buildActionMask = 2147483647;
			files = (
			);
			inputFileListPaths = (
			);
			inputPaths = (
			);
			name = "Copy README.md Files For Source Code View";
			outputFileListPaths = (
			);
			outputPaths = (
			);
			runOnlyForDeploymentPostprocessing = 0;
			shellPath = /bin/sh;
			shellScript = "echo $BUILT_PRODUCTS_DIR\n\n# Directory to which the readmes will be copied.\nREADMES_DIR=${BUILT_PRODUCTS_DIR}/${CONTENTS_FOLDER_PATH}/READMEs\nmkdir -p \"${READMES_DIR}\"\n\n# Root readme for the project to skip.\nDEFAULT_README=$SRCROOT/README.md\n\n# Find all README.md files in the project.\nfind ${SRCROOT} -name \"README.md\" | while read file\ndo\n    # Skip the root readme for project.\n    if [ \"$file\" = \"$DEFAULT_README\" ]\n    then\n        echo $BUILT_PRODUCTS_DIR\n        continue\n    fi\n    \n    # Extract the folder name from the path.\n    FILE_PATH=$(dirname \"$file\")\n    FOLDER_NAME=$(basename \"$FILE_PATH\")\n    \n    cp \"${file}\" \"${READMES_DIR}/${FOLDER_NAME}.md\"\ndone\n";
		};
		00CCB8A3285BA2FD00BBAB70 /* Download Portal Item Data */ = {
			isa = PBXShellScriptBuildPhase;
			alwaysOutOfDate = 1;
			buildActionMask = 2147483647;
			files = (
			);
			inputFileListPaths = (
			);
			inputPaths = (
			);
			name = "Download Portal Item Data";
			outputFileListPaths = (
			);
			outputPaths = (
			);
			runOnlyForDeploymentPostprocessing = 0;
			shellPath = /bin/sh;
			shellScript = "SAMPLES_DIRECTORY=\"${SRCROOT}/Shared/Samples\"\nDOWNLOAD_DIRECTORY=\"${SRCROOT}/Portal Data\"\nxcrun --sdk macosx swift \"${SRCROOT}/Scripts/DowloadPortalItemData.swift\" \"$SAMPLES_DIRECTORY\" \"$DOWNLOAD_DIRECTORY\"\n";
		};
		00E5402B27F77A5A00CF66D5 /* Lint Sources */ = {
			isa = PBXShellScriptBuildPhase;
			alwaysOutOfDate = 1;
			buildActionMask = 2147483647;
			files = (
			);
			inputFileListPaths = (
			);
			inputPaths = (
			);
			name = "Lint Sources";
			outputFileListPaths = (
			);
			outputPaths = (
			);
			runOnlyForDeploymentPostprocessing = 0;
			shellPath = /bin/sh;
			shellScript = "export PATH=\"$PATH:/opt/homebrew/bin\"\nif which swiftlint > /dev/null; then\n  swiftlint\nelse\n  echo \"warning: SwiftLint not installed, download from https://github.com/realm/SwiftLint\"\nfi\n";
		};
/* End PBXShellScriptBuildPhase section */

/* Begin PBXSourcesBuildPhase section */
		00E5400F27F3CCA200CF66D5 /* Sources */ = {
			isa = PBXSourcesBuildPhase;
			buildActionMask = 2147483647;
			files = (
				E000E7602869E33D005D87C5 /* ClipGeometryView.swift in Sources */,
				E004A6E928493BCE002A1FE6 /* ShowDeviceLocationView.swift in Sources */,
				F111CCC1288B5D5600205358 /* DisplayMapFromMobileMapPackageView.swift in Sources */,
				0005580C28185C0600224BC6 /* SampleList.swift in Sources */,
				E004A6E028466279002A1FE6 /* ShowCalloutView.swift in Sources */,
				E000E763286A0B18005D87C5 /* CutGeometryView.swift in Sources */,
				001C6DE127FE8A9400D472C2 /* AppSecrets.swift.masque in Sources */,
				00CCB8A5285BAF8700BBAB70 /* OnDemandResource.swift in Sources */,
				E004A6ED2849556E002A1FE6 /* CreatePlanarAndGeodeticBuffersView.swift in Sources */,
				E041ABD7287DB04D0056009B /* SampleInfoView.swift in Sources */,
				E0082217287755AC002AD138 /* View+Sheet.swift in Sources */,
				00181B462846AD7100654571 /* View+Alert.swift in Sources */,
				E0FE32E728747778002C6ACA /* BrowseBuildingFloorsView.swift in Sources */,
				E0EA0B772866390E00C9621D /* ProjectView.swift in Sources */,
				0005580A2817C51E00224BC6 /* SampleDetailView.swift in Sources */,
				0074ABCD2817BCC30037244A /* SamplesApp+Samples.swift.tache in Sources */,
				E004A6F3284E4FEB002A1FE6 /* ShowResultsOfSpatialOperationsView.swift in Sources */,
				00B04273282EC59E0072E1B4 /* AboutView.swift in Sources */,
				E066DD3B2860CA08004D3D5B /* ShowResultOfSpatialRelationshipsView.swift in Sources */,
				E041ABC0287CA9F00056009B /* WebView.swift in Sources */,
				E088E1572862579D00413100 /* SetSurfacePlacementModeView.swift in Sources */,
				E004A6C128414332002A1FE6 /* SetViewpointRotationView.swift in Sources */,
				00E5401E27F3CCA200CF66D5 /* ContentView.swift in Sources */,
				E066DD382860AB28004D3D5B /* StyleGraphicsWithRendererView.swift in Sources */,
				00B04FB5283EEBA80026C882 /* DisplayOverviewMapView.swift in Sources */,
				0074ABBF28174BCF0037244A /* DisplayMapView.swift in Sources */,
				00D4EF802863842100B9CC30 /* DisplayFeatureLayersView.swift in Sources */,
				E004A6DC28465C70002A1FE6 /* DisplaySceneView.swift in Sources */,
				E066DD35285CF3B3004D3D5B /* FindRouteView.swift in Sources */,
				E004A6F6284FA42A002A1FE6 /* SelectFeaturesInFeatureLayerView.swift in Sources */,
				E08953F12891899600E077CF /* EnvironmentValues+SampleInfoVisibility.swift in Sources */,
				00B042E8282EDC690072E1B4 /* SetBasemapView.swift in Sources */,
				E004A6E62846A61F002A1FE6 /* StyleGraphicsWithSymbolsView.swift in Sources */,
				E088E1742863B5F800413100 /* GenerateOfflineMapView.swift in Sources */,
				0074ABC428174F430037244A /* Sample.swift in Sources */,
				E004A6F0284E4B9B002A1FE6 /* DownloadVectorTilesToLocalCacheView.swift in Sources */,
				00CB9138284814A4005C2C5D /* SearchWithGeocodeView.swift in Sources */,
				00E5401C27F3CCA200CF66D5 /* SamplesApp.swift in Sources */,
				E066DD4028610F55004D3D5B /* AddSceneLayerFromServiceView.swift in Sources */,
			);
			runOnlyForDeploymentPostprocessing = 0;
		};
/* End PBXSourcesBuildPhase section */

/* Begin XCBuildConfiguration section */
		00E5402227F3CCA200CF66D5 /* Debug */ = {
			isa = XCBuildConfiguration;
			buildSettings = {
				ALWAYS_SEARCH_USER_PATHS = NO;
				CLANG_ANALYZER_NONNULL = YES;
				CLANG_ANALYZER_NUMBER_OBJECT_CONVERSION = YES_AGGRESSIVE;
				CLANG_CXX_LANGUAGE_STANDARD = "gnu++17";
				CLANG_ENABLE_MODULES = YES;
				CLANG_ENABLE_OBJC_ARC = YES;
				CLANG_ENABLE_OBJC_WEAK = YES;
				CLANG_WARN_BLOCK_CAPTURE_AUTORELEASING = YES;
				CLANG_WARN_BOOL_CONVERSION = YES;
				CLANG_WARN_COMMA = YES;
				CLANG_WARN_CONSTANT_CONVERSION = YES;
				CLANG_WARN_DEPRECATED_OBJC_IMPLEMENTATIONS = YES;
				CLANG_WARN_DIRECT_OBJC_ISA_USAGE = YES_ERROR;
				CLANG_WARN_DOCUMENTATION_COMMENTS = YES;
				CLANG_WARN_EMPTY_BODY = YES;
				CLANG_WARN_ENUM_CONVERSION = YES;
				CLANG_WARN_INFINITE_RECURSION = YES;
				CLANG_WARN_INT_CONVERSION = YES;
				CLANG_WARN_NON_LITERAL_NULL_CONVERSION = YES;
				CLANG_WARN_OBJC_IMPLICIT_RETAIN_SELF = YES;
				CLANG_WARN_OBJC_LITERAL_CONVERSION = YES;
				CLANG_WARN_OBJC_ROOT_CLASS = YES_ERROR;
				CLANG_WARN_QUOTED_INCLUDE_IN_FRAMEWORK_HEADER = YES;
				CLANG_WARN_RANGE_LOOP_ANALYSIS = YES;
				CLANG_WARN_STRICT_PROTOTYPES = YES;
				CLANG_WARN_SUSPICIOUS_MOVE = YES;
				CLANG_WARN_UNGUARDED_AVAILABILITY = YES_AGGRESSIVE;
				CLANG_WARN_UNREACHABLE_CODE = YES;
				CLANG_WARN__DUPLICATE_METHOD_MATCH = YES;
				COPY_PHASE_STRIP = NO;
				DEAD_CODE_STRIPPING = YES;
				DEBUG_INFORMATION_FORMAT = dwarf;
				ENABLE_STRICT_OBJC_MSGSEND = YES;
				ENABLE_TESTABILITY = YES;
				GCC_C_LANGUAGE_STANDARD = gnu11;
				GCC_DYNAMIC_NO_PIC = NO;
				GCC_NO_COMMON_BLOCKS = YES;
				GCC_OPTIMIZATION_LEVEL = 0;
				GCC_PREPROCESSOR_DEFINITIONS = (
					"DEBUG=1",
					"$(inherited)",
				);
				GCC_WARN_64_TO_32_BIT_CONVERSION = YES;
				GCC_WARN_ABOUT_RETURN_TYPE = YES_ERROR;
				GCC_WARN_UNDECLARED_SELECTOR = YES;
				GCC_WARN_UNINITIALIZED_AUTOS = YES_AGGRESSIVE;
				GCC_WARN_UNUSED_FUNCTION = YES;
				GCC_WARN_UNUSED_VARIABLE = YES;
				MTL_ENABLE_DEBUG_INFO = INCLUDE_SOURCE;
				MTL_FAST_MATH = YES;
				ONLY_ACTIVE_ARCH = YES;
				SWIFT_ACTIVE_COMPILATION_CONDITIONS = DEBUG;
				SWIFT_OPTIMIZATION_LEVEL = "-Onone";
			};
			name = Debug;
		};
		00E5402327F3CCA200CF66D5 /* Release */ = {
			isa = XCBuildConfiguration;
			buildSettings = {
				ALWAYS_SEARCH_USER_PATHS = NO;
				CLANG_ANALYZER_NONNULL = YES;
				CLANG_ANALYZER_NUMBER_OBJECT_CONVERSION = YES_AGGRESSIVE;
				CLANG_CXX_LANGUAGE_STANDARD = "gnu++17";
				CLANG_ENABLE_MODULES = YES;
				CLANG_ENABLE_OBJC_ARC = YES;
				CLANG_ENABLE_OBJC_WEAK = YES;
				CLANG_WARN_BLOCK_CAPTURE_AUTORELEASING = YES;
				CLANG_WARN_BOOL_CONVERSION = YES;
				CLANG_WARN_COMMA = YES;
				CLANG_WARN_CONSTANT_CONVERSION = YES;
				CLANG_WARN_DEPRECATED_OBJC_IMPLEMENTATIONS = YES;
				CLANG_WARN_DIRECT_OBJC_ISA_USAGE = YES_ERROR;
				CLANG_WARN_DOCUMENTATION_COMMENTS = YES;
				CLANG_WARN_EMPTY_BODY = YES;
				CLANG_WARN_ENUM_CONVERSION = YES;
				CLANG_WARN_INFINITE_RECURSION = YES;
				CLANG_WARN_INT_CONVERSION = YES;
				CLANG_WARN_NON_LITERAL_NULL_CONVERSION = YES;
				CLANG_WARN_OBJC_IMPLICIT_RETAIN_SELF = YES;
				CLANG_WARN_OBJC_LITERAL_CONVERSION = YES;
				CLANG_WARN_OBJC_ROOT_CLASS = YES_ERROR;
				CLANG_WARN_QUOTED_INCLUDE_IN_FRAMEWORK_HEADER = YES;
				CLANG_WARN_RANGE_LOOP_ANALYSIS = YES;
				CLANG_WARN_STRICT_PROTOTYPES = YES;
				CLANG_WARN_SUSPICIOUS_MOVE = YES;
				CLANG_WARN_UNGUARDED_AVAILABILITY = YES_AGGRESSIVE;
				CLANG_WARN_UNREACHABLE_CODE = YES;
				CLANG_WARN__DUPLICATE_METHOD_MATCH = YES;
				COPY_PHASE_STRIP = NO;
				DEAD_CODE_STRIPPING = YES;
				DEBUG_INFORMATION_FORMAT = "dwarf-with-dsym";
				ENABLE_NS_ASSERTIONS = NO;
				ENABLE_STRICT_OBJC_MSGSEND = YES;
				GCC_C_LANGUAGE_STANDARD = gnu11;
				GCC_NO_COMMON_BLOCKS = YES;
				GCC_WARN_64_TO_32_BIT_CONVERSION = YES;
				GCC_WARN_ABOUT_RETURN_TYPE = YES_ERROR;
				GCC_WARN_UNDECLARED_SELECTOR = YES;
				GCC_WARN_UNINITIALIZED_AUTOS = YES_AGGRESSIVE;
				GCC_WARN_UNUSED_FUNCTION = YES;
				GCC_WARN_UNUSED_VARIABLE = YES;
				MTL_ENABLE_DEBUG_INFO = NO;
				MTL_FAST_MATH = YES;
				SWIFT_COMPILATION_MODE = wholemodule;
				SWIFT_OPTIMIZATION_LEVEL = "-O";
			};
			name = Release;
		};
		00E5402527F3CCA200CF66D5 /* Debug */ = {
			isa = XCBuildConfiguration;
			buildSettings = {
				ASSETCATALOG_COMPILER_APPICON_NAME = AppIcon;
				ASSETCATALOG_COMPILER_GLOBAL_ACCENT_COLOR_NAME = AccentColor;
				CODE_SIGN_STYLE = Automatic;
				CURRENT_PROJECT_VERSION = 1;
				EMBED_ASSET_PACKS_IN_PRODUCT_BUNDLE = YES;
				INFOPLIST_FILE = "$(SRCROOT)/iOS/Info.plist";
				IPHONEOS_DEPLOYMENT_TARGET = 15.0;
				LD_RUNPATH_SEARCH_PATHS = (
					"$(inherited)",
					"@executable_path/Frameworks",
				);
				MARKETING_VERSION = 200.0.0;
				PRODUCT_BUNDLE_IDENTIFIER = "com.esri.arcgis-swift-sdk-samples";
				PRODUCT_NAME = Samples;
				SDKROOT = iphoneos;
				SWIFT_EMIT_LOC_STRINGS = YES;
				SWIFT_VERSION = 5.0;
				TARGETED_DEVICE_FAMILY = "1,2";
			};
			name = Debug;
		};
		00E5402627F3CCA200CF66D5 /* Release */ = {
			isa = XCBuildConfiguration;
			buildSettings = {
				ASSETCATALOG_COMPILER_APPICON_NAME = AppIcon;
				ASSETCATALOG_COMPILER_GLOBAL_ACCENT_COLOR_NAME = AccentColor;
				CODE_SIGN_STYLE = Automatic;
				CURRENT_PROJECT_VERSION = 1;
				EMBED_ASSET_PACKS_IN_PRODUCT_BUNDLE = YES;
				INFOPLIST_FILE = "$(SRCROOT)/iOS/Info.plist";
				IPHONEOS_DEPLOYMENT_TARGET = 15.0;
				LD_RUNPATH_SEARCH_PATHS = (
					"$(inherited)",
					"@executable_path/Frameworks",
				);
				MARKETING_VERSION = 200.0.0;
				PRODUCT_BUNDLE_IDENTIFIER = "com.esri.arcgis-swift-sdk-samples";
				PRODUCT_NAME = Samples;
				SDKROOT = iphoneos;
				SWIFT_EMIT_LOC_STRINGS = YES;
				SWIFT_VERSION = 5.0;
				TARGETED_DEVICE_FAMILY = "1,2";
				VALIDATE_PRODUCT = YES;
			};
			name = Release;
		};
/* End XCBuildConfiguration section */

/* Begin XCConfigurationList section */
		00E5400A27F3CCA100CF66D5 /* Build configuration list for PBXProject "Samples" */ = {
			isa = XCConfigurationList;
			buildConfigurations = (
				00E5402227F3CCA200CF66D5 /* Debug */,
				00E5402327F3CCA200CF66D5 /* Release */,
			);
			defaultConfigurationIsVisible = 0;
			defaultConfigurationName = Release;
		};
		00E5402427F3CCA200CF66D5 /* Build configuration list for PBXNativeTarget "Samples (iOS)" */ = {
			isa = XCConfigurationList;
			buildConfigurations = (
				00E5402527F3CCA200CF66D5 /* Debug */,
				00E5402627F3CCA200CF66D5 /* Release */,
			);
			defaultConfigurationIsVisible = 0;
			defaultConfigurationName = Release;
		};
/* End XCConfigurationList section */

/* Begin XCSwiftPackageProductDependency section */
		00B042E0282ED6F50072E1B4 /* ArcGISToolkit */ = {
			isa = XCSwiftPackageProductDependency;
			productName = ArcGISToolkit;
		};
/* End XCSwiftPackageProductDependency section */
	};
	rootObject = 00E5400727F3CCA100CF66D5 /* Project object */;
}<|MERGE_RESOLUTION|>--- conflicted
+++ resolved
@@ -142,11 +142,8 @@
 				0039A4ED2885C50300592C86 /* DisplayMapView.swift in Copy Source Code Files */,
 				0039A4EE2885C50300592C86 /* DisplayOverviewMapView.swift in Copy Source Code Files */,
 				0039A4EF2885C50300592C86 /* DisplaySceneView.swift in Copy Source Code Files */,
-<<<<<<< HEAD
 				E03CB06B2889879D002B27D9 /* DownloadVectorTilesToLocalCacheView.swift in Copy Source Code Files */,
-=======
 				E03CB06A288894C4002B27D9 /* FindRouteView.swift in Copy Source Code Files */,
->>>>>>> 018cedba
 				E03CB0692888944D002B27D9 /* GenerateOfflineMapView.swift in Copy Source Code Files */,
 				0039A4F02885C50300592C86 /* ProjectView.swift in Copy Source Code Files */,
 				0039A4F12885C50300592C86 /* SearchWithGeocodeView.swift in Copy Source Code Files */,
