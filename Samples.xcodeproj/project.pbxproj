--- conflicted
+++ resolved
@@ -398,11 +398,8 @@
 			dstPath = "";
 			dstSubfolderSpec = 7;
 			files = (
-<<<<<<< HEAD
 				D77BC53C2B59A309007B49B6 /* StylePointWithDistanceCompositeSceneSymbolView.swift in Copy Source Code Files */,
-=======
 				D7058B122B59E468000A888A /* StylePointWithSceneSymbolView.swift in Copy Source Code Files */,
->>>>>>> 838484c3
 				D71D516F2B51D87700B2A2BE /* SearchForWebMapView.Views.swift in Copy Source Code Files */,
 				D7C6420D2B4F5DDB0042B8F7 /* SearchForWebMapView.Model.swift in Copy Source Code Files */,
 				D75F66392B48EB1800434974 /* SearchForWebMapView.swift in Copy Source Code Files */,
